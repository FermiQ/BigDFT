!> @file
!!   Routines for density mixing and wavefunction update
!! @author
!!    Copyright (C) 2007-2011 BigDFT group
!!    This file is distributed under the terms of the
!!    GNU General Public License, see ~/COPYING file
!!    or http://www.gnu.org/copyleft/gpl.txt .
!!    For the list of contributors, see ~/AUTHORS 


!> Extract the energy (the quantity which has to be minimised by the wavefunction)
!! and calculate the corresponding gradient.
!! The energy can be the actual Kohn-Sham energy or the trace of the hamiltonian, 
!! depending of the functional we want to calculate. The gradient wrt the wavefucntion
!! Is then put in hpsi accordingly to the functional
!!  subroutine calculate_energy_and_gradient_new(iter,iproc,nproc,orbs,comms,GPU,lr,orthpar,hx,hy,hz,ncong,iscf,&
!!       ixc,nspin,nscatterarr,irrzon,phnons,atoms,&
!!       rhocore,rhopot,potxc,pot_ion,energs,psi,psit,hpsi,gnrm,gnrm_zero,energy)
!!    use module_base
!!    use module_types
!!    use Poisson_Solver
!!    use module_interfaces, except_this_one => calculate_energy_and_gradient_new
!!    implicit none
!!    integer, intent(in) :: iproc,nproc,ncong,iscf,iter,nspin,ixc
!!    real(gp), intent(in) :: hx,hy,hz
!!    type(orbitals_data), intent(inout) :: orbs
!!    type(communications_arrays), intent(in) :: comms
!!    type(locreg_descriptors), intent(in) :: lr
!!    type(GPU_pointers), intent(inout) :: GPU
!!    type(orthon_data), intent(in) :: orthpar
!!    type(atoms_data), intent(in) :: atoms
!!    integer, dimension(*), intent(in) :: irrzon
!!    integer, dimension(0:nproc-1,4), intent(in) :: nscatterarr !< arrays of n3d,n3p,i3s+i3xcsh-1,i3xcsh
!!    real(dp), dimension(*), intent(in) :: phnons
!!    real(wp), dimension(*), intent(inout) :: potxc,rhopot,pot_ion
!!    type(energy_terms), intent(out) :: energs
!!    real(gp), intent(out) :: gnrm,gnrm_zero,energy
!!    real(wp), dimension(:), pointer :: psi,psit,hpsi
!!    real(wp), dimension(:), pointer :: rhocore,pkernel 
!!    !local variables
!!    character(len=*), parameter :: subname='calculate_energy_and_gradient' 
!!    logical :: lcs,PSquiet
!!    integer :: ierr,ikpt,iorb,i_all,i_stat,k,ncplx,jorb,nvctrp,npot,nrho
!!    real(gp) :: energybs,trH,rzeroorbs,tt,energyKS
!!    real(wp), dimension(:), allocatable :: passmat
!!    real(wp), dimension(:,:,:), allocatable :: mom_vec
!!    real(wp), dimension(:,:,:,:), allocatable :: fxc
!!    real(wp), dimension(:), pointer :: psiw !< fake pointer for the calculation of the hamiltonian matrix
!!  
!!    !band structure energy calculated with occupation numbers
!!    energs%ebs=energs%ekin+energs%epot+energs%eproj !the potential energy contains also exctX
!!    !this is the Kohn-Sham energy
!!    energs%eKS=energs%ebs-energs%eh+energs%exc-energs%vxc-energs%eexctX+energs%eion+energs%edisp
!!  
!!    !calculate orbital poloarisation directions
!!    if(orbs%nspinor==4) then
!!       allocate(mom_vec(4,orbs%norb,min(nproc,2)+ndebug),stat=i_stat)
!!       call memocc(i_stat,mom_vec,'mom_vec',subname)
!!  
!!       call calc_moments(iproc,nproc,orbs%norb,orbs%norb_par,&
!!            lr%wfd%nvctr_c+7*lr%wfd%nvctr_f,orbs%nspinor,psi,mom_vec)
!!    end if
!!  
!!  
!!    if (iproc==0 .and. verbose > 1) then
!!       write(*,'(1x,a)',advance='no')&
!!            'done,  orthoconstraint...'
!!    end if
!!  
!!  !  !transpose the hpsi wavefunction
!!  !  call transpose_v(iproc,nproc,orbs,lr%wfd,comms,hpsi,work=psi)
!!  !
!!    !transpose the psit wavefunction for the non-collinear case
!!    if (nproc == 1) then
!!       !associate psit pointer for orthoconstraint and transpose it (for the non-collinear case)
!!       psit => psi
!!       call transpose_v(iproc,nproc,orbs,lr%wfd,comms,psit)
!!    end if
!!  
!!    !calculate overlap matrix of the psi-hamiltonian to find the passage matrix for rho
!!    !wavefunctions are in orbital distribution at the beginning and at the end
!!    !the eigenvalues in orbs are overwritten with the diagonal matrix
!!    !psit is the new transposed wavefunction 
!!    !hpsi is destroyed
!!  
!!    !allocate the passage matrix for transforming the LCAO wavefunctions in the IG wavefucntions
!!    ncplx=1
!!    if (orbs%nspinor > 1) ncplx=2
!!    allocate(passmat(ncplx*orbs%nkptsp*(orbs%norbu*orbs%norbu+orbs%norbd*orbs%norbd)+ndebug),stat=i_stat)
!!    call memocc(i_stat,passmat,'passmat',subname)
!!  
!!    allocate(psiw(orbs%npsidim+ndebug),stat=i_stat)
!!    call memocc(i_stat,psiw,'psiw',subname)
!!  
!!    !put the hpsi wavefunction in the work array
!!    call dcopy(orbs%npsidim,hpsi,1,psiw,1)
!!  
!!    call DiagHam(iproc,nproc,0,orbs%nspin,orbs,lr%wfd,comms,&
!!       psi,psiw,psit,orthpar,passmat)
!!  
!!    !the wavefunction psi is then used for creating the density
!!    !this could have been calculated before
!!    ! Potential from electronic charge density
!!    nrho=lr%d%n1i*lr%d%n2i*nscatterarr(iproc,1) !n1i*n2i*n3d
!!    call sumrho(iproc,nproc,orbs,lr,ixc,0.5_gp*hx,0.5_gp*hy,0.5_gp*hz,psi,rhopot,&
!!         nrho,nscatterarr,nspin,GPU,atoms%symObj,irrzon,phnons)
!!  
!!    !Allocate second Exc derivative
!!    if (nscatterarr(iproc,2) > 0) then
!!       allocate(fxc(lr%d%n1i,lr%d%n2i,nscatterarr(iproc,2),nspin+1+ndebug),stat=i_stat)
!!        call memocc(i_stat,fxc,'fxc',subname)
!!    else
!!       allocate(fxc(1,1,1,nspin+1+ndebug),stat=i_stat)
!!       call memocc(i_stat,fxc,'fxc',subname)
!!    end if
!!  
!!    call XC_potential(atoms%geocode,'D',iproc,nproc,&
!!         lr%d%n1i,lr%d%n2i,lr%d%n3i,ixc,0.5_gp*hx,0.5_gp*hy,0.5_gp*hz,&
!!         rhopot,energs%exc,energs%vxc,nspin,rhocore,potxc,fxc)
!!  
!!    call H_potential(atoms%geocode,'D',iproc,nproc,&
!!         lr%d%n1i,lr%d%n2i,lr%d%n3i,0.5_gp*hx,0.5_gp*hy,0.5_gp*hz,&
!!         rhopot,pkernel,rhopot,energs%eh,0.0_dp,.false.) !optional argument
!!  
!!    !sum the two potentials in rhopot array
!!    !fill the other part, for spin, polarised
!!    npot=lr%d%n1i*lr%d%n2i*nscatterarr(iproc,2) !n1i*n2i*n3d
!!    if (nspin == 2) then
!!       call dcopy(npot,rhopot(1),1,rhopot(1+npot),1)
!!    end if
!!    !spin up and down together with the XC part
!!    call axpy(npot*nspin,1.0_dp,potxc(1),1,rhopot(1),1)
!!  
!!    !at this point the potential is completely determined
!!  
!!  
!!    i_all=-product(shape(fxc))*kind(fxc)
!!    deallocate(fxc,stat=i_stat)
!!    call memocc(i_stat,i_all,'fxc',subname)
!!  
!!  
!!  !!$  !print out the passage matrix (valid for one k-point only and ncplx=1)
!!  !!$  do iorb=1,orbs%norbu
!!  !!$     write(*,'(i6,100(1pe16.7))')iorb,(passmat(iorb+orbs%norbu*(jorb-1)),jorb=1,orbs%norbu)
!!  !!$  end do
!!  
!!  !!$  !apply the same transformation to the hpsi pointer (DEBUG, valid only without spin and Free BC)
!!  !!$  !call transpose_v(iproc,nproc,orbs,lr%wfd,comms,hpsi,work=psiw)
!!  !!$  !allocate the pointer for virtual orbitals
!!  !!$  !iorbst=1
!!  !!$  !imatrst=1
!!  !!$  !do ispin=1,nspin
!!  !!$  !if (nspinor == 1) then
!!  !!$  nvctrp=comms%nvctr_par(iproc,1)
!!  !!$  call gemm('N','N',nvctrp,orbs%norb,orbs%norb,1.0_wp,hpsi(1),max(1,nvctrp),&
!!  !!$       passmat(1),orbs%norb,0.0_wp,psiw(1),max(1,nvctrp))
!!  !!$  !else
!!  !!$  !   call c_gemm('N','N',ncomp*nvctrp,norbi,norbi,(1.0_wp,0.0_wp),&
!!  !!$  !        psi(1,iorbst),max(1,ncomp*nvctrp),hamovr(imatrst),norbi,&
!!  !!$  !        (0.0_wp,0.0_wp),ppsit(1,iorbst2),max(1,ncomp*nvctrp))
!!  !!$  !end if
!!  !!$  !iorbst=iorbst+norbi
!!  !!$  !imatrst=imatrst+ncplx*norbi**2
!!  !!$  !end do
!!  !!$
!!  !!$  !call untranspose_v(iproc,nproc,orbs,lr%wfd,comms,psiw,work=psit,outadd=hpsi(1))
!!  !!$  !call dcopy(orbs%npsidim,psi,1,psiw,1)
!!  !!$  call DiagHam(iproc,nproc,0,orbs%nspin,orbs,lr%wfd,comms,&
!!  !!$     psi,psiw,psit,orthpar,passmat)
!!  !!$
!!  !!$  !print out the passage matrix (valid for one k-point only and ncplx=1)
!!  !!$  do iorb=1,orbs%norbu
!!  !!$     write(*,'(i6,100(1pe16.7))')iorb,(passmat(iorb+orbs%norbu*(jorb-1)),jorb=1,orbs%norbu)
!!  !!$     !print *,'BBB',dot(lr%wfd%nvctr_c+7*lr%wfd%nvctr_f,psi(1),1,psi(1+(lr%wfd%nvctr_c+7*lr%wfd%nvctr_f)*(iorb-1)),1)
!!  !!$  end do
!!  !!$  !print *,'AAA',dot(orbs%norbu,passmat(1),1,passmat(orbs%norbu+1),1)
!!  !!$ stop ! end DEBUG
!!  
!!  !!$
!!  !!$
!!  !!$  norbi_max=max(orbs%norbu,orbs%norbd) 
!!  !!$  ndim_hamovr=norbi_max**2
!!  !!$  !for complex matrices the dimension is doubled
!!  !!$  if (nspinor /=1) then
!!  !!$     ndim_hamovr=2*ndim_hamovr
!!  !!$  end if
!!  !!$  allocate(norbgrp(1,nspin+ndebug),stat=i_stat)
!!  !!$  call memocc(i_stat,norbgrp,'norbgrp',subname)
!!  !!$  norbgrp(1,1)=orbs%norbu
!!  !!$  norbgrp(1,2)=orbs%norbd
!!  !!$
!!  !!$  allocate(hamovr(nspin*ndim_hamovr,2,orbsu%nkpts+ndebug),stat=i_stat)
!!  !!$  call memocc(i_stat,hamovr,'hamovr',subname)
!!  !!$
!!  !!$  !initialise hamovr
!!  !!$  call razero(nspin*ndim_hamovr*2*orbsu%nkpts,hamovr)
!!  !!$  ispsi=1
!!  !!$  do ikptp=1,orbsu%nkptsp
!!  !!$     ikpt=orbsu%iskpts+ikptp!orbsu%ikptsp(ikptp)
!!  !!$     
!!  !!$     nvctrp=commu%nvctr_par(iproc,ikptp)
!!  !!$     if (nvctrp == 0) cycle
!!  !!$     
!!  !!$     !print *,'iproc,nvctrp,nspin,norb,ispsi,ndimovrlp',iproc,nvctrp,nspin,norb,ispsi,ndimovrlp(ispin,ikpt-1)
!!  !!$     call overlap_matrices(norbtot,nvctrp,natsceff,nspin,nspinor,&
!!  !!$          & ndim_hamovr,norbgrp,hamovr(1,1,ikpt),psi(ispsi),hpsi(ispsi))
!!  !!$     
!!  !!$     ispsi=ispsi+nvctrp*norbtot*orbsu%nspinor
!!  !!$  end do
!!  !!$  if (nproc > 1) then
!!  !!$     !reduce the overlap matrix between all the processors
!!  !!$     call mpiallred(hamovr(1,1,1),2*nspin*ndim_hamovr*orbsu%nkpts,&
!!  !!$          MPI_SUM,MPI_COMM_WORLD,ierr)
!!  !!$  end if
!!  !!$
!!  !!$  !diagonalize hamovr
!!    
!!  
!!  
!!  !!$  i_all=-product(shape(hamovr))*kind(hamovr)
!!  !!$  deallocate(hamovr,stat=i_stat)
!!  !!$  call memocc(i_stat,i_all,'hamovr',subname)
!!  !!$  i_all=-product(shape(norbgrp))*kind(norbgrp)
!!  !!$  deallocate(norbgrp,stat=i_stat)
!!  !!$  call memocc(i_stat,i_all,'norbgrp',subname)
!!  
!!  
!!    !after having applied the hamiltonian to all the atomic orbitals
!!    !we split the semicore orbitals from the valence ones
!!    !this is possible since the semicore orbitals are the first in the 
!!    !order, so the linear algebra on the transposed wavefunctions 
!!    !may be splitted
!!  
!!  !!$  ispsi=1
!!  !!$  do ikptp=1,orbsu%nkptsp
!!  !!$     ikpt=orbsu%iskpts+ikptp!orbsu%ikptsp(ikptp)
!!  !!$     
!!  !!$     nvctrp=commu%nvctr_par(iproc,ikptp)
!!  !!$     if (nvctrp == 0) cycle
!!  !!$     
!!  !!$     !print *,'iproc,nvctrp,nspin,norb,ispsi,ndimovrlp',iproc,nvctrp,nspin,norb,ispsi,ndimovrlp(ispin,ikpt-1)
!!  !!$     call overlap_matrices(norbtot,nvctrp,natsceff,nspin,nspinor,&
!!  !!$          & ndim_hamovr,norbgrp,hamovr(1,1,ikpt),psi(ispsi),hpsi(ispsi))
!!  !!$     
!!  !!$     ispsi=ispsi+nvctrp*norbtot*orbsu%nspinor
!!  !!$  end do
!!  
!!  
!!    ! Apply  orthogonality constraints to all orbitals belonging to iproc
!!    !takes also into account parallel k-points distribution
!!    !here the orthogonality with respect to other occupied functions should be 
!!    !passed as an optional argument
!!    call orthoconstraint(iproc,nproc,orbs,comms,psit,hpsi,trH) !n(m)
!!  
!!    !retranspose the hpsi wavefunction
!!    call untranspose_v(iproc,nproc,orbs,lr%wfd,comms,hpsi,work=psi)
!!  
!!    !after having calcutated the trace of the hamiltonian, the functional have to be defined
!!    !new value without the trace, to be added in hpsitopsi
!!    if (iscf >1) then
!!       energy=energs%trH
!!    else
!!       energy=energs%trH-energs%eh+energs%exc-energs%vxc-energs%eexctX+energs%eion+energs%edisp
!!    end if
!!  
!!    !check that the trace of the hamiltonian is compatible with the 
!!    !band structure energy 
!!    !this can be done only if the occupation numbers are all equal
!!    tt=(energs%ebs-energs%trH)/energs%trH
!!    if (((abs(tt) > 1.d-10 .and. .not. GPUconv) .or.&
!!         (abs(tt) > 1.d-8 .and. GPUconv)) .and. iproc==0) then 
!!       !write this warning only if the system is closed shell
!!       call check_closed_shell(orbs,lcs)
!!       if (lcs) then
!!          write( *,'(1x,a,1pe9.2,2(1pe22.14))') &
!!               'ERROR: inconsistency between gradient and energy',tt,energs%ebs,energs%trH
!!       end if
!!    endif
!!  
!!    call timing(iproc,'Precondition  ','ON')
!!    if (iproc==0 .and. verbose > 1) then
!!       write(*,'(1x,a)',advance='no')&
!!            'done,  preconditioning...'
!!    end if
!!  
!!    !Preconditions all orbitals belonging to iproc
!!    !and calculate the partial norm of the residue
!!    !switch between CPU and GPU treatment
!!    if (GPUconv) then
!!       call preconditionall_GPU(orbs,lr,hx,hy,hz,ncong,&
!!            hpsi,gnrm,gnrm_zero,GPU)
!!    else if (OCLconv) then
!!       call preconditionall_OCL(iproc,nproc,orbs,lr,hx,hy,hz,ncong,&
!!            hpsi,gnrm,gnrm_zero,GPU)
!!    else
!!       call preconditionall(orbs,lr,hx,hy,hz,ncong,hpsi,gnrm,gnrm_zero)
!!    end if
!!  
!!    !sum over all the partial residues
!!    if (nproc > 1) then
!!       call mpiallred(gnrm,1,MPI_SUM,MPI_COMM_WORLD,ierr)
!!       call mpiallred(gnrm_zero,1,MPI_SUM,MPI_COMM_WORLD,ierr)
!!    endif
!!  
!!    !count the number of orbitals which have zero occupation number
!!    !weight this with the corresponding k point weight
!!    rzeroorbs=0.0_gp
!!    do ikpt=1,orbs%nkpts
!!       do iorb=1,orbs%norb
!!          if (orbs%occup(iorb+(ikpt-1)*orbs%norb) == 0.0_gp) then
!!             rzeroorbs=rzeroorbs+orbs%kwgts(ikpt)
!!          end if
!!       end do
!!    end do
!!    !commented out, the kwgts sum already to one
!!    !if (orbs%nkpts > 1) nzeroorbs=nint(real(nzeroorbs,gp)/real(orbs%nkpts,gp))
!!  
!!    gnrm=sqrt(gnrm/(real(orbs%norb,gp)-rzeroorbs))
!!  
!!    if (rzeroorbs /= 0.0_gp) then
!!       gnrm_zero=sqrt(gnrm_zero/rzeroorbs)
!!    else
!!       gnrm_zero=0.0_gp
!!    end if
!!  
!!    if (iproc==0 .and. verbose > 1) then
!!       write(*,'(1x,a)')&
!!            'done.'
!!    end if
!!    call timing(iproc,'Precondition  ','OF')
!!  
!!    i_all=-product(shape(passmat))*kind(passmat)
!!    deallocate(passmat,stat=i_stat)
!!    call memocc(i_stat,i_all,'passmat',subname)
!!  
!!    i_all=-product(shape(psiw))*kind(psiw)
!!    deallocate(psiw,stat=i_stat)
!!    call memocc(i_stat,i_all,'psiw',subname)
!!  
!!  
!!  
!!    if (orbs%nspinor == 4) then
!!       !only the root process has the correct array
!!       if(iproc==0 .and. verbose > 0) then
!!          write(*,'(1x,a)')&
!!               'Magnetic polarization per orbital'
!!          write(*,'(1x,a)')&
!!               '  iorb    m_x       m_y       m_z'
!!          do iorb=1,orbs%norb
!!             write(*,'(1x,i5,3f10.5)') &
!!                  iorb,(mom_vec(k,iorb,1)/mom_vec(1,iorb,1),k=2,4)
!!          end do
!!       end if
!!       i_all=-product(shape(mom_vec))*kind(mom_vec)
!!       deallocate(mom_vec,stat=i_stat)
!!       call memocc(i_stat,i_all,'mom_vec',subname)
!!    end if
!!  
!!    !write the energy information
!!    if (iproc == 0) then
!!       if (verbose > 0 .and. iscf<1) then
!!          write( *,'(1x,a,3(1x,1pe18.11))') 'ekin_sum,epot_sum,eproj_sum',  & 
!!               energs%ekin,energs%epot,energs%eproj
!!          write( *,'(1x,a,3(1x,1pe18.11))') '   ehart,   eexcu,    vexcu',energs%eh,energs%exc,energs%vxc
!!       end if
!!       if (iscf > 1) then
!!          if (gnrm_zero == 0.0_gp) then
!!             write( *,'(1x,a,i6,2x,1pe24.17,1x,1pe9.2)') 'iter, tr(H),gnrm',iter,energs%trH,gnrm
!!          else
!!             write( *,'(1x,a,i6,2x,1pe24.17,2(1x,1pe9.2))') 'iter, tr(H),gnrm,gnrm_zero',iter,energs%trH,gnrm,gnrm_zero
!!          end if
!!       else
!!          if (gnrm_zero == 0.0_gp) then
!!             write( *,'(1x,a,i6,2x,1pe24.17,1x,1pe9.2)') 'iter,total energy,gnrm',iter,energs%eKS,gnrm
!!          else
!!             write( *,'(1x,a,i6,2x,1pe24.17,2(1x,1pe9.2))') 'iter,total energy,gnrm,gnrm_zero',iter,energs%eKS,gnrm,gnrm_zero
!!          end if
!!       end if
!!    endif
!!  
!!  end subroutine calculate_energy_and_gradient_new


!> Allocate diis objects
subroutine allocate_diis_objects(idsx,alphadiis,npsidim,nkptsp,nspinor,diis,subname) !n(m)
  use module_base
  use module_types
  implicit none
  character(len=*), intent(in) :: subname
  integer, intent(in) :: idsx,npsidim,nkptsp,nspinor !n(m)
  real(gp), intent(in) :: alphadiis
  type(diis_objects), intent(inout) :: diis
  !local variables
  integer :: i_stat,ncplx,ngroup

  !calculate the number of complex components
  if (nspinor > 1) then
     ncplx=2
  else
     ncplx=1
  end if

  !always better to allow real combination of the wavefunctions
  ncplx=1

  !add the possibility of more than one diis group
  ngroup=1

  allocate(diis%psidst(npsidim*idsx+ndebug),stat=i_stat)
  call memocc(i_stat,diis%psidst,'psidst',subname)
  allocate(diis%hpsidst(npsidim*idsx+ndebug),stat=i_stat)
  call memocc(i_stat,diis%hpsidst,'hpsidst',subname)
  allocate(diis%ads(ncplx,idsx+1,idsx+1,ngroup,nkptsp,1+ndebug),stat=i_stat)
  call memocc(i_stat,diis%ads,'ads',subname)
  call to_zero(nkptsp*ncplx*ngroup*(idsx+1)**2,diis%ads(1,1,1,1,1,1))

  !initialize scalar variables
  !diis initialisation variables
  diis%alpha=alphadiis
  diis%alpha_max=alphadiis
  diis%energy=1.d10
  !minimum value of the energy during the minimisation procedure
  diis%energy_min=1.d10
  !previous value already fulfilled
  diis%energy_old=diis%energy
  !local variable for the diis history
  diis%idsx=idsx
  !logical control variable for switch DIIS-SD
  diis%switchSD=.false.


END SUBROUTINE allocate_diis_objects


!> De-Allocate diis objects
subroutine deallocate_diis_objects(diis,subname)
  use module_base
  use module_types
  implicit none
  character(len=*), intent(in) :: subname
  type(diis_objects), intent(inout) :: diis
  !local variables
  integer :: i_all,i_stat

  i_all=-product(shape(diis%psidst))*kind(diis%psidst)
  deallocate(diis%psidst,stat=i_stat)
  call memocc(i_stat,i_all,'psidst',subname)
  i_all=-product(shape(diis%hpsidst))*kind(diis%hpsidst)
  deallocate(diis%hpsidst,stat=i_stat)
  call memocc(i_stat,i_all,'hpsidst',subname)
  i_all=-product(shape(diis%ads))*kind(diis%ads)
  deallocate(diis%ads,stat=i_stat)
  call memocc(i_stat,i_all,'ads',subname)

END SUBROUTINE deallocate_diis_objects


!> Mix the electronic density or the potential using DIIS
subroutine mix_rhopot(iproc,nproc,npoints,alphamix,mix,rhopot,istep,&
     & n1,n2,n3,ucvol,rpnrm,nscatterarr)
  use module_base
  use defs_basis, only: AB6_NO_ERROR
  use m_ab6_mixing
  implicit none
  integer, intent(in) :: npoints, istep, n1, n2, n3, nproc, iproc
  real(gp), intent(in) :: alphamix, ucvol
  integer, dimension(0:nproc-1,4), intent(in) :: nscatterarr
  type(ab6_mixing_object), intent(inout) :: mix
  real(dp), dimension(npoints), intent(inout) :: rhopot
  real(gp), intent(out) :: rpnrm
  !local variables
  integer :: ierr,ie,ii,i_stat,i_all
  character(len = *), parameter :: subname = "mix_rhopot"
  character(len = 500) :: errmess
  integer, allocatable :: user_data(:)

  ! Calculate the residue and put it in rhopot
  if (istep > 1) then
     ! rhopot = vin
     call axpy(npoints, -1.d0, mix%f_fftgr(1,1, mix%i_vrespc(1)), 1, &
          & rhopot(1), 1)
     call dscal(npoints, 1.d0 - alphamix, rhopot(1), 1)
     ! rhopot = alpha(vin - v(out-1))
  else
     mix%f_fftgr(:,:, mix%i_vrespc(1)) = 0.d0
  end if
  ! rhopot = v(out-1) and fftgr = alpha(vin - v(out-1))
  call dswap(npoints, mix%f_fftgr(1,1, mix%i_vrespc(1)), 1, &
       & rhopot(1), 1)

  ! Store the scattering of rho in user_data
  allocate(user_data(2 * nproc), stat = i_stat)
  call memocc(i_stat,user_data,'user_data',subname)
  do ii = 1, nproc, 1
     user_data(1 + (ii - 1 ) * 2:ii * 2) = &
          & n1 * n2 * (/ nscatterarr(iproc, 2), nscatterarr(iproc, 4) /)
  end do

  ! Do the mixing 
  call ab6_mixing_eval(mix, rhopot, istep, n1 * n2 * n3, ucvol, &
       & MPI_COMM_WORLD, (nproc > 1), ierr, errmess, resnrm = rpnrm, &
       & fnrm = fnrm_denpot, fdot = fdot_denpot, user_data = user_data)
  if (ierr /= AB6_NO_ERROR) then
     if (iproc == 0) write(0,*) errmess
     call MPI_ABORT(MPI_COMM_WORLD, ierr, ie)
  end if
  rpnrm = sqrt(rpnrm) / real(n1 * n2 * n3, gp)
  rpnrm = rpnrm / (1.d0 - alphamix)

  i_all=-product(shape(user_data))*kind(user_data)
  deallocate(user_data,stat=i_stat)
  call memocc(i_stat,i_all,'user_data',subname)
  ! Copy new in vrespc
  call dcopy(npoints, rhopot(1), 1, mix%f_fftgr(1,1, mix%i_vrespc(1)), 1)

END SUBROUTINE mix_rhopot


subroutine psimix(iproc,nproc,ndim_psi,orbs,comms,diis,hpsit,psit)
  use module_base
  use module_types
  use module_interfaces, except_this_one => psimix
  implicit none
  integer, intent(in) :: iproc,nproc,ndim_psi
  type(orbitals_data), intent(in) :: orbs
  type(communications_arrays), intent(in) :: comms
  type(diis_objects), intent(inout) :: diis
  real(wp), dimension(ndim_psi), intent(inout) :: psit,hpsit
  !real(wp), dimension(:), pointer :: psit,hpsit
  !local variables
  integer :: ikptp,nvctrp,ispsi,ispsidst,ikpt
 

  if (diis%idsx > 0) then
     !do not transpose the hpsi wavefunction into the diis array
     !for compatibility with the k-points distribution
     ispsi=1
     ispsidst=1
     do ikptp=1,orbs%nkptsp
        ikpt=orbs%iskpts+ikptp
        nvctrp=comms%nvctr_par(iproc,ikpt)
        if (nvctrp == 0) cycle
        !here we can choose to store the DIIS arrays with single precision
        !psidst=psit
        call vcopy(nvctrp*orbs%norb*orbs%nspinor,&
             psit(ispsi),1,&
             diis%psidst(ispsidst+nvctrp*orbs%nspinor*orbs%norb*(diis%mids-1)),1)
        
        !hpsidst=hpsi
        call vcopy(nvctrp*orbs%norb*orbs%nspinor,&
             hpsit(ispsi),1,&
             diis%hpsidst(ispsidst+nvctrp*orbs%nspinor*orbs%norb*(diis%mids-1)),1)

        !do jj=0,nvctrp*orbs%norb*orbs%nspinor-1
        !diis%hpsidst(ispsidst+nvctrp*orbs%nspinor*orbs%norb*(diis%mids-1)+jj)&
        !=real(hpsit(ispsi+jj),tp) !diis precision conversion
        !end do
        ispsi=ispsi+nvctrp*orbs%norb*orbs%nspinor
        ispsidst=ispsidst+nvctrp*orbs%norb*orbs%nspinor*diis%idsx
     end do

     !here we should separate between up and down spin orbitals, but it turned out to be not necessary
     call diisstp(iproc,nproc,orbs,comms,diis)

     !update the psit array with the difference stored in the psidst work array
     ispsi=1
     ispsidst=1
     do ikptp=1,orbs%nkptsp
        ikpt=orbs%iskpts+ikptp
        nvctrp=comms%nvctr_par(iproc,ikpt)
        if (nvctrp == 0) cycle
        !experimental, recast in single precision the difference to see the loss
        !do i=1,nvctrp*orbs%nspinor*orbs%norb
        !   tt=real(diis%psidst(ispsidst+i-1+(mod(diis%ids,diis%idsx))*orbs%norb*orbs%nspinor*nvctrp),kind=4)
        !   psit(ispsi+i-1)=psit(ispsi+i-1)+real(tt,wp)
        !end do
        call axpy(nvctrp*orbs%nspinor*orbs%norb,1.0_dp,&
             diis%psidst(ispsidst+(mod(diis%ids,diis%idsx))*orbs%norb*orbs%nspinor*nvctrp),1,&
             psit(ispsi),1)
        ispsi=ispsi+nvctrp*orbs%norb*orbs%nspinor
        ispsidst=ispsidst+nvctrp*orbs%norb*orbs%nspinor*diis%idsx
     end do

  else
     ! update all wavefunctions with the preconditioned gradient
     if (diis%energy > diis%energy_old) then
        diis%alpha=max(5.d-2,.5_wp*diis%alpha)
        if (diis%alpha == 5.d-2 .and. iproc==0) write(*,*) ' WARNING: Convergence problem or limit'
     else
        diis%alpha=min(1.05_wp*diis%alpha,diis%alpha_max)
     endif
     if (iproc == 0) then
        if (verbose > 0) write(*,'(1x,a,1pe11.3)') 'alpha=',diis%alpha
        !yaml output
!        write(70,'(1x,a,1pe11.3)') 'SDalpha: ',diis%alpha
     end if
     call axpy(sum(comms%ncntt(0:nproc-1)),-diis%alpha,hpsit(1),1,psit(1),1)

  endif

END SUBROUTINE psimix


subroutine diis_or_sd(iproc,idsx,nkptsp,diis)
  use module_base
  use module_types
  implicit none
  integer, intent(in) :: iproc,idsx,nkptsp
  type(diis_objects), intent(inout) :: diis

  !here we should add the DIIS/SD switch
  !add switch between DIIS and SD
  if (diis%energy == diis%energy_min .and. .not. diis%switchSD) diis%idiistol=0
  if (diis%energy > diis%energy_min .and. idsx >0 .and. .not. diis%switchSD) then
     diis%idiistol=diis%idiistol+1
  end if
  if (diis%idiistol > idsx .and. .not. diis%switchSD) then
     !the energy has not decreasing for too much steps, switching to SD for next steps
     if (iproc ==0) write(*,'(1x,a,1pe9.2,a)')&
          'WARNING: The energy value is growing (delta=',diis%energy-diis%energy_min,') switch to SD'
     diis%switchSD=.true.
     !il is not necessary to deallocate these arrays
     !i_all=-product(shape(psidst))*kind(psidst)
     !deallocate(psidst,stat=i_stat)
     !call memocc(i_stat,i_all,'psidst',subname)
     !i_all=-product(shape(hpsidst_sp))*kind(hpsidst_sp)
     !deallocate(hpsidst_sp,stat=i_stat)
     !call memocc(i_stat,i_all,'hpsidst_sp',subname)
     !i_all=-product(shape(ads))*kind(ads)
     !deallocate(ads,stat=i_stat)
     !call memocc(i_stat,i_all,'ads',subname)
     diis%idsx=0
     diis%idiistol=0
  end if

  if ((diis%energy == diis%energy_min) .and. diis%switchSD) then
     diis%idiistol=diis%idiistol+1
  end if
  if (diis%idiistol > idsx .and. diis%switchSD) then
     !if (diis%idiistol > 10000*idsx .and. diis%switchSD) then
     !restore the original DIIS
     if (iproc ==0) write(*,'(1x,a,1pe9.2)')&
          'WARNING: The energy value is now decreasing again, coming back to DIIS'
     diis%switchSD=.false.
     diis%idsx=idsx
     diis%ids=0
     diis%idiistol=0

     !no need to reallocate
     !allocate(psidst(sum(comms%ncntt(0:nproc-1))*idsx+ndebug),stat=i_stat)
     !call memocc(i_stat,psidst,'psidst',subname)
     !allocate(hpsidst_sp(sum(comms%ncntt(0:nproc-1))*idsx+ndebug),stat=i_stat)
     !call memocc(i_stat,hpsidst_sp,'hpsidst_sp',subname)
     !allocate(ads(idsx+1,idsx+1,orbs%nkptsp*3+ndebug),stat=i_stat)
     !call memocc(i_stat,ads,'ads',subname)

     !ncplx and ngroup have to be added
     call to_zero(nkptsp*(idsx+1)**2,diis%ads(1,1,1,1,1,1))
  end if

END SUBROUTINE diis_or_sd


!> Calculates the DIIS extrapolated solution psit in the ids-th DIIS step 
!! using  the previous iteration points psidst and the associated error 
!! vectors (preconditioned gradients) hpsidst
subroutine diisstp(iproc,nproc,orbs,comms,diis)
  use module_base
  use module_types
  implicit none
! Arguments
  integer, intent(in) :: nproc,iproc
  type(orbitals_data), intent(in) :: orbs
  type(communications_arrays), intent(in) :: comms
  type(diis_objects), intent(inout) :: diis
! Local variables
  character(len=*), parameter :: subname='diisstp'
  integer :: i,j,ist,jst,mi,info,jj,mj,i_all,i_stat,ierr,ipsi_spin_sh,iorb_group_sh
  integer :: ikptp,ikpt,ispsi,ispsidst,nvctrp,icplx,ncplx,norbi,ngroup,igroup,iacc_add
  complex(tp) :: zdres,zdotc
  real(tp), dimension(2) :: psicoeff
  integer, dimension(:), allocatable :: ipiv
  real(tp), dimension(:,:,:), allocatable :: adsw
  real(tp), dimension(:,:,:,:), allocatable :: rds

  !calculate the number of complex components
  if (orbs%nspinor > 1) then
     ncplx=2
  else
     ncplx=1
  end if

  ncplx=1

  !all the wavefunctions for a given k-point go only in one group
  ngroup=1

  allocate(ipiv(diis%idsx+1+ndebug),stat=i_stat)
  call memocc(i_stat,ipiv,'ipiv',subname)
  allocate(rds(ncplx,diis%idsx+1,ngroup,orbs%nkpts+ndebug),stat=i_stat)
  call memocc(i_stat,rds,'rds',subname)
  call to_zero(ncplx*ngroup*(diis%idsx+1)*orbs%nkpts,rds(1,1,1,1))

  allocate(adsw(ncplx,diis%idsx+1,diis%idsx+1+ndebug),stat=i_stat)
  call memocc(i_stat,adsw,'adsw',subname)
  call to_zero(ncplx*(diis%idsx+1)**2,adsw(1,1,1))

  ispsidst=1
  do ikptp=1,orbs%nkptsp
     ikpt=orbs%iskpts+ikptp!orbs%ikptsp(ikptp)
     nvctrp=comms%nvctr_par(iproc,ikpt)
     if (nvctrp == 0) cycle
     ! set up DIIS matrix (upper triangle)
     if (diis%ids > diis%idsx) then
        ! shift left up matrix
        do i=1,diis%idsx-1
           do j=1,i
              do icplx=1,ncplx
                 diis%ads(icplx,j,i,1,ikptp,1)=&
                      diis%ads(icplx,j+1,i+1,1,ikptp,1)
              end do
           end do
        end do
     end if
     
     ! calculate new line, use rds as work array for summation
     ist=max(1,diis%ids-diis%idsx+1)
     do i=ist,diis%ids
        mi=mod(i-1,diis%idsx)+1
        !useful in care of more than one group
        if (ncplx==1) then
           rds(1,i-ist+1,1,ikpt)=0.0_tp
        else
           zdres=cmplx(0.0_tp,0.0_tp)
        end if
        
        ipsi_spin_sh=0
        do igroup=1,ngroup
           norbi=orbs%norb!u
           if (ncplx==1) then
              !to be corrected for complex wavefunctions
              !print *,'isipnst',sum(comms%ncntt(0:nproc-1)),ispsidst+ipsi_spin_sh,nvctrp*norbi*orbs%nspinor
              rds(1,i-ist+1,1,ikpt)=rds(1,i-ist+1,1,ikpt)+dot(nvctrp*norbi*orbs%nspinor,&
                   diis%hpsidst(ispsidst+ipsi_spin_sh+(diis%mids-1)*nvctrp*orbs%norb*orbs%nspinor),1,&
                   diis%hpsidst(ispsidst+ipsi_spin_sh+(mi-1)*nvctrp*orbs%norb*orbs%nspinor),1)
              !this has to be inserted in module_base
              !call ds_dot(nvctrp*orbs%norb*orbs%nspinor,&
              !     hpsidst_sp,ispsidst+(mids-1)*nvctrp*orbs%norb*orbs%nspinor,1,&
              !     hpsidst_sp,ispsidst+(mi  -1)*nvctrp*orbs%norb*orbs%nspinor,1,&
              !     rds(i-ist+1,ikpt))
           else 
              !this should be simple or double precision either
              zdres=zdres+zdotc(nvctrp*norbi*(orbs%nspinor/2),&
                   diis%hpsidst(ispsidst+ipsi_spin_sh+(diis%mids-1)*nvctrp*orbs%norb*orbs%nspinor),1,&
                   diis%hpsidst(ispsidst+ipsi_spin_sh+(mi-1)*nvctrp*orbs%norb*orbs%nspinor),1)
           end if
        end do
        !copy the complex result in the rds array (DCOPY TO BE REDEFINED)
        if (ncplx == 2) call vcopy(2,zdres,1,rds(1,i-ist+1,1,ikpt),1)
     end do
     ispsidst=ispsidst+nvctrp*orbs%norb*orbs%nspinor*diis%idsx
  end do
  if (nproc > 1) then
     call mpiallred(rds(1,1,1,1),ncplx*ngroup*(diis%idsx+1)*orbs%nkpts,MPI_SUM,MPI_COMM_WORLD,ierr)
  endif

  ispsi=1
  ispsidst=1
  do ikptp=1,orbs%nkptsp
     ikpt=orbs%iskpts+ikptp!orbs%ikptsp(ikptp)
     nvctrp=comms%nvctr_par(iproc,ikpt)
     if (nvctrp == 0) cycle
     iorb_group_sh=0
     do igroup=1,ngroup
        norbi=orbs%norb
        !update the matrix of the DIIS errors
        do i=1,min(diis%ids,diis%idsx)
           do icplx=1,ncplx
              diis%ads(icplx,i,min(diis%idsx,diis%ids),igroup,ikptp,1)=rds(icplx,i,igroup,ikpt)
           end do
        end do

        ! copy to work array, right hand side, boundary elements
        do j=1,min(diis%idsx,diis%ids)
           !diis%ads(j,min(diis%idsx,diis%ids)+1,ikptp,2)=1.0_wp
           !case for complex values
           adsw(ncplx,j,min(diis%idsx,diis%ids)+1)=0.0_tp
           adsw(1,j,min(diis%idsx,diis%ids)+1)=1.0_tp
           do icplx=1,ncplx   
              rds(icplx,j,igroup,ikpt)=0.0_tp
           end do
           do i=j,min(diis%idsx,diis%ids)
              !diis%ads(j,i,ikptp,2)=diis%ads(j,i,ikptp,1)
              do icplx=1,ncplx
                 adsw(icplx,j,i)=diis%ads(icplx,j,i,igroup,ikptp,1)
              end do
           end do
        end do
        !diis%ads(min(diis%idsx,diis%ids)+1,min(diis%idsx,diis%ids)+1,ikptp,2)=0.0_dp
        do icplx=1,ncplx
           adsw(icplx,min(diis%idsx,diis%ids)+1,min(diis%idsx,diis%ids)+1)=0.0_tp
        end do
        !case for complex values
        rds(ncplx,min(diis%idsx,diis%ids)+1,igroup,ikpt)=0.0_tp
        rds(1,min(diis%idsx,diis%ids)+1,igroup,ikpt)=1.0_tp

        !make the matrix symmetric (hermitian) to use DGESV (ZGESV) (no work array, more stable)
        do j=1,min(diis%idsx,diis%ids)+1
           do i=1,min(diis%idsx,diis%ids)+1
              !diis%ads(i,j,ikptp,2)=diis%ads(j,i,ikptp,2)
              adsw(1,i,j)=adsw(1,j,i)
              !case for complex matrices
              if (ncplx==2) then
                 adsw(2,i,j)=-adsw(2,j,i)
              end if
           end do
        end do

        !if(iproc==0)  write(6,*) 'DIIS matrix'
        !do i=1,min(diis%idsx,ids)+1
        !  if(iproc==0)  write(6,'(i3,12(1x,e9.2))') iproc,(ads(i,j,2),j=1,min(diis%idsx,ids)+1),rds(i)
        !enddo
        if (diis%ids > 1) then
           ! solve linear system:(LAPACK)
           !call DSYSV('U',min(diis%idsx,diis%ids)+1,1,diis%ads(1,1,ikptp,2),diis%idsx+1,  & 
           !     ipiv,rds(1,ikpt),diis%idsx+1,diis%ads(1,1,ikptp,3),(diis%idsx+1)**2,info)
           !if (info /= 0) then
           !   print*, 'diisstp: DSYSV',info
           !end if

           ! solve linear system, supposing it is general. More stable, no need of work array
           if (ncplx == 1) then
              call gesv(min(diis%idsx,diis%ids)+1,1,adsw(1,1,1),diis%idsx+1,  & 
                   ipiv(1),rds(1,1,igroup,ikpt),diis%idsx+1,info)
           else
              call c_gesv(min(diis%idsx,diis%ids)+1,1,adsw(1,1,1),diis%idsx+1,  & 
                   ipiv(1),rds(1,1,igroup,ikpt),diis%idsx+1,info)
           end if
           if (info /= 0) then
              print*, 'diisstp: GESV',info
              stop
           end if

        else
           !case for complex values
           rds(ncplx,1,igroup,ikpt)=0.0_tp
           rds(1,1,igroup,ikpt)=1.0_tp
        endif

        !recreate the wavefunction using the new weigths
!!$        do iorb=iorb_group_sh+1,norbi+iorb_group_sh!1,orbs%norb
!!$           call razero(nvctrp*orbs%nspinor,psit(ispsi+(iorb-1)*nvctrp*orbs%nspinor))
        
        !call razero(nvctrp*orbs%nspinor*norbi,psit(ispsi+iorb_group_sh*nvctrp*orbs%nspinor))
        !change the approach and fill only the difference between the original psit and the updated one
        jst=max(1,diis%ids-diis%idsx+1)
        !use the array which will be erased in the next step as the work array
        iacc_add=ispsidst+iorb_group_sh*nvctrp*orbs%nspinor+(mod(diis%ids,diis%idsx))*orbs%norb*orbs%nspinor*nvctrp
        if (diis%ids < diis%idsx) then
           !some arrays still has to be filled
           !call vscal(nvctrp*orbs%nspinor*norbi,0.0_tp,diis%psidst(iacc_add),1)
           call to_zero(nvctrp*orbs%nspinor*norbi,diis%psidst(iacc_add))
        end if

        jj=0
        do j=jst,diis%ids
           jj=jj+1
           mj=mod(j-1,diis%idsx)+1
           !print *,'test',j,jj,mj,diis%mids
           !do k=1,nvctrp*orbs%nspinor
           !   psit(ispsi+(iorb-1)*nvctrp*orbs%nspinor+k-1)=&
           !        psit(ispsi+(iorb-1)*nvctrp*orbs%nspinor+k-1)+&
           !        rds(1,jj,ispin,ikpt)*(&
           !        diis%psidst(ispsidst+k-1+(iorb-1)*nvctrp*orbs%nspinor+&
           !        (mj-1)*orbs%norb*orbs%nspinor*nvctrp)&
           !        -real(diis%hpsidst(ispsidst+k-1+(iorb-1)*nvctrp*orbs%nspinor+&
           !        (mj-1)*orbs%norb*orbs%nspinor*nvctrp),wp))
           !end do
!!$           if (ncplx ==1) then
!!$              !use axpy for updating the array (can be done for all the orbitals in the group)
!!$              call axpy(nvctrp*orbs%nspinor*norbi,rds(1,jj,igroup,ikpt),&
!!$                   diis%psidst(ispsidst+iorb_group_sh*nvctrp*orbs%nspinor+(mj-1)*orbs%norb*orbs%nspinor*nvctrp),1,&
!!$                   psit(ispsi+iorb_group_sh*nvctrp*orbs%nspinor),1)
!!$              !this will work only if the errors are written in double precision
!!$              call axpy(nvctrp*orbs%nspinor*norbi,-rds(1,jj,igroup,ikpt),&
!!$                   diis%hpsidst(ispsidst+iorb_group_sh*nvctrp*orbs%nspinor+(mj-1)*orbs%norb*orbs%nspinor*nvctrp),1,&
!!$                   psit(ispsi+iorb_group_sh*nvctrp*orbs%nspinor),1)
!!$           else
!!$              call c_axpy(nvctrp*(orbs%nspinor/2)*norbi,rds(1,jj,igroup,ikpt),&
!!$                   diis%psidst(ispsidst+iorb_group_sh*nvctrp*orbs%nspinor+(mj-1)*orbs%norb*orbs%nspinor*nvctrp),1,&
!!$                   psit(ispsi+iorb_group_sh*nvctrp*orbs%nspinor),1)
!!$              !this will work only if the errors are written in double precision
!!$              call c_axpy(nvctrp*(orbs%nspinor/2)*norbi,-rds(1,jj,igroup,ikpt),&
!!$                   diis%hpsidst(ispsidst+iorb_group_sh*nvctrp*orbs%nspinor+(mj-1)*orbs%norb*orbs%nspinor*nvctrp),1,&
!!$                   psit(ispsi+iorb_group_sh*nvctrp*orbs%nspinor),1)
!!$           end if

           !correct the coefficient for the daxpy in psi for the first and the last cycle
           psicoeff(ncplx)=rds(ncplx,jj,igroup,ikpt) !for complex cases
           if ((j==jst .and. diis%ids >= diis%idsx) .or. j==diis%ids) then
              psicoeff(1)=rds(1,jj,igroup,ikpt)-1.0_tp
           else
              psicoeff(1)=rds(1,jj,igroup,ikpt)
           end if

           if (ncplx ==1) then
              !use axpy for updating the array (can be done for all the orbitals in the group)
              !the last step is the update with psi
              call axpy(nvctrp*orbs%nspinor*norbi,psicoeff(1),&
                   diis%psidst(ispsidst+iorb_group_sh*nvctrp*orbs%nspinor+(mj-1)*orbs%norb*orbs%nspinor*nvctrp),1,&
                   diis%psidst(iacc_add),1)
              !this will work only if the errors are written in the same precision
              call axpy(nvctrp*orbs%nspinor*norbi,-rds(1,jj,igroup,ikpt),&
                   diis%hpsidst(ispsidst+iorb_group_sh*nvctrp*orbs%nspinor+(mj-1)*orbs%norb*orbs%nspinor*nvctrp),1,&
                   diis%psidst(iacc_add),1)
           else
              call c_axpy(nvctrp*(orbs%nspinor/2)*norbi,psicoeff(1),&
                   diis%psidst(ispsidst+iorb_group_sh*nvctrp*orbs%nspinor+(mj-1)*orbs%norb*orbs%nspinor*nvctrp),1,&
                   diis%psidst(iacc_add),1)
              !this will work only if the errors are written in double precision
              call c_axpy(nvctrp*(orbs%nspinor/2)*norbi,-rds(1,jj,igroup,ikpt),&
                   diis%hpsidst(ispsidst+iorb_group_sh*nvctrp*orbs%nspinor+(mj-1)*orbs%norb*orbs%nspinor*nvctrp),1,&
                   diis%psidst(iacc_add),1)
           end if

        end do

!!$        call axpy(nvctrp*orbs%nspinor*norbi,1.0_dp,&
!!$             diis%psidst(iacc_add),1,&
!!$             psit(ispsi+iorb_group_sh*nvctrp*orbs%nspinor),1)
        !then psidst(iaccadd) will be erased in the next diis step

     end do
!!$     end do
     ispsi=ispsi+nvctrp*orbs%norb*orbs%nspinor
     ispsidst=ispsidst+nvctrp*orbs%norb*orbs%nspinor*diis%idsx
  end do

  ! Output to screen, depending on policy.
  if (verbose >= 10) then
     call broadcast_kpt_objects(nproc, orbs%nkpts, ncplx*ngroup*(diis%idsx+1), rds, orbs%ikptproc)
  end if

!!$           ttr=0.0_dp
!!$           tti=0.0_dp
!!$           do j=1,min(diis%idsx,diis%ids)+1
!!$              ttr=ttr+rds(1,j,1,1)
!!$              tti=tti+rds(2,j,1,1) 
!!$           end do
  if (iproc == 0) then 
     call write_diis_weights(ncplx,diis%idsx,ngroup,orbs%nkpts,min(diis%idsx,diis%ids),rds)
  endif
  
  i_all=-product(shape(ipiv))*kind(ipiv)
  deallocate(ipiv,stat=i_stat)
  call memocc(i_stat,i_all,'ipiv',subname)
  i_all=-product(shape(rds))*kind(rds)
  deallocate(rds,stat=i_stat)
  call memocc(i_stat,i_all,'rds',subname)
  i_all=-product(shape(adsw))*kind(adsw)
  deallocate(adsw,stat=i_stat)
  call memocc(i_stat,i_all,'adsw',subname)

END SUBROUTINE diisstp


!> compute a dot product of two single precision vectors 
!! returning a double precision result
subroutine ds_dot(ndim,x,x0,dx,y,y0,dy,dot_out)
  use module_base
  use module_types
  implicit none
  integer, intent(in) :: ndim,x0,dx,y0,dy
  real(tp), dimension(ndim), intent(in) :: x,y
  real(wp), intent(out) :: dot_out
  integer :: jj,ix,iy
  
  dot_out=0.0d0
  ix=x0
  iy=y0
  do jj=1,ndim
    dot_out=dot_out + real(x(ix),wp)*real(y(iy),wp)
    ix=ix+dx
    iy=iy+dy
  end do
END SUBROUTINE ds_dot

function s2d_dot(ndim,x,dx,y,dy)
  implicit none
  integer, intent(in) :: ndim,dx,dy
  real(kind=4), dimension(ndim), intent(in) :: x,y
  real(kind=8) :: s2d_dot
  !local variables
  integer :: jj,ix,iy
  real(kind=8) :: dot_out

  !quick return if possible
  if (ndim <= 0) then
     s2d_dot=0.0d0
     return
  end if

  dot_out=0.0d0
  ix=1
  iy=1
  do jj=1,ndim
     dot_out=dot_out + real(x(ix),kind=8)*real(y(iy),kind=8)
     ix=ix+dx
     iy=iy+dy
  end do

  s2d_dot=dot_out

end function s2d_dot


<<<<<<< HEAD
subroutine psimixVariable(iproc,nproc,orbs,comms,diis,diisArr, hpsit,psit, quiet)
  use module_base
  use module_types
  use module_interfaces, excpet_this_one => psimixVariable
  implicit none
  integer, intent(in) :: iproc,nproc
  type(orbitals_data), intent(in) :: orbs
  type(communications_arrays), intent(in) :: comms
  type(diis_objects), intent(inout) :: diis
  type(diis_objects),dimension(orbs%norb),intent(in out):: diisArr
  real(wp), dimension(sum(comms%ncntt(0:nproc-1))), intent(inout) :: psit,hpsit
  logical, optional:: quiet ! to avoid that the DIIS weights are written
  !real(wp), dimension(:), pointer :: psit,hpsit
  !local variables
  integer :: ikptp,nvctrp,ispsi,ispsidst,jj,ierr


  if (diis%idsx > 0) then
     !do not transpose the hpsi wavefunction into the diis array
     !for compatibility with the k-points distribution
     ispsi=1
     ispsidst=1
     do ikptp=1,orbs%nkptsp
        nvctrp=comms%nvctr_par(iproc,ikptp)
        if (nvctrp == 0) cycle
        
     !here we can choose to store the DIIS arrays with single precision
     !psidst=psit
        call dcopy(nvctrp*orbs%norb*orbs%nspinor,&
             psit(ispsi),1,&
             diis%psidst(ispsidst+nvctrp*orbs%nspinor*orbs%norb*(diis%mids-1)),1)
     !hpsidst=hpsi
     !   call dcopy(nvctrp*orbs%norb*orbs%nspinor,&
     !        hpsit(ispsi),1,&
     !        hpsidst(ispsidst+nvctrp*orbs%nspinor*orbs%norb*(mids-1)),1)

     do jj=0,nvctrp*orbs%norb*orbs%nspinor-1
        diis%hpsidst(ispsidst+nvctrp*orbs%nspinor*orbs%norb*(diis%mids-1)+jj)&
             =real(hpsit(ispsi+jj),tp) !diis precision conversion
     end do
        ispsi=ispsi+nvctrp*orbs%norb*orbs%nspinor
        ispsidst=ispsidst+nvctrp*orbs%norb*orbs%nspinor*diis%idsx
     end do

     !here we should separate between up and down spin orbitals, maybe
     if(present(quiet)) then
         call diisstpVariable(iproc,nproc,orbs,comms,diis,diisArr,psit,quiet)
     else
         call diisstpVariable(iproc,nproc,orbs,comms,diis,diisArr,psit)
     end if

  else
     ! update all wavefunctions with the preconditioned gradient
     if (diis%energy > diis%energy_old) then
        diis%alpha=max(.125_wp,.5_wp*diis%alpha)
        if (diis%alpha == .125_wp) write(*,*) ' WARNING: Convergence problem or limit'
     else
        diis%alpha=min(1.05_wp*diis%alpha,1._wp)
     endif
     if (iproc == 0 .and. verbose > 0) write(*,'(1x,a,1pe11.3)') 'alpha=',diis%alpha

!!     do iorb=1,orbs%norb*orbs%nspinor
!!        call axpy(comms%nvctr_par(iproc),&
!!             -alpha,hpsi(1+comms%nvctr_par(iproc)*(iorb-1)),1,&
!!             psit(1+comms%nvctr_par(iproc)*(iorb-1)),1)
!!     enddo

     call axpy(sum(comms%ncntt(0:nproc-1)),-diis%alpha,hpsit(1),1,psit(1),1)

  endif

END SUBROUTINE psimixVariable


!> Calculates the DIIS extrapolated solution psit in the ids-th DIIS step 
!! using  the previous iteration points psidst and the associated error 
!! vectors (preconditioned gradients) hpsidst
subroutine diisstpVariable(iproc,nproc,orbs,comms,diis,diisArr,psit,quiet)
  use module_base
  use module_types
  implicit none
! Arguments
  integer, intent(in) :: nproc,iproc
  type(orbitals_data), intent(in) :: orbs
  type(communications_arrays), intent(in) :: comms
  type(diis_objects), intent(inout) :: diis
  type(diis_objects),dimension(orbs%norb),intent(in out):: diisArr
  real(wp), dimension(sum(comms%ncntt(0:nproc-1))), intent(out) :: psit
  logical, optional:: quiet ! to avoid that the DIIS weights are written
! Local variables
  character(len=*), parameter :: subname='diisstp'
  integer :: i,j,ist,jst,mi,iorb,info,jj,mj,k,i_all,i_stat,ierr
  integer :: ikptp,ikpt,ispsi,ispsidst,nvctrp
  integer, dimension(:), allocatable :: ipiv
  real(dp), dimension(:,:), allocatable :: rds
  logical:: quietHere

  ! This decides whether the DIIS weights are written to the screen or not.
  ! If quietHere is false, then they are written, otherwise not.
  if(present(quiet) .and. quiet) then
      quietHere=.true.
  else
      quietHere=.false.
  end if

  allocate(ipiv(diisArr(1)%idsx+1+ndebug),stat=i_stat)
  call memocc(i_stat,ipiv,'ipiv',subname)
  allocate(rds(diisArr(1)%idsx+1,orbs%nkpts+ndebug),stat=i_stat)
  call memocc(i_stat,rds,'rds',subname)


  orbsLoop: do iorb=1,orbs%norb
      call razero((diisArr(iorb)%idsx+1)*orbs%nkpts,rds)

      ispsidst=1
      do ikptp=1,orbs%nkptsp
         ikpt=orbs%iskpts+ikptp!orbs%ikptsp(ikptp)
         nvctrp=comms%nvctr_par(iproc,ikptp)
         if (nvctrp == 0) cycle

         ! set up DIIS matrix (upper triangle)
         if (diisArr(iorb)%ids > diisArr(iorb)%idsx) then
            ! shift left up matrix
            do i=1,diisArr(iorb)%idsx-1
               do j=1,i
                  diisArr(iorb)%ads(1,j,i,1,ikptp,1)=diisArr(iorb)%ads(1,j+1,i+1,1,ikptp,1)
               end do
            end do
         end if

         ! calculate new line, use rds as work array for summation
         ist=max(1,diisArr(iorb)%ids-diisArr(iorb)%idsx+1)
         do i=ist,diisArr(iorb)%ids
            mi=mod(i-1,diisArr(iorb)%idsx)+1
!!         do iorb=1,norb*nspinor
!!            tt=dot(nvctrp,hpsidst(1,iorb,mids),1,hpsidst(1,iorb,mi),1)
!!            rds(i-ist+1)=rds(i-ist+1)+tt
=======






!!****f* BigDFT/psimix
!! FUNCTION
!! COPYRIGHT
!!    Copyright (C) 2007-2010 BigDFT group
!!    This file is distributed under the terms of the
!!    GNU General Public License, see ~/COPYING file
!!    or http://www.gnu.org/copyleft/gpl.txt .
!!    For the list of contributors, see ~/AUTHORS 
!! SOURCE
!!
!!subroutine psimixVariable(iproc,nproc,orbs,comms,diis,diisArr, hpsit,psit, quiet)
!!  use module_base
!!  use module_types
!!  use module_interfaces, excpet_this_one => psimixVariable
!!  implicit none
!!  integer, intent(in) :: iproc,nproc
!!  type(orbitals_data), intent(in) :: orbs
!!  type(communications_arrays), intent(in) :: comms
!!  type(diis_objects), intent(inout) :: diis
!!  type(diis_objects),dimension(orbs%norb),intent(in out):: diisArr
!!  real(wp), dimension(sum(comms%ncntt(0:nproc-1))), intent(inout) :: psit,hpsit
!!  logical, optional:: quiet ! to avoid that the DIIS weights are written
!!  !real(wp), dimension(:), pointer :: psit,hpsit
!!  !local variables
!!  integer :: ikptp,nvctrp,ispsi,ispsidst,jj,ierr
!!
!!
!!  if (diis%idsx > 0) then
!!     !do not transpose the hpsi wavefunction into the diis array
!!     !for compatibility with the k-points distribution
!!     ispsi=1
!!     ispsidst=1
!!     do ikptp=1,orbs%nkptsp
!!        nvctrp=comms%nvctr_par(iproc,ikptp)
!!        if (nvctrp == 0) cycle
!!        
!!     !here we can choose to store the DIIS arrays with single precision
!!     !psidst=psit
!!        call dcopy(nvctrp*orbs%norb*orbs%nspinor,&
!!             psit(ispsi),1,&
!!             diis%psidst(ispsidst+nvctrp*orbs%nspinor*orbs%norb*(diis%mids-1)),1)
!!     !hpsidst=hpsi
!!     !   call dcopy(nvctrp*orbs%norb*orbs%nspinor,&
!!     !        hpsit(ispsi),1,&
!!     !        hpsidst(ispsidst+nvctrp*orbs%nspinor*orbs%norb*(mids-1)),1)
!!
!!     do jj=0,nvctrp*orbs%norb*orbs%nspinor-1
!!        diis%hpsidst(ispsidst+nvctrp*orbs%nspinor*orbs%norb*(diis%mids-1)+jj)&
!!             =real(hpsit(ispsi+jj),tp) !diis precision conversion
!!     end do
!!        ispsi=ispsi+nvctrp*orbs%norb*orbs%nspinor
!!        ispsidst=ispsidst+nvctrp*orbs%norb*orbs%nspinor*diis%idsx
!!     end do
!!
!!     !here we should separate between up and down spin orbitals, maybe
!!     if(present(quiet)) then
!!         call diisstpVariable(iproc,nproc,orbs,comms,diis,diisArr,psit,quiet)
!!     else
!!         call diisstpVariable(iproc,nproc,orbs,comms,diis,diisArr,psit)
!!     end if
!!
!!  else
!!     ! update all wavefunctions with the preconditioned gradient
!!     if (diis%energy > diis%energy_old) then
!!        diis%alpha=max(.125_wp,.5_wp*diis%alpha)
!!        if (diis%alpha == .125_wp) write(*,*) ' WARNING: Convergence problem or limit'
!!     else
!!        diis%alpha=min(1.05_wp*diis%alpha,1._wp)
!!     endif
!!     if (iproc == 0 .and. verbose > 0) write(*,'(1x,a,1pe11.3)') 'alpha=',diis%alpha
!!
!!!!     do iorb=1,orbs%norb*orbs%nspinor
!!!!        call axpy(comms%nvctr_par(iproc),&
!!!!             -alpha,hpsi(1+comms%nvctr_par(iproc)*(iorb-1)),1,&
!!!!             psit(1+comms%nvctr_par(iproc)*(iorb-1)),1)
!!!!     enddo
!!
!!     call axpy(sum(comms%ncntt(0:nproc-1)),-diis%alpha,hpsit(1),1,psit(1),1)
!!
!!  endif
!!
!!END SUBROUTINE psimixVariable
!!!!***



! diis subroutine:
! calculates the DIIS extrapolated solution psit in the ids-th DIIS step 
! using  the previous iteration points psidst and the associated error 
! vectors (preconditioned gradients) hpsidst
!!subroutine diisstpVariable(iproc,nproc,orbs,comms,diis,diisArr,psit,quiet)
!!  use module_base
!!  use module_types
!!  implicit none
!!! Arguments
!!  integer, intent(in) :: nproc,iproc
!!  type(orbitals_data), intent(in) :: orbs
!!  type(communications_arrays), intent(in) :: comms
!!  type(diis_objects), intent(inout) :: diis
!!  type(diis_objects),dimension(orbs%norb),intent(in out):: diisArr
!!  real(wp), dimension(sum(comms%ncntt(0:nproc-1))), intent(out) :: psit
!!  logical, optional:: quiet ! to avoid that the DIIS weights are written
!!! Local variables
!!  character(len=*), parameter :: subname='diisstp'
!!  integer :: i,j,ist,jst,mi,iorb,info,jj,mj,k,i_all,i_stat,ierr
!!  integer :: ikptp,ikpt,ispsi,ispsidst,nvctrp
!!  integer, dimension(:), allocatable :: ipiv
!!  real(dp), dimension(:,:), allocatable :: rds
!!  logical:: quietHere
!!
!!  ! This decides whether the DIIS weights are written to the screen or not.
!!  ! If quietHere is false, then they are written, otherwise not.
!!  if(present(quiet) .and. quiet) then
!!      quietHere=.true.
!!  else
!!      quietHere=.false.
!!  end if
!!
!!  allocate(ipiv(diisArr(1)%idsx+1+ndebug),stat=i_stat)
!!  call memocc(i_stat,ipiv,'ipiv',subname)
!!  allocate(rds(diisArr(1)%idsx+1,orbs%nkpts+ndebug),stat=i_stat)
!!  call memocc(i_stat,rds,'rds',subname)
!!
!!
!!  orbsLoop: do iorb=1,orbs%norb
!!      call razero((diisArr(iorb)%idsx+1)*orbs%nkpts,rds)
!!
!!      ispsidst=1
!!      do ikptp=1,orbs%nkptsp
!!         ikpt=orbs%iskpts+ikptp!orbs%ikptsp(ikptp)
!!         nvctrp=comms%nvctr_par(iproc,ikptp)
!!         if (nvctrp == 0) cycle
!!
!!         ! set up DIIS matrix (upper triangle)
!!         if (diisArr(iorb)%ids > diisArr(iorb)%idsx) then
!!            ! shift left up matrix
!!            do i=1,diisArr(iorb)%idsx-1
!!               do j=1,i
!!                  diisArr(iorb)%ads(1,j,i,1,ikptp,1)=diisArr(iorb)%ads(1,j+1,i+1,1,ikptp,1)
!!               end do
!!            end do
!!         end if
!!
!!         ! calculate new line, use rds as work array for summation
!!         ist=max(1,diisArr(iorb)%ids-diisArr(iorb)%idsx+1)
!!         do i=ist,diisArr(iorb)%ids
!!            mi=mod(i-1,diisArr(iorb)%idsx)+1
!!!!         do iorb=1,norb*nspinor
!!!!            tt=dot(nvctrp,hpsidst(1,iorb,mids),1,hpsidst(1,iorb,mi),1)
!!!!            rds(i-ist+1)=rds(i-ist+1)+tt
!!!!         end do
!!            !to be corrected for complex wavefunctions
!!            rds(i-ist+1,ikpt)=dot(nvctrp*orbs%nspinor,&
!!                 diis%hpsidst(ispsidst+(iorb-1)*nvctrp*orbs%nspinor+(diisArr(iorb)%mids-1)*nvctrp*orbs%norb*orbs%nspinor),1,&
!!                 diis%hpsidst(ispsidst+(iorb-1)*nvctrp*orbs%nspinor+(mi-1)*nvctrp*orbs%norb*orbs%nspinor),1)
!!            !this has to be inserted in module_base
!!            !call ds_dot(nvctrp*orbs%norb*orbs%nspinor,&
!!            !     hpsidst_sp,ispsidst+(mids-1)*nvctrp*orbs%norb*orbs%nspinor,1,&
!!            !     hpsidst_sp,ispsidst+(mi  -1)*nvctrp*orbs%norb*orbs%nspinor,1,&
!!            !     rds(i-ist+1,ikpt))
>>>>>>> 0e15ad22
!!         end do
!!         ispsidst=ispsidst+nvctrp*orbs%norb*orbs%nspinor*diis%idsx
!!      end do
!!
!!      if (nproc > 1) then
!!         call mpiallred(rds(1,1),(diisArr(iorb)%idsx+1)*orbs%nkpts,MPI_SUM,MPI_COMM_WORLD,ierr)
!!!         call MPI_ALLREDUCE(MPI_IN_PLACE,rds,(diis%idsx+1)*orbs%nkpts,  & 
!!!                     mpidtypw,MPI_SUM,MPI_COMM_WORLD,ierr)
!!!
!!!!         call MPI_ALLREDUCE(rds,ads(1,min(diis%idsx,ids),1),min(ids,diis%idsx),  & 
!!!!                     MPI_DOUBLE_PRECISION,MPI_SUM,MPI_COMM_WORLD,ierr)
!!      endif
!!      
!!      ispsi=1
!!      ispsidst=1
!!      do ikptp=1,orbs%nkptsp
!!         ikpt=orbs%iskpts+ikptp!orbs%ikptsp(ikptp)
!!         nvctrp=comms%nvctr_par(iproc,ikptp)
!!         if (nvctrp == 0) cycle
!!
!!         do i=1,min(diisArr(iorb)%ids,diisArr(iorb)%idsx)
!!            diisArr(iorb)%ads(1,i,min(diisArr(iorb)%idsx,diisArr(iorb)%ids),1,ikptp,1)=rds(i,ikpt)
!!         end do
!!
!!         ! copy to work array, right hand side, boundary elements
!!         do j=1,min(diisArr(iorb)%idsx,diisArr(iorb)%ids)
!!            diisArr(iorb)%ads(1,j,min(diisArr(iorb)%idsx,diisArr(iorb)%ids)+1,1,ikptp,2)=1.0_wp
!!            rds(j,ikpt)=0.d0
!!            do i=j,min(diisArr(iorb)%idsx,diisArr(iorb)%ids)
!!               diisArr(iorb)%ads(1,j,i,1,ikptp,2)=diisArr(iorb)%ads(1,j,i,1,ikptp,1)
!!            end do
!!         end do
!!         diisArr(iorb)%ads(1,min(diisArr(iorb)%idsx,diisArr(iorb)%ids)+1,&
!!              min(diisArr(iorb)%idsx,diisArr(iorb)%ids)+1,1,ikptp,2)=0.0_dp
!!         rds(min(diisArr(iorb)%idsx,diisArr(iorb)%ids)+1,ikpt)=1.0_dp
!!         
!!         !if(iproc==0)  write(6,*) 'DIIS matrix'
!!         !do i=1,min(diis%idsx,ids)+1
!!         !  if(iproc==0)  write(6,'(i3,12(1x,e9.2))') iproc,(ads(i,j,2),j=1,min(diis%idsx,ids)+1),rds(i)
!!         !enddo
!!         if (diisArr(iorb)%ids > 1) then
!!            ! solve linear system:(LAPACK)
!!            call DSYSV('U',min(diisArr(iorb)%idsx,diisArr(iorb)%ids)+1,1,diisArr(iorb)%ads(1,1,1,1,ikptp,2),diisArr(iorb)%idsx+1,  & 
!!                 ipiv,rds(1,ikpt),diisArr(iorb)%idsx+1,diisArr(iorb)%ads(1,1,1,1,ikptp,3),(diisArr(iorb)%idsx+1)**2,info)
!!            
!!            if (info /= 0) then
!!               print*, 'diisstp: DSYSV',info
!!            end if
!!         else
!!            rds(1,ikpt)=1.0_dp
!!         endif
!!     !end do orbsLoop
!!
!!! new guess
!!     !do iorb=1,orbs%norb
!!         call razero(nvctrp*orbs%nspinor,psit(ispsi+(iorb-1)*nvctrp*orbs%nspinor))
!!         
!!         jst=max(1,diisArr(iorb)%ids-diisArr(iorb)%idsx+1)
!!         jj=0
!!         do j=jst,diisArr(iorb)%ids
!!            jj=jj+1
!!            mj=mod(j-1,diisArr(iorb)%idsx)+1
!!            do k=1,nvctrp*orbs%nspinor
!!               psit(ispsi+(iorb-1)*nvctrp*orbs%nspinor+k-1)=&
!!                    psit(ispsi+(iorb-1)*nvctrp*orbs%nspinor+k-1)+&
!!                    rds(jj,ikpt)*(&
!!                    diis%psidst(ispsidst+k-1+(iorb-1)*nvctrp*orbs%nspinor+&
!!                    (mj-1)*orbs%norb*orbs%nspinor*nvctrp)&
!!                    -real(diis%hpsidst(ispsidst+k-1+(iorb-1)*nvctrp*orbs%nspinor+&
!!                    (mj-1)*orbs%norb*orbs%nspinor*nvctrp),wp))
!!            end do
!!         end do
!!      !end do
!!      ispsi=ispsi+nvctrp*orbs%norb*orbs%nspinor
!!      ispsidst=ispsidst+nvctrp*orbs%norb*orbs%nspinor*diis%idsx
!!    end do
!! end do orbsLoop
!!  ! Output to screen, depending on policy.
!!  if (verbose >= 10) then
!!     call broadcast_kpt_objects(nproc, orbs%nkpts, diis%idsx+1, rds, orbs%ikptproc)
!!  end if
!!  if (iproc == 0 .and. verbose > 0 .and. .not.quietHere) then 
!!     if (verbose < 10) then
!!        !we restrict the printing to the first k point only.
!!        write(*,'(1x,a,2x,12(1x,1pe9.2))')'DIIS weights',(rds(j,1),j=1,min(diis%idsx,diis%ids)+1)
!!     else
!!        do ikpt = 1, orbs%nkpts
!!           write(*,'(1x,a,I3.3,a,2x,12(1x,1pe9.2))')'DIIS weights (kpt #', ikpt, &
!!                & ')', (rds(j,0),j=1,min(diis%idsx,diis%ids)+1)
!!        end do
!!     end if
!!  endif
!!  
!!  i_all=-product(shape(ipiv))*kind(ipiv)
!!  deallocate(ipiv,stat=i_stat)
!!  call memocc(i_stat,i_all,'ipiv',subname)
!!  i_all=-product(shape(rds))*kind(rds)
!!  deallocate(rds,stat=i_stat)
!!  call memocc(i_stat,i_all,'rds',subname)
!!
!!END SUBROUTINE diisstpVariable<|MERGE_RESOLUTION|>--- conflicted
+++ resolved
@@ -961,8 +961,8 @@
   deallocate(adsw,stat=i_stat)
   call memocc(i_stat,i_all,'adsw',subname)
 
+
 END SUBROUTINE diisstp
-
 
 !> compute a dot product of two single precision vectors 
 !! returning a double precision result
@@ -1014,145 +1014,6 @@
 end function s2d_dot
 
 
-<<<<<<< HEAD
-subroutine psimixVariable(iproc,nproc,orbs,comms,diis,diisArr, hpsit,psit, quiet)
-  use module_base
-  use module_types
-  use module_interfaces, excpet_this_one => psimixVariable
-  implicit none
-  integer, intent(in) :: iproc,nproc
-  type(orbitals_data), intent(in) :: orbs
-  type(communications_arrays), intent(in) :: comms
-  type(diis_objects), intent(inout) :: diis
-  type(diis_objects),dimension(orbs%norb),intent(in out):: diisArr
-  real(wp), dimension(sum(comms%ncntt(0:nproc-1))), intent(inout) :: psit,hpsit
-  logical, optional:: quiet ! to avoid that the DIIS weights are written
-  !real(wp), dimension(:), pointer :: psit,hpsit
-  !local variables
-  integer :: ikptp,nvctrp,ispsi,ispsidst,jj,ierr
-
-
-  if (diis%idsx > 0) then
-     !do not transpose the hpsi wavefunction into the diis array
-     !for compatibility with the k-points distribution
-     ispsi=1
-     ispsidst=1
-     do ikptp=1,orbs%nkptsp
-        nvctrp=comms%nvctr_par(iproc,ikptp)
-        if (nvctrp == 0) cycle
-        
-     !here we can choose to store the DIIS arrays with single precision
-     !psidst=psit
-        call dcopy(nvctrp*orbs%norb*orbs%nspinor,&
-             psit(ispsi),1,&
-             diis%psidst(ispsidst+nvctrp*orbs%nspinor*orbs%norb*(diis%mids-1)),1)
-     !hpsidst=hpsi
-     !   call dcopy(nvctrp*orbs%norb*orbs%nspinor,&
-     !        hpsit(ispsi),1,&
-     !        hpsidst(ispsidst+nvctrp*orbs%nspinor*orbs%norb*(mids-1)),1)
-
-     do jj=0,nvctrp*orbs%norb*orbs%nspinor-1
-        diis%hpsidst(ispsidst+nvctrp*orbs%nspinor*orbs%norb*(diis%mids-1)+jj)&
-             =real(hpsit(ispsi+jj),tp) !diis precision conversion
-     end do
-        ispsi=ispsi+nvctrp*orbs%norb*orbs%nspinor
-        ispsidst=ispsidst+nvctrp*orbs%norb*orbs%nspinor*diis%idsx
-     end do
-
-     !here we should separate between up and down spin orbitals, maybe
-     if(present(quiet)) then
-         call diisstpVariable(iproc,nproc,orbs,comms,diis,diisArr,psit,quiet)
-     else
-         call diisstpVariable(iproc,nproc,orbs,comms,diis,diisArr,psit)
-     end if
-
-  else
-     ! update all wavefunctions with the preconditioned gradient
-     if (diis%energy > diis%energy_old) then
-        diis%alpha=max(.125_wp,.5_wp*diis%alpha)
-        if (diis%alpha == .125_wp) write(*,*) ' WARNING: Convergence problem or limit'
-     else
-        diis%alpha=min(1.05_wp*diis%alpha,1._wp)
-     endif
-     if (iproc == 0 .and. verbose > 0) write(*,'(1x,a,1pe11.3)') 'alpha=',diis%alpha
-
-!!     do iorb=1,orbs%norb*orbs%nspinor
-!!        call axpy(comms%nvctr_par(iproc),&
-!!             -alpha,hpsi(1+comms%nvctr_par(iproc)*(iorb-1)),1,&
-!!             psit(1+comms%nvctr_par(iproc)*(iorb-1)),1)
-!!     enddo
-
-     call axpy(sum(comms%ncntt(0:nproc-1)),-diis%alpha,hpsit(1),1,psit(1),1)
-
-  endif
-
-END SUBROUTINE psimixVariable
-
-
-!> Calculates the DIIS extrapolated solution psit in the ids-th DIIS step 
-!! using  the previous iteration points psidst and the associated error 
-!! vectors (preconditioned gradients) hpsidst
-subroutine diisstpVariable(iproc,nproc,orbs,comms,diis,diisArr,psit,quiet)
-  use module_base
-  use module_types
-  implicit none
-! Arguments
-  integer, intent(in) :: nproc,iproc
-  type(orbitals_data), intent(in) :: orbs
-  type(communications_arrays), intent(in) :: comms
-  type(diis_objects), intent(inout) :: diis
-  type(diis_objects),dimension(orbs%norb),intent(in out):: diisArr
-  real(wp), dimension(sum(comms%ncntt(0:nproc-1))), intent(out) :: psit
-  logical, optional:: quiet ! to avoid that the DIIS weights are written
-! Local variables
-  character(len=*), parameter :: subname='diisstp'
-  integer :: i,j,ist,jst,mi,iorb,info,jj,mj,k,i_all,i_stat,ierr
-  integer :: ikptp,ikpt,ispsi,ispsidst,nvctrp
-  integer, dimension(:), allocatable :: ipiv
-  real(dp), dimension(:,:), allocatable :: rds
-  logical:: quietHere
-
-  ! This decides whether the DIIS weights are written to the screen or not.
-  ! If quietHere is false, then they are written, otherwise not.
-  if(present(quiet) .and. quiet) then
-      quietHere=.true.
-  else
-      quietHere=.false.
-  end if
-
-  allocate(ipiv(diisArr(1)%idsx+1+ndebug),stat=i_stat)
-  call memocc(i_stat,ipiv,'ipiv',subname)
-  allocate(rds(diisArr(1)%idsx+1,orbs%nkpts+ndebug),stat=i_stat)
-  call memocc(i_stat,rds,'rds',subname)
-
-
-  orbsLoop: do iorb=1,orbs%norb
-      call razero((diisArr(iorb)%idsx+1)*orbs%nkpts,rds)
-
-      ispsidst=1
-      do ikptp=1,orbs%nkptsp
-         ikpt=orbs%iskpts+ikptp!orbs%ikptsp(ikptp)
-         nvctrp=comms%nvctr_par(iproc,ikptp)
-         if (nvctrp == 0) cycle
-
-         ! set up DIIS matrix (upper triangle)
-         if (diisArr(iorb)%ids > diisArr(iorb)%idsx) then
-            ! shift left up matrix
-            do i=1,diisArr(iorb)%idsx-1
-               do j=1,i
-                  diisArr(iorb)%ads(1,j,i,1,ikptp,1)=diisArr(iorb)%ads(1,j+1,i+1,1,ikptp,1)
-               end do
-            end do
-         end if
-
-         ! calculate new line, use rds as work array for summation
-         ist=max(1,diisArr(iorb)%ids-diisArr(iorb)%idsx+1)
-         do i=ist,diisArr(iorb)%ids
-            mi=mod(i-1,diisArr(iorb)%idsx)+1
-!!         do iorb=1,norb*nspinor
-!!            tt=dot(nvctrp,hpsidst(1,iorb,mids),1,hpsidst(1,iorb,mi),1)
-!!            rds(i-ist+1)=rds(i-ist+1)+tt
-=======
 
 
 
@@ -1319,7 +1180,6 @@
 !!            !     hpsidst_sp,ispsidst+(mids-1)*nvctrp*orbs%norb*orbs%nspinor,1,&
 !!            !     hpsidst_sp,ispsidst+(mi  -1)*nvctrp*orbs%norb*orbs%nspinor,1,&
 !!            !     rds(i-ist+1,ikpt))
->>>>>>> 0e15ad22
 !!         end do
 !!         ispsidst=ispsidst+nvctrp*orbs%norb*orbs%nspinor*diis%idsx
 !!      end do
