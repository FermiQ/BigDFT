--- conflicted
+++ resolved
@@ -52,21 +52,7 @@
 END SUBROUTINE mix_rhopot
 
 
-<<<<<<< HEAD
-subroutine psimix(iproc,nproc,orbs,comms,diis,hpsit,psit)
-=======
-!!****f* BigDFT/psimix
-!! FUNCTION
-!! COPYRIGHT
-!!    Copyright (C) 2007-2010 BigDFT group
-!!    This file is distributed under the terms of the
-!!    GNU General Public License, see ~/COPYING file
-!!    or http://www.gnu.org/copyleft/gpl.txt .
-!!    For the list of contributors, see ~/AUTHORS 
-!! SOURCE
-!!
 subroutine psimix(iproc,nproc,orbs,comms,diis,hpsit,psit, quiet)
->>>>>>> 91d658a9
   use module_base
   use module_types
   use module_interfaces, except_this_one => psimix
@@ -197,18 +183,10 @@
 END SUBROUTINE diis_or_sd
 
 
-<<<<<<< HEAD
 !> calculates the DIIS extrapolated solution psit in the ids-th DIIS step 
 !! using  the previous iteration points psidst and the associated error 
 !! vectors (preconditioned gradients) hpsidst
-subroutine diisstp(iproc,nproc,orbs,comms,diis,psit)
-=======
-! diis subroutine:
-! calculates the DIIS extrapolated solution psit in the ids-th DIIS step 
-! using  the previous iteration points psidst and the associated error 
-! vectors (preconditioned gradients) hpsidst
 subroutine diisstp(iproc,nproc,orbs,comms,diis,psit,quiet)
->>>>>>> 91d658a9
   use module_base
   use module_types
   implicit none
