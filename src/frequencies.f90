!!****p* BigDFT/frequencies
!! DESCRIPTION
!!  Calculate vibrational frequencies by frozen phonon approximation.
!!  Use a file 'frequencies.res' to restart calculations.
!!
!! COPYRIGHT
!!    Copyright (C) 2009 CEA, UNIBAS
!!    This file is distributed under the terms of the
!!    GNU General Public License, see ~/COPYING file
!!    or http://www.gnu.org/copyleft/gpl.txt .
!!    For the list of contributors, see ~/AUTHORS 
!! TODO
!!  Restart mechanisms
!!  Add an input file input.freq with alpha, the order of integration, ...
!!  Maybe possibility to use Lanczos to determine lowest frequencies
!!
!! SOURCE
!!
program frequencies

  use module_base
  use module_types
  use module_interfaces
  use ab6_symmetry

  implicit none
  real(dp), parameter :: Ha_cmm1=219474.6313705_dp  ! 1 Hartree, in cm^-1 (from abinit 5.7.x)
  real(dp), parameter :: amu_emass=1.660538782d-27/9.10938215d-31 ! 1 atomic mass unit, in electronic mass
  character(len=*), parameter :: subname='frequencies'
  character(len=2) :: cc
  !File units
  integer, parameter :: u_restart=10,u_hessian=20
  integer :: iproc,nproc,iat,jat,i,j,i_stat,i_all,ierr,infocode,ity
  real(gp) :: etot,etot_m,etot_p,sumx,sumy,sumz,alat,alpha,dd,rmass
  !input variables
  type(atoms_data) :: atoms
  type(input_variables) :: inputs
  type(restart_objects) :: rst
  ! atomic coordinates, forces
  real(gp), dimension(:,:), allocatable :: fxyz,rpos,fpos_m,fpos_p
  real(gp), dimension(:,:), pointer :: rxyz
  ! hessian, eigenvectors
  real(gp), dimension(:,:), allocatable :: hessian,vector_l,vector_r
  real(gp), dimension(:), allocatable :: eigen_r,eigen_i
  ! logical: .true. if already calculated
  logical, dimension(:,:,:), allocatable :: moves
  real(gp), dimension(:,:,:,:,:), allocatable :: forces
  real(gp), dimension(3) :: h_grid
  integer :: jm
 
  ! Start MPI in parallel version
  !in the case of MPIfake libraries the number of processors is automatically adjusted
  call MPI_INIT(ierr)
  call MPI_COMM_RANK(MPI_COMM_WORLD,iproc,ierr)
  call MPI_COMM_SIZE(MPI_COMM_WORLD,nproc,ierr)

  !initialize memory counting
  call memocc(0,iproc,'count','start')

  !welcome screen
  if (iproc==0) call print_logo()

  ! Read all input files.
  call read_input_variables(iproc, "posinp", "input.dft", "input.kpt", &
       & "input.geopt", inputs, atoms, rxyz)

  ! allocations
  allocate(fxyz(3,atoms%nat+ndebug),stat=i_stat)
  call memocc(i_stat,fxyz,'fxyz',subname)

  call init_restart_objects(atoms,rst,subname)

  call call_bigdft(nproc,iproc,atoms,rxyz,inputs,etot,fxyz,rst,infocode)

  if (iproc ==0 ) write(*,"(1x,a,2i5)") 'Wavefunction Optimization Finished, exit signal=',infocode

  if (iproc.eq.0) then
     sumx=0.d0
     sumy=0.d0
     sumz=0.d0
     write(*,'(1x,a,19x,a)') 'Final values of the Forces for each atom'
     do iat=1,atoms%nat
        write(*,'(1x,i5,1x,a6,3(1x,1pe12.5))') &
             iat,trim(atoms%atomnames(atoms%iatype(iat))),(fxyz(j,iat),j=1,3)
        sumx=sumx+fxyz(1,iat)
        sumy=sumy+fxyz(2,iat)
        sumz=sumz+fxyz(3,iat)
     end do
     if (.not. inputs%gaussian_help .or. .true.) then !zero of the forces calculated
        write(*,'(1x,a)')'the sum of the forces is'
        write(*,'(1x,a16,3x,1pe16.8)')'x direction',sumx
        write(*,'(1x,a16,3x,1pe16.8)')'y direction',sumy
        write(*,'(1x,a16,3x,1pe16.8)')'z direction',sumz
     end if
  end if

  allocate(rpos(3,atoms%nat+ndebug),stat=i_stat)
  call memocc(i_stat,rpos,'rpos',subname)
  allocate(fpos_m(3,atoms%nat+ndebug),stat=i_stat)
  call memocc(i_stat,fpos_m,'fpos_m',subname)
  allocate(fpos_p(3,atoms%nat+ndebug),stat=i_stat)
  call memocc(i_stat,fpos_p,'fpos_p',subname)
  allocate(hessian(3*atoms%nat,3*atoms%nat+ndebug),stat=i_stat)
  call memocc(i_stat,hessian,'hessian',subname)
  allocate(moves(2,3,atoms%nat+ndebug),stat=i_stat)
  call memocc(i_stat,moves,'moves',subname)
  allocate(forces(2,3,atoms%nat,3,atoms%nat+ndebug),stat=i_stat)
  call memocc(i_stat,forces,'forces',subname)

  !Initialise the moves using a restart file if present
  call frequencies_restart(atoms%nat,moves,forces)

! Move to alpha*h_grid
  alpha=1.d0/real(64,kind(1.d0))
! Initialize the hessian
  hessian = 0.d0
! Initialize h_grid
  h_grid(1) = inputs%hx
  h_grid(2) = inputs%hy
  h_grid(3) = inputs%hz

  if (iproc ==0 ) then
     write(*,"(1x,a)") '=Frequencies calculation='
     !This file is used as a restart
     open(unit=u_restart,file='frequencies.res',status="unknown",form="unformatted")
     !This file contains the hessian for post-processing
     open(unit=u_hessian,file='hessian.dat',status="unknown")
     write(u_hessian,'(a,3(1pe20.10))') '#step=',alpha*inputs%hx,alpha*inputs%hy,alpha*inputs%hz
     write(u_hessian,'(a,100(1pe20.10))') '#--',etot,alpha*inputs%hx,alpha*inputs%hy,alpha*inputs%hz,fxyz
  end if

  do iat=1,atoms%nat

     if (atoms%ifrztyp(iat) == 1) then
        if (iproc==0) write(*,"(1x,a,i0,a)") '=F:The atom ',iat,' is frozen.'
        cycle
     end if

     do i=1,3
        if (i==1) then
           alat=atoms%alat1
           cc(2:2)='x'
        else if (i==2) then
           alat=atoms%alat2
           cc(2:2)='y'
        else
           alat=atoms%alat3
           cc(2:2)='z'
        end if
        do j=-1,1,2
           !-1-> 1, 1 -> 2, y = ( x + 3 ) / 2
           jm = (j+3)/2
           if (moves(jm,i,iat)) then
               !This move is already done. We use the values from the restart file.
               fpos_m = forces(1,i,iat,:,:)
               fpos_p = forces(2,i,iat,:,:)
               cycle
           end if
           if (j==-1) then
              cc(1:1)='-'
           else
              cc(1:1)='+'
           end if
           !Displacement
           dd=real(j,gp)*alpha*h_grid(i)
           !We copy atomic positions
           rpos=rxyz
           if (iproc==0) then
               write(*,"(1x,a,i0,a,a,a,1pe20.10,a)") &
               '=F:Move the atom ',iat,' in the direction ',cc,' by ',dd,' bohr'
           end if
           if (atoms%geocode == 'P') then
              rpos(i,iat)=modulo(rxyz(i,iat)+dd,alat)
           else if (atoms%geocode == 'S') then
              rpos(i,iat)=modulo(rxyz(i,iat)+dd,alat)
           else
              rpos(i,iat)=rxyz(i,iat)+dd
           end if
           inputs%inputPsiId=1
           inputs%output_grid=0
           inputs%output_wf=.false.
           if (j==-1) then
              call call_bigdft(nproc,iproc,atoms,rpos,inputs,etot_m,fpos_m,rst,infocode)
              if (iproc==0) write(u_restart) 1,i,iat,fpos_m
              moves(1,i,iat) = .true.
           else
              call call_bigdft(nproc,iproc,atoms,rpos,inputs,etot_p,fpos_p,rst,infocode)
              if (iproc==0) write(u_restart) 2,i,iat,fpos_p
              moves(2,i,iat) = .true.
           end if
        end do
        ! Build the hessian
        do jat=1,atoms%nat
           rmass = amu_emass*sqrt(atoms%amu(atoms%iatype(iat))*atoms%amu(atoms%iatype(jat)))
           do j=1,3
              !force is -dE/dR
              dd = - (fpos_p(j,jat) - fpos_m(j,jat))/(2.d0*alpha*h_grid(i))
              !if (abs(dd).gt.1.d-10) then
              hessian(3*(jat-1)+j,3*(iat-1)+i) = dd/rmass
              !end if
           end do
        end do
        if (iproc == 0) write(u_hessian,'(i0,1x,i0,1x,100(1pe20.10))') i,iat,hessian(:,3*(iat-1)+i)
     end do
  end do

  close(unit=u_restart)
  close(unit=u_hessian)

  !deallocations
  i_all=-product(shape(rpos))*kind(rpos)
  deallocate(rpos,stat=i_stat)
  call memocc(i_stat,i_all,'rpos',subname)
  i_all=-product(shape(fpos_m))*kind(fpos_m)
  deallocate(fpos_m,stat=i_stat)
  call memocc(i_stat,i_all,'fpos_m',subname)
  i_all=-product(shape(fpos_p))*kind(fpos_p)
  deallocate(fpos_p,stat=i_stat)
  call memocc(i_stat,i_all,'fpos_p',subname)

  !allocations
  allocate(eigen_r(3*atoms%nat+ndebug),stat=i_stat)
  call memocc(i_stat,eigen_r,'eigen_r',subname)
  allocate(eigen_i(3*atoms%nat+ndebug),stat=i_stat)
  call memocc(i_stat,eigen_i,'eigen_i',subname)
  allocate(vector_r(3*atoms%nat,3*atoms%nat+ndebug),stat=i_stat)
  call memocc(i_stat,vector_r,'vector_r',subname)
  allocate(vector_l(3*atoms%nat,3*atoms%nat+ndebug),stat=i_stat)
  call memocc(i_stat,vector_l,'vector_l',subname)

  !Diagonalise the hessian matrix
  call solve(hessian,3*atoms%nat,eigen_r,eigen_i,vector_l,vector_r)

  if (iproc==0) then
     write(*,'(1x,a,1x,100(1pe20.10))') '=F: eigenvalues (real)      =',eigen_r(1:3*atoms%nat)
     write(*,'(1x,a,1x,100(1pe20.10))') '=F: eigenvalues (imaginary) =',eigen_i(1:3*atoms%nat)
     do i=1,3*atoms%nat
        if (eigen_r(i)<0.0_dp) then
           eigen_r(i)=-sqrt(-eigen_r(i))
       else
           eigen_r(i)= sqrt( eigen_r(i))
       end if
     end do
     write(*,'(1x,a,1x,100(1pe20.10))') '=F: frequencies (Hartree)   =',eigen_r(1:3*atoms%nat)
     write(*,'(1x,a,1x,100(f13.2))') '=F: frequencies (cm-1)      =',eigen_r(1:3*atoms%nat)*Ha_cmm1
     !Build frequencies.xyz
     open(unit=15,file='frequencies.xyz',status="unknown")
     do i=1,3*atoms%nat
         write(15,'(1x,i0,1x,1pe20.10,a)') atoms%nat,eigen_r(i)
         write(15,'(1x,a)') 'Frequency'
         do iat=1,atoms%nat
            ity=atoms%iatype(iat)
            do j=1,3
                write(15,'(1x,a,1x,100(1pe20.10))') &
                  atoms%atomnames(ity),vector_l(3*(iat-1)+j,i)
            end do
         end do
         !Blank line
         write(15,*)
     end do
     close(unit=15)
  end if

  !Deallocations
  i_all=-product(shape(atoms%ifrztyp))*kind(atoms%ifrztyp)
  deallocate(atoms%ifrztyp,stat=i_stat)
  call memocc(i_stat,i_all,'atoms%ifrztyp',subname)
  i_all=-product(shape(atoms%iatype))*kind(atoms%iatype)
  deallocate(atoms%iatype,stat=i_stat)
  call memocc(i_stat,i_all,'atoms%iatype',subname)
  i_all=-product(shape(atoms%natpol))*kind(atoms%natpol)
  deallocate(atoms%natpol,stat=i_stat)
  call memocc(i_stat,i_all,'atoms%natpol',subname)
  i_all=-product(shape(atoms%atomnames))*kind(atoms%atomnames)
  deallocate(atoms%atomnames,stat=i_stat)
  call memocc(i_stat,i_all,'atoms%atomnames',subname)
  i_all=-product(shape(atoms%amu))*kind(atoms%amu)
  deallocate(atoms%amu,stat=i_stat)
  call memocc(i_stat,i_all,'atoms%amu',subname)
  if (atoms%symObj >= 0) call ab6_symmetry_free(atoms%symObj)

  call free_restart_objects(rst,subname)

  i_all=-product(shape(rxyz))*kind(rxyz)
  deallocate(rxyz,stat=i_stat)
  call memocc(i_stat,i_all,'rxyz',subname)
  i_all=-product(shape(fxyz))*kind(fxyz)
  deallocate(fxyz,stat=i_stat)
  call memocc(i_stat,i_all,'fxyz',subname)

  i_all=-product(shape(hessian))*kind(hessian)
  deallocate(hessian,stat=i_stat)
  call memocc(i_stat,i_all,'hessian',subname)
  i_all=-product(shape(eigen_r))*kind(eigen_r)
  deallocate(eigen_r,stat=i_stat)
  call memocc(i_stat,i_all,'eigen_r',subname)
  i_all=-product(shape(eigen_i))*kind(eigen_i)
  deallocate(eigen_i,stat=i_stat)
  call memocc(i_stat,i_all,'eigen_i',subname)
  i_all=-product(shape(vector_l))*kind(vector_l)
  deallocate(vector_l,stat=i_stat)
  call memocc(i_stat,i_all,'vector_l',subname)
  i_all=-product(shape(vector_r))*kind(vector_r)
  deallocate(vector_r,stat=i_stat)
  call memocc(i_stat,i_all,'vector_r',subname)
  i_all=-product(shape(moves))*kind(moves)
  deallocate(moves,stat=i_stat)
  call memocc(i_stat,i_all,'moves',subname)
  i_all=-product(shape(forces))*kind(forces)
  deallocate(forces,stat=i_stat)
  call memocc(i_stat,i_all,'forces',subname)

  call free_input_variables(inputs)

  !finalize memory counting
  call memocc(0,0,'count','stop')

  if (nproc > 1) call MPI_FINALIZE(ierr)

contains

  subroutine solve(hessian,n,eigen_r,eigen_i,vector_l,vector_r)
    implicit none
    integer, intent(in) :: n
    real(gp), intent(inout) :: hessian(n,n)
    real(gp), intent(out) :: eigen_r(n),eigen_i(n),vector_l(n,n),vector_r(n,n)
    !Local variables
    integer :: info,lwork
    real(gp), dimension(:), allocatable :: work

    lwork=6*n
    allocate(work(lwork+ndebug),stat=i_stat)
    call memocc(i_stat,work,'work',subname)

    call dgeev('V','V',n,hessian,n,eigen_r,eigen_i,vector_l,n,vector_r,n,work,lwork,info)

    if (info /= 0) then
       write(*,'(1x,a,i0)') 'Error from the routine dgeev: info=',info
    end if
    i_all=-product(shape(work))*kind(work)
    deallocate(work,stat=i_stat)
    call memocc(i_stat,i_all,'work',subname)

  END SUBROUTINE solve


  subroutine frequencies_restart(nat,moves,forces)
  implicit none
  !Arguments
  integer, intent(in) :: nat
  logical, dimension(2,3,nat), intent(out) :: moves
  real(gp), dimension(2,3,nat,3,nat), intent(out) :: forces
  !Local variables
  logical :: exists
  integer, parameter :: iunit = 15
  real(gp), dimension(:,:), allocatable :: fpos
  integer :: ierror,imoves,j,i,iat
  !Initialize by default to false
  moves = .false.
  !Test if the file does exist.
  inquire(file='frequencies.res', exist=exists)
  if (.not.exists) then
     !There is no restart file.
     write(*,'(1x,a)') 'No "frequencies.res" file present.'
     return
  end if
  !Allocation
  allocate(fpos(3,nat))
  !We read the file
  open(unit=iunit,file='frequencies.res',status='old',form='unformatted')
  imoves=0
  do
    read(unit=iunit,iostat=ierror) j,i,iat,fpos
    if (ierror /= 0) then
       !Read error, we stop
       exit
    end if
    imoves = imoves + 1
    forces(j,i,iat,:,:) = fpos
    moves(j,i,iat) = .true.
  end do
  close(unit=iunit)
  !Deallocation
  deallocate(fpos)
  !Message
<<<<<<< HEAD
  write(*,'(1x,a,i6,a,i6,a)') &
=======
  if (iproc ==0) write(*,'(1x,a,i6,a,i6,a)') &
>>>>>>> fa19665d
       'There are', imoves, ' moves already calculated over', 3*2*nat,' frequencies.'
  END SUBROUTINE frequencies_restart

END PROGRAM frequencies
!!***<|MERGE_RESOLUTION|>--- conflicted
+++ resolved
@@ -383,11 +383,7 @@
   !Deallocation
   deallocate(fpos)
   !Message
-<<<<<<< HEAD
-  write(*,'(1x,a,i6,a,i6,a)') &
-=======
   if (iproc ==0) write(*,'(1x,a,i6,a,i6,a)') &
->>>>>>> fa19665d
        'There are', imoves, ' moves already calculated over', 3*2*nat,' frequencies.'
   END SUBROUTINE frequencies_restart
 
