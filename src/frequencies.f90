--- conflicted
+++ resolved
@@ -33,30 +33,16 @@
    character(len=*), dimension(3), parameter :: cc = (/ 'x', 'y', 'z' /)
    !File unit
    integer, parameter :: u_hessian=20
-<<<<<<< HEAD
-   integer :: iproc,nproc,iat,jat,i,j,i_stat,i_all,ierr,infocode,ity,nconfig
-   real(gp) :: alat,dd,rmass
-=======
    real(gp) :: etot,alat,dd,rmass,fnoise
->>>>>>> 07e6660b
    character(len=60) :: run_id
-   !Input/Output variables
-   type(run_objects) :: runObj
-   type(DFT_global_output) :: outs
+   !Input variables
+   type(atoms_data) :: atoms
+   type(input_variables) :: inputs
+   type(restart_objects) :: rst
    !Atomic coordinates, forces
-   real(gp), dimension(:,:), allocatable :: rinit
+   real(gp), dimension(:), allocatable :: fxyz
+   real(gp), dimension(:,:), allocatable :: rpos
    real(gp), dimension(:,:), allocatable :: fpos
-<<<<<<< HEAD
-   ! hessian, eigenvectors
-   real(gp), dimension(:,:), allocatable :: hessian,vector_l,vector_r
-   real(gp), dimension(:), allocatable :: eigen_r,eigen_i,sort_work
-   !Array to sort eigenvalues
-   integer, dimension(:), allocatable :: iperm
-   !Array which indicates moves to calculate for a given direction
-   integer, dimension(:), allocatable :: kmoves
-   ! logical: .true. if already calculated
-   logical, dimension(:,:), allocatable :: moves
-=======
    real(gp), dimension(:,:), pointer :: rxyz
    real(gp), dimension(:,:), allocatable :: hessian           !< Hessain matrix
    real(gp), dimension(:,:), allocatable :: vector_l,vector_r !< left and right eignevectors
@@ -65,10 +51,10 @@
    integer, dimension(:), allocatable :: iperm   !< Array to sort eigenvalues
    integer, dimension(:), allocatable :: kmoves  !< Array which indicates moves to calculate for a given direction
    logical, dimension(:,:), allocatable :: moves !< logical: .true. if already calculated
->>>>>>> 07e6660b
    real(gp), dimension(:,:), allocatable :: energies
    real(gp), dimension(:,:,:), allocatable :: forces
    real(gp), dimension(3) :: freq_step
+   real(gp), dimension(6) :: strten
    real(gp) :: zpenergy,freq_exp,freq2_exp,vibrational_entropy,vibrational_energy,total_energy
    integer :: k,km,ii,jj,ik,imoves,order,n_order
    integer :: iproc,nproc,igroup,ngroups,icalc
@@ -94,8 +80,7 @@
 
    !print *,'iconfig,arr_radical(iconfig),arr_posinp(iconfig)',arr_radical(iconfig),arr_posinp(iconfig),iconfig,igroup
    ! Read all input files. This should be the sole routine which is called to initialize the run.
-   call run_objects_init_from_files(runObj, trim(run_id), 'posinp')
-   call init_global_output(outs, runObj%atoms%astruct%nat)
+   call bigdft_set_input(trim(run_id),'posinp',rxyz,inputs,atoms)
 
    ! Read all input files.
    inquire(file="input.freq",exist=exists)
@@ -104,10 +89,10 @@
       if(nproc/=0)   call MPI_FINALIZE(ierr)
       stop
    end if
-   call frequencies_input_variables_new(bigdft_mpi%iproc,.true.,'input.freq',runObj%inputs)
+   call frequencies_input_variables_new(bigdft_mpi%iproc,.true.,'input.freq',inputs)
 
    !Order of the finite difference scheme
-   order = runObj%inputs%freq_order
+   order = inputs%freq_order
    if (order == -1) then
       n_order = 1
       kmoves = f_malloc(n_order,id='kmoves')
@@ -130,20 +115,6 @@
    end if
 
    ! Allocations
-<<<<<<< HEAD
-   allocate(moves(n_order,0:3*runObj%atoms%astruct%nat+ndebug),stat=i_stat)
-   call memocc(i_stat,moves,'moves',subname)
-   allocate(energies(n_order,0:3*runObj%atoms%astruct%nat+ndebug),stat=i_stat)
-   call memocc(i_stat,energies,'energies',subname)
-   allocate(forces(3*runObj%atoms%astruct%nat,n_order,0:3*runObj%atoms%astruct%nat+ndebug),stat=i_stat)
-   call memocc(i_stat,forces,'forces',subname)
-   allocate(rinit(3,runObj%atoms%astruct%nat+ndebug),stat=i_stat)
-   call memocc(i_stat,rinit,'rinit',subname)
-   allocate(fpos(3*runObj%atoms%astruct%nat,0:n_order+ndebug),stat=i_stat)
-   call memocc(i_stat,fpos,'fpos',subname)
-   allocate(hessian(3*runObj%atoms%astruct%nat,3*runObj%atoms%astruct%nat+ndebug),stat=i_stat)
-   call memocc(i_stat,hessian,'hessian',subname)
-=======
    fxyz = f_malloc(3*atoms%astruct%nat,id='fxyz')
    moves = f_malloc((/ 1.to.n_order, 0.to.3*atoms%astruct%nat /),id='moves')
    energies = f_malloc((/ 1.to.n_order, 0.to.3*atoms%astruct%nat /),id='energies')
@@ -151,30 +122,20 @@
    rpos = f_malloc((/ 3, atoms%astruct%nat /),id='rpos')
    fpos = f_malloc((/ 3*atoms%astruct%nat, n_order /),id='fpos')
    hessian = f_malloc((/ 3*atoms%astruct%nat, 3*atoms%astruct%nat /),id='hessian')
->>>>>>> 07e6660b
 
    ! Initialize the Hessian
    hessian = 0.d0
    ! Initialize freq_step (step to move atoms)
-   freq_step(1) = runObj%inputs%freq_alpha*runObj%inputs%hx
-   freq_step(2) = runObj%inputs%freq_alpha*runObj%inputs%hy
-   freq_step(3) = runObj%inputs%freq_alpha*runObj%inputs%hz
-   ! Copy initial positions
-   call vcopy(3*runObj%atoms%astruct%nat, runObj%atoms%astruct%rxyz(1,1), 1, rinit(1,1), 1)
+   freq_step(1) = inputs%freq_alpha*inputs%hx
+   freq_step(2) = inputs%freq_alpha*inputs%hy
+   freq_step(3) = inputs%freq_alpha*inputs%hz
+
+   call init_restart_objects(bigdft_mpi%iproc,inputs,atoms,rst,subname)
 
    !Determination of the calculation id
    icalc=0
 
    !Initialize the moves using a restart file if present
-<<<<<<< HEAD
-   call frequencies_read_restart(runObj%atoms%astruct%nat,n_order,imoves,moves,energies, &
-        & forces,freq_step,runObj%atoms%amu,outs%energy)
-   !Message
-   if (bigdft_mpi%iproc == 0) then
-      write(*,'(1x,a,i0,a,i0,a)') '=F=> There are ', imoves, ' moves already calculated over ', &
-         &   n_order*3*runObj%atoms%astruct%nat,' frequencies.'
-      write(*,*)
-=======
    !Regenerate it if trouble and indicate if all calculations are done
    call frequencies_check_restart(atoms%astruct%nat,n_order,imoves,moves,energies,forces,freq_step,atoms%amu,infocode)
    !We ignore at this stage the infocode
@@ -183,20 +144,10 @@
    if (bigdft_mpi%iproc == 0) then
       call yaml_map('(F) Frequency moves already calculated',imoves)
       call yaml_map('(F) Total Frequency moves',n_order*3*atoms%astruct%nat)
->>>>>>> 07e6660b
    end if
 
    !Reference state
    if (moves(1,0)) then
-<<<<<<< HEAD
-      call vcopy(3 * runObj%atoms%astruct%nat, forces(1,1,0), 1, fpos(1,0), 1)
-      infocode=0
-   else
-      call call_bigdft(runObj,outs,nproc,bigdft_mpi%iproc,infocode)
-      call vcopy(3 * runObj%atoms%astruct%nat, outs%fxyz(1,1), 1, fpos(1,0), 1)
-      call frequencies_write_restart(bigdft_mpi%iproc,0,0,0,runObj%atoms%astruct%rxyz,outs%energy,fpos(:,0),&
-           &   n_order=n_order,freq_step=freq_step,amu=runObj%atoms%amu)
-=======
       fxyz = forces(:,1,0)
       etot = energies(1,0)
       infocode=0
@@ -204,9 +155,8 @@
       if (bigdft_mpi%iproc == 0) call yaml_comment('(F) Reference state calculation',hfill='=')
       call call_bigdft(nproc,bigdft_mpi%iproc,atoms,rxyz,inputs,etot,fxyz,strten,fnoise,rst,infocode)
       call frequencies_write_restart(0,0,0,rxyz,etot,fxyz,n_order=n_order,freq_step=freq_step,amu=atoms%amu)
->>>>>>> 07e6660b
       moves(:,0) = .true.
-      call restart_inputs(runObj%inputs)
+      call restart_inputs(inputs)
    end if
 
    if (bigdft_mpi%iproc == 0) then
@@ -216,38 +166,23 @@
       !This file contains the hessian for post-processing: it is regenerated each time.
       open(unit=u_hessian,file='hessian.dat',status="unknown")
       write(u_hessian,'(a,3(1pe20.10))') '#step=',freq_step(:)
-      write(u_hessian,'(a,100(1pe20.10))') '#--',outs%energy,outs%fxyz
+      write(u_hessian,'(a,100(1pe20.10))') '#--',etot,fxyz
    end if
 
    if (bigdft_mpi%iproc == 0) then
       call yaml_comment('(F) Start Frequencies calculation',hfill='=')
    end if
 
-   do iat=1,runObj%atoms%astruct%nat
-
-<<<<<<< HEAD
-      if (runObj%atoms%astruct%ifrztyp(iat) == 1) then
-         if (bigdft_mpi%iproc == 0) write(*,"(1x,a,i0,a)") '=F:The atom ',iat,' is frozen.'
-=======
+   do iat=1,atoms%astruct%nat
+
       if (atoms%astruct%ifrztyp(iat) == 1) then
          if (bigdft_mpi%iproc == 0) call yaml_comment('(F) The atom ' // trim(yaml_toa(iat)) // ' is frozen.')
->>>>>>> 07e6660b
          cycle
       end if
 
       do i=1,3
          ii = i+3*(iat-1)
          if (i==1) then
-<<<<<<< HEAD
-            alat=runObj%atoms%astruct%cell_dim(1)
-            cc(3:4)='*x'
-         else if (i==2) then
-            alat=runObj%atoms%astruct%cell_dim(2)
-            cc(3:4)='*y'
-         else
-            alat=runObj%atoms%astruct%cell_dim(3)
-            cc(3:4)='*z'
-=======
             !Along x axis
             alat=atoms%astruct%cell_dim(1)
          else if (i==2) then
@@ -256,7 +191,6 @@
          else
             !Along z axis
             alat=atoms%astruct%cell_dim(3)
->>>>>>> 07e6660b
          end if
          km = 0
          do ik=1,n_order
@@ -271,7 +205,7 @@
             !Displacement
             dd=real(k,gp)*freq_step(i)
             !We copy atomic positions
-            call vcopy(3 * runObj%atoms%astruct%nat, rinit(1,1), 1, runObj%atoms%astruct%rxyz(1,1), 1)
+            rpos=rxyz
             if (bigdft_mpi%iproc == 0) then
                call yaml_open_map('(F) Move',flow=.true.)
                   call yaml_map('atom',      iat)
@@ -280,36 +214,29 @@
                   call yaml_map('displacement (Bohr)', dd,fmt='(1pe20.10)')
                call yaml_close_map()
             end if
-            if (runObj%atoms%astruct%geocode == 'P') then
-               runObj%atoms%astruct%rxyz(i,iat)=modulo(rinit(i,iat)+dd,alat)
-            else if (runObj%atoms%astruct%geocode == 'S') then
-               runObj%atoms%astruct%rxyz(i,iat)=modulo(rinit(i,iat)+dd,alat)
+            if (atoms%astruct%geocode == 'P') then
+               rpos(i,iat)=modulo(rxyz(i,iat)+dd,alat)
+            else if (atoms%astruct%geocode == 'S') then
+               rpos(i,iat)=modulo(rxyz(i,iat)+dd,alat)
             else
-               runObj%atoms%astruct%rxyz(i,iat)=rinit(i,iat)+dd
+               rpos(i,iat)=rxyz(i,iat)+dd
             end if
-<<<<<<< HEAD
-            call call_bigdft(runObj,outs,nproc,bigdft_mpi%iproc,infocode)
-            call vcopy(3 * outs%fdim, outs%fxyz(1,1), 1, fpos(1,km), 1)
-            call frequencies_write_restart(bigdft_mpi%iproc,km,i,iat,rinit,outs%energy,fpos(:,km))
-=======
             call call_bigdft(nproc,bigdft_mpi%iproc,atoms,rpos,inputs,etot,fpos(:,km),strten,fnoise,&
                  rst,infocode)
             call frequencies_write_restart(km,i,iat,rpos,etot,fpos(:,km))
->>>>>>> 07e6660b
             moves(km,ii) = .true.
-            call restart_inputs(runObj%inputs)
+            call restart_inputs(inputs)
          end do
          ! Build the Hessian
-         do jat=1,runObj%atoms%astruct%nat
-            rmass = amu_emass*sqrt(runObj%atoms%amu(runObj%atoms%astruct%iatype(iat))* &
-                 & runObj%atoms%amu(runObj%atoms%astruct%iatype(jat)))
+         do jat=1,atoms%astruct%nat
+            rmass = amu_emass*sqrt(atoms%amu(atoms%astruct%iatype(iat))*atoms%amu(atoms%astruct%iatype(jat)))
             do j=1,3
                jj = j+3*(jat-1)
                !Force is -dE/dR
                if (order == -1) then
-                  dd = - (fpos(jj,0) - fpos(jj,1))/freq_step(i)
+                  dd = - (fxyz(jj) - fpos(jj,1))/freq_step(i)
                else if (order == 1) then
-                  dd = - (fpos(jj,1) - fpos(jj,0))/freq_step(i)
+                  dd = - (fpos(jj,1) - fxyz(jj))/freq_step(i)
                else if (order == 2) then
                   dd = - (fpos(jj,2) - fpos(jj,1))/(2.d0*freq_step(i))
                else if (order == 3) then
@@ -329,35 +256,6 @@
    close(unit=u_hessian)
 
    !Deallocations
-<<<<<<< HEAD
-   i_all=-product(shape(rinit))*kind(rinit)
-   deallocate(rinit,stat=i_stat)
-   call memocc(i_stat,i_all,'rinit',subname)
-   i_all=-product(shape(fpos))*kind(fpos)
-   deallocate(fpos,stat=i_stat)
-   call memocc(i_stat,i_all,'fpos',subname)
-   i_all=-product(shape(kmoves))*kind(kmoves)
-   deallocate(kmoves,stat=i_stat)
-   call memocc(i_stat,i_all,'kmoves',subname)
-
-   !allocations
-   allocate(eigen_r(3*runObj%atoms%astruct%nat+ndebug),stat=i_stat)
-   call memocc(i_stat,eigen_r,'eigen_r',subname)
-   allocate(eigen_i(3*runObj%atoms%astruct%nat+ndebug),stat=i_stat)
-   call memocc(i_stat,eigen_i,'eigen_i',subname)
-   allocate(vector_r(3*runObj%atoms%astruct%nat,3*runObj%atoms%astruct%nat+ndebug),stat=i_stat)
-   call memocc(i_stat,vector_r,'vector_r',subname)
-   allocate(vector_l(3*runObj%atoms%astruct%nat,3*runObj%atoms%astruct%nat+ndebug),stat=i_stat)
-   call memocc(i_stat,vector_l,'vector_l',subname)
-   allocate(sort_work(3*runObj%atoms%astruct%nat+ndebug),stat=i_stat)
-   call memocc(i_stat,sort_work,'sort_work',subname)
-   allocate(iperm(3*runObj%atoms%astruct%nat+ndebug),stat=i_stat)
-   call memocc(i_stat,iperm,'iperm',subname)
-
-   !Start timing only for the last part
-   call cpu_time(tcpu0)
-   call system_clock(ncount0,ncount_rate,ncount_max)
-=======
    call f_free(rpos)
    call f_free(fpos)
    call f_free(kmoves)
@@ -369,54 +267,39 @@
    vector_l  = f_malloc((/ 3*atoms%astruct%nat, 3*atoms%astruct%nat /),id='vector_l')
    sort_work = f_malloc(3*atoms%astruct%nat,id='sort_work')
    iperm     = f_malloc(3*atoms%astruct%nat,id='iperm')
->>>>>>> 07e6660b
 
    !Diagonalise the hessian matrix
-   call solve(hessian,3*runObj%atoms%astruct%nat,eigen_r,eigen_i,vector_l,vector_r)
+   call solve(hessian,3*atoms%astruct%nat,eigen_r,eigen_i,vector_l,vector_r)
    !Sort eigenvalues in ascending order (use abinit routine sort_dp)
    sort_work=eigen_r
-   do i=1,3*runObj%atoms%astruct%nat
+   do i=1,3*atoms%astruct%nat
       iperm(i)=i
    end do
-   call sort_dp(3*runObj%atoms%astruct%nat,sort_work,iperm,tol_freq)
+   call sort_dp(3*atoms%astruct%nat,sort_work,iperm,tol_freq)
 
    if (bigdft_mpi%iproc == 0) then
-<<<<<<< HEAD
-      write(*,*)
-      write(*,'(1x,a,81("="))') '=F '
-      write(*,*)
-      write(*,'(1x,a,1x,100(1pe20.10))') '=F: eigenvalues (real)      =',eigen_r(iperm(3*runObj%atoms%astruct%nat:1:-1))
-      write(*,'(1x,a,1x,100(1pe20.10))') '=F: eigenvalues (imaginary) =',eigen_i(iperm(3*runObj%atoms%astruct%nat:1:-1))
-      do i=1,3*runObj%atoms%astruct%nat
-=======
       call yaml_comment('(F) Frequencies results',hfill='=')
       call yaml_map('(F) Eigenvalues (real part)',eigen_r(iperm(3*atoms%astruct%nat:1:-1)),fmt='(1pe20.10)')
       call yaml_map('(F) Eigenvalues (imag part)',eigen_i(iperm(3*atoms%astruct%nat:1:-1)),fmt='(1pe20.10)')
       do i=1,3*atoms%astruct%nat
->>>>>>> 07e6660b
          if (eigen_r(i)<0.0_dp) then
             eigen_r(i)=-sqrt(-eigen_r(i))
          else
             eigen_r(i)= sqrt( eigen_r(i))
          end if
       end do
-<<<<<<< HEAD
-      write(*,'(1x,a,1x,100(1pe20.10))') '=F: frequencies (Hartree)   =',eigen_r(iperm(3*runObj%atoms%astruct%nat:1:-1))
-      write(*,'(1x,a,1x,100(f13.2))')    '=F: frequencies (cm-1)      =',eigen_r(iperm(3*runObj%atoms%astruct%nat:1:-1))*Ha_cmm1
-=======
       call yaml_map('(F) Frequencies (Hartree)',eigen_r(iperm(3*atoms%astruct%nat:1:-1)),fmt='(1pe20.10)')
       call yaml_map('(F) Frequencies (cm-1)',   eigen_r(iperm(3*atoms%astruct%nat:1:-1))*Ha_cmm1,fmt='(f13.2)')
->>>>>>> 07e6660b
       !Build frequencies.xyz in descending order
       open(unit=15,file='frequencies.xyz',status="unknown")
-      do i=3*runObj%atoms%astruct%nat,1,-1
-         write(15,'(1x,i0,1x,1pe20.10,a)') runObj%atoms%astruct%nat,eigen_r(iperm(i))
+      do i=3*atoms%astruct%nat,1,-1
+         write(15,'(1x,i0,1x,1pe20.10,a)') atoms%astruct%nat,eigen_r(iperm(i))
          write(15,'(1x,a)') 'Frequency'
-         do iat=1,runObj%atoms%astruct%nat
-            ity=runObj%atoms%astruct%iatype(iat)
+         do iat=1,atoms%astruct%nat
+            ity=atoms%astruct%iatype(iat)
             do j=1,3
                write(15,'(1x,a,1x,100(1pe20.10))') &
-                  &   runObj%atoms%astruct%atomnames(ity),vector_l(3*(iat-1)+j,iperm(i))
+                  &   atoms%astruct%atomnames(ity),vector_l(3*(iat-1)+j,iperm(i))
             end do
          end do
          !Blank line
@@ -432,7 +315,7 @@
       vibrational_entropy=0.0_gp
       !iperm: ascending order
       !Remove almost zero frequencies
-      do i=6,3*runObj%atoms%astruct%nat
+      do i=6,3*atoms%astruct%nat
          freq_exp=exp(eigen_r(iperm(i))*Ha_K/Temperature)
          freq2_exp=exp(-eigen_r(iperm(i))*Ha_K/(2.0_gp*Temperature))
          zpenergy=zpenergy+0.5_gp*eigen_r(iperm(i))
@@ -450,51 +333,6 @@
       call yaml_map('(F) Total Energy (Hartree)',               total_energy,fmt='(1pe22.10)')
    end if
 
-<<<<<<< HEAD
-!!$   !Deallocations
-!!$   call deallocate_atoms(atoms,subname)
-!!$
-!!$
-!!$!   call deallocate_local_zone_descriptors(rst%Lzd, subname)
-!!$   call free_restart_objects(rst,subname)
-
-   call deallocate_global_output(outs)
-
-   i_all=-product(shape(hessian))*kind(hessian)
-   deallocate(hessian,stat=i_stat)
-   call memocc(i_stat,i_all,'hessian',subname)
-   i_all=-product(shape(eigen_r))*kind(eigen_r)
-   deallocate(eigen_r,stat=i_stat)
-   call memocc(i_stat,i_all,'eigen_r',subname)
-   i_all=-product(shape(eigen_i))*kind(eigen_i)
-   deallocate(eigen_i,stat=i_stat)
-   call memocc(i_stat,i_all,'eigen_i',subname)
-   i_all=-product(shape(vector_l))*kind(vector_l)
-   deallocate(vector_l,stat=i_stat)
-   call memocc(i_stat,i_all,'vector_l',subname)
-   i_all=-product(shape(vector_r))*kind(vector_r)
-   deallocate(vector_r,stat=i_stat)
-   call memocc(i_stat,i_all,'vector_r',subname)
-
-   i_all=-product(shape(iperm))*kind(iperm)
-   deallocate(iperm,stat=i_stat)
-   call memocc(i_stat,i_all,'iperm',subname)
-   i_all=-product(shape(sort_work))*kind(sort_work)
-   deallocate(sort_work,stat=i_stat)
-   call memocc(i_stat,i_all,'sort_work',subname)
-
-   i_all=-product(shape(moves))*kind(moves)
-   deallocate(moves,stat=i_stat)
-   call memocc(i_stat,i_all,'moves',subname)
-   i_all=-product(shape(energies))*kind(energies)
-   deallocate(energies,stat=i_stat)
-   call memocc(i_stat,i_all,'energies',subname)
-   i_all=-product(shape(forces))*kind(forces)
-   deallocate(forces,stat=i_stat)
-   call memocc(i_stat,i_all,'forces',subname)
-
-   call run_objects_free(runObj, subname)
-=======
    ! De-allocations
    !the rxyz pointer cannot yet be freed as it has not been allocate by f_malloc_ptr
    !call f_free_ptr(rxyz)
@@ -517,7 +355,6 @@
    call f_free(moves)
    call f_free(energies)
    call f_free(forces)
->>>>>>> 07e6660b
 
    call free_restart_objects(rst,subname)
 
