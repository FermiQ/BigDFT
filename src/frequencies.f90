--- conflicted
+++ resolved
@@ -97,12 +97,8 @@
 
    !standard names
    call standard_inputfile_names(inputs,radical,nproc)
-<<<<<<< HEAD
    posinp="posinp"
    call read_input_variables(iproc,nproc,posinp, inputs, atoms, rxyz,1,radical,istat)
-=======
-   call read_input_variables(bigdft_mpi%iproc, "posinp", inputs, atoms, rxyz)
->>>>>>> 944e3936
 
    ! Read all input files.
    inquire(file="input.freq",exist=exists)
