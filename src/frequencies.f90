--- conflicted
+++ resolved
@@ -64,42 +64,6 @@
   allocate(fxyz(3,atoms%nat+ndebug),stat=i_stat)
   call memocc(i_stat,fxyz,'fxyz',subname)
 
-<<<<<<< HEAD
-=======
-  ! read dft input variables
-  call dft_input_variables(iproc,'input.dft',inputs,atoms%symObj)
-  !call read_input_variables(iproc,'input.dat',inputs)
-
-  ! read k-points input variables (if given)
-  call kpt_input_variables(iproc,'input.kpt',inputs,atoms)
-
-  !fake geopt variables
-  call geopt_input_variables_default(inputs)
- 
-  do iat=1,atoms%nat
-     if (atoms%ifrztyp(iat) == 0) then
-        call random_number(tt)
-        rxyz(1,iat)=rxyz(1,iat)+inputs%randdis*tt
-        call random_number(tt)
-        rxyz(2,iat)=rxyz(2,iat)+inputs%randdis*tt
-        call random_number(tt)
-        rxyz(3,iat)=rxyz(3,iat)+inputs%randdis*tt
-     end if
-  end do
-
-  ! atoms inside the box (this can be inserted inside call_bigdft routine)
-  do iat=1,atoms%nat
-     if (atoms%geocode == 'P') then
-        rxyz(1,iat)=modulo(rxyz(1,iat),atoms%alat1)
-        rxyz(2,iat)=modulo(rxyz(2,iat),atoms%alat2)
-        rxyz(3,iat)=modulo(rxyz(3,iat),atoms%alat3)
-     else if (atoms%geocode == 'S') then
-        rxyz(1,iat)=modulo(rxyz(1,iat),atoms%alat1)
-        rxyz(3,iat)=modulo(rxyz(3,iat),atoms%alat3)
-     end if
-  end do
-
->>>>>>> a2ba21cc
   call init_restart_objects(atoms,rst,subname)
 
   call call_bigdft(nproc,iproc,atoms,rxyz,inputs,etot,fxyz,rst,infocode)
