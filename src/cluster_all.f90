module libBigDFT

  private

!- High level methods.
  !- Do a minimisation loop to find forces and energy.
  public :: cluster
  !- Do a DIIS step on wavefunctions.
  public :: diisstp

  !- Compute the density from the wavefunctions.
  public :: sumrho
  !- Apply the kinetic operator and the local part of potential
  public :: applylocpotkinone
  public :: applylocpotkinall
  !- Apply the non local part of potential
  public :: applyprojectorsone
  public :: applyprojectorsall
  !- Orthogonalize wavefunctions (serial and parallel MPI routine)
  public :: orthoconstraint, orthoconstraint_p
  public :: orthon, orthon_p
  !- Precondition on wavefunctions
!  public :: preconditionall
  !- Make some Loewedin orthogonalisations (serial and parallel MPI).
  public :: loewe, loewe_p
  !- Control orthogonality (serial and parallel MPI).
  public :: checkortho, checkortho_p
  !- Solve a KS system (compute an hamiltonian, diagonalise it and return eigen vectors)
  public :: KStrans, KStrans_p, solveKS
  
  !- Initialisation methods.
  !- Create and allocate access arrays for wavefunctions.
  public :: createWavefunctionsDescriptors
  !- Create and allocate projectors (and their access arrays).
  public :: createProjectorsArrays
  public :: crtproj
  !- Create a ionic density (without gaussian parts)
  public :: input_rho_ion
  !- Add gaussian part to local part of ionic potential
  public :: addlocgauspsp
  !- Create the kernel for Poisson solver.
  public :: createKernel
  !- Compute input guess wavefunctions from aatomic orbitals.
  public :: input_wf_diag
  
  !- Wavefunctions related methods.
  !- Create wavefunctions from atomic orbitals
  public :: createAtomicOrbitals
  !- Read a file with description of atomic orbitals for all elements
  public :: readAtomicOrbitals
  !- Read wavefunctions from disk
  public :: readmywaves
  !- Atomic read for a given wavefunction
  public :: readonewave
  !- Write wavefunctions to disk using the BigDFT format
  public :: writemywaves
  !- Atomic write for a given wavefunction
  public :: writeonewave
  !- Transform wavefunctions from old grid to new grid.
  public :: reformatmywaves
  !- MPI communications for wavefunctions
  public :: transallwaves
  public :: untransallwaves

  !- Geometry method
  !- Get a box that contains all atoms and their active grid points.
  public :: system_size
  
  !- Linear algebra method
  !- Compute a scalar product
  public :: wnrm
  public :: wpdot

contains

subroutine cluster(parallel,nproc,iproc,nat,ntypes,iatype,atomnames, rxyz, energy, fxyz,  &
     & psi, keyg, keyv, nvctr_c, nvctr_f, nseg_c, nseg_f, norbp, norb, eval, inputPsiId, &
     & output_grid, output_wf, n1, n2, n3, hgrid, rxyz_old)
  ! inputPsiId = 0 : compute input guess for Psi by subspace diagonalization of atomic orbitals
  ! inputPsiId = 1 : read waves from argument psi, using n1, n2, n3, hgrid and rxyz_old
  !                  as definition of the previous system.
  ! inputPsiId = 2 : read waves from disk
  ! does an electronic structure calculation. Output is the total energy and the forces 
  ! psi, keyg, keyv and eval should be freed after use outside of the routine.

  use Poisson_Solver

  implicit real*8 (a-h,o-z)
  character*30 label ; character*27 filename ; character*20 atomnames
  logical logrid_c,logrid_f,parallel,calc_tail,output_wf,output_grid,new_psolver
  parameter(eps_mach=1.d-12,onem=1.d0-eps_mach)
  ! work array for ALLREDUCE
  dimension wrkallred(5,2) 
  ! atomic coordinates
  dimension rxyz(3,nat),rxyz_old(3,nat),fxyz(3,nat),iatype(nat),atomnames(100)
  allocatable :: gxyz(:,:)
  ! active grid points, segments of real space grid
  allocatable :: logrid_c(:,:,:) ,  logrid_f(:,:,:)
  allocatable :: ibyz_c(:,:,:),ibxz_c(:,:,:),ibxy_c(:,:,:),  & 
       ibyz_f(:,:,:),ibxz_f(:,:,:),ibxy_f(:,:,:)
  ! occupation numbers, eigenvalues
  allocatable :: occup(:)
  real*8, pointer :: eval(:),eval_old(:)

  ! wavefunction segments
  integer, pointer :: keyv(:)
  ! wavefunction segments on real space grid
  integer, pointer :: keyg(:,:)
  ! wavefunction 
  real*8, pointer :: psi(:,:)
  real*8, pointer :: psit(:,:)
  ! wavefunction gradients
  real*8, pointer :: hpsi(:,:),hpsit(:,:)

  ! Pointers and variables to store the last psi
  ! before reformating if useFormattedInput is .true.
  integer :: nseg_c_old, nseg_f_old, nvctr_c_old, nvctr_f_old
  integer, pointer :: keyg_old(:,:), keyv_old(:)
  real*8, pointer :: psi_old(:,:)

  ! Charge density/potential,ionic potential, pkernel
  allocatable :: rhopot(:,:,:),pot_ion(:)
  real*8, pointer     :: pkernel(:)

  ! projector segments on real space grid
  pointer :: keyg_p(:,:), keyv_p(:)
  allocatable :: nvctr_p(:), nseg_p(:)
  ! projectors 
  real*8, pointer :: proj(:)
  ! Parameters for the boxes containing the projectors
  allocatable :: nboxp_c(:,:,:),nboxp_f(:,:,:)

  ! pseudopotential parameters
  allocatable :: psppar(:,:,:),nelpsp(:),radii_cf(:,:),npspcode(:)

  ! arrays for DIIS convergence accelerator
  real*8, pointer :: ads(:,:,:),psidst(:,:,:),hpsidst(:,:,:)

  ! arrays for correction to kinetic energy
  allocatable :: ibbyz_c(:,:,:),ibbxz_c(:,:,:),ibbxy_c(:,:,:),  & 
       ibbyz_f(:,:,:),ibbxz_f(:,:,:),ibbxy_f(:,:,:)
  allocatable :: keybv(:),keybg(:,:),txyz(:,:)
  allocatable :: psib(:),hpsib(:)
  allocatable :: psifscf(:),psir(:),psig(:),psigp(:)
  allocatable :: rho(:),hartpot(:),rhopotb(:,:,:)

  integer :: ierror

  include 'mpif.h'

  if (iproc.eq.0) write(*,'(1x,a,1x,i0)') 'CLUSTER CLUSTER CLUSTER CLUSTER CLUSTER CLUSTER CLUSTER CLUSTER',inputPsiId
  if (parallel) then
     call timing(iproc,'parallel     ','IN')
  else
     call timing(iproc,'             ','IN')
  end if
  call cpu_time(tcpu0)
  call system_clock(ncount0,ncount_rate,ncount_max)

  ! We save the variables that defined the previous psi if
  ! restartOnPsi is .true.
  if (inputPsiId == 1) then
     hgrid_old   = hgrid
     n1_old      = n1
     n2_old      = n2
     n3_old      = n3
     nvctr_c_old = nvctr_c
     nvctr_f_old = nvctr_f
     nseg_c_old  = nseg_c
     nseg_f_old  = nseg_f
     allocate(keyg_old(2,nseg_c_old+nseg_f_old))
     allocate(keyv_old(nseg_c_old+nseg_f_old))
     allocate(psi_old(nvctr_c_old+7*nvctr_f_old,norbp))
     allocate(eval_old(norb))
     do iseg=1,nseg_c_old+nseg_f_old
        keyg_old(1,iseg)    = keyg(1,iseg)
        keyg_old(2,iseg)    = keyg(2,iseg)
        keyv_old(iseg)      = keyv(iseg)
     enddo
     do iorb=iproc*norbp+1,min((iproc+1)*norbp,norb)
        tt=0.d0
        do j=1,nvctr_c_old+7*nvctr_f_old
           psi_old(j,iorb-iproc*norbp)     = psi(j,iorb-iproc*norbp)
           tt=tt+psi(j,iorb-iproc*norbp)**2
        enddo
        tt=sqrt(tt)
        if (abs(tt-1.d0).gt.1.d-8) stop 'wrong psi_old'
        eval_old(iorb) = eval(iorb)
     enddo
     deallocate(keyg, keyv)
     deallocate(psi,eval)
  end if

  !temporary, added for debugging purposes

  new_psolver=.true.

  ! Read the input variables.
  open(unit=1,file='input.dat',status='old')
  !First line for the main routine (the program)
  read(1,*) 
  !Parameters 
  read(1,*) hgrid
  read(1,*) crmult
  read(1,*) frmult
  read(1,*) cpmult
  read(1,*) fpmult
  if (fpmult.gt.frmult) write(*,*) 'NONSENSE: fpmult > frmult'
  read(1,*) ixc
  read(1,*) ncharge
  read(1,*) gnrm_cv
  read(1,*) itermax
  read(1,*) ncong
  read(1,*) idsx
  read(1,*) calc_tail
  read(1,*) rbuf
  read(1,*) ncongt
  close(1)

  if (iproc.eq.0) then 
     write(*,'(1x,a,f6.3)')    'hgrid=',hgrid
     write(*,'(1x,a,f6.3)')    'crmult=',crmult
     write(*,'(1x,a,f6.3)')    'frmult=',frmult
     write(*,'(1x,a,f6.3)')    'cpmult=',cpmult
     write(*,'(1x,a,f6.3)')    'fpmult=',fpmult
     write(*,'(1x,a,i0)')      'ixc= ',ixc
     write(*,'(1x,a,i0)')      'ncharge= ',ncharge
     write(*,'(1x,a,1pe9.2)')  'gnrm_cv=',gnrm_cv
     write(*,'(1x,a,i0)')      'itermax= ',itermax
     write(*,'(1x,a,i0)')      'ncong= ',ncong
     write(*,'(1x,a,i0)')      'idsx= ',idsx
     write(*,*)                'calc_tail',calc_tail
     write(*,'(1x,a,f6.3)')    'rbuf=',rbuf
     write(*,'(1x,a,i0)')      'ncongt= ',ncongt
  endif


! grid spacing (same in x,y and z direction)
  hgridh=.5d0*hgrid

! store PSP parameters
! modified to accept both GTH and HGH pseudopotential types
allocate(psppar(0:4,0:4,ntypes),nelpsp(ntypes),radii_cf(ntypes,2),npspcode(ntypes))
  do ityp=1,ntypes
     filename = 'psppar.'//atomnames(ityp)
     ! if (iproc.eq.0) write(*,*) 'opening PSP file ',filename
     open(unit=11,file=filename,status='old',iostat=ierror)
     !Check the open statement
     if (ierror /= 0) then
        write(*,*) 'iproc=',iproc,': Failed to open the file (it must be in ABINIT format!) "',&
             trim(filename),'"'
        stop
     end if
     read(11,*)
     read(11,*) n_abinitzatom,nelpsp(ityp)
     read(11,*) npspcode(ityp)
     if (iproc.eq.0) write(*,'(1x,a,a,a,i0,a,i0)') 'atom type ',trim(atomnames(ityp)), & 
          ' is described by ',nelpsp(ityp),' electrons, with pspcode= ',npspcode(ityp)
     psppar(:,:,ityp)=0.d0
     read(11,*) (psppar(0,j,ityp),j=0,4)
     if (npspcode(ityp) == 2) then !GTH case
        do i=1,2
           read(11,*) (psppar(i,j,ityp),j=0,3-i)
        enddo
        read(11,*) radii_cf(ityp,1),radii_cf(ityp,2)
     else if (npspcode(ityp) == 3) then !HGH case
        read(11,*) (psppar(1,j,ityp),j=0,3)
        do i=2,4
           read(11,*) (psppar(i,j,ityp),j=0,3)
           read(11,*) !k coefficients, not used (no spin-orbit coupling)
        enddo
        read(11,*) radii_cf(ityp,1),radii_cf(ityp,2)
     else
        stop 'unrecognized pspcode (accepts only GTH and HGH pseudopotentials in ABINIT format)'
     end if
     close(11)
  enddo

! Number of orbitals and their occupation number
  norb_vir=0

! Number of electrons
  nelec=0
  do iat=1,nat
     ityp=iatype(iat)
     nelec=nelec+nelpsp(ityp)
  enddo
  nelec=nelec-ncharge
  if (iproc.eq.0) then
     write(*,'(1x,a,i0)') 'total charge (ions+electrons) ',ncharge
     write(*,'(1x,a,i0)') 'number of electrons ',nelec
     if (mod(nelec,2).ne.0) write(*,*) 'WARNING: odd number of electrons, no closed shell system'
  end if
  norb=(nelec+1)/2+norb_vir

  allocate(occup(norb),eval(norb))

  nt=0
  do iorb=1,norb
     it=min(2,nelec-nt)
     occup(iorb)=it
     nt=nt+it
  enddo

  if (iproc.eq.0) then 
     write(*,'(1x,a,i0)') 'number of orbitals ',norb
     do iorb=1,norb
        write(*,'(1x,a,i0,a,f3.1)') 'occup(',iorb,')= ',occup(iorb)
     enddo
  endif

! determine size alat of overall simulation cell
  call system_size(nat,rxyz,radii_cf(1,1),crmult,iatype,ntypes, &
       cxmin,cxmax,cymin,cymax,czmin,czmax)
  alat1=(cxmax-cxmin)
  alat2=(cymax-cymin)
  alat3=(czmax-czmin)

! shift atomic positions such that molecule is inside cell
  if (iproc.eq.0) write(*,'(1x,a,3(1x,1pe14.7))') 'Atomic positions shifted by',-cxmin,-cymin,-czmin
  do iat=1,nat
     rxyz(1,iat)=rxyz(1,iat)-cxmin
     rxyz(2,iat)=rxyz(2,iat)-cymin
     rxyz(3,iat)=rxyz(3,iat)-czmin
  enddo

  if (iproc.eq.0) then
     write(*,*) 'Shifted atomic positions:'
     do iat=1,nat
        write(*,'(1x,i5,3(1x,1pe14.7))') iat,(rxyz(j,iat),j=1,3)
     enddo
  endif

! grid sizes n1,n2,n3
  n1=int(alat1/hgrid)
  if (mod(n1+1,4).eq.0) n1=n1+1
  n2=int(alat2/hgrid)
  if (mod(n2+1,8).eq.0) n2=n2+1
  n3=int(alat3/hgrid)
  alat1=n1*hgrid ; alat2=n2*hgrid ; alat3=n3*hgrid
  if (iproc.eq.0) then 
     write(*,'(1x,a,3(1x,i0))') 'n1,n2,n3',n1,n2,n3
     write(*,'(1x,a,3(1x,i0))') 'total number of grid points',(n1+1)*(n2+1)*(n3+1)
     write(*,'(1x,a,3(1x,1pe12.5))') 'simulation cell',alat1,alat2,alat3
  endif

! fine grid size (needed for creation of input wavefunction, preconditioning)
  nfl1=n1 ; nfl2=n2 ; nfl3=n3
  nfu1=0 ; nfu2=0 ; nfu3=0
  do iat=1,nat
     rad=radii_cf(iatype(iat),2)*frmult
     nfl1=min(nfl1,int(onem+(rxyz(1,iat)-rad)/hgrid)) ; nfu1=max(nfu1,int((rxyz(1,iat)+rad)/hgrid))
     nfl2=min(nfl2,int(onem+(rxyz(2,iat)-rad)/hgrid)) ; nfu2=max(nfu2,int((rxyz(2,iat)+rad)/hgrid))
     nfl3=min(nfl3,int(onem+(rxyz(3,iat)-rad)/hgrid)) ; nfu3=max(nfu3,int((rxyz(3,iat)+rad)/hgrid))
  enddo
  if (iproc.eq.0) then
     write(*,'(1x,a,2(1x,i0))') 'nfl1,nfu1 ',nfl1,nfu1
     write(*,'(1x,a,2(1x,i0))') 'nfl2,nfu2 ',nfl2,nfu2
     write(*,'(1x,a,2(1x,i0))') 'nfl3,nfu3 ',nfl3,nfu3
  endif

! Create wavefunctions descriptors and allocate them
  allocate(ibyz_c(2,0:n2,0:n3),ibxz_c(2,0:n1,0:n3),ibxy_c(2,0:n1,0:n2))
  allocate(ibyz_f(2,0:n2,0:n3),ibxz_f(2,0:n1,0:n3),ibxy_f(2,0:n1,0:n2))

! Create the file grid.ascii to visualize the grid of functions
  if (iproc.eq.0 .and. output_grid) then
     open(unit=22,file='grid.ascii',status='unknown')
     write(22,*) nat
     write(22,*) alat1,' 0. ',alat2
     write(22,*) ' 0. ',' 0. ',alat3
     do iat=1,nat
        write(22,'(3(1x,e12.5),3x,a20)') rxyz(1,iat),rxyz(2,iat),rxyz(3,iat),atomnames(iatype(iat))
     enddo
  endif

  call createWavefunctionsDescriptors(parallel, iproc, nproc, idsx, n1, n2, n3, output_grid, hgrid, &
       & nat, ntypes, iatype, atomnames, rxyz, radii_cf, crmult, frmult, ibyz_c,ibxz_c,ibxy_c, &
       & ibyz_f, ibxz_f, ibxy_f, nseg_c, nseg_f, nvctr_c, nvctr_f, nvctrp, keyg,  keyv, &
       & norb,norbp,psi,hpsi,psit,psidst,hpsidst,ads)

! Calculate all projectors
  allocate(nseg_p(0:2*nat))
  allocate(nvctr_p(0:2*nat))
  allocate(nboxp_c(2,3,nat),nboxp_f(2,3,nat))
  call createProjectorsArrays(iproc, n1, n2, n3, rxyz, nat, ntypes, iatype, atomnames, &
       & psppar, npspcode, radii_cf, cpmult, fpmult, hgrid, nvctr_p, nseg_p, &
       & keyg_p, keyv_p, nproj, nprojel, istart, nboxp_c, nboxp_f, proj)


  if (iproc.eq.0) write(*,'(1x,a,3(1x,i0))') 'Size of real space grids',(2*n1+31),(2*n2+31),(2*n3+31)
  

! Allocate and calculate the 1/|r-r'| kernel for the solution of Poisson's equation and test it
  ndegree_ip=14
  if (new_psolver) then
     call PS_dim4allocation('F','G',iproc,nproc,2*n1+31,2*n2+31,2*n3+31,ixc,&
          n3d,n3p,n3pi,i3xcsh,i3s)
     if (n3pi == 0) then 
        print *,'the pot_ion array is not to be allocated',iproc
        !stop
     end if
     ! Charge density, Potential in real space
     if (iproc.eq.0) write(*,'(1x,a,i0)') 'Allocate words for rhopot and pot_ion ',&
          (2*n1+31)*(2*n2+31)*(n3d+n3pi)
     allocate(rhopot((2*n1+31),(2*n2+31),n3d))
     if (n3pi > 0) then
        allocate(pot_ion((2*n1+31)*(2*n2+31)*n3pi))
     else
        allocate(pot_ion(1))
     end if
     !we put the initial value to zero only for not adding something to pot_ion
     call razero((2*n1+31)*(2*n2+31)*n3pi,rhopot)
     if (iproc.eq.0) write(*,*) 'Allocation done'

     call createKernel('F',2*n1+31,2*n2+31,2*n3+31,hgridh,hgridh,hgridh,ndegree_ip,&
          iproc,nproc,pkernel)

     ! Precalculate ionic potential from PSP charge densities and local Gaussian terms
     call input_rho_ion(iproc,nproc,ntypes,nat,iatype,atomnames,rxyz,psppar, &
          & nelpsp,n1,n2,n3,n3pi,i3s+i3xcsh,hgrid,pot_ion,eion)
     if (iproc.eq.0) write(*,'(1x,a,1pe22.14)') 'ion-ion interaction energy',eion

     call PSolver('F','D',iproc,nproc,2*n1+31,2*n2+31,2*n3+31,0,hgridh,hgridh,hgridh,&
          pot_ion,pkernel,rhopot,ehart,eexcu,vexcu,0.d0)

<<<<<<< HEAD
     !print *,'ehartree',ehart

     call addlocgauspsp(iproc,ntypes,nat,iatype,atomnames,rxyz,psppar,&
          n1,n2,n3,n3pi,i3s+i3xcsh,hgrid,pot_ion)
=======
     print *,'ehartree',ehart
     if (n3pi > 0) then
        call addlocgauspsp(iproc,ntypes,nat,iatype,atomnames,rxyz,psppar,&
             n1,n2,n3,n3pi,i3s+i3xcsh,hgrid,pot_ion)
     end if
>>>>>>> 57d8fba0

  else
     ! Charge density, Potential in real space
     if (iproc.eq.0) write(*,'(1x,a,i0)') 'Allocate words for rhopot and pot_ion ',&
          2*(2*n1+31)*(2*n2+31)*(2*n3+31)
     allocate(rhopot((2*n1+31),(2*n2+31),(2*n3+31)),pot_ion((2*n1+31)*(2*n2+31)*(2*n3+31)))
     if (iproc.eq.0) write(*,*) 'Allocation done'

     call createKernel_old(parallel, nfft1, nfft2, nfft3, n1, n2, n3, hgridh, &
          & ndegree_ip, iproc, nproc, pkernel)

     !call PARtest_kernel(2*n1+31,2*n2+31,2*n3+31,nfft1,nfft2,nfft3,hgridh,pkernel,pot_ion,rhopot,iproc,nproc)

     ! Precalculate ionic potential from PSP charge densities and local Gaussian terms
     call input_rho_ion_old(iproc,ntypes,nat,iatype,atomnames,rxyz,psppar,nelpsp,&
          n1,n2,n3,hgrid,pot_ion,eion)
     if (iproc.eq.0) write(*,'(1x,a,1pe22.14)') 'ion-ion interaction energy',eion
     if (parallel) then
        call ParPSolver_Kernel(2*n1+31,2*n2+31,2*n3+31,nfft1,nfft2,nfft3,hgridh,pkernel,0,  &
             rhopot,pot_ion,ehart,eexcu,vexcu,iproc,nproc)
     else
        call PSolver_Kernel(2*n1+31,2*n2+31,2*n3+31,nfft1,nfft2,nfft3,hgridh,pkernel,0,  &
             rhopot,pot_ion,ehart,eexcu,vexcu)
     end if

     call addlocgauspsp_old(iproc,ntypes,nat,iatype,atomnames,rxyz,psppar,n1,n2,n3,hgrid,pot_ion)
  end if


     ! INPUT WAVEFUNCTIONS
  if (inputPsiId == 0) then
     call input_wf_diag(parallel,iproc,nproc,nfl1,nfu1,nfl2,nfu2,nfl3,nfu3, & 
          nat,norb,norbp,n1,n2,n3,nfft1,nfft2,nfft3,nvctr_c,nvctr_f,nvctrp,hgrid,rxyz, & 
          rhopot,pot_ion,nseg_c,nseg_f,keyg,keyv,ibyz_c,ibxz_c,ibxy_c,ibyz_f,ibxz_f,ibxy_f, &
          nprojel,nproj,nseg_p,keyg_p,keyv_p,nvctr_p,proj,  &
          atomnames,ntypes,iatype,pkernel,psppar,npspcode,ixc,psi,eval,accurex,new_psolver)
     if (iproc.eq.0) then
        write(*,'(1x,a,1pe9.2)') 'expected accuracy in total energy due to grid size',accurex
        write(*,'(1x,a,1pe9.2)') 'suggested value for gnrm_cv ',accurex
     endif
     if (iproc.eq.0) write(*,*) 'input wavefunction has been calculated'

  else if (inputPsiId == 1 ) then
     if (iproc.eq.0) write(*,*) 'START reformatting psi from old psi'
     call reformatmywaves(iproc, norb, norbp, nat, &
          & hgrid_old, nvctr_c_old, nvctr_f_old, n1_old, n2_old, n3_old, rxyz_old, &
          & nseg_c_old, nseg_f_old, keyg_old, keyv_old, psi_old, &
          & hgrid, nvctr_c, nvctr_f, n1, n2, n3, rxyz, &
          & nseg_c, nseg_f, keyg, keyv, psi)
            eval=eval_old
     deallocate(keyg_old, keyv_old)
     deallocate(psi_old,eval_old)

  else if (inputPsiId == 2) then
     call readmywaves(iproc,norb,norbp,n1,n2,n3,hgrid,nat,rxyz,nseg_c,nseg_f,nvctr_c,nvctr_f,keyg,keyv,psi,eval)
  end if

  if (parallel) then
     call transallwaves(iproc,nproc,norb,norbp,nvctr_c,nvctr_f,nvctrp,psi,psit)
     call orthon_p(iproc,nproc,norb,norbp,nvctrp,psit)
     !call checkortho_p(iproc,nproc,norb,norbp,nvctrp,psit)
     call untransallwaves(iproc,nproc,norb,norbp,nvctr_c,nvctr_f,nvctrp,psit,psi)
  else
     call orthon(norb,norbp,nvctrp,psi)
     call checkortho(norb,norbp,nvctrp,psi)
  endif

  alpha=1.d0
  energy=1.d100
  gnrm=1.d100
  ekin_sum=0.d0 ; epot_sum=0.d0 ; eproj_sum=0.d0
! loop for wavefunction minimization
  do 1000, iter=1,itermax
     if (idsx.gt.0) mids=mod(iter-1,idsx)+1
     if (iproc.eq.0) then 
        write(*,'(1x,a,i0)') '-------------------------------------- iter= ',iter
        if (gnrm.le.gnrm_cv) then
           write(*,'(1x,a,i3,3(1x,1pe18.11))') 'iproc,ehart,eexcu,vexcu',iproc,ehart,eexcu,vexcu
           write(*,'(1x,a,3(1x,1pe18.11))') 'final ekin_sum,epot_sum,eproj_sum',ekin_sum,epot_sum,eproj_sum
           write(*,'(1x,a,3(1x,1pe18.11))') 'final ehart,eexcu,vexcu',ehart,eexcu,vexcu
           write(*,'(1x,a,i6,2x,1pe19.12,1x,1pe9.2)') 'FINAL iter,total energy,gnrm',iter,energy,gnrm
        endif
     endif

! Potential from electronic charge density
     call sumrho(parallel,iproc,norb,norbp,n1,n2,n3,hgrid,occup,  & 
          nseg_c,nseg_f,nvctr_c,nvctr_f,keyg,keyv,psi,rhopot)

!     ixc=12   ! PBE functional
!     ixc=1   ! LDA functional
     if (new_psolver) then

        call PSolver('F','G',iproc,nproc,2*n1+31,2*n2+31,2*n3+31,ixc,hgridh,hgridh,hgridh,&
             rhopot,pkernel,pot_ion,ehart,eexcu,vexcu,0.d0)

     else
       
       if (parallel) then
           call ParPSolver_Kernel(2*n1+31,2*n2+31,2*n3+31,nfft1,nfft2,nfft3,hgridh,pkernel,ixc,& 
                pot_ion,rhopot,ehart,eexcu,vexcu,iproc,nproc)
        else
           call PSolver_Kernel(2*n1+31,2*n2+31,2*n3+31,nfft1,nfft2,nfft3,hgridh,pkernel,ixc, & 
                pot_ion,rhopot,ehart,eexcu,vexcu)
        end if
     end if

! local potential and kinetic energy for all orbitals belonging to iproc
     call applylocpotkinall(iproc,norb,norbp,n1,n2,n3,nfl1,nfu1,nfl2,nfu2,nfl3,nfu3, &
          hgrid,occup,nseg_c,nseg_f,nvctr_c,nvctr_f,keyg,keyv,  & 
          ibyz_c,ibxz_c,ibxy_c,ibyz_f,ibxz_f,ibxy_f, &
          psi,rhopot,hpsi,epot_sum,ekin_sum)

! apply all PSP projectors for all orbitals belonging to iproc
     call applyprojectorsall(iproc,ntypes,nat,iatype,psppar,npspcode,occup, &
          nprojel,nproj,nseg_p,keyg_p,keyv_p,nvctr_p,proj,  &
          norb,norbp,nseg_c,nseg_f,keyg,keyv,nvctr_c,nvctr_f,psi,hpsi,eproj_sum)

     if (parallel) then
        wrkallred(1,2)=ekin_sum ; wrkallred(2,2)=epot_sum ; wrkallred(3,2)=eproj_sum
        call MPI_ALLREDUCE(wrkallred(1,2),wrkallred(1,1),3,MPI_DOUBLE_PRECISION,MPI_SUM,MPI_COMM_WORLD,ierr)
        ekin_sum=wrkallred(1,1) ; epot_sum=wrkallred(2,1) ; eproj_sum=wrkallred(3,1) 
     endif
     energybs=ekin_sum+epot_sum+eproj_sum
     energy_old=energy
     energy=energybs-ehart+eexcu-vexcu+eion

     !check for convergence or whether max. numb. of iterations exceeded
     if (gnrm.le.gnrm_cv .or. iter.eq.itermax) then 
        if (iproc.eq.0) then 
           write(*,'(1x,i0,a)') iter,' minimization iterations required'
        end if
        goto 1010
     endif


! Apply  orthogonality constraints to all orbitals belonging to iproc
     if (parallel) then
        allocate(hpsit(nvctrp,norbp*nproc))
        call transallwaves(iproc,nproc,norb,norbp,nvctr_c,nvctr_f,nvctrp,hpsi,hpsit)
        call  orthoconstraint_p(iproc,nproc,norb,norbp,occup,nvctrp,psit,hpsit,scprsum)
        call untransallwaves(iproc,nproc,norb,norbp,nvctr_c,nvctr_f,nvctrp,hpsit,hpsi)
        deallocate(hpsit)
     else
        call  orthoconstraint(norb,norbp,occup,nvctrp,psi,hpsi,scprsum)
     endif
     
! norm of gradient
     gnrm=0.d0
     do iorb=iproc*norbp+1,min((iproc+1)*norbp,norb)
        scpr=dnrm2(nvctr_c+7*nvctr_f,hpsi(1,iorb-iproc*norbp),1) 
        gnrm=gnrm+scpr**2
     enddo
     if (parallel) then
        tt=gnrm
        call MPI_ALLREDUCE(tt,gnrm,1,MPI_DOUBLE_PRECISION,MPI_SUM,MPI_COMM_WORLD,ierr)
     endif
     gnrm=sqrt(gnrm/norb)

! Preconditions all orbitals belonging to iproc
     call preconditionall(iproc,nproc,norb,norbp,n1,n2,n3,nfl1,nfu1,nfl2,nfu2,nfl3,nfu3,hgrid, &
          ncong,nseg_c,nseg_f,nvctr_c,nvctr_f,keyg,keyv,eval,ibyz_c,ibxz_c,ibxy_c,ibyz_f,ibxz_f,ibxy_f,hpsi)

     !       call plot_wf(10,n1,n2,n3,hgrid,nseg_c,nvctr_c,keyg,keyv,nseg_f,nvctr_f, &
     !                       rxyz(1,1),rxyz(2,1),rxyz(3,1),psi)
     !       call plot_wf(20,n1,n2,n3,hgrid,nseg_c,nvctr_c,keyg,keyv,nseg_f,nvctr_f, &
     !                       rxyz(1,1),rxyz(2,1),rxyz(3,1),hpsi)


     if (parallel) then
        if (idsx.gt.0) then
           call transallwaves(iproc,nproc,norb,norbp,nvctr_c,nvctr_f,nvctrp,hpsi,hpsidst(:,:,mids))
           do iorb=1,norb
              do k=1,nvctrp
                 psidst(k,iorb,mids)= psit(k,iorb) 
              enddo
           enddo
        else
           allocate(hpsit(nvctrp,norbp*nproc))
           call transallwaves(iproc,nproc,norb,norbp,nvctr_c,nvctr_f,nvctrp,hpsi,hpsit)
        endif
     else
        if (idsx.gt.0) then
           do iorb=1,norb
              do k=1,nvctrp
                 psidst(k,iorb,mids)= psi(k,iorb)
                 hpsidst(k,iorb,mids)=hpsi(k,iorb)
              enddo
           enddo
        endif
     endif


     if (idsx.gt.0) then 

        if (parallel) then
           call diisstp(parallel,norb,norbp,nproc,iproc,  &
                ads,iter,mids,idsx,nvctrp,psit,psidst,hpsidst)
        else
           call diisstp(parallel,norb,norbp,nproc,iproc,  &
                ads,iter,mids,idsx,nvctrp,psi,psidst,hpsidst)
        endif

     else

! update all wavefunctions with the preconditioned gradient
        if (energy.gt.energy_old) then
           alpha=max(.125d0,.5d0*alpha)
           if (alpha.eq..125d0) write(*,*) 'Convergence problem or limit'
        else
           alpha=min(1.05d0*alpha,1.d0)
        endif
        if (iproc.eq.0) write(*,'(1x,a,1pe11.3)') 'alpha=',alpha

        if (parallel) then
           do iorb=1,norb
              call DAXPY(nvctrp,-alpha,hpsit(1,iorb),1,psit(1,iorb),1)
           enddo
           deallocate(hpsit)
        else
           do iorb=1,norb
              call DAXPY(nvctrp,-alpha,hpsi(1,iorb),1,psi(1,iorb),1)
           enddo
        endif

     endif
     
     if (parallel) then
        call orthon_p(iproc,nproc,norb,norbp,nvctrp,psit)
        !       call checkortho_p(iproc,nproc,norb,norbp,nvctrp,psit)
     else
        call orthon(norb,norbp,nvctrp,psi)
        !       call checkortho(norb,norbp,nvctrp,psi)
     endif


     tt=energybs-scprsum
     if (abs(tt).gt.1.d-8) then 
        write(*,'(1x,a,3(1pe22.14))') 'ERROR: inconsistency between gradient and energy',tt,energybs,scprsum
     endif
     if (iproc.eq.0) then
        write(*,'(1x,a,3(1x,1pe18.11))') 'ekin_sum,epot_sum,eproj_sum',  & 
             ekin_sum,epot_sum,eproj_sum
        write(*,'(1x,a,3(1x,1pe18.11))') 'ehart,eexcu,vexcu',ehart,eexcu,vexcu
        write(*,'(1x,a,i6,2x,1pe19.12,1x,1pe9.2)') 'iter,total energy,gnrm',iter,energy,gnrm
     endif

     if (parallel) then
        call untransallwaves(iproc,nproc,norb,norbp,nvctr_c,nvctr_f,nvctrp,psit,psi)
     endif

1000 continue
  write(*,*) 'No convergence within the allowed number of minimization steps'
1010 continue
  if (idsx.gt.0) deallocate(psidst,hpsidst,ads)


!------------------------------------------------------------------------
! transform to KS orbitals
  if (parallel) then
     allocate(hpsit(nvctrp,norbp*nproc))
     call transallwaves(iproc,nproc,norb,norbp,nvctr_c,nvctr_f,nvctrp,hpsi,hpsit)
     call KStrans_p(iproc,nproc,norb,norbp,nvctrp,occup,hpsit,psit,evsum,eval)
     deallocate(hpsit)
     call untransallwaves(iproc,nproc,norb,norbp,nvctr_c,nvctr_f,nvctrp,psit,psi)
  else
     call KStrans(norb,norbp,nvctrp,occup,hpsi,psi,evsum,eval)
  endif
  deallocate(hpsi)
  if (parallel) deallocate(psit)
  if (abs(evsum-energybs).gt.1.d-8) write(*,'(1x,a,2(1x,1pe12.5))') 'Difference:evsum,energybs',evsum,energybs

!  write all the wavefunctions into files
  if (output_wf) then
     call  writemywaves(iproc,norb,norbp,n1,n2,n3,hgrid,  & 
              nat,rxyz,nseg_c,nseg_f,nvctr_c,nvctr_f,keyg,keyv,psi,eval)
     write(*,'(a,1x,i0,a)') '- iproc',iproc,' finished writing waves'
  end if


!------------------------------------------------------------------------
! here we start the calculation of the forces
  if (iproc.eq.0) write(*,*)'calculation of forces'

! Selfconsistent potential is saved in rhopot, new arrays rho, hartpot for calculation of forces
! ground state electronic density

  if (new_psolver) then
     call razero((2*n1+31)*(2*n2+31)*n3pi,pot_ion)
  else
     deallocate(pot_ion)
  end if
  allocate(rho((2*n1+31)*(2*n2+31)*(2*n3+31)))
  call sumrho(parallel,iproc,norb,norbp,n1,n2,n3,hgrid,occup,  &
              nseg_c,nseg_f,nvctr_c,nvctr_f,keyg,keyv,psi,rho)


  allocate(hartpot((2*n1+31)*(2*n2+31)*(2*n3+31)))
  call DCOPY((2*n1+31)*(2*n2+31)*(2*n3+31),rho,1,hartpot,1) 

  if (new_psolver) then

     call PSolver('F','G',iproc,nproc,2*n1+31,2*n2+31,2*n3+31,0,hgridh,hgridh,hgridh,&
          hartpot,pkernel,pot_ion,ehart_fake,eexcu_fake,vexcu_fake,0.d0)
  else
     if (parallel) then
        call ParPSolver_Kernel(2*n1+31,2*n2+31,2*n3+31,nfft1,nfft2,nfft3,hgridh,pkernel,0, &
             hartpot,hartpot,ehart_fake,eexcu_fake,vexcu_fake,iproc,nproc)
     else
        call PSolver_Kernel(2*n1+31,2*n2+31,2*n3+31,nfft1,nfft2,nfft3,hgridh,pkernel,0, &
             hartpot,hartpot,ehart_fake,eexcu_fake,vexcu_fake)
     end if
  end if
  deallocate(pkernel)

  if (iproc.eq.0) write(*,*)'electronic potential calculated'
  allocate(gxyz(3,nat))

        call timing(iproc,'Forces        ','ON')
! calculate local part of the forces gxyz
   call local_forces(iproc,nproc,ntypes,nat,iatype,atomnames,rxyz,psppar,nelpsp,hgrid,&
                     n1,n2,n3,rho,hartpot,gxyz)
   deallocate(rho,hartpot)

! Add the nonlocal part of the forces to gxyz
! calculating derivatives of the projectors (for the moment recalculate projectors)
  call nonlocal_forces(iproc,nproc,n1,n2,n3,nboxp_c,nboxp_f, &
     ntypes,nat,norb,norbp,istart,nprojel,nproj,&
     iatype,psppar,npspcode,occup,nseg_c,nseg_f,nvctr_c,nvctr_f,nseg_p,nvctr_p,proj,  &
     keyg,keyv,keyg_p,keyv_p,psi,rxyz,radii_cf,cpmult,fpmult,hgrid,gxyz)

! Add up all the force contributions
  if (parallel) then
     call MPI_ALLREDUCE(gxyz,fxyz,3*nat,MPI_DOUBLE_PRECISION,MPI_SUM,MPI_COMM_WORLD,ierr)
  else
     do iat=1,nat
        fxyz(1,iat)=gxyz(1,iat)
        fxyz(2,iat)=gxyz(2,iat)
        fxyz(3,iat)=gxyz(3,iat)
     enddo
  end if

  deallocate(gxyz)

  call timing(iproc,'Forces        ','OF')

  !------------------------------------------------------------------------
  if (calc_tail) then
     call timing(iproc,'Tail          ','ON')
!    Calculate kinetic energy correction due to boundary conditions
     nbuf=nint(rbuf/hgrid)
     if (iproc.eq.0) write(*,'(1x,a,i0,a)') 'BIG: tail requires ',nbuf,' additional grid points around cell'
!    --- new grid sizes n1,n2,n3
     nb1=n1+2*nbuf
     nb2=n2+2*nbuf
     nb3=n3+2*nbuf
     alatb1=nb1*hgrid ; alatb2=nb2*hgrid ; alatb3=nb3*hgrid
     if (iproc.eq.0) then 
        write(*,'(1x,a,3(1x,i0))')      'BIG: n1,n2,n3',nb1,nb2,nb3
        write(*,'(1x,a,1x,i0)')         'BIG: total number of grid points',(nb1+1)*(nb2+1)*(nb3+1)
        write(*,'(1x,a,3(1x,1pe12.5))') 'BIG: simulation cell',alatb1,alatb2,alatb3
     endif
!    ---reformat potential
     allocate(rhopotb((2*nb1+31),(2*nb2+31),(2*nb3+31)))
     call razero((2*nb1+31)*(2*nb2+31)*(2*nb3+31),rhopotb)
     do i3=1+2*nbuf,2*n3+31+2*nbuf
     do i2=1+2*nbuf,2*n2+31+2*nbuf
     do i1=1+2*nbuf,2*n1+31+2*nbuf
        rhopotb(i1,i2,i3)=rhopot(i1-2*nbuf,i2-2*nbuf,i3-2*nbuf)
     enddo ; enddo ; enddo
     deallocate(rhopot)

!    ---reformat keyg_p
     do iseg=1,nseg_p(2*nat)
        j0=keyg_p(1,iseg)
        j1=keyg_p(2,iseg)
        ii=j0-1
        i3=ii/((n1+1)*(n2+1))
        ii=ii-i3*(n1+1)*(n2+1)
        i2=ii/(n1+1)
        i0=ii-i2*(n1+1)
        i1=i0+j1-j0
        i3=i3+nbuf
        i2=i2+nbuf
        i1=i1+nbuf
        i0=i0+nbuf
        j0=i3*((nb1+1)*(nb2+1)) + i2*(nb1+1) + i0+1
        j1=i3*((nb1+1)*(nb2+1)) + i2*(nb1+1) + i1+1
        keyg_p(1,iseg)=j0
        keyg_p(2,iseg)=j1
     enddo

!    ---reformat wavefunctions

!    fine grid size (needed for creation of input wavefunction, preconditioning)
     nbfl1=nfl1+nbuf ; nbfl2=nfl2+nbuf ; nbfl3=nfl3+nbuf
     nbfu1=nfu1+nbuf ; nbfu2=nfu2+nbuf ; nbfu3=nfu3+nbuf
     if (iproc.eq.0) then
        write(*,'(1x,a,2(1x,i0))') 'BIG: nfl1,nfu1',nbfl1,nbfu1
        write(*,'(1x,a,2(1x,i0))') 'BIG: nfl2,nfu2',nbfl2,nbfu2
        write(*,'(1x,a,2(1x,i0))') 'BIG: nfl3,nfu3',nbfl3,nbfu3
     endif

     allocate(txyz(3,nat))
     do iat=1,nat
        txyz(1,iat)=rxyz(1,iat)+nbuf*hgrid
        txyz(2,iat)=rxyz(2,iat)+nbuf*hgrid
        txyz(3,iat)=rxyz(3,iat)+nbuf*hgrid
     enddo

!    determine localization region for all orbitals, but do not yet fill the descriptor arrays
     allocate(logrid_c(0:nb1,0:nb2,0:nb3),logrid_f(0:nb1,0:nb2,0:nb3))
     allocate(ibbyz_c(2,0:nb2,0:nb3),ibbxz_c(2,0:nb1,0:nb3),ibbxy_c(2,0:nb1,0:nb2))
     allocate(ibbyz_f(2,0:nb2,0:nb3),ibbxz_f(2,0:nb1,0:nb3),ibbxy_f(2,0:nb1,0:nb2))

!    coarse grid quantities
     call fill_logrid(nb1,nb2,nb3,0,nb1,0,nb2,0,nb3,nbuf,nat,ntypes,iatype,txyz, & 
                     radii_cf(1,1),crmult,hgrid,logrid_c)
     if (iproc.eq.0 .and. output_grid) then
        open(unit=22,file='grid.ascii',status='unknown')
        write(22,*) nat
        write(22,*) alat1,' 0. ',alat2
        write(22,*) ' 0. ',' 0. ',alat3
        do iat=1,nat
           write(22,'(3(1x,e12.5),3x,a20)') txyz(1,iat),txyz(2,iat),txyz(3,iat),atomnames(iatype(iat))
        enddo
        do i3=0,nb3 ; do i2=0,nb2 ; do i1=0,nb1
           if (logrid_c(i1,i2,i3)) write(22,'(3(1x,e10.3),1x,a4)') i1*hgrid,i2*hgrid,i3*hgrid,'  g '
        enddo ; enddo ; enddo 
     endif
     call num_segkeys(nb1,nb2,nb3,0,nb1,0,nb2,0,nb3,logrid_c,nsegb_c,nvctrb_c)
     if (iproc.eq.0) write(*,'(1x,a,2(1x,i10))') 'BIG: orbitals have coarse segment, elements',nsegb_c,nvctrb_c
     call bounds(nb1,nb2,nb3,logrid_c,ibbyz_c,ibbxz_c,ibbxy_c)

!    fine grid quantities
     call fill_logrid(nb1,nb2,nb3,0,nb1,0,nb2,0,nb3,0,nat,ntypes,iatype,txyz, & 
                     radii_cf(1,2),frmult,hgrid,logrid_f)
     if (iproc.eq.0 .and. output_grid) then
        do i3=0,nb3 ; do i2=0,nb2 ; do i1=0,nb1
           if (logrid_f(i1,i2,i3)) write(22,'(3(1x,e10.3),1x,a4)') i1*hgrid,i2*hgrid,i3*hgrid,'  G '
        enddo ; enddo ; enddo 
         endif
         call num_segkeys(nb1,nb2,nb3,0,nb1,0,nb2,0,nb3,logrid_f,nsegb_f,nvctrb_f)
        if (iproc.eq.0) write(*,'(1x,a,2(1x,i10))') 'BIG: orbitals have fine   segment, elements',nsegb_f,7*nvctrb_f
        call bounds(nb1,nb2,nb3,logrid_f,ibbyz_f,ibbxz_f,ibbxy_f)

        if (iproc.eq.0) close(22)

! now fill the wavefunction descriptor arrays
        allocate(keybg(2,nsegb_c+nsegb_f),keybv(nsegb_c+nsegb_f))
! coarse grid quantities
        call segkeys(nb1,nb2,nb3,0,nb1,0,nb2,0,nb3,logrid_c,nsegb_c,keybg(1,1),keybv(1))

! fine grid quantities
        call segkeys(nb1,nb2,nb3,0,nb1,0,nb2,0,nb3,logrid_f,nsegb_f,keybg(1,nsegb_c+1),keybv(nsegb_c+1))

        deallocate(logrid_c,logrid_f)
! allocations for arrays holding the wavefunction
        if (iproc.eq.0) write(*,'(1x,a,i0)') 'Allocate words for psib and hpsib ',2*(nvctrb_c+7*nvctrb_f)
        allocate(psib(nvctrb_c+7*nvctrb_f),hpsib(nvctrb_c+7*nvctrb_f))
        if (iproc.eq.0) write(*,*) 'Allocation done'

! work arrays applylocpotkin
       allocate(psig(8*(nb1+1)*(nb2+1)*(nb3+1)) )
       allocate(psigp(8*(nb1+1)*(nb2+1)*(nb3+1)) )
       allocate(psifscf(max((2*nb1+31)*(2*nb2+31)*(2*nb3+16),(2*nb1+16)*(2*nb2+31)*(2*nb3+31))))
       allocate(psir((2*nb1+31)*(2*nb2+31)*(2*nb3+31)))

      ekin_sum=0.d0
      epot_sum=0.d0
      eproj_sum=0.d0
    do 2500 iorb=iproc*norbp+1,min((iproc+1)*norbp,norb)

        call uncompress(n1,n2,n3,-nbuf,n1+nbuf,-nbuf,n2+nbuf,-nbuf,n3+nbuf, & 
                    nseg_c,nvctr_c,keyg,              keyv,   &
                    nseg_f,nvctr_f,keyg(:,nseg_c+1),keyv(nseg_c+1:),   &
                    psi(:,iorb-iproc*norbp),psi(nvctr_c+1:,iorb-iproc*norbp),psig)
        call compress(nb1,nb2,nb3,0,nb1,0,nb2,0,nb3,  &
                    nsegb_c,nvctrb_c,keybg(1,1),       keybv(1),   &
                    nsegb_f,nvctrb_f,keybg(1,nsegb_c+1),keybv(nsegb_c+1),   &
                    psig,psib(1),psib(nvctrb_c+1))

        npt=2
        do 1500 ipt=1,npt

!          calculate gradient
           call applylocpotkinone(nb1,nb2,nb3,nbfl1,nbfu1,nbfl2,nbfu2,nbfl3,nbfu3, & 
                   hgrid,nsegb_c,nsegb_f,nvctrb_c,nvctrb_f,keybg,keybv,  & 
                   ibbyz_c,ibbxz_c,ibbxy_c,ibbyz_f,ibbxz_f,ibbxy_f, & 
                   psig,psigp,psifscf,psir,  &
                   psib,rhopotb,hpsib,epot,ekin)
           call applyprojectorsone(ntypes,nat,iatype,psppar,npspcode, &
                    nprojel,nproj,nseg_p,keyg_p,keyv_p,nvctr_p,proj,  &
                    nsegb_c,nsegb_f,keybg,keybv,nvctrb_c,nvctrb_f,  & 
                    psib,hpsib,eproj)
           tt=0.d0
           do i=1,nvctrb_c+7*nvctrb_f
              hpsib(i)=hpsib(i)-eval(iorb)*psib(i)
              tt=tt+hpsib(i)**2
           enddo
           tt=sqrt(tt)
           write(*,'(1x,a,i3,3(1x,1pe21.14),1x,1pe10.3)') 'BIG: iorb,ekin,epot,eproj,gnrm',iorb,ekin,epot,eproj,tt
           if (ipt.eq.npt) goto 1600
!          calculate tail
           cprecr=-eval(iorb)
           call timing(iproc,'Tail          ','OF')
           call precong(iorb,nb1,nb2,nb3,nbfl1,nbfu1,nbfl2,nbfu2,nbfl3,nbfu3, &
                     nsegb_c,nvctrb_c,nsegb_f,nvctrb_f,keybg,keybv, &
                     ncongt,cprecr,hgrid,ibbyz_c,ibbxz_c,ibbxy_c,ibbyz_f,ibbxz_f,ibbxy_f,hpsib)
           call timing(iproc,'Tail          ','ON')
!          call plot_wf(10,nb1,nb2,nb3,hgrid,nsegb_c,nvctrb_c,keybg,keybv,nsegb_f,nvctrb_f,  & 
!                    txyz(1,1),txyz(2,1),txyz(3,1),psib)
!          add tail
           sum_tail=0.d0
           do i=1,nvctrb_c+7*nvctrb_f
              psib(i)=psib(i)-hpsib(i)
              sum_tail=sum_tail+psib(i)**2
           enddo
           sum_tail=sqrt(sum_tail)
           write(*,'(1x,a,1x,i0,f18.14)') 'norm orbital + tail',iorb,sum_tail
!          call plot_wf(20,nb1,nb2,nb3,hgrid,nsegb_c,nvctrb_c,keybg,keybv,nsegb_f,nvctrb_f,  & 
!                    txyz(1,1),txyz(2,1),txyz(3,1),psib)

           sum_tail=1.d0/sum_tail
           do i=1,nvctrb_c+7*nvctrb_f
              psib(i)=psib(i)*sum_tail
           enddo

1500    continue
1600    continue

        ekin_sum=ekin_sum+ekin*occup(iorb)
        epot_sum=epot_sum+epot*occup(iorb)
        eproj_sum=eproj_sum+eproj*occup(iorb)


2500 continue
     if (parallel) then
        wrkallred(1,2)=ekin_sum ; wrkallred(2,2)=epot_sum ; wrkallred(3,2)=eproj_sum 
        call MPI_ALLREDUCE(wrkallred(1,2),wrkallred(1,1),3,MPI_DOUBLE_PRECISION,MPI_SUM,MPI_COMM_WORLD,ierr)
        ekin_sum=wrkallred(1,1) ; epot_sum=wrkallred(2,1) ; eproj_sum=wrkallred(3,1)  
     endif

     energybs=ekin_sum+epot_sum+eproj_sum
     energy=energybs-ehart+eexcu-vexcu+eion

     if (iproc.eq.0) then
        write(*,'(1x,a,f27.14)')       'Total energy    with tail correction',energy
        write(*,'(1x,a,3(1x,f26.14))') 'ekin,epot,eproj with tail correction',ekin_sum,epot_sum,eproj_sum
     endif

     deallocate(txyz)
     deallocate(rhopotb,psig,psigp,psifscf,psir)

     deallocate(psib,hpsib)
     deallocate(keybg,keybv)
     deallocate(ibbyz_c,ibbxz_c,ibbxy_c,ibbyz_f,ibbxz_f,ibbxy_f)
     call timing(iproc,'Tail          ','OF')
  else
!    No tail calculation
     deallocate(rhopot)
  endif
! --- End if of tail calculation

  deallocate(ibyz_c,ibxz_c,ibxy_c,ibyz_f,ibxz_f,ibxy_f)

  deallocate(keyg_p,keyv_p,proj)
  deallocate(occup)
  deallocate(nvctr_p,nseg_p)
  deallocate(psppar,nelpsp,radii_cf,npspcode)

  call timing(iproc,'              ','RE')
  call cpu_time(tcpu1)
  call system_clock(ncount1,ncount_rate,ncount_max)
  tel=dble(ncount1-ncount0)/dble(ncount_rate)
  write(*,'(a,1x,i4,2(1x,f12.2))') '- iproc, elapsed, CPU time ', iproc,tel,tcpu1-tcpu0

        if (parallel) call MPI_BARRIER(MPI_COMM_WORLD,ierr)

END SUBROUTINE cluster


subroutine transallwaves(iproc,nproc,norb,norbp,nvctr_c,nvctr_f,nvctrp,psi,psit)
   implicit real*8 (a-h,o-z)
   logical, parameter :: parallel=.true.
   integer recvcount,sendcount
   dimension psi(nvctr_c+7*nvctr_f,norbp),psit(nvctrp,norbp*nproc)
   real*8, allocatable :: psiw(:,:,:)
   include 'mpif.h'
 
   call timing(iproc,'Un-Transall   ','ON')
   allocate(psiw(nvctrp,norbp,nproc))
 
   sendcount=nvctrp*norbp
   recvcount=nvctrp*norbp

!  reformatting: psiw(i,iorb,j,jorb) <- psi(ij,iorb,jorb)
   do iorb=iproc*norbp+1,min((iproc+1)*norbp,norb)
      ij=1
      do j=1,nproc
         do i=1,nvctrp
            if (ij .le. nvctr_c+7*nvctr_f) then
               psiw(i,iorb-iproc*norbp,j)=psi(ij,iorb-iproc*norbp)
            else
               psiw(i,iorb-iproc*norbp,j)=0.d0
            endif
            ij=ij+1
         enddo
      enddo
   enddo

!  transposition: psit(i,iorb,jorb,j) <- psiw(i,iorb,j,jorb) 
   call MPI_ALLTOALL(psiw,sendcount,MPI_DOUBLE_PRECISION,  &
                     psit,recvcount,MPI_DOUBLE_PRECISION,MPI_COMM_WORLD,ierr)
 
   call timing(iproc,'Un-Transall   ','OF')

   deallocate(psiw)

END SUBROUTINE transallwaves



        subroutine untransallwaves(iproc,nproc,norb,norbp,nvctr_c,nvctr_f,nvctrp,psit,psi)
        implicit real*8 (a-h,o-z)
        logical, parameter :: parallel=.true.
        integer recvcount,sendcount
        dimension psi(nvctr_c+7*nvctr_f,norbp),psit(nvctrp,norbp*nproc)
        real*8, allocatable :: psiw(:,:,:)
        include 'mpif.h'
 
         call timing(iproc,'Un-Transall   ','ON')

         allocate(psiw(nvctrp,norbp,nproc))
 
          sendcount=nvctrp*norbp
          recvcount=nvctrp*norbp
 
! transposition: psiw(i,iorb,j,jorb) <- psit(i,iorb,jorb,j) 
       call MPI_ALLTOALL(psit,sendcount,MPI_DOUBLE_PRECISION,  &
                         psiw,recvcount,MPI_DOUBLE_PRECISION,MPI_COMM_WORLD,ierr)
 
! reformatting: psi(ij,iorb,jorb) <- psiw(i,iorb,j,jorb)
      do iorb=iproc*norbp+1,min((iproc+1)*norbp,norb)
         ij=1
         do j=1,nproc
         do i=1,nvctrp
         psi(ij,iorb-iproc*norbp)=psiw(i,iorb-iproc*norbp,j)
         ij=ij+1
         if (ij.gt. nvctr_c+7*nvctr_f) goto 333
         enddo
         enddo
333     continue
      enddo
 
        deallocate(psiw)
        call timing(iproc,'Un-Transall   ','OF')
 
 
END SUBROUTINE untransallwaves

!-!-!-!-!-!-!-!-!-!-!-!-!-!-!-!-!-!-!-!-!-!-!-!-!-!-!-!-!-!-!-!-!-!-!
        
subroutine input_rho_ion(iproc,nproc,ntypes,nat,iatype,atomnames,rxyz,psppar, &
     & nelpsp,n1,n2,n3,n3pi,i3s,hgrid,rho,eion)
  !Creates charge density arising from the ionic PSP cores
  implicit none
  include 'mpif.h'
  integer, intent(in) :: iproc,nproc,ntypes,nat,n1,n2,n3,n3pi,i3s
  real(kind=8), intent(in) :: hgrid
  real(kind=8), intent(out) :: eion
  character(len=20), dimension(100), intent(in) :: atomnames
  integer, dimension(nat), intent(in) :: iatype
  integer, dimension(ntypes), intent(in) :: nelpsp
  real(kind=8), dimension(0:4,0:4,ntypes), intent(in) :: psppar
  real(kind=8), dimension(3,nat), intent(in) :: rxyz
  real(kind=8), dimension(*), intent(inout) :: rho
  !local variables
  integer :: iat,jat,i1,i2,i3,j3,ii,ix,iy,iz,i3start,i3end,ierr,ityp,jtyp,ind
  real(kind=8) :: hgridh,pi,rholeaked,dist,rloc,charge,cutoff,x,y,z,r2,arg,xp,tt,rx,ry,rz
  real(kind=8) :: tt_tot,rholeaked_tot
  real(kind=8), dimension(:), allocatable :: charges_mpi
  
  call timing(iproc,'CrtLocPot     ','ON')

  hgridh=hgrid*.5d0 
  pi=4.d0*atan(1.d0)
  ! Ionic charge 
  rholeaked=0.d0
  eion=0.d0

  if (n3pi >0 ) then
     call razero((2*n1+31)*(2*n2+31)*n3pi,rho)

     do iat=1,nat
        ityp=iatype(iat)
        rx=rxyz(1,iat) 
        ry=rxyz(2,iat)
        rz=rxyz(3,iat)
        ix=nint(rx/hgridh) 
        iy=nint(ry/hgridh) 
        iz=nint(rz/hgridh)
        !    ion-ion interaction
        do jat=1,iat-1
           dist=sqrt( (rx-rxyz(1,jat))**2+(ry-rxyz(2,jat))**2+(rz-rxyz(3,jat))**2 )
           jtyp=iatype(jat)
           eion=eion+nelpsp(jtyp)*nelpsp(ityp)/dist
        enddo

        rloc=psppar(0,0,ityp)
        charge=nelpsp(ityp)/(2.d0*pi*sqrt(2.d0*pi)*rloc**3)
        cutoff=10.d0*rloc
        ii=nint(cutoff/hgridh)

        !calculate start and end of the distributed pot
        i3start=max(max(-14,iz-ii),i3s-15)
        i3end=min(min(2*n3+16,iz+ii),i3s+n3pi-16)

        do i3=iz-ii,iz+ii
           j3=i3+15-i3s+1
           do i2=iy-ii,iy+ii
              do i1=ix-ii,ix+ii
                 x=i1*hgridh-rx
                 y=i2*hgridh-ry
                 z=i3*hgridh-rz
                 r2=x**2+y**2+z**2
                 arg=r2/rloc**2
                 xp=exp(-.5d0*arg)
                 if (i3.ge.i3start .and. i3.le.i3end  .and.  & 
                      i2.ge.-14 .and. i2.le.2*n2+16  .and.  & 
                      i1.ge.-14 .and. i1.le.2*n1+16 ) then
                    ind=i1+15+(i2+14)*(2*n1+31)+(j3-1)*(2*n1+31)*(2*n2+31)
                    rho(ind)=rho(ind)-xp*charge
                 else if (i3.lt.-14 .or. i3.gt.2*n3+16 ) then
                    rholeaked=rholeaked+xp*charge
                 endif
              enddo
           enddo
        enddo

     enddo

  end if
  ! Check
  tt=0.d0
  do j3= 1,n3pi!i3start,i3end
     !j3=i3+15-i3s+1
     do i2= -14,2*n2+16
        do i1= -14,2*n1+16
           ind=i1+15+(i2+14)*(2*n1+31)+(j3-1)*(2*n1+31)*(2*n2+31)
           tt=tt+rho(ind)
        enddo
     enddo
  enddo

  tt=tt*hgridh**3
  rholeaked=rholeaked*hgridh**3

  !print *,'test case input_rho_ion',iproc,i3start,i3end,n3pi,2*n3+16,tt

  if (nproc > 1) then
     allocate(charges_mpi(4))
     charges_mpi(1)=tt
     charges_mpi(2)=rholeaked
     call MPI_ALLREDUCE(charges_mpi(1),charges_mpi(3),2,MPI_double_precision,  &
          MPI_SUM,MPI_COMM_WORLD,ierr)
     tt_tot=charges_mpi(3)
     rholeaked_tot=charges_mpi(4)
     deallocate(charges_mpi)
  end if

  if (iproc.eq.0) write(*,'(1x,a,f26.12,2x,1pe10.3)') &
       'total ionic charge, leaked charge ',tt_tot,rholeaked_tot


  call timing(iproc,'CrtLocPot     ','OF')

  return
end subroutine input_rho_ion


subroutine addlocgauspsp(iproc,ntypes,nat,iatype,atomnames,rxyz,psppar,&
     n1,n2,n3,n3pi,i3s,hgrid,pot)
  ! Add local Gaussian terms of the PSP to pot, where pot is distributed 
  implicit none
  integer, intent(in) :: ntypes,nat,n1,n2,n3,n3pi,iproc,i3s
  real(kind=8), intent(in) :: hgrid
  character(len=20), dimension(100), intent(in) :: atomnames
  integer, dimension(nat), intent(in) :: iatype
  real(kind=8), dimension(0:4,0:4,ntypes), intent(in) :: psppar
  real(kind=8), dimension(3,nat), intent(in) :: rxyz
  real(kind=8), dimension(-14:2*n1+16,-14:2*n2+16,n3pi), intent(inout) :: pot
  !local variables
  integer :: iat,i1,i2,i3,ii,ix,iy,iz,ityp,iloc,nloc,i3start,i3end,j3
  real(kind=8) :: hgridh,rloc,cutoff,x,y,z,r2,arg,xp,tt,rx,ry,rz
  
  hgridh=hgrid*.5d0 

  do iat=1,nat
     ityp=iatype(iat)

     rx=rxyz(1,iat)
     ry=rxyz(2,iat)
     rz=rxyz(3,iat)
     ix=nint(rx/hgridh)
     iy=nint(ry/hgridh)
     iz=nint(rz/hgridh)

     ! determine number of local terms
     nloc=0
     do iloc=1,4
        if (psppar(0,iloc,ityp).ne.0.d0) nloc=iloc
     enddo
     rloc=psppar(0,0,ityp)
     cutoff=10.d0*rloc
     ii=nint(cutoff/hgridh)

     !calculate start and end of the distributed pot
     i3start=max(max(-14,iz-ii),i3s-15)
     i3end=min(min(2*n3+16,iz+ii),i3s+n3pi-16)

     do i3=i3start,i3end
        j3=i3+15-i3s+1
        do i2=max(-14,iy-ii),min(2*n2+16,iy+ii)
           do i1=max(-14,ix-ii),min(2*n1+16,ix+ii)
              x=i1*hgridh-rx
              y=i2*hgridh-ry
              z=i3*hgridh-rz
              r2=x**2+y**2+z**2
              arg=r2/rloc**2
              xp=exp(-.5d0*arg)
              tt=psppar(0,nloc,ityp)
              do iloc=nloc-1,1,-1
                 tt=arg*tt+psppar(0,iloc,ityp)
              enddo
              pot(i1,i2,j3)=pot(i1,i2,j3)+xp*tt
           enddo
        enddo
     enddo

   enddo

   return
 end subroutine addlocgauspsp


!-!-!-!-!-!-!-!-!-!-!-!-!-!-!-!-!-!-!-!-!-!-!-!-!-!-!-!-!-!-!-!-!-!-!
        
subroutine input_rho_ion_old(iproc,ntypes,nat,iatype,atomnames,rxyz,psppar, &
     & nelpsp,n1,n2,n3,hgrid,rho,eion)
  ! Creates charge density arising from the ionoc PSP cores
  implicit real*8 (a-h,o-z)
  character*20 :: atomnames(100)
  dimension psppar(0:4,0:4,ntypes),rxyz(3,nat),iatype(nat),nelpsp(ntypes)
  dimension rho(-14:2*n1+16,-14:2*n2+16,-14:2*n3+16)

  call timing(iproc,'CrtLocPot     ','ON')

  hgridh=hgrid*.5d0 
  pi=4.d0*atan(1.d0)
  call razero((2*n1+31)*(2*n2+31)*(2*n3+31),rho)

  ! Ionic charge 
  rholeaked=0.d0
  eion=0.d0
  do iat=1,nat
     ityp=iatype(iat)
     rx=rxyz(1,iat) ; ry=rxyz(2,iat) ; rz=rxyz(3,iat)
     ix=nint(rx/hgridh) ; iy=nint(ry/hgridh) ; iz=nint(rz/hgridh)
     !    ion-ion interaction
     do jat=1,iat-1
        dist=sqrt( (rx-rxyz(1,jat))**2+(ry-rxyz(2,jat))**2+(rz-rxyz(3,jat))**2 )
        jtyp=iatype(jat)
        eion=eion+nelpsp(jtyp)*nelpsp(ityp)/dist
     enddo

     rloc=psppar(0,0,ityp)
!     if (iproc.eq.0) write(*,'(a,i0,a,a,a,1pe10.3)') 'atom ',iat,' of type ',trim(atomnames(ityp)),' has an ionic charge whose rloc is ',rloc
     charge=nelpsp(ityp)/(2.d0*pi*sqrt(2.d0*pi)*rloc**3)
     cutoff=10.d0*rloc
     ii=nint(cutoff/hgridh)

     do i3=iz-ii,iz+ii
        do i2=iy-ii,iy+ii
           do i1=ix-ii,ix+ii
              x=i1*hgridh-rx
              y=i2*hgridh-ry
              z=i3*hgridh-rz
              r2=x**2+y**2+z**2
              arg=r2/rloc**2
              xp=exp(-.5d0*arg)
              if (i3.ge.-14 .and. i3.le.2*n3+16  .and.  & 
                   i2.ge.-14 .and. i2.le.2*n2+16  .and.  & 
                   i1.ge.-14 .and. i1.le.2*n1+16 ) then
                 rho(i1,i2,i3)=rho(i1,i2,i3)-xp*charge
              else
                 rholeaked=rholeaked+xp*charge
              endif
           enddo
        enddo
     enddo

  enddo
  
  ! Check
  tt=0.d0
  do i3= -14,2*n3+16
     do i2= -14,2*n2+16
        do i1= -14,2*n1+16
           tt=tt+rho(i1,i2,i3)
        enddo
     enddo
  enddo
  tt=tt*hgridh**3
  rholeaked=rholeaked*hgridh**3
  if (iproc.eq.0) write(*,'(1x,a,f26.12,2x,1pe10.3)') 'total ionic charge, leaked charge ',tt,rholeaked

  call timing(iproc,'CrtLocPot     ','OF')

  return
end subroutine input_rho_ion_old


subroutine addlocgauspsp_old(iproc,ntypes,nat,iatype,atomnames,rxyz,psppar,n1,n2,n3,hgrid,pot)
! Add local Gaussian terms of the PSP to pot 
        implicit real*8 (a-h,o-z)
        character*20 :: atomnames(100)
        dimension psppar(0:4,0:4,ntypes),rxyz(3,nat),iatype(nat)
        dimension pot(-14:2*n1+16,-14:2*n2+16,-14:2*n3+16)

        hgridh=hgrid*.5d0 

   do iat=1,nat
   ityp=iatype(iat)
   rx=rxyz(1,iat) ; ry=rxyz(2,iat) ; rz=rxyz(3,iat)
   ix=nint(rx/hgridh) ; iy=nint(ry/hgridh) ; iz=nint(rz/hgridh)
! determine number of local terms
     nloc=0
     do iloc=1,4
     if (psppar(0,iloc,ityp).ne.0.d0) nloc=iloc
     enddo

     rloc=psppar(0,0,ityp)
!     if (iproc.eq.0) write(*,'(a,i0,a,a,a,i0,a,1x,1pe9.2)')  & 
!     'atom ',iat,' is of type ',trim(atomnames(ityp)),' and has ',nloc,' local PSP terms with rloc',rloc
     cutoff=10.d0*rloc
     ii=nint(cutoff/hgridh)

      do i3=max(-14,iz-ii),min(2*n3+16,iz+ii)
      do i2=max(-14,iy-ii),min(2*n2+16,iy+ii)
      do i1=max(-14,ix-ii),min(2*n1+16,ix+ii)
         x=i1*hgridh-rx
         y=i2*hgridh-ry
         z=i3*hgridh-rz
         r2=x**2+y**2+z**2
         arg=r2/rloc**2
        xp=exp(-.5d0*arg)
        tt=psppar(0,nloc,ityp)
        do iloc=nloc-1,1,-1
        tt=arg*tt+psppar(0,iloc,ityp)
        enddo
        pot(i1,i2,i3)=pot(i1,i2,i3)+xp*tt
      enddo
      enddo
      enddo

!! For testing only: Add erf part (in the final version that should be part of Hartree pot)
!      do i3=-14,2*n3+16
!      do i2=-14,2*n2+16
!      do i1=-14,2*n1+16
!         x=(i1-ix)*hgridh
!         y=(i2-iy)*hgridh
!         z=(i3-iz)*hgridh
!         r2=x**2+y**2+z**2
!         r=sqrt(r2)
!         arg=r*(sqrt(.5d0)/rloc)
!         if (arg.lt.1.d-7) then 
!! Taylor expansion
!         x=arg**2
!         tt=   -0.37612638903183752463d0*x + 1.1283791670955125739d0
!         tt=tt*(sqrt(.5d0)/rloc)
!         else
!          tt=derf(arg)/r
!         endif
!        pot(i1,i2,i3)=pot(i1,i2,i3)+nelpsp(ityp)*tt
!      enddo
!      enddo
!      enddo


   enddo

   return
 end subroutine addlocgauspsp_old



        subroutine applylocpotkinall(iproc,norb,norbp,n1,n2,n3,nfl1,nfu1,nfl2,nfu2,nfl3,nfu3, & 
                   hgrid,occup,nseg_c,nseg_f,nvctr_c,nvctr_f,keyg,keyv,ibyz_c,ibxz_c,ibxy_c,ibyz_f,ibxz_f,ibxy_f, & 
                   psi,pot,hpsi,epot_sum,ekin_sum)
!  Applies the local potential and kinetic energy operator to all wavefunctions belonging to processor
! Input: pot,psi
! Output: hpsi,epot,ekin
        implicit real*8 (a-h,o-z)
        dimension ibyz_c(2,0:n2,0:n3),ibxz_c(2,0:n1,0:n3),ibxy_c(2,0:n1,0:n2)
        dimension ibyz_f(2,0:n2,0:n3),ibxz_f(2,0:n1,0:n3),ibxy_f(2,0:n1,0:n2)
        dimension occup(norb),pot((2*n1+31)*(2*n2+31)*(2*n3+31))
        dimension keyg(2,nseg_c+nseg_f),keyv(nseg_c+nseg_f)
        dimension  psi(nvctr_c+7*nvctr_f,norbp)
        dimension hpsi(nvctr_c+7*nvctr_f,norbp)
        real*8, allocatable, dimension(:) :: psifscf,psir,psig,psigp

      call timing(iproc,'ApplyLocPotKin','ON')

! Wavefunction expressed everywhere in fine scaling functions (for potential and kinetic energy)
        allocate(psig(8*(n1+1)*(n2+1)*(n3+1)) )
        allocate(psigp(8*(n1+1)*(n2+1)*(n3+1)) )
        allocate(psifscf(max( (2*n1+31)*(2*n2+31)*(2*n3+16),&
                        &     (2*n1+16)*(2*n2+31)*(2*n3+31))) )
! Wavefunction in real space
        allocate(psir((2*n1+31)*(2*n2+31)*(2*n3+31)))

        ekin_sum=0.d0
        epot_sum=0.d0
     do iorb=iproc*norbp+1,min((iproc+1)*norbp,norb)

        call applylocpotkinone(n1,n2,n3,nfl1,nfu1,nfl2,nfu2,nfl3,nfu3, & 
                   hgrid,nseg_c,nseg_f,nvctr_c,nvctr_f,keyg,keyv,  & 
                   ibyz_c,ibxz_c,ibxy_c,ibyz_f,ibxz_f,ibxy_f, & 
                   psig,psigp,psifscf,psir,  &
                   psi(1,iorb-iproc*norbp),pot,hpsi(1,iorb-iproc*norbp),epot,ekin)
        ekin_sum=ekin_sum+occup(iorb)*ekin
        epot_sum=epot_sum+occup(iorb)*epot
!        write(*,'(a,i0,2(1x,1pe17.10))') 'iorb,ekin,epot',iorb,ekin,epot

     enddo


        deallocate(psig,psigp,psifscf,psir)

      call timing(iproc,'ApplyLocPotKin','OF')

        END SUBROUTINE


        subroutine applylocpotkinone(n1,n2,n3,nfl1,nfu1,nfl2,nfu2,nfl3,nfu3, & 
                   hgrid,nseg_c,nseg_f,nvctr_c,nvctr_f,keyg,keyv,  & 
                   ibyz_c,ibxz_c,ibxy_c,ibyz_f,ibxz_f,ibxy_f, & 
                   psig,psigp,psifscf,psir,  &
                   psi,pot,hpsi,epot,ekin)
!  Applies the local potential and kinetic energy operator to one wavefunction 
! Input: pot,psi
! Output: hpsi,epot,ekin
        implicit real*8 (a-h,o-z)
        dimension ibyz_c(2,0:n2,0:n3),ibxz_c(2,0:n1,0:n3),ibxy_c(2,0:n1,0:n2)
        dimension ibyz_f(2,0:n2,0:n3),ibxz_f(2,0:n1,0:n3),ibxy_f(2,0:n1,0:n2)
        dimension pot((2*n1+31)*(2*n2+31)*(2*n3+31))
        dimension keyg(2,nseg_c+nseg_f),keyv(nseg_c+nseg_f)
        dimension psi(nvctr_c+7*nvctr_f)
        dimension hpsi(nvctr_c+7*nvctr_f)
        dimension psig(8*(n1+1)*(n2+1)*(n3+1))
        dimension psigp(8*(n1+1)*(n2+1)*(n3+1)) 
        dimension psifscf(max( (2*n1+31)*(2*n2+31)*(2*n3+16), &
                        &      (2*n1+16)*(2*n2+31)*(2*n3+31)) ) 
        dimension psir((2*n1+31)*(2*n2+31)*(2*n3+31))


        call uncompress(n1,n2,n3,0,n1,0,n2,0,n3, & 
                    nseg_c,nvctr_c,keyg(1,1),       keyv(1),   &
                    nseg_f,nvctr_f,keyg(1,nseg_c+1),keyv(nseg_c+1),   &
                    psi(1),psi(nvctr_c+1),psig)

        call synthese_grow(n1,n2,n3,psir,psig,psifscf)  !psir=ww(((2*n1+16)*(2*n2+16)*(2*n3+2))

        call convolut_magic_n(2*n1+15,2*n2+15,2*n3+15,psifscf,psir) !psifscf=psifscf and ww(((2*n1+31)*(2*n2+31)*(2*n3+16))
        epot=0.d0
        do i=1,(2*n1+31)*(2*n2+31)*(2*n3+31)
          tt=pot(i)*psir(i)
          epot=epot+tt*psir(i)
          psir(i)=tt
        enddo

        call convolut_magic_t(2*n1+15,2*n2+15,2*n3+15,psir,psifscf) !psifscf=ww((2*n1+16)*(2*n2+31)*(2*n3+31))

        call analyse_shrink(n1,n2,n3,psir,psifscf,psigp)  !psir=ww(((2*n1+2)*(2*n2+16)*(2*n3+16))

         call ConvolkineticP(n1,n2,n3,  &
              nfl1,nfu1,nfl2,nfu2,nfl3,nfu3,hgrid,ibyz_c,ibxz_c,ibxy_c,ibyz_f,ibxz_f,ibxy_f, & 
              psig,psigp,ekin)

        call compress(n1,n2,n3,0,n1,0,n2,0,n3,  &
                    nseg_c,nvctr_c,keyg(1,1),       keyv(1),   &
                    nseg_f,nvctr_f,keyg(1,nseg_c+1),keyv(nseg_c+1),   &
                    psigp,hpsi(1),hpsi(nvctr_c+1))

        return
    END SUBROUTINE

    
        subroutine uncompress(n1,n2,n3,nl1,nu1,nl2,nu2,nl3,nu3,  & 
                              mseg_c,mvctr_c,keyg_c,keyv_c,  & 
                              mseg_f,mvctr_f,keyg_f,keyv_f,  & 
                              psi_c,psi_f,psig)
! Expands the compressed wavefunction in vector form (psi_c,psi_f) into the psig format
        implicit real*8 (a-h,o-z)
        dimension keyg_c(2,mseg_c),keyv_c(mseg_c),keyg_f(2,mseg_f),keyv_f(mseg_f)
        dimension psi_c(mvctr_c),psi_f(7,mvctr_f)
        dimension psig(nl1:nu1,2,nl2:nu2,2,nl3:nu3,2)

        call razero(8*(nu1-nl1+1)*(nu2-nl2+1)*(nu3-nl3+1),psig)

! coarse part
        do iseg=1,mseg_c
          jj=keyv_c(iseg)
          j0=keyg_c(1,iseg)
          j1=keyg_c(2,iseg)
             ii=j0-1
             i3=ii/((n1+1)*(n2+1))
             ii=ii-i3*(n1+1)*(n2+1)
             i2=ii/(n1+1)
             i0=ii-i2*(n1+1)
             i1=i0+j1-j0
          do i=i0,i1
          ii=ii+1
            psig(i,1,i2,1,i3,1)=psi_c(i-i0+jj)
          enddo
         enddo

! fine part
        do iseg=1,mseg_f
          jj=keyv_f(iseg)
          j0=keyg_f(1,iseg)
          j1=keyg_f(2,iseg)
             ii=j0-1
             i3=ii/((n1+1)*(n2+1))
             ii=ii-i3*(n1+1)*(n2+1)
             i2=ii/(n1+1)
             i0=ii-i2*(n1+1)
             i1=i0+j1-j0
          do i=i0,i1
            psig(i,2,i2,1,i3,1)=psi_f(1,i-i0+jj)
            psig(i,1,i2,2,i3,1)=psi_f(2,i-i0+jj)
            psig(i,2,i2,2,i3,1)=psi_f(3,i-i0+jj)
            psig(i,1,i2,1,i3,2)=psi_f(4,i-i0+jj)
            psig(i,2,i2,1,i3,2)=psi_f(5,i-i0+jj)
            psig(i,1,i2,2,i3,2)=psi_f(6,i-i0+jj)
            psig(i,2,i2,2,i3,2)=psi_f(7,i-i0+jj)
          enddo
         enddo

        END SUBROUTINE

    
        subroutine compress(n1,n2,n3,nl1,nu1,nl2,nu2,nl3,nu3,  & 
                            mseg_c,mvctr_c,keyg_c,keyv_c,  & 
                            mseg_f,mvctr_f,keyg_f,keyv_f,  & 
                            psig,psi_c,psi_f)
! Compresses a psig wavefunction into psi_c,psi_f form
        implicit real*8 (a-h,o-z)
        dimension keyg_c(2,mseg_c),keyv_c(mseg_c),keyg_f(2,mseg_f),keyv_f(mseg_f)
        dimension psi_c(mvctr_c),psi_f(7,mvctr_f)
        dimension psig(nl1:nu1,2,nl2:nu2,2,nl3:nu3,2)
        
! coarse part
        do iseg=1,mseg_c
          jj=keyv_c(iseg)
          j0=keyg_c(1,iseg)
          j1=keyg_c(2,iseg)
             ii=j0-1
             i3=ii/((n1+1)*(n2+1))
             ii=ii-i3*(n1+1)*(n2+1)
             i2=ii/(n1+1)
             i0=ii-i2*(n1+1)
             i1=i0+j1-j0
          do i=i0,i1
            psi_c(i-i0+jj)=psig(i,1,i2,1,i3,1)
          enddo
        enddo

! fine part
        do iseg=1,mseg_f
          jj=keyv_f(iseg)
          j0=keyg_f(1,iseg)
          j1=keyg_f(2,iseg)
             ii=j0-1
             i3=ii/((n1+1)*(n2+1))
             ii=ii-i3*(n1+1)*(n2+1)
             i2=ii/(n1+1)
             i0=ii-i2*(n1+1)
             i1=i0+j1-j0
          do i=i0,i1
            psi_f(1,i-i0+jj)=psig(i,2,i2,1,i3,1)
            psi_f(2,i-i0+jj)=psig(i,1,i2,2,i3,1)
            psi_f(3,i-i0+jj)=psig(i,2,i2,2,i3,1)
            psi_f(4,i-i0+jj)=psig(i,1,i2,1,i3,2)
            psi_f(5,i-i0+jj)=psig(i,2,i2,1,i3,2)
            psi_f(6,i-i0+jj)=psig(i,1,i2,2,i3,2)
            psi_f(7,i-i0+jj)=psig(i,2,i2,2,i3,2)
          enddo
        enddo

        END SUBROUTINE



        subroutine convolut_magic_n(n1,n2,n3,x,y)
! Applies the magic filter matrix ( no transposition) ; data set grows
! The input array x is not overwritten
        implicit real*8 (a-h,o-z)
        parameter(lowfil=-8,lupfil=7) ! has to be consistent with values in convrot
        dimension x(*)
        dimension y(*)
 
!  (i1,i2*i3) -> (i2*i3,I1)
        ndat=(n2+1)*(n3+1)
        call convrot_grow(n1,ndat,x,y)
!  (i2,i3*I1) -> (i3*I1,I2)
        ndat=(n3+1)*(n1+1+lupfil-lowfil)
        call convrot_grow(n2,ndat,y,x)
!  (i3,I1*I2) -> (iI*I2,I3)
        ndat=(n1+1+lupfil-lowfil)*(n2+1+lupfil-lowfil)
        call convrot_grow(n3,ndat,x,y)


        END SUBROUTINE convolut_magic_n


        subroutine convolut_magic_t(n1,n2,n3,x,y)
! Applies the magic filter matrix transposed ; data set shrinks
! The input array x is overwritten
        implicit real*8 (a-h,o-z)
        parameter(lowfil=-8,lupfil=7) ! has to be consistent with values in convrot
        dimension x(*),y(*)

!  (I1,I2*I3) -> (I2*I3,i1)
        ndat=(n2+1+lupfil-lowfil)*(n3+1+lupfil-lowfil)
        call convrot_shrink(n1,ndat,x,y)
!  (I2,I3*i1) -> (I3*i1,i2)
        ndat=(n3+1+lupfil-lowfil)*(n1+1)
        call convrot_shrink(n2,ndat,y,x)
!  (I3,i1*i2) -> (i1*i2,i3)
        ndat=(n1+1)*(n2+1)
        call convrot_shrink(n3,ndat,x,y)

        END SUBROUTINE convolut_magic_t


        subroutine synthese_grow(n1,n2,n3,ww,x,y)
! A synthesis wavelet transformation where the size of the data is allowed to grow
! The input array x is not overwritten
        implicit real*8 (a-h,o-z)
        dimension x(0:n1,2,0:n2,2,0:n3,2)
        dimension ww(-7:2*n2+8,-7:2*n3+8,-7:2*n1+8)
        dimension  y(-7:2*n1+8,-7:2*n2+8,-7:2*n3+8)

! i1,i2,i3 -> i2,i3,I1
        nt=(2*n2+2)*(2*n3+2)
        call  syn_rot_grow(n1,nt,x,y)
! i2,i3,I1 -> i3,I1,I2
        nt=(2*n3+2)*(2*n1+16)
        call  syn_rot_grow(n2,nt,y,ww)
! i3,I1,I2  -> I1,I2,I3
        nt=(2*n1+16)*(2*n2+16)
        call  syn_rot_grow(n3,nt,ww,y)

        END SUBROUTINE



        subroutine analyse_shrink(n1,n2,n3,ww,y,x)
! A analysis wavelet transformation where the size of the data is forced to shrink
! The input array y is overwritten
        implicit real*8 (a-h,o-z)
        dimension ww(-7:2*n2+8,-7:2*n3+8,-7:2*n1+8)
        dimension  y(-7:2*n1+8,-7:2*n2+8,-7:2*n3+8)
        dimension x(0:n1,2,0:n2,2,0:n3,2)

! I1,I2,I3 -> I2,I3,i1
        nt=(2*n2+16)*(2*n3+16)
        call  ana_rot_shrink(n1,nt,y,ww)
! I2,I3,i1 -> I3,i1,i2
        nt=(2*n3+16)*(2*n1+2)
        call  ana_rot_shrink(n2,nt,ww,y)
! I3,i1,i2 -> i1,i2,i3
        nt=(2*n1+2)*(2*n2+2)
        call  ana_rot_shrink(n3,nt,y,x)

        return
        END SUBROUTINE




!-!-!-!-!-!-!-!-!-!-!-!-!-!-!-!-!-!-!-!-!-!-!-!-!-!-!-!-!-!-!-!-!-!-!


        subroutine sumrho(parallel,iproc,norb,norbp,n1,n2,n3,hgrid,occup,  & 
                              nseg_c,nseg_f,nvctr_c,nvctr_f,keyg,keyv,psi,rho)
! Calculates the charge density by summing the square of all orbitals
! Input: psi
! Output: rho
        implicit real*8 (a-h,o-z)
        logical parallel
        dimension rho((2*n1+31)*(2*n2+31)*(2*n3+31)),occup(norb)
        dimension keyg(2,nseg_c+nseg_f),keyv(nseg_c+nseg_f)
        dimension psi(nvctr_c+7*nvctr_f,norbp)
        real*8, allocatable :: psig(:,:,:,:,:,:),psifscf(:),psir(:),rho_p(:)
        include 'mpif.h'


        hgridh=hgrid*.5d0 

! Wavefunction expressed everywhere in fine scaling functions (for potential and kinetic energy)
        allocate(psig(0:n1,2,0:n2,2,0:n3,2))
        allocate( psifscf((2*n1+31)*(2*n2+31)*(2*n3+16)) )
! Wavefunction in real space
        allocate(psir((2*n1+31)*(2*n2+31)*(2*n3+31)))

 if (parallel) then
      call timing(iproc,'Rho_comput    ','ON')
        allocate(rho_p((2*n1+31)*(2*n2+31)*(2*n3+31)))

   !initialize the rho array at 10^-20 instead of zero, due to the invcb ABINIT routine
        call tenmminustwenty((2*n1+31)*(2*n2+31)*(2*n3+31),rho_p)
        !call razero((2*n1+31)*(2*n2+31)*(2*n3+31),rho_p)

      do iorb=iproc*norbp+1,min((iproc+1)*norbp,norb)

        call uncompress(n1,n2,n3,0,n1,0,n2,0,n3, & 
                    nseg_c,nvctr_c,keyg(1,1),keyv(1),   &
                    nseg_f,nvctr_f,keyg(1,nseg_c+1),keyv(nseg_c+1),   &
                    psi(1,iorb-iproc*norbp),psi(nvctr_c+1,iorb-iproc*norbp),psig)
        call synthese_grow(n1,n2,n3,psir,psig,psifscf)  !psir=ww(((2*n1+16)*(2*n2+16)*(2*n3+2))

        call convolut_magic_n(2*n1+15,2*n2+15,2*n3+15,psifscf,psir) !psifscf=ww(((2*n1+31)*(2*n2+31)*(2*n3+16))

        do i=1,(2*n1+31)*(2*n2+31)*(2*n3+31)
         rho_p(i)=rho_p(i)+(occup(iorb)/hgridh**3)*psir(i)**2
        enddo

      enddo

      call timing(iproc,'Rho_comput    ','OF')
      call timing(iproc,'Rho_commun    ','ON')
        call MPI_ALLREDUCE(rho_p,rho,(2*n1+31)*(2*n2+31)*(2*n3+31),MPI_DOUBLE_PRECISION,MPI_SUM,MPI_COMM_WORLD,ierr)
      call timing(iproc,'Rho_commun    ','OF')

        deallocate(rho_p)
 else

      call timing(iproc,'Rho_comput    ','ON')
    !initialize the rho array at 10^-20 instead of zero, due to the invcb ABINIT routine
        call tenmminustwenty((2*n1+31)*(2*n2+31)*(2*n3+31),rho)
        !call razero((2*n1+31)*(2*n2+31)*(2*n3+31),rho)

     do iorb=1,norb

        call uncompress(n1,n2,n3,0,n1,0,n2,0,n3, & 
                    nseg_c,nvctr_c,keyg(1,1),keyv(1),   &
                    nseg_f,nvctr_f,keyg(1,nseg_c+1),keyv(nseg_c+1),   &
                    psi(1,iorb-iproc*norbp),psi(nvctr_c+1,iorb-iproc*norbp),psig)
        call synthese_grow(n1,n2,n3,psir,psig,psifscf)  !psir=ww(((2*n1+16)*(2*n2+16)*(2*n3+2))`

        call convolut_magic_n(2*n1+15,2*n2+15,2*n3+15,psifscf,psir) !psifscf=ww(((2*n1+31)*(2*n2+31)*(2*n3+16))

       do i=1,(2*n1+31)*(2*n2+31)*(2*n3+31)
         rho(i)=rho(i)+(occup(iorb)/hgridh**3)*psir(i)**2
        enddo
     
     enddo
      call timing(iproc,'Rho_comput    ','OF')
 endif

! Check
        tt=0.d0
        do i=1,(2*n1+31)*(2*n2+31)*(2*n3+31)
         tt=tt+rho(i)
        enddo
        !factor of two to restore the total charge
        tt=tt*hgridh**3
        if (iproc.eq.0) write(*,'(1x,a,f26.12)') 'Total charge from routine chargedens',tt


        deallocate(psig,psifscf,psir)


        END SUBROUTINE

!-!-!-!-!-!-!-!-!-!-!-!-!-!-!-!-!-!-!-!-!-!-!-!-!-!-!-!-!-!-!-!-!-!-!
        
!!****f* BigDFT/tenmminustwenty
!! NAME
!!   tenmminustwenty
!!
!! FUNCTION
!!   Set to 10^-20 an array x(n)
!!
!! SOURCE
!!
subroutine tenmminustwenty(n,x)
  implicit none
! Arguments
  integer :: n
  real*8 :: x(n)
! Local variables
  integer :: i
  do i=1,n
     x(i)=1.d-20
  end do
END SUBROUTINE 
!!***



        subroutine numb_proj(ityp,ntypes,psppar,npspcode,mproj)
! Determines the number of projectors (valid for GTH and HGH pseudopotentials)
        implicit real*8 (a-h,o-z)
        dimension psppar(0:4,0:4,ntypes),npspcode(ntypes)

        mproj=0
        if (npspcode(ityp) == 2) then !GTH
           do l=1,2 
              do i=1,2 
                 if (psppar(l,i,ityp).ne.0.d0) mproj=mproj+2*l-1
              enddo
           enddo
        else if (npspcode(ityp) == 3) then !HGH
              do l=1,4 
                 do i=1,3 
                 if (psppar(l,i,ityp).ne.0.d0) mproj=mproj+2*l-1
              enddo
           enddo
        end if
        return
        END SUBROUTINE


        subroutine applyprojectorsall(iproc,ntypes,nat,iatype,psppar,npspcode,occup, &
                    nprojel,nproj,nseg_p,keyg_p,keyv_p,nvctr_p,proj,  &
                    norb,norbp,nseg_c,nseg_f,keyg,keyv,nvctr_c,nvctr_f,psi,hpsi,eproj_sum)
! Applies all the projectors onto a wavefunction
! Input: psi_c,psi_f
! In/Output: hpsi_c,hpsi_f (both are updated, i.e. not initilized to zero at the beginning)
        implicit real*8 (a-h,o-z)
        dimension psppar(0:4,0:4,ntypes),iatype(nat),npspcode(ntypes)
        dimension keyg(2,nseg_c+nseg_f),keyv(nseg_c+nseg_f)
        dimension psi(nvctr_c+7*nvctr_f,norbp),hpsi(nvctr_c+7*nvctr_f,norbp)
        dimension nseg_p(0:2*nat),nvctr_p(0:2*nat)
        dimension keyg_p(2,nseg_p(2*nat)),keyv_p(nseg_p(2*nat))
        dimension proj(nprojel),occup(norb)

      call timing(iproc,'ApplyProj     ','ON')

  eproj_sum=0.d0
! loop over all my orbitals
  do iorb=iproc*norbp+1,min((iproc+1)*norbp,norb)
      call applyprojectorsone(ntypes,nat,iatype,psppar,npspcode, &
                    nprojel,nproj,nseg_p,keyg_p,keyv_p,nvctr_p,proj,  &
                    nseg_c,nseg_f,keyg,keyv,nvctr_c,nvctr_f,  & 
                    psi(1,iorb-iproc*norbp),hpsi(1,iorb-iproc*norbp),eproj)
     eproj_sum=eproj_sum+occup(iorb)*eproj
!     write(*,*) 'iorb,eproj',iorb,eproj
  enddo

      call timing(iproc,'ApplyProj     ','OF')

         END SUBROUTINE

        subroutine applyprojectorsone(ntypes,nat,iatype,psppar,npspcode, &
                    nprojel,nproj,nseg_p,keyg_p,keyv_p,nvctr_p,proj,  &
                    nseg_c,nseg_f,keyg,keyv,nvctr_c,nvctr_f,psi,hpsi,eproj)
! Applies all the projectors onto a single wavefunction
! Input: psi_c,psi_f
! In/Output: hpsi_c,hpsi_f (both are updated, i.e. not initilized to zero at the beginning)
        implicit real*8 (a-h,o-z)
        dimension psppar(0:4,0:4,ntypes),iatype(nat),npspcode(ntypes)
        dimension keyg(2,nseg_c+nseg_f),keyv(nseg_c+nseg_f)
        dimension psi(nvctr_c+7*nvctr_f),hpsi(nvctr_c+7*nvctr_f)
        dimension nseg_p(0:2*nat),nvctr_p(0:2*nat)
        dimension keyg_p(2,nseg_p(2*nat)),keyv_p(nseg_p(2*nat))
        dimension proj(nprojel)

! loop over all projectors
    iproj=0
    eproj=0.d0
    istart_c=1
    do iat=1,nat
        mbseg_c=nseg_p(2*iat-1)-nseg_p(2*iat-2)
        mbseg_f=nseg_p(2*iat  )-nseg_p(2*iat-1)
        jseg_c=nseg_p(2*iat-2)+1
        jseg_f=nseg_p(2*iat-1)+1
        mbvctr_c=nvctr_p(2*iat-1)-nvctr_p(2*iat-2)
        mbvctr_f=nvctr_p(2*iat  )-nvctr_p(2*iat-1)
     ityp=iatype(iat)
     !GTH and HGH pseudopotentials
     do l=1,4
        do i=1,3
           if (psppar(l,i,ityp).ne.0.d0) then
              do m=1,2*l-1
                 iproj=iproj+1
                 istart_f=istart_c+mbvctr_c
                 call wpdot(  &
                      nvctr_c,nvctr_f,nseg_c,nseg_f,keyv(1),keyv(nseg_c+1),  &
                      keyg(1,1),keyg(1,nseg_c+1),psi(1),psi(nvctr_c+1),  &
                      mbvctr_c,mbvctr_f,mbseg_c,mbseg_f,keyv_p(jseg_c),keyv_p(jseg_f),  &
                      keyg_p(1,jseg_c),keyg_p(1,jseg_f),proj(istart_c),proj(istart_f),scpr)

                 ! test (will sometimes give wrong result)
                 call wpdot(  &
                      mbvctr_c,mbvctr_f,mbseg_c,mbseg_f,keyv_p(jseg_c),keyv_p(jseg_f),  &
                      keyg_p(1,jseg_c),keyg_p(1,jseg_f),proj(istart_c),proj(istart_f),  &
                      nvctr_c,nvctr_f,nseg_c,nseg_f,keyv(1),keyv(nseg_c+1),  &
                      keyg(1,1),keyg(1,nseg_c+1),psi(1),psi(nvctr_c+1),tcpr)
                 if (scpr.ne.tcpr) then
                    print *,'projectors: scpr.ne.tcpr'
                    print *,'l,i,m,h_i^l=',l,i,m,psppar(l,i,ityp)
                    stop 
                 end if
                 ! testend

                 scprp=scpr*psppar(l,i,ityp)
                 eproj=eproj+scprp*scpr

                 call waxpy(&
                      scprp,mbvctr_c,mbvctr_f,mbseg_c,mbseg_f,keyv_p(jseg_c),keyv_p(jseg_f),  &
                      keyg_p(1,jseg_c),keyg_p(1,jseg_f),proj(istart_c),proj(istart_f),  &
                      nvctr_c,nvctr_f,nseg_c,nseg_f,keyv(1),keyv(nseg_c+1),  &
                      keyg(1,1),keyg(1,nseg_c+1),hpsi(1),hpsi(nvctr_c+1))

                 istart_c=istart_f+7*mbvctr_f
              enddo
              if (npspcode(ityp) == 3 .and. l/=4 .and. i/=3) then !HGH case, offdiagonal terms
                 loop_j: do j=i+1,3
                    if (psppar(l,j,ityp) .eq. 0.d0) exit loop_j
                    !calculate the coefficients for the off-diagonal terms
                    if (l==1) then
                       if (i==1) then
                          if (j==2) offdiagcoeff=-0.5d0*sqrt(3.d0/5.d0)
                          if (j==3) offdiagcoeff=0.5d0*sqrt(5.d0/21.d0)
                       else
                          offdiagcoeff=-0.5d0*sqrt(100.d0/63.d0)
                       end if
                    else if (l==2) then
                       if (i==1) then
                          if (j==2) offdiagcoeff=-0.5d0*sqrt(5.d0/7.d0)
                          if (j==3) offdiagcoeff=1.d0/6.d0*sqrt(35.d0/11.d0)
                       else
                          offdiagcoeff=-7.d0/3.d0*sqrt(1.d0/11.d0)
                       end if
                    else if (l==3) then
                       if (i==1) then
                          if (j==2) offdiagcoeff=-0.5d0*sqrt(7.d0/9.d0)
                          if (j==3) offdiagcoeff=0.5d0*sqrt(63.d0/143.d0)
                       else
                          offdiagcoeff=-9.d0*sqrt(1.d0/143.d0)
                       end if
                    end if
                    istart_c_i=istart_c-(2*l-1)*(mbvctr_c+7*mbvctr_f)
                    istart_c_j=istart_c_i+(j-i)*(2*l-1)*(mbvctr_c+7*mbvctr_f)
                    do m=1,2*l-1
                       !starting addresses of the projectors
                       istart_f_j=istart_c_j+mbvctr_c
                       istart_f_i=istart_c_i+mbvctr_c
                       call wpdot(&
                            nvctr_c,nvctr_f,nseg_c,nseg_f,keyv(1),keyv(nseg_c+1),  &
                            keyg(1,1),keyg(1,nseg_c+1),psi(1),psi(nvctr_c+1),  &
                            mbvctr_c,mbvctr_f,mbseg_c,mbseg_f,keyv_p(jseg_c),keyv_p(jseg_f),  &
                            keyg_p(1,jseg_c),keyg_p(1,jseg_f),&
                            proj(istart_c_j),proj(istart_f_j),scpr_j)

                       call wpdot(&
                            nvctr_c,nvctr_f,nseg_c,nseg_f,keyv(1),keyv(nseg_c+1),  &
                            keyg(1,1),keyg(1,nseg_c+1),psi(1),psi(nvctr_c+1),  &
                            mbvctr_c,mbvctr_f,mbseg_c,mbseg_f,keyv_p(jseg_c),keyv_p(jseg_f),  &
                            keyg_p(1,jseg_c),keyg_p(1,jseg_f),&
                            proj(istart_c_i),proj(istart_f_i),scpr_i)


                       scprp_j=scpr_j*offdiagcoeff*psppar(l,j,ityp)
                       scprp_i=scpr_i*offdiagcoeff*psppar(l,j,ityp)
                       !scpr_i*h_ij*scpr_j+scpr_j*h_ij*scpr_i
                       eproj=eproj+2.d0*scprp_j*scpr_i

                       !|hpsi>=|hpsi>+h_ij (<p_i|psi>|p_j>+<p_j|psi>|p_i>)
                       call waxpy(&
                            scprp_j,mbvctr_c,mbvctr_f,mbseg_c,mbseg_f,&
                            keyv_p(jseg_c),keyv_p(jseg_f),  &
                            keyg_p(1,jseg_c),keyg_p(1,jseg_f),&
                            proj(istart_c_i),proj(istart_f_i),  &
                            nvctr_c,nvctr_f,nseg_c,nseg_f,keyv(1),keyv(nseg_c+1),  &
                            keyg(1,1),keyg(1,nseg_c+1),hpsi(1),hpsi(nvctr_c+1))

                       call waxpy(&
                            scprp_i,mbvctr_c,mbvctr_f,mbseg_c,mbseg_f,&
                            keyv_p(jseg_c),keyv_p(jseg_f),  &
                            keyg_p(1,jseg_c),keyg_p(1,jseg_f),&
                            proj(istart_c_j),proj(istart_f_j),  &
                            nvctr_c,nvctr_f,nseg_c,nseg_f,keyv(1),keyv(nseg_c+1),  &
                            keyg(1,1),keyg(1,nseg_c+1),hpsi(1),hpsi(nvctr_c+1))

                       istart_c_j=istart_f_j+7*mbvctr_f
                       istart_c_i=istart_f_i+7*mbvctr_f
                    enddo
                 end do loop_j
              end if
           end if
        enddo
     enddo
  enddo
     if (iproj.ne.nproj) stop '1:applyprojectorsone'
     if (istart_c-1.ne.nprojel) stop '2:applyprojectorsone'
         return
         END SUBROUTINE


        subroutine crtproj(iproc,nterm,n1,n2,n3, & 
                     nl1_c,nu1_c,nl2_c,nu2_c,nl3_c,nu3_c,nl1_f,nu1_f,nl2_f,nu2_f,nl3_f,nu3_f,  & 
                     radius_f,cpmult,fpmult,hgrid,gau_a,fac_arr,rx,ry,rz,lx,ly,lz, & 
                     mvctr_c,mvctr_f,proj_c,proj_f)
! returns the compressed form of a Gaussian projector 
! x^lx * y^ly * z^lz * exp (-1/(2*gau_a^2) *((x-cntrx)^2 + (y-cntry)^2 + (z-cntrz)^2 ))
! in the arrays proj_c, proj_f
        implicit real*8 (a-h,o-z)
        parameter(ntermx=3,nw=16000)
        dimension lx(nterm),ly(nterm),lz(nterm)
        dimension fac_arr(nterm)
        dimension proj_c(mvctr_c),proj_f(7,mvctr_f)
        real*8, allocatable, dimension(:,:,:) :: wprojx, wprojy, wprojz
        real*8, allocatable, dimension(:,:) :: work

        allocate(wprojx(0:n1,2,nterm),wprojy(0:n2,2,nterm),wprojz(0:n3,2,nterm),work(0:nw,2))


        rad_c=radius_f*cpmult
        rad_f=radius_f*fpmult

! make sure that the coefficients returned by CALL GAUSS_TO_DAUB are zero outside [ml:mr] 
        err_norm=0.d0 
      do 100,iterm=1,nterm
        factor=fac_arr(iterm)
        n_gau=lx(iterm) 
        CALL GAUSS_TO_DAUB(hgrid,factor,rx,gau_a,n_gau,n1,ml1,mu1,wprojx(0,1,iterm),te,work,nw)
        err_norm=max(err_norm,te) 
        n_gau=ly(iterm) 
        CALL GAUSS_TO_DAUB(hgrid,1.d0,ry,gau_a,n_gau,n2,ml2,mu2,wprojy(0,1,iterm),te,work,nw)
        err_norm=max(err_norm,te) 
        n_gau=lz(iterm) 
        CALL GAUSS_TO_DAUB(hgrid,1.d0,rz,gau_a,n_gau,n3,ml3,mu3,wprojz(0,1,iterm),te,work,nw)
        err_norm=max(err_norm,te) 
       if (iproc.eq.0)  then
!       write(*,'(a,6(1x,i4))') 'Proj. box X: nl1_c,nl1_f,ml1,mu1,nu1_f,nu1_c',nl1_c,nl1_f,ml1,mu1,nu1_f,nu1_c
!       write(*,'(a,6(1x,i4))') 'Proj. box Y: nl2_c,nl2_f,ml2,mu2,nu2_f,nu2_c',nl2_c,nl2_f,ml2,mu2,nu2_f,nu2_c
!       write(*,'(a,6(1x,i4))') 'Proj. box Z: nl3_c,nl3_f,ml3,mu3,nu3_f,nu3_c',nl3_c,nl3_f,ml3,mu3,nu3_f,nu3_c
       if (ml1.gt.min(nl1_c,nl1_f)) write(*,*) 'Projector box larger than needed: ml1'
       if (ml2.gt.min(nl2_c,nl2_f)) write(*,*) 'Projector box larger than needed: ml2'
       if (ml3.gt.min(nl3_c,nl3_f)) write(*,*) 'Projector box larger than needed: ml3'
       if (mu1.lt.max(nu1_c,nu1_f)) write(*,*) 'Projector box larger than needed: mu1'
       if (mu2.lt.max(nu2_c,nu2_f)) write(*,*) 'Projector box larger than needed: mu2'
       if (mu3.lt.max(nu3_c,nu3_f)) write(*,*) 'Projector box larger than needed: mu3'
       endif
100   continue
!        if (iproc.eq.0) write(*,*) 'max err_norm ',err_norm

! First term: coarse projector components
!          write(*,*) 'rad_c=',rad_c
          mvctr=0
          do i3=nl3_c,nu3_c
          dz2=(i3*hgrid-rz)**2
          do i2=nl2_c,nu2_c
          dy2=(i2*hgrid-ry)**2
          do i1=nl1_c,nu1_c
          dx=i1*hgrid-rx
          if (dx**2+(dy2+dz2).lt.rad_c**2) then
            mvctr=mvctr+1
            proj_c(mvctr)=wprojx(i1,1,1)*wprojy(i2,1,1)*wprojz(i3,1,1)
          endif
          enddo ; enddo ; enddo
          if (mvctr.ne.mvctr_c) stop 'mvctr >< mvctr_c'

! First term: fine projector components
          mvctr=0
          do i3=nl3_f,nu3_f
          dz2=(i3*hgrid-rz)**2
          do i2=nl2_f,nu2_f
          dy2=(i2*hgrid-ry)**2
          do i1=nl1_f,nu1_f
          dx=i1*hgrid-rx
          if (dx**2+(dy2+dz2).lt.rad_f**2) then
            mvctr=mvctr+1
            proj_f(1,mvctr)=wprojx(i1,2,1)*wprojy(i2,1,1)*wprojz(i3,1,1)
            proj_f(2,mvctr)=wprojx(i1,1,1)*wprojy(i2,2,1)*wprojz(i3,1,1)
            proj_f(3,mvctr)=wprojx(i1,2,1)*wprojy(i2,2,1)*wprojz(i3,1,1)
            proj_f(4,mvctr)=wprojx(i1,1,1)*wprojy(i2,1,1)*wprojz(i3,2,1)
            proj_f(5,mvctr)=wprojx(i1,2,1)*wprojy(i2,1,1)*wprojz(i3,2,1)
            proj_f(6,mvctr)=wprojx(i1,1,1)*wprojy(i2,2,1)*wprojz(i3,2,1)
            proj_f(7,mvctr)=wprojx(i1,2,1)*wprojy(i2,2,1)*wprojz(i3,2,1)
          endif
          enddo ; enddo ; enddo
          if (mvctr.ne.mvctr_f) stop 'mvctr >< mvctr_f'
  

         do iterm=2,nterm

! Other terms: coarse projector components
         mvctr=0
         do i3=nl3_c,nu3_c
         dz2=(i3*hgrid-rz)**2
         do i2=nl2_c,nu2_c
         dy2=(i2*hgrid-ry)**2
         do i1=nl1_c,nu1_c
         dx=i1*hgrid-rx
         if (dx**2+(dy2+dz2).lt.rad_c**2) then
           mvctr=mvctr+1
           proj_c(mvctr)=proj_c(mvctr)+wprojx(i1,1,iterm)*wprojy(i2,1,iterm)*wprojz(i3,1,iterm)
         endif
         enddo ; enddo ; enddo

! Other terms: fine projector components
         mvctr=0
         do i3=nl3_f,nu3_f
         dz2=(i3*hgrid-rz)**2
         do i2=nl2_f,nu2_f
         dy2=(i2*hgrid-ry)**2
         do i1=nl1_f,nu1_f
         dx=i1*hgrid-rx
         if (dx**2+(dy2+dz2).lt.rad_f**2) then
           mvctr=mvctr+1
           proj_f(1,mvctr)=proj_f(1,mvctr)+wprojx(i1,2,iterm)*wprojy(i2,1,iterm)*wprojz(i3,1,iterm)
           proj_f(2,mvctr)=proj_f(2,mvctr)+wprojx(i1,1,iterm)*wprojy(i2,2,iterm)*wprojz(i3,1,iterm)
           proj_f(3,mvctr)=proj_f(3,mvctr)+wprojx(i1,2,iterm)*wprojy(i2,2,iterm)*wprojz(i3,1,iterm)
           proj_f(4,mvctr)=proj_f(4,mvctr)+wprojx(i1,1,iterm)*wprojy(i2,1,iterm)*wprojz(i3,2,iterm)
           proj_f(5,mvctr)=proj_f(5,mvctr)+wprojx(i1,2,iterm)*wprojy(i2,1,iterm)*wprojz(i3,2,iterm)
           proj_f(6,mvctr)=proj_f(6,mvctr)+wprojx(i1,1,iterm)*wprojy(i2,2,iterm)*wprojz(i3,2,iterm)
           proj_f(7,mvctr)=proj_f(7,mvctr)+wprojx(i1,2,iterm)*wprojy(i2,2,iterm)*wprojz(i3,2,iterm)
         endif
         enddo ; enddo ; enddo
          

          enddo
  
          deallocate(wprojx,wprojy,wprojz,work)

    return
    END SUBROUTINE
!-!-!-!-!-!-!-!-!-!-!-!-!-!-!-!-!-!-!-!-!-!-!-!-!-!-!-!-!-!-!-!-!-!-!

    subroutine wpdot(  &
         mavctr_c,mavctr_f,maseg_c,maseg_f,keyav_c,keyav_f,keyag_c,keyag_f,apsi_c,apsi_f,  &
         mbvctr_c,mbvctr_f,mbseg_c,mbseg_f,keybv_c,keybv_f,keybg_c,keybg_f,bpsi_c,bpsi_f,scpr)
! calculates the dot product between a wavefunctions apsi and a projector bpsi (both in compressed form)
! Warning: the subroutine assumes that bpsi has only one segment along each line,
! whereas apsi can have several segments. This assumption is true if bpsi is a projector 
        implicit real*8 (a-h,o-z)
        dimension keyav_c(maseg_c),keyag_c(2,maseg_c),keyav_f(maseg_f),keyag_f(2,maseg_f)
        dimension keybv_c(mbseg_c),keybg_c(2,mbseg_c),keybv_f(mbseg_f),keybg_f(2,mbseg_f)
        dimension apsi_c(mavctr_c),apsi_f(7,mavctr_f),bpsi_c(mbvctr_c),bpsi_f(7,mbvctr_f)

!        llc=0
        scpr=0.d0
! coarse part
        ibseg=1
        do iaseg=1,maseg_c
          jaj=keyav_c(iaseg)
          ja0=keyag_c(1,iaseg)
          ja1=keyag_c(2,iaseg)

100       jb1=keybg_c(2,ibseg)
          if (jb1.lt.ja0) then
             ibseg=ibseg+1
             if (ibseg.gt.mbseg_c) goto 111
             goto 100
          endif
          jb0=keybg_c(1,ibseg)
          jbj=keybv_c(ibseg)
          if (ja0 .gt. jb0) then 
             iaoff=0
             iboff=ja0-jb0
             length=min(ja1,jb1)-ja0
          else
             iaoff=jb0-ja0
             iboff=0
             length=min(ja1,jb1)-jb0
          endif
!           write(*,*) 'ja0,ja1,jb0,jb1',ja0,ja1,jb0,jb1,length
!          write(*,'(5(a,i5))') 'C:from ',jaj+iaoff,' to ',jaj+iaoff+length,' and from ',jbj+iboff,' to ',jbj+iboff+length
          do i=0,length
!          llc=llc+1
          scpr=scpr+apsi_c(jaj+iaoff+i)*bpsi_c(jbj+iboff+i) 
          enddo
        enddo
111     continue


!        llf=0
        scpr1=0.d0
        scpr2=0.d0
        scpr3=0.d0
        scpr4=0.d0
        scpr5=0.d0
        scpr6=0.d0
        scpr7=0.d0
! fine part
        ibseg=1
        do iaseg=1,maseg_f
          jaj=keyav_f(iaseg)
          ja0=keyag_f(1,iaseg)
          ja1=keyag_f(2,iaseg)

200       jb1=keybg_f(2,ibseg)
          if (jb1.lt.ja0) then
             ibseg=ibseg+1
             if (ibseg.gt.mbseg_f) goto 222
             goto 200
          endif
          jb0=keybg_f(1,ibseg)
          jbj=keybv_f(ibseg)
          if (ja0 .gt. jb0) then 
             iaoff=0
             iboff=ja0-jb0
             length=min(ja1,jb1)-ja0
          else
             iaoff=jb0-ja0
             iboff=0
             length=min(ja1,jb1)-jb0
          endif
          do i=0,length
!          llf=llf+1
          scpr1=scpr1+apsi_f(1,jaj+iaoff+i)*bpsi_f(1,jbj+iboff+i) 
          scpr2=scpr2+apsi_f(2,jaj+iaoff+i)*bpsi_f(2,jbj+iboff+i) 
          scpr3=scpr3+apsi_f(3,jaj+iaoff+i)*bpsi_f(3,jbj+iboff+i) 
          scpr4=scpr4+apsi_f(4,jaj+iaoff+i)*bpsi_f(4,jbj+iboff+i) 
          scpr5=scpr5+apsi_f(5,jaj+iaoff+i)*bpsi_f(5,jbj+iboff+i) 
          scpr6=scpr6+apsi_f(6,jaj+iaoff+i)*bpsi_f(6,jbj+iboff+i) 
          scpr7=scpr7+apsi_f(7,jaj+iaoff+i)*bpsi_f(7,jbj+iboff+i) 
          enddo
        enddo
222     continue

        scpr=scpr+scpr1+scpr2+scpr3+scpr4+scpr5+scpr6+scpr7
!        write(*,*) 'llc,llf',llc,llf

    return
    END SUBROUTINE



    subroutine waxpy(  & 
        scpr,mbvctr_c,mbvctr_f,mbseg_c,mbseg_f,keybv_c,keybv_f,keybg_c,keybg_f,bpsi_c,bpsi_f, & 
        mavctr_c,mavctr_f,maseg_c,maseg_f,keyav_c,keyav_f,keyag_c,keyag_f,apsi_c,apsi_f)
! rank 1 update of wavefunction a with wavefunction b: apsi=apsi+scpr*bpsi
! The update is only done in the localization region of apsi
        implicit real*8 (a-h,o-z)
        dimension keyav_c(maseg_c),keyag_c(2,maseg_c),keyav_f(maseg_f),keyag_f(2,maseg_f)
        dimension keybv_c(mbseg_c),keybg_c(2,mbseg_c),keybv_f(mbseg_f),keybg_f(2,mbseg_f)
        dimension apsi_c(mavctr_c),apsi_f(7,mavctr_f),bpsi_c(mbvctr_c),bpsi_f(7,mbvctr_f)

!        llc=0
! coarse part
        ibseg=1
        do iaseg=1,maseg_c
          jaj=keyav_c(iaseg)
          ja0=keyag_c(1,iaseg)
          ja1=keyag_c(2,iaseg)

100       jb1=keybg_c(2,ibseg)
          if (jb1.lt.ja0) then
             ibseg=ibseg+1
             if (ibseg.gt.mbseg_c) goto 111
             goto 100
          endif
          jb0=keybg_c(1,ibseg)
          jbj=keybv_c(ibseg)
          if (ja0 .gt. jb0) then 
             iaoff=0
             iboff=ja0-jb0
             length=min(ja1,jb1)-ja0
          else
             iaoff=jb0-ja0
             iboff=0
             length=min(ja1,jb1)-jb0
          endif
          do i=0,length
!          llc=llc+1
          apsi_c(jaj+iaoff+i)=apsi_c(jaj+iaoff+i)+scpr*bpsi_c(jbj+iboff+i) 
          enddo
        enddo
111     continue

!        llf=0
! fine part
        ibseg=1
        do iaseg=1,maseg_f
          jaj=keyav_f(iaseg)
          ja0=keyag_f(1,iaseg)
          ja1=keyag_f(2,iaseg)

200       jb1=keybg_f(2,ibseg)
          if (jb1.lt.ja0) then
             ibseg=ibseg+1
             if (ibseg.gt.mbseg_f) goto 222
             goto 200
          endif
          jb0=keybg_f(1,ibseg)
          jbj=keybv_f(ibseg)
          if (ja0 .gt. jb0) then 
             iaoff=0
             iboff=ja0-jb0
             length=min(ja1,jb1)-ja0
          else
             iaoff=jb0-ja0
             iboff=0
             length=min(ja1,jb1)-jb0
          endif
          do i=0,length
!          llf=llf+1
          apsi_f(1,jaj+iaoff+i)=apsi_f(1,jaj+iaoff+i)+scpr*bpsi_f(1,jbj+iboff+i) 
          apsi_f(2,jaj+iaoff+i)=apsi_f(2,jaj+iaoff+i)+scpr*bpsi_f(2,jbj+iboff+i) 
          apsi_f(3,jaj+iaoff+i)=apsi_f(3,jaj+iaoff+i)+scpr*bpsi_f(3,jbj+iboff+i) 
          apsi_f(4,jaj+iaoff+i)=apsi_f(4,jaj+iaoff+i)+scpr*bpsi_f(4,jbj+iboff+i) 
          apsi_f(5,jaj+iaoff+i)=apsi_f(5,jaj+iaoff+i)+scpr*bpsi_f(5,jbj+iboff+i) 
          apsi_f(6,jaj+iaoff+i)=apsi_f(6,jaj+iaoff+i)+scpr*bpsi_f(6,jbj+iboff+i) 
          apsi_f(7,jaj+iaoff+i)=apsi_f(7,jaj+iaoff+i)+scpr*bpsi_f(7,jbj+iboff+i) 
          enddo
        enddo
222     continue
!        write(*,*) 'waxpy,llc,llf',llc,llf

    return
    END SUBROUTINE



    subroutine wnrm(mvctr_c,mvctr_f,psi_c,psi_f,scpr)
! calculates the norm SQUARED (scpr) of a wavefunction (in vector form)
        implicit real*8 (a-h,o-z)
        dimension psi_c(mvctr_c),psi_f(7,mvctr_f)

        scpr=0.d0
    do i=1,mvctr_c
           scpr=scpr+psi_c(i)**2
        enddo
        scpr1=0.d0
        scpr2=0.d0
        scpr3=0.d0
        scpr4=0.d0
        scpr5=0.d0
        scpr6=0.d0
        scpr7=0.d0
    do i=1,mvctr_f
           scpr1=scpr1+psi_f(1,i)**2
           scpr2=scpr2+psi_f(2,i)**2
           scpr3=scpr3+psi_f(3,i)**2
           scpr4=scpr4+psi_f(4,i)**2
           scpr5=scpr5+psi_f(5,i)**2
           scpr6=scpr6+psi_f(6,i)**2
           scpr7=scpr7+psi_f(7,i)**2
        enddo
        scpr=scpr+scpr1+scpr2+scpr3+scpr4+scpr5+scpr6+scpr7

    return
    END SUBROUTINE



    subroutine wscal(mvctr_c,mvctr_f,scal,psi_c,psi_f)
! multiplies a wavefunction psi_c,psi_f (in vector form) with a scalar (scal)
        implicit real*8 (a-h,o-z)
        dimension psi_c(mvctr_c),psi_f(7,mvctr_f)

    do i=1,mvctr_c
           psi_c(i)=psi_c(i)*scal
        enddo
    do i=1,mvctr_f
           psi_f(1,i)=psi_f(1,i)*scal
           psi_f(2,i)=psi_f(2,i)*scal
           psi_f(3,i)=psi_f(3,i)*scal
           psi_f(4,i)=psi_f(4,i)*scal
           psi_f(5,i)=psi_f(5,i)*scal
           psi_f(6,i)=psi_f(6,i)*scal
           psi_f(7,i)=psi_f(7,i)*scal
        enddo

    return
    END SUBROUTINE


    subroutine wzero(mvctr_c,mvctr_f,psi_c,psi_f)
! initializes a wavefunction to zero
        implicit real*8 (a-h,o-z)
        dimension psi_c(mvctr_c),psi_f(7,mvctr_f)

    do i=1,mvctr_c
           psi_c(i)=0.d0
        enddo
    do i=1,mvctr_f
           psi_f(1,i)=0.d0
           psi_f(2,i)=0.d0
           psi_f(3,i)=0.d0
           psi_f(4,i)=0.d0
           psi_f(5,i)=0.d0
           psi_f(6,i)=0.d0
           psi_f(7,i)=0.d0
        enddo

    return
    END SUBROUTINE


        subroutine orthoconstraint_p(iproc,nproc,norb,norbp,occup,nvctrp,psit,hpsit,scprsum)
!Effect of orthogonality constraints on gradient 
        implicit real*8 (a-h,o-z)
        logical, parameter :: parallel=.true.
        dimension psit(nvctrp,norbp*nproc),hpsit(nvctrp,norbp*nproc),occup(norb)
        allocatable :: alag(:,:,:)
        include 'mpif.h'

      call timing(iproc,'LagrM_comput  ','ON')

      allocate(alag(norb,norb,2))
!     alag(jorb,iorb,2)=+psit(k,jorb)*hpsit(k,iorb)
      call DGEMM('T','N',norb,norb,nvctrp,1.d0,psit,nvctrp,hpsit,nvctrp,0.d0,alag(1,1,2),norb)

      call timing(iproc,'LagrM_comput  ','OF')
      call timing(iproc,'LagrM_commun  ','ON')
     call MPI_ALLREDUCE(alag(1,1,2),alag(1,1,1),norb**2,MPI_DOUBLE_PRECISION,MPI_SUM,MPI_COMM_WORLD,ierr)
      call timing(iproc,'LagrM_commun  ','OF')
      call timing(iproc,'LagrM_comput  ','ON')
!        if (iproc.eq.0) then
!        write(*,*) 'ALAG',iproc
!        do iorb=1,norb
!        write(*,'(10(1x,1pe10.3))') (alag(iorb,jorb,1),jorb=1,norb)
!        enddo
!        endif

     scprsum=0.d0
     do iorb=1,norb
         scprsum=scprsum+occup(iorb)*alag(iorb,iorb,1)
     enddo

! hpsit(k,iorb)=-psit(k,jorb)*alag(jorb,iorb,1)
      call DGEMM('N','N',nvctrp,norb,norb,-1.d0,psit,nvctrp,alag,norb,1.d0,hpsit,nvctrp)
     deallocate(alag)
 
      call timing(iproc,'LagrM_comput  ','OF')

     END SUBROUTINE



        subroutine orthoconstraint(norb,norbp,occup,nvctrp,psi,hpsi,scprsum)
!Effect of orthogonality constraints on gradient 
        implicit real*8 (a-h,o-z)
        logical, parameter :: parallel=.false.
        dimension psi(nvctrp,norbp),hpsi(nvctrp,norbp),occup(norb)
        allocatable :: alag(:,:,:)

      call timing(iproc,'LagrM_comput  ','ON')

     allocate(alag(norb,norb,2))
 
!     alag(jorb,iorb,2)=+psi(k,jorb)*hpsi(k,iorb)
      call DGEMM('T','N',norb,norb,nvctrp,1.d0,psi,nvctrp,hpsi,nvctrp,0.d0,alag(1,1,1),norb)

     scprsum=0.d0
     do iorb=1,norb
         scprsum=scprsum+occup(iorb)*alag(iorb,iorb,1)
     enddo

! hpsit(k,iorb)=-psit(k,jorb)*alag(jorb,iorb,1)
      call DGEMM('N','N',nvctrp,norb,norb,-1.d0,psi,nvctrp,alag,norb,1.d0,hpsi,nvctrp)

     deallocate(alag)

      call timing(iproc,'LagrM_comput  ','OF')

     END SUBROUTINE



!-!-!-!-!-!-!-!-!-!-!-!-!-!-!-!-!-!-!-!-!-!-!-!-!-!-!-!-!-!-!-!-!-!-!

        subroutine system_size(nat,rxyz,radii,rmult,iatype,ntypes, &
                   cxmin,cxmax,cymin,cymax,czmin,czmax)
! calculates the overall size of the simulation cell (cxmin,cxmax,cymin,cymax,czmin,czmax)
        implicit real*8 (a-h,o-z)
        parameter(eps_mach=1.d-12)
        dimension rxyz(3,nat),radii(ntypes),iatype(nat)

        cxmax=-1.d100 ; cxmin=1.d100
        cymax=-1.d100 ; cymin=1.d100
        czmax=-1.d100 ; czmin=1.d100
        do iat=1,nat
            rad=radii(iatype(iat))*rmult
            cxmax=max(cxmax,rxyz(1,iat)+rad) ; cxmin=min(cxmin,rxyz(1,iat)-rad)
            cymax=max(cymax,rxyz(2,iat)+rad) ; cymin=min(cymin,rxyz(2,iat)-rad)
            czmax=max(czmax,rxyz(3,iat)+rad) ; czmin=min(czmin,rxyz(3,iat)-rad)
        enddo
  
      cxmax=cxmax-eps_mach ; cxmin=cxmin+eps_mach
      cymax=cymax-eps_mach ; cymin=cymin+eps_mach
      czmax=czmax-eps_mach ; czmin=czmin+eps_mach

        return
        END SUBROUTINE


        subroutine pregion_size(rxyz,radii,rmult,iatype,ntypes, &
                   hgrid,n1,n2,n3,nl1,nu1,nl2,nu2,nl3,nu3)
! finds the size of the smallest subbox that contains a localization region made 
! out of atom centered spheres
        implicit real*8 (a-h,o-z)
        parameter(eps_mach=1.d-12)
        dimension rxyz(3),radii(ntypes)

            rad=radii(iatype)*rmult
            cxmax=rxyz(1)+rad ; cxmin=rxyz(1)-rad
            cymax=rxyz(2)+rad ; cymin=rxyz(2)-rad
            czmax=rxyz(3)+rad ; czmin=rxyz(3)-rad
!        write(*,*) radii(iatype(iat)),rmult
!        write(*,*) rxyz(1),rxyz(2),rxyz(3)
  
      cxmax=cxmax-eps_mach ; cxmin=cxmin+eps_mach
      cymax=cymax-eps_mach ; cymin=cymin+eps_mach
      czmax=czmax-eps_mach ; czmin=czmin+eps_mach
      onem=1.d0-eps_mach
      nl1=int(onem+cxmin/hgrid)   
      nl2=int(onem+cymin/hgrid)   
      nl3=int(onem+czmin/hgrid)   
      nu1=int(cxmax/hgrid)  
      nu2=int(cymax/hgrid)  
      nu3=int(czmax/hgrid)  
!        write(*,'(a,6(i4))') 'projector region ',nl1,nu1,nl2,nu2,nl3,nu3
!        write(*,*) ' projector region size ',cxmin,cxmax
!        write(*,*) '             ',cymin,cymax
!        write(*,*) '             ',czmin,czmax
      if (nl1.lt.0)   stop 'nl1: projector region outside cell'
      if (nl2.lt.0)   stop 'nl2: projector region outside cell'
      if (nl3.lt.0)   stop 'nl3: projector region outside cell'
      if (nu1.gt.n1)   stop 'nu1: projector region outside cell'
      if (nu2.gt.n2)   stop 'nu2: projector region outside cell'
      if (nu3.gt.n3)   stop 'nu3: projector region outside cell'

        return
        END SUBROUTINE


    subroutine num_segkeys(n1,n2,n3,nl1,nu1,nl2,nu2,nl3,nu3,logrid,mseg,mvctr)
! Calculates the length of the keys describing a wavefunction data structure
        implicit real*8 (a-h,o-z)
        logical logrid,plogrid
        dimension logrid(0:n1,0:n2,0:n3)

        mvctr=0
        nsrt=0
        nend=0
        do i3=nl3,nu3 ; do i2=nl2,nu2

        plogrid=.false.
        do i1=nl1,nu1
         if (logrid(i1,i2,i3)) then
           mvctr=mvctr+1
           if (plogrid .eqv. .false.) then
             nsrt=nsrt+1
           endif
         else
           if (plogrid .eqv. .true.) then
             nend=nend+1
           endif
         endif
         plogrid=logrid(i1,i2,i3)
        enddo 
           if (plogrid .eqv. .true.) then
             nend=nend+1
           endif
        enddo ; enddo
        if (nend.ne.nsrt) then 
           write(*,*) 'nend , nsrt',nend,nsrt
           stop 'nend <> nsrt'
        endif
        mseg=nend

    return
        END SUBROUTINE


    subroutine segkeys(n1,n2,n3,nl1,nu1,nl2,nu2,nl3,nu3,logrid,mseg,keyg,keyv)
! Calculates the keys describing a wavefunction data structure
        implicit real*8 (a-h,o-z)
        logical logrid,plogrid
        dimension logrid(0:n1,0:n2,0:n3),keyg(2,mseg),keyv(mseg)

        mvctr=0
        nsrt=0
        nend=0
        do i3=nl3,nu3 ; do i2=nl2,nu2

        plogrid=.false.
        do i1=nl1,nu1
         ngridp=i3*((n1+1)*(n2+1)) + i2*(n1+1) + i1+1
         if (logrid(i1,i2,i3)) then
           mvctr=mvctr+1
           if (plogrid .eqv. .false.) then
             nsrt=nsrt+1
             keyg(1,nsrt)=ngridp
             keyv(nsrt)=mvctr
           endif
         else
           if (plogrid .eqv. .true.) then
             nend=nend+1
             keyg(2,nend)=ngridp-1
           endif
         endif
         plogrid=logrid(i1,i2,i3)
        enddo 
           if (plogrid .eqv. .true.) then
             nend=nend+1
             keyg(2,nend)=ngridp
           endif
        enddo ; enddo
        if (nend.ne.nsrt) then 
           write(*,*) 'nend , nsrt',nend,nsrt
           stop 'nend <> nsrt'
        endif
        mseg=nend

    return
        END SUBROUTINE




       subroutine fill_logrid(n1,n2,n3,nl1,nu1,nl2,nu2,nl3,nu3,nbuf,nat,  &
                               ntypes,iatype,rxyz,radii,rmult,hgrid,logrid)
! set up an array logrid(i1,i2,i3) that specifies whether the grid point
! i1,i2,i3 is the center of a scaling function/wavelet
        implicit real*8 (a-h,o-z)
        logical logrid
        parameter(eps_mach=1.d-12,onem=1.d0-eps_mach)
        dimension rxyz(3,nat),iatype(nat),radii(ntypes)
        dimension logrid(0:n1,0:n2,0:n3)

        do i3=nl3,nu3 ; do i2=nl2,nu2 ; do i1=nl1,nu1
         logrid(i1,i2,i3)=.false.
        enddo ; enddo ; enddo

      do iat=1,nat
        rad=radii(iatype(iat))*rmult+nbuf*hgrid
!        write(*,*) 'iat,nat,rad',iat,nat,rad
        ml1=int(onem+(rxyz(1,iat)-rad)/hgrid)  ; mu1=int((rxyz(1,iat)+rad)/hgrid)
        ml2=int(onem+(rxyz(2,iat)-rad)/hgrid)  ; mu2=int((rxyz(2,iat)+rad)/hgrid)
        ml3=int(onem+(rxyz(3,iat)-rad)/hgrid)  ; mu3=int((rxyz(3,iat)+rad)/hgrid)
        if (ml1.lt.nl1) stop 'ml1 < nl1' ; if (mu1.gt.nu1) stop 'mu1 > nu1'
        if (ml2.lt.nl2) stop 'ml2 < nl2' ; if (mu2.gt.nu2) stop 'mu2 > nu2'
        if (ml3.lt.nl3) stop 'ml3 < nl3' ; if (mu3.gt.nu3) stop 'mu3 > nu3'
        do i3=ml3,mu3
        dz2=(i3*hgrid-rxyz(3,iat))**2
        do i2=ml2,mu2
        dy2=(i2*hgrid-rxyz(2,iat))**2
        do i1=ml1,mu1
        dx=i1*hgrid-rxyz(1,iat)
        if (dx**2+(dy2+dz2).lt.rad**2) then 
              logrid(i1,i2,i3)=.true.
        endif
        enddo ; enddo ; enddo
      enddo

        return
        END SUBROUTINE


        subroutine bounds(n1,n2,n3,logrid,ibyz,ibxz,ibxy)
        implicit real*8 (a-h,o-z)
        logical logrid
        dimension logrid(0:n1,0:n2,0:n3)
        dimension ibyz(2,0:n2,0:n3),ibxz(2,0:n1,0:n3),ibxy(2,0:n1,0:n2)


        do 100, i3=0,n3 
        do 100, i2=0,n2 
        ibyz(1,i2,i3)= 1000
        ibyz(2,i2,i3)=-1000

        do i1=0,n1
         if (logrid(i1,i2,i3)) then 
            ibyz(1,i2,i3)=i1
            goto 10
         endif
        enddo 
10      continue
        do i1=n1,0,-1
         if (logrid(i1,i2,i3)) then 
            ibyz(2,i2,i3)=i1
            goto 11
         endif
        enddo 
11      continue

100     continue


        do 200,i3=0,n3 
        do 200,i1=0,n1
        ibxz(1,i1,i3)= 1000
        ibxz(2,i1,i3)=-1000

        do i2=0,n2 
         if (logrid(i1,i2,i3)) then 
             ibxz(1,i1,i3)=i2
             goto 20 
         endif
        enddo 
20      continue
        do i2=n2,0,-1
         if (logrid(i1,i2,i3)) then 
             ibxz(2,i1,i3)=i2
             goto 21 
         endif
        enddo 
21      continue

200     continue


        do 300, i2=0,n2 
        do 300, i1=0,n1 
        ibxy(1,i1,i2)= 1000
        ibxy(2,i1,i2)=-1000

        do i3=0,n3
         if (logrid(i1,i2,i3)) then 
             ibxy(1,i1,i2)=i3
             goto 30 
         endif
        enddo 
30      continue
        do i3=n3,0,-1
         if (logrid(i1,i2,i3)) then 
             ibxy(2,i1,i2)=i3
             goto 31 
         endif
        enddo 
31      continue

300     continue

        return
        END SUBROUTINE

!-!-!-!-!-!-!-!-!-!-!-!-!-!-!-!-!-!-!-!-!-!-!-!-!-!-!-!-!-!-!-!-!-!-!


        subroutine orthon_p(iproc,nproc,norb,norbp,nvctrp,psit)
! Gram-Schmidt orthogonalisation
        implicit real*8 (a-h,o-z)
        logical, parameter :: parallel=.true.
        dimension psit(nvctrp,norbp*nproc)
        real*8, allocatable :: ovrlp(:,:,:)
        include 'mpif.h'

      call timing(iproc,'GramS_comput  ','ON')

 if (norb.eq.1) stop 'more than one orbital needed for a parallel run'

        allocate(ovrlp(norb,norb,2))

! Upper triangle of overlap matrix using BLAS
!     ovrlp(iorb,jorb)=psit(k,iorb)*psit(k,jorb) ; upper triangle
        call DSYRK('L','T',norb,nvctrp,1.d0,psit,nvctrp,0.d0,ovrlp(1,1,2),norb)
        
       call timing(iproc,'GramS_comput  ','OF')
       call timing(iproc,'GramS_commun  ','ON')
        call MPI_ALLREDUCE (ovrlp(1,1,2),ovrlp(1,1,1),norb**2,MPI_DOUBLE_PRECISION,MPI_SUM,MPI_COMM_WORLD,ierr)
       call timing(iproc,'GramS_commun  ','OF')
       call timing(iproc,'GramS_comput  ','ON')

!  write(*,*) 'parallel ovrlp'
!  do i=1,norb
!  write(*,'(10(1x,e10.3))') (ovrlp(i,j,1),j=1,norb)
!  enddo

       
       ! Cholesky factorization
        call dpotrf( 'L', norb, ovrlp, norb, info )
        if (info.ne.0) write(6,*) 'info Cholesky factorization', info

! calculate L^{-1}
        call DTRTRI( 'L', 'N', norb, ovrlp, norb, info )
        if (info.ne.0) write(6,*) 'info L^-1', info

! new vectors   
      call DTRMM ('R', 'L', 'T', 'N', nvctrp, norb, 1.d0, ovrlp, norb, psit, nvctrp)

        deallocate(ovrlp)

       call timing(iproc,'GramS_comput  ','OF')

    END SUBROUTINE orthon_p


        
       subroutine orthon(norb,norbp,nvctrp,psi)
! Gram-Schmidt orthogonalisation
        implicit real*8 (a-h,o-z)
        logical, parameter :: parallel=.false.
        dimension psi(nvctrp,norbp)
        real*8, allocatable :: ovrlp(:,:)

       call timing(iproc,'GramS_comput  ','ON')

 if (norb.eq.1) then
        tt=dnrm2(nvctrp,psi,1)
        tt=1.d0/tt
        call dscal(nvctrp,tt,psi,1)

 else

        allocate(ovrlp(norb,norb))

! Overlap matrix using BLAS
!     ovrlp(iorb,jorb)=psi(k,iorb)*psi(k,jorb) ; upper triangle
        call DSYRK('L','T',norb,nvctrp,1.d0,psi,nvctrp,0.d0,ovrlp,norb)

!  write(*,*) 'ovrlp'
!  do i=1,norb
!  write(*,'(10(1x,e10.3))') (ovrlp(i,j),j=1,norb)
!  enddo

! Cholesky factorization
        call dpotrf( 'L', norb, ovrlp, norb, info )
        if (info.ne.0) write(6,*) 'info Cholesky factorization', info

! calculate L^{-1}
        call DTRTRI( 'L', 'N', norb, ovrlp, norb, info )
        if (info.ne.0) write(6,*) 'info L^-1', info

! new vectors   
      call DTRMM ('R', 'L', 'T', 'N', nvctrp, norb, 1.d0, ovrlp, norb, psi, nvctrp)

      deallocate(ovrlp)

 endif

       call timing(iproc,'GramS_comput  ','OF')

end  subroutine orthon

subroutine createWavefunctionsDescriptors(parallel, iproc, nproc, idsx, n1, n2, n3, output_grid, &
     & hgrid, nat, ntypes, iatype, atomnames, rxyz, radii_cf, crmult, frmult, &
     & ibyz_c,ibxz_c,ibxy_c, ibyz_f, ibxz_f, ibxy_f, nseg_c, nseg_f, nvctr_c, nvctr_f, nvctrp, &
     & keyg, keyv,norb,norbp,psi,hpsi,psit,psidst,hpsidst,ads)
!calculates the descriptor arrays keyg and keyv as well as nseg_c, nseg_f, nvctr_c, nvctr_f, nvctrp
!calculates also the arrays ibyz_c,ibxz_c,ibxy_c, ibyz_f, ibxz_f, ibxy_f needed for convolut_standard
  implicit none
  !Arguments
  integer, intent(in) :: iproc,nproc,idsx,n1,n2,n3,nat,ntypes,norb
  integer, intent(in) :: nseg_c,nseg_f,nvctr_c,nvctr_f
  integer, intent(out) :: norbp,nvctrp
  logical, intent(in) :: parallel, output_grid
  integer, intent(in) :: iatype(nat)
  real*8, intent(in) :: hgrid,crmult,frmult
  integer, intent(in) :: ibyz_c(2,0:n2,0:n3), ibxz_c(2,0:n1,0:n3), ibxy_c(2,0:n1,0:n2)
  integer, intent(in) :: ibyz_f(2,0:n2,0:n3), ibxz_f(2,0:n1,0:n3), ibxy_f(2,0:n1,0:n2)
  real*8 :: rxyz(3, nat), radii_cf(ntypes, 2)
  character(len=20), intent(in) :: atomnames(100)
  integer, pointer :: keyg(:,:), keyv(:)
  ! wavefunction 
  real*8, pointer :: psi(:,:)
  real*8, pointer :: psit(:,:)
  ! wavefunction gradients
  real*8, pointer :: hpsi(:,:),hpsit(:,:)
  ! arrays for DIIS convergence accelerator
  real*8, pointer :: ads(:,:,:),psidst(:,:,:),hpsidst(:,:,:)
  !Local variables
  real*8, parameter :: eps_mach=1.d-12,onem=1.d0-eps_mach
  integer :: iat,i1,i2,i3,norbme
  real*8 :: tt
  logical, allocatable :: logrid_c(:,:,:), logrid_f(:,:,:)

  call timing(iproc,'CrtDescriptors','ON')

  ! determine localization region for all orbitals, but do not yet fill the descriptor arrays
  allocate(logrid_c(0:n1,0:n2,0:n3))
  allocate(logrid_f(0:n1,0:n2,0:n3))

  ! coarse grid quantities
  call fill_logrid(n1,n2,n3,0,n1,0,n2,0,n3,0,nat,ntypes,iatype,rxyz, & 
       radii_cf(1,1),crmult,hgrid,logrid_c)
  if (iproc.eq.0 .and. output_grid) then
     do i3=0,n3 ; do i2=0,n2 ; do i1=0,n1
        if (logrid_c(i1,i2,i3)) write(22,'(3(1x,e10.3),1x,a4)') i1*hgrid,i2*hgrid,i3*hgrid,'  g '
     enddo; enddo ; enddo 
  endif
  call num_segkeys(n1,n2,n3,0,n1,0,n2,0,n3,logrid_c,nseg_c,nvctr_c)
  if (iproc.eq.0) write(*,'(1x,a,2(1x,i10))') 'orbitals have coarse segment, elements',nseg_c,nvctr_c
  call bounds(n1,n2,n3,logrid_c,ibyz_c,ibxz_c,ibxy_c)

  ! fine grid quantities
  call fill_logrid(n1,n2,n3,0,n1,0,n2,0,n3,0,nat,ntypes,iatype,rxyz, & 
       radii_cf(1,2),frmult,hgrid,logrid_f)
  if (iproc.eq.0 .and. output_grid) then
     do i3=0,n3 ; do i2=0,n2 ; do i1=0,n1
        if (logrid_f(i1,i2,i3)) write(22,'(3(1x,e10.3),1x,a4)') i1*hgrid,i2*hgrid,i3*hgrid,'  G '
     enddo; enddo ; enddo 
  endif
  call num_segkeys(n1,n2,n3,0,n1,0,n2,0,n3,logrid_f,nseg_f,nvctr_f)
  if (iproc.eq.0) write(*,'(1x,a,2(1x,i10))') 'orbitals have fine   segment, elements',nseg_f,7*nvctr_f
  call bounds(n1,n2,n3,logrid_f,ibyz_f,ibxz_f,ibxy_f)

  if (iproc.eq.0 .and. output_grid) close(22)

  ! allocations for arrays holding the wavefunctions and their data descriptors
  allocate(keyg(2,nseg_c+nseg_f))
  allocate(keyv(nseg_c+nseg_f))

  ! now fill the wavefunction descriptor arrays
  ! coarse grid quantities
  call segkeys(n1,n2,n3,0,n1,0,n2,0,n3,logrid_c,nseg_c,keyg(:,1:nseg_c),keyv(1:nseg_c))

  ! fine grid quantities
  call segkeys(n1,n2,n3,0,n1,0,n2,0,n3,logrid_f,nseg_f,keyg(:,nseg_c+1:nseg_c+nseg_f), &
    & keyv(nseg_c+1:nseg_c+nseg_f))

  deallocate(logrid_c,logrid_f)

! allocate wavefunction arrays
  tt=dble(norb)/dble(nproc)
  norbp=int((1.d0-eps_mach*tt) + tt)
  if (iproc.eq.0) write(*,'(1x,a,1x,i0)') 'norbp=',norbp
  allocate(psi(nvctr_c+7*nvctr_f,norbp),hpsi(nvctr_c+7*nvctr_f,norbp))
  norbme=max(min((iproc+1)*norbp,norb)-iproc*norbp,0)
  write(*,'(a,i0,a,i0,a)') '- iproc ',iproc,' treats ',norbme,' orbitals '

  tt=dble(nvctr_c+7*nvctr_f)/dble(nproc)
  nvctrp=int((1.d0-eps_mach*tt) + tt)
  if (parallel) then
     if (iproc.eq.0) write(*,'(1x,a,i0)') 'Allocate words for psit ',nvctrp*norbp*nproc
     allocate(psit(nvctrp,norbp*nproc))
     if (iproc.eq.0) write(*,*) 'Allocation done'
  endif

! allocate arrays necessary for DIIS convergence acceleration
  if (idsx.gt.0) then
     if (iproc.eq.0) write(*,'(1x,a,i0)') 'Allocate words for psidst and hpsidst ',2*nvctrp*norbp*nproc*idsx
     allocate( psidst(nvctrp,norbp*nproc,idsx))
     allocate(hpsidst(nvctrp,norbp*nproc,idsx))
     if (iproc.eq.0) write(*,*) 'Allocation done'
     allocate(ads(idsx+1,idsx+1,3))
     call razero(3*(idsx+1)**2,ads)
  endif

  call timing(iproc,'CrtDescriptors','OF')

END SUBROUTINE createWavefunctionsDescriptors


!obsolete, used in the Poisson Solver module
subroutine createKernel_old(parallel, nfft1, nfft2, nfft3, n1, n2, n3, hgridh, &
     & ndegree_ip, iproc, nproc, pkernel)
  implicit real*8 (a-h,o-z)
  real*8, pointer :: pkernel(:)
  logical :: parallel
  include "mpif.h"

  call timing(iproc,'PSolvKernel   ','ON')

  if (parallel) then
     call calculate_pardimensions(2*n1+31,2*n2+31,2*n3+31,m1,m2,m3,nf1,nf2,nf3,md1,md2,md3,nfft1,nfft2,nfft3,nproc)
     !call Dimensions_FFT(2*n1+31,2*n2+31,2*n3+31,nfft1,nfft2,nfft3)
     if (iproc.eq.0) then
        write(*,'(1x,a,3(1x,i0))') 'dimension of FFT grid',nf1,nf2,nf3
        write(*,'(1x,a,3(1x,i0))') 'dimension of kernel',nfft1,nfft2,nfft3/nproc
        if (iproc.eq.0) write(*,'(1x,a,i0)') 'Allocate words for kernel ',nfft1*nfft2*nfft3/nproc
     endif
     allocate(pkernel(nfft1*nfft2*nfft3/nproc))
     if (iproc.eq.0) write(*,*) 'Allocation done'
     call MPI_BARRIER(MPI_COMM_WORLD,ierr)
     call ParBuild_Kernel(2*n1+31,2*n2+31,2*n3+31,nf1,nf2,nf3,nfft1,nfft2,nfft3, &
          hgridh,ndegree_ip,iproc,nproc,pkernel)
     if (iproc.eq.0) write(*,*) "Poisson Solver Kernel built!"
     !          call PARtest_kernel(2*n1+31,2*n2+31,2*n3+31,nfft1,nfft2,nfft3,hgridh,pkernel,pot_ion,rhopot,iproc,nproc) 

  else
     call Dimensions_FFT(2*n1+31,2*n2+31,2*n3+31,nfft1,nfft2,nfft3)
     write(*,'(1x,a,3(1x,i0))') 'dimension of FFT grid',nfft1,nfft2,nfft3
     write(*,'(1x,a,3(1x,i0))') 'dimension of kernel',nfft1/2+1,nfft2/2+1,nfft3/2+1
     if (iproc.eq.0) write(*,'(1x,a,i0)') 'Allocate words for kernel ',(nfft1/2+1)*(nfft2/2+1)*(nfft3/2+1)
     allocate(pkernel((nfft1/2+1)*(nfft2/2+1)*(nfft3/2+1)))
     if (iproc.eq.0) write(*,*) 'Allocation done'
     call Build_Kernel(2*n1+31,2*n2+31,2*n3+31,nfft1,nfft2,nfft3, &
          hgridh,ndegree_ip,pkernel)

     !          call test_kernel(2*n1+31,2*n2+31,2*n3+31,nfft1,nfft2,nfft3,hgridh,pkernel,pot_ion,rhopot)
  end if

  call timing(iproc,'PSolvKernel   ','OF')

END SUBROUTINE createKernel_old

  subroutine createProjectorsArrays(iproc, n1, n2, n3, rxyz, nat, ntypes, iatype, atomnames, &
       & psppar, npspcode, radii_cf, cpmult, fpmult, hgrid, nvctr_p, nseg_p, &
       & keyg_p, keyv_p, nproj, nprojel, istart, nboxp_c, nboxp_f, proj)
    implicit real*8 (a-h,o-z)
    character*20 :: atomnames(100)
    dimension rxyz(3,nat),iatype(nat),radii_cf(ntypes,2),psppar(0:4,0:4,ntypes),npspcode(ntypes)
    integer :: nvctr_p(0:2*nat), nseg_p(0:2*nat)
    integer :: nboxp_c(2,3,nat), nboxp_f(2,3,nat)
    real*8, pointer :: proj(:)
    integer, pointer :: keyg_p(:,:), keyv_p(:)
    real(kind=8), dimension(:), allocatable :: fac_arr
    integer, dimension(:), allocatable :: lx,ly,lz

    logical, allocatable :: logrid(:,:,:)

    if (iproc.eq.0) write(*,'(1x,a)') '++++ Creation of projectors ++++'
    
    call timing(iproc,'CrtProjectors ','ON')

    ! determine localization region for all projectors, but do not yet fill the descriptor arrays
    allocate(logrid(0:n1,0:n2,0:n3))

    nseg_p(0)=0 
    nvctr_p(0)=0 

    istart=1
    nproj=0
    do iat=1,nat

       call numb_proj(iatype(iat),ntypes,psppar,npspcode,mproj)
       if (mproj.ne.0) then 

          if (iproc.eq.0) write(*,'(1x,a,2(1x,i0))') 'projector descriptors for atom with mproj ',iat,mproj
          nproj=nproj+mproj

          ! coarse grid quantities
          call  pregion_size(rxyz(1,iat),radii_cf(1,2),cpmult,iatype(iat),ntypes, &
               hgrid,n1,n2,n3,nl1,nu1,nl2,nu2,nl3,nu3)
!          if (iproc.eq.0) write(*,'(a,6(i4))') 'coarse grid',nl1,nu1,nl2,nu2,nl3,nu3
          nboxp_c(1,1,iat)=nl1 ; nboxp_c(2,1,iat)=nu1
          nboxp_c(1,2,iat)=nl2 ; nboxp_c(2,2,iat)=nu2
          nboxp_c(1,3,iat)=nl3 ; nboxp_c(2,3,iat)=nu3
          call fill_logrid(n1,n2,n3,nl1,nu1,nl2,nu2,nl3,nu3,0,1,  &
               ntypes,iatype(iat),rxyz(1,iat),radii_cf(1,2),cpmult,hgrid,logrid)
          call num_segkeys(n1,n2,n3,nl1,nu1,nl2,nu2,nl3,nu3,logrid,mseg,mvctr)
          if (iproc.eq.0) write(*,'(1x,a,2(1x,i0))') 'mseg,mvctr,coarse projectors ',mseg,mvctr
          nseg_p(2*iat-1)=nseg_p(2*iat-2) + mseg
          nvctr_p(2*iat-1)=nvctr_p(2*iat-2) + mvctr
          istart=istart+mvctr*mproj

          ! fine grid quantities
          call  pregion_size(rxyz(1,iat),radii_cf(1,2),fpmult,iatype(iat),ntypes, &
               hgrid,n1,n2,n3,nl1,nu1,nl2,nu2,nl3,nu3)
!          if (iproc.eq.0) write(*,'(a,6(i4))') 'fine   grid',nl1,nu1,nl2,nu2,nl3,nu3
          nboxp_f(1,1,iat)=nl1 ; nboxp_f(2,1,iat)=nu1
          nboxp_f(1,2,iat)=nl2 ; nboxp_f(2,2,iat)=nu2
          nboxp_f(1,3,iat)=nl3 ; nboxp_f(2,3,iat)=nu3
          call fill_logrid(n1,n2,n3,nl1,nu1,nl2,nu2,nl3,nu3,0,1,  &
               ntypes,iatype(iat),rxyz(1,iat),radii_cf(1,2),fpmult,hgrid,logrid)
          call num_segkeys(n1,n2,n3,nl1,nu1,nl2,nu2,nl3,nu3,logrid,mseg,mvctr)
          if (iproc.eq.0) write(*,'(1x,a,2(1x,i0))') 'mseg,mvctr, fine  projectors ',mseg,mvctr
          nseg_p(2*iat)=nseg_p(2*iat-1) + mseg
          nvctr_p(2*iat)=nvctr_p(2*iat-1) + mvctr
          istart=istart+7*mvctr*mproj

       else  !(atom has no nonlocal PSP, e.g. H)
          nseg_p(2*iat-1)=nseg_p(2*iat-2) 
          nvctr_p(2*iat-1)=nvctr_p(2*iat-2) 
          nseg_p(2*iat)=nseg_p(2*iat-1) 
          nvctr_p(2*iat)=nvctr_p(2*iat-1) 
       endif
    enddo

    if (iproc.eq.0) write(*,'(1x,a,1x,i0)') 'total number of projectors',nproj
    ! allocations for arrays holding the projectors and their data descriptors
    allocate(keyg_p(2,nseg_p(2*nat)),keyv_p(nseg_p(2*nat)))
    nprojel=istart-1
    if (iproc.eq.0) write(*,'(1x,a,i0)') 'Allocate words for proj ',nprojel
    allocate(proj(nprojel))
    if (iproc.eq.0) write(*,*) 'Allocation done'


    if (iproc.eq.0) write(*,'(1x,a)') '++++++++++++++++++++++++++++++++'

    ! After having determined the size of the projector descriptor arrays fill them
    istart_c=1
    do iat=1,nat
       call numb_proj(iatype(iat),ntypes,psppar,npspcode,mproj)
       if (mproj.ne.0) then 

          ! coarse grid quantities
          nl1=nboxp_c(1,1,iat) ; nu1=nboxp_c(2,1,iat)
          nl2=nboxp_c(1,2,iat) ; nu2=nboxp_c(2,2,iat)
          nl3=nboxp_c(1,3,iat) ; nu3=nboxp_c(2,3,iat)
          call fill_logrid(n1,n2,n3,nl1,nu1,nl2,nu2,nl3,nu3,0,1,  &
               ntypes,iatype(iat),rxyz(1,iat),radii_cf(1,2),cpmult,hgrid,logrid)

          iseg=nseg_p(2*iat-2)+1
          mseg=nseg_p(2*iat-1)-nseg_p(2*iat-2)
          call segkeys(n1,n2,n3,nl1,nu1,nl2,nu2,nl3,nu3,  & 
               logrid,mseg,keyg_p(:,iseg:iseg+mseg-1),keyv_p(iseg:iseg+mseg-1))

          ! fine grid quantities
          nl1=nboxp_f(1,1,iat) ; nu1=nboxp_f(2,1,iat)
          nl2=nboxp_f(1,2,iat) ; nu2=nboxp_f(2,2,iat)
          nl3=nboxp_f(1,3,iat) ; nu3=nboxp_f(2,3,iat)
          call fill_logrid(n1,n2,n3,nl1,nu1,nl2,nu2,nl3,nu3,0,1,  &
               ntypes,iatype(iat),rxyz(1,iat),radii_cf(1,2),fpmult,hgrid,logrid)
          iseg=nseg_p(2*iat-1)+1
          mseg=nseg_p(2*iat)-nseg_p(2*iat-1)
          call segkeys(n1,n2,n3,nl1,nu1,nl2,nu2,nl3,nu3,  & 
               logrid,mseg,keyg_p(:,iseg:iseg+mseg-1),keyv_p(iseg:iseg+mseg-1))

       endif
    enddo

    if (iproc.eq.0) write(*,*) '+++++++++++++++++++++++++++++++++++++++++++++++++++++++++++++'

    !allocate these vectors up to the maximum size we can get
    nterm_max=10 !if GTH nterm_max=3
    allocate(fac_arr(nterm_max))
    allocate(lx(nterm_max),ly(nterm_max),lz(nterm_max))

    iproj=0
    fpi=(4.d0*atan(1.d0))**(-.75d0)
    do iat=1,nat
       rx=rxyz(1,iat) ; ry=rxyz(2,iat) ; rz=rxyz(3,iat)
       ityp=iatype(iat)

       !decide the loop bounds
       do l=1,4 !generic case, also for HGH (for GTH it will stop at l=2)
          do i=1,3 !generic case, also for HGH (for GTH it will stop at i=2)
             if (psppar(l,i,ityp).ne.0.d0) then
                gau_a=psppar(l,0,ityp)
                factor=sqrt(2.d0)*fpi/(sqrt(gau_a)**(2*(l-1)+4*i-1))
                do m=1,2*l-1
                   mvctr_c=nvctr_p(2*iat-1)-nvctr_p(2*iat-2)
                   mvctr_f=nvctr_p(2*iat  )-nvctr_p(2*iat-1)
                   istart_f=istart_c+mvctr_c
                   nl1_c=nboxp_c(1,1,iat) ; nu1_c=nboxp_c(2,1,iat)
                   nl2_c=nboxp_c(1,2,iat) ; nu2_c=nboxp_c(2,2,iat)
                   nl3_c=nboxp_c(1,3,iat) ; nu3_c=nboxp_c(2,3,iat)
                   nl1_f=nboxp_f(1,1,iat) ; nu1_f=nboxp_f(2,1,iat)
                   nl2_f=nboxp_f(1,2,iat) ; nu2_f=nboxp_f(2,2,iat)
                   nl3_f=nboxp_f(1,3,iat) ; nu3_f=nboxp_f(2,3,iat)

                   call calc_coeff_proj(l,i,m,nterm_max,nterm,lx,ly,lz,fac_arr)

                   fac_arr(1:nterm)=factor*fac_arr(1:nterm)

                   call crtproj(iproc,nterm,n1,n2,n3,nl1_c,nu1_c,nl2_c,nu2_c,nl3_c,nu3_c, &
                     & nl1_f,nu1_f,nl2_f,nu2_f,nl3_f,nu3_f,radii_cf(iatype(iat),2), & 
                     & cpmult,fpmult,hgrid,gau_a,fac_arr,rx,ry,rz,lx,ly,lz, & 
                     & mvctr_c,mvctr_f,proj(istart_c:istart_c+mvctr_c-1), &
                     & proj(istart_f:istart_f+7*mvctr_f-1))

                   iproj=iproj+1
                   ! testing
                   call wnrm(mvctr_c,mvctr_f,proj(istart_c:istart_c+mvctr_c-1), &
                     & proj(istart_f:istart_f + 7 * mvctr_f - 1),scpr)
                   if (abs(1.d0-scpr).gt.1.d-1) then
                      print *,'norm projector for atom ',trim(atomnames(iatype(iat))),&
                           'iproc,l,i,rl,scpr=',iproc,l,i,gau_a,scpr
                      stop 'norm projector'
                   end if
                   ! testing end
                   istart_c=istart_f+7*mvctr_f
                   if (istart_c.gt.istart) stop 'istart_c > istart'

                   do iterm=1,nterm
                      if (iproc.eq.0) write(*,'(1x,a,i0,1x,a,1pe10.3,3(1x,i0))') &
                           'projector: iat,atomname,gau_a,lx,ly,lz ', & 
                           iat,trim(atomnames(iatype(iat))),gau_a,lx(iterm),ly(iterm),lz(iterm)
                   enddo


                enddo
             endif
          enddo
       enddo
    enddo
    if (iproj.ne.nproj) stop 'incorrect number of projectors created'
    ! projector part finished
    deallocate(logrid)
    deallocate(fac_arr,lx,ly,lz)
  call timing(iproc,'CrtProjectors ','OF')

END SUBROUTINE 


subroutine calc_coeff_proj(l,i,m,nterm_max,nterm,lx,ly,lz,fac_arr)
  
  implicit none
  integer, intent(in) :: l,i,m,nterm_max
  integer, intent(out) :: nterm
  integer, dimension(nterm_max), intent(out) :: lx,ly,lz
  real(kind=8), dimension(nterm_max), intent(out) :: fac_arr

  if (l.eq.1 .and. i.eq.1 .and. m.eq.1) then
     nterm=1
     lx(1)=0 ; ly(1)=0 ; lz(1)=0
     fac_arr(1)=0.7071067811865475244008444d0
  else if (l.eq.1 .and. i.eq.2 .and. m.eq.1) then
     nterm=3
     lx(1)=2 ; ly(1)=0 ; lz(1)=0
     lx(2)=0 ; ly(2)=2 ; lz(2)=0
     lx(3)=0 ; ly(3)=0 ; lz(3)=2
     fac_arr(1)=0.3651483716701107423046465d0
     fac_arr(2)=0.3651483716701107423046465d0
     fac_arr(3)=0.3651483716701107423046465d0
  else if (l.eq.1 .and. i.eq.3 .and. m.eq.1) then
     nterm=6
     lx(1)=4 ; ly(1)=0 ; lz(1)=0
     lx(2)=2 ; ly(2)=2 ; lz(2)=0
     lx(3)=0 ; ly(3)=4 ; lz(3)=0
     lx(4)=2 ; ly(4)=0 ; lz(4)=2
     lx(5)=0 ; ly(5)=2 ; lz(5)=2
     lx(6)=0 ; ly(6)=0 ; lz(6)=4
     fac_arr(1)=0.09200874124564722903948358d0
     fac_arr(2)=0.1840174824912944580789672d0
     fac_arr(3)=0.09200874124564722903948358d0
     fac_arr(4)=0.1840174824912944580789672d0
     fac_arr(5)=0.1840174824912944580789672d0
     fac_arr(6)=0.09200874124564722903948358d0
  else if (l.eq.2 .and. i.eq.1 .and. m.eq.1) then
     nterm=1
     lx(1)=1 ; ly(1)=0 ; lz(1)=0
     fac_arr(1)=1.000000000000000000000000d0
  else if (l.eq.2 .and. i.eq.1 .and. m.eq.2) then
     nterm=1
     lx(1)=0 ; ly(1)=1 ; lz(1)=0
     fac_arr(1)=1.000000000000000000000000d0
  else if (l.eq.2 .and. i.eq.1 .and. m.eq.3) then
     nterm=1
     lx(1)=0 ; ly(1)=0 ; lz(1)=1
     fac_arr(1)=1.000000000000000000000000d0
  else if (l.eq.2 .and. i.eq.2 .and. m.eq.1) then
     nterm=3
     lx(1)=3 ; ly(1)=0 ; lz(1)=0
     lx(2)=1 ; ly(2)=2 ; lz(2)=0
     lx(3)=1 ; ly(3)=0 ; lz(3)=2
     fac_arr(1)=0.3380617018914066310038473d0
     fac_arr(2)=0.3380617018914066310038473d0
     fac_arr(3)=0.3380617018914066310038473d0
  else if (l.eq.2 .and. i.eq.2 .and. m.eq.2) then
     nterm=3
     lx(1)=2 ; ly(1)=1 ; lz(1)=0
     lx(2)=0 ; ly(2)=3 ; lz(2)=0
     lx(3)=0 ; ly(3)=1 ; lz(3)=2
     fac_arr(1)=0.3380617018914066310038473d0
     fac_arr(2)=0.3380617018914066310038473d0
     fac_arr(3)=0.3380617018914066310038473d0
  else if (l.eq.2 .and. i.eq.2 .and. m.eq.3) then
     nterm=3
     lx(1)=2 ; ly(1)=0 ; lz(1)=1
     lx(2)=0 ; ly(2)=2 ; lz(2)=1
     lx(3)=0 ; ly(3)=0 ; lz(3)=3
     fac_arr(1)=0.3380617018914066310038473d0
     fac_arr(2)=0.3380617018914066310038473d0
     fac_arr(3)=0.3380617018914066310038473d0
  else if (l.eq.2 .and. i.eq.3 .and. m.eq.1) then
     nterm=6
     lx(1)=5 ; ly(1)=0 ; lz(1)=0
     lx(2)=3 ; ly(2)=2 ; lz(2)=0
     lx(3)=1 ; ly(3)=4 ; lz(3)=0
     lx(4)=3 ; ly(4)=0 ; lz(4)=2
     lx(5)=1 ; ly(5)=2 ; lz(5)=2
     lx(6)=1 ; ly(6)=0 ; lz(6)=4
     fac_arr(1)=0.06795295885835007261827187d0
     fac_arr(2)=0.1359059177167001452365437d0
     fac_arr(3)=0.06795295885835007261827187d0
     fac_arr(4)=0.1359059177167001452365437d0
     fac_arr(5)=0.1359059177167001452365437d0
     fac_arr(6)=0.06795295885835007261827187d0
  else if (l.eq.2 .and. i.eq.3 .and. m.eq.2) then
     nterm=6
     lx(1)=4 ; ly(1)=1 ; lz(1)=0
     lx(2)=2 ; ly(2)=3 ; lz(2)=0
     lx(3)=0 ; ly(3)=5 ; lz(3)=0
     lx(4)=2 ; ly(4)=1 ; lz(4)=2
     lx(5)=0 ; ly(5)=3 ; lz(5)=2
     lx(6)=0 ; ly(6)=1 ; lz(6)=4
     fac_arr(1)=0.06795295885835007261827187d0
     fac_arr(2)=0.1359059177167001452365437d0
     fac_arr(3)=0.06795295885835007261827187d0
     fac_arr(4)=0.1359059177167001452365437d0
     fac_arr(5)=0.1359059177167001452365437d0
     fac_arr(6)=0.06795295885835007261827187d0
  else if (l.eq.2 .and. i.eq.3 .and. m.eq.3) then
     nterm=6
     lx(1)=4 ; ly(1)=0 ; lz(1)=1
     lx(2)=2 ; ly(2)=2 ; lz(2)=1
     lx(3)=0 ; ly(3)=4 ; lz(3)=1
     lx(4)=2 ; ly(4)=0 ; lz(4)=3
     lx(5)=0 ; ly(5)=2 ; lz(5)=3
     lx(6)=0 ; ly(6)=0 ; lz(6)=5
     fac_arr(1)=0.06795295885835007261827187d0
     fac_arr(2)=0.1359059177167001452365437d0
     fac_arr(3)=0.06795295885835007261827187d0
     fac_arr(4)=0.1359059177167001452365437d0
     fac_arr(5)=0.1359059177167001452365437d0
     fac_arr(6)=0.06795295885835007261827187d0
  else if (l.eq.3 .and. i.eq.1 .and. m.eq.1) then
     nterm=1
     lx(1)=0 ; ly(1)=1 ; lz(1)=1
     fac_arr(1)=1.414213562373095048801689d0
  else if (l.eq.3 .and. i.eq.1 .and. m.eq.2) then
     nterm=1
     lx(1)=1 ; ly(1)=0 ; lz(1)=1
     fac_arr(1)=1.414213562373095048801689d0
  else if (l.eq.3 .and. i.eq.1 .and. m.eq.3) then
     nterm=1
     lx(1)=1 ; ly(1)=1 ; lz(1)=0
     fac_arr(1)=1.414213562373095048801689d0
  else if (l.eq.3 .and. i.eq.1 .and. m.eq.4) then
     nterm=2
     lx(1)=2 ; ly(1)=0 ; lz(1)=0
     lx(2)=0 ; ly(2)=2 ; lz(2)=0
     fac_arr(1)=0.7071067811865475244008444d0
     fac_arr(2)=-0.7071067811865475244008444d0
  else if (l.eq.3 .and. i.eq.1 .and. m.eq.5) then
     nterm=3
     lx(1)=2 ; ly(1)=0 ; lz(1)=0
     lx(2)=0 ; ly(2)=2 ; lz(2)=0
     lx(3)=0 ; ly(3)=0 ; lz(3)=2
     fac_arr(1)=-0.4082482904638630163662140d0
     fac_arr(2)=-0.4082482904638630163662140d0
     fac_arr(3)=0.8164965809277260327324280d0
  else if (l.eq.3 .and. i.eq.2 .and. m.eq.1) then
     nterm=3
     lx(1)=2 ; ly(1)=1 ; lz(1)=1
     lx(2)=0 ; ly(2)=3 ; lz(2)=1
     lx(3)=0 ; ly(3)=1 ; lz(3)=3
     fac_arr(1)=0.3563483225498991795794046d0
     fac_arr(2)=0.3563483225498991795794046d0
     fac_arr(3)=0.3563483225498991795794046d0
  else if (l.eq.3 .and. i.eq.2 .and. m.eq.2) then
     nterm=3
     lx(1)=3 ; ly(1)=0 ; lz(1)=1
     lx(2)=1 ; ly(2)=2 ; lz(2)=1
     lx(3)=1 ; ly(3)=0 ; lz(3)=3
     fac_arr(1)=0.3563483225498991795794046d0
     fac_arr(2)=0.3563483225498991795794046d0
     fac_arr(3)=0.3563483225498991795794046d0
  else if (l.eq.3 .and. i.eq.2 .and. m.eq.3) then
     nterm=3
     lx(1)=3 ; ly(1)=1 ; lz(1)=0
     lx(2)=1 ; ly(2)=3 ; lz(2)=0
     lx(3)=1 ; ly(3)=1 ; lz(3)=2
     fac_arr(1)=0.3563483225498991795794046d0
     fac_arr(2)=0.3563483225498991795794046d0
     fac_arr(3)=0.3563483225498991795794046d0
  else if (l.eq.3 .and. i.eq.2 .and. m.eq.4) then
     nterm=4
     lx(1)=4 ; ly(1)=0 ; lz(1)=0
     lx(2)=0 ; ly(2)=4 ; lz(2)=0
     lx(3)=2 ; ly(3)=0 ; lz(3)=2
     lx(4)=0 ; ly(4)=2 ; lz(4)=2
     fac_arr(1)=0.1781741612749495897897023d0
     fac_arr(2)=-0.1781741612749495897897023d0
     fac_arr(3)=0.1781741612749495897897023d0
     fac_arr(4)=-0.1781741612749495897897023d0
  else if (l.eq.3 .and. i.eq.2 .and. m.eq.5) then
     nterm=6
     lx(1)=4 ; ly(1)=0 ; lz(1)=0
     lx(2)=2 ; ly(2)=2 ; lz(2)=0
     lx(3)=0 ; ly(3)=4 ; lz(3)=0
     lx(4)=2 ; ly(4)=0 ; lz(4)=2
     lx(5)=0 ; ly(5)=2 ; lz(5)=2
     lx(6)=0 ; ly(6)=0 ; lz(6)=4
     fac_arr(1)=-0.1028688999747279401740630d0
     fac_arr(2)=-0.2057377999494558803481260d0
     fac_arr(3)=-0.1028688999747279401740630d0
     fac_arr(4)=0.1028688999747279401740630d0
     fac_arr(5)=0.1028688999747279401740630d0
     fac_arr(6)=0.2057377999494558803481260d0
  else if (l.eq.3 .and. i.eq.3 .and. m.eq.1) then
     nterm=6
     lx(1)=4 ; ly(1)=1 ; lz(1)=1
     lx(2)=2 ; ly(2)=3 ; lz(2)=1
     lx(3)=0 ; ly(3)=5 ; lz(3)=1
     lx(4)=2 ; ly(4)=1 ; lz(4)=3
     lx(5)=0 ; ly(5)=3 ; lz(5)=3
     lx(6)=0 ; ly(6)=1 ; lz(6)=5
     fac_arr(1)=0.05959868750235655989526993d0
     fac_arr(2)=0.1191973750047131197905399d0
     fac_arr(3)=0.05959868750235655989526993d0
     fac_arr(4)=0.1191973750047131197905399d0
     fac_arr(5)=0.1191973750047131197905399d0
     fac_arr(6)=0.05959868750235655989526993d0
  else if (l.eq.3 .and. i.eq.3 .and. m.eq.2) then
     nterm=6
     lx(1)=5 ; ly(1)=0 ; lz(1)=1
     lx(2)=3 ; ly(2)=2 ; lz(2)=1
     lx(3)=1 ; ly(3)=4 ; lz(3)=1
     lx(4)=3 ; ly(4)=0 ; lz(4)=3
     lx(5)=1 ; ly(5)=2 ; lz(5)=3
     lx(6)=1 ; ly(6)=0 ; lz(6)=5
     fac_arr(1)=0.05959868750235655989526993d0
     fac_arr(2)=0.1191973750047131197905399d0
     fac_arr(3)=0.05959868750235655989526993d0
     fac_arr(4)=0.1191973750047131197905399d0
     fac_arr(5)=0.1191973750047131197905399d0
     fac_arr(6)=0.05959868750235655989526993d0
  else if (l.eq.3 .and. i.eq.3 .and. m.eq.3) then
     nterm=6
     lx(1)=5 ; ly(1)=1 ; lz(1)=0
     lx(2)=3 ; ly(2)=3 ; lz(2)=0
     lx(3)=1 ; ly(3)=5 ; lz(3)=0
     lx(4)=3 ; ly(4)=1 ; lz(4)=2
     lx(5)=1 ; ly(5)=3 ; lz(5)=2
     lx(6)=1 ; ly(6)=1 ; lz(6)=4
     fac_arr(1)=0.05959868750235655989526993d0
     fac_arr(2)=0.1191973750047131197905399d0
     fac_arr(3)=0.05959868750235655989526993d0
     fac_arr(4)=0.1191973750047131197905399d0
     fac_arr(5)=0.1191973750047131197905399d0
     fac_arr(6)=0.05959868750235655989526993d0
  else if (l.eq.3 .and. i.eq.3 .and. m.eq.4) then
     nterm=8
     lx(1)=6 ; ly(1)=0 ; lz(1)=0
     lx(2)=4 ; ly(2)=2 ; lz(2)=0
     lx(3)=2 ; ly(3)=4 ; lz(3)=0
     lx(4)=0 ; ly(4)=6 ; lz(4)=0
     lx(5)=4 ; ly(5)=0 ; lz(5)=2
     lx(6)=0 ; ly(6)=4 ; lz(6)=2
     lx(7)=2 ; ly(7)=0 ; lz(7)=4
     lx(8)=0 ; ly(8)=2 ; lz(8)=4
     fac_arr(1)=0.02979934375117827994763496d0
     fac_arr(2)=0.02979934375117827994763496d0
     fac_arr(3)=-0.02979934375117827994763496d0
     fac_arr(4)=-0.02979934375117827994763496d0
     fac_arr(5)=0.05959868750235655989526993d0
     fac_arr(6)=-0.05959868750235655989526993d0
     fac_arr(7)=0.02979934375117827994763496d0
     fac_arr(8)=-0.02979934375117827994763496d0
  else if (l.eq.3 .and. i.eq.3 .and. m.eq.5) then
     nterm=7
     lx(1)=6 ; ly(1)=0 ; lz(1)=0
     lx(2)=4 ; ly(2)=2 ; lz(2)=0
     lx(3)=2 ; ly(3)=4 ; lz(3)=0
     lx(4)=0 ; ly(4)=6 ; lz(4)=0
     lx(5)=2 ; ly(5)=0 ; lz(5)=4
     lx(6)=0 ; ly(6)=2 ; lz(6)=4
     lx(7)=0 ; ly(7)=0 ; lz(7)=6
     fac_arr(1)=-0.01720465913641697233541246d0
     fac_arr(2)=-0.05161397740925091700623738d0
     fac_arr(3)=-0.05161397740925091700623738d0
     fac_arr(4)=-0.01720465913641697233541246d0
     fac_arr(5)=0.05161397740925091700623738d0
     fac_arr(6)=0.05161397740925091700623738d0
     fac_arr(7)=0.03440931827283394467082492d0
  else if (l.eq.4 .and. i.eq.1 .and. m.eq.1) then
     nterm=3
     lx(1)=3 ; ly(1)=0 ; lz(1)=0
     lx(2)=1 ; ly(2)=2 ; lz(2)=0
     lx(3)=1 ; ly(3)=0 ; lz(3)=2
     fac_arr(1)=0.3162277660168379331998894d0
     fac_arr(2)=0.3162277660168379331998894d0
     fac_arr(3)=-1.264911064067351732799557d0
  else if (l.eq.4 .and. i.eq.1 .and. m.eq.2) then
     nterm=3
     lx(1)=2 ; ly(1)=1 ; lz(1)=0
     lx(2)=0 ; ly(2)=3 ; lz(2)=0
     lx(3)=0 ; ly(3)=1 ; lz(3)=2
     fac_arr(1)=0.3162277660168379331998894d0
     fac_arr(2)=0.3162277660168379331998894d0
     fac_arr(3)=-1.264911064067351732799557d0
  else if (l.eq.4 .and. i.eq.1 .and. m.eq.3) then
     nterm=3
     lx(1)=2 ; ly(1)=0 ; lz(1)=1
     lx(2)=0 ; ly(2)=2 ; lz(2)=1
     lx(3)=0 ; ly(3)=0 ; lz(3)=3
     fac_arr(1)=0.7745966692414833770358531d0
     fac_arr(2)=0.7745966692414833770358531d0
     fac_arr(3)=-0.5163977794943222513572354d0
  else if (l.eq.4 .and. i.eq.1 .and. m.eq.4) then
     nterm=2
     lx(1)=3 ; ly(1)=0 ; lz(1)=0
     lx(2)=1 ; ly(2)=2 ; lz(2)=0
     fac_arr(1)=0.4082482904638630163662140d0
     fac_arr(2)=-1.224744871391589049098642d0
  else if (l.eq.4 .and. i.eq.1 .and. m.eq.5) then
     nterm=2
     lx(1)=2 ; ly(1)=1 ; lz(1)=0
     lx(2)=0 ; ly(2)=3 ; lz(2)=0
     fac_arr(1)=-1.224744871391589049098642d0
     fac_arr(2)=0.4082482904638630163662140d0
  else if (l.eq.4 .and. i.eq.1 .and. m.eq.6) then
     nterm=2
     lx(1)=2 ; ly(1)=0 ; lz(1)=1
     lx(2)=0 ; ly(2)=2 ; lz(2)=1
     fac_arr(1)=1.000000000000000000000000d0
     fac_arr(2)=-1.000000000000000000000000d0
  else if (l.eq.4 .and. i.eq.1 .and. m.eq.7) then
     nterm=1
     lx(1)=1 ; ly(1)=1 ; lz(1)=1
     fac_arr(1)=2.000000000000000000000000d0
  else if (l.eq.4 .and. i.eq.2 .and. m.eq.1) then
     nterm=6
     lx(1)=5 ; ly(1)=0 ; lz(1)=0
     lx(2)=3 ; ly(2)=2 ; lz(2)=0
     lx(3)=1 ; ly(3)=4 ; lz(3)=0
     lx(4)=3 ; ly(4)=0 ; lz(4)=2
     lx(5)=1 ; ly(5)=2 ; lz(5)=2
     lx(6)=1 ; ly(6)=0 ; lz(6)=4
     fac_arr(1)=0.06356417261637282102978506d0
     fac_arr(2)=0.1271283452327456420595701d0
     fac_arr(3)=0.06356417261637282102978506d0
     fac_arr(4)=-0.1906925178491184630893552d0
     fac_arr(5)=-0.1906925178491184630893552d0
     fac_arr(6)=-0.2542566904654912841191402d0
  else if (l.eq.4 .and. i.eq.2 .and. m.eq.2) then
     nterm=6
     lx(1)=4 ; ly(1)=1 ; lz(1)=0
     lx(2)=2 ; ly(2)=3 ; lz(2)=0
     lx(3)=0 ; ly(3)=5 ; lz(3)=0
     lx(4)=2 ; ly(4)=1 ; lz(4)=2
     lx(5)=0 ; ly(5)=3 ; lz(5)=2
     lx(6)=0 ; ly(6)=1 ; lz(6)=4
     fac_arr(1)=0.06356417261637282102978506d0
     fac_arr(2)=0.1271283452327456420595701d0
     fac_arr(3)=0.06356417261637282102978506d0
     fac_arr(4)=-0.1906925178491184630893552d0
     fac_arr(5)=-0.1906925178491184630893552d0
     fac_arr(6)=-0.2542566904654912841191402d0
  else if (l.eq.4 .and. i.eq.2 .and. m.eq.3) then
     nterm=6
     lx(1)=4 ; ly(1)=0 ; lz(1)=1
     lx(2)=2 ; ly(2)=2 ; lz(2)=1
     lx(3)=0 ; ly(3)=4 ; lz(3)=1
     lx(4)=2 ; ly(4)=0 ; lz(4)=3
     lx(5)=0 ; ly(5)=2 ; lz(5)=3
     lx(6)=0 ; ly(6)=0 ; lz(6)=5
     fac_arr(1)=0.1556997888323045941832351d0
     fac_arr(2)=0.3113995776646091883664703d0
     fac_arr(3)=0.1556997888323045941832351d0
     fac_arr(4)=0.05189992961076819806107838d0
     fac_arr(5)=0.05189992961076819806107838d0
     fac_arr(6)=-0.1037998592215363961221568d0
  else if (l.eq.4 .and. i.eq.2 .and. m.eq.4) then
     nterm=5
     lx(1)=5 ; ly(1)=0 ; lz(1)=0
     lx(2)=3 ; ly(2)=2 ; lz(2)=0
     lx(3)=1 ; ly(3)=4 ; lz(3)=0
     lx(4)=3 ; ly(4)=0 ; lz(4)=2
     lx(5)=1 ; ly(5)=2 ; lz(5)=2
     fac_arr(1)=0.08206099398622182182282711d0
     fac_arr(2)=-0.1641219879724436436456542d0
     fac_arr(3)=-0.2461829819586654654684813d0
     fac_arr(4)=0.08206099398622182182282711d0
     fac_arr(5)=-0.2461829819586654654684813d0
  else if (l.eq.4 .and. i.eq.2 .and. m.eq.5) then
     nterm=5
     lx(1)=4 ; ly(1)=1 ; lz(1)=0
     lx(2)=2 ; ly(2)=3 ; lz(2)=0
     lx(3)=0 ; ly(3)=5 ; lz(3)=0
     lx(4)=2 ; ly(4)=1 ; lz(4)=2
     lx(5)=0 ; ly(5)=3 ; lz(5)=2
     fac_arr(1)=-0.2461829819586654654684813d0
     fac_arr(2)=-0.1641219879724436436456542d0
     fac_arr(3)=0.08206099398622182182282711d0
     fac_arr(4)=-0.2461829819586654654684813d0
     fac_arr(5)=0.08206099398622182182282711d0
  else if (l.eq.4 .and. i.eq.2 .and. m.eq.6) then
     nterm=4
     lx(1)=4 ; ly(1)=0 ; lz(1)=1
     lx(2)=0 ; ly(2)=4 ; lz(2)=1
     lx(3)=2 ; ly(3)=0 ; lz(3)=3
     lx(4)=0 ; ly(4)=2 ; lz(4)=3
     fac_arr(1)=0.2010075630518424150978747d0
     fac_arr(2)=-0.2010075630518424150978747d0
     fac_arr(3)=0.2010075630518424150978747d0
     fac_arr(4)=-0.2010075630518424150978747d0
  else if (l.eq.4 .and. i.eq.2 .and. m.eq.7) then
     nterm=3
     lx(1)=3 ; ly(1)=1 ; lz(1)=1
     lx(2)=1 ; ly(2)=3 ; lz(2)=1
     lx(3)=1 ; ly(3)=1 ; lz(3)=3
     fac_arr(1)=0.4020151261036848301957494d0
     fac_arr(2)=0.4020151261036848301957494d0
     fac_arr(3)=0.4020151261036848301957494d0
  else if (l.eq.4 .and. i.eq.3 .and. m.eq.1) then
     nterm=10
     lx(1)=7 ; ly(1)=0 ; lz(1)=0
     lx(2)=5 ; ly(2)=2 ; lz(2)=0
     lx(3)=3 ; ly(3)=4 ; lz(3)=0
     lx(4)=1 ; ly(4)=6 ; lz(4)=0
     lx(5)=5 ; ly(5)=0 ; lz(5)=2
     lx(6)=3 ; ly(6)=2 ; lz(6)=2
     lx(7)=1 ; ly(7)=4 ; lz(7)=2
     lx(8)=3 ; ly(8)=0 ; lz(8)=4
     lx(9)=1 ; ly(9)=2 ; lz(9)=4
     lx(10)=1 ; ly(10)=0 ; lz(10)=6
     fac_arr(1)=0.009103849893318918298413687d0
     fac_arr(2)=0.02731154967995675489524106d0
     fac_arr(3)=0.02731154967995675489524106d0
     fac_arr(4)=0.009103849893318918298413687d0
     fac_arr(5)=-0.01820769978663783659682737d0
     fac_arr(6)=-0.03641539957327567319365475d0
     fac_arr(7)=-0.01820769978663783659682737d0
     fac_arr(8)=-0.06372694925323242808889581d0
     fac_arr(9)=-0.06372694925323242808889581d0
     fac_arr(10)=-0.03641539957327567319365475d0
  else if (l.eq.4 .and. i.eq.3 .and. m.eq.2) then
     nterm=10
     lx(1)=6 ; ly(1)=1 ; lz(1)=0
     lx(2)=4 ; ly(2)=3 ; lz(2)=0
     lx(3)=2 ; ly(3)=5 ; lz(3)=0
     lx(4)=0 ; ly(4)=7 ; lz(4)=0
     lx(5)=4 ; ly(5)=1 ; lz(5)=2
     lx(6)=2 ; ly(6)=3 ; lz(6)=2
     lx(7)=0 ; ly(7)=5 ; lz(7)=2
     lx(8)=2 ; ly(8)=1 ; lz(8)=4
     lx(9)=0 ; ly(9)=3 ; lz(9)=4
     lx(10)=0 ; ly(10)=1 ; lz(10)=6
     fac_arr(1)=0.009103849893318918298413687d0
     fac_arr(2)=0.02731154967995675489524106d0
     fac_arr(3)=0.02731154967995675489524106d0
     fac_arr(4)=0.009103849893318918298413687d0
     fac_arr(5)=-0.01820769978663783659682737d0
     fac_arr(6)=-0.03641539957327567319365475d0
     fac_arr(7)=-0.01820769978663783659682737d0
     fac_arr(8)=-0.06372694925323242808889581d0
     fac_arr(9)=-0.06372694925323242808889581d0
     fac_arr(10)=-0.03641539957327567319365475d0
  else if (l.eq.4 .and. i.eq.3 .and. m.eq.3) then
     nterm=10
     lx(1)=6 ; ly(1)=0 ; lz(1)=1
     lx(2)=4 ; ly(2)=2 ; lz(2)=1
     lx(3)=2 ; ly(3)=4 ; lz(3)=1
     lx(4)=0 ; ly(4)=6 ; lz(4)=1
     lx(5)=4 ; ly(5)=0 ; lz(5)=3
     lx(6)=2 ; ly(6)=2 ; lz(6)=3
     lx(7)=0 ; ly(7)=4 ; lz(7)=3
     lx(8)=2 ; ly(8)=0 ; lz(8)=5
     lx(9)=0 ; ly(9)=2 ; lz(9)=5
     lx(10)=0 ; ly(10)=0 ; lz(10)=7
     fac_arr(1)=0.02229978693352242055222348d0
     fac_arr(2)=0.06689936080056726165667044d0
     fac_arr(3)=0.06689936080056726165667044d0
     fac_arr(4)=0.02229978693352242055222348d0
     fac_arr(5)=0.02973304924469656073629797d0
     fac_arr(6)=0.05946609848939312147259594d0
     fac_arr(7)=0.02973304924469656073629797d0
     fac_arr(8)=-0.007433262311174140184074493d0
     fac_arr(9)=-0.007433262311174140184074493d0
     fac_arr(10)=-0.01486652462234828036814899d0
  else if (l.eq.4 .and. i.eq.3 .and. m.eq.4) then
     nterm=9
     lx(1)=7 ; ly(1)=0 ; lz(1)=0
     lx(2)=5 ; ly(2)=2 ; lz(2)=0
     lx(3)=3 ; ly(3)=4 ; lz(3)=0
     lx(4)=1 ; ly(4)=6 ; lz(4)=0
     lx(5)=5 ; ly(5)=0 ; lz(5)=2
     lx(6)=3 ; ly(6)=2 ; lz(6)=2
     lx(7)=1 ; ly(7)=4 ; lz(7)=2
     lx(8)=3 ; ly(8)=0 ; lz(8)=4
     lx(9)=1 ; ly(9)=2 ; lz(9)=4
     fac_arr(1)=0.01175301967439877980816756d0
     fac_arr(2)=-0.01175301967439877980816756d0
     fac_arr(3)=-0.05876509837199389904083778d0
     fac_arr(4)=-0.03525905902319633942450267d0
     fac_arr(5)=0.02350603934879755961633511d0
     fac_arr(6)=-0.04701207869759511923267022d0
     fac_arr(7)=-0.07051811804639267884900533d0
     fac_arr(8)=0.01175301967439877980816756d0
     fac_arr(9)=-0.03525905902319633942450267d0
  else if (l.eq.4 .and. i.eq.3 .and. m.eq.5) then
     nterm=9
     lx(1)=6 ; ly(1)=1 ; lz(1)=0
     lx(2)=4 ; ly(2)=3 ; lz(2)=0
     lx(3)=2 ; ly(3)=5 ; lz(3)=0
     lx(4)=0 ; ly(4)=7 ; lz(4)=0
     lx(5)=4 ; ly(5)=1 ; lz(5)=2
     lx(6)=2 ; ly(6)=3 ; lz(6)=2
     lx(7)=0 ; ly(7)=5 ; lz(7)=2
     lx(8)=2 ; ly(8)=1 ; lz(8)=4
     lx(9)=0 ; ly(9)=3 ; lz(9)=4
     fac_arr(1)=-0.03525905902319633942450267d0
     fac_arr(2)=-0.05876509837199389904083778d0
     fac_arr(3)=-0.01175301967439877980816756d0
     fac_arr(4)=0.01175301967439877980816756d0
     fac_arr(5)=-0.07051811804639267884900533d0
     fac_arr(6)=-0.04701207869759511923267022d0
     fac_arr(7)=0.02350603934879755961633511d0
     fac_arr(8)=-0.03525905902319633942450267d0
     fac_arr(9)=0.01175301967439877980816756d0
  else if (l.eq.4 .and. i.eq.3 .and. m.eq.6) then
     nterm=8
     lx(1)=6 ; ly(1)=0 ; lz(1)=1
     lx(2)=4 ; ly(2)=2 ; lz(2)=1
     lx(3)=2 ; ly(3)=4 ; lz(3)=1
     lx(4)=0 ; ly(4)=6 ; lz(4)=1
     lx(5)=4 ; ly(5)=0 ; lz(5)=3
     lx(6)=0 ; ly(6)=4 ; lz(6)=3
     lx(7)=2 ; ly(7)=0 ; lz(7)=5
     lx(8)=0 ; ly(8)=2 ; lz(8)=5
     fac_arr(1)=0.02878890113916869875409405d0
     fac_arr(2)=0.02878890113916869875409405d0
     fac_arr(3)=-0.02878890113916869875409405d0
     fac_arr(4)=-0.02878890113916869875409405d0
     fac_arr(5)=0.05757780227833739750818811d0
     fac_arr(6)=-0.05757780227833739750818811d0
     fac_arr(7)=0.02878890113916869875409405d0
     fac_arr(8)=-0.02878890113916869875409405d0
  else if (l.eq.4 .and. i.eq.3 .and. m.eq.7) then
     nterm=6
     lx(1)=5 ; ly(1)=1 ; lz(1)=1
     lx(2)=3 ; ly(2)=3 ; lz(2)=1
     lx(3)=1 ; ly(3)=5 ; lz(3)=1
     lx(4)=3 ; ly(4)=1 ; lz(4)=3
     lx(5)=1 ; ly(5)=3 ; lz(5)=3
     lx(6)=1 ; ly(6)=1 ; lz(6)=5
     fac_arr(1)=0.05757780227833739750818811d0
     fac_arr(2)=0.1151556045566747950163762d0
     fac_arr(3)=0.05757780227833739750818811d0
     fac_arr(4)=0.1151556045566747950163762d0
     fac_arr(5)=0.1151556045566747950163762d0
     fac_arr(6)=0.05757780227833739750818811d0

  else
     stop 'PSP format error'
  endif
  
END SUBROUTINE calc_coeff_proj

subroutine calc_coeff_inguess(l,m,nterm_max,nterm,lx,ly,lz,fac_arr)
  
  implicit none
  integer, intent(in) :: l,m,nterm_max
  integer, intent(out) :: nterm
  integer, dimension(nterm_max), intent(out) :: lx,ly,lz
  real(kind=8), dimension(nterm_max), intent(out) :: fac_arr

  if (l.eq.1 .and. m.eq.1) then
     nterm=1
     lx(1)=0 ; ly(1)=0 ; lz(1)=0
     fac_arr(1)=0.28209479177387814347d0

  else if (l.eq.2  .and. m.eq.1) then
     nterm=1
     lx(1)=1 ; ly(1)=0 ; lz(1)=0
     fac_arr(1)=0.48860251190291992159d0
  else if (l.eq.2  .and. m.eq.2) then
     nterm=1
     lx(1)=0 ; ly(1)=1 ; lz(1)=0
     fac_arr(1)=0.48860251190291992159d0
  else if (l.eq.2  .and. m.eq.3) then
     nterm=1
     lx(1)=0 ; ly(1)=0 ; lz(1)=1
     fac_arr(1)=0.48860251190291992159d0

  else if (l.eq.3  .and. m.eq.1) then
     nterm=1
     lx(1)=0 ; ly(1)=1 ; lz(1)=1
     fac_arr(1)=1.092548430592079d0
  else if (l.eq.3  .and. m.eq.2) then
     nterm=1
     lx(1)=1 ; ly(1)=0 ; lz(1)=1
     fac_arr(1)=1.092548430592079d0
  else if (l.eq.3  .and. m.eq.3) then
     nterm=1
     lx(1)=1 ; ly(1)=1 ; lz(1)=0
     fac_arr(1)=1.092548430592079d0
  else if (l.eq.3  .and. m.eq.4) then
     nterm=2
     lx(1)=2 ; ly(1)=0 ; lz(1)=0
     lx(2)=0 ; ly(2)=2 ; lz(2)=0
     fac_arr(1)=0.5462742152960396d0
     fac_arr(2)=-0.5462742152960396d0
  else if (l.eq.3  .and. m.eq.5) then !to be controlled, non normalized
     nterm=3
     lx(1)=2 ; ly(1)=0 ; lz(1)=0
     lx(2)=0 ; ly(2)=2 ; lz(2)=0
     lx(3)=0 ; ly(3)=0 ; lz(3)=2
     fac_arr(1)=-0.3153915652525201d0
     fac_arr(2)=-0.3153915652525201d0
     fac_arr(3)=3.d0*0.3153915652525201d0
!!$     nterm=2
!!$     lx(1)=0 ; ly(1)=0 ; lz(1)=0
!!$     lx(2)=0 ; ly(2)=0 ; lz(2)=2
!!$     fac_arr(1)=-0.3153915652525201d0
!!$     fac_arr(2)=3.d0*0.3153915652525201d0

  else if (l.eq.4  .and. m.eq.1) then
     nterm=2
     lx(1)=1 ; ly(1)=0 ; lz(1)=0
     lx(2)=1 ; ly(2)=0 ; lz(2)=2
     fac_arr(1)=-0.4570457994644658d0
     fac_arr(2)=5.d0*0.4570457994644658d0
  else if (l.eq.4  .and. m.eq.2) then
     nterm=2
     lx(1)=0 ; ly(1)=1 ; lz(1)=0
     lx(2)=0 ; ly(2)=1 ; lz(2)=2
     fac_arr(1)=-0.4570457994644658d0
     fac_arr(2)=5.d0*0.4570457994644658d0
  else if (l.eq.4  .and. m.eq.3) then
     nterm=2
     lx(1)=0 ; ly(1)=0 ; lz(1)=1
     lx(2)=0 ; ly(2)=0 ; lz(2)=3
     fac_arr(1)=-3.d0*0.3731763325901154d0
     fac_arr(2)=5.d0*0.3731763325901154d0
  else if (l.eq.4  .and. m.eq.4) then
     nterm=2
     lx(1)=3 ; ly(1)=0 ; lz(1)=0
     lx(2)=1 ; ly(2)=2 ; lz(2)=0
     fac_arr(1)=0.5900435899266436d0
     fac_arr(2)=-3.d0*0.5900435899266436d0
  else if (l.eq.4  .and. m.eq.5) then
     nterm=2
     lx(1)=2 ; ly(1)=1 ; lz(1)=0
     lx(2)=0 ; ly(2)=3 ; lz(2)=0
     fac_arr(1)=-3.d0*0.5900435899266436d0
     fac_arr(2)=0.5900435899266436d0
  else if (l.eq.4  .and. m.eq.6) then
     nterm=2
     lx(1)=2 ; ly(1)=0 ; lz(1)=1
     lx(2)=0 ; ly(2)=2 ; lz(2)=1
     fac_arr(1)=1.445305721320277d0
     fac_arr(2)=-1.445305721320277d0
  else if (l.eq.4  .and. m.eq.7) then
     nterm=1
     lx(1)=1 ; ly(1)=1 ; lz(1)=1
     fac_arr(1)=2.890611442640554d0
  else
     stop 'input guess format error'
  endif
  
END SUBROUTINE calc_coeff_inguess



!-!-!-!-!-!-!-!-!-!-!-!-!-!-!-!-!-!-!-!-!-!-!-!-!-!-!-!-!-!-!-!-!-!-!

        subroutine loewe_p(iproc,nproc,norb,norbp,nvctrp,psit)
! loewdin orthogonalisation
        implicit real*8 (a-h,o-z)
        logical, parameter :: parallel=.true.
        dimension psit(nvctrp,norbp*nproc)
        real*8, allocatable :: ovrlp(:,:,:),evall(:),psitt(:,:)
        include 'mpif.h'

 if (norb.eq.1) stop 'more than one orbital needed for a parallel run'

        allocate(ovrlp(norb,norb,3),evall(norb))

! Upper triangle of overlap matrix using BLAS
!     ovrlp(iorb,jorb)=psit(k,iorb)*psit(k,jorb) ; upper triangle
        call DSYRK('U','T',norb,nvctrp,1.d0,psit,nvctrp,0.d0,ovrlp(1,1,2),norb)

! Full overlap matrix using  BLAS
!     ovrlap(jorb,iorb,2)=+psit(k,jorb)*psit(k,iorb)
!      call DGEMM('T','N',norb,norb,nvctrp,1.d0,psit,nvctrp,psit,nvctrp,0.d0,ovrlp(1,1,2),norb)

        call MPI_ALLREDUCE (ovrlp(1,1,2),ovrlp(1,1,1),norb**2,MPI_DOUBLE_PRECISION,MPI_SUM,MPI_COMM_WORLD,ierr)

!       write(*,*) 'OVERLAP',iproc
!       do i=1,norb
!       write(*,'(10(x,e17.10))') (ovrlp(i,j,1),j=1,norb)
!       enddo

! LAPACK
        call DSYEV('V','U',norb,ovrlp(1,1,1),norb,evall,ovrlp(1,1,3),norb**2,info)
        if (info.ne.0) write(6,*) 'info loewe', info
!        if (iproc.eq.0) then 
!          write(6,*) 'overlap eigenvalues'
!77        format(8(1x,e10.3))
!          if (norb.le.16) then
!          write(6,77) evall
!          else
!          write(6,77) (evall(i),i=1,4), (evall(i),i=norb-3,norb)
!          endif
!        endif

! calculate S^{-1/2} ovrlp(*,*,3)
        do 2935,lorb=1,norb
        do 2935,jorb=1,norb
2935    ovrlp(jorb,lorb,2)=ovrlp(jorb,lorb,1)*sqrt(1.d0/evall(lorb))
!        do 3985,j=1,norb
!        do 3985,i=1,norb
!        ovrlp(i,j,3)=0.d0
!        do 3985,l=1,norb
!3985    ovrlp(i,j,3)=ovrlp(i,j,3)+ovrlp(i,l,1)*ovrlp(j,l,2)
! BLAS:
        call DGEMM('N','T',norb,norb,norb,1.d0,ovrlp(1,1,1),norb,ovrlp(1,1,2),norb,0.d0,ovrlp(1,1,3),norb)

        allocate(psitt(nvctrp,norbp*nproc))
! new eigenvectors
!   psitt(i,iorb)=psit(i,jorb)*ovrlp(jorb,iorb,3)
      call DGEMM('N','N',nvctrp,norb,norb,1.d0,psit,nvctrp,ovrlp(1,1,3),norb,0.d0,psitt,nvctrp)
      call DCOPY(nvctrp*norbp*nproc,psitt,1,psit,1)
      deallocate(psitt)

        deallocate(ovrlp,evall)

        END SUBROUTINE



        subroutine loewe(norb,norbp,nvctrp,psi)
! loewdin orthogonalisation
        implicit real*8 (a-h,o-z)
        dimension psi(nvctrp,norbp)
        real*8, allocatable :: ovrlp(:,:,:),evall(:),tpsi(:,:)

 if (norb.eq.1) then
        tt=0.d0
        do i=1,nvctrp
        tt=tt+psi(i,1)**2
        enddo
        tt=1.d0/sqrt(tt)
        do i=1,nvctrp
        psi(i,1)=psi(i,1)*tt
        enddo

 else

        allocate(ovrlp(norb,norb,3),evall(norb))

! Overlap matrix using BLAS
!     ovrlp(iorb,jorb)=psi(k,iorb)*psi(k,jorb) ; upper triangle
        call DSYRK('U','T',norb,nvctrp,1.d0,psi,nvctrp,0.d0,ovrlp(1,1,1),norb)

!       write(*,*) 'OVERLAP'
!       do i=1,norb
!       write(*,'(10(1x,1pe17.10))') (ovrlp(i,j,1),j=1,norb)
!       enddo


! LAPACK
        call DSYEV('V','U',norb,ovrlp(1,1,1),norb,evall,ovrlp(1,1,3),norb**2,info)
        if (info.ne.0) write(6,*) 'info loewe', info
!          write(6,*) 'overlap eigenvalues'
!77        format(8(1x,e10.3))
!          if (norb.le.16) then
!          write(6,77) evall
!          else
!          write(6,77) (evall(i),i=1,4), (evall(i),i=norb-3,norb)
!          endif

! calculate S^{-1/2} ovrlp(*,*,3)
        do 3935,lorb=1,norb
        do 3935,jorb=1,norb
3935    ovrlp(jorb,lorb,2)=ovrlp(jorb,lorb,1)*sqrt(1.d0/evall(lorb))
!        do 3985,j=1,norb
!        do 3985,i=1,norb
!        ovrlp(i,j,3)=0.d0
!        do 3985,l=1,norb
!3985    ovrlp(i,j,3)=ovrlp(i,j,3)+ovrlp(i,l,1)*ovrlp(j,l,2)
! BLAS:
        call DGEMM('N','T',norb,norb,norb,1.d0,ovrlp(1,1,1),norb,ovrlp(1,1,2),norb,0.d0,ovrlp(1,1,3),norb)

! new eigenvectors
      allocate(tpsi(nvctrp,norb))
!   tpsi(i,iorb)=psi(i,jorb)*ovrlp(jorb,iorb,3)
      call DGEMM('N','N',nvctrp,norb,norb,1.d0,psi,nvctrp,ovrlp(1,1,3),norb,0.d0,tpsi,nvctrp)
      call DCOPY(nvctrp*norb,tpsi,1,psi,1)
      deallocate(tpsi)

        deallocate(ovrlp,evall)

 endif

        END SUBROUTINE


        subroutine checkortho_p(iproc,nproc,norb,norbp,nvctrp,psit)
        implicit real*8 (a-h,o-z)
        dimension psit(nvctrp,norbp*nproc)
        real*8, allocatable :: ovrlp(:,:,:)
        include 'mpif.h'

        allocate(ovrlp(norb,norb,2))

     do 100,iorb=1,norb
        do 100,jorb=1,norb
        ovrlp(iorb,jorb,2)=ddot(nvctrp,psit(1,iorb),1,psit(1,jorb),1)
100    continue

     call MPI_ALLREDUCE(ovrlp(1,1,2),ovrlp(1,1,1),norb**2,MPI_DOUBLE_PRECISION,MPI_SUM,MPI_COMM_WORLD,ierr)

        toler=1.d-10
        dev=0.d0
     do 110,iorb=1,norb
        do 110,jorb=1,norb
        scpr=ovrlp(iorb,jorb,1)
        if (iorb.eq.jorb) then
        dev=dev+(scpr-1.d0)**2
        else
        dev=dev+scpr**2
        endif
        if (iorb.eq.jorb .and. abs(scpr-1.d0).gt.toler)  write(*,'(1x,a,3(1x,i0))') 'ERROR ORTHO',iorb,jorb,scpr
        if (iorb.ne.jorb .and. abs(scpr).gt.toler)       write(*,'(1x,a,3(1x,i0))') 'ERROR ORTHO',iorb,jorb,scpr
110     continue

        if (dev.gt.1.d-10) write(*,'(1x,a,i0,1pe13.5)') 'Deviation from orthogonality ',iproc,dev

        deallocate(ovrlp)

        return
        END SUBROUTINE


        subroutine checkortho(norb,norbp,nvctrp,psi)
        implicit real*8 (a-h,o-z)
        dimension psi(nvctrp,norbp)
        real*8, allocatable :: ovrlp(:,:,:)

        allocate(ovrlp(norb,norb,1))

     do iorb=1,norb
     do jorb=1,norb
        ovrlp(iorb,jorb,1)=ddot(nvctrp,psi(1,iorb),1,psi(1,jorb),1)
     enddo ; enddo

        toler=1.d-10
        dev=0.d0
     do iorb=1,norb
     do jorb=1,norb
        scpr=ovrlp(iorb,jorb,1)
        if (iorb.eq.jorb) then
        dev=dev+(scpr-1.d0)**2
        else
        dev=dev+scpr**2
        endif
        if (iorb.eq.jorb .and. abs(scpr-1.d0).gt.toler)  write(*,'(1x,a,3(1x,i0))') 'ERROR ORTHO',iorb,jorb,scpr
        if (iorb.ne.jorb .and. abs(scpr).gt.toler)       write(*,'(1x,a,3(1x,i0))') 'ERROR ORTHO',iorb,jorb,scpr
     enddo  ; enddo

        if (dev.gt.1.d-10) write(*,'(1x,a,i0,1pe13.5)') 'Deviation from orthogonality ',0,dev

        deallocate(ovrlp)


        return
        END SUBROUTINE

!-!-!-!-!-!-!-!-!-!-!-!-!-!-!-!-!-!-!-!-!-!-!-!-!-!-!-!-!-!-!-!-!-!-!

subroutine readAtomicOrbitals(iproc, ngx, xp, psiat, occupat, ng, &
     & nl, psppar, npspcode, norbe, atomnames, ntypes, iatype, nat)
! character(len = *), intent(in) :: filename
  integer, intent(in) :: ngx, iproc, ntypes
  real*8, intent(in) :: psppar(0:4,0:4,ntypes)
  integer, intent(in) :: npspcode(ntypes)
  real*8, intent(out) :: xp(ngx, ntypes), psiat(ngx, 5, ntypes), occupat(5, ntypes)
  integer, intent(out) :: ng(ntypes), nl(4,ntypes)
  character(len = 20), intent(in) :: atomnames(100)
  integer, intent(out) :: norbe
  integer, intent(in) :: nat
  integer, intent(in) :: iatype(nat)

  character(len = 20) :: pspatomname
  logical :: exists,found
  integer :: ity, i, j, l, ipsp, ifile, ng_fake

! Read the data file.
  nl(1:4,1:ntypes) = 0
  ng(1:ntypes) = 0
  xp(1:ngx,1:ntypes) = 0.d0
  psiat(1:ngx,1:5,1:ntypes) = 0.d0
  occupat(1:5,1:ntypes)= 0.d0

! Test if the file 'inguess.dat exists
  inquire(file='inguess.dat',exist=exists)
  if (exists) then
     open(unit=24,file='inguess.dat',form='formatted',action='read',status='old')
  end if

  loop_assign: do ity=1,ntypes

     if (exists) then
        rewind(24)
     end if
     found = .false.

     loop_find: do
        if (.not.exists) then
!          The file 'inguess.dat' does not exist: automatic generation
           exit loop_find
        end if
        read(24,'(a)',iostat=ierror) pspatomname
        if (ierror /= 0) then
!          Read error or end of file
           exit loop_find
        end if

        if (pspatomname .eq. atomnames(ity)) then
           if (iproc.eq.0) then
              write(*,'(1x,a,a,a)') 'input wavefunction data for atom ',trim(atomnames(ity)),&
                   ' found'
           end if
           found = .true.
           read(24,*) nl(1,ity),(occupat(i,ity),i=1,nl(1,ity)),  &
                nl(2,ity),(occupat(i,ity),i=1+nl(1,ity),nl(2,ity)+nl(1,ity)) ,&
                nl(3,ity),(occupat(i,ity),i=1+nl(2,ity)+nl(1,ity),nl(3,ity)+nl(2,ity)+nl(1,ity)) ,&
                nl(4,ity),(occupat(i,ity),&
                i=1+nl(3,ity)+nl(2,ity)+nl(1,ity),nl(4,ity)+nl(3,ity)+nl(2,ity)+nl(1,ity))
           !print *,nl(:,ity),occupat(:,ity)
           if (nl(1,ity)+nl(2,ity)+nl(3,ity)+nl(4,ity).gt.5) then
              print *,'error: number of valence orbitals too big'
              print *,nl(:,ity),occupat(:,ity)
              stop
           end if
           read(24,*) ng(ity)
           !print *, pspatomnames(ity),(nl(l,ity),l=1,4),ng(ity),ngx,npsp
           if (ng(ity).gt.ngx) stop 'enlarge ngx'
           !read(24,'(30(e12.5))') (xp(i,ity)  ,i=1,ng(ity))
           read(24,*) (xp(i,ity)  ,i=1,ng(ity))
           do i=1,ng(ity) 
              read(24,*) (psiat(i,j,ity),j=1,nl(1,ity)+nl(2,ity)+nl(3,ity)+nl(4,ity))
           enddo

           exit loop_find

        else

           read(24,*)
           read(24,*)ng_fake
           read(24,*) 
           do i=1,ng_fake
              read(24,*)
           enddo

        end if

     enddo loop_find

     if (.not.found) then

        if (iproc.eq.0) then
           write(*,'(1x,a,a,a)') 'input wavefunction data for atom ',trim(atomnames(ity)),&
                ' NOT found, automatic generation...'
        end if

        !the default value for the gaussians is chosen to be 21
        ng(ity)=21
        call iguess_generator(iproc,atomnames(ity),psppar(0,0,ity),npspcode(ity),&
             ng(ity)-1,nl(1,ity),5,occupat(1:5,ity),xp(1:ng(ity),ity),psiat(1:ng(ity),1:5,ity))

!values obtained from the input guess generator in iguess.dat format

!!$        print *,'--------COPY THESE VALUES INSIDE inguess.dat--------'
!!$        write(*,*)trim(atomnames(ity))//' (remove _lda)'
!!$        write(*,*)nl(1,ity),(occupat(i,ity),i=1,nl(1,ity)),&
!!$             nl(2,ity),(occupat(i+nl(1,ity),ity),i=1,nl(2,ity)),&
!!$             nl(3,ity),(occupat(i+nl(1,ity)+nl(2,ity),ity),i=1,nl(3,ity)),&
!!$             nl(4,ity),(occupat(i+nl(1,ity)+nl(2,ity)+nl(3,ity),ity),i=1,nl(4,ity))
!!$        write(*,*)ng(ity)
!!$        write(*,'(30(e12.5))')xp(1:ng(ity),ity)
!!$        do j=1,ng(ity)
!!$           write(*,*)(psiat(j,i,ity),i=1,nl(1,ity)+nl(2,ity)+nl(3,ity)+nl(4,ity))
!!$        end do
!!$        print *,'--------^^^^^^^^^^^^^^^^^^^^^^^^^^^^^^^^^^^^--------'

     end if


  end do loop_assign

  close(unit=24)

  ! number of orbitals 
  norbe=0
  do iat=1,nat
     ity=iatype(iat)
     norbe=norbe+nl(1,ity)+3*nl(2,ity)+5*nl(3,ity)+7*nl(4,ity)
  end do



!!$  ! number of orbitals 
!!$  norbe=0
!!$  ipsp = 1
!!$  do iat=1,nat
!!$     ity=iatype(iat)
!!$     do i=1,npsp
!!$        if (pspatomnames(i).eq.atomnames(ity)) then
!!$           ipsp=i
!!$           goto 333
!!$        endif
!!$     enddo
!!$     if (iproc.eq.0) then
!!$        write(*,*) 'input wavefunction data for atom ',iat,atomnames(ity),&
!!$          'NOT found, automatic generation...'
!!$     end if
!!$     !stop 
!!$333  continue
!!$     if (iproc.eq.0 .and. i .le. npsp) then
!!$        write(*,*) 'input wavefunction data for atom ',iat,atomnames(ity),&
!!$          '    found'
!!$     end if
!!$
!!$     norbe=norbe+nl(1,ipsp)+3*nl(2,ipsp)+5*nl(3,ipsp)+7*nl(4,ipsp)
!!$  end do


  if (iproc.eq.0) write(*,'(1x,a,i0)') 'number of orbitals used in the construction of input guess ',norbe

END SUBROUTINE 

subroutine createAtomicOrbitals(iproc, nproc, atomnames,&
     & nat, rxyz, norbe, norbep, occupe, occupat, ngx, xp, psiat, psiatn, ng, nl, &
     & nvctr_c, nvctr_f, n1, n2, n3, hgrid, nfl1, nfu1, nfl2, nfu2, nfl3, nfu3, nseg_c, nseg_f, &
     & keyg, keyv, iatype, ntypes, psi, eks)

  implicit none

  integer, intent(in) :: nat, norbe, norbep, ngx, iproc, nproc
  integer, intent(in) :: nvctr_c, nvctr_f, n1, n2, n3, nseg_c, nseg_f
  integer, intent(in) :: nfl1, nfu1, nfl2, nfu2, nfl3, nfu3, ntypes
  integer, intent(in) :: keyg(2, nseg_c + nseg_f), keyv(nseg_c + nseg_f)
  integer, intent(in) :: iatype(nat)
  real*8, intent(in) :: hgrid
  real*8, intent(out) :: eks
  !character(len = 20), intent(in) :: pspatomnames(npsp)
  character(len = 20), intent(in) :: atomnames(100)
  integer, intent(inout) :: ng(ntypes), nl(4,ntypes)
  real*8, intent(in) :: rxyz(3, nat)
  real*8, intent(inout) :: xp(ngx, ntypes), psiat(ngx, 5, ntypes)
  real*8, intent(inout) :: occupat(5, ntypes), psiatn(ngx)
  real*8, intent(out) :: psi(nvctr_c + 7 * nvctr_f, norbep), occupe(norbe)
  integer, parameter :: nterm_max=3
  integer :: lx(nterm_max),ly(nterm_max),lz(nterm_max)
  real*8 :: fac_arr(nterm_max)
  integer :: iorb, jorb, iat, ity, ipsp, i, ictot, inl, l, m, nctot, nterm
  real*8 :: rx, ry, rz, ek, scpr

  
  eks=0.d0
  iorb=0
  ipsp = 1

  do iat=1,nat

     rx=rxyz(1,iat)
     ry=rxyz(2,iat)
     rz=rxyz(3,iat)

     ity=iatype(iat)
!!$     do i=1,npsp
!!$        if (pspatomnames(i).eq.atomnames(ity)) then
!!$           ipsp=i
!!$           goto 444
!!$        endif
!!$     enddo
!!$     
!!$     ipsp=npsp+1
!!$     !the default value for the gaussians is chosen to be 21
!!$     ng(ipsp)=21
!!$     call iguess_generator(iproc,atomnames(ity),psppar(0,0,ity),npspcode(ity),&
!!$          ng(ipsp)-1,nl(1,ipsp),5,occupat(1,ipsp),xp(1,ipsp),psiat(1,1,ipsp))
!!$
!!$     !if (iproc.eq.0) write(*,*) 'no PSP for ',atomnames(ity)
!!$     !stop 
!!$444  continue

     ipsp=ity

     !calculate the atomic input orbitals
     ictot=0
     nctot=nl(1,ipsp)+nl(2,ipsp)+nl(3,ipsp)+nl(4,ipsp)
     if (iorb+nctot .gt.norbe) then
        print *,'transgpw occupe',nl(:,ipsp),norbe
        stop
     end if
     do l=1,4
        do inl=1,nl(l,ipsp)
           ictot=ictot+1
           call atomkin(l-1,ng(ipsp),xp(1,ipsp),psiat(1,ictot,ipsp),psiatn,ek)
           eks=eks+ek*occupat(ictot,ipsp)!occupe(iorb)*real(2*l-1,kind=8)
           do m=1,2*l-1
              iorb=iorb+1
              jorb=iorb-iproc*norbep
              occupe(iorb)=occupat(ictot,ipsp)/real(2*l-1,kind=8)
              if (myorbital(iorb,norbe,iproc,nproc)) then
                 !this will calculate the proper spherical harmonics
                 call calc_coeff_inguess(l,m,nterm_max,nterm,lx,ly,lz,fac_arr)
                 !fac_arr=1.d0
                 call crtonewave(n1,n2,n3,ng(ipsp),nterm,lx,ly,lz,fac_arr,xp(1,ipsp),psiatn,&
                      rx,ry,rz,hgrid, & 
                      0,n1,0,n2,0,n3,nfl1,nfu1,nfl2,nfu2,nfl3,nfu3,  & 
                      nseg_c,nvctr_c,keyg(1,1),keyv(1),nseg_f,nvctr_f,&
                      keyg(1,nseg_c+1),keyv(nseg_c+1),&
                      psi(1,jorb),psi(nvctr_c+1,jorb))
                 call wnrm(nvctr_c,nvctr_f,psi(1,jorb),psi(nvctr_c+1,jorb),scpr) 
                 write(*,'(1x,a24,a7,2(a3,i1),a16,i4,i4,1x,e14.7)')&
                      'ATOMIC INPUT ORBITAL for atom',trim(atomnames(ity)),&
                      'l=',l,'m=',m,'iorb,jorb,norm',iorb,jorb,scpr 
                 scpr=1.d0/sqrt(scpr)
                 call wscal(nvctr_c,nvctr_f,scpr,psi(1,jorb),psi(nvctr_c+1,jorb))
                 call wnrm(nvctr_c,nvctr_f,psi(1,jorb),psi(nvctr_c+1,jorb),scpr) 
                 !print *,'newnorm', scpr,occupe(iorb),occupat(ictot,ipsp),ictot
              endif
           end do
        end do
     end do

     if (ictot /= nctot) stop 'createAtomic orbitals: error (nctot)'

  end do

END SUBROUTINE 


subroutine input_wf_diag(parallel,iproc,nproc,nfl1,nfu1,nfl2,nfu2,nfl3,nfu3, & 
     nat,norb,norbp,n1,n2,n3,nfft1,nfft2,nfft3,nvctr_c,nvctr_f,nvctrp,hgrid,rxyz, & 
     rhopot,pot_ion,nseg_c,nseg_f,keyg,keyv,ibyz_c,ibxz_c,ibxy_c,ibyz_f,ibxz_f,ibxy_f, &
     nprojel,nproj,nseg_p,keyg_p,keyv_p,nvctr_p,proj,  &
     atomnames,ntypes,iatype,pkernel,psppar,npspcode,ixc,ppsi,eval,accurex,new_psolver)
  ! Input wavefunctions are found by a diagonalization in a minimal basis set
  ! Each processors writes its initial wavefunctions into the wavefunction file
  ! The files are then read by readwave

  use Poisson_Solver

  implicit real*8 (a-h,o-z)
  parameter(eps_mach=1.d-12)
  parameter (ngx=31)
  !parameter (npsp=15)
  logical parallel,new_psolver
  character*20 atomnames(100)
  !character*20 pspatomnames(npsp)
  integer :: ixc !Exchange-correlation parameter
  dimension ibyz_c(2,0:n2,0:n3),ibxz_c(2,0:n1,0:n3),ibxy_c(2,0:n1,0:n2)
  dimension ibyz_f(2,0:n2,0:n3),ibxz_f(2,0:n1,0:n3),ibxy_f(2,0:n1,0:n2)
  dimension xp(ngx,ntypes),psiat(ngx,5,ntypes),occupat(5,ntypes),ng(ntypes),nl(4,ntypes),psiatn(ngx)
  dimension rxyz(3,nat),iatype(nat),eval(norb)
  dimension rhopot((2*n1+31)*(2*n2+31)*(2*n3+31)),pot_ion(*)
  dimension pkernel(*)
  dimension psppar(0:4,0:4,ntypes),npspcode(ntypes)
  dimension keyg(2,nseg_c+nseg_f),keyv(nseg_c+nseg_f)
  dimension nseg_p(0:2*nat),nvctr_p(0:2*nat)
  dimension keyg_p(2,nseg_p(2*nat)),keyv_p(nseg_p(2*nat))
  dimension proj(nprojel)
  dimension ppsi(nvctr_c+7*nvctr_f,norbp)

  allocatable :: psi(:,:),hpsi(:,:),psit(:,:),hpsit(:,:),ppsit(:,:),occupe(:)
  allocatable :: hamovr(:,:,:),evale(:),work_lp(:)
  include 'mpif.h'

  ! Read the inguess.dat file.
  call readAtomicOrbitals(iproc, ngx, xp, psiat, occupat, ng, &
       & nl, psppar, npspcode, norbe, atomnames, ntypes, iatype, nat)

  !  allocate wavefunctions and their occupation numbers
  allocate(occupe(norbe))
  tt=dble(norbe)/dble(nproc)
  norbep=int((1.d0-eps_mach*tt) + tt)
  if (iproc.eq.0) write(*,'(1x,a,i10)') 'Allocate words for (h)psi inguess ',2*(nvctr_c+7*nvctr_f)*norbep
  allocate(psi(nvctr_c+7*nvctr_f,norbep))
  allocate(hpsi(nvctr_c+7*nvctr_f,norbep))
  if (iproc.eq.0) write(*,*) 'Allocation done'
  norbeme=max(min((iproc+1)*norbep,norbe)-iproc*norbep,0)
  write(*,'(a,i0,a,i0,a)') '- iproc ',iproc,' treats ',norbeme,' inguess orbitals '

  hgridh=.5d0*hgrid

  ! Create input guess orbitals
  call createAtomicOrbitals(iproc, nproc, atomnames, &
       & nat, rxyz, norbe, norbep, occupe, occupat, ngx, xp, psiat, psiatn, ng, nl, &
       & nvctr_c, nvctr_f, n1, n2, n3, hgrid, nfl1, nfu1, nfl2, nfu2, nfl3, nfu3, &
       & nseg_c, nseg_f, keyg, keyv, iatype, ntypes, psi, eks)

  ! resulting charge density and potential
  call sumrho(parallel,iproc,norbe,norbep,n1,n2,n3,hgrid,occupe,  & 
       nseg_c,nseg_f,nvctr_c,nvctr_f,keyg,keyv,psi,rhopot)
  !      ixc=1   ! LDA functional
  if (new_psolver) then

     call PSolver('F','G',iproc,nproc,2*n1+31,2*n2+31,2*n3+31,ixc,hgridh,hgridh,hgridh,&
          rhopot,pkernel,pot_ion,ehart,eexcu,vexcu,0.d0)

  else

     if (parallel) then
        call ParPSolver_Kernel(2*n1+31,2*n2+31,2*n3+31,nfft1,nfft2,nfft3,hgridh,pkernel,ixc, &
             pot_ion,rhopot,ehart,eexcu,vexcu,iproc,nproc)
     else
        call PSolver_Kernel(2*n1+31,2*n2+31,2*n3+31,nfft1,nfft2,nfft3,hgridh,pkernel,ixc, &
             pot_ion,rhopot,ehart,eexcu,vexcu)
     end if
  end if

  ! set up subspace Hamiltonian 
  allocate(hamovr(norbe,norbe,4))

  call applylocpotkinall(iproc,norbe,norbep,n1,n2,n3,nfl1,nfu1,nfl2,nfu2,nfl3,nfu3, &
       hgrid,occupe,nseg_c,nseg_f,nvctr_c,nvctr_f,keyg,keyv,ibyz_c,ibxz_c,ibxy_c,ibyz_f,ibxz_f,ibxy_f, &
       psi,rhopot,hpsi,epot_sum,ekin_sum)

  if (parallel) then
     tt=ekin_sum
     call MPI_ALLREDUCE(tt,ekin_sum,1,MPI_DOUBLE_PRECISION,MPI_SUM,MPI_COMM_WORLD,ierr)
  endif

  accurex=abs(eks-ekin_sum)
  if (iproc.eq.0) write(*,'(1x,a,2(f26.14))') 'ekin_sum,eks',ekin_sum,eks

  call applyprojectorsall(iproc,ntypes,nat,iatype,psppar,npspcode,occupe, &
       nprojel,nproj,nseg_p,keyg_p,keyv_p,nvctr_p,proj,  &
       norbe,norbep,nseg_c,nseg_f,keyg,keyv,nvctr_c,nvctr_f,psi,hpsi,eproj_sum)

  if (parallel) then
     if (iproc.eq.0) write(*,'(1x,a,i0)') 'Allocate words for psit inguess ',nvctrp*norbep*nproc
     allocate(psit(nvctrp,norbep*nproc))
     if (iproc.eq.0) write(*,*) 'Allocation done'

     call  transallwaves(iproc,nproc,norbe,norbep,nvctr_c,nvctr_f,nvctrp,psi,psit)

     deallocate(psi)

     if (iproc.eq.0) write(*,'(1x,a,i0)') 'Allocate words for hpsit inguess ',2*nvctrp*norbep*nproc
     allocate(hpsit(nvctrp,norbep*nproc))
     if (iproc.eq.0) write(*,*) 'Allocation done'

     call  transallwaves(iproc,nproc,norbe,norbep,nvctr_c,nvctr_f,nvctrp,hpsi,hpsit)

     deallocate(hpsi)

     !       hamovr(jorb,iorb,3)=+psit(k,jorb)*hpsit(k,iorb)
     !       hamovr(jorb,iorb,4)=+psit(k,jorb)* psit(k,iorb)
     call DGEMM('T','N',norbe,norbe,nvctrp,1.d0,psit,nvctrp,hpsit,nvctrp,0.d0,hamovr(1,1,3),norbe)
     call DGEMM('T','N',norbe,norbe,nvctrp,1.d0,psit,nvctrp, psit,nvctrp,0.d0,hamovr(1,1,4),norbe)
     deallocate(hpsit)

     call MPI_ALLREDUCE (hamovr(1,1,3),hamovr(1,1,1),2*norbe**2,MPI_DOUBLE_PRECISION,MPI_SUM,MPI_COMM_WORLD,ierr)

     ! calculate  KS orbitals
     !      if (iproc.eq.0) then
     !        write(*,*) 'KS Hamiltonian',iproc
     !        do iorb=1,norbe
     !        write(*,'(10(1x,e10.3))') (hamovr(iorb,jorb,1),jorb=1,norbe)
     !        enddo
     !        write(*,*) 'Overlap',iproc
     !        do iorb=1,norbe
     !        write(*,'(10(1x,e10.3))') (hamovr(iorb,jorb,2),jorb=1,norbe)
     !        enddo
     !     endif

     n_lp=5000
     allocate(work_lp(n_lp),evale(norbe))
     call  DSYGV(1,'V','U',norbe,hamovr(1,1,1),norbe,hamovr(1,1,2),norbe,evale, work_lp, n_lp, info )
     if (info.ne.0) write(*,*) 'DSYGV ERROR',info
     if (iproc.eq.0) then
        do iorb=1,norbe
           write(*,'(1x,a,i0,a,1x,1pe21.14)') 'evale(',iorb,')=',evale(iorb)
        enddo
     endif
     do iorb=1,norb
        eval(iorb)=evale(iorb)
     enddo
     deallocate(work_lp,evale)

     if (iproc.eq.0) write(*,'(1x,a,i0)') 'Allocate words for ppsit ',nvctrp*norbp*nproc
     allocate(ppsit(nvctrp,norbp*nproc))
     if (iproc.eq.0) write(*,*) 'Allocation done'

     ! ppsit(k,iorb)=+psit(k,jorb)*hamovr(jorb,iorb,1)
     call DGEMM('N','N',nvctrp,norb,norbe,1.d0,psit,nvctrp,hamovr,norbe,0.d0,ppsit,nvctrp)
     call  untransallwaves(iproc,nproc,norb,norbp,nvctr_c,nvctr_f,nvctrp,ppsit,ppsi)
     deallocate(psit,ppsit)

     if (parallel) call MPI_BARRIER(MPI_COMM_WORLD,ierr)

  else !serial case
     !       hamovr(jorb,iorb,3)=+psi(k,jorb)*hpsi(k,iorb)
     call DGEMM('T','N',norbe,norbe,nvctrp,1.d0,psi,nvctrp,hpsi,nvctrp,0.d0,hamovr(1,1,1),norbe)
     call DGEMM('T','N',norbe,norbe,nvctrp,1.d0,psi,nvctrp, psi,nvctrp,0.d0,hamovr(1,1,2),norbe)
     deallocate(hpsi)

     ! calculate  KS orbitals
     !        write(*,*) 'KS Hamiltonian'
     !        do iorb=1,norbe
     !        write(*,'(10(1x,e10.3))') (hamovr(iorb,jorb,1),jorb=1,norbe)
     !        enddo
     !        write(*,*) 'Overlap'
     !        do iorb=1,norbe
     !        write(*,'(10(1x,e10.3))') (hamovr(iorb,jorb,2),jorb=1,norbe)
     !        enddo

     n_lp=5000
     allocate(work_lp(n_lp),evale(norbe))
     call  DSYGV(1,'V','U',norbe,hamovr(1,1,1),norbe,hamovr(1,1,2),norbe,evale, work_lp, n_lp, info )
     if (info.ne.0) write(*,*) 'DSYGV ERROR',info
     if (iproc.eq.0) then
        do iorb=1,norbe
           write(*,'(1x,a,i0,a,1x,1pe21.14)') 'evale(',iorb,')=',evale(iorb)
        enddo
     endif
     do iorb=1,norb
        eval(iorb)=evale(iorb)
     enddo
     deallocate(work_lp,evale)

     ! ppsi(k,iorb)=+psi(k,jorb)*hamovr(jorb,iorb,1)
     call DGEMM('N','N',nvctrp,norb,norbe,1.d0,psi,nvctrp,hamovr,norbe,0.d0,ppsi,nvctrp)
     deallocate(psi)

  endif

  deallocate(hamovr,occupe)

  return
END SUBROUTINE

subroutine solveKS(parallel, iproc, nproc, norb, norbp, norbe, norbep, nvctr_c, &
  & nvctr_f, nvctrp, psi, hpsi, ppsi, eval)

implicit real*8 (a-h,o-z)

logical, intent(in) :: parallel
integer, intent(in) :: nvctrp, norbe, norbep, nproc, iproc
integer, intent(in) :: nvctr_c, nvctr_f, norb, norbp
dimension psi(nvctr_c+7*nvctr_f,norbep), hpsi(nvctr_c+7*nvctr_f,norbep)
real*8, intent(out) :: ppsi(nvctr_c+7*nvctr_f,norbp), eval(norb)
        include 'mpif.h'

allocatable :: ppsit(:,:), psit(:,:), hpsit(:,:), hamovr(:,:,:),work_lp(:),evale(:)

        allocate(hamovr(norbe,norbe,4))
 if (parallel) then
        write(*,'(1x,a,i0)') 'Allocate words for psit inguess ',nvctrp*norbep*nproc
        allocate(psit(nvctrp,norbep*nproc))
        write(*,*) 'Allocation done'

        call  transallwaves(iproc,nproc,norbe,norbep,nvctr_c,nvctr_f,nvctrp,psi,psit)

        write(*,'(1x,a,i0)') 'Allocate words for hpsit inguess',2*nvctrp*norbep*nproc
        allocate(hpsit(nvctrp,norbep*nproc))
        write(*,*) 'Allocation done'

        call  transallwaves(iproc,nproc,norbe,norbep,nvctr_c,nvctr_f,nvctrp,hpsi,hpsit)

!       hamovr(jorb,iorb,3)=+psit(k,jorb)*hpsit(k,iorb)
!       hamovr(jorb,iorb,4)=+psit(k,jorb)* psit(k,iorb)
      call DGEMM('T','N',norbe,norbe,nvctrp,1.d0,psit,nvctrp,hpsit,nvctrp,0.d0,hamovr(1,1,3),norbe)
      call DGEMM('T','N',norbe,norbe,nvctrp,1.d0,psit,nvctrp, psit,nvctrp,0.d0,hamovr(1,1,4),norbe)
        deallocate(hpsit)

        call MPI_ALLREDUCE (hamovr(1,1,3),hamovr(1,1,1),2*norbe**2,MPI_DOUBLE_PRECISION,MPI_SUM,MPI_COMM_WORLD,ierr)

! calculate  KS orbitals
!      if (iproc.eq.0) then
!        write(*,*) 'KS Hamiltonian',iproc
!        do iorb=1,norbe
!        write(*,'(10(1x,e10.3))') (hamovr(iorb,jorb,1),jorb=1,norbe)
!        enddo
!        write(*,*) 'Overlap',iproc
!        do iorb=1,norbe
!        write(*,'(10(1x,e10.3))') (hamovr(iorb,jorb,2),jorb=1,norbe)
!        enddo
!     endif

        n_lp=5000
        allocate(work_lp(n_lp),evale(norbe))
        call  DSYGV(1,'V','U',norbe,hamovr(1,1,1),norbe,hamovr(1,1,2),norbe,evale, work_lp, n_lp, info )
        if (info.ne.0) write(*,*) 'DSYGV ERROR',info
        if (iproc.eq.0) then
        do iorb=1,norbe
        write(*,'(1x,a,i0,a,1x,1pe21.14)') 'evale(',iorb,')=',evale(iorb)
        enddo
        endif
        eval(1:norb) = evale(1:norb)
        deallocate(work_lp,evale)

        write(*,'(1x,a,i0)') 'Allocate words for ppsit ',nvctrp*norbep*nproc
        allocate(ppsit(nvctrp,norbp*nproc))
        write(*,*) 'Allocation done'

! ppsit(k,iorb)=+psit(k,jorb)*hamovr(jorb,iorb,1)
      call DGEMM('N','N',nvctrp,norb,norbe,1.d0,psit,nvctrp,hamovr,norbe,0.d0,ppsit,nvctrp)

       call  untransallwaves(iproc,nproc,norb,norbp,nvctr_c,nvctr_f,nvctrp,ppsit,ppsi)

        deallocate(psit,ppsit)

        call MPI_BARRIER(MPI_COMM_WORLD,ierr)

  else !serial case
!       hamovr(jorb,iorb,3)=+psi(k,jorb)*hpsi(k,iorb)
      call DGEMM('T','N',norbe,norbe,nvctrp,1.d0,psi,nvctrp,hpsi,nvctrp,0.d0,hamovr(1,1,1),norbe)
      call DGEMM('T','N',norbe,norbe,nvctrp,1.d0,psi,nvctrp, psi,nvctrp,0.d0,hamovr(1,1,2),norbe)

! calculate  KS orbitals
!        write(*,*) 'KS Hamiltonian'
!        do iorb=1,norbe
!        write(*,'(10(1x,e10.3))') (hamovr(iorb,jorb,1),jorb=1,norbe)
!        enddo
!        write(*,*) 'Overlap'
!        do iorb=1,norbe
!        write(*,'(10(1x,e10.3))') (hamovr(iorb,jorb,2),jorb=1,norbe)
!        enddo

        n_lp=5000
        allocate(work_lp(n_lp),evale(norbe))
        call  DSYGV(1,'V','U',norbe,hamovr(1,1,1),norbe,hamovr(1,1,2),norbe,evale, work_lp, n_lp, info )
        if (info.ne.0) write(*,*) 'DSYGV ERROR',info
        if (iproc.eq.0) then
        do iorb=1,norbe
        write(*,'(1x,a,i0,a,1x,1pe21.14)') 'evale(',iorb,')=',evale(iorb)
        enddo
        endif
        eval(1:norb) = evale(1:norb)
        deallocate(work_lp,evale)

! ppsi(k,iorb)=+psi(k,jorb)*hamovr(jorb,iorb,1)
        call DGEMM('N','N',nvctrp,norb,norbe,1.d0,psi,nvctrp,hamovr,norbe,0.d0,ppsi,nvctrp)

  endif
  deallocate(hamovr)
END SUBROUTINE


        logical function myorbital(iorb,norbe,iproc,nproc)
        implicit real*8 (a-h,o-z)
        parameter(eps_mach=1.d-12)

        tt=dble(norbe)/dble(nproc)
        norbep=int((1.d0-eps_mach*tt) + tt)
        if (iorb .ge. iproc*norbep+1 .and. iorb .le. min((iproc+1)*norbep,norbe)) then
        myorbital=.true.
        else
        myorbital=.false.
        endif

        return
        end function


    subroutine KStrans_p(iproc,nproc,norb,norbp,nvctrp,occup,  & 
                           hpsit,psit,evsum,eval)
! at the start each processor has all the Psi's but only its part of the HPsi's
! at the end each processor has only its part of the Psi's
        implicit real*8 (a-h,o-z)
        dimension occup(norb),eval(norb)
        dimension psit(nvctrp,norbp*nproc),hpsit(nvctrp,norbp*nproc)
! arrays for KS orbitals
        allocatable :: hamks(:,:,:),work_lp(:),psitt(:,:)
        include 'mpif.h'

! set up Hamiltonian matrix
        allocate(hamks(norb,norb,2))
        do jorb=1,norb
        do iorb=1,norb
        hamks(iorb,jorb,2)=0.d0
    enddo
    enddo
        do iorb=1,norb
        do jorb=1,norb
        scpr=ddot(nvctrp,psit(1,jorb),1,hpsit(1,iorb),1)
        hamks(iorb,jorb,2)=scpr
        enddo
        enddo


        call MPI_ALLREDUCE (hamks(1,1,2),hamks(1,1,1),norb**2,MPI_DOUBLE_PRECISION,MPI_SUM,MPI_COMM_WORLD,ierr)
        
!        write(*,*) 'KS Hamiltonian',iproc
!        do iorb=1,norb
!        write(*,'(10(1x,e10.3))') (hamks(iorb,jorb,1),jorb=1,norb)
!        enddo

        n_lp=max(4*norb,1000)
        allocate(work_lp(n_lp))
        call  DSYEV('V','U',norb,hamks,norb,eval, work_lp, n_lp, info )
        evsum=0.d0
        do iorb=1,norb
        evsum=evsum+eval(iorb)*occup(iorb)
        if (iproc.eq.0) write(*,'(1x,a,i0,a,1x,1pe21.14)') 'eval(',iorb,')=',eval(iorb)
        enddo
        deallocate(work_lp)
        if (info.ne.0) write(*,*) 'DSYEV ERROR',info

        allocate(psitt(nvctrp,norbp*nproc))
! Transform to KS orbitals
      do iorb=1,norb
        call razero(nvctrp,psitt(1,iorb))
        do jorb=1,norb
        alpha=hamks(jorb,iorb,1)
        call daxpy(nvctrp,alpha,psit(1,jorb),1,psitt(1,iorb),1)
        enddo
      enddo
        deallocate(hamks)

        call DCOPY(nvctrp*norbp*nproc,psitt,1,psit,1)
        deallocate(psitt)

    return
        END SUBROUTINE



    subroutine KStrans(norb,norbp,nvctrp,occup,hpsi,psi,evsum,eval)
! at the start each processor has all the Psi's but only its part of the HPsi's
! at the end each processor has only its part of the Psi's
        implicit real*8 (a-h,o-z)
        dimension occup(norb),eval(norb)
        dimension psi(nvctrp,norbp),hpsi(nvctrp,norbp)
! arrays for KS orbitals
        allocatable :: hamks(:,:,:),work_lp(:),psitt(:,:)

! set up Hamiltonian matrix
        allocate(hamks(norb,norb,2))
        do jorb=1,norb
        do iorb=1,norb
        hamks(iorb,jorb,2)=0.d0
    enddo
    enddo
        do iorb=1,norb
        do jorb=1,norb
        scpr=ddot(nvctrp,psi(1,jorb),1,hpsi(1,iorb),1)
        hamks(iorb,jorb,1)=scpr
        enddo
        enddo


!        write(*,*) 'KS Hamiltonian',0
!        do iorb=1,norb
!        write(*,'(10(1x,e10.3))') (hamks(iorb,jorb,1),jorb=1,norb)
!        enddo

        n_lp=max(4*norb,1000)
        allocate(work_lp(n_lp))
        call  DSYEV('V','U',norb,hamks,norb,eval, work_lp, n_lp, info )
        evsum=0.d0
        do iorb=1,norb
        evsum=evsum+eval(iorb)*occup(iorb)
        write(*,'(1x,a,i0,a,1x,1pe21.14)') 'eval(',iorb,')=',eval(iorb)
        enddo
        deallocate(work_lp)
        if (info.ne.0) write(*,*) 'DSYEV ERROR',info

        allocate(psitt(nvctrp,norbp))
! Transform to KS orbitals
      do iorb=1,norb
        call razero(nvctrp,psitt(1,iorb))
        do jorb=1,norb
        alpha=hamks(jorb,iorb,1)
        call daxpy(nvctrp,alpha,psi(1,jorb),1,psitt(1,iorb),1)
        enddo
      enddo
        deallocate(hamks)

        call DCOPY(nvctrp*norbp,psitt,1,psi,1)
        deallocate(psitt)

    return
        END SUBROUTINE


        subroutine crtonewave(n1,n2,n3,nterm,ntp,lx,ly,lz,fac_arr,xp,psiat,rx,ry,rz,hgrid, & 
                   nl1_c,nu1_c,nl2_c,nu2_c,nl3_c,nu3_c,nl1_f,nu1_f,nl2_f,nu2_f,nl3_f,nu3_f,  & 
                   nseg_c,mvctr_c,keyg_c,keyv_c,nseg_f,mvctr_f,keyg_f,keyv_f,psi_c,psi_f)
! returns an input guess orbital that is a Gaussian centered at a Wannier center
! exp (-1/(2*gau_a^2) *((x-cntrx)^2 + (y-cntry)^2 + (z-cntrz)^2 ))
! in the arrays psi_c, psi_f
        implicit real*8 (a-h,o-z)
        parameter(nw=16000)
        dimension xp(nterm),psiat(nterm),fac_arr(ntp)
        dimension lx(ntp),ly(ntp),lz(ntp)
        dimension keyg_c(2,nseg_c),keyv_c(nseg_c),keyg_f(2,nseg_f),keyv_f(nseg_f)
        dimension psi_c(mvctr_c),psi_f(7,mvctr_f)
        real*8, allocatable, dimension(:,:) :: wprojx, wprojy, wprojz
        real*8, allocatable, dimension(:,:) :: work
        real*8, allocatable :: psig_c(:,:,:), psig_f(:,:,:,:)

        allocate(wprojx(0:n1,2),wprojy(0:n2,2),wprojz(0:n3,2),work(0:nw,2))
        allocate(psig_c(nl1_c:nu1_c,nl2_c:nu2_c,nl3_c:nu3_c))
        allocate(psig_f(7,nl1_f:nu1_f,nl2_f:nu2_f,nl3_f:nu3_f))

      iterm=1
      itp=1
        gau_a=xp(iterm)
        n_gau=lx(itp)
        CALL GAUSS_TO_DAUB(hgrid,fac_arr(itp),rx,gau_a,n_gau,n1,ml1,mu1,wprojx(0,1),te,work,nw)
        n_gau=ly(itp)
        CALL GAUSS_TO_DAUB(hgrid,1.d0,ry,gau_a,n_gau,n2,ml2,mu2,wprojy(0,1),te,work,nw)
        n_gau=lz(itp)
        CALL GAUSS_TO_DAUB(hgrid,psiat(iterm),rz,gau_a,n_gau,n3,ml3,mu3,wprojz(0,1),te,work,nw)

! First term: coarse projector components
        do i3=nl3_c,nu3_c
           do i2=nl2_c,nu2_c
              do i1=nl1_c,nu1_c
                 psig_c(i1,i2,i3)=wprojx(i1,1)*wprojy(i2,1)*wprojz(i3,1)
              enddo
           enddo
        enddo

! First term: fine projector components
        do i3=nl3_f,nu3_f
           do i2=nl2_f,nu2_f
              do i1=nl1_f,nu1_f
                 psig_f(1,i1,i2,i3)=wprojx(i1,2)*wprojy(i2,1)*wprojz(i3,1)
                 psig_f(2,i1,i2,i3)=wprojx(i1,1)*wprojy(i2,2)*wprojz(i3,1)
                 psig_f(3,i1,i2,i3)=wprojx(i1,2)*wprojy(i2,2)*wprojz(i3,1)
                 psig_f(4,i1,i2,i3)=wprojx(i1,1)*wprojy(i2,1)*wprojz(i3,2)
                 psig_f(5,i1,i2,i3)=wprojx(i1,2)*wprojy(i2,1)*wprojz(i3,2)
                 psig_f(6,i1,i2,i3)=wprojx(i1,1)*wprojy(i2,2)*wprojz(i3,2)
                 psig_f(7,i1,i2,i3)=wprojx(i1,2)*wprojy(i2,2)*wprojz(i3,2)
              enddo
           enddo
        enddo

        do iterm=2,nterm
           gau_a=xp(iterm)
           n_gau=lx(itp)
           CALL GAUSS_TO_DAUB(hgrid,fac_arr(itp),rx,gau_a,n_gau,n1,ml1,mu1,wprojx(0,1),te,work,nw)
           n_gau=ly(itp)
           CALL GAUSS_TO_DAUB(hgrid,1.d0,ry,gau_a,n_gau,n2,ml2,mu2,wprojy(0,1),te,work,nw)
           n_gau=lz(itp)
           CALL GAUSS_TO_DAUB(hgrid,psiat(iterm),rz,gau_a,n_gau,n3,ml3,mu3,wprojz(0,1),te,work,nw)
           
           ! First term: coarse projector components
           do i3=nl3_c,nu3_c
              do i2=nl2_c,nu2_c
                 do i1=nl1_c,nu1_c
                    psig_c(i1,i2,i3)=psig_c(i1,i2,i3)+wprojx(i1,1)*wprojy(i2,1)*wprojz(i3,1)
                 enddo
              enddo
           enddo

! First term: fine projector components
           do i3=nl3_f,nu3_f
              do i2=nl2_f,nu2_f
                 do i1=nl1_f,nu1_f
                    psig_f(1,i1,i2,i3)=psig_f(1,i1,i2,i3)+wprojx(i1,2)*wprojy(i2,1)*wprojz(i3,1)
                    psig_f(2,i1,i2,i3)=psig_f(2,i1,i2,i3)+wprojx(i1,1)*wprojy(i2,2)*wprojz(i3,1)
                    psig_f(3,i1,i2,i3)=psig_f(3,i1,i2,i3)+wprojx(i1,2)*wprojy(i2,2)*wprojz(i3,1)
                    psig_f(4,i1,i2,i3)=psig_f(4,i1,i2,i3)+wprojx(i1,1)*wprojy(i2,1)*wprojz(i3,2)
                    psig_f(5,i1,i2,i3)=psig_f(5,i1,i2,i3)+wprojx(i1,2)*wprojy(i2,1)*wprojz(i3,2)
                    psig_f(6,i1,i2,i3)=psig_f(6,i1,i2,i3)+wprojx(i1,1)*wprojy(i2,2)*wprojz(i3,2)
                    psig_f(7,i1,i2,i3)=psig_f(7,i1,i2,i3)+wprojx(i1,2)*wprojy(i2,2)*wprojz(i3,2)
                 enddo
              enddo
           enddo
           
        end do

        do itp=2,ntp
           
        do iterm=1,nterm
           gau_a=xp(iterm)
           n_gau=lx(itp)
           CALL GAUSS_TO_DAUB(hgrid,fac_arr(itp),rx,gau_a,n_gau,n1,ml1,mu1,wprojx(0,1),te,work,nw)
           n_gau=ly(itp)
           CALL GAUSS_TO_DAUB(hgrid,1.d0,ry,gau_a,n_gau,n2,ml2,mu2,wprojy(0,1),te,work,nw)
           n_gau=lz(itp)
           CALL GAUSS_TO_DAUB(hgrid,psiat(iterm),rz,gau_a,n_gau,n3,ml3,mu3,wprojz(0,1),te,work,nw)
           
           ! First term: coarse projector components
           do i3=nl3_c,nu3_c
              do i2=nl2_c,nu2_c
                 do i1=nl1_c,nu1_c
                    psig_c(i1,i2,i3)=psig_c(i1,i2,i3)+wprojx(i1,1)*wprojy(i2,1)*wprojz(i3,1)
                 enddo
              enddo
           enddo

! First term: fine projector components
           do i3=nl3_f,nu3_f
              do i2=nl2_f,nu2_f
                 do i1=nl1_f,nu1_f
                    psig_f(1,i1,i2,i3)=psig_f(1,i1,i2,i3)+wprojx(i1,2)*wprojy(i2,1)*wprojz(i3,1)
                    psig_f(2,i1,i2,i3)=psig_f(2,i1,i2,i3)+wprojx(i1,1)*wprojy(i2,2)*wprojz(i3,1)
                    psig_f(3,i1,i2,i3)=psig_f(3,i1,i2,i3)+wprojx(i1,2)*wprojy(i2,2)*wprojz(i3,1)
                    psig_f(4,i1,i2,i3)=psig_f(4,i1,i2,i3)+wprojx(i1,1)*wprojy(i2,1)*wprojz(i3,2)
                    psig_f(5,i1,i2,i3)=psig_f(5,i1,i2,i3)+wprojx(i1,2)*wprojy(i2,1)*wprojz(i3,2)
                    psig_f(6,i1,i2,i3)=psig_f(6,i1,i2,i3)+wprojx(i1,1)*wprojy(i2,2)*wprojz(i3,2)
                    psig_f(7,i1,i2,i3)=psig_f(7,i1,i2,i3)+wprojx(i1,2)*wprojy(i2,2)*wprojz(i3,2)
                 enddo
              enddo
           enddo
           
        end do


        end do


!wavefunction compression
! coarse part
    do iseg=1,nseg_c
          jj=keyv_c(iseg)
          j0=keyg_c(1,iseg)
          j1=keyg_c(2,iseg)
             ii=j0-1
             i3=ii/((n1+1)*(n2+1))
             ii=ii-i3*(n1+1)*(n2+1)
             i2=ii/(n1+1)
             i0=ii-i2*(n1+1)
             i1=i0+j1-j0
      do i=i0,i1
            psi_c(i-i0+jj)=psig_c(i,i2,i3)
          enddo
        enddo

! fine part
    do iseg=1,nseg_f
          jj=keyv_f(iseg)
          j0=keyg_f(1,iseg)
          j1=keyg_f(2,iseg)
             ii=j0-1
             i3=ii/((n1+1)*(n2+1))
             ii=ii-i3*(n1+1)*(n2+1)
             i2=ii/(n1+1)
             i0=ii-i2*(n1+1)
             i1=i0+j1-j0
      do i=i0,i1
            psi_f(1,i-i0+jj)=psig_f(1,i,i2,i3)
            psi_f(2,i-i0+jj)=psig_f(2,i,i2,i3)
            psi_f(3,i-i0+jj)=psig_f(3,i,i2,i3)
            psi_f(4,i-i0+jj)=psig_f(4,i,i2,i3)
            psi_f(5,i-i0+jj)=psig_f(5,i,i2,i3)
            psi_f(6,i-i0+jj)=psig_f(6,i,i2,i3)
            psi_f(7,i-i0+jj)=psig_f(7,i,i2,i3)
          enddo
        enddo
  
          deallocate(wprojx,wprojy,wprojz,work,psig_c,psig_f)

    return
    END SUBROUTINE
!-!-!-!-!-!-!-!-!-!-!-!-!-!-!-!-!-!-!-!-!-!-!-!-!-!-!-!-!-!-!-!-!-!-!

 subroutine reformatmywaves(iproc, norb, norbp, nat, &
      & hgrid_old, nvctr_c_old, nvctr_f_old, n1_old, n2_old, n3_old, rxyz_old, &
      & nseg_c_old, nseg_f_old, keyg_old, keyv_old, psi_old, &
      & hgrid, nvctr_c, nvctr_f, n1, n2, n3, rxyz, &
      & nseg_c, nseg_f, keyg, keyv, psi)
   implicit real*8 (a-h,o-z)
   dimension :: rxyz(3,nat), rxyz_old(3,nat), center(3), center_old(3)
   dimension :: keyg_old(2, nseg_c_old + nseg_f_old), keyv_old(nseg_c_old + nseg_f_old)
   dimension :: keyg(2, nseg_c + nseg_f), keyv(nseg_c + nseg_f)
   dimension :: psi_old(nvctr_c_old + 7 * nvctr_f_old, norbp), psi(nvctr_c + 7 * nvctr_f, norbp)

   allocatable :: psifscf(:,:,:), psigold(:,:,:,:,:,:)

   allocate(psifscf(-7:2*n1+8,-7:2*n2+8,-7:2*n3+8))

! calculate center of molecule
        c1=0.d0 ; c2=0.d0 ; c3=0.d0
        do iat=1,nat
        c1=c1+rxyz(1,iat) ; c2=c2+rxyz(2,iat) ; c3=c3+rxyz(3,iat)
        enddo
        center(1)=c1/nat ; center(2)=c2/nat ; center(3)=c3/nat
        c1=0.d0 ; c2=0.d0 ; c3=0.d0
        do iat=1,nat
        c1=c1+rxyz_old(1,iat) ; c2=c2+rxyz_old(2,iat) ; c3=c3+rxyz_old(3,iat)
        enddo
        center_old(1)=c1/nat ; center_old(2)=c2/nat ; center_old(3)=c3/nat


   do iorb=iproc*norbp+1,min((iproc+1)*norbp,norb)

      if (hgrid_old.eq. hgrid .and. nvctr_c_old.eq.nvctr_c .and. nvctr_f_old.eq.nvctr_f  & 
           .and. n1_old.eq.n1  .and. n2_old.eq.n2 .and. n3_old.eq.n3  .and.  &
             abs(center(1)-center_old(1)).lt.1.d-3 .and. &
             abs(center(2)-center_old(2)).lt.1.d-3 .and. &
             abs(center(3)-center_old(3)).lt.1.d-3  ) then


         write(*,*) 'wavefunction ',iorb,' needs NO reformatting on processor',iproc
         do j=1,nvctr_c_old
            psi(j,iorb-iproc*norbp)=psi_old(j, iorb - iproc * norbp)
         enddo
         do j=1,7*nvctr_f_old-6,7
            psi(nvctr_c+j+0,iorb-iproc*norbp)=psi_old(nvctr_c+j+0,iorb-iproc*norbp)
            psi(nvctr_c+j+1,iorb-iproc*norbp)=psi_old(nvctr_c+j+1,iorb-iproc*norbp)
            psi(nvctr_c+j+2,iorb-iproc*norbp)=psi_old(nvctr_c+j+2,iorb-iproc*norbp)
            psi(nvctr_c+j+3,iorb-iproc*norbp)=psi_old(nvctr_c+j+3,iorb-iproc*norbp)
            psi(nvctr_c+j+4,iorb-iproc*norbp)=psi_old(nvctr_c+j+4,iorb-iproc*norbp)
            psi(nvctr_c+j+5,iorb-iproc*norbp)=psi_old(nvctr_c+j+5,iorb-iproc*norbp)
            psi(nvctr_c+j+6,iorb-iproc*norbp)=psi_old(nvctr_c+j+6,iorb-iproc*norbp)
         enddo

      else
         write(*,*) 'wavefunction ',iorb,' needs reformatting on processor',iproc
         if (hgrid_old.ne.hgrid) then 
           write(*,*) 'because hgrid_old >< hgrid',hgrid_old, hgrid
         else if (nvctr_c_old.ne.nvctr_c) then
           write(*,*) 'because nvctr_c_old >< nvctr_c',nvctr_c_old,nvctr_c
         else if (nvctr_f_old.ne.nvctr_f)  then
           write(*,*) 'because nvctr_f_old >< nvctr_f',nvctr_f_old,nvctr_f
         else if (n1_old.ne.n1  .or. n2_old.ne.n2 .or. n3_old.ne.n3 )  then  
           write(*,*) 'because cell size has changed',n1_old,n1  , n2_old,n2 , n3_old,n3
         else
           write(*,*) 'molecule was shifted' 
         endif

         allocate(psigold(0:n1_old,2,0:n2_old,2,0:n3_old,2))

         call razero(8*(n1_old+1)*(n2_old+1)*(n3_old+1),psigold)


         ! coarse part
         do iseg=1,nseg_c_old
            jj=keyv_old(iseg)
            j0=keyg_old(1,iseg)
            j1=keyg_old(2,iseg)
            ii=j0-1
            i3=ii/((n1_old+1)*(n2_old+1))
            ii=ii-i3*(n1_old+1)*(n2_old+1)
            i2=ii/(n1_old+1)
            i0=ii-i2*(n1_old+1)
            i1=i0+j1-j0
            do i=i0,i1
               psigold(i, 1, i2, 1, i3, 1) = psi_old(i - i0 + jj, iorb - iproc * norbp)
            enddo
         enddo

         ! fine part
         do iseg=1,nseg_f_old
            jj=keyv_old(nseg_c_old + iseg)
            j0=keyg_old(1,nseg_c_old + iseg)
            j1=keyg_old(2,nseg_c_old + iseg)
            ii=j0-1
            i3=ii/((n1_old+1)*(n2_old+1))
            ii=ii-i3*(n1_old+1)*(n2_old+1)
            i2=ii/(n1_old+1)
            i0=ii-i2*(n1_old+1)
            i1=i0+j1-j0
            do i=i0,i1
               psigold(i,2,i2,1,i3,1)=psi_old(nvctr_c_old + 1 + 7 * (i-i0+jj - 1), iorb - iproc * norbp)
               psigold(i,1,i2,2,i3,1)=psi_old(nvctr_c_old + 2 + 7 * (i-i0+jj - 1), iorb - iproc * norbp)
               psigold(i,2,i2,2,i3,1)=psi_old(nvctr_c_old + 3 + 7 * (i-i0+jj - 1), iorb - iproc * norbp)
               psigold(i,1,i2,1,i3,2)=psi_old(nvctr_c_old + 4 + 7 * (i-i0+jj - 1), iorb - iproc * norbp)
               psigold(i,2,i2,1,i3,2)=psi_old(nvctr_c_old + 5 + 7 * (i-i0+jj - 1), iorb - iproc * norbp)
               psigold(i,1,i2,2,i3,2)=psi_old(nvctr_c_old + 6 + 7 * (i-i0+jj - 1), iorb - iproc * norbp)
               psigold(i,2,i2,2,i3,2)=psi_old(nvctr_c_old + 7 + 7 * (i-i0+jj - 1), iorb - iproc * norbp)
            enddo
         enddo

         call reformatonewave(iproc, hgrid_old, &
              & n1_old, n2_old, n3_old, center_old, psigold, hgrid, &
              & nvctr_c, nvctr_f, n1, n2, n3, center, nseg_c, nseg_f, keyg, keyv, psifscf, & 
              & psi(1,iorb - iproc * norbp))

         deallocate(psigold)
      end if
   end do
   
   deallocate(psifscf)  

 END SUBROUTINE 

 subroutine reformatonewave(iproc, hgrid_old, n1_old, n2_old, n3_old, &
      & center_old, psigold, hgrid, nvctr_c, nvctr_f, n1, n2, n3, center, nseg_c, nseg_f, &
      & keyg, keyv, psifscf, psi)
   implicit real*8 (a-h,o-z)
   logical cif1,cif2,cif3
   dimension xya(-1:1,-1:1),xa(-1:1)
   dimension :: center(3), center_old(3)
   dimension :: keyg(2, nseg_c + nseg_f), keyv(nseg_c + nseg_f)
   dimension :: psigold(0:n1_old,2,0:n2_old,2,0:n3_old,2), psi(nvctr_c + 7 * nvctr_f)
   dimension :: psifscf(-7:2*n1+8,-7:2*n2+8,-7:2*n3+8)

   allocatable :: psifscfold(:,:,:),psifscfoex(:,:,:),psig(:,:,:,:,:,:),ww(:)

   allocate(psifscfold(-7:2*n1_old+8,-7:2*n2_old+8,-7:2*n3_old+8), &
        psifscfoex(-8:2*n1_old+9,-8:2*n2_old+9,-8:2*n3_old+9))

   ! calculate fine scaling functions, psifscfoex=wwold((2*n1_old+16)*(2*n2_old+16)*(2*n3_old+16))
   call synthese_grow(n1_old,n2_old,n3_old,psifscfoex,psigold,psifscfold) 

   do i3=-7,2*n3_old+8
      do i2=-7,2*n2_old+8
         i1=-8
         psifscfoex(i1,i2,i3)=0.d0
         do i1=-7,2*n1_old+8
            psifscfoex(i1,i2,i3)=psifscfold(i1,i2,i3)
         enddo
         i1=2*n1_old+9
         psifscfoex(i1,i2,i3)=0.d0
      enddo
   enddo

   i3=-8
   do i2=-8,2*n2_old+9
      do i1=-8,2*n1_old+9
         psifscfoex(i1,i2,i3)=0.d0
      enddo
   enddo
   i3=2*n3_old+9
   do i2=-8,2*n2_old+9
      do i1=-8,2*n1_old+9
         psifscfoex(i1,i2,i3)=0.d0
      enddo
   enddo

   i2=-8
   do i3=-8,2*n3_old+9
      do i1=-8,2*n1_old+9
         psifscfoex(i1,i2,i3)=0.d0
      enddo
   enddo
   i2=2*n2_old+9
   do i3=-8,2*n3_old+9
      do i1=-8,2*n1_old+9
         psifscfoex(i1,i2,i3)=0.d0
      enddo
   enddo

   ! transform to new structure    
   dx=center(1)-center_old(1)
   dy=center(2)-center_old(2)
   dz=center(3)-center_old(3)
!   write(*,*) 'dxyz',dx,dy,dz
   hgridh=.5d0*hgrid
   hgridh_old=.5d0*hgrid_old
   call razero((2*n1+16)*(2*n2+16)*(2*n3+16),psifscf)
   do i3=-7,2*n3+8
      z=i3*hgridh
      j3=nint((z-dz)/hgridh_old)
      cif3=(j3.ge.-7 .and. j3.le.2*n3_old+8)
      do i2=-7,2*n2+8
         y=i2*hgridh
         j2=nint((y-dy)/hgridh_old)
         cif2=(j2.ge.-7 .and. j2.le.2*n2_old+8)
         do i1=-7,2*n1+8
            x=i1*hgridh
            j1=nint((x-dx)/hgridh_old)
            cif1=(j1.ge.-7 .and. j1.le.2*n1_old+8)

            !        if (cif1 .and. cif2 .and. cif3) psifscf(i1,i2,i3)=psifscfold(j1,j2,j3)
            !        if (cif1 .and. cif2 .and. cif3) psifscf(i1,i2,i3)=psifscfoex(j1,j2,j3)

            if (cif1 .and. cif2 .and. cif3) then 
               zr = ((z-dz)-j3*hgridh_old)/hgridh_old
               do l2=-1,1
                  do l1=-1,1
                     ym1=psifscfoex(j1+l1,j2+l2,j3-1)
                     y00=psifscfoex(j1+l1,j2+l2,j3  )
                     yp1=psifscfoex(j1+l1,j2+l2,j3+1)
                     xya(l1,l2)=ym1 + (1.d0 + zr)*(y00 - ym1 + zr*(.5d0*ym1 - y00  + .5d0*yp1))
                  enddo
               enddo

               yr = ((y-dy)-j2*hgridh_old)/hgridh_old
               do l1=-1,1
                  ym1=xya(l1,-1)
                  y00=xya(l1,0)
                  yp1=xya(l1,1)
                  xa(l1)=ym1 + (1.d0 + yr)*(y00 - ym1 + yr*(.5d0*ym1 - y00  + .5d0*yp1))
               enddo

               xr = ((x-dx)-j1*hgridh_old)/hgridh_old
               ym1=xa(-1)
               y00=xa(0)
               yp1=xa(1)
               psifscf(i1,i2,i3)=ym1 + (1.d0 + xr)*(y00 - ym1 + xr*(.5d0*ym1 - y00  + .5d0*yp1))

            endif

         enddo
      enddo
   enddo

   deallocate(psifscfold,psifscfoex)
   allocate(psig(0:n1,2,0:n2,2,0:n3,2),ww((2*n1+16)*(2*n2+16)*(2*n3+16)))

        call analyse_shrink(n1,n2,n3,ww,psifscf,psig)
        call compress(n1,n2,n3,0,n1,0,n2,0,n3,  &
                    nseg_c,nvctr_c,keyg(1,1),       keyv(1),   &
                    nseg_f,nvctr_f,keyg(1,nseg_c+1),keyv(nseg_c+1),   &
                    psig,psi(1),psi(nvctr_c+1))

   deallocate(psig,ww)
 END SUBROUTINE 




 subroutine readmywaves(iproc,norb,norbp,n1,n2,n3,hgrid,nat,rxyz,  & 
      nseg_c,nseg_f,nvctr_c,nvctr_f,keyg,keyv,psi,eval)
   ! reads wavefunction from file and transforms it properly if hgrid or size of simulation cell have changed
   implicit real*8 (a-h,o-z)
   character*50 filename
   character*4 f4
   dimension keyg(2,nseg_c+nseg_f),keyv(nseg_c+nseg_f)
   dimension psi(nvctr_c+7*nvctr_f,norbp)
   dimension rxyz(3,nat),eval(norb),center(3)
   allocatable :: psifscf(:,:,:)

   call cpu_time(tr0)
   call system_clock(ncount1,ncount_rate,ncount_max)

   allocate(psifscf(-7:2*n1+8,-7:2*n2+8,-7:2*n3+8))

! calculate center of molecule
        c1=0.d0 ; c2=0.d0 ; c3=0.d0
        do iat=1,nat
        c1=c1+rxyz(1,iat) ; c2=c2+rxyz(2,iat) ; c3=c3+rxyz(3,iat)
        enddo
        center(1)=c1/nat ; center(2)=c2/nat ; center(3)=c3/nat

   do iorb=iproc*norbp+1,min((iproc+1)*norbp,norb)

      write(f4,'(i4.4)') iorb
      filename = 'wavefunction.'//f4
      open(unit=99,file=filename,status='unknown')

      call readonewave(99, .true., iorb,iproc,n1,n2,n3, &
           & hgrid,center,nseg_c,nseg_f, nvctr_c,nvctr_f,keyg,keyv,psi(1,iorb-iproc*norbp),eval(iorb),psifscf)

      close(99)
   end do

   deallocate(psifscf)

   call cpu_time(tr1)
   call system_clock(ncount2,ncount_rate,ncount_max)
   tel=dble(ncount2-ncount1)/dble(ncount_rate)
   write(*,'(a,i4,2(1x,e10.3))') '- READING WAVES TIME',iproc,tr1-tr0,tel
 END SUBROUTINE 


 subroutine readonewave(unitwf, useFormattedInput, iorb,iproc,n1,n2,n3, &
      & hgrid,center,nseg_c,nseg_f, nvctr_c,nvctr_f,keyg,keyv,psi,eval,psifscf)
   implicit real*8 (a-h,o-z)
   dimension keyg(2,nseg_c+nseg_f),keyv(nseg_c+nseg_f)
   dimension psi(nvctr_c+7*nvctr_f)
   dimension center(3),center_old(3)
   dimension :: psifscf(-7:2*n1+8,-7:2*n2+8,-7:2*n3+8)
   allocatable :: psigold(:,:,:,:,:,:)
   integer :: unitwf
   logical :: useFormattedInput

   if (useFormattedInput) then
      read(unitwf,*) iorb_old,eval
   else
      read(unitwf) iorb_old,eval
   end if
   if (iorb_old.ne.iorb) stop 'readonewave'
   if (useFormattedInput) then
      read(unitwf,*) hgrid_old
      read(unitwf,*) n1_old,n2_old,n3_old
      read(unitwf,*) (center_old(j),j=1,3)
   else
      read(unitwf) hgrid_old
      read(unitwf) n1_old,n2_old,n3_old
      read(unitwf) (center_old(j),j=1,3)
   end if
   write(*,'(1x,i2,6(1x,e14.7))') iproc,(center(j),j=1,3),(center_old(j),j=1,3)
   if (useFormattedInput) then
      read(unitwf,*) nvctr_c_old, nvctr_f_old
   else
      read(unitwf) nvctr_c_old, nvctr_f_old
   end if

!           write(*,*) iorb,' hgrid_old,hgrid ',hgrid_old,hgrid
!           write(*,*) iorb,' nvctr_c_old,nvctr_c ',nvctr_c_old,nvctr_c
!           write(*,*) iorb,' nvctr_f_old,nvctr_f ',nvctr_f_old,nvctr_f
!           write(*,*) iorb,' n1_old,n1 ',n1_old,n1
!           write(*,*) iorb,' n2_old,n2 ',n2_old,n2
!           write(*,*) iorb,' n3_old,n3 ',n3_old,n3

   if (hgrid_old.eq. hgrid .and. nvctr_c_old.eq.nvctr_c .and. nvctr_f_old.eq.nvctr_f  & 
        .and. n1_old.eq.n1  .and. n2_old.eq.n2 .and. n3_old.eq.n3 ) then

      write(*,*) 'wavefunction ',iorb,' needs NO reformatting on processor',iproc
      do j=1,nvctr_c_old
         if (useFormattedInput) then
            read(unitwf,*) i1,i2,i3,tt
         else
            read(unitwf) i1,i2,i3,tt
         end if
         psi(j)=tt
      enddo
      do j=1,7*nvctr_f_old-6,7
         if (useFormattedInput) then
            read(unitwf,*) i1,i2,i3,t1,t2,t3,t4,t5,t6,t7
         else
            read(unitwf) i1,i2,i3,t1,t2,t3,t4,t5,t6,t7
         end if
         psi(nvctr_c+j+0)=t1
         psi(nvctr_c+j+1)=t2
         psi(nvctr_c+j+2)=t3
         psi(nvctr_c+j+3)=t4
         psi(nvctr_c+j+4)=t5
         psi(nvctr_c+j+5)=t6
         psi(nvctr_c+j+6)=t7
      enddo

   else
      write(*,*) 'wavefunction ',iorb,' needs reformatting on processor',iproc
      if (hgrid_old.ne.hgrid) write(*,*) 'because hgrid_old >< hgrid',hgrid_old,hgrid
      if (nvctr_c_old.ne.nvctr_c) write(*,*) 'because nvctr_c_old >< nvctr_c',nvctr_c_old,nvctr_c
      if (nvctr_f_old.ne.nvctr_f) write(*,*) 'because nvctr_f_old >< nvctr_f',nvctr_f_old,nvctr_f
      if (n1_old.ne.n1  .or. n2_old.ne.n2 .or. n3_old.ne.n3 ) &
           write(*,*) 'because cell size has changed',n1_old,n1  , n2_old,n2 , n3_old,n3
      
      allocate(psigold(0:n1_old,2,0:n2_old,2,0:n3_old,2))

      call razero(8*(n1_old+1)*(n2_old+1)*(n3_old+1),psigold)
      do iel=1,nvctr_c_old
         if (useFormattedInput) then
            read(unitwf,*) i1,i2,i3,tt
         else
            read(unitwf) i1,i2,i3,tt
         end if
         psigold(i1,1,i2,1,i3,1)=tt
      enddo
      do iel=1,nvctr_f_old
         if (useFormattedInput) then
            read(unitwf,*) i1,i2,i3,t1,t2,t3,t4,t5,t6,t7
         else
            read(unitwf) i1,i2,i3,t1,t2,t3,t4,t5,t6,t7
         end if
         psigold(i1,2,i2,1,i3,1)=t1
         psigold(i1,1,i2,2,i3,1)=t2
         psigold(i1,2,i2,2,i3,1)=t3
         psigold(i1,1,i2,1,i3,2)=t4
         psigold(i1,2,i2,1,i3,2)=t5
         psigold(i1,1,i2,2,i3,2)=t6
         psigold(i1,2,i2,2,i3,2)=t7
      enddo

      ! I put nat = 1 here, since only one position is saved in wavefunction files.
      call reformatonewave(iproc, hgrid_old, n1_old, n2_old, n3_old, &
           & center_old, psigold, hgrid, nvctr_c, nvctr_f, n1, n2, n3, center, nseg_c, nseg_f, &
           & keyg, keyv, psifscf, psi)

      deallocate(psigold)

   endif
 END SUBROUTINE 



        subroutine writemywaves(iproc,norb,norbp,n1,n2,n3,hgrid,  & 
                   nat,rxyz,nseg_c,nseg_f,nvctr_c,nvctr_f,keyg,keyv,psi,eval)
! write all my wavefunctions in files by calling writeonewave
        implicit real*8 (a-h,o-z)
        character*4 f4
        character*50 filename
        dimension rxyz(3,nat),eval(norb),center(3)
        dimension keyg(2,nseg_c+nseg_f),keyv(nseg_c+nseg_f)
        dimension psi(nvctr_c+7*nvctr_f,norbp)

       call cpu_time(tr0)
       call system_clock(ncount1,ncount_rate,ncount_max)

! calculate center of molecule
        c1=0.d0 ; c2=0.d0 ; c3=0.d0
        do iat=1,nat
        c1=c1+rxyz(1,iat) ; c2=c2+rxyz(2,iat) ; c3=c3+rxyz(3,iat)
        enddo
        center(1)=c1/nat ; center(2)=c2/nat ; center(3)=c3/nat

       do iorb=iproc*norbp+1,min((iproc+1)*norbp,norb)

        write(f4,'(i4.4)') iorb
        filename = 'wavefunction.'//f4
        write(*,*) 'opening ',filename
        open(unit=99,file=filename,status='unknown')

       call writeonewave(99, .true., iorb,n1,n2,n3,hgrid,center,  & 
                         nseg_c,nvctr_c,keyg(1,1),keyv(1)  & 
                        ,nseg_f,nvctr_f,keyg(1,nseg_c+1),keyv(nseg_c+1), & 
                        psi(1,iorb-iproc*norbp),psi(nvctr_c+1,iorb-iproc*norbp),norb,eval)
          close(99)

       enddo

       call cpu_time(tr1)
       call system_clock(ncount2,ncount_rate,ncount_max)
       tel=dble(ncount2-ncount1)/dble(ncount_rate)
       write(*,'(a,i4,2(1x,e10.3))') '- WRITE WAVES TIME',iproc,tr1-tr0,tel


       return
       END SUBROUTINE



        subroutine writeonewave(unitwf, useFormattedOutput, iorb,n1,n2,n3,hgrid,center,  & 
                           nseg_c,nvctr_c,keyg_c,keyv_c,  & 
                           nseg_f,nvctr_f,keyg_f,keyv_f, & 
                              psi_c,psi_f,norb,eval)
        implicit real*8 (a-h,o-z)
        logical :: useFormattedOutput
        integer :: unitwf
        dimension keyg_c(2,nseg_c),keyv_c(nseg_c),keyg_f(2,nseg_f),keyv_f(nseg_f)
        dimension psi_c(nvctr_c),psi_f(7,nvctr_f),center(3),eval(norb)


        if (useFormattedOutput) then
         write(unitwf,*) iorb,eval(iorb)
         write(unitwf,*) hgrid
         write(unitwf,*) n1,n2,n3
         write(unitwf,'(3(1x,e24.17))') (center(j),j=1,3)
         write(unitwf,*) nvctr_c, nvctr_f
        else
         write(unitwf) iorb,eval(iorb)
         write(unitwf) hgrid
         write(unitwf) n1,n2,n3
         write(unitwf) (center(j),j=1,3)
         write(unitwf) nvctr_c, nvctr_f
        end if

! coarse part
        do iseg=1,nseg_c
          jj=keyv_c(iseg)
          j0=keyg_c(1,iseg)
          j1=keyg_c(2,iseg)
             ii=j0-1
             i3=ii/((n1+1)*(n2+1))
             ii=ii-i3*(n1+1)*(n2+1)
             i2=ii/(n1+1)
             i0=ii-i2*(n1+1)
             i1=i0+j1-j0
          do i=i0,i1
            tt=psi_c(i-i0+jj) 
            if (useFormattedOutput) then
              write(unitwf,'(3(i4),1x,e19.12)') i,i2,i3,tt
            else
              write(unitwf) i,i2,i3,tt
            end if
          enddo
         enddo
                                                                                                                             
! fine part
        do iseg=1,nseg_f
          jj=keyv_f(iseg)
          j0=keyg_f(1,iseg)
          j1=keyg_f(2,iseg)
             ii=j0-1
             i3=ii/((n1+1)*(n2+1))
             ii=ii-i3*(n1+1)*(n2+1)
             i2=ii/(n1+1)
             i0=ii-i2*(n1+1)
             i1=i0+j1-j0
          do i=i0,i1
            t1=psi_f(1,i-i0+jj)
            t2=psi_f(2,i-i0+jj)
            t3=psi_f(3,i-i0+jj)
            t4=psi_f(4,i-i0+jj)
            t5=psi_f(5,i-i0+jj)
            t6=psi_f(6,i-i0+jj)
            t7=psi_f(7,i-i0+jj)
            if (useFormattedOutput) then
              write(unitwf,'(3(i4),7(1x,e17.10))') i,i2,i3,t1,t2,t3,t4,t5,t6,t7
            else
              write(unitwf) i,i2,i3,t1,t2,t3,t4,t5,t6,t7
            end if
          enddo
         enddo

    write(*,'(1x,i0,a)') iorb,'th wavefunction written'


    END SUBROUTINE
!-!-!-!-!-!-!-!-!-!-!-!-!-!-!-!-!-!-!-!-!-!-!-!-!-!-!-!-!-!-!-!-!-!-!

        subroutine plot_wf(iounit,n1,n2,n3,hgrid,nseg_c,nvctr_c,keyg,keyv,nseg_f,nvctr_f,rx,ry,rz,psi)
        implicit real*8 (a-h,o-z)
        dimension keyg(2,nseg_c+nseg_f),keyv(nseg_c+nseg_f)
        dimension psi(nvctr_c+7*nvctr_f)
        real*8, allocatable :: psifscf(:),psir(:),psig(:,:,:,:,:,:)

        allocate(psig(0:n1,2,0:n2,2,0:n3,2))
        allocate( psifscf((2*n1+31)*(2*n2+31)*(2*n3+16)) )
        allocate(psir((2*n1+31)*(2*n2+31)*(2*n3+31)))

        call uncompress(n1,n2,n3,0,n1,0,n2,0,n3, & 
                    nseg_c,nvctr_c,keyg(1,1),keyv(1),   &
                    nseg_f,nvctr_f,keyg(1,nseg_c+1),keyv(nseg_c+1),   &
                    psi(1),psi(nvctr_c+1),psig)
        call synthese_grow(n1,n2,n3,psir,psig,psifscf)  !psir=ww(((2*n1+16)*(2*n2+16)*(2*n1+2))
        call convolut_magic_n(2*n1+15,2*n2+15,2*n3+15,psifscf,psir) 

        call plot_pot(rx,ry,rz,hgrid,n1,n2,n3,iounit,psir)

        deallocate(psig,psifscf,psir)
        return
    END SUBROUTINE




        subroutine plot_pot(rx,ry,rz,hgrid,n1,n2,n3,iounit,pot)
        implicit real*8 (a-h,o-z)
        dimension pot(-14:2*n1+16,-14:2*n2+16,-14:2*n3+16)

        hgridh=.5d0*hgrid
        open(iounit) 
        open(iounit+1) 
        open(iounit+2) 

        i3=nint(rz/hgridh)
        i2=nint(ry/hgridh)
        write(*,*) 'plot_p, i2,i3,n2,n3 ',i2,i3,n2,n3
        do i1=-14,2*n1+16
        write(iounit,*) i1*hgridh,pot(i1,i2,i3)
        enddo

        i1=nint(rx/hgridh)
        i2=nint(ry/hgridh)
        write(*,*) 'plot_p, i1,i2 ',i1,i2
        do i3=-14,2*n3+16
        write(iounit+1,*) i3*hgridh,pot(i1,i2,i3)
        enddo

        i1=nint(rx/hgridh)
        i3=nint(rz/hgridh)
        write(*,*) 'plot_p, i1,i3 ',i1,i3
        do i2=-14,2*n2+16
        write(iounit+2,*) i2*hgridh,pot(i1,i2,i3)
        enddo

        close(iounit) 
        close(iounit+1) 
        close(iounit+2) 

        return
        END SUBROUTINE



        subroutine plot_psifscf(iunit,hgrid,n1,n2,n3,psifscf)
        implicit real*8 (a-h,o-z)
        dimension psifscf(-7:2*n1+8,-7:2*n2+8,-7:2*n3+8)

    hgridh=.5d0*hgrid

! along x-axis
    i3=n3
    i2=n2
    do i1=-7,2*n1+8
            write(iunit,'(3(1x,e10.3),1x,e12.5)') i1*hgridh,i2*hgridh,i3*hgridh,psifscf(i1,i2,i3)
    enddo 

! 111 diagonal
    do i=-7,min(2*n1+8,2*n2+8,2*n3+8)
        i1=i ; i2=i ; i3=i
            write(iunit,'(3(1x,e10.3),1x,e12.5)') i1*hgridh,i2*hgridh,i3*hgridh,psifscf(i1,i2,i3)
    enddo 

! 1-1-1 diagonal
    do i=-7,min(2*n1+8,2*n2+8,2*n3+8)
        i1=i ; i2=-i ; i3=-i
            write(iunit,'(3(1x,e10.3),1x,e12.5)') i1*hgridh,i2*hgridh,i3*hgridh,psifscf(i1,i2,i3)
    enddo 

! -11-1 diagonal
    do i=-7,min(2*n1+8,2*n2+8,2*n3+8)
        i1=-i ; i2=i ; i3=-i
            write(iunit,'(3(1x,e10.3),1x,e12.5)') i1*hgridh,i2*hgridh,i3*hgridh,psifscf(i1,i2,i3)
    enddo 

! -1-11 diagonal
    do i=-7,min(2*n1+8,2*n2+8,2*n3+8)
        i1=-i ; i2=-i ; i3=i
            write(iunit,'(3(1x,e10.3),1x,e12.5)') i1*hgridh,i2*hgridh,i3*hgridh,psifscf(i1,i2,i3)
    enddo 

        return
        END SUBROUTINE

!-!-!-!-!-!-!-!-!-!-!-!-!-!-!-!-!-!-!-!-!-!-!-!-!-!-!-!-!-!-!-!-!-!-!

      subroutine atomkin(l,ng,xp,psiat,psiatn,ek)
! calculates the kinetic energy of an atomic wavefunction expressed in Gaussians
! the output psiatn is a normalized version of psiat
        implicit real*8 (a-h,o-z)
        dimension xp(ng),psiat(ng),psiatn(ng)

!        gml=.5d0*gamma(.5d0+l)
        gml = 0.d0
        if (l.eq.0) then 
            gml=0.88622692545275801365d0
        else if (l.eq.1) then 
            gml=0.44311346272637900682d0
        else if (l.eq.2) then 
            gml=0.66467019408956851024d0
        else if (l.eq.3) then 
            gml=1.6616754852239212756d0
        else
          stop 'atomkin'
        endif

        ek=0.d0
        tt=0.d0
        do i=1,ng
        xpi=.5d0/xp(i)**2
        do j=1,ng
        xpj=.5d0/xp(j)**2
        d=xpi+xpj
        sxp=1.d0/d
        const=gml*sqrt(sxp)**(2*l+1)
! kinetic energy  matrix element hij
        hij=.5d0*const*sxp**2* ( 3.d0*xpi*xpj +                  &
                     l*(6.d0*xpi*xpj-xpi**2-xpj**2) -        &
                     l**2*(xpi-xpj)**2  ) + .5d0*l*(l+1.d0)*const
        sij=const*sxp*(l+.5d0)
        ek=ek+hij*psiat(i)*psiat(j)
        tt=tt+sij*psiat(i)*psiat(j)
        enddo
        enddo

        if (abs(tt-1.d0).gt.1.d-2) write(*,*) 'presumably wrong inguess data',l,tt
! energy expectation value
        ek=ek/tt
!        write(*,*) 'ek=',ek,tt,l,ng
! scale atomic wavefunction
        tt=sqrt(1.d0/tt)
!!$        if (l.eq.0) then  ! multiply with 1/sqrt(4*pi)
!!$        tt=tt*0.28209479177387814347d0
!!$        else if (l.eq.1) then  ! multiply with sqrt(3/(4*pi))
!!$        tt=tt*0.48860251190291992159d0
!!$        !decide the value of the normalization to be used
!!$        endif
        do i=1,ng
        psiatn(i)=psiat(i)*tt
        enddo

        return
        END SUBROUTINE



        subroutine diisstp(parallel,norb,norbp,nproc,iproc,  & 
                   ads,ids,mids,idsx,nvctrp,psit,psidst,hpsidst)
! diis subroutine:
! calculates the DIIS extrapolated solution psit in the ids-th DIIS step 
! using  the previous iteration points phidst and the associated error 
! vectors (preconditione gradients) hpsidst
        implicit real*8 (a-h,o-z)
        include 'mpif.h'
        logical parallel
        dimension psit(nvctrp,norbp*nproc),ads(idsx+1,idsx+1,3), &
        psidst(nvctrp,norbp*nproc,idsx),hpsidst(nvctrp,norbp*nproc,idsx)
        allocatable :: ipiv(:),rds(:)

        call timing(iproc,'Diis          ','ON')

        allocate(ipiv(idsx+1),rds(idsx+1))

! set up DIIS matrix (upper triangle)
        if (ids.gt.idsx) then
! shift left up matrix
        do 3079,i=1,idsx-1
        do 3079,j=1,i
3079    ads(j,i,1)=ads(j+1,i+1,1)
        endif

! calculate new line, use rds as work array for summation
        call razero(idsx,rds)
        ist=max(1,ids-idsx+1)
        do i=ist,ids
           mi=mod(i-1,idsx)+1
           do iorb=1,norb
              tt=DDOT(nvctrp,hpsidst(1,iorb,mids),1,hpsidst(1,iorb,mi),1)
              rds(i-ist+1)=rds(i-ist+1)+tt
           end do
        end do

        if (parallel) then
           call MPI_ALLREDUCE(rds,ads(1,min(idsx,ids),1),min(ids,idsx),  & 
                       MPI_DOUBLE_PRECISION,MPI_SUM,MPI_COMM_WORLD,ierr)
        else
           do i=1,min(ids,idsx)
              ads(i,min(idsx,ids),1)=rds(i)
           end do
        endif


! copy to work array, right hand side, boundary elements
        do 3983,j=1,min(idsx,ids)
        ads(j,min(idsx,ids)+1,2)=1.d0
        rds(j)=0.d0
        do 3983,i=j,min(idsx,ids)
        ads(j,i,2)=ads(j,i,1)
3983    continue
        ads(min(idsx,ids)+1,min(idsx,ids)+1,2)=0.d0
        rds(min(idsx,ids)+1)=1.d0

!        write(6,*) 'DIIS matrix'
!        do i=1,min(idsx,ids)+1
!        write(6,'(i3,12(1x,e9.2))') iproc,(ads(i,j,2),j=1,min(idsx,ids)+1),rds(i)
!        enddo
        if (ids.gt.1) then
! solve linear system:(LAPACK)
        call DSYSV('U',min(idsx,ids)+1,1,ads(1,1,2),idsx+1,  & 
                   ipiv,rds,idsx+1,ads(1,1,3),(idsx+1)**2,info)
        if (info.ne.0) print*, 'DGESV',info
        if (info.ne.0) stop 'DGESV'
        else
        rds(1)=1.d0
        endif
        if (iproc.eq.0) then 
           write(*,*) 'DIIS weights'
           write(*,'(4x,12(1x,1pe9.2))') (rds(j),j=1,min(idsx,ids)+1)
        endif

! new guess
        do 6633,iorb=1,norb
        call razero(nvctrp,psit(1,iorb))

        jst=max(1,ids-idsx+1)
        jj=0
        do 6612,j=jst,ids
        jj=jj+1
        mj=mod(j-1,idsx)+1
        do 6612,k=1,nvctrp
        psit(k,iorb)=psit(k,iorb)+rds(jj)*(psidst(k,iorb,mj)-hpsidst(k,iorb,mj))
6612    continue
6633    continue

        deallocate(ipiv,rds)
        call timing(iproc,'Diis          ','OF')

        return
        END SUBROUTINE

subroutine iguess_generator(iproc,atomname,psppar,npspcode,ng,nl,nmax_occ,occupat,expo,psiat)
  implicit none
  character (len=*) :: atomname
  integer, intent(in) :: iproc,ng,npspcode,nmax_occ
  real(kind=8), dimension(0:4,0:4), intent(in) :: psppar
  integer, dimension(4), intent(out) :: nl
  real(kind=8), dimension(ng+1), intent(out) :: expo
  real(kind=8), dimension(nmax_occ), intent(out) :: occupat
  real(kind=8), dimension(ng+1,nmax_occ), intent(out) :: psiat
  
  !local variables
  character(len=27) :: string 
  character(len=2) :: symbol
  integer, parameter :: lmax=3,nint=100,noccmax=2
  real(kind=8), parameter :: fact=4.d0
  real(kind=8), dimension(:), allocatable :: xp,gpot,alps,ott
  real(kind=8), dimension(:,:), allocatable :: aeval,chrg,res,vh,hsep,occup,ofdcoef
  real(kind=8), dimension(:,:,:), allocatable :: psi
  real(kind=8), dimension(:,:,:,:), allocatable :: rmt
  integer, dimension(:,:), allocatable :: neleconf
  logical :: exists
  integer :: n_abinitzatom,nelpsp,npspcode_t,npspxc,lpx,ncount
  integer :: nzatom,nvalelec,l,i,j,iocc,il,lwrite
  real(kind=8) :: alpz,alpl,rcov,rprb,zion,rij,a,a0,a0in,tt

  !filename = 'psppar.'//trim(atomname)

  open(unit=11,file='psppar.'//trim(atomname),form='formatted',status='unknown')
  !Check the open statement
  read(11,*)
  read(11,*) n_abinitzatom,nelpsp
  read(11,*) npspcode_t,npspxc,lpx
  close(11)

  allocate(gpot(3),hsep(6,lpx+1),alps(lpx+1),&
     ott(6),occup(noccmax,lmax+1),&
     ofdcoef(3,4),neleconf(6,4))

  !assignation of radii and coefficients of the local part
  alpz=psppar(0,0)
  alpl=psppar(0,0)
  do i=1,lpx+1
     alps(i)=psppar(i,0)
  end do
  do i=1,3
     gpot(i)=psppar(0,i)
  end do

  !assignation of the coefficents for the nondiagonal terms
  if (npspcode == 2) then !GTH case
     ofdcoef(:,:)=0.d0
  else if (npspcode == 3) then !HGH case
     ofdcoef(1,1)=-0.5d0*sqrt(3.d0/5.d0) !h2
     ofdcoef(2,1)=0.5d0*sqrt(5.d0/21.d0) !h4
     ofdcoef(3,1)=-0.5d0*sqrt(100.d0/63.d0) !h5

     ofdcoef(1,2)=-0.5d0*sqrt(5.d0/7.d0) !h2
     ofdcoef(2,2)=1.d0/6.d0*sqrt(35.d0/11.d0) !h4
     ofdcoef(3,2)=-7.d0/3.d0*sqrt(1.d0/11.d0) !h5

     ofdcoef(1,3)=-0.5d0*sqrt(7.d0/9.d0) !h2
     ofdcoef(2,3)=0.5d0*sqrt(63.d0/143.d0) !h4
     ofdcoef(3,3)=-9.d0*sqrt(1.d0/143.d0) !h5

     ofdcoef(1,4)=0.d0 !h2
     ofdcoef(2,4)=0.d0 !h4
     ofdcoef(3,4)=0.d0 !h5
  end if
  !define the values of hsep starting from the pseudopotential file
  do l=1,lpx+1
     hsep(1,l)=psppar(l,1)
     hsep(2,l)=psppar(l,2)*ofdcoef(1,l)
     hsep(3,l)=psppar(l,2)
     hsep(4,l)=psppar(l,3)*ofdcoef(2,l)
     hsep(5,l)=psppar(l,3)*ofdcoef(3,l)
     hsep(6,l)=psppar(l,3)
  end do

  !Now the treatment of the occupation number
  nzatom=n_abinitzatom
  nvalelec=nelpsp
  call eleconf(nzatom,nvalelec,symbol,rcov,rprb,neleconf)
!!  inquire(file='eleconf.dat',exist=exists)
!!  if (.not.exists) then
!!     write(*,*) "The file 'eleconf.dat' does not exist!"
!!     stop
!!  end if
!!  open(unit=12,file='eleconf.dat',form='formatted',action='read',status='old')
!!  do
!!     read(12,*)string,ncount
!!     read(12,*)symbol, nzatom, nvalelec
!!     read(12,*)rcov,rprb
!!     read(12,*)
!!     do lwrite=0,3
!!        read(12,*)(neleconf(i,lwrite+1),i=1,6)
!!     end do
!!     if (ncount==128 .or. nzatom==n_abinitzatom .and.&
!!          nvalelec==nelpsp) then
!!        exit
!!     end if
!!  end do
!!  close(unit=12)

  occup(:,:)=0.d0
   do l=0,lmax
     iocc=0
     do i=1,6
        ott(i)=real(neleconf(i,l+1),kind=8)
        if (ott(i).gt.0.d0) then
           iocc=iocc+1
            if (iocc.gt.noccmax) stop 'iguess_generator: noccmax too small'
           occup(iocc,l+1)=ott(i)
        endif
     end do
     nl(l+1)=iocc
  end do

  !allocate arrays for the gatom routine
  allocate(aeval(noccmax,lmax+1),chrg(noccmax,lmax+1),&
     res(noccmax,lmax+1),vh(4*(ng+1)**2,4*(ng+1)**2),&
     psi(0:ng,noccmax,lmax+1),xp(0:ng),rmt(nint,0:ng,0:ng,lmax+1))     

  zion=real(nelpsp,kind=8)

  if (iproc.eq.0) write(*,'(1x,a,a7,a9,i3,i3,a9,i3,f5.2)')'Input Guess Generation for atom',trim(atomname),&
       'Z,Zion=',nzatom,nvalelec,'ng,rprb=',ng+1,rprb

!!$  write(6,*) zion,rcov
!!$  write(6,*) alpz,alpl
!!$  write(6,*) (alps(l+1),l=0,lpx)
!!$  write(6,*) (gpot(i),i=1,3)
!!$  do l=0,lpx
!!$     write(6,*) (hsep(i,l+1),i=1,6)
!!$  end do
!!$  write(6,*)'-----------------------',ncount
!!$  write(6,*)symbol, nzatom, nvalelec,'    Symbol, Z, Zion '
!!$  write(6,'(2(f5.2),5x,a)')rcov,rprb,&
!!$       'rad:  covalent, parab. potential'
!!$  write(6,'(6(a7))')'n=1','n=2','n=3','n=4','n=5','n=6'
!!$  do lwrite=0,3
!!$     write(6,'(6(4x,i3),a4,i1)') &
!!$          (neleconf(i,lwrite+1),i=1,6),'l=',lwrite
!!$  end do
!!$
!!$6931 format(a,i3,4(e10.3))
!!$  do l=0,lmax
!!$     write(6,6931) 'occup',l,(occup(iocc,l+1),iocc=1,noccmax)
!!$  end do


  rij=3.d0
  ! exponents of gaussians
  a0in=alpz
  a0=a0in/rij
  !       tt=sqrt(sqrt(2.d0))
  tt=2.d0**.3d0
  do i=0,ng
     a=a0*tt**i
     xp(i)=.5d0/a**2
  end do

  ! initial guess
  do l=0,lmax
     do iocc=1,noccmax
        do i=0,ng
           psi(i,iocc,l+1)=0.d0
        end do
     end do
  end do

  call crtvh(ng,lmax,xp,vh,rprb,fact,nint,rmt)

  call gatom(rcov,rprb,lmax,lpx,noccmax,occup,&
       zion,alpz,gpot,alpl,hsep,alps,vh,xp,rmt,fact,nint,&
       aeval,ng,psi,res,chrg)

  !postreatment of the inguess data
  do i=1,ng+1
     expo(i)=sqrt(0.5/xp(i-1))
  end do

  i=0
  do l=1,4
     do iocc=1,nl(l)
        i=i+1
        occupat(i)=occup(iocc,l)
        do j=1,ng+1
           psiat(j,i)=psi(j-1,iocc,l)
        end do
     end do
  end do

  deallocate(aeval,chrg,res,vh,psi,xp,rmt,gpot,hsep,alps,ott,occup,ofdcoef,neleconf)

end subroutine iguess_generator

subroutine gatom(rcov,rprb,lmax,lpx,noccmax,occup,&
     zion,alpz,gpot,alpl,hsep,alps,vh,xp,rmt,fact,nintp,&
     aeval,ng,psi,res,chrg)
     implicit real*8 (a-h,o-z)
     logical noproj
     parameter(nint=100)
     dimension psi(0:ng,noccmax,lmax+1),aeval(noccmax,lmax+1),&
       hh(0:ng,0:ng),ss(0:ng,0:ng),eval(0:ng),evec(0:ng,0:ng),&
       aux(2*ng+2),&
       gpot(3),hsep(6,lpx+1),rmt(nint,0:ng,0:ng,lmax+1),&
       pp1(0:ng,lpx+1),pp2(0:ng,lpx+1),pp3(0:ng,lpx+1),alps(lpx+1),&
       potgrd(nint),&
       rho(0:ng,0:ng,lmax+1),rhoold(0:ng,0:ng,lmax+1),xcgrd(nint),&
       occup(noccmax,lmax+1),chrg(noccmax,lmax+1),&
       vh(0:ng,0:ng,4,0:ng,0:ng,4),&
       res(noccmax,lmax+1),xp(0:ng)
     if (nintp.ne.nint) stop 'nint><nintp'

     do l=0,lmax
        if (occup(1,l+1).gt.0.d0) lcx=l
     end do
     !write(6,*) 'lcx',lcx
 
     noproj=.true.
     do l=1,lpx+1
        noproj = noproj .and. (alps(l) .eq. 0.d0)
     end do


!    projectors, just in case
     if (.not. noproj) then
        do l=0,lpx
           gml1=sqrt( gamma(l+1.5d0) / (2.d0*alps(l+1)**(2*l+3)) )
           gml2=sqrt( gamma(l+3.5d0) / (2.d0*alps(l+1)**(2*l+7)) )&
               /(l+2.5d0)
           gml3=sqrt( gamma(l+5.5d0) / (2.d0*alps(l+1)**(2*l+11)) )&
               /((l+3.5d0)*(l+4.5d0))
           tt=1.d0/(2.d0*alps(l+1)**2)
           do i=0,ng
              ttt=1.d0/(xp(i)+tt)
              pp1(i,l+1)=gml1*(sqrt(ttt)**(2*l+3))
              pp2(i,l+1)=gml2*ttt*(sqrt(ttt)**(2*l+3))
              pp3(i,l+1)=gml3*ttt**2*(sqrt(ttt)**(2*l+3))
           end do
        end do
     else
        pp1(:,:)=0.d0
        pp2(:,:)=0.d0
        pp3(:,:)=0.d0
     end if

     do l=0,lmax
        do j=0,ng
           do i=0,ng
              rho(i,j,l+1)=0.d0
           end do
        end do
     end do

     evsum=1.d30
     do 2000,it=1,50
        evsumold=evsum
        evsum=0.d0
        
        ! coefficients of charge density
        do l=0,lmax
           do j=0,ng
              do i=0,ng
                 rhoold(i,j,l+1)=rho(i,j,l+1)
                 rho(i,j,l+1)=0.d0        
              end do
           end do
        end do

        do l=0,lmax
           do iocc=1,noccmax
              if (occup(iocc,l+1).gt.0.d0) then
                 do j=0,ng
                    do i=0,ng
                       rho(i,j,l+1)=rho(i,j,l+1) + &
                            psi(i,iocc,l+1)*psi(j,iocc,l+1)*occup(iocc,l+1)
                    end do
                 end do
              end if
           end do
        end do


        rmix=.5d0
        if (it.eq.1) rmix=1.d0
        do 2834,l=0,lmax
        do 2834,j=0,ng
        do 2834,i=0,ng
        tt=rmix*rho(i,j,l+1) + (1.d0-rmix)*rhoold(i,j,l+1)
        rho(i,j,l+1)=tt
2834        continue

! XC potential on grid
!        do 3728,k=1,nint
!3728        xcgrd(k)=0.d0        
!        do 3328,l=0,lmax
!        do 3328,j=0,ng
!        do 3328,i=0,ng
!        do 3328,k=1,nint
!3328        xcgrd(k)=xcgrd(k)+rmt(k,i,j,l+1)*rho(i,j,l+1)
        call DGEMV('N',nint,(lcx+1)*(ng+1)**2,1.d0,&
                   rmt,nint,rho,1,0.d0,xcgrd,1)

        dr=fact*rprb/nint
        do 3167,k=1,nint
        r=(k-.5d0)*dr
! divide by 4 pi
        tt=xcgrd(k)*0.07957747154594768d0
! multiply with r^2 to speed up calculation of matrix elements
        xcgrd(k)=emuxc(tt)*r**2
3167        continue

        do 1000,l=0,lmax
        gml=.5d0*gamma(.5d0+l)

!  lower triangles only
        do 100,i=0,ng
        do 100,j=0,i
        d=xp(i)+xp(j)
        sxp=1.d0/d
        const=gml*sqrt(sxp)**(2*l+1)
! overlap        
        ss(i,j)=const*sxp*(l+.5d0)
! kinetic energy
        hh(i,j)=.5d0*const*sxp**2* ( 3.d0*xp(i)*xp(j) +&
             l*(6.d0*xp(i)*xp(j)-xp(i)**2-xp(j)**2) -&
             l**2*(xp(i)-xp(j))**2  ) + .5d0*l*(l+1.d0)*const
! potential energy from parabolic potential
        hh(i,j)=hh(i,j) +&
             .5d0*const*sxp**2*(l+.5d0)*(l+1.5d0)/rprb**4 
! hartree potential from ionic core charge
        tt=sqrt(1.d0+2.d0*alpz**2*d)
        if (l.eq.0) then
        hh(i,j)=hh(i,j) -zion/(2.d0*d*tt)
        else if (l.eq.1) then
        hh(i,j)=hh(i,j) -zion* &
             (1.d0 + 3.d0*alpz**2*d)/(2.d0*d**2*tt**3)
        else if (l.eq.2) then
        hh(i,j)=hh(i,j) -zion* &
             (2.d0 + 10.d0*alpz**2*d + 15.d0*alpz**4*d**2)/(2.d0*d**3*tt**5)
        else if (l.eq.3) then
        hh(i,j)=hh(i,j) -zion*3.d0* &
             (2.d0 +14.d0*alpz**2*d +35.d0*alpz**4*d**2 +35.d0*alpz**6*d**3)/&
             (2.d0*d**4*tt**7)
        else 
        stop 'l too big'
        end if
! potential from repulsive gauss potential
        tt=alpl**2/(.5d0+d*alpl**2)
        hh(i,j)=hh(i,j)  + gpot(1)*.5d0*gamma(1.5d0+l)*tt**(1.5d0+l)&
             + (gpot(2)/alpl**2)*.5d0*gamma(2.5d0+l)*tt**(2.5d0+l)&
             + (gpot(3)/alpl**4)*.5d0*gamma(3.5d0+l)*tt**(3.5d0+l)
        ! separable terms
        if (l.le.lpx) then
           hh(i,j)=hh(i,j) + pp1(i,l+1)*hsep(1,l+1)*pp1(j,l+1)&
                + pp1(i,l+1)*hsep(2,l+1)*pp2(j,l+1)&
                + pp2(i,l+1)*hsep(2,l+1)*pp1(j,l+1)&
                + pp2(i,l+1)*hsep(3,l+1)*pp2(j,l+1)&
                + pp1(i,l+1)*hsep(4,l+1)*pp3(j,l+1)&
                + pp3(i,l+1)*hsep(4,l+1)*pp1(j,l+1)&
                + pp2(i,l+1)*hsep(5,l+1)*pp3(j,l+1)&
                + pp3(i,l+1)*hsep(5,l+1)*pp2(j,l+1)&
                + pp3(i,l+1)*hsep(6,l+1)*pp3(j,l+1)
        end if
! hartree potential from valence charge distribution
!        tt=0.d0
!        do 4982,lp=0,lcx
!        do 4982,jp=0,ng
!        do 4982,ip=0,ng
!        tt=tt + vh(ip,jp,lp+1,i,j,l+1)*rho(ip,jp,lp+1)
!4982        continue
        tt=DDOT((lcx+1)*(ng+1)**2,vh(0,0,1,i,j,l+1),1,rho(0,0,1),1)
        hh(i,j)=hh(i,j) + tt
! potential from XC potential
        dr=fact*rprb/nint
!        tt=0.d0
!        do 8049,k=1,nint
!8049        tt=tt+xcgrd(k)*rmt(k,i,j,l+1)
        tt=DDOT(nint,rmt(1,i,j,l+1),1,xcgrd(1),1)
        hh(i,j)=hh(i,j)+tt*dr
100        continue
 
! ESSL
!        call DSYGV(1,hh,ng+1,ss,ng+1,eval,evec,ng+1,ng+1,aux,2*ng+2)
! LAPACK
        call DSYGV(1,'V','L',&
             ng+1,hh,ng+1,ss,ng+1,eval,evec,(ng+1)**2,info)
        if (info.ne.0) write(6,*) 'LAPACK',info
        do 334,iocc=0,noccmax-1
        do 334,i=0,ng
334        evec(i,iocc)=hh(i,iocc)
! end LAPACK
        do 9134,iocc=1,noccmax
        evsum=evsum+eval(iocc-1)
        aeval(iocc,l+1)=eval(iocc-1)
        do 9134,i=0,ng
9134        psi(i,iocc,l+1)=evec(i,iocc-1)

!        write(6,*) 'eval',l
!55        format(5(e14.7))
!        write(6,55) eval 
!        write(6,*) 'diff eval'
!        write(6,55) (eval(i)-eval(i-1),i=1,ng)
        
!        write(6,*) 'evec',l
!        do i=0,ng
!33        format(10(e9.2))
!        write(6,33) (evec(i,iocc),iocc=0,noccmax-1)
!        end do

1000        continue

        tt=abs(evsum-evsumold)
!        write(6,*) 'evdiff',it,tt
        if (tt.lt.1.d-12) goto 3000
2000        continue
3000        continue
        call resid(lmax,lpx,noccmax,rprb,xp,aeval,psi,rho,ng,res,&
             zion,alpz,alpl,gpot,pp1,pp2,pp3,alps,hsep,fact,nint,&
             potgrd,xcgrd)

! charge up to radius rcov
        if (lmax.gt.3) stop 'cannot calculate chrg'
        do 3754,l=0,lmax
        do 3754,iocc=1,noccmax
3754        chrg(iocc,l+1)=0.d0

        do 3761,iocc=1,noccmax
        do 3761,j=0,ng
        do 3761,i=0,ng
        d=xp(i)+xp(j)
        sd=sqrt(d)
        terf=erf(sd*rcov) 
        texp=exp(-d*rcov**2)

        tt=0.4431134627263791d0*terf/sd**3 - 0.5d0*rcov*texp/d
        chrg(iocc,1)=chrg(iocc,1) + psi(i,iocc,1)*psi(j,iocc,1)*tt
        if (lmax.eq.0) goto 3761
        tt=0.6646701940895686d0*terf/sd**5 + &
             (-0.75d0*rcov*texp - 0.5d0*d*rcov**3*texp)/d**2
        chrg(iocc,2)=chrg(iocc,2) + psi(i,iocc,2)*psi(j,iocc,2)*tt
        if (lmax.eq.1) goto 3761
        tt=1.661675485223921d0*terf/sd**7 + &
             (-1.875d0*rcov*texp-1.25d0*d*rcov**3*texp-.5d0*d**2*rcov**5*texp) &
             /d**3
        chrg(iocc,3)=chrg(iocc,3) + psi(i,iocc,3)*psi(j,iocc,3)*tt
        if (lmax.eq.2) goto 3761
        tt=5.815864198283725d0*terf/sd**9 + &
             (-6.5625d0*rcov*texp - 4.375d0*d*rcov**3*texp - &
             1.75d0*d**2*rcov**5*texp - .5d0*d**3*rcov**7*texp)/d**4
        chrg(iocc,4)=chrg(iocc,4) + psi(i,iocc,4)*psi(j,iocc,4)*tt
3761        continue


        !writing lines suppressed
!!$        write(66,*)  lmax+1
!!$        write(66,*) ' #LINETYPE{1324}' 
!!$        write(66,*) ' $' 
        do l=0,lmax
!!$           write(66,*) ' 161'
           r=0.d0
           do
              tt= wave(ng,l,xp,psi(0,1,l+1),r)
!!$              write(66,*) r,tt
              r=r+.025d0
              if(r > 4.00001d0) exit
           end do
        end do
        !writing lines suppressed
!!$        write(67,*) min(lmax+1,3)
!!$        write(67,*) ' #LINETYPE{132}'
!!$        write(67,*) ' #TITLE{FOURIER}' 
!!$        write(67,*) ' $'
        dr=6.28d0/rprb/200.d0
!!$        write(67,*) ' 200'
        rk=0.d0
        loop_rk1: do 
           tt=0.d0
           do i=0,ng
              texp=exp(-.25d0*rk**2/xp(i))
!              texp=exp(-.5d0*energy/xp(i))
              sd=sqrt(xp(i))
              tt=tt+psi(i,1,1)*0.4431134627263791d0*texp/sd**3
           end do
!!$           write(67,*) rk,tt
           rk=rk+dr
           if(rk > 6.28d0/rprb-.5d0*dr) exit loop_rk1
        end do loop_rk1
        if (lmax.ge.1) then
!!$           write(67,*) ' 200'
           rk=0.d0
           loop_rk2: do 
              tt=0.d0
              do i=0,ng
                 texp=exp(-.25d0*rk**2/xp(i))
                 sd=sqrt(xp(i))
                 tt=tt+psi(i,1,2)*0.2215567313631895d0*rk*texp/sd**5
              end do
!!$              write(67,*) rk,tt
              rk=rk+dr
              if (rk > 6.28d0/rprb-.5d0*dr) exit loop_rk2
           end do loop_rk2
        end if
        if (lmax.ge.2) then
!!$           write(67,*) ' 200'
           rk=0.d0
           do 
              tt=0.d0
              do i=0,ng
                 texp=exp(-.25d0*rk**2/xp(i))
                 sd=sqrt(xp(i))
              tt=tt+psi(i,1,3)*0.1107783656815948d0*rk**2*texp/sd**7
              end do
!!$              write(67,*) rk,tt
              rk=rk+dr
              if (rk > 6.28d0/rprb-.5d0*dr) exit
           end do
        end if


      end subroutine gatom



      subroutine resid(lmax,lpx,noccmax,rprb,xp,aeval,psi,rho,&
           ng,res,zion,alpz,alpl,gpot,pp1,pp2,pp3,alps,hsep,fact,nint,&
           potgrd,xcgrd)
        implicit real*8 (a-h,o-z)
        dimension psi(0:ng,noccmax,lmax+1),rho(0:ng,0:ng,lmax+1),&
             gpot(3),pp1(0:ng,lmax+1),pp2(0:ng,lmax+1),pp3(0:ng,lmax+1),&
             alps(lmax+1),hsep(6,lmax+1),res(noccmax,lmax+1),xp(0:ng),&
             xcgrd(nint),aeval(noccmax,lmax+1),potgrd(nint)
        
!   potential on grid 
        dr=fact*rprb/nint
        do 9873,k=1,nint
        r=(k-.5d0)*dr
        potgrd(k)= .5d0*(r/rprb**2)**2 - &
             zion*erf(r/(sqrt(2.d0)*alpz))/r &
             + exp(-.5d0*(r/alpl)**2)*&
             ( gpot(1) + gpot(2)*(r/alpl)**2 + gpot(3)*(r/alpl)**4 )&
             + xcgrd(k)/r**2
        do 2487,j=0,ng
        do 2487,i=0,ng
        spi=1.772453850905516d0
        d=xp(i)+xp(j)
        sd=sqrt(d)
        tx=exp(-d*r**2)
        tt=spi*erf(sd*r)
           ud0=tt/(4.d0*sd**3*r)
        potgrd(k)=potgrd(k)+ud0*rho(i,j,1)
           ud1=-tx/(4.d0*d**2) + 3.d0*tt/(8.d0*sd**5*r)
        if (lmax.ge.1) potgrd(k)=potgrd(k)+ud1*rho(i,j,2)
        ud2=-tx*(7.d0 + 2.d0*d*r**2)/(8.d0*d**3) +&
             15.d0*tt/(16.d0*sd**7*r)
        if (lmax.ge.2) potgrd(k)=potgrd(k)+ud2*rho(i,j,3)
        ud3=-tx*(57.d0+22.d0*d*r**2+4.d0*d**2*r**4)/(16.d0*d**4) + &
             105.d0*tt/(32.d0*sd**9*r)
        if (lmax.ge.3) potgrd(k)=potgrd(k)+ud3*rho(i,j,4)
2487    continue
9873        continue

        do 1500,ll=0,lmax
        if (ll.le.lpx) then
        rnrm1=1.d0/sqrt(.5d0*gamma(ll+1.5d0)*alps(ll+1)**(2*ll+3))
        rnrm2=1.d0/sqrt(.5d0*gamma(ll+3.5d0)*alps(ll+1)**(2*ll+7))
        rnrm3=1.d0/sqrt(.5d0*gamma(ll+5.5d0)*alps(ll+1)**(2*ll+11))
        end if
        do 1500,iocc=1,noccmax
! separabel part
        if (ll.le.lpx) then
        scpr1=DDOT(ng+1,psi(0,iocc,ll+1),1,pp1(0,ll+1),1)
        scpr2=DDOT(ng+1,psi(0,iocc,ll+1),1,pp2(0,ll+1),1)
        scpr3=DDOT(ng+1,psi(0,iocc,ll+1),1,pp3(0,ll+1),1)
        end if
        res(iocc,ll+1)=0.d0
        do 1500,j=1,nint
!  wavefunction on grid
        r=(j-.5d0)*dr
        psigrd = wave(ng,ll,xp,psi(0,iocc,ll+1),r)
!   kinetic energy        
        rkin=0.d0
        do 5733,i=0,ng
        rkin=rkin + psi(i,iocc,ll+1) *  (&
             xp(i)*(3.d0+2.d0*ll-2.d0*xp(i)*r**2)*exp(-xp(i)*r**2) )
5733        continue
        rkin=rkin*r**ll
!   separabel part
        if (ll.le.lpx) then
           sep =& 
                (scpr1*hsep(1,ll+1) + scpr2*hsep(2,ll+1) + scpr3*hsep(4,ll+1))&
                *rnrm1*r**ll*exp(-.5d0*(r/alps(ll+1))**2)   +&
                (scpr1*hsep(2,ll+1) + scpr2*hsep(3,ll+1) + scpr3*hsep(5,ll+1))&
                *rnrm2*r**(ll+2)*exp(-.5d0*(r/alps(ll+1))**2)   +&
                (scpr1*hsep(4,ll+1) + scpr2*hsep(5,ll+1) + scpr3*hsep(6,ll+1))&
                *rnrm3*r**(ll+4)*exp(-.5d0*(r/alps(ll+1))**2)
        else
        sep=0.d0
        end if
! resdidue
        tt=rkin+sep+(potgrd(j)-aeval(iocc,ll+1))*psigrd
!384        format(6(e12.5))
!12        format(i2,i2,e9.2,3(e12.5),e10.3)
        res(iocc,ll+1)=res(iocc,ll+1) + tt**2*dr
1500        continue
!        do 867,l=0,lmax
!        do 867,iocc=1,noccmax
!867        write(6,*) 'res',l,iocc,res(iocc,l+1)
        return
        end subroutine resid



        subroutine crtvh(ng,lmax,xp,vh,rprb,fact,nint,rmt)
        implicit real*8 (a-h,o-z)
        dimension vh(0:ng,0:ng,0:3,0:ng,0:ng,0:3),xp(0:ng),&
             rmt(nint,0:ng,0:ng,lmax+1)
        if (lmax.gt.3) stop 'crtvh'

        dr=fact*rprb/nint
        do 8049,l=0,lmax
        do 8049,k=1,nint
        r=(k-.5d0)*dr
        do 8049,j=0,ng
        do 8049,i=0,ng
8049        rmt(k,i,j,l+1)=(r**2)**l*exp(-(xp(i)+xp(j))*r**2)

        do 100,j=0,ng
        do 100,i=0,ng
        c=xp(i)+xp(j)
        do 100,jp=0,ng
        do 100,ip=0,ng
        d=xp(ip)+xp(jp)
        scpd=sqrt(c+d)
        vh(ip,jp,0,i,j,0)=0.2215567313631895d0/(c*d*scpd)
        vh(ip,jp,1,i,j,0)=&
             .1107783656815948d0*(2.d0*c+3.d0*d)/(c*d**2*scpd**3)
        vh(ip,jp,2,i,j,0)=.05538918284079739d0*&
             (8.d0*c**2+20.d0*c*d+15.d0*d**2)/(c*d**3*scpd**5)
        vh(ip,jp,3,i,j,0)=.0830837742611961d0*&
        (16.d0*c**3+56.d0*c**2*d+70.d0*c*d**2+35.d0*d**3)/&
             (c*d**4*scpd**7)


        vh(ip,jp,0,i,j,1)=&
             .1107783656815948d0*(3.d0*c+2.d0*d)/(c**2*d*scpd**3)
        vh(ip,jp,1,i,j,1)=&
             .05538918284079739d0*(6.d0*c**2+15.d0*c*d+6.d0*d**2)/&
             (c**2*d**2*scpd**5)
        vh(ip,jp,2,i,j,1)=.02769459142039869d0*&
             (24.d0*c**3+84.d0*c**2*d+105.d0*c*d**2+30.d0*d**3)/&
             (c**2*d**3*scpd**7)
        vh(ip,jp,3,i,j,1)=0.04154188713059803d0*&
             (48.d0*c**4+216.d0*c**3*d+378.d0*c**2*d**2+&
             315.d0*c*d**3+70.d0*d**4)/(c**2*d**4*scpd**9)

        vh(ip,jp,0,i,j,2)=&
             .05538918284079739d0*(15.d0*c**2+20.d0*c*d+8.d0*d**2)/&
             (c**3*d*scpd**5)
        vh(ip,jp,1,i,j,2)=.02769459142039869d0*&
             (30.d0*c**3+105.d0*c**2*d+84.d0*c*d**2+24.d0*d**3)/&
             (c**3*d**2*scpd**7)
        vh(ip,jp,2,i,j,2)=&
             .2077094356529901d0*(8.d0*c**4+36.d0*c**3*d+63.d0*c**2*d**2+&
             36.d0*c*d**3+8.d0*d**4)/(c**3*d**3*scpd**9)
        vh(ip,jp,3,i,j,2)=&
             .1038547178264951d0*(48.d0*c**5+264.d0*c**4*d+594.d0*c**3*d**2+&
             693.d0*c**2*d**3+308.d0*c*d**4+56.d0*d**5)/&
             (c**3*d**4*scpd**11)

        vh(ip,jp,0,i,j,3)=.0830837742611961d0*&
             (35.d0*c**3+70.d0*c**2*d+56.d0*c*d**2+16.d0*d**3)/&
             (c**4*d*scpd**7)
        vh(ip,jp,1,i,j,3)=&
             .04154188713059803d0*(70.d0*c**4+315.d0*c**3*d+378.d0*c**2*d**2+&
             216.d0*c*d**3+48.d0*d**4)/(c**4*d**2*scpd**9)
        vh(ip,jp,2,i,j,3)=&
             .1038547178264951d0*(56.d0*c**5+308.d0*c**4*d+693.d0*c**3*d**2+&
             594.d0*c**2*d**3+264.d0*c*d**4+48.d0*d**5)/&
             (c**4*d**3*scpd**11)
        vh(ip,jp,3,i,j,3)=&
             1.090474537178198d0*(16.d0*c**6+104.d0*c**5*d+286.d0*c**4*d**2+&
             429.d0*c**3*d**3+286.d0*c**2*d**4+104.d0*c*d**5+16.d0*d**6)/&
             (c**4*d**4*scpd**13)
100        continue
        return
        end subroutine crtvh

        real*8 function wave(ng,ll,xp,psi,r)
        implicit real*8 (a-h,o-z)
        dimension psi(0:ng),xp(0:ng)

        wave=0.d0
        do 9373,i=0,ng
9373    wave=wave + psi(i)*exp(-xp(i)*r**2)
        wave=wave*r**ll
        return
        end function wave


      real*8 function emuxc(rho)
      implicit real*8 (a-h,o-z)
      parameter (a0p=.4581652932831429d0,&
           a1p=2.217058676663745d0,&
           a2p=0.7405551735357053d0,&
           a3p=0.01968227878617998d0)
      parameter (b1p=1.0d0,&
           b2p=4.504130959426697d0,&
           b3p=1.110667363742916d0,&
           b4p=0.02359291751427506d0)
      parameter (rsfac=.6203504908994000d0,ot=1.d0/3.d0)
      parameter (c1=4.d0*a0p*b1p/3.0d0,  c2=5.0d0*a0p*b2p/3.0d0+a1p*b1p,&
           c3=2.0d0*a0p*b3p+4.0d0*a1p*b2p/3.0d0+2.0d0*a2p*b1p/3.0d0,&
           c4=7.0d0*a0p*b4p/3.0d0+5.0d0*a1p*b3p/3.0d0+a2p*b2p+a3p*b1p/3.0d0,&
           c5=2.0d0*a1p*b4p+4.0d0*a2p*b3p/3.0d0+2.0d0*a3p*b2p/3.0d0,&
           c6=5.0d0*a2p*b4p/3.0d0+a3p*b3p,c7=4.0d0*a3p*b4p/3.0d0)
      if(rho.lt.1.d-24) then
        emuxc=0.d0
      else
        if(rho.lt.0.d0) write(6,*) ' rho less than zero',rho
        rs=rsfac*rho**(-ot)
        top=-rs*(c1+rs*(c2+rs*(c3+rs*(c4+rs*(c5+rs*(c6+rs*c7))))))
        bot=rs*(b1p+rs*(b2p+rs*(b3p+rs*b4p)))
        emuxc=top/(bot*bot)
      end if
      end function emuxc

      real*8 function gamma(x)
!     restricted version of the Gamma function
      implicit real*8 (a-h,o-z)

      if (x.le.0.d0) stop 'wrong argument for gamma'
      if (mod(x,1.d0).eq.0.d0) then
         ii=x
         do i=2,ii
            gamma=gamma*(i-1)
         end do
      else if (mod(x,.5d0).eq.0.d0) then
         ii=x-.5d0
!         gamma=sqrt(3.14159265358979d0)
         gamma=1.772453850905516027d0
         do i=1,ii
            gamma=gamma*(i-.5d0)
         end do
      else
         stop 'wrong argument for gamma'
      end if
      end function gamma


end module<|MERGE_RESOLUTION|>--- conflicted
+++ resolved
@@ -424,18 +424,11 @@
      call PSolver('F','D',iproc,nproc,2*n1+31,2*n2+31,2*n3+31,0,hgridh,hgridh,hgridh,&
           pot_ion,pkernel,rhopot,ehart,eexcu,vexcu,0.d0)
 
-<<<<<<< HEAD
      !print *,'ehartree',ehart
-
-     call addlocgauspsp(iproc,ntypes,nat,iatype,atomnames,rxyz,psppar,&
-          n1,n2,n3,n3pi,i3s+i3xcsh,hgrid,pot_ion)
-=======
-     print *,'ehartree',ehart
      if (n3pi > 0) then
         call addlocgauspsp(iproc,ntypes,nat,iatype,atomnames,rxyz,psppar,&
              n1,n2,n3,n3pi,i3s+i3xcsh,hgrid,pot_ion)
      end if
->>>>>>> 57d8fba0
 
   else
      ! Charge density, Potential in real space
