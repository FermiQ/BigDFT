--- conflicted
+++ resolved
@@ -64,6 +64,10 @@
      integer, dimension(:,:), pointer :: keyg
      integer, dimension(:), pointer :: keyv
   end type wavefunctions_descriptors
+
+  type, public :: nonlocal_psp_descriptors
+     integer :: nproj,nprojel
+  end type nonlocal_psp_descriptors
 
   !- Interfaces for all outside public routines.
 !!$  include "input/interface.f90"
@@ -585,50 +589,6 @@
   call last_orthon(iproc,nproc,parallel,norbu,norbd,norb,norbp,wfd%nvctr_c,wfd%nvctr_f,nvctrp,&
        nspin,psi,hpsi,psit,occup,evsum,eval)
 
-<<<<<<< HEAD
-     if(nspin==1) then
-        call KStrans_p(iproc,nproc,norb,norbp,nvctrp,occup,hpsi,psit,evsum,eval)
-     else
-        call KStrans_p(iproc,nproc,norbu,norbup,nvctrp,occup,hpsi,psit,evsum,eval)
-        evpart=evsum
-        if(norbd>0) then
-           call KStrans_p(iproc,nproc,norbd,norbdp,nvctrp,occup,hpsi(1,norbu+1),psit(1,norbu+1),evsum,eval(norbu+1))
-           evsum=evsum+evpart
-        end if
-     end if
-
-     !retranspose the psit wavefunction into psi
-     !here hpsi is used as a work array
-     call timing(iproc,'Un-TransComm  ','ON')
-     call MPI_ALLTOALL(psit,nvctrp*norbp,MPI_DOUBLE_PRECISION,  &
-          hpsi,nvctrp*norbp,MPI_DOUBLE_PRECISION,MPI_COMM_WORLD,ierr)
-     call timing(iproc,'Un-TransComm  ','OF')
-     call timing(iproc,'Un-TransSwitch','ON')
-     call unswitch_waves(iproc,nproc,norb,norbp,nvctr_c,nvctr_f,nvctrp,hpsi,psi)
-     call timing(iproc,'Un-TransSwitch','OF')
-     !end of retransposition
-
-     i_all=-product(shape(psit))*kind(psit)
-     deallocate(psit,stat=i_stat)
-     call memocc(i_stat,i_all,'psit','cluster')
-
-  else
-     if(nspin==1) then
-        call KStrans(norb,norbp,nvctrp,occup,hpsi,psi,evsum,eval)
-     else
-        call KStrans(norbu,norbup,nvctrp,occup,hpsi,psi,evsum,eval)
-        evpart=evsum
-        if(norbd>0) then
-           call KStrans(norbd,norbdp,nvctrp,occup,hpsi(1,norbu+1),psi(1,norbu+1),evsum,eval(norbu+1))
-           evpart=evsum
-        end if
-     end if
-  endif
-  i_all=-product(shape(hpsi))*kind(hpsi)
-  deallocate(hpsi,stat=i_stat)
-  call memocc(i_stat,i_all,'hpsi','cluster')
-=======
->>>>>>> f1eed0e8
   if (abs(evsum-energybs).gt.1.d-8 .and. iproc==0) write(*,'(1x,a,2(1x,1pe20.13))')&
        'Difference:evsum,energybs',evsum,energybs
 
@@ -803,11 +763,6 @@
         call MPI_ALLGATHERV(rhopot(1,1,1+i3xcsh,1),(2*n1+31)*(2*n2+31)*n3p,&
              MPI_DOUBLE_PRECISION,pot(1,1,1,1),ngatherarr(0,1),ngatherarr(0,2), & 
              MPI_DOUBLE_PRECISION,MPI_COMM_WORLD,ierr)
-<<<<<<< HEAD
-        if(npsin==2) then
-           call MPI_ALLGATHERV(rhopot(1,1,1+i3xcsh,2),(2*n1+31)*(2*n2+31)*n3p,MPI_DOUBLE_PRECISION, &
-                pot(1,1,1,2),ngatherarr(0,1),ngatherarr(0,2), & 
-=======
         !print '(a,2f12.6)','RHOup',sum(abs(rhopot(:,:,:,1))),sum(abs(pot(:,:,:,1)))
         if(nspin==2) then
            !print '(a,2f12.6)','RHOdw',sum(abs(rhopot(:,:,:,2))),sum(abs(pot(:,:,:,2)))
@@ -820,7 +775,6 @@
            end if
            call MPI_ALLGATHERV(rhopot(1,1,i03,i04),(2*n1+31)*(2*n2+31)*n3p,&
                 MPI_DOUBLE_PRECISION,pot(1,1,1,2),ngatherarr(0,1),ngatherarr(0,2), & 
->>>>>>> f1eed0e8
                 MPI_DOUBLE_PRECISION,MPI_COMM_WORLD,ierr)
         end if
      else
