--- conflicted
+++ resolved
@@ -30,11 +30,7 @@
   
   !- Initialisation methods.
   !- Create and allocate access arrays for wavefunctions.
-<<<<<<< HEAD
-  public :: createWavefunctionDescriptors
-=======
   public :: createWavefunctionsDescriptors
->>>>>>> d73651a8
   !- Create and allocate projectors (and their access arrays).
   public :: createProjectorsArrays
   public :: crtproj
@@ -146,12 +142,9 @@
   allocatable :: rho(:),hartpot(:),rhopotb(:,:,:)
 
   integer :: ierror
-
-<<<<<<< HEAD
-=======
+  
   include 'mpif.h'
 
->>>>>>> d73651a8
   if (iproc.eq.0) write(*,*) 'CLUSTER CLUSTER CLUSTER CLUSTER CLUSTER CLUSTER CLUSTER CLUSTER',inputPsiId
   if (parallel) then
      call timing(iproc,'parallel     ','IN')
@@ -159,12 +152,8 @@
      call timing(iproc,'             ','IN')
   end if
   if (iproc.eq.0) open(unit=79,file='malloc')
-<<<<<<< HEAD
-  call cpu_time(tcpu0) ; call system_clock(ncount0,ncount_rate,ncount_max)
-=======
   call cpu_time(tcpu0)
   call system_clock(ncount0,ncount_rate,ncount_max)
->>>>>>> d73651a8
 
   ! We save the variables that defined the previous psi if
   ! restartOnPsi is .true.
@@ -177,28 +166,6 @@
      nvctr_f_old = nvctr_f
      nseg_c_old  = nseg_c
      nseg_f_old  = nseg_f
-<<<<<<< HEAD
-     allocate(keyg_old(2,nseg_c_old+nseg_f_old),keyv_old(nseg_c_old+nseg_f_old))
-     allocate(psi_old(nvctr_c_old+7*nvctr_f_old,norbp))
-     allocate(eval_old(norb))
-     do iseg=1,nseg_c_old+nseg_f_old
-     keyg_old(1,iseg)    = keyg(1,iseg)
-     keyg_old(2,iseg)    = keyg(2,iseg)
-     keyv_old(iseg)    = keyv(iseg)
-     enddo
-     do iorb=iproc*norbp+1,min((iproc+1)*norbp,norb)
-     tt=0.d0
-     do j=1,nvctr_c_old+7*nvctr_f_old
-     psi_old(j,iorb-iproc*norbp)     = psi(j,iorb-iproc*norbp)
-     tt=tt+psi(j,iorb-iproc*norbp)**2
-     enddo
-     tt=sqrt(tt)
-     if (abs(tt-1.d0).gt.1.d-8) stop 'wrong psi_old'
-     eval_old(iorb)    = eval(iorb)
-     enddo
-     deallocate(keyg, keyv)
-     deallocate(psi,eval)
-=======
      allocate(keyg_old(2,nseg_c_old+nseg_f_old))
      allocate(keyv_old(nseg_c_old+nseg_f_old))
      allocate(psi_old(nvctr_c_old+7*nvctr_f_old,norbp))
@@ -206,7 +173,7 @@
      do iseg=1,nseg_c_old+nseg_f_old
         keyg_old(1,iseg)    = keyg(1,iseg)
         keyg_old(2,iseg)    = keyg(2,iseg)
-        keyv_old(iseg)    = keyv(iseg)
+        keyv_old(iseg)      = keyv(iseg)
      enddo
      do iorb=iproc*norbp+1,min((iproc+1)*norbp,norb)
         tt=0.d0
@@ -220,7 +187,6 @@
      enddo
      deallocate(keyg, keyv)
      deallocate(psi, eval)
->>>>>>> d73651a8
   end if
 
   ! Read the input variables.
@@ -255,10 +221,6 @@
      write(*,*) 'ncongt=',ncongt
   endif
 
-<<<<<<< HEAD
-
-=======
->>>>>>> d73651a8
 ! grid spacing (same in x,y and z direction)
   hgridh=.5d0*hgrid
 
@@ -339,11 +301,7 @@
      enddo
   endif
 
-<<<<<<< HEAD
-!    grid sizes n1,n2,n3
-=======
 ! grid sizes n1,n2,n3
->>>>>>> d73651a8
   n1=int(alat1/hgrid)
   n2=int(alat2/hgrid)
   n3=int(alat3/hgrid)
@@ -370,39 +328,7 @@
      write(*,*) 'nfl3,nfu3 ',nfl3,nfu3
   endif
 
-<<<<<<< HEAD
-
-! Create wavefunctions descriptors and allocate them
-  allocate(ibyz_c(2,0:n2,0:n3),ibxz_c(2,0:n1,0:n3),ibxy_c(2,0:n1,0:n2))
-  allocate(ibyz_f(2,0:n2,0:n3),ibxz_f(2,0:n1,0:n3),ibxy_f(2,0:n1,0:n2))
-  call createWavefunctionDescriptors(parallel, iproc, nproc, n1, n2, n3, output_grid, hgrid, &
-       & nat, ntypes, iatype, atomnames, rxyz, radii_cf, crmult, frmult, ibyz_c,ibxz_c,ibxy_c, &
-       & ibyz_f, ibxz_f, ibxy_f, nseg_c, nseg_f, nvctr_c, nvctr_f, nvctrp, alat1,alat2,alat3, keyg,  keyv)
-
-! allocate wavefunction arrays
-  tt=dble(norb)/dble(nproc)
-  norbp=int((1.d0-eps_mach*tt) + tt)
-  allocate(psi(nvctr_c+7*nvctr_f,norbp),hpsi(nvctr_c+7*nvctr_f,norbp))
-  norbme=max(min((iproc+1)*norbp,norb)-iproc*norbp,0)
-  write(*,*) 'iproc ',iproc,' treats ',norbme,' orbitals '
-
-  tt=dble(nvctr_c+7*nvctr_f)/dble(nproc)
-  nvctrp=int((1.d0-eps_mach*tt) + tt)
-  if (parallel) then
-     if (iproc.eq.0) write(79,'(a40,i10)') 'words for psit',nvctrp*norbp*nproc
-     allocate(psit(nvctrp,norbp*nproc))
-     if (iproc.eq.0) write(79,*) 'allocation done'
-  endif
-
-! allocate arrays necessary for DIIS convergence acceleration
-  if (idsx.gt.0) then
-     if (iproc.eq.0) write(79,'(a40,i10)') 'words for psidst and hpsidst',2*nvctrp*norbp*nproc*idsx
-     allocate(psidst(nvctrp,norbp*nproc,idsx),hpsidst(nvctrp,norbp*nproc,idsx))
-     if (iproc.eq.0) write(79,*) 'allocation done'
-     allocate(ads(idsx+1,idsx+1,3))
-     call  zero(3*(idsx+1)**2,ads)
-  endif
-=======
+
 ! Create wavefunctions descriptors and allocate them
   allocate(ibyz_c(2,0:n2,0:n3),ibxz_c(2,0:n1,0:n3),ibxy_c(2,0:n1,0:n2))
   allocate(ibyz_f(2,0:n2,0:n3),ibxz_f(2,0:n1,0:n3),ibxy_f(2,0:n1,0:n2))
@@ -422,7 +348,6 @@
        & nat, ntypes, iatype, atomnames, rxyz, radii_cf, crmult, frmult, ibyz_c,ibxz_c,ibxy_c, &
        & ibyz_f, ibxz_f, ibxy_f, nseg_c, nseg_f, nvctr_c, nvctr_f, nvctrp, keyg,  keyv, &
        & norb,norbp,psi,hpsi,psit,psidst,hpsidst,ads)
->>>>>>> d73651a8
 
 ! Calculate all projectors
   allocate(nseg_p(0:2*nat))
@@ -437,11 +362,7 @@
 ! Charge density, Potential in real space
   if (iproc.eq.0) write(79,'(a40,i10)') 'words for rhopot and pot_ion ',2*(2*n1+31)*(2*n2+31)*(2*n3+31)
   allocate(rhopot((2*n1+31),(2*n2+31),(2*n3+31)),pot_ion((2*n1+31)*(2*n2+31)*(2*n3+31)))
-<<<<<<< HEAD
-  call zero((2*n1+31)*(2*n2+31)*(2*n3+31),pot_ion)
-=======
   call razero((2*n1+31)*(2*n2+31)*(2*n3+31),pot_ion)
->>>>>>> d73651a8
   if (iproc.eq.0) write(79,*) 'allocation done'
 ! Allocate and calculate the 1/|r-r'| kernel for the solution of Poisson's equation and test it
   ndegree_ip=14
@@ -450,11 +371,7 @@
        & ndegree_ip, iproc, nproc, pkernel)
   !call PARtest_kernel(2*n1+31,2*n2+31,2*n3+31,nfft1,nfft2,nfft3,hgridh,pkernel,pot_ion,rhopot,iproc,nproc)
 
-<<<<<<< HEAD
-!  Precalculate ionic potential from PSP charge densities and local Gaussian terms
-=======
 ! Precalculate ionic potential from PSP charge densities and local Gaussian terms
->>>>>>> d73651a8
   call input_rho_ion(iproc,ntypes,nat,iatype,atomnames,rxyz,psppar,nelpsp,n1,n2,n3,hgrid,pot_ion,eion)
   if (iproc.eq.0) write(*,*) 'ion-ion interaction energy',eion
   if (parallel) then
@@ -517,17 +434,10 @@
         if (idsx.gt.0) write(*,*) 'iter=',iter,mids
 
         if (gnrm.le.gnrm_cv) then
-<<<<<<< HEAD
-           write(*,'(a,i3,3(1x,e18.11))') 'iproc,ehart,eexcu,vexcu',iproc,ehart,eexcu,vexcu
-           write(*,'(a,3(1x,e18.11))') 'final ekin_sum,epot_sum,eproj_sum',ekin_sum,epot_sum,eproj_sum
-           write(*,'(a,3(1x,e18.11))') 'final ehart,eexcu,vexcu',ehart,eexcu,vexcu
-           write(*,'(a,i6,2x,e19.12,1x,e9.2)') 'FINAL iter,total energy,gnrm',iter,energy,gnrm
-=======
            write(*,'(a,i3,3(1x,1pe18.11))') 'iproc,ehart,eexcu,vexcu',iproc,ehart,eexcu,vexcu
            write(*,'(a,3(1x,1pe18.11))') 'final ekin_sum,epot_sum,eproj_sum',ekin_sum,epot_sum,eproj_sum
            write(*,'(a,3(1x,1pe18.11))') 'final ehart,eexcu,vexcu',ehart,eexcu,vexcu
            write(*,'(a,i6,2x,1pe19.12,1x,1pe9.2)') 'FINAL iter,total energy,gnrm',iter,energy,gnrm
->>>>>>> d73651a8
         endif
      endif
 
@@ -570,17 +480,10 @@
         if (iproc.eq.0) then 
            write(*,*) iter,' minimization iterations required'
         end if
-<<<<<<< HEAD
-        goto 1010 
-     endif
-
-     
-=======
         goto 1010
      endif
 
 
->>>>>>> d73651a8
      ! Apply  orthogonality constraints to all orbitals belonging to iproc
      if (parallel) then
         allocate(hpsit(nvctrp,norbp*nproc))
@@ -720,15 +623,9 @@
 
 !  write all the wavefunctions into files
   if (output_wf) then
-<<<<<<< HEAD
-    call  writemywaves(iproc,norb,norbp,n1,n2,n3,hgrid,  & 
-         nat,rxyz,nseg_c,nseg_f,nvctr_c,nvctr_f,keyg,keyv,psi,eval)
-    write(*,*) iproc,' finished writing waves'
-=======
      call  writemywaves(iproc,norb,norbp,n1,n2,n3,hgrid,  & 
               nat,rxyz,nseg_c,nseg_f,nvctr_c,nvctr_f,keyg,keyv,psi,eval)
      write(*,*) iproc,' finished writing waves'
->>>>>>> d73651a8
   end if
 
 
@@ -784,26 +681,6 @@
 
   deallocate(gxyz)
 
-<<<<<<< HEAD
-        call timing(iproc,'Forces        ','OF')
-
-  !------------------------------------------------------------------------
-  if (calc_tail) then
-        call timing(iproc,'Tail          ','ON')
-!  Calculate kinetic energy correction due to boundary conditions
-       nbuf=nint(rbuf/hgrid)
-       if (iproc.eq.0) write(*,*) 'tail requires ',nbuf,' additional grid points around cell'
-!      new grid sizes n1,n2,n3
-         nb1=n1+2*nbuf
-         nb2=n2+2*nbuf
-         nb3=n3+2*nbuf
-        alatb1=nb1*hgrid ; alatb2=nb2*hgrid ; alatb3=nb3*hgrid
-         if (iproc.eq.0) then 
-           write(*,*) 'BIG: n1,n2,n3',nb1,nb2,nb3
-           write(*,*) 'BIG: total number of grid points',(nb1+1)*(nb2+1)*(nb3+1)
-           write(*,'(a,3(1x,e12.5))') 'BIG: simulation cell',alatb1,alatb2,alatb3
-         endif
-=======
   call timing(iproc,'Forces        ','OF')
 
   !------------------------------------------------------------------------
@@ -822,7 +699,6 @@
         write(*,*) 'BIG: total number of grid points',(nb1+1)*(nb2+1)*(nb3+1)
         write(*,'(a,3(1x,e12.5))') 'BIG: simulation cell',alatb1,alatb2,alatb3
      endif
->>>>>>> d73651a8
 !    ---reformat potential
      allocate(rhopotb((2*nb1+31),(2*nb2+31),(2*nb3+31)))
      call razero((2*nb1+31)*(2*nb2+31)*(2*nb3+31),rhopotb)
@@ -871,22 +747,6 @@
         txyz(3,iat)=rxyz(3,iat)+nbuf*hgrid
      enddo
 
-<<<<<<< HEAD
-! determine localization region for all orbitals, but do not yet fill the descriptor arrays
-    allocate(logrid_c(0:nb1,0:nb2,0:nb3),logrid_f(0:nb1,0:nb2,0:nb3))
-    allocate(ibbyz_c(2,0:nb2,0:nb3),ibbxz_c(2,0:nb1,0:nb3),ibbxy_c(2,0:nb1,0:nb2))
-    allocate(ibbyz_f(2,0:nb2,0:nb3),ibbxz_f(2,0:nb1,0:nb3),ibbxy_f(2,0:nb1,0:nb2))
-
-! coarse grid quantities
-        call fill_logrid(nb1,nb2,nb3,0,nb1,0,nb2,0,nb3,nbuf,nat,ntypes,iatype,txyz, & 
-                         radii_cf(1,1),crmult,hgrid,logrid_c)
-         if (iproc.eq.0 .and. output_grid) then
-          open(unit=22,file='grid.ascii',status='unknown')
-          write(22,*) nat
-          write(22,*) alat1,' 0. ',alat2
-          write(22,*) ' 0. ',' 0. ',alat3
-          do iat=1,nat
-=======
 !    determine localization region for all orbitals, but do not yet fill the descriptor arrays
      allocate(logrid_c(0:nb1,0:nb2,0:nb3),logrid_f(0:nb1,0:nb2,0:nb3))
      allocate(ibbyz_c(2,0:nb2,0:nb3),ibbxz_c(2,0:nb1,0:nb3),ibbxy_c(2,0:nb1,0:nb2))
@@ -901,58 +761,10 @@
         write(22,*) alat1,' 0. ',alat2
         write(22,*) ' 0. ',' 0. ',alat3
         do iat=1,nat
->>>>>>> d73651a8
            write(22,'(3(1x,e12.5),3x,a20)') txyz(1,iat),txyz(2,iat),txyz(3,iat),atomnames(iatype(iat))
         enddo
         do i3=0,nb3 ; do i2=0,nb2 ; do i1=0,nb1
            if (logrid_c(i1,i2,i3)) write(22,'(3(1x,e10.3),1x,a4)') i1*hgrid,i2*hgrid,i3*hgrid,'  g '
-<<<<<<< HEAD
-          enddo ; enddo ; enddo 
-         endif
-	 call num_segkeys(nb1,nb2,nb3,0,nb1,0,nb2,0,nb3,logrid_c,nsegb_c,nvctrb_c)
-        if (iproc.eq.0) write(*,*) 'BIG:orbitals have coarse segment, elements',nsegb_c,nvctrb_c
-        call bounds(nb1,nb2,nb3,logrid_c,ibbyz_c,ibbxz_c,ibbxy_c)
-
-! fine grid quantities
-        call fill_logrid(nb1,nb2,nb3,0,nb1,0,nb2,0,nb3,0,nat,ntypes,iatype,txyz, & 
-                         radii_cf(1,2),frmult,hgrid,logrid_f)
-         if (iproc.eq.0 .and. output_grid) then
- 	  do i3=0,nb3 ; do i2=0,nb2 ; do i1=0,nb1
-           if (logrid_f(i1,i2,i3)) write(22,'(3(1x,e10.3),1x,a4)') i1*hgrid,i2*hgrid,i3*hgrid,'  G '
-          enddo ; enddo ; enddo 
-         endif
-	 call num_segkeys(nb1,nb2,nb3,0,nb1,0,nb2,0,nb3,logrid_f,nsegb_f,nvctrb_f)
-        if (iproc.eq.0) write(*,*) 'BIG:orbitals have fine   segment, elements',nsegb_f,7*nvctrb_f
-        call bounds(nb1,nb2,nb3,logrid_f,ibbyz_f,ibbxz_f,ibbxy_f)
-
-        if (iproc.eq.0) close(22)
-
-! now fill the wavefunction descriptor arrays
-        allocate(keybg(2,nsegb_c+nsegb_f),keybv(nsegb_c+nsegb_f))
-! coarse grid quantities
-        call segkeys(nb1,nb2,nb3,0,nb1,0,nb2,0,nb3,logrid_c,nsegb_c,keybg(1,1),keybv(1))
-
-! fine grid quantities
-        call segkeys(nb1,nb2,nb3,0,nb1,0,nb2,0,nb3,logrid_f,nsegb_f,keybg(1,nsegb_c+1),keybv(nsegb_c+1))
-
-        deallocate(logrid_c,logrid_f)
-! allocations for arrays holding the wavefunction
-        if (iproc.eq.0) write(79,'(a40,i10)') 'words for psib and hpsib ',2*(nvctrb_c+7*nvctrb_f)
-        allocate(psib(nvctrb_c+7*nvctrb_f),hpsib(nvctrb_c+7*nvctrb_f))
-        if (iproc.eq.0) write(79,*) 'allocation done'
-
-! work arrays applylocpotkin
-        allocate(psig(8*(nb1+1)*(nb2+1)*(nb3+1)) )
-        allocate(psigp(8*(nb1+1)*(nb2+1)*(nb3+1)) )
-        allocate(ww((2*nb1+16)*(2*nb2+16)*(2*nb3+16)))
-        allocate(psifscf((2*nb1+16)*(2*nb2+16)*(2*nb3+16)) )
-        allocate(psir((2*nb1+31)*(2*nb2+31)*(2*nb3+31)))
-
-      ekin_sum=0.d0
-      epot_sum=0.d0
-      eproj_sum=0.d0
-    do 2500 iorb=iproc*norbp+1,min((iproc+1)*norbp,norb)
-=======
         enddo ; enddo ; enddo 
      endif
      call num_segkeys(nb1,nb2,nb3,0,nb1,0,nb2,0,nb3,logrid_c,nsegb_c,nvctrb_c)
@@ -999,7 +811,6 @@
      epot_sum=0.d0
      eproj_sum=0.d0
      do 2500 iorb=iproc*norbp+1,min((iproc+1)*norbp,norb)
->>>>>>> d73651a8
 
         call uncompress_forstandardP(n1,n2,n3,-nbuf,n1+nbuf,-nbuf,n2+nbuf,-nbuf,n3+nbuf, & 
                     nseg_c,nvctr_c,keyg(:,1:nseg_c),              keyv(1:nseg_c),   &
@@ -1011,28 +822,16 @@
                     nsegb_f,nvctrb_f,keybg(1,nsegb_c+1),keybv(nsegb_c+1),   &
                     psig,psib(1),psib(nvctrb_c+1))
 
-<<<<<<< HEAD
-      npt=2
-      do 1500 ipt=1,npt
-
-! calculate gradient
-        call applylocpotkinone(nb1,nb2,nb3,nbfl1,nbfu1,nbfl2,nbfu2,nbfl3,nbfu3, & 
-=======
         npt=2
         do 1500 ipt=1,npt
 
 !          calculate gradient
            call applylocpotkinone(nb1,nb2,nb3,nbfl1,nbfu1,nbfl2,nbfu2,nbfl3,nbfu3, & 
->>>>>>> d73651a8
                    hgrid,nsegb_c,nsegb_f,nvctrb_c,nvctrb_f,keybg,keybv,  & 
                    ibbyz_c,ibbxz_c,ibbxy_c,ibbyz_f,ibbxz_f,ibbxy_f, & 
                    psig,psigp,ww,psifscf,psir,  &
                    psib,rhopotb,hpsib,epot,ekin)
-<<<<<<< HEAD
-        call applyprojectorsone(ntypes,nat,iatype,psppar, &
-=======
            call applyprojectorsone(ntypes,nat,iatype,psppar, &
->>>>>>> d73651a8
                     nprojel,nproj,nseg_p,keyg_p,keyv_p,nvctr_p,proj,  &
                     nsegb_c,nsegb_f,keybg,keybv,nvctrb_c,nvctrb_f,  & 
                     psib,hpsib,eproj)
@@ -1043,19 +842,6 @@
            enddo
            tt=sqrt(tt)
            write(*,'(a,i3,3(1x,e21.14),1x,e10.3)') 'BIG:iorb,ekin,epot,eproj,gnrm',iorb,ekin,epot,eproj,tt
-<<<<<<< HEAD
-        if (ipt.eq.npt) goto 1600
-! calculate tail
-        cprecr=-eval(iorb)
-        call timing(iproc,'Tail          ','OF')
-        call precong(iorb,nb1,nb2,nb3,nbfl1,nbfu1,nbfl2,nbfu2,nbfl3,nbfu3, &
-                   nsegb_c,nvctrb_c,nsegb_f,nvctrb_f,keybg,keybv, &
-                   ncongt,cprecr,hgrid,ibbyz_c,ibbxz_c,ibbxy_c,ibbyz_f,ibbxz_f,ibbxy_f,hpsib)
-        call timing(iproc,'Tail          ','ON')
-!       call plot_wf(10,nb1,nb2,nb3,hgrid,nsegb_c,nvctrb_c,keybg,keybv,nsegb_f,nvctrb_f,  & 
-!            keybg(1,nsegb_c+1),keybv(nsegb_c+1),txyz(1,1),txyz(2,1),txyz(3,1),psib,psib(nvctrb_c+1))
-! add tail
-=======
            if (ipt.eq.npt) goto 1600
 !          calculate tail
            cprecr=-eval(iorb)
@@ -1067,7 +853,6 @@
 !          call plot_wf(10,nb1,nb2,nb3,hgrid,nsegb_c,nvctrb_c,keybg,keybv,nsegb_f,nvctrb_f,  & 
 !                keybg(1,nsegb_c+1),keybv(nsegb_c+1),txyz(1,1),txyz(2,1),txyz(3,1),psib,psib(nvctrb_c+1))
 !          add tail
->>>>>>> d73651a8
            sum=0.d0
            do i=1,nvctrb_c+7*nvctrb_f
               psib(i)=psib(i)-hpsib(i)
@@ -1083,62 +868,13 @@
               psib(i)=psib(i)*sum
            enddo
 
-<<<<<<< HEAD
-1500       continue
-1600       continue
-      ekin_sum=ekin_sum+ekin*occup(iorb)
-      epot_sum=epot_sum+epot*occup(iorb)
-      eproj_sum=eproj_sum+eproj*occup(iorb)
-
-
-2500       continue
-       if (parallel) then
-       wrkallred(1,2)=ekin_sum ; wrkallred(2,2)=epot_sum ; wrkallred(3,2)=eproj_sum 
-       call MPI_ALLREDUCE(wrkallred(1,2),wrkallred(1,1),3,MPI_DOUBLE_PRECISION,MPI_SUM,MPI_COMM_WORLD,ierr)
-       ekin_sum=wrkallred(1,1) ; epot_sum=wrkallred(2,1) ; eproj_sum=wrkallred(3,1)  
-       endif
-=======
 1500    continue
 1600    continue
->>>>>>> d73651a8
 
         ekin_sum=ekin_sum+ekin*occup(iorb)
         epot_sum=epot_sum+epot*occup(iorb)
         eproj_sum=eproj_sum+eproj*occup(iorb)
 
-<<<<<<< HEAD
-        if (iproc.eq.0) then
-        write(*,*) 'total energy with tail correction',energy
-        write(*,*) 'ekin,epot,eproj with tail correction',ekin_sum,epot_sum,eproj_sum
-        endif
-
-        deallocate(txyz)
-        deallocate(rhopotb,psig,psigp,ww,psifscf,psir)
-
-        deallocate(psib,hpsib)
-        deallocate(keybg,keybv)
-        deallocate(ibbyz_c,ibbxz_c,ibbxy_c,ibbyz_f,ibbxz_f,ibbxy_f)
-        call timing(iproc,'Tail          ','OF')
-  else
-        deallocate(rhopot)
-  endif
-
-        deallocate(ibyz_c,ibxz_c,ibxy_c,ibyz_f,ibxz_f,ibxy_f)
-
-        deallocate(keyg_p,keyv_p,proj)
-        deallocate(occup)
-        deallocate(nvctr_p,nseg_p)
-        deallocate(psppar,nelpsp,radii_cf)
-
-       call timing(iproc,'              ','RE')
-       call cpu_time(tcpu1) ; call system_clock(ncount1,ncount_rate,ncount_max)
-       tel=dble(ncount1-ncount0)/dble(ncount_rate)
-       write(*,'(a,1x,i4,2(1x,f12.2))') 'iproc, elapsed, CPU time ', iproc,tel,tcpu1-tcpu0
-
-       write(*,*) iproc,' befor barrier',parallel
-        if (parallel) call MPI_BARRIER(MPI_COMM_WORLD,ierr)
-       write(*,*) iproc,' after barrier',MPI_COMM_WORLD,ierr
-=======
 
 2500 continue
      if (parallel) then
@@ -1180,7 +916,6 @@
   call system_clock(ncount1,ncount_rate,ncount_max)
   tel=dble(ncount1-ncount0)/dble(ncount_rate)
   write(*,'(a,1x,i4,2(1x,f12.2))') 'iproc, elapsed, CPU time ', iproc,tel,tcpu1-tcpu0
->>>>>>> d73651a8
 
   if (parallel) then
      write(*,*) iproc,' befor barrier',parallel
@@ -1190,21 +925,6 @@
 
 end subroutine cluster
 
-<<<<<<< HEAD
-        subroutine transallwaves(iproc,nproc,norb,norbp,nvctr_c,nvctr_f,nvctrp,psi,psit)
-        implicit real*8 (a-h,o-z)
-        logical, parameter :: parallel=.true.
-        integer recvcount,sendcount
-        dimension psi(nvctr_c+7*nvctr_f,norbp),psit(nvctrp,norbp*nproc)
-        real*8, allocatable :: psiw(:,:,:)
-        include 'mpif.h'
- 
-        call timing(iproc,'Un-Transall   ','ON')
-         allocate(psiw(nvctrp,norbp,nproc))
- 
-          sendcount=nvctrp*norbp
-          recvcount=nvctrp*norbp
-=======
 
 subroutine transallwaves(iproc,nproc,norb,norbp,nvctr_c,nvctr_f,nvctrp,psi,psit)
    implicit real*8 (a-h,o-z)
@@ -1219,7 +939,6 @@
  
    sendcount=nvctrp*norbp
    recvcount=nvctrp*norbp
->>>>>>> d73651a8
 
 !  reformatting: psiw(i,iorb,j,jorb) <- psi(ij,iorb,jorb)
    do iorb=iproc*norbp+1,min((iproc+1)*norbp,norb)
@@ -1236,41 +955,14 @@
       enddo
    enddo
 
-<<<<<<< HEAD
-! transposition: psit(i,iorb,jorb,j) <- psiw(i,iorb,j,jorb) 
-       call MPI_ALLTOALL(psiw,sendcount,MPI_DOUBLE_PRECISION,  &
-                         psit,recvcount,MPI_DOUBLE_PRECISION,MPI_COMM_WORLD,ierr)
- 
-        call timing(iproc,'Un-Transall   ','OF')
- 
-      deallocate(psiw)
- 
-        return
-        END SUBROUTINE
-=======
 !  transposition: psit(i,iorb,jorb,j) <- psiw(i,iorb,j,jorb) 
    call MPI_ALLTOALL(psiw,sendcount,MPI_DOUBLE_PRECISION,  &
                      psit,recvcount,MPI_DOUBLE_PRECISION,MPI_COMM_WORLD,ierr)
  
    call timing(iproc,'Un-Transall   ','OF')
->>>>>>> d73651a8
 
    deallocate(psiw)
 
-<<<<<<< HEAD
-	
-        subroutine untransallwaves(iproc,nproc,norb,norbp,nvctr_c,nvctr_f,nvctrp,psit,psi)
-        implicit real*8 (a-h,o-z)
-        logical, parameter :: parallel=.true.
-        integer recvcount,sendcount
-        dimension psi(nvctr_c+7*nvctr_f,norbp),psit(nvctrp,norbp*nproc)
-        real*8, allocatable :: psiw(:,:,:)
-        include 'mpif.h'
- 
-         call timing(iproc,'Un-Transall   ','ON')
-
-         allocate(psiw(nvctrp,norbp,nproc))
-=======
 end subroutine transallwaves
 
 
@@ -1281,7 +973,6 @@
    dimension psi(nvctr_c+7*nvctr_f,norbp),psit(nvctrp,norbp*nproc)
    real*8, allocatable :: psiw(:,:,:)
    include 'mpif.h'
->>>>>>> d73651a8
  
    call timing(iproc,'Un-Transall   ','ON')
 
@@ -1306,13 +997,8 @@
       end do
    end do loop_iorb
  
-<<<<<<< HEAD
-        deallocate(psiw)
-        call timing(iproc,'Un-Transall   ','OF')
-=======
    deallocate(psiw)
    call timing(iproc,'Un-Transall   ','OF')
->>>>>>> d73651a8
  
 end subroutine untransallwaves
 
@@ -1679,11 +1365,7 @@
 
       call timing(iproc,'ApplyLocPotKin','OF')
 
-<<<<<<< HEAD
-	END SUBROUTINE
-=======
     end subroutine
->>>>>>> d73651a8
 
 
         subroutine applylocpotkinone(n1,n2,n3,nfl1,nfu1,nfl2,nfu2,nfl3,nfu3, & 
@@ -2030,11 +1712,7 @@
         deallocate(psifscf,psir)
 
 
-<<<<<<< HEAD
-	END SUBROUTINE
-=======
         END SUBROUTINE
->>>>>>> d73651a8
 
 !-!-!-!-!-!-!-!-!-!-!-!-!-!-!-!-!-!-!-!-!-!-!-!-!-!-!-!-!-!-!-!-!-!-!
         
@@ -2956,11 +2634,7 @@
 
        call timing(iproc,'GramS_comput  ','OF')
 
-<<<<<<< HEAD
-        END SUBROUTINE
-=======
     end subroutine orthon_p
->>>>>>> d73651a8
 
 
         
@@ -3008,22 +2682,6 @@
 
        call timing(iproc,'GramS_comput  ','OF')
 
-<<<<<<< HEAD
-        end  SUBROUTINE    
-
-subroutine createWavefunctionDescriptors(parallel, iproc, nproc, n1, n2, n3, output_grid, &
-     & hgrid, nat, ntypes, iatype, atomnames, rxyz, radii_cf, crmult, frmult, &
-     & ibyz_c,ibxz_c,ibxy_c, ibyz_f, ibxz_f, ibxy_f, nseg_c, nseg_f, nvctr_c, nvctr_f, nvctrp, &
-     & alat1,alat2,alat3, keyg, keyv)
-!calculates the descriptor arrays keyg and keyv as well as nseg_c, nseg_f, nvctr_c, nvctr_f, nvctrp
-!calculates also the arrays ibyz_c,ibxz_c,ibxy_c, ibyz_f, ibxz_f, ibxy_f needed for convolut_standard
-  implicit real*8 (a-h, o-z)
-  ! Aguments
-  logical :: parallel, output_grid
-  integer :: ibyz_c(2,0:n2,0:n3), ibxz_c(2,0:n1,0:n3), ibxy_c(2,0:n1,0:n2)
-  integer :: ibyz_f(2,0:n2,0:n3), ibxz_f(2,0:n1,0:n3), ibxy_f(2,0:n1,0:n2)
-  integer :: iatype(nat)
-=======
 end  subroutine orthon
 
 subroutine createWavefunctionsDescriptors(parallel, iproc, nproc, idsx, n1, n2, n3, output_grid, &
@@ -3042,16 +2700,11 @@
   real*8, intent(in) :: hgrid,crmult,frmult
   integer, intent(in) :: ibyz_c(2,0:n2,0:n3), ibxz_c(2,0:n1,0:n3), ibxy_c(2,0:n1,0:n2)
   integer, intent(in) :: ibyz_f(2,0:n2,0:n3), ibxz_f(2,0:n1,0:n3), ibxy_f(2,0:n1,0:n2)
->>>>>>> d73651a8
   real*8 :: rxyz(3, nat), radii_cf(ntypes, 2)
   character(len=20), intent(in) :: atomnames(100)
   integer, pointer :: keyg(:,:), keyv(:)
-<<<<<<< HEAD
-  ! Local variables
-=======
   ! wavefunction 
   real*8, pointer :: psi(:,:)
-  real*8, pointer :: psit(:,:)
   ! wavefunction gradients
   real*8, pointer :: hpsi(:,:),hpsit(:,:)
   ! arrays for DIIS convergence accelerator
@@ -3060,7 +2713,6 @@
   real*8, parameter :: eps_mach=1.d-12,onem=1.d0-eps_mach
   integer :: iat,i1,i2,i3,norbme
   real*8 :: tt
->>>>>>> d73651a8
   logical, allocatable :: logrid_c(:,:,:), logrid_f(:,:,:)
 
   call timing(iproc,'CrtDescriptors','ON')
@@ -3073,16 +2725,6 @@
   call fill_logrid(n1,n2,n3,0,n1,0,n2,0,n3,0,nat,ntypes,iatype,rxyz, & 
        radii_cf(1,1),crmult,hgrid,logrid_c)
   if (iproc.eq.0 .and. output_grid) then
-<<<<<<< HEAD
-     open(unit=22,file='grid.ascii',status='unknown')
-     write(22,*) nat
-     write(22,*) alat1,' 0. ',alat2
-     write(22,*) ' 0. ',' 0. ',alat3
-     do iat=1,nat
-        write(22,'(3(1x,e12.5),3x,a20)') rxyz(1,iat),rxyz(2,iat),rxyz(3,iat),atomnames(iatype(iat))
-     enddo
-=======
->>>>>>> d73651a8
      do i3=0,n3 ; do i2=0,n2 ; do i1=0,n1
         if (logrid_c(i1,i2,i3)) write(22,'(3(1x,e10.3),1x,a4)') i1*hgrid,i2*hgrid,i3*hgrid,'  g '
      enddo; enddo ; enddo 
@@ -3106,9 +2748,6 @@
   if (iproc.eq.0 .and. output_grid) close(22)
 
   ! allocations for arrays holding the wavefunctions and their data descriptors
-<<<<<<< HEAD
-  allocate(keyg(2,nseg_c+nseg_f),keyv(nseg_c+nseg_f))
-=======
   allocate(keyg(2,nseg_c+nseg_f))
   allocate(keyv(nseg_c+nseg_f))
 
@@ -3148,23 +2787,8 @@
   endif
 
   call timing(iproc,'CrtDescriptors','OF')
->>>>>>> d73651a8
 
 end subroutine createWavefunctionsDescriptors
-
-subroutine createKernel(parallel, nfft1, nfft2, nfft3, n1, n2, n3, hgridh, &
-     & ndegree_ip, iproc, nproc, pkernel)
-  implicit real*8 (a-h,o-z)
-  real*8, pointer :: pkernel(:)
-  logical :: parallel
-  include "mpif.h"
-
-<<<<<<< HEAD
-  deallocate(logrid_c,logrid_f)
-
-  call timing(iproc,'CrtDescriptors','OF')
-
-END SUBROUTINE 
 
 subroutine createKernel(parallel, nfft1, nfft2, nfft3, n1, n2, n3, hgridh, &
      & ndegree_ip, iproc, nproc, pkernel)
@@ -3207,42 +2831,6 @@
   call timing(iproc,'PSolvKernel   ','OF')
 
 END SUBROUTINE createKernel
-=======
-  call timing(iproc,'PSolvKernel   ','ON')
-
-  if (parallel) then
-     call calculate_pardimensions(2*n1+31,2*n2+31,2*n3+31,m1,m2,m3,nf1,nf2,nf3,md1,md2,md3,nfft1,nfft2,nfft3,nproc)
-     !call Dimensions_FFT(2*n1+31,2*n2+31,2*n3+31,nfft1,nfft2,nfft3)
-     if (iproc.eq.0) then
-        write(*,*) 'dimension of FFT grid',nf1,nf2,nf3
-        write(*,*) 'dimension of kernel',nfft1,nfft2,nfft3/nproc
-        if (iproc.eq.0) write(79,'(a40,i10)') 'words for kernel ',nfft1*nfft2*nfft3/nproc
-     endif
-     allocate(pkernel(nfft1*nfft2*nfft3/nproc))
-     if (iproc.eq.0) write(79,*) 'allocation done'
-     call MPI_BARRIER(MPI_COMM_WORLD,ierr)
-     call ParBuild_Kernel(2*n1+31,2*n2+31,2*n3+31,nf1,nf2,nf3,nfft1,nfft2,nfft3, &
-          hgridh,ndegree_ip,iproc,nproc,pkernel)
-     if (iproc.eq.0) print *,"Poisson Solver Kernel built!"
-     !          call PARtest_kernel(2*n1+31,2*n2+31,2*n3+31,nfft1,nfft2,nfft3,hgridh,pkernel,pot_ion,rhopot,iproc,nproc) 
-
-  else
-     call Dimensions_FFT(2*n1+31,2*n2+31,2*n3+31,nfft1,nfft2,nfft3)
-     write(*,*) 'dimension of FFT grid',nfft1,nfft2,nfft3
-     write(*,*) 'dimension of kernel',nfft1/2+1,nfft2/2+1,nfft3/2+1
-     if (iproc.eq.0) write(79,'(a40,i10)') 'words for kernel ',(nfft1/2+1)*(nfft2/2+1)*(nfft3/2+1)
-     allocate(pkernel((nfft1/2+1)*(nfft2/2+1)*(nfft3/2+1)))
-     if (iproc.eq.0) write(79,*) 'allocation done'
-     call Build_Kernel(2*n1+31,2*n2+31,2*n3+31,nfft1,nfft2,nfft3, &
-          hgridh,ndegree_ip,pkernel)
-
-     !          call test_kernel(2*n1+31,2*n2+31,2*n3+31,nfft1,nfft2,nfft3,hgridh,pkernel,pot_ion,rhopot)
-  end if
-
-  call timing(iproc,'PSolvKernel   ','OF')
-
-end subroutine createKernel
->>>>>>> d73651a8
 
   subroutine createProjectorsArrays(iproc, n1, n2, n3, rxyz, nat, ntypes, iatype, atomnames, &
        & psppar, radii_cf, cpmult, fpmult, hgrid, nvctr_p, nseg_p, &
@@ -3435,11 +3023,7 @@
     deallocate(logrid)
   call timing(iproc,'CrtProjectors ','OF')
 
-<<<<<<< HEAD
-  END SUBROUTINE 
-=======
 end subroutine 
->>>>>>> d73651a8
 
 
 !-!-!-!-!-!-!-!-!-!-!-!-!-!-!-!-!-!-!-!-!-!-!-!-!-!-!-!-!-!-!-!-!-!-!
@@ -4571,11 +4155,7 @@
       enddo
    enddo
 
-<<<<<<< HEAD
-   ! transform to new structure	
-=======
    ! transform to new structure    
->>>>>>> d73651a8
    dx=center(1)-center_old(1)
    dy=center(2)-center_old(2)
    dz=center(3)-center_old(3)
@@ -4761,11 +4341,7 @@
       
       allocate(psigold(0:n1_old,2,0:n2_old,2,0:n3_old,2))
 
-<<<<<<< HEAD
-      call zero(8*(n1_old+1)*(n2_old+1)*(n3_old+1),psigold)
-=======
       call razero(8*(n1_old+1)*(n2_old+1)*(n3_old+1),psigold)
->>>>>>> d73651a8
       do iel=1,nvctr_c_old
          if (useFormattedInput) then
             read(unitwf,*) i1,i2,i3,tt
@@ -5180,12 +4756,7 @@
         deallocate(ipiv,rds)
         call timing(iproc,'Diis          ','OF')
 
-<<<<<<< HEAD
-	return
-	END SUBROUTINE
-=======
         return
         end subroutine
->>>>>>> d73651a8
 
 end module