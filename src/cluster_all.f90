module libBigDFT
  
  private

!- High level methods.
  !- Do a minimisation loop to find forces and energy.
  public :: cluster
  
  !- Initialisation methods.
  !- Create and allocate access arrays for wavefunctions.
  public :: createWavefunctionsDescriptors
  !-Create and allocate data descriptors for nonlocal PSP projectors
  public :: createProjectorsArrays
  !- Compute input guess wavefunctions from atomic orbitals.
  public :: input_wf_diag
  
  !- SCF handling
  public :: hpsitopsi

contains

      subroutine cluster(parallel,nproc,iproc,nat,ntypes,iatype,atomnames,rxyz,energy,fxyz, &
                   psi, keyg, keyv, nvctr_c, nvctr_f, nseg_c, nseg_f, norbp, norb, eval, &
                   inputPsiId, output_grid, output_wf, n1, n2, n3, hgrid, rxyz_old, &
                   crmult, frmult, cpmult, fpmult, ixc, ncharge,elecfield, gnrm_cv, &
                   itermax, ncong, idsx, calc_tail, rbuf, ncongt, infocode)
  ! inputPsiId = 0 : compute input guess for Psi by subspace diagonalization of atomic orbitals
  ! inputPsiId = 1 : read waves from argument psi, using n1, n2, n3, hgrid and rxyz_old
  !                  as definition of the previous system.
  ! inputPsiId = 2 : read waves from disk
  ! does an electronic structure calculation. Output is the total energy and the forces 
  ! psi, keyg, keyv and eval should be freed after use outside of the routine.
  ! infocode -> encloses some information about the status of the run
  !          =0 run succesfully succeded
  !          =1 the run ended after the allowed number of minimization steps. gnrm_cv not reached
  !             forces may be meaningless   
  !          =2 (present only for inputPsiId=1) gnrm of the first iteration > 1 AND growing in
  !             the second iteration OR grnm 1st >2.
  !             Input wavefunctions need to be recalculated. Routine exits.
  !          =3 (present only for inputPsiId=0) gnrm > 4. SCF error. Routine exits.

  use Poisson_Solver

  implicit real(kind=8) (a-h,o-z)
  character(len=30) :: label
  character(len=27) :: filename
  character(len=20) :: atomnames
  character(len=2) :: symbol
  character(len=1) :: datacode
  logical logrid_c,logrid_f,parallel,calc_tail,output_wf,output_grid
  real(kind=8), parameter :: eps_mach=1.d-12,onem=1.d0-eps_mach
  ! work array for ALLREDUCE
  dimension wrkallred(5,2) 
  ! atomic coordinates
  dimension rxyz(3,nat),rxyz_old(3,nat),fxyz(3,nat),iatype(nat),atomnames(100)
  allocatable :: gxyz(:,:)
  ! active grid points, segments of real space grid
  allocatable :: logrid_c(:,:,:) ,  logrid_f(:,:,:)
  allocatable :: ibyz_c(:,:,:),ibxz_c(:,:,:),ibxy_c(:,:,:),  & 
       ibyz_f(:,:,:),ibxz_f(:,:,:),ibxy_f(:,:,:)
  ! occupation numbers, eigenvalues
  real(kind=8), allocatable :: occup(:),spinar(:),spinar_foo(:)
  real(kind=8), pointer :: eval(:),eval_old(:)

  ! wavefunction segments
  integer, pointer :: keyv(:)
  ! wavefunction segments on real space grid
  integer, pointer :: keyg(:,:)
  ! wavefunction 
  real(kind=8), pointer :: psi(:,:)
  real(kind=8), pointer :: psit(:,:)
  ! wavefunction gradients
  real(kind=8), pointer :: hpsi(:,:)

  ! Pointers and variables to store the last psi
  ! before reformating if useFormattedInput is .true.
  integer :: nseg_c_old, nseg_f_old, nvctr_c_old, nvctr_f_old
  integer, pointer :: keyg_old(:,:), keyv_old(:)
  real(kind=8), pointer :: psi_old(:,:)

  ! Charge density/potential,ionic potential, pkernel
  real(kind=8), allocatable :: rhopot(:,:,:,:),pot_ion(:)
  real(kind=8), pointer     :: pkernel(:)

  ! projector segments on real space grid
  pointer :: keyg_p(:,:), keyv_p(:)
  allocatable :: nvctr_p(:), nseg_p(:)
  ! projectors 
  real(kind=8), pointer :: proj(:)
  ! Parameters for the boxes containing the projectors
  allocatable :: nboxp_c(:,:,:),nboxp_f(:,:,:)

  ! pseudopotential parameters
  allocatable :: psppar(:,:,:),nelpsp(:),radii_cf(:,:),npspcode(:),nzatom(:),iasctype(:)
  allocatable :: derproj(:)
  ! arrays for DIIS convergence accelerator
  real(kind=8), pointer :: ads(:,:,:),psidst(:,:,:),hpsidst(:,:,:)

  ! arrays for calculation of forces and tail correction to kinetic energy
  allocatable :: rho(:),pot(:,:,:,:)
  allocatable :: neleconf(:,:),nscatterarr(:,:),ngatherarr(:,:)

!*****************************Alexey************************************************************
!for shrink:
    integer,allocatable,dimension(:,:,:)::ibzzx_c,ibyyzz_c
    integer,allocatable,dimension(:,:,:)::ibxy_ff,ibzzx_f,ibyyzz_f

!for grow:
    integer,allocatable,dimension(:,:,:)::ibzxx_c,ibxxyy_c
    integer,allocatable,dimension(:,:,:)::ibyz_ff,ibzxx_f,ibxxyy_f
!***********************************************************************************************
    integer,allocatable,dimension(:,:,:)::ibyyzz_r ! real space border
!*************Alexey***************************************************************************
!    real(kind=8),allocatable,dimension(:,:,:)::xc!input 
!    real(kind=8),allocatable::xf(:,:,:,:)! input
!    real(kind=8),allocatable,dimension(:):: w1,w2
!***********************************************************************************************
  logical :: exists
  integer :: ierror

  include 'mpif.h'

  if (iproc.eq.0) write(*,'(1x,a,1x,i0)') 'CLUSTER CLUSTER CLUSTER CLUSTER CLUSTER CLUSTER CLUSTER CLUSTER',inputPsiId
  if (parallel) then
     call timing(iproc,'parallel     ','IN')
  else
     call timing(iproc,'             ','IN')
  end if
  call cpu_time(tcpu0)
  call system_clock(ncount0,ncount_rate,ncount_max)

  ! We save the variables that defined the previous psi if
  ! restartOnPsi is .true.
  if (inputPsiId == 1) then
     hgrid_old   = hgrid
     n1_old      = n1
     n2_old      = n2
     n3_old      = n3
     nvctr_c_old = nvctr_c
     nvctr_f_old = nvctr_f
     nseg_c_old  = nseg_c
     nseg_f_old  = nseg_f
     !add the number of distributed point for the compressed wavefunction
     tt=dble(nvctr_c_old+7*nvctr_f_old)/dble(nproc)
     nvctrp_old=int((1.d0-eps_mach*tt) + tt)

     !allocations
     allocate(keyg_old(2,nseg_c_old+nseg_f_old),stat=i_stat)
     call memocc(i_stat,product(shape(keyg_old))*kind(keyg_old),'keyg_old','cluster')
     allocate(keyv_old(nseg_c_old+nseg_f_old),stat=i_stat)
     call memocc(i_stat,product(shape(keyv_old))*kind(keyv_old),'keyv_old','cluster')
     allocate(psi_old(nvctr_c_old+7*nvctr_f_old,norbp),stat=i_stat)
     call memocc(i_stat,product(shape(psi_old))*kind(psi_old),'psi_old','cluster')
     allocate(eval_old(norb),stat=i_stat)
     call memocc(i_stat,product(shape(eval_old))*kind(eval_old),'eval_old','cluster')

     do iseg=1,nseg_c_old+nseg_f_old
        keyg_old(1,iseg)    = keyg(1,iseg)
        keyg_old(2,iseg)    = keyg(2,iseg)
        keyv_old(iseg)      = keyv(iseg)
     enddo
     do iorb=iproc*norbp+1,min((iproc+1)*norbp,norb)
        tt=0.d0
        !the control between the different psi
        !must be such that the allocation dimensions are respected
        !(remember that the allocations are slightly enlarged to avoid
        !allocation of work arrays for transposition in the parallel case)
        do j=1,nvctr_c_old+7*nvctr_f_old
           ind=j+(nvctr_c_old+7*nvctr_f_old)*(iorb-iproc*norbp-1)
           i1=mod(ind-1,nvctrp_old)+1
           i2=(ind-i1)/nvctrp_old+1
           psi_old(j,iorb-iproc*norbp)     = psi(i1,i2)
           tt=tt+psi(i1,i2)**2
        enddo
        tt=sqrt(tt)
        if (abs(tt-1.d0).gt.1.d-8) then
           write(*,*)'wrong psi_old',iorb,tt
           stop 
        end if
        eval_old(iorb) = eval(iorb)
     enddo
     !deallocation
     i_all=-product(shape(keyg))*kind(keyg)
     deallocate(keyg,stat=i_stat)
     call memocc(i_stat,i_all,'keyg','cluster')
     i_all=-product(shape(keyv))*kind(keyv)
     deallocate(keyv,stat=i_stat)
     call memocc(i_stat,i_all,'keyv','cluster')
     i_all=-product(shape(psi))*kind(psi)
     deallocate(psi,stat=i_stat)
     call memocc(i_stat,i_all,'psi','cluster')
     i_all=-product(shape(eval))*kind(eval)
     deallocate(eval,stat=i_stat)
     call memocc(i_stat,i_all,'eval','cluster')

  end if

  !temporary flag, added for debugging purposes
  !in case of doubts put these flags to the "robust" position 'G'
  datacode='D'
  if (.not. parallel) datacode='G'

<<<<<<< HEAD
  ! Read the input variables.
  open(unit=1,file='input.dat',status='old')
  !First line for the main routine (the program)
  read(1,*) 
  !Parameters 
  read(1,*) hgrid
  read(1,*) crmult
  read(1,*) frmult
  read(1,*) cpmult
  read(1,*) fpmult
  if (fpmult.gt.frmult) write(*,*) 'NONSENSE: fpmult > frmult'
  read(1,*) ixc
  read(1,*) ncharge,elecfield
  read(1,*) gnrm_cv
  read(1,*) itermax
  read(1,*) ncong
  read(1,*) idsx
  read(1,*) calc_tail
  read(1,*) rbuf
  read(1,*) ncongt
  read(1,*) nspin,mpol
  close(1)
 
  if(nspin<1.or.nspin>2) nspin=1
  if(nspin==1) mpol=0

=======
>>>>>>> afdaa475
  if (iproc.eq.0) then 
     write(*,'(1x,a)')&
          '------------------------------------------------------------------- Input Parameters'
     write(*,'(1x,a)')&
          '    System Choice       Resolution Radii        SCF Iteration      Finite Size Corr.'
     write(*,'(1x,a,f7.3,1x,a,f5.2,1x,a,1pe8.1,1x,a,l4)')&
          'Grid spacing=',hgrid,    '|  Coarse Wfs.=',crmult,'| Wavefns Conv.=',gnrm_cv,&
          '| Calculate=',calc_tail
     write(*,'(1x,a,i7,1x,a,f5.2,1x,a,i8,1x,a,f4.1)')&
          '       XC id=',ixc,      '|    Fine Wfs.=',frmult,'| Max. N. Iter.=',itermax,&
          '| Extension=',rbuf
     write(*,'(1x,a,i7,1x,a,f5.2,1x,a,i8,1x,a,i4)')&
          'total charge=',ncharge,  '| Coarse Proj.=',cpmult,'| CG Prec.Steps=',ncong,&
          '|  CG Steps=',ncongt
     write(*,'(1x,a,1pe7.1,1x,a,0pf5.2,1x,a,i8)')&
          ' elec. field=',elecfield,'|   Fine Proj.=',fpmult,'| DIIS Hist. N.=',idsx
  endif


  ! grid spacing (same in x,y and z direction)
  hgridh=.5d0*hgrid

  ! store PSP parameters
  ! modified to accept both GTH and HGH pseudopotential types
  !allocation
  allocate(psppar(0:4,0:6,ntypes),stat=i_stat)
  call memocc(i_stat,product(shape(psppar))*kind(psppar),'psppar','cluster')
  allocate(nelpsp(ntypes),stat=i_stat)
  call memocc(i_stat,product(shape(nelpsp))*kind(nelpsp),'nelpsp','cluster')
  allocate(radii_cf(ntypes,2),stat=i_stat)
  call memocc(i_stat,product(shape(radii_cf))*kind(radii_cf),'radii_cf','cluster')
  allocate(npspcode(ntypes),stat=i_stat)
  call memocc(i_stat,product(shape(npspcode))*kind(npspcode),'npspcode','cluster')
  allocate(nzatom(ntypes),stat=i_stat)
  call memocc(i_stat,product(shape(nzatom))*kind(nzatom),'nzatom','cluster')
  allocate(iasctype(ntypes),stat=i_stat)
  call memocc(i_stat,product(shape(iasctype))*kind(iasctype),'iasctype','cluster')
  allocate(neleconf(6,0:3),stat=i_stat)
  call memocc(i_stat,product(shape(neleconf))*kind(neleconf),'neleconf','cluster')

  if (iproc==0) then
     write(*,'(1x,a)')&
          '------------------------------------------------------------------ System Properties'
     write(*,'(1x,a)')&
          'Atom Name   Ext.Electrons  PSP Code  Radii: Coarse     Fine   Calculated   From File'

  end if

  do ityp=1,ntypes
     filename = 'psppar.'//atomnames(ityp)
     ! if (iproc.eq.0) write(*,*) 'opening PSP file ',filename
     open(unit=11,file=filename,status='old',iostat=ierror)
     !Check the open statement
     if (ierror /= 0) then
        write(*,*) 'iproc=',iproc,': Failed to open the file (it must be in ABINIT format!) "',&
             trim(filename),'"'
        stop
     end if
     read(11,*)
     read(11,*) nzatom(ityp),nelpsp(ityp)
     read(11,*) npspcode(ityp)
     psppar(:,:,ityp)=0.d0
     if (npspcode(ityp) == 2) then !GTH case
        read(11,*) (psppar(0,j,ityp),j=0,4)
        do i=1,2
           read(11,*) (psppar(i,j,ityp),j=0,3-i)
        enddo
     else if (npspcode(ityp) == 3) then !HGH case
        read(11,*) (psppar(0,j,ityp),j=0,4)
        read(11,*) (psppar(1,j,ityp),j=0,3)
        do i=2,4
           read(11,*) (psppar(i,j,ityp),j=0,3)
           read(11,*) !k coefficients, not used for the moment (no spin-orbit coupling)
        enddo
     else if (npspcode(ityp) == 10) then !HGH-K case
         read(11,*) psppar(0,0,ityp),nn,(psppar(0,j,ityp),j=1,nn) !local PSP parameters
         read(11,*) nlterms !number of channels of the pseudo
         prjloop: do l=1,nlterms
            read(11,*) psppar(l,0,ityp),nprl,psppar(l,1,ityp),&
                 (psppar(l,j+2,ityp),j=2,nprl) !h_ij terms
            do i=2,nprl
               read(11,*) psppar(l,i,ityp),(psppar(l,i+j+1,ityp),j=i+1,nprl) !h_ij terms
            end do
            if (l==1) cycle
            do i=1,nprl
               read(11,*) !k coefficients, not used
            end do
         end do prjloop
     else
        if (iproc == 0) then
           write(*,'(1x,a,a)')trim(atomnames(ityp)),&
                'unrecognized pspcode: only GTH, HGH & HGH-K pseudos (ABINIT format)'
        end if
        stop
     end if
     !see whether the atom is semicore or not
     call eleconf(nzatom(ityp),nelpsp(ityp),symbol,rcov,rprb,ehomo,neleconf,iasctype(ityp))
     !if you want no semicore electrons, uncomment the following line
     !iasctype(ityp)=0

     !old way of calculating the radii, requires modification of the PSP files
     read(11,*,iostat=ierror) radii_cf(ityp,1),radii_cf(ityp,2)
     if (ierror.eq.0) then
        if (iproc==0) write(*,'(3x,a6,13x,i3,5x,i3,10x,2(1x,f8.5),a)')&
             trim(atomnames(ityp)),nelpsp(ityp),npspcode(ityp),&
             radii_cf(ityp,1),radii_cf(ityp,2),&
             '                   X    '
     else
        !assigning the radii by calculating physical parameters
        radii_cf(ityp,1)=1.d0/sqrt(abs(2.d0*ehomo))
        radfine=100.d0
        do i=0,4
           if (psppar(i,0,ityp)/=0.d0) then
              radfine=min(radfine,psppar(i,0,ityp))
           end if
        end do
        radii_cf(ityp,2)=radfine
        if (iproc==0) write(*,'(3x,a6,13x,i3,5x,i3,10x,2(1x,f8.5),a)')&
             trim(atomnames(ityp)),nelpsp(ityp),npspcode(ityp),&
             radii_cf(ityp,1),radii_cf(ityp,2),&
             '       X                '
     end if
     close(11)
  enddo

  !deallocation
  i_all=-product(shape(neleconf))*kind(neleconf)
  deallocate(neleconf,stat=i_stat)
  call memocc(i_stat,i_all,'neleconf','cluster')


! Number of electrons and number of semicore atoms
  nelec=0
  natsc=0
  do iat=1,nat
     ityp=iatype(iat)
     nelec=nelec+nelpsp(ityp)
     if (iasctype(ityp) /= 0) natsc=natsc+1
  enddo
  nelec=nelec-ncharge
  if (iproc.eq.0) then
     write(*,'(1x,a,i8)') &
          'Total Number of Electrons ',nelec
  end if

! Number of orbitals
  if (nspin==1) then
     norb=(nelec+1)/2
     norbu=norb
     norbd=0
     if (mod(nelec,2).ne.0 .and. iproc==0) write(*,'(1x,a)') &
          'WARNING: odd number of electrons, no closed shell system'
  else
     if (iproc==0) write(*,'(1x,a)') 'Spin-polarized calculation'
     norb=nelec
     norbu=min(norb/2+mpol,norb)
     norbd=norb-norbu
     tt=real(norbu,kind=8)/real(nproc,kind=8)
     norbup=int((1.d0-eps_mach*tt) + tt)
     tt=real(norbd,kind=8)/real(nproc,kind=8)
     norbdp=int((1.d0-eps_mach*tt) + tt)
  end if

! Test if the file 'occup.dat exists
  inquire(file='occup.dat',exist=exists)
! Not implemented for npsin==2: At the present stage, this feature is broken
  if (nspin==2.and.exists) then
     write(*,'(1x,a)') 'ERROR: It is not possible to use the file occup.dat with spin-polarization'
     stop
  end if
  iunit=0
  if (exists) then
     iunit=24
     open(unit=iunit,file='occup.dat',form='formatted',action='read',status='old')
     !The first line gives the number of orbitals
     read(unit=iunit,fmt=*,iostat=ierror) nt
     if (ierror /=0) then
         if (iproc==0) write(*,'(1x,a)') 'ERROR reading the number of orbitals in the file "occup.dat"'
        stop
     end if
     if (nt<norb) then
        if (iproc==0) then
           write(*,'(1x,a,i0,a,i0)') &
                   'ERROR: In the file "occup.dat", the number of orbitals norb=',nt,&
                   ' should be greater or equal than (nelec+1)/2=',norb
        end if
        stop
     else
        norb=nt
     end if
  end if

  allocate(occup(norb),stat=i_stat)
  call memocc(i_stat,product(shape(occup))*kind(occup),'occup','cluster')
  allocate(spinar(norb),stat=i_stat)
  call memocc(i_stat,product(shape(spinar))*kind(spinar),'occup','cluster')
  allocate(eval(norb),stat=i_stat)
  call memocc(i_stat,product(shape(eval))*kind(eval),'eval','cluster')
  
! Occupation numbers
  call input_occup(iproc,iunit,nelec,norb,norbu,norbd,nspin,occup,spinar)

! Determine size alat of overall simulation cell
  call system_size(nat,rxyz,radii_cf(1,1),crmult,iatype,ntypes, &
       cxmin,cxmax,cymin,cymax,czmin,czmax)
  alat1=(cxmax-cxmin)
  alat2=(cymax-cymin)
  alat3=(czmax-czmin)

! grid sizes n1,n2,n3
  n1=int(alat1/hgrid)
  !if (mod(n1+1,4).eq.0) n1=n1+1
  n2=int(alat2/hgrid)
  !if (mod(n2+1,8).eq.0) n2=n2+1
  n3=int(alat3/hgrid)
  alatrue1=real(n1,kind=8)*hgrid 
  alatrue2=real(n2,kind=8)*hgrid 
  alatrue3=real(n3,kind=8)*hgrid

  !balanced shift taking into account the missing space
  cxmin=cxmin+0.5d0*(alat1-alatrue1)
  cymin=cymin+0.5d0*(alat2-alatrue2)
  czmin=czmin+0.5d0*(alat3-alatrue3)

  alat1=alatrue1
  alat2=alatrue2
  alat3=alatrue3

  do iat=1,nat
     rxyz(1,iat)=rxyz(1,iat)-cxmin
     rxyz(2,iat)=rxyz(2,iat)-cymin
     rxyz(3,iat)=rxyz(3,iat)-czmin
  enddo

!!$! grid sizes n1,n2,n3 !added for testing purposes
!!$  n1=int(alat1/hgrid)
!!$  if (mod(n1,2).eq.0) n1=n1+1
!!$  n2=int(alat2/hgrid)
!!$  if (mod(n2,2).eq.0) n2=n2+1
!!$  n3=int(alat3/hgrid)
!!$  if (mod(n3,2).eq.0) n3=n3+1
!!$  alat1=n1*hgrid 
!!$  alat2=n2*hgrid 
!!$  alat3=n3*hgrid
!!$  do iat=1,nat
!!$     rxyz(1,iat)=(real(n1/2,kind=8)+0.5)*hgrid 
!!$     rxyz(2,iat)=(real(n1/2,kind=8)+0.5)*hgrid 
!!$     rxyz(3,iat)=(real(n1/2,kind=8)+0.5)*hgrid 
!!$  enddo

  if (iproc.eq.0) then
     write(*,'(1x,a,19x,a)') 'Shifted atomic positions, Atomic Units:','grid spacing units:'
     do iat=1,nat
        write(*,'(1x,i5,1x,a6,3(1x,1pe12.5),3x,3(1x,0pf9.3))') &
             iat,trim(atomnames(iatype(iat))),&
             (rxyz(j,iat),j=1,3),rxyz(1,iat)/hgrid,rxyz(2,iat)/hgrid,rxyz(3,iat)/hgrid
     enddo
  endif

<<<<<<< HEAD
=======
! grid sizes n1,n2,n3
  n1=int(alat1/hgrid)
  if (mod(n1+1,4).eq.0) n1=n1+1
  n2=int(alat2/hgrid)
  if (mod(n2+1,8).eq.0) n2=n2+1
  n3=int(alat3/hgrid)
  alat1=n1*hgrid 
  alat2=n2*hgrid 
  alat3=n3*hgrid
>>>>>>> afdaa475
  if (iproc.eq.0) then 
     write(*,'(1x,a,3(1x,1pe12.5))') &
          '   Shift of=',-cxmin,-cymin,-czmin
     write(*,'(1x,a,3(1x,1pe12.5),3x,3(1x,i9))')&
          '  Box Sizes=',alat1,alat2,alat3,n1,n2,n3
  endif

! fine grid size (needed for creation of input wavefunction, preconditioning)
  nfl1=n1 ; nfl2=n2 ; nfl3=n3
  nfu1=0 ; nfu2=0 ; nfu3=0
  do iat=1,nat
     rad=radii_cf(iatype(iat),2)*frmult
     nfl1=min(nfl1,int(onem+(rxyz(1,iat)-rad)/hgrid))
     nfu1=max(nfu1,int((rxyz(1,iat)+rad)/hgrid))

     nfl2=min(nfl2,int(onem+(rxyz(2,iat)-rad)/hgrid))
     nfu2=max(nfu2,int((rxyz(2,iat)+rad)/hgrid))

     nfl3=min(nfl3,int(onem+(rxyz(3,iat)-rad)/hgrid)) 
     nfu3=max(nfu3,int((rxyz(3,iat)+rad)/hgrid))
  enddo
  if (iproc.eq.0) then
     write(*,'(1x,a,3x,3(3x,i4,a1,i0))')&
          '      Extremes for the high resolution grid points:',&
          nfl1,'<',nfu1,nfl2,'<',nfu2,nfl3,'<',nfu3
  endif


  !memory estimation
  if (iproc==0) then
     call MemoryEstimator(nproc,idsx,n1,n2,n3,alat1,alat2,alat3,hgrid,nat,ntypes,iatype,&
          rxyz,radii_cf,crmult,frmult,norb,atomnames,.false.,nspin) 
  end if

  !calculation of the Poisson kernel anticipated to reduce memory peak for small systems
  ndegree_ip=16
  call createKernel('F',2*n1+31,2*n2+31,2*n3+31,hgridh,hgridh,hgridh,ndegree_ip,&
       iproc,nproc,pkernel)

  

! Create wavefunctions descriptors and allocate them
  call timing(iproc,'CrtDescriptors','ON')

  allocate(ibyz_c(2,0:n2,0:n3),stat=i_stat)
  call memocc(i_stat,product(shape(ibyz_c))*kind(ibyz_c),'ibyz_c','cluster')
  allocate(ibxz_c(2,0:n1,0:n3),stat=i_stat)
  call memocc(i_stat,product(shape(ibxz_c))*kind(ibxz_c),'ibxz_c','cluster')
  allocate(ibxy_c(2,0:n1,0:n2),stat=i_stat)
  call memocc(i_stat,product(shape(ibxy_c))*kind(ibxy_c),'ibxy_c','cluster')
  allocate(ibyz_f(2,0:n2,0:n3),stat=i_stat)
  call memocc(i_stat,product(shape(ibyz_f))*kind(ibyz_f),'ibyz_f','cluster')
  allocate(ibxz_f(2,0:n1,0:n3),stat=i_stat)
  call memocc(i_stat,product(shape(ibxz_f))*kind(ibxz_f),'ibxz_f','cluster')
  allocate(ibxy_f(2,0:n1,0:n2),stat=i_stat)
  call memocc(i_stat,product(shape(ibxy_f))*kind(ibxy_f),'ibxy_f','cluster')
  
!*********************************Alexey*********************************************************
  !   allocate for grow
  allocate(ibzxx_c(2,0:n3,-14:2*n1+16),stat=i_stat)
  call memocc(i_stat,product(shape(ibzxx_c))*kind(ibzxx_c),'ibzxx_c','cluster')
  allocate(ibxxyy_c(2,-14:2*n1+16,-14:2*n2+16),stat=i_stat)
  call memocc(i_stat,product(shape(ibxxyy_c))*kind(ibxxyy_c),'ibxxyy_c','cluster')
  allocate(ibyz_ff(2,nfl2:nfu2,nfl3:nfu3),stat=i_stat)
  call memocc(i_stat,product(shape(ibyz_ff))*kind(ibyz_ff),'ibyz_ff','cluster')
  allocate(ibzxx_f(2,nfl3:nfu3,2*nfl1-14:2*nfu1+16),stat=i_stat)
  call memocc(i_stat,product(shape(ibzxx_f))*kind(ibzxx_f),'ibzxx_f','cluster')
  allocate(ibxxyy_f(2,2*nfl1-14:2*nfu1+16,2*nfl2-14:2*nfu2+16),stat=i_stat)
  call memocc(i_stat,product(shape(ibxxyy_f))*kind(ibxxyy_f),'ibxxyy_f','cluster')

  !allocate for shrink
  allocate(ibzzx_c(2,-14:2*n3+16,0:n1),stat=i_stat)
  call memocc(i_stat,product(shape(ibzzx_c))*kind(ibzzx_c),'ibzzx_c','cluster')
  allocate(ibyyzz_c(2,-14:2*n2+16,-14:2*n3+16),stat=i_stat)
  call memocc(i_stat,product(shape(ibyyzz_c))*kind(ibyyzz_c),'ibyyzz_c','cluster')
  allocate(ibxy_ff(2,nfl1:nfu1,nfl2:nfu2),stat=i_stat)
  call memocc(i_stat,product(shape(ibxy_ff))*kind(ibxy_ff),'ibxy_ff','cluster')
  allocate(ibzzx_f(2,-14+2*nfl3:2*nfu3+16,nfl1:nfu1),stat=i_stat)
  call memocc(i_stat,product(shape(ibzzx_f))*kind(ibzzx_f),'ibzzx_f','cluster')
  allocate(ibyyzz_f(2,-14+2*nfl2:2*nfu2+16,-14+2*nfl3:2*nfu3+16),stat=i_stat)
  call memocc(i_stat,product(shape(ibyyzz_f))*kind(ibyyzz_f),'ibyyzz_f','cluster')

  !allocate for real space
  allocate(ibyyzz_r(2,-14:2*n2+16,-14:2*n3+16),stat=i_stat)
  call memocc(i_stat,product(shape(ibyyzz_r))*kind(ibyyzz_r),'ibyyzz_r','cluster')
!***********************************************************************************************

  call createWavefunctionsDescriptors(iproc,nproc,idsx,n1,n2,n3,output_grid,hgrid,&
       & nat,ntypes,iatype,atomnames,alat1,alat2,alat3,rxyz,radii_cf,crmult,frmult,&
       ibyz_c,ibxz_c,ibxy_c,ibyz_f,ibxz_f,ibxy_f,nseg_c,nseg_f,nvctr_c,nvctr_f,nvctrp,&
       keyg,keyv,norb,norbp,&
       nfl1,nfu1,nfl2,nfu2,nfl3,nfu3,&
       ibzzx_c,ibyyzz_c,ibxy_ff,ibzzx_f,ibyyzz_f,&
       ibzxx_c,ibxxyy_c,ibyz_ff,ibzxx_f,ibxxyy_f,ibyyzz_r)
  call timing(iproc,'CrtDescriptors','OF')

! Calculate all projectors
  call timing(iproc,'CrtProjectors ','ON')

  allocate(nseg_p(0:2*nat),stat=i_stat)
  call memocc(i_stat,product(shape(nseg_p))*kind(nseg_p),'nseg_p','cluster')
  allocate(nvctr_p(0:2*nat),stat=i_stat)
  call memocc(i_stat,product(shape(nvctr_p))*kind(nvctr_p),'nvctr_p','cluster')
  allocate(nboxp_c(2,3,nat),stat=i_stat)
  call memocc(i_stat,product(shape(nboxp_c))*kind(nboxp_c),'nboxp_c','cluster')
  allocate(nboxp_f(2,3,nat),stat=i_stat)
  call memocc(i_stat,product(shape(nboxp_f))*kind(nboxp_f),'nboxp_f','cluster')

  call createProjectorsArrays(iproc,n1,n2,n3,rxyz,nat,ntypes,iatype,atomnames,&
       & psppar,npspcode,radii_cf,cpmult,fpmult,hgrid,nvctr_p,nseg_p,&
       & keyg_p,keyv_p,nproj,nprojel,istart,nboxp_c,nboxp_f,proj)
  call timing(iproc,'CrtProjectors ','OF')
    
  !allocate values of the array for the data scattering in sumrho
  !its values are ignored in the datacode='G' case
  allocate(nscatterarr(0:nproc-1,4),stat=i_stat)
  call memocc(i_stat,product(shape(nscatterarr))*kind(nscatterarr),'nscatterarr','cluster')
  if (datacode == 'D') then
     do jproc=0,iproc-1
        call PS_dim4allocation('F',datacode,jproc,nproc,2*n1+31,2*n2+31,2*n3+31,ixc,&
             n3d,n3p,n3pi,i3xcsh,i3s)
        nscatterarr(jproc,1)=n3d            !number of planes for the density
        nscatterarr(jproc,2)=n3p            !number of planes for the potential
        nscatterarr(jproc,3)=i3s+i3xcsh-1   !starting offset for the potential
        nscatterarr(jproc,4)=i3xcsh         !GGA XC shift between density and potential
     end do
     do jproc=iproc+1,nproc-1
        call PS_dim4allocation('F',datacode,jproc,nproc,2*n1+31,2*n2+31,2*n3+31,ixc,&
             n3d,n3p,n3pi,i3xcsh,i3s)
        nscatterarr(jproc,1)=n3d
        nscatterarr(jproc,2)=n3p
        nscatterarr(jproc,3)=i3s+i3xcsh-1
        nscatterarr(jproc,4)=i3xcsh
     end do
  end if

  call PS_dim4allocation('F',datacode,iproc,nproc,2*n1+31,2*n2+31,2*n3+31,ixc,&
       n3d,n3p,n3pi,i3xcsh,i3s)
  nscatterarr(iproc,1)=n3d
  nscatterarr(iproc,2)=n3p
  nscatterarr(iproc,3)=i3s+i3xcsh-1
  nscatterarr(iproc,4)=i3xcsh

  !allocate array for the communications of the potential
  allocate(ngatherarr(0:nproc-1,2),stat=i_stat)
  call memocc(i_stat,product(shape(ngatherarr))*kind(ngatherarr),'ngatherarr','cluster')
  ngatherarr(:,1)=(2*n1+31)*(2*n2+31)*nscatterarr(:,2)
  ngatherarr(:,2)=(2*n1+31)*(2*n2+31)*nscatterarr(:,3)

  !allocate ionic potential
  if (n3pi > 0) then
     allocate(pot_ion((2*n1+31)*(2*n2+31)*n3pi),stat=i_stat)
     call memocc(i_stat,product(shape(pot_ion))*kind(pot_ion),'pot_ion','cluster')
  else
     allocate(pot_ion(1),stat=i_stat)
     call memocc(i_stat,product(shape(pot_ion))*kind(pot_ion),'pot_ion','cluster')
  end if

  call createIonicPotential(iproc,nproc,nat,ntypes,iatype,psppar,nelpsp,rxyz,hgrid,&
     elecfield,n1,n2,n3,n3pi,i3s+i3xcsh,pkernel,pot_ion,eion)

  !Allocate Charge density, Potential in real space
  if (n3d >0) then
     allocate(rhopot((2*n1+31),(2*n2+31),n3d,nspin),stat=i_stat)
     call memocc(i_stat,product(shape(rhopot))*kind(rhopot),'rhopot','cluster')
  else
     allocate(rhopot(1,1,1,nspin),stat=i_stat)
     call memocc(i_stat,product(shape(rhopot))*kind(rhopot),'rhopot','cluster')
  end if

! INPUT WAVEFUNCTIONS
  if (inputPsiId == 0) then
     call input_wf_diag(parallel,iproc,nproc,nfl1,nfu1,nfl2,nfu2,nfl3,nfu3, & 
          nat,natsc,norb,norbp,n1,n2,n3,nvctr_c,nvctr_f,nvctrp,hgrid,rxyz, & 
          rhopot,pot_ion,nseg_c,nseg_f,keyg,keyv,ibyz_c,ibxz_c,ibxy_c,ibyz_f,ibxz_f,ibxy_f, &
          nprojel,nproj,nseg_p,keyg_p,keyv_p,nvctr_p,proj,  &
          atomnames,ntypes,iatype,iasctype,pkernel,nzatom,nelpsp,psppar,npspcode,&
          ixc,psi,psit,eval,accurex,datacode,nscatterarr,ngatherarr,nspin,spinar,&
          ibzzx_c,ibyyzz_c,ibxy_ff,ibzzx_f,ibyyzz_f,&
          ibzxx_c,ibxxyy_c,ibyz_ff,ibzxx_f,ibxxyy_f,ibyyzz_r)

<<<<<<< HEAD
=======
!      if (iproc.eq.0) write(11,*) (psi(i,1),i=1,nvctr_c+7*nvctr_f)
!      if (iproc.eq.1) write(22,*) (psi(i,1),i=1,nvctr_c+7*nvctr_f)
!      if (iproc.eq.2) write(33,*) (psi(i,1),i=1,nvctr_c+7*nvctr_f)
!      if (iproc.eq.3) write(44,*) (psi(i,1),i=1,nvctr_c+7*nvctr_f)
!      write(1,*) (psi(i,1),i=1,nvctr_c+7*nvctr_f)
!      write(2,*) (psi(i,2),i=1,nvctr_c+7*nvctr_f)
!      write(3,*) (psi(i,3),i=1,nvctr_c+7*nvctr_f)
!      write(4,*) (psi(i,4),i=1,nvctr_c+7*nvctr_f)
>>>>>>> afdaa475
     if (iproc.eq.0) then
        write(*,'(1x,a,1pe9.2)') 'expected accuracy in kinetic energy due to grid size',accurex
        write(*,'(1x,a,1pe9.2)') 'suggested value for gnrm_cv ',accurex/real(norb,kind=8)
     endif
     

     if (parallel) then
        !allocate hpsi array (used also as transposed)
        !allocated in the transposed way such as 
        !it can also be used as the transposed hpsi
        allocate(hpsi(nvctrp,norbp*nproc),stat=i_stat)
        call memocc(i_stat,product(shape(psi))*kind(psi),'hpsi','cluster')
     else
        !allocate hpsi array
        allocate(hpsi(nvctr_c+7*nvctr_f,norbp),stat=i_stat)
        call memocc(i_stat,product(shape(psi))*kind(psi),'hpsi','cluster')
     endif
     
  else if (inputPsiId == -1 ) then !WARNING TO BE CHANGED
     
     !import gaussians form CP2K (data in files def_gaubasis.dat and gaucoeff.dat)
     !and calculate eigenvalues
     call import_gaussians(parallel,iproc,nproc,nfl1,nfu1,nfl2,nfu2,nfl3,nfu3, & 
          nat,norb,norbp,occup,n1,n2,n3,nvctr_c,nvctr_f,nvctrp,hgrid,rxyz, & 
          rhopot,pot_ion,nseg_c,nseg_f,keyg,keyv,ibyz_c,ibxz_c,ibxy_c,ibyz_f,ibxz_f,ibxy_f, &
          nprojel,nproj,nseg_p,keyg_p,keyv_p,nvctr_p,proj,  &
          atomnames,ntypes,iatype,pkernel,psppar,npspcode,ixc,&
          psi,psit,hpsi,eval,accurex,datacode,nscatterarr,ngatherarr,nspin,spinar,&
          ibzzx_c,ibyyzz_c,ibxy_ff,ibzzx_f,ibyyzz_f,&
          ibzxx_c,ibxxyy_c,ibyz_ff,ibzxx_f,ibxxyy_f,ibyyzz_r)
  else 
     !allocate principal wavefunction
     if (parallel) then
        !allocated in the transposed way such as 
        !it can also be used as a work array for transposition
        allocate(psi(nvctrp,norbp*nproc),stat=i_stat)
        call memocc(i_stat,product(shape(psi))*kind(psi),'psi','cluster')
     else
        allocate(psi(nvctr_c+7*nvctr_f,norbp),stat=i_stat)
        call memocc(i_stat,product(shape(psi))*kind(psi),'psi','cluster')
     end if

     if (inputPsiId == 1 ) then

        if (iproc.eq.0) then
           write(*,'(1x,a)')&
          '-------------------------------------------------------------- Wavefunctions Restart'
        end if
        call reformatmywaves(iproc,norb,norbp,nat, &
             & hgrid_old,nvctr_c_old,nvctr_f_old,n1_old,n2_old,n3_old,rxyz_old, &
             & nseg_c_old,nseg_f_old,keyg_old,keyv_old,psi_old, &
             & hgrid,nvctr_c,nvctr_f,n1,n2,n3,rxyz, &
             & nseg_c,nseg_f,keyg,keyv,psi)
        eval=eval_old
        i_all=-product(shape(keyg_old))*kind(keyg_old)
        deallocate(keyg_old,stat=i_stat)
        call memocc(i_stat,i_all,'keyg_old','cluster')
        i_all=-product(shape(keyv_old))*kind(keyv_old)
        deallocate(keyv_old,stat=i_stat)
        call memocc(i_stat,i_all,'keyv_old','cluster')
        i_all=-product(shape(psi_old))*kind(psi_old)
        deallocate(psi_old,stat=i_stat)
        call memocc(i_stat,i_all,'psi_old','cluster')
        i_all=-product(shape(eval_old))*kind(eval_old)
        deallocate(eval_old,stat=i_stat)
        call memocc(i_stat,i_all,'eval_old','cluster')
        
        !initialise control value for gnrm in the case of a restart
        gnrm_check=0.d0
        
     else if (inputPsiId == 2) then
        
        call readmywaves(iproc,norb,norbp,n1,n2,n3,hgrid,nat,rxyz,&
             nseg_c,nseg_f,nvctr_c,nvctr_f,keyg,keyv,psi,eval)
        
     end if
     
     if (parallel) then
        !allocate hpsi array (used also as transposed)
        !allocated in the transposed way such as 
        !it can also be used as the transposed hpsi
        allocate(hpsi(nvctrp,norbp*nproc),stat=i_stat)
        call memocc(i_stat,product(shape(psi))*kind(psi),'hpsi','cluster')
        
        !transpose the psi wavefunction
        !here hpsi is used as a work array
        call timing(iproc,'Un-TransSwitch','ON')
        call switch_waves(iproc,nproc,norb,norbp,nvctr_c,nvctr_f,nvctrp,psi,hpsi)
        call timing(iproc,'Un-TransSwitch','OF')
        !allocate transposed principal wavefunction
        allocate(psit(nvctrp,norbp*nproc),stat=i_stat)
        call memocc(i_stat,product(shape(psit))*kind(psit),'psit','cluster')
        call timing(iproc,'Un-TransComm  ','ON')
        call MPI_ALLTOALL(hpsi,nvctrp*norbp,MPI_DOUBLE_PRECISION,  &
             psit,nvctrp*norbp,MPI_DOUBLE_PRECISION,MPI_COMM_WORLD,ierr)
        call timing(iproc,'Un-TransComm  ','OF')
        !end of transposition
        
        if(nspin==1) then
           call orthon_p(iproc,nproc,norb,norbp,nvctrp,psit) !CHANGE
        else
           call orthon_p(iproc,nproc,norbu,norbup,nvctrp,psit) !CHANGE
           if(norbd>0) then
              call orthon_p(iproc,nproc,nordb,norbdp,nvctrp,psit(1,norbu+1)) !CHANGE
           end if
        end if
        !call checkortho_p(iproc,nproc,norb,norbp,nvctrp,psit)
        
        !retranspose the psit wavefunction into psi
        !here hpsi is used as a work array
        call timing(iproc,'Un-TransComm  ','ON')
        call MPI_ALLTOALL(psit,nvctrp*norbp,MPI_DOUBLE_PRECISION,  &
             hpsi,nvctrp*norbp,MPI_DOUBLE_PRECISION,MPI_COMM_WORLD,ierr)
        call timing(iproc,'Un-TransComm  ','OF')
        call timing(iproc,'Un-TransSwitch','ON')
        call unswitch_waves(iproc,nproc,norb,norbp,nvctr_c,nvctr_f,nvctrp,hpsi,psi)
        call timing(iproc,'Un-TransSwitch','OF')
        !end of retransposition
     else
        if(nspin==1) then
           call orthon(norb,norbp,nvctrp,psi)
        !call checkortho(norb,norbp,nvctrp,psi)
        else
           call orthon(norbu,norbup,nvctrp,psi)
           call checkortho(norbu,norbup,nvctrp,psi)
           if(norbd>0) then
              call orthon(norbd,norbdp,nvctrp,psi(1,norbu+1))
              call checkortho(norbd,norbdp,nvctrp,psi(1,norbu+1))
           end if
        end if
        !allocate hpsi array
        allocate(hpsi(nvctr_c+7*nvctr_f,norbp),stat=i_stat)
        call memocc(i_stat,product(shape(psi))*kind(psi),'hpsi','cluster')
     endif
     
  end if

  !no need of using nzatom array
  i_all=-product(shape(nzatom))*kind(nzatom)
  deallocate(nzatom,stat=i_stat)
  call memocc(i_stat,i_all,'nzatom','cluster')

! allocate arrays necessary for DIIS convergence acceleration
  if (idsx.gt.0) then
     allocate(psidst(nvctrp,norbp*nproc,idsx),stat=i_stat)
     call memocc(i_stat,product(shape(psidst))*kind(psidst),'psidst','cluster')
     allocate(hpsidst(nvctrp,norbp*nproc,idsx),stat=i_stat)
     call memocc(i_stat,product(shape(hpsidst))*kind(hpsidst),'hpsidst','cluster')
     allocate(ads(idsx+1,idsx+1,3),stat=i_stat)
     call memocc(i_stat,product(shape(ads))*kind(ads),'ads','cluster')
     call razero(3*(idsx+1)**2,ads)
  endif

  alpha=1.d0
  energy=1.d100
  gnrm=1.d100
  ekin_sum=0.d0 ; epot_sum=0.d0 ; eproj_sum=0.d0
! loop for wavefunction minimization
  do 1000, iter=1,itermax
     if (idsx.gt.0) mids=mod(iter-1,idsx)+1
     if (iproc.eq.0) then 
        write(*,'(1x,a,i0)')&
         '---------------------------------------------------------------------------- iter= ',&
         iter
     endif

     ! Potential from electronic charge density
<<<<<<< HEAD
     call sumrho(parallel,iproc,nproc,norb,norbp,n1,n2,n3,hgrid,occup,  & 
             nseg_c,nseg_f,nvctr_c,nvctr_f,keyg,keyv,psi,rhopot, &
             (2*n1+31)*(2*n2+31)*n3d,nscatterarr,nspin,spinar,&
             nfl1,nfu1,nfl2,nfu2,nfl3,nfu3,&
             ibyz_c,ibzxx_c,ibxxyy_c,ibyz_ff,ibzxx_f,ibxxyy_f)
=======
     if (datacode=='G') then
        call sumrho_old(parallel,iproc,nproc,norb,norbp,n1,n2,n3,hgrid,occup,  & 
                nseg_c,nseg_f,nvctr_c,nvctr_f,keyg,keyv,psi,rhopot,&
                nfl1,nfu1,nfl2,nfu2,nfl3,nfu3,&
                ibyz_c,ibzxx_c,ibxxyy_c,ibyz_ff,ibzxx_f,ibxxyy_f,ibyyzz_r)
     else
        call sumrho(parallel,iproc,nproc,norb,norbp,n1,n2,n3,hgrid,occup,  & 
                nseg_c,nseg_f,nvctr_c,nvctr_f,keyg,keyv,psi,rhopot, &
                (2*n1+31)*(2*n2+31)*n3d,nscatterarr,&
                nfl1,nfu1,nfl2,nfu2,nfl3,nfu3,&
                ibyz_c,ibzxx_c,ibxxyy_c,ibyz_ff,ibzxx_f,ibxxyy_f,ibyyzz_r)
     end if
>>>>>>> afdaa475

!     ixc=11  ! PBE functional
!     ixc=1   ! LDA functional
     call PSolver('F',datacode,iproc,nproc,2*n1+31,2*n2+31,2*n3+31,ixc,hgridh,hgridh,hgridh,&
          rhopot,pkernel,pot_ion,ehart,eexcu,vexcu,0.d0,.true.,nspin) !add NSPIN

     call HamiltonianApplication(parallel,datacode,iproc,nproc,nat,ntypes,iatype,hgrid,&
             psppar,npspcode,norb,norbp,occup,n1,n2,n3,nfl1,nfu1,nfl2,nfu2,nfl3,nfu3,&
             nseg_c,nseg_f,nvctr_c,nvctr_f,keyg,keyv,ibyz_c,ibxz_c,ibxy_c,ibyz_f,ibxz_f,ibxy_f,&
             nprojel,nproj,nseg_p,keyg_p,keyv_p,nvctr_p,proj,ngatherarr,n3p,&
             rhopot(1,1,1+i3xcsh,1),psi,hpsi,ekin_sum,epot_sum,eproj_sum,nspin,spinar,&
             ibzzx_c,ibyyzz_c,ibxy_ff,ibzzx_f,ibyyzz_f,&
             ibzxx_c,ibxxyy_c,ibyz_ff,ibzxx_f,ibxxyy_f,ibyyzz_r)

     energybs=ekin_sum+epot_sum+eproj_sum
     energy_old=energy
     energy=energybs-ehart+eexcu-vexcu+eion

     !check for convergence or whether max. numb. of iterations exceeded
     if (gnrm.le.gnrm_cv .or. iter.eq.itermax) then 
        if (iproc.eq.0) then 
           write(*,'(1x,a,i0,a)')'done. ',iter,' minimization iterations required'
           write(*,'(1x,a,i3,3(1x,1pe18.11))') &
                'iproc,ehart,eexcu,vexcu',iproc,ehart,eexcu,vexcu
           write(*,'(1x,a,3(1x,1pe18.11))') &
                'final ekin_sum,epot_sum,eproj_sum',ekin_sum,epot_sum,eproj_sum
           write(*,'(1x,a,3(1x,1pe18.11))') &
                'final ehart,eexcu,vexcu',ehart,eexcu,vexcu
           write(*,'(1x,a,i6,2x,1pe19.12,1x,1pe9.2)') &
                'FINAL iter,total energy,gnrm',iter,energy,gnrm
           !write(61,*)hgrid,energy,ekin_sum,epot_sum,eproj_sum,ehart,eexcu,vexcu
        end if
        infocode=0
        goto 1010
     endif

     call hpsitopsi(iter,parallel,iproc,nproc,norb,norbp,occup,hgrid,n1,n2,n3,&
     nfl1,nfu1,nfl2,nfu2,nfl3,nfu3,nvctr_c,nvctr_f,nvctrp,nseg_c,nseg_f,&
     keyg,keyv,ibyz_c,ibxz_c,ibxy_c,ibyz_f,ibxz_f,ibxy_f,&
     eval,ncong,mids,idsx,ads,energy,energy_old,alpha,gnrm,scprsum,&
     psi,psit,hpsi,psidst,hpsidst,nspin,spinar)! add NSPIN

     tt=energybs-scprsum
     if (abs(tt).gt.1.d-8 .and. iproc==0) then 
        write(*,'(1x,a,3(1pe22.14))') &
             'ERROR: inconsistency between gradient and energy',tt,energybs,scprsum
     endif
     if (iproc.eq.0) then
        write(*,'(1x,a,3(1x,1pe18.11))') 'ekin_sum,epot_sum,eproj_sum',  & 
             ekin_sum,epot_sum,eproj_sum
        write(*,'(1x,a,3(1x,1pe18.11))') '   ehart,   eexcu,    vexcu',ehart,eexcu,vexcu
        write(*,'(1x,a,i6,2x,1pe19.12,1x,1pe9.2)') 'iter,total energy,gnrm',iter,energy,gnrm
     endif

     if (inputPsiId == 0) then
        if (gnrm > 4.d0) then
           if (iproc == 0) then
              write(*,'(1x,a)')&
                'Error: the norm of the residue is too large also with input wavefunctions.'
           end if
           infocode=3
           call deallocate_before_exiting
           return
        end if
     else if (inputPsiId == 1) then
        if (gnrm > 1.d0) then
           if (iproc == 0) then
              write(*,'(1x,a)')&
                'The norm of the residue is too large, need to recalculate input wavefunctions'
           end if
           infocode=2
           if (parallel) call MPI_BARRIER(MPI_COMM_WORLD,ierr)
           call deallocate_before_exiting
           return
        else if (iter == 1 .and. gnrm > 1.d0) then
        !check the value of the first gnrm to see whether it is the case
        !to recalculate input guess
           gnrm_check=gnrm
        else if (iter == 2 .and. gnrm_check > 1.d0) then
           !control whether it is the case to exit the program
            if (gnrm >= gnrm_check) then
               if (iproc == 0) write(*,'(1x,a)')&
                   'The norm of the residue is growing, need to recalculate input wavefunctions'
              infocode=2
              if (parallel) call MPI_BARRIER(MPI_COMM_WORLD,ierr)
              call deallocate_before_exiting
              return
           end if
        end if
     end if

1000 continue
     write(*,'(1x,a)')'No convergence within the allowed number of minimization steps'
     infocode=1
1010 continue
  if (idsx.gt.0) then
       i_all=-product(shape(psidst))*kind(psidst)
       deallocate(psidst,stat=i_stat)
       call memocc(i_stat,i_all,'psidst','cluster')
       i_all=-product(shape(hpsidst))*kind(hpsidst)
       deallocate(hpsidst,stat=i_stat)
       call memocc(i_stat,i_all,'hpsidst','cluster')
       i_all=-product(shape(ads))*kind(ads)
       deallocate(ads,stat=i_stat)
       call memocc(i_stat,i_all,'ads','cluster')
  end if

!------------------------------------------------------------------------
! transform to KS orbitals
  if (parallel) then

     !transpose the hpsi wavefunction
     !here psi is used as a work array
     call timing(iproc,'Un-TransSwitch','ON')
     call switch_waves(iproc,nproc,norb,norbp,nvctr_c,nvctr_f,nvctrp,hpsi,psi)
     call timing(iproc,'Un-TransSwitch','OF')
     !here hpsi is the transposed array
     call timing(iproc,'Un-TransComm  ','ON')
     call MPI_ALLTOALL(psi,nvctrp*norbp,MPI_DOUBLE_PRECISION,  &
          hpsi,nvctrp*norbp,MPI_DOUBLE_PRECISION,MPI_COMM_WORLD,ierr)
     call timing(iproc,'Un-TransComm  ','OF')
     !end of transposition

     if(nspin==1) then
        call KStrans_p(iproc,nproc,norb,norbp*nproc,nvctrp,occup,hpsi,psit,evsum,eval)
     else
        call KStrans_p(iproc,nproc,norbu,norbu,nvctrp,occup,hpsi,psit,evsum,eval)
        evpart=evsum
        if(norbd>0) then
           call KStrans_p(iproc,nproc,norbd,norbd,nvctrp,occup,&
                hpsi(1,norbu+1),psit(1,norbu+1),evsum,eval(norbu+1))
           evsum=evsum+evpart
        end if
     end if

     !retranspose the psit wavefunction into psi
     !here hpsi is used as a work array
     call timing(iproc,'Un-TransComm  ','ON')
     call MPI_ALLTOALL(psit,nvctrp*norbp,MPI_DOUBLE_PRECISION,  &
          hpsi,nvctrp*norbp,MPI_DOUBLE_PRECISION,MPI_COMM_WORLD,ierr)
     call timing(iproc,'Un-TransComm  ','OF')
     call timing(iproc,'Un-TransSwitch','ON')
     call unswitch_waves(iproc,nproc,norb,norbp,nvctr_c,nvctr_f,nvctrp,hpsi,psi)
     call timing(iproc,'Un-TransSwitch','OF')
     !end of retransposition

     i_all=-product(shape(psit))*kind(psit)
     deallocate(psit,stat=i_stat)
     call memocc(i_stat,i_all,'psit','cluster')

  else
     if(nspin==1) then
        call KStrans(norb,norbp,nvctrp,occup,hpsi,psi,evsum,eval)
     else
        call KStrans(norbu,norbup,nvctrp,occup,hpsi,psi,evsum,eval)
        evpart=evsum
        if(norbd>0) then
           call KStrans(norbd,norbdp,nvctrp,occup,hpsi(1,norbu+1),psi(1,norbu+1),&
                evsum,eval(norbu+1))
           evsum=evsum+evpart
        end if
     end if
  endif
  i_all=-product(shape(hpsi))*kind(hpsi)
  deallocate(hpsi,stat=i_stat)
  call memocc(i_stat,i_all,'hpsi','cluster')
  if (abs(evsum-energybs).gt.1.d-8 .and. iproc==0) write(*,'(1x,a,2(1x,1pe20.13))')&
       'Difference:evsum,energybs',evsum,energybs

!!$  !plot the converged wavefunctions in the different orbitals
!!$  do i=2*iproc+1,2*iproc+2
!!$     iounit=39+3*(i-1)
!!$     call plot_wf(iounit,n1,n2,n3,hgrid,nseg_c,nvctr_c,keyg,keyv,nseg_f,nvctr_f,  & 
!!$          rxyz(1,1),rxyz(2,1),rxyz(3,1),psi(:,i-2*iproc:i-2*iproc),&
!!$          ibyz_c,ibzxx_c,ibxxyy_c,ibyz_ff,ibzxx_f,ibxxyy_f,ibyyzz_r,&
!!$          nfl1,nfu1,nfl2,nfu2,nfl3,nfu3)
!!$  end do

!  write all the wavefunctions into files
  if (output_wf) then
     call  writemywaves(iproc,norb,norbp,n1,n2,n3,hgrid,  & 
              nat,rxyz,nseg_c,nseg_f,nvctr_c,nvctr_f,keyg,keyv,psi,eval)
     write(*,'(a,1x,i0,a)') '- iproc',iproc,' finished writing waves'
  end if


!------------------------------------------------------------------------
! here we start the calculation of the forces
  if (iproc.eq.0) then
     write(*,'(1x,a)')&
          '----------------------------------------------------------------- Forces Calculation'
  end if

! Selfconsistent potential is saved in rhopot, 
! new arrays rho,pot for calculation of forces ground state electronic density

  allocate(spinar_foo(norb),stat=i_stat)
  call memocc(i_stat,product(shape(spinar_foo))*kind(spinar_foo),'spinar_foo','cluster')
  spinar_foo(:)=1.0d0
  ! Potential from electronic charge density
  
  !manipulate scatter array for avoiding the GGA shift
  do jproc=0,nproc-1
     !n3d=n3p
     nscatterarr(jproc,1)=nscatterarr(jproc,2)
     !i3xcsh=0
     nscatterarr(jproc,4)=0
  end do

  if (n3p>0) then
     allocate(rho((2*n1+31)*(2*n2+31)*n3p),stat=i_stat)
     call memocc(i_stat,product(shape(rho))*kind(rho),'rho','cluster')
<<<<<<< HEAD
  else
     allocate(rho(1),stat=i_stat)
     call memocc(i_stat,product(shape(rho))*kind(rho),'rho','cluster')
=======
     call sumrho_old(parallel,iproc,nproc,norb,norbp,n1,n2,n3,hgrid,occup,  & 
             nseg_c,nseg_f,nvctr_c,nvctr_f,keyg,keyv,psi,rho,&
             nfl1,nfu1,nfl2,nfu2,nfl3,nfu3,&
             ibyz_c,ibzxx_c,ibxxyy_c,ibyz_ff,ibzxx_f,ibxxyy_f,ibyyzz_r)
  else

     !manipulate scatter array for avoiding the GGA shift
     do jproc=0,nproc-1
        !n3d=n3p
        nscatterarr(jproc,1)=nscatterarr(jproc,2)
        !i3xcsh=0
        nscatterarr(jproc,4)=0
     end do

     if (n3p>0) then
        allocate(rho((2*n1+31)*(2*n2+31)*n3p),stat=i_stat)
        call memocc(i_stat,product(shape(rho))*kind(rho),'rho','cluster')
     else
        allocate(rho(1),stat=i_stat)
        call memocc(i_stat,product(shape(rho))*kind(rho),'rho','cluster')
     end if

     !use pot_ion array for building total rho
     call sumrho(parallel,iproc,nproc,norb,norbp,n1,n2,n3,hgrid,occup,  & 
             nseg_c,nseg_f,nvctr_c,nvctr_f,keyg,keyv,psi,rho,&
             (2*n1+31)*(2*n2+31)*n3p,nscatterarr,&
             nfl1,nfu1,nfl2,nfu2,nfl3,nfu3,&
             ibyz_c,ibzxx_c,ibxxyy_c,ibyz_ff,ibzxx_f,ibxxyy_f,ibyyzz_r)

>>>>>>> afdaa475
  end if

  !use pot_ion array for building total rho
  call sumrho(parallel,iproc,nproc,norb,norbp,n1,n2,n3,hgrid,occup,  & 
       nseg_c,nseg_f,nvctr_c,nvctr_f,keyg,keyv,psi,rho,&
       (2*n1+31)*(2*n2+31)*n3p,nscatterarr,1,spinar_foo,&
       nfl1,nfu1,nfl2,nfu2,nfl3,nfu3,&
       ibyz_c,ibzxx_c,ibxxyy_c,ibyz_ff,ibzxx_f,ibxxyy_f)

  i_all=-product(shape(spinar_foo))*kind(spinar_foo)
  deallocate(spinar_foo,stat=i_stat)
  call memocc(i_stat,i_all,'spinar_foo','cluster')
  if (iproc.eq.0 .and. output_grid) then
     open(unit=22,file='density.pot',status='unknown')
     write(22,*)'density'
     write(22,*) 2*n1,2*n2,2*n3
     write(22,*) alat1,' 0. ',alat2
     write(22,*) ' 0. ',' 0. ',alat3
     write(22,*)'xyz'
     do i3=1,2*n3
        do i2=1,2*n2
           do i1=1,2*n1
              ind=i1+14+(i2+13)*(2*n1+31)+(i3+13)*(2*n1+31)*(2*n2+31)
              write(22,*)rho(ind)
           end do
        end do
     end do
     close(22)
  endif
  
  !switch between the old and the new forces calculation
  i_all=-product(shape(pot_ion))*kind(pot_ion)
  deallocate(pot_ion,stat=i_stat)
  call memocc(i_stat,i_all,'pot_ion','cluster')

  if (n3p>0) then
     allocate(pot((2*n1+31),(2*n2+31),n3p,1),stat=i_stat)
     call memocc(i_stat,product(shape(pot))*kind(pot),'pot','cluster')
  else
     allocate(pot(1,1,1,1),stat=i_stat)
     call memocc(i_stat,product(shape(pot))*kind(pot),'pot','cluster')
  end if
  call DCOPY((2*n1+31)*(2*n2+31)*n3p,rho,1,pot,1) 
  call PSolver('F',datacode,iproc,nproc,2*n1+31,2*n2+31,2*n3+31,0,hgridh,hgridh,hgridh,&
          pot,pkernel,pot,ehart_fake,eexcu_fake,vexcu_fake,0.d0,.false.,1)
     !here nspin=1 since ixc=0


  i_all=-product(shape(pkernel))*kind(pkernel)
  deallocate(pkernel,stat=i_stat)
  call memocc(i_stat,i_all,'pkernel','cluster')

  allocate(gxyz(3,nat),stat=i_stat)
  call memocc(i_stat,product(shape(gxyz))*kind(gxyz),'gxyz','cluster')

  call timing(iproc,'Forces        ','ON')
  ! calculate local part of the forces gxyz
  call local_forces(iproc,nproc,ntypes,nat,iatype,atomnames,rxyz,psppar,nelpsp,hgrid,&
       n1,n2,n3,n3p,i3s+i3xcsh,rho,pot,gxyz)

  i_all=-product(shape(rho))*kind(rho)
  deallocate(rho,stat=i_stat)
  call memocc(i_stat,i_all,'rho','cluster')
  i_all=-product(shape(pot))*kind(pot)
  deallocate(pot,stat=i_stat)
  call memocc(i_stat,i_all,'pot','cluster')

  allocate(derproj(3*nprojel),stat=i_stat)
  call memocc(i_stat,product(shape(derproj))*kind(derproj),'derproj','cluster')

  if (iproc == 0) write(*,'(1x,a)',advance='no')'Calculate projectors derivatives...'

  !the calculation of the derivatives of the projectors has been decoupled
  !from the one of nonlocal forces, in this way forces can be calculated
  !diring the wavefunction minimization if needed
  call projectors_derivatives(iproc,n1,n2,n3,nboxp_c,nboxp_f, & 
       ntypes,nat,norb,nprojel,nproj,&
       iatype,psppar,nseg_c,nseg_f,nvctr_c,nvctr_f,nseg_p,nvctr_p,proj,  &
       keyg,keyv,keyg_p,keyv_p,rxyz,radii_cf,cpmult,fpmult,hgrid,derproj)

  if (iproc == 0) write(*,'(1x,a)',advance='no')'done, calculate nonlocal forces...'

  call nonlocal_forces(iproc,ntypes,nat,norb,norbp,nprojel,nproj,&
       iatype,psppar,npspcode,occup,nseg_c,nseg_f,nvctr_c,nvctr_f,nseg_p,nvctr_p,proj,derproj,  &
       keyg,keyv,keyg_p,keyv_p,psi,gxyz)

  if (iproc == 0) write(*,'(1x,a)')'done.'
  
  i_all=-product(shape(derproj))*kind(derproj)
  deallocate(derproj,stat=i_stat)
  call memocc(i_stat,i_all,'derproj','cluster')

  i_all=-product(shape(nboxp_c))*kind(nboxp_c)
  deallocate(nboxp_c,stat=i_stat)
  call memocc(i_stat,i_all,'nboxp_c','cluster')
  i_all=-product(shape(nboxp_f))*kind(nboxp_f)
  deallocate(nboxp_f,stat=i_stat)
  call memocc(i_stat,i_all,'nboxp_f','cluster')

! Add up all the force contributions
  if (parallel) then
     call MPI_ALLREDUCE(gxyz,fxyz,3*nat,MPI_DOUBLE_PRECISION,MPI_SUM,MPI_COMM_WORLD,ierr)
  else
     do iat=1,nat
        fxyz(1,iat)=gxyz(1,iat)
        fxyz(2,iat)=gxyz(2,iat)
        fxyz(3,iat)=gxyz(3,iat)
     enddo
  end if

  i_all=-product(shape(gxyz))*kind(gxyz)
  deallocate(gxyz,stat=i_stat)
  call memocc(i_stat,i_all,'gxyz','cluster')

  call timing(iproc,'Forces        ','OF')

  !------------------------------------------------------------------------
  if (calc_tail) then
     call timing(iproc,'Tail          ','ON')
!    Calculate energy correction due to finite size effects
     !    ---reformat potential
     allocate(pot((2*n1+31),(2*n2+31),(2*n3+31),nspin),stat=i_stat)
     call memocc(i_stat,product(shape(pot))*kind(pot),'pot','cluster')

     if (datacode=='D') then
        call MPI_ALLGATHERV(rhopot(1,1,1+i3xcsh,1),(2*n1+31)*(2*n2+31)*n3p,&
             MPI_DOUBLE_PRECISION,pot(1,1,1,1),ngatherarr(0,1),ngatherarr(0,2), & 
             MPI_DOUBLE_PRECISION,MPI_COMM_WORLD,ierr)
        !print '(a,2f12.6)','RHOup',sum(abs(rhopot(:,:,:,1))),sum(abs(pot(:,:,:,1)))
        if(nspin==2) then
           !print '(a,2f12.6)','RHOdw',sum(abs(rhopot(:,:,:,2))),sum(abs(pot(:,:,:,2)))
           if (n3d /= n3p) then
              i03=1+i3xcsh+n3p
              i04=1
           else
              i03=1
              i04=2
           end if
           call MPI_ALLGATHERV(rhopot(1,1,i03,i04),(2*n1+31)*(2*n2+31)*n3p,&
                MPI_DOUBLE_PRECISION,pot(1,1,1,2),ngatherarr(0,1),ngatherarr(0,2), & 
                MPI_DOUBLE_PRECISION,MPI_COMM_WORLD,ierr)
        end if
     else
        do ispin=1,nspin
        !here one could have not allocated pot and: call move_alloc(rhopot,pot) 
        !(but it is a Fortran 2003 spec)
           do i3=1,2*n3+31
              do i2=1,2*n2+31
                 do i1=1,2*n1+31
                    pot(i1,i2,i3,ispin)=rhopot(i1,i2,i3,ispin)
                 enddo
              enddo
           enddo
        end do
     end if
     i_all=-product(shape(nscatterarr))*kind(nscatterarr)
     deallocate(nscatterarr,stat=i_stat)
     call memocc(i_stat,i_all,'nscatterarr','cluster')
     i_all=-product(shape(ngatherarr))*kind(ngatherarr)
     deallocate(ngatherarr,stat=i_stat)
     call memocc(i_stat,i_all,'ngatherarr','cluster')
     i_all=-product(shape(rhopot))*kind(rhopot)
     deallocate(rhopot,stat=i_stat)
     call memocc(i_stat,i_all,'rhopot','cluster')

     call CalculateTailCorrection(iproc,nproc,n1,n2,n3,rbuf,norb,norbp,nat,ntypes,&
     nseg_c,nseg_f,nfl1,nfu1,nfl2,nfu2,nfl3,nfu3,nvctr_c,nvctr_f,nproj,nprojel,ncongt,&
     keyv,keyg,nseg_p,keyv_p,keyg_p,nvctr_p,psppar,npspcode,eval,&
     pot,hgrid,rxyz,radii_cf,crmult,frmult,iatype,atomnames,nspin,spinar,&
     proj,psi,occup,output_grid,parallel,ekin_sum,epot_sum,eproj_sum)

     i_all=-product(shape(pot))*kind(pot)
     deallocate(pot,stat=i_stat)
     call memocc(i_stat,i_all,'pot','cluster')

     !if (iproc==0) then
     !   open(61)
     !   write(61,'(4(f9.3),1x,7(1pe19.11))',advance='no')&
     !        hgrid,alat1,alat2,alat3,energy,ekin_sum,epot_sum,eproj_sum,ehart,eexcu,vexcu
     !end if
    
     energybs=ekin_sum+epot_sum+eproj_sum
     energy=energybs-ehart+eexcu-vexcu+eion

     !if (iproc==0) then
     !   write(61,'(1pe19.11)')energy
     !   close(61)
     !end if

     if (iproc.eq.0) then
        write(*,'(1x,a,3(1x,1pe18.11))')&
             '  Corrected ekin,epot,eproj',ekin_sum,epot_sum,eproj_sum
        write(*,'(1x,a,1x,1pe19.12)')&
             'Total energy with tail correction',energy
     endif

     call timing(iproc,'Tail          ','OF')
  else
!    No tail calculation
     if (parallel) call MPI_BARRIER(MPI_COMM_WORLD,ierr)
     i_all=-product(shape(rhopot))*kind(rhopot)
     deallocate(rhopot,stat=i_stat)
     call memocc(i_stat,i_all,'rhopot','cluster')
     i_all=-product(shape(nscatterarr))*kind(nscatterarr)
     deallocate(nscatterarr,stat=i_stat)
     call memocc(i_stat,i_all,'nscatterarr','cluster')
     i_all=-product(shape(ngatherarr))*kind(ngatherarr)
     deallocate(ngatherarr,stat=i_stat)
     call memocc(i_stat,i_all,'ngatherarr','cluster')
  endif
! --- End if of tail calculation

  call deallocate_before_exiting

contains

  !routine which deallocate the pointers and the arrays before exiting 
  subroutine deallocate_before_exiting
    implicit real(kind=8) (a-h,o-z)

    !when this condition is verified we are in the middle of the SCF cycle
    if (infocode /=0 .and. infocode /=1) then

       if (idsx.gt.0) then
          i_all=-product(shape(psidst))*kind(psidst)
          deallocate(psidst,stat=i_stat)
          call memocc(i_stat,i_all,'psidst','cluster')
          i_all=-product(shape(hpsidst))*kind(hpsidst)
          deallocate(hpsidst,stat=i_stat)
          call memocc(i_stat,i_all,'hpsidst','cluster')
          i_all=-product(shape(ads))*kind(ads)
          deallocate(ads,stat=i_stat)
          call memocc(i_stat,i_all,'ads','cluster')
       end if

       if (parallel) then
          i_all=-product(shape(psit))*kind(psit)
          deallocate(psit,stat=i_stat)
          call memocc(i_stat,i_all,'psit','cluster')
       end if

       i_all=-product(shape(hpsi))*kind(hpsi)
       deallocate(hpsi,stat=i_stat)
       call memocc(i_stat,i_all,'hpsi','cluster')

       i_all=-product(shape(pot_ion))*kind(pot_ion)
       deallocate(pot_ion,stat=i_stat)
       call memocc(i_stat,i_all,'pot_ion','cluster')

       i_all=-product(shape(pkernel))*kind(pkernel)
       deallocate(pkernel,stat=i_stat)
       call memocc(i_stat,i_all,'pkernel','cluster')

       i_all=-product(shape(nboxp_c))*kind(nboxp_c)
       deallocate(nboxp_c,stat=i_stat)
       call memocc(i_stat,i_all,'nboxp_c','cluster')
       i_all=-product(shape(nboxp_f))*kind(nboxp_f)
       deallocate(nboxp_f,stat=i_stat)
       call memocc(i_stat,i_all,'nboxp_f','cluster')

       ! calc_tail false
       i_all=-product(shape(rhopot))*kind(rhopot)
       deallocate(rhopot,stat=i_stat)
       call memocc(i_stat,i_all,'rhopot','cluster')
       i_all=-product(shape(nscatterarr))*kind(nscatterarr)
       deallocate(nscatterarr,stat=i_stat)
       call memocc(i_stat,i_all,'nscatterarr','cluster')
       i_all=-product(shape(ngatherarr))*kind(ngatherarr)
       deallocate(ngatherarr,stat=i_stat)
       call memocc(i_stat,i_all,'ngatherarr','cluster')

    end if

    i_all=-product(shape(ibyz_c))*kind(ibyz_c)
    deallocate(ibyz_c,stat=i_stat)
    call memocc(i_stat,i_all,'ibyz_c','cluster')
    i_all=-product(shape(ibxz_c))*kind(ibxz_c)
    deallocate(ibxz_c,stat=i_stat)
    call memocc(i_stat,i_all,'ibxz_c','cluster')
    i_all=-product(shape(ibxy_c))*kind(ibxy_c)
    deallocate(ibxy_c,stat=i_stat)
    call memocc(i_stat,i_all,'ibxy_c','cluster')
    i_all=-product(shape(ibyz_f))*kind(ibyz_f)
    deallocate(ibyz_f,stat=i_stat)
    call memocc(i_stat,i_all,'ibyz_f','cluster')
    i_all=-product(shape(ibxz_f))*kind(ibxz_f)
    deallocate(ibxz_f,stat=i_stat)
    call memocc(i_stat,i_all,'ibxz_f','cluster')
    i_all=-product(shape(ibxy_f))*kind(ibxy_f)
    deallocate(ibxy_f,stat=i_stat)
    call memocc(i_stat,i_all,'ibxy_f','cluster')

    !*****************************Alexey*************************
    i_all=-product(shape(ibzzx_c))*kind(ibzzx_c)
    deallocate(ibzzx_c,stat=i_stat)
    call memocc(i_stat,i_all,'ibzzx_c','cluster')
    i_all=-product(shape(ibyyzz_c))*kind(ibyyzz_c)
    deallocate(ibyyzz_c,stat=i_stat)
    call memocc(i_stat,i_all,'ibyyzz_c','cluster')
    i_all=-product(shape(ibxy_ff))*kind(ibxy_ff)
    deallocate(ibxy_ff,stat=i_stat)
    call memocc(i_stat,i_all,'ibxy_ff','cluster')
    i_all=-product(shape(ibzzx_f))*kind(ibzzx_f)
    deallocate(ibzzx_f,stat=i_stat)
    call memocc(i_stat,i_all,'ibzzx_f','cluster')
    i_all=-product(shape(ibyyzz_f))*kind(ibyyzz_f)
    deallocate(ibyyzz_f,stat=i_stat)
    call memocc(i_stat,i_all,'ibyyzz_f','cluster')
    i_all=-product(shape(ibzxx_c))*kind(ibzxx_c)
    deallocate(ibzxx_c,stat=i_stat)
    call memocc(i_stat,i_all,'ibzxx_c','cluster')
    i_all=-product(shape(ibxxyy_c))*kind(ibxxyy_c)
    deallocate(ibxxyy_c,stat=i_stat)
    call memocc(i_stat,i_all,'ibxxyy_c','cluster')
    i_all=-product(shape(ibyz_ff))*kind(ibyz_ff)
    deallocate(ibyz_ff,stat=i_stat)
    call memocc(i_stat,i_all,'ibyz_ff','cluster')
    i_all=-product(shape(ibzxx_f))*kind(ibzxx_f)
    deallocate(ibzxx_f,stat=i_stat)
    call memocc(i_stat,i_all,'ibzxx_f','cluster')
    i_all=-product(shape(ibxxyy_f))*kind(ibxxyy_f)
    deallocate(ibxxyy_f,stat=i_stat)
    call memocc(i_stat,i_all,'ibxxyy_f','cluster')
    i_all=-product(shape(ibyyzz_r))*kind(ibyyzz_r)
    deallocate(ibyyzz_r,stat=i_stat)
    call memocc(i_stat,i_all,'ibyyzz_r','cluster')
    !************************************************************

    i_all=-product(shape(keyg_p))*kind(keyg_p)
    deallocate(keyg_p,stat=i_stat)
    call memocc(i_stat,i_all,'keyg_p','cluster')
    i_all=-product(shape(keyv_p))*kind(keyv_p)
    deallocate(keyv_p,stat=i_stat)
    call memocc(i_stat,i_all,'keyv_p','cluster')
    i_all=-product(shape(proj))*kind(proj)
    deallocate(proj,stat=i_stat)
    call memocc(i_stat,i_all,'proj','cluster')
    i_all=-product(shape(occup))*kind(occup)
    deallocate(occup,stat=i_stat)
    call memocc(i_stat,i_all,'occup','cluster')
    i_all=-product(shape(spinar))*kind(spinar)
    deallocate(spinar,stat=i_stat)
    call memocc(i_stat,i_all,'spinar','cluster')
    i_all=-product(shape(nvctr_p))*kind(nvctr_p)
    deallocate(nvctr_p,stat=i_stat)
    call memocc(i_stat,i_all,'nvctr_p','cluster')
    i_all=-product(shape(nseg_p))*kind(nseg_p)
    deallocate(nseg_p,stat=i_stat)
    call memocc(i_stat,i_all,'nseg_p','cluster')
    i_all=-product(shape(psppar))*kind(psppar)
    deallocate(psppar,stat=i_stat)
    call memocc(i_stat,i_all,'psppar','cluster')
    i_all=-product(shape(nelpsp))*kind(nelpsp)
    deallocate(nelpsp,stat=i_stat)
    call memocc(i_stat,i_all,'nelpsp','cluster')
    i_all=-product(shape(iasctype))*kind(iasctype)
    deallocate(iasctype,stat=i_stat)
    call memocc(i_stat,i_all,'iasctype','cluster')
    i_all=-product(shape(radii_cf))*kind(radii_cf)
    deallocate(radii_cf,stat=i_stat)
    call memocc(i_stat,i_all,'radii_cf','cluster')
    i_all=-product(shape(npspcode))*kind(npspcode)
    deallocate(npspcode,stat=i_stat)
    call memocc(i_stat,i_all,'npspcode','cluster')

    call timing(iproc,'              ','RE')
    call cpu_time(tcpu1)
    call system_clock(ncount1,ncount_rate,ncount_max)
    tel=dble(ncount1-ncount0)/dble(ncount_rate)
    if (iproc == 0) &
         write(*,'(a,1x,i4,2(1x,f12.2))') 'CPU time for root process ', iproc,tel,tcpu1-tcpu0

  end subroutine deallocate_before_exiting

END SUBROUTINE cluster

subroutine hpsitopsi(iter,parallel,iproc,nproc,norb,norbp,occup,hgrid,n1,n2,n3,&
     nfl1,nfu1,nfl2,nfu2,nfl3,nfu3,nvctr_c,nvctr_f,nvctrp,nseg_c,nseg_f,&
     keyg,keyv,ibyz_c,ibxz_c,ibxy_c,ibyz_f,ibxz_f,ibxy_f,&
     eval,ncong,mids,idsx,ads,energy,energy_old,alpha,gnrm,scprsum,&
     psi,psit,hpsi,psidst,hpsidst,nspin,spinar)
  implicit none
  include 'mpif.h'
  real(kind=8), parameter :: eps_mach=1.d-12,onem=1.d0-eps_mach
  logical, intent(in) :: parallel
  integer, intent(in) :: iter,iproc,nproc,n1,n2,n3,norb,norbp,ncong,mids,idsx
  integer, intent(in) :: nseg_c,nseg_f,nfl1,nfu1,nfl2,nfu2,nfl3,nfu3,nvctr_c,nvctr_f,nvctrp
  real(kind=8), intent(in) :: hgrid,energy,energy_old
  integer, dimension(nseg_c+nseg_f), intent(in) :: keyv
  integer, dimension(2,nseg_c+nseg_f), intent(in) :: keyg
  integer, dimension(2,0:n1,0:n2), intent(in) :: ibxy_c,ibxy_f
  integer, dimension(2,0:n1,0:n3), intent(in) :: ibxz_c,ibxz_f
  integer, dimension(2,0:n2,0:n3), intent(in) :: ibyz_c,ibyz_f
  real(kind=8), dimension(norb), intent(in) :: occup,eval,spinar
  real(kind=8), intent(inout) :: alpha
  real(kind=8), intent(inout) :: gnrm,scprsum
  real(kind=8), dimension(:,:), pointer :: psi,psit,hpsi
! real(kind=8), dimension(:,:), pointer :: psit
! real(kind=8), dimension(nvctr_c+7*nvctr_f,norb) :: psi,hpsi
  real(kind=8), dimension(:,:,:), pointer :: psidst,hpsidst,ads
  !local variables
  integer :: ierr,ind,i1,i2,iorb,k,norbu,norbd,norbup,norbdp,nspin
  real(kind=8) :: tt,scpr,dnrm2,scprpart

  if (iproc==0) then
     write(*,'(1x,a)',advance='no')&
          'done, orthoconstraint...'
  end if
  
  !Calculate no. up and dw orbitals for spin-polarized starting guess
  norbu=0
  norbd=0
  do iorb=1,norb
     if(spinar(iorb)>0.0d0) norbu=norbu+1
     if(spinar(iorb)<0.0d0) norbd=norbd+1
  end do
  tt=dble(norbu)/dble(nproc)
  norbup=int((1.d0-eps_mach*tt) + tt)
  tt=dble(norbd)/dble(nproc)
  norbdp=int((1.d0-eps_mach*tt) + tt)
  !write(*,'(1x,a,3i4,30f6.2)')'Spins: ',norb,norbu,norbd,(spinar(iorb),iorb=1,norb)

  ! Apply  orthogonality constraints to all orbitals belonging to iproc
  if (parallel) then
     !transpose the hpsi wavefunction
     !here psi is used as a work array
     call timing(iproc,'Un-TransSwitch','ON')
     call switch_waves(iproc,nproc,norb,norbp,nvctr_c,nvctr_f,nvctrp,hpsi,psi)
     call timing(iproc,'Un-TransSwitch','OF')
     !here hpsi is the transposed array
     call timing(iproc,'Un-TransComm  ','ON')
     call MPI_ALLTOALL(psi,nvctrp*norbp,MPI_DOUBLE_PRECISION,  &
          hpsi,nvctrp*norbp,MPI_DOUBLE_PRECISION,MPI_COMM_WORLD,ierr)
     call timing(iproc,'Un-TransComm  ','OF')
     !end of transposition


     if(nspin==1) then
        call  orthoconstraint_p(iproc,nproc,norb,norbp,occup,nvctrp,psit,hpsi,scprsum)
     else
        call  orthoconstraint_p(iproc,nproc,norbu,norbup,occup,nvctrp,psit,hpsi,scprsum)
        scprpart=0.0d0
        if(norbd>0) then
           scprpart=scprsum 
           call  orthoconstraint_p(iproc,nproc,norbd,norbdp,occup,nvctrp,psit(1,norbu+1),hpsi(1,norbu+1),scprsum)
        end if
        scprsum=scprsum+scprpart
     end if

     !retranspose the hpsi wavefunction
     !here psi is used as a work array
     call timing(iproc,'Un-TransComm  ','ON')
     call MPI_ALLTOALL(hpsi,nvctrp*norbp,MPI_DOUBLE_PRECISION,  &
          psi,nvctrp*norbp,MPI_DOUBLE_PRECISION,MPI_COMM_WORLD,ierr)
     call timing(iproc,'Un-TransComm  ','OF')
     !here hpsi is the direct array
     call timing(iproc,'Un-TransSwitch','ON')
     call unswitch_waves(iproc,nproc,norb,norbp,nvctr_c,nvctr_f,nvctrp,psi,hpsi)
     call timing(iproc,'Un-TransSwitch','OF')
     !end of retransposition
  else
        if(nspin==1) then
           call orthoconstraint(norb,norbp,occup,nvctrp,psi,hpsi,scprsum)
        else
           call orthoconstraint(norbu,norbu,occup,nvctrp,psi,hpsi,scprsum)
           scprpart=0.0d0
           if(norbd>0) then
              scprpart=scprsum 
              call orthoconstraint(norbd,norbd,occup,nvctrp,psi(1,norbu+1),hpsi(1,norbu+1),scprsum)
           end if
           scprsum=scprsum+scprpart
        end if
  endif


  ! norm of gradient
  gnrm=0.d0
  do iorb=iproc*norbp+1,min((iproc+1)*norbp,norb)
     !calculate the address to start from for calculating the 
     !norm of the residue if hpsi is allocated in the transposed way
     !it can be eliminated when including all this procedure in a subroutine
     if (parallel) then
        ind=1+(nvctr_c+7*nvctr_f)*(iorb-iproc*norbp-1)
        i1=mod(ind-1,nvctrp)+1
        i2=(ind-i1)/nvctrp+1
     else
        i1=1
        i2=iorb-iproc*norbp
     end if
     scpr=dnrm2(nvctr_c+7*nvctr_f,hpsi(i1,i2),1)
     !scpr=dnrm2(nvctr_c+7*nvctr_f,hpsi(1,iorb-iproc*norbp),1)
     !lines for writing the residue following the orbitals
     !if (iorb <=5) write(83,*)iter,iorb,scpr
     gnrm=gnrm+scpr**2
  enddo
  if (parallel) then
     tt=gnrm
     call MPI_ALLREDUCE(tt,gnrm,1,MPI_DOUBLE_PRECISION,MPI_SUM,MPI_COMM_WORLD,ierr)
  endif
  gnrm=sqrt(gnrm/real(norb,kind=8))

  call timing(iproc,'Precondition  ','ON')
  if (iproc==0) then
     write(*,'(1x,a)',advance='no')&
          'done, preconditioning...'
  end if

  !   write(*,'(10f10.6)') (eval(iorb),iorb=1,norb)
  ! Preconditions all orbitals belonging to iproc
  call preconditionall(iproc,nproc,norb,norbp,n1,n2,n3,nfl1,nfu1,nfl2,nfu2,nfl3,nfu3,hgrid, &
       ncong,nseg_c,nseg_f,nvctr_c,nvctr_f,keyg,keyv,eval,&
       ibyz_c,ibxz_c,ibxy_c,ibyz_f,ibxz_f,ibxy_f,hpsi)



  if (iproc==0) then
     write(*,'(1x,a)')&
          'done.'
  end if
  call timing(iproc,'Precondition  ','OF')


  if (iproc==0) then
       do iorb=1,norb
        do i1=1,nvctr_c+7*nvctr_f
!          write(200,'(f12.8)') psi(i1,iorb)
!          write(220,'(f12.8)') hpsi(i1,iorb)
        end do
     end do
  end if

  !apply the minimization method (DIIS or steepest descent)
  if (idsx.gt.0) then
     if (parallel) then
        !transpose the hpsi wavefunction into the diis array

        !here psi is used as a work array
        call timing(iproc,'Un-TransSwitch','ON')
        call switch_waves(iproc,nproc,norb,norbp,nvctr_c,nvctr_f,nvctrp,hpsi,psi)
        call timing(iproc,'Un-TransSwitch','OF')
        call timing(iproc,'Un-TransComm  ','ON')
        call MPI_ALLTOALL(psi,nvctrp*norbp,MPI_DOUBLE_PRECISION,  &
             hpsidst(:,:,mids),nvctrp*norbp,MPI_DOUBLE_PRECISION,MPI_COMM_WORLD,ierr)
        call timing(iproc,'Un-TransComm  ','OF')
        !end of transposition

        call timing(iproc,'Diis          ','ON')
        do iorb=1,norb
           do k=1,nvctrp
              psidst(k,iorb,mids)= psit(k,iorb) 
           enddo
        enddo

        call diisstp(parallel,norb,norbp,nproc,iproc,  &
             ads,iter,mids,idsx,nvctrp,psit,psidst,hpsidst)
     else
        call timing(iproc,'Diis          ','ON')
        do iorb=1,norb
           do k=1,nvctrp
              psidst(k,iorb,mids)= psi(k,iorb)
              hpsidst(k,iorb,mids)=hpsi(k,iorb)
           enddo
        enddo

        call diisstp(parallel,norb,norbp,nproc,iproc,  &
             ads,iter,mids,idsx,nvctrp,psi,psidst,hpsidst)

     endif
<<<<<<< HEAD
=======

!    write(*,*) 'psi update done',iproc

>>>>>>> afdaa475
  else

     ! update all wavefunctions with the preconditioned gradient
     if (energy.gt.energy_old) then
        alpha=max(.125d0,.5d0*alpha)
        if (alpha.eq..125d0) write(*,*) 'Convergence problem or limit'
     else
        alpha=min(1.05d0*alpha,1.d0)
     endif
     if (iproc.eq.0) write(*,'(1x,a,1pe11.3)') 'alpha=',alpha

     if (parallel) then
        !transpose the hpsi wavefunction

        !here psi is used as a work array
        call timing(iproc,'Un-TransSwitch','ON')
        call switch_waves(iproc,nproc,norb,norbp,nvctr_c,nvctr_f,nvctrp,hpsi,psi)
        call timing(iproc,'Un-TransSwitch','OF')
        !here hpsi is the transposed array
        call timing(iproc,'Un-TransComm  ','ON')
        call MPI_ALLTOALL(psi,nvctrp*norbp,MPI_DOUBLE_PRECISION,  &
             hpsi,nvctrp*norbp,MPI_DOUBLE_PRECISION,MPI_COMM_WORLD,ierr)
        call timing(iproc,'Un-TransComm  ','OF')
        !end of transposition

        call timing(iproc,'Diis          ','ON')
        do iorb=1,norb
           call DAXPY(nvctrp,-alpha,hpsi(1,iorb),1,psit(1,iorb),1)
        enddo
     else
        call timing(iproc,'Diis          ','ON')
        do iorb=1,norb
           call DAXPY(nvctrp,-alpha,hpsi(1,iorb),1,psi(1,iorb),1)
        enddo
     endif

  endif

<<<<<<< HEAD
  call timing(iproc,'Diis          ','OF')

  if (iproc==0) then
=======
!    write(*,*) 'Entering orhogonalization',iproc

 if (iproc==0) then
>>>>>>> afdaa475
     write(*,'(1x,a)',advance='no')&
          'Orthogonalization...'
  end if
       do iorb=1,norb
        do i1=1,nvctr_c+7*nvctr_f
!          write(201,'(f12.8)') psi(i1,iorb)
!          write(210,'(f12.8)') hpsi(i1,iorb)
        end do
     end do

  if (parallel) then
     if(nspin==1) then
        call orthon_p(iproc,nproc,norb,norbp,nvctrp,psit)
     else
        call orthon_p(iproc,nproc,norbu,norbup,nvctrp,psit)
        if(norbd>0) then
           call orthon_p(iproc,nproc,norbd,norbdp,nvctrp,psit(1,norbu+1))
        end if
     end if
     !       call checkortho_p(iproc,nproc,norb,norbp,nvctrp,psit)

     !here hpsi is used as a work array
     call timing(iproc,'Un-TransComm  ','ON')
     call MPI_ALLTOALL(psit,nvctrp*norbp,MPI_DOUBLE_PRECISION,  &
          hpsi,nvctrp*norbp,MPI_DOUBLE_PRECISION,MPI_COMM_WORLD,ierr)
     call timing(iproc,'Un-TransComm  ','OF')
     call timing(iproc,'Un-TransSwitch','ON')
     call unswitch_waves(iproc,nproc,norb,norbp,nvctr_c,nvctr_f,nvctrp,hpsi,psi)
     call timing(iproc,'Un-TransSwitch','OF')
     !end of retransposition
  else
     if(nspin==1) then
        call orthon(norb,norbp,nvctrp,psi)
        !          call checkortho(norb,norbp,nvctrp,psi)
     else
        !        write(*,*) "NORBS",norbu,norbd,norbup,norbdp
        call orthon(norbu,norbup,nvctrp,psi)
        !          call checkortho(norbu,norbup,nvctrp,psi)
        if(norbd>0) then
           call orthon(norbd,norbdp,nvctrp,psi(1,norbu+1))
        end if
        !          call checkortho(norbd,norbdp,nvctrp,psi(1,norbu+1))
     end if
  endif
  
       do iorb=1,norb
        do i1=1,nvctr_c+7*nvctr_f
!           write(200,'(f12.8)') psi(i1,iorb)
!          write(210,'(f12.8)') hpsi(i1,iorb)
        end do
     end do

!    write(*,*) 'leaving orhogonalization',iproc

  if (iproc==0) then
     write(*,'(1x,a)')&
          'done.'
  end if

end subroutine hpsitopsi

subroutine createWavefunctionsDescriptors(iproc,nproc,idsx,n1,n2,n3,output_grid,&
     hgrid,nat,ntypes,iatype,atomnames,alat1,alat2,alat3,rxyz,radii_cf,crmult,frmult,&
     ibyz_c,ibxz_c,ibxy_c,ibyz_f,ibxz_f,ibxy_f,nseg_c,nseg_f,nvctr_c,nvctr_f,nvctrp,&
     keyg, keyv,norb,norbp,&
     nfl1,nfu1,nfl2,nfu2,nfl3,nfu3,&
     ibzzx_c,ibyyzz_c,ibxy_ff,ibzzx_f,ibyyzz_f,&
     ibzxx_c,ibxxyy_c,ibyz_ff,ibzxx_f,ibxxyy_f,ibyyzz_r)
!calculates the descriptor arrays keyg and keyv as well as nseg_c,nseg_f,nvctr_c,nvctr_f,nvctrp
!calculates also the arrays ibyz_c,ibxz_c,ibxy_c,ibyz_f,ibxz_f,ibxy_f needed for convolut_standard
  implicit none
  !Arguments
  integer, intent(in) :: iproc,nproc,idsx,n1,n2,n3,nat,ntypes,norb
  integer, intent(out) :: nseg_c,nseg_f,nvctr_c,nvctr_f
  integer, intent(out) :: norbp,nvctrp
  logical, intent(in) :: output_grid
  integer, intent(in) :: iatype(nat)
  real(kind=8), intent(in) :: hgrid,crmult,frmult,alat1,alat2,alat3
  integer, intent(out) :: ibyz_c(2,0:n2,0:n3), ibxz_c(2,0:n1,0:n3), ibxy_c(2,0:n1,0:n2)
  integer, intent(out) :: ibyz_f(2,0:n2,0:n3), ibxz_f(2,0:n1,0:n3), ibxy_f(2,0:n1,0:n2)
  real(kind=8) :: rxyz(3, nat), radii_cf(ntypes, 2)
  character(len=20), intent(in) :: atomnames(100)
  integer, pointer :: keyg(:,:), keyv(:)
  !**********************Alexey*************************************************************
  integer,intent(in):: nfl1,nfu1,nfl2,nfu2,nfl3,nfu3
  !**********************Alexey*************************************************************
  !for shrink:
  integer ibzzx_c(2,-14:2*n3+16,0:n1) 
  integer ibyyzz_c(2,-14:2*n2+16,-14:2*n3+16)

  integer ibxy_ff(2,nfl1:nfu1,nfl2:nfu2)
  integer ibzzx_f(2,-14+2*nfl3:2*nfu3+16,nfl1:nfu1) 
  integer ibyyzz_f(2,-14+2*nfl2:2*nfu2+16,-14+2*nfl3:2*nfu3+16)

  !for grow:
  integer ibzxx_c(2,0:n3,-14:2*n1+16) ! extended boundary arrays
  integer ibxxyy_c(2,-14:2*n1+16,-14:2*n2+16)

  integer ibyz_ff(2,nfl2:nfu2,nfl3:nfu3)
  integer ibzxx_f(2,nfl3:nfu3,2*nfl1-14:2*nfu1+16)
  integer ibxxyy_f(2,2*nfl1-14:2*nfu1+16,2*nfl2-14:2*nfu2+16)

  !for real space:
  integer,intent(out):: ibyyzz_r(2,-14:2*n2+16,-14:2*n3+16)
  !*****************************************************************************************


  !Local variables
  real(kind=8), parameter :: eps_mach=1.d-12,onem=1.d0-eps_mach
  integer :: iat,i1,i2,i3,norbme,norbyou,jpst,jproc,i_all,i_stat
  real(kind=8) :: tt
  logical, allocatable :: logrid_c(:,:,:), logrid_f(:,:,:)

  if (iproc.eq.0) then
     write(*,'(1x,a)')&
          '------------------------------------------------- Wavefunctions Descriptors Creation'
  end if

! Create the file grid.ascii to visualize the grid of functions
  if (iproc.eq.0 .and. output_grid) then
     open(unit=22,file='grid.ascii',status='unknown')
     write(22,*) nat
     write(22,*) alat1,' 0. ',alat2
     write(22,*) ' 0. ',' 0. ',alat3
     do iat=1,nat
        write(22,'(3(1x,e12.5),3x,a20)') rxyz(1,iat),rxyz(2,iat),rxyz(3,iat),atomnames(iatype(iat))
        !write(*,'(3(1x,e12.5),3x,a20)') rxyz(1,iat),rxyz(2,iat),rxyz(3,iat),atomnames(iatype(iat))
     enddo
  endif

  ! determine localization region for all orbitals, but do not yet fill the descriptor arrays
  allocate(logrid_c(0:n1,0:n2,0:n3),stat=i_stat)
  call memocc(i_stat,product(shape(logrid_c))*kind(logrid_c),'logrid_c','createwavefunctionsdescriptors')
  allocate(logrid_f(0:n1,0:n2,0:n3),stat=i_stat)
  call memocc(i_stat,product(shape(logrid_f))*kind(logrid_f),'logrid_f','createwavefunctionsdescriptors')

  ! coarse grid quantities
  call fill_logrid(n1,n2,n3,0,n1,0,n2,0,n3,0,nat,ntypes,iatype,rxyz, & 
       radii_cf(1,1),crmult,hgrid,logrid_c)
  if (iproc.eq.0 .and. output_grid) then
     do i3=0,n3  
        do i2=0,n2  
           do i1=0,n1
              if (logrid_c(i1,i2,i3))&
                   write(22,'(3(1x,e10.3),1x,a4)') &
                        real(i1,kind=8)*hgrid,real(2,kind=8)*hgrid,real(i3,kind=8)*hgrid,'  g '
           enddo
        enddo
     end do
  endif
  call num_segkeys(n1,n2,n3,0,n1,0,n2,0,n3,logrid_c,nseg_c,nvctr_c)
  if (iproc.eq.0) write(*,'(2(1x,a,i10))') &
       'Coarse resolution grid: Number of segments= ',nseg_c,'points=',nvctr_c
  !if (iproc.eq.0) write(*,'(1x,a,2(1x,i10))') &
  !     'orbitals have coarse segment, elements',nseg_c,nvctr_c
  call bounds(n1,n2,n3,logrid_c,ibyz_c,ibxz_c,ibxy_c)

  ! fine grid quantities
  call fill_logrid(n1,n2,n3,0,n1,0,n2,0,n3,0,nat,ntypes,iatype,rxyz, & 
       radii_cf(1,2),frmult,hgrid,logrid_f)
  if (iproc.eq.0 .and. output_grid) then
     do i3=0,n3 
        do i2=0,n2 
           do i1=0,n1
              if (logrid_f(i1,i2,i3))&
                   write(22,'(3(1x,e10.3),1x,a4)') &
                        real(i1,kind=8)*hgrid,real(i2,kind=8)*hgrid,real(i3,kind=8)*hgrid,'  G '
           enddo
        enddo
     enddo
  endif
  call num_segkeys(n1,n2,n3,0,n1,0,n2,0,n3,logrid_f,nseg_f,nvctr_f)
  if (iproc.eq.0) write(*,'(2(1x,a,i10))') &
       '  Fine resolution grid: Number of segments= ',nseg_f,'points=',nvctr_f
  !if (iproc.eq.0) write(*,'(1x,a,2(1x,i10))') &
  !     'orbitals have fine   segment, elements',nseg_f,7*nvctr_f
  call bounds(n1,n2,n3,logrid_f,ibyz_f,ibxz_f,ibxy_f)

  if (iproc.eq.0 .and. output_grid) close(22)

  ! allocations for arrays holding the wavefunctions and their data descriptors
  allocate(keyg(2,nseg_c+nseg_f),stat=i_stat)
  call memocc(i_stat,product(shape(keyg))*kind(keyg),'keyg','createwavefunctionsdescriptors')
  allocate(keyv(nseg_c+nseg_f),stat=i_stat)
  call memocc(i_stat,product(shape(keyv))*kind(keyv),'keyv','createwavefunctionsdescriptors')

  ! now fill the wavefunction descriptor arrays
  ! coarse grid quantities
  call segkeys(n1,n2,n3,0,n1,0,n2,0,n3,logrid_c,nseg_c,keyg(1,1),keyv(1))

  ! fine grid quantities
  call segkeys(n1,n2,n3,0,n1,0,n2,0,n3,logrid_f,nseg_f,keyg(1,nseg_c+1), &
    & keyv(nseg_c+1))

  i_all=-product(shape(logrid_c))*kind(logrid_c)
  deallocate(logrid_c,stat=i_stat)
  call memocc(i_stat,i_all,'logrid_c','createwavefunctionsdescriptors')
  i_all=-product(shape(logrid_f))*kind(logrid_f)
  deallocate(logrid_f,stat=i_stat)
  call memocc(i_stat,i_all,'logrid_f','createwavefunctionsdescriptors')

! allocate wavefunction arrays
  tt=dble(norb)/dble(nproc)
  norbp=int((1.d0-eps_mach*tt) + tt)
  !if (iproc.eq.0) write(*,'(1x,a,1x,i0)') 'norbp=',norbp
  norbme=max(min((iproc+1)*norbp,norb)-iproc*norbp,0)
  !write(*,'(a,i0,a,i0,a)') '- iproc ',iproc,' treats ',norbme,' orbitals '
  if (iproc == 0 .and. nproc>1) then
     jpst=0
     do jproc=0,nproc-2
        norbme=max(min((jproc+1)*norbp,norb)-jproc*norbp,0)
        norbyou=max(min((jproc+2)*norbp,norb)-(jproc+1)*norbp,0)
        if (norbme /= norbyou) then
           !this is a screen output that must be modified
           write(*,'(3(a,i0),a)')&
                ' Processes from ',jpst,' to ',jproc,' treat ',norbme,' orbitals '
           jpst=jproc+1
        end if
     end do
     write(*,'(3(a,i0),a)')&
          ' Processes from ',jpst,' to ',nproc-1,' treat ',norbyou,' orbitals '
  end if

  tt=dble(nvctr_c+7*nvctr_f)/dble(nproc)
  nvctrp=int((1.d0-eps_mach*tt) + tt)

  if (iproc.eq.0) write(*,'(1x,a,i0)') &
       'Wavefunction memory occupation per orbital (Bytes): ',&
       nvctrp*nproc*8

!*********Alexey******************************************************************************
 
  call make_all_ib(n1,n2,n3,nfl1,nfu1,nfl2,nfu2,nfl3,nfu3,&
       ibxy_c,ibzzx_c,ibyyzz_c,ibxy_f,ibxy_ff,ibzzx_f,ibyyzz_f,&
       ibyz_c,ibzxx_c,ibxxyy_c,ibyz_f,ibyz_ff,ibzxx_f,ibxxyy_f,ibyyzz_r)

!***********************************************************************************************
END SUBROUTINE createWavefunctionsDescriptors

subroutine createProjectorsArrays(iproc, n1, n2, n3, rxyz, nat, ntypes, iatype, atomnames, &
     & psppar, npspcode, radii_cf, cpmult, fpmult, hgrid, nvctr_p, nseg_p, &
     & keyg_p, keyv_p, nproj, nprojel, istart, nboxp_c, nboxp_f, proj)
  implicit real(kind=8) (a-h,o-z)
  character(len=20) :: atomnames(100)
  dimension rxyz(3,nat),iatype(nat),radii_cf(ntypes,2),psppar(0:4,0:6,ntypes),npspcode(ntypes)
  integer :: nvctr_p(0:2*nat), nseg_p(0:2*nat)
  integer :: nboxp_c(2,3,nat), nboxp_f(2,3,nat)
  real(kind=8), pointer :: proj(:)
  integer, pointer :: keyg_p(:,:), keyv_p(:)
  real(kind=8), dimension(:), allocatable :: fac_arr
  integer, dimension(:), allocatable :: lx,ly,lz

  logical, allocatable :: logrid(:,:,:)

  if (iproc.eq.0) then
     write(*,'(1x,a)')&
          '------------------------------------------------------------ PSP Projectors Creation'
     write(*,'(1x,a4,4x,a4,1x,a)')&
          'Atom','Name','Number of projectors'
  end if

  ! determine localization region for all projectors, but do not yet fill the descriptor arrays
  allocate(logrid(0:n1,0:n2,0:n3),stat=i_stat)
  call memocc(i_stat,product(shape(logrid))*kind(logrid),'logrid','createprojectorsarrays')

  nseg_p(0)=0 
  nvctr_p(0)=0 

  istart=1
  nproj=0
  do iat=1,nat

     call numb_proj(iatype(iat),ntypes,psppar,npspcode,mproj)
     if (mproj.ne.0) then 

        if (iproc.eq.0) write(*,'(1x,i4,2x,a6,1x,i20)')&
             iat,trim(atomnames(iatype(iat))),mproj


        !if (iproc.eq.0) write(*,'(1x,a,2(1x,i0))')&
        !     'projector descriptors for atom with mproj ',iat,mproj
        nproj=nproj+mproj

        ! coarse grid quantities
        call  pregion_size(rxyz(1,iat),radii_cf(1,2),cpmult,iatype(iat),ntypes, &
             hgrid,n1,n2,n3,nl1,nu1,nl2,nu2,nl3,nu3)
        !if (iproc.eq.0) write(*,'(a,6(i4))') 'coarse grid',nl1,nu1,nl2,nu2,nl3,nu3
        nboxp_c(1,1,iat)=nl1 ; nboxp_c(2,1,iat)=nu1
        nboxp_c(1,2,iat)=nl2 ; nboxp_c(2,2,iat)=nu2
        nboxp_c(1,3,iat)=nl3 ; nboxp_c(2,3,iat)=nu3
        call fill_logrid(n1,n2,n3,nl1,nu1,nl2,nu2,nl3,nu3,0,1,  &
             ntypes,iatype(iat),rxyz(1,iat),radii_cf(1,2),cpmult,hgrid,logrid)
        call num_segkeys(n1,n2,n3,nl1,nu1,nl2,nu2,nl3,nu3,logrid,mseg,mvctr)
        !if (iproc.eq.0) write(*,'(1x,a,2(1x,i0))') 'mseg,mvctr,coarse projectors ',mseg,mvctr
        nseg_p(2*iat-1)=nseg_p(2*iat-2) + mseg
        nvctr_p(2*iat-1)=nvctr_p(2*iat-2) + mvctr
        istart=istart+mvctr*mproj

        ! fine grid quantities
        call  pregion_size(rxyz(1,iat),radii_cf(1,2),fpmult,iatype(iat),ntypes, &
             hgrid,n1,n2,n3,nl1,nu1,nl2,nu2,nl3,nu3)
        !if (iproc.eq.0) write(*,'(a,6(i4))') 'fine   grid',nl1,nu1,nl2,nu2,nl3,nu3
        nboxp_f(1,1,iat)=nl1 ; nboxp_f(2,1,iat)=nu1
        nboxp_f(1,2,iat)=nl2 ; nboxp_f(2,2,iat)=nu2
        nboxp_f(1,3,iat)=nl3 ; nboxp_f(2,3,iat)=nu3
        call fill_logrid(n1,n2,n3,nl1,nu1,nl2,nu2,nl3,nu3,0,1,  &
             ntypes,iatype(iat),rxyz(1,iat),radii_cf(1,2),fpmult,hgrid,logrid)
        call num_segkeys(n1,n2,n3,nl1,nu1,nl2,nu2,nl3,nu3,logrid,mseg,mvctr)
        !if (iproc.eq.0) write(*,'(1x,a,2(1x,i0))') 'mseg,mvctr, fine  projectors ',mseg,mvctr
        nseg_p(2*iat)=nseg_p(2*iat-1) + mseg
        nvctr_p(2*iat)=nvctr_p(2*iat-1) + mvctr
        istart=istart+7*mvctr*mproj

     else  !(atom has no nonlocal PSP, e.g. H)
        nseg_p(2*iat-1)=nseg_p(2*iat-2) 
        nvctr_p(2*iat-1)=nvctr_p(2*iat-2) 
        nseg_p(2*iat)=nseg_p(2*iat-1) 
        nvctr_p(2*iat)=nvctr_p(2*iat-1) 
     endif
  enddo

  if (iproc.eq.0) then
     write(*,'(28x,a)') '------'
     write(*,'(1x,a,i5)') 'Total number of projectors =',nproj
  end if

  ! allocations for arrays holding the projectors and their data descriptors
  allocate(keyg_p(2,nseg_p(2*nat)),stat=i_stat)
  call memocc(i_stat,product(shape(keyg_p))*kind(keyg_p),'keyg_p','createprojectorsarrays')
  allocate(keyv_p(nseg_p(2*nat)),stat=i_stat)
  call memocc(i_stat,product(shape(keyv_p))*kind(keyv_p),'keyv_p','createprojectorsarrays')
  nprojel=istart-1
  allocate(proj(nprojel),stat=i_stat)
  call memocc(i_stat,product(shape(proj))*kind(proj),'proj','createprojectorsarrays')


  ! After having determined the size of the projector descriptor arrays fill them
  istart_c=1
  do iat=1,nat
     call numb_proj(iatype(iat),ntypes,psppar,npspcode,mproj)
     if (mproj.ne.0) then 

        ! coarse grid quantities
        nl1=nboxp_c(1,1,iat) ; nu1=nboxp_c(2,1,iat)
        nl2=nboxp_c(1,2,iat) ; nu2=nboxp_c(2,2,iat)
        nl3=nboxp_c(1,3,iat) ; nu3=nboxp_c(2,3,iat)
        call fill_logrid(n1,n2,n3,nl1,nu1,nl2,nu2,nl3,nu3,0,1,  &
             ntypes,iatype(iat),rxyz(1,iat),radii_cf(1,2),cpmult,hgrid,logrid)

        iseg=nseg_p(2*iat-2)+1
        mseg=nseg_p(2*iat-1)-nseg_p(2*iat-2)
        call segkeys(n1,n2,n3,nl1,nu1,nl2,nu2,nl3,nu3,  & 
             logrid,mseg,keyg_p(:,iseg:iseg+mseg-1),keyv_p(iseg:iseg+mseg-1))

        ! fine grid quantities
        nl1=nboxp_f(1,1,iat) ; nu1=nboxp_f(2,1,iat)
        nl2=nboxp_f(1,2,iat) ; nu2=nboxp_f(2,2,iat)
        nl3=nboxp_f(1,3,iat) ; nu3=nboxp_f(2,3,iat)
        call fill_logrid(n1,n2,n3,nl1,nu1,nl2,nu2,nl3,nu3,0,1,  &
             ntypes,iatype(iat),rxyz(1,iat),radii_cf(1,2),fpmult,hgrid,logrid)
        iseg=nseg_p(2*iat-1)+1
        mseg=nseg_p(2*iat)-nseg_p(2*iat-1)
        call segkeys(n1,n2,n3,nl1,nu1,nl2,nu2,nl3,nu3,  & 
             logrid,mseg,keyg_p(:,iseg:iseg+mseg-1),keyv_p(iseg:iseg+mseg-1))

     endif
  enddo

  !if (iproc.eq.0) write(*,*) '+++++++++++++++++++++++++++++++++++++++++++++++++++++++++++++'


  if (iproc.eq.0) write(*,'(1x,a)',advance='no') &
       'Calculating wavelets expansion of projectors...'
  !allocate these vectors up to the maximum size we can get
  nterm_max=10 !if GTH nterm_max=3
  allocate(fac_arr(nterm_max),stat=i_stat)
  call memocc(i_stat,product(shape(fac_arr))*kind(fac_arr),'fac_arr','createprojectorsarrays')
  allocate(lx(nterm_max),stat=i_stat)
  call memocc(i_stat,product(shape(lx))*kind(lx),'lx','createprojectorsarrays')
  allocate(ly(nterm_max),stat=i_stat)
  call memocc(i_stat,product(shape(ly))*kind(ly),'ly','createprojectorsarrays')
  allocate(lz(nterm_max),stat=i_stat)
  call memocc(i_stat,product(shape(lz))*kind(lz),'lz','createprojectorsarrays')

  iproj=0
  fpi=(4.d0*atan(1.d0))**(-.75d0)
  do iat=1,nat
     rx=rxyz(1,iat) ; ry=rxyz(2,iat) ; rz=rxyz(3,iat)
     ityp=iatype(iat)

     !decide the loop bounds
     do l=1,4 !generic case, also for HGHs (for GTH it will stop at l=2)
        do i=1,3 !generic case, also for HGHs (for GTH it will stop at i=2)
           if (psppar(l,i,ityp).ne.0.d0) then
              gau_a=psppar(l,0,ityp)
              factor=sqrt(2.d0)*fpi/(sqrt(gau_a)**(2*(l-1)+4*i-1))
              do m=1,2*l-1
                 mvctr_c=nvctr_p(2*iat-1)-nvctr_p(2*iat-2)
                 mvctr_f=nvctr_p(2*iat  )-nvctr_p(2*iat-1)
                 istart_f=istart_c+mvctr_c
                 nl1_c=nboxp_c(1,1,iat) ; nu1_c=nboxp_c(2,1,iat)
                 nl2_c=nboxp_c(1,2,iat) ; nu2_c=nboxp_c(2,2,iat)
                 nl3_c=nboxp_c(1,3,iat) ; nu3_c=nboxp_c(2,3,iat)
                 nl1_f=nboxp_f(1,1,iat) ; nu1_f=nboxp_f(2,1,iat)
                 nl2_f=nboxp_f(1,2,iat) ; nu2_f=nboxp_f(2,2,iat)
                 nl3_f=nboxp_f(1,3,iat) ; nu3_f=nboxp_f(2,3,iat)

                 call calc_coeff_proj(l,i,m,nterm_max,nterm,lx,ly,lz,fac_arr)

                 fac_arr(1:nterm)=factor*fac_arr(1:nterm)

                 call crtproj(iproc,nterm,n1,n2,n3,nl1_c,nu1_c,nl2_c,nu2_c,nl3_c,nu3_c, &
                      & nl1_f,nu1_f,nl2_f,nu2_f,nl3_f,nu3_f,radii_cf(iatype(iat),2), & 
                      & cpmult,fpmult,hgrid,gau_a,fac_arr,rx,ry,rz,lx,ly,lz, & 
                      & mvctr_c,mvctr_f,proj(istart_c:istart_c+mvctr_c-1), &
                      & proj(istart_f:istart_f+7*mvctr_f-1))

                 iproj=iproj+1
                 ! testing
                 call wnrm(mvctr_c,mvctr_f,proj(istart_c:istart_c+mvctr_c-1), &
                      & proj(istart_f:istart_f + 7 * mvctr_f - 1),scpr)
                 if (abs(1.d0-scpr).gt.1.d-2) then
                    print *,'norm projector for atom ',trim(atomnames(iatype(iat))),&
                         'iproc,l,i,rl,scpr=',iproc,l,i,gau_a,scpr
                    stop 'norm projector'
                 end if

                 ! testing end
                 istart_c=istart_f+7*mvctr_f
                 if (istart_c.gt.istart) stop 'istart_c > istart'

                 !do iterm=1,nterm
                 !   if (iproc.eq.0) write(*,'(1x,a,i0,1x,a,1pe10.3,3(1x,i0))') &
                 !        'projector: iat,atomname,gau_a,lx,ly,lz ', & 
                 !        iat,trim(atomnames(iatype(iat))),gau_a,lx(iterm),ly(iterm),lz(iterm)
                 !enddo


              enddo
           endif
        enddo
     enddo
  enddo
  if (iproj.ne.nproj) stop 'incorrect number of projectors created'
  ! projector part finished
  if (iproc ==0) write(*,'(1x,a)')'done.'

  i_all=-product(shape(logrid))*kind(logrid)
  deallocate(logrid,stat=i_stat)
  call memocc(i_stat,i_all,'logrid','createprojectorsarrays')
  i_all=-product(shape(fac_arr))*kind(fac_arr)
  deallocate(fac_arr,stat=i_stat)
  call memocc(i_stat,i_all,'fac_arr','createprojectorsarrays')
  i_all=-product(shape(lx))*kind(lx)
  deallocate(lx,stat=i_stat)
  call memocc(i_stat,i_all,'lx','createprojectorsarrays')
  i_all=-product(shape(ly))*kind(ly)
  deallocate(ly,stat=i_stat)
  call memocc(i_stat,i_all,'ly','createprojectorsarrays')
  i_all=-product(shape(lz))*kind(lz)
  deallocate(lz,stat=i_stat)
  call memocc(i_stat,i_all,'lz','createprojectorsarrays')

END SUBROUTINE createProjectorsArrays

subroutine import_gaussians(parallel,iproc,nproc,nfl1,nfu1,nfl2,nfu2,nfl3,nfu3, & 
     nat,norb,norbp,occup,n1,n2,n3,nvctr_c,nvctr_f,nvctrp,hgrid,rxyz, & 
     rhopot,pot_ion,nseg_c,nseg_f,keyg,keyv,ibyz_c,ibxz_c,ibxy_c,ibyz_f,ibxz_f,ibxy_f, &
     nprojel,nproj,nseg_p,keyg_p,keyv_p,nvctr_p,proj,  &
     atomnames,ntypes,iatype,pkernel,psppar,npspcode,ixc,&
     psi,psit,hpsi,eval,accurex,datacode,nscatterarr,ngatherarr,nspin,spinar, &
     ibzzx_c,ibyyzz_c,ibxy_ff,ibzzx_f,ibyyzz_f,&
     ibzxx_c,ibxxyy_c,ibyz_ff,ibzxx_f,ibxxyy_f,ibyyzz_r)

  use Poisson_Solver

  implicit none
  include 'mpif.h'
  logical, intent(in) :: parallel
  character(len=20), dimension(100), intent(in) :: atomnames
  character(len=1), intent(in) :: datacode
  integer, intent(in) :: iproc,nproc,nat,ntypes,norb,norbp,n1,n2,n3,nprojel,nproj,ixc
  integer, intent(in) :: nfl1,nfu1,nfl2,nfu2,nfl3,nfu3,nvctr_c,nvctr_f,nvctrp,nseg_c,nseg_f
  integer, intent(in) :: nspin
  real(kind=8), dimension(norb), intent(in) :: spinar
  real(kind=8), intent(in) :: hgrid
  real(kind=8), intent(out) :: accurex
  integer, dimension(nat), intent(in) :: iatype
  integer, dimension(ntypes), intent(in) :: npspcode
  integer, dimension(0:nproc-1,4), intent(in) :: nscatterarr !n3d,n3p,i3s+i3xcsh-1,i3xcsh
  integer, dimension(0:nproc-1,2), intent(in) :: ngatherarr 
  integer, dimension(nseg_c+nseg_f), intent(in) :: keyv
  integer, dimension(2,nseg_c+nseg_f), intent(in) :: keyg
  integer, dimension(2,0:n1,0:n2), intent(in) :: ibxy_c,ibxy_f
  integer, dimension(2,0:n1,0:n3), intent(in) :: ibxz_c,ibxz_f
  integer, dimension(2,0:n2,0:n3), intent(in) :: ibyz_c,ibyz_f
  integer, dimension(0:2*nat), intent(in) :: nseg_p,nvctr_p
  integer, dimension(nseg_p(2*nat)), intent(in) :: keyv_p
  integer, dimension(2,nseg_p(2*nat)), intent(in) :: keyg_p
  real(kind=8), dimension(norb), intent(in) :: occup
  real(kind=8), dimension(3,nat), intent(in) :: rxyz
  real(kind=8), dimension(0:4,0:6,ntypes), intent(in) :: psppar
  real(kind=8), dimension(nprojel), intent(in) :: proj
  real(kind=8), dimension(*), intent(in) :: pkernel
  real(kind=8), dimension(*), intent(inout) :: rhopot,pot_ion
  real(kind=8), dimension(norb), intent(out) :: eval
  real(kind=8), dimension(:,:), pointer :: psi,psit,hpsi
  !real(kind=8), dimension(nvctr_c+7*nvctr_f,norbp), intent(out) :: ppsi
  !********************Alexey***************************************************************
  !for shrink:
  integer ibzzx_c(2,-14:2*n3+16,0:n1) 
  integer ibyyzz_c(2,-14:2*n2+16,-14:2*n3+16)

  integer ibxy_ff(2,nfl1:nfu1,nfl2:nfu2)
  integer ibzzx_f(2,-14+2*nfl3:2*nfu3+16,nfl1:nfu1) 
  integer ibyyzz_f(2,-14+2*nfl2:2*nfu2+16,-14+2*nfl3:2*nfu3+16)

  !for grow:
  integer ibzxx_c(2,0:n3,-14:2*n1+16) ! extended boundary arrays
  integer ibxxyy_c(2,-14:2*n1+16,-14:2*n2+16)

  integer ibyz_ff(2,nfl2:nfu2,nfl3:nfu3)
  integer ibzxx_f(2,nfl3:nfu3,2*nfl1-14:2*nfu1+16)
  integer ibxxyy_f(2,2*nfl1-14:2*nfu1+16,2*nfl2-14:2*nfu2+16)

  !for real space:
  integer,intent(in):: ibyyzz_r(2,-14:2*n2+16,-14:2*n3+16)
  !*****************************************************************************************

  !local variables
  integer :: i,iorb,i_stat,i_all,ierr,info,jproc,n_lp,jorb
  real(kind=8) :: hgridh,tt,eks,eexcu,vexcu,epot_sum,ekin_sum,ehart,eproj_sum
  real(kind=8), dimension(:), allocatable :: work_lp,pot,ones
  real(kind=8), dimension(:,:), allocatable :: hamovr

  if (iproc.eq.0) then
     write(*,'(1x,a)')&
          '--------------------------------------------------------- Import Gaussians from CP2K'
  end if

  hgridh=.5d0*hgrid

  if (parallel) then
     !allocate the wavefunction in the transposed way to avoid allocations/deallocations
     allocate(psi(nvctrp,norbp*nproc),stat=i_stat)
     call memocc(i_stat,product(shape(psi))*kind(psi),'psi','import_gaussians')
  else
     allocate(psi(nvctr_c+7*nvctr_f,norbp),stat=i_stat)
     call memocc(i_stat,product(shape(psi))*kind(psi),'psi','import_gaussians')
  end if

  !read the values for the gaussian code and insert them on psi 
 call gautowav(iproc,nproc,nat,ntypes,norb,norbp,n1,n2,n3,nfl1,nfu1,nfl2,nfu2,nfl3,nfu3,&
       nvctr_c,nvctr_f,nseg_c,nseg_f,keyg,keyv,iatype,occup,rxyz,hgrid,psi,eks)

!!$  !!plot the initial gaussian wavefunctions
!!$  !do i=2*iproc+1,2*iproc+2
!!$  !   iounit=15+3*(i-1)
!!$  !   print *,'iounit',iounit,'-',iounit+2
!!$  !   call plot_wf(iounit,n1,n2,n3,hgrid,nseg_c,nvctr_c,keyg,keyv,nseg_f,nvctr_f,  & 
!!$  !        rxyz(1,1),rxyz(2,1),rxyz(3,1),psi(:,i-2*iproc:i-2*iproc), & 
!!$          ibyz_c,ibzxx_c,ibxxyy_c,ibyz_ff,ibzxx_f,ibxxyy_f,ibyyzz_r,&
!!$          nfl1,nfu1,nfl2,nfu2,nfl3,nfu3)
!!$  !end do
 

<<<<<<< HEAD
 ! resulting charge density and potential
 allocate(ones(norb),stat=i_stat)
 call memocc(i_stat,product(shape(ones))*kind(ones),'ones','import_gaussians')
 ones(:)=1.0d0

 call sumrho(parallel,iproc,nproc,norb,norbp,n1,n2,n3,hgrid,occup,  & 
      nseg_c,nseg_f,nvctr_c,nvctr_f,keyg,keyv,psi,rhopot,&
      (2*n1+31)*(2*n2+31)*nscatterarr(iproc,1),nscatterarr,1,ones,&
      nfl1,nfu1,nfl2,nfu2,nfl3,nfu3,&
      ibyz_c,ibzxx_c,ibxxyy_c,ibyz_ff,ibzxx_f,ibxxyy_f)
=======
  ! resulting charge density and potential
  if (datacode=='G') then
     call sumrho_old(parallel,iproc,nproc,norb,norbp,n1,n2,n3,hgrid,occup,  & 
          nseg_c,nseg_f,nvctr_c,nvctr_f,keyg,keyv,psi,rhopot,&
          nfl1,nfu1,nfl2,nfu2,nfl3,nfu3,&
          ibyz_c,ibzxx_c,ibxxyy_c,ibyz_ff,ibzxx_f,ibxxyy_f,ibyyzz_r)

  else
     call sumrho(parallel,iproc,nproc,norb,norbp,n1,n2,n3,hgrid,occup,  & 
          nseg_c,nseg_f,nvctr_c,nvctr_f,keyg,keyv,psi,rhopot,&
          (2*n1+31)*(2*n2+31)*nscatterarr(iproc,1),nscatterarr,&
          nfl1,nfu1,nfl2,nfu2,nfl3,nfu3,&
          ibyz_c,ibzxx_c,ibxxyy_c,ibyz_ff,ibzxx_f,ibxxyy_f,ibyyzz_r)
>>>>>>> afdaa475

 call PSolver('F',datacode,iproc,nproc,2*n1+31,2*n2+31,2*n3+31,ixc,hgridh,hgridh,hgridh,&
      rhopot,pkernel,pot_ion,ehart,eexcu,vexcu,0.d0,.true.,1)


 if (parallel) then
    !allocate the wavefunction in the transposed way to avoid allocations/deallocations
    allocate(hpsi(nvctrp,norbp*nproc),stat=i_stat)
    call memocc(i_stat,product(shape(hpsi))*kind(hpsi),'hpsi','import_gaussians')
 else
    allocate(hpsi(nvctr_c+7*nvctr_f,norbp),stat=i_stat)
    call memocc(i_stat,product(shape(hpsi))*kind(hpsi),'hpsi','import_gaussians')
 end if


 call HamiltonianApplication(parallel,datacode,iproc,nproc,nat,ntypes,iatype,hgrid,&
      psppar,npspcode,norb,norbp,occup,n1,n2,n3,nfl1,nfu1,nfl2,nfu2,nfl3,nfu3,&
      nseg_c,nseg_f,nvctr_c,nvctr_f,keyg,keyv,ibyz_c,ibxz_c,ibxy_c,ibyz_f,ibxz_f,ibxy_f,&
      nprojel,nproj,nseg_p,keyg_p,keyv_p,nvctr_p,proj,ngatherarr,nscatterarr(iproc,2),&
      rhopot(1+(2*n1+31)*(2*n2+31)*nscatterarr(iproc,4)),&
      psi,hpsi,ekin_sum,epot_sum,eproj_sum,1,ones,&
      ibzzx_c,ibyyzz_c,ibxy_ff,ibzzx_f,ibyyzz_f,&
      ibzxx_c,ibxxyy_c,ibyz_ff,ibzxx_f,ibxxyy_f,ibyyzz_r)

  i_all=-product(shape(ones))*kind(ones)
  deallocate(ones,stat=i_stat)
  call memocc(i_stat,i_all,'ones','import_gaussians')

 
 accurex=abs(eks-ekin_sum)
 if (iproc.eq.0) write(*,'(1x,a,2(f19.10))') 'done. ekin_sum,eks:',ekin_sum,eks


 !after having applied the hamiltonian to all the atomic orbitals
 !we split the semicore orbitals from the valence ones
 !this is possible since the semicore orbitals are the first in the 
 !order, so the linear algebra on the transposed wavefunctions 
 !may be splitted

 if (iproc.eq.0) write(*,'(1x,a)',advance='no')&
      'Imported Wavefunctions Orthogonalization:'

 if (parallel) then

    !transpose all the wavefunctions for having a piece of all the orbitals 
    !for each processor
    !allocate the wavefunction in the transposed way to avoid allocations/deallocations
    allocate(psit(nvctrp,norbp*nproc),stat=i_stat)
    call memocc(i_stat,product(shape(psit))*kind(psit),'psit','import_gaussians')

    call timing(iproc,'Un-TransSwitch','ON')
    call switch_waves(iproc,nproc,norb,norbp,nvctr_c,nvctr_f,nvctrp,psi,psit)
    call timing(iproc,'Un-TransSwitch','OF')
    call timing(iproc,'Un-TransComm  ','ON')
    call MPI_ALLTOALL(psit,nvctrp*norbp,MPI_DOUBLE_PRECISION,  &
         psi,nvctrp*norbp,MPI_DOUBLE_PRECISION,MPI_COMM_WORLD,ierr)
    call timing(iproc,'Un-TransComm  ','OF')

    call timing(iproc,'Un-TransSwitch','ON')
    call switch_waves(iproc,nproc,norb,norbp,nvctr_c,nvctr_f,nvctrp,hpsi,psit)
    call timing(iproc,'Un-TransSwitch','OF')
    call timing(iproc,'Un-TransComm  ','ON')
    call MPI_ALLTOALL(psit,nvctrp*norbp,MPI_DOUBLE_PRECISION,  &
         hpsi,nvctrp*norbp,MPI_DOUBLE_PRECISION,MPI_COMM_WORLD,ierr)
    call timing(iproc,'Un-TransComm  ','OF')

    !end of transposition

    allocate(hamovr(norb**2,4),stat=i_stat)
    call memocc(i_stat,product(shape(hamovr))*kind(hamovr),'hamovr','import_gaussians')

    !calculate the overlap matrix for each group of the semicore atoms
    !       hamovr(jorb,iorb,3)=+psit(k,jorb)*hpsit(k,iorb)
    !       hamovr(jorb,iorb,4)=+psit(k,jorb)* psit(k,iorb)

    if (iproc.eq.0) write(*,'(1x,a)',advance='no')&
         'Overlap Matrix...'

    call DGEMM('T','N',norb,norb,nvctrp,1.d0,psi,nvctrp,hpsi,nvctrp,&
         0.d0,hamovr(1,3),norb)

    call DGEMM('T','N',norb,norb,nvctrp,1.d0,psi,nvctrp,psi,nvctrp,&
         0.d0,hamovr(1,4),norb)

    !reduce the overlap matrix between all the processors
    call MPI_ALLREDUCE(hamovr(1,3),hamovr(1,1),2*norb**2,&
         MPI_DOUBLE_PRECISION,MPI_SUM,MPI_COMM_WORLD,ierr)

    !print the overlap matrix in the wavelet case
    print *,norb
    open(33)
    do iorb=1,norb
       write(33,'(2000(1pe10.2))')&
            (hamovr(jorb+(iorb-1)*norb,2),jorb=1,norb)
    end do
    close(33)

    !stop

    !found the eigenfunctions for each group
    n_lp=max(10,4*norb)
    allocate(work_lp(n_lp),stat=i_stat)
    call memocc(i_stat,product(shape(work_lp))*kind(work_lp),'work_lp','import_gaussians')

    if (iproc.eq.0) write(*,'(1x,a)')'Linear Algebra...'

    call DSYGV(1,'V','U',norb,hamovr(1,1),norb,hamovr(1,2),norb,eval,work_lp,n_lp,info)

    if (info.ne.0) write(*,*) 'DSYGV ERROR',info
!!$        !!write the matrices on a file
!!$        !open(33+2*(i-1))
!!$        !do jjorb=1,norbi
!!$        !   write(33+2*(i-1),'(2000(1pe10.2))')&
!!$        !        (hamovr(imatrst-1+jiorb+(jjorb-1)*norbi,1),jiorb=1,norbi)
!!$        !end do
!!$        !close(33+2*(i-1))
!!$        !open(34+2*(i-1))
!!$        !do jjorb=1,norbi
!!$        !   write(34+2*(i-1),'(2000(1pe10.2))')&
!!$        !        (hamovr(imatrst-1+jjorb+(jiorb-1)*norbi,1),jiorb=1,norbi)
!!$        !end do
!!$        !close(34+2*(i-1))

    if (iproc.eq.0) then
       do iorb=1,norb
          write(*,'(1x,a,i0,a,1x,1pe21.14)') 'eval(',iorb,')=',eval(iorb)
       enddo
    endif

    i_all=-product(shape(work_lp))*kind(work_lp)
    deallocate(work_lp,stat=i_stat)
    call memocc(i_stat,i_all,'work_lp','import_gaussians')

    if (iproc.eq.0) write(*,'(1x,a)',advance='no')'Building orthogonal Imported Wavefunctions...'

    !perform the vector-matrix multiplication for building the input wavefunctions
    ! ppsit(k,iorb)=+psit(k,jorb)*hamovr(jorb,iorb,1)

    call DGEMM('N','N',nvctrp,norb,norb,1.d0,psi,nvctrp,&
         hamovr(1,1),norb,0.d0,psit,nvctrp)

    i_all=-product(shape(hamovr))*kind(hamovr)
    deallocate(hamovr,stat=i_stat)
    call memocc(i_stat,i_all,'hamovr','import_gaussians')

    !retranspose the wavefunctions
    call timing(iproc,'Un-TransComm  ','ON')
    call MPI_ALLTOALL(psit,nvctrp*norbp,MPI_DOUBLE_PRECISION,  &
         hpsi,nvctrp*norbp,MPI_DOUBLE_PRECISION,MPI_COMM_WORLD,ierr)
    call timing(iproc,'Un-TransComm  ','OF')
    call timing(iproc,'Un-TransSwitch','ON')
    call unswitch_waves(iproc,nproc,norb,norbp,nvctr_c,nvctr_f,nvctrp,hpsi,psi)
    call timing(iproc,'Un-TransSwitch','OF')

 else !serial case

    write(*,'(1x,a)',advance='no')'Overlap Matrix...'

    allocate(hamovr(norb**2,4),stat=i_stat)
    call memocc(i_stat,product(shape(hamovr))*kind(hamovr),'hamovr','import_gaussians')
    !hamovr(jorb,iorb,3)=+psi(k,jorb)*hpsi(k,iorb)
    call DGEMM('T','N',norb,norb,nvctrp,1.d0,psi,nvctrp,hpsi,nvctrp,&
         0.d0,hamovr(1,1),norb)
    call DGEMM('T','N',norb,norb,nvctrp,1.d0,psi,nvctrp,psi,nvctrp,&
         0.d0,hamovr(1,2),norb)

    n_lp=max(10,4*norb)
    allocate(work_lp(n_lp),stat=i_stat)
    call memocc(i_stat,product(shape(work_lp))*kind(work_lp),'work_lp','import_gaussians')

    write(*,'(1x,a)')'Linear Algebra...'
    call DSYGV(1,'V','U',norb,hamovr(1,1),norb,hamovr(1,2),norb,eval,work_lp,n_lp,info)

    if (info.ne.0) write(*,*) 'DSYGV ERROR',info
    if (iproc.eq.0) then
       do iorb=1,norb
          write(*,'(1x,a,i0,a,1x,1pe21.14)') 'evale(',iorb,')=',eval(iorb)
       enddo
    endif

    i_all=-product(shape(work_lp))*kind(work_lp)
    deallocate(work_lp,stat=i_stat)
    call memocc(i_stat,i_all,'work_lp','import_gaussians')

    write(*,'(1x,a)',advance='no')'Building orthogonal Imported Wavefunctions...'

    !copy the values into hpsi
    do iorb=1,norb
       do i=1,nvctr_c+7*nvctr_f
          hpsi(i,iorb)=psi(i,iorb)
       end do
    end do
    !ppsi(k,iorb)=+psi(k,jorb)*hamovr(jorb,iorb,1)
    call DGEMM('N','N',nvctrp,norb,norb,1.d0,hpsi,nvctrp,hamovr(1,1),norb,0.d0,psi,nvctrp)

    i_all=-product(shape(hamovr))*kind(hamovr)
    deallocate(hamovr,stat=i_stat)
    call memocc(i_stat,i_all,'hamovr','import_gaussians')

 endif

 if (iproc.eq.0) write(*,'(1x,a)')'done.'

END SUBROUTINE import_gaussians

subroutine input_wf_diag(parallel,iproc,nproc,nfl1,nfu1,nfl2,nfu2,nfl3,nfu3,&
     nat,natsc,norb,norbp,n1,n2,n3,nvctr_c,nvctr_f,nvctrp,hgrid,rxyz, & 
     rhopot,pot_ion,nseg_c,nseg_f,keyg,keyv,ibyz_c,ibxz_c,ibxy_c,ibyz_f,ibxz_f,ibxy_f, &
     nprojel,nproj,nseg_p,keyg_p,keyv_p,nvctr_p,proj,  &
     atomnames,ntypes,iatype,iasctype,pkernel,nzatom,nelpsp,psppar,npspcode,ixc,&
     ppsi,ppsit,eval,accurex,datacode,nscatterarr,ngatherarr,nspin,spinar, &
     ibzzx_c,ibyyzz_c,ibxy_ff,ibzzx_f,ibyyzz_f,&
     ibzxx_c,ibxxyy_c,ibyz_ff,ibzxx_f,ibxxyy_f,ibyyzz_r)
  ! Input wavefunctions are found by a diagonalization in a minimal basis set
  ! Each processors writes its initial wavefunctions into the wavefunction file
  ! The files are then read by readwave

  use Poisson_Solver

  implicit none
  include 'mpif.h'
  logical, intent(in) :: parallel
  character(len=20), dimension(100), intent(in) :: atomnames
  character(len=1), intent(in) :: datacode
  integer, intent(in) :: iproc,nproc,nat,natsc,ntypes,norb,norbp,n1,n2,n3,nprojel,nproj,ixc
  integer, intent(in) :: nfl1,nfu1,nfl2,nfu2,nfl3,nfu3,nvctr_c,nvctr_f,nvctrp,nseg_c,nseg_f
  integer, intent(in) :: nspin
  real(kind=8), dimension(norb), intent(in) :: spinar
  real(kind=8), intent(in) :: hgrid
  real(kind=8), intent(out) :: accurex
  integer, dimension(nat), intent(in) :: iatype
  integer, dimension(ntypes), intent(in) :: iasctype,npspcode,nzatom,nelpsp
  integer, dimension(0:nproc-1,4), intent(in) :: nscatterarr !n3d,n3p,i3s+i3xcsh-1,i3xcsh
  integer, dimension(0:nproc-1,2), intent(in) :: ngatherarr 
  integer, dimension(nseg_c+nseg_f), intent(in) :: keyv
  integer, dimension(2,nseg_c+nseg_f), intent(in) :: keyg
  integer, dimension(2,0:n1,0:n2), intent(in) :: ibxy_c,ibxy_f
  integer, dimension(2,0:n1,0:n3), intent(in) :: ibxz_c,ibxz_f
  integer, dimension(2,0:n2,0:n3), intent(in) :: ibyz_c,ibyz_f
  integer, dimension(0:2*nat), intent(in) :: nseg_p,nvctr_p
  integer, dimension(nseg_p(2*nat)), intent(in) :: keyv_p
  integer, dimension(2,nseg_p(2*nat)), intent(in) :: keyg_p
  real(kind=8), dimension(3,nat), intent(in) :: rxyz
  real(kind=8), dimension(0:4,0:6,ntypes), intent(in) :: psppar
  real(kind=8), dimension(nprojel), intent(in) :: proj
  real(kind=8), dimension(*), intent(in) :: pkernel
  real(kind=8), dimension(*), intent(inout) :: rhopot,pot_ion
  real(kind=8), dimension(norb), intent(out) :: eval
  real(kind=8), dimension(:,:), pointer :: ppsi,ppsit
  !real(kind=8), dimension(nvctr_c+7*nvctr_f,norbp), intent(out) :: ppsi
  !********************Alexey***************************************************************
  !for shrink:
  integer ibzzx_c(2,-14:2*n3+16,0:n1) 
  integer ibyyzz_c(2,-14:2*n2+16,-14:2*n3+16)

  integer ibxy_ff(2,nfl1:nfu1,nfl2:nfu2)
  integer ibzzx_f(2,-14+2*nfl3:2*nfu3+16,nfl1:nfu1) 
  integer ibyyzz_f(2,-14+2*nfl2:2*nfu2+16,-14+2*nfl3:2*nfu3+16)

  !for grow:
  integer ibzxx_c(2,0:n3,-14:2*n1+16) ! extended boundary arrays
  integer ibxxyy_c(2,-14:2*n1+16,-14:2*n2+16)

  integer ibyz_ff(2,nfl2:nfu2,nfl3:nfu3)
  integer ibzxx_f(2,nfl3:nfu3,2*nfl1-14:2*nfu1+16)
  integer ibxxyy_f(2,2*nfl1-14:2*nfu1+16,2*nfl2-14:2*nfu2+16)

  !for real space:
  integer,intent(in):: ibyyzz_r(2,-14:2*n2+16,-14:2*n3+16)
!*****************************************************************************************

  !local variables
  real(kind=8), parameter :: eps_mach=1.d-12
  integer, parameter :: ngx=31
  integer :: i,iorb,iorbsc,imatrsc,iorbst,imatrst,i_stat,i_all,ierr,info,jproc,jpst,norbeyou
  integer :: norbe,norbep,norbi,norbj,norbeme,ndim_hamovr,n_lp,norbi_max,norbsc
  integer :: ispin,norbu,norbd,norbup,norbdp,iorbst2
  real(kind=8) :: hgridh,tt,eks,eexcu,vexcu,epot_sum,ekin_sum,ehart,eproj_sum
  logical, dimension(:,:), allocatable :: scorb
  integer, dimension(:), allocatable :: norbsc_arr,ng
  integer, dimension(:,:), allocatable :: nl
  real(kind=8), dimension(:), allocatable :: work_lp,pot,evale,occupe,ones
  real(kind=8), dimension(:,:), allocatable :: xp,occupat,hamovr,psi,hpsi
  real(kind=8), dimension(:,:,:), allocatable :: psiw,psiat
  !
  external createAtomicOrbitals
  !
  !Calculate no. up and dw orbitals for spin-polarized starting guess
  norbu=0
  norbd=0
  do iorb=1,norb
     if(spinar(iorb)>0.0d0) norbu=norbu+1
     if(spinar(iorb)<0.0d0) norbd=norbd+1
  end do
  tt=dble(norbu)/dble(nproc)
  norbup=int((1.d0-eps_mach*tt) + tt)
  tt=dble(norbd)/dble(nproc)
  norbdp=int((1.d0-eps_mach*tt) + tt)
  !
  allocate(xp(ngx,ntypes),stat=i_stat)
  call memocc(i_stat,product(shape(xp))*kind(xp),'xp','input_wf_diag')
  allocate(psiat(ngx,5,ntypes),stat=i_stat)
  call memocc(i_stat,product(shape(psiat))*kind(psiat),'psiat','input_wf_diag')
  allocate(occupat(5,ntypes),stat=i_stat)
  call memocc(i_stat,product(shape(occupat))*kind(occupat),'occupat','input_wf_diag')
  allocate(ng(ntypes),stat=i_stat)
  call memocc(i_stat,product(shape(ng))*kind(ng),'ng','input_wf_diag')
  allocate(nl(4,ntypes),stat=i_stat)
  call memocc(i_stat,product(shape(nl))*kind(nl),'nl','input_wf_diag')
  allocate(scorb(4,natsc),stat=i_stat)
  call memocc(i_stat,product(shape(scorb))*kind(scorb),'scorb','input_wf_diag')

  allocate(norbsc_arr(natsc+1),stat=i_stat)
  call memocc(i_stat,product(shape(norbsc_arr))*kind(norbsc_arr),'norbsc_arr','input_wf_diag')

  if (iproc.eq.0) then
     write(*,'(1x,a)')&
          '------------------------------------------------------- Input Wavefunctions Creation'
  end if

  ! Read the inguess.dat file or generate the input guess via the inguess_generator
  call readAtomicOrbitals(iproc,ngx,xp,psiat,occupat,ng,nl,nzatom,nelpsp,psppar,&
       & npspcode,norbe,norbsc,atomnames,ntypes,iatype,iasctype,nat,natsc,scorb,&
       & norbsc_arr)

  !  allocate wavefunctions and their occupation numbers
  allocate(occupe(norbe),stat=i_stat)
  call memocc(i_stat,product(shape(occupe))*kind(occupe),'occupe','input_wf_diag')
  tt=dble(norbe)/dble(nproc)
  norbep=int((1.d0-eps_mach*tt) + tt)

  if (iproc == 0 .and. nproc>1) then
     jpst=0
     do jproc=0,nproc-2
        norbeme=max(min((jproc+1)*norbep,norbe)-jproc*norbep,0)
        norbeyou=max(min((jproc+2)*norbep,norbe)-(jproc+1)*norbep,0)
        if (norbeme /= norbeyou) then
           !this is a screen output that must be modified
           write(*,'(3(a,i0),a)')&
                ' Processes from ',jpst,' to ',jproc,' treat ',norbeme,' inguess orbitals '
           jpst=jproc+1
        end if
     end do
     write(*,'(3(a,i0),a)')&
          ' Processes from ',jpst,' to ',nproc-1,' treat ',norbeyou,' inguess orbitals '
  end if

  hgridh=.5d0*hgrid

  if (parallel) then
     !allocate the wavefunction in the transposed way to avoid allocations/deallocations
     allocate(psi(nvctrp,norbep*nproc),stat=i_stat)
     call memocc(i_stat,product(shape(psi))*kind(psi),'psi','input_wf_diag')
  else
     allocate(psi(nvctr_c+7*nvctr_f,norbep),stat=i_stat)
     call memocc(i_stat,product(shape(psi))*kind(psi),'psi','input_wf_diag')
  end if

  ! Create input guess orbitals
  call createAtomicOrbitals(iproc,nproc,atomnames,&
       nat,rxyz,norbe,norbep,norbsc,occupe,occupat,ngx,xp,psiat,ng,nl,&
       nvctr_c,nvctr_f,n1,n2,n3,hgrid,nfl1,nfu1,nfl2,nfu2,nfl3,nfu3,&
       nseg_c,nseg_f,keyg,keyv,iatype,ntypes,iasctype,natsc,psi,eks,scorb)

!!$  !!plot the initial LCAO wavefunctions
!!$  !do i=2*iproc+1,2*iproc+2
!!$  !   iounit=15+3*(i-1)
!!$  !   print *,'iounit',iounit,'-',iounit+2
!!$  !   call plot_wf(iounit,n1,n2,n3,hgrid,nseg_c,nvctr_c,keyg,keyv,nseg_f,nvctr_f,  & 
!!$  !        rxyz(1,1),rxyz(2,1),rxyz(3,1),psi(:,i-2*iproc:i-2*iproc), &
!!$          ibyz_c,ibzxx_c,ibxxyy_c,ibyz_ff,ibzxx_f,ibxxyy_f,ibyyzz_r,&
!!$          nfl1,nfu1,nfl2,nfu2,nfl3,nfu3)
!!$  !end do


  i_all=-product(shape(scorb))*kind(scorb)
  deallocate(scorb,stat=i_stat)
  call memocc(i_stat,i_all,'scorb','input_wf_diag')
  i_all=-product(shape(xp))*kind(xp)
  deallocate(xp,stat=i_stat)
  call memocc(i_stat,i_all,'xp','input_wf_diag')
  i_all=-product(shape(psiat))*kind(psiat)
  deallocate(psiat,stat=i_stat)
  call memocc(i_stat,i_all,'psiat','input_wf_diag')
  i_all=-product(shape(occupat))*kind(occupat)
  deallocate(occupat,stat=i_stat)
  call memocc(i_stat,i_all,'occupat','input_wf_diag')
  i_all=-product(shape(ng))*kind(ng)
  deallocate(ng,stat=i_stat)
  call memocc(i_stat,i_all,'ng','input_wf_diag')
  i_all=-product(shape(nl))*kind(nl)
  deallocate(nl,stat=i_stat)
  call memocc(i_stat,i_all,'nl','input_wf_diag')


  ! resulting charge density and potential
<<<<<<< HEAD
  allocate(ones(norbe),stat=i_stat)
  call memocc(i_stat,product(shape(ones))*kind(ones),'ones','input_wf_diag')
  ones(:)=1.0d0

  call sumrho(parallel,iproc,nproc,norbe,norbep,n1,n2,n3,hgrid,occupe,  & 
          nseg_c,nseg_f,nvctr_c,nvctr_f,keyg,keyv,psi,rhopot,&
          (2*n1+31)*(2*n2+31)*nscatterarr(iproc,1),nscatterarr,1,ones, &
          nfl1,nfu1,nfl2,nfu2,nfl3,nfu3,&
          ibyz_c,ibzxx_c,ibxxyy_c,ibyz_ff,ibzxx_f,ibxxyy_f)
=======
  if (datacode=='G') then
     call sumrho_old(parallel,iproc,nproc,norbe,norbep,n1,n2,n3,hgrid,occupe,  & 
             nseg_c,nseg_f,nvctr_c,nvctr_f,keyg,keyv,psi,rhopot,&
             nfl1,nfu1,nfl2,nfu2,nfl3,nfu3,&
             ibyz_c,ibzxx_c,ibxxyy_c,ibyz_ff,ibzxx_f,ibxxyy_f,ibyyzz_r)
  else
     call sumrho(parallel,iproc,nproc,norbe,norbep,n1,n2,n3,hgrid,occupe,  & 
             nseg_c,nseg_f,nvctr_c,nvctr_f,keyg,keyv,psi,rhopot,&
             (2*n1+31)*(2*n2+31)*nscatterarr(iproc,1),nscatterarr,&
             nfl1,nfu1,nfl2,nfu2,nfl3,nfu3,&
             ibyz_c,ibzxx_c,ibxxyy_c,ibyz_ff,ibzxx_f,ibxxyy_f,ibyyzz_r)
  end if
  !      ixc=1   ! LDA functional
  call PSolver('F',datacode,iproc,nproc,2*n1+31,2*n2+31,2*n3+31,ixc,hgridh,hgridh,hgridh,&
       rhopot,pkernel,pot_ion,ehart,eexcu,vexcu,0.d0,.true.)
>>>>>>> afdaa475

  call PSolver('F',datacode,iproc,nproc,2*n1+31,2*n2+31,2*n3+31,ixc,hgridh,hgridh,hgridh,&
       rhopot,pkernel,pot_ion,ehart,eexcu,vexcu,0.d0,.true.,1)

  if (parallel) then
     !allocate the wavefunction in the transposed way to avoid allocations/deallocations
     allocate(hpsi(nvctrp,norbep*nproc),stat=i_stat)
     call memocc(i_stat,product(shape(hpsi))*kind(hpsi),'hpsi','input_wf_diag')
  else
     allocate(hpsi(nvctr_c+7*nvctr_f,norbep),stat=i_stat)
     call memocc(i_stat,product(shape(hpsi))*kind(hpsi),'hpsi','input_wf_diag')
  end if

  call HamiltonianApplication(parallel,datacode,iproc,nproc,nat,ntypes,iatype,hgrid,&
       psppar,npspcode,norbe,norbep,occupe,n1,n2,n3,nfl1,nfu1,nfl2,nfu2,nfl3,nfu3,&
       nseg_c,nseg_f,nvctr_c,nvctr_f,keyg,keyv,ibyz_c,ibxz_c,ibxy_c,ibyz_f,ibxz_f,ibxy_f,&
       nprojel,nproj,nseg_p,keyg_p,keyv_p,nvctr_p,proj,ngatherarr,nscatterarr(iproc,2),&
       rhopot(1+(2*n1+31)*(2*n2+31)*nscatterarr(iproc,4)),&
       psi,hpsi,ekin_sum,epot_sum,eproj_sum,1,ones,&
       ibzzx_c,ibyyzz_c,ibxy_ff,ibzzx_f,ibyyzz_f,&
       ibzxx_c,ibxxyy_c,ibyz_ff,ibzxx_f,ibxxyy_f,ibyyzz_r)
  i_all=-product(shape(ones))*kind(ones)
  deallocate(ones,stat=i_stat)
  call memocc(i_stat,i_all,'ones','input_wf_diag')

  i_all=-product(shape(occupe))*kind(occupe)
  deallocate(occupe,stat=i_stat)
  call memocc(i_stat,i_all,'occupe','input_wf_diag')

  accurex=abs(eks-ekin_sum)
  if (iproc.eq.0) write(*,'(1x,a,2(f19.10))') 'done. ekin_sum,eks:',ekin_sum,eks

  !after having applied the hamiltonian to all the atomic orbitals
  !we split the semicore orbitals from the valence ones
  !this is possible since the semicore orbitals are the first in the 
  !order, so the linear algebra on the transposed wavefunctions 
  !may be splitted

  if (iproc.eq.0) write(*,'(1x,a)',advance='no')&
       'Input Wavefunctions Orthogonalization:'

  norbi_max=maxval(norbsc_arr)
  
  !calculate the dimension of the overlap matrix
  ndim_hamovr=0
  do i=1,natsc+1
     ndim_hamovr=ndim_hamovr+norbsc_arr(i)**2
  end do

  if (parallel) then

     !transpose all the wavefunctions for having a piece of all the orbitals 
     !for each processor
     !here the timing is related to the input guess part
     allocate(psiw(nvctrp,norbep,nproc),stat=i_stat)
     call memocc(i_stat,product(shape(psiw))*kind(psiw),'psiw','input_wf_diag')

     call switch_waves(iproc,nproc,norbe,norbep,nvctr_c,nvctr_f,nvctrp,psi,psiw)
     call MPI_ALLTOALL(psiw,nvctrp*norbep,MPI_DOUBLE_PRECISION,  &
          psi,nvctrp*norbep,MPI_DOUBLE_PRECISION,MPI_COMM_WORLD,ierr)

     call switch_waves(iproc,nproc,norbe,norbep,nvctr_c,nvctr_f,nvctrp,hpsi,psiw)
     call MPI_ALLTOALL(psiw,nvctrp*norbep,MPI_DOUBLE_PRECISION,  &
          hpsi,nvctrp*norbep,MPI_DOUBLE_PRECISION,MPI_COMM_WORLD,ierr)

     i_all=-product(shape(psiw))*kind(psiw)
     deallocate(psiw,stat=i_stat)
     call memocc(i_stat,i_all,'psiw','input_wf_diag')
     !end of transposition

     allocate(hamovr(ndim_hamovr,4),stat=i_stat)
     call memocc(i_stat,product(shape(hamovr))*kind(hamovr),'hamovr','input_wf_diag')

     !calculate the overlap matrix for each group of the semicore atoms
!       hamovr(jorb,iorb,3)=+psit(k,jorb)*hpsit(k,iorb)
!       hamovr(jorb,iorb,4)=+psit(k,jorb)* psit(k,iorb)
     iorbst=1
     imatrst=1
     !print *,'norbi',norbi,natsc,norbsc_arr(natsc+1)

     if (iproc.eq.0) write(*,'(1x,a)',advance='no')&
          'Overlap Matrix...'

     do i=1,natsc
        norbi=norbsc_arr(i)
        call DGEMM('T','N',norbi,norbi,nvctrp,1.d0,psi(1,iorbst),nvctrp,hpsi(1,iorbst),nvctrp,&
             0.d0,hamovr(imatrst,3),norbi)
        call DGEMM('T','N',norbi,norbi,nvctrp,1.d0,psi(1,iorbst),nvctrp,psi(1,iorbst),nvctrp,&
             0.d0,hamovr(imatrst,4),norbi)
        iorbst=iorbst+norbi
        imatrst=imatrst+norbi**2
     end do
     norbi=norbsc_arr(natsc+1)
     call DGEMM('T','N',norbi,norbi,nvctrp,1.d0,psi(1,iorbst),nvctrp,hpsi(1,iorbst),nvctrp,&
          0.d0,hamovr(imatrst,3),norbi)

     i_all=-product(shape(hpsi))*kind(hpsi)
     deallocate(hpsi,stat=i_stat)
     call memocc(i_stat,i_all,'hpsi','input_wf_diag')

     call DGEMM('T','N',norbi,norbi,nvctrp,1.d0,psi(1,iorbst),nvctrp,psi(1,iorbst),nvctrp,&
          0.d0,hamovr(imatrst,4),norbi)
     
     !reduce the overlap matrix between all the processors
     call MPI_ALLREDUCE(hamovr(1,3),hamovr(1,1),2*ndim_hamovr,&
          MPI_DOUBLE_PRECISION,MPI_SUM,MPI_COMM_WORLD,ierr)

     !found the eigenfunctions for each group
     n_lp=max(10,4*norbi_max)
     allocate(work_lp(n_lp),stat=i_stat)
     call memocc(i_stat,product(shape(work_lp))*kind(work_lp),'work_lp','input_wf_diag')
     allocate(evale(norbi_max),stat=i_stat)
     call memocc(i_stat,product(shape(evale))*kind(evale),'evale','input_wf_diag')
     
     if (iproc.eq.0) write(*,'(1x,a)')'Linear Algebra...'

     iorbst=1
     imatrst=1
     do i=1,natsc+1
        norbi=norbsc_arr(i)
        call DSYGV(1,'V','U',norbi,hamovr(imatrst,1),norbi,hamovr(imatrst,2),&
             norbi,evale,work_lp,n_lp,info)

        if (info.ne.0) write(*,*) 'DSYGV ERROR',info,i,natsc+1
!!$        !write the matrices on a file
!!$        !open(33+2*(i-1))
!!$        !do jjorb=1,norbi
!!$        !   write(33+2*(i-1),'(2000(1pe10.2))')&
!!$        !        (hamovr(imatrst-1+jiorb+(jjorb-1)*norbi,1),jiorb=1,norbi)
!!$        !end do
!!$        !close(33+2*(i-1))
!!$        !open(34+2*(i-1))
!!$        !do jjorb=1,norbi
!!$        !   write(34+2*(i-1),'(2000(1pe10.2))')&
!!$        !        (hamovr(imatrst-1+jjorb+(jiorb-1)*norbi,1),jiorb=1,norbi)
!!$        !end do
!!$        !close(34+2*(i-1))

        if (iproc.eq.0) then
        do iorb=1,norbi
        write(*,'(1x,a,i0,a,1x,1pe21.14)') 'evale(',iorb+iorbst-1,')=',evale(iorb)
        enddo
        endif
        do iorb=iorbst,min(norbi+iorbst-1,norb)
           eval(iorb)=evale(iorb-iorbst+1)
        enddo
        iorbst=iorbst+norbi
        imatrst=imatrst+norbi**2
     end do

!     write(*,*) "NORBO",norb,norbe,norbu,norbd,norbu+norbd,norbp
     ! Copy eigenvalues from NM to spin-polarized channels
     if(nspin>1) then
!        do iorb=1,norbu
!!           write(*,*) 'jorb:',iorb,norbi_max,norbe,norb,product(shape(eval)),product(shape(evale))
!           evale(iorb)=eval(iorb)
!        end do
        do iorb=1,norbd
!           write(*,*) 'korb:',iorb,iorb+norbu,norbi_max,norbe,norb,product(shape(evale))
           eval(iorb+norbu)=eval(iorb)
        end do
     end if

     i_all=-product(shape(work_lp))*kind(work_lp)
     deallocate(work_lp,stat=i_stat)
     call memocc(i_stat,i_all,'work_lp','input_wf_diag')
     i_all=-product(shape(evale))*kind(evale)
     deallocate(evale,stat=i_stat)
     call memocc(i_stat,i_all,'evale','input_wf_diag')

     !allocate the transposed wavefunction
     allocate(ppsit(nvctrp,norbp*nproc),stat=i_stat)
     call memocc(i_stat,product(shape(ppsit))*kind(ppsit),'ppsit','input_wf_diag')

     if (iproc.eq.0) write(*,'(1x,a)',advance='no')'Building orthogonal Input Wavefunctions...'

     !perform the vector-matrix multiplication for building the input wavefunctions
     ! ppsit(k,iorb)=+psit(k,jorb)*hamovr(jorb,iorb,1)
!!     iorbst=1
!!     imatrst=1
!!     do i=1,natsc
!!        norbi=norbsc_arr(i)
!!        call DGEMM('N','N',nvctrp,norbi,norbi,1.d0,psi(1,iorbst),nvctrp,&
!!             hamovr(imatrst,1),norbi,0.d0,ppsit(1,iorbst),nvctrp)
!!        iorbst=iorbst+norbi
!!        imatrst=imatrst+norbi**2
!!     end do
!!     norbi=norbsc_arr(natsc+1)
!!     norbj=norb-norbsc
!!     call DGEMM('N','N',nvctrp,norbj,norbi,1.d0,psi(1,iorbst),nvctrp,&
!!          hamovr(imatrst,1),norbi,0.d0,ppsit(1,iorbst),nvctrp)

     !ppsi(k,iorb)=+psi(k,jorb)*hamovr(jorb,iorb,1)
     do ispin=1,nspin
        iorbst=1
        iorbst2=0
        if(ispin==2) iorbst2=norbu
        imatrst=1
        norbsc=0
        do i=1,natsc
           norbi=norbsc_arr(i)
           norbsc=norbsc+norbi
           call DGEMM('N','N',nvctrp,norbi,norbi,1.d0,psi(1,iorbst),nvctrp,&
                hamovr(imatrst,1),norbi,0.d0,ppsit(1,iorbst2+iorbst),nvctrp)
           iorbst=iorbst+norbi
           imatrst=imatrst+norbi**2
        end do
        norbi=norbsc_arr(natsc+1)
        if(ispin==1) norbj=norbu-norbsc
        if(ispin==2) norbj=norbd-norbsc
!        write(*,'(1x,a,5i4)') "DIMS:",norbi,norbj,iorbst,imatrst
        !        norbj=norb-norbsc
        if(norbj>0) then
           call DGEMM('N','N',nvctrp,norbj,norbi,1.d0,psi(1,iorbst),nvctrp,&
                hamovr(imatrst,1),norbi,0.d0,ppsit(1,iorbst2+iorbst),nvctrp)
        end if
     end do


     i_all=-product(shape(psi))*kind(psi)
     deallocate(psi,stat=i_stat)
     call memocc(i_stat,i_all,'psi','input_wf_diag')
     i_all=-product(shape(hamovr))*kind(hamovr)
     deallocate(hamovr,stat=i_stat)
     call memocc(i_stat,i_all,'hamovr','input_wf_diag')
     i_all=-product(shape(norbsc_arr))*kind(norbsc_arr)
     deallocate(norbsc_arr,stat=i_stat)
     call memocc(i_stat,i_all,'norbsc_arr','input_wf_diag')
     
     !retranspose the wavefunctions
     allocate(psiw(nvctrp,norbp,nproc),stat=i_stat)
     call memocc(i_stat,product(shape(psiw))*kind(psiw),'psiw','input_wf_diag')

     call timing(iproc,'Un-TransComm  ','ON')
     call MPI_ALLTOALL(ppsit,nvctrp*norbp,MPI_DOUBLE_PRECISION,  &
          psiw,nvctrp*norbp,MPI_DOUBLE_PRECISION,MPI_COMM_WORLD,ierr)
     call timing(iproc,'Un-TransComm  ','OF')

     !allocate the direct wavefunction
     allocate(ppsi(nvctrp,norbp*nproc),stat=i_stat)
     call memocc(i_stat,product(shape(ppsi))*kind(ppsi),'ppsi','input_wf_diag')

     call timing(iproc,'Un-TransSwitch','ON')
     call unswitch_waves(iproc,nproc,norb,norbp,nvctr_c,nvctr_f,nvctrp,psiw,ppsi)
     call timing(iproc,'Un-TransSwitch','OF')

     i_all=-product(shape(psiw))*kind(psiw)
     deallocate(psiw,stat=i_stat)
     call memocc(i_stat,i_all,'psiw','input_wf_diag')

  else !serial case

     write(*,'(1x,a)',advance='no')'Overlap Matrix...'

     allocate(hamovr(ndim_hamovr,2),stat=i_stat)
     call memocc(i_stat,product(shape(hamovr))*kind(hamovr),'hamovr','input_wf_diag')
     !hamovr(jorb,iorb,3)=+psi(k,jorb)*hpsi(k,iorb)
     iorbst=1
     imatrst=1
     do i=1,natsc+1
        norbi=norbsc_arr(i)
        call DGEMM('T','N',norbi,norbi,nvctrp,1.d0,psi(1,iorbst),nvctrp,hpsi(1,iorbst),nvctrp,&
             0.d0,hamovr(imatrst,1),norbi)
        call DGEMM('T','N',norbi,norbi,nvctrp,1.d0,psi(1,iorbst),nvctrp,psi(1,iorbst),nvctrp,&
             0.d0,hamovr(imatrst,2),norbi)
        iorbst=iorbst+norbi
        imatrst=imatrst+norbi**2
     end do

     i_all=-product(shape(hpsi))*kind(hpsi)
     deallocate(hpsi,stat=i_stat)
     call memocc(i_stat,i_all,'hpsi','input_wf_diag')


     n_lp=max(10,4*norbi_max)
     allocate(work_lp(n_lp),stat=i_stat)
     call memocc(i_stat,product(shape(work_lp))*kind(work_lp),'work_lp','input_wf_diag')
     allocate(evale(max(norbi_max,norb)),stat=i_stat)
     call memocc(i_stat,product(shape(evale))*kind(evale),'evale','input_wf_diag')

     write(*,'(1x,a)')'Linear Algebra...'
     iorbst=1
     imatrst=1
     do i=1,natsc+1
        norbi=norbsc_arr(i)
        call DSYGV(1,'V','U',norbi,hamovr(imatrst,1),norbi,hamovr(imatrst,2),&
             norbi,evale,work_lp,n_lp,info)

        if (info.ne.0) write(*,*) 'DSYGV ERROR',info,i,natsc+1
        if (iproc.eq.0) then
           do iorb=1,norbi
              write(*,'(1x,a,i0,a,1x,1pe21.14)') 'evale(',iorb+iorbst-1,')=',evale(iorb)
           enddo
        endif
        do iorb=iorbst,min(norbi+iorbst-1,norb)
!           write(*,*) 'iorb:',iorb,iorb-iorbst+1,norbi_max,norbe,norb,product(shape(evale))
           eval(iorb)=evale(iorb-iorbst+1)
        enddo
        iorbst=iorbst+norbi
        imatrst=imatrst+norbi**2
     end do
!     write(*,*) "NORBO",norb,norbe,norbu,norbd,norbu+norbd,norbp
     ! Copy eigenvalues from NM to spin-polarized channels
     if(nspin>1) then
!        do iorb=1,norbu
!!           write(*,*) 'jorb:',iorb,norbi_max,norbe,norb,product(shape(eval)),product(shape(evale))
!           evale(iorb)=eval(iorb)
!        end do
        do iorb=1,norbd
!           write(*,*) 'korb:',iorb,iorb+norbu,norbi_max,norbe,norb,product(shape(evale))
           eval(iorb+norbu)=eval(iorb)
        end do
     end if
     !
     i_all=-product(shape(work_lp))*kind(work_lp)
     deallocate(work_lp,stat=i_stat)
     call memocc(i_stat,i_all,'work_lp','input_wf_diag')
     i_all=-product(shape(evale))*kind(evale)
     deallocate(evale,stat=i_stat)
     call memocc(i_stat,i_all,'evale','input_wf_diag')

     write(*,'(1x,a)',advance='no')'Building orthogonal Input Wavefunctions...'

     !allocate the wavefunction
     allocate(ppsi(nvctr_c+7*nvctr_f,norbp),stat=i_stat)
     call memocc(i_stat,product(shape(ppsi))*kind(ppsi),'ppsi','input_wf_diag')

     !ppsi(k,iorb)=+psi(k,jorb)*hamovr(jorb,iorb,1)
     do ispin=1,nspin
        iorbst=1
        iorbst2=0
        if(ispin==2) iorbst2=norbu
        imatrst=1
        norbsc=0
        do i=1,natsc
           norbi=norbsc_arr(i)
           norbsc=norbsc+norbi
           call DGEMM('N','N',nvctrp,norbi,norbi,1.d0,psi(1,iorbst),nvctrp,&
                hamovr(imatrst,1),norbi,0.d0,ppsi(1,iorbst2+iorbst),nvctrp)
           iorbst=iorbst+norbi
           imatrst=imatrst+norbi**2
        end do
        norbi=norbsc_arr(natsc+1)
        if(ispin==1) norbj=norbu-norbsc
        if(ispin==2) norbj=norbd-norbsc
!        write(*,'(1x,a,5i4)') "DIMS:",norbi,norbj,iorbst,imatrst
        !        norbj=norb-norbsc
        if(norbj>0) then
           call DGEMM('N','N',nvctrp,norbj,norbi,1.d0,psi(1,iorbst),nvctrp,&
                hamovr(imatrst,1),norbi,0.d0,ppsi(1,iorbst2+iorbst),nvctrp)
        end if
     end do

     i_all=-product(shape(psi))*kind(psi)
     deallocate(psi,stat=i_stat)
     call memocc(i_stat,i_all,'psi','input_wf_diag')
     i_all=-product(shape(hamovr))*kind(hamovr)
     deallocate(hamovr,stat=i_stat)
     call memocc(i_stat,i_all,'hamovr','input_wf_diag')
     i_all=-product(shape(norbsc_arr))*kind(norbsc_arr)
     deallocate(norbsc_arr,stat=i_stat)
     call memocc(i_stat,i_all,'norbsc_arr','input_wf_diag')

  endif

  if (iproc.eq.0) write(*,'(1x,a)')'done.'

END SUBROUTINE input_wf_diag

subroutine diisstp(parallel,norb,norbp,nproc,iproc,  & 
                   ads,ids,mids,idsx,nvctrp,psit,psidst,hpsidst)
! diis subroutine:
! calculates the DIIS extrapolated solution psit in the ids-th DIIS step 
! using  the previous iteration points phidst and the associated error 
! vectors (preconditione gradients) hpsidst
  implicit real(kind=8) (a-h,o-z)
  include 'mpif.h'
  logical parallel
  dimension psit(nvctrp,norbp*nproc),ads(idsx+1,idsx+1,3), &
  psidst(nvctrp,norbp*nproc,idsx),hpsidst(nvctrp,norbp*nproc,idsx)
  allocatable :: ipiv(:),rds(:)

  allocate(ipiv(idsx+1),stat=i_stat)
  call memocc(i_stat,product(shape(ipiv))*kind(ipiv),'ipiv','diisstp')
  allocate(rds(idsx+1),stat=i_stat)
  call memocc(i_stat,product(shape(rds))*kind(rds),'rds','diisstp')

! set up DIIS matrix (upper triangle)
  if (ids.gt.idsx) then
! shift left up matrix
     do i=1,idsx-1
        do j=1,i
           ads(j,i,1)=ads(j+1,i+1,1)
        end do
     end do
  end if

! calculate new line, use rds as work array for summation
  call razero(idsx,rds)
  ist=max(1,ids-idsx+1)
  do i=ist,ids
     mi=mod(i-1,idsx)+1
     do iorb=1,norb
        tt=DDOT(nvctrp,hpsidst(1,iorb,mids),1,hpsidst(1,iorb,mi),1)
        rds(i-ist+1)=rds(i-ist+1)+tt
     end do
  end do

  if (parallel) then
     call MPI_ALLREDUCE(rds,ads(1,min(idsx,ids),1),min(ids,idsx),  & 
                 MPI_DOUBLE_PRECISION,MPI_SUM,MPI_COMM_WORLD,ierr)
  else
     do i=1,min(ids,idsx)
        ads(i,min(idsx,ids),1)=rds(i)
     end do
  endif


! copy to work array, right hand side, boundary elements
  do j=1,min(idsx,ids)
     ads(j,min(idsx,ids)+1,2)=1.d0
     rds(j)=0.d0
     do i=j,min(idsx,ids)
        ads(j,i,2)=ads(j,i,1)
     end do
  end do
  ads(min(idsx,ids)+1,min(idsx,ids)+1,2)=0.d0
  rds(min(idsx,ids)+1)=1.d0

!  write(6,*) 'DIIS matrix'
!  do i=1,min(idsx,ids)+1
!  write(6,'(i3,12(1x,e9.2))') iproc,(ads(i,j,2),j=1,min(idsx,ids)+1),rds(i)
!  enddo
  if (ids.gt.1) then
           ! solve linear system:(LAPACK)
           call DSYSV('U',min(idsx,ids)+1,1,ads(1,1,2),idsx+1,  & 
                ipiv,rds,idsx+1,ads(1,1,3),(idsx+1)**2,info)
           if (info.ne.0) then
              print*, 'DGESV',info
              stop
           end if
  else
     rds(1)=1.d0
  endif
  if (iproc.eq.0) then 
     !write(*,*) 'DIIS weights'
     write(*,'(1x,a,2x,12(1x,1pe9.2))')'DIIS weights',(rds(j),j=1,min(idsx,ids)+1)
  endif

! new guess
  do iorb=1,norb
     call razero(nvctrp,psit(1,iorb))

     jst=max(1,ids-idsx+1)
     jj=0
     do j=jst,ids
        jj=jj+1
        mj=mod(j-1,idsx)+1
        do k=1,nvctrp
           psit(k,iorb)=psit(k,iorb)+rds(jj)*(psidst(k,iorb,mj)-hpsidst(k,iorb,mj))
        end do
     end do
  end do

  i_all=-product(shape(ipiv))*kind(ipiv)
  deallocate(ipiv,stat=i_stat)
  call memocc(i_stat,i_all,'ipiv','diisstp')
  i_all=-product(shape(rds))*kind(rds)
  deallocate(rds,stat=i_stat)
  call memocc(i_stat,i_all,'rds','diisstp')

END SUBROUTINE diisstp

end module libBigDFT<|MERGE_RESOLUTION|>--- conflicted
+++ resolved
@@ -23,7 +23,7 @@
                    psi, keyg, keyv, nvctr_c, nvctr_f, nseg_c, nseg_f, norbp, norb, eval, &
                    inputPsiId, output_grid, output_wf, n1, n2, n3, hgrid, rxyz_old, &
                    crmult, frmult, cpmult, fpmult, ixc, ncharge,elecfield, gnrm_cv, &
-                   itermax, ncong, idsx, calc_tail, rbuf, ncongt, infocode)
+                   itermax, ncong, idsx, calc_tail, rbuf, ncongt,nspin,mpol, infocode)
   ! inputPsiId = 0 : compute input guess for Psi by subspace diagonalization of atomic orbitals
   ! inputPsiId = 1 : read waves from argument psi, using n1, n2, n3, hgrid and rxyz_old
   !                  as definition of the previous system.
@@ -200,35 +200,9 @@
   datacode='D'
   if (.not. parallel) datacode='G'
 
-<<<<<<< HEAD
-  ! Read the input variables.
-  open(unit=1,file='input.dat',status='old')
-  !First line for the main routine (the program)
-  read(1,*) 
-  !Parameters 
-  read(1,*) hgrid
-  read(1,*) crmult
-  read(1,*) frmult
-  read(1,*) cpmult
-  read(1,*) fpmult
-  if (fpmult.gt.frmult) write(*,*) 'NONSENSE: fpmult > frmult'
-  read(1,*) ixc
-  read(1,*) ncharge,elecfield
-  read(1,*) gnrm_cv
-  read(1,*) itermax
-  read(1,*) ncong
-  read(1,*) idsx
-  read(1,*) calc_tail
-  read(1,*) rbuf
-  read(1,*) ncongt
-  read(1,*) nspin,mpol
-  close(1)
- 
   if(nspin<1.or.nspin>2) nspin=1
   if(nspin==1) mpol=0
 
-=======
->>>>>>> afdaa475
   if (iproc.eq.0) then 
      write(*,'(1x,a)')&
           '------------------------------------------------------------------- Input Parameters'
@@ -488,18 +462,6 @@
      enddo
   endif
 
-<<<<<<< HEAD
-=======
-! grid sizes n1,n2,n3
-  n1=int(alat1/hgrid)
-  if (mod(n1+1,4).eq.0) n1=n1+1
-  n2=int(alat2/hgrid)
-  if (mod(n2+1,8).eq.0) n2=n2+1
-  n3=int(alat3/hgrid)
-  alat1=n1*hgrid 
-  alat2=n2*hgrid 
-  alat3=n3*hgrid
->>>>>>> afdaa475
   if (iproc.eq.0) then 
      write(*,'(1x,a,3(1x,1pe12.5))') &
           '   Shift of=',-cxmin,-cymin,-czmin
@@ -681,8 +643,6 @@
           ibzzx_c,ibyyzz_c,ibxy_ff,ibzzx_f,ibyyzz_f,&
           ibzxx_c,ibxxyy_c,ibyz_ff,ibzxx_f,ibxxyy_f,ibyyzz_r)
 
-<<<<<<< HEAD
-=======
 !      if (iproc.eq.0) write(11,*) (psi(i,1),i=1,nvctr_c+7*nvctr_f)
 !      if (iproc.eq.1) write(22,*) (psi(i,1),i=1,nvctr_c+7*nvctr_f)
 !      if (iproc.eq.2) write(33,*) (psi(i,1),i=1,nvctr_c+7*nvctr_f)
@@ -691,7 +651,6 @@
 !      write(2,*) (psi(i,2),i=1,nvctr_c+7*nvctr_f)
 !      write(3,*) (psi(i,3),i=1,nvctr_c+7*nvctr_f)
 !      write(4,*) (psi(i,4),i=1,nvctr_c+7*nvctr_f)
->>>>>>> afdaa475
      if (iproc.eq.0) then
         write(*,'(1x,a,1pe9.2)') 'expected accuracy in kinetic energy due to grid size',accurex
         write(*,'(1x,a,1pe9.2)') 'suggested value for gnrm_cv ',accurex/real(norb,kind=8)
@@ -795,7 +754,7 @@
         else
            call orthon_p(iproc,nproc,norbu,norbup,nvctrp,psit) !CHANGE
            if(norbd>0) then
-              call orthon_p(iproc,nproc,nordb,norbdp,nvctrp,psit(1,norbu+1)) !CHANGE
+              call orthon_p(iproc,nproc,norbd,norbdp,nvctrp,psit(1,norbu+1)) !CHANGE
            end if
         end if
         !call checkortho_p(iproc,nproc,norb,norbp,nvctrp,psit)
@@ -859,26 +818,11 @@
      endif
 
      ! Potential from electronic charge density
-<<<<<<< HEAD
      call sumrho(parallel,iproc,nproc,norb,norbp,n1,n2,n3,hgrid,occup,  & 
              nseg_c,nseg_f,nvctr_c,nvctr_f,keyg,keyv,psi,rhopot, &
              (2*n1+31)*(2*n2+31)*n3d,nscatterarr,nspin,spinar,&
              nfl1,nfu1,nfl2,nfu2,nfl3,nfu3,&
-             ibyz_c,ibzxx_c,ibxxyy_c,ibyz_ff,ibzxx_f,ibxxyy_f)
-=======
-     if (datacode=='G') then
-        call sumrho_old(parallel,iproc,nproc,norb,norbp,n1,n2,n3,hgrid,occup,  & 
-                nseg_c,nseg_f,nvctr_c,nvctr_f,keyg,keyv,psi,rhopot,&
-                nfl1,nfu1,nfl2,nfu2,nfl3,nfu3,&
-                ibyz_c,ibzxx_c,ibxxyy_c,ibyz_ff,ibzxx_f,ibxxyy_f,ibyyzz_r)
-     else
-        call sumrho(parallel,iproc,nproc,norb,norbp,n1,n2,n3,hgrid,occup,  & 
-                nseg_c,nseg_f,nvctr_c,nvctr_f,keyg,keyv,psi,rhopot, &
-                (2*n1+31)*(2*n2+31)*n3d,nscatterarr,&
-                nfl1,nfu1,nfl2,nfu2,nfl3,nfu3,&
-                ibyz_c,ibzxx_c,ibxxyy_c,ibyz_ff,ibzxx_f,ibxxyy_f,ibyyzz_r)
-     end if
->>>>>>> afdaa475
+             ibyz_c,ibzxx_c,ibxxyy_c,ibyz_ff,ibzxx_f,ibxxyy_f,ibyyzz_r)
 
 !     ixc=11  ! PBE functional
 !     ixc=1   ! LDA functional
@@ -1091,41 +1035,9 @@
   if (n3p>0) then
      allocate(rho((2*n1+31)*(2*n2+31)*n3p),stat=i_stat)
      call memocc(i_stat,product(shape(rho))*kind(rho),'rho','cluster')
-<<<<<<< HEAD
   else
      allocate(rho(1),stat=i_stat)
      call memocc(i_stat,product(shape(rho))*kind(rho),'rho','cluster')
-=======
-     call sumrho_old(parallel,iproc,nproc,norb,norbp,n1,n2,n3,hgrid,occup,  & 
-             nseg_c,nseg_f,nvctr_c,nvctr_f,keyg,keyv,psi,rho,&
-             nfl1,nfu1,nfl2,nfu2,nfl3,nfu3,&
-             ibyz_c,ibzxx_c,ibxxyy_c,ibyz_ff,ibzxx_f,ibxxyy_f,ibyyzz_r)
-  else
-
-     !manipulate scatter array for avoiding the GGA shift
-     do jproc=0,nproc-1
-        !n3d=n3p
-        nscatterarr(jproc,1)=nscatterarr(jproc,2)
-        !i3xcsh=0
-        nscatterarr(jproc,4)=0
-     end do
-
-     if (n3p>0) then
-        allocate(rho((2*n1+31)*(2*n2+31)*n3p),stat=i_stat)
-        call memocc(i_stat,product(shape(rho))*kind(rho),'rho','cluster')
-     else
-        allocate(rho(1),stat=i_stat)
-        call memocc(i_stat,product(shape(rho))*kind(rho),'rho','cluster')
-     end if
-
-     !use pot_ion array for building total rho
-     call sumrho(parallel,iproc,nproc,norb,norbp,n1,n2,n3,hgrid,occup,  & 
-             nseg_c,nseg_f,nvctr_c,nvctr_f,keyg,keyv,psi,rho,&
-             (2*n1+31)*(2*n2+31)*n3p,nscatterarr,&
-             nfl1,nfu1,nfl2,nfu2,nfl3,nfu3,&
-             ibyz_c,ibzxx_c,ibxxyy_c,ibyz_ff,ibzxx_f,ibxxyy_f,ibyyzz_r)
-
->>>>>>> afdaa475
   end if
 
   !use pot_ion array for building total rho
@@ -1133,7 +1045,7 @@
        nseg_c,nseg_f,nvctr_c,nvctr_f,keyg,keyv,psi,rho,&
        (2*n1+31)*(2*n2+31)*n3p,nscatterarr,1,spinar_foo,&
        nfl1,nfu1,nfl2,nfu2,nfl3,nfu3,&
-       ibyz_c,ibzxx_c,ibxxyy_c,ibyz_ff,ibzxx_f,ibxxyy_f)
+             ibyz_c,ibzxx_c,ibxxyy_c,ibyz_ff,ibzxx_f,ibxxyy_f,ibyyzz_r)
 
   i_all=-product(shape(spinar_foo))*kind(spinar_foo)
   deallocate(spinar_foo,stat=i_stat)
@@ -1694,12 +1606,8 @@
              ads,iter,mids,idsx,nvctrp,psi,psidst,hpsidst)
 
      endif
-<<<<<<< HEAD
-=======
-
 !    write(*,*) 'psi update done',iproc
 
->>>>>>> afdaa475
   else
 
      ! update all wavefunctions with the preconditioned gradient
@@ -1738,15 +1646,9 @@
 
   endif
 
-<<<<<<< HEAD
   call timing(iproc,'Diis          ','OF')
 
   if (iproc==0) then
-=======
-!    write(*,*) 'Entering orhogonalization',iproc
-
- if (iproc==0) then
->>>>>>> afdaa475
      write(*,'(1x,a)',advance='no')&
           'Orthogonalization...'
   end if
@@ -1798,8 +1700,6 @@
 !          write(210,'(f12.8)') hpsi(i1,iorb)
         end do
      end do
-
-!    write(*,*) 'leaving orhogonalization',iproc
 
   if (iproc==0) then
      write(*,'(1x,a)')&
@@ -2313,7 +2213,6 @@
 !!$  !end do
  
 
-<<<<<<< HEAD
  ! resulting charge density and potential
  allocate(ones(norb),stat=i_stat)
  call memocc(i_stat,product(shape(ones))*kind(ones),'ones','import_gaussians')
@@ -2323,22 +2222,7 @@
       nseg_c,nseg_f,nvctr_c,nvctr_f,keyg,keyv,psi,rhopot,&
       (2*n1+31)*(2*n2+31)*nscatterarr(iproc,1),nscatterarr,1,ones,&
       nfl1,nfu1,nfl2,nfu2,nfl3,nfu3,&
-      ibyz_c,ibzxx_c,ibxxyy_c,ibyz_ff,ibzxx_f,ibxxyy_f)
-=======
-  ! resulting charge density and potential
-  if (datacode=='G') then
-     call sumrho_old(parallel,iproc,nproc,norb,norbp,n1,n2,n3,hgrid,occup,  & 
-          nseg_c,nseg_f,nvctr_c,nvctr_f,keyg,keyv,psi,rhopot,&
-          nfl1,nfu1,nfl2,nfu2,nfl3,nfu3,&
           ibyz_c,ibzxx_c,ibxxyy_c,ibyz_ff,ibzxx_f,ibxxyy_f,ibyyzz_r)
-
-  else
-     call sumrho(parallel,iproc,nproc,norb,norbp,n1,n2,n3,hgrid,occup,  & 
-          nseg_c,nseg_f,nvctr_c,nvctr_f,keyg,keyv,psi,rhopot,&
-          (2*n1+31)*(2*n2+31)*nscatterarr(iproc,1),nscatterarr,&
-          nfl1,nfu1,nfl2,nfu2,nfl3,nfu3,&
-          ibyz_c,ibzxx_c,ibxxyy_c,ibyz_ff,ibzxx_f,ibxxyy_f,ibyyzz_r)
->>>>>>> afdaa475
 
  call PSolver('F',datacode,iproc,nproc,2*n1+31,2*n2+31,2*n3+31,ixc,hgridh,hgridh,hgridh,&
       rhopot,pkernel,pot_ion,ehart,eexcu,vexcu,0.d0,.true.,1)
@@ -2735,7 +2619,6 @@
 
 
   ! resulting charge density and potential
-<<<<<<< HEAD
   allocate(ones(norbe),stat=i_stat)
   call memocc(i_stat,product(shape(ones))*kind(ones),'ones','input_wf_diag')
   ones(:)=1.0d0
@@ -2744,24 +2627,7 @@
           nseg_c,nseg_f,nvctr_c,nvctr_f,keyg,keyv,psi,rhopot,&
           (2*n1+31)*(2*n2+31)*nscatterarr(iproc,1),nscatterarr,1,ones, &
           nfl1,nfu1,nfl2,nfu2,nfl3,nfu3,&
-          ibyz_c,ibzxx_c,ibxxyy_c,ibyz_ff,ibzxx_f,ibxxyy_f)
-=======
-  if (datacode=='G') then
-     call sumrho_old(parallel,iproc,nproc,norbe,norbep,n1,n2,n3,hgrid,occupe,  & 
-             nseg_c,nseg_f,nvctr_c,nvctr_f,keyg,keyv,psi,rhopot,&
-             nfl1,nfu1,nfl2,nfu2,nfl3,nfu3,&
              ibyz_c,ibzxx_c,ibxxyy_c,ibyz_ff,ibzxx_f,ibxxyy_f,ibyyzz_r)
-  else
-     call sumrho(parallel,iproc,nproc,norbe,norbep,n1,n2,n3,hgrid,occupe,  & 
-             nseg_c,nseg_f,nvctr_c,nvctr_f,keyg,keyv,psi,rhopot,&
-             (2*n1+31)*(2*n2+31)*nscatterarr(iproc,1),nscatterarr,&
-             nfl1,nfu1,nfl2,nfu2,nfl3,nfu3,&
-             ibyz_c,ibzxx_c,ibxxyy_c,ibyz_ff,ibzxx_f,ibxxyy_f,ibyyzz_r)
-  end if
-  !      ixc=1   ! LDA functional
-  call PSolver('F',datacode,iproc,nproc,2*n1+31,2*n2+31,2*n3+31,ixc,hgridh,hgridh,hgridh,&
-       rhopot,pkernel,pot_ion,ehart,eexcu,vexcu,0.d0,.true.)
->>>>>>> afdaa475
 
   call PSolver('F',datacode,iproc,nproc,2*n1+31,2*n2+31,2*n3+31,ixc,hgridh,hgridh,hgridh,&
        rhopot,pkernel,pot_ion,ehart,eexcu,vexcu,0.d0,.true.,1)
