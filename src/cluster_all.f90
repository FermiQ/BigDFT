--- conflicted
+++ resolved
@@ -1,29 +1,10 @@
 module libBigDFT
- 
+  
   private
 
 !- High level methods.
   !- Do a minimisation loop to find forces and energy.
   public :: cluster
-  !- Do a DIIS step on wavefunctions.
-
-  !- Compute the density from the wavefunctions.
-  public :: sumrho
-  !- Apply the kinetic operator and the local part of potential
-  public :: applylocpotkinall
-  !- Apply the non local part of potential
-  public :: applyprojectorsall
-  !- Orthogonalize wavefunctions (serial and parallel MPI routine)
-  public :: orthoconstraint, orthoconstraint_p
-  public :: orthon, orthon_p
-  !- Precondition on wavefunctions
-!  public :: preconditionall
-  !- Make some Loewedin orthogonalisations (serial and parallel MPI).
-  public :: loewe, loewe_p
-  !- Control orthogonality (serial and parallel MPI).
-  public :: checkortho, checkortho_p
-  !- Solve a KS system (compute an hamiltonian, diagonalise it and return eigen vectors)
-  public :: KStrans, KStrans_p, solveKS
   
   !- Initialisation methods.
   !- Create the ionic potential from the distribution of charges.
@@ -32,44 +13,16 @@
   public :: createWavefunctionsDescriptors
   !- Create and allocate projectors (and their access arrays).
   public :: createProjectorsArrays
-  !- Create a ionic density (without gaussian parts)
-  public :: input_rho_ion
-  !- Add gaussian part to local part of ionic potential
-  public :: addlocgauspsp
-  !- Create the kernel for Poisson solver.
-  public :: createKernel
   !- Compute input guess wavefunctions from aatomic orbitals.
   public :: input_wf_diag
   
-  !- Wavefunctions related methods.
-  !- Read wavefunctions from disk
-  public :: readmywaves
-  !- Atomic read for a given wavefunction
-  public :: readonewave
-  !- Write wavefunctions to disk using the BigDFT format
-  public :: writemywaves
-  !- Atomic write for a given wavefunction
-  public :: writeonewave
-  !- Transform wavefunctions from old grid to new grid.
-  public :: reformatmywaves
-  public :: reformatonewave
-  !- MPI communications for wavefunctions
-  public :: switch_waves
-  public :: unswitch_waves
-
   !- SCF handling
   public :: HamiltonianApplication
   public :: hpsitopsi
 
-  !- Geometry method
-  !- Get a box that contains all atoms and their active grid points.
-  public :: system_size
-  
   !estimation of the memory
   public :: MemoryEstimator
 
-  public :: realspace
-  public :: realspace_buf
   public :: transform_fortail
 
 contains
@@ -583,7 +536,6 @@
   allocate(ibxy_f(2,0:n1,0:n2),stat=i_stat)
   call memocc(i_stat,product(shape(ibxy_f))*kind(ibxy_f),'ibxy_f','cluster')
   
-<<<<<<< HEAD
 !*********************************Alexey*********************************************************
 !   allocate for grow
 	allocate(ibzxx_c(2,0:n3,-14:2*n1+16),stat=i_stat)
@@ -613,42 +565,14 @@
 	allocate(ibyyzz_r(2,-14:2*n2+16,-14:2*n3+16),stat=i_stat)
   call memocc(i_stat,product(shape(ibyyzz_r))*kind(ibyyzz_r),'ibyyzz_r','cluster')
 !***********************************************************************************************
-! Create the file grid.ascii to visualize the grid of functions
-  if (iproc.eq.0 .and. output_grid) then
-     open(unit=22,file='grid.ascii',status='unknown')
-     write(22,*) nat
-     write(22,*) alat1,' 0. ',alat2
-     write(22,*) ' 0. ',' 0. ',alat3
-     do iat=1,nat
-        write(22,'(3(1x,e12.5),3x,a20)') rxyz(1,iat),rxyz(2,iat),rxyz(3,iat),atomnames(iatype(iat))
-        write(*,'(3(1x,e12.5),3x,a20)') rxyz(1,iat),rxyz(2,iat),rxyz(3,iat),atomnames(iatype(iat))
-     enddo
-  endif
-
-  !calculation of the kernel deplaced to reduce memory peak for small systems
-  !proposed position, to be refined 
-  ndegree_ip=14
-  call createKernel('F',2*n1+31,2*n2+31,2*n3+31,hgridh,hgridh,hgridh,ndegree_ip,&
-       iproc,nproc,pkernel)
-
-write(*,*) iproc,' created kernel' 
-
-
-  call createWavefunctionsDescriptors(parallel, iproc, nproc, idsx, n1, n2, n3, output_grid, hgrid, &
-       & nat, ntypes, iatype, atomnames, rxyz, radii_cf, crmult, frmult, ibyz_c,ibxz_c,ibxy_c, &
-       & ibyz_f, ibxz_f, ibxy_f, nseg_c, nseg_f, nvctr_c, nvctr_f, nvctrp, keyg,  keyv, &
-       & norb,norbp,psi,hpsi,psit,psidst,hpsidst,ads,&
-	 nfl1,nfu1,nfl2,nfu2,nfl3,nfu3,&
-	ibzzx_c,ibyyzz_c,ibxy_ff,ibzzx_f,ibyyzz_f,&
-	ibzxx_c,ibxxyy_c,ibyz_ff,ibzxx_f,ibxxyy_f,ibyyzz_r)
-
-write(*,*) iproc,' created WavefunctionsDescriptors'
-=======
-  call createWavefunctionsDescriptors(iproc,nproc,idsx,n1,n2,n3,output_grid,hgrid,&
-       nat,ntypes,iatype,atomnames,alat1,alat2,alat3,rxyz,radii_cf,crmult,frmult,&
-       ibyz_c,ibxz_c,ibxy_c,ibyz_f,ibxz_f,ibxy_f,nseg_c,nseg_f,nvctr_c,nvctr_f,nvctrp,keyg,keyv,&
-       norb,norbp)
->>>>>>> 4470237d
+
+call createWavefunctionsDescriptors(iproc,nproc,idsx,n1,n2,n3,output_grid,hgrid,&
+       & nat,ntypes,iatype,atomnames,alat1,alat2,alat3,rxyz,radii_cf,crmult,frmult,&
+       ibyz_c,ibxz_c,ibxy_c,ibyz_f,ibxz_f,ibxy_f,nseg_c,nseg_f,nvctr_c,nvctr_f,nvctrp,&
+       keyg,keyv,norb,norbp,&
+       nfl1,nfu1,nfl2,nfu2,nfl3,nfu3,&
+       ibzzx_c,ibyyzz_c,ibxy_ff,ibzzx_f,ibyyzz_f,&
+       ibzxx_c,ibxxyy_c,ibyz_ff,ibzxx_f,ibxxyy_f,ibyyzz_r)
 
 ! Calculate all projectors
   allocate(nseg_p(0:2*nat),stat=i_stat)
@@ -726,12 +650,6 @@
      call memocc(i_stat,product(shape(rhopot))*kind(rhopot),'rhopot','cluster')
   end if
 
-<<<<<<< HEAD
-!!$     !the routine for calling the kernel can be conveniently deplaced to
-!!$     !futher reduce the memory peak
-!!$     call createKernel('F',2*n1+31,2*n2+31,2*n3+31,hgridh,hgridh,hgridh,ndegree_ip,&
-!!$          iproc,nproc,pkernel)
-=======
      ! INPUT WAVEFUNCTIONS
   if (inputPsiId == 0) then
      call input_wf_diag(parallel,iproc,nproc,nfl1,nfu1,nfl2,nfu2,nfl3,nfu3, & 
@@ -739,12 +657,13 @@
           rhopot,pot_ion,nseg_c,nseg_f,keyg,keyv,ibyz_c,ibxz_c,ibxy_c,ibyz_f,ibxz_f,ibxy_f, &
           nprojel,nproj,nseg_p,keyg_p,keyv_p,nvctr_p,proj,  &
           atomnames,ntypes,iatype,iasctype,pkernel,nzatom,nelpsp,psppar,npspcode,&
-          ixc,psi,psit,eval,accurex,datacode,nscatterarr,ngatherarr)
+          ixc,psi,psit,eval,accurex,datacode,nscatterarr,ngatherarr,&
+          ibzzx_c,ibyyzz_c,ibxy_ff,ibzzx_f,ibyyzz_f,&
+          ibzxx_c,ibxxyy_c,ibyz_ff,ibzxx_f,ibxxyy_f,ibyyzz_r)
      if (iproc.eq.0) then
         write(*,'(1x,a,1pe9.2)') 'expected accuracy in kinetic energy due to grid size',accurex
         write(*,'(1x,a,1pe9.2)') 'suggested value for gnrm_cv ',accurex/norb
      endif
->>>>>>> 4470237d
 
      if (parallel) then
         !allocate hpsi array (used also as transposed)
@@ -767,7 +686,9 @@
           rhopot,pot_ion,nseg_c,nseg_f,keyg,keyv,ibyz_c,ibxz_c,ibxy_c,ibyz_f,ibxz_f,ibxy_f, &
           nprojel,nproj,nseg_p,keyg_p,keyv_p,nvctr_p,proj,  &
           atomnames,ntypes,iatype,pkernel,psppar,npspcode,ixc,&
-          psi,psit,hpsi,eval,accurex,datacode,nscatterarr,ngatherarr)
+          psi,psit,hpsi,eval,accurex,datacode,nscatterarr,ngatherarr,&
+          ibzzx_c,ibyyzz_c,ibxy_ff,ibzzx_f,ibyyzz_f,&
+          ibzxx_c,ibxxyy_c,ibyz_ff,ibzxx_f,ibxxyy_f,ibyyzz_r)
 
 !!$     !allocate principal wavefunction
 !!$     if (parallel) then
@@ -824,6 +745,7 @@
 
      if (inputPsiId == 1 ) then
 
+
         if (iproc.eq.0) write(*,*) 'START reformatting psi from old psi'
         call reformatmywaves(iproc, norb, norbp, nat, &
              & hgrid_old, nvctr_c_old, nvctr_f_old, n1_old, n2_old, n3_old, rxyz_old, &
@@ -901,48 +823,6 @@
   deallocate(nzatom,stat=i_stat)
   call memocc(i_stat,i_all,'nzatom','cluster')
 
-<<<<<<< HEAD
-     ! INPUT WAVEFUNCTIONS
-  if (inputPsiId == 0) then
-     call input_wf_diag(parallel,iproc,nproc,nfl1,nfu1,nfl2,nfu2,nfl3,nfu3, & 
-          nat,natsc,norb,norbp,n1,n2,n3,nfft1,nfft2,nfft3,nvctr_c,nvctr_f,nvctrp,hgrid,rxyz, & 
-          rhopot,pot_ion,nseg_c,nseg_f,keyg,keyv,ibyz_c,ibxz_c,ibxy_c,ibyz_f,ibxz_f,ibxy_f, &
-          nprojel,nproj,nseg_p,keyg_p,keyv_p,nvctr_p,proj,  &
-          atomnames,ntypes,iatype,iasctype,pkernel,psppar,npspcode,ixc,psi,eval,accurex,&
-          new_psolver,datacode,nscatterarr,&
-	ibzzx_c,ibyyzz_c,ibxy_ff,ibzzx_f,ibyyzz_f,&
-	ibzxx_c,ibxxyy_c,ibyz_ff,ibzxx_f,ibxxyy_f,ibyyzz_r)
-     if (iproc.eq.0) then
-        write(*,'(1x,a,1pe9.2)') 'expected accuracy in total energy due to grid size',accurex
-        write(*,'(1x,a,1pe9.2)') 'suggested value for gnrm_cv ',accurex
-     endif
-     if (iproc.eq.0) write(*,*) 'input wavefunction has been calculated'
-
-  else if (inputPsiId == 1 ) then
-     if (iproc.eq.0) write(*,*) 'START reformatting psi from old psi'
-     call reformatmywaves(iproc, norb, norbp, nat, &
-          & hgrid_old, nvctr_c_old, nvctr_f_old, n1_old, n2_old, n3_old, rxyz_old, &
-          & nseg_c_old, nseg_f_old, keyg_old, keyv_old, psi_old, &
-          & hgrid, nvctr_c, nvctr_f, n1, n2, n3, rxyz, &
-          & nseg_c, nseg_f, keyg, keyv, psi)
-            eval=eval_old
-     i_all=-product(shape(keyg_old))*kind(keyg_old)
-     deallocate(keyg_old,stat=i_stat)
-     call memocc(i_stat,i_all,'keyg_old','cluster')
-     i_all=-product(shape(keyv_old))*kind(keyv_old)
-     deallocate(keyv_old,stat=i_stat)
-     call memocc(i_stat,i_all,'keyv_old','cluster')
-     i_all=-product(shape(psi_old))*kind(psi_old)
-     deallocate(psi_old,stat=i_stat)
-     call memocc(i_stat,i_all,'psi_old','cluster')
-     i_all=-product(shape(eval_old))*kind(eval_old)
-     deallocate(eval_old,stat=i_stat)
-     call memocc(i_stat,i_all,'eval_old','cluster')
-
-  else if (inputPsiId == 2) then
-     call readmywaves(iproc,norb,norbp,n1,n2,n3,hgrid,nat,rxyz,nseg_c,nseg_f,nvctr_c,nvctr_f,keyg,keyv,psi,eval)
-  end if
-=======
 !!$  !plot the initial wavefunctions in the different orbitals
 !!$  do i=2*iproc+1,2*iproc+2
 !!$     iounit=27+3*(i-1)
@@ -950,7 +830,6 @@
 !!$     call plot_wf(iounit,n1,n2,n3,hgrid,nseg_c,nvctr_c,keyg,keyv,nseg_f,nvctr_f,  & 
 !!$          rxyz(1,1),rxyz(2,1),rxyz(3,1),psi(:,i-2*iproc:i-2*iproc))
 !!$  end do
->>>>>>> 4470237d
 
 ! allocate arrays necessary for DIIS convergence acceleration
   if (idsx.gt.0) then
@@ -992,73 +871,17 @@
 
 !     ixc=12  ! PBE functional
 !     ixc=1   ! LDA functional
-<<<<<<< HEAD
-     if (new_psolver) then
-
-        call PSolver('F',datacode,iproc,nproc,2*n1+31,2*n2+31,2*n3+31,ixc,hgridh,hgridh,hgridh,&
-             rhopot,pkernel,pot_ion,ehart,eexcu,vexcu,0.d0)
-
-     else
-       
-       if (parallel) then
-           call ParPSolver_Kernel(2*n1+31,2*n2+31,2*n3+31,nfft1,nfft2,nfft3,hgridh,pkernel,ixc,& 
-                pot_ion,rhopot,ehart,eexcu,vexcu,iproc,nproc)
-        else
-           call PSolver_Kernel(2*n1+31,2*n2+31,2*n3+31,nfft1,nfft2,nfft3,hgridh,pkernel,ixc, & 
-                pot_ion,rhopot,ehart,eexcu,vexcu)
-        end if
-     end if
-
-! local potential and kinetic energy for all orbitals belonging to iproc
-     if (iproc==0) then
-        write(*,'(1x,a)',advance='no')&
-          'Hamiltonian application...'
-     end if
-
-  if (datacode=='D') then
-     !allocate full potential
-     allocate(pot((2*n1+31),(2*n2+31),(2*n3+31)),stat=i_stat)
-     call memocc(i_stat,product(shape(pot))*kind(pot),'pot','cluster')
-
-     call timing(iproc,'ApplyLocPotKin','ON')
-
-     call MPI_ALLGATHERV(rhopot(1,1,1+i3xcsh),(2*n1+31)*(2*n2+31)*n3d,&
-          MPI_DOUBLE_PRECISION,pot,(2*n1+31)*(2*n2+31)*nscatterarr(:,2),&
-          (2*n1+31)*(2*n2+31)*nscatterarr(:,3),MPI_DOUBLE_PRECISION,MPI_COMM_WORLD,ierr)
-
-     call timing(iproc,'ApplyLocPotKin','OF')
-
-     call applylocpotkinall(iproc,norb,norbp,n1,n2,n3,nfl1,nfu1,nfl2,nfu2,nfl3,nfu3,0, &
-          hgrid,occup,nseg_c,nseg_f,nvctr_c,nvctr_f,keyg,keyv,&
-          ibyz_c,ibxz_c,ibxy_c,ibyz_f,ibxz_f,ibxy_f, &
-          psi,pot,hpsi,epot_sum,ekin_sum,&
-	ibzzx_c,ibyyzz_c,ibxy_ff,ibzzx_f,ibyyzz_f,&
-	ibzxx_c,ibxxyy_c,ibyz_ff,ibzxx_f,ibxxyy_f,ibyyzz_r)
-
-     i_all=-product(shape(pot))*kind(pot)
-     deallocate(pot,stat=i_stat)
-     call memocc(i_stat,i_all,'pot','cluster')
-
-  else
-
-     call applylocpotkinall(iproc,norb,norbp,n1,n2,n3,nfl1,nfu1,nfl2,nfu2,nfl3,nfu3,0, &
-          hgrid,occup,nseg_c,nseg_f,nvctr_c,nvctr_f,keyg,keyv,&
-          ibyz_c,ibxz_c,ibxy_c,ibyz_f,ibxz_f,ibxy_f, &
-          psi,rhopot,hpsi,epot_sum,ekin_sum,&
-	ibzzx_c,ibyyzz_c,ibxy_ff,ibzzx_f,ibyyzz_f,&
-	ibzxx_c,ibxxyy_c,ibyz_ff,ibzxx_f,ibxxyy_f,ibyyzz_r)
-
-  end if
-=======
      call PSolver('F',datacode,iproc,nproc,2*n1+31,2*n2+31,2*n3+31,ixc,hgridh,hgridh,hgridh,&
           rhopot,pkernel,pot_ion,ehart,eexcu,vexcu,0.d0,.true.)
->>>>>>> 4470237d
 
      call HamiltonianApplication(parallel,datacode,iproc,nproc,nat,ntypes,iatype,hgrid,&
      psppar,npspcode,norb,norbp,occup,n1,n2,n3,nfl1,nfu1,nfl2,nfu2,nfl3,nfu3,&
      nseg_c,nseg_f,nvctr_c,nvctr_f,keyg,keyv,ibyz_c,ibxz_c,ibxy_c,ibyz_f,ibxz_f,ibxy_f,&
      nprojel,nproj,nseg_p,keyg_p,keyv_p,nvctr_p,proj,ngatherarr,n3p,&
-     rhopot(1,1,1+i3xcsh),psi,hpsi,ekin_sum,epot_sum,eproj_sum)
+     rhopot(1,1,1+i3xcsh),psi,hpsi,ekin_sum,epot_sum,eproj_sum,&
+	ibzzx_c,ibyyzz_c,ibxy_ff,ibzzx_f,ibyyzz_f,&
+	ibzxx_c,ibxxyy_c,ibyz_ff,ibzxx_f,ibxxyy_f,ibyyzz_r)
+
 
      energybs=ekin_sum+epot_sum+eproj_sum
      energy_old=energy
@@ -1082,96 +905,39 @@
         goto 1010
      endif
 
-<<<<<<< HEAD
-
-! Apply  orthogonality constraints to all orbitals belonging to iproc
-     if (parallel) then
-        allocate(hpsit(nvctrp,norbp*nproc),stat=i_stat)
-        call memocc(i_stat,product(shape(hpsit))*kind(hpsit),'hpsit','cluster')
-        call transallwaves(iproc,nproc,norb,norbp,nvctr_c,nvctr_f,nvctrp,hpsi,hpsit)
-        call  orthoconstraint_p(iproc,nproc,norb,norbp,occup,nvctrp,psit,hpsit,scprsum)
-        call untransallwaves(iproc,nproc,norb,norbp,nvctr_c,nvctr_f,nvctrp,hpsit,hpsi)
-        i_all=-product(shape(hpsit))*kind(hpsit)
-        deallocate(hpsit,stat=i_stat)
-        call memocc(i_stat,i_all,'hpsit','cluster')
-     else
-        call orthoconstraint(norb,norbp,occup,nvctrp,psi,hpsi,scprsum)
-     endif
-     
-! norm of gradient
-     gnrm=0.d0
-     do iorb=iproc*norbp+1,min((iproc+1)*norbp,norb)
-        scpr=dnrm2(nvctr_c+7*nvctr_f,hpsi(1,iorb-iproc*norbp),1)
-!        if (iorb <=5) write(83,*)iter,iorb,scpr
-        gnrm=gnrm+scpr**2
-     enddo
-     if (parallel) then
-        tt=gnrm
-        call MPI_ALLREDUCE(tt,gnrm,1,MPI_DOUBLE_PRECISION,MPI_SUM,MPI_COMM_WORLD,ierr)
-     endif
-     gnrm=sqrt(gnrm/norb)
-
-     if (iproc==0) then
-        write(*,'(1x,a)',advance='no')&
-          'done, preconditioning...'
-     end if
-
-
-! Preconditions all orbitals belonging to iproc
-     call preconditionall(iproc,nproc,norb,norbp,n1,n2,n3,nfl1,nfu1,nfl2,nfu2,nfl3,nfu3,hgrid, &
-          ncong,nseg_c,nseg_f,nvctr_c,nvctr_f,keyg,keyv,eval,ibyz_c,ibxz_c,ibxy_c,ibyz_f,ibxz_f,ibxy_f,hpsi)
-
-     !       call plot_wf(10,n1,n2,n3,hgrid,nseg_c,nvctr_c,keyg,keyv,nseg_f,nvctr_f, &
-     !                       rxyz(1,1),rxyz(2,1),rxyz(3,1),psi)
-     !       call plot_wf(20,n1,n2,n3,hgrid,nseg_c,nvctr_c,keyg,keyv,nseg_f,nvctr_f, &
-     !                       rxyz(1,1),rxyz(2,1),rxyz(3,1),hpsi)
-
-
-     if (parallel) then
-        if (idsx.gt.0) then
-           call transallwaves(iproc,nproc,norb,norbp,nvctr_c,nvctr_f,nvctrp,hpsi,hpsidst(:,:,mids))
-           do iorb=1,norb
-              do k=1,nvctrp
-                 psidst(k,iorb,mids)= psit(k,iorb) 
-              enddo
-           enddo
-        else
-           allocate(hpsit(nvctrp,norbp*nproc),stat=i_stat)
-           call memocc(i_stat,product(shape(hpsit))*kind(hpsit),'hpsit','cluster')
-           call transallwaves(iproc,nproc,norb,norbp,nvctr_c,nvctr_f,nvctrp,hpsi,hpsit)
-        endif
-     else
-        if (idsx.gt.0) then
-           do iorb=1,norb
-              do k=1,nvctrp
-                 psidst(k,iorb,mids)= psi(k,iorb)
-                 hpsidst(k,iorb,mids)=hpsi(k,iorb)
-              enddo
-           enddo
-        endif
-     endif
-
-     if (iproc==0) then
-       write(*,'(1x,a)')&
-          'done.'
-=======
      call hpsitopsi(iter,parallel,iproc,nproc,norb,norbp,occup,hgrid,n1,n2,n3,&
      nfl1,nfu1,nfl2,nfu2,nfl3,nfu3,nvctr_c,nvctr_f,nvctrp,nseg_c,nseg_f,&
      keyg,keyv,ibyz_c,ibxz_c,ibxy_c,ibyz_f,ibxz_f,ibxy_f,&
      eval,ncong,mids,idsx,ads,energy,energy_old,alpha,gnrm,scprsum,&
      psi,psit,hpsi,psidst,hpsidst)
 
+     tt=energybs-scprsum
+     if (abs(tt).gt.1.d-8 .and. iproc==0) then 
+        write(*,'(1x,a,3(1pe22.14))') &
+             'ERROR: inconsistency between gradient and energy',tt,energybs,scprsum
+     endif
+     if (iproc.eq.0) then
+        write(*,'(1x,a,3(1x,1pe18.11))') 'ekin_sum,epot_sum,eproj_sum',  & 
+             ekin_sum,epot_sum,eproj_sum
+        write(*,'(1x,a,3(1x,1pe18.11))') '   ehart,   eexcu,    vexcu',ehart,eexcu,vexcu
+        write(*,'(1x,a,i6,2x,1pe19.12,1x,1pe9.2)') 'iter,total energy,gnrm',iter,energy,gnrm
+     endif
+
      if (inputPsiId == 0) then
         if (gnrm > 4.d0) then
-           if (iproc == 0) write(*,'(1x,a)')&
+           if (iproc == 0) then
+              write(*,'(1x,a)')&
                 'Error: the norm of the residue is too large also with input wavefunctions.'
+           end if
            infocode=3
            return
         end if
      else if (inputPsiId == 1) then
         if (gnrm > 2.d0) then
-           if (iproc == 0) write(*,'(1x,a)')&
+           if (iproc == 0) then
+              write(*,'(1x,a)')&
                 'The norm of the residue is too large, need to recalculate input wavefunctions'
+           end if
            infocode=2
            return
         else if (iter == 1 .and. gnrm > 1.d0) then
@@ -1187,21 +953,8 @@
               return
            end if
         end if
->>>>>>> 4470237d
      end if
 
-
-     tt=energybs-scprsum
-     if (abs(tt).gt.1.d-8) then 
-        write(*,'(1x,a,3(1pe22.14))') &
-             'ERROR: inconsistency between gradient and energy',tt,energybs,scprsum
-     endif
-     if (iproc.eq.0) then
-        write(*,'(1x,a,3(1x,1pe18.11))') 'ekin_sum,epot_sum,eproj_sum',  & 
-             ekin_sum,epot_sum,eproj_sum
-        write(*,'(1x,a,3(1x,1pe18.11))') '   ehart,   eexcu,    vexcu',ehart,eexcu,vexcu
-        write(*,'(1x,a,i6,2x,1pe19.12,1x,1pe9.2)') 'iter,total energy,gnrm',iter,energy,gnrm
-     endif
 
 1000 continue
      write(*,'(1x,a)')'No convergence within the allowed number of minimization steps'
@@ -1311,24 +1064,10 @@
 
      !use pot_ion array for building total rho
      call sumrho(parallel,iproc,nproc,norb,norbp,n1,n2,n3,hgrid,occup,  & 
-<<<<<<< HEAD
-          nseg_c,nseg_f,nvctr_c,nvctr_f,keyg,keyv,psi,pot_ion,&
+          nseg_c,nseg_f,nvctr_c,nvctr_f,keyg,keyv,psi,rho,&
           (2*n1+31)*(2*n2+31)*n3p,nscatterarr,&
 	 nfl1,nfu1,nfl2,nfu2,nfl3,nfu3,&
 	 ibyz_c,ibzxx_c,ibxxyy_c,ibyz_ff,ibzxx_f,ibxxyy_f)
-
-     !gather the result in the global array rho
-     allocate(rho((2*n1+31)*(2*n2+31)*(2*n3+31)),stat=i_stat)
-     call memocc(i_stat,product(shape(rho))*kind(rho),'rho','cluster')
-     call MPI_ALLGATHERV(pot_ion,(2*n1+31)*(2*n2+31)*n3p,MPI_DOUBLE_PRECISION,&
-          rho,(2*n1+31)*(2*n2+31)*nscatterarr(:,1),(2*n1+31)*(2*n2+31)*nscatterarr(:,3),&
-          MPI_DOUBLE_PRECISION,MPI_COMM_WORLD,ierr)
-
-=======
-          nseg_c,nseg_f,nvctr_c,nvctr_f,keyg,keyv,psi,rho,&
-          (2*n1+31)*(2*n2+31)*n3p,nscatterarr)
-     !end of switch
->>>>>>> 4470237d
 
   end if
 
@@ -1584,10 +1323,6 @@
 	deallocate(ibyyzz_r,stat=i_stat)
   call memocc(i_stat,i_all,'ibyyzz_r','cluster')
 !***********************************************************************************************
-
-
-
-
   
   i_all=-product(shape(keyg_p))*kind(keyg_p)
   deallocate(keyg_p,stat=i_stat)
@@ -1631,293 +1366,15 @@
 
 END SUBROUTINE cluster
 
-<<<<<<< HEAD
- subroutine CalculateTailCorrection(iproc,nproc,n1,n2,n3,nbuf,nb1,nb2,nb3,norb,norbp,nat,ntypes,&
-      nseg_c,nseg_f,nfl1,nfu1,nfl2,nfu2,nfl3,nfu3,nvctr_c,nvctr_f,nproj,nprojel,ncongt,&
-      keyv,keyg,nseg_p,keyv_p,keyg_p,nvctr_p,psppar,npspcode,eval,&
-      pot,hgrid,alatb1,alatb2,alatb3,rxyz,radii_cf,crmult,frmult,iatype,atomnames,&
-      proj,psi,occup,output_grid,parallel,ekin_sum,epot_sum,eproj_sum)
- implicit none
- include 'mpif.h'
- logical, intent(in) :: output_grid,parallel
- character(len=20), dimension(100), intent(in) :: atomnames
- integer, intent(in) :: iproc,nproc,n1,n2,n3,nbuf,nb1,nb2,nb3,norb,norbp,nat,ntypes,ncongt
- integer, intent(in) :: nseg_c,nseg_f,nfl1,nfu1,nfl2,nfu2,nfl3,nfu3,nvctr_c,nvctr_f,nproj,nprojel
- real(kind=8), intent(in) :: hgrid,crmult,frmult,alatb1,alatb2,alatb3
- real(kind=8), intent(out) :: ekin_sum,epot_sum,eproj_sum
- integer, dimension(nseg_c+nseg_f), intent(in) :: keyv
- integer, dimension(2,nseg_c+nseg_f), intent(in) :: keyg
- integer, dimension(0:2*nat), intent(in) :: nseg_p,nvctr_p
- integer, dimension(nseg_p(2*nat)), intent(in) :: keyv_p
- integer, dimension(2,nseg_p(2*nat)), intent(inout) :: keyg_p
- integer, dimension(ntypes), intent(in) :: npspcode
- integer, dimension(nat), intent(in) :: iatype
- real(kind=8), dimension(norb), intent(in) :: occup,eval
- real(kind=8), dimension(0:4,0:4,ntypes), intent(in) :: psppar
- real(kind=8), dimension(ntypes,2), intent(in) :: radii_cf
- real(kind=8), dimension(3,nat), intent(in) :: rxyz
- real(kind=8), dimension(2*n1+31,2*n2+31,2*n3+31), intent(in) :: pot
- real(kind=8), dimension(nprojel), intent(in) :: proj
- real(kind=8), dimension(nvctr_c+7*nvctr_f,norbp), intent(in) :: psi
- !local variables
- logical, dimension(:,:,:), allocatable :: logrid_c,logrid_f
- integer :: iseg,i0,j0,i1,j1,i2,i3,ii,iat,iorb,npt,ipt,i,ierr,i_all,i_stat
- integer :: nbfl1,nbfu1,nbfl2,nbfu2,nbfl3,nbfu3,nsegb_c,nsegb_f,nvctrb_c,nvctrb_f
- integer, dimension(:,:,:), allocatable :: ibbyz_c,ibbyz_f,ibbxz_c,ibbxz_f,ibbxy_c,ibbxy_f
- integer, dimension(:), allocatable :: keybv
- integer, dimension(:,:), allocatable :: keybg
- real(kind=8) :: ekin,epot,eproj,tt,cprecr,sum_tail,ekin1,epot1,eproj1
- real(kind=8), dimension(:,:), allocatable :: txyz,wrkallred
- real(kind=8), dimension(:), allocatable :: psib,hpsib,psifscf,psir
- !*****************************Alexey************************************************************
- !	for shrink:	
- 	integer,allocatable,dimension(:,:,:)::ibbzzx_c,ibbyyzz_c
- 	integer,allocatable,dimension(:,:,:)::ibbxy_ff,ibbzzx_f,ibbyyzz_f
- 
- !	for grow:
- 	integer,allocatable,dimension(:,:,:)::ibbzxx_c,ibbxxyy_c
- 	integer,allocatable,dimension(:,:,:)::ibbyz_ff,ibbzxx_f,ibbxxyy_f
- 	
- !	real space border:
- 	integer,allocatable,dimension(:,:,:)::ibbyyzz_r 
- 
- !***********************************************************************************************
- integer nw1,nw2
- 
-     real*8,allocatable,dimension(:,:,:)::x_c!input 
- 	real*8,allocatable::x_fc(:,:,:,:),x_f(:,:,:,:)! input
- 	real*8,allocatable,dimension(:):: w1,w2
-     real*8,allocatable,dimension(:,:,:)::y_c!output 
- 	real*8,allocatable::y_f(:,:,:,:)! output
- !***********************************************************************************************
- 
- call timing(iproc,'Tail          ','ON')
- 
- !---reformat keyg_p
- do iseg=1,nseg_p(2*nat)
-    j0=keyg_p(1,iseg)
-    j1=keyg_p(2,iseg)
-    ii=j0-1
-    i3=ii/((n1+1)*(n2+1))
-    ii=ii-i3*(n1+1)*(n2+1)
-    i2=ii/(n1+1)
-    i0=ii-i2*(n1+1)
-    i1=i0+j1-j0
-    i3=i3+nbuf
-    i2=i2+nbuf
-    i1=i1+nbuf
-    i0=i0+nbuf
-    j0=i3*((nb1+1)*(nb2+1)) + i2*(nb1+1) + i0+1
-    j1=i3*((nb1+1)*(nb2+1)) + i2*(nb1+1) + i1+1
-    keyg_p(1,iseg)=j0
-    keyg_p(2,iseg)=j1
- end do
- 
- !---reformat wavefunctions
- 
- ! fine grid size (needed for creation of input wavefunction, preconditioning)
- nbfl1=nfl1+nbuf ; nbfl2=nfl2+nbuf ; nbfl3=nfl3+nbuf
- nbfu1=nfu1+nbuf ; nbfu2=nfu2+nbuf ; nbfu3=nfu3+nbuf
- if (iproc.eq.0) then
-    write(*,'(1x,a,2(1x,i0))') 'BIG: nfl1,nfu1',nbfl1,nbfu1
-    write(*,'(1x,a,2(1x,i0))') 'BIG: nfl2,nfu2',nbfl2,nbfu2
-    write(*,'(1x,a,2(1x,i0))') 'BIG: nfl3,nfu3',nbfl3,nbfu3
- endif
- 
- ! change atom coordinates according to the enlarged box
- allocate(txyz(3,nat),stat=i_stat)
- call memocc(i_stat,product(shape(txyz))*kind(txyz),'txyz','calculatetailcorrection')
- do iat=1,nat
-    txyz(1,iat)=rxyz(1,iat)+nbuf*hgrid
-    txyz(2,iat)=rxyz(2,iat)+nbuf*hgrid
-    txyz(3,iat)=rxyz(3,iat)+nbuf*hgrid
- enddo
- 
- ! determine localization region for all orbitals, but do not yet fill the descriptor arrays
- allocate(logrid_c(0:nb1,0:nb2,0:nb3),stat=i_stat)
- call memocc(i_stat,product(shape(logrid_c))*kind(logrid_c),'logrid_c','calculatetailcorrection')
- allocate(logrid_f(0:nb1,0:nb2,0:nb3),stat=i_stat)
- call memocc(i_stat,product(shape(logrid_f))*kind(logrid_f),'logrid_f','calculatetailcorrection')
- allocate(ibbyz_c(2,0:nb2,0:nb3),stat=i_stat)
- call memocc(i_stat,product(shape(ibbyz_c))*kind(ibbyz_c),'ibbyz_c','calculatetailcorrection')
- allocate(ibbxz_c(2,0:nb1,0:nb3),stat=i_stat)
- call memocc(i_stat,product(shape(ibbxz_c))*kind(ibbxz_c),'ibbxz_c','calculatetailcorrection')
- allocate(ibbxy_c(2,0:nb1,0:nb2),stat=i_stat)
- call memocc(i_stat,product(shape(ibbxy_c))*kind(ibbxy_c),'ibbxy_c','calculatetailcorrection')
- allocate(ibbyz_f(2,0:nb2,0:nb3),stat=i_stat)
- call memocc(i_stat,product(shape(ibbyz_f))*kind(ibbyz_f),'ibbyz_f','calculatetailcorrection')
- allocate(ibbxz_f(2,0:nb1,0:nb3),stat=i_stat)
- call memocc(i_stat,product(shape(ibbxz_f))*kind(ibbxz_f),'ibbxz_f','calculatetailcorrection')
- allocate(ibbxy_f(2,0:nb1,0:nb2),stat=i_stat)
- call memocc(i_stat,product(shape(ibbxy_f))*kind(ibbxy_f),'ibbxy_f','calculatetailcorrection')
- 
- !!*********************************Alexey*********************************************************
- !   allocate for grow
- 	allocate(ibbzxx_c(2,0:nb3,-14:2*nb1+16),stat=i_stat)
- call memocc(i_stat,product(shape(ibbzxx_c))*kind(ibbzxx_c),'ibbzxx_c','calculatetailcorrection')
- 	allocate(ibbxxyy_c(2,-14:2*nb1+16,-14:2*nb2+16),stat=i_stat)
- call memocc(i_stat,product(shape(ibbxxyy_c))*kind(ibbxxyy_c),'ibbxxyy_c','calculatetailcorrection')
-     allocate(ibbyz_ff(2,0:nb2,0:nb3),stat=i_stat)
- call memocc(i_stat,product(shape(ibbyz_ff))*kind(ibbyz_ff),'ibbyz_ff','calculatetailcorrection')
- 	allocate(ibbzxx_f(2,0:nb3,-14:2*nb1+16),stat=i_stat)
- call memocc(i_stat,product(shape(ibbzxx_f))*kind(ibbzxx_f),'ibbzxx_f','calculatetailcorrection')
- 	allocate(ibbxxyy_f(2,-14:2*nb1+16,-14:2*nb2+16),stat=i_stat)
- call memocc(i_stat,product(shape(ibbxxyy_f))*kind(ibbxxyy_f),'ibbxxyy_f','calculatetailcorrection')
- 
- !	allocate for shrink
- 	allocate(ibbzzx_c(2,-14:2*nb3+16,0:nb1),stat=i_stat)
- call memocc(i_stat,product(shape(ibbzzx_c))*kind(ibbzzx_c),'ibbzzx_c','calculatetailcorrection')
- 	allocate(ibbyyzz_c(2,-14:2*nb2+16,-14:2*nb3+16),stat=i_stat)
- call memocc(i_stat,product(shape(ibbyyzz_c))*kind(ibbyyzz_c),'ibbyyzz_c','calculatetailcorrection')
- 	allocate(ibbxy_ff(2,0:nb1,0:nb2),stat=i_stat)
- call memocc(i_stat,product(shape(ibbxy_ff))*kind(ibbxy_ff),'ibbxy_ff','calculatetailcorrection')
- 	allocate(ibbzzx_f(2,-14:2*nb3+16,0:nb1),stat=i_stat)
- call memocc(i_stat,product(shape(ibbzzx_f))*kind(ibbzzx_f),'ibbzzx_f','calculatetailcorrection')
- 	allocate(ibbyyzz_f(2,-14:2*nb2+16,-14:2*nb3+16),stat=i_stat)
- call memocc(i_stat,product(shape(ibbyyzz_f))*kind(ibbyyzz_f),'ibbyyzz_f','calculatetailcorrection')
- 	
- !	allocate for real space
- 	allocate(ibbyyzz_r(2,-14:2*nb2+16,-14:2*nb3+16),stat=i_stat)
- call memocc(i_stat,product(shape(ibbyyzz_r))*kind(ibbyyzz_r),'ibbyyzz_r','calculatetailcorrection')
- !***********************************************************************************************
- ! coarse grid quantities
- call fill_logrid(nb1,nb2,nb3,0,nb1,0,nb2,0,nb3,nbuf,nat,ntypes,iatype,txyz, & 
-      radii_cf(1,1),crmult,hgrid,logrid_c)
- if (iproc.eq.0 .and. output_grid) then
-    open(unit=22,file='grid_tail.ascii',status='unknown')
-    write(22,*) nat
-    write(22,*) alatb1,' 0. ',alatb2
-    write(22,*) ' 0. ',' 0. ',alatb3
-    do iat=1,nat
-       write(22,'(3(1x,e12.5),3x,a20)') txyz(1,iat),txyz(2,iat),txyz(3,iat),atomnames(iatype(iat))
-    end do
-    do i3=0,nb3
-       do i2=0,nb2
-          do i1=0,nb1
-             if (logrid_c(i1,i2,i3)) then
-                write(22,'(3(1x,e10.3),1x,a4)') i1*hgrid,i2*hgrid,i3*hgrid,'  g '
-             end if
-          enddo
-       enddo
-    end do
- endif
- call num_segkeys(nb1,nb2,nb3,0,nb1,0,nb2,0,nb3,logrid_c,nsegb_c,nvctrb_c)
- if (iproc.eq.0) then
-    write(*,'(1x,a,2(1x,i10))') 'BIG: orbitals have coarse segment, elements',nsegb_c,nvctrb_c
- end if
- call bounds(nb1,nb2,nb3,logrid_c,ibbyz_c,ibbxz_c,ibbxy_c)
- 
- ! fine grid quantities
- call fill_logrid(nb1,nb2,nb3,0,nb1,0,nb2,0,nb3,0,nat,ntypes,iatype,txyz, & 
-      radii_cf(1,2),frmult,hgrid,logrid_f)
- if (iproc.eq.0 .and. output_grid) then
-    do i3=0,nb3 
-       do i2=0,nb2 
-          do i1=0,nb1
-             if (logrid_f(i1,i2,i3)) then
-                write(22,'(3(1x,e10.3),1x,a4)') i1*hgrid,i2*hgrid,i3*hgrid,'  G '
-             end if
-          enddo
-       enddo
-    enddo
-    close(22)
- endif
- call num_segkeys(nb1,nb2,nb3,0,nb1,0,nb2,0,nb3,logrid_f,nsegb_f,nvctrb_f)
- if (iproc.eq.0) then
-    write(*,'(1x,a,2(1x,i10))') 'BIG: orbitals have fine   segment, elements',nsegb_f,7*nvctrb_f
- end if
- call bounds(nb1,nb2,nb3,logrid_f,ibbyz_f,ibbxz_f,ibbxy_f)
- 
- !*********Alexey******************************************************************************
-  
- 	call make_all_ib(nb1,nb2,nb3,nbfl1,nbfu1,nbfl2,nbfu2,nbfl3,nbfu3,&
- 	ibbxy_c,ibbzzx_c,ibbyyzz_c,ibbxy_f,ibbxy_ff,ibbzzx_f,ibbyyzz_f,&
- 	    ibbyz_c,ibbzxx_c,ibbxxyy_c,ibbyz_f,ibbyz_ff,ibbzxx_f,ibbxxyy_f,ibbyyzz_r)
- 
- !***********************************************************************************************
- ! now fill the wavefunction descriptor arrays
- allocate(keybg(2,nsegb_c+nsegb_f),stat=i_stat)
- call memocc(i_stat,product(shape(keybg))*kind(keybg),'keybg','calculatetailcorrection')
- allocate(keybv(nsegb_c+nsegb_f),stat=i_stat)
- call memocc(i_stat,product(shape(keybv))*kind(keybv),'keybv','calculatetailcorrection')
- ! coarse grid quantities
- call segkeys(nb1,nb2,nb3,0,nb1,0,nb2,0,nb3,logrid_c,nsegb_c,keybg(1,1),keybv(1))
- 
- ! fine grid quantities
- call segkeys(nb1,nb2,nb3,0,nb1,0,nb2,0,nb3,logrid_f,nsegb_f,keybg(1,nsegb_c+1),keybv(nsegb_c+1))
- 
- i_all=-product(shape(logrid_c))*kind(logrid_c)
- deallocate(logrid_c,stat=i_stat)
- call memocc(i_stat,i_all,'logrid_c','calculatetailcorrection')
- i_all=-product(shape(logrid_f))*kind(logrid_f)
- deallocate(logrid_f,stat=i_stat)
- call memocc(i_stat,i_all,'logrid_f','calculatetailcorrection')
- 
- ! allocations for arrays holding the wavefunction
- if (iproc.eq.0) write(*,'(1x,a,i0)') 'Allocate words for psib and hpsib ',2*(nvctrb_c+7*nvctrb_f)
- allocate(psib(nvctrb_c+7*nvctrb_f),stat=i_stat)
- call memocc(i_stat,product(shape(psib))*kind(psib),'psib','calculatetailcorrection')
- allocate(hpsib(nvctrb_c+7*nvctrb_f),stat=i_stat)
- call memocc(i_stat,product(shape(hpsib))*kind(hpsib),'hpsib','calculatetailcorrection')
- if (iproc.eq.0) write(*,*) 'Allocation done'
- 
- ! work arrays applylocpotkin
- allocate(psifscf(max((2*nb1+31)*(2*nb2+31)*(2*nb3+16),(2*nb1+16)*(2*nb2+31)*(2*nb3+31))),stat=i_stat)
- call memocc(i_stat,product(shape(psifscf))*kind(psifscf),'psifscf','calculatetailcorrection')
- allocate(psir((2*nb1+31)*(2*nb2+31)*(2*nb3+31)),stat=i_stat)
- call memocc(i_stat,product(shape(psir))*kind(psir),'psir','calculatetailcorrection')
- 
- !******************Alexey**********************************************************************
- nw1=max(2*(nb3+1)*(2*nb1+31)*(2*nb2+31),&   ! shrink convention: nw1>nw2
- 		2*(nb1+1)*(2*nb2+31)*(2*nb3+31))
- nw2=max(4*(nb2+1)*(nb3+1)*(2*nb1+31),&
- 		 4*(nb1+1)*(nb2+1)*(2*nb3+31))
- 
- allocate(x_c(0:nb1,0:nb2,0:nb3),stat=i_stat)
- call memocc(i_stat,product(shape(x_c))*kind(x_c),'x_c','calculatetailcorrection')
- allocate(y_c(0:nb1,0:nb2,0:nb3),stat=i_stat)
- call memocc(i_stat,product(shape(y_c))*kind(y_c),'y_c','calculatetailcorrection')
- allocate(x_fc(0:nb1,0:nb2,0:nb3,3),stat=i_stat)! work
- call memocc(i_stat,product(shape(x_fc))*kind(x_fc),'x_fc','calculatetailcorrection')
- allocate(x_f(7,0:nb1,0:nb2,0:nb3),stat=i_stat)! work
- call memocc(i_stat,product(shape(x_f))*kind(x_f),'x_f','calculatetailcorrection')
- allocate(y_f(7,0:nb1,0:nb2,0:nb3),stat=i_stat)! work
- call memocc(i_stat,product(shape(y_f))*kind(y_f),'y_f','calculatetailcorrection')
- allocate(w1(nw1),stat=i_stat)
- call memocc(i_stat,product(shape(w1))*kind(w1),'w1','calculatetailcorrection')
- allocate(w2(nw2),stat=i_stat) ! work
- call memocc(i_stat,product(shape(w2))*kind(w2),'w2','calculatetailcorrection')
- !***********************************************************************************************
- 
- 
- ekin_sum=0.d0
- epot_sum=0.d0
- eproj_sum=0.d0
- do iorb=iproc*norbp+1,min((iproc+1)*norbp,norb)
- 
-    !build the compressed wavefunction in the enlarged box
-!    call uncompress(n1,n2,n3,-nbuf,n1+nbuf,-nbuf,n2+nbuf,-nbuf,n3+nbuf, & 
-!         nseg_c,nvctr_c,keyg(1,1),keyv(1),   &
-!         nseg_f,nvctr_f,keyg(1,nseg_c+1),keyv(nseg_c+1),   &
-!         psi(1,iorb-iproc*norbp),psi(nvctr_c+1,iorb-iproc*norbp),psig)
-!    call compress(nb1,nb2,nb3,0,nb1,0,nb2,0,nb3,  &
-!         nsegb_c,nvctrb_c,keybg(1,1),keybv(1),   &
-!         nsegb_f,nvctrb_f,keybg(1,nsegb_c+1),keybv(nsegb_c+1),   &
-!         psig,psib(1),psib(nvctrb_c+1))
-
-
-    call transform_fortail(n1,n2,n3,nb1,nb2,nb3,nbfl1,nbfu1,nbfl2,nbfu2,nbfl3,nbfu3,&
-      nseg_c,nvctr_c,keyg(1,1),keyv(1),nseg_f,nvctr_f,keyg(1,nseg_c+1),keyv(nseg_c+1),  &
-      nsegb_c,nvctrb_c,keybg(1,1),keybv(1),nsegb_f,nvctrb_f,keybg(1,nsegb_c+1),keybv(nsegb_c+1),  &
-     nbuf,psi(1,iorb-iproc*norbp),psi(nvctr_c+1,iorb-iproc*norbp),  & 
-     x_c,x_fc,x_f,psib(1),psib(nvctrb_c+1))
-=======
 
 subroutine HamiltonianApplication(parallel,datacode,iproc,nproc,nat,ntypes,iatype,hgrid,&
      psppar,npspcode,norb,norbp,occup,n1,n2,n3,nfl1,nfu1,nfl2,nfu2,nfl3,nfu3,&
      nseg_c,nseg_f,nvctr_c,nvctr_f,keyg,keyv,ibyz_c,ibxz_c,ibxy_c,ibyz_f,ibxz_f,ibxy_f,&
      nprojel,nproj,nseg_p,keyg_p,keyv_p,nvctr_p,proj,ngatherarr,n3p,&
-     potential,psi,hpsi,ekin_sum,epot_sum,eproj_sum)
+     potential,psi,hpsi,ekin_sum,epot_sum,eproj_sum,&
+     ibzzx_c,ibyyzz_c,ibxy_ff,ibzzx_f,ibyyzz_f,&
+     ibzxx_c,ibxxyy_c,ibyz_ff,ibzxx_f,ibxxyy_f,ibyyzz_r)
+	
   implicit none
   include 'mpif.h'
   logical, intent(in) :: parallel
@@ -1943,6 +1400,26 @@
   real(kind=8), dimension(nvctr_c+7*nvctr_f,norbp), intent(in) :: psi
   real(kind=8), dimension(nvctr_c+7*nvctr_f,norbp), intent(out) :: hpsi
   real(kind=8), intent(out) :: ekin_sum,epot_sum,eproj_sum
+  !********************Alexey***************************************************************
+  !	for shrink:	
+  integer ibzzx_c(2,-14:2*n3+16,0:n1) 
+  integer ibyyzz_c(2,-14:2*n2+16,-14:2*n3+16)
+
+  integer ibxy_ff(2,nfl1:nfu1,nfl2:nfu2)
+  integer ibzzx_f(2,-14+2*nfl3:2*nfu3+16,nfl1:nfu1) 
+  integer ibyyzz_f(2,-14+2*nfl2:2*nfu2+16,-14+2*nfl3:2*nfu3+16)
+
+  !	for grow:
+  integer ibzxx_c(2,0:n3,-14:2*n1+16) ! extended boundary arrays
+  integer ibxxyy_c(2,-14:2*n1+16,-14:2*n2+16)
+
+  integer ibyz_ff(2,nfl2:nfu2,nfl3:nfu3)
+  integer ibzxx_f(2,nfl3:nfu3,2*nfl1-14:2*nfu1+16)
+  integer ibxxyy_f(2,2*nfl1-14:2*nfu1+16,2*nfl2-14:2*nfu2+16)
+
+  !	for real space:
+  integer,intent(in):: ibyyzz_r(2,-14:2*n2+16,-14:2*n3+16)
+
   !local variables
   integer :: i_all,i_stat,ierr
   real(kind=8), dimension(:), allocatable :: pot
@@ -1970,7 +1447,9 @@
      call applylocpotkinall(iproc,norb,norbp,n1,n2,n3,nfl1,nfu1,nfl2,nfu2,nfl3,nfu3,0, &
           hgrid,occup,nseg_c,nseg_f,nvctr_c,nvctr_f,keyg,keyv,&
           ibyz_c,ibxz_c,ibxy_c,ibyz_f,ibxz_f,ibxy_f, &
-          psi,pot,hpsi,epot_sum,ekin_sum)
+          psi,pot,hpsi,epot_sum,ekin_sum,&
+          ibzzx_c,ibyyzz_c,ibxy_ff,ibzzx_f,ibyyzz_f,&
+          ibzxx_c,ibxxyy_c,ibyz_ff,ibzxx_f,ibxxyy_f,ibyyzz_r)
 
      i_all=-product(shape(pot))*kind(pot)
      deallocate(pot,stat=i_stat)
@@ -1981,7 +1460,9 @@
      call applylocpotkinall(iproc,norb,norbp,n1,n2,n3,nfl1,nfu1,nfl2,nfu2,nfl3,nfu3,0, &
           hgrid,occup,nseg_c,nseg_f,nvctr_c,nvctr_f,keyg,keyv,&
           ibyz_c,ibxz_c,ibxy_c,ibyz_f,ibxz_f,ibxy_f, &
-          psi,potential,hpsi,epot_sum,ekin_sum)
+          psi,potential,hpsi,epot_sum,ekin_sum,&
+          ibzzx_c,ibyyzz_c,ibxy_ff,ibzzx_f,ibyyzz_f,&
+          ibzxx_c,ibxxyy_c,ibyz_ff,ibzxx_f,ibxxyy_f,ibyyzz_r)
 
   end if
 
@@ -2213,45 +1694,66 @@
 end subroutine hpsitopsi
 
 subroutine CalculateTailCorrection(iproc,nproc,n1,n2,n3,rbuf,norb,norbp,nat,ntypes,&
-     nseg_c,nseg_f,nfl1,nfu1,nfl2,nfu2,nfl3,nfu3,nvctr_c,nvctr_f,nproj,nprojel,ncongt,&
-     keyv,keyg,nseg_p,keyv_p,keyg_p,nvctr_p,psppar,npspcode,eval,&
-     pot,hgrid,rxyz,radii_cf,crmult,frmult,iatype,atomnames,&
-     proj,psi,occup,output_grid,parallel,ekin_sum,epot_sum,eproj_sum)
-implicit none
-include 'mpif.h'
-logical, intent(in) :: output_grid,parallel
-character(len=20), dimension(100), intent(in) :: atomnames
-integer, intent(in) :: iproc,nproc,n1,n2,n3,norb,norbp,nat,ntypes,ncongt
-integer, intent(in) :: nseg_c,nseg_f,nfl1,nfu1,nfl2,nfu2,nfl3,nfu3,nvctr_c,nvctr_f,nproj,nprojel
-real(kind=8), intent(in) :: hgrid,crmult,frmult,rbuf
-real(kind=8), intent(out) :: ekin_sum,epot_sum,eproj_sum
-integer, dimension(nseg_c+nseg_f), intent(in) :: keyv
-integer, dimension(2,nseg_c+nseg_f), intent(in) :: keyg
-integer, dimension(0:2*nat), intent(in) :: nseg_p,nvctr_p
-integer, dimension(nseg_p(2*nat)), intent(in) :: keyv_p
-integer, dimension(2,nseg_p(2*nat)), intent(inout) :: keyg_p
-integer, dimension(ntypes), intent(in) :: npspcode
-integer, dimension(nat), intent(in) :: iatype
-real(kind=8), dimension(norb), intent(in) :: occup,eval
-real(kind=8), dimension(0:4,0:4,ntypes), intent(in) :: psppar
-real(kind=8), dimension(ntypes,2), intent(in) :: radii_cf
-real(kind=8), dimension(3,nat), intent(in) :: rxyz
-real(kind=8), dimension(2*n1+31,2*n2+31,2*n3+31), intent(in) :: pot
-real(kind=8), dimension(nprojel), intent(in) :: proj
-real(kind=8), dimension(nvctr_c+7*nvctr_f,norbp), intent(in) :: psi
-!local variables
-logical, dimension(:,:,:), allocatable :: logrid_c,logrid_f
-integer :: iseg,i0,j0,i1,j1,i2,i3,ii,iat,iorb,npt,ipt,i,ierr,i_all,i_stat
-integer :: nb1,nb2,nb3,nbfl1,nbfu1,nbfl2,nbfu2,nbfl3,nbfu3,nbuf,nsegb_c,nsegb_f,nvctrb_c,nvctrb_f
-integer, dimension(:,:,:), allocatable :: ibbyz_c,ibbyz_f,ibbxz_c,ibbxz_f,ibbxy_c,ibbxy_f
-integer, dimension(:), allocatable :: keybv
-integer, dimension(:,:), allocatable :: keybg
-real(kind=8) :: alatb1,alatb2,alatb3,ekin,epot,eproj,tt,cprecr,sum_tail,ekin1,epot1,eproj1
-real(kind=8), dimension(:,:), allocatable :: txyz,wrkallred
-real(kind=8), dimension(:), allocatable :: psib,hpsib,psig,psigp,psifscf,psir
-
-call timing(iproc,'Tail          ','ON')
-
+      nseg_c,nseg_f,nfl1,nfu1,nfl2,nfu2,nfl3,nfu3,nvctr_c,nvctr_f,nproj,nprojel,ncongt,&
+      keyv,keyg,nseg_p,keyv_p,keyg_p,nvctr_p,psppar,npspcode,eval,&
+      pot,hgrid,rxyz,radii_cf,crmult,frmult,iatype,atomnames,&
+      proj,psi,occup,output_grid,parallel,ekin_sum,epot_sum,eproj_sum)
+ implicit none
+ include 'mpif.h'   
+ logical, intent(in) :: output_grid,parallel
+ character(len=20), dimension(100), intent(in) :: atomnames
+ integer, intent(in) :: iproc,nproc,n1,n2,n3,norb,norbp,nat,ntypes,ncongt
+ integer, intent(in) :: nseg_c,nseg_f,nfl1,nfu1,nfl2,nfu2,nfl3,nfu3,nvctr_c,nvctr_f,nproj,nprojel
+ real(kind=8), intent(in) :: hgrid,crmult,frmult,rbuf
+ real(kind=8), intent(out) :: ekin_sum,epot_sum,eproj_sum
+ integer, dimension(nseg_c+nseg_f), intent(in) :: keyv
+ integer, dimension(2,nseg_c+nseg_f), intent(in) :: keyg
+ integer, dimension(0:2*nat), intent(in) :: nseg_p,nvctr_p
+ integer, dimension(nseg_p(2*nat)), intent(in) :: keyv_p
+ integer, dimension(2,nseg_p(2*nat)), intent(inout) :: keyg_p
+ integer, dimension(ntypes), intent(in) :: npspcode
+ integer, dimension(nat), intent(in) :: iatype
+ real(kind=8), dimension(norb), intent(in) :: occup,eval
+ real(kind=8), dimension(0:4,0:4,ntypes), intent(in) :: psppar
+ real(kind=8), dimension(ntypes,2), intent(in) :: radii_cf
+ real(kind=8), dimension(3,nat), intent(in) :: rxyz
+ real(kind=8), dimension(2*n1+31,2*n2+31,2*n3+31), intent(in) :: pot
+ real(kind=8), dimension(nprojel), intent(in) :: proj
+ real(kind=8), dimension(nvctr_c+7*nvctr_f,norbp), intent(in) :: psi
+ !local variables
+ logical, dimension(:,:,:), allocatable :: logrid_c,logrid_f
+ integer :: iseg,i0,j0,i1,j1,i2,i3,ii,iat,iorb,npt,ipt,i,ierr,i_all,i_stat,nbuf
+ integer :: nb1,nb2,nb3,nbfl1,nbfu1,nbfl2,nbfu2,nbfl3,nbfu3,nsegb_c,nsegb_f,nvctrb_c,nvctrb_f
+ integer, dimension(:,:,:), allocatable :: ibbyz_c,ibbyz_f,ibbxz_c,ibbxz_f,ibbxy_c,ibbxy_f
+ integer, dimension(:), allocatable :: keybv
+ integer, dimension(:,:), allocatable :: keybg
+ real(kind=8) :: alatb1,alatb2,alatb3,ekin,epot,eproj,tt,cprecr,sum_tail,ekin1,epot1,eproj1
+ real(kind=8), dimension(:,:), allocatable :: txyz,wrkallred
+ real(kind=8), dimension(:), allocatable :: psib,hpsib,psifscf,psir
+ !*****************************Alexey************************************************************
+ !	for shrink:	
+ 	integer,allocatable,dimension(:,:,:)::ibbzzx_c,ibbyyzz_c
+ 	integer,allocatable,dimension(:,:,:)::ibbxy_ff,ibbzzx_f,ibbyyzz_f
+ 
+ !	for grow:
+ 	integer,allocatable,dimension(:,:,:)::ibbzxx_c,ibbxxyy_c
+ 	integer,allocatable,dimension(:,:,:)::ibbyz_ff,ibbzxx_f,ibbxxyy_f
+ 	
+ !	real space border:
+ 	integer,allocatable,dimension(:,:,:)::ibbyyzz_r 
+ 
+ !***********************************************************************************************
+ integer nw1,nw2
+ 
+     real*8,allocatable,dimension(:,:,:)::x_c!input 
+ 	real*8,allocatable::x_fc(:,:,:,:),x_f(:,:,:,:)! input
+ 	real*8,allocatable,dimension(:):: w1,w2
+     real*8,allocatable,dimension(:,:,:)::y_c!output 
+ 	real*8,allocatable::y_f(:,:,:,:)! output
+ !***********************************************************************************************
+ 
+ call timing(iproc,'Tail          ','ON')
+ 
 nbuf=nint(rbuf/hgrid)
 !    --- new grid sizes n1,n2,n3
 nb1=n1+2*nbuf
@@ -2272,7 +1774,6 @@
         '   Effective box size,   Atomic Units:','grid spacing units:'
      write(*,'(1x,a,3(1x,1pe12.5),3x,3(1x,i9))')&
           '            ',alatb1,alatb2,alatb3,nb1,nb2,nb3
-   !write(*,'(1x,a,i0,a)') &
    !     'BIG: tail requires ',nbuf,' additional grid points around cell'
    !write(*,'(1x,a,3(1x,i0))')     &
    !     'BIG: n1,n2,n3',nb1,nb2,nb3
@@ -2283,159 +1784,191 @@
 end if
 
 
-!---reformat keyg_p
-do iseg=1,nseg_p(2*nat)
-   j0=keyg_p(1,iseg)
-   j1=keyg_p(2,iseg)
-   ii=j0-1
-   i3=ii/((n1+1)*(n2+1))
-   ii=ii-i3*(n1+1)*(n2+1)
-   i2=ii/(n1+1)
-   i0=ii-i2*(n1+1)
-   i1=i0+j1-j0
-   i3=i3+nbuf
-   i2=i2+nbuf
-   i1=i1+nbuf
-   i0=i0+nbuf
-   j0=i3*((nb1+1)*(nb2+1)) + i2*(nb1+1) + i0+1
-   j1=i3*((nb1+1)*(nb2+1)) + i2*(nb1+1) + i1+1
-   keyg_p(1,iseg)=j0
-   keyg_p(2,iseg)=j1
-end do
-
-!---reformat wavefunctions
-
-! fine grid size (needed for creation of input wavefunction, preconditioning)
-nbfl1=nfl1+nbuf ; nbfl2=nfl2+nbuf ; nbfl3=nfl3+nbuf
-nbfu1=nfu1+nbuf ; nbfu2=nfu2+nbuf ; nbfu3=nfu3+nbuf
-if (iproc.eq.0) then
+ !---reformat keyg_p
+ do iseg=1,nseg_p(2*nat)
+    j0=keyg_p(1,iseg)
+    j1=keyg_p(2,iseg)
+    ii=j0-1
+    i3=ii/((n1+1)*(n2+1))
+    ii=ii-i3*(n1+1)*(n2+1)
+    i2=ii/(n1+1)
+    i0=ii-i2*(n1+1)
+    i1=i0+j1-j0
+    i3=i3+nbuf
+    i2=i2+nbuf
+    i1=i1+nbuf
+    i0=i0+nbuf
+    j0=i3*((nb1+1)*(nb2+1)) + i2*(nb1+1) + i0+1
+    j1=i3*((nb1+1)*(nb2+1)) + i2*(nb1+1) + i1+1
+    keyg_p(1,iseg)=j0
+    keyg_p(2,iseg)=j1
+ end do
+ 
+ !---reformat wavefunctions
+ 
+ ! fine grid size (needed for creation of input wavefunction, preconditioning)
+ nbfl1=nfl1+nbuf ; nbfl2=nfl2+nbuf ; nbfl3=nfl3+nbuf
+ nbfu1=nfu1+nbuf ; nbfu2=nfu2+nbuf ; nbfu3=nfu3+nbuf
+ if (iproc.eq.0) then
      write(*,'(1x,a,3x,3(2x,i4,a1,i0))')&
           '  Extremes for the new high resolution grid points:',&
           nbfl1,'<',nbfu1,nbfl2,'<',nbfu2,nbfl3,'<',nbfu3
    !write(*,'(1x,a,2(1x,i0))') 'BIG: nfl1,nfu1',nbfl1,nbfu1
    !write(*,'(1x,a,2(1x,i0))') 'BIG: nfl2,nfu2',nbfl2,nbfu2
    !write(*,'(1x,a,2(1x,i0))') 'BIG: nfl3,nfu3',nbfl3,nbfu3
-endif
-
-! change atom coordinates according to the enlarged box
-allocate(txyz(3,nat),stat=i_stat)
-call memocc(i_stat,product(shape(txyz))*kind(txyz),'txyz','calculatetailcorrection')
-do iat=1,nat
-   txyz(1,iat)=rxyz(1,iat)+nbuf*hgrid
-   txyz(2,iat)=rxyz(2,iat)+nbuf*hgrid
-   txyz(3,iat)=rxyz(3,iat)+nbuf*hgrid
-enddo
-
-! determine localization region for all orbitals, but do not yet fill the descriptor arrays
-allocate(logrid_c(0:nb1,0:nb2,0:nb3),stat=i_stat)
-call memocc(i_stat,product(shape(logrid_c))*kind(logrid_c),'logrid_c','calculatetailcorrection')
-allocate(logrid_f(0:nb1,0:nb2,0:nb3),stat=i_stat)
-call memocc(i_stat,product(shape(logrid_f))*kind(logrid_f),'logrid_f','calculatetailcorrection')
-allocate(ibbyz_c(2,0:nb2,0:nb3),stat=i_stat)
-call memocc(i_stat,product(shape(ibbyz_c))*kind(ibbyz_c),'ibbyz_c','calculatetailcorrection')
-allocate(ibbxz_c(2,0:nb1,0:nb3),stat=i_stat)
-call memocc(i_stat,product(shape(ibbxz_c))*kind(ibbxz_c),'ibbxz_c','calculatetailcorrection')
-allocate(ibbxy_c(2,0:nb1,0:nb2),stat=i_stat)
-call memocc(i_stat,product(shape(ibbxy_c))*kind(ibbxy_c),'ibbxy_c','calculatetailcorrection')
-allocate(ibbyz_f(2,0:nb2,0:nb3),stat=i_stat)
-call memocc(i_stat,product(shape(ibbyz_f))*kind(ibbyz_f),'ibbyz_f','calculatetailcorrection')
-allocate(ibbxz_f(2,0:nb1,0:nb3),stat=i_stat)
-call memocc(i_stat,product(shape(ibbxz_f))*kind(ibbxz_f),'ibbxz_f','calculatetailcorrection')
-allocate(ibbxy_f(2,0:nb1,0:nb2),stat=i_stat)
-call memocc(i_stat,product(shape(ibbxy_f))*kind(ibbxy_f),'ibbxy_f','calculatetailcorrection')
-
-! coarse grid quantities
-call fill_logrid(nb1,nb2,nb3,0,nb1,0,nb2,0,nb3,nbuf,nat,ntypes,iatype,txyz, & 
-     radii_cf(1,1),crmult,hgrid,logrid_c)
-if (iproc.eq.0 .and. output_grid) then
+ endif
+ 
+ ! change atom coordinates according to the enlarged box
+ allocate(txyz(3,nat),stat=i_stat)
+ call memocc(i_stat,product(shape(txyz))*kind(txyz),'txyz','calculatetailcorrection')
+ do iat=1,nat
+    txyz(1,iat)=rxyz(1,iat)+nbuf*hgrid
+    txyz(2,iat)=rxyz(2,iat)+nbuf*hgrid
+    txyz(3,iat)=rxyz(3,iat)+nbuf*hgrid
+ enddo
+ 
+ ! determine localization region for all orbitals, but do not yet fill the descriptor arrays
+ allocate(logrid_c(0:nb1,0:nb2,0:nb3),stat=i_stat)
+ call memocc(i_stat,product(shape(logrid_c))*kind(logrid_c),'logrid_c','calculatetailcorrection')
+ allocate(logrid_f(0:nb1,0:nb2,0:nb3),stat=i_stat)
+ call memocc(i_stat,product(shape(logrid_f))*kind(logrid_f),'logrid_f','calculatetailcorrection')
+ allocate(ibbyz_c(2,0:nb2,0:nb3),stat=i_stat)
+ call memocc(i_stat,product(shape(ibbyz_c))*kind(ibbyz_c),'ibbyz_c','calculatetailcorrection')
+ allocate(ibbxz_c(2,0:nb1,0:nb3),stat=i_stat)
+ call memocc(i_stat,product(shape(ibbxz_c))*kind(ibbxz_c),'ibbxz_c','calculatetailcorrection')
+ allocate(ibbxy_c(2,0:nb1,0:nb2),stat=i_stat)
+ call memocc(i_stat,product(shape(ibbxy_c))*kind(ibbxy_c),'ibbxy_c','calculatetailcorrection')
+ allocate(ibbyz_f(2,0:nb2,0:nb3),stat=i_stat)
+ call memocc(i_stat,product(shape(ibbyz_f))*kind(ibbyz_f),'ibbyz_f','calculatetailcorrection')
+ allocate(ibbxz_f(2,0:nb1,0:nb3),stat=i_stat)
+ call memocc(i_stat,product(shape(ibbxz_f))*kind(ibbxz_f),'ibbxz_f','calculatetailcorrection')
+ allocate(ibbxy_f(2,0:nb1,0:nb2),stat=i_stat)
+ call memocc(i_stat,product(shape(ibbxy_f))*kind(ibbxy_f),'ibbxy_f','calculatetailcorrection')
+ 
+ !!*********************************Alexey*********************************************************
+ !   allocate for grow
+ allocate(ibbzxx_c(2,0:nb3,-14:2*nb1+16),stat=i_stat)
+ call memocc(i_stat,product(shape(ibbzxx_c))*kind(ibbzxx_c),'ibbzxx_c','calculatetailcorrection')
+ allocate(ibbxxyy_c(2,-14:2*nb1+16,-14:2*nb2+16),stat=i_stat)
+ call memocc(i_stat,product(shape(ibbxxyy_c))*kind(ibbxxyy_c),'ibbxxyy_c','calculatetailcorrection')
+ allocate(ibbyz_ff(2,0:nb2,0:nb3),stat=i_stat)
+ call memocc(i_stat,product(shape(ibbyz_ff))*kind(ibbyz_ff),'ibbyz_ff','calculatetailcorrection')
+ allocate(ibbzxx_f(2,0:nb3,-14:2*nb1+16),stat=i_stat)
+ call memocc(i_stat,product(shape(ibbzxx_f))*kind(ibbzxx_f),'ibbzxx_f','calculatetailcorrection')
+ allocate(ibbxxyy_f(2,-14:2*nb1+16,-14:2*nb2+16),stat=i_stat)
+ call memocc(i_stat,product(shape(ibbxxyy_f))*kind(ibbxxyy_f),'ibbxxyy_f','calculatetailcorrection')
+
+ !	allocate for shrink
+ allocate(ibbzzx_c(2,-14:2*nb3+16,0:nb1),stat=i_stat)
+ call memocc(i_stat,product(shape(ibbzzx_c))*kind(ibbzzx_c),'ibbzzx_c','calculatetailcorrection')
+ allocate(ibbyyzz_c(2,-14:2*nb2+16,-14:2*nb3+16),stat=i_stat)
+ call memocc(i_stat,product(shape(ibbyyzz_c))*kind(ibbyyzz_c),'ibbyyzz_c','calculatetailcorrection')
+ allocate(ibbxy_ff(2,0:nb1,0:nb2),stat=i_stat)
+ call memocc(i_stat,product(shape(ibbxy_ff))*kind(ibbxy_ff),'ibbxy_ff','calculatetailcorrection')
+ allocate(ibbzzx_f(2,-14:2*nb3+16,0:nb1),stat=i_stat)
+ call memocc(i_stat,product(shape(ibbzzx_f))*kind(ibbzzx_f),'ibbzzx_f','calculatetailcorrection')
+ allocate(ibbyyzz_f(2,-14:2*nb2+16,-14:2*nb3+16),stat=i_stat)
+ call memocc(i_stat,product(shape(ibbyyzz_f))*kind(ibbyyzz_f),'ibbyyzz_f','calculatetailcorrection')
+
+ !	allocate for real space
+ allocate(ibbyyzz_r(2,-14:2*nb2+16,-14:2*nb3+16),stat=i_stat)
+ call memocc(i_stat,product(shape(ibbyyzz_r))*kind(ibbyyzz_r),'ibbyyzz_r','calculatetailcorrection')
+ !***********************************************************************************************
+ ! coarse grid quantities
+ call fill_logrid(nb1,nb2,nb3,0,nb1,0,nb2,0,nb3,nbuf,nat,ntypes,iatype,txyz, & 
+      radii_cf(1,1),crmult,hgrid,logrid_c)
+ if (iproc.eq.0 .and. output_grid) then
    write(*,'(1x,a)')&
         'Writing the file describing the new atomic positions of the effective system'
-   open(unit=22,file='grid_tail.ascii',status='unknown')
-   write(22,*) nat
-   write(22,*) alatb1,' 0. ',alatb2
-   write(22,*) ' 0. ',' 0. ',alatb3
-   do iat=1,nat
-      write(22,'(3(1x,e12.5),3x,a20)') txyz(1,iat),txyz(2,iat),txyz(3,iat),atomnames(iatype(iat))
-   end do
-   do i3=0,nb3
-      do i2=0,nb2
-         do i1=0,nb1
-            if (logrid_c(i1,i2,i3)) then
-               write(22,'(3(1x,e10.3),1x,a4)') i1*hgrid,i2*hgrid,i3*hgrid,'  g '
-            end if
-         enddo
-      enddo
-   end do
-endif
-call num_segkeys(nb1,nb2,nb3,0,nb1,0,nb2,0,nb3,logrid_c,nsegb_c,nvctrb_c)
-
-if (iproc.eq.0) then
+    open(unit=22,file='grid_tail.ascii',status='unknown')
+    write(22,*) nat
+    write(22,*) alatb1,' 0. ',alatb2
+    write(22,*) ' 0. ',' 0. ',alatb3
+    do iat=1,nat
+       write(22,'(3(1x,e12.5),3x,a20)') txyz(1,iat),txyz(2,iat),txyz(3,iat),atomnames(iatype(iat))
+    end do
+    do i3=0,nb3
+       do i2=0,nb2
+          do i1=0,nb1
+             if (logrid_c(i1,i2,i3)) then
+                write(22,'(3(1x,e10.3),1x,a4)') i1*hgrid,i2*hgrid,i3*hgrid,'  g '
+             end if
+          enddo
+       enddo
+    end do
+ endif
+ call num_segkeys(nb1,nb2,nb3,0,nb1,0,nb2,0,nb3,logrid_c,nsegb_c,nvctrb_c)
+
+ if (iproc.eq.0) then
    write(*,'(2(1x,a,i10))') &
         'Coarse resolution grid: Number of segments= ',nsegb_c,'points=',nvctrb_c
    !write(*,'(1x,a,2(1x,i10))') 'BIG: orbitals have coarse segment, elements',nsegb_c,nvctrb_c
-end if
-call bounds(nb1,nb2,nb3,logrid_c,ibbyz_c,ibbxz_c,ibbxy_c)
-
-! fine grid quantities
-call fill_logrid(nb1,nb2,nb3,0,nb1,0,nb2,0,nb3,0,nat,ntypes,iatype,txyz, & 
-     radii_cf(1,2),frmult,hgrid,logrid_f)
-if (iproc.eq.0 .and. output_grid) then
-   do i3=0,nb3 
-      do i2=0,nb2 
-         do i1=0,nb1
-            if (logrid_f(i1,i2,i3)) then
-               write(22,'(3(1x,e10.3),1x,a4)') i1*hgrid,i2*hgrid,i3*hgrid,'  G '
-            end if
-         enddo
-      enddo
-   enddo
-   close(22)
-endif
-call num_segkeys(nb1,nb2,nb3,0,nb1,0,nb2,0,nb3,logrid_f,nsegb_f,nvctrb_f)
-if (iproc.eq.0) then
+ end if
+ call bounds(nb1,nb2,nb3,logrid_c,ibbyz_c,ibbxz_c,ibbxy_c)
+ 
+ ! fine grid quantities
+ call fill_logrid(nb1,nb2,nb3,0,nb1,0,nb2,0,nb3,0,nat,ntypes,iatype,txyz, & 
+      radii_cf(1,2),frmult,hgrid,logrid_f)
+ if (iproc.eq.0 .and. output_grid) then
+    do i3=0,nb3 
+       do i2=0,nb2 
+          do i1=0,nb1
+             if (logrid_f(i1,i2,i3)) then
+                write(22,'(3(1x,e10.3),1x,a4)') i1*hgrid,i2*hgrid,i3*hgrid,'  G '
+             end if
+          enddo
+       enddo
+    enddo
+    close(22)
+ endif
+ call num_segkeys(nb1,nb2,nb3,0,nb1,0,nb2,0,nb3,logrid_f,nsegb_f,nvctrb_f)
+ if (iproc.eq.0) then
    write(*,'(2(1x,a,i10))') &
         '  Fine resolution grid: Number of segments= ',nsegb_f,'points=',nvctrb_f
    !write(*,'(1x,a,2(1x,i10))') 'BIG: orbitals have fine   segment, elements',nsegb_f,7*nvctrb_f
-end if
-call bounds(nb1,nb2,nb3,logrid_f,ibbyz_f,ibbxz_f,ibbxy_f)
-
-! now fill the wavefunction descriptor arrays
-allocate(keybg(2,nsegb_c+nsegb_f),stat=i_stat)
-call memocc(i_stat,product(shape(keybg))*kind(keybg),'keybg','calculatetailcorrection')
-allocate(keybv(nsegb_c+nsegb_f),stat=i_stat)
-call memocc(i_stat,product(shape(keybv))*kind(keybv),'keybv','calculatetailcorrection')
-! coarse grid quantities
-call segkeys(nb1,nb2,nb3,0,nb1,0,nb2,0,nb3,logrid_c,nsegb_c,keybg(1,1),keybv(1))
-
-! fine grid quantities
-call segkeys(nb1,nb2,nb3,0,nb1,0,nb2,0,nb3,logrid_f,nsegb_f,keybg(1,nsegb_c+1),keybv(nsegb_c+1))
-
-i_all=-product(shape(logrid_c))*kind(logrid_c)
-deallocate(logrid_c,stat=i_stat)
-call memocc(i_stat,i_all,'logrid_c','calculatetailcorrection')
-i_all=-product(shape(logrid_f))*kind(logrid_f)
-deallocate(logrid_f,stat=i_stat)
-call memocc(i_stat,i_all,'logrid_f','calculatetailcorrection')
-
-! allocations for arrays holding the wavefunction
+ end if
+ call bounds(nb1,nb2,nb3,logrid_f,ibbyz_f,ibbxz_f,ibbxy_f)
+ 
+ !*********Alexey******************************************************************************
+  
+ call make_all_ib(nb1,nb2,nb3,nbfl1,nbfu1,nbfl2,nbfu2,nbfl3,nbfu3,&
+      ibbxy_c,ibbzzx_c,ibbyyzz_c,ibbxy_f,ibbxy_ff,ibbzzx_f,ibbyyzz_f,&
+      ibbyz_c,ibbzxx_c,ibbxxyy_c,ibbyz_f,ibbyz_ff,ibbzxx_f,ibbxxyy_f,ibbyyzz_r)
+ 
+ !***********************************************************************************************
+ ! now fill the wavefunction descriptor arrays
+ allocate(keybg(2,nsegb_c+nsegb_f),stat=i_stat)
+ call memocc(i_stat,product(shape(keybg))*kind(keybg),'keybg','calculatetailcorrection')
+ allocate(keybv(nsegb_c+nsegb_f),stat=i_stat)
+ call memocc(i_stat,product(shape(keybv))*kind(keybv),'keybv','calculatetailcorrection')
+ ! coarse grid quantities
+ call segkeys(nb1,nb2,nb3,0,nb1,0,nb2,0,nb3,logrid_c,nsegb_c,keybg(1,1),keybv(1))
+ 
+ ! fine grid quantities
+ call segkeys(nb1,nb2,nb3,0,nb1,0,nb2,0,nb3,logrid_f,nsegb_f,keybg(1,nsegb_c+1),keybv(nsegb_c+1))
+ 
+ i_all=-product(shape(logrid_c))*kind(logrid_c)
+ deallocate(logrid_c,stat=i_stat)
+ call memocc(i_stat,i_all,'logrid_c','calculatetailcorrection')
+ i_all=-product(shape(logrid_f))*kind(logrid_f)
+ deallocate(logrid_f,stat=i_stat)
+ call memocc(i_stat,i_all,'logrid_f','calculatetailcorrection')
+ 
+ ! allocations for arrays holding the wavefunction
 !if (iproc.eq.0) &
 !     write(*,'(1x,a,i0)') 'Allocate words for psib and hpsib ',2*(nvctrb_c+7*nvctrb_f)
-allocate(psib(nvctrb_c+7*nvctrb_f),stat=i_stat)
-call memocc(i_stat,product(shape(psib))*kind(psib),'psib','calculatetailcorrection')
-allocate(hpsib(nvctrb_c+7*nvctrb_f),stat=i_stat)
-call memocc(i_stat,product(shape(hpsib))*kind(hpsib),'hpsib','calculatetailcorrection')
+ allocate(psib(nvctrb_c+7*nvctrb_f),stat=i_stat)
+ call memocc(i_stat,product(shape(psib))*kind(psib),'psib','calculatetailcorrection')
+ allocate(hpsib(nvctrb_c+7*nvctrb_f),stat=i_stat)
+ call memocc(i_stat,product(shape(hpsib))*kind(hpsib),'hpsib','calculatetailcorrection')
 !if (iproc.eq.0) write(*,*) 'Allocation done'
-
-! work arrays applylocpotkin
-allocate(psig(8*(nb1+1)*(nb2+1)*(nb3+1)),stat=i_stat)
-call memocc(i_stat,product(shape(psig))*kind(psig),'psig','calculatetailcorrection')
-allocate(psigp(8*(nb1+1)*(nb2+1)*(nb3+1)),stat=i_stat)
-call memocc(i_stat,product(shape(psigp))*kind(psigp),'psigp','calculatetailcorrection')
-allocate(psifscf(max((2*nb1+31)*(2*nb2+31)*(2*nb3+16),(2*nb1+16)*(2*nb2+31)*(2*nb3+31))),stat=i_stat)
-call memocc(i_stat,product(shape(psifscf))*kind(psifscf),'psifscf','calculatetailcorrection')
-allocate(psir((2*nb1+31)*(2*nb2+31)*(2*nb3+31)),stat=i_stat)
-call memocc(i_stat,product(shape(psir))*kind(psir),'psir','calculatetailcorrection')
-
+ 
+ ! work arrays applylocpotkin
+ allocate(psifscf(max((2*nb1+31)*(2*nb2+31)*(2*nb3+16),(2*nb1+16)*(2*nb2+31)*(2*nb3+31))),stat=i_stat)
+ call memocc(i_stat,product(shape(psifscf))*kind(psifscf),'psifscf','calculatetailcorrection')
+ allocate(psir((2*nb1+31)*(2*nb2+31)*(2*nb3+31)),stat=i_stat)
+ call memocc(i_stat,product(shape(psir))*kind(psir),'psir','calculatetailcorrection')
+ 
 if (iproc.eq.0) then
    write(*,'(1x,a,i0)') &
         'Wavefunction memory occupation in the extended grid (Bytes): ',&
@@ -2445,174 +1978,58 @@
    write(*,'(1x,a)',advance='no') &
         '     orbitals are processed separately'
 end if
-
-ekin_sum=0.d0
-epot_sum=0.d0
-eproj_sum=0.d0
-do iorb=iproc*norbp+1,min((iproc+1)*norbp,norb)
-
-   !build the compressed wavefunction in the enlarged box
-   call uncompress(n1,n2,n3,-nbuf,n1+nbuf,-nbuf,n2+nbuf,-nbuf,n3+nbuf, & 
-        nseg_c,nvctr_c,keyg(1,1),keyv(1),   &
-        nseg_f,nvctr_f,keyg(1,nseg_c+1),keyv(nseg_c+1),   &
-        psi(1,iorb-iproc*norbp),psi(nvctr_c+1,iorb-iproc*norbp),psig)
-   call compress(nb1,nb2,nb3,0,nb1,0,nb2,0,nb3,  &
-        nsegb_c,nvctrb_c,keybg(1,1),keybv(1),   &
-        nsegb_f,nvctrb_f,keybg(1,nsegb_c+1),keybv(nsegb_c+1),   &
-        psig,psib(1),psib(nvctrb_c+1))
-
-   npt=2
-   tail_adding: do ipt=1,npt
-      
-      !calculate gradient
-      call applylocpotkinone(nb1,nb2,nb3,nbfl1,nbfu1,nbfl2,nbfu2,nbfl3,nbfu3,nbuf, & 
-           hgrid,nsegb_c,nsegb_f,nvctrb_c,nvctrb_f,keybg,keybv,  & 
-           ibbyz_c,ibbxz_c,ibbxy_c,ibbyz_f,ibbxz_f,ibbxy_f, & 
-           psig,psigp,psifscf,psir,  &
-           psib,pot,hpsib,epot,ekin)
-      call applyprojectorsone(ntypes,nat,iatype,psppar,npspcode, &
-           nprojel,nproj,nseg_p,keyg_p,keyv_p,nvctr_p,proj,  &
-           nsegb_c,nsegb_f,keybg,keybv,nvctrb_c,nvctrb_f,  & 
-           psib,hpsib,eproj)
-      !calculate residue for the single orbital
-      tt=0.d0
-      do i=1,nvctrb_c+7*nvctrb_f
-         hpsib(i)=hpsib(i)-eval(iorb)*psib(i)
-         tt=tt+hpsib(i)**2
-      enddo
-      tt=sqrt(tt)
-
-      if (ipt.eq.npt) exit tail_adding
-
-      !calculate tail using the preconditioner as solver for the green function application
-      cprecr=-eval(iorb)
-      call timing(iproc,'Tail          ','OF')
-      call precong(iorb,nb1,nb2,nb3,nbfl1,nbfu1,nbfl2,nbfu2,nbfl3,nbfu3, &
-           nsegb_c,nvctrb_c,nsegb_f,nvctrb_f,keybg,keybv, &
-           ncongt,cprecr,hgrid,ibbyz_c,ibbxz_c,ibbxy_c,ibbyz_f,ibbxz_f,ibbxy_f,hpsib)
-      call timing(iproc,'Tail          ','ON')
-      !call plot_wf(10,nb1,nb2,nb3,hgrid,nsegb_c,nvctrb_c,keybg,keybv,nsegb_f,nvctrb_f,  & 
-      !      txyz(1,1),txyz(2,1),txyz(3,1),psib)
-
-      ! add tail to the bulk wavefunction
-      sum_tail=0.d0
-      do i=1,nvctrb_c+7*nvctrb_f
-         psib(i)=psib(i)-hpsib(i)
-         sum_tail=sum_tail+psib(i)**2
-      enddo
-      sum_tail=sqrt(sum_tail)
-      !write(*,'(1x,a,i3,3(1x,1pe13.6),1x,1pe9.2)') &
-      !     'BIG: iorb,ekin,epot,eproj,gnrm',iorb,ekin,epot,eproj,tt
-      !values of the energies before tail application
-      ekin1=ekin
-      epot1=epot
-      eproj1=eproj
-      !write(*,'(1x,a,1x,i0,f18.14)') 'norm orbital + tail',iorb,sum_tail
-      !call plot_wf(20,nb1,nb2,nb3,hgrid,nsegb_c,nvctrb_c,keybg,keybv,nsegb_f,nvctrb_f,  & 
-      !      txyz(1,1),txyz(2,1),txyz(3,1),psib)
-
-      sum_tail=1.d0/sum_tail
-      do i=1,nvctrb_c+7*nvctrb_f
-         psib(i)=psib(i)*sum_tail
-      enddo
-
-   end do tail_adding
-
-   !write(*,'(1x,a,i3,3(1x,1pe13.6),2(1x,1pe9.2))') &
-   !     'BIG: iorb,denergies,gnrm,dnorm',&
-   !     iorb,ekin-ekin1,epot-epot1,eproj-eproj1,tt,sum_tail-1.d0
-
-   if (iproc == 0) then
-         write(*,'(a)',advance='no') &
-           repeat('.',(iorb*40)/norbp-((iorb-1)*40)/norbp)
-   end if
-   ekin_sum=ekin_sum+ekin*occup(iorb)
-   epot_sum=epot_sum+epot*occup(iorb)
-   eproj_sum=eproj_sum+eproj*occup(iorb)
-end do
-
-if (iproc == 0) then
-   write(*,'(1x,a)')'done.'
-end if
-
-
-i_all=-product(shape(txyz))*kind(txyz)
-deallocate(txyz,stat=i_stat)
-call memocc(i_stat,i_all,'txyz','calculatetailcorrection')
-i_all=-product(shape(psig))*kind(psig)
-deallocate(psig,stat=i_stat)
-call memocc(i_stat,i_all,'psig','calculatetailcorrection')
-i_all=-product(shape(psigp))*kind(psigp)
-deallocate(psigp,stat=i_stat)
-call memocc(i_stat,i_all,'psigp','calculatetailcorrection')
-i_all=-product(shape(psifscf))*kind(psifscf)
-deallocate(psifscf,stat=i_stat)
-call memocc(i_stat,i_all,'psifscf','calculatetailcorrection')
-i_all=-product(shape(psir))*kind(psir)
-deallocate(psir,stat=i_stat)
-call memocc(i_stat,i_all,'psir','calculatetailcorrection')
-i_all=-product(shape(psib))*kind(psib)
-deallocate(psib,stat=i_stat)
-call memocc(i_stat,i_all,'psib','calculatetailcorrection')
-i_all=-product(shape(hpsib))*kind(hpsib)
-deallocate(hpsib,stat=i_stat)
-call memocc(i_stat,i_all,'hpsib','calculatetailcorrection')
-i_all=-product(shape(keybg))*kind(keybg)
-deallocate(keybg,stat=i_stat)
-call memocc(i_stat,i_all,'keybg','calculatetailcorrection')
-i_all=-product(shape(keybv))*kind(keybv)
-deallocate(keybv,stat=i_stat)
-call memocc(i_stat,i_all,'keybv','calculatetailcorrection')
-i_all=-product(shape(ibbyz_c))*kind(ibbyz_c)
-deallocate(ibbyz_c,stat=i_stat)
-call memocc(i_stat,i_all,'ibbyz_c','calculatetailcorrection')
-i_all=-product(shape(ibbxz_c))*kind(ibbxz_c)
-deallocate(ibbxz_c,stat=i_stat)
-call memocc(i_stat,i_all,'ibbxz_c','calculatetailcorrection')
-i_all=-product(shape(ibbxy_c))*kind(ibbxy_c)
-deallocate(ibbxy_c,stat=i_stat)
-call memocc(i_stat,i_all,'ibbxy_c','calculatetailcorrection')
-i_all=-product(shape(ibbyz_f))*kind(ibbyz_f)
-deallocate(ibbyz_f,stat=i_stat)
-call memocc(i_stat,i_all,'ibbyz_f','calculatetailcorrection')
-i_all=-product(shape(ibbxz_f))*kind(ibbxz_f)
-deallocate(ibbxz_f,stat=i_stat)
-call memocc(i_stat,i_all,'ibbxz_f','calculatetailcorrection')
-i_all=-product(shape(ibbxy_f))*kind(ibbxy_f)
-deallocate(ibbxy_f,stat=i_stat)
-call memocc(i_stat,i_all,'ibbxy_f','calculatetailcorrection')
-
-
-if (parallel) then
-   !if (iproc.eq.0) then
-   !   write(*,'(1x,a,f27.14)')'Tail calculation ended'
-   !endif
-   allocate(wrkallred(3,2),stat=i_stat)
-   call memocc(i_stat,product(shape(wrkallred))*kind(wrkallred),'wrkallred','calculatetailcorrection')
-   wrkallred(1,2)=ekin_sum
-   wrkallred(2,2)=epot_sum 
-   wrkallred(3,2)=eproj_sum 
-   call MPI_ALLREDUCE(wrkallred(1,2),wrkallred(1,1),3,&
-        MPI_DOUBLE_PRECISION,MPI_SUM,MPI_COMM_WORLD,ierr)
-   ekin_sum=wrkallred(1,1) 
-   epot_sum=wrkallred(2,1) 
-   eproj_sum=wrkallred(3,1)
-   i_all=-product(shape(wrkallred))*kind(wrkallred)
-   deallocate(wrkallred,stat=i_stat)
-   call memocc(i_stat,i_all,'wrkallred','calculatetailcorrection')
-endif
-
-call timing(iproc,'Tail          ','OF')
-
-end subroutine CalculateTailCorrection
->>>>>>> 4470237d
-
- write(*,*) 'transform_fortail finished',iproc,iorb
+ !******************Alexey**********************************************************************
+ nw1=max(2*(nb3+1)*(2*nb1+31)*(2*nb2+31),&   ! shrink convention: nw1>nw2
+ 		2*(nb1+1)*(2*nb2+31)*(2*nb3+31))
+ nw2=max(4*(nb2+1)*(nb3+1)*(2*nb1+31),&
+ 		 4*(nb1+1)*(nb2+1)*(2*nb3+31))
+ 
+ allocate(x_c(0:nb1,0:nb2,0:nb3),stat=i_stat)
+ call memocc(i_stat,product(shape(x_c))*kind(x_c),'x_c','calculatetailcorrection')
+ allocate(y_c(0:nb1,0:nb2,0:nb3),stat=i_stat)
+ call memocc(i_stat,product(shape(y_c))*kind(y_c),'y_c','calculatetailcorrection')
+ allocate(x_fc(0:nb1,0:nb2,0:nb3,3),stat=i_stat)! work
+ call memocc(i_stat,product(shape(x_fc))*kind(x_fc),'x_fc','calculatetailcorrection')
+ allocate(x_f(7,0:nb1,0:nb2,0:nb3),stat=i_stat)! work
+ call memocc(i_stat,product(shape(x_f))*kind(x_f),'x_f','calculatetailcorrection')
+ allocate(y_f(7,0:nb1,0:nb2,0:nb3),stat=i_stat)! work
+ call memocc(i_stat,product(shape(y_f))*kind(y_f),'y_f','calculatetailcorrection')
+ allocate(w1(nw1),stat=i_stat)
+ call memocc(i_stat,product(shape(w1))*kind(w1),'w1','calculatetailcorrection')
+ allocate(w2(nw2),stat=i_stat) ! work
+ call memocc(i_stat,product(shape(w2))*kind(w2),'w2','calculatetailcorrection')
+ !***********************************************************************************************
+ 
+
+ ekin_sum=0.d0
+ epot_sum=0.d0
+ eproj_sum=0.d0
+ do iorb=iproc*norbp+1,min((iproc+1)*norbp,norb)
+ 
+    !build the compressed wavefunction in the enlarged box
+!    call uncompress(n1,n2,n3,-nbuf,n1+nbuf,-nbuf,n2+nbuf,-nbuf,n3+nbuf, & 
+!         nseg_c,nvctr_c,keyg(1,1),keyv(1),   &
+!         nseg_f,nvctr_f,keyg(1,nseg_c+1),keyv(nseg_c+1),   &
+!         psi(1,iorb-iproc*norbp),psi(nvctr_c+1,iorb-iproc*norbp),psig)
+!    call compress(nb1,nb2,nb3,0,nb1,0,nb2,0,nb3,  &
+!         nsegb_c,nvctrb_c,keybg(1,1),keybv(1),   &
+!         nsegb_f,nvctrb_f,keybg(1,nsegb_c+1),keybv(nsegb_c+1),   &
+!         psig,psib(1),psib(nvctrb_c+1))
+
+
+    call transform_fortail(n1,n2,n3,nb1,nb2,nb3,nbfl1,nbfu1,nbfl2,nbfu2,nbfl3,nbfu3,&
+         nseg_c,nvctr_c,keyg(1,1),keyv(1),nseg_f,nvctr_f,keyg(1,nseg_c+1),keyv(nseg_c+1),  &
+         nsegb_c,nvctrb_c,keybg(1,1),keybv(1),nsegb_f,nvctrb_f,&
+         keybg(1,nsegb_c+1),keybv(nsegb_c+1),&
+         nbuf,psi(1,iorb-iproc*norbp),psi(nvctr_c+1,iorb-iproc*norbp),  & 
+         x_c,x_fc,x_f,psib(1),psib(nvctrb_c+1))
+
+    write(*,*) 'transform_fortail finished',iproc,iorb
 
  
     npt=2
     tail_adding: do ipt=1,npt
- 
+      
        !calculate gradient
 
 !        call applylocpotkinone(nb1,nb2,nb3,nbfl1,nbfu1,nbfl2,nbfu2,nbfl3,nbfu3,nbuf, &
@@ -2672,9 +2089,9 @@
           sum_tail=sum_tail+psib(i)**2
        enddo
        sum_tail=sqrt(sum_tail)
-       write(*,'(1x,a,i3,3(1x,1pe13.6),1x,1pe9.2)') &
-            'BIG: iorb,ekin,epot,eproj,gnrm',iorb,ekin,epot,eproj,tt
-       !values of the energyes before tail application
+      !write(*,'(1x,a,i3,3(1x,1pe13.6),1x,1pe9.2)') &
+      !     'BIG: iorb,ekin,epot,eproj,gnrm',iorb,ekin,epot,eproj,tt
+      !values of the energies before tail application
        ekin1=ekin
        epot1=epot
        eproj1=eproj
@@ -2689,16 +2106,24 @@
  
     end do tail_adding
  
-    write(*,'(1x,a,i3,3(1x,1pe13.6),2(1x,1pe9.2))') &
-         'BIG: iorb,denergies,gnrm,dnorm',&
-         iorb,ekin-ekin1,epot-epot1,eproj-eproj1,tt,sum_tail-1.d0
- 
- 
+   !write(*,'(1x,a,i3,3(1x,1pe13.6),2(1x,1pe9.2))') &
+   !     'BIG: iorb,denergies,gnrm,dnorm',&
+   !     iorb,ekin-ekin1,epot-epot1,eproj-eproj1,tt,sum_tail-1.d0
+ 
+   if (iproc == 0) then
+         write(*,'(a)',advance='no') &
+           repeat('.',(iorb*40)/norbp-((iorb-1)*40)/norbp)
+   end if
     ekin_sum=ekin_sum+ekin*occup(iorb)
     epot_sum=epot_sum+epot*occup(iorb)
     eproj_sum=eproj_sum+eproj*occup(iorb)
  end do
  
+if (iproc == 0) then
+   write(*,'(1x,a)')'done.'
+end if
+
+
  i_all=-product(shape(txyz))*kind(txyz)
  deallocate(txyz,stat=i_stat)
  call memocc(i_stat,i_all,'txyz','calculatetailcorrection')
@@ -2814,10 +2239,9 @@
  !!***********************************************************************************************
  
  if (parallel) then
-    call MPI_BARRIER(MPI_COMM_WORLD,ierr)
-    if (iproc.eq.0) then
-       write(*,'(1x,a,f27.14)')'Tail calculation ended'
-    endif
+   !if (iproc.eq.0) then
+   !   write(*,'(1x,a,f27.14)')'Tail calculation ended'
+   !endif
     allocate(wrkallred(3,2),stat=i_stat)
     call memocc(i_stat,product(shape(wrkallred))*kind(wrkallred),'wrkallred','calculatetailcorrection')
     wrkallred(1,2)=ekin_sum
@@ -2837,137 +2261,6 @@
  
  end subroutine CalculateTailCorrection
  
-
-subroutine transallwaves(iproc,nproc,norb,norbp,nvctr_c,nvctr_f,nvctrp,psi,psit)
-   implicit real*8 (a-h,o-z)
-   logical, parameter :: parallel=.true.
-   integer recvcount,sendcount
-   dimension psi(nvctr_c+7*nvctr_f,norbp),psit(nvctrp,norbp*nproc)
-   real*8, allocatable :: psiw(:,:,:)
-   include 'mpif.h'
- 
-   call timing(iproc,'Un-Transall   ','ON')
-   allocate(psiw(nvctrp,norbp,nproc),stat=i_stat)
-   call memocc(i_stat,product(shape(psiw))*kind(psiw),'psiw','transallwaves')
- 
-   sendcount=nvctrp*norbp
-   recvcount=nvctrp*norbp
-
-!  reformatting: psiw(i,iorb,j,jorb) <- psi(ij,iorb,jorb)
-   do iorb=iproc*norbp+1,min((iproc+1)*norbp,norb)
-      ij=1
-      do j=1,nproc
-         do i=1,nvctrp
-            if (ij .le. nvctr_c+7*nvctr_f) then
-               psiw(i,iorb-iproc*norbp,j)=psi(ij,iorb-iproc*norbp)
-            else
-               psiw(i,iorb-iproc*norbp,j)=0.d0
-            endif
-            ij=ij+1
-         enddo
-      enddo
-   enddo
-
-!  transposition: psit(i,iorb,jorb,j) <- psiw(i,iorb,j,jorb) 
-   call MPI_ALLTOALL(psiw,sendcount,MPI_DOUBLE_PRECISION,  &
-                     psit,recvcount,MPI_DOUBLE_PRECISION,MPI_COMM_WORLD,ierr)
- 
-   call timing(iproc,'Un-Transall   ','OF')
-
-   i_all=-product(shape(psiw))*kind(psiw)
-   deallocate(psiw,stat=i_stat)
-   call memocc(i_stat,i_all,'psiw','transallwaves')
-
-END SUBROUTINE transallwaves
-
-subroutine switch_waves(iproc,nproc,norb,norbp,nvctr_c,nvctr_f,nvctrp,psi,psiw)
-  implicit none
-  integer, intent(in) :: iproc,nproc,norb,norbp,nvctr_c,nvctr_f,nvctrp
-  real(kind=8), dimension(nvctr_c+7*nvctr_f,norbp), intent(in) :: psi
-  real(kind=8), dimension(nvctrp,norbp,nproc), intent(out) :: psiw
-  !local variables
-  integer :: iorb,i,j,ij
-
-  do iorb=iproc*norbp+1,min((iproc+1)*norbp,norb)
-     ij=1
-     do j=1,nproc
-        do i=1,nvctrp
-           if (ij .le. nvctr_c+7*nvctr_f) then
-              psiw(i,iorb-iproc*norbp,j)=psi(ij,iorb-iproc*norbp)
-           else
-              psiw(i,iorb-iproc*norbp,j)=0.d0
-           endif
-           ij=ij+1
-        enddo
-     enddo
-  enddo
-
-end subroutine switch_waves
-
-subroutine unswitch_waves(iproc,nproc,norb,norbp,nvctr_c,nvctr_f,nvctrp,psiw,psi)
-  implicit none
-  integer, intent(in) :: iproc,nproc,norb,norbp,nvctr_c,nvctr_f,nvctrp
-  real(kind=8), dimension(nvctrp,norbp,nproc), intent(in) :: psiw
-  real(kind=8), dimension(nvctr_c+7*nvctr_f,norbp), intent(out) :: psi
-  !local variables
-  integer :: iorb,i,j,ij
-
-  do iorb=iproc*norbp+1,min((iproc+1)*norbp,norb)
-     ij=1
-     loop: do j=1,nproc
-        do i=1,nvctrp
-           psi(ij,iorb-iproc*norbp)=psiw(i,iorb-iproc*norbp,j)
-           ij=ij+1
-           if (ij.gt. nvctr_c+7*nvctr_f) exit loop
-        enddo
-     enddo loop
-  enddo
-
-end subroutine unswitch_waves
-
-subroutine untransallwaves(iproc,nproc,norb,norbp,nvctr_c,nvctr_f,nvctrp,psit,psi)
-  implicit real*8 (a-h,o-z)
-  logical, parameter :: parallel=.true.
-  integer recvcount,sendcount
-  dimension psi(nvctr_c+7*nvctr_f,norbp),psit(nvctrp,norbp*nproc)
-  real*8, allocatable :: psiw(:,:,:)
-  include 'mpif.h'
-
-  call timing(iproc,'Un-Transall   ','ON')
-
-  allocate(psiw(nvctrp,norbp,nproc),stat=i_stat)
-  call memocc(i_stat,product(shape(psiw))*kind(psiw),'psiw','untransallwaves')
-
-  sendcount=nvctrp*norbp
-  recvcount=nvctrp*norbp
-
-  ! transposition: psiw(i,iorb,j,jorb) <- psit(i,iorb,jorb,j) 
-  call MPI_ALLTOALL(psit,sendcount,MPI_DOUBLE_PRECISION,  &
-       psiw,recvcount,MPI_DOUBLE_PRECISION,MPI_COMM_WORLD,ierr)
-
-  ! reformatting: psi(ij,iorb,jorb) <- psiw(i,iorb,j,jorb)
-  do iorb=iproc*norbp+1,min((iproc+1)*norbp,norb)
-     ij=1
-     do j=1,nproc
-        do i=1,nvctrp
-           psi(ij,iorb-iproc*norbp)=psiw(i,iorb-iproc*norbp,j)
-           ij=ij+1
-           if (ij.gt. nvctr_c+7*nvctr_f) goto 333
-        enddo
-     enddo
-333  continue
-  enddo
-
-  i_all=-product(shape(psiw))*kind(psiw)
-  deallocate(psiw,stat=i_stat)
-  call memocc(i_stat,i_all,'psiw','untransallwaves')
-  call timing(iproc,'Un-Transall   ','OF')
-
-
-END SUBROUTINE untransallwaves
-
-!-!-!-!-!-!-!-!-!-!-!-!-!-!-!-!-!-!-!-!-!-!-!-!-!-!-!-!-!-!-!-!-!-!-!
-
 subroutine createIonicPotential(iproc,nproc,nat,ntypes,iatype,psppar,nelpsp,rxyz,hgrid,&
      elecfield,n1,n2,n3,n3pi,i3s,pkernel,pot_ion,eion)
 
@@ -3023,1642 +2316,110 @@
        
 
 !-!-!-!-!-!-!-!-!-!-!-!-!-!-!-!-!-!-!-!-!-!-!-!-!-!-!-!-!-!-!-!-!-!-!
-        
-
-subroutine applylocpotkinall(iproc,norb,norbp,n1,n2,n3,nfl1,nfu1,nfl2,nfu2,nfl3,nfu3,nbuf, & 
-     hgrid,occup,nseg_c,nseg_f,nvctr_c,nvctr_f,keyg,keyv,&
-     ibyz_c,ibxz_c,ibxy_c,ibyz_f,ibxz_f,ibxy_f, & 
-     psi,pot,hpsi,epot_sum,ekin_sum)
-  !  Applies the local potential and kinetic energy operator to all wavefunctions belonging to processor
-  ! Input: pot,psi
-  ! Output: hpsi,epot,ekin
+
+    
+subroutine transform_fortail(n1,n2,n3,nb1,nb2,nb3,nbfl1,nbfu1,nbfl2,nbfu2,nbfl3,nbfu3,& 
+     mseg_c,mvctr_c,keyg_c,keyv_c,mseg_f,mvctr_f,keyg_f,keyv_f,  & 
+     msegb_c,mvctrb_c,keybg_c,keybv_c,msegb_f,mvctrb_f,keybg_f,keybv_f,  & 
+     nbuf,psi_c,psi_f,psig_c,psig_fc,psig_f,psib_c,psib_f)
   implicit real*8 (a-h,o-z)
-  dimension ibyz_c(2,0:n2,0:n3),ibxz_c(2,0:n1,0:n3),ibxy_c(2,0:n1,0:n2)
-  dimension ibyz_f(2,0:n2,0:n3),ibxz_f(2,0:n1,0:n3),ibxy_f(2,0:n1,0:n2)
-  dimension occup(norb),pot(*)
-  dimension keyg(2,nseg_c+nseg_f),keyv(nseg_c+nseg_f)
-  dimension  psi(nvctr_c+7*nvctr_f,norbp)
-  dimension hpsi(nvctr_c+7*nvctr_f,norbp)
-  real*8, allocatable, dimension(:) :: psifscf,psir,psig,psigp
-
-<<<<<<< HEAD
-  call timing(iproc,'CrtLocPot     ','OF')
-
-end subroutine pot_constantfield
-
-
-
-subroutine addlocgauspsp(iproc,ntypes,nat,iatype,atomnames,rxyz,psppar,&
-     n1,n2,n3,n3pi,i3s,hgrid,pot)
-  ! Add local Gaussian terms of the PSP to pot, where pot is distributed 
-  implicit none
-  integer, intent(in) :: ntypes,nat,n1,n2,n3,n3pi,iproc,i3s
-  real(kind=8), intent(in) :: hgrid
-  character(len=20), dimension(100), intent(in) :: atomnames
-  integer, dimension(nat), intent(in) :: iatype
-  real(kind=8), dimension(0:4,0:4,ntypes), intent(in) :: psppar
-  real(kind=8), dimension(3,nat), intent(in) :: rxyz
-  real(kind=8), dimension(-14:2*n1+16,-14:2*n2+16,n3pi), intent(inout) :: pot
-  !local variables
-  integer :: iat,i1,i2,i3,ii,ix,iy,iz,ityp,iloc,nloc,i3start,i3end,j3
-  real(kind=8) :: hgridh,rloc,cutoff,x,y,z,r2,arg,xp,tt,rx,ry,rz
-  
-  hgridh=hgrid*.5d0 
-
-  do iat=1,nat
-     ityp=iatype(iat)
-
-     rx=rxyz(1,iat)
-     ry=rxyz(2,iat)
-     rz=rxyz(3,iat)
-     ix=nint(rx/hgridh)
-     iy=nint(ry/hgridh)
-     iz=nint(rz/hgridh)
-
-     ! determine number of local terms
-     nloc=0
-     do iloc=1,4
-        if (psppar(0,iloc,ityp).ne.0.d0) nloc=iloc
-     enddo
-     rloc=psppar(0,0,ityp)
-     cutoff=10.d0*rloc
-     ii=nint(cutoff/hgridh)
-
-     !calculate start and end of the distributed pot
-     i3start=max(max(-14,iz-ii),i3s-15)
-     i3end=min(min(2*n3+16,iz+ii),i3s+n3pi-16)
-
-     do i3=i3start,i3end
-        j3=i3+15-i3s+1
-        do i2=max(-14,iy-ii),min(2*n2+16,iy+ii)
-           do i1=max(-14,ix-ii),min(2*n1+16,ix+ii)
-              x=i1*hgridh-rx
-              y=i2*hgridh-ry
-              z=i3*hgridh-rz
-              r2=x**2+y**2+z**2
-              arg=r2/rloc**2
-              xp=exp(-.5d0*arg)
-              tt=psppar(0,nloc,ityp)
-              do iloc=nloc-1,1,-1
-                 tt=arg*tt+psppar(0,iloc,ityp)
-              enddo
-              pot(i1,i2,j3)=pot(i1,i2,j3)+xp*tt
-           enddo
-        enddo
-     enddo
-
-   enddo
-
-   return
- end subroutine addlocgauspsp
-
-
-!-!-!-!-!-!-!-!-!-!-!-!-!-!-!-!-!-!-!-!-!-!-!-!-!-!-!-!-!-!-!-!-!-!-!
-        
-subroutine input_rho_ion_old(iproc,ntypes,nat,iatype,atomnames,rxyz,psppar, &
-     & nelpsp,n1,n2,n3,hgrid,rho,eion)
-  ! Creates charge density arising from the ionoc PSP cores
-  implicit real*8 (a-h,o-z)
-  character*20 :: atomnames(100)
-  dimension psppar(0:4,0:4,ntypes),rxyz(3,nat),iatype(nat),nelpsp(ntypes)
-  dimension rho(-14:2*n1+16,-14:2*n2+16,-14:2*n3+16)
-
-  call timing(iproc,'CrtLocPot     ','ON')
-
-  hgridh=hgrid*.5d0 
-  pi=4.d0*atan(1.d0)
-  call razero((2*n1+31)*(2*n2+31)*(2*n3+31),rho)
-
-  ! Ionic charge 
-  rholeaked=0.d0
-  eion=0.d0
-  do iat=1,nat
-     ityp=iatype(iat)
-     rx=rxyz(1,iat) ; ry=rxyz(2,iat) ; rz=rxyz(3,iat)
-     ix=nint(rx/hgridh) ; iy=nint(ry/hgridh) ; iz=nint(rz/hgridh)
-     !    ion-ion interaction
-     do jat=1,iat-1
-        dist=sqrt( (rx-rxyz(1,jat))**2+(ry-rxyz(2,jat))**2+(rz-rxyz(3,jat))**2 )
-        jtyp=iatype(jat)
-        eion=eion+nelpsp(jtyp)*nelpsp(ityp)/dist
-     enddo
-
-     rloc=psppar(0,0,ityp)
-!     if (iproc.eq.0) write(*,'(a,i0,a,a,a,1pe10.3)') 'atom ',iat,' of type ',trim(atomnames(ityp)),' has an ionic charge whose rloc is ',rloc
-     charge=nelpsp(ityp)/(2.d0*pi*sqrt(2.d0*pi)*rloc**3)
-     cutoff=10.d0*rloc
-     ii=nint(cutoff/hgridh)
-
-     do i3=iz-ii,iz+ii
-        do i2=iy-ii,iy+ii
-           do i1=ix-ii,ix+ii
-              x=i1*hgridh-rx
-              y=i2*hgridh-ry
-              z=i3*hgridh-rz
-              r2=x**2+y**2+z**2
-              arg=r2/rloc**2
-              xp=exp(-.5d0*arg)
-              if (i3.ge.-14 .and. i3.le.2*n3+16  .and.  & 
-                   i2.ge.-14 .and. i2.le.2*n2+16  .and.  & 
-                   i1.ge.-14 .and. i1.le.2*n1+16 ) then
-                 rho(i1,i2,i3)=rho(i1,i2,i3)-xp*charge
-              else
-                 rholeaked=rholeaked+xp*charge
-              endif
-           enddo
-        enddo
-     enddo
-
-  enddo
-  
-  ! Check
-  tt=0.d0
-  do i3= -14,2*n3+16
-     do i2= -14,2*n2+16
-        do i1= -14,2*n1+16
-           tt=tt+rho(i1,i2,i3)
-        enddo
+  dimension keyg_c(2,mseg_c),keyv_c(mseg_c),keyg_f(2,mseg_f),keyv_f(mseg_f)
+  dimension keybg_c(2,msegb_c),keybv_c(msegb_c),keybg_f(2,msegb_f),keybv_f(msegb_f)
+  dimension psi_c(mvctr_c),psi_f(7,mvctr_f)
+  dimension psib_c(mvctrb_c),psib_f(7,mvctrb_f)
+  dimension psig_c(0:n1+2*nbuf,0:n2+2*nbuf,0:n3+2*nbuf)
+  dimension psig_fc(0:n1+2*nbuf,0:n2+2*nbuf,0:n3+2*nbuf,3),  & 
+       psig_f(7,nbfl1:nbfu1,nbfl2:nbfu2,nbfl3:nbfu3)
+
+  call razero((n1+1+2*nbuf)*(n2+1+2*nbuf)*(n3+1+2*nbuf),psig_c)
+  call razero(3*(n1+1+2*nbuf)*(n2+1+2*nbuf)*(n3+1+2*nbuf),psig_fc)
+  call razero(7*(nbfu1-nbfl1+1)*(nbfu2-nbfl2+1)*(nbfu3-nbfl3+1),psig_f)
+
+  ! coarse part
+  do iseg=1,mseg_c
+     jj=keyv_c(iseg)
+     j0=keyg_c(1,iseg)
+     j1=keyg_c(2,iseg)
+     ii=j0-1
+     i3=ii/((n1+1)*(n2+1))
+     ii=ii-i3*(n1+1)*(n2+1)
+     i2=ii/(n1+1)
+     i0=ii-i2*(n1+1)
+     i1=i0+j1-j0
+     do i=i0,i1
+        psig_c(i+nbuf,i2+nbuf,i3+nbuf)=psi_c(i-i0+jj)
      enddo
   enddo
-  tt=tt*hgridh**3
-  rholeaked=rholeaked*hgridh**3
-  if (iproc.eq.0) write(*,'(1x,a,f26.12,2x,1pe10.3)') 'total ionic charge, leaked charge ',tt,rholeaked
-
-  call timing(iproc,'CrtLocPot     ','OF')
-
-  return
-end subroutine input_rho_ion_old
-
-
-subroutine addlocgauspsp_old(iproc,ntypes,nat,iatype,atomnames,rxyz,psppar,n1,n2,n3,hgrid,pot)
-! Add local Gaussian terms of the PSP to pot 
-        implicit real*8 (a-h,o-z)
-        character*20 :: atomnames(100)
-        dimension psppar(0:4,0:4,ntypes),rxyz(3,nat),iatype(nat)
-        dimension pot(-14:2*n1+16,-14:2*n2+16,-14:2*n3+16)
-
-        hgridh=hgrid*.5d0 
-
-   do iat=1,nat
-   ityp=iatype(iat)
-   rx=rxyz(1,iat) ; ry=rxyz(2,iat) ; rz=rxyz(3,iat)
-   ix=nint(rx/hgridh) ; iy=nint(ry/hgridh) ; iz=nint(rz/hgridh)
-! determine number of local terms
-     nloc=0
-     do iloc=1,4
-     if (psppar(0,iloc,ityp).ne.0.d0) nloc=iloc
-     enddo
-
-     rloc=psppar(0,0,ityp)
-!     if (iproc.eq.0) write(*,'(a,i0,a,a,a,i0,a,1x,1pe9.2)')  & 
-!     'atom ',iat,' is of type ',trim(atomnames(ityp)),' and has ',nloc,' local PSP terms with rloc',rloc
-     cutoff=10.d0*rloc
-     ii=nint(cutoff/hgridh)
-
-      do i3=max(-14,iz-ii),min(2*n3+16,iz+ii)
-      do i2=max(-14,iy-ii),min(2*n2+16,iy+ii)
-      do i1=max(-14,ix-ii),min(2*n1+16,ix+ii)
-         x=i1*hgridh-rx
-         y=i2*hgridh-ry
-         z=i3*hgridh-rz
-         r2=x**2+y**2+z**2
-         arg=r2/rloc**2
-        xp=exp(-.5d0*arg)
-        tt=psppar(0,nloc,ityp)
-        do iloc=nloc-1,1,-1
-        tt=arg*tt+psppar(0,iloc,ityp)
-        enddo
-        pot(i1,i2,i3)=pot(i1,i2,i3)+xp*tt
-      enddo
-      enddo
-      enddo
-
-!! For testing only: Add erf part (in the final version that should be part of Hartree pot)
-!      do i3=-14,2*n3+16
-!      do i2=-14,2*n2+16
-!      do i1=-14,2*n1+16
-!         x=(i1-ix)*hgridh
-!         y=(i2-iy)*hgridh
-!         z=(i3-iz)*hgridh
-!         r2=x**2+y**2+z**2
-!         r=sqrt(r2)
-!         arg=r*(sqrt(.5d0)/rloc)
-!         if (arg.lt.1.d-7) then 
-!! Taylor expansion
-!         x=arg**2
-!         tt=   -0.37612638903183752463d0*x + 1.1283791670955125739d0
-!         tt=tt*(sqrt(.5d0)/rloc)
-!         else
-!          tt=derf(arg)/r
-!         endif
-!        pot(i1,i2,i3)=pot(i1,i2,i3)+nelpsp(ityp)*tt
-!      enddo
-!      enddo
-!      enddo
-
-
-   enddo
-
-   return
- end subroutine addlocgauspsp_old
-
-!subroutine applylocpotkinall(iproc,norb,norbp,n1,n2,n3,nfl1,nfu1,nfl2,nfu2,nfl3,nfu3,nbuf, & 
-!     hgrid,occup,nseg_c,nseg_f,nvctr_c,nvctr_f,keyg,keyv,&
-!     ibyz_c,ibxz_c,ibxy_c,ibyz_f,ibxz_f,ibxy_f, & 
-!     psi,pot,hpsi,epot_sum,ekin_sum)
-
-subroutine applylocpotkinall(iproc,norb,norbp,n1,n2,n3,nfl1,nfu1,nfl2,nfu2,nfl3,nfu3,nbuf, & 
-	hgrid,occup,nseg_c,nseg_f,nvctr_c,nvctr_f,keyg,keyv,&
-	ibyz_c,ibxz_c,ibxy_c,ibyz_f,ibxz_f,ibxy_f, & 
-    psi,pot,hpsi,epot_sum,ekin_sum,&
-	ibzzx_c,ibyyzz_c,ibxy_ff,ibzzx_f,ibyyzz_f,&
-	ibzxx_c,ibxxyy_c,ibyz_ff,ibzxx_f,ibxxyy_f,ibyyzz_r)
-!  Applies the local potential and kinetic energy operator to all wavefunctions belonging to processor
-! Input: pot,psi
-! Output: hpsi,epot,ekin
-        implicit real*8 (a-h,o-z)
-        dimension ibyz_c(2,0:n2,0:n3),ibxz_c(2,0:n1,0:n3),ibxy_c(2,0:n1,0:n2)
-        dimension ibyz_f(2,0:n2,0:n3),ibxz_f(2,0:n1,0:n3),ibxy_f(2,0:n1,0:n2)
-        dimension occup(norb),pot((2*n1+31)*(2*n2+31)*(2*n3+31))
-        dimension keyg(2,nseg_c+nseg_f),keyv(nseg_c+nseg_f)
-        dimension  psi(nvctr_c+7*nvctr_f,norbp)
-        dimension hpsi(nvctr_c+7*nvctr_f,norbp)
-        real*8, allocatable :: psir(:),y_c(:,:,:),y_f(:,:,:,:)
-		
-!********************Alexey***************************************************************
-!	for shrink:	
-	integer ibzzx_c(2,-14:2*n3+16,0:n1) 
-	integer ibyyzz_c(2,-14:2*n2+16,-14:2*n3+16)
-
-	integer ibxy_ff(2,nfl1:nfu1,nfl2:nfu2)
-	integer ibzzx_f(2,-14+2*nfl3:2*nfu3+16,nfl1:nfu1) 
-	integer ibyyzz_f(2,-14+2*nfl2:2*nfu2+16,-14+2*nfl3:2*nfu3+16)
-
-!	for grow:
-	integer ibzxx_c(2,0:n3,-14:2*n1+16) ! extended boundary arrays
-	integer ibxxyy_c(2,-14:2*n1+16,-14:2*n2+16)
-
-    integer ibyz_ff(2,nfl2:nfu2,nfl3:nfu3)
-	integer ibzxx_f(2,          nfl3:nfu3,2*nfl1-14:2*nfu1+16)
-	integer ibxxyy_f(2,                    2*nfl1-14:2*nfu1+16,2*nfl2-14:2*nfu2+16)
-	
-!	for real space:
-	integer,intent(in):: ibyyzz_r(2,-14:2*n2+16,-14:2*n3+16)
-!*************Alexey***************************************************************************	
-    real*8,allocatable,dimension(:,:,:)::x_c!input 
-	real*8,allocatable::x_f(:,:,:,:),x_fc(:,:,:,:) ! input
-	real*8,allocatable,dimension(:):: w1,w2
-!***********************************************************************************************
-      call timing(iproc,'ApplyLocPotKin','ON')
-
-!******************Alexey**********************************************************************
-
-! shrink convention: nw1>nw2
-nw1=max((n3+1)*(2*n1+31)*(2*n2+31),&   		
-		(n1+1)*(2*n2+31)*(2*n3+31),&
-		2*(nfu1-nfl1+1)*(2*(nfu2-nfl2)+31)*(2*(nfu3-nfl3)+31),&
-		2*(nfu3-nfl3+1)*(2*(nfu1-nfl1)+31)*(2*(nfu2-nfl2)+31))
-		
-nw2=max(4*(nfu2-nfl2+1)*(nfu3-nfl3+1)*(2*(nfu1-nfl1)+31),&
-		4*(nfu1-nfl1+1)*(nfu2-nfl2+1)*(2*(nfu3-nfl3)+31),&
-		  (n1+1)*(n2+1)*(2*n3+31))
-
-!***********************************************************************************************
-
-		
-  allocate(y_c(0:n1,0:n2,0:n3),stat=i_stat)
-  call memocc(i_stat,product(shape(y_c))*kind(y_c),'y_c','applylocpotkinall')
-  allocate(y_f(7,0:n1,0:n2,0:n3),stat=i_stat)
-  call memocc(i_stat,product(shape(y_f))*kind(y_f),'y_f','applylocpotkinall')
-! Wavefunction in real space
-=======
-  call timing(iproc,'ApplyLocPotKin','ON')
-
-  ! Wavefunction expressed everywhere in fine scaling functions (for potential and kinetic energy)
-  allocate(psig(8*(n1+1)*(n2+1)*(n3+1)),stat=i_stat)
-  call memocc(i_stat,product(shape(psig))*kind(psig),'psig','applylocpotkinall')
-  allocate(psigp(8*(n1+1)*(n2+1)*(n3+1)),stat=i_stat)
-  call memocc(i_stat,product(shape(psigp))*kind(psigp),'psigp','applylocpotkinall')
-  allocate(psifscf(max( (2*n1+31)*(2*n2+31)*(2*n3+16),            (2*n1+16)*(2*n2+31)*(2*n3+31))),stat=i_stat)
-  call memocc(i_stat,product(shape(psifscf))*kind(psifscf),'psifscf','applylocpotkinall')
->>>>>>> 4470237d
-  allocate(psir((2*n1+31)*(2*n2+31)*(2*n3+31)),stat=i_stat)
-  call memocc(i_stat,product(shape(psir))*kind(psir),'psir','applylocpotkinall')
-  
-!*****************Alexey***********************************************************************  
-  allocate(x_c(0:n1,0:n2,0:n3),stat=i_stat)
-  call memocc(i_stat,product(shape(x_c))*kind(x_c),'x_c','applylocpotkinall')
-  allocate(x_fc(0:n1,0:n2,0:n3,3),stat=i_stat)
-  call memocc(i_stat,product(shape(x_fc))*kind(x_fc),'x_fc','applylocpotkinall')
-  allocate(x_f(7,nfl1:nfu1,nfl2:nfu2,nfl3:nfu3),stat=i_stat)! work
-  call memocc(i_stat,product(shape(x_c))*kind(x_f),'x_f','applylocpotkinall')
-  allocate(w1(nw1),stat=i_stat)
-  call memocc(i_stat,product(shape(w1))*kind(w1),'w1','applylocpotkinall')
-  allocate(w2(nw2),stat=i_stat) ! work
-  call memocc(i_stat,product(shape(w2))*kind(w2),'w1','applylocpotkinall')
-!***********************************************************************************************
-
-
-
-        ekin_sum=0.d0
-        epot_sum=0.d0
-     do iorb=iproc*norbp+1,min((iproc+1)*norbp,norb)
-
-        call applylocpotkinone(n1,n2,n3,nfl1,nfu1,nfl2,nfu2,nfl3,nfu3,nbuf, & 
-                   hgrid,nseg_c,nseg_f,nvctr_c,nvctr_f,keyg,keyv,  & 
-                   ibyz_c,ibxz_c,ibxy_c,ibyz_f,ibxz_f,ibxy_f,y_c,y_f,psir,  &
-                   psi(1,iorb-iproc*norbp),pot,hpsi(1,iorb-iproc*norbp),epot,ekin, & 
-                   x_c,x_fc,x_f,w1,w2,&
-                   ibzzx_c,ibyyzz_c,ibxy_ff,ibzzx_f,ibyyzz_f,&
-                   ibzxx_c,ibxxyy_c,ibyz_ff,ibzxx_f,ibxxyy_f,nw1,nw2,ibyyzz_r)
-        ekin_sum=ekin_sum+occup(iorb)*ekin
-        epot_sum=epot_sum+occup(iorb)*epot
-
-     enddo
-
-  i_all=-product(shape(y_c))*kind(y_c)
-  deallocate(y_c,stat=i_stat)
-  call memocc(i_stat,i_all,'y_c','applylocpotkinall')
-  i_all=-product(shape(y_f))*kind(y_f)
-  deallocate(y_f,stat=i_stat)
-  call memocc(i_stat,i_all,'y_f','applylocpotkinall')
-  i_all=-product(shape(psir))*kind(psir)
-  deallocate(psir,stat=i_stat)
-  call memocc(i_stat,i_all,'psir','applylocpotkinall')
-
-!*********************Alexey*********************************************************************
-  i_all=-product(shape(x_c))*kind(x_c)
-  deallocate(x_c,stat=i_stat)
-  call memocc(i_stat,i_all,'x_c','applylocpotkinall')
-
-  i_all=-product(shape(x_fc))*kind(x_fc)
-  deallocate(x_fc,stat=i_stat)
-  call memocc(i_stat,i_all,'x_fc','applylocpotkinall')
-  
-  i_all=-product(shape(x_f))*kind(x_f)
-  deallocate(x_f,stat=i_stat)
-  call memocc(i_stat,i_all,'x_f','applylocpotkinall')
-
-  i_all=-product(shape(w1))*kind(w1)
-  deallocate(w1,stat=i_stat)
-  call memocc(i_stat,i_all,'w1','applylocpotkinall')
-  
-  i_all=-product(shape(w2))*kind(w2)
-  deallocate(w2,stat=i_stat)
-  call memocc(i_stat,i_all,'w2','applylocpotkinall')
-!**********************************************************************************************
-
-      call timing(iproc,'ApplyLocPotKin','OF')
-
-        END SUBROUTINE
-
-
-        subroutine applylocpotkinone(n1,n2,n3,nfl1,nfu1,nfl2,nfu2,nfl3,nfu3,nbuf, & 
-                   hgrid,nseg_c,nseg_f,nvctr_c,nvctr_f,keyg,keyv,  & 
-                   ibyz_c,ibxz_c,ibxy_c,ibyz_f,ibxz_f,ibxy_f, & 
-                   y_c,y_f,psir,  &
-                   psi,pot,hpsi,epot,ekin,x_c,x_fc,x_f,w1,w2,&
-	ibzzx_c,ibyyzz_c,ibxy_ff,ibzzx_f,ibyyzz_f,&
-	ibzxx_c,ibxxyy_c,ibyz_ff,ibzxx_f,ibxxyy_f,nw1,nw2,ibyyzz_r)
-!  Applies the local potential and kinetic energy operator to one wavefunction 
-! Input: pot,psi
-! Output: hpsi,epot,ekin
-        implicit real*8 (a-h,o-z)
-        dimension ibyz_c(2,0:n2,0:n3),ibxz_c(2,0:n1,0:n3),ibxy_c(2,0:n1,0:n2)
-        dimension ibyz_f(2,0:n2,0:n3),ibxz_f(2,0:n1,0:n3),ibxy_f(2,0:n1,0:n2)
-        dimension pot((2*n1+31)*(2*n2+31)*(2*n3+31))
-        dimension keyg(2,nseg_c+nseg_f),keyv(nseg_c+nseg_f)
-        dimension psi(nvctr_c+7*nvctr_f),scal(0:3)
-        dimension hpsi(nvctr_c+7*nvctr_f)
-        dimension y_c(0:n1,0:n2,0:n3)
-        dimension y_f(7,0:n1,0:n2,0:n3)
-        dimension psir((2*n1+31)*(2*n2+31)*(2*n3+31))
-!********************Alexey***************************************************************
-!	for shrink:	
-	integer ibzzx_c(2,-14:2*n3+16,0:n1) 
-	integer ibyyzz_c(2,-14:2*n2+16,-14:2*n3+16)
-
-	integer ibxy_ff(2,nfl1:nfu1,nfl2:nfu2)
-	integer ibzzx_f(2,-14+2*nfl3:2*nfu3+16,nfl1:nfu1) 
-	integer ibyyzz_f(2,-14+2*nfl2:2*nfu2+16,-14+2*nfl3:2*nfu3+16)
-
-!	for grow:
-	integer ibzxx_c(2,0:n3,-14:2*n1+16) ! extended boundary arrays
-	integer ibxxyy_c(2,-14:2*n1+16,-14:2*n2+16)
-
-    integer ibyz_ff(2,nfl2:nfu2,nfl3:nfu3)
-	integer ibzxx_f(2,          nfl3:nfu3,2*nfl1-14:2*nfu1+16)
-	integer ibxxyy_f(2,                    2*nfl1-14:2*nfu1+16,2*nfl2-14:2*nfu2+16)
-	
-!	for real space:
-	integer,intent(in):: ibyyzz_r(2,-14:2*n2+16,-14:2*n3+16)
-!*****************************************************************************************	
-		real*8 x_c(0:n1,0:n2,0:n3),  x_fc(0:n1,0:n2,0:n3,3), x_f(7,nfl1:nfu1,nfl2:nfu2,nfl3:nfu3)! input
-		real*8 w1(nw1),w2(nw2) ! work
-!***********************************************************************************************
-        do i=0,3
-        scal(i)=1.d0
-        enddo
-
-        call uncompress_forstandard(n1,n2,n3,nfl1,nfu1,nfl2,nfu2,nfl3,nfu3,  & 
-                              nseg_c,nvctr_c,keyg(1,1),keyv(1),  & 
-                              nseg_f,nvctr_f,keyg(1,nseg_c+1),keyv(nseg_c+1),   &
-                              scal,psi(1),psi(nvctr_c+1),x_c,x_fc,x_f)
-
-       call comb_grow_all(n1,n2,n3,nfl1,nfu1,nfl2,nfu2,nfl3,nfu3,w1,w2,x_c,x_f,  & 
-             psir,ibyz_c,ibzxx_c,ibxxyy_c,ibyz_ff,ibzxx_f,ibxxyy_f)
-
-       if (nbuf.eq.0) then
-       call realspace(ibyyzz_r,pot,psir,epot,n1,n2,n3)
-       else
-       call realspace_nbuf(ibyyzz_r,pot,psir,epot,n1,n2,n3,nbuf)
-       endif
-
-       call comb_shrink(n1,n2,n3,nfl1,nfu1,nfl2,nfu2,nfl3,nfu3,w1,w2,psir,&
-            ibxy_c,ibzzx_c,ibyyzz_c,ibxy_ff,ibzzx_f,ibyyzz_f,y_c,y_f,ibyz_c,ibyz_f)
-
-         call ConvolkineticT(n1,n2,n3,nfl1,nfu1,nfl2,nfu2,nfl3,nfu3,  &
-               hgrid,ibyz_c,ibxz_c,ibxy_c,ibyz_f,ibxz_f,ibxy_f,x_c,x_fc,x_f,y_c,y_f,ekin)
-
-        call compress_forstandard(n1,n2,n3,nfl1,nfu1,nfl2,nfu2,nfl3,nfu3,  &
-                    nseg_c,nvctr_c,keyg(1,1),       keyv(1),   &
-                    nseg_f,nvctr_f,keyg(1,nseg_c+1),keyv(nseg_c+1),   &
-                    scal,y_c,y_f,hpsi(1),hpsi(nvctr_c+1))
-
-        return
-    END SUBROUTINE
-
-
-
-	
-subroutine realspace(ibyyzz_r,pot,psir,epot,n1,n2,n3)
-	implicit none
-	integer,intent(in)::n1,n2,n3
-	integer,intent(in)::ibyyzz_r(2,-14:2*n2+16,-14:2*n3+16)
-	
-	real*8,intent(in)::pot(-14:2*n1+16,-14:2*n2+16,-14:2*n3+16)
-	real*8,intent(inout)::psir(-14:2*n1+16,-14:2*n2+16,-14:2*n3+16)
-	
-	real*8,intent(out)::epot
-	real*8 tt
-	integer i1,i2,i3
-
-	epot=0.d0	
-	do i3=-14,2*n3+16
-		do i2=-14,2*n2+16
-			do i1=ibyyzz_r(1,i2,i3),ibyyzz_r(2,i2,i3)
-				tt=pot(i1,i2,i3)*psir(i1,i2,i3)
-				epot=epot+tt*psir(i1,i2,i3)
-				psir(i1,i2,i3)=tt
-			enddo
-		enddo
-	enddo
-	
-end subroutine realspace
-
-    
-        subroutine transform_fortail(n1,n2,n3,nb1,nb2,nb3,nbfl1,nbfu1,nbfl2,nbfu2,nbfl3,nbfu3,& 
-                        mseg_c,mvctr_c,keyg_c,keyv_c,mseg_f,mvctr_f,keyg_f,keyv_f,  & 
-                        msegb_c,mvctrb_c,keybg_c,keybv_c,msegb_f,mvctrb_f,keybg_f,keybv_f,  & 
-                        nbuf,psi_c,psi_f,psig_c,psig_fc,psig_f,psib_c,psib_f)
-        implicit real*8 (a-h,o-z)
-        dimension keyg_c(2,mseg_c),keyv_c(mseg_c),keyg_f(2,mseg_f),keyv_f(mseg_f)
-        dimension keybg_c(2,msegb_c),keybv_c(msegb_c),keybg_f(2,msegb_f),keybv_f(msegb_f)
-        dimension psi_c(mvctr_c),psi_f(7,mvctr_f)
-        dimension psib_c(mvctrb_c),psib_f(7,mvctrb_f)
-        dimension psig_c(0:n1+2*nbuf,0:n2+2*nbuf,0:n3+2*nbuf)
-        dimension psig_fc(0:n1+2*nbuf,0:n2+2*nbuf,0:n3+2*nbuf,3),  & 
-                  psig_f(7,nbfl1:nbfu1,nbfl2:nbfu2,nbfl3:nbfu3)
-
-        call razero((n1+1+2*nbuf)*(n2+1+2*nbuf)*(n3+1+2*nbuf),psig_c)
-        call razero(3*(n1+1+2*nbuf)*(n2+1+2*nbuf)*(n3+1+2*nbuf),psig_fc)
-        call razero(7*(nbfu1-nbfl1+1)*(nbfu2-nbfl2+1)*(nbfu3-nbfl3+1),psig_f)
-
-! coarse part
-	do iseg=1,mseg_c
-          jj=keyv_c(iseg)
-          j0=keyg_c(1,iseg)
-          j1=keyg_c(2,iseg)
-             ii=j0-1
-             i3=ii/((n1+1)*(n2+1))
-             ii=ii-i3*(n1+1)*(n2+1)
-             i2=ii/(n1+1)
-             i0=ii-i2*(n1+1)
-             i1=i0+j1-j0
-	  do i=i0,i1
-            psig_c(i+nbuf,i2+nbuf,i3+nbuf)=psi_c(i-i0+jj)
-          enddo
-         enddo
-
-	do iseg=1,msegb_c
-          jj=keybv_c(iseg)
-          j0=keybg_c(1,iseg)
-          j1=keybg_c(2,iseg)
-             ii=j0-1
-             i3=ii/((nb1+1)*(nb2+1))
-             ii=ii-i3*(nb1+1)*(nb2+1)
-             i2=ii/(nb1+1)
-             i0=ii-i2*(nb1+1)
-             i1=i0+j1-j0
-	  do i=i0,i1
-            psib_c(i-i0+jj)=psig_c(i,i2,i3)
-          enddo
-        enddo
-
-
-! fine part
-	do iseg=1,mseg_f
-          jj=keyv_f(iseg)
-          j0=keyg_f(1,iseg)
-          j1=keyg_f(2,iseg)
-             ii=j0-1
-             i3=ii/((n1+1)*(n2+1))
-             ii=ii-i3*(n1+1)*(n2+1)
-             i2=ii/(n1+1)
-             i0=ii-i2*(n1+1)
-             i1=i0+j1-j0
-	  do i=i0,i1
-            psig_f(1,i+nbuf,i2+nbuf,i3+nbuf)=psi_f(1,i-i0+jj)
-            psig_fc(i+nbuf,i2+nbuf,i3+nbuf,1)=psig_f(1,i+nbuf,i2+nbuf,i3+nbuf)
-            psig_f(2,i+nbuf,i2+nbuf,i3+nbuf)=psi_f(2,i-i0+jj)
-            psig_fc(i+nbuf,i2+nbuf,i3+nbuf,2)=psig_f(2,i+nbuf,i2+nbuf,i3+nbuf)
-            psig_f(3,i+nbuf,i2+nbuf,i3+nbuf)=psi_f(3,i-i0+jj)
-            psig_f(4,i+nbuf,i2+nbuf,i3+nbuf)=psi_f(4,i-i0+jj)
-            psig_fc(i+nbuf,i2+nbuf,i3+nbuf,3)=psig_f(4,i+nbuf,i2+nbuf,i3+nbuf)
-            psig_f(5,i+nbuf,i2+nbuf,i3+nbuf)=psi_f(5,i-i0+jj)
-            psig_f(6,i+nbuf,i2+nbuf,i3+nbuf)=psi_f(6,i-i0+jj)
-            psig_f(7,i+nbuf,i2+nbuf,i3+nbuf)=psi_f(7,i-i0+jj)
-          enddo
-         enddo
-
-	do iseg=1,msegb_f
-          jj=keybv_f(iseg)
-          j0=keybg_f(1,iseg)
-          j1=keybg_f(2,iseg)
-             ii=j0-1
-             i3=ii/((nb1+1)*(nb2+1))
-             ii=ii-i3*(nb1+1)*(nb2+1)
-             i2=ii/(nb1+1)
-             i0=ii-i2*(nb1+1)
-             i1=i0+j1-j0
-	  do i=i0,i1
-            psib_f(1,i-i0+jj)=psig_f(1,i,i2,i3)
-            psib_f(2,i-i0+jj)=psig_f(2,i,i2,i3)
-            psib_f(3,i-i0+jj)=psig_f(3,i,i2,i3)
-            psib_f(4,i-i0+jj)=psig_f(4,i,i2,i3)
-            psib_f(5,i-i0+jj)=psig_f(5,i,i2,i3)
-            psib_f(6,i-i0+jj)=psig_f(6,i,i2,i3)
-            psib_f(7,i-i0+jj)=psig_f(7,i,i2,i3)
-          enddo
-        enddo
-
-	end subroutine transform_fortail
-
-
-
-subroutine realspace_nbuf(ibyyzz_r,pot,psir,epot,nb1,nb2,nb3,nbuf)
-        implicit none
-        integer,intent(in)::nb1,nb2,nb3,nbuf
-        integer,intent(in)::ibyyzz_r(2,-14:2*nb2+16,-14:2*nb3+16)
-        real*8,intent(in)::pot(-14:2*nb1+16-4*nbuf,-14:2*nb2+16-4*nbuf,-14:2*nb3+16-4*nbuf)
-        real*8,intent(inout)::psir(-14:2*nb1+16,-14:2*nb2+16,-14:2*nb3+16)
-
-        real*8,intent(out)::epot
-        real*8 tt,dnrm2
-        integer i1,i2,i3
-
-        epot=0.d0
-        do i3=-14,2*nb3+16
-        if (i3.ge.-14+2*nbuf .and. i3.le.2*nb3+16-2*nbuf) then
-                do i2=-14,2*nb2+16
-                if (i2.ge.-14+2*nbuf .and. i2.le.2*nb2+16-2*nbuf) then
-                        do i1=-14+2*nbuf,ibyyzz_r(1,i2,i3)-1
-                                psir(i1,i2,i3)=0.d0
-                        enddo
-                        do i1=ibyyzz_r(1,i2,i3),ibyyzz_r(2,i2,i3)
-                                tt=pot(i1-2*nbuf,i2-2*nbuf,i3-2*nbuf)*psir(i1,i2,i3)
-                                epot=epot+tt*psir(i1,i2,i3)
-                                psir(i1,i2,i3)=tt
-                        enddo
-                        do i1=ibyyzz_r(2,i2,i3)+1,2*nb1+16-2*nbuf
-                                psir(i1,i2,i3)=0.d0
-                        enddo
-                else
-                        do i1=-14,2*nb1+16
-                                psir(i1,i2,i3)=0.d0
-                        enddo
-                endif
-                enddo
-        else
-                do i2=-14,2*nb2+16
-                        do i1=-14,2*nb1+16
-                                psir(i1,i2,i3)=0.d0
-                        enddo
-                enddo
-        endif
-        enddo
-
-end subroutine realspace_nbuf
-
-
-
-
-!-!-!-!-!-!-!-!-!-!-!-!-!-!-!-!-!-!-!-!-!-!-!-!-!-!-!-!-!-!-!-!-!-!-!
-
-subroutine sumrho(parallel,iproc,nproc,norb,norbp,n1,n2,n3,hgrid,occup,  & 
-     nseg_c,nseg_f,nvctr_c,nvctr_f,keyg,keyv,psi,rho,nrho,nscatterarr,&
-	 nfl1,nfu1,nfl2,nfu2,nfl3,nfu3,&
-	 ibyz_c,ibzxx_c,ibxxyy_c,ibyz_ff,ibzxx_f,ibxxyy_f)
-! Calculates the charge density by summing the square of all orbitals
-! Input: psi
-! Output: rho
-  implicit real*8 (a-h,o-z)
-  logical parallel,withmpi2
-  dimension rho(nrho),occup(norb)
-  dimension keyg(2,nseg_c+nseg_f),keyv(nseg_c+nseg_f)
-  dimension psi(nvctr_c+7*nvctr_f,norbp)
-  dimension nscatterarr(0:nproc-1,4)!n3d,n3p,i3s+i3xcsh-1,i3xcsh
-  real*8, allocatable :: psir(:),rho_p(:)
-!***************Alexey**************************************************************************
-    real*8,allocatable,dimension(:,:,:)::x_c!input 
-	real*8,allocatable::x_f(:,:,:,:),x_fc(:,:,:,:) ! input
-	real*8,allocatable,dimension(:):: w1,w2
-	
-	real*8 scal(0:3)
-!	for grow:
-	integer ibyz_c(2,0:n2,0:n3)
-	integer ibzxx_c(2,0:n3,-14:2*n1+16) ! extended boundary arrays
-	integer ibxxyy_c(2,-14:2*n1+16,-14:2*n2+16)
-
-    integer ibyz_ff(2,nfl2:nfu2,nfl3:nfu3)
-	integer ibzxx_f(2,          nfl3:nfu3,2*nfl1-14:2*nfu1+16)
-	integer ibxxyy_f(2,                    2*nfl1-14:2*nfu1+16,2*nfl2-14:2*nfu2+16)
-!***********************************************************************************************
-  include 'mpif.h'
-  
-  hgridh=hgrid*.5d0 
-  
-!***************Alexey**************************************************************************
-
-! shrink convention: nw1>nw2
-nw1=max((n3+1)*(2*n1+31)*(2*n2+31),&   		
-		(n1+1)*(2*n2+31)*(2*n3+31),&
-		2*(nfu1-nfl1+1)*(2*(nfu2-nfl2)+31)*(2*(nfu3-nfl3)+31),&
-		2*(nfu3-nfl3+1)*(2*(nfu1-nfl1)+31)*(2*(nfu2-nfl2)+31))
-		
-nw2=max(4*(nfu2-nfl2+1)*(nfu3-nfl3+1)*(2*(nfu1-nfl1)+31),&
-		4*(nfu1-nfl1+1)*(nfu2-nfl2+1)*(2*(nfu3-nfl3)+31),&
-		  (n1+1)*(n2+1)*(2*n3+31))
-
-        do i=0,3
-        scal(i)=1.d0
-        enddo
-		
-  allocate(x_c(0:n1,0:n2,0:n3),stat=i_stat)
-  call memocc(i_stat,product(shape(x_c))*kind(x_c),'x_c','applylocpotkinall')
-  allocate(x_fc(0:n1,0:n2,0:n3,3),stat=i_stat)
-  call memocc(i_stat,product(shape(x_fc))*kind(x_fc),'x_fc','applylocpotkinall')
-  allocate(x_f(7,nfl1:nfu1,nfl2:nfu2,nfl3:nfu3),stat=i_stat)! work
-  call memocc(i_stat,product(shape(x_c))*kind(x_f),'x_f','applylocpotkinall')
-  allocate(w1(nw1),stat=i_stat)
-  call memocc(i_stat,product(shape(w1))*kind(w1),'w1','applylocpotkinall')
-  allocate(w2(nw2),stat=i_stat) ! work
-  call memocc(i_stat,product(shape(w2))*kind(w2),'w1','applylocpotkinall')
-!***********************************************************************************************
-  ! Wavefunction expressed everywhere in fine scaling functions (for potential and kinetic energy)
-  call memocc(i_stat,product(shape(psifscf))*kind(psifscf),'psifscf','sumrho')
-  ! Wavefunction in real space
-  allocate(psir((2*n1+31)*(2*n2+31)*(2*n3+31)),stat=i_stat)
-  call memocc(i_stat,product(shape(psir))*kind(psir),'psir','sumrho')
-  
-  if (iproc==0) then
-     write(*,'(1x,a)',advance='no')&
-          'Calculation of charge density...'
-  end if
- 
- if (parallel) then
-    call timing(iproc,'Rho_comput    ','ON')
-    !calculate dimensions of the complete array to be allocated before the reduction procedure
-    nrhotot=0
-    do jproc=0,nproc-1
-       nrhotot=nrhotot+nscatterarr(jproc,1)
-    end do
-    allocate(rho_p((2*n1+31)*(2*n2+31)*nrhotot),stat=i_stat)
-    call memocc(i_stat,product(shape(rho_p))*kind(rho_p),'rho_p','sumrho')
-
-    !initialize the rho array at 10^-20 instead of zero, due to the invcb ABINIT routine
-    call tenminustwenty((2*n1+31)*(2*n2+31)*nrhotot,rho_p,nproc)
-    !call razero((2*n1+31)*(2*n2+31)*(2*n3+31),rho_p)
-
-    do iorb=iproc*norbp+1,min((iproc+1)*norbp,norb)
-
-!***************Alexey**************************************************************************
-
-        call uncompress_forstandard(n1,n2,n3,nfl1,nfu1,nfl2,nfu2,nfl3,nfu3,  & 
-                              nseg_c,nvctr_c,keyg(1,1),keyv(1),  & 
-                              nseg_f,nvctr_f,keyg(1,nseg_c+1),keyv(nseg_c+1),   &
-                              scal,psi(1,iorb-iproc*norbp),psi(nvctr_c+1,iorb-iproc*norbp),x_c,x_fc,x_f)
-
-       call comb_grow_all(n1,n2,n3,nfl1,nfu1,nfl2,nfu2,nfl3,nfu3,w1,w2,x_c,x_f,  & 
-             psir,ibyz_c,ibzxx_c,ibxxyy_c,ibyz_ff,ibzxx_f,ibxxyy_f)
-
-!***********************************************************************************************
-       !sum different slices by taking into account the overlap
-       i3s=0
-       loop_xc_overlap: do jproc=0,nproc-1
-          i3off=nscatterarr(jproc,3)-nscatterarr(jproc,4)
-          n3d=nscatterarr(jproc,1)
-          if (n3d==0) exit loop_xc_overlap
-          do i3=i3off+1,i3off+n3d
-             i3s=i3s+1
-             ind3=(i3-1)*(2*n1+31)*(2*n2+31)
-             ind3s=(i3s-1)*(2*n1+31)*(2*n2+31)
-             do i2=1,2*n2+31
-                ind2=(i2-1)*(2*n1+31)+ind3
-                ind2s=(i2-1)*(2*n1+31)+ind3s
-                do i1=1,2*n1+31
-                   ind1=i1+ind2
-                   ind1s=i1+ind2s
-                   !do i=1,(2*n1+31)*(2*n2+31)*(2*n3+31)
-                   rho_p(ind1s)=rho_p(ind1s)+(occup(iorb)/hgridh**3)*psir(ind1)**2
-                end do
-             end do
-          end do
-       end do loop_xc_overlap
-
-       if (i3s /= nrhotot) then
-          print *,'problem with rhopot array in sumrho,i3s,nrhotot,',i3s,nrhotot
-          stop
-       end if
-
-    enddo
-
-    call timing(iproc,'Rho_comput    ','OF')
-    call timing(iproc,'Rho_commun    ','ON')
-    call MPI_REDUCE_SCATTER(rho_p,rho,(2*n1+31)*(2*n2+31)*nscatterarr(:,1),&
-         MPI_DOUBLE_PRECISION,MPI_SUM,MPI_COMM_WORLD,ierr)
-
-    call timing(iproc,'Rho_commun    ','OF')
-
-    ! Check
-    call timing(iproc,'Rho_comput    ','ON')
-    tt=0.d0
-    i3off=(2*n1+31)*(2*n2+31)*nscatterarr(iproc,4)
-    do i=1,(2*n1+31)*(2*n2+31)*nscatterarr(iproc,2)
-       tt=tt+rho(i+i3off)
-    enddo
-    call timing(iproc,'Rho_comput    ','OF')
-    call timing(iproc,'Rho_commun    ','ON')
-    call MPI_REDUCE(tt,charge,1,MPI_DOUBLE_PRECISION,MPI_SUM,0,MPI_COMM_WORLD,ierr)
-    if (iproc.eq.0) write(*,'(1x,a,f21.12)')&
-         'done. Total electronic charge=',charge*hgridh**3
-    call timing(iproc,'Rho_commun    ','OF')
-    i_all=-product(shape(rho_p))*kind(rho_p)
-    deallocate(rho_p,stat=i_stat)
-    call memocc(i_stat,i_all,'rho_p','sumrho')
-
- else
-    call timing(iproc,'Rho_comput    ','ON')
-    !initialize the rho array at 10^-20 instead of zero, due to the invcb ABINIT routine
-    call tenminustwenty((2*n1+31)*(2*n2+31)*(2*n3+31),rho,nproc)
-    !call razero((2*n1+31)*(2*n2+31)*(2*n3+31),rho)
-
-    do iorb=1,norb
-
-!***************Alexey**************************************************************************
-
-        call uncompress_forstandard(n1,n2,n3,nfl1,nfu1,nfl2,nfu2,nfl3,nfu3,  & 
-                              nseg_c,nvctr_c,keyg(1,1),keyv(1),  & 
-                              nseg_f,nvctr_f,keyg(1,nseg_c+1),keyv(nseg_c+1),   &
-                              scal,psi(1,iorb-iproc*norbp),psi(nvctr_c+1,iorb-iproc*norbp),x_c,x_fc,x_f)
-
-       call comb_grow_all(n1,n2,n3,nfl1,nfu1,nfl2,nfu2,nfl3,nfu3,w1,w2,x_c,x_f,  & 
-             psir,ibyz_c,ibzxx_c,ibxxyy_c,ibyz_ff,ibzxx_f,ibxxyy_f)
-
-!***********************************************************************************************
-       do i=1,(2*n1+31)*(2*n2+31)*(2*n3+31)
-          rho(i)=rho(i)+(occup(iorb)/hgridh**3)*psir(i)**2
-       enddo
-
-    enddo
-    ! Check
-    tt=0.d0
-    do i=1,(2*n1+31)*(2*n2+31)*(2*n3+31)
-       tt=tt+rho(i)
-    enddo
-    tt=tt*hgridh**3
-    if (iproc.eq.0) write(*,'(1x,a,f21.12)')&
-         'done. Total electronic charge=',tt
-
-    call timing(iproc,'Rho_comput    ','OF')
- endif
-
- i_all=-product(shape(psir))*kind(psir)
- deallocate(psir,stat=i_stat)
- call memocc(i_stat,i_all,'psir','sumrho')
-
-
-!*********************Alexey*********************************************************************
-  i_all=-product(shape(x_c))*kind(x_c)
-  deallocate(x_c,stat=i_stat)
-  call memocc(i_stat,i_all,'x_c','applylocpotkinall')
-
-  i_all=-product(shape(x_fc))*kind(x_fc)
-  deallocate(x_fc,stat=i_stat)
-  call memocc(i_stat,i_all,'x_fc','applylocpotkinall')
-  
-  i_all=-product(shape(x_f))*kind(x_f)
-  deallocate(x_f,stat=i_stat)
-  call memocc(i_stat,i_all,'x_f','applylocpotkinall')
-
-  i_all=-product(shape(w1))*kind(w1)
-  deallocate(w1,stat=i_stat)
-  call memocc(i_stat,i_all,'w1','applylocpotkinall')
-  
-  i_all=-product(shape(w2))*kind(w2)
-  deallocate(w2,stat=i_stat)
-  call memocc(i_stat,i_all,'w2','applylocpotkinall')
-!**********************************************************************************************
-END SUBROUTINE
-
-
-
-        subroutine sumrho_old(parallel,iproc,norb,norbp,n1,n2,n3,hgrid,occup,  & 
-             nseg_c,nseg_f,nvctr_c,nvctr_f,keyg,keyv,psi,rho,&
-	 nfl1,nfu1,nfl2,nfu2,nfl3,nfu3,&
-	 ibyz_c,ibzxx_c,ibxxyy_c,ibyz_ff,ibzxx_f,ibxxyy_f)
-! Calculates the charge density by summing the square of all orbitals
-! Input: psi
-! Output: rho
-        implicit real*8 (a-h,o-z)
-        logical parallel,withmpi2
-        dimension rho((2*n1+31)*(2*n2+31)*(2*n3+31)),occup(norb)
-        dimension keyg(2,nseg_c+nseg_f),keyv(nseg_c+nseg_f)
-        dimension psi(nvctr_c+7*nvctr_f,norbp)
-        real*8, allocatable :: psir(:),rho_p(:)
-!***************Alexey**************************************************************************
-    real*8,allocatable,dimension(:,:,:)::x_c!input 
-	real*8,allocatable::x_f(:,:,:,:),x_fc(:,:,:,:) ! input
-	real*8,allocatable,dimension(:):: w1,w2
-	
-	real*8 scal(0:3)
-!	for grow:
-	integer ibyz_c(2,0:n2,0:n3)
-	integer ibzxx_c(2,0:n3,-14:2*n1+16) ! extended boundary arrays
-	integer ibxxyy_c(2,-14:2*n1+16,-14:2*n2+16)
-
-    integer ibyz_ff(2,nfl2:nfu2,nfl3:nfu3)
-	integer ibzxx_f(2,          nfl3:nfu3,2*nfl1-14:2*nfu1+16)
-	integer ibxxyy_f(2,                    2*nfl1-14:2*nfu1+16,2*nfl2-14:2*nfu2+16)
-!***********************************************************************************************
-        include 'mpif.h'
-        !flag indicating the MPI libraries used
-        withmpi2=.true.
-
-        hgridh=hgrid*.5d0 
-
-!***************Alexey**************************************************************************
-
-! shrink convention: nw1>nw2
-nw1=max((n3+1)*(2*n1+31)*(2*n2+31),&   		
-		(n1+1)*(2*n2+31)*(2*n3+31),&
-		2*(nfu1-nfl1+1)*(2*(nfu2-nfl2)+31)*(2*(nfu3-nfl3)+31),&
-		2*(nfu3-nfl3+1)*(2*(nfu1-nfl1)+31)*(2*(nfu2-nfl2)+31))
-		
-nw2=max(4*(nfu2-nfl2+1)*(nfu3-nfl3+1)*(2*(nfu1-nfl1)+31),&
-		4*(nfu1-nfl1+1)*(nfu2-nfl2+1)*(2*(nfu3-nfl3)+31),&
-		  (n1+1)*(n2+1)*(2*n3+31))
-
-        do i=0,3
-        scal(i)=1.d0
-        enddo
-		
-  allocate(x_c(0:n1,0:n2,0:n3),stat=i_stat)
-  call memocc(i_stat,product(shape(x_c))*kind(x_c),'x_c','applylocpotkinall')
-  allocate(x_fc(0:n1,0:n2,0:n3,3),stat=i_stat)
-  call memocc(i_stat,product(shape(x_fc))*kind(x_fc),'x_fc','applylocpotkinall')
-  allocate(x_f(7,nfl1:nfu1,nfl2:nfu2,nfl3:nfu3),stat=i_stat)! work
-  call memocc(i_stat,product(shape(x_c))*kind(x_f),'x_f','applylocpotkinall')
-  allocate(w1(nw1),stat=i_stat)
-  call memocc(i_stat,product(shape(w1))*kind(w1),'w1','applylocpotkinall')
-  allocate(w2(nw2),stat=i_stat) ! work
-  call memocc(i_stat,product(shape(w2))*kind(w2),'w1','applylocpotkinall')
-!***********************************************************************************************
-! Wavefunction in real space
-        allocate(psir((2*n1+31)*(2*n2+31)*(2*n3+31)),stat=i_stat)
-        call memocc(i_stat,product(shape(psir))*kind(psir),'psir','sumrho_old')
-
-        if (iproc==0) then
-           write(*,'(1x,a)',advance='no')&
-                'Calculation of charge density...'
-        end if
-
-
- if (parallel) then
-    if (withmpi2) then
-      call timing(iproc,'Rho_comput    ','ON')
-      !initialize the rho array at 10^-20 instead of zero, due to the invcb ABINIT routine
-      call tenminustwenty((2*n1+31)*(2*n2+31)*(2*n3+31),rho,nproc)
-
-      do iorb=iproc*norbp+1,min((iproc+1)*norbp,norb)
-
-!        call uncompress(n1,n2,n3,0,n1,0,n2,0,n3, & 
-!                    nseg_c,nvctr_c,keyg(1,1),keyv(1),   &
-!                    nseg_f,nvctr_f,keyg(1,nseg_c+1),keyv(nseg_c+1),   &
-!                    psi(1,iorb-iproc*norbp),psi(nvctr_c+1,iorb-iproc*norbp),psig)
-!        call synthese_grow(n1,n2,n3,psir,psig,psifscf) 
-!
-!        call convolut_magic_n(2*n1+15,2*n2+15,2*n3+15,psifscf,psir) 
-!
-!***************Alexey**************************************************************************
-
-        call uncompress_forstandard(n1,n2,n3,nfl1,nfu1,nfl2,nfu2,nfl3,nfu3,  & 
-                              nseg_c,nvctr_c,keyg(1,1),keyv(1),  & 
-                              nseg_f,nvctr_f,keyg(1,nseg_c+1),keyv(nseg_c+1),   &
-                              scal,psi(1,iorb-iproc*norbp),psi(nvctr_c+1,iorb-iproc*norbp),x_c,x_fc,x_f)
-
-       call comb_grow_all(n1,n2,n3,nfl1,nfu1,nfl2,nfu2,nfl3,nfu3,w1,w2,x_c,x_f,  & 
-             psir,ibyz_c,ibzxx_c,ibxxyy_c,ibyz_ff,ibzxx_f,ibxxyy_f)
-
-!***********************************************************************************************
-        do i=1,(2*n1+31)*(2*n2+31)*(2*n3+31)
-         rho(i)=rho(i)+(occup(iorb)/hgridh**3)*psir(i)**2
-        enddo
-
-      enddo
-
-      call timing(iproc,'Rho_comput    ','OF')
-      call timing(iproc,'Rho_commun    ','ON')
-      call MPI_ALLREDUCE(MPI_IN_PLACE,rho,(2*n1+31)*(2*n2+31)*(2*n3+31),&
-           MPI_DOUBLE_PRECISION,MPI_SUM,MPI_COMM_WORLD,ierr)
-      call timing(iproc,'Rho_commun    ','OF')
-
-    else
-      call timing(iproc,'Rho_comput    ','ON')
-        allocate(rho_p((2*n1+31)*(2*n2+31)*(2*n3+31)),stat=i_stat)
-        call memocc(i_stat,product(shape(rho_p))*kind(rho_p),'rho_p','sumrho_old')
-
-   !initialize the rho array at 10^-20 instead of zero, due to the invcb ABINIT routine
-        call tenminustwenty((2*n1+31)*(2*n2+31)*(2*n3+31),rho_p,nproc)
-        !call razero((2*n1+31)*(2*n2+31)*(2*n3+31),rho_p)
-
-      do iorb=iproc*norbp+1,min((iproc+1)*norbp,norb)
-
-!        call uncompress(n1,n2,n3,0,n1,0,n2,0,n3, & 
-!                    nseg_c,nvctr_c,keyg(1,1),keyv(1),   &
-!                    nseg_f,nvctr_f,keyg(1,nseg_c+1),keyv(nseg_c+1),   &
-!                    psi(1,iorb-iproc*norbp),psi(nvctr_c+1,iorb-iproc*norbp),psig)
-!        call synthese_grow(n1,n2,n3,psir,psig,psifscf)  !psir=ww(((2*n1+16)*(2*n2+16)*(2*n3+2))
-!
-!        call convolut_magic_n(2*n1+15,2*n2+15,2*n3+15,psifscf,psir) !psifscf=ww(((2*n1+31)*(2*n2+31)*(2*n3+16))
-
-!***************Alexey**************************************************************************
-
-        call uncompress_forstandard(n1,n2,n3,nfl1,nfu1,nfl2,nfu2,nfl3,nfu3,  & 
-                              nseg_c,nvctr_c,keyg(1,1),keyv(1),  & 
-                              nseg_f,nvctr_f,keyg(1,nseg_c+1),keyv(nseg_c+1),   &
-                              scal,psi(1,iorb-iproc*norbp),psi(nvctr_c+1,iorb-iproc*norbp),x_c,x_fc,x_f)
-
-       call comb_grow_all(n1,n2,n3,nfl1,nfu1,nfl2,nfu2,nfl3,nfu3,w1,w2,x_c,x_f,  & 
-             psir,ibyz_c,ibzxx_c,ibxxyy_c,ibyz_ff,ibzxx_f,ibxxyy_f)
-
-!***********************************************************************************************
-        do i=1,(2*n1+31)*(2*n2+31)*(2*n3+31)
-         rho_p(i)=rho_p(i)+(occup(iorb)/hgridh**3)*psir(i)**2
-        enddo
-
-      enddo
-
-      call timing(iproc,'Rho_comput    ','OF')
-      call timing(iproc,'Rho_commun    ','ON')
-        call MPI_ALLREDUCE(rho_p,rho,(2*n1+31)*(2*n2+31)*(2*n3+31),MPI_DOUBLE_PRECISION,MPI_SUM,MPI_COMM_WORLD,ierr)
-      call timing(iproc,'Rho_commun    ','OF')
-
-        i_all=-product(shape(rho_p))*kind(rho_p)
-        deallocate(rho_p,stat=i_stat)
-        call memocc(i_stat,i_all,'rho_p','sumrho_old')
-     end if
- else
-
-      call timing(iproc,'Rho_comput    ','ON')
-    !initialize the rho array at 10^-20 instead of zero, due to the invcb ABINIT routine
-        call tenminustwenty((2*n1+31)*(2*n2+31)*(2*n3+31),rho,nproc)
-        !call razero((2*n1+31)*(2*n2+31)*(2*n3+31),rho)
-
-     do iorb=1,norb
-
-!        call uncompress(n1,n2,n3,0,n1,0,n2,0,n3, & 
-!                    nseg_c,nvctr_c,keyg(1,1),keyv(1),   &
-!                    nseg_f,nvctr_f,keyg(1,nseg_c+1),keyv(nseg_c+1),   &
-!                    psi(1,iorb-iproc*norbp),psi(nvctr_c+1,iorb-iproc*norbp),psig)
-!        call synthese_grow(n1,n2,n3,psir,psig,psifscf)  !psir=ww(((2*n1+16)*(2*n2+16)*(2*n3+2))`
-!
-!        call convolut_magic_n(2*n1+15,2*n2+15,2*n3+15,psifscf,psir) !psifscf=ww(((2*n1+31)*(2*n2+31)*(2*n3+16))
-
-!***************Alexey**************************************************************************
-
-        call uncompress_forstandard(n1,n2,n3,nfl1,nfu1,nfl2,nfu2,nfl3,nfu3,  & 
-                              nseg_c,nvctr_c,keyg(1,1),keyv(1),  & 
-                              nseg_f,nvctr_f,keyg(1,nseg_c+1),keyv(nseg_c+1),   &
-                              scal,psi(1,iorb-iproc*norbp),psi(nvctr_c+1,iorb-iproc*norbp),x_c,x_fc,x_f)
-
-       call comb_grow_all(n1,n2,n3,nfl1,nfu1,nfl2,nfu2,nfl3,nfu3,w1,w2,x_c,x_f,  & 
-             psir,ibyz_c,ibzxx_c,ibxxyy_c,ibyz_ff,ibzxx_f,ibxxyy_f)
-
-!***********************************************************************************************
-       do i=1,(2*n1+31)*(2*n2+31)*(2*n3+31)
-         rho(i)=rho(i)+(occup(iorb)/hgridh**3)*psir(i)**2
-        enddo
-     
-     enddo
-      call timing(iproc,'Rho_comput    ','OF')
- endif
-
-! Check
-        tt=0.d0
-        do i=1,(2*n1+31)*(2*n2+31)*(2*n3+31)
-         tt=tt+rho(i)
-        enddo
-        !factor of two to restore the total charge
-        tt=tt*hgridh**3
-        if (iproc.eq.0) write(*,'(1x,a,f21.12)')&
-             'done. Total electronic charge=',tt
-
-
-        i_all=-product(shape(psir))*kind(psir)
-        deallocate(psir,stat=i_stat)
-        call memocc(i_stat,i_all,'psir','sumrho_old')
-
-
-!*********************Alexey*********************************************************************
-  i_all=-product(shape(x_c))*kind(x_c)
-  deallocate(x_c,stat=i_stat)
-  call memocc(i_stat,i_all,'x_c','applylocpotkinall')
-
-  i_all=-product(shape(x_fc))*kind(x_fc)
-  deallocate(x_fc,stat=i_stat)
-  call memocc(i_stat,i_all,'x_fc','applylocpotkinall')
-  
-  i_all=-product(shape(x_f))*kind(x_f)
-  deallocate(x_f,stat=i_stat)
-  call memocc(i_stat,i_all,'x_f','applylocpotkinall')
-
-  i_all=-product(shape(w1))*kind(w1)
-  deallocate(w1,stat=i_stat)
-  call memocc(i_stat,i_all,'w1','applylocpotkinall')
-  
-  i_all=-product(shape(w2))*kind(w2)
-  deallocate(w2,stat=i_stat)
-  call memocc(i_stat,i_all,'w2','applylocpotkinall')
-!**********************************************************************************************
-        END SUBROUTINE
-
-!-!-!-!-!-!-!-!-!-!-!-!-!-!-!-!-!-!-!-!-!-!-!-!-!-!-!-!-!-!-!-!-!-!-!
-        
-
-        subroutine applyprojectorsall(iproc,ntypes,nat,iatype,psppar,npspcode,occup, &
-                    nprojel,nproj,nseg_p,keyg_p,keyv_p,nvctr_p,proj,  &
-                    norb,norbp,nseg_c,nseg_f,keyg,keyv,nvctr_c,nvctr_f,psi,hpsi,eproj_sum)
-! Applies all the projectors onto a wavefunction
-! Input: psi_c,psi_f
-! In/Output: hpsi_c,hpsi_f (both are updated, i.e. not initilized to zero at the beginning)
-        implicit real*8 (a-h,o-z)
-        dimension psppar(0:4,0:4,ntypes),iatype(nat),npspcode(ntypes)
-        dimension keyg(2,nseg_c+nseg_f),keyv(nseg_c+nseg_f)
-        dimension psi(nvctr_c+7*nvctr_f,norbp),hpsi(nvctr_c+7*nvctr_f,norbp)
-        dimension nseg_p(0:2*nat),nvctr_p(0:2*nat)
-        dimension keyg_p(2,nseg_p(2*nat)),keyv_p(nseg_p(2*nat))
-        dimension proj(nprojel),occup(norb)
-
-      call timing(iproc,'ApplyProj     ','ON')
-
-  eproj_sum=0.d0
-! loop over all my orbitals
-  do iorb=iproc*norbp+1,min((iproc+1)*norbp,norb)
-      call applyprojectorsone(ntypes,nat,iatype,psppar,npspcode, &
-                    nprojel,nproj,nseg_p,keyg_p,keyv_p,nvctr_p,proj,  &
-                    nseg_c,nseg_f,keyg,keyv,nvctr_c,nvctr_f,  & 
-                    psi(1,iorb-iproc*norbp),hpsi(1,iorb-iproc*norbp),eproj)
-     eproj_sum=eproj_sum+occup(iorb)*eproj
-!     write(*,*) 'iorb,eproj',iorb,eproj
-  enddo
-
-      call timing(iproc,'ApplyProj     ','OF')
-
-         END SUBROUTINE
-
-        subroutine applyprojectorsone(ntypes,nat,iatype,psppar,npspcode, &
-                    nprojel,nproj,nseg_p,keyg_p,keyv_p,nvctr_p,proj,  &
-                    nseg_c,nseg_f,keyg,keyv,nvctr_c,nvctr_f,psi,hpsi,eproj)
-! Applies all the projectors onto a single wavefunction
-! Input: psi_c,psi_f
-! In/Output: hpsi_c,hpsi_f (both are updated, i.e. not initilized to zero at the beginning)
-        implicit real*8 (a-h,o-z)
-        dimension psppar(0:4,0:4,ntypes),iatype(nat),npspcode(ntypes)
-        dimension keyg(2,nseg_c+nseg_f),keyv(nseg_c+nseg_f)
-        dimension psi(nvctr_c+7*nvctr_f),hpsi(nvctr_c+7*nvctr_f)
-        dimension nseg_p(0:2*nat),nvctr_p(0:2*nat)
-        dimension keyg_p(2,nseg_p(2*nat)),keyv_p(nseg_p(2*nat))
-        dimension proj(nprojel)
-
-! loop over all projectors
-    iproj=0
-    eproj=0.d0
-    istart_c=1
-    do iat=1,nat
-        mbseg_c=nseg_p(2*iat-1)-nseg_p(2*iat-2)
-        mbseg_f=nseg_p(2*iat  )-nseg_p(2*iat-1)
-        jseg_c=nseg_p(2*iat-2)+1
-        jseg_f=nseg_p(2*iat-1)+1
-        mbvctr_c=nvctr_p(2*iat-1)-nvctr_p(2*iat-2)
-        mbvctr_f=nvctr_p(2*iat  )-nvctr_p(2*iat-1)
-     ityp=iatype(iat)
-     !GTH and HGH pseudopotentials
-     do l=1,4
-        do i=1,3
-           if (psppar(l,i,ityp).ne.0.d0) then
-              do m=1,2*l-1
-                 iproj=iproj+1
-                 istart_f=istart_c+mbvctr_c
-                 call wpdot(  &
-                      nvctr_c,nvctr_f,nseg_c,nseg_f,keyv(1),keyv(nseg_c+1),  &
-                      keyg(1,1),keyg(1,nseg_c+1),psi(1),psi(nvctr_c+1),  &
-                      mbvctr_c,mbvctr_f,mbseg_c,mbseg_f,keyv_p(jseg_c),keyv_p(jseg_f),  &
-                      keyg_p(1,jseg_c),keyg_p(1,jseg_f),proj(istart_c),proj(istart_f),scpr)
-
-                 ! test (will sometimes give wrong result)
-                 call wpdot(  &
-                      mbvctr_c,mbvctr_f,mbseg_c,mbseg_f,keyv_p(jseg_c),keyv_p(jseg_f),  &
-                      keyg_p(1,jseg_c),keyg_p(1,jseg_f),proj(istart_c),proj(istart_f),  &
-                      nvctr_c,nvctr_f,nseg_c,nseg_f,keyv(1),keyv(nseg_c+1),  &
-                      keyg(1,1),keyg(1,nseg_c+1),psi(1),psi(nvctr_c+1),tcpr)
-                 if (scpr.ne.tcpr) then
-                    print *,'projectors: scpr.ne.tcpr'
-                    print *,'l,i,m,h_i^l=',l,i,m,psppar(l,i,ityp)
-                    stop 
-                 end if
-                 ! testend
-
-                 scprp=scpr*psppar(l,i,ityp)
-                 eproj=eproj+scprp*scpr
-
-                 call waxpy(&
-                      scprp,mbvctr_c,mbvctr_f,mbseg_c,mbseg_f,keyv_p(jseg_c),keyv_p(jseg_f),  &
-                      keyg_p(1,jseg_c),keyg_p(1,jseg_f),proj(istart_c),proj(istart_f),  &
-                      nvctr_c,nvctr_f,nseg_c,nseg_f,keyv(1),keyv(nseg_c+1),  &
-                      keyg(1,1),keyg(1,nseg_c+1),hpsi(1),hpsi(nvctr_c+1))
-
-                 istart_c=istart_f+7*mbvctr_f
-              enddo
-              if (npspcode(ityp) == 3 .and. l/=4 .and. i/=3) then !HGH case, offdiagonal terms
-                 loop_j: do j=i+1,3
-                    if (psppar(l,j,ityp) .eq. 0.d0) exit loop_j
-                    !calculate the coefficients for the off-diagonal terms
-                    if (l==1) then
-                       if (i==1) then
-                          if (j==2) offdiagcoeff=-0.5d0*sqrt(3.d0/5.d0)
-                          if (j==3) offdiagcoeff=0.5d0*sqrt(5.d0/21.d0)
-                       else
-                          offdiagcoeff=-0.5d0*sqrt(100.d0/63.d0)
-                       end if
-                    else if (l==2) then
-                       if (i==1) then
-                          if (j==2) offdiagcoeff=-0.5d0*sqrt(5.d0/7.d0)
-                          if (j==3) offdiagcoeff=1.d0/6.d0*sqrt(35.d0/11.d0)
-                       else
-                          offdiagcoeff=-7.d0/3.d0*sqrt(1.d0/11.d0)
-                       end if
-                    else if (l==3) then
-                       if (i==1) then
-                          if (j==2) offdiagcoeff=-0.5d0*sqrt(7.d0/9.d0)
-                          if (j==3) offdiagcoeff=0.5d0*sqrt(63.d0/143.d0)
-                       else
-                          offdiagcoeff=-9.d0*sqrt(1.d0/143.d0)
-                       end if
-                    end if
-                    istart_c_i=istart_c-(2*l-1)*(mbvctr_c+7*mbvctr_f)
-                    istart_c_j=istart_c_i+(j-i)*(2*l-1)*(mbvctr_c+7*mbvctr_f)
-                    do m=1,2*l-1
-                       !starting addresses of the projectors
-                       istart_f_j=istart_c_j+mbvctr_c
-                       istart_f_i=istart_c_i+mbvctr_c
-                       call wpdot(&
-                            nvctr_c,nvctr_f,nseg_c,nseg_f,keyv(1),keyv(nseg_c+1),  &
-                            keyg(1,1),keyg(1,nseg_c+1),psi(1),psi(nvctr_c+1),  &
-                            mbvctr_c,mbvctr_f,mbseg_c,mbseg_f,keyv_p(jseg_c),keyv_p(jseg_f),  &
-                            keyg_p(1,jseg_c),keyg_p(1,jseg_f),&
-                            proj(istart_c_j),proj(istart_f_j),scpr_j)
-
-                       call wpdot(&
-                            nvctr_c,nvctr_f,nseg_c,nseg_f,keyv(1),keyv(nseg_c+1),  &
-                            keyg(1,1),keyg(1,nseg_c+1),psi(1),psi(nvctr_c+1),  &
-                            mbvctr_c,mbvctr_f,mbseg_c,mbseg_f,keyv_p(jseg_c),keyv_p(jseg_f),  &
-                            keyg_p(1,jseg_c),keyg_p(1,jseg_f),&
-                            proj(istart_c_i),proj(istart_f_i),scpr_i)
-
-
-                       scprp_j=scpr_j*offdiagcoeff*psppar(l,j,ityp)
-                       scprp_i=scpr_i*offdiagcoeff*psppar(l,j,ityp)
-                       !scpr_i*h_ij*scpr_j+scpr_j*h_ij*scpr_i
-                       eproj=eproj+2.d0*scprp_j*scpr_i
-
-                       !|hpsi>=|hpsi>+h_ij (<p_i|psi>|p_j>+<p_j|psi>|p_i>)
-                       call waxpy(&
-                            scprp_j,mbvctr_c,mbvctr_f,mbseg_c,mbseg_f,&
-                            keyv_p(jseg_c),keyv_p(jseg_f),  &
-                            keyg_p(1,jseg_c),keyg_p(1,jseg_f),&
-                            proj(istart_c_i),proj(istart_f_i),  &
-                            nvctr_c,nvctr_f,nseg_c,nseg_f,keyv(1),keyv(nseg_c+1),  &
-                            keyg(1,1),keyg(1,nseg_c+1),hpsi(1),hpsi(nvctr_c+1))
-
-                       call waxpy(&
-                            scprp_i,mbvctr_c,mbvctr_f,mbseg_c,mbseg_f,&
-                            keyv_p(jseg_c),keyv_p(jseg_f),  &
-                            keyg_p(1,jseg_c),keyg_p(1,jseg_f),&
-                            proj(istart_c_j),proj(istart_f_j),  &
-                            nvctr_c,nvctr_f,nseg_c,nseg_f,keyv(1),keyv(nseg_c+1),  &
-                            keyg(1,1),keyg(1,nseg_c+1),hpsi(1),hpsi(nvctr_c+1))
-
-                       istart_c_j=istart_f_j+7*mbvctr_f
-                       istart_c_i=istart_f_i+7*mbvctr_f
-                    enddo
-                 end do loop_j
-              end if
-           end if
-        enddo
+
+  do iseg=1,msegb_c
+     jj=keybv_c(iseg)
+     j0=keybg_c(1,iseg)
+     j1=keybg_c(2,iseg)
+     ii=j0-1
+     i3=ii/((nb1+1)*(nb2+1))
+     ii=ii-i3*(nb1+1)*(nb2+1)
+     i2=ii/(nb1+1)
+     i0=ii-i2*(nb1+1)
+     i1=i0+j1-j0
+     do i=i0,i1
+        psib_c(i-i0+jj)=psig_c(i,i2,i3)
      enddo
   enddo
-     if (iproj.ne.nproj) stop '1:applyprojectorsone'
-     if (istart_c-1.ne.nprojel) stop '2:applyprojectorsone'
-         return
-         END SUBROUTINE
-
-
-!-!-!-!-!-!-!-!-!-!-!-!-!-!-!-!-!-!-!-!-!-!-!-!-!-!-!-!-!-!-!-!-!-!-!
-
-
-
-
-!-!-!-!-!-!-!-!-!-!-!-!-!-!-!-!-!-!-!-!-!-!-!-!-!-!-!-!-!-!-!-!-!-!-!
-
-        subroutine system_size(nat,rxyz,radii,rmult,iatype,ntypes, &
-                   cxmin,cxmax,cymin,cymax,czmin,czmax)
-! calculates the overall size of the simulation cell (cxmin,cxmax,cymin,cymax,czmin,czmax)
-        implicit real*8 (a-h,o-z)
-        parameter(eps_mach=1.d-12)
-        dimension rxyz(3,nat),radii(ntypes),iatype(nat)
-
-        cxmax=-1.d100 ; cxmin=1.d100
-        cymax=-1.d100 ; cymin=1.d100
-        czmax=-1.d100 ; czmin=1.d100
-        do iat=1,nat
-            rad=radii(iatype(iat))*rmult
-            cxmax=max(cxmax,rxyz(1,iat)+rad) ; cxmin=min(cxmin,rxyz(1,iat)-rad)
-            cymax=max(cymax,rxyz(2,iat)+rad) ; cymin=min(cymin,rxyz(2,iat)-rad)
-            czmax=max(czmax,rxyz(3,iat)+rad) ; czmin=min(czmin,rxyz(3,iat)-rad)
-        enddo
-  
-      cxmax=cxmax-eps_mach ; cxmin=cxmin+eps_mach
-      cymax=cymax-eps_mach ; cymin=cymin+eps_mach
-      czmax=czmax-eps_mach ; czmin=czmin+eps_mach
-
-        return
-        END SUBROUTINE
-
-
-
-
-    subroutine num_segkeys(n1,n2,n3,nl1,nu1,nl2,nu2,nl3,nu3,logrid,mseg,mvctr)
-! Calculates the length of the keys describing a wavefunction data structure
-        implicit real*8 (a-h,o-z)
-        logical logrid,plogrid
-        dimension logrid(0:n1,0:n2,0:n3)
-
-        mvctr=0
-        nsrt=0
-        nend=0
-        do i3=nl3,nu3 ; do i2=nl2,nu2
-
-        plogrid=.false.
-        do i1=nl1,nu1
-         if (logrid(i1,i2,i3)) then
-           mvctr=mvctr+1
-           if (plogrid .eqv. .false.) then
-             nsrt=nsrt+1
-           endif
-         else
-           if (plogrid .eqv. .true.) then
-             nend=nend+1
-           endif
-         endif
-         plogrid=logrid(i1,i2,i3)
-        enddo 
-           if (plogrid .eqv. .true.) then
-             nend=nend+1
-           endif
-        enddo ; enddo
-        if (nend.ne.nsrt) then 
-           write(*,*) 'nend , nsrt',nend,nsrt
-           stop 'nend <> nsrt'
-        endif
-        mseg=nend
-
-    return
-  END SUBROUTINE num_segkeys
-
-
-  subroutine segkeys(n1,n2,n3,nl1,nu1,nl2,nu2,nl3,nu3,logrid,mseg,keyg,keyv)
-    ! Calculates the keys describing a wavefunction data structure
-    implicit real*8 (a-h,o-z)
-    logical logrid,plogrid
-    dimension logrid(0:n1,0:n2,0:n3),keyg(2,mseg),keyv(mseg)
-
-    mvctr=0
-    nsrt=0
-    nend=0
-    do i3=nl3,nu3 ; do i2=nl2,nu2
-
-       plogrid=.false.
-       do i1=nl1,nu1
-          ngridp=i3*((n1+1)*(n2+1)) + i2*(n1+1) + i1+1
-          if (logrid(i1,i2,i3)) then
-             mvctr=mvctr+1
-             if (plogrid .eqv. .false.) then
-                nsrt=nsrt+1
-                keyg(1,nsrt)=ngridp
-                keyv(nsrt)=mvctr
-             endif
-          else
-             if (plogrid .eqv. .true.) then
-                nend=nend+1
-                keyg(2,nend)=ngridp-1
-             endif
-          endif
-          plogrid=logrid(i1,i2,i3)
-       enddo
-       if (plogrid .eqv. .true.) then
-          nend=nend+1
-          keyg(2,nend)=ngridp
-       endif
-    enddo; enddo
-    if (nend.ne.nsrt) then 
-       write(*,*) 'nend , nsrt',nend,nsrt
-       stop 'nend <> nsrt'
-    endif
-    mseg=nend
-
-    return
-  END SUBROUTINE segkeys
-
-
-
-
-  subroutine fill_logrid(n1,n2,n3,nl1,nu1,nl2,nu2,nl3,nu3,nbuf,nat,  &
-       ntypes,iatype,rxyz,radii,rmult,hgrid,logrid)
-    ! set up an array logrid(i1,i2,i3) that specifies whether the grid point
-    ! i1,i2,i3 is the center of a scaling function/wavelet
-    implicit real*8 (a-h,o-z)
-    logical logrid
-    parameter(eps_mach=1.d-12,onem=1.d0-eps_mach)
-    dimension rxyz(3,nat),iatype(nat),radii(ntypes)
-    dimension logrid(0:n1,0:n2,0:n3)
-
-    do i3=nl3,nu3 
-       do i2=nl2,nu2 
-          do i1=nl1,nu1
-             logrid(i1,i2,i3)=.false.
-          enddo
-       enddo
-    enddo
-
-    do iat=1,nat
-       rad=radii(iatype(iat))*rmult+nbuf*hgrid
-       !        write(*,*) 'iat,nat,rad',iat,nat,rad
-       ml1=int(onem+(rxyz(1,iat)-rad)/hgrid)  ; mu1=int((rxyz(1,iat)+rad)/hgrid)
-       ml2=int(onem+(rxyz(2,iat)-rad)/hgrid)  ; mu2=int((rxyz(2,iat)+rad)/hgrid)
-       ml3=int(onem+(rxyz(3,iat)-rad)/hgrid)  ; mu3=int((rxyz(3,iat)+rad)/hgrid)
-
-!!$       print *,'values of the mls',ml1,nl1,ml2,nl2,ml3,nl3,nbuf,rmult,rad
-!!$       print *,'values of the mus',mu1,nu1,mu2,nu2,mu3,nu3,nbuf,hgrid,rxyz(1,iat)
-
-       if (ml1.lt.nl1) stop 'ml1 < nl1' ; if (mu1.gt.nu1) stop 'mu1 > nu1'
-       if (ml2.lt.nl2) stop 'ml2 < nl2' ; if (mu2.gt.nu2) stop 'mu2 > nu2'
-       if (ml3.lt.nl3) stop 'ml3 < nl3' ; if (mu3.gt.nu3) stop 'mu3 > nu3'
-       do i3=ml3,mu3
-          dz2=(i3*hgrid-rxyz(3,iat))**2
-          do i2=ml2,mu2
-             dy2=(i2*hgrid-rxyz(2,iat))**2
-             do i1=ml1,mu1
-                dx=i1*hgrid-rxyz(1,iat)
-                if (dx**2+(dy2+dz2).le.rad**2) then 
-                   logrid(i1,i2,i3)=.true.
-                endif
-             enddo
-          enddo
-       enddo
-    enddo
-
-    return
-  END SUBROUTINE fill_logrid
-
-
-        subroutine bounds(n1,n2,n3,logrid,ibyz,ibxz,ibxy)
-        implicit real*8 (a-h,o-z)
-        logical logrid
-        dimension logrid(0:n1,0:n2,0:n3)
-        dimension ibyz(2,0:n2,0:n3),ibxz(2,0:n1,0:n3),ibxy(2,0:n1,0:n2)
-
-
-        do 100, i3=0,n3 
-        do 100, i2=0,n2 
-        ibyz(1,i2,i3)= 1000
-        ibyz(2,i2,i3)=-1000
-
-        do i1=0,n1
-         if (logrid(i1,i2,i3)) then 
-            ibyz(1,i2,i3)=i1
-            goto 10
-         endif
-        enddo 
-10      continue
-        do i1=n1,0,-1
-         if (logrid(i1,i2,i3)) then 
-            ibyz(2,i2,i3)=i1
-            goto 11
-         endif
-        enddo 
-11      continue
-
-100     continue
-
-
-        do 200,i3=0,n3 
-        do 200,i1=0,n1
-        ibxz(1,i1,i3)= 1000
-        ibxz(2,i1,i3)=-1000
-
-        do i2=0,n2 
-         if (logrid(i1,i2,i3)) then 
-             ibxz(1,i1,i3)=i2
-             goto 20 
-         endif
-        enddo 
-20      continue
-        do i2=n2,0,-1
-         if (logrid(i1,i2,i3)) then 
-             ibxz(2,i1,i3)=i2
-             goto 21 
-         endif
-        enddo 
-21      continue
-
-200     continue
-
-
-        do 300, i2=0,n2 
-        do 300, i1=0,n1 
-        ibxy(1,i1,i2)= 1000
-        ibxy(2,i1,i2)=-1000
-
-        do i3=0,n3
-         if (logrid(i1,i2,i3)) then 
-             ibxy(1,i1,i2)=i3
-             goto 30 
-         endif
-        enddo 
-30      continue
-        do i3=n3,0,-1
-         if (logrid(i1,i2,i3)) then 
-             ibxy(2,i1,i2)=i3
-             goto 31 
-         endif
-        enddo 
-31      continue
-
-300     continue
-
-        return
-        END SUBROUTINE
-
-!-!-!-!-!-!-!-!-!-!-!-!-!-!-!-!-!-!-!-!-!-!-!-!-!-!-!-!-!-!-!-!-!-!-!
-
-
-        subroutine orthon_p(iproc,nproc,norb,norbp,nvctrp,psit)
-! Gram-Schmidt orthogonalisation
-        implicit real*8 (a-h,o-z)
-        logical, parameter :: parallel=.true.
-        dimension psit(nvctrp,norbp*nproc)
-        real*8, allocatable :: ovrlp(:,:,:)
-        include 'mpif.h'
-
-      call timing(iproc,'GramS_comput  ','ON')
-
-      if (norb.eq.1) then
-
-!!$         if (iproc .eq. 0) then
-!!$            tt=dnrm2(nvctrp,psi,1)
-!!$            tt=1.d0/tt
-!!$            call dscal(nvctrp,tt,psi,1)
-!!$         end if
-
-         stop 'more than one orbital needed for a parallel run'
-
-      else
-
-        allocate(ovrlp(norb,norb,2),stat=i_stat)
-        call memocc(i_stat,product(shape(ovrlp))*kind(ovrlp),'ovrlp','orthon_p')
-
-! Upper triangle of overlap matrix using BLAS
-!     ovrlp(iorb,jorb)=psit(k,iorb)*psit(k,jorb) ; upper triangle
-        call DSYRK('L','T',norb,nvctrp,1.d0,psit,nvctrp,0.d0,ovrlp(1,1,2),norb)
-        
-       call timing(iproc,'GramS_comput  ','OF')
-       call timing(iproc,'GramS_commun  ','ON')
-        call MPI_ALLREDUCE (ovrlp(1,1,2),ovrlp(1,1,1),norb**2,MPI_DOUBLE_PRECISION,MPI_SUM,MPI_COMM_WORLD,ierr)
-       call timing(iproc,'GramS_commun  ','OF')
-       call timing(iproc,'GramS_comput  ','ON')
-
-!  write(*,*) 'parallel ovrlp'
-!  do i=1,norb
-!  write(*,'(10(1x,e10.3))') (ovrlp(i,j,1),j=1,norb)
-!  enddo
-
-       
-       ! Cholesky factorization
-        call dpotrf( 'L', norb, ovrlp, norb, info )
-        if (info.ne.0) write(6,*) 'info Cholesky factorization', info
-
-! calculate L^{-1}
-        call DTRTRI( 'L', 'N', norb, ovrlp, norb, info )
-        if (info.ne.0) write(6,*) 'info L^-1', info
-
-! new vectors   
-      call DTRMM ('R', 'L', 'T', 'N', nvctrp, norb, 1.d0, ovrlp, norb, psit, nvctrp)
-
-        i_all=-product(shape(ovrlp))*kind(ovrlp)
-        deallocate(ovrlp,stat=i_stat)
-        call memocc(i_stat,i_all,'ovrlp','orthon_p')
-
-     end if
-
-       call timing(iproc,'GramS_comput  ','OF')
-
-    END SUBROUTINE orthon_p
-
-
-        
-       subroutine orthon(norb,norbp,nvctrp,psi)
-! Gram-Schmidt orthogonalisation
-        implicit real*8 (a-h,o-z)
-        logical, parameter :: parallel=.false.
-        dimension psi(nvctrp,norbp)
-        real*8, allocatable :: ovrlp(:,:)
-
-       call timing(iproc,'GramS_comput  ','ON')
-
- if (norb.eq.1) then
-        tt=dnrm2(nvctrp,psi,1)
-        tt=1.d0/tt
-        call dscal(nvctrp,tt,psi,1)
-
- else
-
-        allocate(ovrlp(norb,norb),stat=i_stat)
-        call memocc(i_stat,product(shape(ovrlp))*kind(ovrlp),'ovrlp','orthon')
-
-! Overlap matrix using BLAS
-!     ovrlp(iorb,jorb)=psi(k,iorb)*psi(k,jorb) ; upper triangle
-        call DSYRK('L','T',norb,nvctrp,1.d0,psi,nvctrp,0.d0,ovrlp,norb)
-
-!  write(*,*) 'ovrlp'
-!  do i=1,norb
-!  write(*,'(10(1x,e10.3))') (ovrlp(i,j),j=1,norb)
-!  enddo
-
-! Cholesky factorization
-        call dpotrf( 'L', norb, ovrlp, norb, info )
-        if (info.ne.0) write(6,*) 'info Cholesky factorization', info
-
-! calculate L^{-1}
-        call DTRTRI( 'L', 'N', norb, ovrlp, norb, info )
-        if (info.ne.0) write(6,*) 'info L^-1', info
-
-! new vectors   
-      call DTRMM ('R', 'L', 'T', 'N', nvctrp, norb, 1.d0, ovrlp, norb, psi, nvctrp)
-
-      i_all=-product(shape(ovrlp))*kind(ovrlp)
-      deallocate(ovrlp,stat=i_stat)
-      call memocc(i_stat,i_all,'ovrlp','orthon')
-
- endif
-
-       call timing(iproc,'Grams_comput  ','OF')
-
-end subroutine orthon
+
+
+  ! fine part
+  do iseg=1,mseg_f
+     jj=keyv_f(iseg)
+     j0=keyg_f(1,iseg)
+     j1=keyg_f(2,iseg)
+     ii=j0-1
+     i3=ii/((n1+1)*(n2+1))
+     ii=ii-i3*(n1+1)*(n2+1)
+     i2=ii/(n1+1)
+     i0=ii-i2*(n1+1)
+     i1=i0+j1-j0
+     do i=i0,i1
+        psig_f(1,i+nbuf,i2+nbuf,i3+nbuf)=psi_f(1,i-i0+jj)
+        psig_fc(i+nbuf,i2+nbuf,i3+nbuf,1)=psig_f(1,i+nbuf,i2+nbuf,i3+nbuf)
+        psig_f(2,i+nbuf,i2+nbuf,i3+nbuf)=psi_f(2,i-i0+jj)
+        psig_fc(i+nbuf,i2+nbuf,i3+nbuf,2)=psig_f(2,i+nbuf,i2+nbuf,i3+nbuf)
+        psig_f(3,i+nbuf,i2+nbuf,i3+nbuf)=psi_f(3,i-i0+jj)
+        psig_f(4,i+nbuf,i2+nbuf,i3+nbuf)=psi_f(4,i-i0+jj)
+        psig_fc(i+nbuf,i2+nbuf,i3+nbuf,3)=psig_f(4,i+nbuf,i2+nbuf,i3+nbuf)
+        psig_f(5,i+nbuf,i2+nbuf,i3+nbuf)=psi_f(5,i-i0+jj)
+        psig_f(6,i+nbuf,i2+nbuf,i3+nbuf)=psi_f(6,i-i0+jj)
+        psig_f(7,i+nbuf,i2+nbuf,i3+nbuf)=psi_f(7,i-i0+jj)
+     enddo
+  enddo
+
+  do iseg=1,msegb_f
+     jj=keybv_f(iseg)
+     j0=keybg_f(1,iseg)
+     j1=keybg_f(2,iseg)
+     ii=j0-1
+     i3=ii/((nb1+1)*(nb2+1))
+     ii=ii-i3*(nb1+1)*(nb2+1)
+     i2=ii/(nb1+1)
+     i0=ii-i2*(nb1+1)
+     i1=i0+j1-j0
+     do i=i0,i1
+        psib_f(1,i-i0+jj)=psig_f(1,i,i2,i3)
+        psib_f(2,i-i0+jj)=psig_f(2,i,i2,i3)
+        psib_f(3,i-i0+jj)=psig_f(3,i,i2,i3)
+        psib_f(4,i-i0+jj)=psig_f(4,i,i2,i3)
+        psib_f(5,i-i0+jj)=psig_f(5,i,i2,i3)
+        psib_f(6,i-i0+jj)=psig_f(6,i,i2,i3)
+        psib_f(7,i-i0+jj)=psig_f(7,i,i2,i3)
+     enddo
+  enddo
+
+end subroutine transform_fortail
 
 subroutine MemoryEstimator(nproc,idsx,n1,n2,n3,alat1,alat2,alat3,hgrid,nat,ntypes,iatype,&
      rxyz,radii_cf,crmult,frmult,norb,atomnames,output_grid)
+
   use Poisson_Solver
+
   implicit none
   !Arguments
   logical, intent(in) :: output_grid
@@ -4757,17 +2518,6 @@
      tt=real(8*n1*n2*n3,kind=8)/real(n01*n02*n03,kind=8)
   end if
 
-<<<<<<< HEAD
-subroutine createWavefunctionsDescriptors(parallel, iproc, nproc, idsx, n1, n2, n3, output_grid, &
-     & hgrid, nat, ntypes, iatype, atomnames, rxyz, radii_cf, crmult, frmult, &
-     & ibyz_c,ibxz_c,ibxy_c, ibyz_f, ibxz_f, ibxy_f, nseg_c, nseg_f, nvctr_c, nvctr_f, nvctrp, &
-     & keyg, keyv,norb,norbp,psi,hpsi,psit,psidst,hpsidst,ads,&
-	 nfl1,nfu1,nfl2,nfu2,nfl3,nfu3,&
-	ibzzx_c,ibyyzz_c,ibxy_ff,ibzzx_f,ibyyzz_f,&
-	ibzxx_c,ibxxyy_c,ibyz_ff,ibzxx_f,ibxxyy_f,ibyyzz_r)
-!calculates the descriptor arrays keyg and keyv as well as nseg_c, nseg_f, nvctr_c, nvctr_f, nvctrp
-!calculates also the arrays ibyz_c,ibxz_c,ibxy_c, ibyz_f, ibxz_f, ibxy_f needed for convolut_standard
-=======
   !density memory
   omemden=real(md1*md3*md2/nproc*8,kind=8)
   !kernel memory
@@ -4845,10 +2595,12 @@
 subroutine createWavefunctionsDescriptors(iproc,nproc,idsx,n1,n2,n3,output_grid,&
      & hgrid,nat,ntypes,iatype,atomnames,alat1,alat2,alat3,rxyz,radii_cf,crmult,frmult,&
      & ibyz_c,ibxz_c,ibxy_c,ibyz_f,ibxz_f,ibxy_f,nseg_c,nseg_f,nvctr_c,nvctr_f,nvctrp,&
-     & keyg,keyv,norb,norbp)
+     & keyg, keyv,norb,norbp,&
+	 nfl1,nfu1,nfl2,nfu2,nfl3,nfu3,&
+	ibzzx_c,ibyyzz_c,ibxy_ff,ibzzx_f,ibyyzz_f,&
+	ibzxx_c,ibxxyy_c,ibyz_ff,ibzxx_f,ibxxyy_f,ibyyzz_r)
 !calculates the descriptor arrays keyg and keyv as well as nseg_c,nseg_f,nvctr_c,nvctr_f,nvctrp
 !calculates also the arrays ibyz_c,ibxz_c,ibxy_c,ibyz_f,ibxz_f,ibxy_f needed for convolut_standard
->>>>>>> 4470237d
   implicit none
   !Arguments
   integer, intent(in) :: iproc,nproc,idsx,n1,n2,n3,nat,ntypes,norb
@@ -4862,12 +2614,6 @@
   real*8 :: rxyz(3, nat), radii_cf(ntypes, 2)
   character(len=20), intent(in) :: atomnames(100)
   integer, pointer :: keyg(:,:), keyv(:)
-
-  !Local variables
-  real*8, parameter :: eps_mach=1.d-12,onem=1.d0-eps_mach
-  integer :: iat,i1,i2,i3,norbme,norbyou,jpst,jproc,i_all,i_stat
-  real*8 :: tt
-  logical, allocatable :: logrid_c(:,:,:), logrid_f(:,:,:)
 !**********************Alexey*************************************************************
 	integer,intent(in):: nfl1,nfu1,nfl2,nfu2,nfl3,nfu3
 !**********************Alexey*************************************************************
@@ -4890,6 +2636,13 @@
 !	for real space:
 	integer,intent(out):: ibyyzz_r(2,-14:2*n2+16,-14:2*n3+16)
 !*****************************************************************************************	
+
+
+  !Local variables
+  real*8, parameter :: eps_mach=1.d-12,onem=1.d0-eps_mach
+  integer :: iat,i1,i2,i3,norbme,norbyou,jpst,jproc,i_all,i_stat
+  real*8 :: tt
+  logical, allocatable :: logrid_c(:,:,:), logrid_f(:,:,:)
 
   if (iproc.eq.0) then
      write(*,'(1x,a)')&
@@ -5013,203 +2766,203 @@
 
 !*********Alexey******************************************************************************
  
-	call make_all_ib(n1,n2,n3,nfl1,nfu1,nfl2,nfu2,nfl3,nfu3,&
-	ibxy_c,ibzzx_c,ibyyzz_c,ibxy_f,ibxy_ff,ibzzx_f,ibyyzz_f,&
-	    ibyz_c,ibzxx_c,ibxxyy_c,ibyz_f,ibyz_ff,ibzxx_f,ibxxyy_f,ibyyzz_r)
+  call make_all_ib(n1,n2,n3,nfl1,nfu1,nfl2,nfu2,nfl3,nfu3,&
+       ibxy_c,ibzzx_c,ibyyzz_c,ibxy_f,ibxy_ff,ibzzx_f,ibyyzz_f,&
+       ibyz_c,ibzxx_c,ibxxyy_c,ibyz_f,ibyz_ff,ibzxx_f,ibxxyy_f,ibyyzz_r)
 
 !***********************************************************************************************
 END SUBROUTINE createWavefunctionsDescriptors
 
-  subroutine createProjectorsArrays(iproc, n1, n2, n3, rxyz, nat, ntypes, iatype, atomnames, &
-       & psppar, npspcode, radii_cf, cpmult, fpmult, hgrid, nvctr_p, nseg_p, &
-       & keyg_p, keyv_p, nproj, nprojel, istart, nboxp_c, nboxp_f, proj)
-    implicit real*8 (a-h,o-z)
-    character*20 :: atomnames(100)
-    dimension rxyz(3,nat),iatype(nat),radii_cf(ntypes,2),psppar(0:4,0:4,ntypes),npspcode(ntypes)
-    integer :: nvctr_p(0:2*nat), nseg_p(0:2*nat)
-    integer :: nboxp_c(2,3,nat), nboxp_f(2,3,nat)
-    real*8, pointer :: proj(:)
-    integer, pointer :: keyg_p(:,:), keyv_p(:)
-    real(kind=8), dimension(:), allocatable :: fac_arr
-    integer, dimension(:), allocatable :: lx,ly,lz
-
-    logical, allocatable :: logrid(:,:,:)
-
-    if (iproc.eq.0) then
-       write(*,'(1x,a)')&
-         '------------------------------------------------------------ PSP Projectors Creation'
-       write(*,'(1x,a4,4x,a4,1x,a)')&
-            'Atom','Name','Number of projectors'
-    end if
-
-    call timing(iproc,'CrtProjectors ','ON')
-
-
-    ! determine localization region for all projectors, but do not yet fill the descriptor arrays
-    allocate(logrid(0:n1,0:n2,0:n3),stat=i_stat)
-    call memocc(i_stat,product(shape(logrid))*kind(logrid),'logrid','createprojectorsarrays')
-
-    nseg_p(0)=0 
-    nvctr_p(0)=0 
-
-    istart=1
-    nproj=0
-    do iat=1,nat
-
-       call numb_proj(iatype(iat),ntypes,psppar,npspcode,mproj)
-       if (mproj.ne.0) then 
-
-          if (iproc.eq.0) write(*,'(1x,i4,2x,a6,1x,i20)')&
-               iat,trim(atomnames(iatype(iat))),mproj
-
-
-          !if (iproc.eq.0) write(*,'(1x,a,2(1x,i0))')&
-          !     'projector descriptors for atom with mproj ',iat,mproj
-          nproj=nproj+mproj
-
-          ! coarse grid quantities
-          call  pregion_size(rxyz(1,iat),radii_cf(1,2),cpmult,iatype(iat),ntypes, &
-               hgrid,n1,n2,n3,nl1,nu1,nl2,nu2,nl3,nu3)
-          !if (iproc.eq.0) write(*,'(a,6(i4))') 'coarse grid',nl1,nu1,nl2,nu2,nl3,nu3
-          nboxp_c(1,1,iat)=nl1 ; nboxp_c(2,1,iat)=nu1
-          nboxp_c(1,2,iat)=nl2 ; nboxp_c(2,2,iat)=nu2
-          nboxp_c(1,3,iat)=nl3 ; nboxp_c(2,3,iat)=nu3
-          call fill_logrid(n1,n2,n3,nl1,nu1,nl2,nu2,nl3,nu3,0,1,  &
-               ntypes,iatype(iat),rxyz(1,iat),radii_cf(1,2),cpmult,hgrid,logrid)
-          call num_segkeys(n1,n2,n3,nl1,nu1,nl2,nu2,nl3,nu3,logrid,mseg,mvctr)
-          !if (iproc.eq.0) write(*,'(1x,a,2(1x,i0))') 'mseg,mvctr,coarse projectors ',mseg,mvctr
-          nseg_p(2*iat-1)=nseg_p(2*iat-2) + mseg
-          nvctr_p(2*iat-1)=nvctr_p(2*iat-2) + mvctr
-          istart=istart+mvctr*mproj
-
-          ! fine grid quantities
-          call  pregion_size(rxyz(1,iat),radii_cf(1,2),fpmult,iatype(iat),ntypes, &
-               hgrid,n1,n2,n3,nl1,nu1,nl2,nu2,nl3,nu3)
-          !if (iproc.eq.0) write(*,'(a,6(i4))') 'fine   grid',nl1,nu1,nl2,nu2,nl3,nu3
-          nboxp_f(1,1,iat)=nl1 ; nboxp_f(2,1,iat)=nu1
-          nboxp_f(1,2,iat)=nl2 ; nboxp_f(2,2,iat)=nu2
-          nboxp_f(1,3,iat)=nl3 ; nboxp_f(2,3,iat)=nu3
-          call fill_logrid(n1,n2,n3,nl1,nu1,nl2,nu2,nl3,nu3,0,1,  &
-               ntypes,iatype(iat),rxyz(1,iat),radii_cf(1,2),fpmult,hgrid,logrid)
-          call num_segkeys(n1,n2,n3,nl1,nu1,nl2,nu2,nl3,nu3,logrid,mseg,mvctr)
-          !if (iproc.eq.0) write(*,'(1x,a,2(1x,i0))') 'mseg,mvctr, fine  projectors ',mseg,mvctr
-          nseg_p(2*iat)=nseg_p(2*iat-1) + mseg
-          nvctr_p(2*iat)=nvctr_p(2*iat-1) + mvctr
-          istart=istart+7*mvctr*mproj
-
-       else  !(atom has no nonlocal PSP, e.g. H)
-          nseg_p(2*iat-1)=nseg_p(2*iat-2) 
-          nvctr_p(2*iat-1)=nvctr_p(2*iat-2) 
-          nseg_p(2*iat)=nseg_p(2*iat-1) 
-          nvctr_p(2*iat)=nvctr_p(2*iat-1) 
-       endif
-    enddo
-
-    if (iproc.eq.0) then
-       write(*,'(28x,a)') '------'
-       write(*,'(1x,a,i5)') 'Total number of projectors =',nproj
-    end if
-
-    ! allocations for arrays holding the projectors and their data descriptors
-    allocate(keyg_p(2,nseg_p(2*nat)),stat=i_stat)
-    call memocc(i_stat,product(shape(keyg_p))*kind(keyg_p),'keyg_p','createprojectorsarrays')
-    allocate(keyv_p(nseg_p(2*nat)),stat=i_stat)
-    call memocc(i_stat,product(shape(keyv_p))*kind(keyv_p),'keyv_p','createprojectorsarrays')
-    nprojel=istart-1
-    allocate(proj(nprojel),stat=i_stat)
-    call memocc(i_stat,product(shape(proj))*kind(proj),'proj','createprojectorsarrays')
-
-
-    ! After having determined the size of the projector descriptor arrays fill them
-    istart_c=1
-    do iat=1,nat
-       call numb_proj(iatype(iat),ntypes,psppar,npspcode,mproj)
-       if (mproj.ne.0) then 
-
-          ! coarse grid quantities
-          nl1=nboxp_c(1,1,iat) ; nu1=nboxp_c(2,1,iat)
-          nl2=nboxp_c(1,2,iat) ; nu2=nboxp_c(2,2,iat)
-          nl3=nboxp_c(1,3,iat) ; nu3=nboxp_c(2,3,iat)
-          call fill_logrid(n1,n2,n3,nl1,nu1,nl2,nu2,nl3,nu3,0,1,  &
-               ntypes,iatype(iat),rxyz(1,iat),radii_cf(1,2),cpmult,hgrid,logrid)
-
-          iseg=nseg_p(2*iat-2)+1
-          mseg=nseg_p(2*iat-1)-nseg_p(2*iat-2)
-          call segkeys(n1,n2,n3,nl1,nu1,nl2,nu2,nl3,nu3,  & 
-               logrid,mseg,keyg_p(:,iseg:iseg+mseg-1),keyv_p(iseg:iseg+mseg-1))
-
-          ! fine grid quantities
-          nl1=nboxp_f(1,1,iat) ; nu1=nboxp_f(2,1,iat)
-          nl2=nboxp_f(1,2,iat) ; nu2=nboxp_f(2,2,iat)
-          nl3=nboxp_f(1,3,iat) ; nu3=nboxp_f(2,3,iat)
-          call fill_logrid(n1,n2,n3,nl1,nu1,nl2,nu2,nl3,nu3,0,1,  &
-               ntypes,iatype(iat),rxyz(1,iat),radii_cf(1,2),fpmult,hgrid,logrid)
-          iseg=nseg_p(2*iat-1)+1
-          mseg=nseg_p(2*iat)-nseg_p(2*iat-1)
-          call segkeys(n1,n2,n3,nl1,nu1,nl2,nu2,nl3,nu3,  & 
-               logrid,mseg,keyg_p(:,iseg:iseg+mseg-1),keyv_p(iseg:iseg+mseg-1))
-
-       endif
-    enddo
-
-    !if (iproc.eq.0) write(*,*) '+++++++++++++++++++++++++++++++++++++++++++++++++++++++++++++'
-
-
-    if (iproc.eq.0) write(*,'(1x,a)',advance='no') &
-         'Calculating wavelets expansion of projectors...'
-    !allocate these vectors up to the maximum size we can get
-    nterm_max=10 !if GTH nterm_max=3
-    allocate(fac_arr(nterm_max),stat=i_stat)
-    call memocc(i_stat,product(shape(fac_arr))*kind(fac_arr),'fac_arr','createprojectorsarrays')
-    allocate(lx(nterm_max),stat=i_stat)
-    call memocc(i_stat,product(shape(lx))*kind(lx),'lx','createprojectorsarrays')
-    allocate(ly(nterm_max),stat=i_stat)
-    call memocc(i_stat,product(shape(ly))*kind(ly),'ly','createprojectorsarrays')
-    allocate(lz(nterm_max),stat=i_stat)
-    call memocc(i_stat,product(shape(lz))*kind(lz),'lz','createprojectorsarrays')
-
-    iproj=0
-    fpi=(4.d0*atan(1.d0))**(-.75d0)
-    do iat=1,nat
-       rx=rxyz(1,iat) ; ry=rxyz(2,iat) ; rz=rxyz(3,iat)
-       ityp=iatype(iat)
-
-       !decide the loop bounds
-       do l=1,4 !generic case, also for HGH (for GTH it will stop at l=2)
-          do i=1,3 !generic case, also for HGH (for GTH it will stop at i=2)
-             if (psppar(l,i,ityp).ne.0.d0) then
-                gau_a=psppar(l,0,ityp)
-                factor=sqrt(2.d0)*fpi/(sqrt(gau_a)**(2*(l-1)+4*i-1))
-                do m=1,2*l-1
-                   mvctr_c=nvctr_p(2*iat-1)-nvctr_p(2*iat-2)
-                   mvctr_f=nvctr_p(2*iat  )-nvctr_p(2*iat-1)
-                   istart_f=istart_c+mvctr_c
-                   nl1_c=nboxp_c(1,1,iat) ; nu1_c=nboxp_c(2,1,iat)
-                   nl2_c=nboxp_c(1,2,iat) ; nu2_c=nboxp_c(2,2,iat)
-                   nl3_c=nboxp_c(1,3,iat) ; nu3_c=nboxp_c(2,3,iat)
-                   nl1_f=nboxp_f(1,1,iat) ; nu1_f=nboxp_f(2,1,iat)
-                   nl2_f=nboxp_f(1,2,iat) ; nu2_f=nboxp_f(2,2,iat)
-                   nl3_f=nboxp_f(1,3,iat) ; nu3_f=nboxp_f(2,3,iat)
-
-                   call calc_coeff_proj(l,i,m,nterm_max,nterm,lx,ly,lz,fac_arr)
-
-                   fac_arr(1:nterm)=factor*fac_arr(1:nterm)
-
-                   call crtproj(iproc,nterm,n1,n2,n3,nl1_c,nu1_c,nl2_c,nu2_c,nl3_c,nu3_c, &
-                     & nl1_f,nu1_f,nl2_f,nu2_f,nl3_f,nu3_f,radii_cf(iatype(iat),2), & 
-                     & cpmult,fpmult,hgrid,gau_a,fac_arr,rx,ry,rz,lx,ly,lz, & 
-                     & mvctr_c,mvctr_f,proj(istart_c:istart_c+mvctr_c-1), &
-                     & proj(istart_f:istart_f+7*mvctr_f-1))
-
-                   iproj=iproj+1
-                   ! testing
-                   call wnrm(mvctr_c,mvctr_f,proj(istart_c:istart_c+mvctr_c-1), &
-                     & proj(istart_f:istart_f + 7 * mvctr_f - 1),scpr)
-                   if (abs(1.d0-scpr).gt.1.d-1) then
-                      print *,'norm projector for atom ',trim(atomnames(iatype(iat))),&
-                           'iproc,l,i,rl,scpr=',iproc,l,i,gau_a,scpr
-                      stop 'norm projector'
-                   end if
+subroutine createProjectorsArrays(iproc, n1, n2, n3, rxyz, nat, ntypes, iatype, atomnames, &
+     & psppar, npspcode, radii_cf, cpmult, fpmult, hgrid, nvctr_p, nseg_p, &
+     & keyg_p, keyv_p, nproj, nprojel, istart, nboxp_c, nboxp_f, proj)
+  implicit real*8 (a-h,o-z)
+  character*20 :: atomnames(100)
+  dimension rxyz(3,nat),iatype(nat),radii_cf(ntypes,2),psppar(0:4,0:4,ntypes),npspcode(ntypes)
+  integer :: nvctr_p(0:2*nat), nseg_p(0:2*nat)
+  integer :: nboxp_c(2,3,nat), nboxp_f(2,3,nat)
+  real*8, pointer :: proj(:)
+  integer, pointer :: keyg_p(:,:), keyv_p(:)
+  real(kind=8), dimension(:), allocatable :: fac_arr
+  integer, dimension(:), allocatable :: lx,ly,lz
+
+  logical, allocatable :: logrid(:,:,:)
+
+  if (iproc.eq.0) then
+     write(*,'(1x,a)')&
+          '------------------------------------------------------------ PSP Projectors Creation'
+     write(*,'(1x,a4,4x,a4,1x,a)')&
+          'Atom','Name','Number of projectors'
+  end if
+
+  call timing(iproc,'CrtProjectors ','ON')
+
+
+  ! determine localization region for all projectors, but do not yet fill the descriptor arrays
+  allocate(logrid(0:n1,0:n2,0:n3),stat=i_stat)
+  call memocc(i_stat,product(shape(logrid))*kind(logrid),'logrid','createprojectorsarrays')
+
+  nseg_p(0)=0 
+  nvctr_p(0)=0 
+
+  istart=1
+  nproj=0
+  do iat=1,nat
+
+     call numb_proj(iatype(iat),ntypes,psppar,npspcode,mproj)
+     if (mproj.ne.0) then 
+
+        if (iproc.eq.0) write(*,'(1x,i4,2x,a6,1x,i20)')&
+             iat,trim(atomnames(iatype(iat))),mproj
+
+
+        !if (iproc.eq.0) write(*,'(1x,a,2(1x,i0))')&
+        !     'projector descriptors for atom with mproj ',iat,mproj
+        nproj=nproj+mproj
+
+        ! coarse grid quantities
+        call  pregion_size(rxyz(1,iat),radii_cf(1,2),cpmult,iatype(iat),ntypes, &
+             hgrid,n1,n2,n3,nl1,nu1,nl2,nu2,nl3,nu3)
+        !if (iproc.eq.0) write(*,'(a,6(i4))') 'coarse grid',nl1,nu1,nl2,nu2,nl3,nu3
+        nboxp_c(1,1,iat)=nl1 ; nboxp_c(2,1,iat)=nu1
+        nboxp_c(1,2,iat)=nl2 ; nboxp_c(2,2,iat)=nu2
+        nboxp_c(1,3,iat)=nl3 ; nboxp_c(2,3,iat)=nu3
+        call fill_logrid(n1,n2,n3,nl1,nu1,nl2,nu2,nl3,nu3,0,1,  &
+             ntypes,iatype(iat),rxyz(1,iat),radii_cf(1,2),cpmult,hgrid,logrid)
+        call num_segkeys(n1,n2,n3,nl1,nu1,nl2,nu2,nl3,nu3,logrid,mseg,mvctr)
+        !if (iproc.eq.0) write(*,'(1x,a,2(1x,i0))') 'mseg,mvctr,coarse projectors ',mseg,mvctr
+        nseg_p(2*iat-1)=nseg_p(2*iat-2) + mseg
+        nvctr_p(2*iat-1)=nvctr_p(2*iat-2) + mvctr
+        istart=istart+mvctr*mproj
+
+        ! fine grid quantities
+        call  pregion_size(rxyz(1,iat),radii_cf(1,2),fpmult,iatype(iat),ntypes, &
+             hgrid,n1,n2,n3,nl1,nu1,nl2,nu2,nl3,nu3)
+        !if (iproc.eq.0) write(*,'(a,6(i4))') 'fine   grid',nl1,nu1,nl2,nu2,nl3,nu3
+        nboxp_f(1,1,iat)=nl1 ; nboxp_f(2,1,iat)=nu1
+        nboxp_f(1,2,iat)=nl2 ; nboxp_f(2,2,iat)=nu2
+        nboxp_f(1,3,iat)=nl3 ; nboxp_f(2,3,iat)=nu3
+        call fill_logrid(n1,n2,n3,nl1,nu1,nl2,nu2,nl3,nu3,0,1,  &
+             ntypes,iatype(iat),rxyz(1,iat),radii_cf(1,2),fpmult,hgrid,logrid)
+        call num_segkeys(n1,n2,n3,nl1,nu1,nl2,nu2,nl3,nu3,logrid,mseg,mvctr)
+        !if (iproc.eq.0) write(*,'(1x,a,2(1x,i0))') 'mseg,mvctr, fine  projectors ',mseg,mvctr
+        nseg_p(2*iat)=nseg_p(2*iat-1) + mseg
+        nvctr_p(2*iat)=nvctr_p(2*iat-1) + mvctr
+        istart=istart+7*mvctr*mproj
+
+     else  !(atom has no nonlocal PSP, e.g. H)
+        nseg_p(2*iat-1)=nseg_p(2*iat-2) 
+        nvctr_p(2*iat-1)=nvctr_p(2*iat-2) 
+        nseg_p(2*iat)=nseg_p(2*iat-1) 
+        nvctr_p(2*iat)=nvctr_p(2*iat-1) 
+     endif
+  enddo
+
+  if (iproc.eq.0) then
+     write(*,'(28x,a)') '------'
+     write(*,'(1x,a,i5)') 'Total number of projectors =',nproj
+  end if
+
+  ! allocations for arrays holding the projectors and their data descriptors
+  allocate(keyg_p(2,nseg_p(2*nat)),stat=i_stat)
+  call memocc(i_stat,product(shape(keyg_p))*kind(keyg_p),'keyg_p','createprojectorsarrays')
+  allocate(keyv_p(nseg_p(2*nat)),stat=i_stat)
+  call memocc(i_stat,product(shape(keyv_p))*kind(keyv_p),'keyv_p','createprojectorsarrays')
+  nprojel=istart-1
+  allocate(proj(nprojel),stat=i_stat)
+  call memocc(i_stat,product(shape(proj))*kind(proj),'proj','createprojectorsarrays')
+
+
+  ! After having determined the size of the projector descriptor arrays fill them
+  istart_c=1
+  do iat=1,nat
+     call numb_proj(iatype(iat),ntypes,psppar,npspcode,mproj)
+     if (mproj.ne.0) then 
+
+        ! coarse grid quantities
+        nl1=nboxp_c(1,1,iat) ; nu1=nboxp_c(2,1,iat)
+        nl2=nboxp_c(1,2,iat) ; nu2=nboxp_c(2,2,iat)
+        nl3=nboxp_c(1,3,iat) ; nu3=nboxp_c(2,3,iat)
+        call fill_logrid(n1,n2,n3,nl1,nu1,nl2,nu2,nl3,nu3,0,1,  &
+             ntypes,iatype(iat),rxyz(1,iat),radii_cf(1,2),cpmult,hgrid,logrid)
+
+        iseg=nseg_p(2*iat-2)+1
+        mseg=nseg_p(2*iat-1)-nseg_p(2*iat-2)
+        call segkeys(n1,n2,n3,nl1,nu1,nl2,nu2,nl3,nu3,  & 
+             logrid,mseg,keyg_p(:,iseg:iseg+mseg-1),keyv_p(iseg:iseg+mseg-1))
+
+        ! fine grid quantities
+        nl1=nboxp_f(1,1,iat) ; nu1=nboxp_f(2,1,iat)
+        nl2=nboxp_f(1,2,iat) ; nu2=nboxp_f(2,2,iat)
+        nl3=nboxp_f(1,3,iat) ; nu3=nboxp_f(2,3,iat)
+        call fill_logrid(n1,n2,n3,nl1,nu1,nl2,nu2,nl3,nu3,0,1,  &
+             ntypes,iatype(iat),rxyz(1,iat),radii_cf(1,2),fpmult,hgrid,logrid)
+        iseg=nseg_p(2*iat-1)+1
+        mseg=nseg_p(2*iat)-nseg_p(2*iat-1)
+        call segkeys(n1,n2,n3,nl1,nu1,nl2,nu2,nl3,nu3,  & 
+             logrid,mseg,keyg_p(:,iseg:iseg+mseg-1),keyv_p(iseg:iseg+mseg-1))
+
+     endif
+  enddo
+
+  !if (iproc.eq.0) write(*,*) '+++++++++++++++++++++++++++++++++++++++++++++++++++++++++++++'
+
+
+  if (iproc.eq.0) write(*,'(1x,a)',advance='no') &
+       'Calculating wavelets expansion of projectors...'
+  !allocate these vectors up to the maximum size we can get
+  nterm_max=10 !if GTH nterm_max=3
+  allocate(fac_arr(nterm_max),stat=i_stat)
+  call memocc(i_stat,product(shape(fac_arr))*kind(fac_arr),'fac_arr','createprojectorsarrays')
+  allocate(lx(nterm_max),stat=i_stat)
+  call memocc(i_stat,product(shape(lx))*kind(lx),'lx','createprojectorsarrays')
+  allocate(ly(nterm_max),stat=i_stat)
+  call memocc(i_stat,product(shape(ly))*kind(ly),'ly','createprojectorsarrays')
+  allocate(lz(nterm_max),stat=i_stat)
+  call memocc(i_stat,product(shape(lz))*kind(lz),'lz','createprojectorsarrays')
+
+  iproj=0
+  fpi=(4.d0*atan(1.d0))**(-.75d0)
+  do iat=1,nat
+     rx=rxyz(1,iat) ; ry=rxyz(2,iat) ; rz=rxyz(3,iat)
+     ityp=iatype(iat)
+
+     !decide the loop bounds
+     do l=1,4 !generic case, also for HGH (for GTH it will stop at l=2)
+        do i=1,3 !generic case, also for HGH (for GTH it will stop at i=2)
+           if (psppar(l,i,ityp).ne.0.d0) then
+              gau_a=psppar(l,0,ityp)
+              factor=sqrt(2.d0)*fpi/(sqrt(gau_a)**(2*(l-1)+4*i-1))
+              do m=1,2*l-1
+                 mvctr_c=nvctr_p(2*iat-1)-nvctr_p(2*iat-2)
+                 mvctr_f=nvctr_p(2*iat  )-nvctr_p(2*iat-1)
+                 istart_f=istart_c+mvctr_c
+                 nl1_c=nboxp_c(1,1,iat) ; nu1_c=nboxp_c(2,1,iat)
+                 nl2_c=nboxp_c(1,2,iat) ; nu2_c=nboxp_c(2,2,iat)
+                 nl3_c=nboxp_c(1,3,iat) ; nu3_c=nboxp_c(2,3,iat)
+                 nl1_f=nboxp_f(1,1,iat) ; nu1_f=nboxp_f(2,1,iat)
+                 nl2_f=nboxp_f(1,2,iat) ; nu2_f=nboxp_f(2,2,iat)
+                 nl3_f=nboxp_f(1,3,iat) ; nu3_f=nboxp_f(2,3,iat)
+
+                 call calc_coeff_proj(l,i,m,nterm_max,nterm,lx,ly,lz,fac_arr)
+
+                 fac_arr(1:nterm)=factor*fac_arr(1:nterm)
+
+                 call crtproj(iproc,nterm,n1,n2,n3,nl1_c,nu1_c,nl2_c,nu2_c,nl3_c,nu3_c, &
+                      & nl1_f,nu1_f,nl2_f,nu2_f,nl3_f,nu3_f,radii_cf(iatype(iat),2), & 
+                      & cpmult,fpmult,hgrid,gau_a,fac_arr,rx,ry,rz,lx,ly,lz, & 
+                      & mvctr_c,mvctr_f,proj(istart_c:istart_c+mvctr_c-1), &
+                      & proj(istart_f:istart_f+7*mvctr_f-1))
+
+                 iproj=iproj+1
+                 ! testing
+                 call wnrm(mvctr_c,mvctr_f,proj(istart_c:istart_c+mvctr_c-1), &
+                      & proj(istart_f:istart_f + 7 * mvctr_f - 1),scpr)
+                 if (abs(1.d0-scpr).gt.1.d-1) then
+                    print *,'norm projector for atom ',trim(atomnames(iatype(iat))),&
+                         'iproc,l,i,rl,scpr=',iproc,l,i,gau_a,scpr
+                    stop 'norm projector'
+                 end if
 
 !!$                   !plot the p projector
 !!$                   if (l==2 .and. m==1) then
@@ -5222,293 +2975,53 @@
 !!$                           rx,ry,rz,proj(istart_c:istart_f+7*mvctr_f-1))
 !!$                   end if
 
-                   ! testing end
-                   istart_c=istart_f+7*mvctr_f
-                   if (istart_c.gt.istart) stop 'istart_c > istart'
-
-                   !do iterm=1,nterm
-                   !   if (iproc.eq.0) write(*,'(1x,a,i0,1x,a,1pe10.3,3(1x,i0))') &
-                   !        'projector: iat,atomname,gau_a,lx,ly,lz ', & 
-                   !        iat,trim(atomnames(iatype(iat))),gau_a,lx(iterm),ly(iterm),lz(iterm)
-                   !enddo
-
-
-                enddo
-             endif
-          enddo
-       enddo
-    enddo
-    if (iproj.ne.nproj) stop 'incorrect number of projectors created'
-    ! projector part finished
-    if (iproc ==0) write(*,'(1x,a)')'done.'
-
-    i_all=-product(shape(logrid))*kind(logrid)
-    deallocate(logrid,stat=i_stat)
-    call memocc(i_stat,i_all,'logrid','createprojectorsarrays')
-    i_all=-product(shape(fac_arr))*kind(fac_arr)
-    deallocate(fac_arr,stat=i_stat)
-    call memocc(i_stat,i_all,'fac_arr','createprojectorsarrays')
-    i_all=-product(shape(lx))*kind(lx)
-    deallocate(lx,stat=i_stat)
-    call memocc(i_stat,i_all,'lx','createprojectorsarrays')
-    i_all=-product(shape(ly))*kind(ly)
-    deallocate(ly,stat=i_stat)
-    call memocc(i_stat,i_all,'ly','createprojectorsarrays')
-    i_all=-product(shape(lz))*kind(lz)
-    deallocate(lz,stat=i_stat)
-    call memocc(i_stat,i_all,'lz','createprojectorsarrays')
+                 ! testing end
+                 istart_c=istart_f+7*mvctr_f
+                 if (istart_c.gt.istart) stop 'istart_c > istart'
+
+                 !do iterm=1,nterm
+                 !   if (iproc.eq.0) write(*,'(1x,a,i0,1x,a,1pe10.3,3(1x,i0))') &
+                 !        'projector: iat,atomname,gau_a,lx,ly,lz ', & 
+                 !        iat,trim(atomnames(iatype(iat))),gau_a,lx(iterm),ly(iterm),lz(iterm)
+                 !enddo
+
+
+              enddo
+           endif
+        enddo
+     enddo
+  enddo
+  if (iproj.ne.nproj) stop 'incorrect number of projectors created'
+  ! projector part finished
+  if (iproc ==0) write(*,'(1x,a)')'done.'
+
+  i_all=-product(shape(logrid))*kind(logrid)
+  deallocate(logrid,stat=i_stat)
+  call memocc(i_stat,i_all,'logrid','createprojectorsarrays')
+  i_all=-product(shape(fac_arr))*kind(fac_arr)
+  deallocate(fac_arr,stat=i_stat)
+  call memocc(i_stat,i_all,'fac_arr','createprojectorsarrays')
+  i_all=-product(shape(lx))*kind(lx)
+  deallocate(lx,stat=i_stat)
+  call memocc(i_stat,i_all,'lx','createprojectorsarrays')
+  i_all=-product(shape(ly))*kind(ly)
+  deallocate(ly,stat=i_stat)
+  call memocc(i_stat,i_all,'ly','createprojectorsarrays')
+  i_all=-product(shape(lz))*kind(lz)
+  deallocate(lz,stat=i_stat)
+  call memocc(i_stat,i_all,'lz','createprojectorsarrays')
   call timing(iproc,'CrtProjectors ','OF')
 
-END SUBROUTINE 
-
-
-!-!-!-!-!-!-!-!-!-!-!-!-!-!-!-!-!-!-!-!-!-!-!-!-!-!-!-!-!-!-!-!-!-!-!
-
-        subroutine loewe_p(iproc,nproc,norb,norbp,nvctrp,psit)
-! loewdin orthogonalisation
-        implicit real*8 (a-h,o-z)
-        logical, parameter :: parallel=.true.
-        dimension psit(nvctrp,norbp*nproc)
-        real*8, allocatable :: ovrlp(:,:,:),evall(:),psitt(:,:)
-        include 'mpif.h'
-
- if (norb.eq.1) stop 'more than one orbital needed for a parallel run'
-
-        allocate(ovrlp(norb,norb,3),stat=i_stat)
-        call memocc(i_stat,product(shape(ovrlp))*kind(ovrlp),'ovrlp','loewe_p')
-        allocate(evall(norb),stat=i_stat)
-        call memocc(i_stat,product(shape(evall))*kind(evall),'evall','loewe_p')
-
-! Upper triangle of overlap matrix using BLAS
-!     ovrlp(iorb,jorb)=psit(k,iorb)*psit(k,jorb) ; upper triangle
-        call DSYRK('U','T',norb,nvctrp,1.d0,psit,nvctrp,0.d0,ovrlp(1,1,2),norb)
-
-! Full overlap matrix using  BLAS
-!     ovrlap(jorb,iorb,2)=+psit(k,jorb)*psit(k,iorb)
-!      call DGEMM('T','N',norb,norb,nvctrp,1.d0,psit,nvctrp,psit,nvctrp,0.d0,ovrlp(1,1,2),norb)
-
-        call MPI_ALLREDUCE (ovrlp(1,1,2),ovrlp(1,1,1),norb**2,MPI_DOUBLE_PRECISION,MPI_SUM,MPI_COMM_WORLD,ierr)
-
-!       write(*,*) 'OVERLAP',iproc
-!       do i=1,norb
-!       write(*,'(10(x,e17.10))') (ovrlp(i,j,1),j=1,norb)
-!       enddo
-
-! LAPACK
-        call DSYEV('V','U',norb,ovrlp(1,1,1),norb,evall,ovrlp(1,1,3),norb**2,info)
-        if (info.ne.0) write(6,*) 'info loewe', info
-!        if (iproc.eq.0) then 
-!          write(6,*) 'overlap eigenvalues'
-!77        format(8(1x,e10.3))
-!          if (norb.le.16) then
-!          write(6,77) evall
-!          else
-!          write(6,77) (evall(i),i=1,4), (evall(i),i=norb-3,norb)
-!          endif
-!        endif
-
-! calculate S^{-1/2} ovrlp(*,*,3)
-        do 2935,lorb=1,norb
-        do 2935,jorb=1,norb
-2935    ovrlp(jorb,lorb,2)=ovrlp(jorb,lorb,1)*sqrt(1.d0/evall(lorb))
-!        do 3985,j=1,norb
-!        do 3985,i=1,norb
-!        ovrlp(i,j,3)=0.d0
-!        do 3985,l=1,norb
-!3985    ovrlp(i,j,3)=ovrlp(i,j,3)+ovrlp(i,l,1)*ovrlp(j,l,2)
-! BLAS:
-        call DGEMM('N','T',norb,norb,norb,1.d0,ovrlp(1,1,1),norb,ovrlp(1,1,2),norb,0.d0,ovrlp(1,1,3),norb)
-
-        allocate(psitt(nvctrp,norbp*nproc),stat=i_stat)
-        call memocc(i_stat,product(shape(psitt))*kind(psitt),'psitt','loewe_p')
-! new eigenvectors
-!   psitt(i,iorb)=psit(i,jorb)*ovrlp(jorb,iorb,3)
-      call DGEMM('N','N',nvctrp,norb,norb,1.d0,psit,nvctrp,ovrlp(1,1,3),norb,0.d0,psitt,nvctrp)
-      call DCOPY(nvctrp*norbp*nproc,psitt,1,psit,1)
-      i_all=-product(shape(psitt))*kind(psitt)
-      deallocate(psitt,stat=i_stat)
-      call memocc(i_stat,i_all,'psitt','loewe_p')
-
-        i_all=-product(shape(ovrlp))*kind(ovrlp)
-        deallocate(ovrlp,stat=i_stat)
-        call memocc(i_stat,i_all,'ovrlp','loewe_p')
-        i_all=-product(shape(evall))*kind(evall)
-        deallocate(evall,stat=i_stat)
-        call memocc(i_stat,i_all,'evall','loewe_p')
-
-        END SUBROUTINE
-
-
-
-        subroutine loewe(norb,norbp,nvctrp,psi)
-! loewdin orthogonalisation
-        implicit real*8 (a-h,o-z)
-        dimension psi(nvctrp,norbp)
-        real*8, allocatable :: ovrlp(:,:,:),evall(:),tpsi(:,:)
-
- if (norb.eq.1) then
-        tt=0.d0
-        do i=1,nvctrp
-        tt=tt+psi(i,1)**2
-        enddo
-        tt=1.d0/sqrt(tt)
-        do i=1,nvctrp
-        psi(i,1)=psi(i,1)*tt
-        enddo
-
- else
-
-        allocate(ovrlp(norb,norb,3),stat=i_stat)
-        call memocc(i_stat,product(shape(ovrlp))*kind(ovrlp),'ovrlp','loewe')
-        allocate(evall(norb),stat=i_stat)
-        call memocc(i_stat,product(shape(evall))*kind(evall),'evall','loewe')
-
-! Overlap matrix using BLAS
-!     ovrlp(iorb,jorb)=psi(k,iorb)*psi(k,jorb) ; upper triangle
-        call DSYRK('U','T',norb,nvctrp,1.d0,psi,nvctrp,0.d0,ovrlp(1,1,1),norb)
-
-!       write(*,*) 'OVERLAP'
-!       do i=1,norb
-!       write(*,'(10(1x,1pe17.10))') (ovrlp(i,j,1),j=1,norb)
-!       enddo
-
-
-! LAPACK
-        call DSYEV('V','U',norb,ovrlp(1,1,1),norb,evall,ovrlp(1,1,3),norb**2,info)
-        if (info.ne.0) write(6,*) 'info loewe', info
-!          write(6,*) 'overlap eigenvalues'
-!77        format(8(1x,e10.3))
-!          if (norb.le.16) then
-!          write(6,77) evall
-!          else
-!          write(6,77) (evall(i),i=1,4), (evall(i),i=norb-3,norb)
-!          endif
-
-! calculate S^{-1/2} ovrlp(*,*,3)
-        do 3935,lorb=1,norb
-        do 3935,jorb=1,norb
-3935    ovrlp(jorb,lorb,2)=ovrlp(jorb,lorb,1)*sqrt(1.d0/evall(lorb))
-!        do 3985,j=1,norb
-!        do 3985,i=1,norb
-!        ovrlp(i,j,3)=0.d0
-!        do 3985,l=1,norb
-!3985    ovrlp(i,j,3)=ovrlp(i,j,3)+ovrlp(i,l,1)*ovrlp(j,l,2)
-! BLAS:
-        call DGEMM('N','T',norb,norb,norb,1.d0,ovrlp(1,1,1),norb,ovrlp(1,1,2),norb,0.d0,ovrlp(1,1,3),norb)
-
-! new eigenvectors
-      allocate(tpsi(nvctrp,norb),stat=i_stat)
-      call memocc(i_stat,product(shape(tpsi))*kind(tpsi),'tpsi','loewe')
-!   tpsi(i,iorb)=psi(i,jorb)*ovrlp(jorb,iorb,3)
-      call DGEMM('N','N',nvctrp,norb,norb,1.d0,psi,nvctrp,ovrlp(1,1,3),norb,0.d0,tpsi,nvctrp)
-      call DCOPY(nvctrp*norb,tpsi,1,psi,1)
-      i_all=-product(shape(tpsi))*kind(tpsi)
-      deallocate(tpsi,stat=i_stat)
-      call memocc(i_stat,i_all,'tpsi','loewe')
-
-        i_all=-product(shape(ovrlp))*kind(ovrlp)
-        deallocate(ovrlp,stat=i_stat)
-        call memocc(i_stat,i_all,'ovrlp','loewe')
-        i_all=-product(shape(evall))*kind(evall)
-        deallocate(evall,stat=i_stat)
-        call memocc(i_stat,i_all,'evall','loewe')
-
- endif
-
-        END SUBROUTINE
-
-
-        subroutine checkortho_p(iproc,nproc,norb,norbp,nvctrp,psit)
-        implicit real*8 (a-h,o-z)
-        dimension psit(nvctrp,norbp*nproc)
-        real*8, allocatable :: ovrlp(:,:,:)
-        include 'mpif.h'
-
-        allocate(ovrlp(norb,norb,2),stat=i_stat)
-        call memocc(i_stat,product(shape(ovrlp))*kind(ovrlp),'ovrlp','checkortho_p')
-
-     do 100,iorb=1,norb
-        do 100,jorb=1,norb
-        ovrlp(iorb,jorb,2)=ddot(nvctrp,psit(1,iorb),1,psit(1,jorb),1)
-100    continue
-
-     call MPI_ALLREDUCE(ovrlp(1,1,2),ovrlp(1,1,1),norb**2,MPI_DOUBLE_PRECISION,MPI_SUM,MPI_COMM_WORLD,ierr)
-
-        toler=1.d-10
-        dev=0.d0
-     do 110,iorb=1,norb
-        do 110,jorb=1,norb
-        scpr=ovrlp(iorb,jorb,1)
-        if (iorb.eq.jorb) then
-        dev=dev+(scpr-1.d0)**2
-        else
-        dev=dev+scpr**2
-        endif
-        if (iproc == 0) then
-           if (iorb.eq.jorb .and. abs(scpr-1.d0).gt.toler) write(*,'(1x,a,2(1x,i0),1x,1pe12.6)')&
-                'ERROR ORTHO',iorb,jorb,scpr
-           if (iorb.ne.jorb .and. abs(scpr).gt.toler)      write(*,'(1x,a,2(1x,i0),1x,1pe12.6)')&
-                'ERROR ORTHO',iorb,jorb,scpr
-        end if
-110     continue
-
-        if (dev.gt.toler) write(*,'(1x,a,i0,1pe13.5)') 'Deviation from orthogonality ',iproc,dev
-
-        i_all=-product(shape(ovrlp))*kind(ovrlp)
-        deallocate(ovrlp,stat=i_stat)
-        call memocc(i_stat,i_all,'ovrlp','checkortho_p')
-
-        return
-        END SUBROUTINE
-
-
-        subroutine checkortho(norb,norbp,nvctrp,psi)
-        implicit real*8 (a-h,o-z)
-        dimension psi(nvctrp,norbp)
-        real*8, allocatable :: ovrlp(:,:,:)
-
-        allocate(ovrlp(norb,norb,1),stat=i_stat)
-        call memocc(i_stat,product(shape(ovrlp))*kind(ovrlp),'ovrlp','checkortho')
-
-     do iorb=1,norb
-     do jorb=1,norb
-        ovrlp(iorb,jorb,1)=ddot(nvctrp,psi(1,iorb),1,psi(1,jorb),1)
-     enddo ; enddo
-
-        toler=1.d-10
-        dev=0.d0
-     do iorb=1,norb
-     do jorb=1,norb
-        scpr=ovrlp(iorb,jorb,1)
-        if (iorb.eq.jorb) then
-        dev=dev+(scpr-1.d0)**2
-        else
-        dev=dev+scpr**2
-        endif
-        if (iorb.eq.jorb .and. abs(scpr-1.d0).gt.toler) write(*,'(1x,a,2(1x,i0),1x,1pe12.6)')&
-             'ERROR ORTHO',iorb,jorb,scpr
-        if (iorb.ne.jorb .and. abs(scpr).gt.toler)      write(*,'(1x,a,2(1x,i0),1x,1pe12.6)')&
-             'ERROR ORTHO',iorb,jorb,scpr
-     enddo; enddo
-
-        if (dev.gt.1.d-10) write(*,'(1x,a,i0,1pe13.5)') 'Deviation from orthogonality ',0,dev
-
-        i_all=-product(shape(ovrlp))*kind(ovrlp)
-        deallocate(ovrlp,stat=i_stat)
-        call memocc(i_stat,i_all,'ovrlp','checkortho')
-
-
-        return
-        END SUBROUTINE
-
-!-!-!-!-!-!-!-!-!-!-!-!-!-!-!-!-!-!-!-!-!-!-!-!-!-!-!-!-!-!-!-!-!-!-!
+END SUBROUTINE createProjectorsArrays
 
 subroutine import_gaussians(parallel,iproc,nproc,nfl1,nfu1,nfl2,nfu2,nfl3,nfu3, & 
      nat,norb,norbp,occup,n1,n2,n3,nvctr_c,nvctr_f,nvctrp,hgrid,rxyz, & 
      rhopot,pot_ion,nseg_c,nseg_f,keyg,keyv,ibyz_c,ibxz_c,ibxy_c,ibyz_f,ibxz_f,ibxy_f, &
      nprojel,nproj,nseg_p,keyg_p,keyv_p,nvctr_p,proj,  &
      atomnames,ntypes,iatype,pkernel,psppar,npspcode,ixc,&
-     psi,psit,hpsi,eval,accurex,datacode,nscatterarr,ngatherarr)
+     psi,psit,hpsi,eval,accurex,datacode,nscatterarr,ngatherarr,&
+          ibzzx_c,ibyyzz_c,ibxy_ff,ibzzx_f,ibyyzz_f,&
+          ibzxx_c,ibxxyy_c,ibyz_ff,ibzxx_f,ibxxyy_f,ibyyzz_r)
   ! Input wavefunctions are found by a diagonalization in a minimal basis set
   ! Each processors writes its initial wavefunctions into the wavefunction file
   ! The files are then read by readwave
@@ -5545,6 +3058,27 @@
   real(kind=8), dimension(norb), intent(out) :: eval
   real(kind=8), dimension(:,:), pointer :: psi,psit,hpsi
   !real(kind=8), dimension(nvctr_c+7*nvctr_f,norbp), intent(out) :: ppsi
+  !********************Alexey***************************************************************
+  !	for shrink:	
+  integer ibzzx_c(2,-14:2*n3+16,0:n1) 
+  integer ibyyzz_c(2,-14:2*n2+16,-14:2*n3+16)
+
+  integer ibxy_ff(2,nfl1:nfu1,nfl2:nfu2)
+  integer ibzzx_f(2,-14+2*nfl3:2*nfu3+16,nfl1:nfu1) 
+  integer ibyyzz_f(2,-14+2*nfl2:2*nfu2+16,-14+2*nfl3:2*nfu3+16)
+
+  !	for grow:
+  integer ibzxx_c(2,0:n3,-14:2*n1+16) ! extended boundary arrays
+  integer ibxxyy_c(2,-14:2*n1+16,-14:2*n2+16)
+
+  integer ibyz_ff(2,nfl2:nfu2,nfl3:nfu3)
+  integer ibzxx_f(2,nfl3:nfu3,2*nfl1-14:2*nfu1+16)
+  integer ibxxyy_f(2,2*nfl1-14:2*nfu1+16,2*nfl2-14:2*nfu2+16)
+
+  !	for real space:
+  integer,intent(in):: ibyyzz_r(2,-14:2*n2+16,-14:2*n3+16)
+  !*****************************************************************************************	
+
   !local variables
   integer :: i,iorb,i_stat,i_all,ierr,info,jproc,n_lp
   real(kind=8) :: hgridh,tt,eks,eexcu,vexcu,epot_sum,ekin_sum,ehart,eproj_sum
@@ -5571,22 +3105,28 @@
  call gautowav(iproc,nproc,nat,ntypes,norb,norbp,n1,n2,n3,nfl1,nfu1,nfl2,nfu2,nfl3,nfu3,&
        nvctr_c,nvctr_f,nseg_c,nseg_f,keyg,keyv,iatype,occup,rxyz,hgrid,psi,eks)
 
-!!$  !plot the initial gaussian wavefunctions
-!!$  do i=2*iproc+1,2*iproc+2
-!!$     iounit=15+3*(i-1)
-!!$     print *,'iounit',iounit,'-',iounit+2
-!!$     call plot_wf(iounit,n1,n2,n3,hgrid,nseg_c,nvctr_c,keyg,keyv,nseg_f,nvctr_f,  & 
-!!$          rxyz(1,1),rxyz(2,1),rxyz(3,1),psi(:,i-2*iproc:i-2*iproc))
-!!$  end do
+!!$  !!plot the initial gaussian wavefunctions
+!!$  !do i=2*iproc+1,2*iproc+2
+!!$  !   iounit=15+3*(i-1)
+!!$  !   print *,'iounit',iounit,'-',iounit+2
+!!$  !   call plot_wf(iounit,n1,n2,n3,hgrid,nseg_c,nvctr_c,keyg,keyv,nseg_f,nvctr_f,  & 
+!!$  !        rxyz(1,1),rxyz(2,1),rxyz(3,1),psi(:,i-2*iproc:i-2*iproc))
+!!$  !end do
 
   ! resulting charge density and potential
   if (datacode=='G') then
      call sumrho_old(parallel,iproc,norb,norbp,n1,n2,n3,hgrid,occup,  & 
-          nseg_c,nseg_f,nvctr_c,nvctr_f,keyg,keyv,psi,rhopot)
+          nseg_c,nseg_f,nvctr_c,nvctr_f,keyg,keyv,psi,rhopot,&
+          nfl1,nfu1,nfl2,nfu2,nfl3,nfu3,&
+          ibyz_c,ibzxx_c,ibxxyy_c,ibyz_ff,ibzxx_f,ibxxyy_f)
+
   else
      call sumrho(parallel,iproc,nproc,norb,norbp,n1,n2,n3,hgrid,occup,  & 
           nseg_c,nseg_f,nvctr_c,nvctr_f,keyg,keyv,psi,rhopot,&
-          (2*n1+31)*(2*n2+31)*nscatterarr(iproc,1),nscatterarr)
+          (2*n1+31)*(2*n2+31)*nscatterarr(iproc,1),nscatterarr,&
+          nfl1,nfu1,nfl2,nfu2,nfl3,nfu3,&
+          ibyz_c,ibzxx_c,ibxxyy_c,ibyz_ff,ibzxx_f,ibxxyy_f)
+
   end if
   !      ixc=1   ! LDA functional
   call PSolver('F',datacode,iproc,nproc,2*n1+31,2*n2+31,2*n3+31,ixc,hgridh,hgridh,hgridh,&
@@ -5608,7 +3148,9 @@
        nseg_c,nseg_f,nvctr_c,nvctr_f,keyg,keyv,ibyz_c,ibxz_c,ibxy_c,ibyz_f,ibxz_f,ibxy_f,&
        nprojel,nproj,nseg_p,keyg_p,keyv_p,nvctr_p,proj,ngatherarr,nscatterarr(iproc,2),&
        rhopot(1+(2*n1+31)*(2*n2+31)*nscatterarr(iproc,4)),&
-       psi,hpsi,ekin_sum,epot_sum,eproj_sum)
+       psi,hpsi,ekin_sum,epot_sum,eproj_sum,&
+          ibzzx_c,ibyyzz_c,ibxy_ff,ibzzx_f,ibyyzz_f,&
+          ibzxx_c,ibxxyy_c,ibyz_ff,ibzxx_f,ibxxyy_f,ibyyzz_r)
 
   accurex=abs(eks-ekin_sum)
   if (iproc.eq.0) write(*,'(1x,a,2(f19.10))') 'done. ekin_sum,eks:',ekin_sum,eks
@@ -5640,41 +3182,8 @@
      call MPI_ALLTOALL(psit,nvctrp*norbp,MPI_DOUBLE_PRECISION,  &
           hpsi,nvctrp*norbp,MPI_DOUBLE_PRECISION,MPI_COMM_WORLD,ierr)
 
-<<<<<<< HEAD
-  ! number of orbitals, total and semicore
-  norbe=0
-  norbsc=0
-  iatsc=0
-  do iat=1,nat
-     ity=iatype(iat)
-     norbe=norbe+nl(1,ity)+3*nl(2,ity)+5*nl(3,ity)+7*nl(4,ity)
-      if (iasctype(ity)/=0) then !the atom has some semicore orbitals
-        iatsc=iatsc+1
-        sccode=real(iasctype(ity),kind=8)
-        inorbsc=ceiling(dlog(sccode)/dlog(10.d0))
-        if (sccode==1.d0) inorbsc=1
-        ipow=inorbsc-1
-        scorb(:,iatsc)=.false.
-        !count the semicore orbitals for this atom
-        iorbsc_count=0
-        do i=1,inorbsc
-           lsc=floor(sccode/10.d0**ipow)
-           iorbsc_count=iorbsc_count+(2*lsc-1)
-           scorb(lsc,iatsc)=.true.
-           sccode=sccode-real(lsc,kind=8)*10.d0**ipow
-           ipow=ipow-1
-           !print *,iasctype(ity),inorbsc,lsc
-        end do
-        norbsc_arr(iatsc)=iorbsc_count
-        norbsc=norbsc+iorbsc_count
-     end if
-  end do
-  !orbitals which are non semicore
-  norbsc_arr(natsc+1)=norbe-norbsc
-=======
      call timing(iproc,'Un-Transall   ','OF')
      !end of transposition
->>>>>>> 4470237d
 
      allocate(hamovr(norb**2,4),stat=i_stat)
      call memocc(i_stat,product(shape(hamovr))*kind(hamovr),'hamovr','import_gaussians')
@@ -5706,19 +3215,19 @@
      call DSYGV(1,'V','U',norb,hamovr(1,1),norb,hamovr(1,2),norb,eval,work_lp,n_lp,info)
 
      if (info.ne.0) write(*,*) 'DSYGV ERROR',info
-!!$        !write the matrices on a file
-!!$        open(33+2*(i-1))
-!!$        do jjorb=1,norbi
-!!$           write(33+2*(i-1),'(2000(1pe10.2))')&
-!!$                (hamovr(imatrst-1+jiorb+(jjorb-1)*norbi,1),jiorb=1,norbi)
-!!$        end do
-!!$        close(33+2*(i-1))
-!!$        open(34+2*(i-1))
-!!$        do jjorb=1,norbi
-!!$           write(34+2*(i-1),'(2000(1pe10.2))')&
-!!$                (hamovr(imatrst-1+jjorb+(jiorb-1)*norbi,1),jiorb=1,norbi)
-!!$        end do
-!!$        close(34+2*(i-1))
+!!$        !!write the matrices on a file
+!!$        !open(33+2*(i-1))
+!!$        !do jjorb=1,norbi
+!!$        !   write(33+2*(i-1),'(2000(1pe10.2))')&
+!!$        !        (hamovr(imatrst-1+jiorb+(jjorb-1)*norbi,1),jiorb=1,norbi)
+!!$        !end do
+!!$        !close(33+2*(i-1))
+!!$        !open(34+2*(i-1))
+!!$        !do jjorb=1,norbi
+!!$        !   write(34+2*(i-1),'(2000(1pe10.2))')&
+!!$        !        (hamovr(imatrst-1+jjorb+(jiorb-1)*norbi,1),jiorb=1,norbi)
+!!$        !end do
+!!$        !close(34+2*(i-1))
 
      if (iproc.eq.0) then
         do iorb=1,norb
@@ -5803,77 +3312,30 @@
   return
 END SUBROUTINE import_gaussians
 
-
-
-subroutine input_wf_diag(parallel,iproc,nproc,nfl1,nfu1,nfl2,nfu2,nfl3,nfu3, & 
+!!$     call input_wf_diag(parallel,iproc,nproc,nfl1,nfu1,nfl2,nfu2,nfl3,nfu3, & 
+!!$          nat,natsc,norb,norbp,n1,n2,n3,nvctr_c,nvctr_f,nvctrp,hgrid,rxyz, & 
+!!$          rhopot,pot_ion,nseg_c,nseg_f,keyg,keyv,ibyz_c,ibxz_c,ibxy_c,ibyz_f,ibxz_f,ibxy_f, &
+!!$          nprojel,nproj,nseg_p,keyg_p,keyv_p,nvctr_p,proj,  &
+!!$          atomnames,ntypes,iatype,iasctype,pkernel,nzatom,nelpsp,psppar,npspcode,&
+!!$          ixc,psi,psit,eval,accurex,datacode,nscatterarr,ngatherarr,&
+!!$          ibzzx_c,ibyyzz_c,ibxy_ff,ibzzx_f,ibyyzz_f,&
+!!$          ibzxx_c,ibxxyy_c,ibyz_ff,ibzxx_f,ibxxyy_f,ibyyzz_r)
+
+subroutine input_wf_diag(parallel,iproc,nproc,nfl1,nfu1,nfl2,nfu2,nfl3,nfu3,&
      nat,natsc,norb,norbp,n1,n2,n3,nvctr_c,nvctr_f,nvctrp,hgrid,rxyz, & 
      rhopot,pot_ion,nseg_c,nseg_f,keyg,keyv,ibyz_c,ibxz_c,ibxy_c,ibyz_f,ibxz_f,ibxy_f, &
      nprojel,nproj,nseg_p,keyg_p,keyv_p,nvctr_p,proj,  &
-<<<<<<< HEAD
-     atomnames,ntypes,iatype,iasctype,pkernel,psppar,npspcode,ixc,ppsi,eval,accurex,&
-     new_psolver,datacode,nscatterarr,&
-	ibzzx_c,ibyyzz_c,ibxy_ff,ibzzx_f,ibyyzz_f,&
-	ibzxx_c,ibxxyy_c,ibyz_ff,ibzxx_f,ibxxyy_f,ibyyzz_r)
-=======
      atomnames,ntypes,iatype,iasctype,pkernel,nzatom,nelpsp,psppar,npspcode,ixc,&
-     ppsi,ppsit,eval,accurex,datacode,nscatterarr,ngatherarr)
->>>>>>> 4470237d
+     ppsi,ppsit,eval,accurex,datacode,nscatterarr,ngatherarr, &
+     ibzzx_c,ibyyzz_c,ibxy_ff,ibzzx_f,ibyyzz_f,&
+     ibzxx_c,ibxxyy_c,ibyz_ff,ibzxx_f,ibxxyy_f,ibyyzz_r)
   ! Input wavefunctions are found by a diagonalization in a minimal basis set
   ! Each processors writes its initial wavefunctions into the wavefunction file
   ! The files are then read by readwave
 
   use Poisson_Solver
 
-<<<<<<< HEAD
-  implicit real*8 (a-h,o-z)
-  parameter(eps_mach=1.d-12)
-  parameter (ngx=31)
-  !parameter (npsp=15)
-  logical parallel,new_psolver
-  character*20 atomnames(100)
-  character*1 datacode
-  !character*20 pspatomnames(npsp)
-  integer :: ixc !Exchange-correlation parameter
-  dimension ibyz_c(2,0:n2,0:n3),ibxz_c(2,0:n1,0:n3),ibxy_c(2,0:n1,0:n2)
-  dimension ibyz_f(2,0:n2,0:n3),ibxz_f(2,0:n1,0:n3),ibxy_f(2,0:n1,0:n2)
-  dimension xp(ngx,ntypes),psiat(ngx,5,ntypes),occupat(5,ntypes),ng(ntypes),nl(4,ntypes),psiatn(ngx)
-  dimension rxyz(3,nat),iatype(nat),eval(norb)
-!  dimension rhopot((2*n1+31)*(2*n2+31)*(2*n3+31)),pot_ion(*)
-  dimension pkernel(*),rhopot(*),pot_ion(*)
-  dimension psppar(0:4,0:4,ntypes),npspcode(ntypes),iasctype(ntypes)
-  dimension keyg(2,nseg_c+nseg_f),keyv(nseg_c+nseg_f)
-  dimension nseg_p(0:2*nat),nvctr_p(0:2*nat)
-  dimension keyg_p(2,nseg_p(2*nat)),keyv_p(nseg_p(2*nat))
-  dimension proj(nprojel)
-  dimension ppsi(nvctr_c+7*nvctr_f,norbp)
-  dimension nscatterarr(0:nproc-1,4)!n3d,n3p,i3s+i3xcsh-1,i3xcsh
-
-  allocatable :: psi(:,:),hpsi(:,:),psit(:,:),hpsit(:,:),ppsit(:,:),occupe(:),psiw(:,:,:)
-  allocatable :: hamovr(:,:),evale(:),work_lp(:),pot(:),norbsc_arr(:)
-  logical, allocatable :: scorb(:,:)
-!********************Alexey***************************************************************
-!	for shrink:	
-	integer ibzzx_c(2,-14:2*n3+16,0:n1) 
-	integer ibyyzz_c(2,-14:2*n2+16,-14:2*n3+16)
-
-	integer ibxy_ff(2,nfl1:nfu1,nfl2:nfu2)
-	integer ibzzx_f(2,-14+2*nfl3:2*nfu3+16,nfl1:nfu1) 
-	integer ibyyzz_f(2,-14+2*nfl2:2*nfu2+16,-14+2*nfl3:2*nfu3+16)
-
-!	for grow:
-	integer ibzxx_c(2,0:n3,-14:2*n1+16) ! extended boundary arrays
-	integer ibxxyy_c(2,-14:2*n1+16,-14:2*n2+16)
-
-    integer ibyz_ff(2,nfl2:nfu2,nfl3:nfu3)
-	integer ibzxx_f(2,          nfl3:nfu3,2*nfl1-14:2*nfu1+16)
-	integer ibxxyy_f(2,                    2*nfl1-14:2*nfu1+16,2*nfl2-14:2*nfu2+16)
-	
-!	for real space:
-	integer,intent(in):: ibyyzz_r(2,-14:2*n2+16,-14:2*n3+16)
-!*****************************************************************************************	
-=======
   implicit none
->>>>>>> 4470237d
   include 'mpif.h'
   logical, intent(in) :: parallel
   character(len=20), dimension(100), intent(in) :: atomnames
@@ -5902,6 +3364,27 @@
   real(kind=8), dimension(norb), intent(out) :: eval
   real(kind=8), dimension(:,:), pointer :: ppsi,ppsit
   !real(kind=8), dimension(nvctr_c+7*nvctr_f,norbp), intent(out) :: ppsi
+  !********************Alexey***************************************************************
+  !	for shrink:	
+  integer ibzzx_c(2,-14:2*n3+16,0:n1) 
+  integer ibyyzz_c(2,-14:2*n2+16,-14:2*n3+16)
+
+  integer ibxy_ff(2,nfl1:nfu1,nfl2:nfu2)
+  integer ibzzx_f(2,-14+2*nfl3:2*nfu3+16,nfl1:nfu1) 
+  integer ibyyzz_f(2,-14+2*nfl2:2*nfu2+16,-14+2*nfl3:2*nfu3+16)
+
+  !	for grow:
+  integer ibzxx_c(2,0:n3,-14:2*n1+16) ! extended boundary arrays
+  integer ibxxyy_c(2,-14:2*n1+16,-14:2*n2+16)
+
+  integer ibyz_ff(2,nfl2:nfu2,nfl3:nfu3)
+  integer ibzxx_f(2,nfl3:nfu3,2*nfl1-14:2*nfu1+16)
+  integer ibxxyy_f(2,2*nfl1-14:2*nfu1+16,2*nfl2-14:2*nfu2+16)
+
+  !	for real space:
+  integer,intent(in):: ibyyzz_r(2,-14:2*n2+16,-14:2*n3+16)
+!*****************************************************************************************	
+
   !local variables
   real(kind=8), parameter :: eps_mach=1.d-12
   integer, parameter :: ngx=31
@@ -5980,13 +3463,13 @@
        & nvctr_c,nvctr_f,n1,n2,n3,hgrid,nfl1,nfu1,nfl2,nfu2,nfl3,nfu3,&
        & nseg_c,nseg_f,keyg,keyv,iatype,ntypes,iasctype,natsc,psi,eks,scorb)
 
-!!$  !plot the initial LCAO wavefunctions
-!!$  do i=2*iproc+1,2*iproc+2
-!!$     iounit=15+3*(i-1)
-!!$     print *,'iounit',iounit,'-',iounit+2
-!!$     call plot_wf(iounit,n1,n2,n3,hgrid,nseg_c,nvctr_c,keyg,keyv,nseg_f,nvctr_f,  & 
-!!$          rxyz(1,1),rxyz(2,1),rxyz(3,1),psi(:,i-2*iproc:i-2*iproc))
-!!$  end do
+!!$  !!plot the initial LCAO wavefunctions
+!!$  !do i=2*iproc+1,2*iproc+2
+!!$  !   iounit=15+3*(i-1)
+!!$  !   print *,'iounit',iounit,'-',iounit+2
+!!$  !   call plot_wf(iounit,n1,n2,n3,hgrid,nseg_c,nvctr_c,keyg,keyv,nseg_f,nvctr_f,  & 
+!!$  !        rxyz(1,1),rxyz(2,1),rxyz(3,1),psi(:,i-2*iproc:i-2*iproc))
+!!$  !end do
 
 
   i_all=-product(shape(scorb))*kind(scorb)
@@ -6042,40 +3525,21 @@
        nseg_c,nseg_f,nvctr_c,nvctr_f,keyg,keyv,ibyz_c,ibxz_c,ibxy_c,ibyz_f,ibxz_f,ibxy_f,&
        nprojel,nproj,nseg_p,keyg_p,keyv_p,nvctr_p,proj,ngatherarr,nscatterarr(iproc,2),&
        rhopot(1+(2*n1+31)*(2*n2+31)*nscatterarr(iproc,4)),&
-       psi,hpsi,ekin_sum,epot_sum,eproj_sum)
+       psi,hpsi,ekin_sum,epot_sum,eproj_sum,ibzzx_c,ibyyzz_c,ibxy_ff,ibzzx_f,ibyyzz_f,&
+       ibzxx_c,ibxxyy_c,ibyz_ff,ibzxx_f,ibxxyy_f,ibyyzz_r)
 
   i_all=-product(shape(occupe))*kind(occupe)
   deallocate(occupe,stat=i_stat)
   call memocc(i_stat,i_all,'occupe','input_wf_diag')
 
-<<<<<<< HEAD
-     call applylocpotkinall(iproc,norbe,norbep,n1,n2,n3,nfl1,nfu1,nfl2,nfu2,nfl3,nfu3,0, &
-          hgrid,occupe,nseg_c,nseg_f,nvctr_c,nvctr_f,keyg,keyv,&
-          ibyz_c,ibxz_c,ibxy_c,ibyz_f,ibxz_f,ibxy_f, &
-          psi,pot,hpsi,epot_sum,ekin_sum,&
-	ibzzx_c,ibyyzz_c,ibxy_ff,ibzzx_f,ibyyzz_f,&
-	ibzxx_c,ibxxyy_c,ibyz_ff,ibzxx_f,ibxxyy_f,ibyyzz_r)
-=======
->>>>>>> 4470237d
-
   accurex=abs(eks-ekin_sum)
   if (iproc.eq.0) write(*,'(1x,a,2(f19.10))') 'done. ekin_sum,eks:',ekin_sum,eks
 
-
-<<<<<<< HEAD
-     call applylocpotkinall(iproc,norbe,norbep,n1,n2,n3,nfl1,nfu1,nfl2,nfu2,nfl3,nfu3,0, &
-          hgrid,occupe,nseg_c,nseg_f,nvctr_c,nvctr_f,keyg,keyv,&
-          ibyz_c,ibxz_c,ibxy_c,ibyz_f,ibxz_f,ibxy_f, &
-          psi,rhopot,hpsi,epot_sum,ekin_sum,&
-	ibzzx_c,ibyyzz_c,ibxy_ff,ibzzx_f,ibyyzz_f,&
-	ibzxx_c,ibxxyy_c,ibyz_ff,ibzxx_f,ibxxyy_f,ibyyzz_r)
-=======
   !after having applied the hamiltonian to all the atomic orbitals
   !we split the semicore orbitals from the valence ones
   !this is possible since the semicore orbitals are the first in the 
   !order, so the linear algebra on the transposed wavefunctions 
   !may be splitted
->>>>>>> 4470237d
 
   if (iproc.eq.0) write(*,'(1x,a)',advance='no')&
        'Input Wavefunctions Orthogonalization:'
@@ -6119,13 +3583,10 @@
      iorbst=1
      imatrst=1
      !print *,'norbi',norbi,natsc,norbsc_arr(natsc+1)
-<<<<<<< HEAD
-=======
 
      if (iproc.eq.0) write(*,'(1x,a)',advance='no')&
           'Overlap Matrix...'
 
->>>>>>> 4470237d
      do i=1,natsc
         norbi=norbsc_arr(i)
         call DGEMM('T','N',norbi,norbi,nvctrp,1.d0,psi(1,iorbst),nvctrp,hpsi(1,iorbst),nvctrp,&
@@ -6168,18 +3629,18 @@
 
         if (info.ne.0) write(*,*) 'DSYGV ERROR',info,i,natsc+1
 !!$        !write the matrices on a file
-!!$        open(33+2*(i-1))
-!!$        do jjorb=1,norbi
-!!$           write(33+2*(i-1),'(2000(1pe10.2))')&
-!!$                (hamovr(imatrst-1+jiorb+(jjorb-1)*norbi,1),jiorb=1,norbi)
-!!$        end do
-!!$        close(33+2*(i-1))
-!!$        open(34+2*(i-1))
-!!$        do jjorb=1,norbi
-!!$           write(34+2*(i-1),'(2000(1pe10.2))')&
-!!$                (hamovr(imatrst-1+jjorb+(jiorb-1)*norbi,1),jiorb=1,norbi)
-!!$        end do
-!!$        close(34+2*(i-1))
+!!$        !open(33+2*(i-1))
+!!$        !do jjorb=1,norbi
+!!$        !   write(33+2*(i-1),'(2000(1pe10.2))')&
+!!$        !        (hamovr(imatrst-1+jiorb+(jjorb-1)*norbi,1),jiorb=1,norbi)
+!!$        !end do
+!!$        !close(33+2*(i-1))
+!!$        !open(34+2*(i-1))
+!!$        !do jjorb=1,norbi
+!!$        !   write(34+2*(i-1),'(2000(1pe10.2))')&
+!!$        !        (hamovr(imatrst-1+jjorb+(jiorb-1)*norbi,1),jiorb=1,norbi)
+!!$        !end do
+!!$        !close(34+2*(i-1))
 
         if (iproc.eq.0) then
         do iorb=1,norbi
@@ -6240,9 +3701,9 @@
      call MPI_ALLTOALL(ppsit,nvctrp*norbp,MPI_DOUBLE_PRECISION,  &
           psiw,nvctrp*norbp,MPI_DOUBLE_PRECISION,MPI_COMM_WORLD,ierr)
 
-!!$     i_all=-product(shape(ppsit))*kind(ppsit)
-!!$     deallocate(ppsit,stat=i_stat)
-!!$     call memocc(i_stat,i_all,'ppsit','input_wf_diag')
+!!$     !i_all=-product(shape(ppsit))*kind(ppsit)
+!!$     !deallocate(ppsit,stat=i_stat)
+!!$     !call memocc(i_stat,i_all,'ppsit','input_wf_diag')
 
      !allocate the direct wavefunction
      allocate(ppsi(nvctrp,norbp*nproc),stat=i_stat)
@@ -6351,711 +3812,8 @@
   if (iproc.eq.0) write(*,'(1x,a)')'done.'
 
   return
-END SUBROUTINE
-
-    subroutine KStrans_p(iproc,nproc,norb,norbp,nvctrp,occup,  & 
-                           hpsit,psit,evsum,eval)
-! at the start each processor has all the Psi's but only its part of the HPsi's
-! at the end each processor has only its part of the Psi's
-        implicit real*8 (a-h,o-z)
-        dimension occup(norb),eval(norb)
-        dimension psit(nvctrp,norbp*nproc),hpsit(nvctrp,norbp*nproc)
-! arrays for KS orbitals
-        allocatable :: hamks(:,:,:),work_lp(:),psitt(:,:)
-        include 'mpif.h'
-
-! set up Hamiltonian matrix
-        allocate(hamks(norb,norb,2),stat=i_stat)
-        call memocc(i_stat,product(shape(hamks))*kind(hamks),'hamks','kstrans_p')
-        do jorb=1,norb
-        do iorb=1,norb
-        hamks(iorb,jorb,2)=0.d0
-    enddo
-    enddo
-        do iorb=1,norb
-        do jorb=1,norb
-        scpr=ddot(nvctrp,psit(1,jorb),1,hpsit(1,iorb),1)
-        hamks(iorb,jorb,2)=scpr
-        enddo
-        enddo
-
-
-        call MPI_ALLREDUCE (hamks(1,1,2),hamks(1,1,1),norb**2,MPI_DOUBLE_PRECISION,MPI_SUM,MPI_COMM_WORLD,ierr)
-        
-!        write(*,*) 'KS Hamiltonian',iproc
-!        do iorb=1,norb
-!        write(*,'(10(1x,e10.3))') (hamks(iorb,jorb,1),jorb=1,norb)
-!        enddo
-
-        n_lp=max(4*norb,1000)
-        allocate(work_lp(n_lp),stat=i_stat)
-        call memocc(i_stat,product(shape(work_lp))*kind(work_lp),'work_lp','kstrans_p')
-        call  DSYEV('V','U',norb,hamks,norb,eval, work_lp, n_lp, info )
-        evsum=0.d0
-        do iorb=1,norb
-        evsum=evsum+eval(iorb)*occup(iorb)
-        if (iproc.eq.0) write(*,'(1x,a,i0,a,1x,1pe21.14)') 'eval(',iorb,')=',eval(iorb)
-        enddo
-        i_all=-product(shape(work_lp))*kind(work_lp)
-        deallocate(work_lp,stat=i_stat)
-        call memocc(i_stat,i_all,'work_lp','kstrans_p')
-        if (info.ne.0) write(*,*) 'DSYEV ERROR',info
-
-        allocate(psitt(nvctrp,norbp*nproc),stat=i_stat)
-        call memocc(i_stat,product(shape(psitt))*kind(psitt),'psitt','kstrans_p')
-! Transform to KS orbitals
-      do iorb=1,norb
-        call razero(nvctrp,psitt(1,iorb))
-        do jorb=1,norb
-        alpha=hamks(jorb,iorb,1)
-        call daxpy(nvctrp,alpha,psit(1,jorb),1,psitt(1,iorb),1)
-        enddo
-      enddo
-        i_all=-product(shape(hamks))*kind(hamks)
-        deallocate(hamks,stat=i_stat)
-        call memocc(i_stat,i_all,'hamks','kstrans_p')
-
-        call DCOPY(nvctrp*norbp*nproc,psitt,1,psit,1)
-        i_all=-product(shape(psitt))*kind(psitt)
-        deallocate(psitt,stat=i_stat)
-        call memocc(i_stat,i_all,'psitt','kstrans_p')
-
-    return
-        END SUBROUTINE
-
-
-
-    subroutine KStrans(norb,norbp,nvctrp,occup,hpsi,psi,evsum,eval)
-! at the start each processor has all the Psi's but only its part of the HPsi's
-! at the end each processor has only its part of the Psi's
-        implicit real*8 (a-h,o-z)
-        dimension occup(norb),eval(norb)
-        dimension psi(nvctrp,norbp),hpsi(nvctrp,norbp)
-! arrays for KS orbitals
-        allocatable :: hamks(:,:,:),work_lp(:),psitt(:,:)
-
-! set up Hamiltonian matrix
-        allocate(hamks(norb,norb,2),stat=i_stat)
-        call memocc(i_stat,product(shape(hamks))*kind(hamks),'hamks','kstrans')
-        do jorb=1,norb
-        do iorb=1,norb
-        hamks(iorb,jorb,2)=0.d0
-    enddo
-    enddo
-        do iorb=1,norb
-        do jorb=1,norb
-        scpr=ddot(nvctrp,psi(1,jorb),1,hpsi(1,iorb),1)
-        hamks(iorb,jorb,1)=scpr
-        enddo
-        enddo
-
-
-!        write(*,*) 'KS Hamiltonian',0
-!        do iorb=1,norb
-!        write(*,'(10(1x,e10.3))') (hamks(iorb,jorb,1),jorb=1,norb)
-!        enddo
-
-        n_lp=max(4*norb,1000)
-        allocate(work_lp(n_lp),stat=i_stat)
-        call memocc(i_stat,product(shape(work_lp))*kind(work_lp),'work_lp','kstrans')
-        call  DSYEV('V','U',norb,hamks,norb,eval, work_lp, n_lp, info )
-        evsum=0.d0
-        do iorb=1,norb
-        evsum=evsum+eval(iorb)*occup(iorb)
-        write(*,'(1x,a,i0,a,1x,1pe21.14)') 'eval(',iorb,')=',eval(iorb)
-        enddo
-        i_all=-product(shape(work_lp))*kind(work_lp)
-        deallocate(work_lp,stat=i_stat)
-        call memocc(i_stat,i_all,'work_lp','kstrans')
-        if (info.ne.0) write(*,*) 'DSYEV ERROR',info
-
-        allocate(psitt(nvctrp,norbp),stat=i_stat)
-        call memocc(i_stat,product(shape(psitt))*kind(psitt),'psitt','kstrans')
-! Transform to KS orbitals
-      do iorb=1,norb
-        call razero(nvctrp,psitt(1,iorb))
-        do jorb=1,norb
-        alpha=hamks(jorb,iorb,1)
-        call daxpy(nvctrp,alpha,psi(1,jorb),1,psitt(1,iorb),1)
-        enddo
-      enddo
-        i_all=-product(shape(hamks))*kind(hamks)
-        deallocate(hamks,stat=i_stat)
-        call memocc(i_stat,i_all,'hamks','kstrans')
-
-        call DCOPY(nvctrp*norbp,psitt,1,psi,1)
-        i_all=-product(shape(psitt))*kind(psitt)
-        deallocate(psitt,stat=i_stat)
-        call memocc(i_stat,i_all,'psitt','kstrans')
-
-    return
-        END SUBROUTINE
-
-
-!-!-!-!-!-!-!-!-!-!-!-!-!-!-!-!-!-!-!-!-!-!-!-!-!-!-!-!-!-!-!-!-!-!-!
-
- subroutine reformatmywaves(iproc, norb, norbp, nat, &
-      & hgrid_old, nvctr_c_old, nvctr_f_old, n1_old, n2_old, n3_old, rxyz_old, &
-      & nseg_c_old, nseg_f_old, keyg_old, keyv_old, psi_old, &
-      & hgrid, nvctr_c, nvctr_f, n1, n2, n3, rxyz, &
-      & nseg_c, nseg_f, keyg, keyv, psi)
-   implicit real*8 (a-h,o-z)
-   dimension :: rxyz(3,nat), rxyz_old(3,nat), center(3), center_old(3)
-   dimension :: keyg_old(2, nseg_c_old + nseg_f_old), keyv_old(nseg_c_old + nseg_f_old)
-   dimension :: keyg(2, nseg_c + nseg_f), keyv(nseg_c + nseg_f)
-   dimension :: psi_old(nvctr_c_old + 7 * nvctr_f_old, norbp), psi(nvctr_c + 7 * nvctr_f, norbp)
-
-   allocatable :: psifscf(:,:,:), psigold(:,:,:,:,:,:)
-
-   allocate(psifscf(-7:2*n1+8,-7:2*n2+8,-7:2*n3+8),stat=i_stat)
-   call memocc(i_stat,product(shape(psifscf))*kind(psifscf),'psifscf','reformatmywaves')
-
-! calculate center of molecule
-        c1=0.d0 ; c2=0.d0 ; c3=0.d0
-        do iat=1,nat
-        c1=c1+rxyz(1,iat) ; c2=c2+rxyz(2,iat) ; c3=c3+rxyz(3,iat)
-        enddo
-        center(1)=c1/nat ; center(2)=c2/nat ; center(3)=c3/nat
-        c1=0.d0 ; c2=0.d0 ; c3=0.d0
-        do iat=1,nat
-        c1=c1+rxyz_old(1,iat) ; c2=c2+rxyz_old(2,iat) ; c3=c3+rxyz_old(3,iat)
-        enddo
-        center_old(1)=c1/nat ; center_old(2)=c2/nat ; center_old(3)=c3/nat
-
-
-   do iorb=iproc*norbp+1,min((iproc+1)*norbp,norb)
-
-      if (hgrid_old.eq. hgrid .and. nvctr_c_old.eq.nvctr_c .and. nvctr_f_old.eq.nvctr_f  & 
-           .and. n1_old.eq.n1  .and. n2_old.eq.n2 .and. n3_old.eq.n3  .and.  &
-             abs(center(1)-center_old(1)).lt.1.d-3 .and. &
-             abs(center(2)-center_old(2)).lt.1.d-3 .and. &
-             abs(center(3)-center_old(3)).lt.1.d-3  ) then
-
-
-         write(*,*) 'wavefunction ',iorb,' needs NO reformatting on processor',iproc
-         do j=1,nvctr_c_old
-            psi(j,iorb-iproc*norbp)=psi_old(j, iorb - iproc * norbp)
-         enddo
-         do j=1,7*nvctr_f_old-6,7
-            psi(nvctr_c+j+0,iorb-iproc*norbp)=psi_old(nvctr_c+j+0,iorb-iproc*norbp)
-            psi(nvctr_c+j+1,iorb-iproc*norbp)=psi_old(nvctr_c+j+1,iorb-iproc*norbp)
-            psi(nvctr_c+j+2,iorb-iproc*norbp)=psi_old(nvctr_c+j+2,iorb-iproc*norbp)
-            psi(nvctr_c+j+3,iorb-iproc*norbp)=psi_old(nvctr_c+j+3,iorb-iproc*norbp)
-            psi(nvctr_c+j+4,iorb-iproc*norbp)=psi_old(nvctr_c+j+4,iorb-iproc*norbp)
-            psi(nvctr_c+j+5,iorb-iproc*norbp)=psi_old(nvctr_c+j+5,iorb-iproc*norbp)
-            psi(nvctr_c+j+6,iorb-iproc*norbp)=psi_old(nvctr_c+j+6,iorb-iproc*norbp)
-         enddo
-
-      else
-         write(*,*) 'wavefunction ',iorb,' needs reformatting on processor',iproc
-         if (hgrid_old.ne.hgrid) then 
-           write(*,*) 'because hgrid_old >< hgrid',hgrid_old, hgrid
-         else if (nvctr_c_old.ne.nvctr_c) then
-           write(*,*) 'because nvctr_c_old >< nvctr_c',nvctr_c_old,nvctr_c
-         else if (nvctr_f_old.ne.nvctr_f)  then
-           write(*,*) 'because nvctr_f_old >< nvctr_f',nvctr_f_old,nvctr_f
-         else if (n1_old.ne.n1  .or. n2_old.ne.n2 .or. n3_old.ne.n3 )  then  
-           write(*,*) 'because cell size has changed',n1_old,n1  , n2_old,n2 , n3_old,n3
-         else
-           write(*,*) 'molecule was shifted' , abs(center(1)-center_old(1)), & 
-                       abs(center(2)-center_old(2)),abs(center(3)-center_old(3))
-         endif
-
-         allocate(psigold(0:n1_old,2,0:n2_old,2,0:n3_old,2),stat=i_stat)
-         call memocc(i_stat,product(shape(psigold))*kind(psigold),'psigold','reformatmywaves')
-
-         call razero(8*(n1_old+1)*(n2_old+1)*(n3_old+1),psigold)
-
-
-         ! coarse part
-         do iseg=1,nseg_c_old
-            jj=keyv_old(iseg)
-            j0=keyg_old(1,iseg)
-            j1=keyg_old(2,iseg)
-            ii=j0-1
-            i3=ii/((n1_old+1)*(n2_old+1))
-            ii=ii-i3*(n1_old+1)*(n2_old+1)
-            i2=ii/(n1_old+1)
-            i0=ii-i2*(n1_old+1)
-            i1=i0+j1-j0
-            do i=i0,i1
-               psigold(i, 1, i2, 1, i3, 1) = psi_old(i - i0 + jj, iorb - iproc * norbp)
-            enddo
-         enddo
-
-         ! fine part
-         do iseg=1,nseg_f_old
-            jj=keyv_old(nseg_c_old + iseg)
-            j0=keyg_old(1,nseg_c_old + iseg)
-            j1=keyg_old(2,nseg_c_old + iseg)
-            ii=j0-1
-            i3=ii/((n1_old+1)*(n2_old+1))
-            ii=ii-i3*(n1_old+1)*(n2_old+1)
-            i2=ii/(n1_old+1)
-            i0=ii-i2*(n1_old+1)
-            i1=i0+j1-j0
-            do i=i0,i1
-               psigold(i,2,i2,1,i3,1)=psi_old(nvctr_c_old + 1 + 7 * (i-i0+jj - 1), iorb - iproc * norbp)
-               psigold(i,1,i2,2,i3,1)=psi_old(nvctr_c_old + 2 + 7 * (i-i0+jj - 1), iorb - iproc * norbp)
-               psigold(i,2,i2,2,i3,1)=psi_old(nvctr_c_old + 3 + 7 * (i-i0+jj - 1), iorb - iproc * norbp)
-               psigold(i,1,i2,1,i3,2)=psi_old(nvctr_c_old + 4 + 7 * (i-i0+jj - 1), iorb - iproc * norbp)
-               psigold(i,2,i2,1,i3,2)=psi_old(nvctr_c_old + 5 + 7 * (i-i0+jj - 1), iorb - iproc * norbp)
-               psigold(i,1,i2,2,i3,2)=psi_old(nvctr_c_old + 6 + 7 * (i-i0+jj - 1), iorb - iproc * norbp)
-               psigold(i,2,i2,2,i3,2)=psi_old(nvctr_c_old + 7 + 7 * (i-i0+jj - 1), iorb - iproc * norbp)
-            enddo
-         enddo
-
-         call reformatonewave(iproc, hgrid_old, &
-              & n1_old, n2_old, n3_old, center_old, psigold, hgrid, &
-              & nvctr_c, nvctr_f, n1, n2, n3, center, nseg_c, nseg_f, keyg, keyv, psifscf, & 
-              & psi(1,iorb - iproc * norbp))
-
-         i_all=-product(shape(psigold))*kind(psigold)
-         deallocate(psigold,stat=i_stat)
-         call memocc(i_stat,i_all,'psigold','reformatmywaves')
-      end if
-   end do
-   
-   i_all=-product(shape(psifscf))*kind(psifscf)
-   deallocate(psifscf,stat=i_stat)
-   call memocc(i_stat,i_all,'psifscf','reformatmywaves')
-
- END SUBROUTINE 
-
- subroutine reformatonewave(iproc, hgrid_old, n1_old, n2_old, n3_old, &
-      & center_old, psigold, hgrid, nvctr_c, nvctr_f, n1, n2, n3, center, nseg_c, nseg_f, &
-      & keyg, keyv, psifscf, psi)
-   implicit real*8 (a-h,o-z)
-   logical cif1,cif2,cif3
-   dimension xya(-1:1,-1:1),xa(-1:1)
-   dimension :: center(3), center_old(3)
-   dimension :: keyg(2, nseg_c + nseg_f), keyv(nseg_c + nseg_f)
-   dimension :: psigold(0:n1_old,2,0:n2_old,2,0:n3_old,2), psi(nvctr_c + 7 * nvctr_f)
-   dimension :: psifscf(-7:2*n1+8,-7:2*n2+8,-7:2*n3+8)
-
-   allocatable :: psifscfold(:,:,:),psifscfoex(:,:,:),psig(:,:,:,:,:,:),ww(:)
-
-   allocate(psifscfold(-7:2*n1_old+8,-7:2*n2_old+8,-7:2*n3_old+8),stat=i_stat)
-   call memocc(i_stat,product(shape(psifscfold))*kind(psifscfold),'psifscfold','reformatonewave')
-   allocate(psifscfoex(-8:2*n1_old+9,-8:2*n2_old+9,-8:2*n3_old+9),stat=i_stat)
-   call memocc(i_stat,product(shape(psifscfoex))*kind(psifscfoex),'psifscfoex','reformatonewave')
-
-   ! calculate fine scaling functions, psifscfoex=wwold((2*n1_old+16)*(2*n2_old+16)*(2*n3_old+16))
-   call synthese_grow(n1_old,n2_old,n3_old,psifscfoex,psigold,psifscfold) 
-
-   do i3=-7,2*n3_old+8
-      do i2=-7,2*n2_old+8
-         i1=-8
-         psifscfoex(i1,i2,i3)=0.d0
-         do i1=-7,2*n1_old+8
-            psifscfoex(i1,i2,i3)=psifscfold(i1,i2,i3)
-         enddo
-         i1=2*n1_old+9
-         psifscfoex(i1,i2,i3)=0.d0
-      enddo
-   enddo
-
-   i3=-8
-   do i2=-8,2*n2_old+9
-      do i1=-8,2*n1_old+9
-         psifscfoex(i1,i2,i3)=0.d0
-      enddo
-   enddo
-   i3=2*n3_old+9
-   do i2=-8,2*n2_old+9
-      do i1=-8,2*n1_old+9
-         psifscfoex(i1,i2,i3)=0.d0
-      enddo
-   enddo
-
-   i2=-8
-   do i3=-8,2*n3_old+9
-      do i1=-8,2*n1_old+9
-         psifscfoex(i1,i2,i3)=0.d0
-      enddo
-   enddo
-   i2=2*n2_old+9
-   do i3=-8,2*n3_old+9
-      do i1=-8,2*n1_old+9
-         psifscfoex(i1,i2,i3)=0.d0
-      enddo
-   enddo
-
-   ! transform to new structure    
-   dx=center(1)-center_old(1)
-   dy=center(2)-center_old(2)
-   dz=center(3)-center_old(3)
-!   write(*,*) 'dxyz',dx,dy,dz
-   hgridh=.5d0*hgrid
-   hgridh_old=.5d0*hgrid_old
-   call razero((2*n1+16)*(2*n2+16)*(2*n3+16),psifscf)
-   do i3=-7,2*n3+8
-      z=i3*hgridh
-      j3=nint((z-dz)/hgridh_old)
-      cif3=(j3.ge.-7 .and. j3.le.2*n3_old+8)
-      do i2=-7,2*n2+8
-         y=i2*hgridh
-         j2=nint((y-dy)/hgridh_old)
-         cif2=(j2.ge.-7 .and. j2.le.2*n2_old+8)
-         do i1=-7,2*n1+8
-            x=i1*hgridh
-            j1=nint((x-dx)/hgridh_old)
-            cif1=(j1.ge.-7 .and. j1.le.2*n1_old+8)
-
-            !        if (cif1 .and. cif2 .and. cif3) psifscf(i1,i2,i3)=psifscfold(j1,j2,j3)
-            !        if (cif1 .and. cif2 .and. cif3) psifscf(i1,i2,i3)=psifscfoex(j1,j2,j3)
-
-            if (cif1 .and. cif2 .and. cif3) then 
-               zr = ((z-dz)-j3*hgridh_old)/hgridh_old
-               do l2=-1,1
-                  do l1=-1,1
-                     ym1=psifscfoex(j1+l1,j2+l2,j3-1)
-                     y00=psifscfoex(j1+l1,j2+l2,j3  )
-                     yp1=psifscfoex(j1+l1,j2+l2,j3+1)
-                     xya(l1,l2)=ym1 + (1.d0 + zr)*(y00 - ym1 + zr*(.5d0*ym1 - y00  + .5d0*yp1))
-                  enddo
-               enddo
-
-               yr = ((y-dy)-j2*hgridh_old)/hgridh_old
-               do l1=-1,1
-                  ym1=xya(l1,-1)
-                  y00=xya(l1,0)
-                  yp1=xya(l1,1)
-                  xa(l1)=ym1 + (1.d0 + yr)*(y00 - ym1 + yr*(.5d0*ym1 - y00  + .5d0*yp1))
-               enddo
-
-               xr = ((x-dx)-j1*hgridh_old)/hgridh_old
-               ym1=xa(-1)
-               y00=xa(0)
-               yp1=xa(1)
-               psifscf(i1,i2,i3)=ym1 + (1.d0 + xr)*(y00 - ym1 + xr*(.5d0*ym1 - y00  + .5d0*yp1))
-
-            endif
-
-         enddo
-      enddo
-   enddo
-
-   i_all=-product(shape(psifscfold))*kind(psifscfold)
-   deallocate(psifscfold,stat=i_stat)
-   call memocc(i_stat,i_all,'psifscfold','reformatonewave')
-   i_all=-product(shape(psifscfoex))*kind(psifscfoex)
-   deallocate(psifscfoex,stat=i_stat)
-   call memocc(i_stat,i_all,'psifscfoex','reformatonewave')
-   allocate(psig(0:n1,2,0:n2,2,0:n3,2),stat=i_stat)
-   call memocc(i_stat,product(shape(psig))*kind(psig),'psig','reformatonewave')
-   allocate(ww((2*n1+16)*(2*n2+16)*(2*n3+16)),stat=i_stat)
-   call memocc(i_stat,product(shape(ww))*kind(ww),'ww','reformatonewave')
-
-        call analyse_shrink(n1,n2,n3,ww,psifscf,psig)
-        call compress(n1,n2,n3,0,n1,0,n2,0,n3,  &
-                    nseg_c,nvctr_c,keyg(1,1),       keyv(1),   &
-                    nseg_f,nvctr_f,keyg(1,nseg_c+1),keyv(nseg_c+1),   &
-                    psig,psi(1),psi(nvctr_c+1))
-
-   i_all=-product(shape(psig))*kind(psig)
-   deallocate(psig,stat=i_stat)
-   call memocc(i_stat,i_all,'psig','reformatonewave')
-   i_all=-product(shape(ww))*kind(ww)
-   deallocate(ww,stat=i_stat)
-   call memocc(i_stat,i_all,'ww','reformatonewave')
- END SUBROUTINE 
-
-
-
-
- subroutine readmywaves(iproc,norb,norbp,n1,n2,n3,hgrid,nat,rxyz,  & 
-      nseg_c,nseg_f,nvctr_c,nvctr_f,keyg,keyv,psi,eval)
-   ! reads wavefunction from file and transforms it properly if hgrid or size of simulation cell have changed
-   implicit real*8 (a-h,o-z)
-   character*50 filename
-   character*4 f4
-   dimension keyg(2,nseg_c+nseg_f),keyv(nseg_c+nseg_f)
-   dimension psi(nvctr_c+7*nvctr_f,norbp)
-   dimension rxyz(3,nat),eval(norb),center(3)
-   allocatable :: psifscf(:,:,:)
-
-   call cpu_time(tr0)
-   call system_clock(ncount1,ncount_rate,ncount_max)
-
-   allocate(psifscf(-7:2*n1+8,-7:2*n2+8,-7:2*n3+8),stat=i_stat)
-   call memocc(i_stat,product(shape(psifscf))*kind(psifscf),'psifscf','readmywaves')
-
-! calculate center of molecule
-        c1=0.d0 ; c2=0.d0 ; c3=0.d0
-        do iat=1,nat
-        c1=c1+rxyz(1,iat) ; c2=c2+rxyz(2,iat) ; c3=c3+rxyz(3,iat)
-        enddo
-        center(1)=c1/nat ; center(2)=c2/nat ; center(3)=c3/nat
-
-   do iorb=iproc*norbp+1,min((iproc+1)*norbp,norb)
-
-      write(f4,'(i4.4)') iorb
-      filename = 'wavefunction.'//f4
-      open(unit=99,file=filename,status='unknown')
-
-      call readonewave(99, .true., iorb,iproc,n1,n2,n3, &
-           & hgrid,center,nseg_c,nseg_f, nvctr_c,nvctr_f,keyg,keyv,psi(1,iorb-iproc*norbp),eval(iorb),psifscf)
-
-      close(99)
-   end do
-
-   i_all=-product(shape(psifscf))*kind(psifscf)
-   deallocate(psifscf,stat=i_stat)
-   call memocc(i_stat,i_all,'psifscf','readmywaves')
-
-   call cpu_time(tr1)
-   call system_clock(ncount2,ncount_rate,ncount_max)
-   tel=dble(ncount2-ncount1)/dble(ncount_rate)
-   write(*,'(a,i4,2(1x,e10.3))') '- READING WAVES TIME',iproc,tr1-tr0,tel
- END SUBROUTINE 
-
-
- subroutine readonewave(unitwf, useFormattedInput, iorb,iproc,n1,n2,n3, &
-      & hgrid,center,nseg_c,nseg_f, nvctr_c,nvctr_f,keyg,keyv,psi,eval,psifscf)
-   implicit real*8 (a-h,o-z)
-   dimension keyg(2,nseg_c+nseg_f),keyv(nseg_c+nseg_f)
-   dimension psi(nvctr_c+7*nvctr_f)
-   dimension center(3),center_old(3)
-   dimension :: psifscf(-7:2*n1+8,-7:2*n2+8,-7:2*n3+8)
-   allocatable :: psigold(:,:,:,:,:,:)
-   integer :: unitwf
-   logical :: useFormattedInput
-
-   if (useFormattedInput) then
-      read(unitwf,*) iorb_old,eval
-   else
-      read(unitwf) iorb_old,eval
-   end if
-   if (iorb_old.ne.iorb) stop 'readonewave'
-   if (useFormattedInput) then
-      read(unitwf,*) hgrid_old
-      read(unitwf,*) n1_old,n2_old,n3_old
-      read(unitwf,*) (center_old(j),j=1,3)
-   else
-      read(unitwf) hgrid_old
-      read(unitwf) n1_old,n2_old,n3_old
-      read(unitwf) (center_old(j),j=1,3)
-   end if
-   write(*,'(1x,i2,6(1x,e14.7))') iproc,(center(j),j=1,3),(center_old(j),j=1,3)
-   if (useFormattedInput) then
-      read(unitwf,*) nvctr_c_old, nvctr_f_old
-   else
-      read(unitwf) nvctr_c_old, nvctr_f_old
-   end if
-
-!           write(*,*) iorb,' hgrid_old,hgrid ',hgrid_old,hgrid
-!           write(*,*) iorb,' nvctr_c_old,nvctr_c ',nvctr_c_old,nvctr_c
-!           write(*,*) iorb,' nvctr_f_old,nvctr_f ',nvctr_f_old,nvctr_f
-!           write(*,*) iorb,' n1_old,n1 ',n1_old,n1
-!           write(*,*) iorb,' n2_old,n2 ',n2_old,n2
-!           write(*,*) iorb,' n3_old,n3 ',n3_old,n3
-
-   if (hgrid_old.eq. hgrid .and. nvctr_c_old.eq.nvctr_c .and. nvctr_f_old.eq.nvctr_f  & 
-        .and. n1_old.eq.n1  .and. n2_old.eq.n2 .and. n3_old.eq.n3 ) then
-
-      write(*,*) 'wavefunction ',iorb,' needs NO reformatting on processor',iproc
-      do j=1,nvctr_c_old
-         if (useFormattedInput) then
-            read(unitwf,*) i1,i2,i3,tt
-         else
-            read(unitwf) i1,i2,i3,tt
-         end if
-         psi(j)=tt
-      enddo
-      do j=1,7*nvctr_f_old-6,7
-         if (useFormattedInput) then
-            read(unitwf,*) i1,i2,i3,t1,t2,t3,t4,t5,t6,t7
-         else
-            read(unitwf) i1,i2,i3,t1,t2,t3,t4,t5,t6,t7
-         end if
-         psi(nvctr_c+j+0)=t1
-         psi(nvctr_c+j+1)=t2
-         psi(nvctr_c+j+2)=t3
-         psi(nvctr_c+j+3)=t4
-         psi(nvctr_c+j+4)=t5
-         psi(nvctr_c+j+5)=t6
-         psi(nvctr_c+j+6)=t7
-      enddo
-
-   else
-      write(*,*) 'wavefunction ',iorb,' needs reformatting on processor',iproc
-      if (hgrid_old.ne.hgrid) write(*,*) 'because hgrid_old >< hgrid',hgrid_old,hgrid
-      if (nvctr_c_old.ne.nvctr_c) write(*,*) 'because nvctr_c_old >< nvctr_c',nvctr_c_old,nvctr_c
-      if (nvctr_f_old.ne.nvctr_f) write(*,*) 'because nvctr_f_old >< nvctr_f',nvctr_f_old,nvctr_f
-      if (n1_old.ne.n1  .or. n2_old.ne.n2 .or. n3_old.ne.n3 ) &
-           write(*,*) 'because cell size has changed',n1_old,n1  , n2_old,n2 , n3_old,n3
-      
-      allocate(psigold(0:n1_old,2,0:n2_old,2,0:n3_old,2),stat=i_stat)
-      call memocc(i_stat,product(shape(psigold))*kind(psigold),'psigold','readonewave')
-
-      call razero(8*(n1_old+1)*(n2_old+1)*(n3_old+1),psigold)
-      do iel=1,nvctr_c_old
-         if (useFormattedInput) then
-            read(unitwf,*) i1,i2,i3,tt
-         else
-            read(unitwf) i1,i2,i3,tt
-         end if
-         psigold(i1,1,i2,1,i3,1)=tt
-      enddo
-      do iel=1,nvctr_f_old
-         if (useFormattedInput) then
-            read(unitwf,*) i1,i2,i3,t1,t2,t3,t4,t5,t6,t7
-         else
-            read(unitwf) i1,i2,i3,t1,t2,t3,t4,t5,t6,t7
-         end if
-         psigold(i1,2,i2,1,i3,1)=t1
-         psigold(i1,1,i2,2,i3,1)=t2
-         psigold(i1,2,i2,2,i3,1)=t3
-         psigold(i1,1,i2,1,i3,2)=t4
-         psigold(i1,2,i2,1,i3,2)=t5
-         psigold(i1,1,i2,2,i3,2)=t6
-         psigold(i1,2,i2,2,i3,2)=t7
-      enddo
-
-      ! I put nat = 1 here, since only one position is saved in wavefunction files.
-      call reformatonewave(iproc, hgrid_old, n1_old, n2_old, n3_old, &
-           & center_old, psigold, hgrid, nvctr_c, nvctr_f, n1, n2, n3, center, nseg_c, nseg_f, &
-           & keyg, keyv, psifscf, psi)
-
-      i_all=-product(shape(psigold))*kind(psigold)
-      deallocate(psigold,stat=i_stat)
-      call memocc(i_stat,i_all,'psigold','readonewave')
-
-   endif
- END SUBROUTINE 
-
-
-
-        subroutine writemywaves(iproc,norb,norbp,n1,n2,n3,hgrid,  & 
-                   nat,rxyz,nseg_c,nseg_f,nvctr_c,nvctr_f,keyg,keyv,psi,eval)
-! write all my wavefunctions in files by calling writeonewave
-        implicit real*8 (a-h,o-z)
-        character*4 f4
-        character*50 filename
-        dimension rxyz(3,nat),eval(norb),center(3)
-        dimension keyg(2,nseg_c+nseg_f),keyv(nseg_c+nseg_f)
-        dimension psi(nvctr_c+7*nvctr_f,norbp)
-
-       call cpu_time(tr0)
-       call system_clock(ncount1,ncount_rate,ncount_max)
-
-! calculate center of molecule
-        c1=0.d0 ; c2=0.d0 ; c3=0.d0
-        do iat=1,nat
-        c1=c1+rxyz(1,iat) ; c2=c2+rxyz(2,iat) ; c3=c3+rxyz(3,iat)
-        enddo
-        center(1)=c1/nat ; center(2)=c2/nat ; center(3)=c3/nat
-
-       do iorb=iproc*norbp+1,min((iproc+1)*norbp,norb)
-
-        write(f4,'(i4.4)') iorb
-        filename = 'wavefunction.'//f4
-        write(*,*) 'opening ',filename
-        open(unit=99,file=filename,status='unknown')
-
-       call writeonewave(99, .true., iorb,n1,n2,n3,hgrid,center,  & 
-                         nseg_c,nvctr_c,keyg(1,1),keyv(1)  & 
-                        ,nseg_f,nvctr_f,keyg(1,nseg_c+1),keyv(nseg_c+1), & 
-                        psi(1,iorb-iproc*norbp),psi(nvctr_c+1,iorb-iproc*norbp),norb,eval)
-          close(99)
-
-       enddo
-
-       call cpu_time(tr1)
-       call system_clock(ncount2,ncount_rate,ncount_max)
-       tel=dble(ncount2-ncount1)/dble(ncount_rate)
-       write(*,'(a,i4,2(1x,e10.3))') '- WRITE WAVES TIME',iproc,tr1-tr0,tel
-
-
-       return
-       END SUBROUTINE
-
-
-
-        subroutine writeonewave(unitwf, useFormattedOutput, iorb,n1,n2,n3,hgrid,center,  & 
-                           nseg_c,nvctr_c,keyg_c,keyv_c,  & 
-                           nseg_f,nvctr_f,keyg_f,keyv_f, & 
-                              psi_c,psi_f,norb,eval)
-        implicit real*8 (a-h,o-z)
-        logical :: useFormattedOutput
-        integer :: unitwf
-        dimension keyg_c(2,nseg_c),keyv_c(nseg_c),keyg_f(2,nseg_f),keyv_f(nseg_f)
-        dimension psi_c(nvctr_c),psi_f(7,nvctr_f),center(3),eval(norb)
-
-
-        if (useFormattedOutput) then
-         write(unitwf,*) iorb,eval(iorb)
-         write(unitwf,*) hgrid
-         write(unitwf,*) n1,n2,n3
-         write(unitwf,'(3(1x,e24.17))') (center(j),j=1,3)
-         write(unitwf,*) nvctr_c, nvctr_f
-        else
-         write(unitwf) iorb,eval(iorb)
-         write(unitwf) hgrid
-         write(unitwf) n1,n2,n3
-         write(unitwf) (center(j),j=1,3)
-         write(unitwf) nvctr_c, nvctr_f
-        end if
-
-! coarse part
-        do iseg=1,nseg_c
-          jj=keyv_c(iseg)
-          j0=keyg_c(1,iseg)
-          j1=keyg_c(2,iseg)
-             ii=j0-1
-             i3=ii/((n1+1)*(n2+1))
-             ii=ii-i3*(n1+1)*(n2+1)
-             i2=ii/(n1+1)
-             i0=ii-i2*(n1+1)
-             i1=i0+j1-j0
-          do i=i0,i1
-            tt=psi_c(i-i0+jj) 
-            if (useFormattedOutput) then
-              write(unitwf,'(3(i4),1x,e19.12)') i,i2,i3,tt
-            else
-              write(unitwf) i,i2,i3,tt
-            end if
-          enddo
-         enddo
-                                                                                                                             
-! fine part
-        do iseg=1,nseg_f
-          jj=keyv_f(iseg)
-          j0=keyg_f(1,iseg)
-          j1=keyg_f(2,iseg)
-             ii=j0-1
-             i3=ii/((n1+1)*(n2+1))
-             ii=ii-i3*(n1+1)*(n2+1)
-             i2=ii/(n1+1)
-             i0=ii-i2*(n1+1)
-             i1=i0+j1-j0
-          do i=i0,i1
-            t1=psi_f(1,i-i0+jj)
-            t2=psi_f(2,i-i0+jj)
-            t3=psi_f(3,i-i0+jj)
-            t4=psi_f(4,i-i0+jj)
-            t5=psi_f(5,i-i0+jj)
-            t6=psi_f(6,i-i0+jj)
-            t7=psi_f(7,i-i0+jj)
-            if (useFormattedOutput) then
-              write(unitwf,'(3(i4),7(1x,e17.10))') i,i2,i3,t1,t2,t3,t4,t5,t6,t7
-            else
-              write(unitwf) i,i2,i3,t1,t2,t3,t4,t5,t6,t7
-            end if
-          enddo
-         enddo
-
-    write(*,'(1x,i0,a)') iorb,'th wavefunction written'
-
-
-    END SUBROUTINE
-!-!-!-!-!-!-!-!-!-!-!-!-!-!-!-!-!-!-!-!-!-!-!-!-!-!-!-!-!-!-!-!-!-!-!
-
-
-
-
-!-!-!-!-!-!-!-!-!-!-!-!-!-!-!-!-!-!-!-!-!-!-!-!-!-!-!-!-!-!-!-!-!-!-!
+END SUBROUTINE input_wf_diag
+
 
         subroutine diisstp(parallel,norb,norbp,nproc,iproc,  & 
                    ads,ids,mids,idsx,nvctrp,psit,psidst,hpsidst)
