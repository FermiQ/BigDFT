module libBigDFT
  
  private

!- High level methods.
  !- Do a minimisation loop to find forces and energy.
  public :: cluster
  
  !- Initialisation methods.
  !- Create the ionic potential from the distribution of charges.
  public :: createIonicPotential
  !- Create and allocate access arrays for wavefunctions.
  public :: createWavefunctionsDescriptors
  !- Create and allocate projectors (and their access arrays).
  public :: createProjectorsArrays
  !- Compute input guess wavefunctions from aatomic orbitals.
  public :: input_wf_diag
  
  !- SCF handling
  public :: HamiltonianApplication
  public :: hpsitopsi

  !estimation of the memory
  public :: MemoryEstimator

  public :: transform_fortail

contains

subroutine cluster(parallel,nproc,iproc,nat,ntypes,iatype,atomnames, rxyz, energy, fxyz,  &
     & psi, keyg, keyv, nvctr_c, nvctr_f, nseg_c, nseg_f, norbp, norb, eval, inputPsiId, &
     & output_grid, output_wf, n1, n2, n3, hgrid, rxyz_old, infocode)
  ! inputPsiId = 0 : compute input guess for Psi by subspace diagonalization of atomic orbitals
  ! inputPsiId = 1 : read waves from argument psi, using n1, n2, n3, hgrid and rxyz_old
  !                  as definition of the previous system.
  ! inputPsiId = 2 : read waves from disk
  ! does an electronic structure calculation. Output is the total energy and the forces 
  ! psi, keyg, keyv and eval should be freed after use outside of the routine.
  ! infocode -> encloses some information about the status of the run
  !          =0 run succesfully succeded
  !          =1 the run ended after the allowed number of minimization steps. gnrm_cv not reached
  !             forces may be meaningless   
  !          =2 (present only for inputPsiId=1) gnrm of the first iteration > 1 AND growing in
  !             the second iteration OR grnm 1st >2.
  !             Input wavefunctions need to be recalculated. Routine exits.
  !          =3 (present only for inputPsiId=0) gnrm > 4. SCF error. Routine exits.

  use Poisson_Solver

  implicit real*8 (a-h,o-z)
  character*30 label
  character*27 filename
  character*20 atomnames
  character*2 symbol
  character*1 datacode
  logical logrid_c,logrid_f,parallel,calc_tail,output_wf,output_grid
  parameter(eps_mach=1.d-12,onem=1.d0-eps_mach)
  ! work array for ALLREDUCE
  dimension wrkallred(5,2) 
  ! atomic coordinates
  dimension rxyz(3,nat),rxyz_old(3,nat),fxyz(3,nat),iatype(nat),atomnames(100)
  allocatable :: gxyz(:,:)
  ! active grid points, segments of real space grid
  allocatable :: logrid_c(:,:,:) ,  logrid_f(:,:,:)
  allocatable :: ibyz_c(:,:,:),ibxz_c(:,:,:),ibxy_c(:,:,:),  & 
       ibyz_f(:,:,:),ibxz_f(:,:,:),ibxy_f(:,:,:)
  ! occupation numbers, eigenvalues
  allocatable :: occup(:)
  real*8, pointer :: eval(:),eval_old(:)

  ! wavefunction segments
  integer, pointer :: keyv(:)
  ! wavefunction segments on real space grid
  integer, pointer :: keyg(:,:)
  ! wavefunction 
  real*8, pointer :: psi(:,:)
  real*8, pointer :: psit(:,:)
  ! wavefunction gradients
  real*8, pointer :: hpsi(:,:)

  ! Pointers and variables to store the last psi
  ! before reformating if useFormattedInput is .true.
  integer :: nseg_c_old, nseg_f_old, nvctr_c_old, nvctr_f_old
  integer, pointer :: keyg_old(:,:), keyv_old(:)
  real*8, pointer :: psi_old(:,:)

  ! Charge density/potential,ionic potential, pkernel
  allocatable :: rhopot(:,:,:),pot_ion(:)
  real*8, pointer     :: pkernel(:)

  ! projector segments on real space grid
  pointer :: keyg_p(:,:), keyv_p(:)
  allocatable :: nvctr_p(:), nseg_p(:)
  ! projectors 
  real*8, pointer :: proj(:)
  ! Parameters for the boxes containing the projectors
  allocatable :: nboxp_c(:,:,:),nboxp_f(:,:,:)

  ! pseudopotential parameters
  allocatable :: psppar(:,:,:),nelpsp(:),radii_cf(:,:),npspcode(:),nzatom(:),iasctype(:)
  allocatable :: derproj(:)
  ! arrays for DIIS convergence accelerator
  real*8, pointer :: ads(:,:,:),psidst(:,:,:),hpsidst(:,:,:)

  ! arrays for calculation of forces and tail correction to kinetic energy
  allocatable :: rho(:),pot(:,:,:)
  allocatable :: neleconf(:,:),nscatterarr(:,:),ngatherarr(:,:)

!*****************************Alexey************************************************************
!for shrink:
    integer,allocatable,dimension(:,:,:)::ibzzx_c,ibyyzz_c
    integer,allocatable,dimension(:,:,:)::ibxy_ff,ibzzx_f,ibyyzz_f

!for grow:
    integer,allocatable,dimension(:,:,:)::ibzxx_c,ibxxyy_c
    integer,allocatable,dimension(:,:,:)::ibyz_ff,ibzxx_f,ibxxyy_f
!***********************************************************************************************
    integer,allocatable,dimension(:,:,:)::ibyyzz_r ! real space border
!*************Alexey***************************************************************************
!    real*8,allocatable,dimension(:,:,:)::xc!input 
!    real*8,allocatable::xf(:,:,:,:)! input
!    real*8,allocatable,dimension(:):: w1,w2
!***********************************************************************************************
  integer :: ierror

  include 'mpif.h'

  if (iproc.eq.0) write(*,'(1x,a,1x,i0)') 'CLUSTER CLUSTER CLUSTER CLUSTER CLUSTER CLUSTER CLUSTER CLUSTER',inputPsiId
  if (parallel) then
     call timing(iproc,'parallel     ','IN')
  else
     call timing(iproc,'             ','IN')
  end if
  call cpu_time(tcpu0)
  call system_clock(ncount0,ncount_rate,ncount_max)

  ! We save the variables that defined the previous psi if
  ! restartOnPsi is .true.
  if (inputPsiId == 1) then
     hgrid_old   = hgrid
     n1_old      = n1
     n2_old      = n2
     n3_old      = n3
     nvctr_c_old = nvctr_c
     nvctr_f_old = nvctr_f
     nseg_c_old  = nseg_c
     nseg_f_old  = nseg_f
     !add the number of distributed point for the compressed wavefunction
     tt=dble(nvctr_c_old+7*nvctr_f_old)/dble(nproc)
     nvctrp_old=int((1.d0-eps_mach*tt) + tt)

     !allocations
     allocate(keyg_old(2,nseg_c_old+nseg_f_old),stat=i_stat)
     call memocc(i_stat,product(shape(keyg_old))*kind(keyg_old),'keyg_old','cluster')
     allocate(keyv_old(nseg_c_old+nseg_f_old),stat=i_stat)
     call memocc(i_stat,product(shape(keyv_old))*kind(keyv_old),'keyv_old','cluster')
     allocate(psi_old(nvctr_c_old+7*nvctr_f_old,norbp),stat=i_stat)
     call memocc(i_stat,product(shape(psi_old))*kind(psi_old),'psi_old','cluster')
     allocate(eval_old(norb),stat=i_stat)
     call memocc(i_stat,product(shape(eval_old))*kind(eval_old),'eval_old','cluster')

     do iseg=1,nseg_c_old+nseg_f_old
        keyg_old(1,iseg)    = keyg(1,iseg)
        keyg_old(2,iseg)    = keyg(2,iseg)
        keyv_old(iseg)      = keyv(iseg)
     enddo
     do iorb=iproc*norbp+1,min((iproc+1)*norbp,norb)
        tt=0.d0
        !the control between the different psi
        !must be such that the allocation dimensions are respected
        !(remember that the allocations are slightly enlarged to avoid
        !allocation of work arrays for transposition in the parallel case)
        do j=1,nvctr_c_old+7*nvctr_f_old
           ind=j+(nvctr_c_old+7*nvctr_f_old)*(iorb-iproc*norbp-1)
           i1=mod(ind,nvctrp_old)
           i2=(ind-i1)/nvctrp_old+1
           psi_old(j,iorb-iproc*norbp)     = psi(i1,i2)
           tt=tt+psi(i1,i2)**2
        enddo
        tt=sqrt(tt)
        if (abs(tt-1.d0).gt.1.d-8) then
           write(*,*)'wrong psi_old',iorb,tt
           stop 
        end if
        eval_old(iorb) = eval(iorb)
     enddo
     !deallocation
     i_all=-product(shape(keyg))*kind(keyg)
     deallocate(keyg,stat=i_stat)
     call memocc(i_stat,i_all,'keyg','cluster')
     i_all=-product(shape(keyv))*kind(keyv)
     deallocate(keyv,stat=i_stat)
     call memocc(i_stat,i_all,'keyv','cluster')
     i_all=-product(shape(psi))*kind(psi)
     deallocate(psi,stat=i_stat)
     call memocc(i_stat,i_all,'psi','cluster')
     i_all=-product(shape(eval))*kind(eval)
     deallocate(eval,stat=i_stat)
     call memocc(i_stat,i_all,'eval','cluster')

  end if

  !temporary flag, added for debugging purposes
  !in case of doubts put these flags to the "robust" position 'G'
  datacode='D'
  if (.not. parallel) datacode='G'

  ! Read the input variables.
  open(unit=1,file='input.dat',status='old')
  !First line for the main routine (the program)
  read(1,*) 
  !Parameters 
  read(1,*) hgrid
  read(1,*) crmult
  read(1,*) frmult
  read(1,*) cpmult
  read(1,*) fpmult
  if (fpmult.gt.frmult) write(*,*) 'NONSENSE: fpmult > frmult'
  read(1,*) ixc
  read(1,*) ncharge,elecfield
  read(1,*) gnrm_cv
  read(1,*) itermax
  read(1,*) ncong
  read(1,*) idsx
  read(1,*) calc_tail
  read(1,*) rbuf
  read(1,*) ncongt
  close(1)
 
  if (iproc.eq.0) then 
     write(*,'(1x,a)')&
          '------------------------------------------------------------------- Input Parameters'
     write(*,'(1x,a)')&
          '    System Choice       Resolution Radii        SCF Iteration      Finite Size Corr.'
     write(*,'(1x,a,f7.3,1x,a,f5.2,1x,a,1pe8.1,1x,a,l4)')&
          'Grid spacing=',hgrid,    '|  Coarse Wfs.=',crmult,'| Wavefns Conv.=',gnrm_cv,&
          '| Calculate=',calc_tail
     write(*,'(1x,a,i7,1x,a,f5.2,1x,a,i8,1x,a,f4.1)')&
          '       XC id=',ixc,      '|    Fine Wfs.=',frmult,'| Max. N. Iter.=',itermax,&
          '| Extension=',rbuf
     write(*,'(1x,a,i7,1x,a,f5.2,1x,a,i8,1x,a,i4)')&
          'total charge=',ncharge,  '| Coarse Proj.=',cpmult,'| CG Prec.Steps=',ncong,&
          '|  CG Steps=',ncongt
     write(*,'(1x,a,1pe7.1,1x,a,0pf5.2,1x,a,i8)')&
          ' elec. field=',elecfield,'|   Fine Proj.=',fpmult,'| DIIS Hist. N.=',idsx

!!$     write(*,'(1x,a,f6.3)')    'hgrid=',hgrid
!!$     write(*,'(1x,a,f6.3)')    'crmult=',crmult
!!$     write(*,'(1x,a,f6.3)')    'frmult=',frmult
!!$     write(*,'(1x,a,f6.3)')    'cpmult=',cpmult
!!$     write(*,'(1x,a,f6.3)')    'fpmult=',fpmult
!!$     write(*,'(1x,a,i0)')      'ixc= ',ixc
!!$     write(*,'(1x,a,i0)')      'ncharge= ',ncharge
!!$     write(*,'(1x,a,1pe9.2)')  'electric_field=',elecfield
!!$     write(*,'(1x,a,1pe9.2)')  'gnrm_cv=',gnrm_cv
!!$     write(*,'(1x,a,i0)')      'itermax= ',itermax
!!$     write(*,'(1x,a,i0)')      'ncong= ',ncong
!!$     write(*,'(1x,a,i0)')      'idsx= ',idsx
!!$     write(*,*)                'calc_tail',calc_tail
!!$     write(*,'(1x,a,f6.3)')    'rbuf=',rbuf
!!$     write(*,'(1x,a,i0)')      'ncongt= ',ncongt
  endif


  ! grid spacing (same in x,y and z direction)
  hgridh=.5d0*hgrid

  ! store PSP parameters
  ! modified to accept both GTH and HGH pseudopotential types
  !allocation
  allocate(psppar(0:4,0:4,ntypes),stat=i_stat)
  call memocc(i_stat,product(shape(psppar))*kind(psppar),'psppar','cluster')
  allocate(nelpsp(ntypes),stat=i_stat)
  call memocc(i_stat,product(shape(nelpsp))*kind(nelpsp),'nelpsp','cluster')
  allocate(radii_cf(ntypes,2),stat=i_stat)
  call memocc(i_stat,product(shape(radii_cf))*kind(radii_cf),'radii_cf','cluster')
  allocate(npspcode(ntypes),stat=i_stat)
  call memocc(i_stat,product(shape(npspcode))*kind(npspcode),'npspcode','cluster')
  allocate(nzatom(ntypes),stat=i_stat)
  call memocc(i_stat,product(shape(nzatom))*kind(nzatom),'nzatom','cluster')
  allocate(iasctype(ntypes),stat=i_stat)
  call memocc(i_stat,product(shape(iasctype))*kind(iasctype),'iasctype','cluster')
  allocate(neleconf(6,0:3),stat=i_stat)
  call memocc(i_stat,product(shape(neleconf))*kind(neleconf),'neleconf','cluster')

  if (iproc==0) then
     write(*,'(1x,a)')&
          '------------------------------------------------------------------ System Properties'
     write(*,'(1x,a)')&
          'Atom Name   Ext.Electrons  PSP Code  Radii: Coarse     Fine   Calculated   From File'

  end if

  do ityp=1,ntypes
     filename = 'psppar.'//atomnames(ityp)
     ! if (iproc.eq.0) write(*,*) 'opening PSP file ',filename
     open(unit=11,file=filename,status='old',iostat=ierror)
     !Check the open statement
     if (ierror /= 0) then
        write(*,*) 'iproc=',iproc,': Failed to open the file (it must be in ABINIT format!) "',&
             trim(filename),'"'
        stop
     end if
     read(11,*)
     read(11,*) nzatom(ityp),nelpsp(ityp)
     read(11,*) npspcode(ityp)
     psppar(:,:,ityp)=0.d0
     read(11,*) (psppar(0,j,ityp),j=0,4)
     if (npspcode(ityp) == 2) then !GTH case
        do i=1,2
           read(11,*) (psppar(i,j,ityp),j=0,3-i)
        enddo
     else if (npspcode(ityp) == 3) then !HGH case
        read(11,*) (psppar(1,j,ityp),j=0,3)
        do i=2,4
           read(11,*) (psppar(i,j,ityp),j=0,3)
           read(11,*) !k coefficients, not used (no spin-orbit coupling)
        enddo
     else
        if (iproc == 0) then
           write(*,'(1x,a,a)')trim(atomnames(ityp)),&
                'unrecognized pspcode (accepts only GTH & HGH pseudopotentials in ABINIT format)'
        end if
        stop
     end if
     !see whether the atom is semicore or not
     call eleconf(nzatom(ityp),nelpsp(ityp),symbol,rcov,rprb,ehomo,neleconf,iasctype(ityp))
     !if you want no semicore electrons, uncomment the following line
     !iasctype(ityp)=0

     !old way of calculating the radii, requires modification of the PSP files
     read(11,*,iostat=ierror) radii_cf(ityp,1),radii_cf(ityp,2)
     if (ierror.eq.0) then
        if (iproc==0) write(*,'(3x,a6,13x,i3,5x,i3,10x,2(1x,f8.5),a)')&
             trim(atomnames(ityp)),nelpsp(ityp),npspcode(ityp),&
             radii_cf(ityp,1),radii_cf(ityp,2),&
             '                   X    '
        !if (iproc.eq.0) write(*,'(1x,a,a)') &
        !   'radii is given in the psp file for atom type ',trim(atomnames(ityp))
     else
        !new method for assigning the radii
        radii_cf(ityp,1)=1.d0/sqrt(abs(2.d0*ehomo))
        radfine=100.d0
        do i=0,4
           if (psppar(i,0,ityp)/=0.d0) then
              radfine=min(radfine,psppar(i,0,ityp))
           end if
        end do
        radii_cf(ityp,2)=radfine
        if (iproc==0) write(*,'(3x,a6,13x,i3,5x,i3,10x,2(1x,f8.5),a)')&
             trim(atomnames(ityp)),nelpsp(ityp),npspcode(ityp),&
             radii_cf(ityp,1),radii_cf(ityp,2),&
             '       X                '
     end if
     close(11)
     !if (iproc.eq.0) write(*,'(1x,a,a,a,i0,a,i0,a,2(f8.5))') 'atom type ',trim(atomnames(ityp)), & 
     !     ' is described by ',nelpsp(ityp),' electrons, with pspcode= ',npspcode(ityp),&
     !     ' and radii=',radii_cf(ityp,1),radii_cf(ityp,2)
  enddo

  !deallocation
  i_all=-product(shape(neleconf))*kind(neleconf)
  deallocate(neleconf,stat=i_stat)
  call memocc(i_stat,i_all,'neleconf','cluster')


! Number of orbitals and their occupation number
  norb_vir=0!2 !modified for testing purposes

! Number of electrons and number of semicore atoms
  nelec=0
  natsc=0
  do iat=1,nat
     ityp=iatype(iat)
     nelec=nelec+nelpsp(ityp)
     if (iasctype(ityp) /= 0) natsc=natsc+1
  enddo
  nelec=nelec-ncharge
  if (iproc.eq.0) then
     write(*,'(1x,a,i8)') &
          'Total Number of Electrons ',nelec
     if (mod(nelec,2).ne.0) write(*,*) &
          'WARNING: odd number of electrons, no closed shell system'
  end if
  norb=(nelec+1)/2+norb_vir

  allocate(occup(norb),stat=i_stat)
  call memocc(i_stat,product(shape(occup))*kind(occup),'occup','cluster')
  allocate(eval(norb),stat=i_stat)
  call memocc(i_stat,product(shape(eval))*kind(eval),'eval','cluster')

!!$  occup(1)=2.d0 !added for testing purposes
!!$  do iorb=2,norb
!!$     occup(iorb)=2.d0/3.d0
!!$  enddo
!!$  nt=4

  nt=0
  do iorb=1,norb
     it=min(2,nelec-nt)
     occup(iorb)=it
     nt=nt+it
  enddo

  if (iproc.eq.0) then 
     if (norb_vir /=0) write(*,'(1x,a,i8)') &
          '         Virtual Orbitals ',norb_vir
     write(*,'(1x,a,i8)') &
          'Total Number of  Orbitals ',norb
     !write(*,'(1x,a,i0)') 'number of orbitals ',norb
     iorb1=1
     rocc=occup(1)
     do iorb=1,norb
        if (occup(iorb) /= rocc) then
           if (iorb1 == iorb-1) then
              write(*,'(1x,a,i0,a,f3.1)') 'occup(',iorb1,')= ',rocc
           else
              write(*,'(1x,a,i0,a,i0,a,f3.1)') 'occup(',iorb1,':',iorb-1,')= ',rocc
           end if
           rocc=occup(iorb)
           iorb1=iorb
        end if
     enddo
     if (iorb1 == norb) then
        write(*,'(1x,a,i0,a,f3.1)') 'occup(',norb,')= ',occup(norb)
     else
        write(*,'(1x,a,i0,a,i0,a,f3.1)') 'occup(',iorb1,':',norb,')= ',occup(norb)
     end if
  endif

! determine size alat of overall simulation cell
  call system_size(nat,rxyz,radii_cf(1,1),crmult,iatype,ntypes, &
       cxmin,cxmax,cymin,cymax,czmin,czmax)
  alat1=(cxmax-cxmin)
  alat2=(cymax-cymin)
  alat3=(czmax-czmin)

!!$! grid sizes n1,n2,n3 !added for testing purposes
!!$  n1=int(alat1/hgrid)
!!$  if (mod(n1,2).eq.0) n1=n1+1
!!$  n2=int(alat2/hgrid)
!!$  if (mod(n2,2).eq.0) n2=n2+1
!!$  n3=int(alat3/hgrid)
!!$  if (mod(n3,2).eq.0) n3=n3+1
!!$  alat1=n1*hgrid 
!!$  alat2=n2*hgrid 
!!$  alat3=n3*hgrid
!!$  do iat=1,nat
!!$     rxyz(1,iat)=(real(n1/2,kind=8)+0.5)*hgrid 
!!$     rxyz(2,iat)=(real(n1/2,kind=8)+0.5)*hgrid 
!!$     rxyz(3,iat)=(real(n1/2,kind=8)+0.5)*hgrid 
!!$  enddo


  do iat=1,nat
     rxyz(1,iat)=rxyz(1,iat)-cxmin
     rxyz(2,iat)=rxyz(2,iat)-cymin
     rxyz(3,iat)=rxyz(3,iat)-czmin
  enddo

  if (iproc.eq.0) then
     write(*,'(1x,a,19x,a)') 'Shifted atomic positions, Atomic Units:','grid spacing units:'
     do iat=1,nat
        write(*,'(1x,i5,1x,a6,3(1x,1pe12.5),3x,3(1x,0pf9.3))') &
             iat,trim(atomnames(iatype(iat))),&
             (rxyz(j,iat),j=1,3),rxyz(1,iat)/hgrid,rxyz(2,iat)/hgrid,rxyz(3,iat)/hgrid
     enddo
  endif

! grid sizes n1,n2,n3
  n1=int(alat1/hgrid)
  !if (mod(n1+1,4).eq.0) n1=n1+1
  n2=int(alat2/hgrid)
  !if (mod(n2+1,8).eq.0) n2=n2+1
  n3=int(alat3/hgrid)
  alat1=n1*hgrid 
  alat2=n2*hgrid 
  alat3=n3*hgrid
  if (iproc.eq.0) then 
     write(*,'(1x,a,3(1x,1pe12.5))') &
          '   Shift of=',-cxmin,-cymin,-czmin
     write(*,'(1x,a,3(1x,1pe12.5),3x,3(1x,i9))')&
          '  Box Sizes=',alat1,alat2,alat3,n1,n2,n3
     !write(*,'(1x,a,3(1x,i0))') 'n1,n2,n3',n1,n2,n3
     !write(*,'(1x,a,3(1x,i0))') 'total number of grid points',(n1+1)*(n2+1)*(n3+1)
     !write(*,'(1x,a,3(1x,1pe12.5))') 'simulation cell',alat1,alat2,alat3
  endif

! fine grid size (needed for creation of input wavefunction, preconditioning)
  nfl1=n1 ; nfl2=n2 ; nfl3=n3
  nfu1=0 ; nfu2=0 ; nfu3=0
  do iat=1,nat
     rad=radii_cf(iatype(iat),2)*frmult
     nfl1=min(nfl1,int(onem+(rxyz(1,iat)-rad)/hgrid))
     nfu1=max(nfu1,int((rxyz(1,iat)+rad)/hgrid))

     nfl2=min(nfl2,int(onem+(rxyz(2,iat)-rad)/hgrid))
     nfu2=max(nfu2,int((rxyz(2,iat)+rad)/hgrid))

     nfl3=min(nfl3,int(onem+(rxyz(3,iat)-rad)/hgrid)) 
     nfu3=max(nfu3,int((rxyz(3,iat)+rad)/hgrid))
  enddo
  if (iproc.eq.0) then
     write(*,'(1x,a,3x,3(3x,i4,a1,i0))')&
          '      Extremes for the high resolution grid points:',&
          nfl1,'<',nfu1,nfl2,'<',nfu2,nfl3,'<',nfu3
     !write(*,'(1x,a,2(1x,i0))') 'nfl1,nfu1 ',nfl1,nfu1
     !write(*,'(1x,a,2(1x,i0))') 'nfl2,nfu2 ',nfl2,nfu2
     !write(*,'(1x,a,2(1x,i0))') 'nfl3,nfu3 ',nfl3,nfu3
  endif


  !memory estimation
  if (iproc==0) then
     call MemoryEstimator(nproc,idsx,n1,n2,n3,alat1,alat2,alat3,hgrid,nat,ntypes,iatype,&
          rxyz,radii_cf,crmult,frmult,norb,atomnames,.false.)
  end if

  !calculation of the Poisson kernel anticipated to reduce memory peak for small systems
  ndegree_ip=14
  call createKernel('F',2*n1+31,2*n2+31,2*n3+31,hgridh,hgridh,hgridh,ndegree_ip,&
       iproc,nproc,pkernel)

! Create wavefunctions descriptors and allocate them
  allocate(ibyz_c(2,0:n2,0:n3),stat=i_stat)
  call memocc(i_stat,product(shape(ibyz_c))*kind(ibyz_c),'ibyz_c','cluster')
  allocate(ibxz_c(2,0:n1,0:n3),stat=i_stat)
  call memocc(i_stat,product(shape(ibxz_c))*kind(ibxz_c),'ibxz_c','cluster')
  allocate(ibxy_c(2,0:n1,0:n2),stat=i_stat)
  call memocc(i_stat,product(shape(ibxy_c))*kind(ibxy_c),'ibxy_c','cluster')
  allocate(ibyz_f(2,0:n2,0:n3),stat=i_stat)
  call memocc(i_stat,product(shape(ibyz_f))*kind(ibyz_f),'ibyz_f','cluster')
  allocate(ibxz_f(2,0:n1,0:n3),stat=i_stat)
  call memocc(i_stat,product(shape(ibxz_f))*kind(ibxz_f),'ibxz_f','cluster')
  allocate(ibxy_f(2,0:n1,0:n2),stat=i_stat)
  call memocc(i_stat,product(shape(ibxy_f))*kind(ibxy_f),'ibxy_f','cluster')
  
!*********************************Alexey*********************************************************
  !   allocate for grow
  allocate(ibzxx_c(2,0:n3,-14:2*n1+16),stat=i_stat)
  call memocc(i_stat,product(shape(ibzxx_c))*kind(ibzxx_c),'ibzxx_c','cluster')
  allocate(ibxxyy_c(2,-14:2*n1+16,-14:2*n2+16),stat=i_stat)
  call memocc(i_stat,product(shape(ibxxyy_c))*kind(ibxxyy_c),'ibxxyy_c','cluster')
  allocate(ibyz_ff(2,nfl2:nfu2,nfl3:nfu3),stat=i_stat)
  call memocc(i_stat,product(shape(ibyz_ff))*kind(ibyz_ff),'ibyz_ff','cluster')
  allocate(ibzxx_f(2,nfl3:nfu3,2*nfl1-14:2*nfu1+16),stat=i_stat)
  call memocc(i_stat,product(shape(ibzxx_f))*kind(ibzxx_f),'ibzxx_f','cluster')
  allocate(ibxxyy_f(2,2*nfl1-14:2*nfu1+16,2*nfl2-14:2*nfu2+16),stat=i_stat)
  call memocc(i_stat,product(shape(ibxxyy_f))*kind(ibxxyy_f),'ibxxyy_f','cluster')

  !allocate for shrink
  allocate(ibzzx_c(2,-14:2*n3+16,0:n1),stat=i_stat)
  call memocc(i_stat,product(shape(ibzzx_c))*kind(ibzzx_c),'ibzzx_c','cluster')
  allocate(ibyyzz_c(2,-14:2*n2+16,-14:2*n3+16),stat=i_stat)
  call memocc(i_stat,product(shape(ibyyzz_c))*kind(ibyyzz_c),'ibyyzz_c','cluster')
  allocate(ibxy_ff(2,nfl1:nfu1,nfl2:nfu2),stat=i_stat)
  call memocc(i_stat,product(shape(ibxy_ff))*kind(ibxy_ff),'ibxy_ff','cluster')
  allocate(ibzzx_f(2,-14+2*nfl3:2*nfu3+16,nfl1:nfu1),stat=i_stat)
  call memocc(i_stat,product(shape(ibzzx_f))*kind(ibzzx_f),'ibzzx_f','cluster')
  allocate(ibyyzz_f(2,-14+2*nfl2:2*nfu2+16,-14+2*nfl3:2*nfu3+16),stat=i_stat)
  call memocc(i_stat,product(shape(ibyyzz_f))*kind(ibyyzz_f),'ibyyzz_f','cluster')

  !allocate for real space
  allocate(ibyyzz_r(2,-14:2*n2+16,-14:2*n3+16),stat=i_stat)
  call memocc(i_stat,product(shape(ibyyzz_r))*kind(ibyyzz_r),'ibyyzz_r','cluster')
!***********************************************************************************************

call createWavefunctionsDescriptors(iproc,nproc,idsx,n1,n2,n3,output_grid,hgrid,&
       & nat,ntypes,iatype,atomnames,alat1,alat2,alat3,rxyz,radii_cf,crmult,frmult,&
       ibyz_c,ibxz_c,ibxy_c,ibyz_f,ibxz_f,ibxy_f,nseg_c,nseg_f,nvctr_c,nvctr_f,nvctrp,&
       keyg,keyv,norb,norbp,&
       nfl1,nfu1,nfl2,nfu2,nfl3,nfu3,&
       ibzzx_c,ibyyzz_c,ibxy_ff,ibzzx_f,ibyyzz_f,&
       ibzxx_c,ibxxyy_c,ibyz_ff,ibzxx_f,ibxxyy_f,ibyyzz_r)

! Calculate all projectors
  allocate(nseg_p(0:2*nat),stat=i_stat)
  call memocc(i_stat,product(shape(nseg_p))*kind(nseg_p),'nseg_p','cluster')
  allocate(nvctr_p(0:2*nat),stat=i_stat)
  call memocc(i_stat,product(shape(nvctr_p))*kind(nvctr_p),'nvctr_p','cluster')
  allocate(nboxp_c(2,3,nat),stat=i_stat)
  call memocc(i_stat,product(shape(nboxp_c))*kind(nboxp_c),'nboxp_c','cluster')
  allocate(nboxp_f(2,3,nat),stat=i_stat)
  call memocc(i_stat,product(shape(nboxp_f))*kind(nboxp_f),'nboxp_f','cluster')

  call createProjectorsArrays(iproc, n1, n2, n3, rxyz, nat, ntypes, iatype, atomnames, &
       & psppar, npspcode, radii_cf, cpmult, fpmult, hgrid, nvctr_p, nseg_p, &
       & keyg_p, keyv_p, nproj, nprojel, istart, nboxp_c, nboxp_f, proj)


  !if (iproc.eq.0) write(*,'(1x,a,3(1x,i0))') &
  !     'Size of real space grids',(2*n1+31),(2*n2+31),(2*n3+31)
    
  !allocate values of the array for the data scattering in sumrho
  !its values are ignored in the datacode='G' case
  allocate(nscatterarr(0:nproc-1,4),stat=i_stat)
  call memocc(i_stat,product(shape(nscatterarr))*kind(nscatterarr),'nscatterarr','cluster')
  if (datacode == 'D') then
     do jproc=0,iproc-1
        call PS_dim4allocation('F',datacode,jproc,nproc,2*n1+31,2*n2+31,2*n3+31,ixc,&
             n3d,n3p,n3pi,i3xcsh,i3s)
        nscatterarr(jproc,1)=n3d            !number of planes for the density
        nscatterarr(jproc,2)=n3p            !number of planes for the potential
        nscatterarr(jproc,3)=i3s+i3xcsh-1   !starting offset for the potential
        nscatterarr(jproc,4)=i3xcsh         !GGA XC shift between density and potential
     end do
     do jproc=iproc+1,nproc-1
        call PS_dim4allocation('F',datacode,jproc,nproc,2*n1+31,2*n2+31,2*n3+31,ixc,&
             n3d,n3p,n3pi,i3xcsh,i3s)
        nscatterarr(jproc,1)=n3d
        nscatterarr(jproc,2)=n3p
        nscatterarr(jproc,3)=i3s+i3xcsh-1
        nscatterarr(jproc,4)=i3xcsh
     end do
  end if

  call PS_dim4allocation('F',datacode,iproc,nproc,2*n1+31,2*n2+31,2*n3+31,ixc,&
       n3d,n3p,n3pi,i3xcsh,i3s)
  nscatterarr(iproc,1)=n3d
  nscatterarr(iproc,2)=n3p
  nscatterarr(iproc,3)=i3s+i3xcsh-1
  nscatterarr(iproc,4)=i3xcsh

  !allocate array for the communications of the potential
  allocate(ngatherarr(0:nproc-1,2),stat=i_stat)
  call memocc(i_stat,product(shape(ngatherarr))*kind(ngatherarr),'ngatherarr','cluster')
  ngatherarr(:,1)=(2*n1+31)*(2*n2+31)*nscatterarr(:,2)
  ngatherarr(:,2)=(2*n1+31)*(2*n2+31)*nscatterarr(:,3)


  !allocate ionic potential
  if (n3pi > 0) then
     allocate(pot_ion((2*n1+31)*(2*n2+31)*n3pi),stat=i_stat)
     call memocc(i_stat,product(shape(pot_ion))*kind(pot_ion),'pot_ion','cluster')
  else
     allocate(pot_ion(1),stat=i_stat)
     call memocc(i_stat,product(shape(pot_ion))*kind(pot_ion),'pot_ion','cluster')
  end if

  call createIonicPotential(iproc,nproc,nat,ntypes,iatype,psppar,nelpsp,rxyz,hgrid,&
     elecfield,n1,n2,n3,n3pi,i3s+i3xcsh,pkernel,pot_ion,eion)

  !Allocate Charge density, Potential in real space
  if (n3d >0) then
     allocate(rhopot((2*n1+31),(2*n2+31),n3d),stat=i_stat)
     call memocc(i_stat,product(shape(rhopot))*kind(rhopot),'rhopot','cluster')
  else
     allocate(rhopot(1,1,1),stat=i_stat)
     call memocc(i_stat,product(shape(rhopot))*kind(rhopot),'rhopot','cluster')
  end if

     ! INPUT WAVEFUNCTIONS
  if (inputPsiId == 0) then
     call input_wf_diag(parallel,iproc,nproc,nfl1,nfu1,nfl2,nfu2,nfl3,nfu3, & 
          nat,natsc,norb,norbp,n1,n2,n3,nvctr_c,nvctr_f,nvctrp,hgrid,rxyz, & 
          rhopot,pot_ion,nseg_c,nseg_f,keyg,keyv,ibyz_c,ibxz_c,ibxy_c,ibyz_f,ibxz_f,ibxy_f, &
          nprojel,nproj,nseg_p,keyg_p,keyv_p,nvctr_p,proj,  &
          atomnames,ntypes,iatype,iasctype,pkernel,nzatom,nelpsp,psppar,npspcode,&
          ixc,psi,psit,eval,accurex,datacode,nscatterarr,ngatherarr,&
          ibzzx_c,ibyyzz_c,ibxy_ff,ibzzx_f,ibyyzz_f,&
          ibzxx_c,ibxxyy_c,ibyz_ff,ibzxx_f,ibxxyy_f,ibyyzz_r)
     if (iproc.eq.0) then
        write(*,'(1x,a,1pe9.2)') 'expected accuracy in kinetic energy due to grid size',accurex
        write(*,'(1x,a,1pe9.2)') 'suggested value for gnrm_cv ',accurex/norb
     endif

     if (parallel) then
        !allocate hpsi array (used also as transposed)
        !allocated in the transposed way such as 
        !it can also be used as the transposed hpsi
        allocate(hpsi(nvctrp,norbp*nproc),stat=i_stat)
        call memocc(i_stat,product(shape(psi))*kind(psi),'hpsi','cluster')
     else
        !allocate hpsi array
        allocate(hpsi(nvctr_c+7*nvctr_f,norbp),stat=i_stat)
        call memocc(i_stat,product(shape(psi))*kind(psi),'hpsi','cluster')
     endif

  else if (inputPsiId == -1 ) then !WARNING TO BE CHANGED

     !import gaussians form CP2K (data in files def_gaubasis.dat and gaucoeff.dat)
     !and calculate eigenvalues
     call import_gaussians(parallel,iproc,nproc,nfl1,nfu1,nfl2,nfu2,nfl3,nfu3, & 
          nat,norb,norbp,occup,n1,n2,n3,nvctr_c,nvctr_f,nvctrp,hgrid,rxyz, & 
          rhopot,pot_ion,nseg_c,nseg_f,keyg,keyv,ibyz_c,ibxz_c,ibxy_c,ibyz_f,ibxz_f,ibxy_f, &
          nprojel,nproj,nseg_p,keyg_p,keyv_p,nvctr_p,proj,  &
          atomnames,ntypes,iatype,pkernel,psppar,npspcode,ixc,&
          psi,psit,hpsi,eval,accurex,datacode,nscatterarr,ngatherarr,&
          ibzzx_c,ibyyzz_c,ibxy_ff,ibzzx_f,ibyyzz_f,&
          ibzxx_c,ibxxyy_c,ibyz_ff,ibzxx_f,ibxxyy_f,ibyyzz_r)

!!$     !allocate principal wavefunction
!!$     if (parallel) then
!!$        !allocated in the transposed way such as 
!!$        !it can also be used as a work array for transposition
!!$        allocate(psi(nvctrp,norbp*nproc),stat=i_stat)
!!$        call memocc(i_stat,product(shape(psi))*kind(psi),'psi','cluster')
!!$     else
!!$        allocate(psi(nvctr_c+7*nvctr_f,norbp),stat=i_stat)
!!$        call memocc(i_stat,product(shape(psi))*kind(psi),'psi','cluster')
!!$     end if
!!$
!!$      !apply the results of the gaussian wavefunctions
!!$      call gautowav(iproc,nproc,nat,ntypes,norb,norbp,n1,n2,n3,nfl1,nfu1,nfl2,nfu2,nfl3,nfu3,&
!!$           nvctr_c,nvctr_f,nseg_c,nseg_f,keyg,keyv,iatype,occup,rxyz,hgrid,psi,eks)
!!$
!!$     if (parallel) then
!!$        !allocate hpsi array (used also as transposed)
!!$        !allocated in the transposed way such as 
!!$        !it can also be used as the transposed hpsi
!!$        allocate(hpsi(nvctrp,norbp*nproc),stat=i_stat)
!!$        call memocc(i_stat,product(shape(psi))*kind(psi),'hpsi','cluster')
!!$
!!$        !transpose the psi wavefunction
!!$        call timing(iproc,'Un-Transall   ','ON')
!!$        !here hpsi is used as a work array
!!$        call switch_waves(iproc,nproc,norb,norbp,nvctr_c,nvctr_f,nvctrp,psi,hpsi)
!!$        !allocate transposed principal wavefunction
!!$        allocate(psit(nvctrp,norbp*nproc),stat=i_stat)
!!$        call memocc(i_stat,product(shape(psit))*kind(psit),'psit','cluster')
!!$        call MPI_ALLTOALL(hpsi,nvctrp*norbp,MPI_DOUBLE_PRECISION,  &
!!$             psit,nvctrp*norbp,MPI_DOUBLE_PRECISION,MPI_COMM_WORLD,ierr)
!!$        call timing(iproc,'Un-Transall   ','OF')
!!$        !end of transposition
!!$
!!$     else
!!$        allocate(hpsi(nvctr_c+7*nvctr_f,norbp),stat=i_stat)
!!$        call memocc(i_stat,product(shape(psi))*kind(psi),'hpsi','cluster')
!!$     endif


  else 
     !allocate principal wavefunction
     if (parallel) then
        !allocated in the transposed way such as 
        !it can also be used as a work array for transposition
        allocate(psi(nvctrp,norbp*nproc),stat=i_stat)
        call memocc(i_stat,product(shape(psi))*kind(psi),'psi','cluster')
     else
        allocate(psi(nvctr_c+7*nvctr_f,norbp),stat=i_stat)
        call memocc(i_stat,product(shape(psi))*kind(psi),'psi','cluster')
     end if


     if (inputPsiId == 1 ) then


        if (iproc.eq.0) write(*,*) 'START reformatting psi from old psi'
        call reformatmywaves(iproc, norb, norbp, nat, &
             & hgrid_old, nvctr_c_old, nvctr_f_old, n1_old, n2_old, n3_old, rxyz_old, &
             & nseg_c_old, nseg_f_old, keyg_old, keyv_old, psi_old, &
             & hgrid, nvctr_c, nvctr_f, n1, n2, n3, rxyz, &
             & nseg_c, nseg_f, keyg, keyv, psi)
        eval=eval_old
        i_all=-product(shape(keyg_old))*kind(keyg_old)
        deallocate(keyg_old,stat=i_stat)
        call memocc(i_stat,i_all,'keyg_old','cluster')
        i_all=-product(shape(keyv_old))*kind(keyv_old)
        deallocate(keyv_old,stat=i_stat)
        call memocc(i_stat,i_all,'keyv_old','cluster')
        i_all=-product(shape(psi_old))*kind(psi_old)
        deallocate(psi_old,stat=i_stat)
        call memocc(i_stat,i_all,'psi_old','cluster')
        i_all=-product(shape(eval_old))*kind(eval_old)
        deallocate(eval_old,stat=i_stat)
        call memocc(i_stat,i_all,'eval_old','cluster')

        !initialise control value for gnrm in the case of a restart
        gnrm_check=0.d0
       
     else if (inputPsiId == 2) then
        
        call readmywaves(iproc,norb,norbp,n1,n2,n3,hgrid,nat,rxyz,&
             nseg_c,nseg_f,nvctr_c,nvctr_f,keyg,keyv,psi,eval)
        
     end if

     if (parallel) then
        !allocate hpsi array (used also as transposed)
        !allocated in the transposed way such as 
        !it can also be used as the transposed hpsi
        allocate(hpsi(nvctrp,norbp*nproc),stat=i_stat)
        call memocc(i_stat,product(shape(psi))*kind(psi),'hpsi','cluster')

        !transpose the psi wavefunction
        call timing(iproc,'Un-Transall   ','ON')
        !here hpsi is used as a work array
        call switch_waves(iproc,nproc,norb,norbp,nvctr_c,nvctr_f,nvctrp,psi,hpsi)
        !allocate transposed principal wavefunction
        allocate(psit(nvctrp,norbp*nproc),stat=i_stat)
        call memocc(i_stat,product(shape(psit))*kind(psit),'psit','cluster')
        call MPI_ALLTOALL(hpsi,nvctrp*norbp,MPI_DOUBLE_PRECISION,  &
             psit,nvctrp*norbp,MPI_DOUBLE_PRECISION,MPI_COMM_WORLD,ierr)
        call timing(iproc,'Un-Transall   ','OF')
        !end of transposition

        !call checkortho_p(iproc,nproc,norb,norbp,nvctrp,psit)
        call orthon_p(iproc,nproc,norb,norbp,nvctrp,psit)
        !call checkortho_p(iproc,nproc,norb,norbp,nvctrp,psit)

        !retranspose the psit wavefunction into psi
        call timing(iproc,'Un-Transall   ','ON')
        !here hpsi is used as a work array
        call MPI_ALLTOALL(psit,nvctrp*norbp,MPI_DOUBLE_PRECISION,  &
             hpsi,nvctrp*norbp,MPI_DOUBLE_PRECISION,MPI_COMM_WORLD,ierr)
        call unswitch_waves(iproc,nproc,norb,norbp,nvctr_c,nvctr_f,nvctrp,hpsi,psi)
        call timing(iproc,'Un-Transall   ','OF')
        !end of retransposition
     else
        !call checkortho(norb,norbp,nvctrp,psi)
        call orthon(norb,norbp,nvctrp,psi)
        !call checkortho(norb,norbp,nvctrp,psi)
        !allocate hpsi array
        allocate(hpsi(nvctr_c+7*nvctr_f,norbp),stat=i_stat)
        call memocc(i_stat,product(shape(psi))*kind(psi),'hpsi','cluster')
     endif

  end if

  !no need of using nzatom array
  i_all=-product(shape(nzatom))*kind(nzatom)
  deallocate(nzatom,stat=i_stat)
  call memocc(i_stat,i_all,'nzatom','cluster')

!!$  !plot the initial wavefunctions in the different orbitals
!!$  do i=2*iproc+1,2*iproc+2
!!$     iounit=27+3*(i-1)
!!$     print *,'iounit',iounit,'-',iounit+2
!!$     call plot_wf(iounit,n1,n2,n3,hgrid,nseg_c,nvctr_c,keyg,keyv,nseg_f,nvctr_f,  & 
!!$          rxyz(1,1),rxyz(2,1),rxyz(3,1),psi(:,i-2*iproc:i-2*iproc))
!!$  end do

! allocate arrays necessary for DIIS convergence acceleration
  if (idsx.gt.0) then
     allocate(psidst(nvctrp,norbp*nproc,idsx),stat=i_stat)
     call memocc(i_stat,product(shape(psidst))*kind(psidst),'psidst','cluster')
     allocate(hpsidst(nvctrp,norbp*nproc,idsx),stat=i_stat)
     call memocc(i_stat,product(shape(hpsidst))*kind(hpsidst),'hpsidst','cluster')
     allocate(ads(idsx+1,idsx+1,3),stat=i_stat)
     call memocc(i_stat,product(shape(ads))*kind(ads),'ads','cluster')
     call razero(3*(idsx+1)**2,ads)
  endif

  alpha=1.d0
  energy=1.d100
  gnrm=1.d100
  ekin_sum=0.d0 ; epot_sum=0.d0 ; eproj_sum=0.d0
! loop for wavefunction minimization
  do 1000, iter=1,itermax
     if (idsx.gt.0) mids=mod(iter-1,idsx)+1
     if (iproc.eq.0) then 
        write(*,'(1x,a,i0)')&
         '---------------------------------------------------------------------------- iter= ',&
         iter
     endif

     ! Potential from electronic charge density
     if (datacode=='G') then
<<<<<<< HEAD
        call sumrho_old(parallel,iproc,norb,norbp,n1,n2,n3,hgrid,occup,  & 
                nseg_c,nseg_f,nvctr_c,nvctr_f,keyg,keyv,psi,rhopot,&
                nfl1,nfu1,nfl2,nfu2,nfl3,nfu3,&
                ibyz_c,ibzxx_c,ibxxyy_c,ibyz_ff,ibzxx_f,ibxxyy_f)
     else
        call sumrho(parallel,iproc,nproc,norb,norbp,n1,n2,n3,hgrid,occup,  & 
                nseg_c,nseg_f,nvctr_c,nvctr_f,keyg,keyv,psi,rhopot, &
                (2*n1+31)*(2*n2+31)*n3d,nscatterarr,&
                nfl1,nfu1,nfl2,nfu2,nfl3,nfu3,&
                ibyz_c,ibzxx_c,ibxxyy_c,ibyz_ff,ibzxx_f,ibxxyy_f)
=======
        call sumrho_old(parallel,iproc,nproc,norb,norbp,n1,n2,n3,hgrid,occup,  & 
             nseg_c,nseg_f,nvctr_c,nvctr_f,keyg,keyv,psi,rhopot,&
             nfl1,nfu1,nfl2,nfu2,nfl3,nfu3,&
             ibyz_c,ibzxx_c,ibxxyy_c,ibyz_ff,ibzxx_f,ibxxyy_f)
     else
        call sumrho(parallel,iproc,nproc,norb,norbp,n1,n2,n3,hgrid,occup,  & 
             nseg_c,nseg_f,nvctr_c,nvctr_f,keyg,keyv,psi,rhopot, &
             (2*n1+31)*(2*n2+31)*n3d,nscatterarr,&
             nfl1,nfu1,nfl2,nfu2,nfl3,nfu3,&
             ibyz_c,ibzxx_c,ibxxyy_c,ibyz_ff,ibzxx_f,ibxxyy_f)
>>>>>>> 674eb27e
     end if

!     ixc=12  ! PBE functional
!     ixc=1   ! LDA functional
     call PSolver('F',datacode,iproc,nproc,2*n1+31,2*n2+31,2*n3+31,ixc,hgridh,hgridh,hgridh,&
          rhopot,pkernel,pot_ion,ehart,eexcu,vexcu,0.d0,.true.)

     call HamiltonianApplication(parallel,datacode,iproc,nproc,nat,ntypes,iatype,hgrid,&
             psppar,npspcode,norb,norbp,occup,n1,n2,n3,nfl1,nfu1,nfl2,nfu2,nfl3,nfu3,&
             nseg_c,nseg_f,nvctr_c,nvctr_f,keyg,keyv,ibyz_c,ibxz_c,ibxy_c,ibyz_f,ibxz_f,ibxy_f,&
             nprojel,nproj,nseg_p,keyg_p,keyv_p,nvctr_p,proj,ngatherarr,n3p,&
             rhopot(1,1,1+i3xcsh),psi,hpsi,ekin_sum,epot_sum,eproj_sum,&
             ibzzx_c,ibyyzz_c,ibxy_ff,ibzzx_f,ibyyzz_f,&
             ibzxx_c,ibxxyy_c,ibyz_ff,ibzxx_f,ibxxyy_f,ibyyzz_r)


     energybs=ekin_sum+epot_sum+eproj_sum
     energy_old=energy
     energy=energybs-ehart+eexcu-vexcu+eion

     !check for convergence or whether max. numb. of iterations exceeded
     if (gnrm.le.gnrm_cv .or. iter.eq.itermax) then 
        if (iproc.eq.0) then 
           write(*,'(1x,a,i0,a)')'done. ',iter,' minimization iterations required'
           write(*,'(1x,a,i3,3(1x,1pe18.11))') &
                'iproc,ehart,eexcu,vexcu',iproc,ehart,eexcu,vexcu
           write(*,'(1x,a,3(1x,1pe18.11))') &
                'final ekin_sum,epot_sum,eproj_sum',ekin_sum,epot_sum,eproj_sum
           write(*,'(1x,a,3(1x,1pe18.11))') &
                'final ehart,eexcu,vexcu',ehart,eexcu,vexcu
           write(*,'(1x,a,i6,2x,1pe19.12,1x,1pe9.2)') &
                'FINAL iter,total energy,gnrm',iter,energy,gnrm
           write(61,*)hgrid,energy,ekin_sum,epot_sum,eproj_sum,ehart,eexcu,vexcu
        end if
        infocode=0
        goto 1010
     endif

     call hpsitopsi(iter,parallel,iproc,nproc,norb,norbp,occup,hgrid,n1,n2,n3,&
     nfl1,nfu1,nfl2,nfu2,nfl3,nfu3,nvctr_c,nvctr_f,nvctrp,nseg_c,nseg_f,&
     keyg,keyv,ibyz_c,ibxz_c,ibxy_c,ibyz_f,ibxz_f,ibxy_f,&
     eval,ncong,mids,idsx,ads,energy,energy_old,alpha,gnrm,scprsum,&
     psi,psit,hpsi,psidst,hpsidst)

     tt=energybs-scprsum
     if (abs(tt).gt.1.d-8 .and. iproc==0) then 
        write(*,'(1x,a,3(1pe22.14))') &
             'ERROR: inconsistency between gradient and energy',tt,energybs,scprsum
     endif
     if (iproc.eq.0) then
        write(*,'(1x,a,3(1x,1pe18.11))') 'ekin_sum,epot_sum,eproj_sum',  & 
             ekin_sum,epot_sum,eproj_sum
        write(*,'(1x,a,3(1x,1pe18.11))') '   ehart,   eexcu,    vexcu',ehart,eexcu,vexcu
        write(*,'(1x,a,i6,2x,1pe19.12,1x,1pe9.2)') 'iter,total energy,gnrm',iter,energy,gnrm
     endif

     if (inputPsiId == 0) then
        if (gnrm > 4.d0) then
           if (iproc == 0) then
              write(*,'(1x,a)')&
                'Error: the norm of the residue is too large also with input wavefunctions.'
           end if
           infocode=3
           return
        end if
     else if (inputPsiId == 1) then
        if (gnrm > 2.d0) then
           if (iproc == 0) then
              write(*,'(1x,a)')&
                'The norm of the residue is too large, need to recalculate input wavefunctions'
           end if
           infocode=2
           return
        else if (iter == 1 .and. gnrm > 1.d0) then
        !check the value of the first gnrm to see whether it is the case
        !to recalculate input guess
           gnrm_check=gnrm
        else if (iter == 2 .and. gnrm_check > 1.d0) then
           !control whether it is the case to exit the program
            if (gnrm >= gnrm_check) then
               if (iproc == 0) write(*,'(1x,a)')&
                   'The norm of the residue is growing, need to recalculate input wavefunctions'
              infocode=2
              return
           end if
        end if
     end if


1000 continue
     write(*,'(1x,a)')'No convergence within the allowed number of minimization steps'
     infocode=1
1010 continue
  if (idsx.gt.0) then
       i_all=-product(shape(psidst))*kind(psidst)
       deallocate(psidst,stat=i_stat)
       call memocc(i_stat,i_all,'psidst','cluster')
       i_all=-product(shape(hpsidst))*kind(hpsidst)
       deallocate(hpsidst,stat=i_stat)
       call memocc(i_stat,i_all,'hpsidst','cluster')
       i_all=-product(shape(ads))*kind(ads)
       deallocate(ads,stat=i_stat)
       call memocc(i_stat,i_all,'ads','cluster')
  end if

!------------------------------------------------------------------------
! transform to KS orbitals
  if (parallel) then

     !transpose the hpsi wavefunction
     call timing(iproc,'Un-Transall   ','ON')
     !here psi is used as a work array
     call switch_waves(iproc,nproc,norb,norbp,nvctr_c,nvctr_f,nvctrp,hpsi,psi)
     !here hpsi is the transposed array
     call MPI_ALLTOALL(psi,nvctrp*norbp,MPI_DOUBLE_PRECISION,  &
          hpsi,nvctrp*norbp,MPI_DOUBLE_PRECISION,MPI_COMM_WORLD,ierr)
     call timing(iproc,'Un-Transall   ','OF')
     !end of transposition

     call KStrans_p(iproc,nproc,norb,norbp,nvctrp,occup,hpsi,psit,evsum,eval)

     !retranspose the psit wavefunction into psi
     call timing(iproc,'Un-Transall   ','ON')
     !here hpsi is used as a work array
     call MPI_ALLTOALL(psit,nvctrp*norbp,MPI_DOUBLE_PRECISION,  &
          hpsi,nvctrp*norbp,MPI_DOUBLE_PRECISION,MPI_COMM_WORLD,ierr)
     call unswitch_waves(iproc,nproc,norb,norbp,nvctr_c,nvctr_f,nvctrp,hpsi,psi)
     call timing(iproc,'Un-Transall   ','OF')
     !end of retransposition

     i_all=-product(shape(psit))*kind(psit)
     deallocate(psit,stat=i_stat)
     call memocc(i_stat,i_all,'psit','cluster')

  else
     call KStrans(norb,norbp,nvctrp,occup,hpsi,psi,evsum,eval)
  endif
  i_all=-product(shape(hpsi))*kind(hpsi)
  deallocate(hpsi,stat=i_stat)
  call memocc(i_stat,i_all,'hpsi','cluster')
  if (abs(evsum-energybs).gt.1.d-8 .and. iproc==0) write(*,'(1x,a,2(1x,1pe20.13))')&
       'Difference:evsum,energybs',evsum,energybs

!!$  !plot the converged wavefunctions in the different orbitals
!!$  do i=2*iproc+1,2*iproc+2
!!$     iounit=39+3*(i-1)
!!$     call plot_wf(iounit,n1,n2,n3,hgrid,nseg_c,nvctr_c,keyg,keyv,nseg_f,nvctr_f,  & 
!!$          rxyz(1,1),rxyz(2,1),rxyz(3,1),psi(:,i-2*iproc:i-2*iproc))
!!$  end do


!  write all the wavefunctions into files
  if (output_wf) then
     call  writemywaves(iproc,norb,norbp,n1,n2,n3,hgrid,  & 
              nat,rxyz,nseg_c,nseg_f,nvctr_c,nvctr_f,keyg,keyv,psi,eval)
     write(*,'(a,1x,i0,a)') '- iproc',iproc,' finished writing waves'
  end if


!------------------------------------------------------------------------
! here we start the calculation of the forces
  if (iproc.eq.0) then
     write(*,'(1x,a)')&
          '----------------------------------------------------------------- Forces Calculation'
  end if

! Selfconsistent potential is saved in rhopot, 
! new arrays rho,pot for calculation of forces ground state electronic density

  ! Potential from electronic charge density
  if (datacode=='G') then
     allocate(rho((2*n1+31)*(2*n2+31)*(2*n3+31)),stat=i_stat)
     call memocc(i_stat,product(shape(rho))*kind(rho),'rho','cluster')
<<<<<<< HEAD
     call sumrho_old(parallel,iproc,norb,norbp,n1,n2,n3,hgrid,occup,  & 
             nseg_c,nseg_f,nvctr_c,nvctr_f,keyg,keyv,psi,rho,&
             nfl1,nfu1,nfl2,nfu2,nfl3,nfu3,&
             ibyz_c,ibzxx_c,ibxxyy_c,ibyz_ff,ibzxx_f,ibxxyy_f)
=======
     call sumrho_old(parallel,iproc,nproc,norb,norbp,n1,n2,n3,hgrid,occup,  & 
          nseg_c,nseg_f,nvctr_c,nvctr_f,keyg,keyv,psi,rho,&
	 nfl1,nfu1,nfl2,nfu2,nfl3,nfu3,&
	 ibyz_c,ibzxx_c,ibxxyy_c,ibyz_ff,ibzxx_f,ibxxyy_f)
>>>>>>> 674eb27e
  else

     !manipulate scatter array for avoiding the GGA shift
     do jproc=0,nproc-1
        !n3d=n3p
        nscatterarr(jproc,1)=nscatterarr(jproc,2)
        !i3xcsh=0
        nscatterarr(jproc,4)=0
     end do

     if (n3p>0) then
        allocate(rho((2*n1+31)*(2*n2+31)*n3p),stat=i_stat)
        call memocc(i_stat,product(shape(rho))*kind(rho),'rho','cluster')
     else
        allocate(rho(1),stat=i_stat)
        call memocc(i_stat,product(shape(rho))*kind(rho),'rho','cluster')
     end if

     !use pot_ion array for building total rho
     call sumrho(parallel,iproc,nproc,norb,norbp,n1,n2,n3,hgrid,occup,  & 
             nseg_c,nseg_f,nvctr_c,nvctr_f,keyg,keyv,psi,rho,&
             (2*n1+31)*(2*n2+31)*n3p,nscatterarr,&
             nfl1,nfu1,nfl2,nfu2,nfl3,nfu3,&
             ibyz_c,ibzxx_c,ibxxyy_c,ibyz_ff,ibzxx_f,ibxxyy_f)

  end if


  if (iproc.eq.0 .and. output_grid) then
     open(unit=22,file='density.pot',status='unknown')
     write(22,*)'density'
     write(22,*) 2*n1,2*n2,2*n3
     write(22,*) alat1,' 0. ',alat2
     write(22,*) ' 0. ',' 0. ',alat3
     write(22,*)'xyz'
     do i3=1,2*n3
        do i2=1,2*n2
           do i1=1,2*n1
              ind=i1+14+(i2+13)*(2*n1+31)+(i3+13)*(2*n1+31)*(2*n2+31)
              write(22,*)rho(ind)
           end do
        end do
     end do
     close(22)
  endif


  if (datacode == 'D') then

     !switch between the old and the new forces calculation
     i_all=-product(shape(pot_ion))*kind(pot_ion)
     deallocate(pot_ion,stat=i_stat)
     call memocc(i_stat,i_all,'pot_ion','cluster')

     if (n3p>0) then
        allocate(pot((2*n1+31),(2*n2+31),n3p),stat=i_stat)
        call memocc(i_stat,product(shape(pot))*kind(pot),'pot','cluster')
     else
        allocate(pot(1,1,1),stat=i_stat)
        call memocc(i_stat,product(shape(pot))*kind(pot),'pot','cluster')
     end if
     call DCOPY((2*n1+31)*(2*n2+31)*n3p,rho,1,pot,1) 
     call PSolver('F',datacode,iproc,nproc,2*n1+31,2*n2+31,2*n3+31,0,hgridh,hgridh,hgridh,&
          pot,pkernel,pot,ehart_fake,eexcu_fake,vexcu_fake,0.d0,.false.)

  else
     allocate(pot((2*n1+31),(2*n2+31),(2*n3+31)),stat=i_stat)
     call memocc(i_stat,product(shape(pot))*kind(pot),'pot','cluster')
     call DCOPY((2*n1+31)*(2*n2+31)*(2*n3+31),rho,1,pot,1) 
     
     call PSolver('F','G',iproc,nproc,2*n1+31,2*n2+31,2*n3+31,0,hgridh,hgridh,hgridh,&
          pot,pkernel,pot_ion,ehart_fake,eexcu_fake,vexcu_fake,0.d0,.false.)
     i_all=-product(shape(pot_ion))*kind(pot_ion)
     deallocate(pot_ion,stat=i_stat)
     call memocc(i_stat,i_all,'pot_ion','cluster')
  end if


  i_all=-product(shape(pkernel))*kind(pkernel)
  deallocate(pkernel,stat=i_stat)
  call memocc(i_stat,i_all,'pkernel','cluster')

  allocate(gxyz(3,nat),stat=i_stat)
  call memocc(i_stat,product(shape(gxyz))*kind(gxyz),'gxyz','cluster')

  call timing(iproc,'Forces        ','ON')
  ! calculate local part of the forces gxyz
  call local_forces(iproc,nproc,ntypes,nat,iatype,atomnames,rxyz,psppar,nelpsp,hgrid,&
                     n1,n2,n3,n3p,i3s+i3xcsh,rho,pot,gxyz)

  i_all=-product(shape(rho))*kind(rho)
  deallocate(rho,stat=i_stat)
  call memocc(i_stat,i_all,'rho','cluster')
  i_all=-product(shape(pot))*kind(pot)
  deallocate(pot,stat=i_stat)
  call memocc(i_stat,i_all,'pot','cluster')

  allocate(derproj(3*nprojel),stat=i_stat)
  call memocc(i_stat,product(shape(derproj))*kind(derproj),'derproj','cluster')

  if (iproc == 0) write(*,'(1x,a)',advance='no')'Calculate projectors derivatives...'

  !the calculation of the derivatives of the projectors has been decoupled
  !from the one of nonlocal forces, in this way forces can be calculated
  !diring the minimization if needed
  call projectors_derivatives(iproc,n1,n2,n3,nboxp_c,nboxp_f, & 
     ntypes,nat,norb,nprojel,nproj,&
     iatype,psppar,nseg_c,nseg_f,nvctr_c,nvctr_f,nseg_p,nvctr_p,proj,  &
     keyg,keyv,keyg_p,keyv_p,rxyz,radii_cf,cpmult,fpmult,hgrid,derproj)

  if (iproc == 0) write(*,'(1x,a)',advance='no')'done, calculate nonlocal forces...'

  call nonlocal_forces(iproc,ntypes,nat,norb,norbp,nprojel,nproj,&
       iatype,psppar,npspcode,occup,nseg_c,nseg_f,nvctr_c,nvctr_f,nseg_p,nvctr_p,proj,derproj,  &
       keyg,keyv,keyg_p,keyv_p,psi,gxyz)

  if (iproc == 0) write(*,'(1x,a)')'done.'
  
  i_all=-product(shape(derproj))*kind(derproj)
  deallocate(derproj,stat=i_stat)
  call memocc(i_stat,i_all,'derproj','cluster')

  i_all=-product(shape(nboxp_c))*kind(nboxp_c)
  deallocate(nboxp_c,stat=i_stat)
  call memocc(i_stat,i_all,'nboxp_c','cluster')
  i_all=-product(shape(nboxp_f))*kind(nboxp_f)
  deallocate(nboxp_f,stat=i_stat)
  call memocc(i_stat,i_all,'nboxp_f','cluster')

! Add up all the force contributions
  if (parallel) then
     call MPI_ALLREDUCE(gxyz,fxyz,3*nat,MPI_DOUBLE_PRECISION,MPI_SUM,MPI_COMM_WORLD,ierr)
  else
     do iat=1,nat
        fxyz(1,iat)=gxyz(1,iat)
        fxyz(2,iat)=gxyz(2,iat)
        fxyz(3,iat)=gxyz(3,iat)
     enddo
  end if

  i_all=-product(shape(gxyz))*kind(gxyz)
  deallocate(gxyz,stat=i_stat)
  call memocc(i_stat,i_all,'gxyz','cluster')

  call timing(iproc,'Forces        ','OF')

  !------------------------------------------------------------------------
  if (calc_tail) then
     call timing(iproc,'Tail          ','ON')
!    Calculate energy correction due to finite size effects
     !    ---reformat potential
     allocate(pot((2*n1+31),(2*n2+31),(2*n3+31)),stat=i_stat)
     call memocc(i_stat,product(shape(pot))*kind(pot),'pot','cluster')
 
     if (datacode=='D') then
        call MPI_ALLGATHERV(rhopot(1,1,1+i3xcsh),(2*n1+31)*(2*n2+31)*n3p,MPI_DOUBLE_PRECISION, &
             pot,ngatherarr(0,1),ngatherarr(0,2), & 
             MPI_DOUBLE_PRECISION,MPI_COMM_WORLD,ierr)
        i_all=-product(shape(nscatterarr))*kind(nscatterarr)
        deallocate(nscatterarr,stat=i_stat)
        call memocc(i_stat,i_all,'nscatterarr','cluster')
        i_all=-product(shape(ngatherarr))*kind(ngatherarr)
        deallocate(ngatherarr,stat=i_stat)
        call memocc(i_stat,i_all,'ngatherarr','cluster')
     else
        do i3=1,2*n3+31
           do i2=1,2*n2+31
              do i1=1,2*n1+31
                 pot(i1,i2,i3)=rhopot(i1,i2,i3)
              enddo
           enddo
        enddo
     end if
     i_all=-product(shape(rhopot))*kind(rhopot)
     deallocate(rhopot,stat=i_stat)
     call memocc(i_stat,i_all,'rhopot','cluster')
     call timing(iproc,'Tail          ','OF')

     call CalculateTailCorrection(iproc,nproc,n1,n2,n3,rbuf,norb,norbp,nat,ntypes,&
     nseg_c,nseg_f,nfl1,nfu1,nfl2,nfu2,nfl3,nfu3,nvctr_c,nvctr_f,nproj,nprojel,ncongt,&
     keyv,keyg,nseg_p,keyv_p,keyg_p,nvctr_p,psppar,npspcode,eval,&
     pot,hgrid,rxyz,radii_cf,crmult,frmult,iatype,atomnames,&
     proj,psi,occup,output_grid,parallel,ekin_sum,epot_sum,eproj_sum)

     i_all=-product(shape(pot))*kind(pot)
     deallocate(pot,stat=i_stat)
     call memocc(i_stat,i_all,'pot','cluster')

     if (iproc==0) then
        open(61)
        write(61,'(4(f9.3),1x,7(1pe19.11))',advance='no')&
             hgrid,alat1,alat2,alat3,energy,ekin_sum,epot_sum,eproj_sum,ehart,eexcu,vexcu
     end if
    
     energybs=ekin_sum+epot_sum+eproj_sum
     energy=energybs-ehart+eexcu-vexcu+eion

     if (iproc==0) then
        write(61,'(1pe19.11)')energy
        close(61)
     end if

     if (iproc.eq.0) then
        write(*,'(1x,a,3(1x,1pe18.11))')&
             '  Corrected ekin,epot,eproj',ekin_sum,epot_sum,eproj_sum
        write(*,'(1x,a,1x,1pe19.12)')&
             'Total energy with tail correction',energy
     endif


  else
!    No tail calculation
     if (parallel) call MPI_BARRIER(MPI_COMM_WORLD,ierr)
     i_all=-product(shape(rhopot))*kind(rhopot)
     deallocate(rhopot,stat=i_stat)
     call memocc(i_stat,i_all,'rhopot','cluster')
     i_all=-product(shape(nscatterarr))*kind(nscatterarr)
     deallocate(nscatterarr,stat=i_stat)
     call memocc(i_stat,i_all,'nscatterarr','cluster')
     i_all=-product(shape(ngatherarr))*kind(ngatherarr)
     deallocate(ngatherarr,stat=i_stat)
     call memocc(i_stat,i_all,'ngatherarr','cluster')
  endif
! --- End if of tail calculation

  i_all=-product(shape(ibyz_c))*kind(ibyz_c)
  deallocate(ibyz_c,stat=i_stat)
  call memocc(i_stat,i_all,'ibyz_c','cluster')
  i_all=-product(shape(ibxz_c))*kind(ibxz_c)
  deallocate(ibxz_c,stat=i_stat)
  call memocc(i_stat,i_all,'ibxz_c','cluster')
  i_all=-product(shape(ibxy_c))*kind(ibxy_c)
  deallocate(ibxy_c,stat=i_stat)
  call memocc(i_stat,i_all,'ibxy_c','cluster')
  i_all=-product(shape(ibyz_f))*kind(ibyz_f)
  deallocate(ibyz_f,stat=i_stat)
  call memocc(i_stat,i_all,'ibyz_f','cluster')
  i_all=-product(shape(ibxz_f))*kind(ibxz_f)
  deallocate(ibxz_f,stat=i_stat)
  call memocc(i_stat,i_all,'ibxz_f','cluster')
  i_all=-product(shape(ibxy_f))*kind(ibxy_f)
  deallocate(ibxy_f,stat=i_stat)
  call memocc(i_stat,i_all,'ibxy_f','cluster')

!*****************************Alexey************************************************************
  i_all=-product(shape(ibzzx_c))*kind(ibzzx_c)
  deallocate(ibzzx_c,stat=i_stat)
  call memocc(i_stat,i_all,'ibzzx_c','cluster')
  i_all=-product(shape(ibyyzz_c))*kind(ibyyzz_c)
  deallocate(ibyyzz_c,stat=i_stat)
  call memocc(i_stat,i_all,'ibyyzz_c','cluster')
  i_all=-product(shape(ibxy_ff))*kind(ibxy_ff)
  deallocate(ibxy_ff,stat=i_stat)
  call memocc(i_stat,i_all,'ibxy_ff','cluster')
  i_all=-product(shape(ibzzx_f))*kind(ibzzx_f)
  deallocate(ibzzx_f,stat=i_stat)
  call memocc(i_stat,i_all,'ibzzx_f','cluster')
  i_all=-product(shape(ibyyzz_f))*kind(ibyyzz_f)
  deallocate(ibyyzz_f,stat=i_stat)
  call memocc(i_stat,i_all,'ibyyzz_f','cluster')
  i_all=-product(shape(ibzxx_c))*kind(ibzxx_c)
  deallocate(ibzxx_c,stat=i_stat)
  call memocc(i_stat,i_all,'ibzxx_c','cluster')
  i_all=-product(shape(ibxxyy_c))*kind(ibxxyy_c)
  deallocate(ibxxyy_c,stat=i_stat)
  call memocc(i_stat,i_all,'ibxxyy_c','cluster')
  i_all=-product(shape(ibyz_ff))*kind(ibyz_ff)
  deallocate(ibyz_ff,stat=i_stat)
  call memocc(i_stat,i_all,'ibyz_ff','cluster')
  i_all=-product(shape(ibzxx_f))*kind(ibzxx_f)
  deallocate(ibzxx_f,stat=i_stat)
  call memocc(i_stat,i_all,'ibzxx_f','cluster')
  i_all=-product(shape(ibxxyy_f))*kind(ibxxyy_f)
  deallocate(ibxxyy_f,stat=i_stat)
  call memocc(i_stat,i_all,'ibxxyy_f','cluster')
  i_all=-product(shape(ibyyzz_r))*kind(ibyyzz_r)
  deallocate(ibyyzz_r,stat=i_stat)
  call memocc(i_stat,i_all,'ibyyzz_r','cluster')
!***********************************************************************************************
  
  i_all=-product(shape(keyg_p))*kind(keyg_p)
  deallocate(keyg_p,stat=i_stat)
  call memocc(i_stat,i_all,'keyg_p','cluster')
  i_all=-product(shape(keyv_p))*kind(keyv_p)
  deallocate(keyv_p,stat=i_stat)
  call memocc(i_stat,i_all,'keyv_p','cluster')
  i_all=-product(shape(proj))*kind(proj)
  deallocate(proj,stat=i_stat)
  call memocc(i_stat,i_all,'proj','cluster')
  i_all=-product(shape(occup))*kind(occup)
  deallocate(occup,stat=i_stat)
  call memocc(i_stat,i_all,'occup','cluster')
  i_all=-product(shape(nvctr_p))*kind(nvctr_p)
  deallocate(nvctr_p,stat=i_stat)
  call memocc(i_stat,i_all,'nvctr_p','cluster')
  i_all=-product(shape(nseg_p))*kind(nseg_p)
  deallocate(nseg_p,stat=i_stat)
  call memocc(i_stat,i_all,'nseg_p','cluster')
  i_all=-product(shape(psppar))*kind(psppar)
  deallocate(psppar,stat=i_stat)
  call memocc(i_stat,i_all,'psppar','cluster')
  i_all=-product(shape(nelpsp))*kind(nelpsp)
  deallocate(nelpsp,stat=i_stat)
  call memocc(i_stat,i_all,'nelpsp','cluster')
  i_all=-product(shape(iasctype))*kind(iasctype)
  deallocate(iasctype,stat=i_stat)
  call memocc(i_stat,i_all,'iasctype','cluster')
  i_all=-product(shape(radii_cf))*kind(radii_cf)
  deallocate(radii_cf,stat=i_stat)
  call memocc(i_stat,i_all,'radii_cf','cluster')
  i_all=-product(shape(npspcode))*kind(npspcode)
  deallocate(npspcode,stat=i_stat)
  call memocc(i_stat,i_all,'npspcode','cluster')

  call timing(iproc,'              ','RE')
  call cpu_time(tcpu1)
  call system_clock(ncount1,ncount_rate,ncount_max)
  tel=dble(ncount1-ncount0)/dble(ncount_rate)
  write(*,'(a,1x,i4,2(1x,f12.2))') '- iproc, elapsed, CPU time ', iproc,tel,tcpu1-tcpu0

END SUBROUTINE cluster


subroutine HamiltonianApplication(parallel,datacode,iproc,nproc,nat,ntypes,iatype,hgrid,&
     psppar,npspcode,norb,norbp,occup,n1,n2,n3,nfl1,nfu1,nfl2,nfu2,nfl3,nfu3,&
     nseg_c,nseg_f,nvctr_c,nvctr_f,keyg,keyv,ibyz_c,ibxz_c,ibxy_c,ibyz_f,ibxz_f,ibxy_f,&
     nprojel,nproj,nseg_p,keyg_p,keyv_p,nvctr_p,proj,ngatherarr,n3p,&
     potential,psi,hpsi,ekin_sum,epot_sum,eproj_sum,&
     ibzzx_c,ibyyzz_c,ibxy_ff,ibzzx_f,ibyyzz_f,&
     ibzxx_c,ibxxyy_c,ibyz_ff,ibzxx_f,ibxxyy_f,ibyyzz_r)

  implicit none
  include 'mpif.h'
  logical, intent(in) :: parallel
  character(len=1), intent(in) :: datacode
  integer, intent(in) :: iproc,nproc,n1,n2,n3,norb,norbp,nat,ntypes,nproj,nprojel,n3p
  integer, intent(in) :: nseg_c,nseg_f,nfl1,nfu1,nfl2,nfu2,nfl3,nfu3,nvctr_c,nvctr_f
  real(kind=8), intent(in) :: hgrid
  integer, dimension(nseg_c+nseg_f), intent(in) :: keyv
  integer, dimension(2,nseg_c+nseg_f), intent(in) :: keyg
  integer, dimension(0:2*nat), intent(in) :: nseg_p,nvctr_p
  integer, dimension(nseg_p(2*nat)), intent(in) :: keyv_p
  integer, dimension(2,nseg_p(2*nat)), intent(in) :: keyg_p
  integer, dimension(ntypes), intent(in) :: npspcode
  integer, dimension(nat), intent(in) :: iatype
  integer, dimension(0:nproc-1,2), intent(in) :: ngatherarr 
  integer, dimension(2,0:n1,0:n2), intent(in) :: ibxy_c,ibxy_f
  integer, dimension(2,0:n1,0:n3), intent(in) :: ibxz_c,ibxz_f
  integer, dimension(2,0:n2,0:n3), intent(in) :: ibyz_c,ibyz_f
  real(kind=8), dimension(norb), intent(in) :: occup
  real(kind=8), dimension(0:4,0:4,ntypes), intent(in) :: psppar
  real(kind=8), dimension(*), intent(in) :: potential
  real(kind=8), dimension(nprojel), intent(in) :: proj
  real(kind=8), dimension(nvctr_c+7*nvctr_f,norbp), intent(in) :: psi
  real(kind=8), dimension(nvctr_c+7*nvctr_f,norbp), intent(out) :: hpsi
  real(kind=8), intent(out) :: ekin_sum,epot_sum,eproj_sum
  !********************Alexey***************************************************************
  !for shrink:
  integer ibzzx_c(2,-14:2*n3+16,0:n1) 
  integer ibyyzz_c(2,-14:2*n2+16,-14:2*n3+16)

  integer ibxy_ff(2,nfl1:nfu1,nfl2:nfu2)
  integer ibzzx_f(2,-14+2*nfl3:2*nfu3+16,nfl1:nfu1) 
  integer ibyyzz_f(2,-14+2*nfl2:2*nfu2+16,-14+2*nfl3:2*nfu3+16)

  !for grow:
  integer ibzxx_c(2,0:n3,-14:2*n1+16) ! extended boundary arrays
  integer ibxxyy_c(2,-14:2*n1+16,-14:2*n2+16)

  integer ibyz_ff(2,nfl2:nfu2,nfl3:nfu3)
  integer ibzxx_f(2,nfl3:nfu3,2*nfl1-14:2*nfu1+16)
  integer ibxxyy_f(2,2*nfl1-14:2*nfu1+16,2*nfl2-14:2*nfu2+16)

  !for real space:
  integer,intent(in):: ibyyzz_r(2,-14:2*n2+16,-14:2*n3+16)

  !local variables
  integer :: i_all,i_stat,ierr
  real(kind=8), dimension(:), allocatable :: pot
  real(kind=8), dimension(:,:), allocatable :: wrkallred

  ! local potential and kinetic energy for all orbitals belonging to iproc
  if (iproc==0) then
     write(*,'(1x,a)',advance='no')&
          'Hamiltonian application...'
  end if

  if (datacode=='D') then
     !allocate full potential
     allocate(pot((2*n1+31)*(2*n2+31)*(2*n3+31)),stat=i_stat)
     call memocc(i_stat,product(shape(pot))*kind(pot),'pot','hamiltonianapplication')

     call timing(iproc,'ApplyLocPotKin','ON')

     call MPI_ALLGATHERV(potential,(2*n1+31)*(2*n2+31)*n3p,&
          MPI_DOUBLE_PRECISION,pot,ngatherarr(0,1),&
          ngatherarr(0,2),MPI_DOUBLE_PRECISION,MPI_COMM_WORLD,ierr)

     call timing(iproc,'ApplyLocPotKin','OF')

     call applylocpotkinall(iproc,norb,norbp,n1,n2,n3,nfl1,nfu1,nfl2,nfu2,nfl3,nfu3,0, &
          hgrid,occup,nseg_c,nseg_f,nvctr_c,nvctr_f,keyg,keyv,&
          ibyz_c,ibxz_c,ibxy_c,ibyz_f,ibxz_f,ibxy_f, &
          psi,pot,hpsi,epot_sum,ekin_sum,&
          ibzzx_c,ibyyzz_c,ibxy_ff,ibzzx_f,ibyyzz_f,&
          ibzxx_c,ibxxyy_c,ibyz_ff,ibzxx_f,ibxxyy_f,ibyyzz_r)

     i_all=-product(shape(pot))*kind(pot)
     deallocate(pot,stat=i_stat)
     call memocc(i_stat,i_all,'pot','hamiltonianapplication')

  else

     call applylocpotkinall(iproc,norb,norbp,n1,n2,n3,nfl1,nfu1,nfl2,nfu2,nfl3,nfu3,0, &
          hgrid,occup,nseg_c,nseg_f,nvctr_c,nvctr_f,keyg,keyv,&
          ibyz_c,ibxz_c,ibxy_c,ibyz_f,ibxz_f,ibxy_f, &
          psi,potential,hpsi,epot_sum,ekin_sum,&
          ibzzx_c,ibyyzz_c,ibxy_ff,ibzzx_f,ibyyzz_f,&
          ibzxx_c,ibxxyy_c,ibyz_ff,ibzxx_f,ibxxyy_f,ibyyzz_r)

  end if

  ! apply all PSP projectors for all orbitals belonging to iproc
  call applyprojectorsall(iproc,ntypes,nat,iatype,psppar,npspcode,occup, &
       nprojel,nproj,nseg_p,keyg_p,keyv_p,nvctr_p,proj,  &
       norb,norbp,nseg_c,nseg_f,keyg,keyv,nvctr_c,nvctr_f,psi,hpsi,eproj_sum)

  if (parallel) then
     allocate(wrkallred(3,2),stat=i_stat)
     call memocc(i_stat,product(shape(wrkallred))*kind(wrkallred),'wrkallred','hamiltonianapplication')

     wrkallred(1,2)=ekin_sum 
     wrkallred(2,2)=epot_sum 
     wrkallred(3,2)=eproj_sum
     call MPI_ALLREDUCE(wrkallred(1,2),wrkallred(1,1),3,&
          MPI_DOUBLE_PRECISION,MPI_SUM,MPI_COMM_WORLD,ierr)
     ekin_sum=wrkallred(1,1)
     epot_sum=wrkallred(2,1)
     eproj_sum=wrkallred(3,1) 

     i_all=-product(shape(wrkallred))*kind(wrkallred)
     deallocate(wrkallred,stat=i_stat)
     call memocc(i_stat,i_all,'wrkallred','hamiltonianapplication')
  endif

end subroutine HamiltonianApplication


subroutine hpsitopsi(iter,parallel,iproc,nproc,norb,norbp,occup,hgrid,n1,n2,n3,&
     nfl1,nfu1,nfl2,nfu2,nfl3,nfu3,nvctr_c,nvctr_f,nvctrp,nseg_c,nseg_f,&
     keyg,keyv,ibyz_c,ibxz_c,ibxy_c,ibyz_f,ibxz_f,ibxy_f,&
     eval,ncong,mids,idsx,ads,energy,energy_old,alpha,gnrm,scprsum,&
     psi,psit,hpsi,psidst,hpsidst)
  implicit none
  include 'mpif.h'
  logical, intent(in) :: parallel
  integer, intent(in) :: iter,iproc,nproc,n1,n2,n3,norb,norbp,ncong,mids,idsx
  integer, intent(in) :: nseg_c,nseg_f,nfl1,nfu1,nfl2,nfu2,nfl3,nfu3,nvctr_c,nvctr_f,nvctrp
  real(kind=8), intent(in) :: hgrid,energy,energy_old
  integer, dimension(nseg_c+nseg_f), intent(in) :: keyv
  integer, dimension(2,nseg_c+nseg_f), intent(in) :: keyg
  integer, dimension(2,0:n1,0:n2), intent(in) :: ibxy_c,ibxy_f
  integer, dimension(2,0:n1,0:n3), intent(in) :: ibxz_c,ibxz_f
  integer, dimension(2,0:n2,0:n3), intent(in) :: ibyz_c,ibyz_f
  real(kind=8), dimension(norb), intent(in) :: occup,eval
  real(kind=8), intent(inout) :: alpha
  real(kind=8), intent(inout) :: gnrm,scprsum
  real(kind=8), dimension(:,:), pointer :: psi,psit,hpsi
  real(kind=8), dimension(:,:,:), pointer :: psidst,hpsidst,ads
  !local variables
  integer :: ierr,ind,i1,i2,iorb,k
  real(kind=8) :: tt,scpr,dnrm2

  if (iproc==0) then
     write(*,'(1x,a)',advance='no')&
          'done, orthoconstraint...'
  end if

  ! Apply  orthogonality constraints to all orbitals belonging to iproc
  if (parallel) then
     !transpose the hpsi wavefunction
     call timing(iproc,'Un-Transall   ','ON')
     !here psi is used as a work array
     call switch_waves(iproc,nproc,norb,norbp,nvctr_c,nvctr_f,nvctrp,hpsi,psi)
     !here hpsi is the transposed array
     call MPI_ALLTOALL(psi,nvctrp*norbp,MPI_DOUBLE_PRECISION,  &
          hpsi,nvctrp*norbp,MPI_DOUBLE_PRECISION,MPI_COMM_WORLD,ierr)
     call timing(iproc,'Un-Transall   ','OF')
     !end of transposition

     call  orthoconstraint_p(iproc,nproc,norb,norbp,occup,nvctrp,psit,hpsi,scprsum)

     !retranspose the hpsi wavefunction
     call timing(iproc,'Un-Transall   ','ON')
     !here psi is used as a work array
     call MPI_ALLTOALL(hpsi,nvctrp*norbp,MPI_DOUBLE_PRECISION,  &
          psi,nvctrp*norbp,MPI_DOUBLE_PRECISION,MPI_COMM_WORLD,ierr)
     !here hpsi is the direct array
     call unswitch_waves(iproc,nproc,norb,norbp,nvctr_c,nvctr_f,nvctrp,psi,hpsi)
     call timing(iproc,'Un-Transall   ','OF')
     !end of retransposition
  else
     call orthoconstraint(norb,norbp,occup,nvctrp,psi,hpsi,scprsum)
  endif

  ! norm of gradient
  gnrm=0.d0
  do iorb=iproc*norbp+1,min((iproc+1)*norbp,norb)
     !calculate the address to start from for calculating the 
     !norm of the residue if hpsi is allocated in the transposed way
     !it can be eliminated when including all this procedure in a subroutine
     if (parallel) then
        ind=1+(nvctr_c+7*nvctr_f)*(iorb-iproc*norbp-1)
        i1=mod(ind,nvctrp)
        i2=(ind-i1)/nvctrp+1
     else
        i1=1
        i2=iorb-iproc*norbp
     end if
     scpr=dnrm2(nvctr_c+7*nvctr_f,hpsi(i1,i2),1)
     !scpr=dnrm2(nvctr_c+7*nvctr_f,hpsi(1,iorb-iproc*norbp),1)
     !lines for writing the residue following the orbitals
     !if (iorb <=5) write(83,*)iter,iorb,scpr
     gnrm=gnrm+scpr**2
  enddo
  if (parallel) then
     tt=gnrm
     call MPI_ALLREDUCE(tt,gnrm,1,MPI_DOUBLE_PRECISION,MPI_SUM,MPI_COMM_WORLD,ierr)
  endif
  gnrm=sqrt(gnrm/norb)

  if (iproc==0) then
     write(*,'(1x,a)',advance='no')&
          'done, preconditioning...'
  end if

  ! Preconditions all orbitals belonging to iproc
  call preconditionall(iproc,nproc,norb,norbp,n1,n2,n3,nfl1,nfu1,nfl2,nfu2,nfl3,nfu3,hgrid, &
       ncong,nseg_c,nseg_f,nvctr_c,nvctr_f,keyg,keyv,eval,&
       ibyz_c,ibxz_c,ibxy_c,ibyz_f,ibxz_f,ibxy_f,hpsi)

  !       call plot_wf(10,n1,n2,n3,hgrid,nseg_c,nvctr_c,keyg,keyv,nseg_f,nvctr_f, &
  !                       rxyz(1,1),rxyz(2,1),rxyz(3,1),psi)
  !       call plot_wf(20,n1,n2,n3,hgrid,nseg_c,nvctr_c,keyg,keyv,nseg_f,nvctr_f, &
  !                       rxyz(1,1),rxyz(2,1),rxyz(3,1),hpsi)


  if (iproc==0) then
     write(*,'(1x,a)')&
          'done.'
  end if

  !apply the minimization method (DIIS or steepest descent)
  if (idsx.gt.0) then
     if (parallel) then
        !transpose the hpsi wavefunction into the diis array
        call timing(iproc,'Un-Transall   ','ON')
        !here psi is used as a work array
        call switch_waves(iproc,nproc,norb,norbp,nvctr_c,nvctr_f,nvctrp,hpsi,psi)
        call MPI_ALLTOALL(psi,nvctrp*norbp,MPI_DOUBLE_PRECISION,  &
             hpsidst(:,:,mids),nvctrp*norbp,MPI_DOUBLE_PRECISION,MPI_COMM_WORLD,ierr)
        call timing(iproc,'Un-Transall   ','OF')
        !end of transposition

        do iorb=1,norb
           do k=1,nvctrp
              psidst(k,iorb,mids)= psit(k,iorb) 
           enddo
        enddo

        call diisstp(parallel,norb,norbp,nproc,iproc,  &
             ads,iter,mids,idsx,nvctrp,psit,psidst,hpsidst)
     else
        do iorb=1,norb
           do k=1,nvctrp
              psidst(k,iorb,mids)= psi(k,iorb)
              hpsidst(k,iorb,mids)=hpsi(k,iorb)
           enddo
        enddo

        call diisstp(parallel,norb,norbp,nproc,iproc,  &
             ads,iter,mids,idsx,nvctrp,psi,psidst,hpsidst)

     endif

  else

     ! update all wavefunctions with the preconditioned gradient
     if (energy.gt.energy_old) then
        alpha=max(.125d0,.5d0*alpha)
        if (alpha.eq..125d0) write(*,*) 'Convergence problem or limit'
     else
        alpha=min(1.05d0*alpha,1.d0)
     endif
     if (iproc.eq.0) write(*,'(1x,a,1pe11.3)') 'alpha=',alpha

     if (parallel) then
        !transpose the hpsi wavefunction
        call timing(iproc,'Un-Transall   ','ON')
        !here psi is used as a work array
        call switch_waves(iproc,nproc,norb,norbp,nvctr_c,nvctr_f,nvctrp,hpsi,psi)
        !here hpsi is the transposed array
        call MPI_ALLTOALL(psi,nvctrp*norbp,MPI_DOUBLE_PRECISION,  &
             hpsi,nvctrp*norbp,MPI_DOUBLE_PRECISION,MPI_COMM_WORLD,ierr)
        call timing(iproc,'Un-Transall   ','OF')
        !end of transposition

        do iorb=1,norb
           call DAXPY(nvctrp,-alpha,hpsi(1,iorb),1,psit(1,iorb),1)
        enddo
     else
        do iorb=1,norb
           call DAXPY(nvctrp,-alpha,hpsi(1,iorb),1,psi(1,iorb),1)
        enddo
     endif


  endif

 if (iproc==0) then
     write(*,'(1x,a)',advance='no')&
          'Orthogonalization...'
  end if


  if (parallel) then
     call orthon_p(iproc,nproc,norb,norbp,nvctrp,psit)
     !       call checkortho_p(iproc,nproc,norb,norbp,nvctrp,psit)

     !retranspose the psit wavefunction into psi
     call timing(iproc,'Un-Transall   ','ON')
     !here hpsi is used as a work array
     call MPI_ALLTOALL(psit,nvctrp*norbp,MPI_DOUBLE_PRECISION,  &
          hpsi,nvctrp*norbp,MPI_DOUBLE_PRECISION,MPI_COMM_WORLD,ierr)
     call unswitch_waves(iproc,nproc,norb,norbp,nvctr_c,nvctr_f,nvctrp,hpsi,psi)
     call timing(iproc,'Un-Transall   ','OF')
     !end of retransposition
  else
     call orthon(norb,norbp,nvctrp,psi)
     !       call checkortho(norb,norbp,nvctrp,psi)
  endif

  if (iproc==0) then
     write(*,'(1x,a)')&
          'done.'
  end if

end subroutine hpsitopsi

subroutine CalculateTailCorrection(iproc,nproc,n1,n2,n3,rbuf,norb,norbp,nat,ntypes,&
      nseg_c,nseg_f,nfl1,nfu1,nfl2,nfu2,nfl3,nfu3,nvctr_c,nvctr_f,nproj,nprojel,ncongt,&
      keyv,keyg,nseg_p,keyv_p,keyg_p,nvctr_p,psppar,npspcode,eval,&
      pot,hgrid,rxyz,radii_cf,crmult,frmult,iatype,atomnames,&
      proj,psi,occup,output_grid,parallel,ekin_sum,epot_sum,eproj_sum)
 implicit none
 include 'mpif.h'   
 logical, intent(in) :: output_grid,parallel
 character(len=20), dimension(100), intent(in) :: atomnames
 integer, intent(in) :: iproc,nproc,n1,n2,n3,norb,norbp,nat,ntypes,ncongt
 integer, intent(in) :: nseg_c,nseg_f,nfl1,nfu1,nfl2,nfu2,nfl3,nfu3,nvctr_c,nvctr_f,nproj,nprojel
 real(kind=8), intent(in) :: hgrid,crmult,frmult,rbuf
 real(kind=8), intent(out) :: ekin_sum,epot_sum,eproj_sum
 integer, dimension(nseg_c+nseg_f), intent(in) :: keyv
 integer, dimension(2,nseg_c+nseg_f), intent(in) :: keyg
 integer, dimension(0:2*nat), intent(in) :: nseg_p,nvctr_p
 integer, dimension(nseg_p(2*nat)), intent(in) :: keyv_p
 integer, dimension(2,nseg_p(2*nat)), intent(inout) :: keyg_p
 integer, dimension(ntypes), intent(in) :: npspcode
 integer, dimension(nat), intent(in) :: iatype
 real(kind=8), dimension(norb), intent(in) :: occup,eval
 real(kind=8), dimension(0:4,0:4,ntypes), intent(in) :: psppar
 real(kind=8), dimension(ntypes,2), intent(in) :: radii_cf
 real(kind=8), dimension(3,nat), intent(in) :: rxyz
 real(kind=8), dimension(2*n1+31,2*n2+31,2*n3+31), intent(in) :: pot
 real(kind=8), dimension(nprojel), intent(in) :: proj
 real(kind=8), dimension(nvctr_c+7*nvctr_f,norbp), intent(in) :: psi
 !local variables
 logical, dimension(:,:,:), allocatable :: logrid_c,logrid_f
 integer :: iseg,i0,j0,i1,j1,i2,i3,ii,iat,iorb,npt,ipt,i,ierr,i_all,i_stat,nbuf
 integer :: nb1,nb2,nb3,nbfl1,nbfu1,nbfl2,nbfu2,nbfl3,nbfu3,nsegb_c,nsegb_f,nvctrb_c,nvctrb_f
 integer, dimension(:,:,:), allocatable :: ibbyz_c,ibbyz_f,ibbxz_c,ibbxz_f,ibbxy_c,ibbxy_f
 integer, dimension(:), allocatable :: keybv
 integer, dimension(:,:), allocatable :: keybg
 real(kind=8) :: alatb1,alatb2,alatb3,ekin,epot,eproj,tt,cprecr,sum_tail,ekin1,epot1,eproj1
 real(kind=8), dimension(:,:), allocatable :: txyz,wrkallred
 real(kind=8), dimension(:), allocatable :: psib,hpsib,psifscf,psir
 !*****************************Alexey************************************************************
<<<<<<< HEAD
 !for shrink:
 integer,allocatable,dimension(:,:,:)::ibbzzx_c,ibbyyzz_c
 integer,allocatable,dimension(:,:,:)::ibbxy_ff,ibbzzx_f,ibbyyzz_f
 
 !for grow:
 integer,allocatable,dimension(:,:,:)::ibbzxx_c,ibbxxyy_c
 integer,allocatable,dimension(:,:,:)::ibbyz_ff,ibbzxx_f,ibbxxyy_f

 !real space border:
 integer,allocatable,dimension(:,:,:)::ibbyyzz_r 
 
=======
 !	for shrink:	
 integer,allocatable,dimension(:,:,:)::ibbzzx_c,ibbyyzz_c
 integer,allocatable,dimension(:,:,:)::ibbxy_ff,ibbzzx_f,ibbyyzz_f

 !	for grow:
 integer,allocatable,dimension(:,:,:)::ibbzxx_c,ibbxxyy_c
 integer,allocatable,dimension(:,:,:)::ibbyz_ff,ibbzxx_f,ibbxxyy_f

 !	real space border:
 integer,allocatable,dimension(:,:,:)::ibbyyzz_r 

>>>>>>> 674eb27e
 !***********************************************************************************************
 integer nw1,nw2
 
 real*8,allocatable,dimension(:,:,:)::x_c!input 
 real*8,allocatable::x_fc(:,:,:,:),x_f(:,:,:,:)! input
 real*8,allocatable,dimension(:):: w1,w2
 real*8,allocatable,dimension(:,:,:)::y_c!output 
 real*8,allocatable::y_f(:,:,:,:)! output
 !***********************************************************************************************
 
 call timing(iproc,'Tail          ','ON')
 
nbuf=nint(rbuf/hgrid)
!    --- new grid sizes n1,n2,n3
nb1=n1+2*nbuf
nb2=n2+2*nbuf
nb3=n3+2*nbuf
alatb1=nb1*hgrid 
alatb2=nb2*hgrid 
alatb3=nb3*hgrid

if (iproc.eq.0) then
   write(*,'(1x,a)')&
        '---------------------------------------------- Estimation of Finite-Size Corrections'
   write(*,'(1x,a,f6.3,a)') &
        'F-S Correction for an effective space of ',rbuf,' AU more around each external atom'
   write(*,'(1x,a,i6,a)') &
        '                  requires the adding of ',nbuf,' additional grid points around cell'
   write(*,'(1x,a,19x,a)') &
        '   Effective box size,   Atomic Units:','grid spacing units:'
     write(*,'(1x,a,3(1x,1pe12.5),3x,3(1x,i9))')&
          '            ',alatb1,alatb2,alatb3,nb1,nb2,nb3
   !     'BIG: tail requires ',nbuf,' additional grid points around cell'
   !write(*,'(1x,a,3(1x,i0))')     &
   !     'BIG: n1,n2,n3',nb1,nb2,nb3
   !write(*,'(1x,a,1x,i0)')        &
   !     'BIG: total number of grid points',(nb1+1)*(nb2+1)*(nb3+1)
   !write(*,'(1x,a,3(1x,1pe12.5))')&
   !     'BIG: simulation cell',alatb1,alatb2,alatb3
end if


 !---reformat keyg_p
 do iseg=1,nseg_p(2*nat)
    j0=keyg_p(1,iseg)
    j1=keyg_p(2,iseg)
    ii=j0-1
    i3=ii/((n1+1)*(n2+1))
    ii=ii-i3*(n1+1)*(n2+1)
    i2=ii/(n1+1)
    i0=ii-i2*(n1+1)
    i1=i0+j1-j0
    i3=i3+nbuf
    i2=i2+nbuf
    i1=i1+nbuf
    i0=i0+nbuf
    j0=i3*((nb1+1)*(nb2+1)) + i2*(nb1+1) + i0+1
    j1=i3*((nb1+1)*(nb2+1)) + i2*(nb1+1) + i1+1
    keyg_p(1,iseg)=j0
    keyg_p(2,iseg)=j1
 end do
 
 !---reformat wavefunctions
 
 ! fine grid size (needed for creation of input wavefunction, preconditioning)
 nbfl1=nfl1+nbuf ; nbfl2=nfl2+nbuf ; nbfl3=nfl3+nbuf
 nbfu1=nfu1+nbuf ; nbfu2=nfu2+nbuf ; nbfu3=nfu3+nbuf
 if (iproc.eq.0) then
     write(*,'(1x,a,3x,3(3x,i4,a1,i0))')&
          '  Extremes for the new high resolution grid points:',&
          nbfl1,'<',nbfu1,nbfl2,'<',nbfu2,nbfl3,'<',nbfu3
   !write(*,'(1x,a,2(1x,i0))') 'BIG: nfl1,nfu1',nbfl1,nbfu1
   !write(*,'(1x,a,2(1x,i0))') 'BIG: nfl2,nfu2',nbfl2,nbfu2
   !write(*,'(1x,a,2(1x,i0))') 'BIG: nfl3,nfu3',nbfl3,nbfu3
 endif
 
 ! change atom coordinates according to the enlarged box
 allocate(txyz(3,nat),stat=i_stat)
 call memocc(i_stat,product(shape(txyz))*kind(txyz),'txyz','calculatetailcorrection')
 do iat=1,nat
    txyz(1,iat)=rxyz(1,iat)+nbuf*hgrid
    txyz(2,iat)=rxyz(2,iat)+nbuf*hgrid
    txyz(3,iat)=rxyz(3,iat)+nbuf*hgrid
 enddo
 
 ! determine localization region for all orbitals, but do not yet fill the descriptor arrays
 allocate(logrid_c(0:nb1,0:nb2,0:nb3),stat=i_stat)
 call memocc(i_stat,product(shape(logrid_c))*kind(logrid_c),'logrid_c','calculatetailcorrection')
 allocate(logrid_f(0:nb1,0:nb2,0:nb3),stat=i_stat)
 call memocc(i_stat,product(shape(logrid_f))*kind(logrid_f),'logrid_f','calculatetailcorrection')
 allocate(ibbyz_c(2,0:nb2,0:nb3),stat=i_stat)
 call memocc(i_stat,product(shape(ibbyz_c))*kind(ibbyz_c),'ibbyz_c','calculatetailcorrection')
 allocate(ibbxz_c(2,0:nb1,0:nb3),stat=i_stat)
 call memocc(i_stat,product(shape(ibbxz_c))*kind(ibbxz_c),'ibbxz_c','calculatetailcorrection')
 allocate(ibbxy_c(2,0:nb1,0:nb2),stat=i_stat)
 call memocc(i_stat,product(shape(ibbxy_c))*kind(ibbxy_c),'ibbxy_c','calculatetailcorrection')
 allocate(ibbyz_f(2,0:nb2,0:nb3),stat=i_stat)
 call memocc(i_stat,product(shape(ibbyz_f))*kind(ibbyz_f),'ibbyz_f','calculatetailcorrection')
 allocate(ibbxz_f(2,0:nb1,0:nb3),stat=i_stat)
 call memocc(i_stat,product(shape(ibbxz_f))*kind(ibbxz_f),'ibbxz_f','calculatetailcorrection')
 allocate(ibbxy_f(2,0:nb1,0:nb2),stat=i_stat)
 call memocc(i_stat,product(shape(ibbxy_f))*kind(ibbxy_f),'ibbxy_f','calculatetailcorrection')
 
 !!*********************************Alexey*********************************************************
 !   allocate for grow
 allocate(ibbzxx_c(2,0:nb3,-14:2*nb1+16),stat=i_stat)
 call memocc(i_stat,product(shape(ibbzxx_c))*kind(ibbzxx_c),'ibbzxx_c','calculatetailcorrection')
 allocate(ibbxxyy_c(2,-14:2*nb1+16,-14:2*nb2+16),stat=i_stat)
 call memocc(i_stat,product(shape(ibbxxyy_c))*kind(ibbxxyy_c),'ibbxxyy_c','calculatetailcorrection')
 allocate(ibbyz_ff(2,0:nb2,0:nb3),stat=i_stat)
 call memocc(i_stat,product(shape(ibbyz_ff))*kind(ibbyz_ff),'ibbyz_ff','calculatetailcorrection')
 allocate(ibbzxx_f(2,0:nb3,-14:2*nb1+16),stat=i_stat)
 call memocc(i_stat,product(shape(ibbzxx_f))*kind(ibbzxx_f),'ibbzxx_f','calculatetailcorrection')
 allocate(ibbxxyy_f(2,-14:2*nb1+16,-14:2*nb2+16),stat=i_stat)
 call memocc(i_stat,product(shape(ibbxxyy_f))*kind(ibbxxyy_f),'ibbxxyy_f','calculatetailcorrection')

 !allocate for shrink
 allocate(ibbzzx_c(2,-14:2*nb3+16,0:nb1),stat=i_stat)
 call memocc(i_stat,product(shape(ibbzzx_c))*kind(ibbzzx_c),'ibbzzx_c','calculatetailcorrection')
 allocate(ibbyyzz_c(2,-14:2*nb2+16,-14:2*nb3+16),stat=i_stat)
 call memocc(i_stat,product(shape(ibbyyzz_c))*kind(ibbyyzz_c),'ibbyyzz_c','calculatetailcorrection')
 allocate(ibbxy_ff(2,0:nb1,0:nb2),stat=i_stat)
 call memocc(i_stat,product(shape(ibbxy_ff))*kind(ibbxy_ff),'ibbxy_ff','calculatetailcorrection')
 allocate(ibbzzx_f(2,-14:2*nb3+16,0:nb1),stat=i_stat)
 call memocc(i_stat,product(shape(ibbzzx_f))*kind(ibbzzx_f),'ibbzzx_f','calculatetailcorrection')
 allocate(ibbyyzz_f(2,-14:2*nb2+16,-14:2*nb3+16),stat=i_stat)
 call memocc(i_stat,product(shape(ibbyyzz_f))*kind(ibbyyzz_f),'ibbyyzz_f','calculatetailcorrection')

 !allocate for real space
 allocate(ibbyyzz_r(2,-14:2*nb2+16,-14:2*nb3+16),stat=i_stat)
 call memocc(i_stat,product(shape(ibbyyzz_r))*kind(ibbyyzz_r),'ibbyyzz_r','calculatetailcorrection')
 !***********************************************************************************************
 ! coarse grid quantities
 call fill_logrid(nb1,nb2,nb3,0,nb1,0,nb2,0,nb3,nbuf,nat,ntypes,iatype,txyz, & 
      radii_cf(1,1),crmult,hgrid,logrid_c)
 if (iproc.eq.0 .and. output_grid) then
   write(*,'(1x,a)')&
        'Writing the file describing the new atomic positions of the effective system'
    open(unit=22,file='grid_tail.ascii',status='unknown')
    write(22,*) nat
    write(22,*) alatb1,' 0. ',alatb2
    write(22,*) ' 0. ',' 0. ',alatb3
    do iat=1,nat
       write(22,'(3(1x,e12.5),3x,a20)') txyz(1,iat),txyz(2,iat),txyz(3,iat),atomnames(iatype(iat))
    end do
    do i3=0,nb3
       do i2=0,nb2
          do i1=0,nb1
             if (logrid_c(i1,i2,i3)) then
                write(22,'(3(1x,e10.3),1x,a4)') i1*hgrid,i2*hgrid,i3*hgrid,'  g '
             end if
          enddo
       enddo
    end do
 endif
 call num_segkeys(nb1,nb2,nb3,0,nb1,0,nb2,0,nb3,logrid_c,nsegb_c,nvctrb_c)

 if (iproc.eq.0) then
   write(*,'(2(1x,a,i10))') &
        'Coarse resolution grid: Number of segments= ',nsegb_c,'points=',nvctrb_c
   !write(*,'(1x,a,2(1x,i10))') 'BIG: orbitals have coarse segment, elements',nsegb_c,nvctrb_c
 end if
 call bounds(nb1,nb2,nb3,logrid_c,ibbyz_c,ibbxz_c,ibbxy_c)
 
 ! fine grid quantities
 call fill_logrid(nb1,nb2,nb3,0,nb1,0,nb2,0,nb3,0,nat,ntypes,iatype,txyz, & 
      radii_cf(1,2),frmult,hgrid,logrid_f)
 if (iproc.eq.0 .and. output_grid) then
    do i3=0,nb3 
       do i2=0,nb2 
          do i1=0,nb1
             if (logrid_f(i1,i2,i3)) then
                write(22,'(3(1x,e10.3),1x,a4)') i1*hgrid,i2*hgrid,i3*hgrid,'  G '
             end if
          enddo
       enddo
    enddo
    close(22)
 endif
 call num_segkeys(nb1,nb2,nb3,0,nb1,0,nb2,0,nb3,logrid_f,nsegb_f,nvctrb_f)
 if (iproc.eq.0) then
   write(*,'(2(1x,a,i10))') &
        '  Fine resolution grid: Number of segments= ',nsegb_f,'points=',nvctrb_f
   !write(*,'(1x,a,2(1x,i10))') 'BIG: orbitals have fine   segment, elements',nsegb_f,7*nvctrb_f
 end if
 call bounds(nb1,nb2,nb3,logrid_f,ibbyz_f,ibbxz_f,ibbxy_f)
 
 !*********Alexey******************************************************************************
  
 call make_all_ib(nb1,nb2,nb3,nbfl1,nbfu1,nbfl2,nbfu2,nbfl3,nbfu3,&
      ibbxy_c,ibbzzx_c,ibbyyzz_c,ibbxy_f,ibbxy_ff,ibbzzx_f,ibbyyzz_f,&
      ibbyz_c,ibbzxx_c,ibbxxyy_c,ibbyz_f,ibbyz_ff,ibbzxx_f,ibbxxyy_f,ibbyyzz_r)
 
 !***********************************************************************************************
 ! now fill the wavefunction descriptor arrays
 allocate(keybg(2,nsegb_c+nsegb_f),stat=i_stat)
 call memocc(i_stat,product(shape(keybg))*kind(keybg),'keybg','calculatetailcorrection')
 allocate(keybv(nsegb_c+nsegb_f),stat=i_stat)
 call memocc(i_stat,product(shape(keybv))*kind(keybv),'keybv','calculatetailcorrection')
 ! coarse grid quantities
 call segkeys(nb1,nb2,nb3,0,nb1,0,nb2,0,nb3,logrid_c,nsegb_c,keybg(1,1),keybv(1))
 
 ! fine grid quantities
 call segkeys(nb1,nb2,nb3,0,nb1,0,nb2,0,nb3,logrid_f,nsegb_f,keybg(1,nsegb_c+1),keybv(nsegb_c+1))
 
 i_all=-product(shape(logrid_c))*kind(logrid_c)
 deallocate(logrid_c,stat=i_stat)
 call memocc(i_stat,i_all,'logrid_c','calculatetailcorrection')
 i_all=-product(shape(logrid_f))*kind(logrid_f)
 deallocate(logrid_f,stat=i_stat)
 call memocc(i_stat,i_all,'logrid_f','calculatetailcorrection')
 
 ! allocations for arrays holding the wavefunction
!if (iproc.eq.0) &
!     write(*,'(1x,a,i0)') 'Allocate words for psib and hpsib ',2*(nvctrb_c+7*nvctrb_f)
 allocate(psib(nvctrb_c+7*nvctrb_f),stat=i_stat)
 call memocc(i_stat,product(shape(psib))*kind(psib),'psib','calculatetailcorrection')
 allocate(hpsib(nvctrb_c+7*nvctrb_f),stat=i_stat)
 call memocc(i_stat,product(shape(hpsib))*kind(hpsib),'hpsib','calculatetailcorrection')
!if (iproc.eq.0) write(*,*) 'Allocation done'
 
 ! work arrays applylocpotkin
 allocate(psifscf(max((2*nb1+31)*(2*nb2+31)*(2*nb3+16),(2*nb1+16)*(2*nb2+31)*(2*nb3+31))),stat=i_stat)
 call memocc(i_stat,product(shape(psifscf))*kind(psifscf),'psifscf','calculatetailcorrection')
 allocate(psir((2*nb1+31)*(2*nb2+31)*(2*nb3+31)),stat=i_stat)
 call memocc(i_stat,product(shape(psir))*kind(psir),'psir','calculatetailcorrection')
 
if (iproc.eq.0) then
   write(*,'(1x,a,i0)') &
        'Wavefunction memory occupation in the extended grid (Bytes): ',&
        (nvctrb_c+7*nvctrb_f)*8
   write(*,'(1x,a,i0,a)') &
        'Calculating tail corrections on ',norbp,' orbitals per processor.'
   write(*,'(1x,a)',advance='no') &
        '     orbitals are processed separately'
end if
 !******************Alexey**********************************************************************
 nw1=max(2*(nb3+1)*(2*nb1+31)*(2*nb2+31),&   ! shrink convention: nw1>nw2
     2*(nb1+1)*(2*nb2+31)*(2*nb3+31))
 nw2=max(4*(nb2+1)*(nb3+1)*(2*nb1+31),&
     4*(nb1+1)*(nb2+1)*(2*nb3+31))
 
 allocate(x_c(0:nb1,0:nb2,0:nb3),stat=i_stat)
 call memocc(i_stat,product(shape(x_c))*kind(x_c),'x_c','calculatetailcorrection')
 allocate(y_c(0:nb1,0:nb2,0:nb3),stat=i_stat)
 call memocc(i_stat,product(shape(y_c))*kind(y_c),'y_c','calculatetailcorrection')
 allocate(x_fc(0:nb1,0:nb2,0:nb3,3),stat=i_stat)! work
 call memocc(i_stat,product(shape(x_fc))*kind(x_fc),'x_fc','calculatetailcorrection')
 allocate(x_f(7,0:nb1,0:nb2,0:nb3),stat=i_stat)! work
 call memocc(i_stat,product(shape(x_f))*kind(x_f),'x_f','calculatetailcorrection')
 allocate(y_f(7,0:nb1,0:nb2,0:nb3),stat=i_stat)! work
 call memocc(i_stat,product(shape(y_f))*kind(y_f),'y_f','calculatetailcorrection')
 allocate(w1(nw1),stat=i_stat)
 call memocc(i_stat,product(shape(w1))*kind(w1),'w1','calculatetailcorrection')
 allocate(w2(nw2),stat=i_stat) ! work
 call memocc(i_stat,product(shape(w2))*kind(w2),'w2','calculatetailcorrection')
 !***********************************************************************************************
 

 ekin_sum=0.d0
 epot_sum=0.d0
 eproj_sum=0.d0
 do iorb=iproc*norbp+1,min((iproc+1)*norbp,norb)
 
    !build the compressed wavefunction in the enlarged box
!    call uncompress(n1,n2,n3,-nbuf,n1+nbuf,-nbuf,n2+nbuf,-nbuf,n3+nbuf, & 
!         nseg_c,nvctr_c,keyg(1,1),keyv(1),   &
!         nseg_f,nvctr_f,keyg(1,nseg_c+1),keyv(nseg_c+1),   &
!         psi(1,iorb-iproc*norbp),psi(nvctr_c+1,iorb-iproc*norbp),psig)
!    call compress(nb1,nb2,nb3,0,nb1,0,nb2,0,nb3,  &
!         nsegb_c,nvctrb_c,keybg(1,1),keybv(1),   &
!         nsegb_f,nvctrb_f,keybg(1,nsegb_c+1),keybv(nsegb_c+1),   &
!         psig,psib(1),psib(nvctrb_c+1))


    call transform_fortail(n1,n2,n3,nb1,nb2,nb3,nbfl1,nbfu1,nbfl2,nbfu2,nbfl3,nbfu3,&
         nseg_c,nvctr_c,keyg(1,1),keyv(1),nseg_f,nvctr_f,keyg(1,nseg_c+1),keyv(nseg_c+1),  &
         nsegb_c,nvctrb_c,keybg(1,1),keybv(1),nsegb_f,nvctrb_f,&
         keybg(1,nsegb_c+1),keybv(nsegb_c+1),&
         nbuf,psi(1,iorb-iproc*norbp),psi(nvctr_c+1,iorb-iproc*norbp),  & 
         x_c,x_fc,x_f,psib(1),psib(nvctrb_c+1))

    !write(*,*) 'transform_fortail finished',iproc,iorb

 
    npt=2
    tail_adding: do ipt=1,npt
      
       !calculate gradient

!        call applylocpotkinone(nb1,nb2,nb3,nbfl1,nbfu1,nbfl2,nbfu2,nbfl3,nbfu3,nbuf, &
!                   hgrid,nsegb_c,nsegb_f,nvctrb_c,nvctrb_f,keybg,keybv,  &
!                   ibbyz_c,ibbxz_c,ibbxy_c,ibbyz_f,ibbxz_f,ibbxy_f, &
!                   psig,psigp,psir,  &
!                   psib,rhopotb,hpsib,epot,ekin,xc,xf,w1,w2,&
!        ibbzzx_c,ibbyyzz_c,ibbxy_ff,ibbzzx_f,ibbyyzz_f,&
!        ibbzxx_c,ibbxxyy_c,ibbyz_ff,ibbzxx_f,ibbxxyy_f,nw1,nw2,ibbyyzz_r)

       call applylocpotkinone(nb1,nb2,nb3,nbfl1,nbfu1,nbfl2,nbfu2,nbfl3,nbfu3,nbuf, &
                   hgrid,nsegb_c,nsegb_f,nvctrb_c,nvctrb_f,keybg,keybv,  &
                   ibbyz_c,ibbxz_c,ibbxy_c,ibbyz_f,ibbxz_f,ibbxy_f,y_c,y_f,psir,  &
                   psib,pot,hpsib,epot,ekin, &
                    x_c,x_fc,x_f,w1,w2,&
                   ibbzzx_c,ibbyyzz_c,ibbxy_ff,ibbzzx_f,ibbyyzz_f,&
                   ibbzxx_c,ibbxxyy_c,ibbyz_ff,ibbzxx_f,ibbxxyy_f,nw1,nw2,ibbyyzz_r)

       !write(*,*) 'applylocpotkinone finished',iproc,iorb,ipt,epot,ekin,sum_tail


!       call applylocpotkinone_old(nb1,nb2,nb3,nbfl1,nbfu1,nbfl2,nbfu2,nbfl3,nbfu3,nbuf, & 
!            hgrid,nsegb_c,nsegb_f,nvctrb_c,nvctrb_f,keybg,keybv,  & 
!            ibbyz_c,ibbxz_c,ibbxy_c,ibbyz_f,ibbxz_f,ibbxy_f, & 
!            psig,psigp,psifscf,psir,  &
!            psib,pot,hpsib,epot,ekin)

       call applyprojectorsone(ntypes,nat,iatype,psppar,npspcode, &
            nprojel,nproj,nseg_p,keyg_p,keyv_p,nvctr_p,proj,  &
            nsegb_c,nsegb_f,keybg,keybv,nvctrb_c,nvctrb_f,  & 
            psib,hpsib,eproj)
       !write(*,*) 'applyprojectorsone finished',iproc,iorb
       !calculate residue for the single orbital
       tt=0.d0
       do i=1,nvctrb_c+7*nvctrb_f
          hpsib(i)=hpsib(i)-eval(iorb)*psib(i)
          tt=tt+hpsib(i)**2
       enddo
       tt=sqrt(tt)
 
       if (ipt.eq.npt) exit tail_adding
 
       !calculate tail using the preconditioner as solver for the green function application
       cprecr=-eval(iorb)
       call timing(iproc,'Tail          ','OF')
       call precong(iorb,nb1,nb2,nb3,nbfl1,nbfu1,nbfl2,nbfu2,nbfl3,nbfu3, &
            nsegb_c,nvctrb_c,nsegb_f,nvctrb_f,keybg,keybv, &
            ncongt,cprecr,hgrid,ibbyz_c,ibbxz_c,ibbxy_c,ibbyz_f,ibbxz_f,ibbxy_f,hpsib)
       call timing(iproc,'Tail          ','ON')
       !call plot_wf(10,nb1,nb2,nb3,hgrid,nsegb_c,nvctrb_c,keybg,keybv,nsegb_f,nvctrb_f,  & 
       !      txyz(1,1),txyz(2,1),txyz(3,1),psib)
 
       ! add tail to the bulk wavefunction
       sum_tail=0.d0
       do i=1,nvctrb_c+7*nvctrb_f
          psib(i)=psib(i)-hpsib(i)
          sum_tail=sum_tail+psib(i)**2
       enddo
       sum_tail=sqrt(sum_tail)
       !write(*,'(1x,a,i3,3(1x,1pe13.6),1x,1pe9.2)') &
       !     'BIG: iorb,ekin,epot,eproj,gnrm',iorb,ekin,epot,eproj,tt

       !values of the energies before tail application
       ekin1=ekin
       epot1=epot
       eproj1=eproj
       !write(*,'(1x,a,1x,i0,f18.14)') 'norm orbital + tail',iorb,sum_tail
       !call plot_wf(20,nb1,nb2,nb3,hgrid,nsegb_c,nvctrb_c,keybg,keybv,nsegb_f,nvctrb_f,  & 
       !      txyz(1,1),txyz(2,1),txyz(3,1),psib)
 
       sum_tail=1.d0/sum_tail
       do i=1,nvctrb_c+7*nvctrb_f
          psib(i)=psib(i)*sum_tail
       enddo
 
    end do tail_adding
 
   !write(*,'(1x,a,i3,3(1x,1pe13.6),2(1x,1pe9.2))') &
   !     'BIG: iorb,denergies,gnrm,dnorm',&
   !     iorb,ekin-ekin1,epot-epot1,eproj-eproj1,tt,sum_tail-1.d0
 
   if (iproc == 0) then
         write(*,'(a)',advance='no') &
           repeat('.',(iorb*40)/norbp-((iorb-1)*40)/norbp)
   end if
    ekin_sum=ekin_sum+ekin*occup(iorb)
    epot_sum=epot_sum+epot*occup(iorb)
    eproj_sum=eproj_sum+eproj*occup(iorb)
 end do
 
if (iproc == 0) then
   write(*,'(1x,a)')'done.'
end if


 i_all=-product(shape(txyz))*kind(txyz)
 deallocate(txyz,stat=i_stat)
 call memocc(i_stat,i_all,'txyz','calculatetailcorrection')
 i_all=-product(shape(psifscf))*kind(psifscf)
 deallocate(psifscf,stat=i_stat)
 call memocc(i_stat,i_all,'psifscf','calculatetailcorrection')
 i_all=-product(shape(psir))*kind(psir)
 deallocate(psir,stat=i_stat)
 call memocc(i_stat,i_all,'psir','calculatetailcorrection')
 i_all=-product(shape(psib))*kind(psib)
 deallocate(psib,stat=i_stat)
 call memocc(i_stat,i_all,'psib','calculatetailcorrection')
 i_all=-product(shape(hpsib))*kind(hpsib)
 deallocate(hpsib,stat=i_stat)
 call memocc(i_stat,i_all,'hpsib','calculatetailcorrection')
 i_all=-product(shape(keybg))*kind(keybg)
 deallocate(keybg,stat=i_stat)
 call memocc(i_stat,i_all,'keybg','calculatetailcorrection')
 i_all=-product(shape(keybv))*kind(keybv)
 deallocate(keybv,stat=i_stat)
 call memocc(i_stat,i_all,'keybv','calculatetailcorrection')
 i_all=-product(shape(ibbyz_c))*kind(ibbyz_c)
 deallocate(ibbyz_c,stat=i_stat)
 call memocc(i_stat,i_all,'ibbyz_c','calculatetailcorrection')
 i_all=-product(shape(ibbxz_c))*kind(ibbxz_c)
 deallocate(ibbxz_c,stat=i_stat)
 call memocc(i_stat,i_all,'ibbxz_c','calculatetailcorrection')
 i_all=-product(shape(ibbxy_c))*kind(ibbxy_c)
 deallocate(ibbxy_c,stat=i_stat)
 call memocc(i_stat,i_all,'ibbxy_c','calculatetailcorrection')
 i_all=-product(shape(ibbyz_f))*kind(ibbyz_f)
 deallocate(ibbyz_f,stat=i_stat)
 call memocc(i_stat,i_all,'ibbyz_f','calculatetailcorrection')
 i_all=-product(shape(ibbxz_f))*kind(ibbxz_f)
 deallocate(ibbxz_f,stat=i_stat)
 call memocc(i_stat,i_all,'ibbxz_f','calculatetailcorrection')
 i_all=-product(shape(ibbxy_f))*kind(ibbxy_f)
 deallocate(ibbxy_f,stat=i_stat)
 call memocc(i_stat,i_all,'ibbxy_f','calculatetailcorrection')
 
 !!*****************************Alexey************************************************************
 i_all=-product(shape(x_c))*kind(x_c)
 deallocate(x_c,stat=i_stat)
 call memocc(i_stat,i_all,'x_c','calculatetailcorrection')

 i_all=-product(shape(y_c))*kind(y_c)
 deallocate(y_c,stat=i_stat)
 call memocc(i_stat,i_all,'y_c','calculatetailcorrection')
 
 i_all=-product(shape(w1))*kind(w1)
 deallocate(w1,stat=i_stat)
 call memocc(i_stat,i_all,'w1','calculatetailcorrection')
 
 i_all=-product(shape(w2))*kind(w2)
 deallocate(w2,stat=i_stat)
 call memocc(i_stat,i_all,'w2','calculatetailcorrection')
 
 i_all=-product(shape(x_fc))*kind(x_fc)
 deallocate(x_fc,stat=i_stat)
 call memocc(i_stat,i_all,'x_fc','calculatetailcorrection')
 
 i_all=-product(shape(x_f))*kind(x_f)
 deallocate(x_f,stat=i_stat)
 call memocc(i_stat,i_all,'x_f','calculatetailcorrection')

 i_all=-product(shape(y_f))*kind(y_f)
 deallocate(y_f,stat=i_stat)
 call memocc(i_stat,i_all,'y_f','calculatetailcorrection')
 
 i_all=-product(shape(ibbzzx_c))*kind(ibbzzx_c)
 deallocate(ibbzzx_c,stat=i_stat)
 call memocc(i_stat,i_all,'ibbzzx_c','calculatetailcorrection')
 
 i_all=-product(shape(ibbyyzz_c))*kind(ibbyyzz_c)
 deallocate(ibbyyzz_c,stat=i_stat)
 call memocc(i_stat,i_all,'ibbyyzz_c','calculatetailcorrection')
 
 i_all=-product(shape(ibbxy_ff))*kind(ibbxy_ff)
 deallocate(ibbxy_ff,stat=i_stat)
 call memocc(i_stat,i_all,'ibbxy_ff','calculatetailcorrection')
 
 i_all=-product(shape(ibbzzx_f))*kind(ibbzzx_f)
 deallocate(ibbzzx_f,stat=i_stat)
 call memocc(i_stat,i_all,'ibbzzx_f','calculatetailcorrection')
 
 i_all=-product(shape(ibbyyzz_f))*kind(ibbyyzz_f)
 deallocate(ibbyyzz_f,stat=i_stat)
 call memocc(i_stat,i_all,'ibbyyzz_f','calculatetailcorrection')
 
 i_all=-product(shape(ibbzxx_c))*kind(ibbzxx_c)
 deallocate(ibbzxx_c,stat=i_stat)
 call memocc(i_stat,i_all,'ibbzxx_c','calculatetailcorrection')
 
 i_all=-product(shape(ibbxxyy_c))*kind(ibbxxyy_c)
 deallocate(ibbxxyy_c,stat=i_stat)
 call memocc(i_stat,i_all,'ibbxxyy_c','calculatetailcorrection')
 
 i_all=-product(shape(ibbyz_ff))*kind(ibbyz_ff)
 deallocate(ibbyz_ff,stat=i_stat)
 call memocc(i_stat,i_all,'ibbyz_ff','calculatetailcorrection')
 
 i_all=-product(shape(ibbzxx_f))*kind(ibbzxx_f)
 deallocate(ibbzxx_f,stat=i_stat)
 call memocc(i_stat,i_all,'ibbzxx_f','calculatetailcorrection')
 
 i_all=-product(shape(ibbxxyy_f))*kind(ibbxxyy_f)
 deallocate(ibbxxyy_f,stat=i_stat)
 call memocc(i_stat,i_all,'ibbxxyy_f','calculatetailcorrection')
 
 i_all=-product(shape(ibbyyzz_r))*kind(ibbyyzz_r)
 deallocate(ibbyyzz_r,stat=i_stat)
 call memocc(i_stat,i_all,'ibbyyzz_r','calculatetailcorrection')
 !!***********************************************************************************************
 
 if (parallel) then
   !if (iproc.eq.0) then
   !   write(*,'(1x,a,f27.14)')'Tail calculation ended'
   !endif
    allocate(wrkallred(3,2),stat=i_stat)
    call memocc(i_stat,product(shape(wrkallred))*kind(wrkallred),'wrkallred','calculatetailcorrection')
    wrkallred(1,2)=ekin_sum
    wrkallred(2,2)=epot_sum 
    wrkallred(3,2)=eproj_sum 
    call MPI_ALLREDUCE(wrkallred(1,2),wrkallred(1,1),3,&
         MPI_DOUBLE_PRECISION,MPI_SUM,MPI_COMM_WORLD,ierr)
    ekin_sum=wrkallred(1,1) 
    epot_sum=wrkallred(2,1) 
    eproj_sum=wrkallred(3,1)
    i_all=-product(shape(wrkallred))*kind(wrkallred)
    deallocate(wrkallred,stat=i_stat)
    call memocc(i_stat,i_all,'wrkallred','calculatetailcorrection')
 endif
 
 call timing(iproc,'Tail          ','OF')
 
 end subroutine CalculateTailCorrection
 
subroutine createIonicPotential(iproc,nproc,nat,ntypes,iatype,psppar,nelpsp,rxyz,hgrid,&
     elecfield,n1,n2,n3,n3pi,i3s,pkernel,pot_ion,eion)

  use Poisson_Solver
  
  implicit none
  integer, intent(in) :: iproc,nproc,nat,ntypes,n1,n2,n3,n3pi,i3s
  real(kind=8), intent(in) :: hgrid,elecfield
  integer, dimension(nat), intent(in) :: iatype
  integer, dimension(ntypes), intent(in) :: nelpsp
  real(kind=8), dimension(0:4,0:4,ntypes), intent(in) :: psppar
  real(kind=8), dimension(3,nat), intent(in) :: rxyz
  real(kind=8), dimension(*), intent(in) :: pkernel
  real(kind=8), intent(out) :: eion
  real(kind=8), dimension(*), intent(out) :: pot_ion
  !local variables
  real(kind=8) :: hgridh,ehart,eexcu,vexcu

  if (iproc.eq.0) then
     write(*,'(1x,a)')&
          '----------------------------------------------------------- Ionic Potential Creation'
  end if


  hgridh=0.5d0*hgrid

  ! Precalculate ionic potential from PSP charge densities and local Gaussian terms
  call input_rho_ion(iproc,nproc,ntypes,nat,iatype,rxyz,psppar, &
       & nelpsp,n1,n2,n3,n3pi,i3s,hgrid,pot_ion,eion)
  if (iproc.eq.0) write(*,'(1x,a,1pe22.14)') 'ion-ion interaction energy',eion

  !here the value of the datacode must be kept fixed
  call PSolver('F','D',iproc,nproc,2*n1+31,2*n2+31,2*n3+31,0,hgridh,hgridh,hgridh,&
       pot_ion,pkernel,pot_ion,ehart,eexcu,vexcu,0.d0,.false.)

  !print *,'ehartree',ehart
  if (n3pi > 0) then
     call addlocgauspsp(iproc,ntypes,nat,iatype,rxyz,psppar,&
          n1,n2,n3,n3pi,i3s,hgrid,pot_ion)
  end if

  !use rhopot to calculate the potential from a constant electric field along x direction
  if (elecfield /= 0.d0) then
     if (iproc.eq.0) write(*,'(1x,a,1pe10.2)') &
          'Adding constant electric field of intensity',elecfield,&
          'Ha*Bohr'

     if (n3pi > 0) call pot_constantfield(iproc,n1,n2,n3,n3pi,pot_ion,hgrid,elecfield)

  end if

end subroutine createIonicPotential
       

!-!-!-!-!-!-!-!-!-!-!-!-!-!-!-!-!-!-!-!-!-!-!-!-!-!-!-!-!-!-!-!-!-!-!

    
subroutine transform_fortail(n1,n2,n3,nb1,nb2,nb3,nbfl1,nbfu1,nbfl2,nbfu2,nbfl3,nbfu3,& 
     mseg_c,mvctr_c,keyg_c,keyv_c,mseg_f,mvctr_f,keyg_f,keyv_f,  & 
     msegb_c,mvctrb_c,keybg_c,keybv_c,msegb_f,mvctrb_f,keybg_f,keybv_f,  & 
     nbuf,psi_c,psi_f,psig_c,psig_fc,psig_f,psib_c,psib_f)
  implicit real*8 (a-h,o-z)
  dimension keyg_c(2,mseg_c),keyv_c(mseg_c),keyg_f(2,mseg_f),keyv_f(mseg_f)
  dimension keybg_c(2,msegb_c),keybv_c(msegb_c),keybg_f(2,msegb_f),keybv_f(msegb_f)
  dimension psi_c(mvctr_c),psi_f(7,mvctr_f)
  dimension psib_c(mvctrb_c),psib_f(7,mvctrb_f)
  dimension psig_c(0:n1+2*nbuf,0:n2+2*nbuf,0:n3+2*nbuf)
  dimension psig_fc(0:n1+2*nbuf,0:n2+2*nbuf,0:n3+2*nbuf,3),  & 
       psig_f(7,nbfl1:nbfu1,nbfl2:nbfu2,nbfl3:nbfu3)

  call razero((n1+1+2*nbuf)*(n2+1+2*nbuf)*(n3+1+2*nbuf),psig_c)
  call razero(3*(n1+1+2*nbuf)*(n2+1+2*nbuf)*(n3+1+2*nbuf),psig_fc)
  call razero(7*(nbfu1-nbfl1+1)*(nbfu2-nbfl2+1)*(nbfu3-nbfl3+1),psig_f)

  ! coarse part
  do iseg=1,mseg_c
     jj=keyv_c(iseg)
     j0=keyg_c(1,iseg)
     j1=keyg_c(2,iseg)
     ii=j0-1
     i3=ii/((n1+1)*(n2+1))
     ii=ii-i3*(n1+1)*(n2+1)
     i2=ii/(n1+1)
     i0=ii-i2*(n1+1)
     i1=i0+j1-j0
     do i=i0,i1
        psig_c(i+nbuf,i2+nbuf,i3+nbuf)=psi_c(i-i0+jj)
     enddo
  enddo

  do iseg=1,msegb_c
     jj=keybv_c(iseg)
     j0=keybg_c(1,iseg)
     j1=keybg_c(2,iseg)
     ii=j0-1
     i3=ii/((nb1+1)*(nb2+1))
     ii=ii-i3*(nb1+1)*(nb2+1)
     i2=ii/(nb1+1)
     i0=ii-i2*(nb1+1)
     i1=i0+j1-j0
     do i=i0,i1
        psib_c(i-i0+jj)=psig_c(i,i2,i3)
     enddo
  enddo


  ! fine part
  do iseg=1,mseg_f
     jj=keyv_f(iseg)
     j0=keyg_f(1,iseg)
     j1=keyg_f(2,iseg)
     ii=j0-1
     i3=ii/((n1+1)*(n2+1))
     ii=ii-i3*(n1+1)*(n2+1)
     i2=ii/(n1+1)
     i0=ii-i2*(n1+1)
     i1=i0+j1-j0
     do i=i0,i1
        psig_f(1,i+nbuf,i2+nbuf,i3+nbuf)=psi_f(1,i-i0+jj)
        psig_fc(i+nbuf,i2+nbuf,i3+nbuf,1)=psig_f(1,i+nbuf,i2+nbuf,i3+nbuf)
        psig_f(2,i+nbuf,i2+nbuf,i3+nbuf)=psi_f(2,i-i0+jj)
        psig_fc(i+nbuf,i2+nbuf,i3+nbuf,2)=psig_f(2,i+nbuf,i2+nbuf,i3+nbuf)
        psig_f(3,i+nbuf,i2+nbuf,i3+nbuf)=psi_f(3,i-i0+jj)
        psig_f(4,i+nbuf,i2+nbuf,i3+nbuf)=psi_f(4,i-i0+jj)
        psig_fc(i+nbuf,i2+nbuf,i3+nbuf,3)=psig_f(4,i+nbuf,i2+nbuf,i3+nbuf)
        psig_f(5,i+nbuf,i2+nbuf,i3+nbuf)=psi_f(5,i-i0+jj)
        psig_f(6,i+nbuf,i2+nbuf,i3+nbuf)=psi_f(6,i-i0+jj)
        psig_f(7,i+nbuf,i2+nbuf,i3+nbuf)=psi_f(7,i-i0+jj)
     enddo
  enddo

  do iseg=1,msegb_f
     jj=keybv_f(iseg)
     j0=keybg_f(1,iseg)
     j1=keybg_f(2,iseg)
     ii=j0-1
     i3=ii/((nb1+1)*(nb2+1))
     ii=ii-i3*(nb1+1)*(nb2+1)
     i2=ii/(nb1+1)
     i0=ii-i2*(nb1+1)
     i1=i0+j1-j0
     do i=i0,i1
        psib_f(1,i-i0+jj)=psig_f(1,i,i2,i3)
        psib_f(2,i-i0+jj)=psig_f(2,i,i2,i3)
        psib_f(3,i-i0+jj)=psig_f(3,i,i2,i3)
        psib_f(4,i-i0+jj)=psig_f(4,i,i2,i3)
        psib_f(5,i-i0+jj)=psig_f(5,i,i2,i3)
        psib_f(6,i-i0+jj)=psig_f(6,i,i2,i3)
        psib_f(7,i-i0+jj)=psig_f(7,i,i2,i3)
     enddo
  enddo

end subroutine transform_fortail

subroutine MemoryEstimator(nproc,idsx,n1,n2,n3,alat1,alat2,alat3,hgrid,nat,ntypes,iatype,&
     rxyz,radii_cf,crmult,frmult,norb,atomnames,output_grid)

  use Poisson_Solver

  implicit none
  !Arguments
  logical, intent(in) :: output_grid
  integer, intent(in) :: nproc,idsx,n1,n2,n3,nat,ntypes,norb
  integer, dimension(nat), intent(in) :: iatype
  character(len=20), dimension(100), intent(in) :: atomnames
  real(kind=8), intent(in) :: hgrid,crmult,frmult,alat1,alat2,alat3
  real(kind=8), dimension(3,nat), intent(in) :: rxyz
  real(kind=8), dimension(ntypes,2), intent(in) ::  radii_cf
  !local variables
  real(kind=8), parameter :: eps_mach=1.d-12
  character(len=1) :: geocode
  integer :: nseg_c,nseg_f,nvctr_c,nvctr_f,norbp,nvctrp,i_all,i_stat
  integer :: n01,n02,n03,m1,m2,m3,md1,md2,md3,nd1,nd2,nd3,iat,i1,i2,i3
  real(kind=8) :: omemwf,omemker,omemden,omempot
  real(kind=8) :: tt,tmemker,tmemden,tmemps,tmemha,tminamount
  logical, dimension(:,:,:), allocatable :: logrid

! Create the file grid.ascii to visualize the grid of functions
  if (output_grid) then
     open(unit=22,file='grid.ascii',status='unknown')
     write(22,*) nat
     write(22,*) alat1,' 0. ',alat2
     write(22,*) ' 0. ',' 0. ',alat3
     do iat=1,nat
        write(22,'(3(1x,e12.5),3x,a20)') &
             rxyz(1,iat),rxyz(2,iat),rxyz(3,iat),atomnames(iatype(iat))
     enddo
  endif

  ! determine localization region for all orbitals
  allocate(logrid(0:n1,0:n2,0:n3),stat=i_stat)
  call memocc(i_stat,product(shape(logrid))*kind(logrid),'logrid','memoryestimator')

  ! coarse grid quantities
  call fill_logrid(n1,n2,n3,0,n1,0,n2,0,n3,0,nat,ntypes,iatype,rxyz, & 
       radii_cf(1,1),crmult,hgrid,logrid)
  if (output_grid) then
     do i3=0,n3  
        do i2=0,n2  
           do i1=0,n1
              if (logrid(i1,i2,i3))&
                   write(22,'(3(1x,e10.3),1x,a4)') i1*hgrid,i2*hgrid,i3*hgrid,'  g '
           enddo
        enddo
     end do
  endif
  call num_segkeys(n1,n2,n3,0,n1,0,n2,0,n3,logrid,nseg_c,nvctr_c)

  ! fine grid quantities
  call fill_logrid(n1,n2,n3,0,n1,0,n2,0,n3,0,nat,ntypes,iatype,rxyz, & 
       radii_cf(1,2),frmult,hgrid,logrid)
  if (output_grid) then
     do i3=0,n3 
        do i2=0,n2 
           do i1=0,n1
              if (logrid(i1,i2,i3))&
                   write(22,'(3(1x,e10.3),1x,a4)') i1*hgrid,i2*hgrid,i3*hgrid,'  G '
           enddo
        enddo
     enddo
  endif
  call num_segkeys(n1,n2,n3,0,n1,0,n2,0,n3,logrid,nseg_f,nvctr_f)

  i_all=-product(shape(logrid))*kind(logrid)
  deallocate(logrid,stat=i_stat)
  call memocc(i_stat,i_all,'logrid','memoryestimator')

  tt=dble(norb)/dble(nproc)
  norbp=int((1.d0-eps_mach*tt) + tt)
  tt=dble(nvctr_c+7*nvctr_f)/dble(nproc)
  nvctrp=int((1.d0-eps_mach*tt) + tt)

  !wavefunction memory per orbitals
  omemwf=real(nvctrp*nproc*8,kind=8)
  
  geocode='F'

  if (geocode == 'P') then
     call F_FFT_dimensions(n1,n2,n3,m1,m2,m3,n01,n02,n03,md1,md2,md3,nd1,nd2,nd3,nproc)
     n01=n1
     n02=n2
     n03=n3
     tt=1.d0
  else if (geocode == 'S') then
     call S_FFT_dimensions(n1,2*n2+31,n3,m1,m2,m3,n01,n02,n03,md1,md2,md3,nd1,nd2,nd3,nproc)
     n01=n1
     n02=2*n2+31
     n03=n3
     tt=real(2*n2,kind=8)/real(n02,kind=8)
  else if (geocode == 'F') then
     call F_FFT_dimensions(2*n1+31,2*n2+31,2*n3+31,m1,m2,m3,n01,n02,n03,md1,md2,md3,nd1,nd2,nd3,nproc)
     n01=2*n1+31
     n02=2*n2+31
     n03=2*n3+31
     tt=real(8*n1*n2*n3,kind=8)/real(n01*n02*n03,kind=8)
  end if

  !density memory
  omemden=real(md1*md3*md2/nproc*8,kind=8)
  !kernel memory
  omemker=real(nd1*nd2*nd3/nproc*8,kind=8)
  !memory of full grid arrays
  omempot=real(n01*n02*n03*8,kind=8)

  write(*,'(1x,a)')&
       '------------------------------------------------------------------ Memory Estimation'
  write(*,'(1x,a,i5,a,i6,a,3(i5))')&
       'Number of atoms=',nat,' Number of orbitals=',norb,' Sim. Box Dimensions= ', n1,n2,n3
  write(*,'(1x,a,i0,a)')&
       'Estimation performed for ',nproc,' processors.'
  write(*,'(1x,a)')&
       'Memory occupation for principal arrays:'
  write(*,'(1x,a,2(i6,a3))')&
       '              Poisson Solver Kernel (K):',int(omemker/1048576.d0),'MB',&
       ceiling((omemker-aint(omemker/1048576.d0)*1048576.d0)/1024.d0),'KB'  
  write(*,'(1x,a,2(i6,a3))')&
       '             Poisson Solver Density (D):',int(omemden/1048576.d0),'MB',&
       ceiling((omemden-aint(omemden/1048576.d0)*1048576.d0)/1024.d0),'KB'  
  write(*,'(1x,a,2(i6,a3))')&
       '    Single Wavefunction for one orbital:',int(omemwf/1048576.d0),'MB',&
       ceiling((omemwf-aint(omemwf/1048576.d0)*1048576.d0)/1024.d0),'KB'  
  if(nproc > 1 ) omemwf=24.d0*real(norbp*nvctrp*nproc,kind=8)
  if(nproc == 1 ) omemwf=16.d0*real(norbp*nvctrp*nproc,kind=8)
  write(*,'(1x,a,2(i6,a3))')&
       '   All Wavefunctions for each processor:',int(omemwf/1048576.d0),'MB',&
       ceiling((omemwf-aint(omemwf/1048576.d0)*1048576.d0)/1024.d0),'KB'  
  if(nproc > 1 ) omemwf=8.d0*real(2*idsx+3,kind=8)*real(norbp*nvctrp*nproc,kind=8)
  if(nproc == 1 ) omemwf=8.d0*real(2*idsx+3,kind=8)*real(norbp*nvctrp*nproc,kind=8)
  write(*,'(1x,a,2(i6,a3))')&
       '      Wavefunctions + DIIS per proc (W):',int(omemwf/1048576.d0),'MB',&
       ceiling((omemwf-aint(omemwf/1048576.d0)*1048576.d0)/1024.d0),'KB'  
  write(*,'(1x,a,2(i6,a3))')&
       '   Arrays of full uncompressed grid (U):',int(omempot/1048576.d0),'MB',&
       ceiling((omempot-aint(omempot/1048576.d0)*1048576.d0)/1024.d0),'KB'  

  write(*,'(1x,a)')&
       'Estimation of Memory requirements for principal code sections:'
  write(*,'(1x,a)')&
       ' Kernel calculation | Density Construction | Poisson Solver | Hamiltonian application'
  if (nproc > 1) then 
     write(*,'(1x,a)')&
       '      ~19*K         |      W+(~4)*U+D+K    |    ~12*D+K+W   |     ~*W+(~5)*U+D+K '
     tmemker=19.d0*omemker
     tmemden=omemwf+(3.d0+tt)*omempot+omemker
     tmemps=12.d0*omemden+omemwf+omemker
     tmemha=(3.d0+2*tt)*omempot+omemwf+omemker
  else
     write(*,'(1x,a)')&
       '      ~11*K         |       ~W+(~3)*U      |     ~8*D+*W     |       ~W+(~3)*U '
     tmemker=11.d0*omemker
     tmemden=omemwf+(2.d0+tt)*omempot+omemker
     tmemps=8.d0*omemden+omemwf+omemker
     tmemha=(2.d0+2*tt)*omempot+omemwf+omemker
  end if
  write(*,'(1x,4(1x,i8,a))')&
       int(tmemker/1048576.d0),'MB         | ',int(tmemden/1048576.d0),'MB          |',&
       int(tmemps/1048576.d0),'MB     |     ',int(tmemha/1048576.d0),'MB'
  write(*,'(1x,a,i0,a)')&
       'The overall memory requirement needed for this calculation is thus: ',&
       int(max(tmemker,tmemden,tmemps,tmemha)/1048576.d0),' MB'
  tminamount=real(3*(nvctr_c+7*nvctr_f)*8,kind=8)+3.d0*n01*n02+&
       (3.d0+2*tt)*omempot
  write(*,'(1x,a)')&
       'By reducing the DIIS history and/or decreasing the number of processors the amount of'
  write(*,'(1x,a,i0,a)')&
       ' memory can be reduced but for this system it will never be less than ',&
       int(tminamount/1048576.d0),' MB'

end subroutine MemoryEstimator


subroutine createWavefunctionsDescriptors(iproc,nproc,idsx,n1,n2,n3,output_grid,&
     hgrid,nat,ntypes,iatype,atomnames,alat1,alat2,alat3,rxyz,radii_cf,crmult,frmult,&
     ibyz_c,ibxz_c,ibxy_c,ibyz_f,ibxz_f,ibxy_f,nseg_c,nseg_f,nvctr_c,nvctr_f,nvctrp,&
     keyg, keyv,norb,norbp,&
     nfl1,nfu1,nfl2,nfu2,nfl3,nfu3,&
     ibzzx_c,ibyyzz_c,ibxy_ff,ibzzx_f,ibyyzz_f,&
     ibzxx_c,ibxxyy_c,ibyz_ff,ibzxx_f,ibxxyy_f,ibyyzz_r)
!calculates the descriptor arrays keyg and keyv as well as nseg_c,nseg_f,nvctr_c,nvctr_f,nvctrp
!calculates also the arrays ibyz_c,ibxz_c,ibxy_c,ibyz_f,ibxz_f,ibxy_f needed for convolut_standard
  implicit none
  !Arguments
  integer, intent(in) :: iproc,nproc,idsx,n1,n2,n3,nat,ntypes,norb
  integer, intent(out) :: nseg_c,nseg_f,nvctr_c,nvctr_f
  integer, intent(out) :: norbp,nvctrp
  logical, intent(in) :: output_grid
  integer, intent(in) :: iatype(nat)
  real*8, intent(in) :: hgrid,crmult,frmult,alat1,alat2,alat3
  integer, intent(out) :: ibyz_c(2,0:n2,0:n3), ibxz_c(2,0:n1,0:n3), ibxy_c(2,0:n1,0:n2)
  integer, intent(out) :: ibyz_f(2,0:n2,0:n3), ibxz_f(2,0:n1,0:n3), ibxy_f(2,0:n1,0:n2)
  real*8 :: rxyz(3, nat), radii_cf(ntypes, 2)
  character(len=20), intent(in) :: atomnames(100)
  integer, pointer :: keyg(:,:), keyv(:)
  !**********************Alexey*************************************************************
  integer,intent(in):: nfl1,nfu1,nfl2,nfu2,nfl3,nfu3
  !**********************Alexey*************************************************************
  !for shrink:
  integer ibzzx_c(2,-14:2*n3+16,0:n1) 
  integer ibyyzz_c(2,-14:2*n2+16,-14:2*n3+16)

  integer ibxy_ff(2,nfl1:nfu1,nfl2:nfu2)
  integer ibzzx_f(2,-14+2*nfl3:2*nfu3+16,nfl1:nfu1) 
  integer ibyyzz_f(2,-14+2*nfl2:2*nfu2+16,-14+2*nfl3:2*nfu3+16)

  !for grow:
  integer ibzxx_c(2,0:n3,-14:2*n1+16) ! extended boundary arrays
  integer ibxxyy_c(2,-14:2*n1+16,-14:2*n2+16)

  integer ibyz_ff(2,nfl2:nfu2,nfl3:nfu3)
  integer ibzxx_f(2,nfl3:nfu3,2*nfl1-14:2*nfu1+16)
  integer ibxxyy_f(2,2*nfl1-14:2*nfu1+16,2*nfl2-14:2*nfu2+16)

  !for real space:
  integer,intent(out):: ibyyzz_r(2,-14:2*n2+16,-14:2*n3+16)
  !*****************************************************************************************


  !Local variables
  real*8, parameter :: eps_mach=1.d-12,onem=1.d0-eps_mach
  integer :: iat,i1,i2,i3,norbme,norbyou,jpst,jproc,i_all,i_stat
  real*8 :: tt
  logical, allocatable :: logrid_c(:,:,:), logrid_f(:,:,:)

  if (iproc.eq.0) then
     write(*,'(1x,a)')&
          '------------------------------------------------- Wavefunctions Descriptors Creation'
  end if


  call timing(iproc,'CrtDescriptors','ON')

! Create the file grid.ascii to visualize the grid of functions
  if (iproc.eq.0 .and. output_grid) then
     open(unit=22,file='grid.ascii',status='unknown')
     write(22,*) nat
     write(22,*) alat1,' 0. ',alat2
     write(22,*) ' 0. ',' 0. ',alat3
     do iat=1,nat
        write(22,'(3(1x,e12.5),3x,a20)') rxyz(1,iat),rxyz(2,iat),rxyz(3,iat),atomnames(iatype(iat))
        !write(*,'(3(1x,e12.5),3x,a20)') rxyz(1,iat),rxyz(2,iat),rxyz(3,iat),atomnames(iatype(iat))
     enddo
  endif

  ! determine localization region for all orbitals, but do not yet fill the descriptor arrays
  allocate(logrid_c(0:n1,0:n2,0:n3),stat=i_stat)
  call memocc(i_stat,product(shape(logrid_c))*kind(logrid_c),'logrid_c','createwavefunctionsdescriptors')
  allocate(logrid_f(0:n1,0:n2,0:n3),stat=i_stat)
  call memocc(i_stat,product(shape(logrid_f))*kind(logrid_f),'logrid_f','createwavefunctionsdescriptors')

  ! coarse grid quantities
  call fill_logrid(n1,n2,n3,0,n1,0,n2,0,n3,0,nat,ntypes,iatype,rxyz, & 
       radii_cf(1,1),crmult,hgrid,logrid_c)
  if (iproc.eq.0 .and. output_grid) then
     do i3=0,n3  
        do i2=0,n2  
           do i1=0,n1
              if (logrid_c(i1,i2,i3))&
                   write(22,'(3(1x,e10.3),1x,a4)') i1*hgrid,i2*hgrid,i3*hgrid,'  g '
           enddo
        enddo
     end do
  endif
  call num_segkeys(n1,n2,n3,0,n1,0,n2,0,n3,logrid_c,nseg_c,nvctr_c)
  if (iproc.eq.0) write(*,'(2(1x,a,i10))') &
       'Coarse resolution grid: Number of segments= ',nseg_c,'points=',nvctr_c
  !if (iproc.eq.0) write(*,'(1x,a,2(1x,i10))') &
  !     'orbitals have coarse segment, elements',nseg_c,nvctr_c
  call bounds(n1,n2,n3,logrid_c,ibyz_c,ibxz_c,ibxy_c)

  ! fine grid quantities
  call fill_logrid(n1,n2,n3,0,n1,0,n2,0,n3,0,nat,ntypes,iatype,rxyz, & 
       radii_cf(1,2),frmult,hgrid,logrid_f)
  if (iproc.eq.0 .and. output_grid) then
     do i3=0,n3 
        do i2=0,n2 
           do i1=0,n1
              if (logrid_f(i1,i2,i3))&
                   write(22,'(3(1x,e10.3),1x,a4)') i1*hgrid,i2*hgrid,i3*hgrid,'  G '
           enddo
        enddo
     enddo
  endif
  call num_segkeys(n1,n2,n3,0,n1,0,n2,0,n3,logrid_f,nseg_f,nvctr_f)
  if (iproc.eq.0) write(*,'(2(1x,a,i10))') &
       '  Fine resolution grid: Number of segments= ',nseg_f,'points=',nvctr_f
  !if (iproc.eq.0) write(*,'(1x,a,2(1x,i10))') &
  !     'orbitals have fine   segment, elements',nseg_f,7*nvctr_f
  call bounds(n1,n2,n3,logrid_f,ibyz_f,ibxz_f,ibxy_f)

  if (iproc.eq.0 .and. output_grid) close(22)

  ! allocations for arrays holding the wavefunctions and their data descriptors
  allocate(keyg(2,nseg_c+nseg_f),stat=i_stat)
  call memocc(i_stat,product(shape(keyg))*kind(keyg),'keyg','createwavefunctionsdescriptors')
  allocate(keyv(nseg_c+nseg_f),stat=i_stat)
  call memocc(i_stat,product(shape(keyv))*kind(keyv),'keyv','createwavefunctionsdescriptors')

  ! now fill the wavefunction descriptor arrays
  ! coarse grid quantities
  call segkeys(n1,n2,n3,0,n1,0,n2,0,n3,logrid_c,nseg_c,keyg(:,1:nseg_c),keyv(1:nseg_c))

  ! fine grid quantities
  call segkeys(n1,n2,n3,0,n1,0,n2,0,n3,logrid_f,nseg_f,keyg(:,nseg_c+1:nseg_c+nseg_f), &
    & keyv(nseg_c+1:nseg_c+nseg_f))

  i_all=-product(shape(logrid_c))*kind(logrid_c)
  deallocate(logrid_c,stat=i_stat)
  call memocc(i_stat,i_all,'logrid_c','createwavefunctionsdescriptors')
  i_all=-product(shape(logrid_f))*kind(logrid_f)
  deallocate(logrid_f,stat=i_stat)
  call memocc(i_stat,i_all,'logrid_f','createwavefunctionsdescriptors')

! allocate wavefunction arrays
  tt=dble(norb)/dble(nproc)
  norbp=int((1.d0-eps_mach*tt) + tt)
  !if (iproc.eq.0) write(*,'(1x,a,1x,i0)') 'norbp=',norbp
  norbme=max(min((iproc+1)*norbp,norb)-iproc*norbp,0)
  !write(*,'(a,i0,a,i0,a)') '- iproc ',iproc,' treats ',norbme,' orbitals '
  if (iproc == 0 .and. nproc>1) then
     jpst=0
     do jproc=0,nproc-2
        norbme=max(min((jproc+1)*norbp,norb)-jproc*norbp,0)
        norbyou=max(min((jproc+2)*norbp,norb)-(jproc+1)*norbp,0)
        if (norbme /= norbyou) then
           !this is a screen output that must be modified
           write(*,'(3(a,i0),a)')&
                ' Processes from ',jpst,' to ',jproc,' treat ',norbme,' orbitals '
           jpst=jproc+1
        end if
     end do
     write(*,'(3(a,i0),a)')&
          ' Processes from ',jpst,' to ',nproc-1,' treat ',norbyou,' orbitals '
  end if

  tt=dble(nvctr_c+7*nvctr_f)/dble(nproc)
  nvctrp=int((1.d0-eps_mach*tt) + tt)

  if (iproc.eq.0) write(*,'(1x,a,i0)') &
       'Wavefunction memory occupation per orbital (Bytes): ',&
       nvctrp*nproc*8

  call timing(iproc,'CrtDescriptors','OF')

!*********Alexey******************************************************************************
 
  call make_all_ib(n1,n2,n3,nfl1,nfu1,nfl2,nfu2,nfl3,nfu3,&
       ibxy_c,ibzzx_c,ibyyzz_c,ibxy_f,ibxy_ff,ibzzx_f,ibyyzz_f,&
       ibyz_c,ibzxx_c,ibxxyy_c,ibyz_f,ibyz_ff,ibzxx_f,ibxxyy_f,ibyyzz_r)

!***********************************************************************************************
END SUBROUTINE createWavefunctionsDescriptors

subroutine createProjectorsArrays(iproc, n1, n2, n3, rxyz, nat, ntypes, iatype, atomnames, &
     & psppar, npspcode, radii_cf, cpmult, fpmult, hgrid, nvctr_p, nseg_p, &
     & keyg_p, keyv_p, nproj, nprojel, istart, nboxp_c, nboxp_f, proj)
  implicit real*8 (a-h,o-z)
  character*20 :: atomnames(100)
  dimension rxyz(3,nat),iatype(nat),radii_cf(ntypes,2),psppar(0:4,0:4,ntypes),npspcode(ntypes)
  integer :: nvctr_p(0:2*nat), nseg_p(0:2*nat)
  integer :: nboxp_c(2,3,nat), nboxp_f(2,3,nat)
  real*8, pointer :: proj(:)
  integer, pointer :: keyg_p(:,:), keyv_p(:)
  real(kind=8), dimension(:), allocatable :: fac_arr
  integer, dimension(:), allocatable :: lx,ly,lz

  logical, allocatable :: logrid(:,:,:)

  if (iproc.eq.0) then
     write(*,'(1x,a)')&
          '------------------------------------------------------------ PSP Projectors Creation'
     write(*,'(1x,a4,4x,a4,1x,a)')&
          'Atom','Name','Number of projectors'
  end if

  call timing(iproc,'CrtProjectors ','ON')


  ! determine localization region for all projectors, but do not yet fill the descriptor arrays
  allocate(logrid(0:n1,0:n2,0:n3),stat=i_stat)
  call memocc(i_stat,product(shape(logrid))*kind(logrid),'logrid','createprojectorsarrays')

  nseg_p(0)=0 
  nvctr_p(0)=0 

  istart=1
  nproj=0
  do iat=1,nat

     call numb_proj(iatype(iat),ntypes,psppar,npspcode,mproj)
     if (mproj.ne.0) then 

        if (iproc.eq.0) write(*,'(1x,i4,2x,a6,1x,i20)')&
             iat,trim(atomnames(iatype(iat))),mproj


        !if (iproc.eq.0) write(*,'(1x,a,2(1x,i0))')&
        !     'projector descriptors for atom with mproj ',iat,mproj
        nproj=nproj+mproj

        ! coarse grid quantities
        call  pregion_size(rxyz(1,iat),radii_cf(1,2),cpmult,iatype(iat),ntypes, &
             hgrid,n1,n2,n3,nl1,nu1,nl2,nu2,nl3,nu3)
        !if (iproc.eq.0) write(*,'(a,6(i4))') 'coarse grid',nl1,nu1,nl2,nu2,nl3,nu3
        nboxp_c(1,1,iat)=nl1 ; nboxp_c(2,1,iat)=nu1
        nboxp_c(1,2,iat)=nl2 ; nboxp_c(2,2,iat)=nu2
        nboxp_c(1,3,iat)=nl3 ; nboxp_c(2,3,iat)=nu3
        call fill_logrid(n1,n2,n3,nl1,nu1,nl2,nu2,nl3,nu3,0,1,  &
             ntypes,iatype(iat),rxyz(1,iat),radii_cf(1,2),cpmult,hgrid,logrid)
        call num_segkeys(n1,n2,n3,nl1,nu1,nl2,nu2,nl3,nu3,logrid,mseg,mvctr)
        !if (iproc.eq.0) write(*,'(1x,a,2(1x,i0))') 'mseg,mvctr,coarse projectors ',mseg,mvctr
        nseg_p(2*iat-1)=nseg_p(2*iat-2) + mseg
        nvctr_p(2*iat-1)=nvctr_p(2*iat-2) + mvctr
        istart=istart+mvctr*mproj

        ! fine grid quantities
        call  pregion_size(rxyz(1,iat),radii_cf(1,2),fpmult,iatype(iat),ntypes, &
             hgrid,n1,n2,n3,nl1,nu1,nl2,nu2,nl3,nu3)
        !if (iproc.eq.0) write(*,'(a,6(i4))') 'fine   grid',nl1,nu1,nl2,nu2,nl3,nu3
        nboxp_f(1,1,iat)=nl1 ; nboxp_f(2,1,iat)=nu1
        nboxp_f(1,2,iat)=nl2 ; nboxp_f(2,2,iat)=nu2
        nboxp_f(1,3,iat)=nl3 ; nboxp_f(2,3,iat)=nu3
        call fill_logrid(n1,n2,n3,nl1,nu1,nl2,nu2,nl3,nu3,0,1,  &
             ntypes,iatype(iat),rxyz(1,iat),radii_cf(1,2),fpmult,hgrid,logrid)
        call num_segkeys(n1,n2,n3,nl1,nu1,nl2,nu2,nl3,nu3,logrid,mseg,mvctr)
        !if (iproc.eq.0) write(*,'(1x,a,2(1x,i0))') 'mseg,mvctr, fine  projectors ',mseg,mvctr
        nseg_p(2*iat)=nseg_p(2*iat-1) + mseg
        nvctr_p(2*iat)=nvctr_p(2*iat-1) + mvctr
        istart=istart+7*mvctr*mproj

     else  !(atom has no nonlocal PSP, e.g. H)
        nseg_p(2*iat-1)=nseg_p(2*iat-2) 
        nvctr_p(2*iat-1)=nvctr_p(2*iat-2) 
        nseg_p(2*iat)=nseg_p(2*iat-1) 
        nvctr_p(2*iat)=nvctr_p(2*iat-1) 
     endif
  enddo

  if (iproc.eq.0) then
     write(*,'(28x,a)') '------'
     write(*,'(1x,a,i5)') 'Total number of projectors =',nproj
  end if

  ! allocations for arrays holding the projectors and their data descriptors
  allocate(keyg_p(2,nseg_p(2*nat)),stat=i_stat)
  call memocc(i_stat,product(shape(keyg_p))*kind(keyg_p),'keyg_p','createprojectorsarrays')
  allocate(keyv_p(nseg_p(2*nat)),stat=i_stat)
  call memocc(i_stat,product(shape(keyv_p))*kind(keyv_p),'keyv_p','createprojectorsarrays')
  nprojel=istart-1
  allocate(proj(nprojel),stat=i_stat)
  call memocc(i_stat,product(shape(proj))*kind(proj),'proj','createprojectorsarrays')


  ! After having determined the size of the projector descriptor arrays fill them
  istart_c=1
  do iat=1,nat
     call numb_proj(iatype(iat),ntypes,psppar,npspcode,mproj)
     if (mproj.ne.0) then 

        ! coarse grid quantities
        nl1=nboxp_c(1,1,iat) ; nu1=nboxp_c(2,1,iat)
        nl2=nboxp_c(1,2,iat) ; nu2=nboxp_c(2,2,iat)
        nl3=nboxp_c(1,3,iat) ; nu3=nboxp_c(2,3,iat)
        call fill_logrid(n1,n2,n3,nl1,nu1,nl2,nu2,nl3,nu3,0,1,  &
             ntypes,iatype(iat),rxyz(1,iat),radii_cf(1,2),cpmult,hgrid,logrid)

        iseg=nseg_p(2*iat-2)+1
        mseg=nseg_p(2*iat-1)-nseg_p(2*iat-2)
        call segkeys(n1,n2,n3,nl1,nu1,nl2,nu2,nl3,nu3,  & 
             logrid,mseg,keyg_p(:,iseg:iseg+mseg-1),keyv_p(iseg:iseg+mseg-1))

        ! fine grid quantities
        nl1=nboxp_f(1,1,iat) ; nu1=nboxp_f(2,1,iat)
        nl2=nboxp_f(1,2,iat) ; nu2=nboxp_f(2,2,iat)
        nl3=nboxp_f(1,3,iat) ; nu3=nboxp_f(2,3,iat)
        call fill_logrid(n1,n2,n3,nl1,nu1,nl2,nu2,nl3,nu3,0,1,  &
             ntypes,iatype(iat),rxyz(1,iat),radii_cf(1,2),fpmult,hgrid,logrid)
        iseg=nseg_p(2*iat-1)+1
        mseg=nseg_p(2*iat)-nseg_p(2*iat-1)
        call segkeys(n1,n2,n3,nl1,nu1,nl2,nu2,nl3,nu3,  & 
             logrid,mseg,keyg_p(:,iseg:iseg+mseg-1),keyv_p(iseg:iseg+mseg-1))

     endif
  enddo

  !if (iproc.eq.0) write(*,*) '+++++++++++++++++++++++++++++++++++++++++++++++++++++++++++++'


  if (iproc.eq.0) write(*,'(1x,a)',advance='no') &
       'Calculating wavelets expansion of projectors...'
  !allocate these vectors up to the maximum size we can get
  nterm_max=10 !if GTH nterm_max=3
  allocate(fac_arr(nterm_max),stat=i_stat)
  call memocc(i_stat,product(shape(fac_arr))*kind(fac_arr),'fac_arr','createprojectorsarrays')
  allocate(lx(nterm_max),stat=i_stat)
  call memocc(i_stat,product(shape(lx))*kind(lx),'lx','createprojectorsarrays')
  allocate(ly(nterm_max),stat=i_stat)
  call memocc(i_stat,product(shape(ly))*kind(ly),'ly','createprojectorsarrays')
  allocate(lz(nterm_max),stat=i_stat)
  call memocc(i_stat,product(shape(lz))*kind(lz),'lz','createprojectorsarrays')

  iproj=0
  fpi=(4.d0*atan(1.d0))**(-.75d0)
  do iat=1,nat
     rx=rxyz(1,iat) ; ry=rxyz(2,iat) ; rz=rxyz(3,iat)
     ityp=iatype(iat)

     !decide the loop bounds
     do l=1,4 !generic case, also for HGH (for GTH it will stop at l=2)
        do i=1,3 !generic case, also for HGH (for GTH it will stop at i=2)
           if (psppar(l,i,ityp).ne.0.d0) then
              gau_a=psppar(l,0,ityp)
              factor=sqrt(2.d0)*fpi/(sqrt(gau_a)**(2*(l-1)+4*i-1))
              do m=1,2*l-1
                 mvctr_c=nvctr_p(2*iat-1)-nvctr_p(2*iat-2)
                 mvctr_f=nvctr_p(2*iat  )-nvctr_p(2*iat-1)
                 istart_f=istart_c+mvctr_c
                 nl1_c=nboxp_c(1,1,iat) ; nu1_c=nboxp_c(2,1,iat)
                 nl2_c=nboxp_c(1,2,iat) ; nu2_c=nboxp_c(2,2,iat)
                 nl3_c=nboxp_c(1,3,iat) ; nu3_c=nboxp_c(2,3,iat)
                 nl1_f=nboxp_f(1,1,iat) ; nu1_f=nboxp_f(2,1,iat)
                 nl2_f=nboxp_f(1,2,iat) ; nu2_f=nboxp_f(2,2,iat)
                 nl3_f=nboxp_f(1,3,iat) ; nu3_f=nboxp_f(2,3,iat)

                 call calc_coeff_proj(l,i,m,nterm_max,nterm,lx,ly,lz,fac_arr)

                 fac_arr(1:nterm)=factor*fac_arr(1:nterm)

                 call crtproj(iproc,nterm,n1,n2,n3,nl1_c,nu1_c,nl2_c,nu2_c,nl3_c,nu3_c, &
                      & nl1_f,nu1_f,nl2_f,nu2_f,nl3_f,nu3_f,radii_cf(iatype(iat),2), & 
                      & cpmult,fpmult,hgrid,gau_a,fac_arr,rx,ry,rz,lx,ly,lz, & 
                      & mvctr_c,mvctr_f,proj(istart_c:istart_c+mvctr_c-1), &
                      & proj(istart_f:istart_f+7*mvctr_f-1))

                 iproj=iproj+1
                 ! testing
                 call wnrm(mvctr_c,mvctr_f,proj(istart_c:istart_c+mvctr_c-1), &
                      & proj(istart_f:istart_f + 7 * mvctr_f - 1),scpr)
                 if (abs(1.d0-scpr).gt.1.d-1) then
                    print *,'norm projector for atom ',trim(atomnames(iatype(iat))),&
                         'iproc,l,i,rl,scpr=',iproc,l,i,gau_a,scpr
                    stop 'norm projector'
                 end if

!!$                   !plot the p projector
!!$                   if (l==2 .and. m==1) then
!!$                      mbseg_c=nseg_p(2*iat-1)-nseg_p(2*iat-2)
!!$                      mbseg_f=nseg_p(2*iat  )-nseg_p(2*iat-1)
!!$                      jseg_c=nseg_p(2*iat-2)+1
!!$                      call plot_wf(51,n1,n2,n3,hgrid,mbseg_c,mvctr_c,&
!!$                           keyg_p(:,jseg_c:jseg_c+mbseg_c+mbseg_f-1),&
!!$                           keyv_p(jseg_c:jseg_c+mbseg_c+mbseg_f-1),mbseg_f,nvctr_f, &
!!$                           rx,ry,rz,proj(istart_c:istart_f+7*mvctr_f-1))
!!$                   end if

                 ! testing end
                 istart_c=istart_f+7*mvctr_f
                 if (istart_c.gt.istart) stop 'istart_c > istart'

                 !do iterm=1,nterm
                 !   if (iproc.eq.0) write(*,'(1x,a,i0,1x,a,1pe10.3,3(1x,i0))') &
                 !        'projector: iat,atomname,gau_a,lx,ly,lz ', & 
                 !        iat,trim(atomnames(iatype(iat))),gau_a,lx(iterm),ly(iterm),lz(iterm)
                 !enddo


              enddo
           endif
        enddo
     enddo
  enddo
  if (iproj.ne.nproj) stop 'incorrect number of projectors created'
  ! projector part finished
  if (iproc ==0) write(*,'(1x,a)')'done.'

  i_all=-product(shape(logrid))*kind(logrid)
  deallocate(logrid,stat=i_stat)
  call memocc(i_stat,i_all,'logrid','createprojectorsarrays')
  i_all=-product(shape(fac_arr))*kind(fac_arr)
  deallocate(fac_arr,stat=i_stat)
  call memocc(i_stat,i_all,'fac_arr','createprojectorsarrays')
  i_all=-product(shape(lx))*kind(lx)
  deallocate(lx,stat=i_stat)
  call memocc(i_stat,i_all,'lx','createprojectorsarrays')
  i_all=-product(shape(ly))*kind(ly)
  deallocate(ly,stat=i_stat)
  call memocc(i_stat,i_all,'ly','createprojectorsarrays')
  i_all=-product(shape(lz))*kind(lz)
  deallocate(lz,stat=i_stat)
  call memocc(i_stat,i_all,'lz','createprojectorsarrays')
  call timing(iproc,'CrtProjectors ','OF')

END SUBROUTINE createProjectorsArrays

subroutine import_gaussians(parallel,iproc,nproc,nfl1,nfu1,nfl2,nfu2,nfl3,nfu3, & 
     nat,norb,norbp,occup,n1,n2,n3,nvctr_c,nvctr_f,nvctrp,hgrid,rxyz, & 
     rhopot,pot_ion,nseg_c,nseg_f,keyg,keyv,ibyz_c,ibxz_c,ibxy_c,ibyz_f,ibxz_f,ibxy_f, &
     nprojel,nproj,nseg_p,keyg_p,keyv_p,nvctr_p,proj,  &
     atomnames,ntypes,iatype,pkernel,psppar,npspcode,ixc,&
     psi,psit,hpsi,eval,accurex,datacode,nscatterarr,ngatherarr,&
          ibzzx_c,ibyyzz_c,ibxy_ff,ibzzx_f,ibyyzz_f,&
          ibzxx_c,ibxxyy_c,ibyz_ff,ibzxx_f,ibxxyy_f,ibyyzz_r)
  ! Input wavefunctions are found by a diagonalization in a minimal basis set
  ! Each processors writes its initial wavefunctions into the wavefunction file
  ! The files are then read by readwave

  use Poisson_Solver

  implicit none
  include 'mpif.h'
  logical, intent(in) :: parallel
  character(len=20), dimension(100), intent(in) :: atomnames
  character(len=1), intent(in) :: datacode
  integer, intent(in) :: iproc,nproc,nat,ntypes,norb,norbp,n1,n2,n3,nprojel,nproj,ixc
  integer, intent(in) :: nfl1,nfu1,nfl2,nfu2,nfl3,nfu3,nvctr_c,nvctr_f,nvctrp,nseg_c,nseg_f
  real(kind=8), intent(in) :: hgrid
  real(kind=8), intent(out) :: accurex
  integer, dimension(nat), intent(in) :: iatype
  integer, dimension(ntypes), intent(in) :: npspcode
  integer, dimension(0:nproc-1,4), intent(in) :: nscatterarr !n3d,n3p,i3s+i3xcsh-1,i3xcsh
  integer, dimension(0:nproc-1,2), intent(in) :: ngatherarr 
  integer, dimension(nseg_c+nseg_f), intent(in) :: keyv
  integer, dimension(2,nseg_c+nseg_f), intent(in) :: keyg
  integer, dimension(2,0:n1,0:n2), intent(in) :: ibxy_c,ibxy_f
  integer, dimension(2,0:n1,0:n3), intent(in) :: ibxz_c,ibxz_f
  integer, dimension(2,0:n2,0:n3), intent(in) :: ibyz_c,ibyz_f
  integer, dimension(0:2*nat), intent(in) :: nseg_p,nvctr_p
  integer, dimension(nseg_p(2*nat)), intent(in) :: keyv_p
  integer, dimension(2,nseg_p(2*nat)), intent(in) :: keyg_p
  real(kind=8), dimension(norb), intent(in) :: occup
  real(kind=8), dimension(3,nat), intent(in) :: rxyz
  real(kind=8), dimension(0:4,0:4,ntypes), intent(in) :: psppar
  real(kind=8), dimension(nprojel), intent(in) :: proj
  real(kind=8), dimension(*), intent(in) :: pkernel
  real(kind=8), dimension(*), intent(inout) :: rhopot,pot_ion
  real(kind=8), dimension(norb), intent(out) :: eval
  real(kind=8), dimension(:,:), pointer :: psi,psit,hpsi
  !real(kind=8), dimension(nvctr_c+7*nvctr_f,norbp), intent(out) :: ppsi
  !********************Alexey***************************************************************
  !for shrink:
  integer ibzzx_c(2,-14:2*n3+16,0:n1) 
  integer ibyyzz_c(2,-14:2*n2+16,-14:2*n3+16)

  integer ibxy_ff(2,nfl1:nfu1,nfl2:nfu2)
  integer ibzzx_f(2,-14+2*nfl3:2*nfu3+16,nfl1:nfu1) 
  integer ibyyzz_f(2,-14+2*nfl2:2*nfu2+16,-14+2*nfl3:2*nfu3+16)

  !for grow:
  integer ibzxx_c(2,0:n3,-14:2*n1+16) ! extended boundary arrays
  integer ibxxyy_c(2,-14:2*n1+16,-14:2*n2+16)

  integer ibyz_ff(2,nfl2:nfu2,nfl3:nfu3)
  integer ibzxx_f(2,nfl3:nfu3,2*nfl1-14:2*nfu1+16)
  integer ibxxyy_f(2,2*nfl1-14:2*nfu1+16,2*nfl2-14:2*nfu2+16)

  !for real space:
  integer,intent(in):: ibyyzz_r(2,-14:2*n2+16,-14:2*n3+16)
  !*****************************************************************************************

  !local variables
  integer :: i,iorb,i_stat,i_all,ierr,info,jproc,n_lp
  real(kind=8) :: hgridh,tt,eks,eexcu,vexcu,epot_sum,ekin_sum,ehart,eproj_sum
  real(kind=8), dimension(:), allocatable :: work_lp,pot
  real(kind=8), dimension(:,:), allocatable :: hamovr

  if (iproc.eq.0) then
     write(*,'(1x,a)')&
          '--------------------------------------------------------- Import Gaussians from CP2K'
  end if

  hgridh=.5d0*hgrid

  if (parallel) then
     !allocate the wavefunction in the transposed way to avoid allocations/deallocations
     allocate(psi(nvctrp,norbp*nproc),stat=i_stat)
     call memocc(i_stat,product(shape(psi))*kind(psi),'psi','import_gaussians')
  else
     allocate(psi(nvctr_c+7*nvctr_f,norbp),stat=i_stat)
     call memocc(i_stat,product(shape(psi))*kind(psi),'psi','import_gaussians')
  end if

  !read the values for the gaussian code and insert them on psi 
 call gautowav(iproc,nproc,nat,ntypes,norb,norbp,n1,n2,n3,nfl1,nfu1,nfl2,nfu2,nfl3,nfu3,&
       nvctr_c,nvctr_f,nseg_c,nseg_f,keyg,keyv,iatype,occup,rxyz,hgrid,psi,eks)

!!$  !!plot the initial gaussian wavefunctions
!!$  !do i=2*iproc+1,2*iproc+2
!!$  !   iounit=15+3*(i-1)
!!$  !   print *,'iounit',iounit,'-',iounit+2
!!$  !   call plot_wf(iounit,n1,n2,n3,hgrid,nseg_c,nvctr_c,keyg,keyv,nseg_f,nvctr_f,  & 
!!$  !        rxyz(1,1),rxyz(2,1),rxyz(3,1),psi(:,i-2*iproc:i-2*iproc))
!!$  !end do

  ! resulting charge density and potential
  if (datacode=='G') then
     call sumrho_old(parallel,iproc,nproc,norb,norbp,n1,n2,n3,hgrid,occup,  & 
          nseg_c,nseg_f,nvctr_c,nvctr_f,keyg,keyv,psi,rhopot,&
          nfl1,nfu1,nfl2,nfu2,nfl3,nfu3,&
          ibyz_c,ibzxx_c,ibxxyy_c,ibyz_ff,ibzxx_f,ibxxyy_f)

  else
     call sumrho(parallel,iproc,nproc,norb,norbp,n1,n2,n3,hgrid,occup,  & 
          nseg_c,nseg_f,nvctr_c,nvctr_f,keyg,keyv,psi,rhopot,&
          (2*n1+31)*(2*n2+31)*nscatterarr(iproc,1),nscatterarr,&
          nfl1,nfu1,nfl2,nfu2,nfl3,nfu3,&
          ibyz_c,ibzxx_c,ibxxyy_c,ibyz_ff,ibzxx_f,ibxxyy_f)

  end if
  !      ixc=1   ! LDA functional
  call PSolver('F',datacode,iproc,nproc,2*n1+31,2*n2+31,2*n3+31,ixc,hgridh,hgridh,hgridh,&
       rhopot,pkernel,pot_ion,ehart,eexcu,vexcu,0.d0,.true.)


  if (parallel) then
     !allocate the wavefunction in the transposed way to avoid allocations/deallocations
     allocate(hpsi(nvctrp,norbp*nproc),stat=i_stat)
     call memocc(i_stat,product(shape(hpsi))*kind(hpsi),'hpsi','import_gaussians')
  else
     allocate(hpsi(nvctr_c+7*nvctr_f,norbp),stat=i_stat)
     call memocc(i_stat,product(shape(hpsi))*kind(hpsi),'hpsi','import_gaussians')
  end if


  call HamiltonianApplication(parallel,datacode,iproc,nproc,nat,ntypes,iatype,hgrid,&
       psppar,npspcode,norb,norbp,occup,n1,n2,n3,nfl1,nfu1,nfl2,nfu2,nfl3,nfu3,&
       nseg_c,nseg_f,nvctr_c,nvctr_f,keyg,keyv,ibyz_c,ibxz_c,ibxy_c,ibyz_f,ibxz_f,ibxy_f,&
       nprojel,nproj,nseg_p,keyg_p,keyv_p,nvctr_p,proj,ngatherarr,nscatterarr(iproc,2),&
       rhopot(1+(2*n1+31)*(2*n2+31)*nscatterarr(iproc,4)),&
       psi,hpsi,ekin_sum,epot_sum,eproj_sum,&
       ibzzx_c,ibyyzz_c,ibxy_ff,ibzzx_f,ibyyzz_f,&
       ibzxx_c,ibxxyy_c,ibyz_ff,ibzxx_f,ibxxyy_f,ibyyzz_r)

  accurex=abs(eks-ekin_sum)
  if (iproc.eq.0) write(*,'(1x,a,2(f19.10))') 'done. ekin_sum,eks:',ekin_sum,eks


  !after having applied the hamiltonian to all the atomic orbitals
  !we split the semicore orbitals from the valence ones
  !this is possible since the semicore orbitals are the first in the 
  !order, so the linear algebra on the transposed wavefunctions 
  !may be splitted

  if (iproc.eq.0) write(*,'(1x,a)',advance='no')&
       'Imported Wavefunctions Orthogonalization:'

  if (parallel) then

     !transpose all the wavefunctions for having a piece of all the orbitals 
     !for each processor
     call timing(iproc,'Un-Transall   ','ON')
     !allocate the wavefunction in the transposed way to avoid allocations/deallocations
     allocate(psit(nvctrp,norbp*nproc),stat=i_stat)
     call memocc(i_stat,product(shape(psit))*kind(psit),'psit','import_gaussians')

     call switch_waves(iproc,nproc,norb,norbp,nvctr_c,nvctr_f,nvctrp,psi,psit)
     call MPI_ALLTOALL(psit,nvctrp*norbp,MPI_DOUBLE_PRECISION,  &
          psi,nvctrp*norbp,MPI_DOUBLE_PRECISION,MPI_COMM_WORLD,ierr)

     call switch_waves(iproc,nproc,norb,norbp,nvctr_c,nvctr_f,nvctrp,hpsi,psit)
     call MPI_ALLTOALL(psit,nvctrp*norbp,MPI_DOUBLE_PRECISION,  &
          hpsi,nvctrp*norbp,MPI_DOUBLE_PRECISION,MPI_COMM_WORLD,ierr)

     call timing(iproc,'Un-Transall   ','OF')
     !end of transposition

     allocate(hamovr(norb**2,4),stat=i_stat)
     call memocc(i_stat,product(shape(hamovr))*kind(hamovr),'hamovr','import_gaussians')

     !calculate the overlap matrix for each group of the semicore atoms
!       hamovr(jorb,iorb,3)=+psit(k,jorb)*hpsit(k,iorb)
!       hamovr(jorb,iorb,4)=+psit(k,jorb)* psit(k,iorb)

     if (iproc.eq.0) write(*,'(1x,a)',advance='no')&
          'Overlap Matrix...'

     call DGEMM('T','N',norb,norb,nvctrp,1.d0,psi,nvctrp,hpsi,nvctrp,&
          0.d0,hamovr(1,3),norb)

     call DGEMM('T','N',norb,norb,nvctrp,1.d0,psi,nvctrp,psi,nvctrp,&
          0.d0,hamovr(1,4),norb)
     
     !reduce the overlap matrix between all the processors
     call MPI_ALLREDUCE(hamovr(1,3),hamovr(1,1),2*norb**2,&
          MPI_DOUBLE_PRECISION,MPI_SUM,MPI_COMM_WORLD,ierr)

     !found the eigenfunctions for each group
     n_lp=max(10,4*norb)
     allocate(work_lp(n_lp),stat=i_stat)
     call memocc(i_stat,product(shape(work_lp))*kind(work_lp),'work_lp','import_gaussians')
     
     if (iproc.eq.0) write(*,'(1x,a)')'Linear Algebra...'

     call DSYGV(1,'V','U',norb,hamovr(1,1),norb,hamovr(1,2),norb,eval,work_lp,n_lp,info)

     if (info.ne.0) write(*,*) 'DSYGV ERROR',info
!!$        !!write the matrices on a file
!!$        !open(33+2*(i-1))
!!$        !do jjorb=1,norbi
!!$        !   write(33+2*(i-1),'(2000(1pe10.2))')&
!!$        !        (hamovr(imatrst-1+jiorb+(jjorb-1)*norbi,1),jiorb=1,norbi)
!!$        !end do
!!$        !close(33+2*(i-1))
!!$        !open(34+2*(i-1))
!!$        !do jjorb=1,norbi
!!$        !   write(34+2*(i-1),'(2000(1pe10.2))')&
!!$        !        (hamovr(imatrst-1+jjorb+(jiorb-1)*norbi,1),jiorb=1,norbi)
!!$        !end do
!!$        !close(34+2*(i-1))

     if (iproc.eq.0) then
        do iorb=1,norb
           write(*,'(1x,a,i0,a,1x,1pe21.14)') 'eval(',iorb,')=',eval(iorb)
        enddo
     endif

     i_all=-product(shape(work_lp))*kind(work_lp)
     deallocate(work_lp,stat=i_stat)
     call memocc(i_stat,i_all,'work_lp','import_gaussians')

     if (iproc.eq.0) write(*,'(1x,a)',advance='no')'Building orthogonal Imported Wavefunctions...'

     !perform the vector-matrix multiplication for building the input wavefunctions
     ! ppsit(k,iorb)=+psit(k,jorb)*hamovr(jorb,iorb,1)

     call DGEMM('N','N',nvctrp,norb,norb,1.d0,psi,nvctrp,&
          hamovr(1,1),norb,0.d0,psit,nvctrp)

     i_all=-product(shape(hamovr))*kind(hamovr)
     deallocate(hamovr,stat=i_stat)
     call memocc(i_stat,i_all,'hamovr','import_gaussians')
   
     !retranspose the wavefunctions
     call timing(iproc,'Un-Transall   ','ON')
     call MPI_ALLTOALL(psit,nvctrp*norbp,MPI_DOUBLE_PRECISION,  &
          hpsi,nvctrp*norbp,MPI_DOUBLE_PRECISION,MPI_COMM_WORLD,ierr)

     call unswitch_waves(iproc,nproc,norb,norbp,nvctr_c,nvctr_f,nvctrp,hpsi,psi)

     call timing(iproc,'Un-Transall   ','OF')

  else !serial case

     write(*,'(1x,a)',advance='no')'Overlap Matrix...'

     allocate(hamovr(norb**2,4),stat=i_stat)
     call memocc(i_stat,product(shape(hamovr))*kind(hamovr),'hamovr','import_gaussians')
     !hamovr(jorb,iorb,3)=+psi(k,jorb)*hpsi(k,iorb)
     call DGEMM('T','N',norb,norb,nvctrp,1.d0,psi,nvctrp,hpsi,nvctrp,&
          0.d0,hamovr(1,1),norb)
     call DGEMM('T','N',norb,norb,nvctrp,1.d0,psi,nvctrp,psi,nvctrp,&
             0.d0,hamovr(1,2),norb)

     n_lp=max(10,4*norb)
     allocate(work_lp(n_lp),stat=i_stat)
     call memocc(i_stat,product(shape(work_lp))*kind(work_lp),'work_lp','import_gaussians')

     write(*,'(1x,a)')'Linear Algebra...'
     call DSYGV(1,'V','U',norb,hamovr(1,1),norb,hamovr(1,2),norb,eval,work_lp,n_lp,info)

     if (info.ne.0) write(*,*) 'DSYGV ERROR',info
     if (iproc.eq.0) then
        do iorb=1,norb
           write(*,'(1x,a,i0,a,1x,1pe21.14)') 'evale(',iorb,')=',eval(iorb)
        enddo
     endif

     i_all=-product(shape(work_lp))*kind(work_lp)
     deallocate(work_lp,stat=i_stat)
     call memocc(i_stat,i_all,'work_lp','import_gaussians')

     write(*,'(1x,a)',advance='no')'Building orthogonal Imported Wavefunctions...'

     !copy the values into hpsi
     do iorb=1,norb
        do i=1,nvctr_c+7*nvctr_f
           hpsi(i,iorb)=psi(i,iorb)
        end do
     end do
     !ppsi(k,iorb)=+psi(k,jorb)*hamovr(jorb,iorb,1)
     call DGEMM('N','N',nvctrp,norb,norb,1.d0,hpsi,nvctrp,hamovr(1,1),norb,0.d0,psi,nvctrp)

     i_all=-product(shape(hamovr))*kind(hamovr)
     deallocate(hamovr,stat=i_stat)
     call memocc(i_stat,i_all,'hamovr','import_gaussians')

  endif

  if (iproc.eq.0) write(*,'(1x,a)')'done.'

  return
END SUBROUTINE import_gaussians

subroutine input_wf_diag(parallel,iproc,nproc,nfl1,nfu1,nfl2,nfu2,nfl3,nfu3,&
     nat,natsc,norb,norbp,n1,n2,n3,nvctr_c,nvctr_f,nvctrp,hgrid,rxyz, & 
     rhopot,pot_ion,nseg_c,nseg_f,keyg,keyv,ibyz_c,ibxz_c,ibxy_c,ibyz_f,ibxz_f,ibxy_f, &
     nprojel,nproj,nseg_p,keyg_p,keyv_p,nvctr_p,proj,  &
     atomnames,ntypes,iatype,iasctype,pkernel,nzatom,nelpsp,psppar,npspcode,ixc,&
     ppsi,ppsit,eval,accurex,datacode,nscatterarr,ngatherarr, &
     ibzzx_c,ibyyzz_c,ibxy_ff,ibzzx_f,ibyyzz_f,&
     ibzxx_c,ibxxyy_c,ibyz_ff,ibzxx_f,ibxxyy_f,ibyyzz_r)
  ! Input wavefunctions are found by a diagonalization in a minimal basis set
  ! Each processors writes its initial wavefunctions into the wavefunction file
  ! The files are then read by readwave

  use Poisson_Solver

  implicit none
  include 'mpif.h'
  logical, intent(in) :: parallel
  character(len=20), dimension(100), intent(in) :: atomnames
  character(len=1), intent(in) :: datacode
  integer, intent(in) :: iproc,nproc,nat,natsc,ntypes,norb,norbp,n1,n2,n3,nprojel,nproj,ixc
  integer, intent(in) :: nfl1,nfu1,nfl2,nfu2,nfl3,nfu3,nvctr_c,nvctr_f,nvctrp,nseg_c,nseg_f
  real(kind=8), intent(in) :: hgrid
  real(kind=8), intent(out) :: accurex
  integer, dimension(nat), intent(in) :: iatype
  integer, dimension(ntypes), intent(in) :: iasctype,npspcode,nzatom,nelpsp
  integer, dimension(0:nproc-1,4), intent(in) :: nscatterarr !n3d,n3p,i3s+i3xcsh-1,i3xcsh
  integer, dimension(0:nproc-1,2), intent(in) :: ngatherarr 
  integer, dimension(nseg_c+nseg_f), intent(in) :: keyv
  integer, dimension(2,nseg_c+nseg_f), intent(in) :: keyg
  integer, dimension(2,0:n1,0:n2), intent(in) :: ibxy_c,ibxy_f
  integer, dimension(2,0:n1,0:n3), intent(in) :: ibxz_c,ibxz_f
  integer, dimension(2,0:n2,0:n3), intent(in) :: ibyz_c,ibyz_f
  integer, dimension(0:2*nat), intent(in) :: nseg_p,nvctr_p
  integer, dimension(nseg_p(2*nat)), intent(in) :: keyv_p
  integer, dimension(2,nseg_p(2*nat)), intent(in) :: keyg_p
  real(kind=8), dimension(3,nat), intent(in) :: rxyz
  real(kind=8), dimension(0:4,0:4,ntypes), intent(in) :: psppar
  real(kind=8), dimension(nprojel), intent(in) :: proj
  real(kind=8), dimension(*), intent(in) :: pkernel
  real(kind=8), dimension(*), intent(inout) :: rhopot,pot_ion
  real(kind=8), dimension(norb), intent(out) :: eval
  real(kind=8), dimension(:,:), pointer :: ppsi,ppsit
  !real(kind=8), dimension(nvctr_c+7*nvctr_f,norbp), intent(out) :: ppsi
  !********************Alexey***************************************************************
  !for shrink:
  integer ibzzx_c(2,-14:2*n3+16,0:n1) 
  integer ibyyzz_c(2,-14:2*n2+16,-14:2*n3+16)

  integer ibxy_ff(2,nfl1:nfu1,nfl2:nfu2)
  integer ibzzx_f(2,-14+2*nfl3:2*nfu3+16,nfl1:nfu1) 
  integer ibyyzz_f(2,-14+2*nfl2:2*nfu2+16,-14+2*nfl3:2*nfu3+16)

  !for grow:
  integer ibzxx_c(2,0:n3,-14:2*n1+16) ! extended boundary arrays
  integer ibxxyy_c(2,-14:2*n1+16,-14:2*n2+16)

  integer ibyz_ff(2,nfl2:nfu2,nfl3:nfu3)
  integer ibzxx_f(2,nfl3:nfu3,2*nfl1-14:2*nfu1+16)
  integer ibxxyy_f(2,2*nfl1-14:2*nfu1+16,2*nfl2-14:2*nfu2+16)

  !for real space:
  integer,intent(in):: ibyyzz_r(2,-14:2*n2+16,-14:2*n3+16)
!*****************************************************************************************

  !local variables
  real(kind=8), parameter :: eps_mach=1.d-12
  integer, parameter :: ngx=31
  integer :: i,iorb,iorbsc,imatrsc,iorbst,imatrst,i_stat,i_all,ierr,info,jproc,jpst,norbeyou
  integer :: norbe,norbep,norbi,norbj,norbeme,ndim_hamovr,n_lp,norbi_max,norbsc
  real(kind=8) :: hgridh,tt,eks,eexcu,vexcu,epot_sum,ekin_sum,ehart,eproj_sum
  logical, dimension(:,:), allocatable :: scorb
  integer, dimension(:), allocatable :: norbsc_arr,ng
  integer, dimension(:,:), allocatable :: nl
  real(kind=8), dimension(:), allocatable :: work_lp,pot,evale,occupe
  real(kind=8), dimension(:,:), allocatable :: xp,occupat,hamovr,psi,hpsi
  real(kind=8), dimension(:,:,:), allocatable :: psiw,psiat

  allocate(xp(ngx,ntypes),stat=i_stat)
  call memocc(i_stat,product(shape(xp))*kind(xp),'xp','input_wf_diag')
  allocate(psiat(ngx,5,ntypes),stat=i_stat)
  call memocc(i_stat,product(shape(psiat))*kind(psiat),'psiat','input_wf_diag')
  allocate(occupat(5,ntypes),stat=i_stat)
  call memocc(i_stat,product(shape(occupat))*kind(occupat),'occupat','input_wf_diag')
  allocate(ng(ntypes),stat=i_stat)
  call memocc(i_stat,product(shape(ng))*kind(ng),'ng','input_wf_diag')
  allocate(nl(4,ntypes),stat=i_stat)
  call memocc(i_stat,product(shape(nl))*kind(nl),'nl','input_wf_diag')
  allocate(scorb(4,natsc),stat=i_stat)
  call memocc(i_stat,product(shape(scorb))*kind(scorb),'scorb','input_wf_diag')

  allocate(norbsc_arr(natsc+1),stat=i_stat)
  call memocc(i_stat,product(shape(norbsc_arr))*kind(norbsc_arr),'norbsc_arr','input_wf_diag')

  if (iproc.eq.0) then
     write(*,'(1x,a)')&
          '------------------------------------------------------- Input Wavefunctions Creation'
  end if

  ! Read the inguess.dat file or generate the input guess via the inguess_generator
  call readAtomicOrbitals(iproc,ngx,xp,psiat,occupat,ng,nl,nzatom,nelpsp,psppar,&
       & npspcode,norbe,norbsc,atomnames,ntypes,iatype,iasctype,nat,natsc,scorb,&
       & norbsc_arr)

  !  allocate wavefunctions and their occupation numbers
  allocate(occupe(norbe),stat=i_stat)
  call memocc(i_stat,product(shape(occupe))*kind(occupe),'occupe','input_wf_diag')
  tt=dble(norbe)/dble(nproc)
  norbep=int((1.d0-eps_mach*tt) + tt)

  if (iproc == 0 .and. nproc>1) then
     jpst=0
     do jproc=0,nproc-2
        norbeme=max(min((jproc+1)*norbep,norbe)-jproc*norbep,0)
        norbeyou=max(min((jproc+2)*norbep,norbe)-(jproc+1)*norbep,0)
        if (norbeme /= norbeyou) then
           !this is a screen output that must be modified
           write(*,'(3(a,i0),a)')&
                ' Processes from ',jpst,' to ',jproc,' treat ',norbeme,' inguess orbitals '
           jpst=jproc+1
        end if
     end do
     write(*,'(3(a,i0),a)')&
          ' Processes from ',jpst,' to ',nproc-1,' treat ',norbeyou,' inguess orbitals '
  end if

  hgridh=.5d0*hgrid

  if (parallel) then
     !allocate the wavefunction in the transposed way to avoid allocations/deallocations
     allocate(psi(nvctrp,norbep*nproc),stat=i_stat)
     call memocc(i_stat,product(shape(psi))*kind(psi),'psi','input_wf_diag')
  else
     allocate(psi(nvctr_c+7*nvctr_f,norbep),stat=i_stat)
     call memocc(i_stat,product(shape(psi))*kind(psi),'psi','input_wf_diag')
  end if

  ! Create input guess orbitals
  call createAtomicOrbitals(iproc,nproc,atomnames,&
       & nat,rxyz,norbe,norbep,norbsc,occupe,occupat,ngx,xp,psiat,ng,nl,&
       & nvctr_c,nvctr_f,n1,n2,n3,hgrid,nfl1,nfu1,nfl2,nfu2,nfl3,nfu3,&
       & nseg_c,nseg_f,keyg,keyv,iatype,ntypes,iasctype,natsc,psi,eks,scorb)

!!$  !!plot the initial LCAO wavefunctions
!!$  !do i=2*iproc+1,2*iproc+2
!!$  !   iounit=15+3*(i-1)
!!$  !   print *,'iounit',iounit,'-',iounit+2
!!$  !   call plot_wf(iounit,n1,n2,n3,hgrid,nseg_c,nvctr_c,keyg,keyv,nseg_f,nvctr_f,  & 
!!$  !        rxyz(1,1),rxyz(2,1),rxyz(3,1),psi(:,i-2*iproc:i-2*iproc))
!!$  !end do


  i_all=-product(shape(scorb))*kind(scorb)
  deallocate(scorb,stat=i_stat)
  call memocc(i_stat,i_all,'scorb','input_wf_diag')
  i_all=-product(shape(xp))*kind(xp)
  deallocate(xp,stat=i_stat)
  call memocc(i_stat,i_all,'xp','input_wf_diag')
  i_all=-product(shape(psiat))*kind(psiat)
  deallocate(psiat,stat=i_stat)
  call memocc(i_stat,i_all,'psiat','input_wf_diag')
  i_all=-product(shape(occupat))*kind(occupat)
  deallocate(occupat,stat=i_stat)
  call memocc(i_stat,i_all,'occupat','input_wf_diag')
  i_all=-product(shape(ng))*kind(ng)
  deallocate(ng,stat=i_stat)
  call memocc(i_stat,i_all,'ng','input_wf_diag')
  i_all=-product(shape(nl))*kind(nl)
  deallocate(nl,stat=i_stat)
  call memocc(i_stat,i_all,'nl','input_wf_diag')


  ! resulting charge density and potential
  if (datacode=='G') then
<<<<<<< HEAD
     call sumrho_old(parallel,iproc,norbe,norbep,n1,n2,n3,hgrid,occupe,  & 
             nseg_c,nseg_f,nvctr_c,nvctr_f,keyg,keyv,psi,rhopot,&
             nfl1,nfu1,nfl2,nfu2,nfl3,nfu3,&
             ibyz_c,ibzxx_c,ibxxyy_c,ibyz_ff,ibzxx_f,ibxxyy_f)
  else
     call sumrho(parallel,iproc,nproc,norbe,norbep,n1,n2,n3,hgrid,occupe,  & 
             nseg_c,nseg_f,nvctr_c,nvctr_f,keyg,keyv,psi,rhopot,&
             (2*n1+31)*(2*n2+31)*nscatterarr(iproc,1),nscatterarr,&
             nfl1,nfu1,nfl2,nfu2,nfl3,nfu3,&
             ibyz_c,ibzxx_c,ibxxyy_c,ibyz_ff,ibzxx_f,ibxxyy_f)
=======
     call sumrho_old(parallel,iproc,nproc,norbe,norbep,n1,n2,n3,hgrid,occupe,  & 
          nseg_c,nseg_f,nvctr_c,nvctr_f,keyg,keyv,psi,rhopot,&
          nfl1,nfu1,nfl2,nfu2,nfl3,nfu3,&
          ibyz_c,ibzxx_c,ibxxyy_c,ibyz_ff,ibzxx_f,ibxxyy_f)
  else
     call sumrho(parallel,iproc,nproc,norbe,norbep,n1,n2,n3,hgrid,occupe,  & 
          nseg_c,nseg_f,nvctr_c,nvctr_f,keyg,keyv,psi,rhopot,&
          (2*n1+31)*(2*n2+31)*nscatterarr(iproc,1),nscatterarr,&
          nfl1,nfu1,nfl2,nfu2,nfl3,nfu3,&
          ibyz_c,ibzxx_c,ibxxyy_c,ibyz_ff,ibzxx_f,ibxxyy_f)
>>>>>>> 674eb27e
  end if
  !      ixc=1   ! LDA functional
  call PSolver('F',datacode,iproc,nproc,2*n1+31,2*n2+31,2*n3+31,ixc,hgridh,hgridh,hgridh,&
       rhopot,pkernel,pot_ion,ehart,eexcu,vexcu,0.d0,.true.)


  if (parallel) then
     !allocate the wavefunction in the transposed way to avoid allocations/deallocations
     allocate(hpsi(nvctrp,norbep*nproc),stat=i_stat)
     call memocc(i_stat,product(shape(hpsi))*kind(hpsi),'hpsi','input_wf_diag')
  else
     allocate(hpsi(nvctr_c+7*nvctr_f,norbep),stat=i_stat)
     call memocc(i_stat,product(shape(hpsi))*kind(hpsi),'hpsi','input_wf_diag')
  end if


  call HamiltonianApplication(parallel,datacode,iproc,nproc,nat,ntypes,iatype,hgrid,&
       psppar,npspcode,norbe,norbep,occupe,n1,n2,n3,nfl1,nfu1,nfl2,nfu2,nfl3,nfu3,&
       nseg_c,nseg_f,nvctr_c,nvctr_f,keyg,keyv,ibyz_c,ibxz_c,ibxy_c,ibyz_f,ibxz_f,ibxy_f,&
       nprojel,nproj,nseg_p,keyg_p,keyv_p,nvctr_p,proj,ngatherarr,nscatterarr(iproc,2),&
       rhopot(1+(2*n1+31)*(2*n2+31)*nscatterarr(iproc,4)),&
       psi,hpsi,ekin_sum,epot_sum,eproj_sum,ibzzx_c,ibyyzz_c,ibxy_ff,ibzzx_f,ibyyzz_f,&
       ibzxx_c,ibxxyy_c,ibyz_ff,ibzxx_f,ibxxyy_f,ibyyzz_r)

  i_all=-product(shape(occupe))*kind(occupe)
  deallocate(occupe,stat=i_stat)
  call memocc(i_stat,i_all,'occupe','input_wf_diag')

  accurex=abs(eks-ekin_sum)
  if (iproc.eq.0) write(*,'(1x,a,2(f19.10))') 'done. ekin_sum,eks:',ekin_sum,eks

  !after having applied the hamiltonian to all the atomic orbitals
  !we split the semicore orbitals from the valence ones
  !this is possible since the semicore orbitals are the first in the 
  !order, so the linear algebra on the transposed wavefunctions 
  !may be splitted

  if (iproc.eq.0) write(*,'(1x,a)',advance='no')&
       'Input Wavefunctions Orthogonalization:'

  norbi_max=maxval(norbsc_arr)
  
  !calculate the dimension of the overlap matrix
  ndim_hamovr=0
  do i=1,natsc+1
     ndim_hamovr=ndim_hamovr+norbsc_arr(i)**2
  end do

  if (parallel) then

     !transpose all the wavefunctions for having a piece of all the orbitals 
     !for each processor
     call timing(iproc,'Un-Transall   ','ON')
     allocate(psiw(nvctrp,norbep,nproc),stat=i_stat)
     call memocc(i_stat,product(shape(psiw))*kind(psiw),'psiw','input_wf_diag')

     call switch_waves(iproc,nproc,norbe,norbep,nvctr_c,nvctr_f,nvctrp,psi,psiw)
     call MPI_ALLTOALL(psiw,nvctrp*norbep,MPI_DOUBLE_PRECISION,  &
          psi,nvctrp*norbep,MPI_DOUBLE_PRECISION,MPI_COMM_WORLD,ierr)

     call switch_waves(iproc,nproc,norbe,norbep,nvctr_c,nvctr_f,nvctrp,hpsi,psiw)
     call MPI_ALLTOALL(psiw,nvctrp*norbep,MPI_DOUBLE_PRECISION,  &
          hpsi,nvctrp*norbep,MPI_DOUBLE_PRECISION,MPI_COMM_WORLD,ierr)

     i_all=-product(shape(psiw))*kind(psiw)
     deallocate(psiw,stat=i_stat)
     call memocc(i_stat,i_all,'psiw','input_wf_diag')
     call timing(iproc,'Un-Transall   ','OF')
     !end of transposition

     allocate(hamovr(ndim_hamovr,4),stat=i_stat)
     call memocc(i_stat,product(shape(hamovr))*kind(hamovr),'hamovr','input_wf_diag')

     !calculate the overlap matrix for each group of the semicore atoms
!       hamovr(jorb,iorb,3)=+psit(k,jorb)*hpsit(k,iorb)
!       hamovr(jorb,iorb,4)=+psit(k,jorb)* psit(k,iorb)
     iorbst=1
     imatrst=1
     !print *,'norbi',norbi,natsc,norbsc_arr(natsc+1)

     if (iproc.eq.0) write(*,'(1x,a)',advance='no')&
          'Overlap Matrix...'

     do i=1,natsc
        norbi=norbsc_arr(i)
        call DGEMM('T','N',norbi,norbi,nvctrp,1.d0,psi(1,iorbst),nvctrp,hpsi(1,iorbst),nvctrp,&
             0.d0,hamovr(imatrst,3),norbi)
        call DGEMM('T','N',norbi,norbi,nvctrp,1.d0,psi(1,iorbst),nvctrp,psi(1,iorbst),nvctrp,&
             0.d0,hamovr(imatrst,4),norbi)
        iorbst=iorbst+norbi
        imatrst=imatrst+norbi**2
     end do
     norbi=norbsc_arr(natsc+1)
     call DGEMM('T','N',norbi,norbi,nvctrp,1.d0,psi(1,iorbst),nvctrp,hpsi(1,iorbst),nvctrp,&
          0.d0,hamovr(imatrst,3),norbi)

     i_all=-product(shape(hpsi))*kind(hpsi)
     deallocate(hpsi,stat=i_stat)
     call memocc(i_stat,i_all,'hpsi','input_wf_diag')

     call DGEMM('T','N',norbi,norbi,nvctrp,1.d0,psi(1,iorbst),nvctrp,psi(1,iorbst),nvctrp,&
          0.d0,hamovr(imatrst,4),norbi)
     
     !reduce the overlap matrix between all the processors
     call MPI_ALLREDUCE(hamovr(1,3),hamovr(1,1),2*ndim_hamovr,&
          MPI_DOUBLE_PRECISION,MPI_SUM,MPI_COMM_WORLD,ierr)

     !found the eigenfunctions for each group
     n_lp=max(10,4*norbi_max)
     allocate(work_lp(n_lp),stat=i_stat)
     call memocc(i_stat,product(shape(work_lp))*kind(work_lp),'work_lp','input_wf_diag')
     allocate(evale(norbi_max),stat=i_stat)
     call memocc(i_stat,product(shape(evale))*kind(evale),'evale','input_wf_diag')
     
     if (iproc.eq.0) write(*,'(1x,a)')'Linear Algebra...'

     iorbst=1
     imatrst=1
     do i=1,natsc+1
        norbi=norbsc_arr(i)
        call DSYGV(1,'V','U',norbi,hamovr(imatrst,1),norbi,hamovr(imatrst,2),&
             norbi,evale,work_lp,n_lp,info)

        if (info.ne.0) write(*,*) 'DSYGV ERROR',info,i,natsc+1
!!$        !write the matrices on a file
!!$        !open(33+2*(i-1))
!!$        !do jjorb=1,norbi
!!$        !   write(33+2*(i-1),'(2000(1pe10.2))')&
!!$        !        (hamovr(imatrst-1+jiorb+(jjorb-1)*norbi,1),jiorb=1,norbi)
!!$        !end do
!!$        !close(33+2*(i-1))
!!$        !open(34+2*(i-1))
!!$        !do jjorb=1,norbi
!!$        !   write(34+2*(i-1),'(2000(1pe10.2))')&
!!$        !        (hamovr(imatrst-1+jjorb+(jiorb-1)*norbi,1),jiorb=1,norbi)
!!$        !end do
!!$        !close(34+2*(i-1))

        if (iproc.eq.0) then
        do iorb=1,norbi
        write(*,'(1x,a,i0,a,1x,1pe21.14)') 'evale(',iorb+iorbst-1,')=',evale(iorb)
        enddo
        endif
        do iorb=iorbst,min(norbi+iorbst-1,norb)
           eval(iorb)=evale(iorb-iorbst+1)
        enddo
        iorbst=iorbst+norbi
        imatrst=imatrst+norbi**2
     end do

     i_all=-product(shape(work_lp))*kind(work_lp)
     deallocate(work_lp,stat=i_stat)
     call memocc(i_stat,i_all,'work_lp','input_wf_diag')
     i_all=-product(shape(evale))*kind(evale)
     deallocate(evale,stat=i_stat)
     call memocc(i_stat,i_all,'evale','input_wf_diag')

     !allocate the transposed wavefunction
     allocate(ppsit(nvctrp,norbp*nproc),stat=i_stat)
     call memocc(i_stat,product(shape(ppsit))*kind(ppsit),'ppsit','input_wf_diag')

     if (iproc.eq.0) write(*,'(1x,a)',advance='no')'Building orthogonal Input Wavefunctions...'

     !perform the vector-matrix multiplication for building the input wavefunctions
     ! ppsit(k,iorb)=+psit(k,jorb)*hamovr(jorb,iorb,1)
     iorbst=1
     imatrst=1
     do i=1,natsc
        norbi=norbsc_arr(i)
        call DGEMM('N','N',nvctrp,norbi,norbi,1.d0,psi(1,iorbst),nvctrp,&
             hamovr(imatrst,1),norbi,0.d0,ppsit(1,iorbst),nvctrp)
        iorbst=iorbst+norbi
        imatrst=imatrst+norbi**2
     end do
     norbi=norbsc_arr(natsc+1)
     norbj=norb-norbsc
     call DGEMM('N','N',nvctrp,norbj,norbi,1.d0,psi(1,iorbst),nvctrp,&
          hamovr(imatrst,1),norbi,0.d0,ppsit(1,iorbst),nvctrp)

     i_all=-product(shape(psi))*kind(psi)
     deallocate(psi,stat=i_stat)
     call memocc(i_stat,i_all,'psi','input_wf_diag')
     i_all=-product(shape(hamovr))*kind(hamovr)
     deallocate(hamovr,stat=i_stat)
     call memocc(i_stat,i_all,'hamovr','input_wf_diag')
     i_all=-product(shape(norbsc_arr))*kind(norbsc_arr)
     deallocate(norbsc_arr,stat=i_stat)
     call memocc(i_stat,i_all,'norbsc_arr','input_wf_diag')
     
     !retranspose the wavefunctions
     call timing(iproc,'Un-Transall   ','ON')
     allocate(psiw(nvctrp,norbp,nproc),stat=i_stat)
     call memocc(i_stat,product(shape(psiw))*kind(psiw),'psiw','input_wf_diag')

     call MPI_ALLTOALL(ppsit,nvctrp*norbp,MPI_DOUBLE_PRECISION,  &
          psiw,nvctrp*norbp,MPI_DOUBLE_PRECISION,MPI_COMM_WORLD,ierr)

!!$     !i_all=-product(shape(ppsit))*kind(ppsit)
!!$     !deallocate(ppsit,stat=i_stat)
!!$     !call memocc(i_stat,i_all,'ppsit','input_wf_diag')

     !allocate the direct wavefunction
     allocate(ppsi(nvctrp,norbp*nproc),stat=i_stat)
     call memocc(i_stat,product(shape(ppsi))*kind(ppsi),'ppsi','input_wf_diag')

     call unswitch_waves(iproc,nproc,norb,norbp,nvctr_c,nvctr_f,nvctrp,psiw,ppsi)

     i_all=-product(shape(psiw))*kind(psiw)
     deallocate(psiw,stat=i_stat)
     call memocc(i_stat,i_all,'psiw','input_wf_diag')

     call timing(iproc,'Un-Transall   ','OF')

  else !serial case

     write(*,'(1x,a)',advance='no')'Overlap Matrix...'

     allocate(hamovr(ndim_hamovr,4),stat=i_stat)
     call memocc(i_stat,product(shape(hamovr))*kind(hamovr),'hamovr','input_wf_diag')
     !hamovr(jorb,iorb,3)=+psi(k,jorb)*hpsi(k,iorb)
     iorbst=1
     imatrst=1
     do i=1,natsc+1
        norbi=norbsc_arr(i)
        call DGEMM('T','N',norbi,norbi,nvctrp,1.d0,psi(1,iorbst),nvctrp,hpsi(1,iorbst),nvctrp,&
             0.d0,hamovr(imatrst,1),norbi)
        call DGEMM('T','N',norbi,norbi,nvctrp,1.d0,psi(1,iorbst),nvctrp,psi(1,iorbst),nvctrp,&
             0.d0,hamovr(imatrst,2),norbi)
        iorbst=iorbst+norbi
        imatrst=imatrst+norbi**2
     end do

     i_all=-product(shape(hpsi))*kind(hpsi)
     deallocate(hpsi,stat=i_stat)
     call memocc(i_stat,i_all,'hpsi','input_wf_diag')


     n_lp=max(10,4*norbi_max)
     allocate(work_lp(n_lp),stat=i_stat)
     call memocc(i_stat,product(shape(work_lp))*kind(work_lp),'work_lp','input_wf_diag')
     allocate(evale(norbe),stat=i_stat)
     call memocc(i_stat,product(shape(evale))*kind(evale),'evale','input_wf_diag')

     write(*,'(1x,a)')'Linear Algebra...'
     iorbst=1
     imatrst=1
     do i=1,natsc+1
        norbi=norbsc_arr(i)
        call DSYGV(1,'V','U',norbi,hamovr(imatrst,1),norbi,hamovr(imatrst,2),&
             norbi,evale(iorbst),work_lp,n_lp,info)

        if (info.ne.0) write(*,*) 'DSYGV ERROR',info,i,natsc+1
        if (iproc.eq.0) then
        do iorb=1,norbi
        write(*,'(1x,a,i0,a,1x,1pe21.14)') 'evale(',iorb+iorbst-1,')=',evale(iorb)
        enddo
        endif
        do iorb=iorbst,min(norbi+iorbst-1,norb)
           eval(iorb)=evale(iorb-iorbst+1)
        enddo
        iorbst=iorbst+norbi
        imatrst=imatrst+norbi**2
     end do
     i_all=-product(shape(work_lp))*kind(work_lp)
     deallocate(work_lp,stat=i_stat)
     call memocc(i_stat,i_all,'work_lp','input_wf_diag')
     i_all=-product(shape(evale))*kind(evale)
     deallocate(evale,stat=i_stat)
     call memocc(i_stat,i_all,'evale','input_wf_diag')

     write(*,'(1x,a)',advance='no')'Building orthogonal Input Wavefunctions...'

     !allocate the wavefunction
     allocate(ppsi(nvctr_c+7*nvctr_f,norbp),stat=i_stat)
     call memocc(i_stat,product(shape(ppsi))*kind(ppsi),'ppsi','input_wf_diag')

     !ppsi(k,iorb)=+psi(k,jorb)*hamovr(jorb,iorb,1)
     iorbst=1
     imatrst=1
     norbsc=0
     do i=1,natsc
        norbi=norbsc_arr(i)
        norbsc=norbsc+norbi
        call DGEMM('N','N',nvctrp,norbi,norbi,1.d0,psi(1,iorbst),nvctrp,&
             hamovr(imatrst,1),norbi,0.d0,ppsi(1,iorbst),nvctrp)
        iorbst=iorbst+norbi
        imatrst=imatrst+norbi**2
     end do
     norbi=norbsc_arr(natsc+1)
     norbj=norb-norbsc
     call DGEMM('N','N',nvctrp,norbj,norbi,1.d0,psi(1,iorbst),nvctrp,&
          hamovr(imatrst,1),norbi,0.d0,ppsi(1,iorbst),nvctrp)

     i_all=-product(shape(psi))*kind(psi)
     deallocate(psi,stat=i_stat)
     call memocc(i_stat,i_all,'psi','input_wf_diag')
     i_all=-product(shape(hamovr))*kind(hamovr)
     deallocate(hamovr,stat=i_stat)
     call memocc(i_stat,i_all,'hamovr','input_wf_diag')
     i_all=-product(shape(norbsc_arr))*kind(norbsc_arr)
     deallocate(norbsc_arr,stat=i_stat)
     call memocc(i_stat,i_all,'norbsc_arr','input_wf_diag')

  endif

  if (iproc.eq.0) write(*,'(1x,a)')'done.'

  return
END SUBROUTINE input_wf_diag


        subroutine diisstp(parallel,norb,norbp,nproc,iproc,  & 
                   ads,ids,mids,idsx,nvctrp,psit,psidst,hpsidst)
! diis subroutine:
! calculates the DIIS extrapolated solution psit in the ids-th DIIS step 
! using  the previous iteration points phidst and the associated error 
! vectors (preconditione gradients) hpsidst
        implicit real*8 (a-h,o-z)
        include 'mpif.h'
        logical parallel
        dimension psit(nvctrp,norbp*nproc),ads(idsx+1,idsx+1,3), &
        psidst(nvctrp,norbp*nproc,idsx),hpsidst(nvctrp,norbp*nproc,idsx)
        allocatable :: ipiv(:),rds(:)

        call timing(iproc,'Diis          ','ON')

        allocate(ipiv(idsx+1),stat=i_stat)
        call memocc(i_stat,product(shape(ipiv))*kind(ipiv),'ipiv','diisstp')
        allocate(rds(idsx+1),stat=i_stat)
        call memocc(i_stat,product(shape(rds))*kind(rds),'rds','diisstp')

! set up DIIS matrix (upper triangle)
        if (ids.gt.idsx) then
! shift left up matrix
        do 3079,i=1,idsx-1
        do 3079,j=1,i
3079    ads(j,i,1)=ads(j+1,i+1,1)
        endif

! calculate new line, use rds as work array for summation
        call razero(idsx,rds)
        ist=max(1,ids-idsx+1)
        do i=ist,ids
           mi=mod(i-1,idsx)+1
           do iorb=1,norb
              tt=DDOT(nvctrp,hpsidst(1,iorb,mids),1,hpsidst(1,iorb,mi),1)
              rds(i-ist+1)=rds(i-ist+1)+tt
           end do
        end do

        if (parallel) then
           call MPI_ALLREDUCE(rds,ads(1,min(idsx,ids),1),min(ids,idsx),  & 
                       MPI_DOUBLE_PRECISION,MPI_SUM,MPI_COMM_WORLD,ierr)
        else
           do i=1,min(ids,idsx)
              ads(i,min(idsx,ids),1)=rds(i)
           end do
        endif


! copy to work array, right hand side, boundary elements
        do 3983,j=1,min(idsx,ids)
        ads(j,min(idsx,ids)+1,2)=1.d0
        rds(j)=0.d0
        do 3983,i=j,min(idsx,ids)
        ads(j,i,2)=ads(j,i,1)
3983    continue
        ads(min(idsx,ids)+1,min(idsx,ids)+1,2)=0.d0
        rds(min(idsx,ids)+1)=1.d0

!        write(6,*) 'DIIS matrix'
!        do i=1,min(idsx,ids)+1
!        write(6,'(i3,12(1x,e9.2))') iproc,(ads(i,j,2),j=1,min(idsx,ids)+1),rds(i)
!        enddo
        if (ids.gt.1) then
! solve linear system:(LAPACK)
        call DSYSV('U',min(idsx,ids)+1,1,ads(1,1,2),idsx+1,  & 
                   ipiv,rds,idsx+1,ads(1,1,3),(idsx+1)**2,info)
        if (info.ne.0) print*, 'DGESV',info
        if (info.ne.0) stop 'DGESV'
        else
        rds(1)=1.d0
        endif
        if (iproc.eq.0) then 
           !write(*,*) 'DIIS weights'
           write(*,'(1x,a,2x,12(1x,1pe9.2))')'DIIS weights',(rds(j),j=1,min(idsx,ids)+1)
        endif

! new guess
        do 6633,iorb=1,norb
        call razero(nvctrp,psit(1,iorb))

        jst=max(1,ids-idsx+1)
        jj=0
        do 6612,j=jst,ids
        jj=jj+1
        mj=mod(j-1,idsx)+1
        do 6612,k=1,nvctrp
        psit(k,iorb)=psit(k,iorb)+rds(jj)*(psidst(k,iorb,mj)-hpsidst(k,iorb,mj))
6612    continue
6633    continue

        i_all=-product(shape(ipiv))*kind(ipiv)
        deallocate(ipiv,stat=i_stat)
        call memocc(i_stat,i_all,'ipiv','diisstp')
        i_all=-product(shape(rds))*kind(rds)
        deallocate(rds,stat=i_stat)
        call memocc(i_stat,i_all,'rds','diisstp')
        call timing(iproc,'Diis          ','OF')

        return
        END SUBROUTINE


end module<|MERGE_RESOLUTION|>--- conflicted
+++ resolved
@@ -856,8 +856,7 @@
 
      ! Potential from electronic charge density
      if (datacode=='G') then
-<<<<<<< HEAD
-        call sumrho_old(parallel,iproc,norb,norbp,n1,n2,n3,hgrid,occup,  & 
+        call sumrho_old(parallel,iproc,nproc,norb,norbp,n1,n2,n3,hgrid,occup,  & 
                 nseg_c,nseg_f,nvctr_c,nvctr_f,keyg,keyv,psi,rhopot,&
                 nfl1,nfu1,nfl2,nfu2,nfl3,nfu3,&
                 ibyz_c,ibzxx_c,ibxxyy_c,ibyz_ff,ibzxx_f,ibxxyy_f)
@@ -867,18 +866,6 @@
                 (2*n1+31)*(2*n2+31)*n3d,nscatterarr,&
                 nfl1,nfu1,nfl2,nfu2,nfl3,nfu3,&
                 ibyz_c,ibzxx_c,ibxxyy_c,ibyz_ff,ibzxx_f,ibxxyy_f)
-=======
-        call sumrho_old(parallel,iproc,nproc,norb,norbp,n1,n2,n3,hgrid,occup,  & 
-             nseg_c,nseg_f,nvctr_c,nvctr_f,keyg,keyv,psi,rhopot,&
-             nfl1,nfu1,nfl2,nfu2,nfl3,nfu3,&
-             ibyz_c,ibzxx_c,ibxxyy_c,ibyz_ff,ibzxx_f,ibxxyy_f)
-     else
-        call sumrho(parallel,iproc,nproc,norb,norbp,n1,n2,n3,hgrid,occup,  & 
-             nseg_c,nseg_f,nvctr_c,nvctr_f,keyg,keyv,psi,rhopot, &
-             (2*n1+31)*(2*n2+31)*n3d,nscatterarr,&
-             nfl1,nfu1,nfl2,nfu2,nfl3,nfu3,&
-             ibyz_c,ibzxx_c,ibxxyy_c,ibyz_ff,ibzxx_f,ibxxyy_f)
->>>>>>> 674eb27e
      end if
 
 !     ixc=12  ! PBE functional
@@ -1052,17 +1039,10 @@
   if (datacode=='G') then
      allocate(rho((2*n1+31)*(2*n2+31)*(2*n3+31)),stat=i_stat)
      call memocc(i_stat,product(shape(rho))*kind(rho),'rho','cluster')
-<<<<<<< HEAD
-     call sumrho_old(parallel,iproc,norb,norbp,n1,n2,n3,hgrid,occup,  & 
+     call sumrho_old(parallel,iproc,nproc,norb,norbp,n1,n2,n3,hgrid,occup,  & 
              nseg_c,nseg_f,nvctr_c,nvctr_f,keyg,keyv,psi,rho,&
              nfl1,nfu1,nfl2,nfu2,nfl3,nfu3,&
              ibyz_c,ibzxx_c,ibxxyy_c,ibyz_ff,ibzxx_f,ibxxyy_f)
-=======
-     call sumrho_old(parallel,iproc,nproc,norb,norbp,n1,n2,n3,hgrid,occup,  & 
-          nseg_c,nseg_f,nvctr_c,nvctr_f,keyg,keyv,psi,rho,&
-	 nfl1,nfu1,nfl2,nfu2,nfl3,nfu3,&
-	 ibyz_c,ibzxx_c,ibxxyy_c,ibyz_ff,ibzxx_f,ibxxyy_f)
->>>>>>> 674eb27e
   else
 
      !manipulate scatter array for avoiding the GGA shift
@@ -1750,31 +1730,17 @@
  real(kind=8), dimension(:,:), allocatable :: txyz,wrkallred
  real(kind=8), dimension(:), allocatable :: psib,hpsib,psifscf,psir
  !*****************************Alexey************************************************************
-<<<<<<< HEAD
  !for shrink:
  integer,allocatable,dimension(:,:,:)::ibbzzx_c,ibbyyzz_c
  integer,allocatable,dimension(:,:,:)::ibbxy_ff,ibbzzx_f,ibbyyzz_f
- 
+
  !for grow:
  integer,allocatable,dimension(:,:,:)::ibbzxx_c,ibbxxyy_c
  integer,allocatable,dimension(:,:,:)::ibbyz_ff,ibbzxx_f,ibbxxyy_f
 
  !real space border:
  integer,allocatable,dimension(:,:,:)::ibbyyzz_r 
- 
-=======
- !	for shrink:	
- integer,allocatable,dimension(:,:,:)::ibbzzx_c,ibbyyzz_c
- integer,allocatable,dimension(:,:,:)::ibbxy_ff,ibbzzx_f,ibbyyzz_f
-
- !	for grow:
- integer,allocatable,dimension(:,:,:)::ibbzxx_c,ibbxxyy_c
- integer,allocatable,dimension(:,:,:)::ibbyz_ff,ibbzxx_f,ibbxxyy_f
-
- !	real space border:
- integer,allocatable,dimension(:,:,:)::ibbyyzz_r 
-
->>>>>>> 674eb27e
+
  !***********************************************************************************************
  integer nw1,nw2
  
@@ -3519,8 +3485,7 @@
 
   ! resulting charge density and potential
   if (datacode=='G') then
-<<<<<<< HEAD
-     call sumrho_old(parallel,iproc,norbe,norbep,n1,n2,n3,hgrid,occupe,  & 
+     call sumrho_old(parallel,iproc,nproc,norbe,norbep,n1,n2,n3,hgrid,occupe,  & 
              nseg_c,nseg_f,nvctr_c,nvctr_f,keyg,keyv,psi,rhopot,&
              nfl1,nfu1,nfl2,nfu2,nfl3,nfu3,&
              ibyz_c,ibzxx_c,ibxxyy_c,ibyz_ff,ibzxx_f,ibxxyy_f)
@@ -3530,18 +3495,6 @@
              (2*n1+31)*(2*n2+31)*nscatterarr(iproc,1),nscatterarr,&
              nfl1,nfu1,nfl2,nfu2,nfl3,nfu3,&
              ibyz_c,ibzxx_c,ibxxyy_c,ibyz_ff,ibzxx_f,ibxxyy_f)
-=======
-     call sumrho_old(parallel,iproc,nproc,norbe,norbep,n1,n2,n3,hgrid,occupe,  & 
-          nseg_c,nseg_f,nvctr_c,nvctr_f,keyg,keyv,psi,rhopot,&
-          nfl1,nfu1,nfl2,nfu2,nfl3,nfu3,&
-          ibyz_c,ibzxx_c,ibxxyy_c,ibyz_ff,ibzxx_f,ibxxyy_f)
-  else
-     call sumrho(parallel,iproc,nproc,norbe,norbep,n1,n2,n3,hgrid,occupe,  & 
-          nseg_c,nseg_f,nvctr_c,nvctr_f,keyg,keyv,psi,rhopot,&
-          (2*n1+31)*(2*n2+31)*nscatterarr(iproc,1),nscatterarr,&
-          nfl1,nfu1,nfl2,nfu2,nfl3,nfu3,&
-          ibyz_c,ibzxx_c,ibxxyy_c,ibyz_ff,ibzxx_f,ibxxyy_f)
->>>>>>> 674eb27e
   end if
   !      ixc=1   ! LDA functional
   call PSolver('F',datacode,iproc,nproc,2*n1+31,2*n2+31,2*n3+31,ixc,hgridh,hgridh,hgridh,&
