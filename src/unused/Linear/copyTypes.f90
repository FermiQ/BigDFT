--- conflicted
+++ resolved
@@ -31,13 +31,8 @@
   implicit none
 
   ! Calling arguments
-<<<<<<< HEAD
-  type(sparseMatrix),intent(in):: sparseMat_in
-  type(sparseMatrix),intent(out):: sparseMat_out
-=======
   type(sparse_matrix),intent(in):: sparseMat_in
   type(sparse_matrix),intent(out):: sparseMat_out
->>>>>>> ffa93dbe
   integer, intent(in) :: iproc
   character(len=*),intent(in):: subname
 
