! Count for each orbital and each process the number of overlapping orbitals.
!!subroutine countOverlapsSphere(iproc, nproc, orbs, lzd, onWhichAtom, op, comon)
!!  use module_base
!!  use module_types
!!  implicit none
!!
!!  ! Calling arguments
!!  integer,intent(in):: iproc, nproc
!!  type(orbitals_data),intent(in):: orbs
!!  type(local_zone_descriptors),intent(in):: lzd
!!  integer,dimension(orbs%norb),intent(in):: onWhichAtom
!!  type(overlapParameters),intent(out):: op
!!  type(p2pComms),intent(out):: comon
!!
!!  ! Local variables
!!  integer:: jproc, iorb, jorb, ioverlapMPI, ioverlaporb, ilr, jlr, ilrold, iiorb
!!  integer ::  is1, ie1, is2, ie2, is3, ie3, js1, je1, js2, je2, js3, je3
!!  logical:: ovrlpx, ovrlpy, ovrlpz
!!  real(8):: dx, dy, dz, rr
!!
!!  iiorb=0
!!  do jproc=0,nproc-1
!!     ioverlapMPI=0 ! counts the overlaps for the given MPI process.
!!     ilrold=-1
!!     do iorb=1,orbs%norb_par(jproc,0)
!!        ioverlaporb=0 ! counts the overlaps for the given orbital.
!!        iiorb=iiorb+1 ! counts the total orbitals
!!        ilr=onWhichAtom(iiorb)
!!        call getIndices(lzd%llr(ilr), is1, ie1, is2, ie2, is3, ie3)
!!        do jorb=1,orbs%norb
!!           jlr=onWhichAtom(jorb)
!!           call getIndices(lzd%llr(jlr), js1, je1, js2, je2, js3, je3)
!!           ovrlpx = ( is1<=je1 .and. ie1>=js1 )
!!           ovrlpy = ( is2<=je2 .and. ie2>=js2 )
!!           ovrlpz = ( is3<=je3 .and. ie3>=js3 )
!!           !if(iproc==0) write(*,'(a,6i5,5x,6i5,5x,3l)') 'is1, ie1, is2, ie2, is3, ie3   js1, je1, js2, je2, js3, je3  ovrlpx, ovrlpy, ovrlpz', &
!!           !  is1, ie1, is2, ie2, is3, ie3, js1, je1, js2, je2, js3, je3, ovrlpx, ovrlpy, ovrlpz
!!           !if(ovrlpx .and. ovrlpy .and. ovrlpz) then
!!           dx=(lzd%llr(ilr)%locregCenter(1)-lzd%llr(jlr)%locregCenter(1))**2
!!           dy=(lzd%llr(ilr)%locregCenter(2)-lzd%llr(jlr)%locregCenter(2))**2
!!           dz=(lzd%llr(ilr)%locregCenter(3)-lzd%llr(jlr)%locregCenter(3))**2
!!           rr=(lzd%llr(ilr)%locrad+lzd%llr(jlr)%locrad)**2
!!           if(dx+dy+dz<=rr) then
!!              ioverlaporb=ioverlaporb+1
!!              if(ilr/=ilrold) then
!!                 ! if ilr==ilrold, we are in the same localization region, so the MPI prosess
!!                 ! would get the same orbitals again. Therefore the counter is not increased
!!                 ! in that case.
!!                 ioverlapMPI=ioverlapMPI+1
!!              end if
!!           end if
!!        end do
!!        op%noverlaps(iiorb)=ioverlaporb
!!        !!if(iproc==0) write(*,'(a,2i8)') 'iiorb, op%noverlaps(iiorb)', iiorb, op%noverlaps(iiorb)
!!        ilrold=ilr
!!     end do
!!     comon%noverlaps(jproc)=ioverlapMpi
!!     !if(iproc==0) write(*,'(a,2i8)') 'jproc, comon%noverlaps(jproc)', jproc, comon%noverlaps(jproc)
!!  end do
!!
!!end subroutine countOverlapsSphere

!!subroutine determineOverlapDescriptors(iproc, nproc, orbs, lzd, Glr, onWhichAtom, op)
!!  use module_base
!!  use module_types
!!  implicit none
!!
!!  ! Calling arguments
!!  integer,intent(in):: iproc, nproc
!!  type(orbitals_data),intent(in):: orbs
!!  type(local_zone_descriptors),intent(in):: lzd
!!  type(locreg_descriptors),intent(in):: Glr
!!  integer,dimension(orbs%norb),intent(in):: onWhichAtom
!!  type(overlapParameters),intent(inout):: op
!!
!!  ! Local variables
!!  integer:: iorb, jorb, jjorb, ilr, jlr, iiorb
!!
!!
!!  do iorb=1,orbs%norbp
!!     iiorb=orbs%isorb_par(iproc)+iorb
!!     ilr=onWhichAtom(iiorb)
!!     !if(iproc==0) write(*,'(a,2i10)') 'iorb, op%noverlaps(iorb)', iorb, op%noverlaps(iorb)
!!     do jorb=1,op%noverlaps(iiorb)
!!        jjorb=op%overlaps(jorb,iiorb)
!!        jlr=onWhichAtom(jjorb)
!!        !write(*,*) 'calling get_overlap_region_periodic'
!!        !call get_overlap_region_periodic(ilr, jlr, Glr, 1, lzd%llr, lzd%nlr, op%olr(jorb,iorb))
!!        call get_overlap_region_periodic2(ilr, jlr, Glr, 1, lzd%llr, lzd%nlr, op%olr(jorb,iorb))
!!        !write(*,'(a,13i8)') 'iproc, iorb, jorb, iiorb, jjorb, ilr, jlr, nvctr_c, nvctr_f, ncount, n1, n2, n3', iproc, iorb, jorb, iiorb, jjorb, ilr, jlr, &
!!        !    op%olr(jorb,iorb)%wfd%nvctr_c, op%olr(jorb,iorb)%wfd%nvctr_f, op%olr(jorb,iorb)%wfd%nvctr_c+7*op%olr(jorb,iorb)%wfd%nvctr_f, op%olr(jorb,iorb)%d%n1, op%olr(jorb,iorb)%d%n2, op%olr(jorb,iorb)%d%n3
!!     end do
!!  end do
!!
!!end subroutine determineOverlapDescriptors




!!subroutine determineOverlapDescriptorsSphere(iproc, nproc, orbs, lzd, Glr, onWhichAtom, hx, hy, hz, op)
!!  use module_base
!!  use module_types
!!  implicit none
!!
!!  ! Calling arguments
!!  integer,intent(in):: iproc, nproc
!!  type(orbitals_data),intent(in):: orbs
!!  type(local_zone_descriptors),intent(in):: lzd
!!  type(locreg_descriptors),intent(in):: Glr
!!  integer,dimension(orbs%norb),intent(in):: onWhichAtom
!!  real(8):: hx, hy, hz
!!  type(overlapParameters),intent(inout):: op
!!
!!  ! Local variables
!!  integer:: iorb, jorb, jjorb, ilr, jlr, iiorb
!!
!!
!!  do iorb=1,orbs%norbp
!!     iiorb=orbs%isorb_par(iproc)+iorb
!!     ilr=onWhichAtom(iiorb)
!!     !if(iproc==0) write(*,'(a,2i10)') 'iorb, op%noverlaps(iorb)', iorb, op%noverlaps(iorb)
!!     do jorb=1,op%noverlaps(iiorb)
!!        jjorb=op%overlaps(jorb,iiorb)
!!        jlr=onWhichAtom(jjorb)
!!        call determine_overlapdescriptors_from_descriptors(lzd%llr(ilr), lzd%llr(jlr), lzd%glr, op%olr(jorb,iorb))
!!        !write(*,'(a,13i8)') 'iproc, iorb, jorb, iiorb, jjorb, ilr, jlr, nvctr_c, nvctr_f, ncount, n1, n2, n3', iproc, iorb, jorb, iiorb, jjorb, ilr, jlr, &
!!        !    op%olr(jorb,iorb)%wfd%nvctr_c, op%olr(jorb,iorb)%wfd%nvctr_f, op%olr(jorb,iorb)%wfd%nvctr_c+7*op%olr(jorb,iorb)%wfd%nvctr_f, op%olr(jorb,iorb)%d%n1, op%olr(jorb,iorb)%d%n2, op%olr(jorb,iorb)%d%n3
!!     end do
!!  end do
!!
!!end subroutine determineOverlapDescriptorsSphere

!!subroutine gatherOrbitalsOverlapWithComput(iproc, nproc, orbs, input, lzd, op, comon, lphiovrlp, expanded)
!!  use module_base
!!  use module_types
!!  use module_interfaces, exceptThisOne => gatherOrbitalsOverlapWithComput
!!  implicit none
!!
!!  ! Calling arguments
!!  integer,intent(in):: iproc, nproc
!!  type(orbitals_data),intent(in):: orbs
!!  type(input_variables),intent(in):: input
!!  type(local_zone_descriptors),intent(in):: lzd
!!  type(overlapParameters),intent(in):: op
!!  type(p2pComms),intent(inout):: comon
!!  real(8),dimension(op%ndim_lphiovrlp),intent(out):: lphiovrlp
!!  logical,dimension(orbs%norb,orbs%norbp),intent(out):: expanded
!!
!!  ! Local variables
!!  integer:: jorb, mpisource, mpidest, nfast, nslow, nsameproc, ierr, jproc, jjorb, orbsource, orbdest
!!  integer,dimension(mpi_status_size):: stat
!!  logical:: sendComplete, receiveComplete
!!
!!
!!  ! Check whether the communications have completed.
!!  nfast=0
!!  nsameproc=0
!!  testLoop: do
!!     do jproc=0,nproc-1
!!        do jorb=1,comon%noverlaps(jproc)
!!           mpisource=comon%comarr(1,jorb,jproc)
!!           mpidest=comon%comarr(4,jorb,jproc)
!!           orbsource=comon%comarr(9,jorb,jproc)
!!           orbdest=comon%comarr(10,jorb,jproc)
!!           if(mpisource==mpidest) then
!!              if(iproc==mpidest) then
!!                 call expandOneOrbital(iproc, nproc, orbsource, orbdest-orbs%isorb, orbs, input, &
!!                      orbs%inWhichLocreg, lzd, op, comon, lphiovrlp)
!!                 expanded(orbsource,orbdest-orbs%isorb)=.true.
!!              end if
!!           end if
!!           if(comon%communComplete(jorb,jproc)) cycle
!!           ! Attention: mpi_test is a local function.
!!           call mpi_test(comon%comarr(7,jorb,jproc), sendComplete, stat, ierr)
!!           call mpi_test(comon%comarr(8,jorb,jproc), receiveComplete, stat, ierr)
!!           if(sendComplete .and. receiveComplete) comon%communComplete(jorb,jproc)=.true.
!!           if(comon%communComplete(jorb,jproc)) then
!!              !if(iproc==jproc) write(*,'(2(a,i0))') 'fast communication; process ', iproc, ' has received orbital ', jorb
!!              mpisource=comon%comarr(1,jorb,jproc)
!!              mpidest=comon%comarr(4,jorb,jproc)
!!              orbsource=comon%comarr(9,jorb,jproc)
!!              orbdest=comon%comarr(10,jorb,jproc)
!!              if(iproc==mpidest) then
!!                 call expandOneOrbital(iproc, nproc, orbsource, orbdest-orbs%isorb, orbs, input, &
!!                      orbs%inWhichLocreg, lzd, op, comon, lphiovrlp)
!!                 expanded(orbsource,orbdest-orbs%isorb)=.true.
!!              end if
!!              if(mpisource/=mpidest) then
!!                 !nfast=nfast+1
!!              else
!!                 !nsameproc=nsameproc+1
!!              end if
!!           end if
!!        end do
!!     end do
!!     ! If we made it until here, either all all the communication is
!!     ! complete or we better wait for each single orbital.
!!     exit testLoop
!!  end do testLoop
!!
!!  ! Since mpi_test is a local function, check whether the communication has completed on all processes.
!!  call mpiallred(comon%communComplete(1,0), nproc*maxval(comon%noverlaps), mpi_land, mpi_comm_world, ierr)
!!
!!  ! Wait for the communications that have not completed yet
!!  nslow=0
!!  do jproc=0,nproc-1
!!     do jorb=1,comon%noverlaps(jproc)
!!        !!if(comon%communComplete(jorb,jproc)) cycle
!!        if(comon%communComplete(jorb,jproc)) then
!!           mpisource=comon%comarr(1,jorb,jproc)
!!           mpidest=comon%comarr(4,jorb,jproc)
!!           if(mpisource==mpidest) then
!!              nsameproc=nsameproc+1
!!           else
!!              nfast=nfast+1
!!           end if
!!           cycle
!!        end if
!!        !write(*,'(3(a,i0))') 'process ', iproc, ' is waiting for orbital ',jorb,'; tag=',comon%comarr(6,jorb,jproc)
!!        nslow=nslow+1
!!        call mpi_wait(comon%comarr(7,jorb,jproc), stat, ierr)   !COMMENTED BY PB
!!        call mpi_wait(comon%comarr(8,jorb,jproc), stat, ierr)   !COMMENTED BY PB
!!        comon%communComplete(jorb,jproc)=.true.
!!        mpidest=comon%comarr(4,jorb,jproc)
!!        orbsource=comon%comarr(9,jorb,jproc)
!!        orbdest=comon%comarr(10,jorb,jproc)
!!        if(iproc==mpidest) then
!!           !call expandOneOrbital(iproc, nproc, jjorb, orbs, input, orbs%inWhichLocreg, lzd, op, comon, lphiovrlp)
!!           expanded(orbsource,orbdest-orbs%isorb)=.false.
!!        end if
!!
!!
!!
!!
!!
!!
!!!!!write(*,'(3(a,i0))') 'process ', iproc, ' is waiting for orbital ',jorb,'; tag=',comon%comarr(6,jorb,jproc)
!!        !!nslow=nslow+1
!!        !!call mpi_wait(comon%comarr(7,jorb,jproc), stat, ierr)   !COMMENTED BY PB
!!        !!call mpi_wait(comon%comarr(8,jorb,jproc), stat, ierr)   !COMMENTED BY PB
!!        !!comon%communComplete(jorb,jproc)=.true.
!!        !!mpisource=comon%comarr(1,jorb,jproc)
!!        !!mpidest=comon%comarr(4,jorb,jproc)
!!        !!orbsource=comon%comarr(9,jorb,jproc)
!!        !!orbdest=comon%comarr(10,jorb,jproc)
!!        !!if(iproc==mpidest) then
!!        !!    !call expandOneOrbital(iproc, nproc, jjorb, orbs, input, orbs%inWhichLocreg, lzd, op, comon, lphiovrlp)
!!        !!    expanded(orbsource,orbdest-orbs%isorb)=.false.
!!        !!end if
!!!!!write(*,'(3(a,i0))') 'process ', iproc, ' has finally received orbital ',jorb,'; tag=',comon%comarr(6,jorb,jproc)
!!     end do
!!  end do
!!
!!  !call mpiallred(nreceives, 1, mpi_sum, mpi_comm_world, ierr)
!!  !call mpiallred(nfast, 1, mpi_sum, mpi_comm_world, ierr)
!!  !call mpiallred(nslow, 1, mpi_sum, mpi_comm_world, ierr)
!!  !call mpiallred(nsameproc, 1, mpi_sum, mpi_comm_world, ierr)
!!  if(iproc==0) write(*,'(1x,2(a,i0),a)') 'statistics: - ', nfast+nslow, ' point to point communications, of which ', &
!!       nfast, ' could be overlapped with computation.'
!!  if(iproc==0) write(*,'(1x,a,i0,a)') '            - ', nsameproc, ' copies on the same processor.'
!!
!!
!!end subroutine gatherOrbitalsOverlapWithComput







!!subroutine gatherOrbitalsOverlapWithComput2(iproc, nproc, orbs, input, lzd, op, comon,&
!!     nsendbuf, sendbuf, nrecvbuf, recvbuf, lphiovrlp, expanded, ovrlp)
!!  use module_base
!!  use module_types
!!  use module_interfaces, exceptThisOne => gatherOrbitalsOverlapWithComput2
!!  implicit none
!!
!!  ! Calling arguments
!!  integer,intent(in):: iproc, nproc, nsendbuf, nrecvbuf
!!  type(orbitals_data),intent(in):: orbs
!!  type(input_variables),intent(in):: input
!!  type(local_zone_descriptors),intent(in):: lzd
!!  type(overlapParameters),intent(in):: op
!!  type(p2pComms),intent(inout):: comon
!!  real(8),dimension(nsendbuf),intent(in):: sendbuf
!!  real(8),dimension(nrecvbuf),intent(in):: recvbuf
!!  real(8),dimension(op%ndim_lphiovrlp),intent(out):: lphiovrlp
!!  logical,dimension(orbs%norb,orbs%norbp),intent(out):: expanded
!!  real(8),dimension(orbs%norb,orbs%norb),intent(out):: ovrlp
!!
!!  ! Local variables
!!  integer:: jorb, mpisource, mpidest, nfast, nslow, nsameproc, ierr, jproc, jjorb, orbsource, orbdest, ncount, ist, jst
!!  integer,dimension(mpi_status_size):: stat
!!  logical:: sendComplete, receiveComplete
!!  real(8):: ddot
!!
!!  if(iproc==0) write(*,*) 'new subroutine'
!!
!!  ! Check whether the communications have completed. Only check the receives.
!!  nfast=0
!!  nsameproc=0
!!  testLoop: do
!!     do jproc=0,nproc-1
!!        do jorb=1,comon%noverlaps(jproc)
!!           mpisource=comon%comarr(1,jorb,jproc)
!!           mpidest=comon%comarr(4,jorb,jproc)
!!           orbsource=comon%comarr(9,jorb,jproc)
!!           orbdest=comon%comarr(10,jorb,jproc)
!!           if(iproc==mpidest) then
!!              if(mpisource==mpidest) then
!!                 call expandOneOrbital(iproc, nproc, orbsource, orbdest-orbs%isorb, orbs, input, &
!!                      orbs%inWhichLocreg, lzd, op, comon, lphiovrlp)
!!                 expanded(orbsource,orbdest-orbs%isorb)=.true.
!!                 ! Calculate matrix element here.
!!                 call getStartingIndicesGlobal(orbsource, orbdest, op, orbs, ist, jst, ncount)
!!                 ovrlp(orbdest,orbsource)=ddot(ncount, sendBuf(ist), 1, recvBuf(jst), 1)
!!              end if
!!              if(comon%communComplete(jorb,jproc)) cycle
!!              ! Attention: mpi_test is a local function.
!!              ! Test whether the receive has completed.
!!              !call mpi_test(comon%comarr(7,jorb,jproc), sendComplete, stat, ierr)
!!              call mpi_test(comon%comarr(8,jorb,jproc), receiveComplete, stat, ierr)
!!              !if(sendComplete .and. receiveComplete) comon%communComplete(jorb,jproc)=.true.
!!              if(receiveComplete) comon%communComplete(jorb,jproc)=.true.
!!              if(comon%communComplete(jorb,jproc)) then
!!                 !if(iproc==jproc) write(*,'(2(a,i0))') 'fast communication; process ', iproc, ' has received orbital ', jorb
!!                 mpisource=comon%comarr(1,jorb,jproc)
!!                 mpidest=comon%comarr(4,jorb,jproc)
!!                 orbsource=comon%comarr(9,jorb,jproc)
!!                 orbdest=comon%comarr(10,jorb,jproc)
!!                 if(iproc==mpidest) then
!!                    call expandOneOrbital(iproc, nproc, orbsource, orbdest-orbs%isorb, orbs, input, &
!!                         orbs%inWhichLocreg, lzd, op, comon, lphiovrlp)
!!                    expanded(orbsource,orbdest-orbs%isorb)=.true.
!!                    ! Calculate matrix element here.
!!                    call getStartingIndicesGlobal(orbsource, orbdest, op, orbs, ist, jst, ncount)
!!                    ovrlp(orbdest,orbsource)=ddot(ncount, sendBuf(ist), 1, recvBuf(jst), 1)
!!                 end if
!!                 if(mpisource/=mpidest) then
!!                    !nfast=nfast+1
!!                 else
!!                    !nsameproc=nsameproc+1
!!                 end if
!!              end if
!!           end if
!!        end do
!!     end do
!!     ! If we made it until here, either all all the communication is
!!     ! complete or we better wait for each single orbital.
!!     exit testLoop
!!  end do testLoop
!!
!!  !!call mpi_barrier(mpi_comm_world, ierr)
!!  !!if(iproc==0) write(*,*) 'after test loop'
!!  !! Since mpi_test is a local function, check whether the communication has completed on all processes.
!!  !call mpiallred(comon%communComplete(1,0), nproc*maxval(comon%noverlaps), mpi_land, mpi_comm_world, ierr)
!!
!!  ! Wait for the communications that have not completed yet
!!  nslow=0
!!  do jproc=0,nproc-1
!!     do jorb=1,comon%noverlaps(jproc)
!!        mpisource=comon%comarr(1,jorb,jproc)
!!        mpidest=comon%comarr(4,jorb,jproc)
!!        if(iproc==mpidest) then
!!           ! Only check the receive
!!           !!if(comon%communComplete(jorb,jproc)) cycle
!!           if(comon%communComplete(jorb,jproc)) then
!!              if(mpisource==mpidest) then
!!                 nsameproc=nsameproc+1
!!              else
!!                 nfast=nfast+1
!!              end if
!!              cycle
!!           end if
!!           !write(*,'(3(a,i0))') 'process ', iproc, ' is waiting for orbital ',jorb,'; tag=',comon%comarr(6,jorb,jproc)
!!           nslow=nslow+1
!!           !call mpi_wait(comon%comarr(7,jorb,jproc), stat, ierr)   !COMMENTED BY PB
!!           call mpi_wait(comon%comarr(8,jorb,jproc), stat, ierr)   !COMMENTED BY PB
!!           comon%communComplete(jorb,jproc)=.true.
!!           mpidest=comon%comarr(4,jorb,jproc)
!!           orbsource=comon%comarr(9,jorb,jproc)
!!           orbdest=comon%comarr(10,jorb,jproc)
!!           if(iproc==mpidest) then
!!              !call expandOneOrbital(iproc, nproc, jjorb, orbs, input, orbs%inWhichLocreg, lzd, op, comon, lphiovrlp)
!!              expanded(orbsource,orbdest-orbs%isorb)=.false.
!!              call getStartingIndicesGlobal(orbsource, orbdest, op, orbs, ist, jst, ncount)
!!              ovrlp(orbdest,orbsource)=ddot(ncount, sendBuf(ist), 1, recvBuf(jst), 1)
!!           end if
!!
!!        else if(iproc==mpisource) then
!!           ! Check the send
!!           call mpi_wait(comon%comarr(7,jorb,jproc), stat, ierr)
!!        end if
!!
!!
!!
!!
!!
!!
!!!!!write(*,'(3(a,i0))') 'process ', iproc, ' is waiting for orbital ',jorb,'; tag=',comon%comarr(6,jorb,jproc)
!!        !!nslow=nslow+1
!!        !!call mpi_wait(comon%comarr(7,jorb,jproc), stat, ierr)   !COMMENTED BY PB
!!        !!call mpi_wait(comon%comarr(8,jorb,jproc), stat, ierr)   !COMMENTED BY PB
!!        !!comon%communComplete(jorb,jproc)=.true.
!!        !!mpisource=comon%comarr(1,jorb,jproc)
!!        !!mpidest=comon%comarr(4,jorb,jproc)
!!        !!orbsource=comon%comarr(9,jorb,jproc)
!!        !!orbdest=comon%comarr(10,jorb,jproc)
!!        !!if(iproc==mpidest) then
!!        !!    !call expandOneOrbital(iproc, nproc, jjorb, orbs, input, orbs%inWhichLocreg, lzd, op, comon, lphiovrlp)
!!        !!    expanded(orbsource,orbdest-orbs%isorb)=.false.
!!        !!end if
!!!!!write(*,'(3(a,i0))') 'process ', iproc, ' has finally received orbital ',jorb,'; tag=',comon%comarr(6,jorb,jproc)
!!     end do
!!  end do
!!
!!  !call mpiallred(nreceives, 1, mpi_sum, mpi_comm_world, ierr)
!!  !call mpiallred(nfast, 1, mpi_sum, mpi_comm_world, ierr)
!!  !call mpiallred(nslow, 1, mpi_sum, mpi_comm_world, ierr)
!!  !call mpiallred(nsameproc, 1, mpi_sum, mpi_comm_world, ierr)
!!  if(iproc==0) write(*,'(1x,2(a,i0),a)') 'statistics: - ', nfast+nslow, ' point to point communications, of which ', &
!!       nfast, ' could be overlapped with computation.'
!!  if(iproc==0) write(*,'(1x,a,i0,a)') '            - ', nsameproc, ' copies on the same processor.'
!!
!!
!!end subroutine gatherOrbitalsOverlapWithComput2

!!subroutine expandRemainingOrbitals(iproc, nproc, orbs, input, onWhichAtom, lzd, op, comon, expanded, lphiovrlp)
!!  use module_base
!!  use module_types
!!  implicit none
!!
!!  ! Calling arguments
!!  integer,intent(in):: iproc, nproc
!!  type(orbitals_data),intent(in):: orbs
!!  type(input_variables),intent(in):: input
!!  integer,dimension(orbs%norb),intent(in):: onWhichAtom
!!  type(local_zone_descriptors),intent(in):: lzd
!!  type(overlapParameters),intent(in):: op
!!  type(p2pComms),intent(in):: comon
!!  logical,dimension(orbs%norb,orbs%norbp),intent(in):: expanded
!!  real(8),dimension(op%ndim_lphiovrlp),intent(out):: lphiovrlp
!!
!!  ! Local variables
!!  integer:: ind, iorb, iiorb, ilr, gdim, ldim, jorb, jjorb, jst, ilrold, i, indDest
!!
!!
!!  !lphiovrlp=0.d0
!!
!!  ind=1
!!  ilrold=-1
!!  do iorb=1,orbs%norbp
!!     iiorb=orbs%isorb+iorb
!!     ilr=onWhichAtom(iiorb)
!!     if(ilr==ilrold) cycle
!!     gdim=lzd%llr(ilr)%wfd%nvctr_c+7*lzd%llr(ilr)%wfd%nvctr_f
!!     do jorb=1,op%noverlaps(iiorb)
!!        jjorb=op%overlaps(jorb,iiorb)
!!        ! Starting index of orbital jjorb
!!        jst=op%indexInRecvBuf(iorb,jjorb)
!!        !ldim=op%olr(jorb,iiorb)%wfd%nvctr_c+7*op%olr(jorb,iiorb)%wfd%nvctr_f
!!        ldim=op%wfd_overlap(jorb,iorb)%nvctr_c+7*op%wfd_overlap(jorb,iorb)%nvctr_f
!!        !call Lpsi_to_global2(iproc, nproc, ldim, gdim, orbs%norbp, orbs%nspinor, input%nspin, lzd%llr(ilr), op%olr(jorb,iiorb), comon%recvBuf(jst), lphiovrlp(ind))
!!        !call Lpsi_to_global2(iproc, nproc, ldim, gdim, orbs%norbp, orbs%nspinor, input%nspin, lzd%llr(ilr), op%olr(jorb,iorb), comon%recvBuf(jst), lphiovrlp(ind))
!!        if(.not. expanded(jjorb,iorb)) then
!!           do i=0,ldim-1
!!              indDest=ind+op%indexExpand(jst+i)-1
!!              lphiovrlp(indDest)=comon%recvBuf(jst+i)
!!           end do
!!        end if
!!        ind=ind+gdim
!!     end do
!!     ilrold=ilr
!!  end do
!!
!!end subroutine expandRemainingOrbitals



!!subroutine expandOneOrbital(iproc, nproc, orbsource, orbdest, orbs, input, onWhichAtom, lzd, op, comon, lphiovrlp)
!!  use module_base
!!  use module_types
!!  implicit none
!!
!!  ! Calling arguments
!!  integer,intent(in):: iproc, nproc, orbsource, orbdest
!!  type(orbitals_data),intent(in):: orbs
!!  type(input_variables),intent(in):: input
!!  integer,dimension(orbs%norb),intent(in):: onWhichAtom
!!  type(local_zone_descriptors),intent(in):: lzd
!!  type(overlapParameters),intent(in):: op
!!  type(p2pComms),intent(in):: comon
!!  real(8),dimension(op%ndim_lphiovrlp),intent(out):: lphiovrlp
!!
!!  ! Local variables
!!  integer:: ind, iorb, iiorb, ilr, gdim, ldim, jorb, jjorb, jst, ilrold, i, indDest
!!
!!
!!  !lphiovrlp=0.d0
!!
!!  ind=1
!!  ilrold=-1
!!  do iorb=1,orbs%norbp
!!     iiorb=orbs%isorb+iorb
!!     ilr=onWhichAtom(iiorb)
!!     if(ilr==ilrold) cycle
!!     gdim=lzd%llr(ilr)%wfd%nvctr_c+7*lzd%llr(ilr)%wfd%nvctr_f
!!     do jorb=1,op%noverlaps(iiorb)
!!        jjorb=op%overlaps(jorb,iiorb)
!!        ! Starting index of orbital jjorb
!!        jst=op%indexInRecvBuf(iorb,jjorb)
!!        !ldim=op%olr(jorb,iiorb)%wfd%nvctr_c+7*op%olr(jorb,iiorb)%wfd%nvctr_f
!!        ldim=op%wfd_overlap(jorb,iorb)%nvctr_c+7*op%wfd_overlap(jorb,iorb)%nvctr_f
!!        !call Lpsi_to_global2(iproc, nproc, ldim, gdim, orbs%norbp, orbs%nspinor, input%nspin, lzd%llr(ilr), op%olr(jorb,iiorb), comon%recvBuf(jst), lphiovrlp(ind))
!!        !call Lpsi_to_global2(iproc, nproc, ldim, gdim, orbs%norbp, orbs%nspinor, input%nspin, lzd%llr(ilr), op%olr(jorb,iorb), comon%recvBuf(jst), lphiovrlp(ind))
!!        if(jjorb==orbsource .and. iorb==orbdest) then
!!           do i=0,ldim-1
!!              indDest=ind+op%indexExpand(jst+i)-1
!!              lphiovrlp(indDest)=comon%recvBuf(jst+i)
!!           end do
!!        end if
!!        ind=ind+gdim
!!     end do
!!     ilrold=ilr
!!  end do
!!
!!end subroutine expandOneOrbital



!!subroutine expandOneOrbital2(iproc, nproc, orbsource, orbdest, orbs, input, onWhichAtom, lzd, op, nrecvbuf, recvbuf, lphiovrlp)
!!  use module_base
!!  use module_types
!!  implicit none
!!
!!  ! Calling arguments
!!  integer,intent(in):: iproc, nproc, orbsource, orbdest, nrecvbuf
!!  type(orbitals_data),intent(in):: orbs
!!  type(input_variables),intent(in):: input
!!  integer,dimension(orbs%norb),intent(in):: onWhichAtom
!!  type(local_zone_descriptors),intent(in):: lzd
!!  type(overlapParameters),intent(in):: op
!!  real(8),dimension(nrecvbuf),intent(in):: recvbuf
!!  real(8),dimension(op%ndim_lphiovrlp),intent(out):: lphiovrlp
!!
!!  ! Local variables
!!  integer:: ind, iorb, iiorb, ilr, gdim, ldim, jorb, jjorb, jst, ilrold, i, indDest
!!
!!
!!  ind=1
!!  ilrold=-1
!!  do iorb=1,orbs%norbp
!!     iiorb=orbs%isorb+iorb
!!     ilr=onWhichAtom(iiorb)
!!     if(ilr==ilrold) cycle
!!     gdim=lzd%llr(ilr)%wfd%nvctr_c+7*lzd%llr(ilr)%wfd%nvctr_f
!!     do jorb=1,op%noverlaps(iiorb)
!!        jjorb=op%overlaps(jorb,iiorb)
!!        ! Starting index of orbital jjorb
!!        jst=op%indexInRecvBuf(iorb,jjorb)
!!        ldim=op%wfd_overlap(jorb,iorb)%nvctr_c+7*op%wfd_overlap(jorb,iorb)%nvctr_f
!!        if(jjorb==orbsource .and. iorb==orbdest) then
!!           do i=0,ldim-1
!!              indDest=ind+op%indexExpand(jst+i)-1
!!              lphiovrlp(indDest)=recvbuf(jst+i)
!!              !lphiovrlp(indDest)=recvbuf(1+i)
!!           end do
!!        end if
!!        ind=ind+gdim
!!     end do
!!     ilrold=ilr
!!  end do
!!
!!end subroutine expandOneOrbital2

!!subroutine checkUnity(iproc, norb, ovrlp, maxError)
!!  use module_base
!!  use module_types
!!  implicit none
!!
!!  ! Calling arguments
!!  integer,intent(in):: iproc, norb
!!  real(8),dimension(norb,norb),intent(in):: ovrlp
!!  real(8),intent(out):: maxError
!!
!!  ! Local variables
!!  integer:: iorb, jorb
!!  real(8):: error
!!
!!  maxError=0.d0
!!  do iorb=1,norb
!!     do jorb=1,norb
!!        if(iorb==jorb) then
!!           error=abs(ovrlp(jorb,iorb)-1.d0)
!!        else
!!           error=abs(ovrlp(jorb,iorb))
!!        end if
!!        if(error>maxError) then
!!           maxError=error
!!        end if
!!        !write(20000+iproc,*) iorb, jorb, ovrlp(jorb,iorb)
!!     end do
!!  end do
!!
!!end subroutine checkUnity

!!subroutine indicesForExpansion(iproc, nproc, nspin, orbs, onWhichAtom, lzd, op, comon)
!!use module_base
!!use module_types
!!use module_interfaces, exceptThisOne => indicesForExpansion
!!implicit none
!!
!!! Calling arguments
!!integer,intent(in):: iproc, nproc, nspin
!!type(orbitals_data),intent(in):: orbs
!!integer,dimension(orbs%norb),intent(in):: onWhichAtom
!!type(local_zone_descriptors),intent(in):: lzd
!!type(overlapParameters),intent(inout):: op
!!type(p2pComms),intent(in):: comon
!!
!!! Local variables
!!integer:: ind, iorb, iiorb, ilr, gdim, ldim, jorb, jjorb, jst, ilrold, istat
!!character(len=*),parameter:: subname='indicesForExpansion'
!!
!!
!!ind=1
!!ilrold=-1
!!do iorb=1,orbs%norbp
!!    iiorb=orbs%isorb+iorb
!!    ilr=onWhichAtom(iiorb)
!!    if(ilr==ilrold) cycle
!!    gdim=lzd%llr(ilr)%wfd%nvctr_c+7*lzd%llr(ilr)%wfd%nvctr_f
!!    do jorb=1,op%noverlaps(iiorb)
!!        jjorb=op%overlaps(jorb,iiorb)
!!        ! Starting index of orbital jjorb
!!        jst=op%indexInRecvBuf(iorb,jjorb)
!!        !ldim=op%olr(jorb,iiorb)%wfd%nvctr_c+7*op%olr(jorb,iiorb)%wfd%nvctr_f
!!        ldim=op%wfd_overlap(jorb,iorb)%nvctr_c+7*op%wfd_overlap(jorb,iorb)%nvctr_f
!!        !call Lpsi_to_global2(iproc, nproc, ldim, gdim, orbs%norbp, orbs%nspinor, input%nspin, lzd%llr(ilr), op%olr(jorb,iiorb), comon%recvBuf(jst), lphiovrlp(ind))
!!        !call Lpsi_to_global2(iproc, nproc, ldim, gdim, orbs%norbp, orbs%nspinor, input%nspin, lzd%llr(ilr), op%olr(jorb,iorb), comon%recvBuf(jst), lphiovrlp(ind))
!!        call index_of_Lpsi_to_global2(iproc, nproc, ldim, gdim, orbs%norbp, orbs%nspinor, nspin, &
!!             lzd%llr(ilr), op%olr(jorb,iorb), op%indexExpand(jst))
!!
!!        call countExpansionSegments(ldim, op%indexExpand(jst), op%expseg(jorb,iorb)%nseg)
!!        allocate(op%expseg(jorb,iorb)%segborders(2,op%expseg(jorb,iorb)%nseg), stat=istat)
!!        call memocc(istat, op%expseg(jorb,iorb)%segborders, 'op%expseg(jorb,iorb)%segborders', subname)
!!        call determineExpansionSegments(ldim, op%indexExpand(jst), op%expseg(jorb,iorb)%nseg, op%expseg(jorb,iorb)%segborders)
!!
!!        ind=ind+gdim
!!    end do
!!    ilrold=ilr
!!end do
!!
!!end subroutine indicesForExpansion



!!subroutine countExpansionSegments(ldim, indexExpand, nseg)
!!use module_base
!!use module_types
!!implicit none
!!
!!! Calling arguments
!!integer,intent(in):: ldim
!!integer,dimension(ldim),intent(in):: indexExpand
!!integer,intent(out):: nseg
!!integer,dimension(:,:),pointer:: segborders
!!
!!! Local variables
!!integer:: i
!!
!!! Count the numbers of segments
!!nseg=0
!!do i=2,ldim
!!    if(indexExpand(i)==indexExpand(i-1)+1) then
!!        !consecutive, same segment
!!    else
!!        !segment ended
!!        nseg=nseg+1
!!    end if
!!end do
!!nseg=nseg+1 !last segment
!!
!!end subroutine countExpansionSegments


!!subroutine determineExpansionSegments(ldim, indexExpand, nseg, segborders)
!!use module_base
!!use module_types
!!implicit none
!!
!!! Calling arguments
!!integer,intent(in):: ldim, nseg
!!integer,dimension(ldim),intent(in):: indexExpand
!!integer,dimension(2,nseg):: segborders
!!
!!! Local variables
!!integer:: iseg, i
!!character(len=*),parameter:: subname='determineExpansionSegments'
!!
!!iseg=1
!!segborders(1,iseg)=indexExpand(1)
!!do i=2,ldim
!!    if(indexExpand(i)==indexExpand(i-1)+1) then
!!        !consecutive, same segment
!!    else
!!        !segment ended
!!        segborders(2,iseg)=indexExpand(i-1)
!!        iseg=iseg+1
!!        segborders(1,iseg)=indexExpand(i)
!!    end if
!!end do
!!segborders(2,iseg)=indexExpand(ldim) !last segments
!!
!!
!!
!!end subroutine determineExpansionSegments




!!subroutine indicesForExtraction(iproc, nproc, orbs, sizePhi, onWhichAtom, lzd, op, comon)
!!use module_base
!!use module_types
!!use module_interfaces, exceptThisOne => indicesForExtraction
!!implicit none
!!
!!! Calling arguments
!!integer,intent(in):: iproc, nproc, sizePhi
!!type(orbitals_data),intent(in):: orbs
!!integer,dimension(orbs%norb),intent(in):: onWhichAtom
!!type(local_zone_descriptors),intent(in):: lzd
!!type(overlapParameters),intent(inout):: op
!!type(p2pComms),intent(out):: comon
!!
!!! Local variables
!!integer:: iorb, jorb, korb, ind, indovrlp, ilr, klr, ilrold, jjorb, jjlr, jjproc, iiproc, iiprocold, gdim, ldim, kkorb, lorb
!!integer:: i, istat
!!character(len=*),parameter:: subname='indicesForExtraction'
!!
!!indovrlp=1
!!op%indexInSendBuf=0
!!
!!ilrold=-1
!!do iorb=1,orbs%norb
!!    ilr=onWhichAtom(iorb)
!!    iiproc=orbs%onWhichMPI(iorb)
!!    if(ilr==ilrold .and. iiproc==iiprocold) cycle ! otherwise we would extract the same again
!!    do jorb=1,op%noverlaps(iorb)
!!        jjorb=op%overlaps(jorb,iorb)
!!        jjlr=onWhichAtom(jjorb)
!!        jjproc=orbs%onWhichMPI(jjorb)
!!        if(iproc==jjproc) then
!!            ! Get the correct descriptors
!!            korb=jjorb-orbs%isorb
!!            !write(*,'(a,5i8)') 'iorb, jorb, jjorb, jjproc, korb', iorb, jorb, jjorb, jjproc, korb
!!            do i=1,op%noverlaps(jjorb)
!!                !write(*,'(a,5i8)') 'iproc, iorb, korb, i, op%overlaps(i,korb)', iproc, iorb, korb, i, op%overlaps(i,korb)
!!                if(op%overlaps(i,jjorb)==iorb) then
!!                    lorb=i
!!                    exit
!!                end if
!!            end do
!!            !write(*,'(a,5i9)') 'iproc, iorb, jorb, korb, lorb', iproc, iorb, jorb, korb, lorb
!!            gdim=lzd%llr(jjlr)%wfd%nvctr_c+7*lzd%llr(jjlr)%wfd%nvctr_f
!!            ldim=op%wfd_overlap(lorb,korb)%nvctr_c+7*op%wfd_overlap(lorb,korb)%nvctr_f
!!            ind=1
!!            do kkorb=orbs%isorb+1,jjorb-1
!!                klr=onWhichAtom(kkorb)
!!                ind = ind + lzd%llr(klr)%wfd%nvctr_c + 7*lzd%llr(klr)%wfd%nvctr_f
!!            end do
!!            !write(*,'(5(a,i0))') 'process ',iproc,' adds ',op%olr(lorb,korb)%wfd%nvctr_c+7*op%olr(lorb,korb)%wfd%nvctr_f,' elements at position ',indovrlp,' from orbital ',jjorb,' for orbital ', iorb
!!            !call psi_to_locreg2(iproc, nproc, ldim, gdim, op%olr(lorb,korb), lzd%llr(jjlr), phi(ind), comon%sendBuf(indovrlp))
!!            call index_of_psi_to_locreg2(iproc, nproc, ldim, gdim, op%olr(lorb,korb), lzd%llr(jjlr), op%indexExtract(indovrlp))
!!
!!            call countExpansionSegments(ldim, op%indexExtract(indovrlp), op%extseg(lorb,korb)%nseg)
!!            allocate(op%extseg(lorb,korb)%segborders(2,op%extseg(lorb,korb)%nseg), stat=istat)
!!            call memocc(istat, op%extseg(lorb,korb)%segborders, 'op%extseg(lorb,korb)%segborders', subname)
!!            call determineExpansionSegments(ldim, op%indexExtract(indovrlp), op%extseg(lorb,korb)%nseg, &
!!                 op%extseg(lorb,korb)%segborders)
!!
!!            op%indexInSendBuf(jjorb-orbs%isorb,iorb)=indovrlp
!!            indovrlp=indovrlp+op%wfd_overlap(lorb,korb)%nvctr_c+7*op%wfd_overlap(lorb,korb)%nvctr_f
!!        end if
!!    end do
!!    ilrold=ilr
!!    iiprocold=iiproc
!!end do
!!
!!if(indovrlp/=comon%nsendBuf+1) then
!!    write(*,'(1x,a,i0,a,3x,i0,2x,i0)') 'ERROR on process ', iproc, ': indovrlp/=comon%nsendBuf+1', indovrlp, comon%nsendBuf+1
!!    stop
!!end if
!!
!!
!!
!!end subroutine indicesForExtraction

!!!subroutine initCommsOrthoVariable(iproc, nproc, lzd, orbs, orbsig, onWhichAtomAll, input, op, comon, tag)
!!!use module_base
!!!use module_types
!!!use module_interfaces, exceptThisOne => initCommsOrthoVariable
!!!implicit none
!!!
!!!! Calling arguments
!!!integer,intent(in):: iproc, nproc
!!!type(local_zone_descriptors),intent(in):: lzd
!!!type(orbitals_data),intent(in):: orbs, orbsig
!!!integer,dimension(orbs%norb),intent(in):: onWhichAtomAll
!!!type(input_variables),intent(in):: input
!!!type(overlapParameters),intent(out):: op
!!!type(p2pComms),intent(out):: comon
!!!integer,intent(inout):: tag
!!!
!!!! Local variables
!!!integer:: iorb, jorb, iiorb, jproc, ioverlaporb, ioverlapMPI, ilr, jlr
!!!integer:: ilrold, is1, ie1, is2, ie2, is3, ie3, js1, je1, js2, je2, js3
!!!integer::  je3, istat, i1, i2
!!!logical:: ovrlpx, ovrlpy, ovrlpz
!!!character(len=*),parameter:: subname='initCommsOrthoVariable'
!!!
!!!allocate(comon%noverlaps(0:nproc-1), stat=istat)
!!!call memocc(istat, comon%noverlaps, 'comon%noverlaps',subname)
!!!allocate(op%noverlaps(orbs%norb), stat=istat)
!!!call memocc(istat, op%noverlaps, 'op%noverlaps',subname)
!!!
!!!! Count how many overlaping regions each orbital / process has.
!!!call countOverlapsVariable(iproc, nproc, orbs, orbsig, lzd, op, comon)
!!!
!!!op%noverlapsmax=maxval(op%noverlaps)
!!!allocate(op%overlaps(op%noverlapsmax,orbs%norb), stat=istat)
!!!call memocc(istat, op%overlaps, 'op%overlaps', subname)
!!!comon%noverlapsmax=maxval(comon%noverlaps)
!!!!!allocate(comon%overlaps(comon%noverlapsmax,0:nproc-1), stat=istat)
!!!!!call memocc(istat, comon%overlaps, 'comon%overlaps', subname)
!!!allocate(op%indexInRecvBuf(orbs%norbp,orbsig%norb), stat=istat)
!!!call memocc(istat, op%indexInRecvBuf, 'op%indexInRecvBuf', subname)
!!!allocate(op%indexInSendBuf(orbsig%norbp,orbsig%norb), stat=istat)
!!!call memocc(istat, op%indexInSendBuf, 'op%indexInSendBuf', subname)
!!!
!!!! Determine the overlapping orbitals.
!!!call determineOverlapsVariable(iproc, nproc, orbs, orbsig, lzd, op, comon)
!!!
!!!!!allocate(op%olr(op%noverlapsmax,orbs%norb), stat=istat)
!!!!!!do i2=1,orbs%norbp
!!!!!do i2=1,orbs%norb
!!!!!    do i1=1,op%noverlapsmax
!!!!!        call nullify_locreg_descriptors(op%olr(i1,i2))
!!!!!    end do
!!!!!end do
!!!
!!!! Set the orbital descriptors for the overlap regions.
!!!!call determineOverlapDescriptorsVariable(iproc, nproc, orbs, orbsig, lzd, lzd%Glr, onWhichAtomAll, op)
!!! call determineOverlapDescriptorsVariable2(orbs, orbsig, lzd, op)
!!!
!!!allocate(comon%comarr(10,comon%noverlapsmax,0:nproc-1), stat=istat)
!!!call memocc(istat, comon%comarr, 'comon%comarr', subname)
!!!allocate(comon%communComplete(comon%noverlapsmax,0:nproc-1), stat=istat)
!!!call memocc(istat, comon%communComplete, 'comun%communComplete', subname)
!!!call setCommsOrthoVariable(iproc, nproc, orbs, orbsig, lzd, op, comon, tag)
!!!
!!!
!!!!DONT NEED THIS ANYMORE
!!!!!! Initialize the index arrays for the transformations from overlap region
!!!!!! to ordinary localization region.
!!!!!allocate(op%indexExpand(comon%nrecvBuf), stat=istat)
!!!!!call memocc(istat, op%indexExpand, 'op%indexExpand',subname)
!!!!!call indicesForExpansionVariable(iproc, nproc, orbs, input, lzd, op, comon)
!!!!!
!!!!!! Initialize the index arrays for the transformations from the ordinary localization region
!!!!!! to the overlap region.
!!!!!allocate(op%indexExtract(comon%nsendBuf), stat=istat)
!!!!!call memocc(istat, op%indexExtract, 'op%indexExtract',subname)
!!!!!call indicesForExtractionVariable(iproc, nproc, orbs, orbsig, orbs%npsidim_orbs, lzd, op, comon)
!!!
!!!end subroutine initCommsOrthoVariable



!!!! Count for each orbital and each process the number of overlapping orbitals.
!!!subroutine countOverlapsVariable(iproc, nproc, orbs, orbsig, lzd, op, comon)
!!!use module_base
!!!use module_types
!!!implicit none
!!!
!!!! Calling arguments
!!!integer,intent(in):: iproc, nproc
!!!type(orbitals_data),intent(in):: orbs, orbsig
!!!type(local_zone_descriptors),intent(in):: lzd
!!!type(overlapParameters),intent(out):: op
!!!type(p2pComms),intent(out):: comon
!!!
!!!! Local variables
!!!integer:: jproc, iorb, jorb, ioverlapMPI, ioverlaporb, ilr, jlr, ilrold, iiorb
!!!logical:: isoverlap
!!!!integer:: is1, ie1, is2, ie2, is3, ie3
!!!!integer:: js1, je1, js2, je2, js3, je3
!!!!logical:: ovrlpx, ovrlpy, ovrlpz
!!!
!!!iiorb=0
!!!do jproc=0,nproc-1
!!!    ioverlapMPI=0 ! counts the overlaps for the given MPI process.
!!!    ilrold=-1
!!!    do iorb=1,orbs%norb_par(jproc,0)
!!!        ioverlaporb=0 ! counts the overlaps for the given orbital.
!!!        iiorb=iiorb+1 ! counts the total orbitals
!!!        ilr=orbs%inWhichLocreg(iiorb)
!!!!        call getIndices(lzd%llr(ilr), is1, ie1, is2, ie2, is3, ie3)
!!!        do jorb=1,orbsig%norb
!!!            jlr=orbsig%inWhichLocreg(jorb)
!!!!            call getIndices(lzd%llr(jlr), js1, je1, js2, je2, js3, je3)
!!!!            ovrlpx = ( is1<=je1 .and. ie1>=js1 )
!!!!            ovrlpy = ( is2<=je2 .and. ie2>=js2 )
!!!!            ovrlpz = ( is3<=je3 .and. ie3>=js3 )
!!!!            if(ovrlpx .and. ovrlpy .and. ovrlpz) then
!!!             call check_overlap_cubic_periodic(lzd%Glr,lzd%Llr(ilr),lzd%Llr(jlr),isoverlap)
!!!             if(isoverlap) then
!!!                ioverlaporb=ioverlaporb+1
!!!                if(ilr/=ilrold) then
!!!                    ! if ilr==ilrold, we are in the same localization region, so the MPI prosess
!!!                    ! would get the same orbitals again. Therefore the counter is not increased
!!!                    ! in that case.
!!!                    ioverlapMPI=ioverlapMPI+1
!!!                end if
!!!            end if
!!!        end do 
!!!        op%noverlaps(iiorb)=ioverlaporb
!!!        !!if(iproc==0) write(*,'(a,2i8)') 'iiorb, op%noverlaps(iiorb)', iiorb, op%noverlaps(iiorb)
!!!        ilrold=ilr
!!!    end do
!!!    comon%noverlaps(jproc)=ioverlapMpi
!!!    !if(iproc==0) write(*,'(a,2i8)') 'jproc, comon%noverlaps(jproc)', jproc, comon%noverlaps(jproc)
!!!end do
!!!
!!!end subroutine countOverlapsVariable




!!subroutine determineOverlapsVariable(iproc, nproc, orbs, orbsig, lzd, op, comon)
!!use module_base
!!use module_types
!!implicit none
!!
!!! Calling arguments
!!integer,intent(in):: iproc, nproc
!!type(orbitals_data),intent(in):: orbs, orbsig
!!type(local_zone_descriptors),intent(in):: lzd
!!type(overlapParameters),intent(out):: op
!!type(p2pComms),intent(out):: comon
!!
!!! Local variables
!!integer:: jproc, iorb, jorb, ioverlapMPI, ioverlaporb, ilr, jlr, ilrold, iiorb
!!logical:: isoverlap
!!!integer :: is1, ie1, is2, ie2, is3, ie3
!!!integer:: js1, je1, js2, je2, js3, je3
!!!logical:: ovrlpx, ovrlpy, ovrlpz
!!
!!
!!  ! Initialize to some value which will never be used.
!!  op%overlaps=-1
!!  !!comon%overlaps=-1
!!
!!  iiorb=0
!!  do jproc=0,nproc-1
!!      ioverlapMPI=0 ! counts the overlaps for the given MPI process.
!!      ilrold=-1
!!      do iorb=1,orbs%norb_par(jproc,0)
!!          ioverlaporb=0 ! counts the overlaps for the given orbital.
!!          iiorb=iiorb+1 ! counts the total orbitals
!!          ilr=orbs%inWhichLocreg(iiorb)
!!!          call getIndices(lzd%llr(ilr), is1, ie1, is2, ie2, is3, ie3)
!!          do jorb=1,orbsig%norb
!!              jlr=orbsig%inWhichLocreg(jorb)
!!               call check_overlap_cubic_periodic(lzd%Glr,lzd%Llr(ilr),lzd%Llr(jlr),isoverlap)
!!!              call getIndices(lzd%llr(jlr), js1, je1, js2, je2, js3, je3)
!!!              ovrlpx = ( is1<=je1 .and. ie1>=js1 )
!!!              ovrlpy = ( is2<=je2 .and. ie2>=js2 )
!!!              ovrlpz = ( is3<=je3 .and. ie3>=js3 )
!!!              if(ovrlpx .and. ovrlpy .and. ovrlpz) then
!!               if(isoverlap) then
!!                  ioverlaporb=ioverlaporb+1
!!                  op%overlaps(ioverlaporb,iiorb)=jorb
!!                  if(ilr/=ilrold) then
!!                      ! if ilr==ilrold, we are in th same localization region, so the MPI prosess
!!                      ! would get the same orbitals again. Therefore the counter is not increased
!!                      ! in that case.
!!                      ioverlapMPI=ioverlapMPI+1
!!                      !!comon%overlaps(ioverlapMPI,jproc)=jorb
!!                  end if
!!              end if
!!          end do 
!!          !if(iproc==0) write(*,'(a,i3,5x,100i5)') 'iiorb, op%overlaps', iiorb, op%overlaps(:,iiorb) 
!!          ilrold=ilr
!!      end do
!!      !if(iproc==0) write(*,'(a,i3,5x,100i5)') 'jproc, comon%overlaps', jproc, comon%overlaps(:,jproc) 
!!  end do
!!
!!end subroutine determineOverlapsVariable





!!subroutine determineOverlapDescriptorsVariable(iproc, nproc, orbs, orbsig, lzd, Glr, onWhichAtom, op)
!!use module_base
!!use module_types
!!implicit none
!!
!!! Calling arguments
!!integer,intent(in):: iproc, nproc
!!type(orbitals_data),intent(in):: orbs, orbsig
!!type(local_zone_descriptors),intent(in):: lzd
!!type(locreg_descriptors),intent(in):: Glr
!!integer,dimension(orbs%norb),intent(in):: onWhichAtom
!!type(overlapParameters),intent(inout):: op
!!
!!! Local variables
!!integer:: iorb, jorb, jjorb, ilr, jlr, iiorb
!!
!!do iiorb=1,orbs%norb
!!    ilr=orbs%inWhichLocreg(iiorb)
!!    do jorb=1,op%noverlaps(iiorb)
!!        jjorb=op%overlaps(jorb,iiorb)
!!        jlr=orbsig%inWhichLocreg(jjorb)
!!        call get_overlap_region_periodic2(ilr, jlr, Glr, 1, lzd%llr, lzd%nlr, op%olr(jorb,iiorb))
!!    end do
!!end do
!!
!!end subroutine determineOverlapDescriptorsVariable

!!subroutine determineOverlapDescriptorsVariable2(orbs, orbsig, lzd, op)
!!use module_base
!!use module_types
!!implicit none
!!
!!! Calling arguments
!!type(orbitals_data),intent(in):: orbs, orbsig
!!type(local_zone_descriptors),intent(in):: lzd
!!type(overlapParameters),intent(inout):: op
!!
!!! Local variables
!!integer:: iorb, jorb, jjorb, ilr, jlr, iiorb, istat
!!logical :: isoverlap,isoverlapf
!!character(len=*),parameter:: subname='determineOverlapDescriptorsVariable2'
!!
!!allocate(op%wfd_overlap(orbs%norb,orbs%norbp), stat=istat)
!!
!!do iiorb=1,orbs%norb
!!    ilr=orbs%inWhichLocreg(iiorb)
!!    do jorb=1,op%noverlaps(iiorb)
!!        call nullify_wavefunctions_descriptors(op%wfd_overlap(iiorb,jorb))
!!        jjorb=op%overlaps(jorb,iiorb)
!!        jlr=orbsig%inWhichLocreg(jjorb)
!!        !Get number of coarse segments
!!        call check_overlap_from_descriptors_periodic(lzd%llr(ilr)%wfd%nseg_c, lzd%llr(jlr)%wfd%nseg_c,&
!!                 lzd%llr(ilr)%wfd%keyglob(1,1), lzd%llr(jlr)%wfd%keyglob(1,1), &
!!                 isoverlap, op%wfd_overlap(iiorb,jorb)%nseg_c)
!!        !Get number of fine segments
!!        call check_overlap_from_descriptors_periodic(lzd%llr(ilr)%wfd%nseg_c, lzd%llr(jlr)%wfd%nseg_f,&
!!                 lzd%llr(ilr)%wfd%keyglob(1,1), lzd%llr(jlr)%wfd%keyglob(1,1+lzd%llr(jlr)%wfd%nseg_c), &
!!                 isoverlapf, op%wfd_overlap(iiorb,jorb)%nseg_f)
!!        ! Allocate the keys
!!        call allocate_wfd(op%wfd_overlap(iiorb,jorb),subname)
!!        ! Get the coarse part
!!        call get_overlap_from_descriptors_periodic(lzd%Llr(ilr)%wfd%nseg_c, lzd%Llr(jlr)%wfd%nseg_c,&
!!           lzd%Llr(ilr)%wfd%keyglob(1,1), lzd%Llr(jlr)%wfd%keyglob(1,1), &                                                                                                      
!!           isoverlap,op%wfd_overlap(iiorb,jorb)%nseg_c, op%wfd_overlap(iiorb,jorb)%nvctr_c, &
!!           op%wfd_overlap(iiorb,jorb)%keyglob(1,1), op%wfd_overlap(iiorb,jorb)%keyvglob(1))
!!        !Get fine part
!!        if(op%wfd_overlap(iiorb,jorb)%nseg_f > 0)then
!!        call get_overlap_from_descriptors_periodic(lzd%Llr(ilr)%wfd%nseg_c, lzd%Llr(jlr)%wfd%nseg_f,&
!!           lzd%Llr(ilr)%wfd%keyglob(1,1), lzd%Llr(jlr)%wfd%keyglob(1,1+lzd%Llr(jlr)%wfd%nseg_c), &                                                                                                      
!!           isoverlapf,op%wfd_overlap(iiorb,jorb)%nseg_f, op%wfd_overlap(iiorb,jorb)%nvctr_f, &
!!           op%wfd_overlap(iiorb,jorb)%keyglob(1,1+op%wfd_overlap(iiorb,jorb)%nseg_c), &
!!           op%wfd_overlap(iiorb,jorb)%keyvglob(1+op%wfd_overlap(iiorb,jorb)%nseg_c))
!!        else
!!           op%wfd_overlap(iiorb,jorb)%nvctr_f = 0
!!        end if
!!    end do
!!end do
!!
!!end subroutine determineOverlapDescriptorsVariable2

!!!subroutine setCommsOrthoVariable(iproc, nproc, orbs, orbsig, lzd, op, comon, tag)
!!!use module_base
!!!use module_types
!!!implicit none
!!!
!!!! Calling arguments
!!!integer,intent(in):: iproc, nproc
!!!type(orbitals_data),intent(in):: orbs, orbsig
!!!type(local_zone_descriptors),intent(in):: lzd
!!!type(overlapParameters),intent(inout):: op
!!!type(p2pComms),intent(out):: comon
!!!integer,intent(inout):: tag
!!!
!!!! Local variables
!!!integer:: jproc, iorb, jorb, iiorb, jjorb, mpisource, mpidest, istsource, istdest, ncount, istat, iall, ijorb
!!!integer:: ilr, ilrold, jprocold, ildim, ierr
!!!integer,dimension(:),allocatable:: istsourceArr, istdestArr
!!!character(len=*),parameter:: subname='setCommsOrtho'
!!!logical,dimension(:),allocatable:: receivedOrbital
!!!
!!!allocate(istsourceArr(0:nproc-1), stat=istat)
!!!call memocc(istat, istsourceArr, 'istsourceArr',subname)
!!!allocate(istdestArr(0:nproc-1), stat=istat)
!!!call memocc(istat, istdestArr, 'istdestArr',subname)
!!!allocate(receivedOrbital(orbsig%norb), stat=istat)
!!!call memocc(istat, receivedOrbital, 'receivedOrbital', subname)
!!!
!!!istsourceArr=1
!!!istdestArr=1
!!!
!!!comon%nsendBuf=0
!!!comon%nrecvBuf=0
!!!
!!!
!!!op%indexInRecvBuf=0
!!!op%ndim_lphiovrlp=0
!!!
!!!iiorb=0
!!!jprocold=-1
!!!do jproc=0,nproc-1
!!!    receivedOrbital=.false.
!!!    ijorb=0
!!!    ilrold=-1
!!!    do iorb=1,orbs%norb_par(jproc,0)
!!!       iiorb=iiorb+1 
!!!       ilr=orbs%inWhichLocreg(iiorb)
!!!       ! Check whether process jproc has already received orbital jjorb.
!!!       !if(iproc==0) write(*,'(a,5i8)') 'jproc, iorb, iiorb, ilr, ilrold', jproc, iorb, iiorb, ilr, ilrold
!!!       if(ilr==ilrold) cycle
!!!       ildim=lzd%llr(ilr)%wfd%nvctr_c+7*lzd%llr(ilr)%wfd%nvctr_f
!!!       do jorb=1,op%noverlaps(iiorb)
!!!           jjorb=op%overlaps(jorb,iiorb)
!!!           !write(*,'(a,7i8)') 'iproc, iiorb, jjorb, ilr, ilrold, jproc, jprocold', iproc, iiorb, jjorb, ilr, ilrold, jproc, jprocold
!!!           ijorb=ijorb+1
!!!           mpisource=orbsig%onWhichMPI(jjorb)
!!!           mpidest=jproc
!!!           istsource=istsourceArr(mpisource)
!!!           istdest=istdestArr(mpidest)
!!!           if(iproc==jproc) then
!!!               ncount=op%wfd_overlap(jorb,iiorb)%nvctr_c+7*op%wfd_overlap(jorb,iiorb)%nvctr_f
!!!           end if
!!!           call mpi_bcast(ncount, 1, mpi_integer, jproc, mpi_comm_world, ierr)
!!!           tag=tag+1
!!!           receivedOrbital(jjorb)=.true.
!!!           call setCommsParameters(mpisource, mpidest, istsource, istdest, ncount, tag, comon%comarr(1,ijorb,jproc))
!!!           !if(iproc==0) write(*,'(6(a,i0))') 'process ',mpisource,' sends ',ncount,' elements from position ',istsource,' to position ',istdest,' on process ',mpidest,', tag=',tag
!!!           if(iproc==mpisource) then
!!!               !write(*,'(5(a,i0))') 'adding ',ncount,' elements from orbital ',jjorb,' for orbital ',iiorb,' to nsendBuf, iproc=',iproc,', jproc=',jproc
!!!               comon%nsendBuf=comon%nsendBuf+ncount
!!!print *,'2: comon%nsendbuf',comon%nsendBuf
!!!           end if
!!!           if(iproc==mpidest) then
!!!               !write(*,'(3(a,i0))') 'process ',iproc,' will get orbital ',jjorb,' at position ',istdest
!!!               op%indexInRecvBuf(iorb,jjorb)=istdest
!!!               comon%nrecvBuf=comon%nrecvBuf+ncount
!!!               op%ndim_lphiovrlp=op%ndim_lphiovrlp+ildim
!!!           end if
!!!           istsourceArr(mpisource) = istsourceArr(mpisource) + ncount
!!!           istdestArr(mpidest) = istdestArr(mpidest) + ncount
!!!       end do
!!!       ilrold=ilr
!!!    end do
!!!    jprocold=jproc
!!!end do
!!!   
!!!iall = -product(shape(istsourceArr))*kind(istsourceArr)
!!!deallocate(istsourceArr, stat=istat)
!!!call memocc(istat, iall, 'istsourceArr',subname)
!!!iall = -product(shape(istdestArr))*kind(istdestArr)
!!!deallocate(istdestArr, stat=istat)
!!!call memocc(istat, iall, 'istdestArr',subname)
!!!iall = -product(shape(receivedOrbital))*kind(receivedOrbital)
!!!deallocate(receivedOrbital, stat=istat)
!!!call memocc(istat, iall, 'receivedOrbital',subname)
!!!
!!!
!!!end subroutine setCommsOrthoVariable

!!subroutine indicesForExpansionVariable(iproc, nproc, orbs, input, lzd, op, comon)
!!use module_base
!!use module_types
!!use module_interfaces, exceptThisOne => indicesForExpansionVariable
!!implicit none
!!
!!! Calling arguments
!!integer,intent(in):: iproc, nproc
!!type(orbitals_data),intent(in):: orbs
!!type(input_variables),intent(in):: input
!!type(local_zone_descriptors),intent(in):: lzd
!!type(overlapParameters),intent(inout):: op
!!type(p2pComms),intent(in):: comon
!!
!!! Local variables
!!integer:: ind, iorb, iiorb, ilr, gdim, ldim, jorb, jjorb, jst, ilrold, ierr
!!
!!
!!
!!ind=1
!!ilrold=-1
!!do iorb=1,orbs%norbp
!!    iiorb=orbs%isorb+iorb
!!    ilr=orbs%inWhichLocreg(iiorb)
!!    if(ilr==ilrold) cycle
!!    gdim=lzd%llr(ilr)%wfd%nvctr_c+7*lzd%llr(ilr)%wfd%nvctr_f
!!    do jorb=1,op%noverlaps(iiorb)
!!        jjorb=op%overlaps(jorb,iiorb)
!!        ! Starting index of orbital jjorb
!!        jst=op%indexInRecvBuf(iorb,jjorb)
!!        ldim=op%wfd_overlap(jorb,iiorb)%nvctr_c+7*op%wfd_overlap(jorb,iiorb)%nvctr_f
!!        call index_of_Lpsi_to_global2(iproc, nproc, ldim, gdim, orbs%norbp, orbs%nspinor, &
!!             input%nspin, lzd%llr(ilr), op%olr(jorb,iiorb), op%indexExpand(jst:jst+ldim-1))
!!        ind=ind+gdim
!!    end do
!!    ilrold=ilr
!!end do
!!if(jst+ldim/=comon%nrecvBuf+1) then
!!    write(*,*) 'ERROR on process ',iproc,': jst+ldim/=comon%nrecvBuf+1',jst+ldim,comon%nrecvBuf+1
!!    stop
!!end if
!!
!!end subroutine indicesForExpansionVariable



!!subroutine indicesForExtractionVariable(iproc, nproc, orbs, orbsig, sizePhi, lzd, op, comon)
!!use module_base
!!use module_types
!!implicit none
!!
!!! Calling arguments
!!integer,intent(in):: iproc, nproc, sizePhi
!!type(orbitals_data),intent(in):: orbs, orbsig
!!type(local_zone_descriptors),intent(in):: lzd
!!type(overlapParameters),intent(inout):: op
!!type(p2pComms),intent(out):: comon
!!
!!! Local variables
!!integer:: iorb, jorb, korb, ind, indovrlp, ilr, klr, ilrold, jjorb, jjlr, jjproc, iiproc, iiprocold, gdim, ldim, kkorb, lorb
!!integer:: i, jj, j, jjjlr, iilr, jlr, jjorb2, iiorb, ijorb
!!
!!indovrlp=1
!!op%indexInSendBuf=0
!!
!!ilrold=-1
!!ijorb=0
!!do iorb=1,orbs%norb
!!    ilr=orbs%inWhichLocreg(iorb)
!!    iiproc=orbs%onWhichMPI(iorb)
!!    if(ilr==ilrold .and. iiproc==iiprocold) cycle ! otherwise we would extract the same again
!!    do jorb=1,op%noverlaps(iorb)
!!        jjorb=op%overlaps(jorb,iorb)
!!        jjlr=orbsig%inWhichLocreg(jjorb)
!!        jjproc=orbsig%onWhichMPI(jjorb)
!!        if(iproc==jjproc) then
!!            ijorb=ijorb+1
!!            ! Get the correct descriptors
!!            ! Get an orbs-orbital in the same locreg as the orbsig-orbital jjorb.
!!            do j=1,orbs%norb
!!                jjjlr=orbs%inWhichLocreg(j)
!!                if(jjjlr==jjlr) then
!!                    korb=j
!!                    exit
!!                end if
!!            end do
!!            ! Get an orbsig-orbital in the same locreg as the orbs-orbital iorb.
!!            lorb=0
!!            do i=1,op%noverlaps(korb)
!!                iiorb=op%overlaps(i,korb)
!!                iilr=orbsig%inWhichLocreg(iiorb)
!!                if(iilr==ilr) then
!!                    lorb=i
!!                    exit
!!                end if
!!            end do
!!            gdim=lzd%llr(jjlr)%wfd%nvctr_c+7*lzd%llr(jjlr)%wfd%nvctr_f
!!            ldim=op%wfd_overlap(lorb,korb)%nvctr_c+7*op%wfd_overlap(lorb,korb)%nvctr_f
!!            ind=1
!!            do kkorb=orbs%isorb+1,jjorb-1
!!                klr=orbsig%inWhichLocreg(kkorb)
!!                ind = ind + lzd%llr(klr)%wfd%nvctr_c + 7*lzd%llr(klr)%wfd%nvctr_f
!!            end do
!!            call index_of_psi_to_locreg2(iproc, nproc, ldim, gdim, op%olr(lorb,korb), lzd%llr(jjlr), op%indexExtract(indovrlp))
!!            op%indexInSendBuf(jjorb-orbsig%isorb,iorb)=indovrlp
!!            indovrlp=indovrlp+op%wfd_overlap(lorb,korb)%nvctr_c+7*op%wfd_overlap(lorb,korb)%nvctr_f
!!        end if
!!    end do
!!    ilrold=ilr
!!    iiprocold=iiproc
!!end do
!!
!!if(indovrlp/=comon%nsendBuf+1) then
!!    write(*,'(1x,a,i0,a,3x,i0,2x,i0)') 'ERROR on process ', iproc, ': indovrlp/=comon%nsendBuf+1', indovrlp, comon%nsendBuf+1
!!    stop
!!end if
!!
!!
!!
!!end subroutine indicesForExtractionVariable



!!!!subroutine extractOrbital2Variable(iproc, nproc, orbs, orbsig, sizePhi, lzd, op, phi, comon)
!!!!use module_base
!!!!use module_types
!!!!implicit none
!!!!
!!!!! Calling arguments
!!!!integer,intent(in):: iproc, nproc, sizePhi
!!!!type(orbitals_data),intent(in):: orbs, orbsig
!!!!type(local_zone_descriptors),intent(in):: lzd
!!!!type(overlapParameters),intent(inout):: op
!!!!real(8),dimension(sizePhi),intent(in):: phi
!!!!type(p2pComms),intent(out):: comon
!!!!
!!!!! Local variables
!!!!integer:: iorb, jorb, korb, ind, indovrlp, ilr, klr, ilrold, jjorb, jjlr, jjproc, iiproc, iiprocold, gdim, ldim, kkorb, lorb
!!!!integer:: i, indSource, j, jjjlr, iiorb, iilr, iseg, istart, iend, ncount, kseg, kstart, kend, kold, start, jst, ifine, isend
!!!!integer:: igrid
!!!!
!!!!indovrlp=1
!!!!op%indexInSendBuf=0
!!!!
!!!!ilrold=-1
!!!!iiprocold=-1
!!!!do iorb=1,orbs%norb
!!!!    ilr=orbs%inWhichLocreg(iorb)
!!!!    iiproc=orbs%onWhichMPI(iorb)
!!!!    if(ilr==ilrold .and. iiproc==iiprocold) cycle ! otherwise we would extract the same again
!!!!    do jorb=1,op%noverlaps(iorb)
!!!!        jjorb=op%overlaps(jorb,iorb)
!!!!        jjlr=orbsig%inWhichLocreg(jjorb)
!!!!        jjproc=orbsig%onWhichMPI(jjorb)
!!!!        if(iproc==jjproc) then
!!!!            ! Get the correct descriptors
!!!!            ! Get an orbs-orbital in the same locreg as the orbsig-orbital jjorb.
!!!!            do j=1,orbs%norb
!!!!                jjjlr=orbs%inWhichLocreg(j)
!!!!                if(jjjlr==jjlr) then
!!!!                    korb=j
!!!!                    exit
!!!!                end if
!!!!            end do
!!!!            ! Get an orbsig-orbital in the same locreg as the orbs-orbital iorb.
!!!!            lorb=0
!!!!            do i=1,op%noverlaps(korb)
!!!!                iiorb=op%overlaps(i,korb)
!!!!                iilr=orbsig%inWhichLocreg(iiorb)
!!!!                if(iilr==ilr) then
!!!!                    lorb=i
!!!!                    exit
!!!!                end if
!!!!            end do
!!!!            gdim=lzd%llr(jjlr)%wfd%nvctr_c+7*lzd%llr(jjlr)%wfd%nvctr_f
!!!!            ldim=op%wfd_overlap(lorb,korb)%nvctr_c+7*op%wfd_overlap(lorb,korb)%nvctr_f
!!!!            ind=1
!!!!            do kkorb=orbsig%isorb+1,jjorb-1
!!!!                klr=orbsig%inWhichLocreg(kkorb)
!!!!                ind = ind + lzd%llr(klr)%wfd%nvctr_c + 7*lzd%llr(klr)%wfd%nvctr_f
!!!!            end do
!!!!!!            do i=0,ldim-1
!!!!!!                indSource=ind+op%indexExtract(indovrlp+i)-1
!!!!!!                comon%sendBuf(indovrlp+i)=phi(indSource)
!!!!!!            end do
!!!!              !! THIS IS THE NEWEST VERSION (NOT OPTIMIZED, could probably store the keyv once and for all)
!!!!              jst=0
!!!!              kold = 1
!!!!              do iseg=1,op%wfd_overlap(lorb,korb)%nseg_c
!!!!                  istart=op%wfd_overlap(lorb,korb)%keyglob(1,iseg)
!!!!                  iend=op%wfd_overlap(lorb,korb)%keyglob(2,iseg)
!!!!                  ncount=iend-istart+1  !the overlap segment is always contained inside the Llrs segments, so ncount is ok
!!!!                  inner_loop: do kseg=kold,lzd%llr(jjlr)%wfd%nseg_c
!!!!                     kstart = lzd%llr(jjlr)%wfd%keyglob(1,kseg)
!!!!                     kend   = lzd%llr(jjlr)%wfd%keyglob(2,kseg)
!!!!                     if(kstart <= iend .and. kend >= istart) then  
!!!!                        kold = kseg
!!!!                        start = lzd%llr(jjlr)%wfd%keyvglob(kseg) + max(0,istart-kstart)
!!!!                        call dcopy(ncount, phi(ind+start-1), 1, comon%sendBuf(indovrlp+jst), 1)
!!!!                        jst=jst+ncount
!!!!                        exit inner_loop
!!!!                     end if
!!!!                  end do inner_loop
!!!!              end do
!!!!              if(jst .ne. op%wfd_overlap(lorb,korb)%nvctr_c) then
!!!!                 print *,'extractOrbital2V:jst = ',jst,'not equal to ldim = ',op%wfd_overlap(lorb,korb)%nvctr_c
!!!!                 stop
!!!!              end if
!!!!              !DO FINE GRID 
!!!!              jst=0
!!!!              kold = 1
!!!!              do iseg=1,op%wfd_overlap(lorb,korb)%nseg_f
!!!!                  istart=op%wfd_overlap(lorb,korb)%keyglob(1,iseg+op%wfd_overlap(lorb,korb)%nseg_c)
!!!!                  iend=op%wfd_overlap(lorb,korb)%keyglob(2,iseg+op%wfd_overlap(lorb,korb)%nseg_c)
!!!!                  ncount=7*(iend-istart+1)  !the overlap segment is always contained inside the Llrs segments, so ncount is ok
!!!!                  inner_loop2: do kseg=kold,lzd%llr(jjlr)%wfd%nseg_f
!!!!                     kstart = lzd%llr(jjlr)%wfd%keyglob(1,kseg+lzd%llr(jjlr)%wfd%nseg_c)
!!!!                     kend   = lzd%llr(jjlr)%wfd%keyglob(2,kseg+lzd%llr(jjlr)%wfd%nseg_c)
!!!!                     if(kstart <= iend .and. kend >= istart) then  
!!!!                        kold = kseg
!!!!                        start = lzd%llr(jjlr)%wfd%nvctr_c+(lzd%llr(jjlr)%wfd%keyvglob(kseg+lzd%llr(jjlr)%wfd%nseg_c) +&
!!!!                                max(0,istart-kstart)-1)*7
!!!!                        call dcopy(ncount,phi(ind+start),1,&
!!!!                                comon%sendBuf(indovrlp+jst+op%wfd_overlap(lorb,korb)%nvctr_c),1)
!!!!                        jst=jst+ncount
!!!!                        exit inner_loop2
!!!!                     end if
!!!!                  end do inner_loop2
!!!!              end do
!!!!              if(jst .ne. 7*op%wfd_overlap(lorb,korb)%nvctr_f) then
!!!!                 print *,'extractOrbital2V:jst = ',jst,'not equal to ldim = ',7*op%wfd_overlap(lorb,korb)%nvctr_f
!!!!                 stop
!!!!              end if
!!!!            op%indexInSendBuf(jjorb-orbsig%isorb,iorb)=indovrlp
!!!!            indovrlp=indovrlp+op%wfd_overlap(lorb,korb)%nvctr_c+7*op%wfd_overlap(lorb,korb)%nvctr_f
!!!!        end if
!!!!    end do
!!!!    ilrold=ilr
!!!!    iiprocold=iiproc
!!!!end do
!!!!
!!!!if(indovrlp/=comon%nsendBuf+1) then
!!!!    write(*,'(1x,a,i0,a,3x,i0,2x,i0)') 'ERROR on process ', iproc, ': indovrlp/=comon%nsendBuf+1', indovrlp, comon%nsendBuf+1
!!!!    stop
!!!!end if
!!!!
!!!!end subroutine extractOrbital2Variable



!!subroutine expandOrbital2Variable(iproc, nproc, orbs, input, lzd, op, comon, lphiovrlp)
!!use module_base
!!use module_types
!!implicit none
!!
!!! Calling arguments
!!integer,intent(inc, nproc
!!type(orbitals_data),intent(in):: orbs
!!type(input_variables),intent(in):: input
!!type(local_zone_descriptors),intent(in):: lzd
!!type(overlapParameters),intent(in):: op
!!type(p2pComms),intent(in):: comon
!!real(8),dimension(op%ndim_lphiovrlp),intent(out):: lphiovrlp
!!
!!! Local variables
!!integer:: ind, iorb, iiorb, ilr, gdim, ldim, jorb, jjorb, jst, ilrold, i, indDest
!!
!!
!!lphiovrlp=0.d0
!!
!!ind=1
!!ilrold=-1
!!do iorb=1,orbs%norbp
!!    iiorb=orbs%isorb+iorb
!!    ilr=orbs%inWhichLocreg(iiorb)
!!    if(ilr==ilrold) cycle
!!    gdim=lzd%llr(ilr)%wfd%nvctr_c+7*lzd%llr(ilr)%wfd%nvctr_f
!!    do jorb=1,op%noverlaps(iiorb)
!!        jjorb=op%overlaps(jorb,iiorb)
!!        ! Starting index of orbital jjorb
!!        jst=op%indexInRecvBuf(iorb,jjorb)
!!        ldim=op%wfd_overlap(jorb,iiorb)%nvctr_c+7*op%wfd_overlap(jorb,iiorb)%nvctr_f
!!        do i=0,ldim-1
!!            indDest=ind+op%indexExpand(jst+i)-1
!!            lphiovrlp(indDest)=comon%recvBuf(jst+i)
!!        end do
!!        ind=ind+gdim
!!    end do
!!    ilrold=ilr
!!end do
!!
!!end subroutine expandOrbital2Variable





!!subroutine getOrbitals(iproc, nproc, comon)
!!use module_base
!!use module_types
!!implicit none
!!
!!! Calling arguments
!!integer,intent(in):: iproc, nproc
!!type(p2pCommsOrthonormality),intent(inout):: comon
!!
!!! Local variables
!!integer:: jproc, iorb, mpisource, istsource, ncount, mpidest, istdest, tag, nsends, nreceives, ierr
!!integer:: win, sizeOfDouble
!!real(8),dimension(:),allocatable:: ttarr
!!
!!
!!call mpi_type_size(mpi_double_precision, sizeOfDouble, ierr)
!!write(*,*) 'iproc, comon%nsendBuf, sizeOfDouble', iproc, comon%nsendBuf, sizeOfDouble
!!
!!nsends=0
!!nreceives=0
!!comon%communComplete=.false.
!!do jproc=0,nproc-1
!!    !write(*,'(3(a,i0))') 'iproc=',iproc,', jproc=',jproc,', comon%noverlaps(jproc)=', comon%noverlaps(jproc)
!!    do iorb=1,comon%noverlaps(jproc)
!!        mpisource=comon%comarr(1,iorb,jproc)
!!        istsource=comon%comarr(2,iorb,jproc)
!!        ncount=comon%comarr(3,iorb,jproc)
!!        mpidest=comon%comarr(4,iorb,jproc)
!!        istdest=comon%comarr(5,iorb,jproc)
!!        tag=comon%comarr(6,iorb,jproc)
!!        !write(*,'(6(a,i0))') 'iproc=',iproc,', tag=',tag,', mpisource=',mpisource,', mpidest=',mpidest,' jproc=',jproc,', iorb=',iorb
!!        if(mpisource/=mpidest) then
!!            ! The orbitals are on different processes, so we need a point to point communication.
!!            if(iproc==mpisource) then
!!            call mpi_win_create(comon%sendBuf(istsource), ncount*sizeOfDouble, sizeOfDouble, mpi_info_null, mpi_comm_world, win, ierr)
!!            call mpi_win_fence(0, win, ierr)
!!            !call mpi_get(comon%recvBuf(1), ncount, mpi_double_precision, mpisource, istsource, ncount, mpi_double_precision, win, ierr)
!!            !if(iproc==mpidest) then
!!            !    call mpi_get(comon%recvBuf(istdest), ncount, mpi_double_precision, mpisource, istsource, ncount, mpi_double_precision, win, ierr)
!!            !    !call mpi_get(comon%recvBuf(1), 0, mpi_double_precision, mpisource, istsource, 0, mpi_double_precision, win, ierr)
!!            !else
!!            !    call mpi_get(ttarr(1), ncount, mpi_double_precision, mpisource, istsource, ncount, mpi_double_precision, win, ierr)
!!            !    !call mpi_get(comon%recvBuf(1), 0, mpi_double_precision, mpisource, istsource, 0, mpi_double_precision, win, ierr)
!!            !end if
!!            call mpi_win_fence(0, win, ierr)
!!            call mpi_win_free(win, ierr)
!!            if(iproc==mpisource) then
!!                !write(*,'(6(a,i0))') 'overlap: process ', mpisource, ' sends ', ncount, ' elements from position ', istsource, ' to position ', istdest, ' on process ', mpidest, ', tag=',tag
!!                !!call mpi_isend(comon%sendBuf(istsource), ncount, mpi_double_precision, mpidest, tag,&
!!                !!     mpi_comm_world, comon%comarr(7,iorb,jproc), ierr)
!!                !call mpi_isend(sendBuf(istsource), ncount, mpi_double_precision, mpidest, tag, mpi_comm_world, lin%comsr%comarr(8,iorb,jproc), ierr)
!!                !!comon%comarr(8,iorb,jproc)=mpi_request_null !is this correct?
!!                !!nsends=nsends+1
!!            else if(iproc==mpidest) then
!!                !write(*,'(6(a,i0))') 'overlap: process ', mpidest, ' receives ', ncount, ' elements at position ', istdest, ' from position ', istsource, ' on process ', mpisource, ', tag=',tag
!!                !!call mpi_irecv(comon%recvBuf(istdest), ncount, mpi_double_precision, mpisource, tag,&
!!                !!     mpi_comm_world, comon%comarr(8,iorb,jproc), ierr)
!!                !!comon%comarr(7,iorb,jproc)=mpi_request_null !is this correct?
!!                !!nreceives=nreceives+1
!!            else
!!                !comon%comarr(7,iorb,jproc)=mpi_request_null
!!                !comon%comarr(8,iorb,jproc)=mpi_request_null
!!            end if
!!        else
!!            ! The orbitals are on the same process, so simply copy them.
!!            if(iproc==mpisource) then
!!                call dcopy(ncount, comon%sendBuf(istsource), 1, comon%recvBuf(istdest), 1)
!!                !write(*,'(6(a,i0))') 'overlap: process ', iproc, ' copies ', ncount, ' elements from position ', istsource, ' to position ', istdest, ' on process ', iproc, ', tag=',tag
!!                comon%comarr(7,iorb,jproc)=mpi_request_null
!!                comon%comarr(8,iorb,jproc)=mpi_request_null
!!                nsends=nsends+1
!!                nreceives=nreceives+1
!!                comon%communComplete(iorb,iproc)=.true.
!!            else
!!                comon%comarr(7,iorb,jproc)=mpi_request_null
!!                comon%comarr(8,iorb,jproc)=mpi_request_null
!!            end if
!!
!!        end if
!!    end do
!!end do
!!
!!
!!
!!end subroutine getOrbitals

!!subroutine collectAndCalculateOverlap(iproc, nproc, comon, mad, op, orbs, input, lzd, &
!!           nsendbuf, sendbuf, nrecvbuf, recvbuf, ovrlp, lphiovrlp,timecommunp2p, &
!!           timecommuncoll, timeoverlap, timeexpand, timecompress)
!!use module_base
!!use module_types
!!use module_interfaces, exceptThisOne => collectAndCalculateOverlap
!!implicit none
!!
!!! Calling arguments
!!integer,intent(in):: iproc, nproc, nsendbuf, nrecvbuf
!!type(p2pComms),intent(inout):: comon
!!type(matrixDescriptors),intent(in):: mad
!!type(overlapParameters),intent(in):: op
!!type(orbitals_data),intent(in):: orbs
!!type(input_variables),intent(in):: input
!!type(local_zone_descriptors),intent(in):: lzd
!!real(8),dimension(nsendbuf),intent(in):: sendbuf
!!real(8),dimension(nrecvbuf),intent(inout):: recvbuf
!!real(8),dimension(orbs%norb,orbs%norb),intent(out):: ovrlp
!!real(8),dimension(op%ndim_lphiovrlp),intent(out):: lphiovrlp
!!real(8),intent(inout):: timecommunp2p, timecommuncoll, timeoverlap, timeexpand, timecompress
!!
!!! Local variables
!!integer:: iorb, orbsource, orbdest, nrecv, nsend, ist, jst, ncount, ierr, ncomplete, i, istat, iall, jorb, ind
!!real(8),dimension(:),allocatable:: ovrlpCompressed, ovrlpCompressed2, sendbuf2, temparr
!!integer,dimension(:),allocatable:: sendcounts, displs, indcomplete, indexarray
!!real(8):: ddot, t1, t2
!!character(len=*),parameter:: subname='collectAndCalculateOverlap'
!!logical,dimension(:),allocatable:: done
!!logical:: received
!!
!!allocate(indcomplete(comon%nrecv), stat=istat)
!!call memocc(istat, indcomplete, 'indcomplete', subname)
!!allocate(done(comon%nrecv), stat=istat)
!!call memocc(istat, done, 'done', subname)
!!done=.false.
!!
!!allocate(indexarray(comon%nrecv), stat=istat)
!!call memocc(istat, indexarray, 'indexarray', subname)
!!do i=1,comon%nrecv
!!    indexarray(i)=i
!!end do
!!
!!
!!! Now the sends
!!if (nproc >1) then
!!   t1=mpi_wtime()
!!   nsend=0
!!   waitLoopSend: do
!!      !!call mpi_waitsome(comon%nsend, comon%requests(1,1), ncomplete, indcomplete, mpi_statuses_ignore, ierr)
!!      !!nsend=nsend+ncomplete
!!      !!if(nsend==comon%nsend) exit waitLoopSend
!!      call mpi_waitany(comon%nsend-nsend, comon%requests(1,1), ind, mpi_status_ignore, ierr)
!!      nsend=nsend+1
!!      do i=ind,comon%nsend-nsend
!!         comon%requests(i,1)=comon%requests(i+1,1)
!!      end do
!!      if(nsend==comon%nsend) exit waitLoopSend
!!   end do waitLoopSend
!!   t2=mpi_wtime()
!!   timecommunp2p=timecommunp2p+t2-t1
!!end if
!!
!!ovrlp=0.d0
!!lphiovrlp=0.d0
!!nrecv=0
!!waitLoopRecv: do
!!   if (nproc > 1) then
!!      t1=mpi_wtime()
!!      call mpi_waitany(comon%nrecv-nrecv, comon%requests(1,2), ind, mpi_status_ignore, ierr)
!!      !call mpi_testany(comon%nrecv-nrecv, comon%requests(1,2), ind, received, mpi_status_ignore, ierr)
!!      !ind=1
!!      t2=mpi_wtime()
!!      timecommunp2p=timecommunp2p+t2-t1
!!   end if
!!   ncomplete=1
!!   received=.true.
!!   if(received) then
!!      do i=1,ncomplete
!!         ! Calculate overlap matrix
!!         !jorb=indcomplete(i)
!!         jorb=indexarray(ind)
!!         !!write(*,'(2(a,i0))') 'process ',iproc,' has received message ',jorb
!!         if(.not.done(jorb)) then
!!            orbsource=comon%comarr(9,jorb,iproc)
!!            do iorb=1,orbs%norbp
!!               orbdest=orbs%isorb+iorb
!!               call getStartingIndicesGlobal(orbdest, orbsource, op, orbs, ist, jst, ncount)
!!               !jst=comon%comarr(5,jorb,iproc)
!!               !ncount=comon%comarr(3,jorb,iproc)
!!               !write(*,'(a,i4,2i5,3x,2i8,4x,2i8)') 'iproc, ind, jorb, ncount, comon%comarr(3,jorb,iproc) ; jst, comon%comarr(5,jorb,iproc)', iproc, ind, jorb, ncount, comon%comarr(3,jorb,iproc), jst, comon%comarr(5,jorb,iproc)
!!               t1=mpi_wtime()
!!               ovrlp(orbsource,orbdest)=ddot(ncount, sendBuf(ist), 1, recvBuf(jst), 1)
!!               t2=mpi_wtime()
!!               timeoverlap=timeoverlap+t2-t1
!!               t1=mpi_wtime()
!!               call expandoneorbital2(iproc, nproc, orbsource, orbdest-orbs%isorb, orbs, input, &
!!                    orbs%inwhichlocreg, lzd, op, nrecvbuf, recvbuf, lphiovrlp)
!!               t2=mpi_wtime()
!!               timeexpand=timeexpand+t2-t1
!!            end do
!!            done(jorb)=.true.
!!         end if
!!      end do
!!      nrecv=nrecv+ncomplete
!!      !write(*,'(5(a,i0))') 'iproc=',iproc,': communication ',ind,' corresponding to jorb=',jorb,') has completed; moving requests from ',ind,' to ',comon%nrecv-nrecv
!!      !write(*,'(a,i0,a,4x,40i7)') 'iproc=',iproc,': requests before: ',comon%requests(1:comon%nrecv,2)
!!      do i=ind,comon%nrecv-nrecv
!!         comon%requests(i,2)=comon%requests(i+1,2)
!!         indexarray(i)=indexarray(i+1)
!!      end do
!!      !write(*,'(a,i0,a,4x,40i7)') 'iproc=',iproc,': requests after: ',comon%requests(1:comon%nrecv,2)
!!      if(nrecv==comon%nrecv) exit waitLoopRecv
!!   end if
!!end do waitLoopRecv
!!
!!!write(*,'(a,i0,a)') 'iproc=',iproc,' is here'
!!
!!iall=-product(shape(done))*kind(done)
!!deallocate(done, stat=istat)
!!call memocc(istat, iall, 'done', subname)
!!
!!iall=-product(shape(indcomplete))*kind(indcomplete)
!!deallocate(indcomplete, stat=istat)
!!call memocc(istat, iall, 'indcomplete', subname)
!!
!!iall=-product(shape(indexarray))*kind(indexarray)
!!deallocate(indexarray, stat=istat)
!!call memocc(istat, iall, 'indexarray', subname)
!!
!!!!allocate(indcomplete(comon%nsend), stat=istat)
!!!!call memocc(istat, indcomplete, 'indcomplete', subname)
!!
!!!!do iorb=1,orbs%norb
!!!!  do jorb=1,orbs%norb
!!!!    write(400+iproc,*) iorb, jorb, ovrlp(jorb,iorb)
!!!!  end do
!!!!end do
!!
!!!!! Now the sends
!!!!nsend=0
!!!!waitLoopSend: do
!!!!    call mpi_waitsome(comon%nsend, comon%requests(1,1), ncomplete, indcomplete, mpi_statuses_ignore, ierr)
!!!!    nsend=nsend+ncomplete
!!!!    if(nsend==comon%nsend) exit waitLoopSend
!!!!end do waitLoopSend
!!
!!!write(*,*) 'here: iproc', iproc
!!!call mpi_barrier(mpi_comm_world, ierr)
!!!call mpi_finalize(ierr)
!!!stop
!!
!!!!iall=-product(shape(indcomplete))*kind(indcomplete)
!!!!deallocate(indcomplete, stat=istat)
!!!!call memocc(istat, iall, 'indcomplete', subname)
!!
!!!do iorb=1,orbs%norb
!!!  do jorb=1,orbs%norb
!!!    write(90+iproc,*) iorb, jorb, ovrlp(jorb,iorb)
!!!  end do
!!!end do
!!
!!
!!! Communicate the matrix
!!allocate(ovrlpCompressed(mad%nvctr), stat=istat)
!!call memocc(istat, ovrlpCompressed, 'ovrlpCompressed', subname)
!!allocate(sendcounts(0:nproc-1), stat=istat)
!!call memocc(istat, sendcounts, 'sendcounts', subname)
!!allocate(displs(0:nproc-1), stat=istat)
!!call memocc(istat, displs, 'displs', subname)
!!
!!t1=mpi_wtime()
!!call compressMatrix2(iproc, nproc, orbs, mad, ovrlp, ovrlpCompressed, sendcounts, displs)
!!t2=mpi_wtime()
!!timecompress=timecompress+t2-t1     
!!
!!allocate(ovrlpCompressed2(mad%nvctr), stat=istat)
!!call memocc(istat, ovrlpCompressed2, 'ovrlpCompressed2', subname)
!!
!!t1=mpi_wtime()
!!if (nproc >1) then
!!   call mpi_allgatherv(ovrlpCompressed(displs(iproc)+1), sendcounts(iproc), mpi_double_precision, ovrlpCompressed2(1), &
!!        sendcounts, displs, mpi_double_precision, mpi_comm_world, ierr)
!!else
!!   call vcopy(sendcounts(iproc),ovrlpCompressed(displs(iproc)+1),1,ovrlpCompressed2(1+displs(iproc)),1)
!!end if
!!
!!t2=mpi_wtime()
!!timecommuncoll=timecommuncoll+t2-t1     
!!
!!t1=mpi_wtime()
!!call uncompress_matrix(orbs%norb, mad, ovrlpCompressed2, ovrlp)
!!t2=mpi_wtime()
!!timecompress=timecompress+t2-t1     
!!
!!!do iorb=1,orbs%norb
!!!  do jorb=1,orbs%norb
!!!    write(100+iproc,*) iorb, jorb, ovrlp(jorb,iorb)
!!!  end do
!!!end do
!!
!!iall=-product(shape(ovrlpCompressed))*kind(ovrlpCompressed)
!!deallocate(ovrlpCompressed, stat=istat)
!!call memocc(istat, iall, 'ovrlpCompressed', subname)
!!iall=-product(shape(ovrlpCompressed2))*kind(ovrlpCompressed2)
!!deallocate(ovrlpCompressed2, stat=istat)
!!call memocc(istat, iall, 'ovrlpCompressed2', subname)
!!iall=-product(shape(sendcounts))*kind(sendcounts)
!!deallocate(sendcounts, stat=istat)
!!call memocc(istat, iall, 'sendcounts', subname)
!!iall=-product(shape(displs))*kind(displs)
!!deallocate(displs, stat=istat)
!!call memocc(istat, iall, 'displs', subname)
!!
!!
!!!!call mpi_barrier(mpi_comm_world, ierr)
!!!!call mpi_finalize(ierr)
!!
!!end subroutine collectAndCalculateOverlap

!!!subroutine collectnew2(iproc, nproc, comon, mad, op, orbs, input, lzd, &
!!!   nsendbuf, sendbuf, nrecvbuf, recvbuf, ovrlp, timecommunp2p, timecommuncoll, timecompress)
!!!use module_base
!!!use module_types
!!!use module_interfaces, exceptThisOne => collectnew
!!!implicit none
!!!
!!!! Calling arguments
!!!integer,intent(in):: iproc, nproc, nsendbuf, nrecvbuf
!!!type(p2pCommsOrthonormality),intent(inout):: comon
!!!type(matrixDescriptors),intent(in):: mad
!!!type(overlapParameters),intent(in):: op
!!!type(orbitals_data),intent(in):: orbs
!!!type(input_variables),intent(in):: input
!!!type(local_zone_descriptors),intent(in):: lzd
!!!real(8),dimension(nsendbuf),intent(in):: sendbuf
!!!real(8),dimension(nrecvbuf),intent(inout):: recvbuf
!!!real(8),dimension(orbs%norb,orbs%norb),intent(out):: ovrlp
!!!real(8),intent(inout):: timecommunp2p, timecommuncoll, timecompress
!!!
!!!! Local variables
!!!integer:: iorb, orbsource, orbdest, nrecv, nsend, ist, jst, ncount, ierr, ncomplete, i, istat, iall, jorb, ind
!!!real(8),dimension(:),allocatable:: ovrlpCompressed, ovrlpCompressed2, sendbuf2, temparr
!!!integer,dimension(:),allocatable:: sendcounts, displs, indcomplete, indexarray
!!!real(8):: ddot, t1, t2
!!!character(len=*),parameter:: subname='collectAndCalculateOverlap'
!!!logical,dimension(:),allocatable:: done
!!!logical:: received
!!!
!!!
!!!allocate(indexarray(comon%nrecvtemp), stat=istat)
!!!call memocc(istat, indexarray, 'indexarray', subname)
!!!do i=1,comon%nrecvtemp
!!!   indexarray(i)=i
!!!end do
!!!
!!!if (nproc > 1) then
!!!   ! Wait for the sends to complete.
!!!   t1=mpi_wtime()
!!!   nsend=0
!!!   if(comon%nsendtemp/=0) then
!!!      waitLoopSend: do
!!!         !!call mpi_waitsome(comon%nsend, comon%requests(1,1), ncomplete, indcomplete, mpi_statuses_ignore, ierr)
!!!         !!nsend=nsend+ncomplete
!!!         !!if(nsend==comon%nsend) exit waitLoopSend
!!!         call mpi_waitany(comon%nsendtemp-nsend, comon%requests(1,1), ind, mpi_status_ignore, ierr)
!!!         nsend=nsend+1
!!!         do i=ind,comon%nsendtemp-nsend
!!!            comon%requests(i,1)=comon%requests(i+1,1)
!!!         end do
!!!         if(nsend==comon%nsendtemp) exit waitLoopSend
!!!      end do waitLoopSend
!!!   end if
!!!   t2=mpi_wtime()
!!!   timecommunp2p=timecommunp2p+t2-t1
!!!
!!!
!!!
!!!   ovrlp=0.d0
!!!   nrecv=0
!!!   if(comon%nrecvtemp/=0) then
!!!      waitLoopRecv: do
!!!         t1=mpi_wtime()
!!!         call mpi_waitany(comon%nrecvtemp-nrecv, comon%requests(1,2), ind, mpi_status_ignore, ierr)
!!!         !call mpi_testany(comon%nrecv-nrecv, comon%requests(1,2), ind, received, mpi_status_ignore, ierr)
!!!         !ind=1
!!!         t2=mpi_wtime()
!!!         timecommunp2p=timecommunp2p+t2-t1
!!!         ncomplete=1
!!!         received=.true.
!!!         if(received) then
!!!            nrecv=nrecv+ncomplete
!!!            !write(*,'(5(a,i0))') 'iproc=',iproc,': communication ',ind,' corresponding to jorb=',jorb,') has completed; moving requests from ',ind,' to ',comon%nrecv-nrecv
!!!            !write(*,'(a,i0,a,4x,40i7)') 'iproc=',iproc,': requests before: ',comon%requests(1:comon%nrecv,2)
!!!            do i=ind,comon%nrecvtemp-nrecv
!!!               comon%requests(i,2)=comon%requests(i+1,2)
!!!               indexarray(i)=indexarray(i+1)
!!!            end do
!!!            !write(*,'(a,i0,a,4x,40i7)') 'iproc=',iproc,': requests after: ',comon%requests(1:comon%nrecv,2)
!!!            if(nrecv==comon%nrecvtemp) exit waitLoopRecv
!!!         end if
!!!      end do waitLoopRecv
!!!   end if
!!!end if
!!!
!!!iall=-product(shape(indexarray))*kind(indexarray)
!!!deallocate(indexarray, stat=istat)
!!!call memocc(istat, iall, 'indexarray', subname)
!!!
!!!
!!!end subroutine collectnew2








!!subroutine collectAndCalculateOverlap2(iproc, nproc, comon, mad, op, orbs, input, lzd, &
!!   nsendbuf, sendbuf, nrecvbuf, recvbuf, ovrlp, timecommunp2p, timecommuncoll, timeoverlap, timecompress)
!!use module_base
!!use module_types
!!use module_interfaces, exceptThisOne => collectAndCalculateOverlap2
!!implicit none
!!
!!! Calling arguments
!!integer,intent(in):: iproc, nproc, nsendbuf, nrecvbuf
!!type(p2pComms),intent(inout):: comon
!!type(matrixDescriptors),intent(in):: mad
!!type(overlapParameters),intent(in):: op
!!type(orbitals_data),intent(in):: orbs
!!type(input_variables),intent(in):: input
!!type(local_zone_descriptors),intent(in):: lzd
!!real(8),dimension(nsendbuf),intent(in):: sendbuf
!!real(8),dimension(nrecvbuf),intent(inout):: recvbuf
!!real(8),dimension(orbs%norb,orbs%norb),intent(out):: ovrlp
!!real(8),intent(inout):: timecommunp2p, timecommuncoll, timeoverlap, timecompress
!!
!!! Local variables
!!integer:: iorb, orbsource, orbdest, nrecv, nsend, ist, jst, ncount, ierr, ncomplete, i, istat, iall, jorb, ind
!!real(8),dimension(:),allocatable:: ovrlpCompressed, ovrlpCompressed2, sendbuf2, temparr
!!integer,dimension(:),allocatable:: sendcounts, displs, indcomplete, indexarray
!!real(8):: ddot, t1, t2
!!character(len=*),parameter:: subname='collectAndCalculateOverlap'
!!logical,dimension(:),allocatable:: done
!!logical:: received
!!
!!allocate(indcomplete(comon%nrecv), stat=istat)
!!call memocc(istat, indcomplete, 'indcomplete', subname)
!!allocate(done(comon%nrecv), stat=istat)
!!call memocc(istat, done, 'done', subname)
!!done=.false.
!!
!!allocate(indexarray(comon%nrecv), stat=istat)
!!call memocc(istat, indexarray, 'indexarray', subname)
!!do i=1,comon%nrecv
!!   indexarray(i)=i
!!end do
!!
!!
!!
!!ovrlp=0.d0
!!nrecv=0
!!waitLoopRecv: do
!!   if (nproc > 1) then
!!      t1=mpi_wtime()
!!      call mpi_waitany(comon%nrecv-nrecv, comon%requests(1,2), ind, mpi_status_ignore, ierr)
!!      !call mpi_testany(comon%nrecv-nrecv, comon%requests(1,2), ind, received, mpi_status_ignore, ierr)
!!      !ind=1
!!      t2=mpi_wtime()
!!      timecommunp2p=timecommunp2p+t2-t1
!!   end if
!!   ncomplete=1
!!   received=.true.
!!   if(received) then
!!      do i=1,ncomplete
!!         ! Calculate overlap matrix
!!         !jorb=indcomplete(i)
!!         jorb=indexarray(ind)
!!         !!write(*,'(2(a,i0))') 'process ',iproc,' has received message ',jorb
!!         if(.not.done(jorb)) then
!!            orbsource=comon%comarr(9,jorb,iproc)
!!            do iorb=1,orbs%norbp
!!               orbdest=orbs%isorb+iorb
!!               call getStartingIndicesGlobal(orbdest, orbsource, op, orbs, ist, jst, ncount)
!!               !jst=comon%comarr(5,jorb,iproc)
!!               !ncount=comon%comarr(3,jorb,iproc)
!!               !write(*,'(a,i4,2i5,3x,2i8,4x,2i8)') 'iproc, ind, jorb, ncount, comon%comarr(3,jorb,iproc) ; jst, comon%comarr(5,jorb,iproc)', iproc, ind, jorb, ncount, comon%comarr(3,jorb,iproc), jst, comon%comarr(5,jorb,iproc)
!!               t1=mpi_wtime()
!!               ovrlp(orbsource,orbdest)=ddot(ncount, sendBuf(ist), 1, recvBuf(jst), 1)
!!               t2=mpi_wtime()
!!               timeoverlap=timeoverlap+t2-t1
!!               !!t1=mpi_wtime()
!!               !!call expandoneorbital2(iproc, nproc, orbsource, orbdest-orbs%isorb, orbs, input, &
!!               !!     orbs%inwhichlocreg, lzd, op, nrecvbuf, recvbuf, lphiovrlp)
!!               !!t2=mpi_wtime()
!!               !!timeexpand=timeexpand+t2-t1
!!            end do
!!            done(jorb)=.true.
!!         end if
!!      end do
!!      nrecv=nrecv+ncomplete
!!      !write(*,'(5(a,i0))') 'iproc=',iproc,': communication ',ind,' corresponding to jorb=',jorb,') has completed; moving requests from ',ind,' to ',comon%nrecv-nrecv
!!      !write(*,'(a,i0,a,4x,40i7)') 'iproc=',iproc,': requests before: ',comon%requests(1:comon%nrecv,2)
!!      do i=ind,comon%nrecv-nrecv
!!         comon%requests(i,2)=comon%requests(i+1,2)
!!         indexarray(i)=indexarray(i+1)
!!      end do
!!      !write(*,'(a,i0,a,4x,40i7)') 'iproc=',iproc,': requests after: ',comon%requests(1:comon%nrecv,2)
!!      if(nrecv==comon%nrecv) exit waitLoopRecv
!!   end if
!!end do waitLoopRecv
!!
!!!write(*,'(a,i0,a)') 'iproc=',iproc,' is here'
!!
!!iall=-product(shape(done))*kind(done)
!!deallocate(done, stat=istat)
!!call memocc(istat, iall, 'done', subname)
!!
!!iall=-product(shape(indcomplete))*kind(indcomplete)
!!deallocate(indcomplete, stat=istat)
!!call memocc(istat, iall, 'indcomplete', subname)
!!
!!iall=-product(shape(indexarray))*kind(indexarray)
!!deallocate(indexarray, stat=istat)
!!call memocc(istat, iall, 'indexarray', subname)
!!
!!!!allocate(indcomplete(comon%nsend), stat=istat)
!!!!call memocc(istat, indcomplete, 'indcomplete', subname)
!!
!!!!do iorb=1,orbs%norb
!!!!  do jorb=1,orbs%norb
!!!!    write(400+iproc,*) iorb, jorb, ovrlp(jorb,iorb)
!!!!  end do
!!!!end do
!!
!!!!! Now the sends
!!!!nsend=0
!!!!waitLoopSend: do
!!!!    call mpi_waitsome(comon%nsend, comon%requests(1,1), ncomplete, indcomplete, mpi_statuses_ignore, ierr)
!!!!    nsend=nsend+ncomplete
!!!!    if(nsend==comon%nsend) exit waitLoopSend
!!!!end do waitLoopSend
!!
!!!write(*,*) 'here: iproc', iproc
!!!call mpi_barrier(mpi_comm_world, ierr)
!!!call mpi_finalize(ierr)
!!!stop
!!
!!!!iall=-product(shape(indcomplete))*kind(indcomplete)
!!!!deallocate(indcomplete, stat=istat)
!!!!call memocc(istat, iall, 'indcomplete', subname)
!!
!!!do iorb=1,orbs%norb
!!!  do jorb=1,orbs%norb
!!!    write(90+iproc,*) iorb, jorb, ovrlp(jorb,iorb)
!!!  end do
!!!end do
!!
!!
!!! Communicate the matrix
!!allocate(ovrlpCompressed(mad%nvctr), stat=istat)
!!call memocc(istat, ovrlpCompressed, 'ovrlpCompressed', subname)
!!allocate(sendcounts(0:nproc-1), stat=istat)
!!call memocc(istat, sendcounts, 'sendcounts', subname)
!!allocate(displs(0:nproc-1), stat=istat)
!!call memocc(istat, displs, 'displs', subname)
!!
!!t1=mpi_wtime()
!!call compressMatrix2(iproc, nproc, orbs, mad, ovrlp, ovrlpCompressed, sendcounts, displs)
!!t2=mpi_wtime()
!!timecompress=timecompress+t2-t1     
!!
!!allocate(ovrlpCompressed2(mad%nvctr), stat=istat)
!!call memocc(istat, ovrlpCompressed2, 'ovrlpCompressed2', subname)
!!
!!t1=mpi_wtime()
!!if (nproc > 1) then
!!   call mpi_allgatherv(ovrlpCompressed(displs(iproc)+1), sendcounts(iproc), mpi_double_precision, ovrlpCompressed2(1), &
!!        sendcounts, displs, mpi_double_precision, mpi_comm_world, ierr)
!!else
!!   call vcopy(sendcounts(iproc),ovrlpCompressed(displs(iproc)+1),1,ovrlpCompressed2(1+displs(iproc)),1)
!!end if
!!t2=mpi_wtime()
!!timecommuncoll=timecommuncoll+t2-t1     
!!
!!t1=mpi_wtime()
!!call uncompress_matrix(orbs%norb, mad, ovrlpCompressed2, ovrlp)
!!t2=mpi_wtime()
!!timecompress=timecompress+t2-t1     
!!
!!!do iorb=1,orbs%norb
!!!  do jorb=1,orbs%norb
!!!    write(100+iproc,*) iorb, jorb, ovrlp(jorb,iorb)
!!!  end do
!!!end do
!!
!!iall=-product(shape(ovrlpCompressed))*kind(ovrlpCompressed)
!!deallocate(ovrlpCompressed, stat=istat)
!!call memocc(istat, iall, 'ovrlpCompressed', subname)
!!iall=-product(shape(ovrlpCompressed2))*kind(ovrlpCompressed2)
!!deallocate(ovrlpCompressed2, stat=istat)
!!call memocc(istat, iall, 'ovrlpCompressed2', subname)
!!iall=-product(shape(sendcounts))*kind(sendcounts)
!!deallocate(sendcounts, stat=istat)
!!call memocc(istat, iall, 'sendcounts', subname)
!!iall=-product(shape(displs))*kind(displs)
!!deallocate(displs, stat=istat)
!!call memocc(istat, iall, 'displs', subname)
!!
!!
!!!!call mpi_barrier(mpi_comm_world, ierr)
!!!!call mpi_finalize(ierr)
!!
!!end subroutine collectAndCalculateOverlap2

!subroutine extractOneOrbital(iproc, nproc, orbsource, orbdest, orbs, lzd, op, phi, nsendBuf, sendBuf)
!use module_base
!use module_types
!implicit none
!
!! Calling arguments
!integer,intent(in):: iproc, nproc, orbsource, orbdest, nsendbuf
!type(orbitals_data),intent(in):: orbs
!type(local_zone_descriptors),intent(in):: lzd
!type(overlapParameters),intent(inout):: op
!real(8),dimension(lzd%lpsidimtot),intent(in):: phi
!real(8),dimension(nsendBuf),intent(out):: sendBuf
!
!
!! Local variables
!integer:: iorb, jorb, korb, ind, indovrlp, ilr, klr, ilrold, jjorb, jjlr, jjproc, iiproc, iiprocold, gdim, ldim, kkorb, lorb
!integer:: i, indSource
!
!indovrlp=1
!op%indexInSendBuf=0
!
!ilrold=-1
!iiprocold=-1
!do iorb=1,orbs%norb
!    ilr=orbs%inWhichLocreg(iorb)
!    iiproc=orbs%onWhichMPI(iorb)
!    if(ilr==ilrold .and. iiproc==iiprocold) cycle ! otherwise we would extract the same again
!    do jorb=1,op%noverlaps(iorb)
!        jjorb=op%overlaps(jorb,iorb)
!        jjlr=orbs%inWhichLocreg(jjorb)
!        jjproc=orbs%onWhichMPI(jjorb)
!        if(iproc==jjproc) then
!            ! Get the correct descriptors
!            korb=jjorb-orbs%isorb
!            !write(*,'(a,5i8)') 'iorb, jorb, jjorb, jjproc, korb', iorb, jorb, jjorb, jjproc, korb
!            do i=1,op%noverlaps(jjorb)
!                !write(*,'(a,5i8)') 'iproc, iorb, korb, i, op%overlaps(i,korb)', iproc, iorb, korb, i, op%overlaps(i,korb)
!                if(op%overlaps(i,jjorb)==iorb) then
!                    lorb=i
!                    exit
!                end if
!            end do
!            !write(*,'(a,5i9)') 'iproc, iorb, jorb, korb, lorb', iproc, iorb, jorb, korb, lorb
!            gdim=lzd%llr(jjlr)%wfd%nvctr_c+7*lzd%llr(jjlr)%wfd%nvctr_f
!            ldim=op%olr(lorb,korb)%wfd%nvctr_c+7*op%olr(lorb,korb)%wfd%nvctr_f
!            ind=1
!            do kkorb=orbs%isorb+1,jjorb-1
!                klr=orbs%inWhichLocreg(kkorb)
!                ind = ind + lzd%llr(klr)%wfd%nvctr_c + 7*lzd%llr(klr)%wfd%nvctr_f
!            end do
!            !write(*,'(5(a,i0))') 'process ',iproc,' adds ',op%olr(lorb,korb)%wfd%nvctr_c+7*op%olr(lorb,korb)%wfd%nvctr_f,' elements at position ',indovrlp,' from orbital ',jjorb,' for orbital ', iorb
!            !call psi_to_locreg2(iproc, nproc, ldim, gdim, op%olr(lorb,korb), lzd%llr(jjlr), phi(ind), comon%sendBuf(indovrlp))
!            if(jjorb==orbsource .and. iorb==orbdest) then
!                do i=0,ldim-1
!                    indSource=ind+op%indexExtract(indovrlp+i)-1
!                    sendBuf(indovrlp+i)=phi(indSource)
!                end do
!            end if
!            op%indexInSendBuf(jjorb-orbs%isorb,iorb)=indovrlp
!            indovrlp=indovrlp+op%olr(lorb,korb)%wfd%nvctr_c+7*op%olr(lorb,korb)%wfd%nvctr_f
!        end if
!    end do
!    ilrold=ilr
!    iiprocold=iiproc
!end do
!
!if(indovrlp/=nsendBuf+1) then
!    write(*,'(1x,a,i0,a,3x,i0,2x,i0)') 'ERROR on process ', iproc, ': indovrlp/=nsendBuf+1', indovrlp, nsendBuf+1
!    stop
!end if
!
!end subroutine extractOneOrbital




!subroutine overlapMatrixCubic(iproc, nproc, gorbs, orbs, comms, lzd, input, methTransformOverlap, blocksize_dsyev, &
!           blocksize_pdgemm, mad, lphi)
!use module_base
!use module_types
!use module_interfaces
!implicit none
!
!! Calling arguments
!integer,intent(in):: iproc, nproc, methTransformOverlap, blocksize_dsyev, blocksize_pdgemm
!type(orbitals_data),intent(in):: orbs, gorbs
!type(comms_cubic),intent(in):: comms
!type(local_zone_descriptors),intent(in):: lzd
!type(input_variables),intent(in):: input
!type(matrixDescriptors),intent(in):: mad
!real(8),dimension(orbs%npsidim_orbs), intent(inout):: lphi
!
!! Local variables
!integer:: ind1, ind2, iorb, ilr, ldim, gdim, istat, nvctrp, ierr, iall
!real(8),dimension(:),allocatable:: phi, temparr
!real(8),dimension(:),pointer:: phiWork
!real(8),dimension(:,:),allocatable:: ovrlp
!character(len=*),parameter:: subname='overlapMatrixCubic'
!
!allocate(phi(gorbs%npsidim), stat=istat)
!call memocc(istat, phi, 'phi',subname)
!allocate(phiWork(gorbs%npsidim), stat=istat)
!call memocc(istat, phiWork, 'phiWork',subname)
!allocate(ovrlp(orbs%norb,orbs%norb), stat=istat)
!call memocc(istat, ovrlp, 'ovrlp', subname)
!
!
!  ind1=1
!  ind2=1
!  phi=0.d0
!  do iorb=1,orbs%norbp
!      ilr = orbs%inWhichLocregp(iorb)
!      ldim=lzd%Llr(ilr)%wfd%nvctr_c+7*lzd%Llr(ilr)%wfd%nvctr_f
!      gdim=lzd%Glr%wfd%nvctr_c+7*lzd%Glr%wfd%nvctr_f
!      call Lpsi_to_global2(iproc, nproc, ldim, gdim, orbs%norb, orbs%nspinor, input%nspin, lzd%Glr,&
!           lzd%Llr(ilr), lphi(ind2), phi(ind1))
!      ind1=ind1+lzd%Glr%wfd%nvctr_c+7*lzd%Glr%wfd%nvctr_f
!      ind2=ind2+lzd%Llr(ilr)%wfd%nvctr_c+7*lzd%Llr(ilr)%wfd%nvctr_f
!  end do
!  call transpose_v(iproc, nproc, orbs, lzd%glr%wfd%Glr%wfd, comms, phi, work=phiWork)
!
!
!  nvctrp=sum(comms%nvctr_par(iproc,1:orbs%nkptsp))*orbs%nspinor
!  call dgemm('t', 'n', orbs%norb, orbs%norb, nvctrp, 1.d0, phi, nvctrp, phi, nvctrp, 0.d0, ovrlp, orbs%norb)
!
!  call mpiallred(ovrlp(1,1), orbs%norb**2, mpi_sum, mpi_comm_world, ierr)
!
!  !!do ind1=1,orbs%norb
!  !!    do ind2=1,orbs%norb
!  !!        write(600+iproc,*) ind1, ind2, ovrlp(ind2,ind1)
!  !!    end do
!  !!end do
!  call overlapPowerMinusOneHalf(iproc, nproc, mpi_comm_world, methTransformOverlap, blocksize_dsyev, &
!        blocksize_pdgemm, orbs%norb, mad, ovrlp)
!
!  allocate(temparr(gorbs%npsidim), stat=istat)
!  call memocc(istat, temparr, 'temparr', subname)
!  call dgemm('n', 'n', nvctrp, orbs%norb, orbs%norb, 1.d0, phi, &
!       nvctrp, ovrlp, orbs%norb, 0.d0, temparr, nvctrp)
!
!  call untranspose_v(iproc, nproc, orbs, lzd%Glr%wfd, comms, temparr, work=phiWork)
!
!  ind1=1
!  ind2=1
!  do iorb=1,orbs%norbp
!      ilr = orbs%inWhichLocregp(iorb)
!      ldim=lzd%llr(ilr)%wfd%nvctr_c+7*lzd%llr(ilr)%wfd%nvctr_f
!      gdim=lzd%glr%wfd%nvctr_c+7*lzd%glr%wfd%nvctr_f
!      call psi_to_locreg2(iproc, nproc, ldim, gdim, lzd%llr(ilr), lzd%glr, temparr(ind1), lphi(ind2))
!      ind1=ind1+lzd%glr%wfd%nvctr_c+7*lzd%glr%wfd%nvctr_f
!      ind2=ind2+lzd%llr(ilr)%wfd%nvctr_c+7*lzd%llr(ilr)%wfd%nvctr_f
!  end do
!
!
!
!  iall=-product(shape(phi))*kind(phi)
!  deallocate(phi, stat=istat)
!  call memocc(istat, iall, 'phi', subname)
!
!  iall=-product(shape(phiWork))*kind(phiWork)
!  deallocate(phiWork, stat=istat)
!  call memocc(istat, iall, 'phiWork', subname)
!
!  iall=-product(shape(temparr))*kind(temparr)
!  deallocate(temparr, stat=istat)
!  call memocc(istat, iall, 'temparr', subname)
!
!  iall=-product(shape(ovrlp))*kind(ovrlp)
!  deallocate(ovrlp, stat=istat)
!  call memocc(istat, iall, 'ovrlp', subname)
!
!
!
!end subroutine overlapMatrixCubic





!!subroutine applyOrthoconstraintNonorthogonalCubic(iproc, nproc, methTransformOverlap,&
!!     blocksize_pdgemm, orbs, gorbs, comms, lzd, input, &
!!     op, ovrlp, mad, lphi, lhphi, trH)
!!use module_base
!!use module_types
!!use module_interfaces, exceptThisOne => applyOrthoconstraintNonorthogonalCubic
!!implicit none
!!
!!! Calling arguments
!!integer,intent(in):: iproc, nproc, methTransformOverlap, blocksize_pdgemm
!!type(orbitals_data),intent(in):: orbs, gorbs
!!type(comms_cubic),intent(in):: comms
!!type(local_zone_descriptors),intent(in):: lzd
!!type(input_variables),intent(in):: input
!!type(overlapParameters),intent(in):: op
!!real(8),dimension(orbs%norb,orbs%norb),intent(inout):: ovrlp
!!type(matrixDescriptors),intent(in):: mad
!!real(8),dimension(max(orbs%npsidim_comp,orbs%npsidim_orbs)),intent(inout):: lphi, lhphi
!!real(8),intent(out):: trH
!!
!!! Local variables
!!integer:: iorb, jorb, iiorb, ilr, ist, jst, ilrold, jjorb, ncount, info, i, istat, iall, ierr, iseg, nvctrp, ldim, gdim, ind1, ind2
!!real(8):: tt, t1, t2, time_dsymm, time_daxpy
!!real(8),dimension(:,:),allocatable:: ovrlp2
!!real(8),dimension(:,:),allocatable:: ovrlp_minus_one_lagmat, ovrlp_minus_one_lagmat_trans
!!character(len=*),parameter:: subname='applyOrthoconstraintNonorthogonalCubic'
!!logical:: val, segment
!!real(8),dimension(:,:),allocatable:: lagmat
!!real(8),dimension(:),allocatable:: phi, hphi
!!real(8),dimension(:),pointer:: phiWork
!!
!!allocate(lagmat(orbs%norb,orbs%norb), stat=istat)
!!call memocc(istat, lagmat, 'lagmat', subname)
!!
!!allocate(phi(max(gorbs%npsidim_orbs,gorbs%npsidim_comp)), stat=istat)
!!call memocc(istat, phi, 'phi', subname)
!!allocate(hphi(max(gorbs%npsidim_orbs,gorbs%npsidim_comp)), stat=istat)
!!call memocc(istat, hphi, 'hphi', subname)
!!allocate(phiWork(max(gorbs%npsidim_orbs,gorbs%npsidim_comp)), stat=istat)
!!call memocc(istat, phiWork, 'phiWork', subname)
!!
!!! Calculate the overlap matrix
!!  ind1=1
!!  ind2=1
!!  phi=0.d0
!!  do iorb=1,orbs%norbp
!!      !ilr = orbs%inWhichLocregp(iorb)
!!      iiorb=orbs%isorb+iorb
!!      ilr = orbs%inWhichLocreg(iiorb)
!!      ldim=lzd%Llr(ilr)%wfd%nvctr_c+7*lzd%Llr(ilr)%wfd%nvctr_f
!!      gdim=lzd%Glr%wfd%nvctr_c+7*lzd%Glr%wfd%nvctr_f
!!      call Lpsi_to_global2(iproc, nproc, ldim, gdim, orbs%norb, orbs%nspinor, input%nspin, lzd%Glr,&
!!           lzd%Llr(ilr), lphi(ind2), phi(ind1))
!!      ind1=ind1+lzd%Glr%wfd%nvctr_c+7*lzd%Glr%wfd%nvctr_f
!!      ind2=ind2+lzd%Llr(ilr)%wfd%nvctr_c+7*lzd%Llr(ilr)%wfd%nvctr_f
!!  end do
!!  call transpose_v(iproc, nproc, orbs, lzd%glr%wfd%Glr%wfd, comms, phi, work=phiWork)
!!
!!
!!  nvctrp=sum(comms%nvctr_par(iproc,1:orbs%nkptsp))*orbs%nspinor
!!  call dgemm('t', 'n', orbs%norb, orbs%norb, nvctrp, 1.d0, phi, nvctrp, phi, nvctrp, 0.d0, ovrlp, orbs%norb)
!!
!!  call mpiallred(ovrlp(1,1), orbs%norb**2, mpi_sum, mpi_comm_world, ierr)
!!
!!
!!  ! Now calculate the Lagrange multiplier matrix
!!  ind1=1
!!  ind2=1
!!  hphi=0.d0
!!  do iorb=1,orbs%norbp
!!      !ilr = orbs%inWhichLocregp(iorb)
!!      iiorb=orbs%isorb+iorb
!!      ilr = orbs%inWhichLocreg(iiorb)
!!      ldim=lzd%Llr(ilr)%wfd%nvctr_c+7*lzd%Llr(ilr)%wfd%nvctr_f
!!      gdim=lzd%Glr%wfd%nvctr_c+7*lzd%Glr%wfd%nvctr_f
!!      call Lpsi_to_global2(iproc, nproc, ldim, gdim, orbs%norb, orbs%nspinor, input%nspin, lzd%Glr,&
!!           lzd%Llr(ilr), lhphi(ind2), hphi(ind1))
!!      ind1=ind1+lzd%Glr%wfd%nvctr_c+7*lzd%Glr%wfd%nvctr_f
!!      ind2=ind2+lzd%Llr(ilr)%wfd%nvctr_c+7*lzd%Llr(ilr)%wfd%nvctr_f
!!  end do
!!  call transpose_v(iproc, nproc, orbs, lzd%glr%wfd%Glr%wfd, comms, hphi, work=phiWork)
!!
!!  nvctrp=sum(comms%nvctr_par(iproc,1:orbs%nkptsp))*orbs%nspinor
!!  call dgemm('t', 'n', orbs%norb, orbs%norb, nvctrp, 1.d0, phi, nvctrp, hphi, nvctrp, 0.d0, lagmat, orbs%norb)
!!
!!  call mpiallred(lagmat(1,1), orbs%norb**2, mpi_sum, mpi_comm_world, ierr)
!!  trH=0.d0
!!  do iorb=1,orbs%norb
!!      trH=trH+lagmat(iorb,iorb)
!!  end do
!!
!!
!!
!!
!!
!!allocate(ovrlp_minus_one_lagmat(orbs%norb,orbs%norb), stat=istat)
!!call memocc(istat, ovrlp_minus_one_lagmat, 'ovrlp_minus_one_lagmat', subname)
!!allocate(ovrlp_minus_one_lagmat_trans(orbs%norb,orbs%norb), stat=istat)
!!call memocc(istat, ovrlp_minus_one_lagmat_trans, 'ovrlp_minus_one_lagmat_trans', subname)
!!allocate(ovrlp2(orbs%norb,orbs%norb), stat=istat)
!!call memocc(istat, ovrlp2, 'ovrlp2', subname)
!!
!!call dcopy(orbs%norb**2, ovrlp(1,1), 1, ovrlp2(1,1), 1)
!!
!!! Invert the overlap matrix
!!call mpi_barrier(mpi_comm_world, ierr)
!!call overlapPowerMinusOne(iproc, nproc, methTransformOverlap, orbs%norb, mad, orbs, ovrlp2)
!!
!!
!!! Multiply the Lagrange multiplier matrix with S^-1/2.
!!! First fill the upper triangle.
!!do iorb=1,orbs%norb
!!    do jorb=1,iorb-1
!!        ovrlp2(jorb,iorb)=ovrlp2(iorb,jorb)
!!    end do
!!end do
!!call cpu_time(t1)
!!if(blocksize_pdgemm<0) then
!!    !call dsymm('l', 'l', orbs%norb, orbs%norb, 1.d0, ovrlp2(1,1), orbs%norb, lagmat(1,1), orbs%norb, &
!!    !     0.d0, ovrlp_minus_one_lagmat(1,1), orbs%norb)
!!    ovrlp_minus_one_lagmat=0.d0
!!    call dgemm_compressed2(iproc, nproc, orbs%norb, mad%nsegline, mad%nseglinemax, mad%keygline, mad%nsegmatmul, &
!!         mad%keygmatmul, ovrlp2, lagmat, ovrlp_minus_one_lagmat)
!!    ! Transpose lagmat
!!    do iorb=1,orbs%norb
!!        do jorb=iorb+1,orbs%norb
!!            tt=lagmat(jorb,iorb)
!!            lagmat(jorb,iorb)=lagmat(iorb,jorb)
!!            lagmat(iorb,jorb)=tt
!!        end do
!!    end do
!!    !call dsymm('l', 'l', orbs%norb, orbs%norb, 1.d0, ovrlp2(1,1), orbs%norb, lagmat(1,1), orbs%norb, &
!!    !     0.d0, ovrlp_minus_one_lagmat_trans(1,1), orbs%norb)
!!    ovrlp_minus_one_lagmat_trans=0.d0
!!    call dgemm_compressed2(iproc, nproc, orbs%norb, mad%nsegline, mad%nseglinemax, mad%keygline, mad%nsegmatmul, &
!!         mad%keygmatmul, ovrlp2, lagmat, ovrlp_minus_one_lagmat_trans)
!!else
!!    call dsymm_parallel(iproc, nproc, blocksize_pdgemm, mpi_comm_world, 'l', 'l', orbs%norb, orbs%norb, 1.d0, &
!!         ovrlp2(1,1), orbs%norb, lagmat(1,1), orbs%norb, 0.d0, ovrlp_minus_one_lagmat(1,1), orbs%norb)
!!    ! Transpose lagmat
!!    do iorb=1,orbs%norb
!!        do jorb=iorb+1,orbs%norb
!!            tt=lagmat(jorb,iorb)
!!            lagmat(jorb,iorb)=lagmat(iorb,jorb)
!!            lagmat(iorb,jorb)=tt
!!        end do
!!    end do
!!    call dsymm_parallel(iproc, nproc, blocksize_pdgemm, mpi_comm_world, 'l', 'l', orbs%norb, orbs%norb, 1.d0, ovrlp2(1,1), &
!!         orbs%norb, lagmat(1,1), orbs%norb, &
!!         0.d0, ovrlp_minus_one_lagmat_trans(1,1), orbs%norb)
!!end if
!!call cpu_time(t2)
!!time_dsymm=t2-t1
!!
!!
!!call dgemm('n', 'n', nvctrp, orbs%norb, orbs%norb, -.5_wp, phi, nvctrp, lagmat, orbs%norb, 1.0_wp, hphi, nvctrp)
!!call dgemm('n', 't', nvctrp, orbs%norb, orbs%norb, -.5_wp, phi, nvctrp, lagmat, orbs%norb, 1.0_wp, hphi, nvctrp)
!!
!!  call untranspose_v(iproc, nproc, orbs, lzd%Glr%wfd, comms, hphi, work=phiWork)
!!
!!  ind1=1
!!  ind2=1
!!  do iorb=1,orbs%norbp
!!      !ilr = orbs%inWhichLocregp(iorb)
!!      iiorb=orbs%isorb+iorb
!!      ilr = orbs%inWhichLocreg(iiorb)
!!      ldim=lzd%llr(ilr)%wfd%nvctr_c+7*lzd%llr(ilr)%wfd%nvctr_f
!!      gdim=lzd%glr%wfd%nvctr_c+7*lzd%glr%wfd%nvctr_f
!!      call psi_to_locreg2(iproc, nproc, ldim, gdim, lzd%llr(ilr), lzd%glr, hphi(ind1), lhphi(ind2))
!!      ind1=ind1+lzd%glr%wfd%nvctr_c+7*lzd%glr%wfd%nvctr_f
!!      ind2=ind2+lzd%llr(ilr)%wfd%nvctr_c+7*lzd%llr(ilr)%wfd%nvctr_f
!!  end do
!!
!!
!!call cpu_time(t1)
!!!!ist=1
!!!!jst=1
!!!!ilrold=-1
!!!!do iorb=1,orbs%norbp
!!!!    iiorb=orbs%isorb+iorb
!!!!    ilr=onWhichAtom(iiorb)
!!!!    if(ilr==ilrold) then
!!!!        ! Set back the index of lphiovrlp, since we again need the same orbitals.
!!!!        jst=jst-op%noverlaps(iiorb)*ncount
!!!!    end if
!!!!    ncount=lzd%llr(ilr)%wfd%nvctr_c+7*lzd%llr(ilr)%wfd%nvctr_f
!!!!    !call dscal(ncount, 1.5d0, lhphi(ist), 1)
!!!!    do jorb=1,op%noverlaps(iiorb)
!!!!        jjorb=op%overlaps(jorb,iiorb)
!!!!        call daxpy(ncount, -.5d0*ovrlp_minus_one_lagmat(jjorb,iiorb), lphiovrlp(jst), 1, lhphi(ist), 1)
!!!!        call daxpy(ncount, -.5d0*ovrlp_minus_one_lagmat_trans(jjorb,iiorb), lphiovrlp(jst), 1, lhphi(ist), 1)
!!!!        jst=jst+ncount
!!!!    end do
!!!!    ist=ist+ncount
!!!!    ilrold=ilr
!!!!end do
!!call cpu_time(t2)
!!time_daxpy=t2-t1
!!
!!if (verbose > 2) then
!!   call mpiallred(time_dsymm, 1, mpi_sum, mpi_comm_world, ierr)
!!   call mpiallred(time_daxpy, 1, mpi_sum, mpi_comm_world, ierr)
!!   if(iproc==0) write(*,'(a,es15.6)') 'time for dsymm',time_dsymm/dble(nproc)
!!   if(iproc==0) write(*,'(a,es15.6)') 'time for daxpy',time_daxpy/dble(nproc)
!!end if
!!
!!
!!iall=-product(shape(ovrlp_minus_one_lagmat))*kind(ovrlp_minus_one_lagmat)
!!deallocate(ovrlp_minus_one_lagmat, stat=istat)
!!call memocc(istat, iall, 'ovrlp_minus_one_lagmat', subname)
!!iall=-product(shape(ovrlp_minus_one_lagmat_trans))*kind(ovrlp_minus_one_lagmat_trans)
!!deallocate(ovrlp_minus_one_lagmat_trans, stat=istat)
!!call memocc(istat, iall, 'ovrlp_minus_one_lagmat_trans', subname)
!!iall=-product(shape(ovrlp2))*kind(ovrlp2)
!!deallocate(ovrlp2, stat=istat)
!!call memocc(istat, iall, 'ovrlp2', subname)
!!iall=-product(shape(lagmat))*kind(lagmat)
!!deallocate(lagmat, stat=istat)
!!call memocc(istat, iall, 'lagmat', subname)
!!iall=-product(shape(phi))*kind(phi)
!!deallocate(phi, stat=istat)
!!call memocc(istat, iall, 'phi', subname)
!!iall=-product(shape(hphi))*kind(hphi)
!!deallocate(hphi, stat=istat)
!!call memocc(istat, iall, 'hphi', subname)
!!iall=-product(shape(phiWork))*kind(phiWork)
!!deallocate(phiWork, stat=istat)
!!call memocc(istat, iall, 'phiWork', subname)
!!
!!
!!end subroutine applyOrthoconstraintNonorthogonalCubic






!!subroutine localloewdin(iproc, nproc, lzd, orbs, op, ovrlp, lphiovrlp, lphi)
!!  use module_base
!!  use module_types
!!  use module_interfaces, exceptThisOne => overlapPowerMinusOneHalf
!!  implicit none
!!  
!!  ! Calling arguments
!!  integer,intent(in):: iproc, nproc
!!  type(local_zone_descriptors),intent(in):: lzd
!!  type(orbitals_data),intent(in):: orbs
!!  type(overlapParameters),intent(in):: op
!!  real(8),dimension(orbs%norb,orbs%norb),intent(in):: ovrlp
!!  real(8),dimension(op%ndim_lphiovrlp),intent(in):: lphiovrlp
!!  real(8),dimension(orbs%npsidim_orbs),intent(out):: lphi
!!  
!!  ! Local variables
!!  integer:: lwork, istat, iall, iorb, jorb, info, iiorb, korb, ilr, jlr, norbinlocreg, iorbinlocreg, jorbinlocreg
!!  integer:: iiorbinlocreg, jjorbinlocreg, klr, ist, jst, korbinlocreg, iilr, ilrold, ncount, jjorb, jjlr
!!  character(len=*),parameter:: subname='localloewdin'
!!  real(8),dimension(:),allocatable:: eval, work
!!  real(8),dimension(:,:),allocatable:: ovrlp2, ovrlp3, ovrlplocal
!!  real(8),dimension(:,:,:),allocatable:: tempArr
!!  real(8):: tt, dnrm2, ddot
!!
!!
!!  lphi=0.d0
!!
!!  do ilr=1,lzd%nlr
!!
!!      ! Determine number of orbitals in this locreg
!!      norbinlocreg=0
!!      do jorb=1,orbs%norb
!!          jlr=orbs%inwhichlocreg(jorb)
!!          if(jlr==ilr) norbinlocreg=norbinlocreg+1
!!      end do
!!
!!      ! Exctract the corresponding part of the overlap matrix
!!      allocate(ovrlplocal(norbinlocreg,norbinlocreg), stat=istat)
!!      call memocc(istat, ovrlplocal, 'ovrlplocal', subname)
!!      jorbinlocreg=0
!!      do jorb=1,orbs%norb
!!          jlr=orbs%inwhichlocreg(jorb)
!!          if(jlr==ilr) then
!!              jorbinlocreg=jorbinlocreg+1
!!              korbinlocreg=0
!!              do korb=1,orbs%norb
!!                  klr=orbs%inwhichlocreg(korb)
!!                  if(klr==ilr) then
!!                      korbinlocreg=korbinlocreg+1
!!                      ovrlplocal(korbinlocreg,jorbinlocreg)=ovrlp(korb,jorb)
!!                  end if
!!              end do
!!          end if
!!      end do
!!  
!!      ! Exact calculation of ovrlp**(-1/2)
!!      allocate(eval(norbinlocreg), stat=istat)
!!      call memocc(istat, eval, 'eval', subname)
!!      allocate(tempArr(norbinlocreg,norbinlocreg,2), stat=istat)
!!      call memocc(istat, tempArr, 'tempArr', subname)
!!
!!      lwork=1000*norbinlocreg
!!      allocate(work(lwork), stat=istat)
!!      call memocc(istat, work, 'work', subname)
!!      call dsyev('v', 'l', norbinlocreg, ovrlplocal(1,1), norbinlocreg, eval, work, lwork, info)
!!      if(info/=0) then
!!          write(*,'(a,i0)') 'ERROR in dsyev, info=', info
!!          stop
!!      end if
!!      iall=-product(shape(work))*kind(work)
!!      deallocate(work, stat=istat)
!!      call memocc(istat, iall, 'work', subname)
!!      
!!      ! Calculate S^{-1/2}. 
!!      ! First calulate ovrlp*diag(1/sqrt(evall)) (ovrlp is the diagonalized overlap
!!      ! matrix and diag(1/sqrt(evall)) the diagonal matrix consisting of the inverse square roots of the eigenvalues...
!!      do iorb=1,norbinlocreg
!!          do jorb=1,norbinlocreg
!!              !tempArr(jorb,iorb,1)=ovrlp(jorb,iorb)*1.d0/sqrt(eval(iorb))
!!              tempArr(jorb,iorb,1)=ovrlplocal(jorb,iorb)*1.d0/sqrt(abs(eval(iorb)))
!!          end do
!!      end do
!!      
!!      ! ...and now apply the diagonalized overlap matrix to the matrix constructed above.
!!      ! This will give S^{-1/2}.
!!      call dgemm('n', 't', norbinlocreg, norbinlocreg, norbinlocreg, 1.d0, ovrlplocal(1,1), &
!!           norbinlocreg, tempArr(1,1,1), norbinlocreg, 0.d0, tempArr(1,1,2), norbinlocreg)
!!      call dcopy(norbinlocreg**2, tempArr(1,1,2), 1, ovrlplocal(1,1), 1)
!!      
!!      
!!      iall=-product(shape(eval))*kind(eval)
!!      deallocate(eval, stat=istat)
!!      call memocc(istat, iall, 'eval', subname)
!!      iall=-product(shape(tempArr))*kind(tempArr)
!!      deallocate(tempArr, stat=istat)
!!      call memocc(istat, iall, 'tempArr', subname)
!!
!!      ! Orthogonalize the orbitals in this locreg
!!      ist=1
!!      jst=1
!!      ilrold=-1
!!      do iorb=1,orbs%norbp
!!          iiorb=orbs%isorb+iorb
!!          iilr=orbs%inwhichlocreg(iiorb)
!!          if(iilr==ilr) then
!!              if(iilr==ilrold) then
!!                  ! Set back the index of lphiovrlp, since we again need the same orbitals.
!!                  jst=jst-op%noverlaps(iiorb)*ncount
!!              end if
!!              ncount=lzd%llr(iilr)%wfd%nvctr_c+7*lzd%llr(iilr)%wfd%nvctr_f
!!              do jorb=1,op%noverlaps(iiorb)
!!                  jjorb=op%overlaps(jorb,iiorb)
!!                  jjlr=orbs%inwhichlocreg(jjorb)
!!                  if(jjlr==iilr) then
!!                      ! First determine number of iiorb and jjorb in this locreg
!!                      iiorbinlocreg=0
!!                      do korb=1,orbs%norb
!!                          klr=orbs%inwhichlocreg(korb)
!!                          if(klr==iilr) iiorbinlocreg=iiorbinlocreg+1
!!                          if(korb==iiorb) exit
!!                      end do
!!                      jjorbinlocreg=0
!!                      do korb=1,orbs%norb
!!                          klr=orbs%inwhichlocreg(korb)
!!                          if(klr==iilr) jjorbinlocreg=jjorbinlocreg+1
!!                          if(korb==jjorb) exit
!!                      end do
!!                      call daxpy(ncount, ovrlplocal(jjorbinlocreg,iiorbinlocreg), lphiovrlp(jst), 1, lphi(ist), 1)
!!                  end if
!!                  jst=jst+ncount
!!              end do
!!      
!!              ! Normalize
!!              tt=dnrm2(ncount, lphi(ist), 1)
!!              call dscal(ncount, 1/tt, lphi(ist), 1)
!!      
!!              ist=ist+ncount
!!              ilrold=iilr
!!          else
!!              ! only increase indices
!!              if(iilr==ilrold) then
!!                  ! Set back the index of lphiovrlp, since we again need the same orbitals.
!!                  jst=jst-op%noverlaps(iiorb)*ncount
!!              end if
!!              ncount=lzd%llr(iilr)%wfd%nvctr_c+7*lzd%llr(iilr)%wfd%nvctr_f
!!              do jorb=1,op%noverlaps(iiorb)
!!                  jst=jst+ncount
!!              end do
!!              ist=ist+ncount
!!              ilrold=iilr
!!          end if
!!      end do
!!
!!
!!      iall=-product(shape(ovrlplocal))*kind(ovrlplocal)
!!      deallocate(ovrlplocal, stat=istat)
!!      call memocc(istat, iall, 'ovrlplocal', subname)
!!
!!
!!
!!  end do
!!
!!
!!endsubroutine localloewdin

!!subroutine applyOrthoconstraintlocal(iproc, nproc, lzd, orbs, op, lagmat, lphiovrlp, lhphi)
!!use module_base
!!use module_types
!!use module_interfaces, exceptThisOne => applyOrthoconstraintlocal
!!implicit none
!!
!!! Calling arguments
!!integer,intent(in):: iproc, nproc
!!type(local_zone_descriptors),intent(in):: lzd
!!type(orbitals_data),intent(in):: orbs
!!type(overlapParameters),intent(in):: op
!!real(8),dimension(orbs%norb,orbs%norb),intent(inout):: lagmat
!!real(8),dimension(op%ndim_lphiovrlp),intent(in):: lphiovrlp
!!real(8),dimension(orbs%npsidim_orbs),intent(out):: lhphi
!!
!!! Local variables
!!integer:: iorb, jorb, iiorb, ilr, ist, jst, ilrold, jjorb, ncount, info, i, istat, iall, ierr, iilr
!!real(8):: tt, t1, t2, time_dsymm, time_daxpy
!!character(len=*),parameter:: subname='applyOrthoconstraintlocal'
!!
!!
!!call cpu_time(t1)
!!do ilr=1,lzd%nlr
!!
!!    ist=1
!!    jst=1
!!    ilrold=-1
!!    do iorb=1,orbs%norbp
!!        iiorb=orbs%isorb+iorb
!!        iilr=orbs%inwhichlocreg(iiorb)
!!        if(iilr==ilr) then
!!            if(iilr==ilrold) then
!!                ! Set back the index of lphiovrlp, since we again need the same orbitals.
!!                jst=jst-op%noverlaps(iiorb)*ncount
!!            end if
!!            ncount=lzd%llr(iilr)%wfd%nvctr_c+7*lzd%llr(iilr)%wfd%nvctr_f
!!            !call dscal(ncount, 1.5d0, lhphi(ist), 1)
!!            do jorb=1,op%noverlaps(iiorb)
!!                jjorb=op%overlaps(jorb,iiorb)
!!                call daxpy(ncount, -lagmat(jjorb,iiorb), lphiovrlp(jst), 1, lhphi(ist), 1)
!!                jst=jst+ncount
!!            end do
!!            ist=ist+ncount
!!            ilrold=iilr
!!        else
!!            ! only increase index
!!            if(iilr==ilrold) then
!!                ! Set back the index of lphiovrlp, since we again need the same orbitals.
!!                jst=jst-op%noverlaps(iiorb)*ncount
!!            end if
!!            ncount=lzd%llr(iilr)%wfd%nvctr_c+7*lzd%llr(iilr)%wfd%nvctr_f
!!            do jorb=1,op%noverlaps(iiorb)
!!                jst=jst+ncount
!!            end do
!!            ist=ist+ncount
!!            ilrold=iilr
!!        end if
!!    end do
!!end do
!!
!!
!!call cpu_time(t2)
!!time_daxpy=t2-t1
!!
!!call mpiallred(time_daxpy, 1, mpi_sum, mpi_comm_world, ierr)
!!if(iproc==0) write(*,'(a,es15.6)') 'time for daxpy',time_daxpy/dble(nproc)
!!
!!
!!end subroutine applyOrthoconstraintlocal

!!subroutine calculate_overlap_matrix(iproc, orbs, collComms, psi_i, psi_j, ovrlp)
!!use module_base
!!use module_types
!!implicit none
!!
!!! Calling arguments
!!integer,intent(in):: iproc
!!type(orbitals_data),intent(in):: orbs
!!type(collectiveComms),intent(in):: collComms
!!real(8),dimension(orbs%npsidim_orbs),intent(in):: psi_i, psi_j
!!real(8),dimension(orbs%norb,orbs%norb),intent(out):: ovrlp
!!
!!! Local variables
!!integer:: iorb, jorb, ist, jst, ncnt_iorb, ncnt_jorb, iloc, jloc, i, ii, jj, ierr, iist, jjst, istat
!!logical:: istop, jstop
!!real(8):: tt
!!
!!iist=1
!!do iorb=1,orbs%norb
!!    jjst=1
!!    do jorb=1,orbs%norb
!!       ncnt_iorb=collComms%nvctr_par(iorb,iproc) 
!!       ncnt_jorb=collComms%nvctr_par(jorb,iproc) 
!!
!!       ii=0
!!       jj=0
!!       istop=.false.
!!       jstop=.false.
!!       tt=0.d0
!!       ist=iist
!!       jst=jjst
!!       !do i=1,max(ncnt_iorb,ncnt_jorb)
!!       !write(*,'(a,2i8,i10,2i12,2l)') 'iproc, jorb, jst, ncnt_jorb, orbs%npsidim, istop, jstop', iproc, jorb, jst, ncnt_jorb, orbs%npsidim, istop, jstop
!!       !!if(iproc==0 .and. iorb==1) then
!!       !!    do istat=iist,iist+ncnt_iorb
!!       !!        write(110,*) istat, collComms%indexarray(istat)
!!       !!    end do
!!       !!end if
!!       !!if(iproc==0 .and. jorb==5) then
!!       !!    do istat=jjst,jjst+ncnt_jorb
!!       !!        write(510,*) istat, collComms%indexarray(istat)
!!       !!    end do
!!       !!end if
!!
!!       do
!!           !if(jstop .and. jst>orbs%npsidim) write(*,'(a,5i12,2l)') 'iproc, jj, ncnt_jorb, jst, orbs%npsidim, istop, jstop', iproc, jj, ncnt_jorb, jst, orbs%npsidim, istop, jstop
!!           if(.not.istop) iloc=collComms%indexarray(ist)  
!!           if(.not.jstop) jloc=collComms%indexarray(jst)  
!!           !!write(1000*(iproc+1)+700+jorb,'(a,2i5,2i12,3x,2i12)') 'iorb, jorb, ist, jst, iloc, jloc', &
!!           !!    iorb, jorb, ist, jst, iloc, jloc
!!           !!if(iorb==1 .and. jorb==5) then
!!           !!    write(980+iproc,'(2i9,4x,2i12,2l4,2i9)') ist, jst, collComms%indexarray(ist), collComms%indexarray(jst), istop, jstop, ncnt_iorb, ncnt_jorb
!!           !!end if
!!           if(iloc==jloc) then
!!               !if(iorb==1 .and. jorb==5) then
!!               !    write(980+iproc,'(a,2i9,4x,2i12,2l4,2i9)') 'HERE1: ',ist, jst, collComms%indexarray(ist), collComms%indexarray(jst), istop, jstop, ncnt_iorb, ncnt_jorb
!!               !end if
!!               !if(istop) write(*,*) 'STRANGE: istop is true...'
!!               !if(jstop) write(*,*) 'STRANGE: jstop is true...'
!!               !if(iorb==1 .and. jorb==5) then
!!               !    write(iproc*1000+999,*) iloc
!!               !end if
!!               tt=tt+psi_i(ist)*psi_j(jst)
!!               ist=ist+1
!!               jst=jst+1
!!               ii=ii+1
!!               jj=jj+1
!!               !if(iorb==1 .and. jorb==5) then
!!               !    write(980+iproc,'(a,2i9,4x,2i12,2l4,2i9)') 'HERE2: ',ist, jst, collComms%indexarray(ist), collComms%indexarray(jst), istop, jstop, ncnt_iorb, ncnt_jorb
!!               !end if
!!           else if((iloc<jloc .or. jstop) .and. .not.istop) then
!!               ist=ist+1
!!               ii=ii+1
!!           else if((jloc<iloc .or. istop) .and. .not.jstop) then
!!               jst=jst+1
!!               jj=jj+1
!!           end if
!!           if(ii==ncnt_iorb) istop=.true.
!!           if(jj==ncnt_jorb) jstop=.true.
!!           if(istop .and. jstop) then
!!               !!if(iorb==1 .and. jorb==5) write(980+iproc,'(a)') 'exit since both stops are true...'
!!               exit
!!           end if
!!       end do
!!
!!       ovrlp(jorb,iorb)=tt
!!       jjst=jjst+ncnt_jorb
!!
!!    end do
!!    iist=iist+ncnt_iorb
!!end do
!!
!!
!!call mpiallred(ovrlp(1,1), orbs%norb**2, mpi_sum, mpi_comm_world, ierr)
!!
!!
!!end subroutine calculate_overlap_matrix

!!!!subroutine postCommsOverlapNew(iproc, nproc, orbs, op, lzd, phi, comon, timecommun, timeextract)
!!!!use module_base
!!!!use module_types
!!!!use module_interfaces, exceptThisOne => postCommsOverlapNew
!!!!implicit none
!!!!
!!!!! Calling arguments
!!!!integer,intent(in):: iproc, nproc
!!!!type(orbitals_data),intent(in):: orbs
!!!!type(overlapParameters),intent(in):: op
!!!!type(local_zone_descriptors),intent(in):: lzd
!!!!real(8),dimension(max(orbs%npsidim_orbs,orbs%npsidim_comp)),intent(in):: phi
!!!!type(p2pComms),intent(inout):: comon
!!!!real(8),intent(inout):: timecommun, timeextract
!!!!
!!!!! Local variables
!!!!integer:: jproc, jorb, mpisource, istsource, ncount, mpidest, istdest, tag, nsends, ierr, irecv, isend, iall, orbsource, orbdest
!!!!integer:: i, indsource, ind, klr, kkorb, istat, iorb
!!!!integer,dimension(:),allocatable:: istextracted
!!!!logical:: done
!!!!real(8):: t1, t2
!!!!
!!!!
!!!!
!!!!! First only post receives
!!!!irecv=0
!!!!do jproc=0,nproc-1
!!!!    do jorb=1,comon%noverlaps(jproc)
!!!!        mpisource=comon%comarr(1,jorb,jproc)
!!!!        istsource=comon%comarr(2,jorb,jproc)
!!!!        ncount=comon%comarr(3,jorb,jproc)
!!!!        mpidest=comon%comarr(4,jorb,jproc)
!!!!        istdest=comon%comarr(5,jorb,jproc)
!!!!        tag=comon%comarr(6,jorb,jproc)
!!!!        !write(*,'(6(a,i0))') 'iproc=',iproc,', tag=',tag,', mpisource=',mpisource,', mpidest=',mpidest,' jproc=',jproc,', iorb=',iorb
!!!!        !irecv=irecv+1
!!!!        if(iproc==mpidest .and. nproc >1) then
!!!!            irecv=irecv+1
!!!!            !write(*,'(6(a,i0))') 'overlap: process ', mpidest, ' receives ', ncount, ' elements at position ', istdest, ' from position ', istsource, ' on process ', mpisource, ', tag=',tag
!!!!            !call mpi_irecv(comon%recvBuf(istdest), ncount, mpi_double_precision, mpisource, tag,&
!!!!            !     mpi_comm_world, comon%comarr(8,iorb,jproc), ierr)
!!!!            tag=jorb
!!!!            t1=mpi_wtime()
!!!!            !write(*,'(2(a,i0))') 'iproc=',iproc,' receives data at ',istdest
!!!!            call mpi_irecv(comon%recvBuf(istdest), ncount, mpi_double_precision, mpisource, tag,&
!!!!                 mpi_comm_world, comon%requests(irecv,2), ierr)
!!!!            t2=mpi_wtime()
!!!!            timecommun=timecommun+t2-t1
!!!!        !else
!!!!        !     comon%requests(irecv,2)=mpi_request_null
!!!!        end if
!!!!    end do
!!!!end do
!!!!call mpi_barrier(mpi_comm_world, ierr)
!!!!call timing(iproc,'p2pOrtho_post ','ON')
!!!!
!!!!! Now the sends
!!!!isend=0
!!!!do jproc=0,nproc-1
!!!!    do jorb=1,comon%noverlaps(jproc)
!!!!        mpisource=comon%comarr(1,jorb,jproc)
!!!!        istsource=comon%comarr(2,jorb,jproc)
!!!!        ncount=comon%comarr(3,jorb,jproc)
!!!!        mpidest=comon%comarr(4,jorb,jproc)
!!!!        istdest=comon%comarr(5,jorb,jproc)
!!!!        tag=comon%comarr(6,jorb,jproc)
!!!!        ! The orbitals are on different processes, so we need a point to point communication.
!!!!        !isend=isend+1
!!!!        if(iproc==mpisource .and. nproc >1) then
!!!!            isend=isend+1
!!!!            t2=mpi_wtime()
!!!!            timeextract=timeextract+t2-t1
!!!!            tag=jorb
!!!!            t1=mpi_wtime()
!!!!            call mpi_irsend(comon%sendBuf(istsource), ncount, mpi_double_precision, mpidest, tag,&
!!!!                 mpi_comm_world, comon%requests(isend,1), ierr)
!!!!            !call mpi_rsend(comon%sendBuf(istsource), ncount, mpi_double_precision, mpidest, tag,&
!!!!            !     mpi_comm_world, ierr)
!!!!            t2=mpi_wtime()
!!!!            timecommun=timecommun+t2-t1
!!!!         else if (nproc==1) then
!!!!            call vcopy(ncount,comon%sendBuf(istsource),1,comon%recvBuf(istdest),1)
!!!!        end if
!!!!    end do
!!!!end do
!!!!!!comon%nsend=isend
!!!!!!if(isend/=comon%nsend) then
!!!!!!    write(*,'(a,i0,a,2(2x,i0))') 'ERROR in process ',iproc,': irecv/=comon%nrecv',irecv,comon%nsend
!!!!!!    stop
!!!!!!end if
!!!!
!!!!call timing(iproc,'p2pOrtho_post ','OF')
!!!!
!!!!end subroutine postCommsOverlapNew

!!!!subroutine collectnew(iproc, nproc, comon, mad, op, orbs, lzd, &
!!!!   nsendbuf, sendbuf, nrecvbuf, recvbuf, timecommunp2p, timecommuncoll, timecompress)
!!!!use module_base
!!!!use module_types
!!!!use module_interfaces, exceptThisOne => collectnew
!!!!implicit none
!!!!
!!!!! Calling arguments
!!!!integer,intent(in):: iproc, nproc, nsendbuf, nrecvbuf
!!!!type(p2pComms),intent(inout):: comon
!!!!type(matrixDescriptors),intent(in):: mad
!!!!type(overlapParameters),intent(in):: op
!!!!type(orbitals_data),intent(in):: orbs
!!!!type(local_zone_descriptors),intent(in):: lzd
!!!!real(8),dimension(nsendbuf),intent(in):: sendbuf
!!!!real(8),dimension(nrecvbuf),intent(inout):: recvbuf
!!!!real(8),intent(inout):: timecommunp2p, timecommuncoll, timecompress
!!!!
!!!!! Local variables
!!!!integer:: iorb, orbsource, orbdest, nrecv, nsend, ist, jst, ncount, ierr, ncomplete, i, istat, iall, jorb, ind
!!!!real(8),dimension(:),allocatable:: ovrlpCompressed, ovrlpCompressed2, sendbuf2, temparr
!!!!integer,dimension(:),allocatable:: sendcounts, displs, indcomplete, indexarray
!!!!real(8):: ddot, t1, t2
!!!!character(len=*),parameter:: subname='collectnew'
!!!!logical,dimension(:),allocatable:: done
!!!!logical:: received
!!!!
!!!!allocate(indcomplete(comon%nrecv), stat=istat)
!!!!call memocc(istat, indcomplete, 'indcomplete', subname)
!!!!allocate(done(comon%nrecv), stat=istat)
!!!!call memocc(istat, done, 'done', subname)
!!!!done=.false.
!!!!
!!!!allocate(indexarray(comon%nrecv), stat=istat)
!!!!call memocc(istat, indexarray, 'indexarray', subname)
!!!!do i=1,comon%nrecv
!!!!   indexarray(i)=i
!!!!end do
!!!!
!!!!call timing(iproc,'p2pOrtho_wait ','ON')
!!!!
!!!!! Wait for the sends to complete.
!!!!if (nproc > 1) then
!!!!   t1=mpi_wtime()
!!!!   nsend=0
!!!!   if(comon%nsend>0) then
!!!!       waitLoopSend: do
!!!!          !!call mpi_waitsome(comon%nsend, comon%requests(1,1), ncomplete, indcomplete, mpi_statuses_ignore, ierr)
!!!!          !!nsend=nsend+ncomplete
!!!!          !!if(nsend==comon%nsend) exit waitLoopSend
!!!!          call mpi_waitany(comon%nsend-nsend, comon%requests(1,1), ind, mpi_status_ignore, ierr)
!!!!          nsend=nsend+1
!!!!          do i=ind,comon%nsend-nsend
!!!!             comon%requests(i,1)=comon%requests(i+1,1)
!!!!          end do
!!!!          if(nsend==comon%nsend) exit waitLoopSend
!!!!       end do waitLoopSend
!!!!   end if
!!!!   t2=mpi_wtime()
!!!!   timecommunp2p=timecommunp2p+t2-t1
!!!!
!!!!
!!!!   nrecv=0
!!!!   if(comon%nrecv>0) then
!!!!       waitLoopRecv: do
!!!!          t1=mpi_wtime()
!!!!          call mpi_waitany(comon%nrecv-nrecv, comon%requests(1,2), ind, mpi_status_ignore, ierr)
!!!!          !call mpi_testany(comon%nrecv-nrecv, comon%requests(1,2), ind, received, mpi_status_ignore, ierr)
!!!!          !ind=1
!!!!          t2=mpi_wtime()
!!!!          timecommunp2p=timecommunp2p+t2-t1
!!!!          ncomplete=1
!!!!          received=.true.
!!!!          if(received) then
!!!!             nrecv=nrecv+ncomplete
!!!!             !write(*,'(5(a,i0))') 'iproc=',iproc,': communication ',ind,' corresponding to jorb=',jorb,') has completed; moving requests from ',ind,' to ',comon%nrecv-nrecv
!!!!             !write(*,'(a,i0,a,4x,40i7)') 'iproc=',iproc,': requests before: ',comon%requests(1:comon%nrecv,2)
!!!!             do i=ind,comon%nrecv-nrecv
!!!!                comon%requests(i,2)=comon%requests(i+1,2)
!!!!                indexarray(i)=indexarray(i+1)
!!!!             end do
!!!!             !write(*,'(a,i0,a,4x,40i7)') 'iproc=',iproc,': requests after: ',comon%requests(1:comon%nrecv,2)
!!!!             if(nrecv==comon%nrecv) exit waitLoopRecv
!!!!          end if
!!!!       end do waitLoopRecv
!!!!   end if
!!!!end if
!!!!!write(*,'(a,i0,a)') 'iproc=',iproc,' is here'
!!!!
!!!!iall=-product(shape(done))*kind(done)
!!!!deallocate(done, stat=istat)
!!!!call memocc(istat, iall, 'done', subname)
!!!!
!!!!iall=-product(shape(indcomplete))*kind(indcomplete)
!!!!deallocate(indcomplete, stat=istat)
!!!!call memocc(istat, iall, 'indcomplete', subname)
!!!!
!!!!iall=-product(shape(indexarray))*kind(indexarray)
!!!!deallocate(indexarray, stat=istat)
!!!!call memocc(istat, iall, 'indexarray', subname)
!!!!
!!!!
!!!!call timing(iproc,'p2pOrtho_wait ','OF')
!!!!
!!!!
!!!!!!allocate(indcomplete(comon%nsend), stat=istat)
!!!!!!call memocc(istat, indcomplete, 'indcomplete', subname)
!!!!
!!!!!!do iorb=1,orbs%norb
!!!!!!  do jorb=1,orbs%norb
!!!!!!    write(400+iproc,*) iorb, jorb, ovrlp(jorb,iorb)
!!!!!!  end do
!!!!!!end do
!!!!
!!!!!!! Now the sends
!!!!!!nsend=0
!!!!!!waitLoopSend: do
!!!!!!    call mpi_waitsome(comon%nsend, comon%requests(1,1), ncomplete, indcomplete, mpi_statuses_ignore, ierr)
!!!!!!    nsend=nsend+ncomplete
!!!!!!    if(nsend==comon%nsend) exit waitLoopSend
!!!!!!end do waitLoopSend
!!!!
!!!!!write(*,*) 'here: iproc', iproc
!!!!!call mpi_barrier(mpi_comm_world, ierr)
!!!!!call mpi_finalize(ierr)
!!!!!stop
!!!!
!!!!!!iall=-product(shape(indcomplete))*kind(indcomplete)
!!!!!!deallocate(indcomplete, stat=istat)
!!!!!!call memocc(istat, iall, 'indcomplete', subname)
!!!!
!!!!!do iorb=1,orbs%norb
!!!!!  do jorb=1,orbs%norb
!!!!!    write(90+iproc,*) iorb, jorb, ovrlp(jorb,iorb)
!!!!!  end do
!!!!!end do
!!!!
!!!!
!!!!!!! Communicate the matrix
!!!!!!allocate(ovrlpCompressed(mad%nvctr), stat=istat)
!!!!!!call memocc(istat, ovrlpCompressed, 'ovrlpCompressed', subname)
!!!!!!allocate(sendcounts(0:nproc-1), stat=istat)
!!!!!!call memocc(istat, sendcounts, 'sendcounts', subname)
!!!!!!allocate(displs(0:nproc-1), stat=istat)
!!!!!!call memocc(istat, displs, 'displs', subname)
!!!!!!
!!!!!!t1=mpi_wtime()
!!!!!!call compressMatrix2(iproc, nproc, orbs, mad, ovrlp, ovrlpCompressed, sendcounts, displs)
!!!!!!t2=mpi_wtime()
!!!!!!timecompress=timecompress+t2-t1     
!!!!!!
!!!!!!allocate(ovrlpCompressed2(mad%nvctr), stat=istat)
!!!!!!call memocc(istat, ovrlpCompressed2, 'ovrlpCompressed2', subname)
!!!!!!
!!!!!!t1=mpi_wtime()
!!!!!!call mpi_allgatherv(ovrlpCompressed(displs(iproc)+1), sendcounts(iproc), mpi_double_precision, ovrlpCompressed2(1), &
!!!!!!     sendcounts, displs, mpi_double_precision, mpi_comm_world, ierr)
!!!!!!t2=mpi_wtime()
!!!!!!timecommuncoll=timecommuncoll+t2-t1     
!!!!!!
!!!!!!t1=mpi_wtime()
!!!!!!call uncompress_matrix(orbs%norb, mad, ovrlpCompressed2, ovrlp)
!!!!!!t2=mpi_wtime()
!!!!!!timecompress=timecompress+t2-t1     
!!!!!!
!!!!!!!do iorb=1,orbs%norb
!!!!!!!  do jorb=1,orbs%norb
!!!!!!!    write(100+iproc,*) iorb, jorb, ovrlp(jorb,iorb)
!!!!!!!  end do
!!!!!!!end do
!!!!!!
!!!!!!iall=-product(shape(ovrlpCompressed))*kind(ovrlpCompressed)
!!!!!!deallocate(ovrlpCompressed, stat=istat)
!!!!!!call memocc(istat, iall, 'ovrlpCompressed', subname)
!!!!!!iall=-product(shape(ovrlpCompressed2))*kind(ovrlpCompressed2)
!!!!!!deallocate(ovrlpCompressed2, stat=istat)
!!!!!!call memocc(istat, iall, 'ovrlpCompressed2', subname)
!!!!!!iall=-product(shape(sendcounts))*kind(sendcounts)
!!!!!!deallocate(sendcounts, stat=istat)
!!!!!!call memocc(istat, iall, 'sendcounts', subname)
!!!!!!iall=-product(shape(displs))*kind(displs)
!!!!!!deallocate(displs, stat=istat)
!!!!!!call memocc(istat, iall, 'displs', subname)
!!!!
!!!!
!!!!!!call mpi_barrier(mpi_comm_world, ierr)
!!!!!!call mpi_finalize(ierr)
!!!!
!!!!end subroutine collectnew

!!!subroutine gatherOrbitals2(iproc, nproc, comon)
!!!  use module_base
!!!  use module_types
!!!  implicit none
!!!
!!!  ! Calling arguments
!!!  integer,intent(in):: iproc, nproc
!!!  type(p2pComms),intent(inout):: comon
!!!
!!!  ! Local variables
!!!  integer:: jorb, mpisource, mpidest, nfast, nslow, nsameproc, ierr, jproc
!!!  integer,dimension(mpi_status_size):: stat
!!!  logical:: sendComplete, receiveComplete
!!!
!!!
!!!!!! Check whether the communications have completed.
!!!  !!nfast=0
!!!  !!nsameproc=0
!!!  !!testLoop: do
!!!  !!    do jproc=0,nproc-1
!!!  !!        do jorb=1,comon%noverlaps(jproc)
!!!  !!            if(comon%communComplete(jorb,jproc)) cycle
!!!  !!            call mpi_test(comon%comarr(7,jorb,jproc), sendComplete, stat, ierr)
!!!  !!            call mpi_test(comon%comarr(8,jorb,jproc), receiveComplete, stat, ierr)
!!!  !!            ! Attention: mpi_test is a local function.
!!!  !!            if(sendComplete .and. receiveComplete) comon%communComplete(jorb,jproc)=.true.
!!!  !!        end do
!!!  !!    end do
!!!  !!    ! If we made it until here, either all all the communication is
!!!  !!    ! complete or we better wait for each single orbital.
!!!  !!    exit testLoop
!!!  !!end do testLoop
!!!  !!
!!!!!! Since mpi_test is a local function, check whether the communication has completed on all processes.
!!!  !!call mpiallred(comon%communComplete(1,0), nproc*maxval(comon%noverlaps), mpi_land, mpi_comm_world, ierr)
!!!
!!!
!!!  ! Wait for the communications that have not completed yet
!!!  nslow=0
!!!  do jproc=0,nproc-1
!!!     do jorb=1,comon%noverlaps(jproc)
!!!        if(comon%communComplete(jorb,jproc)) then
!!!           mpisource=comon%comarr(1,jorb,jproc)
!!!           mpidest=comon%comarr(4,jorb,jproc)
!!!           if(mpisource==mpidest) then
!!!              !nsameproc=nsameproc+1
!!!           else
!!!              !nfast=nfast+1
!!!           end if
!!!           cycle
!!!        end if
!!!        !write(*,'(3(a,i0))') 'process ', iproc, ' is waiting for orbital ',jorb,'; tag=',comon%comarr(6,jorb,jproc)
!!!        nslow=nslow+1
!!!        !if(iproc==mpidest) call mpi_wait(comon%comarr(7,jorb,jproc), stat, ierr)   !COMMENTED BY PB
!!!        call mpi_wait(comon%comarr(7,jorb,jproc), stat, ierr)   !COMMENTED BY PB
!!!        !if(iproc==mpisource) call mpi_wait(comon%comarr(8,jorb,jproc), stat, ierr)   !COMMENTED BY PB
!!!        call mpi_wait(comon%comarr(8,jorb,jproc), stat, ierr)   !COMMENTED BY PB
!!!        comon%communComplete(jorb,jproc)=.true.
!!!     end do
!!!  end do
!!!
!!!  !call mpiallred(nreceives, 1, mpi_sum, mpi_comm_world, ierr)
!!!  !call mpiallred(nfast, 1, mpi_sum, mpi_comm_world, ierr)
!!!  !call mpiallred(nslow, 1, mpi_sum, mpi_comm_world, ierr)
!!!  !call mpiallred(nsameproc, 1, mpi_sum, mpi_comm_world, ierr)
!!!  !nfast=nint(dble(nfast)/dble(nproc))
!!!  !nfast=nint(dble(nslow)/dble(nproc))
!!!  !nfast=nint(dble(nsameproc)/dble(nproc))
!!!  !if(iproc==0) write(*,'(1x,2(a,i0),a)') 'statistics: - ', nfast+nslow, ' point to point communications, of which ', &
!!!  !                       nfast, ' could be overlapped with computation.'
!!!  !if(iproc==0) write(*,'(1x,a,i0,a)') '            - ', nsameproc, ' copies on the same processor.'
!!!
!!!
!!!end subroutine gatherOrbitals2

!!!!subroutine postCommsOverlap(iproc, nproc, comon)
!!!!  use module_base
!!!!  use module_types
!!!!  use module_interfaces, exceptThisOne => postCommsOverlap
!!!!  implicit none
!!!!
!!!!  ! Calling arguments
!!!!  integer,intent(in):: iproc, nproc
!!!!  type(p2pComms),intent(inout):: comon
!!!!
!!!!  ! Local variables
!!!!  integer:: jproc, iorb, mpisource, istsource, ncount, mpidest, istdest, tag, nsends, nreceives, ierr
!!!!
!!!!!!! THIS IS THE ORIGINAL ##################################
!!!!  !nsends=0
!!!!  !nreceives=0
!!!!  !comon%communComplete=.false.
!!!!  !do jproc=0,nproc-1
!!!!  !    !write(*,'(3(a,i0))') 'iproc=',iproc,', jproc=',jproc,', comon%noverlaps(jproc)=', comon%noverlaps(jproc)
!!!!  !    do iorb=1,comon%noverlaps(jproc)
!!!!  !        mpisource=comon%comarr(1,iorb,jproc)
!!!!  !        istsource=comon%comarr(2,iorb,jproc)
!!!!  !        ncount=comon%comarr(3,iorb,jproc)
!!!!  !        mpidest=comon%comarr(4,iorb,jproc)
!!!!  !        istdest=comon%comarr(5,iorb,jproc)
!!!!  !        tag=comon%comarr(6,iorb,jproc)
!!!!  !        !write(*,'(6(a,i0))') 'iproc=',iproc,', tag=',tag,', mpisource=',mpisource,', mpidest=',mpidest,' jproc=',jproc,', iorb=',iorb
!!!!  !        if(mpisource/=mpidest) then
!!!!  !            ! The orbitals are on different processes, so we need a point to point communication.
!!!!  !            if(iproc==mpisource) then
!!!!  !                !write(*,'(6(a,i0))') 'overlap: process ', mpisource, ' sends ', ncount, ' elements from position ', istsource, ' to position ', istdest, ' on process ', mpidest, ', tag=',tag
!!!!  !                call mpi_isend(comon%sendBuf(istsource), ncount, mpi_double_precision, mpidest, tag,&
!!!!  !                     mpi_comm_world, comon%comarr(7,iorb,jproc), ierr)
!!!!  !                !call mpi_isend(sendBuf(istsource), ncount, mpi_double_precision, mpidest, tag, mpi_comm_world, lin%comsr%comarr(8,iorb,jproc), ierr)
!!!!  !                comon%comarr(8,iorb,jproc)=mpi_request_null !is this correct?
!!!!  !                nsends=nsends+1
!!!!  !            else if(iproc==mpidest) then
!!!!  !                !write(*,'(6(a,i0))') 'overlap: process ', mpidest, ' receives ', ncount, ' elements at position ', istdest, ' from position ', istsource, ' on process ', mpisource, ', tag=',tag
!!!!  !                call mpi_irecv(comon%recvBuf(istdest), ncount, mpi_double_precision, mpisource, tag,&
!!!!  !                     mpi_comm_world, comon%comarr(8,iorb,jproc), ierr)
!!!!  !                comon%comarr(7,iorb,jproc)=mpi_request_null !is this correct?
!!!!  !                nreceives=nreceives+1
!!!!  !            else
!!!!  !                comon%comarr(7,iorb,jproc)=mpi_request_null
!!!!  !                comon%comarr(8,iorb,jproc)=mpi_request_null
!!!!  !            end if
!!!!  !        else
!!!!  !            ! The orbitals are on the same process, so simply copy them.
!!!!  !            if(iproc==mpisource) then
!!!!  !                call dcopy(ncount, comon%sendBuf(istsource), 1, comon%recvBuf(istdest), 1)
!!!!  !                !write(*,'(6(a,i0))') 'overlap: process ', iproc, ' copies ', ncount, ' elements from position ', istsource, ' to position ', istdest, ' on process ', iproc, ', tag=',tag
!!!!  !                comon%comarr(7,iorb,jproc)=mpi_request_null
!!!!  !                comon%comarr(8,iorb,jproc)=mpi_request_null
!!!!  !                nsends=nsends+1
!!!!  !                nreceives=nreceives+1
!!!!  !                comon%communComplete(iorb,mpisource)=.true.
!!!!  !            else
!!!!  !                comon%comarr(7,iorb,jproc)=mpi_request_null
!!!!  !                comon%comarr(8,iorb,jproc)=mpi_request_null
!!!!  !                comon%communComplete(iorb,mpisource)=.true.
!!!!  !            end if
!!!!  !
!!!!  !        end if
!!!!  !    end do
!!!!  !end do
!!!!
!!!!
!!!!
!!!!  !! NEW ####################################
!!!!  ! First only post receives
!!!!  nsends=0
!!!!  nreceives=0
!!!!  comon%communComplete=.false.
!!!!  do jproc=0,nproc-1
!!!!     !write(*,'(3(a,i0))') 'iproc=',iproc,', jproc=',jproc,', comon%noverlaps(jproc)=', comon%noverlaps(jproc)
!!!!     do iorb=1,comon%noverlaps(jproc)
!!!!        mpisource=comon%comarr(1,iorb,jproc)
!!!!        istsource=comon%comarr(2,iorb,jproc)
!!!!        ncount=comon%comarr(3,iorb,jproc)
!!!!        mpidest=comon%comarr(4,iorb,jproc)
!!!!        istdest=comon%comarr(5,iorb,jproc)
!!!!        tag=comon%comarr(6,iorb,jproc)
!!!!        !write(*,'(6(a,i0))') 'iproc=',iproc,', tag=',tag,', mpisource=',mpisource,', mpidest=',mpidest,' jproc=',jproc,', iorb=',iorb
!!!!        if(mpisource/=mpidest) then
!!!!           ! The orbitals are on different processes, so we need a point to point communication.
!!!!           if(iproc==mpisource) then
!!!!           else if(iproc==mpidest) then
!!!!              !write(*,'(6(a,i0))') 'overlap: process ', mpidest, ' receives ', ncount,&
!!!!              !     ' elements at position ', istdest, ' from position ', istsource, ' on process ', mpisource, ', tag=',tag
!!!!              call mpi_irecv(comon%recvBuf(istdest), ncount, mpi_double_precision, mpisource, tag,&
!!!!                   mpi_comm_world, comon%comarr(8,iorb,jproc), ierr)
!!!!              comon%comarr(7,iorb,jproc)=mpi_request_null !is this correct?
!!!!              nreceives=nreceives+1
!!!!           end if
!!!!        end if
!!!!     end do
!!!!  end do
!!!!
!!!!
!!!!  ! Now the rest.
!!!!  do jproc=0,nproc-1
!!!!     !write(*,'(3(a,i0))') 'iproc=',iproc,', jproc=',jproc,', comon%noverlaps(jproc)=', comon%noverlaps(jproc)
!!!!     do iorb=1,comon%noverlaps(jproc)
!!!!        mpisource=comon%comarr(1,iorb,jproc)
!!!!        istsource=comon%comarr(2,iorb,jproc)
!!!!        ncount=comon%comarr(3,iorb,jproc)
!!!!        mpidest=comon%comarr(4,iorb,jproc)
!!!!        istdest=comon%comarr(5,iorb,jproc)
!!!!        tag=comon%comarr(6,iorb,jproc)
!!!!        !write(*,'(6(a,i0))') 'iproc=',iproc,', tag=',tag,', mpisource=',mpisource,', mpidest=',mpidest,' jproc=',jproc,', iorb=',iorb
!!!!        if(mpisource/=mpidest) then
!!!!           ! The orbitals are on different processes, so we need a point to point communication.
!!!!           if(iproc==mpisource) then
!!!!              !write(*,'(6(a,i0))') 'overlap: process ', mpisource, ' sends ', ncount, ' elements from position ', istsource, ' to position ', istdest, ' on process ', mpidest, ', tag=',tag
!!!!              call mpi_isend(comon%sendBuf(istsource), ncount, mpi_double_precision, mpidest, tag,&
!!!!                   mpi_comm_world, comon%comarr(7,iorb,jproc), ierr)
!!!!              !call mpi_isend(sendBuf(istsource), ncount, mpi_double_precision, mpidest, tag, mpi_comm_world, lin%comsr%comarr(8,iorb,jproc), ierr)
!!!!              comon%comarr(8,iorb,jproc)=mpi_request_null !is this correct?
!!!!              nsends=nsends+1
!!!!           else if(iproc==mpidest) then
!!!!           else
!!!!              comon%comarr(7,iorb,jproc)=mpi_request_null
!!!!              comon%comarr(8,iorb,jproc)=mpi_request_null
!!!!           end if
!!!!        else
!!!!           ! The orbitals are on the same process, so simply copy them.
!!!!           if(iproc==mpisource) then
!!!!              call dcopy(ncount, comon%sendBuf(istsource), 1, comon%recvBuf(istdest), 1)
!!!!              !write(*,'(6(a,i0))') 'overlap: process ', iproc, ' copies ', ncount, ' elements from position ', istsource, ' to position ', istdest, ' on process ', iproc, ', tag=',tag
!!!!              comon%comarr(7,iorb,jproc)=mpi_request_null
!!!!              comon%comarr(8,iorb,jproc)=mpi_request_null
!!!!              nsends=nsends+1
!!!!              nreceives=nreceives+1
!!!!              comon%communComplete(iorb,mpisource)=.true.
!!!!           else
!!!!              comon%comarr(7,iorb,jproc)=mpi_request_null
!!!!              comon%comarr(8,iorb,jproc)=mpi_request_null
!!!!              comon%communComplete(iorb,mpisource)=.true.
!!!!           end if
!!!!
!!!!        end if
!!!!     end do
!!!!  end do
!!!!
!!!!
!!!!
!!!!end subroutine postCommsOverlap




!!subroutine determine_overlapParameters_fast(iproc, nproc, orbs, lzd, op)
!!  use module_base
!!  use module_types
!!  implicit none
!!
!!  ! Calling arguments
!!  integer,intent(in):: iproc, nproc
!!  type(orbitals_data),intent(in):: orbs
!!  type(local_zone_descriptors),intent(in):: lzd
!!  type(overlapParameters),intent(out):: op
!!
!!  ! Local variables
!!  integer:: istat, iall, n0, iorb, ii, iiorb, ilr, jj, j0, j1, i3, i2, i1, i0, ii1, ii2, ii3, iseg, i, inumber, ierr
!!  integer,dimension(:),allocatable:: numbers, overlaps_tmp
!!  integer,dimension(:,:,:),allocatable:: orbitalnumbers
!!  character(len=*),parameter:: subname='determine_overlapParameters_fast'
!!
!!
!!
!!  allocate(numbers(orbs%norb), stat=istat)
!!  call memocc(istat, numbers, 'numbers', subname)
!!
!!
!!  ! Determine the reference number n0
!!  n0=(1+orbs%norb)*orbs%norb/2+1
!!  if(n0>2**30) then
!!      stop 'ERROR: this will give an integer overflow!'
!!  end if
!!
!!  ! Determine all numbers
!!  ii=0
!!  do iorb=1,orbs%norb
!!      ii=ii+iorb
!!      numbers(iorb)=n0+ii
!!      !if(iproc==0) write(*,*) 'iorb, numbers(iorb)', iorb, numbers(iorb)
!!  end do
!!
!!
!!  allocate(orbitalnumbers(0:lzd%glr%d%n1,0:lzd%glr%d%n2,0:lzd%glr%d%n3), stat=istat)
!!  call memocc(istat, orbitalnumbers, 'orbitalnumbers', subname)
!!  call to_zero((lzd%glr%d%n1+1)*(lzd%glr%d%n2+1)*(lzd%glr%d%n3+1), orbitalnumbers(0,0,0))
!!  
!!  ! Assign the orbital numbers to the all grid points where they extend. Fine part not needed
!!  ! since the fine region is contained in the coarse region.
!!  do iorb=1,orbs%norbp
!!      iiorb=orbs%isorb+iorb
!!      ilr=orbs%inwhichlocreg(iiorb)
!!      do iseg=1,lzd%llr(ilr)%wfd%nseg_c
!!          jj=lzd%llr(ilr)%wfd%keyvloc(iseg)
!!          j0=lzd%llr(ilr)%wfd%keygloc(1,iseg)
!!          j1=lzd%llr(ilr)%wfd%keygloc(2,iseg)
!!          ii=j0-1
!!          i3=ii/((lzd%llr(ilr)%d%n1+1)*(lzd%llr(ilr)%d%n2+1))
!!          ii=ii-i3*(lzd%llr(ilr)%d%n1+1)*(lzd%llr(ilr)%d%n2+1)
!!          i2=ii/(lzd%llr(ilr)%d%n1+1)
!!          i0=ii-i2*(lzd%llr(ilr)%d%n1+1)
!!          i1=i0+j1-j0
!!          do i=i0,i1
!!              ii1=i+lzd%llr(ilr)%ns1
!!              ii2=i2+lzd%llr(ilr)%ns2
!!              ii3=i3+lzd%llr(ilr)%ns3
!!              orbitalnumbers(ii1,ii2,ii3)=numbers(iiorb)
!!          end do
!!      end do
!!  end do
!!
!!
!!  ! Communicate the grid among all processes
!!  call mpiallred(orbitalnumbers(0,0,0), (lzd%glr%d%n1+1)*(lzd%glr%d%n2+1)*(lzd%glr%d%n3+1), &
!!       mpi_sum, mpi_comm_world, ierr)
!!
!!
!!  allocate(overlaps_tmp(orbs%norb), stat=istat)
!!  call memocc(istat, overlaps_tmp, 'overlaps_tmp', subname)
!! 
!!  do iorb=1,orbs%norbp
!!      iiorb=orbs%isorb+iorb
!!      ilr=orbs%inwhichlocreg(iiorb)
!!      do iseg=1,lzd%llr(ilr)%wfd%nseg_c
!!          jj=lzd%llr(ilr)%wfd%keyvloc(iseg)
!!          j0=lzd%llr(ilr)%wfd%keygloc(1,iseg)
!!          j1=lzd%llr(ilr)%wfd%keygloc(2,iseg)
!!          ii=j0-1
!!          i3=ii/((lzd%llr(ilr)%d%n1+1)*(lzd%llr(ilr)%d%n2+1))
!!          ii=ii-i3*(lzd%llr(ilr)%d%n1+1)*(lzd%llr(ilr)%d%n2+1)
!!          i2=ii/(lzd%llr(ilr)%d%n1+1)
!!          i0=ii-i2*(lzd%llr(ilr)%d%n1+1)
!!          i1=i0+j1-j0
!!          do i=i0,i1
!!              ii1=i+lzd%llr(ilr)%ns1
!!              ii2=i2+lzd%llr(ilr)%ns2
!!              ii3=i3+lzd%llr(ilr)%ns3
!!              inumber=orbitalnumbers(ii1,ii2,ii3)
!!          end do
!!      end do
!!  end do
!!
!!
!!  iall=-product(shape(numbers))*kind(numbers)
!!  deallocate(numbers, stat=istat)
!!  call memocc(istat, iall, 'numbers', subname)
!!
!!  iall=-product(shape(orbitalnumbers))*kind(orbitalnumbers)
!!  deallocate(orbitalnumbers, stat=istat)
!!  call memocc(istat, iall, 'orbitalnumbers', subname)
!!
!!  iall=-product(shape(overlaps_tmp))*kind(overlaps_tmp)
!!  deallocate(overlaps_tmp, stat=istat)
!!  call memocc(istat, iall, 'overlaps_tmp', subname)
!!
!!end subroutine determine_overlapParameters_fast




!!!subroutine expandOrbital2(iproc, nproc, orbs, input, lzd, op, comon, lphiovrlp)
!!!  use module_base
!!!  use module_types
!!!  implicit none
!!!
!!!  ! Calling arguments
!!!  integer,intent(in):: iproc, nproc
!!!  type(orbitals_data),intent(in):: orbs
!!!  type(input_variables),intent(in):: input
!!!  type(local_zone_descriptors),intent(in):: lzd
!!!  type(overlapParameters),intent(in):: op
!!!  type(p2pComms),intent(in):: comon
!!!  real(8),dimension(op%ndim_lphiovrlp),intent(out):: lphiovrlp
!!!
!!!  ! Local variables
!!!  integer:: ind, iorb, iiorb, ilr, gdim, ldim, jorb, jjorb, jst, ilrold, i, indDest, m, ii
!!!  integer:: start, iseg, istart, iend, ncount, kseg, kstart, kend, jst2, kold, ifine, isend
!!!  integer:: igrid 
!!!!!real(8):: t1, t2, time1, time2
!!!
!!!!!t1=mpi_wtime()
!!!  lphiovrlp=0.d0
!!!!!t2=mpi_wtime()
!!!!!time1=t2-t1
!!!
!!!!!t1=mpi_wtime()
!!!  ind=1
!!!  ilrold=-1
!!!  do iorb=1,orbs%norbp
!!!     iiorb=orbs%isorb+iorb
!!!     ilr=orbs%inwhichlocreg(iiorb)
!!!     if(ilr==ilrold) cycle
!!!     gdim=lzd%llr(ilr)%wfd%nvctr_c+7*lzd%llr(ilr)%wfd%nvctr_f
!!!     do jorb=1,op%noverlaps(iiorb)
!!!        jjorb=op%overlaps(jorb,iiorb)
!!!        ! Starting index of orbital jjorb
!!!        jst=op%indexInRecvBuf(iorb,jjorb)
!!!        ldim=op%wfd_overlap(jorb,iorb)%nvctr_c+7*op%wfd_overlap(jorb,iorb)%nvctr_f
!!!        !! THIS IS THE OLD VERSION
!!!        !!do i=0,ldim-1
!!!        !!    indDest=ind+op%indexExpand(jst+i)-1
!!!        !!    lphiovrlp(indDest)=comon%recvBuf(jst+i)
!!!        !!end do
!!!        !! THIS IS NEW
!!!        !!m=mod(ldim,7)
!!!        !!if(m/=0) then
!!!        !!   do i=0,m-1
!!!        !!        ii=jst+i
!!!        !!        indDest=ind+op%indexExpand(ii)-1
!!!        !!        lphiovrlp(indDest)=comon%recvBuf(ii)
!!!        !!   end do
!!!        !!end if
!!!        !!do i=m,ldim-1,7
!!!        !!        ii=jst+i
!!!        !!        indDest=ind+op%indexExpand(ii+0)-1
!!!        !!        lphiovrlp(indDest)=comon%recvBuf(ii+0)
!!!        !!        indDest=ind+op%indexExpand(ii+1)-1
!!!        !!        lphiovrlp(indDest)=comon%recvBuf(ii+1)
!!!        !!        indDest=ind+op%indexExpand(ii+2)-1
!!!        !!        lphiovrlp(indDest)=comon%recvBuf(ii+2)
!!!        !!        indDest=ind+op%indexExpand(ii+3)-1
!!!        !!        lphiovrlp(indDest)=comon%recvBuf(ii+3)
!!!        !!        indDest=ind+op%indexExpand(ii+4)-1
!!!        !!        lphiovrlp(indDest)=comon%recvBuf(ii+4)
!!!        !!        indDest=ind+op%indexExpand(ii+5)-1
!!!        !!        lphiovrlp(indDest)=comon%recvBuf(ii+5)
!!!        !!        indDest=ind+op%indexExpand(ii+6)-1
!!!        !!        lphiovrlp(indDest)=comon%recvBuf(ii+6)
!!!        !!end do
!!!        !! THIS IS THE NEWEST (NOT OPTIMIZED, could probably store the keyv once and for all)
!!!        jst2=0
!!!        kold = 1
!!!        do iseg=1,op%wfd_overlap(jorb,iorb)%nseg_c
!!!            istart=op%wfd_overlap(jorb,iorb)%keyglob(1,iseg)
!!!            iend=op%wfd_overlap(jorb,iorb)%keyglob(2,iseg)
!!!            ncount=iend-istart+1  !the overlap segment is always contained inside the Llrs segments, so ncount is ok
!!!            inner_loop: do kseg=kold,lzd%llr(ilr)%wfd%nseg_c
!!!               kstart = lzd%llr(ilr)%wfd%keyglob(1,kseg)
!!!               kend   = lzd%llr(ilr)%wfd%keyglob(2,kseg)
!!!               if(kstart <= iend .and. kend >= istart) then
!!!                  kold = kseg
!!!                  start = lzd%llr(ilr)%wfd%keyvglob(kseg) + max(0,istart-kstart)
!!!                  call dcopy(ncount, comon%recvBuf(jst+jst2), 1, lphiovrlp(start+ind-1), 1)
!!!                  jst2=jst2+ncount
!!!                  exit inner_loop
!!!               end if
!!!            end do inner_loop
!!!        end do
!!!        if(jst2 .ne. op%wfd_overlap(jorb,iorb)%nvctr_c) then
!!!          print *, 'jst2 = ',jst2,'not equal to ldim = ',op%wfd_overlap(jorb,iorb)%nvctr_c
!!!          stop
!!!        end if
!!!        !Do Fine grid
!!!        jst2=0
!!!        kold = 1
!!!        do iseg=1,op%wfd_overlap(jorb,iorb)%nseg_f
!!!            istart=op%wfd_overlap(jorb,iorb)%keyglob(1,iseg+op%wfd_overlap(jorb,iorb)%nseg_c)
!!!            iend=op%wfd_overlap(jorb,iorb)%keyglob(2,iseg+op%wfd_overlap(jorb,iorb)%nseg_c)
!!!            ncount=7*(iend-istart+1)  !the overlap segment is always contained inside the Llrs segments, so ncount is ok
!!!            inner_loop2: do kseg=kold,lzd%llr(ilr)%wfd%nseg_f
!!!               kstart = lzd%llr(ilr)%wfd%keyglob(1,kseg+lzd%llr(ilr)%wfd%nseg_c)
!!!               kend   = lzd%llr(ilr)%wfd%keyglob(2,kseg+lzd%llr(ilr)%wfd%nseg_c)
!!!               if(kstart <= iend .and. kend >= istart) then
!!!                  kold = kseg
!!!                  start = lzd%llr(ilr)%wfd%nvctr_c+(lzd%llr(ilr)%wfd%keyvglob(kseg+lzd%llr(ilr)%wfd%nseg_c) +&
!!!                          max(0,istart-kstart)-1)*7
!!!                  call dcopy(ncount,comon%recvBuf(jst+jst2+op%wfd_overlap(jorb,iorb)%nvctr_c),1,&
!!!                          lphiovrlp(ind+start),1)
!!!                  jst2=jst2+ncount
!!!                  exit inner_loop2
!!!               end if
!!!            end do inner_loop2
!!!        end do
!!!        if(jst2 .ne. 7*op%wfd_overlap(jorb,iorb)%nvctr_f) then
!!!          print *, 'jst2 = ',jst2,'not equal to ldim = ',7*op%wfd_overlap(jorb,iorb)%nvctr_f
!!!          stop
!!!        end if
!!!        ind=ind+gdim
!!!     end do
!!!     ilrold=ilr
!!!  end do
!!!!!t2=mpi_wtime()
!!!!!time2=t2-t1
!!!!!if(iproc==0) write(*,*) 'time1, time2', time1, time2
!!!
!!!end subroutine expandOrbital2



!!!subroutine determineOverlapsSphere(iproc, nproc, orbs, lzd, onWhichAtom, op, comon)
!!!  use module_base
!!!  use module_types
!!!  implicit none
!!!
!!!  ! Calling arguments
!!!  integer,intent(in):: iproc, nproc
!!!  type(orbitals_data),intent(in):: orbs
!!!  type(local_zone_descriptors),intent(in):: lzd
!!!  integer,dimension(orbs%norb),intent(in):: onWhichAtom
!!!  type(overlapParameters),intent(out):: op
!!!  type(p2pComms),intent(out):: comon
!!!
!!!  ! Local variables
!!!  integer:: jproc, iorb, jorb, ioverlapMPI, ioverlaporb, ilr, jlr, ilrold, is1, ie1, is2, ie2, is3, ie3
!!!  integer:: js1, je1, js2, je2, js3, je3, iiorb
!!!  logical:: ovrlpx, ovrlpy, ovrlpz
!!!  real(8):: dx, dy, dz, rr
!!!
!!!  ! Initialize to some value which will never be used.
!!!  op%overlaps=-1
!!!  !!comon%overlaps=-1
!!!
!!!  iiorb=0
!!!  do jproc=0,nproc-1
!!!     ioverlapMPI=0 ! counts the overlaps for the given MPI process.
!!!     ilrold=-1
!!!     do iorb=1,orbs%norb_par(jproc,0)
!!!        ioverlaporb=0 ! counts the overlaps for the given orbital.
!!!        iiorb=iiorb+1 ! counts the total orbitals
!!!        ilr=onWhichAtom(iiorb)
!!!        call getIndices(lzd%llr(ilr), is1, ie1, is2, ie2, is3, ie3)
!!!        do jorb=1,orbs%norb
!!!           jlr=onWhichAtom(jorb)
!!!           call getIndices(lzd%llr(jlr), js1, je1, js2, je2, js3, je3)
!!!           ovrlpx = ( is1<=je1 .and. ie1>=js1 )
!!!           ovrlpy = ( is2<=je2 .and. ie2>=js2 )
!!!           ovrlpz = ( is3<=je3 .and. ie3>=js3 )
!!!           !if(iproc==0) write(*,'(a,6i5,5x,6i5,5x,3l)') 'is1, ie1, is2, ie2, is3, ie3   js1, je1, js2, je2, js3, je3  ovrlpx, ovrlpy, ovrlpz', &
!!!           !  is1, ie1, is2, ie2, is3, ie3, js1, je1, js2, je2, js3, je3, ovrlpx, ovrlpy, ovrlpz
!!!           dx=(lzd%llr(ilr)%locregCenter(1)-lzd%llr(jlr)%locregCenter(1))**2
!!!           dy=(lzd%llr(ilr)%locregCenter(2)-lzd%llr(jlr)%locregCenter(2))**2
!!!           dz=(lzd%llr(ilr)%locregCenter(3)-lzd%llr(jlr)%locregCenter(3))**2
!!!           rr=(lzd%llr(ilr)%locrad+lzd%llr(jlr)%locrad)**2
!!!           if(dx+dy+dz<=rr) then
!!!              !if(ovrlpx .and. ovrlpy .and. ovrlpz) then
!!!              ioverlaporb=ioverlaporb+1
!!!              op%overlaps(ioverlaporb,iiorb)=jorb
!!!              if(ilr/=ilrold) then
!!!                 ! if ilr==ilrold, we are in th same localization region, so the MPI prosess
!!!                 ! would get the same orbitals again. Therefore the counter is not increased
!!!                 ! in that case.
!!!                 ioverlapMPI=ioverlapMPI+1
!!!                 !!comon%overlaps(ioverlapMPI,jproc)=jorb
!!!              end if
!!!           end if
!!!        end do
!!!        !if(iproc==0) write(*,'(a,i3,5x,100i5)') 'iiorb, op%overlaps', iiorb, op%overlaps(:,iiorb) 
!!!        ilrold=ilr
!!!     end do
!!!     !if(iproc==0) write(*,'(a,i3,5x,100i5)') 'jproc, comon%overlaps', jproc, comon%overlaps(:,jproc) 
!!!  end do
!!!
!!!end subroutine determineOverlapsSphere



!!subroutine getStartingIndicesGlobal(iiorbx, jjorbx, op, orbs, ist, jst, ncount)
!!  use module_base
!!  use module_types
!!  use module_interfaces, exceptThisOne => getStartingIndicesGlobal
!!  implicit none
!!  
!!  ! Calling arguments
!!  integer,intent(in):: iiorbx, jjorbx
!!  type(overlapParameters),intent(in):: op
!!  type(orbitals_data),intent(in):: orbs
!!  integer,intent(out):: ist, jst, ncount
!!  
!!  ! Local variables
!!  integer:: iiorb, jjorb, iorb, jorb
!!
!!  ! This only works localy on a process, i.e. we can only get the informations related
!!  ! to the currect process (but this is enough)
!!  do iorb=1,orbs%norbp
!!      iiorb=orbs%isorb+iorb
!!      do jorb=1,op%noverlaps(iiorb)
!!          jjorb=op%overlaps(jorb,iiorb)
!!          if(iiorb==iiorbx .and. jjorb==jjorbx) then
!!              call getStartingIndices(iorb, jorb, op, orbs, ist, jst)
!!              ncount=op%wfd_overlap(jorb,iorb)%nvctr_c+7*op%wfd_overlap(jorb,iorb)%nvctr_f
!!          end if
!!      end do
!!  end do
!!
!!end subroutine getStartingIndicesGlobal


!!subroutine determineOverlaps(iproc, nproc, orbs, lzd, op, comon)
!!  use module_base
!!  use module_types
!!  implicit none
!!
!!  ! Calling arguments
!!  integer,intent(in):: iproc, nproc
!!  type(orbitals_data),intent(in):: orbs
!!  type(local_zone_descriptors),intent(in):: lzd
!!  type(overlapParameters),intent(out):: op
!!  type(p2pComms),intent(out):: comon
!!
!!  ! Local variables
!!  integer:: jproc, iorb, jorb, ioverlapMPI, ioverlaporb, ilr, jlr, ilrold, iiorb
!!!  integer ::  is1, ie1, is2, ie2, is3, ie3, js1, je1, js2, je2, js3, je3
!!!  logical:: ovrlpx, ovrlpy, ovrlpz
!!  logical :: isoverlap
!!
!!  ! Initialize to some value which will never be used.
!!  op%overlaps=-1
!!  !!comon%overlaps=-1
!!
!!  iiorb=0
!!  do jproc=0,nproc-1
!!     ioverlapMPI=0 ! counts the overlaps for the given MPI process.
!!     ilrold=-1
!!     do iorb=1,orbs%norb_par(jproc,0)
!!        ioverlaporb=0 ! counts the overlaps for the given orbital.
!!        iiorb=iiorb+1 ! counts the total orbitals
!!        ilr=orbs%inwhichlocreg(iiorb)
!!!        call getIndices(lzd%llr(ilr), is1, ie1, is2, ie2, is3, ie3)
!!        do jorb=1,orbs%norb
!!           jlr=orbs%inwhichlocreg(jorb)
!!!           call getIndices(lzd%llr(jlr), js1, je1, js2, je2, js3, je3)
!!           call check_overlap_cubic_periodic(lzd%Glr,lzd%llr(ilr),lzd%llr(jlr),isoverlap)
!!!           ovrlpx = ( is1<=je1 .and. ie1>=js1 )
!!!           ovrlpy = ( is2<=je2 .and. ie2>=js2 )
!!!           ovrlpz = ( is3<=je3 .and. ie3>=js3 )
!!           !if(iproc==0) write(*,'(a,6i5,5x,6i5,5x,3l)') 'is1, ie1, is2, ie2, is3, ie3   js1, je1, js2, je2, js3, je3  ovrlpx, ovrlpy, ovrlpz', &
!!           !  is1, ie1, is2, ie2, is3, ie3, js1, je1, js2, je2, js3, je3, ovrlpx, ovrlpy, ovrlpz
!!!           if(ovrlpx .and. ovrlpy .and. ovrlpz) then
!!           if(isoverlap) then
!!              ioverlaporb=ioverlaporb+1
!!              op%overlaps(ioverlaporb,iiorb)=jorb
!!              if(ilr/=ilrold) then
!!                 ! if ilr==ilrold, we are in th same localization region, so the MPI prosess
!!                 ! would get the same orbitals again. Therefore the counter is not increased
!!                 ! in that case.
!!                 ioverlapMPI=ioverlapMPI+1
!!                 !!comon%overlaps(ioverlapMPI,jproc)=jorb
!!              end if
!!           end if
!!        end do
!!        !if(iproc==0) write(*,'(a,i3,5x,100i5)') 'iiorb, op%overlaps', iiorb, op%overlaps(:,iiorb) 
!!        ilrold=ilr
!!     end do
!!     !if(iproc==0) write(*,'(a,i3,5x,100i5)') 'jproc, comon%overlaps', jproc, comon%overlaps(:,jproc) 
!!  end do
!!
!!end subroutine determineOverlaps


!!! Count for each orbital and each process the number of overlapping orbitals.
!!subroutine countOverlaps(iproc, nproc, orbs, lzd, op, comon)
!!  use module_base
!!  use module_types
!!  implicit none
!!
!!  ! Calling arguments
!!  integer,intent(in):: iproc, nproc
!!  type(orbitals_data),intent(in):: orbs
!!  type(local_zone_descriptors),intent(in):: lzd
!!  type(overlapParameters),intent(out):: op
!!  type(p2pComms),intent(out):: comon
!!
!!  ! Local variables
!!  integer:: jproc, iorb, jorb, ioverlapMPI, ioverlaporb, ilr, jlr, ilrold, iiorb
!!   logical :: isoverlap
!!
!!  iiorb=0
!!  do jproc=0,nproc-1
!!     ioverlapMPI=0 ! counts the overlaps for the given MPI process.
!!     ilrold=-1
!!     do iorb=1,orbs%norb_par(jproc,0)
!!        ioverlaporb=0 ! counts the overlaps for the given orbital.
!!        iiorb=iiorb+1 ! counts the total orbitals
!!        ilr=orbs%inwhichlocreg(iiorb)
!! !       call getIndices(lzd%llr(ilr), is1, ie1, is2, ie2, is3, ie3)
!!        do jorb=1,orbs%norb
!!           jlr=orbs%inwhichlocreg(jorb)
!!!           call getIndices(lzd%llr(jlr), js1, je1, js2, je2, js3, je3)
!!           call check_overlap_cubic_periodic(lzd%Glr,lzd%llr(ilr),lzd%llr(jlr),isoverlap) 
!!!           ovrlpx = ( is1<=je1 .and. ie1>=js1 )
!!!           ovrlpy = ( is2<=je2 .and. ie2>=js2 )
!!!           ovrlpz = ( is3<=je3 .and. ie3>=js3 )
!!           !if(iproc==0) write(*,'(a,6i5,5x,6i5,5x,3l)') 'is1, ie1, is2, ie2, is3, ie3   js1, je1, js2, je2, js3, je3  ovrlpx, ovrlpy, ovrlpz', &
!!           !  is1, ie1, is2, ie2, is3, ie3, js1, je1, js2, je2, js3, je3, ovrlpx, ovrlpy, ovrlpz
!!!           if(ovrlpx .and. ovrlpy .and. ovrlpz) then
!!            if(isoverlap) then
!!              ioverlaporb=ioverlaporb+1
!!              if(ilr/=ilrold) then
!!                 ! if ilr==ilrold, we are in the same localization region, so the MPI prosess
!!                 ! would get the same orbitals again. Therefore the counter is not increased
!!                 ! in that case.
!!                 ioverlapMPI=ioverlapMPI+1
!!              end if
!!           end if
!!        end do
!!        op%noverlaps(iiorb)=ioverlaporb
!!        !!if(iproc==0) write(*,'(a,2i8)') 'iiorb, op%noverlaps(iiorb)', iiorb, op%noverlaps(iiorb)
!!        ilrold=ilr
!!     end do
!!     comon%noverlaps(jproc)=ioverlapMPI
!!     !if(iproc==0) write(*,'(a,2i8)') 'jproc, comon%noverlaps(jproc)', jproc, comon%noverlaps(jproc)
!!  end do
!!
!!end subroutine countOverlaps


subroutine set_comms_ortho(iproc, nproc, orbs, lzd, op, comon)
  use module_base
  use module_types
  implicit none

  ! Calling arguments
  integer,intent(in) :: iproc, nproc
  type(orbitals_data),intent(in) :: orbs
  type(local_zone_descriptors),intent(in) :: lzd
  type(overlapParameters),intent(inout) :: op
  type(p2pComms),intent(out) :: comon

  ! Local variables
  integer :: jproc, iorb, jorb, iiorb, jjorb, mpisource, mpidest, istsource, istdest, ncount, istat, iall, ijorb
  integer :: ilr, ilrold, jprocold, ildim, ierr, isend, irecv, p2p_tag, tag
  integer,dimension(:),allocatable :: istsourceArr, istdestArr
  character(len=*),parameter :: subname='set_comms_ortho'
  logical,dimension(:),allocatable :: receivedOrbital

  allocate(istsourceArr(0:nproc-1), stat=istat)
  call memocc(istat, istsourceArr, 'istsourceArr',subname)
  allocate(istdestArr(0:nproc-1), stat=istat)
  call memocc(istat, istdestArr, 'istdestArr',subname)
  allocate(receivedOrbital(orbs%norb), stat=istat)
  call memocc(istat, receivedOrbital, 'receivedOrbital', subname)

  istsourceArr=1
  istdestArr=1

  comon%nsendBuf=0
  comon%nrecvBuf=0


  op%indexInRecvBuf=0
  op%ndim_lphiovrlp=0

  iiorb=0
  jprocold=-1
  do jproc=0,nproc-1
     receivedOrbital=.false.
     ijorb=0
     ilrold=-1
     do iorb=1,orbs%norb_par(jproc,0)
        iiorb=iiorb+1 
        ilr=orbs%inwhichlocreg(iiorb)
        ! Check whether process jproc has already received orbital jjorb.
        !if(iproc==0) write(*,'(a,5i8)') 'jproc, iorb, iiorb, ilr, ilrold', jproc, iorb, iiorb, ilr, ilrold
        if(ilr==ilrold) cycle
        ildim=lzd%llr(ilr)%wfd%nvctr_c+7*lzd%llr(ilr)%wfd%nvctr_f
        do jorb=1,op%noverlaps(iiorb)
           jjorb=op%overlaps(jorb,iiorb)
           !write(*,'(a,7i8)') 'iproc, iiorb, jjorb, ilr, ilrold, jproc, jprocold', iproc, iiorb, jjorb, ilr, ilrold, jproc, jprocold
           ijorb=ijorb+1
           mpisource=orbs%onWhichMPI(jjorb)
           mpidest=jproc
           istsource=istsourceArr(mpisource)
           istdest=istdestArr(mpidest)
           if(iproc==jproc) then
              ncount=op%wfd_overlap(jorb,iorb)%nvctr_c+7*op%wfd_overlap(jorb,iorb)%nvctr_f
              !write(*,'(a,4i9)') 'iproc, iorb, jorb, ncount', iproc, iorb, jorb, ncount
           end if
           call mpi_bcast(ncount, 1, mpi_integer, jproc, mpi_comm_world, ierr)
           !tag=tag+1
           tag=p2p_tag(jproc)
           receivedOrbital(jjorb)=.true.
           call setCommsParameters(mpisource, mpidest, istsource, istdest, ncount, tag, comon%comarr(1,ijorb,jproc))
           !!comon%comarr(9,ijorb,jproc)=jjorb
           !!comon%comarr(10,ijorb,jproc)=iiorb
           !if(iproc==0) write(*,'(6(a,i0))') 'process ',mpisource,' sends ',ncount,' elements from position ',istsource,' to position ',istdest,' on process ',mpidest,', tag=',tag
           if(iproc==mpisource) then
              !write(*,'(4(a,i0))') 'adding ',ncount,' elements for orbital ',iiorb,' to nsendBuf, iproc=',iproc,', jproc=',jproc
              comon%nsendBuf=comon%nsendBuf+ncount
           end if
           if(iproc==mpidest) then
              !write(*,'(3(a,i0))') 'process ',iproc,' will get orbital ',jjorb,' at position ',istdest
              op%indexInRecvBuf(iorb,jjorb)=istdest
              comon%nrecvBuf=comon%nrecvBuf+ncount
              op%ndim_lphiovrlp=op%ndim_lphiovrlp+ildim
           end if
           istsourceArr(mpisource) = istsourceArr(mpisource) + ncount
           istdestArr(mpidest) = istdestArr(mpidest) + ncount
        end do
        ilrold=ilr
     end do
     jprocold=jproc
  end do

  iall = -product(shape(istsourceArr))*kind(istsourceArr)
  deallocate(istsourceArr, stat=istat)
  call memocc(istat, iall, 'istsourceArr',subname)
  iall = -product(shape(istdestArr))*kind(istdestArr)
  deallocate(istdestArr, stat=istat)
  call memocc(istat, iall, 'istdestArr',subname)
  iall = -product(shape(receivedOrbital))*kind(receivedOrbital)
  deallocate(receivedOrbital, stat=istat)
  call memocc(istat, iall, 'receivedOrbital',subname)


  ! Determine comon%nrecv and comon%nsend - maybe can be integrated in the above loop.
  ! First receives
  irecv=0
  do jproc=0,nproc-1
     do jorb=1,comon%noverlaps(jproc)
        mpidest=comon%comarr(4,jorb,jproc)
        if(iproc==mpidest) then
           irecv=irecv+1
        end if
     end do
  end do
  comon%nrecv=irecv

  ! Now the sends
  isend=0
  do jproc=0,nproc-1
     do jorb=1,comon%noverlaps(jproc)
        mpisource=comon%comarr(1,jorb,jproc)
        if(iproc==mpisource) then
           isend=isend+1
        end if
     end do
  end do
  comon%nsend=isend

  ! Allocate the requests for the point to point communication.
  allocate(comon%requests(max(comon%nsend,comon%nrecv),2), stat=istat)
  call memocc(istat, comon%requests, 'comon%requests', subname)

  ! To indicate that no communication is going on.
  comon%communication_complete=.true.
  comon%messages_posted=.false.


end subroutine set_comms_ortho



subroutine getMatrixElements2(iproc, nproc, lzd, orbs, op_lb, comon_lb, lphi, lhphi, mad, matrixElements)
use module_base
use module_types
use module_interfaces, exceptThisOne => getMatrixElements2
implicit none

! Calling arguments
integer,intent(in) :: iproc, nproc
type(local_zone_descriptors),intent(in) :: lzd
type(orbitals_data),intent(in) :: orbs
type(overlapParameters),intent(inout) :: op_lb
type(p2pComms),intent(inout) :: comon_lb
real(kind=8),dimension(orbs%npsidim_orbs),intent(in) :: lphi, lhphi
type(matrixDescriptors),intent(in) :: mad
real(kind=8),dimension(orbs%norb,orbs%norb),intent(out) :: matrixElements

! Local variables
character(len=*),parameter :: subname='getMatrixElements2'
!! real(kind=8),dimension(:),allocatable :: lphiovrlp
!! real(kind=8) :: tt1, tt2, tt3
!! type(input_variables) :: input


  ! Put lphi in the sendbuffer,i.e. lphi will be sent to other processes' receive buffer.
  call extractOrbital3(iproc,nproc,orbs,orbs,orbs%npsidim_orbs,lzd,lzd,&
       op_lb,op_lb,lphi,comon_lb%nsendBuf,comon_lb%sendBuf)
  !!call postCommsOverlapNew(iproc,nproc,orbs,op_lb,lzd,lphi,comon_lb,tt1,tt2)
  call post_p2p_communication(iproc, nproc, comon_lb%nsendbuf, comon_lb%sendbuf, &
       comon_lb%nrecvbuf, comon_lb%recvbuf, comon_lb)
  !!call collectnew(iproc,nproc,comon_lb,mad,op_lb,orbs,lzd,comon_lb%nsendbuf,&
  !!     comon_lb%sendbuf,comon_lb%nrecvbuf,comon_lb%recvbuf,tt1,tt2,tt3)
  call wait_p2p_communication(iproc, nproc, comon_lb)
  ! Put lhphi to the sendbuffer,so we can the calculate <lphi|lhphi>
  call extractOrbital3(iproc,nproc,orbs,orbs,orbs%npsidim_orbs,lzd,lzd,&
       op_lb,op_lb,lhphi,comon_lb%nsendBuf,comon_lb%sendBuf)
  call calculateOverlapMatrix3(iproc,nproc,orbs,op_lb,comon_lb%nsendBuf,&
                               comon_lb%sendBuf,comon_lb%nrecvBuf,comon_lb%recvBuf,mad,matrixElements)

end subroutine getMatrixElements2



subroutine getOverlapMatrix2(iproc, nproc, lzd, orbs, comon_lb, op_lb, lphi, mad, ovrlp)
  use module_base
  use module_types
  use module_interfaces, exceptThisOne => getOverlapMatrix2
  implicit none

  ! Calling arguments
  integer,intent(in) :: iproc, nproc
  type(local_zone_descriptors),intent(in) :: lzd
  type(orbitals_data),intent(in) :: orbs
  type(p2pComms),intent(inout) :: comon_lb
  type(overlapParameters),intent(inout) :: op_lb
  real(kind=8),dimension(orbs%npsidim_orbs),intent(inout) :: lphi
  type(matrixDescriptors),intent(in) :: mad
  real(kind=8),dimension(orbs%norb,orbs%norb),intent(out) :: ovrlp

  ! Local variables
  character(len=*),parameter :: subname='getOverlapMatrix2'
!!  real(kind=8) :: tt1, tt2, tt3
  call allocateCommuncationBuffersOrtho(comon_lb, subname)
  call extractOrbital3(iproc,nproc,orbs,orbs,orbs%npsidim_orbs,&
       lzd,lzd,op_lb,op_lb,lphi,comon_lb%nsendBuf,comon_lb%sendBuf)
  call post_p2p_communication(iproc, nproc, comon_lb%nsendbuf, comon_lb%sendbuf, &
       comon_lb%nrecvbuf, comon_lb%recvbuf, comon_lb)
  call wait_p2p_communication(iproc, nproc, comon_lb)
  call calculateOverlapMatrix3(iproc, nproc, orbs, op_lb, comon_lb%nsendBuf, &
       comon_lb%sendBuf, comon_lb%nrecvBuf, comon_lb%recvBuf, mad, ovrlp)
  call deallocateCommuncationBuffersOrtho(comon_lb, subname)


end subroutine getOverlapMatrix2



subroutine extractOrbital3(iproc, nproc, orbs, orbsig, sizePhi, lzd, lzdig, op, opig, phi, nsendBuf, sendBuf)
  use module_base
  use module_types
  implicit none

  ! Calling arguments
  integer,intent(in) :: iproc, nproc, sizePhi
  type(orbitals_data),intent(in) :: orbs, orbsig
  type(local_zone_descriptors),intent(in) :: lzd, lzdig
  type(overlapParameters),intent(inout) :: op, opig
  real(kind=8),dimension(sizePhi),intent(in) :: phi
  integer,intent(in) :: nsendBuf
  real(kind=8),dimension(nsendBuf),intent(out) :: sendBuf


  ! Local variables
  integer :: iorb, jorb, korb, ind, indovrlp, ilr, klr, ilrold, jjorb, jjlr, jjproc, iiproc, iiprocold, gdim, ldim, kkorb, lorb
  integer :: i, jst, istart, iend, ncount, iseg, kstart, kend, start, kold, kseg, knseg
!! integer :: indSource

  call timing(iproc,'extract_orbs  ','ON')

  indovrlp=1
  op%indexInSendBuf=0
  sendbuf = 0.0_dp
  ilrold=-1
  iiprocold=-1
  do iorb=1,orbs%norb
     ilr=orbs%inwhichlocreg(iorb)
     iiproc=orbs%onWhichMPI(iorb)
     if(ilr==ilrold .and. iiproc==iiprocold) cycle ! otherwise we would extract the same again
     do jorb=1,op%noverlaps(iorb)
        jjorb=op%overlaps(jorb,iorb)
        jjlr=orbsig%inwhichlocreg(jjorb)
        jjproc=orbsig%onWhichMPI(jjorb)
        if(iproc==jjproc) then
           ! Get the correct descriptors
           korb=jjorb-orbsig%isorb
           !write(*,'(a,5i8)') 'iorb, jorb, jjorb, jjproc, korb', iorb, jorb, jjorb, jjproc, korb
           do i=1,opig%noverlaps(jjorb)
              !write(*,'(a,5i8)') 'iproc, iorb, korb, i, op%overlaps(i,korb)', iproc, iorb, korb, i, op%overlaps(i,korb)
              if(opig%overlaps(i,jjorb)==iorb) then
                 lorb=i
                 exit
              end if
           end do
           !write(*,'(a,5i9)') 'iproc, iorb, jorb, korb, lorb', iproc, iorb, jorb, korb, lorb
           gdim=lzdig%llr(jjlr)%wfd%nvctr_c+7*lzdig%llr(jjlr)%wfd%nvctr_f
           ldim=opig%wfd_overlap(lorb,korb)%nvctr_c+7*opig%wfd_overlap(lorb,korb)%nvctr_f
           ind=1
           do kkorb=orbsig%isorb+1,jjorb-1
              klr=orbs%inwhichlocreg(kkorb)
              ind = ind + lzdig%llr(klr)%wfd%nvctr_c + 7*lzdig%llr(klr)%wfd%nvctr_f
           end do
           !! THIS IS THE OLD VERSION
           !!do i=0,ldim-1
           !!    indSource=ind+op%indexExtract(indovrlp+i)-1
           !!    sendBuf(indovrlp+i)=phi(indSource)
           !!end do

            !! THIS IS THE NEWEST VERSION (NOT OPTIMIZED, could probably store the keyv once and for all)
            jst=0
            kold = 1
            knseg = 0
            do iseg=1,opig%wfd_overlap(lorb,korb)%nseg_c
                istart=opig%wfd_overlap(lorb,korb)%keyglob(1,iseg)
                iend=opig%wfd_overlap(lorb,korb)%keyglob(2,iseg)
                ncount=iend-istart+1  
                inner_loop: do kseg=kold,lzdig%llr(jjlr)%wfd%nseg_c
                   kstart = lzdig%llr(jjlr)%wfd%keyglob(1,kseg)
                   kend   = lzdig%llr(jjlr)%wfd%keyglob(2,kseg)
                   if(kstart <= iend .and. kend >= istart) then 
                      knseg = knseg + 1 
                      kold = kseg + 1
                      start = lzdig%llr(jjlr)%wfd%keyvglob(kseg) + max(0,istart-kstart)
                      call dcopy(ncount, phi(ind+start-1), 1, sendBuf(indovrlp+jst), 1)
                      jst=jst+ncount
                      exit inner_loop
                   end if
                end do inner_loop
            end do
            if(jst .ne. opig%wfd_overlap(lorb,korb)%nvctr_c) then
               print *,'ilr,jjlr',ilr,jjlr
               print *,'knseg: ',knseg,'onseg:',opig%wfd_overlap(lorb,korb)%nseg_c
               print *, 'extractOrbital3: jst = ',jst,'not equal to ldim = ',opig%wfd_overlap(lorb,korb)%nvctr_c
               stop
            end if
            !MUST DO THE FINE GRID NOW
            jst=0
            kold = 1
            knseg = 0
            do iseg=1,opig%wfd_overlap(lorb,korb)%nseg_f
                istart=opig%wfd_overlap(lorb,korb)%keyglob(1,iseg+opig%wfd_overlap(lorb,korb)%nseg_c)
                iend=opig%wfd_overlap(lorb,korb)%keyglob(2,iseg+opig%wfd_overlap(lorb,korb)%nseg_c)
                ncount=7*(iend-istart+1) 
                inner_loop2: do kseg=kold,lzdig%llr(jjlr)%wfd%nseg_f
                   kstart = lzdig%llr(jjlr)%wfd%keyglob(1,kseg+lzdig%llr(jjlr)%wfd%nseg_c)
                   kend   = lzdig%llr(jjlr)%wfd%keyglob(2,kseg+lzdig%llr(jjlr)%wfd%nseg_c)
                   if(kstart <= iend .and. kend >= istart) then 
                      knseg = knseg + 1 
                      kold = kseg + 1
                      start = lzdig%llr(jjlr)%wfd%nvctr_c+(lzdig%llr(jjlr)%wfd%keyvglob(kseg+lzdig%llr(jjlr)%wfd%nseg_c) +&
                              max(0,istart-kstart)-1)*7
                      call dcopy(ncount,phi(ind+start),1,&
                              sendBuf(indovrlp+jst+opig%wfd_overlap(lorb,korb)%nvctr_c),1)
                      jst=jst+ncount
                      exit inner_loop2
                   end if
                end do inner_loop2
            end do
            if(jst .ne. 7*opig%wfd_overlap(lorb,korb)%nvctr_f) then
               print *,'ilr,jjlr',ilr,jjlr
               print *,'knseg: ',knseg,'onseg:',opig%wfd_overlap(lorb,korb)%nseg_f
               print *, 'extractOrbital3: jst = ',jst,'not equal to ldim = ',7*opig%wfd_overlap(lorb,korb)%nvctr_f
               stop
            end if
            
            !!!! THIS IS THE NEW VERSION
            !!m=mod(ldim,7)
            !!if(m/=0) then
            !!    do i=0,m-1
            !!        ii=indovrlp+i
            !!        indSource=ind+op%indexExtract(ii)-1
            !!        sendBuf(ii)=phi(indSource)
            !!    end do
            !!end if
            !!do i=m,ldim-1,7
            !!    ii=indovrlp+i
            !!    indSource=ind+op%indexExtract(ii+0)-1
            !!    sendBuf(ii+0)=phi(indSource)
            !!    indSource=ind+op%indexExtract(ii+1)-1
            !!    sendBuf(ii+1)=phi(indSource)
            !!    indSource=ind+op%indexExtract(ii+2)-1
            !!    sendBuf(ii+2)=phi(indSource)
            !!    indSource=ind+op%indexExtract(ii+3)-1
            !!    sendBuf(ii+3)=phi(indSource)
            !!    indSource=ind+op%indexExtract(ii+4)-1
            !!    sendBuf(ii+4)=phi(indSource)
            !!    indSource=ind+op%indexExtract(ii+5)-1
            !!    sendBuf(ii+5)=phi(indSource)
            !!    indSource=ind+op%indexExtract(ii+6)-1
            !!    sendBuf(ii+6)=phi(indSource)
            !!end do
           if(orbs%norb==orbsig%norb) then
               op%indexInSendBuf(jjorb-orbsig%isorb,iorb)=indovrlp
           else if(orbsig%norb>orbs%norb) then
               opig%indexInSendBuf(jjorb-orbsig%isorb,iorb)=indovrlp
           else
               stop 'orbsig%norb<orbs%norb not yet implemented'
           end if
           indovrlp=indovrlp+opig%wfd_overlap(lorb,korb)%nvctr_c+7*opig%wfd_overlap(lorb,korb)%nvctr_f
        end if
     end do
     ilrold=ilr
     iiprocold=iiproc

  end do

  if(indovrlp/=nsendBuf+1) then
     write(*,'(1x,a,i0,a,3x,i0,2x,i0)') 'ERROR on process ', iproc, ': indovrlp/=nsendBuf+1', indovrlp, nsendBuf+1
     stop
  end if

  call timing(iproc,'extract_orbs  ','OF')

end subroutine extractOrbital3



subroutine calculateOverlapMatrix3(iproc, nproc, orbs, op, nsendBuf, sendBuf, nrecvBuf, recvBuf, mad, ovrlp)
  use module_base
  use module_types
  implicit none

  ! Calling arguments
  integer,intent(in) :: iproc, nproc, nsendBuf, nrecvBuf
  type(orbitals_data),intent(in) :: orbs
  type(overlapParameters),intent(in) :: op
  real(kind=8),dimension(nsendBuf),intent(in) :: sendBuf
  real(kind=8),dimension(nrecvBuf),intent(in) :: recvBuf
  type(matrixDescriptors),intent(in) :: mad
  real(kind=8),dimension(orbs%norb,orbs%norb),intent(out) :: ovrlp

  ! Local variables
  integer :: iorb, jorb, iiorb, jjorb, ist, jst, ncount, ierr, istat, iall
  real(kind=8) :: ddot ! , tt, ttmax
  real(kind=8),dimension(:),allocatable :: ovrlpCompressed_send, ovrlpCompressed_receive
  character(len=*),parameter :: subname='calculateOverlapMatrix3'
  integer,dimension(:),allocatable :: sendcounts, displs


  call timing(iproc,'lovrlp_comp   ','ON')

  !!ovrlp=0.d0
  call to_zero(orbs%norb**2, ovrlp(1,1))

  do iorb=1,orbs%norbp
     iiorb=orbs%isorb+iorb
     do jorb=1,op%noverlaps(iiorb)
        jjorb=op%overlaps(jorb,iiorb)
        call getStartingIndices(iorb, jorb, op, orbs, ist, jst)
        ncount=op%wfd_overlap(jorb,iorb)%nvctr_c+7*op%wfd_overlap(jorb,iorb)%nvctr_f
        ovrlp(jjorb,iiorb)=ddot(ncount, sendBuf(ist), 1, recvBuf(jst), 1)
        !!write(300+iproc,*) iiorb,jjorb,ovrlp(jjorb,iiorb)
     end do
  end do

  call timing(iproc,'lovrlp_comp   ','OF')


  allocate(ovrlpCompressed_send(mad%nvctr), stat=istat)
  call memocc(istat, ovrlpCompressed_send, 'ovrlpCompressed_send', subname)

  allocate(sendcounts(0:nproc-1), stat=istat)
  call memocc(istat, sendcounts, 'sendcounts', subname)
  allocate(displs(0:nproc-1), stat=istat)
  call memocc(istat, displs, 'displs', subname)
  call timing(iproc,'lovrlp_compr  ','ON')
  call compressMatrix2(iproc, nproc, orbs, mad, ovrlp, ovrlpCompressed_send, sendcounts, displs)
  call timing(iproc,'lovrlp_compr  ','OF')
  allocate(ovrlpCompressed_receive(mad%nvctr), stat=istat)
  call memocc(istat, ovrlpCompressed_receive, 'ovrlpCompressed_receive', subname)
  call timing(iproc,'lovrlp_comm   ','ON')
  !!do istat=1,mad%nvctr
  !!    write(400+iproc,*) istat, ovrlpCompressed_send(istat)
  !!end do
  !!write(*,'(a,i5,2x,100i5)') 'iproc, sendcounts', iproc, sendcounts
  !!write(*,'(a,i5,2x,100i5)') 'iproc, displs', iproc, displs
  if (nproc >1) then
     call mpi_allgatherv(ovrlpCompressed_send(displs(iproc)+1), sendcounts(iproc),&
          mpi_double_precision, ovrlpCompressed_receive(1), &
          sendcounts, displs, mpi_double_precision, mpi_comm_world, ierr)
  else
     call vcopy(sendcounts(iproc),ovrlpCompressed_send(displs(iproc)+1),1,ovrlpCompressed_receive(1+displs(iproc)),1)
  end if
  !!do istat=1,mad%nvctr
  !!    write(500+iproc,*) istat, ovrlpCompressed_receive(istat)
  !!end do
  call timing(iproc,'lovrlp_comm   ','OF')

  call timing(iproc,'lovrlp_uncompr','ON')
  call uncompress_matrix(orbs%norb, mad, ovrlpCompressed_receive, ovrlp)
  call timing(iproc,'lovrlp_uncompr','OF')

  iall=-product(shape(ovrlpCompressed_send))*kind(ovrlpCompressed_send)
  deallocate(ovrlpCompressed_send, stat=istat)
  call memocc(istat, iall, 'ovrlpCompressed_send', subname)
  iall=-product(shape(ovrlpCompressed_receive))*kind(ovrlpCompressed_receive)
  deallocate(ovrlpCompressed_receive, stat=istat)
  call memocc(istat, iall, 'ovrlpCompressed_receive', subname)
  iall=-product(shape(sendcounts))*kind(sendcounts)
  deallocate(sendcounts, stat=istat)
  call memocc(istat, iall, 'sendcounts', subname)
  iall=-product(shape(displs))*kind(displs)
  deallocate(displs, stat=istat)
  call memocc(istat, iall, 'displs', subname)

  !ttmax=0.d0
  !do iorb=1,orbs%norb
  !    do jorb=iorb,orbs%norb
  !        tt=abs(ovrlp(jorb,iorb)-ovrlp(iorb,jorb))
  !        if(tt>ttmax) ttmax=tt
  !    end do
  !end do
  !if(iproc==0) write(*,*) 'in calculateOverlapMatrix3: max dev from symmetry:', ttmax



end subroutine calculateOverlapMatrix3



subroutine calculateOverlapMatrix3Partial(iproc, nproc, orbs, op, nsendBuf, &
     sendBuf, nrecvBuf, recvBuf, mad, ovrlp)
  use module_base
  use module_types
  implicit none

  ! Calling arguments
  integer,intent(in) :: iproc, nproc, nsendBuf, nrecvBuf
  type(orbitals_data),intent(in) :: orbs
  type(overlapParameters),intent(in) :: op
  real(kind=8),dimension(nsendBuf),intent(in) :: sendBuf
  real(kind=8),dimension(nrecvBuf),intent(in) :: recvBuf
  type(matrixDescriptors),intent(in) :: mad
  real(kind=8),dimension(orbs%norb,orbs%norb),intent(out) :: ovrlp

  ! Local variables
  integer :: iorb, jorb, iiorb, jjorb, ist, jst, ncount
  real(kind=8) :: ddot
  character(len=*),parameter :: subname='calculateOverlapMatrix3'


  !!ovrlp=0.d0
  call to_zero(orbs%norb**2, ovrlp(1,1))

  do iorb=1,orbs%norbp
     iiorb=orbs%isorb+iorb
     do jorb=1,op%noverlaps(iiorb)
        jjorb=op%overlaps(jorb,iiorb)
        call getStartingIndices(iorb, jorb, op, orbs, ist, jst)
        ncount=op%wfd_overlap(jorb,iorb)%nvctr_c+7*op%wfd_overlap(jorb,iorb)%nvctr_f
        ovrlp(jjorb,iiorb)=ddot(ncount, sendBuf(ist), 1, recvBuf(jst), 1)
     end do
  end do

end subroutine calculateOverlapMatrix3Partial



subroutine globalLoewdin(iproc, nproc, orbs, lzd, op, comon, ovrlp, lphiovrlp, lphi)
  use module_base
  use module_types
  implicit none

  ! Calling arguments
  integer,intent(in) :: iproc, nproc
  type(orbitals_data),intent(in) :: orbs
  type(local_zone_descriptors),intent(in) :: lzd
  type(overlapParameters),intent(in) :: op
  type(p2pComms),intent(in) :: comon
  real(kind=8),dimension(orbs%norb,orbs%norb),intent(in) :: ovrlp
  real(kind=8),dimension(op%ndim_lphiovrlp),intent(in) :: lphiovrlp
  real(kind=8),dimension(orbs%npsidim_orbs),intent(out) :: lphi

  ! Local variables
  integer :: iorb, iiorb, ilr, ist, ncount
  real(kind=8) :: tt, dnrm2


  call build_new_linear_combinations(iproc, nproc, lzd, orbs, op, comon%nrecvbuf, comon%recvbuf, ovrlp, .true., lphi)

  ! Normalize
  ist=1
  do iorb=1,orbs%norbp
     iiorb=orbs%isorb+iorb
     ilr=orbs%inwhichlocreg(iiorb)
     ncount=lzd%llr(ilr)%wfd%nvctr_c+7*lzd%llr(ilr)%wfd%nvctr_f

     ! Normalize
     tt=dnrm2(ncount, lphi(ist), 1)
     call dscal(ncount, 1/tt, lphi(ist), 1)

     ist=ist+ncount
  end do


end subroutine globalLoewdin



subroutine getStartingIndices(iorb, jorb, op, orbs, ist, jst)
  use module_base
  use module_types
  implicit none
  
  ! Calling arguments
  integer,intent(in) :: iorb, jorb
  type(overlapParameters),intent(in) :: op
  type(orbitals_data),intent(in) :: orbs
  integer,intent(out) :: ist, jst
  
  ! Local variables
  integer :: jjlr, jjproc, jj, iilr, iiproc, korb, kkorb, ii, iiorb, jjorb


  iiorb=orbs%isorb+iorb
  jjorb=op%overlaps(jorb,iiorb)
  ! Starting index of orbital iorb, already transformed to overlap region with jjorb.
  ! We have to find the first orbital on the same MPI and in the same locreg as jjorb.
  jjlr=orbs%inWhichLocreg(jjorb)
  jjproc=orbs%onWhichMPI(jjorb)
  jj=orbs%isorb_par(jjproc)+1
  do
      if(orbs%inWhichLocreg(jj)==jjlr) exit
      jj=jj+1
  end do
  ist=op%indexInSendBuf(iorb,jj)
  ! Starting index of orbital jjorb.
  ! We have to find the first orbital on the same MPI and in the same locreg as iiorb.
  iilr=orbs%inWhichLocreg(iiorb)
  iiproc=orbs%onWhichMPI(iiorb)
  do korb=1,orbs%norbp
      kkorb=orbs%isorb_par(iiproc)+korb
      if(orbs%inWhichLocreg(kkorb)==iilr) then
          ii=korb
          exit
      end if
  end do
  jst=op%indexInRecvBuf(ii,jjorb)


end subroutine getStartingIndices


!> Returns the starting and ending indices (on the coarse grid) of a given localization region.
subroutine getIndices(lr, is1, ie1, is2, ie2, is3, ie3)
  use module_base
  use module_types
  implicit none

  ! Calling arguments
  type(locreg_descriptors),intent(in) :: lr
  integer,intent(out) :: is1, ie1, is2, ie2, is3, ie3

  is1=lr%ns1!+1 !PB: should not have a +1
  ie1=lr%ns1+lr%d%n1
  is2=lr%ns2!+1
  ie2=lr%ns2+lr%d%n2
  is3=lr%ns3!+1
  ie3=lr%ns3+lr%d%n3

end subroutine getIndices





subroutine applyOrthoconstraintNonorthogonal2(iproc, nproc, methTransformOverlap, blocksize_pdgemm, &
           correction_orthoconstraint, orbs, lagmat, ovrlp, ovrlp_minus_one_lagmat, ovrlp_minus_one_lagmat_trans)
  use module_base
  use module_types
  use module_interfaces, exceptThisOne => applyOrthoconstraintNonorthogonal2
  implicit none

  ! Calling arguments
  integer,intent(in) :: iproc, nproc, methTransformOverlap, blocksize_pdgemm, correction_orthoconstraint
  type(orbitals_data),intent(in) :: orbs
  real(kind=8),dimension(orbs%norb,orbs%norb),intent(in) :: ovrlp
  real(kind=8),dimension(orbs%norb,orbs%norb),intent(in) :: lagmat
  real(kind=8),dimension(orbs%norb,orbs%norb),intent(out) :: ovrlp_minus_one_lagmat, ovrlp_minus_one_lagmat_trans

  ! Local variables
  integer :: iorb, jorb, istat, iall
  real(kind=8),dimension(:,:),allocatable :: ovrlp2, lagmat_trans
  character(len=*),parameter :: subname='applyOrthoconstraintNonorthogonal2'

  call timing(iproc,'lagmat_orthoco','ON')

  allocate(ovrlp2(orbs%norb,orbs%norb), stat=istat)
  call memocc(istat, ovrlp2, 'ovrlp2', subname)

  correctionIf: if(correction_orthoconstraint==0) then
  
    !call dcopy(orbs%norb**2, ovrlp(1,1), 1, ovrlp2(1,1), 1)

    allocate(lagmat_trans(orbs%norb,orbs%norb), stat=istat)
    call memocc(istat, lagmat_trans, 'lagmat_trans', subname)

    call dcopy(orbs%norb**2, lagmat(1,1), 1, lagmat_trans(1,1), 1)
  
    ! Invert the overlap matrix
    call timing(iproc,'lagmat_orthoco','OF')
    call overlapPowerMinusOne(iproc, nproc, methTransformOverlap, blocksize_pdgemm, orbs%norb, ovrlp, ovrlp2)
    call timing(iproc,'lagmat_orthoco','ON')
  
  
    ! Multiply the Lagrange multiplier matrix with S^-1
    ! First fill the upper triangle.
    do iorb=1,orbs%norb
       do jorb=1,iorb-1
          ovrlp2(jorb,iorb)=ovrlp2(iorb,jorb)
       end do
    end do
    !if(blocksize_pdgemm<0) then
       !!ovrlp_minus_one_lagmat=0.d0
       call to_zero(orbs%norb**2, ovrlp_minus_one_lagmat(1,1))
       call dgemm('n', 'n', orbs%norb, orbs%norb, orbs%norb, 1.d0, ovrlp2(1,1), orbs%norb, lagmat(1,1), orbs%norb, &
            0.d0, ovrlp_minus_one_lagmat(1,1), orbs%norb)
  
       ! Transpose lagmat
       do iorb=1,orbs%norb
           do jorb=iorb+1,orbs%norb
               lagmat_trans(jorb,iorb)=lagmat(iorb,jorb)
               lagmat_trans(iorb,jorb)=lagmat(jorb,iorb)
           end do
       end do
       call to_zero(orbs%norb**2, ovrlp_minus_one_lagmat_trans(1,1))
       call dgemm('n', 'n', orbs%norb, orbs%norb, orbs%norb, 1.d0, ovrlp2(1,1), orbs%norb, lagmat_trans(1,1), orbs%norb, &
            0.d0, ovrlp_minus_one_lagmat_trans(1,1), orbs%norb)
    ! THIS SHOULD BE DGEMM NOT DSYMM_PARALLEL
    !else
    !  call dsymm_parallel(iproc, nproc, blocksize_pdgemm, bigdft_mpi%mpi_comm, 'l', 'l', orbs%norb, orbs%norb, 1.d0, &
    !       ovrlp2(1,1), orbs%norb, lagmat(1,1), orbs%norb, 0.d0, ovrlp_minus_one_lagmat(1,1), orbs%norb)
    !  ! Transpose lagmat
    !  do iorb=1,orbs%norb
    !      do jorb=iorb+1,orbs%norb
    !          lagmat_trans(jorb,iorb)=lagmat(iorb,jorb)
    !          lagmat_trans(iorb,jorb)=lagmat(jorb,iorb)
    !      end do
    !  end do
    !  call dsymm_parallel(iproc, nproc, blocksize_pdgemm, bigdft_mpi%mpi_comm, 'l', 'l', orbs%norb, orbs%norb, 1.d0, ovrlp2(1,1), &
    !       orbs%norb, lagmat_trans(1,1), orbs%norb, &
    !       0.d0, ovrlp_minus_one_lagmat_trans(1,1), orbs%norb)
    !end if

    iall=-product(shape(lagmat_trans))*kind(lagmat_trans)
    deallocate(lagmat_trans, stat=istat)
    call memocc(istat, iall, 'lagmat_trans', subname)
  
  !!else if(correction_orthoconstraint==1) then correctionIf
  !!    do iorb=1,orbs%norb
  !!        do jorb=1,orbs%norb
  !!            ovrlp_minus_one_lagmat(jorb,iorb)=lagmat(jorb,iorb)
  !!            ovrlp_minus_one_lagmat_trans(jorb,iorb)=lagmat(iorb,jorb)
  !!        end do
  !!    end do
  end if correctionIf
  
  call timing(iproc,'lagmat_orthoco','OF')
  
  
  iall=-product(shape(ovrlp2))*kind(ovrlp2)
  deallocate(ovrlp2, stat=istat)
  call memocc(istat, iall, 'ovrlp2', subname)


end subroutine applyOrthoconstraintNonorthogonal2

subroutine overlapPowerPlusMinusOneHalf(iproc, nproc, comm, methTransformOrder, blocksize_dsyev, &
           blocksize_pdgemm, norb, ovrlp, inv_ovrlp_half, plusminus)
  use module_base
  use module_types
  use module_interfaces
  implicit none
  
  ! Calling arguments
  integer,intent(in) :: iproc, nproc, comm, methTransformOrder, blocksize_dsyev, blocksize_pdgemm, norb
<<<<<<< HEAD
  type(sparseMatrix),intent(inout) :: ovrlp
  type(sparseMatrix),intent(inout) :: inv_ovrlp_half
=======
  type(sparse_matrix),intent(inout) :: ovrlp
  type(sparse_matrix),intent(inout) :: inv_ovrlp_half
>>>>>>> ffa93dbe
  logical, intent(in) :: plusminus ! if true S^1/2, if false S^-1/2

  ! Local variables
  integer :: lwork, istat, iall, iorb, jorb, info, iiorb, jjorb, ii, ii_inv!, iseg
  integer :: matrixindex_in_compressed
  character(len=*),parameter :: subname='overlapPowerMinusOneHalf'
  real(kind=8),dimension(:),allocatable :: eval, work
  real(kind=8),dimension(:,:,:),allocatable :: tempArr
  !*real(8),dimension(:,:), allocatable :: vr,vl ! for non-symmetric LAPACK
  !*real(8),dimension(:),allocatable:: eval1 ! for non-symmetric LAPACK
  !*real(dp) :: temp
  !*real(dp), allocatable, dimension(:) :: temp_vec

  call timing(iproc,'lovrlp^-1/2   ','ON')

  if(methTransformOrder==0) then

      ! Exact calculation of ovrlp**(-1/2)
      allocate(eval(norb), stat=istat)
      call memocc(istat, eval, 'eval', subname)
      allocate(tempArr(norb,norb,2), stat=istat)
      call memocc(istat, tempArr, 'tempArr', subname)

      allocate(ovrlp%matrix(norb,norb), stat=istat)
      call memocc(istat, ovrlp%matrix, 'ovrlp%matrix', subname)

<<<<<<< HEAD
      call uncompressMatrix(iproc,ovrlp)
=======
      call uncompress_matrix(iproc,ovrlp)
>>>>>>> ffa93dbe
  
      allocate(inv_ovrlp_half%matrix(norb,norb), stat=istat)
      call memocc(istat, inv_ovrlp_half%matrix, 'inv_ovrlp_half%matrix', subname)

      call vcopy(norb*norb,ovrlp%matrix(1,1),1,inv_ovrlp_half%matrix(1,1),1)

      iall=-product(shape(ovrlp%matrix))*kind(ovrlp%matrix)
      deallocate(ovrlp%matrix, stat=istat)
      call memocc(istat, iall, 'ovrlp%matrix', subname)
    
      if(blocksize_dsyev>0) then
          call dsyev_parallel(iproc, nproc, min(blocksize_dsyev,norb), comm, 'v', 'l', norb, inv_ovrlp_half%matrix(1,1), &
               norb, eval(1), info)
          if(info/=0) then
              write(*,'(a,i0)') 'ERROR in dsyev_parallel, info=', info
              !stop
          end if
      else
          
          allocate(work(100), stat=istat)
          call dsyev('v', 'l', norb, inv_ovrlp_half%matrix(1,1), norb, eval, work, -1, info)
          lwork = int(work(1))
          deallocate(work, stat=istat)
          allocate(work(lwork), stat=istat)
          call memocc(istat, work, 'work', subname)
          call dsyev('v', 'l', norb, inv_ovrlp_half%matrix(1,1), norb, eval, work, lwork, info)

          !*!lwork=1000*norb
          !*allocate(work(1), stat=istat)
          !*call DGEEV( 'v','v', norb, inv_ovrlp_half%matrix(1,1), norb, eval, eval1, VL, norb, VR,&
          !*     norb, WORK, -1, info )
          !*lwork = nint(work(1))
          !*deallocate(work, stat=istat)
          !*allocate(work(lwork), stat=istat)
          !*call memocc(istat, work, 'work', subname)
          !*! lr408 - see if LAPACK is stil to blame for convergence issues
          !*allocate(vl(1:norb,1:norb))
          !*allocate(vr(1:norb,1:norb))
          !*allocate(eval1(1:norb))
          !*call DGEEV( 'v','v', norb, inv_ovrlp_half%matrix(1,1), norb, eval, eval1, VL, norb, VR,&
          !*     norb, WORK, LWORK, info )
          !*inv_ovrlp_half%matrix=vl
          !*write(14,*) eval1
          !*deallocate(eval1)
          !*deallocate(vr)
          !*deallocate(vl)
          !*allocate(temp_vec(1:norb))
          !*do iorb=1,norb
          !*   do jorb=iorb+1,norb
          !*      if (eval(jorb) < eval(iorb)) then
          !*         temp = eval(iorb)
          !*         temp_vec = inv_ovrlp_half%matrix(:,iorb)
          !*         eval(iorb) = eval(jorb)
          !*         eval(jorb) = temp
          !*         inv_ovrlp_half%matrix(:,iorb) = inv_ovrlp_half%matrix(:,jorb)
          !*         inv_ovrlp_half%matrix(:,jorb) = temp_vec
          !*      end if
          !*   end do
          !*end do
          !*deallocate(temp_vec)

          !  lr408 - see if LAPACK is stil to blame for convergence issues
          if(info/=0) then
              write(*,'(a,i0,2x,i0)') 'ERROR in dsyev (overlapPowerPlusMinusOneHalf), info, norb=', info, norb
              stop
          end if
          iall=-product(shape(work))*kind(work)
          deallocate(work, stat=istat)
          call memocc(istat, iall, 'work', subname)
      end if

      ! Calculate S^{-1/2}. 
      ! First calculate ovrlp*diag(1/sqrt(evall)) (ovrlp is the diagonalized overlap
      ! matrix and diag(1/sqrt(evall)) the diagonal matrix consisting of the inverse square roots of the eigenvalues...
      do iorb=1,norb
          do jorb=1,norb
              if (plusminus) then
                  tempArr(jorb,iorb,1)=inv_ovrlp_half%matrix(jorb,iorb)*sqrt(abs(eval(iorb)))
              else
                  tempArr(jorb,iorb,1)=inv_ovrlp_half%matrix(jorb,iorb)*1.d0/sqrt(abs(eval(iorb)))
              end if
          end do
      end do
      
      ! ...and now apply the diagonalized overlap matrix to the matrix constructed above.
      ! This will give S^{-1/2}.
      if(blocksize_pdgemm<0) then
          call dgemm('n', 't', norb, norb, norb, 1.d0, inv_ovrlp_half%matrix(1,1), &
               norb, tempArr(1,1,1), norb, 0.d0, tempArr(1,1,2), norb)
      else
          call dgemm_parallel(iproc, nproc, blocksize_pdgemm, comm, 'n', 't', norb, norb, norb, 1.d0, inv_ovrlp_half%matrix(1,1), &
               norb, tempArr(1,1,1), norb, 0.d0, tempArr(1,1,2), norb)
      end if
      call dcopy(norb**2, tempArr(1,1,2), 1, inv_ovrlp_half%matrix(1,1), 1)

<<<<<<< HEAD
      call compress_matrix_for_allreduce(iproc,inv_ovrlp_half)
=======
      call compress_matrix(iproc,inv_ovrlp_half)
>>>>>>> ffa93dbe

      iall=-product(shape(eval))*kind(eval)
      deallocate(eval, stat=istat)
      call memocc(istat, iall, 'eval', subname)
      iall=-product(shape(tempArr))*kind(tempArr)
      deallocate(tempArr, stat=istat)
      call memocc(istat, iall, 'tempArr', subname)

      iall=-product(shape(inv_ovrlp_half%matrix))*kind(inv_ovrlp_half%matrix)
      deallocate(inv_ovrlp_half%matrix, stat=istat)
      call memocc(istat, iall, 'inv_ovrlp_half%matrix', subname)

  else if(methTransformOrder==1) then
      ! inv_ovrlp_half can be less sparse than ovrlp, so pad with zeros first
      call to_zero(inv_ovrlp_half%nvctr,inv_ovrlp_half%matrix_compr(1))
      ! Taylor expansion up to first order.
      if (plusminus) then
           do ii=1,ovrlp%nvctr
              iiorb = ovrlp%orb_from_index(1,ii)
              jjorb = ovrlp%orb_from_index(2,ii)

              ii_inv = matrixindex_in_compressed(inv_ovrlp_half,iiorb,jjorb) ! double check this order
              if(iiorb==jjorb) then
                  inv_ovrlp_half%matrix_compr(ii_inv)=0.5d0+0.5d0*ovrlp%matrix_compr(ii)
              else
                  inv_ovrlp_half%matrix_compr(ii_inv)=0.5d0*ovrlp%matrix_compr(ii)
              end if
          end do
      else
           do ii=1,ovrlp%nvctr
              iiorb = ovrlp%orb_from_index(1,ii)
              jjorb = ovrlp%orb_from_index(2,ii)

              ii_inv = matrixindex_in_compressed(inv_ovrlp_half,iiorb,jjorb) ! double check this order
              if(iiorb==jjorb) then
                  inv_ovrlp_half%matrix_compr(ii_inv)=1.5d0-.5d0*ovrlp%matrix_compr(ii)
              else
                  inv_ovrlp_half%matrix_compr(ii_inv)=-.5d0*ovrlp%matrix_compr(ii)
              end if
          end do
      end if
  else
      
      stop 'deprecated'

  end if

  call timing(iproc,'lovrlp^-1/2   ','OF')

end subroutine overlapPowerPlusMinusOneHalf




! Should be used if sparsemat is not available... to be cleaned
subroutine overlapPowerPlusMinusOneHalf_old(iproc, nproc, comm, methTransformOrder, blocksize_dsyev, &
           blocksize_pdgemm, norb, ovrlp, inv_ovrlp_half, plusminus, orbs)
  use module_base
  use module_types
  use module_interfaces, fake_name => overlapPowerPlusMinusOneHalf_old
  implicit none
  
  ! Calling arguments
  integer,intent(in) :: iproc, nproc, norb, comm, methTransformOrder, blocksize_dsyev, blocksize_pdgemm
  real(kind=8),dimension(norb,norb),intent(in) :: ovrlp
  real(kind=8),dimension(norb,norb),intent(inout) :: inv_ovrlp_half
  type(orbitals_data), optional, intent(in) :: orbs
  logical, intent(in) :: plusminus ! if true, calculates S^1/2, if false S^-1/2
  
  ! Local variables
  integer :: lwork, istat, iall, iorb, jorb, info, iiorb, ierr
  character(len=*),parameter :: subname='overlapPowerMinusOneHalf'
  real(kind=8),dimension(:),allocatable :: eval, work
  real(kind=8),dimension(:,:),allocatable :: inv_ovrlp_halfp
  real(kind=8),dimension(:,:,:),allocatable :: tempArr

  call timing(iproc,'lovrlp^-1/2old','ON')

  ! this first option is called from coeff_weight_analysis and for constrained DFT, needs optimizing!
  if(methTransformOrder==0) then
  
      call vcopy(norb*norb,ovrlp(1,1),1,inv_ovrlp_half(1,1),1)

      ! Exact calculation of ovrlp**(-1/2)
      allocate(eval(norb), stat=istat)
      call memocc(istat, eval, 'eval', subname)
      allocate(tempArr(norb,norb,2), stat=istat)
      call memocc(istat, tempArr, 'tempArr', subname)
      
      
      if(blocksize_dsyev>0) then
          call dsyev_parallel(iproc, nproc, min(blocksize_dsyev,norb), comm, 'v', 'l', norb, inv_ovrlp_half(1,1), &
               norb, eval(1), info)
          if(info/=0) then
              write(*,'(a,i0)') 'ERROR in dsyev_parallel, info=', info
              !stop
          end if
      else
          
          allocate(work(10000), stat=istat)
          call dsyev('v', 'l', norb, inv_ovrlp_half(1,1), norb, eval, work, -1, info)

          lwork = nint(work(1))

          deallocate(work, stat=istat)
          allocate(work(lwork), stat=istat)
          call memocc(istat, work, 'work', subname)
          call dsyev('v', 'l', norb, inv_ovrlp_half(1,1), norb, eval, work, lwork, info)

          !*allocate(work(1), stat=istat)
          !*call DGEEV( 'v','v', norb, inv_ovrlp_half(1,1), norb, eval, eval1, VL, norb, VR,&
          !*     norb, WORK, -1, info )
          !*lwork = work(1)
          !*deallocate(work, stat=istat)
          !*allocate(work(lwork), stat=istat)
          !*call memocc(istat, work, 'work', subname)
          !*! lr408 - see if LAPACK is stil to blame for convergence issues
          !*allocate(vl(1:norb,1:norb))
          !*allocate(vr(1:norb,1:norb))
          !*allocate(eval1(1:norb))
          !*call DGEEV( 'v','v', norb, inv_ovrlp_half(1,1), norb, eval, eval1, VL, norb, VR,&
          !*     norb, WORK, LWORK, info )
          !*inv_ovrlp_half=vl
          !*write(14,*) eval1
          !*deallocate(eval1)
          !*deallocate(vr)
          !*deallocate(vl)
          !*allocate(temp_vec(1:norb))
          !*do iorb=1,norb
          !*   do jorb=iorb+1,norb
          !*      if (eval(jorb) < eval(iorb)) then
          !*         temp = eval(iorb)
          !*         temp_vec = inv_ovrlp_half(:,iorb)
          !*         eval(iorb) = eval(jorb)
          !*         eval(jorb) = temp
          !*         inv_ovrlp_half(:,iorb) = inv_ovrlp_half(:,jorb)
          !*         inv_ovrlp_half(:,jorb) = temp_vec
          !*      end if
          !*   end do
          !*end do
          !*deallocate(temp_vec)

          !  lr408 - see if LAPACK is stil to blame for convergence issues
          if(info/=0) then
              write(*,'(a,i0,2x,i0)') 'ERROR in dsyev (overlapPowerPlusMinusOneHalf_old), info, norb=', info, norb
              stop
          end if
          iall=-product(shape(work))*kind(work)
          deallocate(work, stat=istat)
          call memocc(istat, iall, 'work', subname)
      end if

      ! Calculate S^{-1/2}. 
      ! First calculate ovrlp*diag(1/sqrt(eval)) (ovrlp is the diagonalized overlap
      ! matrix and diag(1/sqrt(eval)) the diagonal matrix consisting of the inverse square roots of the eigenvalues...
      !$omp parallel do default(private) shared(tempArr,inv_ovrlp_half,norb,plusminus,eval)
      do iorb=1,norb
          do jorb=1,norb
              if (plusminus) then
                 tempArr(jorb,iorb,1)=inv_ovrlp_half(jorb,iorb)*sqrt(abs(eval(iorb)))
              else
                 tempArr(jorb,iorb,1)=inv_ovrlp_half(jorb,iorb)/sqrt(abs(eval(iorb)))
              end if
          end do
      end do
      !$omp end parallel do
      
      ! ...and now apply the diagonalized overlap matrix to the matrix constructed above.
      ! This will give S^{-1/2}.
      if(blocksize_pdgemm<0) then
          call dgemm('n', 't', norb, norb, norb, 1.d0, inv_ovrlp_half(1,1), &
               norb, tempArr(1,1,1), norb, 0.d0, tempArr(1,1,2), norb)
      else
          call dgemm_parallel(iproc, nproc, blocksize_pdgemm, comm, 'n', 't', norb, norb, norb, 1.d0, &
               inv_ovrlp_half(1,1), norb, tempArr(1,1,1), norb, 0.d0, tempArr(1,1,2), norb)
      end if
      call dcopy(norb**2, tempArr(1,1,2), 1, inv_ovrlp_half(1,1), 1)

      iall=-product(shape(eval))*kind(eval)
      deallocate(eval, stat=istat)
      call memocc(istat, iall, 'eval', subname)
      iall=-product(shape(tempArr))*kind(tempArr)
      deallocate(tempArr, stat=istat)
      call memocc(istat, iall, 'tempArr', subname)

  else if(methTransformOrder==1) then
     if (present(orbs)) then ! parallel version

        !if (norb/=orbs%norb) add warning later

        ! Taylor expansion up to first order.
        allocate(inv_ovrlp_halfp(orbs%norb,orbs%norbp), stat=istat)
        call memocc(istat, inv_ovrlp_halfp, 'inv_ovrlp_halfp', subname)

        ! No matrix compression available
        if (plusminus) then
           !!$omp parallel do default(private) shared(inv_ovrlp_half,ovrlp,orbs)
           do iorb=1,orbs%norbp
              iiorb=orbs%isorb+iorb
              do jorb=1,orbs%norb
                 if(iiorb==jorb) then
                    inv_ovrlp_halfp(jorb,iorb)=0.5d0+0.5d0*ovrlp(jorb,iiorb)
                 else
                    inv_ovrlp_halfp(jorb,iorb)=0.5d0*ovrlp(jorb,iiorb)
                 end if
              end do
           end do
           !!$omp end parallel do
        else
            !!$omp parallel do default(private) shared(inv_ovrlp_half,ovrlp,orbs)
           do iorb=1,orbs%norbp
              iiorb=orbs%isorb+iorb
              do jorb=1,orbs%norb
                 if(iiorb==jorb) then
                    inv_ovrlp_halfp(jorb,iorb)=1.5d0-.5d0*ovrlp(jorb,iiorb)
                 else
                    inv_ovrlp_halfp(jorb,iorb)=-.5d0*ovrlp(jorb,iiorb)
                 end if
              end do
           end do
           !!$omp end parallel do
        end if


        call timing(iproc,'lovrlp^-1/2old','OF')
        call timing(iproc,'lovrlp^-1/2com','ON')
        ! gather together
        if(nproc > 1) then
           call mpi_allgatherv(inv_ovrlp_halfp, orbs%norb*orbs%norbp, mpi_double_precision, inv_ovrlp_half, &
                orbs%norb*orbs%norb_par(:,0), orbs%norb*orbs%isorb_par, mpi_double_precision, bigdft_mpi%mpi_comm, ierr)
        else
           call dcopy(orbs%norbp*orbs%norb,inv_ovrlp_halfp(1,1),1,inv_ovrlp_half(1,1),1)
        end if
        call timing(iproc,'lovrlp^-1/2com','OF')
        call timing(iproc,'lovrlp^-1/2old','ON')

        iall=-product(shape(inv_ovrlp_halfp))*kind(inv_ovrlp_halfp)
        deallocate(inv_ovrlp_halfp, stat=istat)
        call memocc(istat, iall, 'inv_ovrlp_halfp', subname)

     else ! no orbs present, use serial version
        ! No matrix compression available
        if (plusminus) then
           !$omp parallel do default(private) shared(inv_ovrlp_half,ovrlp,norb)
           do iorb=1,norb
              do jorb=iorb,norb
                 if(iorb==jorb) then
                    inv_ovrlp_half(jorb,iorb)=0.5d0+0.5d0*ovrlp(jorb,iorb)
                 else
                    inv_ovrlp_half(jorb,iorb)=0.5d0*ovrlp(jorb,iorb)
                    inv_ovrlp_half(iorb,jorb)=0.5d0*ovrlp(jorb,iorb)
                 end if
              end do
           end do
           !$omp end parallel do
        else
           !$omp parallel do default(private) shared(inv_ovrlp_half,ovrlp,norb)
           do iorb=1,norb
              do jorb=iorb,norb
                 if(iorb==jorb) then
                    inv_ovrlp_half(jorb,iorb)=1.5d0-.5d0*ovrlp(jorb,iorb)
                 else
                    inv_ovrlp_half(jorb,iorb)=-.5d0*ovrlp(jorb,iorb)
                    inv_ovrlp_half(iorb,jorb)=-.5d0*ovrlp(jorb,iorb)
                 end if
              end do
           end do
           !$omp end parallel do
        end if
     end if
  else

     ! Taylor expansion up to 4th order
      stop 'must fix this'

  end if

  call timing(iproc,'lovrlp^-1/2old','OF')

end subroutine overlapPowerPlusMinusOneHalf_old



<|MERGE_RESOLUTION|>--- conflicted
+++ resolved
@@ -4541,13 +4541,8 @@
   
   ! Calling arguments
   integer,intent(in) :: iproc, nproc, comm, methTransformOrder, blocksize_dsyev, blocksize_pdgemm, norb
-<<<<<<< HEAD
-  type(sparseMatrix),intent(inout) :: ovrlp
-  type(sparseMatrix),intent(inout) :: inv_ovrlp_half
-=======
   type(sparse_matrix),intent(inout) :: ovrlp
   type(sparse_matrix),intent(inout) :: inv_ovrlp_half
->>>>>>> ffa93dbe
   logical, intent(in) :: plusminus ! if true S^1/2, if false S^-1/2
 
   ! Local variables
@@ -4574,11 +4569,7 @@
       allocate(ovrlp%matrix(norb,norb), stat=istat)
       call memocc(istat, ovrlp%matrix, 'ovrlp%matrix', subname)
 
-<<<<<<< HEAD
-      call uncompressMatrix(iproc,ovrlp)
-=======
       call uncompress_matrix(iproc,ovrlp)
->>>>>>> ffa93dbe
   
       allocate(inv_ovrlp_half%matrix(norb,norb), stat=istat)
       call memocc(istat, inv_ovrlp_half%matrix, 'inv_ovrlp_half%matrix', subname)
@@ -4674,11 +4665,7 @@
       end if
       call dcopy(norb**2, tempArr(1,1,2), 1, inv_ovrlp_half%matrix(1,1), 1)
 
-<<<<<<< HEAD
-      call compress_matrix_for_allreduce(iproc,inv_ovrlp_half)
-=======
       call compress_matrix(iproc,inv_ovrlp_half)
->>>>>>> ffa93dbe
 
       iall=-product(shape(eval))*kind(eval)
       deallocate(eval, stat=istat)
