!> @file
!!  Routines to initialize the information about localisation regions
!! @author
!!    Copyright (C) 2007-2013 BigDFT group
!!    This file is distributed under the terms of the
!!    GNU General Public License, see ~/COPYING file
!!    or http://www.gnu.org/copyleft/gpl.txt .
!!    For the list of contributors, see ~/AUTHORS 


!> Calculates the descriptor arrays and nvctrp
!! Calculates also the bounds arrays needed for convolutions
!! Refers this information to the global localisation region descriptor
subroutine createWavefunctionsDescriptors(iproc,hx,hy,hz,atoms,rxyz,radii_cf,&
     &   crmult,frmult,calculate_bounds,Glr,output_denspot)
  use module_base
  use module_types
  use yaml_output
  use module_interfaces, except_this_one => createWavefunctionsDescriptors
  implicit none
  !Arguments
  type(atoms_data), intent(in) :: atoms
  integer, intent(in) :: iproc
  real(gp), intent(in) :: hx,hy,hz,crmult,frmult
  real(gp), dimension(3,atoms%astruct%nat), intent(in) :: rxyz
  real(gp), dimension(atoms%astruct%ntypes,3), intent(in) :: radii_cf
  logical,intent(in) :: calculate_bounds
  type(locreg_descriptors), intent(inout) :: Glr
  logical, intent(in), optional :: output_denspot
  !local variables
  character(len=*), parameter :: subname='createWavefunctionsDescriptors'
  integer :: n1,n2,n3,nfl1,nfu1,nfl2,nfu2,nfl3,nfu3
  logical :: output_denspot_
  logical, dimension(:,:,:), pointer :: logrid_c,logrid_f

  call f_routine(id=subname)
  call timing(iproc,'CrtDescriptors','ON')
  

  !assign the dimensions to improve (a little) readability
  n1=Glr%d%n1
  n2=Glr%d%n2
  n3=Glr%d%n3
  nfl1=Glr%d%nfl1
  nfl2=Glr%d%nfl2
  nfl3=Glr%d%nfl3
  nfu1=Glr%d%nfu1
  nfu2=Glr%d%nfu2
  nfu3=Glr%d%nfu3

  !assign geocode and the starting points
  Glr%geocode=atoms%astruct%geocode

  ! determine localization region for all orbitals, but do not yet fill the descriptor arrays
  logrid_c = f_malloc_ptr((/ 0.to.n1, 0.to.n2, 0.to.n3 /),id='logrid_c')
  logrid_f = f_malloc_ptr((/ 0.to.n1, 0.to.n2, 0.to.n3 /),id='logrid_f')

  ! coarse/fine grid quantities
  if (atoms%astruct%ntypes > 0) then
     call fill_logrid(atoms%astruct%geocode,n1,n2,n3,0,n1,0,n2,0,n3,0,atoms%astruct%nat,&
          &   atoms%astruct%ntypes,atoms%astruct%iatype,rxyz,radii_cf(1,1),crmult,hx,hy,hz,logrid_c)
     call fill_logrid(atoms%astruct%geocode,n1,n2,n3,0,n1,0,n2,0,n3,0,atoms%astruct%nat,&
          &   atoms%astruct%ntypes,atoms%astruct%iatype,rxyz,radii_cf(1,2),frmult,hx,hy,hz,logrid_f)
  else
     logrid_c=.true.
     logrid_f=.true.
  end if
  call wfd_from_grids(logrid_c,logrid_f,calculate_bounds,Glr)

  if (atoms%astruct%geocode == 'P' .and. .not. Glr%hybrid_on .and. Glr%wfd%nvctr_c /= (n1+1)*(n2+1)*(n3+1) ) then
     if (iproc ==0) then
        call yaml_warning('The coarse grid does not fill the entire periodic box')
        call yaml_comment('Errors due to translational invariance breaking may occur')
        !write(*,*) ' ERROR: the coarse grid does not fill the entire periodic box'
        !write(*,*) '          errors due to translational invariance breaking may occur'
        !stop
     end if
     if (GPUconv) then
        !        if (iproc ==0)then
        call yaml_warning('The code should be stopped for a GPU calculation')
        call yaml_comment('Since density is not initialised to 10^-20')
        !write(*,*) '          The code should be stopped for a GPU calculation     '
        !write(*,*) '          since density is not initialised to 10^-20               '
        !        end if
        stop
     end if
  end if

  output_denspot_ = .false.
  if (present(output_denspot)) output_denspot_ = output_denspot
  if (output_denspot_) then
     call export_grids("grid.xyz", atoms, rxyz, hx, hy, hz, n1, n2, n3, logrid_c, logrid_f)
  end if

  call f_free_ptr(logrid_c)
  call f_free_ptr(logrid_f)

  call timing(iproc,'CrtDescriptors','OF')
  call f_release_routine()
END SUBROUTINE createWavefunctionsDescriptors


subroutine wfd_from_grids(logrid_c, logrid_f, calculate_bounds, Glr)
  use module_base
   use locregs
   !use yaml_output
   implicit none
   !Arguments
   type(locreg_descriptors), intent(inout) :: Glr
   logical,intent(in) :: calculate_bounds
   logical, dimension(0:Glr%d%n1,0:Glr%d%n2,0:Glr%d%n3), intent(in) :: logrid_c,logrid_f
   !local variables
   character(len=*), parameter :: subname='wfd_from_grids'
   integer :: n1,n2,n3,nfl1,nfu1,nfl2,nfu2,nfl3,nfu3

   !assign the dimensions to improve (a little) readability
   n1=Glr%d%n1
   n2=Glr%d%n2
   n3=Glr%d%n3
   nfl1=Glr%d%nfl1
   nfl2=Glr%d%nfl2
   nfl3=Glr%d%nfl3
   nfu1=Glr%d%nfu1
   nfu2=Glr%d%nfu2
   nfu3=Glr%d%nfu3

   !allocate kinetic bounds, only for free BC
   if (calculate_bounds .and. Glr%geocode == 'F' ) then
      Glr%bounds%kb%ibyz_c = f_malloc_ptr((/ 1.to.2,0.to.n2,0.to.n3 /),id='Glr%bounds%kb%ibyz_c')
      Glr%bounds%kb%ibxz_c = f_malloc_ptr((/ 1.to.2,0.to.n1,0.to.n3 /),id='Glr%bounds%kb%ibxz_c')
      Glr%bounds%kb%ibxy_c = f_malloc_ptr((/ 1.to.2,0.to.n1,0.to.n2 /),id='Glr%bounds%kb%ibxy_c')
      Glr%bounds%kb%ibyz_f = f_malloc_ptr((/ 1.to.2,0.to.n2,0.to.n3 /),id='Glr%bounds%kb%ibyz_f')
      Glr%bounds%kb%ibxz_f = f_malloc_ptr((/ 1.to.2,0.to.n1,0.to.n3 /),id='Glr%bounds%kb%ibxz_f')
      Glr%bounds%kb%ibxy_f = f_malloc_ptr((/ 1.to.2,0.to.n1,0.to.n2 /),id='Glr%bounds%kb%ibxy_f')
   end if

   ! Do the coarse region.
   call num_segkeys(n1,n2,n3,0,n1,0,n2,0,n3,logrid_c,Glr%wfd%nseg_c,Glr%wfd%nvctr_c)
   if (Glr%wfd%nseg_c == 0) then
      ! Check if the number of seg_c (Glr%wfd%nseg_c) > 0
      !call yaml_warning('There is no coarse grid points (nseg_c=0)!')
      call f_err_throw('There are no coarse grid points (nseg_c=0)! '//&
           'Control if the atomic positions have been specified.', &
           err_name='BIGDFT_RUNTIME_ERROR')
      !stop
   end if

   if (calculate_bounds .and. Glr%geocode == 'F') then
      call make_bounds(n1,n2,n3,logrid_c,Glr%bounds%kb%ibyz_c,Glr%bounds%kb%ibxz_c,Glr%bounds%kb%ibxy_c)
   end if

   ! Do the fine region.
   call num_segkeys(n1,n2,n3,0,n1,0,n2,0,n3,logrid_f,Glr%wfd%nseg_f,Glr%wfd%nvctr_f)
   if (calculate_bounds .and. Glr%geocode == 'F') then
      call make_bounds(n1,n2,n3,logrid_f,Glr%bounds%kb%ibyz_f,Glr%bounds%kb%ibxz_f,Glr%bounds%kb%ibxy_f)
   end if

   ! allocations for arrays holding the wavefunctions and their data descriptors
   call allocate_wfd(Glr%wfd)

   ! now fill the wavefunction descriptor arrays
   ! coarse grid quantities
   call segkeys(n1,n2,n3,0,n1,0,n2,0,n3,logrid_c,Glr%wfd%nseg_c, &
        & Glr%wfd%keyglob(1,1),Glr%wfd%keyvglob(1))
   ! fine grid quantities
   if (Glr%wfd%nseg_f > 0) then
      call segkeys(n1,n2,n3,0,n1,0,n2,0,n3,logrid_f,Glr%wfd%nseg_f, &
           & Glr%wfd%keyglob(1,Glr%wfd%nseg_c+1), Glr%wfd%keyvglob(Glr%wfd%nseg_c+1))
   end if
   !that is the point where the association is given
   !one should consider the possiblity of associating the 
   !arrays with f_associate
   call f_free_ptr(Glr%wfd%keygloc)
   Glr%wfd%keygloc => Glr%wfd%keyglob

   call f_free_ptr(Glr%wfd%keyvloc)
   Glr%wfd%keyvloc => Glr%wfd%keyvglob
 
   ! Copy the information of keyglob to keygloc for Glr (just pointing leads to problem during the deallocation of wfd)
!!$   do i = lbound(Glr%wfd%keyglob,1),ubound(Glr%wfd%keyglob,1)
!!$      do j = lbound(Glr%wfd%keyglob,2),ubound(Glr%wfd%keyglob,2)
!!$         Glr%wfd%keygloc(i,j) = Glr%wfd%keyglob(i,j)
!!$      end do
!!$   end do
   
 !for free BC admits the bounds arrays
   if (calculate_bounds .and. Glr%geocode == 'F' ) then
      !allocate grow, shrink and real bounds
      Glr%bounds%gb%ibzxx_c = f_malloc_ptr((/ 1.to.2, 0.to.n3, -14.to.2*n1+16 /),id='Glr%bounds%gb%ibzxx_c')
      Glr%bounds%gb%ibxxyy_c = f_malloc_ptr((/ 1.to.2, -14.to.2*n1+16, -14.to.2*n2+16 /),id='Glr%bounds%gb%ibxxyy_c')
      Glr%bounds%gb%ibyz_ff = f_malloc_ptr((/ 1.to.2, nfl2.to.nfu2, nfl3.to.nfu3 /),id='Glr%bounds%gb%ibyz_ff')
      Glr%bounds%gb%ibzxx_f = f_malloc_ptr((/ 1.to.2, nfl3.to.nfu3, 2*nfl1-14.to.2*nfu1+16 /),id='Glr%bounds%gb%ibzxx_f')
      Glr%bounds%gb%ibxxyy_f = f_malloc_ptr((/ 1.to.2, 2*nfl1-14.to.2*nfu1+16, 2*nfl2-14.to.2*nfu2+16 /),&
                                   id='Glr%bounds%gb%ibxxyy_f')

      Glr%bounds%sb%ibzzx_c = f_malloc_ptr((/ 1.to.2, -14.to.2*n3+16, 0.to.n1 /),id='Glr%bounds%sb%ibzzx_c')
      Glr%bounds%sb%ibyyzz_c = f_malloc_ptr((/ 1.to.2, -14.to.2*n2+16, -14.to.2*n3+16 /),id='Glr%bounds%sb%ibyyzz_c')
      Glr%bounds%sb%ibxy_ff = f_malloc_ptr((/ 1.to.2, nfl1.to.nfu1, nfl2.to.nfu2 /),id='Glr%bounds%sb%ibxy_ff')
      Glr%bounds%sb%ibzzx_f = f_malloc_ptr((/ 1.to.2, -14+2*nfl3.to.2*nfu3+16, nfl1.to.nfu1 /),id='Glr%bounds%sb%ibzzx_f')
      Glr%bounds%sb%ibyyzz_f = f_malloc_ptr((/ 1.to.2, -14+2*nfl2.to.2*nfu2+16, -14+2*nfl3.to.2*nfu3+16 /),&
                                   id='Glr%bounds%sb%ibyyzz_f')

      Glr%bounds%ibyyzz_r = f_malloc_ptr((/ 1.to.2,-14.to.2*n2+16,-14.to.2*n3+16+ndebug /),id='Glr%bounds%ibyyzz_r')

      call make_all_ib(n1,n2,n3,nfl1,nfu1,nfl2,nfu2,nfl3,nfu3,&
         &   Glr%bounds%kb%ibxy_c,Glr%bounds%sb%ibzzx_c,Glr%bounds%sb%ibyyzz_c,&
         &   Glr%bounds%kb%ibxy_f,Glr%bounds%sb%ibxy_ff,Glr%bounds%sb%ibzzx_f,Glr%bounds%sb%ibyyzz_f,&
         &   Glr%bounds%kb%ibyz_c,Glr%bounds%gb%ibzxx_c,Glr%bounds%gb%ibxxyy_c,&
         &   Glr%bounds%kb%ibyz_f,Glr%bounds%gb%ibyz_ff,Glr%bounds%gb%ibzxx_f,Glr%bounds%gb%ibxxyy_f,&
         &   Glr%bounds%ibyyzz_r)

   end if

   if (calculate_bounds .and. Glr%geocode == 'P' .and. Glr%hybrid_on) then
      call make_bounds_per(n1,n2,n3,nfl1,nfu1,nfl2,nfu2,nfl3,nfu3,Glr%bounds,Glr%wfd)
      call make_all_ib_per(n1,n2,n3,nfl1,nfu1,nfl2,nfu2,nfl3,nfu3,&
         &   Glr%bounds%kb%ibxy_f,Glr%bounds%sb%ibxy_ff,Glr%bounds%sb%ibzzx_f,Glr%bounds%sb%ibyyzz_f,&
         &   Glr%bounds%kb%ibyz_f,Glr%bounds%gb%ibyz_ff,Glr%bounds%gb%ibzxx_f,Glr%bounds%gb%ibxxyy_f)
   endif

END SUBROUTINE wfd_from_grids


!> Determine localization region for all projectors, but do not yet fill the descriptor arrays
subroutine createProjectorsArrays(lr,rxyz,at,orbs,&
         & radii_cf,cpmult,fpmult,hx,hy,hz,dry_run,nl,proj_G)
  use module_base
  use psp_projectors
  use module_types
  use gaussians, only: gaussian_basis
  implicit none
  real(gp), intent(in) :: cpmult,fpmult,hx,hy,hz
  type(locreg_descriptors),intent(in) :: lr
  type(atoms_data), intent(in) :: at
  type(orbitals_data), intent(in) :: orbs
  real(gp), dimension(3,at%astruct%nat), intent(in) :: rxyz
  real(gp), dimension(at%astruct%ntypes,3), intent(in) :: radii_cf
  type(gaussian_basis),dimension(at%astruct%ntypes),intent(in) :: proj_G
  type(DFT_PSP_projectors), intent(out) :: nl
  logical, intent(in) :: dry_run !< .true. to compute the size only and don't allocate
  !local variables
  character(len=*), parameter :: subname='createProjectorsArrays'
  integer :: n1,n2,n3,nl1,nl2,nl3,nu1,nu2,nu3,mseg,nbseg_dim,npack_dim,mproj_max
  integer :: iat,iseg
  integer, dimension(:), allocatable :: nbsegs_cf,keyg_lin
  logical, dimension(:,:,:), allocatable :: logrid
  call f_routine(id=subname)

  !start from a null structure
  nl=DFT_PSP_projectors_null()

  !allocate the different localization regions of the projectors
  nl%natoms=at%astruct%nat
  !for a structure let the allocator crash when allocating
  allocate(nl%pspd(at%astruct%nat))
  do iat=1,at%astruct%nat
     nl%pspd(iat)=nonlocal_psp_descriptors_null()
  end do

  ! define the region dimensions
  n1 = lr%d%n1
  n2 = lr%d%n2
  n3 = lr%d%n3

  ! determine localization region for all projectors, but do not yet fill the descriptor arrays
  logrid=f_malloc((/0.to.n1,0.to.n2,0.to.n3/),id='logrid')

  call localize_projectors(n1,n2,n3,hx,hy,hz,cpmult,fpmult,&
       rxyz,radii_cf,logrid,at,orbs,nl,proj_G)

  if (dry_run) then
     call f_free(logrid)
     call f_release_routine()
     return
  end if

  !here the allocation is possible
  nbseg_dim=0
  npack_dim=0
  mproj_max=0
  do iat=1,nl%natoms
     !also the fact of allocating pointers with size zero has to be discussed
     !for the moments the bounds are not needed for projectors
     call allocate_wfd(nl%pspd(iat)%plr%wfd)
     if (nl%pspd(iat)%mproj>0) then
        nbseg_dim=max(nbseg_dim,&
             nl%pspd(iat)%plr%wfd%nseg_c+nl%pspd(iat)%plr%wfd%nseg_f)
        mproj_max=max(mproj_max,nl%pspd(iat)%mproj)
        npack_dim=max(npack_dim,&
             nl%pspd(iat)%plr%wfd%nvctr_c+7*nl%pspd(iat)%plr%wfd%nvctr_f)
        !packing array (for the moment all the projectors contribute) 
        npack_dim=max(npack_dim,nl%pspd(iat)%plr%wfd%nvctr_c+&
             7*nl%pspd(iat)%plr%wfd%nvctr_f)
     end if
     
  end do
  nl%proj=f_malloc0_ptr(nl%nprojel,id='proj')
  !for the work arrays assume always the maximum components
  nl%wpack=f_malloc_ptr(4*npack_dim,id='wpack')
  nl%scpr=f_malloc_ptr(4*2*mproj_max,id='scpr')
  nl%cproj=f_malloc_ptr(4*mproj_max,id='cproj')
  nl%hcproj=f_malloc_ptr(4*mproj_max,id='hcproj')

  !allocate the work arrays for building tolr array of structures
  nbsegs_cf=f_malloc(nbseg_dim,id='nbsegs_cf')
  keyg_lin=f_malloc(lr%wfd%nseg_c+lr%wfd%nseg_f,id='keyg_lin')

  ! After having determined the size of the projector descriptor arrays fill them
  do iat=1,at%astruct%nat
     if (nl%pspd(iat)%mproj > 0) then 

        call bounds_to_plr_limits(.false.,1,nl%pspd(iat)%plr,&
             nl1,nl2,nl3,nu1,nu2,nu3)         

!!$        !most likely the call can here be replaced by
!!$        call fill_logrid(at%astruct%geocode,n1,n2,n3,nl1,nu1,nl2,nu2,nl3,nu3,0,1,  &
!!$             1,(/1/),rxyz(1,iat),radii_cf(at%astruct%iatype(iat),3),&
!!$             cpmult,hx,hy,hz,logrid)
!!$        !which make radiicf and rxyz the only external data needed

        call fill_logrid(at%astruct%geocode,n1,n2,n3,nl1,nu1,nl2,nu2,nl3,nu3,0,1,  &
             at%astruct%ntypes,at%astruct%iatype(iat),rxyz(1,iat),radii_cf(1,3),&
             cpmult,hx,hy,hz,logrid)

        call segkeys(n1,n2,n3,nl1,nu1,nl2,nu2,nl3,nu3,logrid,&
             nl%pspd(iat)%plr%wfd%nseg_c,&
             nl%pspd(iat)%plr%wfd%keyglob(1,1),nl%pspd(iat)%plr%wfd%keyvglob(1))

        call transform_keyglob_to_keygloc(lr,nl%pspd(iat)%plr,nl%pspd(iat)%plr%wfd%nseg_c,&
             nl%pspd(iat)%plr%wfd%keyglob(1,1),nl%pspd(iat)%plr%wfd%keygloc(1,1))

        ! fine grid quantities
        call bounds_to_plr_limits(.false.,2,nl%pspd(iat)%plr,&
             nl1,nl2,nl3,nu1,nu2,nu3)         

        call fill_logrid(at%astruct%geocode,n1,n2,n3,nl1,nu1,nl2,nu2,nl3,nu3,0,1,  &
             & at%astruct%ntypes,at%astruct%iatype(iat),rxyz(1,iat),radii_cf(1,2),&
             fpmult,hx,hy,hz,logrid)

        mseg=nl%pspd(iat)%plr%wfd%nseg_f
        iseg=nl%pspd(iat)%plr%wfd%nseg_c+1

        if (mseg > 0) then
           call segkeys(n1,n2,n3,nl1,nu1,nl2,nu2,nl3,nu3,  & 
                logrid,mseg,nl%pspd(iat)%plr%wfd%keyglob(1,iseg),&
                nl%pspd(iat)%plr%wfd%keyvglob(iseg))

           call transform_keyglob_to_keygloc(lr,nl%pspd(iat)%plr,mseg,nl%pspd(iat)%plr%wfd%keyglob(1,iseg),&
                nl%pspd(iat)%plr%wfd%keygloc(1,iseg)) 
        end if
        !in the case of linear scaling this section has to be built again
        call set_nlpsp_to_wfd(lr,nl%pspd(iat)%plr,&
             keyg_lin,nbsegs_cf,nl%pspd(iat)%tolr)
     endif
  enddo

  call f_free(logrid)
  call f_free(keyg_lin)
  call f_free(nbsegs_cf)
  !fill the projectors if the strategy is a distributed calculation
  if (.not. nl%on_the_fly) then
     !calculate the wavelet expansion of projectors
     call fill_projectors(lr,hx,hy,hz,at,orbs,rxyz,nl,0)
  end if

  call f_release_routine()
END SUBROUTINE createProjectorsArrays


!!$subroutine initRhoPot(iproc, nproc, Glr, hxh, hyh, hzh, atoms, rxyz, crmult, frmult, radii, nspin, ixc, rho_commun, rhodsc, nscatterarr, ngatherarr, pot_ion)
!!$  use module_base
!!$  use module_types
!!$
!!$  implicit none
!!$
!!$  integer, intent(in) :: iproc, nproc
!!$
!!$END SUBROUTINE initRhoPot

subroutine input_wf_empty(iproc, nproc, psi, hpsi, psit, orbs, &
      & band_structure_filename, input_spin, atoms, d, denspot)
  use module_base
  use module_types
  use yaml_output
  use module_interfaces, except_this_one => input_wf_empty
  implicit none
  integer, intent(in) :: iproc, nproc
  type(orbitals_data), intent(in) :: orbs
  character(len = *), intent(in) :: band_structure_filename
  integer, intent(in) :: input_spin
  type(atoms_data), intent(in) :: atoms
  type(grid_dimensions), intent(in) :: d
  type(DFT_local_fields), intent(inout) :: denspot
  real(wp), dimension(:), pointer :: psi
  real(kind=8), dimension(:), pointer :: hpsi, psit

  character(len = *), parameter :: subname = "input_wf_empty"
  integer :: nspin, n1i, n2i, n3i, ispin, ierr
  real(gp) :: hxh, hyh, hzh

  !allocate fake psit and hpsi
  hpsi = f_malloc_ptr(max(orbs%npsidim_comp,orbs%npsidim_orbs),id='hpsi')
  if (nproc > 1) then
     psit = f_malloc_ptr(max(orbs%npsidim_comp,orbs%npsidim_orbs),id='psit')
  else
     psit => psi
  end if
  !fill the rhopot array with the read potential if needed
  if (trim(band_structure_filename) /= '') then
     !only the first processor should read this
     if (iproc == 0) then
        call yaml_map('Reading local potential from file:',trim(band_structure_filename))
        !write(*,'(1x,a)')'Reading local potential from file:'//trim(band_structure_filename)
         call read_density(trim(band_structure_filename),atoms%astruct%geocode,&
                 n1i,n2i,n3i,nspin,hxh,hyh,hzh,denspot%Vloc_KS)
        !if (nspin /= input_spin) stop
        if (f_err_raise(nspin /= input_spin,&
             'The value nspin reading from the file is not the same',&
             err_name='BIGDFT_RUNTIME_ERROR')) return
     else
        denspot%Vloc_KS = f_malloc_ptr((/ 1 , 1 , 1 , input_spin /),id='denspot%Vloc_KS')
     end if

     if (nproc > 1) then
        do ispin=1,input_spin
           call MPI_SCATTERV(denspot%Vloc_KS(1,1,1,ispin),&
                denspot%dpbox%ngatherarr(0,1),denspot%dpbox%ngatherarr(0,2),&
                mpidtypw,denspot%rhov((ispin-1)*&
                d%n1i*d%n2i*denspot%dpbox%n3p+1),&
                d%n1i*d%n2i*denspot%dpbox%n3p,mpidtypw,0,&
                bigdft_mpi%mpi_comm,ierr)
        end do
     else
        call vcopy(d%n1i*d%n2i*d%n3i*input_spin,&
             denspot%Vloc_KS(1,1,1,1),1,denspot%rhov(1),1)
     end if
     !now the meaning is KS potential
     call denspot_set_rhov_status(denspot, KS_POTENTIAL, 0, iproc, nproc)

     call f_free_ptr(denspot%Vloc_KS)

     !add pot_ion potential to the local_potential
     !do ispin=1,in%nspin
     !   !spin up and down together with the XC part
     !   call axpy(Lzd%Glr%d%n1i*Lzd%Glr%d%n2i*n3p,1.0_dp,pot_ion(1),1,&
     !        rhopot((ispin-1)*Lzd%Glr%d%n1i*Lzd%Glr%d%n2i*n3p+1),1)
     !end do
  end if
END SUBROUTINE input_wf_empty


!> Random initialisation of the wavefunctions
!! The initialization of only the scaling function coefficients should be considered
subroutine input_wf_random(psi, orbs)
  use module_base, only: wp,to_zero
  use module_types
  implicit none

  type(orbitals_data), intent(inout) :: orbs
  real(wp), dimension(:), pointer :: psi

  integer :: icoeff,jorb,iorb,nvctr
  integer :: idum=0
  real(kind=4) :: tt,builtin_rand

  if (max(orbs%npsidim_comp,orbs%npsidim_orbs)>1) &
       call to_zero(max(orbs%npsidim_comp,orbs%npsidim_orbs),psi(1))

  !Fill randomly the wavefunctions coefficients for the orbitals considered
  if (orbs%norbp > 0) then
     nvctr=orbs%npsidim_orbs/(orbs%nspinor*orbs%norbp)
  else
     nvctr=0
  end if
  do icoeff=1,nvctr !tt not dependent of iproc
     !Be sure to call always a different random number, per orbital
     do jorb=1,orbs%isorb*orbs%nspinor
        tt=builtin_rand(idum) !call random_number(tt)
     end do
     do iorb=1,orbs%norbp*orbs%nspinor
        tt=builtin_rand(idum) !call random_number(tt)
        psi(icoeff+(iorb-1)*nvctr)=real(tt,wp)
     end do
     do iorb=(orbs%isorb+orbs%norbp)*orbs%nspinor+1,orbs%norb*orbs%nkpts*orbs%nspinor
        tt=builtin_rand(idum) !call random_number(tt)
     end do
  end do

  orbs%eval(1:orbs%norb*orbs%nkpts)=-0.5d0

END SUBROUTINE input_wf_random


!> Initialisation of the wavefunctions via import gaussians from CP2K
subroutine input_wf_cp2k(iproc, nproc, nspin, atoms, rxyz, Lzd, &
           & psi, orbs)
  use module_base
  use module_types
  use yaml_output
  use gaussians, only: deallocate_gwf
  use module_interfaces, except_this_one => input_wf_cp2k
  implicit none

  integer, intent(in) :: iproc, nproc, nspin
  type(atoms_data), intent(in) :: atoms
  real(gp), dimension(3, atoms%astruct%nat), intent(in) :: rxyz
  type(local_zone_descriptors), intent(in) :: Lzd
  type(orbitals_data), intent(inout) :: orbs
  real(wp), dimension(:), pointer :: psi

  character(len = *), parameter :: subname = "input_wf_cp2k"
  type(gaussian_basis) :: gbd
  real(wp), dimension(:,:), pointer :: gaucoeffs

  !import gaussians form CP2K (data in files gaubasis.dat and gaucoeff.dat)
  !and calculate eigenvalues
  if (nspin /= 1) then
     !if (iproc==0) then
     !   call yaml_warning('Gaussian importing is possible only for non-spin polarised calculations')
     !   call yaml_comment('The reading rules of CP2K files for spin-polarised orbitals are not implemented')
     !end if
     !stop
     call f_err_throw('Gaussian importing is possible only for non-spin polarised calculations. ' // &
          'The reading rules of CP2K files for spin-polarised orbitals are not implemented', &
          err_name='BIGDFT_RUNTIME_ERROR')
  end if

  call parse_cp2k_files(iproc,'gaubasis.dat','gaucoeff.dat',&
       atoms%astruct%nat,atoms%astruct%ntypes,orbs,atoms%astruct%iatype,rxyz,gbd,gaucoeffs)

  call gaussians_to_wavelets_new(iproc,nproc,Lzd,orbs,gbd,gaucoeffs,psi)

  !deallocate gaussian structure and coefficients
  call deallocate_gwf(gbd)
  call f_free_ptr(gaucoeffs)
  nullify(gbd%rxyz)

  !call dual_gaussian_coefficients(orbs%norbp,gbd,gaucoeffs)
  orbs%eval(1:orbs%norb*orbs%nkpts)=-0.5d0

END SUBROUTINE input_wf_cp2k


subroutine input_wf_memory_history(iproc,orbs,atoms,wfn_history,istep_history,oldpsis,rxyz,Lzd,psi)
  use module_base
  use module_types
  use module_interfaces
  use yaml_output
  implicit none
  integer, intent(in) :: iproc,wfn_history
  type(atoms_data), intent(in) :: atoms
  real(gp), dimension(3, atoms%astruct%nat), intent(in) :: rxyz
  type(local_zone_descriptors),intent(in) :: lzd
  type(orbitals_data), intent(in) :: orbs
  type(old_wavefunction), dimension(0:wfn_history+1), intent(inout) :: oldpsis
  integer, intent(inout) :: istep_history
  real(wp), dimension(Lzd%Glr%wfd%nvctr_c+7*Lzd%Glr%wfd%nvctr_f,orbs%nspinor*orbs%norbp), intent(out) :: psi
  !local variables
  character(len=*), parameter :: subname='input_wf_memory_history'
  integer :: istep,jstep,nvctr
  real(wp), dimension(:,:), allocatable :: psi_tmp
  real(gp), dimension(3:9) :: kappa,alpha
  real(gp), dimension(0:9,3:9) :: c

  !set the coefficients
  c=0.0_gp
  kappa(3)=1.69_gp
  kappa(4)=1.75_gp
  kappa(5)=1.82_gp
  kappa(6)=1.84_gp
  kappa(7)=1.86_gp
  kappa(8)=1.88_gp  
  kappa(9)=1.89_gp

  alpha(3)=150.e-3_gp
  alpha(4)=57.e-3_gp
  alpha(5)=18.e-3_gp
  alpha(6)=5.5e-3_gp
  alpha(7)=1.6e-3_gp
  alpha(8)=.44e-3_gp  
  alpha(9)=.12e-3_gp

  c(0:3,3)=alpha(3)*(/-2._gp,3._gp,0._gp,-1._gp /)
  c(0:4,4)=alpha(4)*(/-3._gp,6._gp,-2._gp,-2._gp,1._gp /)
  c(0:5,5)=alpha(5)*(/-6._gp,14._gp,-8._gp,-3._gp,4._gp,-1._gp /)
  c(0:6,6)=alpha(6)*(/-14._gp,36._gp,-27._gp,-2._gp,12._gp,-6._gp,1._gp /)
  c(0:7,7)=alpha(7)*(/-36._gp,99._gp,-88._gp,11._gp,32._gp,-25._gp,8._gp,-1._gp /)
  c(0:8,8)=alpha(8)*(/-99._gp,286._gp,-286._gp,78._gp,78._gp,-90._gp,42._gp,-10._gp,1._gp /)  
  c(0:9,9)=alpha(9)*(/-286._gp,858._gp,-936._gp,364._gp,168._gp,-300._gp,184._gp,-63._gp,12._gp,-1._gp /)  
  !rework the coefficients for the first two elements
  do istep=3,9
     c(0,istep)=c(0,istep)+2._gp-kappa(istep)
     c(1,istep)=c(1,istep)-1._gp
  end do
  !number of componenets
  nvctr=(Lzd%Glr%wfd%nvctr_c+7*Lzd%Glr%wfd%nvctr_f)*orbs%nspinor*orbs%norbp
  !check if history has not yet been filled
  if (istep_history <= wfn_history) then
     !if so, copy the SCF wfn, which is in the last position, in the corresponding history place

     call old_wavefunction_set(oldpsis(istep_history),&
          atoms%astruct%nat,orbs%norbp*orbs%nspinor,&
          oldpsis(wfn_history+1)%Lzd,oldpsis(wfn_history+1)%rxyz,&
          oldpsis(wfn_history+1)%psi)
     !check if it is the first restart
     if (istep_history == 0) then
        do istep=1,wfn_history
                call old_wavefunction_set(oldpsis(istep),&
                atoms%astruct%nat,orbs%norbp*orbs%nspinor,&
                oldpsis(wfn_history+1)%Lzd,oldpsis(wfn_history+1)%rxyz,&
                oldpsis(wfn_history+1)%psi)
        end do
     end if
  end if
if (iproc==0)call yaml_map('Previous SCF wfn copied',.true.)   
  !put to zero the wavefunction
  if (nvctr>0) call to_zero(nvctr,psi(1,1))

  !calculate the reformat with history
  psi_tmp = f_malloc((/ Lzd%Glr%wfd%nvctr_c+7*Lzd%Glr%wfd%nvctr_f, orbs%nspinor*orbs%norbp /),id='psi_tmp')

  !first reformat the previous SCF step
  istep=wfn_history+1
  call reformatmywaves(iproc,orbs,atoms,&
       oldpsis(istep)%Lzd%hgrids(1),oldpsis(istep)%Lzd%hgrids(2),oldpsis(istep)%Lzd%hgrids(3),&
       oldpsis(istep)%Lzd%Glr%d%n1,oldpsis(istep)%Lzd%Glr%d%n2,oldpsis(istep)%Lzd%Glr%d%n3,&
       oldpsis(istep)%rxyz,oldpsis(istep)%Lzd%Glr%wfd,&
       oldpsis(istep)%psi,Lzd%hgrids(1),Lzd%hgrids(2),Lzd%hgrids(3),&
       Lzd%Glr%d%n1,Lzd%Glr%d%n2,Lzd%Glr%d%n3,rxyz,Lzd%Glr%wfd,psi_tmp)
  if (nvctr>0) call axpy(nvctr,kappa(wfn_history),psi_tmp(1,1),1,psi(1,1),1)
  call yaml_map('Reformat Previous SCF wfn',.true.)   
  !then the reformatting step based on history
  do jstep=0,wfn_history
     istep=modulo(modulo(istep_history,wfn_history+1)-jstep,wfn_history+1)
     call reformatmywaves(iproc,orbs,atoms,&
          oldpsis(istep)%Lzd%hgrids(1),oldpsis(istep)%Lzd%hgrids(2),oldpsis(istep)%Lzd%hgrids(3),&
          oldpsis(istep)%Lzd%Glr%d%n1,oldpsis(istep)%Lzd%Glr%d%n2,oldpsis(istep)%Lzd%Glr%d%n3,&
          oldpsis(istep)%rxyz,oldpsis(istep)%Lzd%Glr%wfd,&
          oldpsis(istep)%psi,Lzd%hgrids(1),Lzd%hgrids(2),Lzd%hgrids(3),&
          Lzd%Glr%d%n1,Lzd%Glr%d%n2,Lzd%Glr%d%n3,rxyz,Lzd%Glr%wfd,psi_tmp)
     if (nvctr>0) call axpy(nvctr,c(jstep,wfn_history),psi_tmp(1,1),1,psi(1,1),1)
     if (iproc==0)call yaml_map('Reformat Input wfn of Iter.',jstep,advance='no')   
     if (iproc==0)call yaml_comment('Position:'//trim(yaml_toa(istep))//', Step'//trim(yaml_toa(istep_history)))
  end do
  call f_free(psi_tmp)

  !increase the iteration step
  istep_history=istep_history+1
  if (istep_history > wfn_history+1) then
     istep=modulo(istep_history,wfn_history+1)
     !and save the input wfn in the history
     call old_wavefunction_set(oldpsis(istep),&
          atoms%astruct%nat,orbs%norbp*orbs%nspinor,&
          Lzd,rxyz,psi)
  end if

end subroutine input_wf_memory_history


subroutine input_wf_memory(iproc, atoms, &
     & rxyz_old, hx_old, hy_old, hz_old, d_old, wfd_old, psi_old, &
     & rxyz, hx, hy, hz, d, wfd, psi, orbs)
  use module_base, only: gp,wp,f_free_ptr
  use module_types
  use module_interfaces, except_this_one => input_wf_memory
  implicit none

  integer, intent(in) :: iproc
  type(atoms_data), intent(in) :: atoms
  real(gp), dimension(3, atoms%astruct%nat), intent(in) :: rxyz, rxyz_old
  real(gp), intent(in) :: hx, hy, hz, hx_old, hy_old, hz_old
  type(grid_dimensions), intent(in) :: d, d_old
  type(wavefunctions_descriptors), intent(in) :: wfd
  type(wavefunctions_descriptors), intent(inout) :: wfd_old
  type(orbitals_data), intent(in) :: orbs
  real(wp), dimension(:), pointer :: psi, psi_old

  character(len = *), parameter :: subname = "input_wf_memory"

  !these parts should be reworked for the non-collinear spin case
  call reformatmywaves(iproc,orbs,atoms,hx_old,hy_old,hz_old,&
       d_old%n1,d_old%n2,d_old%n3,rxyz_old,wfd_old,psi_old,hx,hy,hz,&
       & d%n1,d%n2,d%n3,rxyz,wfd,psi)


  call f_free_ptr(psi_old)
END SUBROUTINE input_wf_memory


subroutine input_memory_linear(iproc, nproc, at, KSwfn, tmb, tmb_old, denspot, input, &
           rxyz_old, rxyz, denspot0, energs, nlpsp, GPU, ref_frags, cdft)

  use module_base
  use module_types
  use module_interfaces, except_this_one => input_memory_linear
  use module_fragments
  use yaml_output
  use communications_base, only: deallocate_comms_linear
  use communications, only: transpose_localized, untranspose_localized
<<<<<<< HEAD
  use constrained_dft
  use sparsematrix_base, only: sparsematrix_malloc, DENSE_PARALLEL, assignment(=), &
                               deallocate_sparse_matrix, deallocate_matrices
=======
  use sparsematrix_base, only: sparsematrix_malloc, sparsematrix_malloc_ptr, DENSE_PARALLEL, SPARSE_FULL, &
                               assignment(=), deallocate_sparse_matrix, deallocate_matrices
>>>>>>> 1a6cdf1c
  use sparsematrix, only: compress_matrix_distributed, uncompress_matrix_distributed
  implicit none

  ! Calling arguments
  integer,intent(in) :: iproc, nproc
  type(atoms_data), intent(inout) :: at
  type(DFT_wavefunction),intent(inout):: KSwfn
  type(DFT_wavefunction),intent(inout):: tmb, tmb_old
  type(DFT_local_fields), intent(inout) :: denspot
  type(input_variables),intent(in):: input
  real(gp),dimension(3,at%astruct%nat),intent(in) :: rxyz_old, rxyz
  real(8),dimension(max(denspot%dpbox%ndims(1)*denspot%dpbox%ndims(2)*denspot%dpbox%n3p,1)),intent(out):: denspot0
  type(energy_terms),intent(inout):: energs
  type(DFT_PSP_projectors), intent(inout) :: nlpsp
  type(GPU_pointers), intent(inout) :: GPU
  type(system_fragment), dimension(:), intent(in) :: ref_frags
  type(cdft_data), intent(inout) :: cdft

  ! Local variables
  integer :: ndim_old, ndim, iorb, iiorb, ilr, ilr_old, iiat, methTransformOverlap, infoCoeff, ispin
  logical:: overlap_calculated
  real(wp), allocatable, dimension(:) :: norm
  type(fragment_transformation), dimension(:), pointer :: frag_trans
  character(len=*),parameter:: subname='input_memory_linear'
  real(kind=8) :: pnrm, max_inversion_error
  logical :: rho_negative
  integer,parameter :: RESTART_AO = 0
  integer,parameter :: RESTART_REFORMAT = 1
  integer,parameter :: restart_FOE = RESTART_AO!REFORMAT!AO
  real(kind=8),dimension(:,:),allocatable :: kernelp, ovrlpp
  type(localizedDIISParameters) :: ldiis
  logical :: ortho_on, reduce_conf, can_use_ham
  real(kind=8) :: trace, trace_old, fnrm_tmb, ratio_deltas, ddot
  integer :: order_taylor, info_basis_functions, iortho, iat, jj, itype, inl
  integer,dimension(:),allocatable :: maxorbs_type, minorbs_type
  integer,dimension(:,:),allocatable :: nl_copy
  logical,dimension(:),allocatable :: type_covered
  logical :: finished
  real(wp), dimension(:,:,:), pointer :: mom_vec_fake
  reaL(gp) :: fnrm
  real(gp), dimension(:), pointer :: in_frag_charge


  call f_routine(id='input_memory_linear')

  nullify(mom_vec_fake)

  ! Determine size of phi_old and phi
  ndim_old=0
  ndim=0
  do iorb=1,tmb%orbs%norbp
      iiorb=tmb%orbs%isorb+iorb
      ilr=tmb%orbs%inwhichlocreg(iiorb)
      !ilr_old=tmb_old%orbs%inwhichlocreg(iiorb)
      ilr_old=ilr
              !!write(*,*) '###### input_memory_linear: iiorb, ilr', iiorb, ilr
      ndim_old=ndim_old+tmb_old%lzd%llr(ilr_old)%wfd%nvctr_c+7*tmb_old%lzd%llr(ilr_old)%wfd%nvctr_f
      ndim=ndim+tmb%lzd%llr(ilr)%wfd%nvctr_c+7*tmb%lzd%llr(ilr)%wfd%nvctr_f
  end do

  ! Reformat the support functions if we are not using FOE. Otherwise an AO
  ! input guess wil be done below.
  if (input%lin%scf_mode/=LINEAR_FOE .or. input%FOE_restart==RESTART_REFORMAT) then

     ! define fragment transformation - should eventually be done automatically...
     allocate(frag_trans(tmb%orbs%norbp))

     do iorb=1,tmb%orbs%norbp
         iiat=tmb%orbs%onwhichatom(iorb+tmb%orbs%isorb)
         frag_trans(iorb)%theta=0.0d0*(4.0_gp*atan(1.d0)/180.0_gp)
         frag_trans(iorb)%rot_axis=(/1.0_gp,0.0_gp,0.0_gp/)
         frag_trans(iorb)%rot_center(:)=rxyz_old(:,iiat)
         frag_trans(iorb)%rot_center_new(:)=rxyz(:,iiat)
     end do

     call reformat_supportfunctions(iproc,nproc,at,rxyz_old,rxyz,.true.,tmb,ndim_old,tmb_old%lzd,frag_trans,&
          tmb_old%psi,input%dir_output,input%frag,ref_frags)

     deallocate(frag_trans)
  end if
          !!write(*,*) 'after reformat_supportfunctions, iproc',iproc

  ! need the input guess eval for preconditioning as they won't be recalculated
  !if(input%lin%scf_mode==LINEAR_DIRECT_MINIMIZATION) then
  ! needed for Pulay as now using tmb rather Kswfn evals
     do iorb=1,tmb%orbs%norb
        tmb%orbs%eval(iorb) = tmb_old%orbs%eval(iorb)
     end do
  !end if


  !!call deallocate_wfd(tmb_old%lzd%glr%wfd,subname)
  !!do ilr=1,tmb_old%lzd%nlr
  !!    call deallocate_wfd(tmb_old%lzd%llr(ilr)%wfd,subname)
          !!end do

          ! Copy the coefficients
  if (input%lin%scf_mode/=LINEAR_FOE) then
      call vcopy(tmb%orbs%norb*tmb%orbs%norb, tmb_old%coeff(1,1), 1, tmb%coeff(1,1), 1)
  else if (input%FOE_restart==RESTART_REFORMAT) then
      ! Extract to a dense format, since this is independent of the sparsity pattern
      kernelp = sparsematrix_malloc(tmb%linmat%l, iaction=DENSE_PARALLEL, id='kernelp')
      call uncompress_matrix_distributed(iproc, tmb_old%linmat%l, DENSE_PARALLEL, tmb_old%linmat%kernel_%matrix_compr, kernelp)
      call compress_matrix_distributed(iproc, tmb%linmat%l, DENSE_PARALLEL, kernelp, tmb%linmat%kernel_%matrix_compr)
      call f_free(kernelp)
  end if
          !!write(*,*) 'after vcopy, iproc',iproc

  if (associated(tmb_old%coeff)) then
      call f_free_ptr(tmb_old%coeff)
  end if

  ! MOVE LATER 
  !!if (associated(tmb_old%linmat%denskern%matrix_compr)) then
  !!   i_all=-product(shape(tmb_old%linmat%denskern%matrix_compr))*kind(tmb_old%linmat%denskern%matrix_compr)
  !!   deallocate(tmb_old%linmat%denskern%matrix_compr, stat=i_stat)
  !!   call memocc(i_stat, i_all, 'tmb_old%linmat%denskern%matrix_compr', subname)
  !!end if
  !!if (associated(tmb_old%linmat%denskern_large%matrix_compr)) then
  !!   !!i_all=-product(shape(tmb_old%linmat%denskern_large%matrix_compr))*kind(tmb_old%linmat%denskern_large%matrix_compr)
  !!   !!deallocate(tmb_old%linmat%denskern_large%matrix_compr, stat=i_stat)
  !!   !!call memocc(i_stat, i_all, 'tmb_old%linmat%denskern_large%matrix_compr', subname)
  !!   call f_free_ptr(tmb_old%linmat%denskern_large%matrix_compr)
  !!end if


  ! destroy it all together here - don't have all comms arrays
  !call destroy_DFT_wavefunction(tmb_old)

          !!write(*,*) 'after deallocate, iproc', iproc

   ! normalize tmbs - only really needs doing if we reformatted, but will need to calculate transpose after anyway

   ! Normalize the input guess. If FOE is used, the input guess will be generated below.
   if (input%lin%scf_mode/=LINEAR_FOE .or. (input%FOE_restart==RESTART_REFORMAT .and. .not.input%experimental_mode)) then
       tmb%can_use_transposed=.true.
       overlap_calculated=.false.

       call transpose_localized(iproc, nproc, tmb%npsidim_orbs, tmb%orbs, tmb%collcom, &
            tmb%psi, tmb%psit_c, tmb%psit_f, tmb%lzd)

       ! normalize psi
       norm = f_malloc(tmb%orbs%norb,id='norm')

       call normalize_transposed(iproc, nproc, tmb%orbs, input%nspin, tmb%collcom, tmb%psit_c, tmb%psit_f, norm)

       call untranspose_localized(iproc, nproc, tmb%npsidim_orbs, tmb%orbs, tmb%collcom, &
            tmb%psit_c, tmb%psit_f, tmb%psi, tmb%lzd)

       call f_free(norm)
   else if (input%FOE_restart==RESTART_REFORMAT .and. input%experimental_mode) then
      if (.not. input%lin%iterative_orthogonalization) then
         !!%%  ! Orthonormalize
         !!%%  tmb%can_use_transposed=.false.
         !!%%  methTransformOverlap=-1
         !!%%  call orthonormalizeLocalized(iproc, nproc, methTransformOverlap, max_inversion_error, tmb%npsidim_orbs, &
         !!%%       tmb%orbs, tmb%lzd, tmb%linmat%s, tmb%linmat%l, tmb%collcom, tmb%orthpar, tmb%psi, tmb%psit_c, tmb%psit_f, &
         !!%%       tmb%can_use_transposed, tmb%foe_obj)
         !!%% ! Standard orthonomalization
         !!%% if (iproc==0) call yaml_map('orthonormalization of input guess','standard')
         !!%% ! CHEATING here and passing tmb%linmat%denskern instead of tmb%linmat%inv_ovrlp
         !!%% !write(*,'(a,i4,4i8)') 'IG: iproc, lbound, ubound, minval, maxval',&
         !!%% !iproc, lbound(tmb%linmat%inv_ovrlp%matrixindex_in_compressed_fortransposed,2),&
         !!%% !ubound(tmb%linmat%inv_ovrlp%matrixindex_in_compressed_fortransposed,2),&
         !!%% !minval(tmb%collcom%indexrecvorbital_c),maxval(tmb%collcom%indexrecvorbital_c)
         !!%% !!if (iproc==0) write(*,*) 'WARNING: no ortho in inguess'
          tmb%can_use_transposed=.false.
          methTransformOverlap=-1
          call orthonormalizeLocalized(iproc, nproc, methTransformOverlap, 1.d0, tmb%npsidim_orbs, tmb%orbs, tmb%lzd, &
               tmb%linmat%s, tmb%linmat%l, &
               tmb%collcom, tmb%orthpar, tmb%psi, tmb%psit_c, tmb%psit_f, tmb%can_use_transposed, &
               tmb%foe_obj)
                
     else
         ! Iterative orthonomalization
         !!if(iproc==0) write(*,*) 'calling generalized orthonormalization'
         if (iproc==0) call yaml_map('orthonormalization of input guess','generalized')
         maxorbs_type = f_malloc(at%astruct%ntypes,id='maxorbs_type')
         minorbs_type = f_malloc(at%astruct%ntypes,id='minorbs_type')
         type_covered = f_malloc(at%astruct%ntypes,id='type_covered')
         minorbs_type(1:at%astruct%ntypes)=0
         nl_copy=f_malloc((/0.to.3,1.to.at%astruct%nat/),id='nl_copy')
         do iat=1,at%astruct%nat
            nl_copy(:,iat)=at%aoig(iat)%nl
         end do
    
         iortho=0
         ortho_loop: do
             finished=.true.
             type_covered=.false.
             do iat=1,at%astruct%nat
                 itype=at%astruct%iatype(iat)
                 if (type_covered(itype)) cycle
                 type_covered(itype)=.true.
                 !jj=1*ceiling(aocc(1,iat))+3*ceiling(aocc(3,iat))+&
                 !     5*ceiling(aocc(7,iat))+7*ceiling(aocc(13,iat))
                 jj=nl_copy(0,iat)+3*nl_copy(1,iat)+5*nl_copy(2,iat)+7*nl_copy(3,iat)
                 maxorbs_type(itype)=jj
                 !should not enter in the conditional below due to the raise of the exception above
                 if (jj<input%lin%norbsPerType(at%astruct%iatype(iat))) then
                     finished=.false.
                     increase_count: do inl=1,4
                        if (nl_copy(inl,iat)==0) then
                           nl_copy(inl,iat)=1
                           call f_err_throw('InputguessLinear: Should not be here',&
                                err_name='BIGDFT_RUNTIME_ERROR')
                           exit increase_count
                        end if
                     end do increase_count
    !!$                 if (ceiling(aocc(1,iat))==0) then
    !!$                     aocc(1,iat)=1.d0
    !!$                 else if (ceiling(aocc(3,iat))==0) then
    !!$                     aocc(3,iat)=1.d0
    !!$                 else if (ceiling(aocc(7,iat))==0) then
    !!$                     aocc(7,iat)=1.d0
    !!$                 else if (ceiling(aocc(13,iat))==0) then
    !!$                     aocc(13,iat)=1.d0
    !!$                 end if
                 end if
             end do
             if (iortho>0) then
                 call gramschmidt_subset(iproc, nproc, -1, tmb%npsidim_orbs, &                                  
                      tmb%orbs, at, minorbs_type, maxorbs_type, tmb%lzd, tmb%linmat%s, &
                      tmb%linmat%l, tmb%collcom, tmb%orthpar, &
                      tmb%psi, tmb%psit_c, tmb%psit_f, tmb%can_use_transposed)
             end if
             call orthonormalize_subset(iproc, nproc, -1, tmb%npsidim_orbs, &                                  
                  tmb%orbs, at, minorbs_type, maxorbs_type, tmb%lzd, tmb%linmat%s, &
                  tmb%linmat%l, tmb%collcom, tmb%orthpar, &
                  tmb%psi, tmb%psit_c, tmb%psit_f, tmb%can_use_transposed)
             if (finished) exit ortho_loop
             iortho=iortho+1
             minorbs_type(1:at%astruct%ntypes)=maxorbs_type(1:at%astruct%ntypes)+1
         end do ortho_loop
         call f_free(maxorbs_type)
         call f_free(minorbs_type)
         call f_free(type_covered)
         call f_free(nl_copy)
     end if
   end if


     call nullify_cdft_data(cdft)
     nullify(in_frag_charge)
     if (input%lin%constrained_dft) then
        call cdft_data_init(cdft,input%frag,KSwfn%Lzd%Glr%d%n1i*KSwfn%Lzd%Glr%d%n2i*denspot%dpbox%n3d,&
             input%lin%calc_transfer_integrals)
        if (input%lin%calc_transfer_integrals) then
           in_frag_charge=f_malloc_ptr(input%frag%nfrag,id='in_frag_charge')
           call vcopy(input%frag%nfrag,input%frag%charge(1),1,in_frag_charge(1),1)
           ! assume all other fragments neutral, use total system charge to get correct charge for the other fragment
           in_frag_charge(cdft%ifrag_charged(2))=input%ncharge - in_frag_charge(cdft%ifrag_charged(1))
           ! want the difference in number of electrons here, rather than explicitly the charge
           ! actually need this to be more general - perhaps change constraint to be charge rather than number of electrons
           cdft%charge=ref_frags(input%frag%frag_index(cdft%ifrag_charged(1)))%nelec-in_frag_charge(cdft%ifrag_charged(1))&
                -(ref_frags(input%frag%frag_index(cdft%ifrag_charged(2)))%nelec-in_frag_charge(cdft%ifrag_charged(2)))
           !DEBUG
           if (iproc==0) then
              print*,'???????????????????????????????????????????????????????'
              print*,'ifrag_charged1&2,in_frag_charge1&2,ncharge,cdft%charge',cdft%ifrag_charged(1:2),&
              in_frag_charge(cdft%ifrag_charged(1)),in_frag_charge(cdft%ifrag_charged(2)),input%ncharge,cdft%charge
              print*,'??',ref_frags(input%frag%frag_index(cdft%ifrag_charged(1)))%nelec,in_frag_charge(cdft%ifrag_charged(1)),&
                              ref_frags(input%frag%frag_index(cdft%ifrag_charged(2)))%nelec,in_frag_charge(cdft%ifrag_charged(2))
              print*,'???????????????????????????????????????????????????????'
           end if
           !END DEBUG
        else
           in_frag_charge=>input%frag%charge
        end if
     else
        in_frag_charge=>input%frag%charge
     end if

     ! we have to copy the coeffs from the fragment structure to the tmb structure and reconstruct each 'mini' kernel
     ! this is overkill as we are recalculating the kernel anyway - fix at some point
     ! or just put into fragment structure to save recalculating for CDFT
     !PROB JUST KEEP PREVIOUS COEFFS?
     if (input%lin%fragment_calculation) then
     !   call fragment_coeffs_to_kernel(iproc,input,in_frag_charge,ref_frags,tmb,KSwfn%orbs,overlap_calculated,&
     !        nstates_max,input%lin%constrained_dft)
        if (input%lin%calc_transfer_integrals.and.input%lin%constrained_dft) then
           call f_free_ptr(in_frag_charge)
        else
           nullify(in_frag_charge)
        end if
     end if

          ! Update the kernel
  if (input%lin%scf_mode/=LINEAR_FOE) then
      !tmb%can_use_transposed=.false.
      !overlap_calculated = .false.
      !nullify(tmb%psit_c)
      !nullify(tmb%psit_f)
      call reconstruct_kernel(iproc, nproc, input%lin%order_taylor, tmb%orthpar%blocksize_pdsyev, &
           tmb%orthpar%blocksize_pdgemm, KSwfn%orbs, tmb, overlap_calculated)
      !call f_free_ptr(tmb%psit_c)
      !call f_free_ptr(tmb%psit_f)
  else if (input%FOE_restart==RESTART_REFORMAT) then
      ! Calculate the old and the new overlap matrix
       tmb_old%psit_c = f_malloc_ptr(tmb_old%collcom%ndimind_c,id='tmb_old%psit_c')
       tmb_old%psit_f = f_malloc_ptr(7*tmb_old%collcom%ndimind_f,id='tmb_old%psit_f')
       tmb%can_use_transposed=.false.
       tmb_old%can_use_transposed=.false.
       call transpose_localized(iproc, nproc, tmb_old%npsidim_orbs, tmb_old%orbs, tmb_old%collcom, &
            tmb_old%psi, tmb_old%psit_c, tmb_old%psit_f, tmb_old%lzd)
       call calculate_overlap_transposed(iproc, nproc, tmb_old%orbs, tmb_old%collcom, tmb_old%psit_c, tmb_old%psit_c, &
            tmb_old%psit_f, tmb_old%psit_f, tmb_old%linmat%s, tmb_old%linmat%ovrlp_)
       call transpose_localized(iproc, nproc, tmb%npsidim_orbs, tmb%orbs, tmb%collcom, &
            tmb%psi, tmb%psit_c, tmb%psit_f, tmb%lzd)
       call calculate_overlap_transposed(iproc, nproc, tmb%orbs, tmb%collcom, tmb%psit_c, tmb%psit_c, &
            tmb%psit_f, tmb%psit_f, tmb%linmat%s, tmb%linmat%ovrlp_)

       call f_free_ptr(tmb_old%psit_c)
       call f_free_ptr(tmb_old%psit_f)

       ! Transform the old overlap matrix to the new sparsity format, by going via the full format.
       ovrlpp = sparsematrix_malloc(tmb%linmat%s, iaction=DENSE_PARALLEL, id='ovrlpp')
       call uncompress_matrix_distributed(iproc, tmb_old%linmat%s, DENSE_PARALLEL, tmb_old%linmat%ovrlp_%matrix_compr, ovrlpp)

       ! Allocate the matrix with the new sparsity pattern
       call f_free_ptr(tmb_old%linmat%ovrlp_%matrix_compr)
       !tmb_old%linmat%ovrlp_%matrix_compr = f_malloc_ptr(tmb%linmat%s%nvctr,id='tmb_old%linmat%ovrlp_%matrix_compr')
       tmb_old%linmat%ovrlp_%matrix_compr = sparsematrix_malloc_ptr(tmb%linmat%s,iaction=SPARSE_FULL, &
                                                                    id='tmb_old%linmat%ovrlp_%matrix_compr')

       call compress_matrix_distributed(iproc, tmb%linmat%s, DENSE_PARALLEL, ovrlpp, tmb_old%linmat%ovrlp_%matrix_compr)
       call f_free(ovrlpp)
       call renormalize_kernel(iproc, nproc, input%lin%order_taylor, max_inversion_error, tmb, &
            tmb%linmat%ovrlp_, tmb_old%linmat%ovrlp_)
  else
     ! By doing an LCAO input guess
     tmb%can_use_transposed=.false.
     tmb%ham_descr%can_use_transposed=.false.
     ! the following subroutine will overwrite phi, therefore store in a temporary array...
     !!allocate(phi_tmp(size(tmb%psi)), stat=i_stat)
     !!call memocc(i_stat, phi_tmp, 'phi_tmp', subname)
     !!call vcopy(size(tmb%psi), tmb%psi, 1, phi_tmp, 1)
     call inputguessConfinement(iproc, nproc, at, input, KSwfn%Lzd%hgrids(1),KSwfn%Lzd%hgrids(2),KSwfn%Lzd%hgrids(3), &
          rxyz,nlpsp,GPU,KSwfn%orbs, kswfn, tmb,denspot,denspot0,energs)
     !!call vcopy(size(tmb%psi), phi_tmp, 1, tmb%psi, 1)
     !!i_all=-product(shape(phi_tmp))*kind(phi_tmp)
     !!deallocate(phi_tmp, stat=i_stat)
     !!call memocc(i_stat, i_all, 'phi_tmp', subname)
     if(tmb%can_use_transposed) then
         !call f_free_ptr(tmb%psit_c)
         !call f_free_ptr(tmb%psit_f)
     end if
  end if


  call deallocate_orbitals_data(tmb_old%orbs)
  call f_free_ptr(tmb_old%psi)
  call f_free_ptr(tmb_old%linmat%kernel_%matrix_compr)

  if (associated(tmb_old%linmat%ks)) then
      do ispin=1,tmb_old%linmat%l%nspin
          call deallocate_sparse_matrix(tmb_old%linmat%ks(ispin))
      end do
      deallocate(tmb_old%linmat%ks)
  end if
  if (associated(tmb_old%linmat%ks_e)) then
      do ispin=1,tmb_old%linmat%l%nspin
          call deallocate_sparse_matrix(tmb_old%linmat%ks_e(ispin))
      end do
      deallocate(tmb_old%linmat%ks_e)
  end if
  call deallocate_sparse_matrix(tmb_old%linmat%s)
  call deallocate_sparse_matrix(tmb_old%linmat%m)
  call deallocate_sparse_matrix(tmb_old%linmat%l)
  call deallocate_matrices(tmb_old%linmat%ham_)
  call deallocate_matrices(tmb_old%linmat%ovrlp_)
  call deallocate_matrices(tmb_old%linmat%kernel_)
  call deallocate_comms_linear(tmb_old%collcom)
  call deallocate_local_zone_descriptors(tmb_old%lzd)
  

  !!if (iproc==0) then
  !!  do i_stat=1,size(tmb%linmat%denskern%matrix_compr)
  !!    write(*,'(a,i8,es20.10)') 'i_stat, tmb%linmat%denskern%matrix_compr(i_stat)', i_stat, tmb%linmat%denskern%matrix_compr(i_stat)
  !!             denspot%rhov)
  !!  end do
  !!end if

          ! Must initialize rhopotold (FOR NOW... use the trivial one)
  !ALSO assuming we won't combine FOE and CDFT for now...
  if (input%lin%scf_mode/=LINEAR_FOE .or. input%FOE_restart==RESTART_REFORMAT) then
      call communicate_basis_for_density_collective(iproc, nproc, tmb%lzd, max(tmb%npsidim_orbs,tmb%npsidim_comp), &
           tmb%orbs, tmb%psi, tmb%collcom_sr)
      !tmb%linmat%kernel_%matrix_compr = tmb%linmat%denskern_large%matrix_compr
      call sumrho_for_TMBs(iproc, nproc, KSwfn%Lzd%hgrids(1), KSwfn%Lzd%hgrids(2), KSwfn%Lzd%hgrids(3), &
           tmb%collcom_sr, tmb%linmat%l, tmb%linmat%kernel_, denspot%dpbox%ndimrhopot, &
           denspot%rhov, rho_negative)
     if (rho_negative) then
         call corrections_for_negative_charge(iproc, nproc, KSwfn, at, input, tmb, denspot)
         !!if (iproc==0) call yaml_warning('Charge density contains negative points, need to increase FOE cutoff')
         !!call increase_FOE_cutoff(iproc, nproc, tmb%lzd, at%astruct, input, KSwfn%orbs, tmb%orbs, tmb%foe_obj, init=.false.)
         !!call clean_rho(iproc, nproc, KSwfn%Lzd%Glr%d%n1i*KSwfn%Lzd%Glr%d%n2i*denspot%dpbox%n3d, denspot%rhov)
     end if

     ! CDFT: calculate w(r) and w_ab, define some initial guess for V and initialize other cdft_data stuff
     call timing(iproc,'constraineddft','ON')
     if (input%lin%constrained_dft) then
        call cdft_data_allocate(cdft,tmb%linmat%m)
        if (trim(cdft%method)=='fragment_density') then ! fragment density approach
           if (input%lin%calc_transfer_integrals) stop 'Must use Lowdin for CDFT transfer integral calculations for now'
           if (input%lin%diag_start) stop 'Diag at start probably not working for fragment_density'
           cdft%weight_function=f_malloc_ptr(cdft%ndim_dens,id='cdft%weight_function')
           call calculate_weight_function(input,ref_frags,cdft,&
                KSwfn%Lzd%Glr%d%n1i*KSwfn%Lzd%Glr%d%n2i*denspot%dpbox%n3d,denspot%rhov,tmb,at,rxyz,denspot)
           call calculate_weight_matrix_using_density(iproc,cdft,tmb,at,input,GPU,denspot)
           call f_free_ptr(cdft%weight_function)
        else if (trim(cdft%method)=='lowdin') then ! direct weight matrix approach
           call calculate_weight_matrix_lowdin_wrapper(cdft,tmb,input,ref_frags,.false.,input%lin%order_taylor)
           ! debug
           !call plot_density(iproc,nproc,'initial_density.cube', &
           !     at,rxyz,denspot%dpbox,1,denspot%rhov)
           ! debug
        else 
           stop 'Error invalid method for calculating CDFT weight matrix'
        end if
     end if

     call timing(iproc,'constraineddft','OF')

      call vcopy(max(denspot%dpbox%ndims(1)*denspot%dpbox%ndims(2)*denspot%dpbox%n3p,1)*input%nspin, &
           denspot%rhov(1), 1, denspot0(1), 1)
      if (input%lin%scf_mode/=LINEAR_MIXPOT_SIMPLE) then
         ! set the initial charge density
         call mix_rhopot(iproc,nproc,denspot%mix%nfft*denspot%mix%nspden,0.d0,denspot%mix,&
              denspot%rhov,1,denspot%dpbox%ndims(1),denspot%dpbox%ndims(2),denspot%dpbox%ndims(3),&
              at%astruct%cell_dim(1)*at%astruct%cell_dim(2)*at%astruct%cell_dim(3),&
              pnrm,denspot%dpbox%nscatterarr)
      end if
      call updatePotential(input%nspin,denspot,energs%eh,energs%exc,energs%evxc)
      if (input%lin%scf_mode==LINEAR_MIXPOT_SIMPLE) then
         ! set the initial potential
         call mix_rhopot(iproc,nproc,denspot%mix%nfft*denspot%mix%nspden,0.d0,denspot%mix,&
              denspot%rhov,1,denspot%dpbox%ndims(1),denspot%dpbox%ndims(2),denspot%dpbox%ndims(3),&
              at%astruct%cell_dim(1)*at%astruct%cell_dim(2)*at%astruct%cell_dim(3),&
              pnrm,denspot%dpbox%nscatterarr)
      end if
      call local_potential_dimensions(iproc,tmb%lzd,tmb%orbs,denspot%xc,denspot%dpbox%ngatherarr(0,1))
       if (input%experimental_mode) then
           ! NEW: TRACE MINIMIZATION WITH ORTHONORMALIZATION ####################################
           ortho_on=.true.
           call initializeDIIS(input%lin%DIIS_hist_lowaccur, tmb%lzd, tmb%orbs, ldiis)
           ldiis%alphaSD=input%lin%alphaSD
           ldiis%alphaDIIS=input%lin%alphaDIIS
           energs%eexctX=0.d0 !temporary fix
           trace_old=0.d0 !initialization
           if (iproc==0) then
               !call yaml_mapping_close()
               call yaml_comment('Extended input guess for experimental mode',hfill='-')
               call yaml_mapping_open('Extended input guess')
               call yaml_sequence_open('support function optimization',label=&
                                                 'it_supfun'//trim(adjustl(yaml_toa(0,fmt='(i3.3)'))))
           end if
           order_taylor=input%lin%order_taylor ! since this is intent(inout)
           call getLocalizedBasis(iproc,nproc,at,tmb%orbs,rxyz,denspot,GPU,trace,trace_old,fnrm_tmb,&
               info_basis_functions,nlpsp,input%lin%scf_mode,ldiis,input%SIC,tmb,energs, &
               input%lin%nItPrecond,TARGET_FUNCTION_IS_TRACE,input%lin%correctionOrthoconstraint,&
               50,&
               ratio_deltas,ortho_on,input%lin%extra_states,0,1.d-3,input%experimental_mode,input%lin%early_stop,&
               input%lin%gnrm_dynamic, input%lin%min_gnrm_for_dynamic, &
               can_use_ham, order_taylor, input%lin%max_inversion_error, input%kappa_conv, input%method_updatekernel,&
               input%purification_quickreturn, input%correction_co_contra)
           reduce_conf=.true.
           call yaml_sequence_close()
           call yaml_mapping_close()
           call deallocateDIIS(ldiis)
           !call yaml_mapping_open()

           ! @@@ calculate a new kernel
           order_taylor=input%lin%order_taylor ! since this is intent(inout)
           if (input%lin%scf_mode==LINEAR_FOE) then
               call get_coeff(iproc,nproc,LINEAR_FOE,kswfn%orbs,at,rxyz,denspot,GPU,infoCoeff,energs,nlpsp,&
                    input%SIC,tmb,fnrm,.true.,.false.,.true.,0,0,0,0,order_taylor,input%lin%max_inversion_error,&
                    input%purification_quickreturn,&
                    input%calculate_KS_residue,input%calculate_gap)
           else
               call get_coeff(iproc,nproc,LINEAR_MIXDENS_SIMPLE,kswfn%orbs,at,rxyz,denspot,GPU,infoCoeff,energs,nlpsp,&
                    input%SIC,tmb,fnrm,.true.,.false.,.true.,0,0,0,0,order_taylor,input%lin%max_inversion_error,&
                    input%purification_quickreturn,&
                    input%calculate_KS_residue,input%calculate_gap)

               call vcopy(kswfn%orbs%norb,tmb%orbs%eval(1),1,kswfn%orbs%eval(1),1)
               call evaltoocc(iproc,nproc,.false.,input%tel,kswfn%orbs,input%occopt)
               if (bigdft_mpi%iproc ==0) then
                  call write_eigenvalues_data(0.1d0,kswfn%orbs,mom_vec_fake)
               end if

           end if

           ! @@@@@@@@@@@@@@@@@@@@@@@@@@@@@@@@@@@@@@@
            call communicate_basis_for_density_collective(iproc, nproc, tmb%lzd, max(tmb%npsidim_orbs,tmb%npsidim_comp), &
                 tmb%orbs, tmb%psi, tmb%collcom_sr)
            !tmb%linmat%kernel_%matrix_compr = tmb%linmat%denskern_large%matrix_compr
            call sumrho_for_TMBs(iproc, nproc, KSwfn%Lzd%hgrids(1), KSwfn%Lzd%hgrids(2), KSwfn%Lzd%hgrids(3), &
                 tmb%collcom_sr, tmb%linmat%l, tmb%linmat%kernel_, denspot%dpbox%ndimrhopot, &
                 denspot%rhov, rho_negative)
           if (rho_negative) then
               call corrections_for_negative_charge(iproc, nproc, KSwfn, at, input, tmb, denspot)
               !!if (iproc==0) call yaml_warning('Charge density contains negative points, need to increase FOE cutoff')
               !!call increase_FOE_cutoff(iproc, nproc, tmb%lzd, at%astruct, input, KSwfn%orbs, tmb%orbs, tmb%foe_obj, init=.false.)
               !!call clean_rho(iproc, nproc, KSwfn%Lzd%Glr%d%n1i*KSwfn%Lzd%Glr%d%n2i*denspot%dpbox%n3d, denspot%rhov)
           end if
      
            call vcopy(max(denspot%dpbox%ndims(1)*denspot%dpbox%ndims(2)*denspot%dpbox%n3p,1)*input%nspin, &
                 denspot%rhov(1), 1, denspot0(1), 1)
            if (input%lin%scf_mode/=LINEAR_MIXPOT_SIMPLE) then
               ! set the initial charge density
               call mix_rhopot(iproc,nproc,denspot%mix%nfft*denspot%mix%nspden,0.d0,denspot%mix,&
                    denspot%rhov,1,denspot%dpbox%ndims(1),denspot%dpbox%ndims(2),denspot%dpbox%ndims(3),&
                    at%astruct%cell_dim(1)*at%astruct%cell_dim(2)*at%astruct%cell_dim(3),&
                    pnrm,denspot%dpbox%nscatterarr)
            end if
            call updatePotential(input%nspin,denspot,energs%eh,energs%exc,energs%evxc)
            if (input%lin%scf_mode==LINEAR_MIXPOT_SIMPLE) then
               ! set the initial potential
               call mix_rhopot(iproc,nproc,denspot%mix%nfft*denspot%mix%nspden,0.d0,denspot%mix,&
                    denspot%rhov,1,denspot%dpbox%ndims(1),denspot%dpbox%ndims(2),denspot%dpbox%ndims(3),&
                    at%astruct%cell_dim(1)*at%astruct%cell_dim(2)*at%astruct%cell_dim(3),&
                    pnrm,denspot%dpbox%nscatterarr)
            end if
            call local_potential_dimensions(iproc,tmb%lzd,tmb%orbs,denspot%xc,denspot%dpbox%ngatherarr(0,1))

           ! END NEW ############################################################################
       end if
  end if

  ! Orthonormalize the input guess if necessary
  if (input%experimental_mode .and. input%lin%scf_mode/=LINEAR_FOE) then                 
      if (iproc==0) call yaml_map('orthonormalization of input guess','standard')        
      tmb%can_use_transposed = .false.                                         
      methTransformOverlap=-1
      call orthonormalizeLocalized(iproc, nproc, methTransformOverlap, 1.d0, tmb%npsidim_orbs, tmb%orbs, tmb%lzd, &
           tmb%linmat%s, tmb%linmat%l, &
           tmb%collcom, tmb%orthpar, tmb%psi, tmb%psit_c, tmb%psit_f, tmb%can_use_transposed, &
           tmb%foe_obj)
  end if  

  call f_release_routine()

END SUBROUTINE input_memory_linear


subroutine input_wf_disk(iproc, nproc, input_wf_format, d, hx, hy, hz, &
     & in, atoms, rxyz, rxyz_old, wfd, orbs, psi)
  use module_base
  use module_types
  use module_interfaces, except_this_one => input_wf_disk
  implicit none

  integer, intent(in) :: iproc, nproc, input_wf_format
  type(grid_dimensions), intent(in) :: d
  real(gp), intent(in) :: hx, hy, hz
  type(input_variables), intent(in) :: in
  type(atoms_data), intent(in) :: atoms
  real(gp), dimension(3, atoms%astruct%nat), intent(in) :: rxyz
  real(gp), dimension(3, atoms%astruct%nat), intent(out) :: rxyz_old
  type(wavefunctions_descriptors), intent(in) :: wfd
  type(orbitals_data), intent(inout) :: orbs
  real(wp), dimension(:), pointer :: psi

  !restart from previously calculated wavefunctions, on disk
  !since each processor read only few eigenvalues, initialise them to zero for all
  call to_zero(orbs%norb*orbs%nkpts,orbs%eval(1))

  call readmywaves(iproc,trim(in%dir_output) // "wavefunction", input_wf_format, &
       & orbs,d%n1,d%n2,d%n3,hx,hy,hz,atoms,rxyz_old,rxyz,wfd,psi)

  !reduce the value for all the eigenvectors
  if (nproc > 1) call mpiallred(orbs%eval(1),orbs%norb*orbs%nkpts,MPI_SUM,bigdft_mpi%mpi_comm)

  if (in%iscf > SCF_KIND_DIRECT_MINIMIZATION) then
     !recalculate orbitals occupation numbers
     call evaltoocc(iproc,nproc,.false.,in%Tel,orbs,in%occopt)
     !read potential depending of the mixing scheme
     !considered as optional in the mixing case
     !inquire(file=trim(in%dir_output)//'local_potential.cube',exist=potential_from_disk)
     !if (potential_from_disk)  then
     !   call read_potential_from_disk(iproc,nproc,trim(in%dir_output)//'local_potential.cube',&
     !        atoms%astruct%geocode,ngatherarr,Lzd%Glr%d%n1i,Lzd%Glr%d%n2i,Lzd%Glr%d%n3i,n3p,in%nspin,hxh,hyh,hzh,rhopot)
     !end if
  end if
END SUBROUTINE input_wf_disk


!> Input guess wavefunction diagonalization
subroutine input_wf_diag(iproc,nproc,at,denspot,&
     orbs,nvirt,comms,Lzd,energs,rxyz,&
     nlpsp,ixc,psi,hpsi,psit,G,&
     nspin,GPU,input,onlywf,proj_G,paw)
  ! Input wavefunctions are found by a diagonalization in a minimal basis set
  ! Each processors write its initial wavefunctions into the wavefunction file
  ! The files are then read by readwave
  ! @todo pass GPU to be a local variable of this routine (initialized and freed here)
  use module_base
  use module_interfaces, except_this_one => input_wf_diag
  use module_types
  use module_xc, only: XC_NO_HARTREE
  use Poisson_Solver, except_dp => dp, except_gp => gp, except_wp => wp
  use yaml_output
  use gaussians
           use communications_base, only: comms_cubic
           use communications_init, only: orbitals_communicators
           use communications, only: transpose_v
  implicit none
  !Arguments
  integer, intent(in) :: iproc,nproc,ixc
  integer, intent(inout) :: nspin,nvirt
  logical, intent(in) :: onlywf  !if .true. finds only the WaveFunctions and return
  type(atoms_data), intent(in) :: at
  type(DFT_PSP_projectors), intent(inout) :: nlpsp
  type(local_zone_descriptors), intent(inout) :: Lzd
  type(comms_cubic), intent(in) :: comms
  type(energy_terms), intent(inout) :: energs
  type(orbitals_data), intent(inout) :: orbs
  type(DFT_local_fields), intent(inout) :: denspot
  type(GPU_pointers), intent(in) :: GPU
  type(input_variables), intent(in) :: input
  real(gp), dimension(3,at%astruct%nat), intent(in) :: rxyz
  type(gaussian_basis), intent(out) :: G !basis for davidson IG
  real(wp), dimension(:), pointer :: psi,hpsi,psit
  type(gaussian_basis),dimension(at%astruct%ntypes),optional,intent(in)::proj_G
  type(paw_objects),optional,intent(inout)::paw
  !local variables
  character(len=*), parameter :: subname='input_wf_diag'
  logical :: switchGPUconv,switchOCLconv
  integer :: ii,jj
  integer :: nspin_ig,ncplx,irhotot_add,irho_add,ispin,ikpt
  real(gp) :: hxh,hyh,hzh,etol,accurex,eks
  type(orbitals_data) :: orbse
  type(comms_cubic) :: commse
  integer, dimension(:,:), allocatable :: norbsc_arr
  real(wp), dimension(:), allocatable :: passmat
  !real(wp), dimension(:,:,:), allocatable :: mom_vec
  real(gp), dimension(:), allocatable :: locrad
  !   real(wp), dimension(:), pointer :: pot,pot1
  real(wp), dimension(:,:,:), pointer :: psigau
  real(wp),dimension(:),allocatable::psi_
  type(confpot_data), dimension(:), allocatable :: confdatarr
  type(local_zone_descriptors) :: Lzde
  type(GPU_pointers) :: GPUe
!!$   integer :: idum=0
!!$   real(kind=4) :: tt,builtin_rand
!!$   real(wp), dimension(:), allocatable :: ovrlp
!!$   real(wp), dimension(:,:), allocatable :: smat,tmp

  !yk
  !  integer :: i!,iorb,jorb,icplx

  norbsc_arr = f_malloc((/ at%natsc+1, nspin /),id='norbsc_arr')
  locrad = f_malloc(at%astruct%nat,id='locrad')

  if (iproc == 0) then
     !yaml_output
     !call yaml_newline()
  end if
  !spin for inputguess orbitals
  if (nspin == 4) then
     nspin_ig=1
  else
     nspin_ig=nspin
  end if

  call inputguess_gaussian_orbitals(iproc,nproc,at,rxyz,nvirt,nspin_ig,&
       orbs,orbse,norbsc_arr,locrad,G,psigau,eks,1)

  !allocate communications arrays for inputguess orbitals
  !call allocate_comms(nproc,orbse,commse,subname)
  call orbitals_communicators(iproc,nproc,Lzd%Glr,orbse,commse,basedist=comms%nvctr_par(0:,1:))  

  !use the eval array of orbse structure to save the original values
  orbse%eval = f_malloc_ptr(orbse%norb*orbse%nkpts,id='orbse%eval')

  hxh=.5_gp*Lzd%hgrids(1)
  hyh=.5_gp*Lzd%hgrids(2)
  hzh=.5_gp*Lzd%hgrids(3)

  !check the communication distribution
  !call check_communications(iproc,nproc,orbse,Lzd%Glr,commse)

  !once the wavefunction coefficients are known perform a set 
  !of nonblocking send-receive operations to calculate overlap matrices

!!!  !create mpirequests array for controlling the success of the send-receive operation
!!!  allocate(mpirequests(nproc-1),stat=i_stat)
!!!  call memocc(i_stat,mpirequests,'mpirequests',subname)
!!!
!!!  call nonblocking_transposition(iproc,nproc,G%ncoeff,orbse%isorb+orbse%norbp,&
!!!       orbse%nspinor,psigau,orbse%norb_par,mpirequests)

  ! ###################################################################
  !!experimental part for building the localisation regions
  ! ###################################################################
  call nullify_local_zone_descriptors(Lzde)
  call create_LzdLIG(iproc,nproc,orbs%nspin,input%linear,&
       Lzd%hgrids(1),Lzd%hgrids(2),Lzd%hgrids(3),Lzd%Glr,at,orbse,rxyz,nlpsp,Lzde)

  if(iproc==0 .and. Lzde%linear) call yaml_comment('Entering the Linear IG')
  !write(*,'(1x,A)') 'Entering the Linear IG'

  ! determine the wavefunction dimension
  call wavefunction_dimension(Lzde,orbse)

  !allocate the wavefunction in the transposed way to avoid allocations/deallocations
  psi = f_malloc_ptr(max(orbse%npsidim_orbs, orbse%npsidim_comp),id='psi')

  !allocate arrays for the GPU if a card is present
  GPUe = GPU
  switchGPUconv=.false.
  switchOCLconv=.false.
  if (GPUconv) then
     call prepare_gpu_for_locham(Lzde%Glr%d%n1,Lzde%Glr%d%n2,Lzde%Glr%d%n3,nspin_ig,&
          Lzd%hgrids(1),Lzd%hgrids(2),Lzd%hgrids(3),Lzde%Glr%wfd,orbse,GPUe)
     if (iproc == 0) call yaml_comment('GPU data allocated')
  else if (GPU%OCLconv) then
     call allocate_data_OCL(Lzde%Glr%d%n1,Lzde%Glr%d%n2,Lzde%Glr%d%n3,at%astruct%geocode,&
          nspin_ig,Lzde%Glr%wfd,orbse,GPUe)
     if (iproc == 0) call yaml_comment('GPU data allocated')
     !if (iproc == 0) write(*,*) 'GPU data allocated'
  end if

  call timing(iproc,'wavefunction  ','ON')   
  !use only the part of the arrays for building the hamiltonian matrix
  call gaussians_to_wavelets_new(iproc,nproc,Lzde,orbse,G,&
       psigau(1,1,min(orbse%isorb+1,orbse%norb)),psi)
  call timing(iproc,'wavefunction  ','OF')
  call f_free(locrad)

  ! IF onlywf return
  if(onlywf) then

     !for testing
     !application of the hamiltonian for gaussian based treatment
     !orbse%nspin=nspin
     !call sumrho(iproc,nproc,orbse,Lzd,hxh,hyh,hzh,denspot%dpcom%nscatterarr,&
     !GPU,symObj,denspot%rhod,psi,denspot%rho_psi)
     !call communicate_density(iproc,nproc,orbse%nspin,hxh,hyh,hzh,Lzd,&
     !   denspot%rhod,denspot%dpcom%nscatterarr,denspot%rho_psi,denspot%rhov)
     !orbse%nspin=nspin_ig
     !   
     !!-- if spectra calculation uses a energy dependent potential
     !!    input_wf_diag will write (to be used in abscalc)
     !!    the density to the file electronic_density.cube
     !!  The writing is activated if  5th bit of  in%potshortcut is on.
     !   call plot_density_cube_old('electronic_density',&
     !        iproc,nproc,Lzd%Glr%d%n1,Lzd%Glr%d%n2,Lzd%Glr%d%n3,&
     !        Lzd%Glr%d%n1i,Lzd%Glr%d%n2i,Lzd%Glr%d%n3i,denspot%dpcom%nscatterarr(iproc,2),&
     !        nspin,hxh,hyh,hzh,at,rxyz,denspot%dpcom%ngatherarr,&
     !        denspot%rhov(1+denspot%dpcom%nscatterarr(iproc,4)*Lzd%Glr%d%n1i*Lzd%Glr%d%n2i))
     !---
     !reallocate psi, with good dimensions:
     ii=max(1,max(orbse%npsidim_orbs,orbse%npsidim_comp))
     jj=max(1,max(orbs%npsidim_orbs,orbs%npsidim_comp))
     if(ii .ne. jj) then
        psi_ = f_malloc(jj,id='psi_')
        if(jj<=ii) psi_=psi(1:jj)
        if(jj>ii) then
           psi_(1:ii)=psi(1:ii)
           psi_(ii+1:jj)=1.0d0
        end if
        call f_free_ptr(psi)
        psi = f_malloc_ptr(jj,id='psi')
        psi=psi_
        call f_free(psi_)
     end if


     !allocate the wavefunction in the transposed way to avoid allocations/deallocations
     hpsi = f_malloc_ptr(max(1,max(orbs%npsidim_orbs,orbs%npsidim_comp)),id='hpsi')

     if(present(paw)) then
        paw%spsi = f_malloc_ptr(max(1,max(orbs%npsidim_orbs,orbs%npsidim_comp)),id='paw%spsi')
     end if

     !The following lines are copied from LDiagHam:
     nullify(psit)
     !
     !in the case of minimal basis allocate now the transposed wavefunction
     !otherwise do it only in parallel
     if ( nproc > 1) then
        psit = f_malloc_ptr(max(orbs%npsidim_orbs,orbs%npsidim_comp),id='psit')
     else
        psit => hpsi
     end if

     !transpose the psi wavefunction
     call toglobal_and_transpose(iproc,nproc,orbs,Lzd,comms,psi,hpsi,outadd=psit)

     nullify(G%rxyz)

     !Set orbs%eval=-0.5.
     !This will be done in LDiagHam
     !For the moment we skip this, since hpsi is not yet calculated
     !(hpsi is an input argument in LDiagHam)
     orbs%eval(:)=-0.5_wp

     call deallocate_input_wfs()
     return 
  end if

  !check the size of the rhopot array related to NK SIC
!!$   nrhodim=nspin
!!$   i3rho_add=0
!!$   if (input%SIC%approach=='NK') then
!!$      nrhodim=2*nrhodim
!!$     i3rho_add=Lzd%Glr%d%n1i*Lzd%Glr%d%n2i*nscatterarr(iproc,4)+1
!!$   end if

  !application of the hamiltonian for gaussian based treatment
  !if(.false.) then
  !   call sumrho(iproc,nproc,orbse,Lzd%Glr,hxh,hyh,hzh,psi,rhopot,&
  !        nscatterarr,nspin,GPU,symObj,irrzon,phnons,rhodsc)
  !end if

  ! test merging of the cubic and linear code
  !call sumrhoLinear(iproc,nproc,Lzd,orbse,hxh,hyh,hzh,psi,rhopot,nscatterarr,nspin,GPU,symObj, irrzon, phnons, rhodsc)    

  !spin adaptation for the IG in the spinorial case
  orbse%nspin=nspin

  if (ixc /= XC_NO_HARTREE) then

     !> Calculate the electronic density
     call sumrho(denspot%dpbox,orbse,Lzde,GPUe,at%astruct%sym,denspot%rhod,denspot%xc,psi,denspot%rho_psi)

     call communicate_density(denspot%dpbox,orbse%nspin,denspot%rhod,denspot%rho_psi,denspot%rhov,.false.)
     call denspot_set_rhov_status(denspot, ELECTRONIC_DENSITY, 0, iproc, nproc)

     !before creating the potential, save the density in the second part 
     !if the case of NK SIC, so that the potential can be created afterwards
     !copy the density contiguously since the GGA is calculated inside the NK routines
     if (input%SIC%approach=='NK') then
        irhotot_add=Lzde%Glr%d%n1i*Lzde%Glr%d%n2i*denspot%dpbox%nscatterarr(iproc,4)+1
        irho_add=Lzde%Glr%d%n1i*Lzde%Glr%d%n2i*denspot%dpbox%nscatterarr(iproc,1)*input%nspin+1
        do ispin=1,input%nspin
           call vcopy(Lzde%Glr%d%n1i*Lzde%Glr%d%n2i*denspot%dpbox%nscatterarr(iproc,2),&
                denspot%rhov(irhotot_add),1,denspot%rhov(irho_add),1)
           irhotot_add=irhotot_add+Lzde%Glr%d%n1i*Lzde%Glr%d%n2i*denspot%dpbox%nscatterarr(iproc,1)
           irho_add=irho_add+Lzde%Glr%d%n1i*Lzde%Glr%d%n2i*denspot%dpbox%nscatterarr(iproc,2)
        end do
     end if

     !Now update the potential
     call updatePotential(nspin,denspot,energs%eh,energs%exc,energs%evxc)

  else
     !Put to zero the density if no Hartree
     irho_add = 1
     do ispin=1,input%nspin
        !call vcopy(Lzde%Glr%d%n1i*Lzde%Glr%d%n2i*denspot%dpbox%nscatterarr(iproc,2),&
        !     denspot%V_ext,1,denspot%rhov(irho_add),1)
        call f_memcpy(n=size(denspot%V_ext),src=denspot%V_ext(1,1,1,1),dest=denspot%rhov(irho_add))
        irho_add=irho_add+Lzde%Glr%d%n1i*Lzde%Glr%d%n2i*denspot%dpbox%nscatterarr(iproc,2)
     end do
  end if

  orbse%nspin=nspin_ig

!!$   !experimental
!!$   if (nproc == 1) then
!!$
!!$
!!$     !calculate the overlap matrix as well as the kinetic overlap
!!$     !in view of complete gaussian calculation
!!$     allocate(ovrlp(G%ncoeff*G%ncoeff),stat=i_stat)
!!$     call memocc(i_stat,ovrlp,'ovrlp',subname)
!!$     allocate(tmp(G%ncoeff,orbse%norb),stat=i_stat)
!!$     call memocc(i_stat,tmp,'tmp',subname)
!!$     allocate(smat(orbse%norb,orbse%norb),stat=i_stat)
!!$     call memocc(i_stat,smat,'smat',subname)
!!$
!!$     !overlap calculation of the gaussian matrix
!!$     call gaussian_overlap(G,G,ovrlp)
!!$     call dsymm('L','U',G%ncoeff,orbse%norb,1.0_gp,ovrlp(1),G%ncoeff,&
!!$          psigau(1,1,1),G%ncoeff,0.d0,tmp(1,1),G%ncoeff)
!!$
!!$     call gemm('T','N',orbse%norb,orbse%norb,G%ncoeff,1.0_gp,&
!!$          psigau(1,1,1),G%ncoeff,tmp(1,1),G%ncoeff,0.0_wp,smat(1,1),orbse%norb)
!!$
!!$     !print overlap matrices
!!$     print *,'OVERLAP' 
!!$     do i=1,orbse%norb
!!$        write(*,'(i4,30(1pe10.2))')i,(smat(i,iorb),iorb=1,orbse%norb)
!!$        !write(*,'(i4,30(1pe10.2))')i,(ovrlp(i+(iorb-1)*orbse%norb),&
!!$        !     iorb=1,orbse%norb)
!!$     end do
!!$     
!!$     !overlap calculation of the kinetic operator
!!$     call kinetic_overlap(G,G,ovrlp)
!!$     call dsymm('L','U',G%ncoeff,orbse%norb,1.0_gp,ovrlp(1),G%ncoeff,&
!!$          psigau(1,1,1),G%ncoeff,0.d0,tmp(1,1),G%ncoeff)
!!$
!!$     call gemm('T','N',orbse%norb,orbse%norb,G%ncoeff,1.0_gp,&
!!$          psigau(1,1,1),G%ncoeff,tmp(1,1),G%ncoeff,0.0_wp,smat(1,1),orbse%norb)
!!$
!!$     !print overlap matrices
!!$     print *,'HAMILTONIAN' 
!!$     tt=0.0_wp
!!$     do i=1,orbse%norb
!!$        write(*,'(i4,30(1pe10.2))')i,(smat(i,iorb),iorb=1,orbse%norb)
!!$        !write(12,'(i5,30(1pe15.8))')i,(smat(i,iorb),iorb=1,orbse%norb)
!!$        tt=tt+smat(i,i)
!!$     end do
!!$     print *,'trace',tt
!!$stop

!!!
!!!     !overlap calculation of the kinetic operator
!!!     call cpu_time(t0)
!!!     call potential_overlap(G,G,rhopot,Glr%d%n1i,Glr%d%n2i,Glr%d%n3i,hxh,hyh,hzh,&
!!!          ovrlp)
!!!     call cpu_time(t1)
!!!     call dsymm('L','U',G%ncoeff,orbse%norb,1.0_gp,ovrlp(1),G%ncoeff,&
!!!          psigau(1,1),G%ncoeff,0.d0,tmp(1,1),G%ncoeff)
!!!
!!!     call gemm('T','N',orbse%norb,orbse%norb,G%ncoeff,1.0_gp,&
!!!          psigau(1,1),G%ncoeff,tmp(1,1),G%ncoeff,0.0_wp,smat(1,1),orbse%norb)
!!!
!!!     !print overlap matrices
!!!     tt=0.0_wp
!!!     do i=1,orbse%norb
!!!        write(*,'(i5,30(1pe15.8))')i,(smat(i,iorb),iorb=1,orbse%norb)
!!!        !write(12,'(i5,30(1pe15.8))')i,(smat(i,iorb),iorb=1,orbse%norb)
!!!        tt=tt+smat(i,i)
!!!     end do
!!!     print *,'trace',tt
!!!     print *, 'time',t1-t0
!!!
!!$     i_all=-product(shape(ovrlp))*kind(ovrlp)
!!$     deallocate(ovrlp,stat=i_stat)
!!$     call memocc(i_stat,i_all,'ovrlp',subname)
!!$     i_all=-product(shape(tmp))*kind(tmp)
!!$     deallocate(tmp,stat=i_stat)
!!$     call memocc(i_stat,i_all,'tmp',subname)
!!$     i_all=-product(shape(smat))*kind(smat)
!!$     deallocate(smat,stat=i_stat)
!!$     call memocc(i_stat,i_all,'smat',subname)
!!$  end if


  !allocate the wavefunction in the transposed way to avoid allocations/deallocations
  hpsi = f_malloc_ptr(max(1,max(orbse%npsidim_orbs,orbse%npsidim_comp)),id='hpsi')

  !call vcopy(orbse%npsidim,psi,1,hpsi,1)
  if (input%exctxpar == 'OP2P') then
     energs%eexctX = UNINITIALIZED(1.0_gp)
  else
     energs%eexctX=0.0_gp
  end if

  !change temporarily value of Lzd%npotddim
  allocate(confdatarr(orbse%norbp)) !no stat so tho make it crash
  call local_potential_dimensions(iproc,Lzde,orbse,denspot%xc,denspot%dpbox%ngatherarr(0,1))
  call default_confinement_data(confdatarr,orbse%norbp)

  !spin adaptation for the IG in the spinorial case
  orbse%nspin=nspin
  call full_local_potential(iproc,nproc,orbse,Lzde,Lzde%lintyp,denspot%dpbox,&
       & denspot%xc,denspot%rhov,denspot%pot_work)
  orbse%nspin=nspin_ig

  !update the locregs in the case of locreg for input guess

  !write(*,*) 'size(denspot%pot_work)', size(denspot%pot_work)
  call FullHamiltonianApplication(iproc,nproc,at,orbse,rxyz,&
       Lzde,nlpsp,confdatarr,denspot%dpbox%ngatherarr,denspot%pot_work,psi,hpsi,&
       energs,input%SIC,GPUe,denspot%xc,&
       pkernel=denspot%pkernelseq)
!!$   if (orbse%npsidim_orbs > 0) call to_zero(orbse%npsidim_orbs,hpsi(1))
!!$   call  LocalHamiltonianApplication(iproc,nproc,at,orbse,&
!!$        Lzde,confdatarr,denspot%dpbox%ngatherarr,denspot%pot_work,psi,hpsi,&
!!$        energs,input%SIC,GPUe,3,pkernel=denspot%pkernelseq)

  call denspot_set_rhov_status(denspot, KS_POTENTIAL, 0, iproc, nproc)
  !restore the good value
  call local_potential_dimensions(iproc,Lzde,orbs,denspot%xc,denspot%dpbox%ngatherarr(0,1))

  !deallocate potential
  call free_full_potential(denspot%dpbox%mpi_env%nproc,Lzde%lintyp,&
       & denspot%xc,denspot%pot_work,subname)

  call f_free_ptr(orbse%ispot)

  deallocate(confdatarr)

!!!  !calculate the overlap matrix knowing that the original functions are gaussian-based
!!!  allocate(thetaphi(2,G%nat),stat=i_stat)
!!!  call memocc(i_stat,thetaphi,'thetaphi',subname)
!!!  thetaphi=0.0_gp
!!!
!!!  !calculate the scalar product between the hamiltonian and the gaussian basis
!!!  allocate(hpsigau(G%ncoeff,orbse%norbp),stat=i_stat)
!!!  call memocc(i_stat,hpsigau,'hpsigau',subname)
!!!
!!!
!!!  call wavelets_to_gaussians(at%astruct%geocode,orbse%norbp,Glr%d%n1,Glr%d%n2,Glr%d%n3,G,&
!!!       thetaphi,hx,hy,hz,Glr%wfd,hpsi,hpsigau)
!!!
!!!  i_all=-product(shape(thetaphi))*kind(thetaphi)
!!!  deallocate(thetaphi,stat=i_stat)
!!!  call memocc(i_stat,i_all,'thetaphi',subname)

  accurex=abs(eks-energs%ekin)
  !tolerance for comparing the eigenvalues in the case of degeneracies
  etol=accurex/real(orbse%norbu,gp)

  !if (iproc == 0 .and. verbose > 1 .and. at%astruct%geocode=='F') write(*,'(1x,a,2(f19.10))') 'done. ekin_sum,eks:',energs%ekin,eks
  if (iproc == 0 .and. verbose > 1 .and. at%astruct%geocode=='F') call yaml_map('Expected kinetic energy',eks,fmt='(f19.10)')
  if (iproc==0) call yaml_newline()

  call total_energies(energs, 0, iproc)

  if (iproc==0) then
     !yaml output
     !call write_energies(0,0,energs,0.0_gp,0.0_gp,'Input Guess')
     call write_energies(0,0,energs,0.0_gp,0.0_gp,'')
  endif

!!!  call Gaussian_DiagHam(iproc,nproc,at%natsc,nspin,orbs,G,mpirequests,&
!!!       psigau,hpsigau,orbse,etol,norbsc_arr)


!!!  i_all=-product(shape(mpirequests))*kind(mpirequests)
!!!  deallocate(mpirequests,stat=i_stat)
!!!  call memocc(i_stat,i_all,'mpirequests',subname)

!!!  i_all=-product(shape(hpsigau))*kind(hpsigau)
!!!  deallocate(hpsigau,stat=i_stat)
!!!  call memocc(i_stat,i_all,'hpsigau',subname)

  !free GPU if it is the case
  if (GPUconv) then
     call free_gpu(GPUe,orbse%norbp)
     if (iproc == 0) call yaml_comment('GPU data deallocated')
  else if (GPU%OCLconv) then
     call free_gpu_OCL(GPUe,orbse,nspin_ig)
     if (iproc == 0) call yaml_comment('GPU data deallocated')
  end if

  !if (iproc == 0 .and. verbose > 1) write(*,'(1x,a)')&
  !     'Input Wavefunctions Orthogonalization:'

  !nullify psit (will be created in DiagHam)
  nullify(psit)

  !psivirt can be eliminated here, since it will be allocated before davidson
  !with a gaussian basis
!!$  call DiagHam(iproc,nproc,at%natsc,nspin_ig,orbs,Glr%wfd,comms,&
!!$       psi,hpsi,psit,orbse,commse,etol,norbsc_arr,orbsv,psivirt)

  !allocate the passage matrix for transforming the LCAO wavefunctions in the IG wavefucntions
  ncplx=1
  if (orbs%nspinor > 1) ncplx=2
  passmat = f_malloc(ncplx*orbs%nkptsp*(orbse%norbu*orbs%norbu+orbse%norbd*orbs%norbd),id='passmat')
  !!print '(a,10i5)','iproc,passmat',iproc,ncplx*orbs%nkptsp*(orbse%norbu*orbs%norbu+orbse%norbd*orbs%norbd),&
  !!     orbs%nspinor,orbs%nkptsp,orbse%norbu,orbse%norbd,orbs%norbu,orbs%norbd

  if (iproc==0) call yaml_newline()

  !test merging of Linear and cubic
  call LDiagHam(iproc,nproc,at%natsc,nspin_ig,orbs,Lzd,Lzde,comms,&
       psi,hpsi,psit,input%orthpar,passmat,input%iscf,input%Tel,input%occopt,&
       orbse,commse,etol,norbsc_arr)

  call f_free(passmat)

  if (input%iscf > SCF_KIND_DIRECT_MINIMIZATION .or. input%Tel > 0.0_gp) then

     !restore the occupations as they are extracted from DiagHam
     !use correct copying due to k-points
     do ikpt=1,orbs%nkpts
        call vcopy(orbs%norbu,orbse%occup((ikpt-1)*orbse%norb+1),1,&
             orbs%occup((ikpt-1)*orbs%norb+1),1)
        if (orbs%norbd > 0) then
           call vcopy(orbs%norbd,orbse%occup((ikpt-1)*orbse%norb+orbse%norbu+1),1,&
                orbs%occup((ikpt-1)*orbs%norb+orbs%norbu+1),1)
        end if
     end do
     !call vcopy(orbs%norb*orbs%nkpts,orbse%occup(1),1,orbs%occup(1),1) !this is not good with k-points
     !associate the entropic energy contribution
     orbs%eTS=orbse%eTS

  end if

!!$   !yaml output
!!$   if (iproc ==0) then
!!$      if(orbse%nspinor==4) then
!!$         allocate(mom_vec(4,orbse%norb,min(nproc,2)),stat=i_stat)
!!$         call memocc(i_stat,mom_vec,'mom_vec',subname)
!!$         call to_zero(4*orbse%norb*min(nproc,2),mom_vec(1,1,1))
!!$      end if
!!$
!!$      !experimental part to show the actual occupation numbers which will be put in the inputguess
  !!put the occupation numbers of the normal orbitals
  !call vcopy(orbs%norb*orbs%nkpts,orbs%occup(1),1,orbse%occup(1),1)
  !!put to zero the other values
  !call to_zero(orbse%norb*orbse%nkpts-orbs%norb*orbs%nkpts,&
  !     orbse%occup(min(orbse%norb*orbse%nkpts,orbs%norb*orbs%nkpts+1)))
!!$
!!$      call write_eigenvalues_data(orbse,mom_vec)
!!$      yaml_indent=yaml_indent-2
!!$
!!$      if (orbs%nspinor ==4) then
!!$         i_all=-product(shape(mom_vec))*kind(mom_vec)
!!$         deallocate(mom_vec,stat=i_stat)
!!$         call memocc(i_stat,i_all,'mom_vec',subname)
!!$      end if
!!$   end if


  call deallocate_input_wfs()

contains

  subroutine deallocate_input_wfs()
    use gaussians, only: deallocate_gwf
    use communications_base, only: deallocate_comms

    implicit none

    call deallocate_comms(commse)

    call f_free(norbsc_arr)

    if (iproc == 0) then
       !gaussian estimation valid only for Free BC
       if (at%astruct%geocode == 'F') then
          call yaml_newline()
          call yaml_mapping_open('Accuracy estimation for this run')
          call yaml_map('Energy',accurex,fmt='(1pe9.2)')
          call yaml_map('Convergence Criterion',accurex/real(orbs%norb,kind=8),fmt='(1pe9.2)')
          call yaml_mapping_close()
          !write(*,'(1x,a,1pe9.2)') 'expected accuracy in energy ',accurex
          !write(*,'(1x,a,1pe9.2)') &
          !&   'expected accuracy in energy per orbital ',accurex/real(orbs%norb,kind=8)
          !write(*,'(1x,a,1pe9.2)') &
          !     'suggested value for gnrm_cv ',accurex/real(orbs%norb,kind=8)
       end if
    endif

    !in the case of multiple nlr restore the nl projectors
    if (Lzde%nlr > 1) then
!!$       if (Lzd%nlr /=1) then
!!$          call f_err_throw('The cubic localization region has always nlr=1',err_name='BIGDFT_RUNTIME_ERROR')
!!$       else
          call update_nlpsp(nlpsp,Lzd%nlr,Lzd%llr,Lzd%Glr,(/(.true.,ii=1,Lzd%nlr)/))
          if (iproc == 0) call print_nlpsp(nlpsp)
!!$       end if
    end if

    !here we can define the subroutine which generates the coefficients for the virtual orbitals
    call deallocate_gwf(G)
    call deallocate_local_zone_descriptors(Lzde)

    call f_free_ptr(psigau)

    call deallocate_orbs(orbse)
    call f_free_ptr(orbse%eval)

  end subroutine deallocate_input_wfs

END SUBROUTINE input_wf_diag


!> Determine the input guess wavefunctions
subroutine input_wf(iproc,nproc,in,GPU,atoms,rxyz,&
     denspot,denspot0,nlpsp,KSwfn,tmb,energs,inputpsi,input_wf_format,norbv,&
     lzd_old,wfd_old,psi_old,d_old,hx_old,hy_old,hz_old,rxyz_old,tmb_old,ref_frags,cdft,&
     locregcenters)
  use module_base
  use module_types
  use module_interfaces, except_this_one => input_wf
  use module_fragments
  use constrained_dft
  use dynamic_memory
  use yaml_output
  use gaussians, only: gaussian_basis, nullify_gaussian_basis
  use sparsematrix_base, only: sparse_matrix
  use communications, only: transpose_localized, untranspose_localized
  implicit none

  integer, intent(in) :: iproc, nproc, inputpsi, input_wf_format
  type(input_variables), intent(in) :: in
  type(GPU_pointers), intent(inout) :: GPU
  real(gp), intent(in) :: hx_old,hy_old,hz_old
  type(atoms_data), intent(inout) :: atoms
  real(gp), dimension(3, atoms%astruct%nat), target, intent(in) :: rxyz
  type(DFT_local_fields), intent(inout) :: denspot
  type(DFT_wavefunction), intent(inout) :: KSwfn,tmb,tmb_old !<input wavefunctions
  real(gp), dimension(*), intent(out) :: denspot0 !< Initial density / potential, if needed
  type(energy_terms), intent(inout) :: energs !<energies of the system
  !real(wp), dimension(:), pointer :: psi,hpsi,psit
  real(wp), dimension(:), pointer :: psi_old
  integer, intent(out) :: norbv
  type(DFT_PSP_projectors), intent(inout) :: nlpsp
  !type(gaussian_basis), intent(inout) :: gbd
  !real(wp), dimension(:,:), pointer :: gaucoeffs
  type(grid_dimensions), intent(in) :: d_old
  real(gp), dimension(3, atoms%astruct%nat), intent(inout) :: rxyz_old
  type(local_zone_descriptors),intent(inout):: lzd_old
  type(wavefunctions_descriptors), intent(inout) :: wfd_old
  type(system_fragment), dimension(:), pointer :: ref_frags
  type(cdft_data), intent(out) :: cdft
  real(kind=8),dimension(3,atoms%astruct%nat),intent(in),optional :: locregcenters
  !local variables
  character(len = *), parameter :: subname = "input_wf"
  integer :: nspin, iat
  type(gaussian_basis) :: Gvirt
  real(wp), allocatable, dimension(:) :: norm
  !wvl+PAW objects
  integer :: iatyp
  type(gaussian_basis),dimension(atoms%astruct%ntypes)::proj_G
  type(paw_objects)::paw
  logical :: overlap_calculated, perx,pery,perz, rho_negative
  real(gp) :: tx,ty,tz,displ,mindist
  real(gp), dimension(:), pointer :: in_frag_charge
  integer :: infoCoeff, iorb, nstates_max, order_taylor
  real(kind=8) :: pnrm
  !!real(gp), dimension(:,:), allocatable :: ks, ksk
  !!real(gp) :: nonidem

  call f_routine(id='input_wf')

  !nullify paw objects:
  do iatyp=1,atoms%astruct%ntypes
     call nullify_gaussian_basis(proj_G(iatyp))
  end do
  paw%usepaw=0 !Not using PAW
  call nullify_paw_objects(paw)

 !determine the orthogonality parameters
  KSwfn%orthpar = in%orthpar
  if (inputpsi == INPUT_PSI_LINEAR_AO .or. inputpsi == INPUT_PSI_DISK_LINEAR &
      .or. inputpsi == INPUT_PSI_MEMORY_LINEAR) then
     tmb%orthpar%blocksize_pdsyev = in%lin%blocksize_pdsyev
     tmb%orthpar%blocksize_pdgemm = in%lin%blocksize_pdgemm
     tmb%orthpar%nproc_pdsyev = in%lin%nproc_pdsyev
  end if

  !SIC parameters
  KSwfn%SIC=in%SIC
  !exact exchange parallelization parameter
  KSwfn%exctxpar=in%exctxpar

  !avoid allocation of the eigenvalues array in case of restart
  if ( inputpsi /= INPUT_PSI_MEMORY_WVL .and. &
     & inputpsi /= INPUT_PSI_MEMORY_GAUSS .and. &
       & inputpsi /= INPUT_PSI_MEMORY_LINEAR .and. &
       & inputpsi /= INPUT_PSI_DISK_LINEAR) then
     KSwfn%orbs%eval = f_malloc_ptr(KSwfn%orbs%norb*KSwfn%orbs%nkpts,id='KSwfn%orbs%eval')
  end if
  ! Still do it for linear restart, to be check...
  if (inputpsi == INPUT_PSI_DISK_LINEAR) then
     if(iproc==0) call yaml_comment('ALLOCATING KSwfn%orbs%eval... is this correct?')
     KSwfn%orbs%eval = f_malloc_ptr(KSwfn%orbs%norb*KSwfn%orbs%nkpts,id='KSwfn%orbs%eval')
  end if

  !all the input formats need to allocate psi except the LCAO input_guess
  ! WARNING: at the moment the linear scaling version allocates psi in the same
  ! way as the LCAO input guess, so it is not necessary to allocate it here.
  ! Maybe to be changed later.
  !if (inputpsi /= 0) then

  if (inputpsi /= INPUT_PSI_LCAO .and. inputpsi /= INPUT_PSI_LINEAR_AO .and. inputpsi /= INPUT_PSI_DISK_LINEAR &
     .and. inputpsi /= INPUT_PSI_MEMORY_LINEAR) then
     KSwfn%psi = f_malloc_ptr(max(KSwfn%orbs%npsidim_comp, KSwfn%orbs%npsidim_orbs),id='KSwfn%psi')
  end if
  if (inputpsi == INPUT_PSI_LINEAR_AO .or. inputpsi == INPUT_PSI_DISK_LINEAR &
      .or. inputpsi == INPUT_PSI_MEMORY_LINEAR) then
     tmb%psi = f_malloc_ptr(max(tmb%npsidim_comp, tmb%npsidim_orbs),id='tmb%psi')
     tmb%psit_c = f_malloc_ptr(tmb%collcom%ndimind_c,id='tmb%psit_c')
     tmb%psit_f = f_malloc_ptr(7*tmb%collcom%ndimind_f,id='tmb%psit_f')
     tmb%ham_descr%psit_c = f_malloc_ptr(tmb%ham_descr%collcom%ndimind_c,id='tmb%ham_descr%psit_c')
     tmb%ham_descr%psit_f = f_malloc_ptr(7*tmb%ham_descr%collcom%ndimind_f,id='tmb%ham_descr%psit_f')
     !allocate(tmb%confdatarr(tmb%orbs%norbp))
     !call define_confinement_data(tmb%confdatarr,tmb%orbs,rxyz,atoms,&
     !     KSwfn%Lzd%hgrids(1),KSwfn%Lzd%hgrids(2),KSwfn%Lzd%hgrids(3),4,&
     !     in%lin%potentialprefac_lowaccuracy,tmb%lzd,tmb%orbs%onwhichatom)
  else
     allocate(KSwfn%confdatarr(KSwfn%orbs%norbp))
     call default_confinement_data(KSwfn%confdatarr,KSwfn%orbs%norbp)
     call local_potential_dimensions(iproc,KSwfn%Lzd,KSwfn%orbs,denspot%xc,denspot%dpbox%ngatherarr(0,1))
  end if

  norbv=abs(in%norbv)

  ! INPUT WAVEFUNCTIONS, added also random input guess
  select case(inputpsi)

  case(INPUT_PSI_EMPTY)
     if (iproc == 0) then
        !write( *,'(1x,a)')&
        !     &   '------------------------------------------------- Empty wavefunctions initialization'
        call yaml_comment('Empty wavefunctions initialization',hfill='-')
        call yaml_mapping_open("Input Hamiltonian")
     end if

     call input_wf_empty(iproc, nproc,KSwfn%psi, KSwfn%hpsi, KSwfn%psit, KSwfn%orbs, &
          in%band_structure_filename, in%nspin, atoms, KSwfn%Lzd%Glr%d, denspot)

  case(INPUT_PSI_RANDOM)
     if (iproc == 0) then
        !write( *,'(1x,a)')&
        !     &   '------------------------------------------------ Random wavefunctions initialization'
        call yaml_comment('Random wavefunctions Initialization',hfill='-')
        call yaml_mapping_open("Input Hamiltonian")
     end if

     call input_wf_random(KSwfn%psi, KSwfn%orbs)

  case(INPUT_PSI_CP2K)
     if (iproc == 0) then
        !write(*,'(1x,a)')&
        !     &   '--------------------------------------------------------- Import Gaussians from CP2K'
        call yaml_comment('Import Gaussians from CP2K',hfill='-')
        call yaml_mapping_open("Input Hamiltonian")
     end if

     call input_wf_cp2k(iproc, nproc, in%nspin, atoms, rxyz, KSwfn%Lzd, &
          KSwfn%psi,KSwfn%orbs)

  case(INPUT_PSI_LCAO)
     if (iproc == 0) then
        !write(*,'(1x,a)')&
        !     &   '------------------------------------------------------- Input Wavefunctions Creation'
        call yaml_comment('Wavefunctions from PSP Atomic Orbitals Initialization',hfill='-')
        call yaml_mapping_open('Input Hamiltonian')
     end if
     nspin=in%nspin
     !calculate input guess from diagonalisation of LCAO basis (written in wavelets)
     call input_wf_diag(iproc,nproc, atoms,denspot,&
          KSwfn%orbs,norbv,KSwfn%comms,KSwfn%Lzd,energs,rxyz,&
          nlpsp,in%ixc,KSwfn%psi,KSwfn%hpsi,KSwfn%psit,&
          Gvirt,nspin,GPU,in,.false.)

  case(INPUT_PSI_MEMORY_WVL)
     !restart from previously calculated wavefunctions, in memory
     if (iproc == 0) then
        !write( *,'(1x,a)')&
        !     &   '-------------------------------------------------------------- Wavefunctions Restart'
        call yaml_comment('Wavefunctions Restart',hfill='-')
        call yaml_mapping_open("Input Hamiltonian")
     end if
     perx=(atoms%astruct%geocode /= 'F')
     pery=(atoms%astruct%geocode == 'P')
     perz=(atoms%astruct%geocode /= 'F')
 
     tx=0.0_gp
     ty=0.0_gp
     tz=0.0_gp
 
     do iat=1,atoms%astruct%nat
        tx=tx+mindist(perx,atoms%astruct%cell_dim(1),rxyz(1,iat),rxyz_old(1,iat))**2
        ty=ty+mindist(pery,atoms%astruct%cell_dim(2),rxyz(2,iat),rxyz_old(2,iat))**2
        tz=tz+mindist(perz,atoms%astruct%cell_dim(3),rxyz(3,iat),rxyz_old(3,iat))**2
     enddo
     displ=sqrt(tx+ty+tz)
 
     if(displ.eq.0d0 .or. in%inguess_geopt == 0) then
        if (in%wfn_history <= 2) then
           call timing(iproc,'restart_wvl   ','ON')
           call input_wf_memory(iproc, atoms, &
                rxyz_old, hx_old, hy_old, hz_old, d_old, wfd_old, psi_old, &
                rxyz,KSwfn%Lzd%hgrids(1),KSwfn%Lzd%hgrids(2),KSwfn%Lzd%hgrids(3),&
                KSwfn%Lzd%Glr%d,KSwfn%Lzd%Glr%wfd,KSwfn%psi, KSwfn%orbs)
              call timing(iproc,'restart_wvl   ','OF')
        else
           call input_wf_memory_history(iproc,KSwfn%orbs,atoms,in%wfn_history,&
                Kswfn%istep_history,KSwfn%oldpsis,rxyz,Kswfn%Lzd,KSwfn%psi)
        end if
     else if(in%inguess_geopt == 1) then
        call timing(iproc,'restart_rsp   ','ON')
        call input_wf_memory_new(nproc, iproc, atoms, &
             rxyz_old, hx_old, hy_old, hz_old, d_old, wfd_old, psi_old,lzd_old, &
             rxyz,KSwfn%Lzd%hgrids(1),KSwfn%Lzd%hgrids(2),KSwfn%Lzd%hgrids(3),&
             KSwfn%Lzd%Glr%d,KSwfn%Lzd%Glr%wfd,KSwfn%psi, KSwfn%orbs,KSwfn%lzd,displ)
        call timing(iproc,'restart_rsp   ','OF')
     else
        !stop 'Wrong value of inguess_geopt in input.perf'
        call f_err_throw('Wrong value of inguess_geopt in input.perf', &
             err_name='BIGDFT_RUNTIME_ERROR')
     end if

     if (in%iscf > SCF_KIND_DIRECT_MINIMIZATION) &
           call evaltoocc(iproc,nproc,.false.,in%Tel,KSwfn%orbs,in%occopt)

  case(INPUT_PSI_MEMORY_LINEAR)
     if (iproc == 0) then
        call yaml_comment('Support functions Restart',hfill='-')
        call yaml_mapping_open("Input Hamiltonian")
     end if
      call input_memory_linear(iproc, nproc, atoms, KSwfn, tmb, tmb_old, denspot, in, &
           rxyz_old, rxyz, denspot0, energs, nlpsp, GPU, ref_frags, cdft)

  case(INPUT_PSI_DISK_WVL)
     if (iproc == 0) then
        !write( *,'(1x,a)')&
        !     &   '---------------------------------------------------- Reading Wavefunctions from disk'
        call yaml_comment('Reading Wavefunctions from disk',hfill='-')
        call yaml_mapping_open("Input Hamiltonian")
     end if
     call input_wf_disk(iproc, nproc, input_wf_format, KSwfn%Lzd%Glr%d,&
          KSwfn%Lzd%hgrids(1),KSwfn%Lzd%hgrids(2),KSwfn%Lzd%hgrids(3),&
          in, atoms, rxyz, rxyz_old, KSwfn%Lzd%Glr%wfd, KSwfn%orbs, KSwfn%psi)

  case(INPUT_PSI_MEMORY_GAUSS)
     !restart from previously calculated gaussian coefficients
     if (iproc == 0) then
        !write( *,'(1x,a)')&
        !     &   '--------------------------------------- Quick Wavefunctions Restart (Gaussian basis)'
        call yaml_comment('Quick Wavefunctions Restart (Gaussian basis)',hfill='-')
        call yaml_mapping_open("Input Hamiltonian")
     end if
     call restart_from_gaussians(iproc,nproc,KSwfn%orbs,KSwfn%Lzd,&
          KSwfn%Lzd%hgrids(1),KSwfn%Lzd%hgrids(2),KSwfn%Lzd%hgrids(3),&
          KSwfn%psi,KSwfn%gbd,KSwfn%gaucoeffs)

  case(INPUT_PSI_DISK_GAUSS)
     !reading wavefunctions from gaussian file
     if (iproc == 0) then
        !write( *,'(1x,a)')&
        !     &   '------------------------------------------- Reading Wavefunctions from gaussian file'
        call yaml_comment('Reading Wavefunctions from gaussian file',hfill='-')
        call yaml_mapping_open("Input Hamiltonian")
     end if
     call read_gaussian_information(KSwfn%orbs,KSwfn%gbd,KSwfn%gaucoeffs,&
          trim(in%dir_output)//'wavefunctions.gau')
     !associate the new positions, provided that the atom number is good
     if (KSwfn%gbd%nat == atoms%astruct%nat) then
        KSwfn%gbd%rxyz=>rxyz
     else
        !        if (iproc == 0) then
        !call yaml_warning('The atom number does not coincide with the number of gaussian centers')
        !write( *,*)&
        !     &   ' ERROR: the atom number does not coincide with the number of gaussian centers'
        !        end if
        !stop
        call f_err_throw('The atom number does not coincide with the number of gaussian centers',&
             err_name='BIGDFT_RUNTIME_ERROR')
     end if
     call restart_from_gaussians(iproc,nproc,KSwfn%orbs,KSwfn%Lzd,&
          KSwfn%Lzd%hgrids(1),KSwfn%Lzd%hgrids(2),KSwfn%Lzd%hgrids(3),&
          KSwfn%psi,KSwfn%gbd,KSwfn%gaucoeffs)

  case (INPUT_PSI_LINEAR_AO)
     if (iproc == 0) then
        !write(*,'(1x,a)')&
        !     '------------------------------------------------------- Input Wavefunctions Creation'
        call yaml_comment('Input Wavefunctions Creation',hfill='-')
        call yaml_mapping_open("Input Hamiltonian")
     end if

     ! By doing an LCAO input guess
     tmb%can_use_transposed=.false.
     !if (.not.present(locregcenters)) stop 'locregcenters not present!'
     if (f_err_raise(.not.present(locregcenters),'locregcenters not present!', &
        err_name='BIGDFT_RUNTIME_ERROR')) return
     call inputguessConfinement(iproc,nproc,atoms,in,KSwfn%Lzd%hgrids(1),KSwfn%Lzd%hgrids(2),KSwfn%Lzd%hgrids(3), &
          rxyz,nlpsp,GPU,KSwfn%orbs,kswfn,tmb,denspot,denspot0,energs,locregcenters)
     !!if(tmb%can_use_transposed) then
     !!    call f_free_ptr(tmb%psit_c)
     !!    call f_free_ptr(tmb%psit_f)
     !!end if

  case (INPUT_PSI_DISK_LINEAR)
     if (iproc == 0) then
        !write( *,'(1x,a)')&
        !     &   '---------------------------------------------------- Reading Wavefunctions from disk'
        call yaml_comment('Reading Wavefunctions from disk',hfill='-')
        call yaml_mapping_open("Input Hamiltonian")
     end if

     !if (in%lin%scf_mode==LINEAR_FOE) then
     !    stop 'INPUT_PSI_DISK_LINEAR not allowed with LINEAR_FOE!'
     !end if

     ! By reading the basis functions and coefficients from file
     !call readmywaves_linear(iproc,trim(in%dir_output)//'minBasis',&
     !     & input_wf_format,tmb%npsidim_orbs,tmb%lzd,tmb%orbs, &
     !     & atoms,rxyz_old,rxyz,tmb%psi,tmb%coeff)

     call readmywaves_linear_new(iproc,nproc,trim(in%dir_output),'minBasis',input_wf_format,&
          atoms,tmb,rxyz_old,rxyz,ref_frags,in%frag,in%lin%fragment_calculation)

     ! normalize tmbs - only really needs doing if we reformatted, but will need to calculate transpose after anyway
     !nullify(tmb%psit_c)                                                                
     !nullify(tmb%psit_f)  

     tmb%can_use_transposed=.true.
     overlap_calculated=.false.
     !tmb%psit_c = f_malloc_ptr(sum(tmb%collcom%nrecvcounts_c),id='tmb%psit_c')
     !tmb%psit_f = f_malloc_ptr(7*sum(tmb%collcom%nrecvcounts_f),id='tmb%psit_f')

     call transpose_localized(iproc, nproc, tmb%npsidim_orbs, tmb%orbs, tmb%collcom, &
          tmb%psi, tmb%psit_c, tmb%psit_f, tmb%lzd)

     ! normalize psi
     norm = f_malloc(tmb%orbs%norb,id='norm')

     call normalize_transposed(iproc, nproc, tmb%orbs, in%nspin, tmb%collcom, tmb%psit_c, tmb%psit_f, norm)

     call untranspose_localized(iproc, nproc, tmb%npsidim_orbs, tmb%orbs, tmb%collcom, &
          tmb%psit_c, tmb%psit_f, tmb%psi, tmb%lzd)

     call f_free(norm)

     !!allocate(tmb%linmat%denskern%matrix(tmb%orbs%norb,tmb%orbs%norb), stat=i_stat)
     !!call memocc(i_stat, tmb%linmat%denskern%matrix, 'tmb%linmat%denskern%matrix', subname)
     !!call calculate_density_kernel(iproc, nproc, .true., KSwfn%orbs, tmb%orbs, tmb%coeff, tmb%linmat%denskern%matrix)
     !!call compress_matrix(iproc,tmb%linmat%denskern)
     !!do itmb=1,tmb%orbs%norb
     !!   do jtmb=1,tmb%orbs%norb
     !!      write(20,*) itmb,jtmb,tmb%linmat%denskern%matrix(itmb,jtmb)
     !!   end do
     !!end do
     !!i_all=-product(shape(tmb%linmat%denskern%matrix))*kind(tmb%linmat%denskern%matrix)
     !!deallocate(tmb%linmat%denskern%matrix,stat=i_stat)
     !!call memocc(i_stat,i_all,'tmb%linmat%denskern%matrix',subname)           

     ! CDFT: need to do this here to correct fragment charges in case of constrained transfer integral calculation
     call nullify_cdft_data(cdft)
     nullify(in_frag_charge)
     if (in%lin%constrained_dft) then
        call cdft_data_init(cdft,in%frag,KSwfn%Lzd%Glr%d%n1i*KSwfn%Lzd%Glr%d%n2i*denspot%dpbox%n3d,&
             in%lin%calc_transfer_integrals)
        if (in%lin%calc_transfer_integrals) then
           in_frag_charge=f_malloc_ptr(in%frag%nfrag,id='in_frag_charge')
           call vcopy(in%frag%nfrag,in%frag%charge(1),1,in_frag_charge(1),1)
           ! assume all other fragments neutral, use total system charge to get correct charge for the other fragment
           in_frag_charge(cdft%ifrag_charged(2))=in%ncharge - in_frag_charge(cdft%ifrag_charged(1))
           ! want the difference in number of electrons here, rather than explicitly the charge
           ! actually need this to be more general - perhaps change constraint to be charge rather than number of electrons
           cdft%charge=ref_frags(in%frag%frag_index(cdft%ifrag_charged(1)))%nelec-in_frag_charge(cdft%ifrag_charged(1))&
                -(ref_frags(in%frag%frag_index(cdft%ifrag_charged(2)))%nelec-in_frag_charge(cdft%ifrag_charged(2)))
           !DEBUG
           if (iproc==0) then
              print*,'???????????????????????????????????????????????????????'
              print*,'ifrag_charged1&2,in_frag_charge1&2,ncharge,cdft%charge',cdft%ifrag_charged(1:2),&
              in_frag_charge(cdft%ifrag_charged(1)),in_frag_charge(cdft%ifrag_charged(2)),in%ncharge,cdft%charge
              print*,'??',ref_frags(in%frag%frag_index(cdft%ifrag_charged(1)))%nelec,in_frag_charge(cdft%ifrag_charged(1)),&
                              ref_frags(in%frag%frag_index(cdft%ifrag_charged(2)))%nelec,in_frag_charge(cdft%ifrag_charged(2))
              print*,'???????????????????????????????????????????????????????'
           end if
           !END DEBUG
        else
           in_frag_charge=>in%frag%charge
        end if
     else
        in_frag_charge=>in%frag%charge
     end if

     ! we have to copy the coeffs from the fragment structure to the tmb structure and reconstruct each 'mini' kernel
     ! this is overkill as we are recalculating the kernel anyway - fix at some point
     ! or just put into fragment structure to save recalculating for CDFT
     if (in%lin%fragment_calculation) then
        call fragment_coeffs_to_kernel(iproc,in,in_frag_charge,ref_frags,tmb,KSwfn%orbs,overlap_calculated,&
             nstates_max,in%lin%constrained_dft)
        if (in%lin%calc_transfer_integrals.and.in%lin%constrained_dft) then
           call f_free_ptr(in_frag_charge)
        else
           nullify(in_frag_charge)
        end if
     else
        call vcopy(tmb%orbs%norb**2,ref_frags(1)%coeff(1,1),1,tmb%coeff(1,1),1)
        call vcopy(tmb%orbs%norb,ref_frags(1)%eval(1),1,tmb%orbs%eval(1),1)
        if (associated(ref_frags(1)%coeff)) call f_free_ptr(ref_frags(1)%coeff)
        if (associated(ref_frags(1)%eval)) call f_free_ptr(ref_frags(1)%eval)
     end if

     ! hack occup to make density neutral with full occupations, then unhack after extra diagonalization (using nstates max)
     ! use nstates_max - tmb%orbs%occup set in fragment_coeffs_to_kernel
     if (in%lin%diag_start) then
        ! not worrying about this case as not currently used anyway
        call reconstruct_kernel(iproc, nproc, in%lin%order_taylor, tmb%orthpar%blocksize_pdsyev, &
             tmb%orthpar%blocksize_pdgemm, tmb%orbs, tmb, overlap_calculated)  
     else
        ! come back to this - reconstruct kernel too expensive with exact version, but Taylor needs to be done ~ 3 times here...

        call reconstruct_kernel(iproc, nproc, in%lin%order_taylor, tmb%orthpar%blocksize_pdsyev, &
             tmb%orthpar%blocksize_pdgemm, KSwfn%orbs, tmb, overlap_calculated)
     end if
     !!tmb%linmat%ovrlp%matrix=f_malloc_ptr((/tmb%orbs%norb,tmb%orbs%norb/),id='tmb%linmat%ovrlp%matrix')
     !!tmb%linmat%denskern%matrix=f_malloc_ptr((/tmb%orbs%norb,tmb%orbs%norb/),id='tmb%linmat%denskern%matrix')
     !!ks=f_malloc((/tmb%orbs%norb,tmb%orbs%norb/),id='ks')
     !!ksk=f_malloc((/tmb%orbs%norb,tmb%orbs%norb/),id='ksk')
     !!call uncompress_matrix(bigdft_mpi%iproc,tmb%linmat%ovrlp)
     !!call uncompress_matrix(bigdft_mpi%iproc,tmb%linmat%denskern)
     !!call dgemm('n', 't', tmb%orbs%norb, tmb%orbs%norb, tmb%orbs%norb, 1.d0, tmb%linmat%denskern%matrix(1,1), tmb%orbs%norb, &
     !!           tmb%linmat%ovrlp%matrix(1,1), tmb%orbs%norb, 0.d0, ks(1,1), tmb%orbs%norb) 
     !!call dgemm('n', 't', tmb%orbs%norb, tmb%orbs%norb, tmb%orbs%norb, 1.d0, ks(1,1), tmb%orbs%norb, &
     !!           tmb%linmat%denskern%matrix(1,1), tmb%orbs%norb, 0.d0, ksk(1,1), tmb%orbs%norb)

     !!nonidem=0
     !!do itmb=1,tmb%orbs%norb
     !!   do jtmb=1,tmb%orbs%norb
     !!      write(61,*) itmb,jtmb,tmb%linmat%denskern%matrix(itmb,jtmb),ksk(itmb,jtmb),&
     !!           tmb%linmat%denskern%matrix(itmb,jtmb)-ksk(itmb,jtmb),tmb%linmat%ovrlp%matrix(itmb,jtmb)
     !!      nonidem=nonidem+tmb%linmat%denskern%matrix(itmb,jtmb)-ksk(itmb,jtmb)
     !!   end do
     !!end do
     !!print*,'non idempotency',nonidem/tmb%orbs%norb**2

     !!call f_free(ks) 
     !!call f_free(ksk) 
     !!call f_free_ptr(tmb%linmat%ovrlp%matrix)   
     !!call f_free_ptr(tmb%linmat%denskern%matrix)   

     tmb%can_use_transposed=.false. ! - do we really need to deallocate here?
     !call f_free_ptr(tmb%psit_c)
     !call f_free_ptr(tmb%psit_f)
     !nullify(tmb%psit_c)
     !nullify(tmb%psit_f)

     ! Now need to calculate the charge density and the potential related to this inputguess
     call communicate_basis_for_density_collective(iproc, nproc, tmb%lzd, max(tmb%npsidim_orbs,tmb%npsidim_comp), &
          tmb%orbs, tmb%psi, tmb%collcom_sr)

     !tmb%linmat%kernel_%matrix_compr = tmb%linmat%denskern_large%matrix_compr
     call sumrho_for_TMBs(iproc, nproc, KSwfn%Lzd%hgrids(1), KSwfn%Lzd%hgrids(2), KSwfn%Lzd%hgrids(3), &
          tmb%collcom_sr, tmb%linmat%l, tmb%linmat%kernel_, denspot%dpbox%ndimrhopot, &
          denspot%rhov, rho_negative)
     if (rho_negative) then
         if (iproc==0) call yaml_warning('Charge density contains negative points, need to increase FOE cutoff')
         call increase_FOE_cutoff(iproc, nproc, tmb%lzd, atoms%astruct, in, KSwfn%orbs, tmb%orbs, tmb%foe_obj, init=.false.)
         call clean_rho(iproc, nproc, KSwfn%Lzd%Glr%d%n1i*KSwfn%Lzd%Glr%d%n2i*denspot%dpbox%n3d, denspot%rhov)
     end if

     ! CDFT: calculate w(r) and w_ab, define some initial guess for V and initialize other cdft_data stuff
     call timing(iproc,'constraineddft','ON')
     if (in%lin%constrained_dft) then
        call cdft_data_allocate(cdft,tmb%linmat%m)
        if (trim(cdft%method)=='fragment_density') then ! fragment density approach
           if (in%lin%calc_transfer_integrals) stop 'Must use Lowdin for CDFT transfer integral calculations for now'
           if (in%lin%diag_start) stop 'Diag at start probably not working for fragment_density'
           cdft%weight_function=f_malloc_ptr(cdft%ndim_dens,id='cdft%weight_function')
           call calculate_weight_function(in,ref_frags,cdft,&
                KSwfn%Lzd%Glr%d%n1i*KSwfn%Lzd%Glr%d%n2i*denspot%dpbox%n3d,denspot%rhov,tmb,atoms,rxyz,denspot)
           call calculate_weight_matrix_using_density(iproc,cdft,tmb,atoms,in,GPU,denspot)
           call f_free_ptr(cdft%weight_function)
        else if (trim(cdft%method)=='lowdin') then ! direct weight matrix approach
           call calculate_weight_matrix_lowdin_wrapper(cdft,tmb,in,ref_frags,.false.,in%lin%order_taylor)
           ! debug
           !call plot_density(iproc,nproc,'initial_density.cube', &
           !     atoms,rxyz,denspot%dpbox,1,denspot%rhov)
           ! debug
        else 
           stop 'Error invalid method for calculating CDFT weight matrix'
        end if
     end if

     call timing(iproc,'constraineddft','OF')

    !call plot_density(bigdft_mpi%iproc,bigdft_mpi%nproc,'density.cube', &
    !     atoms,rxyz,denspot%dpbox,1,denspot%rhov)

     ! Must initialize rhopotold (FOR NOW... use the trivial one)
     call vcopy(max(denspot%dpbox%ndims(1)*denspot%dpbox%ndims(2)*denspot%dpbox%n3p,1)*in%nspin, &
          denspot%rhov(1), 1, denspot0(1), 1)
     if (in%lin%scf_mode/=LINEAR_MIXPOT_SIMPLE) then
        ! set the initial charge density
        call mix_rhopot(iproc,nproc,denspot%mix%nfft*denspot%mix%nspden,0.d0,denspot%mix,&
             denspot%rhov,1,denspot%dpbox%ndims(1),denspot%dpbox%ndims(2),denspot%dpbox%ndims(3),&
             atoms%astruct%cell_dim(1)*atoms%astruct%cell_dim(2)*atoms%astruct%cell_dim(3),&
             pnrm,denspot%dpbox%nscatterarr)
     end if
     !!call deallocateCommunicationbufferSumrho(tmb%comsr, subname)

     call updatePotential(in%nspin,denspot,energs%eh,energs%exc,energs%evxc)
     if (in%lin%scf_mode==LINEAR_MIXPOT_SIMPLE) then
        ! set the initial potential
        call mix_rhopot(iproc,nproc,denspot%mix%nfft*denspot%mix%nspden,0.d0,denspot%mix,&
             denspot%rhov,1,denspot%dpbox%ndims(1),denspot%dpbox%ndims(2),denspot%dpbox%ndims(3),&
             atoms%astruct%cell_dim(1)*atoms%astruct%cell_dim(2)*atoms%astruct%cell_dim(3),&
             pnrm,denspot%dpbox%nscatterarr)
     end if

    !call plot_density(bigdft_mpi%iproc,bigdft_mpi%nproc,'potential.cube', &
    !     atoms,rxyz,denspot%dpbox,1,denspot%rhov)

    !call plot_density(bigdft_mpi%iproc,bigdft_mpi%nproc,'vext.cube', &
    !     atoms,rxyz,denspot%dpbox,1,denspot%V_ext)

     !! if we want to ignore read in coeffs and diag at start - EXPERIMENTAL
     if (in%lin%diag_start) then
        !if (iproc==0) then
        !print*,'coeffs before extra diag:'
        !do iorb=1,KSwfn%orbs%norb
        !write(*,'(I4,3(F8.2,2x),4(F8.4,2x),2x,4(F8.4,2x))') iorb,KSwfn%orbs%occup(iorb),tmb%orbs%occup(iorb),&
        !tmb%orbs%eval(iorb),tmb%coeff(1:4,iorb),tmb%coeff(5:8,iorb)
        !end do
        !do iorb=KSwfn%orbs%norb+1,tmb%orbs%norb
        !write(*,'(I4,3(F8.2,2x),4(F8.4,2x),2x,4(F8.4,2x))') iorb,0.d0,tmb%orbs%occup(iorb),tmb%orbs%eval(iorb),&
        !tmb%coeff(1:4,iorb),tmb%coeff(5:8,iorb)
        !end do
        !end if
        order_taylor=in%lin%order_taylor ! since this is intent(inout)
        call get_coeff(iproc,nproc,LINEAR_MIXDENS_SIMPLE,KSwfn%orbs,atoms,rxyz,denspot,GPU,&
             infoCoeff,energs,nlpsp,in%SIC,tmb,pnrm,.false.,.false.,&
             .true.,0,0,0,0,order_taylor,in%lin%max_inversion_error,&
             in%purification_quickreturn,in%calculate_KS_residue,in%calculate_gap) !in%lin%extra_states) - assume no extra states as haven't set occs for this yet

        !if (iproc==0) then
        !print*,'coeffs after extra diag:'
        !do iorb=1,KSwfn%orbs%norb
        !write(*,'(I4,3(F8.2,2x),4(F8.4,2x),2x,4(F8.4,2x))') iorb,KSwfn%orbs%occup(iorb),tmb%orbs%occup(iorb),tmb%orbs%eval(iorb),&
        !tmb%coeff(1:4,iorb),tmb%coeff(5:8,iorb)
        !end do
        !do iorb=KSwfn%orbs%norb+1,tmb%orbs%norb
        !write(*,'(I4,3(F8.2,2x),4(F8.4,2x),2x,4(F8.4,2x))') iorb,0.d0,tmb%orbs%occup(iorb),tmb%orbs%eval(iorb),&
        !tmb%coeff(1:4,iorb),tmb%coeff(5:8,iorb)
        !end do
        !end if

        !reset occ
        call to_zero(tmb%orbs%norb,tmb%orbs%occup(1))
        do iorb=1,kswfn%orbs%norb
          tmb%orbs%occup(iorb)=Kswfn%orbs%occup(iorb)
        end do

        ! use the coeffs from the more balanced kernel to get the correctly occupied kernel (maybe reconstruct not needed?)
        call reconstruct_kernel(iproc, nproc, in%lin%order_taylor, tmb%orthpar%blocksize_pdsyev, &
            tmb%orthpar%blocksize_pdgemm, KSwfn%orbs, tmb, overlap_calculated)     
        !then redo density and potential with correct charge? - for ease doing in linear scaling
     end if

  case default
     call input_psi_help()
     call f_err_throw('Illegal value of inputPsiId (' // trim(yaml_toa(in%inputPsiId,fmt='(i0)')) // ')', &
          err_name='BIGDFT_RUNTIME_ERROR')

  end select

  !save the previous potential if the rho_work is associated
  if (denspot%rhov_is==KS_POTENTIAL .and. in%iscf==SCF_KIND_GENERALIZED_DIRMIN) then
     if (associated(denspot%rho_work)) then
        call f_err_throw('The reference potential should be empty to correct the hamiltonian!',&
             err_name='BIGDFT_RUNTIME_ERROR')
     end if
     call yaml_newline()
     call yaml_comment('Saving the KS potential obtained from IG')
     denspot%rho_work = f_malloc_ptr(denspot%dpbox%ndimpot*denspot%dpbox%nrhodim,id='denspot%rho_work')
     call vcopy(denspot%dpbox%ndimpot*denspot%dpbox%nrhodim,&
          denspot%rhov(1),1,denspot%rho_work(1),1)
  end if

  !all the input format need first_orthon except the LCAO input_guess
  ! WARNING: at the momemt the linear scaling version does not need first_orthon.
  ! hpsi and psit have been allocated during the LCAO input guess.
  ! Maybe to be changed later.
  !if (inputpsi /= 0 .and. inputpsi /=-1000) then
  if ( inputpsi /= INPUT_PSI_LCAO .and. inputpsi /= INPUT_PSI_LINEAR_AO .and. &
        inputpsi /= INPUT_PSI_EMPTY .and. inputpsi /= INPUT_PSI_DISK_LINEAR .and. &
        inputpsi /= INPUT_PSI_MEMORY_LINEAR) then
    
     !orthogonalise wavefunctions and allocate hpsi wavefunction (and psit if parallel)
     call first_orthon(iproc,nproc,KSwfn%orbs,KSwfn%Lzd,KSwfn%comms,&
          KSwfn%psi,KSwfn%hpsi,KSwfn%psit,in%orthpar)
  end if

  !if (iproc==0 .and. inputpsi /= INPUT_PSI_LINEAR_AO) call yaml_mapping_close() !input hamiltonian
  if (iproc==0) call yaml_mapping_close() !input hamiltonian

  if(inputpsi /= INPUT_PSI_LINEAR_AO .and. inputpsi /= INPUT_PSI_DISK_LINEAR .and. &
     inputpsi /= INPUT_PSI_MEMORY_LINEAR) then
     !allocate arrays for the GPU if a card is present
     if (GPUconv) then
        call prepare_gpu_for_locham(KSwfn%Lzd%Glr%d%n1,KSwfn%Lzd%Glr%d%n2,KSwfn%Lzd%Glr%d%n3,&
             in%nspin,&
             KSwfn%Lzd%hgrids(1),KSwfn%Lzd%hgrids(2),KSwfn%Lzd%hgrids(3),&
             KSwfn%Lzd%Glr%wfd,KSwfn%orbs,GPU)
     end if
     !the same with OpenCL, but they cannot exist at same time
     if (GPU%OCLconv) then
        call allocate_data_OCL(KSwfn%Lzd%Glr%d%n1,KSwfn%Lzd%Glr%d%n2,KSwfn%Lzd%Glr%d%n3,&
             atoms%astruct%geocode,&
             in%nspin,KSwfn%Lzd%Glr%wfd,KSwfn%orbs,GPU)
        if (iproc == 0) call yaml_comment('GPU data allocated')
        !if (iproc == 0) write(*,*)'GPU data allocated'
     end if
  end if

   ! Emit that new wavefunctions are ready.
   if (inputpsi /= INPUT_PSI_LINEAR_AO .and. inputpsi /= INPUT_PSI_DISK_LINEAR &
        & .and. inputpsi /= INPUT_PSI_MEMORY_LINEAR .and. KSwfn%c_obj /= 0) then
      call kswfn_emit_psi(KSwfn, 0, 0, iproc, nproc)
   end if
   if ((inputpsi == INPUT_PSI_LINEAR_AO .or.&
        inputpsi == INPUT_PSI_DISK_LINEAR .or. &
        inputpsi == INPUT_PSI_MEMORY_LINEAR ).and. tmb%c_obj /= 0) then
      call kswfn_emit_psi(tmb, 0, 0, iproc, nproc)
   end if

   call f_release_routine()

END SUBROUTINE input_wf


!> Check for the input psi (wavefunctions)
subroutine input_check_psi_id(inputpsi, input_wf_format, dir_output, orbs, lorbs, iproc, nproc, nfrag, frag_dir, ref_frags)
  use module_types
  use yaml_output
  use module_fragments
  use module_interfaces, except_this_one=>input_check_psi_id
  implicit none
  integer, intent(out) :: input_wf_format         !< (out) Format of WF
  integer, intent(inout) :: inputpsi              !< (in) indicate how check input psi, (out) give how to build psi
                                                  !! INPUT_PSI_DISK_WVL: psi on the disk (wavelets), check if the wavefunctions are all present
                                                  !!                     otherwise switch to normal input guess
                                                  !! INPUT_PSI_DISK_LINEAR: psi on memory (linear version)
                                                  !! INPUT_PSI_LCAO: Use normal input guess (Linear Combination of Atomic Orbitals)
  integer, intent(in) :: iproc                    !< (in)  id proc
  integer, intent(in) :: nproc                    !< (in)  #proc
  integer, intent(in) :: nfrag                    !< number of fragment directories which need checking
  type(system_fragment), dimension(:), pointer :: ref_frags  !< number of orbitals for each fragment
  character(len=100), dimension(nfrag), intent(in) :: frag_dir !< label for fragment subdirectories (blank if not a fragment calculation)
  character(len = *), intent(in) :: dir_output
  type(orbitals_data), intent(in) :: orbs, lorbs

  logical :: onefile
  integer :: ifrag

  input_wf_format=WF_FORMAT_NONE !default value
  !for the inputPsi == WF_FORMAT_NONE case, check 
  !if the wavefunctions are all present
  !otherwise switch to normal input guess
  if (inputpsi == INPUT_PSI_DISK_WVL) then
     ! Test ETSF file.
     inquire(file=trim(dir_output)//"wavefunction.etsf",exist=onefile)
     if (onefile) then
        input_wf_format = WF_FORMAT_ETSF
     else
        call verify_file_presence(trim(dir_output)//"wavefunction",orbs,input_wf_format,nproc)
     end if
     if (input_wf_format == WF_FORMAT_NONE) then
        if (iproc==0) call yaml_warning('Missing wavefunction files, switch to normal input guess')
        !if (iproc==0) write(*,*)''
        !if (iproc==0) write(*,*)'*********************************************************************'
        !if (iproc==0) write(*,*)'* WARNING: Missing wavefunction files, switch to normal input guess *'
        !if (iproc==0) write(*,*)'*********************************************************************'
        !if (iproc==0) write(*,*)''
        inputpsi=INPUT_PSI_LCAO
     end if
  end if
  ! Test if the files are there for initialization via reading files
  if (inputpsi == INPUT_PSI_DISK_LINEAR) then
     do ifrag=1,nfrag
        ! Test ETSF file.
        inquire(file=trim(dir_output)//"minBasis.etsf",exist=onefile)
        if (onefile) then
           input_wf_format = WF_FORMAT_ETSF
        else
           call verify_file_presence(trim(dir_output)//trim(frag_dir(ifrag))//"minBasis",lorbs,input_wf_format,&
                nproc,ref_frags(ifrag)%fbasis%forbs%norb)
        end if
        if (input_wf_format == WF_FORMAT_NONE) then
           if (iproc==0) call yaml_warning('Missing wavefunction files, switch to normal input guess')
           !if (iproc==0) write(*,*)''
           !if (iproc==0) write(*,*)'*********************************************************************'
           !if (iproc==0) write(*,*)'* WARNING: Missing wavefunction files, switch to normal input guess *'
           !if (iproc==0) write(*,*)'*********************************************************************'
           !if (iproc==0) write(*,*)''
           inputpsi=INPUT_PSI_LINEAR_AO
           ! if one directory doesn't exist, exit
           exit
        end if
     end do
  end if
END SUBROUTINE input_check_psi_id


subroutine input_wf_memory_new(nproc, iproc, atoms, &
           rxyz_old, hx_old, hy_old, hz_old, d_old, wfd_old, psi_old,lzd_old, &
           rxyz,hx,hy,hz,d,wfd,psi,orbs,lzd,displ)

  use module_base
  use ao_inguess, only: atomic_info
  use module_types
  use module_interfaces, except_this_one => input_wf_memory_new
  implicit none

  !Global Variables  
  integer, intent(in) :: nproc, iproc
  type(atoms_data), intent(in) :: atoms
  real(gp), dimension(3, atoms%astruct%nat), intent(in) :: rxyz, rxyz_old
  real(gp), intent(in) :: hx, hy, hz, hx_old, hy_old, hz_old,displ
  type(grid_dimensions), intent(in) :: d, d_old
  type(wavefunctions_descriptors), intent(in) :: wfd
  type(wavefunctions_descriptors), intent(inout) :: wfd_old
  type(orbitals_data), intent(in) :: orbs
  type(local_zone_descriptors), intent(inout) :: lzd_old
  type(local_zone_descriptors), intent(in) :: lzd
  real(wp), dimension(:), pointer :: psi, psi_old

  !Local Variables
  character(len = *), parameter :: subname = "input_wf_memory"
  integer :: iorb,nbox,npsir,ist,i,l,k,i1,i2,i3,l1,l2,l3,p1,p2,p3,ii1,ii2,ii3
  type(workarr_sumrho) :: w
  real(wp), dimension(:,:,:), allocatable :: psir,psir_old
  real(wp) :: hhx_old,hhy_old,hhz_old,hhx,hhy,hhz,dgrid1,dgrid2,dgrid3,expfct,x,y,z,s1,s2,s3
  real(wp) :: s1d1,s1d2,s1d3,s2d1,s2d2,s2d3,s3d1,s3d2,s3d3,norm_1,norm_2,norm_3,norm,radius,jacdet
  real(wp), dimension(-1:1) :: coeff,ipv,ipv2


  !To reduce the size, use real(kind=4)
  real(kind=4), dimension(:,:), allocatable :: shift
  real(wp) :: s1_new, s2_new, s3_new,xz,yz,zz,recnormsqr,exp_val, exp_cutoff
  real(wp) :: k1,k2,k3,distance,cutoff

  integer :: istart,irange,rest,iend, gridx,gridy,gridz,xbox,ybox,zbox,iy,iz

  !Atom description (needed for call to eleconf)
  integer ::nzatom,nvalelec!,nsccode,mxpl,mxchg
  real(wp) :: rcov
  !character(len=2) :: symbol

  if (lzd_old%Glr%geocode .ne. 'F') then
     write(*,*) 'Not implemented for boundary conditions other than free'
     stop
  end if

 ! Daubechies to ISF
  npsir=1
  call initialize_work_arrays_sumrho(1,Lzd_old%Glr,.true.,w)
  nbox = lzd_old%Glr%d%n1i*Lzd_old%Glr%d%n2i*Lzd_old%Glr%d%n3i

  psir_old = f_malloc((/ nbox, npsir, orbs%norbp /),id='psir_old')
  psir = f_malloc((/ lzd%Glr%d%n1i*Lzd%Glr%d%n2i*Lzd%Glr%d%n3i, npsir, orbs%norbp /),id='psir')
  shift = f_malloc((/ lzd%glr%d%n1i*lzd%glr%d%n2i*lzd%glr%d%n3i, 5 /),id='shift')
  
  call to_zero(max(orbs%npsidim_comp,orbs%npsidim_orbs),psi(1)) 
  call to_zero(lzd%Glr%d%n1i*Lzd%Glr%d%n2i*Lzd%Glr%d%n3i*npsir*orbs%norbp,psir(1,1,1)) 
  call to_zero(nbox*npsir*orbs%norbp,psir_old(1,1,1)) 

  call to_zero(lzd%glr%d%n1i*lzd%glr%d%n2i*lzd%glr%d%n3i*5, shift(1,1))

  ist=1
  loop_orbs: do iorb=1,orbs%norbp
     call daub_to_isf(Lzd_old%Glr,w,psi_old(ist),psir_old(1,1,iorb))
     ist=ist+Lzd_old%Glr%wfd%nvctr_c+7*Lzd_old%Glr%wfd%nvctr_f
  end do loop_orbs
  call deallocate_work_arrays_sumrho(w)

  hhx_old = 0.5*hx_old
  hhy_old = 0.5*hy_old
  hhz_old = 0.5*hz_old  

  hhx = 0.5*hx
  hhy = 0.5*hy
  hhz = 0.5*hz  
  
  jacdet = 0.d0
  expfct = 0.d0
  recnormsqr = 0d0

  irange = int(atoms%astruct%nat/nproc)

  rest = atoms%astruct%nat - nproc*irange

  do i = 0,rest-1
     if(iproc .eq. i) irange = irange + 1 
  end do

  if (iproc <= rest-1) then
     istart = iproc*irange + 1
     iend = istart + irange - 1
  else  
     istart = iproc*irange + 1 + rest
     iend = istart + irange - 1
  end if
   
  do k = istart,iend

     !determine sigma of gaussian (sigma is taken as the covalent radius of the atom,rcov)
     nzatom = atoms%nzatom(atoms%astruct%iatype(k))
     nvalelec =  atoms%nelpsp(atoms%astruct%iatype(k))
     call atomic_info(nzatom, nvalelec,rcov=rcov)
     !call eleconf(nzatom, nvalelec,symbol,rcov,rprb,ehomo,neleconf,nsccode,mxpl,mxchg,amu)
     
     radius = 1.0/((rcov)**2)
     cutoff = 3*rcov
     
     !dimensions for box around atom 
     xbox = nint(cutoff/hhx) ; ybox = nint(cutoff/hhy) ; zbox = nint(cutoff/hhz)
  
     gridx = nint(rxyz(1,k)/hhx)+14
     gridy = nint(rxyz(2,k)/hhy)+14
     gridz = nint(rxyz(3,k)/hhz)+14
  
     !$OMP PARALLEL DO DEFAULT(PRIVATE) SHARED(rxyz_old,rxyz,shift,gridx,gridy,gridz,xbox,ybox,zbox, &
     !$OMP& hhz,hhy,hhx,lzd,k) FIRSTPRIVATE(radius,cutoff)
     do i3 = max(1, gridz-zbox), min(lzd%glr%d%n3i,gridz+zbox)
        ii3 = i3-14
        zz = ii3*hhz
        iz = (i3-1)*lzd%glr%d%n1i*lzd%glr%d%n2i
        do i2 = max(1,gridy-ybox), min(lzd%glr%d%n2i,gridy+ybox)
           ii2 = i2 - 14
           yz = ii2*hhy
           iy = (i2-1)*lzd%glr%d%n1i
           do i1 = max(1,gridx-xbox), min(lzd%glr%d%n1i,gridx+xbox)
               
              ii1 = i1 - 14
              xz = ii1*hhx
              
              norm_1 = 0d0 ; norm_2 = 0d0 ; norm_3 = 0d0 
              s1_new = 0d0 ; s2_new = 0d0 ; s3_new = 0d0

              s1d1 = 0d0 ; s1d2 = 0d0 ; s1d3 = 0d0
              s2d1 = 0d0 ; s2d2 = 0d0 ; s2d3 = 0d0
              s3d1 = 0d0 ; s3d2 = 0d0 ; s3d3 = 0d0 
              
              distance = sqrt((xz-rxyz(1,k))**2+(yz-rxyz(2,k))**2+(zz-rxyz(3,k))**2)
              if(distance > cutoff) cycle 
              
              exp_val = 0.5*(distance**2)*radius
              exp_cutoff = 0.5*(cutoff**2)*radius
              
              expfct = ex(exp_val, exp_cutoff) 

              norm = expfct
              recnormsqr = 1/expfct**2

              s1_new = (rxyz(1,k) - rxyz_old(1,k))*expfct
              s2_new = (rxyz(2,k) - rxyz_old(2,k))*expfct
              s3_new = (rxyz(3,k) - rxyz_old(3,k))*expfct

              norm_1 =  expfct*((xz-rxyz(1,k))*radius)
              norm_2 =  expfct*((yz-rxyz(2,k))*radius)
              norm_3 =  expfct*((zz-rxyz(3,k))*radius)

              s1d1 = s1_new*((xz-rxyz(1,k))*radius)
              s1d2 = s1_new*((yz-rxyz(2,k))*radius)
              s1d3 = s1_new*((zz-rxyz(3,k))*radius)
              
              s2d1 = s2_new*((xz-rxyz(1,k))*radius)
              s2d2 = s2_new*((yz-rxyz(2,k))*radius)
              s2d3 = s2_new*((zz-rxyz(3,k))*radius)
     
              s3d1 = s3_new*((xz-rxyz(1,k))*radius)
              s3d2 = s3_new*((yz-rxyz(2,k))*radius)
              s3d3 = s3_new*((zz-rxyz(3,k))*radius)

              s1d1 =       (s1d1*expfct - s1_new*norm_1)*recnormsqr
              s1d2 =       (s1d2*expfct - s1_new*norm_2)*recnormsqr
              s1d3 =       (s1d3*expfct - s1_new*norm_3)*recnormsqr
         
              s2d1 =       (s2d1*expfct - s2_new*norm_1)*recnormsqr
              s2d2 =       (s2d2*expfct - s2_new*norm_2)*recnormsqr
              s2d3 =       (s2d3*expfct - s2_new*norm_3)*recnormsqr
         
              s3d1 =       (s3d1*expfct - s3_new*norm_1)*recnormsqr
              s3d2 =       (s3d2*expfct - s3_new*norm_2)*recnormsqr
              s3d3 =       (s3d3*expfct - s3_new*norm_3)*recnormsqr
        
 
              jacdet = s1d1*s2d2*s3d3 + s1d2*s2d3*s3d1 + s1d3*s2d1*s3d2 - s1d3*s2d2*s3d1-s1d2*s2d1*s3d3 - s1d1*s2d3*s3d2&
                        &  + s1d1 + s2d2 + s3d3 +s1d1*s2d2+s3d3*s1d1+s3d3*s2d2 - s1d2*s2d1 - s3d2*s2d3 - s3d1*s1d3

              shift(i1+iy+iz,1) = real(s1_new,kind=4) +  shift(i1+iy+iz,1)  
              shift(i1+iy+iz,2) = real(s2_new,kind=4) +  shift(i1+iy+iz,2)  
              shift(i1+iy+iz,3) = real(s3_new,kind=4) +  shift(i1+iy+iz,3)  
              shift(i1+iy+iz,4) = real(expfct,kind=4) +  shift(i1+iy+iz,4)  
              shift(i1+iy+iz,5) = real(jacdet,kind=4) +  shift(i1+iy+iz,5)  

           end do     
        end do
      end do
    !$OMP END PARALLEL DO
  end do

  if (nproc > 1) then
      call mpiallred(shift(1,1),lzd%glr%d%n1i*lzd%glr%d%n2i*lzd%glr%d%n3i*5, MPI_SUM,bigdft_mpi%mpi_comm) 
  end if

!Interpolation
 do iorb = 1,orbs%norbp
  !$OMP PARALLEL DO DEFAULT(PRIVATE) SHARED(shift,hhx,hhy,hhz,hhx_old,hhy_old,hhz_old,lzd_old,lzd,atoms, &
  !$OMP& psir_old,psir,rxyz_old,rxyz,iorb) 
  do i3 = 1, lzd%glr%d%n3i
      iz = (i3-1)*lzd%glr%d%n2i*lzd%glr%d%n1i
    do i2 = 1, lzd%glr%d%n2i
       iy = (i2-1)*lzd%glr%d%n1i
      do i1 = 1, lzd%glr%d%n1i

         s1 = shift(i1+iy+iz,1) 
         s2 = shift(i1+iy+iz,2) 
         s3 = shift(i1+iy+iz,3) 
         norm = shift(i1+iy+iz,4) 
         jacdet = shift(i1+iy+iz,5)

         jacdet = jacdet + 1.0

         if(norm.eq.0d0) norm = 1d0

         s1 = s1/norm
         s2 = s2/norm
         s3 = s3/norm

         k1 = (i1-14)*hhx_old 
         k2 = (i2-14)*hhy_old 
         k3 = (i3-14)*hhz_old 

         x = k1 - s1
         y = k2 - s2
         z = k3 - s3
     
         p1 = nint(x/hhx_old) + 14
         p2 = nint(y/hhy_old) + 14 
         p3 = nint(z/hhz_old) + 14
        
         dgrid1 = x - (p1-14)*hhx_old
         dgrid2 = y - (p2-14)*hhy_old
         dgrid3 = z - (p3-14)*hhz_old

         if(p1 < 2 .or. p1 > lzd_old%glr%d%n1i-1 .or. p2 < 2 .or. p2 > lzd_old%glr%d%n2i-1 .or. &
            p3 < 2 .or. p3 > lzd_old%glr%d%n3i-1 ) then
            psir(i1+iy+iz,1,iorb) = 0.d0
            cycle
         end if

         do i = -1,1
           do l = -1,1

              l1 = (p1-1) 
              l2 = (p2+i-1)*lzd_old%glr%d%n1i          
              l3 = (p3+l-1)*lzd_old%glr%d%n2i*lzd_old%glr%d%n1i
              
              coeff(-1) = psir_old(l1+l2+l3,1,iorb)

              l1 = p1  
            
              coeff(0) = (psir_old(l1+l2+l3,1,iorb)-coeff(-1))/hhx_old

              l1 = p1+1 
            
              coeff(1) = (psir_old(l1+l2+l3,1,iorb)-coeff(-1)-coeff(0)*2*hhx_old)/(2*hhx_old*hhx_old)
 
              ipv(l) = coeff(-1) + coeff(0)*(hhx_old+dgrid1) + coeff(1)*(hhx_old+dgrid1)*dgrid1

           end do

           coeff(-1) = ipv(-1)
           coeff(0) = (ipv(0) - coeff(-1))/hhz_old
           coeff(1) = (ipv(1) - coeff(-1) - coeff(0)*2*hhz_old)/(2*hhz_old*hhz_old)

           ipv2(i) = coeff(-1) + coeff(0)*(hhz_old+dgrid3) + coeff(1)*(hhz_old+dgrid3)*dgrid3

         end do

         coeff(-1) = ipv2(-1)
         coeff(0) = (ipv2(0) - coeff(-1))/hhy_old
         coeff(1) = (ipv2(1) - coeff(-1) - coeff(0)*2*hhy_old)/(2*hhy_old*hhy_old)
 
         psir(i1+iy+iz,1,iorb) = &
         & (coeff(-1) + coeff(0)*(dgrid2+hhy_old) + coeff(1)*(dgrid2+hhy_old)*dgrid2) /sqrt(abs(jacdet))
        
       end do
      end do
     end do
  !$OMP END PARALLEL DO
  end do

  call initialize_work_arrays_sumrho(1,Lzd%Glr,.true.,w) 
 
  ist=1
  loop_orbs_back: do iorb=1,orbs%norbp
        call isf_to_daub(Lzd%Glr,w,psir(1,1,iorb),psi(ist))
        ist=ist+Lzd%Glr%wfd%nvctr_c+7*Lzd%Glr%wfd%nvctr_f
  end do loop_orbs_back

  call deallocate_work_arrays_sumrho(w)

  call f_free(psir_old)
  call f_free(psir)
  call f_free(shift)

  call f_free_ptr(psi_old)

contains

  real(wp) function ex(x,m)
     implicit none
     real(wp),intent(in) :: x,m

     ex = (1.0 - x/m)**m

  end function ex

END SUBROUTINE input_wf_memory_new<|MERGE_RESOLUTION|>--- conflicted
+++ resolved
@@ -697,14 +697,9 @@
   use yaml_output
   use communications_base, only: deallocate_comms_linear
   use communications, only: transpose_localized, untranspose_localized
-<<<<<<< HEAD
   use constrained_dft
-  use sparsematrix_base, only: sparsematrix_malloc, DENSE_PARALLEL, assignment(=), &
-                               deallocate_sparse_matrix, deallocate_matrices
-=======
   use sparsematrix_base, only: sparsematrix_malloc, sparsematrix_malloc_ptr, DENSE_PARALLEL, SPARSE_FULL, &
                                assignment(=), deallocate_sparse_matrix, deallocate_matrices
->>>>>>> 1a6cdf1c
   use sparsematrix, only: compress_matrix_distributed, uncompress_matrix_distributed
   implicit none
 
