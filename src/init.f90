--- conflicted
+++ resolved
@@ -2137,8 +2137,6 @@
   !!real(gp), dimension(:,:), allocatable :: ks, ksk
   !!real(gp) :: nonidem
   integer :: itmb, jtmb, ispin, ifrag_ref, max_nbasis_env, ifrag
-<<<<<<< HEAD
-=======
   interface
      subroutine input_memory_linear(iproc, nproc, at, KSwfn, tmb, tmb_old, denspot, input, &
           rxyz_old, rxyz, denspot0, energs, nlpsp, GPU, ref_frags, cdft)
@@ -2309,7 +2307,6 @@
 
 
 
->>>>>>> a241ed61
   call f_routine(id='input_wf')
 
  !determine the orthogonality parameters
