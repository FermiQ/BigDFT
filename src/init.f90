--- conflicted
+++ resolved
@@ -2163,13 +2163,8 @@
      call communicate_basis_for_density(iproc, nproc, tmb%lzd, tmb%orbs, tmb%psi, tmb%comsr)
      allocate(density_kernel(tmb%orbs%norb,tmb%orbs%norb), stat=i_stat)
      call memocc(i_stat, density_kernel, 'density_kernel', subname)
-<<<<<<< HEAD
-     call calculate_density_kernel(iproc, nproc, tmb%orbs%norb, KSwfn%orbs%norb, KSwfn%orbs%norbp, KSwfn%orbs%isorb, &
-       tmb%wfnmd%ld_coeff, tmb%wfnmd%coeff, density_kernel)
-=======
      call calculate_density_kernel(iproc, nproc, tmb%wfnmd%ld_coeff, KSwfn%orbs, tmb%orbs, &
           tmb%wfnmd%coeff, density_kernel)
->>>>>>> 4506aea0
      call sumrhoForLocalizedBasis2(iproc, nproc, &
           tmb%lzd, in, KSwfn%Lzd%hgrids(1),KSwfn%Lzd%hgrids(2),KSwfn%Lzd%hgrids(3), &
           tmb%orbs, tmb%comsr, density_kernel, &
