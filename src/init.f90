!> @file
!!  Routines to initialize the information about localisation regions
!! @author
!!    Copyright (C) 2007-2011 BigDFT group
!!    This file is distributed under the terms of the
!!    GNU General Public License, see ~/COPYING file
!!    or http://www.gnu.org/copyleft/gpl.txt .
!!    For the list of contributors, see ~/AUTHORS 


!>   Calculates the descriptor arrays and nvctrp
!!   Calculates also the bounds arrays needed for convolutions
!!   Refers this information to the global localisation region descriptor
subroutine createWavefunctionsDescriptors(iproc,hx,hy,hz,atoms,rxyz,radii_cf,&
      &   crmult,frmult,Glr,output_grid)
   use module_base
   use module_types
   implicit none
   !Arguments
   type(atoms_data), intent(in) :: atoms
   integer, intent(in) :: iproc
   real(gp), intent(in) :: hx,hy,hz,crmult,frmult
   real(gp), dimension(3,atoms%nat), intent(in) :: rxyz
   real(gp), dimension(atoms%ntypes,3), intent(in) :: radii_cf
   type(locreg_descriptors), intent(inout) :: Glr
   logical, intent(in), optional :: output_grid
   !local variables
   character(len=*), parameter :: subname='createWavefunctionsDescriptors'
   integer :: i_all,i_stat,i1,i2,i3,iat
   integer :: n1,n2,n3,nfl1,nfu1,nfl2,nfu2,nfl3,nfu3
   logical :: my_output_grid
   logical, dimension(:,:,:), allocatable :: logrid_c,logrid_f

   !assign the dimensions to improve (a little) readability
   n1=Glr%d%n1
   n2=Glr%d%n2
   n3=Glr%d%n3
   nfl1=Glr%d%nfl1
   nfl2=Glr%d%nfl2
   nfl3=Glr%d%nfl3
   nfu1=Glr%d%nfu1
   nfu2=Glr%d%nfu2
   nfu3=Glr%d%nfu3

   !allocate kinetic bounds, only for free BC
   if (atoms%geocode == 'F') then
      allocate(Glr%bounds%kb%ibyz_c(2,0:n2,0:n3+ndebug),stat=i_stat)
      call memocc(i_stat,Glr%bounds%kb%ibyz_c,'Glr%bounds%kb%ibyz_c',subname)
      allocate(Glr%bounds%kb%ibxz_c(2,0:n1,0:n3+ndebug),stat=i_stat)
      call memocc(i_stat,Glr%bounds%kb%ibxz_c,'Glr%bounds%kb%ibxz_c',subname)
      allocate(Glr%bounds%kb%ibxy_c(2,0:n1,0:n2+ndebug),stat=i_stat)
      call memocc(i_stat,Glr%bounds%kb%ibxy_c,'Glr%bounds%kb%ibxy_c',subname)
      allocate(Glr%bounds%kb%ibyz_f(2,0:n2,0:n3+ndebug),stat=i_stat)
      call memocc(i_stat,Glr%bounds%kb%ibyz_f,'Glr%bounds%kb%ibyz_f',subname)
      allocate(Glr%bounds%kb%ibxz_f(2,0:n1,0:n3+ndebug),stat=i_stat)
      call memocc(i_stat,Glr%bounds%kb%ibxz_f,'Glr%bounds%kb%ibxz_f',subname)
      allocate(Glr%bounds%kb%ibxy_f(2,0:n1,0:n2+ndebug),stat=i_stat)
      call memocc(i_stat,Glr%bounds%kb%ibxy_f,'Glr%bounds%kb%ibxy_f',subname)
   end if

   if (iproc == 0) then
      write(*,'(1x,a)')&
         &   '------------------------------------------------- Wavefunctions Descriptors Creation'
   end if

   ! determine localization region for all orbitals, but do not yet fill the descriptor arrays
   allocate(logrid_c(0:n1,0:n2,0:n3+ndebug),stat=i_stat)
   call memocc(i_stat,logrid_c,'logrid_c',subname)
   allocate(logrid_f(0:n1,0:n2,0:n3+ndebug),stat=i_stat)
   call memocc(i_stat,logrid_f,'logrid_f',subname)

   ! coarse grid quantities
   call fill_logrid(atoms%geocode,n1,n2,n3,0,n1,0,n2,0,n3,0,atoms%nat,&
      &   atoms%ntypes,atoms%iatype,rxyz,radii_cf(1,1),crmult,hx,hy,hz,logrid_c)
   call num_segkeys(n1,n2,n3,0,n1,0,n2,0,n3,logrid_c,Glr%wfd%nseg_c,Glr%wfd%nvctr_c)
   if (iproc == 0) write(*,'(2(1x,a,i10))') &
      &   'Coarse resolution grid: Number of segments= ',Glr%wfd%nseg_c,'points=',Glr%wfd%nvctr_c

   if (atoms%geocode == 'F') then
      call make_bounds(n1,n2,n3,logrid_c,Glr%bounds%kb%ibyz_c,Glr%bounds%kb%ibxz_c,Glr%bounds%kb%ibxy_c)
   end if

   if (atoms%geocode == 'P' .and. .not. Glr%hybrid_on .and. Glr%wfd%nvctr_c /= (n1+1)*(n2+1)*(n3+1) ) then
      if (iproc ==0)then
         write(*,*)&
            &   ' ERROR: the coarse grid does not fill the entire periodic box'
         write(*,*)&
            &   '          errors due to translational invariance breaking may occur'
         !stop
      end if
      if (GPUconv) then
         !        if (iproc ==0)then
         write(*,*)&
            &   '          The code should be stopped for a GPU calculation     '
         write(*,*)&
            &   '          since density is not initialised to 10^-20               '
         !        end if
         stop
      end if
   end if

   call fill_logrid(atoms%geocode,n1,n2,n3,0,n1,0,n2,0,n3,0,atoms%nat,&
      &   atoms%ntypes,atoms%iatype,rxyz,radii_cf(1,2),frmult,hx,hy,hz,logrid_f)
   call num_segkeys(n1,n2,n3,0,n1,0,n2,0,n3,logrid_f,Glr%wfd%nseg_f,Glr%wfd%nvctr_f)
   if (iproc == 0) write(*,'(2(1x,a,i10))') & 
   '  Fine resolution grid: Number of segments= ',Glr%wfd%nseg_f,'points=',Glr%wfd%nvctr_f
   if (atoms%geocode == 'F') then
      call make_bounds(n1,n2,n3,logrid_f,Glr%bounds%kb%ibyz_f,Glr%bounds%kb%ibxz_f,Glr%bounds%kb%ibxy_f)
   end if

   ! allocations for arrays holding the wavefunctions and their data descriptors
   call allocate_wfd(Glr%wfd,subname)

   ! now fill the wavefunction descriptor arrays
   ! coarse grid quantities
   call segkeys(n1,n2,n3,0,n1,0,n2,0,n3,logrid_c,Glr%wfd%nseg_c,Glr%wfd%keyg(1,1),Glr%wfd%keyv(1))

   ! fine grid quantities
   if (Glr%wfd%nseg_f > 0) then
      call segkeys(n1,n2,n3,0,n1,0,n2,0,n3,logrid_f,Glr%wfd%nseg_f,Glr%wfd%keyg(1,Glr%wfd%nseg_c+1), &
         &   Glr%wfd%keyv(Glr%wfd%nseg_c+1))
   end if

   ! Create the file grid.xyz to visualize the grid of functions
   my_output_grid = .false.
   if (present(output_grid)) my_output_grid = output_grid
   if (my_output_grid) then
      open(unit=22,file='grid.xyz',status='unknown')
      write(22,*) Glr%wfd%nvctr_c+Glr%wfd%nvctr_f+atoms%nat,' atomic'
      if (atoms%geocode=='F') then
         write(22,*)'complete simulation grid with low and high resolution points'
      else if (atoms%geocode =='S') then
         write(22,'(a,2x,3(1x,1pe24.17))')'surface',atoms%alat1,atoms%alat2,atoms%alat3
      else if (atoms%geocode =='P') then
         write(22,'(a,2x,3(1x,1pe24.17))')'periodic',atoms%alat1,atoms%alat2,atoms%alat3
      end if
      do iat=1,atoms%nat
         write(22,'(a6,2x,3(1x,e12.5),3x)') &
            &   trim(atoms%atomnames(atoms%iatype(iat))),rxyz(1,iat),rxyz(2,iat),rxyz(3,iat)
      enddo
      do i3=0,n3  
         do i2=0,n2  
            do i1=0,n1
               if (logrid_c(i1,i2,i3))&
                  &   write(22,'(a4,2x,3(1x,e10.3))') &
                  &   '  g ',real(i1,kind=8)*hx,real(i2,kind=8)*hy,real(i3,kind=8)*hz
            enddo
         enddo
      end do
      do i3=0,n3 
         do i2=0,n2 
            do i1=0,n1
               if (logrid_f(i1,i2,i3))&
                  &   write(22,'(a4,2x,3(1x,e10.3))') &
                  &   '  G ',real(i1,kind=8)*hx,real(i2,kind=8)*hy,real(i3,kind=8)*hz
            enddo
         enddo
      enddo
      close(22)
   endif

   i_all=-product(shape(logrid_c))*kind(logrid_c)
   deallocate(logrid_c,stat=i_stat)
   call memocc(i_stat,i_all,'logrid_c',subname)
   i_all=-product(shape(logrid_f))*kind(logrid_f)
   deallocate(logrid_f,stat=i_stat)
   call memocc(i_stat,i_all,'logrid_f',subname)

   !for free BC admits the bounds arrays
   if (atoms%geocode == 'F') then

      !allocate grow, shrink and real bounds
      allocate(Glr%bounds%gb%ibzxx_c(2,0:n3,-14:2*n1+16+ndebug),stat=i_stat)
      call memocc(i_stat,Glr%bounds%gb%ibzxx_c,'Glr%bounds%gb%ibzxx_c',subname)
      allocate(Glr%bounds%gb%ibxxyy_c(2,-14:2*n1+16,-14:2*n2+16+ndebug),stat=i_stat)
      call memocc(i_stat,Glr%bounds%gb%ibxxyy_c,'Glr%bounds%gb%ibxxyy_c',subname)
      allocate(Glr%bounds%gb%ibyz_ff(2,nfl2:nfu2,nfl3:nfu3+ndebug),stat=i_stat)
      call memocc(i_stat,Glr%bounds%gb%ibyz_ff,'Glr%bounds%gb%ibyz_ff',subname)
      allocate(Glr%bounds%gb%ibzxx_f(2,nfl3:nfu3,2*nfl1-14:2*nfu1+16+ndebug),stat=i_stat)
      call memocc(i_stat,Glr%bounds%gb%ibzxx_f,'Glr%bounds%gb%ibzxx_f',subname)
      allocate(Glr%bounds%gb%ibxxyy_f(2,2*nfl1-14:2*nfu1+16,2*nfl2-14:2*nfu2+16+ndebug),stat=i_stat)
      call memocc(i_stat,Glr%bounds%gb%ibxxyy_f,'Glr%bounds%gb%ibxxyy_f',subname)

      allocate(Glr%bounds%sb%ibzzx_c(2,-14:2*n3+16,0:n1+ndebug),stat=i_stat)
      call memocc(i_stat,Glr%bounds%sb%ibzzx_c,'Glr%bounds%sb%ibzzx_c',subname)
      allocate(Glr%bounds%sb%ibyyzz_c(2,-14:2*n2+16,-14:2*n3+16+ndebug),stat=i_stat)
      call memocc(i_stat,Glr%bounds%sb%ibyyzz_c,'Glr%bounds%sb%ibyyzz_c',subname)
      allocate(Glr%bounds%sb%ibxy_ff(2,nfl1:nfu1,nfl2:nfu2+ndebug),stat=i_stat)
      call memocc(i_stat,Glr%bounds%sb%ibxy_ff,'Glr%bounds%sb%ibxy_ff',subname)
      allocate(Glr%bounds%sb%ibzzx_f(2,-14+2*nfl3:2*nfu3+16,nfl1:nfu1+ndebug),stat=i_stat)
      call memocc(i_stat,Glr%bounds%sb%ibzzx_f,'Glr%bounds%sb%ibzzx_f',subname)
      allocate(Glr%bounds%sb%ibyyzz_f(2,-14+2*nfl2:2*nfu2+16,-14+2*nfl3:2*nfu3+16+ndebug),stat=i_stat)
      call memocc(i_stat,Glr%bounds%sb%ibyyzz_f,'Glr%bounds%sb%ibyyzz_f',subname)

      allocate(Glr%bounds%ibyyzz_r(2,-14:2*n2+16,-14:2*n3+16+ndebug),stat=i_stat)
      call memocc(i_stat,Glr%bounds%ibyyzz_r,'Glr%bounds%ibyyzz_r',subname)

      call make_all_ib(n1,n2,n3,nfl1,nfu1,nfl2,nfu2,nfl3,nfu3,&
         &   Glr%bounds%kb%ibxy_c,Glr%bounds%sb%ibzzx_c,Glr%bounds%sb%ibyyzz_c,&
         &   Glr%bounds%kb%ibxy_f,Glr%bounds%sb%ibxy_ff,Glr%bounds%sb%ibzzx_f,Glr%bounds%sb%ibyyzz_f,&
         &   Glr%bounds%kb%ibyz_c,Glr%bounds%gb%ibzxx_c,Glr%bounds%gb%ibxxyy_c,&
         &   Glr%bounds%kb%ibyz_f,Glr%bounds%gb%ibyz_ff,Glr%bounds%gb%ibzxx_f,Glr%bounds%gb%ibxxyy_f,&
         &   Glr%bounds%ibyyzz_r)

   end if

   if ( atoms%geocode == 'P' .and. Glr%hybrid_on) then
      call make_bounds_per(n1,n2,n3,nfl1,nfu1,nfl2,nfu2,nfl3,nfu3,Glr%bounds,Glr%wfd)
      call make_all_ib_per(n1,n2,n3,nfl1,nfu1,nfl2,nfu2,nfl3,nfu3,&
         &   Glr%bounds%kb%ibxy_f,Glr%bounds%sb%ibxy_ff,Glr%bounds%sb%ibzzx_f,Glr%bounds%sb%ibyyzz_f,&
         &   Glr%bounds%kb%ibyz_f,Glr%bounds%gb%ibyz_ff,Glr%bounds%gb%ibzxx_f,Glr%bounds%gb%ibxxyy_f)
   endif

   !assign geocode and the starting points
   Glr%geocode=atoms%geocode

END SUBROUTINE createWavefunctionsDescriptors


!>   Determine localization region for all projectors, but do not yet fill the descriptor arrays
subroutine createProjectorsArrays(iproc,n1,n2,n3,rxyz,at,orbs,&
      &   radii_cf,cpmult,fpmult,hx,hy,hz,nlpspd,proj)
   use module_base
   use module_types
   implicit none
   integer, intent(in) :: iproc,n1,n2,n3
   real(gp), intent(in) :: cpmult,fpmult,hx,hy,hz
   type(atoms_data), intent(in) :: at
   type(orbitals_data), intent(in) :: orbs
   real(gp), dimension(3,at%nat), intent(in) :: rxyz
   real(gp), dimension(at%ntypes,3), intent(in) :: radii_cf
   type(nonlocal_psp_descriptors), intent(out) :: nlpspd
   real(wp), dimension(:), pointer :: proj
   !local variables
   character(len=*), parameter :: subname='createProjectorsArrays'
   integer :: nl1,nl2,nl3,nu1,nu2,nu3,mseg,mproj
   integer :: iat,i_stat,i_all,iseg
   logical, dimension(:,:,:), allocatable :: logrid

   allocate(nlpspd%nseg_p(0:2*at%nat+ndebug),stat=i_stat)
   call memocc(i_stat,nlpspd%nseg_p,'nlpspd%nseg_p',subname)
   allocate(nlpspd%nvctr_p(0:2*at%nat+ndebug),stat=i_stat)
   call memocc(i_stat,nlpspd%nvctr_p,'nlpspd%nvctr_p',subname)
   allocate(nlpspd%nboxp_c(2,3,at%nat+ndebug),stat=i_stat)
   call memocc(i_stat,nlpspd%nboxp_c,'nlpspd%nboxp_c',subname)
   allocate(nlpspd%nboxp_f(2,3,at%nat+ndebug),stat=i_stat)
   call memocc(i_stat,nlpspd%nboxp_f,'nlpspd%nboxp_f',subname)

   ! determine localization region for all projectors, but do not yet fill the descriptor arrays
   allocate(logrid(0:n1,0:n2,0:n3+ndebug),stat=i_stat)
   call memocc(i_stat,logrid,'logrid',subname)

   call localize_projectors(iproc,n1,n2,n3,hx,hy,hz,cpmult,fpmult,rxyz,radii_cf,&
      &   logrid,at,orbs,nlpspd)

   ! allocations for arrays holding the projectors and their data descriptors
   allocate(nlpspd%keyg_p(2,nlpspd%nseg_p(2*at%nat)+ndebug),stat=i_stat)
   call memocc(i_stat,nlpspd%keyg_p,'nlpspd%keyg_p',subname)
   allocate(nlpspd%keyv_p(nlpspd%nseg_p(2*at%nat)+ndebug),stat=i_stat)
   call memocc(i_stat,nlpspd%keyv_p,'nlpspd%keyv_p',subname)
   allocate(proj(nlpspd%nprojel+ndebug),stat=i_stat)
   call memocc(i_stat,proj,'proj',subname)

   ! After having determined the size of the projector descriptor arrays fill them
   do iat=1,at%nat
      call numb_proj(at%iatype(iat),at%ntypes,at%psppar,at%npspcode,mproj)
      if (mproj.ne.0) then 

         ! coarse grid quantities
         nl1=nlpspd%nboxp_c(1,1,iat) 
         nl2=nlpspd%nboxp_c(1,2,iat) 
         nl3=nlpspd%nboxp_c(1,3,iat) 

         nu1=nlpspd%nboxp_c(2,1,iat)
         nu2=nlpspd%nboxp_c(2,2,iat)
         nu3=nlpspd%nboxp_c(2,3,iat)
         call fill_logrid(at%geocode,n1,n2,n3,nl1,nu1,nl2,nu2,nl3,nu3,0,1,  &
            &   at%ntypes,at%iatype(iat),rxyz(1,iat),radii_cf(1,3),cpmult,hx,hy,hz,logrid)

         iseg=nlpspd%nseg_p(2*iat-2)+1
         mseg=nlpspd%nseg_p(2*iat-1)-nlpspd%nseg_p(2*iat-2)

         call segkeys(n1,n2,n3,nl1,nu1,nl2,nu2,nl3,nu3,  & 
         logrid,mseg,nlpspd%keyg_p(1,iseg),nlpspd%keyv_p(iseg))

         ! fine grid quantities
         nl1=nlpspd%nboxp_f(1,1,iat)
         nl2=nlpspd%nboxp_f(1,2,iat)
         nl3=nlpspd%nboxp_f(1,3,iat)

         nu1=nlpspd%nboxp_f(2,1,iat)
         nu2=nlpspd%nboxp_f(2,2,iat)
         nu3=nlpspd%nboxp_f(2,3,iat)
         call fill_logrid(at%geocode,n1,n2,n3,nl1,nu1,nl2,nu2,nl3,nu3,0,1,  &
            &   at%ntypes,at%iatype(iat),rxyz(1,iat),radii_cf(1,2),fpmult,hx,hy,hz,logrid)
         iseg=nlpspd%nseg_p(2*iat-1)+1
         mseg=nlpspd%nseg_p(2*iat)-nlpspd%nseg_p(2*iat-1)
         if (mseg > 0) then
            call segkeys(n1,n2,n3,nl1,nu1,nl2,nu2,nl3,nu3,  & 
            logrid,mseg,nlpspd%keyg_p(1,iseg),nlpspd%keyv_p(iseg))
         end if
      endif
   enddo

   i_all=-product(shape(logrid))*kind(logrid)
   deallocate(logrid,stat=i_stat)
   call memocc(i_stat,i_all,'logrid',subname)

   !fill the projectors if the strategy is a distributed calculation
   if (.not. DistProjApply) then
      !calculate the wavelet expansion of projectors
      call fill_projectors(iproc,n1,n2,n3,hx,hy,hz,at,orbs,rxyz,nlpspd,proj,0)
   end if

END SUBROUTINE createProjectorsArrays


!> Fill the preconditioning projectors for a given atom 
subroutine fillPcProjOnTheFly(PPD, Glr, iat, at, hx,hy,hz,startjorb,ecut_pc,   initial_istart_c ) 
   use module_interfaces
   use module_base
   use module_types
   implicit none
   type(pcproj_data_type),  intent(in) ::PPD
   type(locreg_descriptors),  intent(in):: Glr
   integer, intent(in)  ::iat, startjorb
   real(gp), intent(in) ::  ecut_pc, hx,hy,hz
   !! real(gp), pointer :: gaenes(:)
   integer, intent(in) :: initial_istart_c
   type(atoms_data), intent(in) :: at

   ! local variables  
   type(locreg_descriptors) :: Plr
   real(gp) kx, ky, kz
   integer :: jorb, ncplx, istart_c
   real(wp), dimension(PPD%G%ncoeff ) :: Gocc
   character(len=*), parameter :: subname='fillPcProjOnTheFly'

   istart_c=initial_istart_c

   Plr%d%n1 = Glr%d%n1
   Plr%d%n2 = Glr%d%n2
   Plr%d%n3 = Glr%d%n3
   Plr%geocode = at%geocode


   Plr%wfd%nvctr_c  =PPD%pc_nlpspd%nvctr_p(2*iat-1)-PPD%pc_nlpspd%nvctr_p(2*iat-2)
   Plr%wfd%nvctr_f  =PPD%pc_nlpspd%nvctr_p(2*iat  )-PPD%pc_nlpspd%nvctr_p(2*iat-1)
   Plr%wfd%nseg_c   =PPD%pc_nlpspd%nseg_p(2*iat-1)-PPD%pc_nlpspd%nseg_p(2*iat-2)
   Plr%wfd%nseg_f   =PPD%pc_nlpspd%nseg_p(2*iat  )-PPD%pc_nlpspd%nseg_p(2*iat-1)

   call allocate_wfd(Plr%wfd,subname)


   Plr%wfd%keyv(:)  = PPD%pc_nlpspd%keyv_p(  PPD%pc_nlpspd%nseg_p(2*iat-2)+1:  PPD%pc_nlpspd%nseg_p(2*iat)   )
   Plr%wfd%keyg(1:2, :)  = PPD%pc_nlpspd%keyg_p( 1:2,  PPD%pc_nlpspd%nseg_p(2*iat-2)+1:  PPD%pc_nlpspd%nseg_p(2*iat)   )

   kx=0.0_gp
   ky=0.0_gp
   kz=0.0_gp

   Gocc=0.0_wp

   jorb=startjorb

   do while( jorb<=PPD%G%ncoeff         .and. PPD%iorbtolr(jorb)== iat) 
      if( PPD%gaenes(jorb)<ecut_pc) then

         Gocc(jorb)=1.0_wp

         ncplx=1
         call gaussians_to_wavelets_orb(ncplx,Plr,hx,hy,hz,kx,ky,kz,PPD%G,&
            &   Gocc(1),  PPD%pc_proj(istart_c)  )
         Gocc(jorb)=0.0_wp


         !! ---------------  use this to plot projectors
         !!$              write(orbname,'(A,i4.4)')'pc_',iproj
         !!$              Plr%bounds = Glr%bounds
         !!$              Plr%d          = Glr%d
         !!$              call plot_wf_cube(orbname,at,Plr,hx,hy,hz,PPD%G%rxyz, PPD%pc_proj(istart_c) ,"1234567890" ) 

         istart_c=istart_c + (   Plr%wfd%nvctr_c    +   7*Plr%wfd%nvctr_f   )


      endif
      jorb=jorb+1

      if(jorb> PPD%G%ncoeff) exit

   end do

   call deallocate_wfd(Plr%wfd,subname)

END SUBROUTINE fillPcProjOnTheFly


!> Fill the preconditioning projectors for a given atom 
subroutine fillPawProjOnTheFly(PAWD, Glr, iat,  hx,hy,hz,kx,ky,kz,startjorb,   initial_istart_c, geocode, at, iatat) 
   use module_interfaces
   use module_base
   use module_types
   implicit none
   type(pawproj_data_type),  intent(in) ::PAWD
   type(locreg_descriptors),  intent(in):: Glr
   integer, intent(in)  ::iat, startjorb
   real(gp), intent(in) ::   hx,hy,hz,kx,ky,kz
   integer, intent(in) :: initial_istart_c
   character(len=1), intent(in) :: geocode
   type(atoms_data) :: at
   integer :: iatat

   ! local variables  
   type(locreg_descriptors) :: Plr
   integer :: jorb, ncplx, istart_c
   real(wp), dimension(PAWD%G%ncoeff ) :: Gocc
   character(len=*), parameter :: subname='fillPawProjOnTheFly'


   !!Just for extracting the covalent radius and rprb
   integer :: nsccode,mxpl,mxchg
   real(gp) ::amu,rprb,ehomo,rcov, cutoff
   character(len=2) :: symbol
   real(kind=8), dimension(6,4) :: neleconf

   istart_c=initial_istart_c

   Plr%d%n1 = Glr%d%n1
   Plr%d%n2 = Glr%d%n2
   Plr%d%n3 = Glr%d%n3
   Plr%geocode = geocode

   Plr%wfd%nvctr_c  =PAWD%paw_nlpspd%nvctr_p(2*iat-1)-PAWD%paw_nlpspd%nvctr_p(2*iat-2)
   Plr%wfd%nvctr_f  =PAWD%paw_nlpspd%nvctr_p(2*iat  )-PAWD%paw_nlpspd%nvctr_p(2*iat-1)
   Plr%wfd%nseg_c   =PAWD%paw_nlpspd%nseg_p(2*iat-1)-PAWD%paw_nlpspd%nseg_p(2*iat-2)
   Plr%wfd%nseg_f   =PAWD%paw_nlpspd%nseg_p(2*iat  )-PAWD%paw_nlpspd%nseg_p(2*iat-1)

   call allocate_wfd(Plr%wfd,subname)

   Plr%wfd%keyv(:)  = PAWD%paw_nlpspd%keyv_p(  PAWD%paw_nlpspd%nseg_p(2*iat-2)+1:  PAWD%paw_nlpspd%nseg_p(2*iat)   )
   Plr%wfd%keyg(1:2, :)  = PAWD%paw_nlpspd%keyg_p( 1:2,  PAWD%paw_nlpspd%nseg_p(2*iat-2)+1:  PAWD%paw_nlpspd%nseg_p(2*iat)   )

   if (kx**2 + ky**2 + kz**2 == 0.0_gp) then
      ncplx=1
   else
      ncplx=2
   end if

   Gocc=0.0_wp

   jorb=startjorb

   !!Just for extracting the covalent radius 
   call eleconf(at%nzatom( at%iatype(iatat)), at%nelpsp(at%iatype(iatat)) ,  &
      &   symbol, rcov, rprb, ehomo,neleconf, nsccode, mxpl, mxchg, amu)

   cutoff=rcov*1.5_gp

   do while( jorb<=PAWD%G%ncoeff         .and. PAWD%iorbtolr(jorb)== iat)      
      Gocc(jorb)=1.0_wp

      call gaussians_c_to_wavelets_orb(ncplx,Plr,hx,hy,hz,kx,ky,kz,PAWD%G,&
         &   Gocc(1),  PAWD%paw_proj(istart_c), cutoff  )

      Gocc(jorb)=0.0_wp
      !!$     !! ---------------  use this to plot projectors
      !!$              write(orbname,'(A,i4.4)')'paw2_',jorb
      !!$              Plr%bounds = Glr%bounds
      !!$              Plr%d          = Glr%d
      !!$              call plot_wf_cube(orbname,PAWD%at,Plr,hx,hy,hz,PAWD%G%rxyz, PAWD%paw_proj(istart_c) ,"1234567890" ) 

      istart_c=istart_c + (   Plr%wfd%nvctr_c    +   7*Plr%wfd%nvctr_f   ) * ncplx


      jorb=jorb+1

      if(jorb> PAWD%G%ncoeff) exit

   end do

   call deallocate_wfd(Plr%wfd,subname)

END SUBROUTINE fillPawProjOnTheFly


!>   Determine localization region for all preconditioning projectors, but do not yet fill the descriptor arrays
subroutine createPcProjectorsArrays(iproc,n1,n2,n3,rxyz,at,orbs,&
      &   radii_cf,cpmult,fpmult,hx,hy,hz, ecut_pc, &
      &   PPD, Glr)
   use module_interfaces, except_this_one => createPcProjectorsArrays
   use module_base
   use module_types
   implicit none
   integer, intent(in) :: iproc,n1,n2,n3
   real(gp), intent(in) :: cpmult,fpmult,hx,hy,hz
   type(atoms_data), intent(in) :: at
   type(orbitals_data), intent(in) :: orbs

   real(gp), dimension(3,at%nat), intent(in) :: rxyz
   real(gp), dimension(at%ntypes,3), intent(in) :: radii_cf
   real(gp), intent(in):: ecut_pc

   type(pcproj_data_type) ::PPD

   type(locreg_descriptors),  intent(in):: Glr


   !local variables
   character(len=*), parameter :: subname='createPcProjectorsArrays'
   integer :: nl1,nl2,nl3,nu1,nu2,nu3,mseg,mproj, mvctr
   integer :: iat,i_stat,i_all,iseg, istart_c
   logical, dimension(:,:,:), allocatable :: logrid


   integer :: ng
   logical :: enlargerprb
   real(wp), dimension(:), pointer :: Gocc

   integer, pointer :: iorbto_l(:)
   integer, pointer :: iorbto_m(:)
   integer, pointer :: iorbto_ishell(:)
   integer, pointer :: iorbto_iexpobeg(:)

   integer :: nspin
   integer ::  jorb
   integer :: iproj, startjorb
   real(gp) :: Pcpmult
   integer :: mprojtot, nvctr_c, nvctr_f
   integer :: nprojel_tmp

   Pcpmult=1.5*cpmult

   ng=21
   enlargerprb = .false.
   nspin=1


   nullify(PPD%G%rxyz)
   call gaussian_pswf_basis(ng,enlargerprb,iproc,nspin,at,rxyz,PPD%G,Gocc, PPD%gaenes, &
      &   PPD%iorbtolr,iorbto_l, iorbto_m,  iorbto_ishell,iorbto_iexpobeg  )  


   ! allocated  : gaenes, Gocc , PPD%iorbtolr,iorbto_l, iorbto_m,  iorbto_ishell,iorbto_iexpobeg


   !!$ ========================================================================================


   !---------

   allocate(PPD%pc_nlpspd%nseg_p(0:2*at%nat+ndebug),stat=i_stat)
   call memocc(i_stat,PPD%pc_nlpspd%nseg_p,'pc_nlpspd%nseg_p',subname)
   allocate(PPD%pc_nlpspd%nvctr_p(0:2*at%nat+ndebug),stat=i_stat)
   call memocc(i_stat,PPD%pc_nlpspd%nvctr_p,'pc_nlpspd%nvctr_p',subname)
   allocate(PPD%pc_nlpspd%nboxp_c(2,3,at%nat+ndebug),stat=i_stat)
   call memocc(i_stat,PPD%pc_nlpspd%nboxp_c,'pc_nlpspd%nboxp_c',subname)
   allocate(PPD%pc_nlpspd%nboxp_f(2,3,at%nat+ndebug),stat=i_stat)
   call memocc(i_stat,PPD%pc_nlpspd%nboxp_f,'pc_nlpspd%nboxp_f',subname)

   allocate(logrid(0:n1,0:n2,0:n3+ndebug),stat=i_stat)
   call memocc(i_stat,logrid,'logrid',subname)


   call localize_projectors(iproc,n1,n2,n3,hx,hy,hz,Pcpmult,fpmult,rxyz,radii_cf,&
      &   logrid,at,orbs,PPD%pc_nlpspd)

   ! the above routine counts atomic projector and the number of their element for psp
   ! We must therefore correct , later, nlpspd%nprojel  and nlpspd%nproj
   !-------------------

   ! allocations for arrays holding the projectors and their data descriptors


   allocate(PPD%pc_nlpspd%keyg_p(2,PPD%pc_nlpspd%nseg_p(2*at%nat)+ndebug),stat=i_stat)
   call memocc(i_stat,PPD%pc_nlpspd%keyg_p,'pc_nlpspd%keyg_p',subname)


   allocate(PPD%pc_nlpspd%keyv_p(PPD%pc_nlpspd%nseg_p(2*at%nat)+ndebug),stat=i_stat)
   call memocc(i_stat,PPD%pc_nlpspd%keyv_p,'pc_nlpspd%keyv_p',subname)



   !!$  -- this one delayed, waiting for the correct pc_nlpspd%nprojel, pc_nlpspd%nproj
   !!$  --
   !!$  allocate(pc_proj(pc_nlpspd%nprojel+ndebug),stat=i_stat)
   !!$  call memocc(i_stat,pc_proj,'pc_proj',subname)
   PPD%ecut_pc=ecut_pc

   PPD%pc_nlpspd%nprojel=0
   PPD%pc_nlpspd%nproj  =0

   !!$ =========================================================================================  

   mprojtot=0
   jorb=1  
   ! After having determined the size of the projector descriptor arrays fill them
   do iat=1,at%nat

      mproj=0

      do while( jorb<=PPD%G%ncoeff         .and. PPD%iorbtolr(jorb)== iat)

         if( PPD%gaenes(jorb)<ecut_pc) then
            mproj=mproj+1
         endif
         if(jorb==PPD%G%ncoeff) exit
         jorb=jorb+1
      end do

      mprojtot=mprojtot+mproj

      PPD%pc_nlpspd%nproj=PPD%pc_nlpspd%nproj+mproj


      if (mproj.ne.0) then 

         nprojel_tmp=0

         ! coarse grid quantities
         nl1=PPD%pc_nlpspd%nboxp_c(1,1,iat) 
         nl2=PPD%pc_nlpspd%nboxp_c(1,2,iat) 
         nl3=PPD%pc_nlpspd%nboxp_c(1,3,iat) 

         nu1=PPD%pc_nlpspd%nboxp_c(2,1,iat)
         nu2=PPD%pc_nlpspd%nboxp_c(2,2,iat)
         nu3=PPD%pc_nlpspd%nboxp_c(2,3,iat)

         call fill_logrid(at%geocode,n1,n2,n3,nl1,nu1,nl2,nu2,nl3,nu3,0,1,  &
            &   at%ntypes,at%iatype(iat),rxyz(1,iat),radii_cf(1,3),Pcpmult,hx,hy,hz,logrid)

         iseg=PPD%pc_nlpspd%nseg_p(2*iat-2)+1
         mseg=PPD%pc_nlpspd%nseg_p(2*iat-1)-PPD%pc_nlpspd%nseg_p(2*iat-2)

         call segkeys(n1,n2,n3,nl1,nu1,nl2,nu2,nl3,nu3,  & 
         logrid,mseg,PPD%pc_nlpspd%keyg_p(1,iseg),PPD%pc_nlpspd%keyv_p(iseg))

         mvctr =PPD%pc_nlpspd%nvctr_p(2*iat-1)-PPD%pc_nlpspd%nvctr_p(2*iat-2)


         nprojel_tmp =nprojel_tmp +mproj*mvctr

         ! fine grid quantities
         nl1=PPD%pc_nlpspd%nboxp_f(1,1,iat)
         nl2=PPD%pc_nlpspd%nboxp_f(1,2,iat)
         nl3=PPD%pc_nlpspd%nboxp_f(1,3,iat)

         nu1=PPD%pc_nlpspd%nboxp_f(2,1,iat)
         nu2=PPD%pc_nlpspd%nboxp_f(2,2,iat)
         nu3=PPD%pc_nlpspd%nboxp_f(2,3,iat)
         call fill_logrid(at%geocode,n1,n2,n3,nl1,nu1,nl2,nu2,nl3,nu3,0,1,  &
            &   at%ntypes,at%iatype(iat),rxyz(1,iat),radii_cf(1,2),fpmult,hx,hy,hz,logrid)
         iseg=PPD%pc_nlpspd%nseg_p(2*iat-1)+1
         mseg=PPD%pc_nlpspd%nseg_p(2*iat)-PPD%pc_nlpspd%nseg_p(2*iat-1)
         if (mseg > 0) then
            call segkeys(n1,n2,n3,nl1,nu1,nl2,nu2,nl3,nu3,  & 
            logrid,mseg,PPD%pc_nlpspd%keyg_p(1,iseg),PPD%pc_nlpspd%keyv_p(iseg))

            mvctr =PPD%pc_nlpspd%nvctr_p(2*iat)-PPD%pc_nlpspd%nvctr_p(2*iat-1)

            nprojel_tmp=nprojel_tmp+mproj*mvctr*7

         end if

         if( PPD%DistProjApply)  then
            PPD%pc_nlpspd%nprojel=max(PPD%pc_nlpspd%nprojel,nprojel_tmp   )
         else
            PPD%pc_nlpspd%nprojel= PPD%pc_nlpspd%nprojel+nprojel_tmp 
         endif


      endif

   enddo


   allocate(PPD%pc_proj(PPD%pc_nlpspd%nprojel+ndebug),stat=i_stat)
   call memocc(i_stat,PPD%pc_proj,'pc_proj',subname)

   allocate(PPD%ilr_to_mproj(at%nat  +ndebug ) , stat=i_stat)
   call memocc(i_stat,PPD%ilr_to_mproj,'ilr_to_mproj',subname)

   allocate(PPD%iproj_to_ene(mprojtot +ndebug ) , stat=i_stat)
   call memocc(i_stat ,PPD%iproj_to_ene,'iproj_to_ene',subname)

   allocate(PPD%iproj_to_factor(mprojtot +ndebug ) , stat=i_stat)
   call memocc(i_stat ,PPD%iproj_to_factor,'iproj_to_factor',subname)

   allocate(PPD%iproj_to_l(mprojtot +ndebug ) , stat=i_stat)
   call memocc(i_stat ,PPD%iproj_to_l,'iproj_to_l',subname)

   PPD%mprojtot=mprojtot


   startjorb=1
   jorb=1
   istart_c=1
   Gocc(:)=0.0_wp


   iproj=0
   do iat=1,at%nat

      mproj=0
      do while( jorb<=PPD%G%ncoeff         .and. PPD%iorbtolr(jorb)== iat)
         if( PPD%gaenes(jorb)<ecut_pc) then
            mproj=mproj+1
         endif
         if(jorb==PPD%G%ncoeff) exit
         jorb=jorb+1
      end do

      PPD%ilr_to_mproj(iat)=mproj
      if( mproj>0) then
         nvctr_c  =PPD%pc_nlpspd%nvctr_p(2*iat-1)-PPD%pc_nlpspd%nvctr_p(2*iat-2)
         nvctr_f  =PPD%pc_nlpspd%nvctr_p(2*iat  )-PPD%pc_nlpspd%nvctr_p(2*iat-1)

         jorb=startjorb
         do while( jorb<=PPD%G%ncoeff         .and. PPD%iorbtolr(jorb)== iat) 
            if( PPD%gaenes(jorb)<ecut_pc) then
               iproj=iproj+1
               PPD%iproj_to_ene(iproj) = PPD%gaenes(jorb)
               PPD%iproj_to_l(iproj)   = iorbto_l(jorb)

               istart_c=istart_c + (   nvctr_c    +   7*nvctr_f   )
            endif
            jorb=jorb+1

            if(jorb> PPD%G%ncoeff) exit
         end do


         if( .not. PPD%DistProjApply) then
            istart_c= istart_c-mproj*(nvctr_c+7*nvctr_f)

            call fillPcProjOnTheFly(PPD, Glr, iat, at, hx,hy,hz, startjorb,ecut_pc ,  istart_c ) 
            istart_c= istart_c+mproj*(nvctr_c+7*nvctr_f)

            !!$
            !!$           ncplx=1
            !!$           rdum=0.0_gp
            !!$
            !!$           mbvctr_c=PPD%pc_nlpspd%nvctr_p(2*iat-1)-PPD%pc_nlpspd%nvctr_p(2*iat-2)
            !!$           mbvctr_f=PPD%pc_nlpspd%nvctr_p(2*iat  )-PPD%pc_nlpspd%nvctr_p(2*iat-1)
            !!$           
            !!$           mbseg_c=PPD%pc_nlpspd%nseg_p(2*iat-1)-PPD%pc_nlpspd%nseg_p(2*iat-2)
            !!$           mbseg_f=PPD%pc_nlpspd%nseg_p(2*iat  )-PPD%pc_nlpspd%nseg_p(2*iat-1)
            !!$           jseg_c=PPD%pc_nlpspd%nseg_p(2*iat-2)+1
            !!$              
            !!$           do idum=1, 9
            !!$              call wpdot_wrap(ncplx,  &
            !!$                   mbvctr_c,mbvctr_f,mbseg_c,mbseg_f,PPD%pc_nlpspd%keyv_p(jseg_c),&
            !!$                   PPD%pc_nlpspd%keyg_p(1,jseg_c),PPD%pc_proj(istart_c-idum*(nvctr_c+7*nvctr_f)),& 
            !!$                   mbvctr_c,mbvctr_f,mbseg_c,mbseg_f,PPD%pc_nlpspd%keyv_p(jseg_c),&
            !!$                   PPD%pc_nlpspd%keyg_p(1,jseg_c),&
            !!$                   PPD%pc_proj(istart_c-idum*(nvctr_c+7*nvctr_f)),&
            !!$                   rdum)
            !!$           end do
         endif

      end if

      !! aggiunger condizione su istartc_c per vedere se e nelprj

      startjorb=jorb

   enddo

   if( .not. PPD%DistProjApply) then
      call deallocate_gwf(PPD%G,subname)
   endif

   i_all=-product(shape(logrid))*kind(logrid)
   deallocate(logrid,stat=i_stat)
   call memocc(i_stat,i_all,'logrid',subname)

   i_all=-product(shape(Gocc))*kind(Gocc)
   deallocate(Gocc,stat=i_stat)
   call memocc(i_stat,i_all,'Gocc',subname)

   !!$  i_all=-product(shape(iorbtolr))*kind(iorbtolr)
   !!$  deallocate(iorbtolr,stat=i_stat)
   !!$  call memocc(i_stat,i_all,'iorbtolr',subname)

   i_all=-product(shape(iorbto_l))*kind(iorbto_l)
   deallocate(iorbto_l,stat=i_stat)
   call memocc(i_stat,i_all,'iorbto_l',subname)

   i_all=-product(shape(iorbto_m))*kind(iorbto_m)
   deallocate(iorbto_m,stat=i_stat)
   call memocc(i_stat,i_all,'iorbto_m',subname)

   i_all=-product(shape(iorbto_ishell))*kind(iorbto_ishell)
   deallocate(iorbto_ishell,stat=i_stat)
   call memocc(i_stat,i_all,'iorbto_ishell',subname)


   i_all=-product(shape(iorbto_iexpobeg))*kind(iorbto_iexpobeg)
   deallocate(iorbto_iexpobeg,stat=i_stat)
   call memocc(i_stat,i_all,'iorbto_iexpobeg',subname)


END SUBROUTINE createPcProjectorsArrays


!> Determine localization region for all preconditioning projectors, but do not yet fill the descriptor arrays
subroutine createPawProjectorsArrays(iproc,n1,n2,n3,rxyz,at,orbs,&
      &   radii_cf,cpmult,fpmult,hx,hy,hz, &
      &   PAWD, Glr)
   use module_interfaces
   use module_base
   use module_types
   implicit none
   integer, intent(in) :: iproc,n1,n2,n3
   real(gp), intent(in) :: cpmult,fpmult,hx,hy,hz
   type(atoms_data), intent(in) :: at
   type(orbitals_data), intent(in) :: orbs

   real(gp), dimension(3,at%nat), intent(in) :: rxyz
   real(gp), dimension(at%ntypes,3), intent(in) :: radii_cf

   type(PAWproj_data_type) ::PAWD

   type(locreg_descriptors),  intent(in):: Glr

   !local variables
   character(len=*), parameter :: subname='createPawProjectorsArrays'

   integer :: nl1,nl2,nl3,nu1,nu2,nu3,mseg,mproj, mvctr
   integer :: iat,i_stat,i_all,iseg, istart_c
   logical, dimension(:,:,:), allocatable :: logrid

   real(wp), dimension(:), pointer :: Gocc

   integer, pointer :: iorbto_l(:)
   integer, pointer :: iorbto_paw_nchannels(:)
   integer, pointer :: iorbto_m(:)
   integer, pointer :: iorbto_ishell(:)
   integer, pointer :: iorbto_iexpobeg(:)

   integer :: ncplx
   real(gp) :: kx,ky,kz
   integer ::  jorb
   integer :: iproj, startjorb
   real(gp) :: Pcpmult
   integer :: nvctr_c, nvctr_f
   integer :: iatat

   integer :: ikpt,iskpt,iekpt

   Pcpmult=1.0*cpmult


   nullify(PAWD%G%rxyz)

   call gaussian_pswf_basis_for_paw(at,rxyz,PAWD%G, &
      &   PAWD%iorbtolr,iorbto_l, iorbto_m,  iorbto_ishell,iorbto_iexpobeg  ,&
      &   iorbto_paw_nchannels, PAWD%iprojto_imatrixbeg )  


   allocate(Gocc(PAWD%G%ncoeff+ndebug),stat=i_stat)
   call memocc(i_stat,Gocc,'Gocc',subname)
   call razero(PAWD%G%ncoeff,Gocc)

   ! allocated  : gaenes, Gocc , PAWD%iorbtolr,iorbto_l, iorbto_m,  iorbto_ishell,iorbto_iexpobeg, iorbto_paw_nchannels

   !!$ ========================================================================================
   !---------

   allocate(PAWD%paw_nlpspd%nseg_p(0:2*PAWD%G%nat+ndebug),stat=i_stat)
   call memocc(i_stat,PAWD%paw_nlpspd%nseg_p,'pc_nlpspd%nseg_p',subname)
   allocate(PAWD%paw_nlpspd%nvctr_p(0:2*PAWD%G%nat+ndebug),stat=i_stat)
   call memocc(i_stat,PAWD%paw_nlpspd%nvctr_p,'pc_nlpspd%nvctr_p',subname)
   allocate(PAWD%paw_nlpspd%nboxp_c(2,3,PAWD%G%nat+ndebug),stat=i_stat)
   call memocc(i_stat,PAWD%paw_nlpspd%nboxp_c,'pc_nlpspd%nboxp_c',subname)
   allocate(PAWD%paw_nlpspd%nboxp_f(2,3,PAWD%G%nat+ndebug),stat=i_stat)
   call memocc(i_stat,PAWD%paw_nlpspd%nboxp_f,'pc_nlpspd%nboxp_f',subname)

   allocate(logrid(0:n1,0:n2,0:n3+ndebug),stat=i_stat)
   call memocc(i_stat,logrid,'logrid',subname)

   call localize_projectors_paw(iproc,n1,n2,n3,hx,hy,hz,Pcpmult,1*fpmult,rxyz,radii_cf,&
      &   logrid,at,orbs,PAWD)

   ! the above routine counts atomic projector and the number of their element for psp
   ! We must therefore correct , later, nlpspd%nprojel  and nlpspd%nproj
   !-------------------

   ! allocations for arrays holding the projectors and their data descriptors

   allocate(PAWD%paw_nlpspd%keyg_p(2,PAWD%paw_nlpspd%nseg_p(2*PAWD%G%nat)+ndebug),stat=i_stat)
   call memocc(i_stat,PAWD%paw_nlpspd%keyg_p,'pc_nlpspd%keyg_p',subname)

   allocate(PAWD%paw_nlpspd%keyv_p(PAWD%paw_nlpspd%nseg_p(2*PAWD%G%nat)+ndebug),stat=i_stat)
   call memocc(i_stat,PAWD%paw_nlpspd%keyv_p,'pc_nlpspd%keyv_p',subname)

   !!$  -- this one delayed, waiting for the correct pc_nlpspd%nprojel, pc_nlpspd%nproj
   !!$  --
   !!$  allocate(pc_proj(pc_nlpspd%nprojel+ndebug),stat=i_stat)
   !!$  call memocc(i_stat,pc_proj,'pc_proj',subname)
   allocate(PAWD%paw_proj(PAWD%paw_nlpspd%nprojel+ndebug),stat=i_stat)
   call memocc(i_stat,PAWD%paw_proj,'paw_proj',subname)

   allocate(PAWD%ilr_to_mproj(PAWD%G%nat  +ndebug ) , stat=i_stat)
   call memocc(i_stat,PAWD%ilr_to_mproj,'ilr_to_mproj',subname)

   allocate(PAWD%iproj_to_l(PAWD%paw_nlpspd%nproj +ndebug ) , stat=i_stat)
   call memocc(i_stat ,PAWD%iproj_to_l,'iproj_to_l',subname)

   allocate(PAWD%iproj_to_paw_nchannels( PAWD%paw_nlpspd%nproj+ndebug ) , stat=i_stat)
   call memocc(i_stat ,PAWD%iproj_to_paw_nchannels,'iproj_to_paw_nchannels',subname)

   !!$ =========================================================================================  

   jorb=1  
   ! After having determined the size of the projector descriptor arrays fill them
   iat=0
   do iatat=1, at%nat
      if (  at%paw_NofL(at%iatype(iatat)).gt.0  ) then
         iat=iat+1
         mproj=0
         do while( jorb<=PAWD%G%ncoeff         .and. PAWD%iorbtolr(jorb)== iat)
            mproj=mproj+1
            if(jorb==PAWD%G%ncoeff) exit
            jorb=jorb+1
         end do

         PAWD%paw_nlpspd%nproj=PAWD%paw_nlpspd%nproj+mproj
         if (mproj.ne.0) then 

            ! coarse grid quantities
            nl1=PAWD%paw_nlpspd%nboxp_c(1,1,iat) 
            nl2=PAWD%paw_nlpspd%nboxp_c(1,2,iat) 
            nl3=PAWD%paw_nlpspd%nboxp_c(1,3,iat) 

            nu1=PAWD%paw_nlpspd%nboxp_c(2,1,iat)
            nu2=PAWD%paw_nlpspd%nboxp_c(2,2,iat)
            nu3=PAWD%paw_nlpspd%nboxp_c(2,3,iat)

            call fill_logrid(at%geocode,n1,n2,n3,nl1,nu1,nl2,nu2,nl3,nu3,0,1,  &
               &   at%ntypes,at%iatype(iatat),rxyz(1,iatat),radii_cf(1,3),Pcpmult,hx,hy,hz,logrid)

            iseg=PAWD%paw_nlpspd%nseg_p(2*iat-2)+1
            mseg=PAWD%paw_nlpspd%nseg_p(2*iat-1)-PAWD%paw_nlpspd%nseg_p(2*iat-2)

            call segkeys(n1,n2,n3,nl1,nu1,nl2,nu2,nl3,nu3,  & 
            logrid,mseg,PAWD%paw_nlpspd%keyg_p(1,iseg),PAWD%paw_nlpspd%keyv_p(iseg))
            mvctr =PAWD%paw_nlpspd%nvctr_p(2*iat-1)-PAWD%paw_nlpspd%nvctr_p(2*iat-2)

            ! fine grid quantities
            nl1=PAWD%paw_nlpspd%nboxp_f(1,1,iat)
            nl2=PAWD%paw_nlpspd%nboxp_f(1,2,iat)
            nl3=PAWD%paw_nlpspd%nboxp_f(1,3,iat)

            nu1=PAWD%paw_nlpspd%nboxp_f(2,1,iat)
            nu2=PAWD%paw_nlpspd%nboxp_f(2,2,iat)
            nu3=PAWD%paw_nlpspd%nboxp_f(2,3,iat)
            call fill_logrid(at%geocode,n1,n2,n3,nl1,nu1,nl2,nu2,nl3,nu3,0,1,  &
               &   at%ntypes,at%iatype(iatat),rxyz(1,iatat),radii_cf(1,2),1*fpmult,hx,hy,hz,logrid)
            iseg=PAWD%paw_nlpspd%nseg_p(2*iat-1)+1
            mseg=PAWD%paw_nlpspd%nseg_p(2*iat)-PAWD%paw_nlpspd%nseg_p(2*iat-1)
            if (mseg > 0) then
               call segkeys(n1,n2,n3,nl1,nu1,nl2,nu2,nl3,nu3,  & 
               logrid,mseg,PAWD%paw_nlpspd%keyg_p(1,iseg),PAWD%paw_nlpspd%keyv_p(iseg))
               mvctr =PAWD%paw_nlpspd%nvctr_p(2*iat)-PAWD%paw_nlpspd%nvctr_p(2*iat-1)
            end if


         endif
      endif
   enddo

   if (orbs%norbp > 0) then
      iskpt=orbs%iokpt(1)
      iekpt=orbs%iokpt(orbs%norbp)
   else
      iskpt=1
      iekpt=1
   end if

   istart_c=1
   do ikpt=iskpt,iekpt     

      !features of the k-point ikpt
      kx=orbs%kpts(1,ikpt)
      ky=orbs%kpts(2,ikpt)
      kz=orbs%kpts(3,ikpt)
      !!  write( *, '(A,i4,1x,A,3(1x,d20.10))') " IKPT , " , ikpt, " K " , orbs%kpts(:,ikpt)
      !evaluate the complexity of the k-point
      if (kx**2 + ky**2 + kz**2 == 0.0_gp) then
         ncplx=1
      else
         ncplx=2
      end if

      startjorb=1
      jorb=1
      Gocc(:)=0.0_wp
      iproj=0

      iat=0
      do iatat=1, at%nat
         if (  at%paw_NofL(at%iatype(iatat)).gt.0  ) then
            iat=iat+1
            mproj=0
            do while( jorb<=PAWD%G%ncoeff         .and. PAWD%iorbtolr(jorb)== iat)
               mproj=mproj+1
               if(jorb==PAWD%G%ncoeff) exit
               jorb=jorb+1
            end do

            PAWD%ilr_to_mproj(iat)=mproj
            if( mproj>0) then
               nvctr_c  =PAWD%paw_nlpspd%nvctr_p(2*iat-1)-PAWD%paw_nlpspd%nvctr_p(2*iat-2)
               nvctr_f  =PAWD%paw_nlpspd%nvctr_p(2*iat  )-PAWD%paw_nlpspd%nvctr_p(2*iat-1)

               jorb=startjorb
               do while( jorb<=PAWD%G%ncoeff  .and. PAWD%iorbtolr(jorb)== iat) 
                  iproj=iproj+1
                  PAWD%iproj_to_l(iproj)   = iorbto_l(jorb)
                  PAWD%iproj_to_paw_nchannels(iproj)   = iorbto_paw_nchannels(jorb)
                  istart_c=istart_c + (   nvctr_c    +   7*nvctr_f   )*ncplx
                  jorb=jorb+1
                  if(jorb> PAWD%G%ncoeff) exit
               end do
               if( .not. PAWD%DistProjApply) then
                  istart_c= istart_c-mproj*(nvctr_c+7*nvctr_f)*ncplx
                  call fillPawProjOnTheFly(PAWD, Glr, iat,  hx,hy,hz, kx,ky,kz, startjorb,&
                     &   istart_c, at%geocode , at, iatat) 
                  istart_c= istart_c+mproj*(nvctr_c+7*nvctr_f)*ncplx
               endif
            end if
            startjorb=jorb
         end if
      enddo
   enddo
   if (istart_c-1 /= PAWD%paw_nlpspd%nprojel) stop 'incorrect once-and-for-all psp generation'


   if( .not. PAWD%DistProjApply) then
      call deallocate_gwf_c(PAWD%G,subname)
   endif

   i_all=-product(shape(logrid))*kind(logrid)
   deallocate(logrid,stat=i_stat)
   call memocc(i_stat,i_all,'logrid',subname)

   i_all=-product(shape(Gocc))*kind(Gocc)
   deallocate(Gocc,stat=i_stat)
   call memocc(i_stat,i_all,'Gocc',subname)

   !!$  i_all=-product(shape(iorbtolr))*kind(iorbtolr)
   !!$  deallocate(iorbtolr,stat=i_stat)
   !!$  call memocc(i_stat,i_all,'iorbtolr',subname)

   i_all=-product(shape(iorbto_l))*kind(iorbto_l)
   deallocate(iorbto_l,stat=i_stat)
   call memocc(i_stat,i_all,'iorbto_l',subname)

   i_all=-product(shape(iorbto_paw_nchannels))*kind(iorbto_paw_nchannels)
   deallocate(iorbto_paw_nchannels,stat=i_stat)
   call memocc(i_stat,i_all,'iorbto_paw_nchannels',subname)





   i_all=-product(shape(iorbto_m))*kind(iorbto_m)
   deallocate(iorbto_m,stat=i_stat)
   call memocc(i_stat,i_all,'iorbto_m',subname)

   i_all=-product(shape(iorbto_ishell))*kind(iorbto_ishell)
   deallocate(iorbto_ishell,stat=i_stat)
   call memocc(i_stat,i_all,'iorbto_ishell',subname)


   i_all=-product(shape(iorbto_iexpobeg))*kind(iorbto_iexpobeg)
   deallocate(iorbto_iexpobeg,stat=i_stat)
   call memocc(i_stat,i_all,'iorbto_iexpobeg',subname)


END SUBROUTINE createPawProjectorsArrays


!> Input guess wavefunction diagonalization
subroutine input_wf_diag(iproc,nproc,at,rhodsc,&
<<<<<<< HEAD
      &   orbs,nvirt,comms,Glr,hx,hy,hz,rxyz,rhopot,rhocore,pot_ion,&
      &   nlpspd,proj,pkernel,pkernelseq,ixc,psi,hpsi,psit,G,&
      &   nscatterarr,ngatherarr,nspin,potshortcut,symObj,irrzon,phnons,GPU,input)
   ! Input wavefunctions are found by a diagonalization in a minimal basis set
   ! Each processors write its initial wavefunctions into the wavefunction file
   ! The files are then read by readwave
   ! @todo pass GPU to be a local variable of this routine (initialized and freed here)
   use module_base
   use module_interfaces, except_this_one => input_wf_diag
   use module_types
   use Poisson_Solver
   implicit none
   !Arguments
   integer, intent(in) :: iproc,nproc,ixc,symObj
   integer, intent(inout) :: nspin,nvirt
   real(gp), intent(in) :: hx,hy,hz
   type(atoms_data), intent(in) :: at
   type(rho_descriptors),intent(in) :: rhodsc
   type(orbitals_data), intent(inout) :: orbs
   type(nonlocal_psp_descriptors), intent(in) :: nlpspd
   type(locreg_descriptors), intent(in) :: Glr
   type(communications_arrays), intent(in) :: comms
   type(GPU_pointers), intent(inout) :: GPU
   type(input_variables):: input
   integer, dimension(0:nproc-1,4), intent(in) :: nscatterarr !n3d,n3p,i3s+i3xcsh-1,i3xcsh
   integer, dimension(0:nproc-1,2), intent(in) :: ngatherarr 
   real(gp), dimension(3,at%nat), intent(in) :: rxyz
   real(wp), dimension(nlpspd%nprojel), intent(in) :: proj
   real(dp), dimension(*), intent(inout) :: rhopot,pot_ion
   type(gaussian_basis), intent(out) :: G !basis for davidson IG
   real(wp), dimension(:), pointer :: psi,hpsi,psit,rhocore
   real(dp), dimension(:), pointer :: pkernel,pkernelseq
   integer, intent(in) ::potshortcut
   integer, dimension(*), intent(in) :: irrzon
   real(dp), dimension(*), intent(in) :: phnons
   !local variables
   character(len=*), parameter :: subname='input_wf_diag'
   logical :: switchGPUconv,switchOCLconv
   integer :: i_stat,i_all,iat,nspin_ig,iorb,idum=0,ncplx,nrhodim,i3rho_add,irhotot_add,irho_add,ispin
   real(kind=4) :: tt,builtin_rand
   real(gp) :: hxh,hyh,hzh,eks,eexcu,vexcu,epot_sum,ekin_sum,ehart,eexctX,eproj_sum,eSIC_DC,etol,accurex
   type(orbitals_data) :: orbse
   type(communications_arrays) :: commse
   integer, dimension(:,:), allocatable :: norbsc_arr
   real(wp), dimension(:), allocatable :: potxc,passmat
   real(gp), dimension(:), allocatable :: locrad
   type(locreg_descriptors), dimension(:), allocatable :: Llr
   real(wp), dimension(:), pointer :: pot
   real(wp), dimension(:,:,:), pointer :: psigau

   allocate(norbsc_arr(at%natsc+1,nspin+ndebug),stat=i_stat)
   call memocc(i_stat,norbsc_arr,'norbsc_arr',subname)
   allocate(locrad(at%nat+ndebug),stat=i_stat)
   call memocc(i_stat,locrad,'locrad',subname)

   if (iproc == 0) then
      write(*,'(1x,a)')&
         &   '------------------------------------------------------- Input Wavefunctions Creation'
   end if

   !spin for inputguess orbitals
   if (nspin == 4) then
      nspin_ig=1
   else
      nspin_ig=nspin
   end if

   call inputguess_gaussian_orbitals(iproc,nproc,at,rxyz,nvirt,nspin_ig,&
      &   orbs,orbse,norbsc_arr,locrad,G,psigau,eks)

   !allocate communications arrays for inputguess orbitals
   !call allocate_comms(nproc,orbse,commse,subname)
   call orbitals_communicators(iproc,nproc,Glr,orbse,commse,basedist=comms%nvctr_par(0:,1:))  

   !use the eval array of orbse structure to save the original values
   allocate(orbse%eval(orbse%norb*orbse%nkpts+ndebug),stat=i_stat)
   call memocc(i_stat,orbse%eval,'orbse%eval',subname)

   hxh=.5_gp*hx
   hyh=.5_gp*hy
   hzh=.5_gp*hz

   !check the communication distribution
   !call check_communications(iproc,nproc,orbse,Glr,commse)

   !once the wavefunction coefficients are known perform a set 
   !of nonblocking send-receive operations to calculate overlap matrices

   !!!  !create mpirequests array for controlling the success of the send-receive operation
   !!!  allocate(mpirequests(nproc-1+ndebug),stat=i_stat)
   !!!  call memocc(i_stat,mpirequests,'mpirequests',subname)
   !!!
   !!!  call nonblocking_transposition(iproc,nproc,G%ncoeff,orbse%isorb+orbse%norbp,&
   !!!       orbse%nspinor,psigau,orbse%norb_par,mpirequests)

   !experimental part for building the localisation regions
   if (at%geocode == 'F') then
      !allocate the array of localisation regions
      allocate(Llr(at%nat+ndebug),stat=i_stat)
      !call memocc(i_stat,Llr,'Llr',subname)

      !print *,'locrad',locrad

      call determine_locreg(at%nat,rxyz,locrad,hx,hy,hz,Glr,Llr)

      do iat=1,at%nat
         call deallocate_lr(Llr(iat),subname)
         !!$        call deallocate_wfd(Llr(iat)%wfd,subname)
         !!$        if (Llr(iat)%geocode=='F') then
         !!$           call deallocate_bounds(Llr(iat)%bounds,subname)
         !!$        end if
      end do

      !i_all=-product(shape(Llr))*kind(Llr)
      deallocate(Llr,stat=i_stat) !these allocation are special
      !call memocc(i_stat,i_all,'Llr',subname)
   end if

   !allocate the wavefunction in the transposed way to avoid allocations/deallocations
   allocate(psi(orbse%npsidim+ndebug),stat=i_stat)
   call memocc(i_stat,psi,'psi',subname)

   !allocate arrays for the GPU if a card is present
   switchGPUconv=.false.
   switchOCLconv=.false.
   if (GPUconv .and. potshortcut ==0 ) then
      call prepare_gpu_for_locham(Glr%d%n1,Glr%d%n2,Glr%d%n3,nspin_ig,&
         &   hx,hy,hz,Glr%wfd,orbse,GPU)
   else if (OCLconv .and. potshortcut ==0) then
      call allocate_data_OCL(Glr%d%n1,Glr%d%n2,Glr%d%n3,at%geocode,&
         &   nspin_ig,hx,hy,hz,Glr%wfd,orbse,GPU)
      if (iproc == 0) write(*,*)&
         &   'GPU data allocated'
   else if (GPUconv .and. potshortcut >0 ) then
      switchGPUconv=.true.
      GPUconv=.false.
   else if (OCLconv .and. potshortcut >0 ) then
      switchOCLconv=.true.
      OCLconv=.false.
   end if


   !use only the part of the arrays for building the hamiltonian matrix
   call gaussians_to_wavelets_new(iproc,nproc,Glr,orbse,hx,hy,hz,G,&
      &   psigau(1,1,min(orbse%isorb+1,orbse%norb)),psi)

   i_all=-product(shape(locrad))*kind(locrad)
   deallocate(locrad,stat=i_stat)
   call memocc(i_stat,i_all,'locrad',subname)

   !check the size of the rhopot array related to NK SIC
   nrhodim=nspin
   i3rho_add=0
   if (input%SIC%approach=='NK') then
      nrhodim=2*nrhodim
      i3rho_add=Glr%d%n1i*Glr%d%n2i*nscatterarr(iproc,4)+1
   end if

   !application of the hamiltonian for gaussian based treatment
   call sumrho(iproc,nproc,orbse,Glr,hxh,hyh,hzh,psi,rhopot,&
      &   nscatterarr,nspin,GPU,symObj,irrzon,phnons,rhodsc)

   !-- if spectra calculation uses a energy dependent potential
   !    input_wf_diag will write (to be used in abscalc)
   !    the density to the file electronic_density.cube
   !  The writing is activated if  5th bit of  in%potshortcut is on.
   if( iand( potshortcut,16)==0 .and. potshortcut /= 0) then
      call plot_density_cube_old('electronic_density',&
         &   iproc,nproc,Glr%d%n1,Glr%d%n2,Glr%d%n3,Glr%d%n1i,Glr%d%n2i,Glr%d%n3i,nscatterarr(iproc,2),  & 
      nspin,hxh,hyh,hzh,at,rxyz,ngatherarr,rhopot(1+nscatterarr(iproc,4)*Glr%d%n1i*Glr%d%n2i))
   endif
   !---

   !before creating the potential, save the density in the second part 
   !if the case of NK SIC, so that the potential can be created afterwards
   !copy the density contiguously since the GGA is calculated inside the NK routines
   if (input%SIC%approach=='NK') then
      irhotot_add=Glr%d%n1i*Glr%d%n2i*nscatterarr(iproc,4)+1
      irho_add=Glr%d%n1i*Glr%d%n2i*nscatterarr(iproc,1)*input%nspin+1
      do ispin=1,input%nspin
         call dcopy(Glr%d%n1i*Glr%d%n2i*nscatterarr(iproc,2),rhopot(irhotot_add),1,rhopot(irho_add),1)
         irhotot_add=irhotot_add+Glr%d%n1i*Glr%d%n2i*nscatterarr(iproc,1)
         irho_add=irho_add+Glr%d%n1i*Glr%d%n2i*nscatterarr(iproc,2)
      end do
   end if
   if(orbs%nspinor==4) then
      !this wrapper can be inserted inside the poisson solver 
      call PSolverNC(at%geocode,'D',iproc,nproc,Glr%d%n1i,Glr%d%n2i,Glr%d%n3i,&
         &   nscatterarr(iproc,1),& !this is n3d
      ixc,hxh,hyh,hzh,&
         &   rhopot,pkernel,pot_ion,ehart,eexcu,vexcu,0.d0,.true.,4)
   else
      !Allocate XC potential
      if (nscatterarr(iproc,2) >0) then
         allocate(potxc(Glr%d%n1i*Glr%d%n2i*nscatterarr(iproc,2)*nspin+ndebug),stat=i_stat)
         call memocc(i_stat,potxc,'potxc',subname)
      else
         allocate(potxc(1+ndebug),stat=i_stat)
         call memocc(i_stat,potxc,'potxc',subname)
      end if

      call XC_potential(at%geocode,'D',iproc,nproc,&
         &   Glr%d%n1i,Glr%d%n2i,Glr%d%n3i,ixc,hxh,hyh,hzh,&
         &   rhopot,eexcu,vexcu,nspin,rhocore,potxc)

      if( iand(potshortcut,4)==0) then
         call H_potential(at%geocode,'D',iproc,nproc,&
            &   Glr%d%n1i,Glr%d%n2i,Glr%d%n3i,hxh,hyh,hzh,&
            &   rhopot,pkernel,pot_ion,ehart,0.0_dp,.true.)
      endif

      !sum the two potentials in rhopot array
      !fill the other part, for spin, polarised
      if (nspin == 2) then
         call dcopy(Glr%d%n1i*Glr%d%n2i*nscatterarr(iproc,2),rhopot(1),1,&
            &   rhopot(Glr%d%n1i*Glr%d%n2i*nscatterarr(iproc,2)+1),1)
      end if
      !spin up and down together with the XC part
      call axpy(Glr%d%n1i*Glr%d%n2i*nscatterarr(iproc,2)*nspin,1.0_dp,potxc(1),1,&
         &   rhopot(1),1)


      i_all=-product(shape(potxc))*kind(potxc)
      deallocate(potxc,stat=i_stat)
      call memocc(i_stat,i_all,'potxc',subname)

   end if

   !!!  if (nproc == 1) then
   !!!     !calculate the overlap matrix as well as the kinetic overlap
   !!!     !in view of complete gaussian calculation
   !!!     allocate(ovrlp(G%ncoeff*G%ncoeff),stat=i_stat)
   !!!     call memocc(i_stat,ovrlp,'ovrlp',subname)
   !!!     allocate(tmp(G%ncoeff,orbse%norb),stat=i_stat)
   !!!     call memocc(i_stat,tmp,'tmp',subname)
   !!!     allocate(smat(orbse%norb,orbse%norb),stat=i_stat)
   !!!     call memocc(i_stat,smat,'smat',subname)
   !!!
   !!!     !overlap calculation of the gaussian matrix
   !!!     call gaussian_overlap(G,G,ovrlp)
   !!!     call dsymm('L','U',G%ncoeff,orbse%norb,1.0_gp,ovrlp(1),G%ncoeff,&
   !!!          gaucoeff(1,1),G%ncoeff,0.d0,tmp(1,1),G%ncoeff)
   !!!
   !!!     call gemm('T','N',orbse%norb,orbse%norb,G%ncoeff,1.0_gp,&
   !!!          gaucoeff(1,1),G%ncoeff,tmp(1,1),G%ncoeff,0.0_wp,smat(1,1),orbse%norb)
   !!!
   !!!     !print overlap matrices
   !!!     do i=1,orbse%norb
   !!!        write(*,'(i5,30(1pe15.8))')i,(smat(i,iorb),iorb=1,orbse%norb)
   !!!     end do
   !!!
   !!!     !overlap calculation of the kinetic operator
   !!!     call kinetic_overlap(G,G,ovrlp)
   !!!     call dsymm('L','U',G%ncoeff,orbse%norb,1.0_gp,ovrlp(1),G%ncoeff,&
   !!!          gaucoeff(1,1),G%ncoeff,0.d0,tmp(1,1),G%ncoeff)
   !!!
   !!!     call gemm('T','N',orbse%norb,orbse%norb,G%ncoeff,1.0_gp,&
   !!!          gaucoeff(1,1),G%ncoeff,tmp(1,1),G%ncoeff,0.0_wp,smat(1,1),orbse%norb)
   !!!
   !!!     !print overlap matrices
   !!!     tt=0.0_wp
   !!!     do i=1,orbse%norb
   !!!        write(*,'(i5,30(1pe15.8))')i,(smat(i,iorb),iorb=1,orbse%norb)
   !!!        !write(12,'(i5,30(1pe15.8))')i,(smat(i,iorb),iorb=1,orbse%norb)
   !!!        tt=tt+smat(i,i)
   !!!     end do
   !!!     print *,'trace',tt
   !!!
   !!!     !overlap calculation of the kinetic operator
   !!!     call cpu_time(t0)
   !!!     call potential_overlap(G,G,rhopot,Glr%d%n1i,Glr%d%n2i,Glr%d%n3i,hxh,hyh,hzh,&
   !!!          ovrlp)
   !!!     call cpu_time(t1)
   !!!     call dsymm('L','U',G%ncoeff,orbse%norb,1.0_gp,ovrlp(1),G%ncoeff,&
   !!!          gaucoeff(1,1),G%ncoeff,0.d0,tmp(1,1),G%ncoeff)
   !!!
   !!!     call gemm('T','N',orbse%norb,orbse%norb,G%ncoeff,1.0_gp,&
   !!!          gaucoeff(1,1),G%ncoeff,tmp(1,1),G%ncoeff,0.0_wp,smat(1,1),orbse%norb)
   !!!
   !!!     !print overlap matrices
   !!!     tt=0.0_wp
   !!!     do i=1,orbse%norb
   !!!        write(*,'(i5,30(1pe15.8))')i,(smat(i,iorb),iorb=1,orbse%norb)
   !!!        !write(12,'(i5,30(1pe15.8))')i,(smat(i,iorb),iorb=1,orbse%norb)
   !!!        tt=tt+smat(i,i)
   !!!     end do
   !!!     print *,'trace',tt
   !!!     print *, 'time',t1-t0
   !!!
   !!!     i_all=-product(shape(ovrlp))*kind(ovrlp)
   !!!     deallocate(ovrlp,stat=i_stat)
   !!!     call memocc(i_stat,i_all,'ovrlp',subname)
   !!!     i_all=-product(shape(tmp))*kind(tmp)
   !!!     deallocate(tmp,stat=i_stat)
   !!!     call memocc(i_stat,i_all,'tmp',subname)
   !!!     i_all=-product(shape(smat))*kind(smat)
   !!!     deallocate(smat,stat=i_stat)
   !!!     call memocc(i_stat,i_all,'smat',subname)
   !!!  end if

   if(potshortcut>0) then
      !!$    if (GPUconv) then
      !!$       call free_gpu(GPU,orbs%norbp)
      !!$    end if
      if (switchGPUconv) then
         GPUconv=.true.
      end if
      if (switchOCLconv) then
         OCLconv=.true.
      end if

      call deallocate_orbs(orbse,subname)
      i_all=-product(shape(orbse%eval))*kind(orbse%eval)
      deallocate(orbse%eval,stat=i_stat)
      call memocc(i_stat,i_all,'orbse%eval',subname)


      !deallocate the gaussian basis descriptors
      call deallocate_gwf(G,subname)

      i_all=-product(shape(psigau))*kind(psigau)
      deallocate(psigau,stat=i_stat)
      call memocc(i_stat,i_all,'psigau',subname)
      call deallocate_comms(commse,subname)
      i_all=-product(shape(norbsc_arr))*kind(norbsc_arr)
      deallocate(norbsc_arr,stat=i_stat)
      call memocc(i_stat,i_all,'norbsc_arr',subname)

      return 
   end if

   !allocate the wavefunction in the transposed way to avoid allocations/deallocations
   allocate(hpsi(orbse%npsidim+ndebug),stat=i_stat)
   call memocc(i_stat,hpsi,'hpsi',subname)

   !call dcopy(orbse%npsidim,psi,1,hpsi,1)
   if (input%exctxpar == 'OP2P') then
      eexctX = UNINITIALIZED(1.0_gp)
   else
      eexctX=0.0_gp
   end if

   call full_local_potential(iproc,nproc,Glr%d%n1i*Glr%d%n2i*nscatterarr(iproc,2),Glr%d%n1i*Glr%d%n2i*Glr%d%n3i,nspin,&
      &   Glr%d%n1i*Glr%d%n2i*nscatterarr(iproc,1)*nrhodim,i3rho_add,&
      &   orbse%norb,orbse%norbp,ngatherarr,rhopot,pot)

   call LocalHamiltonianApplication(iproc,nproc,at,orbse,hx,hy,hz,&
      &   Glr,ngatherarr,pot,psi,hpsi,ekin_sum,epot_sum,eexctX,eSIC_DC,input%SIC,GPU,pkernel=pkernelseq)

   call NonLocalHamiltonianApplication(iproc,at,orbse,hx,hy,hz,rxyz,&
      &   nlpspd,proj,Glr,psi,hpsi,eproj_sum)

   call SynchronizeHamiltonianApplication(nproc,orbse,Glr,GPU,hpsi,ekin_sum,epot_sum,eproj_sum,eSIC_DC,eexctX)

   !deallocate potential
   call free_full_potential(nproc,pot,subname)

   !!!  !calculate the overlap matrix knowing that the original functions are gaussian-based
   !!!  allocate(thetaphi(2,G%nat+ndebug),stat=i_stat)
   !!!  call memocc(i_stat,thetaphi,'thetaphi',subname)
   !!!  thetaphi=0.0_gp
   !!!
   !!!  !calculate the scalar product between the hamiltonian and the gaussian basis
   !!!  allocate(hpsigau(G%ncoeff,orbse%norbp+ndebug),stat=i_stat)
   !!!  call memocc(i_stat,hpsigau,'hpsigau',subname)
   !!!
   !!!
   !!!  call wavelets_to_gaussians(at%geocode,orbse%norbp,Glr%d%n1,Glr%d%n2,Glr%d%n3,G,&
   !!!       thetaphi,hx,hy,hz,Glr%wfd,hpsi,hpsigau)
   !!!
   !!!  i_all=-product(shape(thetaphi))*kind(thetaphi)
   !!!  deallocate(thetaphi,stat=i_stat)
   !!!  call memocc(i_stat,i_all,'thetaphi',subname)

   accurex=abs(eks-ekin_sum)
   !tolerance for comparing the eigenvalues in the case of degeneracies
   etol=accurex/real(orbse%norbu,gp)
   if (iproc == 0 .and. verbose > 1) write(*,'(1x,a,2(f19.10))') 'done. ekin_sum,eks:',ekin_sum,eks
   if (iproc == 0) then
      write(*,'(1x,a,3(1x,1pe18.11))') 'ekin_sum,epot_sum,eproj_sum',  & 
      ekin_sum,epot_sum,eproj_sum
      write(*,'(1x,a,3(1x,1pe18.11))') '   ehart,   eexcu,    vexcu',ehart,eexcu,vexcu
   endif

   !!!  call Gaussian_DiagHam(iproc,nproc,at%natsc,nspin,orbs,G,mpirequests,&
   !!!       psigau,hpsigau,orbse,etol,norbsc_arr)


   !!!  i_all=-product(shape(mpirequests))*kind(mpirequests)
   !!!  deallocate(mpirequests,stat=i_stat)
   !!!  call memocc(i_stat,i_all,'mpirequests',subname)

   !!!  i_all=-product(shape(hpsigau))*kind(hpsigau)
   !!!  deallocate(hpsigau,stat=i_stat)
   !!!  call memocc(i_stat,i_all,'hpsigau',subname)

   !free GPU if it is the case
   if (GPUconv) then
      call free_gpu(GPU,orbse%norbp)
   else if (OCLconv) then
      call free_gpu_OCL(GPU,orbse,nspin_ig)
   end if

   if (iproc == 0 .and. verbose > 1) write(*,'(1x,a)')&
      &   'Input Wavefunctions Orthogonalization:'

   !nullify psit (will be created in DiagHam)
   nullify(psit)

   !psivirt can be eliminated here, since it will be allocated before davidson
   !with a gaussian basis
   !!$  call DiagHam(iproc,nproc,at%natsc,nspin_ig,orbs,Glr%wfd,comms,&
   !!$       psi,hpsi,psit,orbse,commse,etol,norbsc_arr,orbsv,psivirt)

   !allocate the passage matrix for transforming the LCAO wavefunctions in the IG wavefucntions
   ncplx=1
   if (orbs%nspinor > 1) ncplx=2
   allocate(passmat(ncplx*orbs%nkptsp*(orbse%norbu*orbs%norbu+orbse%norbd*orbs%norbd)+ndebug),stat=i_stat)
   call memocc(i_stat,passmat,'passmat',subname)
   !print '(a,10i5)','iproc,passmat',iproc,ncplx*orbs%nkptsp*(orbse%norbu*orbs%norbu+orbse%norbd*orbs%norbd),&
      &   !     orbs%nspinor,orbs%nkptsp,orbse%norbu,orbse%norbd,orbs%norbu,orbs%norbd

   call DiagHam(iproc,nproc,at%natsc,nspin_ig,orbs,Glr%wfd,comms,&
      &   psi,hpsi,psit,input%orthpar,passmat,orbse,commse,etol,norbsc_arr)

   i_all=-product(shape(passmat))*kind(passmat)
   deallocate(passmat,stat=i_stat)
   call memocc(i_stat,i_all,'passmat',subname)

   if (input%iscf /= SCF_KIND_DIRECT_MINIMIZATION .or. input%Tel > 0.0_gp) then

      !clean the array of the IG eigenvalues
      call to_zero(orbse%norb*orbse%nkpts,orbse%eval(1))
      call dcopy(orbs%norb*orbs%nkpts,orbs%eval(1),1,orbse%eval(1),1)

      !add a small displacement in the eigenvalues
      do iorb=1,orbs%norb*orbs%nkpts
         tt=builtin_rand(idum)
         orbs%eval(iorb)=orbs%eval(iorb)*(1.0_gp+max(input%Tel,1.0e-3_gp)*real(tt,gp))
      end do

      !correct the occupation numbers wrt fermi level
      call evaltoocc(iproc,nproc,.false.,input%Tel,orbs)

      !restore the occupation numbers
      call dcopy(orbs%norb*orbs%nkpts,orbse%eval(1),1,orbs%eval(1),1)

   end if

   call deallocate_comms(commse,subname)

   i_all=-product(shape(norbsc_arr))*kind(norbsc_arr)
   deallocate(norbsc_arr,stat=i_stat)
   call memocc(i_stat,i_all,'norbsc_arr',subname)

   if (iproc == 0) then
      !gaussian estimation valid only for Free BC
      if (at%geocode == 'F') then
         write(*,'(1x,a,1pe9.2)') 'expected accuracy in energy ',accurex
         write(*,'(1x,a,1pe9.2)') &
            &   'expected accuracy in energy per orbital ',accurex/real(orbs%norb,kind=8)
         !write(*,'(1x,a,1pe9.2)') &
            &   !     'suggested value for gnrm_cv ',accurex/real(orbs%norb,kind=8)
      end if
   endif

   !here we can define the subroutine which generates the coefficients for the virtual orbitals
   call deallocate_gwf(G,subname)

   i_all=-product(shape(psigau))*kind(psigau)
   deallocate(psigau,stat=i_stat)
   call memocc(i_stat,i_all,'psigau',subname)

   call deallocate_orbs(orbse,subname)
   i_all=-product(shape(orbse%eval))*kind(orbse%eval)
   deallocate(orbse%eval,stat=i_stat)
   call memocc(i_stat,i_all,'orbse%eval',subname)

=======
     orbs,nvirt,comms,Glr,hx,hy,hz,rxyz,rhopot,rhocore,pot_ion,&
     nlpspd,proj,pkernel,pkernelseq,ixc,psi,hpsi,psit,G,&
     nscatterarr,ngatherarr,nspin,potshortcut,symObj,irrzon,phnons,GPU,input)
  ! Input wavefunctions are found by a diagonalization in a minimal basis set
  ! Each processors write its initial wavefunctions into the wavefunction file
  ! The files are then read by readwave
  ! @todo pass GPU to be a local variable of this routine (initialized and freed here)
  use module_base
  use module_interfaces, except_this_one => input_wf_diag
  use module_types
  use Poisson_Solver
  implicit none
  !Arguments
  integer, intent(in) :: iproc,nproc,ixc,symObj
  integer, intent(inout) :: nspin,nvirt
  real(gp), intent(in) :: hx,hy,hz
  type(atoms_data), intent(in) :: at
  type(rho_descriptors),intent(in) :: rhodsc
  type(orbitals_data), intent(inout) :: orbs
  type(nonlocal_psp_descriptors), intent(in) :: nlpspd
  type(locreg_descriptors), intent(in) :: Glr
  type(communications_arrays), intent(in) :: comms
  type(GPU_pointers), intent(inout) :: GPU
  type(input_variables):: input
  integer, dimension(0:nproc-1,4), intent(in) :: nscatterarr !n3d,n3p,i3s+i3xcsh-1,i3xcsh
  integer, dimension(0:nproc-1,2), intent(in) :: ngatherarr 
  real(gp), dimension(3,at%nat), intent(in) :: rxyz
  real(wp), dimension(nlpspd%nprojel), intent(in) :: proj
  real(dp), dimension(*), intent(inout) :: rhopot,pot_ion
  type(gaussian_basis), intent(out) :: G !basis for davidson IG
  real(wp), dimension(:), pointer :: psi,hpsi,psit,rhocore
  real(dp), dimension(:), pointer :: pkernel,pkernelseq
  integer, intent(in) ::potshortcut
  integer, dimension(*), intent(in) :: irrzon
  real(dp), dimension(*), intent(in) :: phnons
  !local variables
  character(len=*), parameter :: subname='input_wf_diag'
  logical :: switchGPUconv,switchOCLconv
  integer :: i_stat,i_all,iat,nspin_ig,iorb,idum=0,ncplx,nrhodim,i3rho_add,irhotot_add,irho_add,ispin
  real(kind=4) :: tt,builtin_rand
  real(gp) :: hxh,hyh,hzh,eks,eexcu,vexcu,epot_sum,ekin_sum,ehart,eexctX,eproj_sum,eSIC_DC,etol,accurex
  type(orbitals_data) :: orbse
  type(communications_arrays) :: commse
  integer, dimension(:,:), allocatable :: norbsc_arr
  real(wp), dimension(:), allocatable :: potxc,passmat
  real(gp), dimension(:), allocatable :: locrad
  type(locreg_descriptors), dimension(:), allocatable :: Llr
  real(wp), dimension(:), pointer :: pot
  real(wp), dimension(:,:,:), pointer :: psigau

  allocate(norbsc_arr(at%natsc+1,nspin+ndebug),stat=i_stat)
  call memocc(i_stat,norbsc_arr,'norbsc_arr',subname)
  allocate(locrad(at%nat+ndebug),stat=i_stat)
  call memocc(i_stat,locrad,'locrad',subname)

  if (iproc == 0) then
     write(*,'(1x,a)')&
          '------------------------------------------------------- Input Wavefunctions Creation'
  end if

  !spin for inputguess orbitals
  if (nspin == 4) then
     nspin_ig=1
  else
     nspin_ig=nspin
  end if

  call inputguess_gaussian_orbitals(iproc,nproc,at,rxyz,nvirt,nspin_ig,&
       orbs,orbse,norbsc_arr,locrad,G,psigau,eks)

  !allocate communications arrays for inputguess orbitals
  !call allocate_comms(nproc,orbse,commse,subname)
  call orbitals_communicators(iproc,nproc,Glr,orbse,commse,basedist=comms%nvctr_par(0:,1:))  

  !use the eval array of orbse structure to save the original values
  allocate(orbse%eval(orbse%norb*orbse%nkpts+ndebug),stat=i_stat)
  call memocc(i_stat,orbse%eval,'orbse%eval',subname)

  hxh=.5_gp*hx
  hyh=.5_gp*hy
  hzh=.5_gp*hz

  !check the communication distribution
  !call check_communications(iproc,nproc,orbse,Glr,commse)

  !once the wavefunction coefficients are known perform a set 
  !of nonblocking send-receive operations to calculate overlap matrices

!!!  !create mpirequests array for controlling the success of the send-receive operation
!!!  allocate(mpirequests(nproc-1+ndebug),stat=i_stat)
!!!  call memocc(i_stat,mpirequests,'mpirequests',subname)
!!!
!!!  call nonblocking_transposition(iproc,nproc,G%ncoeff,orbse%isorb+orbse%norbp,&
!!!       orbse%nspinor,psigau,orbse%norb_par,mpirequests)

  !experimental part for building the localisation regions
  if (at%geocode == 'F') then
     !allocate the array of localisation regions
     allocate(Llr(at%nat+ndebug),stat=i_stat)
     !call memocc(i_stat,Llr,'Llr',subname)

     !print *,'locrad',locrad

     call determine_locreg(at%nat,rxyz,locrad,hx,hy,hz,Glr,Llr)

     do iat=1,at%nat
        call deallocate_lr(Llr(iat),subname)
!!$        call deallocate_wfd(Llr(iat)%wfd,subname)
!!$        if (Llr(iat)%geocode=='F') then
!!$           call deallocate_bounds(Llr(iat)%bounds,subname)
!!$        end if
     end do

     !i_all=-product(shape(Llr))*kind(Llr)
     deallocate(Llr,stat=i_stat) !these allocation are special
     !call memocc(i_stat,i_all,'Llr',subname)
  end if

  !allocate the wavefunction in the transposed way to avoid allocations/deallocations
  allocate(psi(orbse%npsidim+ndebug),stat=i_stat)
  call memocc(i_stat,psi,'psi',subname)

  !allocate arrays for the GPU if a card is present
  switchGPUconv=.false.
  switchOCLconv=.false.
  if (GPUconv .and. potshortcut ==0 ) then
     call prepare_gpu_for_locham(Glr%d%n1,Glr%d%n2,Glr%d%n3,nspin_ig,&
          hx,hy,hz,Glr%wfd,orbse,GPU)
  else if (OCLconv .and. potshortcut ==0) then
     call allocate_data_OCL(Glr%d%n1,Glr%d%n2,Glr%d%n3,at%geocode,&
          nspin_ig,hx,hy,hz,Glr%wfd,orbse,GPU)
     if (iproc == 0) write(*,*)&
          'GPU data allocated'
  else if (GPUconv .and. potshortcut >0 ) then
     switchGPUconv=.true.
     GPUconv=.false.
  else if (OCLconv .and. potshortcut >0 ) then
     switchOCLconv=.true.
     OCLconv=.false.
  end if


  !use only the part of the arrays for building the hamiltonian matrix
  call gaussians_to_wavelets_new(iproc,nproc,Glr,orbse,hx,hy,hz,G,&
       psigau(1,1,min(orbse%isorb+1,orbse%norb)),psi)

  i_all=-product(shape(locrad))*kind(locrad)
  deallocate(locrad,stat=i_stat)
  call memocc(i_stat,i_all,'locrad',subname)

  !check the size of the rhopot array related to NK SIC
  nrhodim=nspin
  i3rho_add=0
  if (input%SIC%approach=='NK') then
     nrhodim=2*nrhodim
     i3rho_add=Glr%d%n1i*Glr%d%n2i*nscatterarr(iproc,4)+1
  end if

  !application of the hamiltonian for gaussian based treatment
  call sumrho(iproc,nproc,orbse,Glr,hxh,hyh,hzh,psi,rhopot,&
       nscatterarr,nspin,GPU,symObj,irrzon,phnons,rhodsc)
     
  !-- if spectra calculation uses a energy dependent potential
  !    input_wf_diag will write (to be used in abscalc)
  !    the density to the file electronic_density.cube
  !  The writing is activated if  5th bit of  in%potshortcut is on.
  if( iand( potshortcut,16)==0 .and. potshortcut /= 0) then
     call plot_density_cube_old(at%geocode,'electronic_density',&
          iproc,nproc,Glr%d%n1,Glr%d%n2,Glr%d%n3,Glr%d%n1i,Glr%d%n2i,Glr%d%n3i,nscatterarr(iproc,2),  & 
          nspin,hxh,hyh,hzh,at,rxyz,ngatherarr,rhopot(1+nscatterarr(iproc,4)*Glr%d%n1i*Glr%d%n2i))
  endif
  !---
  
  !before creating the potential, save the density in the second part 
  !if the case of NK SIC, so that the potential can be created afterwards
  !copy the density contiguously since the GGA is calculated inside the NK routines
  if (input%SIC%approach=='NK') then
     irhotot_add=Glr%d%n1i*Glr%d%n2i*nscatterarr(iproc,4)+1
     irho_add=Glr%d%n1i*Glr%d%n2i*nscatterarr(iproc,1)*input%nspin+1
     do ispin=1,input%nspin
        call dcopy(Glr%d%n1i*Glr%d%n2i*nscatterarr(iproc,2),rhopot(irhotot_add),1,rhopot(irho_add),1)
        irhotot_add=irhotot_add+Glr%d%n1i*Glr%d%n2i*nscatterarr(iproc,1)
        irho_add=irho_add+Glr%d%n1i*Glr%d%n2i*nscatterarr(iproc,2)
     end do
  end if
  if(orbs%nspinor==4) then
     !this wrapper can be inserted inside the poisson solver 
     call PSolverNC(at%geocode,'D',iproc,nproc,Glr%d%n1i,Glr%d%n2i,Glr%d%n3i,&
          nscatterarr(iproc,1),& !this is n3d
          ixc,hxh,hyh,hzh,&
          rhopot,pkernel,pot_ion,ehart,eexcu,vexcu,0.d0,.true.,4)
  else
     !Allocate XC potential
     if (nscatterarr(iproc,2) >0) then
        allocate(potxc(Glr%d%n1i*Glr%d%n2i*nscatterarr(iproc,2)*nspin+ndebug),stat=i_stat)
        call memocc(i_stat,potxc,'potxc',subname)
     else
        allocate(potxc(1+ndebug),stat=i_stat)
        call memocc(i_stat,potxc,'potxc',subname)
     end if

     call XC_potential(at%geocode,'D',iproc,nproc,&
          Glr%d%n1i,Glr%d%n2i,Glr%d%n3i,ixc,hxh,hyh,hzh,&
          rhopot,eexcu,vexcu,nspin,rhocore,potxc)

     if( iand(potshortcut,4)==0) then
        call H_potential(at%geocode,'D',iproc,nproc,&
             Glr%d%n1i,Glr%d%n2i,Glr%d%n3i,hxh,hyh,hzh,&
             rhopot,pkernel,pot_ion,ehart,0.0_dp,.true.)
     endif

     !sum the two potentials in rhopot array
     !fill the other part, for spin, polarised
     if (nspin == 2) then
        call dcopy(Glr%d%n1i*Glr%d%n2i*nscatterarr(iproc,2),rhopot(1),1,&
             rhopot(Glr%d%n1i*Glr%d%n2i*nscatterarr(iproc,2)+1),1)
     end if
     !spin up and down together with the XC part
     call axpy(Glr%d%n1i*Glr%d%n2i*nscatterarr(iproc,2)*nspin,1.0_dp,potxc(1),1,&
          rhopot(1),1)


     i_all=-product(shape(potxc))*kind(potxc)
     deallocate(potxc,stat=i_stat)
     call memocc(i_stat,i_all,'potxc',subname)

  end if

!!!  if (nproc == 1) then
!!!     !calculate the overlap matrix as well as the kinetic overlap
!!!     !in view of complete gaussian calculation
!!!     allocate(ovrlp(G%ncoeff*G%ncoeff),stat=i_stat)
!!!     call memocc(i_stat,ovrlp,'ovrlp',subname)
!!!     allocate(tmp(G%ncoeff,orbse%norb),stat=i_stat)
!!!     call memocc(i_stat,tmp,'tmp',subname)
!!!     allocate(smat(orbse%norb,orbse%norb),stat=i_stat)
!!!     call memocc(i_stat,smat,'smat',subname)
!!!
!!!     !overlap calculation of the gaussian matrix
!!!     call gaussian_overlap(G,G,ovrlp)
!!!     call dsymm('L','U',G%ncoeff,orbse%norb,1.0_gp,ovrlp(1),G%ncoeff,&
!!!          gaucoeff(1,1),G%ncoeff,0.d0,tmp(1,1),G%ncoeff)
!!!
!!!     call gemm('T','N',orbse%norb,orbse%norb,G%ncoeff,1.0_gp,&
!!!          gaucoeff(1,1),G%ncoeff,tmp(1,1),G%ncoeff,0.0_wp,smat(1,1),orbse%norb)
!!!
!!!     !print overlap matrices
!!!     do i=1,orbse%norb
!!!        write(*,'(i5,30(1pe15.8))')i,(smat(i,iorb),iorb=1,orbse%norb)
!!!     end do
!!!
!!!     !overlap calculation of the kinetic operator
!!!     call kinetic_overlap(G,G,ovrlp)
!!!     call dsymm('L','U',G%ncoeff,orbse%norb,1.0_gp,ovrlp(1),G%ncoeff,&
!!!          gaucoeff(1,1),G%ncoeff,0.d0,tmp(1,1),G%ncoeff)
!!!
!!!     call gemm('T','N',orbse%norb,orbse%norb,G%ncoeff,1.0_gp,&
!!!          gaucoeff(1,1),G%ncoeff,tmp(1,1),G%ncoeff,0.0_wp,smat(1,1),orbse%norb)
!!!
!!!     !print overlap matrices
!!!     tt=0.0_wp
!!!     do i=1,orbse%norb
!!!        write(*,'(i5,30(1pe15.8))')i,(smat(i,iorb),iorb=1,orbse%norb)
!!!        !write(12,'(i5,30(1pe15.8))')i,(smat(i,iorb),iorb=1,orbse%norb)
!!!        tt=tt+smat(i,i)
!!!     end do
!!!     print *,'trace',tt
!!!
!!!     !overlap calculation of the kinetic operator
!!!     call cpu_time(t0)
!!!     call potential_overlap(G,G,rhopot,Glr%d%n1i,Glr%d%n2i,Glr%d%n3i,hxh,hyh,hzh,&
!!!          ovrlp)
!!!     call cpu_time(t1)
!!!     call dsymm('L','U',G%ncoeff,orbse%norb,1.0_gp,ovrlp(1),G%ncoeff,&
!!!          gaucoeff(1,1),G%ncoeff,0.d0,tmp(1,1),G%ncoeff)
!!!
!!!     call gemm('T','N',orbse%norb,orbse%norb,G%ncoeff,1.0_gp,&
!!!          gaucoeff(1,1),G%ncoeff,tmp(1,1),G%ncoeff,0.0_wp,smat(1,1),orbse%norb)
!!!
!!!     !print overlap matrices
!!!     tt=0.0_wp
!!!     do i=1,orbse%norb
!!!        write(*,'(i5,30(1pe15.8))')i,(smat(i,iorb),iorb=1,orbse%norb)
!!!        !write(12,'(i5,30(1pe15.8))')i,(smat(i,iorb),iorb=1,orbse%norb)
!!!        tt=tt+smat(i,i)
!!!     end do
!!!     print *,'trace',tt
!!!     print *, 'time',t1-t0
!!!
!!!     i_all=-product(shape(ovrlp))*kind(ovrlp)
!!!     deallocate(ovrlp,stat=i_stat)
!!!     call memocc(i_stat,i_all,'ovrlp',subname)
!!!     i_all=-product(shape(tmp))*kind(tmp)
!!!     deallocate(tmp,stat=i_stat)
!!!     call memocc(i_stat,i_all,'tmp',subname)
!!!     i_all=-product(shape(smat))*kind(smat)
!!!     deallocate(smat,stat=i_stat)
!!!     call memocc(i_stat,i_all,'smat',subname)
!!!  end if

  if(potshortcut>0) then
!!$    if (GPUconv) then
!!$       call free_gpu(GPU,orbs%norbp)
!!$    end if
     if (switchGPUconv) then
        GPUconv=.true.
     end if
     if (switchOCLconv) then
        OCLconv=.true.
     end if

     call deallocate_orbs(orbse,subname)
     i_all=-product(shape(orbse%eval))*kind(orbse%eval)
     deallocate(orbse%eval,stat=i_stat)
     call memocc(i_stat,i_all,'orbse%eval',subname)

     
     !deallocate the gaussian basis descriptors
     call deallocate_gwf(G,subname)
    
     i_all=-product(shape(psigau))*kind(psigau)
     deallocate(psigau,stat=i_stat)
     call memocc(i_stat,i_all,'psigau',subname)
     call deallocate_comms(commse,subname)
     i_all=-product(shape(norbsc_arr))*kind(norbsc_arr)
     deallocate(norbsc_arr,stat=i_stat)
     call memocc(i_stat,i_all,'norbsc_arr',subname)
 
    return 
 end if

  !allocate the wavefunction in the transposed way to avoid allocations/deallocations
  allocate(hpsi(orbse%npsidim+ndebug),stat=i_stat)
  call memocc(i_stat,hpsi,'hpsi',subname)

  !call dcopy(orbse%npsidim,psi,1,hpsi,1)
  if (input%exctxpar == 'OP2P') then
     eexctX = UNINITIALIZED(1.0_gp)
  else
     eexctX=0.0_gp
  end if

  call full_local_potential(iproc,nproc,Glr%d%n1i*Glr%d%n2i*nscatterarr(iproc,2),Glr%d%n1i*Glr%d%n2i*Glr%d%n3i,nspin,&
       Glr%d%n1i*Glr%d%n2i*nscatterarr(iproc,1)*nrhodim,i3rho_add,&
       orbse%norb,orbse%norbp,ngatherarr,rhopot,pot)

  call LocalHamiltonianApplication(iproc,nproc,at,orbse,hx,hy,hz,rxyz,&
       Glr,ngatherarr,pot,psi,hpsi,ekin_sum,epot_sum,eexctX,eSIC_DC,input%SIC,GPU,pkernel=pkernelseq)

  call NonLocalHamiltonianApplication(iproc,nproc,at,orbse,hx,hy,hz,rxyz,&
       nlpspd,proj,Glr,psi,hpsi,eproj_sum)

  call SynchronizeHamiltonianApplication(nproc,orbse,Glr,GPU,hpsi,ekin_sum,epot_sum,eproj_sum,eSIC_DC,eexctX)

  !deallocate potential
  call free_full_potential(nproc,pot,subname)

!!!  !calculate the overlap matrix knowing that the original functions are gaussian-based
!!!  allocate(thetaphi(2,G%nat+ndebug),stat=i_stat)
!!!  call memocc(i_stat,thetaphi,'thetaphi',subname)
!!!  thetaphi=0.0_gp
!!!
!!!  !calculate the scalar product between the hamiltonian and the gaussian basis
!!!  allocate(hpsigau(G%ncoeff,orbse%norbp+ndebug),stat=i_stat)
!!!  call memocc(i_stat,hpsigau,'hpsigau',subname)
!!!
!!!
!!!  call wavelets_to_gaussians(at%geocode,orbse%norbp,Glr%d%n1,Glr%d%n2,Glr%d%n3,G,&
!!!       thetaphi,hx,hy,hz,Glr%wfd,hpsi,hpsigau)
!!!
!!!  i_all=-product(shape(thetaphi))*kind(thetaphi)
!!!  deallocate(thetaphi,stat=i_stat)
!!!  call memocc(i_stat,i_all,'thetaphi',subname)

  accurex=abs(eks-ekin_sum)
  !tolerance for comparing the eigenvalues in the case of degeneracies
  etol=accurex/real(orbse%norbu,gp)
  if (iproc == 0 .and. verbose > 1) write(*,'(1x,a,2(f19.10))') 'done. ekin_sum,eks:',ekin_sum,eks
  if (iproc == 0) then
     write(*,'(1x,a,3(1x,1pe18.11))') 'ekin_sum,epot_sum,eproj_sum',  & 
          ekin_sum,epot_sum,eproj_sum
     write(*,'(1x,a,3(1x,1pe18.11))') '   ehart,   eexcu,    vexcu',ehart,eexcu,vexcu
  endif

!!!  call Gaussian_DiagHam(iproc,nproc,at%natsc,nspin,orbs,G,mpirequests,&
!!!       psigau,hpsigau,orbse,etol,norbsc_arr)


!!!  i_all=-product(shape(mpirequests))*kind(mpirequests)
!!!  deallocate(mpirequests,stat=i_stat)
!!!  call memocc(i_stat,i_all,'mpirequests',subname)

!!!  i_all=-product(shape(hpsigau))*kind(hpsigau)
!!!  deallocate(hpsigau,stat=i_stat)
!!!  call memocc(i_stat,i_all,'hpsigau',subname)

  !free GPU if it is the case
  if (GPUconv) then
     call free_gpu(GPU,orbse%norbp)
  else if (OCLconv) then
     call free_gpu_OCL(GPU,orbse,nspin_ig)
  end if

  if (iproc == 0 .and. verbose > 1) write(*,'(1x,a)')&
       'Input Wavefunctions Orthogonalization:'

  !nullify psit (will be created in DiagHam)
  nullify(psit)

  !psivirt can be eliminated here, since it will be allocated before davidson
  !with a gaussian basis
!!$  call DiagHam(iproc,nproc,at%natsc,nspin_ig,orbs,Glr%wfd,comms,&
!!$       psi,hpsi,psit,orbse,commse,etol,norbsc_arr,orbsv,psivirt)

  !allocate the passage matrix for transforming the LCAO wavefunctions in the IG wavefucntions
  ncplx=1
  if (orbs%nspinor > 1) ncplx=2
  allocate(passmat(ncplx*orbs%nkptsp*(orbse%norbu*orbs%norbu+orbse%norbd*orbs%norbd)+ndebug),stat=i_stat)
  call memocc(i_stat,passmat,'passmat',subname)
  !print '(a,10i5)','iproc,passmat',iproc,ncplx*orbs%nkptsp*(orbse%norbu*orbs%norbu+orbse%norbd*orbs%norbd),&
  !     orbs%nspinor,orbs%nkptsp,orbse%norbu,orbse%norbd,orbs%norbu,orbs%norbd

  call DiagHam(iproc,nproc,at%natsc,nspin_ig,orbs,Glr%wfd,comms,&
       psi,hpsi,psit,input%orthpar,passmat,orbse,commse,etol,norbsc_arr)

  i_all=-product(shape(passmat))*kind(passmat)
  deallocate(passmat,stat=i_stat)
  call memocc(i_stat,i_all,'passmat',subname)

  if (input%iscf /= SCF_KIND_DIRECT_MINIMIZATION .or. input%Tel > 0.0_gp) then
     
     !clean the array of the IG eigenvalues
     call to_zero(orbse%norb*orbse%nkpts,orbse%eval(1))
     call dcopy(orbs%norb*orbs%nkpts,orbs%eval(1),1,orbse%eval(1),1)

     !add a small displacement in the eigenvalues
     do iorb=1,orbs%norb*orbs%nkpts
        tt=builtin_rand(idum)
        orbs%eval(iorb)=orbs%eval(iorb)*(1.0_gp+max(input%Tel,1.0e-3_gp)*real(tt,gp))
     end do

     !correct the occupation numbers wrt fermi level
     call evaltoocc(iproc,nproc,.false.,input%Tel,orbs,input%occopt)

     !restore the occupation numbers
     call dcopy(orbs%norb*orbs%nkpts,orbse%eval(1),1,orbs%eval(1),1)

  end if

  call deallocate_comms(commse,subname)

  i_all=-product(shape(norbsc_arr))*kind(norbsc_arr)
  deallocate(norbsc_arr,stat=i_stat)
  call memocc(i_stat,i_all,'norbsc_arr',subname)

  if (iproc == 0) then
     !gaussian estimation valid only for Free BC
     if (at%geocode == 'F') then
        write(*,'(1x,a,1pe9.2)') 'expected accuracy in energy ',accurex
        write(*,'(1x,a,1pe9.2)') &
          'expected accuracy in energy per orbital ',accurex/real(orbs%norb,kind=8)
        !write(*,'(1x,a,1pe9.2)') &
        !     'suggested value for gnrm_cv ',accurex/real(orbs%norb,kind=8)
     end if
  endif

  !here we can define the subroutine which generates the coefficients for the virtual orbitals
  call deallocate_gwf(G,subname)

  i_all=-product(shape(psigau))*kind(psigau)
  deallocate(psigau,stat=i_stat)
  call memocc(i_stat,i_all,'psigau',subname)

  call deallocate_orbs(orbse,subname)
  i_all=-product(shape(orbse%eval))*kind(orbse%eval)
  deallocate(orbse%eval,stat=i_stat)
  call memocc(i_stat,i_all,'orbse%eval',subname)

     
>>>>>>> c547a7df
END SUBROUTINE input_wf_diag<|MERGE_RESOLUTION|>--- conflicted
+++ resolved
@@ -1083,7 +1083,6 @@
 
 !> Input guess wavefunction diagonalization
 subroutine input_wf_diag(iproc,nproc,at,rhodsc,&
-<<<<<<< HEAD
       &   orbs,nvirt,comms,Glr,hx,hy,hz,rxyz,rhopot,rhocore,pot_ion,&
       &   nlpspd,proj,pkernel,pkernelseq,ixc,psi,hpsi,psit,G,&
       &   nscatterarr,ngatherarr,nspin,potshortcut,symObj,irrzon,phnons,GPU,input)
@@ -1526,7 +1525,7 @@
       end do
 
       !correct the occupation numbers wrt fermi level
-      call evaltoocc(iproc,nproc,.false.,input%Tel,orbs)
+      call evaltoocc(iproc,nproc,.false.,input%Tel,orbs,input%occopt)
 
       !restore the occupation numbers
       call dcopy(orbs%norb*orbs%nkpts,orbse%eval(1),1,orbs%eval(1),1)
@@ -1562,485 +1561,4 @@
    deallocate(orbse%eval,stat=i_stat)
    call memocc(i_stat,i_all,'orbse%eval',subname)
 
-=======
-     orbs,nvirt,comms,Glr,hx,hy,hz,rxyz,rhopot,rhocore,pot_ion,&
-     nlpspd,proj,pkernel,pkernelseq,ixc,psi,hpsi,psit,G,&
-     nscatterarr,ngatherarr,nspin,potshortcut,symObj,irrzon,phnons,GPU,input)
-  ! Input wavefunctions are found by a diagonalization in a minimal basis set
-  ! Each processors write its initial wavefunctions into the wavefunction file
-  ! The files are then read by readwave
-  ! @todo pass GPU to be a local variable of this routine (initialized and freed here)
-  use module_base
-  use module_interfaces, except_this_one => input_wf_diag
-  use module_types
-  use Poisson_Solver
-  implicit none
-  !Arguments
-  integer, intent(in) :: iproc,nproc,ixc,symObj
-  integer, intent(inout) :: nspin,nvirt
-  real(gp), intent(in) :: hx,hy,hz
-  type(atoms_data), intent(in) :: at
-  type(rho_descriptors),intent(in) :: rhodsc
-  type(orbitals_data), intent(inout) :: orbs
-  type(nonlocal_psp_descriptors), intent(in) :: nlpspd
-  type(locreg_descriptors), intent(in) :: Glr
-  type(communications_arrays), intent(in) :: comms
-  type(GPU_pointers), intent(inout) :: GPU
-  type(input_variables):: input
-  integer, dimension(0:nproc-1,4), intent(in) :: nscatterarr !n3d,n3p,i3s+i3xcsh-1,i3xcsh
-  integer, dimension(0:nproc-1,2), intent(in) :: ngatherarr 
-  real(gp), dimension(3,at%nat), intent(in) :: rxyz
-  real(wp), dimension(nlpspd%nprojel), intent(in) :: proj
-  real(dp), dimension(*), intent(inout) :: rhopot,pot_ion
-  type(gaussian_basis), intent(out) :: G !basis for davidson IG
-  real(wp), dimension(:), pointer :: psi,hpsi,psit,rhocore
-  real(dp), dimension(:), pointer :: pkernel,pkernelseq
-  integer, intent(in) ::potshortcut
-  integer, dimension(*), intent(in) :: irrzon
-  real(dp), dimension(*), intent(in) :: phnons
-  !local variables
-  character(len=*), parameter :: subname='input_wf_diag'
-  logical :: switchGPUconv,switchOCLconv
-  integer :: i_stat,i_all,iat,nspin_ig,iorb,idum=0,ncplx,nrhodim,i3rho_add,irhotot_add,irho_add,ispin
-  real(kind=4) :: tt,builtin_rand
-  real(gp) :: hxh,hyh,hzh,eks,eexcu,vexcu,epot_sum,ekin_sum,ehart,eexctX,eproj_sum,eSIC_DC,etol,accurex
-  type(orbitals_data) :: orbse
-  type(communications_arrays) :: commse
-  integer, dimension(:,:), allocatable :: norbsc_arr
-  real(wp), dimension(:), allocatable :: potxc,passmat
-  real(gp), dimension(:), allocatable :: locrad
-  type(locreg_descriptors), dimension(:), allocatable :: Llr
-  real(wp), dimension(:), pointer :: pot
-  real(wp), dimension(:,:,:), pointer :: psigau
-
-  allocate(norbsc_arr(at%natsc+1,nspin+ndebug),stat=i_stat)
-  call memocc(i_stat,norbsc_arr,'norbsc_arr',subname)
-  allocate(locrad(at%nat+ndebug),stat=i_stat)
-  call memocc(i_stat,locrad,'locrad',subname)
-
-  if (iproc == 0) then
-     write(*,'(1x,a)')&
-          '------------------------------------------------------- Input Wavefunctions Creation'
-  end if
-
-  !spin for inputguess orbitals
-  if (nspin == 4) then
-     nspin_ig=1
-  else
-     nspin_ig=nspin
-  end if
-
-  call inputguess_gaussian_orbitals(iproc,nproc,at,rxyz,nvirt,nspin_ig,&
-       orbs,orbse,norbsc_arr,locrad,G,psigau,eks)
-
-  !allocate communications arrays for inputguess orbitals
-  !call allocate_comms(nproc,orbse,commse,subname)
-  call orbitals_communicators(iproc,nproc,Glr,orbse,commse,basedist=comms%nvctr_par(0:,1:))  
-
-  !use the eval array of orbse structure to save the original values
-  allocate(orbse%eval(orbse%norb*orbse%nkpts+ndebug),stat=i_stat)
-  call memocc(i_stat,orbse%eval,'orbse%eval',subname)
-
-  hxh=.5_gp*hx
-  hyh=.5_gp*hy
-  hzh=.5_gp*hz
-
-  !check the communication distribution
-  !call check_communications(iproc,nproc,orbse,Glr,commse)
-
-  !once the wavefunction coefficients are known perform a set 
-  !of nonblocking send-receive operations to calculate overlap matrices
-
-!!!  !create mpirequests array for controlling the success of the send-receive operation
-!!!  allocate(mpirequests(nproc-1+ndebug),stat=i_stat)
-!!!  call memocc(i_stat,mpirequests,'mpirequests',subname)
-!!!
-!!!  call nonblocking_transposition(iproc,nproc,G%ncoeff,orbse%isorb+orbse%norbp,&
-!!!       orbse%nspinor,psigau,orbse%norb_par,mpirequests)
-
-  !experimental part for building the localisation regions
-  if (at%geocode == 'F') then
-     !allocate the array of localisation regions
-     allocate(Llr(at%nat+ndebug),stat=i_stat)
-     !call memocc(i_stat,Llr,'Llr',subname)
-
-     !print *,'locrad',locrad
-
-     call determine_locreg(at%nat,rxyz,locrad,hx,hy,hz,Glr,Llr)
-
-     do iat=1,at%nat
-        call deallocate_lr(Llr(iat),subname)
-!!$        call deallocate_wfd(Llr(iat)%wfd,subname)
-!!$        if (Llr(iat)%geocode=='F') then
-!!$           call deallocate_bounds(Llr(iat)%bounds,subname)
-!!$        end if
-     end do
-
-     !i_all=-product(shape(Llr))*kind(Llr)
-     deallocate(Llr,stat=i_stat) !these allocation are special
-     !call memocc(i_stat,i_all,'Llr',subname)
-  end if
-
-  !allocate the wavefunction in the transposed way to avoid allocations/deallocations
-  allocate(psi(orbse%npsidim+ndebug),stat=i_stat)
-  call memocc(i_stat,psi,'psi',subname)
-
-  !allocate arrays for the GPU if a card is present
-  switchGPUconv=.false.
-  switchOCLconv=.false.
-  if (GPUconv .and. potshortcut ==0 ) then
-     call prepare_gpu_for_locham(Glr%d%n1,Glr%d%n2,Glr%d%n3,nspin_ig,&
-          hx,hy,hz,Glr%wfd,orbse,GPU)
-  else if (OCLconv .and. potshortcut ==0) then
-     call allocate_data_OCL(Glr%d%n1,Glr%d%n2,Glr%d%n3,at%geocode,&
-          nspin_ig,hx,hy,hz,Glr%wfd,orbse,GPU)
-     if (iproc == 0) write(*,*)&
-          'GPU data allocated'
-  else if (GPUconv .and. potshortcut >0 ) then
-     switchGPUconv=.true.
-     GPUconv=.false.
-  else if (OCLconv .and. potshortcut >0 ) then
-     switchOCLconv=.true.
-     OCLconv=.false.
-  end if
-
-
-  !use only the part of the arrays for building the hamiltonian matrix
-  call gaussians_to_wavelets_new(iproc,nproc,Glr,orbse,hx,hy,hz,G,&
-       psigau(1,1,min(orbse%isorb+1,orbse%norb)),psi)
-
-  i_all=-product(shape(locrad))*kind(locrad)
-  deallocate(locrad,stat=i_stat)
-  call memocc(i_stat,i_all,'locrad',subname)
-
-  !check the size of the rhopot array related to NK SIC
-  nrhodim=nspin
-  i3rho_add=0
-  if (input%SIC%approach=='NK') then
-     nrhodim=2*nrhodim
-     i3rho_add=Glr%d%n1i*Glr%d%n2i*nscatterarr(iproc,4)+1
-  end if
-
-  !application of the hamiltonian for gaussian based treatment
-  call sumrho(iproc,nproc,orbse,Glr,hxh,hyh,hzh,psi,rhopot,&
-       nscatterarr,nspin,GPU,symObj,irrzon,phnons,rhodsc)
-     
-  !-- if spectra calculation uses a energy dependent potential
-  !    input_wf_diag will write (to be used in abscalc)
-  !    the density to the file electronic_density.cube
-  !  The writing is activated if  5th bit of  in%potshortcut is on.
-  if( iand( potshortcut,16)==0 .and. potshortcut /= 0) then
-     call plot_density_cube_old(at%geocode,'electronic_density',&
-          iproc,nproc,Glr%d%n1,Glr%d%n2,Glr%d%n3,Glr%d%n1i,Glr%d%n2i,Glr%d%n3i,nscatterarr(iproc,2),  & 
-          nspin,hxh,hyh,hzh,at,rxyz,ngatherarr,rhopot(1+nscatterarr(iproc,4)*Glr%d%n1i*Glr%d%n2i))
-  endif
-  !---
-  
-  !before creating the potential, save the density in the second part 
-  !if the case of NK SIC, so that the potential can be created afterwards
-  !copy the density contiguously since the GGA is calculated inside the NK routines
-  if (input%SIC%approach=='NK') then
-     irhotot_add=Glr%d%n1i*Glr%d%n2i*nscatterarr(iproc,4)+1
-     irho_add=Glr%d%n1i*Glr%d%n2i*nscatterarr(iproc,1)*input%nspin+1
-     do ispin=1,input%nspin
-        call dcopy(Glr%d%n1i*Glr%d%n2i*nscatterarr(iproc,2),rhopot(irhotot_add),1,rhopot(irho_add),1)
-        irhotot_add=irhotot_add+Glr%d%n1i*Glr%d%n2i*nscatterarr(iproc,1)
-        irho_add=irho_add+Glr%d%n1i*Glr%d%n2i*nscatterarr(iproc,2)
-     end do
-  end if
-  if(orbs%nspinor==4) then
-     !this wrapper can be inserted inside the poisson solver 
-     call PSolverNC(at%geocode,'D',iproc,nproc,Glr%d%n1i,Glr%d%n2i,Glr%d%n3i,&
-          nscatterarr(iproc,1),& !this is n3d
-          ixc,hxh,hyh,hzh,&
-          rhopot,pkernel,pot_ion,ehart,eexcu,vexcu,0.d0,.true.,4)
-  else
-     !Allocate XC potential
-     if (nscatterarr(iproc,2) >0) then
-        allocate(potxc(Glr%d%n1i*Glr%d%n2i*nscatterarr(iproc,2)*nspin+ndebug),stat=i_stat)
-        call memocc(i_stat,potxc,'potxc',subname)
-     else
-        allocate(potxc(1+ndebug),stat=i_stat)
-        call memocc(i_stat,potxc,'potxc',subname)
-     end if
-
-     call XC_potential(at%geocode,'D',iproc,nproc,&
-          Glr%d%n1i,Glr%d%n2i,Glr%d%n3i,ixc,hxh,hyh,hzh,&
-          rhopot,eexcu,vexcu,nspin,rhocore,potxc)
-
-     if( iand(potshortcut,4)==0) then
-        call H_potential(at%geocode,'D',iproc,nproc,&
-             Glr%d%n1i,Glr%d%n2i,Glr%d%n3i,hxh,hyh,hzh,&
-             rhopot,pkernel,pot_ion,ehart,0.0_dp,.true.)
-     endif
-
-     !sum the two potentials in rhopot array
-     !fill the other part, for spin, polarised
-     if (nspin == 2) then
-        call dcopy(Glr%d%n1i*Glr%d%n2i*nscatterarr(iproc,2),rhopot(1),1,&
-             rhopot(Glr%d%n1i*Glr%d%n2i*nscatterarr(iproc,2)+1),1)
-     end if
-     !spin up and down together with the XC part
-     call axpy(Glr%d%n1i*Glr%d%n2i*nscatterarr(iproc,2)*nspin,1.0_dp,potxc(1),1,&
-          rhopot(1),1)
-
-
-     i_all=-product(shape(potxc))*kind(potxc)
-     deallocate(potxc,stat=i_stat)
-     call memocc(i_stat,i_all,'potxc',subname)
-
-  end if
-
-!!!  if (nproc == 1) then
-!!!     !calculate the overlap matrix as well as the kinetic overlap
-!!!     !in view of complete gaussian calculation
-!!!     allocate(ovrlp(G%ncoeff*G%ncoeff),stat=i_stat)
-!!!     call memocc(i_stat,ovrlp,'ovrlp',subname)
-!!!     allocate(tmp(G%ncoeff,orbse%norb),stat=i_stat)
-!!!     call memocc(i_stat,tmp,'tmp',subname)
-!!!     allocate(smat(orbse%norb,orbse%norb),stat=i_stat)
-!!!     call memocc(i_stat,smat,'smat',subname)
-!!!
-!!!     !overlap calculation of the gaussian matrix
-!!!     call gaussian_overlap(G,G,ovrlp)
-!!!     call dsymm('L','U',G%ncoeff,orbse%norb,1.0_gp,ovrlp(1),G%ncoeff,&
-!!!          gaucoeff(1,1),G%ncoeff,0.d0,tmp(1,1),G%ncoeff)
-!!!
-!!!     call gemm('T','N',orbse%norb,orbse%norb,G%ncoeff,1.0_gp,&
-!!!          gaucoeff(1,1),G%ncoeff,tmp(1,1),G%ncoeff,0.0_wp,smat(1,1),orbse%norb)
-!!!
-!!!     !print overlap matrices
-!!!     do i=1,orbse%norb
-!!!        write(*,'(i5,30(1pe15.8))')i,(smat(i,iorb),iorb=1,orbse%norb)
-!!!     end do
-!!!
-!!!     !overlap calculation of the kinetic operator
-!!!     call kinetic_overlap(G,G,ovrlp)
-!!!     call dsymm('L','U',G%ncoeff,orbse%norb,1.0_gp,ovrlp(1),G%ncoeff,&
-!!!          gaucoeff(1,1),G%ncoeff,0.d0,tmp(1,1),G%ncoeff)
-!!!
-!!!     call gemm('T','N',orbse%norb,orbse%norb,G%ncoeff,1.0_gp,&
-!!!          gaucoeff(1,1),G%ncoeff,tmp(1,1),G%ncoeff,0.0_wp,smat(1,1),orbse%norb)
-!!!
-!!!     !print overlap matrices
-!!!     tt=0.0_wp
-!!!     do i=1,orbse%norb
-!!!        write(*,'(i5,30(1pe15.8))')i,(smat(i,iorb),iorb=1,orbse%norb)
-!!!        !write(12,'(i5,30(1pe15.8))')i,(smat(i,iorb),iorb=1,orbse%norb)
-!!!        tt=tt+smat(i,i)
-!!!     end do
-!!!     print *,'trace',tt
-!!!
-!!!     !overlap calculation of the kinetic operator
-!!!     call cpu_time(t0)
-!!!     call potential_overlap(G,G,rhopot,Glr%d%n1i,Glr%d%n2i,Glr%d%n3i,hxh,hyh,hzh,&
-!!!          ovrlp)
-!!!     call cpu_time(t1)
-!!!     call dsymm('L','U',G%ncoeff,orbse%norb,1.0_gp,ovrlp(1),G%ncoeff,&
-!!!          gaucoeff(1,1),G%ncoeff,0.d0,tmp(1,1),G%ncoeff)
-!!!
-!!!     call gemm('T','N',orbse%norb,orbse%norb,G%ncoeff,1.0_gp,&
-!!!          gaucoeff(1,1),G%ncoeff,tmp(1,1),G%ncoeff,0.0_wp,smat(1,1),orbse%norb)
-!!!
-!!!     !print overlap matrices
-!!!     tt=0.0_wp
-!!!     do i=1,orbse%norb
-!!!        write(*,'(i5,30(1pe15.8))')i,(smat(i,iorb),iorb=1,orbse%norb)
-!!!        !write(12,'(i5,30(1pe15.8))')i,(smat(i,iorb),iorb=1,orbse%norb)
-!!!        tt=tt+smat(i,i)
-!!!     end do
-!!!     print *,'trace',tt
-!!!     print *, 'time',t1-t0
-!!!
-!!!     i_all=-product(shape(ovrlp))*kind(ovrlp)
-!!!     deallocate(ovrlp,stat=i_stat)
-!!!     call memocc(i_stat,i_all,'ovrlp',subname)
-!!!     i_all=-product(shape(tmp))*kind(tmp)
-!!!     deallocate(tmp,stat=i_stat)
-!!!     call memocc(i_stat,i_all,'tmp',subname)
-!!!     i_all=-product(shape(smat))*kind(smat)
-!!!     deallocate(smat,stat=i_stat)
-!!!     call memocc(i_stat,i_all,'smat',subname)
-!!!  end if
-
-  if(potshortcut>0) then
-!!$    if (GPUconv) then
-!!$       call free_gpu(GPU,orbs%norbp)
-!!$    end if
-     if (switchGPUconv) then
-        GPUconv=.true.
-     end if
-     if (switchOCLconv) then
-        OCLconv=.true.
-     end if
-
-     call deallocate_orbs(orbse,subname)
-     i_all=-product(shape(orbse%eval))*kind(orbse%eval)
-     deallocate(orbse%eval,stat=i_stat)
-     call memocc(i_stat,i_all,'orbse%eval',subname)
-
-     
-     !deallocate the gaussian basis descriptors
-     call deallocate_gwf(G,subname)
-    
-     i_all=-product(shape(psigau))*kind(psigau)
-     deallocate(psigau,stat=i_stat)
-     call memocc(i_stat,i_all,'psigau',subname)
-     call deallocate_comms(commse,subname)
-     i_all=-product(shape(norbsc_arr))*kind(norbsc_arr)
-     deallocate(norbsc_arr,stat=i_stat)
-     call memocc(i_stat,i_all,'norbsc_arr',subname)
- 
-    return 
- end if
-
-  !allocate the wavefunction in the transposed way to avoid allocations/deallocations
-  allocate(hpsi(orbse%npsidim+ndebug),stat=i_stat)
-  call memocc(i_stat,hpsi,'hpsi',subname)
-
-  !call dcopy(orbse%npsidim,psi,1,hpsi,1)
-  if (input%exctxpar == 'OP2P') then
-     eexctX = UNINITIALIZED(1.0_gp)
-  else
-     eexctX=0.0_gp
-  end if
-
-  call full_local_potential(iproc,nproc,Glr%d%n1i*Glr%d%n2i*nscatterarr(iproc,2),Glr%d%n1i*Glr%d%n2i*Glr%d%n3i,nspin,&
-       Glr%d%n1i*Glr%d%n2i*nscatterarr(iproc,1)*nrhodim,i3rho_add,&
-       orbse%norb,orbse%norbp,ngatherarr,rhopot,pot)
-
-  call LocalHamiltonianApplication(iproc,nproc,at,orbse,hx,hy,hz,rxyz,&
-       Glr,ngatherarr,pot,psi,hpsi,ekin_sum,epot_sum,eexctX,eSIC_DC,input%SIC,GPU,pkernel=pkernelseq)
-
-  call NonLocalHamiltonianApplication(iproc,nproc,at,orbse,hx,hy,hz,rxyz,&
-       nlpspd,proj,Glr,psi,hpsi,eproj_sum)
-
-  call SynchronizeHamiltonianApplication(nproc,orbse,Glr,GPU,hpsi,ekin_sum,epot_sum,eproj_sum,eSIC_DC,eexctX)
-
-  !deallocate potential
-  call free_full_potential(nproc,pot,subname)
-
-!!!  !calculate the overlap matrix knowing that the original functions are gaussian-based
-!!!  allocate(thetaphi(2,G%nat+ndebug),stat=i_stat)
-!!!  call memocc(i_stat,thetaphi,'thetaphi',subname)
-!!!  thetaphi=0.0_gp
-!!!
-!!!  !calculate the scalar product between the hamiltonian and the gaussian basis
-!!!  allocate(hpsigau(G%ncoeff,orbse%norbp+ndebug),stat=i_stat)
-!!!  call memocc(i_stat,hpsigau,'hpsigau',subname)
-!!!
-!!!
-!!!  call wavelets_to_gaussians(at%geocode,orbse%norbp,Glr%d%n1,Glr%d%n2,Glr%d%n3,G,&
-!!!       thetaphi,hx,hy,hz,Glr%wfd,hpsi,hpsigau)
-!!!
-!!!  i_all=-product(shape(thetaphi))*kind(thetaphi)
-!!!  deallocate(thetaphi,stat=i_stat)
-!!!  call memocc(i_stat,i_all,'thetaphi',subname)
-
-  accurex=abs(eks-ekin_sum)
-  !tolerance for comparing the eigenvalues in the case of degeneracies
-  etol=accurex/real(orbse%norbu,gp)
-  if (iproc == 0 .and. verbose > 1) write(*,'(1x,a,2(f19.10))') 'done. ekin_sum,eks:',ekin_sum,eks
-  if (iproc == 0) then
-     write(*,'(1x,a,3(1x,1pe18.11))') 'ekin_sum,epot_sum,eproj_sum',  & 
-          ekin_sum,epot_sum,eproj_sum
-     write(*,'(1x,a,3(1x,1pe18.11))') '   ehart,   eexcu,    vexcu',ehart,eexcu,vexcu
-  endif
-
-!!!  call Gaussian_DiagHam(iproc,nproc,at%natsc,nspin,orbs,G,mpirequests,&
-!!!       psigau,hpsigau,orbse,etol,norbsc_arr)
-
-
-!!!  i_all=-product(shape(mpirequests))*kind(mpirequests)
-!!!  deallocate(mpirequests,stat=i_stat)
-!!!  call memocc(i_stat,i_all,'mpirequests',subname)
-
-!!!  i_all=-product(shape(hpsigau))*kind(hpsigau)
-!!!  deallocate(hpsigau,stat=i_stat)
-!!!  call memocc(i_stat,i_all,'hpsigau',subname)
-
-  !free GPU if it is the case
-  if (GPUconv) then
-     call free_gpu(GPU,orbse%norbp)
-  else if (OCLconv) then
-     call free_gpu_OCL(GPU,orbse,nspin_ig)
-  end if
-
-  if (iproc == 0 .and. verbose > 1) write(*,'(1x,a)')&
-       'Input Wavefunctions Orthogonalization:'
-
-  !nullify psit (will be created in DiagHam)
-  nullify(psit)
-
-  !psivirt can be eliminated here, since it will be allocated before davidson
-  !with a gaussian basis
-!!$  call DiagHam(iproc,nproc,at%natsc,nspin_ig,orbs,Glr%wfd,comms,&
-!!$       psi,hpsi,psit,orbse,commse,etol,norbsc_arr,orbsv,psivirt)
-
-  !allocate the passage matrix for transforming the LCAO wavefunctions in the IG wavefucntions
-  ncplx=1
-  if (orbs%nspinor > 1) ncplx=2
-  allocate(passmat(ncplx*orbs%nkptsp*(orbse%norbu*orbs%norbu+orbse%norbd*orbs%norbd)+ndebug),stat=i_stat)
-  call memocc(i_stat,passmat,'passmat',subname)
-  !print '(a,10i5)','iproc,passmat',iproc,ncplx*orbs%nkptsp*(orbse%norbu*orbs%norbu+orbse%norbd*orbs%norbd),&
-  !     orbs%nspinor,orbs%nkptsp,orbse%norbu,orbse%norbd,orbs%norbu,orbs%norbd
-
-  call DiagHam(iproc,nproc,at%natsc,nspin_ig,orbs,Glr%wfd,comms,&
-       psi,hpsi,psit,input%orthpar,passmat,orbse,commse,etol,norbsc_arr)
-
-  i_all=-product(shape(passmat))*kind(passmat)
-  deallocate(passmat,stat=i_stat)
-  call memocc(i_stat,i_all,'passmat',subname)
-
-  if (input%iscf /= SCF_KIND_DIRECT_MINIMIZATION .or. input%Tel > 0.0_gp) then
-     
-     !clean the array of the IG eigenvalues
-     call to_zero(orbse%norb*orbse%nkpts,orbse%eval(1))
-     call dcopy(orbs%norb*orbs%nkpts,orbs%eval(1),1,orbse%eval(1),1)
-
-     !add a small displacement in the eigenvalues
-     do iorb=1,orbs%norb*orbs%nkpts
-        tt=builtin_rand(idum)
-        orbs%eval(iorb)=orbs%eval(iorb)*(1.0_gp+max(input%Tel,1.0e-3_gp)*real(tt,gp))
-     end do
-
-     !correct the occupation numbers wrt fermi level
-     call evaltoocc(iproc,nproc,.false.,input%Tel,orbs,input%occopt)
-
-     !restore the occupation numbers
-     call dcopy(orbs%norb*orbs%nkpts,orbse%eval(1),1,orbs%eval(1),1)
-
-  end if
-
-  call deallocate_comms(commse,subname)
-
-  i_all=-product(shape(norbsc_arr))*kind(norbsc_arr)
-  deallocate(norbsc_arr,stat=i_stat)
-  call memocc(i_stat,i_all,'norbsc_arr',subname)
-
-  if (iproc == 0) then
-     !gaussian estimation valid only for Free BC
-     if (at%geocode == 'F') then
-        write(*,'(1x,a,1pe9.2)') 'expected accuracy in energy ',accurex
-        write(*,'(1x,a,1pe9.2)') &
-          'expected accuracy in energy per orbital ',accurex/real(orbs%norb,kind=8)
-        !write(*,'(1x,a,1pe9.2)') &
-        !     'suggested value for gnrm_cv ',accurex/real(orbs%norb,kind=8)
-     end if
-  endif
-
-  !here we can define the subroutine which generates the coefficients for the virtual orbitals
-  call deallocate_gwf(G,subname)
-
-  i_all=-product(shape(psigau))*kind(psigau)
-  deallocate(psigau,stat=i_stat)
-  call memocc(i_stat,i_all,'psigau',subname)
-
-  call deallocate_orbs(orbse,subname)
-  i_all=-product(shape(orbse%eval))*kind(orbse%eval)
-  deallocate(orbse%eval,stat=i_stat)
-  call memocc(i_stat,i_all,'orbse%eval',subname)
-
-     
->>>>>>> c547a7df
 END SUBROUTINE input_wf_diag