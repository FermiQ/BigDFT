--- conflicted
+++ resolved
@@ -1297,13 +1297,9 @@
      call timing(iproc,'constrc_locreg','OF')
 
    !determine the Lnlpspd
-<<<<<<< HEAD
-   call prepare_lnlpspd(iproc, at, input, orbse, rxyz, radii_cf, 'c', lzd)
-=======
  !  call prepare_lnlpspd(iproc, at, input, orbse, rxyz, radii_cf, lzd)
 
 
->>>>>>> 126d3509
      !!call timing(iproc,'create_nlpspd ','ON')
      !!allocate(Lzd%Lnlpspd(Lzd%nlr),stat=i_stat)
      !!do ilr=1,Lzd%nlr
