--- conflicted
+++ resolved
@@ -1991,19 +1991,14 @@
 !!$   endif
 
    if (iproc==0) then
-<<<<<<< HEAD
+      !call write_energies(0,0,ekin_sum,epot_sum,eproj_sum,ehart,eexcu,vexcu,0.0_gp,0.0_gp,0.0_gp,0.0_gp,'Input Guess')
+      !yaml output
         write(*,'(1x,a,3(1x,1pe18.11))') 'ekin_sum,epot_sum,eproj_sum',  & 
              ekin_sum,epot_sum,eproj_sum
+!      write(70,'(a)')repeat(' ',yaml_indent+2)//'}'
         write(*,'(1x,a,3(1x,1pe18.11))') '   ehart,   eexcu,    vexcu',ehart,eexcu,vexcu
      endif
   
-=======
-      call write_energies(0,0,ekin_sum,epot_sum,eproj_sum,ehart,eexcu,vexcu,0.0_gp,0.0_gp,0.0_gp,0.0_gp,'Input Guess')
-      !yaml output
-!      write(70,'(a)')repeat(' ',yaml_indent+2)//'}'
-   end if
-
->>>>>>> 4fc3c1c1
    !!!  call Gaussian_DiagHam(iproc,nproc,at%natsc,nspin,orbs,G,mpirequests,&
    !!!       psigau,hpsigau,orbse,etol,norbsc_arr)
    
