!> @file
!!  Routines to initialize the information about localisation regions
!! @author
!!    Copyright (C) 2007-2011 BigDFT group
!!    This file is distributed under the terms of the
!!    GNU General Public License, see ~/COPYING file
!!    or http://www.gnu.org/copyleft/gpl.txt .
!!    For the list of contributors, see ~/AUTHORS 


!>   Calculates the descriptor arrays and nvctrp
!!   Calculates also the bounds arrays needed for convolutions
!!   Refers this information to the global localisation region descriptor
subroutine createWavefunctionsDescriptors(iproc,hx,hy,hz,atoms,rxyz,radii_cf,&
      &   crmult,frmult,Glr,output_denspot)
   use module_base
   use module_types
   implicit none
   !Arguments
   type(atoms_data), intent(in) :: atoms
   integer, intent(in) :: iproc
   real(gp), intent(in) :: hx,hy,hz,crmult,frmult
   real(gp), dimension(3,atoms%nat), intent(in) :: rxyz
   real(gp), dimension(atoms%ntypes,3), intent(in) :: radii_cf
   type(locreg_descriptors), intent(inout) :: Glr
   logical, intent(in), optional :: output_denspot
   !local variables
   character(len=*), parameter :: subname='createWavefunctionsDescriptors'
   integer :: i_all,i_stat,i1,i2,i3,iat
   integer :: n1,n2,n3,nfl1,nfu1,nfl2,nfu2,nfl3,nfu3
   logical :: my_output_denspot
   logical, dimension(:,:,:), allocatable :: logrid_c,logrid_f

   call timing(iproc,'CrtDescriptors','ON')

   if (iproc == 0) then
      write(*,'(1x,a)')&
         &   '------------------------------------------------- Wavefunctions Descriptors Creation'
   end if

   !assign the dimensions to improve (a little) readability
   n1=Glr%d%n1
   n2=Glr%d%n2
   n3=Glr%d%n3
   nfl1=Glr%d%nfl1
   nfl2=Glr%d%nfl2
   nfl3=Glr%d%nfl3
   nfu1=Glr%d%nfu1
   nfu2=Glr%d%nfu2
   nfu3=Glr%d%nfu3

   !assign geocode and the starting points
   Glr%geocode=atoms%geocode

   ! determine localization region for all orbitals, but do not yet fill the descriptor arrays
   allocate(logrid_c(0:n1,0:n2,0:n3+ndebug),stat=i_stat)
   call memocc(i_stat,logrid_c,'logrid_c',subname)
   allocate(logrid_f(0:n1,0:n2,0:n3+ndebug),stat=i_stat)
   call memocc(i_stat,logrid_f,'logrid_f',subname)

   ! coarse/fine grid quantities
   call fill_logrid(atoms%geocode,n1,n2,n3,0,n1,0,n2,0,n3,0,atoms%nat,&
      &   atoms%ntypes,atoms%iatype,rxyz,radii_cf(1,1),crmult,hx,hy,hz,logrid_c)
   call fill_logrid(atoms%geocode,n1,n2,n3,0,n1,0,n2,0,n3,0,atoms%nat,&
      &   atoms%ntypes,atoms%iatype,rxyz,radii_cf(1,2),frmult,hx,hy,hz,logrid_f)

   call wfd_from_grids(logrid_c,logrid_f,Glr)

   if (iproc == 0) write(*,'(2(1x,a,i10))') &
      &   'Coarse resolution grid: Number of segments= ',Glr%wfd%nseg_c,'points=',Glr%wfd%nvctr_c

   if (atoms%geocode == 'P' .and. .not. Glr%hybrid_on .and. Glr%wfd%nvctr_c /= (n1+1)*(n2+1)*(n3+1) ) then
      if (iproc ==0)then
         write(*,*)&
            &   ' ERROR: the coarse grid does not fill the entire periodic box'
         write(*,*)&
            &   '          errors due to translational invariance breaking may occur'
         !stop
      end if
      if (GPUconv) then
         !        if (iproc ==0)then
         write(*,*)&
            &   '          The code should be stopped for a GPU calculation     '
         write(*,*)&
            &   '          since density is not initialised to 10^-20               '
         !        end if
         stop
      end if
   end if

   if (iproc == 0) write(*,'(2(1x,a,i10))') & 
   '  Fine resolution grid: Number of segments= ',Glr%wfd%nseg_f,'points=',Glr%wfd%nvctr_f

   ! Create the file grid.xyz to visualize the grid of functions
   my_output_denspot = .false.
   if (present(output_denspot)) my_output_denspot = output_denspot
   if (my_output_denspot) then
      open(unit=22,file='grid.xyz',status='unknown')
      write(22,*) Glr%wfd%nvctr_c+Glr%wfd%nvctr_f+atoms%nat,' atomic'
      if (atoms%geocode=='F') then
         write(22,*)'complete simulation grid with low and high resolution points'
      else if (atoms%geocode =='S') then
         write(22,'(a,2x,3(1x,1pe24.17))')'surface',atoms%alat1,atoms%alat2,atoms%alat3
      else if (atoms%geocode =='P') then
         write(22,'(a,2x,3(1x,1pe24.17))')'periodic',atoms%alat1,atoms%alat2,atoms%alat3
      end if
      do iat=1,atoms%nat
         write(22,'(a6,2x,3(1x,e12.5),3x)') &
            &   trim(atoms%atomnames(atoms%iatype(iat))),rxyz(1,iat),rxyz(2,iat),rxyz(3,iat)
      enddo
      do i3=0,n3  
         do i2=0,n2  
            do i1=0,n1
               if (logrid_c(i1,i2,i3))&
                  &   write(22,'(a4,2x,3(1x,e10.3))') &
                  &   '  g ',real(i1,kind=8)*hx,real(i2,kind=8)*hy,real(i3,kind=8)*hz
            enddo
         enddo
      end do
      do i3=0,n3 
         do i2=0,n2 
            do i1=0,n1
               if (logrid_f(i1,i2,i3))&
                  &   write(22,'(a4,2x,3(1x,e10.3))') &
                  &   '  G ',real(i1,kind=8)*hx,real(i2,kind=8)*hy,real(i3,kind=8)*hz
            enddo
         enddo
      enddo
      close(22)
   endif

   i_all=-product(shape(logrid_c))*kind(logrid_c)
   deallocate(logrid_c,stat=i_stat)
   call memocc(i_stat,i_all,'logrid_c',subname)
   i_all=-product(shape(logrid_f))*kind(logrid_f)
   deallocate(logrid_f,stat=i_stat)
   call memocc(i_stat,i_all,'logrid_f',subname)

   call timing(iproc,'CrtDescriptors','OF')
END SUBROUTINE createWavefunctionsDescriptors

subroutine wfd_from_grids(logrid_c, logrid_f, Glr)
   use module_base
   use module_types
   implicit none
   !Arguments
   type(locreg_descriptors), intent(inout) :: Glr
   logical, dimension(0:Glr%d%n1,0:Glr%d%n2,0:Glr%d%n3), intent(in) :: logrid_c,logrid_f
   !local variables
   character(len=*), parameter :: subname='wfd_from_grids'
   integer :: i_stat, i_all, i,j
   integer :: n1,n2,n3,nfl1,nfu1,nfl2,nfu2,nfl3,nfu3

   !assign the dimensions to improve (a little) readability
   n1=Glr%d%n1
   n2=Glr%d%n2
   n3=Glr%d%n3
   nfl1=Glr%d%nfl1
   nfl2=Glr%d%nfl2
   nfl3=Glr%d%nfl3
   nfu1=Glr%d%nfu1
   nfu2=Glr%d%nfu2
   nfu3=Glr%d%nfu3

   !allocate kinetic bounds, only for free BC
   if (Glr%geocode == 'F') then
      allocate(Glr%bounds%kb%ibyz_c(2,0:n2,0:n3+ndebug),stat=i_stat)
      call memocc(i_stat,Glr%bounds%kb%ibyz_c,'Glr%bounds%kb%ibyz_c',subname)
      allocate(Glr%bounds%kb%ibxz_c(2,0:n1,0:n3+ndebug),stat=i_stat)
      call memocc(i_stat,Glr%bounds%kb%ibxz_c,'Glr%bounds%kb%ibxz_c',subname)
      allocate(Glr%bounds%kb%ibxy_c(2,0:n1,0:n2+ndebug),stat=i_stat)
      call memocc(i_stat,Glr%bounds%kb%ibxy_c,'Glr%bounds%kb%ibxy_c',subname)
      allocate(Glr%bounds%kb%ibyz_f(2,0:n2,0:n3+ndebug),stat=i_stat)
      call memocc(i_stat,Glr%bounds%kb%ibyz_f,'Glr%bounds%kb%ibyz_f',subname)
      allocate(Glr%bounds%kb%ibxz_f(2,0:n1,0:n3+ndebug),stat=i_stat)
      call memocc(i_stat,Glr%bounds%kb%ibxz_f,'Glr%bounds%kb%ibxz_f',subname)
      allocate(Glr%bounds%kb%ibxy_f(2,0:n1,0:n2+ndebug),stat=i_stat)
      call memocc(i_stat,Glr%bounds%kb%ibxy_f,'Glr%bounds%kb%ibxy_f',subname)
   end if

   ! Do the coarse region.
   call num_segkeys(n1,n2,n3,0,n1,0,n2,0,n3,logrid_c,Glr%wfd%nseg_c,Glr%wfd%nvctr_c)
   if (Glr%geocode == 'F') then
      call make_bounds(n1,n2,n3,logrid_c,Glr%bounds%kb%ibyz_c,Glr%bounds%kb%ibxz_c,Glr%bounds%kb%ibxy_c)
   end if

   ! Do the fine region.
   call num_segkeys(n1,n2,n3,0,n1,0,n2,0,n3,logrid_f,Glr%wfd%nseg_f,Glr%wfd%nvctr_f)
   if (Glr%geocode == 'F') then
      call make_bounds(n1,n2,n3,logrid_f,Glr%bounds%kb%ibyz_f,Glr%bounds%kb%ibxz_f,Glr%bounds%kb%ibxy_f)
   end if

   ! allocations for arrays holding the wavefunctions and their data descriptors
   call allocate_wfd(Glr%wfd,subname)

   ! now fill the wavefunction descriptor arrays
   ! coarse grid quantities
   call segkeys(n1,n2,n3,0,n1,0,n2,0,n3,logrid_c,Glr%wfd%nseg_c, &
        & Glr%wfd%keyglob(1,1),Glr%wfd%keyv(1))
   ! fine grid quantities
   if (Glr%wfd%nseg_f > 0) then
      call segkeys(n1,n2,n3,0,n1,0,n2,0,n3,logrid_f,Glr%wfd%nseg_f, &
           & Glr%wfd%keyglob(1,Glr%wfd%nseg_c+1), Glr%wfd%keyv(Glr%wfd%nseg_c+1))
   end if
   i_all = -product(shape(Glr%wfd%keygloc))*kind(Glr%wfd%keygloc)
   deallocate(Glr%wfd%keygloc,stat=i_stat)
   call memocc(i_stat,i_all,'Glr%wfd%keygloc',subname)
   Glr%wfd%keygloc => Glr%wfd%keyglob
 
   ! Copy the information of keyglob to keygloc for Glr (just pointing leads to problem during the deallocation of wfd)
!!$   do i = lbound(Glr%wfd%keyglob,1),ubound(Glr%wfd%keyglob,1)
!!$      do j = lbound(Glr%wfd%keyglob,2),ubound(Glr%wfd%keyglob,2)
!!$         Glr%wfd%keygloc(i,j) = Glr%wfd%keyglob(i,j)
!!$      end do
!!$   end do

   !for free BC admits the bounds arrays
   if (Glr%geocode == 'F') then
      !allocate grow, shrink and real bounds
      allocate(Glr%bounds%gb%ibzxx_c(2,0:n3,-14:2*n1+16+ndebug),stat=i_stat)
      call memocc(i_stat,Glr%bounds%gb%ibzxx_c,'Glr%bounds%gb%ibzxx_c',subname)
      allocate(Glr%bounds%gb%ibxxyy_c(2,-14:2*n1+16,-14:2*n2+16+ndebug),stat=i_stat)
      call memocc(i_stat,Glr%bounds%gb%ibxxyy_c,'Glr%bounds%gb%ibxxyy_c',subname)
      allocate(Glr%bounds%gb%ibyz_ff(2,nfl2:nfu2,nfl3:nfu3+ndebug),stat=i_stat)
      call memocc(i_stat,Glr%bounds%gb%ibyz_ff,'Glr%bounds%gb%ibyz_ff',subname)
      allocate(Glr%bounds%gb%ibzxx_f(2,nfl3:nfu3,2*nfl1-14:2*nfu1+16+ndebug),stat=i_stat)
      call memocc(i_stat,Glr%bounds%gb%ibzxx_f,'Glr%bounds%gb%ibzxx_f',subname)
      allocate(Glr%bounds%gb%ibxxyy_f(2,2*nfl1-14:2*nfu1+16,2*nfl2-14:2*nfu2+16+ndebug),stat=i_stat)
      call memocc(i_stat,Glr%bounds%gb%ibxxyy_f,'Glr%bounds%gb%ibxxyy_f',subname)

      allocate(Glr%bounds%sb%ibzzx_c(2,-14:2*n3+16,0:n1+ndebug),stat=i_stat)
      call memocc(i_stat,Glr%bounds%sb%ibzzx_c,'Glr%bounds%sb%ibzzx_c',subname)
      allocate(Glr%bounds%sb%ibyyzz_c(2,-14:2*n2+16,-14:2*n3+16+ndebug),stat=i_stat)
      call memocc(i_stat,Glr%bounds%sb%ibyyzz_c,'Glr%bounds%sb%ibyyzz_c',subname)
      allocate(Glr%bounds%sb%ibxy_ff(2,nfl1:nfu1,nfl2:nfu2+ndebug),stat=i_stat)
      call memocc(i_stat,Glr%bounds%sb%ibxy_ff,'Glr%bounds%sb%ibxy_ff',subname)
      allocate(Glr%bounds%sb%ibzzx_f(2,-14+2*nfl3:2*nfu3+16,nfl1:nfu1+ndebug),stat=i_stat)
      call memocc(i_stat,Glr%bounds%sb%ibzzx_f,'Glr%bounds%sb%ibzzx_f',subname)
      allocate(Glr%bounds%sb%ibyyzz_f(2,-14+2*nfl2:2*nfu2+16,-14+2*nfl3:2*nfu3+16+ndebug),stat=i_stat)
      call memocc(i_stat,Glr%bounds%sb%ibyyzz_f,'Glr%bounds%sb%ibyyzz_f',subname)

      allocate(Glr%bounds%ibyyzz_r(2,-14:2*n2+16,-14:2*n3+16+ndebug),stat=i_stat)
      call memocc(i_stat,Glr%bounds%ibyyzz_r,'Glr%bounds%ibyyzz_r',subname)

      call make_all_ib(n1,n2,n3,nfl1,nfu1,nfl2,nfu2,nfl3,nfu3,&
         &   Glr%bounds%kb%ibxy_c,Glr%bounds%sb%ibzzx_c,Glr%bounds%sb%ibyyzz_c,&
         &   Glr%bounds%kb%ibxy_f,Glr%bounds%sb%ibxy_ff,Glr%bounds%sb%ibzzx_f,Glr%bounds%sb%ibyyzz_f,&
         &   Glr%bounds%kb%ibyz_c,Glr%bounds%gb%ibzxx_c,Glr%bounds%gb%ibxxyy_c,&
         &   Glr%bounds%kb%ibyz_f,Glr%bounds%gb%ibyz_ff,Glr%bounds%gb%ibzxx_f,Glr%bounds%gb%ibxxyy_f,&
         &   Glr%bounds%ibyyzz_r)

   end if

   if (Glr%geocode == 'P' .and. Glr%hybrid_on) then
      call make_bounds_per(n1,n2,n3,nfl1,nfu1,nfl2,nfu2,nfl3,nfu3,Glr%bounds,Glr%wfd)
      call make_all_ib_per(n1,n2,n3,nfl1,nfu1,nfl2,nfu2,nfl3,nfu3,&
         &   Glr%bounds%kb%ibxy_f,Glr%bounds%sb%ibxy_ff,Glr%bounds%sb%ibzzx_f,Glr%bounds%sb%ibyyzz_f,&
         &   Glr%bounds%kb%ibyz_f,Glr%bounds%gb%ibyz_ff,Glr%bounds%gb%ibzxx_f,Glr%bounds%gb%ibxxyy_f)
   endif
end subroutine wfd_from_grids


!>   Determine localization region for all projectors, but do not yet fill the descriptor arrays
subroutine createProjectorsArrays(iproc,lr,rxyz,at,orbs,&
      &   radii_cf,cpmult,fpmult,hx,hy,hz,nlpspd,proj)
   use module_base
   use module_types
   implicit none
   integer, intent(in) :: iproc
   real(gp), intent(in) :: cpmult,fpmult,hx,hy,hz
   type(locreg_descriptors),intent(in) :: lr
   type(atoms_data), intent(in) :: at
   type(orbitals_data), intent(in) :: orbs
   real(gp), dimension(3,at%nat), intent(in) :: rxyz
   real(gp), dimension(at%ntypes,3), intent(in) :: radii_cf
   type(nonlocal_psp_descriptors), intent(out) :: nlpspd
   real(wp), dimension(:), pointer :: proj
   !local variables
   character(len=*), parameter :: subname='createProjectorsArrays'
   integer :: n1,n2,n3,nl1,nl2,nl3,nu1,nu2,nu3,mseg,mproj
   integer :: iat,i_stat,i_all,iseg
   logical, dimension(:,:,:), allocatable :: logrid

<<<<<<< HEAD
   !allocate the different localization regions of the projectors
   nlpspd%natoms=at%nat
   allocate(nlpspd%plr(at%nat),stat=i_stat)
   

!!$   allocate(nlpspd%nseg_p(0:2*at%nat+ndebug),stat=i_stat)
!!$   call memocc(i_stat,nlpspd%nseg_p,'nlpspd%nseg_p',subname)
!!$   allocate(nlpspd%nvctr_p(0:2*at%nat+ndebug),stat=i_stat)
!!$   call memocc(i_stat,nlpspd%nvctr_p,'nlpspd%nvctr_p',subname)
!!$   allocate(nlpspd%nboxp_c(2,3,at%nat+ndebug),stat=i_stat)
!!$   call memocc(i_stat,nlpspd%nboxp_c,'nlpspd%nboxp_c',subname)
!!$   allocate(nlpspd%nboxp_f(2,3,at%nat+ndebug),stat=i_stat)
!!$   call memocc(i_stat,nlpspd%nboxp_f,'nlpspd%nboxp_f',subname)


  ! define the region dimensions
    n1 = lr%d%n1
    n2 = lr%d%n2
    n3 = lr%d%n3
=======
   call timing(iproc,'CrtProjectors ','ON')

   allocate(nlpspd%nseg_p(0:2*at%nat+ndebug),stat=i_stat)
   call memocc(i_stat,nlpspd%nseg_p,'nlpspd%nseg_p',subname)
   allocate(nlpspd%nvctr_p(0:2*at%nat+ndebug),stat=i_stat)
   call memocc(i_stat,nlpspd%nvctr_p,'nlpspd%nvctr_p',subname)
   allocate(nlpspd%nboxp_c(2,3,at%nat+ndebug),stat=i_stat)
   call memocc(i_stat,nlpspd%nboxp_c,'nlpspd%nboxp_c',subname)
   allocate(nlpspd%nboxp_f(2,3,at%nat+ndebug),stat=i_stat)
   call memocc(i_stat,nlpspd%nboxp_f,'nlpspd%nboxp_f',subname)
>>>>>>> 7c2f7e5a

   ! determine localization region for all projectors, but do not yet fill the descriptor arrays
   allocate(logrid(0:n1,0:n2,0:n3+ndebug),stat=i_stat)
   call memocc(i_stat,logrid,'logrid',subname)

   call localize_projectors(iproc,n1,n2,n3,hx,hy,hz,cpmult,fpmult,&
        rxyz,radii_cf,logrid,at,orbs,nlpspd)

   !here the allocation is possible
   do iat=1,nlpspd%natoms
      !for the moments the bounds are not needed for projectors
      call allocate_wfd(nlpspd%plr(iat)%wfd,subname)
   end do

!!$   ! allocations for arrays holding the projectors and their data descriptors
!!$   allocate(nlpspd%keyg_p(2,nlpspd%nseg_p(2*at%nat)+ndebug),stat=i_stat)
!!$   call memocc(i_stat,nlpspd%keyg_p,'nlpspd%keyg_p',subname)
!!$   allocate(nlpspd%keyv_p(nlpspd%nseg_p(2*at%nat)+ndebug),stat=i_stat)
!!$   call memocc(i_stat,nlpspd%keyv_p,'nlpspd%keyv_p',subname)

   allocate(proj(nlpspd%nprojel+ndebug),stat=i_stat)
   call memocc(i_stat,proj,'proj',subname)

   ! After having determined the size of the projector descriptor arrays fill them
   do iat=1,at%nat
      call numb_proj(at%iatype(iat),at%ntypes,at%psppar,at%npspcode,mproj)
      if (mproj.ne.0) then 

         call bounds_to_plr_limits(.false.,1,nlpspd%plr(iat),&
              nl1,nl2,nl3,nu1,nu2,nu3)         
!!$         nl1=nlpspd%plr(iat)%ns1
!!$         nl2=nlpspd%plr(iat)%ns2
!!$         nl3=nlpspd%plr(iat)%ns3
!!$             
!!$         nu1=nlpspd%plr(iat)%d%n1+nl1
!!$         nu2=nlpspd%plr(iat)%d%n2+nl2
!!$         nu3=nlpspd%plr(iat)%d%n3+nl3

!!$         ! coarse grid quantities
!!$         nl1=nlpspd%nboxp_c(1,1,iat) 
!!$         nl2=nlpspd%nboxp_c(1,2,iat) 
!!$         nl3=nlpspd%nboxp_c(1,3,iat) 
!!$
!!$         nu1=nlpspd%nboxp_c(2,1,iat)
!!$         nu2=nlpspd%nboxp_c(2,2,iat)
!!$         nu3=nlpspd%nboxp_c(2,3,iat)

         call fill_logrid(at%geocode,n1,n2,n3,nl1,nu1,nl2,nu2,nl3,nu3,0,1,  &
            &   at%ntypes,at%iatype(iat),rxyz(1,iat),radii_cf(1,3),&
            cpmult,hx,hy,hz,logrid)

!!$         iseg=nlpspd%nseg_p(2*iat-2)+1
!!$         mseg=nlpspd%nseg_p(2*iat-1)-nlpspd%nseg_p(2*iat-2)

         call segkeys(n1,n2,n3,nl1,nu1,nl2,nu2,nl3,nu3,logrid,&
              nlpspd%plr(iat)%wfd%nseg_c,&
              nlpspd%plr(iat)%wfd%keyglob(1,1),nlpspd%plr(iat)%wfd%keyv(1))

        call transform_keyglob_to_keygloc(lr,nlpspd%plr(iat),nlpspd%plr(iat)%wfd%nseg_c,&
             nlpspd%plr(iat)%wfd%keyglob(1,1),nlpspd%plr(iat)%wfd%keygloc(1,1))

!!$         call segkeys(n1,n2,n3,nl1,nu1,nl2,nu2,nl3,nu3,  & 
!!$         logrid,mseg,nlpspd%keyg_p(1,iseg),nlpspd%keyv_p(iseg))


         ! fine grid quantities
         call bounds_to_plr_limits(.false.,2,nlpspd%plr(iat),&
              nl1,nl2,nl3,nu1,nu2,nu3)         

!!$         nl1=nlpspd%plr(iat)%d%nfl1+nlpspd%plr(iat)%ns1
!!$         nl2=nlpspd%plr(iat)%d%nfl2+nlpspd%plr(iat)%ns2
!!$         nl3=nlpspd%plr(iat)%d%nfl3+nlpspd%plr(iat)%ns3
!!$                                  
!!$         nu1=nlpspd%plr(iat)%d%nfu1+nlpspd%plr(iat)%ns1
!!$         nu2=nlpspd%plr(iat)%d%nfu2+nlpspd%plr(iat)%ns2
!!$         nu3=nlpspd%plr(iat)%d%nfu3+nlpspd%plr(iat)%ns3

!!$         nl1=nlpspd%nboxp_f(1,1,iat)
!!$         nl2=nlpspd%nboxp_f(1,2,iat)
!!$         nl3=nlpspd%nboxp_f(1,3,iat)
!!$
!!$         nu1=nlpspd%nboxp_f(2,1,iat)
!!$         nu2=nlpspd%nboxp_f(2,2,iat)
!!$         nu3=nlpspd%nboxp_f(2,3,iat)

         call fill_logrid(at%geocode,n1,n2,n3,nl1,nu1,nl2,nu2,nl3,nu3,0,1,  &
            &   at%ntypes,at%iatype(iat),rxyz(1,iat),radii_cf(1,2),&
            fpmult,hx,hy,hz,logrid)

         mseg=nlpspd%plr(iat)%wfd%nseg_f
         iseg=nlpspd%plr(iat)%wfd%nseg_c+1

!!$         iseg=nlpspd%nseg_p(2*iat-1)+1
!!$         mseg=nlpspd%nseg_p(2*iat)-nlpspd%nseg_p(2*iat-1)
         if (mseg > 0) then
!!$            call segkeys(n1,n2,n3,nl1,nu1,nl2,nu2,nl3,nu3,  & 
!!$            logrid,mseg,nlpspd%keyg_p(1,iseg),nlpspd%keyv_p(iseg))
            call segkeys(n1,n2,n3,nl1,nu1,nl2,nu2,nl3,nu3,  & 
                 logrid,mseg,nlpspd%plr(iat)%wfd%keyglob(1,iseg),&
                 nlpspd%plr(iat)%wfd%keyv(iseg))

            call transform_keyglob_to_keygloc(lr,nlpspd%plr(iat),mseg,nlpspd%plr(iat)%wfd%keyglob(1,iseg),&
                 nlpspd%plr(iat)%wfd%keygloc(1,iseg)) 
         end if
      endif
   enddo

   i_all=-product(shape(logrid))*kind(logrid)
   deallocate(logrid,stat=i_stat)
   call memocc(i_stat,i_all,'logrid',subname)

   !fill the projectors if the strategy is a distributed calculation
   if (.not. DistProjApply) then
      !calculate the wavelet expansion of projectors
     call fill_projectors(iproc,lr,hx,hy,hz,at,orbs,rxyz,nlpspd,proj,0)
   end if

   call timing(iproc,'CrtProjectors ','OF')
END SUBROUTINE createProjectorsArrays


!> Fill the preconditioning projectors for a given atom 
subroutine fillPcProjOnTheFly(PPD, Glr, iat, at, hx,hy,hz,startjorb,ecut_pc,   initial_istart_c ) 
   use module_interfaces
   use module_base
   use module_types
   implicit none
   type(pcproj_data_type),  intent(in) ::PPD
   type(locreg_descriptors),  intent(in):: Glr
   integer, intent(in)  ::iat, startjorb
   real(gp), intent(in) ::  ecut_pc, hx,hy,hz
   !! real(gp), pointer :: gaenes(:)
   integer, intent(in) :: initial_istart_c
   type(atoms_data), intent(in) :: at

   ! local variables  
   type(locreg_descriptors) :: Plr
   real(gp) kx, ky, kz
   integer :: jorb, ncplx, istart_c
   real(wp), dimension(PPD%G%ncoeff ) :: Gocc
   character(len=*), parameter :: subname='fillPcProjOnTheFly'

   istart_c=initial_istart_c

   Plr%d%n1 = Glr%d%n1
   Plr%d%n2 = Glr%d%n2
   Plr%d%n3 = Glr%d%n3
   Plr%geocode = at%geocode


   call plr_segs_and_vctrs(PPD%pc_nlpspd%plr(iat),&
        Plr%wfd%nseg_c,Plr%wfd%nseg_f,Plr%wfd%nvctr_c,Plr%wfd%nvctr_f)
!!$   Plr%wfd%nvctr_c  =PPD%pc_nlpspd%nvctr_p(2*iat-1)-PPD%pc_nlpspd%nvctr_p(2*iat-2)
!!$   Plr%wfd%nvctr_f  =PPD%pc_nlpspd%nvctr_p(2*iat  )-PPD%pc_nlpspd%nvctr_p(2*iat-1)
!!$   Plr%wfd%nseg_c   =PPD%pc_nlpspd%nseg_p(2*iat-1)-PPD%pc_nlpspd%nseg_p(2*iat-2)
!!$   Plr%wfd%nseg_f   =PPD%pc_nlpspd%nseg_p(2*iat  )-PPD%pc_nlpspd%nseg_p(2*iat-1)

   call allocate_wfd(Plr%wfd,subname)

   call vcopy(Plr%wfd%nseg_c+Plr%wfd%nseg_f,&
        PPD%pc_nlpspd%plr(iat)%wfd%keyv(1),1,Plr%wfd%keyv(1),1)
   call vcopy(2*(Plr%wfd%nseg_c+Plr%wfd%nseg_f),&
        PPD%pc_nlpspd%plr(iat)%wfd%keyglob(1,1),1,Plr%wfd%keyglob(1,1),1)

!!$   Plr%wfd%keyv(:)  = &
!!$        PPD%pc_nlpspd%keyv_p(  PPD%pc_nlpspd%nseg_p(2*iat-2)+1:  PPD%pc_nlpspd%nseg_p(2*iat)   )
!!$   Plr%wfd%keyg(1:2, :)  = &
!!$        PPD%pc_nlpspd%keyg_p( 1:2,  PPD%pc_nlpspd%nseg_p(2*iat-2)+1:  PPD%pc_nlpspd%nseg_p(2*iat)   )

   kx=0.0_gp
   ky=0.0_gp
   kz=0.0_gp

   Gocc=0.0_wp

   jorb=startjorb

   do while( jorb<=PPD%G%ncoeff .and. PPD%iorbtolr(jorb)== iat) 
      if( PPD%gaenes(jorb)<ecut_pc) then

         Gocc(jorb)=1.0_wp
         ncplx=1
         call gaussians_to_wavelets_orb(ncplx,Plr,hx,hy,hz,kx,ky,kz,PPD%G,&
              Gocc(1),PPD%pc_proj(istart_c))
         Gocc(jorb)=0.0_wp


         !! ---------------  use this to plot projectors
         !!$              write(orbname,'(A,i4.4)')'pc_',iproj
         !!$              Plr%bounds = Glr%bounds
         !!$              Plr%d          = Glr%d
         !!$              call plot_wf_cube(orbname,at,Plr,hx,hy,hz,PPD%G%rxyz, PPD%pc_proj(istart_c) ,"1234567890" ) 

         istart_c=istart_c + (   Plr%wfd%nvctr_c    +   7*Plr%wfd%nvctr_f   )


      endif
      jorb=jorb+1

      if(jorb> PPD%G%ncoeff) exit

   end do

   call deallocate_wfd(Plr%wfd,subname)

END SUBROUTINE fillPcProjOnTheFly


!> Fill the preconditioning projectors for a given atom 
subroutine fillPawProjOnTheFly(PAWD, Glr, iat,  hx,hy,hz,kx,ky,kz,startjorb,   initial_istart_c, geocode, at, iatat) 
   use module_interfaces
   use module_base
   use module_types
   implicit none
   type(pawproj_data_type),  intent(in) ::PAWD
   type(locreg_descriptors),  intent(in):: Glr
   integer, intent(in)  ::iat, startjorb
   real(gp), intent(in) ::   hx,hy,hz,kx,ky,kz
   integer, intent(in) :: initial_istart_c
   character(len=1), intent(in) :: geocode
   type(atoms_data) :: at
   integer :: iatat

   ! local variables  
   type(locreg_descriptors) :: Plr
   integer :: jorb, ncplx, istart_c
   real(wp), dimension(PAWD%G%ncoeff ) :: Gocc
   character(len=*), parameter :: subname='fillPawProjOnTheFly'


   !!Just for extracting the covalent radius and rprb
   integer :: nsccode,mxpl,mxchg
   real(gp) ::amu,rprb,ehomo,rcov, cutoff
   character(len=2) :: symbol
   real(kind=8), dimension(6,4) :: neleconf

   istart_c=initial_istart_c

   Plr%d%n1 = Glr%d%n1
   Plr%d%n2 = Glr%d%n2
   Plr%d%n3 = Glr%d%n3
   Plr%geocode = geocode

   call plr_segs_and_vctrs(PAWD%paw_nlpspd%plr(iat),&
        Plr%wfd%nseg_c,Plr%wfd%nseg_f,Plr%wfd%nvctr_c,Plr%wfd%nvctr_f)

!!$   Plr%wfd%nvctr_c  =PAWD%paw_nlpspd%nvctr_p(2*iat-1)-PAWD%paw_nlpspd%nvctr_p(2*iat-2)
!!$   Plr%wfd%nvctr_f  =PAWD%paw_nlpspd%nvctr_p(2*iat  )-PAWD%paw_nlpspd%nvctr_p(2*iat-1)
!!$   Plr%wfd%nseg_c   =PAWD%paw_nlpspd%nseg_p(2*iat-1)-PAWD%paw_nlpspd%nseg_p(2*iat-2)
!!$   Plr%wfd%nseg_f   =PAWD%paw_nlpspd%nseg_p(2*iat  )-PAWD%paw_nlpspd%nseg_p(2*iat-1)

   call allocate_wfd(Plr%wfd,subname)

   call vcopy(Plr%wfd%nseg_c+Plr%wfd%nseg_f,&
        PAWD%paw_nlpspd%plr(iat)%wfd%keyv(1),1,Plr%wfd%keyv(1),1)
   call vcopy(2*(Plr%wfd%nseg_c+Plr%wfd%nseg_f),&
        PAWD%paw_nlpspd%plr(iat)%wfd%keyglob(1,1),1,Plr%wfd%keyglob(1,1),1)

!!$   Plr%wfd%keyv(:)  = PAWD%paw_nlpspd%keyv_p(  PAWD%paw_nlpspd%nseg_p(2*iat-2)+1:  PAWD%paw_nlpspd%nseg_p(2*iat)   )
!!$   Plr%wfd%keyg(1:2, :)  = PAWD%paw_nlpspd%keyg_p( 1:2,  PAWD%paw_nlpspd%nseg_p(2*iat-2)+1:  PAWD%paw_nlpspd%nseg_p(2*iat)   )

   if (kx**2 + ky**2 + kz**2 == 0.0_gp) then
      ncplx=1
   else
      ncplx=2
   end if

   Gocc=0.0_wp

   jorb=startjorb

   !!Just for extracting the covalent radius 
   call eleconf(at%nzatom( at%iatype(iatat)), at%nelpsp(at%iatype(iatat)) ,  &
      &   symbol, rcov, rprb, ehomo,neleconf, nsccode, mxpl, mxchg, amu)

   cutoff=rcov*1.5_gp

   do while( jorb<=PAWD%G%ncoeff         .and. PAWD%iorbtolr(jorb)== iat)      
      Gocc(jorb)=1.0_wp

      call gaussians_c_to_wavelets_orb(ncplx,Plr,hx,hy,hz,kx,ky,kz,PAWD%G,&
         &   Gocc(1),  PAWD%paw_proj(istart_c), cutoff  )

      Gocc(jorb)=0.0_wp
      !!$     !! ---------------  use this to plot projectors
      !!$              write(orbname,'(A,i4.4)')'paw2_',jorb
      !!$              Plr%bounds = Glr%bounds
      !!$              Plr%d          = Glr%d
      !!$              call plot_wf_cube(orbname,PAWD%at,Plr,hx,hy,hz,PAWD%G%rxyz, PAWD%paw_proj(istart_c) ,"1234567890" ) 

      istart_c=istart_c + (   Plr%wfd%nvctr_c    +   7*Plr%wfd%nvctr_f   ) * ncplx


      jorb=jorb+1

      if(jorb> PAWD%G%ncoeff) exit

   end do

   call deallocate_wfd(Plr%wfd,subname)

END SUBROUTINE fillPawProjOnTheFly


!>   Determine localization region for all preconditioning projectors, but do not yet fill the descriptor arrays
subroutine createPcProjectorsArrays(iproc,n1,n2,n3,rxyz,at,orbs,&
      &   radii_cf,cpmult,fpmult,hx,hy,hz, ecut_pc, &
      &   PPD, Glr)
   use module_interfaces, except_this_one => createPcProjectorsArrays
   use module_base
   use module_types
   implicit none
   integer, intent(in) :: iproc,n1,n2,n3
   real(gp), intent(in) :: cpmult,fpmult,hx,hy,hz
   type(atoms_data), intent(in) :: at
   type(orbitals_data), intent(in) :: orbs

   real(gp), dimension(3,at%nat), intent(in) :: rxyz
   real(gp), dimension(at%ntypes,3), intent(in) :: radii_cf
   real(gp), intent(in):: ecut_pc

   type(pcproj_data_type) ::PPD

   type(locreg_descriptors),  intent(in):: Glr


   !local variables
   character(len=*), parameter :: subname='createPcProjectorsArrays'
   integer :: nl1,nl2,nl3,nu1,nu2,nu3,mseg,mproj, mvctr
   integer :: iat,i_stat,i_all,iseg, istart_c
   logical, dimension(:,:,:), allocatable :: logrid


   integer :: ng
   logical :: enlargerprb
   real(wp), dimension(:), pointer :: Gocc

   integer, pointer :: iorbto_l(:)
   integer, pointer :: iorbto_m(:)
   integer, pointer :: iorbto_ishell(:)
   integer, pointer :: iorbto_iexpobeg(:)

   integer :: nspin
   integer ::  jorb
   integer :: iproj, startjorb
   real(gp) :: Pcpmult
   integer :: mprojtot, nvctr_c, nvctr_f
   integer :: nprojel_tmp

   Pcpmult=1.5*cpmult

   ng=21
   enlargerprb = .false.
   nspin=1


   nullify(PPD%G%rxyz)
   call gaussian_pswf_basis(ng,enlargerprb,iproc,nspin,at,rxyz,PPD%G,Gocc, PPD%gaenes, &
      &   PPD%iorbtolr,iorbto_l, iorbto_m,  iorbto_ishell,iorbto_iexpobeg  )  


   ! allocated  : gaenes, Gocc , PPD%iorbtolr,iorbto_l, iorbto_m,  iorbto_ishell,iorbto_iexpobeg


   !!$ ========================================================================================



   PPD%pc_nlpspd%natoms=at%nat
   allocate(PPD%pc_nlpspd%plr(at%nat),stat=i_stat)

!!$   allocate(PPD%pc_nlpspd%nseg_p(0:2*at%nat+ndebug),stat=i_stat)
!!$   call memocc(i_stat,PPD%pc_nlpspd%nseg_p,'pc_nlpspd%nseg_p',subname)
!!$   allocate(PPD%pc_nlpspd%nvctr_p(0:2*at%nat+ndebug),stat=i_stat)
!!$   call memocc(i_stat,PPD%pc_nlpspd%nvctr_p,'pc_nlpspd%nvctr_p',subname)
!!$   allocate(PPD%pc_nlpspd%nboxp_c(2,3,at%nat+ndebug),stat=i_stat)
!!$   call memocc(i_stat,PPD%pc_nlpspd%nboxp_c,'pc_nlpspd%nboxp_c',subname)
!!$   allocate(PPD%pc_nlpspd%nboxp_f(2,3,at%nat+ndebug),stat=i_stat)
!!$   call memocc(i_stat,PPD%pc_nlpspd%nboxp_f,'pc_nlpspd%nboxp_f',subname)

   allocate(logrid(0:n1,0:n2,0:n3+ndebug),stat=i_stat)
   call memocc(i_stat,logrid,'logrid',subname)


   call localize_projectors(iproc,n1,n2,n3,hx,hy,hz,Pcpmult,fpmult,rxyz,radii_cf,&
      &   logrid,at,orbs,PPD%pc_nlpspd)

   ! the above routine counts atomic projector and the number of their element for psp
   ! We must therefore correct , later, nlpspd%nprojel  and nlpspd%nproj
   !-------------------

   ! allocations for arrays holding the projectors and their data descriptors
   !here the allocation is possible
   do iat=1,PPD%pc_nlpspd%natoms
      !for the moments the bounds are not needed for projectors
      call allocate_wfd(PPD%pc_nlpspd%plr(iat)%wfd,subname)
   end do

!!$   allocate(PPD%pc_nlpspd%keyg_p(2,PPD%pc_nlpspd%nseg_p(2*at%nat)+ndebug),stat=i_stat)
!!$   call memocc(i_stat,PPD%pc_nlpspd%keyg_p,'pc_nlpspd%keyg_p',subname)
!!$
!!$
!!$   allocate(PPD%pc_nlpspd%keyv_p(PPD%pc_nlpspd%nseg_p(2*at%nat)+ndebug),stat=i_stat)
!!$   call memocc(i_stat,PPD%pc_nlpspd%keyv_p,'pc_nlpspd%keyv_p',subname)



   !!$  -- this one delayed, waiting for the correct pc_nlpspd%nprojel, pc_nlpspd%nproj
   !!$  --
   !!$  allocate(pc_proj(pc_nlpspd%nprojel+ndebug),stat=i_stat)
   !!$  call memocc(i_stat,pc_proj,'pc_proj',subname)
   PPD%ecut_pc=ecut_pc

   PPD%pc_nlpspd%nprojel=0
   PPD%pc_nlpspd%nproj  =0

   !!$ =========================================================================================  

   mprojtot=0
   jorb=1  
   ! After having determined the size of the projector descriptor arrays fill them
   do iat=1,at%nat

      mproj=0

      do while( jorb<=PPD%G%ncoeff         .and. PPD%iorbtolr(jorb)== iat)

         if( PPD%gaenes(jorb)<ecut_pc) then
            mproj=mproj+1
         endif
         if(jorb==PPD%G%ncoeff) exit
         jorb=jorb+1
      end do

      mprojtot=mprojtot+mproj

      PPD%pc_nlpspd%nproj=PPD%pc_nlpspd%nproj+mproj


      if (mproj.ne.0) then 

         nprojel_tmp=0

         call bounds_to_plr_limits(.false.,1,PPD%pc_nlpspd%plr(iat),nl1,nl2,nl3,nu1,nu2,nu3)
!!$         ! coarse grid quantities
!!$         nl1=PPD%pc_nlpspd%nboxp_c(1,1,iat) 
!!$         nl2=PPD%pc_nlpspd%nboxp_c(1,2,iat) 
!!$         nl3=PPD%pc_nlpspd%nboxp_c(1,3,iat) 
!!$
!!$         nu1=PPD%pc_nlpspd%nboxp_c(2,1,iat)
!!$         nu2=PPD%pc_nlpspd%nboxp_c(2,2,iat)
!!$         nu3=PPD%pc_nlpspd%nboxp_c(2,3,iat)

         call fill_logrid(at%geocode,n1,n2,n3,nl1,nu1,nl2,nu2,nl3,nu3,0,1,  &
            &   at%ntypes,at%iatype(iat),rxyz(1,iat),radii_cf(1,3),Pcpmult,hx,hy,hz,logrid)

!!$         iseg=PPD%pc_nlpspd%nseg_p(2*iat-2)+1
!!$         mseg=PPD%pc_nlpspd%nseg_p(2*iat-1)-PPD%pc_nlpspd%nseg_p(2*iat-2)
         mseg=PPD%pc_nlpspd%plr(iat)%wfd%nseg_c

         call segkeys(n1,n2,n3,nl1,nu1,nl2,nu2,nl3,nu3,  & 
!!$         logrid,mseg,PPD%pc_nlpspd%keyg_p(1,iseg),PPD%pc_nlpspd%keyv_p(iseg))
         logrid,mseg,PPD%pc_nlpspd%plr(iat)%wfd%keyglob(1,1),PPD%pc_nlpspd%plr(iat)%wfd%keyv(1))

!!$         mvctr =PPD%pc_nlpspd%nvctr_p(2*iat-1)-PPD%pc_nlpspd%nvctr_p(2*iat-2)
         mvctr =PPD%pc_nlpspd%plr(iat)%wfd%nvctr_c

         nprojel_tmp =nprojel_tmp +mproj*mvctr

         call bounds_to_plr_limits(.false.,2,PPD%pc_nlpspd%plr(iat),nl1,nl2,nl3,nu1,nu2,nu3)
!!$         ! fine grid quantities
!!$         nl1=PPD%pc_nlpspd%nboxp_f(1,1,iat)
!!$         nl2=PPD%pc_nlpspd%nboxp_f(1,2,iat)
!!$         nl3=PPD%pc_nlpspd%nboxp_f(1,3,iat)
!!$
!!$         nu1=PPD%pc_nlpspd%nboxp_f(2,1,iat)
!!$         nu2=PPD%pc_nlpspd%nboxp_f(2,2,iat)
!!$         nu3=PPD%pc_nlpspd%nboxp_f(2,3,iat)
         call fill_logrid(at%geocode,n1,n2,n3,nl1,nu1,nl2,nu2,nl3,nu3,0,1,  &
            &   at%ntypes,at%iatype(iat),rxyz(1,iat),radii_cf(1,2),fpmult,hx,hy,hz,logrid)
!!$         iseg=PPD%pc_nlpspd%nseg_p(2*iat-1)+1
!!$         mseg=PPD%pc_nlpspd%nseg_p(2*iat)-PPD%pc_nlpspd%nseg_p(2*iat-1)
         iseg=PPD%pc_nlpspd%plr(iat)%wfd%nseg_c+1
         mseg=PPD%pc_nlpspd%plr(iat)%wfd%nseg_f

         if (mseg > 0) then
            call segkeys(n1,n2,n3,nl1,nu1,nl2,nu2,nl3,nu3,  & 
                 logrid,mseg,&
!!$                 PPD%pc_nlpspd%keyg_p(1,iseg),PPD%pc_nlpspd%keyv_p(iseg))
                 PPD%pc_nlpspd%plr(iat)%wfd%keyglob(1,iseg),&
                 PPD%pc_nlpspd%plr(iat)%wfd%keyv(iseg))

            mvctr =PPD%pc_nlpspd%plr(iat)%wfd%nvctr_f!PPD%pc_nlpspd%nvctr_p(2*iat)-PPD%pc_nlpspd%nvctr_p(2*iat-1)

            nprojel_tmp=nprojel_tmp+mproj*mvctr*7

         end if

         if( PPD%DistProjApply)  then
            PPD%pc_nlpspd%nprojel=max(PPD%pc_nlpspd%nprojel,nprojel_tmp   )
         else
            PPD%pc_nlpspd%nprojel= PPD%pc_nlpspd%nprojel+nprojel_tmp 
         endif


      endif

   enddo


   allocate(PPD%pc_proj(PPD%pc_nlpspd%nprojel+ndebug),stat=i_stat)
   call memocc(i_stat,PPD%pc_proj,'pc_proj',subname)

   allocate(PPD%ilr_to_mproj(at%nat  +ndebug ) , stat=i_stat)
   call memocc(i_stat,PPD%ilr_to_mproj,'ilr_to_mproj',subname)

   allocate(PPD%iproj_to_ene(mprojtot +ndebug ) , stat=i_stat)
   call memocc(i_stat ,PPD%iproj_to_ene,'iproj_to_ene',subname)

   allocate(PPD%iproj_to_factor(mprojtot +ndebug ) , stat=i_stat)
   call memocc(i_stat ,PPD%iproj_to_factor,'iproj_to_factor',subname)

   allocate(PPD%iproj_to_l(mprojtot +ndebug ) , stat=i_stat)
   call memocc(i_stat ,PPD%iproj_to_l,'iproj_to_l',subname)

   PPD%mprojtot=mprojtot


   startjorb=1
   jorb=1
   istart_c=1
   Gocc(:)=0.0_wp


   iproj=0
   do iat=1,at%nat

      mproj=0
      do while( jorb<=PPD%G%ncoeff         .and. PPD%iorbtolr(jorb)== iat)
         if( PPD%gaenes(jorb)<ecut_pc) then
            mproj=mproj+1
         endif
         if(jorb==PPD%G%ncoeff) exit
         jorb=jorb+1
      end do

      PPD%ilr_to_mproj(iat)=mproj
      if( mproj>0) then
         nvctr_c  =PPD%pc_nlpspd%plr(iat)%wfd%nvctr_c!PPD%pc_nlpspd%nvctr_p(2*iat-1)-PPD%pc_nlpspd%nvctr_p(2*iat-2)
         nvctr_f  =PPD%pc_nlpspd%plr(iat)%wfd%nvctr_f!PPD%pc_nlpspd%nvctr_p(2*iat  )-PPD%pc_nlpspd%nvctr_p(2*iat-1)

         jorb=startjorb
         do while( jorb<=PPD%G%ncoeff         .and. PPD%iorbtolr(jorb)== iat) 
            if( PPD%gaenes(jorb)<ecut_pc) then
               iproj=iproj+1
               PPD%iproj_to_ene(iproj) = PPD%gaenes(jorb)
               PPD%iproj_to_l(iproj)   = iorbto_l(jorb)

               istart_c=istart_c + (   nvctr_c    +   7*nvctr_f   )
            endif
            jorb=jorb+1

            if(jorb> PPD%G%ncoeff) exit
         end do


         if( .not. PPD%DistProjApply) then
            istart_c= istart_c-mproj*(nvctr_c+7*nvctr_f)

            call fillPcProjOnTheFly(PPD, Glr, iat, at, hx,hy,hz, startjorb,ecut_pc ,  istart_c ) 
            istart_c= istart_c+mproj*(nvctr_c+7*nvctr_f)

            !!$
            !!$           ncplx=1
            !!$           rdum=0.0_gp
            !!$
            !!$           mbvctr_c=PPD%pc_nlpspd%nvctr_p(2*iat-1)-PPD%pc_nlpspd%nvctr_p(2*iat-2)
            !!$           mbvctr_f=PPD%pc_nlpspd%nvctr_p(2*iat  )-PPD%pc_nlpspd%nvctr_p(2*iat-1)
            !!$           
            !!$           mbseg_c=PPD%pc_nlpspd%nseg_p(2*iat-1)-PPD%pc_nlpspd%nseg_p(2*iat-2)
            !!$           mbseg_f=PPD%pc_nlpspd%nseg_p(2*iat  )-PPD%pc_nlpspd%nseg_p(2*iat-1)
            !!$           jseg_c=PPD%pc_nlpspd%nseg_p(2*iat-2)+1
            !!$              
            !!$           do idum=1, 9
            !!$              call wpdot_wrap(ncplx,  &
            !!$                   mbvctr_c,mbvctr_f,mbseg_c,mbseg_f,PPD%pc_nlpspd%keyv_p(jseg_c),&
            !!$                   PPD%pc_nlpspd%keyg_p(1,jseg_c),PPD%pc_proj(istart_c-idum*(nvctr_c+7*nvctr_f)),& 
            !!$                   mbvctr_c,mbvctr_f,mbseg_c,mbseg_f,PPD%pc_nlpspd%keyv_p(jseg_c),&
            !!$                   PPD%pc_nlpspd%keyg_p(1,jseg_c),&
            !!$                   PPD%pc_proj(istart_c-idum*(nvctr_c+7*nvctr_f)),&
            !!$                   rdum)
            !!$           end do
         endif

      end if

      !! aggiunger condizione su istartc_c per vedere se e nelprj

      startjorb=jorb

   enddo

   if( .not. PPD%DistProjApply) then
      call deallocate_gwf(PPD%G,subname)
   endif

   i_all=-product(shape(logrid))*kind(logrid)
   deallocate(logrid,stat=i_stat)
   call memocc(i_stat,i_all,'logrid',subname)

   i_all=-product(shape(Gocc))*kind(Gocc)
   deallocate(Gocc,stat=i_stat)
   call memocc(i_stat,i_all,'Gocc',subname)

   !!$  i_all=-product(shape(iorbtolr))*kind(iorbtolr)
   !!$  deallocate(iorbtolr,stat=i_stat)
   !!$  call memocc(i_stat,i_all,'iorbtolr',subname)

   i_all=-product(shape(iorbto_l))*kind(iorbto_l)
   deallocate(iorbto_l,stat=i_stat)
   call memocc(i_stat,i_all,'iorbto_l',subname)

   i_all=-product(shape(iorbto_m))*kind(iorbto_m)
   deallocate(iorbto_m,stat=i_stat)
   call memocc(i_stat,i_all,'iorbto_m',subname)

   i_all=-product(shape(iorbto_ishell))*kind(iorbto_ishell)
   deallocate(iorbto_ishell,stat=i_stat)
   call memocc(i_stat,i_all,'iorbto_ishell',subname)


   i_all=-product(shape(iorbto_iexpobeg))*kind(iorbto_iexpobeg)
   deallocate(iorbto_iexpobeg,stat=i_stat)
   call memocc(i_stat,i_all,'iorbto_iexpobeg',subname)


END SUBROUTINE createPcProjectorsArrays


!> Determine localization region for all preconditioning projectors, but do not yet fill the descriptor arrays
subroutine createPawProjectorsArrays(iproc,n1,n2,n3,rxyz,at,orbs,&
      &   radii_cf,cpmult,fpmult,hx,hy,hz, &
      &   PAWD, Glr)
   use module_interfaces
   use module_base
   use module_types
   implicit none
   integer, intent(in) :: iproc,n1,n2,n3
   real(gp), intent(in) :: cpmult,fpmult,hx,hy,hz
   type(atoms_data), intent(in) :: at
   type(orbitals_data), intent(in) :: orbs

   real(gp), dimension(3,at%nat), intent(in) :: rxyz
   real(gp), dimension(at%ntypes,3), intent(in) :: radii_cf

   type(PAWproj_data_type) ::PAWD

   type(locreg_descriptors),  intent(in):: Glr

   !local variables
   character(len=*), parameter :: subname='createPawProjectorsArrays'

   integer :: nl1,nl2,nl3,nu1,nu2,nu3,mseg,mproj, mvctr
   integer :: iat,i_stat,i_all,iseg, istart_c
   logical, dimension(:,:,:), allocatable :: logrid

   real(wp), dimension(:), pointer :: Gocc

   integer, pointer :: iorbto_l(:)
   integer, pointer :: iorbto_paw_nchannels(:)
   integer, pointer :: iorbto_m(:)
   integer, pointer :: iorbto_ishell(:)
   integer, pointer :: iorbto_iexpobeg(:)

   integer :: ncplx
   real(gp) :: kx,ky,kz
   integer ::  jorb
   integer :: iproj, startjorb
   real(gp) :: Pcpmult
   integer :: nvctr_c, nvctr_f
   integer :: iatat

   integer :: ikpt,iskpt,iekpt

   Pcpmult=1.0*cpmult


   nullify(PAWD%G%rxyz)

   call gaussian_pswf_basis_for_paw(at,rxyz,PAWD%G, &
      &   PAWD%iorbtolr,iorbto_l, iorbto_m,  iorbto_ishell,iorbto_iexpobeg  ,&
      &   iorbto_paw_nchannels, PAWD%iprojto_imatrixbeg )  


   allocate(Gocc(PAWD%G%ncoeff+ndebug),stat=i_stat)
   call memocc(i_stat,Gocc,'Gocc',subname)
   call razero(PAWD%G%ncoeff,Gocc)

   ! allocated  : gaenes, Gocc , PAWD%iorbtolr,iorbto_l, iorbto_m,  iorbto_ishell,iorbto_iexpobeg, iorbto_paw_nchannels

   !!$ ========================================================================================
   !---------

   PAWD%paw_nlpspd%natoms=PAWD%G%nat
   allocate(PAWD%paw_nlpspd%plr(PAWD%paw_nlpspd%natoms))


!!$   allocate(PAWD%paw_nlpspd%nseg_p(0:2*PAWD%G%nat+ndebug),stat=i_stat)
!!$   call memocc(i_stat,PAWD%paw_nlpspd%nseg_p,'pc_nlpspd%nseg_p',subname)
!!$   allocate(PAWD%paw_nlpspd%nvctr_p(0:2*PAWD%G%nat+ndebug),stat=i_stat)
!!$   call memocc(i_stat,PAWD%paw_nlpspd%nvctr_p,'pc_nlpspd%nvctr_p',subname)
!!$   allocate(PAWD%paw_nlpspd%nboxp_c(2,3,PAWD%G%nat+ndebug),stat=i_stat)
!!$   call memocc(i_stat,PAWD%paw_nlpspd%nboxp_c,'pc_nlpspd%nboxp_c',subname)
!!$   allocate(PAWD%paw_nlpspd%nboxp_f(2,3,PAWD%G%nat+ndebug),stat=i_stat)
!!$   call memocc(i_stat,PAWD%paw_nlpspd%nboxp_f,'pc_nlpspd%nboxp_f',subname)

   allocate(logrid(0:n1,0:n2,0:n3+ndebug),stat=i_stat)
   call memocc(i_stat,logrid,'logrid',subname)

   call localize_projectors_paw(iproc,n1,n2,n3,hx,hy,hz,Pcpmult,1*fpmult,rxyz,radii_cf,&
      &   logrid,at,orbs,PAWD)

   ! the above routine counts atomic projector and the number of their element for psp
   ! We must therefore correct , later, nlpspd%nprojel  and nlpspd%nproj
   !-------------------

   ! allocations for arrays holding the projectors and their data descriptors
   do iat=1,PAWD%paw_nlpspd%natoms
      !for the moments the bounds are not needed for projectors
      call allocate_wfd(PAWD%paw_nlpspd%plr(iat)%wfd,subname)
   end do

!!$   allocate(PAWD%paw_nlpspd%keyg_p(2,PAWD%paw_nlpspd%nseg_p(2*PAWD%G%nat)+ndebug),stat=i_stat)
!!$   call memocc(i_stat,PAWD%paw_nlpspd%keyg_p,'pc_nlpspd%keyg_p',subname)
!!$
!!$   allocate(PAWD%paw_nlpspd%keyv_p(PAWD%paw_nlpspd%nseg_p(2*PAWD%G%nat)+ndebug),stat=i_stat)
!!$   call memocc(i_stat,PAWD%paw_nlpspd%keyv_p,'pc_nlpspd%keyv_p',subname)

   !!$  -- this one delayed, waiting for the correct pc_nlpspd%nprojel, pc_nlpspd%nproj
   !!$  --
   !!$  allocate(pc_proj(pc_nlpspd%nprojel+ndebug),stat=i_stat)
   !!$  call memocc(i_stat,pc_proj,'pc_proj',subname)
   allocate(PAWD%paw_proj(PAWD%paw_nlpspd%nprojel+ndebug),stat=i_stat)
   call memocc(i_stat,PAWD%paw_proj,'paw_proj',subname)

   allocate(PAWD%ilr_to_mproj(PAWD%G%nat  +ndebug ) , stat=i_stat)
   call memocc(i_stat,PAWD%ilr_to_mproj,'ilr_to_mproj',subname)

   allocate(PAWD%iproj_to_l(PAWD%paw_nlpspd%nproj +ndebug ) , stat=i_stat)
   call memocc(i_stat ,PAWD%iproj_to_l,'iproj_to_l',subname)

   allocate(PAWD%iproj_to_paw_nchannels( PAWD%paw_nlpspd%nproj+ndebug ) , stat=i_stat)
   call memocc(i_stat ,PAWD%iproj_to_paw_nchannels,'iproj_to_paw_nchannels',subname)

   !!$ =========================================================================================  

   jorb=1  
   ! After having determined the size of the projector descriptor arrays fill them
   iat=0
   do iatat=1, at%nat
      if (  at%paw_NofL(at%iatype(iatat)).gt.0  ) then
         iat=iat+1
         mproj=0
         do while( jorb<=PAWD%G%ncoeff         .and. PAWD%iorbtolr(jorb)== iat)
            mproj=mproj+1
            if(jorb==PAWD%G%ncoeff) exit
            jorb=jorb+1
         end do

         PAWD%paw_nlpspd%nproj=PAWD%paw_nlpspd%nproj+mproj
         if (mproj.ne.0) then 

            call bounds_to_plr_limits(.false.,1,PAWD%paw_nlpspd%plr(iat),nl1,nl2,nl3,nu1,nu2,nu3)
!!$            ! coarse grid quantities
!!$            nl1=PAWD%paw_nlpspd%nboxp_c(1,1,iat) 
!!$            nl2=PAWD%paw_nlpspd%nboxp_c(1,2,iat) 
!!$            nl3=PAWD%paw_nlpspd%nboxp_c(1,3,iat) 
!!$
!!$            nu1=PAWD%paw_nlpspd%nboxp_c(2,1,iat)
!!$            nu2=PAWD%paw_nlpspd%nboxp_c(2,2,iat)
!!$            nu3=PAWD%paw_nlpspd%nboxp_c(2,3,iat)

            call fill_logrid(at%geocode,n1,n2,n3,nl1,nu1,nl2,nu2,nl3,nu3,0,1,  &
               &   at%ntypes,at%iatype(iatat),rxyz(1,iatat),radii_cf(1,3),Pcpmult,hx,hy,hz,logrid)

!!$            iseg=PAWD%paw_nlpspd%nseg_p(2*iat-2)+1
!!$            mseg=PAWD%paw_nlpspd%nseg_p(2*iat-1)-PAWD%paw_nlpspd%nseg_p(2*iat-2)
            mseg=PAWD%paw_nlpspd%plr(iat)%wfd%nseg_c

            call segkeys(n1,n2,n3,nl1,nu1,nl2,nu2,nl3,nu3,  & 
                 logrid,mseg,&
!!$                 PAWD%paw_nlpspd%keyg_p(1,iseg),PAWD%paw_nlpspd%keyv_p(iseg))
                 PAWD%paw_nlpspd%plr(iat)%wfd%keyglob(1,1),&
                 PAWD%paw_nlpspd%plr(iat)%wfd%keyv(1))

            mvctr =PAWD%paw_nlpspd%plr(iat)%wfd%nvctr_c!PAWD%paw_nlpspd%nvctr_p(2*iat-1)-PAWD%paw_nlpspd%nvctr_p(2*iat-2)

            call bounds_to_plr_limits(.false.,2,PAWD%paw_nlpspd%plr(iat),&
                 nl1,nl2,nl3,nu1,nu2,nu3)
!!$            ! fine grid quantities
!!$            nl1=PAWD%paw_nlpspd%nboxp_f(1,1,iat)
!!$            nl2=PAWD%paw_nlpspd%nboxp_f(1,2,iat)
!!$            nl3=PAWD%paw_nlpspd%nboxp_f(1,3,iat)
!!$
!!$            nu1=PAWD%paw_nlpspd%nboxp_f(2,1,iat)
!!$            nu2=PAWD%paw_nlpspd%nboxp_f(2,2,iat)
!!$            nu3=PAWD%paw_nlpspd%nboxp_f(2,3,iat)
            call fill_logrid(at%geocode,n1,n2,n3,nl1,nu1,nl2,nu2,nl3,nu3,0,1,  &
               &   at%ntypes,at%iatype(iatat),rxyz(1,iatat),radii_cf(1,2),1*fpmult,hx,hy,hz,logrid)
            
!!$            iseg=PAWD%paw_nlpspd%nseg_p(2*iat-1)+1
!!$            mseg=PAWD%paw_nlpspd%nseg_p(2*iat)-PAWD%paw_nlpspd%nseg_p(2*iat-1)
            iseg=PAWD%paw_nlpspd%plr(iat)%wfd%nseg_c+1
            mseg=PAWD%paw_nlpspd%plr(iat)%wfd%nseg_f

            if (mseg > 0) then
               call segkeys(n1,n2,n3,nl1,nu1,nl2,nu2,nl3,nu3,  & 
                    logrid,mseg,&
!!$               PAWD%paw_nlpspd%keyg_p(1,iseg),PAWD%paw_nlpspd%keyv_p(iseg))
                    PAWD%paw_nlpspd%plr(iat)%wfd%keyglob(1,iseg),&
                    PAWD%paw_nlpspd%plr(iat)%wfd%keyv(iseg))
               
               mvctr =PAWD%paw_nlpspd%plr(iat)%wfd%nvctr_f!PAWD%paw_nlpspd%nvctr_p(2*iat)-PAWD%paw_nlpspd%nvctr_p(2*iat-1)
            end if


         endif
      endif
   enddo

   if (orbs%norbp > 0) then
      iskpt=orbs%iokpt(1)
      iekpt=orbs%iokpt(orbs%norbp)
   else
      iskpt=1
      iekpt=1
   end if

   istart_c=1
   do ikpt=iskpt,iekpt     

      !features of the k-point ikpt
      kx=orbs%kpts(1,ikpt)
      ky=orbs%kpts(2,ikpt)
      kz=orbs%kpts(3,ikpt)
      !!  write( *, '(A,i4,1x,A,3(1x,d20.10))') " IKPT , " , ikpt, " K " , orbs%kpts(:,ikpt)
      !evaluate the complexity of the k-point
      if (kx**2 + ky**2 + kz**2 == 0.0_gp) then
         ncplx=1
      else
         ncplx=2
      end if

      startjorb=1
      jorb=1
      Gocc(:)=0.0_wp
      iproj=0

      iat=0
      do iatat=1, at%nat
         if (  at%paw_NofL(at%iatype(iatat)).gt.0  ) then
            iat=iat+1
            mproj=0
            do while( jorb<=PAWD%G%ncoeff         .and. PAWD%iorbtolr(jorb)== iat)
               mproj=mproj+1
               if(jorb==PAWD%G%ncoeff) exit
               jorb=jorb+1
            end do

            PAWD%ilr_to_mproj(iat)=mproj
            if( mproj>0) then
               nvctr_c  =PAWD%paw_nlpspd%plr(iat)%wfd%nvctr_c!PAWD%paw_nlpspd%nvctr_p(2*iat-1)-PAWD%paw_nlpspd%nvctr_p(2*iat-2)
               nvctr_f  =PAWD%paw_nlpspd%plr(iat)%wfd%nvctr_f!PAWD%paw_nlpspd%nvctr_p(2*iat  )-PAWD%paw_nlpspd%nvctr_p(2*iat-1)

               jorb=startjorb
               do while( jorb<=PAWD%G%ncoeff  .and. PAWD%iorbtolr(jorb)== iat) 
                  iproj=iproj+1
                  PAWD%iproj_to_l(iproj)   = iorbto_l(jorb)
                  PAWD%iproj_to_paw_nchannels(iproj)   = iorbto_paw_nchannels(jorb)
                  istart_c=istart_c + (   nvctr_c    +   7*nvctr_f   )*ncplx
                  jorb=jorb+1
                  if(jorb> PAWD%G%ncoeff) exit
               end do
               if( .not. PAWD%DistProjApply) then
                  istart_c= istart_c-mproj*(nvctr_c+7*nvctr_f)*ncplx
                  call fillPawProjOnTheFly(PAWD, Glr, iat,  hx,hy,hz, kx,ky,kz, startjorb,&
                     &   istart_c, at%geocode , at, iatat) 
                  istart_c= istart_c+mproj*(nvctr_c+7*nvctr_f)*ncplx
               endif
            end if
            startjorb=jorb
         end if
      enddo
   enddo
   if (istart_c-1 /= PAWD%paw_nlpspd%nprojel) stop 'incorrect once-and-for-all psp generation'


   if( .not. PAWD%DistProjApply) then
      call deallocate_gwf_c(PAWD%G,subname)
   endif

   i_all=-product(shape(logrid))*kind(logrid)
   deallocate(logrid,stat=i_stat)
   call memocc(i_stat,i_all,'logrid',subname)

   i_all=-product(shape(Gocc))*kind(Gocc)
   deallocate(Gocc,stat=i_stat)
   call memocc(i_stat,i_all,'Gocc',subname)

   !!$  i_all=-product(shape(iorbtolr))*kind(iorbtolr)
   !!$  deallocate(iorbtolr,stat=i_stat)
   !!$  call memocc(i_stat,i_all,'iorbtolr',subname)

   i_all=-product(shape(iorbto_l))*kind(iorbto_l)
   deallocate(iorbto_l,stat=i_stat)
   call memocc(i_stat,i_all,'iorbto_l',subname)

   i_all=-product(shape(iorbto_paw_nchannels))*kind(iorbto_paw_nchannels)
   deallocate(iorbto_paw_nchannels,stat=i_stat)
   call memocc(i_stat,i_all,'iorbto_paw_nchannels',subname)





   i_all=-product(shape(iorbto_m))*kind(iorbto_m)
   deallocate(iorbto_m,stat=i_stat)
   call memocc(i_stat,i_all,'iorbto_m',subname)

   i_all=-product(shape(iorbto_ishell))*kind(iorbto_ishell)
   deallocate(iorbto_ishell,stat=i_stat)
   call memocc(i_stat,i_all,'iorbto_ishell',subname)


   i_all=-product(shape(iorbto_iexpobeg))*kind(iorbto_iexpobeg)
   deallocate(iorbto_iexpobeg,stat=i_stat)
   call memocc(i_stat,i_all,'iorbto_iexpobeg',subname)


END SUBROUTINE createPawProjectorsArrays

!!$subroutine initRhoPot(iproc, nproc, Glr, hxh, hyh, hzh, atoms, rxyz, crmult, frmult, radii, nspin, ixc, rho_commun, rhodsc, nscatterarr, ngatherarr, pot_ion)
!!$  use module_base
!!$  use module_types
!!$
!!$  implicit none
!!$
!!$  integer, intent(in) :: iproc, nproc
!!$
!!$  integer :: i_stat
!!$
!!$END SUBROUTINE initRhoPot

!> Input guess wavefunction diagonalization
subroutine input_wf_diag(iproc,nproc,at,rhodsc,&
     orbs,nvirt,comms,Lzd,hx,hy,hz,rxyz,rhopot,rhocore,pot_ion,&
      &   nlpspd,proj,pkernel,pkernelseq,ixc,psi,hpsi,psit,G,&
     nscatterarr,ngatherarr,nspin,potshortcut,symObj,irrzon,phnons,GPU,input,radii_cf)
   ! Input wavefunctions are found by a diagonalization in a minimal basis set
   ! Each processors write its initial wavefunctions into the wavefunction file
   ! The files are then read by readwave
   ! @todo pass GPU to be a local variable of this routine (initialized and freed here)
   use module_base
   use module_interfaces, except_this_one => input_wf_diag
   use module_types
   use Poisson_Solver
  use libxc_functionals
   implicit none
   !Arguments
   integer, intent(in) :: iproc,nproc,ixc,symObj
   integer, intent(inout) :: nspin,nvirt
   real(gp), intent(in) :: hx,hy,hz
   type(atoms_data), intent(inout) :: at
   type(rho_descriptors),intent(in) :: rhodsc
   type(orbitals_data), intent(inout) :: orbs
   type(nonlocal_psp_descriptors), intent(in) :: nlpspd
   type(local_zone_descriptors), intent(inout) :: Lzd
   type(communications_arrays), intent(in) :: comms
   type(GPU_pointers), intent(inout) :: GPU
   type(input_variables):: input
   integer, dimension(0:nproc-1,4), intent(in) :: nscatterarr !n3d,n3p,i3s+i3xcsh-1,i3xcsh
   integer, dimension(0:nproc-1,2), intent(in) :: ngatherarr 
   real(gp), dimension(3,at%nat), intent(in) :: rxyz
   real(wp), dimension(nlpspd%nprojel), intent(in) :: proj
   real(dp), dimension(*), intent(inout) :: rhopot,pot_ion
   type(gaussian_basis), intent(out) :: G !basis for davidson IG
   real(wp), dimension(:), pointer :: psi,hpsi,psit,rhocore
   real(dp), dimension(:), pointer :: pkernel,pkernelseq
   integer, intent(in) ::potshortcut
   integer, dimension(*), intent(in) :: irrzon
   real(dp), dimension(*), intent(in) :: phnons
  real(gp), dimension(at%ntypes,3), intent(in) :: radii_cf
   !local variables
   character(len=*), parameter :: subname='input_wf_diag'
   logical :: switchGPUconv,switchOCLconv
   integer :: i_stat,i_all,iat,nspin_ig,iorb,idum=0,ncplx,nrhodim,i3rho_add,irhotot_add,irho_add,ispin
   real(kind=4) :: tt,builtin_rand
   real(gp) :: hxh,hyh,hzh,eks,eexcu,vexcu,epot_sum,ekin_sum,ehart,eexctX,eproj_sum,eSIC_DC,etol,accurex
   type(orbitals_data) :: orbse
   type(communications_arrays) :: commse
   integer, dimension(:,:), allocatable :: norbsc_arr
   real(wp), dimension(:), allocatable :: potxc,passmat
   !real(wp), dimension(:,:,:), allocatable :: mom_vec
   real(gp), dimension(:), allocatable :: locrad
   real(wp), dimension(:), pointer :: pot,pot1
   real(dp), dimension(:,:), pointer :: rho_p
   real(wp), dimension(:,:,:), pointer :: psigau
   type(confpot_data), dimension(:), allocatable :: confdatarr
! #### Linear Scaling Variables
  integer :: ilr,ityp
  logical :: calc                           
  real(dp),dimension(:),pointer:: Lpsi,Lhpsi
  logical :: linear, withConfinement
!  integer :: dim1,dim2                    !debug plotting local wavefunctions
!  real(dp) :: factor                      !debug plotting local wavefunctions
!  integer,dimension(at%nat) :: projflg    !debug nonlocal_forces
!  type(local_zone_descriptors) :: Lzd                 
  integer,dimension(:),allocatable :: norbsc
  logical,dimension(:),allocatable:: calculateBounds
!  real(gp), dimension(3,at%nat) :: fsep                 !debug for debug nonlocal_forces
!  real(wp), dimension(nlpspd%nprojel) :: projtmp        !debug for debug nonlocal forces
!  integer :: ierr                                       !for debugging
  real(8),dimension(:),pointer:: Lpot

   allocate(norbsc_arr(at%natsc+1,nspin+ndebug),stat=i_stat)
   call memocc(i_stat,norbsc_arr,'norbsc_arr',subname)
   allocate(locrad(at%nat+ndebug),stat=i_stat)
   call memocc(i_stat,locrad,'locrad',subname)

   if (iproc == 0) then
      write(*,'(1x,a)')&
         &   '------------------------------------------------------- Input Wavefunctions Creation'
      !yaml_output
!      write(70,'(a)')repeat(' ',yaml_indent)//'- Input Hamiltonian: { '
      yaml_indent=yaml_indent+2 !list element
   end if
   !spin for inputguess orbitals
   if (nspin == 4) then
      nspin_ig=1
   else
      nspin_ig=nspin
   end if

   call inputguess_gaussian_orbitals(iproc,nproc,at,rxyz,nvirt,nspin_ig,&
      &   orbs,orbse,norbsc_arr,locrad,G,psigau,eks)

   !allocate communications arrays for inputguess orbitals
   !call allocate_comms(nproc,orbse,commse,subname)
  call orbitals_communicators(iproc,nproc,Lzd%Glr,orbse,commse,basedist=comms%nvctr_par(0:,1:))  

   !use the eval array of orbse structure to save the original values
   allocate(orbse%eval(orbse%norb*orbse%nkpts+ndebug),stat=i_stat)
   call memocc(i_stat,orbse%eval,'orbse%eval',subname)

   hxh=.5_gp*hx
   hyh=.5_gp*hy
   hzh=.5_gp*hz

   !check the communication distribution
  !call check_communications(iproc,nproc,orbse,Lzd%Glr,commse)

   !once the wavefunction coefficients are known perform a set 
   !of nonblocking send-receive operations to calculate overlap matrices

   !!!  !create mpirequests array for controlling the success of the send-receive operation
   !!!  allocate(mpirequests(nproc-1+ndebug),stat=i_stat)
   !!!  call memocc(i_stat,mpirequests,'mpirequests',subname)
   !!!
   !!!  call nonblocking_transposition(iproc,nproc,G%ncoeff,orbse%isorb+orbse%norbp,&
   !!!       orbse%nspinor,psigau,orbse%norb_par,mpirequests)

! ###################################################################
!!experimental part for building the localisation regions
! ###################################################################

   if(potshortcut<=0) call check_linear_and_create_Lzd(iproc,nproc,input,Lzd,at,orbse,rxyz,radii_cf)

  if (Lzd%linear) then

     if(iproc==0) then
        write(*,'(1x,A)') 'Entering the Linear IG'
!        write(*,'(1x,A)') 'The localization radii are set to 10 times the covalent radii'
!        do iat=1,at%ntypes
!           write(*,'(1x,A,1x,A,A,1x,1pe9.3,1x,A)') 'For atom',trim(at%atomnames(iat)),' :', at%rloc(iat,1),'Bohrs'
!        end do
     end if
        

     call timing(iproc,'constrc_locreg','ON')

   ! Assign orbitals to locreg (done because each orbitals corresponds to an atomic function)
   !  call assignToLocreg(iproc,nproc,orbse%nspinor,nspin_ig,at,orbse,Lzd)
  
   ! determine the wavefunction dimension
   !  call wavefunction_dimension(Lzd,orbse)

   ! determine the localization regions
     ! calculateBounds indicate whether the arrays with the bounds (for convolutions...) shall also
     ! be allocated and calculated. In principle this is only necessary if the current process has orbitals
     ! in this localization region.
!     allocate(calculateBounds(lzd%nlr),stat=i_stat)
!     call memocc(i_stat,calculateBounds,'calculateBounds',subname)
!     calculateBounds=.true.

!     call determine_locreg_periodic(iproc,Lzd%nlr,rxyz,locrad,hx,hy,hz,Lzd%Glr,Lzd%Llr,calculateBounds)
!     call determine_locreg_parallel(iproc,nproc,Lzd%nlr,rxyz,locrad,hx,hy,hz,Lzd%Glr,Lzd%Llr,orbse)
!     deallocate(calculateBounds,stat=i_stat)
!     call memocc(i_stat,i_all,'calculateBounds',subname)


     call timing(iproc,'constrc_locreg','OF')

   !determine the Lnlpspd
 !  call prepare_lnlpspd(iproc, at, input, orbse, rxyz, radii_cf, lzd)


     !!call timing(iproc,'create_nlpspd ','ON')
     !!allocate(Lzd%Lnlpspd(Lzd%nlr),stat=i_stat)
     !!do ilr=1,Lzd%nlr
     !!   calc=.false.
     !!   do iorb=1,orbse%norbp
     !!      if(ilr == orbse%inwhichLocreg(iorb+orbse%isorb)) calc=.true.
     !!   end do
     !!   if (.not. calc) cycle         !calculate only for the locreg on this processor, without repeating for same locreg
     !!   ! allocate projflg
     !!   allocate(Lzd%Llr(ilr)%projflg(at%nat),stat=i_stat)
     !!   call memocc(i_stat,Lzd%Llr(ilr)%projflg,'Lzd%Llr(ilr)%projflg',subname)
     !!   call nlpspd_to_locreg(input,iproc,Lzd%Glr,Lzd%Llr(ilr),rxyz,at,orbse,&
     !!    &      radii_cf,input%frmult,input%frmult,hx,hy,hz,Lzd%Gnlpspd,Lzd%Lnlpspd(ilr),Lzd%Llr(ilr)%projflg)
     !!end do
     !!call timing(iproc,'create_nlpspd ','OF')

    !allocate the wavefunction in the transposed way to avoid allocations/deallocations
     allocate(Lpsi(max(orbse%npsidim_orbs,orbse%npsidim_comp)+ndebug),stat=i_stat)
     call memocc(i_stat,Lpsi,'Lpsi',subname)
     call razero(max(orbse%npsidim_orbs,orbse%npsidim_comp),Lpsi)

    ! Construct wavefunction inside the locregs (the orbitals are ordered by locreg)
     call timing(iproc,'wavefunction  ','ON')
     call gaussians_to_wavelets_new2(iproc,nproc,Lzd,orbse,hx,hy,hz,G,psigau(1,1,min(orbse%isorb+1,orbse%norb)),Lpsi(1))
     call timing(iproc,'wavefunction  ','OF')

!#####################
!DEBUG nonlocal_forces
!!    if(iproc==0) then
!!       print *,'Entering nonlocal forces'
!!    end if
!!  !allocate the wavefunction in the transposed way to avoid allocations/deallocations
!!    allocate(psi(orbse%npsidim+ndebug),stat=i_stat)
!!    call memocc(i_stat,psi,'psi',subname)
!!
!!  !use only the part of the arrays for building the hamiltonian matrix
!!    call gaussians_to_wavelets_new(iproc,nproc,Glr,orbse,hx,hy,hz,G,&
!!         psigau(1,1,min(orbse%isorb+1,orbse%norb)),psi)
!!
!!    call timing(iproc,'ApplyProj     ','ON')    
!!    projtmp = 0.0_wp
!!    fsep = 0.0_wp
!!    call nonlocal_forces(iproc,Glr,hx,hy,hz,at,rxyz,orbse,nlpspd,projtmp,Glr%wfd,psi,fsep,.false.)
!!    call mpiallred(fsep(1,1),3*at%nat,MPI_SUM,MPI_COMM_WORLD,ierr) 
!!    call timing(iproc,'ApplyProj     ','OF')
!!
!!    if(iproc==0) then
!!    do iat=1,at%nat
!!    open(44,file='Force_ref.dat',status='unknown')
!!    print *,'(C)Forces on atom',iat,' :',iproc,fsep(:,iat)
!!    write(44,*)'Forces on atom',iat,' :',iproc,fsep(:,iat)
!!    end do
!!    end if
!!  
!!
!!    call timing(iproc,'create_nlpspd ','ON')
!!    projtmp = 0.0_wp
!!    fsep = 0.0_wp
!!    call Linearnonlocal_forces(iproc,Lzd,hx,hy,hz,at,rxyz,orbse,projtmp,Lpsi,fsep,.false.,orbse)
!!    call mpiallred(fsep(1,1),3*at%nat,MPI_SUM,MPI_COMM_WORLD,ierr)
!!    call timing(iproc,'create_nlpspd ','OF')
!!
!!    if(iproc==0) then
!!    open(44,file='Force.dat',status='unknown')
!!    do iat=1,at%nat
!!    print *,'(L)Forces on atom',iat,' :',iproc,fsep(:,iat)
!!    write(44,*)'Forces on atom',iat,' :',iproc,fsep(:,iat)
!!    end do
!!    end if
!!
!!    call timing(iproc,'            ','RE')
!!    call mpi_finalize(ierr)
!!    stop
!!
!END DEBUG nonlocal_forces
!#########################
!DEBUG
     ! Print the wavefunctions
     !factor = real(Lzd%Glr%d%n1,dp)/real(Lzd%Llr(1)%d%n1,dp)
     !dim1 = Lzd%Llr(1)%wfd%nvctr_c+7*Lzd%Llr(1)%wfd%nvctr_f
     !dim2 = Lzd%Llr(2)%wfd%nvctr_c+7*Lzd%Llr(2)%wfd%nvctr_f
     !call plot_wf('orbital1   ',1,at,factor,Lzd%Llr(1),hx,hy,hz,rxyz,Lpsi(1:dim1),'')
     !call plot_wf('orbital2   ',1,at,factor,Lzd%Llr(1),hx,hy,hz,rxyz,Lpsi(dim1+1:dim1+dim1),'')
     !factor = real(Lzd%Glr%d%n1,dp)/real(Lzd%Llr(2)%d%n1,dp)
     !call plot_wf('orbital3   ',1,at,factor,Lzd%Llr(2),hx,hy,hz,rxyz,Lpsi(dim1+dim1+1:2*dim1+dim2),'')
     !call plot_wf('orbital4   ',1,at,factor,Lzd%Llr(2),hx,hy,hz,rxyz,Lpsi(2*dim1+dim2+1:2*dim1+2*dim2),'')

     !print *,'iproc,sum(Lpsi)',iproc,sum(Lpsi)
     !open(44,file='Lpsi',status='unknown')
     !do ilr = 1,size(Lpsi)
     !write(44,*)Lpsi(ilr)
     !end do
     !close(44)
!END DEBUG

     !call sumrhoLinear(iproc,nproc,Lzd,orbse,hxh,hyh,hzh,Lpsi,rhopot,nscatterarr,nspin,GPU,symObj, irrzon, phnons, rhodsc)    
     !spin adaptation for the IG in the spinorial case
     orbse%nspin=nspin
     call sumrho(iproc,nproc,orbse,Lzd,hxh,hyh,hzh,nscatterarr,&
          GPU,symObj,irrzon,phnons,rhodsc,Lpsi,rho_p)
     call communicate_density(iproc,nproc,orbse%nspin,hxh,hyh,hzh,Lzd,rhodsc,nscatterarr,rho_p,rhopot)
     orbse%nspin=nspin_ig


     if(orbs%nspinor==4) then
        !this wrapper can be inserted inside the poisson solver 
        call PSolverNC(at%geocode,'D',iproc,nproc,Lzd%Glr%d%n1i,Lzd%Glr%d%n2i,Lzd%Glr%d%n3i,&
          nscatterarr(iproc,1),& !this is n3d
          ixc,hxh,hyh,hzh,&
          rhopot,pkernel,pot_ion,ehart,eexcu,vexcu,0.d0,.true.,4)
!          print *,'ehart,eexcu,vexcu',ehart,eexcu,vexcu

     else

        if (nscatterarr(iproc,2) >0) then
           allocate(potxc(Lzd%Glr%d%n1i*Lzd%Glr%d%n2i*nscatterarr(iproc,2)*nspin+ndebug),stat=i_stat)
           call memocc(i_stat,potxc,'potxc',subname)
       else
          allocate(potxc(1+ndebug),stat=i_stat)
          call memocc(i_stat,potxc,'potxc',subname)
       end if 
  
       call XC_potential(Lzd%Glr%geocode,'D',iproc,nproc,&
           Lzd%Glr%d%n1i,Lzd%Glr%d%n2i,Lzd%Glr%d%n3i,ixc,hxh,hyh,hzh,&
           rhopot,eexcu,vexcu,nspin,rhocore,potxc)
  
!        write(*,*) 'eexcu, vexcu', eexcu, vexcu
  
       if( iand(potshortcut,4)==0) then
          call H_potential(Lzd%Glr%geocode,'D',iproc,nproc,&
               Lzd%Glr%d%n1i,Lzd%Glr%d%n2i,Lzd%Glr%d%n3i,hxh,hyh,hzh,&
               rhopot,pkernel,pot_ion,ehart,0.0_dp,.true.)
       endif

  
        !sum the two potentials in rhopot array
        !fill the other part, for spin, polarised
        if (nspin == 2) then
           call dcopy(Lzd%Glr%d%n1i*Lzd%Glr%d%n2i*nscatterarr(iproc,2),rhopot(1),1,&
                rhopot(Lzd%Glr%d%n1i*Lzd%Glr%d%n2i*nscatterarr(iproc,2)+1),1)
        end if
        !spin up and down together with the XC part
        call axpy(Lzd%Glr%d%n1i*Lzd%Glr%d%n2i*nscatterarr(iproc,2)*nspin,1.0_dp,potxc(1),1,&
             rhopot(1),1)
     
        i_all=-product(shape(potxc))*kind(potxc)
        deallocate(potxc,stat=i_stat)
        call memocc(i_stat,i_all,'potxc',subname)
     end if
  
    if (input%exctxpar == 'OP2P') eexctX = -99.0_gp
   
    !!call full_local_potential(iproc,nproc,Lzd%Glr%d%n1i*Lzd%Glr%d%n2i*nscatterarr(iproc,2),&
    !!     Lzd%Glr%d%n1i*Lzd%Glr%d%n2i*Lzd%Glr%d%n3i,nspin,&
    !!     orbse%norb,orbse%norbp,ngatherarr,rhopot,pot)    

    !check the size of the rhopot array related to NK SIC
    nrhodim=nspin 
    i3rho_add=0
    if (input%SIC%approach=='NK') then
       nrhodim=2*nrhodim
       i3rho_add=Lzd%Glr%d%n1i*Lzd%Glr%d%n2i*nscatterarr(iproc,4)+1
    end if

    ! Create local potential
!!$    call full_local_potential2(iproc, nproc, lzd%glr%d%n1i*lzd%glr%d%n2i*nscatterarr(iproc,2), &
!!$         lzd%glr%d%n1i*lzd%glr%d%n2i*lzd%glr%d%n3i,Lzd%Glr%d%n1i*Lzd%Glr%d%n2i*nscatterarr(iproc,1)*nrhodim,nspin, orbse, lzd, &
!!$         ngatherarr, rhopot, Lpot, 1)
    !change temporarily value of Lzd%npotddim
    call local_potential_dimensions(Lzd,orbse,ngatherarr(0,1))

    call full_local_potential(iproc, nproc, &
         lzd%glr%d%n1i*lzd%glr%d%n2i*nscatterarr(iproc,2), &
         lzd%glr%d%n1i*lzd%glr%d%n2i*lzd%glr%d%n3i,nspin,&
         Lzd%Glr%d%n1i*Lzd%Glr%d%n2i*nscatterarr(iproc,1)*nrhodim,i3rho_add, &
         orbse, Lzd,1,&
         ngatherarr, rhopot, Lpot)

    allocate(confdatarr(orbse%norbp)) !no stat so tho make it crash
    call default_confinement_data(confdatarr,orbse%norbp)

   !allocate the wavefunction in the transposed way to avoid allocations/deallocations
    allocate(Lhpsi(max(orbse%npsidim_orbs,orbse%npsidim_comp)+ndebug),stat=i_stat)
    call memocc(i_stat,Lhpsi,'Lhpsi',subname)

    ! the loop on locreg is inside LinearHamiltonianApplication
!    call LinearHamiltonianApplication(input,iproc,nproc,at,Lzd,orbse,hx,hy,hz,rxyz,&
!     proj,ngatherarr,pot,Lpsi,Lhpsi,&
!     ekin_sum,epot_sum,eexctX,eproj_sum,nspin,GPU,radii_cf,pkernel=pkernelseq)


    withConfinement=.false.
!!$    call HamiltonianApplication3(iproc, nproc, at, orbse, hx, hy, hz, rxyz, &
!!$         proj, lzd, ngatherarr, Lpot, lpsi, lhpsi, &
!!$         ekin_sum, epot_sum, eexctX, eproj_sum, nspin, GPU, withConfinement, .true., &
!!$         pkernel=pkernelseq)
    call HamiltonianApplication3(iproc,nproc,at,orbse,hx,hy,hz,rxyz,&
         proj,Lzd,nlpspd,confdatarr,ngatherarr,Lpot,lpsi,lhpsi,&
         ekin_sum,epot_sum,eexctX,eproj_sum,eSIC_DC,input%SIC,GPU,&
         pkernel=pkernelseq)
    deallocate(confdatarr)

    !restore the value
    call local_potential_dimensions(Lzd,orbs,ngatherarr(0,1))

    ! Deallocate local potential
    i_all=-product(shape(Lpot))*kind(Lpot)
    deallocate(Lpot,stat=i_stat)
    call memocc(i_stat,i_all,'Lpot',subname)
    i_all=-product(shape(orbse%ispot))*kind(orbse%ispot)
    deallocate(orbse%ispot,stat=i_stat)
    call memocc(i_stat,i_all,'orbse%ispot',subname)


    ! Deallocate PSP stuff
    !call free_lnlpspd(orbse, lzd)

    !!call HamiltonianApplication2(iproc,nproc,at,orbse,hx,hy,hz,rxyz,&
    !!     proj,Lzd,ngatherarr,pot,Lpsi,Lhpsi,&
    !!     ekin_sum,epot_sum,eexctX,eproj_sum,nspin,GPU,pkernel=pkernelseq)


    accurex=abs(eks-ekin_sum)
    !tolerance for comparing the eigenvalues in the case of degeneracies
    etol=accurex/real(orbse%norbu,gp)
    if (iproc == 0 .and. verbose > 1) write(*,'(1x,a,2(f19.10))') 'done. ekin_sum,eks:',ekin_sum,eks
    if (iproc == 0) then
       write(*,'(1x,a,3(1x,1pe18.11e2))') 'ekin_sum,epot_sum,eproj_sum',  &
            ekin_sum,epot_sum,eproj_sum
       write(*,'(1x,a,3(1x,1pe18.11e2))') '   ehart,   eexcu,    vexcu',ehart,eexcu,vexcu
    endif

    ! Now the wavefunctions (Lpsi) and the Hamiltonian applied to the wavefunctions (Lhpsi)
    ! are completely constructed. We must now solve the eigensystem by diagonalizating the
    ! Hamiltonian (done by calling LinearDiagHam). 
     if (iproc == 0 .and. verbose > 1) write(*,'(1x,a)')&
          'Input Wavefunctions Orthogonalization:'

    ! allocate psit
    !allocate(psit(orbs%npsidim+ndebug),stat=i_stat)
    !call memocc(i_stat,psit,'psit',subname)       
    nullify(psit)  !will be created in LDiagHam

    !use DiagHam to verify the transposition between the 
    !localized orbital distribution (LOD) scheme and the global components distribution scheme (GCD)
    !in principle LDiagHam should
    ! 1) take the Lpsi and Lhpsi in the LOD 
    ! 2) create the IG transposed psit in the GCD
    ! 3) deallocate Lpsi
    ncplx=1
    if (orbs%nspinor > 1) ncplx=2
    allocate(passmat(ncplx*orbs%nkptsp*(orbse%norbu*orbs%norbu+orbse%norbd*orbs%norbd)+ndebug),stat=i_stat)
    call memocc(i_stat,passmat,'passmat',subname)

    call LDiagHam(iproc,nproc,at%natsc,nspin_ig,orbs,Lzd,comms,&
         Lpsi,Lhpsi,psit,input%orthpar,passmat,orbse,commse,etol,norbsc_arr)

!    call LinearDiagHam(iproc,at,etol,Lzd,orbse,orbs,nspin,at%natsc,Lhpsi,Lpsi,psit,norbsc_arr=norbsc_arr)!,orbsv)

     i_all=-product(shape(passmat))*kind(passmat)
     deallocate(passmat,stat=i_stat)
     call memocc(i_stat,i_all,'passmat',subname)
    
    ! Don't need Lzd anymore (if only input guess)
!    call deallocate_Lzd(Lzd,subname)

    !rename Lpsi and Lhpsi
    psi => Lpsi
    hpsi => Lhpsi

    ! Don't need Lpsi, Lhpsi and locrad anymore
!    i_all = -product(shape(Lpsi))*kind(Lpsi)
!    deallocate(Lpsi,stat=i_stat)
    nullify(Lpsi) ;i_stat=0
!    call memocc(i_stat,i_all,'Lpsi',subname)
!    i_all = -product(shape(Lhpsi))*kind(Lhpsi)
!    deallocate(Lhpsi,stat=i_stat)
    nullify(Lhpsi);i_stat=0
!    call memocc(i_stat,i_all,'Lhpsi',subname)
    i_all=-product(shape(locrad))*kind(locrad)
    deallocate(locrad,stat=i_stat)
    call memocc(i_stat,i_all,'locrad',subname)
     
!####################################################################################################################################################
! END EXPERIMENTAL
!####################################################################################################################################################
 else
   ! determine the wavefunction dimension
   call wavefunction_dimension(Lzd,orbse)

   !allocate the wavefunction in the transposed way to avoid allocations/deallocations
     allocate(psi(max(orbse%npsidim_orbs,orbse%npsidim_comp)+ndebug),stat=i_stat)
     call memocc(i_stat,psi,'psi',subname)

     !allocate arrays for the GPU if a card is present
     switchGPUconv=.false.
     switchOCLconv=.false.
     if (GPUconv .and. potshortcut ==0 ) then
        call prepare_gpu_for_locham(Lzd%Glr%d%n1,Lzd%Glr%d%n2,Lzd%Glr%d%n3,nspin_ig,&
             hx,hy,hz,Lzd%Glr%wfd,orbse,GPU)
     else if (OCLconv .and. potshortcut ==0) then
        call allocate_data_OCL(Lzd%Glr%d%n1,Lzd%Glr%d%n2,Lzd%Glr%d%n3,at%geocode,&
             nspin_ig,Lzd%Glr%wfd,orbse,GPU)
        if (iproc == 0) write(*,*)&
             'GPU data allocated'
     else if (GPUconv .and. potshortcut >0 ) then
        switchGPUconv=.true.
        GPUconv=.false.
     else if (OCLconv .and. potshortcut >0 ) then
        switchOCLconv=.true.
        OCLconv=.false.
     end if

    call timing(iproc,'wavefunction  ','ON')   
   !use only the part of the arrays for building the hamiltonian matrix
     call gaussians_to_wavelets_new(iproc,nproc,Lzd%Glr,orbse,hx,hy,hz,G,&
          psigau(1,1,min(orbse%isorb+1,orbse%norb)),psi)
    call timing(iproc,'wavefunction  ','OF')
     i_all=-product(shape(locrad))*kind(locrad)
     deallocate(locrad,stat=i_stat)
     call memocc(i_stat,i_all,'locrad',subname)

   !check the size of the rhopot array related to NK SIC
   nrhodim=nspin
   i3rho_add=0
   if (input%SIC%approach=='NK') then
      nrhodim=2*nrhodim
     i3rho_add=Lzd%Glr%d%n1i*Lzd%Glr%d%n2i*nscatterarr(iproc,4)+1
   end if

   !application of the hamiltonian for gaussian based treatment
   !if(.false.) then
   !   call sumrho(iproc,nproc,orbse,Lzd%Glr,hxh,hyh,hzh,psi,rhopot,&
   !        nscatterarr,nspin,GPU,symObj,irrzon,phnons,rhodsc)
   !end if

  ! test merging of the cubic and linear code
  !call sumrhoLinear(iproc,nproc,Lzd,orbse,hxh,hyh,hzh,psi,rhopot,nscatterarr,nspin,GPU,symObj, irrzon, phnons, rhodsc)    

   !spin adaptation for the IG in the spinorial case
   orbse%nspin=nspin
   call sumrho(iproc,nproc,orbse,Lzd,hxh,hyh,hzh,nscatterarr,&
        GPU,symObj,irrzon,phnons,rhodsc,psi,rho_p)
   call communicate_density(iproc,nproc,orbse%nspin,hxh,hyh,hzh,Lzd,rhodsc,nscatterarr,rho_p,rhopot)
   orbse%nspin=nspin_ig

   !-- if spectra calculation uses a energy dependent potential
   !    input_wf_diag will write (to be used in abscalc)
   !    the density to the file electronic_density.cube
   !  The writing is activated if  5th bit of  in%potshortcut is on.
   if( iand( potshortcut,16)==0 .and. potshortcut /= 0) then
      call plot_density_cube_old('electronic_density',&
          iproc,nproc,Lzd%Glr%d%n1,Lzd%Glr%d%n2,Lzd%Glr%d%n3,Lzd%Glr%d%n1i,Lzd%Glr%d%n2i,Lzd%Glr%d%n3i,nscatterarr(iproc,2),  & 
          nspin,hxh,hyh,hzh,at,rxyz,ngatherarr,rhopot(1+nscatterarr(iproc,4)*Lzd%Glr%d%n1i*Lzd%Glr%d%n2i))
   endif
   !---

   !before creating the potential, save the density in the second part 
   !if the case of NK SIC, so that the potential can be created afterwards
   !copy the density contiguously since the GGA is calculated inside the NK routines
   if (input%SIC%approach=='NK') then
     irhotot_add=Lzd%Glr%d%n1i*Lzd%Glr%d%n2i*nscatterarr(iproc,4)+1
     irho_add=Lzd%Glr%d%n1i*Lzd%Glr%d%n2i*nscatterarr(iproc,1)*input%nspin+1
      do ispin=1,input%nspin
        call dcopy(Lzd%Glr%d%n1i*Lzd%Glr%d%n2i*nscatterarr(iproc,2),rhopot(irhotot_add),1,rhopot(irho_add),1)
        irhotot_add=irhotot_add+Lzd%Glr%d%n1i*Lzd%Glr%d%n2i*nscatterarr(iproc,1)
        irho_add=irho_add+Lzd%Glr%d%n1i*Lzd%Glr%d%n2i*nscatterarr(iproc,2)
      end do
   end if
     if(orbs%nspinor==4) then
        !this wrapper can be inserted inside the poisson solver 
        call PSolverNC(at%geocode,'D',iproc,nproc,Lzd%Glr%d%n1i,Lzd%Glr%d%n2i,Lzd%Glr%d%n3i,&
             nscatterarr(iproc,1),& !this is n3d
             ixc,hxh,hyh,hzh,&
             rhopot,pkernel,pot_ion,ehart,eexcu,vexcu,0.d0,.true.,4)
     else
        !Allocate XC potential
        if (nscatterarr(iproc,2) >0) then
           allocate(potxc(Lzd%Glr%d%n1i*Lzd%Glr%d%n2i*nscatterarr(iproc,2)*nspin+ndebug),stat=i_stat)
           call memocc(i_stat,potxc,'potxc',subname)
        else
           allocate(potxc(1+ndebug),stat=i_stat)
           call memocc(i_stat,potxc,'potxc',subname)
        end if
 
        call XC_potential(at%geocode,'D',iproc,nproc,&
             Lzd%Glr%d%n1i,Lzd%Glr%d%n2i,Lzd%Glr%d%n3i,ixc,hxh,hyh,hzh,&
             rhopot,eexcu,vexcu,nspin,rhocore,potxc)
        if( iand(potshortcut,4)==0) then
           call H_potential(at%geocode,'D',iproc,nproc,&
                Lzd%Glr%d%n1i,Lzd%Glr%d%n2i,Lzd%Glr%d%n3i,hxh,hyh,hzh,&
                rhopot,pkernel,pot_ion,ehart,0.0_dp,.true.)
        endif
   
        !sum the two potentials in rhopot array
        !fill the other part, for spin, polarised
        if (nspin == 2) then
           call dcopy(Lzd%Glr%d%n1i*Lzd%Glr%d%n2i*nscatterarr(iproc,2),rhopot(1),1,&
                rhopot(Lzd%Glr%d%n1i*Lzd%Glr%d%n2i*nscatterarr(iproc,2)+1),1)
        end if
        !spin up and down together with the XC part
        call axpy(Lzd%Glr%d%n1i*Lzd%Glr%d%n2i*nscatterarr(iproc,2)*nspin,1.0_dp,potxc(1),1,&
             rhopot(1),1)
   
   
        i_all=-product(shape(potxc))*kind(potxc)
        deallocate(potxc,stat=i_stat)
        call memocc(i_stat,i_all,'potxc',subname)
   
     end if
   
   !!!  if (nproc == 1) then
   !!!     !calculate the overlap matrix as well as the kinetic overlap
   !!!     !in view of complete gaussian calculation
   !!!     allocate(ovrlp(G%ncoeff*G%ncoeff),stat=i_stat)
   !!!     call memocc(i_stat,ovrlp,'ovrlp',subname)
   !!!     allocate(tmp(G%ncoeff,orbse%norb),stat=i_stat)
   !!!     call memocc(i_stat,tmp,'tmp',subname)
   !!!     allocate(smat(orbse%norb,orbse%norb),stat=i_stat)
   !!!     call memocc(i_stat,smat,'smat',subname)
   !!!
   !!!     !overlap calculation of the gaussian matrix
   !!!     call gaussian_overlap(G,G,ovrlp)
   !!!     call dsymm('L','U',G%ncoeff,orbse%norb,1.0_gp,ovrlp(1),G%ncoeff,&
   !!!          gaucoeff(1,1),G%ncoeff,0.d0,tmp(1,1),G%ncoeff)
   !!!
   !!!     call gemm('T','N',orbse%norb,orbse%norb,G%ncoeff,1.0_gp,&
   !!!          gaucoeff(1,1),G%ncoeff,tmp(1,1),G%ncoeff,0.0_wp,smat(1,1),orbse%norb)
   !!!
   !!!     !print overlap matrices
   !!!     do i=1,orbse%norb
   !!!        write(*,'(i5,30(1pe15.8))')i,(smat(i,iorb),iorb=1,orbse%norb)
   !!!     end do
   !!!
   !!!     !overlap calculation of the kinetic operator
   !!!     call kinetic_overlap(G,G,ovrlp)
   !!!     call dsymm('L','U',G%ncoeff,orbse%norb,1.0_gp,ovrlp(1),G%ncoeff,&
   !!!          gaucoeff(1,1),G%ncoeff,0.d0,tmp(1,1),G%ncoeff)
   !!!
   !!!     call gemm('T','N',orbse%norb,orbse%norb,G%ncoeff,1.0_gp,&
   !!!          gaucoeff(1,1),G%ncoeff,tmp(1,1),G%ncoeff,0.0_wp,smat(1,1),orbse%norb)
   !!!
   !!!     !print overlap matrices
   !!!     tt=0.0_wp
   !!!     do i=1,orbse%norb
   !!!        write(*,'(i5,30(1pe15.8))')i,(smat(i,iorb),iorb=1,orbse%norb)
   !!!        !write(12,'(i5,30(1pe15.8))')i,(smat(i,iorb),iorb=1,orbse%norb)
   !!!        tt=tt+smat(i,i)
   !!!     end do
   !!!     print *,'trace',tt
   !!!
   !!!     !overlap calculation of the kinetic operator
   !!!     call cpu_time(t0)
   !!!     call potential_overlap(G,G,rhopot,Glr%d%n1i,Glr%d%n2i,Glr%d%n3i,hxh,hyh,hzh,&
   !!!          ovrlp)
   !!!     call cpu_time(t1)
   !!!     call dsymm('L','U',G%ncoeff,orbse%norb,1.0_gp,ovrlp(1),G%ncoeff,&
   !!!          gaucoeff(1,1),G%ncoeff,0.d0,tmp(1,1),G%ncoeff)
   !!!
   !!!     call gemm('T','N',orbse%norb,orbse%norb,G%ncoeff,1.0_gp,&
   !!!          gaucoeff(1,1),G%ncoeff,tmp(1,1),G%ncoeff,0.0_wp,smat(1,1),orbse%norb)
   !!!
   !!!     !print overlap matrices
   !!!     tt=0.0_wp
   !!!     do i=1,orbse%norb
   !!!        write(*,'(i5,30(1pe15.8))')i,(smat(i,iorb),iorb=1,orbse%norb)
   !!!        !write(12,'(i5,30(1pe15.8))')i,(smat(i,iorb),iorb=1,orbse%norb)
   !!!        tt=tt+smat(i,i)
   !!!     end do
   !!!     print *,'trace',tt
   !!!     print *, 'time',t1-t0
   !!!
   !!!     i_all=-product(shape(ovrlp))*kind(ovrlp)
   !!!     deallocate(ovrlp,stat=i_stat)
   !!!     call memocc(i_stat,i_all,'ovrlp',subname)
   !!!     i_all=-product(shape(tmp))*kind(tmp)
   !!!     deallocate(tmp,stat=i_stat)
   !!!     call memocc(i_stat,i_all,'tmp',subname)
   !!!     i_all=-product(shape(smat))*kind(smat)
   !!!     deallocate(smat,stat=i_stat)
   !!!     call memocc(i_stat,i_all,'smat',subname)
   !!!  end if
   
     if(potshortcut>0) then
   !!$    if (GPUconv) then
   !!$       call free_gpu(GPU,orbs%norbp)
   !!$    end if
        if (switchGPUconv) then
           GPUconv=.true.
        end if
        if (switchOCLconv) then
           OCLconv=.true.
        end if
   
        call deallocate_orbs(orbse,subname)
      i_all=-product(shape(orbse%eval))*kind(orbse%eval)
      deallocate(orbse%eval,stat=i_stat)
      call memocc(i_stat,i_all,'orbse%eval',subname)

        
        !deallocate the gaussian basis descriptors
        call deallocate_gwf(G,subname)
       
        i_all=-product(shape(psigau))*kind(psigau)
        deallocate(psigau,stat=i_stat)
        call memocc(i_stat,i_all,'psigau',subname)
        call deallocate_comms(commse,subname)
        i_all=-product(shape(norbsc_arr))*kind(norbsc_arr)
        deallocate(norbsc_arr,stat=i_stat)
        call memocc(i_stat,i_all,'norbsc_arr',subname)

       return 
   end if
   
     !allocate the wavefunction in the transposed way to avoid allocations/deallocations
     allocate(hpsi(max(orbse%npsidim_orbs,orbse%npsidim_comp)+ndebug),stat=i_stat)
     call memocc(i_stat,hpsi,'hpsi',subname)
   
     !call dcopy(orbse%npsidim,psi,1,hpsi,1)
   if (input%exctxpar == 'OP2P') then
      eexctX = UNINITIALIZED(1.0_gp)
   else
      eexctX=0.0_gp
   end if

   ! Create local potential
!!$   call full_local_potential2(iproc, nproc, Lzd%Glr%d%n1i*Lzd%Glr%d%n2i*nscatterarr(iproc,2), &    
!!$        Lzd%Glr%d%n1i*Lzd%Glr%d%n2i*Lzd%Glr%d%n3i,&
!!$        Lzd%Glr%d%n1i*Lzd%Glr%d%n2i*nscatterarr(iproc,1)*nrhodim,&
!!$        nspin, orbse, Lzd, ngatherarr, rhopot, pot, 0)

    !change temporarily value of Lzd%npotddim
   allocate(confdatarr(orbse%norbp)) !no stat so tho make it crash
   call local_potential_dimensions(Lzd,orbse,ngatherarr(0,1))
   
   call default_confinement_data(confdatarr,orbse%norbp)

   call full_local_potential(iproc,nproc,Lzd%Glr%d%n1i*Lzd%Glr%d%n2i*nscatterarr(iproc,2),&
        Lzd%Glr%d%n1i*Lzd%Glr%d%n2i*Lzd%Glr%d%n3i,nspin,&
        Lzd%Glr%d%n1i*Lzd%Glr%d%n2i*nscatterarr(iproc,1)*nrhodim,&
        i3rho_add,orbse,Lzd,0,ngatherarr,rhopot,pot)

   call default_confinement_data(confdatarr,orbse%norbp)

   if(.false.) then

      call LocalHamiltonianApplication(iproc,nproc,at,orbse,hx,hy,hz,&
           Lzd,confdatarr,ngatherarr,pot,psi,hpsi,&
           ekin_sum,epot_sum,eexctX,eSIC_DC,input%SIC,GPU,pkernel=pkernelseq)

      call NonLocalHamiltonianApplication(iproc,at,orbse,hx,hy,hz,rxyz,&
           proj,Lzd,nlpspd,psi,hpsi,eproj_sum)

      call SynchronizeHamiltonianApplication(nproc,orbse,Lzd,GPU,hpsi,&
           ekin_sum,epot_sum,eproj_sum,eSIC_DC,eexctX)
   end if
    
!!$    withConfinement=.false.
!!$
!!$    call HamiltonianApplication3(iproc, nproc, at, orbse, hx, hy, hz, rxyz, &
!!$         proj, lzd, ngatherarr, pot, psi, hpsi, &
!!$         ekin_sum, epot_sum, eexctX, eproj_sum, nspin, GPU, &
!!$         withConfinement, .true., &
!!$         pkernel=pkernel)
    call HamiltonianApplication3(iproc,nproc,at,orbse,hx,hy,hz,rxyz,&
         proj,Lzd,nlpspd,confdatarr,ngatherarr,pot,psi,hpsi,&
         ekin_sum,epot_sum,eexctX,eproj_sum,eSIC_DC,input%SIC,GPU,&
         pkernel=pkernelseq)
    !restore the good value
    call local_potential_dimensions(Lzd,orbs,ngatherarr(0,1))

 
     !deallocate potential
     call free_full_potential(nproc,0,pot,subname)

     i_all=-product(shape(orbse%ispot))*kind(orbse%ispot)
     deallocate(orbse%ispot,stat=i_stat)
     call memocc(i_stat,i_all,'orbse%ispot',subname)

     deallocate(confdatarr)
 
   !!!  !calculate the overlap matrix knowing that the original functions are gaussian-based
   !!!  allocate(thetaphi(2,G%nat+ndebug),stat=i_stat)
   !!!  call memocc(i_stat,thetaphi,'thetaphi',subname)
   !!!  thetaphi=0.0_gp
   !!!
   !!!  !calculate the scalar product between the hamiltonian and the gaussian basis
   !!!  allocate(hpsigau(G%ncoeff,orbse%norbp+ndebug),stat=i_stat)
   !!!  call memocc(i_stat,hpsigau,'hpsigau',subname)
   !!!
   !!!
   !!!  call wavelets_to_gaussians(at%geocode,orbse%norbp,Glr%d%n1,Glr%d%n2,Glr%d%n3,G,&
   !!!       thetaphi,hx,hy,hz,Glr%wfd,hpsi,hpsigau)
   !!!
   !!!  i_all=-product(shape(thetaphi))*kind(thetaphi)
   !!!  deallocate(thetaphi,stat=i_stat)
   !!!  call memocc(i_stat,i_all,'thetaphi',subname)
   
     accurex=abs(eks-ekin_sum)
     !tolerance for comparing the eigenvalues in the case of degeneracies
     etol=accurex/real(orbse%norbu,gp)
     if (iproc == 0 .and. verbose > 1) write(*,'(1x,a,2(f19.10))') 'done. ekin_sum,eks:',ekin_sum,eks
!!$   if (iproc == 0) then
!!$      write(*,'(1x,a,3(1x,1pe18.11))') 'ekin_sum,epot_sum,eproj_sum',  & 
!!$      ekin_sum,epot_sum,eproj_sum
!!$      write(*,'(1x,a,3(1x,1pe18.11))') '   ehart,   eexcu,    vexcu',ehart,eexcu,vexcu
!!$   endif

   if (iproc==0) then
      !call write_energies(0,0,ekin_sum,epot_sum,eproj_sum,ehart,eexcu,vexcu,0.0_gp,0.0_gp,0.0_gp,0.0_gp,'Input Guess')
      !yaml output
        write(*,'(1x,a,3(1x,1pe18.11))') 'ekin_sum,epot_sum,eproj_sum',  & 
             ekin_sum,epot_sum,eproj_sum
!      write(70,'(a)')repeat(' ',yaml_indent+2)//'}'
        write(*,'(1x,a,3(1x,1pe18.11))') '   ehart,   eexcu,    vexcu',ehart,eexcu,vexcu
     endif
  
   !!!  call Gaussian_DiagHam(iproc,nproc,at%natsc,nspin,orbs,G,mpirequests,&
   !!!       psigau,hpsigau,orbse,etol,norbsc_arr)
   
   
   !!!  i_all=-product(shape(mpirequests))*kind(mpirequests)
   !!!  deallocate(mpirequests,stat=i_stat)
   !!!  call memocc(i_stat,i_all,'mpirequests',subname)
   
   !!!  i_all=-product(shape(hpsigau))*kind(hpsigau)
   !!!  deallocate(hpsigau,stat=i_stat)
   !!!  call memocc(i_stat,i_all,'hpsigau',subname)
   
     !free GPU if it is the case
     if (GPUconv) then
        call free_gpu(GPU,orbse%norbp)
     else if (OCLconv) then
        call free_gpu_OCL(GPU,orbse,nspin_ig)
     end if

     if (iproc == 0 .and. verbose > 1) write(*,'(1x,a)')&
          'Input Wavefunctions Orthogonalization:'
  
     !nullify psit (will be created in DiagHam)
     nullify(psit)

     !psivirt can be eliminated here, since it will be allocated before davidson
     !with a gaussian basis
   !!$  call DiagHam(iproc,nproc,at%natsc,nspin_ig,orbs,Glr%wfd,comms,&
   !!$       psi,hpsi,psit,orbse,commse,etol,norbsc_arr,orbsv,psivirt)
 
  

    !allocate the passage matrix for transforming the LCAO wavefunctions in the IG wavefucntions
     ncplx=1
     if (orbs%nspinor > 1) ncplx=2
     allocate(passmat(ncplx*orbs%nkptsp*(orbse%norbu*orbs%norbu+orbse%norbd*orbs%norbd)+ndebug),stat=i_stat)
     call memocc(i_stat,passmat,'passmat',subname)
  !!print '(a,10i5)','iproc,passmat',iproc,ncplx*orbs%nkptsp*(orbse%norbu*orbs%norbu+orbse%norbd*orbs%norbd),&
  !!     orbs%nspinor,orbs%nkptsp,orbse%norbu,orbse%norbd,orbs%norbu,orbs%norbd
    if (.false.) then
       call DiagHam(iproc,nproc,at%natsc,nspin_ig,orbs,Lzd%Glr%wfd,comms,&
          psi,hpsi,psit,input%orthpar,passmat,orbse,commse,etol,norbsc_arr)
    end if

   !test merging of Linear and cubic
     call LDiagHam(iproc,nproc,at%natsc,nspin_ig,orbs,Lzd,comms,&
         psi,hpsi,psit,input%orthpar,passmat,orbse,commse,etol,norbsc_arr)

     i_all=-product(shape(passmat))*kind(passmat)
     deallocate(passmat,stat=i_stat)
     call memocc(i_stat,i_all,'passmat',subname)

  end if  !if on linear         <<<<<<<<<<<<<<<<<<<<<<<<<<<<<<<<<<<<<<<<<<<<<<<<<<<<<<<<<<<<<<<<<<<<<<

  ! reput the good wavefunction dimensions: PUT IT inside LDiagHam? 
  call wavefunction_dimension(Lzd,orbs)

   if (input%iscf /= SCF_KIND_DIRECT_MINIMIZATION .or. input%Tel > 0.0_gp) then
     
      !clean the array of the IG eigenvalues
      call to_zero(orbse%norb*orbse%nkpts,orbse%eval(1))
      !put the actual values on it
      call dcopy(orbs%norb*orbs%nkpts,orbs%eval(1),1,orbse%eval(1),1)

      !add a small displacement in the eigenvalues
      do iorb=1,orbs%norb*orbs%nkpts
         tt=builtin_rand(idum)
         orbs%eval(iorb)=orbs%eval(iorb)*(1.0_gp+max(input%Tel,1.0e-3_gp)*real(tt,gp))
      end do

      !correct the occupation numbers wrt fermi level
      call evaltoocc(iproc,nproc,.false.,input%Tel,orbs,input%occopt)

      !restore the eigenvalues
      call dcopy(orbs%norb*orbs%nkpts,orbse%eval(1),1,orbs%eval(1),1)

   end if

!!$   !yaml output
!!$   if (iproc ==0) then
!!$      if(orbse%nspinor==4) then
!!$         allocate(mom_vec(4,orbse%norb,min(nproc,2)+ndebug),stat=i_stat)
!!$         call memocc(i_stat,mom_vec,'mom_vec',subname)
!!$         call to_zero(4*orbse%norb*min(nproc,2),mom_vec(1,1,1))
!!$      end if
!!$
!!$      !experimental part to show the actual occupation numbers which will be put in the inputguess
   !!put the occupation numbers of the normal orbitals
   !call vcopy(orbs%norb*orbs%nkpts,orbs%occup(1),1,orbse%occup(1),1)
   !!put to zero the other values
   !call to_zero(orbse%norb*orbse%nkpts-orbs%norb*orbs%nkpts,&
   !     orbse%occup(min(orbse%norb*orbse%nkpts,orbs%norb*orbs%nkpts+1)))
!!$
!!$      call write_eigenvalues_data(nproc,orbse,mom_vec)
!!$      yaml_indent=yaml_indent-2
!!$
!!$      if (orbs%nspinor ==4) then
!!$         i_all=-product(shape(mom_vec))*kind(mom_vec)
!!$         deallocate(mom_vec,stat=i_stat)
!!$         call memocc(i_stat,i_all,'mom_vec',subname)
!!$      end if
!!$   end if

   call deallocate_comms(commse,subname)

   i_all=-product(shape(norbsc_arr))*kind(norbsc_arr)
   deallocate(norbsc_arr,stat=i_stat)
   call memocc(i_stat,i_all,'norbsc_arr',subname)

   if (iproc == 0) then
      !gaussian estimation valid only for Free BC
      if (at%geocode == 'F') then
         write(*,'(1x,a,1pe9.2)') 'expected accuracy in energy ',accurex
         write(*,'(1x,a,1pe9.2)') &
            &   'expected accuracy in energy per orbital ',accurex/real(orbs%norb,kind=8)
         !write(*,'(1x,a,1pe9.2)') &
         !     'suggested value for gnrm_cv ',accurex/real(orbs%norb,kind=8)
      end if
   endif

   !here we can define the subroutine which generates the coefficients for the virtual orbitals
   call deallocate_gwf(G,subname)

   i_all=-product(shape(psigau))*kind(psigau)
   deallocate(psigau,stat=i_stat)
   call memocc(i_stat,i_all,'psigau',subname)

   call deallocate_orbs(orbse,subname)
   i_all=-product(shape(orbse%eval))*kind(orbse%eval)
   deallocate(orbse%eval,stat=i_stat)
   call memocc(i_stat,i_all,'orbse%eval',subname)



END SUBROUTINE input_wf_diag<|MERGE_RESOLUTION|>--- conflicted
+++ resolved
@@ -281,7 +281,6 @@
    integer :: iat,i_stat,i_all,iseg
    logical, dimension(:,:,:), allocatable :: logrid
 
-<<<<<<< HEAD
    !allocate the different localization regions of the projectors
    nlpspd%natoms=at%nat
    allocate(nlpspd%plr(at%nat),stat=i_stat)
@@ -301,18 +300,6 @@
     n1 = lr%d%n1
     n2 = lr%d%n2
     n3 = lr%d%n3
-=======
-   call timing(iproc,'CrtProjectors ','ON')
-
-   allocate(nlpspd%nseg_p(0:2*at%nat+ndebug),stat=i_stat)
-   call memocc(i_stat,nlpspd%nseg_p,'nlpspd%nseg_p',subname)
-   allocate(nlpspd%nvctr_p(0:2*at%nat+ndebug),stat=i_stat)
-   call memocc(i_stat,nlpspd%nvctr_p,'nlpspd%nvctr_p',subname)
-   allocate(nlpspd%nboxp_c(2,3,at%nat+ndebug),stat=i_stat)
-   call memocc(i_stat,nlpspd%nboxp_c,'nlpspd%nboxp_c',subname)
-   allocate(nlpspd%nboxp_f(2,3,at%nat+ndebug),stat=i_stat)
-   call memocc(i_stat,nlpspd%nboxp_f,'nlpspd%nboxp_f',subname)
->>>>>>> 7c2f7e5a
 
    ! determine localization region for all projectors, but do not yet fill the descriptor arrays
    allocate(logrid(0:n1,0:n2,0:n3+ndebug),stat=i_stat)
@@ -430,7 +417,6 @@
      call fill_projectors(iproc,lr,hx,hy,hz,at,orbs,rxyz,nlpspd,proj,0)
    end if
 
-   call timing(iproc,'CrtProjectors ','OF')
 END SUBROUTINE createProjectorsArrays
 
 
