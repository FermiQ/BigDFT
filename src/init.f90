--- conflicted
+++ resolved
@@ -2362,13 +2362,9 @@
         nullify(tmb%psit_c)                                                                
         nullify(tmb%psit_f)                                                                
         call reconstruct_kernel(iproc, nproc, 0, tmb%orthpar%blocksize_pdsyev, tmb%orthpar%blocksize_pdgemm, &
-<<<<<<< HEAD
-             KSwfn%orbs, tmb, tempmat, overlap_calculated, density_kernel)
+             KSwfn%orbs, tmb, tmblarge, tempmat, overlap_calculated, density_kernel)     
         !call calculate_density_kernel(iproc, nproc, .true., tmb%wfnmd%ld_coeff,&
         !      KSwfn%orbs, tmb%orbs, tmb%wfnmd%coeff, density_kernel)
-=======
-             KSwfn%orbs, tmb, tmblarge, tempmat, overlap_calculated, density_kernel)     
->>>>>>> adb5e470
         i_all = -product(shape(tmb%psit_c))*kind(tmb%psit_c)                               
         deallocate(tmb%psit_c,stat=i_stat)                                                 
         call memocc(i_stat,i_all,'tmb%psit_c',subname)                                     
