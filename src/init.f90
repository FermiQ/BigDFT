--- conflicted
+++ resolved
@@ -351,830 +351,7 @@
   call f_release_routine()
 END SUBROUTINE createProjectorsArrays
 
-<<<<<<< HEAD
-
-        !> Fill the preconditioning projectors for a given atom 
-subroutine fillPcProjOnTheFly(PPD, Glr, iat, at, hx,hy,hz,startjorb,ecut_pc,   initial_istart_c ) 
-   use module_interfaces
-   use module_base
-   use module_types
-   implicit none
-   type(pcproj_data_type),  intent(in) ::PPD
-   type(locreg_descriptors),  intent(in):: Glr
-   integer, intent(in)  ::iat, startjorb
-   real(gp), intent(in) ::  ecut_pc, hx,hy,hz
-   !! real(gp), pointer :: gaenes(:)
-   integer, intent(in) :: initial_istart_c
-   type(atoms_data), intent(in) :: at
-
-   ! local variables  
-   type(locreg_descriptors) :: Plr
-   real(gp) kx, ky, kz
-   integer :: jorb, ncplx, istart_c
-   real(wp), dimension(PPD%G%ncoeff ) :: Gocc
-   character(len=*), parameter :: subname='fillPcProjOnTheFly'
-
-   istart_c=initial_istart_c
-
-   Plr%d%n1 = Glr%d%n1
-   Plr%d%n2 = Glr%d%n2
-   Plr%d%n3 = Glr%d%n3
-   Plr%geocode = at%astruct%geocode
-
-
-   call plr_segs_and_vctrs(PPD%pc_nlpspd%plr(iat),&
-        Plr%wfd%nseg_c,Plr%wfd%nseg_f,Plr%wfd%nvctr_c,Plr%wfd%nvctr_f)
-   !!$  Plr%wfd%nvctr_c  =PPD%pc_nlpspd%nvctr_p(2*iat-1)-PPD%pc_nlpspd%nvctr_p(2*iat-2)
-   !!$  Plr%wfd%nvctr_f  =PPD%pc_nlpspd%nvctr_p(2*iat  )-PPD%pc_nlpspd%nvctr_p(2*iat-1)
-   !!$  Plr%wfd%nseg_c   =PPD%pc_nlpspd%nseg_p(2*iat-1)-PPD%pc_nlpspd%nseg_p(2*iat-2)
-   !!$  Plr%wfd%nseg_f   =PPD%pc_nlpspd%nseg_p(2*iat  )-PPD%pc_nlpspd%nseg_p(2*iat-1)
-
-   call allocate_wfd(Plr%wfd,subname)
-
-   call vcopy(Plr%wfd%nseg_c+Plr%wfd%nseg_f,&
-        PPD%pc_nlpspd%plr(iat)%wfd%keyvglob(1),1,Plr%wfd%keyvglob(1),1)
-   call vcopy(2*(Plr%wfd%nseg_c+Plr%wfd%nseg_f),&
-        PPD%pc_nlpspd%plr(iat)%wfd%keyglob(1,1),1,Plr%wfd%keyglob(1,1),1)
-
-!!$   Plr%wfd%keyv(:)  = &
-!!$        PPD%pc_nlpspd%keyv_p(  PPD%pc_nlpspd%nseg_p(2*iat-2)+1:  PPD%pc_nlpspd%nseg_p(2*iat)   )
-!!$   Plr%wfd%keyg(1:2, :)  = &
-!!$        PPD%pc_nlpspd%keyg_p( 1:2,  PPD%pc_nlpspd%nseg_p(2*iat-2)+1:  PPD%pc_nlpspd%nseg_p(2*iat)   )
-
-   kx=0.0_gp
-   ky=0.0_gp
-   kz=0.0_gp
-
-   Gocc=0.0_wp
-
-   jorb=startjorb
-
-   do while( jorb<=PPD%G%ncoeff .and. PPD%iorbtolr(jorb)== iat) 
-      if( PPD%gaenes(jorb)<ecut_pc) then
-
-         Gocc(jorb)=1.0_wp
-         ncplx=1
-         call gaussians_to_wavelets_orb(ncplx,Plr,hx,hy,hz,kx,ky,kz,PPD%G,&
-              Gocc(1),PPD%pc_proj(istart_c))
-         Gocc(jorb)=0.0_wp
-
-         !! ---------------  use this to plot projectors
-         !!$              write(orbname,'(A,i4.4)')'pc_',iproj
-         !!$              Plr%bounds = Glr%bounds
-         !!$              Plr%d          = Glr%d
-         !!$              call plot_wf_cube(orbname,at,Plr,hx,hy,hz,PPD%G%rxyz, PPD%pc_proj(istart_c) ,"1234567890" ) 
-
-         istart_c=istart_c + (   Plr%wfd%nvctr_c    +   7*Plr%wfd%nvctr_f   )
-
-
-      endif
-      jorb=jorb+1
-
-      if(jorb> PPD%G%ncoeff) exit
-
-   end do
-
-   call deallocate_wfd(Plr%wfd,subname)
-
-END SUBROUTINE fillPcProjOnTheFly
-
-
-!> Fill the preconditioning projectors for a given atom 
-subroutine fillPawProjOnTheFly(PAWD, Glr, iat,  hx,hy,hz,kx,ky,kz,startjorb,   initial_istart_c, geocode, at, iatat) 
-   use module_interfaces
-   use module_base
-   use module_types
-   implicit none
-   type(pawproj_data_type),  intent(in) ::PAWD
-   type(locreg_descriptors),  intent(in):: Glr
-   integer, intent(in)  ::iat, startjorb
-   real(gp), intent(in) ::   hx,hy,hz,kx,ky,kz
-   integer, intent(in) :: initial_istart_c
-   character(len=1), intent(in) :: geocode !< @copydoc poisson_solver::doc::geocode
-   type(atoms_data) :: at
-   integer :: iatat
-
-   ! local variables  
-   type(locreg_descriptors) :: Plr
-   integer :: jorb, ncplx, istart_c
-   real(wp), dimension(PAWD%G%ncoeff ) :: Gocc
-   character(len=*), parameter :: subname='fillPawProjOnTheFly'
-  integer, parameter :: nmax=7
-  integer, parameter :: lmax=3
-
-
-   !!Just for extracting the covalent radius and rprb
-   integer :: nsccode,mxpl,mxchg
-   real(gp) ::amu,rprb,ehomo,rcov, cutoff
-   character(len=2) :: symbol
-   real(kind=8), dimension(nmax,0:lmax) :: neleconf
-
-   istart_c=initial_istart_c
-
-   Plr%d%n1 = Glr%d%n1
-   Plr%d%n2 = Glr%d%n2
-   Plr%d%n3 = Glr%d%n3
-   Plr%geocode = geocode
-
-   call plr_segs_and_vctrs(PAWD%paw_nlpspd%plr(iat),&
-        Plr%wfd%nseg_c,Plr%wfd%nseg_f,Plr%wfd%nvctr_c,Plr%wfd%nvctr_f)
-
-!!$   Plr%wfd%nvctr_c  =PAWD%paw_nlpspd%nvctr_p(2*iat-1)-PAWD%paw_nlpspd%nvctr_p(2*iat-2)
-!!$   Plr%wfd%nvctr_f  =PAWD%paw_nlpspd%nvctr_p(2*iat  )-PAWD%paw_nlpspd%nvctr_p(2*iat-1)
-!!$   Plr%wfd%nseg_c   =PAWD%paw_nlpspd%nseg_p(2*iat-1)-PAWD%paw_nlpspd%nseg_p(2*iat-2)
-!!$   Plr%wfd%nseg_f   =PAWD%paw_nlpspd%nseg_p(2*iat  )-PAWD%paw_nlpspd%nseg_p(2*iat-1)
-
-   call allocate_wfd(Plr%wfd,subname)
-
-   call vcopy(Plr%wfd%nseg_c+Plr%wfd%nseg_f,&
-        PAWD%paw_nlpspd%plr(iat)%wfd%keyvglob(1),1,Plr%wfd%keyvglob(1),1)
-   call vcopy(2*(Plr%wfd%nseg_c+Plr%wfd%nseg_f),&
-        PAWD%paw_nlpspd%plr(iat)%wfd%keyglob(1,1),1,Plr%wfd%keyglob(1,1),1)
-
-!!$   Plr%wfd%keyv(:)  = PAWD%paw_nlpspd%keyv_p(  PAWD%paw_nlpspd%nseg_p(2*iat-2)+1:  PAWD%paw_nlpspd%nseg_p(2*iat)   )
-!!$   Plr%wfd%keyg(1:2, :)  = PAWD%paw_nlpspd%keyg_p( 1:2,  PAWD%paw_nlpspd%nseg_p(2*iat-2)+1:  PAWD%paw_nlpspd%nseg_p(2*iat)   )
-
-   if (kx**2 + ky**2 + kz**2 == 0.0_gp) then
-      ncplx=1
-   else
-      ncplx=2
-   end if
-
-   Gocc=0.0_wp
-
-   jorb=startjorb
-
-   !!Just for extracting the covalent radius 
-   call eleconf(at%nzatom( at%astruct%iatype(iatat)), at%nelpsp(at%astruct%iatype(iatat)) ,  &
-              &   symbol, rcov, rprb, ehomo,neleconf, nsccode, mxpl, mxchg, amu)
-
-   cutoff=rcov*1.5_gp
-
-   do while( jorb<=PAWD%G%ncoeff         .and. PAWD%iorbtolr(jorb)== iat)      
-      Gocc(jorb)=1.0_wp
-
-      call gaussians_c_to_wavelets_orb(ncplx,Plr,hx,hy,hz,kx,ky,kz,PAWD%G,&
-         &   Gocc(1),  PAWD%paw_proj(istart_c), cutoff  )
-
-      Gocc(jorb)=0.0_wp
-      !!$     !! ---------------  use this to plot projectors
-      !!$              write(orbname,'(A,i4.4)')'paw2_',jorb
-      !!$              Plr%bounds = Glr%bounds
-      !!$              Plr%d          = Glr%d
-      !!$              call plot_wf_cube(orbname,PAWD%at,Plr,hx,hy,hz,PAWD%G%rxyz, PAWD%paw_proj(istart_c) ,"1234567890" ) 
-
-      istart_c=istart_c + (   Plr%wfd%nvctr_c    +   7*Plr%wfd%nvctr_f   ) * ncplx
-
-
-      jorb=jorb+1
-
-      if(jorb> PAWD%G%ncoeff) exit
-
-   end do
-
-   call deallocate_wfd(Plr%wfd,subname)
-
-END SUBROUTINE fillPawProjOnTheFly
-
-
-!>   Determine localization region for all preconditioning projectors, but do not yet fill the descriptor arrays
-subroutine createPcProjectorsArrays(iproc,n1,n2,n3,rxyz,at,orbs,&
-      &   radii_cf,cpmult,fpmult,hx,hy,hz, ecut_pc, &
-      &   PPD, Glr)
-   use module_interfaces, except_this_one => createPcProjectorsArrays
-   use module_base
-   use module_types
-   implicit none
-   integer, intent(in) :: iproc,n1,n2,n3
-   real(gp), intent(in) :: cpmult,fpmult,hx,hy,hz
-   type(atoms_data), intent(in) :: at
-   type(orbitals_data), intent(in) :: orbs
-
-   real(gp), dimension(3,at%astruct%nat), intent(in) :: rxyz
-   real(gp), dimension(at%astruct%ntypes,3), intent(in) :: radii_cf
-   real(gp), intent(in):: ecut_pc
-
-   type(pcproj_data_type) ::PPD
-
-   type(locreg_descriptors),  intent(in):: Glr
-
-
-   !local variables
-   character(len=*), parameter :: subname='createPcProjectorsArrays'
-   integer :: nl1,nl2,nl3,nu1,nu2,nu3,mseg,mproj, mvctr
-   integer :: iat,i_stat,i_all,iseg, istart_c
-   logical, dimension(:,:,:), allocatable :: logrid
-
-
-   integer :: ng
-   logical :: enlargerprb
-   real(wp), dimension(:), pointer :: Gocc
-
-   integer, pointer :: iorbto_l(:)
-   integer, pointer :: iorbto_m(:)
-   integer, pointer :: iorbto_ishell(:)
-   integer, pointer :: iorbto_iexpobeg(:)
-
-   integer :: nspin
-   integer ::  jorb
-   integer :: iproj, startjorb
-   real(gp) :: Pcpmult
-   integer :: mprojtot, nvctr_c, nvctr_f
-   integer :: nprojel_tmp
-
-   Pcpmult=1.5*cpmult
-
-   ng=21
-   enlargerprb = .false.
-   nspin=1
-
-
-   nullify(PPD%G%rxyz)
-   call gaussian_pswf_basis(ng,enlargerprb,iproc,nspin,at,rxyz,PPD%G,Gocc, PPD%gaenes, &
-      &   PPD%iorbtolr,iorbto_l, iorbto_m,  iorbto_ishell,iorbto_iexpobeg  )  
-
-
-   ! allocated  : gaenes, Gocc , PPD%iorbtolr,iorbto_l, iorbto_m,  iorbto_ishell,iorbto_iexpobeg
-
-
-   !!$ ========================================================================================
-
-
-
-   PPD%pc_nlpspd%natoms=at%astruct%nat
-   allocate(PPD%pc_nlpspd%plr(at%astruct%nat),stat=i_stat)
-
-        !!$   allocate(PPD%pc_nlpspd%nseg_p(0:2*at%astruct%nat+ndebug),stat=i_stat)
-        !!$   call memocc(i_stat,PPD%pc_nlpspd%nseg_p,'pc_nlpspd%nseg_p',subname)
-        !!$   allocate(PPD%pc_nlpspd%nvctr_p(0:2*at%astruct%nat+ndebug),stat=i_stat)
-        !!$   call memocc(i_stat,PPD%pc_nlpspd%nvctr_p,'pc_nlpspd%nvctr_p',subname)
-        !!$   allocate(PPD%pc_nlpspd%nboxp_c(2,3,at%astruct%nat+ndebug),stat=i_stat)
-        !!$   call memocc(i_stat,PPD%pc_nlpspd%nboxp_c,'pc_nlpspd%nboxp_c',subname)
-        !!$   allocate(PPD%pc_nlpspd%nboxp_f(2,3,at%astruct%nat+ndebug),stat=i_stat)
-        !!$   call memocc(i_stat,PPD%pc_nlpspd%nboxp_f,'pc_nlpspd%nboxp_f',subname)
-
-           allocate(logrid(0:n1,0:n2,0:n3+ndebug),stat=i_stat)
-           call memocc(i_stat,logrid,'logrid',subname)
-
-
-           call localize_projectors(iproc,n1,n2,n3,hx,hy,hz,Pcpmult,fpmult,rxyz,radii_cf,&
-              &   logrid,at,orbs,PPD%pc_nlpspd)
-
-           ! the above routine counts atomic projector and the number of their element for psp
-           ! We must therefore correct , later, nlpspd%nprojel  and nlpspd%nproj
-           !-------------------
-
-           ! allocations for arrays holding the projectors and their data descriptors
-           !here the allocation is possible
-           do iat=1,PPD%pc_nlpspd%natoms
-              !for the moments the bounds are not needed for projectors
-              call allocate_wfd(PPD%pc_nlpspd%plr(iat)%wfd,subname)
-           end do
-
-        !!$   allocate(PPD%pc_nlpspd%keyg_p(2,PPD%pc_nlpspd%nseg_p(2*at%astruct%nat)+ndebug),stat=i_stat)
-        !!$   call memocc(i_stat,PPD%pc_nlpspd%keyg_p,'pc_nlpspd%keyg_p',subname)
-        !!$
-        !!$
-        !!$   allocate(PPD%pc_nlpspd%keyv_p(PPD%pc_nlpspd%nseg_p(2*at%astruct%nat)+ndebug),stat=i_stat)
-        !!$   call memocc(i_stat,PPD%pc_nlpspd%keyv_p,'pc_nlpspd%keyv_p',subname)
-
-
-
-           !!$  -- this one delayed, waiting for the correct pc_nlpspd%nprojel, pc_nlpspd%nproj
-           !!$  --
-           !!$  allocate(pc_proj(pc_nlpspd%nprojel+ndebug),stat=i_stat)
-           !!$  call memocc(i_stat,pc_proj,'pc_proj',subname)
-           PPD%ecut_pc=ecut_pc
-
-           PPD%pc_nlpspd%nprojel=0
-           PPD%pc_nlpspd%nproj  =0
-
-           !!$ =========================================================================================  
-
-           mprojtot=0
-           jorb=1  
-           ! After having determined the size of the projector descriptor arrays fill them
-   do iat=1,at%astruct%nat
-
-              mproj=0
-
-              do while( jorb<=PPD%G%ncoeff         .and. PPD%iorbtolr(jorb)== iat)
-
-                 if( PPD%gaenes(jorb)<ecut_pc) then
-                    mproj=mproj+1
-                 endif
-                 if(jorb==PPD%G%ncoeff) exit
-                 jorb=jorb+1
-              end do
-
-              mprojtot=mprojtot+mproj
-
-              PPD%pc_nlpspd%nproj=PPD%pc_nlpspd%nproj+mproj
-
-
-              if (mproj.ne.0) then 
-
-                 nprojel_tmp=0
-
-                 call bounds_to_plr_limits(.false.,1,PPD%pc_nlpspd%plr(iat),nl1,nl2,nl3,nu1,nu2,nu3)
-        !!$         ! coarse grid quantities
-        !!$         nl1=PPD%pc_nlpspd%nboxp_c(1,1,iat) 
-        !!$         nl2=PPD%pc_nlpspd%nboxp_c(1,2,iat) 
-        !!$         nl3=PPD%pc_nlpspd%nboxp_c(1,3,iat) 
-        !!$
-        !!$         nu1=PPD%pc_nlpspd%nboxp_c(2,1,iat)
-        !!$         nu2=PPD%pc_nlpspd%nboxp_c(2,2,iat)
-        !!$         nu3=PPD%pc_nlpspd%nboxp_c(2,3,iat)
-
-         call fill_logrid(at%astruct%geocode,n1,n2,n3,nl1,nu1,nl2,nu2,nl3,nu3,0,1,  &
-            &   at%astruct%ntypes,at%astruct%iatype(iat),rxyz(1,iat),radii_cf(1,3),Pcpmult,hx,hy,hz,logrid)
-
-        !!$         iseg=PPD%pc_nlpspd%nseg_p(2*iat-2)+1
-        !!$         mseg=PPD%pc_nlpspd%nseg_p(2*iat-1)-PPD%pc_nlpspd%nseg_p(2*iat-2)
-                 mseg=PPD%pc_nlpspd%plr(iat)%wfd%nseg_c
-
-                 call segkeys(n1,n2,n3,nl1,nu1,nl2,nu2,nl3,nu3,  & 
-        !!$         logrid,mseg,PPD%pc_nlpspd%keyg_p(1,iseg),PPD%pc_nlpspd%keyv_p(iseg))
-                 logrid,mseg,PPD%pc_nlpspd%plr(iat)%wfd%keyglob(1,1),PPD%pc_nlpspd%plr(iat)%wfd%keyvglob(1))
-
-        !!$         mvctr =PPD%pc_nlpspd%nvctr_p(2*iat-1)-PPD%pc_nlpspd%nvctr_p(2*iat-2)
-                 mvctr =PPD%pc_nlpspd%plr(iat)%wfd%nvctr_c
-
-                 nprojel_tmp =nprojel_tmp +mproj*mvctr
-
-                 call bounds_to_plr_limits(.false.,2,PPD%pc_nlpspd%plr(iat),nl1,nl2,nl3,nu1,nu2,nu3)
-        !!$         ! fine grid quantities
-        !!$         nl1=PPD%pc_nlpspd%nboxp_f(1,1,iat)
-        !!$         nl2=PPD%pc_nlpspd%nboxp_f(1,2,iat)
-        !!$         nl3=PPD%pc_nlpspd%nboxp_f(1,3,iat)
-        !!$
-        !!$         nu1=PPD%pc_nlpspd%nboxp_f(2,1,iat)
-        !!$         nu2=PPD%pc_nlpspd%nboxp_f(2,2,iat)
-        !!$         nu3=PPD%pc_nlpspd%nboxp_f(2,3,iat)
-         call fill_logrid(at%astruct%geocode,n1,n2,n3,nl1,nu1,nl2,nu2,nl3,nu3,0,1,  &
-            &   at%astruct%ntypes,at%astruct%iatype(iat),rxyz(1,iat),radii_cf(1,2),fpmult,hx,hy,hz,logrid)
-        !!$         iseg=PPD%pc_nlpspd%nseg_p(2*iat-1)+1
-        !!$         mseg=PPD%pc_nlpspd%nseg_p(2*iat)-PPD%pc_nlpspd%nseg_p(2*iat-1)
-                 iseg=PPD%pc_nlpspd%plr(iat)%wfd%nseg_c+1
-                 mseg=PPD%pc_nlpspd%plr(iat)%wfd%nseg_f
-
-                 if (mseg > 0) then
-                    call segkeys(n1,n2,n3,nl1,nu1,nl2,nu2,nl3,nu3,  & 
-                         logrid,mseg,&
-        !!$                 PPD%pc_nlpspd%keyg_p(1,iseg),PPD%pc_nlpspd%keyv_p(iseg))
-                         PPD%pc_nlpspd%plr(iat)%wfd%keyglob(1,iseg),&
-                         PPD%pc_nlpspd%plr(iat)%wfd%keyvglob(iseg))
-
-                    mvctr =PPD%pc_nlpspd%plr(iat)%wfd%nvctr_f!PPD%pc_nlpspd%nvctr_p(2*iat)-PPD%pc_nlpspd%nvctr_p(2*iat-1)
-
-                    nprojel_tmp=nprojel_tmp+mproj*mvctr*7
-
-                 end if
-
-                 if( PPD%DistProjApply)  then
-                    PPD%pc_nlpspd%nprojel=max(PPD%pc_nlpspd%nprojel,nprojel_tmp   )
-                 else
-                    PPD%pc_nlpspd%nprojel= PPD%pc_nlpspd%nprojel+nprojel_tmp 
-                 endif
-
-
-              endif
-
-           enddo
-
-
-           allocate(PPD%pc_proj(PPD%pc_nlpspd%nprojel+ndebug),stat=i_stat)
-           call memocc(i_stat,PPD%pc_proj,'pc_proj',subname)
-
-   allocate(PPD%ilr_to_mproj(at%astruct%nat  +ndebug ) , stat=i_stat)
-           call memocc(i_stat,PPD%ilr_to_mproj,'ilr_to_mproj',subname)
-
-           allocate(PPD%iproj_to_ene(mprojtot +ndebug ) , stat=i_stat)
-           call memocc(i_stat ,PPD%iproj_to_ene,'iproj_to_ene',subname)
-
-           allocate(PPD%iproj_to_factor(mprojtot +ndebug ) , stat=i_stat)
-           call memocc(i_stat ,PPD%iproj_to_factor,'iproj_to_factor',subname)
-
-           allocate(PPD%iproj_to_l(mprojtot +ndebug ) , stat=i_stat)
-           call memocc(i_stat ,PPD%iproj_to_l,'iproj_to_l',subname)
-
-           PPD%mprojtot=mprojtot
-
-
-           startjorb=1
-           jorb=1
-           istart_c=1
-           Gocc(:)=0.0_wp
-
-
-           iproj=0
-   do iat=1,at%astruct%nat
-
-              mproj=0
-              do while( jorb<=PPD%G%ncoeff         .and. PPD%iorbtolr(jorb)== iat)
-                 if( PPD%gaenes(jorb)<ecut_pc) then
-                    mproj=mproj+1
-                 endif
-                 if(jorb==PPD%G%ncoeff) exit
-                 jorb=jorb+1
-              end do
-
-              PPD%ilr_to_mproj(iat)=mproj
-              if( mproj>0) then
-                 nvctr_c  =PPD%pc_nlpspd%plr(iat)%wfd%nvctr_c!PPD%pc_nlpspd%nvctr_p(2*iat-1)-PPD%pc_nlpspd%nvctr_p(2*iat-2)
-                 nvctr_f  =PPD%pc_nlpspd%plr(iat)%wfd%nvctr_f!PPD%pc_nlpspd%nvctr_p(2*iat  )-PPD%pc_nlpspd%nvctr_p(2*iat-1)
-
-                 jorb=startjorb
-                 do while( jorb<=PPD%G%ncoeff         .and. PPD%iorbtolr(jorb)== iat) 
-                    if( PPD%gaenes(jorb)<ecut_pc) then
-                       iproj=iproj+1
-                       PPD%iproj_to_ene(iproj) = PPD%gaenes(jorb)
-                       PPD%iproj_to_l(iproj)   = iorbto_l(jorb)
-
-                       istart_c=istart_c + (   nvctr_c    +   7*nvctr_f   )
-                    endif
-                    jorb=jorb+1
-
-                    if(jorb> PPD%G%ncoeff) exit
-                 end do
-
-
-                 if( .not. PPD%DistProjApply) then
-                    istart_c= istart_c-mproj*(nvctr_c+7*nvctr_f)
-
-                    call fillPcProjOnTheFly(PPD, Glr, iat, at, hx,hy,hz, startjorb,ecut_pc ,  istart_c ) 
-                    istart_c= istart_c+mproj*(nvctr_c+7*nvctr_f)
-
-                    !!$
-                    !!$           ncplx=1
-                    !!$           rdum=0.0_gp
-                    !!$
-                    !!$           mbvctr_c=PPD%pc_nlpspd%nvctr_p(2*iat-1)-PPD%pc_nlpspd%nvctr_p(2*iat-2)
-                    !!$           mbvctr_f=PPD%pc_nlpspd%nvctr_p(2*iat  )-PPD%pc_nlpspd%nvctr_p(2*iat-1)
-                    !!$           
-                    !!$           mbseg_c=PPD%pc_nlpspd%nseg_p(2*iat-1)-PPD%pc_nlpspd%nseg_p(2*iat-2)
-                    !!$           mbseg_f=PPD%pc_nlpspd%nseg_p(2*iat  )-PPD%pc_nlpspd%nseg_p(2*iat-1)
-                    !!$           jseg_c=PPD%pc_nlpspd%nseg_p(2*iat-2)+1
-                    !!$              
-                    !!$           do idum=1, 9
-                    !!$              call wpdot_wrap(ncplx,  &
-                    !!$                   mbvctr_c,mbvctr_f,mbseg_c,mbseg_f,PPD%pc_nlpspd%keyv_p(jseg_c),&
-                    !!$                   PPD%pc_nlpspd%keyg_p(1,jseg_c),PPD%pc_proj(istart_c-idum*(nvctr_c+7*nvctr_f)),& 
-                    !!$                   mbvctr_c,mbvctr_f,mbseg_c,mbseg_f,PPD%pc_nlpspd%keyv_p(jseg_c),&
-                    !!$                   PPD%pc_nlpspd%keyg_p(1,jseg_c),&
-                    !!$                   PPD%pc_proj(istart_c-idum*(nvctr_c+7*nvctr_f)),&
-                    !!$                   rdum)
-                    !!$           end do
-                 endif
-
-              end if
-
-              !! aggiunger condizione su istartc_c per vedere se e nelprj
-
-              startjorb=jorb
-
-           enddo
-
-           if( .not. PPD%DistProjApply) then
-              call deallocate_gwf(PPD%G,subname)
-           endif
-
-           i_all=-product(shape(logrid))*kind(logrid)
-           deallocate(logrid,stat=i_stat)
-           call memocc(i_stat,i_all,'logrid',subname)
-
-           i_all=-product(shape(Gocc))*kind(Gocc)
-           deallocate(Gocc,stat=i_stat)
-           call memocc(i_stat,i_all,'Gocc',subname)
-
-           !!$  i_all=-product(shape(iorbtolr))*kind(iorbtolr)
-           !!$  deallocate(iorbtolr,stat=i_stat)
-           !!$  call memocc(i_stat,i_all,'iorbtolr',subname)
-
-           i_all=-product(shape(iorbto_l))*kind(iorbto_l)
-           deallocate(iorbto_l,stat=i_stat)
-           call memocc(i_stat,i_all,'iorbto_l',subname)
-
-           i_all=-product(shape(iorbto_m))*kind(iorbto_m)
-           deallocate(iorbto_m,stat=i_stat)
-           call memocc(i_stat,i_all,'iorbto_m',subname)
-
-           i_all=-product(shape(iorbto_ishell))*kind(iorbto_ishell)
-           deallocate(iorbto_ishell,stat=i_stat)
-           call memocc(i_stat,i_all,'iorbto_ishell',subname)
-
-
-           i_all=-product(shape(iorbto_iexpobeg))*kind(iorbto_iexpobeg)
-           deallocate(iorbto_iexpobeg,stat=i_stat)
-           call memocc(i_stat,i_all,'iorbto_iexpobeg',subname)
-
-        END SUBROUTINE createPcProjectorsArrays
-
-
-        !> Determine localization region for all preconditioning projectors, but do not yet fill the descriptor arrays
-        subroutine createPawProjectorsArrays(iproc,n1,n2,n3,rxyz,at,orbs,&
-              &   radii_cf,cpmult,fpmult,hx,hy,hz, &
-              &   PAWD, Glr)
-           use module_interfaces
-           use module_base
-           use module_types
-           implicit none
-           integer, intent(in) :: iproc,n1,n2,n3
-           real(gp), intent(in) :: cpmult,fpmult,hx,hy,hz
-           type(atoms_data), intent(in) :: at
-           type(orbitals_data), intent(in) :: orbs
-
-   real(gp), dimension(3,at%astruct%nat), intent(in) :: rxyz
-   real(gp), dimension(at%astruct%ntypes,3), intent(in) :: radii_cf
-
-           type(PAWproj_data_type) ::PAWD
-
-           type(locreg_descriptors),  intent(in):: Glr
-
-           !local variables
-           character(len=*), parameter :: subname='createPawProjectorsArrays'
-
-           integer :: nl1,nl2,nl3,nu1,nu2,nu3,mseg,mproj, mvctr
-           integer :: iat,i_stat,i_all,iseg, istart_c
-           logical, dimension(:,:,:), allocatable :: logrid
-
-           real(wp), dimension(:), pointer :: Gocc
-
-           integer, pointer :: iorbto_l(:)
-           integer, pointer :: iorbto_paw_nchannels(:)
-           integer, pointer :: iorbto_m(:)
-           integer, pointer :: iorbto_ishell(:)
-           integer, pointer :: iorbto_iexpobeg(:)
-
-           integer :: ncplx
-           real(gp) :: kx,ky,kz
-           integer ::  jorb
-           integer :: iproj, startjorb
-           real(gp) :: Pcpmult
-           integer :: nvctr_c, nvctr_f
-           integer :: iatat
-
-           integer :: ikpt,iskpt,iekpt
-
-           Pcpmult=1.0*cpmult
-
-
-           nullify(PAWD%G%rxyz)
-
-           call gaussian_pswf_basis_for_paw(at,rxyz,PAWD%G, &
-              &   PAWD%iorbtolr,iorbto_l, iorbto_m,  iorbto_ishell,iorbto_iexpobeg  ,&
-              &   iorbto_paw_nchannels, PAWD%iprojto_imatrixbeg )  
-
-
-           allocate(Gocc(PAWD%G%ncoeff+ndebug),stat=i_stat)
-           call memocc(i_stat,Gocc,'Gocc',subname)
-           call razero(PAWD%G%ncoeff,Gocc)
-
-           ! allocated  : gaenes, Gocc , PAWD%iorbtolr,iorbto_l, iorbto_m,  iorbto_ishell,iorbto_iexpobeg, iorbto_paw_nchannels
-
-           !!$ ========================================================================================
-           !---------
-
-           PAWD%paw_nlpspd%natoms=PAWD%G%nat
-           allocate(PAWD%paw_nlpspd%plr(PAWD%paw_nlpspd%natoms))
-
-
-        !!$   allocate(PAWD%paw_nlpspd%nseg_p(0:2*PAWD%G%nat+ndebug),stat=i_stat)
-        !!$   call memocc(i_stat,PAWD%paw_nlpspd%nseg_p,'pc_nlpspd%nseg_p',subname)
-        !!$   allocate(PAWD%paw_nlpspd%nvctr_p(0:2*PAWD%G%nat+ndebug),stat=i_stat)
-        !!$   call memocc(i_stat,PAWD%paw_nlpspd%nvctr_p,'pc_nlpspd%nvctr_p',subname)
-        !!$   allocate(PAWD%paw_nlpspd%nboxp_c(2,3,PAWD%G%nat+ndebug),stat=i_stat)
-        !!$   call memocc(i_stat,PAWD%paw_nlpspd%nboxp_c,'pc_nlpspd%nboxp_c',subname)
-        !!$   allocate(PAWD%paw_nlpspd%nboxp_f(2,3,PAWD%G%nat+ndebug),stat=i_stat)
-        !!$   call memocc(i_stat,PAWD%paw_nlpspd%nboxp_f,'pc_nlpspd%nboxp_f',subname)
-
-           allocate(logrid(0:n1,0:n2,0:n3+ndebug),stat=i_stat)
-           call memocc(i_stat,logrid,'logrid',subname)
-
-           call localize_projectors_paw(iproc,n1,n2,n3,hx,hy,hz,Pcpmult,1*fpmult,rxyz,radii_cf,&
-              &   logrid,at,orbs,PAWD)
-
-           ! the above routine counts atomic projector and the number of their element for psp
-           ! We must therefore correct , later, nlpspd%nprojel  and nlpspd%nproj
-           !-------------------
-
-           ! allocations for arrays holding the projectors and their data descriptors
-           do iat=1,PAWD%paw_nlpspd%natoms
-              !for the moments the bounds are not needed for projectors
-              call allocate_wfd(PAWD%paw_nlpspd%plr(iat)%wfd,subname)
-           end do
-
-        !!$   allocate(PAWD%paw_nlpspd%keyg_p(2,PAWD%paw_nlpspd%nseg_p(2*PAWD%G%nat)+ndebug),stat=i_stat)
-        !!$   call memocc(i_stat,PAWD%paw_nlpspd%keyg_p,'pc_nlpspd%keyg_p',subname)
-        !!$
-        !!$   allocate(PAWD%paw_nlpspd%keyv_p(PAWD%paw_nlpspd%nseg_p(2*PAWD%G%nat)+ndebug),stat=i_stat)
-        !!$   call memocc(i_stat,PAWD%paw_nlpspd%keyv_p,'pc_nlpspd%keyv_p',subname)
-
-           !!$  -- this one delayed, waiting for the correct pc_nlpspd%nprojel, pc_nlpspd%nproj
-           !!$  --
-           !!$  allocate(pc_proj(pc_nlpspd%nprojel+ndebug),stat=i_stat)
-           !!$  call memocc(i_stat,pc_proj,'pc_proj',subname)
-           allocate(PAWD%paw_proj(PAWD%paw_nlpspd%nprojel+ndebug),stat=i_stat)
-           call memocc(i_stat,PAWD%paw_proj,'paw_proj',subname)
-
-           allocate(PAWD%ilr_to_mproj(PAWD%G%nat  +ndebug ) , stat=i_stat)
-           call memocc(i_stat,PAWD%ilr_to_mproj,'ilr_to_mproj',subname)
-
-           allocate(PAWD%iproj_to_l(PAWD%paw_nlpspd%nproj +ndebug ) , stat=i_stat)
-           call memocc(i_stat ,PAWD%iproj_to_l,'iproj_to_l',subname)
-
-           allocate(PAWD%iproj_to_paw_nchannels( PAWD%paw_nlpspd%nproj+ndebug ) , stat=i_stat)
-           call memocc(i_stat ,PAWD%iproj_to_paw_nchannels,'iproj_to_paw_nchannels',subname)
-
-           !!$ =========================================================================================  
-
-           jorb=1  
-           ! After having determined the size of the projector descriptor arrays fill them
-           iat=0
-   do iatat=1, at%astruct%nat
-      if (  at%paw_NofL(at%astruct%iatype(iatat)).gt.0  ) then
-                 iat=iat+1
-                 mproj=0
-                 do while( jorb<=PAWD%G%ncoeff         .and. PAWD%iorbtolr(jorb)== iat)
-                    mproj=mproj+1
-                    if(jorb==PAWD%G%ncoeff) exit
-                    jorb=jorb+1
-                 end do
-
-                 PAWD%paw_nlpspd%nproj=PAWD%paw_nlpspd%nproj+mproj
-                 if (mproj.ne.0) then 
-
-                    call bounds_to_plr_limits(.false.,1,PAWD%paw_nlpspd%plr(iat),nl1,nl2,nl3,nu1,nu2,nu3)
-        !!$            ! coarse grid quantities
-        !!$            nl1=PAWD%paw_nlpspd%nboxp_c(1,1,iat) 
-        !!$            nl2=PAWD%paw_nlpspd%nboxp_c(1,2,iat) 
-        !!$            nl3=PAWD%paw_nlpspd%nboxp_c(1,3,iat) 
-        !!$
-        !!$            nu1=PAWD%paw_nlpspd%nboxp_c(2,1,iat)
-        !!$            nu2=PAWD%paw_nlpspd%nboxp_c(2,2,iat)
-        !!$            nu3=PAWD%paw_nlpspd%nboxp_c(2,3,iat)
-
-            call fill_logrid(at%astruct%geocode,n1,n2,n3,nl1,nu1,nl2,nu2,nl3,nu3,0,1,  &
-               &   at%astruct%ntypes,at%astruct%iatype(iatat),rxyz(1,iatat),radii_cf(1,3),Pcpmult,hx,hy,hz,logrid)
-
-        !!$            iseg=PAWD%paw_nlpspd%nseg_p(2*iat-2)+1
-        !!$            mseg=PAWD%paw_nlpspd%nseg_p(2*iat-1)-PAWD%paw_nlpspd%nseg_p(2*iat-2)
-                    mseg=PAWD%paw_nlpspd%plr(iat)%wfd%nseg_c
-
-                    call segkeys(n1,n2,n3,nl1,nu1,nl2,nu2,nl3,nu3,  & 
-                         logrid,mseg,&
-        !!$                 PAWD%paw_nlpspd%keyg_p(1,iseg),PAWD%paw_nlpspd%keyv_p(iseg))
-                         PAWD%paw_nlpspd%plr(iat)%wfd%keyglob(1,1),&
-                         PAWD%paw_nlpspd%plr(iat)%wfd%keyvglob(1))
-
-                    mvctr =PAWD%paw_nlpspd%plr(iat)%wfd%nvctr_c!PAWD%paw_nlpspd%nvctr_p(2*iat-1)-PAWD%paw_nlpspd%nvctr_p(2*iat-2)
-
-                    call bounds_to_plr_limits(.false.,2,PAWD%paw_nlpspd%plr(iat),&
-                         nl1,nl2,nl3,nu1,nu2,nu3)
-        !!$            ! fine grid quantities
-        !!$            nl1=PAWD%paw_nlpspd%nboxp_f(1,1,iat)
-        !!$            nl2=PAWD%paw_nlpspd%nboxp_f(1,2,iat)
-        !!$            nl3=PAWD%paw_nlpspd%nboxp_f(1,3,iat)
-        !!$
-        !!$            nu1=PAWD%paw_nlpspd%nboxp_f(2,1,iat)
-        !!$            nu2=PAWD%paw_nlpspd%nboxp_f(2,2,iat)
-        !!$            nu3=PAWD%paw_nlpspd%nboxp_f(2,3,iat)
-            call fill_logrid(at%astruct%geocode,n1,n2,n3,nl1,nu1,nl2,nu2,nl3,nu3,0,1,  &
-               &   at%astruct%ntypes,at%astruct%iatype(iatat),rxyz(1,iatat),radii_cf(1,2),1*fpmult,hx,hy,hz,logrid)
-                    
-        !!$            iseg=PAWD%paw_nlpspd%nseg_p(2*iat-1)+1
-        !!$            mseg=PAWD%paw_nlpspd%nseg_p(2*iat)-PAWD%paw_nlpspd%nseg_p(2*iat-1)
-                    iseg=PAWD%paw_nlpspd%plr(iat)%wfd%nseg_c+1
-                    mseg=PAWD%paw_nlpspd%plr(iat)%wfd%nseg_f
-
-                    if (mseg > 0) then
-                       call segkeys(n1,n2,n3,nl1,nu1,nl2,nu2,nl3,nu3,  & 
-                            logrid,mseg,&
-        !!$               PAWD%paw_nlpspd%keyg_p(1,iseg),PAWD%paw_nlpspd%keyv_p(iseg))
-                            PAWD%paw_nlpspd%plr(iat)%wfd%keyglob(1,iseg),&
-                            PAWD%paw_nlpspd%plr(iat)%wfd%keyvglob(iseg))
-                       
-                       mvctr =PAWD%paw_nlpspd%plr(iat)%wfd%nvctr_f!PAWD%paw_nlpspd%nvctr_p(2*iat)-PAWD%paw_nlpspd%nvctr_p(2*iat-1)
-                    end if
-
-
-                 endif
-              endif
-           enddo
-
-           if (orbs%norbp > 0) then
-              iskpt=orbs%iokpt(1)
-              iekpt=orbs%iokpt(orbs%norbp)
-           else
-              iskpt=1
-              iekpt=1
-           end if
-
-           istart_c=1
-           do ikpt=iskpt,iekpt     
-
-              !features of the k-point ikpt
-              kx=orbs%kpts(1,ikpt)
-              ky=orbs%kpts(2,ikpt)
-              kz=orbs%kpts(3,ikpt)
-              !!  write( *, '(A,i4,1x,A,3(1x,d20.10))') " IKPT , " , ikpt, " K " , orbs%kpts(:,ikpt)
-              !evaluate the complexity of the k-point
-              if (kx**2 + ky**2 + kz**2 == 0.0_gp) then
-                 ncplx=1
-              else
-                 ncplx=2
-              end if
-
-              startjorb=1
-              jorb=1
-              Gocc(:)=0.0_wp
-              iproj=0
-
-              iat=0
-      do iatat=1, at%astruct%nat
-         if (  at%paw_NofL(at%astruct%iatype(iatat)).gt.0  ) then
-                    iat=iat+1
-                    mproj=0
-                    do while( jorb<=PAWD%G%ncoeff         .and. PAWD%iorbtolr(jorb)== iat)
-                       mproj=mproj+1
-                       if(jorb==PAWD%G%ncoeff) exit
-                       jorb=jorb+1
-                    end do
-
-                    PAWD%ilr_to_mproj(iat)=mproj
-                    if( mproj>0) then
-                       nvctr_c  =PAWD%paw_nlpspd%plr(iat)%wfd%nvctr_c!PAWD%paw_nlpspd%nvctr_p(2*iat-1)-PAWD%paw_nlpspd%nvctr_p(2*iat-2)
-                       nvctr_f  =PAWD%paw_nlpspd%plr(iat)%wfd%nvctr_f!PAWD%paw_nlpspd%nvctr_p(2*iat  )-PAWD%paw_nlpspd%nvctr_p(2*iat-1)
-
-                       jorb=startjorb
-                       do while( jorb<=PAWD%G%ncoeff  .and. PAWD%iorbtolr(jorb)== iat) 
-                          iproj=iproj+1
-                          PAWD%iproj_to_l(iproj)   = iorbto_l(jorb)
-                          PAWD%iproj_to_paw_nchannels(iproj)   = iorbto_paw_nchannels(jorb)
-                          istart_c=istart_c + (   nvctr_c    +   7*nvctr_f   )*ncplx
-                          jorb=jorb+1
-                          if(jorb> PAWD%G%ncoeff) exit
-                       end do
-                       if( .not. PAWD%DistProjApply) then
-                          istart_c= istart_c-mproj*(nvctr_c+7*nvctr_f)*ncplx
-                          call fillPawProjOnTheFly(PAWD, Glr, iat,  hx,hy,hz, kx,ky,kz, startjorb,&
-                     &   istart_c, at%astruct%geocode , at, iatat) 
-                          istart_c= istart_c+mproj*(nvctr_c+7*nvctr_f)*ncplx
-                       endif
-                    end if
-                    startjorb=jorb
-                 end if
-              enddo
-           enddo
-           if (istart_c-1 /= PAWD%paw_nlpspd%nprojel) stop 'incorrect once-and-for-all psp generation'
-
-
-           if( .not. PAWD%DistProjApply) then
-              call deallocate_gwf_c(PAWD%G,subname)
-           endif
-
-           i_all=-product(shape(logrid))*kind(logrid)
-           deallocate(logrid,stat=i_stat)
-           call memocc(i_stat,i_all,'logrid',subname)
-
-           i_all=-product(shape(Gocc))*kind(Gocc)
-           deallocate(Gocc,stat=i_stat)
-           call memocc(i_stat,i_all,'Gocc',subname)
-
-           !!$  i_all=-product(shape(iorbtolr))*kind(iorbtolr)
-           !!$  deallocate(iorbtolr,stat=i_stat)
-           !!$  call memocc(i_stat,i_all,'iorbtolr',subname)
-
-           i_all=-product(shape(iorbto_l))*kind(iorbto_l)
-           deallocate(iorbto_l,stat=i_stat)
-           call memocc(i_stat,i_all,'iorbto_l',subname)
-
-           i_all=-product(shape(iorbto_paw_nchannels))*kind(iorbto_paw_nchannels)
-           deallocate(iorbto_paw_nchannels,stat=i_stat)
-           call memocc(i_stat,i_all,'iorbto_paw_nchannels',subname)
-
-
-
-
-
-           i_all=-product(shape(iorbto_m))*kind(iorbto_m)
-           deallocate(iorbto_m,stat=i_stat)
-           call memocc(i_stat,i_all,'iorbto_m',subname)
-
-           i_all=-product(shape(iorbto_ishell))*kind(iorbto_ishell)
-           deallocate(iorbto_ishell,stat=i_stat)
-           call memocc(i_stat,i_all,'iorbto_ishell',subname)
-
-
-           i_all=-product(shape(iorbto_iexpobeg))*kind(iorbto_iexpobeg)
-           deallocate(iorbto_iexpobeg,stat=i_stat)
-           call memocc(i_stat,i_all,'iorbto_iexpobeg',subname)
-
-
-        END SUBROUTINE createPawProjectorsArrays
-
-=======
->>>>>>> 9ee0025f
+
         !!$subroutine initRhoPot(iproc, nproc, Glr, hxh, hyh, hzh, atoms, rxyz, crmult, frmult, radii, nspin, ixc, rho_commun, rhodsc, nscatterarr, ngatherarr, pot_ion)
         !!$  use module_base
         !!$  use module_types
