!> @file
!!  Routines to initialize the information about localisation regions
!! @author
!!    Copyright (C) 2007-2013 BigDFT group
!!    This file is distributed under the terms of the
!!    GNU General Public License, see ~/COPYING file
!!    or http://www.gnu.org/copyleft/gpl.txt .
!!    For the list of contributors, see ~/AUTHORS 


!> Calculates the descriptor arrays and nvctrp
!! Calculates also the bounds arrays needed for convolutions
!! Refers this information to the global localisation region descriptor
subroutine createWavefunctionsDescriptors(iproc,hx,hy,hz,atoms,rxyz,radii_cf,&
     &   crmult,frmult,Glr,output_denspot)
  use module_base
  use module_types
  use yaml_output
  use module_interfaces, except_this_one => createWavefunctionsDescriptors
  implicit none
  !Arguments
  type(atoms_data), intent(in) :: atoms
  integer, intent(in) :: iproc
  real(gp), intent(in) :: hx,hy,hz,crmult,frmult
  real(gp), dimension(3,atoms%astruct%nat), intent(in) :: rxyz
  real(gp), dimension(atoms%astruct%ntypes,3), intent(in) :: radii_cf
  type(locreg_descriptors), intent(inout) :: Glr
  logical, intent(in), optional :: output_denspot
  !local variables
  character(len=*), parameter :: subname='createWavefunctionsDescriptors'
  integer :: i_all,i_stat,i1,i2,i3,iat
  integer :: n1,n2,n3,nfl1,nfu1,nfl2,nfu2,nfl3,nfu3
  logical :: output_denspot_
  logical, dimension(:,:,:), pointer :: logrid_c,logrid_f

  call f_routine(id=subname)
  call timing(iproc,'CrtDescriptors','ON')
  

  !assign the dimensions to improve (a little) readability
  n1=Glr%d%n1
  n2=Glr%d%n2
  n3=Glr%d%n3
  nfl1=Glr%d%nfl1
  nfl2=Glr%d%nfl2
  nfl3=Glr%d%nfl3
  nfu1=Glr%d%nfu1
  nfu2=Glr%d%nfu2
  nfu3=Glr%d%nfu3

  !assign geocode and the starting points
  Glr%geocode=atoms%astruct%geocode

  ! determine localization region for all orbitals, but do not yet fill the descriptor arrays
  allocate(logrid_c(0:n1,0:n2,0:n3+ndebug),stat=i_stat)
  call memocc(i_stat,logrid_c,'logrid_c',subname)
  allocate(logrid_f(0:n1,0:n2,0:n3+ndebug),stat=i_stat)
  call memocc(i_stat,logrid_f,'logrid_f',subname)

  ! coarse/fine grid quantities
  if (atoms%astruct%ntypes >0) then
     call fill_logrid(atoms%astruct%geocode,n1,n2,n3,0,n1,0,n2,0,n3,0,atoms%astruct%nat,&
          &   atoms%astruct%ntypes,atoms%astruct%iatype,rxyz,radii_cf(1,1),crmult,hx,hy,hz,logrid_c)
     call fill_logrid(atoms%astruct%geocode,n1,n2,n3,0,n1,0,n2,0,n3,0,atoms%astruct%nat,&
          &   atoms%astruct%ntypes,atoms%astruct%iatype,rxyz,radii_cf(1,2),frmult,hx,hy,hz,logrid_f)
  else
     logrid_c=.true.
     logrid_f=.true.
  end if
  call wfd_from_grids(logrid_c,logrid_f,Glr)

  if (atoms%astruct%geocode == 'P' .and. .not. Glr%hybrid_on .and. Glr%wfd%nvctr_c /= (n1+1)*(n2+1)*(n3+1) ) then
     if (iproc ==0) then
        call yaml_warning('The coarse grid does not fill the entire periodic box')
        call yaml_comment('Errors due to translational invariance breaking may occur')
        !write(*,*) ' ERROR: the coarse grid does not fill the entire periodic box'
        !write(*,*) '          errors due to translational invariance breaking may occur'
        !stop
     end if
     if (GPUconv) then
        !        if (iproc ==0)then
        call yaml_warning('The code should be stopped for a GPU calculation')
        call yaml_comment('Since density is not initialised to 10^-20')
        !write(*,*) '          The code should be stopped for a GPU calculation     '
        !write(*,*) '          since density is not initialised to 10^-20               '
        !        end if
        stop
     end if
  end if

  output_denspot_ = .false.
  if (present(output_denspot)) output_denspot_ = output_denspot
  if (output_denspot_) then
     call export_grids("grid.xyz", atoms, rxyz, hx, hy, hz, n1, n2, n3, logrid_c, logrid_f)
  end if

  i_all=-product(shape(logrid_c))*kind(logrid_c)
  deallocate(logrid_c,stat=i_stat)
  call memocc(i_stat,i_all,'logrid_c',subname)
  i_all=-product(shape(logrid_f))*kind(logrid_f)
  deallocate(logrid_f,stat=i_stat)
  call memocc(i_stat,i_all,'logrid_f',subname)

  call timing(iproc,'CrtDescriptors','OF')
  call f_release_routine()
END SUBROUTINE createWavefunctionsDescriptors


subroutine wfd_from_grids(logrid_c, logrid_f, Glr)
   use module_base
   use module_types
   use yaml_output
   implicit none
   !Arguments
   type(locreg_descriptors), intent(inout) :: Glr
   logical, dimension(0:Glr%d%n1,0:Glr%d%n2,0:Glr%d%n3), intent(in) :: logrid_c,logrid_f
   !local variables
   character(len=*), parameter :: subname='wfd_from_grids'
   integer :: i_stat, i_all
   integer :: n1,n2,n3,nfl1,nfu1,nfl2,nfu2,nfl3,nfu3

   !assign the dimensions to improve (a little) readability
   n1=Glr%d%n1
   n2=Glr%d%n2
   n3=Glr%d%n3
   nfl1=Glr%d%nfl1
   nfl2=Glr%d%nfl2
   nfl3=Glr%d%nfl3
   nfu1=Glr%d%nfu1
   nfu2=Glr%d%nfu2
   nfu3=Glr%d%nfu3

   !allocate kinetic bounds, only for free BC
   if (Glr%geocode == 'F' ) then
      allocate(Glr%bounds%kb%ibyz_c(2,0:n2,0:n3+ndebug),stat=i_stat)
      call memocc(i_stat,Glr%bounds%kb%ibyz_c,'Glr%bounds%kb%ibyz_c',subname)
      allocate(Glr%bounds%kb%ibxz_c(2,0:n1,0:n3+ndebug),stat=i_stat)
      call memocc(i_stat,Glr%bounds%kb%ibxz_c,'Glr%bounds%kb%ibxz_c',subname)
      allocate(Glr%bounds%kb%ibxy_c(2,0:n1,0:n2+ndebug),stat=i_stat)
      call memocc(i_stat,Glr%bounds%kb%ibxy_c,'Glr%bounds%kb%ibxy_c',subname)
      allocate(Glr%bounds%kb%ibyz_f(2,0:n2,0:n3+ndebug),stat=i_stat)
      call memocc(i_stat,Glr%bounds%kb%ibyz_f,'Glr%bounds%kb%ibyz_f',subname)
      allocate(Glr%bounds%kb%ibxz_f(2,0:n1,0:n3+ndebug),stat=i_stat)
      call memocc(i_stat,Glr%bounds%kb%ibxz_f,'Glr%bounds%kb%ibxz_f',subname)
      allocate(Glr%bounds%kb%ibxy_f(2,0:n1,0:n2+ndebug),stat=i_stat)
      call memocc(i_stat,Glr%bounds%kb%ibxy_f,'Glr%bounds%kb%ibxy_f',subname)
   end if

   ! Do the coarse region.
   call num_segkeys(n1,n2,n3,0,n1,0,n2,0,n3,logrid_c,Glr%wfd%nseg_c,Glr%wfd%nvctr_c)
   if (Glr%wfd%nseg_c == 0) then
      ! Check if the number of seg_c (Glr%wfd%nseg_c) > 0
      call yaml_warning('There is no coarse grid points (nseg_c=0)!')
      !write( *,*) ' ERROR: there is no coarse grid points (nseg_c=0)!'
      stop
   end if

   if (Glr%geocode == 'F') then
      call make_bounds(n1,n2,n3,logrid_c,Glr%bounds%kb%ibyz_c,Glr%bounds%kb%ibxz_c,Glr%bounds%kb%ibxy_c)
   end if

   ! Do the fine region.
   call num_segkeys(n1,n2,n3,0,n1,0,n2,0,n3,logrid_f,Glr%wfd%nseg_f,Glr%wfd%nvctr_f)
   if (Glr%geocode == 'F') then
      call make_bounds(n1,n2,n3,logrid_f,Glr%bounds%kb%ibyz_f,Glr%bounds%kb%ibxz_f,Glr%bounds%kb%ibxy_f)
   end if

   ! allocations for arrays holding the wavefunctions and their data descriptors
   call allocate_wfd(Glr%wfd)

   ! now fill the wavefunction descriptor arrays
   ! coarse grid quantities
   call segkeys(n1,n2,n3,0,n1,0,n2,0,n3,logrid_c,Glr%wfd%nseg_c, &
        & Glr%wfd%keyglob(1,1),Glr%wfd%keyvglob(1))
   ! fine grid quantities
   if (Glr%wfd%nseg_f > 0) then
      call segkeys(n1,n2,n3,0,n1,0,n2,0,n3,logrid_f,Glr%wfd%nseg_f, &
           & Glr%wfd%keyglob(1,Glr%wfd%nseg_c+1), Glr%wfd%keyvglob(Glr%wfd%nseg_c+1))
   end if
   !that is the point where the association is given
   !one should consider the possiblity of associating the 
   !arrays with f_associate
!!$   i_all = -product(shape(Glr%wfd%keygloc))*kind(Glr%wfd%keygloc)
!!$   deallocate(Glr%wfd%keygloc,stat=i_stat)
!!$   call memocc(i_stat,i_all,'Glr%wfd%keygloc',subname)
   call f_free_ptr(Glr%wfd%keygloc)
   Glr%wfd%keygloc => Glr%wfd%keyglob

!!$   i_all = -product(shape(Glr%wfd%keyvloc))*kind(Glr%wfd%keyvloc)
!!$   deallocate(Glr%wfd%keyvloc,stat=i_stat)
!!$   call memocc(i_stat,i_all,'Glr%wfd%keyvloc',subname)
   call f_free_ptr(Glr%wfd%keyvloc)
   Glr%wfd%keyvloc => Glr%wfd%keyvglob
 
   ! Copy the information of keyglob to keygloc for Glr (just pointing leads to problem during the deallocation of wfd)
!!$   do i = lbound(Glr%wfd%keyglob,1),ubound(Glr%wfd%keyglob,1)
!!$      do j = lbound(Glr%wfd%keyglob,2),ubound(Glr%wfd%keyglob,2)
!!$         Glr%wfd%keygloc(i,j) = Glr%wfd%keyglob(i,j)
!!$      end do
!!$   end do
   
 !for free BC admits the bounds arrays
   if (Glr%geocode == 'F' ) then
      !allocate grow, shrink and real bounds
      allocate(Glr%bounds%gb%ibzxx_c(2,0:n3,-14:2*n1+16+ndebug),stat=i_stat)
      call memocc(i_stat,Glr%bounds%gb%ibzxx_c,'Glr%bounds%gb%ibzxx_c',subname)
      allocate(Glr%bounds%gb%ibxxyy_c(2,-14:2*n1+16,-14:2*n2+16+ndebug),stat=i_stat)
      call memocc(i_stat,Glr%bounds%gb%ibxxyy_c,'Glr%bounds%gb%ibxxyy_c',subname)
      allocate(Glr%bounds%gb%ibyz_ff(2,nfl2:nfu2,nfl3:nfu3+ndebug),stat=i_stat)
      call memocc(i_stat,Glr%bounds%gb%ibyz_ff,'Glr%bounds%gb%ibyz_ff',subname)
      allocate(Glr%bounds%gb%ibzxx_f(2,nfl3:nfu3,2*nfl1-14:2*nfu1+16+ndebug),stat=i_stat)
      call memocc(i_stat,Glr%bounds%gb%ibzxx_f,'Glr%bounds%gb%ibzxx_f',subname)
      allocate(Glr%bounds%gb%ibxxyy_f(2,2*nfl1-14:2*nfu1+16,2*nfl2-14:2*nfu2+16+ndebug),stat=i_stat)
      call memocc(i_stat,Glr%bounds%gb%ibxxyy_f,'Glr%bounds%gb%ibxxyy_f',subname)

      allocate(Glr%bounds%sb%ibzzx_c(2,-14:2*n3+16,0:n1+ndebug),stat=i_stat)
      call memocc(i_stat,Glr%bounds%sb%ibzzx_c,'Glr%bounds%sb%ibzzx_c',subname)
      allocate(Glr%bounds%sb%ibyyzz_c(2,-14:2*n2+16,-14:2*n3+16+ndebug),stat=i_stat)
      call memocc(i_stat,Glr%bounds%sb%ibyyzz_c,'Glr%bounds%sb%ibyyzz_c',subname)
      allocate(Glr%bounds%sb%ibxy_ff(2,nfl1:nfu1,nfl2:nfu2+ndebug),stat=i_stat)
      call memocc(i_stat,Glr%bounds%sb%ibxy_ff,'Glr%bounds%sb%ibxy_ff',subname)
      allocate(Glr%bounds%sb%ibzzx_f(2,-14+2*nfl3:2*nfu3+16,nfl1:nfu1+ndebug),stat=i_stat)
      call memocc(i_stat,Glr%bounds%sb%ibzzx_f,'Glr%bounds%sb%ibzzx_f',subname)
      allocate(Glr%bounds%sb%ibyyzz_f(2,-14+2*nfl2:2*nfu2+16,-14+2*nfl3:2*nfu3+16+ndebug),stat=i_stat)
      call memocc(i_stat,Glr%bounds%sb%ibyyzz_f,'Glr%bounds%sb%ibyyzz_f',subname)

      allocate(Glr%bounds%ibyyzz_r(2,-14:2*n2+16,-14:2*n3+16+ndebug),stat=i_stat)
      call memocc(i_stat,Glr%bounds%ibyyzz_r,'Glr%bounds%ibyyzz_r',subname)

      call make_all_ib(n1,n2,n3,nfl1,nfu1,nfl2,nfu2,nfl3,nfu3,&
         &   Glr%bounds%kb%ibxy_c,Glr%bounds%sb%ibzzx_c,Glr%bounds%sb%ibyyzz_c,&
         &   Glr%bounds%kb%ibxy_f,Glr%bounds%sb%ibxy_ff,Glr%bounds%sb%ibzzx_f,Glr%bounds%sb%ibyyzz_f,&
         &   Glr%bounds%kb%ibyz_c,Glr%bounds%gb%ibzxx_c,Glr%bounds%gb%ibxxyy_c,&
         &   Glr%bounds%kb%ibyz_f,Glr%bounds%gb%ibyz_ff,Glr%bounds%gb%ibzxx_f,Glr%bounds%gb%ibxxyy_f,&
         &   Glr%bounds%ibyyzz_r)

   end if

   if (Glr%geocode == 'P' .and. Glr%hybrid_on) then
      call make_bounds_per(n1,n2,n3,nfl1,nfu1,nfl2,nfu2,nfl3,nfu3,Glr%bounds,Glr%wfd)
      call make_all_ib_per(n1,n2,n3,nfl1,nfu1,nfl2,nfu2,nfl3,nfu3,&
         &   Glr%bounds%kb%ibxy_f,Glr%bounds%sb%ibxy_ff,Glr%bounds%sb%ibzzx_f,Glr%bounds%sb%ibyyzz_f,&
         &   Glr%bounds%kb%ibyz_f,Glr%bounds%gb%ibyz_ff,Glr%bounds%gb%ibzxx_f,Glr%bounds%gb%ibxxyy_f)
   endif


end subroutine wfd_from_grids

!> Determine localization region for all projectors, but do not yet fill the descriptor arrays
subroutine createProjectorsArrays(lr,rxyz,at,orbs,&
         & radii_cf,cpmult,fpmult,hx,hy,hz,dry_run,nl,proj_G)
  use module_base
  use psp_projectors
  use module_types
  use gaussians, only: gaussian_basis
  implicit none
  real(gp), intent(in) :: cpmult,fpmult,hx,hy,hz
  type(locreg_descriptors),intent(in) :: lr
  type(atoms_data), intent(in) :: at
  type(orbitals_data), intent(in) :: orbs
  real(gp), dimension(3,at%astruct%nat), intent(in) :: rxyz
  real(gp), dimension(at%astruct%ntypes,3), intent(in) :: radii_cf
  type(gaussian_basis),dimension(at%astruct%ntypes),intent(in) :: proj_G
  type(DFT_PSP_projectors), intent(out) :: nl
  logical, intent(in) :: dry_run !< .true. to compute the size only and don't allocate
  !local variables
  character(len=*), parameter :: subname='createProjectorsArrays'
  integer :: n1,n2,n3,nl1,nl2,nl3,nu1,nu2,nu3,mseg,mproj,nbseg_dim,npack_dim,mproj_max
  integer :: iat,i_stat,i_all,iseg
  integer, dimension(:), allocatable :: nbsegs_cf,keyg_lin
  logical, dimension(:,:,:), allocatable :: logrid
  call f_routine(id=subname)

  !start from a null structure
  nl=DFT_PSP_projectors_null()

  !allocate the different localization regions of the projectors
  nl%natoms=at%astruct%nat
  !for a structure let the allocator crash when allocating
  allocate(nl%pspd(at%astruct%nat))
  do iat=1,at%astruct%nat
     nl%pspd(iat)=nonlocal_psp_descriptors_null()
  end do

  ! define the region dimensions
  n1 = lr%d%n1
  n2 = lr%d%n2
  n3 = lr%d%n3

  ! determine localization region for all projectors, but do not yet fill the descriptor arrays
  logrid=f_malloc((/0.to.n1,0.to.n2,0.to.n3/),id='logrid')

  call localize_projectors(n1,n2,n3,hx,hy,hz,cpmult,fpmult,&
       rxyz,radii_cf,logrid,at,orbs,nl,proj_G)

  if (dry_run) then
     call f_free(logrid)
     call f_release_routine()     
     return
  end if

  !here the allocation is possible
  nbseg_dim=0
  npack_dim=0
  mproj_max=0
  do iat=1,nl%natoms
     !also the fact of allocating pointers with size zero has to be discussed
     !for the moments the bounds are not needed for projectors
     call allocate_wfd(nl%pspd(iat)%plr%wfd)
     if (nl%pspd(iat)%mproj>0) then
        nbseg_dim=max(nbseg_dim,&
             nl%pspd(iat)%plr%wfd%nseg_c+nl%pspd(iat)%plr%wfd%nseg_f)
        mproj_max=max(mproj_max,nl%pspd(iat)%mproj)
        npack_dim=max(npack_dim,&
             nl%pspd(iat)%plr%wfd%nvctr_c+7*nl%pspd(iat)%plr%wfd%nvctr_f)
        !packing array (for the moment all the projectors contribute) 
        npack_dim=max(npack_dim,nl%pspd(iat)%plr%wfd%nvctr_c+&
             7*nl%pspd(iat)%plr%wfd%nvctr_f)
     end if
     
  end do
  nl%proj=f_malloc0_ptr(nl%nprojel,id='proj')
  !for the work arrays assume always the maximum components
  nl%wpack=f_malloc_ptr(4*npack_dim,id='wpack')
  nl%scpr=f_malloc_ptr(4*2*mproj_max,id='scpr')
  nl%cproj=f_malloc_ptr(4*mproj_max,id='cproj')
  nl%hcproj=f_malloc_ptr(4*mproj_max,id='hcproj')

  !allocate the work arrays for building tolr array of structures
  nbsegs_cf=f_malloc(nbseg_dim,id='nbsegs_cf')
  keyg_lin=f_malloc(lr%wfd%nseg_c+lr%wfd%nseg_f,id='keyg_lin')

  ! After having determined the size of the projector descriptor arrays fill them
  do iat=1,at%astruct%nat
     if (nl%pspd(iat)%mproj > 0) then 

        call bounds_to_plr_limits(.false.,1,nl%pspd(iat)%plr,&
             nl1,nl2,nl3,nu1,nu2,nu3)         

!!$        !most likely the call can here be replaced by
!!$        call fill_logrid(at%astruct%geocode,n1,n2,n3,nl1,nu1,nl2,nu2,nl3,nu3,0,1,  &
!!$             1,(/1/),rxyz(1,iat),radii_cf(at%astruct%iatype(iat),3),&
!!$             cpmult,hx,hy,hz,logrid)
!!$        !which make radiicf and rxyz the only external data needed

        call fill_logrid(at%astruct%geocode,n1,n2,n3,nl1,nu1,nl2,nu2,nl3,nu3,0,1,  &
             at%astruct%ntypes,at%astruct%iatype(iat),rxyz(1,iat),radii_cf(1,3),&
             cpmult,hx,hy,hz,logrid)

        call segkeys(n1,n2,n3,nl1,nu1,nl2,nu2,nl3,nu3,logrid,&
             nl%pspd(iat)%plr%wfd%nseg_c,&
             nl%pspd(iat)%plr%wfd%keyglob(1,1),nl%pspd(iat)%plr%wfd%keyvglob(1))

        call transform_keyglob_to_keygloc(lr,nl%pspd(iat)%plr,nl%pspd(iat)%plr%wfd%nseg_c,&
             nl%pspd(iat)%plr%wfd%keyglob(1,1),nl%pspd(iat)%plr%wfd%keygloc(1,1))

        ! fine grid quantities
        call bounds_to_plr_limits(.false.,2,nl%pspd(iat)%plr,&
             nl1,nl2,nl3,nu1,nu2,nu3)         

        call fill_logrid(at%astruct%geocode,n1,n2,n3,nl1,nu1,nl2,nu2,nl3,nu3,0,1,  &
             & at%astruct%ntypes,at%astruct%iatype(iat),rxyz(1,iat),radii_cf(1,2),&
             fpmult,hx,hy,hz,logrid)

        mseg=nl%pspd(iat)%plr%wfd%nseg_f
        iseg=nl%pspd(iat)%plr%wfd%nseg_c+1

        if (mseg > 0) then
           call segkeys(n1,n2,n3,nl1,nu1,nl2,nu2,nl3,nu3,  & 
                logrid,mseg,nl%pspd(iat)%plr%wfd%keyglob(1,iseg),&
                nl%pspd(iat)%plr%wfd%keyvglob(iseg))

           call transform_keyglob_to_keygloc(lr,nl%pspd(iat)%plr,mseg,nl%pspd(iat)%plr%wfd%keyglob(1,iseg),&
                nl%pspd(iat)%plr%wfd%keygloc(1,iseg)) 
        end if
        !in the case of linear scaling this section has to be built again
        call set_nlpsp_to_wfd(lr,nl%pspd(iat)%plr,&
             keyg_lin,nbsegs_cf,nl%pspd(iat)%tolr)
     endif
  enddo

  call f_free(logrid)
  call f_free(keyg_lin)
  call f_free(nbsegs_cf)
  !fill the projectors if the strategy is a distributed calculation
  if (.not. nl%on_the_fly) then
     !calculate the wavelet expansion of projectors
     call fill_projectors(lr,hx,hy,hz,at,orbs,rxyz,nl,0)
  end if

  call f_release_routine()
END SUBROUTINE createProjectorsArrays


        !!$subroutine initRhoPot(iproc, nproc, Glr, hxh, hyh, hzh, atoms, rxyz, crmult, frmult, radii, nspin, ixc, rho_commun, rhodsc, nscatterarr, ngatherarr, pot_ion)
        !!$  use module_base
        !!$  use module_types
        !!$
        !!$  implicit none
        !!$
        !!$  integer, intent(in) :: iproc, nproc
        !!$
        !!$  integer :: i_stat
        !!$
        !!$END SUBROUTINE initRhoPot

        subroutine input_wf_empty(iproc, nproc, psi, hpsi, psit, orbs, &
              & band_structure_filename, input_spin, atoms, d, denspot)
          use module_defs
          use module_types
          use yaml_output
          use module_interfaces, except_this_one => input_wf_empty
          implicit none
          integer, intent(in) :: iproc, nproc
          type(orbitals_data), intent(in) :: orbs
          character(len = *), intent(in) :: band_structure_filename
          integer, intent(in) :: input_spin
          type(atoms_data), intent(in) :: atoms
          type(grid_dimensions), intent(in) :: d
          type(DFT_local_fields), intent(inout) :: denspot
          real(wp), dimension(:), pointer :: psi
          real(kind=8), dimension(:), pointer :: hpsi, psit

          character(len = *), parameter :: subname = "input_wf_empty"
          integer :: i_stat, i_all, nspin, n1i, n2i, n3i, ispin, ierr
          real(gp) :: hxh, hyh, hzh

          !allocate fake psit and hpsi
          allocate(hpsi(max(orbs%npsidim_comp,orbs%npsidim_orbs)+ndebug),stat=i_stat)
          call memocc(i_stat,hpsi,'hpsi',subname)
          if (nproc > 1) then
             allocate(psit(max(orbs%npsidim_comp,orbs%npsidim_orbs)+ndebug),stat=i_stat)
             call memocc(i_stat,psit,'psit',subname)
          else
             psit => psi
          end if
          !fill the rhopot array with the read potential if needed
          if (trim(band_structure_filename) /= '') then
             !only the first processor should read this
             if (iproc == 0) then
        call yaml_map('Reading local potential from file:',trim(band_structure_filename))
        !write(*,'(1x,a)')'Reading local potential from file:'//trim(band_structure_filename)
        call read_density(trim(band_structure_filename),atoms%astruct%geocode,&
                     n1i,n2i,n3i,nspin,hxh,hyh,hzh,denspot%Vloc_KS)
                if (nspin /= input_spin) stop
             else
                allocate(denspot%Vloc_KS(1,1,1,input_spin+ndebug),stat=i_stat)
                call memocc(i_stat,denspot%Vloc_KS,'Vloc_KS',subname)
             end if

             if (nproc > 1) then
                do ispin=1,input_spin
                   call MPI_SCATTERV(denspot%Vloc_KS(1,1,1,ispin),&
                        denspot%dpbox%ngatherarr(0,1),denspot%dpbox%ngatherarr(0,2),&
                        mpidtypw,denspot%rhov((ispin-1)*&
                        d%n1i*d%n2i*denspot%dpbox%n3p+1),&
                        d%n1i*d%n2i*denspot%dpbox%n3p,mpidtypw,0,&
                        bigdft_mpi%mpi_comm,ierr)
                end do
             else
                call vcopy(d%n1i*d%n2i*d%n3i*input_spin,&
                     denspot%Vloc_KS(1,1,1,1),1,denspot%rhov(1),1)
             end if
             !now the meaning is KS potential
             call denspot_set_rhov_status(denspot, KS_POTENTIAL, 0, iproc, nproc)

             i_all=-product(shape(denspot%Vloc_KS))*kind(denspot%Vloc_KS)
             deallocate(denspot%Vloc_KS,stat=i_stat)
             call memocc(i_stat,i_all,'Vloc_KS',subname)

             !add pot_ion potential to the local_potential
             !do ispin=1,in%nspin
             !   !spin up and down together with the XC part
             !   call axpy(Lzd%Glr%d%n1i*Lzd%Glr%d%n2i*n3p,1.0_dp,pot_ion(1),1,&
             !        rhopot((ispin-1)*Lzd%Glr%d%n1i*Lzd%Glr%d%n2i*n3p+1),1)
             !end do
          end if
        END SUBROUTINE input_wf_empty


        !> Random initialisation of the wavefunctions
        !! The initialization of only the scaling function coefficients should be considered
        subroutine input_wf_random(psi, orbs)
          use module_defs
          use module_types
          implicit none

          type(orbitals_data), intent(inout) :: orbs
          real(wp), dimension(:), pointer :: psi

          integer :: icoeff,jorb,iorb,nvctr
          integer :: idum=0
          real(kind=4) :: tt,builtin_rand

          if (max(orbs%npsidim_comp,orbs%npsidim_orbs)>1) &
               call to_zero(max(orbs%npsidim_comp,orbs%npsidim_orbs),psi(1))

          !Fill randomly the wavefunctions coefficients for the orbitals considered
          nvctr=orbs%npsidim_orbs/(orbs%nspinor*orbs%norbp)
          do icoeff=1,nvctr !tt not dependent of iproc
             !Be sure to call always a different random number, per orbital
             do jorb=1,orbs%isorb*orbs%nspinor
                tt=builtin_rand(idum) !call random_number(tt)
             end do
             do iorb=1,orbs%norbp*orbs%nspinor
                tt=builtin_rand(idum) !call random_number(tt)
                psi(icoeff+(iorb-1)*nvctr)=real(tt,wp)
             end do
             do iorb=(orbs%isorb+orbs%norbp)*orbs%nspinor+1,orbs%norb*orbs%nkpts*orbs%nspinor
                tt=builtin_rand(idum) !call random_number(tt)
             end do
          end do

          orbs%eval(1:orbs%norb*orbs%nkpts)=-0.5d0

        END SUBROUTINE input_wf_random


        !> Initialisation of the wavefunctions via import gaussians from CP2K
        subroutine input_wf_cp2k(iproc, nproc, nspin, atoms, rxyz, Lzd, &
             & psi, orbs)
          use module_defs
          use module_types
  use yaml_output
          use module_interfaces, except_this_one => input_wf_cp2k
          implicit none

          integer, intent(in) :: iproc, nproc, nspin
          type(atoms_data), intent(in) :: atoms
  real(gp), dimension(3, atoms%astruct%nat), intent(in) :: rxyz
          type(local_zone_descriptors), intent(in) :: Lzd
          type(orbitals_data), intent(inout) :: orbs
          real(wp), dimension(:), pointer :: psi

          character(len = *), parameter :: subname = "input_wf_cp2k"
          integer :: i_stat, i_all
          type(gaussian_basis) :: gbd
          real(wp), dimension(:,:), pointer :: gaucoeffs

          !import gaussians form CP2K (data in files gaubasis.dat and gaucoeff.dat)
          !and calculate eigenvalues
          if (nspin /= 1) then
             if (iproc==0) then
        call yaml_warning('Gaussian importing is possible only for non-spin polarised calculations')
        call yaml_comment('The reading rules of CP2K files for spin-polarised orbitals are not implemented')
        !write(*,'(1x,a)') 'Gaussian importing is possible only for non-spin polarised calculations'
        !write(*,'(1x,a)') 'The reading rules of CP2K files for spin-polarised orbitals are not implemented'
             end if
             stop
          end if

          call parse_cp2k_files(iproc,'gaubasis.dat','gaucoeff.dat',&
       atoms%astruct%nat,atoms%astruct%ntypes,orbs,atoms%astruct%iatype,rxyz,gbd,gaucoeffs)

          call gaussians_to_wavelets_new(iproc,nproc,Lzd,orbs,gbd,gaucoeffs,psi)

          !deallocate gaussian structure and coefficients
          call deallocate_gwf(gbd,subname)
          i_all=-product(shape(gaucoeffs))*kind(gaucoeffs)
          deallocate(gaucoeffs,stat=i_stat)
          call memocc(i_stat,i_all,'gaucoeffs',subname)
          nullify(gbd%rxyz)

          !call dual_gaussian_coefficients(orbs%norbp,gbd,gaucoeffs)
          orbs%eval(1:orbs%norb*orbs%nkpts)=-0.5d0

        END SUBROUTINE input_wf_cp2k

subroutine input_wf_memory_history(iproc,orbs,atoms,wfn_history,istep_history,oldpsis,rxyz,Lzd,psi)
  use module_base
  use module_types
  use module_interfaces
  use yaml_output
  implicit none
  integer, intent(in) :: iproc,wfn_history
  type(atoms_data), intent(in) :: atoms
  real(gp), dimension(3, atoms%astruct%nat), intent(in) :: rxyz
  type(local_zone_descriptors),intent(in) :: lzd
  type(orbitals_data), intent(in) :: orbs
  type(old_wavefunction), dimension(0:wfn_history+1), intent(inout) :: oldpsis
  integer, intent(inout) :: istep_history
  real(wp), dimension(Lzd%Glr%wfd%nvctr_c+7*Lzd%Glr%wfd%nvctr_f,orbs%nspinor*orbs%norbp), intent(out) :: psi
  !local variables
  character(len=*), parameter :: subname='input_wf_memory_history'
  integer :: i_stat,i_all,istep,jstep,nvctr
  real(wp), dimension(:,:), allocatable :: psi_tmp
  real(gp), dimension(3:9) :: kappa,alpha
  real(gp), dimension(0:9,3:9) :: c

  !set the coefficients
  c=0.0_gp
  kappa(3)=1.69_gp
  kappa(4)=1.75_gp
  kappa(5)=1.82_gp
  kappa(6)=1.84_gp
  kappa(7)=1.86_gp
  kappa(8)=1.88_gp  
  kappa(9)=1.89_gp

  alpha(3)=150.e-3_gp
  alpha(4)=57.e-3_gp
  alpha(5)=18.e-3_gp
  alpha(6)=5.5e-3_gp
  alpha(7)=1.6e-3_gp
  alpha(8)=.44e-3_gp  
  alpha(9)=.12e-3_gp

  c(0:3,3)=alpha(3)*(/-2._gp,3._gp,0._gp,-1._gp /)
  c(0:4,4)=alpha(4)*(/-3._gp,6._gp,-2._gp,-2._gp,1._gp /)
  c(0:5,5)=alpha(5)*(/-6._gp,14._gp,-8._gp,-3._gp,4._gp,-1._gp /)
  c(0:6,6)=alpha(6)*(/-14._gp,36._gp,-27._gp,-2._gp,12._gp,-6._gp,1._gp /)
  c(0:7,7)=alpha(7)*(/-36._gp,99._gp,-88._gp,11._gp,32._gp,-25._gp,8._gp,-1._gp /)
  c(0:8,8)=alpha(8)*(/-99._gp,286._gp,-286._gp,78._gp,78._gp,-90._gp,42._gp,-10._gp,1._gp /)  
  c(0:9,9)=alpha(9)*(/-286._gp,858._gp,-936._gp,364._gp,168._gp,-300._gp,184._gp,-63._gp,12._gp,-1._gp /)  
  !rework the coefficients for the first two elements
  do istep=3,9
     c(0,istep)=c(0,istep)+2._gp-kappa(istep)
     c(1,istep)=c(1,istep)-1._gp
  end do
  !number of componenets
  nvctr=(Lzd%Glr%wfd%nvctr_c+7*Lzd%Glr%wfd%nvctr_f)*orbs%nspinor*orbs%norbp
  !check if history has not yet been filled
  if (istep_history <= wfn_history) then
     !if so, copy the SCF wfn, which is in the last position, in the corresponding history place

     call old_wavefunction_set(oldpsis(istep_history),&
          atoms%astruct%nat,orbs%norbp*orbs%nspinor,&
          oldpsis(wfn_history+1)%Lzd,oldpsis(wfn_history+1)%rxyz,&
          oldpsis(wfn_history+1)%psi)
     !check if it is the first restart
     if (istep_history == 0) then
        do istep=1,wfn_history
                call old_wavefunction_set(oldpsis(istep),&
                atoms%astruct%nat,orbs%norbp*orbs%nspinor,&
                oldpsis(wfn_history+1)%Lzd,oldpsis(wfn_history+1)%rxyz,&
                oldpsis(wfn_history+1)%psi)
        end do
     end if
  end if
if (iproc==0)call yaml_map('Previous SCF wfn copied',.true.)   
  !put to zero the wavefunction
  if (nvctr>0) call to_zero(nvctr,psi(1,1))

  !calculate the reformat with history
  allocate(psi_tmp(Lzd%Glr%wfd%nvctr_c+7*Lzd%Glr%wfd%nvctr_f,orbs%nspinor*orbs%norbp+ndebug),stat=i_stat)
  call memocc(i_stat,psi_tmp,'psi_tmp',subname)

  !first reformat the previous SCF step
  istep=wfn_history+1
  call reformatmywaves(iproc,orbs,atoms,&
       oldpsis(istep)%Lzd%hgrids(1),oldpsis(istep)%Lzd%hgrids(2),oldpsis(istep)%Lzd%hgrids(3),&
       oldpsis(istep)%Lzd%Glr%d%n1,oldpsis(istep)%Lzd%Glr%d%n2,oldpsis(istep)%Lzd%Glr%d%n3,&
       oldpsis(istep)%rxyz,oldpsis(istep)%Lzd%Glr%wfd,&
       oldpsis(istep)%psi,Lzd%hgrids(1),Lzd%hgrids(2),Lzd%hgrids(3),&
       Lzd%Glr%d%n1,Lzd%Glr%d%n2,Lzd%Glr%d%n3,rxyz,Lzd%Glr%wfd,psi_tmp)
  if (nvctr>0) call axpy(nvctr,kappa(wfn_history),psi_tmp(1,1),1,psi(1,1),1)
  call yaml_map('Reformat Previous SCF wfn',.true.)   
  !then the reformatting step based on history
  do jstep=0,wfn_history
     istep=modulo(modulo(istep_history,wfn_history+1)-jstep,wfn_history+1)
     call reformatmywaves(iproc,orbs,atoms,&
          oldpsis(istep)%Lzd%hgrids(1),oldpsis(istep)%Lzd%hgrids(2),oldpsis(istep)%Lzd%hgrids(3),&
          oldpsis(istep)%Lzd%Glr%d%n1,oldpsis(istep)%Lzd%Glr%d%n2,oldpsis(istep)%Lzd%Glr%d%n3,&
          oldpsis(istep)%rxyz,oldpsis(istep)%Lzd%Glr%wfd,&
          oldpsis(istep)%psi,Lzd%hgrids(1),Lzd%hgrids(2),Lzd%hgrids(3),&
          Lzd%Glr%d%n1,Lzd%Glr%d%n2,Lzd%Glr%d%n3,rxyz,Lzd%Glr%wfd,psi_tmp)
     if (nvctr>0) call axpy(nvctr,c(jstep,wfn_history),psi_tmp(1,1),1,psi(1,1),1)
     if (iproc==0)call yaml_map('Reformat Input wfn of Iter.',jstep,advance='no')   
     if (iproc==0)call yaml_comment('Position:'//trim(yaml_toa(istep))//', Step'//trim(yaml_toa(istep_history)))
  end do
  i_all=-product(shape(psi_tmp))*kind(psi_tmp)
  deallocate(psi_tmp,stat=i_stat)
  call memocc(i_stat,i_all,'psi_tmp',subname)

  !increase the iteration step
  istep_history=istep_history+1
  if (istep_history > wfn_history+1) then
     istep=modulo(istep_history,wfn_history+1)
     !and save the input wfn in the history
     call old_wavefunction_set(oldpsis(istep),&
          atoms%astruct%nat,orbs%norbp*orbs%nspinor,&
          Lzd,rxyz,psi)
  end if

end subroutine input_wf_memory_history

subroutine input_wf_memory(iproc, atoms, &
     & rxyz_old, hx_old, hy_old, hz_old, d_old, wfd_old, psi_old, &
     & rxyz, hx, hy, hz, d, wfd, psi, orbs)
  use module_defs
  use module_types
  use module_interfaces, except_this_one => input_wf_memory
  implicit none

  integer, intent(in) :: iproc
  type(atoms_data), intent(in) :: atoms
  real(gp), dimension(3, atoms%astruct%nat), intent(in) :: rxyz, rxyz_old
  real(gp), intent(in) :: hx, hy, hz, hx_old, hy_old, hz_old
  type(grid_dimensions), intent(in) :: d, d_old
  type(wavefunctions_descriptors), intent(in) :: wfd
  type(wavefunctions_descriptors), intent(inout) :: wfd_old
  type(orbitals_data), intent(in) :: orbs
  real(wp), dimension(:), pointer :: psi, psi_old

  character(len = *), parameter :: subname = "input_wf_memory"
  integer :: i_stat, i_all

  !these parts should be reworked for the non-collinear spin case
  call reformatmywaves(iproc,orbs,atoms,hx_old,hy_old,hz_old,&
       d_old%n1,d_old%n2,d_old%n3,rxyz_old,wfd_old,psi_old,hx,hy,hz,&
       & d%n1,d%n2,d%n3,rxyz,wfd,psi)


  i_all=-product(shape(psi_old))*kind(psi_old)
  deallocate(psi_old,stat=i_stat)
  call memocc(i_stat,i_all,'psi_old',subname)
END SUBROUTINE input_wf_memory



subroutine input_memory_linear(iproc, nproc, at, KSwfn, tmb, tmb_old, denspot, input, &
           rxyz_old, rxyz, denspot0, energs, nlpsp, GPU, ref_frags)

  use module_base
  use module_types
  use module_interfaces, except_this_one => input_memory_linear
  use module_fragments
  use yaml_output
  use communications, only: transpose_localized, untranspose_localized
  implicit none

  ! Calling arguments
  integer,intent(in) :: iproc, nproc
  type(atoms_data), intent(inout) :: at
  type(DFT_wavefunction),intent(inout):: KSwfn
  type(DFT_wavefunction),intent(inout):: tmb, tmb_old
  type(DFT_local_fields), intent(inout) :: denspot
  type(input_variables),intent(in):: input
  real(gp),dimension(3,at%astruct%nat),intent(in) :: rxyz_old, rxyz
  real(8),dimension(max(denspot%dpbox%ndims(1)*denspot%dpbox%ndims(2)*denspot%dpbox%n3p,1)),intent(out):: denspot0
  type(energy_terms),intent(inout):: energs
  type(DFT_PSP_projectors), intent(inout) :: nlpsp
  type(GPU_pointers), intent(inout) :: GPU
  type(system_fragment), dimension(:), intent(in) :: ref_frags

  ! Local variables
  integer :: ndim_old, ndim, iorb, iiorb, ilr, i_stat, i_all, ilr_old, iiat
         logical:: overlap_calculated
  real(wp), allocatable, dimension(:) :: norm
  type(fragment_transformation), dimension(:), pointer :: frag_trans
  character(len=*),parameter:: subname='input_memory_linear'
  real(kind=8) :: pnrm
  logical :: rho_negative

  ! Determine size of phi_old and phi
  ndim_old=0
  ndim=0
  do iorb=1,tmb%orbs%norbp
      iiorb=tmb%orbs%isorb+iorb
      ilr=tmb%orbs%inwhichlocreg(iiorb)
      !ilr_old=tmb_old%orbs%inwhichlocreg(iiorb)
      ilr_old=ilr
              !!write(*,*) '###### input_memory_linear: iiorb, ilr', iiorb, ilr
      ndim_old=ndim_old+tmb_old%lzd%llr(ilr_old)%wfd%nvctr_c+7*tmb_old%lzd%llr(ilr_old)%wfd%nvctr_f
      ndim=ndim+tmb%lzd%llr(ilr)%wfd%nvctr_c+7*tmb%lzd%llr(ilr)%wfd%nvctr_f
  end do

  ! Reformat the support functions if we are not using FOE. Otherwise an AO
  ! input guess wil be done below.
  if (input%lin%scf_mode/=LINEAR_FOE) then

     ! define fragment transformation - should eventually be done automatically...
     allocate(frag_trans(tmb%orbs%norbp))

     do iorb=1,tmb%orbs%norbp
         iiat=tmb%orbs%onwhichatom(iorb+tmb%orbs%isorb)
         frag_trans(iorb)%theta=0.0d0*(4.0_gp*atan(1.d0)/180.0_gp)
         frag_trans(iorb)%rot_axis=(/1.0_gp,0.0_gp,0.0_gp/)
         frag_trans(iorb)%rot_center(:)=rxyz_old(:,iiat)
         frag_trans(iorb)%rot_center_new(:)=rxyz(:,iiat)
     end do

     call reformat_supportfunctions(iproc,at,rxyz_old,rxyz,.true.,tmb,ndim_old,tmb_old%lzd,frag_trans,&
          tmb_old%psi,input%dir_output,input%frag,ref_frags)

     deallocate(frag_trans)
  end if
          !!write(*,*) 'after reformat_supportfunctions, iproc',iproc

  ! need the input guess eval for preconditioning as they won't be recalculated
  !if(input%lin%scf_mode==LINEAR_DIRECT_MINIMIZATION) then
  ! needed for Pulay as now using tmb rather Kswfn evals
     do iorb=1,tmb%orbs%norb
        tmb%orbs%eval(iorb) = tmb_old%orbs%eval(iorb)
     end do
  !end if

  call deallocate_local_zone_descriptors(tmb_old%lzd, subname)
  call deallocate_orbitals_data(tmb_old%orbs, subname)

  i_all = -product(shape(tmb_old%psi))*kind(tmb_old%psi)
  deallocate(tmb_old%psi,stat=i_stat)
  call memocc(i_stat,i_all,'tmb_old%psi',subname)

  !!call deallocate_wfd(tmb_old%lzd%glr%wfd,subname)
  !!do ilr=1,tmb_old%lzd%nlr
  !!    call deallocate_wfd(tmb_old%lzd%llr(ilr)%wfd,subname)
          !!end do

          ! Copy the coefficients
  if (input%lin%scf_mode/=LINEAR_FOE) then
      call vcopy(tmb%orbs%norb*tmb%orbs%norb, tmb_old%coeff(1,1), 1, tmb%coeff(1,1), 1)
  end if
          !!write(*,*) 'after vcopy, iproc',iproc

  if (associated(tmb_old%coeff)) then
      i_all=-product(shape(tmb_old%coeff))*kind(tmb_old%coeff)
      deallocate(tmb_old%coeff, stat=i_stat)
      call memocc(i_stat, i_all, 'tmb_old%coeff', subname)
  end if

  ! MOVE LATER 
  !!if (associated(tmb_old%linmat%denskern%matrix_compr)) then
  !!   i_all=-product(shape(tmb_old%linmat%denskern%matrix_compr))*kind(tmb_old%linmat%denskern%matrix_compr)
  !!   deallocate(tmb_old%linmat%denskern%matrix_compr, stat=i_stat)
  !!   call memocc(i_stat, i_all, 'tmb_old%linmat%denskern%matrix_compr', subname)
  !!end if
  if (associated(tmb_old%linmat%denskern_large%matrix_compr)) then
     !!i_all=-product(shape(tmb_old%linmat%denskern_large%matrix_compr))*kind(tmb_old%linmat%denskern_large%matrix_compr)
     !!deallocate(tmb_old%linmat%denskern_large%matrix_compr, stat=i_stat)
     !!call memocc(i_stat, i_all, 'tmb_old%linmat%denskern_large%matrix_compr', subname)
     call f_free_ptr(tmb_old%linmat%denskern_large%matrix_compr)
  end if

  ! destroy it all together here - don't have all comms arrays
  !call destroy_DFT_wavefunction(tmb_old)

          !!write(*,*) 'after deallocate, iproc', iproc

   ! normalize tmbs - only really needs doing if we reformatted, but will need to calculate transpose after anyway

   ! Normalize the input guess. If FOE is used, the input guess will be generated below.
   if (input%lin%scf_mode/=LINEAR_FOE) then
       tmb%can_use_transposed=.true.
       overlap_calculated=.false.
       allocate(tmb%psit_c(sum(tmb%collcom%nrecvcounts_c)), stat=i_stat)
       call memocc(i_stat, tmb%psit_c, 'tmb%psit_c', subname)

       allocate(tmb%psit_f(7*sum(tmb%collcom%nrecvcounts_f)), stat=i_stat)
       call memocc(i_stat, tmb%psit_f, 'tmb%psit_f', subname)


       call transpose_localized(iproc, nproc, tmb%npsidim_orbs, tmb%orbs, tmb%collcom, &
            tmb%psi, tmb%psit_c, tmb%psit_f, tmb%lzd)

       ! normalize psi
       allocate(norm(tmb%orbs%norb), stat=i_stat)
       call memocc(i_stat, norm, 'norm', subname)

       call normalize_transposed(iproc, nproc, tmb%orbs, tmb%collcom, tmb%psit_c, tmb%psit_f, norm)

       call untranspose_localized(iproc, nproc, tmb%npsidim_orbs, tmb%orbs, tmb%collcom, &
            tmb%psit_c, tmb%psit_f, tmb%psi, tmb%lzd)

       i_all = -product(shape(norm))*kind(norm)
       deallocate(norm,stat=i_stat)
       call memocc(i_stat,i_all,'norm',subname)
   end if


          ! Update the kernel
  if (input%lin%scf_mode/=LINEAR_FOE) then
      !tmb%can_use_transposed=.false.
      !overlap_calculated = .false.
      !nullify(tmb%psit_c)
      !nullify(tmb%psit_f)
      call reconstruct_kernel(iproc, nproc, tmb%orthpar%methTransformOverlap, tmb%orthpar%blocksize_pdsyev, &
           tmb%orthpar%blocksize_pdgemm, KSwfn%orbs, tmb, overlap_calculated)
      i_all = -product(shape(tmb%psit_c))*kind(tmb%psit_c)
      deallocate(tmb%psit_c,stat=i_stat)
      call memocc(i_stat,i_all,'tmb%psit_c',subname)
      i_all = -product(shape(tmb%psit_f))*kind(tmb%psit_f)
      deallocate(tmb%psit_f,stat=i_stat)
      call memocc(i_stat,i_all,'tmb%psit_f',subname)
  else
     ! By doing an LCAO input guess
     tmb%can_use_transposed=.false.
     tmb%ham_descr%can_use_transposed=.false.
     ! the following subroutine will overwrite phi, therefore store in a temporary array...
     !!allocate(phi_tmp(size(tmb%psi)), stat=i_stat)
     !!call memocc(i_stat, phi_tmp, 'phi_tmp', subname)
     !!call vcopy(size(tmb%psi), tmb%psi, 1, phi_tmp, 1)
     call inputguessConfinement(iproc, nproc, at, input, KSwfn%Lzd%hgrids(1),KSwfn%Lzd%hgrids(2),KSwfn%Lzd%hgrids(3), &
          rxyz,nlpsp,GPU,KSwfn%orbs, kswfn, tmb,denspot,denspot0,energs)
     !!call vcopy(size(tmb%psi), phi_tmp, 1, tmb%psi, 1)
     !!i_all=-product(shape(phi_tmp))*kind(phi_tmp)
     !!deallocate(phi_tmp, stat=i_stat)
     !!call memocc(i_stat, i_all, 'phi_tmp', subname)
     if(tmb%can_use_transposed) then
         i_all=-product(shape(tmb%psit_c))*kind(tmb%psit_c)
         deallocate(tmb%psit_c, stat=i_stat)
         call memocc(i_stat, i_all, 'tmb%psit_c', subname)
         i_all=-product(shape(tmb%psit_f))*kind(tmb%psit_f)
         deallocate(tmb%psit_f, stat=i_stat)
         call memocc(i_stat, i_all, 'tmb%psit_f', subname)
     end if
  end if

  !!if (iproc==0) then
  !!  do i_stat=1,size(tmb%linmat%denskern%matrix_compr)
  !!    write(*,'(a,i8,es20.10)') 'i_stat, tmb%linmat%denskern%matrix_compr(i_stat)', i_stat, tmb%linmat%denskern%matrix_compr(i_stat)
  !!             denspot%rhov)
  !!  end do
  !!end if

          ! Must initialize rhopotold (FOR NOW... use the trivial one)
  if (input%lin%scf_mode/=LINEAR_FOE) then
      call communicate_basis_for_density_collective(iproc, nproc, tmb%lzd, max(tmb%npsidim_orbs,tmb%npsidim_comp), &
           tmb%orbs, tmb%psi, tmb%collcom_sr)
      call sumrho_for_TMBs(iproc, nproc, KSwfn%Lzd%hgrids(1), KSwfn%Lzd%hgrids(2), KSwfn%Lzd%hgrids(3), &
           tmb%collcom_sr, tmb%linmat%denskern_large, KSwfn%Lzd%Glr%d%n1i*KSwfn%Lzd%Glr%d%n2i*denspot%dpbox%n3d, &
           denspot%rhov, rho_negative)
     if (rho_negative) then
         call corrections_for_negative_charge(iproc, nproc, KSwfn, at, input, tmb, denspot)
         !!if (iproc==0) call yaml_warning('Charge density contains negative points, need to increase FOE cutoff')
         !!call increase_FOE_cutoff(iproc, nproc, tmb%lzd, at%astruct, input, KSwfn%orbs, tmb%orbs, tmb%foe_obj, init=.false.)
         !!call clean_rho(iproc, KSwfn%Lzd%Glr%d%n1i*KSwfn%Lzd%Glr%d%n2i*denspot%dpbox%n3d, denspot%rhov)
     end if

      call vcopy(max(denspot%dpbox%ndims(1)*denspot%dpbox%ndims(2)*denspot%dpbox%n3p,1)*input%nspin, &
           denspot%rhov(1), 1, denspot0(1), 1)
      if (input%lin%scf_mode/=LINEAR_MIXPOT_SIMPLE) then
         ! set the initial charge density
         call mix_rhopot(iproc,nproc,denspot%mix%nfft*denspot%mix%nspden,0.d0,denspot%mix,&
              denspot%rhov,1,denspot%dpbox%ndims(1),denspot%dpbox%ndims(2),denspot%dpbox%ndims(3),&
              at%astruct%cell_dim(1)*at%astruct%cell_dim(2)*at%astruct%cell_dim(3),&
              pnrm,denspot%dpbox%nscatterarr)
      end if
      call updatePotential(input%ixc,input%nspin,denspot,energs%eh,energs%exc,energs%evxc)
      if (input%lin%scf_mode==LINEAR_MIXPOT_SIMPLE) then
         ! set the initial potential
         call mix_rhopot(iproc,nproc,denspot%mix%nfft*denspot%mix%nspden,0.d0,denspot%mix,&
              denspot%rhov,1,denspot%dpbox%ndims(1),denspot%dpbox%ndims(2),denspot%dpbox%ndims(3),&
              at%astruct%cell_dim(1)*at%astruct%cell_dim(2)*at%astruct%cell_dim(3),&
              pnrm,denspot%dpbox%nscatterarr)
      end if
      call local_potential_dimensions(iproc,tmb%lzd,tmb%orbs,denspot%dpbox%ngatherarr(0,1))
  end if

  ! Orthonormalize the input guess if necessary
  if (input%experimental_mode .and. input%lin%scf_mode/=LINEAR_FOE) then                 
      if (iproc==0) call yaml_map('orthonormalization of input guess','standard')        
      tmb%can_use_transposed = .false.                                         
      call orthonormalizeLocalized(iproc, nproc, -1, tmb%npsidim_orbs, tmb%orbs, tmb%lzd, &
           tmb%linmat%ovrlp, tmb%linmat%inv_ovrlp_large, &
           tmb%collcom, tmb%orthpar, tmb%psi, tmb%psit_c, tmb%psit_f, tmb%can_use_transposed)
  end if  


END SUBROUTINE input_memory_linear

        subroutine input_wf_disk(iproc, nproc, input_wf_format, d, hx, hy, hz, &
             & in, atoms, rxyz, rxyz_old, wfd, orbs, psi)
          use module_defs
          use module_types
          use module_interfaces, except_this_one => input_wf_disk
          implicit none

          integer, intent(in) :: iproc, nproc, input_wf_format
          type(grid_dimensions), intent(in) :: d
          real(gp), intent(in) :: hx, hy, hz
          type(input_variables), intent(in) :: in
          type(atoms_data), intent(in) :: atoms
  real(gp), dimension(3, atoms%astruct%nat), intent(in) :: rxyz
  real(gp), dimension(3, atoms%astruct%nat), intent(out) :: rxyz_old
          type(wavefunctions_descriptors), intent(in) :: wfd
          type(orbitals_data), intent(inout) :: orbs
          real(wp), dimension(:), pointer :: psi

          integer :: ierr

          !restart from previously calculated wavefunctions, on disk
          !since each processor read only few eigenvalues, initialise them to zero for all
          call to_zero(orbs%norb*orbs%nkpts,orbs%eval(1))

          call readmywaves(iproc,trim(in%dir_output) // "wavefunction", input_wf_format, &
               & orbs,d%n1,d%n2,d%n3,hx,hy,hz,atoms,rxyz_old,rxyz,wfd,psi)

          !reduce the value for all the eigenvectors
          if (nproc > 1) call mpiallred(orbs%eval(1),orbs%norb*orbs%nkpts,MPI_SUM,bigdft_mpi%mpi_comm,ierr)

          if (in%iscf > SCF_KIND_DIRECT_MINIMIZATION) then
             !recalculate orbitals occupation numbers
             call evaltoocc(iproc,nproc,.false.,in%Tel,orbs,in%occopt)
             !read potential depending of the mixing scheme
             !considered as optional in the mixing case
             !inquire(file=trim(in%dir_output)//'local_potential.cube',exist=potential_from_disk)
             !if (potential_from_disk)  then
             !   call read_potential_from_disk(iproc,nproc,trim(in%dir_output)//'local_potential.cube',&
     !        atoms%astruct%geocode,ngatherarr,Lzd%Glr%d%n1i,Lzd%Glr%d%n2i,Lzd%Glr%d%n3i,n3p,in%nspin,hxh,hyh,hzh,rhopot)
             !end if
          end if
        END SUBROUTINE input_wf_disk

        !> Input guess wavefunction diagonalization
subroutine input_wf_diag(iproc,nproc,at,denspot,&
     orbs,nvirt,comms,Lzd,energs,rxyz,&
     nlpsp,ixc,psi,hpsi,psit,G,&
     nspin,GPU,input,onlywf,proj_G,paw)
  ! Input wavefunctions are found by a diagonalization in a minimal basis set
  ! Each processors write its initial wavefunctions into the wavefunction file
  ! The files are then read by readwave
  ! @todo pass GPU to be a local variable of this routine (initialized and freed here)
  use module_base
  use module_interfaces, except_this_one => input_wf_diag
  use module_types
  use Poisson_Solver, except_dp => dp, except_gp => gp, except_wp => wp
  use yaml_output
  use gaussians
           use communications_base, only: comms_cubic
           use communications_init, only: orbitals_communicators
           use communications, only: transpose_v
  implicit none
  !Arguments
  integer, intent(in) :: iproc,nproc,ixc
  integer, intent(inout) :: nspin,nvirt
  logical, intent(in) :: onlywf  !if .true. finds only the WaveFunctions and return
  type(atoms_data), intent(in) :: at
  type(DFT_PSP_projectors), intent(inout) :: nlpsp
  type(local_zone_descriptors), intent(inout) :: Lzd
           type(comms_cubic), intent(in) :: comms
  type(energy_terms), intent(inout) :: energs
  type(orbitals_data), intent(inout) :: orbs
  type(DFT_local_fields), intent(inout) :: denspot
  type(GPU_pointers), intent(in) :: GPU
  type(input_variables), intent(in) :: input
  !type(symmetry_data), intent(in) :: symObj
  real(gp), dimension(3,at%astruct%nat), intent(in) :: rxyz
  type(gaussian_basis), intent(out) :: G !basis for davidson IG
  real(wp), dimension(:), pointer :: psi,hpsi,psit
  type(gaussian_basis),dimension(at%astruct%ntypes),optional,intent(in)::proj_G
  type(paw_objects),optional,intent(inout)::paw
  !local variables
  character(len=*), parameter :: subname='input_wf_diag'
  logical :: switchGPUconv,switchOCLconv
  integer :: ii,jj
  integer :: i_stat,i_all,nspin_ig,ncplx,irhotot_add,irho_add,ispin,ikpt
  real(gp) :: hxh,hyh,hzh,etol,accurex,eks
  type(orbitals_data) :: orbse
           type(comms_cubic) :: commse
  integer, dimension(:,:), allocatable :: norbsc_arr
  real(wp), dimension(:), allocatable :: passmat
  !real(wp), dimension(:,:,:), allocatable :: mom_vec
  real(gp), dimension(:), allocatable :: locrad
  !   real(wp), dimension(:), pointer :: pot,pot1
  real(wp), dimension(:,:,:), pointer :: psigau
  real(wp),dimension(:),allocatable::psi_
  type(confpot_data), dimension(:), allocatable :: confdatarr
  type(local_zone_descriptors) :: Lzde
  type(GPU_pointers) :: GPUe
!!$   integer :: idum=0
!!$   real(kind=4) :: tt,builtin_rand
!!$   real(wp), dimension(:), allocatable :: ovrlp
!!$   real(wp), dimension(:,:), allocatable :: smat,tmp

  !yk
  !  integer :: i!,iorb,jorb,icplx

  allocate(norbsc_arr(at%natsc+1,nspin+ndebug),stat=i_stat)
  call memocc(i_stat,norbsc_arr,'norbsc_arr',subname)
  allocate(locrad(at%astruct%nat+ndebug),stat=i_stat)
  call memocc(i_stat,locrad,'locrad',subname)

  if (iproc == 0) then
     !yaml_output
     !call yaml_newline()
  end if
  !spin for inputguess orbitals
  if (nspin == 4) then
     nspin_ig=1
  else
     nspin_ig=nspin
  end if

  call inputguess_gaussian_orbitals(iproc,nproc,at,rxyz,nvirt,nspin_ig,&
       orbs,orbse,norbsc_arr,locrad,G,psigau,eks,1)

  !allocate communications arrays for inputguess orbitals
  !call allocate_comms(nproc,orbse,commse,subname)
  call orbitals_communicators(iproc,nproc,Lzd%Glr,orbse,commse,basedist=comms%nvctr_par(0:,1:))  

  !use the eval array of orbse structure to save the original values
  allocate(orbse%eval(orbse%norb*orbse%nkpts+ndebug),stat=i_stat)
  call memocc(i_stat,orbse%eval,'orbse%eval',subname)

  hxh=.5_gp*Lzd%hgrids(1)
  hyh=.5_gp*Lzd%hgrids(2)
  hzh=.5_gp*Lzd%hgrids(3)

  !check the communication distribution
  !call check_communications(iproc,nproc,orbse,Lzd%Glr,commse)

  !once the wavefunction coefficients are known perform a set 
  !of nonblocking send-receive operations to calculate overlap matrices

!!!  !create mpirequests array for controlling the success of the send-receive operation
!!!  allocate(mpirequests(nproc-1+ndebug),stat=i_stat)
!!!  call memocc(i_stat,mpirequests,'mpirequests',subname)
!!!
!!!  call nonblocking_transposition(iproc,nproc,G%ncoeff,orbse%isorb+orbse%norbp,&
!!!       orbse%nspinor,psigau,orbse%norb_par,mpirequests)

  ! ###################################################################
  !!experimental part for building the localisation regions
  ! ###################################################################
  call nullify_local_zone_descriptors(Lzde)
  call create_LzdLIG(iproc,nproc,orbs%nspin,input%linear,&
       Lzd%hgrids(1),Lzd%hgrids(2),Lzd%hgrids(3),Lzd%Glr,at,orbse,rxyz,nlpsp,Lzde)

  if(iproc==0 .and. Lzde%linear) call yaml_comment('Entering the Linear IG')
  !write(*,'(1x,A)') 'Entering the Linear IG'

  ! determine the wavefunction dimension
  call wavefunction_dimension(Lzde,orbse)

  !allocate the wavefunction in the transposed way to avoid allocations/deallocations
  allocate(psi(max(orbse%npsidim_orbs,orbse%npsidim_comp)+ndebug),stat=i_stat)
  call memocc(i_stat,psi,'psi',subname)

  !allocate arrays for the GPU if a card is present
  GPUe = GPU
  switchGPUconv=.false.
  switchOCLconv=.false.
  if (GPUconv) then
     call prepare_gpu_for_locham(Lzde%Glr%d%n1,Lzde%Glr%d%n2,Lzde%Glr%d%n3,nspin_ig,&
          Lzd%hgrids(1),Lzd%hgrids(2),Lzd%hgrids(3),Lzde%Glr%wfd,orbse,GPUe)
     if (iproc == 0) call yaml_comment('GPU data allocated')
  else if (OCLconv) then
     call allocate_data_OCL(Lzde%Glr%d%n1,Lzde%Glr%d%n2,Lzde%Glr%d%n3,at%astruct%geocode,&
          nspin_ig,Lzde%Glr%wfd,orbse,GPUe)
     if (iproc == 0) call yaml_comment('GPU data allocated')
     !if (iproc == 0) write(*,*) 'GPU data allocated'
  end if

  call timing(iproc,'wavefunction  ','ON')   
  !use only the part of the arrays for building the hamiltonian matrix
  call gaussians_to_wavelets_new(iproc,nproc,Lzde,orbse,G,&
       psigau(1,1,min(orbse%isorb+1,orbse%norb)),psi)
  call timing(iproc,'wavefunction  ','OF')
  i_all=-product(shape(locrad))*kind(locrad)
  deallocate(locrad,stat=i_stat)
  call memocc(i_stat,i_all,'locrad',subname)

  ! IF onlywf return
  if(onlywf) then

     !for testing
     !application of the hamiltonian for gaussian based treatment
     !orbse%nspin=nspin
     !call sumrho(iproc,nproc,orbse,Lzd,hxh,hyh,hzh,denspot%dpcom%nscatterarr,&
     !GPU,symObj,denspot%rhod,psi,denspot%rho_psi)
     !call communicate_density(iproc,nproc,orbse%nspin,hxh,hyh,hzh,Lzd,&
     !   denspot%rhod,denspot%dpcom%nscatterarr,denspot%rho_psi,denspot%rhov)
     !orbse%nspin=nspin_ig
     !   
     !!-- if spectra calculation uses a energy dependent potential
     !!    input_wf_diag will write (to be used in abscalc)
     !!    the density to the file electronic_density.cube
     !!  The writing is activated if  5th bit of  in%potshortcut is on.
     !   call plot_density_cube_old('electronic_density',&
     !        iproc,nproc,Lzd%Glr%d%n1,Lzd%Glr%d%n2,Lzd%Glr%d%n3,&
     !        Lzd%Glr%d%n1i,Lzd%Glr%d%n2i,Lzd%Glr%d%n3i,denspot%dpcom%nscatterarr(iproc,2),&
     !        nspin,hxh,hyh,hzh,at,rxyz,denspot%dpcom%ngatherarr,&
     !        denspot%rhov(1+denspot%dpcom%nscatterarr(iproc,4)*Lzd%Glr%d%n1i*Lzd%Glr%d%n2i))
     !---
     !reallocate psi, with good dimensions:
     ii=max(1,max(orbse%npsidim_orbs,orbse%npsidim_comp))+ndebug
     jj=max(1,max(orbs%npsidim_orbs,orbs%npsidim_comp))+ndebug
     if(ii .ne. jj) then
        allocate(psi_(jj),stat=i_stat)
        call memocc(i_stat,psi_,'psi_',subname)
        if(jj<=ii) psi_=psi(1:jj)
        if(jj>ii) then
           psi_(1:ii)=psi(1:ii)
           psi_(ii+1:jj)=1.0d0
        end if
        i_all=-product(shape(psi))*kind(psi)
        deallocate(psi,stat=i_stat)
        call memocc(i_stat,i_all,'psi',subname)
        allocate(psi(jj),stat=i_stat)
        call memocc(i_stat,psi,'psi',subname)
        psi=psi_
        i_all=-product(shape(psi_))*kind(psi_)
        deallocate(psi_,stat=i_stat)
        call memocc(i_stat,i_all,'psi_',subname)
     end if


     !allocate the wavefunction in the transposed way to avoid allocations/deallocations
     allocate(hpsi(max(1,max(orbs%npsidim_orbs,orbs%npsidim_comp))+ndebug),stat=i_stat)
     call memocc(i_stat,hpsi,'hpsi',subname)

     if(present(paw)) then
        allocate(paw%spsi(max(1,max(orbs%npsidim_orbs,orbs%npsidim_comp))+ndebug),stat=i_stat)
        call memocc(i_stat,paw%spsi,'spsi',subname)
     end if

     !The following lines are copied from LDiagHam:
     nullify(psit)
     !
     !in the case of minimal basis allocate now the transposed wavefunction
     !otherwise do it only in parallel
     if ( nproc > 1) then
        allocate(psit(max(orbs%npsidim_orbs,orbs%npsidim_comp)+ndebug),stat=i_stat)
        call memocc(i_stat,psit,'psit',subname)
     else
        psit => hpsi
     end if

     !transpose the psi wavefunction
    call toglobal_and_transpose(iproc,nproc,orbs,Lzd,comms,psi,hpsi,outadd=psit)

     nullify(G%rxyz)

     !Set orbs%eval=-0.5.
     !This will be done in LDiagHam
     !For the moment we skip this, since hpsi is not yet calculated
     !(hpsi is an input argument in LDiagHam)
     orbs%eval(:)=-0.5_wp

     call deallocate_input_wfs()
     return 
  end if

  !check the size of the rhopot array related to NK SIC
!!$   nrhodim=nspin
!!$   i3rho_add=0
!!$   if (input%SIC%approach=='NK') then
!!$      nrhodim=2*nrhodim
!!$     i3rho_add=Lzd%Glr%d%n1i*Lzd%Glr%d%n2i*nscatterarr(iproc,4)+1
!!$   end if

  !application of the hamiltonian for gaussian based treatment
  !if(.false.) then
  !   call sumrho(iproc,nproc,orbse,Lzd%Glr,hxh,hyh,hzh,psi,rhopot,&
  !        nscatterarr,nspin,GPU,symObj,irrzon,phnons,rhodsc)
  !end if

  ! test merging of the cubic and linear code
  !call sumrhoLinear(iproc,nproc,Lzd,orbse,hxh,hyh,hzh,psi,rhopot,nscatterarr,nspin,GPU,symObj, irrzon, phnons, rhodsc)    

  !spin adaptation for the IG in the spinorial case
  orbse%nspin=nspin
  call sumrho(denspot%dpbox,orbse,Lzde,GPUe,at%astruct%sym,denspot%rhod,psi,denspot%rho_psi)
  call communicate_density(denspot%dpbox,orbse%nspin,denspot%rhod,denspot%rho_psi,denspot%rhov,.false.)
  call denspot_set_rhov_status(denspot, ELECTRONIC_DENSITY, 0, iproc, nproc)

  orbse%nspin=nspin_ig

  !before creating the potential, save the density in the second part 
  !if the case of NK SIC, so that the potential can be created afterwards
  !copy the density contiguously since the GGA is calculated inside the NK routines
  if (input%SIC%approach=='NK') then
     irhotot_add=Lzde%Glr%d%n1i*Lzde%Glr%d%n2i*denspot%dpbox%nscatterarr(iproc,4)+1
     irho_add=Lzde%Glr%d%n1i*Lzde%Glr%d%n2i*denspot%dpbox%nscatterarr(iproc,1)*input%nspin+1
     do ispin=1,input%nspin
        call vcopy(Lzde%Glr%d%n1i*Lzde%Glr%d%n2i*denspot%dpbox%nscatterarr(iproc,2),&
             denspot%rhov(irhotot_add),1,denspot%rhov(irho_add),1)
        irhotot_add=irhotot_add+Lzde%Glr%d%n1i*Lzde%Glr%d%n2i*denspot%dpbox%nscatterarr(iproc,1)
        irho_add=irho_add+Lzde%Glr%d%n1i*Lzde%Glr%d%n2i*denspot%dpbox%nscatterarr(iproc,2)
     end do
  end if
  call updatePotential(ixc,nspin,denspot,energs%eh,energs%exc,energs%evxc)

!!$   !experimental
!!$   if (nproc == 1) then
!!$
!!$
!!$     !calculate the overlap matrix as well as the kinetic overlap
!!$     !in view of complete gaussian calculation
!!$     allocate(ovrlp(G%ncoeff*G%ncoeff),stat=i_stat)
!!$     call memocc(i_stat,ovrlp,'ovrlp',subname)
!!$     allocate(tmp(G%ncoeff,orbse%norb),stat=i_stat)
!!$     call memocc(i_stat,tmp,'tmp',subname)
!!$     allocate(smat(orbse%norb,orbse%norb),stat=i_stat)
!!$     call memocc(i_stat,smat,'smat',subname)
!!$
!!$     !overlap calculation of the gaussian matrix
!!$     call gaussian_overlap(G,G,ovrlp)
!!$     call dsymm('L','U',G%ncoeff,orbse%norb,1.0_gp,ovrlp(1),G%ncoeff,&
!!$          psigau(1,1,1),G%ncoeff,0.d0,tmp(1,1),G%ncoeff)
!!$
!!$     call gemm('T','N',orbse%norb,orbse%norb,G%ncoeff,1.0_gp,&
!!$          psigau(1,1,1),G%ncoeff,tmp(1,1),G%ncoeff,0.0_wp,smat(1,1),orbse%norb)
!!$
!!$     !print overlap matrices
!!$     print *,'OVERLAP' 
!!$     do i=1,orbse%norb
!!$        write(*,'(i4,30(1pe10.2))')i,(smat(i,iorb),iorb=1,orbse%norb)
!!$        !write(*,'(i4,30(1pe10.2))')i,(ovrlp(i+(iorb-1)*orbse%norb),&
!!$        !     iorb=1,orbse%norb)
!!$     end do
!!$     
!!$     !overlap calculation of the kinetic operator
!!$     call kinetic_overlap(G,G,ovrlp)
!!$     call dsymm('L','U',G%ncoeff,orbse%norb,1.0_gp,ovrlp(1),G%ncoeff,&
!!$          psigau(1,1,1),G%ncoeff,0.d0,tmp(1,1),G%ncoeff)
!!$
!!$     call gemm('T','N',orbse%norb,orbse%norb,G%ncoeff,1.0_gp,&
!!$          psigau(1,1,1),G%ncoeff,tmp(1,1),G%ncoeff,0.0_wp,smat(1,1),orbse%norb)
!!$
!!$     !print overlap matrices
!!$     print *,'HAMILTONIAN' 
!!$     tt=0.0_wp
!!$     do i=1,orbse%norb
!!$        write(*,'(i4,30(1pe10.2))')i,(smat(i,iorb),iorb=1,orbse%norb)
!!$        !write(12,'(i5,30(1pe15.8))')i,(smat(i,iorb),iorb=1,orbse%norb)
!!$        tt=tt+smat(i,i)
!!$     end do
!!$     print *,'trace',tt
!!$stop

!!!
!!!     !overlap calculation of the kinetic operator
!!!     call cpu_time(t0)
!!!     call potential_overlap(G,G,rhopot,Glr%d%n1i,Glr%d%n2i,Glr%d%n3i,hxh,hyh,hzh,&
!!!          ovrlp)
!!!     call cpu_time(t1)
!!!     call dsymm('L','U',G%ncoeff,orbse%norb,1.0_gp,ovrlp(1),G%ncoeff,&
!!!          psigau(1,1),G%ncoeff,0.d0,tmp(1,1),G%ncoeff)
!!!
!!!     call gemm('T','N',orbse%norb,orbse%norb,G%ncoeff,1.0_gp,&
!!!          psigau(1,1),G%ncoeff,tmp(1,1),G%ncoeff,0.0_wp,smat(1,1),orbse%norb)
!!!
!!!     !print overlap matrices
!!!     tt=0.0_wp
!!!     do i=1,orbse%norb
!!!        write(*,'(i5,30(1pe15.8))')i,(smat(i,iorb),iorb=1,orbse%norb)
!!!        !write(12,'(i5,30(1pe15.8))')i,(smat(i,iorb),iorb=1,orbse%norb)
!!!        tt=tt+smat(i,i)
!!!     end do
!!!     print *,'trace',tt
!!!     print *, 'time',t1-t0
!!!
!!$     i_all=-product(shape(ovrlp))*kind(ovrlp)
!!$     deallocate(ovrlp,stat=i_stat)
!!$     call memocc(i_stat,i_all,'ovrlp',subname)
!!$     i_all=-product(shape(tmp))*kind(tmp)
!!$     deallocate(tmp,stat=i_stat)
!!$     call memocc(i_stat,i_all,'tmp',subname)
!!$     i_all=-product(shape(smat))*kind(smat)
!!$     deallocate(smat,stat=i_stat)
!!$     call memocc(i_stat,i_all,'smat',subname)
!!$  end if


  !allocate the wavefunction in the transposed way to avoid allocations/deallocations
  allocate(hpsi(max(1,max(orbse%npsidim_orbs,orbse%npsidim_comp))+ndebug),stat=i_stat)
  call memocc(i_stat,hpsi,'hpsi',subname)

  !call vcopy(orbse%npsidim,psi,1,hpsi,1)
  if (input%exctxpar == 'OP2P') then
     energs%eexctX = UNINITIALIZED(1.0_gp)
  else
     energs%eexctX=0.0_gp
  end if

  !change temporarily value of Lzd%npotddim
  allocate(confdatarr(orbse%norbp)) !no stat so tho make it crash
  call local_potential_dimensions(iproc,Lzde,orbse,denspot%dpbox%ngatherarr(0,1))
  !   print *,'here',iproc   
  call default_confinement_data(confdatarr,orbse%norbp)

  !spin adaptation for the IG in the spinorial case
  orbse%nspin=nspin
  call full_local_potential(iproc,nproc,orbse,Lzde,Lzde%lintyp,denspot%dpbox,denspot%rhov,denspot%pot_work)
  orbse%nspin=nspin_ig

  !update the locregs in the case of locreg for input guess



  !write(*,*) 'size(denspot%pot_work)', size(denspot%pot_work)
  call FullHamiltonianApplication(iproc,nproc,at,orbse,rxyz,&
       Lzde,nlpsp,confdatarr,denspot%dpbox%ngatherarr,denspot%pot_work,psi,hpsi,&
       energs,input%SIC,GPUe,&
       pkernel=denspot%pkernelseq)
!!$   if (orbse%npsidim_orbs > 0) call to_zero(orbse%npsidim_orbs,hpsi(1))
!!$   call  LocalHamiltonianApplication(iproc,nproc,at,orbse,&
!!$        Lzde,confdatarr,denspot%dpbox%ngatherarr,denspot%pot_work,psi,hpsi,&
!!$        energs,input%SIC,GPUe,3,pkernel=denspot%pkernelseq)

  call denspot_set_rhov_status(denspot, KS_POTENTIAL, 0, iproc, nproc)
  !restore the good value
  call local_potential_dimensions(iproc,Lzde,orbs,denspot%dpbox%ngatherarr(0,1))

  !deallocate potential
  call free_full_potential(denspot%dpbox%mpi_env%nproc,Lzde%lintyp,denspot%pot_work,subname)

  i_all=-product(shape(orbse%ispot))*kind(orbse%ispot)
  deallocate(orbse%ispot,stat=i_stat)
  call memocc(i_stat,i_all,'orbse%ispot',subname)

  deallocate(confdatarr)

!!!  !calculate the overlap matrix knowing that the original functions are gaussian-based
!!!  allocate(thetaphi(2,G%nat+ndebug),stat=i_stat)
!!!  call memocc(i_stat,thetaphi,'thetaphi',subname)
!!!  thetaphi=0.0_gp
!!!
!!!  !calculate the scalar product between the hamiltonian and the gaussian basis
!!!  allocate(hpsigau(G%ncoeff,orbse%norbp+ndebug),stat=i_stat)
!!!  call memocc(i_stat,hpsigau,'hpsigau',subname)
!!!
!!!
!!!  call wavelets_to_gaussians(at%astruct%geocode,orbse%norbp,Glr%d%n1,Glr%d%n2,Glr%d%n3,G,&
!!!       thetaphi,hx,hy,hz,Glr%wfd,hpsi,hpsigau)
!!!
!!!  i_all=-product(shape(thetaphi))*kind(thetaphi)
!!!  deallocate(thetaphi,stat=i_stat)
!!!  call memocc(i_stat,i_all,'thetaphi',subname)

  accurex=abs(eks-energs%ekin)
  !tolerance for comparing the eigenvalues in the case of degeneracies
  etol=accurex/real(orbse%norbu,gp)

  !if (iproc == 0 .and. verbose > 1 .and. at%astruct%geocode=='F') write(*,'(1x,a,2(f19.10))') 'done. ekin_sum,eks:',energs%ekin,eks
  if (iproc == 0 .and. verbose > 1 .and. at%astruct%geocode=='F') call yaml_map('Expected kinetic energy',eks,fmt='(f19.10)')
  if (iproc==0) call yaml_newline()

  call total_energies(energs, 0, iproc)

  if (iproc==0) then
     !yaml output
     !call write_energies(0,0,energs,0.0_gp,0.0_gp,'Input Guess')
     call write_energies(0,0,energs,0.0_gp,0.0_gp,'')
  endif

!!!  call Gaussian_DiagHam(iproc,nproc,at%natsc,nspin,orbs,G,mpirequests,&
!!!       psigau,hpsigau,orbse,etol,norbsc_arr)


!!!  i_all=-product(shape(mpirequests))*kind(mpirequests)
!!!  deallocate(mpirequests,stat=i_stat)
!!!  call memocc(i_stat,i_all,'mpirequests',subname)

!!!  i_all=-product(shape(hpsigau))*kind(hpsigau)
!!!  deallocate(hpsigau,stat=i_stat)
!!!  call memocc(i_stat,i_all,'hpsigau',subname)

  !free GPU if it is the case
  if (GPUconv) then
     call free_gpu(GPUe,orbse%norbp)
     if (iproc == 0) call yaml_comment('GPU data deallocated')
  else if (OCLconv) then
     call free_gpu_OCL(GPUe,orbse,nspin_ig)
     if (iproc == 0) call yaml_comment('GPU data deallocated')
  end if

  !if (iproc == 0 .and. verbose > 1) write(*,'(1x,a)')&
  !     'Input Wavefunctions Orthogonalization:'

  !nullify psit (will be created in DiagHam)
  nullify(psit)

  !psivirt can be eliminated here, since it will be allocated before davidson
  !with a gaussian basis
!!$  call DiagHam(iproc,nproc,at%natsc,nspin_ig,orbs,Glr%wfd,comms,&
!!$       psi,hpsi,psit,orbse,commse,etol,norbsc_arr,orbsv,psivirt)

  !allocate the passage matrix for transforming the LCAO wavefunctions in the IG wavefucntions
  ncplx=1
  if (orbs%nspinor > 1) ncplx=2
  allocate(passmat(ncplx*orbs%nkptsp*(orbse%norbu*orbs%norbu+orbse%norbd*orbs%norbd)+ndebug),stat=i_stat)
  call memocc(i_stat,passmat,'passmat',subname)
  !!print '(a,10i5)','iproc,passmat',iproc,ncplx*orbs%nkptsp*(orbse%norbu*orbs%norbu+orbse%norbd*orbs%norbd),&
  !!     orbs%nspinor,orbs%nkptsp,orbse%norbu,orbse%norbd,orbs%norbu,orbs%norbd

  if (iproc==0) call yaml_newline()

  !test merging of Linear and cubic
  call LDiagHam(iproc,nproc,at%natsc,nspin_ig,orbs,Lzd,Lzde,comms,&
       psi,hpsi,psit,input%orthpar,passmat,input%iscf,input%Tel,input%occopt,&
       orbse,commse,etol,norbsc_arr)

  i_all=-product(shape(passmat))*kind(passmat)
  deallocate(passmat,stat=i_stat)
  call memocc(i_stat,i_all,'passmat',subname)

  if (input%iscf > SCF_KIND_DIRECT_MINIMIZATION .or. input%Tel > 0.0_gp) then

     !restore the occupations as they are extracted from DiagHam
     !use correct copying due to k-points
     do ikpt=1,orbs%nkpts
        call vcopy(orbs%norbu,orbse%occup((ikpt-1)*orbse%norb+1),1,&
             orbs%occup((ikpt-1)*orbs%norb+1),1)
        if (orbs%norbd > 0) then
           call vcopy(orbs%norbd,orbse%occup((ikpt-1)*orbse%norb+orbse%norbu+1),1,&
                orbs%occup((ikpt-1)*orbs%norb+orbs%norbu+1),1)
        end if
     end do
     !call vcopy(orbs%norb*orbs%nkpts,orbse%occup(1),1,orbs%occup(1),1) !this is not good with k-points
     !associate the entropic energy contribution
     orbs%eTS=orbse%eTS

  end if

!!$   !yaml output
!!$   if (iproc ==0) then
!!$      if(orbse%nspinor==4) then
!!$         allocate(mom_vec(4,orbse%norb,min(nproc,2)+ndebug),stat=i_stat)
!!$         call memocc(i_stat,mom_vec,'mom_vec',subname)
!!$         call to_zero(4*orbse%norb*min(nproc,2),mom_vec(1,1,1))
!!$      end if
!!$
!!$      !experimental part to show the actual occupation numbers which will be put in the inputguess
  !!put the occupation numbers of the normal orbitals
  !call vcopy(orbs%norb*orbs%nkpts,orbs%occup(1),1,orbse%occup(1),1)
  !!put to zero the other values
  !call to_zero(orbse%norb*orbse%nkpts-orbs%norb*orbs%nkpts,&
  !     orbse%occup(min(orbse%norb*orbse%nkpts,orbs%norb*orbs%nkpts+1)))
!!$
!!$      call write_eigenvalues_data(orbse,mom_vec)
!!$      yaml_indent=yaml_indent-2
!!$
!!$      if (orbs%nspinor ==4) then
!!$         i_all=-product(shape(mom_vec))*kind(mom_vec)
!!$         deallocate(mom_vec,stat=i_stat)
!!$         call memocc(i_stat,i_all,'mom_vec',subname)
!!$      end if
!!$   end if


  call deallocate_input_wfs()

contains

  subroutine deallocate_input_wfs()

    call deallocate_comms(commse,subname)

    i_all=-product(shape(norbsc_arr))*kind(norbsc_arr)
    deallocate(norbsc_arr,stat=i_stat)
    call memocc(i_stat,i_all,'norbsc_arr',subname)

    if (iproc == 0) then
       !gaussian estimation valid only for Free BC
       if (at%astruct%geocode == 'F') then
          call yaml_newline()
          call yaml_open_map('Accuracy estimation for this run')
          call yaml_map('Energy',accurex,fmt='(1pe9.2)')
          call yaml_map('Convergence Criterion',accurex/real(orbs%norb,kind=8),fmt='(1pe9.2)')
          call yaml_close_map()
          !write(*,'(1x,a,1pe9.2)') 'expected accuracy in energy ',accurex
          !write(*,'(1x,a,1pe9.2)') &
          !&   'expected accuracy in energy per orbital ',accurex/real(orbs%norb,kind=8)
          !write(*,'(1x,a,1pe9.2)') &
          !     'suggested value for gnrm_cv ',accurex/real(orbs%norb,kind=8)
       end if
    endif

    !in the case of multiple nlr restore the nl projectors
    if (Lzde%nlr > 1) then
!!$       if (Lzd%nlr /=1) then
!!$          call f_err_throw('The cubic localization region has always nlr=1',err_name='BIGDFT_RUNTIME_ERROR')
!!$       else
          call update_nlpsp(nlpsp,Lzd%nlr,Lzd%llr,Lzd%Glr,(/(.true.,ii=1,Lzd%nlr)/))
          if (iproc == 0) call print_nlpsp(nlpsp)
!!$       end if
    end if

    !here we can define the subroutine which generates the coefficients for the virtual orbitals
    call deallocate_gwf(G,subname)
    call deallocate_local_zone_descriptors(Lzde, subname)

    i_all=-product(shape(psigau))*kind(psigau)
    deallocate(psigau,stat=i_stat)
    call memocc(i_stat,i_all,'psigau',subname)

    call deallocate_orbs(orbse,subname)
    i_all=-product(shape(orbse%eval))*kind(orbse%eval)
    deallocate(orbse%eval,stat=i_stat)
    call memocc(i_stat,i_all,'orbse%eval',subname)

  end subroutine deallocate_input_wfs

END SUBROUTINE input_wf_diag


subroutine input_wf(iproc,nproc,in,GPU,atoms,rxyz,&
     denspot,denspot0,nlpsp,KSwfn,tmb,energs,inputpsi,input_wf_format,norbv,&
     lzd_old,wfd_old,psi_old,d_old,hx_old,hy_old,hz_old,rxyz_old,tmb_old,ref_frags,cdft,&
     locregcenters)
  use module_defs
  use module_types
  use module_interfaces, except_this_one => input_wf
  use module_fragments
  use constrained_dft
  use dynamic_memory
  use yaml_output
  use gaussians, only:gaussian_basis
  use sparsematrix_base, only: sparse_matrix
  use communications, only: transpose_localized, untranspose_localized
  implicit none

  integer, intent(in) :: iproc, nproc, inputpsi, input_wf_format
  type(input_variables), intent(in) :: in
  type(GPU_pointers), intent(inout) :: GPU
  real(gp), intent(in) :: hx_old,hy_old,hz_old
  type(atoms_data), intent(inout) :: atoms
  real(gp), dimension(3, atoms%astruct%nat), target, intent(in) :: rxyz
  type(DFT_local_fields), intent(inout) :: denspot
  type(DFT_wavefunction), intent(inout) :: KSwfn,tmb,tmb_old !<input wavefunctions
  real(gp), dimension(*), intent(out) :: denspot0 !< Initial density / potential, if needed
  type(energy_terms), intent(inout) :: energs !<energies of the system
  !real(wp), dimension(:), pointer :: psi,hpsi,psit
  real(wp), dimension(:), pointer :: psi_old
  integer, intent(out) :: norbv
  type(DFT_PSP_projectors), intent(inout) :: nlpsp
  !type(gaussian_basis), intent(inout) :: gbd
  !real(wp), dimension(:,:), pointer :: gaucoeffs
  type(grid_dimensions), intent(in) :: d_old
  real(gp), dimension(3, atoms%astruct%nat), intent(inout) :: rxyz_old
  type(local_zone_descriptors),intent(inout):: lzd_old
  type(wavefunctions_descriptors), intent(inout) :: wfd_old
  type(system_fragment), dimension(:), pointer :: ref_frags
  type(cdft_data), intent(out) :: cdft
  real(kind=8),dimension(3,atoms%astruct%nat),intent(in),optional :: locregcenters
  !local variables
  character(len = *), parameter :: subname = "input_wf"
  integer :: i_stat, nspin, i_all, iat
  type(gaussian_basis) :: Gvirt
  real(wp), allocatable, dimension(:) :: norm
  !wvl+PAW objects
  integer :: iatyp
  type(gaussian_basis),dimension(atoms%astruct%ntypes)::proj_G
  type(paw_objects)::paw
  logical :: overlap_calculated, perx,pery,perz, rho_negative
  real(gp) :: tx,ty,tz,displ,mindist
  real(gp), dimension(:), pointer :: in_frag_charge
  integer :: infoCoeff, iorb, nstates_max
  real(kind=8) :: pnrm
  type(sparse_matrix) :: ham_small
  !!real(gp), dimension(:,:), allocatable :: ks, ksk
  !!real(gp) :: nonidem

  call f_routine(id='input_wf')

  !nullify paw objects:
  do iatyp=1,atoms%astruct%ntypes
  call nullify_gaussian_basis(proj_G(iatyp))
  end do
  paw%usepaw=0 !Not using PAW
  call nullify_paw_objects(paw)



 !determine the orthogonality parameters
  KSwfn%orthpar = in%orthpar
  if (inputpsi == INPUT_PSI_LINEAR_AO .or. inputpsi == INPUT_PSI_DISK_LINEAR &
      .or. inputpsi == INPUT_PSI_MEMORY_LINEAR) then
     tmb%orthpar%methTransformOverlap = in%lin%methTransformOverlap
     tmb%orthpar%nItOrtho = 1
     tmb%orthpar%blocksize_pdsyev = in%lin%blocksize_pdsyev
     tmb%orthpar%blocksize_pdgemm = in%lin%blocksize_pdgemm
     tmb%orthpar%nproc_pdsyev = in%lin%nproc_pdsyev
  end if

  !SIC parameters
  KSwfn%SIC=in%SIC
  !exact exchange parallelization parameter
  KSwfn%exctxpar=in%exctxpar

  !avoid allocation of the eigenvalues array in case of restart
  if ( inputpsi /= INPUT_PSI_MEMORY_WVL .and. &
     & inputpsi /= INPUT_PSI_MEMORY_GAUSS .and. &
       & inputpsi /= INPUT_PSI_MEMORY_LINEAR .and. &
       & inputpsi /= INPUT_PSI_DISK_LINEAR) then
     allocate(KSwfn%orbs%eval(KSwfn%orbs%norb*KSwfn%orbs%nkpts+ndebug),stat=i_stat)
     call memocc(i_stat,KSwfn%orbs%eval,'eval',subname)
  end if
  ! Still do it for linear restart, to be check...
  if (inputpsi == INPUT_PSI_DISK_LINEAR) then
     if(iproc==0) call yaml_comment('ALLOCATING KSwfn%orbs%eval... is this correct?')
     allocate(KSwfn%orbs%eval(KSwfn%orbs%norb*KSwfn%orbs%nkpts+ndebug),stat=i_stat)
     call memocc(i_stat,KSwfn%orbs%eval,'eval',subname)
  end if

  !all the input formats need to allocate psi except the LCAO input_guess
  ! WARNING: at the moment the linear scaling version allocates psi in the same
  ! way as the LCAO input guess, so it is not necessary to allocate it here.
  ! Maybe to be changed later.
  !if (inputpsi /= 0) then

  if (inputpsi /= INPUT_PSI_LCAO .and. inputpsi /= INPUT_PSI_LINEAR_AO .and. inputpsi /= INPUT_PSI_DISK_LINEAR &
     .and. inputpsi /= INPUT_PSI_MEMORY_LINEAR) then
     allocate(KSwfn%psi(max(KSwfn%orbs%npsidim_comp,KSwfn%orbs%npsidim_orbs)+ndebug),stat=i_stat)
     call memocc(i_stat,KSwfn%psi,'psi',subname)
  end if
  if (inputpsi == INPUT_PSI_LINEAR_AO .or. inputpsi == INPUT_PSI_DISK_LINEAR &
      .or. inputpsi == INPUT_PSI_MEMORY_LINEAR) then
     allocate(tmb%psi(max(tmb%npsidim_comp,tmb%npsidim_orbs)), stat=i_stat)
     call memocc(i_stat, tmb%psi, 'tmb%psi', subname)
     !allocate(tmb%confdatarr(tmb%orbs%norbp))
     !call define_confinement_data(tmb%confdatarr,tmb%orbs,rxyz,atoms,&
     !     KSwfn%Lzd%hgrids(1),KSwfn%Lzd%hgrids(2),KSwfn%Lzd%hgrids(3),4,&
     !     in%lin%potentialprefac_lowaccuracy,tmb%lzd,tmb%orbs%onwhichatom)
  else
     allocate(KSwfn%confdatarr(KSwfn%orbs%norbp))
     call default_confinement_data(KSwfn%confdatarr,KSwfn%orbs%norbp)
     call local_potential_dimensions(iproc,KSwfn%Lzd,KSwfn%orbs,denspot%dpbox%ngatherarr(0,1))
  end if

  norbv=abs(in%norbv)

  ! INPUT WAVEFUNCTIONS, added also random input guess
  select case(inputpsi)

  case(INPUT_PSI_EMPTY)
     if (iproc == 0) then
        !write( *,'(1x,a)')&
        !     &   '------------------------------------------------- Empty wavefunctions initialization'
        call yaml_comment('Empty wavefunctions initialization',hfill='-')
        call yaml_open_map("Input Hamiltonian")
     end if

     call input_wf_empty(iproc, nproc,KSwfn%psi, KSwfn%hpsi, KSwfn%psit, KSwfn%orbs, &
          in%band_structure_filename, in%nspin, atoms, KSwfn%Lzd%Glr%d, denspot)

  case(INPUT_PSI_RANDOM)
     if (iproc == 0) then
        !write( *,'(1x,a)')&
        !     &   '------------------------------------------------ Random wavefunctions initialization'
        call yaml_comment('Random wavefunctions Initialization',hfill='-')
        call yaml_open_map("Input Hamiltonian")
     end if

     call input_wf_random(KSwfn%psi, KSwfn%orbs)

  case(INPUT_PSI_CP2K)
     if (iproc == 0) then
        !write(*,'(1x,a)')&
        !     &   '--------------------------------------------------------- Import Gaussians from CP2K'
        call yaml_comment('Import Gaussians from CP2K',hfill='-')
        call yaml_open_map("Input Hamiltonian")
     end if

     call input_wf_cp2k(iproc, nproc, in%nspin, atoms, rxyz, KSwfn%Lzd, &
          KSwfn%psi,KSwfn%orbs)

  case(INPUT_PSI_LCAO)
     if (iproc == 0) then
        !write(*,'(1x,a)')&
        !     &   '------------------------------------------------------- Input Wavefunctions Creation'
        call yaml_comment('Wavefunctions from PSP Atomic Orbitals Initialization',hfill='-')
        call yaml_open_map('Input Hamiltonian')
     end if
     nspin=in%nspin
     !calculate input guess from diagonalisation of LCAO basis (written in wavelets)
     call input_wf_diag(iproc,nproc, atoms,denspot,&
          KSwfn%orbs,norbv,KSwfn%comms,KSwfn%Lzd,energs,rxyz,&
          nlpsp,in%ixc,KSwfn%psi,KSwfn%hpsi,KSwfn%psit,&
          Gvirt,nspin,GPU,in,.false.)

  case(INPUT_PSI_MEMORY_WVL)
     !restart from previously calculated wavefunctions, in memory
     if (iproc == 0) then
        !write( *,'(1x,a)')&
        !     &   '-------------------------------------------------------------- Wavefunctions Restart'
        call yaml_comment('Wavefunctions Restart',hfill='-')
        call yaml_open_map("Input Hamiltonian")
     end if
     perx=(atoms%astruct%geocode /= 'F')
     pery=(atoms%astruct%geocode == 'P')
     perz=(atoms%astruct%geocode /= 'F')
 
     tx=0.0_gp
     ty=0.0_gp
     tz=0.0_gp
 
     do iat=1,atoms%astruct%nat
        tx=tx+mindist(perx,atoms%astruct%cell_dim(1),rxyz(1,iat),rxyz_old(1,iat))**2
        ty=ty+mindist(pery,atoms%astruct%cell_dim(2),rxyz(2,iat),rxyz_old(2,iat))**2
        tz=tz+mindist(perz,atoms%astruct%cell_dim(3),rxyz(3,iat),rxyz_old(3,iat))**2
     enddo
     displ=sqrt(tx+ty+tz)
 
     if(displ.eq.0d0 .or. in%inguess_geopt == 0) then
        if (in%wfn_history <= 2) then
           call timing(iproc,'restart_wvl   ','ON')
           call input_wf_memory(iproc, atoms, &
                rxyz_old, hx_old, hy_old, hz_old, d_old, wfd_old, psi_old, &
                rxyz,KSwfn%Lzd%hgrids(1),KSwfn%Lzd%hgrids(2),KSwfn%Lzd%hgrids(3),&
                KSwfn%Lzd%Glr%d,KSwfn%Lzd%Glr%wfd,KSwfn%psi, KSwfn%orbs)
              call timing(iproc,'restart_wvl   ','OF')
        else
           call input_wf_memory_history(iproc,KSwfn%orbs,atoms,in%wfn_history,&
                Kswfn%istep_history,KSwfn%oldpsis,rxyz,Kswfn%Lzd,KSwfn%psi)
        end if
     else if(in%inguess_geopt == 1) then
        call timing(iproc,'restart_rsp   ','ON')
        call input_wf_memory_new(nproc, iproc, atoms, &
             rxyz_old, hx_old, hy_old, hz_old, d_old, wfd_old, psi_old,lzd_old, &
             rxyz,KSwfn%Lzd%hgrids(1),KSwfn%Lzd%hgrids(2),KSwfn%Lzd%hgrids(3),&
             KSwfn%Lzd%Glr%d,KSwfn%Lzd%Glr%wfd,KSwfn%psi, KSwfn%orbs,KSwfn%lzd,displ)
        call timing(iproc,'restart_rsp   ','OF')
    else
        stop 'Wrong value of inguess_geopt in input.perf'
    end if

     if (in%iscf > SCF_KIND_DIRECT_MINIMIZATION) &
           call evaltoocc(iproc,nproc,.false.,in%Tel,KSwfn%orbs,in%occopt)
  case(INPUT_PSI_MEMORY_LINEAR)
     if (iproc == 0) then
        call yaml_comment('Support functions Restart',hfill='-')
        call yaml_open_map("Input Hamiltonian")
     end if
      call input_memory_linear(iproc, nproc, atoms, KSwfn, tmb, tmb_old, denspot, in, &
           rxyz_old, rxyz, denspot0, energs, nlpsp, GPU, ref_frags)
  case(INPUT_PSI_DISK_WVL)
     if (iproc == 0) then
        !write( *,'(1x,a)')&
        !     &   '---------------------------------------------------- Reading Wavefunctions from disk'
        call yaml_comment('Reading Wavefunctions from disk',hfill='-')
        call yaml_open_map("Input Hamiltonian")
     end if
     call input_wf_disk(iproc, nproc, input_wf_format, KSwfn%Lzd%Glr%d,&
          KSwfn%Lzd%hgrids(1),KSwfn%Lzd%hgrids(2),KSwfn%Lzd%hgrids(3),&
          in, atoms, rxyz, rxyz_old, KSwfn%Lzd%Glr%wfd, KSwfn%orbs, KSwfn%psi)

  case(INPUT_PSI_MEMORY_GAUSS)
     !restart from previously calculated gaussian coefficients
     if (iproc == 0) then
        !write( *,'(1x,a)')&
        !     &   '--------------------------------------- Quick Wavefunctions Restart (Gaussian basis)'
        call yaml_comment('Quick Wavefunctions Restart (Gaussian basis)',hfill='-')
        call yaml_open_map("Input Hamiltonian")
     end if
     call restart_from_gaussians(iproc,nproc,KSwfn%orbs,KSwfn%Lzd,&
          KSwfn%Lzd%hgrids(1),KSwfn%Lzd%hgrids(2),KSwfn%Lzd%hgrids(3),&
          KSwfn%psi,KSwfn%gbd,KSwfn%gaucoeffs)

  case(INPUT_PSI_DISK_GAUSS)
     !reading wavefunctions from gaussian file
     if (iproc == 0) then
        !write( *,'(1x,a)')&
        !     &   '------------------------------------------- Reading Wavefunctions from gaussian file'
        call yaml_comment('Reading Wavefunctions from gaussian file',hfill='-')
        call yaml_open_map("Input Hamiltonian")
     end if
     call read_gaussian_information(KSwfn%orbs,KSwfn%gbd,KSwfn%gaucoeffs,&
          trim(in%dir_output)//'wavefunctions.gau')
     !associate the new positions, provided that the atom number is good
     if (KSwfn%gbd%nat == atoms%astruct%nat) then
        KSwfn%gbd%rxyz=>rxyz
     else
        !        if (iproc == 0) then
        call yaml_warning('The atom number does not coincide with the number of gaussian centers')
        !write( *,*)&
        !     &   ' ERROR: the atom number does not coincide with the number of gaussian centers'
        !        end if
        stop
     end if
     call restart_from_gaussians(iproc,nproc,KSwfn%orbs,KSwfn%Lzd,&
          KSwfn%Lzd%hgrids(1),KSwfn%Lzd%hgrids(2),KSwfn%Lzd%hgrids(3),&
          KSwfn%psi,KSwfn%gbd,KSwfn%gaucoeffs)

  case (INPUT_PSI_LINEAR_AO)
     if (iproc == 0) then
        !write(*,'(1x,a)')&
        !     '------------------------------------------------------- Input Wavefunctions Creation'
        call yaml_comment('Input Wavefunctions Creation',hfill='-')
        call yaml_open_map("Input Hamiltonian")
     end if

     ! By doing an LCAO input guess
     tmb%can_use_transposed=.false.
     if (.not.present(locregcenters)) stop 'locregcenters not present!'
     call inputguessConfinement(iproc,nproc,atoms,in,KSwfn%Lzd%hgrids(1),KSwfn%Lzd%hgrids(2),KSwfn%Lzd%hgrids(3), &
          rxyz,nlpsp,GPU,KSwfn%orbs,kswfn,tmb,denspot,denspot0,energs,locregcenters)
     if(tmb%can_use_transposed) then
         i_all=-product(shape(tmb%psit_c))*kind(tmb%psit_c)
         deallocate(tmb%psit_c, stat=i_stat)
         call memocc(i_stat, i_all, 'tmb%psit_c', subname)
         i_all=-product(shape(tmb%psit_f))*kind(tmb%psit_f)
         deallocate(tmb%psit_f, stat=i_stat)
         call memocc(i_stat, i_all, 'tmb%psit_f', subname)
     end if
  case (INPUT_PSI_DISK_LINEAR)
     if (iproc == 0) then
        !write( *,'(1x,a)')&
        !     &   '---------------------------------------------------- Reading Wavefunctions from disk'
        call yaml_comment('Reading Wavefunctions from disk',hfill='-')
        call yaml_open_map("Input Hamiltonian")
     end if

     !if (in%lin%scf_mode==LINEAR_FOE) then
     !    stop 'INPUT_PSI_DISK_LINEAR not allowed with LINEAR_FOE!'
     !end if

     ! By reading the basis functions and coefficients from file
     !call readmywaves_linear(iproc,trim(in%dir_output)//'minBasis',&
     !     & input_wf_format,tmb%npsidim_orbs,tmb%lzd,tmb%orbs, &
     !     & atoms,rxyz_old,rxyz,tmb%psi,tmb%coeff)

     call readmywaves_linear_new(iproc,trim(in%dir_output),'minBasis',input_wf_format,&
          atoms,tmb,rxyz_old,rxyz,ref_frags,in%frag,in%lin%fragment_calculation)

     ! normalize tmbs - only really needs doing if we reformatted, but will need to calculate transpose after anyway
     !nullify(tmb%psit_c)                                                                
     !nullify(tmb%psit_f)  

     tmb%can_use_transposed=.true.
     overlap_calculated=.false.
     allocate(tmb%psit_c(sum(tmb%collcom%nrecvcounts_c)), stat=i_stat)
     call memocc(i_stat, tmb%psit_c, 'tmb%psit_c', subname)
     allocate(tmb%psit_f(7*sum(tmb%collcom%nrecvcounts_f)), stat=i_stat)
     call memocc(i_stat, tmb%psit_f, 'tmb%psit_f', subname)

     call transpose_localized(iproc, nproc, tmb%npsidim_orbs, tmb%orbs, tmb%collcom, &
          tmb%psi, tmb%psit_c, tmb%psit_f, tmb%lzd)

     ! normalize psi
     allocate(norm(tmb%orbs%norb), stat=i_stat)
     call memocc(i_stat, norm, 'norm', subname)

     call normalize_transposed(iproc, nproc, tmb%orbs, tmb%collcom, tmb%psit_c, tmb%psit_f, norm)

     call untranspose_localized(iproc, nproc, tmb%npsidim_orbs, tmb%orbs, tmb%collcom, &
          tmb%psit_c, tmb%psit_f, tmb%psi, tmb%lzd)

     i_all = -product(shape(norm))*kind(norm)
     deallocate(norm,stat=i_stat)
     call memocc(i_stat,i_all,'norm',subname)

     !!allocate(tmb%linmat%denskern%matrix(tmb%orbs%norb,tmb%orbs%norb), stat=i_stat)
     !!call memocc(i_stat, tmb%linmat%denskern%matrix, 'tmb%linmat%denskern%matrix', subname)
     !!call calculate_density_kernel(iproc, nproc, .true., KSwfn%orbs, tmb%orbs, tmb%coeff, tmb%linmat%denskern%matrix)
     !!call compress_matrix(iproc,tmb%linmat%denskern)
     !!do itmb=1,tmb%orbs%norb
     !!   do jtmb=1,tmb%orbs%norb
     !!      write(20,*) itmb,jtmb,tmb%linmat%denskern%matrix(itmb,jtmb)
     !!   end do
     !!end do
     !!i_all=-product(shape(tmb%linmat%denskern%matrix))*kind(tmb%linmat%denskern%matrix)
     !!deallocate(tmb%linmat%denskern%matrix,stat=i_stat)
     !!call memocc(i_stat,i_all,'tmb%linmat%denskern%matrix',subname)           

     ! CDFT: need to do this here to correct fragment charges in case of constrained transfer integral calculation
     call nullify_cdft_data(cdft)
     nullify(in_frag_charge)
     if (in%lin%constrained_dft) then
        call cdft_data_init(cdft,in%frag,KSwfn%Lzd%Glr%d%n1i*KSwfn%Lzd%Glr%d%n2i*denspot%dpbox%n3d,&
             in%lin%calc_transfer_integrals)
        if (in%lin%calc_transfer_integrals) then
           in_frag_charge=f_malloc_ptr(in%frag%nfrag,id='in_frag_charge')
           call vcopy(in%frag%nfrag,in%frag%charge(1),1,in_frag_charge(1),1)
           ! assume all other fragments neutral, use total system charge to get correct charge for the other fragment
           in_frag_charge(cdft%ifrag_charged(2))=in%ncharge - in_frag_charge(cdft%ifrag_charged(1))
           ! want the difference in number of electrons here, rather than explicitly the charge
           ! actually need this to be more general - perhaps change constraint to be charge rather than number of electrons
           cdft%charge=ref_frags(in%frag%frag_index(cdft%ifrag_charged(1)))%nelec-in_frag_charge(cdft%ifrag_charged(1))&
                -(ref_frags(in%frag%frag_index(cdft%ifrag_charged(2)))%nelec-in_frag_charge(cdft%ifrag_charged(2)))
           !DEBUG
           if (iproc==0) then
              print*,'???????????????????????????????????????????????????????'
              print*,'ifrag_charged1&2,in_frag_charge1&2,ncharge,cdft%charge',cdft%ifrag_charged(1:2),&
              in_frag_charge(cdft%ifrag_charged(1)),in_frag_charge(cdft%ifrag_charged(2)),in%ncharge,cdft%charge
              print*,'??',ref_frags(in%frag%frag_index(cdft%ifrag_charged(1)))%nelec,in_frag_charge(cdft%ifrag_charged(1)),&
                              ref_frags(in%frag%frag_index(cdft%ifrag_charged(2)))%nelec,in_frag_charge(cdft%ifrag_charged(2))
              print*,'???????????????????????????????????????????????????????'
           end if
           !END DEBUG
        else
           in_frag_charge=>in%frag%charge
        end if
     else
        in_frag_charge=>in%frag%charge
     end if

     ! we have to copy the coeffs from the fragment structure to the tmb structure and reconstruct each 'mini' kernel
     ! this is overkill as we are recalculating the kernel anyway - fix at some point
     ! or just put into fragment structure to save recalculating for CDFT
     if (in%lin%fragment_calculation) then
        call fragment_coeffs_to_kernel(iproc,in,in_frag_charge,ref_frags,tmb,KSwfn%orbs,overlap_calculated,&
             nstates_max,in%lin%constrained_dft)
        if (in%lin%calc_transfer_integrals.and.in%lin%constrained_dft) then
           call f_free_ptr(in_frag_charge)
        else
           nullify(in_frag_charge)
        end if
     else
        call vcopy(tmb%orbs%norb**2,ref_frags(1)%coeff(1,1),1,tmb%coeff(1,1),1)
        call vcopy(tmb%orbs%norb,ref_frags(1)%eval(1),1,tmb%orbs%eval(1),1)
        if (associated(ref_frags(1)%coeff)) call f_free_ptr(ref_frags(1)%coeff)
        if (associated(ref_frags(1)%eval)) call f_free_ptr(ref_frags(1)%eval)
     end if

     ! hack occup to make density neutral with full occupations, then unhack after extra diagonalization (using nstates max)
     ! use nstates_max - tmb%orbs%occup set in fragment_coeffs_to_kernel
     if (in%lin%diag_start) then
        ! not worrying about this case as not currently used anyway
        call reconstruct_kernel(iproc, nproc, tmb%orthpar%methTransformOverlap, tmb%orthpar%blocksize_pdsyev, &
             tmb%orthpar%blocksize_pdgemm, tmb%orbs, tmb, overlap_calculated)  
     else
        ! come back to this - reconstruct kernel too expensive with exact version, but Taylor needs to be done ~ 3 times here...
        call reconstruct_kernel(iproc, nproc, tmb%orthpar%methTransformOverlap, tmb%orthpar%blocksize_pdsyev, &
             tmb%orthpar%blocksize_pdgemm, KSwfn%orbs, tmb, overlap_calculated)
     end if
     !!tmb%linmat%ovrlp%matrix=f_malloc_ptr((/tmb%orbs%norb,tmb%orbs%norb/),id='tmb%linmat%ovrlp%matrix')
     !!tmb%linmat%denskern%matrix=f_malloc_ptr((/tmb%orbs%norb,tmb%orbs%norb/),id='tmb%linmat%denskern%matrix')
     !!ks=f_malloc((/tmb%orbs%norb,tmb%orbs%norb/),id='ks')
     !!ksk=f_malloc((/tmb%orbs%norb,tmb%orbs%norb/),id='ksk')
     !!call uncompress_matrix(bigdft_mpi%iproc,tmb%linmat%ovrlp)
     !!call uncompress_matrix(bigdft_mpi%iproc,tmb%linmat%denskern)
     !!call dgemm('n', 't', tmb%orbs%norb, tmb%orbs%norb, tmb%orbs%norb, 1.d0, tmb%linmat%denskern%matrix(1,1), tmb%orbs%norb, &
     !!           tmb%linmat%ovrlp%matrix(1,1), tmb%orbs%norb, 0.d0, ks(1,1), tmb%orbs%norb) 
     !!call dgemm('n', 't', tmb%orbs%norb, tmb%orbs%norb, tmb%orbs%norb, 1.d0, ks(1,1), tmb%orbs%norb, &
     !!           tmb%linmat%denskern%matrix(1,1), tmb%orbs%norb, 0.d0, ksk(1,1), tmb%orbs%norb)

     !!nonidem=0
     !!do itmb=1,tmb%orbs%norb
     !!   do jtmb=1,tmb%orbs%norb
     !!      write(61,*) itmb,jtmb,tmb%linmat%denskern%matrix(itmb,jtmb),ksk(itmb,jtmb),&
     !!           tmb%linmat%denskern%matrix(itmb,jtmb)-ksk(itmb,jtmb),tmb%linmat%ovrlp%matrix(itmb,jtmb)
     !!      nonidem=nonidem+tmb%linmat%denskern%matrix(itmb,jtmb)-ksk(itmb,jtmb)
     !!   end do
     !!end do
     !!print*,'non idempotency',nonidem/tmb%orbs%norb**2

     !!call f_free(ks) 
     !!call f_free(ksk) 
     !!call f_free_ptr(tmb%linmat%ovrlp%matrix)   
     !!call f_free_ptr(tmb%linmat%denskern%matrix)   

     tmb%can_use_transposed=.false. ! - do we really need to deallocate here?
     i_all = -product(shape(tmb%psit_c))*kind(tmb%psit_c)                               
     deallocate(tmb%psit_c,stat=i_stat)                                                 
     call memocc(i_stat,i_all,'tmb%psit_c',subname)                                     
     i_all = -product(shape(tmb%psit_f))*kind(tmb%psit_f)                               
     deallocate(tmb%psit_f,stat=i_stat)                                                 
     call memocc(i_stat,i_all,'tmb%psit_f',subname)
     nullify(tmb%psit_c)
     nullify(tmb%psit_f)

     ! Now need to calculate the charge density and the potential related to this inputguess
     call communicate_basis_for_density_collective(iproc, nproc, tmb%lzd, max(tmb%npsidim_orbs,tmb%npsidim_comp), &
          tmb%orbs, tmb%psi, tmb%collcom_sr)

     call sumrho_for_TMBs(iproc, nproc, KSwfn%Lzd%hgrids(1), KSwfn%Lzd%hgrids(2), KSwfn%Lzd%hgrids(3), &
          tmb%collcom_sr, tmb%linmat%denskern_large, KSwfn%Lzd%Glr%d%n1i*KSwfn%Lzd%Glr%d%n2i*denspot%dpbox%n3d, &
          denspot%rhov, rho_negative)
     if (rho_negative) then
         if (iproc==0) call yaml_warning('Charge density contains negative points, need to increase FOE cutoff')
         call increase_FOE_cutoff(iproc, nproc, tmb%lzd, atoms%astruct, in, KSwfn%orbs, tmb%orbs, tmb%foe_obj, init=.false.)
         call clean_rho(iproc, KSwfn%Lzd%Glr%d%n1i*KSwfn%Lzd%Glr%d%n2i*denspot%dpbox%n3d, denspot%rhov)
     end if

     ! CDFT: calculate w(r) and w_ab, define some initial guess for V and initialize other cdft_data stuff
     call timing(iproc,'constraineddft','ON')
     if (in%lin%constrained_dft) then
        call cdft_data_allocate(cdft,tmb%linmat%ham)
        if (trim(cdft%method)=='fragment_density') then ! fragment density approach
           if (in%lin%calc_transfer_integrals) stop 'Must use Lowdin for CDFT transfer integral calculations for now'
           if (in%lin%diag_start) stop 'Diag at start probably not working for fragment_density'
           cdft%weight_function=f_malloc_ptr(cdft%ndim_dens,id='cdft%weight_function')
           call calculate_weight_function(in,ref_frags,cdft,&
                KSwfn%Lzd%Glr%d%n1i*KSwfn%Lzd%Glr%d%n2i*denspot%dpbox%n3d,denspot%rhov,tmb,atoms,rxyz,denspot)
           call calculate_weight_matrix_using_density(iproc,cdft,tmb,atoms,in,GPU,denspot)
           call f_free_ptr(cdft%weight_function)
        else if (trim(cdft%method)=='lowdin') then ! direct weight matrix approach
           call calculate_weight_matrix_lowdin_wrapper(cdft,tmb,in,ref_frags,.false.,tmb%orthpar%methTransformOverlap)
           ! debug
           !call plot_density(iproc,nproc,'initial_density.cube', &
           !     atoms,rxyz,denspot%dpbox,1,denspot%rhov)
           ! debug
        else 
           stop 'Error invalid method for calculating CDFT weight matrix'
        end if
     end if

     call timing(iproc,'constraineddft','OF')

    !call plot_density(bigdft_mpi%iproc,bigdft_mpi%nproc,'density.cube', &
    !     atoms,rxyz,denspot%dpbox,1,denspot%rhov)

     ! Must initialize rhopotold (FOR NOW... use the trivial one)
     call vcopy(max(denspot%dpbox%ndims(1)*denspot%dpbox%ndims(2)*denspot%dpbox%n3p,1)*in%nspin, &
          denspot%rhov(1), 1, denspot0(1), 1)
     if (in%lin%scf_mode/=LINEAR_MIXPOT_SIMPLE) then
        ! set the initial charge density
        call mix_rhopot(iproc,nproc,denspot%mix%nfft*denspot%mix%nspden,0.d0,denspot%mix,&
             denspot%rhov,1,denspot%dpbox%ndims(1),denspot%dpbox%ndims(2),denspot%dpbox%ndims(3),&
             atoms%astruct%cell_dim(1)*atoms%astruct%cell_dim(2)*atoms%astruct%cell_dim(3),&
             pnrm,denspot%dpbox%nscatterarr)
     end if
     !!call deallocateCommunicationbufferSumrho(tmb%comsr, subname)

     call updatePotential(in%ixc,in%nspin,denspot,energs%eh,energs%exc,energs%evxc)
     if (in%lin%scf_mode==LINEAR_MIXPOT_SIMPLE) then
        ! set the initial potential
        call mix_rhopot(iproc,nproc,denspot%mix%nfft*denspot%mix%nspden,0.d0,denspot%mix,&
             denspot%rhov,1,denspot%dpbox%ndims(1),denspot%dpbox%ndims(2),denspot%dpbox%ndims(3),&
             atoms%astruct%cell_dim(1)*atoms%astruct%cell_dim(2)*atoms%astruct%cell_dim(3),&
             pnrm,denspot%dpbox%nscatterarr)
     end if
     call local_potential_dimensions(iproc,tmb%lzd,tmb%orbs,denspot%dpbox%ngatherarr(0,1))

    !call plot_density(bigdft_mpi%iproc,bigdft_mpi%nproc,'potential.cube', &
    !     atoms,rxyz,denspot%dpbox,1,denspot%rhov)

    !call plot_density(bigdft_mpi%iproc,bigdft_mpi%nproc,'vext.cube', &
    !     atoms,rxyz,denspot%dpbox,1,denspot%V_ext)

     !! if we want to ignore read in coeffs and diag at start - EXPERIMENTAL
     if (in%lin%diag_start) then
        !if (iproc==0) then
        !print*,'coeffs before extra diag:'
        !do iorb=1,KSwfn%orbs%norb
        !write(*,'(I4,3(F8.2,2x),4(F8.4,2x),2x,4(F8.4,2x))') iorb,KSwfn%orbs%occup(iorb),tmb%orbs%occup(iorb),&
        !tmb%orbs%eval(iorb),tmb%coeff(1:4,iorb),tmb%coeff(5:8,iorb)
        !end do
        !do iorb=KSwfn%orbs%norb+1,tmb%orbs%norb
        !write(*,'(I4,3(F8.2,2x),4(F8.4,2x),2x,4(F8.4,2x))') iorb,0.d0,tmb%orbs%occup(iorb),tmb%orbs%eval(iorb),&
        !tmb%coeff(1:4,iorb),tmb%coeff(5:8,iorb)
        !end do
        !end if
        call get_coeff(iproc,nproc,LINEAR_MIXDENS_SIMPLE,KSwfn%orbs,atoms,rxyz,denspot,GPU,&
             infoCoeff,energs,nlpsp,in%SIC,tmb,pnrm,.false.,.false.,&
<<<<<<< HEAD
             .true.,ham_small,0,0,0,0,in%lin%order_taylor,in%calculate_KS_residue) !in%lin%extra_states) - assume no extra states as haven't set occs for this yet
=======
             .true.,ham_small,0,0,0,0,in%lin%order_taylor,&
             in%purification_quickreturn,in%calculate_KS_residue) !in%lin%extra_states) - assume no extra states as haven't set occs for this yet
>>>>>>> ffa93dbe

        !if (iproc==0) then
        !print*,'coeffs after extra diag:'
        !do iorb=1,KSwfn%orbs%norb
        !write(*,'(I4,3(F8.2,2x),4(F8.4,2x),2x,4(F8.4,2x))') iorb,KSwfn%orbs%occup(iorb),tmb%orbs%occup(iorb),tmb%orbs%eval(iorb),&
        !tmb%coeff(1:4,iorb),tmb%coeff(5:8,iorb)
        !end do
        !do iorb=KSwfn%orbs%norb+1,tmb%orbs%norb
        !write(*,'(I4,3(F8.2,2x),4(F8.4,2x),2x,4(F8.4,2x))') iorb,0.d0,tmb%orbs%occup(iorb),tmb%orbs%eval(iorb),&
        !tmb%coeff(1:4,iorb),tmb%coeff(5:8,iorb)
        !end do
        !end if

        !reset occ
        call to_zero(tmb%orbs%norb,tmb%orbs%occup(1))
        do iorb=1,kswfn%orbs%norb
          tmb%orbs%occup(iorb)=Kswfn%orbs%occup(iorb)
        end do

        ! use the coeffs from the more balanced kernel to get the correctly occupied kernel (maybe reconstruct not needed?)
        call reconstruct_kernel(iproc, nproc, tmb%orthpar%methTransformOverlap, tmb%orthpar%blocksize_pdsyev, &
            tmb%orthpar%blocksize_pdgemm, KSwfn%orbs, tmb, overlap_calculated)     
        !then redo density and potential with correct charge? - for ease doing in linear scaling
     end if

  case default
     !     if (iproc == 0) then
     !write( *,'(1x,a,I0,a)')'ERROR: illegal value of inputPsiId (', in%inputPsiId, ').'
     call yaml_warning('Illegal value of inputPsiId (' // trim(yaml_toa(in%inputPsiId,fmt='(i0)')) // ')')
     call input_psi_help()
     stop
     !     end if

  end select

  !save the previous potential if the rho_work is associated
  if (denspot%rhov_is==KS_POTENTIAL .and. in%iscf==SCF_KIND_GENERALIZED_DIRMIN) then
     if (associated(denspot%rho_work)) then
        call yaml_warning('The reference potential should be empty to correct the hamiltonian!')
        !write(*,*)'ERROR: the reference potential should be empty to correct the hamiltonian!'
        stop
     end if
     call yaml_newline()
     call yaml_comment('Saving the KS potential obtained from IG')
     allocate(denspot%rho_work(denspot%dpbox%ndimpot*denspot%dpbox%nrhodim+ndebug),stat=i_stat)
     call vcopy(denspot%dpbox%ndimpot*denspot%dpbox%nrhodim,&
          denspot%rhov(1),1,denspot%rho_work(1),1)
  end if

  !all the input format need first_orthon except the LCAO input_guess
  ! WARNING: at the momemt the linear scaling version does not need first_orthon.
  ! hpsi and psit have been allocated during the LCAO input guess.
  ! Maybe to be changed later.
  !if (inputpsi /= 0 .and. inputpsi /=-1000) then
  if ( inputpsi /= INPUT_PSI_LCAO .and. inputpsi /= INPUT_PSI_LINEAR_AO .and. &
        inputpsi /= INPUT_PSI_EMPTY .and. inputpsi /= INPUT_PSI_DISK_LINEAR .and. &
        inputpsi /= INPUT_PSI_MEMORY_LINEAR) then
    
     !orthogonalise wavefunctions and allocate hpsi wavefunction (and psit if parallel)
     call first_orthon(iproc,nproc,KSwfn%orbs,KSwfn%Lzd,KSwfn%comms,&
          KSwfn%psi,KSwfn%hpsi,KSwfn%psit,in%orthpar)
  end if

  !if (iproc==0 .and. inputpsi /= INPUT_PSI_LINEAR_AO) call yaml_close_map() !input hamiltonian
  if (iproc==0) call yaml_close_map() !input hamiltonian

  if(inputpsi /= INPUT_PSI_LINEAR_AO .and. inputpsi /= INPUT_PSI_DISK_LINEAR .and. &
     inputpsi /= INPUT_PSI_MEMORY_LINEAR) then
     !allocate arrays for the GPU if a card is present
     if (GPUconv) then
        call prepare_gpu_for_locham(KSwfn%Lzd%Glr%d%n1,KSwfn%Lzd%Glr%d%n2,KSwfn%Lzd%Glr%d%n3,&
             in%nspin,&
             KSwfn%Lzd%hgrids(1),KSwfn%Lzd%hgrids(2),KSwfn%Lzd%hgrids(3),&
             KSwfn%Lzd%Glr%wfd,KSwfn%orbs,GPU)
     end if
     !the same with OpenCL, but they cannot exist at same time
     if (OCLconv) then
        call allocate_data_OCL(KSwfn%Lzd%Glr%d%n1,KSwfn%Lzd%Glr%d%n2,KSwfn%Lzd%Glr%d%n3,&
             atoms%astruct%geocode,&
             in%nspin,KSwfn%Lzd%Glr%wfd,KSwfn%orbs,GPU)
        if (iproc == 0) call yaml_comment('GPU data allocated')
        !if (iproc == 0) write(*,*)'GPU data allocated'
     end if
  end if

   ! Emit that new wavefunctions are ready.
   if (inputpsi /= INPUT_PSI_LINEAR_AO .and. inputpsi /= INPUT_PSI_DISK_LINEAR &
        & .and. inputpsi /= INPUT_PSI_MEMORY_LINEAR .and. KSwfn%c_obj /= 0) then
      call kswfn_emit_psi(KSwfn, 0, 0, iproc, nproc)
   end if
   if ((inputpsi == INPUT_PSI_LINEAR_AO .or.&
        inputpsi == INPUT_PSI_DISK_LINEAR .or. &
        inputpsi == INPUT_PSI_MEMORY_LINEAR ).and. tmb%c_obj /= 0) then
      call kswfn_emit_psi(tmb, 0, 0, iproc, nproc)
   end if

   call f_release_routine()

END SUBROUTINE input_wf


!> Check for the input psi (wavefunctions)
!! @param inputpsi            
!!    INPUT_PSI_DISK_WVL      : psi on the disk (wavelets), check if the wavefunctions are all present
!!                              otherwise switch to normal input guess
!!    INPUT_PSI_DISK_LINEAR : psi on memory (linear version)
!!    INPUT_PSI_LCAO          : Use normal input guess (Linear Combination of Atomic Orbitals)
subroutine input_check_psi_id(inputpsi, input_wf_format, dir_output, orbs, lorbs, iproc, nproc, nfrag, frag_dir, ref_frags)
  use module_types
  use yaml_output
  use module_fragments
  use module_interfaces, except_this_one=>input_check_psi_id
  implicit none
  integer, intent(out) :: input_wf_format         !< (out) Format of WF
  integer, intent(inout) :: inputpsi              !< (in) indicate how check input psi, (out) give how to build psi
  integer, intent(in) :: iproc                    !< (in)  id proc
  integer, intent(in) :: nproc                    !< (in)  #proc
  integer, intent(in) :: nfrag                    !< number of fragment directories which need checking
  type(system_fragment), dimension(:), pointer :: ref_frags  !< number of orbitals for each fragment
  character(len=100), dimension(nfrag), intent(in) :: frag_dir !< label for fragment subdirectories (blank if not a fragment calculation)
  character(len = *), intent(in) :: dir_output
  type(orbitals_data), intent(in) :: orbs, lorbs

  logical :: onefile
  integer :: ifrag

  input_wf_format=WF_FORMAT_NONE !default value
  !for the inputPsi == WF_FORMAT_NONE case, check 
  !if the wavefunctions are all present
  !otherwise switch to normal input guess
  if (inputpsi == INPUT_PSI_DISK_WVL) then
     ! Test ETSF file.
     inquire(file=trim(dir_output)//"wavefunction.etsf",exist=onefile)
     if (onefile) then
        input_wf_format = WF_FORMAT_ETSF
     else
        call verify_file_presence(trim(dir_output)//"wavefunction",orbs,input_wf_format,nproc)
     end if
     if (input_wf_format == WF_FORMAT_NONE) then
        if (iproc==0) call yaml_warning('Missing wavefunction files, switch to normal input guess')
        !if (iproc==0) write(*,*)''
        !if (iproc==0) write(*,*)'*********************************************************************'
        !if (iproc==0) write(*,*)'* WARNING: Missing wavefunction files, switch to normal input guess *'
        !if (iproc==0) write(*,*)'*********************************************************************'
        !if (iproc==0) write(*,*)''
        inputpsi=INPUT_PSI_LCAO
     end if
  end if
  ! Test if the files are there for initialization via reading files
  if (inputpsi == INPUT_PSI_DISK_LINEAR) then
     do ifrag=1,nfrag
        ! Test ETSF file.
        inquire(file=trim(dir_output)//"minBasis.etsf",exist=onefile)
        if (onefile) then
           input_wf_format = WF_FORMAT_ETSF
        else
           call verify_file_presence(trim(dir_output)//trim(frag_dir(ifrag))//"minBasis",lorbs,input_wf_format,&
                nproc,ref_frags(ifrag)%fbasis%forbs%norb)
        end if
        if (input_wf_format == WF_FORMAT_NONE) then
           if (iproc==0) call yaml_warning('Missing wavefunction files, switch to normal input guess')
           !if (iproc==0) write(*,*)''
           !if (iproc==0) write(*,*)'*********************************************************************'
           !if (iproc==0) write(*,*)'* WARNING: Missing wavefunction files, switch to normal input guess *'
           !if (iproc==0) write(*,*)'*********************************************************************'
           !if (iproc==0) write(*,*)''
           inputpsi=INPUT_PSI_LINEAR_AO
           ! if one directoy doesn't exist, exit
           exit
        end if
     end do
  end if
END SUBROUTINE input_check_psi_id


subroutine input_wf_memory_new(nproc, iproc, atoms, &
           rxyz_old, hx_old, hy_old, hz_old, d_old, wfd_old, psi_old,lzd_old, &
           rxyz,hx,hy,hz,d,wfd,psi,orbs,lzd,displ)

  use module_defs
  use ao_inguess, only: atomic_info
  use module_types
  use module_interfaces, except_this_one => input_wf_memory_new
  implicit none

  !Global Variables  
  integer, intent(in) :: nproc, iproc
  type(atoms_data), intent(in) :: atoms
  real(gp), dimension(3, atoms%astruct%nat), intent(in) :: rxyz, rxyz_old
  real(gp), intent(in) :: hx, hy, hz, hx_old, hy_old, hz_old,displ
  type(grid_dimensions), intent(in) :: d, d_old
  type(wavefunctions_descriptors), intent(in) :: wfd
  type(wavefunctions_descriptors), intent(inout) :: wfd_old
  type(orbitals_data), intent(in) :: orbs
  type(local_zone_descriptors), intent(inout) :: lzd_old
  type(local_zone_descriptors), intent(in) :: lzd
  real(wp), dimension(:), pointer :: psi, psi_old

  !Local Variables
  character(len = *), parameter :: subname = "input_wf_memory"
  integer :: i_stat, i_all,iorb,nbox,npsir,ist,i,l,k,i1,i2,i3,l1,l2,l3,p1,p2,p3,ii1,ii2,ii3
  type(workarr_sumrho) :: w
  real(wp), dimension(:,:,:), allocatable :: psir,psir_old
  real(wp) :: hhx_old,hhy_old,hhz_old,hhx,hhy,hhz,dgrid1,dgrid2,dgrid3,expfct,x,y,z,s1,s2,s3
  real(wp) :: s1d1,s1d2,s1d3,s2d1,s2d2,s2d3,s3d1,s3d2,s3d3,norm_1,norm_2,norm_3,norm,radius,jacdet
  real(wp), dimension(-1:1) :: coeff,ipv,ipv2


  !To reduce the size, use real(kind=4)
  real(kind=4), dimension(:,:), allocatable :: shift
  real(wp) :: s1_new, s2_new, s3_new,xz,yz,zz,recnormsqr,exp_val, exp_cutoff
  real(wp) :: k1,k2,k3,distance,cutoff

  integer :: istart,irange,iend,rest,ierr, gridx,gridy,gridz,xbox,ybox,zbox,iy,iz

  !Atom description (needed for call to eleconf)
  integer ::nzatom,nvalelec!,nsccode,mxpl,mxchg
  real(wp) :: rcov
  !character(len=2) :: symbol

  if (lzd_old%Glr%geocode .ne. 'F') then
     write(*,*) 'Not implemented for boundary conditions other than free'
     stop
  end if

 ! Daubechies to ISF
  npsir=1
  call initialize_work_arrays_sumrho(Lzd_old%Glr,w)
  nbox = lzd_old%Glr%d%n1i*Lzd_old%Glr%d%n2i*Lzd_old%Glr%d%n3i

  allocate(psir_old(nbox,npsir,orbs%norbp),stat=i_stat)
  call memocc(i_stat,psir_old,'psir_old', subname)
  
  allocate(psir(lzd%Glr%d%n1i*Lzd%Glr%d%n2i*Lzd%Glr%d%n3i,npsir,orbs%norbp),stat=i_stat)
  call memocc(i_stat,psir,'psir',subname)

  allocate(shift(lzd%glr%d%n1i*lzd%glr%d%n2i*lzd%glr%d%n3i,5),stat=i_stat)
  call memocc(i_stat,shift,'shift',subname)  
  
  call to_zero(max(orbs%npsidim_comp,orbs%npsidim_orbs),psi(1)) 
  call to_zero(lzd%Glr%d%n1i*Lzd%Glr%d%n2i*Lzd%Glr%d%n3i*npsir*orbs%norbp,psir(1,1,1)) 
  call to_zero(nbox*npsir*orbs%norbp,psir_old(1,1,1)) 

  call to_zero(lzd%glr%d%n1i*lzd%glr%d%n2i*lzd%glr%d%n3i*5, shift(1,1))

  ist=1
  loop_orbs: do iorb=1,orbs%norbp
     call daub_to_isf(Lzd_old%Glr,w,psi_old(ist),psir_old(1,1,iorb))
     ist=ist+Lzd_old%Glr%wfd%nvctr_c+7*Lzd_old%Glr%wfd%nvctr_f
  end do loop_orbs
  call deallocate_work_arrays_sumrho(w)

  hhx_old = 0.5*hx_old
  hhy_old = 0.5*hy_old
  hhz_old = 0.5*hz_old  

  hhx = 0.5*hx
  hhy = 0.5*hy
  hhz = 0.5*hz  
  
  jacdet = 0.d0
  expfct = 0.d0
  recnormsqr = 0d0

  irange = int(atoms%astruct%nat/nproc)

  rest = atoms%astruct%nat - nproc*irange

  do i = 0,rest-1
     if(iproc .eq. i) irange = irange + 1 
  end do

  if (iproc <= rest-1) then
     istart = iproc*irange + 1
     iend = istart + irange - 1
  else  
     istart = iproc*irange + 1 + rest
     iend = istart + irange - 1
  end if
   
  do k = istart,iend

     !determine sigma of gaussian (sigma is taken as the covalent radius of the atom,rcov)
     nzatom = atoms%nzatom(atoms%astruct%iatype(k))
     nvalelec =  atoms%nelpsp(atoms%astruct%iatype(k))
     call atomic_info(nzatom, nvalelec,rcov=rcov)
     !call eleconf(nzatom, nvalelec,symbol,rcov,rprb,ehomo,neleconf,nsccode,mxpl,mxchg,amu)
     
     radius = 1.0/((rcov)**2)
     cutoff = 3*rcov
     
     !dimensions for box around atom 
     xbox = nint(cutoff/hhx) ; ybox = nint(cutoff/hhy) ; zbox = nint(cutoff/hhz)
  
     gridx = nint(rxyz(1,k)/hhx)+14
     gridy = nint(rxyz(2,k)/hhy)+14
     gridz = nint(rxyz(3,k)/hhz)+14
  
     !$OMP PARALLEL DO DEFAULT(PRIVATE) SHARED(rxyz_old,rxyz,shift,gridx,gridy,gridz,xbox,ybox,zbox, &
     !$OMP& hhz,hhy,hhx,lzd,k) FIRSTPRIVATE(radius,cutoff)
     do i3 = max(1, gridz-zbox), min(lzd%glr%d%n3i,gridz+zbox)
        ii3 = i3-14
        zz = ii3*hhz
        iz = (i3-1)*lzd%glr%d%n1i*lzd%glr%d%n2i
        do i2 = max(1,gridy-ybox), min(lzd%glr%d%n2i,gridy+ybox)
           ii2 = i2 - 14
           yz = ii2*hhy
           iy = (i2-1)*lzd%glr%d%n1i
           do i1 = max(1,gridx-xbox), min(lzd%glr%d%n1i,gridx+xbox)
               
              ii1 = i1 - 14
              xz = ii1*hhx
              
              norm_1 = 0d0 ; norm_2 = 0d0 ; norm_3 = 0d0 
              s1_new = 0d0 ; s2_new = 0d0 ; s3_new = 0d0

              s1d1 = 0d0 ; s1d2 = 0d0 ; s1d3 = 0d0
              s2d1 = 0d0 ; s2d2 = 0d0 ; s2d3 = 0d0
              s3d1 = 0d0 ; s3d2 = 0d0 ; s3d3 = 0d0 
              
              distance = sqrt((xz-rxyz(1,k))**2+(yz-rxyz(2,k))**2+(zz-rxyz(3,k))**2)
              if(distance > cutoff) cycle 
              
              exp_val = 0.5*(distance**2)*radius
              exp_cutoff = 0.5*(cutoff**2)*radius
              
              expfct = ex(exp_val, exp_cutoff) 

              norm = expfct
              recnormsqr = 1/expfct**2

              s1_new = (rxyz(1,k) - rxyz_old(1,k))*expfct
              s2_new = (rxyz(2,k) - rxyz_old(2,k))*expfct
              s3_new = (rxyz(3,k) - rxyz_old(3,k))*expfct

              norm_1 =  expfct*((xz-rxyz(1,k))*radius)
              norm_2 =  expfct*((yz-rxyz(2,k))*radius)
              norm_3 =  expfct*((zz-rxyz(3,k))*radius)

              s1d1 = s1_new*((xz-rxyz(1,k))*radius)
              s1d2 = s1_new*((yz-rxyz(2,k))*radius)
              s1d3 = s1_new*((zz-rxyz(3,k))*radius)
              
              s2d1 = s2_new*((xz-rxyz(1,k))*radius)
              s2d2 = s2_new*((yz-rxyz(2,k))*radius)
              s2d3 = s2_new*((zz-rxyz(3,k))*radius)
     
              s3d1 = s3_new*((xz-rxyz(1,k))*radius)
              s3d2 = s3_new*((yz-rxyz(2,k))*radius)
              s3d3 = s3_new*((zz-rxyz(3,k))*radius)

              s1d1 =       (s1d1*expfct - s1_new*norm_1)*recnormsqr
              s1d2 =       (s1d2*expfct - s1_new*norm_2)*recnormsqr
              s1d3 =       (s1d3*expfct - s1_new*norm_3)*recnormsqr
         
              s2d1 =       (s2d1*expfct - s2_new*norm_1)*recnormsqr
              s2d2 =       (s2d2*expfct - s2_new*norm_2)*recnormsqr
              s2d3 =       (s2d3*expfct - s2_new*norm_3)*recnormsqr
         
              s3d1 =       (s3d1*expfct - s3_new*norm_1)*recnormsqr
              s3d2 =       (s3d2*expfct - s3_new*norm_2)*recnormsqr
              s3d3 =       (s3d3*expfct - s3_new*norm_3)*recnormsqr
        
 
              jacdet = s1d1*s2d2*s3d3 + s1d2*s2d3*s3d1 + s1d3*s2d1*s3d2 - s1d3*s2d2*s3d1-s1d2*s2d1*s3d3 - s1d1*s2d3*s3d2&
                        &  + s1d1 + s2d2 + s3d3 +s1d1*s2d2+s3d3*s1d1+s3d3*s2d2 - s1d2*s2d1 - s3d2*s2d3 - s3d1*s1d3

              shift(i1+iy+iz,1) = real(s1_new,kind=4) +  shift(i1+iy+iz,1)  
              shift(i1+iy+iz,2) = real(s2_new,kind=4) +  shift(i1+iy+iz,2)  
              shift(i1+iy+iz,3) = real(s3_new,kind=4) +  shift(i1+iy+iz,3)  
              shift(i1+iy+iz,4) = real(expfct,kind=4) +  shift(i1+iy+iz,4)  
              shift(i1+iy+iz,5) = real(jacdet,kind=4) +  shift(i1+iy+iz,5)  

           end do     
        end do
      end do
    !$OMP END PARALLEL DO
  end do

 call MPIALLRED(shift(1,1),lzd%glr%d%n1i*lzd%glr%d%n2i*lzd%glr%d%n3i*5, MPI_SUM,bigdft_mpi%mpi_comm,ierr) 

!Interpolation
 do iorb = 1,orbs%norbp
  !$OMP PARALLEL DO DEFAULT(PRIVATE) SHARED(shift,hhx,hhy,hhz,hhx_old,hhy_old,hhz_old,lzd_old,lzd,atoms, &
  !$OMP& psir_old,psir,rxyz_old,rxyz,iorb) 
  do i3 = 1, lzd%glr%d%n3i
      iz = (i3-1)*lzd%glr%d%n2i*lzd%glr%d%n1i
    do i2 = 1, lzd%glr%d%n2i
       iy = (i2-1)*lzd%glr%d%n1i
      do i1 = 1, lzd%glr%d%n1i

         s1 = shift(i1+iy+iz,1) 
         s2 = shift(i1+iy+iz,2) 
         s3 = shift(i1+iy+iz,3) 
         norm = shift(i1+iy+iz,4) 
         jacdet = shift(i1+iy+iz,5)

         jacdet = jacdet + 1.0

         if(norm.eq.0d0) norm = 1d0

         s1 = s1/norm
         s2 = s2/norm
         s3 = s3/norm

         k1 = (i1-14)*hhx_old 
         k2 = (i2-14)*hhy_old 
         k3 = (i3-14)*hhz_old 

         x = k1 - s1
         y = k2 - s2
         z = k3 - s3
     
         p1 = nint(x/hhx_old) + 14
         p2 = nint(y/hhy_old) + 14 
         p3 = nint(z/hhz_old) + 14
        
         dgrid1 = x - (p1-14)*hhx_old
         dgrid2 = y - (p2-14)*hhy_old
         dgrid3 = z - (p3-14)*hhz_old

         if(p1 < 2 .or. p1 > lzd_old%glr%d%n1i-1 .or. p2 < 2 .or. p2 > lzd_old%glr%d%n2i-1 .or. &
            p3 < 2 .or. p3 > lzd_old%glr%d%n3i-1 ) then
            psir(i1+iy+iz,1,iorb) = 0.d0
            cycle
         end if

         do i = -1,1
           do l = -1,1

              l1 = (p1-1) 
              l2 = (p2+i-1)*lzd_old%glr%d%n1i          
              l3 = (p3+l-1)*lzd_old%glr%d%n2i*lzd_old%glr%d%n1i
              
              coeff(-1) = psir_old(l1+l2+l3,1,iorb)

              l1 = p1  
            
              coeff(0) = (psir_old(l1+l2+l3,1,iorb)-coeff(-1))/hhx_old

              l1 = p1+1 
            
              coeff(1) = (psir_old(l1+l2+l3,1,iorb)-coeff(-1)-coeff(0)*2*hhx_old)/(2*hhx_old*hhx_old)
 
              ipv(l) = coeff(-1) + coeff(0)*(hhx_old+dgrid1) + coeff(1)*(hhx_old+dgrid1)*dgrid1

           end do

           coeff(-1) = ipv(-1)
           coeff(0) = (ipv(0) - coeff(-1))/hhz_old
           coeff(1) = (ipv(1) - coeff(-1) - coeff(0)*2*hhz_old)/(2*hhz_old*hhz_old)

           ipv2(i) = coeff(-1) + coeff(0)*(hhz_old+dgrid3) + coeff(1)*(hhz_old+dgrid3)*dgrid3

         end do

         coeff(-1) = ipv2(-1)
         coeff(0) = (ipv2(0) - coeff(-1))/hhy_old
         coeff(1) = (ipv2(1) - coeff(-1) - coeff(0)*2*hhy_old)/(2*hhy_old*hhy_old)
 
         psir(i1+iy+iz,1,iorb) = &
         & (coeff(-1) + coeff(0)*(dgrid2+hhy_old) + coeff(1)*(dgrid2+hhy_old)*dgrid2) /sqrt(abs(jacdet))
        
       end do
      end do
     end do
  !$OMP END PARALLEL DO
  end do

  call initialize_work_arrays_sumrho(Lzd%Glr,w) 
 
  ist=1
  loop_orbs_back: do iorb=1,orbs%norbp
        call isf_to_daub(Lzd%Glr,w,psir(1,1,iorb),psi(ist))
        ist=ist+Lzd%Glr%wfd%nvctr_c+7*Lzd%Glr%wfd%nvctr_f
  end do loop_orbs_back

  call deallocate_work_arrays_sumrho(w)
  
  i_all = -product(shape(psir_old))*kind(psir_old)
  deallocate(psir_old,stat=i_stat)
  call memocc(i_stat,i_all, 'psir_old', subname)

  i_all = -product(shape(psir))*kind(psir)
  deallocate(psir,stat=i_stat)
  call memocc(i_stat,i_all, 'psir', subname)

  i_all = -product(shape(shift))*kind(shift)
  deallocate(shift,stat=i_stat)
  call memocc(i_stat,i_all, 'shift', subname)

  i_all=-product(shape(psi_old))*kind(psi_old)
  deallocate(psi_old,stat=i_stat)
  call memocc(i_stat,i_all,'psi_old',subname)

contains

  real(wp) function ex(x,m)
     implicit none
     real(wp),intent(in) :: x,m

     ex = (1.0 - x/m)**m

  end function ex

END SUBROUTINE input_wf_memory_new
<|MERGE_RESOLUTION|>--- conflicted
+++ resolved
@@ -2127,12 +2127,8 @@
         !end if
         call get_coeff(iproc,nproc,LINEAR_MIXDENS_SIMPLE,KSwfn%orbs,atoms,rxyz,denspot,GPU,&
              infoCoeff,energs,nlpsp,in%SIC,tmb,pnrm,.false.,.false.,&
-<<<<<<< HEAD
-             .true.,ham_small,0,0,0,0,in%lin%order_taylor,in%calculate_KS_residue) !in%lin%extra_states) - assume no extra states as haven't set occs for this yet
-=======
              .true.,ham_small,0,0,0,0,in%lin%order_taylor,&
              in%purification_quickreturn,in%calculate_KS_residue) !in%lin%extra_states) - assume no extra states as haven't set occs for this yet
->>>>>>> ffa93dbe
 
         !if (iproc==0) then
         !print*,'coeffs after extra diag:'
