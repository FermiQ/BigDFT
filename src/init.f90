!> @file
!!  Routines to initialize the information about localisation regions
!! @author
!!    Copyright (C) 2007-2011 BigDFT group
!!    This file is distributed under the terms of the
!!    GNU General Public License, see ~/COPYING file
!!    or http://www.gnu.org/copyleft/gpl.txt .
!!    For the list of contributors, see ~/AUTHORS 


!> Calculates the descriptor arrays and nvctrp
!! Calculates also the bounds arrays needed for convolutions
!! Refers this information to the global localisation region descriptor
subroutine createWavefunctionsDescriptors(iproc,hx,hy,hz,atoms,rxyz,radii_cf,&
     &   crmult,frmult,Glr,output_denspot)
  use module_base
  use module_types
  use yaml_output
  implicit none
  !Arguments
  type(atoms_data), intent(in) :: atoms
  integer, intent(in) :: iproc
  real(gp), intent(in) :: hx,hy,hz,crmult,frmult
  real(gp), dimension(3,atoms%nat), intent(in) :: rxyz
  real(gp), dimension(atoms%ntypes,3), intent(in) :: radii_cf
  type(locreg_descriptors), intent(inout) :: Glr
  logical, intent(in), optional :: output_denspot
  !local variables
  character(len=*), parameter :: subname='createWavefunctionsDescriptors'
  integer :: i_all,i_stat,i1,i2,i3,iat
  integer :: n1,n2,n3,nfl1,nfu1,nfl2,nfu2,nfl3,nfu3
  logical :: my_output_denspot
  logical, dimension(:,:,:), allocatable :: logrid_c,logrid_f

  call timing(iproc,'CrtDescriptors','ON')

  if (iproc == 0) then
     call yaml_open_map('Wavefunctions Descriptors, full simulation domain')
     !write(*,'(1x,a)')&
     !   &   '------------------------------------------------- Wavefunctions Descriptors Creation'
  end if

  !assign the dimensions to improve (a little) readability
  n1=Glr%d%n1
  n2=Glr%d%n2
  n3=Glr%d%n3
  nfl1=Glr%d%nfl1
  nfl2=Glr%d%nfl2
  nfl3=Glr%d%nfl3
  nfu1=Glr%d%nfu1
  nfu2=Glr%d%nfu2
  nfu3=Glr%d%nfu3

  !assign geocode and the starting points
  Glr%geocode=atoms%geocode

  ! determine localization region for all orbitals, but do not yet fill the descriptor arrays
  allocate(logrid_c(0:n1,0:n2,0:n3+ndebug),stat=i_stat)
  call memocc(i_stat,logrid_c,'logrid_c',subname)
  allocate(logrid_f(0:n1,0:n2,0:n3+ndebug),stat=i_stat)
  call memocc(i_stat,logrid_f,'logrid_f',subname)

  ! coarse/fine grid quantities
  if (atoms%ntypes >0) then
     call fill_logrid(atoms%geocode,n1,n2,n3,0,n1,0,n2,0,n3,0,atoms%nat,&
          &   atoms%ntypes,atoms%iatype,rxyz,radii_cf(1,1),crmult,hx,hy,hz,logrid_c)
     call fill_logrid(atoms%geocode,n1,n2,n3,0,n1,0,n2,0,n3,0,atoms%nat,&
          &   atoms%ntypes,atoms%iatype,rxyz,radii_cf(1,2),frmult,hx,hy,hz,logrid_f)
  else
     logrid_c=.true.
     logrid_f=.true.
  end if
  call wfd_from_grids(logrid_c,logrid_f,Glr)

   if (iproc == 0) then
      !write(*,'(2(1x,a,i10))') &
      !     &   'Coarse resolution grid: Number of segments= ',Glr%wfd%nseg_c,'points=',Glr%wfd%nvctr_c
      call yaml_open_map('Coarse resolution grid')!,flow=.true.)
      call yaml_map('No. of segments',Glr%wfd%nseg_c)
      call yaml_map('No. of points',Glr%wfd%nvctr_c)
      call yaml_close_map()
   end if

   if (atoms%geocode == 'P' .and. .not. Glr%hybrid_on .and. Glr%wfd%nvctr_c /= (n1+1)*(n2+1)*(n3+1) ) then
      if (iproc ==0) then
         call yaml_warning('The coarse grid does not fill the entire periodic box')
         call yaml_comment('Errors due to translational invariance breaking may occur')
         !write(*,*) ' ERROR: the coarse grid does not fill the entire periodic box'
         !write(*,*) '          errors due to translational invariance breaking may occur'
         !stop
      end if
      if (GPUconv) then
         !        if (iproc ==0)then
         call yaml_warning('The code should be stopped for a GPU calculation')
         call yaml_comment('Since density is not initialised to 10^-20')
         !write(*,*) '          The code should be stopped for a GPU calculation     '
         !write(*,*) '          since density is not initialised to 10^-20               '
         !        end if
         stop
      end if
   end if

   if (iproc == 0) then
      !write(*,'(2(1x,a,i10))')
      !'  Fine resolution grid: Number of segments= ',Glr%wfd%nseg_f,'points=',Glr%wfd%nvctr_f
      call yaml_open_map('Fine resolution grid')!,flow=.true.)
      call yaml_map('No. of segments',Glr%wfd%nseg_f)
      call yaml_map('No. of points',Glr%wfd%nvctr_f)
      call yaml_close_map()
      call yaml_close_map()
   end if

   ! Create the file grid.xyz to visualize the grid of functions
   my_output_denspot = .false.
   if (present(output_denspot)) my_output_denspot = output_denspot
   if (my_output_denspot) then
      open(unit=22,file='grid.xyz',status='unknown')
      write(22,*) Glr%wfd%nvctr_c+Glr%wfd%nvctr_f+atoms%nat,' atomic'
      if (atoms%geocode=='F') then
         write(22,*)'complete simulation grid with low and high resolution points'
      else if (atoms%geocode =='S') then
         write(22,'(a,2x,3(1x,1pe24.17))')'surface',atoms%alat1,atoms%alat2,atoms%alat3
      else if (atoms%geocode =='P') then
         write(22,'(a,2x,3(1x,1pe24.17))')'periodic',atoms%alat1,atoms%alat2,atoms%alat3
      end if
      do iat=1,atoms%nat
         write(22,'(a6,2x,3(1x,e12.5),3x)') &
            &   trim(atoms%atomnames(atoms%iatype(iat))),rxyz(1,iat),rxyz(2,iat),rxyz(3,iat)
      enddo
      do i3=0,n3  
         do i2=0,n2  
            do i1=0,n1
               if (logrid_c(i1,i2,i3))&
                  &   write(22,'(a4,2x,3(1x,e10.3))') &
                  &   '  g ',real(i1,kind=8)*hx,real(i2,kind=8)*hy,real(i3,kind=8)*hz
            enddo
         enddo
      end do
      do i3=0,n3 
         do i2=0,n2 
            do i1=0,n1
               if (logrid_f(i1,i2,i3))&
                  &   write(22,'(a4,2x,3(1x,e10.3))') &
                  &   '  G ',real(i1,kind=8)*hx,real(i2,kind=8)*hy,real(i3,kind=8)*hz
            enddo
         enddo
      enddo
      close(22)
   endif

   i_all=-product(shape(logrid_c))*kind(logrid_c)
   deallocate(logrid_c,stat=i_stat)
   call memocc(i_stat,i_all,'logrid_c',subname)
   i_all=-product(shape(logrid_f))*kind(logrid_f)
   deallocate(logrid_f,stat=i_stat)
   call memocc(i_stat,i_all,'logrid_f',subname)

   call timing(iproc,'CrtDescriptors','OF')
END SUBROUTINE createWavefunctionsDescriptors


subroutine wfd_from_grids(logrid_c, logrid_f, Glr)
   use module_base
   use module_types
   use yaml_output
   implicit none
   !Arguments
   type(locreg_descriptors), intent(inout) :: Glr
   logical, dimension(0:Glr%d%n1,0:Glr%d%n2,0:Glr%d%n3), intent(in) :: logrid_c,logrid_f
   !local variables
   character(len=*), parameter :: subname='wfd_from_grids'
   integer :: i_stat, i_all
   integer :: n1,n2,n3,nfl1,nfu1,nfl2,nfu2,nfl3,nfu3

   !assign the dimensions to improve (a little) readability
   n1=Glr%d%n1
   n2=Glr%d%n2
   n3=Glr%d%n3
   nfl1=Glr%d%nfl1
   nfl2=Glr%d%nfl2
   nfl3=Glr%d%nfl3
   nfu1=Glr%d%nfu1
   nfu2=Glr%d%nfu2
   nfu3=Glr%d%nfu3

   !allocate kinetic bounds, only for free BC
   if (Glr%geocode == 'F') then
      allocate(Glr%bounds%kb%ibyz_c(2,0:n2,0:n3+ndebug),stat=i_stat)
      call memocc(i_stat,Glr%bounds%kb%ibyz_c,'Glr%bounds%kb%ibyz_c',subname)
      allocate(Glr%bounds%kb%ibxz_c(2,0:n1,0:n3+ndebug),stat=i_stat)
      call memocc(i_stat,Glr%bounds%kb%ibxz_c,'Glr%bounds%kb%ibxz_c',subname)
      allocate(Glr%bounds%kb%ibxy_c(2,0:n1,0:n2+ndebug),stat=i_stat)
      call memocc(i_stat,Glr%bounds%kb%ibxy_c,'Glr%bounds%kb%ibxy_c',subname)
      allocate(Glr%bounds%kb%ibyz_f(2,0:n2,0:n3+ndebug),stat=i_stat)
      call memocc(i_stat,Glr%bounds%kb%ibyz_f,'Glr%bounds%kb%ibyz_f',subname)
      allocate(Glr%bounds%kb%ibxz_f(2,0:n1,0:n3+ndebug),stat=i_stat)
      call memocc(i_stat,Glr%bounds%kb%ibxz_f,'Glr%bounds%kb%ibxz_f',subname)
      allocate(Glr%bounds%kb%ibxy_f(2,0:n1,0:n2+ndebug),stat=i_stat)
      call memocc(i_stat,Glr%bounds%kb%ibxy_f,'Glr%bounds%kb%ibxy_f',subname)
   end if

   ! Do the coarse region.
   call num_segkeys(n1,n2,n3,0,n1,0,n2,0,n3,logrid_c,Glr%wfd%nseg_c,Glr%wfd%nvctr_c)
   if (Glr%wfd%nseg_c == 0) then
      ! Check if the number of seg_c (Glr%wfd%nseg_c) > 0
      call yaml_warning('There is no coarse grid points (nseg_c=0)!')
      !write( *,*) ' ERROR: there is no coarse grid points (nseg_c=0)!'
      stop
   end if
   if (Glr%geocode == 'F') then
      call make_bounds(n1,n2,n3,logrid_c,Glr%bounds%kb%ibyz_c,Glr%bounds%kb%ibxz_c,Glr%bounds%kb%ibxy_c)
   end if

   ! Do the fine region.
   call num_segkeys(n1,n2,n3,0,n1,0,n2,0,n3,logrid_f,Glr%wfd%nseg_f,Glr%wfd%nvctr_f)
   if (Glr%geocode == 'F') then
      call make_bounds(n1,n2,n3,logrid_f,Glr%bounds%kb%ibyz_f,Glr%bounds%kb%ibxz_f,Glr%bounds%kb%ibxy_f)
   end if

   ! allocations for arrays holding the wavefunctions and their data descriptors
   call allocate_wfd(Glr%wfd,subname)

   ! now fill the wavefunction descriptor arrays
   ! coarse grid quantities
   call segkeys(n1,n2,n3,0,n1,0,n2,0,n3,logrid_c,Glr%wfd%nseg_c, &
        & Glr%wfd%keyglob(1,1),Glr%wfd%keyvglob(1))
   ! fine grid quantities
   if (Glr%wfd%nseg_f > 0) then
      call segkeys(n1,n2,n3,0,n1,0,n2,0,n3,logrid_f,Glr%wfd%nseg_f, &
           & Glr%wfd%keyglob(1,Glr%wfd%nseg_c+1), Glr%wfd%keyvglob(Glr%wfd%nseg_c+1))
   end if
   i_all = -product(shape(Glr%wfd%keygloc))*kind(Glr%wfd%keygloc)
   deallocate(Glr%wfd%keygloc,stat=i_stat)
   call memocc(i_stat,i_all,'Glr%wfd%keygloc',subname)
   Glr%wfd%keygloc => Glr%wfd%keyglob
   i_all = -product(shape(Glr%wfd%keyvloc))*kind(Glr%wfd%keyvloc)
   deallocate(Glr%wfd%keyvloc,stat=i_stat)
   call memocc(i_stat,i_all,'Glr%wfd%keyvloc',subname)
   Glr%wfd%keyvloc => Glr%wfd%keyvglob
 
   ! Copy the information of keyglob to keygloc for Glr (just pointing leads to problem during the deallocation of wfd)
!!$   do i = lbound(Glr%wfd%keyglob,1),ubound(Glr%wfd%keyglob,1)
!!$      do j = lbound(Glr%wfd%keyglob,2),ubound(Glr%wfd%keyglob,2)
!!$         Glr%wfd%keygloc(i,j) = Glr%wfd%keyglob(i,j)
!!$      end do
!!$   end do

   !for free BC admits the bounds arrays
   if (Glr%geocode == 'F') then
      !allocate grow, shrink and real bounds
      allocate(Glr%bounds%gb%ibzxx_c(2,0:n3,-14:2*n1+16+ndebug),stat=i_stat)
      call memocc(i_stat,Glr%bounds%gb%ibzxx_c,'Glr%bounds%gb%ibzxx_c',subname)
      allocate(Glr%bounds%gb%ibxxyy_c(2,-14:2*n1+16,-14:2*n2+16+ndebug),stat=i_stat)
      call memocc(i_stat,Glr%bounds%gb%ibxxyy_c,'Glr%bounds%gb%ibxxyy_c',subname)
      allocate(Glr%bounds%gb%ibyz_ff(2,nfl2:nfu2,nfl3:nfu3+ndebug),stat=i_stat)
      call memocc(i_stat,Glr%bounds%gb%ibyz_ff,'Glr%bounds%gb%ibyz_ff',subname)
      allocate(Glr%bounds%gb%ibzxx_f(2,nfl3:nfu3,2*nfl1-14:2*nfu1+16+ndebug),stat=i_stat)
      call memocc(i_stat,Glr%bounds%gb%ibzxx_f,'Glr%bounds%gb%ibzxx_f',subname)
      allocate(Glr%bounds%gb%ibxxyy_f(2,2*nfl1-14:2*nfu1+16,2*nfl2-14:2*nfu2+16+ndebug),stat=i_stat)
      call memocc(i_stat,Glr%bounds%gb%ibxxyy_f,'Glr%bounds%gb%ibxxyy_f',subname)

      allocate(Glr%bounds%sb%ibzzx_c(2,-14:2*n3+16,0:n1+ndebug),stat=i_stat)
      call memocc(i_stat,Glr%bounds%sb%ibzzx_c,'Glr%bounds%sb%ibzzx_c',subname)
      allocate(Glr%bounds%sb%ibyyzz_c(2,-14:2*n2+16,-14:2*n3+16+ndebug),stat=i_stat)
      call memocc(i_stat,Glr%bounds%sb%ibyyzz_c,'Glr%bounds%sb%ibyyzz_c',subname)
      allocate(Glr%bounds%sb%ibxy_ff(2,nfl1:nfu1,nfl2:nfu2+ndebug),stat=i_stat)
      call memocc(i_stat,Glr%bounds%sb%ibxy_ff,'Glr%bounds%sb%ibxy_ff',subname)
      allocate(Glr%bounds%sb%ibzzx_f(2,-14+2*nfl3:2*nfu3+16,nfl1:nfu1+ndebug),stat=i_stat)
      call memocc(i_stat,Glr%bounds%sb%ibzzx_f,'Glr%bounds%sb%ibzzx_f',subname)
      allocate(Glr%bounds%sb%ibyyzz_f(2,-14+2*nfl2:2*nfu2+16,-14+2*nfl3:2*nfu3+16+ndebug),stat=i_stat)
      call memocc(i_stat,Glr%bounds%sb%ibyyzz_f,'Glr%bounds%sb%ibyyzz_f',subname)

      allocate(Glr%bounds%ibyyzz_r(2,-14:2*n2+16,-14:2*n3+16+ndebug),stat=i_stat)
      call memocc(i_stat,Glr%bounds%ibyyzz_r,'Glr%bounds%ibyyzz_r',subname)

      call make_all_ib(n1,n2,n3,nfl1,nfu1,nfl2,nfu2,nfl3,nfu3,&
         &   Glr%bounds%kb%ibxy_c,Glr%bounds%sb%ibzzx_c,Glr%bounds%sb%ibyyzz_c,&
         &   Glr%bounds%kb%ibxy_f,Glr%bounds%sb%ibxy_ff,Glr%bounds%sb%ibzzx_f,Glr%bounds%sb%ibyyzz_f,&
         &   Glr%bounds%kb%ibyz_c,Glr%bounds%gb%ibzxx_c,Glr%bounds%gb%ibxxyy_c,&
         &   Glr%bounds%kb%ibyz_f,Glr%bounds%gb%ibyz_ff,Glr%bounds%gb%ibzxx_f,Glr%bounds%gb%ibxxyy_f,&
         &   Glr%bounds%ibyyzz_r)

   end if

   if (Glr%geocode == 'P' .and. Glr%hybrid_on) then
      call make_bounds_per(n1,n2,n3,nfl1,nfu1,nfl2,nfu2,nfl3,nfu3,Glr%bounds,Glr%wfd)
      call make_all_ib_per(n1,n2,n3,nfl1,nfu1,nfl2,nfu2,nfl3,nfu3,&
         &   Glr%bounds%kb%ibxy_f,Glr%bounds%sb%ibxy_ff,Glr%bounds%sb%ibzzx_f,Glr%bounds%sb%ibyyzz_f,&
         &   Glr%bounds%kb%ibyz_f,Glr%bounds%gb%ibyz_ff,Glr%bounds%gb%ibzxx_f,Glr%bounds%gb%ibxxyy_f)
   endif
end subroutine wfd_from_grids


!> Determine localization region for all projectors, but do not yet fill the descriptor arrays
subroutine createProjectorsArrays(iproc,lr,rxyz,at,orbs,&
      &   radii_cf,cpmult,fpmult,hx,hy,hz,nlpspd,proj)
   use module_base
   use module_types
   implicit none
   integer, intent(in) :: iproc
   real(gp), intent(in) :: cpmult,fpmult,hx,hy,hz
   type(locreg_descriptors),intent(in) :: lr
   type(atoms_data), intent(in) :: at
   type(orbitals_data), intent(in) :: orbs
   real(gp), dimension(3,at%nat), intent(in) :: rxyz
   real(gp), dimension(at%ntypes,3), intent(in) :: radii_cf
   type(nonlocal_psp_descriptors), intent(out) :: nlpspd
   real(wp), dimension(:), pointer :: proj
   !local variables
   character(len=*), parameter :: subname='createProjectorsArrays'
   integer :: n1,n2,n3,nl1,nl2,nl3,nu1,nu2,nu3,mseg,mproj
   integer :: iat,i_stat,i_all,iseg
   logical, dimension(:,:,:), allocatable :: logrid

   !allocate the different localization regions of the projectors
   nlpspd%natoms=at%nat
   allocate(nlpspd%plr(at%nat),stat=i_stat)
   do iat=1,at%nat
      nlpspd%plr(iat)=default_locreg() !< set in types
   end do

  ! define the region dimensions
    n1 = lr%d%n1
    n2 = lr%d%n2
    n3 = lr%d%n3

   ! determine localization region for all projectors, but do not yet fill the descriptor arrays
   allocate(logrid(0:n1,0:n2,0:n3+ndebug),stat=i_stat)
   call memocc(i_stat,logrid,'logrid',subname)

   call localize_projectors(iproc,n1,n2,n3,hx,hy,hz,cpmult,fpmult,&
        rxyz,radii_cf,logrid,at,orbs,nlpspd)

   !here the allocation is possible
   do iat=1,nlpspd%natoms
      !for the moments the bounds are not needed for projectors
      call allocate_wfd(nlpspd%plr(iat)%wfd,subname)
   end do

   allocate(proj(nlpspd%nprojel+ndebug),stat=i_stat)
   call memocc(i_stat,proj,'proj',subname)
   if (nlpspd%nprojel >0) call to_zero(nlpspd%nprojel,proj(1))

   ! After having determined the size of the projector descriptor arrays fill them
   do iat=1,at%nat
      call numb_proj(at%iatype(iat),at%ntypes,at%psppar,at%npspcode,mproj)
      if (mproj.ne.0) then 

         call bounds_to_plr_limits(.false.,1,nlpspd%plr(iat),&
              nl1,nl2,nl3,nu1,nu2,nu3)         

         call fill_logrid(at%geocode,n1,n2,n3,nl1,nu1,nl2,nu2,nl3,nu3,0,1,  &
              at%ntypes,at%iatype(iat),rxyz(1,iat),radii_cf(1,3),&
              cpmult,hx,hy,hz,logrid)

         call segkeys(n1,n2,n3,nl1,nu1,nl2,nu2,nl3,nu3,logrid,&
              nlpspd%plr(iat)%wfd%nseg_c,&
              nlpspd%plr(iat)%wfd%keyglob(1,1),nlpspd%plr(iat)%wfd%keyvglob(1))

        call transform_keyglob_to_keygloc(lr,nlpspd%plr(iat),nlpspd%plr(iat)%wfd%nseg_c,&
             nlpspd%plr(iat)%wfd%keyglob(1,1),nlpspd%plr(iat)%wfd%keygloc(1,1))

         ! fine grid quantities
         call bounds_to_plr_limits(.false.,2,nlpspd%plr(iat),&
              nl1,nl2,nl3,nu1,nu2,nu3)         

         call fill_logrid(at%geocode,n1,n2,n3,nl1,nu1,nl2,nu2,nl3,nu3,0,1,  &
            &   at%ntypes,at%iatype(iat),rxyz(1,iat),radii_cf(1,2),&
            fpmult,hx,hy,hz,logrid)

         mseg=nlpspd%plr(iat)%wfd%nseg_f
         iseg=nlpspd%plr(iat)%wfd%nseg_c+1

         if (mseg > 0) then
            call segkeys(n1,n2,n3,nl1,nu1,nl2,nu2,nl3,nu3,  & 
                 logrid,mseg,nlpspd%plr(iat)%wfd%keyglob(1,iseg),&
                 nlpspd%plr(iat)%wfd%keyvglob(iseg))

            call transform_keyglob_to_keygloc(lr,nlpspd%plr(iat),mseg,nlpspd%plr(iat)%wfd%keyglob(1,iseg),&
                 nlpspd%plr(iat)%wfd%keygloc(1,iseg)) 
         end if
      endif
   enddo

   i_all=-product(shape(logrid))*kind(logrid)
   deallocate(logrid,stat=i_stat)
   call memocc(i_stat,i_all,'logrid',subname)
   !fill the projectors if the strategy is a distributed calculation
   if (.not. DistProjApply) then
      !calculate the wavelet expansion of projectors
     call fill_projectors(iproc,lr,hx,hy,hz,at,orbs,rxyz,nlpspd,proj,0)
   end if

END SUBROUTINE createProjectorsArrays


!> Fill the preconditioning projectors for a given atom 
subroutine fillPcProjOnTheFly(PPD, Glr, iat, at, hx,hy,hz,startjorb,ecut_pc,   initial_istart_c ) 
   use module_interfaces
   use module_base
   use module_types
   implicit none
   type(pcproj_data_type),  intent(in) ::PPD
   type(locreg_descriptors),  intent(in):: Glr
   integer, intent(in)  ::iat, startjorb
   real(gp), intent(in) ::  ecut_pc, hx,hy,hz
   !! real(gp), pointer :: gaenes(:)
   integer, intent(in) :: initial_istart_c
   type(atoms_data), intent(in) :: at

   ! local variables  
   type(locreg_descriptors) :: Plr
   real(gp) kx, ky, kz
   integer :: jorb, ncplx, istart_c
   real(wp), dimension(PPD%G%ncoeff ) :: Gocc
   character(len=*), parameter :: subname='fillPcProjOnTheFly'

   istart_c=initial_istart_c

   Plr%d%n1 = Glr%d%n1
   Plr%d%n2 = Glr%d%n2
   Plr%d%n3 = Glr%d%n3
   Plr%geocode = at%geocode


   call plr_segs_and_vctrs(PPD%pc_nlpspd%plr(iat),&
        Plr%wfd%nseg_c,Plr%wfd%nseg_f,Plr%wfd%nvctr_c,Plr%wfd%nvctr_f)
!!$   Plr%wfd%nvctr_c  =PPD%pc_nlpspd%nvctr_p(2*iat-1)-PPD%pc_nlpspd%nvctr_p(2*iat-2)
!!$   Plr%wfd%nvctr_f  =PPD%pc_nlpspd%nvctr_p(2*iat  )-PPD%pc_nlpspd%nvctr_p(2*iat-1)
!!$   Plr%wfd%nseg_c   =PPD%pc_nlpspd%nseg_p(2*iat-1)-PPD%pc_nlpspd%nseg_p(2*iat-2)
!!$   Plr%wfd%nseg_f   =PPD%pc_nlpspd%nseg_p(2*iat  )-PPD%pc_nlpspd%nseg_p(2*iat-1)

   call allocate_wfd(Plr%wfd,subname)

   call vcopy(Plr%wfd%nseg_c+Plr%wfd%nseg_f,&
        PPD%pc_nlpspd%plr(iat)%wfd%keyvglob(1),1,Plr%wfd%keyvglob(1),1)
   call vcopy(2*(Plr%wfd%nseg_c+Plr%wfd%nseg_f),&
        PPD%pc_nlpspd%plr(iat)%wfd%keyglob(1,1),1,Plr%wfd%keyglob(1,1),1)

!!$   Plr%wfd%keyv(:)  = &
!!$        PPD%pc_nlpspd%keyv_p(  PPD%pc_nlpspd%nseg_p(2*iat-2)+1:  PPD%pc_nlpspd%nseg_p(2*iat)   )
!!$   Plr%wfd%keyg(1:2, :)  = &
!!$        PPD%pc_nlpspd%keyg_p( 1:2,  PPD%pc_nlpspd%nseg_p(2*iat-2)+1:  PPD%pc_nlpspd%nseg_p(2*iat)   )

   kx=0.0_gp
   ky=0.0_gp
   kz=0.0_gp

   Gocc=0.0_wp

   jorb=startjorb

   do while( jorb<=PPD%G%ncoeff .and. PPD%iorbtolr(jorb)== iat) 
      if( PPD%gaenes(jorb)<ecut_pc) then

         Gocc(jorb)=1.0_wp
         ncplx=1
         call gaussians_to_wavelets_orb(ncplx,Plr,hx,hy,hz,kx,ky,kz,PPD%G,&
              Gocc(1),PPD%pc_proj(istart_c))
         Gocc(jorb)=0.0_wp

         !! ---------------  use this to plot projectors
         !!$              write(orbname,'(A,i4.4)')'pc_',iproj
         !!$              Plr%bounds = Glr%bounds
         !!$              Plr%d          = Glr%d
         !!$              call plot_wf_cube(orbname,at,Plr,hx,hy,hz,PPD%G%rxyz, PPD%pc_proj(istart_c) ,"1234567890" ) 

         istart_c=istart_c + (   Plr%wfd%nvctr_c    +   7*Plr%wfd%nvctr_f   )


      endif
      jorb=jorb+1

      if(jorb> PPD%G%ncoeff) exit

   end do

   call deallocate_wfd(Plr%wfd,subname)

END SUBROUTINE fillPcProjOnTheFly


!> Fill the preconditioning projectors for a given atom 
subroutine fillPawProjOnTheFly(PAWD, Glr, iat,  hx,hy,hz,kx,ky,kz,startjorb,   initial_istart_c, geocode, at, iatat) 
   use module_interfaces
   use module_base
   use module_types
   implicit none
   type(pawproj_data_type),  intent(in) ::PAWD
   type(locreg_descriptors),  intent(in):: Glr
   integer, intent(in)  ::iat, startjorb
   real(gp), intent(in) ::   hx,hy,hz,kx,ky,kz
   integer, intent(in) :: initial_istart_c
   character(len=1), intent(in) :: geocode
   type(atoms_data) :: at
   integer :: iatat

   ! local variables  
   type(locreg_descriptors) :: Plr
   integer :: jorb, ncplx, istart_c
   real(wp), dimension(PAWD%G%ncoeff ) :: Gocc
   character(len=*), parameter :: subname='fillPawProjOnTheFly'


   !!Just for extracting the covalent radius and rprb
   integer :: nsccode,mxpl,mxchg
   real(gp) ::amu,rprb,ehomo,rcov, cutoff
   character(len=2) :: symbol
   real(kind=8), dimension(6,4) :: neleconf

   istart_c=initial_istart_c

   Plr%d%n1 = Glr%d%n1
   Plr%d%n2 = Glr%d%n2
   Plr%d%n3 = Glr%d%n3
   Plr%geocode = geocode

   call plr_segs_and_vctrs(PAWD%paw_nlpspd%plr(iat),&
        Plr%wfd%nseg_c,Plr%wfd%nseg_f,Plr%wfd%nvctr_c,Plr%wfd%nvctr_f)

!!$   Plr%wfd%nvctr_c  =PAWD%paw_nlpspd%nvctr_p(2*iat-1)-PAWD%paw_nlpspd%nvctr_p(2*iat-2)
!!$   Plr%wfd%nvctr_f  =PAWD%paw_nlpspd%nvctr_p(2*iat  )-PAWD%paw_nlpspd%nvctr_p(2*iat-1)
!!$   Plr%wfd%nseg_c   =PAWD%paw_nlpspd%nseg_p(2*iat-1)-PAWD%paw_nlpspd%nseg_p(2*iat-2)
!!$   Plr%wfd%nseg_f   =PAWD%paw_nlpspd%nseg_p(2*iat  )-PAWD%paw_nlpspd%nseg_p(2*iat-1)

   call allocate_wfd(Plr%wfd,subname)

   call vcopy(Plr%wfd%nseg_c+Plr%wfd%nseg_f,&
        PAWD%paw_nlpspd%plr(iat)%wfd%keyvglob(1),1,Plr%wfd%keyvglob(1),1)
   call vcopy(2*(Plr%wfd%nseg_c+Plr%wfd%nseg_f),&
        PAWD%paw_nlpspd%plr(iat)%wfd%keyglob(1,1),1,Plr%wfd%keyglob(1,1),1)

!!$   Plr%wfd%keyv(:)  = PAWD%paw_nlpspd%keyv_p(  PAWD%paw_nlpspd%nseg_p(2*iat-2)+1:  PAWD%paw_nlpspd%nseg_p(2*iat)   )
!!$   Plr%wfd%keyg(1:2, :)  = PAWD%paw_nlpspd%keyg_p( 1:2,  PAWD%paw_nlpspd%nseg_p(2*iat-2)+1:  PAWD%paw_nlpspd%nseg_p(2*iat)   )

   if (kx**2 + ky**2 + kz**2 == 0.0_gp) then
      ncplx=1
   else
      ncplx=2
   end if

   Gocc=0.0_wp

   jorb=startjorb

   !!Just for extracting the covalent radius 
   call eleconf(at%nzatom( at%iatype(iatat)), at%nelpsp(at%iatype(iatat)) ,  &
      &   symbol, rcov, rprb, ehomo,neleconf, nsccode, mxpl, mxchg, amu)

   cutoff=rcov*1.5_gp

   do while( jorb<=PAWD%G%ncoeff         .and. PAWD%iorbtolr(jorb)== iat)      
      Gocc(jorb)=1.0_wp

      call gaussians_c_to_wavelets_orb(ncplx,Plr,hx,hy,hz,kx,ky,kz,PAWD%G,&
         &   Gocc(1),  PAWD%paw_proj(istart_c), cutoff  )

      Gocc(jorb)=0.0_wp
      !!$     !! ---------------  use this to plot projectors
      !!$              write(orbname,'(A,i4.4)')'paw2_',jorb
      !!$              Plr%bounds = Glr%bounds
      !!$              Plr%d          = Glr%d
      !!$              call plot_wf_cube(orbname,PAWD%at,Plr,hx,hy,hz,PAWD%G%rxyz, PAWD%paw_proj(istart_c) ,"1234567890" ) 

      istart_c=istart_c + (   Plr%wfd%nvctr_c    +   7*Plr%wfd%nvctr_f   ) * ncplx


      jorb=jorb+1

      if(jorb> PAWD%G%ncoeff) exit

   end do

   call deallocate_wfd(Plr%wfd,subname)

END SUBROUTINE fillPawProjOnTheFly


!>   Determine localization region for all preconditioning projectors, but do not yet fill the descriptor arrays
subroutine createPcProjectorsArrays(iproc,n1,n2,n3,rxyz,at,orbs,&
      &   radii_cf,cpmult,fpmult,hx,hy,hz, ecut_pc, &
      &   PPD, Glr)
   use module_interfaces, except_this_one => createPcProjectorsArrays
   use module_base
   use module_types
   implicit none
   integer, intent(in) :: iproc,n1,n2,n3
   real(gp), intent(in) :: cpmult,fpmult,hx,hy,hz
   type(atoms_data), intent(in) :: at
   type(orbitals_data), intent(in) :: orbs

   real(gp), dimension(3,at%nat), intent(in) :: rxyz
   real(gp), dimension(at%ntypes,3), intent(in) :: radii_cf
   real(gp), intent(in):: ecut_pc

   type(pcproj_data_type) ::PPD

   type(locreg_descriptors),  intent(in):: Glr


   !local variables
   character(len=*), parameter :: subname='createPcProjectorsArrays'
   integer :: nl1,nl2,nl3,nu1,nu2,nu3,mseg,mproj, mvctr
   integer :: iat,i_stat,i_all,iseg, istart_c
   logical, dimension(:,:,:), allocatable :: logrid


   integer :: ng
   logical :: enlargerprb
   real(wp), dimension(:), pointer :: Gocc

   integer, pointer :: iorbto_l(:)
   integer, pointer :: iorbto_m(:)
   integer, pointer :: iorbto_ishell(:)
   integer, pointer :: iorbto_iexpobeg(:)

   integer :: nspin
   integer ::  jorb
   integer :: iproj, startjorb
   real(gp) :: Pcpmult
   integer :: mprojtot, nvctr_c, nvctr_f
   integer :: nprojel_tmp

   Pcpmult=1.5*cpmult

   ng=21
   enlargerprb = .false.
   nspin=1


   nullify(PPD%G%rxyz)
   call gaussian_pswf_basis(ng,enlargerprb,iproc,nspin,at,rxyz,PPD%G,Gocc, PPD%gaenes, &
      &   PPD%iorbtolr,iorbto_l, iorbto_m,  iorbto_ishell,iorbto_iexpobeg  )  


   ! allocated  : gaenes, Gocc , PPD%iorbtolr,iorbto_l, iorbto_m,  iorbto_ishell,iorbto_iexpobeg


   !!$ ========================================================================================



   PPD%pc_nlpspd%natoms=at%nat
   allocate(PPD%pc_nlpspd%plr(at%nat),stat=i_stat)

!!$   allocate(PPD%pc_nlpspd%nseg_p(0:2*at%nat+ndebug),stat=i_stat)
!!$   call memocc(i_stat,PPD%pc_nlpspd%nseg_p,'pc_nlpspd%nseg_p',subname)
!!$   allocate(PPD%pc_nlpspd%nvctr_p(0:2*at%nat+ndebug),stat=i_stat)
!!$   call memocc(i_stat,PPD%pc_nlpspd%nvctr_p,'pc_nlpspd%nvctr_p',subname)
!!$   allocate(PPD%pc_nlpspd%nboxp_c(2,3,at%nat+ndebug),stat=i_stat)
!!$   call memocc(i_stat,PPD%pc_nlpspd%nboxp_c,'pc_nlpspd%nboxp_c',subname)
!!$   allocate(PPD%pc_nlpspd%nboxp_f(2,3,at%nat+ndebug),stat=i_stat)
!!$   call memocc(i_stat,PPD%pc_nlpspd%nboxp_f,'pc_nlpspd%nboxp_f',subname)

   allocate(logrid(0:n1,0:n2,0:n3+ndebug),stat=i_stat)
   call memocc(i_stat,logrid,'logrid',subname)


   call localize_projectors(iproc,n1,n2,n3,hx,hy,hz,Pcpmult,fpmult,rxyz,radii_cf,&
      &   logrid,at,orbs,PPD%pc_nlpspd)

   ! the above routine counts atomic projector and the number of their element for psp
   ! We must therefore correct , later, nlpspd%nprojel  and nlpspd%nproj
   !-------------------

   ! allocations for arrays holding the projectors and their data descriptors
   !here the allocation is possible
   do iat=1,PPD%pc_nlpspd%natoms
      !for the moments the bounds are not needed for projectors
      call allocate_wfd(PPD%pc_nlpspd%plr(iat)%wfd,subname)
   end do

!!$   allocate(PPD%pc_nlpspd%keyg_p(2,PPD%pc_nlpspd%nseg_p(2*at%nat)+ndebug),stat=i_stat)
!!$   call memocc(i_stat,PPD%pc_nlpspd%keyg_p,'pc_nlpspd%keyg_p',subname)
!!$
!!$
!!$   allocate(PPD%pc_nlpspd%keyv_p(PPD%pc_nlpspd%nseg_p(2*at%nat)+ndebug),stat=i_stat)
!!$   call memocc(i_stat,PPD%pc_nlpspd%keyv_p,'pc_nlpspd%keyv_p',subname)



   !!$  -- this one delayed, waiting for the correct pc_nlpspd%nprojel, pc_nlpspd%nproj
   !!$  --
   !!$  allocate(pc_proj(pc_nlpspd%nprojel+ndebug),stat=i_stat)
   !!$  call memocc(i_stat,pc_proj,'pc_proj',subname)
   PPD%ecut_pc=ecut_pc

   PPD%pc_nlpspd%nprojel=0
   PPD%pc_nlpspd%nproj  =0

   !!$ =========================================================================================  

   mprojtot=0
   jorb=1  
   ! After having determined the size of the projector descriptor arrays fill them
   do iat=1,at%nat

      mproj=0

      do while( jorb<=PPD%G%ncoeff         .and. PPD%iorbtolr(jorb)== iat)

         if( PPD%gaenes(jorb)<ecut_pc) then
            mproj=mproj+1
         endif
         if(jorb==PPD%G%ncoeff) exit
         jorb=jorb+1
      end do

      mprojtot=mprojtot+mproj

      PPD%pc_nlpspd%nproj=PPD%pc_nlpspd%nproj+mproj


      if (mproj.ne.0) then 

         nprojel_tmp=0

         call bounds_to_plr_limits(.false.,1,PPD%pc_nlpspd%plr(iat),nl1,nl2,nl3,nu1,nu2,nu3)
!!$         ! coarse grid quantities
!!$         nl1=PPD%pc_nlpspd%nboxp_c(1,1,iat) 
!!$         nl2=PPD%pc_nlpspd%nboxp_c(1,2,iat) 
!!$         nl3=PPD%pc_nlpspd%nboxp_c(1,3,iat) 
!!$
!!$         nu1=PPD%pc_nlpspd%nboxp_c(2,1,iat)
!!$         nu2=PPD%pc_nlpspd%nboxp_c(2,2,iat)
!!$         nu3=PPD%pc_nlpspd%nboxp_c(2,3,iat)

         call fill_logrid(at%geocode,n1,n2,n3,nl1,nu1,nl2,nu2,nl3,nu3,0,1,  &
            &   at%ntypes,at%iatype(iat),rxyz(1,iat),radii_cf(1,3),Pcpmult,hx,hy,hz,logrid)

!!$         iseg=PPD%pc_nlpspd%nseg_p(2*iat-2)+1
!!$         mseg=PPD%pc_nlpspd%nseg_p(2*iat-1)-PPD%pc_nlpspd%nseg_p(2*iat-2)
         mseg=PPD%pc_nlpspd%plr(iat)%wfd%nseg_c

         call segkeys(n1,n2,n3,nl1,nu1,nl2,nu2,nl3,nu3,  & 
!!$         logrid,mseg,PPD%pc_nlpspd%keyg_p(1,iseg),PPD%pc_nlpspd%keyv_p(iseg))
         logrid,mseg,PPD%pc_nlpspd%plr(iat)%wfd%keyglob(1,1),PPD%pc_nlpspd%plr(iat)%wfd%keyvglob(1))

!!$         mvctr =PPD%pc_nlpspd%nvctr_p(2*iat-1)-PPD%pc_nlpspd%nvctr_p(2*iat-2)
         mvctr =PPD%pc_nlpspd%plr(iat)%wfd%nvctr_c

         nprojel_tmp =nprojel_tmp +mproj*mvctr

         call bounds_to_plr_limits(.false.,2,PPD%pc_nlpspd%plr(iat),nl1,nl2,nl3,nu1,nu2,nu3)
!!$         ! fine grid quantities
!!$         nl1=PPD%pc_nlpspd%nboxp_f(1,1,iat)
!!$         nl2=PPD%pc_nlpspd%nboxp_f(1,2,iat)
!!$         nl3=PPD%pc_nlpspd%nboxp_f(1,3,iat)
!!$
!!$         nu1=PPD%pc_nlpspd%nboxp_f(2,1,iat)
!!$         nu2=PPD%pc_nlpspd%nboxp_f(2,2,iat)
!!$         nu3=PPD%pc_nlpspd%nboxp_f(2,3,iat)
         call fill_logrid(at%geocode,n1,n2,n3,nl1,nu1,nl2,nu2,nl3,nu3,0,1,  &
            &   at%ntypes,at%iatype(iat),rxyz(1,iat),radii_cf(1,2),fpmult,hx,hy,hz,logrid)
!!$         iseg=PPD%pc_nlpspd%nseg_p(2*iat-1)+1
!!$         mseg=PPD%pc_nlpspd%nseg_p(2*iat)-PPD%pc_nlpspd%nseg_p(2*iat-1)
         iseg=PPD%pc_nlpspd%plr(iat)%wfd%nseg_c+1
         mseg=PPD%pc_nlpspd%plr(iat)%wfd%nseg_f

         if (mseg > 0) then
            call segkeys(n1,n2,n3,nl1,nu1,nl2,nu2,nl3,nu3,  & 
                 logrid,mseg,&
!!$                 PPD%pc_nlpspd%keyg_p(1,iseg),PPD%pc_nlpspd%keyv_p(iseg))
                 PPD%pc_nlpspd%plr(iat)%wfd%keyglob(1,iseg),&
                 PPD%pc_nlpspd%plr(iat)%wfd%keyvglob(iseg))

            mvctr =PPD%pc_nlpspd%plr(iat)%wfd%nvctr_f!PPD%pc_nlpspd%nvctr_p(2*iat)-PPD%pc_nlpspd%nvctr_p(2*iat-1)

            nprojel_tmp=nprojel_tmp+mproj*mvctr*7

         end if

         if( PPD%DistProjApply)  then
            PPD%pc_nlpspd%nprojel=max(PPD%pc_nlpspd%nprojel,nprojel_tmp   )
         else
            PPD%pc_nlpspd%nprojel= PPD%pc_nlpspd%nprojel+nprojel_tmp 
         endif


      endif

   enddo


   allocate(PPD%pc_proj(PPD%pc_nlpspd%nprojel+ndebug),stat=i_stat)
   call memocc(i_stat,PPD%pc_proj,'pc_proj',subname)

   allocate(PPD%ilr_to_mproj(at%nat  +ndebug ) , stat=i_stat)
   call memocc(i_stat,PPD%ilr_to_mproj,'ilr_to_mproj',subname)

   allocate(PPD%iproj_to_ene(mprojtot +ndebug ) , stat=i_stat)
   call memocc(i_stat ,PPD%iproj_to_ene,'iproj_to_ene',subname)

   allocate(PPD%iproj_to_factor(mprojtot +ndebug ) , stat=i_stat)
   call memocc(i_stat ,PPD%iproj_to_factor,'iproj_to_factor',subname)

   allocate(PPD%iproj_to_l(mprojtot +ndebug ) , stat=i_stat)
   call memocc(i_stat ,PPD%iproj_to_l,'iproj_to_l',subname)

   PPD%mprojtot=mprojtot


   startjorb=1
   jorb=1
   istart_c=1
   Gocc(:)=0.0_wp


   iproj=0
   do iat=1,at%nat

      mproj=0
      do while( jorb<=PPD%G%ncoeff         .and. PPD%iorbtolr(jorb)== iat)
         if( PPD%gaenes(jorb)<ecut_pc) then
            mproj=mproj+1
         endif
         if(jorb==PPD%G%ncoeff) exit
         jorb=jorb+1
      end do

      PPD%ilr_to_mproj(iat)=mproj
      if( mproj>0) then
         nvctr_c  =PPD%pc_nlpspd%plr(iat)%wfd%nvctr_c!PPD%pc_nlpspd%nvctr_p(2*iat-1)-PPD%pc_nlpspd%nvctr_p(2*iat-2)
         nvctr_f  =PPD%pc_nlpspd%plr(iat)%wfd%nvctr_f!PPD%pc_nlpspd%nvctr_p(2*iat  )-PPD%pc_nlpspd%nvctr_p(2*iat-1)

         jorb=startjorb
         do while( jorb<=PPD%G%ncoeff         .and. PPD%iorbtolr(jorb)== iat) 
            if( PPD%gaenes(jorb)<ecut_pc) then
               iproj=iproj+1
               PPD%iproj_to_ene(iproj) = PPD%gaenes(jorb)
               PPD%iproj_to_l(iproj)   = iorbto_l(jorb)

               istart_c=istart_c + (   nvctr_c    +   7*nvctr_f   )
            endif
            jorb=jorb+1

            if(jorb> PPD%G%ncoeff) exit
         end do


         if( .not. PPD%DistProjApply) then
            istart_c= istart_c-mproj*(nvctr_c+7*nvctr_f)

            call fillPcProjOnTheFly(PPD, Glr, iat, at, hx,hy,hz, startjorb,ecut_pc ,  istart_c ) 
            istart_c= istart_c+mproj*(nvctr_c+7*nvctr_f)

            !!$
            !!$           ncplx=1
            !!$           rdum=0.0_gp
            !!$
            !!$           mbvctr_c=PPD%pc_nlpspd%nvctr_p(2*iat-1)-PPD%pc_nlpspd%nvctr_p(2*iat-2)
            !!$           mbvctr_f=PPD%pc_nlpspd%nvctr_p(2*iat  )-PPD%pc_nlpspd%nvctr_p(2*iat-1)
            !!$           
            !!$           mbseg_c=PPD%pc_nlpspd%nseg_p(2*iat-1)-PPD%pc_nlpspd%nseg_p(2*iat-2)
            !!$           mbseg_f=PPD%pc_nlpspd%nseg_p(2*iat  )-PPD%pc_nlpspd%nseg_p(2*iat-1)
            !!$           jseg_c=PPD%pc_nlpspd%nseg_p(2*iat-2)+1
            !!$              
            !!$           do idum=1, 9
            !!$              call wpdot_wrap(ncplx,  &
            !!$                   mbvctr_c,mbvctr_f,mbseg_c,mbseg_f,PPD%pc_nlpspd%keyv_p(jseg_c),&
            !!$                   PPD%pc_nlpspd%keyg_p(1,jseg_c),PPD%pc_proj(istart_c-idum*(nvctr_c+7*nvctr_f)),& 
            !!$                   mbvctr_c,mbvctr_f,mbseg_c,mbseg_f,PPD%pc_nlpspd%keyv_p(jseg_c),&
            !!$                   PPD%pc_nlpspd%keyg_p(1,jseg_c),&
            !!$                   PPD%pc_proj(istart_c-idum*(nvctr_c+7*nvctr_f)),&
            !!$                   rdum)
            !!$           end do
         endif

      end if

      !! aggiunger condizione su istartc_c per vedere se e nelprj

      startjorb=jorb

   enddo

   if( .not. PPD%DistProjApply) then
      call deallocate_gwf(PPD%G,subname)
   endif

   i_all=-product(shape(logrid))*kind(logrid)
   deallocate(logrid,stat=i_stat)
   call memocc(i_stat,i_all,'logrid',subname)

   i_all=-product(shape(Gocc))*kind(Gocc)
   deallocate(Gocc,stat=i_stat)
   call memocc(i_stat,i_all,'Gocc',subname)

   !!$  i_all=-product(shape(iorbtolr))*kind(iorbtolr)
   !!$  deallocate(iorbtolr,stat=i_stat)
   !!$  call memocc(i_stat,i_all,'iorbtolr',subname)

   i_all=-product(shape(iorbto_l))*kind(iorbto_l)
   deallocate(iorbto_l,stat=i_stat)
   call memocc(i_stat,i_all,'iorbto_l',subname)

   i_all=-product(shape(iorbto_m))*kind(iorbto_m)
   deallocate(iorbto_m,stat=i_stat)
   call memocc(i_stat,i_all,'iorbto_m',subname)

   i_all=-product(shape(iorbto_ishell))*kind(iorbto_ishell)
   deallocate(iorbto_ishell,stat=i_stat)
   call memocc(i_stat,i_all,'iorbto_ishell',subname)


   i_all=-product(shape(iorbto_iexpobeg))*kind(iorbto_iexpobeg)
   deallocate(iorbto_iexpobeg,stat=i_stat)
   call memocc(i_stat,i_all,'iorbto_iexpobeg',subname)


END SUBROUTINE createPcProjectorsArrays


!> Determine localization region for all preconditioning projectors, but do not yet fill the descriptor arrays
subroutine createPawProjectorsArrays(iproc,n1,n2,n3,rxyz,at,orbs,&
      &   radii_cf,cpmult,fpmult,hx,hy,hz, &
      &   PAWD, Glr)
   use module_interfaces
   use module_base
   use module_types
   implicit none
   integer, intent(in) :: iproc,n1,n2,n3
   real(gp), intent(in) :: cpmult,fpmult,hx,hy,hz
   type(atoms_data), intent(in) :: at
   type(orbitals_data), intent(in) :: orbs

   real(gp), dimension(3,at%nat), intent(in) :: rxyz
   real(gp), dimension(at%ntypes,3), intent(in) :: radii_cf

   type(PAWproj_data_type) ::PAWD

   type(locreg_descriptors),  intent(in):: Glr

   !local variables
   character(len=*), parameter :: subname='createPawProjectorsArrays'

   integer :: nl1,nl2,nl3,nu1,nu2,nu3,mseg,mproj, mvctr
   integer :: iat,i_stat,i_all,iseg, istart_c
   logical, dimension(:,:,:), allocatable :: logrid

   real(wp), dimension(:), pointer :: Gocc

   integer, pointer :: iorbto_l(:)
   integer, pointer :: iorbto_paw_nchannels(:)
   integer, pointer :: iorbto_m(:)
   integer, pointer :: iorbto_ishell(:)
   integer, pointer :: iorbto_iexpobeg(:)

   integer :: ncplx
   real(gp) :: kx,ky,kz
   integer ::  jorb
   integer :: iproj, startjorb
   real(gp) :: Pcpmult
   integer :: nvctr_c, nvctr_f
   integer :: iatat

   integer :: ikpt,iskpt,iekpt

   Pcpmult=1.0*cpmult


   nullify(PAWD%G%rxyz)

   call gaussian_pswf_basis_for_paw(at,rxyz,PAWD%G, &
      &   PAWD%iorbtolr,iorbto_l, iorbto_m,  iorbto_ishell,iorbto_iexpobeg  ,&
      &   iorbto_paw_nchannels, PAWD%iprojto_imatrixbeg )  


   allocate(Gocc(PAWD%G%ncoeff+ndebug),stat=i_stat)
   call memocc(i_stat,Gocc,'Gocc',subname)
   call razero(PAWD%G%ncoeff,Gocc)

   ! allocated  : gaenes, Gocc , PAWD%iorbtolr,iorbto_l, iorbto_m,  iorbto_ishell,iorbto_iexpobeg, iorbto_paw_nchannels

   !!$ ========================================================================================
   !---------

   PAWD%paw_nlpspd%natoms=PAWD%G%nat
   allocate(PAWD%paw_nlpspd%plr(PAWD%paw_nlpspd%natoms))


!!$   allocate(PAWD%paw_nlpspd%nseg_p(0:2*PAWD%G%nat+ndebug),stat=i_stat)
!!$   call memocc(i_stat,PAWD%paw_nlpspd%nseg_p,'pc_nlpspd%nseg_p',subname)
!!$   allocate(PAWD%paw_nlpspd%nvctr_p(0:2*PAWD%G%nat+ndebug),stat=i_stat)
!!$   call memocc(i_stat,PAWD%paw_nlpspd%nvctr_p,'pc_nlpspd%nvctr_p',subname)
!!$   allocate(PAWD%paw_nlpspd%nboxp_c(2,3,PAWD%G%nat+ndebug),stat=i_stat)
!!$   call memocc(i_stat,PAWD%paw_nlpspd%nboxp_c,'pc_nlpspd%nboxp_c',subname)
!!$   allocate(PAWD%paw_nlpspd%nboxp_f(2,3,PAWD%G%nat+ndebug),stat=i_stat)
!!$   call memocc(i_stat,PAWD%paw_nlpspd%nboxp_f,'pc_nlpspd%nboxp_f',subname)

   allocate(logrid(0:n1,0:n2,0:n3+ndebug),stat=i_stat)
   call memocc(i_stat,logrid,'logrid',subname)

   call localize_projectors_paw(iproc,n1,n2,n3,hx,hy,hz,Pcpmult,1*fpmult,rxyz,radii_cf,&
      &   logrid,at,orbs,PAWD)

   ! the above routine counts atomic projector and the number of their element for psp
   ! We must therefore correct , later, nlpspd%nprojel  and nlpspd%nproj
   !-------------------

   ! allocations for arrays holding the projectors and their data descriptors
   do iat=1,PAWD%paw_nlpspd%natoms
      !for the moments the bounds are not needed for projectors
      call allocate_wfd(PAWD%paw_nlpspd%plr(iat)%wfd,subname)
   end do

!!$   allocate(PAWD%paw_nlpspd%keyg_p(2,PAWD%paw_nlpspd%nseg_p(2*PAWD%G%nat)+ndebug),stat=i_stat)
!!$   call memocc(i_stat,PAWD%paw_nlpspd%keyg_p,'pc_nlpspd%keyg_p',subname)
!!$
!!$   allocate(PAWD%paw_nlpspd%keyv_p(PAWD%paw_nlpspd%nseg_p(2*PAWD%G%nat)+ndebug),stat=i_stat)
!!$   call memocc(i_stat,PAWD%paw_nlpspd%keyv_p,'pc_nlpspd%keyv_p',subname)

   !!$  -- this one delayed, waiting for the correct pc_nlpspd%nprojel, pc_nlpspd%nproj
   !!$  --
   !!$  allocate(pc_proj(pc_nlpspd%nprojel+ndebug),stat=i_stat)
   !!$  call memocc(i_stat,pc_proj,'pc_proj',subname)
   allocate(PAWD%paw_proj(PAWD%paw_nlpspd%nprojel+ndebug),stat=i_stat)
   call memocc(i_stat,PAWD%paw_proj,'paw_proj',subname)

   allocate(PAWD%ilr_to_mproj(PAWD%G%nat  +ndebug ) , stat=i_stat)
   call memocc(i_stat,PAWD%ilr_to_mproj,'ilr_to_mproj',subname)

   allocate(PAWD%iproj_to_l(PAWD%paw_nlpspd%nproj +ndebug ) , stat=i_stat)
   call memocc(i_stat ,PAWD%iproj_to_l,'iproj_to_l',subname)

   allocate(PAWD%iproj_to_paw_nchannels( PAWD%paw_nlpspd%nproj+ndebug ) , stat=i_stat)
   call memocc(i_stat ,PAWD%iproj_to_paw_nchannels,'iproj_to_paw_nchannels',subname)

   !!$ =========================================================================================  

   jorb=1  
   ! After having determined the size of the projector descriptor arrays fill them
   iat=0
   do iatat=1, at%nat
      if (  at%paw_NofL(at%iatype(iatat)).gt.0  ) then
         iat=iat+1
         mproj=0
         do while( jorb<=PAWD%G%ncoeff         .and. PAWD%iorbtolr(jorb)== iat)
            mproj=mproj+1
            if(jorb==PAWD%G%ncoeff) exit
            jorb=jorb+1
         end do

         PAWD%paw_nlpspd%nproj=PAWD%paw_nlpspd%nproj+mproj
         if (mproj.ne.0) then 

            call bounds_to_plr_limits(.false.,1,PAWD%paw_nlpspd%plr(iat),nl1,nl2,nl3,nu1,nu2,nu3)
!!$            ! coarse grid quantities
!!$            nl1=PAWD%paw_nlpspd%nboxp_c(1,1,iat) 
!!$            nl2=PAWD%paw_nlpspd%nboxp_c(1,2,iat) 
!!$            nl3=PAWD%paw_nlpspd%nboxp_c(1,3,iat) 
!!$
!!$            nu1=PAWD%paw_nlpspd%nboxp_c(2,1,iat)
!!$            nu2=PAWD%paw_nlpspd%nboxp_c(2,2,iat)
!!$            nu3=PAWD%paw_nlpspd%nboxp_c(2,3,iat)

            call fill_logrid(at%geocode,n1,n2,n3,nl1,nu1,nl2,nu2,nl3,nu3,0,1,  &
               &   at%ntypes,at%iatype(iatat),rxyz(1,iatat),radii_cf(1,3),Pcpmult,hx,hy,hz,logrid)

!!$            iseg=PAWD%paw_nlpspd%nseg_p(2*iat-2)+1
!!$            mseg=PAWD%paw_nlpspd%nseg_p(2*iat-1)-PAWD%paw_nlpspd%nseg_p(2*iat-2)
            mseg=PAWD%paw_nlpspd%plr(iat)%wfd%nseg_c

            call segkeys(n1,n2,n3,nl1,nu1,nl2,nu2,nl3,nu3,  & 
                 logrid,mseg,&
!!$                 PAWD%paw_nlpspd%keyg_p(1,iseg),PAWD%paw_nlpspd%keyv_p(iseg))
                 PAWD%paw_nlpspd%plr(iat)%wfd%keyglob(1,1),&
                 PAWD%paw_nlpspd%plr(iat)%wfd%keyvglob(1))

            mvctr =PAWD%paw_nlpspd%plr(iat)%wfd%nvctr_c!PAWD%paw_nlpspd%nvctr_p(2*iat-1)-PAWD%paw_nlpspd%nvctr_p(2*iat-2)

            call bounds_to_plr_limits(.false.,2,PAWD%paw_nlpspd%plr(iat),&
                 nl1,nl2,nl3,nu1,nu2,nu3)
!!$            ! fine grid quantities
!!$            nl1=PAWD%paw_nlpspd%nboxp_f(1,1,iat)
!!$            nl2=PAWD%paw_nlpspd%nboxp_f(1,2,iat)
!!$            nl3=PAWD%paw_nlpspd%nboxp_f(1,3,iat)
!!$
!!$            nu1=PAWD%paw_nlpspd%nboxp_f(2,1,iat)
!!$            nu2=PAWD%paw_nlpspd%nboxp_f(2,2,iat)
!!$            nu3=PAWD%paw_nlpspd%nboxp_f(2,3,iat)
            call fill_logrid(at%geocode,n1,n2,n3,nl1,nu1,nl2,nu2,nl3,nu3,0,1,  &
               &   at%ntypes,at%iatype(iatat),rxyz(1,iatat),radii_cf(1,2),1*fpmult,hx,hy,hz,logrid)
            
!!$            iseg=PAWD%paw_nlpspd%nseg_p(2*iat-1)+1
!!$            mseg=PAWD%paw_nlpspd%nseg_p(2*iat)-PAWD%paw_nlpspd%nseg_p(2*iat-1)
            iseg=PAWD%paw_nlpspd%plr(iat)%wfd%nseg_c+1
            mseg=PAWD%paw_nlpspd%plr(iat)%wfd%nseg_f

            if (mseg > 0) then
               call segkeys(n1,n2,n3,nl1,nu1,nl2,nu2,nl3,nu3,  & 
                    logrid,mseg,&
!!$               PAWD%paw_nlpspd%keyg_p(1,iseg),PAWD%paw_nlpspd%keyv_p(iseg))
                    PAWD%paw_nlpspd%plr(iat)%wfd%keyglob(1,iseg),&
                    PAWD%paw_nlpspd%plr(iat)%wfd%keyvglob(iseg))
               
               mvctr =PAWD%paw_nlpspd%plr(iat)%wfd%nvctr_f!PAWD%paw_nlpspd%nvctr_p(2*iat)-PAWD%paw_nlpspd%nvctr_p(2*iat-1)
            end if


         endif
      endif
   enddo

   if (orbs%norbp > 0) then
      iskpt=orbs%iokpt(1)
      iekpt=orbs%iokpt(orbs%norbp)
   else
      iskpt=1
      iekpt=1
   end if

   istart_c=1
   do ikpt=iskpt,iekpt     

      !features of the k-point ikpt
      kx=orbs%kpts(1,ikpt)
      ky=orbs%kpts(2,ikpt)
      kz=orbs%kpts(3,ikpt)
      !!  write( *, '(A,i4,1x,A,3(1x,d20.10))') " IKPT , " , ikpt, " K " , orbs%kpts(:,ikpt)
      !evaluate the complexity of the k-point
      if (kx**2 + ky**2 + kz**2 == 0.0_gp) then
         ncplx=1
      else
         ncplx=2
      end if

      startjorb=1
      jorb=1
      Gocc(:)=0.0_wp
      iproj=0

      iat=0
      do iatat=1, at%nat
         if (  at%paw_NofL(at%iatype(iatat)).gt.0  ) then
            iat=iat+1
            mproj=0
            do while( jorb<=PAWD%G%ncoeff         .and. PAWD%iorbtolr(jorb)== iat)
               mproj=mproj+1
               if(jorb==PAWD%G%ncoeff) exit
               jorb=jorb+1
            end do

            PAWD%ilr_to_mproj(iat)=mproj
            if( mproj>0) then
               nvctr_c  =PAWD%paw_nlpspd%plr(iat)%wfd%nvctr_c!PAWD%paw_nlpspd%nvctr_p(2*iat-1)-PAWD%paw_nlpspd%nvctr_p(2*iat-2)
               nvctr_f  =PAWD%paw_nlpspd%plr(iat)%wfd%nvctr_f!PAWD%paw_nlpspd%nvctr_p(2*iat  )-PAWD%paw_nlpspd%nvctr_p(2*iat-1)

               jorb=startjorb
               do while( jorb<=PAWD%G%ncoeff  .and. PAWD%iorbtolr(jorb)== iat) 
                  iproj=iproj+1
                  PAWD%iproj_to_l(iproj)   = iorbto_l(jorb)
                  PAWD%iproj_to_paw_nchannels(iproj)   = iorbto_paw_nchannels(jorb)
                  istart_c=istart_c + (   nvctr_c    +   7*nvctr_f   )*ncplx
                  jorb=jorb+1
                  if(jorb> PAWD%G%ncoeff) exit
               end do
               if( .not. PAWD%DistProjApply) then
                  istart_c= istart_c-mproj*(nvctr_c+7*nvctr_f)*ncplx
                  call fillPawProjOnTheFly(PAWD, Glr, iat,  hx,hy,hz, kx,ky,kz, startjorb,&
                     &   istart_c, at%geocode , at, iatat) 
                  istart_c= istart_c+mproj*(nvctr_c+7*nvctr_f)*ncplx
               endif
            end if
            startjorb=jorb
         end if
      enddo
   enddo
   if (istart_c-1 /= PAWD%paw_nlpspd%nprojel) stop 'incorrect once-and-for-all psp generation'


   if( .not. PAWD%DistProjApply) then
      call deallocate_gwf_c(PAWD%G,subname)
   endif

   i_all=-product(shape(logrid))*kind(logrid)
   deallocate(logrid,stat=i_stat)
   call memocc(i_stat,i_all,'logrid',subname)

   i_all=-product(shape(Gocc))*kind(Gocc)
   deallocate(Gocc,stat=i_stat)
   call memocc(i_stat,i_all,'Gocc',subname)

   !!$  i_all=-product(shape(iorbtolr))*kind(iorbtolr)
   !!$  deallocate(iorbtolr,stat=i_stat)
   !!$  call memocc(i_stat,i_all,'iorbtolr',subname)

   i_all=-product(shape(iorbto_l))*kind(iorbto_l)
   deallocate(iorbto_l,stat=i_stat)
   call memocc(i_stat,i_all,'iorbto_l',subname)

   i_all=-product(shape(iorbto_paw_nchannels))*kind(iorbto_paw_nchannels)
   deallocate(iorbto_paw_nchannels,stat=i_stat)
   call memocc(i_stat,i_all,'iorbto_paw_nchannels',subname)





   i_all=-product(shape(iorbto_m))*kind(iorbto_m)
   deallocate(iorbto_m,stat=i_stat)
   call memocc(i_stat,i_all,'iorbto_m',subname)

   i_all=-product(shape(iorbto_ishell))*kind(iorbto_ishell)
   deallocate(iorbto_ishell,stat=i_stat)
   call memocc(i_stat,i_all,'iorbto_ishell',subname)


   i_all=-product(shape(iorbto_iexpobeg))*kind(iorbto_iexpobeg)
   deallocate(iorbto_iexpobeg,stat=i_stat)
   call memocc(i_stat,i_all,'iorbto_iexpobeg',subname)


END SUBROUTINE createPawProjectorsArrays

!!$subroutine initRhoPot(iproc, nproc, Glr, hxh, hyh, hzh, atoms, rxyz, crmult, frmult, radii, nspin, ixc, rho_commun, rhodsc, nscatterarr, ngatherarr, pot_ion)
!!$  use module_base
!!$  use module_types
!!$
!!$  implicit none
!!$
!!$  integer, intent(in) :: iproc, nproc
!!$
!!$  integer :: i_stat
!!$
!!$END SUBROUTINE initRhoPot

subroutine input_wf_empty(iproc, nproc, psi, hpsi, psit, orbs, &
      & band_structure_filename, input_spin, atoms, d, denspot)
  use module_defs
  use module_types
  use yaml_output
  use module_interfaces, except_this_one => input_wf_empty
  implicit none
  integer, intent(in) :: iproc, nproc
  type(orbitals_data), intent(in) :: orbs
  character(len = *), intent(in) :: band_structure_filename
  integer, intent(in) :: input_spin
  type(atoms_data), intent(in) :: atoms
  type(grid_dimensions), intent(in) :: d
  type(DFT_local_fields), intent(inout) :: denspot
  real(wp), dimension(:), pointer :: psi
  real(kind=8), dimension(:), pointer :: hpsi, psit

  character(len = *), parameter :: subname = "input_wf_empty"
  integer :: i_stat, i_all, nspin, n1i, n2i, n3i, ispin, ierr
  real(gp) :: hxh, hyh, hzh

  !allocate fake psit and hpsi
  allocate(hpsi(max(orbs%npsidim_comp,orbs%npsidim_orbs)+ndebug),stat=i_stat)
  call memocc(i_stat,hpsi,'hpsi',subname)
  if (nproc > 1) then
     allocate(psit(max(orbs%npsidim_comp,orbs%npsidim_orbs)+ndebug),stat=i_stat)
     call memocc(i_stat,psit,'psit',subname)
  else
     psit => psi
  end if
  !fill the rhopot array with the read potential if needed
  if (trim(band_structure_filename) /= '') then
     !only the first processor should read this
     if (iproc == 0) then
        call yaml_map('Reading local potential from file:',trim(band_structure_filename))
        !write(*,'(1x,a)')'Reading local potential from file:'//trim(band_structure_filename)
        call read_density(trim(band_structure_filename),atoms%geocode,&
             n1i,n2i,n3i,nspin,hxh,hyh,hzh,denspot%Vloc_KS)
        if (nspin /= input_spin) stop
     else
        allocate(denspot%Vloc_KS(1,1,1,input_spin+ndebug),stat=i_stat)
        call memocc(i_stat,denspot%Vloc_KS,'Vloc_KS',subname)
     end if

     if (nproc > 1) then
        do ispin=1,input_spin
           call MPI_SCATTERV(denspot%Vloc_KS(1,1,1,ispin),&
                denspot%dpbox%ngatherarr(0,1),denspot%dpbox%ngatherarr(0,2),&
                mpidtypw,denspot%rhov((ispin-1)*&
                d%n1i*d%n2i*denspot%dpbox%n3p+1),&
                d%n1i*d%n2i*denspot%dpbox%n3p,mpidtypw,0,&
                bigdft_mpi%mpi_comm,ierr)
        end do
     else
        call vcopy(d%n1i*d%n2i*d%n3i*input_spin,&
             denspot%Vloc_KS(1,1,1,1),1,denspot%rhov(1),1)
     end if
     !now the meaning is KS potential
     call denspot_set_rhov_status(denspot, KS_POTENTIAL, 0, iproc, nproc)

     i_all=-product(shape(denspot%Vloc_KS))*kind(denspot%Vloc_KS)
     deallocate(denspot%Vloc_KS,stat=i_stat)
     call memocc(i_stat,i_all,'Vloc_KS',subname)

     !add pot_ion potential to the local_potential
     !do ispin=1,in%nspin
     !   !spin up and down together with the XC part
     !   call axpy(Lzd%Glr%d%n1i*Lzd%Glr%d%n2i*n3p,1.0_dp,pot_ion(1),1,&
     !        rhopot((ispin-1)*Lzd%Glr%d%n1i*Lzd%Glr%d%n2i*n3p+1),1)
     !end do
  end if
END SUBROUTINE input_wf_empty


!> Random initialisation of the wavefunctions
!! The initialization of only the scaling function coefficients should be considered
subroutine input_wf_random(psi, orbs)
  use module_defs
  use module_types
  implicit none

  type(orbitals_data), intent(inout) :: orbs
  real(wp), dimension(:), pointer :: psi

  integer :: icoeff,jorb,iorb,nvctr
  integer :: idum=0
  real(kind=4) :: tt,builtin_rand

  if (max(orbs%npsidim_comp,orbs%npsidim_orbs)>1) &
       call to_zero(max(orbs%npsidim_comp,orbs%npsidim_orbs),psi(1))

  !Fill randomly the wavefunctions coefficients for the orbitals considered
  nvctr=orbs%npsidim_orbs/(orbs%nspinor*orbs%norbp)
  do icoeff=1,nvctr !tt not dependent of iproc
     !Be sure to call always a different random number, per orbital
     do jorb=1,orbs%isorb*orbs%nspinor
        tt=builtin_rand(idum) !call random_number(tt)
     end do
     do iorb=1,orbs%norbp*orbs%nspinor
        tt=builtin_rand(idum) !call random_number(tt)
        psi(icoeff+(iorb-1)*nvctr)=real(tt,wp)
     end do
     do iorb=(orbs%isorb+orbs%norbp)*orbs%nspinor+1,orbs%norb*orbs%nkpts*orbs%nspinor
        tt=builtin_rand(idum) !call random_number(tt)
     end do
  end do

  orbs%eval(1:orbs%norb*orbs%nkpts)=-0.5d0

END SUBROUTINE input_wf_random


!> Initialisation of the wavefunctions via import gaussians from CP2K
subroutine input_wf_cp2k(iproc, nproc, nspin, atoms, rxyz, Lzd, &
     & psi, orbs)
  use module_defs
  use module_types
  use yaml_output
  use module_interfaces, except_this_one => input_wf_cp2k
  implicit none

  integer, intent(in) :: iproc, nproc, nspin
  type(atoms_data), intent(in) :: atoms
  real(gp), dimension(3, atoms%nat), intent(in) :: rxyz
  type(local_zone_descriptors), intent(in) :: Lzd
  type(orbitals_data), intent(inout) :: orbs
  real(wp), dimension(:), pointer :: psi

  character(len = *), parameter :: subname = "input_wf_cp2k"
  integer :: i_stat, i_all
  type(gaussian_basis) :: gbd
  real(wp), dimension(:,:), pointer :: gaucoeffs

  !import gaussians form CP2K (data in files gaubasis.dat and gaucoeff.dat)
  !and calculate eigenvalues
  if (nspin /= 1) then
     if (iproc==0) then
        call yaml_warning('Gaussian importing is possible only for non-spin polarised calculations')
        call yaml_comment('The reading rules of CP2K files for spin-polarised orbitals are not implemented')
        !write(*,'(1x,a)') 'Gaussian importing is possible only for non-spin polarised calculations'
        !write(*,'(1x,a)') 'The reading rules of CP2K files for spin-polarised orbitals are not implemented'
     end if
     stop
  end if

  call parse_cp2k_files(iproc,'gaubasis.dat','gaucoeff.dat',&
       atoms%nat,atoms%ntypes,orbs,atoms%iatype,rxyz,gbd,gaucoeffs)

  call gaussians_to_wavelets_new(iproc,nproc,Lzd,orbs,gbd,gaucoeffs,psi)

  !deallocate gaussian structure and coefficients
  call deallocate_gwf(gbd,subname)
  i_all=-product(shape(gaucoeffs))*kind(gaucoeffs)
  deallocate(gaucoeffs,stat=i_stat)
  call memocc(i_stat,i_all,'gaucoeffs',subname)
  nullify(gbd%rxyz)

  !call dual_gaussian_coefficients(orbs%norbp,gbd,gaucoeffs)
  orbs%eval(1:orbs%norb*orbs%nkpts)=-0.5d0

END SUBROUTINE input_wf_cp2k

subroutine input_wf_memory_history(iproc,orbs,atoms,wfn_history,istep_history,oldpsis,rxyz,Lzd,psi)
  use module_base
  use module_types
  use module_interfaces
  use yaml_output
  implicit none
  integer, intent(in) :: iproc,wfn_history
  type(atoms_data), intent(in) :: atoms
  real(gp), dimension(3, atoms%nat), intent(in) :: rxyz
  type(local_zone_descriptors),intent(in) :: lzd
  type(orbitals_data), intent(in) :: orbs
  type(old_wavefunction), dimension(0:wfn_history+1), intent(inout) :: oldpsis
  integer, intent(inout) :: istep_history
  real(wp), dimension(Lzd%Glr%wfd%nvctr_c+7*Lzd%Glr%wfd%nvctr_f,orbs%nspinor*orbs%norbp), intent(out) :: psi
  !local variables
  character(len=*), parameter :: subname='input_wf_memory_history'
  integer :: i_stat,i_all,istep,jstep,nvctr
  real(wp), dimension(:,:), allocatable :: psi_tmp
  real(gp), dimension(3:9) :: kappa,alpha
  real(gp), dimension(0:9,3:9) :: c

  !set the coefficients
  c=0.0_gp
  kappa(3)=1.69_gp
  kappa(4)=1.75_gp
  kappa(5)=1.82_gp
  kappa(6)=1.84_gp
  kappa(7)=1.86_gp
  kappa(8)=1.88_gp  
  kappa(9)=1.89_gp

  alpha(3)=150.e-3_gp
  alpha(4)=57.e-3_gp
  alpha(5)=18.e-3_gp
  alpha(6)=5.5e-3_gp
  alpha(7)=1.6e-3_gp
  alpha(8)=.44e-3_gp  
  alpha(9)=.12e-3_gp

  c(0:3,3)=alpha(3)*(/-2._gp,3._gp,0._gp,-1._gp /)
  c(0:4,4)=alpha(4)*(/-3._gp,6._gp,-2._gp,-2._gp,1._gp /)
  c(0:5,5)=alpha(5)*(/-6._gp,14._gp,-8._gp,-3._gp,4._gp,-1._gp /)
  c(0:6,6)=alpha(6)*(/-14._gp,36._gp,-27._gp,-2._gp,12._gp,-6._gp,1._gp /)
  c(0:7,7)=alpha(7)*(/-36._gp,99._gp,-88._gp,11._gp,32._gp,-25._gp,8._gp,-1._gp /)
  c(0:8,8)=alpha(8)*(/-99._gp,286._gp,-286._gp,78._gp,78._gp,-90._gp,42._gp,-10._gp,1._gp /)  
  c(0:9,9)=alpha(9)*(/-286._gp,858._gp,-936._gp,364._gp,168._gp,-300._gp,184._gp,-63._gp,12._gp,-1._gp /)  
  !rework the coefficients for the first two elements
  do istep=3,9
     c(0,istep)=c(0,istep)+2._gp-kappa(istep)
     c(1,istep)=c(1,istep)-1._gp
  end do
  !number of componenets
  nvctr=(Lzd%Glr%wfd%nvctr_c+7*Lzd%Glr%wfd%nvctr_f)*orbs%nspinor*orbs%norbp
  !check if history has not yet been filled
  if (istep_history <= wfn_history) then
     !if so, copy the SCF wfn, which is in the last position, in the corresponding history place

     call old_wavefunction_set(oldpsis(istep_history),&
          atoms%nat,orbs%norbp*orbs%nspinor,&
          oldpsis(wfn_history+1)%Lzd,oldpsis(wfn_history+1)%rxyz,&
          oldpsis(wfn_history+1)%psi)
     !check if it is the first restart
     if (istep_history == 0) then
        do istep=1,wfn_history
                call old_wavefunction_set(oldpsis(istep),&
                atoms%nat,orbs%norbp*orbs%nspinor,&
                oldpsis(wfn_history+1)%Lzd,oldpsis(wfn_history+1)%rxyz,&
                oldpsis(wfn_history+1)%psi)
        end do
     end if
  end if
if (iproc==0)call yaml_map('Previous SCF wfn copied',.true.)   
  !put to zero the wavefunction
  if (nvctr>0) call to_zero(nvctr,psi(1,1))

  !calculate the reformat with history
  allocate(psi_tmp(Lzd%Glr%wfd%nvctr_c+7*Lzd%Glr%wfd%nvctr_f,orbs%nspinor*orbs%norbp+ndebug),stat=i_stat)
  call memocc(i_stat,psi_tmp,'psi_tmp',subname)

  !first reformat the previous SCF step
  istep=wfn_history+1
  call reformatmywaves(iproc,orbs,atoms,&
       oldpsis(istep)%Lzd%hgrids(1),oldpsis(istep)%Lzd%hgrids(2),oldpsis(istep)%Lzd%hgrids(3),&
       oldpsis(istep)%Lzd%Glr%d%n1,oldpsis(istep)%Lzd%Glr%d%n2,oldpsis(istep)%Lzd%Glr%d%n3,&
       oldpsis(istep)%rxyz,oldpsis(istep)%Lzd%Glr%wfd,&
       oldpsis(istep)%psi,Lzd%hgrids(1),Lzd%hgrids(2),Lzd%hgrids(3),&
       Lzd%Glr%d%n1,Lzd%Glr%d%n2,Lzd%Glr%d%n3,rxyz,Lzd%Glr%wfd,psi_tmp)
  if (nvctr>0) call axpy(nvctr,kappa(wfn_history),psi_tmp(1,1),1,psi(1,1),1)
  call yaml_map('Reformat Previous SCF wfn',.true.)   
  !then the reformatting step based on history
  do jstep=0,wfn_history
     istep=modulo(modulo(istep_history,wfn_history+1)-jstep,wfn_history+1)
     call reformatmywaves(iproc,orbs,atoms,&
          oldpsis(istep)%Lzd%hgrids(1),oldpsis(istep)%Lzd%hgrids(2),oldpsis(istep)%Lzd%hgrids(3),&
          oldpsis(istep)%Lzd%Glr%d%n1,oldpsis(istep)%Lzd%Glr%d%n2,oldpsis(istep)%Lzd%Glr%d%n3,&
          oldpsis(istep)%rxyz,oldpsis(istep)%Lzd%Glr%wfd,&
          oldpsis(istep)%psi,Lzd%hgrids(1),Lzd%hgrids(2),Lzd%hgrids(3),&
          Lzd%Glr%d%n1,Lzd%Glr%d%n2,Lzd%Glr%d%n3,rxyz,Lzd%Glr%wfd,psi_tmp)
     if (nvctr>0) call axpy(nvctr,c(jstep,wfn_history),psi_tmp(1,1),1,psi(1,1),1)
     if (iproc==0)call yaml_map('Reformat Input wfn of Iter.',jstep,advance='no')   
     if (iproc==0)call yaml_comment('Position:'//trim(yaml_toa(istep))//', Step'//trim(yaml_toa(istep_history)))
  end do
  i_all=-product(shape(psi_tmp))*kind(psi_tmp)
  deallocate(psi_tmp,stat=i_stat)
  call memocc(i_stat,i_all,'psi_tmp',subname)

  !increase the iteration step
  istep_history=istep_history+1
  if (istep_history > wfn_history+1) then
     istep=modulo(istep_history,wfn_history+1)
     !and save the input wfn in the history
     call old_wavefunction_set(oldpsis(istep),&
          atoms%nat,orbs%norbp*orbs%nspinor,&
          Lzd,rxyz,psi)
  end if

end subroutine input_wf_memory_history

subroutine input_wf_memory(iproc, atoms, &
     & rxyz_old, hx_old, hy_old, hz_old, d_old, wfd_old, psi_old, &
     & rxyz, hx, hy, hz, d, wfd, psi, orbs)
  use module_defs
  use module_types
  use module_interfaces, except_this_one => input_wf_memory
  implicit none

  integer, intent(in) :: iproc
  type(atoms_data), intent(in) :: atoms
  real(gp), dimension(3, atoms%nat), intent(in) :: rxyz, rxyz_old
  real(gp), intent(in) :: hx, hy, hz, hx_old, hy_old, hz_old
  type(grid_dimensions), intent(in) :: d, d_old
  type(wavefunctions_descriptors), intent(in) :: wfd
  type(wavefunctions_descriptors), intent(inout) :: wfd_old
  type(orbitals_data), intent(in) :: orbs
  real(wp), dimension(:), pointer :: psi, psi_old

  character(len = *), parameter :: subname = "input_wf_memory"
  integer :: i_stat, i_all

  !these parts should be reworked for the non-collinear spin case
  call reformatmywaves(iproc,orbs,atoms,hx_old,hy_old,hz_old,&
       d_old%n1,d_old%n2,d_old%n3,rxyz_old,wfd_old,psi_old,hx,hy,hz,&
       & d%n1,d%n2,d%n3,rxyz,wfd,psi)

  call deallocate_wfd(wfd_old,subname)

  i_all=-product(shape(psi_old))*kind(psi_old)
  deallocate(psi_old,stat=i_stat)
  call memocc(i_stat,i_all,'psi_old',subname)
END SUBROUTINE input_wf_memory



subroutine input_memory_linear(iproc, nproc, at, KSwfn, tmb, tmb_old, denspot, input, &
           rxyz_old, rxyz, denspot0, energs, tmblarge, nlpspd, proj, GPU)

  use module_base
  use module_types
  use module_interfaces, except_this_one => input_memory_linear
  implicit none

  ! Calling arguments
  integer,intent(in) :: iproc, nproc
  type(atoms_data), intent(inout) :: at
  type(DFT_wavefunction),intent(inout):: KSwfn
  type(DFT_wavefunction),intent(inout):: tmb, tmb_old
  type(DFT_local_fields), intent(inout) :: denspot
  type(input_variables),intent(in):: input
  real(gp),dimension(3,at%nat),intent(in) :: rxyz_old, rxyz
  real(8),dimension(max(denspot%dpbox%ndims(1)*denspot%dpbox%ndims(2)*denspot%dpbox%n3p,1)),intent(out):: denspot0
  type(energy_terms),intent(inout):: energs
  type(DFT_wavefunction), intent(inout) :: tmblarge
  type(nonlocal_psp_descriptors), intent(in) :: nlpspd
  real(kind=8), dimension(:), pointer :: proj
  type(GPU_pointers), intent(inout) :: GPU

  ! Local variables
  integer :: ndim_old, ndim, iorb, iiorb, ilr, i_stat, i_all, infoCoeff, ilr_old
  real(kind=8),dimension(:,:),allocatable:: density_kernel
  !!real(kind=8),dimension(:),allocatable :: ham_compr, ovrlp_compr, phi_tmp
  logical:: overlap_calculated
  character(len=*),parameter:: subname='input_memory_linear'
  real(kind=8) :: fnrm

  ! Determine size of phi_old and phi
  ndim_old=0
  ndim=0
  do iorb=1,tmb%orbs%norbp
      iiorb=tmb%orbs%isorb+iorb
      ilr=tmb%orbs%inwhichlocreg(iiorb)
      ilr_old=tmb_old%orbs%inwhichlocreg(iiorb)
      !!write(*,*) '###### input_memory_linear: iiorb, ilr', iiorb, ilr
      ndim_old=ndim_old+tmb_old%lzd%llr(ilr_old)%wfd%nvctr_c+7*tmb_old%lzd%llr(ilr_old)%wfd%nvctr_f
      ndim=ndim+tmb%lzd%llr(ilr)%wfd%nvctr_c+7*tmb%lzd%llr(ilr)%wfd%nvctr_f
  end do

  ! Reformat the support functions if we are not using FOE. Otherwise an AO
  ! input guess wil be done below.
  if (input%lin%scf_mode/=LINEAR_FOE) then
      call reformat_supportfunctions(iproc,at,rxyz_old,ndim_old,rxyz,tmb,tmb_old)
  end if
  !!write(*,*) 'after reformat_supportfunctions, iproc',iproc

  ! need the input guess eval for preconditioning as they won't be recalculated
  if(input%lin%scf_mode==LINEAR_DIRECT_MINIMIZATION) then
     do iorb=1,tmb%orbs%norb
        tmb%orbs%eval(iorb) = tmb_old%orbs%eval(iorb)
     end do
  end if

  call deallocate_local_zone_descriptors(tmb_old%lzd, subname)
  call deallocate_orbitals_data(tmb_old%orbs, subname)

  i_all = -product(shape(tmb_old%psi))*kind(tmb_old%psi)
  deallocate(tmb_old%psi,stat=i_stat)
  call memocc(i_stat,i_all,'tmb_old%psi',subname)

  !!call deallocate_wfd(tmb_old%lzd%glr%wfd,subname)
  !!do ilr=1,tmb_old%lzd%nlr
  !!    call deallocate_wfd(tmb_old%lzd%llr(ilr)%wfd,subname)
  !!end do

  ! Copy the coefficients
  if (input%lin%scf_mode/=LINEAR_FOE) then
      call dcopy(tmb%orbs%norb*tmb%orbs%norb, tmb_old%wfnmd%coeff(1,1), 1, tmb%wfnmd%coeff(1,1), 1)
  end if
  !!write(*,*) 'after dcopy, iproc',iproc

  !if (input%lin%scf_mode/=LINEAR_FOE) then
  !    i_all = -product(shape(tmb_old%wfnmd%coeff))*kind(tmb_old%wfnmd%coeff)
  !    deallocate(tmb_old%wfnmd%coeff,stat=i_stat)
  !    call memocc(i_stat,i_all,'tmb_old%wfnmd%coeff',subname)
  !end if

  call destroy_wfn_metadata(tmb_old%wfnmd)
  ! MOVE LATER 
  if (associated(tmb_old%linmat%denskern%matrix_compr)) then
     i_all=-product(shape(tmb_old%linmat%denskern%matrix_compr))*kind(tmb_old%linmat%denskern%matrix_compr)
     deallocate(tmb_old%linmat%denskern%matrix_compr, stat=i_stat)
     call memocc(i_stat, i_all, 'tmb_old%linmat%denskern%matrix_compr', subname)
  end if

  ! destroy it all together here - don't have all comms arrays
  !call destroy_DFT_wavefunction(tmb_old)

  !!write(*,*) 'after deallocate, iproc', iproc

  ! Update the kernel
  !!allocate(density_kernel(tmb%orbs%norb,tmb%orbs%norb), stat=i_stat)
  !!call memocc(i_stat, density_kernel, 'density_kernel', subname)

  if (input%lin%scf_mode/=LINEAR_FOE) then
      allocate(tmb%linmat%ovrlp%matrix(tmb%orbs%norb,tmb%orbs%norb), stat=i_stat)
      call memocc(i_stat, tmb%linmat%ovrlp%matrix, 'tmb%linmat%ovrlp%matrix', subname)
      allocate(tmb%linmat%ovrlp%matrix_compr(tmb%linmat%ovrlp%nvctr),stat=i_stat)
      call memocc(i_stat,tmb%linmat%ovrlp%matrix_compr,'tmb%linmat%ovrlp%matrix_compr',subname)
      tmb%can_use_transposed=.false.
      overlap_calculated = .false.
      nullify(tmb%psit_c)
      nullify(tmb%psit_f)
      call reconstruct_kernel(iproc, nproc, 0, tmb%orthpar%blocksize_pdsyev, tmb%orthpar%blocksize_pdgemm, &
           KSwfn%orbs, tmb, tmblarge, tmb%linmat%ovrlp, overlap_calculated, tmb%linmat%denskern)
      i_all = -product(shape(tmb%psit_c))*kind(tmb%psit_c)
      deallocate(tmb%psit_c,stat=i_stat)
      call memocc(i_stat,i_all,'tmb%psit_c',subname)
      i_all = -product(shape(tmb%psit_f))*kind(tmb%psit_f)
      deallocate(tmb%psit_f,stat=i_stat)
      call memocc(i_stat,i_all,'tmb%psit_f',subname)
      i_all = -product(shape(tmb%linmat%ovrlp%matrix_compr))*kind(tmb%linmat%ovrlp%matrix_compr)
      deallocate(tmb%linmat%ovrlp%matrix_compr,stat=i_stat)
      call memocc(i_stat,i_all,'tmb%linmat%ovrlp%matrix_compr',subname)   
      i_all = -product(shape(tmb%linmat%ovrlp%matrix))*kind(tmb%linmat%ovrlp%matrix)
      deallocate(tmb%linmat%ovrlp%matrix,stat=i_stat)
      call memocc(i_stat,i_all,'tmb%linmat%ovrlp%matrix',subname)
  else


     ! By doing an LCAO input guess
     tmb%can_use_transposed=.false.
     tmblarge%can_use_transposed=.false.
     ! the following subroutine will overwrite phi, therefore store in a temporary array...
     !!allocate(phi_tmp(size(tmb%psi)), stat=i_stat)
     !!call memocc(i_stat, phi_tmp, 'phi_tmp', subname)
     !!call dcopy(size(tmb%psi), tmb%psi, 1, phi_tmp, 1)
     call inputguessConfinement(iproc, nproc, at, input, KSwfn%Lzd%hgrids(1),KSwfn%Lzd%hgrids(2),KSwfn%Lzd%hgrids(3), &
          rxyz,nlpspd,proj,GPU,KSwfn%orbs,tmb,tmblarge,denspot,denspot0,energs)
     !!call dcopy(size(tmb%psi), phi_tmp, 1, tmb%psi, 1)
     !!i_all=-product(shape(phi_tmp))*kind(phi_tmp)
     !!deallocate(phi_tmp, stat=i_stat)
     !!call memocc(i_stat, i_all, 'phi_tmp', subname)
     if(tmb%can_use_transposed) then
         i_all=-product(shape(tmb%psit_c))*kind(tmb%psit_c)
         deallocate(tmb%psit_c, stat=i_stat)
         call memocc(i_stat, i_all, 'tmb%psit_c', subname)
         i_all=-product(shape(tmb%psit_f))*kind(tmb%psit_f)
         deallocate(tmb%psit_f, stat=i_stat)
         call memocc(i_stat, i_all, 'tmb%psit_f', subname)
     end if
  end if

  !!if (iproc==0) then
  !!  do i_stat=1,size(tmb%linmat%denskern%matrix_compr)
  !!    write(*,'(a,i8,es20.10)') 'i_stat, tmb%linmat%denskern%matrix_compr(i_stat)', i_stat, tmb%linmat%denskern%matrix_compr(i_stat)
  !!  end do
  !!end if

  ! Must initialize rhopotold (FOR NOW... use the trivial one)
  if (input%lin%scf_mode/=LINEAR_FOE) then
      call communicate_basis_for_density_collective(iproc, nproc, tmb%lzd, tmb%orbs, tmb%psi, tmb%collcom_sr)
      call sumrho_for_TMBs(iproc, nproc, KSwfn%Lzd%hgrids(1), KSwfn%Lzd%hgrids(2), KSwfn%Lzd%hgrids(3), tmb%orbs, &
           tmb%collcom_sr, tmb%linmat%denskern, KSwfn%Lzd%Glr%d%n1i*KSwfn%Lzd%Glr%d%n2i*denspot%dpbox%n3d, denspot%rhov)
      call dcopy(max(denspot%dpbox%ndims(1)*denspot%dpbox%ndims(2)*denspot%dpbox%n3p,1)*input%nspin, &
           denspot%rhov(1), 1, denspot0(1), 1)
      call updatePotential(input%ixc,input%nspin,denspot,energs%eh,energs%exc,energs%evxc)
      call local_potential_dimensions(tmb%lzd,tmb%orbs,denspot%dpbox%ngatherarr(0,1))
  end if



END SUBROUTINE input_memory_linear

subroutine input_wf_disk(iproc, nproc, input_wf_format, d, hx, hy, hz, &
     & in, atoms, rxyz, rxyz_old, wfd, orbs, psi)
  use module_defs
  use module_types
  use module_interfaces, except_this_one => input_wf_disk
  implicit none

  integer, intent(in) :: iproc, nproc, input_wf_format
  type(grid_dimensions), intent(in) :: d
  real(gp), intent(in) :: hx, hy, hz
  type(input_variables), intent(in) :: in
  type(atoms_data), intent(in) :: atoms
  real(gp), dimension(3, atoms%nat), intent(in) :: rxyz
  real(gp), dimension(3, atoms%nat), intent(out) :: rxyz_old
  type(wavefunctions_descriptors), intent(in) :: wfd
  type(orbitals_data), intent(inout) :: orbs
  real(wp), dimension(:), pointer :: psi

  integer :: ierr

  !restart from previously calculated wavefunctions, on disk
  !since each processor read only few eigenvalues, initialise them to zero for all
  call to_zero(orbs%norb*orbs%nkpts,orbs%eval(1))

  call readmywaves(iproc,trim(in%dir_output) // "wavefunction", input_wf_format, &
       & orbs,d%n1,d%n2,d%n3,hx,hy,hz,atoms,rxyz_old,rxyz,wfd,psi)

  !reduce the value for all the eigenvectors
  if (nproc > 1) call mpiallred(orbs%eval(1),orbs%norb*orbs%nkpts,MPI_SUM,bigdft_mpi%mpi_comm,ierr)

  if (in%iscf > SCF_KIND_DIRECT_MINIMIZATION) then
     !recalculate orbitals occupation numbers
     call evaltoocc(iproc,nproc,.false.,in%Tel,orbs,in%occopt)
     !read potential depending of the mixing scheme
     !considered as optional in the mixing case
     !inquire(file=trim(in%dir_output)//'local_potential.cube',exist=potential_from_disk)
     !if (potential_from_disk)  then
     !   call read_potential_from_disk(iproc,nproc,trim(in%dir_output)//'local_potential.cube',&
     !        atoms%geocode,ngatherarr,Lzd%Glr%d%n1i,Lzd%Glr%d%n2i,Lzd%Glr%d%n3i,n3p,in%nspin,hxh,hyh,hzh,rhopot)
     !end if
  end if
END SUBROUTINE input_wf_disk

!> Input guess wavefunction diagonalization
subroutine input_wf_diag(iproc,nproc,at,denspot,&
     orbs,nvirt,comms,Lzd,energs,rxyz,&
     nlpspd,proj,ixc,psi,hpsi,psit,G,&
     nspin,symObj,GPU,input)
   ! Input wavefunctions are found by a diagonalization in a minimal basis set
   ! Each processors write its initial wavefunctions into the wavefunction file
   ! The files are then read by readwave
   ! @todo pass GPU to be a local variable of this routine (initialized and freed here)
   use module_base
   use module_interfaces, except_this_one => input_wf_diag
   use module_types
   use Poisson_Solver
   use libxc_functionals
   use yaml_output
   use gaussians
   implicit none
   !Arguments
   integer, intent(in) :: iproc,nproc,ixc
   integer, intent(inout) :: nspin,nvirt
   type(atoms_data), intent(in) :: at
   type(nonlocal_psp_descriptors), intent(in) :: nlpspd
   type(local_zone_descriptors), intent(in) :: Lzd
   type(communications_arrays), intent(in) :: comms
   type(energy_terms), intent(inout) :: energs
   type(orbitals_data), intent(inout) :: orbs
   type(DFT_local_fields), intent(inout) :: denspot
   type(GPU_pointers), intent(in) :: GPU
   type(input_variables), intent(in) :: input
   type(symmetry_data), intent(in) :: symObj
   real(gp), dimension(3,at%nat), intent(in) :: rxyz
   real(wp), dimension(nlpspd%nprojel), intent(in) :: proj
   type(gaussian_basis), intent(out) :: G !basis for davidson IG
   real(wp), dimension(:), pointer :: psi,hpsi,psit
   !local variables
   character(len=*), parameter :: subname='input_wf_diag'
   logical :: switchGPUconv,switchOCLconv
   integer :: i_stat,i_all,nspin_ig,ncplx,irhotot_add,irho_add,ispin
   real(gp) :: hxh,hyh,hzh,etol,accurex,eks
   type(orbitals_data) :: orbse
   type(communications_arrays) :: commse
   integer, dimension(:,:), allocatable :: norbsc_arr
   real(wp), dimension(:), allocatable :: passmat
   !real(wp), dimension(:,:,:), allocatable :: mom_vec
   real(gp), dimension(:), allocatable :: locrad
!   real(wp), dimension(:), pointer :: pot,pot1
   real(wp), dimension(:,:,:), pointer :: psigau
   type(confpot_data), dimension(:), allocatable :: confdatarr
   type(local_zone_descriptors) :: Lzde
   type(GPU_pointers) :: GPUe
!!$   integer :: idum=0
!!$   real(kind=4) :: tt,builtin_rand
!!$   real(wp), dimension(:), allocatable :: ovrlp
!!$   real(wp), dimension(:,:), allocatable :: smat,tmp

!yk
!  integer :: i!,iorb,jorb,icplx

   allocate(norbsc_arr(at%natsc+1,nspin+ndebug),stat=i_stat)
   call memocc(i_stat,norbsc_arr,'norbsc_arr',subname)
   allocate(locrad(at%nat+ndebug),stat=i_stat)
   call memocc(i_stat,locrad,'locrad',subname)

   if (iproc == 0) then
      !yaml_output
      !call yaml_newline()
   end if
   !spin for inputguess orbitals
   if (nspin == 4) then
      nspin_ig=1
   else
      nspin_ig=nspin
   end if

   call inputguess_gaussian_orbitals(iproc,nproc,at,rxyz,nvirt,nspin_ig,&
        orbs,orbse,norbsc_arr,locrad,G,psigau,eks)

   !allocate communications arrays for inputguess orbitals
   !call allocate_comms(nproc,orbse,commse,subname)
   call orbitals_communicators(iproc,nproc,Lzd%Glr,orbse,commse,basedist=comms%nvctr_par(0:,1:))  

   !use the eval array of orbse structure to save the original values
   allocate(orbse%eval(orbse%norb*orbse%nkpts+ndebug),stat=i_stat)
   call memocc(i_stat,orbse%eval,'orbse%eval',subname)

   hxh=.5_gp*Lzd%hgrids(1)
   hyh=.5_gp*Lzd%hgrids(2)
   hzh=.5_gp*Lzd%hgrids(3)

   !check the communication distribution
  !call check_communications(iproc,nproc,orbse,Lzd%Glr,commse)

   !once the wavefunction coefficients are known perform a set 
   !of nonblocking send-receive operations to calculate overlap matrices

   !!!  !create mpirequests array for controlling the success of the send-receive operation
   !!!  allocate(mpirequests(nproc-1+ndebug),stat=i_stat)
   !!!  call memocc(i_stat,mpirequests,'mpirequests',subname)
   !!!
   !!!  call nonblocking_transposition(iproc,nproc,G%ncoeff,orbse%isorb+orbse%norbp,&
   !!!       orbse%nspinor,psigau,orbse%norb_par,mpirequests)

! ###################################################################
!!experimental part for building the localisation regions
! ###################################################################
   call nullify_local_zone_descriptors(Lzde)
   call create_LzdLIG(iproc,nproc,orbs%nspin,input%linear,&
        Lzd%hgrids(1),Lzd%hgrids(2),Lzd%hgrids(3),Lzd%Glr,at,orbse,rxyz,Lzde)

   if(iproc==0 .and. Lzde%linear) call yaml_comment('Entering the Linear IG')
   !write(*,'(1x,A)') 'Entering the Linear IG'

   ! determine the wavefunction dimension
   call wavefunction_dimension(Lzde,orbse)

   !allocate the wavefunction in the transposed way to avoid allocations/deallocations
     allocate(psi(max(orbse%npsidim_orbs,orbse%npsidim_comp)+ndebug),stat=i_stat)
     call memocc(i_stat,psi,'psi',subname)

     !allocate arrays for the GPU if a card is present
     GPUe = GPU
     switchGPUconv=.false.
     switchOCLconv=.false.
     if (GPUconv) then
        call prepare_gpu_for_locham(Lzde%Glr%d%n1,Lzde%Glr%d%n2,Lzde%Glr%d%n3,nspin_ig,&
             Lzd%hgrids(1),Lzd%hgrids(2),Lzd%hgrids(3),Lzde%Glr%wfd,orbse,GPUe)
     else if (OCLconv) then
        call allocate_data_OCL(Lzde%Glr%d%n1,Lzde%Glr%d%n2,Lzde%Glr%d%n3,at%geocode,&
             nspin_ig,Lzde%Glr%wfd,orbse,GPUe)
        if (iproc == 0) call yaml_comment('GPU data allocated')
        !if (iproc == 0) write(*,*) 'GPU data allocated'
     end if

    call timing(iproc,'wavefunction  ','ON')   
   !use only the part of the arrays for building the hamiltonian matrix
     call gaussians_to_wavelets_new(iproc,nproc,Lzde,orbse,G,&
          psigau(1,1,min(orbse%isorb+1,orbse%norb)),psi)
    call timing(iproc,'wavefunction  ','OF')
     i_all=-product(shape(locrad))*kind(locrad)
     deallocate(locrad,stat=i_stat)
     call memocc(i_stat,i_all,'locrad',subname)

   !check the size of the rhopot array related to NK SIC
!!$   nrhodim=nspin
!!$   i3rho_add=0
!!$   if (input%SIC%approach=='NK') then
!!$      nrhodim=2*nrhodim
!!$     i3rho_add=Lzd%Glr%d%n1i*Lzd%Glr%d%n2i*nscatterarr(iproc,4)+1
!!$   end if

   !application of the hamiltonian for gaussian based treatment
   !if(.false.) then
   !   call sumrho(iproc,nproc,orbse,Lzd%Glr,hxh,hyh,hzh,psi,rhopot,&
   !        nscatterarr,nspin,GPU,symObj,irrzon,phnons,rhodsc)
   !end if

  ! test merging of the cubic and linear code
  !call sumrhoLinear(iproc,nproc,Lzd,orbse,hxh,hyh,hzh,psi,rhopot,nscatterarr,nspin,GPU,symObj, irrzon, phnons, rhodsc)    

   !spin adaptation for the IG in the spinorial case
   orbse%nspin=nspin
   call sumrho(denspot%dpbox,orbse,Lzde,GPUe,symObj,denspot%rhod,psi,denspot%rho_psi)
   call communicate_density(denspot%dpbox,orbse%nspin,denspot%rhod,denspot%rho_psi,denspot%rhov,.false.)
   call denspot_set_rhov_status(denspot, ELECTRONIC_DENSITY, 0, iproc, nproc)

   orbse%nspin=nspin_ig

   !before creating the potential, save the density in the second part 
   !if the case of NK SIC, so that the potential can be created afterwards
   !copy the density contiguously since the GGA is calculated inside the NK routines
   if (input%SIC%approach=='NK') then
      irhotot_add=Lzde%Glr%d%n1i*Lzde%Glr%d%n2i*denspot%dpbox%nscatterarr(iproc,4)+1
      irho_add=Lzde%Glr%d%n1i*Lzde%Glr%d%n2i*denspot%dpbox%nscatterarr(iproc,1)*input%nspin+1
      do ispin=1,input%nspin
        call dcopy(Lzde%Glr%d%n1i*Lzde%Glr%d%n2i*denspot%dpbox%nscatterarr(iproc,2),&
             denspot%rhov(irhotot_add),1,denspot%rhov(irho_add),1)
        irhotot_add=irhotot_add+Lzde%Glr%d%n1i*Lzde%Glr%d%n2i*denspot%dpbox%nscatterarr(iproc,1)
        irho_add=irho_add+Lzde%Glr%d%n1i*Lzde%Glr%d%n2i*denspot%dpbox%nscatterarr(iproc,2)
      end do
   end if
   call updatePotential(ixc,nspin,denspot,energs%eh,energs%exc,energs%evxc)

!!$   !experimental
!!$   if (nproc == 1) then
!!$
!!$
!!$     !calculate the overlap matrix as well as the kinetic overlap
!!$     !in view of complete gaussian calculation
!!$     allocate(ovrlp(G%ncoeff*G%ncoeff),stat=i_stat)
!!$     call memocc(i_stat,ovrlp,'ovrlp',subname)
!!$     allocate(tmp(G%ncoeff,orbse%norb),stat=i_stat)
!!$     call memocc(i_stat,tmp,'tmp',subname)
!!$     allocate(smat(orbse%norb,orbse%norb),stat=i_stat)
!!$     call memocc(i_stat,smat,'smat',subname)
!!$
!!$     !overlap calculation of the gaussian matrix
!!$     call gaussian_overlap(G,G,ovrlp)
!!$     call dsymm('L','U',G%ncoeff,orbse%norb,1.0_gp,ovrlp(1),G%ncoeff,&
!!$          psigau(1,1,1),G%ncoeff,0.d0,tmp(1,1),G%ncoeff)
!!$
!!$     call gemm('T','N',orbse%norb,orbse%norb,G%ncoeff,1.0_gp,&
!!$          psigau(1,1,1),G%ncoeff,tmp(1,1),G%ncoeff,0.0_wp,smat(1,1),orbse%norb)
!!$
!!$     !print overlap matrices
!!$     print *,'OVERLAP' 
!!$     do i=1,orbse%norb
!!$        write(*,'(i4,30(1pe10.2))')i,(smat(i,iorb),iorb=1,orbse%norb)
!!$        !write(*,'(i4,30(1pe10.2))')i,(ovrlp(i+(iorb-1)*orbse%norb),&
!!$        !     iorb=1,orbse%norb)
!!$     end do
!!$     
!!$     !overlap calculation of the kinetic operator
!!$     call kinetic_overlap(G,G,ovrlp)
!!$     call dsymm('L','U',G%ncoeff,orbse%norb,1.0_gp,ovrlp(1),G%ncoeff,&
!!$          psigau(1,1,1),G%ncoeff,0.d0,tmp(1,1),G%ncoeff)
!!$
!!$     call gemm('T','N',orbse%norb,orbse%norb,G%ncoeff,1.0_gp,&
!!$          psigau(1,1,1),G%ncoeff,tmp(1,1),G%ncoeff,0.0_wp,smat(1,1),orbse%norb)
!!$
!!$     !print overlap matrices
!!$     print *,'HAMILTONIAN' 
!!$     tt=0.0_wp
!!$     do i=1,orbse%norb
!!$        write(*,'(i4,30(1pe10.2))')i,(smat(i,iorb),iorb=1,orbse%norb)
!!$        !write(12,'(i5,30(1pe15.8))')i,(smat(i,iorb),iorb=1,orbse%norb)
!!$        tt=tt+smat(i,i)
!!$     end do
!!$     print *,'trace',tt
!!$stop

   !!!
   !!!     !overlap calculation of the kinetic operator
   !!!     call cpu_time(t0)
   !!!     call potential_overlap(G,G,rhopot,Glr%d%n1i,Glr%d%n2i,Glr%d%n3i,hxh,hyh,hzh,&
   !!!          ovrlp)
   !!!     call cpu_time(t1)
   !!!     call dsymm('L','U',G%ncoeff,orbse%norb,1.0_gp,ovrlp(1),G%ncoeff,&
   !!!          psigau(1,1),G%ncoeff,0.d0,tmp(1,1),G%ncoeff)
   !!!
   !!!     call gemm('T','N',orbse%norb,orbse%norb,G%ncoeff,1.0_gp,&
   !!!          psigau(1,1),G%ncoeff,tmp(1,1),G%ncoeff,0.0_wp,smat(1,1),orbse%norb)
   !!!
   !!!     !print overlap matrices
   !!!     tt=0.0_wp
   !!!     do i=1,orbse%norb
   !!!        write(*,'(i5,30(1pe15.8))')i,(smat(i,iorb),iorb=1,orbse%norb)
   !!!        !write(12,'(i5,30(1pe15.8))')i,(smat(i,iorb),iorb=1,orbse%norb)
   !!!        tt=tt+smat(i,i)
   !!!     end do
   !!!     print *,'trace',tt
   !!!     print *, 'time',t1-t0
   !!!
!!$     i_all=-product(shape(ovrlp))*kind(ovrlp)
!!$     deallocate(ovrlp,stat=i_stat)
!!$     call memocc(i_stat,i_all,'ovrlp',subname)
!!$     i_all=-product(shape(tmp))*kind(tmp)
!!$     deallocate(tmp,stat=i_stat)
!!$     call memocc(i_stat,i_all,'tmp',subname)
!!$     i_all=-product(shape(smat))*kind(smat)
!!$     deallocate(smat,stat=i_stat)
!!$     call memocc(i_stat,i_all,'smat',subname)
!!$  end if
   
   
   !allocate the wavefunction in the transposed way to avoid allocations/deallocations
   allocate(hpsi(max(1,max(orbse%npsidim_orbs,orbse%npsidim_comp))+ndebug),stat=i_stat)
   call memocc(i_stat,hpsi,'hpsi',subname)
   
     !call dcopy(orbse%npsidim,psi,1,hpsi,1)
   if (input%exctxpar == 'OP2P') then
      energs%eexctX = UNINITIALIZED(1.0_gp)
   else
      energs%eexctX=0.0_gp
   end if
   
   !change temporarily value of Lzd%npotddim
   allocate(confdatarr(orbse%norbp)) !no stat so tho make it crash
   call local_potential_dimensions(Lzde,orbse,denspot%dpbox%ngatherarr(0,1))
!   print *,'here',iproc   
   call default_confinement_data(confdatarr,orbse%norbp)

   !spin adaptation for the IG in the spinorial case
   orbse%nspin=nspin
   call full_local_potential(iproc,nproc,orbse,Lzde,Lzde%lintyp,denspot%dpbox,denspot%rhov,denspot%pot_work)
   orbse%nspin=nspin_ig

   !write(*,*) 'size(denspot%pot_work)', size(denspot%pot_work)
   call FullHamiltonianApplication(iproc,nproc,at,orbse,rxyz,&
        proj,Lzde,nlpspd,confdatarr,denspot%dpbox%ngatherarr,denspot%pot_work,psi,hpsi,&
        energs,input%SIC,GPUe,&
        pkernel=denspot%pkernelseq)
!!$   if (orbse%npsidim_orbs > 0) call to_zero(orbse%npsidim_orbs,hpsi(1))
!!$   call  LocalHamiltonianApplication(iproc,nproc,at,orbse,&
!!$        Lzde,confdatarr,denspot%dpbox%ngatherarr,denspot%pot_work,psi,hpsi,&
!!$        energs,input%SIC,GPUe,3,pkernel=denspot%pkernelseq)

   call denspot_set_rhov_status(denspot, KS_POTENTIAL, 0, iproc, nproc)
    !restore the good value
    call local_potential_dimensions(Lzde,orbs,denspot%dpbox%ngatherarr(0,1))

     !deallocate potential
     call free_full_potential(denspot%dpbox%mpi_env%nproc,Lzde%lintyp,denspot%pot_work,subname)

     i_all=-product(shape(orbse%ispot))*kind(orbse%ispot)
     deallocate(orbse%ispot,stat=i_stat)
     call memocc(i_stat,i_all,'orbse%ispot',subname)

     deallocate(confdatarr)
 
   !!!  !calculate the overlap matrix knowing that the original functions are gaussian-based
   !!!  allocate(thetaphi(2,G%nat+ndebug),stat=i_stat)
   !!!  call memocc(i_stat,thetaphi,'thetaphi',subname)
   !!!  thetaphi=0.0_gp
   !!!
   !!!  !calculate the scalar product between the hamiltonian and the gaussian basis
   !!!  allocate(hpsigau(G%ncoeff,orbse%norbp+ndebug),stat=i_stat)
   !!!  call memocc(i_stat,hpsigau,'hpsigau',subname)
   !!!
   !!!
   !!!  call wavelets_to_gaussians(at%geocode,orbse%norbp,Glr%d%n1,Glr%d%n2,Glr%d%n3,G,&
   !!!       thetaphi,hx,hy,hz,Glr%wfd,hpsi,hpsigau)
   !!!
   !!!  i_all=-product(shape(thetaphi))*kind(thetaphi)
   !!!  deallocate(thetaphi,stat=i_stat)
   !!!  call memocc(i_stat,i_all,'thetaphi',subname)
   
   accurex=abs(eks-energs%ekin)
   !tolerance for comparing the eigenvalues in the case of degeneracies
   etol=accurex/real(orbse%norbu,gp)

   !if (iproc == 0 .and. verbose > 1 .and. at%geocode=='F') write(*,'(1x,a,2(f19.10))') 'done. ekin_sum,eks:',energs%ekin,eks
   if (iproc == 0 .and. verbose > 1 .and. at%geocode=='F') call yaml_map('Expected kinetic energy',eks,fmt='(f19.10)')
   if (iproc==0) call yaml_newline()

   call total_energies(energs, 0, iproc)

   if (iproc==0) then
      !yaml output
      !call write_energies(0,0,energs,0.0_gp,0.0_gp,'Input Guess')
      call write_energies(0,0,energs,0.0_gp,0.0_gp,'')
   endif
  
   !!!  call Gaussian_DiagHam(iproc,nproc,at%natsc,nspin,orbs,G,mpirequests,&
   !!!       psigau,hpsigau,orbse,etol,norbsc_arr)
   
   
   !!!  i_all=-product(shape(mpirequests))*kind(mpirequests)
   !!!  deallocate(mpirequests,stat=i_stat)
   !!!  call memocc(i_stat,i_all,'mpirequests',subname)
   
   !!!  i_all=-product(shape(hpsigau))*kind(hpsigau)
   !!!  deallocate(hpsigau,stat=i_stat)
   !!!  call memocc(i_stat,i_all,'hpsigau',subname)
   
     !free GPU if it is the case
     if (GPUconv) then
        call free_gpu(GPUe,orbse%norbp)
     else if (OCLconv) then
        call free_gpu_OCL(GPUe,orbse,nspin_ig)
     end if

     !if (iproc == 0 .and. verbose > 1) write(*,'(1x,a)')&
     !     'Input Wavefunctions Orthogonalization:'
  
     !nullify psit (will be created in DiagHam)
     nullify(psit)

     !psivirt can be eliminated here, since it will be allocated before davidson
     !with a gaussian basis
   !!$  call DiagHam(iproc,nproc,at%natsc,nspin_ig,orbs,Glr%wfd,comms,&
   !!$       psi,hpsi,psit,orbse,commse,etol,norbsc_arr,orbsv,psivirt)
 
  

    !allocate the passage matrix for transforming the LCAO wavefunctions in the IG wavefucntions
     ncplx=1
     if (orbs%nspinor > 1) ncplx=2
     allocate(passmat(ncplx*orbs%nkptsp*(orbse%norbu*orbs%norbu+orbse%norbd*orbs%norbd)+ndebug),stat=i_stat)
     call memocc(i_stat,passmat,'passmat',subname)
  !!print '(a,10i5)','iproc,passmat',iproc,ncplx*orbs%nkptsp*(orbse%norbu*orbs%norbu+orbse%norbd*orbs%norbd),&
  !!     orbs%nspinor,orbs%nkptsp,orbse%norbu,orbse%norbd,orbs%norbu,orbs%norbd
    if (.false.) then
       call DiagHam(iproc,nproc,at%natsc,nspin_ig,orbs,Lzde%Glr%wfd,comms,&
          psi,hpsi,psit,input%orthpar,passmat,orbse,commse,etol,norbsc_arr)
    end if

    if (iproc==0) call yaml_newline()

   !test merging of Linear and cubic
     call LDiagHam(iproc,nproc,at%natsc,nspin_ig,orbs,Lzd,Lzde,comms,&
         psi,hpsi,psit,input%orthpar,passmat,input%iscf,input%Tel,input%occopt,&
         orbse,commse,etol,norbsc_arr)

     i_all=-product(shape(passmat))*kind(passmat)
     deallocate(passmat,stat=i_stat)
     call memocc(i_stat,i_all,'passmat',subname)

   if (input%iscf > SCF_KIND_DIRECT_MINIMIZATION .or. input%Tel > 0.0_gp) then

!commented out, this part has already been done in LDiagHam     
!!$      !clean the array of the IG eigenvalues
!!$      call to_zero(orbse%norb*orbse%nkpts,orbse%eval(1))
!!$      !put the actual values on it
!!$      call dcopy(orbs%norb*orbs%nkpts,orbs%eval(1),1,orbse%eval(1),1)
!!$
!!$      !add a small displacement in the eigenvalues
!!$      do iorb=1,orbs%norb*orbs%nkpts
!!$         tt=builtin_rand(idum)
!!$         orbs%eval(iorb)=orbs%eval(iorb)*(1.0_gp+max(input%Tel,1.0e-3_gp)*real(tt,gp))
!!$      end do
!!$
!!$      !correct the occupation numbers wrt fermi level
!!$      call evaltoocc(iproc,nproc,.false.,input%Tel,orbs,input%occopt)

      !restore the occupations 
      call dcopy(orbs%norb*orbs%nkpts,orbse%occup(1),1,orbs%occup(1),1)
      !associate the entropic energy contribution
      orbs%eTS=orbse%eTS
      
   end if

!!$   !yaml output
!!$   if (iproc ==0) then
!!$      if(orbse%nspinor==4) then
!!$         allocate(mom_vec(4,orbse%norb,min(nproc,2)+ndebug),stat=i_stat)
!!$         call memocc(i_stat,mom_vec,'mom_vec',subname)
!!$         call to_zero(4*orbse%norb*min(nproc,2),mom_vec(1,1,1))
!!$      end if
!!$
!!$      !experimental part to show the actual occupation numbers which will be put in the inputguess
   !!put the occupation numbers of the normal orbitals
   !call vcopy(orbs%norb*orbs%nkpts,orbs%occup(1),1,orbse%occup(1),1)
   !!put to zero the other values
   !call to_zero(orbse%norb*orbse%nkpts-orbs%norb*orbs%nkpts,&
   !     orbse%occup(min(orbse%norb*orbse%nkpts,orbs%norb*orbs%nkpts+1)))
!!$
!!$      call write_eigenvalues_data(nproc,orbse,mom_vec)
!!$      yaml_indent=yaml_indent-2
!!$
!!$      if (orbs%nspinor ==4) then
!!$         i_all=-product(shape(mom_vec))*kind(mom_vec)
!!$         deallocate(mom_vec,stat=i_stat)
!!$         call memocc(i_stat,i_all,'mom_vec',subname)
!!$      end if
!!$   end if

   call deallocate_comms(commse,subname)

   i_all=-product(shape(norbsc_arr))*kind(norbsc_arr)
   deallocate(norbsc_arr,stat=i_stat)
   call memocc(i_stat,i_all,'norbsc_arr',subname)

   if (iproc == 0) then
      !gaussian estimation valid only for Free BC
      if (at%geocode == 'F') then
         call yaml_newline()
         call yaml_open_map('Accuracy estimation for this run')
         call yaml_map('Energy',accurex,fmt='(1pe9.2)')
         call yaml_map('Convergence Criterion',accurex/real(orbs%norb,kind=8),fmt='(1pe9.2)')
         call yaml_close_map()
            !write(*,'(1x,a,1pe9.2)') 'expected accuracy in energy ',accurex
      !write(*,'(1x,a,1pe9.2)') &
      !&   'expected accuracy in energy per orbital ',accurex/real(orbs%norb,kind=8)
         !write(*,'(1x,a,1pe9.2)') &
         !     'suggested value for gnrm_cv ',accurex/real(orbs%norb,kind=8)
      end if
   endif

   !here we can define the subroutine which generates the coefficients for the virtual orbitals
   call deallocate_gwf(G,subname)
   call deallocate_local_zone_descriptors(Lzde, subname)

   i_all=-product(shape(psigau))*kind(psigau)
   deallocate(psigau,stat=i_stat)
   call memocc(i_stat,i_all,'psigau',subname)

   call deallocate_orbs(orbse,subname)
   i_all=-product(shape(orbse%eval))*kind(orbse%eval)
   deallocate(orbse%eval,stat=i_stat)
   call memocc(i_stat,i_all,'orbse%eval',subname)

END SUBROUTINE input_wf_diag


subroutine input_wf(iproc,nproc,in,GPU,atoms,rxyz,&
     denspot,denspot0,nlpspd,proj,KSwfn,tmb,tmblarge,energs,inputpsi,input_wf_format,norbv,&
     wfd_old,psi_old,d_old,hx_old,hy_old,hz_old,rxyz_old,tmb_old)
  use module_defs
  use module_types
  use module_interfaces, except_this_one => input_wf
  use yaml_output
  implicit none

  integer, intent(in) :: iproc, nproc, inputpsi, input_wf_format
  type(input_variables), intent(in) :: in
  type(GPU_pointers), intent(inout) :: GPU
  real(gp), intent(in) :: hx_old,hy_old,hz_old
  type(atoms_data), intent(inout) :: atoms
  real(gp), dimension(3, atoms%nat), target, intent(in) :: rxyz
  type(DFT_local_fields), intent(inout) :: denspot
  type(DFT_wavefunction), intent(inout) :: KSwfn,tmb,tmb_old !<input wavefunctions
  type(DFT_wavefunction), intent(inout) :: tmblarge
  real(gp), dimension(*), intent(out) :: denspot0 !< Initial density / potential, if needed
  type(energy_terms), intent(inout) :: energs !<energies of the system
  !real(wp), dimension(:), pointer :: psi,hpsi,psit
  real(wp), dimension(:), pointer :: psi_old
  integer, intent(out) :: norbv
  type(nonlocal_psp_descriptors), intent(in) :: nlpspd
  real(kind=8), dimension(:), pointer :: proj
  !type(gaussian_basis), intent(inout) :: gbd
  !real(wp), dimension(:,:), pointer :: gaucoeffs
  type(grid_dimensions), intent(in) :: d_old
  real(gp), dimension(3, atoms%nat), intent(inout) :: rxyz_old
  type(wavefunctions_descriptors), intent(inout) :: wfd_old
  !local variables
  character(len = *), parameter :: subname = "input_wf"
  integer :: i_stat, nspin, i_all, iorb, jorb, ilr, jlr
  type(gaussian_basis) :: Gvirt
  real(8),dimension(:,:),allocatable:: density_kernel
  logical :: norb_change
  logical :: overlap_calculated

  !determine the orthogonality parameters
  KSwfn%orthpar = in%orthpar
  if (inputpsi == INPUT_PSI_LINEAR_AO .or. inputpsi == INPUT_PSI_DISK_LINEAR &
      .or. inputpsi == INPUT_PSI_MEMORY_LINEAR) then
     tmb%orthpar%methTransformOverlap = in%lin%methTransformOverlap
     tmb%orthpar%nItOrtho = 1
     tmb%orthpar%blocksize_pdsyev = in%lin%blocksize_pdsyev
     tmb%orthpar%blocksize_pdgemm = in%lin%blocksize_pdgemm
     tmb%orthpar%nproc_pdsyev = in%lin%nproc_pdsyev
  end if

  !SIC parameters
  KSwfn%SIC=in%SIC
  !exact exchange parallelization parameter
  KSwfn%exctxpar=in%exctxpar

  !avoid allocation of the eigenvalues array in case of restart
  if ( inputpsi /= INPUT_PSI_MEMORY_WVL .and. &
     & inputpsi /= INPUT_PSI_MEMORY_GAUSS .and. &
       & inputpsi /= INPUT_PSI_MEMORY_LINEAR .and. &
       & inputpsi /= INPUT_PSI_DISK_LINEAR) then
     allocate(KSwfn%orbs%eval(KSwfn%orbs%norb*KSwfn%orbs%nkpts+ndebug),stat=i_stat)
     call memocc(i_stat,KSwfn%orbs%eval,'eval',subname)
  end if
  ! Still do it for linear restart, to be check...
  if (inputpsi == INPUT_PSI_DISK_LINEAR) then
     if(iproc==0) call yaml_comment('ALLOCATING KSwfn%orbs%eval... is this correct?')
     allocate(KSwfn%orbs%eval(KSwfn%orbs%norb*KSwfn%orbs%nkpts+ndebug),stat=i_stat)
     call memocc(i_stat,KSwfn%orbs%eval,'eval',subname)
  end if

  !all the input formats need to allocate psi except the LCAO input_guess
  ! WARNING: at the moment the linear scaling version allocates psi in the same
  ! way as the LCAO input guess, so it is not necessary to allocate it here.
  ! Maybe to be changed later.
  !if (inputpsi /= 0) then

  if (inputpsi /= INPUT_PSI_LCAO .and. inputpsi /= INPUT_PSI_LINEAR_AO .and. inputpsi /= INPUT_PSI_DISK_LINEAR &
     .and. inputpsi /= INPUT_PSI_MEMORY_LINEAR) then
     allocate(KSwfn%psi(max(KSwfn%orbs%npsidim_comp,KSwfn%orbs%npsidim_orbs)+ndebug),stat=i_stat)
     call memocc(i_stat,KSwfn%psi,'psi',subname)
  end if
  if (inputpsi == INPUT_PSI_LINEAR_AO .or. inputpsi == INPUT_PSI_DISK_LINEAR &
      .or. inputpsi == INPUT_PSI_MEMORY_LINEAR) then
     allocate(tmb%psi(max(tmb%orbs%npsidim_comp,tmb%orbs%npsidim_orbs)), stat=i_stat)
     call memocc(i_stat, tmb%psi, 'tmb%psi', subname)
     allocate(tmb%confdatarr(tmb%orbs%norbp))
     call define_confinement_data(tmb%confdatarr,tmb%orbs,rxyz,atoms,&
          KSwfn%Lzd%hgrids(1),KSwfn%Lzd%hgrids(2),KSwfn%Lzd%hgrids(3),4,&
          in%lin%potentialprefac_lowaccuracy,tmb%lzd,tmb%orbs%onwhichatom)
  else
     allocate(KSwfn%confdatarr(KSwfn%orbs%norbp))
     call default_confinement_data(KSwfn%confdatarr,KSwfn%orbs%norbp)
     call local_potential_dimensions(KSwfn%Lzd,KSwfn%orbs,denspot%dpbox%ngatherarr(0,1))
  end if

  norbv=abs(in%norbv)

  ! INPUT WAVEFUNCTIONS, added also random input guess
  select case(inputpsi)

  case(INPUT_PSI_EMPTY)
     if (iproc == 0) then
        !write( *,'(1x,a)')&
        !     &   '------------------------------------------------- Empty wavefunctions initialization'
        call yaml_comment('Empty wavefunctions initialization',hfill='-')
        call yaml_open_map("Input Hamiltonian")
     end if

     call input_wf_empty(iproc, nproc,KSwfn%psi, KSwfn%hpsi, KSwfn%psit, KSwfn%orbs, &
          in%band_structure_filename, in%nspin, atoms, KSwfn%Lzd%Glr%d, denspot)

  case(INPUT_PSI_RANDOM)
     if (iproc == 0) then
        !write( *,'(1x,a)')&
        !     &   '------------------------------------------------ Random wavefunctions initialization'
        call yaml_comment('Random wavefunctions initialization',hfill='-')
        call yaml_open_map("Input Hamiltonian")
     end if

     call input_wf_random(KSwfn%psi, KSwfn%orbs)

  case(INPUT_PSI_CP2K)
     if (iproc == 0) then
        !write(*,'(1x,a)')&
        !     &   '--------------------------------------------------------- Import Gaussians from CP2K'
        call yaml_comment('Import Gaussians from CP2K',hfill='-')
        call yaml_open_map("Input Hamiltonian")
     end if

     call input_wf_cp2k(iproc, nproc, in%nspin, atoms, rxyz, KSwfn%Lzd, &
          KSwfn%psi,KSwfn%orbs)

  case(INPUT_PSI_LCAO)
     if (iproc == 0) then
        !write(*,'(1x,a)')&
        !     &   '------------------------------------------------------- Input Wavefunctions Creation'
        call yaml_comment('Wavefunctions from PSP Atomic Orbitals initialization',hfill='-')
        call yaml_open_map('Input Hamiltonian')
     end if
     nspin=in%nspin
     !calculate input guess from diagonalisation of LCAO basis (written in wavelets)
     call input_wf_diag(iproc,nproc, atoms,denspot,&
          KSwfn%orbs,norbv,KSwfn%comms,KSwfn%Lzd,energs,rxyz,&
          nlpspd,proj,in%ixc,KSwfn%psi,KSwfn%hpsi,KSwfn%psit,&
          Gvirt,nspin,atoms%sym,GPU,in)

  case(INPUT_PSI_MEMORY_WVL)
     !restart from previously calculated wavefunctions, in memory
     if (iproc == 0) then
        !write( *,'(1x,a)')&
        !     &   '-------------------------------------------------------------- Wavefunctions Restart'
        call yaml_comment('Wavefunctions Restart',hfill='-')
        call yaml_open_map("Input Hamiltonian")
     end if
     if (in%wfn_history <= 2) then
        call input_wf_memory(iproc, atoms, &
             rxyz_old, hx_old, hy_old, hz_old, d_old, wfd_old, psi_old, &
             rxyz,KSwfn%Lzd%hgrids(1),KSwfn%Lzd%hgrids(2),KSwfn%Lzd%hgrids(3),&
             KSwfn%Lzd%Glr%d,KSwfn%Lzd%Glr%wfd,KSwfn%psi, KSwfn%orbs)
     else
        call input_wf_memory_history(iproc,KSwfn%orbs,atoms,in%wfn_history,&
             Kswfn%istep_history,KSwfn%oldpsis,rxyz,Kswfn%Lzd,KSwfn%psi)
     end if

     if (in%iscf > SCF_KIND_DIRECT_MINIMIZATION) &
          call evaltoocc(iproc,nproc,.false.,in%Tel,KSwfn%orbs,in%occopt)
  case(INPUT_PSI_MEMORY_LINEAR)
     if (iproc == 0) then
        call yaml_comment('Support functions Restart',hfill='-')
        call yaml_open_map("Input Hamiltonian")
     end if
      call input_memory_linear(iproc, nproc, atoms, KSwfn, tmb, tmb_old, denspot, in, &
           rxyz_old, rxyz, denspot0, energs, tmblarge, nlpspd, proj, GPU)
  case(INPUT_PSI_DISK_WVL)
     if (iproc == 0) then
        !write( *,'(1x,a)')&
        !     &   '---------------------------------------------------- Reading Wavefunctions from disk'
        call yaml_comment('Reading Wavefunctions from disk',hfill='-')
        call yaml_open_map("Input Hamiltonian")
     end if
     call input_wf_disk(iproc, nproc, input_wf_format, KSwfn%Lzd%Glr%d,&
          KSwfn%Lzd%hgrids(1),KSwfn%Lzd%hgrids(2),KSwfn%Lzd%hgrids(3),&
          in, atoms, rxyz, rxyz_old, KSwfn%Lzd%Glr%wfd, KSwfn%orbs, KSwfn%psi)

  case(INPUT_PSI_MEMORY_GAUSS)
     !restart from previously calculated gaussian coefficients
     if (iproc == 0) then
        !write( *,'(1x,a)')&
        !     &   '--------------------------------------- Quick Wavefunctions Restart (Gaussian basis)'
        call yaml_comment('Quick Wavefunctions Restart (Gaussian basis)',hfill='-')
        call yaml_open_map("Input Hamiltonian")
     end if
     call restart_from_gaussians(iproc,nproc,KSwfn%orbs,KSwfn%Lzd,&
          KSwfn%Lzd%hgrids(1),KSwfn%Lzd%hgrids(2),KSwfn%Lzd%hgrids(3),&
          KSwfn%psi,KSwfn%gbd,KSwfn%gaucoeffs)

  case(INPUT_PSI_DISK_GAUSS)
     !reading wavefunctions from gaussian file
     if (iproc == 0) then
        !write( *,'(1x,a)')&
        !     &   '------------------------------------------- Reading Wavefunctions from gaussian file'
        call yaml_comment('Reading Wavefunctions from gaussian file',hfill='-')
        call yaml_open_map("Input Hamiltonian")
     end if
     call read_gaussian_information(KSwfn%orbs,KSwfn%gbd,KSwfn%gaucoeffs,&
          trim(in%dir_output)//'wavefunctions.gau')
     !associate the new positions, provided that the atom number is good
     if (KSwfn%gbd%nat == atoms%nat) then
        KSwfn%gbd%rxyz=>rxyz
     else
        !        if (iproc == 0) then
        call yaml_warning('The atom number does not coincide with the number of gaussian centers')
        !write( *,*)&
        !     &   ' ERROR: the atom number does not coincide with the number of gaussian centers'
        !        end if
        stop
     end if
     call restart_from_gaussians(iproc,nproc,KSwfn%orbs,KSwfn%Lzd,&
          KSwfn%Lzd%hgrids(1),KSwfn%Lzd%hgrids(2),KSwfn%Lzd%hgrids(3),&
          KSwfn%psi,KSwfn%gbd,KSwfn%gaucoeffs)

  case (INPUT_PSI_LINEAR_AO)
     if (iproc == 0) then
        !write(*,'(1x,a)')&
        !     '------------------------------------------------------- Input Wavefunctions Creation'
        call yaml_comment('Input Wavefunctions Creation',hfill='-')
        call yaml_open_map("Input Hamiltonian")
     end if

     ! By doing an LCAO input guess
     tmb%can_use_transposed=.false.
     call inputguessConfinement(iproc,nproc,atoms,in,KSwfn%Lzd%hgrids(1),KSwfn%Lzd%hgrids(2),KSwfn%Lzd%hgrids(3), &
          rxyz,nlpspd,proj,GPU,KSwfn%orbs,tmb,tmblarge,denspot,denspot0,energs)
     if(tmb%can_use_transposed) then
         i_all=-product(shape(tmb%psit_c))*kind(tmb%psit_c)
         deallocate(tmb%psit_c, stat=i_stat)
         call memocc(i_stat, i_all, 'tmb%psit_c', subname)
         i_all=-product(shape(tmb%psit_f))*kind(tmb%psit_f)
         deallocate(tmb%psit_f, stat=i_stat)
         call memocc(i_stat, i_all, 'tmb%psit_f', subname)
     end if
  case (INPUT_PSI_DISK_LINEAR)
     if (iproc == 0) then
        !write( *,'(1x,a)')&
        !     &   '---------------------------------------------------- Reading Wavefunctions from disk'
        call yaml_comment('Reading Wavefunctions from disk',hfill='-')
        call yaml_open_map("Input Hamiltonian")
     end if

     !if (in%lin%scf_mode==LINEAR_FOE) then
     !    stop 'INPUT_PSI_DISK_LINEAR not allowed with LINEAR_FOE!'
     !end if

     ! By reading the basis functions and coefficients from file
     call readmywaves_linear(iproc,trim(in%dir_output)//'minBasis',&
          & input_wf_format,KSwfn%orbs%norb,tmb%lzd,tmb%orbs, &
          & atoms,rxyz_old,rxyz,tmb%psi,tmb%wfnmd%coeff,KSwfn%orbs%eval,norb_change)

<<<<<<< HEAD
     allocate(tmb%linmat%ovrlp%matrix(tmb%orbs%norb,tmb%orbs%norb),stat=i_stat)
     call memocc(i_stat,tmb%linmat%ovrlp%matrix,'tmb%linmat%ovrlp%matrix',subname)
     allocate(tmb%linmat%ovrlp%matrix_compr(tmb%linmat%ovrlp%nvctr),stat=i_stat)
     call memocc(i_stat,tmb%linmat%ovrlp%matrix_compr,'tmb%linmat%ovrlp%matrix_compr',subname)
     tmb%can_use_transposed=.false.                                                     
     nullify(tmb%psit_c)                                                                
     nullify(tmb%psit_f)     
    
     ! Will be coming back to this
     if (.true.) then                                                       
=======
     ! Update the kernel                                                                                                                                                      
     !if (norb_change) then
        !allocate(density_kernel(tmb%orbs%norb,tmb%orbs%norb), stat=i_stat)
        !call memocc(i_stat, density_kernel, 'density_kernel', subname)
        !density_kernel = 0.0_dp
        !do iorb=1,tmb%orbs%norb
        !   density_kernel(iorb,iorb) = 1.0_dp
        !end do
  
        !call compress_matrix_for_allreduce(tmb%orbs%norb, tmblarge%mad, &
        !     density_kernel, tmb%wfnmd%density_kernel_compr)

        !i_all = -product(shape(density_kernel))*kind(density_kernel)
        !deallocate(density_kernel,stat=i_stat)
        !call memocc(i_stat,i_all,'density_kernel',subname)

        ! still need the coeffs as well as the kernel (at least for direct min, which is what we'll be using)
        !call razero(tmb%orbs%norb*KSwfn%orbs%norb,tmb%wfnmd%coeff)
        !do iorb=1,KSwfn%orbs%norb
        !   
        !end do

     !else
        allocate(tempmat(tmb%orbs%norb,tmb%orbs%norb),stat=i_stat)
        call memocc(i_stat,tempmat,'tempmat',subname)
        tmb%can_use_transposed=.false.
        overlap_calculated=.false.
        nullify(tmb%psit_c)                                                                
        nullify(tmb%psit_f)         
if (.true.) then                                                       
>>>>>>> 4ecf559f
        call reconstruct_kernel(iproc, nproc, 0, tmb%orthpar%blocksize_pdsyev, tmb%orthpar%blocksize_pdgemm, &
             KSwfn%orbs, tmb, tmblarge, tmb%linmat%ovrlp, overlap_calculated, tmb%linmat%denskern)     
        !call calculate_density_kernel(iproc, nproc, .true., &
        !      KSwfn%orbs, tmb%orbs, tmb%wfnmd%coeff, density_kernel)
        i_all = -product(shape(tmb%psit_c))*kind(tmb%psit_c)                               
        deallocate(tmb%psit_c,stat=i_stat)                                                 
        call memocc(i_stat,i_all,'tmb%psit_c',subname)                                     
        i_all = -product(shape(tmb%psit_f))*kind(tmb%psit_f)                               
        deallocate(tmb%psit_f,stat=i_stat)                                                 
        call memocc(i_stat,i_all,'tmb%psit_f',subname)     
     else !DEBUG LR
        allocate(tmb%linmat%denskern%matrix(tmb%orbs%norb,tmb%orbs%norb), stat=i_stat)
        call memocc(i_stat, tmb%linmat%denskern%matrix, 'tmb%linmat%denskern%matrix', subname)
        call calculate_density_kernel(iproc, nproc, .true., &
              KSwfn%orbs, tmb%orbs, tmb%wfnmd%coeff, tmb%linmat%denskern%matrix)

        open(11)
        do iorb=1,tmb%orbs%norb
          do jorb=1,tmb%orbs%norb
             write(11,*) iorb,jorb,tmb%linmat%denskern%matrix(iorb,jorb)
          end do
        end do
        close(11)

        call compress_matrix_for_allreduce(tmb%linmat%denskern)

        i_all = -product(shape(tmb%linmat%denskern%matrix))*kind(tmb%linmat%denskern%matrix)
        deallocate(tmb%linmat%denskern%matrix,stat=i_stat)
        call memocc(i_stat,i_all,'tmb%linmat%denskern%matrix',subname)
     end if
      
     i_all = -product(shape(tmb%linmat%ovrlp%matrix_compr))*kind(tmb%linmat%ovrlp%matrix_compr)
     deallocate(tmb%linmat%ovrlp%matrix_compr,stat=i_stat)
     call memocc(i_stat,i_all,'tmb%linmat%ovrlp%matrix_compr',subname)                          
     i_all = -product(shape(tmb%linmat%ovrlp%matrix))*kind(tmb%linmat%ovrlp%matrix)
     deallocate(tmb%linmat%ovrlp%matrix,stat=i_stat)
     call memocc(i_stat,i_all,'tmb%linmat%ovrlp%matrix',subname)


     ! Now need to calculate the charge density and the potential related to this inputguess
     call communicate_basis_for_density_collective(iproc, nproc, tmb%lzd, tmb%orbs, tmb%psi, tmb%collcom_sr)

     call sumrho_for_TMBs(iproc, nproc, KSwfn%Lzd%hgrids(1), KSwfn%Lzd%hgrids(2), KSwfn%Lzd%hgrids(3), tmb%orbs, &
          tmb%collcom_sr, tmb%linmat%denskern, KSwfn%Lzd%Glr%d%n1i*KSwfn%Lzd%Glr%d%n2i*denspot%dpbox%n3d, denspot%rhov)

     ! Must initialize rhopotold (FOR NOW... use the trivial one)
     call dcopy(max(denspot%dpbox%ndims(1)*denspot%dpbox%ndims(2)*denspot%dpbox%n3p,1)*in%nspin, &
          denspot%rhov(1), 1, denspot0(1), 1)
     !!call deallocateCommunicationbufferSumrho(tmb%comsr, subname)
     call updatePotential(in%ixc,in%nspin,denspot,energs%eh,energs%exc,energs%evxc)
     call local_potential_dimensions(tmb%lzd,tmb%orbs,denspot%dpbox%ngatherarr(0,1))

  case default
     !     if (iproc == 0) then
     !write( *,'(1x,a,I0,a)')'ERROR: illegal value of inputPsiId (', in%inputPsiId, ').'
     call yaml_warning('Illegal value of inputPsiId (' // trim(yaml_toa(in%inputPsiId,fmt='(i0)')) // ')')
     call input_psi_help()
     stop
     !     end if

  end select

  !save the previous potential if the rho_work is associated
  if (denspot%rhov_is==KS_POTENTIAL .and. in%iscf==SCF_KIND_GENERALIZED_DIRMIN) then
     if (associated(denspot%rho_work)) then
        call yaml_warning('The reference potential should be empty to correct the hamiltonian!')
        !write(*,*)'ERROR: the reference potential should be empty to correct the hamiltonian!'
        stop
     end if
     call yaml_newline()
     call yaml_comment('Saving the KS potential obtained from IG')
     allocate(denspot%rho_work(denspot%dpbox%ndimpot*denspot%dpbox%nrhodim+ndebug),stat=i_stat)
     call dcopy(denspot%dpbox%ndimpot*denspot%dpbox%nrhodim,&
          denspot%rhov(1),1,denspot%rho_work(1),1)
  end if

  !all the input format need first_orthon except the LCAO input_guess
  ! WARNING: at the momemt the linear scaling version does not need first_orthon.
  ! hpsi and psit have been allocated during the LCAO input guess.
  ! Maybe to be changed later.
  !if (inputpsi /= 0 .and. inputpsi /=-1000) then
  if ( inputpsi /= INPUT_PSI_LCAO .and. inputpsi /= INPUT_PSI_LINEAR_AO .and. &
        inputpsi /= INPUT_PSI_EMPTY .and. inputpsi /= INPUT_PSI_DISK_LINEAR .and. &
        inputpsi /= INPUT_PSI_MEMORY_LINEAR) then
    
     !orthogonalise wavefunctions and allocate hpsi wavefunction (and psit if parallel)
     call first_orthon(iproc,nproc,KSwfn%orbs,KSwfn%Lzd%Glr%wfd,KSwfn%comms,&
          KSwfn%psi,KSwfn%hpsi,KSwfn%psit,in%orthpar)
  end if

  if (iproc==0) call yaml_close_map() !input hamiltonian

  if(inputpsi /= INPUT_PSI_LINEAR_AO .and. inputpsi /= INPUT_PSI_DISK_LINEAR .and. &
     inputpsi /= INPUT_PSI_MEMORY_LINEAR) then
     !allocate arrays for the GPU if a card is present
     if (GPUconv) then
        call prepare_gpu_for_locham(KSwfn%Lzd%Glr%d%n1,KSwfn%Lzd%Glr%d%n2,KSwfn%Lzd%Glr%d%n3,&
             in%nspin,&
             KSwfn%Lzd%hgrids(1),KSwfn%Lzd%hgrids(2),KSwfn%Lzd%hgrids(3),&
             KSwfn%Lzd%Glr%wfd,KSwfn%orbs,GPU)
     end if
     !the same with OpenCL, but they cannot exist at same time
     if (OCLconv) then
        call allocate_data_OCL(KSwfn%Lzd%Glr%d%n1,KSwfn%Lzd%Glr%d%n2,KSwfn%Lzd%Glr%d%n3,&
             atoms%geocode,&
             in%nspin,KSwfn%Lzd%Glr%wfd,KSwfn%orbs,GPU)
        if (iproc == 0) call yaml_comment('GPU data allocated')
        !if (iproc == 0) write(*,*)'GPU data allocated'
     end if
  end if

   ! Emit that new wavefunctions are ready.
   if (inputpsi /= INPUT_PSI_LINEAR_AO .and. inputpsi /= INPUT_PSI_DISK_LINEAR &
        & .and. inputpsi /= INPUT_PSI_MEMORY_LINEAR .and. KSwfn%c_obj /= 0) then
      call kswfn_emit_psi(KSwfn, 0, 0, iproc, nproc)
   end if
   if ((inputpsi == INPUT_PSI_LINEAR_AO .or.&
        inputpsi == INPUT_PSI_DISK_LINEAR .or. &
        inputpsi == INPUT_PSI_MEMORY_LINEAR ).and. tmb%c_obj /= 0) then
      call kswfn_emit_psi(tmb, 0, 0, iproc, nproc)
   end if

END SUBROUTINE input_wf


!> Check for the input psi (wavefunctions)
!! @param inputpsi            
!!    INPUT_PSI_DISK_WVL      : psi on the disk (wavelets), check if the wavefunctions are all present
!!                              otherwise switch to normal input guess
!!    INPUT_PSI_DISK_LINEAR : psi on memory (linear version)
!!    INPUT_PSI_LCAO          : Use normal input guess (Linear Combination of Atomic Orbitals)
subroutine input_check_psi_id(inputpsi, input_wf_format, dir_output, orbs, lorbs, iproc, nproc)
  use module_types
  use yaml_output
  implicit none
  integer, intent(out) :: input_wf_format         !< (out) Format of WF
  integer, intent(inout) :: inputpsi              !< (in) indicate how check input psi, (out) give how to build psi
  integer, intent(in) :: iproc                    !< (in)  id proc
  integer, intent(in) :: nproc                    !< (in)  #proc
  character(len = *), intent(in) :: dir_output
  type(orbitals_data), intent(in) :: orbs, lorbs

  logical :: onefile

  input_wf_format=WF_FORMAT_NONE !default value
  !for the inputPsi == WF_FORMAT_NONE case, check 
  !if the wavefunctions are all present
  !otherwise switch to normal input guess
  if (inputpsi == INPUT_PSI_DISK_WVL) then
     ! Test ETSF file.
     inquire(file=trim(dir_output)//"wavefunction.etsf",exist=onefile)
     if (onefile) then
        input_wf_format = WF_FORMAT_ETSF
     else
        call verify_file_presence(trim(dir_output)//"wavefunction",orbs,input_wf_format,nproc)
     end if
     if (input_wf_format == WF_FORMAT_NONE) then
        if (iproc==0) call yaml_warning('Missing wavefunction files, switch to normal input guess')
        !if (iproc==0) write(*,*)''
        !if (iproc==0) write(*,*)'*********************************************************************'
        !if (iproc==0) write(*,*)'* WARNING: Missing wavefunction files, switch to normal input guess *'
        !if (iproc==0) write(*,*)'*********************************************************************'
        !if (iproc==0) write(*,*)''
        inputpsi=INPUT_PSI_LCAO
     end if
  end if
  ! Test if the files are there for initialization via reading files
  if (inputpsi == INPUT_PSI_DISK_LINEAR) then
     ! Test ETSF file.
     inquire(file=trim(dir_output)//"minBasis.etsf",exist=onefile)
     if (onefile) then
        input_wf_format = WF_FORMAT_ETSF
     else
        call verify_file_presence(trim(dir_output)//"minBasis",lorbs,input_wf_format,nproc)
     end if
     if (input_wf_format == WF_FORMAT_NONE) then
        call yaml_warning('Missing wavefunction files, switch to normal input guess')
        !if (iproc==0) write(*,*)''
        !if (iproc==0) write(*,*)'*********************************************************************'
        !if (iproc==0) write(*,*)'* WARNING: Missing wavefunction files, switch to normal input guess *'
        !if (iproc==0) write(*,*)'*********************************************************************'
        !if (iproc==0) write(*,*)''
        inputpsi=INPUT_PSI_LINEAR_AO
     end if
  end if
END SUBROUTINE input_check_psi_id<|MERGE_RESOLUTION|>--- conflicted
+++ resolved
@@ -2492,49 +2492,17 @@
           & input_wf_format,KSwfn%orbs%norb,tmb%lzd,tmb%orbs, &
           & atoms,rxyz_old,rxyz,tmb%psi,tmb%wfnmd%coeff,KSwfn%orbs%eval,norb_change)
 
-<<<<<<< HEAD
      allocate(tmb%linmat%ovrlp%matrix(tmb%orbs%norb,tmb%orbs%norb),stat=i_stat)
      call memocc(i_stat,tmb%linmat%ovrlp%matrix,'tmb%linmat%ovrlp%matrix',subname)
      allocate(tmb%linmat%ovrlp%matrix_compr(tmb%linmat%ovrlp%nvctr),stat=i_stat)
      call memocc(i_stat,tmb%linmat%ovrlp%matrix_compr,'tmb%linmat%ovrlp%matrix_compr',subname)
-     tmb%can_use_transposed=.false.                                                     
+        tmb%can_use_transposed=.false.
+        overlap_calculated=.false.
      nullify(tmb%psit_c)                                                                
      nullify(tmb%psit_f)     
     
      ! Will be coming back to this
      if (.true.) then                                                       
-=======
-     ! Update the kernel                                                                                                                                                      
-     !if (norb_change) then
-        !allocate(density_kernel(tmb%orbs%norb,tmb%orbs%norb), stat=i_stat)
-        !call memocc(i_stat, density_kernel, 'density_kernel', subname)
-        !density_kernel = 0.0_dp
-        !do iorb=1,tmb%orbs%norb
-        !   density_kernel(iorb,iorb) = 1.0_dp
-        !end do
-  
-        !call compress_matrix_for_allreduce(tmb%orbs%norb, tmblarge%mad, &
-        !     density_kernel, tmb%wfnmd%density_kernel_compr)
-
-        !i_all = -product(shape(density_kernel))*kind(density_kernel)
-        !deallocate(density_kernel,stat=i_stat)
-        !call memocc(i_stat,i_all,'density_kernel',subname)
-
-        ! still need the coeffs as well as the kernel (at least for direct min, which is what we'll be using)
-        !call razero(tmb%orbs%norb*KSwfn%orbs%norb,tmb%wfnmd%coeff)
-        !do iorb=1,KSwfn%orbs%norb
-        !   
-        !end do
-
-     !else
-        allocate(tempmat(tmb%orbs%norb,tmb%orbs%norb),stat=i_stat)
-        call memocc(i_stat,tempmat,'tempmat',subname)
-        tmb%can_use_transposed=.false.
-        overlap_calculated=.false.
-        nullify(tmb%psit_c)                                                                
-        nullify(tmb%psit_f)         
-if (.true.) then                                                       
->>>>>>> 4ecf559f
         call reconstruct_kernel(iproc, nproc, 0, tmb%orthpar%blocksize_pdsyev, tmb%orthpar%blocksize_pdgemm, &
              KSwfn%orbs, tmb, tmblarge, tmb%linmat%ovrlp, overlap_calculated, tmb%linmat%denskern)     
         !call calculate_density_kernel(iproc, nproc, .true., &
