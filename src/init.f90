!> @file
!!  Routines to initialize the information about localisation regions
!! @author
!!    Copyright (C) 2007-2011 BigDFT group
!!    This file is distributed under the terms of the
!!    GNU General Public License, see ~/COPYING file
!!    or http://www.gnu.org/copyleft/gpl.txt .
!!    For the list of contributors, see ~/AUTHORS 


!> Calculates the descriptor arrays and nvctrp
!! Calculates also the bounds arrays needed for convolutions
!! Refers this information to the global localisation region descriptor
subroutine createWavefunctionsDescriptors(iproc,hx,hy,hz,atoms,rxyz,radii_cf,&
     &   crmult,frmult,Glr,output_denspot)
  use module_base
  use module_types
  use yaml_output
  implicit none
  !Arguments
  type(atoms_data), intent(in) :: atoms
  integer, intent(in) :: iproc
  real(gp), intent(in) :: hx,hy,hz,crmult,frmult
  real(gp), dimension(3,atoms%nat), intent(in) :: rxyz
  real(gp), dimension(atoms%ntypes,3), intent(in) :: radii_cf
  type(locreg_descriptors), intent(inout) :: Glr
  logical, intent(in), optional :: output_denspot
  !local variables
  character(len=*), parameter :: subname='createWavefunctionsDescriptors'
  integer :: i_all,i_stat,i1,i2,i3,iat
  integer :: n1,n2,n3,nfl1,nfu1,nfl2,nfu2,nfl3,nfu3
  logical :: my_output_denspot
  logical, dimension(:,:,:), allocatable :: logrid_c,logrid_f

  call timing(iproc,'CrtDescriptors','ON')

  if (iproc == 0) then
     call yaml_open_map('Wavefunctions Descriptors, full simulation domain')
     !write(*,'(1x,a)')&
     !   &   '------------------------------------------------- Wavefunctions Descriptors Creation'
  end if

  !assign the dimensions to improve (a little) readability
  n1=Glr%d%n1
  n2=Glr%d%n2
  n3=Glr%d%n3
  nfl1=Glr%d%nfl1
  nfl2=Glr%d%nfl2
  nfl3=Glr%d%nfl3
  nfu1=Glr%d%nfu1
  nfu2=Glr%d%nfu2
  nfu3=Glr%d%nfu3

  !assign geocode and the starting points
  Glr%geocode=atoms%geocode

  ! determine localization region for all orbitals, but do not yet fill the descriptor arrays
  allocate(logrid_c(0:n1,0:n2,0:n3+ndebug),stat=i_stat)
  call memocc(i_stat,logrid_c,'logrid_c',subname)
  allocate(logrid_f(0:n1,0:n2,0:n3+ndebug),stat=i_stat)
  call memocc(i_stat,logrid_f,'logrid_f',subname)

  ! coarse/fine grid quantities
  if (atoms%ntypes >0) then
     call fill_logrid(atoms%geocode,n1,n2,n3,0,n1,0,n2,0,n3,0,atoms%nat,&
          &   atoms%ntypes,atoms%iatype,rxyz,radii_cf(1,1),crmult,hx,hy,hz,logrid_c)
     call fill_logrid(atoms%geocode,n1,n2,n3,0,n1,0,n2,0,n3,0,atoms%nat,&
          &   atoms%ntypes,atoms%iatype,rxyz,radii_cf(1,2),frmult,hx,hy,hz,logrid_f)
  else
     logrid_c=.true.
     logrid_f=.true.
  end if
  call wfd_from_grids(logrid_c,logrid_f,Glr)

   if (iproc == 0) then
      !write(*,'(2(1x,a,i10))') &
      !     &   'Coarse resolution grid: Number of segments= ',Glr%wfd%nseg_c,'points=',Glr%wfd%nvctr_c
      call yaml_open_map('Coarse resolution grid')!,flow=.true.)
      call yaml_map('No. of segments',Glr%wfd%nseg_c)
      call yaml_map('No. of points',Glr%wfd%nvctr_c)
      call yaml_close_map()
   end if

   if (atoms%geocode == 'P' .and. .not. Glr%hybrid_on .and. Glr%wfd%nvctr_c /= (n1+1)*(n2+1)*(n3+1) ) then
      if (iproc ==0) then
         write(*,*) ' ERROR: the coarse grid does not fill the entire periodic box'
         write(*,*) '          errors due to translational invariance breaking may occur'
         !stop
      end if
      if (GPUconv) then
         !        if (iproc ==0)then
         write(*,*) '          The code should be stopped for a GPU calculation     '
         write(*,*) '          since density is not initialised to 10^-20               '
         !        end if
         stop
      end if
   end if

   if (iproc == 0) then
      !write(*,'(2(1x,a,i10))')
      !'  Fine resolution grid: Number of segments= ',Glr%wfd%nseg_f,'points=',Glr%wfd%nvctr_f
      call yaml_open_map('Fine resolution grid')!,flow=.true.)
      call yaml_map('No. of segments',Glr%wfd%nseg_f)
      call yaml_map('No. of points',Glr%wfd%nvctr_f)
      call yaml_close_map()
      call yaml_close_map()
   end if

   ! Create the file grid.xyz to visualize the grid of functions
   my_output_denspot = .false.
   if (present(output_denspot)) my_output_denspot = output_denspot
   if (my_output_denspot) then
      open(unit=22,file='grid.xyz',status='unknown')
      write(22,*) Glr%wfd%nvctr_c+Glr%wfd%nvctr_f+atoms%nat,' atomic'
      if (atoms%geocode=='F') then
         write(22,*)'complete simulation grid with low and high resolution points'
      else if (atoms%geocode =='S') then
         write(22,'(a,2x,3(1x,1pe24.17))')'surface',atoms%alat1,atoms%alat2,atoms%alat3
      else if (atoms%geocode =='P') then
         write(22,'(a,2x,3(1x,1pe24.17))')'periodic',atoms%alat1,atoms%alat2,atoms%alat3
      end if
      do iat=1,atoms%nat
         write(22,'(a6,2x,3(1x,e12.5),3x)') &
            &   trim(atoms%atomnames(atoms%iatype(iat))),rxyz(1,iat),rxyz(2,iat),rxyz(3,iat)
      enddo
      do i3=0,n3  
         do i2=0,n2  
            do i1=0,n1
               if (logrid_c(i1,i2,i3))&
                  &   write(22,'(a4,2x,3(1x,e10.3))') &
                  &   '  g ',real(i1,kind=8)*hx,real(i2,kind=8)*hy,real(i3,kind=8)*hz
            enddo
         enddo
      end do
      do i3=0,n3 
         do i2=0,n2 
            do i1=0,n1
               if (logrid_f(i1,i2,i3))&
                  &   write(22,'(a4,2x,3(1x,e10.3))') &
                  &   '  G ',real(i1,kind=8)*hx,real(i2,kind=8)*hy,real(i3,kind=8)*hz
            enddo
         enddo
      enddo
      close(22)
   endif

   i_all=-product(shape(logrid_c))*kind(logrid_c)
   deallocate(logrid_c,stat=i_stat)
   call memocc(i_stat,i_all,'logrid_c',subname)
   i_all=-product(shape(logrid_f))*kind(logrid_f)
   deallocate(logrid_f,stat=i_stat)
   call memocc(i_stat,i_all,'logrid_f',subname)

   call timing(iproc,'CrtDescriptors','OF')
END SUBROUTINE createWavefunctionsDescriptors


subroutine wfd_from_grids(logrid_c, logrid_f, Glr)
   use module_base
   use module_types
   implicit none
   !Arguments
   type(locreg_descriptors), intent(inout) :: Glr
   logical, dimension(0:Glr%d%n1,0:Glr%d%n2,0:Glr%d%n3), intent(in) :: logrid_c,logrid_f
   !local variables
   character(len=*), parameter :: subname='wfd_from_grids'
   integer :: i_stat, i_all
   integer :: n1,n2,n3,nfl1,nfu1,nfl2,nfu2,nfl3,nfu3

   !assign the dimensions to improve (a little) readability
   n1=Glr%d%n1
   n2=Glr%d%n2
   n3=Glr%d%n3
   nfl1=Glr%d%nfl1
   nfl2=Glr%d%nfl2
   nfl3=Glr%d%nfl3
   nfu1=Glr%d%nfu1
   nfu2=Glr%d%nfu2
   nfu3=Glr%d%nfu3

   !allocate kinetic bounds, only for free BC
   if (Glr%geocode == 'F') then
      allocate(Glr%bounds%kb%ibyz_c(2,0:n2,0:n3+ndebug),stat=i_stat)
      call memocc(i_stat,Glr%bounds%kb%ibyz_c,'Glr%bounds%kb%ibyz_c',subname)
      allocate(Glr%bounds%kb%ibxz_c(2,0:n1,0:n3+ndebug),stat=i_stat)
      call memocc(i_stat,Glr%bounds%kb%ibxz_c,'Glr%bounds%kb%ibxz_c',subname)
      allocate(Glr%bounds%kb%ibxy_c(2,0:n1,0:n2+ndebug),stat=i_stat)
      call memocc(i_stat,Glr%bounds%kb%ibxy_c,'Glr%bounds%kb%ibxy_c',subname)
      allocate(Glr%bounds%kb%ibyz_f(2,0:n2,0:n3+ndebug),stat=i_stat)
      call memocc(i_stat,Glr%bounds%kb%ibyz_f,'Glr%bounds%kb%ibyz_f',subname)
      allocate(Glr%bounds%kb%ibxz_f(2,0:n1,0:n3+ndebug),stat=i_stat)
      call memocc(i_stat,Glr%bounds%kb%ibxz_f,'Glr%bounds%kb%ibxz_f',subname)
      allocate(Glr%bounds%kb%ibxy_f(2,0:n1,0:n2+ndebug),stat=i_stat)
      call memocc(i_stat,Glr%bounds%kb%ibxy_f,'Glr%bounds%kb%ibxy_f',subname)
   end if

   ! Do the coarse region.
   call num_segkeys(n1,n2,n3,0,n1,0,n2,0,n3,logrid_c,Glr%wfd%nseg_c,Glr%wfd%nvctr_c)
   if (Glr%wfd%nseg_c == 0) then
      ! Check if the number of seg_c (Glr%wfd%nseg_c) > 0
      write( *,*) ' ERROR: there is no coarse grid points (nseg_c=0)!'
      stop
   end if
   if (Glr%geocode == 'F') then
      call make_bounds(n1,n2,n3,logrid_c,Glr%bounds%kb%ibyz_c,Glr%bounds%kb%ibxz_c,Glr%bounds%kb%ibxy_c)
   end if

   ! Do the fine region.
   call num_segkeys(n1,n2,n3,0,n1,0,n2,0,n3,logrid_f,Glr%wfd%nseg_f,Glr%wfd%nvctr_f)
   if (Glr%geocode == 'F') then
      call make_bounds(n1,n2,n3,logrid_f,Glr%bounds%kb%ibyz_f,Glr%bounds%kb%ibxz_f,Glr%bounds%kb%ibxy_f)
   end if

   ! allocations for arrays holding the wavefunctions and their data descriptors
   call allocate_wfd(Glr%wfd,subname)

   ! now fill the wavefunction descriptor arrays
   ! coarse grid quantities
   call segkeys(n1,n2,n3,0,n1,0,n2,0,n3,logrid_c,Glr%wfd%nseg_c, &
        & Glr%wfd%keyglob(1,1),Glr%wfd%keyvglob(1))
   ! fine grid quantities
   if (Glr%wfd%nseg_f > 0) then
      call segkeys(n1,n2,n3,0,n1,0,n2,0,n3,logrid_f,Glr%wfd%nseg_f, &
           & Glr%wfd%keyglob(1,Glr%wfd%nseg_c+1), Glr%wfd%keyvglob(Glr%wfd%nseg_c+1))
   end if
   i_all = -product(shape(Glr%wfd%keygloc))*kind(Glr%wfd%keygloc)
   deallocate(Glr%wfd%keygloc,stat=i_stat)
   call memocc(i_stat,i_all,'Glr%wfd%keygloc',subname)
   Glr%wfd%keygloc => Glr%wfd%keyglob
   i_all = -product(shape(Glr%wfd%keyvloc))*kind(Glr%wfd%keyvloc)
   deallocate(Glr%wfd%keyvloc,stat=i_stat)
   call memocc(i_stat,i_all,'Glr%wfd%keyvloc',subname)
   Glr%wfd%keyvloc => Glr%wfd%keyvglob
 
   ! Copy the information of keyglob to keygloc for Glr (just pointing leads to problem during the deallocation of wfd)
!!$   do i = lbound(Glr%wfd%keyglob,1),ubound(Glr%wfd%keyglob,1)
!!$      do j = lbound(Glr%wfd%keyglob,2),ubound(Glr%wfd%keyglob,2)
!!$         Glr%wfd%keygloc(i,j) = Glr%wfd%keyglob(i,j)
!!$      end do
!!$   end do

   !for free BC admits the bounds arrays
   if (Glr%geocode == 'F') then
      !allocate grow, shrink and real bounds
      allocate(Glr%bounds%gb%ibzxx_c(2,0:n3,-14:2*n1+16+ndebug),stat=i_stat)
      call memocc(i_stat,Glr%bounds%gb%ibzxx_c,'Glr%bounds%gb%ibzxx_c',subname)
      allocate(Glr%bounds%gb%ibxxyy_c(2,-14:2*n1+16,-14:2*n2+16+ndebug),stat=i_stat)
      call memocc(i_stat,Glr%bounds%gb%ibxxyy_c,'Glr%bounds%gb%ibxxyy_c',subname)
      allocate(Glr%bounds%gb%ibyz_ff(2,nfl2:nfu2,nfl3:nfu3+ndebug),stat=i_stat)
      call memocc(i_stat,Glr%bounds%gb%ibyz_ff,'Glr%bounds%gb%ibyz_ff',subname)
      allocate(Glr%bounds%gb%ibzxx_f(2,nfl3:nfu3,2*nfl1-14:2*nfu1+16+ndebug),stat=i_stat)
      call memocc(i_stat,Glr%bounds%gb%ibzxx_f,'Glr%bounds%gb%ibzxx_f',subname)
      allocate(Glr%bounds%gb%ibxxyy_f(2,2*nfl1-14:2*nfu1+16,2*nfl2-14:2*nfu2+16+ndebug),stat=i_stat)
      call memocc(i_stat,Glr%bounds%gb%ibxxyy_f,'Glr%bounds%gb%ibxxyy_f',subname)

      allocate(Glr%bounds%sb%ibzzx_c(2,-14:2*n3+16,0:n1+ndebug),stat=i_stat)
      call memocc(i_stat,Glr%bounds%sb%ibzzx_c,'Glr%bounds%sb%ibzzx_c',subname)
      allocate(Glr%bounds%sb%ibyyzz_c(2,-14:2*n2+16,-14:2*n3+16+ndebug),stat=i_stat)
      call memocc(i_stat,Glr%bounds%sb%ibyyzz_c,'Glr%bounds%sb%ibyyzz_c',subname)
      allocate(Glr%bounds%sb%ibxy_ff(2,nfl1:nfu1,nfl2:nfu2+ndebug),stat=i_stat)
      call memocc(i_stat,Glr%bounds%sb%ibxy_ff,'Glr%bounds%sb%ibxy_ff',subname)
      allocate(Glr%bounds%sb%ibzzx_f(2,-14+2*nfl3:2*nfu3+16,nfl1:nfu1+ndebug),stat=i_stat)
      call memocc(i_stat,Glr%bounds%sb%ibzzx_f,'Glr%bounds%sb%ibzzx_f',subname)
      allocate(Glr%bounds%sb%ibyyzz_f(2,-14+2*nfl2:2*nfu2+16,-14+2*nfl3:2*nfu3+16+ndebug),stat=i_stat)
      call memocc(i_stat,Glr%bounds%sb%ibyyzz_f,'Glr%bounds%sb%ibyyzz_f',subname)

      allocate(Glr%bounds%ibyyzz_r(2,-14:2*n2+16,-14:2*n3+16+ndebug),stat=i_stat)
      call memocc(i_stat,Glr%bounds%ibyyzz_r,'Glr%bounds%ibyyzz_r',subname)

      call make_all_ib(n1,n2,n3,nfl1,nfu1,nfl2,nfu2,nfl3,nfu3,&
         &   Glr%bounds%kb%ibxy_c,Glr%bounds%sb%ibzzx_c,Glr%bounds%sb%ibyyzz_c,&
         &   Glr%bounds%kb%ibxy_f,Glr%bounds%sb%ibxy_ff,Glr%bounds%sb%ibzzx_f,Glr%bounds%sb%ibyyzz_f,&
         &   Glr%bounds%kb%ibyz_c,Glr%bounds%gb%ibzxx_c,Glr%bounds%gb%ibxxyy_c,&
         &   Glr%bounds%kb%ibyz_f,Glr%bounds%gb%ibyz_ff,Glr%bounds%gb%ibzxx_f,Glr%bounds%gb%ibxxyy_f,&
         &   Glr%bounds%ibyyzz_r)

   end if

   if (Glr%geocode == 'P' .and. Glr%hybrid_on) then
      call make_bounds_per(n1,n2,n3,nfl1,nfu1,nfl2,nfu2,nfl3,nfu3,Glr%bounds,Glr%wfd)
      call make_all_ib_per(n1,n2,n3,nfl1,nfu1,nfl2,nfu2,nfl3,nfu3,&
         &   Glr%bounds%kb%ibxy_f,Glr%bounds%sb%ibxy_ff,Glr%bounds%sb%ibzzx_f,Glr%bounds%sb%ibyyzz_f,&
         &   Glr%bounds%kb%ibyz_f,Glr%bounds%gb%ibyz_ff,Glr%bounds%gb%ibzxx_f,Glr%bounds%gb%ibxxyy_f)
   endif
end subroutine wfd_from_grids


!> Determine localization region for all projectors, but do not yet fill the descriptor arrays
subroutine createProjectorsArrays(iproc,lr,rxyz,at,orbs,&
      &   radii_cf,cpmult,fpmult,hx,hy,hz,nlpspd,proj)
   use module_base
   use module_types
   implicit none
   integer, intent(in) :: iproc
   real(gp), intent(in) :: cpmult,fpmult,hx,hy,hz
   type(locreg_descriptors),intent(in) :: lr
   type(atoms_data), intent(in) :: at
   type(orbitals_data), intent(in) :: orbs
   real(gp), dimension(3,at%nat), intent(in) :: rxyz
   real(gp), dimension(at%ntypes,3), intent(in) :: radii_cf
   type(nonlocal_psp_descriptors), intent(out) :: nlpspd
   real(wp), dimension(:), pointer :: proj
   !local variables
   character(len=*), parameter :: subname='createProjectorsArrays'
   integer :: n1,n2,n3,nl1,nl2,nl3,nu1,nu2,nu3,mseg,mproj
   integer :: iat,i_stat,i_all,iseg
   logical, dimension(:,:,:), allocatable :: logrid

   !allocate the different localization regions of the projectors
   nlpspd%natoms=at%nat
   allocate(nlpspd%plr(at%nat),stat=i_stat)
   do iat=1,at%nat
      nlpspd%plr(iat)=default_locreg() !< set in types
   end do

  ! define the region dimensions
    n1 = lr%d%n1
    n2 = lr%d%n2
    n3 = lr%d%n3

   ! determine localization region for all projectors, but do not yet fill the descriptor arrays
   allocate(logrid(0:n1,0:n2,0:n3+ndebug),stat=i_stat)
   call memocc(i_stat,logrid,'logrid',subname)

   call localize_projectors(iproc,n1,n2,n3,hx,hy,hz,cpmult,fpmult,&
        rxyz,radii_cf,logrid,at,orbs,nlpspd)

   !here the allocation is possible
   do iat=1,nlpspd%natoms
      !for the moments the bounds are not needed for projectors
      call allocate_wfd(nlpspd%plr(iat)%wfd,subname)
   end do

   allocate(proj(nlpspd%nprojel+ndebug),stat=i_stat)
   call memocc(i_stat,proj,'proj',subname)
   if (nlpspd%nprojel >0) call to_zero(nlpspd%nprojel,proj(1))

   ! After having determined the size of the projector descriptor arrays fill them
   do iat=1,at%nat
      call numb_proj(at%iatype(iat),at%ntypes,at%psppar,at%npspcode,mproj)
      if (mproj.ne.0) then 

         call bounds_to_plr_limits(.false.,1,nlpspd%plr(iat),&
              nl1,nl2,nl3,nu1,nu2,nu3)         

         call fill_logrid(at%geocode,n1,n2,n3,nl1,nu1,nl2,nu2,nl3,nu3,0,1,  &
              at%ntypes,at%iatype(iat),rxyz(1,iat),radii_cf(1,3),&
              cpmult,hx,hy,hz,logrid)

         call segkeys(n1,n2,n3,nl1,nu1,nl2,nu2,nl3,nu3,logrid,&
              nlpspd%plr(iat)%wfd%nseg_c,&
              nlpspd%plr(iat)%wfd%keyglob(1,1),nlpspd%plr(iat)%wfd%keyvglob(1))

        call transform_keyglob_to_keygloc(lr,nlpspd%plr(iat),nlpspd%plr(iat)%wfd%nseg_c,&
             nlpspd%plr(iat)%wfd%keyglob(1,1),nlpspd%plr(iat)%wfd%keygloc(1,1))

         ! fine grid quantities
         call bounds_to_plr_limits(.false.,2,nlpspd%plr(iat),&
              nl1,nl2,nl3,nu1,nu2,nu3)         

         call fill_logrid(at%geocode,n1,n2,n3,nl1,nu1,nl2,nu2,nl3,nu3,0,1,  &
            &   at%ntypes,at%iatype(iat),rxyz(1,iat),radii_cf(1,2),&
            fpmult,hx,hy,hz,logrid)

         mseg=nlpspd%plr(iat)%wfd%nseg_f
         iseg=nlpspd%plr(iat)%wfd%nseg_c+1

         if (mseg > 0) then
            call segkeys(n1,n2,n3,nl1,nu1,nl2,nu2,nl3,nu3,  & 
                 logrid,mseg,nlpspd%plr(iat)%wfd%keyglob(1,iseg),&
                 nlpspd%plr(iat)%wfd%keyvglob(iseg))

            call transform_keyglob_to_keygloc(lr,nlpspd%plr(iat),mseg,nlpspd%plr(iat)%wfd%keyglob(1,iseg),&
                 nlpspd%plr(iat)%wfd%keygloc(1,iseg)) 
         end if
      endif
   enddo

   i_all=-product(shape(logrid))*kind(logrid)
   deallocate(logrid,stat=i_stat)
   call memocc(i_stat,i_all,'logrid',subname)
   !fill the projectors if the strategy is a distributed calculation
   if (.not. DistProjApply) then
      !calculate the wavelet expansion of projectors
     call fill_projectors(iproc,lr,hx,hy,hz,at,orbs,rxyz,nlpspd,proj,0)
   end if

END SUBROUTINE createProjectorsArrays


!> Fill the preconditioning projectors for a given atom 
subroutine fillPcProjOnTheFly(PPD, Glr, iat, at, hx,hy,hz,startjorb,ecut_pc,   initial_istart_c ) 
   use module_interfaces
   use module_base
   use module_types
   implicit none
   type(pcproj_data_type),  intent(in) ::PPD
   type(locreg_descriptors),  intent(in):: Glr
   integer, intent(in)  ::iat, startjorb
   real(gp), intent(in) ::  ecut_pc, hx,hy,hz
   !! real(gp), pointer :: gaenes(:)
   integer, intent(in) :: initial_istart_c
   type(atoms_data), intent(in) :: at

   ! local variables  
   type(locreg_descriptors) :: Plr
   real(gp) kx, ky, kz
   integer :: jorb, ncplx, istart_c
   real(wp), dimension(PPD%G%ncoeff ) :: Gocc
   character(len=*), parameter :: subname='fillPcProjOnTheFly'

   istart_c=initial_istart_c

   Plr%d%n1 = Glr%d%n1
   Plr%d%n2 = Glr%d%n2
   Plr%d%n3 = Glr%d%n3
   Plr%geocode = at%geocode


   call plr_segs_and_vctrs(PPD%pc_nlpspd%plr(iat),&
        Plr%wfd%nseg_c,Plr%wfd%nseg_f,Plr%wfd%nvctr_c,Plr%wfd%nvctr_f)
!!$   Plr%wfd%nvctr_c  =PPD%pc_nlpspd%nvctr_p(2*iat-1)-PPD%pc_nlpspd%nvctr_p(2*iat-2)
!!$   Plr%wfd%nvctr_f  =PPD%pc_nlpspd%nvctr_p(2*iat  )-PPD%pc_nlpspd%nvctr_p(2*iat-1)
!!$   Plr%wfd%nseg_c   =PPD%pc_nlpspd%nseg_p(2*iat-1)-PPD%pc_nlpspd%nseg_p(2*iat-2)
!!$   Plr%wfd%nseg_f   =PPD%pc_nlpspd%nseg_p(2*iat  )-PPD%pc_nlpspd%nseg_p(2*iat-1)

   call allocate_wfd(Plr%wfd,subname)

   call vcopy(Plr%wfd%nseg_c+Plr%wfd%nseg_f,&
        PPD%pc_nlpspd%plr(iat)%wfd%keyvglob(1),1,Plr%wfd%keyvglob(1),1)
   call vcopy(2*(Plr%wfd%nseg_c+Plr%wfd%nseg_f),&
        PPD%pc_nlpspd%plr(iat)%wfd%keyglob(1,1),1,Plr%wfd%keyglob(1,1),1)

!!$   Plr%wfd%keyv(:)  = &
!!$        PPD%pc_nlpspd%keyv_p(  PPD%pc_nlpspd%nseg_p(2*iat-2)+1:  PPD%pc_nlpspd%nseg_p(2*iat)   )
!!$   Plr%wfd%keyg(1:2, :)  = &
!!$        PPD%pc_nlpspd%keyg_p( 1:2,  PPD%pc_nlpspd%nseg_p(2*iat-2)+1:  PPD%pc_nlpspd%nseg_p(2*iat)   )

   kx=0.0_gp
   ky=0.0_gp
   kz=0.0_gp

   Gocc=0.0_wp

   jorb=startjorb

   do while( jorb<=PPD%G%ncoeff .and. PPD%iorbtolr(jorb)== iat) 
      if( PPD%gaenes(jorb)<ecut_pc) then

         Gocc(jorb)=1.0_wp
         ncplx=1
         call gaussians_to_wavelets_orb(ncplx,Plr,hx,hy,hz,kx,ky,kz,PPD%G,&
              Gocc(1),PPD%pc_proj(istart_c))
         Gocc(jorb)=0.0_wp


         !! ---------------  use this to plot projectors
         !!$              write(orbname,'(A,i4.4)')'pc_',iproj
         !!$              Plr%bounds = Glr%bounds
         !!$              Plr%d          = Glr%d
         !!$              call plot_wf_cube(orbname,at,Plr,hx,hy,hz,PPD%G%rxyz, PPD%pc_proj(istart_c) ,"1234567890" ) 

         istart_c=istart_c + (   Plr%wfd%nvctr_c    +   7*Plr%wfd%nvctr_f   )


      endif
      jorb=jorb+1

      if(jorb> PPD%G%ncoeff) exit

   end do

   call deallocate_wfd(Plr%wfd,subname)

END SUBROUTINE fillPcProjOnTheFly


!> Fill the preconditioning projectors for a given atom 
subroutine fillPawProjOnTheFly(PAWD, Glr, iat,  hx,hy,hz,kx,ky,kz,startjorb,   initial_istart_c, geocode, at, iatat) 
   use module_interfaces
   use module_base
   use module_types
   implicit none
   type(pawproj_data_type),  intent(in) ::PAWD
   type(locreg_descriptors),  intent(in):: Glr
   integer, intent(in)  ::iat, startjorb
   real(gp), intent(in) ::   hx,hy,hz,kx,ky,kz
   integer, intent(in) :: initial_istart_c
   character(len=1), intent(in) :: geocode
   type(atoms_data) :: at
   integer :: iatat

   ! local variables  
   type(locreg_descriptors) :: Plr
   integer :: jorb, ncplx, istart_c
   real(wp), dimension(PAWD%G%ncoeff ) :: Gocc
   character(len=*), parameter :: subname='fillPawProjOnTheFly'


   !!Just for extracting the covalent radius and rprb
   integer :: nsccode,mxpl,mxchg
   real(gp) ::amu,rprb,ehomo,rcov, cutoff
   character(len=2) :: symbol
   real(kind=8), dimension(6,4) :: neleconf

   istart_c=initial_istart_c

   Plr%d%n1 = Glr%d%n1
   Plr%d%n2 = Glr%d%n2
   Plr%d%n3 = Glr%d%n3
   Plr%geocode = geocode

   call plr_segs_and_vctrs(PAWD%paw_nlpspd%plr(iat),&
        Plr%wfd%nseg_c,Plr%wfd%nseg_f,Plr%wfd%nvctr_c,Plr%wfd%nvctr_f)

!!$   Plr%wfd%nvctr_c  =PAWD%paw_nlpspd%nvctr_p(2*iat-1)-PAWD%paw_nlpspd%nvctr_p(2*iat-2)
!!$   Plr%wfd%nvctr_f  =PAWD%paw_nlpspd%nvctr_p(2*iat  )-PAWD%paw_nlpspd%nvctr_p(2*iat-1)
!!$   Plr%wfd%nseg_c   =PAWD%paw_nlpspd%nseg_p(2*iat-1)-PAWD%paw_nlpspd%nseg_p(2*iat-2)
!!$   Plr%wfd%nseg_f   =PAWD%paw_nlpspd%nseg_p(2*iat  )-PAWD%paw_nlpspd%nseg_p(2*iat-1)

   call allocate_wfd(Plr%wfd,subname)

   call vcopy(Plr%wfd%nseg_c+Plr%wfd%nseg_f,&
        PAWD%paw_nlpspd%plr(iat)%wfd%keyvglob(1),1,Plr%wfd%keyvglob(1),1)
   call vcopy(2*(Plr%wfd%nseg_c+Plr%wfd%nseg_f),&
        PAWD%paw_nlpspd%plr(iat)%wfd%keyglob(1,1),1,Plr%wfd%keyglob(1,1),1)

!!$   Plr%wfd%keyv(:)  = PAWD%paw_nlpspd%keyv_p(  PAWD%paw_nlpspd%nseg_p(2*iat-2)+1:  PAWD%paw_nlpspd%nseg_p(2*iat)   )
!!$   Plr%wfd%keyg(1:2, :)  = PAWD%paw_nlpspd%keyg_p( 1:2,  PAWD%paw_nlpspd%nseg_p(2*iat-2)+1:  PAWD%paw_nlpspd%nseg_p(2*iat)   )

   if (kx**2 + ky**2 + kz**2 == 0.0_gp) then
      ncplx=1
   else
      ncplx=2
   end if

   Gocc=0.0_wp

   jorb=startjorb

   !!Just for extracting the covalent radius 
   call eleconf(at%nzatom( at%iatype(iatat)), at%nelpsp(at%iatype(iatat)) ,  &
      &   symbol, rcov, rprb, ehomo,neleconf, nsccode, mxpl, mxchg, amu)

   cutoff=rcov*1.5_gp

   do while( jorb<=PAWD%G%ncoeff         .and. PAWD%iorbtolr(jorb)== iat)      
      Gocc(jorb)=1.0_wp

      call gaussians_c_to_wavelets_orb(ncplx,Plr,hx,hy,hz,kx,ky,kz,PAWD%G,&
         &   Gocc(1),  PAWD%paw_proj(istart_c), cutoff  )

      Gocc(jorb)=0.0_wp
      !!$     !! ---------------  use this to plot projectors
      !!$              write(orbname,'(A,i4.4)')'paw2_',jorb
      !!$              Plr%bounds = Glr%bounds
      !!$              Plr%d          = Glr%d
      !!$              call plot_wf_cube(orbname,PAWD%at,Plr,hx,hy,hz,PAWD%G%rxyz, PAWD%paw_proj(istart_c) ,"1234567890" ) 

      istart_c=istart_c + (   Plr%wfd%nvctr_c    +   7*Plr%wfd%nvctr_f   ) * ncplx


      jorb=jorb+1

      if(jorb> PAWD%G%ncoeff) exit

   end do

   call deallocate_wfd(Plr%wfd,subname)

END SUBROUTINE fillPawProjOnTheFly


!>   Determine localization region for all preconditioning projectors, but do not yet fill the descriptor arrays
subroutine createPcProjectorsArrays(iproc,n1,n2,n3,rxyz,at,orbs,&
      &   radii_cf,cpmult,fpmult,hx,hy,hz, ecut_pc, &
      &   PPD, Glr)
   use module_interfaces, except_this_one => createPcProjectorsArrays
   use module_base
   use module_types
   implicit none
   integer, intent(in) :: iproc,n1,n2,n3
   real(gp), intent(in) :: cpmult,fpmult,hx,hy,hz
   type(atoms_data), intent(in) :: at
   type(orbitals_data), intent(in) :: orbs

   real(gp), dimension(3,at%nat), intent(in) :: rxyz
   real(gp), dimension(at%ntypes,3), intent(in) :: radii_cf
   real(gp), intent(in):: ecut_pc

   type(pcproj_data_type) ::PPD

   type(locreg_descriptors),  intent(in):: Glr


   !local variables
   character(len=*), parameter :: subname='createPcProjectorsArrays'
   integer :: nl1,nl2,nl3,nu1,nu2,nu3,mseg,mproj, mvctr
   integer :: iat,i_stat,i_all,iseg, istart_c
   logical, dimension(:,:,:), allocatable :: logrid


   integer :: ng
   logical :: enlargerprb
   real(wp), dimension(:), pointer :: Gocc

   integer, pointer :: iorbto_l(:)
   integer, pointer :: iorbto_m(:)
   integer, pointer :: iorbto_ishell(:)
   integer, pointer :: iorbto_iexpobeg(:)

   integer :: nspin
   integer ::  jorb
   integer :: iproj, startjorb
   real(gp) :: Pcpmult
   integer :: mprojtot, nvctr_c, nvctr_f
   integer :: nprojel_tmp

   Pcpmult=1.5*cpmult

   ng=21
   enlargerprb = .false.
   nspin=1


   nullify(PPD%G%rxyz)
   call gaussian_pswf_basis(ng,enlargerprb,iproc,nspin,at,rxyz,PPD%G,Gocc, PPD%gaenes, &
      &   PPD%iorbtolr,iorbto_l, iorbto_m,  iorbto_ishell,iorbto_iexpobeg  )  


   ! allocated  : gaenes, Gocc , PPD%iorbtolr,iorbto_l, iorbto_m,  iorbto_ishell,iorbto_iexpobeg


   !!$ ========================================================================================



   PPD%pc_nlpspd%natoms=at%nat
   allocate(PPD%pc_nlpspd%plr(at%nat),stat=i_stat)

!!$   allocate(PPD%pc_nlpspd%nseg_p(0:2*at%nat+ndebug),stat=i_stat)
!!$   call memocc(i_stat,PPD%pc_nlpspd%nseg_p,'pc_nlpspd%nseg_p',subname)
!!$   allocate(PPD%pc_nlpspd%nvctr_p(0:2*at%nat+ndebug),stat=i_stat)
!!$   call memocc(i_stat,PPD%pc_nlpspd%nvctr_p,'pc_nlpspd%nvctr_p',subname)
!!$   allocate(PPD%pc_nlpspd%nboxp_c(2,3,at%nat+ndebug),stat=i_stat)
!!$   call memocc(i_stat,PPD%pc_nlpspd%nboxp_c,'pc_nlpspd%nboxp_c',subname)
!!$   allocate(PPD%pc_nlpspd%nboxp_f(2,3,at%nat+ndebug),stat=i_stat)
!!$   call memocc(i_stat,PPD%pc_nlpspd%nboxp_f,'pc_nlpspd%nboxp_f',subname)

   allocate(logrid(0:n1,0:n2,0:n3+ndebug),stat=i_stat)
   call memocc(i_stat,logrid,'logrid',subname)


   call localize_projectors(iproc,n1,n2,n3,hx,hy,hz,Pcpmult,fpmult,rxyz,radii_cf,&
      &   logrid,at,orbs,PPD%pc_nlpspd)

   ! the above routine counts atomic projector and the number of their element for psp
   ! We must therefore correct , later, nlpspd%nprojel  and nlpspd%nproj
   !-------------------

   ! allocations for arrays holding the projectors and their data descriptors
   !here the allocation is possible
   do iat=1,PPD%pc_nlpspd%natoms
      !for the moments the bounds are not needed for projectors
      call allocate_wfd(PPD%pc_nlpspd%plr(iat)%wfd,subname)
   end do

!!$   allocate(PPD%pc_nlpspd%keyg_p(2,PPD%pc_nlpspd%nseg_p(2*at%nat)+ndebug),stat=i_stat)
!!$   call memocc(i_stat,PPD%pc_nlpspd%keyg_p,'pc_nlpspd%keyg_p',subname)
!!$
!!$
!!$   allocate(PPD%pc_nlpspd%keyv_p(PPD%pc_nlpspd%nseg_p(2*at%nat)+ndebug),stat=i_stat)
!!$   call memocc(i_stat,PPD%pc_nlpspd%keyv_p,'pc_nlpspd%keyv_p',subname)



   !!$  -- this one delayed, waiting for the correct pc_nlpspd%nprojel, pc_nlpspd%nproj
   !!$  --
   !!$  allocate(pc_proj(pc_nlpspd%nprojel+ndebug),stat=i_stat)
   !!$  call memocc(i_stat,pc_proj,'pc_proj',subname)
   PPD%ecut_pc=ecut_pc

   PPD%pc_nlpspd%nprojel=0
   PPD%pc_nlpspd%nproj  =0

   !!$ =========================================================================================  

   mprojtot=0
   jorb=1  
   ! After having determined the size of the projector descriptor arrays fill them
   do iat=1,at%nat

      mproj=0

      do while( jorb<=PPD%G%ncoeff         .and. PPD%iorbtolr(jorb)== iat)

         if( PPD%gaenes(jorb)<ecut_pc) then
            mproj=mproj+1
         endif
         if(jorb==PPD%G%ncoeff) exit
         jorb=jorb+1
      end do

      mprojtot=mprojtot+mproj

      PPD%pc_nlpspd%nproj=PPD%pc_nlpspd%nproj+mproj


      if (mproj.ne.0) then 

         nprojel_tmp=0

         call bounds_to_plr_limits(.false.,1,PPD%pc_nlpspd%plr(iat),nl1,nl2,nl3,nu1,nu2,nu3)
!!$         ! coarse grid quantities
!!$         nl1=PPD%pc_nlpspd%nboxp_c(1,1,iat) 
!!$         nl2=PPD%pc_nlpspd%nboxp_c(1,2,iat) 
!!$         nl3=PPD%pc_nlpspd%nboxp_c(1,3,iat) 
!!$
!!$         nu1=PPD%pc_nlpspd%nboxp_c(2,1,iat)
!!$         nu2=PPD%pc_nlpspd%nboxp_c(2,2,iat)
!!$         nu3=PPD%pc_nlpspd%nboxp_c(2,3,iat)

         call fill_logrid(at%geocode,n1,n2,n3,nl1,nu1,nl2,nu2,nl3,nu3,0,1,  &
            &   at%ntypes,at%iatype(iat),rxyz(1,iat),radii_cf(1,3),Pcpmult,hx,hy,hz,logrid)

!!$         iseg=PPD%pc_nlpspd%nseg_p(2*iat-2)+1
!!$         mseg=PPD%pc_nlpspd%nseg_p(2*iat-1)-PPD%pc_nlpspd%nseg_p(2*iat-2)
         mseg=PPD%pc_nlpspd%plr(iat)%wfd%nseg_c

         call segkeys(n1,n2,n3,nl1,nu1,nl2,nu2,nl3,nu3,  & 
!!$         logrid,mseg,PPD%pc_nlpspd%keyg_p(1,iseg),PPD%pc_nlpspd%keyv_p(iseg))
         logrid,mseg,PPD%pc_nlpspd%plr(iat)%wfd%keyglob(1,1),PPD%pc_nlpspd%plr(iat)%wfd%keyvglob(1))

!!$         mvctr =PPD%pc_nlpspd%nvctr_p(2*iat-1)-PPD%pc_nlpspd%nvctr_p(2*iat-2)
         mvctr =PPD%pc_nlpspd%plr(iat)%wfd%nvctr_c

         nprojel_tmp =nprojel_tmp +mproj*mvctr

         call bounds_to_plr_limits(.false.,2,PPD%pc_nlpspd%plr(iat),nl1,nl2,nl3,nu1,nu2,nu3)
!!$         ! fine grid quantities
!!$         nl1=PPD%pc_nlpspd%nboxp_f(1,1,iat)
!!$         nl2=PPD%pc_nlpspd%nboxp_f(1,2,iat)
!!$         nl3=PPD%pc_nlpspd%nboxp_f(1,3,iat)
!!$
!!$         nu1=PPD%pc_nlpspd%nboxp_f(2,1,iat)
!!$         nu2=PPD%pc_nlpspd%nboxp_f(2,2,iat)
!!$         nu3=PPD%pc_nlpspd%nboxp_f(2,3,iat)
         call fill_logrid(at%geocode,n1,n2,n3,nl1,nu1,nl2,nu2,nl3,nu3,0,1,  &
            &   at%ntypes,at%iatype(iat),rxyz(1,iat),radii_cf(1,2),fpmult,hx,hy,hz,logrid)
!!$         iseg=PPD%pc_nlpspd%nseg_p(2*iat-1)+1
!!$         mseg=PPD%pc_nlpspd%nseg_p(2*iat)-PPD%pc_nlpspd%nseg_p(2*iat-1)
         iseg=PPD%pc_nlpspd%plr(iat)%wfd%nseg_c+1
         mseg=PPD%pc_nlpspd%plr(iat)%wfd%nseg_f

         if (mseg > 0) then
            call segkeys(n1,n2,n3,nl1,nu1,nl2,nu2,nl3,nu3,  & 
                 logrid,mseg,&
!!$                 PPD%pc_nlpspd%keyg_p(1,iseg),PPD%pc_nlpspd%keyv_p(iseg))
                 PPD%pc_nlpspd%plr(iat)%wfd%keyglob(1,iseg),&
                 PPD%pc_nlpspd%plr(iat)%wfd%keyvglob(iseg))

            mvctr =PPD%pc_nlpspd%plr(iat)%wfd%nvctr_f!PPD%pc_nlpspd%nvctr_p(2*iat)-PPD%pc_nlpspd%nvctr_p(2*iat-1)

            nprojel_tmp=nprojel_tmp+mproj*mvctr*7

         end if

         if( PPD%DistProjApply)  then
            PPD%pc_nlpspd%nprojel=max(PPD%pc_nlpspd%nprojel,nprojel_tmp   )
         else
            PPD%pc_nlpspd%nprojel= PPD%pc_nlpspd%nprojel+nprojel_tmp 
         endif


      endif

   enddo


   allocate(PPD%pc_proj(PPD%pc_nlpspd%nprojel+ndebug),stat=i_stat)
   call memocc(i_stat,PPD%pc_proj,'pc_proj',subname)

   allocate(PPD%ilr_to_mproj(at%nat  +ndebug ) , stat=i_stat)
   call memocc(i_stat,PPD%ilr_to_mproj,'ilr_to_mproj',subname)

   allocate(PPD%iproj_to_ene(mprojtot +ndebug ) , stat=i_stat)
   call memocc(i_stat ,PPD%iproj_to_ene,'iproj_to_ene',subname)

   allocate(PPD%iproj_to_factor(mprojtot +ndebug ) , stat=i_stat)
   call memocc(i_stat ,PPD%iproj_to_factor,'iproj_to_factor',subname)

   allocate(PPD%iproj_to_l(mprojtot +ndebug ) , stat=i_stat)
   call memocc(i_stat ,PPD%iproj_to_l,'iproj_to_l',subname)

   PPD%mprojtot=mprojtot


   startjorb=1
   jorb=1
   istart_c=1
   Gocc(:)=0.0_wp


   iproj=0
   do iat=1,at%nat

      mproj=0
      do while( jorb<=PPD%G%ncoeff         .and. PPD%iorbtolr(jorb)== iat)
         if( PPD%gaenes(jorb)<ecut_pc) then
            mproj=mproj+1
         endif
         if(jorb==PPD%G%ncoeff) exit
         jorb=jorb+1
      end do

      PPD%ilr_to_mproj(iat)=mproj
      if( mproj>0) then
         nvctr_c  =PPD%pc_nlpspd%plr(iat)%wfd%nvctr_c!PPD%pc_nlpspd%nvctr_p(2*iat-1)-PPD%pc_nlpspd%nvctr_p(2*iat-2)
         nvctr_f  =PPD%pc_nlpspd%plr(iat)%wfd%nvctr_f!PPD%pc_nlpspd%nvctr_p(2*iat  )-PPD%pc_nlpspd%nvctr_p(2*iat-1)

         jorb=startjorb
         do while( jorb<=PPD%G%ncoeff         .and. PPD%iorbtolr(jorb)== iat) 
            if( PPD%gaenes(jorb)<ecut_pc) then
               iproj=iproj+1
               PPD%iproj_to_ene(iproj) = PPD%gaenes(jorb)
               PPD%iproj_to_l(iproj)   = iorbto_l(jorb)

               istart_c=istart_c + (   nvctr_c    +   7*nvctr_f   )
            endif
            jorb=jorb+1

            if(jorb> PPD%G%ncoeff) exit
         end do


         if( .not. PPD%DistProjApply) then
            istart_c= istart_c-mproj*(nvctr_c+7*nvctr_f)

            call fillPcProjOnTheFly(PPD, Glr, iat, at, hx,hy,hz, startjorb,ecut_pc ,  istart_c ) 
            istart_c= istart_c+mproj*(nvctr_c+7*nvctr_f)

            !!$
            !!$           ncplx=1
            !!$           rdum=0.0_gp
            !!$
            !!$           mbvctr_c=PPD%pc_nlpspd%nvctr_p(2*iat-1)-PPD%pc_nlpspd%nvctr_p(2*iat-2)
            !!$           mbvctr_f=PPD%pc_nlpspd%nvctr_p(2*iat  )-PPD%pc_nlpspd%nvctr_p(2*iat-1)
            !!$           
            !!$           mbseg_c=PPD%pc_nlpspd%nseg_p(2*iat-1)-PPD%pc_nlpspd%nseg_p(2*iat-2)
            !!$           mbseg_f=PPD%pc_nlpspd%nseg_p(2*iat  )-PPD%pc_nlpspd%nseg_p(2*iat-1)
            !!$           jseg_c=PPD%pc_nlpspd%nseg_p(2*iat-2)+1
            !!$              
            !!$           do idum=1, 9
            !!$              call wpdot_wrap(ncplx,  &
            !!$                   mbvctr_c,mbvctr_f,mbseg_c,mbseg_f,PPD%pc_nlpspd%keyv_p(jseg_c),&
            !!$                   PPD%pc_nlpspd%keyg_p(1,jseg_c),PPD%pc_proj(istart_c-idum*(nvctr_c+7*nvctr_f)),& 
            !!$                   mbvctr_c,mbvctr_f,mbseg_c,mbseg_f,PPD%pc_nlpspd%keyv_p(jseg_c),&
            !!$                   PPD%pc_nlpspd%keyg_p(1,jseg_c),&
            !!$                   PPD%pc_proj(istart_c-idum*(nvctr_c+7*nvctr_f)),&
            !!$                   rdum)
            !!$           end do
         endif

      end if

      !! aggiunger condizione su istartc_c per vedere se e nelprj

      startjorb=jorb

   enddo

   if( .not. PPD%DistProjApply) then
      call deallocate_gwf(PPD%G,subname)
   endif

   i_all=-product(shape(logrid))*kind(logrid)
   deallocate(logrid,stat=i_stat)
   call memocc(i_stat,i_all,'logrid',subname)

   i_all=-product(shape(Gocc))*kind(Gocc)
   deallocate(Gocc,stat=i_stat)
   call memocc(i_stat,i_all,'Gocc',subname)

   !!$  i_all=-product(shape(iorbtolr))*kind(iorbtolr)
   !!$  deallocate(iorbtolr,stat=i_stat)
   !!$  call memocc(i_stat,i_all,'iorbtolr',subname)

   i_all=-product(shape(iorbto_l))*kind(iorbto_l)
   deallocate(iorbto_l,stat=i_stat)
   call memocc(i_stat,i_all,'iorbto_l',subname)

   i_all=-product(shape(iorbto_m))*kind(iorbto_m)
   deallocate(iorbto_m,stat=i_stat)
   call memocc(i_stat,i_all,'iorbto_m',subname)

   i_all=-product(shape(iorbto_ishell))*kind(iorbto_ishell)
   deallocate(iorbto_ishell,stat=i_stat)
   call memocc(i_stat,i_all,'iorbto_ishell',subname)


   i_all=-product(shape(iorbto_iexpobeg))*kind(iorbto_iexpobeg)
   deallocate(iorbto_iexpobeg,stat=i_stat)
   call memocc(i_stat,i_all,'iorbto_iexpobeg',subname)


END SUBROUTINE createPcProjectorsArrays


!> Determine localization region for all preconditioning projectors, but do not yet fill the descriptor arrays
subroutine createPawProjectorsArrays(iproc,n1,n2,n3,rxyz,at,orbs,&
      &   radii_cf,cpmult,fpmult,hx,hy,hz, &
      &   PAWD, Glr)
   use module_interfaces
   use module_base
   use module_types
   implicit none
   integer, intent(in) :: iproc,n1,n2,n3
   real(gp), intent(in) :: cpmult,fpmult,hx,hy,hz
   type(atoms_data), intent(in) :: at
   type(orbitals_data), intent(in) :: orbs

   real(gp), dimension(3,at%nat), intent(in) :: rxyz
   real(gp), dimension(at%ntypes,3), intent(in) :: radii_cf

   type(PAWproj_data_type) ::PAWD

   type(locreg_descriptors),  intent(in):: Glr

   !local variables
   character(len=*), parameter :: subname='createPawProjectorsArrays'

   integer :: nl1,nl2,nl3,nu1,nu2,nu3,mseg,mproj, mvctr
   integer :: iat,i_stat,i_all,iseg, istart_c
   logical, dimension(:,:,:), allocatable :: logrid

   real(wp), dimension(:), pointer :: Gocc

   integer, pointer :: iorbto_l(:)
   integer, pointer :: iorbto_paw_nchannels(:)
   integer, pointer :: iorbto_m(:)
   integer, pointer :: iorbto_ishell(:)
   integer, pointer :: iorbto_iexpobeg(:)

   integer :: ncplx
   real(gp) :: kx,ky,kz
   integer ::  jorb
   integer :: iproj, startjorb
   real(gp) :: Pcpmult
   integer :: nvctr_c, nvctr_f
   integer :: iatat

   integer :: ikpt,iskpt,iekpt

   Pcpmult=1.0*cpmult


   nullify(PAWD%G%rxyz)

   call gaussian_pswf_basis_for_paw(at,rxyz,PAWD%G, &
      &   PAWD%iorbtolr,iorbto_l, iorbto_m,  iorbto_ishell,iorbto_iexpobeg  ,&
      &   iorbto_paw_nchannels, PAWD%iprojto_imatrixbeg )  


   allocate(Gocc(PAWD%G%ncoeff+ndebug),stat=i_stat)
   call memocc(i_stat,Gocc,'Gocc',subname)
   call razero(PAWD%G%ncoeff,Gocc)

   ! allocated  : gaenes, Gocc , PAWD%iorbtolr,iorbto_l, iorbto_m,  iorbto_ishell,iorbto_iexpobeg, iorbto_paw_nchannels

   !!$ ========================================================================================
   !---------

   PAWD%paw_nlpspd%natoms=PAWD%G%nat
   allocate(PAWD%paw_nlpspd%plr(PAWD%paw_nlpspd%natoms))


!!$   allocate(PAWD%paw_nlpspd%nseg_p(0:2*PAWD%G%nat+ndebug),stat=i_stat)
!!$   call memocc(i_stat,PAWD%paw_nlpspd%nseg_p,'pc_nlpspd%nseg_p',subname)
!!$   allocate(PAWD%paw_nlpspd%nvctr_p(0:2*PAWD%G%nat+ndebug),stat=i_stat)
!!$   call memocc(i_stat,PAWD%paw_nlpspd%nvctr_p,'pc_nlpspd%nvctr_p',subname)
!!$   allocate(PAWD%paw_nlpspd%nboxp_c(2,3,PAWD%G%nat+ndebug),stat=i_stat)
!!$   call memocc(i_stat,PAWD%paw_nlpspd%nboxp_c,'pc_nlpspd%nboxp_c',subname)
!!$   allocate(PAWD%paw_nlpspd%nboxp_f(2,3,PAWD%G%nat+ndebug),stat=i_stat)
!!$   call memocc(i_stat,PAWD%paw_nlpspd%nboxp_f,'pc_nlpspd%nboxp_f',subname)

   allocate(logrid(0:n1,0:n2,0:n3+ndebug),stat=i_stat)
   call memocc(i_stat,logrid,'logrid',subname)

   call localize_projectors_paw(iproc,n1,n2,n3,hx,hy,hz,Pcpmult,1*fpmult,rxyz,radii_cf,&
      &   logrid,at,orbs,PAWD)

   ! the above routine counts atomic projector and the number of their element for psp
   ! We must therefore correct , later, nlpspd%nprojel  and nlpspd%nproj
   !-------------------

   ! allocations for arrays holding the projectors and their data descriptors
   do iat=1,PAWD%paw_nlpspd%natoms
      !for the moments the bounds are not needed for projectors
      call allocate_wfd(PAWD%paw_nlpspd%plr(iat)%wfd,subname)
   end do

!!$   allocate(PAWD%paw_nlpspd%keyg_p(2,PAWD%paw_nlpspd%nseg_p(2*PAWD%G%nat)+ndebug),stat=i_stat)
!!$   call memocc(i_stat,PAWD%paw_nlpspd%keyg_p,'pc_nlpspd%keyg_p',subname)
!!$
!!$   allocate(PAWD%paw_nlpspd%keyv_p(PAWD%paw_nlpspd%nseg_p(2*PAWD%G%nat)+ndebug),stat=i_stat)
!!$   call memocc(i_stat,PAWD%paw_nlpspd%keyv_p,'pc_nlpspd%keyv_p',subname)

   !!$  -- this one delayed, waiting for the correct pc_nlpspd%nprojel, pc_nlpspd%nproj
   !!$  --
   !!$  allocate(pc_proj(pc_nlpspd%nprojel+ndebug),stat=i_stat)
   !!$  call memocc(i_stat,pc_proj,'pc_proj',subname)
   allocate(PAWD%paw_proj(PAWD%paw_nlpspd%nprojel+ndebug),stat=i_stat)
   call memocc(i_stat,PAWD%paw_proj,'paw_proj',subname)

   allocate(PAWD%ilr_to_mproj(PAWD%G%nat  +ndebug ) , stat=i_stat)
   call memocc(i_stat,PAWD%ilr_to_mproj,'ilr_to_mproj',subname)

   allocate(PAWD%iproj_to_l(PAWD%paw_nlpspd%nproj +ndebug ) , stat=i_stat)
   call memocc(i_stat ,PAWD%iproj_to_l,'iproj_to_l',subname)

   allocate(PAWD%iproj_to_paw_nchannels( PAWD%paw_nlpspd%nproj+ndebug ) , stat=i_stat)
   call memocc(i_stat ,PAWD%iproj_to_paw_nchannels,'iproj_to_paw_nchannels',subname)

   !!$ =========================================================================================  

   jorb=1  
   ! After having determined the size of the projector descriptor arrays fill them
   iat=0
   do iatat=1, at%nat
      if (  at%paw_NofL(at%iatype(iatat)).gt.0  ) then
         iat=iat+1
         mproj=0
         do while( jorb<=PAWD%G%ncoeff         .and. PAWD%iorbtolr(jorb)== iat)
            mproj=mproj+1
            if(jorb==PAWD%G%ncoeff) exit
            jorb=jorb+1
         end do

         PAWD%paw_nlpspd%nproj=PAWD%paw_nlpspd%nproj+mproj
         if (mproj.ne.0) then 

            call bounds_to_plr_limits(.false.,1,PAWD%paw_nlpspd%plr(iat),nl1,nl2,nl3,nu1,nu2,nu3)
!!$            ! coarse grid quantities
!!$            nl1=PAWD%paw_nlpspd%nboxp_c(1,1,iat) 
!!$            nl2=PAWD%paw_nlpspd%nboxp_c(1,2,iat) 
!!$            nl3=PAWD%paw_nlpspd%nboxp_c(1,3,iat) 
!!$
!!$            nu1=PAWD%paw_nlpspd%nboxp_c(2,1,iat)
!!$            nu2=PAWD%paw_nlpspd%nboxp_c(2,2,iat)
!!$            nu3=PAWD%paw_nlpspd%nboxp_c(2,3,iat)

            call fill_logrid(at%geocode,n1,n2,n3,nl1,nu1,nl2,nu2,nl3,nu3,0,1,  &
               &   at%ntypes,at%iatype(iatat),rxyz(1,iatat),radii_cf(1,3),Pcpmult,hx,hy,hz,logrid)

!!$            iseg=PAWD%paw_nlpspd%nseg_p(2*iat-2)+1
!!$            mseg=PAWD%paw_nlpspd%nseg_p(2*iat-1)-PAWD%paw_nlpspd%nseg_p(2*iat-2)
            mseg=PAWD%paw_nlpspd%plr(iat)%wfd%nseg_c

            call segkeys(n1,n2,n3,nl1,nu1,nl2,nu2,nl3,nu3,  & 
                 logrid,mseg,&
!!$                 PAWD%paw_nlpspd%keyg_p(1,iseg),PAWD%paw_nlpspd%keyv_p(iseg))
                 PAWD%paw_nlpspd%plr(iat)%wfd%keyglob(1,1),&
                 PAWD%paw_nlpspd%plr(iat)%wfd%keyvglob(1))

            mvctr =PAWD%paw_nlpspd%plr(iat)%wfd%nvctr_c!PAWD%paw_nlpspd%nvctr_p(2*iat-1)-PAWD%paw_nlpspd%nvctr_p(2*iat-2)

            call bounds_to_plr_limits(.false.,2,PAWD%paw_nlpspd%plr(iat),&
                 nl1,nl2,nl3,nu1,nu2,nu3)
!!$            ! fine grid quantities
!!$            nl1=PAWD%paw_nlpspd%nboxp_f(1,1,iat)
!!$            nl2=PAWD%paw_nlpspd%nboxp_f(1,2,iat)
!!$            nl3=PAWD%paw_nlpspd%nboxp_f(1,3,iat)
!!$
!!$            nu1=PAWD%paw_nlpspd%nboxp_f(2,1,iat)
!!$            nu2=PAWD%paw_nlpspd%nboxp_f(2,2,iat)
!!$            nu3=PAWD%paw_nlpspd%nboxp_f(2,3,iat)
            call fill_logrid(at%geocode,n1,n2,n3,nl1,nu1,nl2,nu2,nl3,nu3,0,1,  &
               &   at%ntypes,at%iatype(iatat),rxyz(1,iatat),radii_cf(1,2),1*fpmult,hx,hy,hz,logrid)
            
!!$            iseg=PAWD%paw_nlpspd%nseg_p(2*iat-1)+1
!!$            mseg=PAWD%paw_nlpspd%nseg_p(2*iat)-PAWD%paw_nlpspd%nseg_p(2*iat-1)
            iseg=PAWD%paw_nlpspd%plr(iat)%wfd%nseg_c+1
            mseg=PAWD%paw_nlpspd%plr(iat)%wfd%nseg_f

            if (mseg > 0) then
               call segkeys(n1,n2,n3,nl1,nu1,nl2,nu2,nl3,nu3,  & 
                    logrid,mseg,&
!!$               PAWD%paw_nlpspd%keyg_p(1,iseg),PAWD%paw_nlpspd%keyv_p(iseg))
                    PAWD%paw_nlpspd%plr(iat)%wfd%keyglob(1,iseg),&
                    PAWD%paw_nlpspd%plr(iat)%wfd%keyvglob(iseg))
               
               mvctr =PAWD%paw_nlpspd%plr(iat)%wfd%nvctr_f!PAWD%paw_nlpspd%nvctr_p(2*iat)-PAWD%paw_nlpspd%nvctr_p(2*iat-1)
            end if


         endif
      endif
   enddo

   if (orbs%norbp > 0) then
      iskpt=orbs%iokpt(1)
      iekpt=orbs%iokpt(orbs%norbp)
   else
      iskpt=1
      iekpt=1
   end if

   istart_c=1
   do ikpt=iskpt,iekpt     

      !features of the k-point ikpt
      kx=orbs%kpts(1,ikpt)
      ky=orbs%kpts(2,ikpt)
      kz=orbs%kpts(3,ikpt)
      !!  write( *, '(A,i4,1x,A,3(1x,d20.10))') " IKPT , " , ikpt, " K " , orbs%kpts(:,ikpt)
      !evaluate the complexity of the k-point
      if (kx**2 + ky**2 + kz**2 == 0.0_gp) then
         ncplx=1
      else
         ncplx=2
      end if

      startjorb=1
      jorb=1
      Gocc(:)=0.0_wp
      iproj=0

      iat=0
      do iatat=1, at%nat
         if (  at%paw_NofL(at%iatype(iatat)).gt.0  ) then
            iat=iat+1
            mproj=0
            do while( jorb<=PAWD%G%ncoeff         .and. PAWD%iorbtolr(jorb)== iat)
               mproj=mproj+1
               if(jorb==PAWD%G%ncoeff) exit
               jorb=jorb+1
            end do

            PAWD%ilr_to_mproj(iat)=mproj
            if( mproj>0) then
               nvctr_c  =PAWD%paw_nlpspd%plr(iat)%wfd%nvctr_c!PAWD%paw_nlpspd%nvctr_p(2*iat-1)-PAWD%paw_nlpspd%nvctr_p(2*iat-2)
               nvctr_f  =PAWD%paw_nlpspd%plr(iat)%wfd%nvctr_f!PAWD%paw_nlpspd%nvctr_p(2*iat  )-PAWD%paw_nlpspd%nvctr_p(2*iat-1)

               jorb=startjorb
               do while( jorb<=PAWD%G%ncoeff  .and. PAWD%iorbtolr(jorb)== iat) 
                  iproj=iproj+1
                  PAWD%iproj_to_l(iproj)   = iorbto_l(jorb)
                  PAWD%iproj_to_paw_nchannels(iproj)   = iorbto_paw_nchannels(jorb)
                  istart_c=istart_c + (   nvctr_c    +   7*nvctr_f   )*ncplx
                  jorb=jorb+1
                  if(jorb> PAWD%G%ncoeff) exit
               end do
               if( .not. PAWD%DistProjApply) then
                  istart_c= istart_c-mproj*(nvctr_c+7*nvctr_f)*ncplx
                  call fillPawProjOnTheFly(PAWD, Glr, iat,  hx,hy,hz, kx,ky,kz, startjorb,&
                     &   istart_c, at%geocode , at, iatat) 
                  istart_c= istart_c+mproj*(nvctr_c+7*nvctr_f)*ncplx
               endif
            end if
            startjorb=jorb
         end if
      enddo
   enddo
   if (istart_c-1 /= PAWD%paw_nlpspd%nprojel) stop 'incorrect once-and-for-all psp generation'


   if( .not. PAWD%DistProjApply) then
      call deallocate_gwf_c(PAWD%G,subname)
   endif

   i_all=-product(shape(logrid))*kind(logrid)
   deallocate(logrid,stat=i_stat)
   call memocc(i_stat,i_all,'logrid',subname)

   i_all=-product(shape(Gocc))*kind(Gocc)
   deallocate(Gocc,stat=i_stat)
   call memocc(i_stat,i_all,'Gocc',subname)

   !!$  i_all=-product(shape(iorbtolr))*kind(iorbtolr)
   !!$  deallocate(iorbtolr,stat=i_stat)
   !!$  call memocc(i_stat,i_all,'iorbtolr',subname)

   i_all=-product(shape(iorbto_l))*kind(iorbto_l)
   deallocate(iorbto_l,stat=i_stat)
   call memocc(i_stat,i_all,'iorbto_l',subname)

   i_all=-product(shape(iorbto_paw_nchannels))*kind(iorbto_paw_nchannels)
   deallocate(iorbto_paw_nchannels,stat=i_stat)
   call memocc(i_stat,i_all,'iorbto_paw_nchannels',subname)





   i_all=-product(shape(iorbto_m))*kind(iorbto_m)
   deallocate(iorbto_m,stat=i_stat)
   call memocc(i_stat,i_all,'iorbto_m',subname)

   i_all=-product(shape(iorbto_ishell))*kind(iorbto_ishell)
   deallocate(iorbto_ishell,stat=i_stat)
   call memocc(i_stat,i_all,'iorbto_ishell',subname)


   i_all=-product(shape(iorbto_iexpobeg))*kind(iorbto_iexpobeg)
   deallocate(iorbto_iexpobeg,stat=i_stat)
   call memocc(i_stat,i_all,'iorbto_iexpobeg',subname)


END SUBROUTINE createPawProjectorsArrays

!!$subroutine initRhoPot(iproc, nproc, Glr, hxh, hyh, hzh, atoms, rxyz, crmult, frmult, radii, nspin, ixc, rho_commun, rhodsc, nscatterarr, ngatherarr, pot_ion)
!!$  use module_base
!!$  use module_types
!!$
!!$  implicit none
!!$
!!$  integer, intent(in) :: iproc, nproc
!!$
!!$  integer :: i_stat
!!$
!!$END SUBROUTINE initRhoPot

subroutine input_wf_empty(iproc, nproc, psi, hpsi, psit, orbs, &
      & band_structure_filename, input_spin, atoms, d, denspot)
  use module_defs
  use module_types
  use module_interfaces, except_this_one => input_wf_empty
  implicit none
  integer, intent(in) :: iproc, nproc
  type(orbitals_data), intent(in) :: orbs
  character(len = *), intent(in) :: band_structure_filename
  integer, intent(in) :: input_spin
  type(atoms_data), intent(in) :: atoms
  type(grid_dimensions), intent(in) :: d
  type(DFT_local_fields), intent(inout) :: denspot
  real(wp), dimension(:), pointer :: psi
  real(kind=8), dimension(:), pointer :: hpsi, psit

  character(len = *), parameter :: subname = "input_wf_empty"
  integer :: i_stat, i_all, nspin, n1i, n2i, n3i, ispin, ierr
  real(gp) :: hxh, hyh, hzh

  !allocate fake psit and hpsi
  allocate(hpsi(max(orbs%npsidim_comp,orbs%npsidim_orbs)+ndebug),stat=i_stat)
  call memocc(i_stat,hpsi,'hpsi',subname)
  if (nproc > 1) then
     allocate(psit(max(orbs%npsidim_comp,orbs%npsidim_orbs)+ndebug),stat=i_stat)
     call memocc(i_stat,psit,'psit',subname)
  else
     psit => psi
  end if
  !fill the rhopot array with the read potential if needed
  if (trim(band_structure_filename) /= '') then
     !only the first processor should read this
     if (iproc == 0) then
        write(*,'(1x,a)')'Reading local potential from file:'//trim(band_structure_filename)
        call read_density(trim(band_structure_filename),atoms%geocode,&
             n1i,n2i,n3i,nspin,hxh,hyh,hzh,denspot%Vloc_KS)
        if (nspin /= input_spin) stop
     else
        allocate(denspot%Vloc_KS(1,1,1,input_spin+ndebug),stat=i_stat)
        call memocc(i_stat,denspot%Vloc_KS,'Vloc_KS',subname)
     end if

     if (nproc > 1) then
        do ispin=1,input_spin
           call MPI_SCATTERV(denspot%Vloc_KS(1,1,1,ispin),&
                denspot%dpbox%ngatherarr(0,1),denspot%dpbox%ngatherarr(0,2),&
                mpidtypw,denspot%rhov((ispin-1)*&
                d%n1i*d%n2i*denspot%dpbox%n3p+1),&
                d%n1i*d%n2i*denspot%dpbox%n3p,mpidtypw,0,&
                bigdft_mpi%mpi_comm,ierr)
        end do
     else
        call vcopy(d%n1i*d%n2i*d%n3i*input_spin,&
             denspot%Vloc_KS(1,1,1,1),1,denspot%rhov(1),1)
     end if
     !now the meaning is KS potential
     call denspot_set_rhov_status(denspot, KS_POTENTIAL, 0, iproc, nproc)

     i_all=-product(shape(denspot%Vloc_KS))*kind(denspot%Vloc_KS)
     deallocate(denspot%Vloc_KS,stat=i_stat)
     call memocc(i_stat,i_all,'Vloc_KS',subname)

     !add pot_ion potential to the local_potential
     !do ispin=1,in%nspin
     !   !spin up and down together with the XC part
     !   call axpy(Lzd%Glr%d%n1i*Lzd%Glr%d%n2i*n3p,1.0_dp,pot_ion(1),1,&
     !        rhopot((ispin-1)*Lzd%Glr%d%n1i*Lzd%Glr%d%n2i*n3p+1),1)
     !end do
  end if
END SUBROUTINE input_wf_empty


!> Random initialisation of the wavefunctions
!! The initialization of only the scaling function coefficients should be considered
subroutine input_wf_random(psi, orbs)
  use module_defs
  use module_types
  implicit none

  type(orbitals_data), intent(inout) :: orbs
  real(wp), dimension(:), pointer :: psi

  integer :: icoeff,jorb,iorb,nvctr
  integer :: idum=0
  real(kind=4) :: tt,builtin_rand

  if (max(orbs%npsidim_comp,orbs%npsidim_orbs)>1) &
       call to_zero(max(orbs%npsidim_comp,orbs%npsidim_orbs),psi(1))

  !Fill randomly the wavefunctions coefficients for the orbitals considered
  nvctr=orbs%npsidim_orbs/(orbs%nspinor*orbs%norbp)
  do icoeff=1,nvctr !tt not dependent of iproc
     !Be sure to call always a different random number, per orbital
     do jorb=1,orbs%isorb*orbs%nspinor
        tt=builtin_rand(idum) !call random_number(tt)
     end do
     do iorb=1,orbs%norbp*orbs%nspinor
        tt=builtin_rand(idum) !call random_number(tt)
        psi(icoeff+(iorb-1)*nvctr)=real(tt,wp)
     end do
     do iorb=(orbs%isorb+orbs%norbp)*orbs%nspinor+1,orbs%norb*orbs%nkpts*orbs%nspinor
        tt=builtin_rand(idum) !call random_number(tt)
     end do
  end do

  orbs%eval(1:orbs%norb*orbs%nkpts)=-0.5d0

END SUBROUTINE input_wf_random


!> Initialisation of the wavefunctions via import gaussians from CP2K
subroutine input_wf_cp2k(iproc, nproc, nspin, atoms, rxyz, Lzd, &
     & psi, orbs)
  use module_defs
  use module_types
  use module_interfaces, except_this_one => input_wf_cp2k
  implicit none

  integer, intent(in) :: iproc, nproc, nspin
  type(atoms_data), intent(in) :: atoms
  real(gp), dimension(3, atoms%nat), intent(in) :: rxyz
  type(local_zone_descriptors), intent(in) :: Lzd
  type(orbitals_data), intent(inout) :: orbs
  real(wp), dimension(:), pointer :: psi

  character(len = *), parameter :: subname = "input_wf_cp2k"
  integer :: i_stat, i_all
  type(gaussian_basis) :: gbd
  real(wp), dimension(:,:), pointer :: gaucoeffs

  !import gaussians form CP2K (data in files gaubasis.dat and gaucoeff.dat)
  !and calculate eigenvalues
  if (nspin /= 1) then
     if (iproc==0) then
        write(*,'(1x,a)')&
             &   'Gaussian importing is possible only for non-spin polarised calculations'
        write(*,'(1x,a)')&
             &   'The reading rules of CP2K files for spin-polarised orbitals are not implemented'
     end if
     stop
  end if

  call parse_cp2k_files(iproc,'gaubasis.dat','gaucoeff.dat',&
       atoms%nat,atoms%ntypes,orbs,atoms%iatype,rxyz,gbd,gaucoeffs)

  call gaussians_to_wavelets_new(iproc,nproc,Lzd,orbs,gbd,gaucoeffs,psi)

  !deallocate gaussian structure and coefficients
  call deallocate_gwf(gbd,subname)
  i_all=-product(shape(gaucoeffs))*kind(gaucoeffs)
  deallocate(gaucoeffs,stat=i_stat)
  call memocc(i_stat,i_all,'gaucoeffs',subname)
  nullify(gbd%rxyz)

  !call dual_gaussian_coefficients(orbs%norbp,gbd,gaucoeffs)
  orbs%eval(1:orbs%norb*orbs%nkpts)=-0.5d0

END SUBROUTINE input_wf_cp2k

subroutine input_wf_memory_history(iproc,orbs,atoms,wfn_history,istep_history,oldpsis,rxyz,Lzd,psi)
  use module_base
  use module_types
  use module_interfaces
  use yaml_output
  implicit none
  integer, intent(in) :: iproc,wfn_history
  type(atoms_data), intent(in) :: atoms
  real(gp), dimension(3, atoms%nat), intent(in) :: rxyz
  type(local_zone_descriptors),intent(in) :: lzd
  type(orbitals_data), intent(in) :: orbs
  type(old_wavefunction), dimension(0:wfn_history+1), intent(inout) :: oldpsis
  integer, intent(inout) :: istep_history
  real(wp), dimension(Lzd%Glr%wfd%nvctr_c+7*Lzd%Glr%wfd%nvctr_f,orbs%nspinor*orbs%norbp), intent(out) :: psi
  !local variables
  character(len=*), parameter :: subname='input_wf_memory_history'
  integer :: i_stat,i_all,istep,jstep,nvctr
  real(wp), dimension(:,:), allocatable :: psi_tmp
  real(gp), dimension(3:9) :: kappa,alpha
  real(gp), dimension(0:9,3:9) :: c

  !set the coefficients
  c=0.0_gp
  kappa(3)=1.69_gp
  kappa(4)=1.75_gp
  kappa(5)=1.82_gp
  kappa(6)=1.84_gp
  kappa(7)=1.86_gp
  kappa(8)=1.88_gp  
  kappa(9)=1.89_gp

  alpha(3)=150.e-3_gp
  alpha(4)=57.e-3_gp
  alpha(5)=18.e-3_gp
  alpha(6)=5.5e-3_gp
  alpha(7)=1.6e-3_gp
  alpha(8)=.44e-3_gp  
  alpha(9)=.12e-3_gp

  c(0:3,3)=alpha(3)*(/-2._gp,3._gp,0._gp,-1._gp /)
  c(0:4,4)=alpha(4)*(/-3._gp,6._gp,-2._gp,-2._gp,1._gp /)
  c(0:5,5)=alpha(5)*(/-6._gp,14._gp,-8._gp,-3._gp,4._gp,-1._gp /)
  c(0:6,6)=alpha(6)*(/-14._gp,36._gp,-27._gp,-2._gp,12._gp,-6._gp,1._gp /)
  c(0:7,7)=alpha(7)*(/-36._gp,99._gp,-88._gp,11._gp,32._gp,-25._gp,8._gp,-1._gp /)
  c(0:8,8)=alpha(8)*(/-99._gp,286._gp,-286._gp,78._gp,78._gp,-90._gp,42._gp,-10._gp,1._gp /)  
  c(0:9,9)=alpha(9)*(/-286._gp,858._gp,-936._gp,364._gp,168._gp,-300._gp,184._gp,-63._gp,12._gp,-1._gp /)  
  !rework the coefficients for the first two elements
  do istep=3,9
     c(0,istep)=c(0,istep)+2._gp-kappa(istep)
     c(1,istep)=c(1,istep)-1._gp
  end do
  !number of componenets
  nvctr=(Lzd%Glr%wfd%nvctr_c+7*Lzd%Glr%wfd%nvctr_f)*orbs%nspinor*orbs%norbp
  !check if history has not yet been filled
  if (istep_history <= wfn_history) then
     !if so, copy the SCF wfn, which is in the last position, in the corresponding history place

     call old_wavefunction_set(oldpsis(istep_history),&
          atoms%nat,orbs%norbp*orbs%nspinor,&
          oldpsis(wfn_history+1)%Lzd,oldpsis(wfn_history+1)%rxyz,&
          oldpsis(wfn_history+1)%psi)
     !check if it is the first restart
     if (istep_history == 0) then
        do istep=1,wfn_history
                call old_wavefunction_set(oldpsis(istep),&
                atoms%nat,orbs%norbp*orbs%nspinor,&
                oldpsis(wfn_history+1)%Lzd,oldpsis(wfn_history+1)%rxyz,&
                oldpsis(wfn_history+1)%psi)
        end do
     end if
  end if
if (iproc==0)call yaml_map('Previous SCF wfn copied',.true.)   
  !put to zero the wavefunction
  if (nvctr>0) call to_zero(nvctr,psi(1,1))

  !calculate the reformat with history
  allocate(psi_tmp(Lzd%Glr%wfd%nvctr_c+7*Lzd%Glr%wfd%nvctr_f,orbs%nspinor*orbs%norbp+ndebug),stat=i_stat)
  call memocc(i_stat,psi_tmp,'psi_tmp',subname)

  !first reformat the previous SCF step
  istep=wfn_history+1
  call reformatmywaves(iproc,orbs,atoms,&
       oldpsis(istep)%Lzd%hgrids(1),oldpsis(istep)%Lzd%hgrids(2),oldpsis(istep)%Lzd%hgrids(3),&
       oldpsis(istep)%Lzd%Glr%d%n1,oldpsis(istep)%Lzd%Glr%d%n2,oldpsis(istep)%Lzd%Glr%d%n3,&
       oldpsis(istep)%rxyz,oldpsis(istep)%Lzd%Glr%wfd,&
       oldpsis(istep)%psi,Lzd%hgrids(1),Lzd%hgrids(2),Lzd%hgrids(3),&
       Lzd%Glr%d%n1,Lzd%Glr%d%n2,Lzd%Glr%d%n3,rxyz,Lzd%Glr%wfd,psi_tmp)
  if (nvctr>0) call axpy(nvctr,kappa(wfn_history),psi_tmp(1,1),1,psi(1,1),1)
  call yaml_map('Reformat Previous SCF wfn',.true.)   
  !then the reformatting step based on history
  do jstep=0,wfn_history
     istep=modulo(modulo(istep_history,wfn_history+1)-jstep,wfn_history+1)
     call reformatmywaves(iproc,orbs,atoms,&
          oldpsis(istep)%Lzd%hgrids(1),oldpsis(istep)%Lzd%hgrids(2),oldpsis(istep)%Lzd%hgrids(3),&
          oldpsis(istep)%Lzd%Glr%d%n1,oldpsis(istep)%Lzd%Glr%d%n2,oldpsis(istep)%Lzd%Glr%d%n3,&
          oldpsis(istep)%rxyz,oldpsis(istep)%Lzd%Glr%wfd,&
          oldpsis(istep)%psi,Lzd%hgrids(1),Lzd%hgrids(2),Lzd%hgrids(3),&
          Lzd%Glr%d%n1,Lzd%Glr%d%n2,Lzd%Glr%d%n3,rxyz,Lzd%Glr%wfd,psi_tmp)
     if (nvctr>0) call axpy(nvctr,c(jstep,wfn_history),psi_tmp(1,1),1,psi(1,1),1)
     if (iproc==0)call yaml_map('Reformat Input wfn of Iter.',jstep,advance='no')   
     if (iproc==0)call yaml_comment('Position:'//trim(yaml_toa(istep))//', Step'//trim(yaml_toa(istep_history)))
  end do
  i_all=-product(shape(psi_tmp))*kind(psi_tmp)
  deallocate(psi_tmp,stat=i_stat)
  call memocc(i_stat,i_all,'psi_tmp',subname)

  !increase the iteration step
  istep_history=istep_history+1
  if (istep_history > wfn_history+1) then
     istep=modulo(istep_history,wfn_history+1)
     !and save the input wfn in the history
     call old_wavefunction_set(oldpsis(istep),&
          atoms%nat,orbs%norbp*orbs%nspinor,&
          Lzd,rxyz,psi)
  end if

end subroutine input_wf_memory_history

subroutine input_wf_memory(iproc, atoms, &
     & rxyz_old, hx_old, hy_old, hz_old, d_old, wfd_old, psi_old, &
     & rxyz, hx, hy, hz, d, wfd, psi, orbs)
  use module_defs
  use module_types
  use module_interfaces, except_this_one => input_wf_memory
  implicit none

  integer, intent(in) :: iproc
  type(atoms_data), intent(in) :: atoms
  real(gp), dimension(3, atoms%nat), intent(in) :: rxyz, rxyz_old
  real(gp), intent(in) :: hx, hy, hz, hx_old, hy_old, hz_old
  type(grid_dimensions), intent(in) :: d, d_old
  type(wavefunctions_descriptors), intent(in) :: wfd
  type(wavefunctions_descriptors), intent(inout) :: wfd_old
  type(orbitals_data), intent(in) :: orbs
  real(wp), dimension(:), pointer :: psi, psi_old

  character(len = *), parameter :: subname = "input_wf_memory"
  integer :: i_stat, i_all

  !these parts should be reworked for the non-collinear spin case
  call reformatmywaves(iproc,orbs,atoms,hx_old,hy_old,hz_old,&
       d_old%n1,d_old%n2,d_old%n3,rxyz_old,wfd_old,psi_old,hx,hy,hz,&
       & d%n1,d%n2,d%n3,rxyz,wfd,psi)

  call deallocate_wfd(wfd_old,subname)

  i_all=-product(shape(psi_old))*kind(psi_old)
  deallocate(psi_old,stat=i_stat)
  call memocc(i_stat,i_all,'psi_old',subname)
END SUBROUTINE input_wf_memory



subroutine input_memory_linear(iproc, nproc, orbs, at, KSwfn, tmb, denspot, input, &
           lzd_old, lzd, rxyz_old, rxyz, phi_old, coeff_old, phi, denspot0, energs, &
           tmblarge, nlpspd, proj, GPU)
  use module_base
  use module_types
  use module_interfaces, except_this_one => input_memory_linear
  implicit none

  ! Calling arguments
  integer,intent(in) :: iproc, nproc
  type(orbitals_data),intent(inout) :: orbs
  type(atoms_data), intent(inout) :: at
  type(DFT_wavefunction),intent(inout):: KSwfn
  type(DFT_wavefunction),intent(inout):: tmb
  type(DFT_local_fields), intent(inout) :: denspot
  type(input_variables),intent(in):: input
  type(local_zone_descriptors),intent(inout) :: lzd_old
  type(local_zone_descriptors),intent(inout) :: lzd
  real(gp),dimension(3,at%nat),intent(in) :: rxyz_old, rxyz
  real(gp),dimension(:),pointer :: phi_old, phi
  real(gp),dimension(:,:),pointer:: coeff_old
  real(8),dimension(max(denspot%dpbox%ndims(1)*denspot%dpbox%ndims(2)*denspot%dpbox%n3p,1)),intent(out):: denspot0
  type(energy_terms),intent(inout):: energs
  type(DFT_wavefunction), intent(inout) :: tmblarge
  type(nonlocal_psp_descriptors), intent(in) :: nlpspd
  real(kind=8), dimension(:), pointer :: proj
  type(GPU_pointers), intent(inout) :: GPU

  ! Local variables
<<<<<<< HEAD
  integer :: ndim_old, ndim, iorb, iiorb, ilr, i_stat, i_all, infoCoeff
  real(kind=8),dimension(:,:),allocatable:: density_kernel, ovrlp_tmb
  real(kind=8),dimension(:),allocatable :: ham_compr, ovrlp_compr, phi_tmp
=======
  integer :: ndim_old, ndim, iorb, iiorb, ilr, i_stat, i_all
  real(8),dimension(:,:),allocatable:: ovrlp_tmb
  !real(8),dimension(:,:),allocatable:: density_kernel
>>>>>>> 02154e33
  logical:: overlap_calculated
  character(len=*),parameter:: subname='input_memory_linear'
  real(kind=8) :: fnrm

  ! Determine size of phi_old and phi
  ndim_old=0
  ndim=0
  do iorb=1,orbs%norbp
      iiorb=orbs%isorb+iorb
      ilr=orbs%inwhichlocreg(iiorb)
      !!write(*,*) '###### input_memory_linear: iiorb, ilr', iiorb, ilr
      ndim_old=ndim_old+lzd_old%llr(ilr)%wfd%nvctr_c+7*lzd_old%llr(ilr)%wfd%nvctr_f
      ndim=ndim+lzd%llr(ilr)%wfd%nvctr_c+7*lzd%llr(ilr)%wfd%nvctr_f
  end do

  ! Reformat the support functions
  call reformat_supportfunctions(iproc,orbs,at,lzd_old,&
       rxyz_old,ndim_old,phi_old,lzd,rxyz,ndim,phi)
  !!write(*,*) 'after reformat_supportfunctions, iproc',iproc

  call deallocate_local_zone_descriptors(lzd_old, subname)

  i_all = -product(shape(phi_old))*kind(phi_old)
  deallocate(phi_old,stat=i_stat)
  call memocc(i_stat,i_all,'phi_old',subname)

  !!call deallocate_wfd(lzd_old%glr%wfd,subname)
  !!do ilr=1,lzd_old%nlr
  !!    call deallocate_wfd(lzd_old%llr(ilr)%wfd,subname)
  !!end do

  ! Copy the coefficients
  if (input%lin%scf_mode/=LINEAR_FOE) then
      call dcopy(KSwfn%orbs%norb*tmb%orbs%norb, coeff_old(1,1), 1, tmb%wfnmd%coeff(1,1), 1)
  end if
  !!write(*,*) 'after dcopy, iproc',iproc


  if (input%lin%scf_mode/=LINEAR_FOE) then
      i_all = -product(shape(coeff_old))*kind(coeff_old)
      deallocate(coeff_old,stat=i_stat)
      call memocc(i_stat,i_all,'coeff_old',subname)
  end if

  !!write(*,*) 'after deallocate, iproc', iproc

  ! Update the kernel
  !!allocate(density_kernel(tmb%orbs%norb,tmb%orbs%norb), stat=i_stat)
  !!call memocc(i_stat, density_kernel, 'density_kernel', subname)

  if (input%lin%scf_mode/=LINEAR_FOE) then
      allocate(ovrlp_tmb(tmb%orbs%norb,tmb%orbs%norb), stat=i_stat)
      call memocc(i_stat, ovrlp_tmb, 'ovrlp_tmb', subname)
      tmb%can_use_transposed=.false.
      nullify(tmb%psit_c)
      nullify(tmb%psit_f)
      call reconstruct_kernel(iproc, nproc, 0, tmb%orthpar%blocksize_pdsyev, tmb%orthpar%blocksize_pdgemm, &
           KSwfn%orbs, tmb, tmblarge, ovrlp_tmb, overlap_calculated, tmb%wfnmd%density_kernel_compr)
      i_all = -product(shape(tmb%psit_c))*kind(tmb%psit_c)
      deallocate(tmb%psit_c,stat=i_stat)
      call memocc(i_stat,i_all,'tmb%psit_c',subname)
      i_all = -product(shape(tmb%psit_f))*kind(tmb%psit_f)
      deallocate(tmb%psit_f,stat=i_stat)
      call memocc(i_stat,i_all,'tmb%psit_f',subname)
      i_all = -product(shape(ovrlp_tmb))*kind(ovrlp_tmb)
      deallocate(ovrlp_tmb,stat=i_stat)
      call memocc(i_stat,i_all,'ovrlp_tmb',subname)
  else


     ! By doing an LCAO input guess
     tmb%can_use_transposed=.false.
     tmblarge%can_use_transposed=.false.
     ! the following subroutine will overwrite phi, therefore store in a temporary array...
     allocate(phi_tmp(size(tmb%psi)), stat=i_stat)
     call memocc(i_stat, phi_tmp, 'phi_tmp', subname)
     call dcopy(size(tmb%psi), tmb%psi, 1, phi_tmp, 1)
     call inputguessConfinement(iproc, nproc, at, input, &
          & KSwfn%Lzd%hgrids(1),KSwfn%Lzd%hgrids(2),KSwfn%Lzd%hgrids(3), &
          & tmb%lzd, tmb%orbs, rxyz, denspot, denspot0, &
          & nlpspd, proj, GPU,  tmb%psi, KSwfn%orbs, tmb,tmblarge,energs)
     call dcopy(size(tmb%psi), phi_tmp, 1, tmb%psi, 1)
     i_all=-product(shape(phi_tmp))*kind(phi_tmp)
     deallocate(phi_tmp, stat=i_stat)
     call memocc(i_stat, i_all, 'phi_tmp', subname)
     if(tmb%can_use_transposed) then
         i_all=-product(shape(tmb%psit_c))*kind(tmb%psit_c)
         deallocate(tmb%psit_c, stat=i_stat)
         call memocc(i_stat, i_all, 'tmb%psit_c', subname)
         i_all=-product(shape(tmb%psit_f))*kind(tmb%psit_f)
         deallocate(tmb%psit_f, stat=i_stat)
         call memocc(i_stat, i_all, 'tmb%psit_f', subname)
     end if


     !! ! This will give a slightly wrong charge, since the old kernel is used
     !! call communicate_basis_for_density_collective(iproc, nproc, tmb%lzd, tmb%orbs, tmb%psi, tmb%collcom_sr)
     !! call sumrho_for_TMBs(iproc, nproc, KSwfn%Lzd%hgrids(1), KSwfn%Lzd%hgrids(2), KSwfn%Lzd%hgrids(3), &
     !!      tmb%orbs, tmb%collcom_sr, tmb%wfnmd%density_kernel, KSwfn%Lzd%Glr%d%n1i*KSwfn%Lzd%Glr%d%n2i*denspot%dpbox%n3d, denspot%rhov)
     !! ! Must initialize rhopotold (FOR NOW... use the trivial one)
     !! call dcopy(max(denspot%dpbox%ndims(1)*denspot%dpbox%ndims(2)*denspot%dpbox%n3p,1)*input%nspin, &
     !!      denspot%rhov(1), 1, denspot0(1), 1)
     !! call updatePotential(input%ixc,input%nspin,denspot,energs%eh,energs%exc,energs%evxc)
     !! call local_potential_dimensions(tmb%lzd,tmb%orbs,denspot%dpbox%ngatherarr(0,1))

     !! ! Now calculate the correct kernel
     !! allocate(ham_compr(tmblarge%mad%nvctr), stat=i_stat)
     !! call memocc(i_stat, ham_compr, 'ham_compr', subname)
     !! allocate(ovrlp_compr(tmblarge%mad%nvctr), stat=i_stat)
     !! call memocc(i_stat, ovrlp_compr, 'ovrlp_compr', subname)
     !! nullify(tmb%psit_c)
     !! nullify(tmb%psit_f)
     !! tmb%can_use_transposed=.false.
     !! call get_coeff(iproc,nproc,LINEAR_FOE,lzd,orbs,at,rxyz,denspot,GPU,infoCoeff,energs%ebs,nlpspd,proj,&
     !!      input%SIC,tmb,fnrm,.true.,.false.,&
     !!      tmblarge, ham_compr, ovrlp_compr, .true.)
     !! i_all=-product(shape(ham_compr))*kind(ham_compr)
     !! deallocate(ham_compr, stat=i_stat)
     !! call memocc(i_stat, i_all, 'ham_compr', subname)
     !! i_all=-product(shape(ovrlp_compr))*kind(ovrlp_compr)
     !! deallocate(ovrlp_compr, stat=i_stat)
     !! call memocc(i_stat, i_all, 'ovrlp_compr', subname)
     !! i_all = -product(shape(tmb%psit_c))*kind(tmb%psit_c)
     !! deallocate(tmb%psit_c,stat=i_stat)
     !! call memocc(i_stat,i_all,'tmb%psit_c',subname)
     !! i_all = -product(shape(tmb%psit_f))*kind(tmb%psit_f)
     !! deallocate(tmb%psit_f,stat=i_stat)
     !! call memocc(i_stat,i_all,'tmb%psit_f',subname)
  end if

  !!if (iproc==0) then
  !!  do i_stat=1,size(tmb%wfnmd%density_kernel_compr)
  !!    write(*,'(a,i8,es20.10)') 'i_stat, tmb%wfnmd%density_kernel_compr(i_stat)', i_stat, tmb%wfnmd%density_kernel_compr(i_stat)
  !!  end do
  !!end if

  call communicate_basis_for_density_collective(iproc, nproc, tmb%lzd, tmb%orbs, tmb%psi, tmb%collcom_sr)
  call sumrho_for_TMBs(iproc, nproc, KSwfn%Lzd%hgrids(1), KSwfn%Lzd%hgrids(2), KSwfn%Lzd%hgrids(3), &
       tmb%orbs, tmblarge%mad, tmb%collcom_sr, tmb%wfnmd%density_kernel_compr, &
       KSwfn%Lzd%Glr%d%n1i*KSwfn%Lzd%Glr%d%n2i*denspot%dpbox%n3d, denspot%rhov)


  ! Must initialize rhopotold (FOR NOW... use the trivial one)
  call dcopy(max(denspot%dpbox%ndims(1)*denspot%dpbox%ndims(2)*denspot%dpbox%n3p,1)*input%nspin, &
       denspot%rhov(1), 1, denspot0(1), 1)
  call updatePotential(input%ixc,input%nspin,denspot,energs%eh,energs%exc,energs%evxc)
  call local_potential_dimensions(tmb%lzd,tmb%orbs,denspot%dpbox%ngatherarr(0,1))



END SUBROUTINE input_memory_linear

subroutine input_wf_disk(iproc, nproc, input_wf_format, d, hx, hy, hz, &
     & in, atoms, rxyz, rxyz_old, wfd, orbs, psi)
  use module_defs
  use module_types
  use module_interfaces, except_this_one => input_wf_disk
  implicit none

  integer, intent(in) :: iproc, nproc, input_wf_format
  type(grid_dimensions), intent(in) :: d
  real(gp), intent(in) :: hx, hy, hz
  type(input_variables), intent(in) :: in
  type(atoms_data), intent(in) :: atoms
  real(gp), dimension(3, atoms%nat), intent(in) :: rxyz
  real(gp), dimension(3, atoms%nat), intent(out) :: rxyz_old
  type(wavefunctions_descriptors), intent(in) :: wfd
  type(orbitals_data), intent(inout) :: orbs
  real(wp), dimension(:), pointer :: psi

  integer :: ierr

  !restart from previously calculated wavefunctions, on disk
  !since each processor read only few eigenvalues, initialise them to zero for all
  call to_zero(orbs%norb*orbs%nkpts,orbs%eval(1))

  call readmywaves(iproc,trim(in%dir_output) // "wavefunction", input_wf_format, &
       & orbs,d%n1,d%n2,d%n3,hx,hy,hz,atoms,rxyz_old,rxyz,wfd,psi)

  !reduce the value for all the eigenvectors
  if (nproc > 1) call mpiallred(orbs%eval(1),orbs%norb*orbs%nkpts,MPI_SUM,bigdft_mpi%mpi_comm,ierr)

  if (in%iscf > SCF_KIND_DIRECT_MINIMIZATION) then
     !recalculate orbitals occupation numbers
     call evaltoocc(iproc,nproc,.false.,in%Tel,orbs,in%occopt)
     !read potential depending of the mixing scheme
     !considered as optional in the mixing case
     !inquire(file=trim(in%dir_output)//'local_potential.cube',exist=potential_from_disk)
     !if (potential_from_disk)  then
     !   call read_potential_from_disk(iproc,nproc,trim(in%dir_output)//'local_potential.cube',&
     !        atoms%geocode,ngatherarr,Lzd%Glr%d%n1i,Lzd%Glr%d%n2i,Lzd%Glr%d%n3i,n3p,in%nspin,hxh,hyh,hzh,rhopot)
     !end if
  end if
END SUBROUTINE input_wf_disk

!> Input guess wavefunction diagonalization
subroutine input_wf_diag(iproc,nproc,at,denspot,&
     orbs,nvirt,comms,Lzd,energs,rxyz,&
     nlpspd,proj,ixc,psi,hpsi,psit,G,&
     nspin,symObj,GPU,input)
   ! Input wavefunctions are found by a diagonalization in a minimal basis set
   ! Each processors write its initial wavefunctions into the wavefunction file
   ! The files are then read by readwave
   ! @todo pass GPU to be a local variable of this routine (initialized and freed here)
   use module_base
   use module_interfaces, except_this_one => input_wf_diag
   use module_types
   use Poisson_Solver
   use libxc_functionals
   use yaml_output
   use gaussians
   implicit none
   !Arguments
   integer, intent(in) :: iproc,nproc,ixc
   integer, intent(inout) :: nspin,nvirt
   type(atoms_data), intent(in) :: at
   type(nonlocal_psp_descriptors), intent(in) :: nlpspd
   type(local_zone_descriptors), intent(in) :: Lzd
   type(communications_arrays), intent(in) :: comms
   type(energy_terms), intent(inout) :: energs
   type(orbitals_data), intent(inout) :: orbs
   type(DFT_local_fields), intent(inout) :: denspot
   type(GPU_pointers), intent(in) :: GPU
   type(input_variables), intent(in) :: input
   type(symmetry_data), intent(in) :: symObj
   real(gp), dimension(3,at%nat), intent(in) :: rxyz
   real(wp), dimension(nlpspd%nprojel), intent(in) :: proj
   type(gaussian_basis), intent(out) :: G !basis for davidson IG
   real(wp), dimension(:), pointer :: psi,hpsi,psit
   !local variables
   character(len=*), parameter :: subname='input_wf_diag'
   logical :: switchGPUconv,switchOCLconv
   integer :: i_stat,i_all,nspin_ig,ncplx,irhotot_add,irho_add,ispin,i,iorb
   real(gp) :: hxh,hyh,hzh,etol,accurex,eks,tt
   type(orbitals_data) :: orbse
   type(communications_arrays) :: commse
   integer, dimension(:,:), allocatable :: norbsc_arr
   real(wp), dimension(:), allocatable :: passmat,ovrlp
   real(wp), dimension(:,:), allocatable :: smat,tmp
   !real(wp), dimension(:,:,:), allocatable :: mom_vec
   real(gp), dimension(:), allocatable :: locrad
!   real(wp), dimension(:), pointer :: pot,pot1
   real(wp), dimension(:,:,:), pointer :: psigau
   type(confpot_data), dimension(:), allocatable :: confdatarr
   type(local_zone_descriptors) :: Lzde
   type(GPU_pointers) :: GPUe

!!$   integer :: idum=0
!!$   real(kind=4) :: tt,builtin_rand

!yk
!  integer :: i!,iorb,jorb,icplx

   allocate(norbsc_arr(at%natsc+1,nspin+ndebug),stat=i_stat)
   call memocc(i_stat,norbsc_arr,'norbsc_arr',subname)
   allocate(locrad(at%nat+ndebug),stat=i_stat)
   call memocc(i_stat,locrad,'locrad',subname)

   if (iproc == 0) then
      !yaml_output
      !call yaml_newline()
   end if
   !spin for inputguess orbitals
   if (nspin == 4) then
      nspin_ig=1
   else
      nspin_ig=nspin
   end if

   call inputguess_gaussian_orbitals(iproc,nproc,at,rxyz,nvirt,nspin_ig,&
        orbs,orbse,norbsc_arr,locrad,G,psigau,eks)

   !allocate communications arrays for inputguess orbitals
   !call allocate_comms(nproc,orbse,commse,subname)
   call orbitals_communicators(iproc,nproc,Lzd%Glr,orbse,commse,basedist=comms%nvctr_par(0:,1:))  

   !use the eval array of orbse structure to save the original values
   allocate(orbse%eval(orbse%norb*orbse%nkpts+ndebug),stat=i_stat)
   call memocc(i_stat,orbse%eval,'orbse%eval',subname)

   hxh=.5_gp*Lzd%hgrids(1)
   hyh=.5_gp*Lzd%hgrids(2)
   hzh=.5_gp*Lzd%hgrids(3)

   !check the communication distribution
  !call check_communications(iproc,nproc,orbse,Lzd%Glr,commse)

   !once the wavefunction coefficients are known perform a set 
   !of nonblocking send-receive operations to calculate overlap matrices

   !!!  !create mpirequests array for controlling the success of the send-receive operation
   !!!  allocate(mpirequests(nproc-1+ndebug),stat=i_stat)
   !!!  call memocc(i_stat,mpirequests,'mpirequests',subname)
   !!!
   !!!  call nonblocking_transposition(iproc,nproc,G%ncoeff,orbse%isorb+orbse%norbp,&
   !!!       orbse%nspinor,psigau,orbse%norb_par,mpirequests)

! ###################################################################
!!experimental part for building the localisation regions
! ###################################################################
   call nullify_local_zone_descriptors(Lzde)
   call create_LzdLIG(iproc,nproc,orbs%nspin,input%linear,&
        Lzd%hgrids(1),Lzd%hgrids(2),Lzd%hgrids(3),Lzd%Glr,at,orbse,rxyz,Lzde)

   if(iproc==0 .and. Lzde%linear) call yaml_comment('Entering the Linear IG')
   !write(*,'(1x,A)') 'Entering the Linear IG'

   ! determine the wavefunction dimension
   call wavefunction_dimension(Lzde,orbse)

   !allocate the wavefunction in the transposed way to avoid allocations/deallocations
     allocate(psi(max(orbse%npsidim_orbs,orbse%npsidim_comp)+ndebug),stat=i_stat)
     call memocc(i_stat,psi,'psi',subname)

     !allocate arrays for the GPU if a card is present
     GPUe = GPU
     switchGPUconv=.false.
     switchOCLconv=.false.
     if (GPUconv) then
        call prepare_gpu_for_locham(Lzde%Glr%d%n1,Lzde%Glr%d%n2,Lzde%Glr%d%n3,nspin_ig,&
             Lzd%hgrids(1),Lzd%hgrids(2),Lzd%hgrids(3),Lzde%Glr%wfd,orbse,GPUe)
     else if (OCLconv) then
        call allocate_data_OCL(Lzde%Glr%d%n1,Lzde%Glr%d%n2,Lzde%Glr%d%n3,at%geocode,&
             nspin_ig,Lzde%Glr%wfd,orbse,GPUe)
        if (iproc == 0) write(*,*)&
             'GPU data allocated'
     end if

    call timing(iproc,'wavefunction  ','ON')   
   !use only the part of the arrays for building the hamiltonian matrix
     call gaussians_to_wavelets_new(iproc,nproc,Lzde,orbse,G,&
          psigau(1,1,min(orbse%isorb+1,orbse%norb)),psi)
    call timing(iproc,'wavefunction  ','OF')
     i_all=-product(shape(locrad))*kind(locrad)
     deallocate(locrad,stat=i_stat)
     call memocc(i_stat,i_all,'locrad',subname)

   !check the size of the rhopot array related to NK SIC
!!$   nrhodim=nspin
!!$   i3rho_add=0
!!$   if (input%SIC%approach=='NK') then
!!$      nrhodim=2*nrhodim
!!$     i3rho_add=Lzd%Glr%d%n1i*Lzd%Glr%d%n2i*nscatterarr(iproc,4)+1
!!$   end if

   !application of the hamiltonian for gaussian based treatment
   !if(.false.) then
   !   call sumrho(iproc,nproc,orbse,Lzd%Glr,hxh,hyh,hzh,psi,rhopot,&
   !        nscatterarr,nspin,GPU,symObj,irrzon,phnons,rhodsc)
   !end if

  ! test merging of the cubic and linear code
  !call sumrhoLinear(iproc,nproc,Lzd,orbse,hxh,hyh,hzh,psi,rhopot,nscatterarr,nspin,GPU,symObj, irrzon, phnons, rhodsc)    

   !spin adaptation for the IG in the spinorial case
   orbse%nspin=nspin
   call sumrho(denspot%dpbox,orbse,Lzde,GPUe,symObj,denspot%rhod,psi,denspot%rho_psi)
   call communicate_density(denspot%dpbox,orbse%nspin,denspot%rhod,denspot%rho_psi,denspot%rhov,.false.)
   call denspot_set_rhov_status(denspot, ELECTRONIC_DENSITY, 0, iproc, nproc)

   orbse%nspin=nspin_ig

   !before creating the potential, save the density in the second part 
   !if the case of NK SIC, so that the potential can be created afterwards
   !copy the density contiguously since the GGA is calculated inside the NK routines
   if (input%SIC%approach=='NK') then
      irhotot_add=Lzde%Glr%d%n1i*Lzde%Glr%d%n2i*denspot%dpbox%nscatterarr(iproc,4)+1
      irho_add=Lzde%Glr%d%n1i*Lzde%Glr%d%n2i*denspot%dpbox%nscatterarr(iproc,1)*input%nspin+1
      do ispin=1,input%nspin
        call dcopy(Lzde%Glr%d%n1i*Lzde%Glr%d%n2i*denspot%dpbox%nscatterarr(iproc,2),&
             denspot%rhov(irhotot_add),1,denspot%rhov(irho_add),1)
        irhotot_add=irhotot_add+Lzde%Glr%d%n1i*Lzde%Glr%d%n2i*denspot%dpbox%nscatterarr(iproc,1)
        irho_add=irho_add+Lzde%Glr%d%n1i*Lzde%Glr%d%n2i*denspot%dpbox%nscatterarr(iproc,2)
      end do
   end if
   call updatePotential(ixc,nspin,denspot,energs%eh,energs%exc,energs%evxc)

!!$   !experimental
!!$   if (nproc == 1) then
!!$
!!$
!!$     !calculate the overlap matrix as well as the kinetic overlap
!!$     !in view of complete gaussian calculation
!!$     allocate(ovrlp(G%ncoeff*G%ncoeff),stat=i_stat)
!!$     call memocc(i_stat,ovrlp,'ovrlp',subname)
!!$     allocate(tmp(G%ncoeff,orbse%norb),stat=i_stat)
!!$     call memocc(i_stat,tmp,'tmp',subname)
!!$     allocate(smat(orbse%norb,orbse%norb),stat=i_stat)
!!$     call memocc(i_stat,smat,'smat',subname)
!!$
!!$     !overlap calculation of the gaussian matrix
!!$     call gaussian_overlap(G,G,ovrlp)
!!$     call dsymm('L','U',G%ncoeff,orbse%norb,1.0_gp,ovrlp(1),G%ncoeff,&
!!$          psigau(1,1,1),G%ncoeff,0.d0,tmp(1,1),G%ncoeff)
!!$
!!$     call gemm('T','N',orbse%norb,orbse%norb,G%ncoeff,1.0_gp,&
!!$          psigau(1,1,1),G%ncoeff,tmp(1,1),G%ncoeff,0.0_wp,smat(1,1),orbse%norb)
!!$
!!$     !print overlap matrices
!!$     print *,'OVERLAP' 
!!$     do i=1,orbse%norb
!!$        write(*,'(i4,30(1pe10.2))')i,(smat(i,iorb),iorb=1,orbse%norb)
!!$        !write(*,'(i4,30(1pe10.2))')i,(ovrlp(i+(iorb-1)*orbse%norb),&
!!$        !     iorb=1,orbse%norb)
!!$     end do
!!$     
!!$     !overlap calculation of the kinetic operator
!!$     call kinetic_overlap(G,G,ovrlp)
!!$     call dsymm('L','U',G%ncoeff,orbse%norb,1.0_gp,ovrlp(1),G%ncoeff,&
!!$          psigau(1,1,1),G%ncoeff,0.d0,tmp(1,1),G%ncoeff)
!!$
!!$     call gemm('T','N',orbse%norb,orbse%norb,G%ncoeff,1.0_gp,&
!!$          psigau(1,1,1),G%ncoeff,tmp(1,1),G%ncoeff,0.0_wp,smat(1,1),orbse%norb)
!!$
!!$     !print overlap matrices
!!$     print *,'HAMILTONIAN' 
!!$     tt=0.0_wp
!!$     do i=1,orbse%norb
!!$        write(*,'(i4,30(1pe10.2))')i,(smat(i,iorb),iorb=1,orbse%norb)
!!$        !write(12,'(i5,30(1pe15.8))')i,(smat(i,iorb),iorb=1,orbse%norb)
!!$        tt=tt+smat(i,i)
!!$     end do
!!$     print *,'trace',tt
!!$stop

   !!!
   !!!     !overlap calculation of the kinetic operator
   !!!     call cpu_time(t0)
   !!!     call potential_overlap(G,G,rhopot,Glr%d%n1i,Glr%d%n2i,Glr%d%n3i,hxh,hyh,hzh,&
   !!!          ovrlp)
   !!!     call cpu_time(t1)
   !!!     call dsymm('L','U',G%ncoeff,orbse%norb,1.0_gp,ovrlp(1),G%ncoeff,&
   !!!          psigau(1,1),G%ncoeff,0.d0,tmp(1,1),G%ncoeff)
   !!!
   !!!     call gemm('T','N',orbse%norb,orbse%norb,G%ncoeff,1.0_gp,&
   !!!          psigau(1,1),G%ncoeff,tmp(1,1),G%ncoeff,0.0_wp,smat(1,1),orbse%norb)
   !!!
   !!!     !print overlap matrices
   !!!     tt=0.0_wp
   !!!     do i=1,orbse%norb
   !!!        write(*,'(i5,30(1pe15.8))')i,(smat(i,iorb),iorb=1,orbse%norb)
   !!!        !write(12,'(i5,30(1pe15.8))')i,(smat(i,iorb),iorb=1,orbse%norb)
   !!!        tt=tt+smat(i,i)
   !!!     end do
   !!!     print *,'trace',tt
   !!!     print *, 'time',t1-t0
   !!!
!!$     i_all=-product(shape(ovrlp))*kind(ovrlp)
!!$     deallocate(ovrlp,stat=i_stat)
!!$     call memocc(i_stat,i_all,'ovrlp',subname)
!!$     i_all=-product(shape(tmp))*kind(tmp)
!!$     deallocate(tmp,stat=i_stat)
!!$     call memocc(i_stat,i_all,'tmp',subname)
!!$     i_all=-product(shape(smat))*kind(smat)
!!$     deallocate(smat,stat=i_stat)
!!$     call memocc(i_stat,i_all,'smat',subname)
!!$  end if
   
   
   !allocate the wavefunction in the transposed way to avoid allocations/deallocations
   allocate(hpsi(max(1,max(orbse%npsidim_orbs,orbse%npsidim_comp))+ndebug),stat=i_stat)
   call memocc(i_stat,hpsi,'hpsi',subname)
   
     !call dcopy(orbse%npsidim,psi,1,hpsi,1)
   if (input%exctxpar == 'OP2P') then
      energs%eexctX = UNINITIALIZED(1.0_gp)
   else
      energs%eexctX=0.0_gp
   end if
   
   !change temporarily value of Lzd%npotddim
   allocate(confdatarr(orbse%norbp)) !no stat so tho make it crash
   call local_potential_dimensions(Lzde,orbse,denspot%dpbox%ngatherarr(0,1))
!   print *,'here',iproc   
   call default_confinement_data(confdatarr,orbse%norbp)

   !spin adaptation for the IG in the spinorial case
   orbse%nspin=nspin
   call full_local_potential(iproc,nproc,orbse,Lzde,Lzde%lintyp,denspot%dpbox,denspot%rhov,denspot%pot_work)
   orbse%nspin=nspin_ig

   !write(*,*) 'size(denspot%pot_work)', size(denspot%pot_work)
   call FullHamiltonianApplication(iproc,nproc,at,orbse,rxyz,&
        proj,Lzde,nlpspd,confdatarr,denspot%dpbox%ngatherarr,denspot%pot_work,psi,hpsi,&
        energs,input%SIC,GPUe,&
        pkernel=denspot%pkernelseq)
!!$   if (orbse%npsidim_orbs > 0) call to_zero(orbse%npsidim_orbs,hpsi(1))
!!$   call  LocalHamiltonianApplication(iproc,nproc,at,orbse,&
!!$        Lzde,confdatarr,denspot%dpbox%ngatherarr,denspot%pot_work,psi,hpsi,&
!!$        energs,input%SIC,GPUe,3,pkernel=denspot%pkernelseq)

   call denspot_set_rhov_status(denspot, KS_POTENTIAL, 0, iproc, nproc)
    !restore the good value
    call local_potential_dimensions(Lzde,orbs,denspot%dpbox%ngatherarr(0,1))

     !deallocate potential
     call free_full_potential(denspot%dpbox%mpi_env%nproc,Lzde%lintyp,denspot%pot_work,subname)

     i_all=-product(shape(orbse%ispot))*kind(orbse%ispot)
     deallocate(orbse%ispot,stat=i_stat)
     call memocc(i_stat,i_all,'orbse%ispot',subname)

     deallocate(confdatarr)
 
   !!!  !calculate the overlap matrix knowing that the original functions are gaussian-based
   !!!  allocate(thetaphi(2,G%nat+ndebug),stat=i_stat)
   !!!  call memocc(i_stat,thetaphi,'thetaphi',subname)
   !!!  thetaphi=0.0_gp
   !!!
   !!!  !calculate the scalar product between the hamiltonian and the gaussian basis
   !!!  allocate(hpsigau(G%ncoeff,orbse%norbp+ndebug),stat=i_stat)
   !!!  call memocc(i_stat,hpsigau,'hpsigau',subname)
   !!!
   !!!
   !!!  call wavelets_to_gaussians(at%geocode,orbse%norbp,Glr%d%n1,Glr%d%n2,Glr%d%n3,G,&
   !!!       thetaphi,hx,hy,hz,Glr%wfd,hpsi,hpsigau)
   !!!
   !!!  i_all=-product(shape(thetaphi))*kind(thetaphi)
   !!!  deallocate(thetaphi,stat=i_stat)
   !!!  call memocc(i_stat,i_all,'thetaphi',subname)
   
     accurex=abs(eks-energs%ekin)
     !tolerance for comparing the eigenvalues in the case of degeneracies
     etol=accurex/real(orbse%norbu,gp)
     if (iproc == 0 .and. verbose > 1 .and. at%geocode=='F') &!write(*,'(1x,a,2(f19.10))') 'done. ekin_sum,eks:',energs%ekin,eks
          call yaml_map('Expected kinetic energy',eks,fmt='(f19.10)')
     if (iproc==0) call yaml_newline()
     call total_energies(energs, 0, iproc)

   if (iproc==0) then
      !yaml output
      !call write_energies(0,0,energs,0.0_gp,0.0_gp,'Input Guess')
      call write_energies(0,0,energs,0.0_gp,0.0_gp,'')
     endif
  
   !!!  call Gaussian_DiagHam(iproc,nproc,at%natsc,nspin,orbs,G,mpirequests,&
   !!!       psigau,hpsigau,orbse,etol,norbsc_arr)
   
   
   !!!  i_all=-product(shape(mpirequests))*kind(mpirequests)
   !!!  deallocate(mpirequests,stat=i_stat)
   !!!  call memocc(i_stat,i_all,'mpirequests',subname)
   
   !!!  i_all=-product(shape(hpsigau))*kind(hpsigau)
   !!!  deallocate(hpsigau,stat=i_stat)
   !!!  call memocc(i_stat,i_all,'hpsigau',subname)
   
     !free GPU if it is the case
     if (GPUconv) then
        call free_gpu(GPUe,orbse%norbp)
     else if (OCLconv) then
        call free_gpu_OCL(GPUe,orbse,nspin_ig)
     end if

     !if (iproc == 0 .and. verbose > 1) write(*,'(1x,a)')&
     !     'Input Wavefunctions Orthogonalization:'
  
     !nullify psit (will be created in DiagHam)
     nullify(psit)

     !psivirt can be eliminated here, since it will be allocated before davidson
     !with a gaussian basis
   !!$  call DiagHam(iproc,nproc,at%natsc,nspin_ig,orbs,Glr%wfd,comms,&
   !!$       psi,hpsi,psit,orbse,commse,etol,norbsc_arr,orbsv,psivirt)
 
  

    !allocate the passage matrix for transforming the LCAO wavefunctions in the IG wavefucntions
     ncplx=1
     if (orbs%nspinor > 1) ncplx=2
     allocate(passmat(ncplx*orbs%nkptsp*(orbse%norbu*orbs%norbu+orbse%norbd*orbs%norbd)+ndebug),stat=i_stat)
     call memocc(i_stat,passmat,'passmat',subname)
  !!print '(a,10i5)','iproc,passmat',iproc,ncplx*orbs%nkptsp*(orbse%norbu*orbs%norbu+orbse%norbd*orbs%norbd),&
  !!     orbs%nspinor,orbs%nkptsp,orbse%norbu,orbse%norbd,orbs%norbu,orbs%norbd
    if (.false.) then
       call DiagHam(iproc,nproc,at%natsc,nspin_ig,orbs,Lzde%Glr%wfd,comms,&
          psi,hpsi,psit,input%orthpar,passmat,orbse,commse,etol,norbsc_arr)
    end if

    if (iproc==0) call yaml_newline()

   !test merging of Linear and cubic
     call LDiagHam(iproc,nproc,at%natsc,nspin_ig,orbs,Lzd,Lzde,comms,&
         psi,hpsi,psit,input%orthpar,passmat,input%iscf,input%Tel,input%occopt,&
         orbse,commse,etol,norbsc_arr)

     i_all=-product(shape(passmat))*kind(passmat)
     deallocate(passmat,stat=i_stat)
     call memocc(i_stat,i_all,'passmat',subname)

   if (input%iscf > SCF_KIND_DIRECT_MINIMIZATION .or. input%Tel > 0.0_gp) then

!commented out, this part has already been done in LDiagHam     
!!$      !clean the array of the IG eigenvalues
!!$      call to_zero(orbse%norb*orbse%nkpts,orbse%eval(1))
!!$      !put the actual values on it
!!$      call dcopy(orbs%norb*orbs%nkpts,orbs%eval(1),1,orbse%eval(1),1)
!!$
!!$      !add a small displacement in the eigenvalues
!!$      do iorb=1,orbs%norb*orbs%nkpts
!!$         tt=builtin_rand(idum)
!!$         orbs%eval(iorb)=orbs%eval(iorb)*(1.0_gp+max(input%Tel,1.0e-3_gp)*real(tt,gp))
!!$      end do
!!$
!!$      !correct the occupation numbers wrt fermi level
!!$      call evaltoocc(iproc,nproc,.false.,input%Tel,orbs,input%occopt)

      !restore the occupations 
      call dcopy(orbs%norb*orbs%nkpts,orbse%occup(1),1,orbs%occup(1),1)
      !associate the entropic energy contribution
      orbs%eTS=orbse%eTS
      
   end if

!!$   !yaml output
!!$   if (iproc ==0) then
!!$      if(orbse%nspinor==4) then
!!$         allocate(mom_vec(4,orbse%norb,min(nproc,2)+ndebug),stat=i_stat)
!!$         call memocc(i_stat,mom_vec,'mom_vec',subname)
!!$         call to_zero(4*orbse%norb*min(nproc,2),mom_vec(1,1,1))
!!$      end if
!!$
!!$      !experimental part to show the actual occupation numbers which will be put in the inputguess
   !!put the occupation numbers of the normal orbitals
   !call vcopy(orbs%norb*orbs%nkpts,orbs%occup(1),1,orbse%occup(1),1)
   !!put to zero the other values
   !call to_zero(orbse%norb*orbse%nkpts-orbs%norb*orbs%nkpts,&
   !     orbse%occup(min(orbse%norb*orbse%nkpts,orbs%norb*orbs%nkpts+1)))
!!$
!!$      call write_eigenvalues_data(nproc,orbse,mom_vec)
!!$      yaml_indent=yaml_indent-2
!!$
!!$      if (orbs%nspinor ==4) then
!!$         i_all=-product(shape(mom_vec))*kind(mom_vec)
!!$         deallocate(mom_vec,stat=i_stat)
!!$         call memocc(i_stat,i_all,'mom_vec',subname)
!!$      end if
!!$   end if

   call deallocate_comms(commse,subname)

   i_all=-product(shape(norbsc_arr))*kind(norbsc_arr)
   deallocate(norbsc_arr,stat=i_stat)
   call memocc(i_stat,i_all,'norbsc_arr',subname)

   if (iproc == 0) then
      !gaussian estimation valid only for Free BC
      if (at%geocode == 'F') then
         call yaml_newline()
         call yaml_open_map('Accuracy estimation for this run')
         call yaml_map('Energy',accurex,fmt='(1pe9.2)')
         call yaml_map('Convergence Criterion',accurex/real(orbs%norb,kind=8),fmt='(1pe9.2)')
         call yaml_close_map()
            !write(*,'(1x,a,1pe9.2)') 'expected accuracy in energy ',accurex
      !write(*,'(1x,a,1pe9.2)') &
      !&   'expected accuracy in energy per orbital ',accurex/real(orbs%norb,kind=8)
         !write(*,'(1x,a,1pe9.2)') &
         !     'suggested value for gnrm_cv ',accurex/real(orbs%norb,kind=8)
      end if
   endif

   !here we can define the subroutine which generates the coefficients for the virtual orbitals
   call deallocate_gwf(G,subname)
   call deallocate_local_zone_descriptors(Lzde, subname)

   i_all=-product(shape(psigau))*kind(psigau)
   deallocate(psigau,stat=i_stat)
   call memocc(i_stat,i_all,'psigau',subname)

   call deallocate_orbs(orbse,subname)
   i_all=-product(shape(orbse%eval))*kind(orbse%eval)
   deallocate(orbse%eval,stat=i_stat)
   call memocc(i_stat,i_all,'orbse%eval',subname)

END SUBROUTINE input_wf_diag

subroutine input_wf(iproc,nproc,in,GPU,atoms,rxyz,&
     denspot,denspot0,nlpspd,proj,KSwfn,tmb,tmblarge,energs,inputpsi,input_wf_format,norbv,&
     lzd_old,wfd_old,phi_old,coeff_old,psi_old,d_old,hx_old,hy_old,hz_old,rxyz_old)
  use module_defs
  use module_types
  use module_interfaces, except_this_one => input_wf
  use yaml_output
  implicit none

  integer, intent(in) :: iproc, nproc, inputpsi, input_wf_format
  type(input_variables), intent(in) :: in
  type(GPU_pointers), intent(inout) :: GPU
  real(gp), intent(in) :: hx_old,hy_old,hz_old
  type(atoms_data), intent(inout) :: atoms
  real(gp), dimension(3, atoms%nat), target, intent(in) :: rxyz
  type(DFT_local_fields), intent(inout) :: denspot
  type(DFT_wavefunction), intent(inout) :: KSwfn,tmb !<input wavefunctions
  type(DFT_wavefunction), intent(inout) :: tmblarge
  real(gp), dimension(*), intent(out) :: denspot0 !< Initial density / potential, if needed
  type(energy_terms), intent(inout) :: energs !<energies of the system
  !real(wp), dimension(:), pointer :: psi,hpsi,psit
  real(wp), dimension(:), pointer :: phi_old,psi_old
  real(gp),dimension(:,:),pointer:: coeff_old
  integer, intent(out) :: norbv
  type(nonlocal_psp_descriptors), intent(in) :: nlpspd
  real(kind=8), dimension(:), pointer :: proj
  !type(gaussian_basis), intent(inout) :: gbd
  !real(wp), dimension(:,:), pointer :: gaucoeffs
  type(grid_dimensions), intent(in) :: d_old
  real(gp), dimension(3, atoms%nat), intent(inout) :: rxyz_old
  type(local_zone_descriptors),intent(inout):: lzd_old
  type(wavefunctions_descriptors), intent(inout) :: wfd_old
  !local variables
  character(len = *), parameter :: subname = "input_wf"
  integer :: i_stat, nspin, i_all, iorb, jorb, ilr, jlr
  type(gaussian_basis) :: Gvirt
  real(8),dimension(:,:),allocatable:: density_kernel
  logical :: norb_change

  !determine the orthogonality parameters
  KSwfn%orthpar = in%orthpar
  if (inputpsi == INPUT_PSI_LINEAR_AO .or. inputpsi == INPUT_PSI_DISK_LINEAR &
      .or. inputpsi == INPUT_PSI_MEMORY_LINEAR) then
     tmb%orthpar%methTransformOverlap = tmb%wfnmd%bs%meth_transform_overlap
     tmb%orthpar%nItOrtho = 1
     tmb%orthpar%blocksize_pdsyev = tmb%wfnmd%bpo%blocksize_pdsyev
     tmb%orthpar%blocksize_pdgemm = tmb%wfnmd%bpo%blocksize_pdgemm
  end if

  !SIC parameters
  KSwfn%SIC=in%SIC
  !exact exchange parallelization parameter
  KSwfn%exctxpar=in%exctxpar

  !avoid allocation of the eigenvalues array in case of restart
  if ( inputpsi /= INPUT_PSI_MEMORY_WVL .and. &
     & inputpsi /= INPUT_PSI_MEMORY_GAUSS .and. &
       & inputpsi /= INPUT_PSI_MEMORY_LINEAR .and. &
       & inputpsi /= INPUT_PSI_DISK_LINEAR) then
     allocate(KSwfn%orbs%eval(KSwfn%orbs%norb*KSwfn%orbs%nkpts+ndebug),stat=i_stat)
     call memocc(i_stat,KSwfn%orbs%eval,'eval',subname)
  end if
  ! Still do it for linear restart, to be check...
  if (inputpsi == INPUT_PSI_DISK_LINEAR) then
     if(iproc==0) write(*,*) 'ALOCATING KSwfn%orbs%eval... is this correct?'
     allocate(KSwfn%orbs%eval(KSwfn%orbs%norb*KSwfn%orbs%nkpts+ndebug),stat=i_stat)
     call memocc(i_stat,KSwfn%orbs%eval,'eval',subname)
  end if

  !all the input formats need to allocate psi except the LCAO input_guess
  ! WARNING: at the moment the linear scaling version allocates psi in the same
  ! way as the LCAO input guess, so it is not necessary to allocate it here.
  ! Maybe to be changed later.
  !if (inputpsi /= 0) then

  if (inputpsi /= INPUT_PSI_LCAO .and. inputpsi /= INPUT_PSI_LINEAR_AO .and. inputpsi /= INPUT_PSI_DISK_LINEAR &
     .and. inputpsi /= INPUT_PSI_MEMORY_LINEAR) then
     allocate(KSwfn%psi(max(KSwfn%orbs%npsidim_comp,KSwfn%orbs%npsidim_orbs)+ndebug),stat=i_stat)
     call memocc(i_stat,KSwfn%psi,'psi',subname)
  end if
  if (inputpsi == INPUT_PSI_LINEAR_AO .or. inputpsi == INPUT_PSI_DISK_LINEAR &
      .or. inputpsi == INPUT_PSI_MEMORY_LINEAR) then
     allocate(tmb%psi(tmb%wfnmd%nphi), stat=i_stat)
     call memocc(i_stat, tmb%psi, 'tmb%psi', subname)
     allocate(tmb%confdatarr(tmb%orbs%norbp))
     call define_confinement_data(tmb%confdatarr,tmb%orbs,rxyz,atoms,&
          KSwfn%Lzd%hgrids(1),KSwfn%Lzd%hgrids(2),KSwfn%Lzd%hgrids(3),4,&
          in%lin%potentialprefac_lowaccuracy,tmb%lzd,tmb%orbs%onwhichatom)
  else
     allocate(KSwfn%confdatarr(KSwfn%orbs%norbp))
     call default_confinement_data(KSwfn%confdatarr,KSwfn%orbs%norbp)
     call local_potential_dimensions(KSwfn%Lzd,KSwfn%orbs,denspot%dpbox%ngatherarr(0,1))
  end if

  norbv=abs(in%norbv)
  if (iproc == 0) call yaml_open_map("Input Hamiltonian",flow=.true.)

  ! INPUT WAVEFUNCTIONS, added also random input guess
  select case(inputpsi)

  case(INPUT_PSI_EMPTY)
     if (iproc == 0) then
        !write( *,'(1x,a)')&
        !     &   '------------------------------------------------- Empty wavefunctions initialization'
        call yaml_comment('Empty wavefunctions initialization',hfill='-')
     end if

     call input_wf_empty(iproc, nproc,KSwfn%psi, KSwfn%hpsi, KSwfn%psit, KSwfn%orbs, &
          in%band_structure_filename, in%nspin, atoms, KSwfn%Lzd%Glr%d, denspot)

  case(INPUT_PSI_RANDOM)
     if (iproc == 0) then
        !write( *,'(1x,a)')&
        !     &   '------------------------------------------------ Random wavefunctions initialization'
        call yaml_comment('Random wavefunctions initialization',hfill='-')
     end if

     call input_wf_random(KSwfn%psi, KSwfn%orbs)

  case(INPUT_PSI_CP2K)
     if (iproc == 0) then
        !write(*,'(1x,a)')&
        !     &   '--------------------------------------------------------- Import Gaussians from CP2K'
        call yaml_comment('Import Gaussians from CP2K',hfill='-')
     end if

     call input_wf_cp2k(iproc, nproc, in%nspin, atoms, rxyz, KSwfn%Lzd, &
          KSwfn%psi,KSwfn%orbs)

  case(INPUT_PSI_LCAO)
     if (iproc == 0) then
        !write(*,'(1x,a)')&
        !     &   '------------------------------------------------------- Input Wavefunctions Creation'
        call yaml_comment('Atomic Orbitals of PSP wavefunctions',hfill='-')
     end if
     nspin=in%nspin
     !calculate input guess from diagonalisation of LCAO basis (written in wavelets)
     call input_wf_diag(iproc,nproc, atoms,denspot,&
          KSwfn%orbs,norbv,KSwfn%comms,KSwfn%Lzd,energs,rxyz,&
          nlpspd,proj,in%ixc,KSwfn%psi,KSwfn%hpsi,KSwfn%psit,&
          Gvirt,nspin,atoms%sym,GPU,in)

  case(INPUT_PSI_MEMORY_WVL)
     !restart from previously calculated wavefunctions, in memory
     if (iproc == 0) then
        !write( *,'(1x,a)')&
        !     &   '-------------------------------------------------------------- Wavefunctions Restart'
        call yaml_comment('Wavefunctions Restart',hfill='-')
     end if
     if (in%wfn_history <= 2) then
        call input_wf_memory(iproc, atoms, &
             rxyz_old, hx_old, hy_old, hz_old, d_old, wfd_old, psi_old, &
             rxyz,KSwfn%Lzd%hgrids(1),KSwfn%Lzd%hgrids(2),KSwfn%Lzd%hgrids(3),&
             KSwfn%Lzd%Glr%d,KSwfn%Lzd%Glr%wfd,KSwfn%psi, KSwfn%orbs)
     else
        call input_wf_memory_history(iproc,KSwfn%orbs,atoms,in%wfn_history,&
             Kswfn%istep_history,KSwfn%oldpsis,rxyz,Kswfn%Lzd,KSwfn%psi)
     end if

     if (in%iscf > SCF_KIND_DIRECT_MINIMIZATION) &
          call evaltoocc(iproc,nproc,.false.,in%Tel,KSwfn%orbs,in%occopt)
  case(INPUT_PSI_MEMORY_LINEAR)
      if(iproc==0) then
          call yaml_comment('Support functions Restart',hfill='-')
      end if
      call input_memory_linear(iproc, nproc, tmb%orbs, atoms, KSwfn, tmb, denspot, in, &
           lzd_old, tmb%lzd, rxyz_old, rxyz, phi_old, coeff_old, tmb%psi, denspot0, energs, &
           tmblarge, nlpspd, proj, GPU)
  case(INPUT_PSI_DISK_WVL)
     if (iproc == 0) then
        !write( *,'(1x,a)')&
        !     &   '---------------------------------------------------- Reading Wavefunctions from disk'
        call yaml_comment('Reading Wavefunctions from disk',hfill='-')
     end if
     call input_wf_disk(iproc, nproc, input_wf_format, KSwfn%Lzd%Glr%d,&
          KSwfn%Lzd%hgrids(1),KSwfn%Lzd%hgrids(2),KSwfn%Lzd%hgrids(3),&
          in, atoms, rxyz, rxyz_old, KSwfn%Lzd%Glr%wfd, KSwfn%orbs, KSwfn%psi)

  case(INPUT_PSI_MEMORY_GAUSS)
     !restart from previously calculated gaussian coefficients
     if (iproc == 0) then
        !write( *,'(1x,a)')&
        !     &   '--------------------------------------- Quick Wavefunctions Restart (Gaussian basis)'
        call yaml_comment('Quick Wavefunctions Restart (Gaussian basis)',hfill='-')
     end if
     call restart_from_gaussians(iproc,nproc,KSwfn%orbs,KSwfn%Lzd,&
          KSwfn%Lzd%hgrids(1),KSwfn%Lzd%hgrids(2),KSwfn%Lzd%hgrids(3),&
          KSwfn%psi,KSwfn%gbd,KSwfn%gaucoeffs)

  case(INPUT_PSI_DISK_GAUSS)
     !reading wavefunctions from gaussian file
     if (iproc == 0) then
        write( *,'(1x,a)')&
             &   '------------------------------------------- Reading Wavefunctions from gaussian file'
        call yaml_comment('Reading Wavefunctions from gaussian file',hfill='-')
     end if
     call read_gaussian_information(KSwfn%orbs,KSwfn%gbd,KSwfn%gaucoeffs,&
          trim(in%dir_output)//'wavefunctions.gau')
     !associate the new positions, provided that the atom number is good
     if (KSwfn%gbd%nat == atoms%nat) then
        KSwfn%gbd%rxyz=>rxyz
     else
        !        if (iproc == 0) then
        write( *,*)&
             &   ' ERROR: the atom number does not coincide with the number of gaussian centers'
        !        end if
        stop
     end if
     call restart_from_gaussians(iproc,nproc,KSwfn%orbs,KSwfn%Lzd,&
          KSwfn%Lzd%hgrids(1),KSwfn%Lzd%hgrids(2),KSwfn%Lzd%hgrids(3),&
          KSwfn%psi,KSwfn%gbd,KSwfn%gaucoeffs)

  case (INPUT_PSI_LINEAR_AO)
     if (iproc == 0) then
        !write(*,'(1x,a)')&
        !     '------------------------------------------------------- Input Wavefunctions Creation'
        call yaml_comment('Input Wavefunctions Creation',hfill='-')
     end if

     ! By doing an LCAO input guess
     tmb%can_use_transposed=.false.
     call inputguessConfinement(iproc, nproc, atoms, in, &
          & KSwfn%Lzd%hgrids(1),KSwfn%Lzd%hgrids(2),KSwfn%Lzd%hgrids(3), &
          & tmb%lzd, tmb%orbs, rxyz, denspot, denspot0, &
          & nlpspd, proj, GPU,  tmb%psi, KSwfn%orbs, tmb,tmblarge,energs)
     if(tmb%can_use_transposed) then
         i_all=-product(shape(tmb%psit_c))*kind(tmb%psit_c)
         deallocate(tmb%psit_c, stat=i_stat)
         call memocc(i_stat, i_all, 'tmb%psit_c', subname)
         i_all=-product(shape(tmb%psit_f))*kind(tmb%psit_f)
         deallocate(tmb%psit_f, stat=i_stat)
         call memocc(i_stat, i_all, 'tmb%psit_f', subname)
     end if
  case (INPUT_PSI_DISK_LINEAR)
     if (iproc == 0) then
        !write( *,'(1x,a)')&
        !     &   '---------------------------------------------------- Reading Wavefunctions from disk'
        call yaml_comment('Reading Wavefunctions from disk',hfill='-')
     end if

     if (in%lin%scf_mode==LINEAR_FOE) then
         stop 'INPUT_PSI_DISK_LINEAR not allowed with LINEAR_FOE!'
     end if

     ! By reading the basis functions and coefficients from file
     call readmywaves_linear(iproc,trim(in%dir_output)//'minBasis',&
          & input_wf_format,KSwfn%orbs%norb,tmb%lzd,tmb%orbs, &
          & atoms,rxyz_old,rxyz,tmb%psi,tmb%wfnmd%coeff,KSwfn%orbs%eval,norb_change)

     ! rubbish 'guess' for coeffs for now
     if (norb_change) then
        tmb%wfnmd%coeff = 0.0_dp
        do iorb=1,KSwfn%orbs%norb
           tmb%wfnmd%coeff(iorb,iorb) = 1.0_dp
        end do
     end if

     !TO DO: COEFF PROJ
     ! Now need to calculate the charge density and the potential related to this inputguess
     !!call allocateCommunicationbufferSumrho(iproc, tmb%comsr, subname)
     !!call communicate_basis_for_density(iproc, nproc, tmb%lzd, tmb%orbs, tmb%psi, tmb%comsr)
     call communicate_basis_for_density_collective(iproc, nproc, tmb%lzd, tmb%orbs, tmb%psi, tmb%collcom_sr)
     allocate(density_kernel(tmb%orbs%norb,tmb%orbs%norb), stat=i_stat)
     call memocc(i_stat, density_kernel, 'density_kernel', subname)
     if (norb_change) then
        density_kernel = 0.0_dp
        do iorb=1,tmb%orbs%norb
           density_kernel(iorb,iorb) = 1.0_dp
        end do
     else
        call calculate_density_kernel(iproc, nproc, .true., tmb%wfnmd%ld_coeff, KSwfn%orbs, tmb%orbs, &
             tmb%wfnmd%coeff, density_kernel)
     end if
     call compress_matrix_for_allreduce(tmb%orbs%norb, tmblarge%mad, density_kernel, tmb%wfnmd%density_kernel_compr)

     !if (iproc==0) then
     !   open(20)
     !   do iorb=1,tmb%orbs%norb
     !      do jorb=1,tmb%orbs%norb
     !         ilr=tmb%orbs%inwhichlocreg(iorb)
     !         jlr=tmb%orbs%inwhichlocreg(jorb)
     !         write(20,'(I3,x,I3,x,7(F16.8,x))') iorb,jorb,density_kernel(iorb,jorb),
     !              tmb%lzd%llr(ilr)%locregcenter(:),&
     !              tmb%lzd%llr(jlr)%locregcenter(:)
     !         ilr=tmb%orbs%onwhichatom(iorb)
     !         jlr=tmb%orbs%onwhichatom(jorb)
     !         write(21,'(I3,x,I3,x,7(F16.8,x))') iorb,jorb,density_kernel(iorb,jorb),&
     !         rxyz(:,ilr),rxyz(:,jlr)
     !      end do
     !   end do
     !   close(20)
     !end if

     !!call sumrhoForLocalizedBasis2(iproc, nproc, &
     !!     tmb%lzd, tmb%orbs, tmb%comsr, density_kernel, &
     !!     KSwfn%Lzd%Glr%d%n1i*KSwfn%Lzd%Glr%d%n2i*denspot%dpbox%n3d, &
     !!     denspot%rhov, atoms, denspot%dpbox%nscatterarr)
     call sumrho_for_TMBs(iproc, nproc, KSwfn%Lzd%hgrids(1), KSwfn%Lzd%hgrids(2), KSwfn%Lzd%hgrids(3), &
          tmb%orbs, tmblarge%mad, tmb%collcom_sr, tmb%wfnmd%density_kernel_compr, &
          KSwfn%Lzd%Glr%d%n1i*KSwfn%Lzd%Glr%d%n2i*denspot%dpbox%n3d, denspot%rhov)

     i_all = -product(shape(density_kernel))*kind(density_kernel)
     deallocate(density_kernel,stat=i_stat)
     call memocc(i_stat,i_all,'density_kernel',subname)
     ! Must initialize rhopotold (FOR NOW... use the trivial one)
     call dcopy(max(denspot%dpbox%ndims(1)*denspot%dpbox%ndims(2)*denspot%dpbox%n3p,1)*in%nspin, &
          denspot%rhov(1), 1, denspot0(1), 1)
     !!call deallocateCommunicationbufferSumrho(tmb%comsr, subname)
     call updatePotential(in%ixc,in%nspin,denspot,energs%eh,energs%exc,energs%evxc)
     call local_potential_dimensions(tmb%lzd,tmb%orbs,denspot%dpbox%ngatherarr(0,1))


  case default
     !     if (iproc == 0) then
     write( *,'(1x,a,I0,a)')'ERROR: illegal value of inputPsiId (', in%inputPsiId, ').'
     call input_psi_help()
     stop
     !     end if

  end select

  !save the previous potential if the rho_work is associated
  if (denspot%rhov_is==KS_POTENTIAL .and. in%iscf==SCF_KIND_GENERALIZED_DIRMIN) then
     if (associated(denspot%rho_work)) then
        write(*,*)'ERROR: the reference potential should be empty to correct the hamiltonian!'
        stop
     end if
     call yaml_newline()
     call yaml_comment('Saving the KS potential obtained from IG')
     allocate(denspot%rho_work(denspot%dpbox%ndimpot*denspot%dpbox%nrhodim+ndebug),stat=i_stat)
     call dcopy(denspot%dpbox%ndimpot*denspot%dpbox%nrhodim,&
          denspot%rhov(1),1,denspot%rho_work(1),1)
  end if

  !all the input format need first_orthon except the LCAO input_guess
  ! WARNING: at the momemt the linear scaling version does not need first_orthon.
  ! hpsi and psit have been allocated during the LCAO input guess.
  ! Maybe to be changed later.
  !if (inputpsi /= 0 .and. inputpsi /=-1000) then
  if ( inputpsi /= INPUT_PSI_LCAO .and. inputpsi /= INPUT_PSI_LINEAR_AO .and. &
        inputpsi /= INPUT_PSI_EMPTY .and. inputpsi /= INPUT_PSI_DISK_LINEAR .and. &
        inputpsi /= INPUT_PSI_MEMORY_LINEAR) then
    
     !orthogonalise wavefunctions and allocate hpsi wavefunction (and psit if parallel)
     call first_orthon(iproc,nproc,KSwfn%orbs,KSwfn%Lzd%Glr%wfd,KSwfn%comms,&
          KSwfn%psi,KSwfn%hpsi,KSwfn%psit,in%orthpar)
  end if

  if (iproc==0) call yaml_close_map() !input hamiltonian

  if(inputpsi /= INPUT_PSI_LINEAR_AO .and. inputpsi /= INPUT_PSI_DISK_LINEAR .and. &
     inputpsi /= INPUT_PSI_MEMORY_LINEAR) then
     !allocate arrays for the GPU if a card is present
     if (GPUconv) then
        call prepare_gpu_for_locham(KSwfn%Lzd%Glr%d%n1,KSwfn%Lzd%Glr%d%n2,KSwfn%Lzd%Glr%d%n3,&
             in%nspin,&
             KSwfn%Lzd%hgrids(1),KSwfn%Lzd%hgrids(2),KSwfn%Lzd%hgrids(3),&
             KSwfn%Lzd%Glr%wfd,KSwfn%orbs,GPU)
     end if
     !the same with OpenCL, but they cannot exist at same time
     if (OCLconv) then
        call allocate_data_OCL(KSwfn%Lzd%Glr%d%n1,KSwfn%Lzd%Glr%d%n2,KSwfn%Lzd%Glr%d%n3,&
             atoms%geocode,&
             in%nspin,KSwfn%Lzd%Glr%wfd,KSwfn%orbs,GPU)
        if (iproc == 0) write(*,*)'GPU data allocated'
     end if
  end if

   ! Emit that new wavefunctions are ready.
   if (inputpsi /= INPUT_PSI_LINEAR_AO .and. inputpsi /= INPUT_PSI_DISK_LINEAR &
        & .and. inputpsi /= INPUT_PSI_MEMORY_LINEAR .and. KSwfn%c_obj /= 0) then
      call kswfn_emit_psi(KSwfn, 0, 0, iproc, nproc)
   end if
   if ((inputpsi == INPUT_PSI_LINEAR_AO .or.&
        inputpsi == INPUT_PSI_DISK_LINEAR .or. &
        inputpsi == INPUT_PSI_MEMORY_LINEAR ).and. tmb%c_obj /= 0) then
      call kswfn_emit_psi(tmb, 0, 0, iproc, nproc)
   end if

END SUBROUTINE input_wf


!> Check for the input psi (wavefunctions)
!! @param inputpsi            (in) indicate how check input psi, (out) give how to build psi
!!    INPUT_PSI_DISK_WVL      : psi on the disk (wavelets), check if the wavefunctions are all present
!!                              otherwise switch to normal input guess
!!    INPUT_PSI_DISK_LINEAR : psi on memory (linear version)
!!    INPUT_PSI_LCAO          : Use normal input guess (Linear Combination of Atomic Orbitals)
!! @param input_wf_format     (out) Format of WF
!! @param iproc               (in)  id proc
!! @param nproc               (in)  #proc
subroutine input_check_psi_id(inputpsi, input_wf_format, dir_output, orbs, lorbs, iproc, nproc)
  use module_types
  implicit none
  integer, intent(out) :: input_wf_format
  integer, intent(inout) :: inputpsi
  integer, intent(in) :: iproc, nproc
  character(len = *), intent(in) :: dir_output
  type(orbitals_data), intent(in) :: orbs, lorbs

  logical :: onefile

  input_wf_format=WF_FORMAT_NONE !default value
  !for the inputPsi == WF_FORMAT_NONE case, check 
  !if the wavefunctions are all present
  !otherwise switch to normal input guess
  if (inputpsi == INPUT_PSI_DISK_WVL) then
     ! Test ETSF file.
     inquire(file=trim(dir_output)//"wavefunction.etsf",exist=onefile)
     if (onefile) then
        input_wf_format = WF_FORMAT_ETSF
     else
        call verify_file_presence(trim(dir_output)//"wavefunction",orbs,input_wf_format,nproc)
     end if
     if (input_wf_format == WF_FORMAT_NONE) then
        if (iproc==0) write(*,*)' WARNING: Missing wavefunction files, switch to normal input guess'
        inputpsi=INPUT_PSI_LCAO
     end if
  end if
  ! Test if the files are there for initialization via reading files
  if (inputpsi == INPUT_PSI_DISK_LINEAR) then
     ! Test ETSF file.
     inquire(file=trim(dir_output)//"minBasis.etsf",exist=onefile)
     if (onefile) then
        input_wf_format = WF_FORMAT_ETSF
     else
        call verify_file_presence(trim(dir_output)//"minBasis",lorbs,input_wf_format,nproc)
     end if
     if (input_wf_format == WF_FORMAT_NONE) then
        if (iproc==0) write(*,*)' WARNING: Missing wavefunction files, switch to normal input guess'
        inputpsi=INPUT_PSI_LINEAR_AO
     end if
  end if
END SUBROUTINE input_check_psi_id<|MERGE_RESOLUTION|>--- conflicted
+++ resolved
@@ -1561,15 +1561,9 @@
   type(GPU_pointers), intent(inout) :: GPU
 
   ! Local variables
-<<<<<<< HEAD
   integer :: ndim_old, ndim, iorb, iiorb, ilr, i_stat, i_all, infoCoeff
   real(kind=8),dimension(:,:),allocatable:: density_kernel, ovrlp_tmb
   real(kind=8),dimension(:),allocatable :: ham_compr, ovrlp_compr, phi_tmp
-=======
-  integer :: ndim_old, ndim, iorb, iiorb, ilr, i_stat, i_all
-  real(8),dimension(:,:),allocatable:: ovrlp_tmb
-  !real(8),dimension(:,:),allocatable:: density_kernel
->>>>>>> 02154e33
   logical:: overlap_calculated
   character(len=*),parameter:: subname='input_memory_linear'
   real(kind=8) :: fnrm
