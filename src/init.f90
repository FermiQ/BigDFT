!> @file
!!  Routines to initialize the information about localisation regions
!! @author
!!    Copyright (C) 2007-2011 BigDFT group
!!    This file is distributed under the terms of the
!!    GNU General Public License, see ~/COPYING file
!!    or http://www.gnu.org/copyleft/gpl.txt .
!!    For the list of contributors, see ~/AUTHORS 


!>   Calculates the descriptor arrays and nvctrp
!!   Calculates also the bounds arrays needed for convolutions
!!   Refers this information to the global localisation region descriptor
subroutine createWavefunctionsDescriptors(iproc,hx,hy,hz,atoms,rxyz,radii_cf,&
     crmult,frmult,Glr,output_grid)
  use module_base
  use module_types
  implicit none
  !Arguments
  type(atoms_data), intent(in) :: atoms
  integer, intent(in) :: iproc
  real(gp), intent(in) :: hx,hy,hz,crmult,frmult
  real(gp), dimension(3,atoms%nat), intent(in) :: rxyz
  real(gp), dimension(atoms%ntypes,3), intent(in) :: radii_cf
  type(locreg_descriptors), intent(inout) :: Glr
  logical, intent(in), optional :: output_grid
  !local variables
  character(len=*), parameter :: subname='createWavefunctionsDescriptors'
  integer :: i_all,i_stat,i1,i2,i3,iat
  integer :: n1,n2,n3,nfl1,nfu1,nfl2,nfu2,nfl3,nfu3
  logical :: my_output_grid
  logical, dimension(:,:,:), allocatable :: logrid_c,logrid_f

  !assign the dimensions to improve (a little) readability
  n1=Glr%d%n1
  n2=Glr%d%n2
  n3=Glr%d%n3
  nfl1=Glr%d%nfl1
  nfl2=Glr%d%nfl2
  nfl3=Glr%d%nfl3
  nfu1=Glr%d%nfu1
  nfu2=Glr%d%nfu2
  nfu3=Glr%d%nfu3

  !allocate kinetic bounds, only for free BC
  if (atoms%geocode == 'F') then
     allocate(Glr%bounds%kb%ibyz_c(2,0:n2,0:n3+ndebug),stat=i_stat)
     call memocc(i_stat,Glr%bounds%kb%ibyz_c,'Glr%bounds%kb%ibyz_c',subname)
     allocate(Glr%bounds%kb%ibxz_c(2,0:n1,0:n3+ndebug),stat=i_stat)
     call memocc(i_stat,Glr%bounds%kb%ibxz_c,'Glr%bounds%kb%ibxz_c',subname)
     allocate(Glr%bounds%kb%ibxy_c(2,0:n1,0:n2+ndebug),stat=i_stat)
     call memocc(i_stat,Glr%bounds%kb%ibxy_c,'Glr%bounds%kb%ibxy_c',subname)
     allocate(Glr%bounds%kb%ibyz_f(2,0:n2,0:n3+ndebug),stat=i_stat)
     call memocc(i_stat,Glr%bounds%kb%ibyz_f,'Glr%bounds%kb%ibyz_f',subname)
     allocate(Glr%bounds%kb%ibxz_f(2,0:n1,0:n3+ndebug),stat=i_stat)
     call memocc(i_stat,Glr%bounds%kb%ibxz_f,'Glr%bounds%kb%ibxz_f',subname)
     allocate(Glr%bounds%kb%ibxy_f(2,0:n1,0:n2+ndebug),stat=i_stat)
     call memocc(i_stat,Glr%bounds%kb%ibxy_f,'Glr%bounds%kb%ibxy_f',subname)
  end if

  if (iproc == 0) then
     write(*,'(1x,a)')&
          '------------------------------------------------- Wavefunctions Descriptors Creation'
  end if

  ! determine localization region for all orbitals, but do not yet fill the descriptor arrays
  allocate(logrid_c(0:n1,0:n2,0:n3+ndebug),stat=i_stat)
  call memocc(i_stat,logrid_c,'logrid_c',subname)
  allocate(logrid_f(0:n1,0:n2,0:n3+ndebug),stat=i_stat)
  call memocc(i_stat,logrid_f,'logrid_f',subname)

  ! coarse grid quantities
  call fill_logrid(atoms%geocode,n1,n2,n3,0,n1,0,n2,0,n3,0,atoms%nat,&
       atoms%ntypes,atoms%iatype,rxyz,radii_cf(1,1),crmult,hx,hy,hz,logrid_c)
  call num_segkeys(n1,n2,n3,0,n1,0,n2,0,n3,logrid_c,Glr%wfd%nseg_c,Glr%wfd%nvctr_c)
  if (iproc == 0) write(*,'(2(1x,a,i10))') &
       'Coarse resolution grid: Number of segments= ',Glr%wfd%nseg_c,'points=',Glr%wfd%nvctr_c

  if (atoms%geocode == 'F') then
     call make_bounds(n1,n2,n3,logrid_c,Glr%bounds%kb%ibyz_c,Glr%bounds%kb%ibxz_c,Glr%bounds%kb%ibxy_c)
  end if

  if (atoms%geocode == 'P' .and. .not. Glr%hybrid_on .and. Glr%wfd%nvctr_c /= (n1+1)*(n2+1)*(n3+1) ) then
     if (iproc ==0)then
        write(*,*)&
          ' ERROR: the coarse grid does not fill the entire periodic box'
        write(*,*)&
          '          errors due to translational invariance breaking may occur'
        !stop
     end if
     if (GPUconv) then
!        if (iproc ==0)then
           write(*,*)&
                '          The code should be stopped for a GPU calculation     '
           write(*,*)&
                '          since density is not initialised to 10^-20               '
!        end if
        stop
     end if
  end if

  call fill_logrid(atoms%geocode,n1,n2,n3,0,n1,0,n2,0,n3,0,atoms%nat,&
       atoms%ntypes,atoms%iatype,rxyz,radii_cf(1,2),frmult,hx,hy,hz,logrid_f)
  call num_segkeys(n1,n2,n3,0,n1,0,n2,0,n3,logrid_f,Glr%wfd%nseg_f,Glr%wfd%nvctr_f)
  if (iproc == 0) write(*,'(2(1x,a,i10))') & 
       '  Fine resolution grid: Number of segments= ',Glr%wfd%nseg_f,'points=',Glr%wfd%nvctr_f
  if (atoms%geocode == 'F') then
     call make_bounds(n1,n2,n3,logrid_f,Glr%bounds%kb%ibyz_f,Glr%bounds%kb%ibxz_f,Glr%bounds%kb%ibxy_f)
  end if

  ! allocations for arrays holding the wavefunctions and their data descriptors
  call allocate_wfd(Glr%wfd,subname)

  ! now fill the wavefunction descriptor arrays
  ! coarse grid quantities
  call segkeys(n1,n2,n3,0,n1,0,n2,0,n3,logrid_c,Glr%wfd%nseg_c,Glr%wfd%keyg(1,1),Glr%wfd%keyv(1))

  ! fine grid quantities
  if (Glr%wfd%nseg_f > 0) then
     call segkeys(n1,n2,n3,0,n1,0,n2,0,n3,logrid_f,Glr%wfd%nseg_f,Glr%wfd%keyg(1,Glr%wfd%nseg_c+1), &
          & Glr%wfd%keyv(Glr%wfd%nseg_c+1))
  end if

! Create the file grid.xyz to visualize the grid of functions
  my_output_grid = .false.
  if (present(output_grid)) my_output_grid = output_grid
  if (my_output_grid) then
     open(unit=22,file='grid.xyz',status='unknown')
     write(22,*) Glr%wfd%nvctr_c+Glr%wfd%nvctr_f+atoms%nat,' atomic'
     if (atoms%geocode=='F') then
        write(22,*)'complete simulation grid with low and high resolution points'
     else if (atoms%geocode =='S') then
        write(22,'(a,2x,3(1x,1pe24.17))')'surface',atoms%alat1,atoms%alat2,atoms%alat3
     else if (atoms%geocode =='P') then
        write(22,'(a,2x,3(1x,1pe24.17))')'periodic',atoms%alat1,atoms%alat2,atoms%alat3
     end if
     do iat=1,atoms%nat
        write(22,'(a6,2x,3(1x,e12.5),3x)') &
             trim(atoms%atomnames(atoms%iatype(iat))),rxyz(1,iat),rxyz(2,iat),rxyz(3,iat)
     enddo
     do i3=0,n3  
        do i2=0,n2  
           do i1=0,n1
              if (logrid_c(i1,i2,i3))&
                   write(22,'(a4,2x,3(1x,e10.3))') &
                   '  g ',real(i1,kind=8)*hx,real(i2,kind=8)*hy,real(i3,kind=8)*hz
           enddo
        enddo
     end do
     do i3=0,n3 
        do i2=0,n2 
           do i1=0,n1
              if (logrid_f(i1,i2,i3))&
                   write(22,'(a4,2x,3(1x,e10.3))') &
                   '  G ',real(i1,kind=8)*hx,real(i2,kind=8)*hy,real(i3,kind=8)*hz
           enddo
        enddo
     enddo
     close(22)
  endif

  i_all=-product(shape(logrid_c))*kind(logrid_c)
  deallocate(logrid_c,stat=i_stat)
  call memocc(i_stat,i_all,'logrid_c',subname)
  i_all=-product(shape(logrid_f))*kind(logrid_f)
  deallocate(logrid_f,stat=i_stat)
  call memocc(i_stat,i_all,'logrid_f',subname)

  !for free BC admits the bounds arrays
  if (atoms%geocode == 'F') then

     !allocate grow, shrink and real bounds
     allocate(Glr%bounds%gb%ibzxx_c(2,0:n3,-14:2*n1+16+ndebug),stat=i_stat)
     call memocc(i_stat,Glr%bounds%gb%ibzxx_c,'Glr%bounds%gb%ibzxx_c',subname)
     allocate(Glr%bounds%gb%ibxxyy_c(2,-14:2*n1+16,-14:2*n2+16+ndebug),stat=i_stat)
     call memocc(i_stat,Glr%bounds%gb%ibxxyy_c,'Glr%bounds%gb%ibxxyy_c',subname)
     allocate(Glr%bounds%gb%ibyz_ff(2,nfl2:nfu2,nfl3:nfu3+ndebug),stat=i_stat)
     call memocc(i_stat,Glr%bounds%gb%ibyz_ff,'Glr%bounds%gb%ibyz_ff',subname)
     allocate(Glr%bounds%gb%ibzxx_f(2,nfl3:nfu3,2*nfl1-14:2*nfu1+16+ndebug),stat=i_stat)
     call memocc(i_stat,Glr%bounds%gb%ibzxx_f,'Glr%bounds%gb%ibzxx_f',subname)
     allocate(Glr%bounds%gb%ibxxyy_f(2,2*nfl1-14:2*nfu1+16,2*nfl2-14:2*nfu2+16+ndebug),stat=i_stat)
     call memocc(i_stat,Glr%bounds%gb%ibxxyy_f,'Glr%bounds%gb%ibxxyy_f',subname)

     allocate(Glr%bounds%sb%ibzzx_c(2,-14:2*n3+16,0:n1+ndebug),stat=i_stat)
     call memocc(i_stat,Glr%bounds%sb%ibzzx_c,'Glr%bounds%sb%ibzzx_c',subname)
     allocate(Glr%bounds%sb%ibyyzz_c(2,-14:2*n2+16,-14:2*n3+16+ndebug),stat=i_stat)
     call memocc(i_stat,Glr%bounds%sb%ibyyzz_c,'Glr%bounds%sb%ibyyzz_c',subname)
     allocate(Glr%bounds%sb%ibxy_ff(2,nfl1:nfu1,nfl2:nfu2+ndebug),stat=i_stat)
     call memocc(i_stat,Glr%bounds%sb%ibxy_ff,'Glr%bounds%sb%ibxy_ff',subname)
     allocate(Glr%bounds%sb%ibzzx_f(2,-14+2*nfl3:2*nfu3+16,nfl1:nfu1+ndebug),stat=i_stat)
     call memocc(i_stat,Glr%bounds%sb%ibzzx_f,'Glr%bounds%sb%ibzzx_f',subname)
     allocate(Glr%bounds%sb%ibyyzz_f(2,-14+2*nfl2:2*nfu2+16,-14+2*nfl3:2*nfu3+16+ndebug),stat=i_stat)
     call memocc(i_stat,Glr%bounds%sb%ibyyzz_f,'Glr%bounds%sb%ibyyzz_f',subname)

     allocate(Glr%bounds%ibyyzz_r(2,-14:2*n2+16,-14:2*n3+16+ndebug),stat=i_stat)
     call memocc(i_stat,Glr%bounds%ibyyzz_r,'Glr%bounds%ibyyzz_r',subname)

     call make_all_ib(n1,n2,n3,nfl1,nfu1,nfl2,nfu2,nfl3,nfu3,&
          Glr%bounds%kb%ibxy_c,Glr%bounds%sb%ibzzx_c,Glr%bounds%sb%ibyyzz_c,&
          Glr%bounds%kb%ibxy_f,Glr%bounds%sb%ibxy_ff,Glr%bounds%sb%ibzzx_f,Glr%bounds%sb%ibyyzz_f,&
          Glr%bounds%kb%ibyz_c,Glr%bounds%gb%ibzxx_c,Glr%bounds%gb%ibxxyy_c,&
          Glr%bounds%kb%ibyz_f,Glr%bounds%gb%ibyz_ff,Glr%bounds%gb%ibzxx_f,Glr%bounds%gb%ibxxyy_f,&
          Glr%bounds%ibyyzz_r)

  end if

  if ( atoms%geocode == 'P' .and. Glr%hybrid_on) then
     call make_bounds_per(n1,n2,n3,nfl1,nfu1,nfl2,nfu2,nfl3,nfu3,Glr%bounds,Glr%wfd)
     call make_all_ib_per(n1,n2,n3,nfl1,nfu1,nfl2,nfu2,nfl3,nfu3,&
          Glr%bounds%kb%ibxy_f,Glr%bounds%sb%ibxy_ff,Glr%bounds%sb%ibzzx_f,Glr%bounds%sb%ibyyzz_f,&
          Glr%bounds%kb%ibyz_f,Glr%bounds%gb%ibyz_ff,Glr%bounds%gb%ibzxx_f,Glr%bounds%gb%ibxxyy_f)
  endif

  !assign geocode and the starting points
  Glr%geocode=atoms%geocode

END SUBROUTINE createWavefunctionsDescriptors


!>   Determine localization region for all projectors, but do not yet fill the descriptor arrays
subroutine createProjectorsArrays(iproc,lr,rxyz,at,orbs,&
     radii_cf,cpmult,fpmult,hx,hy,hz,nlpspd,proj)
  use module_base
  use module_types
  implicit none
  integer, intent(in) :: iproc
  real(gp), intent(in) :: cpmult,fpmult,hx,hy,hz
  type(locreg_descriptors),intent(in) :: lr
  type(atoms_data), intent(in) :: at
  type(orbitals_data), intent(in) :: orbs
  real(gp), dimension(3,at%nat), intent(in) :: rxyz
  real(gp), dimension(at%ntypes,3), intent(in) :: radii_cf
  type(nonlocal_psp_descriptors), intent(out) :: nlpspd
  real(wp), dimension(:), pointer :: proj
  !local variables
  character(len=*), parameter :: subname='createProjectorsArrays'
  integer :: n1,n2,n3,nl1,nl2,nl3,nu1,nu2,nu3,mseg,mproj
  integer :: iat,i_stat,i_all,iseg
  logical, dimension(:,:,:), allocatable :: logrid
  
  allocate(nlpspd%nseg_p(0:2*at%nat+ndebug),stat=i_stat)
  call memocc(i_stat,nlpspd%nseg_p,'nlpspd%nseg_p',subname)
  allocate(nlpspd%nvctr_p(0:2*at%nat+ndebug),stat=i_stat)
  call memocc(i_stat,nlpspd%nvctr_p,'nlpspd%nvctr_p',subname)
  allocate(nlpspd%nboxp_c(2,3,at%nat+ndebug),stat=i_stat)
  call memocc(i_stat,nlpspd%nboxp_c,'nlpspd%nboxp_c',subname)
  allocate(nlpspd%nboxp_f(2,3,at%nat+ndebug),stat=i_stat)
  call memocc(i_stat,nlpspd%nboxp_f,'nlpspd%nboxp_f',subname)


  ! define the region dimensions
    n1 = lr%d%n1
    n2 = lr%d%n2
    n3 = lr%d%n3

  ! determine localization region for all projectors, but do not yet fill the descriptor arrays
  allocate(logrid(0:n1,0:n2,0:n3+ndebug),stat=i_stat)
  call memocc(i_stat,logrid,'logrid',subname)

  call localize_projectors(iproc,n1,n2,n3,hx,hy,hz,cpmult,fpmult,rxyz,radii_cf,&
       logrid,at,orbs,nlpspd)

  ! allocations for arrays holding the projectors and their data descriptors
  allocate(nlpspd%keyg_p(2,nlpspd%nseg_p(2*at%nat)+ndebug),stat=i_stat)
  call memocc(i_stat,nlpspd%keyg_p,'nlpspd%keyg_p',subname)
  allocate(nlpspd%keyv_p(nlpspd%nseg_p(2*at%nat)+ndebug),stat=i_stat)
  call memocc(i_stat,nlpspd%keyv_p,'nlpspd%keyv_p',subname)
  allocate(proj(nlpspd%nprojel+ndebug),stat=i_stat)
  call memocc(i_stat,proj,'proj',subname)

  ! After having determined the size of the projector descriptor arrays fill them
  do iat=1,at%nat
     call numb_proj(at%iatype(iat),at%ntypes,at%psppar,at%npspcode,mproj)
     if (mproj.ne.0) then 

        ! coarse grid quantities
        nl1=nlpspd%nboxp_c(1,1,iat) 
        nl2=nlpspd%nboxp_c(1,2,iat) 
        nl3=nlpspd%nboxp_c(1,3,iat) 

        nu1=nlpspd%nboxp_c(2,1,iat)
        nu2=nlpspd%nboxp_c(2,2,iat)
        nu3=nlpspd%nboxp_c(2,3,iat)

        call fill_logrid(at%geocode,n1,n2,n3,nl1,nu1,nl2,nu2,nl3,nu3,0,1,  &
             at%ntypes,at%iatype(iat),rxyz(1,iat),radii_cf(1,3),cpmult,hx,hy,hz,logrid)

        iseg=nlpspd%nseg_p(2*iat-2)+1
        mseg=nlpspd%nseg_p(2*iat-1)-nlpspd%nseg_p(2*iat-2)

        call segkeys(n1,n2,n3,nl1,nu1,nl2,nu2,nl3,nu3,  & 
             logrid,mseg,nlpspd%keyg_p(1,iseg),nlpspd%keyv_p(iseg))

        ! fine grid quantities
        nl1=nlpspd%nboxp_f(1,1,iat)
        nl2=nlpspd%nboxp_f(1,2,iat)
        nl3=nlpspd%nboxp_f(1,3,iat)

        nu1=nlpspd%nboxp_f(2,1,iat)
        nu2=nlpspd%nboxp_f(2,2,iat)
        nu3=nlpspd%nboxp_f(2,3,iat)

        call fill_logrid(at%geocode,n1,n2,n3,nl1,nu1,nl2,nu2,nl3,nu3,0,1,  &
             at%ntypes,at%iatype(iat),rxyz(1,iat),radii_cf(1,2),fpmult,hx,hy,hz,logrid)
        iseg=nlpspd%nseg_p(2*iat-1)+1
        mseg=nlpspd%nseg_p(2*iat)-nlpspd%nseg_p(2*iat-1)
        if (mseg > 0) then
           call segkeys(n1,n2,n3,nl1,nu1,nl2,nu2,nl3,nu3,  & 
                logrid,mseg,nlpspd%keyg_p(1,iseg),nlpspd%keyv_p(iseg))
        end if
     endif
  enddo

  i_all=-product(shape(logrid))*kind(logrid)
  deallocate(logrid,stat=i_stat)
  call memocc(i_stat,i_all,'logrid',subname)

  !fill the projectors if the strategy is a distributed calculation
  if (.not. DistProjApply) then
     !calculate the wavelet expansion of projectors
     call fill_projectors(iproc,lr,hx,hy,hz,at,orbs,rxyz,nlpspd,proj,0)
  end if

END SUBROUTINE createProjectorsArrays





!!****f* BigDFT/fillPcProjOnTheFly
!! FUNCTION
!>   fill the preconditioning projectors for a given atom 
!! SOURCE
!!
subroutine fillPcProjOnTheFly(PPD, Glr, iat, at, hx,hy,hz,startjorb,ecut_pc,   initial_istart_c ) 
  use module_interfaces
  use module_base
  use module_types
  implicit none
  character(len=11) :: orbname
  type(pcproj_data_type),  intent(in) ::PPD
  type(locreg_descriptors),  intent(in):: Glr
  integer, intent(in)  ::iat, startjorb
  real(gp), intent(in) ::  ecut_pc, hx,hy,hz
  !! real(gp), pointer :: gaenes(:)
  integer, intent(in) :: initial_istart_c
  type(atoms_data), intent(in) :: at

  ! local variables  
  type(locreg_descriptors) :: Plr
  real(gp) kx, ky, kz
  integer :: jorb, ncplx, istart_c
  real(wp), dimension(PPD%G%ncoeff ) :: Gocc
  character(len=*), parameter :: subname='fillPcProjOnTheFly'

  istart_c=initial_istart_c
  
  Plr%d%n1 = Glr%d%n1
  Plr%d%n2 = Glr%d%n2
  Plr%d%n3 = Glr%d%n3
  Plr%geocode = at%geocode
  

  Plr%wfd%nvctr_c  =PPD%pc_nlpspd%nvctr_p(2*iat-1)-PPD%pc_nlpspd%nvctr_p(2*iat-2)
  Plr%wfd%nvctr_f  =PPD%pc_nlpspd%nvctr_p(2*iat  )-PPD%pc_nlpspd%nvctr_p(2*iat-1)
  Plr%wfd%nseg_c   =PPD%pc_nlpspd%nseg_p(2*iat-1)-PPD%pc_nlpspd%nseg_p(2*iat-2)
  Plr%wfd%nseg_f   =PPD%pc_nlpspd%nseg_p(2*iat  )-PPD%pc_nlpspd%nseg_p(2*iat-1)
  
  call allocate_wfd(Plr%wfd,subname)
  
  
  Plr%wfd%keyv(:)  = PPD%pc_nlpspd%keyv_p(  PPD%pc_nlpspd%nseg_p(2*iat-2)+1:  PPD%pc_nlpspd%nseg_p(2*iat)   )
  Plr%wfd%keyg(1:2, :)  = PPD%pc_nlpspd%keyg_p( 1:2,  PPD%pc_nlpspd%nseg_p(2*iat-2)+1:  PPD%pc_nlpspd%nseg_p(2*iat)   )
  
  kx=0.0_gp
  ky=0.0_gp
  kz=0.0_gp
  
  Gocc=0.0_wp

  jorb=startjorb
  
  do while( jorb<=PPD%G%ncoeff         .and. PPD%iorbtolr(jorb)== iat) 
     if( PPD%gaenes(jorb)<ecut_pc) then
   
        Gocc(jorb)=1.0_wp
        
        ncplx=1
        call gaussians_to_wavelets_orb(ncplx,Plr,hx,hy,hz,kx,ky,kz,PPD%G,&
             Gocc(1),  PPD%pc_proj(istart_c)  )
        Gocc(jorb)=0.0_wp
        
        
        !! ---------------  use this to plot projectors
!!$              write(orbname,'(A,i4.4)')'pc_',iproj
!!$              Plr%bounds = Glr%bounds
!!$              Plr%d          = Glr%d
!!$              call plot_wf_cube(orbname,at,Plr,hx,hy,hz,PPD%G%rxyz, PPD%pc_proj(istart_c) ,"1234567890" ) 
        
        istart_c=istart_c + (   Plr%wfd%nvctr_c    +   7*Plr%wfd%nvctr_f   )


     endif
     jorb=jorb+1
     
     if(jorb> PPD%G%ncoeff) exit
     
  end do
  
  call deallocate_wfd(Plr%wfd,subname)
  
end subroutine fillPcProjOnTheFly
!!***


!!****f* BigDFT/fillPawProjOnTheFly
!! FUNCTION
!>   fill the preconditioning projectors for a given atom 
!! SOURCE
!!
subroutine fillPawProjOnTheFly(PAWD, Glr, iat,  hx,hy,hz,kx,ky,kz,startjorb,   initial_istart_c, geocode, at, iatat) 
  use module_interfaces
  use module_base
  use module_types
  implicit none
  character(len=11) :: orbname
  type(pawproj_data_type),  intent(in) ::PAWD
  type(locreg_descriptors),  intent(in):: Glr
  integer, intent(in)  ::iat, startjorb
  real(gp), intent(in) ::   hx,hy,hz,kx,ky,kz
  integer, intent(in) :: initial_istart_c
  character(len=1), intent(in) :: geocode
  type(atoms_data) :: at
  integer :: iatat

  ! local variables  
  type(locreg_descriptors) :: Plr
  integer :: jorb, ncplx, istart_c
  real(wp), dimension(PAWD%G%ncoeff ) :: Gocc
  character(len=*), parameter :: subname='fillPawProjOnTheFly'


  !!Just for extracting the covalent radius and rprb
  integer :: nsccode,mxpl,mxchg
  real(gp) ::amu,rprb,ehomo,rcov, cutoff
  character(len=2) :: symbol
  real(kind=8), dimension(6,4) :: neleconf
  
  istart_c=initial_istart_c
  
  Plr%d%n1 = Glr%d%n1
  Plr%d%n2 = Glr%d%n2
  Plr%d%n3 = Glr%d%n3
  Plr%geocode = geocode
  
  Plr%wfd%nvctr_c  =PAWD%paw_nlpspd%nvctr_p(2*iat-1)-PAWD%paw_nlpspd%nvctr_p(2*iat-2)
  Plr%wfd%nvctr_f  =PAWD%paw_nlpspd%nvctr_p(2*iat  )-PAWD%paw_nlpspd%nvctr_p(2*iat-1)
  Plr%wfd%nseg_c   =PAWD%paw_nlpspd%nseg_p(2*iat-1)-PAWD%paw_nlpspd%nseg_p(2*iat-2)
  Plr%wfd%nseg_f   =PAWD%paw_nlpspd%nseg_p(2*iat  )-PAWD%paw_nlpspd%nseg_p(2*iat-1)
  
  call allocate_wfd(Plr%wfd,subname)
  
  Plr%wfd%keyv(:)  = PAWD%paw_nlpspd%keyv_p(  PAWD%paw_nlpspd%nseg_p(2*iat-2)+1:  PAWD%paw_nlpspd%nseg_p(2*iat)   )
  Plr%wfd%keyg(1:2, :)  = PAWD%paw_nlpspd%keyg_p( 1:2,  PAWD%paw_nlpspd%nseg_p(2*iat-2)+1:  PAWD%paw_nlpspd%nseg_p(2*iat)   )
  
  if (kx**2 + ky**2 + kz**2 == 0.0_gp) then
     ncplx=1
  else
     ncplx=2
  end if
  
  Gocc=0.0_wp

  jorb=startjorb
  
  !!Just for extracting the covalent radius 
  call eleconf(at%nzatom( at%iatype(iatat)), at%nelpsp(at%iatype(iatat)) ,  &
       symbol, rcov, rprb, ehomo,neleconf, nsccode, mxpl, mxchg, amu)

  cutoff=rcov*1.5_gp

  do while( jorb<=PAWD%G%ncoeff         .and. PAWD%iorbtolr(jorb)== iat)      
     Gocc(jorb)=1.0_wp

     call gaussians_c_to_wavelets_orb(ncplx,Plr,hx,hy,hz,kx,ky,kz,PAWD%G,&
          Gocc(1),  PAWD%paw_proj(istart_c), cutoff  )

     Gocc(jorb)=0.0_wp
!!$     !! ---------------  use this to plot projectors
!!$              write(orbname,'(A,i4.4)')'paw2_',jorb
!!$              Plr%bounds = Glr%bounds
!!$              Plr%d          = Glr%d
!!$              call plot_wf_cube(orbname,PAWD%at,Plr,hx,hy,hz,PAWD%G%rxyz, PAWD%paw_proj(istart_c) ,"1234567890" ) 

     istart_c=istart_c + (   Plr%wfd%nvctr_c    +   7*Plr%wfd%nvctr_f   ) * ncplx


     jorb=jorb+1

     if(jorb> PAWD%G%ncoeff) exit
     
  end do
  
  call deallocate_wfd(Plr%wfd,subname)
  
end subroutine fillPawProjOnTheFly
!!***






!!****f* BigDFT/createPcProjectorsArrays
!! FUNCTION
!>   Determine localization region for all preconditioning projectors, but do not yet fill the descriptor arrays
!! SOURCE
!!
subroutine createPcProjectorsArrays(iproc,n1,n2,n3,rxyz,at,orbs,&
     radii_cf,cpmult,fpmult,hx,hy,hz, ecut_pc, &
     PPD, Glr)
  use module_interfaces, except_this_one => createPcProjectorsArrays
  use module_base
  use module_types
  implicit none
  integer, intent(in) :: iproc,n1,n2,n3
  real(gp), intent(in) :: cpmult,fpmult,hx,hy,hz
  type(atoms_data), intent(in) :: at
  type(orbitals_data), intent(in) :: orbs

  real(gp), dimension(3,at%nat), intent(in) :: rxyz
  real(gp), dimension(at%ntypes,3), intent(in) :: radii_cf
  real(gp), intent(in):: ecut_pc

  type(pcproj_data_type) ::PPD

  type(locreg_descriptors),  intent(in):: Glr

  
  !local variables
  character(len=*), parameter :: subname='createPcProjectorsArrays'
  integer :: nl1,nl2,nl3,nu1,nu2,nu3,mseg,mproj, mvctr
  integer :: iat,i_stat,i_all,iseg, istart_c
  logical, dimension(:,:,:), allocatable :: logrid


  integer :: ng
  logical :: enlargerprb
  real(wp), dimension(:), pointer :: Gocc

  integer, pointer :: iorbto_l(:)
  integer, pointer :: iorbto_m(:)
  integer, pointer :: iorbto_ishell(:)
  integer, pointer :: iorbto_iexpobeg(:)
  
  integer :: ncplx, nspin
  real(gp) :: kx,ky,kz
  integer ::  jorb
  integer :: iproj, startjorb
  type(locreg_descriptors) :: Plr
  character(len=11) :: orbname
  real(gp) Pcpmult
  integer :: mprojtot, nvctr_c, nvctr_f
  real(gp) rdum
  integer nprojel_tmp
  
  
  integer mbvctr_c, mbvctr_f, mbseg_c, mbseg_f, &
       jseg_c, idum

  Pcpmult=1.5*cpmult

  ng=21
  enlargerprb = .false.
  nspin=1


  nullify(PPD%G%rxyz)
  call gaussian_pswf_basis(ng,enlargerprb,iproc,nspin,at,rxyz,PPD%G,Gocc, PPD%gaenes, &
      PPD%iorbtolr,iorbto_l, iorbto_m,  iorbto_ishell,iorbto_iexpobeg  )  


  ! allocated  : gaenes, Gocc , PPD%iorbtolr,iorbto_l, iorbto_m,  iorbto_ishell,iorbto_iexpobeg


!!$ ========================================================================================


  !---------

  allocate(PPD%pc_nlpspd%nseg_p(0:2*at%nat+ndebug),stat=i_stat)
  call memocc(i_stat,PPD%pc_nlpspd%nseg_p,'pc_nlpspd%nseg_p',subname)
  allocate(PPD%pc_nlpspd%nvctr_p(0:2*at%nat+ndebug),stat=i_stat)
  call memocc(i_stat,PPD%pc_nlpspd%nvctr_p,'pc_nlpspd%nvctr_p',subname)
  allocate(PPD%pc_nlpspd%nboxp_c(2,3,at%nat+ndebug),stat=i_stat)
  call memocc(i_stat,PPD%pc_nlpspd%nboxp_c,'pc_nlpspd%nboxp_c',subname)
  allocate(PPD%pc_nlpspd%nboxp_f(2,3,at%nat+ndebug),stat=i_stat)
  call memocc(i_stat,PPD%pc_nlpspd%nboxp_f,'pc_nlpspd%nboxp_f',subname)

  allocate(logrid(0:n1,0:n2,0:n3+ndebug),stat=i_stat)
  call memocc(i_stat,logrid,'logrid',subname)


  call localize_projectors(iproc,n1,n2,n3,hx,hy,hz,Pcpmult,fpmult,rxyz,radii_cf,&
       logrid,at,orbs,PPD%pc_nlpspd)

  ! the above routine counts atomic projector and the number of their element for psp
  ! We must therefore correct , later, nlpspd%nprojel  and nlpspd%nproj
  !-------------------

  ! allocations for arrays holding the projectors and their data descriptors


  allocate(PPD%pc_nlpspd%keyg_p(2,PPD%pc_nlpspd%nseg_p(2*at%nat)+ndebug),stat=i_stat)
  call memocc(i_stat,PPD%pc_nlpspd%keyg_p,'pc_nlpspd%keyg_p',subname)


  allocate(PPD%pc_nlpspd%keyv_p(PPD%pc_nlpspd%nseg_p(2*at%nat)+ndebug),stat=i_stat)
  call memocc(i_stat,PPD%pc_nlpspd%keyv_p,'pc_nlpspd%keyv_p',subname)



!!$  -- this one delayed, waiting for the correct pc_nlpspd%nprojel, pc_nlpspd%nproj
!!$  --
!!$  allocate(pc_proj(pc_nlpspd%nprojel+ndebug),stat=i_stat)
!!$  call memocc(i_stat,pc_proj,'pc_proj',subname)
  PPD%ecut_pc=ecut_pc

  PPD%pc_nlpspd%nprojel=0
  PPD%pc_nlpspd%nproj  =0

!!$ =========================================================================================  

  mprojtot=0
  jorb=1  
  ! After having determined the size of the projector descriptor arrays fill them
  do iat=1,at%nat

     mproj=0

     do while( jorb<=PPD%G%ncoeff         .and. PPD%iorbtolr(jorb)== iat)

        if( PPD%gaenes(jorb)<ecut_pc) then
           mproj=mproj+1
        endif
        if(jorb==PPD%G%ncoeff) exit
        jorb=jorb+1
     end do

     mprojtot=mprojtot+mproj

     PPD%pc_nlpspd%nproj=PPD%pc_nlpspd%nproj+mproj


     if (mproj.ne.0) then 

        nprojel_tmp=0

        ! coarse grid quantities
        nl1=PPD%pc_nlpspd%nboxp_c(1,1,iat) 
        nl2=PPD%pc_nlpspd%nboxp_c(1,2,iat) 
        nl3=PPD%pc_nlpspd%nboxp_c(1,3,iat) 
            
        nu1=PPD%pc_nlpspd%nboxp_c(2,1,iat)
        nu2=PPD%pc_nlpspd%nboxp_c(2,2,iat)
        nu3=PPD%pc_nlpspd%nboxp_c(2,3,iat)

        call fill_logrid(at%geocode,n1,n2,n3,nl1,nu1,nl2,nu2,nl3,nu3,0,1,  &
             at%ntypes,at%iatype(iat),rxyz(1,iat),radii_cf(1,3),Pcpmult,hx,hy,hz,logrid)

        iseg=PPD%pc_nlpspd%nseg_p(2*iat-2)+1
        mseg=PPD%pc_nlpspd%nseg_p(2*iat-1)-PPD%pc_nlpspd%nseg_p(2*iat-2)

        call segkeys(n1,n2,n3,nl1,nu1,nl2,nu2,nl3,nu3,  & 
             logrid,mseg,PPD%pc_nlpspd%keyg_p(1,iseg),PPD%pc_nlpspd%keyv_p(iseg))

        mvctr =PPD%pc_nlpspd%nvctr_p(2*iat-1)-PPD%pc_nlpspd%nvctr_p(2*iat-2)


        nprojel_tmp =nprojel_tmp +mproj*mvctr
        
        ! fine grid quantities
        nl1=PPD%pc_nlpspd%nboxp_f(1,1,iat)
        nl2=PPD%pc_nlpspd%nboxp_f(1,2,iat)
        nl3=PPD%pc_nlpspd%nboxp_f(1,3,iat)
            
        nu1=PPD%pc_nlpspd%nboxp_f(2,1,iat)
        nu2=PPD%pc_nlpspd%nboxp_f(2,2,iat)
        nu3=PPD%pc_nlpspd%nboxp_f(2,3,iat)
        call fill_logrid(at%geocode,n1,n2,n3,nl1,nu1,nl2,nu2,nl3,nu3,0,1,  &
             at%ntypes,at%iatype(iat),rxyz(1,iat),radii_cf(1,2),fpmult,hx,hy,hz,logrid)
        iseg=PPD%pc_nlpspd%nseg_p(2*iat-1)+1
        mseg=PPD%pc_nlpspd%nseg_p(2*iat)-PPD%pc_nlpspd%nseg_p(2*iat-1)
        if (mseg > 0) then
           call segkeys(n1,n2,n3,nl1,nu1,nl2,nu2,nl3,nu3,  & 
                logrid,mseg,PPD%pc_nlpspd%keyg_p(1,iseg),PPD%pc_nlpspd%keyv_p(iseg))

           mvctr =PPD%pc_nlpspd%nvctr_p(2*iat)-PPD%pc_nlpspd%nvctr_p(2*iat-1)
           
           nprojel_tmp=nprojel_tmp+mproj*mvctr*7

        end if
        
        if( PPD%DistProjApply)  then
           PPD%pc_nlpspd%nprojel=max(PPD%pc_nlpspd%nprojel,nprojel_tmp   )
        else
           PPD%pc_nlpspd%nprojel= PPD%pc_nlpspd%nprojel+nprojel_tmp 
        endif


     endif

  enddo

     
  allocate(PPD%pc_proj(PPD%pc_nlpspd%nprojel+ndebug),stat=i_stat)
  call memocc(i_stat,PPD%pc_proj,'pc_proj',subname)

  allocate(PPD%ilr_to_mproj(at%nat  +ndebug ) , stat=i_stat)
  call memocc(i_stat,PPD%ilr_to_mproj,'ilr_to_mproj',subname)

  allocate(PPD%iproj_to_ene(mprojtot +ndebug ) , stat=i_stat)
  call memocc(i_stat ,PPD%iproj_to_ene,'iproj_to_ene',subname)

  allocate(PPD%iproj_to_factor(mprojtot +ndebug ) , stat=i_stat)
  call memocc(i_stat ,PPD%iproj_to_factor,'iproj_to_factor',subname)

  allocate(PPD%iproj_to_l(mprojtot +ndebug ) , stat=i_stat)
  call memocc(i_stat ,PPD%iproj_to_l,'iproj_to_l',subname)
  
  PPD%mprojtot=mprojtot

  
  startjorb=1
  jorb=1
  istart_c=1
  Gocc(:)=0.0_wp


  iproj=0
  do iat=1,at%nat

     mproj=0
     do while( jorb<=PPD%G%ncoeff         .and. PPD%iorbtolr(jorb)== iat)
        if( PPD%gaenes(jorb)<ecut_pc) then
           mproj=mproj+1
        endif
        if(jorb==PPD%G%ncoeff) exit
        jorb=jorb+1
     end do

     PPD%ilr_to_mproj(iat)=mproj
     if( mproj>0) then
        nvctr_c  =PPD%pc_nlpspd%nvctr_p(2*iat-1)-PPD%pc_nlpspd%nvctr_p(2*iat-2)
        nvctr_f  =PPD%pc_nlpspd%nvctr_p(2*iat  )-PPD%pc_nlpspd%nvctr_p(2*iat-1)

        jorb=startjorb
        do while( jorb<=PPD%G%ncoeff         .and. PPD%iorbtolr(jorb)== iat) 
           if( PPD%gaenes(jorb)<ecut_pc) then
              iproj=iproj+1
              PPD%iproj_to_ene(iproj) = PPD%gaenes(jorb)
              PPD%iproj_to_l(iproj)   = iorbto_l(jorb)

              istart_c=istart_c + (   nvctr_c    +   7*nvctr_f   )
           endif
           jorb=jorb+1

           if(jorb> PPD%G%ncoeff) exit
        end do
        

        if( .not. PPD%DistProjApply) then
           istart_c= istart_c-mproj*(nvctr_c+7*nvctr_f)

           call fillPcProjOnTheFly(PPD, Glr, iat, at, hx,hy,hz, startjorb,ecut_pc ,  istart_c ) 
           istart_c= istart_c+mproj*(nvctr_c+7*nvctr_f)

!!$
!!$           ncplx=1
!!$           rdum=0.0_gp
!!$
!!$           mbvctr_c=PPD%pc_nlpspd%nvctr_p(2*iat-1)-PPD%pc_nlpspd%nvctr_p(2*iat-2)
!!$           mbvctr_f=PPD%pc_nlpspd%nvctr_p(2*iat  )-PPD%pc_nlpspd%nvctr_p(2*iat-1)
!!$           
!!$           mbseg_c=PPD%pc_nlpspd%nseg_p(2*iat-1)-PPD%pc_nlpspd%nseg_p(2*iat-2)
!!$           mbseg_f=PPD%pc_nlpspd%nseg_p(2*iat  )-PPD%pc_nlpspd%nseg_p(2*iat-1)
!!$           jseg_c=PPD%pc_nlpspd%nseg_p(2*iat-2)+1
!!$              
!!$           do idum=1, 9
!!$              call wpdot_wrap(ncplx,  &
!!$                   mbvctr_c,mbvctr_f,mbseg_c,mbseg_f,PPD%pc_nlpspd%keyv_p(jseg_c),&
!!$                   PPD%pc_nlpspd%keyg_p(1,jseg_c),PPD%pc_proj(istart_c-idum*(nvctr_c+7*nvctr_f)),& 
!!$                   mbvctr_c,mbvctr_f,mbseg_c,mbseg_f,PPD%pc_nlpspd%keyv_p(jseg_c),&
!!$                   PPD%pc_nlpspd%keyg_p(1,jseg_c),&
!!$                   PPD%pc_proj(istart_c-idum*(nvctr_c+7*nvctr_f)),&
!!$                   rdum)
!!$           end do
        endif

     end if

     !! aggiunger condizione su istartc_c per vedere se e nelprj

     startjorb=jorb

  enddo

  if( .not. PPD%DistProjApply) then
     call deallocate_gwf(PPD%G,subname)
  endif

  i_all=-product(shape(logrid))*kind(logrid)
  deallocate(logrid,stat=i_stat)
  call memocc(i_stat,i_all,'logrid',subname)

  i_all=-product(shape(Gocc))*kind(Gocc)
  deallocate(Gocc,stat=i_stat)
  call memocc(i_stat,i_all,'Gocc',subname)

!!$  i_all=-product(shape(iorbtolr))*kind(iorbtolr)
!!$  deallocate(iorbtolr,stat=i_stat)
!!$  call memocc(i_stat,i_all,'iorbtolr',subname)

  i_all=-product(shape(iorbto_l))*kind(iorbto_l)
  deallocate(iorbto_l,stat=i_stat)
  call memocc(i_stat,i_all,'iorbto_l',subname)

  i_all=-product(shape(iorbto_m))*kind(iorbto_m)
  deallocate(iorbto_m,stat=i_stat)
  call memocc(i_stat,i_all,'iorbto_m',subname)

  i_all=-product(shape(iorbto_ishell))*kind(iorbto_ishell)
  deallocate(iorbto_ishell,stat=i_stat)
  call memocc(i_stat,i_all,'iorbto_ishell',subname)


  i_all=-product(shape(iorbto_iexpobeg))*kind(iorbto_iexpobeg)
  deallocate(iorbto_iexpobeg,stat=i_stat)
  call memocc(i_stat,i_all,'iorbto_iexpobeg',subname)


END SUBROUTINE createPcProjectorsArrays
!!***






!!****f* BigDFT/createPawProjectorsArrays
!! FUNCTION
!>   Determine localization region for all preconditioning projectors, but do not yet fill the descriptor arrays
!! SOURCE
!!
subroutine createPawProjectorsArrays(iproc,n1,n2,n3,rxyz,at,orbs,&
     radii_cf,cpmult,fpmult,hx,hy,hz, ecut_pc, &
     PAWD, Glr)
  use module_interfaces
  use module_base
  use module_types
  implicit none
  integer, intent(in) :: iproc,n1,n2,n3
  real(gp), intent(in) :: cpmult,fpmult,hx,hy,hz
  type(atoms_data), intent(in) :: at
  type(orbitals_data), intent(in) :: orbs

  real(gp), dimension(3,at%nat), intent(in) :: rxyz
  real(gp), dimension(at%ntypes,3), intent(in) :: radii_cf
  real(gp), intent(in):: ecut_pc

  type(PAWproj_data_type) ::PAWD

  type(locreg_descriptors),  intent(in):: Glr
  
  !local variables
  character(len=*), parameter :: subname='createPawProjectorsArrays'

  integer :: nl1,nl2,nl3,nu1,nu2,nu3,mseg,mproj, mvctr
  integer :: iat,i_stat,i_all,iseg, istart_c
  logical, dimension(:,:,:), allocatable :: logrid


  integer :: ng
  logical :: enlargerprb
  real(wp), dimension(:), pointer :: Gocc

  integer, pointer :: iorbto_l(:)
  integer, pointer :: iorbto_paw_nchannels(:)
  integer, pointer :: iorbto_m(:)
  integer, pointer :: iorbto_ishell(:)
  integer, pointer :: iorbto_iexpobeg(:)
  
  integer :: ncplx, nspin
  real(gp) :: kx,ky,kz
  integer ::  jorb
  integer :: iproj, startjorb
  type(locreg_descriptors) :: Plr
  character(len=11) :: orbname
  real(gp) Pcpmult
  integer :: mprojtot, nvctr_c, nvctr_f
  real(gp) rdum
  integer iatat
  
  integer mbvctr_c, mbvctr_f, mbseg_c, mbseg_f, &
       jseg_c, idum
  integer :: ikpt,iskpt,iekpt

  Pcpmult=1.0*cpmult


  nullify(PAWD%G%rxyz)

  call gaussian_pswf_basis_for_paw(iproc,nspin,at,rxyz,PAWD%G, &
      PAWD%iorbtolr,iorbto_l, iorbto_m,  iorbto_ishell,iorbto_iexpobeg  ,&
      iorbto_paw_nchannels, PAWD%iprojto_imatrixbeg )  


  allocate(Gocc(PAWD%G%ncoeff+ndebug),stat=i_stat)
  call memocc(i_stat,Gocc,'Gocc',subname)
  call razero(PAWD%G%ncoeff,Gocc)

  ! allocated  : gaenes, Gocc , PAWD%iorbtolr,iorbto_l, iorbto_m,  iorbto_ishell,iorbto_iexpobeg, iorbto_paw_nchannels

!!$ ========================================================================================
  !---------

  allocate(PAWD%paw_nlpspd%nseg_p(0:2*PAWD%G%nat+ndebug),stat=i_stat)
  call memocc(i_stat,PAWD%paw_nlpspd%nseg_p,'pc_nlpspd%nseg_p',subname)
  allocate(PAWD%paw_nlpspd%nvctr_p(0:2*PAWD%G%nat+ndebug),stat=i_stat)
  call memocc(i_stat,PAWD%paw_nlpspd%nvctr_p,'pc_nlpspd%nvctr_p',subname)
  allocate(PAWD%paw_nlpspd%nboxp_c(2,3,PAWD%G%nat+ndebug),stat=i_stat)
  call memocc(i_stat,PAWD%paw_nlpspd%nboxp_c,'pc_nlpspd%nboxp_c',subname)
  allocate(PAWD%paw_nlpspd%nboxp_f(2,3,PAWD%G%nat+ndebug),stat=i_stat)
  call memocc(i_stat,PAWD%paw_nlpspd%nboxp_f,'pc_nlpspd%nboxp_f',subname)

  allocate(logrid(0:n1,0:n2,0:n3+ndebug),stat=i_stat)
  call memocc(i_stat,logrid,'logrid',subname)

  call localize_projectors_paw(iproc,n1,n2,n3,hx,hy,hz,Pcpmult,1*fpmult,rxyz,radii_cf,&
       logrid,at,orbs,PAWD)

  ! the above routine counts atomic projector and the number of their element for psp
  ! We must therefore correct , later, nlpspd%nprojel  and nlpspd%nproj
  !-------------------

  ! allocations for arrays holding the projectors and their data descriptors

  allocate(PAWD%paw_nlpspd%keyg_p(2,PAWD%paw_nlpspd%nseg_p(2*PAWD%G%nat)+ndebug),stat=i_stat)
  call memocc(i_stat,PAWD%paw_nlpspd%keyg_p,'pc_nlpspd%keyg_p',subname)

  allocate(PAWD%paw_nlpspd%keyv_p(PAWD%paw_nlpspd%nseg_p(2*PAWD%G%nat)+ndebug),stat=i_stat)
  call memocc(i_stat,PAWD%paw_nlpspd%keyv_p,'pc_nlpspd%keyv_p',subname)

!!$  -- this one delayed, waiting for the correct pc_nlpspd%nprojel, pc_nlpspd%nproj
!!$  --
!!$  allocate(pc_proj(pc_nlpspd%nprojel+ndebug),stat=i_stat)
!!$  call memocc(i_stat,pc_proj,'pc_proj',subname)
  allocate(PAWD%paw_proj(PAWD%paw_nlpspd%nprojel+ndebug),stat=i_stat)
  call memocc(i_stat,PAWD%paw_proj,'paw_proj',subname)

  allocate(PAWD%ilr_to_mproj(PAWD%G%nat  +ndebug ) , stat=i_stat)
  call memocc(i_stat,PAWD%ilr_to_mproj,'ilr_to_mproj',subname)

  allocate(PAWD%iproj_to_l(PAWD%paw_nlpspd%nproj +ndebug ) , stat=i_stat)
  call memocc(i_stat ,PAWD%iproj_to_l,'iproj_to_l',subname)

  allocate(PAWD%iproj_to_paw_nchannels( PAWD%paw_nlpspd%nproj+ndebug ) , stat=i_stat)
  call memocc(i_stat ,PAWD%iproj_to_paw_nchannels,'iproj_to_paw_nchannels',subname)

!!$ =========================================================================================  

  jorb=1  
  ! After having determined the size of the projector descriptor arrays fill them
  iat=0
  do iatat=1, at%nat
     if (  at%paw_NofL(at%iatype(iatat)).gt.0  ) then
        iat=iat+1
        mproj=0
        do while( jorb<=PAWD%G%ncoeff         .and. PAWD%iorbtolr(jorb)== iat)
           mproj=mproj+1
           if(jorb==PAWD%G%ncoeff) exit
           jorb=jorb+1
        end do

        PAWD%paw_nlpspd%nproj=PAWD%paw_nlpspd%nproj+mproj
        if (mproj.ne.0) then 

           ! coarse grid quantities
           nl1=PAWD%paw_nlpspd%nboxp_c(1,1,iat) 
           nl2=PAWD%paw_nlpspd%nboxp_c(1,2,iat) 
           nl3=PAWD%paw_nlpspd%nboxp_c(1,3,iat) 

           nu1=PAWD%paw_nlpspd%nboxp_c(2,1,iat)
           nu2=PAWD%paw_nlpspd%nboxp_c(2,2,iat)
           nu3=PAWD%paw_nlpspd%nboxp_c(2,3,iat)

           call fill_logrid(at%geocode,n1,n2,n3,nl1,nu1,nl2,nu2,nl3,nu3,0,1,  &
                at%ntypes,at%iatype(iatat),rxyz(1,iatat),radii_cf(1,3),Pcpmult,hx,hy,hz,logrid)

           iseg=PAWD%paw_nlpspd%nseg_p(2*iat-2)+1
           mseg=PAWD%paw_nlpspd%nseg_p(2*iat-1)-PAWD%paw_nlpspd%nseg_p(2*iat-2)

           call segkeys(n1,n2,n3,nl1,nu1,nl2,nu2,nl3,nu3,  & 
                logrid,mseg,PAWD%paw_nlpspd%keyg_p(1,iseg),PAWD%paw_nlpspd%keyv_p(iseg))
           mvctr =PAWD%paw_nlpspd%nvctr_p(2*iat-1)-PAWD%paw_nlpspd%nvctr_p(2*iat-2)

           ! fine grid quantities
           nl1=PAWD%paw_nlpspd%nboxp_f(1,1,iat)
           nl2=PAWD%paw_nlpspd%nboxp_f(1,2,iat)
           nl3=PAWD%paw_nlpspd%nboxp_f(1,3,iat)

           nu1=PAWD%paw_nlpspd%nboxp_f(2,1,iat)
           nu2=PAWD%paw_nlpspd%nboxp_f(2,2,iat)
           nu3=PAWD%paw_nlpspd%nboxp_f(2,3,iat)
           call fill_logrid(at%geocode,n1,n2,n3,nl1,nu1,nl2,nu2,nl3,nu3,0,1,  &
                at%ntypes,at%iatype(iatat),rxyz(1,iatat),radii_cf(1,2),1*fpmult,hx,hy,hz,logrid)
           iseg=PAWD%paw_nlpspd%nseg_p(2*iat-1)+1
           mseg=PAWD%paw_nlpspd%nseg_p(2*iat)-PAWD%paw_nlpspd%nseg_p(2*iat-1)
           if (mseg > 0) then
              call segkeys(n1,n2,n3,nl1,nu1,nl2,nu2,nl3,nu3,  & 
                   logrid,mseg,PAWD%paw_nlpspd%keyg_p(1,iseg),PAWD%paw_nlpspd%keyv_p(iseg))
              mvctr =PAWD%paw_nlpspd%nvctr_p(2*iat)-PAWD%paw_nlpspd%nvctr_p(2*iat-1)
           end if


        endif
     endif
  enddo

  if (orbs%norbp > 0) then
     iskpt=orbs%iokpt(1)
     iekpt=orbs%iokpt(orbs%norbp)
  else
     iskpt=1
     iekpt=1
  end if

  istart_c=1
  do ikpt=iskpt,iekpt     

     !features of the k-point ikpt
     kx=orbs%kpts(1,ikpt)
     ky=orbs%kpts(2,ikpt)
     kz=orbs%kpts(3,ikpt)
     !!  write( *, '(A,i4,1x,A,3(1x,d20.10))') " IKPT , " , ikpt, " K " , orbs%kpts(:,ikpt)
     !evaluate the complexity of the k-point
     if (kx**2 + ky**2 + kz**2 == 0.0_gp) then
        ncplx=1
     else
        ncplx=2
     end if
     
     startjorb=1
     jorb=1
     Gocc(:)=0.0_wp
     iproj=0

     iat=0
     do iatat=1, at%nat
        if (  at%paw_NofL(at%iatype(iatat)).gt.0  ) then
           iat=iat+1
           mproj=0
           do while( jorb<=PAWD%G%ncoeff         .and. PAWD%iorbtolr(jorb)== iat)
              mproj=mproj+1
              if(jorb==PAWD%G%ncoeff) exit
              jorb=jorb+1
           end do

           PAWD%ilr_to_mproj(iat)=mproj
           if( mproj>0) then
              nvctr_c  =PAWD%paw_nlpspd%nvctr_p(2*iat-1)-PAWD%paw_nlpspd%nvctr_p(2*iat-2)
              nvctr_f  =PAWD%paw_nlpspd%nvctr_p(2*iat  )-PAWD%paw_nlpspd%nvctr_p(2*iat-1)

              jorb=startjorb
              do while( jorb<=PAWD%G%ncoeff  .and. PAWD%iorbtolr(jorb)== iat) 
                 iproj=iproj+1
                 PAWD%iproj_to_l(iproj)   = iorbto_l(jorb)
                 PAWD%iproj_to_paw_nchannels(iproj)   = iorbto_paw_nchannels(jorb)
                 istart_c=istart_c + (   nvctr_c    +   7*nvctr_f   )*ncplx
                 jorb=jorb+1
                 if(jorb> PAWD%G%ncoeff) exit
              end do
              if( .not. PAWD%DistProjApply) then
                 istart_c= istart_c-mproj*(nvctr_c+7*nvctr_f)*ncplx
                 call fillPawProjOnTheFly(PAWD, Glr, iat,  hx,hy,hz, kx,ky,kz, startjorb,&
                      istart_c, at%geocode , at, iatat) 
                 istart_c= istart_c+mproj*(nvctr_c+7*nvctr_f)*ncplx
              endif
           end if
           startjorb=jorb
        end if
     enddo
  enddo
  if (istart_c-1 /= PAWD%paw_nlpspd%nprojel) stop 'incorrect once-and-for-all psp generation'


  if( .not. PAWD%DistProjApply) then
     call deallocate_gwf_c(PAWD%G,subname)
  endif

  i_all=-product(shape(logrid))*kind(logrid)
  deallocate(logrid,stat=i_stat)
  call memocc(i_stat,i_all,'logrid',subname)

  i_all=-product(shape(Gocc))*kind(Gocc)
  deallocate(Gocc,stat=i_stat)
  call memocc(i_stat,i_all,'Gocc',subname)

!!$  i_all=-product(shape(iorbtolr))*kind(iorbtolr)
!!$  deallocate(iorbtolr,stat=i_stat)
!!$  call memocc(i_stat,i_all,'iorbtolr',subname)

  i_all=-product(shape(iorbto_l))*kind(iorbto_l)
  deallocate(iorbto_l,stat=i_stat)
  call memocc(i_stat,i_all,'iorbto_l',subname)

  i_all=-product(shape(iorbto_paw_nchannels))*kind(iorbto_paw_nchannels)
  deallocate(iorbto_paw_nchannels,stat=i_stat)
  call memocc(i_stat,i_all,'iorbto_paw_nchannels',subname)





  i_all=-product(shape(iorbto_m))*kind(iorbto_m)
  deallocate(iorbto_m,stat=i_stat)
  call memocc(i_stat,i_all,'iorbto_m',subname)

  i_all=-product(shape(iorbto_ishell))*kind(iorbto_ishell)
  deallocate(iorbto_ishell,stat=i_stat)
  call memocc(i_stat,i_all,'iorbto_ishell',subname)


  i_all=-product(shape(iorbto_iexpobeg))*kind(iorbto_iexpobeg)
  deallocate(iorbto_iexpobeg,stat=i_stat)
  call memocc(i_stat,i_all,'iorbto_iexpobeg',subname)


END SUBROUTINE createPawProjectorsArrays
!!***




!>   input guess wavefunction diagonalization
subroutine input_wf_diag(iproc,nproc,at,rhodsc,&
     orbs,nvirt,comms,Lzd,hx,hy,hz,rxyz,rhopot,rhocore,pot_ion,&
     nlpspd,proj,pkernel,pkernelseq,ixc,psi,hpsi,psit,G,&
     nscatterarr,ngatherarr,nspin,potshortcut,symObj,irrzon,phnons,GPU,input,radii_cf)
  ! Input wavefunctions are found by a diagonalization in a minimal basis set
  ! Each processors write its initial wavefunctions into the wavefunction file
  ! The files are then read by readwave
  ! @todo pass GPU to be a local variable of this routine (initialized and freed here)
  use module_base
  use module_interfaces, except_this_one => input_wf_diag
  use module_types
  use Poisson_Solver
  use libxc_functionals
  implicit none
  !Arguments
  integer, intent(in) :: iproc,nproc,ixc,symObj
  integer, intent(inout) :: nspin,nvirt
  real(gp), intent(in) :: hx,hy,hz
  type(atoms_data), intent(inout) :: at
  type(rho_descriptors),intent(in) :: rhodsc
  type(orbitals_data), intent(inout) :: orbs
  type(nonlocal_psp_descriptors), intent(in) :: nlpspd
  type(local_zone_descriptors), intent(inout) :: Lzd
  type(communications_arrays), intent(in) :: comms
  type(GPU_pointers), intent(inout) :: GPU
  type(input_variables):: input
  integer, dimension(0:nproc-1,4), intent(in) :: nscatterarr !n3d,n3p,i3s+i3xcsh-1,i3xcsh
  integer, dimension(0:nproc-1,2), intent(in) :: ngatherarr 
  real(gp), dimension(3,at%nat), intent(in) :: rxyz
  real(wp), dimension(nlpspd%nprojel), intent(in) :: proj
  real(dp), dimension(*), intent(inout) :: rhopot,pot_ion
  type(gaussian_basis), intent(out) :: G !basis for davidson IG
  real(wp), dimension(:), pointer :: psi,hpsi,psit,rhocore
  real(dp), dimension(:), pointer :: pkernel,pkernelseq
  integer, intent(in) ::potshortcut
  integer, dimension(*), intent(in) :: irrzon
  real(dp), dimension(*), intent(in) :: phnons
  real(gp), dimension(at%ntypes,3), intent(in) :: radii_cf
  !local variables
  character(len=*), parameter :: subname='input_wf_diag'
  logical :: switchGPUconv,switchOCLconv
  integer :: i_stat,i_all,iat,nspin_ig,iorb,idum=0,ncplx,nrhodim,i3rho_add,irhotot_add,irho_add,ispin
  real(kind=4) :: tt,builtin_rand
  real(gp) :: hxh,hyh,hzh,eks,eexcu,vexcu,epot_sum,ekin_sum,ehart,eexctX,eproj_sum,eSIC_DC,etol,accurex
  type(orbitals_data) :: orbse
  type(communications_arrays) :: commse
  integer, dimension(:,:), allocatable :: norbsc_arr
  real(wp), dimension(:), allocatable :: potxc,passmat
  real(gp), dimension(:), allocatable :: locrad
  real(wp), dimension(:), pointer :: pot,pot1
  real(wp), dimension(:,:,:), pointer :: psigau
! #### Linear Scaling Variables
  integer :: ilr,ityp
  logical :: calc                           
  real(dp),dimension(:),pointer:: Lpsi,Lhpsi
  logical :: linear, withConfinement
!  integer :: dim1,dim2                    !debug plotting local wavefunctions
!  real(dp) :: factor                      !debug plotting local wavefunctions
!  integer,dimension(at%nat) :: projflg    !debug nonlocal_forces
!  type(local_zone_descriptors) :: Lzd                 
  integer,dimension(:),allocatable :: norbsc
  logical,dimension(:),allocatable:: calculateBounds
!  real(gp), dimension(3,at%nat) :: fsep                 !debug for debug nonlocal_forces
!  real(wp), dimension(nlpspd%nprojel) :: projtmp        !debug for debug nonlocal forces
!  integer :: ierr                                       !for debugging
  real(8),dimension(:),pointer:: Lpot

  allocate(norbsc_arr(at%natsc+1,nspin+ndebug),stat=i_stat)
  call memocc(i_stat,norbsc_arr,'norbsc_arr',subname)
  allocate(locrad(at%nat+ndebug),stat=i_stat)
  call memocc(i_stat,locrad,'locrad',subname)

  if (iproc == 0) then
     write(*,'(1x,a)')&
          '------------------------------------------------------- Input Wavefunctions Creation'
  end if

  !spin for inputguess orbitals
  if (nspin == 4) then
     nspin_ig=1
  else
     nspin_ig=nspin
  end if

  call inputguess_gaussian_orbitals(iproc,nproc,at,rxyz,nvirt,nspin_ig,&
       orbs,orbse,norbsc_arr,locrad,G,psigau,eks)

  !allocate communications arrays for inputguess orbitals
  !call allocate_comms(nproc,orbse,commse,subname)
  call orbitals_communicators(iproc,nproc,Lzd%Glr,orbse,commse,basedist=comms%nvctr_par(0:,1:))  

  !use the eval array of orbse structure to save the original values
  allocate(orbse%eval(orbse%norb*orbse%nkpts+ndebug),stat=i_stat)
  call memocc(i_stat,orbse%eval,'orbse%eval',subname)

  hxh=.5_gp*hx
  hyh=.5_gp*hy
  hzh=.5_gp*hz

  !check the communication distribution
  !call check_communications(iproc,nproc,orbse,Lzd%Glr,commse)

  !once the wavefunction coefficients are known perform a set 
  !of nonblocking send-receive operations to calculate overlap matrices

!!!  !create mpirequests array for controlling the success of the send-receive operation
!!!  allocate(mpirequests(nproc-1+ndebug),stat=i_stat)
!!!  call memocc(i_stat,mpirequests,'mpirequests',subname)
!!!
!!!  call nonblocking_transposition(iproc,nproc,G%ncoeff,orbse%isorb+orbse%norbp,&
!!!       orbse%nspinor,psigau,orbse%norb_par,mpirequests)

! ###################################################################
!!experimental part for building the localisation regions
! ###################################################################

  call check_linear_and_create_Lzd(iproc,nproc,input,Lzd,at,orbse,rxyz,radii_cf)

  if (Lzd%linear) then

     if(iproc==0) then
        write(*,'(1x,A)') 'Entering the Linear IG'
!        write(*,'(1x,A)') 'The localization radii are set to 10 times the covalent radii'
!        do iat=1,at%ntypes
!           write(*,'(1x,A,1x,A,A,1x,1pe9.3,1x,A)') 'For atom',trim(at%atomnames(iat)),' :', at%rloc(iat,1),'Bohrs'
!        end do
     end if
        

     call timing(iproc,'constrc_locreg','ON')

   ! Assign orbitals to locreg (done because each orbitals corresponds to an atomic function)
   !  call assignToLocreg(iproc,nproc,orbse%nspinor,nspin_ig,at,orbse,Lzd)
  
   ! determine the wavefunction dimension
   !  call wavefunction_dimension(Lzd,orbse)

   ! determine the localization regions
     ! calculateBounds indicate whether the arrays with the bounds (for convolutions...) shall also
     ! be allocated and calculated. In principle this is only necessary if the current process has orbitals
     ! in this localization region.
!     allocate(calculateBounds(lzd%nlr),stat=i_stat)
!     call memocc(i_stat,calculateBounds,'calculateBounds',subname)
!     calculateBounds=.true.

!     call determine_locreg_periodic(iproc,Lzd%nlr,rxyz,locrad,hx,hy,hz,Lzd%Glr,Lzd%Llr,calculateBounds)
!     call determine_locreg_parallel(iproc,nproc,Lzd%nlr,rxyz,locrad,hx,hy,hz,Lzd%Glr,Lzd%Llr,orbse)
!     deallocate(calculateBounds,stat=i_stat)
!     call memocc(i_stat,i_all,'calculateBounds',subname)


     call timing(iproc,'constrc_locreg','OF')

   !determine the Lnlpspd
 !  call prepare_lnlpspd(iproc, at, input, orbse, rxyz, radii_cf, lzd)


     !!call timing(iproc,'create_nlpspd ','ON')
     !!allocate(Lzd%Lnlpspd(Lzd%nlr),stat=i_stat)
     !!do ilr=1,Lzd%nlr
     !!   calc=.false.
     !!   do iorb=1,orbse%norbp
     !!      if(ilr == orbse%inwhichLocreg(iorb+orbse%isorb)) calc=.true.
     !!   end do
     !!   if (.not. calc) cycle         !calculate only for the locreg on this processor, without repeating for same locreg
     !!   ! allocate projflg
     !!   allocate(Lzd%Llr(ilr)%projflg(at%nat),stat=i_stat)
     !!   call memocc(i_stat,Lzd%Llr(ilr)%projflg,'Lzd%Llr(ilr)%projflg',subname)
     !!   call nlpspd_to_locreg(input,iproc,Lzd%Glr,Lzd%Llr(ilr),rxyz,at,orbse,&
     !!    &      radii_cf,input%frmult,input%frmult,hx,hy,hz,Lzd%Gnlpspd,Lzd%Lnlpspd(ilr),Lzd%Llr(ilr)%projflg)
     !!end do
     !!call timing(iproc,'create_nlpspd ','OF')

    !allocate the wavefunction in the transposed way to avoid allocations/deallocations
     allocate(Lpsi(Lzd%Lpsidimtot+ndebug),stat=i_stat)
     call memocc(i_stat,Lpsi,'Lpsi',subname)
     call razero(Lzd%Lpsidimtot,Lpsi)

    ! Construct wavefunction inside the locregs (the orbitals are ordered by locreg)
     call timing(iproc,'wavefunction  ','ON')
     call gaussians_to_wavelets_new2(iproc,nproc,Lzd,orbse,hx,hy,hz,G,psigau(1,1,min(orbse%isorb+1,orbse%norb)),Lpsi(1))
     call timing(iproc,'wavefunction  ','OF')

!#####################
!DEBUG nonlocal_forces
!!    if(iproc==0) then
!!       print *,'Entering nonlocal forces'
!!    end if
!!  !allocate the wavefunction in the transposed way to avoid allocations/deallocations
!!    allocate(psi(orbse%npsidim+ndebug),stat=i_stat)
!!    call memocc(i_stat,psi,'psi',subname)
!!
!!  !use only the part of the arrays for building the hamiltonian matrix
!!    call gaussians_to_wavelets_new(iproc,nproc,Glr,orbse,hx,hy,hz,G,&
!!         psigau(1,1,min(orbse%isorb+1,orbse%norb)),psi)
!!
!!    call timing(iproc,'ApplyProj     ','ON')    
!!    projtmp = 0.0_wp
!!    fsep = 0.0_wp
!!    call nonlocal_forces(iproc,Glr,hx,hy,hz,at,rxyz,orbse,nlpspd,projtmp,Glr%wfd,psi,fsep,.false.)
!!    call mpiallred(fsep(1,1),3*at%nat,MPI_SUM,MPI_COMM_WORLD,ierr) 
!!    call timing(iproc,'ApplyProj     ','OF')
!!
!!    if(iproc==0) then
!!    do iat=1,at%nat
!!    open(44,file='Force_ref.dat',status='unknown')
!!    print *,'(C)Forces on atom',iat,' :',iproc,fsep(:,iat)
!!    write(44,*)'Forces on atom',iat,' :',iproc,fsep(:,iat)
!!    end do
!!    end if
!!  
!!
!!    call timing(iproc,'create_nlpspd ','ON')
!!    projtmp = 0.0_wp
!!    fsep = 0.0_wp
!!    call Linearnonlocal_forces(iproc,Lzd,hx,hy,hz,at,rxyz,orbse,projtmp,Lpsi,fsep,.false.,orbse)
!!    call mpiallred(fsep(1,1),3*at%nat,MPI_SUM,MPI_COMM_WORLD,ierr)
!!    call timing(iproc,'create_nlpspd ','OF')
!!
!!    if(iproc==0) then
!!    open(44,file='Force.dat',status='unknown')
!!    do iat=1,at%nat
!!    print *,'(L)Forces on atom',iat,' :',iproc,fsep(:,iat)
!!    write(44,*)'Forces on atom',iat,' :',iproc,fsep(:,iat)
!!    end do
!!    end if
!!
!!    call timing(iproc,'            ','RE')
!!    call mpi_finalize(ierr)
!!    stop
!!
!END DEBUG nonlocal_forces
!#########################
!DEBUG
     ! Print the wavefunctions
     !factor = real(Lzd%Glr%d%n1,dp)/real(Lzd%Llr(1)%d%n1,dp)
     !dim1 = Lzd%Llr(1)%wfd%nvctr_c+7*Lzd%Llr(1)%wfd%nvctr_f
     !dim2 = Lzd%Llr(2)%wfd%nvctr_c+7*Lzd%Llr(2)%wfd%nvctr_f
     !call plot_wf('orbital1   ',1,at,factor,Lzd%Llr(1),hx,hy,hz,rxyz,Lpsi(1:dim1),'')
     !call plot_wf('orbital2   ',1,at,factor,Lzd%Llr(1),hx,hy,hz,rxyz,Lpsi(dim1+1:dim1+dim1),'')
     !factor = real(Lzd%Glr%d%n1,dp)/real(Lzd%Llr(2)%d%n1,dp)
     !call plot_wf('orbital3   ',1,at,factor,Lzd%Llr(2),hx,hy,hz,rxyz,Lpsi(dim1+dim1+1:2*dim1+dim2),'')
     !call plot_wf('orbital4   ',1,at,factor,Lzd%Llr(2),hx,hy,hz,rxyz,Lpsi(2*dim1+dim2+1:2*dim1+2*dim2),'')

     !print *,'iproc,sum(Lpsi)',iproc,sum(Lpsi)
     !open(44,file='Lpsi',status='unknown')
     !do ilr = 1,size(Lpsi)
     !write(44,*)Lpsi(ilr)
     !end do
     !close(44)
!END DEBUG

     call sumrhoLinear(iproc,nproc,Lzd,orbse,hxh,hyh,hzh,Lpsi,rhopot,nscatterarr,nspin,GPU,symObj, irrzon, phnons, rhodsc)    


     if(orbs%nspinor==4) then
        !this wrapper can be inserted inside the poisson solver 
        call PSolverNC(at%geocode,'D',iproc,nproc,Lzd%Glr%d%n1i,Lzd%Glr%d%n2i,Lzd%Glr%d%n3i,&
          nscatterarr(iproc,1),& !this is n3d
          ixc,hxh,hyh,hzh,&
          rhopot,pkernel,pot_ion,ehart,eexcu,vexcu,0.d0,.true.,4)
!          print *,'ehart,eexcu,vexcu',ehart,eexcu,vexcu

     else

        if (nscatterarr(iproc,2) >0) then
           allocate(potxc(Lzd%Glr%d%n1i*Lzd%Glr%d%n2i*nscatterarr(iproc,2)*nspin+ndebug),stat=i_stat)
           call memocc(i_stat,potxc,'potxc',subname)
       else
          allocate(potxc(1+ndebug),stat=i_stat)
          call memocc(i_stat,potxc,'potxc',subname)
       end if 
  
       call XC_potential(Lzd%Glr%geocode,'D',iproc,nproc,&
           Lzd%Glr%d%n1i,Lzd%Glr%d%n2i,Lzd%Glr%d%n3i,ixc,hxh,hyh,hzh,&
           rhopot,eexcu,vexcu,nspin,rhocore,potxc)
  
!        write(*,*) 'eexcu, vexcu', eexcu, vexcu
  
       if( iand(potshortcut,4)==0) then
          call H_potential(Lzd%Glr%geocode,'D',iproc,nproc,&
               Lzd%Glr%d%n1i,Lzd%Glr%d%n2i,Lzd%Glr%d%n3i,hxh,hyh,hzh,&
               rhopot,pkernel,pot_ion,ehart,0.0_dp,.true.)
       endif

  
        !sum the two potentials in rhopot array
        !fill the other part, for spin, polarised
        if (nspin == 2) then
           call dcopy(Lzd%Glr%d%n1i*Lzd%Glr%d%n2i*nscatterarr(iproc,2),rhopot(1),1,&
                rhopot(Lzd%Glr%d%n1i*Lzd%Glr%d%n2i*nscatterarr(iproc,2)+1),1)
        end if
        !spin up and down together with the XC part
        call axpy(Lzd%Glr%d%n1i*Lzd%Glr%d%n2i*nscatterarr(iproc,2)*nspin,1.0_dp,potxc(1),1,&
             rhopot(1),1)
     
        i_all=-product(shape(potxc))*kind(potxc)
        deallocate(potxc,stat=i_stat)
        call memocc(i_stat,i_all,'potxc',subname)
     end if
  
    if (input%exctxpar == 'OP2P') eexctX = -99.0_gp
   
    !!call full_local_potential(iproc,nproc,Lzd%Glr%d%n1i*Lzd%Glr%d%n2i*nscatterarr(iproc,2),&
    !!     Lzd%Glr%d%n1i*Lzd%Glr%d%n2i*Lzd%Glr%d%n3i,nspin,&
    !!     orbse%norb,orbse%norbp,ngatherarr,rhopot,pot)    

    !check the size of the rhopot array related to NK SIC
    nrhodim=nspin 
    i3rho_add=0
    if (input%SIC%approach=='NK') then
       nrhodim=2*nrhodim
       i3rho_add=Lzd%Glr%d%n1i*Lzd%Glr%d%n2i*nscatterarr(iproc,4)+1
    end if

    ! Create local potential
    call full_local_potential2(iproc, nproc, lzd%glr%d%n1i*lzd%glr%d%n2i*nscatterarr(iproc,2), &
         lzd%glr%d%n1i*lzd%glr%d%n2i*lzd%glr%d%n3i,Lzd%Glr%d%n1i*Lzd%Glr%d%n2i*nscatterarr(iproc,1)*nrhodim,nspin, orbse, lzd, &
         ngatherarr, rhopot, Lpot, 1)

   !allocate the wavefunction in the transposed way to avoid allocations/deallocations
    allocate(Lhpsi(Lzd%Lpsidimtot+ndebug),stat=i_stat)
    call memocc(i_stat,Lhpsi,'Lhpsi',subname)

    ! the loop on locreg is inside LinearHamiltonianApplication
!    call LinearHamiltonianApplication(input,iproc,nproc,at,Lzd,orbse,hx,hy,hz,rxyz,&
!     proj,ngatherarr,pot,Lpsi,Lhpsi,&
!     ekin_sum,epot_sum,eexctX,eproj_sum,nspin,GPU,radii_cf,pkernel=pkernelseq)


    withConfinement=.false.
    call HamiltonianApplication3(iproc, nproc, at, orbse, hx, hy, hz, rxyz, &
         proj, lzd, ngatherarr, Lpot, lpsi, lhpsi, &
         ekin_sum, epot_sum, eexctX, eproj_sum, nspin, GPU, withConfinement, .true., &
         pkernel=pkernelseq)

    ! Deallocate local potential
    i_all=-product(shape(Lpot))*kind(Lpot)
    deallocate(Lpot,stat=i_stat)
    call memocc(i_stat,i_all,'Lpot',subname)
    i_all=-product(shape(orbse%ispot))*kind(orbse%ispot)
    deallocate(orbse%ispot,stat=i_stat)
    call memocc(i_stat,i_all,'orbse%ispot',subname)


    ! Deallocate PSP stuff
    !call free_lnlpspd(orbse, lzd)

    !!call HamiltonianApplication2(iproc,nproc,at,orbse,hx,hy,hz,rxyz,&
    !!     proj,Lzd,ngatherarr,pot,Lpsi,Lhpsi,&
    !!     ekin_sum,epot_sum,eexctX,eproj_sum,nspin,GPU,pkernel=pkernelseq)


    accurex=abs(eks-ekin_sum)
    !tolerance for comparing the eigenvalues in the case of degeneracies
    etol=accurex/real(orbse%norbu,gp)
    if (iproc == 0 .and. verbose > 1) write(*,'(1x,a,2(f19.10))') 'done. ekin_sum,eks:',ekin_sum,eks
    if (iproc == 0) then
       write(*,'(1x,a,3(1x,1pe18.11e2))') 'ekin_sum,epot_sum,eproj_sum',  &
            ekin_sum,epot_sum,eproj_sum
       write(*,'(1x,a,3(1x,1pe18.11e2))') '   ehart,   eexcu,    vexcu',ehart,eexcu,vexcu
    endif

    ! Now the wavefunctions (Lpsi) and the Hamiltonian applied to the wavefunctions (Lhpsi)
    ! are completely constructed. We must now solve the eigensystem by diagonalizating the
    ! Hamiltonian (done by calling LinearDiagHam). 
     if (iproc == 0 .and. verbose > 1) write(*,'(1x,a)')&
          'Input Wavefunctions Orthogonalization:'

    ! allocate psit
    !allocate(psit(orbs%npsidim+ndebug),stat=i_stat)
    !call memocc(i_stat,psit,'psit',subname)       
    nullify(psit)  !will be created in LDiagHam

    !use DiagHam to verify the transposition between the 
    !localized orbital distribution (LOD) scheme and the global components distribution scheme (GCD)
    !in principle LDiagHam should
    ! 1) take the Lpsi and Lhpsi in the LOD 
    ! 2) create the IG transposed psit in the GCD
    ! 3) deallocate Lpsi
    ncplx=1
    if (orbs%nspinor > 1) ncplx=2
    allocate(passmat(ncplx*orbs%nkptsp*(orbse%norbu*orbs%norbu+orbse%norbd*orbs%norbd)+ndebug),stat=i_stat)
    call memocc(i_stat,passmat,'passmat',subname)

    call LDiagHam(iproc,nproc,at%natsc,nspin_ig,orbs,Lzd,comms,&
         Lpsi,Lhpsi,psit,input%orthpar,passmat,orbse,commse,etol,norbsc_arr)

!    call LinearDiagHam(iproc,at,etol,Lzd,orbse,orbs,nspin,at%natsc,Lhpsi,Lpsi,psit,norbsc_arr=norbsc_arr)!,orbsv)

     i_all=-product(shape(passmat))*kind(passmat)
     deallocate(passmat,stat=i_stat)
     call memocc(i_stat,i_all,'passmat',subname)
    
    ! Don't need Lzd anymore (if only input guess)
!    call deallocate_Lzd(Lzd,subname)

    !rename Lpsi and Lhpsi
    psi => Lpsi
    hpsi => Lhpsi

    ! Don't need Lpsi, Lhpsi and locrad anymore
!    i_all = -product(shape(Lpsi))*kind(Lpsi)
!    deallocate(Lpsi,stat=i_stat)
    nullify(Lpsi) ;i_stat=0
!    call memocc(i_stat,i_all,'Lpsi',subname)
!    i_all = -product(shape(Lhpsi))*kind(Lhpsi)
!    deallocate(Lhpsi,stat=i_stat)
    nullify(Lhpsi);i_stat=0
!    call memocc(i_stat,i_all,'Lhpsi',subname)
    i_all=-product(shape(locrad))*kind(locrad)
    deallocate(locrad,stat=i_stat)
    call memocc(i_stat,i_all,'locrad',subname)
     
!####################################################################################################################################################
! END EXPERIMENTAL
!####################################################################################################################################################
  else
   ! determine the wavefunction dimension
   call wavefunction_dimension(Lzd,orbse)

   !allocate the wavefunction in the transposed way to avoid allocations/deallocations
     allocate(psi(orbse%npsidim+ndebug),stat=i_stat)
     call memocc(i_stat,psi,'psi',subname)

     !allocate arrays for the GPU if a card is present
     switchGPUconv=.false.
     switchOCLconv=.false.
     if (GPUconv .and. potshortcut ==0 ) then
        call prepare_gpu_for_locham(Lzd%Glr%d%n1,Lzd%Glr%d%n2,Lzd%Glr%d%n3,nspin_ig,&
             hx,hy,hz,Lzd%Glr%wfd,orbse,GPU)
     else if (OCLconv .and. potshortcut ==0) then
        call allocate_data_OCL(Lzd%Glr%d%n1,Lzd%Glr%d%n2,Lzd%Glr%d%n3,at%geocode,&
             nspin_ig,hx,hy,hz,Lzd%Glr%wfd,orbse,GPU)
        if (iproc == 0) write(*,*)&
             'GPU data allocated'
     else if (GPUconv .and. potshortcut >0 ) then
        switchGPUconv=.true.
        GPUconv=.false.
     else if (OCLconv .and. potshortcut >0 ) then
        switchOCLconv=.true.
        OCLconv=.false.
     end if

    call timing(iproc,'wavefunction  ','ON')   
   !use only the part of the arrays for building the hamiltonian matrix
     call gaussians_to_wavelets_new(iproc,nproc,Lzd%Glr,orbse,hx,hy,hz,G,&
          psigau(1,1,min(orbse%isorb+1,orbse%norb)),psi)
    call timing(iproc,'wavefunction  ','OF')
     i_all=-product(shape(locrad))*kind(locrad)
     deallocate(locrad,stat=i_stat)
     call memocc(i_stat,i_all,'locrad',subname)

  !check the size of the rhopot array related to NK SIC
  nrhodim=nspin
  i3rho_add=0
  if (input%SIC%approach=='NK') then
     nrhodim=2*nrhodim
     i3rho_add=Lzd%Glr%d%n1i*Lzd%Glr%d%n2i*nscatterarr(iproc,4)+1
  end if

  !application of the hamiltonian for gaussian based treatment
  if(.false.) then
     call sumrho(iproc,nproc,orbse,Lzd%Glr,hxh,hyh,hzh,psi,rhopot,&
         nscatterarr,nspin,GPU,symObj,irrzon,phnons,rhodsc)
  end if

  ! test merging of the cubic and linear code
  call sumrhoLinear(iproc,nproc,Lzd,orbse,hxh,hyh,hzh,psi,rhopot,nscatterarr,nspin,GPU,symObj, irrzon, phnons, rhodsc)    

  !-- if spectra calculation uses a energy dependent potential
  !    input_wf_diag will write (to be used in abscalc)
  !    the density to the file electronic_density.cube
  !  The writing is activated if  5th bit of  in%potshortcut is on.
  if( iand( potshortcut,16)==0 .and. potshortcut /= 0) then
     call plot_density_cube_old(at%geocode,'electronic_density',&
          iproc,nproc,Lzd%Glr%d%n1,Lzd%Glr%d%n2,Lzd%Glr%d%n3,Lzd%Glr%d%n1i,Lzd%Glr%d%n2i,Lzd%Glr%d%n3i,nscatterarr(iproc,2),  & 
          nspin,hxh,hyh,hzh,at,rxyz,ngatherarr,rhopot(1+nscatterarr(iproc,4)*Lzd%Glr%d%n1i*Lzd%Glr%d%n2i))
  endif
  !---
  
  !before creating the potential, save the density in the second part 
  !if the case of NK SIC, so that the potential can be created afterwards
  !copy the density contiguously since the GGA is calculated inside the NK routines
  if (input%SIC%approach=='NK') then
     irhotot_add=Lzd%Glr%d%n1i*Lzd%Glr%d%n2i*nscatterarr(iproc,4)+1
     irho_add=Lzd%Glr%d%n1i*Lzd%Glr%d%n2i*nscatterarr(iproc,1)*input%nspin+1
     do ispin=1,input%nspin
        call dcopy(Lzd%Glr%d%n1i*Lzd%Glr%d%n2i*nscatterarr(iproc,2),rhopot(irhotot_add),1,rhopot(irho_add),1)
        irhotot_add=irhotot_add+Lzd%Glr%d%n1i*Lzd%Glr%d%n2i*nscatterarr(iproc,1)
        irho_add=irho_add+Lzd%Glr%d%n1i*Lzd%Glr%d%n2i*nscatterarr(iproc,2)
     end do
  end if
     if(orbs%nspinor==4) then
        !this wrapper can be inserted inside the poisson solver 
        call PSolverNC(at%geocode,'D',iproc,nproc,Lzd%Glr%d%n1i,Lzd%Glr%d%n2i,Lzd%Glr%d%n3i,&
             nscatterarr(iproc,1),& !this is n3d
             ixc,hxh,hyh,hzh,&
             rhopot,pkernel,pot_ion,ehart,eexcu,vexcu,0.d0,.true.,4)
     else
        !Allocate XC potential
        if (nscatterarr(iproc,2) >0) then
           allocate(potxc(Lzd%Glr%d%n1i*Lzd%Glr%d%n2i*nscatterarr(iproc,2)*nspin+ndebug),stat=i_stat)
           call memocc(i_stat,potxc,'potxc',subname)
        else
           allocate(potxc(1+ndebug),stat=i_stat)
           call memocc(i_stat,potxc,'potxc',subname)
        end if
 
        call XC_potential(at%geocode,'D',iproc,nproc,&
             Lzd%Glr%d%n1i,Lzd%Glr%d%n2i,Lzd%Glr%d%n3i,ixc,hxh,hyh,hzh,&
             rhopot,eexcu,vexcu,nspin,rhocore,potxc)
        if( iand(potshortcut,4)==0) then
           call H_potential(at%geocode,'D',iproc,nproc,&
                Lzd%Glr%d%n1i,Lzd%Glr%d%n2i,Lzd%Glr%d%n3i,hxh,hyh,hzh,&
                rhopot,pkernel,pot_ion,ehart,0.0_dp,.true.)
        endif
   
        !sum the two potentials in rhopot array
        !fill the other part, for spin, polarised
        if (nspin == 2) then
           call dcopy(Lzd%Glr%d%n1i*Lzd%Glr%d%n2i*nscatterarr(iproc,2),rhopot(1),1,&
                rhopot(Lzd%Glr%d%n1i*Lzd%Glr%d%n2i*nscatterarr(iproc,2)+1),1)
        end if
        !spin up and down together with the XC part
        call axpy(Lzd%Glr%d%n1i*Lzd%Glr%d%n2i*nscatterarr(iproc,2)*nspin,1.0_dp,potxc(1),1,&
             rhopot(1),1)
   
   
        i_all=-product(shape(potxc))*kind(potxc)
        deallocate(potxc,stat=i_stat)
        call memocc(i_stat,i_all,'potxc',subname)
   
     end if
   
   !!!  if (nproc == 1) then
   !!!     !calculate the overlap matrix as well as the kinetic overlap
   !!!     !in view of complete gaussian calculation
   !!!     allocate(ovrlp(G%ncoeff*G%ncoeff),stat=i_stat)
   !!!     call memocc(i_stat,ovrlp,'ovrlp',subname)
   !!!     allocate(tmp(G%ncoeff,orbse%norb),stat=i_stat)
   !!!     call memocc(i_stat,tmp,'tmp',subname)
   !!!     allocate(smat(orbse%norb,orbse%norb),stat=i_stat)
   !!!     call memocc(i_stat,smat,'smat',subname)
   !!!
   !!!     !overlap calculation of the gaussian matrix
   !!!     call gaussian_overlap(G,G,ovrlp)
   !!!     call dsymm('L','U',G%ncoeff,orbse%norb,1.0_gp,ovrlp(1),G%ncoeff,&
   !!!          gaucoeff(1,1),G%ncoeff,0.d0,tmp(1,1),G%ncoeff)
   !!!
   !!!     call gemm('T','N',orbse%norb,orbse%norb,G%ncoeff,1.0_gp,&
   !!!          gaucoeff(1,1),G%ncoeff,tmp(1,1),G%ncoeff,0.0_wp,smat(1,1),orbse%norb)
   !!!
   !!!     !print overlap matrices
   !!!     do i=1,orbse%norb
   !!!        write(*,'(i5,30(1pe15.8))')i,(smat(i,iorb),iorb=1,orbse%norb)
   !!!     end do
   !!!
   !!!     !overlap calculation of the kinetic operator
   !!!     call kinetic_overlap(G,G,ovrlp)
   !!!     call dsymm('L','U',G%ncoeff,orbse%norb,1.0_gp,ovrlp(1),G%ncoeff,&
   !!!          gaucoeff(1,1),G%ncoeff,0.d0,tmp(1,1),G%ncoeff)
   !!!
   !!!     call gemm('T','N',orbse%norb,orbse%norb,G%ncoeff,1.0_gp,&
   !!!          gaucoeff(1,1),G%ncoeff,tmp(1,1),G%ncoeff,0.0_wp,smat(1,1),orbse%norb)
   !!!
   !!!     !print overlap matrices
   !!!     tt=0.0_wp
   !!!     do i=1,orbse%norb
   !!!        write(*,'(i5,30(1pe15.8))')i,(smat(i,iorb),iorb=1,orbse%norb)
   !!!        !write(12,'(i5,30(1pe15.8))')i,(smat(i,iorb),iorb=1,orbse%norb)
   !!!        tt=tt+smat(i,i)
   !!!     end do
   !!!     print *,'trace',tt
   !!!
   !!!     !overlap calculation of the kinetic operator
   !!!     call cpu_time(t0)
   !!!     call potential_overlap(G,G,rhopot,Glr%d%n1i,Glr%d%n2i,Glr%d%n3i,hxh,hyh,hzh,&
   !!!          ovrlp)
   !!!     call cpu_time(t1)
   !!!     call dsymm('L','U',G%ncoeff,orbse%norb,1.0_gp,ovrlp(1),G%ncoeff,&
   !!!          gaucoeff(1,1),G%ncoeff,0.d0,tmp(1,1),G%ncoeff)
   !!!
   !!!     call gemm('T','N',orbse%norb,orbse%norb,G%ncoeff,1.0_gp,&
   !!!          gaucoeff(1,1),G%ncoeff,tmp(1,1),G%ncoeff,0.0_wp,smat(1,1),orbse%norb)
   !!!
   !!!     !print overlap matrices
   !!!     tt=0.0_wp
   !!!     do i=1,orbse%norb
   !!!        write(*,'(i5,30(1pe15.8))')i,(smat(i,iorb),iorb=1,orbse%norb)
   !!!        !write(12,'(i5,30(1pe15.8))')i,(smat(i,iorb),iorb=1,orbse%norb)
   !!!        tt=tt+smat(i,i)
   !!!     end do
   !!!     print *,'trace',tt
   !!!     print *, 'time',t1-t0
   !!!
   !!!     i_all=-product(shape(ovrlp))*kind(ovrlp)
   !!!     deallocate(ovrlp,stat=i_stat)
   !!!     call memocc(i_stat,i_all,'ovrlp',subname)
   !!!     i_all=-product(shape(tmp))*kind(tmp)
   !!!     deallocate(tmp,stat=i_stat)
   !!!     call memocc(i_stat,i_all,'tmp',subname)
   !!!     i_all=-product(shape(smat))*kind(smat)
   !!!     deallocate(smat,stat=i_stat)
   !!!     call memocc(i_stat,i_all,'smat',subname)
   !!!  end if
   
     if(potshortcut>0) then
   !!$    if (GPUconv) then
   !!$       call free_gpu(GPU,orbs%norbp)
   !!$    end if
        if (switchGPUconv) then
           GPUconv=.true.
        end if
        if (switchOCLconv) then
           OCLconv=.true.
        end if
   
        call deallocate_orbs(orbse,subname)
     i_all=-product(shape(orbse%eval))*kind(orbse%eval)
     deallocate(orbse%eval,stat=i_stat)
     call memocc(i_stat,i_all,'orbse%eval',subname)

        
        !deallocate the gaussian basis descriptors
        call deallocate_gwf(G,subname)
       
        i_all=-product(shape(psigau))*kind(psigau)
        deallocate(psigau,stat=i_stat)
        call memocc(i_stat,i_all,'psigau',subname)
        call deallocate_comms(commse,subname)
        i_all=-product(shape(norbsc_arr))*kind(norbsc_arr)
        deallocate(norbsc_arr,stat=i_stat)
        call memocc(i_stat,i_all,'norbsc_arr',subname)
 
       return 
 end if
   
     !allocate the wavefunction in the transposed way to avoid allocations/deallocations
     allocate(hpsi(orbse%npsidim+ndebug),stat=i_stat)
     call memocc(i_stat,hpsi,'hpsi',subname)
   
     !call dcopy(orbse%npsidim,psi,1,hpsi,1)
  if (input%exctxpar == 'OP2P') then
     eexctX = UNINITIALIZED(1.0_gp)
  else
     eexctX=0.0_gp
  end if

    if(.false.) then
        call full_local_potential(iproc,nproc,Lzd%Glr%d%n1i*Lzd%Glr%d%n2i*nscatterarr(iproc,2),&
          Lzd%Glr%d%n1i*Lzd%Glr%d%n2i*Lzd%Glr%d%n3i,nspin,Lzd%Glr%d%n1i*Lzd%Glr%d%n2i*nscatterarr(iproc,1)*nrhodim,&
          i3rho_add,orbse%norb,orbse%norbp,ngatherarr,rhopot,pot)

        call LocalHamiltonianApplication(iproc,nproc,at,orbse,hx,hy,hz,rxyz,&
         Lzd%Glr,ngatherarr,pot,psi,hpsi,ekin_sum,epot_sum,eexctX,eSIC_DC,input%SIC,GPU,pkernel=pkernelseq)

        call NonLocalHamiltonianApplication(iproc,nproc,at,orbse,hx,hy,hz,rxyz,&
         nlpspd,proj,Lzd%Glr,psi,hpsi,eproj_sum)

        call SynchronizeHamiltonianApplication(nproc,orbse,Lzd%Glr,GPU,hpsi,ekin_sum,epot_sum,eproj_sum,eSIC_DC,eexctX)
    end if
    
    ! Create local potential
    call full_local_potential2(iproc, nproc, Lzd%Glr%d%n1i*Lzd%Glr%d%n2i*nscatterarr(iproc,2), &    
         Lzd%Glr%d%n1i*Lzd%Glr%d%n2i*Lzd%Glr%d%n3i,Lzd%Glr%d%n1i*Lzd%Glr%d%n2i*nscatterarr(iproc,1)*nrhodim,&
         nspin, orbse, Lzd, ngatherarr, rhopot, pot, 0)

    withConfinement=.false.
    call HamiltonianApplication3(iproc, nproc, at, orbse, hx, hy, hz, rxyz, &
         proj, lzd, ngatherarr, pot, psi, hpsi, &
         ekin_sum, epot_sum, eexctX, eproj_sum, nspin, GPU, withConfinement, .true., &
         pkernel=pkernel)
 
     !deallocate potential
     call free_full_potential(nproc,pot,subname)
     i_all = -product(shape(orbse%ispot))*kind(orbse%ispot)
     deallocate(orbse%ispot,stat=i_stat)
     call memocc(i_stat,i_all,'orbse%ispot',subname)
 
   !!!  !calculate the overlap matrix knowing that the original functions are gaussian-based
   !!!  allocate(thetaphi(2,G%nat+ndebug),stat=i_stat)
   !!!  call memocc(i_stat,thetaphi,'thetaphi',subname)
   !!!  thetaphi=0.0_gp
   !!!
   !!!  !calculate the scalar product between the hamiltonian and the gaussian basis
   !!!  allocate(hpsigau(G%ncoeff,orbse%norbp+ndebug),stat=i_stat)
   !!!  call memocc(i_stat,hpsigau,'hpsigau',subname)
   !!!
   !!!
   !!!  call wavelets_to_gaussians(at%geocode,orbse%norbp,Glr%d%n1,Glr%d%n2,Glr%d%n3,G,&
   !!!       thetaphi,hx,hy,hz,Glr%wfd,hpsi,hpsigau)
   !!!
   !!!  i_all=-product(shape(thetaphi))*kind(thetaphi)
   !!!  deallocate(thetaphi,stat=i_stat)
   !!!  call memocc(i_stat,i_all,'thetaphi',subname)
   
     accurex=abs(eks-ekin_sum)
     !tolerance for comparing the eigenvalues in the case of degeneracies
     etol=accurex/real(orbse%norbu,gp)
     if (iproc == 0 .and. verbose > 1) write(*,'(1x,a,2(f19.10))') 'done. ekin_sum,eks:',ekin_sum,eks
     if (iproc == 0) then
        write(*,'(1x,a,3(1x,1pe18.11))') 'ekin_sum,epot_sum,eproj_sum',  & 
             ekin_sum,epot_sum,eproj_sum
        write(*,'(1x,a,3(1x,1pe18.11))') '   ehart,   eexcu,    vexcu',ehart,eexcu,vexcu
     endif
  
   !!!  call Gaussian_DiagHam(iproc,nproc,at%natsc,nspin,orbs,G,mpirequests,&
   !!!       psigau,hpsigau,orbse,etol,norbsc_arr)
   
   
   !!!  i_all=-product(shape(mpirequests))*kind(mpirequests)
   !!!  deallocate(mpirequests,stat=i_stat)
   !!!  call memocc(i_stat,i_all,'mpirequests',subname)
   
   !!!  i_all=-product(shape(hpsigau))*kind(hpsigau)
   !!!  deallocate(hpsigau,stat=i_stat)
   !!!  call memocc(i_stat,i_all,'hpsigau',subname)
   
     !free GPU if it is the case
     if (GPUconv) then
        call free_gpu(GPU,orbse%norbp)
     else if (OCLconv) then
        call free_gpu_OCL(GPU,orbse,nspin_ig)
     end if

     if (iproc == 0 .and. verbose > 1) write(*,'(1x,a)')&
          'Input Wavefunctions Orthogonalization:'
  
     !nullify psit (will be created in DiagHam)
     nullify(psit)

     !psivirt can be eliminated here, since it will be allocated before davidson
     !with a gaussian basis
   !!$  call DiagHam(iproc,nproc,at%natsc,nspin_ig,orbs,Glr%wfd,comms,&
   !!$       psi,hpsi,psit,orbse,commse,etol,norbsc_arr,orbsv,psivirt)
 
  

    !allocate the passage matrix for transforming the LCAO wavefunctions in the IG wavefucntions
     ncplx=1
     if (orbs%nspinor > 1) ncplx=2
     allocate(passmat(ncplx*orbs%nkptsp*(orbse%norbu*orbs%norbu+orbse%norbd*orbs%norbd)+ndebug),stat=i_stat)
     call memocc(i_stat,passmat,'passmat',subname)
  !!print '(a,10i5)','iproc,passmat',iproc,ncplx*orbs%nkptsp*(orbse%norbu*orbs%norbu+orbse%norbd*orbs%norbd),&
  !!     orbs%nspinor,orbs%nkptsp,orbse%norbu,orbse%norbd,orbs%norbu,orbs%norbd
    if (.false.) then
       call DiagHam(iproc,nproc,at%natsc,nspin_ig,orbs,Lzd%Glr%wfd,comms,&
          psi,hpsi,psit,input%orthpar,passmat,orbse,commse,etol,norbsc_arr)
    end if

   !test merging of Linear and cubic
     call LDiagHam(iproc,nproc,at%natsc,nspin_ig,orbs,Lzd,comms,&
         psi,hpsi,psit,input%orthpar,passmat,orbse,commse,etol,norbsc_arr)

     i_all=-product(shape(passmat))*kind(passmat)
     deallocate(passmat,stat=i_stat)
     call memocc(i_stat,i_all,'passmat',subname)

  end if  !if on linear         <<<<<<<<<<<<<<<<<<<<<<<<<<<<<<<<<<<<<<<<<<<<<<<<<<<<<<<<<<<<<<<<<<<<<<

  ! reput the good wavefunction dimensions: PUT IT inside LDiagHam? 
  call wavefunction_dimension(Lzd,orbs)

  if (input%itrpmax > 1 .or. input%Tel > 0.0_gp) then


<<<<<<< HEAD
=======
  if (input%iscf /= SCF_KIND_DIRECT_MINIMIZATION .or. input%Tel > 0.0_gp) then
>>>>>>> bb3fefad
     
     !clean the array of the IG eigenvalues
     call to_zero(orbse%norb*orbse%nkpts,orbse%eval(1))
     call dcopy(orbs%norb*orbs%nkpts,orbs%eval(1),1,orbse%eval(1),1)

     !add a small displacement in the eigenvalues
     do iorb=1,orbs%norb*orbs%nkpts
        tt=builtin_rand(idum)
        orbs%eval(iorb)=orbs%eval(iorb)*(1.0_gp+max(input%Tel,1.0e-3_gp)*real(tt,gp))
     end do

     !correct the occupation numbers wrt fermi level
     call evaltoocc(iproc,nproc,.false.,input%Tel,orbs)

     !restore the occupation numbers
     call dcopy(orbs%norb*orbs%nkpts,orbse%eval(1),1,orbs%eval(1),1)

  end if

  call deallocate_comms(commse,subname)

  i_all=-product(shape(norbsc_arr))*kind(norbsc_arr)
  deallocate(norbsc_arr,stat=i_stat)
  call memocc(i_stat,i_all,'norbsc_arr',subname)

  if (iproc == 0) then
     !gaussian estimation valid only for Free BC
     if (at%geocode == 'F') then
        write(*,'(1x,a,1pe9.2)') 'expected accuracy in energy ',accurex
        write(*,'(1x,a,1pe9.2)') &
          'expected accuracy in energy per orbital ',accurex/real(orbs%norb,kind=8)
        !write(*,'(1x,a,1pe9.2)') &
        !     'suggested value for gnrm_cv ',accurex/real(orbs%norb,kind=8)
     end if
  endif

  !here we can define the subroutine which generates the coefficients for the virtual orbitals
  call deallocate_gwf(G,subname)

  i_all=-product(shape(psigau))*kind(psigau)
  deallocate(psigau,stat=i_stat)
  call memocc(i_stat,i_all,'psigau',subname)

  call deallocate_orbs(orbse,subname)
  i_all=-product(shape(orbse%eval))*kind(orbse%eval)
  deallocate(orbse%eval,stat=i_stat)
  call memocc(i_stat,i_all,'orbse%eval',subname)



END SUBROUTINE input_wf_diag<|MERGE_RESOLUTION|>--- conflicted
+++ resolved
@@ -1907,13 +1907,9 @@
   ! reput the good wavefunction dimensions: PUT IT inside LDiagHam? 
   call wavefunction_dimension(Lzd,orbs)
 
-  if (input%itrpmax > 1 .or. input%Tel > 0.0_gp) then
-
-
-<<<<<<< HEAD
-=======
   if (input%iscf /= SCF_KIND_DIRECT_MINIMIZATION .or. input%Tel > 0.0_gp) then
->>>>>>> bb3fefad
+
+
      
      !clean the array of the IG eigenvalues
      call to_zero(orbse%norb*orbse%nkpts,orbse%eval(1))
