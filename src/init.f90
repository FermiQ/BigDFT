!> @file
!!  Routines to initialize the information about localisation regions
!! @author
!!    Copyright (C) 2007-2011 BigDFT group
!!    This file is distributed under the terms of the
!!    GNU General Public License, see ~/COPYING file
!!    or http://www.gnu.org/copyleft/gpl.txt .
!!    For the list of contributors, see ~/AUTHORS 


!>   Calculates the descriptor arrays and nvctrp
!!   Calculates also the bounds arrays needed for convolutions
!!   Refers this information to the global localisation region descriptor
subroutine createWavefunctionsDescriptors(iproc,hx,hy,hz,atoms,rxyz,radii_cf,&
      &   crmult,frmult,Glr,output_denspot)
   use module_base
   use module_types
   implicit none
   !Arguments
   type(atoms_data), intent(in) :: atoms
   integer, intent(in) :: iproc
   real(gp), intent(in) :: hx,hy,hz,crmult,frmult
   real(gp), dimension(3,atoms%nat), intent(in) :: rxyz
   real(gp), dimension(atoms%ntypes,3), intent(in) :: radii_cf
   type(locreg_descriptors), intent(inout) :: Glr
   logical, intent(in), optional :: output_denspot
   !local variables
   character(len=*), parameter :: subname='createWavefunctionsDescriptors'
   integer :: i_all,i_stat,i1,i2,i3,iat
   integer :: n1,n2,n3,nfl1,nfu1,nfl2,nfu2,nfl3,nfu3
   logical :: my_output_denspot
   logical, dimension(:,:,:), allocatable :: logrid_c,logrid_f

   call timing(iproc,'CrtDescriptors','ON')

   if (iproc == 0) then
      write(*,'(1x,a)')&
         &   '------------------------------------------------- Wavefunctions Descriptors Creation'
   end if

   !assign the dimensions to improve (a little) readability
   n1=Glr%d%n1
   n2=Glr%d%n2
   n3=Glr%d%n3
   nfl1=Glr%d%nfl1
   nfl2=Glr%d%nfl2
   nfl3=Glr%d%nfl3
   nfu1=Glr%d%nfu1
   nfu2=Glr%d%nfu2
   nfu3=Glr%d%nfu3

   !assign geocode and the starting points
   Glr%geocode=atoms%geocode

   ! determine localization region for all orbitals, but do not yet fill the descriptor arrays
   allocate(logrid_c(0:n1,0:n2,0:n3+ndebug),stat=i_stat)
   call memocc(i_stat,logrid_c,'logrid_c',subname)
   allocate(logrid_f(0:n1,0:n2,0:n3+ndebug),stat=i_stat)
   call memocc(i_stat,logrid_f,'logrid_f',subname)

   ! coarse/fine grid quantities
   call fill_logrid(atoms%geocode,n1,n2,n3,0,n1,0,n2,0,n3,0,atoms%nat,&
      &   atoms%ntypes,atoms%iatype,rxyz,radii_cf(1,1),crmult,hx,hy,hz,logrid_c)
   call fill_logrid(atoms%geocode,n1,n2,n3,0,n1,0,n2,0,n3,0,atoms%nat,&
      &   atoms%ntypes,atoms%iatype,rxyz,radii_cf(1,2),frmult,hx,hy,hz,logrid_f)

   call wfd_from_grids(logrid_c,logrid_f,Glr)

   if (iproc == 0) write(*,'(2(1x,a,i10))') &
      &   'Coarse resolution grid: Number of segments= ',Glr%wfd%nseg_c,'points=',Glr%wfd%nvctr_c

   if (atoms%geocode == 'P' .and. .not. Glr%hybrid_on .and. Glr%wfd%nvctr_c /= (n1+1)*(n2+1)*(n3+1) ) then
      if (iproc ==0)then
         write(*,*)&
            &   ' ERROR: the coarse grid does not fill the entire periodic box'
         write(*,*)&
            &   '          errors due to translational invariance breaking may occur'
         !stop
      end if
      if (GPUconv) then
         !        if (iproc ==0)then
         write(*,*)&
            &   '          The code should be stopped for a GPU calculation     '
         write(*,*)&
            &   '          since density is not initialised to 10^-20               '
         !        end if
         stop
      end if
   end if

   if (iproc == 0) write(*,'(2(1x,a,i10))') & 
   '  Fine resolution grid: Number of segments= ',Glr%wfd%nseg_f,'points=',Glr%wfd%nvctr_f

   ! Create the file grid.xyz to visualize the grid of functions
   my_output_denspot = .false.
   if (present(output_denspot)) my_output_denspot = output_denspot
   if (my_output_denspot) then
      open(unit=22,file='grid.xyz',status='unknown')
      write(22,*) Glr%wfd%nvctr_c+Glr%wfd%nvctr_f+atoms%nat,' atomic'
      if (atoms%geocode=='F') then
         write(22,*)'complete simulation grid with low and high resolution points'
      else if (atoms%geocode =='S') then
         write(22,'(a,2x,3(1x,1pe24.17))')'surface',atoms%alat1,atoms%alat2,atoms%alat3
      else if (atoms%geocode =='P') then
         write(22,'(a,2x,3(1x,1pe24.17))')'periodic',atoms%alat1,atoms%alat2,atoms%alat3
      end if
      do iat=1,atoms%nat
         write(22,'(a6,2x,3(1x,e12.5),3x)') &
            &   trim(atoms%atomnames(atoms%iatype(iat))),rxyz(1,iat),rxyz(2,iat),rxyz(3,iat)
      enddo
      do i3=0,n3  
         do i2=0,n2  
            do i1=0,n1
               if (logrid_c(i1,i2,i3))&
                  &   write(22,'(a4,2x,3(1x,e10.3))') &
                  &   '  g ',real(i1,kind=8)*hx,real(i2,kind=8)*hy,real(i3,kind=8)*hz
            enddo
         enddo
      end do
      do i3=0,n3 
         do i2=0,n2 
            do i1=0,n1
               if (logrid_f(i1,i2,i3))&
                  &   write(22,'(a4,2x,3(1x,e10.3))') &
                  &   '  G ',real(i1,kind=8)*hx,real(i2,kind=8)*hy,real(i3,kind=8)*hz
            enddo
         enddo
      enddo
      close(22)
   endif

   i_all=-product(shape(logrid_c))*kind(logrid_c)
   deallocate(logrid_c,stat=i_stat)
   call memocc(i_stat,i_all,'logrid_c',subname)
   i_all=-product(shape(logrid_f))*kind(logrid_f)
   deallocate(logrid_f,stat=i_stat)
   call memocc(i_stat,i_all,'logrid_f',subname)

   call timing(iproc,'CrtDescriptors','OF')
END SUBROUTINE createWavefunctionsDescriptors

subroutine wfd_from_grids(logrid_c, logrid_f, Glr)
   use module_base
   use module_types
   implicit none
   !Arguments
   type(locreg_descriptors), intent(inout) :: Glr
   logical, dimension(0:Glr%d%n1,0:Glr%d%n2,0:Glr%d%n3), intent(in) :: logrid_c,logrid_f
   !local variables
   character(len=*), parameter :: subname='wfd_from_grids'
   integer :: i_stat, i_all
   integer :: n1,n2,n3,nfl1,nfu1,nfl2,nfu2,nfl3,nfu3

   !assign the dimensions to improve (a little) readability
   n1=Glr%d%n1
   n2=Glr%d%n2
   n3=Glr%d%n3
   nfl1=Glr%d%nfl1
   nfl2=Glr%d%nfl2
   nfl3=Glr%d%nfl3
   nfu1=Glr%d%nfu1
   nfu2=Glr%d%nfu2
   nfu3=Glr%d%nfu3

   !allocate kinetic bounds, only for free BC
   if (Glr%geocode == 'F') then
      allocate(Glr%bounds%kb%ibyz_c(2,0:n2,0:n3+ndebug),stat=i_stat)
      call memocc(i_stat,Glr%bounds%kb%ibyz_c,'Glr%bounds%kb%ibyz_c',subname)
      allocate(Glr%bounds%kb%ibxz_c(2,0:n1,0:n3+ndebug),stat=i_stat)
      call memocc(i_stat,Glr%bounds%kb%ibxz_c,'Glr%bounds%kb%ibxz_c',subname)
      allocate(Glr%bounds%kb%ibxy_c(2,0:n1,0:n2+ndebug),stat=i_stat)
      call memocc(i_stat,Glr%bounds%kb%ibxy_c,'Glr%bounds%kb%ibxy_c',subname)
      allocate(Glr%bounds%kb%ibyz_f(2,0:n2,0:n3+ndebug),stat=i_stat)
      call memocc(i_stat,Glr%bounds%kb%ibyz_f,'Glr%bounds%kb%ibyz_f',subname)
      allocate(Glr%bounds%kb%ibxz_f(2,0:n1,0:n3+ndebug),stat=i_stat)
      call memocc(i_stat,Glr%bounds%kb%ibxz_f,'Glr%bounds%kb%ibxz_f',subname)
      allocate(Glr%bounds%kb%ibxy_f(2,0:n1,0:n2+ndebug),stat=i_stat)
      call memocc(i_stat,Glr%bounds%kb%ibxy_f,'Glr%bounds%kb%ibxy_f',subname)
   end if

   ! Do the coarse region.
   call num_segkeys(n1,n2,n3,0,n1,0,n2,0,n3,logrid_c,Glr%wfd%nseg_c,Glr%wfd%nvctr_c)
   if (Glr%geocode == 'F') then
      call make_bounds(n1,n2,n3,logrid_c,Glr%bounds%kb%ibyz_c,Glr%bounds%kb%ibxz_c,Glr%bounds%kb%ibxy_c)
   end if

   ! Do the fine region.
   call num_segkeys(n1,n2,n3,0,n1,0,n2,0,n3,logrid_f,Glr%wfd%nseg_f,Glr%wfd%nvctr_f)
   if (Glr%geocode == 'F') then
      call make_bounds(n1,n2,n3,logrid_f,Glr%bounds%kb%ibyz_f,Glr%bounds%kb%ibxz_f,Glr%bounds%kb%ibxy_f)
   end if

   ! allocations for arrays holding the wavefunctions and their data descriptors
   call allocate_wfd(Glr%wfd,subname)

   ! now fill the wavefunction descriptor arrays
   ! coarse grid quantities
   call segkeys(n1,n2,n3,0,n1,0,n2,0,n3,logrid_c,Glr%wfd%nseg_c, &
        & Glr%wfd%keyglob(1,1),Glr%wfd%keyvglob(1))
   ! fine grid quantities
   if (Glr%wfd%nseg_f > 0) then
      call segkeys(n1,n2,n3,0,n1,0,n2,0,n3,logrid_f,Glr%wfd%nseg_f, &
           & Glr%wfd%keyglob(1,Glr%wfd%nseg_c+1), Glr%wfd%keyvglob(Glr%wfd%nseg_c+1))
   end if
   i_all = -product(shape(Glr%wfd%keygloc))*kind(Glr%wfd%keygloc)
   deallocate(Glr%wfd%keygloc,stat=i_stat)
   call memocc(i_stat,i_all,'Glr%wfd%keygloc',subname)
   Glr%wfd%keygloc => Glr%wfd%keyglob
   i_all = -product(shape(Glr%wfd%keyvloc))*kind(Glr%wfd%keyvloc)
   deallocate(Glr%wfd%keyvloc,stat=i_stat)
   call memocc(i_stat,i_all,'Glr%wfd%keyvloc',subname)
   Glr%wfd%keyvloc => Glr%wfd%keyvglob
 
   ! Copy the information of keyglob to keygloc for Glr (just pointing leads to problem during the deallocation of wfd)
!!$   do i = lbound(Glr%wfd%keyglob,1),ubound(Glr%wfd%keyglob,1)
!!$      do j = lbound(Glr%wfd%keyglob,2),ubound(Glr%wfd%keyglob,2)
!!$         Glr%wfd%keygloc(i,j) = Glr%wfd%keyglob(i,j)
!!$      end do
!!$   end do

   !for free BC admits the bounds arrays
   if (Glr%geocode == 'F') then
      !allocate grow, shrink and real bounds
      allocate(Glr%bounds%gb%ibzxx_c(2,0:n3,-14:2*n1+16+ndebug),stat=i_stat)
      call memocc(i_stat,Glr%bounds%gb%ibzxx_c,'Glr%bounds%gb%ibzxx_c',subname)
      allocate(Glr%bounds%gb%ibxxyy_c(2,-14:2*n1+16,-14:2*n2+16+ndebug),stat=i_stat)
      call memocc(i_stat,Glr%bounds%gb%ibxxyy_c,'Glr%bounds%gb%ibxxyy_c',subname)
      allocate(Glr%bounds%gb%ibyz_ff(2,nfl2:nfu2,nfl3:nfu3+ndebug),stat=i_stat)
      call memocc(i_stat,Glr%bounds%gb%ibyz_ff,'Glr%bounds%gb%ibyz_ff',subname)
      allocate(Glr%bounds%gb%ibzxx_f(2,nfl3:nfu3,2*nfl1-14:2*nfu1+16+ndebug),stat=i_stat)
      call memocc(i_stat,Glr%bounds%gb%ibzxx_f,'Glr%bounds%gb%ibzxx_f',subname)
      allocate(Glr%bounds%gb%ibxxyy_f(2,2*nfl1-14:2*nfu1+16,2*nfl2-14:2*nfu2+16+ndebug),stat=i_stat)
      call memocc(i_stat,Glr%bounds%gb%ibxxyy_f,'Glr%bounds%gb%ibxxyy_f',subname)

      allocate(Glr%bounds%sb%ibzzx_c(2,-14:2*n3+16,0:n1+ndebug),stat=i_stat)
      call memocc(i_stat,Glr%bounds%sb%ibzzx_c,'Glr%bounds%sb%ibzzx_c',subname)
      allocate(Glr%bounds%sb%ibyyzz_c(2,-14:2*n2+16,-14:2*n3+16+ndebug),stat=i_stat)
      call memocc(i_stat,Glr%bounds%sb%ibyyzz_c,'Glr%bounds%sb%ibyyzz_c',subname)
      allocate(Glr%bounds%sb%ibxy_ff(2,nfl1:nfu1,nfl2:nfu2+ndebug),stat=i_stat)
      call memocc(i_stat,Glr%bounds%sb%ibxy_ff,'Glr%bounds%sb%ibxy_ff',subname)
      allocate(Glr%bounds%sb%ibzzx_f(2,-14+2*nfl3:2*nfu3+16,nfl1:nfu1+ndebug),stat=i_stat)
      call memocc(i_stat,Glr%bounds%sb%ibzzx_f,'Glr%bounds%sb%ibzzx_f',subname)
      allocate(Glr%bounds%sb%ibyyzz_f(2,-14+2*nfl2:2*nfu2+16,-14+2*nfl3:2*nfu3+16+ndebug),stat=i_stat)
      call memocc(i_stat,Glr%bounds%sb%ibyyzz_f,'Glr%bounds%sb%ibyyzz_f',subname)

      allocate(Glr%bounds%ibyyzz_r(2,-14:2*n2+16,-14:2*n3+16+ndebug),stat=i_stat)
      call memocc(i_stat,Glr%bounds%ibyyzz_r,'Glr%bounds%ibyyzz_r',subname)

      call make_all_ib(n1,n2,n3,nfl1,nfu1,nfl2,nfu2,nfl3,nfu3,&
         &   Glr%bounds%kb%ibxy_c,Glr%bounds%sb%ibzzx_c,Glr%bounds%sb%ibyyzz_c,&
         &   Glr%bounds%kb%ibxy_f,Glr%bounds%sb%ibxy_ff,Glr%bounds%sb%ibzzx_f,Glr%bounds%sb%ibyyzz_f,&
         &   Glr%bounds%kb%ibyz_c,Glr%bounds%gb%ibzxx_c,Glr%bounds%gb%ibxxyy_c,&
         &   Glr%bounds%kb%ibyz_f,Glr%bounds%gb%ibyz_ff,Glr%bounds%gb%ibzxx_f,Glr%bounds%gb%ibxxyy_f,&
         &   Glr%bounds%ibyyzz_r)

   end if

   if (Glr%geocode == 'P' .and. Glr%hybrid_on) then
      call make_bounds_per(n1,n2,n3,nfl1,nfu1,nfl2,nfu2,nfl3,nfu3,Glr%bounds,Glr%wfd)
      call make_all_ib_per(n1,n2,n3,nfl1,nfu1,nfl2,nfu2,nfl3,nfu3,&
         &   Glr%bounds%kb%ibxy_f,Glr%bounds%sb%ibxy_ff,Glr%bounds%sb%ibzzx_f,Glr%bounds%sb%ibyyzz_f,&
         &   Glr%bounds%kb%ibyz_f,Glr%bounds%gb%ibyz_ff,Glr%bounds%gb%ibzxx_f,Glr%bounds%gb%ibxxyy_f)
   endif
end subroutine wfd_from_grids


!>   Determine localization region for all projectors, but do not yet fill the descriptor arrays
subroutine createProjectorsArrays(iproc,lr,rxyz,at,orbs,&
      &   radii_cf,cpmult,fpmult,hx,hy,hz,nlpspd,proj)
   use module_base
   use module_types
   implicit none
   integer, intent(in) :: iproc
   real(gp), intent(in) :: cpmult,fpmult,hx,hy,hz
   type(locreg_descriptors),intent(in) :: lr
   type(atoms_data), intent(in) :: at
   type(orbitals_data), intent(in) :: orbs
   real(gp), dimension(3,at%nat), intent(in) :: rxyz
   real(gp), dimension(at%ntypes,3), intent(in) :: radii_cf
   type(nonlocal_psp_descriptors), intent(out) :: nlpspd
   real(wp), dimension(:), pointer :: proj
   !local variables
   character(len=*), parameter :: subname='createProjectorsArrays'
   integer :: n1,n2,n3,nl1,nl2,nl3,nu1,nu2,nu3,mseg,mproj
   integer :: iat,i_stat,i_all,iseg
   logical, dimension(:,:,:), allocatable :: logrid

   !allocate the different localization regions of the projectors
   nlpspd%natoms=at%nat
   allocate(nlpspd%plr(at%nat),stat=i_stat)
   

!!$   allocate(nlpspd%nseg_p(0:2*at%nat+ndebug),stat=i_stat)
!!$   call memocc(i_stat,nlpspd%nseg_p,'nlpspd%nseg_p',subname)
!!$   allocate(nlpspd%nvctr_p(0:2*at%nat+ndebug),stat=i_stat)
!!$   call memocc(i_stat,nlpspd%nvctr_p,'nlpspd%nvctr_p',subname)
!!$   allocate(nlpspd%nboxp_c(2,3,at%nat+ndebug),stat=i_stat)
!!$   call memocc(i_stat,nlpspd%nboxp_c,'nlpspd%nboxp_c',subname)
!!$   allocate(nlpspd%nboxp_f(2,3,at%nat+ndebug),stat=i_stat)
!!$   call memocc(i_stat,nlpspd%nboxp_f,'nlpspd%nboxp_f',subname)


  ! define the region dimensions
    n1 = lr%d%n1
    n2 = lr%d%n2
    n3 = lr%d%n3

   ! determine localization region for all projectors, but do not yet fill the descriptor arrays
   allocate(logrid(0:n1,0:n2,0:n3+ndebug),stat=i_stat)
   call memocc(i_stat,logrid,'logrid',subname)

   call localize_projectors(iproc,n1,n2,n3,hx,hy,hz,cpmult,fpmult,&
        rxyz,radii_cf,logrid,at,orbs,nlpspd)

   !here the allocation is possible
   do iat=1,nlpspd%natoms
      !for the moments the bounds are not needed for projectors
      call allocate_wfd(nlpspd%plr(iat)%wfd,subname)
   end do

!!$   ! allocations for arrays holding the projectors and their data descriptors
!!$   allocate(nlpspd%keyg_p(2,nlpspd%nseg_p(2*at%nat)+ndebug),stat=i_stat)
!!$   call memocc(i_stat,nlpspd%keyg_p,'nlpspd%keyg_p',subname)
!!$   allocate(nlpspd%keyv_p(nlpspd%nseg_p(2*at%nat)+ndebug),stat=i_stat)
!!$   call memocc(i_stat,nlpspd%keyv_p,'nlpspd%keyv_p',subname)

   allocate(proj(nlpspd%nprojel+ndebug),stat=i_stat)
   call memocc(i_stat,proj,'proj',subname)

   ! After having determined the size of the projector descriptor arrays fill them
   do iat=1,at%nat
      call numb_proj(at%iatype(iat),at%ntypes,at%psppar,at%npspcode,mproj)
      if (mproj.ne.0) then 

         call bounds_to_plr_limits(.false.,1,nlpspd%plr(iat),&
              nl1,nl2,nl3,nu1,nu2,nu3)         
!!$         nl1=nlpspd%plr(iat)%ns1
!!$         nl2=nlpspd%plr(iat)%ns2
!!$         nl3=nlpspd%plr(iat)%ns3
!!$             
!!$         nu1=nlpspd%plr(iat)%d%n1+nl1
!!$         nu2=nlpspd%plr(iat)%d%n2+nl2
!!$         nu3=nlpspd%plr(iat)%d%n3+nl3

!!$         ! coarse grid quantities
!!$         nl1=nlpspd%nboxp_c(1,1,iat) 
!!$         nl2=nlpspd%nboxp_c(1,2,iat) 
!!$         nl3=nlpspd%nboxp_c(1,3,iat) 
!!$
!!$         nu1=nlpspd%nboxp_c(2,1,iat)
!!$         nu2=nlpspd%nboxp_c(2,2,iat)
!!$         nu3=nlpspd%nboxp_c(2,3,iat)

         call fill_logrid(at%geocode,n1,n2,n3,nl1,nu1,nl2,nu2,nl3,nu3,0,1,  &
            &   at%ntypes,at%iatype(iat),rxyz(1,iat),radii_cf(1,3),&
            cpmult,hx,hy,hz,logrid)

!!$         iseg=nlpspd%nseg_p(2*iat-2)+1
!!$         mseg=nlpspd%nseg_p(2*iat-1)-nlpspd%nseg_p(2*iat-2)

         call segkeys(n1,n2,n3,nl1,nu1,nl2,nu2,nl3,nu3,logrid,&
              nlpspd%plr(iat)%wfd%nseg_c,&
              nlpspd%plr(iat)%wfd%keyglob(1,1),nlpspd%plr(iat)%wfd%keyvglob(1))

        call transform_keyglob_to_keygloc(lr,nlpspd%plr(iat),nlpspd%plr(iat)%wfd%nseg_c,&
             nlpspd%plr(iat)%wfd%keyglob(1,1),nlpspd%plr(iat)%wfd%keygloc(1,1))

!!$         call segkeys(n1,n2,n3,nl1,nu1,nl2,nu2,nl3,nu3,  & 
!!$         logrid,mseg,nlpspd%keyg_p(1,iseg),nlpspd%keyv_p(iseg))


         ! fine grid quantities
         call bounds_to_plr_limits(.false.,2,nlpspd%plr(iat),&
              nl1,nl2,nl3,nu1,nu2,nu3)         

!!$         nl1=nlpspd%plr(iat)%d%nfl1+nlpspd%plr(iat)%ns1
!!$         nl2=nlpspd%plr(iat)%d%nfl2+nlpspd%plr(iat)%ns2
!!$         nl3=nlpspd%plr(iat)%d%nfl3+nlpspd%plr(iat)%ns3
!!$                                  
!!$         nu1=nlpspd%plr(iat)%d%nfu1+nlpspd%plr(iat)%ns1
!!$         nu2=nlpspd%plr(iat)%d%nfu2+nlpspd%plr(iat)%ns2
!!$         nu3=nlpspd%plr(iat)%d%nfu3+nlpspd%plr(iat)%ns3

!!$         nl1=nlpspd%nboxp_f(1,1,iat)
!!$         nl2=nlpspd%nboxp_f(1,2,iat)
!!$         nl3=nlpspd%nboxp_f(1,3,iat)
!!$
!!$         nu1=nlpspd%nboxp_f(2,1,iat)
!!$         nu2=nlpspd%nboxp_f(2,2,iat)
!!$         nu3=nlpspd%nboxp_f(2,3,iat)

         call fill_logrid(at%geocode,n1,n2,n3,nl1,nu1,nl2,nu2,nl3,nu3,0,1,  &
            &   at%ntypes,at%iatype(iat),rxyz(1,iat),radii_cf(1,2),&
            fpmult,hx,hy,hz,logrid)

         mseg=nlpspd%plr(iat)%wfd%nseg_f
         iseg=nlpspd%plr(iat)%wfd%nseg_c+1

!!$         iseg=nlpspd%nseg_p(2*iat-1)+1
!!$         mseg=nlpspd%nseg_p(2*iat)-nlpspd%nseg_p(2*iat-1)
         if (mseg > 0) then
!!$            call segkeys(n1,n2,n3,nl1,nu1,nl2,nu2,nl3,nu3,  & 
!!$            logrid,mseg,nlpspd%keyg_p(1,iseg),nlpspd%keyv_p(iseg))
            call segkeys(n1,n2,n3,nl1,nu1,nl2,nu2,nl3,nu3,  & 
                 logrid,mseg,nlpspd%plr(iat)%wfd%keyglob(1,iseg),&
                 nlpspd%plr(iat)%wfd%keyvglob(iseg))

            call transform_keyglob_to_keygloc(lr,nlpspd%plr(iat),mseg,nlpspd%plr(iat)%wfd%keyglob(1,iseg),&
                 nlpspd%plr(iat)%wfd%keygloc(1,iseg)) 
         end if
      endif
   enddo

   i_all=-product(shape(logrid))*kind(logrid)
   deallocate(logrid,stat=i_stat)
   call memocc(i_stat,i_all,'logrid',subname)

   !fill the projectors if the strategy is a distributed calculation
   if (.not. DistProjApply) then
      !calculate the wavelet expansion of projectors
     call fill_projectors(iproc,lr,hx,hy,hz,at,orbs,rxyz,nlpspd,proj,0)
   end if

END SUBROUTINE createProjectorsArrays


!> Fill the preconditioning projectors for a given atom 
subroutine fillPcProjOnTheFly(PPD, Glr, iat, at, hx,hy,hz,startjorb,ecut_pc,   initial_istart_c ) 
   use module_interfaces
   use module_base
   use module_types
   implicit none
   type(pcproj_data_type),  intent(in) ::PPD
   type(locreg_descriptors),  intent(in):: Glr
   integer, intent(in)  ::iat, startjorb
   real(gp), intent(in) ::  ecut_pc, hx,hy,hz
   !! real(gp), pointer :: gaenes(:)
   integer, intent(in) :: initial_istart_c
   type(atoms_data), intent(in) :: at

   ! local variables  
   type(locreg_descriptors) :: Plr
   real(gp) kx, ky, kz
   integer :: jorb, ncplx, istart_c
   real(wp), dimension(PPD%G%ncoeff ) :: Gocc
   character(len=*), parameter :: subname='fillPcProjOnTheFly'

   istart_c=initial_istart_c

   Plr%d%n1 = Glr%d%n1
   Plr%d%n2 = Glr%d%n2
   Plr%d%n3 = Glr%d%n3
   Plr%geocode = at%geocode


   call plr_segs_and_vctrs(PPD%pc_nlpspd%plr(iat),&
        Plr%wfd%nseg_c,Plr%wfd%nseg_f,Plr%wfd%nvctr_c,Plr%wfd%nvctr_f)
!!$   Plr%wfd%nvctr_c  =PPD%pc_nlpspd%nvctr_p(2*iat-1)-PPD%pc_nlpspd%nvctr_p(2*iat-2)
!!$   Plr%wfd%nvctr_f  =PPD%pc_nlpspd%nvctr_p(2*iat  )-PPD%pc_nlpspd%nvctr_p(2*iat-1)
!!$   Plr%wfd%nseg_c   =PPD%pc_nlpspd%nseg_p(2*iat-1)-PPD%pc_nlpspd%nseg_p(2*iat-2)
!!$   Plr%wfd%nseg_f   =PPD%pc_nlpspd%nseg_p(2*iat  )-PPD%pc_nlpspd%nseg_p(2*iat-1)

   call allocate_wfd(Plr%wfd,subname)

   call vcopy(Plr%wfd%nseg_c+Plr%wfd%nseg_f,&
        PPD%pc_nlpspd%plr(iat)%wfd%keyvglob(1),1,Plr%wfd%keyvglob(1),1)
   call vcopy(2*(Plr%wfd%nseg_c+Plr%wfd%nseg_f),&
        PPD%pc_nlpspd%plr(iat)%wfd%keyglob(1,1),1,Plr%wfd%keyglob(1,1),1)

!!$   Plr%wfd%keyv(:)  = &
!!$        PPD%pc_nlpspd%keyv_p(  PPD%pc_nlpspd%nseg_p(2*iat-2)+1:  PPD%pc_nlpspd%nseg_p(2*iat)   )
!!$   Plr%wfd%keyg(1:2, :)  = &
!!$        PPD%pc_nlpspd%keyg_p( 1:2,  PPD%pc_nlpspd%nseg_p(2*iat-2)+1:  PPD%pc_nlpspd%nseg_p(2*iat)   )

   kx=0.0_gp
   ky=0.0_gp
   kz=0.0_gp

   Gocc=0.0_wp

   jorb=startjorb

   do while( jorb<=PPD%G%ncoeff .and. PPD%iorbtolr(jorb)== iat) 
      if( PPD%gaenes(jorb)<ecut_pc) then

         Gocc(jorb)=1.0_wp
         ncplx=1
         call gaussians_to_wavelets_orb(ncplx,Plr,hx,hy,hz,kx,ky,kz,PPD%G,&
              Gocc(1),PPD%pc_proj(istart_c))
         Gocc(jorb)=0.0_wp


         !! ---------------  use this to plot projectors
         !!$              write(orbname,'(A,i4.4)')'pc_',iproj
         !!$              Plr%bounds = Glr%bounds
         !!$              Plr%d          = Glr%d
         !!$              call plot_wf_cube(orbname,at,Plr,hx,hy,hz,PPD%G%rxyz, PPD%pc_proj(istart_c) ,"1234567890" ) 

         istart_c=istart_c + (   Plr%wfd%nvctr_c    +   7*Plr%wfd%nvctr_f   )


      endif
      jorb=jorb+1

      if(jorb> PPD%G%ncoeff) exit

   end do

   call deallocate_wfd(Plr%wfd,subname)

END SUBROUTINE fillPcProjOnTheFly


!> Fill the preconditioning projectors for a given atom 
subroutine fillPawProjOnTheFly(PAWD, Glr, iat,  hx,hy,hz,kx,ky,kz,startjorb,   initial_istart_c, geocode, at, iatat) 
   use module_interfaces
   use module_base
   use module_types
   implicit none
   type(pawproj_data_type),  intent(in) ::PAWD
   type(locreg_descriptors),  intent(in):: Glr
   integer, intent(in)  ::iat, startjorb
   real(gp), intent(in) ::   hx,hy,hz,kx,ky,kz
   integer, intent(in) :: initial_istart_c
   character(len=1), intent(in) :: geocode
   type(atoms_data) :: at
   integer :: iatat

   ! local variables  
   type(locreg_descriptors) :: Plr
   integer :: jorb, ncplx, istart_c
   real(wp), dimension(PAWD%G%ncoeff ) :: Gocc
   character(len=*), parameter :: subname='fillPawProjOnTheFly'


   !!Just for extracting the covalent radius and rprb
   integer :: nsccode,mxpl,mxchg
   real(gp) ::amu,rprb,ehomo,rcov, cutoff
   character(len=2) :: symbol
   real(kind=8), dimension(6,4) :: neleconf

   istart_c=initial_istart_c

   Plr%d%n1 = Glr%d%n1
   Plr%d%n2 = Glr%d%n2
   Plr%d%n3 = Glr%d%n3
   Plr%geocode = geocode

   call plr_segs_and_vctrs(PAWD%paw_nlpspd%plr(iat),&
        Plr%wfd%nseg_c,Plr%wfd%nseg_f,Plr%wfd%nvctr_c,Plr%wfd%nvctr_f)

!!$   Plr%wfd%nvctr_c  =PAWD%paw_nlpspd%nvctr_p(2*iat-1)-PAWD%paw_nlpspd%nvctr_p(2*iat-2)
!!$   Plr%wfd%nvctr_f  =PAWD%paw_nlpspd%nvctr_p(2*iat  )-PAWD%paw_nlpspd%nvctr_p(2*iat-1)
!!$   Plr%wfd%nseg_c   =PAWD%paw_nlpspd%nseg_p(2*iat-1)-PAWD%paw_nlpspd%nseg_p(2*iat-2)
!!$   Plr%wfd%nseg_f   =PAWD%paw_nlpspd%nseg_p(2*iat  )-PAWD%paw_nlpspd%nseg_p(2*iat-1)

   call allocate_wfd(Plr%wfd,subname)

   call vcopy(Plr%wfd%nseg_c+Plr%wfd%nseg_f,&
        PAWD%paw_nlpspd%plr(iat)%wfd%keyvglob(1),1,Plr%wfd%keyvglob(1),1)
   call vcopy(2*(Plr%wfd%nseg_c+Plr%wfd%nseg_f),&
        PAWD%paw_nlpspd%plr(iat)%wfd%keyglob(1,1),1,Plr%wfd%keyglob(1,1),1)

!!$   Plr%wfd%keyv(:)  = PAWD%paw_nlpspd%keyv_p(  PAWD%paw_nlpspd%nseg_p(2*iat-2)+1:  PAWD%paw_nlpspd%nseg_p(2*iat)   )
!!$   Plr%wfd%keyg(1:2, :)  = PAWD%paw_nlpspd%keyg_p( 1:2,  PAWD%paw_nlpspd%nseg_p(2*iat-2)+1:  PAWD%paw_nlpspd%nseg_p(2*iat)   )

   if (kx**2 + ky**2 + kz**2 == 0.0_gp) then
      ncplx=1
   else
      ncplx=2
   end if

   Gocc=0.0_wp

   jorb=startjorb

   !!Just for extracting the covalent radius 
   call eleconf(at%nzatom( at%iatype(iatat)), at%nelpsp(at%iatype(iatat)) ,  &
      &   symbol, rcov, rprb, ehomo,neleconf, nsccode, mxpl, mxchg, amu)

   cutoff=rcov*1.5_gp

   do while( jorb<=PAWD%G%ncoeff         .and. PAWD%iorbtolr(jorb)== iat)      
      Gocc(jorb)=1.0_wp

      call gaussians_c_to_wavelets_orb(ncplx,Plr,hx,hy,hz,kx,ky,kz,PAWD%G,&
         &   Gocc(1),  PAWD%paw_proj(istart_c), cutoff  )

      Gocc(jorb)=0.0_wp
      !!$     !! ---------------  use this to plot projectors
      !!$              write(orbname,'(A,i4.4)')'paw2_',jorb
      !!$              Plr%bounds = Glr%bounds
      !!$              Plr%d          = Glr%d
      !!$              call plot_wf_cube(orbname,PAWD%at,Plr,hx,hy,hz,PAWD%G%rxyz, PAWD%paw_proj(istart_c) ,"1234567890" ) 

      istart_c=istart_c + (   Plr%wfd%nvctr_c    +   7*Plr%wfd%nvctr_f   ) * ncplx


      jorb=jorb+1

      if(jorb> PAWD%G%ncoeff) exit

   end do

   call deallocate_wfd(Plr%wfd,subname)

END SUBROUTINE fillPawProjOnTheFly


!>   Determine localization region for all preconditioning projectors, but do not yet fill the descriptor arrays
subroutine createPcProjectorsArrays(iproc,n1,n2,n3,rxyz,at,orbs,&
      &   radii_cf,cpmult,fpmult,hx,hy,hz, ecut_pc, &
      &   PPD, Glr)
   use module_interfaces, except_this_one => createPcProjectorsArrays
   use module_base
   use module_types
   implicit none
   integer, intent(in) :: iproc,n1,n2,n3
   real(gp), intent(in) :: cpmult,fpmult,hx,hy,hz
   type(atoms_data), intent(in) :: at
   type(orbitals_data), intent(in) :: orbs

   real(gp), dimension(3,at%nat), intent(in) :: rxyz
   real(gp), dimension(at%ntypes,3), intent(in) :: radii_cf
   real(gp), intent(in):: ecut_pc

   type(pcproj_data_type) ::PPD

   type(locreg_descriptors),  intent(in):: Glr


   !local variables
   character(len=*), parameter :: subname='createPcProjectorsArrays'
   integer :: nl1,nl2,nl3,nu1,nu2,nu3,mseg,mproj, mvctr
   integer :: iat,i_stat,i_all,iseg, istart_c
   logical, dimension(:,:,:), allocatable :: logrid


   integer :: ng
   logical :: enlargerprb
   real(wp), dimension(:), pointer :: Gocc

   integer, pointer :: iorbto_l(:)
   integer, pointer :: iorbto_m(:)
   integer, pointer :: iorbto_ishell(:)
   integer, pointer :: iorbto_iexpobeg(:)

   integer :: nspin
   integer ::  jorb
   integer :: iproj, startjorb
   real(gp) :: Pcpmult
   integer :: mprojtot, nvctr_c, nvctr_f
   integer :: nprojel_tmp

   Pcpmult=1.5*cpmult

   ng=21
   enlargerprb = .false.
   nspin=1


   nullify(PPD%G%rxyz)
   call gaussian_pswf_basis(ng,enlargerprb,iproc,nspin,at,rxyz,PPD%G,Gocc, PPD%gaenes, &
      &   PPD%iorbtolr,iorbto_l, iorbto_m,  iorbto_ishell,iorbto_iexpobeg  )  


   ! allocated  : gaenes, Gocc , PPD%iorbtolr,iorbto_l, iorbto_m,  iorbto_ishell,iorbto_iexpobeg


   !!$ ========================================================================================



   PPD%pc_nlpspd%natoms=at%nat
   allocate(PPD%pc_nlpspd%plr(at%nat),stat=i_stat)

!!$   allocate(PPD%pc_nlpspd%nseg_p(0:2*at%nat+ndebug),stat=i_stat)
!!$   call memocc(i_stat,PPD%pc_nlpspd%nseg_p,'pc_nlpspd%nseg_p',subname)
!!$   allocate(PPD%pc_nlpspd%nvctr_p(0:2*at%nat+ndebug),stat=i_stat)
!!$   call memocc(i_stat,PPD%pc_nlpspd%nvctr_p,'pc_nlpspd%nvctr_p',subname)
!!$   allocate(PPD%pc_nlpspd%nboxp_c(2,3,at%nat+ndebug),stat=i_stat)
!!$   call memocc(i_stat,PPD%pc_nlpspd%nboxp_c,'pc_nlpspd%nboxp_c',subname)
!!$   allocate(PPD%pc_nlpspd%nboxp_f(2,3,at%nat+ndebug),stat=i_stat)
!!$   call memocc(i_stat,PPD%pc_nlpspd%nboxp_f,'pc_nlpspd%nboxp_f',subname)

   allocate(logrid(0:n1,0:n2,0:n3+ndebug),stat=i_stat)
   call memocc(i_stat,logrid,'logrid',subname)


   call localize_projectors(iproc,n1,n2,n3,hx,hy,hz,Pcpmult,fpmult,rxyz,radii_cf,&
      &   logrid,at,orbs,PPD%pc_nlpspd)

   ! the above routine counts atomic projector and the number of their element for psp
   ! We must therefore correct , later, nlpspd%nprojel  and nlpspd%nproj
   !-------------------

   ! allocations for arrays holding the projectors and their data descriptors
   !here the allocation is possible
   do iat=1,PPD%pc_nlpspd%natoms
      !for the moments the bounds are not needed for projectors
      call allocate_wfd(PPD%pc_nlpspd%plr(iat)%wfd,subname)
   end do

!!$   allocate(PPD%pc_nlpspd%keyg_p(2,PPD%pc_nlpspd%nseg_p(2*at%nat)+ndebug),stat=i_stat)
!!$   call memocc(i_stat,PPD%pc_nlpspd%keyg_p,'pc_nlpspd%keyg_p',subname)
!!$
!!$
!!$   allocate(PPD%pc_nlpspd%keyv_p(PPD%pc_nlpspd%nseg_p(2*at%nat)+ndebug),stat=i_stat)
!!$   call memocc(i_stat,PPD%pc_nlpspd%keyv_p,'pc_nlpspd%keyv_p',subname)



   !!$  -- this one delayed, waiting for the correct pc_nlpspd%nprojel, pc_nlpspd%nproj
   !!$  --
   !!$  allocate(pc_proj(pc_nlpspd%nprojel+ndebug),stat=i_stat)
   !!$  call memocc(i_stat,pc_proj,'pc_proj',subname)
   PPD%ecut_pc=ecut_pc

   PPD%pc_nlpspd%nprojel=0
   PPD%pc_nlpspd%nproj  =0

   !!$ =========================================================================================  

   mprojtot=0
   jorb=1  
   ! After having determined the size of the projector descriptor arrays fill them
   do iat=1,at%nat

      mproj=0

      do while( jorb<=PPD%G%ncoeff         .and. PPD%iorbtolr(jorb)== iat)

         if( PPD%gaenes(jorb)<ecut_pc) then
            mproj=mproj+1
         endif
         if(jorb==PPD%G%ncoeff) exit
         jorb=jorb+1
      end do

      mprojtot=mprojtot+mproj

      PPD%pc_nlpspd%nproj=PPD%pc_nlpspd%nproj+mproj


      if (mproj.ne.0) then 

         nprojel_tmp=0

         call bounds_to_plr_limits(.false.,1,PPD%pc_nlpspd%plr(iat),nl1,nl2,nl3,nu1,nu2,nu3)
!!$         ! coarse grid quantities
!!$         nl1=PPD%pc_nlpspd%nboxp_c(1,1,iat) 
!!$         nl2=PPD%pc_nlpspd%nboxp_c(1,2,iat) 
!!$         nl3=PPD%pc_nlpspd%nboxp_c(1,3,iat) 
!!$
!!$         nu1=PPD%pc_nlpspd%nboxp_c(2,1,iat)
!!$         nu2=PPD%pc_nlpspd%nboxp_c(2,2,iat)
!!$         nu3=PPD%pc_nlpspd%nboxp_c(2,3,iat)

         call fill_logrid(at%geocode,n1,n2,n3,nl1,nu1,nl2,nu2,nl3,nu3,0,1,  &
            &   at%ntypes,at%iatype(iat),rxyz(1,iat),radii_cf(1,3),Pcpmult,hx,hy,hz,logrid)

!!$         iseg=PPD%pc_nlpspd%nseg_p(2*iat-2)+1
!!$         mseg=PPD%pc_nlpspd%nseg_p(2*iat-1)-PPD%pc_nlpspd%nseg_p(2*iat-2)
         mseg=PPD%pc_nlpspd%plr(iat)%wfd%nseg_c

         call segkeys(n1,n2,n3,nl1,nu1,nl2,nu2,nl3,nu3,  & 
!!$         logrid,mseg,PPD%pc_nlpspd%keyg_p(1,iseg),PPD%pc_nlpspd%keyv_p(iseg))
         logrid,mseg,PPD%pc_nlpspd%plr(iat)%wfd%keyglob(1,1),PPD%pc_nlpspd%plr(iat)%wfd%keyvglob(1))

!!$         mvctr =PPD%pc_nlpspd%nvctr_p(2*iat-1)-PPD%pc_nlpspd%nvctr_p(2*iat-2)
         mvctr =PPD%pc_nlpspd%plr(iat)%wfd%nvctr_c

         nprojel_tmp =nprojel_tmp +mproj*mvctr

         call bounds_to_plr_limits(.false.,2,PPD%pc_nlpspd%plr(iat),nl1,nl2,nl3,nu1,nu2,nu3)
!!$         ! fine grid quantities
!!$         nl1=PPD%pc_nlpspd%nboxp_f(1,1,iat)
!!$         nl2=PPD%pc_nlpspd%nboxp_f(1,2,iat)
!!$         nl3=PPD%pc_nlpspd%nboxp_f(1,3,iat)
!!$
!!$         nu1=PPD%pc_nlpspd%nboxp_f(2,1,iat)
!!$         nu2=PPD%pc_nlpspd%nboxp_f(2,2,iat)
!!$         nu3=PPD%pc_nlpspd%nboxp_f(2,3,iat)
         call fill_logrid(at%geocode,n1,n2,n3,nl1,nu1,nl2,nu2,nl3,nu3,0,1,  &
            &   at%ntypes,at%iatype(iat),rxyz(1,iat),radii_cf(1,2),fpmult,hx,hy,hz,logrid)
!!$         iseg=PPD%pc_nlpspd%nseg_p(2*iat-1)+1
!!$         mseg=PPD%pc_nlpspd%nseg_p(2*iat)-PPD%pc_nlpspd%nseg_p(2*iat-1)
         iseg=PPD%pc_nlpspd%plr(iat)%wfd%nseg_c+1
         mseg=PPD%pc_nlpspd%plr(iat)%wfd%nseg_f

         if (mseg > 0) then
            call segkeys(n1,n2,n3,nl1,nu1,nl2,nu2,nl3,nu3,  & 
                 logrid,mseg,&
!!$                 PPD%pc_nlpspd%keyg_p(1,iseg),PPD%pc_nlpspd%keyv_p(iseg))
                 PPD%pc_nlpspd%plr(iat)%wfd%keyglob(1,iseg),&
                 PPD%pc_nlpspd%plr(iat)%wfd%keyvglob(iseg))

            mvctr =PPD%pc_nlpspd%plr(iat)%wfd%nvctr_f!PPD%pc_nlpspd%nvctr_p(2*iat)-PPD%pc_nlpspd%nvctr_p(2*iat-1)

            nprojel_tmp=nprojel_tmp+mproj*mvctr*7

         end if

         if( PPD%DistProjApply)  then
            PPD%pc_nlpspd%nprojel=max(PPD%pc_nlpspd%nprojel,nprojel_tmp   )
         else
            PPD%pc_nlpspd%nprojel= PPD%pc_nlpspd%nprojel+nprojel_tmp 
         endif


      endif

   enddo


   allocate(PPD%pc_proj(PPD%pc_nlpspd%nprojel+ndebug),stat=i_stat)
   call memocc(i_stat,PPD%pc_proj,'pc_proj',subname)

   allocate(PPD%ilr_to_mproj(at%nat  +ndebug ) , stat=i_stat)
   call memocc(i_stat,PPD%ilr_to_mproj,'ilr_to_mproj',subname)

   allocate(PPD%iproj_to_ene(mprojtot +ndebug ) , stat=i_stat)
   call memocc(i_stat ,PPD%iproj_to_ene,'iproj_to_ene',subname)

   allocate(PPD%iproj_to_factor(mprojtot +ndebug ) , stat=i_stat)
   call memocc(i_stat ,PPD%iproj_to_factor,'iproj_to_factor',subname)

   allocate(PPD%iproj_to_l(mprojtot +ndebug ) , stat=i_stat)
   call memocc(i_stat ,PPD%iproj_to_l,'iproj_to_l',subname)

   PPD%mprojtot=mprojtot


   startjorb=1
   jorb=1
   istart_c=1
   Gocc(:)=0.0_wp


   iproj=0
   do iat=1,at%nat

      mproj=0
      do while( jorb<=PPD%G%ncoeff         .and. PPD%iorbtolr(jorb)== iat)
         if( PPD%gaenes(jorb)<ecut_pc) then
            mproj=mproj+1
         endif
         if(jorb==PPD%G%ncoeff) exit
         jorb=jorb+1
      end do

      PPD%ilr_to_mproj(iat)=mproj
      if( mproj>0) then
         nvctr_c  =PPD%pc_nlpspd%plr(iat)%wfd%nvctr_c!PPD%pc_nlpspd%nvctr_p(2*iat-1)-PPD%pc_nlpspd%nvctr_p(2*iat-2)
         nvctr_f  =PPD%pc_nlpspd%plr(iat)%wfd%nvctr_f!PPD%pc_nlpspd%nvctr_p(2*iat  )-PPD%pc_nlpspd%nvctr_p(2*iat-1)

         jorb=startjorb
         do while( jorb<=PPD%G%ncoeff         .and. PPD%iorbtolr(jorb)== iat) 
            if( PPD%gaenes(jorb)<ecut_pc) then
               iproj=iproj+1
               PPD%iproj_to_ene(iproj) = PPD%gaenes(jorb)
               PPD%iproj_to_l(iproj)   = iorbto_l(jorb)

               istart_c=istart_c + (   nvctr_c    +   7*nvctr_f   )
            endif
            jorb=jorb+1

            if(jorb> PPD%G%ncoeff) exit
         end do


         if( .not. PPD%DistProjApply) then
            istart_c= istart_c-mproj*(nvctr_c+7*nvctr_f)

            call fillPcProjOnTheFly(PPD, Glr, iat, at, hx,hy,hz, startjorb,ecut_pc ,  istart_c ) 
            istart_c= istart_c+mproj*(nvctr_c+7*nvctr_f)

            !!$
            !!$           ncplx=1
            !!$           rdum=0.0_gp
            !!$
            !!$           mbvctr_c=PPD%pc_nlpspd%nvctr_p(2*iat-1)-PPD%pc_nlpspd%nvctr_p(2*iat-2)
            !!$           mbvctr_f=PPD%pc_nlpspd%nvctr_p(2*iat  )-PPD%pc_nlpspd%nvctr_p(2*iat-1)
            !!$           
            !!$           mbseg_c=PPD%pc_nlpspd%nseg_p(2*iat-1)-PPD%pc_nlpspd%nseg_p(2*iat-2)
            !!$           mbseg_f=PPD%pc_nlpspd%nseg_p(2*iat  )-PPD%pc_nlpspd%nseg_p(2*iat-1)
            !!$           jseg_c=PPD%pc_nlpspd%nseg_p(2*iat-2)+1
            !!$              
            !!$           do idum=1, 9
            !!$              call wpdot_wrap(ncplx,  &
            !!$                   mbvctr_c,mbvctr_f,mbseg_c,mbseg_f,PPD%pc_nlpspd%keyv_p(jseg_c),&
            !!$                   PPD%pc_nlpspd%keyg_p(1,jseg_c),PPD%pc_proj(istart_c-idum*(nvctr_c+7*nvctr_f)),& 
            !!$                   mbvctr_c,mbvctr_f,mbseg_c,mbseg_f,PPD%pc_nlpspd%keyv_p(jseg_c),&
            !!$                   PPD%pc_nlpspd%keyg_p(1,jseg_c),&
            !!$                   PPD%pc_proj(istart_c-idum*(nvctr_c+7*nvctr_f)),&
            !!$                   rdum)
            !!$           end do
         endif

      end if

      !! aggiunger condizione su istartc_c per vedere se e nelprj

      startjorb=jorb

   enddo

   if( .not. PPD%DistProjApply) then
      call deallocate_gwf(PPD%G,subname)
   endif

   i_all=-product(shape(logrid))*kind(logrid)
   deallocate(logrid,stat=i_stat)
   call memocc(i_stat,i_all,'logrid',subname)

   i_all=-product(shape(Gocc))*kind(Gocc)
   deallocate(Gocc,stat=i_stat)
   call memocc(i_stat,i_all,'Gocc',subname)

   !!$  i_all=-product(shape(iorbtolr))*kind(iorbtolr)
   !!$  deallocate(iorbtolr,stat=i_stat)
   !!$  call memocc(i_stat,i_all,'iorbtolr',subname)

   i_all=-product(shape(iorbto_l))*kind(iorbto_l)
   deallocate(iorbto_l,stat=i_stat)
   call memocc(i_stat,i_all,'iorbto_l',subname)

   i_all=-product(shape(iorbto_m))*kind(iorbto_m)
   deallocate(iorbto_m,stat=i_stat)
   call memocc(i_stat,i_all,'iorbto_m',subname)

   i_all=-product(shape(iorbto_ishell))*kind(iorbto_ishell)
   deallocate(iorbto_ishell,stat=i_stat)
   call memocc(i_stat,i_all,'iorbto_ishell',subname)


   i_all=-product(shape(iorbto_iexpobeg))*kind(iorbto_iexpobeg)
   deallocate(iorbto_iexpobeg,stat=i_stat)
   call memocc(i_stat,i_all,'iorbto_iexpobeg',subname)


END SUBROUTINE createPcProjectorsArrays


!> Determine localization region for all preconditioning projectors, but do not yet fill the descriptor arrays
subroutine createPawProjectorsArrays(iproc,n1,n2,n3,rxyz,at,orbs,&
      &   radii_cf,cpmult,fpmult,hx,hy,hz, &
      &   PAWD, Glr)
   use module_interfaces
   use module_base
   use module_types
   implicit none
   integer, intent(in) :: iproc,n1,n2,n3
   real(gp), intent(in) :: cpmult,fpmult,hx,hy,hz
   type(atoms_data), intent(in) :: at
   type(orbitals_data), intent(in) :: orbs

   real(gp), dimension(3,at%nat), intent(in) :: rxyz
   real(gp), dimension(at%ntypes,3), intent(in) :: radii_cf

   type(PAWproj_data_type) ::PAWD

   type(locreg_descriptors),  intent(in):: Glr

   !local variables
   character(len=*), parameter :: subname='createPawProjectorsArrays'

   integer :: nl1,nl2,nl3,nu1,nu2,nu3,mseg,mproj, mvctr
   integer :: iat,i_stat,i_all,iseg, istart_c
   logical, dimension(:,:,:), allocatable :: logrid

   real(wp), dimension(:), pointer :: Gocc

   integer, pointer :: iorbto_l(:)
   integer, pointer :: iorbto_paw_nchannels(:)
   integer, pointer :: iorbto_m(:)
   integer, pointer :: iorbto_ishell(:)
   integer, pointer :: iorbto_iexpobeg(:)

   integer :: ncplx
   real(gp) :: kx,ky,kz
   integer ::  jorb
   integer :: iproj, startjorb
   real(gp) :: Pcpmult
   integer :: nvctr_c, nvctr_f
   integer :: iatat

   integer :: ikpt,iskpt,iekpt

   Pcpmult=1.0*cpmult


   nullify(PAWD%G%rxyz)

   call gaussian_pswf_basis_for_paw(at,rxyz,PAWD%G, &
      &   PAWD%iorbtolr,iorbto_l, iorbto_m,  iorbto_ishell,iorbto_iexpobeg  ,&
      &   iorbto_paw_nchannels, PAWD%iprojto_imatrixbeg )  


   allocate(Gocc(PAWD%G%ncoeff+ndebug),stat=i_stat)
   call memocc(i_stat,Gocc,'Gocc',subname)
   call razero(PAWD%G%ncoeff,Gocc)

   ! allocated  : gaenes, Gocc , PAWD%iorbtolr,iorbto_l, iorbto_m,  iorbto_ishell,iorbto_iexpobeg, iorbto_paw_nchannels

   !!$ ========================================================================================
   !---------

   PAWD%paw_nlpspd%natoms=PAWD%G%nat
   allocate(PAWD%paw_nlpspd%plr(PAWD%paw_nlpspd%natoms))


!!$   allocate(PAWD%paw_nlpspd%nseg_p(0:2*PAWD%G%nat+ndebug),stat=i_stat)
!!$   call memocc(i_stat,PAWD%paw_nlpspd%nseg_p,'pc_nlpspd%nseg_p',subname)
!!$   allocate(PAWD%paw_nlpspd%nvctr_p(0:2*PAWD%G%nat+ndebug),stat=i_stat)
!!$   call memocc(i_stat,PAWD%paw_nlpspd%nvctr_p,'pc_nlpspd%nvctr_p',subname)
!!$   allocate(PAWD%paw_nlpspd%nboxp_c(2,3,PAWD%G%nat+ndebug),stat=i_stat)
!!$   call memocc(i_stat,PAWD%paw_nlpspd%nboxp_c,'pc_nlpspd%nboxp_c',subname)
!!$   allocate(PAWD%paw_nlpspd%nboxp_f(2,3,PAWD%G%nat+ndebug),stat=i_stat)
!!$   call memocc(i_stat,PAWD%paw_nlpspd%nboxp_f,'pc_nlpspd%nboxp_f',subname)

   allocate(logrid(0:n1,0:n2,0:n3+ndebug),stat=i_stat)
   call memocc(i_stat,logrid,'logrid',subname)

   call localize_projectors_paw(iproc,n1,n2,n3,hx,hy,hz,Pcpmult,1*fpmult,rxyz,radii_cf,&
      &   logrid,at,orbs,PAWD)

   ! the above routine counts atomic projector and the number of their element for psp
   ! We must therefore correct , later, nlpspd%nprojel  and nlpspd%nproj
   !-------------------

   ! allocations for arrays holding the projectors and their data descriptors
   do iat=1,PAWD%paw_nlpspd%natoms
      !for the moments the bounds are not needed for projectors
      call allocate_wfd(PAWD%paw_nlpspd%plr(iat)%wfd,subname)
   end do

!!$   allocate(PAWD%paw_nlpspd%keyg_p(2,PAWD%paw_nlpspd%nseg_p(2*PAWD%G%nat)+ndebug),stat=i_stat)
!!$   call memocc(i_stat,PAWD%paw_nlpspd%keyg_p,'pc_nlpspd%keyg_p',subname)
!!$
!!$   allocate(PAWD%paw_nlpspd%keyv_p(PAWD%paw_nlpspd%nseg_p(2*PAWD%G%nat)+ndebug),stat=i_stat)
!!$   call memocc(i_stat,PAWD%paw_nlpspd%keyv_p,'pc_nlpspd%keyv_p',subname)

   !!$  -- this one delayed, waiting for the correct pc_nlpspd%nprojel, pc_nlpspd%nproj
   !!$  --
   !!$  allocate(pc_proj(pc_nlpspd%nprojel+ndebug),stat=i_stat)
   !!$  call memocc(i_stat,pc_proj,'pc_proj',subname)
   allocate(PAWD%paw_proj(PAWD%paw_nlpspd%nprojel+ndebug),stat=i_stat)
   call memocc(i_stat,PAWD%paw_proj,'paw_proj',subname)

   allocate(PAWD%ilr_to_mproj(PAWD%G%nat  +ndebug ) , stat=i_stat)
   call memocc(i_stat,PAWD%ilr_to_mproj,'ilr_to_mproj',subname)

   allocate(PAWD%iproj_to_l(PAWD%paw_nlpspd%nproj +ndebug ) , stat=i_stat)
   call memocc(i_stat ,PAWD%iproj_to_l,'iproj_to_l',subname)

   allocate(PAWD%iproj_to_paw_nchannels( PAWD%paw_nlpspd%nproj+ndebug ) , stat=i_stat)
   call memocc(i_stat ,PAWD%iproj_to_paw_nchannels,'iproj_to_paw_nchannels',subname)

   !!$ =========================================================================================  

   jorb=1  
   ! After having determined the size of the projector descriptor arrays fill them
   iat=0
   do iatat=1, at%nat
      if (  at%paw_NofL(at%iatype(iatat)).gt.0  ) then
         iat=iat+1
         mproj=0
         do while( jorb<=PAWD%G%ncoeff         .and. PAWD%iorbtolr(jorb)== iat)
            mproj=mproj+1
            if(jorb==PAWD%G%ncoeff) exit
            jorb=jorb+1
         end do

         PAWD%paw_nlpspd%nproj=PAWD%paw_nlpspd%nproj+mproj
         if (mproj.ne.0) then 

            call bounds_to_plr_limits(.false.,1,PAWD%paw_nlpspd%plr(iat),nl1,nl2,nl3,nu1,nu2,nu3)
!!$            ! coarse grid quantities
!!$            nl1=PAWD%paw_nlpspd%nboxp_c(1,1,iat) 
!!$            nl2=PAWD%paw_nlpspd%nboxp_c(1,2,iat) 
!!$            nl3=PAWD%paw_nlpspd%nboxp_c(1,3,iat) 
!!$
!!$            nu1=PAWD%paw_nlpspd%nboxp_c(2,1,iat)
!!$            nu2=PAWD%paw_nlpspd%nboxp_c(2,2,iat)
!!$            nu3=PAWD%paw_nlpspd%nboxp_c(2,3,iat)

            call fill_logrid(at%geocode,n1,n2,n3,nl1,nu1,nl2,nu2,nl3,nu3,0,1,  &
               &   at%ntypes,at%iatype(iatat),rxyz(1,iatat),radii_cf(1,3),Pcpmult,hx,hy,hz,logrid)

!!$            iseg=PAWD%paw_nlpspd%nseg_p(2*iat-2)+1
!!$            mseg=PAWD%paw_nlpspd%nseg_p(2*iat-1)-PAWD%paw_nlpspd%nseg_p(2*iat-2)
            mseg=PAWD%paw_nlpspd%plr(iat)%wfd%nseg_c

            call segkeys(n1,n2,n3,nl1,nu1,nl2,nu2,nl3,nu3,  & 
                 logrid,mseg,&
!!$                 PAWD%paw_nlpspd%keyg_p(1,iseg),PAWD%paw_nlpspd%keyv_p(iseg))
                 PAWD%paw_nlpspd%plr(iat)%wfd%keyglob(1,1),&
                 PAWD%paw_nlpspd%plr(iat)%wfd%keyvglob(1))

            mvctr =PAWD%paw_nlpspd%plr(iat)%wfd%nvctr_c!PAWD%paw_nlpspd%nvctr_p(2*iat-1)-PAWD%paw_nlpspd%nvctr_p(2*iat-2)

            call bounds_to_plr_limits(.false.,2,PAWD%paw_nlpspd%plr(iat),&
                 nl1,nl2,nl3,nu1,nu2,nu3)
!!$            ! fine grid quantities
!!$            nl1=PAWD%paw_nlpspd%nboxp_f(1,1,iat)
!!$            nl2=PAWD%paw_nlpspd%nboxp_f(1,2,iat)
!!$            nl3=PAWD%paw_nlpspd%nboxp_f(1,3,iat)
!!$
!!$            nu1=PAWD%paw_nlpspd%nboxp_f(2,1,iat)
!!$            nu2=PAWD%paw_nlpspd%nboxp_f(2,2,iat)
!!$            nu3=PAWD%paw_nlpspd%nboxp_f(2,3,iat)
            call fill_logrid(at%geocode,n1,n2,n3,nl1,nu1,nl2,nu2,nl3,nu3,0,1,  &
               &   at%ntypes,at%iatype(iatat),rxyz(1,iatat),radii_cf(1,2),1*fpmult,hx,hy,hz,logrid)
            
!!$            iseg=PAWD%paw_nlpspd%nseg_p(2*iat-1)+1
!!$            mseg=PAWD%paw_nlpspd%nseg_p(2*iat)-PAWD%paw_nlpspd%nseg_p(2*iat-1)
            iseg=PAWD%paw_nlpspd%plr(iat)%wfd%nseg_c+1
            mseg=PAWD%paw_nlpspd%plr(iat)%wfd%nseg_f

            if (mseg > 0) then
               call segkeys(n1,n2,n3,nl1,nu1,nl2,nu2,nl3,nu3,  & 
                    logrid,mseg,&
!!$               PAWD%paw_nlpspd%keyg_p(1,iseg),PAWD%paw_nlpspd%keyv_p(iseg))
                    PAWD%paw_nlpspd%plr(iat)%wfd%keyglob(1,iseg),&
                    PAWD%paw_nlpspd%plr(iat)%wfd%keyvglob(iseg))
               
               mvctr =PAWD%paw_nlpspd%plr(iat)%wfd%nvctr_f!PAWD%paw_nlpspd%nvctr_p(2*iat)-PAWD%paw_nlpspd%nvctr_p(2*iat-1)
            end if


         endif
      endif
   enddo

   if (orbs%norbp > 0) then
      iskpt=orbs%iokpt(1)
      iekpt=orbs%iokpt(orbs%norbp)
   else
      iskpt=1
      iekpt=1
   end if

   istart_c=1
   do ikpt=iskpt,iekpt     

      !features of the k-point ikpt
      kx=orbs%kpts(1,ikpt)
      ky=orbs%kpts(2,ikpt)
      kz=orbs%kpts(3,ikpt)
      !!  write( *, '(A,i4,1x,A,3(1x,d20.10))') " IKPT , " , ikpt, " K " , orbs%kpts(:,ikpt)
      !evaluate the complexity of the k-point
      if (kx**2 + ky**2 + kz**2 == 0.0_gp) then
         ncplx=1
      else
         ncplx=2
      end if

      startjorb=1
      jorb=1
      Gocc(:)=0.0_wp
      iproj=0

      iat=0
      do iatat=1, at%nat
         if (  at%paw_NofL(at%iatype(iatat)).gt.0  ) then
            iat=iat+1
            mproj=0
            do while( jorb<=PAWD%G%ncoeff         .and. PAWD%iorbtolr(jorb)== iat)
               mproj=mproj+1
               if(jorb==PAWD%G%ncoeff) exit
               jorb=jorb+1
            end do

            PAWD%ilr_to_mproj(iat)=mproj
            if( mproj>0) then
               nvctr_c  =PAWD%paw_nlpspd%plr(iat)%wfd%nvctr_c!PAWD%paw_nlpspd%nvctr_p(2*iat-1)-PAWD%paw_nlpspd%nvctr_p(2*iat-2)
               nvctr_f  =PAWD%paw_nlpspd%plr(iat)%wfd%nvctr_f!PAWD%paw_nlpspd%nvctr_p(2*iat  )-PAWD%paw_nlpspd%nvctr_p(2*iat-1)

               jorb=startjorb
               do while( jorb<=PAWD%G%ncoeff  .and. PAWD%iorbtolr(jorb)== iat) 
                  iproj=iproj+1
                  PAWD%iproj_to_l(iproj)   = iorbto_l(jorb)
                  PAWD%iproj_to_paw_nchannels(iproj)   = iorbto_paw_nchannels(jorb)
                  istart_c=istart_c + (   nvctr_c    +   7*nvctr_f   )*ncplx
                  jorb=jorb+1
                  if(jorb> PAWD%G%ncoeff) exit
               end do
               if( .not. PAWD%DistProjApply) then
                  istart_c= istart_c-mproj*(nvctr_c+7*nvctr_f)*ncplx
                  call fillPawProjOnTheFly(PAWD, Glr, iat,  hx,hy,hz, kx,ky,kz, startjorb,&
                     &   istart_c, at%geocode , at, iatat) 
                  istart_c= istart_c+mproj*(nvctr_c+7*nvctr_f)*ncplx
               endif
            end if
            startjorb=jorb
         end if
      enddo
   enddo
   if (istart_c-1 /= PAWD%paw_nlpspd%nprojel) stop 'incorrect once-and-for-all psp generation'


   if( .not. PAWD%DistProjApply) then
      call deallocate_gwf_c(PAWD%G,subname)
   endif

   i_all=-product(shape(logrid))*kind(logrid)
   deallocate(logrid,stat=i_stat)
   call memocc(i_stat,i_all,'logrid',subname)

   i_all=-product(shape(Gocc))*kind(Gocc)
   deallocate(Gocc,stat=i_stat)
   call memocc(i_stat,i_all,'Gocc',subname)

   !!$  i_all=-product(shape(iorbtolr))*kind(iorbtolr)
   !!$  deallocate(iorbtolr,stat=i_stat)
   !!$  call memocc(i_stat,i_all,'iorbtolr',subname)

   i_all=-product(shape(iorbto_l))*kind(iorbto_l)
   deallocate(iorbto_l,stat=i_stat)
   call memocc(i_stat,i_all,'iorbto_l',subname)

   i_all=-product(shape(iorbto_paw_nchannels))*kind(iorbto_paw_nchannels)
   deallocate(iorbto_paw_nchannels,stat=i_stat)
   call memocc(i_stat,i_all,'iorbto_paw_nchannels',subname)





   i_all=-product(shape(iorbto_m))*kind(iorbto_m)
   deallocate(iorbto_m,stat=i_stat)
   call memocc(i_stat,i_all,'iorbto_m',subname)

   i_all=-product(shape(iorbto_ishell))*kind(iorbto_ishell)
   deallocate(iorbto_ishell,stat=i_stat)
   call memocc(i_stat,i_all,'iorbto_ishell',subname)


   i_all=-product(shape(iorbto_iexpobeg))*kind(iorbto_iexpobeg)
   deallocate(iorbto_iexpobeg,stat=i_stat)
   call memocc(i_stat,i_all,'iorbto_iexpobeg',subname)


END SUBROUTINE createPawProjectorsArrays

!!$subroutine initRhoPot(iproc, nproc, Glr, hxh, hyh, hzh, atoms, rxyz, crmult, frmult, radii, nspin, ixc, rho_commun, rhodsc, nscatterarr, ngatherarr, pot_ion)
!!$  use module_base
!!$  use module_types
!!$
!!$  implicit none
!!$
!!$  integer, intent(in) :: iproc, nproc
!!$
!!$  integer :: i_stat
!!$
!!$END SUBROUTINE initRhoPot

subroutine input_wf_empty(iproc, nproc, psi, hpsi, psit, orbs, &
      & band_structure_filename, input_spin, atoms, d, denspot)
  use module_defs
  use module_types
  use module_interfaces, except_this_one => input_wf_empty
  implicit none
  integer, intent(in) :: iproc, nproc
  type(orbitals_data), intent(in) :: orbs
  character(len = *), intent(in) :: band_structure_filename
  integer, intent(in) :: input_spin
  type(atoms_data), intent(in) :: atoms
  type(grid_dimensions), intent(in) :: d
  type(DFT_local_fields), intent(inout) :: denspot
  real(wp), dimension(:), pointer :: psi
  real(kind=8), dimension(:), pointer :: hpsi, psit

  character(len = *), parameter :: subname = "input_wf_empty"
  integer :: i_stat, i_all, nspin, n1i, n2i, n3i, ispin, ierr
  real(gp) :: hxh, hyh, hzh

  !allocate fake psit and hpsi
  allocate(hpsi(max(orbs%npsidim_comp,orbs%npsidim_orbs)+ndebug),stat=i_stat)
  call memocc(i_stat,hpsi,'hpsi',subname)
  if (nproc > 1) then
     allocate(psit(max(orbs%npsidim_comp,orbs%npsidim_orbs)+ndebug),stat=i_stat)
     call memocc(i_stat,psit,'psit',subname)
  else
     psit => psi
  end if
  !fill the rhopot array with the read potential if needed
  if (trim(band_structure_filename) /= '') then
     !only the first processor should read this
     if (iproc == 0) then
        write(*,'(1x,a)')'Reading local potential from file:'//trim(band_structure_filename)
        call read_density(trim(band_structure_filename),atoms%geocode,&
             n1i,n2i,n3i,nspin,hxh,hyh,hzh,denspot%Vloc_KS)
        if (nspin /= input_spin) stop
     else
        allocate(denspot%Vloc_KS(1,1,1,input_spin+ndebug),stat=i_stat)
        call memocc(i_stat,denspot%Vloc_KS,'Vloc_KS',subname)
     end if

     if (nproc > 1) then
        do ispin=1,input_spin
           call MPI_SCATTERV(denspot%Vloc_KS(1,1,1,ispin),&
                denspot%dpcom%ngatherarr(0,1),denspot%dpcom%ngatherarr(0,2),&
                mpidtypw,denspot%rhov((ispin-1)*&
                d%n1i*d%n2i*denspot%dpcom%n3p+1),&
                d%n1i*d%n2i*denspot%dpcom%n3p,mpidtypw,0,&
                MPI_COMM_WORLD,ierr)
        end do
     else
        call vcopy(d%n1i*d%n2i*d%n3i*input_spin,&
             denspot%Vloc_KS(1,1,1,1),1,denspot%rhov(1),1)
     end if
     !now the meaning is KS potential
     denspot%rhov_is=KS_POTENTIAL

     i_all=-product(shape(denspot%Vloc_KS))*kind(denspot%Vloc_KS)
     deallocate(denspot%Vloc_KS,stat=i_stat)
     call memocc(i_stat,i_all,'Vloc_KS',subname)

     !add pot_ion potential to the local_potential
     !do ispin=1,in%nspin
     !   !spin up and down together with the XC part
     !   call axpy(Lzd%Glr%d%n1i*Lzd%Glr%d%n2i*n3p,1.0_dp,pot_ion(1),1,&
     !        rhopot((ispin-1)*Lzd%Glr%d%n1i*Lzd%Glr%d%n2i*n3p+1),1)
     !end do
  end if
END SUBROUTINE input_wf_empty

subroutine input_wf_random(iproc, nproc, psi, orbs)
  use module_defs
  use module_types
  implicit none

  integer, intent(in) :: iproc, nproc
  type(orbitals_data), intent(inout) :: orbs
  real(wp), dimension(:), pointer :: psi

  integer :: i, j
  real(wp) :: ttsum, tt

  !random initialisation of the wavefunctions
  if (max(orbs%npsidim_comp,orbs%npsidim_orbs)>1) &
       call to_zero(max(orbs%npsidim_comp,orbs%npsidim_orbs),psi(1))
  ttsum=0.0d0
  do i=1,max(orbs%npsidim_comp,orbs%npsidim_orbs)
     do j=0,iproc-1
        call random_number(tt)
     end do
     call random_number(tt)
     psi(i)=real(tt,wp)*0.01_wp
     ttsum=ttsum+psi(i)
     do j=iproc+1,nproc
        call random_number(tt)
     end do
  end do

  orbs%eval(1:orbs%norb*orbs%nkpts)=-0.5d0

END SUBROUTINE input_wf_random

subroutine input_wf_cp2k(iproc, nproc, nspin, atoms, rxyz, Lzd, &
     & hx, hy, hz, psi, orbs)
  use module_defs
  use module_types
  use module_interfaces, except_this_one => input_wf_cp2k
  implicit none

  integer, intent(in) :: iproc, nproc, nspin
  type(atoms_data), intent(in) :: atoms
  real(gp), dimension(3, atoms%nat), intent(in) :: rxyz
  type(local_zone_descriptors), intent(in) :: Lzd
  real(gp), intent(in) :: hx, hy, hz
  type(orbitals_data), intent(inout) :: orbs
  real(wp), dimension(:), pointer :: psi

  character(len = *), parameter :: subname = "input_wf_cp2k"
  integer :: i_stat, i_all
  type(gaussian_basis) :: gbd
  real(wp), dimension(:,:), pointer :: gaucoeffs

  !import gaussians form CP2K (data in files gaubasis.dat and gaucoeff.dat)
  !and calculate eigenvalues
  if (nspin /= 1) then
     if (iproc==0) then
        write(*,'(1x,a)')&
             &   'Gaussian importing is possible only for non-spin polarised calculations'
        write(*,'(1x,a)')&
             &   'The reading rules of CP2K files for spin-polarised orbitals are not implemented'
     end if
     stop
  end if

  call parse_cp2k_files(iproc,'gaubasis.dat','gaucoeff.dat',&
       atoms%nat,atoms%ntypes,orbs,atoms%iatype,rxyz,gbd,gaucoeffs)

  call gaussians_to_wavelets_new(iproc,nproc,Lzd,orbs,gbd,gaucoeffs,psi)

  !deallocate gaussian structure and coefficients
  call deallocate_gwf(gbd,subname)
  i_all=-product(shape(gaucoeffs))*kind(gaucoeffs)
  deallocate(gaucoeffs,stat=i_stat)
  call memocc(i_stat,i_all,'gaucoeffs',subname)
  nullify(gbd%rxyz)

  !call dual_gaussian_coefficients(orbs%norbp,gbd,gaucoeffs)
  orbs%eval(1:orbs%norb*orbs%nkpts)=-0.5d0

END SUBROUTINE input_wf_cp2k

subroutine input_wf_memory(iproc, atoms, &
     & rxyz_old, hx_old, hy_old, hz_old, d_old, wfd_old, psi_old, &
     & rxyz, hx, hy, hz, d, wfd, psi, orbs)
  use module_defs
  use module_types
  use module_interfaces, except_this_one => input_wf_memory
  implicit none

  integer, intent(in) :: iproc
  type(atoms_data), intent(in) :: atoms
  real(gp), dimension(3, atoms%nat), intent(in) :: rxyz, rxyz_old
  real(gp), intent(in) :: hx, hy, hz, hx_old, hy_old, hz_old
  type(grid_dimensions), intent(in) :: d, d_old
  type(wavefunctions_descriptors), intent(in) :: wfd
  type(wavefunctions_descriptors), intent(inout) :: wfd_old
  type(orbitals_data), intent(in) :: orbs
  real(wp), dimension(:), pointer :: psi, psi_old

  character(len = *), parameter :: subname = "input_wf_memory"
  integer :: i_stat, i_all

  !these parts should be reworked for the non-collinear spin case
  call reformatmywaves(iproc,orbs,atoms,hx_old,hy_old,hz_old,&
       d_old%n1,d_old%n2,d_old%n3,rxyz_old,wfd_old,psi_old,hx,hy,hz,&
       & d%n1,d%n2,d%n3,rxyz,wfd,psi)

  call deallocate_wfd(wfd_old,subname)

  i_all=-product(shape(psi_old))*kind(psi_old)
  deallocate(psi_old,stat=i_stat)
  call memocc(i_stat,i_all,'psi_old',subname)
END SUBROUTINE input_wf_memory

subroutine input_wf_disk(iproc, nproc, input_wf_format, d, hx, hy, hz, &
     & in, atoms, rxyz, rxyz_old, wfd, orbs, psi)
  use module_defs
  use module_types
  use module_interfaces, except_this_one => input_wf_disk
  implicit none

  integer, intent(in) :: iproc, nproc, input_wf_format
  type(grid_dimensions), intent(in) :: d
  real(gp), intent(in) :: hx, hy, hz
  type(input_variables), intent(in) :: in
  type(atoms_data), intent(in) :: atoms
  real(gp), dimension(3, atoms%nat), intent(in) :: rxyz
  real(gp), dimension(3, atoms%nat), intent(out) :: rxyz_old
  type(wavefunctions_descriptors), intent(in) :: wfd
  type(orbitals_data), intent(inout) :: orbs
  real(wp), dimension(:), pointer :: psi

  integer :: ierr

  !restart from previously calculated wavefunctions, on disk
  !since each processor read only few eigenvalues, initialise them to zero for all
  call to_zero(orbs%norb*orbs%nkpts,orbs%eval(1))

  call readmywaves(iproc,trim(in%dir_output) // "wavefunction", input_wf_format, &
       & orbs,d%n1,d%n2,d%n3,hx,hy,hz,atoms,rxyz_old,rxyz,wfd,psi)

  !reduce the value for all the eigenvectors
  if (nproc > 1) call mpiallred(orbs%eval(1),orbs%norb*orbs%nkpts,MPI_SUM,MPI_COMM_WORLD,ierr)

  if (in%iscf /= SCF_KIND_DIRECT_MINIMIZATION) then
     !recalculate orbitals occupation numbers
     call evaltoocc(iproc,nproc,.false.,in%Tel,orbs,in%occopt)
     !read potential depending of the mixing scheme
     !considered as optional in the mixing case
     !inquire(file=trim(in%dir_output)//'local_potential.cube',exist=potential_from_disk)
     !if (potential_from_disk)  then
     !   call read_potential_from_disk(iproc,nproc,trim(in%dir_output)//'local_potential.cube',&
     !        atoms%geocode,ngatherarr,Lzd%Glr%d%n1i,Lzd%Glr%d%n2i,Lzd%Glr%d%n3i,n3p,in%nspin,hxh,hyh,hzh,rhopot)
     !end if
  end if
END SUBROUTINE input_wf_disk

!> Input guess wavefunction diagonalization
subroutine input_wf_diag(iproc,nproc,at,denspot,&
     orbs,nvirt,comms,Lzd,hx,hy,hz,rxyz,&
     nlpspd,proj,ixc,psi,hpsi,psit,G,&
     nspin,potshortcut,symObj,GPU,input)
   ! Input wavefunctions are found by a diagonalization in a minimal basis set
   ! Each processors write its initial wavefunctions into the wavefunction file
   ! The files are then read by readwave
   ! @todo pass GPU to be a local variable of this routine (initialized and freed here)
   use module_base
   use module_interfaces, except_this_one => input_wf_diag
   use module_types
   use Poisson_Solver
   use libxc_functionals
   use yaml_output
   implicit none
   !Arguments
   integer, intent(in) :: iproc,nproc,ixc
   integer, intent(inout) :: nspin,nvirt
   real(gp), intent(in) :: hx,hy,hz
   type(atoms_data), intent(in) :: at
   type(orbitals_data), intent(inout) :: orbs
   type(nonlocal_psp_descriptors), intent(in) :: nlpspd
   type(local_zone_descriptors), intent(in) :: Lzd
   type(communications_arrays), intent(in) :: comms
   type(DFT_local_fields), intent(inout) :: denspot
   type(GPU_pointers), intent(in) :: GPU
   type(input_variables), intent(in) :: input
   type(symmetry_data), intent(in) :: symObj
   real(gp), dimension(3,at%nat), intent(in) :: rxyz
   real(wp), dimension(nlpspd%nprojel), intent(in) :: proj
   type(gaussian_basis), intent(out) :: G !basis for davidson IG
   real(wp), dimension(:), pointer :: psi,hpsi,psit
   integer, intent(in) ::potshortcut
   !local variables
   character(len=*), parameter :: subname='input_wf_diag'
   logical :: switchGPUconv,switchOCLconv
   integer :: i_stat,i_all,nspin_ig,iorb,idum=0,ncplx,irhotot_add,irho_add,ispin
   real(kind=4) :: tt,builtin_rand
   real(gp) :: hxh,hyh,hzh,etol,accurex,eks
   type(orbitals_data) :: orbse
   type(communications_arrays) :: commse
   type(energy_terms) :: energs
   integer, dimension(:,:), allocatable :: norbsc_arr
   real(wp), dimension(:), allocatable :: passmat
   !real(wp), dimension(:,:,:), allocatable :: mom_vec
   real(gp), dimension(:), allocatable :: locrad
!   real(wp), dimension(:), pointer :: pot,pot1
   real(wp), dimension(:,:,:), pointer :: psigau
   real(gp), dimension(:,:,:), pointer :: mom_vec_fake
   type(confpot_data), dimension(:), allocatable :: confdatarr
   type(local_zone_descriptors) :: Lzde
   type(GPU_pointers) :: GPUe
!yk
!  integer :: i!,iorb,jorb,icplx

   allocate(norbsc_arr(at%natsc+1,nspin+ndebug),stat=i_stat)
   call memocc(i_stat,norbsc_arr,'norbsc_arr',subname)
   allocate(locrad(at%nat+ndebug),stat=i_stat)
   call memocc(i_stat,locrad,'locrad',subname)

   if (iproc == 0) then
      !yaml_output
      call yaml_flow_map("Input Hamiltonian")
      call yaml_flow_newline()
   end if
   !spin for inputguess orbitals
   if (nspin == 4) then
      nspin_ig=1
   else
      nspin_ig=nspin
   end if

   call inputguess_gaussian_orbitals(iproc,nproc,at,rxyz,nvirt,nspin_ig,&
        orbs,orbse,norbsc_arr,locrad,G,psigau,eks)

   !allocate communications arrays for inputguess orbitals
   !call allocate_comms(nproc,orbse,commse,subname)
   call orbitals_communicators(iproc,nproc,Lzd%Glr,orbse,commse,basedist=comms%nvctr_par(0:,1:))  

   !use the eval array of orbse structure to save the original values
   allocate(orbse%eval(orbse%norb*orbse%nkpts+ndebug),stat=i_stat)
   call memocc(i_stat,orbse%eval,'orbse%eval',subname)

   hxh=.5_gp*hx
   hyh=.5_gp*hy
   hzh=.5_gp*hz

   !check the communication distribution
  !call check_communications(iproc,nproc,orbse,Lzd%Glr,commse)

   !once the wavefunction coefficients are known perform a set 
   !of nonblocking send-receive operations to calculate overlap matrices

   !!!  !create mpirequests array for controlling the success of the send-receive operation
   !!!  allocate(mpirequests(nproc-1+ndebug),stat=i_stat)
   !!!  call memocc(i_stat,mpirequests,'mpirequests',subname)
   !!!
   !!!  call nonblocking_transposition(iproc,nproc,G%ncoeff,orbse%isorb+orbse%norbp,&
   !!!       orbse%nspinor,psigau,orbse%norb_par,mpirequests)

! ###################################################################
!!experimental part for building the localisation regions
! ###################################################################
   if(potshortcut<=0) then
       call nullify_local_zone_descriptors(Lzde)
       call create_LzdLIG(iproc,nproc,orbs%nspin,input%linear,hx,hy,hz,Lzd%Glr,at,orbse,rxyz,Lzde)
   else
       call nullify_local_zone_descriptors(Lzde)
       Lzde = Lzd
   end if

   if(iproc==0 .and. Lzde%linear)  write(*,'(1x,A)') 'Entering the Linear IG'

   ! determine the wavefunction dimension
   call wavefunction_dimension(Lzde,orbse)

   !allocate the wavefunction in the transposed way to avoid allocations/deallocations
     allocate(psi(max(orbse%npsidim_orbs,orbse%npsidim_comp)+ndebug),stat=i_stat)
     call memocc(i_stat,psi,'psi',subname)

     !allocate arrays for the GPU if a card is present
     GPUe = GPU
     switchGPUconv=.false.
     switchOCLconv=.false.
     if (GPUconv .and. potshortcut ==0 ) then
        call prepare_gpu_for_locham(Lzde%Glr%d%n1,Lzde%Glr%d%n2,Lzde%Glr%d%n3,nspin_ig,&
             hx,hy,hz,Lzde%Glr%wfd,orbse,GPUe)
     else if (OCLconv .and. potshortcut ==0) then
        call allocate_data_OCL(Lzde%Glr%d%n1,Lzde%Glr%d%n2,Lzde%Glr%d%n3,at%geocode,&
             nspin_ig,Lzde%Glr%wfd,orbse,GPUe)
        if (iproc == 0) write(*,*)&
             'GPU data allocated'
     else if (GPUconv .and. potshortcut >0 ) then
        switchGPUconv=.true.
        GPUconv=.false.
     else if (OCLconv .and. potshortcut >0 ) then
        switchOCLconv=.true.
        OCLconv=.false.
     end if

    call timing(iproc,'wavefunction  ','ON')   
   !use only the part of the arrays for building the hamiltonian matrix
     call gaussians_to_wavelets_new(iproc,nproc,Lzde,orbse,G,&
          psigau(1,1,min(orbse%isorb+1,orbse%norb)),psi)
    call timing(iproc,'wavefunction  ','OF')
     i_all=-product(shape(locrad))*kind(locrad)
     deallocate(locrad,stat=i_stat)
     call memocc(i_stat,i_all,'locrad',subname)

   !check the size of the rhopot array related to NK SIC
!!$   nrhodim=nspin
!!$   i3rho_add=0
!!$   if (input%SIC%approach=='NK') then
!!$      nrhodim=2*nrhodim
!!$     i3rho_add=Lzd%Glr%d%n1i*Lzd%Glr%d%n2i*nscatterarr(iproc,4)+1
!!$   end if

   !application of the hamiltonian for gaussian based treatment
   !if(.false.) then
   !   call sumrho(iproc,nproc,orbse,Lzd%Glr,hxh,hyh,hzh,psi,rhopot,&
   !        nscatterarr,nspin,GPU,symObj,irrzon,phnons,rhodsc)
   !end if

  ! test merging of the cubic and linear code
  !call sumrhoLinear(iproc,nproc,Lzd,orbse,hxh,hyh,hzh,psi,rhopot,nscatterarr,nspin,GPU,symObj, irrzon, phnons, rhodsc)    

   !spin adaptation for the IG in the spinorial case
   orbse%nspin=nspin
   call sumrho(iproc,nproc,orbse,Lzde,hxh,hyh,hzh,denspot%dpcom%nscatterarr,&
        GPUe,symObj,denspot%rhod,psi,denspot%rho_psi)
   call communicate_density(iproc,nproc,orbse%nspin,hxh,hyh,hzh,Lzde,&
        denspot%rhod,denspot%dpcom%nscatterarr,denspot%rho_psi,denspot%rhov)
   orbse%nspin=nspin_ig

   !-- if spectra calculation uses a energy dependent potential
   !    input_wf_diag will write (to be used in abscalc)
   !    the density to the file electronic_density.cube
   !  The writing is activated if  5th bit of  in%potshortcut is on.
   if( iand( potshortcut,16)==0 .and. potshortcut /= 0) then
      call plot_density_cube_old('electronic_density',&
           iproc,nproc,Lzde%Glr%d%n1,Lzde%Glr%d%n2,Lzde%Glr%d%n3,&
           Lzde%Glr%d%n1i,Lzde%Glr%d%n2i,Lzde%Glr%d%n3i,denspot%dpcom%nscatterarr(iproc,2),  & 
           nspin,hxh,hyh,hzh,at,rxyz,denspot%dpcom%ngatherarr,&
           denspot%rhov(1+denspot%dpcom%nscatterarr(iproc,4)*Lzde%Glr%d%n1i*Lzde%Glr%d%n2i))
   endif
   !---

   !before creating the potential, save the density in the second part 
   !if the case of NK SIC, so that the potential can be created afterwards
   !copy the density contiguously since the GGA is calculated inside the NK routines
   if (input%SIC%approach=='NK') then
      irhotot_add=Lzde%Glr%d%n1i*Lzde%Glr%d%n2i*denspot%dpcom%nscatterarr(iproc,4)+1
      irho_add=Lzde%Glr%d%n1i*Lzde%Glr%d%n2i*denspot%dpcom%nscatterarr(iproc,1)*input%nspin+1
      do ispin=1,input%nspin
        call dcopy(Lzde%Glr%d%n1i*Lzde%Glr%d%n2i*denspot%dpcom%nscatterarr(iproc,2),&
             denspot%rhov(irhotot_add),1,denspot%rhov(irho_add),1)
        irhotot_add=irhotot_add+Lzde%Glr%d%n1i*Lzde%Glr%d%n2i*denspot%dpcom%nscatterarr(iproc,1)
        irho_add=irho_add+Lzde%Glr%d%n1i*Lzde%Glr%d%n2i*denspot%dpcom%nscatterarr(iproc,2)
      end do
   end if

   call updatePotential(iproc,nproc,at%geocode,ixc,nspin,&
        hxh,hyh,hzh,Lzde%Glr,denspot,energs%eh,energs%exc,energs%evxc)
        
!!$   !!!  if (nproc == 1) then
!!$     !calculate the overlap matrix as well as the kinetic overlap
!!$     !in view of complete gaussian calculation
!!$     allocate(ovrlp(G%ncoeff*G%ncoeff),stat=i_stat)
!!$     call memocc(i_stat,ovrlp,'ovrlp',subname)
!!$     allocate(tmp(G%ncoeff,orbse%norb),stat=i_stat)
!!$     call memocc(i_stat,tmp,'tmp',subname)
!!$     allocate(smat(orbse%norb,orbse%norb),stat=i_stat)
!!$     call memocc(i_stat,smat,'smat',subname)
!!$
!!$     !overlap calculation of the gaussian matrix
!!$     call gaussian_overlap(G,G,ovrlp)
!!$     call dsymm('L','U',G%ncoeff,orbse%norb,1.0_gp,ovrlp(1),G%ncoeff,&
!!$          gaucoeff(1,1),G%ncoeff,0.d0,tmp(1,1),G%ncoeff)
!!$
!!$     call gemm('T','N',orbse%norb,orbse%norb,G%ncoeff,1.0_gp,&
!!$          gaucoeff(1,1),G%ncoeff,tmp(1,1),G%ncoeff,0.0_wp,smat(1,1),orbse%norb)

!!$     !print overlap matrices
!!$     do i=1,orbse%norb
!!$        !write(*,'(i5,30(1pe15.8))')i,(smat(i,iorb),iorb=1,orbse%norb)
!!$        write(*,'(i5,30(1pe15.8))')i,(ovrlp(i+(iorb-1)*orbse%norb),iorb=1,orbse%norb)
!!$     end do
   !!!
   !!!     !overlap calculation of the kinetic operator
   !!!     call kinetic_overlap(G,G,ovrlp)
   !!!     call dsymm('L','U',G%ncoeff,orbse%norb,1.0_gp,ovrlp(1),G%ncoeff,&
   !!!          gaucoeff(1,1),G%ncoeff,0.d0,tmp(1,1),G%ncoeff)
   !!!
   !!!     call gemm('T','N',orbse%norb,orbse%norb,G%ncoeff,1.0_gp,&
   !!!          gaucoeff(1,1),G%ncoeff,tmp(1,1),G%ncoeff,0.0_wp,smat(1,1),orbse%norb)
   !!!
   !!!     !print overlap matrices
   !!!     tt=0.0_wp
   !!!     do i=1,orbse%norb
   !!!        write(*,'(i5,30(1pe15.8))')i,(smat(i,iorb),iorb=1,orbse%norb)
   !!!        !write(12,'(i5,30(1pe15.8))')i,(smat(i,iorb),iorb=1,orbse%norb)
   !!!        tt=tt+smat(i,i)
   !!!     end do
   !!!     print *,'trace',tt
   !!!
   !!!     !overlap calculation of the kinetic operator
   !!!     call cpu_time(t0)
   !!!     call potential_overlap(G,G,rhopot,Glr%d%n1i,Glr%d%n2i,Glr%d%n3i,hxh,hyh,hzh,&
   !!!          ovrlp)
   !!!     call cpu_time(t1)
   !!!     call dsymm('L','U',G%ncoeff,orbse%norb,1.0_gp,ovrlp(1),G%ncoeff,&
   !!!          gaucoeff(1,1),G%ncoeff,0.d0,tmp(1,1),G%ncoeff)
   !!!
   !!!     call gemm('T','N',orbse%norb,orbse%norb,G%ncoeff,1.0_gp,&
   !!!          gaucoeff(1,1),G%ncoeff,tmp(1,1),G%ncoeff,0.0_wp,smat(1,1),orbse%norb)
   !!!
   !!!     !print overlap matrices
   !!!     tt=0.0_wp
   !!!     do i=1,orbse%norb
   !!!        write(*,'(i5,30(1pe15.8))')i,(smat(i,iorb),iorb=1,orbse%norb)
   !!!        !write(12,'(i5,30(1pe15.8))')i,(smat(i,iorb),iorb=1,orbse%norb)
   !!!        tt=tt+smat(i,i)
   !!!     end do
   !!!     print *,'trace',tt
   !!!     print *, 'time',t1-t0
   !!!
   !!!     i_all=-product(shape(ovrlp))*kind(ovrlp)
   !!!     deallocate(ovrlp,stat=i_stat)
   !!!     call memocc(i_stat,i_all,'ovrlp',subname)
   !!!     i_all=-product(shape(tmp))*kind(tmp)
   !!!     deallocate(tmp,stat=i_stat)
   !!!     call memocc(i_stat,i_all,'tmp',subname)
   !!!     i_all=-product(shape(smat))*kind(smat)
   !!!     deallocate(smat,stat=i_stat)
   !!!     call memocc(i_stat,i_all,'smat',subname)
   !!! end if
   
     if(potshortcut>0) then
   !!$    if (GPUconv) then
   !!$       call free_gpu(GPU,orbs%norbp)
   !!$    end if
        if (switchGPUconv) then
           GPUconv=.true.
        end if
        if (switchOCLconv) then
           OCLconv=.true.
        end if
   
        call deallocate_orbs(orbse,subname)
        i_all=-product(shape(orbse%eval))*kind(orbse%eval)
        deallocate(orbse%eval,stat=i_stat)
        call memocc(i_stat,i_all,'orbse%eval',subname)

        
        !deallocate the gaussian basis descriptors
        call deallocate_gwf(G,subname)
       
        i_all=-product(shape(psigau))*kind(psigau)
        deallocate(psigau,stat=i_stat)
        call memocc(i_stat,i_all,'psigau',subname)
        call deallocate_comms(commse,subname)
        i_all=-product(shape(norbsc_arr))*kind(norbsc_arr)
        deallocate(norbsc_arr,stat=i_stat)
        call memocc(i_stat,i_all,'norbsc_arr',subname)

       return 
   end if
   
     !allocate the wavefunction in the transposed way to avoid allocations/deallocations
     allocate(hpsi(max(1,max(orbse%npsidim_orbs,orbse%npsidim_comp))+ndebug),stat=i_stat)
     call memocc(i_stat,hpsi,'hpsi',subname)
   
     !call dcopy(orbse%npsidim,psi,1,hpsi,1)
   if (input%exctxpar == 'OP2P') then
      energs%eexctX = UNINITIALIZED(1.0_gp)
   else
      energs%eexctX=0.0_gp
   end if
   
   !change temporarily value of Lzd%npotddim
   allocate(confdatarr(orbse%norbp)) !no stat so tho make it crash
   call local_potential_dimensions(Lzde,orbse,denspot%dpcom%ngatherarr(0,1))
   
   call default_confinement_data(confdatarr,orbse%norbp)

   !spin adaptation for the IG in the spinorial case
   orbse%nspin=nspin
   call full_local_potential(iproc,nproc,orbse,Lzde,Lzde%lintyp,denspot%dpcom,denspot%rhov,denspot%pot_full)
   orbse%nspin=nspin_ig

   !write(*,*) 'size(denspot%pot_full)', size(denspot%pot_full)
   call FullHamiltonianApplication(iproc,nproc,at,orbse,rxyz,&
        proj,Lzde,nlpspd,confdatarr,denspot%dpcom%ngatherarr,denspot%pot_full,psi,hpsi,&
<<<<<<< HEAD
        energs%ekin,energs%epot,energs%eexctX,energs%eproj,energs%evsic,input%SIC,GPUe,&
=======
        energs,input%SIC,GPUe,&
>>>>>>> 424007d3
        pkernel=denspot%pkernelseq)
    !restore the good value
    call local_potential_dimensions(Lzde,orbs,denspot%dpcom%ngatherarr(0,1))

     !deallocate potential
     call free_full_potential(nproc,Lzde%lintyp,denspot%pot_full,subname)

     i_all=-product(shape(orbse%ispot))*kind(orbse%ispot)
     deallocate(orbse%ispot,stat=i_stat)
     call memocc(i_stat,i_all,'orbse%ispot',subname)

     deallocate(confdatarr)
 
   !!!  !calculate the overlap matrix knowing that the original functions are gaussian-based
   !!!  allocate(thetaphi(2,G%nat+ndebug),stat=i_stat)
   !!!  call memocc(i_stat,thetaphi,'thetaphi',subname)
   !!!  thetaphi=0.0_gp
   !!!
   !!!  !calculate the scalar product between the hamiltonian and the gaussian basis
   !!!  allocate(hpsigau(G%ncoeff,orbse%norbp+ndebug),stat=i_stat)
   !!!  call memocc(i_stat,hpsigau,'hpsigau',subname)
   !!!
   !!!
   !!!  call wavelets_to_gaussians(at%geocode,orbse%norbp,Glr%d%n1,Glr%d%n2,Glr%d%n3,G,&
   !!!       thetaphi,hx,hy,hz,Glr%wfd,hpsi,hpsigau)
   !!!
   !!!  i_all=-product(shape(thetaphi))*kind(thetaphi)
   !!!  deallocate(thetaphi,stat=i_stat)
   !!!  call memocc(i_stat,i_all,'thetaphi',subname)
   
     accurex=abs(eks-energs%ekin)
     !tolerance for comparing the eigenvalues in the case of degeneracies
     etol=accurex/real(orbse%norbu,gp)
     if (iproc == 0 .and. verbose > 1) write(*,'(1x,a,2(f19.10))') 'done. ekin_sum,eks:',energs%ekin,eks

     call total_energies(energs)

   if (iproc==0) then
      !yaml output
      call write_energies(0,0,energs,0.0_gp,0.0_gp,'Input Guess')
      !write(*,'(1x,a,3(1x,1pe18.11))') 'ekin_sum,epot_sum,eproj_sum',  & 
      !energs%ekin,energs%epot,energs%eproj
      !  write(*,'(1x,a,3(1x,1pe18.11))') '   ehart,   eexcu,    vexcu',energs%eh,energs%exc,energs%evxc
     endif
  
   !!!  call Gaussian_DiagHam(iproc,nproc,at%natsc,nspin,orbs,G,mpirequests,&
   !!!       psigau,hpsigau,orbse,etol,norbsc_arr)
   
   
   !!!  i_all=-product(shape(mpirequests))*kind(mpirequests)
   !!!  deallocate(mpirequests,stat=i_stat)
   !!!  call memocc(i_stat,i_all,'mpirequests',subname)
   
   !!!  i_all=-product(shape(hpsigau))*kind(hpsigau)
   !!!  deallocate(hpsigau,stat=i_stat)
   !!!  call memocc(i_stat,i_all,'hpsigau',subname)
   
     !free GPU if it is the case
     if (GPUconv) then
        call free_gpu(GPUe,orbse%norbp)
     else if (OCLconv) then
        call free_gpu_OCL(GPUe,orbse,nspin_ig)
     end if

     if (iproc == 0 .and. verbose > 1) write(*,'(1x,a)')&
          'Input Wavefunctions Orthogonalization:'
  
     !nullify psit (will be created in DiagHam)
     nullify(psit)

     !psivirt can be eliminated here, since it will be allocated before davidson
     !with a gaussian basis
   !!$  call DiagHam(iproc,nproc,at%natsc,nspin_ig,orbs,Glr%wfd,comms,&
   !!$       psi,hpsi,psit,orbse,commse,etol,norbsc_arr,orbsv,psivirt)
 
  

    !allocate the passage matrix for transforming the LCAO wavefunctions in the IG wavefucntions
     ncplx=1
     if (orbs%nspinor > 1) ncplx=2
     allocate(passmat(ncplx*orbs%nkptsp*(orbse%norbu*orbs%norbu+orbse%norbd*orbs%norbd)+ndebug),stat=i_stat)
     call memocc(i_stat,passmat,'passmat',subname)
  !!print '(a,10i5)','iproc,passmat',iproc,ncplx*orbs%nkptsp*(orbse%norbu*orbs%norbu+orbse%norbd*orbs%norbd),&
  !!     orbs%nspinor,orbs%nkptsp,orbse%norbu,orbse%norbd,orbs%norbu,orbs%norbd
    if (.false.) then
       call DiagHam(iproc,nproc,at%natsc,nspin_ig,orbs,Lzde%Glr%wfd,comms,&
          psi,hpsi,psit,input%orthpar,passmat,orbse,commse,etol,norbsc_arr)
    end if

     if (iproc==0) call yaml_flow_newline()

   !test merging of Linear and cubic
     call LDiagHam(iproc,nproc,at%natsc,nspin_ig,orbs,Lzd,Lzde,comms,&
         psi,hpsi,psit,input%orthpar,passmat,orbse,commse,etol,norbsc_arr)

     i_all=-product(shape(passmat))*kind(passmat)
     deallocate(passmat,stat=i_stat)
     call memocc(i_stat,i_all,'passmat',subname)

   if (input%iscf /= SCF_KIND_DIRECT_MINIMIZATION .or. input%Tel > 0.0_gp) then
     
      !clean the array of the IG eigenvalues
      call to_zero(orbse%norb*orbse%nkpts,orbse%eval(1))
      !put the actual values on it
      call dcopy(orbs%norb*orbs%nkpts,orbs%eval(1),1,orbse%eval(1),1)

      !add a small displacement in the eigenvalues
      do iorb=1,orbs%norb*orbs%nkpts
         tt=builtin_rand(idum)
         orbs%eval(iorb)=orbs%eval(iorb)*(1.0_gp+max(input%Tel,1.0e-3_gp)*real(tt,gp))
      end do

      !correct the occupation numbers wrt fermi level
      call evaltoocc(iproc,nproc,.false.,input%Tel,orbs,input%occopt)

      !restore the eigenvalues
      call dcopy(orbs%norb*orbs%nkpts,orbse%eval(1),1,orbs%eval(1),1)

   end if

!!$   !yaml output
!!$   if (iproc ==0) then
!!$      if(orbse%nspinor==4) then
!!$         allocate(mom_vec(4,orbse%norb,min(nproc,2)+ndebug),stat=i_stat)
!!$         call memocc(i_stat,mom_vec,'mom_vec',subname)
!!$         call to_zero(4*orbse%norb*min(nproc,2),mom_vec(1,1,1))
!!$      end if
!!$
!!$      !experimental part to show the actual occupation numbers which will be put in the inputguess
   !!put the occupation numbers of the normal orbitals
   !call vcopy(orbs%norb*orbs%nkpts,orbs%occup(1),1,orbse%occup(1),1)
   !!put to zero the other values
   !call to_zero(orbse%norb*orbse%nkpts-orbs%norb*orbs%nkpts,&
   !     orbse%occup(min(orbse%norb*orbse%nkpts,orbs%norb*orbs%nkpts+1)))
!!$
!!$      call write_eigenvalues_data(nproc,orbse,mom_vec)
!!$      yaml_indent=yaml_indent-2
!!$
!!$      if (orbs%nspinor ==4) then
!!$         i_all=-product(shape(mom_vec))*kind(mom_vec)
!!$         deallocate(mom_vec,stat=i_stat)
!!$         call memocc(i_stat,i_all,'mom_vec',subname)
!!$      end if
!!$   end if

   call deallocate_comms(commse,subname)

   i_all=-product(shape(norbsc_arr))*kind(norbsc_arr)
   deallocate(norbsc_arr,stat=i_stat)
   call memocc(i_stat,i_all,'norbsc_arr',subname)

   if (iproc == 0) then
      !gaussian estimation valid only for Free BC
      if (at%geocode == 'F') then
         write(*,'(1x,a,1pe9.2)') 'expected accuracy in energy ',accurex
         write(*,'(1x,a,1pe9.2)') &
            &   'expected accuracy in energy per orbital ',accurex/real(orbs%norb,kind=8)
         !write(*,'(1x,a,1pe9.2)') &
         !     'suggested value for gnrm_cv ',accurex/real(orbs%norb,kind=8)
      end if
   endif

   !here we can define the subroutine which generates the coefficients for the virtual orbitals
   call deallocate_gwf(G,subname)
   if(potshortcut<=0) call deallocate_local_zone_descriptors(Lzde, subname)

   i_all=-product(shape(psigau))*kind(psigau)
   deallocate(psigau,stat=i_stat)
   call memocc(i_stat,i_all,'psigau',subname)

   call deallocate_orbs(orbse,subname)
   i_all=-product(shape(orbse%eval))*kind(orbse%eval)
   deallocate(orbse%eval,stat=i_stat)
   call memocc(i_stat,i_all,'orbse%eval',subname)

   if (iproc==0) call yaml_close_flow_map() !input hamiltonian

END SUBROUTINE input_wf_diag

subroutine input_wf(iproc,nproc,in,GPU,atoms,rxyz,&
     denspot,nlpspd,proj,KSwfn,inputpsi,norbv,&
     wfd_old,psi_old,d_old,hx_old,hy_old,hz_old,rxyz_old)
  use module_defs
  use module_types
  use module_interfaces, except_this_one => input_wf
  implicit none

  integer, intent(in) :: iproc, nproc
  type(input_variables), intent(in) :: in
  type(GPU_pointers), intent(in) :: GPU
  real(gp), intent(in) :: hx_old,hy_old,hz_old
  type(atoms_data), intent(in) :: atoms
  real(gp), dimension(3, atoms%nat), target, intent(in) :: rxyz
  !type(orbitals_data), intent(inout) :: orbs
  !type(communications_arrays), intent(in) :: comms
  type(DFT_local_fields), intent(inout) :: denspot
  type(DFT_wavefunction), intent(inout) :: KSwfn !<input wavefunction
  !real(wp), dimension(:), pointer :: psi,hpsi,psit
  real(wp), dimension(:), pointer :: psi_old
  integer, intent(out) :: inputpsi, norbv
  type(nonlocal_psp_descriptors), intent(in) :: nlpspd
  real(kind=8), dimension(:), pointer :: proj
  !type(gaussian_basis), intent(inout) :: gbd
  !real(wp), dimension(:,:), pointer :: gaucoeffs
  type(grid_dimensions), intent(in) :: d_old
  real(gp), dimension(3, atoms%nat), intent(inout) :: rxyz_old
  type(wavefunctions_descriptors), intent(inout) :: wfd_old
  !local variables
  character(len = *), parameter :: subname = "input_wf"
  logical :: onefile
  integer :: input_wf_format, i_stat, nspin
  type(gaussian_basis) :: Gvirt

  !determine the orthogonality parameters
  KSwfn%orthpar = in%orthpar
  !SIC parameters
  KSwfn%SIC = in%SIC
  !exact exchange parallelization parameter
  KSwfn%exctxpar=in%exctxpar
  !confinement parameter
  allocate(KSwfn%confdatarr(KSwfn%orbs%norbp))
  call default_confinement_data(KSwfn%confdatarr,KSwfn%orbs%norbp)

  norbv=abs(in%norbv)
  inputpsi=in%inputPsiId
  input_wf_format=WF_FORMAT_NONE !default value
  !for the inputPsiId==2 case, check 
  !if the wavefunctions are all present
  !otherwise switch to normal input guess
  if (in%inputPsiId == INPUT_PSI_DISK_WVL) then
     ! Test ETSF file.
     inquire(file=trim(in%dir_output)//"wavefunction.etsf",exist=onefile)
     if (onefile) then
        input_wf_format= WF_FORMAT_ETSF
     else
        call verify_file_presence(trim(in%dir_output)//"wavefunction",KSwfn%orbs,input_wf_format)
     end if
     if (input_wf_format == WF_FORMAT_NONE) then
        if (iproc==0) write(*,*)' WARNING: Missing wavefunction files, switch to normal input guess'
        inputpsi=INPUT_PSI_LCAO
     end if
  end if
  !avoid allocation of the eigenvalues array in case of restart
  if (inputpsi /= INPUT_PSI_MEMORY_WVL .and. &
       & inputpsi /= INPUT_PSI_MEMORY_GAUSS) then
     allocate(KSwfn%orbs%eval(KSwfn%orbs%norb*KSwfn%orbs%nkpts+ndebug),stat=i_stat)
     call memocc(i_stat,KSwfn%orbs%eval,'eval',subname)
  end if
  !all the input formats need to allocate psi except the LCAO input_guess
  ! WARNING: at the moment the linear scaling version allocates psi in the same
  ! way as the LCAO input guess, so it is not necessary to allocate it here.
  ! Maybe to be changed later.
  !if (inputpsi /= 0) then

  if (inputpsi /= INPUT_PSI_LCAO .and. inputpsi /= INPUT_PSI_LINEAR) then
     allocate(KSwfn%psi(max(KSwfn%orbs%npsidim_comp,KSwfn%orbs%npsidim_orbs)+ndebug),stat=i_stat)
     call memocc(i_stat,KSwfn%psi,'psi',subname)
  end if

  call local_potential_dimensions(KSwfn%Lzd,KSwfn%orbs,denspot%dpcom%ngatherarr(0,1))

  ! INPUT WAVEFUNCTIONS, added also random input guess
  select case(inputpsi)
  case(INPUT_PSI_EMPTY)
     if (iproc == 0) then
        write( *,'(1x,a)')&
             &   '------------------------------------------------- Empty wavefunctions initialization'
     end if

     call input_wf_empty(iproc, nproc,KSwfn%psi, KSwfn%hpsi, KSwfn%psit, KSwfn%orbs, &
          in%band_structure_filename, in%nspin, atoms, KSwfn%Lzd%Glr%d, denspot)
  case(INPUT_PSI_RANDOM)
     if (iproc == 0) then
        write( *,'(1x,a)')&
             &   '------------------------------------------------ Random wavefunctions initialization'
     end if

     call input_wf_random(iproc, nproc, KSwfn%psi, KSwfn%orbs)
  case(INPUT_PSI_CP2K)
     if (iproc == 0) then
        write(*,'(1x,a)')&
             &   '--------------------------------------------------------- Import Gaussians from CP2K'
     end if

     call input_wf_cp2k(iproc, nproc, in%nspin, atoms, rxyz, KSwfn%Lzd, &
          KSwfn%Lzd%hgrids(1),KSwfn%Lzd%hgrids(2),KSwfn%Lzd%hgrids(3),KSwfn%psi,KSwfn%orbs)
  case(INPUT_PSI_LCAO)
     if (iproc == 0) then
        write(*,'(1x,a)')&
             &   '------------------------------------------------------- Input Wavefunctions Creation'
     end if

     nspin=in%nspin
     !calculate input guess from diagonalisation of LCAO basis (written in wavelets)
     call input_wf_diag(iproc,nproc, atoms,denspot,&
          KSwfn%orbs,norbv,KSwfn%comms,KSwfn%Lzd,&
          KSwfn%Lzd%hgrids(1),KSwfn%Lzd%hgrids(2),KSwfn%Lzd%hgrids(3),rxyz,&
          nlpspd,proj,in%ixc,KSwfn%psi,KSwfn%hpsi,KSwfn%psit,&
          Gvirt,nspin,0,atoms%sym,GPU,in)
     denspot%rhov_is=KS_POTENTIAL
  case(INPUT_PSI_MEMORY_WVL)
     !restart from previously calculated wavefunctions, in memory
     if (iproc == 0) then
        write( *,'(1x,a)')&
             &   '-------------------------------------------------------------- Wavefunctions Restart'
     end if

     call input_wf_memory(iproc, atoms, &
          rxyz_old, hx_old, hy_old, hz_old, d_old, wfd_old, psi_old, &
          rxyz,KSwfn%Lzd%hgrids(1),KSwfn%Lzd%hgrids(2),KSwfn%Lzd%hgrids(3),&
          KSwfn%Lzd%Glr%d,KSwfn%Lzd%Glr%wfd,KSwfn%psi, KSwfn%orbs)
  case(INPUT_PSI_DISK_WVL)
     if (iproc == 0) then
        write( *,'(1x,a)')&
             &   '---------------------------------------------------- Reading Wavefunctions from disk'
     end if

     call input_wf_disk(iproc, nproc, input_wf_format, KSwfn%Lzd%Glr%d,&
          KSwfn%Lzd%hgrids(1),KSwfn%Lzd%hgrids(2),KSwfn%Lzd%hgrids(3),&
          in, atoms, rxyz, rxyz_old, KSwfn%Lzd%Glr%wfd, KSwfn%orbs, KSwfn%psi)
  case(INPUT_PSI_MEMORY_GAUSS)
     !restart from previously calculated gaussian coefficients
     if (iproc == 0) then
        write( *,'(1x,a)')&
             &   '--------------------------------------- Quick Wavefunctions Restart (Gaussian basis)'
     end if

     call restart_from_gaussians(iproc,nproc,KSwfn%orbs,KSwfn%Lzd,&
          KSwfn%Lzd%hgrids(1),KSwfn%Lzd%hgrids(2),KSwfn%Lzd%hgrids(3),&
          KSwfn%psi,KSwfn%gbd,KSwfn%gaucoeffs)

  case(INPUT_PSI_DISK_GAUSS)
     !reading wavefunctions from gaussian file
     if (iproc == 0) then
        write( *,'(1x,a)')&
             &   '------------------------------------------- Reading Wavefunctions from gaussian file'
     end if

     call read_gaussian_information(KSwfn%orbs,KSwfn%gbd,KSwfn%gaucoeffs,&
          trim(in%dir_output)//'wavefunctions.gau')
     !associate the new positions, provided that the atom number is good
     if (KSwfn%gbd%nat == atoms%nat) then
        KSwfn%gbd%rxyz=>rxyz
     else
        !        if (iproc == 0) then
        write( *,*)&
             &   ' ERROR: the atom number does not coincide with the number of gaussian centers'
        !        end if
        stop
     end if

     call restart_from_gaussians(iproc,nproc,KSwfn%orbs,KSwfn%Lzd,&
          KSwfn%Lzd%hgrids(1),KSwfn%Lzd%hgrids(2),KSwfn%Lzd%hgrids(3),&
          KSwfn%psi,KSwfn%gbd,KSwfn%gaucoeffs)

  case default

     !     if (iproc == 0) then
     write( *,'(1x,a,I0,a)')'ERROR: illegal value of inputPsiId (', in%inputPsiId, ').'
     call input_psi_help()
     stop
     !     end if

  end select

  !all the input format need first_orthon except the LCAO input_guess
  ! WARNING: at the momemt the linear scaling version does not need first_orthon.
  ! hpsi and psit have been allocated during the LCAO input guess.
  ! Maybe to be changed later.
  !if (inputpsi /= 0 .and. inputpsi /=-1000) then
  if (inputpsi /= INPUT_PSI_LCAO .and. inputpsi /= INPUT_PSI_LINEAR .and. &
       & inputpsi /= INPUT_PSI_EMPTY) then
     !orthogonalise wavefunctions and allocate hpsi wavefunction (and psit if parallel)
     call first_orthon(iproc,nproc,KSwfn%orbs,KSwfn%Lzd%Glr%wfd,KSwfn%comms,&
          KSwfn%psi,KSwfn%hpsi,KSwfn%psit,in%orthpar)
  end if

  if(inputpsi /= INPUT_PSI_LINEAR) then
     ! allocate arrays necessary for DIIS convergence acceleration
     call allocate_diis_objects(in%idsx,in%alphadiis,sum(KSwfn%comms%ncntt(0:nproc-1)),&
          KSwfn%orbs%nkptsp,KSwfn%orbs%nspinor,KSwfn%diis,subname)

     !allocate arrays for the GPU if a card is present
     if (GPUconv) then
        call prepare_gpu_for_locham(KSwfn%Lzd%Glr%d%n1,KSwfn%Lzd%Glr%d%n2,KSwfn%Lzd%Glr%d%n3,&
             in%nspin,&
             KSwfn%Lzd%hgrids(1),KSwfn%Lzd%hgrids(2),KSwfn%Lzd%hgrids(3),&
             KSwfn%Lzd%Glr%wfd,KSwfn%orbs,GPU)
     end if
     !the same with OpenCL, but they cannot exist at same time
     if (OCLconv) then
        call allocate_data_OCL(KSwfn%Lzd%Glr%d%n1,KSwfn%Lzd%Glr%d%n2,KSwfn%Lzd%Glr%d%n3,&
             atoms%geocode,&
             in%nspin,KSwfn%Lzd%Glr%wfd,KSwfn%orbs,GPU)
        if (iproc == 0) write(*,*)'GPU data allocated'
     end if
  end if

END SUBROUTINE input_wf<|MERGE_RESOLUTION|>--- conflicted
+++ resolved
@@ -1818,11 +1818,7 @@
    !write(*,*) 'size(denspot%pot_full)', size(denspot%pot_full)
    call FullHamiltonianApplication(iproc,nproc,at,orbse,rxyz,&
         proj,Lzde,nlpspd,confdatarr,denspot%dpcom%ngatherarr,denspot%pot_full,psi,hpsi,&
-<<<<<<< HEAD
-        energs%ekin,energs%epot,energs%eexctX,energs%eproj,energs%evsic,input%SIC,GPUe,&
-=======
         energs,input%SIC,GPUe,&
->>>>>>> 424007d3
         pkernel=denspot%pkernelseq)
     !restore the good value
     call local_potential_dimensions(Lzde,orbs,denspot%dpcom%ngatherarr(0,1))
