--- conflicted
+++ resolved
@@ -1645,13 +1645,8 @@
    call sumrho(iproc,nproc,orbse,Lzde,hxh,hyh,hzh,denspot%dpbox%nscatterarr,&
         GPUe,symObj,denspot%rhod,psi,denspot%rho_psi)
    call communicate_density(iproc,nproc,orbse%nspin,hxh,hyh,hzh,Lzde,&
-<<<<<<< HEAD
-        denspot%rhod,denspot%dpcom%nscatterarr,denspot%rho_psi,denspot%rhov,.false.)
+        denspot%rhod,denspot%dpbox%nscatterarr,denspot%rho_psi,denspot%rhov,.false.)
    call denspot_set_rhov_status(denspot, ELECTRONIC_DENSITY, 0, iproc, nproc)
-=======
-        denspot%rhod,denspot%dpbox%nscatterarr,denspot%rho_psi,denspot%rhov,.false.)
-   call denspot_set_rhov_status(denspot, ELECTRONIC_DENSITY, 0)
->>>>>>> 09aff6aa
    orbse%nspin=nspin_ig
 
    !before creating the potential, save the density in the second part 
