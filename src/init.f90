--- conflicted
+++ resolved
@@ -1644,12 +1644,8 @@
    call sumrho(iproc,nproc,orbse,Lzde,hxh,hyh,hzh,denspot%dpcom%nscatterarr,&
         GPUe,symObj,denspot%rhod,psi,denspot%rho_psi)
    call communicate_density(iproc,nproc,orbse%nspin,hxh,hyh,hzh,Lzde,&
-<<<<<<< HEAD
         denspot%rhod,denspot%dpcom%nscatterarr,denspot%rho_psi,denspot%rhov,.false.)
-=======
-        denspot%rhod,denspot%dpcom%nscatterarr,denspot%rho_psi,denspot%rhov)
    call denspot_set_rhov_status(denspot, ELECTRONIC_DENSITY, 0)
->>>>>>> 130b7d4a
    orbse%nspin=nspin_ig
 
    !before creating the potential, save the density in the second part 
@@ -2068,12 +2064,7 @@
           KSwfn%orbs,norbv,KSwfn%comms,KSwfn%Lzd,&
           KSwfn%Lzd%hgrids(1),KSwfn%Lzd%hgrids(2),KSwfn%Lzd%hgrids(3),rxyz,&
           nlpspd,proj,in%ixc,KSwfn%psi,KSwfn%hpsi,KSwfn%psit,&
-<<<<<<< HEAD
           Gvirt,nspin,atoms%sym,GPU,in)
-     denspot%rhov_is=KS_POTENTIAL
-=======
-          Gvirt,nspin,0,atoms%sym,GPU,in)
->>>>>>> 130b7d4a
   case(INPUT_PSI_MEMORY_WVL)
      !restart from previously calculated wavefunctions, in memory
      if (iproc == 0) then
