!> @file
!!  Routines to initialize the information about localisation regions
!! @author
!!    Copyright (C) 2007-2011 BigDFT group
!!    This file is distributed under the terms of the
!!    GNU General Public License, see ~/COPYING file
!!    or http://www.gnu.org/copyleft/gpl.txt .
!!    For the list of contributors, see ~/AUTHORS 


!>   Calculates the descriptor arrays and nvctrp
!!   Calculates also the bounds arrays needed for convolutions
!!   Refers this information to the global localisation region descriptor
subroutine createWavefunctionsDescriptors(iproc,hx,hy,hz,atoms,rxyz,radii_cf,&
      &   crmult,frmult,Glr,output_denspot)
   use module_base
   use module_types
   implicit none
   !Arguments
   type(atoms_data), intent(in) :: atoms
   integer, intent(in) :: iproc
   real(gp), intent(in) :: hx,hy,hz,crmult,frmult
   real(gp), dimension(3,atoms%nat), intent(in) :: rxyz
   real(gp), dimension(atoms%ntypes,3), intent(in) :: radii_cf
   type(locreg_descriptors), intent(inout) :: Glr
   logical, intent(in), optional :: output_denspot
   !local variables
   character(len=*), parameter :: subname='createWavefunctionsDescriptors'
   integer :: i_all,i_stat,i1,i2,i3,iat
   integer :: n1,n2,n3,nfl1,nfu1,nfl2,nfu2,nfl3,nfu3
   logical :: my_output_denspot
   logical, dimension(:,:,:), allocatable :: logrid_c,logrid_f

   call timing(iproc,'CrtDescriptors','ON')

   if (iproc == 0) then
      write(*,'(1x,a)')&
         &   '------------------------------------------------- Wavefunctions Descriptors Creation'
   end if

   !assign the dimensions to improve (a little) readability
   n1=Glr%d%n1
   n2=Glr%d%n2
   n3=Glr%d%n3
   nfl1=Glr%d%nfl1
   nfl2=Glr%d%nfl2
   nfl3=Glr%d%nfl3
   nfu1=Glr%d%nfu1
   nfu2=Glr%d%nfu2
   nfu3=Glr%d%nfu3

   !assign geocode and the starting points
   Glr%geocode=atoms%geocode

   ! determine localization region for all orbitals, but do not yet fill the descriptor arrays
   allocate(logrid_c(0:n1,0:n2,0:n3+ndebug),stat=i_stat)
   call memocc(i_stat,logrid_c,'logrid_c',subname)
   allocate(logrid_f(0:n1,0:n2,0:n3+ndebug),stat=i_stat)
   call memocc(i_stat,logrid_f,'logrid_f',subname)

   ! coarse/fine grid quantities
   call fill_logrid(atoms%geocode,n1,n2,n3,0,n1,0,n2,0,n3,0,atoms%nat,&
      &   atoms%ntypes,atoms%iatype,rxyz,radii_cf(1,1),crmult,hx,hy,hz,logrid_c)
   call fill_logrid(atoms%geocode,n1,n2,n3,0,n1,0,n2,0,n3,0,atoms%nat,&
      &   atoms%ntypes,atoms%iatype,rxyz,radii_cf(1,2),frmult,hx,hy,hz,logrid_f)

   call wfd_from_grids(logrid_c,logrid_f,Glr)

   if (iproc == 0) write(*,'(2(1x,a,i10))') &
      &   'Coarse resolution grid: Number of segments= ',Glr%wfd%nseg_c,'points=',Glr%wfd%nvctr_c

   if (atoms%geocode == 'P' .and. .not. Glr%hybrid_on .and. Glr%wfd%nvctr_c /= (n1+1)*(n2+1)*(n3+1) ) then
      if (iproc ==0)then
         write(*,*)&
            &   ' ERROR: the coarse grid does not fill the entire periodic box'
         write(*,*)&
            &   '          errors due to translational invariance breaking may occur'
         !stop
      end if
      if (GPUconv) then
         !        if (iproc ==0)then
         write(*,*)&
            &   '          The code should be stopped for a GPU calculation     '
         write(*,*)&
            &   '          since density is not initialised to 10^-20               '
         !        end if
         stop
      end if
   end if

   if (iproc == 0) write(*,'(2(1x,a,i10))') & 
   '  Fine resolution grid: Number of segments= ',Glr%wfd%nseg_f,'points=',Glr%wfd%nvctr_f

   ! Create the file grid.xyz to visualize the grid of functions
   my_output_denspot = .false.
   if (present(output_denspot)) my_output_denspot = output_denspot
   if (my_output_denspot) then
      open(unit=22,file='grid.xyz',status='unknown')
      write(22,*) Glr%wfd%nvctr_c+Glr%wfd%nvctr_f+atoms%nat,' atomic'
      if (atoms%geocode=='F') then
         write(22,*)'complete simulation grid with low and high resolution points'
      else if (atoms%geocode =='S') then
         write(22,'(a,2x,3(1x,1pe24.17))')'surface',atoms%alat1,atoms%alat2,atoms%alat3
      else if (atoms%geocode =='P') then
         write(22,'(a,2x,3(1x,1pe24.17))')'periodic',atoms%alat1,atoms%alat2,atoms%alat3
      end if
      do iat=1,atoms%nat
         write(22,'(a6,2x,3(1x,e12.5),3x)') &
            &   trim(atoms%atomnames(atoms%iatype(iat))),rxyz(1,iat),rxyz(2,iat),rxyz(3,iat)
      enddo
      do i3=0,n3  
         do i2=0,n2  
            do i1=0,n1
               if (logrid_c(i1,i2,i3))&
                  &   write(22,'(a4,2x,3(1x,e10.3))') &
                  &   '  g ',real(i1,kind=8)*hx,real(i2,kind=8)*hy,real(i3,kind=8)*hz
            enddo
         enddo
      end do
      do i3=0,n3 
         do i2=0,n2 
            do i1=0,n1
               if (logrid_f(i1,i2,i3))&
                  &   write(22,'(a4,2x,3(1x,e10.3))') &
                  &   '  G ',real(i1,kind=8)*hx,real(i2,kind=8)*hy,real(i3,kind=8)*hz
            enddo
         enddo
      enddo
      close(22)
   endif

   i_all=-product(shape(logrid_c))*kind(logrid_c)
   deallocate(logrid_c,stat=i_stat)
   call memocc(i_stat,i_all,'logrid_c',subname)
   i_all=-product(shape(logrid_f))*kind(logrid_f)
   deallocate(logrid_f,stat=i_stat)
   call memocc(i_stat,i_all,'logrid_f',subname)

   call timing(iproc,'CrtDescriptors','OF')
END SUBROUTINE createWavefunctionsDescriptors

subroutine wfd_from_grids(logrid_c, logrid_f, Glr)
   use module_base
   use module_types
   implicit none
   !Arguments
   type(locreg_descriptors), intent(inout) :: Glr
   logical, dimension(0:Glr%d%n1,0:Glr%d%n2,0:Glr%d%n3), intent(in) :: logrid_c,logrid_f
   !local variables
   character(len=*), parameter :: subname='wfd_from_grids'
   integer :: i_stat, i_all
   integer :: n1,n2,n3,nfl1,nfu1,nfl2,nfu2,nfl3,nfu3

   !assign the dimensions to improve (a little) readability
   n1=Glr%d%n1
   n2=Glr%d%n2
   n3=Glr%d%n3
   nfl1=Glr%d%nfl1
   nfl2=Glr%d%nfl2
   nfl3=Glr%d%nfl3
   nfu1=Glr%d%nfu1
   nfu2=Glr%d%nfu2
   nfu3=Glr%d%nfu3

   !allocate kinetic bounds, only for free BC
   if (Glr%geocode == 'F') then
      allocate(Glr%bounds%kb%ibyz_c(2,0:n2,0:n3+ndebug),stat=i_stat)
      call memocc(i_stat,Glr%bounds%kb%ibyz_c,'Glr%bounds%kb%ibyz_c',subname)
      allocate(Glr%bounds%kb%ibxz_c(2,0:n1,0:n3+ndebug),stat=i_stat)
      call memocc(i_stat,Glr%bounds%kb%ibxz_c,'Glr%bounds%kb%ibxz_c',subname)
      allocate(Glr%bounds%kb%ibxy_c(2,0:n1,0:n2+ndebug),stat=i_stat)
      call memocc(i_stat,Glr%bounds%kb%ibxy_c,'Glr%bounds%kb%ibxy_c',subname)
      allocate(Glr%bounds%kb%ibyz_f(2,0:n2,0:n3+ndebug),stat=i_stat)
      call memocc(i_stat,Glr%bounds%kb%ibyz_f,'Glr%bounds%kb%ibyz_f',subname)
      allocate(Glr%bounds%kb%ibxz_f(2,0:n1,0:n3+ndebug),stat=i_stat)
      call memocc(i_stat,Glr%bounds%kb%ibxz_f,'Glr%bounds%kb%ibxz_f',subname)
      allocate(Glr%bounds%kb%ibxy_f(2,0:n1,0:n2+ndebug),stat=i_stat)
      call memocc(i_stat,Glr%bounds%kb%ibxy_f,'Glr%bounds%kb%ibxy_f',subname)
   end if

   ! Do the coarse region.
   call num_segkeys(n1,n2,n3,0,n1,0,n2,0,n3,logrid_c,Glr%wfd%nseg_c,Glr%wfd%nvctr_c)
   if (Glr%geocode == 'F') then
      call make_bounds(n1,n2,n3,logrid_c,Glr%bounds%kb%ibyz_c,Glr%bounds%kb%ibxz_c,Glr%bounds%kb%ibxy_c)
   end if

   ! Do the fine region.
   call num_segkeys(n1,n2,n3,0,n1,0,n2,0,n3,logrid_f,Glr%wfd%nseg_f,Glr%wfd%nvctr_f)
   if (Glr%geocode == 'F') then
      call make_bounds(n1,n2,n3,logrid_f,Glr%bounds%kb%ibyz_f,Glr%bounds%kb%ibxz_f,Glr%bounds%kb%ibxy_f)
   end if

   ! allocations for arrays holding the wavefunctions and their data descriptors
   call allocate_wfd(Glr%wfd,subname)

   ! now fill the wavefunction descriptor arrays
   ! coarse grid quantities
   call segkeys(n1,n2,n3,0,n1,0,n2,0,n3,logrid_c,Glr%wfd%nseg_c, &
        & Glr%wfd%keyglob(1,1),Glr%wfd%keyvglob(1))
   ! fine grid quantities
   if (Glr%wfd%nseg_f > 0) then
      call segkeys(n1,n2,n3,0,n1,0,n2,0,n3,logrid_f,Glr%wfd%nseg_f, &
           & Glr%wfd%keyglob(1,Glr%wfd%nseg_c+1), Glr%wfd%keyvglob(Glr%wfd%nseg_c+1))
   end if
   i_all = -product(shape(Glr%wfd%keygloc))*kind(Glr%wfd%keygloc)
   deallocate(Glr%wfd%keygloc,stat=i_stat)
   call memocc(i_stat,i_all,'Glr%wfd%keygloc',subname)
   Glr%wfd%keygloc => Glr%wfd%keyglob
   i_all = -product(shape(Glr%wfd%keyvloc))*kind(Glr%wfd%keyvloc)
   deallocate(Glr%wfd%keyvloc,stat=i_stat)
   call memocc(i_stat,i_all,'Glr%wfd%keyvloc',subname)
   Glr%wfd%keyvloc => Glr%wfd%keyvglob
 
   ! Copy the information of keyglob to keygloc for Glr (just pointing leads to problem during the deallocation of wfd)
!!$   do i = lbound(Glr%wfd%keyglob,1),ubound(Glr%wfd%keyglob,1)
!!$      do j = lbound(Glr%wfd%keyglob,2),ubound(Glr%wfd%keyglob,2)
!!$         Glr%wfd%keygloc(i,j) = Glr%wfd%keyglob(i,j)
!!$      end do
!!$   end do

   !for free BC admits the bounds arrays
   if (Glr%geocode == 'F') then
      !allocate grow, shrink and real bounds
      allocate(Glr%bounds%gb%ibzxx_c(2,0:n3,-14:2*n1+16+ndebug),stat=i_stat)
      call memocc(i_stat,Glr%bounds%gb%ibzxx_c,'Glr%bounds%gb%ibzxx_c',subname)
      allocate(Glr%bounds%gb%ibxxyy_c(2,-14:2*n1+16,-14:2*n2+16+ndebug),stat=i_stat)
      call memocc(i_stat,Glr%bounds%gb%ibxxyy_c,'Glr%bounds%gb%ibxxyy_c',subname)
      allocate(Glr%bounds%gb%ibyz_ff(2,nfl2:nfu2,nfl3:nfu3+ndebug),stat=i_stat)
      call memocc(i_stat,Glr%bounds%gb%ibyz_ff,'Glr%bounds%gb%ibyz_ff',subname)
      allocate(Glr%bounds%gb%ibzxx_f(2,nfl3:nfu3,2*nfl1-14:2*nfu1+16+ndebug),stat=i_stat)
      call memocc(i_stat,Glr%bounds%gb%ibzxx_f,'Glr%bounds%gb%ibzxx_f',subname)
      allocate(Glr%bounds%gb%ibxxyy_f(2,2*nfl1-14:2*nfu1+16,2*nfl2-14:2*nfu2+16+ndebug),stat=i_stat)
      call memocc(i_stat,Glr%bounds%gb%ibxxyy_f,'Glr%bounds%gb%ibxxyy_f',subname)

      allocate(Glr%bounds%sb%ibzzx_c(2,-14:2*n3+16,0:n1+ndebug),stat=i_stat)
      call memocc(i_stat,Glr%bounds%sb%ibzzx_c,'Glr%bounds%sb%ibzzx_c',subname)
      allocate(Glr%bounds%sb%ibyyzz_c(2,-14:2*n2+16,-14:2*n3+16+ndebug),stat=i_stat)
      call memocc(i_stat,Glr%bounds%sb%ibyyzz_c,'Glr%bounds%sb%ibyyzz_c',subname)
      allocate(Glr%bounds%sb%ibxy_ff(2,nfl1:nfu1,nfl2:nfu2+ndebug),stat=i_stat)
      call memocc(i_stat,Glr%bounds%sb%ibxy_ff,'Glr%bounds%sb%ibxy_ff',subname)
      allocate(Glr%bounds%sb%ibzzx_f(2,-14+2*nfl3:2*nfu3+16,nfl1:nfu1+ndebug),stat=i_stat)
      call memocc(i_stat,Glr%bounds%sb%ibzzx_f,'Glr%bounds%sb%ibzzx_f',subname)
      allocate(Glr%bounds%sb%ibyyzz_f(2,-14+2*nfl2:2*nfu2+16,-14+2*nfl3:2*nfu3+16+ndebug),stat=i_stat)
      call memocc(i_stat,Glr%bounds%sb%ibyyzz_f,'Glr%bounds%sb%ibyyzz_f',subname)

      allocate(Glr%bounds%ibyyzz_r(2,-14:2*n2+16,-14:2*n3+16+ndebug),stat=i_stat)
      call memocc(i_stat,Glr%bounds%ibyyzz_r,'Glr%bounds%ibyyzz_r',subname)

      call make_all_ib(n1,n2,n3,nfl1,nfu1,nfl2,nfu2,nfl3,nfu3,&
         &   Glr%bounds%kb%ibxy_c,Glr%bounds%sb%ibzzx_c,Glr%bounds%sb%ibyyzz_c,&
         &   Glr%bounds%kb%ibxy_f,Glr%bounds%sb%ibxy_ff,Glr%bounds%sb%ibzzx_f,Glr%bounds%sb%ibyyzz_f,&
         &   Glr%bounds%kb%ibyz_c,Glr%bounds%gb%ibzxx_c,Glr%bounds%gb%ibxxyy_c,&
         &   Glr%bounds%kb%ibyz_f,Glr%bounds%gb%ibyz_ff,Glr%bounds%gb%ibzxx_f,Glr%bounds%gb%ibxxyy_f,&
         &   Glr%bounds%ibyyzz_r)

   end if

   if (Glr%geocode == 'P' .and. Glr%hybrid_on) then
      call make_bounds_per(n1,n2,n3,nfl1,nfu1,nfl2,nfu2,nfl3,nfu3,Glr%bounds,Glr%wfd)
      call make_all_ib_per(n1,n2,n3,nfl1,nfu1,nfl2,nfu2,nfl3,nfu3,&
         &   Glr%bounds%kb%ibxy_f,Glr%bounds%sb%ibxy_ff,Glr%bounds%sb%ibzzx_f,Glr%bounds%sb%ibyyzz_f,&
         &   Glr%bounds%kb%ibyz_f,Glr%bounds%gb%ibyz_ff,Glr%bounds%gb%ibzxx_f,Glr%bounds%gb%ibxxyy_f)
   endif
end subroutine wfd_from_grids


!>   Determine localization region for all projectors, but do not yet fill the descriptor arrays
subroutine createProjectorsArrays(iproc,lr,rxyz,at,orbs,&
      &   radii_cf,cpmult,fpmult,hx,hy,hz,nlpspd,proj)
   use module_base
   use module_types
   implicit none
   integer, intent(in) :: iproc
   real(gp), intent(in) :: cpmult,fpmult,hx,hy,hz
   type(locreg_descriptors),intent(in) :: lr
   type(atoms_data), intent(in) :: at
   type(orbitals_data), intent(in) :: orbs
   real(gp), dimension(3,at%nat), intent(in) :: rxyz
   real(gp), dimension(at%ntypes,3), intent(in) :: radii_cf
   type(nonlocal_psp_descriptors), intent(out) :: nlpspd
   real(wp), dimension(:), pointer :: proj
   !local variables
   character(len=*), parameter :: subname='createProjectorsArrays'
   integer :: n1,n2,n3,nl1,nl2,nl3,nu1,nu2,nu3,mseg,mproj
   integer :: iat,i_stat,i_all,iseg
   logical, dimension(:,:,:), allocatable :: logrid

   !allocate the different localization regions of the projectors
   nlpspd%natoms=at%nat
   allocate(nlpspd%plr(at%nat),stat=i_stat)
   

!!$   allocate(nlpspd%nseg_p(0:2*at%nat+ndebug),stat=i_stat)
!!$   call memocc(i_stat,nlpspd%nseg_p,'nlpspd%nseg_p',subname)
!!$   allocate(nlpspd%nvctr_p(0:2*at%nat+ndebug),stat=i_stat)
!!$   call memocc(i_stat,nlpspd%nvctr_p,'nlpspd%nvctr_p',subname)
!!$   allocate(nlpspd%nboxp_c(2,3,at%nat+ndebug),stat=i_stat)
!!$   call memocc(i_stat,nlpspd%nboxp_c,'nlpspd%nboxp_c',subname)
!!$   allocate(nlpspd%nboxp_f(2,3,at%nat+ndebug),stat=i_stat)
!!$   call memocc(i_stat,nlpspd%nboxp_f,'nlpspd%nboxp_f',subname)


  ! define the region dimensions
    n1 = lr%d%n1
    n2 = lr%d%n2
    n3 = lr%d%n3

   ! determine localization region for all projectors, but do not yet fill the descriptor arrays
   allocate(logrid(0:n1,0:n2,0:n3+ndebug),stat=i_stat)
   call memocc(i_stat,logrid,'logrid',subname)

   call localize_projectors(iproc,n1,n2,n3,hx,hy,hz,cpmult,fpmult,&
        rxyz,radii_cf,logrid,at,orbs,nlpspd)

   !here the allocation is possible
   do iat=1,nlpspd%natoms
      !for the moments the bounds are not needed for projectors
      call allocate_wfd(nlpspd%plr(iat)%wfd,subname)
   end do

!!$   ! allocations for arrays holding the projectors and their data descriptors
!!$   allocate(nlpspd%keyg_p(2,nlpspd%nseg_p(2*at%nat)+ndebug),stat=i_stat)
!!$   call memocc(i_stat,nlpspd%keyg_p,'nlpspd%keyg_p',subname)
!!$   allocate(nlpspd%keyv_p(nlpspd%nseg_p(2*at%nat)+ndebug),stat=i_stat)
!!$   call memocc(i_stat,nlpspd%keyv_p,'nlpspd%keyv_p',subname)

   allocate(proj(nlpspd%nprojel+ndebug),stat=i_stat)
   call memocc(i_stat,proj,'proj',subname)
   call to_zero(nlpspd%nprojel,proj(1))

   ! After having determined the size of the projector descriptor arrays fill them
   do iat=1,at%nat
      call numb_proj(at%iatype(iat),at%ntypes,at%psppar,at%npspcode,mproj)
      if (mproj.ne.0) then 

         call bounds_to_plr_limits(.false.,1,nlpspd%plr(iat),&
              nl1,nl2,nl3,nu1,nu2,nu3)         
!!$         nl1=nlpspd%plr(iat)%ns1
!!$         nl2=nlpspd%plr(iat)%ns2
!!$         nl3=nlpspd%plr(iat)%ns3
!!$             
!!$         nu1=nlpspd%plr(iat)%d%n1+nl1
!!$         nu2=nlpspd%plr(iat)%d%n2+nl2
!!$         nu3=nlpspd%plr(iat)%d%n3+nl3

!!$         ! coarse grid quantities
!!$         nl1=nlpspd%nboxp_c(1,1,iat) 
!!$         nl2=nlpspd%nboxp_c(1,2,iat) 
!!$         nl3=nlpspd%nboxp_c(1,3,iat) 
!!$
!!$         nu1=nlpspd%nboxp_c(2,1,iat)
!!$         nu2=nlpspd%nboxp_c(2,2,iat)
!!$         nu3=nlpspd%nboxp_c(2,3,iat)

         call fill_logrid(at%geocode,n1,n2,n3,nl1,nu1,nl2,nu2,nl3,nu3,0,1,  &
            &   at%ntypes,at%iatype(iat),rxyz(1,iat),radii_cf(1,3),&
            cpmult,hx,hy,hz,logrid)

!!$         iseg=nlpspd%nseg_p(2*iat-2)+1
!!$         mseg=nlpspd%nseg_p(2*iat-1)-nlpspd%nseg_p(2*iat-2)

         call segkeys(n1,n2,n3,nl1,nu1,nl2,nu2,nl3,nu3,logrid,&
              nlpspd%plr(iat)%wfd%nseg_c,&
              nlpspd%plr(iat)%wfd%keyglob(1,1),nlpspd%plr(iat)%wfd%keyvglob(1))

        call transform_keyglob_to_keygloc(lr,nlpspd%plr(iat),nlpspd%plr(iat)%wfd%nseg_c,&
             nlpspd%plr(iat)%wfd%keyglob(1,1),nlpspd%plr(iat)%wfd%keygloc(1,1))

!!$         call segkeys(n1,n2,n3,nl1,nu1,nl2,nu2,nl3,nu3,  & 
!!$         logrid,mseg,nlpspd%keyg_p(1,iseg),nlpspd%keyv_p(iseg))


         ! fine grid quantities
         call bounds_to_plr_limits(.false.,2,nlpspd%plr(iat),&
              nl1,nl2,nl3,nu1,nu2,nu3)         

!!$         nl1=nlpspd%plr(iat)%d%nfl1+nlpspd%plr(iat)%ns1
!!$         nl2=nlpspd%plr(iat)%d%nfl2+nlpspd%plr(iat)%ns2
!!$         nl3=nlpspd%plr(iat)%d%nfl3+nlpspd%plr(iat)%ns3
!!$                                  
!!$         nu1=nlpspd%plr(iat)%d%nfu1+nlpspd%plr(iat)%ns1
!!$         nu2=nlpspd%plr(iat)%d%nfu2+nlpspd%plr(iat)%ns2
!!$         nu3=nlpspd%plr(iat)%d%nfu3+nlpspd%plr(iat)%ns3

!!$         nl1=nlpspd%nboxp_f(1,1,iat)
!!$         nl2=nlpspd%nboxp_f(1,2,iat)
!!$         nl3=nlpspd%nboxp_f(1,3,iat)
!!$
!!$         nu1=nlpspd%nboxp_f(2,1,iat)
!!$         nu2=nlpspd%nboxp_f(2,2,iat)
!!$         nu3=nlpspd%nboxp_f(2,3,iat)

         call fill_logrid(at%geocode,n1,n2,n3,nl1,nu1,nl2,nu2,nl3,nu3,0,1,  &
            &   at%ntypes,at%iatype(iat),rxyz(1,iat),radii_cf(1,2),&
            fpmult,hx,hy,hz,logrid)

         mseg=nlpspd%plr(iat)%wfd%nseg_f
         iseg=nlpspd%plr(iat)%wfd%nseg_c+1

!!$         iseg=nlpspd%nseg_p(2*iat-1)+1
!!$         mseg=nlpspd%nseg_p(2*iat)-nlpspd%nseg_p(2*iat-1)
         if (mseg > 0) then
!!$            call segkeys(n1,n2,n3,nl1,nu1,nl2,nu2,nl3,nu3,  & 
!!$            logrid,mseg,nlpspd%keyg_p(1,iseg),nlpspd%keyv_p(iseg))
            call segkeys(n1,n2,n3,nl1,nu1,nl2,nu2,nl3,nu3,  & 
                 logrid,mseg,nlpspd%plr(iat)%wfd%keyglob(1,iseg),&
                 nlpspd%plr(iat)%wfd%keyvglob(iseg))

            call transform_keyglob_to_keygloc(lr,nlpspd%plr(iat),mseg,nlpspd%plr(iat)%wfd%keyglob(1,iseg),&
                 nlpspd%plr(iat)%wfd%keygloc(1,iseg)) 
         end if
      endif
   enddo

   i_all=-product(shape(logrid))*kind(logrid)
   deallocate(logrid,stat=i_stat)
   call memocc(i_stat,i_all,'logrid',subname)

   !fill the projectors if the strategy is a distributed calculation
   if (.not. DistProjApply) then
      !calculate the wavelet expansion of projectors
     call fill_projectors(iproc,lr,hx,hy,hz,at,orbs,rxyz,nlpspd,proj,0)
   end if

END SUBROUTINE createProjectorsArrays


!> Fill the preconditioning projectors for a given atom 
subroutine fillPcProjOnTheFly(PPD, Glr, iat, at, hx,hy,hz,startjorb,ecut_pc,   initial_istart_c ) 
   use module_interfaces
   use module_base
   use module_types
   implicit none
   type(pcproj_data_type),  intent(in) ::PPD
   type(locreg_descriptors),  intent(in):: Glr
   integer, intent(in)  ::iat, startjorb
   real(gp), intent(in) ::  ecut_pc, hx,hy,hz
   !! real(gp), pointer :: gaenes(:)
   integer, intent(in) :: initial_istart_c
   type(atoms_data), intent(in) :: at

   ! local variables  
   type(locreg_descriptors) :: Plr
   real(gp) kx, ky, kz
   integer :: jorb, ncplx, istart_c
   real(wp), dimension(PPD%G%ncoeff ) :: Gocc
   character(len=*), parameter :: subname='fillPcProjOnTheFly'

   istart_c=initial_istart_c

   Plr%d%n1 = Glr%d%n1
   Plr%d%n2 = Glr%d%n2
   Plr%d%n3 = Glr%d%n3
   Plr%geocode = at%geocode


   call plr_segs_and_vctrs(PPD%pc_nlpspd%plr(iat),&
        Plr%wfd%nseg_c,Plr%wfd%nseg_f,Plr%wfd%nvctr_c,Plr%wfd%nvctr_f)
!!$   Plr%wfd%nvctr_c  =PPD%pc_nlpspd%nvctr_p(2*iat-1)-PPD%pc_nlpspd%nvctr_p(2*iat-2)
!!$   Plr%wfd%nvctr_f  =PPD%pc_nlpspd%nvctr_p(2*iat  )-PPD%pc_nlpspd%nvctr_p(2*iat-1)
!!$   Plr%wfd%nseg_c   =PPD%pc_nlpspd%nseg_p(2*iat-1)-PPD%pc_nlpspd%nseg_p(2*iat-2)
!!$   Plr%wfd%nseg_f   =PPD%pc_nlpspd%nseg_p(2*iat  )-PPD%pc_nlpspd%nseg_p(2*iat-1)

   call allocate_wfd(Plr%wfd,subname)

   call vcopy(Plr%wfd%nseg_c+Plr%wfd%nseg_f,&
        PPD%pc_nlpspd%plr(iat)%wfd%keyvglob(1),1,Plr%wfd%keyvglob(1),1)
   call vcopy(2*(Plr%wfd%nseg_c+Plr%wfd%nseg_f),&
        PPD%pc_nlpspd%plr(iat)%wfd%keyglob(1,1),1,Plr%wfd%keyglob(1,1),1)

!!$   Plr%wfd%keyv(:)  = &
!!$        PPD%pc_nlpspd%keyv_p(  PPD%pc_nlpspd%nseg_p(2*iat-2)+1:  PPD%pc_nlpspd%nseg_p(2*iat)   )
!!$   Plr%wfd%keyg(1:2, :)  = &
!!$        PPD%pc_nlpspd%keyg_p( 1:2,  PPD%pc_nlpspd%nseg_p(2*iat-2)+1:  PPD%pc_nlpspd%nseg_p(2*iat)   )

   kx=0.0_gp
   ky=0.0_gp
   kz=0.0_gp

   Gocc=0.0_wp

   jorb=startjorb

   do while( jorb<=PPD%G%ncoeff .and. PPD%iorbtolr(jorb)== iat) 
      if( PPD%gaenes(jorb)<ecut_pc) then

         Gocc(jorb)=1.0_wp
         ncplx=1
         call gaussians_to_wavelets_orb(ncplx,Plr,hx,hy,hz,kx,ky,kz,PPD%G,&
              Gocc(1),PPD%pc_proj(istart_c))
         Gocc(jorb)=0.0_wp


         !! ---------------  use this to plot projectors
         !!$              write(orbname,'(A,i4.4)')'pc_',iproj
         !!$              Plr%bounds = Glr%bounds
         !!$              Plr%d          = Glr%d
         !!$              call plot_wf_cube(orbname,at,Plr,hx,hy,hz,PPD%G%rxyz, PPD%pc_proj(istart_c) ,"1234567890" ) 

         istart_c=istart_c + (   Plr%wfd%nvctr_c    +   7*Plr%wfd%nvctr_f   )


      endif
      jorb=jorb+1

      if(jorb> PPD%G%ncoeff) exit

   end do

   call deallocate_wfd(Plr%wfd,subname)

END SUBROUTINE fillPcProjOnTheFly


!> Fill the preconditioning projectors for a given atom 
subroutine fillPawProjOnTheFly(PAWD, Glr, iat,  hx,hy,hz,kx,ky,kz,startjorb,   initial_istart_c, geocode, at, iatat) 
   use module_interfaces
   use module_base
   use module_types
   implicit none
   type(pawproj_data_type),  intent(in) ::PAWD
   type(locreg_descriptors),  intent(in):: Glr
   integer, intent(in)  ::iat, startjorb
   real(gp), intent(in) ::   hx,hy,hz,kx,ky,kz
   integer, intent(in) :: initial_istart_c
   character(len=1), intent(in) :: geocode
   type(atoms_data) :: at
   integer :: iatat

   ! local variables  
   type(locreg_descriptors) :: Plr
   integer :: jorb, ncplx, istart_c
   real(wp), dimension(PAWD%G%ncoeff ) :: Gocc
   character(len=*), parameter :: subname='fillPawProjOnTheFly'


   !!Just for extracting the covalent radius and rprb
   integer :: nsccode,mxpl,mxchg
   real(gp) ::amu,rprb,ehomo,rcov, cutoff
   character(len=2) :: symbol
   real(kind=8), dimension(6,4) :: neleconf

   istart_c=initial_istart_c

   Plr%d%n1 = Glr%d%n1
   Plr%d%n2 = Glr%d%n2
   Plr%d%n3 = Glr%d%n3
   Plr%geocode = geocode

   call plr_segs_and_vctrs(PAWD%paw_nlpspd%plr(iat),&
        Plr%wfd%nseg_c,Plr%wfd%nseg_f,Plr%wfd%nvctr_c,Plr%wfd%nvctr_f)

!!$   Plr%wfd%nvctr_c  =PAWD%paw_nlpspd%nvctr_p(2*iat-1)-PAWD%paw_nlpspd%nvctr_p(2*iat-2)
!!$   Plr%wfd%nvctr_f  =PAWD%paw_nlpspd%nvctr_p(2*iat  )-PAWD%paw_nlpspd%nvctr_p(2*iat-1)
!!$   Plr%wfd%nseg_c   =PAWD%paw_nlpspd%nseg_p(2*iat-1)-PAWD%paw_nlpspd%nseg_p(2*iat-2)
!!$   Plr%wfd%nseg_f   =PAWD%paw_nlpspd%nseg_p(2*iat  )-PAWD%paw_nlpspd%nseg_p(2*iat-1)

   call allocate_wfd(Plr%wfd,subname)

   call vcopy(Plr%wfd%nseg_c+Plr%wfd%nseg_f,&
        PAWD%paw_nlpspd%plr(iat)%wfd%keyvglob(1),1,Plr%wfd%keyvglob(1),1)
   call vcopy(2*(Plr%wfd%nseg_c+Plr%wfd%nseg_f),&
        PAWD%paw_nlpspd%plr(iat)%wfd%keyglob(1,1),1,Plr%wfd%keyglob(1,1),1)

!!$   Plr%wfd%keyv(:)  = PAWD%paw_nlpspd%keyv_p(  PAWD%paw_nlpspd%nseg_p(2*iat-2)+1:  PAWD%paw_nlpspd%nseg_p(2*iat)   )
!!$   Plr%wfd%keyg(1:2, :)  = PAWD%paw_nlpspd%keyg_p( 1:2,  PAWD%paw_nlpspd%nseg_p(2*iat-2)+1:  PAWD%paw_nlpspd%nseg_p(2*iat)   )

   if (kx**2 + ky**2 + kz**2 == 0.0_gp) then
      ncplx=1
   else
      ncplx=2
   end if

   Gocc=0.0_wp

   jorb=startjorb

   !!Just for extracting the covalent radius 
   call eleconf(at%nzatom( at%iatype(iatat)), at%nelpsp(at%iatype(iatat)) ,  &
      &   symbol, rcov, rprb, ehomo,neleconf, nsccode, mxpl, mxchg, amu)

   cutoff=rcov*1.5_gp

   do while( jorb<=PAWD%G%ncoeff         .and. PAWD%iorbtolr(jorb)== iat)      
      Gocc(jorb)=1.0_wp

      call gaussians_c_to_wavelets_orb(ncplx,Plr,hx,hy,hz,kx,ky,kz,PAWD%G,&
         &   Gocc(1),  PAWD%paw_proj(istart_c), cutoff  )

      Gocc(jorb)=0.0_wp
      !!$     !! ---------------  use this to plot projectors
      !!$              write(orbname,'(A,i4.4)')'paw2_',jorb
      !!$              Plr%bounds = Glr%bounds
      !!$              Plr%d          = Glr%d
      !!$              call plot_wf_cube(orbname,PAWD%at,Plr,hx,hy,hz,PAWD%G%rxyz, PAWD%paw_proj(istart_c) ,"1234567890" ) 

      istart_c=istart_c + (   Plr%wfd%nvctr_c    +   7*Plr%wfd%nvctr_f   ) * ncplx


      jorb=jorb+1

      if(jorb> PAWD%G%ncoeff) exit

   end do

   call deallocate_wfd(Plr%wfd,subname)

END SUBROUTINE fillPawProjOnTheFly


!>   Determine localization region for all preconditioning projectors, but do not yet fill the descriptor arrays
subroutine createPcProjectorsArrays(iproc,n1,n2,n3,rxyz,at,orbs,&
      &   radii_cf,cpmult,fpmult,hx,hy,hz, ecut_pc, &
      &   PPD, Glr)
   use module_interfaces, except_this_one => createPcProjectorsArrays
   use module_base
   use module_types
   implicit none
   integer, intent(in) :: iproc,n1,n2,n3
   real(gp), intent(in) :: cpmult,fpmult,hx,hy,hz
   type(atoms_data), intent(in) :: at
   type(orbitals_data), intent(in) :: orbs

   real(gp), dimension(3,at%nat), intent(in) :: rxyz
   real(gp), dimension(at%ntypes,3), intent(in) :: radii_cf
   real(gp), intent(in):: ecut_pc

   type(pcproj_data_type) ::PPD

   type(locreg_descriptors),  intent(in):: Glr


   !local variables
   character(len=*), parameter :: subname='createPcProjectorsArrays'
   integer :: nl1,nl2,nl3,nu1,nu2,nu3,mseg,mproj, mvctr
   integer :: iat,i_stat,i_all,iseg, istart_c
   logical, dimension(:,:,:), allocatable :: logrid


   integer :: ng
   logical :: enlargerprb
   real(wp), dimension(:), pointer :: Gocc

   integer, pointer :: iorbto_l(:)
   integer, pointer :: iorbto_m(:)
   integer, pointer :: iorbto_ishell(:)
   integer, pointer :: iorbto_iexpobeg(:)

   integer :: nspin
   integer ::  jorb
   integer :: iproj, startjorb
   real(gp) :: Pcpmult
   integer :: mprojtot, nvctr_c, nvctr_f
   integer :: nprojel_tmp

   Pcpmult=1.5*cpmult

   ng=21
   enlargerprb = .false.
   nspin=1


   nullify(PPD%G%rxyz)
   call gaussian_pswf_basis(ng,enlargerprb,iproc,nspin,at,rxyz,PPD%G,Gocc, PPD%gaenes, &
      &   PPD%iorbtolr,iorbto_l, iorbto_m,  iorbto_ishell,iorbto_iexpobeg  )  


   ! allocated  : gaenes, Gocc , PPD%iorbtolr,iorbto_l, iorbto_m,  iorbto_ishell,iorbto_iexpobeg


   !!$ ========================================================================================



   PPD%pc_nlpspd%natoms=at%nat
   allocate(PPD%pc_nlpspd%plr(at%nat),stat=i_stat)

!!$   allocate(PPD%pc_nlpspd%nseg_p(0:2*at%nat+ndebug),stat=i_stat)
!!$   call memocc(i_stat,PPD%pc_nlpspd%nseg_p,'pc_nlpspd%nseg_p',subname)
!!$   allocate(PPD%pc_nlpspd%nvctr_p(0:2*at%nat+ndebug),stat=i_stat)
!!$   call memocc(i_stat,PPD%pc_nlpspd%nvctr_p,'pc_nlpspd%nvctr_p',subname)
!!$   allocate(PPD%pc_nlpspd%nboxp_c(2,3,at%nat+ndebug),stat=i_stat)
!!$   call memocc(i_stat,PPD%pc_nlpspd%nboxp_c,'pc_nlpspd%nboxp_c',subname)
!!$   allocate(PPD%pc_nlpspd%nboxp_f(2,3,at%nat+ndebug),stat=i_stat)
!!$   call memocc(i_stat,PPD%pc_nlpspd%nboxp_f,'pc_nlpspd%nboxp_f',subname)

   allocate(logrid(0:n1,0:n2,0:n3+ndebug),stat=i_stat)
   call memocc(i_stat,logrid,'logrid',subname)


   call localize_projectors(iproc,n1,n2,n3,hx,hy,hz,Pcpmult,fpmult,rxyz,radii_cf,&
      &   logrid,at,orbs,PPD%pc_nlpspd)

   ! the above routine counts atomic projector and the number of their element for psp
   ! We must therefore correct , later, nlpspd%nprojel  and nlpspd%nproj
   !-------------------

   ! allocations for arrays holding the projectors and their data descriptors
   !here the allocation is possible
   do iat=1,PPD%pc_nlpspd%natoms
      !for the moments the bounds are not needed for projectors
      call allocate_wfd(PPD%pc_nlpspd%plr(iat)%wfd,subname)
   end do

!!$   allocate(PPD%pc_nlpspd%keyg_p(2,PPD%pc_nlpspd%nseg_p(2*at%nat)+ndebug),stat=i_stat)
!!$   call memocc(i_stat,PPD%pc_nlpspd%keyg_p,'pc_nlpspd%keyg_p',subname)
!!$
!!$
!!$   allocate(PPD%pc_nlpspd%keyv_p(PPD%pc_nlpspd%nseg_p(2*at%nat)+ndebug),stat=i_stat)
!!$   call memocc(i_stat,PPD%pc_nlpspd%keyv_p,'pc_nlpspd%keyv_p',subname)



   !!$  -- this one delayed, waiting for the correct pc_nlpspd%nprojel, pc_nlpspd%nproj
   !!$  --
   !!$  allocate(pc_proj(pc_nlpspd%nprojel+ndebug),stat=i_stat)
   !!$  call memocc(i_stat,pc_proj,'pc_proj',subname)
   PPD%ecut_pc=ecut_pc

   PPD%pc_nlpspd%nprojel=0
   PPD%pc_nlpspd%nproj  =0

   !!$ =========================================================================================  

   mprojtot=0
   jorb=1  
   ! After having determined the size of the projector descriptor arrays fill them
   do iat=1,at%nat

      mproj=0

      do while( jorb<=PPD%G%ncoeff         .and. PPD%iorbtolr(jorb)== iat)

         if( PPD%gaenes(jorb)<ecut_pc) then
            mproj=mproj+1
         endif
         if(jorb==PPD%G%ncoeff) exit
         jorb=jorb+1
      end do

      mprojtot=mprojtot+mproj

      PPD%pc_nlpspd%nproj=PPD%pc_nlpspd%nproj+mproj


      if (mproj.ne.0) then 

         nprojel_tmp=0

         call bounds_to_plr_limits(.false.,1,PPD%pc_nlpspd%plr(iat),nl1,nl2,nl3,nu1,nu2,nu3)
!!$         ! coarse grid quantities
!!$         nl1=PPD%pc_nlpspd%nboxp_c(1,1,iat) 
!!$         nl2=PPD%pc_nlpspd%nboxp_c(1,2,iat) 
!!$         nl3=PPD%pc_nlpspd%nboxp_c(1,3,iat) 
!!$
!!$         nu1=PPD%pc_nlpspd%nboxp_c(2,1,iat)
!!$         nu2=PPD%pc_nlpspd%nboxp_c(2,2,iat)
!!$         nu3=PPD%pc_nlpspd%nboxp_c(2,3,iat)

         call fill_logrid(at%geocode,n1,n2,n3,nl1,nu1,nl2,nu2,nl3,nu3,0,1,  &
            &   at%ntypes,at%iatype(iat),rxyz(1,iat),radii_cf(1,3),Pcpmult,hx,hy,hz,logrid)

!!$         iseg=PPD%pc_nlpspd%nseg_p(2*iat-2)+1
!!$         mseg=PPD%pc_nlpspd%nseg_p(2*iat-1)-PPD%pc_nlpspd%nseg_p(2*iat-2)
         mseg=PPD%pc_nlpspd%plr(iat)%wfd%nseg_c

         call segkeys(n1,n2,n3,nl1,nu1,nl2,nu2,nl3,nu3,  & 
!!$         logrid,mseg,PPD%pc_nlpspd%keyg_p(1,iseg),PPD%pc_nlpspd%keyv_p(iseg))
         logrid,mseg,PPD%pc_nlpspd%plr(iat)%wfd%keyglob(1,1),PPD%pc_nlpspd%plr(iat)%wfd%keyvglob(1))

!!$         mvctr =PPD%pc_nlpspd%nvctr_p(2*iat-1)-PPD%pc_nlpspd%nvctr_p(2*iat-2)
         mvctr =PPD%pc_nlpspd%plr(iat)%wfd%nvctr_c

         nprojel_tmp =nprojel_tmp +mproj*mvctr

         call bounds_to_plr_limits(.false.,2,PPD%pc_nlpspd%plr(iat),nl1,nl2,nl3,nu1,nu2,nu3)
!!$         ! fine grid quantities
!!$         nl1=PPD%pc_nlpspd%nboxp_f(1,1,iat)
!!$         nl2=PPD%pc_nlpspd%nboxp_f(1,2,iat)
!!$         nl3=PPD%pc_nlpspd%nboxp_f(1,3,iat)
!!$
!!$         nu1=PPD%pc_nlpspd%nboxp_f(2,1,iat)
!!$         nu2=PPD%pc_nlpspd%nboxp_f(2,2,iat)
!!$         nu3=PPD%pc_nlpspd%nboxp_f(2,3,iat)
         call fill_logrid(at%geocode,n1,n2,n3,nl1,nu1,nl2,nu2,nl3,nu3,0,1,  &
            &   at%ntypes,at%iatype(iat),rxyz(1,iat),radii_cf(1,2),fpmult,hx,hy,hz,logrid)
!!$         iseg=PPD%pc_nlpspd%nseg_p(2*iat-1)+1
!!$         mseg=PPD%pc_nlpspd%nseg_p(2*iat)-PPD%pc_nlpspd%nseg_p(2*iat-1)
         iseg=PPD%pc_nlpspd%plr(iat)%wfd%nseg_c+1
         mseg=PPD%pc_nlpspd%plr(iat)%wfd%nseg_f

         if (mseg > 0) then
            call segkeys(n1,n2,n3,nl1,nu1,nl2,nu2,nl3,nu3,  & 
                 logrid,mseg,&
!!$                 PPD%pc_nlpspd%keyg_p(1,iseg),PPD%pc_nlpspd%keyv_p(iseg))
                 PPD%pc_nlpspd%plr(iat)%wfd%keyglob(1,iseg),&
                 PPD%pc_nlpspd%plr(iat)%wfd%keyvglob(iseg))

            mvctr =PPD%pc_nlpspd%plr(iat)%wfd%nvctr_f!PPD%pc_nlpspd%nvctr_p(2*iat)-PPD%pc_nlpspd%nvctr_p(2*iat-1)

            nprojel_tmp=nprojel_tmp+mproj*mvctr*7

         end if

         if( PPD%DistProjApply)  then
            PPD%pc_nlpspd%nprojel=max(PPD%pc_nlpspd%nprojel,nprojel_tmp   )
         else
            PPD%pc_nlpspd%nprojel= PPD%pc_nlpspd%nprojel+nprojel_tmp 
         endif


      endif

   enddo


   allocate(PPD%pc_proj(PPD%pc_nlpspd%nprojel+ndebug),stat=i_stat)
   call memocc(i_stat,PPD%pc_proj,'pc_proj',subname)

   allocate(PPD%ilr_to_mproj(at%nat  +ndebug ) , stat=i_stat)
   call memocc(i_stat,PPD%ilr_to_mproj,'ilr_to_mproj',subname)

   allocate(PPD%iproj_to_ene(mprojtot +ndebug ) , stat=i_stat)
   call memocc(i_stat ,PPD%iproj_to_ene,'iproj_to_ene',subname)

   allocate(PPD%iproj_to_factor(mprojtot +ndebug ) , stat=i_stat)
   call memocc(i_stat ,PPD%iproj_to_factor,'iproj_to_factor',subname)

   allocate(PPD%iproj_to_l(mprojtot +ndebug ) , stat=i_stat)
   call memocc(i_stat ,PPD%iproj_to_l,'iproj_to_l',subname)

   PPD%mprojtot=mprojtot


   startjorb=1
   jorb=1
   istart_c=1
   Gocc(:)=0.0_wp


   iproj=0
   do iat=1,at%nat

      mproj=0
      do while( jorb<=PPD%G%ncoeff         .and. PPD%iorbtolr(jorb)== iat)
         if( PPD%gaenes(jorb)<ecut_pc) then
            mproj=mproj+1
         endif
         if(jorb==PPD%G%ncoeff) exit
         jorb=jorb+1
      end do

      PPD%ilr_to_mproj(iat)=mproj
      if( mproj>0) then
         nvctr_c  =PPD%pc_nlpspd%plr(iat)%wfd%nvctr_c!PPD%pc_nlpspd%nvctr_p(2*iat-1)-PPD%pc_nlpspd%nvctr_p(2*iat-2)
         nvctr_f  =PPD%pc_nlpspd%plr(iat)%wfd%nvctr_f!PPD%pc_nlpspd%nvctr_p(2*iat  )-PPD%pc_nlpspd%nvctr_p(2*iat-1)

         jorb=startjorb
         do while( jorb<=PPD%G%ncoeff         .and. PPD%iorbtolr(jorb)== iat) 
            if( PPD%gaenes(jorb)<ecut_pc) then
               iproj=iproj+1
               PPD%iproj_to_ene(iproj) = PPD%gaenes(jorb)
               PPD%iproj_to_l(iproj)   = iorbto_l(jorb)

               istart_c=istart_c + (   nvctr_c    +   7*nvctr_f   )
            endif
            jorb=jorb+1

            if(jorb> PPD%G%ncoeff) exit
         end do


         if( .not. PPD%DistProjApply) then
            istart_c= istart_c-mproj*(nvctr_c+7*nvctr_f)

            call fillPcProjOnTheFly(PPD, Glr, iat, at, hx,hy,hz, startjorb,ecut_pc ,  istart_c ) 
            istart_c= istart_c+mproj*(nvctr_c+7*nvctr_f)

            !!$
            !!$           ncplx=1
            !!$           rdum=0.0_gp
            !!$
            !!$           mbvctr_c=PPD%pc_nlpspd%nvctr_p(2*iat-1)-PPD%pc_nlpspd%nvctr_p(2*iat-2)
            !!$           mbvctr_f=PPD%pc_nlpspd%nvctr_p(2*iat  )-PPD%pc_nlpspd%nvctr_p(2*iat-1)
            !!$           
            !!$           mbseg_c=PPD%pc_nlpspd%nseg_p(2*iat-1)-PPD%pc_nlpspd%nseg_p(2*iat-2)
            !!$           mbseg_f=PPD%pc_nlpspd%nseg_p(2*iat  )-PPD%pc_nlpspd%nseg_p(2*iat-1)
            !!$           jseg_c=PPD%pc_nlpspd%nseg_p(2*iat-2)+1
            !!$              
            !!$           do idum=1, 9
            !!$              call wpdot_wrap(ncplx,  &
            !!$                   mbvctr_c,mbvctr_f,mbseg_c,mbseg_f,PPD%pc_nlpspd%keyv_p(jseg_c),&
            !!$                   PPD%pc_nlpspd%keyg_p(1,jseg_c),PPD%pc_proj(istart_c-idum*(nvctr_c+7*nvctr_f)),& 
            !!$                   mbvctr_c,mbvctr_f,mbseg_c,mbseg_f,PPD%pc_nlpspd%keyv_p(jseg_c),&
            !!$                   PPD%pc_nlpspd%keyg_p(1,jseg_c),&
            !!$                   PPD%pc_proj(istart_c-idum*(nvctr_c+7*nvctr_f)),&
            !!$                   rdum)
            !!$           end do
         endif

      end if

      !! aggiunger condizione su istartc_c per vedere se e nelprj

      startjorb=jorb

   enddo

   if( .not. PPD%DistProjApply) then
      call deallocate_gwf(PPD%G,subname)
   endif

   i_all=-product(shape(logrid))*kind(logrid)
   deallocate(logrid,stat=i_stat)
   call memocc(i_stat,i_all,'logrid',subname)

   i_all=-product(shape(Gocc))*kind(Gocc)
   deallocate(Gocc,stat=i_stat)
   call memocc(i_stat,i_all,'Gocc',subname)

   !!$  i_all=-product(shape(iorbtolr))*kind(iorbtolr)
   !!$  deallocate(iorbtolr,stat=i_stat)
   !!$  call memocc(i_stat,i_all,'iorbtolr',subname)

   i_all=-product(shape(iorbto_l))*kind(iorbto_l)
   deallocate(iorbto_l,stat=i_stat)
   call memocc(i_stat,i_all,'iorbto_l',subname)

   i_all=-product(shape(iorbto_m))*kind(iorbto_m)
   deallocate(iorbto_m,stat=i_stat)
   call memocc(i_stat,i_all,'iorbto_m',subname)

   i_all=-product(shape(iorbto_ishell))*kind(iorbto_ishell)
   deallocate(iorbto_ishell,stat=i_stat)
   call memocc(i_stat,i_all,'iorbto_ishell',subname)


   i_all=-product(shape(iorbto_iexpobeg))*kind(iorbto_iexpobeg)
   deallocate(iorbto_iexpobeg,stat=i_stat)
   call memocc(i_stat,i_all,'iorbto_iexpobeg',subname)


END SUBROUTINE createPcProjectorsArrays


!> Determine localization region for all preconditioning projectors, but do not yet fill the descriptor arrays
subroutine createPawProjectorsArrays(iproc,n1,n2,n3,rxyz,at,orbs,&
      &   radii_cf,cpmult,fpmult,hx,hy,hz, &
      &   PAWD, Glr)
   use module_interfaces
   use module_base
   use module_types
   implicit none
   integer, intent(in) :: iproc,n1,n2,n3
   real(gp), intent(in) :: cpmult,fpmult,hx,hy,hz
   type(atoms_data), intent(in) :: at
   type(orbitals_data), intent(in) :: orbs

   real(gp), dimension(3,at%nat), intent(in) :: rxyz
   real(gp), dimension(at%ntypes,3), intent(in) :: radii_cf

   type(PAWproj_data_type) ::PAWD

   type(locreg_descriptors),  intent(in):: Glr

   !local variables
   character(len=*), parameter :: subname='createPawProjectorsArrays'

   integer :: nl1,nl2,nl3,nu1,nu2,nu3,mseg,mproj, mvctr
   integer :: iat,i_stat,i_all,iseg, istart_c
   logical, dimension(:,:,:), allocatable :: logrid

   real(wp), dimension(:), pointer :: Gocc

   integer, pointer :: iorbto_l(:)
   integer, pointer :: iorbto_paw_nchannels(:)
   integer, pointer :: iorbto_m(:)
   integer, pointer :: iorbto_ishell(:)
   integer, pointer :: iorbto_iexpobeg(:)

   integer :: ncplx
   real(gp) :: kx,ky,kz
   integer ::  jorb
   integer :: iproj, startjorb
   real(gp) :: Pcpmult
   integer :: nvctr_c, nvctr_f
   integer :: iatat

   integer :: ikpt,iskpt,iekpt

   Pcpmult=1.0*cpmult


   nullify(PAWD%G%rxyz)

   call gaussian_pswf_basis_for_paw(at,rxyz,PAWD%G, &
      &   PAWD%iorbtolr,iorbto_l, iorbto_m,  iorbto_ishell,iorbto_iexpobeg  ,&
      &   iorbto_paw_nchannels, PAWD%iprojto_imatrixbeg )  


   allocate(Gocc(PAWD%G%ncoeff+ndebug),stat=i_stat)
   call memocc(i_stat,Gocc,'Gocc',subname)
   call razero(PAWD%G%ncoeff,Gocc)

   ! allocated  : gaenes, Gocc , PAWD%iorbtolr,iorbto_l, iorbto_m,  iorbto_ishell,iorbto_iexpobeg, iorbto_paw_nchannels

   !!$ ========================================================================================
   !---------

   PAWD%paw_nlpspd%natoms=PAWD%G%nat
   allocate(PAWD%paw_nlpspd%plr(PAWD%paw_nlpspd%natoms))


!!$   allocate(PAWD%paw_nlpspd%nseg_p(0:2*PAWD%G%nat+ndebug),stat=i_stat)
!!$   call memocc(i_stat,PAWD%paw_nlpspd%nseg_p,'pc_nlpspd%nseg_p',subname)
!!$   allocate(PAWD%paw_nlpspd%nvctr_p(0:2*PAWD%G%nat+ndebug),stat=i_stat)
!!$   call memocc(i_stat,PAWD%paw_nlpspd%nvctr_p,'pc_nlpspd%nvctr_p',subname)
!!$   allocate(PAWD%paw_nlpspd%nboxp_c(2,3,PAWD%G%nat+ndebug),stat=i_stat)
!!$   call memocc(i_stat,PAWD%paw_nlpspd%nboxp_c,'pc_nlpspd%nboxp_c',subname)
!!$   allocate(PAWD%paw_nlpspd%nboxp_f(2,3,PAWD%G%nat+ndebug),stat=i_stat)
!!$   call memocc(i_stat,PAWD%paw_nlpspd%nboxp_f,'pc_nlpspd%nboxp_f',subname)

   allocate(logrid(0:n1,0:n2,0:n3+ndebug),stat=i_stat)
   call memocc(i_stat,logrid,'logrid',subname)

   call localize_projectors_paw(iproc,n1,n2,n3,hx,hy,hz,Pcpmult,1*fpmult,rxyz,radii_cf,&
      &   logrid,at,orbs,PAWD)

   ! the above routine counts atomic projector and the number of their element for psp
   ! We must therefore correct , later, nlpspd%nprojel  and nlpspd%nproj
   !-------------------

   ! allocations for arrays holding the projectors and their data descriptors
   do iat=1,PAWD%paw_nlpspd%natoms
      !for the moments the bounds are not needed for projectors
      call allocate_wfd(PAWD%paw_nlpspd%plr(iat)%wfd,subname)
   end do

!!$   allocate(PAWD%paw_nlpspd%keyg_p(2,PAWD%paw_nlpspd%nseg_p(2*PAWD%G%nat)+ndebug),stat=i_stat)
!!$   call memocc(i_stat,PAWD%paw_nlpspd%keyg_p,'pc_nlpspd%keyg_p',subname)
!!$
!!$   allocate(PAWD%paw_nlpspd%keyv_p(PAWD%paw_nlpspd%nseg_p(2*PAWD%G%nat)+ndebug),stat=i_stat)
!!$   call memocc(i_stat,PAWD%paw_nlpspd%keyv_p,'pc_nlpspd%keyv_p',subname)

   !!$  -- this one delayed, waiting for the correct pc_nlpspd%nprojel, pc_nlpspd%nproj
   !!$  --
   !!$  allocate(pc_proj(pc_nlpspd%nprojel+ndebug),stat=i_stat)
   !!$  call memocc(i_stat,pc_proj,'pc_proj',subname)
   allocate(PAWD%paw_proj(PAWD%paw_nlpspd%nprojel+ndebug),stat=i_stat)
   call memocc(i_stat,PAWD%paw_proj,'paw_proj',subname)

   allocate(PAWD%ilr_to_mproj(PAWD%G%nat  +ndebug ) , stat=i_stat)
   call memocc(i_stat,PAWD%ilr_to_mproj,'ilr_to_mproj',subname)

   allocate(PAWD%iproj_to_l(PAWD%paw_nlpspd%nproj +ndebug ) , stat=i_stat)
   call memocc(i_stat ,PAWD%iproj_to_l,'iproj_to_l',subname)

   allocate(PAWD%iproj_to_paw_nchannels( PAWD%paw_nlpspd%nproj+ndebug ) , stat=i_stat)
   call memocc(i_stat ,PAWD%iproj_to_paw_nchannels,'iproj_to_paw_nchannels',subname)

   !!$ =========================================================================================  

   jorb=1  
   ! After having determined the size of the projector descriptor arrays fill them
   iat=0
   do iatat=1, at%nat
      if (  at%paw_NofL(at%iatype(iatat)).gt.0  ) then
         iat=iat+1
         mproj=0
         do while( jorb<=PAWD%G%ncoeff         .and. PAWD%iorbtolr(jorb)== iat)
            mproj=mproj+1
            if(jorb==PAWD%G%ncoeff) exit
            jorb=jorb+1
         end do

         PAWD%paw_nlpspd%nproj=PAWD%paw_nlpspd%nproj+mproj
         if (mproj.ne.0) then 

            call bounds_to_plr_limits(.false.,1,PAWD%paw_nlpspd%plr(iat),nl1,nl2,nl3,nu1,nu2,nu3)
!!$            ! coarse grid quantities
!!$            nl1=PAWD%paw_nlpspd%nboxp_c(1,1,iat) 
!!$            nl2=PAWD%paw_nlpspd%nboxp_c(1,2,iat) 
!!$            nl3=PAWD%paw_nlpspd%nboxp_c(1,3,iat) 
!!$
!!$            nu1=PAWD%paw_nlpspd%nboxp_c(2,1,iat)
!!$            nu2=PAWD%paw_nlpspd%nboxp_c(2,2,iat)
!!$            nu3=PAWD%paw_nlpspd%nboxp_c(2,3,iat)

            call fill_logrid(at%geocode,n1,n2,n3,nl1,nu1,nl2,nu2,nl3,nu3,0,1,  &
               &   at%ntypes,at%iatype(iatat),rxyz(1,iatat),radii_cf(1,3),Pcpmult,hx,hy,hz,logrid)

!!$            iseg=PAWD%paw_nlpspd%nseg_p(2*iat-2)+1
!!$            mseg=PAWD%paw_nlpspd%nseg_p(2*iat-1)-PAWD%paw_nlpspd%nseg_p(2*iat-2)
            mseg=PAWD%paw_nlpspd%plr(iat)%wfd%nseg_c

            call segkeys(n1,n2,n3,nl1,nu1,nl2,nu2,nl3,nu3,  & 
                 logrid,mseg,&
!!$                 PAWD%paw_nlpspd%keyg_p(1,iseg),PAWD%paw_nlpspd%keyv_p(iseg))
                 PAWD%paw_nlpspd%plr(iat)%wfd%keyglob(1,1),&
                 PAWD%paw_nlpspd%plr(iat)%wfd%keyvglob(1))

            mvctr =PAWD%paw_nlpspd%plr(iat)%wfd%nvctr_c!PAWD%paw_nlpspd%nvctr_p(2*iat-1)-PAWD%paw_nlpspd%nvctr_p(2*iat-2)

            call bounds_to_plr_limits(.false.,2,PAWD%paw_nlpspd%plr(iat),&
                 nl1,nl2,nl3,nu1,nu2,nu3)
!!$            ! fine grid quantities
!!$            nl1=PAWD%paw_nlpspd%nboxp_f(1,1,iat)
!!$            nl2=PAWD%paw_nlpspd%nboxp_f(1,2,iat)
!!$            nl3=PAWD%paw_nlpspd%nboxp_f(1,3,iat)
!!$
!!$            nu1=PAWD%paw_nlpspd%nboxp_f(2,1,iat)
!!$            nu2=PAWD%paw_nlpspd%nboxp_f(2,2,iat)
!!$            nu3=PAWD%paw_nlpspd%nboxp_f(2,3,iat)
            call fill_logrid(at%geocode,n1,n2,n3,nl1,nu1,nl2,nu2,nl3,nu3,0,1,  &
               &   at%ntypes,at%iatype(iatat),rxyz(1,iatat),radii_cf(1,2),1*fpmult,hx,hy,hz,logrid)
            
!!$            iseg=PAWD%paw_nlpspd%nseg_p(2*iat-1)+1
!!$            mseg=PAWD%paw_nlpspd%nseg_p(2*iat)-PAWD%paw_nlpspd%nseg_p(2*iat-1)
            iseg=PAWD%paw_nlpspd%plr(iat)%wfd%nseg_c+1
            mseg=PAWD%paw_nlpspd%plr(iat)%wfd%nseg_f

            if (mseg > 0) then
               call segkeys(n1,n2,n3,nl1,nu1,nl2,nu2,nl3,nu3,  & 
                    logrid,mseg,&
!!$               PAWD%paw_nlpspd%keyg_p(1,iseg),PAWD%paw_nlpspd%keyv_p(iseg))
                    PAWD%paw_nlpspd%plr(iat)%wfd%keyglob(1,iseg),&
                    PAWD%paw_nlpspd%plr(iat)%wfd%keyvglob(iseg))
               
               mvctr =PAWD%paw_nlpspd%plr(iat)%wfd%nvctr_f!PAWD%paw_nlpspd%nvctr_p(2*iat)-PAWD%paw_nlpspd%nvctr_p(2*iat-1)
            end if


         endif
      endif
   enddo

   if (orbs%norbp > 0) then
      iskpt=orbs%iokpt(1)
      iekpt=orbs%iokpt(orbs%norbp)
   else
      iskpt=1
      iekpt=1
   end if

   istart_c=1
   do ikpt=iskpt,iekpt     

      !features of the k-point ikpt
      kx=orbs%kpts(1,ikpt)
      ky=orbs%kpts(2,ikpt)
      kz=orbs%kpts(3,ikpt)
      !!  write( *, '(A,i4,1x,A,3(1x,d20.10))') " IKPT , " , ikpt, " K " , orbs%kpts(:,ikpt)
      !evaluate the complexity of the k-point
      if (kx**2 + ky**2 + kz**2 == 0.0_gp) then
         ncplx=1
      else
         ncplx=2
      end if

      startjorb=1
      jorb=1
      Gocc(:)=0.0_wp
      iproj=0

      iat=0
      do iatat=1, at%nat
         if (  at%paw_NofL(at%iatype(iatat)).gt.0  ) then
            iat=iat+1
            mproj=0
            do while( jorb<=PAWD%G%ncoeff         .and. PAWD%iorbtolr(jorb)== iat)
               mproj=mproj+1
               if(jorb==PAWD%G%ncoeff) exit
               jorb=jorb+1
            end do

            PAWD%ilr_to_mproj(iat)=mproj
            if( mproj>0) then
               nvctr_c  =PAWD%paw_nlpspd%plr(iat)%wfd%nvctr_c!PAWD%paw_nlpspd%nvctr_p(2*iat-1)-PAWD%paw_nlpspd%nvctr_p(2*iat-2)
               nvctr_f  =PAWD%paw_nlpspd%plr(iat)%wfd%nvctr_f!PAWD%paw_nlpspd%nvctr_p(2*iat  )-PAWD%paw_nlpspd%nvctr_p(2*iat-1)

               jorb=startjorb
               do while( jorb<=PAWD%G%ncoeff  .and. PAWD%iorbtolr(jorb)== iat) 
                  iproj=iproj+1
                  PAWD%iproj_to_l(iproj)   = iorbto_l(jorb)
                  PAWD%iproj_to_paw_nchannels(iproj)   = iorbto_paw_nchannels(jorb)
                  istart_c=istart_c + (   nvctr_c    +   7*nvctr_f   )*ncplx
                  jorb=jorb+1
                  if(jorb> PAWD%G%ncoeff) exit
               end do
               if( .not. PAWD%DistProjApply) then
                  istart_c= istart_c-mproj*(nvctr_c+7*nvctr_f)*ncplx
                  call fillPawProjOnTheFly(PAWD, Glr, iat,  hx,hy,hz, kx,ky,kz, startjorb,&
                     &   istart_c, at%geocode , at, iatat) 
                  istart_c= istart_c+mproj*(nvctr_c+7*nvctr_f)*ncplx
               endif
            end if
            startjorb=jorb
         end if
      enddo
   enddo
   if (istart_c-1 /= PAWD%paw_nlpspd%nprojel) stop 'incorrect once-and-for-all psp generation'


   if( .not. PAWD%DistProjApply) then
      call deallocate_gwf_c(PAWD%G,subname)
   endif

   i_all=-product(shape(logrid))*kind(logrid)
   deallocate(logrid,stat=i_stat)
   call memocc(i_stat,i_all,'logrid',subname)

   i_all=-product(shape(Gocc))*kind(Gocc)
   deallocate(Gocc,stat=i_stat)
   call memocc(i_stat,i_all,'Gocc',subname)

   !!$  i_all=-product(shape(iorbtolr))*kind(iorbtolr)
   !!$  deallocate(iorbtolr,stat=i_stat)
   !!$  call memocc(i_stat,i_all,'iorbtolr',subname)

   i_all=-product(shape(iorbto_l))*kind(iorbto_l)
   deallocate(iorbto_l,stat=i_stat)
   call memocc(i_stat,i_all,'iorbto_l',subname)

   i_all=-product(shape(iorbto_paw_nchannels))*kind(iorbto_paw_nchannels)
   deallocate(iorbto_paw_nchannels,stat=i_stat)
   call memocc(i_stat,i_all,'iorbto_paw_nchannels',subname)





   i_all=-product(shape(iorbto_m))*kind(iorbto_m)
   deallocate(iorbto_m,stat=i_stat)
   call memocc(i_stat,i_all,'iorbto_m',subname)

   i_all=-product(shape(iorbto_ishell))*kind(iorbto_ishell)
   deallocate(iorbto_ishell,stat=i_stat)
   call memocc(i_stat,i_all,'iorbto_ishell',subname)


   i_all=-product(shape(iorbto_iexpobeg))*kind(iorbto_iexpobeg)
   deallocate(iorbto_iexpobeg,stat=i_stat)
   call memocc(i_stat,i_all,'iorbto_iexpobeg',subname)


END SUBROUTINE createPawProjectorsArrays

!!$subroutine initRhoPot(iproc, nproc, Glr, hxh, hyh, hzh, atoms, rxyz, crmult, frmult, radii, nspin, ixc, rho_commun, rhodsc, nscatterarr, ngatherarr, pot_ion)
!!$  use module_base
!!$  use module_types
!!$
!!$  implicit none
!!$
!!$  integer, intent(in) :: iproc, nproc
!!$
!!$  integer :: i_stat
!!$
!!$END SUBROUTINE initRhoPot

subroutine input_wf_empty(iproc, nproc, psi, hpsi, psit, orbs, &
      & band_structure_filename, input_spin, atoms, d, denspot)
  use module_defs
  use module_types
  use module_interfaces, except_this_one => input_wf_empty
  implicit none
  integer, intent(in) :: iproc, nproc
  type(orbitals_data), intent(in) :: orbs
  character(len = *), intent(in) :: band_structure_filename
  integer, intent(in) :: input_spin
  type(atoms_data), intent(in) :: atoms
  type(grid_dimensions), intent(in) :: d
  type(DFT_local_fields), intent(inout) :: denspot
  real(wp), dimension(:), pointer :: psi
  real(kind=8), dimension(:), pointer :: hpsi, psit

  character(len = *), parameter :: subname = "input_wf_empty"
  integer :: i_stat, i_all, nspin, n1i, n2i, n3i, ispin, ierr
  real(gp) :: hxh, hyh, hzh

  !allocate fake psit and hpsi
  allocate(hpsi(max(orbs%npsidim_comp,orbs%npsidim_orbs)+ndebug),stat=i_stat)
  call memocc(i_stat,hpsi,'hpsi',subname)
  if (nproc > 1) then
     allocate(psit(max(orbs%npsidim_comp,orbs%npsidim_orbs)+ndebug),stat=i_stat)
     call memocc(i_stat,psit,'psit',subname)
  else
     psit => psi
  end if
  !fill the rhopot array with the read potential if needed
  if (trim(band_structure_filename) /= '') then
     !only the first processor should read this
     if (iproc == 0) then
        write(*,'(1x,a)')'Reading local potential from file:'//trim(band_structure_filename)
        call read_density(trim(band_structure_filename),atoms%geocode,&
             n1i,n2i,n3i,nspin,hxh,hyh,hzh,denspot%Vloc_KS)
        if (nspin /= input_spin) stop
     else
        allocate(denspot%Vloc_KS(1,1,1,input_spin+ndebug),stat=i_stat)
        call memocc(i_stat,denspot%Vloc_KS,'Vloc_KS',subname)
     end if

     if (nproc > 1) then
        do ispin=1,input_spin
           call MPI_SCATTERV(denspot%Vloc_KS(1,1,1,ispin),&
                denspot%dpcom%ngatherarr(0,1),denspot%dpcom%ngatherarr(0,2),&
                mpidtypw,denspot%rhov((ispin-1)*&
                d%n1i*d%n2i*denspot%dpcom%n3p+1),&
                d%n1i*d%n2i*denspot%dpcom%n3p,mpidtypw,0,&
                MPI_COMM_WORLD,ierr)
        end do
     else
        call vcopy(d%n1i*d%n2i*d%n3i*input_spin,&
             denspot%Vloc_KS(1,1,1,1),1,denspot%rhov(1),1)
     end if
     !now the meaning is KS potential
     call denspot_set_rhov_status(denspot, KS_POTENTIAL, 0)

     i_all=-product(shape(denspot%Vloc_KS))*kind(denspot%Vloc_KS)
     deallocate(denspot%Vloc_KS,stat=i_stat)
     call memocc(i_stat,i_all,'Vloc_KS',subname)

     !add pot_ion potential to the local_potential
     !do ispin=1,in%nspin
     !   !spin up and down together with the XC part
     !   call axpy(Lzd%Glr%d%n1i*Lzd%Glr%d%n2i*n3p,1.0_dp,pot_ion(1),1,&
     !        rhopot((ispin-1)*Lzd%Glr%d%n1i*Lzd%Glr%d%n2i*n3p+1),1)
     !end do
  end if
END SUBROUTINE input_wf_empty

subroutine input_wf_random(iproc, nproc, psi, orbs)
  use module_defs
  use module_types
  implicit none

  integer, intent(in) :: iproc, nproc
  type(orbitals_data), intent(inout) :: orbs
  real(wp), dimension(:), pointer :: psi

  integer :: i, j
  real(wp) :: ttsum, tt

  !random initialisation of the wavefunctions
  if (max(orbs%npsidim_comp,orbs%npsidim_orbs)>1) &
       call to_zero(max(orbs%npsidim_comp,orbs%npsidim_orbs),psi(1))
  ttsum=0.0d0
  do i=1,max(orbs%npsidim_comp,orbs%npsidim_orbs)
     do j=0,iproc-1
        call random_number(tt)
     end do
     call random_number(tt)
     psi(i)=real(tt,wp)*0.01_wp
     ttsum=ttsum+psi(i)
     do j=iproc+1,nproc
        call random_number(tt)
     end do
  end do

  orbs%eval(1:orbs%norb*orbs%nkpts)=-0.5d0

END SUBROUTINE input_wf_random

subroutine input_wf_cp2k(iproc, nproc, nspin, atoms, rxyz, Lzd, &
     & hx, hy, hz, psi, orbs)
  use module_defs
  use module_types
  use module_interfaces, except_this_one => input_wf_cp2k
  implicit none

  integer, intent(in) :: iproc, nproc, nspin
  type(atoms_data), intent(in) :: atoms
  real(gp), dimension(3, atoms%nat), intent(in) :: rxyz
  type(local_zone_descriptors), intent(in) :: Lzd
  real(gp), intent(in) :: hx, hy, hz
  type(orbitals_data), intent(inout) :: orbs
  real(wp), dimension(:), pointer :: psi

  character(len = *), parameter :: subname = "input_wf_cp2k"
  integer :: i_stat, i_all
  type(gaussian_basis) :: gbd
  real(wp), dimension(:,:), pointer :: gaucoeffs

  !import gaussians form CP2K (data in files gaubasis.dat and gaucoeff.dat)
  !and calculate eigenvalues
  if (nspin /= 1) then
     if (iproc==0) then
        write(*,'(1x,a)')&
             &   'Gaussian importing is possible only for non-spin polarised calculations'
        write(*,'(1x,a)')&
             &   'The reading rules of CP2K files for spin-polarised orbitals are not implemented'
     end if
     stop
  end if

  call parse_cp2k_files(iproc,'gaubasis.dat','gaucoeff.dat',&
       atoms%nat,atoms%ntypes,orbs,atoms%iatype,rxyz,gbd,gaucoeffs)

  call gaussians_to_wavelets_new(iproc,nproc,Lzd,orbs,gbd,gaucoeffs,psi)

  !deallocate gaussian structure and coefficients
  call deallocate_gwf(gbd,subname)
  i_all=-product(shape(gaucoeffs))*kind(gaucoeffs)
  deallocate(gaucoeffs,stat=i_stat)
  call memocc(i_stat,i_all,'gaucoeffs',subname)
  nullify(gbd%rxyz)

  !call dual_gaussian_coefficients(orbs%norbp,gbd,gaucoeffs)
  orbs%eval(1:orbs%norb*orbs%nkpts)=-0.5d0

END SUBROUTINE input_wf_cp2k

subroutine input_wf_memory(iproc, atoms, &
     & rxyz_old, hx_old, hy_old, hz_old, d_old, wfd_old, psi_old, &
     & rxyz, hx, hy, hz, d, wfd, psi, orbs)
  use module_defs
  use module_types
  use module_interfaces, except_this_one => input_wf_memory
  implicit none

  integer, intent(in) :: iproc
  type(atoms_data), intent(in) :: atoms
  real(gp), dimension(3, atoms%nat), intent(in) :: rxyz, rxyz_old
  real(gp), intent(in) :: hx, hy, hz, hx_old, hy_old, hz_old
  type(grid_dimensions), intent(in) :: d, d_old
  type(wavefunctions_descriptors), intent(in) :: wfd
  type(wavefunctions_descriptors), intent(inout) :: wfd_old
  type(orbitals_data), intent(in) :: orbs
  real(wp), dimension(:), pointer :: psi, psi_old

  character(len = *), parameter :: subname = "input_wf_memory"
  integer :: i_stat, i_all

  !these parts should be reworked for the non-collinear spin case
  call reformatmywaves(iproc,orbs,atoms,hx_old,hy_old,hz_old,&
       d_old%n1,d_old%n2,d_old%n3,rxyz_old,wfd_old,psi_old,hx,hy,hz,&
       & d%n1,d%n2,d%n3,rxyz,wfd,psi)

  call deallocate_wfd(wfd_old,subname)

  i_all=-product(shape(psi_old))*kind(psi_old)
  deallocate(psi_old,stat=i_stat)
  call memocc(i_stat,i_all,'psi_old',subname)
END SUBROUTINE input_wf_memory

subroutine input_wf_disk(iproc, nproc, input_wf_format, d, hx, hy, hz, &
     & in, atoms, rxyz, rxyz_old, wfd, orbs, psi)
  use module_defs
  use module_types
  use module_interfaces, except_this_one => input_wf_disk
  implicit none

  integer, intent(in) :: iproc, nproc, input_wf_format
  type(grid_dimensions), intent(in) :: d
  real(gp), intent(in) :: hx, hy, hz
  type(input_variables), intent(in) :: in
  type(atoms_data), intent(in) :: atoms
  real(gp), dimension(3, atoms%nat), intent(in) :: rxyz
  real(gp), dimension(3, atoms%nat), intent(out) :: rxyz_old
  type(wavefunctions_descriptors), intent(in) :: wfd
  type(orbitals_data), intent(inout) :: orbs
  real(wp), dimension(:), pointer :: psi

  integer :: ierr

  !restart from previously calculated wavefunctions, on disk
  !since each processor read only few eigenvalues, initialise them to zero for all
  call to_zero(orbs%norb*orbs%nkpts,orbs%eval(1))

  call readmywaves(iproc,trim(in%dir_output) // "wavefunction", input_wf_format, &
       & orbs,d%n1,d%n2,d%n3,hx,hy,hz,atoms,rxyz_old,rxyz,wfd,psi)

  !reduce the value for all the eigenvectors
  if (nproc > 1) call mpiallred(orbs%eval(1),orbs%norb*orbs%nkpts,MPI_SUM,MPI_COMM_WORLD,ierr)

  if (in%iscf > SCF_KIND_DIRECT_MINIMIZATION) then
     !recalculate orbitals occupation numbers
     call evaltoocc(iproc,nproc,.false.,in%Tel,orbs,in%occopt)
     !read potential depending of the mixing scheme
     !considered as optional in the mixing case
     !inquire(file=trim(in%dir_output)//'local_potential.cube',exist=potential_from_disk)
     !if (potential_from_disk)  then
     !   call read_potential_from_disk(iproc,nproc,trim(in%dir_output)//'local_potential.cube',&
     !        atoms%geocode,ngatherarr,Lzd%Glr%d%n1i,Lzd%Glr%d%n2i,Lzd%Glr%d%n3i,n3p,in%nspin,hxh,hyh,hzh,rhopot)
     !end if
  end if
END SUBROUTINE input_wf_disk

!> Input guess wavefunction diagonalization
subroutine input_wf_diag(iproc,nproc,at,denspot,&
     orbs,nvirt,comms,Lzd,energs,rxyz,&
     nlpspd,proj,ixc,psi,hpsi,psit,G,&
     nspin,symObj,GPU,input)
   ! Input wavefunctions are found by a diagonalization in a minimal basis set
   ! Each processors write its initial wavefunctions into the wavefunction file
   ! The files are then read by readwave
   ! @todo pass GPU to be a local variable of this routine (initialized and freed here)
   use module_base
   use module_interfaces, except_this_one => input_wf_diag
   use module_types
   use Poisson_Solver
   use libxc_functionals
   use yaml_output
   implicit none
   !Arguments
   integer, intent(in) :: iproc,nproc,ixc
   integer, intent(inout) :: nspin,nvirt
   type(atoms_data), intent(in) :: at
   type(nonlocal_psp_descriptors), intent(in) :: nlpspd
   type(local_zone_descriptors), intent(in) :: Lzd
   type(communications_arrays), intent(in) :: comms
   type(energy_terms), intent(inout) :: energs
   type(orbitals_data), intent(inout) :: orbs
   type(DFT_local_fields), intent(inout) :: denspot
   type(GPU_pointers), intent(in) :: GPU
   type(input_variables), intent(in) :: input
   type(symmetry_data), intent(in) :: symObj
   real(gp), dimension(3,at%nat), intent(in) :: rxyz
   real(wp), dimension(nlpspd%nprojel), intent(in) :: proj
   type(gaussian_basis), intent(out) :: G !basis for davidson IG
   real(wp), dimension(:), pointer :: psi,hpsi,psit
   !local variables
   character(len=*), parameter :: subname='input_wf_diag'
   logical :: switchGPUconv,switchOCLconv
   integer :: i_stat,i_all,nspin_ig,iorb,idum=0,ncplx,irhotot_add,irho_add,ispin
   real(kind=4) :: tt,builtin_rand
   real(gp) :: hxh,hyh,hzh,etol,accurex,eks
   type(orbitals_data) :: orbse
   type(communications_arrays) :: commse
   integer, dimension(:,:), allocatable :: norbsc_arr
   real(wp), dimension(:), allocatable :: passmat
   !real(wp), dimension(:,:,:), allocatable :: mom_vec
   real(gp), dimension(:), allocatable :: locrad
!   real(wp), dimension(:), pointer :: pot,pot1
   real(wp), dimension(:,:,:), pointer :: psigau
   real(gp), dimension(:,:,:), pointer :: mom_vec_fake
   type(confpot_data), dimension(:), allocatable :: confdatarr
   type(local_zone_descriptors) :: Lzde
   type(GPU_pointers) :: GPUe
!yk
!  integer :: i!,iorb,jorb,icplx

   allocate(norbsc_arr(at%natsc+1,nspin+ndebug),stat=i_stat)
   call memocc(i_stat,norbsc_arr,'norbsc_arr',subname)
   allocate(locrad(at%nat+ndebug),stat=i_stat)
   call memocc(i_stat,locrad,'locrad',subname)

   if (iproc == 0) then
      !yaml_output
      call yaml_flow_map("Input Hamiltonian")
      call yaml_flow_newline()
   end if
   !spin for inputguess orbitals
   if (nspin == 4) then
      nspin_ig=1
   else
      nspin_ig=nspin
   end if

   call inputguess_gaussian_orbitals(iproc,nproc,at,rxyz,nvirt,nspin_ig,&
        orbs,orbse,norbsc_arr,locrad,G,psigau,eks)

   !allocate communications arrays for inputguess orbitals
   !call allocate_comms(nproc,orbse,commse,subname)
   call orbitals_communicators(iproc,nproc,Lzd%Glr,orbse,commse,basedist=comms%nvctr_par(0:,1:))  

   !use the eval array of orbse structure to save the original values
   allocate(orbse%eval(orbse%norb*orbse%nkpts+ndebug),stat=i_stat)
   call memocc(i_stat,orbse%eval,'orbse%eval',subname)

   hxh=.5_gp*Lzd%hgrids(1)
   hyh=.5_gp*Lzd%hgrids(2)
   hzh=.5_gp*Lzd%hgrids(3)

   !check the communication distribution
  !call check_communications(iproc,nproc,orbse,Lzd%Glr,commse)

   !once the wavefunction coefficients are known perform a set 
   !of nonblocking send-receive operations to calculate overlap matrices

   !!!  !create mpirequests array for controlling the success of the send-receive operation
   !!!  allocate(mpirequests(nproc-1+ndebug),stat=i_stat)
   !!!  call memocc(i_stat,mpirequests,'mpirequests',subname)
   !!!
   !!!  call nonblocking_transposition(iproc,nproc,G%ncoeff,orbse%isorb+orbse%norbp,&
   !!!       orbse%nspinor,psigau,orbse%norb_par,mpirequests)

! ###################################################################
!!experimental part for building the localisation regions
! ###################################################################
   call nullify_local_zone_descriptors(Lzde)
   call create_LzdLIG(iproc,nproc,orbs%nspin,input%linear,&
        Lzd%hgrids(1),Lzd%hgrids(2),Lzd%hgrids(3),Lzd%Glr,at,orbse,rxyz,Lzde)

   if(iproc==0 .and. Lzde%linear)  write(*,'(1x,A)') 'Entering the Linear IG'

   ! determine the wavefunction dimension
   call wavefunction_dimension(Lzde,orbse)

   !allocate the wavefunction in the transposed way to avoid allocations/deallocations
     allocate(psi(max(orbse%npsidim_orbs,orbse%npsidim_comp)+ndebug),stat=i_stat)
     call memocc(i_stat,psi,'psi',subname)

     !allocate arrays for the GPU if a card is present
     GPUe = GPU
     switchGPUconv=.false.
     switchOCLconv=.false.
     if (GPUconv) then
        call prepare_gpu_for_locham(Lzde%Glr%d%n1,Lzde%Glr%d%n2,Lzde%Glr%d%n3,nspin_ig,&
             Lzd%hgrids(1),Lzd%hgrids(2),Lzd%hgrids(3),Lzde%Glr%wfd,orbse,GPUe)
     else if (OCLconv) then
        call allocate_data_OCL(Lzde%Glr%d%n1,Lzde%Glr%d%n2,Lzde%Glr%d%n3,at%geocode,&
             nspin_ig,Lzde%Glr%wfd,orbse,GPUe)
        if (iproc == 0) write(*,*)&
             'GPU data allocated'
     end if

    call timing(iproc,'wavefunction  ','ON')   
   !use only the part of the arrays for building the hamiltonian matrix
     call gaussians_to_wavelets_new(iproc,nproc,Lzde,orbse,G,&
          psigau(1,1,min(orbse%isorb+1,orbse%norb)),psi)
    call timing(iproc,'wavefunction  ','OF')
     i_all=-product(shape(locrad))*kind(locrad)
     deallocate(locrad,stat=i_stat)
     call memocc(i_stat,i_all,'locrad',subname)

   !check the size of the rhopot array related to NK SIC
!!$   nrhodim=nspin
!!$   i3rho_add=0
!!$   if (input%SIC%approach=='NK') then
!!$      nrhodim=2*nrhodim
!!$     i3rho_add=Lzd%Glr%d%n1i*Lzd%Glr%d%n2i*nscatterarr(iproc,4)+1
!!$   end if

   !application of the hamiltonian for gaussian based treatment
   !if(.false.) then
   !   call sumrho(iproc,nproc,orbse,Lzd%Glr,hxh,hyh,hzh,psi,rhopot,&
   !        nscatterarr,nspin,GPU,symObj,irrzon,phnons,rhodsc)
   !end if

  ! test merging of the cubic and linear code
  !call sumrhoLinear(iproc,nproc,Lzd,orbse,hxh,hyh,hzh,psi,rhopot,nscatterarr,nspin,GPU,symObj, irrzon, phnons, rhodsc)    

   !spin adaptation for the IG in the spinorial case
   orbse%nspin=nspin
   call sumrho(iproc,nproc,orbse,Lzde,hxh,hyh,hzh,denspot%dpcom%nscatterarr,&
        GPUe,symObj,denspot%rhod,psi,denspot%rho_psi)
   call communicate_density(iproc,nproc,orbse%nspin,hxh,hyh,hzh,Lzde,&
        denspot%rhod,denspot%dpcom%nscatterarr,denspot%rho_psi,denspot%rhov,.false.)
   call denspot_set_rhov_status(denspot, ELECTRONIC_DENSITY, 0)
   orbse%nspin=nspin_ig

   !before creating the potential, save the density in the second part 
   !if the case of NK SIC, so that the potential can be created afterwards
   !copy the density contiguously since the GGA is calculated inside the NK routines
   if (input%SIC%approach=='NK') then
      irhotot_add=Lzde%Glr%d%n1i*Lzde%Glr%d%n2i*denspot%dpcom%nscatterarr(iproc,4)+1
      irho_add=Lzde%Glr%d%n1i*Lzde%Glr%d%n2i*denspot%dpcom%nscatterarr(iproc,1)*input%nspin+1
      do ispin=1,input%nspin
        call dcopy(Lzde%Glr%d%n1i*Lzde%Glr%d%n2i*denspot%dpcom%nscatterarr(iproc,2),&
             denspot%rhov(irhotot_add),1,denspot%rhov(irho_add),1)
        irhotot_add=irhotot_add+Lzde%Glr%d%n1i*Lzde%Glr%d%n2i*denspot%dpcom%nscatterarr(iproc,1)
        irho_add=irho_add+Lzde%Glr%d%n1i*Lzde%Glr%d%n2i*denspot%dpcom%nscatterarr(iproc,2)
      end do
   end if

   call updatePotential(iproc,nproc,at%geocode,ixc,nspin,&
        hxh,hyh,hzh,Lzde%Glr,denspot,energs%eh,energs%exc,energs%evxc)
        
!!$   !!!  if (nproc == 1) then
!!$     !calculate the overlap matrix as well as the kinetic overlap
!!$     !in view of complete gaussian calculation
!!$     allocate(ovrlp(G%ncoeff*G%ncoeff),stat=i_stat)
!!$     call memocc(i_stat,ovrlp,'ovrlp',subname)
!!$     allocate(tmp(G%ncoeff,orbse%norb),stat=i_stat)
!!$     call memocc(i_stat,tmp,'tmp',subname)
!!$     allocate(smat(orbse%norb,orbse%norb),stat=i_stat)
!!$     call memocc(i_stat,smat,'smat',subname)
!!$
!!$     !overlap calculation of the gaussian matrix
!!$     call gaussian_overlap(G,G,ovrlp)
!!$     call dsymm('L','U',G%ncoeff,orbse%norb,1.0_gp,ovrlp(1),G%ncoeff,&
!!$          gaucoeff(1,1),G%ncoeff,0.d0,tmp(1,1),G%ncoeff)
!!$
!!$     call gemm('T','N',orbse%norb,orbse%norb,G%ncoeff,1.0_gp,&
!!$          gaucoeff(1,1),G%ncoeff,tmp(1,1),G%ncoeff,0.0_wp,smat(1,1),orbse%norb)

!!$     !print overlap matrices
!!$     do i=1,orbse%norb
!!$        !write(*,'(i5,30(1pe15.8))')i,(smat(i,iorb),iorb=1,orbse%norb)
!!$        write(*,'(i5,30(1pe15.8))')i,(ovrlp(i+(iorb-1)*orbse%norb),iorb=1,orbse%norb)
!!$     end do
   !!!
   !!!     !overlap calculation of the kinetic operator
   !!!     call kinetic_overlap(G,G,ovrlp)
   !!!     call dsymm('L','U',G%ncoeff,orbse%norb,1.0_gp,ovrlp(1),G%ncoeff,&
   !!!          gaucoeff(1,1),G%ncoeff,0.d0,tmp(1,1),G%ncoeff)
   !!!
   !!!     call gemm('T','N',orbse%norb,orbse%norb,G%ncoeff,1.0_gp,&
   !!!          gaucoeff(1,1),G%ncoeff,tmp(1,1),G%ncoeff,0.0_wp,smat(1,1),orbse%norb)
   !!!
   !!!     !print overlap matrices
   !!!     tt=0.0_wp
   !!!     do i=1,orbse%norb
   !!!        write(*,'(i5,30(1pe15.8))')i,(smat(i,iorb),iorb=1,orbse%norb)
   !!!        !write(12,'(i5,30(1pe15.8))')i,(smat(i,iorb),iorb=1,orbse%norb)
   !!!        tt=tt+smat(i,i)
   !!!     end do
   !!!     print *,'trace',tt
   !!!
   !!!     !overlap calculation of the kinetic operator
   !!!     call cpu_time(t0)
   !!!     call potential_overlap(G,G,rhopot,Glr%d%n1i,Glr%d%n2i,Glr%d%n3i,hxh,hyh,hzh,&
   !!!          ovrlp)
   !!!     call cpu_time(t1)
   !!!     call dsymm('L','U',G%ncoeff,orbse%norb,1.0_gp,ovrlp(1),G%ncoeff,&
   !!!          gaucoeff(1,1),G%ncoeff,0.d0,tmp(1,1),G%ncoeff)
   !!!
   !!!     call gemm('T','N',orbse%norb,orbse%norb,G%ncoeff,1.0_gp,&
   !!!          gaucoeff(1,1),G%ncoeff,tmp(1,1),G%ncoeff,0.0_wp,smat(1,1),orbse%norb)
   !!!
   !!!     !print overlap matrices
   !!!     tt=0.0_wp
   !!!     do i=1,orbse%norb
   !!!        write(*,'(i5,30(1pe15.8))')i,(smat(i,iorb),iorb=1,orbse%norb)
   !!!        !write(12,'(i5,30(1pe15.8))')i,(smat(i,iorb),iorb=1,orbse%norb)
   !!!        tt=tt+smat(i,i)
   !!!     end do
   !!!     print *,'trace',tt
   !!!     print *, 'time',t1-t0
   !!!
   !!!     i_all=-product(shape(ovrlp))*kind(ovrlp)
   !!!     deallocate(ovrlp,stat=i_stat)
   !!!     call memocc(i_stat,i_all,'ovrlp',subname)
   !!!     i_all=-product(shape(tmp))*kind(tmp)
   !!!     deallocate(tmp,stat=i_stat)
   !!!     call memocc(i_stat,i_all,'tmp',subname)
   !!!     i_all=-product(shape(smat))*kind(smat)
   !!!     deallocate(smat,stat=i_stat)
   !!!     call memocc(i_stat,i_all,'smat',subname)
   !!! end if
   
   
   !allocate the wavefunction in the transposed way to avoid allocations/deallocations
   allocate(hpsi(max(1,max(orbse%npsidim_orbs,orbse%npsidim_comp))+ndebug),stat=i_stat)
   call memocc(i_stat,hpsi,'hpsi',subname)
   
     !call dcopy(orbse%npsidim,psi,1,hpsi,1)
   if (input%exctxpar == 'OP2P') then
      energs%eexctX = UNINITIALIZED(1.0_gp)
   else
      energs%eexctX=0.0_gp
   end if
   
   !change temporarily value of Lzd%npotddim
   allocate(confdatarr(orbse%norbp)) !no stat so tho make it crash
   call local_potential_dimensions(Lzde,orbse,denspot%dpcom%ngatherarr(0,1))
   
   call default_confinement_data(confdatarr,orbse%norbp)

   !spin adaptation for the IG in the spinorial case
   orbse%nspin=nspin
   call full_local_potential(iproc,nproc,orbse,Lzde,Lzde%lintyp,denspot%dpcom,denspot%rhov,denspot%pot_work)
   orbse%nspin=nspin_ig

   !write(*,*) 'size(denspot%pot_work)', size(denspot%pot_work)
   call FullHamiltonianApplication(iproc,nproc,at,orbse,rxyz,&
<<<<<<< HEAD
        proj,Lzde,nlpspd,confdatarr,denspot%dpcom%ngatherarr,denspot%pot_full,psi,hpsi,&
=======
        proj,Lzde,nlpspd,confdatarr,denspot%dpcom%ngatherarr,denspot%pot_work,psi,hpsi,&
>>>>>>> 534f2d02
        energs,input%SIC,GPUe,&
        pkernel=denspot%pkernelseq)
   call denspot_set_rhov_status(denspot, KS_POTENTIAL, 0)
    !restore the good value
    call local_potential_dimensions(Lzde,orbs,denspot%dpcom%ngatherarr(0,1))

     !deallocate potential
     call free_full_potential(nproc,Lzde%lintyp,denspot%pot_work,subname)

     i_all=-product(shape(orbse%ispot))*kind(orbse%ispot)
     deallocate(orbse%ispot,stat=i_stat)
     call memocc(i_stat,i_all,'orbse%ispot',subname)

     deallocate(confdatarr)
 
   !!!  !calculate the overlap matrix knowing that the original functions are gaussian-based
   !!!  allocate(thetaphi(2,G%nat+ndebug),stat=i_stat)
   !!!  call memocc(i_stat,thetaphi,'thetaphi',subname)
   !!!  thetaphi=0.0_gp
   !!!
   !!!  !calculate the scalar product between the hamiltonian and the gaussian basis
   !!!  allocate(hpsigau(G%ncoeff,orbse%norbp+ndebug),stat=i_stat)
   !!!  call memocc(i_stat,hpsigau,'hpsigau',subname)
   !!!
   !!!
   !!!  call wavelets_to_gaussians(at%geocode,orbse%norbp,Glr%d%n1,Glr%d%n2,Glr%d%n3,G,&
   !!!       thetaphi,hx,hy,hz,Glr%wfd,hpsi,hpsigau)
   !!!
   !!!  i_all=-product(shape(thetaphi))*kind(thetaphi)
   !!!  deallocate(thetaphi,stat=i_stat)
   !!!  call memocc(i_stat,i_all,'thetaphi',subname)
   
     accurex=abs(eks-energs%ekin)
     !tolerance for comparing the eigenvalues in the case of degeneracies
     etol=accurex/real(orbse%norbu,gp)
     if (iproc == 0 .and. verbose > 1) write(*,'(1x,a,2(f19.10))') 'done. ekin_sum,eks:',energs%ekin,eks

     call total_energies(energs, 0)

   if (iproc==0) then
      !yaml output
      call write_energies(0,0,energs,0.0_gp,0.0_gp,'Input Guess')
      !write(*,'(1x,a,3(1x,1pe18.11))') 'ekin_sum,epot_sum,eproj_sum',  & 
      !energs%ekin,energs%epot,energs%eproj
      !  write(*,'(1x,a,3(1x,1pe18.11))') '   ehart,   eexcu,    vexcu',energs%eh,energs%exc,energs%evxc
     endif
  
   !!!  call Gaussian_DiagHam(iproc,nproc,at%natsc,nspin,orbs,G,mpirequests,&
   !!!       psigau,hpsigau,orbse,etol,norbsc_arr)
   
   
   !!!  i_all=-product(shape(mpirequests))*kind(mpirequests)
   !!!  deallocate(mpirequests,stat=i_stat)
   !!!  call memocc(i_stat,i_all,'mpirequests',subname)
   
   !!!  i_all=-product(shape(hpsigau))*kind(hpsigau)
   !!!  deallocate(hpsigau,stat=i_stat)
   !!!  call memocc(i_stat,i_all,'hpsigau',subname)
   
     !free GPU if it is the case
     if (GPUconv) then
        call free_gpu(GPUe,orbse%norbp)
     else if (OCLconv) then
        call free_gpu_OCL(GPUe,orbse,nspin_ig)
     end if

     if (iproc == 0 .and. verbose > 1) write(*,'(1x,a)')&
          'Input Wavefunctions Orthogonalization:'
  
     !nullify psit (will be created in DiagHam)
     nullify(psit)

     !psivirt can be eliminated here, since it will be allocated before davidson
     !with a gaussian basis
   !!$  call DiagHam(iproc,nproc,at%natsc,nspin_ig,orbs,Glr%wfd,comms,&
   !!$       psi,hpsi,psit,orbse,commse,etol,norbsc_arr,orbsv,psivirt)
 
  

    !allocate the passage matrix for transforming the LCAO wavefunctions in the IG wavefucntions
     ncplx=1
     if (orbs%nspinor > 1) ncplx=2
     allocate(passmat(ncplx*orbs%nkptsp*(orbse%norbu*orbs%norbu+orbse%norbd*orbs%norbd)+ndebug),stat=i_stat)
     call memocc(i_stat,passmat,'passmat',subname)
  !!print '(a,10i5)','iproc,passmat',iproc,ncplx*orbs%nkptsp*(orbse%norbu*orbs%norbu+orbse%norbd*orbs%norbd),&
  !!     orbs%nspinor,orbs%nkptsp,orbse%norbu,orbse%norbd,orbs%norbu,orbs%norbd
    if (.false.) then
       call DiagHam(iproc,nproc,at%natsc,nspin_ig,orbs,Lzde%Glr%wfd,comms,&
          psi,hpsi,psit,input%orthpar,passmat,orbse,commse,etol,norbsc_arr)
    end if

     if (iproc==0) call yaml_flow_newline()

   !test merging of Linear and cubic
     call LDiagHam(iproc,nproc,at%natsc,nspin_ig,orbs,Lzd,Lzde,comms,&
         psi,hpsi,psit,input%orthpar,passmat,orbse,commse,etol,norbsc_arr)

     i_all=-product(shape(passmat))*kind(passmat)
     deallocate(passmat,stat=i_stat)
     call memocc(i_stat,i_all,'passmat',subname)

   if (input%iscf > SCF_KIND_DIRECT_MINIMIZATION .or. input%Tel > 0.0_gp) then
     
      !clean the array of the IG eigenvalues
      call to_zero(orbse%norb*orbse%nkpts,orbse%eval(1))
      !put the actual values on it
      call dcopy(orbs%norb*orbs%nkpts,orbs%eval(1),1,orbse%eval(1),1)

      !add a small displacement in the eigenvalues
      do iorb=1,orbs%norb*orbs%nkpts
         tt=builtin_rand(idum)
         orbs%eval(iorb)=orbs%eval(iorb)*(1.0_gp+max(input%Tel,1.0e-3_gp)*real(tt,gp))
      end do

      !correct the occupation numbers wrt fermi level
      call evaltoocc(iproc,nproc,.false.,input%Tel,orbs,input%occopt)

      !restore the eigenvalues
      call dcopy(orbs%norb*orbs%nkpts,orbse%eval(1),1,orbs%eval(1),1)

   end if

!!$   !yaml output
!!$   if (iproc ==0) then
!!$      if(orbse%nspinor==4) then
!!$         allocate(mom_vec(4,orbse%norb,min(nproc,2)+ndebug),stat=i_stat)
!!$         call memocc(i_stat,mom_vec,'mom_vec',subname)
!!$         call to_zero(4*orbse%norb*min(nproc,2),mom_vec(1,1,1))
!!$      end if
!!$
!!$      !experimental part to show the actual occupation numbers which will be put in the inputguess
   !!put the occupation numbers of the normal orbitals
   !call vcopy(orbs%norb*orbs%nkpts,orbs%occup(1),1,orbse%occup(1),1)
   !!put to zero the other values
   !call to_zero(orbse%norb*orbse%nkpts-orbs%norb*orbs%nkpts,&
   !     orbse%occup(min(orbse%norb*orbse%nkpts,orbs%norb*orbs%nkpts+1)))
!!$
!!$      call write_eigenvalues_data(nproc,orbse,mom_vec)
!!$      yaml_indent=yaml_indent-2
!!$
!!$      if (orbs%nspinor ==4) then
!!$         i_all=-product(shape(mom_vec))*kind(mom_vec)
!!$         deallocate(mom_vec,stat=i_stat)
!!$         call memocc(i_stat,i_all,'mom_vec',subname)
!!$      end if
!!$   end if

   call deallocate_comms(commse,subname)

   i_all=-product(shape(norbsc_arr))*kind(norbsc_arr)
   deallocate(norbsc_arr,stat=i_stat)
   call memocc(i_stat,i_all,'norbsc_arr',subname)

   if (iproc == 0) then
      !gaussian estimation valid only for Free BC
      if (at%geocode == 'F') then
         write(*,'(1x,a,1pe9.2)') 'expected accuracy in energy ',accurex
         write(*,'(1x,a,1pe9.2)') &
            &   'expected accuracy in energy per orbital ',accurex/real(orbs%norb,kind=8)
         !write(*,'(1x,a,1pe9.2)') &
         !     'suggested value for gnrm_cv ',accurex/real(orbs%norb,kind=8)
      end if
   endif

   !here we can define the subroutine which generates the coefficients for the virtual orbitals
   call deallocate_gwf(G,subname)
   call deallocate_local_zone_descriptors(Lzde, subname)

   i_all=-product(shape(psigau))*kind(psigau)
   deallocate(psigau,stat=i_stat)
   call memocc(i_stat,i_all,'psigau',subname)

   call deallocate_orbs(orbse,subname)
   i_all=-product(shape(orbse%eval))*kind(orbse%eval)
   deallocate(orbse%eval,stat=i_stat)
   call memocc(i_stat,i_all,'orbse%eval',subname)

   if (iproc==0) call yaml_close_flow_map() !input hamiltonian

END SUBROUTINE input_wf_diag

subroutine input_wf(iproc,nproc,in,GPU,atoms,rxyz,&
     denspot,nlpspd,proj,KSwfn,energs,inputpsi,norbv,&
     wfd_old,psi_old,d_old,hx_old,hy_old,hz_old,rxyz_old)
  use module_defs
  use module_types
  use module_interfaces, except_this_one => input_wf
  implicit none

  integer, intent(in) :: iproc, nproc
  type(input_variables), intent(in) :: in
  type(GPU_pointers), intent(in) :: GPU
  real(gp), intent(in) :: hx_old,hy_old,hz_old
  type(atoms_data), intent(in) :: atoms
  real(gp), dimension(3, atoms%nat), target, intent(in) :: rxyz
  !type(orbitals_data), intent(inout) :: orbs
  !type(communications_arrays), intent(in) :: comms
  type(DFT_local_fields), intent(inout) :: denspot
  type(DFT_wavefunction), intent(inout) :: KSwfn !<input wavefunction
  type(energy_terms), intent(inout) :: energs !<energies of the system
  !real(wp), dimension(:), pointer :: psi,hpsi,psit
  real(wp), dimension(:), pointer :: psi_old
  integer, intent(out) :: inputpsi, norbv
  type(nonlocal_psp_descriptors), intent(in) :: nlpspd
  real(kind=8), dimension(:), pointer :: proj
  !type(gaussian_basis), intent(inout) :: gbd
  !real(wp), dimension(:,:), pointer :: gaucoeffs
  type(grid_dimensions), intent(in) :: d_old
  real(gp), dimension(3, atoms%nat), intent(inout) :: rxyz_old
  type(wavefunctions_descriptors), intent(inout) :: wfd_old
  !local variables
  character(len = *), parameter :: subname = "input_wf"
  logical :: onefile
  integer :: input_wf_format, i_stat, nspin
  type(gaussian_basis) :: Gvirt

  !determine the orthogonality parameters
  KSwfn%orthpar = in%orthpar
  !SIC parameters
  KSwfn%SIC = in%SIC
  !exact exchange parallelization parameter
  KSwfn%exctxpar=in%exctxpar
  !confinement parameter
  allocate(KSwfn%confdatarr(KSwfn%orbs%norbp))
  call default_confinement_data(KSwfn%confdatarr,KSwfn%orbs%norbp)

  norbv=abs(in%norbv)
  inputpsi=in%inputPsiId
  input_wf_format=WF_FORMAT_NONE !default value
  !for the inputPsiId==2 case, check 
  !if the wavefunctions are all present
  !otherwise switch to normal input guess
  if (in%inputPsiId == INPUT_PSI_DISK_WVL) then
     ! Test ETSF file.
     inquire(file=trim(in%dir_output)//"wavefunction.etsf",exist=onefile)
     if (onefile) then
        input_wf_format= WF_FORMAT_ETSF
     else
        call verify_file_presence(trim(in%dir_output)//"wavefunction",KSwfn%orbs,input_wf_format)
     end if
     if (input_wf_format == WF_FORMAT_NONE) then
        if (iproc==0) write(*,*)' WARNING: Missing wavefunction files, switch to normal input guess'
        inputpsi=INPUT_PSI_LCAO
     end if
  end if
  !avoid allocation of the eigenvalues array in case of restart
  if (inputpsi /= INPUT_PSI_MEMORY_WVL .and. &
       & inputpsi /= INPUT_PSI_MEMORY_GAUSS) then
     allocate(KSwfn%orbs%eval(KSwfn%orbs%norb*KSwfn%orbs%nkpts+ndebug),stat=i_stat)
     call memocc(i_stat,KSwfn%orbs%eval,'eval',subname)
  end if
  !all the input formats need to allocate psi except the LCAO input_guess
  ! WARNING: at the moment the linear scaling version allocates psi in the same
  ! way as the LCAO input guess, so it is not necessary to allocate it here.
  ! Maybe to be changed later.
  !if (inputpsi /= 0) then

  if (inputpsi /= INPUT_PSI_LCAO .and. inputpsi /= INPUT_PSI_LINEAR) then
     allocate(KSwfn%psi(max(KSwfn%orbs%npsidim_comp,KSwfn%orbs%npsidim_orbs)+ndebug),stat=i_stat)
     call memocc(i_stat,KSwfn%psi,'psi',subname)
  end if

  call local_potential_dimensions(KSwfn%Lzd,KSwfn%orbs,denspot%dpcom%ngatherarr(0,1))

  ! INPUT WAVEFUNCTIONS, added also random input guess
  select case(inputpsi)
  case(INPUT_PSI_EMPTY)
     if (iproc == 0) then
        write( *,'(1x,a)')&
             &   '------------------------------------------------- Empty wavefunctions initialization'
     end if

     call input_wf_empty(iproc, nproc,KSwfn%psi, KSwfn%hpsi, KSwfn%psit, KSwfn%orbs, &
          in%band_structure_filename, in%nspin, atoms, KSwfn%Lzd%Glr%d, denspot)
  case(INPUT_PSI_RANDOM)
     if (iproc == 0) then
        write( *,'(1x,a)')&
             &   '------------------------------------------------ Random wavefunctions initialization'
     end if

     call input_wf_random(iproc, nproc, KSwfn%psi, KSwfn%orbs)
  case(INPUT_PSI_CP2K)
     if (iproc == 0) then
        write(*,'(1x,a)')&
             &   '--------------------------------------------------------- Import Gaussians from CP2K'
     end if

     call input_wf_cp2k(iproc, nproc, in%nspin, atoms, rxyz, KSwfn%Lzd, &
          KSwfn%Lzd%hgrids(1),KSwfn%Lzd%hgrids(2),KSwfn%Lzd%hgrids(3),KSwfn%psi,KSwfn%orbs)
  case(INPUT_PSI_LCAO)
     if (iproc == 0) then
        write(*,'(1x,a)')&
             &   '------------------------------------------------------- Input Wavefunctions Creation'
     end if

     nspin=in%nspin
     !calculate input guess from diagonalisation of LCAO basis (written in wavelets)
     call input_wf_diag(iproc,nproc, atoms,denspot,&
          KSwfn%orbs,norbv,KSwfn%comms,KSwfn%Lzd,energs,rxyz,&
          nlpspd,proj,in%ixc,KSwfn%psi,KSwfn%hpsi,KSwfn%psit,&
          Gvirt,nspin,atoms%sym,GPU,in)
  case(INPUT_PSI_MEMORY_WVL)
     !restart from previously calculated wavefunctions, in memory
     if (iproc == 0) then
        write( *,'(1x,a)')&
             &   '-------------------------------------------------------------- Wavefunctions Restart'
     end if

     call input_wf_memory(iproc, atoms, &
          rxyz_old, hx_old, hy_old, hz_old, d_old, wfd_old, psi_old, &
          rxyz,KSwfn%Lzd%hgrids(1),KSwfn%Lzd%hgrids(2),KSwfn%Lzd%hgrids(3),&
          KSwfn%Lzd%Glr%d,KSwfn%Lzd%Glr%wfd,KSwfn%psi, KSwfn%orbs)
  case(INPUT_PSI_DISK_WVL)
     if (iproc == 0) then
        write( *,'(1x,a)')&
             &   '---------------------------------------------------- Reading Wavefunctions from disk'
     end if

     call input_wf_disk(iproc, nproc, input_wf_format, KSwfn%Lzd%Glr%d,&
          KSwfn%Lzd%hgrids(1),KSwfn%Lzd%hgrids(2),KSwfn%Lzd%hgrids(3),&
          in, atoms, rxyz, rxyz_old, KSwfn%Lzd%Glr%wfd, KSwfn%orbs, KSwfn%psi)
  case(INPUT_PSI_MEMORY_GAUSS)
     !restart from previously calculated gaussian coefficients
     if (iproc == 0) then
        write( *,'(1x,a)')&
             &   '--------------------------------------- Quick Wavefunctions Restart (Gaussian basis)'
     end if

     call restart_from_gaussians(iproc,nproc,KSwfn%orbs,KSwfn%Lzd,&
          KSwfn%Lzd%hgrids(1),KSwfn%Lzd%hgrids(2),KSwfn%Lzd%hgrids(3),&
          KSwfn%psi,KSwfn%gbd,KSwfn%gaucoeffs)

  case(INPUT_PSI_DISK_GAUSS)
     !reading wavefunctions from gaussian file
     if (iproc == 0) then
        write( *,'(1x,a)')&
             &   '------------------------------------------- Reading Wavefunctions from gaussian file'
     end if

     call read_gaussian_information(KSwfn%orbs,KSwfn%gbd,KSwfn%gaucoeffs,&
          trim(in%dir_output)//'wavefunctions.gau')
     !associate the new positions, provided that the atom number is good
     if (KSwfn%gbd%nat == atoms%nat) then
        KSwfn%gbd%rxyz=>rxyz
     else
        !        if (iproc == 0) then
        write( *,*)&
             &   ' ERROR: the atom number does not coincide with the number of gaussian centers'
        !        end if
        stop
     end if

     call restart_from_gaussians(iproc,nproc,KSwfn%orbs,KSwfn%Lzd,&
          KSwfn%Lzd%hgrids(1),KSwfn%Lzd%hgrids(2),KSwfn%Lzd%hgrids(3),&
          KSwfn%psi,KSwfn%gbd,KSwfn%gaucoeffs)

  case default

     !     if (iproc == 0) then
     write( *,'(1x,a,I0,a)')'ERROR: illegal value of inputPsiId (', in%inputPsiId, ').'
     call input_psi_help()
     stop
     !     end if

  end select

  !save the previous potential if the rho_work is associated
  if (denspot%rhov_is==KS_POTENTIAL .and. in%iscf==SCF_KIND_GENERALIZED_DIRMIN) then
     if (associated(denspot%rho_work)) then
        write(*,*)'ERROR: the reference potential should be empty to correct the hamiltonian!'
        stop
     end if
     allocate(denspot%rho_work(KSwfn%Lzd%Glr%d%n1i*KSwfn%Lzd%Glr%d%n2i*&
          denspot%dpcom%n3p*KSwfn%orbs%nspin+ndebug),stat=i_stat)
     call dcopy(KSwfn%Lzd%Glr%d%n1i*KSwfn%Lzd%Glr%d%n2i*denspot%dpcom%n3p*KSwfn%orbs%nspin,&
          denspot%rhov(1),1,denspot%rho_work(1),1)
  end if


  !all the input format need first_orthon except the LCAO input_guess
  ! WARNING: at the momemt the linear scaling version does not need first_orthon.
  ! hpsi and psit have been allocated during the LCAO input guess.
  ! Maybe to be changed later.
  !if (inputpsi /= 0 .and. inputpsi /=-1000) then
  if (inputpsi /= INPUT_PSI_LCAO .and. inputpsi /= INPUT_PSI_LINEAR .and. &
       & inputpsi /= INPUT_PSI_EMPTY) then
     !orthogonalise wavefunctions and allocate hpsi wavefunction (and psit if parallel)
     call first_orthon(iproc,nproc,KSwfn%orbs,KSwfn%Lzd%Glr%wfd,KSwfn%comms,&
          KSwfn%psi,KSwfn%hpsi,KSwfn%psit,in%orthpar)
  end if

  if(inputpsi /= INPUT_PSI_LINEAR) then
     !allocate arrays for the GPU if a card is present
     if (GPUconv) then
        call prepare_gpu_for_locham(KSwfn%Lzd%Glr%d%n1,KSwfn%Lzd%Glr%d%n2,KSwfn%Lzd%Glr%d%n3,&
             in%nspin,&
             KSwfn%Lzd%hgrids(1),KSwfn%Lzd%hgrids(2),KSwfn%Lzd%hgrids(3),&
             KSwfn%Lzd%Glr%wfd,KSwfn%orbs,GPU)
     end if
     !the same with OpenCL, but they cannot exist at same time
     if (OCLconv) then
        call allocate_data_OCL(KSwfn%Lzd%Glr%d%n1,KSwfn%Lzd%Glr%d%n2,KSwfn%Lzd%Glr%d%n3,&
             atoms%geocode,&
             in%nspin,KSwfn%Lzd%Glr%wfd,KSwfn%orbs,GPU)
        if (iproc == 0) write(*,*)'GPU data allocated'
     end if
  end if

END SUBROUTINE input_wf<|MERGE_RESOLUTION|>--- conflicted
+++ resolved
@@ -1764,11 +1764,7 @@
 
    !write(*,*) 'size(denspot%pot_work)', size(denspot%pot_work)
    call FullHamiltonianApplication(iproc,nproc,at,orbse,rxyz,&
-<<<<<<< HEAD
-        proj,Lzde,nlpspd,confdatarr,denspot%dpcom%ngatherarr,denspot%pot_full,psi,hpsi,&
-=======
         proj,Lzde,nlpspd,confdatarr,denspot%dpcom%ngatherarr,denspot%pot_work,psi,hpsi,&
->>>>>>> 534f2d02
         energs,input%SIC,GPUe,&
         pkernel=denspot%pkernelseq)
    call denspot_set_rhov_status(denspot, KS_POTENTIAL, 0)
