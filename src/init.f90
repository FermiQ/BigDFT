!> @file
!!  Routines to initialize the information about localisation regions
!! @author
!!    Copyright (C) 2007-2011 BigDFT group
!!    This file is distributed under the terms of the
!!    GNU General Public License, see ~/COPYING file
!!    or http://www.gnu.org/copyleft/gpl.txt .
!!    For the list of contributors, see ~/AUTHORS 


!>   Calculates the descriptor arrays and nvctrp
!!   Calculates also the bounds arrays needed for convolutions
!!   Refers this information to the global localisation region descriptor
subroutine createWavefunctionsDescriptors(iproc,hx,hy,hz,atoms,rxyz,radii_cf,&
      &   crmult,frmult,Glr,output_grid)
   use module_base
   use module_types
   implicit none
   !Arguments
   type(atoms_data), intent(in) :: atoms
   integer, intent(in) :: iproc
   real(gp), intent(in) :: hx,hy,hz,crmult,frmult
   real(gp), dimension(3,atoms%nat), intent(in) :: rxyz
   real(gp), dimension(atoms%ntypes,3), intent(in) :: radii_cf
   type(locreg_descriptors), intent(inout) :: Glr
   logical, intent(in), optional :: output_grid
   !local variables
   character(len=*), parameter :: subname='createWavefunctionsDescriptors'
   integer :: i_all,i_stat,i1,i2,i3,iat
   integer :: n1,n2,n3,nfl1,nfu1,nfl2,nfu2,nfl3,nfu3
   logical :: my_output_grid
   logical, dimension(:,:,:), allocatable :: logrid_c,logrid_f

   !assign the dimensions to improve (a little) readability
   n1=Glr%d%n1
   n2=Glr%d%n2
   n3=Glr%d%n3
   nfl1=Glr%d%nfl1
   nfl2=Glr%d%nfl2
   nfl3=Glr%d%nfl3
   nfu1=Glr%d%nfu1
   nfu2=Glr%d%nfu2
   nfu3=Glr%d%nfu3

   !allocate kinetic bounds, only for free BC
   if (atoms%geocode == 'F') then
      allocate(Glr%bounds%kb%ibyz_c(2,0:n2,0:n3+ndebug),stat=i_stat)
      call memocc(i_stat,Glr%bounds%kb%ibyz_c,'Glr%bounds%kb%ibyz_c',subname)
      allocate(Glr%bounds%kb%ibxz_c(2,0:n1,0:n3+ndebug),stat=i_stat)
      call memocc(i_stat,Glr%bounds%kb%ibxz_c,'Glr%bounds%kb%ibxz_c',subname)
      allocate(Glr%bounds%kb%ibxy_c(2,0:n1,0:n2+ndebug),stat=i_stat)
      call memocc(i_stat,Glr%bounds%kb%ibxy_c,'Glr%bounds%kb%ibxy_c',subname)
      allocate(Glr%bounds%kb%ibyz_f(2,0:n2,0:n3+ndebug),stat=i_stat)
      call memocc(i_stat,Glr%bounds%kb%ibyz_f,'Glr%bounds%kb%ibyz_f',subname)
      allocate(Glr%bounds%kb%ibxz_f(2,0:n1,0:n3+ndebug),stat=i_stat)
      call memocc(i_stat,Glr%bounds%kb%ibxz_f,'Glr%bounds%kb%ibxz_f',subname)
      allocate(Glr%bounds%kb%ibxy_f(2,0:n1,0:n2+ndebug),stat=i_stat)
      call memocc(i_stat,Glr%bounds%kb%ibxy_f,'Glr%bounds%kb%ibxy_f',subname)
   end if

   if (iproc == 0) then
      write(*,'(1x,a)')&
         &   '------------------------------------------------- Wavefunctions Descriptors Creation'
   end if

   ! determine localization region for all orbitals, but do not yet fill the descriptor arrays
   allocate(logrid_c(0:n1,0:n2,0:n3+ndebug),stat=i_stat)
   call memocc(i_stat,logrid_c,'logrid_c',subname)
   allocate(logrid_f(0:n1,0:n2,0:n3+ndebug),stat=i_stat)
   call memocc(i_stat,logrid_f,'logrid_f',subname)

   ! coarse grid quantities
   call fill_logrid(atoms%geocode,n1,n2,n3,0,n1,0,n2,0,n3,0,atoms%nat,&
      &   atoms%ntypes,atoms%iatype,rxyz,radii_cf(1,1),crmult,hx,hy,hz,logrid_c)
   call num_segkeys(n1,n2,n3,0,n1,0,n2,0,n3,logrid_c,Glr%wfd%nseg_c,Glr%wfd%nvctr_c)
   if (iproc == 0) write(*,'(2(1x,a,i10))') &
      &   'Coarse resolution grid: Number of segments= ',Glr%wfd%nseg_c,'points=',Glr%wfd%nvctr_c

   if (atoms%geocode == 'F') then
      call make_bounds(n1,n2,n3,logrid_c,Glr%bounds%kb%ibyz_c,Glr%bounds%kb%ibxz_c,Glr%bounds%kb%ibxy_c)
   end if

   if (atoms%geocode == 'P' .and. .not. Glr%hybrid_on .and. Glr%wfd%nvctr_c /= (n1+1)*(n2+1)*(n3+1) ) then
      if (iproc ==0)then
         write(*,*)&
            &   ' ERROR: the coarse grid does not fill the entire periodic box'
         write(*,*)&
            &   '          errors due to translational invariance breaking may occur'
         !stop
      end if
      if (GPUconv) then
         !        if (iproc ==0)then
         write(*,*)&
            &   '          The code should be stopped for a GPU calculation     '
         write(*,*)&
            &   '          since density is not initialised to 10^-20               '
         !        end if
         stop
      end if
   end if

   call fill_logrid(atoms%geocode,n1,n2,n3,0,n1,0,n2,0,n3,0,atoms%nat,&
      &   atoms%ntypes,atoms%iatype,rxyz,radii_cf(1,2),frmult,hx,hy,hz,logrid_f)
   call num_segkeys(n1,n2,n3,0,n1,0,n2,0,n3,logrid_f,Glr%wfd%nseg_f,Glr%wfd%nvctr_f)
   if (iproc == 0) write(*,'(2(1x,a,i10))') & 
   '  Fine resolution grid: Number of segments= ',Glr%wfd%nseg_f,'points=',Glr%wfd%nvctr_f
   if (atoms%geocode == 'F') then
      call make_bounds(n1,n2,n3,logrid_f,Glr%bounds%kb%ibyz_f,Glr%bounds%kb%ibxz_f,Glr%bounds%kb%ibxy_f)
   end if

   ! allocations for arrays holding the wavefunctions and their data descriptors
   call allocate_wfd(Glr%wfd,subname)

   ! now fill the wavefunction descriptor arrays
   ! coarse grid quantities
   call segkeys(n1,n2,n3,0,n1,0,n2,0,n3,logrid_c,Glr%wfd%nseg_c,Glr%wfd%keyg(1,1),Glr%wfd%keyv(1))

   ! fine grid quantities
   if (Glr%wfd%nseg_f > 0) then
      call segkeys(n1,n2,n3,0,n1,0,n2,0,n3,logrid_f,Glr%wfd%nseg_f,Glr%wfd%keyg(1,Glr%wfd%nseg_c+1), &
         &   Glr%wfd%keyv(Glr%wfd%nseg_c+1))
   end if

   ! Create the file grid.xyz to visualize the grid of functions
   my_output_grid = .false.
   if (present(output_grid)) my_output_grid = output_grid
   if (my_output_grid) then
      open(unit=22,file='grid.xyz',status='unknown')
      write(22,*) Glr%wfd%nvctr_c+Glr%wfd%nvctr_f+atoms%nat,' atomic'
      if (atoms%geocode=='F') then
         write(22,*)'complete simulation grid with low and high resolution points'
      else if (atoms%geocode =='S') then
         write(22,'(a,2x,3(1x,1pe24.17))')'surface',atoms%alat1,atoms%alat2,atoms%alat3
      else if (atoms%geocode =='P') then
         write(22,'(a,2x,3(1x,1pe24.17))')'periodic',atoms%alat1,atoms%alat2,atoms%alat3
      end if
      do iat=1,atoms%nat
         write(22,'(a6,2x,3(1x,e12.5),3x)') &
            &   trim(atoms%atomnames(atoms%iatype(iat))),rxyz(1,iat),rxyz(2,iat),rxyz(3,iat)
      enddo
      do i3=0,n3  
         do i2=0,n2  
            do i1=0,n1
               if (logrid_c(i1,i2,i3))&
                  &   write(22,'(a4,2x,3(1x,e10.3))') &
                  &   '  g ',real(i1,kind=8)*hx,real(i2,kind=8)*hy,real(i3,kind=8)*hz
            enddo
         enddo
      end do
      do i3=0,n3 
         do i2=0,n2 
            do i1=0,n1
               if (logrid_f(i1,i2,i3))&
                  &   write(22,'(a4,2x,3(1x,e10.3))') &
                  &   '  G ',real(i1,kind=8)*hx,real(i2,kind=8)*hy,real(i3,kind=8)*hz
            enddo
         enddo
      enddo
      close(22)
   endif

   i_all=-product(shape(logrid_c))*kind(logrid_c)
   deallocate(logrid_c,stat=i_stat)
   call memocc(i_stat,i_all,'logrid_c',subname)
   i_all=-product(shape(logrid_f))*kind(logrid_f)
   deallocate(logrid_f,stat=i_stat)
   call memocc(i_stat,i_all,'logrid_f',subname)

   !for free BC admits the bounds arrays
   if (atoms%geocode == 'F') then

      !allocate grow, shrink and real bounds
      allocate(Glr%bounds%gb%ibzxx_c(2,0:n3,-14:2*n1+16+ndebug),stat=i_stat)
      call memocc(i_stat,Glr%bounds%gb%ibzxx_c,'Glr%bounds%gb%ibzxx_c',subname)
      allocate(Glr%bounds%gb%ibxxyy_c(2,-14:2*n1+16,-14:2*n2+16+ndebug),stat=i_stat)
      call memocc(i_stat,Glr%bounds%gb%ibxxyy_c,'Glr%bounds%gb%ibxxyy_c',subname)
      allocate(Glr%bounds%gb%ibyz_ff(2,nfl2:nfu2,nfl3:nfu3+ndebug),stat=i_stat)
      call memocc(i_stat,Glr%bounds%gb%ibyz_ff,'Glr%bounds%gb%ibyz_ff',subname)
      allocate(Glr%bounds%gb%ibzxx_f(2,nfl3:nfu3,2*nfl1-14:2*nfu1+16+ndebug),stat=i_stat)
      call memocc(i_stat,Glr%bounds%gb%ibzxx_f,'Glr%bounds%gb%ibzxx_f',subname)
      allocate(Glr%bounds%gb%ibxxyy_f(2,2*nfl1-14:2*nfu1+16,2*nfl2-14:2*nfu2+16+ndebug),stat=i_stat)
      call memocc(i_stat,Glr%bounds%gb%ibxxyy_f,'Glr%bounds%gb%ibxxyy_f',subname)

      allocate(Glr%bounds%sb%ibzzx_c(2,-14:2*n3+16,0:n1+ndebug),stat=i_stat)
      call memocc(i_stat,Glr%bounds%sb%ibzzx_c,'Glr%bounds%sb%ibzzx_c',subname)
      allocate(Glr%bounds%sb%ibyyzz_c(2,-14:2*n2+16,-14:2*n3+16+ndebug),stat=i_stat)
      call memocc(i_stat,Glr%bounds%sb%ibyyzz_c,'Glr%bounds%sb%ibyyzz_c',subname)
      allocate(Glr%bounds%sb%ibxy_ff(2,nfl1:nfu1,nfl2:nfu2+ndebug),stat=i_stat)
      call memocc(i_stat,Glr%bounds%sb%ibxy_ff,'Glr%bounds%sb%ibxy_ff',subname)
      allocate(Glr%bounds%sb%ibzzx_f(2,-14+2*nfl3:2*nfu3+16,nfl1:nfu1+ndebug),stat=i_stat)
      call memocc(i_stat,Glr%bounds%sb%ibzzx_f,'Glr%bounds%sb%ibzzx_f',subname)
      allocate(Glr%bounds%sb%ibyyzz_f(2,-14+2*nfl2:2*nfu2+16,-14+2*nfl3:2*nfu3+16+ndebug),stat=i_stat)
      call memocc(i_stat,Glr%bounds%sb%ibyyzz_f,'Glr%bounds%sb%ibyyzz_f',subname)

      allocate(Glr%bounds%ibyyzz_r(2,-14:2*n2+16,-14:2*n3+16+ndebug),stat=i_stat)
      call memocc(i_stat,Glr%bounds%ibyyzz_r,'Glr%bounds%ibyyzz_r',subname)

      call make_all_ib(n1,n2,n3,nfl1,nfu1,nfl2,nfu2,nfl3,nfu3,&
         &   Glr%bounds%kb%ibxy_c,Glr%bounds%sb%ibzzx_c,Glr%bounds%sb%ibyyzz_c,&
         &   Glr%bounds%kb%ibxy_f,Glr%bounds%sb%ibxy_ff,Glr%bounds%sb%ibzzx_f,Glr%bounds%sb%ibyyzz_f,&
         &   Glr%bounds%kb%ibyz_c,Glr%bounds%gb%ibzxx_c,Glr%bounds%gb%ibxxyy_c,&
         &   Glr%bounds%kb%ibyz_f,Glr%bounds%gb%ibyz_ff,Glr%bounds%gb%ibzxx_f,Glr%bounds%gb%ibxxyy_f,&
         &   Glr%bounds%ibyyzz_r)

   end if

   if ( atoms%geocode == 'P' .and. Glr%hybrid_on) then
      call make_bounds_per(n1,n2,n3,nfl1,nfu1,nfl2,nfu2,nfl3,nfu3,Glr%bounds,Glr%wfd)
      call make_all_ib_per(n1,n2,n3,nfl1,nfu1,nfl2,nfu2,nfl3,nfu3,&
         &   Glr%bounds%kb%ibxy_f,Glr%bounds%sb%ibxy_ff,Glr%bounds%sb%ibzzx_f,Glr%bounds%sb%ibyyzz_f,&
         &   Glr%bounds%kb%ibyz_f,Glr%bounds%gb%ibyz_ff,Glr%bounds%gb%ibzxx_f,Glr%bounds%gb%ibxxyy_f)
   endif

   !assign geocode and the starting points
   Glr%geocode=atoms%geocode

END SUBROUTINE createWavefunctionsDescriptors


!>   Determine localization region for all projectors, but do not yet fill the descriptor arrays
subroutine createProjectorsArrays(iproc,lr,rxyz,at,orbs,&
      &   radii_cf,cpmult,fpmult,hx,hy,hz,nlpspd,proj)
   use module_base
   use module_types
   implicit none
  integer, intent(in) :: iproc
   real(gp), intent(in) :: cpmult,fpmult,hx,hy,hz
  type(locreg_descriptors),intent(in) :: lr
   type(atoms_data), intent(in) :: at
   type(orbitals_data), intent(in) :: orbs
   real(gp), dimension(3,at%nat), intent(in) :: rxyz
   real(gp), dimension(at%ntypes,3), intent(in) :: radii_cf
   type(nonlocal_psp_descriptors), intent(out) :: nlpspd
   real(wp), dimension(:), pointer :: proj
   !local variables
   character(len=*), parameter :: subname='createProjectorsArrays'
  integer :: n1,n2,n3,nl1,nl2,nl3,nu1,nu2,nu3,mseg,mproj
   integer :: iat,i_stat,i_all,iseg
   logical, dimension(:,:,:), allocatable :: logrid

   allocate(nlpspd%nseg_p(0:2*at%nat+ndebug),stat=i_stat)
   call memocc(i_stat,nlpspd%nseg_p,'nlpspd%nseg_p',subname)
   allocate(nlpspd%nvctr_p(0:2*at%nat+ndebug),stat=i_stat)
   call memocc(i_stat,nlpspd%nvctr_p,'nlpspd%nvctr_p',subname)
   allocate(nlpspd%nboxp_c(2,3,at%nat+ndebug),stat=i_stat)
   call memocc(i_stat,nlpspd%nboxp_c,'nlpspd%nboxp_c',subname)
   allocate(nlpspd%nboxp_f(2,3,at%nat+ndebug),stat=i_stat)
   call memocc(i_stat,nlpspd%nboxp_f,'nlpspd%nboxp_f',subname)


  ! define the region dimensions
    n1 = lr%d%n1
    n2 = lr%d%n2
    n3 = lr%d%n3

   ! determine localization region for all projectors, but do not yet fill the descriptor arrays
   allocate(logrid(0:n1,0:n2,0:n3+ndebug),stat=i_stat)
   call memocc(i_stat,logrid,'logrid',subname)

   call localize_projectors(iproc,n1,n2,n3,hx,hy,hz,cpmult,fpmult,rxyz,radii_cf,&
      &   logrid,at,orbs,nlpspd)

   ! allocations for arrays holding the projectors and their data descriptors
   allocate(nlpspd%keyg_p(2,nlpspd%nseg_p(2*at%nat)+ndebug),stat=i_stat)
   call memocc(i_stat,nlpspd%keyg_p,'nlpspd%keyg_p',subname)
   allocate(nlpspd%keyv_p(nlpspd%nseg_p(2*at%nat)+ndebug),stat=i_stat)
   call memocc(i_stat,nlpspd%keyv_p,'nlpspd%keyv_p',subname)
   allocate(proj(nlpspd%nprojel+ndebug),stat=i_stat)
   call memocc(i_stat,proj,'proj',subname)

   ! After having determined the size of the projector descriptor arrays fill them
   do iat=1,at%nat
      call numb_proj(at%iatype(iat),at%ntypes,at%psppar,at%npspcode,mproj)
      if (mproj.ne.0) then 

         ! coarse grid quantities
         nl1=nlpspd%nboxp_c(1,1,iat) 
         nl2=nlpspd%nboxp_c(1,2,iat) 
         nl3=nlpspd%nboxp_c(1,3,iat) 

         nu1=nlpspd%nboxp_c(2,1,iat)
         nu2=nlpspd%nboxp_c(2,2,iat)
         nu3=nlpspd%nboxp_c(2,3,iat)

         call fill_logrid(at%geocode,n1,n2,n3,nl1,nu1,nl2,nu2,nl3,nu3,0,1,  &
            &   at%ntypes,at%iatype(iat),rxyz(1,iat),radii_cf(1,3),cpmult,hx,hy,hz,logrid)

         iseg=nlpspd%nseg_p(2*iat-2)+1
         mseg=nlpspd%nseg_p(2*iat-1)-nlpspd%nseg_p(2*iat-2)

         call segkeys(n1,n2,n3,nl1,nu1,nl2,nu2,nl3,nu3,  & 
         logrid,mseg,nlpspd%keyg_p(1,iseg),nlpspd%keyv_p(iseg))

         ! fine grid quantities
         nl1=nlpspd%nboxp_f(1,1,iat)
         nl2=nlpspd%nboxp_f(1,2,iat)
         nl3=nlpspd%nboxp_f(1,3,iat)

         nu1=nlpspd%nboxp_f(2,1,iat)
         nu2=nlpspd%nboxp_f(2,2,iat)
         nu3=nlpspd%nboxp_f(2,3,iat)

         call fill_logrid(at%geocode,n1,n2,n3,nl1,nu1,nl2,nu2,nl3,nu3,0,1,  &
            &   at%ntypes,at%iatype(iat),rxyz(1,iat),radii_cf(1,2),fpmult,hx,hy,hz,logrid)
         iseg=nlpspd%nseg_p(2*iat-1)+1
         mseg=nlpspd%nseg_p(2*iat)-nlpspd%nseg_p(2*iat-1)
         if (mseg > 0) then
            call segkeys(n1,n2,n3,nl1,nu1,nl2,nu2,nl3,nu3,  & 
            logrid,mseg,nlpspd%keyg_p(1,iseg),nlpspd%keyv_p(iseg))
         end if
      endif
   enddo

   i_all=-product(shape(logrid))*kind(logrid)
   deallocate(logrid,stat=i_stat)
   call memocc(i_stat,i_all,'logrid',subname)

   !fill the projectors if the strategy is a distributed calculation
   if (.not. DistProjApply) then
      !calculate the wavelet expansion of projectors
     call fill_projectors(iproc,lr,hx,hy,hz,at,orbs,rxyz,nlpspd,proj,0)
   end if

END SUBROUTINE createProjectorsArrays


!> Fill the preconditioning projectors for a given atom 
subroutine fillPcProjOnTheFly(PPD, Glr, iat, at, hx,hy,hz,startjorb,ecut_pc,   initial_istart_c ) 
   use module_interfaces
   use module_base
   use module_types
   implicit none
   type(pcproj_data_type),  intent(in) ::PPD
   type(locreg_descriptors),  intent(in):: Glr
   integer, intent(in)  ::iat, startjorb
   real(gp), intent(in) ::  ecut_pc, hx,hy,hz
   !! real(gp), pointer :: gaenes(:)
   integer, intent(in) :: initial_istart_c
   type(atoms_data), intent(in) :: at

   ! local variables  
   type(locreg_descriptors) :: Plr
   real(gp) kx, ky, kz
   integer :: jorb, ncplx, istart_c
   real(wp), dimension(PPD%G%ncoeff ) :: Gocc
   character(len=*), parameter :: subname='fillPcProjOnTheFly'

   istart_c=initial_istart_c

   Plr%d%n1 = Glr%d%n1
   Plr%d%n2 = Glr%d%n2
   Plr%d%n3 = Glr%d%n3
   Plr%geocode = at%geocode


   Plr%wfd%nvctr_c  =PPD%pc_nlpspd%nvctr_p(2*iat-1)-PPD%pc_nlpspd%nvctr_p(2*iat-2)
   Plr%wfd%nvctr_f  =PPD%pc_nlpspd%nvctr_p(2*iat  )-PPD%pc_nlpspd%nvctr_p(2*iat-1)
   Plr%wfd%nseg_c   =PPD%pc_nlpspd%nseg_p(2*iat-1)-PPD%pc_nlpspd%nseg_p(2*iat-2)
   Plr%wfd%nseg_f   =PPD%pc_nlpspd%nseg_p(2*iat  )-PPD%pc_nlpspd%nseg_p(2*iat-1)

   call allocate_wfd(Plr%wfd,subname)


   Plr%wfd%keyv(:)  = PPD%pc_nlpspd%keyv_p(  PPD%pc_nlpspd%nseg_p(2*iat-2)+1:  PPD%pc_nlpspd%nseg_p(2*iat)   )
   Plr%wfd%keyg(1:2, :)  = PPD%pc_nlpspd%keyg_p( 1:2,  PPD%pc_nlpspd%nseg_p(2*iat-2)+1:  PPD%pc_nlpspd%nseg_p(2*iat)   )

   kx=0.0_gp
   ky=0.0_gp
   kz=0.0_gp

   Gocc=0.0_wp

   jorb=startjorb

   do while( jorb<=PPD%G%ncoeff         .and. PPD%iorbtolr(jorb)== iat) 
      if( PPD%gaenes(jorb)<ecut_pc) then

         Gocc(jorb)=1.0_wp

         ncplx=1
         call gaussians_to_wavelets_orb(ncplx,Plr,hx,hy,hz,kx,ky,kz,PPD%G,&
            &   Gocc(1),  PPD%pc_proj(istart_c)  )
         Gocc(jorb)=0.0_wp


         !! ---------------  use this to plot projectors
         !!$              write(orbname,'(A,i4.4)')'pc_',iproj
         !!$              Plr%bounds = Glr%bounds
         !!$              Plr%d          = Glr%d
         !!$              call plot_wf_cube(orbname,at,Plr,hx,hy,hz,PPD%G%rxyz, PPD%pc_proj(istart_c) ,"1234567890" ) 

         istart_c=istart_c + (   Plr%wfd%nvctr_c    +   7*Plr%wfd%nvctr_f   )


      endif
      jorb=jorb+1

      if(jorb> PPD%G%ncoeff) exit

   end do

   call deallocate_wfd(Plr%wfd,subname)

END SUBROUTINE fillPcProjOnTheFly


!> Fill the preconditioning projectors for a given atom 
subroutine fillPawProjOnTheFly(PAWD, Glr, iat,  hx,hy,hz,kx,ky,kz,startjorb,   initial_istart_c, geocode, at, iatat) 
   use module_interfaces
   use module_base
   use module_types
   implicit none
   type(pawproj_data_type),  intent(in) ::PAWD
   type(locreg_descriptors),  intent(in):: Glr
   integer, intent(in)  ::iat, startjorb
   real(gp), intent(in) ::   hx,hy,hz,kx,ky,kz
   integer, intent(in) :: initial_istart_c
   character(len=1), intent(in) :: geocode
   type(atoms_data) :: at
   integer :: iatat

   ! local variables  
   type(locreg_descriptors) :: Plr
   integer :: jorb, ncplx, istart_c
   real(wp), dimension(PAWD%G%ncoeff ) :: Gocc
   character(len=*), parameter :: subname='fillPawProjOnTheFly'


   !!Just for extracting the covalent radius and rprb
   integer :: nsccode,mxpl,mxchg
   real(gp) ::amu,rprb,ehomo,rcov, cutoff
   character(len=2) :: symbol
   real(kind=8), dimension(6,4) :: neleconf

   istart_c=initial_istart_c

   Plr%d%n1 = Glr%d%n1
   Plr%d%n2 = Glr%d%n2
   Plr%d%n3 = Glr%d%n3
   Plr%geocode = geocode

   Plr%wfd%nvctr_c  =PAWD%paw_nlpspd%nvctr_p(2*iat-1)-PAWD%paw_nlpspd%nvctr_p(2*iat-2)
   Plr%wfd%nvctr_f  =PAWD%paw_nlpspd%nvctr_p(2*iat  )-PAWD%paw_nlpspd%nvctr_p(2*iat-1)
   Plr%wfd%nseg_c   =PAWD%paw_nlpspd%nseg_p(2*iat-1)-PAWD%paw_nlpspd%nseg_p(2*iat-2)
   Plr%wfd%nseg_f   =PAWD%paw_nlpspd%nseg_p(2*iat  )-PAWD%paw_nlpspd%nseg_p(2*iat-1)

   call allocate_wfd(Plr%wfd,subname)

   Plr%wfd%keyv(:)  = PAWD%paw_nlpspd%keyv_p(  PAWD%paw_nlpspd%nseg_p(2*iat-2)+1:  PAWD%paw_nlpspd%nseg_p(2*iat)   )
   Plr%wfd%keyg(1:2, :)  = PAWD%paw_nlpspd%keyg_p( 1:2,  PAWD%paw_nlpspd%nseg_p(2*iat-2)+1:  PAWD%paw_nlpspd%nseg_p(2*iat)   )

   if (kx**2 + ky**2 + kz**2 == 0.0_gp) then
      ncplx=1
   else
      ncplx=2
   end if

   Gocc=0.0_wp

   jorb=startjorb

   !!Just for extracting the covalent radius 
   call eleconf(at%nzatom( at%iatype(iatat)), at%nelpsp(at%iatype(iatat)) ,  &
      &   symbol, rcov, rprb, ehomo,neleconf, nsccode, mxpl, mxchg, amu)

   cutoff=rcov*1.5_gp

   do while( jorb<=PAWD%G%ncoeff         .and. PAWD%iorbtolr(jorb)== iat)      
      Gocc(jorb)=1.0_wp

      call gaussians_c_to_wavelets_orb(ncplx,Plr,hx,hy,hz,kx,ky,kz,PAWD%G,&
         &   Gocc(1),  PAWD%paw_proj(istart_c), cutoff  )

      Gocc(jorb)=0.0_wp
      !!$     !! ---------------  use this to plot projectors
      !!$              write(orbname,'(A,i4.4)')'paw2_',jorb
      !!$              Plr%bounds = Glr%bounds
      !!$              Plr%d          = Glr%d
      !!$              call plot_wf_cube(orbname,PAWD%at,Plr,hx,hy,hz,PAWD%G%rxyz, PAWD%paw_proj(istart_c) ,"1234567890" ) 

      istart_c=istart_c + (   Plr%wfd%nvctr_c    +   7*Plr%wfd%nvctr_f   ) * ncplx


      jorb=jorb+1

      if(jorb> PAWD%G%ncoeff) exit

   end do

   call deallocate_wfd(Plr%wfd,subname)

END SUBROUTINE fillPawProjOnTheFly


!>   Determine localization region for all preconditioning projectors, but do not yet fill the descriptor arrays
subroutine createPcProjectorsArrays(iproc,n1,n2,n3,rxyz,at,orbs,&
      &   radii_cf,cpmult,fpmult,hx,hy,hz, ecut_pc, &
      &   PPD, Glr)
   use module_interfaces, except_this_one => createPcProjectorsArrays
   use module_base
   use module_types
   implicit none
   integer, intent(in) :: iproc,n1,n2,n3
   real(gp), intent(in) :: cpmult,fpmult,hx,hy,hz
   type(atoms_data), intent(in) :: at
   type(orbitals_data), intent(in) :: orbs

   real(gp), dimension(3,at%nat), intent(in) :: rxyz
   real(gp), dimension(at%ntypes,3), intent(in) :: radii_cf
   real(gp), intent(in):: ecut_pc

   type(pcproj_data_type) ::PPD

   type(locreg_descriptors),  intent(in):: Glr


   !local variables
   character(len=*), parameter :: subname='createPcProjectorsArrays'
   integer :: nl1,nl2,nl3,nu1,nu2,nu3,mseg,mproj, mvctr
   integer :: iat,i_stat,i_all,iseg, istart_c
   logical, dimension(:,:,:), allocatable :: logrid


   integer :: ng
   logical :: enlargerprb
   real(wp), dimension(:), pointer :: Gocc

   integer, pointer :: iorbto_l(:)
   integer, pointer :: iorbto_m(:)
   integer, pointer :: iorbto_ishell(:)
   integer, pointer :: iorbto_iexpobeg(:)

   integer :: nspin
   integer ::  jorb
   integer :: iproj, startjorb
   real(gp) :: Pcpmult
   integer :: mprojtot, nvctr_c, nvctr_f
   integer :: nprojel_tmp

   Pcpmult=1.5*cpmult

   ng=21
   enlargerprb = .false.
   nspin=1


   nullify(PPD%G%rxyz)
   call gaussian_pswf_basis(ng,enlargerprb,iproc,nspin,at,rxyz,PPD%G,Gocc, PPD%gaenes, &
      &   PPD%iorbtolr,iorbto_l, iorbto_m,  iorbto_ishell,iorbto_iexpobeg  )  


   ! allocated  : gaenes, Gocc , PPD%iorbtolr,iorbto_l, iorbto_m,  iorbto_ishell,iorbto_iexpobeg


   !!$ ========================================================================================


   !---------

   allocate(PPD%pc_nlpspd%nseg_p(0:2*at%nat+ndebug),stat=i_stat)
   call memocc(i_stat,PPD%pc_nlpspd%nseg_p,'pc_nlpspd%nseg_p',subname)
   allocate(PPD%pc_nlpspd%nvctr_p(0:2*at%nat+ndebug),stat=i_stat)
   call memocc(i_stat,PPD%pc_nlpspd%nvctr_p,'pc_nlpspd%nvctr_p',subname)
   allocate(PPD%pc_nlpspd%nboxp_c(2,3,at%nat+ndebug),stat=i_stat)
   call memocc(i_stat,PPD%pc_nlpspd%nboxp_c,'pc_nlpspd%nboxp_c',subname)
   allocate(PPD%pc_nlpspd%nboxp_f(2,3,at%nat+ndebug),stat=i_stat)
   call memocc(i_stat,PPD%pc_nlpspd%nboxp_f,'pc_nlpspd%nboxp_f',subname)

   allocate(logrid(0:n1,0:n2,0:n3+ndebug),stat=i_stat)
   call memocc(i_stat,logrid,'logrid',subname)


   call localize_projectors(iproc,n1,n2,n3,hx,hy,hz,Pcpmult,fpmult,rxyz,radii_cf,&
      &   logrid,at,orbs,PPD%pc_nlpspd)

   ! the above routine counts atomic projector and the number of their element for psp
   ! We must therefore correct , later, nlpspd%nprojel  and nlpspd%nproj
   !-------------------

   ! allocations for arrays holding the projectors and their data descriptors


   allocate(PPD%pc_nlpspd%keyg_p(2,PPD%pc_nlpspd%nseg_p(2*at%nat)+ndebug),stat=i_stat)
   call memocc(i_stat,PPD%pc_nlpspd%keyg_p,'pc_nlpspd%keyg_p',subname)


   allocate(PPD%pc_nlpspd%keyv_p(PPD%pc_nlpspd%nseg_p(2*at%nat)+ndebug),stat=i_stat)
   call memocc(i_stat,PPD%pc_nlpspd%keyv_p,'pc_nlpspd%keyv_p',subname)



   !!$  -- this one delayed, waiting for the correct pc_nlpspd%nprojel, pc_nlpspd%nproj
   !!$  --
   !!$  allocate(pc_proj(pc_nlpspd%nprojel+ndebug),stat=i_stat)
   !!$  call memocc(i_stat,pc_proj,'pc_proj',subname)
   PPD%ecut_pc=ecut_pc

   PPD%pc_nlpspd%nprojel=0
   PPD%pc_nlpspd%nproj  =0

   !!$ =========================================================================================  

   mprojtot=0
   jorb=1  
   ! After having determined the size of the projector descriptor arrays fill them
   do iat=1,at%nat

      mproj=0

      do while( jorb<=PPD%G%ncoeff         .and. PPD%iorbtolr(jorb)== iat)

         if( PPD%gaenes(jorb)<ecut_pc) then
            mproj=mproj+1
         endif
         if(jorb==PPD%G%ncoeff) exit
         jorb=jorb+1
      end do

      mprojtot=mprojtot+mproj

      PPD%pc_nlpspd%nproj=PPD%pc_nlpspd%nproj+mproj


      if (mproj.ne.0) then 

         nprojel_tmp=0

         ! coarse grid quantities
         nl1=PPD%pc_nlpspd%nboxp_c(1,1,iat) 
         nl2=PPD%pc_nlpspd%nboxp_c(1,2,iat) 
         nl3=PPD%pc_nlpspd%nboxp_c(1,3,iat) 

         nu1=PPD%pc_nlpspd%nboxp_c(2,1,iat)
         nu2=PPD%pc_nlpspd%nboxp_c(2,2,iat)
         nu3=PPD%pc_nlpspd%nboxp_c(2,3,iat)

         call fill_logrid(at%geocode,n1,n2,n3,nl1,nu1,nl2,nu2,nl3,nu3,0,1,  &
            &   at%ntypes,at%iatype(iat),rxyz(1,iat),radii_cf(1,3),Pcpmult,hx,hy,hz,logrid)

         iseg=PPD%pc_nlpspd%nseg_p(2*iat-2)+1
         mseg=PPD%pc_nlpspd%nseg_p(2*iat-1)-PPD%pc_nlpspd%nseg_p(2*iat-2)

         call segkeys(n1,n2,n3,nl1,nu1,nl2,nu2,nl3,nu3,  & 
         logrid,mseg,PPD%pc_nlpspd%keyg_p(1,iseg),PPD%pc_nlpspd%keyv_p(iseg))

         mvctr =PPD%pc_nlpspd%nvctr_p(2*iat-1)-PPD%pc_nlpspd%nvctr_p(2*iat-2)


         nprojel_tmp =nprojel_tmp +mproj*mvctr

         ! fine grid quantities
         nl1=PPD%pc_nlpspd%nboxp_f(1,1,iat)
         nl2=PPD%pc_nlpspd%nboxp_f(1,2,iat)
         nl3=PPD%pc_nlpspd%nboxp_f(1,3,iat)

         nu1=PPD%pc_nlpspd%nboxp_f(2,1,iat)
         nu2=PPD%pc_nlpspd%nboxp_f(2,2,iat)
         nu3=PPD%pc_nlpspd%nboxp_f(2,3,iat)
         call fill_logrid(at%geocode,n1,n2,n3,nl1,nu1,nl2,nu2,nl3,nu3,0,1,  &
            &   at%ntypes,at%iatype(iat),rxyz(1,iat),radii_cf(1,2),fpmult,hx,hy,hz,logrid)
         iseg=PPD%pc_nlpspd%nseg_p(2*iat-1)+1
         mseg=PPD%pc_nlpspd%nseg_p(2*iat)-PPD%pc_nlpspd%nseg_p(2*iat-1)
         if (mseg > 0) then
            call segkeys(n1,n2,n3,nl1,nu1,nl2,nu2,nl3,nu3,  & 
            logrid,mseg,PPD%pc_nlpspd%keyg_p(1,iseg),PPD%pc_nlpspd%keyv_p(iseg))

            mvctr =PPD%pc_nlpspd%nvctr_p(2*iat)-PPD%pc_nlpspd%nvctr_p(2*iat-1)

            nprojel_tmp=nprojel_tmp+mproj*mvctr*7

         end if

         if( PPD%DistProjApply)  then
            PPD%pc_nlpspd%nprojel=max(PPD%pc_nlpspd%nprojel,nprojel_tmp   )
         else
            PPD%pc_nlpspd%nprojel= PPD%pc_nlpspd%nprojel+nprojel_tmp 
         endif


      endif

   enddo


   allocate(PPD%pc_proj(PPD%pc_nlpspd%nprojel+ndebug),stat=i_stat)
   call memocc(i_stat,PPD%pc_proj,'pc_proj',subname)

   allocate(PPD%ilr_to_mproj(at%nat  +ndebug ) , stat=i_stat)
   call memocc(i_stat,PPD%ilr_to_mproj,'ilr_to_mproj',subname)

   allocate(PPD%iproj_to_ene(mprojtot +ndebug ) , stat=i_stat)
   call memocc(i_stat ,PPD%iproj_to_ene,'iproj_to_ene',subname)

   allocate(PPD%iproj_to_factor(mprojtot +ndebug ) , stat=i_stat)
   call memocc(i_stat ,PPD%iproj_to_factor,'iproj_to_factor',subname)

   allocate(PPD%iproj_to_l(mprojtot +ndebug ) , stat=i_stat)
   call memocc(i_stat ,PPD%iproj_to_l,'iproj_to_l',subname)

   PPD%mprojtot=mprojtot


   startjorb=1
   jorb=1
   istart_c=1
   Gocc(:)=0.0_wp


   iproj=0
   do iat=1,at%nat

      mproj=0
      do while( jorb<=PPD%G%ncoeff         .and. PPD%iorbtolr(jorb)== iat)
         if( PPD%gaenes(jorb)<ecut_pc) then
            mproj=mproj+1
         endif
         if(jorb==PPD%G%ncoeff) exit
         jorb=jorb+1
      end do

      PPD%ilr_to_mproj(iat)=mproj
      if( mproj>0) then
         nvctr_c  =PPD%pc_nlpspd%nvctr_p(2*iat-1)-PPD%pc_nlpspd%nvctr_p(2*iat-2)
         nvctr_f  =PPD%pc_nlpspd%nvctr_p(2*iat  )-PPD%pc_nlpspd%nvctr_p(2*iat-1)

         jorb=startjorb
         do while( jorb<=PPD%G%ncoeff         .and. PPD%iorbtolr(jorb)== iat) 
            if( PPD%gaenes(jorb)<ecut_pc) then
               iproj=iproj+1
               PPD%iproj_to_ene(iproj) = PPD%gaenes(jorb)
               PPD%iproj_to_l(iproj)   = iorbto_l(jorb)

               istart_c=istart_c + (   nvctr_c    +   7*nvctr_f   )
            endif
            jorb=jorb+1

            if(jorb> PPD%G%ncoeff) exit
         end do


         if( .not. PPD%DistProjApply) then
            istart_c= istart_c-mproj*(nvctr_c+7*nvctr_f)

            call fillPcProjOnTheFly(PPD, Glr, iat, at, hx,hy,hz, startjorb,ecut_pc ,  istart_c ) 
            istart_c= istart_c+mproj*(nvctr_c+7*nvctr_f)

            !!$
            !!$           ncplx=1
            !!$           rdum=0.0_gp
            !!$
            !!$           mbvctr_c=PPD%pc_nlpspd%nvctr_p(2*iat-1)-PPD%pc_nlpspd%nvctr_p(2*iat-2)
            !!$           mbvctr_f=PPD%pc_nlpspd%nvctr_p(2*iat  )-PPD%pc_nlpspd%nvctr_p(2*iat-1)
            !!$           
            !!$           mbseg_c=PPD%pc_nlpspd%nseg_p(2*iat-1)-PPD%pc_nlpspd%nseg_p(2*iat-2)
            !!$           mbseg_f=PPD%pc_nlpspd%nseg_p(2*iat  )-PPD%pc_nlpspd%nseg_p(2*iat-1)
            !!$           jseg_c=PPD%pc_nlpspd%nseg_p(2*iat-2)+1
            !!$              
            !!$           do idum=1, 9
            !!$              call wpdot_wrap(ncplx,  &
            !!$                   mbvctr_c,mbvctr_f,mbseg_c,mbseg_f,PPD%pc_nlpspd%keyv_p(jseg_c),&
            !!$                   PPD%pc_nlpspd%keyg_p(1,jseg_c),PPD%pc_proj(istart_c-idum*(nvctr_c+7*nvctr_f)),& 
            !!$                   mbvctr_c,mbvctr_f,mbseg_c,mbseg_f,PPD%pc_nlpspd%keyv_p(jseg_c),&
            !!$                   PPD%pc_nlpspd%keyg_p(1,jseg_c),&
            !!$                   PPD%pc_proj(istart_c-idum*(nvctr_c+7*nvctr_f)),&
            !!$                   rdum)
            !!$           end do
         endif

      end if

      !! aggiunger condizione su istartc_c per vedere se e nelprj

      startjorb=jorb

   enddo

   if( .not. PPD%DistProjApply) then
      call deallocate_gwf(PPD%G,subname)
   endif

   i_all=-product(shape(logrid))*kind(logrid)
   deallocate(logrid,stat=i_stat)
   call memocc(i_stat,i_all,'logrid',subname)

   i_all=-product(shape(Gocc))*kind(Gocc)
   deallocate(Gocc,stat=i_stat)
   call memocc(i_stat,i_all,'Gocc',subname)

   !!$  i_all=-product(shape(iorbtolr))*kind(iorbtolr)
   !!$  deallocate(iorbtolr,stat=i_stat)
   !!$  call memocc(i_stat,i_all,'iorbtolr',subname)

   i_all=-product(shape(iorbto_l))*kind(iorbto_l)
   deallocate(iorbto_l,stat=i_stat)
   call memocc(i_stat,i_all,'iorbto_l',subname)

   i_all=-product(shape(iorbto_m))*kind(iorbto_m)
   deallocate(iorbto_m,stat=i_stat)
   call memocc(i_stat,i_all,'iorbto_m',subname)

   i_all=-product(shape(iorbto_ishell))*kind(iorbto_ishell)
   deallocate(iorbto_ishell,stat=i_stat)
   call memocc(i_stat,i_all,'iorbto_ishell',subname)


   i_all=-product(shape(iorbto_iexpobeg))*kind(iorbto_iexpobeg)
   deallocate(iorbto_iexpobeg,stat=i_stat)
   call memocc(i_stat,i_all,'iorbto_iexpobeg',subname)


END SUBROUTINE createPcProjectorsArrays


!> Determine localization region for all preconditioning projectors, but do not yet fill the descriptor arrays
subroutine createPawProjectorsArrays(iproc,n1,n2,n3,rxyz,at,orbs,&
      &   radii_cf,cpmult,fpmult,hx,hy,hz, &
      &   PAWD, Glr)
   use module_interfaces
   use module_base
   use module_types
   implicit none
   integer, intent(in) :: iproc,n1,n2,n3
   real(gp), intent(in) :: cpmult,fpmult,hx,hy,hz
   type(atoms_data), intent(in) :: at
   type(orbitals_data), intent(in) :: orbs

   real(gp), dimension(3,at%nat), intent(in) :: rxyz
   real(gp), dimension(at%ntypes,3), intent(in) :: radii_cf

   type(PAWproj_data_type) ::PAWD

   type(locreg_descriptors),  intent(in):: Glr

   !local variables
   character(len=*), parameter :: subname='createPawProjectorsArrays'

   integer :: nl1,nl2,nl3,nu1,nu2,nu3,mseg,mproj, mvctr
   integer :: iat,i_stat,i_all,iseg, istart_c
   logical, dimension(:,:,:), allocatable :: logrid

   real(wp), dimension(:), pointer :: Gocc

   integer, pointer :: iorbto_l(:)
   integer, pointer :: iorbto_paw_nchannels(:)
   integer, pointer :: iorbto_m(:)
   integer, pointer :: iorbto_ishell(:)
   integer, pointer :: iorbto_iexpobeg(:)

   integer :: ncplx
   real(gp) :: kx,ky,kz
   integer ::  jorb
   integer :: iproj, startjorb
   real(gp) :: Pcpmult
   integer :: nvctr_c, nvctr_f
   integer :: iatat

   integer :: ikpt,iskpt,iekpt

   Pcpmult=1.0*cpmult


   nullify(PAWD%G%rxyz)

   call gaussian_pswf_basis_for_paw(at,rxyz,PAWD%G, &
      &   PAWD%iorbtolr,iorbto_l, iorbto_m,  iorbto_ishell,iorbto_iexpobeg  ,&
      &   iorbto_paw_nchannels, PAWD%iprojto_imatrixbeg )  


   allocate(Gocc(PAWD%G%ncoeff+ndebug),stat=i_stat)
   call memocc(i_stat,Gocc,'Gocc',subname)
   call razero(PAWD%G%ncoeff,Gocc)

   ! allocated  : gaenes, Gocc , PAWD%iorbtolr,iorbto_l, iorbto_m,  iorbto_ishell,iorbto_iexpobeg, iorbto_paw_nchannels

   !!$ ========================================================================================
   !---------

   allocate(PAWD%paw_nlpspd%nseg_p(0:2*PAWD%G%nat+ndebug),stat=i_stat)
   call memocc(i_stat,PAWD%paw_nlpspd%nseg_p,'pc_nlpspd%nseg_p',subname)
   allocate(PAWD%paw_nlpspd%nvctr_p(0:2*PAWD%G%nat+ndebug),stat=i_stat)
   call memocc(i_stat,PAWD%paw_nlpspd%nvctr_p,'pc_nlpspd%nvctr_p',subname)
   allocate(PAWD%paw_nlpspd%nboxp_c(2,3,PAWD%G%nat+ndebug),stat=i_stat)
   call memocc(i_stat,PAWD%paw_nlpspd%nboxp_c,'pc_nlpspd%nboxp_c',subname)
   allocate(PAWD%paw_nlpspd%nboxp_f(2,3,PAWD%G%nat+ndebug),stat=i_stat)
   call memocc(i_stat,PAWD%paw_nlpspd%nboxp_f,'pc_nlpspd%nboxp_f',subname)

   allocate(logrid(0:n1,0:n2,0:n3+ndebug),stat=i_stat)
   call memocc(i_stat,logrid,'logrid',subname)

   call localize_projectors_paw(iproc,n1,n2,n3,hx,hy,hz,Pcpmult,1*fpmult,rxyz,radii_cf,&
      &   logrid,at,orbs,PAWD)

   ! the above routine counts atomic projector and the number of their element for psp
   ! We must therefore correct , later, nlpspd%nprojel  and nlpspd%nproj
   !-------------------

   ! allocations for arrays holding the projectors and their data descriptors

   allocate(PAWD%paw_nlpspd%keyg_p(2,PAWD%paw_nlpspd%nseg_p(2*PAWD%G%nat)+ndebug),stat=i_stat)
   call memocc(i_stat,PAWD%paw_nlpspd%keyg_p,'pc_nlpspd%keyg_p',subname)

   allocate(PAWD%paw_nlpspd%keyv_p(PAWD%paw_nlpspd%nseg_p(2*PAWD%G%nat)+ndebug),stat=i_stat)
   call memocc(i_stat,PAWD%paw_nlpspd%keyv_p,'pc_nlpspd%keyv_p',subname)

   !!$  -- this one delayed, waiting for the correct pc_nlpspd%nprojel, pc_nlpspd%nproj
   !!$  --
   !!$  allocate(pc_proj(pc_nlpspd%nprojel+ndebug),stat=i_stat)
   !!$  call memocc(i_stat,pc_proj,'pc_proj',subname)
   allocate(PAWD%paw_proj(PAWD%paw_nlpspd%nprojel+ndebug),stat=i_stat)
   call memocc(i_stat,PAWD%paw_proj,'paw_proj',subname)

   allocate(PAWD%ilr_to_mproj(PAWD%G%nat  +ndebug ) , stat=i_stat)
   call memocc(i_stat,PAWD%ilr_to_mproj,'ilr_to_mproj',subname)

   allocate(PAWD%iproj_to_l(PAWD%paw_nlpspd%nproj +ndebug ) , stat=i_stat)
   call memocc(i_stat ,PAWD%iproj_to_l,'iproj_to_l',subname)

   allocate(PAWD%iproj_to_paw_nchannels( PAWD%paw_nlpspd%nproj+ndebug ) , stat=i_stat)
   call memocc(i_stat ,PAWD%iproj_to_paw_nchannels,'iproj_to_paw_nchannels',subname)

   !!$ =========================================================================================  

   jorb=1  
   ! After having determined the size of the projector descriptor arrays fill them
   iat=0
   do iatat=1, at%nat
      if (  at%paw_NofL(at%iatype(iatat)).gt.0  ) then
         iat=iat+1
         mproj=0
         do while( jorb<=PAWD%G%ncoeff         .and. PAWD%iorbtolr(jorb)== iat)
            mproj=mproj+1
            if(jorb==PAWD%G%ncoeff) exit
            jorb=jorb+1
         end do

         PAWD%paw_nlpspd%nproj=PAWD%paw_nlpspd%nproj+mproj
         if (mproj.ne.0) then 

            ! coarse grid quantities
            nl1=PAWD%paw_nlpspd%nboxp_c(1,1,iat) 
            nl2=PAWD%paw_nlpspd%nboxp_c(1,2,iat) 
            nl3=PAWD%paw_nlpspd%nboxp_c(1,3,iat) 

            nu1=PAWD%paw_nlpspd%nboxp_c(2,1,iat)
            nu2=PAWD%paw_nlpspd%nboxp_c(2,2,iat)
            nu3=PAWD%paw_nlpspd%nboxp_c(2,3,iat)

            call fill_logrid(at%geocode,n1,n2,n3,nl1,nu1,nl2,nu2,nl3,nu3,0,1,  &
               &   at%ntypes,at%iatype(iatat),rxyz(1,iatat),radii_cf(1,3),Pcpmult,hx,hy,hz,logrid)

            iseg=PAWD%paw_nlpspd%nseg_p(2*iat-2)+1
            mseg=PAWD%paw_nlpspd%nseg_p(2*iat-1)-PAWD%paw_nlpspd%nseg_p(2*iat-2)

            call segkeys(n1,n2,n3,nl1,nu1,nl2,nu2,nl3,nu3,  & 
            logrid,mseg,PAWD%paw_nlpspd%keyg_p(1,iseg),PAWD%paw_nlpspd%keyv_p(iseg))
            mvctr =PAWD%paw_nlpspd%nvctr_p(2*iat-1)-PAWD%paw_nlpspd%nvctr_p(2*iat-2)

            ! fine grid quantities
            nl1=PAWD%paw_nlpspd%nboxp_f(1,1,iat)
            nl2=PAWD%paw_nlpspd%nboxp_f(1,2,iat)
            nl3=PAWD%paw_nlpspd%nboxp_f(1,3,iat)

            nu1=PAWD%paw_nlpspd%nboxp_f(2,1,iat)
            nu2=PAWD%paw_nlpspd%nboxp_f(2,2,iat)
            nu3=PAWD%paw_nlpspd%nboxp_f(2,3,iat)
            call fill_logrid(at%geocode,n1,n2,n3,nl1,nu1,nl2,nu2,nl3,nu3,0,1,  &
               &   at%ntypes,at%iatype(iatat),rxyz(1,iatat),radii_cf(1,2),1*fpmult,hx,hy,hz,logrid)
            iseg=PAWD%paw_nlpspd%nseg_p(2*iat-1)+1
            mseg=PAWD%paw_nlpspd%nseg_p(2*iat)-PAWD%paw_nlpspd%nseg_p(2*iat-1)
            if (mseg > 0) then
               call segkeys(n1,n2,n3,nl1,nu1,nl2,nu2,nl3,nu3,  & 
               logrid,mseg,PAWD%paw_nlpspd%keyg_p(1,iseg),PAWD%paw_nlpspd%keyv_p(iseg))
               mvctr =PAWD%paw_nlpspd%nvctr_p(2*iat)-PAWD%paw_nlpspd%nvctr_p(2*iat-1)
            end if


         endif
      endif
   enddo

   if (orbs%norbp > 0) then
      iskpt=orbs%iokpt(1)
      iekpt=orbs%iokpt(orbs%norbp)
   else
      iskpt=1
      iekpt=1
   end if

   istart_c=1
   do ikpt=iskpt,iekpt     

      !features of the k-point ikpt
      kx=orbs%kpts(1,ikpt)
      ky=orbs%kpts(2,ikpt)
      kz=orbs%kpts(3,ikpt)
      !!  write( *, '(A,i4,1x,A,3(1x,d20.10))') " IKPT , " , ikpt, " K " , orbs%kpts(:,ikpt)
      !evaluate the complexity of the k-point
      if (kx**2 + ky**2 + kz**2 == 0.0_gp) then
         ncplx=1
      else
         ncplx=2
      end if

      startjorb=1
      jorb=1
      Gocc(:)=0.0_wp
      iproj=0

      iat=0
      do iatat=1, at%nat
         if (  at%paw_NofL(at%iatype(iatat)).gt.0  ) then
            iat=iat+1
            mproj=0
            do while( jorb<=PAWD%G%ncoeff         .and. PAWD%iorbtolr(jorb)== iat)
               mproj=mproj+1
               if(jorb==PAWD%G%ncoeff) exit
               jorb=jorb+1
            end do

            PAWD%ilr_to_mproj(iat)=mproj
            if( mproj>0) then
               nvctr_c  =PAWD%paw_nlpspd%nvctr_p(2*iat-1)-PAWD%paw_nlpspd%nvctr_p(2*iat-2)
               nvctr_f  =PAWD%paw_nlpspd%nvctr_p(2*iat  )-PAWD%paw_nlpspd%nvctr_p(2*iat-1)

               jorb=startjorb
               do while( jorb<=PAWD%G%ncoeff  .and. PAWD%iorbtolr(jorb)== iat) 
                  iproj=iproj+1
                  PAWD%iproj_to_l(iproj)   = iorbto_l(jorb)
                  PAWD%iproj_to_paw_nchannels(iproj)   = iorbto_paw_nchannels(jorb)
                  istart_c=istart_c + (   nvctr_c    +   7*nvctr_f   )*ncplx
                  jorb=jorb+1
                  if(jorb> PAWD%G%ncoeff) exit
               end do
               if( .not. PAWD%DistProjApply) then
                  istart_c= istart_c-mproj*(nvctr_c+7*nvctr_f)*ncplx
                  call fillPawProjOnTheFly(PAWD, Glr, iat,  hx,hy,hz, kx,ky,kz, startjorb,&
                     &   istart_c, at%geocode , at, iatat) 
                  istart_c= istart_c+mproj*(nvctr_c+7*nvctr_f)*ncplx
               endif
            end if
            startjorb=jorb
         end if
      enddo
   enddo
   if (istart_c-1 /= PAWD%paw_nlpspd%nprojel) stop 'incorrect once-and-for-all psp generation'


   if( .not. PAWD%DistProjApply) then
      call deallocate_gwf_c(PAWD%G,subname)
   endif

   i_all=-product(shape(logrid))*kind(logrid)
   deallocate(logrid,stat=i_stat)
   call memocc(i_stat,i_all,'logrid',subname)

   i_all=-product(shape(Gocc))*kind(Gocc)
   deallocate(Gocc,stat=i_stat)
   call memocc(i_stat,i_all,'Gocc',subname)

   !!$  i_all=-product(shape(iorbtolr))*kind(iorbtolr)
   !!$  deallocate(iorbtolr,stat=i_stat)
   !!$  call memocc(i_stat,i_all,'iorbtolr',subname)

   i_all=-product(shape(iorbto_l))*kind(iorbto_l)
   deallocate(iorbto_l,stat=i_stat)
   call memocc(i_stat,i_all,'iorbto_l',subname)

   i_all=-product(shape(iorbto_paw_nchannels))*kind(iorbto_paw_nchannels)
   deallocate(iorbto_paw_nchannels,stat=i_stat)
   call memocc(i_stat,i_all,'iorbto_paw_nchannels',subname)





   i_all=-product(shape(iorbto_m))*kind(iorbto_m)
   deallocate(iorbto_m,stat=i_stat)
   call memocc(i_stat,i_all,'iorbto_m',subname)

   i_all=-product(shape(iorbto_ishell))*kind(iorbto_ishell)
   deallocate(iorbto_ishell,stat=i_stat)
   call memocc(i_stat,i_all,'iorbto_ishell',subname)


   i_all=-product(shape(iorbto_iexpobeg))*kind(iorbto_iexpobeg)
   deallocate(iorbto_iexpobeg,stat=i_stat)
   call memocc(i_stat,i_all,'iorbto_iexpobeg',subname)


END SUBROUTINE createPawProjectorsArrays


!> Input guess wavefunction diagonalization
subroutine input_wf_diag(iproc,nproc,at,rhodsc,&
     orbs,nvirt,comms,Lzd,hx,hy,hz,rxyz,rhopot,rhocore,pot_ion,&
      &   nlpspd,proj,pkernel,pkernelseq,ixc,psi,hpsi,psit,G,&
     nscatterarr,ngatherarr,nspin,potshortcut,symObj,irrzon,phnons,GPU,input,radii_cf)
   ! Input wavefunctions are found by a diagonalization in a minimal basis set
   ! Each processors write its initial wavefunctions into the wavefunction file
   ! The files are then read by readwave
   ! @todo pass GPU to be a local variable of this routine (initialized and freed here)
   use module_base
   use module_interfaces, except_this_one => input_wf_diag
   use module_types
   use Poisson_Solver
  use libxc_functionals
   implicit none
   !Arguments
   integer, intent(in) :: iproc,nproc,ixc,symObj
   integer, intent(inout) :: nspin,nvirt
   real(gp), intent(in) :: hx,hy,hz
  type(atoms_data), intent(inout) :: at
   type(rho_descriptors),intent(in) :: rhodsc
   type(orbitals_data), intent(inout) :: orbs
   type(nonlocal_psp_descriptors), intent(in) :: nlpspd
  type(local_zone_descriptors), intent(inout) :: Lzd
   type(communications_arrays), intent(in) :: comms
   type(GPU_pointers), intent(inout) :: GPU
   type(input_variables):: input
   integer, dimension(0:nproc-1,4), intent(in) :: nscatterarr !n3d,n3p,i3s+i3xcsh-1,i3xcsh
   integer, dimension(0:nproc-1,2), intent(in) :: ngatherarr 
   real(gp), dimension(3,at%nat), intent(in) :: rxyz
   real(wp), dimension(nlpspd%nprojel), intent(in) :: proj
   real(dp), dimension(*), intent(inout) :: rhopot,pot_ion
   type(gaussian_basis), intent(out) :: G !basis for davidson IG
   real(wp), dimension(:), pointer :: psi,hpsi,psit,rhocore
   real(dp), dimension(:), pointer :: pkernel,pkernelseq
   integer, intent(in) ::potshortcut
   integer, dimension(*), intent(in) :: irrzon
   real(dp), dimension(*), intent(in) :: phnons
  real(gp), dimension(at%ntypes,3), intent(in) :: radii_cf
   !local variables
   character(len=*), parameter :: subname='input_wf_diag'
   logical :: switchGPUconv,switchOCLconv
   integer :: i_stat,i_all,iat,nspin_ig,iorb,idum=0,ncplx,nrhodim,i3rho_add,irhotot_add,irho_add,ispin
   real(kind=4) :: tt,builtin_rand
   real(gp) :: hxh,hyh,hzh,eks,eexcu,vexcu,epot_sum,ekin_sum,ehart,eexctX,eproj_sum,eSIC_DC,etol,accurex
   type(orbitals_data) :: orbse
   type(communications_arrays) :: commse
   integer, dimension(:,:), allocatable :: norbsc_arr
   real(wp), dimension(:), allocatable :: potxc,passmat
   real(wp), dimension(:,:,:), allocatable :: mom_vec
   real(gp), dimension(:), allocatable :: locrad
  real(wp), dimension(:), pointer :: pot,pot1
   real(wp), dimension(:,:,:), pointer :: psigau
! #### Linear Scaling Variables
  integer :: ilr,ityp
  logical :: calc                           
  real(dp),dimension(:),pointer:: Lpsi,Lhpsi
  logical :: linear, withConfinement
!  integer :: dim1,dim2                    !debug plotting local wavefunctions
!  real(dp) :: factor                      !debug plotting local wavefunctions
!  integer,dimension(at%nat) :: projflg    !debug nonlocal_forces
!  type(local_zone_descriptors) :: Lzd                 
  integer,dimension(:),allocatable :: norbsc
  logical,dimension(:),allocatable:: calculateBounds
!  real(gp), dimension(3,at%nat) :: fsep                 !debug for debug nonlocal_forces
!  real(wp), dimension(nlpspd%nprojel) :: projtmp        !debug for debug nonlocal forces
!  integer :: ierr                                       !for debugging
  real(8),dimension(:),pointer:: Lpot

   allocate(norbsc_arr(at%natsc+1,nspin+ndebug),stat=i_stat)
   call memocc(i_stat,norbsc_arr,'norbsc_arr',subname)
   allocate(locrad(at%nat+ndebug),stat=i_stat)
   call memocc(i_stat,locrad,'locrad',subname)

   if (iproc == 0) then
      write(*,'(1x,a)')&
         &   '------------------------------------------------------- Input Wavefunctions Creation'
      !yaml_output
      write(70,'(a)')repeat(' ',yaml_indent)//'- Input Hamiltonian: { '
      yaml_indent=yaml_indent+2 !list element
   end if
   !spin for inputguess orbitals
   if (nspin == 4) then
      nspin_ig=1
   else
      nspin_ig=nspin
   end if

   call inputguess_gaussian_orbitals(iproc,nproc,at,rxyz,nvirt,nspin_ig,&
      &   orbs,orbse,norbsc_arr,locrad,G,psigau,eks)

   !allocate communications arrays for inputguess orbitals
   !call allocate_comms(nproc,orbse,commse,subname)
  call orbitals_communicators(iproc,nproc,Lzd%Glr,orbse,commse,basedist=comms%nvctr_par(0:,1:))  

   !use the eval array of orbse structure to save the original values
   allocate(orbse%eval(orbse%norb*orbse%nkpts+ndebug),stat=i_stat)
   call memocc(i_stat,orbse%eval,'orbse%eval',subname)

   hxh=.5_gp*hx
   hyh=.5_gp*hy
   hzh=.5_gp*hz

   !check the communication distribution
  !call check_communications(iproc,nproc,orbse,Lzd%Glr,commse)

   !once the wavefunction coefficients are known perform a set 
   !of nonblocking send-receive operations to calculate overlap matrices

   !!!  !create mpirequests array for controlling the success of the send-receive operation
   !!!  allocate(mpirequests(nproc-1+ndebug),stat=i_stat)
   !!!  call memocc(i_stat,mpirequests,'mpirequests',subname)
   !!!
   !!!  call nonblocking_transposition(iproc,nproc,G%ncoeff,orbse%isorb+orbse%norbp,&
   !!!       orbse%nspinor,psigau,orbse%norb_par,mpirequests)

! ###################################################################
!!experimental part for building the localisation regions
! ###################################################################

  call check_linear_and_create_Lzd(iproc,nproc,input,Lzd,at,orbse,rxyz,radii_cf)

  if (Lzd%linear) then

     if(iproc==0) then
        write(*,'(1x,A)') 'Entering the Linear IG'
!        write(*,'(1x,A)') 'The localization radii are set to 10 times the covalent radii'
!        do iat=1,at%ntypes
!           write(*,'(1x,A,1x,A,A,1x,1pe9.3,1x,A)') 'For atom',trim(at%atomnames(iat)),' :', at%rloc(iat,1),'Bohrs'
!        end do
     end if
        

     call timing(iproc,'constrc_locreg','ON')

   ! Assign orbitals to locreg (done because each orbitals corresponds to an atomic function)
   !  call assignToLocreg(iproc,nproc,orbse%nspinor,nspin_ig,at,orbse,Lzd)
  
   ! determine the wavefunction dimension
   !  call wavefunction_dimension(Lzd,orbse)

   ! determine the localization regions
     ! calculateBounds indicate whether the arrays with the bounds (for convolutions...) shall also
     ! be allocated and calculated. In principle this is only necessary if the current process has orbitals
     ! in this localization region.
!     allocate(calculateBounds(lzd%nlr),stat=i_stat)
!     call memocc(i_stat,calculateBounds,'calculateBounds',subname)
!     calculateBounds=.true.

!     call determine_locreg_periodic(iproc,Lzd%nlr,rxyz,locrad,hx,hy,hz,Lzd%Glr,Lzd%Llr,calculateBounds)
!     call determine_locreg_parallel(iproc,nproc,Lzd%nlr,rxyz,locrad,hx,hy,hz,Lzd%Glr,Lzd%Llr,orbse)
!     deallocate(calculateBounds,stat=i_stat)
!     call memocc(i_stat,i_all,'calculateBounds',subname)


     call timing(iproc,'constrc_locreg','OF')

   !determine the Lnlpspd
 !  call prepare_lnlpspd(iproc, at, input, orbse, rxyz, radii_cf, lzd)


     !!call timing(iproc,'create_nlpspd ','ON')
     !!allocate(Lzd%Lnlpspd(Lzd%nlr),stat=i_stat)
     !!do ilr=1,Lzd%nlr
     !!   calc=.false.
     !!   do iorb=1,orbse%norbp
     !!      if(ilr == orbse%inwhichLocreg(iorb+orbse%isorb)) calc=.true.
     !!   end do
     !!   if (.not. calc) cycle         !calculate only for the locreg on this processor, without repeating for same locreg
     !!   ! allocate projflg
     !!   allocate(Lzd%Llr(ilr)%projflg(at%nat),stat=i_stat)
     !!   call memocc(i_stat,Lzd%Llr(ilr)%projflg,'Lzd%Llr(ilr)%projflg',subname)
     !!   call nlpspd_to_locreg(input,iproc,Lzd%Glr,Lzd%Llr(ilr),rxyz,at,orbse,&
     !!    &      radii_cf,input%frmult,input%frmult,hx,hy,hz,Lzd%Gnlpspd,Lzd%Lnlpspd(ilr),Lzd%Llr(ilr)%projflg)
     !!end do
     !!call timing(iproc,'create_nlpspd ','OF')

    !allocate the wavefunction in the transposed way to avoid allocations/deallocations
     allocate(Lpsi(Lzd%Lpsidimtot+ndebug),stat=i_stat)
     call memocc(i_stat,Lpsi,'Lpsi',subname)
     call razero(Lzd%Lpsidimtot,Lpsi)

    ! Construct wavefunction inside the locregs (the orbitals are ordered by locreg)
     call timing(iproc,'wavefunction  ','ON')
     call gaussians_to_wavelets_new2(iproc,nproc,Lzd,orbse,hx,hy,hz,G,psigau(1,1,min(orbse%isorb+1,orbse%norb)),Lpsi(1))
     call timing(iproc,'wavefunction  ','OF')

!#####################
!DEBUG nonlocal_forces
!!    if(iproc==0) then
!!       print *,'Entering nonlocal forces'
!!    end if
!!  !allocate the wavefunction in the transposed way to avoid allocations/deallocations
!!    allocate(psi(orbse%npsidim+ndebug),stat=i_stat)
!!    call memocc(i_stat,psi,'psi',subname)
!!
!!  !use only the part of the arrays for building the hamiltonian matrix
!!    call gaussians_to_wavelets_new(iproc,nproc,Glr,orbse,hx,hy,hz,G,&
!!         psigau(1,1,min(orbse%isorb+1,orbse%norb)),psi)
!!
!!    call timing(iproc,'ApplyProj     ','ON')    
!!    projtmp = 0.0_wp
!!    fsep = 0.0_wp
!!    call nonlocal_forces(iproc,Glr,hx,hy,hz,at,rxyz,orbse,nlpspd,projtmp,Glr%wfd,psi,fsep,.false.)
!!    call mpiallred(fsep(1,1),3*at%nat,MPI_SUM,MPI_COMM_WORLD,ierr) 
!!    call timing(iproc,'ApplyProj     ','OF')
!!
!!    if(iproc==0) then
!!    do iat=1,at%nat
!!    open(44,file='Force_ref.dat',status='unknown')
!!    print *,'(C)Forces on atom',iat,' :',iproc,fsep(:,iat)
!!    write(44,*)'Forces on atom',iat,' :',iproc,fsep(:,iat)
!!    end do
!!    end if
!!  
!!
!!    call timing(iproc,'create_nlpspd ','ON')
!!    projtmp = 0.0_wp
!!    fsep = 0.0_wp
!!    call Linearnonlocal_forces(iproc,Lzd,hx,hy,hz,at,rxyz,orbse,projtmp,Lpsi,fsep,.false.,orbse)
!!    call mpiallred(fsep(1,1),3*at%nat,MPI_SUM,MPI_COMM_WORLD,ierr)
!!    call timing(iproc,'create_nlpspd ','OF')
!!
!!    if(iproc==0) then
!!    open(44,file='Force.dat',status='unknown')
!!    do iat=1,at%nat
!!    print *,'(L)Forces on atom',iat,' :',iproc,fsep(:,iat)
!!    write(44,*)'Forces on atom',iat,' :',iproc,fsep(:,iat)
!!    end do
!!    end if
!!
!!    call timing(iproc,'            ','RE')
!!    call mpi_finalize(ierr)
!!    stop
!!
!END DEBUG nonlocal_forces
!#########################
!DEBUG
     ! Print the wavefunctions
     !factor = real(Lzd%Glr%d%n1,dp)/real(Lzd%Llr(1)%d%n1,dp)
     !dim1 = Lzd%Llr(1)%wfd%nvctr_c+7*Lzd%Llr(1)%wfd%nvctr_f
     !dim2 = Lzd%Llr(2)%wfd%nvctr_c+7*Lzd%Llr(2)%wfd%nvctr_f
     !call plot_wf('orbital1   ',1,at,factor,Lzd%Llr(1),hx,hy,hz,rxyz,Lpsi(1:dim1),'')
     !call plot_wf('orbital2   ',1,at,factor,Lzd%Llr(1),hx,hy,hz,rxyz,Lpsi(dim1+1:dim1+dim1),'')
     !factor = real(Lzd%Glr%d%n1,dp)/real(Lzd%Llr(2)%d%n1,dp)
     !call plot_wf('orbital3   ',1,at,factor,Lzd%Llr(2),hx,hy,hz,rxyz,Lpsi(dim1+dim1+1:2*dim1+dim2),'')
     !call plot_wf('orbital4   ',1,at,factor,Lzd%Llr(2),hx,hy,hz,rxyz,Lpsi(2*dim1+dim2+1:2*dim1+2*dim2),'')

     !print *,'iproc,sum(Lpsi)',iproc,sum(Lpsi)
     !open(44,file='Lpsi',status='unknown')
     !do ilr = 1,size(Lpsi)
     !write(44,*)Lpsi(ilr)
     !end do
     !close(44)
!END DEBUG

     call sumrhoLinear(iproc,nproc,Lzd,orbse,hxh,hyh,hzh,Lpsi,rhopot,nscatterarr,nspin,GPU,symObj, irrzon, phnons, rhodsc)    


     if(orbs%nspinor==4) then
        !this wrapper can be inserted inside the poisson solver 
        call PSolverNC(at%geocode,'D',iproc,nproc,Lzd%Glr%d%n1i,Lzd%Glr%d%n2i,Lzd%Glr%d%n3i,&
          nscatterarr(iproc,1),& !this is n3d
          ixc,hxh,hyh,hzh,&
          rhopot,pkernel,pot_ion,ehart,eexcu,vexcu,0.d0,.true.,4)
!          print *,'ehart,eexcu,vexcu',ehart,eexcu,vexcu

     else

        if (nscatterarr(iproc,2) >0) then
           allocate(potxc(Lzd%Glr%d%n1i*Lzd%Glr%d%n2i*nscatterarr(iproc,2)*nspin+ndebug),stat=i_stat)
           call memocc(i_stat,potxc,'potxc',subname)
       else
          allocate(potxc(1+ndebug),stat=i_stat)
          call memocc(i_stat,potxc,'potxc',subname)
       end if 
  
       call XC_potential(Lzd%Glr%geocode,'D',iproc,nproc,&
           Lzd%Glr%d%n1i,Lzd%Glr%d%n2i,Lzd%Glr%d%n3i,ixc,hxh,hyh,hzh,&
           rhopot,eexcu,vexcu,nspin,rhocore,potxc)
  
!        write(*,*) 'eexcu, vexcu', eexcu, vexcu
  
       if( iand(potshortcut,4)==0) then
          call H_potential(Lzd%Glr%geocode,'D',iproc,nproc,&
               Lzd%Glr%d%n1i,Lzd%Glr%d%n2i,Lzd%Glr%d%n3i,hxh,hyh,hzh,&
               rhopot,pkernel,pot_ion,ehart,0.0_dp,.true.)
       endif

  
        !sum the two potentials in rhopot array
        !fill the other part, for spin, polarised
        if (nspin == 2) then
           call dcopy(Lzd%Glr%d%n1i*Lzd%Glr%d%n2i*nscatterarr(iproc,2),rhopot(1),1,&
                rhopot(Lzd%Glr%d%n1i*Lzd%Glr%d%n2i*nscatterarr(iproc,2)+1),1)
        end if
        !spin up and down together with the XC part
        call axpy(Lzd%Glr%d%n1i*Lzd%Glr%d%n2i*nscatterarr(iproc,2)*nspin,1.0_dp,potxc(1),1,&
             rhopot(1),1)
     
        i_all=-product(shape(potxc))*kind(potxc)
        deallocate(potxc,stat=i_stat)
        call memocc(i_stat,i_all,'potxc',subname)
     end if
  
    if (input%exctxpar == 'OP2P') eexctX = -99.0_gp
   
    !!call full_local_potential(iproc,nproc,Lzd%Glr%d%n1i*Lzd%Glr%d%n2i*nscatterarr(iproc,2),&
    !!     Lzd%Glr%d%n1i*Lzd%Glr%d%n2i*Lzd%Glr%d%n3i,nspin,&
    !!     orbse%norb,orbse%norbp,ngatherarr,rhopot,pot)    

    !check the size of the rhopot array related to NK SIC
    nrhodim=nspin 
    i3rho_add=0
    if (input%SIC%approach=='NK') then
       nrhodim=2*nrhodim
       i3rho_add=Lzd%Glr%d%n1i*Lzd%Glr%d%n2i*nscatterarr(iproc,4)+1
    end if

    ! Create local potential
    call full_local_potential2(iproc, nproc, lzd%glr%d%n1i*lzd%glr%d%n2i*nscatterarr(iproc,2), &
         lzd%glr%d%n1i*lzd%glr%d%n2i*lzd%glr%d%n3i,Lzd%Glr%d%n1i*Lzd%Glr%d%n2i*nscatterarr(iproc,1)*nrhodim,nspin, orbse, lzd, &
         ngatherarr, rhopot, Lpot, 1)

   !allocate the wavefunction in the transposed way to avoid allocations/deallocations
    allocate(Lhpsi(Lzd%Lpsidimtot+ndebug),stat=i_stat)
    call memocc(i_stat,Lhpsi,'Lhpsi',subname)

    ! the loop on locreg is inside LinearHamiltonianApplication
!    call LinearHamiltonianApplication(input,iproc,nproc,at,Lzd,orbse,hx,hy,hz,rxyz,&
!     proj,ngatherarr,pot,Lpsi,Lhpsi,&
!     ekin_sum,epot_sum,eexctX,eproj_sum,nspin,GPU,radii_cf,pkernel=pkernelseq)


    withConfinement=.false.
    call HamiltonianApplication3(iproc, nproc, at, orbse, hx, hy, hz, rxyz, &
         proj, lzd, ngatherarr, Lpot, lpsi, lhpsi, &
         ekin_sum, epot_sum, eexctX, eproj_sum, nspin, GPU, withConfinement, .true., &
         pkernel=pkernelseq)

    ! Deallocate local potential
    i_all=-product(shape(Lpot))*kind(Lpot)
    deallocate(Lpot,stat=i_stat)
    call memocc(i_stat,i_all,'Lpot',subname)
    i_all=-product(shape(orbse%ispot))*kind(orbse%ispot)
    deallocate(orbse%ispot,stat=i_stat)
    call memocc(i_stat,i_all,'orbse%ispot',subname)


    ! Deallocate PSP stuff
    !call free_lnlpspd(orbse, lzd)

    !!call HamiltonianApplication2(iproc,nproc,at,orbse,hx,hy,hz,rxyz,&
    !!     proj,Lzd,ngatherarr,pot,Lpsi,Lhpsi,&
    !!     ekin_sum,epot_sum,eexctX,eproj_sum,nspin,GPU,pkernel=pkernelseq)


    accurex=abs(eks-ekin_sum)
    !tolerance for comparing the eigenvalues in the case of degeneracies
    etol=accurex/real(orbse%norbu,gp)
    if (iproc == 0 .and. verbose > 1) write(*,'(1x,a,2(f19.10))') 'done. ekin_sum,eks:',ekin_sum,eks
    if (iproc == 0) then
       write(*,'(1x,a,3(1x,1pe18.11e2))') 'ekin_sum,epot_sum,eproj_sum',  &
            ekin_sum,epot_sum,eproj_sum
       write(*,'(1x,a,3(1x,1pe18.11e2))') '   ehart,   eexcu,    vexcu',ehart,eexcu,vexcu
    endif

    ! Now the wavefunctions (Lpsi) and the Hamiltonian applied to the wavefunctions (Lhpsi)
    ! are completely constructed. We must now solve the eigensystem by diagonalizating the
    ! Hamiltonian (done by calling LinearDiagHam). 
     if (iproc == 0 .and. verbose > 1) write(*,'(1x,a)')&
          'Input Wavefunctions Orthogonalization:'

    ! allocate psit
    !allocate(psit(orbs%npsidim+ndebug),stat=i_stat)
    !call memocc(i_stat,psit,'psit',subname)       
    nullify(psit)  !will be created in LDiagHam

    !use DiagHam to verify the transposition between the 
    !localized orbital distribution (LOD) scheme and the global components distribution scheme (GCD)
    !in principle LDiagHam should
    ! 1) take the Lpsi and Lhpsi in the LOD 
    ! 2) create the IG transposed psit in the GCD
    ! 3) deallocate Lpsi
    ncplx=1
    if (orbs%nspinor > 1) ncplx=2
    allocate(passmat(ncplx*orbs%nkptsp*(orbse%norbu*orbs%norbu+orbse%norbd*orbs%norbd)+ndebug),stat=i_stat)
    call memocc(i_stat,passmat,'passmat',subname)

    call LDiagHam(iproc,nproc,at%natsc,nspin_ig,orbs,Lzd,comms,&
         Lpsi,Lhpsi,psit,input%orthpar,passmat,orbse,commse,etol,norbsc_arr)

!    call LinearDiagHam(iproc,at,etol,Lzd,orbse,orbs,nspin,at%natsc,Lhpsi,Lpsi,psit,norbsc_arr=norbsc_arr)!,orbsv)

     i_all=-product(shape(passmat))*kind(passmat)
     deallocate(passmat,stat=i_stat)
     call memocc(i_stat,i_all,'passmat',subname)
    
    ! Don't need Lzd anymore (if only input guess)
!    call deallocate_Lzd(Lzd,subname)

    !rename Lpsi and Lhpsi
    psi => Lpsi
    hpsi => Lhpsi

    ! Don't need Lpsi, Lhpsi and locrad anymore
!    i_all = -product(shape(Lpsi))*kind(Lpsi)
!    deallocate(Lpsi,stat=i_stat)
    nullify(Lpsi) ;i_stat=0
!    call memocc(i_stat,i_all,'Lpsi',subname)
!    i_all = -product(shape(Lhpsi))*kind(Lhpsi)
!    deallocate(Lhpsi,stat=i_stat)
    nullify(Lhpsi);i_stat=0
!    call memocc(i_stat,i_all,'Lhpsi',subname)
    i_all=-product(shape(locrad))*kind(locrad)
    deallocate(locrad,stat=i_stat)
    call memocc(i_stat,i_all,'locrad',subname)
     
!####################################################################################################################################################
! END EXPERIMENTAL
!####################################################################################################################################################
  else
   ! determine the wavefunction dimension
   call wavefunction_dimension(Lzd,orbse)

   !allocate the wavefunction in the transposed way to avoid allocations/deallocations
     allocate(psi(orbse%npsidim+ndebug),stat=i_stat)
     call memocc(i_stat,psi,'psi',subname)

     !allocate arrays for the GPU if a card is present
     switchGPUconv=.false.
     switchOCLconv=.false.
     if (GPUconv .and. potshortcut ==0 ) then
        call prepare_gpu_for_locham(Lzd%Glr%d%n1,Lzd%Glr%d%n2,Lzd%Glr%d%n3,nspin_ig,&
             hx,hy,hz,Lzd%Glr%wfd,orbse,GPU)
     else if (OCLconv .and. potshortcut ==0) then
        call allocate_data_OCL(Lzd%Glr%d%n1,Lzd%Glr%d%n2,Lzd%Glr%d%n3,at%geocode,&
             nspin_ig,Lzd%Glr%wfd,orbse,GPU)
        if (iproc == 0) write(*,*)&
             'GPU data allocated'
     else if (GPUconv .and. potshortcut >0 ) then
        switchGPUconv=.true.
        GPUconv=.false.
     else if (OCLconv .and. potshortcut >0 ) then
        switchOCLconv=.true.
        OCLconv=.false.
     end if

    call timing(iproc,'wavefunction  ','ON')   
   !use only the part of the arrays for building the hamiltonian matrix
     call gaussians_to_wavelets_new(iproc,nproc,Lzd%Glr,orbse,hx,hy,hz,G,&
          psigau(1,1,min(orbse%isorb+1,orbse%norb)),psi)
    call timing(iproc,'wavefunction  ','OF')
     i_all=-product(shape(locrad))*kind(locrad)
     deallocate(locrad,stat=i_stat)
     call memocc(i_stat,i_all,'locrad',subname)

   !check the size of the rhopot array related to NK SIC
   nrhodim=nspin
   i3rho_add=0
   if (input%SIC%approach=='NK') then
      nrhodim=2*nrhodim
     i3rho_add=Lzd%Glr%d%n1i*Lzd%Glr%d%n2i*nscatterarr(iproc,4)+1
   end if

   !application of the hamiltonian for gaussian based treatment
  if(.false.) then
     call sumrho(iproc,nproc,orbse,Lzd%Glr,hxh,hyh,hzh,psi,rhopot,&
         nscatterarr,nspin,GPU,symObj,irrzon,phnons,rhodsc)
  end if

  ! test merging of the cubic and linear code
  call sumrhoLinear(iproc,nproc,Lzd,orbse,hxh,hyh,hzh,psi,rhopot,nscatterarr,nspin,GPU,symObj, irrzon, phnons, rhodsc)    

   !-- if spectra calculation uses a energy dependent potential
   !    input_wf_diag will write (to be used in abscalc)
   !    the density to the file electronic_density.cube
   !  The writing is activated if  5th bit of  in%potshortcut is on.
   if( iand( potshortcut,16)==0 .and. potshortcut /= 0) then
      call plot_density_cube_old('electronic_density',&
          iproc,nproc,Lzd%Glr%d%n1,Lzd%Glr%d%n2,Lzd%Glr%d%n3,Lzd%Glr%d%n1i,Lzd%Glr%d%n2i,Lzd%Glr%d%n3i,nscatterarr(iproc,2),  & 
          nspin,hxh,hyh,hzh,at,rxyz,ngatherarr,rhopot(1+nscatterarr(iproc,4)*Lzd%Glr%d%n1i*Lzd%Glr%d%n2i))
   endif
   !---

   !before creating the potential, save the density in the second part 
   !if the case of NK SIC, so that the potential can be created afterwards
   !copy the density contiguously since the GGA is calculated inside the NK routines
   if (input%SIC%approach=='NK') then
     irhotot_add=Lzd%Glr%d%n1i*Lzd%Glr%d%n2i*nscatterarr(iproc,4)+1
     irho_add=Lzd%Glr%d%n1i*Lzd%Glr%d%n2i*nscatterarr(iproc,1)*input%nspin+1
      do ispin=1,input%nspin
        call dcopy(Lzd%Glr%d%n1i*Lzd%Glr%d%n2i*nscatterarr(iproc,2),rhopot(irhotot_add),1,rhopot(irho_add),1)
        irhotot_add=irhotot_add+Lzd%Glr%d%n1i*Lzd%Glr%d%n2i*nscatterarr(iproc,1)
        irho_add=irho_add+Lzd%Glr%d%n1i*Lzd%Glr%d%n2i*nscatterarr(iproc,2)
      end do
   end if
     if(orbs%nspinor==4) then
        !this wrapper can be inserted inside the poisson solver 
        call PSolverNC(at%geocode,'D',iproc,nproc,Lzd%Glr%d%n1i,Lzd%Glr%d%n2i,Lzd%Glr%d%n3i,&
             nscatterarr(iproc,1),& !this is n3d
             ixc,hxh,hyh,hzh,&
             rhopot,pkernel,pot_ion,ehart,eexcu,vexcu,0.d0,.true.,4)
     else
        !Allocate XC potential
        if (nscatterarr(iproc,2) >0) then
           allocate(potxc(Lzd%Glr%d%n1i*Lzd%Glr%d%n2i*nscatterarr(iproc,2)*nspin+ndebug),stat=i_stat)
           call memocc(i_stat,potxc,'potxc',subname)
        else
           allocate(potxc(1+ndebug),stat=i_stat)
           call memocc(i_stat,potxc,'potxc',subname)
        end if
 
        call XC_potential(at%geocode,'D',iproc,nproc,&
             Lzd%Glr%d%n1i,Lzd%Glr%d%n2i,Lzd%Glr%d%n3i,ixc,hxh,hyh,hzh,&
             rhopot,eexcu,vexcu,nspin,rhocore,potxc)
        if( iand(potshortcut,4)==0) then
           call H_potential(at%geocode,'D',iproc,nproc,&
                Lzd%Glr%d%n1i,Lzd%Glr%d%n2i,Lzd%Glr%d%n3i,hxh,hyh,hzh,&
                rhopot,pkernel,pot_ion,ehart,0.0_dp,.true.)
        endif
   
        !sum the two potentials in rhopot array
        !fill the other part, for spin, polarised
        if (nspin == 2) then
           call dcopy(Lzd%Glr%d%n1i*Lzd%Glr%d%n2i*nscatterarr(iproc,2),rhopot(1),1,&
                rhopot(Lzd%Glr%d%n1i*Lzd%Glr%d%n2i*nscatterarr(iproc,2)+1),1)
        end if
        !spin up and down together with the XC part
        call axpy(Lzd%Glr%d%n1i*Lzd%Glr%d%n2i*nscatterarr(iproc,2)*nspin,1.0_dp,potxc(1),1,&
             rhopot(1),1)
   
   
        i_all=-product(shape(potxc))*kind(potxc)
        deallocate(potxc,stat=i_stat)
        call memocc(i_stat,i_all,'potxc',subname)
   
     end if
   
   !!!  if (nproc == 1) then
   !!!     !calculate the overlap matrix as well as the kinetic overlap
   !!!     !in view of complete gaussian calculation
   !!!     allocate(ovrlp(G%ncoeff*G%ncoeff),stat=i_stat)
   !!!     call memocc(i_stat,ovrlp,'ovrlp',subname)
   !!!     allocate(tmp(G%ncoeff,orbse%norb),stat=i_stat)
   !!!     call memocc(i_stat,tmp,'tmp',subname)
   !!!     allocate(smat(orbse%norb,orbse%norb),stat=i_stat)
   !!!     call memocc(i_stat,smat,'smat',subname)
   !!!
   !!!     !overlap calculation of the gaussian matrix
   !!!     call gaussian_overlap(G,G,ovrlp)
   !!!     call dsymm('L','U',G%ncoeff,orbse%norb,1.0_gp,ovrlp(1),G%ncoeff,&
   !!!          gaucoeff(1,1),G%ncoeff,0.d0,tmp(1,1),G%ncoeff)
   !!!
   !!!     call gemm('T','N',orbse%norb,orbse%norb,G%ncoeff,1.0_gp,&
   !!!          gaucoeff(1,1),G%ncoeff,tmp(1,1),G%ncoeff,0.0_wp,smat(1,1),orbse%norb)
   !!!
   !!!     !print overlap matrices
   !!!     do i=1,orbse%norb
   !!!        write(*,'(i5,30(1pe15.8))')i,(smat(i,iorb),iorb=1,orbse%norb)
   !!!     end do
   !!!
   !!!     !overlap calculation of the kinetic operator
   !!!     call kinetic_overlap(G,G,ovrlp)
   !!!     call dsymm('L','U',G%ncoeff,orbse%norb,1.0_gp,ovrlp(1),G%ncoeff,&
   !!!          gaucoeff(1,1),G%ncoeff,0.d0,tmp(1,1),G%ncoeff)
   !!!
   !!!     call gemm('T','N',orbse%norb,orbse%norb,G%ncoeff,1.0_gp,&
   !!!          gaucoeff(1,1),G%ncoeff,tmp(1,1),G%ncoeff,0.0_wp,smat(1,1),orbse%norb)
   !!!
   !!!     !print overlap matrices
   !!!     tt=0.0_wp
   !!!     do i=1,orbse%norb
   !!!        write(*,'(i5,30(1pe15.8))')i,(smat(i,iorb),iorb=1,orbse%norb)
   !!!        !write(12,'(i5,30(1pe15.8))')i,(smat(i,iorb),iorb=1,orbse%norb)
   !!!        tt=tt+smat(i,i)
   !!!     end do
   !!!     print *,'trace',tt
   !!!
   !!!     !overlap calculation of the kinetic operator
   !!!     call cpu_time(t0)
   !!!     call potential_overlap(G,G,rhopot,Glr%d%n1i,Glr%d%n2i,Glr%d%n3i,hxh,hyh,hzh,&
   !!!          ovrlp)
   !!!     call cpu_time(t1)
   !!!     call dsymm('L','U',G%ncoeff,orbse%norb,1.0_gp,ovrlp(1),G%ncoeff,&
   !!!          gaucoeff(1,1),G%ncoeff,0.d0,tmp(1,1),G%ncoeff)
   !!!
   !!!     call gemm('T','N',orbse%norb,orbse%norb,G%ncoeff,1.0_gp,&
   !!!          gaucoeff(1,1),G%ncoeff,tmp(1,1),G%ncoeff,0.0_wp,smat(1,1),orbse%norb)
   !!!
   !!!     !print overlap matrices
   !!!     tt=0.0_wp
   !!!     do i=1,orbse%norb
   !!!        write(*,'(i5,30(1pe15.8))')i,(smat(i,iorb),iorb=1,orbse%norb)
   !!!        !write(12,'(i5,30(1pe15.8))')i,(smat(i,iorb),iorb=1,orbse%norb)
   !!!        tt=tt+smat(i,i)
   !!!     end do
   !!!     print *,'trace',tt
   !!!     print *, 'time',t1-t0
   !!!
   !!!     i_all=-product(shape(ovrlp))*kind(ovrlp)
   !!!     deallocate(ovrlp,stat=i_stat)
   !!!     call memocc(i_stat,i_all,'ovrlp',subname)
   !!!     i_all=-product(shape(tmp))*kind(tmp)
   !!!     deallocate(tmp,stat=i_stat)
   !!!     call memocc(i_stat,i_all,'tmp',subname)
   !!!     i_all=-product(shape(smat))*kind(smat)
   !!!     deallocate(smat,stat=i_stat)
   !!!     call memocc(i_stat,i_all,'smat',subname)
   !!!  end if
   
     if(potshortcut>0) then
   !!$    if (GPUconv) then
   !!$       call free_gpu(GPU,orbs%norbp)
   !!$    end if
        if (switchGPUconv) then
           GPUconv=.true.
        end if
        if (switchOCLconv) then
           OCLconv=.true.
        end if
   
        call deallocate_orbs(orbse,subname)
      i_all=-product(shape(orbse%eval))*kind(orbse%eval)
      deallocate(orbse%eval,stat=i_stat)
      call memocc(i_stat,i_all,'orbse%eval',subname)

        
        !deallocate the gaussian basis descriptors
        call deallocate_gwf(G,subname)
       
        i_all=-product(shape(psigau))*kind(psigau)
        deallocate(psigau,stat=i_stat)
        call memocc(i_stat,i_all,'psigau',subname)
        call deallocate_comms(commse,subname)
        i_all=-product(shape(norbsc_arr))*kind(norbsc_arr)
        deallocate(norbsc_arr,stat=i_stat)
        call memocc(i_stat,i_all,'norbsc_arr',subname)

       return 
   end if
   
     !allocate the wavefunction in the transposed way to avoid allocations/deallocations
     allocate(hpsi(orbse%npsidim+ndebug),stat=i_stat)
     call memocc(i_stat,hpsi,'hpsi',subname)
   
     !call dcopy(orbse%npsidim,psi,1,hpsi,1)
   if (input%exctxpar == 'OP2P') then
      eexctX = UNINITIALIZED(1.0_gp)
   else
      eexctX=0.0_gp
   end if

    if(.false.) then
        call full_local_potential(iproc,nproc,Lzd%Glr%d%n1i*Lzd%Glr%d%n2i*nscatterarr(iproc,2),&
          Lzd%Glr%d%n1i*Lzd%Glr%d%n2i*Lzd%Glr%d%n3i,nspin,Lzd%Glr%d%n1i*Lzd%Glr%d%n2i*nscatterarr(iproc,1)*nrhodim,&
          i3rho_add,orbse%norb,orbse%norbp,ngatherarr,rhopot,pot)

   call LocalHamiltonianApplication(iproc,nproc,at,orbse,hx,hy,hz,&
         Lzd%Glr,ngatherarr,pot,psi,hpsi,ekin_sum,epot_sum,eexctX,eSIC_DC,input%SIC,GPU,pkernel=pkernelseq)

   call NonLocalHamiltonianApplication(iproc,at,orbse,hx,hy,hz,rxyz,&
         nlpspd,proj,Lzd%Glr,psi,hpsi,eproj_sum)

        call SynchronizeHamiltonianApplication(nproc,orbse,Lzd%Glr,GPU,hpsi,ekin_sum,epot_sum,eproj_sum,eSIC_DC,eexctX)
    end if
    
    ! Create local potential
    call full_local_potential2(iproc, nproc, Lzd%Glr%d%n1i*Lzd%Glr%d%n2i*nscatterarr(iproc,2), &    
         Lzd%Glr%d%n1i*Lzd%Glr%d%n2i*Lzd%Glr%d%n3i,Lzd%Glr%d%n1i*Lzd%Glr%d%n2i*nscatterarr(iproc,1)*nrhodim,&
         nspin, orbse, Lzd, ngatherarr, rhopot, pot, 0)

    withConfinement=.false.
    call HamiltonianApplication3(iproc, nproc, at, orbse, hx, hy, hz, rxyz, &
         proj, lzd, ngatherarr, pot, psi, hpsi, &
         ekin_sum, epot_sum, eexctX, eproj_sum, nspin, GPU, withConfinement, .true., &
         pkernel=pkernel)
 
     !deallocate potential
     call free_full_potential(nproc,pot,subname)
     i_all = -product(shape(orbse%ispot))*kind(orbse%ispot)
     deallocate(orbse%ispot,stat=i_stat)
     call memocc(i_stat,i_all,'orbse%ispot',subname)
 
   !!!  !calculate the overlap matrix knowing that the original functions are gaussian-based
   !!!  allocate(thetaphi(2,G%nat+ndebug),stat=i_stat)
   !!!  call memocc(i_stat,thetaphi,'thetaphi',subname)
   !!!  thetaphi=0.0_gp
   !!!
   !!!  !calculate the scalar product between the hamiltonian and the gaussian basis
   !!!  allocate(hpsigau(G%ncoeff,orbse%norbp+ndebug),stat=i_stat)
   !!!  call memocc(i_stat,hpsigau,'hpsigau',subname)
   !!!
   !!!
   !!!  call wavelets_to_gaussians(at%geocode,orbse%norbp,Glr%d%n1,Glr%d%n2,Glr%d%n3,G,&
   !!!       thetaphi,hx,hy,hz,Glr%wfd,hpsi,hpsigau)
   !!!
   !!!  i_all=-product(shape(thetaphi))*kind(thetaphi)
   !!!  deallocate(thetaphi,stat=i_stat)
   !!!  call memocc(i_stat,i_all,'thetaphi',subname)
<<<<<<< HEAD
   
     accurex=abs(eks-ekin_sum)
     !tolerance for comparing the eigenvalues in the case of degeneracies
     etol=accurex/real(orbse%norbu,gp)
     if (iproc == 0 .and. verbose > 1) write(*,'(1x,a,2(f19.10))') 'done. ekin_sum,eks:',ekin_sum,eks
     if (iproc == 0) then
        write(*,'(1x,a,3(1x,1pe18.11))') 'ekin_sum,epot_sum,eproj_sum',  & 
             ekin_sum,epot_sum,eproj_sum
        write(*,'(1x,a,3(1x,1pe18.11))') '   ehart,   eexcu,    vexcu',ehart,eexcu,vexcu
     endif
  
=======

   accurex=abs(eks-ekin_sum)
   !tolerance for comparing the eigenvalues in the case of degeneracies
   etol=accurex/real(orbse%norbu,gp)
   if (iproc == 0 .and. verbose > 1) write(*,'(1x,a,2(f19.10))') 'done. ekin_sum,eks:',ekin_sum,eks
!!$   if (iproc == 0) then
!!$      write(*,'(1x,a,3(1x,1pe18.11))') 'ekin_sum,epot_sum,eproj_sum',  & 
!!$      ekin_sum,epot_sum,eproj_sum
!!$      write(*,'(1x,a,3(1x,1pe18.11))') '   ehart,   eexcu,    vexcu',ehart,eexcu,vexcu
!!$   endif

   if (iproc==0) then
      call write_energies(0,0,ekin_sum,epot_sum,eproj_sum,ehart,eexcu,vexcu,0.0_gp,0.0_gp,0.0_gp,0.0_gp,'Input Guess')
      !yaml output
      write(70,'(a)')repeat(' ',yaml_indent+2)//'}'
   end if

>>>>>>> 09fa458d
   !!!  call Gaussian_DiagHam(iproc,nproc,at%natsc,nspin,orbs,G,mpirequests,&
   !!!       psigau,hpsigau,orbse,etol,norbsc_arr)
   
   
   !!!  i_all=-product(shape(mpirequests))*kind(mpirequests)
   !!!  deallocate(mpirequests,stat=i_stat)
   !!!  call memocc(i_stat,i_all,'mpirequests',subname)
   
   !!!  i_all=-product(shape(hpsigau))*kind(hpsigau)
   !!!  deallocate(hpsigau,stat=i_stat)
   !!!  call memocc(i_stat,i_all,'hpsigau',subname)
   
     !free GPU if it is the case
     if (GPUconv) then
        call free_gpu(GPU,orbse%norbp)
     else if (OCLconv) then
        call free_gpu_OCL(GPU,orbse,nspin_ig)
     end if

     if (iproc == 0 .and. verbose > 1) write(*,'(1x,a)')&
          'Input Wavefunctions Orthogonalization:'
  
     !nullify psit (will be created in DiagHam)
     nullify(psit)

     !psivirt can be eliminated here, since it will be allocated before davidson
     !with a gaussian basis
   !!$  call DiagHam(iproc,nproc,at%natsc,nspin_ig,orbs,Glr%wfd,comms,&
   !!$       psi,hpsi,psit,orbse,commse,etol,norbsc_arr,orbsv,psivirt)
 
  

    !allocate the passage matrix for transforming the LCAO wavefunctions in the IG wavefucntions
     ncplx=1
     if (orbs%nspinor > 1) ncplx=2
     allocate(passmat(ncplx*orbs%nkptsp*(orbse%norbu*orbs%norbu+orbse%norbd*orbs%norbd)+ndebug),stat=i_stat)
     call memocc(i_stat,passmat,'passmat',subname)
  !!print '(a,10i5)','iproc,passmat',iproc,ncplx*orbs%nkptsp*(orbse%norbu*orbs%norbu+orbse%norbd*orbs%norbd),&
  !!     orbs%nspinor,orbs%nkptsp,orbse%norbu,orbse%norbd,orbs%norbu,orbs%norbd
    if (.false.) then
       call DiagHam(iproc,nproc,at%natsc,nspin_ig,orbs,Lzd%Glr%wfd,comms,&
          psi,hpsi,psit,input%orthpar,passmat,orbse,commse,etol,norbsc_arr)
    end if

   !test merging of Linear and cubic
     call LDiagHam(iproc,nproc,at%natsc,nspin_ig,orbs,Lzd,comms,&
         psi,hpsi,psit,input%orthpar,passmat,orbse,commse,etol,norbsc_arr)

     i_all=-product(shape(passmat))*kind(passmat)
     deallocate(passmat,stat=i_stat)
     call memocc(i_stat,i_all,'passmat',subname)

  end if  !if on linear         <<<<<<<<<<<<<<<<<<<<<<<<<<<<<<<<<<<<<<<<<<<<<<<<<<<<<<<<<<<<<<<<<<<<<<

  ! reput the good wavefunction dimensions: PUT IT inside LDiagHam? 
  call wavefunction_dimension(Lzd,orbs)


   if (input%iscf /= SCF_KIND_DIRECT_MINIMIZATION .or. input%Tel > 0.0_gp) then


     
      !clean the array of the IG eigenvalues
      call to_zero(orbse%norb*orbse%nkpts,orbse%eval(1))
      !put the actual values on it
      call dcopy(orbs%norb*orbs%nkpts,orbs%eval(1),1,orbse%eval(1),1)

      !add a small displacement in the eigenvalues
      do iorb=1,orbs%norb*orbs%nkpts
         tt=builtin_rand(idum)
         orbs%eval(iorb)=orbs%eval(iorb)*(1.0_gp+max(input%Tel,1.0e-3_gp)*real(tt,gp))
      end do

      !correct the occupation numbers wrt fermi level
      call evaltoocc(iproc,nproc,.false.,input%Tel,orbs,input%occopt)

      !restore the eigenvalues
      call dcopy(orbs%norb*orbs%nkpts,orbse%eval(1),1,orbs%eval(1),1)

   end if

!!$   !yaml output
!!$   if (iproc ==0) then
!!$      if(orbse%nspinor==4) then
!!$         allocate(mom_vec(4,orbse%norb,min(nproc,2)+ndebug),stat=i_stat)
!!$         call memocc(i_stat,mom_vec,'mom_vec',subname)
!!$         call to_zero(4*orbse%norb*min(nproc,2),mom_vec(1,1,1))
!!$      end if
!!$
!!$      !experimental part to show the actual occupation numbers which will be put in the inputguess
   !!put the occupation numbers of the normal orbitals
   !call vcopy(orbs%norb*orbs%nkpts,orbs%occup(1),1,orbse%occup(1),1)
   !!put to zero the other values
   !call to_zero(orbse%norb*orbse%nkpts-orbs%norb*orbs%nkpts,&
   !     orbse%occup(min(orbse%norb*orbse%nkpts,orbs%norb*orbs%nkpts+1)))
!!$
!!$      call write_eigenvalues_data(nproc,orbse,mom_vec)
!!$      yaml_indent=yaml_indent-2
!!$
!!$      if (orbs%nspinor ==4) then
!!$         i_all=-product(shape(mom_vec))*kind(mom_vec)
!!$         deallocate(mom_vec,stat=i_stat)
!!$         call memocc(i_stat,i_all,'mom_vec',subname)
!!$      end if
!!$   end if

   call deallocate_comms(commse,subname)

   i_all=-product(shape(norbsc_arr))*kind(norbsc_arr)
   deallocate(norbsc_arr,stat=i_stat)
   call memocc(i_stat,i_all,'norbsc_arr',subname)

   if (iproc == 0) then
      !gaussian estimation valid only for Free BC
      if (at%geocode == 'F') then
         write(*,'(1x,a,1pe9.2)') 'expected accuracy in energy ',accurex
         write(*,'(1x,a,1pe9.2)') &
            &   'expected accuracy in energy per orbital ',accurex/real(orbs%norb,kind=8)
         !write(*,'(1x,a,1pe9.2)') &
            &   !     'suggested value for gnrm_cv ',accurex/real(orbs%norb,kind=8)
      end if
   endif

   !here we can define the subroutine which generates the coefficients for the virtual orbitals
   call deallocate_gwf(G,subname)

   i_all=-product(shape(psigau))*kind(psigau)
   deallocate(psigau,stat=i_stat)
   call memocc(i_stat,i_all,'psigau',subname)

   call deallocate_orbs(orbse,subname)
   i_all=-product(shape(orbse%eval))*kind(orbse%eval)
   deallocate(orbse%eval,stat=i_stat)
   call memocc(i_stat,i_all,'orbse%eval',subname)



END SUBROUTINE input_wf_diag<|MERGE_RESOLUTION|>--- conflicted
+++ resolved
@@ -1790,37 +1790,23 @@
    !!!  i_all=-product(shape(thetaphi))*kind(thetaphi)
    !!!  deallocate(thetaphi,stat=i_stat)
    !!!  call memocc(i_stat,i_all,'thetaphi',subname)
-<<<<<<< HEAD
    
      accurex=abs(eks-ekin_sum)
      !tolerance for comparing the eigenvalues in the case of degeneracies
      etol=accurex/real(orbse%norbu,gp)
      if (iproc == 0 .and. verbose > 1) write(*,'(1x,a,2(f19.10))') 'done. ekin_sum,eks:',ekin_sum,eks
-     if (iproc == 0) then
+!!$   if (iproc == 0) then
+!!$      write(*,'(1x,a,3(1x,1pe18.11))') 'ekin_sum,epot_sum,eproj_sum',  & 
+!!$      ekin_sum,epot_sum,eproj_sum
+!!$      write(*,'(1x,a,3(1x,1pe18.11))') '   ehart,   eexcu,    vexcu',ehart,eexcu,vexcu
+!!$   endif
+
+   if (iproc==0) then
         write(*,'(1x,a,3(1x,1pe18.11))') 'ekin_sum,epot_sum,eproj_sum',  & 
              ekin_sum,epot_sum,eproj_sum
         write(*,'(1x,a,3(1x,1pe18.11))') '   ehart,   eexcu,    vexcu',ehart,eexcu,vexcu
      endif
   
-=======
-
-   accurex=abs(eks-ekin_sum)
-   !tolerance for comparing the eigenvalues in the case of degeneracies
-   etol=accurex/real(orbse%norbu,gp)
-   if (iproc == 0 .and. verbose > 1) write(*,'(1x,a,2(f19.10))') 'done. ekin_sum,eks:',ekin_sum,eks
-!!$   if (iproc == 0) then
-!!$      write(*,'(1x,a,3(1x,1pe18.11))') 'ekin_sum,epot_sum,eproj_sum',  & 
-!!$      ekin_sum,epot_sum,eproj_sum
-!!$      write(*,'(1x,a,3(1x,1pe18.11))') '   ehart,   eexcu,    vexcu',ehart,eexcu,vexcu
-!!$   endif
-
-   if (iproc==0) then
-      call write_energies(0,0,ekin_sum,epot_sum,eproj_sum,ehart,eexcu,vexcu,0.0_gp,0.0_gp,0.0_gp,0.0_gp,'Input Guess')
-      !yaml output
-      write(70,'(a)')repeat(' ',yaml_indent+2)//'}'
-   end if
-
->>>>>>> 09fa458d
    !!!  call Gaussian_DiagHam(iproc,nproc,at%natsc,nspin,orbs,G,mpirequests,&
    !!!       psigau,hpsigau,orbse,etol,norbsc_arr)
    
@@ -1877,7 +1863,6 @@
 
   ! reput the good wavefunction dimensions: PUT IT inside LDiagHam? 
   call wavefunction_dimension(Lzd,orbs)
-
 
    if (input%iscf /= SCF_KIND_DIRECT_MINIMIZATION .or. input%Tel > 0.0_gp) then
 
