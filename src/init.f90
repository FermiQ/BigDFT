!> @file
!!  Routines to initialize the information about localisation regions
!! @author
!!    Copyright (C) 2007-2011 BigDFT group
!!    This file is distributed under the terms of the
!!    GNU General Public License, see ~/COPYING file
!!    or http://www.gnu.org/copyleft/gpl.txt .
!!    For the list of contributors, see ~/AUTHORS 


!>   Calculates the descriptor arrays and nvctrp
!!   Calculates also the bounds arrays needed for convolutions
!!   Refers this information to the global localisation region descriptor
subroutine createWavefunctionsDescriptors(iproc,hx,hy,hz,atoms,rxyz,radii_cf,&
      &   crmult,frmult,Glr,output_denspot)
   use module_base
   use module_types
   implicit none
   !Arguments
   type(atoms_data), intent(in) :: atoms
   integer, intent(in) :: iproc
   real(gp), intent(in) :: hx,hy,hz,crmult,frmult
   real(gp), dimension(3,atoms%nat), intent(in) :: rxyz
   real(gp), dimension(atoms%ntypes,3), intent(in) :: radii_cf
   type(locreg_descriptors), intent(inout) :: Glr
   logical, intent(in), optional :: output_denspot
   !local variables
   character(len=*), parameter :: subname='createWavefunctionsDescriptors'
   integer :: i_all,i_stat,i1,i2,i3,iat
   integer :: n1,n2,n3,nfl1,nfu1,nfl2,nfu2,nfl3,nfu3
   logical :: my_output_denspot
   logical, dimension(:,:,:), allocatable :: logrid_c,logrid_f

   call timing(iproc,'CrtDescriptors','ON')

   if (iproc == 0) then
      write(*,'(1x,a)')&
         &   '------------------------------------------------- Wavefunctions Descriptors Creation'
   end if

   !assign the dimensions to improve (a little) readability
   n1=Glr%d%n1
   n2=Glr%d%n2
   n3=Glr%d%n3
   nfl1=Glr%d%nfl1
   nfl2=Glr%d%nfl2
   nfl3=Glr%d%nfl3
   nfu1=Glr%d%nfu1
   nfu2=Glr%d%nfu2
   nfu3=Glr%d%nfu3

   !assign geocode and the starting points
   Glr%geocode=atoms%geocode

   ! determine localization region for all orbitals, but do not yet fill the descriptor arrays
   allocate(logrid_c(0:n1,0:n2,0:n3+ndebug),stat=i_stat)
   call memocc(i_stat,logrid_c,'logrid_c',subname)
   allocate(logrid_f(0:n1,0:n2,0:n3+ndebug),stat=i_stat)
   call memocc(i_stat,logrid_f,'logrid_f',subname)

   ! coarse/fine grid quantities
   call fill_logrid(atoms%geocode,n1,n2,n3,0,n1,0,n2,0,n3,0,atoms%nat,&
      &   atoms%ntypes,atoms%iatype,rxyz,radii_cf(1,1),crmult,hx,hy,hz,logrid_c)
   call fill_logrid(atoms%geocode,n1,n2,n3,0,n1,0,n2,0,n3,0,atoms%nat,&
      &   atoms%ntypes,atoms%iatype,rxyz,radii_cf(1,2),frmult,hx,hy,hz,logrid_f)

   call wfd_from_grids(logrid_c,logrid_f,Glr)

   if (iproc == 0) write(*,'(2(1x,a,i10))') &
      &   'Coarse resolution grid: Number of segments= ',Glr%wfd%nseg_c,'points=',Glr%wfd%nvctr_c

   if (atoms%geocode == 'P' .and. .not. Glr%hybrid_on .and. Glr%wfd%nvctr_c /= (n1+1)*(n2+1)*(n3+1) ) then
      if (iproc ==0)then
         write(*,*)&
            &   ' ERROR: the coarse grid does not fill the entire periodic box'
         write(*,*)&
            &   '          errors due to translational invariance breaking may occur'
         !stop
      end if
      if (GPUconv) then
         !        if (iproc ==0)then
         write(*,*)&
            &   '          The code should be stopped for a GPU calculation     '
         write(*,*)&
            &   '          since density is not initialised to 10^-20               '
         !        end if
         stop
      end if
   end if

   if (iproc == 0) write(*,'(2(1x,a,i10))') & 
   '  Fine resolution grid: Number of segments= ',Glr%wfd%nseg_f,'points=',Glr%wfd%nvctr_f

   ! Create the file grid.xyz to visualize the grid of functions
   my_output_denspot = .false.
   if (present(output_denspot)) my_output_denspot = output_denspot
   if (my_output_denspot) then
      open(unit=22,file='grid.xyz',status='unknown')
      write(22,*) Glr%wfd%nvctr_c+Glr%wfd%nvctr_f+atoms%nat,' atomic'
      if (atoms%geocode=='F') then
         write(22,*)'complete simulation grid with low and high resolution points'
      else if (atoms%geocode =='S') then
         write(22,'(a,2x,3(1x,1pe24.17))')'surface',atoms%alat1,atoms%alat2,atoms%alat3
      else if (atoms%geocode =='P') then
         write(22,'(a,2x,3(1x,1pe24.17))')'periodic',atoms%alat1,atoms%alat2,atoms%alat3
      end if
      do iat=1,atoms%nat
         write(22,'(a6,2x,3(1x,e12.5),3x)') &
            &   trim(atoms%atomnames(atoms%iatype(iat))),rxyz(1,iat),rxyz(2,iat),rxyz(3,iat)
      enddo
      do i3=0,n3  
         do i2=0,n2  
            do i1=0,n1
               if (logrid_c(i1,i2,i3))&
                  &   write(22,'(a4,2x,3(1x,e10.3))') &
                  &   '  g ',real(i1,kind=8)*hx,real(i2,kind=8)*hy,real(i3,kind=8)*hz
            enddo
         enddo
      end do
      do i3=0,n3 
         do i2=0,n2 
            do i1=0,n1
               if (logrid_f(i1,i2,i3))&
                  &   write(22,'(a4,2x,3(1x,e10.3))') &
                  &   '  G ',real(i1,kind=8)*hx,real(i2,kind=8)*hy,real(i3,kind=8)*hz
            enddo
         enddo
      enddo
      close(22)
   endif

   i_all=-product(shape(logrid_c))*kind(logrid_c)
   deallocate(logrid_c,stat=i_stat)
   call memocc(i_stat,i_all,'logrid_c',subname)
   i_all=-product(shape(logrid_f))*kind(logrid_f)
   deallocate(logrid_f,stat=i_stat)
   call memocc(i_stat,i_all,'logrid_f',subname)

   call timing(iproc,'CrtDescriptors','OF')
END SUBROUTINE createWavefunctionsDescriptors

subroutine wfd_from_grids(logrid_c, logrid_f, Glr)
   use module_base
   use module_types
   implicit none
   !Arguments
   type(locreg_descriptors), intent(inout) :: Glr
   logical, dimension(0:Glr%d%n1,0:Glr%d%n2,0:Glr%d%n3), intent(in) :: logrid_c,logrid_f
   !local variables
   character(len=*), parameter :: subname='wfd_from_grids'
   integer :: i_stat, i_all, i,j
   integer :: n1,n2,n3,nfl1,nfu1,nfl2,nfu2,nfl3,nfu3

   !assign the dimensions to improve (a little) readability
   n1=Glr%d%n1
   n2=Glr%d%n2
   n3=Glr%d%n3
   nfl1=Glr%d%nfl1
   nfl2=Glr%d%nfl2
   nfl3=Glr%d%nfl3
   nfu1=Glr%d%nfu1
   nfu2=Glr%d%nfu2
   nfu3=Glr%d%nfu3

   !allocate kinetic bounds, only for free BC
   if (Glr%geocode == 'F') then
      allocate(Glr%bounds%kb%ibyz_c(2,0:n2,0:n3+ndebug),stat=i_stat)
      call memocc(i_stat,Glr%bounds%kb%ibyz_c,'Glr%bounds%kb%ibyz_c',subname)
      allocate(Glr%bounds%kb%ibxz_c(2,0:n1,0:n3+ndebug),stat=i_stat)
      call memocc(i_stat,Glr%bounds%kb%ibxz_c,'Glr%bounds%kb%ibxz_c',subname)
      allocate(Glr%bounds%kb%ibxy_c(2,0:n1,0:n2+ndebug),stat=i_stat)
      call memocc(i_stat,Glr%bounds%kb%ibxy_c,'Glr%bounds%kb%ibxy_c',subname)
      allocate(Glr%bounds%kb%ibyz_f(2,0:n2,0:n3+ndebug),stat=i_stat)
      call memocc(i_stat,Glr%bounds%kb%ibyz_f,'Glr%bounds%kb%ibyz_f',subname)
      allocate(Glr%bounds%kb%ibxz_f(2,0:n1,0:n3+ndebug),stat=i_stat)
      call memocc(i_stat,Glr%bounds%kb%ibxz_f,'Glr%bounds%kb%ibxz_f',subname)
      allocate(Glr%bounds%kb%ibxy_f(2,0:n1,0:n2+ndebug),stat=i_stat)
      call memocc(i_stat,Glr%bounds%kb%ibxy_f,'Glr%bounds%kb%ibxy_f',subname)
   end if

   ! Do the coarse region.
   call num_segkeys(n1,n2,n3,0,n1,0,n2,0,n3,logrid_c,Glr%wfd%nseg_c,Glr%wfd%nvctr_c)
   if (Glr%geocode == 'F') then
      call make_bounds(n1,n2,n3,logrid_c,Glr%bounds%kb%ibyz_c,Glr%bounds%kb%ibxz_c,Glr%bounds%kb%ibxy_c)
   end if

   ! Do the fine region.
   call num_segkeys(n1,n2,n3,0,n1,0,n2,0,n3,logrid_f,Glr%wfd%nseg_f,Glr%wfd%nvctr_f)
   if (Glr%geocode == 'F') then
      call make_bounds(n1,n2,n3,logrid_f,Glr%bounds%kb%ibyz_f,Glr%bounds%kb%ibxz_f,Glr%bounds%kb%ibxy_f)
   end if

   ! allocations for arrays holding the wavefunctions and their data descriptors
   call allocate_wfd(Glr%wfd,subname)

   ! now fill the wavefunction descriptor arrays
   ! coarse grid quantities
   call segkeys(n1,n2,n3,0,n1,0,n2,0,n3,logrid_c,Glr%wfd%nseg_c, &
        & Glr%wfd%keyglob(1,1),Glr%wfd%keyv(1))
   ! fine grid quantities
   if (Glr%wfd%nseg_f > 0) then
      call segkeys(n1,n2,n3,0,n1,0,n2,0,n3,logrid_f,Glr%wfd%nseg_f, &
           & Glr%wfd%keyglob(1,Glr%wfd%nseg_c+1), Glr%wfd%keyv(Glr%wfd%nseg_c+1))
   end if
   i_all = -product(shape(Glr%wfd%keygloc))*kind(Glr%wfd%keygloc)
   deallocate(Glr%wfd%keygloc,stat=i_stat)
   call memocc(i_stat,i_all,'Glr%wfd%keygloc',subname)
   Glr%wfd%keygloc => Glr%wfd%keyglob
 
   ! Copy the information of keyglob to keygloc for Glr (just pointing leads to problem during the deallocation of wfd)
!!$   do i = lbound(Glr%wfd%keyglob,1),ubound(Glr%wfd%keyglob,1)
!!$      do j = lbound(Glr%wfd%keyglob,2),ubound(Glr%wfd%keyglob,2)
!!$         Glr%wfd%keygloc(i,j) = Glr%wfd%keyglob(i,j)
!!$      end do
!!$   end do

   !for free BC admits the bounds arrays
   if (Glr%geocode == 'F') then
      !allocate grow, shrink and real bounds
      allocate(Glr%bounds%gb%ibzxx_c(2,0:n3,-14:2*n1+16+ndebug),stat=i_stat)
      call memocc(i_stat,Glr%bounds%gb%ibzxx_c,'Glr%bounds%gb%ibzxx_c',subname)
      allocate(Glr%bounds%gb%ibxxyy_c(2,-14:2*n1+16,-14:2*n2+16+ndebug),stat=i_stat)
      call memocc(i_stat,Glr%bounds%gb%ibxxyy_c,'Glr%bounds%gb%ibxxyy_c',subname)
      allocate(Glr%bounds%gb%ibyz_ff(2,nfl2:nfu2,nfl3:nfu3+ndebug),stat=i_stat)
      call memocc(i_stat,Glr%bounds%gb%ibyz_ff,'Glr%bounds%gb%ibyz_ff',subname)
      allocate(Glr%bounds%gb%ibzxx_f(2,nfl3:nfu3,2*nfl1-14:2*nfu1+16+ndebug),stat=i_stat)
      call memocc(i_stat,Glr%bounds%gb%ibzxx_f,'Glr%bounds%gb%ibzxx_f',subname)
      allocate(Glr%bounds%gb%ibxxyy_f(2,2*nfl1-14:2*nfu1+16,2*nfl2-14:2*nfu2+16+ndebug),stat=i_stat)
      call memocc(i_stat,Glr%bounds%gb%ibxxyy_f,'Glr%bounds%gb%ibxxyy_f',subname)

      allocate(Glr%bounds%sb%ibzzx_c(2,-14:2*n3+16,0:n1+ndebug),stat=i_stat)
      call memocc(i_stat,Glr%bounds%sb%ibzzx_c,'Glr%bounds%sb%ibzzx_c',subname)
      allocate(Glr%bounds%sb%ibyyzz_c(2,-14:2*n2+16,-14:2*n3+16+ndebug),stat=i_stat)
      call memocc(i_stat,Glr%bounds%sb%ibyyzz_c,'Glr%bounds%sb%ibyyzz_c',subname)
      allocate(Glr%bounds%sb%ibxy_ff(2,nfl1:nfu1,nfl2:nfu2+ndebug),stat=i_stat)
      call memocc(i_stat,Glr%bounds%sb%ibxy_ff,'Glr%bounds%sb%ibxy_ff',subname)
      allocate(Glr%bounds%sb%ibzzx_f(2,-14+2*nfl3:2*nfu3+16,nfl1:nfu1+ndebug),stat=i_stat)
      call memocc(i_stat,Glr%bounds%sb%ibzzx_f,'Glr%bounds%sb%ibzzx_f',subname)
      allocate(Glr%bounds%sb%ibyyzz_f(2,-14+2*nfl2:2*nfu2+16,-14+2*nfl3:2*nfu3+16+ndebug),stat=i_stat)
      call memocc(i_stat,Glr%bounds%sb%ibyyzz_f,'Glr%bounds%sb%ibyyzz_f',subname)

      allocate(Glr%bounds%ibyyzz_r(2,-14:2*n2+16,-14:2*n3+16+ndebug),stat=i_stat)
      call memocc(i_stat,Glr%bounds%ibyyzz_r,'Glr%bounds%ibyyzz_r',subname)

      call make_all_ib(n1,n2,n3,nfl1,nfu1,nfl2,nfu2,nfl3,nfu3,&
         &   Glr%bounds%kb%ibxy_c,Glr%bounds%sb%ibzzx_c,Glr%bounds%sb%ibyyzz_c,&
         &   Glr%bounds%kb%ibxy_f,Glr%bounds%sb%ibxy_ff,Glr%bounds%sb%ibzzx_f,Glr%bounds%sb%ibyyzz_f,&
         &   Glr%bounds%kb%ibyz_c,Glr%bounds%gb%ibzxx_c,Glr%bounds%gb%ibxxyy_c,&
         &   Glr%bounds%kb%ibyz_f,Glr%bounds%gb%ibyz_ff,Glr%bounds%gb%ibzxx_f,Glr%bounds%gb%ibxxyy_f,&
         &   Glr%bounds%ibyyzz_r)

   end if

   if (Glr%geocode == 'P' .and. Glr%hybrid_on) then
      call make_bounds_per(n1,n2,n3,nfl1,nfu1,nfl2,nfu2,nfl3,nfu3,Glr%bounds,Glr%wfd)
      call make_all_ib_per(n1,n2,n3,nfl1,nfu1,nfl2,nfu2,nfl3,nfu3,&
         &   Glr%bounds%kb%ibxy_f,Glr%bounds%sb%ibxy_ff,Glr%bounds%sb%ibzzx_f,Glr%bounds%sb%ibyyzz_f,&
         &   Glr%bounds%kb%ibyz_f,Glr%bounds%gb%ibyz_ff,Glr%bounds%gb%ibzxx_f,Glr%bounds%gb%ibxxyy_f)
   endif
end subroutine wfd_from_grids


!>   Determine localization region for all projectors, but do not yet fill the descriptor arrays
subroutine createProjectorsArrays(iproc,lr,rxyz,at,orbs,&
      &   radii_cf,cpmult,fpmult,hx,hy,hz,nlpspd,proj)
   use module_base
   use module_types
   implicit none
   integer, intent(in) :: iproc
   real(gp), intent(in) :: cpmult,fpmult,hx,hy,hz
   type(locreg_descriptors),intent(in) :: lr
   type(atoms_data), intent(in) :: at
   type(orbitals_data), intent(in) :: orbs
   real(gp), dimension(3,at%nat), intent(in) :: rxyz
   real(gp), dimension(at%ntypes,3), intent(in) :: radii_cf
   type(nonlocal_psp_descriptors), intent(out) :: nlpspd
   real(wp), dimension(:), pointer :: proj
   !local variables
   character(len=*), parameter :: subname='createProjectorsArrays'
   integer :: n1,n2,n3,nl1,nl2,nl3,nu1,nu2,nu3,mseg,mproj
   integer :: iat,i_stat,i_all,iseg
   logical, dimension(:,:,:), allocatable :: logrid

   !allocate the different localization regions of the projectors
   nlpspd%natoms=at%nat
   allocate(nlpspd%plr(at%nat),stat=i_stat)
   

!!$   allocate(nlpspd%nseg_p(0:2*at%nat+ndebug),stat=i_stat)
!!$   call memocc(i_stat,nlpspd%nseg_p,'nlpspd%nseg_p',subname)
!!$   allocate(nlpspd%nvctr_p(0:2*at%nat+ndebug),stat=i_stat)
!!$   call memocc(i_stat,nlpspd%nvctr_p,'nlpspd%nvctr_p',subname)
!!$   allocate(nlpspd%nboxp_c(2,3,at%nat+ndebug),stat=i_stat)
!!$   call memocc(i_stat,nlpspd%nboxp_c,'nlpspd%nboxp_c',subname)
!!$   allocate(nlpspd%nboxp_f(2,3,at%nat+ndebug),stat=i_stat)
!!$   call memocc(i_stat,nlpspd%nboxp_f,'nlpspd%nboxp_f',subname)


  ! define the region dimensions
    n1 = lr%d%n1
    n2 = lr%d%n2
    n3 = lr%d%n3

   ! determine localization region for all projectors, but do not yet fill the descriptor arrays
   allocate(logrid(0:n1,0:n2,0:n3+ndebug),stat=i_stat)
   call memocc(i_stat,logrid,'logrid',subname)

   call localize_projectors(iproc,n1,n2,n3,hx,hy,hz,cpmult,fpmult,&
        rxyz,radii_cf,logrid,at,orbs,nlpspd)

   !here the allocation is possible
   do iat=1,nlpspd%natoms
      !for the moments the bounds are not needed for projectors
      call allocate_wfd(nlpspd%plr(iat)%wfd,subname)
   end do

!!$   ! allocations for arrays holding the projectors and their data descriptors
!!$   allocate(nlpspd%keyg_p(2,nlpspd%nseg_p(2*at%nat)+ndebug),stat=i_stat)
!!$   call memocc(i_stat,nlpspd%keyg_p,'nlpspd%keyg_p',subname)
!!$   allocate(nlpspd%keyv_p(nlpspd%nseg_p(2*at%nat)+ndebug),stat=i_stat)
!!$   call memocc(i_stat,nlpspd%keyv_p,'nlpspd%keyv_p',subname)

   allocate(proj(nlpspd%nprojel+ndebug),stat=i_stat)
   call memocc(i_stat,proj,'proj',subname)

   ! After having determined the size of the projector descriptor arrays fill them
   do iat=1,at%nat
      call numb_proj(at%iatype(iat),at%ntypes,at%psppar,at%npspcode,mproj)
      if (mproj.ne.0) then 

         call bounds_to_plr_limits(.false.,1,nlpspd%plr(iat),&
              nl1,nl2,nl3,nu1,nu2,nu3)         
!!$         nl1=nlpspd%plr(iat)%ns1
!!$         nl2=nlpspd%plr(iat)%ns2
!!$         nl3=nlpspd%plr(iat)%ns3
!!$             
!!$         nu1=nlpspd%plr(iat)%d%n1+nl1
!!$         nu2=nlpspd%plr(iat)%d%n2+nl2
!!$         nu3=nlpspd%plr(iat)%d%n3+nl3

!!$         ! coarse grid quantities
!!$         nl1=nlpspd%nboxp_c(1,1,iat) 
!!$         nl2=nlpspd%nboxp_c(1,2,iat) 
!!$         nl3=nlpspd%nboxp_c(1,3,iat) 
!!$
!!$         nu1=nlpspd%nboxp_c(2,1,iat)
!!$         nu2=nlpspd%nboxp_c(2,2,iat)
!!$         nu3=nlpspd%nboxp_c(2,3,iat)

         call fill_logrid(at%geocode,n1,n2,n3,nl1,nu1,nl2,nu2,nl3,nu3,0,1,  &
            &   at%ntypes,at%iatype(iat),rxyz(1,iat),radii_cf(1,3),&
            cpmult,hx,hy,hz,logrid)

!!$         iseg=nlpspd%nseg_p(2*iat-2)+1
!!$         mseg=nlpspd%nseg_p(2*iat-1)-nlpspd%nseg_p(2*iat-2)

         call segkeys(n1,n2,n3,nl1,nu1,nl2,nu2,nl3,nu3,logrid,&
              nlpspd%plr(iat)%wfd%nseg_c,&
              nlpspd%plr(iat)%wfd%keyglob(1,1),nlpspd%plr(iat)%wfd%keyv(1))

        call transform_keyglob_to_keygloc(lr,nlpspd%plr(iat),nlpspd%plr(iat)%wfd%nseg_c,&
             nlpspd%plr(iat)%wfd%keyglob(1,1),nlpspd%plr(iat)%wfd%keygloc(1,1))

!!$         call segkeys(n1,n2,n3,nl1,nu1,nl2,nu2,nl3,nu3,  & 
!!$         logrid,mseg,nlpspd%keyg_p(1,iseg),nlpspd%keyv_p(iseg))


         ! fine grid quantities
         call bounds_to_plr_limits(.false.,2,nlpspd%plr(iat),&
              nl1,nl2,nl3,nu1,nu2,nu3)         

!!$         nl1=nlpspd%plr(iat)%d%nfl1+nlpspd%plr(iat)%ns1
!!$         nl2=nlpspd%plr(iat)%d%nfl2+nlpspd%plr(iat)%ns2
!!$         nl3=nlpspd%plr(iat)%d%nfl3+nlpspd%plr(iat)%ns3
!!$                                  
!!$         nu1=nlpspd%plr(iat)%d%nfu1+nlpspd%plr(iat)%ns1
!!$         nu2=nlpspd%plr(iat)%d%nfu2+nlpspd%plr(iat)%ns2
!!$         nu3=nlpspd%plr(iat)%d%nfu3+nlpspd%plr(iat)%ns3

!!$         nl1=nlpspd%nboxp_f(1,1,iat)
!!$         nl2=nlpspd%nboxp_f(1,2,iat)
!!$         nl3=nlpspd%nboxp_f(1,3,iat)
!!$
!!$         nu1=nlpspd%nboxp_f(2,1,iat)
!!$         nu2=nlpspd%nboxp_f(2,2,iat)
!!$         nu3=nlpspd%nboxp_f(2,3,iat)

         call fill_logrid(at%geocode,n1,n2,n3,nl1,nu1,nl2,nu2,nl3,nu3,0,1,  &
            &   at%ntypes,at%iatype(iat),rxyz(1,iat),radii_cf(1,2),&
            fpmult,hx,hy,hz,logrid)

         mseg=nlpspd%plr(iat)%wfd%nseg_f
         iseg=nlpspd%plr(iat)%wfd%nseg_c+1

!!$         iseg=nlpspd%nseg_p(2*iat-1)+1
!!$         mseg=nlpspd%nseg_p(2*iat)-nlpspd%nseg_p(2*iat-1)
         if (mseg > 0) then
!!$            call segkeys(n1,n2,n3,nl1,nu1,nl2,nu2,nl3,nu3,  & 
!!$            logrid,mseg,nlpspd%keyg_p(1,iseg),nlpspd%keyv_p(iseg))
            call segkeys(n1,n2,n3,nl1,nu1,nl2,nu2,nl3,nu3,  & 
                 logrid,mseg,nlpspd%plr(iat)%wfd%keyglob(1,iseg),&
                 nlpspd%plr(iat)%wfd%keyv(iseg))

            call transform_keyglob_to_keygloc(lr,nlpspd%plr(iat),mseg,nlpspd%plr(iat)%wfd%keyglob(1,iseg),&
                 nlpspd%plr(iat)%wfd%keygloc(1,iseg)) 
         end if
      endif
   enddo

   i_all=-product(shape(logrid))*kind(logrid)
   deallocate(logrid,stat=i_stat)
   call memocc(i_stat,i_all,'logrid',subname)

   !fill the projectors if the strategy is a distributed calculation
   if (.not. DistProjApply) then
      !calculate the wavelet expansion of projectors
     call fill_projectors(iproc,lr,hx,hy,hz,at,orbs,rxyz,nlpspd,proj,0)
   end if

END SUBROUTINE createProjectorsArrays


!> Fill the preconditioning projectors for a given atom 
subroutine fillPcProjOnTheFly(PPD, Glr, iat, at, hx,hy,hz,startjorb,ecut_pc,   initial_istart_c ) 
   use module_interfaces
   use module_base
   use module_types
   implicit none
   type(pcproj_data_type),  intent(in) ::PPD
   type(locreg_descriptors),  intent(in):: Glr
   integer, intent(in)  ::iat, startjorb
   real(gp), intent(in) ::  ecut_pc, hx,hy,hz
   !! real(gp), pointer :: gaenes(:)
   integer, intent(in) :: initial_istart_c
   type(atoms_data), intent(in) :: at

   ! local variables  
   type(locreg_descriptors) :: Plr
   real(gp) kx, ky, kz
   integer :: jorb, ncplx, istart_c
   real(wp), dimension(PPD%G%ncoeff ) :: Gocc
   character(len=*), parameter :: subname='fillPcProjOnTheFly'

   istart_c=initial_istart_c

   Plr%d%n1 = Glr%d%n1
   Plr%d%n2 = Glr%d%n2
   Plr%d%n3 = Glr%d%n3
   Plr%geocode = at%geocode


   call plr_segs_and_vctrs(PPD%pc_nlpspd%plr(iat),&
        Plr%wfd%nseg_c,Plr%wfd%nseg_f,Plr%wfd%nvctr_c,Plr%wfd%nvctr_f)
!!$   Plr%wfd%nvctr_c  =PPD%pc_nlpspd%nvctr_p(2*iat-1)-PPD%pc_nlpspd%nvctr_p(2*iat-2)
!!$   Plr%wfd%nvctr_f  =PPD%pc_nlpspd%nvctr_p(2*iat  )-PPD%pc_nlpspd%nvctr_p(2*iat-1)
!!$   Plr%wfd%nseg_c   =PPD%pc_nlpspd%nseg_p(2*iat-1)-PPD%pc_nlpspd%nseg_p(2*iat-2)
!!$   Plr%wfd%nseg_f   =PPD%pc_nlpspd%nseg_p(2*iat  )-PPD%pc_nlpspd%nseg_p(2*iat-1)

   call allocate_wfd(Plr%wfd,subname)

   call vcopy(Plr%wfd%nseg_c+Plr%wfd%nseg_f,&
        PPD%pc_nlpspd%plr(iat)%wfd%keyv(1),1,Plr%wfd%keyv(1),1)
   call vcopy(2*(Plr%wfd%nseg_c+Plr%wfd%nseg_f),&
        PPD%pc_nlpspd%plr(iat)%wfd%keyglob(1,1),1,Plr%wfd%keyglob(1,1),1)

!!$   Plr%wfd%keyv(:)  = &
!!$        PPD%pc_nlpspd%keyv_p(  PPD%pc_nlpspd%nseg_p(2*iat-2)+1:  PPD%pc_nlpspd%nseg_p(2*iat)   )
!!$   Plr%wfd%keyg(1:2, :)  = &
!!$        PPD%pc_nlpspd%keyg_p( 1:2,  PPD%pc_nlpspd%nseg_p(2*iat-2)+1:  PPD%pc_nlpspd%nseg_p(2*iat)   )

   kx=0.0_gp
   ky=0.0_gp
   kz=0.0_gp

   Gocc=0.0_wp

   jorb=startjorb

   do while( jorb<=PPD%G%ncoeff .and. PPD%iorbtolr(jorb)== iat) 
      if( PPD%gaenes(jorb)<ecut_pc) then

         Gocc(jorb)=1.0_wp
         ncplx=1
         call gaussians_to_wavelets_orb(ncplx,Plr,hx,hy,hz,kx,ky,kz,PPD%G,&
              Gocc(1),PPD%pc_proj(istart_c))
         Gocc(jorb)=0.0_wp


         !! ---------------  use this to plot projectors
         !!$              write(orbname,'(A,i4.4)')'pc_',iproj
         !!$              Plr%bounds = Glr%bounds
         !!$              Plr%d          = Glr%d
         !!$              call plot_wf_cube(orbname,at,Plr,hx,hy,hz,PPD%G%rxyz, PPD%pc_proj(istart_c) ,"1234567890" ) 

         istart_c=istart_c + (   Plr%wfd%nvctr_c    +   7*Plr%wfd%nvctr_f   )


      endif
      jorb=jorb+1

      if(jorb> PPD%G%ncoeff) exit

   end do

   call deallocate_wfd(Plr%wfd,subname)

END SUBROUTINE fillPcProjOnTheFly


!> Fill the preconditioning projectors for a given atom 
subroutine fillPawProjOnTheFly(PAWD, Glr, iat,  hx,hy,hz,kx,ky,kz,startjorb,   initial_istart_c, geocode, at, iatat) 
   use module_interfaces
   use module_base
   use module_types
   implicit none
   type(pawproj_data_type),  intent(in) ::PAWD
   type(locreg_descriptors),  intent(in):: Glr
   integer, intent(in)  ::iat, startjorb
   real(gp), intent(in) ::   hx,hy,hz,kx,ky,kz
   integer, intent(in) :: initial_istart_c
   character(len=1), intent(in) :: geocode
   type(atoms_data) :: at
   integer :: iatat

   ! local variables  
   type(locreg_descriptors) :: Plr
   integer :: jorb, ncplx, istart_c
   real(wp), dimension(PAWD%G%ncoeff ) :: Gocc
   character(len=*), parameter :: subname='fillPawProjOnTheFly'


   !!Just for extracting the covalent radius and rprb
   integer :: nsccode,mxpl,mxchg
   real(gp) ::amu,rprb,ehomo,rcov, cutoff
   character(len=2) :: symbol
   real(kind=8), dimension(6,4) :: neleconf

   istart_c=initial_istart_c

   Plr%d%n1 = Glr%d%n1
   Plr%d%n2 = Glr%d%n2
   Plr%d%n3 = Glr%d%n3
   Plr%geocode = geocode

   call plr_segs_and_vctrs(PAWD%paw_nlpspd%plr(iat),&
        Plr%wfd%nseg_c,Plr%wfd%nseg_f,Plr%wfd%nvctr_c,Plr%wfd%nvctr_f)

!!$   Plr%wfd%nvctr_c  =PAWD%paw_nlpspd%nvctr_p(2*iat-1)-PAWD%paw_nlpspd%nvctr_p(2*iat-2)
!!$   Plr%wfd%nvctr_f  =PAWD%paw_nlpspd%nvctr_p(2*iat  )-PAWD%paw_nlpspd%nvctr_p(2*iat-1)
!!$   Plr%wfd%nseg_c   =PAWD%paw_nlpspd%nseg_p(2*iat-1)-PAWD%paw_nlpspd%nseg_p(2*iat-2)
!!$   Plr%wfd%nseg_f   =PAWD%paw_nlpspd%nseg_p(2*iat  )-PAWD%paw_nlpspd%nseg_p(2*iat-1)

   call allocate_wfd(Plr%wfd,subname)

   call vcopy(Plr%wfd%nseg_c+Plr%wfd%nseg_f,&
        PAWD%paw_nlpspd%plr(iat)%wfd%keyv(1),1,Plr%wfd%keyv(1),1)
   call vcopy(2*(Plr%wfd%nseg_c+Plr%wfd%nseg_f),&
        PAWD%paw_nlpspd%plr(iat)%wfd%keyglob(1,1),1,Plr%wfd%keyglob(1,1),1)

!!$   Plr%wfd%keyv(:)  = PAWD%paw_nlpspd%keyv_p(  PAWD%paw_nlpspd%nseg_p(2*iat-2)+1:  PAWD%paw_nlpspd%nseg_p(2*iat)   )
!!$   Plr%wfd%keyg(1:2, :)  = PAWD%paw_nlpspd%keyg_p( 1:2,  PAWD%paw_nlpspd%nseg_p(2*iat-2)+1:  PAWD%paw_nlpspd%nseg_p(2*iat)   )

   if (kx**2 + ky**2 + kz**2 == 0.0_gp) then
      ncplx=1
   else
      ncplx=2
   end if

   Gocc=0.0_wp

   jorb=startjorb

   !!Just for extracting the covalent radius 
   call eleconf(at%nzatom( at%iatype(iatat)), at%nelpsp(at%iatype(iatat)) ,  &
      &   symbol, rcov, rprb, ehomo,neleconf, nsccode, mxpl, mxchg, amu)

   cutoff=rcov*1.5_gp

   do while( jorb<=PAWD%G%ncoeff         .and. PAWD%iorbtolr(jorb)== iat)      
      Gocc(jorb)=1.0_wp

      call gaussians_c_to_wavelets_orb(ncplx,Plr,hx,hy,hz,kx,ky,kz,PAWD%G,&
         &   Gocc(1),  PAWD%paw_proj(istart_c), cutoff  )

      Gocc(jorb)=0.0_wp
      !!$     !! ---------------  use this to plot projectors
      !!$              write(orbname,'(A,i4.4)')'paw2_',jorb
      !!$              Plr%bounds = Glr%bounds
      !!$              Plr%d          = Glr%d
      !!$              call plot_wf_cube(orbname,PAWD%at,Plr,hx,hy,hz,PAWD%G%rxyz, PAWD%paw_proj(istart_c) ,"1234567890" ) 

      istart_c=istart_c + (   Plr%wfd%nvctr_c    +   7*Plr%wfd%nvctr_f   ) * ncplx


      jorb=jorb+1

      if(jorb> PAWD%G%ncoeff) exit

   end do

   call deallocate_wfd(Plr%wfd,subname)

END SUBROUTINE fillPawProjOnTheFly


!>   Determine localization region for all preconditioning projectors, but do not yet fill the descriptor arrays
subroutine createPcProjectorsArrays(iproc,n1,n2,n3,rxyz,at,orbs,&
      &   radii_cf,cpmult,fpmult,hx,hy,hz, ecut_pc, &
      &   PPD, Glr)
   use module_interfaces, except_this_one => createPcProjectorsArrays
   use module_base
   use module_types
   implicit none
   integer, intent(in) :: iproc,n1,n2,n3
   real(gp), intent(in) :: cpmult,fpmult,hx,hy,hz
   type(atoms_data), intent(in) :: at
   type(orbitals_data), intent(in) :: orbs

   real(gp), dimension(3,at%nat), intent(in) :: rxyz
   real(gp), dimension(at%ntypes,3), intent(in) :: radii_cf
   real(gp), intent(in):: ecut_pc

   type(pcproj_data_type) ::PPD

   type(locreg_descriptors),  intent(in):: Glr


   !local variables
   character(len=*), parameter :: subname='createPcProjectorsArrays'
   integer :: nl1,nl2,nl3,nu1,nu2,nu3,mseg,mproj, mvctr
   integer :: iat,i_stat,i_all,iseg, istart_c
   logical, dimension(:,:,:), allocatable :: logrid


   integer :: ng
   logical :: enlargerprb
   real(wp), dimension(:), pointer :: Gocc

   integer, pointer :: iorbto_l(:)
   integer, pointer :: iorbto_m(:)
   integer, pointer :: iorbto_ishell(:)
   integer, pointer :: iorbto_iexpobeg(:)

   integer :: nspin
   integer ::  jorb
   integer :: iproj, startjorb
   real(gp) :: Pcpmult
   integer :: mprojtot, nvctr_c, nvctr_f
   integer :: nprojel_tmp

   Pcpmult=1.5*cpmult

   ng=21
   enlargerprb = .false.
   nspin=1


   nullify(PPD%G%rxyz)
   call gaussian_pswf_basis(ng,enlargerprb,iproc,nspin,at,rxyz,PPD%G,Gocc, PPD%gaenes, &
      &   PPD%iorbtolr,iorbto_l, iorbto_m,  iorbto_ishell,iorbto_iexpobeg  )  


   ! allocated  : gaenes, Gocc , PPD%iorbtolr,iorbto_l, iorbto_m,  iorbto_ishell,iorbto_iexpobeg


   !!$ ========================================================================================



   PPD%pc_nlpspd%natoms=at%nat
   allocate(PPD%pc_nlpspd%plr(at%nat),stat=i_stat)

!!$   allocate(PPD%pc_nlpspd%nseg_p(0:2*at%nat+ndebug),stat=i_stat)
!!$   call memocc(i_stat,PPD%pc_nlpspd%nseg_p,'pc_nlpspd%nseg_p',subname)
!!$   allocate(PPD%pc_nlpspd%nvctr_p(0:2*at%nat+ndebug),stat=i_stat)
!!$   call memocc(i_stat,PPD%pc_nlpspd%nvctr_p,'pc_nlpspd%nvctr_p',subname)
!!$   allocate(PPD%pc_nlpspd%nboxp_c(2,3,at%nat+ndebug),stat=i_stat)
!!$   call memocc(i_stat,PPD%pc_nlpspd%nboxp_c,'pc_nlpspd%nboxp_c',subname)
!!$   allocate(PPD%pc_nlpspd%nboxp_f(2,3,at%nat+ndebug),stat=i_stat)
!!$   call memocc(i_stat,PPD%pc_nlpspd%nboxp_f,'pc_nlpspd%nboxp_f',subname)

   allocate(logrid(0:n1,0:n2,0:n3+ndebug),stat=i_stat)
   call memocc(i_stat,logrid,'logrid',subname)


   call localize_projectors(iproc,n1,n2,n3,hx,hy,hz,Pcpmult,fpmult,rxyz,radii_cf,&
      &   logrid,at,orbs,PPD%pc_nlpspd)

   ! the above routine counts atomic projector and the number of their element for psp
   ! We must therefore correct , later, nlpspd%nprojel  and nlpspd%nproj
   !-------------------

   ! allocations for arrays holding the projectors and their data descriptors
   !here the allocation is possible
   do iat=1,PPD%pc_nlpspd%natoms
      !for the moments the bounds are not needed for projectors
      call allocate_wfd(PPD%pc_nlpspd%plr(iat)%wfd,subname)
   end do

!!$   allocate(PPD%pc_nlpspd%keyg_p(2,PPD%pc_nlpspd%nseg_p(2*at%nat)+ndebug),stat=i_stat)
!!$   call memocc(i_stat,PPD%pc_nlpspd%keyg_p,'pc_nlpspd%keyg_p',subname)
!!$
!!$
!!$   allocate(PPD%pc_nlpspd%keyv_p(PPD%pc_nlpspd%nseg_p(2*at%nat)+ndebug),stat=i_stat)
!!$   call memocc(i_stat,PPD%pc_nlpspd%keyv_p,'pc_nlpspd%keyv_p',subname)



   !!$  -- this one delayed, waiting for the correct pc_nlpspd%nprojel, pc_nlpspd%nproj
   !!$  --
   !!$  allocate(pc_proj(pc_nlpspd%nprojel+ndebug),stat=i_stat)
   !!$  call memocc(i_stat,pc_proj,'pc_proj',subname)
   PPD%ecut_pc=ecut_pc

   PPD%pc_nlpspd%nprojel=0
   PPD%pc_nlpspd%nproj  =0

   !!$ =========================================================================================  

   mprojtot=0
   jorb=1  
   ! After having determined the size of the projector descriptor arrays fill them
   do iat=1,at%nat

      mproj=0

      do while( jorb<=PPD%G%ncoeff         .and. PPD%iorbtolr(jorb)== iat)

         if( PPD%gaenes(jorb)<ecut_pc) then
            mproj=mproj+1
         endif
         if(jorb==PPD%G%ncoeff) exit
         jorb=jorb+1
      end do

      mprojtot=mprojtot+mproj

      PPD%pc_nlpspd%nproj=PPD%pc_nlpspd%nproj+mproj


      if (mproj.ne.0) then 

         nprojel_tmp=0

         call bounds_to_plr_limits(.false.,1,PPD%pc_nlpspd%plr(iat),nl1,nl2,nl3,nu1,nu2,nu3)
!!$         ! coarse grid quantities
!!$         nl1=PPD%pc_nlpspd%nboxp_c(1,1,iat) 
!!$         nl2=PPD%pc_nlpspd%nboxp_c(1,2,iat) 
!!$         nl3=PPD%pc_nlpspd%nboxp_c(1,3,iat) 
!!$
!!$         nu1=PPD%pc_nlpspd%nboxp_c(2,1,iat)
!!$         nu2=PPD%pc_nlpspd%nboxp_c(2,2,iat)
!!$         nu3=PPD%pc_nlpspd%nboxp_c(2,3,iat)

         call fill_logrid(at%geocode,n1,n2,n3,nl1,nu1,nl2,nu2,nl3,nu3,0,1,  &
            &   at%ntypes,at%iatype(iat),rxyz(1,iat),radii_cf(1,3),Pcpmult,hx,hy,hz,logrid)

!!$         iseg=PPD%pc_nlpspd%nseg_p(2*iat-2)+1
!!$         mseg=PPD%pc_nlpspd%nseg_p(2*iat-1)-PPD%pc_nlpspd%nseg_p(2*iat-2)
         mseg=PPD%pc_nlpspd%plr(iat)%wfd%nseg_c

         call segkeys(n1,n2,n3,nl1,nu1,nl2,nu2,nl3,nu3,  & 
!!$         logrid,mseg,PPD%pc_nlpspd%keyg_p(1,iseg),PPD%pc_nlpspd%keyv_p(iseg))
         logrid,mseg,PPD%pc_nlpspd%plr(iat)%wfd%keyglob(1,1),PPD%pc_nlpspd%plr(iat)%wfd%keyv(1))

!!$         mvctr =PPD%pc_nlpspd%nvctr_p(2*iat-1)-PPD%pc_nlpspd%nvctr_p(2*iat-2)
         mvctr =PPD%pc_nlpspd%plr(iat)%wfd%nvctr_c

         nprojel_tmp =nprojel_tmp +mproj*mvctr

         call bounds_to_plr_limits(.false.,2,PPD%pc_nlpspd%plr(iat),nl1,nl2,nl3,nu1,nu2,nu3)
!!$         ! fine grid quantities
!!$         nl1=PPD%pc_nlpspd%nboxp_f(1,1,iat)
!!$         nl2=PPD%pc_nlpspd%nboxp_f(1,2,iat)
!!$         nl3=PPD%pc_nlpspd%nboxp_f(1,3,iat)
!!$
!!$         nu1=PPD%pc_nlpspd%nboxp_f(2,1,iat)
!!$         nu2=PPD%pc_nlpspd%nboxp_f(2,2,iat)
!!$         nu3=PPD%pc_nlpspd%nboxp_f(2,3,iat)
         call fill_logrid(at%geocode,n1,n2,n3,nl1,nu1,nl2,nu2,nl3,nu3,0,1,  &
            &   at%ntypes,at%iatype(iat),rxyz(1,iat),radii_cf(1,2),fpmult,hx,hy,hz,logrid)
!!$         iseg=PPD%pc_nlpspd%nseg_p(2*iat-1)+1
!!$         mseg=PPD%pc_nlpspd%nseg_p(2*iat)-PPD%pc_nlpspd%nseg_p(2*iat-1)
         iseg=PPD%pc_nlpspd%plr(iat)%wfd%nseg_c+1
         mseg=PPD%pc_nlpspd%plr(iat)%wfd%nseg_f

         if (mseg > 0) then
            call segkeys(n1,n2,n3,nl1,nu1,nl2,nu2,nl3,nu3,  & 
                 logrid,mseg,&
!!$                 PPD%pc_nlpspd%keyg_p(1,iseg),PPD%pc_nlpspd%keyv_p(iseg))
                 PPD%pc_nlpspd%plr(iat)%wfd%keyglob(1,iseg),&
                 PPD%pc_nlpspd%plr(iat)%wfd%keyv(iseg))

            mvctr =PPD%pc_nlpspd%plr(iat)%wfd%nvctr_f!PPD%pc_nlpspd%nvctr_p(2*iat)-PPD%pc_nlpspd%nvctr_p(2*iat-1)

            nprojel_tmp=nprojel_tmp+mproj*mvctr*7

         end if

         if( PPD%DistProjApply)  then
            PPD%pc_nlpspd%nprojel=max(PPD%pc_nlpspd%nprojel,nprojel_tmp   )
         else
            PPD%pc_nlpspd%nprojel= PPD%pc_nlpspd%nprojel+nprojel_tmp 
         endif


      endif

   enddo


   allocate(PPD%pc_proj(PPD%pc_nlpspd%nprojel+ndebug),stat=i_stat)
   call memocc(i_stat,PPD%pc_proj,'pc_proj',subname)

   allocate(PPD%ilr_to_mproj(at%nat  +ndebug ) , stat=i_stat)
   call memocc(i_stat,PPD%ilr_to_mproj,'ilr_to_mproj',subname)

   allocate(PPD%iproj_to_ene(mprojtot +ndebug ) , stat=i_stat)
   call memocc(i_stat ,PPD%iproj_to_ene,'iproj_to_ene',subname)

   allocate(PPD%iproj_to_factor(mprojtot +ndebug ) , stat=i_stat)
   call memocc(i_stat ,PPD%iproj_to_factor,'iproj_to_factor',subname)

   allocate(PPD%iproj_to_l(mprojtot +ndebug ) , stat=i_stat)
   call memocc(i_stat ,PPD%iproj_to_l,'iproj_to_l',subname)

   PPD%mprojtot=mprojtot


   startjorb=1
   jorb=1
   istart_c=1
   Gocc(:)=0.0_wp


   iproj=0
   do iat=1,at%nat

      mproj=0
      do while( jorb<=PPD%G%ncoeff         .and. PPD%iorbtolr(jorb)== iat)
         if( PPD%gaenes(jorb)<ecut_pc) then
            mproj=mproj+1
         endif
         if(jorb==PPD%G%ncoeff) exit
         jorb=jorb+1
      end do

      PPD%ilr_to_mproj(iat)=mproj
      if( mproj>0) then
         nvctr_c  =PPD%pc_nlpspd%plr(iat)%wfd%nvctr_c!PPD%pc_nlpspd%nvctr_p(2*iat-1)-PPD%pc_nlpspd%nvctr_p(2*iat-2)
         nvctr_f  =PPD%pc_nlpspd%plr(iat)%wfd%nvctr_f!PPD%pc_nlpspd%nvctr_p(2*iat  )-PPD%pc_nlpspd%nvctr_p(2*iat-1)

         jorb=startjorb
         do while( jorb<=PPD%G%ncoeff         .and. PPD%iorbtolr(jorb)== iat) 
            if( PPD%gaenes(jorb)<ecut_pc) then
               iproj=iproj+1
               PPD%iproj_to_ene(iproj) = PPD%gaenes(jorb)
               PPD%iproj_to_l(iproj)   = iorbto_l(jorb)

               istart_c=istart_c + (   nvctr_c    +   7*nvctr_f   )
            endif
            jorb=jorb+1

            if(jorb> PPD%G%ncoeff) exit
         end do


         if( .not. PPD%DistProjApply) then
            istart_c= istart_c-mproj*(nvctr_c+7*nvctr_f)

            call fillPcProjOnTheFly(PPD, Glr, iat, at, hx,hy,hz, startjorb,ecut_pc ,  istart_c ) 
            istart_c= istart_c+mproj*(nvctr_c+7*nvctr_f)

            !!$
            !!$           ncplx=1
            !!$           rdum=0.0_gp
            !!$
            !!$           mbvctr_c=PPD%pc_nlpspd%nvctr_p(2*iat-1)-PPD%pc_nlpspd%nvctr_p(2*iat-2)
            !!$           mbvctr_f=PPD%pc_nlpspd%nvctr_p(2*iat  )-PPD%pc_nlpspd%nvctr_p(2*iat-1)
            !!$           
            !!$           mbseg_c=PPD%pc_nlpspd%nseg_p(2*iat-1)-PPD%pc_nlpspd%nseg_p(2*iat-2)
            !!$           mbseg_f=PPD%pc_nlpspd%nseg_p(2*iat  )-PPD%pc_nlpspd%nseg_p(2*iat-1)
            !!$           jseg_c=PPD%pc_nlpspd%nseg_p(2*iat-2)+1
            !!$              
            !!$           do idum=1, 9
            !!$              call wpdot_wrap(ncplx,  &
            !!$                   mbvctr_c,mbvctr_f,mbseg_c,mbseg_f,PPD%pc_nlpspd%keyv_p(jseg_c),&
            !!$                   PPD%pc_nlpspd%keyg_p(1,jseg_c),PPD%pc_proj(istart_c-idum*(nvctr_c+7*nvctr_f)),& 
            !!$                   mbvctr_c,mbvctr_f,mbseg_c,mbseg_f,PPD%pc_nlpspd%keyv_p(jseg_c),&
            !!$                   PPD%pc_nlpspd%keyg_p(1,jseg_c),&
            !!$                   PPD%pc_proj(istart_c-idum*(nvctr_c+7*nvctr_f)),&
            !!$                   rdum)
            !!$           end do
         endif

      end if

      !! aggiunger condizione su istartc_c per vedere se e nelprj

      startjorb=jorb

   enddo

   if( .not. PPD%DistProjApply) then
      call deallocate_gwf(PPD%G,subname)
   endif

   i_all=-product(shape(logrid))*kind(logrid)
   deallocate(logrid,stat=i_stat)
   call memocc(i_stat,i_all,'logrid',subname)

   i_all=-product(shape(Gocc))*kind(Gocc)
   deallocate(Gocc,stat=i_stat)
   call memocc(i_stat,i_all,'Gocc',subname)

   !!$  i_all=-product(shape(iorbtolr))*kind(iorbtolr)
   !!$  deallocate(iorbtolr,stat=i_stat)
   !!$  call memocc(i_stat,i_all,'iorbtolr',subname)

   i_all=-product(shape(iorbto_l))*kind(iorbto_l)
   deallocate(iorbto_l,stat=i_stat)
   call memocc(i_stat,i_all,'iorbto_l',subname)

   i_all=-product(shape(iorbto_m))*kind(iorbto_m)
   deallocate(iorbto_m,stat=i_stat)
   call memocc(i_stat,i_all,'iorbto_m',subname)

   i_all=-product(shape(iorbto_ishell))*kind(iorbto_ishell)
   deallocate(iorbto_ishell,stat=i_stat)
   call memocc(i_stat,i_all,'iorbto_ishell',subname)


   i_all=-product(shape(iorbto_iexpobeg))*kind(iorbto_iexpobeg)
   deallocate(iorbto_iexpobeg,stat=i_stat)
   call memocc(i_stat,i_all,'iorbto_iexpobeg',subname)


END SUBROUTINE createPcProjectorsArrays


!> Determine localization region for all preconditioning projectors, but do not yet fill the descriptor arrays
subroutine createPawProjectorsArrays(iproc,n1,n2,n3,rxyz,at,orbs,&
      &   radii_cf,cpmult,fpmult,hx,hy,hz, &
      &   PAWD, Glr)
   use module_interfaces
   use module_base
   use module_types
   implicit none
   integer, intent(in) :: iproc,n1,n2,n3
   real(gp), intent(in) :: cpmult,fpmult,hx,hy,hz
   type(atoms_data), intent(in) :: at
   type(orbitals_data), intent(in) :: orbs

   real(gp), dimension(3,at%nat), intent(in) :: rxyz
   real(gp), dimension(at%ntypes,3), intent(in) :: radii_cf

   type(PAWproj_data_type) ::PAWD

   type(locreg_descriptors),  intent(in):: Glr

   !local variables
   character(len=*), parameter :: subname='createPawProjectorsArrays'

   integer :: nl1,nl2,nl3,nu1,nu2,nu3,mseg,mproj, mvctr
   integer :: iat,i_stat,i_all,iseg, istart_c
   logical, dimension(:,:,:), allocatable :: logrid

   real(wp), dimension(:), pointer :: Gocc

   integer, pointer :: iorbto_l(:)
   integer, pointer :: iorbto_paw_nchannels(:)
   integer, pointer :: iorbto_m(:)
   integer, pointer :: iorbto_ishell(:)
   integer, pointer :: iorbto_iexpobeg(:)

   integer :: ncplx
   real(gp) :: kx,ky,kz
   integer ::  jorb
   integer :: iproj, startjorb
   real(gp) :: Pcpmult
   integer :: nvctr_c, nvctr_f
   integer :: iatat

   integer :: ikpt,iskpt,iekpt

   Pcpmult=1.0*cpmult


   nullify(PAWD%G%rxyz)

   call gaussian_pswf_basis_for_paw(at,rxyz,PAWD%G, &
      &   PAWD%iorbtolr,iorbto_l, iorbto_m,  iorbto_ishell,iorbto_iexpobeg  ,&
      &   iorbto_paw_nchannels, PAWD%iprojto_imatrixbeg )  


   allocate(Gocc(PAWD%G%ncoeff+ndebug),stat=i_stat)
   call memocc(i_stat,Gocc,'Gocc',subname)
   call razero(PAWD%G%ncoeff,Gocc)

   ! allocated  : gaenes, Gocc , PAWD%iorbtolr,iorbto_l, iorbto_m,  iorbto_ishell,iorbto_iexpobeg, iorbto_paw_nchannels

   !!$ ========================================================================================
   !---------

   PAWD%paw_nlpspd%natoms=PAWD%G%nat
   allocate(PAWD%paw_nlpspd%plr(PAWD%paw_nlpspd%natoms))


!!$   allocate(PAWD%paw_nlpspd%nseg_p(0:2*PAWD%G%nat+ndebug),stat=i_stat)
!!$   call memocc(i_stat,PAWD%paw_nlpspd%nseg_p,'pc_nlpspd%nseg_p',subname)
!!$   allocate(PAWD%paw_nlpspd%nvctr_p(0:2*PAWD%G%nat+ndebug),stat=i_stat)
!!$   call memocc(i_stat,PAWD%paw_nlpspd%nvctr_p,'pc_nlpspd%nvctr_p',subname)
!!$   allocate(PAWD%paw_nlpspd%nboxp_c(2,3,PAWD%G%nat+ndebug),stat=i_stat)
!!$   call memocc(i_stat,PAWD%paw_nlpspd%nboxp_c,'pc_nlpspd%nboxp_c',subname)
!!$   allocate(PAWD%paw_nlpspd%nboxp_f(2,3,PAWD%G%nat+ndebug),stat=i_stat)
!!$   call memocc(i_stat,PAWD%paw_nlpspd%nboxp_f,'pc_nlpspd%nboxp_f',subname)

   allocate(logrid(0:n1,0:n2,0:n3+ndebug),stat=i_stat)
   call memocc(i_stat,logrid,'logrid',subname)

   call localize_projectors_paw(iproc,n1,n2,n3,hx,hy,hz,Pcpmult,1*fpmult,rxyz,radii_cf,&
      &   logrid,at,orbs,PAWD)

   ! the above routine counts atomic projector and the number of their element for psp
   ! We must therefore correct , later, nlpspd%nprojel  and nlpspd%nproj
   !-------------------

   ! allocations for arrays holding the projectors and their data descriptors
   do iat=1,PAWD%paw_nlpspd%natoms
      !for the moments the bounds are not needed for projectors
      call allocate_wfd(PAWD%paw_nlpspd%plr(iat)%wfd,subname)
   end do

!!$   allocate(PAWD%paw_nlpspd%keyg_p(2,PAWD%paw_nlpspd%nseg_p(2*PAWD%G%nat)+ndebug),stat=i_stat)
!!$   call memocc(i_stat,PAWD%paw_nlpspd%keyg_p,'pc_nlpspd%keyg_p',subname)
!!$
!!$   allocate(PAWD%paw_nlpspd%keyv_p(PAWD%paw_nlpspd%nseg_p(2*PAWD%G%nat)+ndebug),stat=i_stat)
!!$   call memocc(i_stat,PAWD%paw_nlpspd%keyv_p,'pc_nlpspd%keyv_p',subname)

   !!$  -- this one delayed, waiting for the correct pc_nlpspd%nprojel, pc_nlpspd%nproj
   !!$  --
   !!$  allocate(pc_proj(pc_nlpspd%nprojel+ndebug),stat=i_stat)
   !!$  call memocc(i_stat,pc_proj,'pc_proj',subname)
   allocate(PAWD%paw_proj(PAWD%paw_nlpspd%nprojel+ndebug),stat=i_stat)
   call memocc(i_stat,PAWD%paw_proj,'paw_proj',subname)

   allocate(PAWD%ilr_to_mproj(PAWD%G%nat  +ndebug ) , stat=i_stat)
   call memocc(i_stat,PAWD%ilr_to_mproj,'ilr_to_mproj',subname)

   allocate(PAWD%iproj_to_l(PAWD%paw_nlpspd%nproj +ndebug ) , stat=i_stat)
   call memocc(i_stat ,PAWD%iproj_to_l,'iproj_to_l',subname)

   allocate(PAWD%iproj_to_paw_nchannels( PAWD%paw_nlpspd%nproj+ndebug ) , stat=i_stat)
   call memocc(i_stat ,PAWD%iproj_to_paw_nchannels,'iproj_to_paw_nchannels',subname)

   !!$ =========================================================================================  

   jorb=1  
   ! After having determined the size of the projector descriptor arrays fill them
   iat=0
   do iatat=1, at%nat
      if (  at%paw_NofL(at%iatype(iatat)).gt.0  ) then
         iat=iat+1
         mproj=0
         do while( jorb<=PAWD%G%ncoeff         .and. PAWD%iorbtolr(jorb)== iat)
            mproj=mproj+1
            if(jorb==PAWD%G%ncoeff) exit
            jorb=jorb+1
         end do

         PAWD%paw_nlpspd%nproj=PAWD%paw_nlpspd%nproj+mproj
         if (mproj.ne.0) then 

            call bounds_to_plr_limits(.false.,1,PAWD%paw_nlpspd%plr(iat),nl1,nl2,nl3,nu1,nu2,nu3)
!!$            ! coarse grid quantities
!!$            nl1=PAWD%paw_nlpspd%nboxp_c(1,1,iat) 
!!$            nl2=PAWD%paw_nlpspd%nboxp_c(1,2,iat) 
!!$            nl3=PAWD%paw_nlpspd%nboxp_c(1,3,iat) 
!!$
!!$            nu1=PAWD%paw_nlpspd%nboxp_c(2,1,iat)
!!$            nu2=PAWD%paw_nlpspd%nboxp_c(2,2,iat)
!!$            nu3=PAWD%paw_nlpspd%nboxp_c(2,3,iat)

            call fill_logrid(at%geocode,n1,n2,n3,nl1,nu1,nl2,nu2,nl3,nu3,0,1,  &
               &   at%ntypes,at%iatype(iatat),rxyz(1,iatat),radii_cf(1,3),Pcpmult,hx,hy,hz,logrid)

!!$            iseg=PAWD%paw_nlpspd%nseg_p(2*iat-2)+1
!!$            mseg=PAWD%paw_nlpspd%nseg_p(2*iat-1)-PAWD%paw_nlpspd%nseg_p(2*iat-2)
            mseg=PAWD%paw_nlpspd%plr(iat)%wfd%nseg_c

            call segkeys(n1,n2,n3,nl1,nu1,nl2,nu2,nl3,nu3,  & 
                 logrid,mseg,&
!!$                 PAWD%paw_nlpspd%keyg_p(1,iseg),PAWD%paw_nlpspd%keyv_p(iseg))
                 PAWD%paw_nlpspd%plr(iat)%wfd%keyglob(1,1),&
                 PAWD%paw_nlpspd%plr(iat)%wfd%keyv(1))

            mvctr =PAWD%paw_nlpspd%plr(iat)%wfd%nvctr_c!PAWD%paw_nlpspd%nvctr_p(2*iat-1)-PAWD%paw_nlpspd%nvctr_p(2*iat-2)

            call bounds_to_plr_limits(.false.,2,PAWD%paw_nlpspd%plr(iat),&
                 nl1,nl2,nl3,nu1,nu2,nu3)
!!$            ! fine grid quantities
!!$            nl1=PAWD%paw_nlpspd%nboxp_f(1,1,iat)
!!$            nl2=PAWD%paw_nlpspd%nboxp_f(1,2,iat)
!!$            nl3=PAWD%paw_nlpspd%nboxp_f(1,3,iat)
!!$
!!$            nu1=PAWD%paw_nlpspd%nboxp_f(2,1,iat)
!!$            nu2=PAWD%paw_nlpspd%nboxp_f(2,2,iat)
!!$            nu3=PAWD%paw_nlpspd%nboxp_f(2,3,iat)
            call fill_logrid(at%geocode,n1,n2,n3,nl1,nu1,nl2,nu2,nl3,nu3,0,1,  &
               &   at%ntypes,at%iatype(iatat),rxyz(1,iatat),radii_cf(1,2),1*fpmult,hx,hy,hz,logrid)
            
!!$            iseg=PAWD%paw_nlpspd%nseg_p(2*iat-1)+1
!!$            mseg=PAWD%paw_nlpspd%nseg_p(2*iat)-PAWD%paw_nlpspd%nseg_p(2*iat-1)
            iseg=PAWD%paw_nlpspd%plr(iat)%wfd%nseg_c+1
            mseg=PAWD%paw_nlpspd%plr(iat)%wfd%nseg_f

            if (mseg > 0) then
               call segkeys(n1,n2,n3,nl1,nu1,nl2,nu2,nl3,nu3,  & 
                    logrid,mseg,&
!!$               PAWD%paw_nlpspd%keyg_p(1,iseg),PAWD%paw_nlpspd%keyv_p(iseg))
                    PAWD%paw_nlpspd%plr(iat)%wfd%keyglob(1,iseg),&
                    PAWD%paw_nlpspd%plr(iat)%wfd%keyv(iseg))
               
               mvctr =PAWD%paw_nlpspd%plr(iat)%wfd%nvctr_f!PAWD%paw_nlpspd%nvctr_p(2*iat)-PAWD%paw_nlpspd%nvctr_p(2*iat-1)
            end if


         endif
      endif
   enddo

   if (orbs%norbp > 0) then
      iskpt=orbs%iokpt(1)
      iekpt=orbs%iokpt(orbs%norbp)
   else
      iskpt=1
      iekpt=1
   end if

   istart_c=1
   do ikpt=iskpt,iekpt     

      !features of the k-point ikpt
      kx=orbs%kpts(1,ikpt)
      ky=orbs%kpts(2,ikpt)
      kz=orbs%kpts(3,ikpt)
      !!  write( *, '(A,i4,1x,A,3(1x,d20.10))') " IKPT , " , ikpt, " K " , orbs%kpts(:,ikpt)
      !evaluate the complexity of the k-point
      if (kx**2 + ky**2 + kz**2 == 0.0_gp) then
         ncplx=1
      else
         ncplx=2
      end if

      startjorb=1
      jorb=1
      Gocc(:)=0.0_wp
      iproj=0

      iat=0
      do iatat=1, at%nat
         if (  at%paw_NofL(at%iatype(iatat)).gt.0  ) then
            iat=iat+1
            mproj=0
            do while( jorb<=PAWD%G%ncoeff         .and. PAWD%iorbtolr(jorb)== iat)
               mproj=mproj+1
               if(jorb==PAWD%G%ncoeff) exit
               jorb=jorb+1
            end do

            PAWD%ilr_to_mproj(iat)=mproj
            if( mproj>0) then
               nvctr_c  =PAWD%paw_nlpspd%plr(iat)%wfd%nvctr_c!PAWD%paw_nlpspd%nvctr_p(2*iat-1)-PAWD%paw_nlpspd%nvctr_p(2*iat-2)
               nvctr_f  =PAWD%paw_nlpspd%plr(iat)%wfd%nvctr_f!PAWD%paw_nlpspd%nvctr_p(2*iat  )-PAWD%paw_nlpspd%nvctr_p(2*iat-1)

               jorb=startjorb
               do while( jorb<=PAWD%G%ncoeff  .and. PAWD%iorbtolr(jorb)== iat) 
                  iproj=iproj+1
                  PAWD%iproj_to_l(iproj)   = iorbto_l(jorb)
                  PAWD%iproj_to_paw_nchannels(iproj)   = iorbto_paw_nchannels(jorb)
                  istart_c=istart_c + (   nvctr_c    +   7*nvctr_f   )*ncplx
                  jorb=jorb+1
                  if(jorb> PAWD%G%ncoeff) exit
               end do
               if( .not. PAWD%DistProjApply) then
                  istart_c= istart_c-mproj*(nvctr_c+7*nvctr_f)*ncplx
                  call fillPawProjOnTheFly(PAWD, Glr, iat,  hx,hy,hz, kx,ky,kz, startjorb,&
                     &   istart_c, at%geocode , at, iatat) 
                  istart_c= istart_c+mproj*(nvctr_c+7*nvctr_f)*ncplx
               endif
            end if
            startjorb=jorb
         end if
      enddo
   enddo
   if (istart_c-1 /= PAWD%paw_nlpspd%nprojel) stop 'incorrect once-and-for-all psp generation'


   if( .not. PAWD%DistProjApply) then
      call deallocate_gwf_c(PAWD%G,subname)
   endif

   i_all=-product(shape(logrid))*kind(logrid)
   deallocate(logrid,stat=i_stat)
   call memocc(i_stat,i_all,'logrid',subname)

   i_all=-product(shape(Gocc))*kind(Gocc)
   deallocate(Gocc,stat=i_stat)
   call memocc(i_stat,i_all,'Gocc',subname)

   !!$  i_all=-product(shape(iorbtolr))*kind(iorbtolr)
   !!$  deallocate(iorbtolr,stat=i_stat)
   !!$  call memocc(i_stat,i_all,'iorbtolr',subname)

   i_all=-product(shape(iorbto_l))*kind(iorbto_l)
   deallocate(iorbto_l,stat=i_stat)
   call memocc(i_stat,i_all,'iorbto_l',subname)

   i_all=-product(shape(iorbto_paw_nchannels))*kind(iorbto_paw_nchannels)
   deallocate(iorbto_paw_nchannels,stat=i_stat)
   call memocc(i_stat,i_all,'iorbto_paw_nchannels',subname)





   i_all=-product(shape(iorbto_m))*kind(iorbto_m)
   deallocate(iorbto_m,stat=i_stat)
   call memocc(i_stat,i_all,'iorbto_m',subname)

   i_all=-product(shape(iorbto_ishell))*kind(iorbto_ishell)
   deallocate(iorbto_ishell,stat=i_stat)
   call memocc(i_stat,i_all,'iorbto_ishell',subname)


   i_all=-product(shape(iorbto_iexpobeg))*kind(iorbto_iexpobeg)
   deallocate(iorbto_iexpobeg,stat=i_stat)
   call memocc(i_stat,i_all,'iorbto_iexpobeg',subname)


END SUBROUTINE createPawProjectorsArrays

!!$subroutine initRhoPot(iproc, nproc, Glr, hxh, hyh, hzh, atoms, rxyz, crmult, frmult, radii, nspin, ixc, rho_commun, rhodsc, nscatterarr, ngatherarr, pot_ion)
!!$  use module_base
!!$  use module_types
!!$
!!$  implicit none
!!$
!!$  integer, intent(in) :: iproc, nproc
!!$
!!$  integer :: i_stat
!!$
!!$END SUBROUTINE initRhoPot

!> Input guess wavefunction diagonalization
subroutine input_wf_diag(iproc,nproc,at,rhodsc,&
     orbs,nvirt,comms,Lzd,hx,hy,hz,rxyz,rhopot,rhocore,pot_ion,&
      &   nlpspd,proj,pkernel,pkernelseq,ixc,psi,hpsi,psit,G,&
<<<<<<< HEAD
      &   nscatterarr,ngatherarr,nspin,potshortcut,symObj,GPU,input)
=======
     nscatterarr,ngatherarr,nspin,potshortcut,symObj,irrzon,phnons,GPU,input,radii_cf)
>>>>>>> 8b1a79e7
   ! Input wavefunctions are found by a diagonalization in a minimal basis set
   ! Each processors write its initial wavefunctions into the wavefunction file
   ! The files are then read by readwave
   ! @todo pass GPU to be a local variable of this routine (initialized and freed here)
   use module_base
   use module_interfaces, except_this_one => input_wf_diag
   use module_types
   use Poisson_Solver
  use libxc_functionals
   implicit none
   !Arguments
   integer, intent(in) :: iproc,nproc,ixc
   integer, intent(inout) :: nspin,nvirt
   real(gp), intent(in) :: hx,hy,hz
   type(atoms_data), intent(inout) :: at
   type(rho_descriptors),intent(in) :: rhodsc
   type(orbitals_data), intent(inout) :: orbs
   type(nonlocal_psp_descriptors), intent(in) :: nlpspd
   type(local_zone_descriptors), intent(inout) :: Lzd
   type(communications_arrays), intent(in) :: comms
   type(GPU_pointers), intent(inout) :: GPU
   type(input_variables):: input
   type(symmetry_data), intent(in) :: symObj
   integer, dimension(0:nproc-1,4), intent(in) :: nscatterarr !n3d,n3p,i3s+i3xcsh-1,i3xcsh
   integer, dimension(0:nproc-1,2), intent(in) :: ngatherarr 
   real(gp), dimension(3,at%nat), intent(in) :: rxyz
   real(wp), dimension(nlpspd%nprojel), intent(in) :: proj
   real(dp), dimension(*), intent(inout) :: rhopot,pot_ion
   type(gaussian_basis), intent(out) :: G !basis for davidson IG
   real(wp), dimension(:), pointer :: psi,hpsi,psit,rhocore
   real(dp), dimension(:), pointer :: pkernel,pkernelseq
   integer, intent(in) ::potshortcut
<<<<<<< HEAD
=======
   integer, dimension(*), intent(in) :: irrzon
   real(dp), dimension(*), intent(in) :: phnons
  real(gp), dimension(at%ntypes,3), intent(in) :: radii_cf
>>>>>>> 8b1a79e7
   !local variables
   character(len=*), parameter :: subname='input_wf_diag'
   logical :: switchGPUconv,switchOCLconv
   integer :: i_stat,i_all,iat,nspin_ig,iorb,idum=0,ncplx,nrhodim,i3rho_add,irhotot_add,irho_add,ispin
   real(kind=4) :: tt,builtin_rand
   real(gp) :: hxh,hyh,hzh,eks,eexcu,vexcu,epot_sum,ekin_sum,ehart,eexctX,eproj_sum,eSIC_DC,etol,accurex
   type(orbitals_data) :: orbse
   type(communications_arrays) :: commse
   integer, dimension(:,:), allocatable :: norbsc_arr
   real(wp), dimension(:), allocatable :: potxc,passmat
   !real(wp), dimension(:,:,:), allocatable :: mom_vec
   real(gp), dimension(:), allocatable :: locrad
   real(wp), dimension(:), pointer :: pot,pot1
   real(dp), dimension(:,:), pointer :: rho_p
   real(wp), dimension(:,:,:), pointer :: psigau
   type(confpot_data), dimension(:), allocatable :: confdatarr
! #### Linear Scaling Variables
  integer :: ilr,ityp
  logical :: calc                           
  real(dp),dimension(:),pointer:: Lpsi,Lhpsi
  logical :: linear, withConfinement
!  integer :: dim1,dim2                    !debug plotting local wavefunctions
!  real(dp) :: factor                      !debug plotting local wavefunctions
!  integer,dimension(at%nat) :: projflg    !debug nonlocal_forces
!  type(local_zone_descriptors) :: Lzd                 
  integer,dimension(:),allocatable :: norbsc
  logical,dimension(:),allocatable:: calculateBounds
!  real(gp), dimension(3,at%nat) :: fsep                 !debug for debug nonlocal_forces
!  real(wp), dimension(nlpspd%nprojel) :: projtmp        !debug for debug nonlocal forces
!  integer :: ierr                                       !for debugging
  real(8),dimension(:),pointer:: Lpot

   allocate(norbsc_arr(at%natsc+1,nspin+ndebug),stat=i_stat)
   call memocc(i_stat,norbsc_arr,'norbsc_arr',subname)
   allocate(locrad(at%nat+ndebug),stat=i_stat)
   call memocc(i_stat,locrad,'locrad',subname)

   if (iproc == 0) then
      write(*,'(1x,a)')&
         &   '------------------------------------------------------- Input Wavefunctions Creation'
      !yaml_output
!      write(70,'(a)')repeat(' ',yaml_indent)//'- Input Hamiltonian: { '
      yaml_indent=yaml_indent+2 !list element
   end if
   !spin for inputguess orbitals
   if (nspin == 4) then
      nspin_ig=1
   else
      nspin_ig=nspin
   end if

   call inputguess_gaussian_orbitals(iproc,nproc,at,rxyz,nvirt,nspin_ig,&
      &   orbs,orbse,norbsc_arr,locrad,G,psigau,eks)

   !allocate communications arrays for inputguess orbitals
   !call allocate_comms(nproc,orbse,commse,subname)
  call orbitals_communicators(iproc,nproc,Lzd%Glr,orbse,commse,basedist=comms%nvctr_par(0:,1:))  

   !use the eval array of orbse structure to save the original values
   allocate(orbse%eval(orbse%norb*orbse%nkpts+ndebug),stat=i_stat)
   call memocc(i_stat,orbse%eval,'orbse%eval',subname)

   hxh=.5_gp*hx
   hyh=.5_gp*hy
   hzh=.5_gp*hz

   !check the communication distribution
  !call check_communications(iproc,nproc,orbse,Lzd%Glr,commse)

   !once the wavefunction coefficients are known perform a set 
   !of nonblocking send-receive operations to calculate overlap matrices

   !!!  !create mpirequests array for controlling the success of the send-receive operation
   !!!  allocate(mpirequests(nproc-1+ndebug),stat=i_stat)
   !!!  call memocc(i_stat,mpirequests,'mpirequests',subname)
   !!!
   !!!  call nonblocking_transposition(iproc,nproc,G%ncoeff,orbse%isorb+orbse%norbp,&
   !!!       orbse%nspinor,psigau,orbse%norb_par,mpirequests)

! ###################################################################
!!experimental part for building the localisation regions
! ###################################################################

   if(potshortcut<=0) call check_linear_and_create_Lzd(iproc,nproc,input,Lzd,at,orbse,rxyz,radii_cf)

  if (Lzd%linear) then

     if(iproc==0) then
        write(*,'(1x,A)') 'Entering the Linear IG'
!        write(*,'(1x,A)') 'The localization radii are set to 10 times the covalent radii'
!        do iat=1,at%ntypes
!           write(*,'(1x,A,1x,A,A,1x,1pe9.3,1x,A)') 'For atom',trim(at%atomnames(iat)),' :', at%rloc(iat,1),'Bohrs'
!        end do
     end if
        

     call timing(iproc,'constrc_locreg','ON')

   ! Assign orbitals to locreg (done because each orbitals corresponds to an atomic function)
   !  call assignToLocreg(iproc,nproc,orbse%nspinor,nspin_ig,at,orbse,Lzd)
  
   ! determine the wavefunction dimension
   !  call wavefunction_dimension(Lzd,orbse)

   ! determine the localization regions
     ! calculateBounds indicate whether the arrays with the bounds (for convolutions...) shall also
     ! be allocated and calculated. In principle this is only necessary if the current process has orbitals
     ! in this localization region.
!     allocate(calculateBounds(lzd%nlr),stat=i_stat)
!     call memocc(i_stat,calculateBounds,'calculateBounds',subname)
!     calculateBounds=.true.

!     call determine_locreg_periodic(iproc,Lzd%nlr,rxyz,locrad,hx,hy,hz,Lzd%Glr,Lzd%Llr,calculateBounds)
!     call determine_locreg_parallel(iproc,nproc,Lzd%nlr,rxyz,locrad,hx,hy,hz,Lzd%Glr,Lzd%Llr,orbse)
!     deallocate(calculateBounds,stat=i_stat)
!     call memocc(i_stat,i_all,'calculateBounds',subname)


     call timing(iproc,'constrc_locreg','OF')

   !determine the Lnlpspd
 !  call prepare_lnlpspd(iproc, at, input, orbse, rxyz, radii_cf, lzd)


     !!call timing(iproc,'create_nlpspd ','ON')
     !!allocate(Lzd%Lnlpspd(Lzd%nlr),stat=i_stat)
     !!do ilr=1,Lzd%nlr
     !!   calc=.false.
     !!   do iorb=1,orbse%norbp
     !!      if(ilr == orbse%inwhichLocreg(iorb+orbse%isorb)) calc=.true.
     !!   end do
     !!   if (.not. calc) cycle         !calculate only for the locreg on this processor, without repeating for same locreg
     !!   ! allocate projflg
     !!   allocate(Lzd%Llr(ilr)%projflg(at%nat),stat=i_stat)
     !!   call memocc(i_stat,Lzd%Llr(ilr)%projflg,'Lzd%Llr(ilr)%projflg',subname)
     !!   call nlpspd_to_locreg(input,iproc,Lzd%Glr,Lzd%Llr(ilr),rxyz,at,orbse,&
     !!    &      radii_cf,input%frmult,input%frmult,hx,hy,hz,Lzd%Gnlpspd,Lzd%Lnlpspd(ilr),Lzd%Llr(ilr)%projflg)
     !!end do
     !!call timing(iproc,'create_nlpspd ','OF')

    !allocate the wavefunction in the transposed way to avoid allocations/deallocations
     allocate(Lpsi(max(orbse%npsidim_orbs,orbse%npsidim_comp)+ndebug),stat=i_stat)
     call memocc(i_stat,Lpsi,'Lpsi',subname)
     call razero(max(orbse%npsidim_orbs,orbse%npsidim_comp),Lpsi)

    ! Construct wavefunction inside the locregs (the orbitals are ordered by locreg)
     call timing(iproc,'wavefunction  ','ON')
     call gaussians_to_wavelets_new2(iproc,nproc,Lzd,orbse,hx,hy,hz,G,psigau(1,1,min(orbse%isorb+1,orbse%norb)),Lpsi(1))
     call timing(iproc,'wavefunction  ','OF')

!#####################
!DEBUG nonlocal_forces
!!    if(iproc==0) then
!!       print *,'Entering nonlocal forces'
!!    end if
!!  !allocate the wavefunction in the transposed way to avoid allocations/deallocations
!!    allocate(psi(orbse%npsidim+ndebug),stat=i_stat)
!!    call memocc(i_stat,psi,'psi',subname)
!!
!!  !use only the part of the arrays for building the hamiltonian matrix
!!    call gaussians_to_wavelets_new(iproc,nproc,Glr,orbse,hx,hy,hz,G,&
!!         psigau(1,1,min(orbse%isorb+1,orbse%norb)),psi)
!!
!!    call timing(iproc,'ApplyProj     ','ON')    
!!    projtmp = 0.0_wp
!!    fsep = 0.0_wp
!!    call nonlocal_forces(iproc,Glr,hx,hy,hz,at,rxyz,orbse,nlpspd,projtmp,Glr%wfd,psi,fsep,.false.)
!!    call mpiallred(fsep(1,1),3*at%nat,MPI_SUM,MPI_COMM_WORLD,ierr) 
!!    call timing(iproc,'ApplyProj     ','OF')
!!
!!    if(iproc==0) then
!!    do iat=1,at%nat
!!    open(44,file='Force_ref.dat',status='unknown')
!!    print *,'(C)Forces on atom',iat,' :',iproc,fsep(:,iat)
!!    write(44,*)'Forces on atom',iat,' :',iproc,fsep(:,iat)
!!    end do
!!    end if
!!  
!!
!!    call timing(iproc,'create_nlpspd ','ON')
!!    projtmp = 0.0_wp
!!    fsep = 0.0_wp
!!    call Linearnonlocal_forces(iproc,Lzd,hx,hy,hz,at,rxyz,orbse,projtmp,Lpsi,fsep,.false.,orbse)
!!    call mpiallred(fsep(1,1),3*at%nat,MPI_SUM,MPI_COMM_WORLD,ierr)
!!    call timing(iproc,'create_nlpspd ','OF')
!!
!!    if(iproc==0) then
!!    open(44,file='Force.dat',status='unknown')
!!    do iat=1,at%nat
!!    print *,'(L)Forces on atom',iat,' :',iproc,fsep(:,iat)
!!    write(44,*)'Forces on atom',iat,' :',iproc,fsep(:,iat)
!!    end do
!!    end if
!!
!!    call timing(iproc,'            ','RE')
!!    call mpi_finalize(ierr)
!!    stop
!!
!END DEBUG nonlocal_forces
!#########################
!DEBUG
     ! Print the wavefunctions
     !factor = real(Lzd%Glr%d%n1,dp)/real(Lzd%Llr(1)%d%n1,dp)
     !dim1 = Lzd%Llr(1)%wfd%nvctr_c+7*Lzd%Llr(1)%wfd%nvctr_f
     !dim2 = Lzd%Llr(2)%wfd%nvctr_c+7*Lzd%Llr(2)%wfd%nvctr_f
     !call plot_wf('orbital1   ',1,at,factor,Lzd%Llr(1),hx,hy,hz,rxyz,Lpsi(1:dim1),'')
     !call plot_wf('orbital2   ',1,at,factor,Lzd%Llr(1),hx,hy,hz,rxyz,Lpsi(dim1+1:dim1+dim1),'')
     !factor = real(Lzd%Glr%d%n1,dp)/real(Lzd%Llr(2)%d%n1,dp)
     !call plot_wf('orbital3   ',1,at,factor,Lzd%Llr(2),hx,hy,hz,rxyz,Lpsi(dim1+dim1+1:2*dim1+dim2),'')
     !call plot_wf('orbital4   ',1,at,factor,Lzd%Llr(2),hx,hy,hz,rxyz,Lpsi(2*dim1+dim2+1:2*dim1+2*dim2),'')

     !print *,'iproc,sum(Lpsi)',iproc,sum(Lpsi)
     !open(44,file='Lpsi',status='unknown')
     !do ilr = 1,size(Lpsi)
     !write(44,*)Lpsi(ilr)
     !end do
     !close(44)
!END DEBUG

     !call sumrhoLinear(iproc,nproc,Lzd,orbse,hxh,hyh,hzh,Lpsi,rhopot,nscatterarr,nspin,GPU,symObj, irrzon, phnons, rhodsc)    
     !spin adaptation for the IG in the spinorial case
     orbse%nspin=nspin
     call sumrho(iproc,nproc,orbse,Lzd,hxh,hyh,hzh,nscatterarr,&
          GPU,at%sym,rhodsc,Lpsi,rho_p)
     call communicate_density(iproc,nproc,orbse%nspin,hxh,hyh,hzh,Lzd,rhodsc,nscatterarr,rho_p,rhopot)
     orbse%nspin=nspin_ig


     if(orbs%nspinor==4) then
        !this wrapper can be inserted inside the poisson solver 
        call PSolverNC(at%geocode,'D',iproc,nproc,Lzd%Glr%d%n1i,Lzd%Glr%d%n2i,Lzd%Glr%d%n3i,&
          nscatterarr(iproc,1),& !this is n3d
          ixc,hxh,hyh,hzh,&
          rhopot,pkernel,pot_ion,ehart,eexcu,vexcu,0.d0,.true.,4)
!          print *,'ehart,eexcu,vexcu',ehart,eexcu,vexcu

     else

        if (nscatterarr(iproc,2) >0) then
           allocate(potxc(Lzd%Glr%d%n1i*Lzd%Glr%d%n2i*nscatterarr(iproc,2)*nspin+ndebug),stat=i_stat)
           call memocc(i_stat,potxc,'potxc',subname)
       else
          allocate(potxc(1+ndebug),stat=i_stat)
          call memocc(i_stat,potxc,'potxc',subname)
       end if 
  
       call XC_potential(Lzd%Glr%geocode,'D',iproc,nproc,&
           Lzd%Glr%d%n1i,Lzd%Glr%d%n2i,Lzd%Glr%d%n3i,ixc,hxh,hyh,hzh,&
           rhopot,eexcu,vexcu,nspin,rhocore,potxc)
  
!        write(*,*) 'eexcu, vexcu', eexcu, vexcu
  
       if( iand(potshortcut,4)==0) then
          call H_potential(Lzd%Glr%geocode,'D',iproc,nproc,&
               Lzd%Glr%d%n1i,Lzd%Glr%d%n2i,Lzd%Glr%d%n3i,hxh,hyh,hzh,&
               rhopot,pkernel,pot_ion,ehart,0.0_dp,.true.)
       endif

  
        !sum the two potentials in rhopot array
        !fill the other part, for spin, polarised
        if (nspin == 2) then
           call dcopy(Lzd%Glr%d%n1i*Lzd%Glr%d%n2i*nscatterarr(iproc,2),rhopot(1),1,&
                rhopot(Lzd%Glr%d%n1i*Lzd%Glr%d%n2i*nscatterarr(iproc,2)+1),1)
        end if
        !spin up and down together with the XC part
        call axpy(Lzd%Glr%d%n1i*Lzd%Glr%d%n2i*nscatterarr(iproc,2)*nspin,1.0_dp,potxc(1),1,&
             rhopot(1),1)
     
        i_all=-product(shape(potxc))*kind(potxc)
        deallocate(potxc,stat=i_stat)
        call memocc(i_stat,i_all,'potxc',subname)
     end if
  
    if (input%exctxpar == 'OP2P') eexctX = -99.0_gp
   
    !!call full_local_potential(iproc,nproc,Lzd%Glr%d%n1i*Lzd%Glr%d%n2i*nscatterarr(iproc,2),&
    !!     Lzd%Glr%d%n1i*Lzd%Glr%d%n2i*Lzd%Glr%d%n3i,nspin,&
    !!     orbse%norb,orbse%norbp,ngatherarr,rhopot,pot)    

    !check the size of the rhopot array related to NK SIC
    nrhodim=nspin 
    i3rho_add=0
    if (input%SIC%approach=='NK') then
       nrhodim=2*nrhodim
       i3rho_add=Lzd%Glr%d%n1i*Lzd%Glr%d%n2i*nscatterarr(iproc,4)+1
    end if

    ! Create local potential
!!$    call full_local_potential2(iproc, nproc, lzd%glr%d%n1i*lzd%glr%d%n2i*nscatterarr(iproc,2), &
!!$         lzd%glr%d%n1i*lzd%glr%d%n2i*lzd%glr%d%n3i,Lzd%Glr%d%n1i*Lzd%Glr%d%n2i*nscatterarr(iproc,1)*nrhodim,nspin, orbse, lzd, &
!!$         ngatherarr, rhopot, Lpot, 1)
    !change temporarily value of Lzd%npotddim
    call local_potential_dimensions(Lzd,orbse,ngatherarr(0,1))

    call full_local_potential(iproc, nproc, &
         lzd%glr%d%n1i*lzd%glr%d%n2i*nscatterarr(iproc,2), &
         lzd%glr%d%n1i*lzd%glr%d%n2i*lzd%glr%d%n3i,nspin,&
         Lzd%Glr%d%n1i*Lzd%Glr%d%n2i*nscatterarr(iproc,1)*nrhodim,i3rho_add, &
         orbse, Lzd,1,&
         ngatherarr, rhopot, Lpot)

    allocate(confdatarr(orbse%norbp)) !no stat so tho make it crash
    call default_confinement_data(confdatarr,orbse%norbp)

   !allocate the wavefunction in the transposed way to avoid allocations/deallocations
    allocate(Lhpsi(max(orbse%npsidim_orbs,orbse%npsidim_comp)+ndebug),stat=i_stat)
    call memocc(i_stat,Lhpsi,'Lhpsi',subname)

    ! the loop on locreg is inside LinearHamiltonianApplication
!    call LinearHamiltonianApplication(input,iproc,nproc,at,Lzd,orbse,hx,hy,hz,rxyz,&
!     proj,ngatherarr,pot,Lpsi,Lhpsi,&
!     ekin_sum,epot_sum,eexctX,eproj_sum,nspin,GPU,radii_cf,pkernel=pkernelseq)


    withConfinement=.false.
!!$    call HamiltonianApplication3(iproc, nproc, at, orbse, hx, hy, hz, rxyz, &
!!$         proj, lzd, ngatherarr, Lpot, lpsi, lhpsi, &
!!$         ekin_sum, epot_sum, eexctX, eproj_sum, nspin, GPU, withConfinement, .true., &
!!$         pkernel=pkernelseq)
    call HamiltonianApplication3(iproc,nproc,at,orbse,hx,hy,hz,rxyz,&
         proj,Lzd,nlpspd,confdatarr,ngatherarr,Lpot,lpsi,lhpsi,&
         ekin_sum,epot_sum,eexctX,eproj_sum,eSIC_DC,input%SIC,GPU,&
         pkernel=pkernelseq)
    deallocate(confdatarr)

    !restore the value
    call local_potential_dimensions(Lzd,orbs,ngatherarr(0,1))

    ! Deallocate local potential
    i_all=-product(shape(Lpot))*kind(Lpot)
    deallocate(Lpot,stat=i_stat)
    call memocc(i_stat,i_all,'Lpot',subname)
    i_all=-product(shape(orbse%ispot))*kind(orbse%ispot)
    deallocate(orbse%ispot,stat=i_stat)
    call memocc(i_stat,i_all,'orbse%ispot',subname)


    ! Deallocate PSP stuff
    !call free_lnlpspd(orbse, lzd)

    !!call HamiltonianApplication2(iproc,nproc,at,orbse,hx,hy,hz,rxyz,&
    !!     proj,Lzd,ngatherarr,pot,Lpsi,Lhpsi,&
    !!     ekin_sum,epot_sum,eexctX,eproj_sum,nspin,GPU,pkernel=pkernelseq)


    accurex=abs(eks-ekin_sum)
    !tolerance for comparing the eigenvalues in the case of degeneracies
    etol=accurex/real(orbse%norbu,gp)
    if (iproc == 0 .and. verbose > 1) write(*,'(1x,a,2(f19.10))') 'done. ekin_sum,eks:',ekin_sum,eks
    if (iproc == 0) then
       write(*,'(1x,a,3(1x,1pe18.11e2))') 'ekin_sum,epot_sum,eproj_sum',  &
            ekin_sum,epot_sum,eproj_sum
       write(*,'(1x,a,3(1x,1pe18.11e2))') '   ehart,   eexcu,    vexcu',ehart,eexcu,vexcu
    endif

    ! Now the wavefunctions (Lpsi) and the Hamiltonian applied to the wavefunctions (Lhpsi)
    ! are completely constructed. We must now solve the eigensystem by diagonalizating the
    ! Hamiltonian (done by calling LinearDiagHam). 
     if (iproc == 0 .and. verbose > 1) write(*,'(1x,a)')&
          'Input Wavefunctions Orthogonalization:'

    ! allocate psit
    !allocate(psit(orbs%npsidim+ndebug),stat=i_stat)
    !call memocc(i_stat,psit,'psit',subname)       
    nullify(psit)  !will be created in LDiagHam

    !use DiagHam to verify the transposition between the 
    !localized orbital distribution (LOD) scheme and the global components distribution scheme (GCD)
    !in principle LDiagHam should
    ! 1) take the Lpsi and Lhpsi in the LOD 
    ! 2) create the IG transposed psit in the GCD
    ! 3) deallocate Lpsi
    ncplx=1
    if (orbs%nspinor > 1) ncplx=2
    allocate(passmat(ncplx*orbs%nkptsp*(orbse%norbu*orbs%norbu+orbse%norbd*orbs%norbd)+ndebug),stat=i_stat)
    call memocc(i_stat,passmat,'passmat',subname)

    call LDiagHam(iproc,nproc,at%natsc,nspin_ig,orbs,Lzd,comms,&
         Lpsi,Lhpsi,psit,input%orthpar,passmat,orbse,commse,etol,norbsc_arr)

!    call LinearDiagHam(iproc,at,etol,Lzd,orbse,orbs,nspin,at%natsc,Lhpsi,Lpsi,psit,norbsc_arr=norbsc_arr)!,orbsv)

     i_all=-product(shape(passmat))*kind(passmat)
     deallocate(passmat,stat=i_stat)
     call memocc(i_stat,i_all,'passmat',subname)
    
    ! Don't need Lzd anymore (if only input guess)
!    call deallocate_Lzd(Lzd,subname)

    !rename Lpsi and Lhpsi
    psi => Lpsi
    hpsi => Lhpsi

    ! Don't need Lpsi, Lhpsi and locrad anymore
!    i_all = -product(shape(Lpsi))*kind(Lpsi)
!    deallocate(Lpsi,stat=i_stat)
    nullify(Lpsi) ;i_stat=0
!    call memocc(i_stat,i_all,'Lpsi',subname)
!    i_all = -product(shape(Lhpsi))*kind(Lhpsi)
!    deallocate(Lhpsi,stat=i_stat)
    nullify(Lhpsi);i_stat=0
!    call memocc(i_stat,i_all,'Lhpsi',subname)
    i_all=-product(shape(locrad))*kind(locrad)
    deallocate(locrad,stat=i_stat)
    call memocc(i_stat,i_all,'locrad',subname)
     
!####################################################################################################################################################
! END EXPERIMENTAL
!####################################################################################################################################################
 else
   ! determine the wavefunction dimension
   call wavefunction_dimension(Lzd,orbse)

   !allocate the wavefunction in the transposed way to avoid allocations/deallocations
     allocate(psi(max(orbse%npsidim_orbs,orbse%npsidim_comp)+ndebug),stat=i_stat)
     call memocc(i_stat,psi,'psi',subname)

     !allocate arrays for the GPU if a card is present
     switchGPUconv=.false.
     switchOCLconv=.false.
     if (GPUconv .and. potshortcut ==0 ) then
        call prepare_gpu_for_locham(Lzd%Glr%d%n1,Lzd%Glr%d%n2,Lzd%Glr%d%n3,nspin_ig,&
             hx,hy,hz,Lzd%Glr%wfd,orbse,GPU)
     else if (OCLconv .and. potshortcut ==0) then
        call allocate_data_OCL(Lzd%Glr%d%n1,Lzd%Glr%d%n2,Lzd%Glr%d%n3,at%geocode,&
             nspin_ig,Lzd%Glr%wfd,orbse,GPU)
        if (iproc == 0) write(*,*)&
             'GPU data allocated'
     else if (GPUconv .and. potshortcut >0 ) then
        switchGPUconv=.true.
        GPUconv=.false.
     else if (OCLconv .and. potshortcut >0 ) then
        switchOCLconv=.true.
        OCLconv=.false.
     end if

    call timing(iproc,'wavefunction  ','ON')   
   !use only the part of the arrays for building the hamiltonian matrix
     call gaussians_to_wavelets_new(iproc,nproc,Lzd%Glr,orbse,hx,hy,hz,G,&
          psigau(1,1,min(orbse%isorb+1,orbse%norb)),psi)
    call timing(iproc,'wavefunction  ','OF')
     i_all=-product(shape(locrad))*kind(locrad)
     deallocate(locrad,stat=i_stat)
     call memocc(i_stat,i_all,'locrad',subname)

   !check the size of the rhopot array related to NK SIC
   nrhodim=nspin
   i3rho_add=0
   if (input%SIC%approach=='NK') then
      nrhodim=2*nrhodim
     i3rho_add=Lzd%Glr%d%n1i*Lzd%Glr%d%n2i*nscatterarr(iproc,4)+1
   end if

   !application of the hamiltonian for gaussian based treatment
<<<<<<< HEAD
   call sumrho(iproc,nproc,orbse,Glr,hxh,hyh,hzh,psi,rhopot,&
      &   nscatterarr,nspin,GPU,symObj,rhodsc)
=======
   !if(.false.) then
   !   call sumrho(iproc,nproc,orbse,Lzd%Glr,hxh,hyh,hzh,psi,rhopot,&
   !        nscatterarr,nspin,GPU,symObj,irrzon,phnons,rhodsc)
   !end if

  ! test merging of the cubic and linear code
  !call sumrhoLinear(iproc,nproc,Lzd,orbse,hxh,hyh,hzh,psi,rhopot,nscatterarr,nspin,GPU,symObj, irrzon, phnons, rhodsc)    

   !spin adaptation for the IG in the spinorial case
   orbse%nspin=nspin
   call sumrho(iproc,nproc,orbse,Lzd,hxh,hyh,hzh,nscatterarr,&
        GPU,at%sym,rhodsc,psi,rho_p)
   call communicate_density(iproc,nproc,orbse%nspin,hxh,hyh,hzh,Lzd,rhodsc,nscatterarr,rho_p,rhopot)
   orbse%nspin=nspin_ig
>>>>>>> 8b1a79e7

   !-- if spectra calculation uses a energy dependent potential
   !    input_wf_diag will write (to be used in abscalc)
   !    the density to the file electronic_density.cube
   !  The writing is activated if  5th bit of  in%potshortcut is on.
   if( iand( potshortcut,16)==0 .and. potshortcut /= 0) then
      call plot_density_cube_old('electronic_density',&
          iproc,nproc,Lzd%Glr%d%n1,Lzd%Glr%d%n2,Lzd%Glr%d%n3,Lzd%Glr%d%n1i,Lzd%Glr%d%n2i,Lzd%Glr%d%n3i,nscatterarr(iproc,2),  & 
          nspin,hxh,hyh,hzh,at,rxyz,ngatherarr,rhopot(1+nscatterarr(iproc,4)*Lzd%Glr%d%n1i*Lzd%Glr%d%n2i))
   endif
   !---

   !before creating the potential, save the density in the second part 
   !if the case of NK SIC, so that the potential can be created afterwards
   !copy the density contiguously since the GGA is calculated inside the NK routines
   if (input%SIC%approach=='NK') then
     irhotot_add=Lzd%Glr%d%n1i*Lzd%Glr%d%n2i*nscatterarr(iproc,4)+1
     irho_add=Lzd%Glr%d%n1i*Lzd%Glr%d%n2i*nscatterarr(iproc,1)*input%nspin+1
      do ispin=1,input%nspin
        call dcopy(Lzd%Glr%d%n1i*Lzd%Glr%d%n2i*nscatterarr(iproc,2),rhopot(irhotot_add),1,rhopot(irho_add),1)
        irhotot_add=irhotot_add+Lzd%Glr%d%n1i*Lzd%Glr%d%n2i*nscatterarr(iproc,1)
        irho_add=irho_add+Lzd%Glr%d%n1i*Lzd%Glr%d%n2i*nscatterarr(iproc,2)
      end do
   end if
     if(orbs%nspinor==4) then
        !this wrapper can be inserted inside the poisson solver 
        call PSolverNC(at%geocode,'D',iproc,nproc,Lzd%Glr%d%n1i,Lzd%Glr%d%n2i,Lzd%Glr%d%n3i,&
             nscatterarr(iproc,1),& !this is n3d
             ixc,hxh,hyh,hzh,&
             rhopot,pkernel,pot_ion,ehart,eexcu,vexcu,0.d0,.true.,4)
     else
        !Allocate XC potential
        if (nscatterarr(iproc,2) >0) then
           allocate(potxc(Lzd%Glr%d%n1i*Lzd%Glr%d%n2i*nscatterarr(iproc,2)*nspin+ndebug),stat=i_stat)
           call memocc(i_stat,potxc,'potxc',subname)
        else
           allocate(potxc(1+ndebug),stat=i_stat)
           call memocc(i_stat,potxc,'potxc',subname)
        end if
 
        call XC_potential(at%geocode,'D',iproc,nproc,&
             Lzd%Glr%d%n1i,Lzd%Glr%d%n2i,Lzd%Glr%d%n3i,ixc,hxh,hyh,hzh,&
             rhopot,eexcu,vexcu,nspin,rhocore,potxc)
        if( iand(potshortcut,4)==0) then
           call H_potential(at%geocode,'D',iproc,nproc,&
                Lzd%Glr%d%n1i,Lzd%Glr%d%n2i,Lzd%Glr%d%n3i,hxh,hyh,hzh,&
                rhopot,pkernel,pot_ion,ehart,0.0_dp,.true.)
        endif
   
        !sum the two potentials in rhopot array
        !fill the other part, for spin, polarised
        if (nspin == 2) then
           call dcopy(Lzd%Glr%d%n1i*Lzd%Glr%d%n2i*nscatterarr(iproc,2),rhopot(1),1,&
                rhopot(Lzd%Glr%d%n1i*Lzd%Glr%d%n2i*nscatterarr(iproc,2)+1),1)
        end if
        !spin up and down together with the XC part
        call axpy(Lzd%Glr%d%n1i*Lzd%Glr%d%n2i*nscatterarr(iproc,2)*nspin,1.0_dp,potxc(1),1,&
             rhopot(1),1)
   
   
        i_all=-product(shape(potxc))*kind(potxc)
        deallocate(potxc,stat=i_stat)
        call memocc(i_stat,i_all,'potxc',subname)
   
     end if
   
   !!!  if (nproc == 1) then
   !!!     !calculate the overlap matrix as well as the kinetic overlap
   !!!     !in view of complete gaussian calculation
   !!!     allocate(ovrlp(G%ncoeff*G%ncoeff),stat=i_stat)
   !!!     call memocc(i_stat,ovrlp,'ovrlp',subname)
   !!!     allocate(tmp(G%ncoeff,orbse%norb),stat=i_stat)
   !!!     call memocc(i_stat,tmp,'tmp',subname)
   !!!     allocate(smat(orbse%norb,orbse%norb),stat=i_stat)
   !!!     call memocc(i_stat,smat,'smat',subname)
   !!!
   !!!     !overlap calculation of the gaussian matrix
   !!!     call gaussian_overlap(G,G,ovrlp)
   !!!     call dsymm('L','U',G%ncoeff,orbse%norb,1.0_gp,ovrlp(1),G%ncoeff,&
   !!!          gaucoeff(1,1),G%ncoeff,0.d0,tmp(1,1),G%ncoeff)
   !!!
   !!!     call gemm('T','N',orbse%norb,orbse%norb,G%ncoeff,1.0_gp,&
   !!!          gaucoeff(1,1),G%ncoeff,tmp(1,1),G%ncoeff,0.0_wp,smat(1,1),orbse%norb)
   !!!
   !!!     !print overlap matrices
   !!!     do i=1,orbse%norb
   !!!        write(*,'(i5,30(1pe15.8))')i,(smat(i,iorb),iorb=1,orbse%norb)
   !!!     end do
   !!!
   !!!     !overlap calculation of the kinetic operator
   !!!     call kinetic_overlap(G,G,ovrlp)
   !!!     call dsymm('L','U',G%ncoeff,orbse%norb,1.0_gp,ovrlp(1),G%ncoeff,&
   !!!          gaucoeff(1,1),G%ncoeff,0.d0,tmp(1,1),G%ncoeff)
   !!!
   !!!     call gemm('T','N',orbse%norb,orbse%norb,G%ncoeff,1.0_gp,&
   !!!          gaucoeff(1,1),G%ncoeff,tmp(1,1),G%ncoeff,0.0_wp,smat(1,1),orbse%norb)
   !!!
   !!!     !print overlap matrices
   !!!     tt=0.0_wp
   !!!     do i=1,orbse%norb
   !!!        write(*,'(i5,30(1pe15.8))')i,(smat(i,iorb),iorb=1,orbse%norb)
   !!!        !write(12,'(i5,30(1pe15.8))')i,(smat(i,iorb),iorb=1,orbse%norb)
   !!!        tt=tt+smat(i,i)
   !!!     end do
   !!!     print *,'trace',tt
   !!!
   !!!     !overlap calculation of the kinetic operator
   !!!     call cpu_time(t0)
   !!!     call potential_overlap(G,G,rhopot,Glr%d%n1i,Glr%d%n2i,Glr%d%n3i,hxh,hyh,hzh,&
   !!!          ovrlp)
   !!!     call cpu_time(t1)
   !!!     call dsymm('L','U',G%ncoeff,orbse%norb,1.0_gp,ovrlp(1),G%ncoeff,&
   !!!          gaucoeff(1,1),G%ncoeff,0.d0,tmp(1,1),G%ncoeff)
   !!!
   !!!     call gemm('T','N',orbse%norb,orbse%norb,G%ncoeff,1.0_gp,&
   !!!          gaucoeff(1,1),G%ncoeff,tmp(1,1),G%ncoeff,0.0_wp,smat(1,1),orbse%norb)
   !!!
   !!!     !print overlap matrices
   !!!     tt=0.0_wp
   !!!     do i=1,orbse%norb
   !!!        write(*,'(i5,30(1pe15.8))')i,(smat(i,iorb),iorb=1,orbse%norb)
   !!!        !write(12,'(i5,30(1pe15.8))')i,(smat(i,iorb),iorb=1,orbse%norb)
   !!!        tt=tt+smat(i,i)
   !!!     end do
   !!!     print *,'trace',tt
   !!!     print *, 'time',t1-t0
   !!!
   !!!     i_all=-product(shape(ovrlp))*kind(ovrlp)
   !!!     deallocate(ovrlp,stat=i_stat)
   !!!     call memocc(i_stat,i_all,'ovrlp',subname)
   !!!     i_all=-product(shape(tmp))*kind(tmp)
   !!!     deallocate(tmp,stat=i_stat)
   !!!     call memocc(i_stat,i_all,'tmp',subname)
   !!!     i_all=-product(shape(smat))*kind(smat)
   !!!     deallocate(smat,stat=i_stat)
   !!!     call memocc(i_stat,i_all,'smat',subname)
   !!!  end if
   
     if(potshortcut>0) then
   !!$    if (GPUconv) then
   !!$       call free_gpu(GPU,orbs%norbp)
   !!$    end if
        if (switchGPUconv) then
           GPUconv=.true.
        end if
        if (switchOCLconv) then
           OCLconv=.true.
        end if
   
        call deallocate_orbs(orbse,subname)
      i_all=-product(shape(orbse%eval))*kind(orbse%eval)
      deallocate(orbse%eval,stat=i_stat)
      call memocc(i_stat,i_all,'orbse%eval',subname)

        
        !deallocate the gaussian basis descriptors
        call deallocate_gwf(G,subname)
       
        i_all=-product(shape(psigau))*kind(psigau)
        deallocate(psigau,stat=i_stat)
        call memocc(i_stat,i_all,'psigau',subname)
        call deallocate_comms(commse,subname)
        i_all=-product(shape(norbsc_arr))*kind(norbsc_arr)
        deallocate(norbsc_arr,stat=i_stat)
        call memocc(i_stat,i_all,'norbsc_arr',subname)

       return 
   end if
   
     !allocate the wavefunction in the transposed way to avoid allocations/deallocations
     allocate(hpsi(max(orbse%npsidim_orbs,orbse%npsidim_comp)+ndebug),stat=i_stat)
     call memocc(i_stat,hpsi,'hpsi',subname)
   
     !call dcopy(orbse%npsidim,psi,1,hpsi,1)
   if (input%exctxpar == 'OP2P') then
      eexctX = UNINITIALIZED(1.0_gp)
   else
      eexctX=0.0_gp
   end if

   ! Create local potential
!!$   call full_local_potential2(iproc, nproc, Lzd%Glr%d%n1i*Lzd%Glr%d%n2i*nscatterarr(iproc,2), &    
!!$        Lzd%Glr%d%n1i*Lzd%Glr%d%n2i*Lzd%Glr%d%n3i,&
!!$        Lzd%Glr%d%n1i*Lzd%Glr%d%n2i*nscatterarr(iproc,1)*nrhodim,&
!!$        nspin, orbse, Lzd, ngatherarr, rhopot, pot, 0)

    !change temporarily value of Lzd%npotddim
   allocate(confdatarr(orbse%norbp)) !no stat so tho make it crash
   call local_potential_dimensions(Lzd,orbse,ngatherarr(0,1))
   
   call default_confinement_data(confdatarr,orbse%norbp)

   call full_local_potential(iproc,nproc,Lzd%Glr%d%n1i*Lzd%Glr%d%n2i*nscatterarr(iproc,2),&
        Lzd%Glr%d%n1i*Lzd%Glr%d%n2i*Lzd%Glr%d%n3i,nspin,&
        Lzd%Glr%d%n1i*Lzd%Glr%d%n2i*nscatterarr(iproc,1)*nrhodim,&
        i3rho_add,orbse,Lzd,0,ngatherarr,rhopot,pot)

   call default_confinement_data(confdatarr,orbse%norbp)

   if(.false.) then

      call LocalHamiltonianApplication(iproc,nproc,at,orbse,hx,hy,hz,&
           Lzd,confdatarr,ngatherarr,pot,psi,hpsi,&
           ekin_sum,epot_sum,eexctX,eSIC_DC,input%SIC,GPU,pkernel=pkernelseq)

      call NonLocalHamiltonianApplication(iproc,at,orbse,hx,hy,hz,rxyz,&
           proj,Lzd,nlpspd,psi,hpsi,eproj_sum)

      call SynchronizeHamiltonianApplication(nproc,orbse,Lzd,GPU,hpsi,&
           ekin_sum,epot_sum,eproj_sum,eSIC_DC,eexctX)
   end if
    
!!$    withConfinement=.false.
!!$
!!$    call HamiltonianApplication3(iproc, nproc, at, orbse, hx, hy, hz, rxyz, &
!!$         proj, lzd, ngatherarr, pot, psi, hpsi, &
!!$         ekin_sum, epot_sum, eexctX, eproj_sum, nspin, GPU, &
!!$         withConfinement, .true., &
!!$         pkernel=pkernel)
    call HamiltonianApplication3(iproc,nproc,at,orbse,hx,hy,hz,rxyz,&
         proj,Lzd,nlpspd,confdatarr,ngatherarr,pot,psi,hpsi,&
         ekin_sum,epot_sum,eexctX,eproj_sum,eSIC_DC,input%SIC,GPU,&
         pkernel=pkernelseq)
    !restore the good value
    call local_potential_dimensions(Lzd,orbs,ngatherarr(0,1))

 
     !deallocate potential
     call free_full_potential(nproc,0,pot,subname)

     i_all=-product(shape(orbse%ispot))*kind(orbse%ispot)
     deallocate(orbse%ispot,stat=i_stat)
     call memocc(i_stat,i_all,'orbse%ispot',subname)

     deallocate(confdatarr)
 
   !!!  !calculate the overlap matrix knowing that the original functions are gaussian-based
   !!!  allocate(thetaphi(2,G%nat+ndebug),stat=i_stat)
   !!!  call memocc(i_stat,thetaphi,'thetaphi',subname)
   !!!  thetaphi=0.0_gp
   !!!
   !!!  !calculate the scalar product between the hamiltonian and the gaussian basis
   !!!  allocate(hpsigau(G%ncoeff,orbse%norbp+ndebug),stat=i_stat)
   !!!  call memocc(i_stat,hpsigau,'hpsigau',subname)
   !!!
   !!!
   !!!  call wavelets_to_gaussians(at%geocode,orbse%norbp,Glr%d%n1,Glr%d%n2,Glr%d%n3,G,&
   !!!       thetaphi,hx,hy,hz,Glr%wfd,hpsi,hpsigau)
   !!!
   !!!  i_all=-product(shape(thetaphi))*kind(thetaphi)
   !!!  deallocate(thetaphi,stat=i_stat)
   !!!  call memocc(i_stat,i_all,'thetaphi',subname)
   
     accurex=abs(eks-ekin_sum)
     !tolerance for comparing the eigenvalues in the case of degeneracies
     etol=accurex/real(orbse%norbu,gp)
     if (iproc == 0 .and. verbose > 1) write(*,'(1x,a,2(f19.10))') 'done. ekin_sum,eks:',ekin_sum,eks
!!$   if (iproc == 0) then
!!$      write(*,'(1x,a,3(1x,1pe18.11))') 'ekin_sum,epot_sum,eproj_sum',  & 
!!$      ekin_sum,epot_sum,eproj_sum
!!$      write(*,'(1x,a,3(1x,1pe18.11))') '   ehart,   eexcu,    vexcu',ehart,eexcu,vexcu
!!$   endif

   if (iproc==0) then
      !call write_energies(0,0,ekin_sum,epot_sum,eproj_sum,ehart,eexcu,vexcu,0.0_gp,0.0_gp,0.0_gp,0.0_gp,'Input Guess')
      !yaml output
        write(*,'(1x,a,3(1x,1pe18.11))') 'ekin_sum,epot_sum,eproj_sum',  & 
             ekin_sum,epot_sum,eproj_sum
!      write(70,'(a)')repeat(' ',yaml_indent+2)//'}'
        write(*,'(1x,a,3(1x,1pe18.11))') '   ehart,   eexcu,    vexcu',ehart,eexcu,vexcu
     endif
  
   !!!  call Gaussian_DiagHam(iproc,nproc,at%natsc,nspin,orbs,G,mpirequests,&
   !!!       psigau,hpsigau,orbse,etol,norbsc_arr)
   
   
   !!!  i_all=-product(shape(mpirequests))*kind(mpirequests)
   !!!  deallocate(mpirequests,stat=i_stat)
   !!!  call memocc(i_stat,i_all,'mpirequests',subname)
   
   !!!  i_all=-product(shape(hpsigau))*kind(hpsigau)
   !!!  deallocate(hpsigau,stat=i_stat)
   !!!  call memocc(i_stat,i_all,'hpsigau',subname)
   
     !free GPU if it is the case
     if (GPUconv) then
        call free_gpu(GPU,orbse%norbp)
     else if (OCLconv) then
        call free_gpu_OCL(GPU,orbse,nspin_ig)
     end if

     if (iproc == 0 .and. verbose > 1) write(*,'(1x,a)')&
          'Input Wavefunctions Orthogonalization:'
  
     !nullify psit (will be created in DiagHam)
     nullify(psit)

     !psivirt can be eliminated here, since it will be allocated before davidson
     !with a gaussian basis
   !!$  call DiagHam(iproc,nproc,at%natsc,nspin_ig,orbs,Glr%wfd,comms,&
   !!$       psi,hpsi,psit,orbse,commse,etol,norbsc_arr,orbsv,psivirt)
 
  

    !allocate the passage matrix for transforming the LCAO wavefunctions in the IG wavefucntions
     ncplx=1
     if (orbs%nspinor > 1) ncplx=2
     allocate(passmat(ncplx*orbs%nkptsp*(orbse%norbu*orbs%norbu+orbse%norbd*orbs%norbd)+ndebug),stat=i_stat)
     call memocc(i_stat,passmat,'passmat',subname)
  !!print '(a,10i5)','iproc,passmat',iproc,ncplx*orbs%nkptsp*(orbse%norbu*orbs%norbu+orbse%norbd*orbs%norbd),&
  !!     orbs%nspinor,orbs%nkptsp,orbse%norbu,orbse%norbd,orbs%norbu,orbs%norbd
    if (.false.) then
       call DiagHam(iproc,nproc,at%natsc,nspin_ig,orbs,Lzd%Glr%wfd,comms,&
          psi,hpsi,psit,input%orthpar,passmat,orbse,commse,etol,norbsc_arr)
    end if

   !test merging of Linear and cubic
     call LDiagHam(iproc,nproc,at%natsc,nspin_ig,orbs,Lzd,comms,&
         psi,hpsi,psit,input%orthpar,passmat,orbse,commse,etol,norbsc_arr)

     i_all=-product(shape(passmat))*kind(passmat)
     deallocate(passmat,stat=i_stat)
     call memocc(i_stat,i_all,'passmat',subname)

  end if  !if on linear         <<<<<<<<<<<<<<<<<<<<<<<<<<<<<<<<<<<<<<<<<<<<<<<<<<<<<<<<<<<<<<<<<<<<<<

  ! reput the good wavefunction dimensions: PUT IT inside LDiagHam? 
  call wavefunction_dimension(Lzd,orbs)

   if (input%iscf /= SCF_KIND_DIRECT_MINIMIZATION .or. input%Tel > 0.0_gp) then
     
      !clean the array of the IG eigenvalues
      call to_zero(orbse%norb*orbse%nkpts,orbse%eval(1))
      !put the actual values on it
      call dcopy(orbs%norb*orbs%nkpts,orbs%eval(1),1,orbse%eval(1),1)

      !add a small displacement in the eigenvalues
      do iorb=1,orbs%norb*orbs%nkpts
         tt=builtin_rand(idum)
         orbs%eval(iorb)=orbs%eval(iorb)*(1.0_gp+max(input%Tel,1.0e-3_gp)*real(tt,gp))
      end do

      !correct the occupation numbers wrt fermi level
      call evaltoocc(iproc,nproc,.false.,input%Tel,orbs,input%occopt)

      !restore the eigenvalues
      call dcopy(orbs%norb*orbs%nkpts,orbse%eval(1),1,orbs%eval(1),1)

   end if

!!$   !yaml output
!!$   if (iproc ==0) then
!!$      if(orbse%nspinor==4) then
!!$         allocate(mom_vec(4,orbse%norb,min(nproc,2)+ndebug),stat=i_stat)
!!$         call memocc(i_stat,mom_vec,'mom_vec',subname)
!!$         call to_zero(4*orbse%norb*min(nproc,2),mom_vec(1,1,1))
!!$      end if
!!$
!!$      !experimental part to show the actual occupation numbers which will be put in the inputguess
   !!put the occupation numbers of the normal orbitals
   !call vcopy(orbs%norb*orbs%nkpts,orbs%occup(1),1,orbse%occup(1),1)
   !!put to zero the other values
   !call to_zero(orbse%norb*orbse%nkpts-orbs%norb*orbs%nkpts,&
   !     orbse%occup(min(orbse%norb*orbse%nkpts,orbs%norb*orbs%nkpts+1)))
!!$
!!$      call write_eigenvalues_data(nproc,orbse,mom_vec)
!!$      yaml_indent=yaml_indent-2
!!$
!!$      if (orbs%nspinor ==4) then
!!$         i_all=-product(shape(mom_vec))*kind(mom_vec)
!!$         deallocate(mom_vec,stat=i_stat)
!!$         call memocc(i_stat,i_all,'mom_vec',subname)
!!$      end if
!!$   end if

   call deallocate_comms(commse,subname)

   i_all=-product(shape(norbsc_arr))*kind(norbsc_arr)
   deallocate(norbsc_arr,stat=i_stat)
   call memocc(i_stat,i_all,'norbsc_arr',subname)

   if (iproc == 0) then
      !gaussian estimation valid only for Free BC
      if (at%geocode == 'F') then
         write(*,'(1x,a,1pe9.2)') 'expected accuracy in energy ',accurex
         write(*,'(1x,a,1pe9.2)') &
            &   'expected accuracy in energy per orbital ',accurex/real(orbs%norb,kind=8)
         !write(*,'(1x,a,1pe9.2)') &
         !     'suggested value for gnrm_cv ',accurex/real(orbs%norb,kind=8)
      end if
   endif

   !here we can define the subroutine which generates the coefficients for the virtual orbitals
   call deallocate_gwf(G,subname)

   i_all=-product(shape(psigau))*kind(psigau)
   deallocate(psigau,stat=i_stat)
   call memocc(i_stat,i_all,'psigau',subname)

   call deallocate_orbs(orbse,subname)
   i_all=-product(shape(orbse%eval))*kind(orbse%eval)
   deallocate(orbse%eval,stat=i_stat)
   call memocc(i_stat,i_all,'orbse%eval',subname)



END SUBROUTINE input_wf_diag<|MERGE_RESOLUTION|>--- conflicted
+++ resolved
@@ -1256,11 +1256,7 @@
 subroutine input_wf_diag(iproc,nproc,at,rhodsc,&
      orbs,nvirt,comms,Lzd,hx,hy,hz,rxyz,rhopot,rhocore,pot_ion,&
       &   nlpspd,proj,pkernel,pkernelseq,ixc,psi,hpsi,psit,G,&
-<<<<<<< HEAD
-      &   nscatterarr,ngatherarr,nspin,potshortcut,symObj,GPU,input)
-=======
-     nscatterarr,ngatherarr,nspin,potshortcut,symObj,irrzon,phnons,GPU,input,radii_cf)
->>>>>>> 8b1a79e7
+     nscatterarr,ngatherarr,nspin,potshortcut,symObj,GPU,input,radii_cf)
    ! Input wavefunctions are found by a diagonalization in a minimal basis set
    ! Each processors write its initial wavefunctions into the wavefunction file
    ! The files are then read by readwave
@@ -1293,12 +1289,7 @@
    real(wp), dimension(:), pointer :: psi,hpsi,psit,rhocore
    real(dp), dimension(:), pointer :: pkernel,pkernelseq
    integer, intent(in) ::potshortcut
-<<<<<<< HEAD
-=======
-   integer, dimension(*), intent(in) :: irrzon
-   real(dp), dimension(*), intent(in) :: phnons
   real(gp), dimension(at%ntypes,3), intent(in) :: radii_cf
->>>>>>> 8b1a79e7
    !local variables
    character(len=*), parameter :: subname='input_wf_diag'
    logical :: switchGPUconv,switchOCLconv
@@ -1754,10 +1745,6 @@
    end if
 
    !application of the hamiltonian for gaussian based treatment
-<<<<<<< HEAD
-   call sumrho(iproc,nproc,orbse,Glr,hxh,hyh,hzh,psi,rhopot,&
-      &   nscatterarr,nspin,GPU,symObj,rhodsc)
-=======
    !if(.false.) then
    !   call sumrho(iproc,nproc,orbse,Lzd%Glr,hxh,hyh,hzh,psi,rhopot,&
    !        nscatterarr,nspin,GPU,symObj,irrzon,phnons,rhodsc)
@@ -1769,10 +1756,9 @@
    !spin adaptation for the IG in the spinorial case
    orbse%nspin=nspin
    call sumrho(iproc,nproc,orbse,Lzd,hxh,hyh,hzh,nscatterarr,&
-        GPU,at%sym,rhodsc,psi,rho_p)
+        GPU,symObj,rhodsc,psi,rho_p)
    call communicate_density(iproc,nproc,orbse%nspin,hxh,hyh,hzh,Lzd,rhodsc,nscatterarr,rho_p,rhopot)
    orbse%nspin=nspin_ig
->>>>>>> 8b1a79e7
 
    !-- if spectra calculation uses a energy dependent potential
    !    input_wf_diag will write (to be used in abscalc)
