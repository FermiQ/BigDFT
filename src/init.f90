--- conflicted
+++ resolved
@@ -1655,12 +1655,9 @@
 
    call normalize_transposed(iproc, nproc, tmb%orbs, tmb%collcom, tmb%psit_c, tmb%psit_f, norm)
 
-<<<<<<< HEAD
-=======
    call untranspose_localized(iproc, nproc, tmb%npsidim_orbs, tmb%orbs, tmb%collcom, &
         tmb%psit_c, tmb%psit_f, tmb%psi, tmb%lzd)
 
->>>>>>> 710e4b74
    i_all = -product(shape(norm))*kind(norm)
    deallocate(norm,stat=i_stat)
    call memocc(i_stat,i_all,'norm',subname)
@@ -2636,12 +2633,9 @@
 
      call normalize_transposed(iproc, nproc, tmb%orbs, tmb%collcom, tmb%psit_c, tmb%psit_f, norm)
 
-<<<<<<< HEAD
-=======
      call untranspose_localized(iproc, nproc, tmb%npsidim_orbs, tmb%orbs, tmb%collcom, &
           tmb%psit_c, tmb%psit_f, tmb%psi, tmb%lzd)
 
->>>>>>> 710e4b74
      i_all = -product(shape(norm))*kind(norm)
      deallocate(norm,stat=i_stat)
      call memocc(i_stat,i_all,'norm',subname)
