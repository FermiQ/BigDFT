--- conflicted
+++ resolved
@@ -2374,14 +2374,11 @@
   character(len = *), parameter :: subname = "input_wf"
   integer :: i_stat, nspin, i_all
   type(gaussian_basis) :: Gvirt
-<<<<<<< HEAD
   real(wp), allocatable, dimension(:) :: norm
-=======
   !wvl+PAW objects
   integer :: iatyp
   type(gaussian_basis),dimension(atoms%ntypes)::proj_G
   type(paw_objects)::paw
->>>>>>> 6f81c093
   logical :: overlap_calculated
 
   !nullify paw objects:
