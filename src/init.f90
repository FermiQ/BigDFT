--- conflicted
+++ resolved
@@ -1321,16 +1321,12 @@
 !  real(wp), dimension(nlpspd%nprojel) :: projtmp        !debug for debug nonlocal forces
 !  integer :: ierr                                       !for debugging
   real(8),dimension(:),pointer:: Lpot
-<<<<<<< HEAD
+!yk
+  real(dp),dimension(6) :: xcstr
   integer :: i!,iorb,jorb,icplx
   real(gp), dimension(:), allocatable :: ovrlp
   real(gp), dimension(:,:), allocatable :: smat,tmp
 
-
-=======
-!yk
-  real(dp),dimension(6) :: xcstr
->>>>>>> 91f356fc
    allocate(norbsc_arr(at%natsc+1,nspin+ndebug),stat=i_stat)
    call memocc(i_stat,norbsc_arr,'norbsc_arr',subname)
    allocate(locrad(at%nat+ndebug),stat=i_stat)
