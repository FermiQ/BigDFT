--- conflicted
+++ resolved
@@ -442,96 +442,6 @@
      if (iproc == 0) then
         call yaml_map('Reading local potential from file:',trim(band_structure_filename))
         !write(*,'(1x,a)')'Reading local potential from file:'//trim(band_structure_filename)
-<<<<<<< HEAD
-        call read_density(trim(band_structure_filename),atoms%astruct%geocode,&
-                     n1i,n2i,n3i,nspin,hxh,hyh,hzh,denspot%Vloc_KS)
-                !if (nspin /= input_spin) stop
-                if (f_err_raise(nspin /= input_spin,&
-                     'The value nspin reading from the file is not the same',&
-                     err_name='BIGDFT_RUNTIME_ERROR')) return
-             else
-                allocate(denspot%Vloc_KS(1,1,1,input_spin+ndebug),stat=i_stat)
-                call memocc(i_stat,denspot%Vloc_KS,'Vloc_KS',subname)
-             end if
-
-             if (nproc > 1) then
-                do ispin=1,input_spin
-                   call MPI_SCATTERV(denspot%Vloc_KS(1,1,1,ispin),&
-                        denspot%dpbox%ngatherarr(0,1),denspot%dpbox%ngatherarr(0,2),&
-                        mpidtypw,denspot%rhov((ispin-1)*&
-                        d%n1i*d%n2i*denspot%dpbox%n3p+1),&
-                        d%n1i*d%n2i*denspot%dpbox%n3p,mpidtypw,0,&
-                        bigdft_mpi%mpi_comm,ierr)
-                end do
-             else
-                call vcopy(d%n1i*d%n2i*d%n3i*input_spin,&
-                     denspot%Vloc_KS(1,1,1,1),1,denspot%rhov(1),1)
-             end if
-             !now the meaning is KS potential
-             call denspot_set_rhov_status(denspot, KS_POTENTIAL, 0, iproc, nproc)
-
-             i_all=-product(shape(denspot%Vloc_KS))*kind(denspot%Vloc_KS)
-             deallocate(denspot%Vloc_KS,stat=i_stat)
-             call memocc(i_stat,i_all,'Vloc_KS',subname)
-
-             !add pot_ion potential to the local_potential
-             !do ispin=1,in%nspin
-             !   !spin up and down together with the XC part
-             !   call axpy(Lzd%Glr%d%n1i*Lzd%Glr%d%n2i*n3p,1.0_dp,pot_ion(1),1,&
-             !        rhopot((ispin-1)*Lzd%Glr%d%n1i*Lzd%Glr%d%n2i*n3p+1),1)
-             !end do
-          end if
-        END SUBROUTINE input_wf_empty
-
-
-        !> Random initialisation of the wavefunctions
-        !! The initialization of only the scaling function coefficients should be considered
-        subroutine input_wf_random(psi, orbs)
-          use module_defs
-          use module_types
-          implicit none
-
-          type(orbitals_data), intent(inout) :: orbs
-          real(wp), dimension(:), pointer :: psi
-
-          integer :: icoeff,jorb,iorb,nvctr
-          integer :: idum=0
-          real(kind=4) :: tt,builtin_rand
-
-          if (max(orbs%npsidim_comp,orbs%npsidim_orbs)>1) &
-               call to_zero(max(orbs%npsidim_comp,orbs%npsidim_orbs),psi(1))
-
-          !Fill randomly the wavefunctions coefficients for the orbitals considered
-          if (orbs%norbp > 0) then
-             nvctr=orbs%npsidim_orbs/(orbs%nspinor*orbs%norbp)
-          else
-             nvctr=0
-          end if
-          do icoeff=1,nvctr !tt not dependent of iproc
-             !Be sure to call always a different random number, per orbital
-             do jorb=1,orbs%isorb*orbs%nspinor
-                tt=builtin_rand(idum) !call random_number(tt)
-             end do
-             do iorb=1,orbs%norbp*orbs%nspinor
-                tt=builtin_rand(idum) !call random_number(tt)
-                psi(icoeff+(iorb-1)*nvctr)=real(tt,wp)
-             end do
-             do iorb=(orbs%isorb+orbs%norbp)*orbs%nspinor+1,orbs%norb*orbs%nkpts*orbs%nspinor
-                tt=builtin_rand(idum) !call random_number(tt)
-             end do
-          end do
-
-          orbs%eval(1:orbs%norb*orbs%nkpts)=-0.5d0
-
-        END SUBROUTINE input_wf_random
-
-
-        !> Initialisation of the wavefunctions via import gaussians from CP2K
-        subroutine input_wf_cp2k(iproc, nproc, nspin, atoms, rxyz, Lzd, &
-             & psi, orbs)
-          use module_defs
-          use module_types
-=======
          call read_density(trim(band_structure_filename),atoms%astruct%geocode,&
                  n1i,n2i,n3i,nspin,hxh,hyh,hzh,denspot%Vloc_KS)
         !if (nspin /= input_spin) stop
@@ -620,7 +530,6 @@
            & psi, orbs)
   use module_defs
   use module_types
->>>>>>> 247184c1
   use yaml_output
   use module_interfaces, except_this_one => input_wf_cp2k
   implicit none
@@ -628,31 +537,6 @@
   integer, intent(in) :: iproc, nproc, nspin
   type(atoms_data), intent(in) :: atoms
   real(gp), dimension(3, atoms%astruct%nat), intent(in) :: rxyz
-<<<<<<< HEAD
-          type(local_zone_descriptors), intent(in) :: Lzd
-          type(orbitals_data), intent(inout) :: orbs
-          real(wp), dimension(:), pointer :: psi
-
-          character(len = *), parameter :: subname = "input_wf_cp2k"
-          integer :: i_stat, i_all
-          type(gaussian_basis) :: gbd
-          real(wp), dimension(:,:), pointer :: gaucoeffs
-
-          !import gaussians form CP2K (data in files gaubasis.dat and gaucoeff.dat)
-          !and calculate eigenvalues
-          if (nspin /= 1) then
-             !if (iproc==0) then
-             !   call yaml_warning('Gaussian importing is possible only for non-spin polarised calculations')
-             !   call yaml_comment('The reading rules of CP2K files for spin-polarised orbitals are not implemented')
-             !end if
-             !stop
-             call f_err_throw('Gaussian importing is possible only for non-spin polarised calculations. ' // &
-                  'The reading rules of CP2K files for spin-polarised orbitals are not implemented', &
-                  err_name='BIGDFT_RUNTIME_ERROR')
-          end if
-
-          call parse_cp2k_files(iproc,'gaubasis.dat','gaucoeff.dat',&
-=======
   type(local_zone_descriptors), intent(in) :: Lzd
   type(orbitals_data), intent(inout) :: orbs
   real(wp), dimension(:), pointer :: psi
@@ -676,7 +560,6 @@
   end if
 
   call parse_cp2k_files(iproc,'gaubasis.dat','gaucoeff.dat',&
->>>>>>> 247184c1
        atoms%astruct%nat,atoms%astruct%ntypes,orbs,atoms%astruct%iatype,rxyz,gbd,gaucoeffs)
 
   call gaussians_to_wavelets_new(iproc,nproc,Lzd,orbs,gbd,gaucoeffs,psi)
