--- conflicted
+++ resolved
@@ -961,11 +961,7 @@
       if (iproc==0) call yaml_map('orthonormalization of input guess','standard')        
       tmb%can_use_transposed = .false.                                         
       call orthonormalizeLocalized(iproc, nproc, -1, tmb%npsidim_orbs, tmb%orbs, tmb%lzd, &
-<<<<<<< HEAD
            tmb%linmat%s, tmb%linmat%l, &
-=======
-           tmb%linmat%ovrlp, tmb%linmat%inv_ovrlp_large, &
->>>>>>> 57068cde
            tmb%collcom, tmb%orthpar, tmb%psi, tmb%psit_c, tmb%psit_f, tmb%can_use_transposed, &
            tmb%foe_obj)
   end if  
