!> @file
!!  Routines to initialize the information about localisation regions
!! @author
!!    Copyright (C) 2007-2013 BigDFT group
!!    This file is distributed under the terms of the
!!    GNU General Public License, see ~/COPYING file
!!    or http://www.gnu.org/copyleft/gpl.txt .
!!    For the list of contributors, see ~/AUTHORS 


!> Calculates the descriptor arrays and nvctrp
!! Calculates also the bounds arrays needed for convolutions
!! Refers this information to the global localisation region descriptor
subroutine createWavefunctionsDescriptors(iproc,hx,hy,hz,atoms,rxyz,radii_cf,&
     &   crmult,frmult,Glr,output_denspot)
  use module_base
  use module_types
  use yaml_output
  use module_interfaces, except_this_one => createWavefunctionsDescriptors
  implicit none
  !Arguments
  type(atoms_data), intent(in) :: atoms
  integer, intent(in) :: iproc
  real(gp), intent(in) :: hx,hy,hz,crmult,frmult
  real(gp), dimension(3,atoms%astruct%nat), intent(in) :: rxyz
  real(gp), dimension(atoms%astruct%ntypes,3), intent(in) :: radii_cf
  type(locreg_descriptors), intent(inout) :: Glr
  logical, intent(in), optional :: output_denspot
  !local variables
  character(len=*), parameter :: subname='createWavefunctionsDescriptors'
  integer :: n1,n2,n3,nfl1,nfu1,nfl2,nfu2,nfl3,nfu3
  logical :: output_denspot_
  logical, dimension(:,:,:), pointer :: logrid_c,logrid_f

  call f_routine(id=subname)
  call timing(iproc,'CrtDescriptors','ON')
  

  !assign the dimensions to improve (a little) readability
  n1=Glr%d%n1
  n2=Glr%d%n2
  n3=Glr%d%n3
  nfl1=Glr%d%nfl1
  nfl2=Glr%d%nfl2
  nfl3=Glr%d%nfl3
  nfu1=Glr%d%nfu1
  nfu2=Glr%d%nfu2
  nfu3=Glr%d%nfu3

  !assign geocode and the starting points
  Glr%geocode=atoms%astruct%geocode

  ! determine localization region for all orbitals, but do not yet fill the descriptor arrays
  logrid_c = f_malloc_ptr((/ 0.to.n1, 0.to.n2, 0.to.n3 /),id='logrid_c')
  logrid_f = f_malloc_ptr((/ 0.to.n1, 0.to.n2, 0.to.n3 /),id='logrid_f')

  ! coarse/fine grid quantities
  if (atoms%astruct%ntypes > 0) then
     call fill_logrid(atoms%astruct%geocode,n1,n2,n3,0,n1,0,n2,0,n3,0,atoms%astruct%nat,&
          &   atoms%astruct%ntypes,atoms%astruct%iatype,rxyz,radii_cf(1,1),crmult,hx,hy,hz,logrid_c)
     call fill_logrid(atoms%astruct%geocode,n1,n2,n3,0,n1,0,n2,0,n3,0,atoms%astruct%nat,&
          &   atoms%astruct%ntypes,atoms%astruct%iatype,rxyz,radii_cf(1,2),frmult,hx,hy,hz,logrid_f)
  else
     logrid_c=.true.
     logrid_f=.true.
  end if
  call wfd_from_grids(logrid_c,logrid_f,Glr)

  if (atoms%astruct%geocode == 'P' .and. .not. Glr%hybrid_on .and. Glr%wfd%nvctr_c /= (n1+1)*(n2+1)*(n3+1) ) then
     if (iproc ==0) then
        call yaml_warning('The coarse grid does not fill the entire periodic box')
        call yaml_comment('Errors due to translational invariance breaking may occur')
        !write(*,*) ' ERROR: the coarse grid does not fill the entire periodic box'
        !write(*,*) '          errors due to translational invariance breaking may occur'
        !stop
     end if
     if (GPUconv) then
        !        if (iproc ==0)then
        call yaml_warning('The code should be stopped for a GPU calculation')
        call yaml_comment('Since density is not initialised to 10^-20')
        !write(*,*) '          The code should be stopped for a GPU calculation     '
        !write(*,*) '          since density is not initialised to 10^-20               '
        !        end if
        stop
     end if
  end if

  output_denspot_ = .false.
  if (present(output_denspot)) output_denspot_ = output_denspot
  if (output_denspot_) then
     call export_grids("grid.xyz", atoms, rxyz, hx, hy, hz, n1, n2, n3, logrid_c, logrid_f)
  end if

  call f_free_ptr(logrid_c)
  call f_free_ptr(logrid_f)

  call timing(iproc,'CrtDescriptors','OF')
  call f_release_routine()
END SUBROUTINE createWavefunctionsDescriptors


subroutine wfd_from_grids(logrid_c, logrid_f, Glr)
   use module_base
   use module_types
   use yaml_output
   implicit none
   !Arguments
   type(locreg_descriptors), intent(inout) :: Glr
   logical, dimension(0:Glr%d%n1,0:Glr%d%n2,0:Glr%d%n3), intent(in) :: logrid_c,logrid_f
   !local variables
   character(len=*), parameter :: subname='wfd_from_grids'
   integer :: n1,n2,n3,nfl1,nfu1,nfl2,nfu2,nfl3,nfu3

   !assign the dimensions to improve (a little) readability
   n1=Glr%d%n1
   n2=Glr%d%n2
   n3=Glr%d%n3
   nfl1=Glr%d%nfl1
   nfl2=Glr%d%nfl2
   nfl3=Glr%d%nfl3
   nfu1=Glr%d%nfu1
   nfu2=Glr%d%nfu2
   nfu3=Glr%d%nfu3

   !allocate kinetic bounds, only for free BC
   if (Glr%geocode == 'F' ) then
      Glr%bounds%kb%ibyz_c = f_malloc_ptr((/ 1.to.2,0.to.n2,0.to.n3+ndebug /),id='Glr%bounds%kb%ibyz_c')
      Glr%bounds%kb%ibxz_c = f_malloc_ptr((/ 1.to.2,0.to.n1,0.to.n3+ndebug /),id='Glr%bounds%kb%ibxz_c')
      Glr%bounds%kb%ibxy_c = f_malloc_ptr((/ 1.to.2,0.to.n1,0.to.n2+ndebug /),id='Glr%bounds%kb%ibxy_c')
      Glr%bounds%kb%ibyz_f = f_malloc_ptr((/ 1.to.2,0.to.n2,0.to.n3+ndebug /),id='Glr%bounds%kb%ibyz_f')
      Glr%bounds%kb%ibxz_f = f_malloc_ptr((/ 1.to.2,0.to.n1,0.to.n3+ndebug /),id='Glr%bounds%kb%ibxz_f')
      Glr%bounds%kb%ibxy_f = f_malloc_ptr((/ 1.to.2,0.to.n1,0.to.n2+ndebug /),id='Glr%bounds%kb%ibxy_f')
   end if

   ! Do the coarse region.
   call num_segkeys(n1,n2,n3,0,n1,0,n2,0,n3,logrid_c,Glr%wfd%nseg_c,Glr%wfd%nvctr_c)
   if (Glr%wfd%nseg_c == 0) then
      ! Check if the number of seg_c (Glr%wfd%nseg_c) > 0
      !call yaml_warning('There is no coarse grid points (nseg_c=0)!')
      call f_err_throw('There are no coarse grid points (nseg_c=0)! '//&
           'Control if the atomic positions have been specified.', &
           err_name='BIGDFT_RUNTIME_ERROR')
      !stop
   end if

   if (Glr%geocode == 'F') then
      call make_bounds(n1,n2,n3,logrid_c,Glr%bounds%kb%ibyz_c,Glr%bounds%kb%ibxz_c,Glr%bounds%kb%ibxy_c)
   end if

   ! Do the fine region.
   call num_segkeys(n1,n2,n3,0,n1,0,n2,0,n3,logrid_f,Glr%wfd%nseg_f,Glr%wfd%nvctr_f)
   if (Glr%geocode == 'F') then
      call make_bounds(n1,n2,n3,logrid_f,Glr%bounds%kb%ibyz_f,Glr%bounds%kb%ibxz_f,Glr%bounds%kb%ibxy_f)
   end if

   ! allocations for arrays holding the wavefunctions and their data descriptors
   call allocate_wfd(Glr%wfd)

   ! now fill the wavefunction descriptor arrays
   ! coarse grid quantities
   call segkeys(n1,n2,n3,0,n1,0,n2,0,n3,logrid_c,Glr%wfd%nseg_c, &
        & Glr%wfd%keyglob(1,1),Glr%wfd%keyvglob(1))
   ! fine grid quantities
   if (Glr%wfd%nseg_f > 0) then
      call segkeys(n1,n2,n3,0,n1,0,n2,0,n3,logrid_f,Glr%wfd%nseg_f, &
           & Glr%wfd%keyglob(1,Glr%wfd%nseg_c+1), Glr%wfd%keyvglob(Glr%wfd%nseg_c+1))
   end if
   !that is the point where the association is given
   !one should consider the possiblity of associating the 
   !arrays with f_associate
!!$   i_all = -product(shape(Glr%wfd%keygloc))*kind(Glr%wfd%keygloc)
!!$   deallocate(Glr%wfd%keygloc,stat=i_stat)
!!$   call memocc(i_stat,i_all,'Glr%wfd%keygloc',subname)
   call f_free_ptr(Glr%wfd%keygloc)
   Glr%wfd%keygloc => Glr%wfd%keyglob

!!$   i_all = -product(shape(Glr%wfd%keyvloc))*kind(Glr%wfd%keyvloc)
!!$   deallocate(Glr%wfd%keyvloc,stat=i_stat)
!!$   call memocc(i_stat,i_all,'Glr%wfd%keyvloc',subname)
   call f_free_ptr(Glr%wfd%keyvloc)
   Glr%wfd%keyvloc => Glr%wfd%keyvglob
 
   ! Copy the information of keyglob to keygloc for Glr (just pointing leads to problem during the deallocation of wfd)
!!$   do i = lbound(Glr%wfd%keyglob,1),ubound(Glr%wfd%keyglob,1)
!!$      do j = lbound(Glr%wfd%keyglob,2),ubound(Glr%wfd%keyglob,2)
!!$         Glr%wfd%keygloc(i,j) = Glr%wfd%keyglob(i,j)
!!$      end do
!!$   end do
   
 !for free BC admits the bounds arrays
   if (Glr%geocode == 'F' ) then
      !allocate grow, shrink and real bounds
      Glr%bounds%gb%ibzxx_c = f_malloc_ptr((/ 1.to.2, 0.to.n3, -14.to.2*n1+16 /),id='Glr%bounds%gb%ibzxx_c')
      Glr%bounds%gb%ibxxyy_c = f_malloc_ptr((/ 1.to.2, -14.to.2*n1+16, -14.to.2*n2+16 /),id='Glr%bounds%gb%ibxxyy_c')
      Glr%bounds%gb%ibyz_ff = f_malloc_ptr((/ 1.to.2, nfl2.to.nfu2, nfl3.to.nfu3 /),id='Glr%bounds%gb%ibyz_ff')
      Glr%bounds%gb%ibzxx_f = f_malloc_ptr((/ 1.to.2, nfl3.to.nfu3, 2*nfl1-14.to.2*nfu1+16 /),id='Glr%bounds%gb%ibzxx_f')
      Glr%bounds%gb%ibxxyy_f = f_malloc_ptr((/ 1.to.2, 2*nfl1-14.to.2*nfu1+16, 2*nfl2-14.to.2*nfu2+16 /),&
                                   id='Glr%bounds%gb%ibxxyy_f')

      Glr%bounds%sb%ibzzx_c = f_malloc_ptr((/ 1.to.2, -14.to.2*n3+16, 0.to.n1 /),id='Glr%bounds%sb%ibzzx_c')
      Glr%bounds%sb%ibyyzz_c = f_malloc_ptr((/ 1.to.2, -14.to.2*n2+16, -14.to.2*n3+16 /),id='Glr%bounds%sb%ibyyzz_c')
      Glr%bounds%sb%ibxy_ff = f_malloc_ptr((/ 1.to.2, nfl1.to.nfu1, nfl2.to.nfu2 /),id='Glr%bounds%sb%ibxy_ff')
      Glr%bounds%sb%ibzzx_f = f_malloc_ptr((/ 1.to.2, -14+2*nfl3.to.2*nfu3+16, nfl1.to.nfu1 /),id='Glr%bounds%sb%ibzzx_f')
      Glr%bounds%sb%ibyyzz_f = f_malloc_ptr((/ 1.to.2, -14+2*nfl2.to.2*nfu2+16, -14+2*nfl3.to.2*nfu3+16 /),&
                                   id='Glr%bounds%sb%ibyyzz_f')

      Glr%bounds%ibyyzz_r = f_malloc_ptr((/ 1.to.2,-14.to.2*n2+16,-14.to.2*n3+16+ndebug /),id='Glr%bounds%ibyyzz_r')

      call make_all_ib(n1,n2,n3,nfl1,nfu1,nfl2,nfu2,nfl3,nfu3,&
         &   Glr%bounds%kb%ibxy_c,Glr%bounds%sb%ibzzx_c,Glr%bounds%sb%ibyyzz_c,&
         &   Glr%bounds%kb%ibxy_f,Glr%bounds%sb%ibxy_ff,Glr%bounds%sb%ibzzx_f,Glr%bounds%sb%ibyyzz_f,&
         &   Glr%bounds%kb%ibyz_c,Glr%bounds%gb%ibzxx_c,Glr%bounds%gb%ibxxyy_c,&
         &   Glr%bounds%kb%ibyz_f,Glr%bounds%gb%ibyz_ff,Glr%bounds%gb%ibzxx_f,Glr%bounds%gb%ibxxyy_f,&
         &   Glr%bounds%ibyyzz_r)

   end if

   if (Glr%geocode == 'P' .and. Glr%hybrid_on) then
      call make_bounds_per(n1,n2,n3,nfl1,nfu1,nfl2,nfu2,nfl3,nfu3,Glr%bounds,Glr%wfd)
      call make_all_ib_per(n1,n2,n3,nfl1,nfu1,nfl2,nfu2,nfl3,nfu3,&
         &   Glr%bounds%kb%ibxy_f,Glr%bounds%sb%ibxy_ff,Glr%bounds%sb%ibzzx_f,Glr%bounds%sb%ibyyzz_f,&
         &   Glr%bounds%kb%ibyz_f,Glr%bounds%gb%ibyz_ff,Glr%bounds%gb%ibzxx_f,Glr%bounds%gb%ibxxyy_f)
   endif

END SUBROUTINE wfd_from_grids


!> Determine localization region for all projectors, but do not yet fill the descriptor arrays
subroutine createProjectorsArrays(lr,rxyz,at,orbs,&
         & radii_cf,cpmult,fpmult,hx,hy,hz,dry_run,nl,proj_G)
  use module_base
  use psp_projectors
  use module_types
  use gaussians, only: gaussian_basis
  implicit none
  real(gp), intent(in) :: cpmult,fpmult,hx,hy,hz
  type(locreg_descriptors),intent(in) :: lr
  type(atoms_data), intent(in) :: at
  type(orbitals_data), intent(in) :: orbs
  real(gp), dimension(3,at%astruct%nat), intent(in) :: rxyz
  real(gp), dimension(at%astruct%ntypes,3), intent(in) :: radii_cf
  type(gaussian_basis),dimension(at%astruct%ntypes),intent(in) :: proj_G
  type(DFT_PSP_projectors), intent(out) :: nl
  logical, intent(in) :: dry_run !< .true. to compute the size only and don't allocate
  !local variables
  character(len=*), parameter :: subname='createProjectorsArrays'
  integer :: n1,n2,n3,nl1,nl2,nl3,nu1,nu2,nu3,mseg,nbseg_dim,npack_dim,mproj_max
  integer :: iat,iseg
  integer, dimension(:), allocatable :: nbsegs_cf,keyg_lin
  logical, dimension(:,:,:), allocatable :: logrid
  call f_routine(id=subname)

  !start from a null structure
  nl=DFT_PSP_projectors_null()

  !allocate the different localization regions of the projectors
  nl%natoms=at%astruct%nat
  !for a structure let the allocator crash when allocating
  allocate(nl%pspd(at%astruct%nat))
  do iat=1,at%astruct%nat
     nl%pspd(iat)=nonlocal_psp_descriptors_null()
  end do

  ! define the region dimensions
  n1 = lr%d%n1
  n2 = lr%d%n2
  n3 = lr%d%n3

  ! determine localization region for all projectors, but do not yet fill the descriptor arrays
  logrid=f_malloc((/0.to.n1,0.to.n2,0.to.n3/),id='logrid')

  call localize_projectors(n1,n2,n3,hx,hy,hz,cpmult,fpmult,&
       rxyz,radii_cf,logrid,at,orbs,nl,proj_G)

  if (dry_run) then
     call f_free(logrid)
     call f_release_routine()
     return
  end if

  !here the allocation is possible
  nbseg_dim=0
  npack_dim=0
  mproj_max=0
  do iat=1,nl%natoms
     !also the fact of allocating pointers with size zero has to be discussed
     !for the moments the bounds are not needed for projectors
     call allocate_wfd(nl%pspd(iat)%plr%wfd)
     if (nl%pspd(iat)%mproj>0) then
        nbseg_dim=max(nbseg_dim,&
             nl%pspd(iat)%plr%wfd%nseg_c+nl%pspd(iat)%plr%wfd%nseg_f)
        mproj_max=max(mproj_max,nl%pspd(iat)%mproj)
        npack_dim=max(npack_dim,&
             nl%pspd(iat)%plr%wfd%nvctr_c+7*nl%pspd(iat)%plr%wfd%nvctr_f)
        !packing array (for the moment all the projectors contribute) 
        npack_dim=max(npack_dim,nl%pspd(iat)%plr%wfd%nvctr_c+&
             7*nl%pspd(iat)%plr%wfd%nvctr_f)
     end if
     
  end do
  nl%proj=f_malloc0_ptr(nl%nprojel,id='proj')
  !for the work arrays assume always the maximum components
  nl%wpack=f_malloc_ptr(4*npack_dim,id='wpack')
  nl%scpr=f_malloc_ptr(4*2*mproj_max,id='scpr')
  nl%cproj=f_malloc_ptr(4*mproj_max,id='cproj')
  nl%hcproj=f_malloc_ptr(4*mproj_max,id='hcproj')

  !allocate the work arrays for building tolr array of structures
  nbsegs_cf=f_malloc(nbseg_dim,id='nbsegs_cf')
  keyg_lin=f_malloc(lr%wfd%nseg_c+lr%wfd%nseg_f,id='keyg_lin')

  ! After having determined the size of the projector descriptor arrays fill them
  do iat=1,at%astruct%nat
     if (nl%pspd(iat)%mproj > 0) then 

        call bounds_to_plr_limits(.false.,1,nl%pspd(iat)%plr,&
             nl1,nl2,nl3,nu1,nu2,nu3)         

!!$        !most likely the call can here be replaced by
!!$        call fill_logrid(at%astruct%geocode,n1,n2,n3,nl1,nu1,nl2,nu2,nl3,nu3,0,1,  &
!!$             1,(/1/),rxyz(1,iat),radii_cf(at%astruct%iatype(iat),3),&
!!$             cpmult,hx,hy,hz,logrid)
!!$        !which make radiicf and rxyz the only external data needed

        call fill_logrid(at%astruct%geocode,n1,n2,n3,nl1,nu1,nl2,nu2,nl3,nu3,0,1,  &
             at%astruct%ntypes,at%astruct%iatype(iat),rxyz(1,iat),radii_cf(1,3),&
             cpmult,hx,hy,hz,logrid)

        call segkeys(n1,n2,n3,nl1,nu1,nl2,nu2,nl3,nu3,logrid,&
             nl%pspd(iat)%plr%wfd%nseg_c,&
             nl%pspd(iat)%plr%wfd%keyglob(1,1),nl%pspd(iat)%plr%wfd%keyvglob(1))

        call transform_keyglob_to_keygloc(lr,nl%pspd(iat)%plr,nl%pspd(iat)%plr%wfd%nseg_c,&
             nl%pspd(iat)%plr%wfd%keyglob(1,1),nl%pspd(iat)%plr%wfd%keygloc(1,1))

        ! fine grid quantities
        call bounds_to_plr_limits(.false.,2,nl%pspd(iat)%plr,&
             nl1,nl2,nl3,nu1,nu2,nu3)         

        call fill_logrid(at%astruct%geocode,n1,n2,n3,nl1,nu1,nl2,nu2,nl3,nu3,0,1,  &
             & at%astruct%ntypes,at%astruct%iatype(iat),rxyz(1,iat),radii_cf(1,2),&
             fpmult,hx,hy,hz,logrid)

        mseg=nl%pspd(iat)%plr%wfd%nseg_f
        iseg=nl%pspd(iat)%plr%wfd%nseg_c+1

        if (mseg > 0) then
           call segkeys(n1,n2,n3,nl1,nu1,nl2,nu2,nl3,nu3,  & 
                logrid,mseg,nl%pspd(iat)%plr%wfd%keyglob(1,iseg),&
                nl%pspd(iat)%plr%wfd%keyvglob(iseg))

           call transform_keyglob_to_keygloc(lr,nl%pspd(iat)%plr,mseg,nl%pspd(iat)%plr%wfd%keyglob(1,iseg),&
                nl%pspd(iat)%plr%wfd%keygloc(1,iseg)) 
        end if
        !in the case of linear scaling this section has to be built again
        call set_nlpsp_to_wfd(lr,nl%pspd(iat)%plr,&
             keyg_lin,nbsegs_cf,nl%pspd(iat)%tolr)
     endif
  enddo

  call f_free(logrid)
  call f_free(keyg_lin)
  call f_free(nbsegs_cf)
  !fill the projectors if the strategy is a distributed calculation
  if (.not. nl%on_the_fly) then
     !calculate the wavelet expansion of projectors
     call fill_projectors(lr,hx,hy,hz,at,orbs,rxyz,nl,0)
  end if

  call f_release_routine()
END SUBROUTINE createProjectorsArrays


!!$subroutine initRhoPot(iproc, nproc, Glr, hxh, hyh, hzh, atoms, rxyz, crmult, frmult, radii, nspin, ixc, rho_commun, rhodsc, nscatterarr, ngatherarr, pot_ion)
!!$  use module_base
!!$  use module_types
!!$
!!$  implicit none
!!$
!!$  integer, intent(in) :: iproc, nproc
!!$
!!$END SUBROUTINE initRhoPot

subroutine input_wf_empty(iproc, nproc, psi, hpsi, psit, orbs, &
      & band_structure_filename, input_spin, atoms, d, denspot)
  use module_defs
  use module_types
  use yaml_output
  use module_interfaces, except_this_one => input_wf_empty
  implicit none
  integer, intent(in) :: iproc, nproc
  type(orbitals_data), intent(in) :: orbs
  character(len = *), intent(in) :: band_structure_filename
  integer, intent(in) :: input_spin
  type(atoms_data), intent(in) :: atoms
  type(grid_dimensions), intent(in) :: d
  type(DFT_local_fields), intent(inout) :: denspot
  real(wp), dimension(:), pointer :: psi
  real(kind=8), dimension(:), pointer :: hpsi, psit

  character(len = *), parameter :: subname = "input_wf_empty"
  integer :: nspin, n1i, n2i, n3i, ispin, ierr
  real(gp) :: hxh, hyh, hzh

  !allocate fake psit and hpsi
  hpsi = f_malloc_ptr(max(orbs%npsidim_comp,orbs%npsidim_orbs)+ndebug,id='hpsi')
  if (nproc > 1) then
     psit = f_malloc_ptr(max(orbs%npsidim_comp,orbs%npsidim_orbs),id='psit')
  else
     psit => psi
  end if
  !fill the rhopot array with the read potential if needed
  if (trim(band_structure_filename) /= '') then
     !only the first processor should read this
     if (iproc == 0) then
        call yaml_map('Reading local potential from file:',trim(band_structure_filename))
        !write(*,'(1x,a)')'Reading local potential from file:'//trim(band_structure_filename)
         call read_density(trim(band_structure_filename),atoms%astruct%geocode,&
                 n1i,n2i,n3i,nspin,hxh,hyh,hzh,denspot%Vloc_KS)
        !if (nspin /= input_spin) stop
        if (f_err_raise(nspin /= input_spin,&
             'The value nspin reading from the file is not the same',&
             err_name='BIGDFT_RUNTIME_ERROR')) return
     else
        denspot%Vloc_KS = f_malloc_ptr((/ 1 , 1 , 1 , input_spin+ndebug /),id='denspot%Vloc_KS')
     end if

     if (nproc > 1) then
        do ispin=1,input_spin
           call MPI_SCATTERV(denspot%Vloc_KS(1,1,1,ispin),&
                denspot%dpbox%ngatherarr(0,1),denspot%dpbox%ngatherarr(0,2),&
                mpidtypw,denspot%rhov((ispin-1)*&
                d%n1i*d%n2i*denspot%dpbox%n3p+1),&
                d%n1i*d%n2i*denspot%dpbox%n3p,mpidtypw,0,&
                bigdft_mpi%mpi_comm,ierr)
        end do
     else
        call vcopy(d%n1i*d%n2i*d%n3i*input_spin,&
             denspot%Vloc_KS(1,1,1,1),1,denspot%rhov(1),1)
     end if
     !now the meaning is KS potential
     call denspot_set_rhov_status(denspot, KS_POTENTIAL, 0, iproc, nproc)

     call f_free_ptr(denspot%Vloc_KS)

     !add pot_ion potential to the local_potential
     !do ispin=1,in%nspin
     !   !spin up and down together with the XC part
     !   call axpy(Lzd%Glr%d%n1i*Lzd%Glr%d%n2i*n3p,1.0_dp,pot_ion(1),1,&
     !        rhopot((ispin-1)*Lzd%Glr%d%n1i*Lzd%Glr%d%n2i*n3p+1),1)
     !end do
  end if
END SUBROUTINE input_wf_empty


!> Random initialisation of the wavefunctions
!! The initialization of only the scaling function coefficients should be considered
subroutine input_wf_random(psi, orbs)
  use module_defs
  use module_types
  implicit none

  type(orbitals_data), intent(inout) :: orbs
  real(wp), dimension(:), pointer :: psi

  integer :: icoeff,jorb,iorb,nvctr
  integer :: idum=0
  real(kind=4) :: tt,builtin_rand

  if (max(orbs%npsidim_comp,orbs%npsidim_orbs)>1) &
       call to_zero(max(orbs%npsidim_comp,orbs%npsidim_orbs),psi(1))

  !Fill randomly the wavefunctions coefficients for the orbitals considered
  if (orbs%norbp > 0) then
     nvctr=orbs%npsidim_orbs/(orbs%nspinor*orbs%norbp)
  else
     nvctr=0
  end if
  do icoeff=1,nvctr !tt not dependent of iproc
     !Be sure to call always a different random number, per orbital
     do jorb=1,orbs%isorb*orbs%nspinor
        tt=builtin_rand(idum) !call random_number(tt)
     end do
     do iorb=1,orbs%norbp*orbs%nspinor
        tt=builtin_rand(idum) !call random_number(tt)
        psi(icoeff+(iorb-1)*nvctr)=real(tt,wp)
     end do
     do iorb=(orbs%isorb+orbs%norbp)*orbs%nspinor+1,orbs%norb*orbs%nkpts*orbs%nspinor
        tt=builtin_rand(idum) !call random_number(tt)
     end do
  end do

  orbs%eval(1:orbs%norb*orbs%nkpts)=-0.5d0

END SUBROUTINE input_wf_random


!> Initialisation of the wavefunctions via import gaussians from CP2K
subroutine input_wf_cp2k(iproc, nproc, nspin, atoms, rxyz, Lzd, &
           & psi, orbs)
  use module_defs
  use module_types
  use yaml_output
  use gaussians, only: deallocate_gwf
  use module_interfaces, except_this_one => input_wf_cp2k
  implicit none

  integer, intent(in) :: iproc, nproc, nspin
  type(atoms_data), intent(in) :: atoms
  real(gp), dimension(3, atoms%astruct%nat), intent(in) :: rxyz
  type(local_zone_descriptors), intent(in) :: Lzd
  type(orbitals_data), intent(inout) :: orbs
  real(wp), dimension(:), pointer :: psi

  character(len = *), parameter :: subname = "input_wf_cp2k"
  type(gaussian_basis) :: gbd
  real(wp), dimension(:,:), pointer :: gaucoeffs

  !import gaussians form CP2K (data in files gaubasis.dat and gaucoeff.dat)
  !and calculate eigenvalues
  if (nspin /= 1) then
     !if (iproc==0) then
     !   call yaml_warning('Gaussian importing is possible only for non-spin polarised calculations')
     !   call yaml_comment('The reading rules of CP2K files for spin-polarised orbitals are not implemented')
     !end if
     !stop
     call f_err_throw('Gaussian importing is possible only for non-spin polarised calculations. ' // &
          'The reading rules of CP2K files for spin-polarised orbitals are not implemented', &
          err_name='BIGDFT_RUNTIME_ERROR')
  end if

  call parse_cp2k_files(iproc,'gaubasis.dat','gaucoeff.dat',&
       atoms%astruct%nat,atoms%astruct%ntypes,orbs,atoms%astruct%iatype,rxyz,gbd,gaucoeffs)

  call gaussians_to_wavelets_new(iproc,nproc,Lzd,orbs,gbd,gaucoeffs,psi)

  !deallocate gaussian structure and coefficients
  call deallocate_gwf(gbd)
  call f_free_ptr(gaucoeffs)
  nullify(gbd%rxyz)

  !call dual_gaussian_coefficients(orbs%norbp,gbd,gaucoeffs)
  orbs%eval(1:orbs%norb*orbs%nkpts)=-0.5d0

END SUBROUTINE input_wf_cp2k


subroutine input_wf_memory_history(iproc,orbs,atoms,wfn_history,istep_history,oldpsis,rxyz,Lzd,psi)
  use module_base
  use module_types
  use module_interfaces
  use yaml_output
  implicit none
  integer, intent(in) :: iproc,wfn_history
  type(atoms_data), intent(in) :: atoms
  real(gp), dimension(3, atoms%astruct%nat), intent(in) :: rxyz
  type(local_zone_descriptors),intent(in) :: lzd
  type(orbitals_data), intent(in) :: orbs
  type(old_wavefunction), dimension(0:wfn_history+1), intent(inout) :: oldpsis
  integer, intent(inout) :: istep_history
  real(wp), dimension(Lzd%Glr%wfd%nvctr_c+7*Lzd%Glr%wfd%nvctr_f,orbs%nspinor*orbs%norbp), intent(out) :: psi
  !local variables
  character(len=*), parameter :: subname='input_wf_memory_history'
  integer :: istep,jstep,nvctr
  real(wp), dimension(:,:), allocatable :: psi_tmp
  real(gp), dimension(3:9) :: kappa,alpha
  real(gp), dimension(0:9,3:9) :: c

  !set the coefficients
  c=0.0_gp
  kappa(3)=1.69_gp
  kappa(4)=1.75_gp
  kappa(5)=1.82_gp
  kappa(6)=1.84_gp
  kappa(7)=1.86_gp
  kappa(8)=1.88_gp  
  kappa(9)=1.89_gp

  alpha(3)=150.e-3_gp
  alpha(4)=57.e-3_gp
  alpha(5)=18.e-3_gp
  alpha(6)=5.5e-3_gp
  alpha(7)=1.6e-3_gp
  alpha(8)=.44e-3_gp  
  alpha(9)=.12e-3_gp

  c(0:3,3)=alpha(3)*(/-2._gp,3._gp,0._gp,-1._gp /)
  c(0:4,4)=alpha(4)*(/-3._gp,6._gp,-2._gp,-2._gp,1._gp /)
  c(0:5,5)=alpha(5)*(/-6._gp,14._gp,-8._gp,-3._gp,4._gp,-1._gp /)
  c(0:6,6)=alpha(6)*(/-14._gp,36._gp,-27._gp,-2._gp,12._gp,-6._gp,1._gp /)
  c(0:7,7)=alpha(7)*(/-36._gp,99._gp,-88._gp,11._gp,32._gp,-25._gp,8._gp,-1._gp /)
  c(0:8,8)=alpha(8)*(/-99._gp,286._gp,-286._gp,78._gp,78._gp,-90._gp,42._gp,-10._gp,1._gp /)  
  c(0:9,9)=alpha(9)*(/-286._gp,858._gp,-936._gp,364._gp,168._gp,-300._gp,184._gp,-63._gp,12._gp,-1._gp /)  
  !rework the coefficients for the first two elements
  do istep=3,9
     c(0,istep)=c(0,istep)+2._gp-kappa(istep)
     c(1,istep)=c(1,istep)-1._gp
  end do
  !number of componenets
  nvctr=(Lzd%Glr%wfd%nvctr_c+7*Lzd%Glr%wfd%nvctr_f)*orbs%nspinor*orbs%norbp
  !check if history has not yet been filled
  if (istep_history <= wfn_history) then
     !if so, copy the SCF wfn, which is in the last position, in the corresponding history place

     call old_wavefunction_set(oldpsis(istep_history),&
          atoms%astruct%nat,orbs%norbp*orbs%nspinor,&
          oldpsis(wfn_history+1)%Lzd,oldpsis(wfn_history+1)%rxyz,&
          oldpsis(wfn_history+1)%psi)
     !check if it is the first restart
     if (istep_history == 0) then
        do istep=1,wfn_history
                call old_wavefunction_set(oldpsis(istep),&
                atoms%astruct%nat,orbs%norbp*orbs%nspinor,&
                oldpsis(wfn_history+1)%Lzd,oldpsis(wfn_history+1)%rxyz,&
                oldpsis(wfn_history+1)%psi)
        end do
     end if
  end if
if (iproc==0)call yaml_map('Previous SCF wfn copied',.true.)   
  !put to zero the wavefunction
  if (nvctr>0) call to_zero(nvctr,psi(1,1))

  !calculate the reformat with history
  psi_tmp = f_malloc((/ Lzd%Glr%wfd%nvctr_c+7*Lzd%Glr%wfd%nvctr_f, orbs%nspinor*orbs%norbp /),id='psi_tmp')

  !first reformat the previous SCF step
  istep=wfn_history+1
  call reformatmywaves(iproc,orbs,atoms,&
       oldpsis(istep)%Lzd%hgrids(1),oldpsis(istep)%Lzd%hgrids(2),oldpsis(istep)%Lzd%hgrids(3),&
       oldpsis(istep)%Lzd%Glr%d%n1,oldpsis(istep)%Lzd%Glr%d%n2,oldpsis(istep)%Lzd%Glr%d%n3,&
       oldpsis(istep)%rxyz,oldpsis(istep)%Lzd%Glr%wfd,&
       oldpsis(istep)%psi,Lzd%hgrids(1),Lzd%hgrids(2),Lzd%hgrids(3),&
       Lzd%Glr%d%n1,Lzd%Glr%d%n2,Lzd%Glr%d%n3,rxyz,Lzd%Glr%wfd,psi_tmp)
  if (nvctr>0) call axpy(nvctr,kappa(wfn_history),psi_tmp(1,1),1,psi(1,1),1)
  call yaml_map('Reformat Previous SCF wfn',.true.)   
  !then the reformatting step based on history
  do jstep=0,wfn_history
     istep=modulo(modulo(istep_history,wfn_history+1)-jstep,wfn_history+1)
     call reformatmywaves(iproc,orbs,atoms,&
          oldpsis(istep)%Lzd%hgrids(1),oldpsis(istep)%Lzd%hgrids(2),oldpsis(istep)%Lzd%hgrids(3),&
          oldpsis(istep)%Lzd%Glr%d%n1,oldpsis(istep)%Lzd%Glr%d%n2,oldpsis(istep)%Lzd%Glr%d%n3,&
          oldpsis(istep)%rxyz,oldpsis(istep)%Lzd%Glr%wfd,&
          oldpsis(istep)%psi,Lzd%hgrids(1),Lzd%hgrids(2),Lzd%hgrids(3),&
          Lzd%Glr%d%n1,Lzd%Glr%d%n2,Lzd%Glr%d%n3,rxyz,Lzd%Glr%wfd,psi_tmp)
     if (nvctr>0) call axpy(nvctr,c(jstep,wfn_history),psi_tmp(1,1),1,psi(1,1),1)
     if (iproc==0)call yaml_map('Reformat Input wfn of Iter.',jstep,advance='no')   
     if (iproc==0)call yaml_comment('Position:'//trim(yaml_toa(istep))//', Step'//trim(yaml_toa(istep_history)))
  end do
  call f_free(psi_tmp)

  !increase the iteration step
  istep_history=istep_history+1
  if (istep_history > wfn_history+1) then
     istep=modulo(istep_history,wfn_history+1)
     !and save the input wfn in the history
     call old_wavefunction_set(oldpsis(istep),&
          atoms%astruct%nat,orbs%norbp*orbs%nspinor,&
          Lzd,rxyz,psi)
  end if

end subroutine input_wf_memory_history


subroutine input_wf_memory(iproc, atoms, &
     & rxyz_old, hx_old, hy_old, hz_old, d_old, wfd_old, psi_old, &
     & rxyz, hx, hy, hz, d, wfd, psi, orbs)
  use module_defs
  use module_types
  use module_interfaces, except_this_one => input_wf_memory
  implicit none

  integer, intent(in) :: iproc
  type(atoms_data), intent(in) :: atoms
  real(gp), dimension(3, atoms%astruct%nat), intent(in) :: rxyz, rxyz_old
  real(gp), intent(in) :: hx, hy, hz, hx_old, hy_old, hz_old
  type(grid_dimensions), intent(in) :: d, d_old
  type(wavefunctions_descriptors), intent(in) :: wfd
  type(wavefunctions_descriptors), intent(inout) :: wfd_old
  type(orbitals_data), intent(in) :: orbs
  real(wp), dimension(:), pointer :: psi, psi_old

  character(len = *), parameter :: subname = "input_wf_memory"

  !these parts should be reworked for the non-collinear spin case
  call reformatmywaves(iproc,orbs,atoms,hx_old,hy_old,hz_old,&
       d_old%n1,d_old%n2,d_old%n3,rxyz_old,wfd_old,psi_old,hx,hy,hz,&
       & d%n1,d%n2,d%n3,rxyz,wfd,psi)


  call f_free_ptr(psi_old)
END SUBROUTINE input_wf_memory


subroutine input_memory_linear(iproc, nproc, at, KSwfn, tmb, tmb_old, denspot, input, &
           rxyz_old, rxyz, denspot0, energs, nlpsp, GPU, ref_frags)

  use module_base
  use module_types
  use module_interfaces, except_this_one => input_memory_linear
  use module_fragments
  use yaml_output
  use communications_base, only: deallocate_comms_linear
  use communications, only: transpose_localized, untranspose_localized
  use sparsematrix_base, only: sparsematrix_malloc, DENSE_PARALLEL, assignment(=), &
                               deallocate_sparse_matrix, deallocate_matrices
  use sparsematrix, only: compress_matrix_distributed, uncompress_matrix_distributed
  implicit none

  ! Calling arguments
  integer,intent(in) :: iproc, nproc
  type(atoms_data), intent(inout) :: at
  type(DFT_wavefunction),intent(inout):: KSwfn
  type(DFT_wavefunction),intent(inout):: tmb, tmb_old
  type(DFT_local_fields), intent(inout) :: denspot
  type(input_variables),intent(in):: input
  real(gp),dimension(3,at%astruct%nat),intent(in) :: rxyz_old, rxyz
  real(8),dimension(max(denspot%dpbox%ndims(1)*denspot%dpbox%ndims(2)*denspot%dpbox%n3p,1)),intent(out):: denspot0
  type(energy_terms),intent(inout):: energs
  type(DFT_PSP_projectors), intent(inout) :: nlpsp
  type(GPU_pointers), intent(inout) :: GPU
  type(system_fragment), dimension(:), intent(in) :: ref_frags

  ! Local variables
  integer :: ndim_old, ndim, iorb, iiorb, ilr, ilr_old, iiat, methTransformOverlap
  logical:: overlap_calculated
  real(wp), allocatable, dimension(:) :: norm
  type(fragment_transformation), dimension(:), pointer :: frag_trans
  character(len=*),parameter:: subname='input_memory_linear'
  real(kind=8) :: pnrm, max_inversion_error
  logical :: rho_negative
  integer,parameter :: RESTART_AO = 0
  integer,parameter :: RESTART_REFORMAT = 1
  integer,parameter :: restart_FOE = RESTART_AO!REFORMAT!AO
  real(kind=8),dimension(:,:),allocatable :: kernelp, ovrlpp
  type(localizedDIISParameters) :: ldiis
  logical :: ortho_on, reduce_conf, can_use_ham
  real(kind=8) :: trace, trace_old, fnrm_tmb, ratio_deltas, ddot
  integer :: order_taylor, info_basis_functions, iortho, iat, jj, itype, inl
  integer,dimension(:),allocatable :: maxorbs_type, minorbs_type
  integer,dimension(:,:),allocatable :: nl_copy
  logical,dimension(:),allocatable :: type_covered
  logical :: finished


  call f_routine(id='input_memory_linear')

  ! Determine size of phi_old and phi
  ndim_old=0
  ndim=0
  do iorb=1,tmb%orbs%norbp
      iiorb=tmb%orbs%isorb+iorb
      ilr=tmb%orbs%inwhichlocreg(iiorb)
      !ilr_old=tmb_old%orbs%inwhichlocreg(iiorb)
      ilr_old=ilr
              !!write(*,*) '###### input_memory_linear: iiorb, ilr', iiorb, ilr
      ndim_old=ndim_old+tmb_old%lzd%llr(ilr_old)%wfd%nvctr_c+7*tmb_old%lzd%llr(ilr_old)%wfd%nvctr_f
      ndim=ndim+tmb%lzd%llr(ilr)%wfd%nvctr_c+7*tmb%lzd%llr(ilr)%wfd%nvctr_f
  end do

  ! Reformat the support functions if we are not using FOE. Otherwise an AO
  ! input guess wil be done below.
  if (input%lin%scf_mode/=LINEAR_FOE .or. input%FOE_restart==RESTART_REFORMAT) then

     ! define fragment transformation - should eventually be done automatically...
     allocate(frag_trans(tmb%orbs%norbp))

     do iorb=1,tmb%orbs%norbp
         iiat=tmb%orbs%onwhichatom(iorb+tmb%orbs%isorb)
         frag_trans(iorb)%theta=0.0d0*(4.0_gp*atan(1.d0)/180.0_gp)
         frag_trans(iorb)%rot_axis=(/1.0_gp,0.0_gp,0.0_gp/)
         frag_trans(iorb)%rot_center(:)=rxyz_old(:,iiat)
         frag_trans(iorb)%rot_center_new(:)=rxyz(:,iiat)
     end do

     call reformat_supportfunctions(iproc,nproc,at,rxyz_old,rxyz,.true.,tmb,ndim_old,tmb_old%lzd,frag_trans,&
          tmb_old%psi,input%dir_output,input%frag,ref_frags)

     deallocate(frag_trans)
  end if
          !!write(*,*) 'after reformat_supportfunctions, iproc',iproc

  ! need the input guess eval for preconditioning as they won't be recalculated
  !if(input%lin%scf_mode==LINEAR_DIRECT_MINIMIZATION) then
  ! needed for Pulay as now using tmb rather Kswfn evals
     do iorb=1,tmb%orbs%norb
        tmb%orbs%eval(iorb) = tmb_old%orbs%eval(iorb)
     end do
  !end if

<<<<<<< HEAD
=======
  call deallocate_local_zone_descriptors(tmb_old%lzd)
  call deallocate_orbitals_data(tmb_old%orbs)

  call f_free_ptr(tmb_old%psi)
>>>>>>> 8ee6055c

  !!call deallocate_wfd(tmb_old%lzd%glr%wfd,subname)
  !!do ilr=1,tmb_old%lzd%nlr
  !!    call deallocate_wfd(tmb_old%lzd%llr(ilr)%wfd,subname)
          !!end do

          ! Copy the coefficients
  if (input%lin%scf_mode/=LINEAR_FOE) then
      call vcopy(tmb%orbs%norb*tmb%orbs%norb, tmb_old%coeff(1,1), 1, tmb%coeff(1,1), 1)
  else if (input%FOE_restart==RESTART_REFORMAT) then
      ! Extract to a dense format, since this is independent of the sparsity pattern
      kernelp = sparsematrix_malloc(tmb%linmat%l, iaction=DENSE_PARALLEL, id='kernelp')
      call uncompress_matrix_distributed(iproc, tmb_old%linmat%l, tmb_old%linmat%kernel_%matrix_compr, kernelp)
      call compress_matrix_distributed(iproc, tmb%linmat%l, kernelp, tmb%linmat%kernel_%matrix_compr)
      call f_free(kernelp)
  end if
          !!write(*,*) 'after vcopy, iproc',iproc

  if (associated(tmb_old%coeff)) then
      call f_free_ptr(tmb_old%coeff)
  end if

  ! MOVE LATER 
  !!if (associated(tmb_old%linmat%denskern%matrix_compr)) then
  !!   i_all=-product(shape(tmb_old%linmat%denskern%matrix_compr))*kind(tmb_old%linmat%denskern%matrix_compr)
  !!   deallocate(tmb_old%linmat%denskern%matrix_compr, stat=i_stat)
  !!   call memocc(i_stat, i_all, 'tmb_old%linmat%denskern%matrix_compr', subname)
  !!end if
  !!if (associated(tmb_old%linmat%denskern_large%matrix_compr)) then
  !!   !!i_all=-product(shape(tmb_old%linmat%denskern_large%matrix_compr))*kind(tmb_old%linmat%denskern_large%matrix_compr)
  !!   !!deallocate(tmb_old%linmat%denskern_large%matrix_compr, stat=i_stat)
  !!   !!call memocc(i_stat, i_all, 'tmb_old%linmat%denskern_large%matrix_compr', subname)
  !!   call f_free_ptr(tmb_old%linmat%denskern_large%matrix_compr)
  !!end if


  ! destroy it all together here - don't have all comms arrays
  !call destroy_DFT_wavefunction(tmb_old)

          !!write(*,*) 'after deallocate, iproc', iproc

   ! normalize tmbs - only really needs doing if we reformatted, but will need to calculate transpose after anyway

   ! Normalize the input guess. If FOE is used, the input guess will be generated below.
   if (input%lin%scf_mode/=LINEAR_FOE .or. (input%FOE_restart==RESTART_REFORMAT .and. .not.input%experimental_mode)) then
       tmb%can_use_transposed=.true.
       overlap_calculated=.false.

       call transpose_localized(iproc, nproc, tmb%npsidim_orbs, tmb%orbs, tmb%collcom, &
            tmb%psi, tmb%psit_c, tmb%psit_f, tmb%lzd)

       ! normalize psi
       norm = f_malloc(tmb%orbs%norb,id='norm')

       call normalize_transposed(iproc, nproc, tmb%orbs, tmb%collcom, tmb%psit_c, tmb%psit_f, norm)

       call untranspose_localized(iproc, nproc, tmb%npsidim_orbs, tmb%orbs, tmb%collcom, &
            tmb%psit_c, tmb%psit_f, tmb%psi, tmb%lzd)

       call f_free(norm)
   else if (input%FOE_restart==RESTART_REFORMAT .and. input%experimental_mode) then
      if (.not. input%lin%iterative_orthogonalization) then
         !!%%  ! Orthonormalize
         !!%%  tmb%can_use_transposed=.false.
         !!%%  methTransformOverlap=-1
         !!%%  call orthonormalizeLocalized(iproc, nproc, methTransformOverlap, max_inversion_error, tmb%npsidim_orbs, &
         !!%%       tmb%orbs, tmb%lzd, tmb%linmat%s, tmb%linmat%l, tmb%collcom, tmb%orthpar, tmb%psi, tmb%psit_c, tmb%psit_f, &
         !!%%       tmb%can_use_transposed, tmb%foe_obj)
         !!%% ! Standard orthonomalization
         !!%% if (iproc==0) call yaml_map('orthonormalization of input guess','standard')
         !!%% ! CHEATING here and passing tmb%linmat%denskern instead of tmb%linmat%inv_ovrlp
         !!%% !write(*,'(a,i4,4i8)') 'IG: iproc, lbound, ubound, minval, maxval',&
         !!%% !iproc, lbound(tmb%linmat%inv_ovrlp%matrixindex_in_compressed_fortransposed,2),&
         !!%% !ubound(tmb%linmat%inv_ovrlp%matrixindex_in_compressed_fortransposed,2),&
         !!%% !minval(tmb%collcom%indexrecvorbital_c),maxval(tmb%collcom%indexrecvorbital_c)
         !!%% !!if (iproc==0) write(*,*) 'WARNING: no ortho in inguess'
          tmb%can_use_transposed=.false.
          methTransformOverlap=-1
          call orthonormalizeLocalized(iproc, nproc, methTransformOverlap, 1.d0, tmb%npsidim_orbs, tmb%orbs, tmb%lzd, &
               tmb%linmat%s, tmb%linmat%l, &
               tmb%collcom, tmb%orthpar, tmb%psi, tmb%psit_c, tmb%psit_f, tmb%can_use_transposed, &
               tmb%foe_obj)
                
     else
         ! Iterative orthonomalization
         !!if(iproc==0) write(*,*) 'calling generalized orthonormalization'
         if (iproc==0) call yaml_map('orthonormalization of input guess','generalized')
         maxorbs_type = f_malloc(at%astruct%ntypes,id='maxorbs_type')
         minorbs_type = f_malloc(at%astruct%ntypes,id='minorbs_type')
         type_covered = f_malloc(at%astruct%ntypes,id='type_covered')
         minorbs_type(1:at%astruct%ntypes)=0
         nl_copy=f_malloc((/0.to.3,1.to.at%astruct%nat/),id='nl_copy')
         do iat=1,at%astruct%nat
            nl_copy(:,iat)=at%aoig(iat)%nl
         end do
    
         iortho=0
         ortho_loop: do
             finished=.true.
             type_covered=.false.
             do iat=1,at%astruct%nat
                 itype=at%astruct%iatype(iat)
                 if (type_covered(itype)) cycle
                 type_covered(itype)=.true.
                 !jj=1*ceiling(aocc(1,iat))+3*ceiling(aocc(3,iat))+&
                 !     5*ceiling(aocc(7,iat))+7*ceiling(aocc(13,iat))
                 jj=nl_copy(0,iat)+3*nl_copy(1,iat)+5*nl_copy(2,iat)+7*nl_copy(3,iat)
                 maxorbs_type(itype)=jj
                 !should not enter in the conditional below due to the raise of the exception above
                 if (jj<input%lin%norbsPerType(at%astruct%iatype(iat))) then
                     finished=.false.
                     increase_count: do inl=1,4
                        if (nl_copy(inl,iat)==0) then
                           nl_copy(inl,iat)=1
                           call f_err_throw('InputguessLinear: Should not be here',&
                                err_name='BIGDFT_RUNTIME_ERROR')
                           exit increase_count
                        end if
                     end do increase_count
    !!$                 if (ceiling(aocc(1,iat))==0) then
    !!$                     aocc(1,iat)=1.d0
    !!$                 else if (ceiling(aocc(3,iat))==0) then
    !!$                     aocc(3,iat)=1.d0
    !!$                 else if (ceiling(aocc(7,iat))==0) then
    !!$                     aocc(7,iat)=1.d0
    !!$                 else if (ceiling(aocc(13,iat))==0) then
    !!$                     aocc(13,iat)=1.d0
    !!$                 end if
                 end if
             end do
             if (iortho>0) then
                 call gramschmidt_subset(iproc, nproc, -1, tmb%npsidim_orbs, &                                  
                      tmb%orbs, at, minorbs_type, maxorbs_type, tmb%lzd, tmb%linmat%s, &
                      tmb%linmat%l, tmb%collcom, tmb%orthpar, &
                      tmb%psi, tmb%psit_c, tmb%psit_f, tmb%can_use_transposed)
             end if
             call orthonormalize_subset(iproc, nproc, -1, tmb%npsidim_orbs, &                                  
                  tmb%orbs, at, minorbs_type, maxorbs_type, tmb%lzd, tmb%linmat%s, &
                  tmb%linmat%l, tmb%collcom, tmb%orthpar, &
                  tmb%psi, tmb%psit_c, tmb%psit_f, tmb%can_use_transposed)
             if (finished) exit ortho_loop
             iortho=iortho+1
             minorbs_type(1:at%astruct%ntypes)=maxorbs_type(1:at%astruct%ntypes)+1
         end do ortho_loop
         call f_free(maxorbs_type)
         call f_free(minorbs_type)
         call f_free(type_covered)
         call f_free(nl_copy)
     end if
   end if


          ! Update the kernel
  if (input%lin%scf_mode/=LINEAR_FOE) then
      !tmb%can_use_transposed=.false.
      !overlap_calculated = .false.
      !nullify(tmb%psit_c)
      !nullify(tmb%psit_f)
      call reconstruct_kernel(iproc, nproc, input%lin%order_taylor, tmb%orthpar%blocksize_pdsyev, &
           tmb%orthpar%blocksize_pdgemm, KSwfn%orbs, tmb, overlap_calculated)
      !call f_free_ptr(tmb%psit_c)
      !call f_free_ptr(tmb%psit_f)
  else if (input%FOE_restart==RESTART_REFORMAT) then
      ! Calculate the old and the new overlap matrix
       tmb_old%psit_c = f_malloc_ptr(tmb_old%collcom%ndimind_c,id='tmb_old%psit_c')
       tmb_old%psit_f = f_malloc_ptr(7*tmb_old%collcom%ndimind_f,id='tmb_old%psit_f')
       tmb%can_use_transposed=.false.
       tmb_old%can_use_transposed=.false.
       call transpose_localized(iproc, nproc, tmb_old%npsidim_orbs, tmb_old%orbs, tmb_old%collcom, &
            tmb_old%psi, tmb_old%psit_c, tmb_old%psit_f, tmb_old%lzd)
       call calculate_overlap_transposed(iproc, nproc, tmb_old%orbs, tmb_old%collcom, tmb_old%psit_c, tmb_old%psit_c, &
            tmb_old%psit_f, tmb_old%psit_f, tmb_old%linmat%s, tmb_old%linmat%ovrlp_)
       call transpose_localized(iproc, nproc, tmb%npsidim_orbs, tmb%orbs, tmb%collcom, &
            tmb%psi, tmb%psit_c, tmb%psit_f, tmb%lzd)
       call calculate_overlap_transposed(iproc, nproc, tmb%orbs, tmb%collcom, tmb%psit_c, tmb%psit_c, &
            tmb%psit_f, tmb%psit_f, tmb%linmat%s, tmb%linmat%ovrlp_)

       call f_free_ptr(tmb_old%psit_c)
       call f_free_ptr(tmb_old%psit_f)

       ! Transform the old overlap matrix to the new sparsity format, by going via the full format.
       ovrlpp = sparsematrix_malloc(tmb%linmat%s, iaction=DENSE_PARALLEL, id='ovrlpp')
       call uncompress_matrix_distributed(iproc, tmb_old%linmat%s, tmb_old%linmat%ovrlp_%matrix_compr, ovrlpp)

       ! Allocate the matrix with the new sparsity pattern
       call f_free_ptr(tmb_old%linmat%ovrlp_%matrix_compr)
       tmb_old%linmat%ovrlp_%matrix_compr = f_malloc_ptr(tmb%linmat%s%nvctr,id='tmb_old%linmat%ovrlp_%matrix_compr')

       call compress_matrix_distributed(iproc, tmb%linmat%s, ovrlpp, tmb_old%linmat%ovrlp_%matrix_compr)
       call f_free(ovrlpp)
       call renormalize_kernel(iproc, nproc, input%lin%order_taylor, max_inversion_error, tmb, &
            tmb%linmat%ovrlp_, tmb_old%linmat%ovrlp_)
  else
     ! By doing an LCAO input guess
     tmb%can_use_transposed=.false.
     tmb%ham_descr%can_use_transposed=.false.
     ! the following subroutine will overwrite phi, therefore store in a temporary array...
     !!allocate(phi_tmp(size(tmb%psi)), stat=i_stat)
     !!call memocc(i_stat, phi_tmp, 'phi_tmp', subname)
     !!call vcopy(size(tmb%psi), tmb%psi, 1, phi_tmp, 1)
     call inputguessConfinement(iproc, nproc, at, input, KSwfn%Lzd%hgrids(1),KSwfn%Lzd%hgrids(2),KSwfn%Lzd%hgrids(3), &
          rxyz,nlpsp,GPU,KSwfn%orbs, kswfn, tmb,denspot,denspot0,energs)
     !!call vcopy(size(tmb%psi), phi_tmp, 1, tmb%psi, 1)
     !!i_all=-product(shape(phi_tmp))*kind(phi_tmp)
     !!deallocate(phi_tmp, stat=i_stat)
     !!call memocc(i_stat, i_all, 'phi_tmp', subname)
     if(tmb%can_use_transposed) then
         !call f_free_ptr(tmb%psit_c)
         !call f_free_ptr(tmb%psit_f)
     end if
  end if


  call deallocate_orbitals_data(tmb_old%orbs, subname)
  call f_free_ptr(tmb_old%psi)
  call f_free_ptr(tmb_old%linmat%kernel_%matrix_compr)

  call deallocate_sparse_matrix(tmb_old%linmat%s, subname)
  call deallocate_sparse_matrix(tmb_old%linmat%m, subname)
  call deallocate_sparse_matrix(tmb_old%linmat%l, subname)
  call deallocate_sparse_matrix(tmb_old%linmat%ks, subname)
  call deallocate_sparse_matrix(tmb_old%linmat%ks_e, subname)
  call deallocate_matrices(tmb_old%linmat%ham_)
  call deallocate_matrices(tmb_old%linmat%ovrlp_)
  call deallocate_matrices(tmb_old%linmat%kernel_)
  call deallocate_comms_linear(tmb_old%collcom)
  call deallocate_local_zone_descriptors(tmb_old%lzd, subname)
  

  !!if (iproc==0) then
  !!  do i_stat=1,size(tmb%linmat%denskern%matrix_compr)
  !!    write(*,'(a,i8,es20.10)') 'i_stat, tmb%linmat%denskern%matrix_compr(i_stat)', i_stat, tmb%linmat%denskern%matrix_compr(i_stat)
  !!             denspot%rhov)
  !!  end do
  !!end if

          ! Must initialize rhopotold (FOR NOW... use the trivial one)
  if (input%lin%scf_mode/=LINEAR_FOE .or. input%FOE_restart==RESTART_REFORMAT) then
      call communicate_basis_for_density_collective(iproc, nproc, tmb%lzd, max(tmb%npsidim_orbs,tmb%npsidim_comp), &
           tmb%orbs, tmb%psi, tmb%collcom_sr)
      !tmb%linmat%kernel_%matrix_compr = tmb%linmat%denskern_large%matrix_compr
      call sumrho_for_TMBs(iproc, nproc, KSwfn%Lzd%hgrids(1), KSwfn%Lzd%hgrids(2), KSwfn%Lzd%hgrids(3), &
           tmb%collcom_sr, tmb%linmat%l, tmb%linmat%kernel_, KSwfn%Lzd%Glr%d%n1i*KSwfn%Lzd%Glr%d%n2i*denspot%dpbox%n3d, &
           denspot%rhov, rho_negative)
     if (rho_negative) then
         call corrections_for_negative_charge(iproc, nproc, KSwfn, at, input, tmb, denspot)
         !!if (iproc==0) call yaml_warning('Charge density contains negative points, need to increase FOE cutoff')
         !!call increase_FOE_cutoff(iproc, nproc, tmb%lzd, at%astruct, input, KSwfn%orbs, tmb%orbs, tmb%foe_obj, init=.false.)
         !!call clean_rho(iproc, nproc, KSwfn%Lzd%Glr%d%n1i*KSwfn%Lzd%Glr%d%n2i*denspot%dpbox%n3d, denspot%rhov)
     end if

      call vcopy(max(denspot%dpbox%ndims(1)*denspot%dpbox%ndims(2)*denspot%dpbox%n3p,1)*input%nspin, &
           denspot%rhov(1), 1, denspot0(1), 1)
      if (input%lin%scf_mode/=LINEAR_MIXPOT_SIMPLE) then
         ! set the initial charge density
         call mix_rhopot(iproc,nproc,denspot%mix%nfft*denspot%mix%nspden,0.d0,denspot%mix,&
              denspot%rhov,1,denspot%dpbox%ndims(1),denspot%dpbox%ndims(2),denspot%dpbox%ndims(3),&
              at%astruct%cell_dim(1)*at%astruct%cell_dim(2)*at%astruct%cell_dim(3),&
              pnrm,denspot%dpbox%nscatterarr)
      end if
      call updatePotential(input%nspin,denspot,energs%eh,energs%exc,energs%evxc)
      if (input%lin%scf_mode==LINEAR_MIXPOT_SIMPLE) then
         ! set the initial potential
         call mix_rhopot(iproc,nproc,denspot%mix%nfft*denspot%mix%nspden,0.d0,denspot%mix,&
              denspot%rhov,1,denspot%dpbox%ndims(1),denspot%dpbox%ndims(2),denspot%dpbox%ndims(3),&
              at%astruct%cell_dim(1)*at%astruct%cell_dim(2)*at%astruct%cell_dim(3),&
              pnrm,denspot%dpbox%nscatterarr)
      end if
      call local_potential_dimensions(iproc,tmb%lzd,tmb%orbs,denspot%xc,denspot%dpbox%ngatherarr(0,1))
       if (input%experimental_mode) then
           ! NEW: TRACE MINIMIZATION WITH ORTHONORMALIZATION ####################################
           ortho_on=.true.
           call initializeDIIS(input%lin%DIIS_hist_lowaccur, tmb%lzd, tmb%orbs, ldiis)
           ldiis%alphaSD=input%lin%alphaSD
           ldiis%alphaDIIS=input%lin%alphaDIIS
           energs%eexctX=0.d0 !temporary fix
           trace_old=0.d0 !initialization
           if (iproc==0) then
               !call yaml_close_map()
               call yaml_comment('Extended input guess for experimental mode',hfill='-')
               call yaml_open_map('Extended input guess')
               call yaml_open_sequence('support function optimization',label=&
                                                 'it_supfun'//trim(adjustl(yaml_toa(0,fmt='(i3.3)'))))
           end if
           order_taylor=input%lin%order_taylor ! since this is intent(inout)
           call getLocalizedBasis(iproc,nproc,at,tmb%orbs,rxyz,denspot,GPU,trace,trace_old,fnrm_tmb,&
               info_basis_functions,nlpsp,input%lin%scf_mode,ldiis,input%SIC,tmb,energs, &
               input%lin%nItPrecond,TARGET_FUNCTION_IS_TRACE,input%lin%correctionOrthoconstraint,&
               50,&
               ratio_deltas,ortho_on,input%lin%extra_states,0,1.d-3,input%experimental_mode,input%lin%early_stop,&
               input%lin%gnrm_dynamic, input%lin%min_gnrm_for_dynamic, &
               can_use_ham, order_taylor, input%lin%max_inversion_error, input%kappa_conv, input%method_updatekernel,&
               input%purification_quickreturn, input%correction_co_contra)
           reduce_conf=.true.
           call yaml_close_sequence()
           call yaml_close_map()
           call deallocateDIIS(ldiis)
           !call yaml_open_map()

           ! @@@@@@@@@@@@@@@@@@@@@@@@@@@@@@@@@@@@@@@
            call communicate_basis_for_density_collective(iproc, nproc, tmb%lzd, max(tmb%npsidim_orbs,tmb%npsidim_comp), &
                 tmb%orbs, tmb%psi, tmb%collcom_sr)
            !tmb%linmat%kernel_%matrix_compr = tmb%linmat%denskern_large%matrix_compr
            call sumrho_for_TMBs(iproc, nproc, KSwfn%Lzd%hgrids(1), KSwfn%Lzd%hgrids(2), KSwfn%Lzd%hgrids(3), &
                 tmb%collcom_sr, tmb%linmat%l, tmb%linmat%kernel_, KSwfn%Lzd%Glr%d%n1i*KSwfn%Lzd%Glr%d%n2i*denspot%dpbox%n3d, &
                 denspot%rhov, rho_negative)
           if (rho_negative) then
               call corrections_for_negative_charge(iproc, nproc, KSwfn, at, input, tmb, denspot)
               !!if (iproc==0) call yaml_warning('Charge density contains negative points, need to increase FOE cutoff')
               !!call increase_FOE_cutoff(iproc, nproc, tmb%lzd, at%astruct, input, KSwfn%orbs, tmb%orbs, tmb%foe_obj, init=.false.)
               !!call clean_rho(iproc, nproc, KSwfn%Lzd%Glr%d%n1i*KSwfn%Lzd%Glr%d%n2i*denspot%dpbox%n3d, denspot%rhov)
           end if
      
            call vcopy(max(denspot%dpbox%ndims(1)*denspot%dpbox%ndims(2)*denspot%dpbox%n3p,1)*input%nspin, &
                 denspot%rhov(1), 1, denspot0(1), 1)
            if (input%lin%scf_mode/=LINEAR_MIXPOT_SIMPLE) then
               ! set the initial charge density
               call mix_rhopot(iproc,nproc,denspot%mix%nfft*denspot%mix%nspden,0.d0,denspot%mix,&
                    denspot%rhov,1,denspot%dpbox%ndims(1),denspot%dpbox%ndims(2),denspot%dpbox%ndims(3),&
                    at%astruct%cell_dim(1)*at%astruct%cell_dim(2)*at%astruct%cell_dim(3),&
                    pnrm,denspot%dpbox%nscatterarr)
            end if
            call updatePotential(input%nspin,denspot,energs%eh,energs%exc,energs%evxc)
            if (input%lin%scf_mode==LINEAR_MIXPOT_SIMPLE) then
               ! set the initial potential
               call mix_rhopot(iproc,nproc,denspot%mix%nfft*denspot%mix%nspden,0.d0,denspot%mix,&
                    denspot%rhov,1,denspot%dpbox%ndims(1),denspot%dpbox%ndims(2),denspot%dpbox%ndims(3),&
                    at%astruct%cell_dim(1)*at%astruct%cell_dim(2)*at%astruct%cell_dim(3),&
                    pnrm,denspot%dpbox%nscatterarr)
            end if
            call local_potential_dimensions(iproc,tmb%lzd,tmb%orbs,denspot%xc,denspot%dpbox%ngatherarr(0,1))

           ! END NEW ############################################################################
       end if
  end if

  ! Orthonormalize the input guess if necessary
  if (input%experimental_mode .and. input%lin%scf_mode/=LINEAR_FOE) then                 
      if (iproc==0) call yaml_map('orthonormalization of input guess','standard')        
      tmb%can_use_transposed = .false.                                         
      methTransformOverlap=-1
      call orthonormalizeLocalized(iproc, nproc, methTransformOverlap, 1.d0, tmb%npsidim_orbs, tmb%orbs, tmb%lzd, &
           tmb%linmat%s, tmb%linmat%l, &
           tmb%collcom, tmb%orthpar, tmb%psi, tmb%psit_c, tmb%psit_f, tmb%can_use_transposed, &
           tmb%foe_obj)
  end if  

  call f_release_routine()

END SUBROUTINE input_memory_linear


subroutine input_wf_disk(iproc, nproc, input_wf_format, d, hx, hy, hz, &
     & in, atoms, rxyz, rxyz_old, wfd, orbs, psi)
  use module_defs
  use module_types
  use module_interfaces, except_this_one => input_wf_disk
  implicit none

  integer, intent(in) :: iproc, nproc, input_wf_format
  type(grid_dimensions), intent(in) :: d
  real(gp), intent(in) :: hx, hy, hz
  type(input_variables), intent(in) :: in
  type(atoms_data), intent(in) :: atoms
  real(gp), dimension(3, atoms%astruct%nat), intent(in) :: rxyz
  real(gp), dimension(3, atoms%astruct%nat), intent(out) :: rxyz_old
  type(wavefunctions_descriptors), intent(in) :: wfd
  type(orbitals_data), intent(inout) :: orbs
  real(wp), dimension(:), pointer :: psi

  !restart from previously calculated wavefunctions, on disk
  !since each processor read only few eigenvalues, initialise them to zero for all
  call to_zero(orbs%norb*orbs%nkpts,orbs%eval(1))

  call readmywaves(iproc,trim(in%dir_output) // "wavefunction", input_wf_format, &
       & orbs,d%n1,d%n2,d%n3,hx,hy,hz,atoms,rxyz_old,rxyz,wfd,psi)

  !reduce the value for all the eigenvectors
  if (nproc > 1) call mpiallred(orbs%eval(1),orbs%norb*orbs%nkpts,MPI_SUM,bigdft_mpi%mpi_comm)

  if (in%iscf > SCF_KIND_DIRECT_MINIMIZATION) then
     !recalculate orbitals occupation numbers
     call evaltoocc(iproc,nproc,.false.,in%Tel,orbs,in%occopt)
     !read potential depending of the mixing scheme
     !considered as optional in the mixing case
     !inquire(file=trim(in%dir_output)//'local_potential.cube',exist=potential_from_disk)
     !if (potential_from_disk)  then
     !   call read_potential_from_disk(iproc,nproc,trim(in%dir_output)//'local_potential.cube',&
     !        atoms%astruct%geocode,ngatherarr,Lzd%Glr%d%n1i,Lzd%Glr%d%n2i,Lzd%Glr%d%n3i,n3p,in%nspin,hxh,hyh,hzh,rhopot)
     !end if
  end if
END SUBROUTINE input_wf_disk


!> Input guess wavefunction diagonalization
subroutine input_wf_diag(iproc,nproc,at,denspot,&
     orbs,nvirt,comms,Lzd,energs,rxyz,&
     nlpsp,ixc,psi,hpsi,psit,G,&
     nspin,GPU,input,onlywf,proj_G,paw)
  ! Input wavefunctions are found by a diagonalization in a minimal basis set
  ! Each processors write its initial wavefunctions into the wavefunction file
  ! The files are then read by readwave
  ! @todo pass GPU to be a local variable of this routine (initialized and freed here)
  use module_base
  use module_interfaces, except_this_one => input_wf_diag
  use module_types
  use module_xc, only: XC_NO_HARTREE
  use Poisson_Solver, except_dp => dp, except_gp => gp, except_wp => wp
  use yaml_output
  use gaussians
           use communications_base, only: comms_cubic
           use communications_init, only: orbitals_communicators
           use communications, only: transpose_v
  implicit none
  !Arguments
  integer, intent(in) :: iproc,nproc,ixc
  integer, intent(inout) :: nspin,nvirt
  logical, intent(in) :: onlywf  !if .true. finds only the WaveFunctions and return
  type(atoms_data), intent(in) :: at
  type(DFT_PSP_projectors), intent(inout) :: nlpsp
  type(local_zone_descriptors), intent(inout) :: Lzd
  type(comms_cubic), intent(in) :: comms
  type(energy_terms), intent(inout) :: energs
  type(orbitals_data), intent(inout) :: orbs
  type(DFT_local_fields), intent(inout) :: denspot
  type(GPU_pointers), intent(in) :: GPU
  type(input_variables), intent(in) :: input
  real(gp), dimension(3,at%astruct%nat), intent(in) :: rxyz
  type(gaussian_basis), intent(out) :: G !basis for davidson IG
  real(wp), dimension(:), pointer :: psi,hpsi,psit
  type(gaussian_basis),dimension(at%astruct%ntypes),optional,intent(in)::proj_G
  type(paw_objects),optional,intent(inout)::paw
  !local variables
  character(len=*), parameter :: subname='input_wf_diag'
  logical :: switchGPUconv,switchOCLconv
  integer :: ii,jj
  integer :: nspin_ig,ncplx,irhotot_add,irho_add,ispin,ikpt
  real(gp) :: hxh,hyh,hzh,etol,accurex,eks
  type(orbitals_data) :: orbse
  type(comms_cubic) :: commse
  integer, dimension(:,:), allocatable :: norbsc_arr
  real(wp), dimension(:), allocatable :: passmat
  !real(wp), dimension(:,:,:), allocatable :: mom_vec
  real(gp), dimension(:), allocatable :: locrad
  !   real(wp), dimension(:), pointer :: pot,pot1
  real(wp), dimension(:,:,:), pointer :: psigau
  real(wp),dimension(:),allocatable::psi_
  type(confpot_data), dimension(:), allocatable :: confdatarr
  type(local_zone_descriptors) :: Lzde
  type(GPU_pointers) :: GPUe
!!$   integer :: idum=0
!!$   real(kind=4) :: tt,builtin_rand
!!$   real(wp), dimension(:), allocatable :: ovrlp
!!$   real(wp), dimension(:,:), allocatable :: smat,tmp

  !yk
  !  integer :: i!,iorb,jorb,icplx

  norbsc_arr = f_malloc((/ at%natsc+1, nspin /),id='norbsc_arr')
  locrad = f_malloc(at%astruct%nat,id='locrad')

  if (iproc == 0) then
     !yaml_output
     !call yaml_newline()
  end if
  !spin for inputguess orbitals
  if (nspin == 4) then
     nspin_ig=1
  else
     nspin_ig=nspin
  end if

  call inputguess_gaussian_orbitals(iproc,nproc,at,rxyz,nvirt,nspin_ig,&
       orbs,orbse,norbsc_arr,locrad,G,psigau,eks,1)

  !allocate communications arrays for inputguess orbitals
  !call allocate_comms(nproc,orbse,commse,subname)
  call orbitals_communicators(iproc,nproc,Lzd%Glr,orbse,commse,basedist=comms%nvctr_par(0:,1:))  

  !use the eval array of orbse structure to save the original values
  orbse%eval = f_malloc_ptr(orbse%norb*orbse%nkpts,id='orbse%eval')

  hxh=.5_gp*Lzd%hgrids(1)
  hyh=.5_gp*Lzd%hgrids(2)
  hzh=.5_gp*Lzd%hgrids(3)

  !check the communication distribution
  !call check_communications(iproc,nproc,orbse,Lzd%Glr,commse)

  !once the wavefunction coefficients are known perform a set 
  !of nonblocking send-receive operations to calculate overlap matrices

!!!  !create mpirequests array for controlling the success of the send-receive operation
!!!  allocate(mpirequests(nproc-1+ndebug),stat=i_stat)
!!!  call memocc(i_stat,mpirequests,'mpirequests',subname)
!!!
!!!  call nonblocking_transposition(iproc,nproc,G%ncoeff,orbse%isorb+orbse%norbp,&
!!!       orbse%nspinor,psigau,orbse%norb_par,mpirequests)

  ! ###################################################################
  !!experimental part for building the localisation regions
  ! ###################################################################
  call nullify_local_zone_descriptors(Lzde)
  call create_LzdLIG(iproc,nproc,orbs%nspin,input%linear,&
       Lzd%hgrids(1),Lzd%hgrids(2),Lzd%hgrids(3),Lzd%Glr,at,orbse,rxyz,nlpsp,Lzde)

  if(iproc==0 .and. Lzde%linear) call yaml_comment('Entering the Linear IG')
  !write(*,'(1x,A)') 'Entering the Linear IG'

  ! determine the wavefunction dimension
  call wavefunction_dimension(Lzde,orbse)

  !allocate the wavefunction in the transposed way to avoid allocations/deallocations
  psi = f_malloc_ptr(max(orbse%npsidim_orbs, orbse%npsidim_comp),id='psi')

  !allocate arrays for the GPU if a card is present
  GPUe = GPU
  switchGPUconv=.false.
  switchOCLconv=.false.
  if (GPUconv) then
     call prepare_gpu_for_locham(Lzde%Glr%d%n1,Lzde%Glr%d%n2,Lzde%Glr%d%n3,nspin_ig,&
          Lzd%hgrids(1),Lzd%hgrids(2),Lzd%hgrids(3),Lzde%Glr%wfd,orbse,GPUe)
     if (iproc == 0) call yaml_comment('GPU data allocated')
  else if (GPU%OCLconv) then
     call allocate_data_OCL(Lzde%Glr%d%n1,Lzde%Glr%d%n2,Lzde%Glr%d%n3,at%astruct%geocode,&
          nspin_ig,Lzde%Glr%wfd,orbse,GPUe)
     if (iproc == 0) call yaml_comment('GPU data allocated')
     !if (iproc == 0) write(*,*) 'GPU data allocated'
  end if

  call timing(iproc,'wavefunction  ','ON')   
  !use only the part of the arrays for building the hamiltonian matrix
  call gaussians_to_wavelets_new(iproc,nproc,Lzde,orbse,G,&
       psigau(1,1,min(orbse%isorb+1,orbse%norb)),psi)
  call timing(iproc,'wavefunction  ','OF')
  call f_free(locrad)

  ! IF onlywf return
  if(onlywf) then

     !for testing
     !application of the hamiltonian for gaussian based treatment
     !orbse%nspin=nspin
     !call sumrho(iproc,nproc,orbse,Lzd,hxh,hyh,hzh,denspot%dpcom%nscatterarr,&
     !GPU,symObj,denspot%rhod,psi,denspot%rho_psi)
     !call communicate_density(iproc,nproc,orbse%nspin,hxh,hyh,hzh,Lzd,&
     !   denspot%rhod,denspot%dpcom%nscatterarr,denspot%rho_psi,denspot%rhov)
     !orbse%nspin=nspin_ig
     !   
     !!-- if spectra calculation uses a energy dependent potential
     !!    input_wf_diag will write (to be used in abscalc)
     !!    the density to the file electronic_density.cube
     !!  The writing is activated if  5th bit of  in%potshortcut is on.
     !   call plot_density_cube_old('electronic_density',&
     !        iproc,nproc,Lzd%Glr%d%n1,Lzd%Glr%d%n2,Lzd%Glr%d%n3,&
     !        Lzd%Glr%d%n1i,Lzd%Glr%d%n2i,Lzd%Glr%d%n3i,denspot%dpcom%nscatterarr(iproc,2),&
     !        nspin,hxh,hyh,hzh,at,rxyz,denspot%dpcom%ngatherarr,&
     !        denspot%rhov(1+denspot%dpcom%nscatterarr(iproc,4)*Lzd%Glr%d%n1i*Lzd%Glr%d%n2i))
     !---
     !reallocate psi, with good dimensions:
     ii=max(1,max(orbse%npsidim_orbs,orbse%npsidim_comp))+ndebug
     jj=max(1,max(orbs%npsidim_orbs,orbs%npsidim_comp))+ndebug
     if(ii .ne. jj) then
        psi_ = f_malloc(jj,id='psi_')
        if(jj<=ii) psi_=psi(1:jj)
        if(jj>ii) then
           psi_(1:ii)=psi(1:ii)
           psi_(ii+1:jj)=1.0d0
        end if
        call f_free_ptr(psi)
        psi = f_malloc_ptr(jj,id='psi')
        psi=psi_
        call f_free(psi_)
     end if


     !allocate the wavefunction in the transposed way to avoid allocations/deallocations
     hpsi = f_malloc_ptr(max(1,max(orbs%npsidim_orbs,orbs%npsidim_comp))+ndebug,id='hpsi')

     if(present(paw)) then
        paw%spsi = f_malloc_ptr(max(1,max(orbs%npsidim_orbs,orbs%npsidim_comp)),id='paw%spsi')
     end if

     !The following lines are copied from LDiagHam:
     nullify(psit)
     !
     !in the case of minimal basis allocate now the transposed wavefunction
     !otherwise do it only in parallel
     if ( nproc > 1) then
        psit = f_malloc_ptr(max(orbs%npsidim_orbs,orbs%npsidim_comp),id='psit')
     else
        psit => hpsi
     end if

     !transpose the psi wavefunction
     call toglobal_and_transpose(iproc,nproc,orbs,Lzd,comms,psi,hpsi,outadd=psit)

     nullify(G%rxyz)

     !Set orbs%eval=-0.5.
     !This will be done in LDiagHam
     !For the moment we skip this, since hpsi is not yet calculated
     !(hpsi is an input argument in LDiagHam)
     orbs%eval(:)=-0.5_wp

     call deallocate_input_wfs()
     return 
  end if

  !check the size of the rhopot array related to NK SIC
!!$   nrhodim=nspin
!!$   i3rho_add=0
!!$   if (input%SIC%approach=='NK') then
!!$      nrhodim=2*nrhodim
!!$     i3rho_add=Lzd%Glr%d%n1i*Lzd%Glr%d%n2i*nscatterarr(iproc,4)+1
!!$   end if

  !application of the hamiltonian for gaussian based treatment
  !if(.false.) then
  !   call sumrho(iproc,nproc,orbse,Lzd%Glr,hxh,hyh,hzh,psi,rhopot,&
  !        nscatterarr,nspin,GPU,symObj,irrzon,phnons,rhodsc)
  !end if

  ! test merging of the cubic and linear code
  !call sumrhoLinear(iproc,nproc,Lzd,orbse,hxh,hyh,hzh,psi,rhopot,nscatterarr,nspin,GPU,symObj, irrzon, phnons, rhodsc)    

  !spin adaptation for the IG in the spinorial case
  orbse%nspin=nspin

  if (ixc /= XC_NO_HARTREE) then

     !> Calculate the electronic density
     call sumrho(denspot%dpbox,orbse,Lzde,GPUe,at%astruct%sym,denspot%rhod,denspot%xc,psi,denspot%rho_psi)

     call communicate_density(denspot%dpbox,orbse%nspin,denspot%rhod,denspot%rho_psi,denspot%rhov,.false.)
     call denspot_set_rhov_status(denspot, ELECTRONIC_DENSITY, 0, iproc, nproc)

     !before creating the potential, save the density in the second part 
     !if the case of NK SIC, so that the potential can be created afterwards
     !copy the density contiguously since the GGA is calculated inside the NK routines
     if (input%SIC%approach=='NK') then
        irhotot_add=Lzde%Glr%d%n1i*Lzde%Glr%d%n2i*denspot%dpbox%nscatterarr(iproc,4)+1
        irho_add=Lzde%Glr%d%n1i*Lzde%Glr%d%n2i*denspot%dpbox%nscatterarr(iproc,1)*input%nspin+1
        do ispin=1,input%nspin
           call vcopy(Lzde%Glr%d%n1i*Lzde%Glr%d%n2i*denspot%dpbox%nscatterarr(iproc,2),&
                denspot%rhov(irhotot_add),1,denspot%rhov(irho_add),1)
           irhotot_add=irhotot_add+Lzde%Glr%d%n1i*Lzde%Glr%d%n2i*denspot%dpbox%nscatterarr(iproc,1)
           irho_add=irho_add+Lzde%Glr%d%n1i*Lzde%Glr%d%n2i*denspot%dpbox%nscatterarr(iproc,2)
        end do
     end if

     !Now update the potential
     call updatePotential(nspin,denspot,energs%eh,energs%exc,energs%evxc)

  else
     !Put to zero the density if no Hartree
     irho_add = 1
     do ispin=1,input%nspin
        !call vcopy(Lzde%Glr%d%n1i*Lzde%Glr%d%n2i*denspot%dpbox%nscatterarr(iproc,2),&
        !     denspot%V_ext,1,denspot%rhov(irho_add),1)
        call f_memcpy(n=size(denspot%V_ext),src=denspot%V_ext(1,1,1,1),dest=denspot%rhov(irho_add))
        irho_add=irho_add+Lzde%Glr%d%n1i*Lzde%Glr%d%n2i*denspot%dpbox%nscatterarr(iproc,2)
     end do
  end if

  orbse%nspin=nspin_ig

!!$   !experimental
!!$   if (nproc == 1) then
!!$
!!$
!!$     !calculate the overlap matrix as well as the kinetic overlap
!!$     !in view of complete gaussian calculation
!!$     allocate(ovrlp(G%ncoeff*G%ncoeff),stat=i_stat)
!!$     call memocc(i_stat,ovrlp,'ovrlp',subname)
!!$     allocate(tmp(G%ncoeff,orbse%norb),stat=i_stat)
!!$     call memocc(i_stat,tmp,'tmp',subname)
!!$     allocate(smat(orbse%norb,orbse%norb),stat=i_stat)
!!$     call memocc(i_stat,smat,'smat',subname)
!!$
!!$     !overlap calculation of the gaussian matrix
!!$     call gaussian_overlap(G,G,ovrlp)
!!$     call dsymm('L','U',G%ncoeff,orbse%norb,1.0_gp,ovrlp(1),G%ncoeff,&
!!$          psigau(1,1,1),G%ncoeff,0.d0,tmp(1,1),G%ncoeff)
!!$
!!$     call gemm('T','N',orbse%norb,orbse%norb,G%ncoeff,1.0_gp,&
!!$          psigau(1,1,1),G%ncoeff,tmp(1,1),G%ncoeff,0.0_wp,smat(1,1),orbse%norb)
!!$
!!$     !print overlap matrices
!!$     print *,'OVERLAP' 
!!$     do i=1,orbse%norb
!!$        write(*,'(i4,30(1pe10.2))')i,(smat(i,iorb),iorb=1,orbse%norb)
!!$        !write(*,'(i4,30(1pe10.2))')i,(ovrlp(i+(iorb-1)*orbse%norb),&
!!$        !     iorb=1,orbse%norb)
!!$     end do
!!$     
!!$     !overlap calculation of the kinetic operator
!!$     call kinetic_overlap(G,G,ovrlp)
!!$     call dsymm('L','U',G%ncoeff,orbse%norb,1.0_gp,ovrlp(1),G%ncoeff,&
!!$          psigau(1,1,1),G%ncoeff,0.d0,tmp(1,1),G%ncoeff)
!!$
!!$     call gemm('T','N',orbse%norb,orbse%norb,G%ncoeff,1.0_gp,&
!!$          psigau(1,1,1),G%ncoeff,tmp(1,1),G%ncoeff,0.0_wp,smat(1,1),orbse%norb)
!!$
!!$     !print overlap matrices
!!$     print *,'HAMILTONIAN' 
!!$     tt=0.0_wp
!!$     do i=1,orbse%norb
!!$        write(*,'(i4,30(1pe10.2))')i,(smat(i,iorb),iorb=1,orbse%norb)
!!$        !write(12,'(i5,30(1pe15.8))')i,(smat(i,iorb),iorb=1,orbse%norb)
!!$        tt=tt+smat(i,i)
!!$     end do
!!$     print *,'trace',tt
!!$stop

!!!
!!!     !overlap calculation of the kinetic operator
!!!     call cpu_time(t0)
!!!     call potential_overlap(G,G,rhopot,Glr%d%n1i,Glr%d%n2i,Glr%d%n3i,hxh,hyh,hzh,&
!!!          ovrlp)
!!!     call cpu_time(t1)
!!!     call dsymm('L','U',G%ncoeff,orbse%norb,1.0_gp,ovrlp(1),G%ncoeff,&
!!!          psigau(1,1),G%ncoeff,0.d0,tmp(1,1),G%ncoeff)
!!!
!!!     call gemm('T','N',orbse%norb,orbse%norb,G%ncoeff,1.0_gp,&
!!!          psigau(1,1),G%ncoeff,tmp(1,1),G%ncoeff,0.0_wp,smat(1,1),orbse%norb)
!!!
!!!     !print overlap matrices
!!!     tt=0.0_wp
!!!     do i=1,orbse%norb
!!!        write(*,'(i5,30(1pe15.8))')i,(smat(i,iorb),iorb=1,orbse%norb)
!!!        !write(12,'(i5,30(1pe15.8))')i,(smat(i,iorb),iorb=1,orbse%norb)
!!!        tt=tt+smat(i,i)
!!!     end do
!!!     print *,'trace',tt
!!!     print *, 'time',t1-t0
!!!
!!$     i_all=-product(shape(ovrlp))*kind(ovrlp)
!!$     deallocate(ovrlp,stat=i_stat)
!!$     call memocc(i_stat,i_all,'ovrlp',subname)
!!$     i_all=-product(shape(tmp))*kind(tmp)
!!$     deallocate(tmp,stat=i_stat)
!!$     call memocc(i_stat,i_all,'tmp',subname)
!!$     i_all=-product(shape(smat))*kind(smat)
!!$     deallocate(smat,stat=i_stat)
!!$     call memocc(i_stat,i_all,'smat',subname)
!!$  end if


  !allocate the wavefunction in the transposed way to avoid allocations/deallocations
  hpsi = f_malloc_ptr(max(1,max(orbse%npsidim_orbs,orbse%npsidim_comp))+ndebug,id='hpsi')

  !call vcopy(orbse%npsidim,psi,1,hpsi,1)
  if (input%exctxpar == 'OP2P') then
     energs%eexctX = UNINITIALIZED(1.0_gp)
  else
     energs%eexctX=0.0_gp
  end if

  !change temporarily value of Lzd%npotddim
  allocate(confdatarr(orbse%norbp)) !no stat so tho make it crash
  call local_potential_dimensions(iproc,Lzde,orbse,denspot%xc,denspot%dpbox%ngatherarr(0,1))
  call default_confinement_data(confdatarr,orbse%norbp)

  !spin adaptation for the IG in the spinorial case
  orbse%nspin=nspin
  call full_local_potential(iproc,nproc,orbse,Lzde,Lzde%lintyp,denspot%dpbox,&
       & denspot%xc,denspot%rhov,denspot%pot_work)
  orbse%nspin=nspin_ig

  !update the locregs in the case of locreg for input guess

  !write(*,*) 'size(denspot%pot_work)', size(denspot%pot_work)
  call FullHamiltonianApplication(iproc,nproc,at,orbse,rxyz,&
       Lzde,nlpsp,confdatarr,denspot%dpbox%ngatherarr,denspot%pot_work,psi,hpsi,&
       energs,input%SIC,GPUe,denspot%xc,&
       pkernel=denspot%pkernelseq)
!!$   if (orbse%npsidim_orbs > 0) call to_zero(orbse%npsidim_orbs,hpsi(1))
!!$   call  LocalHamiltonianApplication(iproc,nproc,at,orbse,&
!!$        Lzde,confdatarr,denspot%dpbox%ngatherarr,denspot%pot_work,psi,hpsi,&
!!$        energs,input%SIC,GPUe,3,pkernel=denspot%pkernelseq)

  call denspot_set_rhov_status(denspot, KS_POTENTIAL, 0, iproc, nproc)
  !restore the good value
  call local_potential_dimensions(iproc,Lzde,orbs,denspot%xc,denspot%dpbox%ngatherarr(0,1))

  !deallocate potential
  call free_full_potential(denspot%dpbox%mpi_env%nproc,Lzde%lintyp,&
       & denspot%xc,denspot%pot_work,subname)

  call f_free_ptr(orbse%ispot)

  deallocate(confdatarr)

!!!  !calculate the overlap matrix knowing that the original functions are gaussian-based
!!!  allocate(thetaphi(2,G%nat+ndebug),stat=i_stat)
!!!  call memocc(i_stat,thetaphi,'thetaphi',subname)
!!!  thetaphi=0.0_gp
!!!
!!!  !calculate the scalar product between the hamiltonian and the gaussian basis
!!!  allocate(hpsigau(G%ncoeff,orbse%norbp+ndebug),stat=i_stat)
!!!  call memocc(i_stat,hpsigau,'hpsigau',subname)
!!!
!!!
!!!  call wavelets_to_gaussians(at%astruct%geocode,orbse%norbp,Glr%d%n1,Glr%d%n2,Glr%d%n3,G,&
!!!       thetaphi,hx,hy,hz,Glr%wfd,hpsi,hpsigau)
!!!
!!!  i_all=-product(shape(thetaphi))*kind(thetaphi)
!!!  deallocate(thetaphi,stat=i_stat)
!!!  call memocc(i_stat,i_all,'thetaphi',subname)

  accurex=abs(eks-energs%ekin)
  !tolerance for comparing the eigenvalues in the case of degeneracies
  etol=accurex/real(orbse%norbu,gp)

  !if (iproc == 0 .and. verbose > 1 .and. at%astruct%geocode=='F') write(*,'(1x,a,2(f19.10))') 'done. ekin_sum,eks:',energs%ekin,eks
  if (iproc == 0 .and. verbose > 1 .and. at%astruct%geocode=='F') call yaml_map('Expected kinetic energy',eks,fmt='(f19.10)')
  if (iproc==0) call yaml_newline()

  call total_energies(energs, 0, iproc)

  if (iproc==0) then
     !yaml output
     !call write_energies(0,0,energs,0.0_gp,0.0_gp,'Input Guess')
     call write_energies(0,0,energs,0.0_gp,0.0_gp,'')
  endif

!!!  call Gaussian_DiagHam(iproc,nproc,at%natsc,nspin,orbs,G,mpirequests,&
!!!       psigau,hpsigau,orbse,etol,norbsc_arr)


!!!  i_all=-product(shape(mpirequests))*kind(mpirequests)
!!!  deallocate(mpirequests,stat=i_stat)
!!!  call memocc(i_stat,i_all,'mpirequests',subname)

!!!  i_all=-product(shape(hpsigau))*kind(hpsigau)
!!!  deallocate(hpsigau,stat=i_stat)
!!!  call memocc(i_stat,i_all,'hpsigau',subname)

  !free GPU if it is the case
  if (GPUconv) then
     call free_gpu(GPUe,orbse%norbp)
     if (iproc == 0) call yaml_comment('GPU data deallocated')
  else if (GPU%OCLconv) then
     call free_gpu_OCL(GPUe,orbse,nspin_ig)
     if (iproc == 0) call yaml_comment('GPU data deallocated')
  end if

  !if (iproc == 0 .and. verbose > 1) write(*,'(1x,a)')&
  !     'Input Wavefunctions Orthogonalization:'

  !nullify psit (will be created in DiagHam)
  nullify(psit)

  !psivirt can be eliminated here, since it will be allocated before davidson
  !with a gaussian basis
!!$  call DiagHam(iproc,nproc,at%natsc,nspin_ig,orbs,Glr%wfd,comms,&
!!$       psi,hpsi,psit,orbse,commse,etol,norbsc_arr,orbsv,psivirt)

  !allocate the passage matrix for transforming the LCAO wavefunctions in the IG wavefucntions
  ncplx=1
  if (orbs%nspinor > 1) ncplx=2
  passmat = f_malloc(ncplx*orbs%nkptsp*(orbse%norbu*orbs%norbu+orbse%norbd*orbs%norbd),id='passmat')
  !!print '(a,10i5)','iproc,passmat',iproc,ncplx*orbs%nkptsp*(orbse%norbu*orbs%norbu+orbse%norbd*orbs%norbd),&
  !!     orbs%nspinor,orbs%nkptsp,orbse%norbu,orbse%norbd,orbs%norbu,orbs%norbd

  if (iproc==0) call yaml_newline()

  !test merging of Linear and cubic
  call LDiagHam(iproc,nproc,at%natsc,nspin_ig,orbs,Lzd,Lzde,comms,&
       psi,hpsi,psit,input%orthpar,passmat,input%iscf,input%Tel,input%occopt,&
       orbse,commse,etol,norbsc_arr)

  call f_free(passmat)

  if (input%iscf > SCF_KIND_DIRECT_MINIMIZATION .or. input%Tel > 0.0_gp) then

     !restore the occupations as they are extracted from DiagHam
     !use correct copying due to k-points
     do ikpt=1,orbs%nkpts
        call vcopy(orbs%norbu,orbse%occup((ikpt-1)*orbse%norb+1),1,&
             orbs%occup((ikpt-1)*orbs%norb+1),1)
        if (orbs%norbd > 0) then
           call vcopy(orbs%norbd,orbse%occup((ikpt-1)*orbse%norb+orbse%norbu+1),1,&
                orbs%occup((ikpt-1)*orbs%norb+orbs%norbu+1),1)
        end if
     end do
     !call vcopy(orbs%norb*orbs%nkpts,orbse%occup(1),1,orbs%occup(1),1) !this is not good with k-points
     !associate the entropic energy contribution
     orbs%eTS=orbse%eTS

  end if

!!$   !yaml output
!!$   if (iproc ==0) then
!!$      if(orbse%nspinor==4) then
!!$         allocate(mom_vec(4,orbse%norb,min(nproc,2)+ndebug),stat=i_stat)
!!$         call memocc(i_stat,mom_vec,'mom_vec',subname)
!!$         call to_zero(4*orbse%norb*min(nproc,2),mom_vec(1,1,1))
!!$      end if
!!$
!!$      !experimental part to show the actual occupation numbers which will be put in the inputguess
  !!put the occupation numbers of the normal orbitals
  !call vcopy(orbs%norb*orbs%nkpts,orbs%occup(1),1,orbse%occup(1),1)
  !!put to zero the other values
  !call to_zero(orbse%norb*orbse%nkpts-orbs%norb*orbs%nkpts,&
  !     orbse%occup(min(orbse%norb*orbse%nkpts,orbs%norb*orbs%nkpts+1)))
!!$
!!$      call write_eigenvalues_data(orbse,mom_vec)
!!$      yaml_indent=yaml_indent-2
!!$
!!$      if (orbs%nspinor ==4) then
!!$         i_all=-product(shape(mom_vec))*kind(mom_vec)
!!$         deallocate(mom_vec,stat=i_stat)
!!$         call memocc(i_stat,i_all,'mom_vec',subname)
!!$      end if
!!$   end if


  call deallocate_input_wfs()

contains

  subroutine deallocate_input_wfs()
    use gaussians, only: deallocate_gwf
    use communications_base, only: deallocate_comms

    implicit none

    call deallocate_comms(commse)

    call f_free(norbsc_arr)

    if (iproc == 0) then
       !gaussian estimation valid only for Free BC
       if (at%astruct%geocode == 'F') then
          call yaml_newline()
          call yaml_mapping_open('Accuracy estimation for this run')
          call yaml_map('Energy',accurex,fmt='(1pe9.2)')
          call yaml_map('Convergence Criterion',accurex/real(orbs%norb,kind=8),fmt='(1pe9.2)')
          call yaml_mapping_close()
          !write(*,'(1x,a,1pe9.2)') 'expected accuracy in energy ',accurex
          !write(*,'(1x,a,1pe9.2)') &
          !&   'expected accuracy in energy per orbital ',accurex/real(orbs%norb,kind=8)
          !write(*,'(1x,a,1pe9.2)') &
          !     'suggested value for gnrm_cv ',accurex/real(orbs%norb,kind=8)
       end if
    endif

    !in the case of multiple nlr restore the nl projectors
    if (Lzde%nlr > 1) then
!!$       if (Lzd%nlr /=1) then
!!$          call f_err_throw('The cubic localization region has always nlr=1',err_name='BIGDFT_RUNTIME_ERROR')
!!$       else
          call update_nlpsp(nlpsp,Lzd%nlr,Lzd%llr,Lzd%Glr,(/(.true.,ii=1,Lzd%nlr)/))
          if (iproc == 0) call print_nlpsp(nlpsp)
!!$       end if
    end if

    !here we can define the subroutine which generates the coefficients for the virtual orbitals
    call deallocate_gwf(G)
    call deallocate_local_zone_descriptors(Lzde)

    call f_free_ptr(psigau)

    call deallocate_orbs(orbse)
    call f_free_ptr(orbse%eval)

  end subroutine deallocate_input_wfs

END SUBROUTINE input_wf_diag


!> Determine the input guess wavefunctions
subroutine input_wf(iproc,nproc,in,GPU,atoms,rxyz,&
     denspot,denspot0,nlpsp,KSwfn,tmb,energs,inputpsi,input_wf_format,norbv,&
     lzd_old,wfd_old,psi_old,d_old,hx_old,hy_old,hz_old,rxyz_old,tmb_old,ref_frags,cdft,&
     locregcenters)
  use module_defs
  use module_types
  use module_interfaces, except_this_one => input_wf
  use module_fragments
  use constrained_dft
  use dynamic_memory
  use yaml_output
  use gaussians, only: gaussian_basis, nullify_gaussian_basis
  use sparsematrix_base, only: sparse_matrix
  use communications, only: transpose_localized, untranspose_localized
  implicit none

  integer, intent(in) :: iproc, nproc, inputpsi, input_wf_format
  type(input_variables), intent(in) :: in
  type(GPU_pointers), intent(inout) :: GPU
  real(gp), intent(in) :: hx_old,hy_old,hz_old
  type(atoms_data), intent(inout) :: atoms
  real(gp), dimension(3, atoms%astruct%nat), target, intent(in) :: rxyz
  type(DFT_local_fields), intent(inout) :: denspot
  type(DFT_wavefunction), intent(inout) :: KSwfn,tmb,tmb_old !<input wavefunctions
  real(gp), dimension(*), intent(out) :: denspot0 !< Initial density / potential, if needed
  type(energy_terms), intent(inout) :: energs !<energies of the system
  !real(wp), dimension(:), pointer :: psi,hpsi,psit
  real(wp), dimension(:), pointer :: psi_old
  integer, intent(out) :: norbv
  type(DFT_PSP_projectors), intent(inout) :: nlpsp
  !type(gaussian_basis), intent(inout) :: gbd
  !real(wp), dimension(:,:), pointer :: gaucoeffs
  type(grid_dimensions), intent(in) :: d_old
  real(gp), dimension(3, atoms%astruct%nat), intent(inout) :: rxyz_old
  type(local_zone_descriptors),intent(inout):: lzd_old
  type(wavefunctions_descriptors), intent(inout) :: wfd_old
  type(system_fragment), dimension(:), pointer :: ref_frags
  type(cdft_data), intent(out) :: cdft
  real(kind=8),dimension(3,atoms%astruct%nat),intent(in),optional :: locregcenters
  !local variables
  character(len = *), parameter :: subname = "input_wf"
  integer :: nspin, iat
  type(gaussian_basis) :: Gvirt
  real(wp), allocatable, dimension(:) :: norm
  !wvl+PAW objects
  integer :: iatyp
  type(gaussian_basis),dimension(atoms%astruct%ntypes)::proj_G
  type(paw_objects)::paw
  logical :: overlap_calculated, perx,pery,perz, rho_negative
  real(gp) :: tx,ty,tz,displ,mindist
  real(gp), dimension(:), pointer :: in_frag_charge
  integer :: infoCoeff, iorb, nstates_max, order_taylor
  real(kind=8) :: pnrm
  !!real(gp), dimension(:,:), allocatable :: ks, ksk
  !!real(gp) :: nonidem

  call f_routine(id='input_wf')

  !nullify paw objects:
  do iatyp=1,atoms%astruct%ntypes
     call nullify_gaussian_basis(proj_G(iatyp))
  end do
  paw%usepaw=0 !Not using PAW
  call nullify_paw_objects(paw)

 !determine the orthogonality parameters
  KSwfn%orthpar = in%orthpar
  if (inputpsi == INPUT_PSI_LINEAR_AO .or. inputpsi == INPUT_PSI_DISK_LINEAR &
      .or. inputpsi == INPUT_PSI_MEMORY_LINEAR) then
     tmb%orthpar%blocksize_pdsyev = in%lin%blocksize_pdsyev
     tmb%orthpar%blocksize_pdgemm = in%lin%blocksize_pdgemm
     tmb%orthpar%nproc_pdsyev = in%lin%nproc_pdsyev
  end if

  !SIC parameters
  KSwfn%SIC=in%SIC
  !exact exchange parallelization parameter
  KSwfn%exctxpar=in%exctxpar

  !avoid allocation of the eigenvalues array in case of restart
  if ( inputpsi /= INPUT_PSI_MEMORY_WVL .and. &
     & inputpsi /= INPUT_PSI_MEMORY_GAUSS .and. &
       & inputpsi /= INPUT_PSI_MEMORY_LINEAR .and. &
       & inputpsi /= INPUT_PSI_DISK_LINEAR) then
     KSwfn%orbs%eval = f_malloc_ptr(KSwfn%orbs%norb*KSwfn%orbs%nkpts,id='KSwfn%orbs%eval')
  end if
  ! Still do it for linear restart, to be check...
  if (inputpsi == INPUT_PSI_DISK_LINEAR) then
     if(iproc==0) call yaml_comment('ALLOCATING KSwfn%orbs%eval... is this correct?')
     KSwfn%orbs%eval = f_malloc_ptr(KSwfn%orbs%norb*KSwfn%orbs%nkpts,id='KSwfn%orbs%eval')
  end if

  !all the input formats need to allocate psi except the LCAO input_guess
  ! WARNING: at the moment the linear scaling version allocates psi in the same
  ! way as the LCAO input guess, so it is not necessary to allocate it here.
  ! Maybe to be changed later.
  !if (inputpsi /= 0) then

  if (inputpsi /= INPUT_PSI_LCAO .and. inputpsi /= INPUT_PSI_LINEAR_AO .and. inputpsi /= INPUT_PSI_DISK_LINEAR &
     .and. inputpsi /= INPUT_PSI_MEMORY_LINEAR) then
     KSwfn%psi = f_malloc_ptr(max(KSwfn%orbs%npsidim_comp, KSwfn%orbs%npsidim_orbs),id='KSwfn%psi')
  end if
  if (inputpsi == INPUT_PSI_LINEAR_AO .or. inputpsi == INPUT_PSI_DISK_LINEAR &
      .or. inputpsi == INPUT_PSI_MEMORY_LINEAR) then
     tmb%psi = f_malloc_ptr(max(tmb%npsidim_comp, tmb%npsidim_orbs),id='tmb%psi')
     tmb%psit_c = f_malloc_ptr(tmb%collcom%ndimind_c,id='tmb%psit_c')
     tmb%psit_f = f_malloc_ptr(7*tmb%collcom%ndimind_f,id='tmb%psit_f')
     tmb%ham_descr%psit_c = f_malloc_ptr(tmb%ham_descr%collcom%ndimind_c,id='tmb%ham_descr%psit_c')
     tmb%ham_descr%psit_f = f_malloc_ptr(7*tmb%ham_descr%collcom%ndimind_f,id='tmb%ham_descr%psit_f')
     !allocate(tmb%confdatarr(tmb%orbs%norbp))
     !call define_confinement_data(tmb%confdatarr,tmb%orbs,rxyz,atoms,&
     !     KSwfn%Lzd%hgrids(1),KSwfn%Lzd%hgrids(2),KSwfn%Lzd%hgrids(3),4,&
     !     in%lin%potentialprefac_lowaccuracy,tmb%lzd,tmb%orbs%onwhichatom)
  else
     allocate(KSwfn%confdatarr(KSwfn%orbs%norbp))
     call default_confinement_data(KSwfn%confdatarr,KSwfn%orbs%norbp)
     call local_potential_dimensions(iproc,KSwfn%Lzd,KSwfn%orbs,denspot%xc,denspot%dpbox%ngatherarr(0,1))
  end if

  norbv=abs(in%norbv)

  ! INPUT WAVEFUNCTIONS, added also random input guess
  select case(inputpsi)

  case(INPUT_PSI_EMPTY)
     if (iproc == 0) then
        !write( *,'(1x,a)')&
        !     &   '------------------------------------------------- Empty wavefunctions initialization'
        call yaml_comment('Empty wavefunctions initialization',hfill='-')
        call yaml_mapping_open("Input Hamiltonian")
     end if

     call input_wf_empty(iproc, nproc,KSwfn%psi, KSwfn%hpsi, KSwfn%psit, KSwfn%orbs, &
          in%band_structure_filename, in%nspin, atoms, KSwfn%Lzd%Glr%d, denspot)

  case(INPUT_PSI_RANDOM)
     if (iproc == 0) then
        !write( *,'(1x,a)')&
        !     &   '------------------------------------------------ Random wavefunctions initialization'
        call yaml_comment('Random wavefunctions Initialization',hfill='-')
        call yaml_mapping_open("Input Hamiltonian")
     end if

     call input_wf_random(KSwfn%psi, KSwfn%orbs)

  case(INPUT_PSI_CP2K)
     if (iproc == 0) then
        !write(*,'(1x,a)')&
        !     &   '--------------------------------------------------------- Import Gaussians from CP2K'
        call yaml_comment('Import Gaussians from CP2K',hfill='-')
        call yaml_mapping_open("Input Hamiltonian")
     end if

     call input_wf_cp2k(iproc, nproc, in%nspin, atoms, rxyz, KSwfn%Lzd, &
          KSwfn%psi,KSwfn%orbs)

  case(INPUT_PSI_LCAO)
     if (iproc == 0) then
        !write(*,'(1x,a)')&
        !     &   '------------------------------------------------------- Input Wavefunctions Creation'
        call yaml_comment('Wavefunctions from PSP Atomic Orbitals Initialization',hfill='-')
        call yaml_mapping_open('Input Hamiltonian')
     end if
     nspin=in%nspin
     !calculate input guess from diagonalisation of LCAO basis (written in wavelets)
     call input_wf_diag(iproc,nproc, atoms,denspot,&
          KSwfn%orbs,norbv,KSwfn%comms,KSwfn%Lzd,energs,rxyz,&
          nlpsp,in%ixc,KSwfn%psi,KSwfn%hpsi,KSwfn%psit,&
          Gvirt,nspin,GPU,in,.false.)

  case(INPUT_PSI_MEMORY_WVL)
     !restart from previously calculated wavefunctions, in memory
     if (iproc == 0) then
        !write( *,'(1x,a)')&
        !     &   '-------------------------------------------------------------- Wavefunctions Restart'
        call yaml_comment('Wavefunctions Restart',hfill='-')
        call yaml_mapping_open("Input Hamiltonian")
     end if
     perx=(atoms%astruct%geocode /= 'F')
     pery=(atoms%astruct%geocode == 'P')
     perz=(atoms%astruct%geocode /= 'F')
 
     tx=0.0_gp
     ty=0.0_gp
     tz=0.0_gp
 
     do iat=1,atoms%astruct%nat
        tx=tx+mindist(perx,atoms%astruct%cell_dim(1),rxyz(1,iat),rxyz_old(1,iat))**2
        ty=ty+mindist(pery,atoms%astruct%cell_dim(2),rxyz(2,iat),rxyz_old(2,iat))**2
        tz=tz+mindist(perz,atoms%astruct%cell_dim(3),rxyz(3,iat),rxyz_old(3,iat))**2
     enddo
     displ=sqrt(tx+ty+tz)
 
     if(displ.eq.0d0 .or. in%inguess_geopt == 0) then
        if (in%wfn_history <= 2) then
           call timing(iproc,'restart_wvl   ','ON')
           call input_wf_memory(iproc, atoms, &
                rxyz_old, hx_old, hy_old, hz_old, d_old, wfd_old, psi_old, &
                rxyz,KSwfn%Lzd%hgrids(1),KSwfn%Lzd%hgrids(2),KSwfn%Lzd%hgrids(3),&
                KSwfn%Lzd%Glr%d,KSwfn%Lzd%Glr%wfd,KSwfn%psi, KSwfn%orbs)
              call timing(iproc,'restart_wvl   ','OF')
        else
           call input_wf_memory_history(iproc,KSwfn%orbs,atoms,in%wfn_history,&
                Kswfn%istep_history,KSwfn%oldpsis,rxyz,Kswfn%Lzd,KSwfn%psi)
        end if
     else if(in%inguess_geopt == 1) then
        call timing(iproc,'restart_rsp   ','ON')
        call input_wf_memory_new(nproc, iproc, atoms, &
             rxyz_old, hx_old, hy_old, hz_old, d_old, wfd_old, psi_old,lzd_old, &
             rxyz,KSwfn%Lzd%hgrids(1),KSwfn%Lzd%hgrids(2),KSwfn%Lzd%hgrids(3),&
             KSwfn%Lzd%Glr%d,KSwfn%Lzd%Glr%wfd,KSwfn%psi, KSwfn%orbs,KSwfn%lzd,displ)
        call timing(iproc,'restart_rsp   ','OF')
     else
        !stop 'Wrong value of inguess_geopt in input.perf'
        call f_err_throw('Wrong value of inguess_geopt in input.perf', &
             err_name='BIGDFT_RUNTIME_ERROR')
     end if

     if (in%iscf > SCF_KIND_DIRECT_MINIMIZATION) &
           call evaltoocc(iproc,nproc,.false.,in%Tel,KSwfn%orbs,in%occopt)

  case(INPUT_PSI_MEMORY_LINEAR)
     if (iproc == 0) then
        call yaml_comment('Support functions Restart',hfill='-')
        call yaml_mapping_open("Input Hamiltonian")
     end if
      call input_memory_linear(iproc, nproc, atoms, KSwfn, tmb, tmb_old, denspot, in, &
           rxyz_old, rxyz, denspot0, energs, nlpsp, GPU, ref_frags)

  case(INPUT_PSI_DISK_WVL)
     if (iproc == 0) then
        !write( *,'(1x,a)')&
        !     &   '---------------------------------------------------- Reading Wavefunctions from disk'
        call yaml_comment('Reading Wavefunctions from disk',hfill='-')
        call yaml_mapping_open("Input Hamiltonian")
     end if
     call input_wf_disk(iproc, nproc, input_wf_format, KSwfn%Lzd%Glr%d,&
          KSwfn%Lzd%hgrids(1),KSwfn%Lzd%hgrids(2),KSwfn%Lzd%hgrids(3),&
          in, atoms, rxyz, rxyz_old, KSwfn%Lzd%Glr%wfd, KSwfn%orbs, KSwfn%psi)

  case(INPUT_PSI_MEMORY_GAUSS)
     !restart from previously calculated gaussian coefficients
     if (iproc == 0) then
        !write( *,'(1x,a)')&
        !     &   '--------------------------------------- Quick Wavefunctions Restart (Gaussian basis)'
        call yaml_comment('Quick Wavefunctions Restart (Gaussian basis)',hfill='-')
        call yaml_mapping_open("Input Hamiltonian")
     end if
     call restart_from_gaussians(iproc,nproc,KSwfn%orbs,KSwfn%Lzd,&
          KSwfn%Lzd%hgrids(1),KSwfn%Lzd%hgrids(2),KSwfn%Lzd%hgrids(3),&
          KSwfn%psi,KSwfn%gbd,KSwfn%gaucoeffs)

  case(INPUT_PSI_DISK_GAUSS)
     !reading wavefunctions from gaussian file
     if (iproc == 0) then
        !write( *,'(1x,a)')&
        !     &   '------------------------------------------- Reading Wavefunctions from gaussian file'
        call yaml_comment('Reading Wavefunctions from gaussian file',hfill='-')
        call yaml_mapping_open("Input Hamiltonian")
     end if
     call read_gaussian_information(KSwfn%orbs,KSwfn%gbd,KSwfn%gaucoeffs,&
          trim(in%dir_output)//'wavefunctions.gau')
     !associate the new positions, provided that the atom number is good
     if (KSwfn%gbd%nat == atoms%astruct%nat) then
        KSwfn%gbd%rxyz=>rxyz
     else
        !        if (iproc == 0) then
        !call yaml_warning('The atom number does not coincide with the number of gaussian centers')
        !write( *,*)&
        !     &   ' ERROR: the atom number does not coincide with the number of gaussian centers'
        !        end if
        !stop
        call f_err_throw('The atom number does not coincide with the number of gaussian centers',&
             err_name='BIGDFT_RUNTIME_ERROR')
     end if
     call restart_from_gaussians(iproc,nproc,KSwfn%orbs,KSwfn%Lzd,&
          KSwfn%Lzd%hgrids(1),KSwfn%Lzd%hgrids(2),KSwfn%Lzd%hgrids(3),&
          KSwfn%psi,KSwfn%gbd,KSwfn%gaucoeffs)

  case (INPUT_PSI_LINEAR_AO)
     if (iproc == 0) then
        !write(*,'(1x,a)')&
        !     '------------------------------------------------------- Input Wavefunctions Creation'
        call yaml_comment('Input Wavefunctions Creation',hfill='-')
        call yaml_mapping_open("Input Hamiltonian")
     end if

     ! By doing an LCAO input guess
     tmb%can_use_transposed=.false.
     !if (.not.present(locregcenters)) stop 'locregcenters not present!'
     if (f_err_raise(.not.present(locregcenters),'locregcenters not present!', &
        err_name='BIGDFT_RUNTIME_ERROR')) return
     call inputguessConfinement(iproc,nproc,atoms,in,KSwfn%Lzd%hgrids(1),KSwfn%Lzd%hgrids(2),KSwfn%Lzd%hgrids(3), &
          rxyz,nlpsp,GPU,KSwfn%orbs,kswfn,tmb,denspot,denspot0,energs,locregcenters)
     !!if(tmb%can_use_transposed) then
     !!    call f_free_ptr(tmb%psit_c)
     !!    call f_free_ptr(tmb%psit_f)
     !!end if

  case (INPUT_PSI_DISK_LINEAR)
     if (iproc == 0) then
        !write( *,'(1x,a)')&
        !     &   '---------------------------------------------------- Reading Wavefunctions from disk'
        call yaml_comment('Reading Wavefunctions from disk',hfill='-')
        call yaml_mapping_open("Input Hamiltonian")
     end if

     !if (in%lin%scf_mode==LINEAR_FOE) then
     !    stop 'INPUT_PSI_DISK_LINEAR not allowed with LINEAR_FOE!'
     !end if

     ! By reading the basis functions and coefficients from file
     !call readmywaves_linear(iproc,trim(in%dir_output)//'minBasis',&
     !     & input_wf_format,tmb%npsidim_orbs,tmb%lzd,tmb%orbs, &
     !     & atoms,rxyz_old,rxyz,tmb%psi,tmb%coeff)

     call readmywaves_linear_new(iproc,nproc,trim(in%dir_output),'minBasis',input_wf_format,&
          atoms,tmb,rxyz_old,rxyz,ref_frags,in%frag,in%lin%fragment_calculation)

     ! normalize tmbs - only really needs doing if we reformatted, but will need to calculate transpose after anyway
     !nullify(tmb%psit_c)                                                                
     !nullify(tmb%psit_f)  

     tmb%can_use_transposed=.true.
     overlap_calculated=.false.
     !tmb%psit_c = f_malloc_ptr(sum(tmb%collcom%nrecvcounts_c),id='tmb%psit_c')
     !tmb%psit_f = f_malloc_ptr(7*sum(tmb%collcom%nrecvcounts_f),id='tmb%psit_f')

     call transpose_localized(iproc, nproc, tmb%npsidim_orbs, tmb%orbs, tmb%collcom, &
          tmb%psi, tmb%psit_c, tmb%psit_f, tmb%lzd)

     ! normalize psi
     norm = f_malloc(tmb%orbs%norb,id='norm')

     call normalize_transposed(iproc, nproc, tmb%orbs, tmb%collcom, tmb%psit_c, tmb%psit_f, norm)

     call untranspose_localized(iproc, nproc, tmb%npsidim_orbs, tmb%orbs, tmb%collcom, &
          tmb%psit_c, tmb%psit_f, tmb%psi, tmb%lzd)

     call f_free(norm)

     !!allocate(tmb%linmat%denskern%matrix(tmb%orbs%norb,tmb%orbs%norb), stat=i_stat)
     !!call memocc(i_stat, tmb%linmat%denskern%matrix, 'tmb%linmat%denskern%matrix', subname)
     !!call calculate_density_kernel(iproc, nproc, .true., KSwfn%orbs, tmb%orbs, tmb%coeff, tmb%linmat%denskern%matrix)
     !!call compress_matrix(iproc,tmb%linmat%denskern)
     !!do itmb=1,tmb%orbs%norb
     !!   do jtmb=1,tmb%orbs%norb
     !!      write(20,*) itmb,jtmb,tmb%linmat%denskern%matrix(itmb,jtmb)
     !!   end do
     !!end do
     !!i_all=-product(shape(tmb%linmat%denskern%matrix))*kind(tmb%linmat%denskern%matrix)
     !!deallocate(tmb%linmat%denskern%matrix,stat=i_stat)
     !!call memocc(i_stat,i_all,'tmb%linmat%denskern%matrix',subname)           

     ! CDFT: need to do this here to correct fragment charges in case of constrained transfer integral calculation
     call nullify_cdft_data(cdft)
     nullify(in_frag_charge)
     if (in%lin%constrained_dft) then
        call cdft_data_init(cdft,in%frag,KSwfn%Lzd%Glr%d%n1i*KSwfn%Lzd%Glr%d%n2i*denspot%dpbox%n3d,&
             in%lin%calc_transfer_integrals)
        if (in%lin%calc_transfer_integrals) then
           in_frag_charge=f_malloc_ptr(in%frag%nfrag,id='in_frag_charge')
           call vcopy(in%frag%nfrag,in%frag%charge(1),1,in_frag_charge(1),1)
           ! assume all other fragments neutral, use total system charge to get correct charge for the other fragment
           in_frag_charge(cdft%ifrag_charged(2))=in%ncharge - in_frag_charge(cdft%ifrag_charged(1))
           ! want the difference in number of electrons here, rather than explicitly the charge
           ! actually need this to be more general - perhaps change constraint to be charge rather than number of electrons
           cdft%charge=ref_frags(in%frag%frag_index(cdft%ifrag_charged(1)))%nelec-in_frag_charge(cdft%ifrag_charged(1))&
                -(ref_frags(in%frag%frag_index(cdft%ifrag_charged(2)))%nelec-in_frag_charge(cdft%ifrag_charged(2)))
           !DEBUG
           if (iproc==0) then
              print*,'???????????????????????????????????????????????????????'
              print*,'ifrag_charged1&2,in_frag_charge1&2,ncharge,cdft%charge',cdft%ifrag_charged(1:2),&
              in_frag_charge(cdft%ifrag_charged(1)),in_frag_charge(cdft%ifrag_charged(2)),in%ncharge,cdft%charge
              print*,'??',ref_frags(in%frag%frag_index(cdft%ifrag_charged(1)))%nelec,in_frag_charge(cdft%ifrag_charged(1)),&
                              ref_frags(in%frag%frag_index(cdft%ifrag_charged(2)))%nelec,in_frag_charge(cdft%ifrag_charged(2))
              print*,'???????????????????????????????????????????????????????'
           end if
           !END DEBUG
        else
           in_frag_charge=>in%frag%charge
        end if
     else
        in_frag_charge=>in%frag%charge
     end if

     ! we have to copy the coeffs from the fragment structure to the tmb structure and reconstruct each 'mini' kernel
     ! this is overkill as we are recalculating the kernel anyway - fix at some point
     ! or just put into fragment structure to save recalculating for CDFT
     if (in%lin%fragment_calculation) then
        call fragment_coeffs_to_kernel(iproc,in,in_frag_charge,ref_frags,tmb,KSwfn%orbs,overlap_calculated,&
             nstates_max,in%lin%constrained_dft)
        if (in%lin%calc_transfer_integrals.and.in%lin%constrained_dft) then
           call f_free_ptr(in_frag_charge)
        else
           nullify(in_frag_charge)
        end if
     else
        call vcopy(tmb%orbs%norb**2,ref_frags(1)%coeff(1,1),1,tmb%coeff(1,1),1)
        call vcopy(tmb%orbs%norb,ref_frags(1)%eval(1),1,tmb%orbs%eval(1),1)
        if (associated(ref_frags(1)%coeff)) call f_free_ptr(ref_frags(1)%coeff)
        if (associated(ref_frags(1)%eval)) call f_free_ptr(ref_frags(1)%eval)
     end if

     ! hack occup to make density neutral with full occupations, then unhack after extra diagonalization (using nstates max)
     ! use nstates_max - tmb%orbs%occup set in fragment_coeffs_to_kernel
     if (in%lin%diag_start) then
        ! not worrying about this case as not currently used anyway
        call reconstruct_kernel(iproc, nproc, in%lin%order_taylor, tmb%orthpar%blocksize_pdsyev, &
             tmb%orthpar%blocksize_pdgemm, tmb%orbs, tmb, overlap_calculated)  
     else
        ! come back to this - reconstruct kernel too expensive with exact version, but Taylor needs to be done ~ 3 times here...

        call reconstruct_kernel(iproc, nproc, in%lin%order_taylor, tmb%orthpar%blocksize_pdsyev, &
             tmb%orthpar%blocksize_pdgemm, KSwfn%orbs, tmb, overlap_calculated)
     end if
     !!tmb%linmat%ovrlp%matrix=f_malloc_ptr((/tmb%orbs%norb,tmb%orbs%norb/),id='tmb%linmat%ovrlp%matrix')
     !!tmb%linmat%denskern%matrix=f_malloc_ptr((/tmb%orbs%norb,tmb%orbs%norb/),id='tmb%linmat%denskern%matrix')
     !!ks=f_malloc((/tmb%orbs%norb,tmb%orbs%norb/),id='ks')
     !!ksk=f_malloc((/tmb%orbs%norb,tmb%orbs%norb/),id='ksk')
     !!call uncompress_matrix(bigdft_mpi%iproc,tmb%linmat%ovrlp)
     !!call uncompress_matrix(bigdft_mpi%iproc,tmb%linmat%denskern)
     !!call dgemm('n', 't', tmb%orbs%norb, tmb%orbs%norb, tmb%orbs%norb, 1.d0, tmb%linmat%denskern%matrix(1,1), tmb%orbs%norb, &
     !!           tmb%linmat%ovrlp%matrix(1,1), tmb%orbs%norb, 0.d0, ks(1,1), tmb%orbs%norb) 
     !!call dgemm('n', 't', tmb%orbs%norb, tmb%orbs%norb, tmb%orbs%norb, 1.d0, ks(1,1), tmb%orbs%norb, &
     !!           tmb%linmat%denskern%matrix(1,1), tmb%orbs%norb, 0.d0, ksk(1,1), tmb%orbs%norb)

     !!nonidem=0
     !!do itmb=1,tmb%orbs%norb
     !!   do jtmb=1,tmb%orbs%norb
     !!      write(61,*) itmb,jtmb,tmb%linmat%denskern%matrix(itmb,jtmb),ksk(itmb,jtmb),&
     !!           tmb%linmat%denskern%matrix(itmb,jtmb)-ksk(itmb,jtmb),tmb%linmat%ovrlp%matrix(itmb,jtmb)
     !!      nonidem=nonidem+tmb%linmat%denskern%matrix(itmb,jtmb)-ksk(itmb,jtmb)
     !!   end do
     !!end do
     !!print*,'non idempotency',nonidem/tmb%orbs%norb**2

     !!call f_free(ks) 
     !!call f_free(ksk) 
     !!call f_free_ptr(tmb%linmat%ovrlp%matrix)   
     !!call f_free_ptr(tmb%linmat%denskern%matrix)   

     tmb%can_use_transposed=.false. ! - do we really need to deallocate here?
     !call f_free_ptr(tmb%psit_c)
     !call f_free_ptr(tmb%psit_f)
     !nullify(tmb%psit_c)
     !nullify(tmb%psit_f)

     ! Now need to calculate the charge density and the potential related to this inputguess
     call communicate_basis_for_density_collective(iproc, nproc, tmb%lzd, max(tmb%npsidim_orbs,tmb%npsidim_comp), &
          tmb%orbs, tmb%psi, tmb%collcom_sr)

     !tmb%linmat%kernel_%matrix_compr = tmb%linmat%denskern_large%matrix_compr
     call sumrho_for_TMBs(iproc, nproc, KSwfn%Lzd%hgrids(1), KSwfn%Lzd%hgrids(2), KSwfn%Lzd%hgrids(3), &
          tmb%collcom_sr, tmb%linmat%l, tmb%linmat%kernel_, KSwfn%Lzd%Glr%d%n1i*KSwfn%Lzd%Glr%d%n2i*denspot%dpbox%n3d, &
          denspot%rhov, rho_negative)
     if (rho_negative) then
         if (iproc==0) call yaml_warning('Charge density contains negative points, need to increase FOE cutoff')
         call increase_FOE_cutoff(iproc, nproc, tmb%lzd, atoms%astruct, in, KSwfn%orbs, tmb%orbs, tmb%foe_obj, init=.false.)
         call clean_rho(iproc, nproc, KSwfn%Lzd%Glr%d%n1i*KSwfn%Lzd%Glr%d%n2i*denspot%dpbox%n3d, denspot%rhov)
     end if

     ! CDFT: calculate w(r) and w_ab, define some initial guess for V and initialize other cdft_data stuff
     call timing(iproc,'constraineddft','ON')
     if (in%lin%constrained_dft) then
        call cdft_data_allocate(cdft,tmb%linmat%m)
        if (trim(cdft%method)=='fragment_density') then ! fragment density approach
           if (in%lin%calc_transfer_integrals) stop 'Must use Lowdin for CDFT transfer integral calculations for now'
           if (in%lin%diag_start) stop 'Diag at start probably not working for fragment_density'
           cdft%weight_function=f_malloc_ptr(cdft%ndim_dens,id='cdft%weight_function')
           call calculate_weight_function(in,ref_frags,cdft,&
                KSwfn%Lzd%Glr%d%n1i*KSwfn%Lzd%Glr%d%n2i*denspot%dpbox%n3d,denspot%rhov,tmb,atoms,rxyz,denspot)
           call calculate_weight_matrix_using_density(iproc,cdft,tmb,atoms,in,GPU,denspot)
           call f_free_ptr(cdft%weight_function)
        else if (trim(cdft%method)=='lowdin') then ! direct weight matrix approach
           call calculate_weight_matrix_lowdin_wrapper(cdft,tmb,in,ref_frags,.false.,in%lin%order_taylor)
           ! debug
           !call plot_density(iproc,nproc,'initial_density.cube', &
           !     atoms,rxyz,denspot%dpbox,1,denspot%rhov)
           ! debug
        else 
           stop 'Error invalid method for calculating CDFT weight matrix'
        end if
     end if

     call timing(iproc,'constraineddft','OF')

    !call plot_density(bigdft_mpi%iproc,bigdft_mpi%nproc,'density.cube', &
    !     atoms,rxyz,denspot%dpbox,1,denspot%rhov)

     ! Must initialize rhopotold (FOR NOW... use the trivial one)
     call vcopy(max(denspot%dpbox%ndims(1)*denspot%dpbox%ndims(2)*denspot%dpbox%n3p,1)*in%nspin, &
          denspot%rhov(1), 1, denspot0(1), 1)
     if (in%lin%scf_mode/=LINEAR_MIXPOT_SIMPLE) then
        ! set the initial charge density
        call mix_rhopot(iproc,nproc,denspot%mix%nfft*denspot%mix%nspden,0.d0,denspot%mix,&
             denspot%rhov,1,denspot%dpbox%ndims(1),denspot%dpbox%ndims(2),denspot%dpbox%ndims(3),&
             atoms%astruct%cell_dim(1)*atoms%astruct%cell_dim(2)*atoms%astruct%cell_dim(3),&
             pnrm,denspot%dpbox%nscatterarr)
     end if
     !!call deallocateCommunicationbufferSumrho(tmb%comsr, subname)

     call updatePotential(in%nspin,denspot,energs%eh,energs%exc,energs%evxc)
     if (in%lin%scf_mode==LINEAR_MIXPOT_SIMPLE) then
        ! set the initial potential
        call mix_rhopot(iproc,nproc,denspot%mix%nfft*denspot%mix%nspden,0.d0,denspot%mix,&
             denspot%rhov,1,denspot%dpbox%ndims(1),denspot%dpbox%ndims(2),denspot%dpbox%ndims(3),&
             atoms%astruct%cell_dim(1)*atoms%astruct%cell_dim(2)*atoms%astruct%cell_dim(3),&
             pnrm,denspot%dpbox%nscatterarr)
     end if

    !call plot_density(bigdft_mpi%iproc,bigdft_mpi%nproc,'potential.cube', &
    !     atoms,rxyz,denspot%dpbox,1,denspot%rhov)

    !call plot_density(bigdft_mpi%iproc,bigdft_mpi%nproc,'vext.cube', &
    !     atoms,rxyz,denspot%dpbox,1,denspot%V_ext)

     !! if we want to ignore read in coeffs and diag at start - EXPERIMENTAL
     if (in%lin%diag_start) then
        !if (iproc==0) then
        !print*,'coeffs before extra diag:'
        !do iorb=1,KSwfn%orbs%norb
        !write(*,'(I4,3(F8.2,2x),4(F8.4,2x),2x,4(F8.4,2x))') iorb,KSwfn%orbs%occup(iorb),tmb%orbs%occup(iorb),&
        !tmb%orbs%eval(iorb),tmb%coeff(1:4,iorb),tmb%coeff(5:8,iorb)
        !end do
        !do iorb=KSwfn%orbs%norb+1,tmb%orbs%norb
        !write(*,'(I4,3(F8.2,2x),4(F8.4,2x),2x,4(F8.4,2x))') iorb,0.d0,tmb%orbs%occup(iorb),tmb%orbs%eval(iorb),&
        !tmb%coeff(1:4,iorb),tmb%coeff(5:8,iorb)
        !end do
        !end if
        order_taylor=in%lin%order_taylor ! since this is intent(inout)
        call get_coeff(iproc,nproc,LINEAR_MIXDENS_SIMPLE,KSwfn%orbs,atoms,rxyz,denspot,GPU,&
             infoCoeff,energs,nlpsp,in%SIC,tmb,pnrm,.false.,.false.,&
             .true.,0,0,0,0,order_taylor,in%lin%max_inversion_error,&
             in%purification_quickreturn,in%calculate_KS_residue,in%calculate_gap) !in%lin%extra_states) - assume no extra states as haven't set occs for this yet

        !if (iproc==0) then
        !print*,'coeffs after extra diag:'
        !do iorb=1,KSwfn%orbs%norb
        !write(*,'(I4,3(F8.2,2x),4(F8.4,2x),2x,4(F8.4,2x))') iorb,KSwfn%orbs%occup(iorb),tmb%orbs%occup(iorb),tmb%orbs%eval(iorb),&
        !tmb%coeff(1:4,iorb),tmb%coeff(5:8,iorb)
        !end do
        !do iorb=KSwfn%orbs%norb+1,tmb%orbs%norb
        !write(*,'(I4,3(F8.2,2x),4(F8.4,2x),2x,4(F8.4,2x))') iorb,0.d0,tmb%orbs%occup(iorb),tmb%orbs%eval(iorb),&
        !tmb%coeff(1:4,iorb),tmb%coeff(5:8,iorb)
        !end do
        !end if

        !reset occ
        call to_zero(tmb%orbs%norb,tmb%orbs%occup(1))
        do iorb=1,kswfn%orbs%norb
          tmb%orbs%occup(iorb)=Kswfn%orbs%occup(iorb)
        end do

        ! use the coeffs from the more balanced kernel to get the correctly occupied kernel (maybe reconstruct not needed?)
        call reconstruct_kernel(iproc, nproc, in%lin%order_taylor, tmb%orthpar%blocksize_pdsyev, &
            tmb%orthpar%blocksize_pdgemm, KSwfn%orbs, tmb, overlap_calculated)     
        !then redo density and potential with correct charge? - for ease doing in linear scaling
     end if

  case default
     call input_psi_help()
     call f_err_throw('Illegal value of inputPsiId (' // trim(yaml_toa(in%inputPsiId,fmt='(i0)')) // ')', &
          err_name='BIGDFT_RUNTIME_ERROR')

  end select

  !save the previous potential if the rho_work is associated
  if (denspot%rhov_is==KS_POTENTIAL .and. in%iscf==SCF_KIND_GENERALIZED_DIRMIN) then
     if (associated(denspot%rho_work)) then
        call f_err_throw('The reference potential should be empty to correct the hamiltonian!',&
             err_name='BIGDFT_RUNTIME_ERROR')
     end if
     call yaml_newline()
     call yaml_comment('Saving the KS potential obtained from IG')
     denspot%rho_work = f_malloc_ptr(denspot%dpbox%ndimpot*denspot%dpbox%nrhodim+ndebug,id='denspot%rho_work')
     call vcopy(denspot%dpbox%ndimpot*denspot%dpbox%nrhodim,&
          denspot%rhov(1),1,denspot%rho_work(1),1)
  end if

  !all the input format need first_orthon except the LCAO input_guess
  ! WARNING: at the momemt the linear scaling version does not need first_orthon.
  ! hpsi and psit have been allocated during the LCAO input guess.
  ! Maybe to be changed later.
  !if (inputpsi /= 0 .and. inputpsi /=-1000) then
  if ( inputpsi /= INPUT_PSI_LCAO .and. inputpsi /= INPUT_PSI_LINEAR_AO .and. &
        inputpsi /= INPUT_PSI_EMPTY .and. inputpsi /= INPUT_PSI_DISK_LINEAR .and. &
        inputpsi /= INPUT_PSI_MEMORY_LINEAR) then
    
     !orthogonalise wavefunctions and allocate hpsi wavefunction (and psit if parallel)
     call first_orthon(iproc,nproc,KSwfn%orbs,KSwfn%Lzd,KSwfn%comms,&
          KSwfn%psi,KSwfn%hpsi,KSwfn%psit,in%orthpar)
  end if

  !if (iproc==0 .and. inputpsi /= INPUT_PSI_LINEAR_AO) call yaml_mapping_close() !input hamiltonian
  if (iproc==0) call yaml_mapping_close() !input hamiltonian

  if(inputpsi /= INPUT_PSI_LINEAR_AO .and. inputpsi /= INPUT_PSI_DISK_LINEAR .and. &
     inputpsi /= INPUT_PSI_MEMORY_LINEAR) then
     !allocate arrays for the GPU if a card is present
     if (GPUconv) then
        call prepare_gpu_for_locham(KSwfn%Lzd%Glr%d%n1,KSwfn%Lzd%Glr%d%n2,KSwfn%Lzd%Glr%d%n3,&
             in%nspin,&
             KSwfn%Lzd%hgrids(1),KSwfn%Lzd%hgrids(2),KSwfn%Lzd%hgrids(3),&
             KSwfn%Lzd%Glr%wfd,KSwfn%orbs,GPU)
     end if
     !the same with OpenCL, but they cannot exist at same time
     if (GPU%OCLconv) then
        call allocate_data_OCL(KSwfn%Lzd%Glr%d%n1,KSwfn%Lzd%Glr%d%n2,KSwfn%Lzd%Glr%d%n3,&
             atoms%astruct%geocode,&
             in%nspin,KSwfn%Lzd%Glr%wfd,KSwfn%orbs,GPU)
        if (iproc == 0) call yaml_comment('GPU data allocated')
        !if (iproc == 0) write(*,*)'GPU data allocated'
     end if
  end if

   ! Emit that new wavefunctions are ready.
   if (inputpsi /= INPUT_PSI_LINEAR_AO .and. inputpsi /= INPUT_PSI_DISK_LINEAR &
        & .and. inputpsi /= INPUT_PSI_MEMORY_LINEAR .and. KSwfn%c_obj /= 0) then
      call kswfn_emit_psi(KSwfn, 0, 0, iproc, nproc)
   end if
   if ((inputpsi == INPUT_PSI_LINEAR_AO .or.&
        inputpsi == INPUT_PSI_DISK_LINEAR .or. &
        inputpsi == INPUT_PSI_MEMORY_LINEAR ).and. tmb%c_obj /= 0) then
      call kswfn_emit_psi(tmb, 0, 0, iproc, nproc)
   end if

   call f_release_routine()

END SUBROUTINE input_wf


!> Check for the input psi (wavefunctions)
subroutine input_check_psi_id(inputpsi, input_wf_format, dir_output, orbs, lorbs, iproc, nproc, nfrag, frag_dir, ref_frags)
  use module_types
  use yaml_output
  use module_fragments
  use module_interfaces, except_this_one=>input_check_psi_id
  implicit none
  integer, intent(out) :: input_wf_format         !< (out) Format of WF
  integer, intent(inout) :: inputpsi              !< (in) indicate how check input psi, (out) give how to build psi
                                                  !! INPUT_PSI_DISK_WVL: psi on the disk (wavelets), check if the wavefunctions are all present
                                                  !!                     otherwise switch to normal input guess
                                                  !! INPUT_PSI_DISK_LINEAR: psi on memory (linear version)
                                                  !! INPUT_PSI_LCAO: Use normal input guess (Linear Combination of Atomic Orbitals)
  integer, intent(in) :: iproc                    !< (in)  id proc
  integer, intent(in) :: nproc                    !< (in)  #proc
  integer, intent(in) :: nfrag                    !< number of fragment directories which need checking
  type(system_fragment), dimension(:), pointer :: ref_frags  !< number of orbitals for each fragment
  character(len=100), dimension(nfrag), intent(in) :: frag_dir !< label for fragment subdirectories (blank if not a fragment calculation)
  character(len = *), intent(in) :: dir_output
  type(orbitals_data), intent(in) :: orbs, lorbs

  logical :: onefile
  integer :: ifrag

  input_wf_format=WF_FORMAT_NONE !default value
  !for the inputPsi == WF_FORMAT_NONE case, check 
  !if the wavefunctions are all present
  !otherwise switch to normal input guess
  if (inputpsi == INPUT_PSI_DISK_WVL) then
     ! Test ETSF file.
     inquire(file=trim(dir_output)//"wavefunction.etsf",exist=onefile)
     if (onefile) then
        input_wf_format = WF_FORMAT_ETSF
     else
        call verify_file_presence(trim(dir_output)//"wavefunction",orbs,input_wf_format,nproc)
     end if
     if (input_wf_format == WF_FORMAT_NONE) then
        if (iproc==0) call yaml_warning('Missing wavefunction files, switch to normal input guess')
        !if (iproc==0) write(*,*)''
        !if (iproc==0) write(*,*)'*********************************************************************'
        !if (iproc==0) write(*,*)'* WARNING: Missing wavefunction files, switch to normal input guess *'
        !if (iproc==0) write(*,*)'*********************************************************************'
        !if (iproc==0) write(*,*)''
        inputpsi=INPUT_PSI_LCAO
     end if
  end if
  ! Test if the files are there for initialization via reading files
  if (inputpsi == INPUT_PSI_DISK_LINEAR) then
     do ifrag=1,nfrag
        ! Test ETSF file.
        inquire(file=trim(dir_output)//"minBasis.etsf",exist=onefile)
        if (onefile) then
           input_wf_format = WF_FORMAT_ETSF
        else
           call verify_file_presence(trim(dir_output)//trim(frag_dir(ifrag))//"minBasis",lorbs,input_wf_format,&
                nproc,ref_frags(ifrag)%fbasis%forbs%norb)
        end if
        if (input_wf_format == WF_FORMAT_NONE) then
           if (iproc==0) call yaml_warning('Missing wavefunction files, switch to normal input guess')
           !if (iproc==0) write(*,*)''
           !if (iproc==0) write(*,*)'*********************************************************************'
           !if (iproc==0) write(*,*)'* WARNING: Missing wavefunction files, switch to normal input guess *'
           !if (iproc==0) write(*,*)'*********************************************************************'
           !if (iproc==0) write(*,*)''
           inputpsi=INPUT_PSI_LINEAR_AO
           ! if one directoy doesn't exist, exit
           exit
        end if
     end do
  end if
END SUBROUTINE input_check_psi_id


subroutine input_wf_memory_new(nproc, iproc, atoms, &
           rxyz_old, hx_old, hy_old, hz_old, d_old, wfd_old, psi_old,lzd_old, &
           rxyz,hx,hy,hz,d,wfd,psi,orbs,lzd,displ)

  use module_defs
  use ao_inguess, only: atomic_info
  use module_types
  use module_interfaces, except_this_one => input_wf_memory_new
  implicit none

  !Global Variables  
  integer, intent(in) :: nproc, iproc
  type(atoms_data), intent(in) :: atoms
  real(gp), dimension(3, atoms%astruct%nat), intent(in) :: rxyz, rxyz_old
  real(gp), intent(in) :: hx, hy, hz, hx_old, hy_old, hz_old,displ
  type(grid_dimensions), intent(in) :: d, d_old
  type(wavefunctions_descriptors), intent(in) :: wfd
  type(wavefunctions_descriptors), intent(inout) :: wfd_old
  type(orbitals_data), intent(in) :: orbs
  type(local_zone_descriptors), intent(inout) :: lzd_old
  type(local_zone_descriptors), intent(in) :: lzd
  real(wp), dimension(:), pointer :: psi, psi_old

  !Local Variables
  character(len = *), parameter :: subname = "input_wf_memory"
  integer :: iorb,nbox,npsir,ist,i,l,k,i1,i2,i3,l1,l2,l3,p1,p2,p3,ii1,ii2,ii3
  type(workarr_sumrho) :: w
  real(wp), dimension(:,:,:), allocatable :: psir,psir_old
  real(wp) :: hhx_old,hhy_old,hhz_old,hhx,hhy,hhz,dgrid1,dgrid2,dgrid3,expfct,x,y,z,s1,s2,s3
  real(wp) :: s1d1,s1d2,s1d3,s2d1,s2d2,s2d3,s3d1,s3d2,s3d3,norm_1,norm_2,norm_3,norm,radius,jacdet
  real(wp), dimension(-1:1) :: coeff,ipv,ipv2


  !To reduce the size, use real(kind=4)
  real(kind=4), dimension(:,:), allocatable :: shift
  real(wp) :: s1_new, s2_new, s3_new,xz,yz,zz,recnormsqr,exp_val, exp_cutoff
  real(wp) :: k1,k2,k3,distance,cutoff

  integer :: istart,irange,rest,iend, gridx,gridy,gridz,xbox,ybox,zbox,iy,iz

  !Atom description (needed for call to eleconf)
  integer ::nzatom,nvalelec!,nsccode,mxpl,mxchg
  real(wp) :: rcov
  !character(len=2) :: symbol

  if (lzd_old%Glr%geocode .ne. 'F') then
     write(*,*) 'Not implemented for boundary conditions other than free'
     stop
  end if

 ! Daubechies to ISF
  npsir=1
  call initialize_work_arrays_sumrho(1,Lzd_old%Glr,.true.,w)
  nbox = lzd_old%Glr%d%n1i*Lzd_old%Glr%d%n2i*Lzd_old%Glr%d%n3i

  psir_old = f_malloc((/ nbox, npsir, orbs%norbp /),id='psir_old')
  psir = f_malloc((/ lzd%Glr%d%n1i*Lzd%Glr%d%n2i*Lzd%Glr%d%n3i, npsir, orbs%norbp /),id='psir')
  shift = f_malloc((/ lzd%glr%d%n1i*lzd%glr%d%n2i*lzd%glr%d%n3i, 5 /),id='shift')
  
  call to_zero(max(orbs%npsidim_comp,orbs%npsidim_orbs),psi(1)) 
  call to_zero(lzd%Glr%d%n1i*Lzd%Glr%d%n2i*Lzd%Glr%d%n3i*npsir*orbs%norbp,psir(1,1,1)) 
  call to_zero(nbox*npsir*orbs%norbp,psir_old(1,1,1)) 

  call to_zero(lzd%glr%d%n1i*lzd%glr%d%n2i*lzd%glr%d%n3i*5, shift(1,1))

  ist=1
  loop_orbs: do iorb=1,orbs%norbp
     call daub_to_isf(Lzd_old%Glr,w,psi_old(ist),psir_old(1,1,iorb))
     ist=ist+Lzd_old%Glr%wfd%nvctr_c+7*Lzd_old%Glr%wfd%nvctr_f
  end do loop_orbs
  call deallocate_work_arrays_sumrho(w)

  hhx_old = 0.5*hx_old
  hhy_old = 0.5*hy_old
  hhz_old = 0.5*hz_old  

  hhx = 0.5*hx
  hhy = 0.5*hy
  hhz = 0.5*hz  
  
  jacdet = 0.d0
  expfct = 0.d0
  recnormsqr = 0d0

  irange = int(atoms%astruct%nat/nproc)

  rest = atoms%astruct%nat - nproc*irange

  do i = 0,rest-1
     if(iproc .eq. i) irange = irange + 1 
  end do

  if (iproc <= rest-1) then
     istart = iproc*irange + 1
     iend = istart + irange - 1
  else  
     istart = iproc*irange + 1 + rest
     iend = istart + irange - 1
  end if
   
  do k = istart,iend

     !determine sigma of gaussian (sigma is taken as the covalent radius of the atom,rcov)
     nzatom = atoms%nzatom(atoms%astruct%iatype(k))
     nvalelec =  atoms%nelpsp(atoms%astruct%iatype(k))
     call atomic_info(nzatom, nvalelec,rcov=rcov)
     !call eleconf(nzatom, nvalelec,symbol,rcov,rprb,ehomo,neleconf,nsccode,mxpl,mxchg,amu)
     
     radius = 1.0/((rcov)**2)
     cutoff = 3*rcov
     
     !dimensions for box around atom 
     xbox = nint(cutoff/hhx) ; ybox = nint(cutoff/hhy) ; zbox = nint(cutoff/hhz)
  
     gridx = nint(rxyz(1,k)/hhx)+14
     gridy = nint(rxyz(2,k)/hhy)+14
     gridz = nint(rxyz(3,k)/hhz)+14
  
     !$OMP PARALLEL DO DEFAULT(PRIVATE) SHARED(rxyz_old,rxyz,shift,gridx,gridy,gridz,xbox,ybox,zbox, &
     !$OMP& hhz,hhy,hhx,lzd,k) FIRSTPRIVATE(radius,cutoff)
     do i3 = max(1, gridz-zbox), min(lzd%glr%d%n3i,gridz+zbox)
        ii3 = i3-14
        zz = ii3*hhz
        iz = (i3-1)*lzd%glr%d%n1i*lzd%glr%d%n2i
        do i2 = max(1,gridy-ybox), min(lzd%glr%d%n2i,gridy+ybox)
           ii2 = i2 - 14
           yz = ii2*hhy
           iy = (i2-1)*lzd%glr%d%n1i
           do i1 = max(1,gridx-xbox), min(lzd%glr%d%n1i,gridx+xbox)
               
              ii1 = i1 - 14
              xz = ii1*hhx
              
              norm_1 = 0d0 ; norm_2 = 0d0 ; norm_3 = 0d0 
              s1_new = 0d0 ; s2_new = 0d0 ; s3_new = 0d0

              s1d1 = 0d0 ; s1d2 = 0d0 ; s1d3 = 0d0
              s2d1 = 0d0 ; s2d2 = 0d0 ; s2d3 = 0d0
              s3d1 = 0d0 ; s3d2 = 0d0 ; s3d3 = 0d0 
              
              distance = sqrt((xz-rxyz(1,k))**2+(yz-rxyz(2,k))**2+(zz-rxyz(3,k))**2)
              if(distance > cutoff) cycle 
              
              exp_val = 0.5*(distance**2)*radius
              exp_cutoff = 0.5*(cutoff**2)*radius
              
              expfct = ex(exp_val, exp_cutoff) 

              norm = expfct
              recnormsqr = 1/expfct**2

              s1_new = (rxyz(1,k) - rxyz_old(1,k))*expfct
              s2_new = (rxyz(2,k) - rxyz_old(2,k))*expfct
              s3_new = (rxyz(3,k) - rxyz_old(3,k))*expfct

              norm_1 =  expfct*((xz-rxyz(1,k))*radius)
              norm_2 =  expfct*((yz-rxyz(2,k))*radius)
              norm_3 =  expfct*((zz-rxyz(3,k))*radius)

              s1d1 = s1_new*((xz-rxyz(1,k))*radius)
              s1d2 = s1_new*((yz-rxyz(2,k))*radius)
              s1d3 = s1_new*((zz-rxyz(3,k))*radius)
              
              s2d1 = s2_new*((xz-rxyz(1,k))*radius)
              s2d2 = s2_new*((yz-rxyz(2,k))*radius)
              s2d3 = s2_new*((zz-rxyz(3,k))*radius)
     
              s3d1 = s3_new*((xz-rxyz(1,k))*radius)
              s3d2 = s3_new*((yz-rxyz(2,k))*radius)
              s3d3 = s3_new*((zz-rxyz(3,k))*radius)

              s1d1 =       (s1d1*expfct - s1_new*norm_1)*recnormsqr
              s1d2 =       (s1d2*expfct - s1_new*norm_2)*recnormsqr
              s1d3 =       (s1d3*expfct - s1_new*norm_3)*recnormsqr
         
              s2d1 =       (s2d1*expfct - s2_new*norm_1)*recnormsqr
              s2d2 =       (s2d2*expfct - s2_new*norm_2)*recnormsqr
              s2d3 =       (s2d3*expfct - s2_new*norm_3)*recnormsqr
         
              s3d1 =       (s3d1*expfct - s3_new*norm_1)*recnormsqr
              s3d2 =       (s3d2*expfct - s3_new*norm_2)*recnormsqr
              s3d3 =       (s3d3*expfct - s3_new*norm_3)*recnormsqr
        
 
              jacdet = s1d1*s2d2*s3d3 + s1d2*s2d3*s3d1 + s1d3*s2d1*s3d2 - s1d3*s2d2*s3d1-s1d2*s2d1*s3d3 - s1d1*s2d3*s3d2&
                        &  + s1d1 + s2d2 + s3d3 +s1d1*s2d2+s3d3*s1d1+s3d3*s2d2 - s1d2*s2d1 - s3d2*s2d3 - s3d1*s1d3

              shift(i1+iy+iz,1) = real(s1_new,kind=4) +  shift(i1+iy+iz,1)  
              shift(i1+iy+iz,2) = real(s2_new,kind=4) +  shift(i1+iy+iz,2)  
              shift(i1+iy+iz,3) = real(s3_new,kind=4) +  shift(i1+iy+iz,3)  
              shift(i1+iy+iz,4) = real(expfct,kind=4) +  shift(i1+iy+iz,4)  
              shift(i1+iy+iz,5) = real(jacdet,kind=4) +  shift(i1+iy+iz,5)  

           end do     
        end do
      end do
    !$OMP END PARALLEL DO
  end do

  if (nproc > 1) then
      call mpiallred(shift(1,1),lzd%glr%d%n1i*lzd%glr%d%n2i*lzd%glr%d%n3i*5, MPI_SUM,bigdft_mpi%mpi_comm) 
  end if

!Interpolation
 do iorb = 1,orbs%norbp
  !$OMP PARALLEL DO DEFAULT(PRIVATE) SHARED(shift,hhx,hhy,hhz,hhx_old,hhy_old,hhz_old,lzd_old,lzd,atoms, &
  !$OMP& psir_old,psir,rxyz_old,rxyz,iorb) 
  do i3 = 1, lzd%glr%d%n3i
      iz = (i3-1)*lzd%glr%d%n2i*lzd%glr%d%n1i
    do i2 = 1, lzd%glr%d%n2i
       iy = (i2-1)*lzd%glr%d%n1i
      do i1 = 1, lzd%glr%d%n1i

         s1 = shift(i1+iy+iz,1) 
         s2 = shift(i1+iy+iz,2) 
         s3 = shift(i1+iy+iz,3) 
         norm = shift(i1+iy+iz,4) 
         jacdet = shift(i1+iy+iz,5)

         jacdet = jacdet + 1.0

         if(norm.eq.0d0) norm = 1d0

         s1 = s1/norm
         s2 = s2/norm
         s3 = s3/norm

         k1 = (i1-14)*hhx_old 
         k2 = (i2-14)*hhy_old 
         k3 = (i3-14)*hhz_old 

         x = k1 - s1
         y = k2 - s2
         z = k3 - s3
     
         p1 = nint(x/hhx_old) + 14
         p2 = nint(y/hhy_old) + 14 
         p3 = nint(z/hhz_old) + 14
        
         dgrid1 = x - (p1-14)*hhx_old
         dgrid2 = y - (p2-14)*hhy_old
         dgrid3 = z - (p3-14)*hhz_old

         if(p1 < 2 .or. p1 > lzd_old%glr%d%n1i-1 .or. p2 < 2 .or. p2 > lzd_old%glr%d%n2i-1 .or. &
            p3 < 2 .or. p3 > lzd_old%glr%d%n3i-1 ) then
            psir(i1+iy+iz,1,iorb) = 0.d0
            cycle
         end if

         do i = -1,1
           do l = -1,1

              l1 = (p1-1) 
              l2 = (p2+i-1)*lzd_old%glr%d%n1i          
              l3 = (p3+l-1)*lzd_old%glr%d%n2i*lzd_old%glr%d%n1i
              
              coeff(-1) = psir_old(l1+l2+l3,1,iorb)

              l1 = p1  
            
              coeff(0) = (psir_old(l1+l2+l3,1,iorb)-coeff(-1))/hhx_old

              l1 = p1+1 
            
              coeff(1) = (psir_old(l1+l2+l3,1,iorb)-coeff(-1)-coeff(0)*2*hhx_old)/(2*hhx_old*hhx_old)
 
              ipv(l) = coeff(-1) + coeff(0)*(hhx_old+dgrid1) + coeff(1)*(hhx_old+dgrid1)*dgrid1

           end do

           coeff(-1) = ipv(-1)
           coeff(0) = (ipv(0) - coeff(-1))/hhz_old
           coeff(1) = (ipv(1) - coeff(-1) - coeff(0)*2*hhz_old)/(2*hhz_old*hhz_old)

           ipv2(i) = coeff(-1) + coeff(0)*(hhz_old+dgrid3) + coeff(1)*(hhz_old+dgrid3)*dgrid3

         end do

         coeff(-1) = ipv2(-1)
         coeff(0) = (ipv2(0) - coeff(-1))/hhy_old
         coeff(1) = (ipv2(1) - coeff(-1) - coeff(0)*2*hhy_old)/(2*hhy_old*hhy_old)
 
         psir(i1+iy+iz,1,iorb) = &
         & (coeff(-1) + coeff(0)*(dgrid2+hhy_old) + coeff(1)*(dgrid2+hhy_old)*dgrid2) /sqrt(abs(jacdet))
        
       end do
      end do
     end do
  !$OMP END PARALLEL DO
  end do

  call initialize_work_arrays_sumrho(1,Lzd%Glr,.true.,w) 
 
  ist=1
  loop_orbs_back: do iorb=1,orbs%norbp
        call isf_to_daub(Lzd%Glr,w,psir(1,1,iorb),psi(ist))
        ist=ist+Lzd%Glr%wfd%nvctr_c+7*Lzd%Glr%wfd%nvctr_f
  end do loop_orbs_back

  call deallocate_work_arrays_sumrho(w)

  call f_free(psir_old)
  call f_free(psir)
  call f_free(shift)

  call f_free_ptr(psi_old)

contains

  real(wp) function ex(x,m)
     implicit none
     real(wp),intent(in) :: x,m

     ex = (1.0 - x/m)**m

  end function ex

END SUBROUTINE input_wf_memory_new<|MERGE_RESOLUTION|>--- conflicted
+++ resolved
@@ -787,13 +787,6 @@
      end do
   !end if
 
-<<<<<<< HEAD
-=======
-  call deallocate_local_zone_descriptors(tmb_old%lzd)
-  call deallocate_orbitals_data(tmb_old%orbs)
-
-  call f_free_ptr(tmb_old%psi)
->>>>>>> 8ee6055c
 
   !!call deallocate_wfd(tmb_old%lzd%glr%wfd,subname)
   !!do ilr=1,tmb_old%lzd%nlr
@@ -1007,20 +1000,20 @@
   end if
 
 
-  call deallocate_orbitals_data(tmb_old%orbs, subname)
+  call deallocate_orbitals_data(tmb_old%orbs)
   call f_free_ptr(tmb_old%psi)
   call f_free_ptr(tmb_old%linmat%kernel_%matrix_compr)
 
-  call deallocate_sparse_matrix(tmb_old%linmat%s, subname)
-  call deallocate_sparse_matrix(tmb_old%linmat%m, subname)
-  call deallocate_sparse_matrix(tmb_old%linmat%l, subname)
-  call deallocate_sparse_matrix(tmb_old%linmat%ks, subname)
-  call deallocate_sparse_matrix(tmb_old%linmat%ks_e, subname)
+  call deallocate_sparse_matrix(tmb_old%linmat%s)
+  call deallocate_sparse_matrix(tmb_old%linmat%m)
+  call deallocate_sparse_matrix(tmb_old%linmat%l)
+  call deallocate_sparse_matrix(tmb_old%linmat%ks)
+  call deallocate_sparse_matrix(tmb_old%linmat%ks_e)
   call deallocate_matrices(tmb_old%linmat%ham_)
   call deallocate_matrices(tmb_old%linmat%ovrlp_)
   call deallocate_matrices(tmb_old%linmat%kernel_)
   call deallocate_comms_linear(tmb_old%collcom)
-  call deallocate_local_zone_descriptors(tmb_old%lzd, subname)
+  call deallocate_local_zone_descriptors(tmb_old%lzd)
   
 
   !!if (iproc==0) then
@@ -1072,10 +1065,10 @@
            energs%eexctX=0.d0 !temporary fix
            trace_old=0.d0 !initialization
            if (iproc==0) then
-               !call yaml_close_map()
+               !call yaml_mapping_close()
                call yaml_comment('Extended input guess for experimental mode',hfill='-')
-               call yaml_open_map('Extended input guess')
-               call yaml_open_sequence('support function optimization',label=&
+               call yaml_mapping_open('Extended input guess')
+               call yaml_sequence_open('support function optimization',label=&
                                                  'it_supfun'//trim(adjustl(yaml_toa(0,fmt='(i3.3)'))))
            end if
            order_taylor=input%lin%order_taylor ! since this is intent(inout)
@@ -1088,10 +1081,10 @@
                can_use_ham, order_taylor, input%lin%max_inversion_error, input%kappa_conv, input%method_updatekernel,&
                input%purification_quickreturn, input%correction_co_contra)
            reduce_conf=.true.
-           call yaml_close_sequence()
-           call yaml_close_map()
+           call yaml_sequence_close()
+           call yaml_mapping_close()
            call deallocateDIIS(ldiis)
-           !call yaml_open_map()
+           !call yaml_mapping_open()
 
            ! @@@@@@@@@@@@@@@@@@@@@@@@@@@@@@@@@@@@@@@
             call communicate_basis_for_density_collective(iproc, nproc, tmb%lzd, max(tmb%npsidim_orbs,tmb%npsidim_comp), &
