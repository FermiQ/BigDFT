!> @file
!!  Routines to initialize the information about localisation regions
!! @author
!!    Copyright (C) 2007-2011 BigDFT group
!!    This file is distributed under the terms of the
!!    GNU General Public License, see ~/COPYING file
!!    or http://www.gnu.org/copyleft/gpl.txt .
!!    For the list of contributors, see ~/AUTHORS 


!>   Calculates the descriptor arrays and nvctrp
!!   Calculates also the bounds arrays needed for convolutions
!!   Refers this information to the global localisation region descriptor
subroutine createWavefunctionsDescriptors(iproc,hx,hy,hz,atoms,rxyz,radii_cf,&
     crmult,frmult,Glr)
  use module_base
  use module_types
  implicit none
  !Arguments
  type(atoms_data), intent(in) :: atoms
  integer, intent(in) :: iproc
  real(gp), intent(in) :: hx,hy,hz,crmult,frmult
  real(gp), dimension(3,atoms%nat), intent(in) :: rxyz
  real(gp), dimension(atoms%ntypes,3), intent(in) :: radii_cf
  type(locreg_descriptors), intent(inout) :: Glr
  !local variables
  character(len=*), parameter :: subname='createWavefunctionsDescriptors'
  integer :: i_all,i_stat
  integer :: n1,n2,n3,nfl1,nfu1,nfl2,nfu2,nfl3,nfu3
  logical, dimension(:,:,:), allocatable :: logrid_c,logrid_f

  !assign the dimensions to improve (a little) readability
  n1=Glr%d%n1
  n2=Glr%d%n2
  n3=Glr%d%n3
  nfl1=Glr%d%nfl1
  nfl2=Glr%d%nfl2
  nfl3=Glr%d%nfl3
  nfu1=Glr%d%nfu1
  nfu2=Glr%d%nfu2
  nfu3=Glr%d%nfu3

  !allocate kinetic bounds, only for free BC
  if (atoms%geocode == 'F') then
     allocate(Glr%bounds%kb%ibyz_c(2,0:n2,0:n3+ndebug),stat=i_stat)
     call memocc(i_stat,Glr%bounds%kb%ibyz_c,'Glr%bounds%kb%ibyz_c',subname)
     allocate(Glr%bounds%kb%ibxz_c(2,0:n1,0:n3+ndebug),stat=i_stat)
     call memocc(i_stat,Glr%bounds%kb%ibxz_c,'Glr%bounds%kb%ibxz_c',subname)
     allocate(Glr%bounds%kb%ibxy_c(2,0:n1,0:n2+ndebug),stat=i_stat)
     call memocc(i_stat,Glr%bounds%kb%ibxy_c,'Glr%bounds%kb%ibxy_c',subname)
     allocate(Glr%bounds%kb%ibyz_f(2,0:n2,0:n3+ndebug),stat=i_stat)
     call memocc(i_stat,Glr%bounds%kb%ibyz_f,'Glr%bounds%kb%ibyz_f',subname)
     allocate(Glr%bounds%kb%ibxz_f(2,0:n1,0:n3+ndebug),stat=i_stat)
     call memocc(i_stat,Glr%bounds%kb%ibxz_f,'Glr%bounds%kb%ibxz_f',subname)
     allocate(Glr%bounds%kb%ibxy_f(2,0:n1,0:n2+ndebug),stat=i_stat)
     call memocc(i_stat,Glr%bounds%kb%ibxy_f,'Glr%bounds%kb%ibxy_f',subname)
  end if

  if (iproc == 0) then
     write(*,'(1x,a)')&
          '------------------------------------------------- Wavefunctions Descriptors Creation'
  end if

  ! determine localization region for all orbitals, but do not yet fill the descriptor arrays
  allocate(logrid_c(0:n1,0:n2,0:n3+ndebug),stat=i_stat)
  call memocc(i_stat,logrid_c,'logrid_c',subname)
  allocate(logrid_f(0:n1,0:n2,0:n3+ndebug),stat=i_stat)
  call memocc(i_stat,logrid_f,'logrid_f',subname)

  ! coarse grid quantities
  call fill_logrid(atoms%geocode,n1,n2,n3,0,n1,0,n2,0,n3,0,atoms%nat,&
       atoms%ntypes,atoms%iatype,rxyz,radii_cf(1,1),crmult,hx,hy,hz,logrid_c)
  call num_segkeys(n1,n2,n3,0,n1,0,n2,0,n3,logrid_c,Glr%wfd%nseg_c,Glr%wfd%nvctr_c)
  if (iproc == 0) write(*,'(2(1x,a,i10))') &
       'Coarse resolution grid: Number of segments= ',Glr%wfd%nseg_c,'points=',Glr%wfd%nvctr_c

  if (atoms%geocode == 'F') then
     call make_bounds(n1,n2,n3,logrid_c,Glr%bounds%kb%ibyz_c,Glr%bounds%kb%ibxz_c,Glr%bounds%kb%ibxy_c)
  end if

  if (atoms%geocode == 'P' .and. .not. Glr%hybrid_on .and. Glr%wfd%nvctr_c /= (n1+1)*(n2+1)*(n3+1) ) then
     if (iproc ==0)then
        write(*,*)&
          ' ERROR: the coarse grid does not fill the entire periodic box'
        write(*,*)&
          '          errors due to translational invariance breaking may occur'
        !stop
     end if
     if (GPUconv) then
!        if (iproc ==0)then
           write(*,*)&
                '          The code should be stopped for a GPU calculation     '
           write(*,*)&
                '          since density is not initialised to 10^-20               '
!        end if
        stop
     end if
  end if

  call fill_logrid(atoms%geocode,n1,n2,n3,0,n1,0,n2,0,n3,0,atoms%nat,&
       atoms%ntypes,atoms%iatype,rxyz,radii_cf(1,2),frmult,hx,hy,hz,logrid_f)
  call num_segkeys(n1,n2,n3,0,n1,0,n2,0,n3,logrid_f,Glr%wfd%nseg_f,Glr%wfd%nvctr_f)
  if (iproc == 0) write(*,'(2(1x,a,i10))') & 
       '  Fine resolution grid: Number of segments= ',Glr%wfd%nseg_f,'points=',Glr%wfd%nvctr_f
  if (atoms%geocode == 'F') then
     call make_bounds(n1,n2,n3,logrid_f,Glr%bounds%kb%ibyz_f,Glr%bounds%kb%ibxz_f,Glr%bounds%kb%ibxy_f)
  end if

  ! allocations for arrays holding the wavefunctions and their data descriptors
  call allocate_wfd(Glr%wfd,subname)

  ! now fill the wavefunction descriptor arrays
  ! coarse grid quantities
  call segkeys(n1,n2,n3,0,n1,0,n2,0,n3,logrid_c,Glr%wfd%nseg_c,Glr%wfd%keyg(1,1),Glr%wfd%keyv(1))

  ! fine grid quantities
  if (Glr%wfd%nseg_f > 0) then
     call segkeys(n1,n2,n3,0,n1,0,n2,0,n3,logrid_f,Glr%wfd%nseg_f,Glr%wfd%keyg(1,Glr%wfd%nseg_c+1), &
          & Glr%wfd%keyv(Glr%wfd%nseg_c+1))
  end if

  i_all=-product(shape(logrid_c))*kind(logrid_c)
  deallocate(logrid_c,stat=i_stat)
  call memocc(i_stat,i_all,'logrid_c',subname)
  i_all=-product(shape(logrid_f))*kind(logrid_f)
  deallocate(logrid_f,stat=i_stat)
  call memocc(i_stat,i_all,'logrid_f',subname)

  !for free BC admits the bounds arrays
  if (atoms%geocode == 'F') then

     !allocate grow, shrink and real bounds
     allocate(Glr%bounds%gb%ibzxx_c(2,0:n3,-14:2*n1+16+ndebug),stat=i_stat)
     call memocc(i_stat,Glr%bounds%gb%ibzxx_c,'Glr%bounds%gb%ibzxx_c',subname)
     allocate(Glr%bounds%gb%ibxxyy_c(2,-14:2*n1+16,-14:2*n2+16+ndebug),stat=i_stat)
     call memocc(i_stat,Glr%bounds%gb%ibxxyy_c,'Glr%bounds%gb%ibxxyy_c',subname)
     allocate(Glr%bounds%gb%ibyz_ff(2,nfl2:nfu2,nfl3:nfu3+ndebug),stat=i_stat)
     call memocc(i_stat,Glr%bounds%gb%ibyz_ff,'Glr%bounds%gb%ibyz_ff',subname)
     allocate(Glr%bounds%gb%ibzxx_f(2,nfl3:nfu3,2*nfl1-14:2*nfu1+16+ndebug),stat=i_stat)
     call memocc(i_stat,Glr%bounds%gb%ibzxx_f,'Glr%bounds%gb%ibzxx_f',subname)
     allocate(Glr%bounds%gb%ibxxyy_f(2,2*nfl1-14:2*nfu1+16,2*nfl2-14:2*nfu2+16+ndebug),stat=i_stat)
     call memocc(i_stat,Glr%bounds%gb%ibxxyy_f,'Glr%bounds%gb%ibxxyy_f',subname)

     allocate(Glr%bounds%sb%ibzzx_c(2,-14:2*n3+16,0:n1+ndebug),stat=i_stat)
     call memocc(i_stat,Glr%bounds%sb%ibzzx_c,'Glr%bounds%sb%ibzzx_c',subname)
     allocate(Glr%bounds%sb%ibyyzz_c(2,-14:2*n2+16,-14:2*n3+16+ndebug),stat=i_stat)
     call memocc(i_stat,Glr%bounds%sb%ibyyzz_c,'Glr%bounds%sb%ibyyzz_c',subname)
     allocate(Glr%bounds%sb%ibxy_ff(2,nfl1:nfu1,nfl2:nfu2+ndebug),stat=i_stat)
     call memocc(i_stat,Glr%bounds%sb%ibxy_ff,'Glr%bounds%sb%ibxy_ff',subname)
     allocate(Glr%bounds%sb%ibzzx_f(2,-14+2*nfl3:2*nfu3+16,nfl1:nfu1+ndebug),stat=i_stat)
     call memocc(i_stat,Glr%bounds%sb%ibzzx_f,'Glr%bounds%sb%ibzzx_f',subname)
     allocate(Glr%bounds%sb%ibyyzz_f(2,-14+2*nfl2:2*nfu2+16,-14+2*nfl3:2*nfu3+16+ndebug),stat=i_stat)
     call memocc(i_stat,Glr%bounds%sb%ibyyzz_f,'Glr%bounds%sb%ibyyzz_f',subname)

     allocate(Glr%bounds%ibyyzz_r(2,-14:2*n2+16,-14:2*n3+16+ndebug),stat=i_stat)
     call memocc(i_stat,Glr%bounds%ibyyzz_r,'Glr%bounds%ibyyzz_r',subname)

     call make_all_ib(n1,n2,n3,nfl1,nfu1,nfl2,nfu2,nfl3,nfu3,&
          Glr%bounds%kb%ibxy_c,Glr%bounds%sb%ibzzx_c,Glr%bounds%sb%ibyyzz_c,&
          Glr%bounds%kb%ibxy_f,Glr%bounds%sb%ibxy_ff,Glr%bounds%sb%ibzzx_f,Glr%bounds%sb%ibyyzz_f,&
          Glr%bounds%kb%ibyz_c,Glr%bounds%gb%ibzxx_c,Glr%bounds%gb%ibxxyy_c,&
          Glr%bounds%kb%ibyz_f,Glr%bounds%gb%ibyz_ff,Glr%bounds%gb%ibzxx_f,Glr%bounds%gb%ibxxyy_f,&
          Glr%bounds%ibyyzz_r)

  end if

  if ( atoms%geocode == 'P' .and. Glr%hybrid_on) then
     call make_bounds_per(n1,n2,n3,nfl1,nfu1,nfl2,nfu2,nfl3,nfu3,Glr%bounds,Glr%wfd)
     call make_all_ib_per(n1,n2,n3,nfl1,nfu1,nfl2,nfu2,nfl3,nfu3,&
          Glr%bounds%kb%ibxy_f,Glr%bounds%sb%ibxy_ff,Glr%bounds%sb%ibzzx_f,Glr%bounds%sb%ibyyzz_f,&
          Glr%bounds%kb%ibyz_f,Glr%bounds%gb%ibyz_ff,Glr%bounds%gb%ibzxx_f,Glr%bounds%gb%ibxxyy_f)
  endif

  !assign geocode and the starting points
  Glr%geocode=atoms%geocode

END SUBROUTINE createWavefunctionsDescriptors


!>   Determine localization region for all projectors, but do not yet fill the descriptor arrays
subroutine createProjectorsArrays(iproc,n1,n2,n3,rxyz,at,orbs,&
     radii_cf,cpmult,fpmult,hx,hy,hz,nlpspd,proj)
  use module_base
  use module_types
  implicit none
  integer, intent(in) :: iproc,n1,n2,n3
  real(gp), intent(in) :: cpmult,fpmult,hx,hy,hz
  type(atoms_data), intent(in) :: at
  type(orbitals_data), intent(in) :: orbs
  real(gp), dimension(3,at%nat), intent(in) :: rxyz
  real(gp), dimension(at%ntypes,3), intent(in) :: radii_cf
  type(nonlocal_psp_descriptors), intent(out) :: nlpspd
  real(wp), dimension(:), pointer :: proj
  !local variables
  character(len=*), parameter :: subname='createProjectorsArrays'
  integer :: nl1,nl2,nl3,nu1,nu2,nu3,mseg,mproj
  integer :: iat,i_stat,i_all,iseg
  logical, dimension(:,:,:), allocatable :: logrid
  
  allocate(nlpspd%nseg_p(0:2*at%nat+ndebug),stat=i_stat)
  call memocc(i_stat,nlpspd%nseg_p,'nlpspd%nseg_p',subname)
  allocate(nlpspd%nvctr_p(0:2*at%nat+ndebug),stat=i_stat)
  call memocc(i_stat,nlpspd%nvctr_p,'nlpspd%nvctr_p',subname)
  allocate(nlpspd%nboxp_c(2,3,at%nat+ndebug),stat=i_stat)
  call memocc(i_stat,nlpspd%nboxp_c,'nlpspd%nboxp_c',subname)
  allocate(nlpspd%nboxp_f(2,3,at%nat+ndebug),stat=i_stat)
  call memocc(i_stat,nlpspd%nboxp_f,'nlpspd%nboxp_f',subname)

  ! determine localization region for all projectors, but do not yet fill the descriptor arrays
  allocate(logrid(0:n1,0:n2,0:n3+ndebug),stat=i_stat)
  call memocc(i_stat,logrid,'logrid',subname)

  call localize_projectors(iproc,n1,n2,n3,hx,hy,hz,cpmult,fpmult,rxyz,radii_cf,&
       logrid,at,orbs,nlpspd)

  ! allocations for arrays holding the projectors and their data descriptors
  allocate(nlpspd%keyg_p(2,nlpspd%nseg_p(2*at%nat)+ndebug),stat=i_stat)
  call memocc(i_stat,nlpspd%keyg_p,'nlpspd%keyg_p',subname)
  allocate(nlpspd%keyv_p(nlpspd%nseg_p(2*at%nat)+ndebug),stat=i_stat)
  call memocc(i_stat,nlpspd%keyv_p,'nlpspd%keyv_p',subname)
  allocate(proj(nlpspd%nprojel+ndebug),stat=i_stat)
  call memocc(i_stat,proj,'proj',subname)

  ! After having determined the size of the projector descriptor arrays fill them
  do iat=1,at%nat
     call numb_proj(at%iatype(iat),at%ntypes,at%psppar,at%npspcode,mproj)
     if (mproj.ne.0) then 

        ! coarse grid quantities
        nl1=nlpspd%nboxp_c(1,1,iat) 
        nl2=nlpspd%nboxp_c(1,2,iat) 
        nl3=nlpspd%nboxp_c(1,3,iat) 

        nu1=nlpspd%nboxp_c(2,1,iat)
        nu2=nlpspd%nboxp_c(2,2,iat)
        nu3=nlpspd%nboxp_c(2,3,iat)
        call fill_logrid(at%geocode,n1,n2,n3,nl1,nu1,nl2,nu2,nl3,nu3,0,1,  &
             at%ntypes,at%iatype(iat),rxyz(1,iat),radii_cf(1,3),cpmult,hx,hy,hz,logrid)

        iseg=nlpspd%nseg_p(2*iat-2)+1
        mseg=nlpspd%nseg_p(2*iat-1)-nlpspd%nseg_p(2*iat-2)

        call segkeys(n1,n2,n3,nl1,nu1,nl2,nu2,nl3,nu3,  & 
             logrid,mseg,nlpspd%keyg_p(1,iseg),nlpspd%keyv_p(iseg))

        ! fine grid quantities
        nl1=nlpspd%nboxp_f(1,1,iat)
        nl2=nlpspd%nboxp_f(1,2,iat)
        nl3=nlpspd%nboxp_f(1,3,iat)

        nu1=nlpspd%nboxp_f(2,1,iat)
        nu2=nlpspd%nboxp_f(2,2,iat)
        nu3=nlpspd%nboxp_f(2,3,iat)
        call fill_logrid(at%geocode,n1,n2,n3,nl1,nu1,nl2,nu2,nl3,nu3,0,1,  &
             at%ntypes,at%iatype(iat),rxyz(1,iat),radii_cf(1,2),fpmult,hx,hy,hz,logrid)
        iseg=nlpspd%nseg_p(2*iat-1)+1
        mseg=nlpspd%nseg_p(2*iat)-nlpspd%nseg_p(2*iat-1)
        if (mseg > 0) then
           call segkeys(n1,n2,n3,nl1,nu1,nl2,nu2,nl3,nu3,  & 
                logrid,mseg,nlpspd%keyg_p(1,iseg),nlpspd%keyv_p(iseg))
        end if
     endif
  enddo

  i_all=-product(shape(logrid))*kind(logrid)
  deallocate(logrid,stat=i_stat)
  call memocc(i_stat,i_all,'logrid',subname)

  !fill the projectors if the strategy is a distributed calculation
  if (.not. DistProjApply) then
     !calculate the wavelet expansion of projectors
     call fill_projectors(iproc,n1,n2,n3,hx,hy,hz,at,orbs,rxyz,nlpspd,proj,0)
  end if

END SUBROUTINE createProjectorsArrays


!>   input guess wavefunction diagonalization
subroutine input_wf_diag(iproc,nproc,at,&
     orbs,nvirt,comms,Glr,hx,hy,hz,rxyz,rhopot,rhocore,pot_ion,&
     nlpspd,proj,pkernel,pkernelseq,ixc,psi,hpsi,psit,G,&
     nscatterarr,ngatherarr,nspin,potshortcut,symObj,irrzon,phnons,GPU,input)
  ! Input wavefunctions are found by a diagonalization in a minimal basis set
  ! Each processors write its initial wavefunctions into the wavefunction file
  ! The files are then read by readwave
  use module_base
  use module_interfaces, except_this_one => input_wf_diag
  use module_types
  use Poisson_Solver
  implicit none
  !Arguments
  integer, intent(in) :: iproc,nproc,ixc,symObj
  integer, intent(inout) :: nspin,nvirt
  real(gp), intent(in) :: hx,hy,hz
  type(atoms_data), intent(in) :: at
  type(orbitals_data), intent(inout) :: orbs
  type(nonlocal_psp_descriptors), intent(in) :: nlpspd
  type(locreg_descriptors), intent(in) :: Glr
  type(communications_arrays), intent(in) :: comms
  type(GPU_pointers), intent(inout) :: GPU
  type(input_variables):: input
  integer, dimension(0:nproc-1,4), intent(in) :: nscatterarr !n3d,n3p,i3s+i3xcsh-1,i3xcsh
  integer, dimension(0:nproc-1,2), intent(in) :: ngatherarr 
  real(gp), dimension(3,at%nat), intent(in) :: rxyz
  real(wp), dimension(nlpspd%nprojel), intent(in) :: proj
  real(dp), dimension(*), intent(inout) :: rhopot,pot_ion
  type(gaussian_basis), intent(out) :: G !basis for davidson IG
  real(wp), dimension(:), pointer :: psi,hpsi,psit,rhocore
  real(dp), dimension(:), pointer :: pkernel,pkernelseq
  integer, intent(in) ::potshortcut
  integer, dimension(*), intent(in) :: irrzon
  real(dp), dimension(*), intent(in) :: phnons
  !local variables
  character(len=*), parameter :: subname='input_wf_diag'
  logical :: switchGPUconv,switchOCLconv
  integer :: i_stat,i_all,iat,nspin_ig,iorb,idum=0
  real(kind=4) :: tt,builtin_rand
  real(gp) :: hxh,hyh,hzh,eks,eexcu,vexcu,epot_sum,ekin_sum,ehart,eexctX,eproj_sum,etol,accurex
  type(orbitals_data) :: orbse
  type(communications_arrays) :: commse
  integer, dimension(:,:), allocatable :: norbsc_arr
  real(wp), dimension(:), allocatable :: potxc
  real(gp), dimension(:), allocatable :: locrad
  type(locreg_descriptors), dimension(:), allocatable :: Llr
  real(wp), dimension(:), pointer :: pot
  real(wp), dimension(:,:,:), pointer :: psigau
type(orbitals_data):: orbsLIN
type(communications_arrays):: commsLIN
real(8),dimension(:),allocatable:: phi, hphi
real(8),dimension(:,:),allocatable:: HamSmall
real(8),dimension(:),allocatable:: eval
integer:: istat
real(8),dimension(:),pointer:: phiWorkPointer

  allocate(norbsc_arr(at%natsc+1,nspin+ndebug),stat=i_stat)
  call memocc(i_stat,norbsc_arr,'norbsc_arr',subname)
  allocate(locrad(at%nat+ndebug),stat=i_stat)
  call memocc(i_stat,locrad,'locrad',subname)

  if (iproc == 0) then
     write(*,'(1x,a)')&
          '------------------------------------------------------- Input Wavefunctions Creation'
  end if

  !spin for inputguess orbitals
  if (nspin == 4) then
     nspin_ig=1
  else
     nspin_ig=nspin
  end if

  call inputguess_gaussian_orbitals(iproc,nproc,at,rxyz,Glr,nvirt,nspin_ig,&
       orbs,orbse,norbsc_arr,locrad,G,psigau,eks)

  !allocate communications arrays for inputguess orbitals
  !call allocate_comms(nproc,orbse,commse,subname)
  call orbitals_communicators(iproc,nproc,Glr,orbse,commse)  

  hxh=.5_gp*hx
  hyh=.5_gp*hy
  hzh=.5_gp*hz

  !check the communication distribution
  !call check_communications(iproc,nproc,orbse,Glr,commse)

  !once the wavefunction coefficients are known perform a set 
  !of nonblocking send-receive operations to calculate overlap matrices

!!!  !create mpirequests array for controlling the success of the send-receive operation
!!!  allocate(mpirequests(nproc-1+ndebug),stat=i_stat)
!!!  call memocc(i_stat,mpirequests,'mpirequests',subname)
!!!
!!!  call nonblocking_transposition(iproc,nproc,G%ncoeff,orbse%isorb+orbse%norbp,&
!!!       orbse%nspinor,psigau,orbse%norb_par,mpirequests)

  !experimental part for building the localisation regions
  if (at%geocode == 'F') then
     !allocate the array of localisation regions
     allocate(Llr(at%nat+ndebug),stat=i_stat)
     !call memocc(i_stat,Llr,'Llr',subname)

     !print *,'locrad',locrad

     call determine_locreg(at%nat,rxyz,locrad,hx,hy,hz,Glr,Llr)

     do iat=1,at%nat
        call deallocate_lr(Llr(iat),subname)
!!$        call deallocate_wfd(Llr(iat)%wfd,subname)
!!$        if (Llr(iat)%geocode=='F') then
!!$           call deallocate_bounds(Llr(iat)%bounds,subname)
!!$        end if
     end do

     !i_all=-product(shape(Llr))*kind(Llr)
     deallocate(Llr,stat=i_stat) !these allocation are special
     !call memocc(i_stat,i_all,'Llr',subname)
  end if

  !allocate the wavefunction in the transposed way to avoid allocations/deallocations
  allocate(psi(orbse%npsidim+ndebug),stat=i_stat)
  call memocc(i_stat,psi,'psi',subname)

  !allocate arrays for the GPU if a card is present
  switchGPUconv=.false.
  switchOCLconv=.false.
  if (GPUconv .and. potshortcut ==0 ) then
     call prepare_gpu_for_locham(Glr%d%n1,Glr%d%n2,Glr%d%n3,nspin_ig,&
          hx,hy,hz,Glr%wfd,orbse,GPU)
  else if (OCLconv .and. potshortcut ==0) then
     call allocate_data_OCL(Glr%d%n1,Glr%d%n2,Glr%d%n3,at%geocode,&
          nspin_ig,hx,hy,hz,Glr%wfd,orbse,GPU)
     if (iproc == 0) write(*,*)&
          'GPU data allocated'
  else if (GPUconv .and. potshortcut >0 ) then
     switchGPUconv=.true.
     GPUconv=.false.
  else if (OCLconv .and. potshortcut >0 ) then
     switchOCLconv=.true.
     OCLconv=.false.
  end if


  !use only the part of the arrays for building the hamiltonian matrix
  call gaussians_to_wavelets_new(iproc,nproc,Glr,orbse,hx,hy,hz,G,&
       psigau(1,1,min(orbse%isorb+1,orbse%norb)),psi)


  i_all=-product(shape(locrad))*kind(locrad)
  deallocate(locrad,stat=i_stat)
  call memocc(i_stat,i_all,'locrad',subname)

  !application of the hamiltonian for gaussian based treatment
  call sumrho(iproc,nproc,orbse,Glr,ixc,hxh,hyh,hzh,psi,rhopot,&
       & Glr%d%n1i*Glr%d%n2i*nscatterarr(iproc,1),nscatterarr,nspin,GPU, &
       & symObj, irrzon, phnons)
     
  !-- if spectra calculation uses a energy dependent potential
  !    input_wf_diag will write (to be used in abscalc)
  !    the density to the file electronic_density.cube
  !  The writing is activated if  5th bit of  in%potshortcut is on.
  if( iand( potshortcut,16)==0 .and. potshortcut /= 0) then
     call plot_density_cube_old(at%geocode,'electronic_density',&
          iproc,nproc,Glr%d%n1,Glr%d%n2,Glr%d%n3,Glr%d%n1i,Glr%d%n2i,Glr%d%n3i,nscatterarr(iproc,2),  & 
          nspin,hxh,hyh,hzh,at,rxyz,ngatherarr,rhopot(1+nscatterarr(iproc,4)*Glr%d%n1i*Glr%d%n2i))
  endif
  !---
  
  if(orbs%nspinor==4) then
     !this wrapper can be inserted inside the poisson solver 
     call PSolverNC(at%geocode,'D',iproc,nproc,Glr%d%n1i,Glr%d%n2i,Glr%d%n3i,&
          nscatterarr(iproc,1),& !this is n3d
          ixc,hxh,hyh,hzh,&
          rhopot,pkernel,pot_ion,ehart,eexcu,vexcu,0.d0,.true.,4)
  else
     !Allocate XC potential
     if (nscatterarr(iproc,2) >0) then
        allocate(potxc(Glr%d%n1i*Glr%d%n2i*nscatterarr(iproc,2)*nspin+ndebug),stat=i_stat)
        call memocc(i_stat,potxc,'potxc',subname)
     else
        allocate(potxc(1+ndebug),stat=i_stat)
        call memocc(i_stat,potxc,'potxc',subname)
     end if

     call XC_potential(at%geocode,'D',iproc,nproc,&
          Glr%d%n1i,Glr%d%n2i,Glr%d%n3i,ixc,hxh,hyh,hzh,&
          rhopot,eexcu,vexcu,nspin,rhocore,potxc)


     if( iand(potshortcut,4)==0) then
        call H_potential(at%geocode,'D',iproc,nproc,&
             Glr%d%n1i,Glr%d%n2i,Glr%d%n3i,hxh,hyh,hzh,&
             rhopot,pkernel,pot_ion,ehart,0.0_dp,.true.)
     endif


     !sum the two potentials in rhopot array
     !fill the other part, for spin, polarised
     if (nspin == 2) then
        call dcopy(Glr%d%n1i*Glr%d%n2i*nscatterarr(iproc,2),rhopot(1),1,&
             rhopot(Glr%d%n1i*Glr%d%n2i*nscatterarr(iproc,2)+1),1)
     end if
     !spin up and down together with the XC part
     call axpy(Glr%d%n1i*Glr%d%n2i*nscatterarr(iproc,2)*nspin,1.0_dp,potxc(1),1,&
          rhopot(1),1)


     i_all=-product(shape(potxc))*kind(potxc)
     deallocate(potxc,stat=i_stat)
     call memocc(i_stat,i_all,'potxc',subname)

  end if

!!!  if (nproc == 1) then
!!!     !calculate the overlap matrix as well as the kinetic overlap
!!!     !in view of complete gaussian calculation
!!!     allocate(ovrlp(G%ncoeff*G%ncoeff),stat=i_stat)
!!!     call memocc(i_stat,ovrlp,'ovrlp',subname)
!!!     allocate(tmp(G%ncoeff,orbse%norb),stat=i_stat)
!!!     call memocc(i_stat,tmp,'tmp',subname)
!!!     allocate(smat(orbse%norb,orbse%norb),stat=i_stat)
!!!     call memocc(i_stat,smat,'smat',subname)
!!!
!!!     !overlap calculation of the gaussian matrix
!!!     call gaussian_overlap(G,G,ovrlp)
!!!     call dsymm('L','U',G%ncoeff,orbse%norb,1.0_gp,ovrlp(1),G%ncoeff,&
!!!          gaucoeff(1,1),G%ncoeff,0.d0,tmp(1,1),G%ncoeff)
!!!
!!!     call gemm('T','N',orbse%norb,orbse%norb,G%ncoeff,1.0_gp,&
!!!          gaucoeff(1,1),G%ncoeff,tmp(1,1),G%ncoeff,0.0_wp,smat(1,1),orbse%norb)
!!!
!!!     !print overlap matrices
!!!     do i=1,orbse%norb
!!!        write(*,'(i5,30(1pe15.8))')i,(smat(i,iorb),iorb=1,orbse%norb)
!!!     end do
!!!
!!!     !overlap calculation of the kinetic operator
!!!     call kinetic_overlap(G,G,ovrlp)
!!!     call dsymm('L','U',G%ncoeff,orbse%norb,1.0_gp,ovrlp(1),G%ncoeff,&
!!!          gaucoeff(1,1),G%ncoeff,0.d0,tmp(1,1),G%ncoeff)
!!!
!!!     call gemm('T','N',orbse%norb,orbse%norb,G%ncoeff,1.0_gp,&
!!!          gaucoeff(1,1),G%ncoeff,tmp(1,1),G%ncoeff,0.0_wp,smat(1,1),orbse%norb)
!!!
!!!     !print overlap matrices
!!!     tt=0.0_wp
!!!     do i=1,orbse%norb
!!!        write(*,'(i5,30(1pe15.8))')i,(smat(i,iorb),iorb=1,orbse%norb)
!!!        !write(12,'(i5,30(1pe15.8))')i,(smat(i,iorb),iorb=1,orbse%norb)
!!!        tt=tt+smat(i,i)
!!!     end do
!!!     print *,'trace',tt
!!!
!!!     !overlap calculation of the kinetic operator
!!!     call cpu_time(t0)
!!!     call potential_overlap(G,G,rhopot,Glr%d%n1i,Glr%d%n2i,Glr%d%n3i,hxh,hyh,hzh,&
!!!          ovrlp)
!!!     call cpu_time(t1)
!!!     call dsymm('L','U',G%ncoeff,orbse%norb,1.0_gp,ovrlp(1),G%ncoeff,&
!!!          gaucoeff(1,1),G%ncoeff,0.d0,tmp(1,1),G%ncoeff)
!!!
!!!     call gemm('T','N',orbse%norb,orbse%norb,G%ncoeff,1.0_gp,&
!!!          gaucoeff(1,1),G%ncoeff,tmp(1,1),G%ncoeff,0.0_wp,smat(1,1),orbse%norb)
!!!
!!!     !print overlap matrices
!!!     tt=0.0_wp
!!!     do i=1,orbse%norb
!!!        write(*,'(i5,30(1pe15.8))')i,(smat(i,iorb),iorb=1,orbse%norb)
!!!        !write(12,'(i5,30(1pe15.8))')i,(smat(i,iorb),iorb=1,orbse%norb)
!!!        tt=tt+smat(i,i)
!!!     end do
!!!     print *,'trace',tt
!!!     print *, 'time',t1-t0
!!!
!!!     i_all=-product(shape(ovrlp))*kind(ovrlp)
!!!     deallocate(ovrlp,stat=i_stat)
!!!     call memocc(i_stat,i_all,'ovrlp',subname)
!!!     i_all=-product(shape(tmp))*kind(tmp)
!!!     deallocate(tmp,stat=i_stat)
!!!     call memocc(i_stat,i_all,'tmp',subname)
!!!     i_all=-product(shape(smat))*kind(smat)
!!!     deallocate(smat,stat=i_stat)
!!!     call memocc(i_stat,i_all,'smat',subname)
!!!  end if

  if(potshortcut>0) then
!!$    if (GPUconv) then
!!$       call free_gpu(GPU,orbs%norbp)
!!$    end if
     if (switchGPUconv) then
        GPUconv=.true.
     end if
     if (switchOCLconv) then
        OCLconv=.true.
     end if

     call deallocate_orbs(orbse,subname)
     
     !deallocate the gaussian basis descriptors
     call deallocate_gwf(G,subname)
    
     i_all=-product(shape(psigau))*kind(psigau)
     deallocate(psigau,stat=i_stat)
     call memocc(i_stat,i_all,'psigau',subname)
     call deallocate_comms(commse,subname)
     i_all=-product(shape(norbsc_arr))*kind(norbsc_arr)
     deallocate(norbsc_arr,stat=i_stat)
     call memocc(i_stat,i_all,'norbsc_arr',subname)
    return 
  end if

  !allocate the wavefunction in the transposed way to avoid allocations/deallocations
  allocate(hpsi(orbse%npsidim+ndebug),stat=i_stat)
  call memocc(i_stat,hpsi,'hpsi',subname)

  !call dcopy(orbse%npsidim,psi,1,hpsi,1)
  if (input%exctxpar == 'OP2P') eexctX = -99.0_gp

  call full_local_potential(iproc,nproc,Glr%d%n1i*Glr%d%n2i*nscatterarr(iproc,2),Glr%d%n1i*Glr%d%n2i*Glr%d%n3i,nspin,&
       orbse%norb,orbse%norbp,ngatherarr,rhopot,pot)



! THIS IS NOW DONE IN CLUSTER
!call initializeParameters(iproc, nproc, Glr, orbs, orbsLIN, commsLIN, at, phi)
!call improveOrbitals(iproc, nproc, nspin, Glr, orbs, orbsLIN, commsLIN, at, rxyz, nscatterarr, ngatherarr, nlpspd, proj, rhopot, GPU, input, pkernelseq, phi)


!!!write(*,*) 'calling getLocalizedBasis'
!!!call initializeParameters(iproc, nproc, Glr, orbs, orbsLIN, commsLIN, at)
!!!allocate(phi(orbsLIN%npsidim), stat=istat)
!!!call initRandomSeed(iproc, 1)
!!!call random_number(phi)
!!!allocate(hphi(orbsLIN%npsidim), stat=istat)
!!!! Initialize phi at random
!!!call getLocalizedBasis(iproc, nproc, at, orbs, Glr, input, orbsLIN, commsLIN, rxyz, nspin, nlpspd, proj, nscatterarr, ngatherarr, rhopot, GPU, pkernelseq, phi, hphi)
!!!allocate(phiWorkPointer(size(phi)), stat=istat)
!!!call transpose_v(iproc, nproc, orbsLIN, Glr%wfd, commsLIN, phi, work=phiWorkPointer)
!!!call transpose_v(iproc, nproc, orbsLIN, Glr%wfd, commsLIN, hphi, work=phiWorkPointer)
!!!allocate(HamSmall(orbsLIN%norb,orbsLIN%norb), stat=istat)
!!!call transformHam(iproc, nproc, orbsLIN, commsLIN, phi, hphi, HamSmall)
!!!allocate(eval(orbsLIN%norb), stat=istat)
!!!call diagonalizeHamiltonian(iproc, nproc, orbsLIN, HamSmall, eval)
!!!
!!!! Store the new wave function in hphi as a temporary array
!!!call buildWavefunction(iproc, nproc, orbsLIN, commsLIN, phi, hphi, HamSmall)
!!!call dcopy(orbsLIN%npsidim, hphi(1), 1, phi(1), 1)
!!!call untranspose_v(iproc, nproc, orbsLIN, Glr%wfd, commsLIN, phi, work=phiWorkPointer)
!!!! Not necessary to untranspose hphi (no longer needed)
!!!!call untranspose_v(iproc, nproc, orbsLIN, Glr%wfd, commsLIN, hphi, work=phiWorkPointer)
!!!deallocate(phiWorkPointer, stat=istat)

  call HamiltonianApplication(iproc,nproc,at,orbse,hx,hy,hz,rxyz,&
       nlpspd,proj,Glr,ngatherarr,pot,&
       psi,hpsi,ekin_sum,epot_sum,eexctX,eproj_sum,nspin,GPU,pkernel=pkernelseq)

  !deallocate potential
  call free_full_potential(nproc,pot,subname)

!!!  !calculate the overlap matrix knowing that the original functions are gaussian-based
!!!  allocate(thetaphi(2,G%nat+ndebug),stat=i_stat)
!!!  call memocc(i_stat,thetaphi,'thetaphi',subname)
!!!  thetaphi=0.0_gp
!!!
!!!  !calculate the scalar product between the hamiltonian and the gaussian basis
!!!  allocate(hpsigau(G%ncoeff,orbse%norbp+ndebug),stat=i_stat)
!!!  call memocc(i_stat,hpsigau,'hpsigau',subname)
!!!
!!!
!!!  call wavelets_to_gaussians(at%geocode,orbse%norbp,Glr%d%n1,Glr%d%n2,Glr%d%n3,G,&
!!!       thetaphi,hx,hy,hz,Glr%wfd,hpsi,hpsigau)
!!!
!!!  i_all=-product(shape(thetaphi))*kind(thetaphi)
!!!  deallocate(thetaphi,stat=i_stat)
!!!  call memocc(i_stat,i_all,'thetaphi',subname)

  accurex=abs(eks-ekin_sum)
  !tolerance for comparing the eigenvalues in the case of degeneracies
  etol=accurex/real(orbse%norbu,gp)
  if (iproc == 0 .and. verbose > 1) write(*,'(1x,a,2(f19.10))') 'done. ekin_sum,eks:',ekin_sum,eks
  if (iproc == 0) then
     write(*,'(1x,a,3(1x,1pe18.11))') 'ekin_sum,epot_sum,eproj_sum',  & 
          ekin_sum,epot_sum,eproj_sum
     write(*,'(1x,a,3(1x,1pe18.11))') '   ehart,   eexcu,    vexcu',ehart,eexcu,vexcu
  endif

!!!  call Gaussian_DiagHam(iproc,nproc,at%natsc,nspin,orbs,G,mpirequests,&
!!!       psigau,hpsigau,orbse,etol,norbsc_arr)


!!!  i_all=-product(shape(mpirequests))*kind(mpirequests)
!!!  deallocate(mpirequests,stat=i_stat)
!!!  call memocc(i_stat,i_all,'mpirequests',subname)

!!!  i_all=-product(shape(hpsigau))*kind(hpsigau)
!!!  deallocate(hpsigau,stat=i_stat)
!!!  call memocc(i_stat,i_all,'hpsigau',subname)

  !free GPU if it is the case
  if (GPUconv) then
     call free_gpu(GPU,orbse%norbp)
  else if (OCLconv) then
     call free_gpu_OCL(GPU,orbse,nspin_ig)
  end if

  if (iproc == 0 .and. verbose > 1) write(*,'(1x,a)')&
       'Input Wavefunctions Orthogonalization:'

  !psivirt can be eliminated here, since it will be allocated before davidson
  !with a gaussian basis
!!$  call DiagHam(iproc,nproc,at%natsc,nspin_ig,orbs,Glr%wfd,comms,&
!!$       psi,hpsi,psit,orbse,commse,etol,norbsc_arr,orbsv,psivirt)

  call DiagHam(iproc,nproc,at%natsc,nspin_ig,orbs,Glr%wfd,comms,&
       psi,hpsi,psit,input,orbse,commse,etol,norbsc_arr)

  if (input%itrpmax > 1) then
     !use the eval array of orbse structure to save the original values
     allocate(orbse%eval(orbs%norb*orbs%nkpts+ndebug),stat=i_stat)
     call memocc(i_stat,orbse%eval,'orbse%eval',subname)
     
     call dcopy(orbs%norb*orbs%nkpts,orbs%eval(1),1,orbse%eval(1),1)

     !add a small displacement in the eigenvalues
     do iorb=1,orbs%norb*orbs%nkpts
        if (iorb <= orbs%norb) then
           if (orbs%efermi == -.1_gp .and. orbs%occup(iorb) < 1.0_gp) then
              orbs%efermi=orbs%eval(iorb)
           end if
        end if
        tt=builtin_rand(idum)
        orbs%eval(iorb)=orbs%eval(iorb)*(1.0_gp+max(input%Tel,1.0e-3_gp)*real(tt,gp))
        !use the first k-point to guess fermi energy input
     end do

     !correct the occupation numbers wrt fermi level
     call evaltoocc(iproc,nproc,.false.,input%Tel,orbs)

     !restore the occupation numbers
     call dcopy(orbs%norb*orbs%nkpts,orbse%eval(1),1,orbs%eval(1),1)

     i_all=-product(shape(orbse%eval))*kind(orbse%eval)
     deallocate(orbse%eval,stat=i_stat)
     call memocc(i_stat,i_all,'orbse%eval',subname)
  end if

  call deallocate_comms(commse,subname)

  i_all=-product(shape(norbsc_arr))*kind(norbsc_arr)
  deallocate(norbsc_arr,stat=i_stat)
  call memocc(i_stat,i_all,'norbsc_arr',subname)

  if (iproc == 0) then
     !gaussian estimation valid only for Free BC
     if (at%geocode == 'F') then
        write(*,'(1x,a,1pe9.2)') 'expected accuracy in energy ',accurex
        write(*,'(1x,a,1pe9.2)') &
          'expected accuracy in energy per orbital ',accurex/real(orbs%norb,kind=8)
        !write(*,'(1x,a,1pe9.2)') &
        !     'suggested value for gnrm_cv ',accurex/real(orbs%norb,kind=8)
     end if
  endif

  !here we can define the subroutine which generates the coefficients for the virtual orbitals
  call deallocate_gwf(G,subname)

  i_all=-product(shape(psigau))*kind(psigau)
  deallocate(psigau,stat=i_stat)
  call memocc(i_stat,i_all,'psigau',subname)

  call deallocate_orbs(orbse,subname)
<<<<<<< HEAD
     
END SUBROUTINE input_wf_diag
=======



END SUBROUTINE input_wf_diag
!!***

!contains





!!subroutine getLocalizedBasis(iproc, nproc, at, orbs, Glr, input, orbsLIN, commsLIN, rxyz, nspin, nlpspd, &
!!    proj, nscatterarr, ngatherarr, rhopot, GPU, pkernelseq, phi, hphi, trH, rxyzParabola, &
!!    idsxMin, idsxMax, infoBasisFunctions)
!!!
!!! Purpose:
!!! ========
!!!   Calculates the localized basis functions phi. These basis functions are eigenfunctions of the ordinary Hamiltonian
!!!   with an additional parabolic potential centered at the atoms. The eigenfunctions are determined by minimizing the trace.
!!!
!!! Calling arguments:
!!!   Input arguments
!!!   Output arguments
!!!    phi   the localized basis functions
!!!
!!use module_base
!!use module_types
!!use module_interfaces, except_this_one => getLocalizedBasis
!!  use Poisson_Solver
!!!use allocModule
!!implicit none
!!
!!! Calling arguments
!!integer:: iproc, nproc, idsxMin, idsxMax, infoBasisFunctions
!!type(atoms_data), intent(in) :: at
!!type(orbitals_data):: orbs
!!type(locreg_descriptors), intent(in) :: Glr
!!type(input_variables):: input
!!type(orbitals_data):: orbsLIN
!!type(communications_arrays):: commsLIN
!!real(8),dimension(3,at%nat):: rxyz, rxyzParabola
!!integer:: nspin
!!type(nonlocal_psp_descriptors), intent(in) :: nlpspd
!!real(wp), dimension(nlpspd%nprojel), intent(in) :: proj
!!integer, dimension(0:nproc-1,4), intent(in) :: nscatterarr !n3d,n3p,i3s+i3xcsh-1,i3xcsh
!!integer, dimension(0:nproc-1,2), intent(in) :: ngatherarr 
!!real(dp), dimension(*), intent(inout) :: rhopot
!!type(GPU_pointers), intent(inout) :: GPU
!!real(dp), dimension(:), pointer :: pkernelseq
!!real(8),dimension(orbsLIN%npsidim):: phi, hphi
!!real(8):: trH
!!
!!! Local variables
!!real(8) ::epot_sum,ekin_sum,eexctX,eproj_sum
!!integer:: iorb, jorb, j, icountSDSatur, iat, icountSwitch, idsx, icountDIISFailureTot, icountDIISFailureCons, itBest
!!integer:: istat, istart, jstart, ierr, i, i0, i1, i2, i3, j0, j1, ii, jj, ix0, iy0, iz0, iseg, jproc, it
!!integer:: itMax, nbasisPerAtForDebug, icount, ishift, ncong, ix, iy, iz, iiAt, info, lwork, iall, nvctrp
!!real(8),dimension(:),allocatable:: hphiold, alpha
!!real(8),dimension(:),allocatable:: phir, eval, work
!!real(8),dimension(:,:),allocatable:: HamSmall
!!real(8):: hxh, hyh, hzh, dis, tt, rr, trace, ddot, dnrm2, fnrm, fnrmMax, meanAlpha, gnrm, gnrm_zero
!!real(8):: kx, ky, kz, tt1, tt2, tt3, parabShift, gnrmMax, trHm1, trHm2, d2trH
!!type(workarr_sumrho) :: w
!!type(workarr_locham) :: w2
!!!integer,dimension(:),allocatable:: onWhichAtom
!!real(8),dimension(:),pointer:: phiWorkPointer
!!real(8),dimension(:),allocatable:: phiWorkPointer2
!!logical:: debug, precond, quiet, allowDIIS
!!logical,dimension(:),allocatable:: move
!!character(len=*),parameter:: subname='getLocalizedBasis'
!!real(8),dimension(:),allocatable:: diag, fnrmOldArr
!!real(8),dimension(:,:),allocatable:: fnrmArr, fnrmOvrlpArr
!!type(diis_objects):: diisLIN
!!type(diis_objects),dimension(:),allocatable:: diisArr
!!
!!
!!
!!call allocateLocalArrays()
!!
!!
!!
!!icountSDSatur=0
!!icountSwitch=0
!!icountDIISFailureTot=0
!!icountDIISFailureCons=0
!!
!!
!!! No DIIS in the beginning
!!call initializeDIISParameters(idsxMax)
!!allowDIIS=.true.
!!if(allowDIIS) then
!!else
!!    diisLIN%idsx=0
!!    call deallocate_diis_objects(diisLIN,subname)
!!end if
!!
!!
!!allocate(diisArr(orbsLIN%norb), stat=istat)
!!do iorb=1,orbsLIN%norb
!!    ! parameters for DIIS
!!    diisArr(iorb)%switchSD=.false.
!!    diisArr(iorb)%idiistol=0
!!    diisArr(iorb)%mids=1
!!    diisArr(iorb)%ids=0
!!    diisArr(iorb)%idsx=idsxMax
!!    diisArr(iorb)%energy_min=1.d10
!!    diisArr(iorb)%energy_old=1.d10
!!    diisArr(iorb)%energy=1.d10
!!    diisArr(iorb)%alpha=2.d0
!!    ! allocate only matrix, no history array (therefore '0')
!!    call allocate_diis_objects(diisArr(iorb)%idsx, 0, 1, diisArr(iorb), subname) ! 1 for k-points
!!end do
!!
!!
!!
!!
!!if(iproc==0) write(*,'(a)') '============================ basis functions creation... ============================'
!!itMax=10000
!!!alpha=1.d-3
!!alpha=1.d-2
!!precond=.true.
!!trHm1=0.d0
!!trHm2=0.d0
!!if(iproc==0) write(*,'(a,i0)') 'using DIIS with history length ', diisLIN%idsx
!!if(iproc==0) write(*,'(a,es12.5)') 'convergence criterion is', orbsLIN%convCrit
!!if(iproc==0) write(*,'(a,i0)') 'minimal number of iterations: ', orbsLIN%nItMin
!!if(iproc==0) write(*,'(a,i0)') 'maximal number of iterations: ', orbsLIN%nItMax
!!iterLoop: do it=1,itMax
!!    trace=0.d0
!!    fnrmMax=0.d0
!!    fnrm=0.d0
!!
!!    if (iproc==0) then
!!        write( *,'(1x,a,i0)') repeat('-',77 - int(log(real(it))/log(10.))) // ' iter=', it
!!    endif
!!
!!
!!    ! Orthonormalize the orbitals.
!!    if(iproc==0) then
!!        write(*,'(x,a)', advance='no') 'Orthonormalization... '
!!    end if
!!    call orthogonalize(iproc, nproc, orbsLIN, commsLIN, Glr%wfd, phi, input)
!!
!!    ! Untranspose phi
!!    call untranspose_v(iproc, nproc, orbsLIN, Glr%wfd, commsLIN, phi, work=phiWorkPointer)
!!
!!
!!    ! Calculate the unconstrained gradient.
!!    if(iproc==0) then
!!        write(*,'(a)', advance='no') 'Hamiltonian application... '
!!    end if
!!    call HamiltonianApplicationParabola(iproc,nproc,at,orbsLIN,input%hx,input%hy,input%hz,rxyz,&
!!         nlpspd,proj,Glr,ngatherarr,Glr%d%n1i*Glr%d%n2i*nscatterarr(iproc,2),&
!!         rhopot(1),&
!!         phi(1),hphi(1),ekin_sum,epot_sum,eexctX,eproj_sum,nspin,GPU, orbsLIN%onWhichAtom, rxyzParabola, pkernel=pkernelseq)
!!
!!
!!    ! Apply the orthoconstraint to the gradient. This subroutine also calculates the trace trH.
!!    if(iproc==0) then
!!        write(*,'(a)', advance='no') 'orthoconstraint... '
!!    end if
!!    call transpose_v(iproc, nproc, orbsLIN, Glr%wfd, commsLIN, hphi, work=phiWorkPointer)
!!    call transpose_v(iproc, nproc, orbsLIN, Glr%wfd, commsLIN, phi, work=phiWorkPointer)
!!    call orthoconstraintNotSymmetric(iproc, nproc, orbsLIN, commsLIN, Glr%wfd, phi, hphi, trH, diag)
!!
!!
!!    ! Calculate the norm of the gradient (fnrmArr) and determine the angle between the current gradient and that
!!    ! of the previous iteration (fnrmOvrlpArr).
!!    nvctrp=commsLIN%nvctr_par(iproc,1) ! 1 for k-point
!!    istart=1
!!    do iorb=1,orbsLIN%norb
!!        if(it>1) fnrmOvrlpArr(iorb,2)=ddot(nvctrp*orbs%nspinor, hphi(istart), 1, hphiold(istart), 1)
!!        fnrmArr(iorb,2)=ddot(nvctrp*orbs%nspinor, hphi(istart), 1, hphi(istart), 1)
!!        istart=istart+nvctrp*orbs%nspinor
!!    end do
!!    call mpi_allreduce(fnrmArr(1,2), fnrmArr(1,1), orbsLIN%norb, mpi_double_precision, mpi_sum, mpi_comm_world, ierr)
!!    call mpi_allreduce(fnrmOvrlpArr(1,2), fnrmOvrlpArr(1,1), orbsLIN%norb, mpi_double_precision, mpi_sum, mpi_comm_world, ierr)
!!
!!    ! Keep the gradient for the next iteration.
!!    if(it>1) then
!!        call dcopy(orbsLIN%norb, fnrmArr(1,1), 1, fnrmOldArr(1), 1)
!!    end if
!!
!!    ! Determine the gradient norm and its maximal component. In addition, adapt the
!!    !  step size for the steepest descent minimization (depending on the angle 
!!    ! between the current gradient and the one from the previous iteration).
!!    ! This is of course only necessary if we are using steepest descent and not DIIS.
!!    do iorb=1,orbsLIN%norb
!!        fnrm=fnrm+fnrmArr(iorb,1)
!!        if(fnrmArr(iorb,1)>fnrmMax) fnrmMax=fnrmArr(iorb,1)
!!        if(it>1 .and. diisLIN%idsx==0 .and. .not.diisLIN%switchSD) then
!!        ! Adapt step size for the steepest descent minimization.
!!            tt=fnrmOvrlpArr(iorb,1)/sqrt(fnrmArr(iorb,1)*fnrmOldArr(iorb))
!!            if(tt>.7d0) then
!!                alpha(iorb)=alpha(iorb)*1.05d0
!!            else
!!                alpha(iorb)=alpha(iorb)*.5d0
!!            end if
!!        end if
!!    end do
!!    fnrm=sqrt(fnrm)
!!    fnrmMax=sqrt(fnrmMax)
!!    ! Copy the gradient (will be used in the next iteration to adapt the step size).
!!    call dcopy(orbsLIN%norb*nvctrp*orbs%nspinor, hphi(1), 1, hphiold(1), 1)
!!
!!    ! Untranspose hphi.
!!    call untranspose_v(iproc, nproc, orbsLIN, Glr%wfd, commsLIN, hphi, work=phiWorkPointer)
!!    !deallocate(phiWorkPointer, stat=istat)
!!
!!
!!    ! Precondition the gradient
!!    if(iproc==0) then
!!        write(*,'(a)') 'preconditioning. '
!!    end if
!!    ncong=10
!!    gnrm=1.d3 ; gnrm_zero=1.d3
!!    if(precond) call preconditionallLIN(iproc, nproc, orbsLIN, Glr, input%hx, input%hy, input%hz, &
!!        ncong, hphi, gnrm, gnrm_zero, gnrmMax,  at%nat, rxyz, orbsLIN%onWhichAtom, at, it)
!!    !if(iproc==0) then
!!    !    write(*,'(a)') 'done. '
!!    !end if
!!
!!    tt=gnrm
!!    call mpi_allreduce(tt, gnrm, 1, mpi_double_precision, mpi_sum, mpi_comm_world, ierr)
!!    gnrm=sqrt(gnrm)
!!    tt=gnrmMax
!!    call mpi_allreduce(tt, gnrmMax, 1, mpi_double_precision, mpi_max, mpi_comm_world, ierr)
!!    gnrmMax=sqrt(gnrmMax)
!!
!!
!!    tt=sum(alpha)
!!    meanAlpha=tt/dble(orbsLIN%norb)
!!
!!    ! Keep the values of the two previous iterations
!!    trHm2=trHm1
!!    trHm1=trH 
!!    d2trH=trHm2-2.d0*trHm1+trH
!!
!!
!!
!!    if(iproc==0) write(*,'(x,a,i6,2es15.7,f14.7)') 'iter, fnrm, fnrmMax, trace', it, fnrm, fnrmMax, trH
!!    if(iproc==0) write(1000,'(i6,2es15.7,f15.7,es12.4)') it, fnrm, fnrmMax, trH, meanAlpha
!!    !if(fnrmMax<1.d0) allowDIIS=.true.
!!    !if(fnrmMax<1.d-2) then
!!    !if(fnrmMax<1.d-2 .and. it>=15) then
!!    if((fnrmMax<orbsLIN%convCrit .and. it>=orbsLIN%nItMin) .or. it>=orbsLIN%nItMax) then
!!        if(it>=orbsLIN%nItMax) then
!!            if(iproc==0) write(*,'(a,i0,a)') 'WARNING: not converged within ', it, &
!!                ' iterations! Exiting loop due to limitations of iterations.'
!!            if(iproc==0) write(*,'(a,2es15.7,f12.7)') 'Final values for fnrm, fnrmMax, trace: ', fnrm, fnrmMax, trH
!!            infoBasisFunctions=1
!!        else
!!            if(iproc==0) then
!!                write(*,'(a,i0,a,2es15.7,f12.7)') 'converged in ', it, ' iterations.'
!!                write (*,'(a,2es15.7,f12.7)') 'Final values for fnrm, fnrmMax, trace: ', fnrm, fnrmMax, trH
!!            end if
!!            infoBasisFunctions=0
!!        end if
!!        if(iproc==0) write(*,'(a)') '============================== basis functions created =============================='
!!        !allocate(phiWorkPointer(size(phi)), stat=istat)
!!        call untranspose_v(iproc, nproc, orbsLIN, Glr%wfd, commsLIN, phi, work=phiWorkPointer)
!!        !deallocate(phiWorkPointer, stat=istat)
!!        call plotOrbitals(iproc, orbsLIN, Glr, phi, at%nat, rxyz, orbsLIN%onWhichAtom, .5d0*input%hx, &
!!            .5d0*input%hy, .5d0*input%hz, 1)
!!        exit iterLoop
!!    end if
!!    if(fnrmMax<1.d2 .and. .not.precond) then
!!        if(iproc==0) write(*,'(a)') 'starting preconditioner...'
!!        alpha=10.d0*alpha
!!        precond=.true.
!!    end if
!!
!!
!!    call DIISorSD()
!!    if(iproc==0) then
!!        if(diisLIN%idsx>0) then
!!            write(*,'(x,3(a,i0))') 'DIIS informations: history length=',diisLIN%idsx, ', consecutive failures=', &
!!                icountDIISFailureCons, ', total failures=', icountDIISFailureTot
!!        else
!!            write(*,'(x,a,es9.3,a,i0)') 'steepest descent informations: mean alpha=', meanAlpha, &
!!            ', consecutive successes=', icountSDSatur
!!        end if
!!    end if
!!    if(.not. diisLIN%switchSD) call improve()
!!
!!
!!
!! 
!!
!!end do iterLoop
!!
!!
!!
!!
!!
!!
!!
!!
!!contains
!!
!!    subroutine initializeDIISParameters(idsxHere)
!!    ! Purpose:
!!    ! ========
!!    !   Initializes all parameters needed for the DIIS procedure.
!!    !
!!    ! Calling arguments
!!    !   idsx    DIIS history length
!!    !
!!    implicit none
!!    
!!    ! Calling arguments
!!    integer:: idsxHere
!!
!!    diisLIN%switchSD=.false.
!!    diisLIN%idiistol=0
!!    diisLIN%mids=1
!!    diisLIN%ids=0
!!    diisLIN%idsx=idsxHere
!!    diisLIN%energy_min=1.d10
!!    diisLIN%energy_old=1.d10
!!    diisLIN%energy=1.d10
!!    diisLIN%alpha=2.d0
!!    call allocate_diis_objects(diisLIN%idsx, orbsLIN%npsidim, 1, diisLIN, subname) ! 1 for k-points
!!    end subroutine initializeDIISParameters
!!
!!
!!    subroutine DIISorSD()
!!    if(diisLIN%switchSD) diisLIN%switchSD=.false.
!!    ! Determine wheter to use DIIS or SD
!!    if(trH<=diisLIN%energy_min) then
!!        ! everything ok
!!        diisLIN%energy_min=trH
!!        diisLIN%switchSD=.false.
!!        itBest=it
!!        icountSDSatur=icountSDSatur+1
!!        icountDIISFailureCons=0
!!        if(icountSDSatur>=10 .and. diisLIN%idsx==0 .and. allowDIIS) then
!!            ! switch back to DIIS 
!!            icountSwitch=icountSwitch+1
!!            !diisLIN%idsx=idsx
!!            idsx=max(idsxMin,idsxMax-icountSwitch)
!!            !diisLIN%idsx=idsxMax
!!            if(iproc==0) write(*,'(a,i0)') 'switch to DIIS with new history length ', idsx
!!            call initializeDIISParameters(idsx)
!!            !diisLIN%ids=0
!!            !diisLIN%mids=1
!!            !call allocate_diis_objects(diisLIN%idsx, orbsLIN%npsidim, 1, diisLIN, subname) ! 1 for k-points
!!            icountDIISFailureTot=0
!!            icountDIISFailureCons=0
!!        end if
!!    else
!!        ! the trace is growing.
!!        ! Count how many times this occurs and switch to SD after 3 times.
!!        icountDIISFailureCons=icountDIISFailureCons+1
!!        icountDIISFailureTot=icountDIISFailureTot+1
!!        icountSDSatur=0
!!        if((icountDIISFailureCons>=2 .or. icountDIISFailureTot>=3) .and. diisLIN%idsx>0) then
!!            alpha=1.d0
!!            if(iproc==0) then
!!                if(icountDIISFailureCons>=2) write(*,'(x,a,i0,a,es10.3)') 'DIIS failed ', &
!!                    icountDIISFailureCons, ' times consecutievly. Switch to SD with stepsize', alpha(1)
!!                if(icountDIISFailureTot>=3) write(*,'(x,a,i0,a,es10.3)') 'DIIS failed ', &
!!                    icountDIISFailureTot, ' times in total. Switch to SD with stepsize', alpha(1)
!!            end if
!!            ! Try to get back the orbitals of the best iteration. This is possible if
!!            ! these orbitals are still present in the DIIS history.
!!            if(it-itBest<diisLIN%idsx) then
!!               if(iproc==0) then
!!                   if(iproc==0) write(*,'(x,a,i0,a)')  'Recover the orbitals from iteration ', &
!!                       itBest, ' which are the best so far.'
!!               end if
!!               ii=modulo(diisLIN%mids-(it-itBest),diisLIN%mids)
!!               !write(*,'(a,2i5)') 'diisLIN%mids, ii', diisLIN%mids, ii
!!               nvctrp=commsLIN%nvctr_par(iproc,1) ! 1 for k-point
!!               call dcopy(orbsLIN%norb*nvctrp, diisLIN%psidst(ii*nvctrp*orbsLIN%norb+1), 1, phi(1), 1)
!!            end if
!!            call deallocate_diis_objects(diisLIN, subname)
!!            diisLIN%idsx=0
!!            diisLIN%switchSD=.true.
!!        end if
!!    end if
!!    end subroutine DIISorSD
!!
!!
!!    subroutine improve()
!!    ! For DIIS 
!!    if (diisLIN%idsx > 0) then
!!       diisLIN%mids=mod(diisLIN%ids,diisLIN%idsx)+1
!!       diisLIN%ids=diisLIN%ids+1
!!       do iorb=1,orbsLIN%norb
!!           diisArr(iorb)%mids=mod(diisArr(iorb)%ids,diisArr(iorb)%idsx)+1
!!           diisArr(iorb)%ids=diisArr(iorb)%ids+1
!!       end do
!!    end if
!!
!!    ! Follow the gradient using steepest descent.
!!    ! The same, but transposed
!!    !allocate(phiWorkPointer(size(phi)), stat=istat)
!!    call transpose_v(iproc, nproc, orbsLIN, Glr%wfd, commsLIN, hphi, work=phiWorkPointer)
!!    
!!    ! steepest descent
!!    if(diisLIN%idsx==0) then
!!        istart=1
!!        nvctrp=commsLIN%nvctr_par(iproc,1) ! 1 for k-point
!!        do iorb=1,orbsLIN%norb
!!            call daxpy(nvctrp*orbs%nspinor, -alpha(iorb), hphi(istart), 1, phi(istart), 1)
!!            istart=istart+nvctrp*orbs%nspinor
!!        end do
!!    else
!!        ! DIIS
!!        quiet=.true. ! less output
!!        call psimix(iproc, nproc, orbsLIN, commsLIN, diisLIN, hphi, phi, quiet)
!!        !call psimixVariable(iproc, nproc, orbsLIN, commsLIN, diisLIN, diisArr, hphi, phi, quiet)
!!    end if
!!    !deallocate(phiWorkPointer, stat=istat)
!!    end subroutine improve
!!
!!
!!
!!    subroutine allocateLocalArrays()
!!    !
!!    ! Purpose:
!!    ! ========
!!    !   This subroutine allocates all local arrays.
!!    !
!!
!!    allocate(hphiold(orbsLIN%npsidim), stat=istat)
!!    call memocc(istat, orbsLIN%npsidim, 'hphiold', subname)
!!
!!    allocate(alpha(orbsLIN%norb), stat=istat)
!!    call memocc(istat, orbsLIN%norbp, 'alpha', subname)
!!
!!    allocate(fnrmArr(orbsLIN%norb,2), stat=istat)
!!    call memocc(istat, orbsLIN%norb*2, 'fnrmArr', subname)
!!
!!    allocate(fnrmOldArr(orbsLIN%norb), stat=istat)
!!    call memocc(istat, orbsLIN%norb, 'fnrmOldArr', subname)
!!
!!    allocate(fnrmOvrlpArr(orbsLIN%norb,2), stat=istat)
!!    call memocc(istat, orbsLIN%norb*2, 'fnrmOvrlpArr', subname)
!!
!!    allocate(phiWorkPointer(size(phi)), stat=istat)
!!    call memocc(istat, size(phi), 'phiWorkPointer', subname)
!!    
!!    allocate(diag(orbsLIN%norb), stat=istat)
!!    
!!    ! Allocate the work arrays which will be used for the preconditioning.
!!    call initialize_work_arrays_locham(Glr,orbs%nspinor,w2)
!!
!!    end subroutine allocateLocalArrays
!!
!!
!!    subroutine deallocateLocalArrays()
!!    !
!!    ! Purpose:
!!    ! ========
!!    !   This subroutine deallocate all local arrays.
!!    !
!!
!!    call deallocate_work_arrays_locham(Glr,w2)
!!    
!!    iall=-product(shape(hphiold))*kind(hphiold)
!!    deallocate(hphiold, stat=istat)
!!    call memocc(istat, iall, 'hphiold', subname)
!!    
!!    iall=-product(shape(alpha))*kind(alpha)
!!    deallocate(alpha, stat=istat)
!!    call memocc(istat, iall, 'alpha', subname)
!!
!!    iall=-product(shape(phiWorkPointer))*kind(phiWorkPointer)
!!    deallocate(phiWorkPointer, stat=istat)
!!    call memocc(istat, iall, 'phiWorkPointer', subname)
!!    
!!    ! if diisLIN%idsx==0, these arrays have already been deallocated
!!    if(diisLIN%idsx>0 .and. idsxMax>0) call deallocate_diis_objects(diisLIN,subname)
!!
!!    end subroutine deallocateLocalArrays
!!
!!
!!end subroutine getLocalizedBasis





!END SUBROUTINE input_wf_diag






!subroutine plotOrbitals(iproc, orbs, Glr, phi, nat, rxyz, onWhichAtom, hxh, hyh, hzh, it)
subroutine plotOrbitals(iproc, orbs, Glr, phi, nat, rxyz, onWhichAtom, hxh, hyh, hzh, it)
!
! Plots the orbitals
!
use module_base
use module_types
implicit none

! Calling arguments
integer:: iproc
type(orbitals_data), intent(inout) :: orbs
type(locreg_descriptors), intent(in) :: Glr
real(8),dimension((Glr%wfd%nvctr_c+7*Glr%wfd%nvctr_f)*orbs%nspinor*orbs%norbp):: phi
integer:: nat
real(8),dimension(3,nat):: rxyz
integer,dimension(orbs%norbp):: onWhichAtom
real(8):: hxh, hyh, hzh
integer:: it

integer:: ix, iy, iz, ix0, iy0, iz0, iiAt, jj, iorb, i1, i2, i3, istart, ii, istat
real(8),dimension(:),allocatable:: phir
type(workarr_sumrho) :: w

allocate(phir(Glr%d%n1i*Glr%d%n2i*Glr%d%n3i), stat=istat)

call initialize_work_arrays_sumrho(Glr,w)

istart=0
   
!write(*,*) 'write, orbs%nbasisp', orbs%norbp
    orbLoop: do iorb=1,orbs%norbp
        call daub_to_isf(Glr,w,phi(istart+1),phir(1))
        iiAt=onWhichAtom(iorb)
        ix0=nint(rxyz(1,iiAt)/hxh)
        iy0=nint(rxyz(2,iiAt)/hyh)
        iz0=nint(rxyz(3,iiAt)/hzh)

        jj=0
        open(unit=(iproc+1)*1000000+it*1000+iorb*10+7)
        open(unit=(iproc+1)*1000000+it*1000+iorb*10+8)
        open(unit=(iproc+1)*1000000+it*1000+iorb*10+9)
        do i3=1,Glr%d%n3i
            do i2=1,Glr%d%n2i
                do i1=1,Glr%d%n1i
                   jj=jj+1
                   ! z component of point jj
                   iz=jj/(Glr%d%n2i*Glr%d%n1i)
                   ! Subtract the 'lower' xy layers
                   ii=jj-iz*(Glr%d%n2i*Glr%d%n1i)
                   ! y component of point jj
                   iy=ii/Glr%d%n1i
                   ! Subtract the 'lower' y rows
                   ii=ii-iy*Glr%d%n1i
                   ! x component
                   ix=ii

                   if(iy==ix0 .and. iz==iz0) write((iproc+1)*1000000+it*1000+iorb*10+7,*) ix, phir(jj)
                   ! Write along y-axis
                   if(ix==ix0 .and. iz==iz0) write((iproc+1)*1000000+it*1000+iorb*10+8,*) iy, phir(jj)
                   ! Write along z-axis
                   if(ix==ix0 .and. iy==iy0) write((iproc+1)*1000000+it*1000+iorb*10+9,*) iz, phir(jj)


                end do
            end do
        end do
        close(unit=(iproc+1)*1000000+it*1000+iorb*10+7)
        close(unit=(iproc+1)*1000000+it*1000+iorb*10+8)
        close(unit=(iproc+1)*1000000+it*1000+iorb*10+9)

        istart=istart+(Glr%wfd%nvctr_c+7*Glr%wfd%nvctr_f)*orbs%nspinor

    end do orbLoop

call deallocate_work_arrays_sumrho(w)
deallocate(phir, stat=istat)


end subroutine plotOrbitals







!!subroutine transformHam(iproc, nproc, orbs, comms, phi, hphi, HamSmall)
!!!
!!! Purpose:
!!! =======
!!!   Builds the Hamiltonian in the basis of the localized basis functions phi. To do so, it gets all basis
!!!   functions |phi_i> and H|phi_i> and then calculates H_{ij}=<phi_i|H|phi_j>. The basis functions phi are
!!!   provided in the transposed form.
!!!
!!! Calling arguments:
!!! ==================
!!!   Input arguments
!!!     HamLarge   Hamiltonian in large basis
!!!     phi        small basis set
!!!   Output arguments
!!!     HamSmall   Hamiltonian in small basis
!!!
!!use module_base
!!use module_types
!!implicit none
!!
!!! Calling arguments
!!integer:: iproc, nproc
!!type(orbitals_data), intent(inout) :: orbs
!!type(communications_arrays), intent(in) :: comms
!!real(8),dimension(sum(comms%nvctr_par(iproc,1:orbs%nkptsp))*orbs%nspinor,orbs%norb), intent(in) :: phi, hphi
!!real(8),dimension(orbs%norb,orbs%norb),intent(out):: HamSmall
!!
!!! Local variables
!!integer:: iorb, jorb, istat, ierr, nvctrp, iall
!!real(8),dimension(:,:),allocatable:: HamTemp
!!character(len=*),parameter:: subname='transformHam'
!!
!!
!!! Allocate a temporary array if there are several MPI processes
!!if(nproc>1) then
!!    allocate(HamTemp(orbs%norb,orbs%norb), stat=istat)
!!    call memocc(istat, orbs%norb*orbs%norb, 'HamTemp', subname)
!!end if
!!
!!! nvctrp is the amount of each phi hold by the current process
!!nvctrp=sum(comms%nvctr_par(iproc,1:orbs%nkptsp))*orbs%nspinor
!!
!!! Build the Hamiltonian. In the parallel case, each process writes its Hamiltonian in HamTemp
!!! and a mpi_allreduce sums up the contribution from all processes.
!!if(nproc==1) then
!!    call dgemm('t', 'n', orbs%norb, orbs%norb, nvctrp, 1.d0, phi(1,1), nvctrp, &
!!               hphi(1,1), nvctrp, 0.d0, HamSmall(1,1), orbs%norb)
!!else
!!    call dgemm('t', 'n', orbs%norb, orbs%norb, nvctrp, 1.d0, phi(1,1), nvctrp, &
!!               hphi(1,1), nvctrp, 0.d0, HamTemp(1,1), orbs%norb)
!!end if
!!if(nproc>1) then
!!    call mpi_allreduce(HamTemp(1,1), HamSmall(1,1), orbs%norb**2, mpi_double_precision, mpi_sum, mpi_comm_world, ierr)
!!end if
!!
!!if(nproc>1) then
!!   iall=-product(shape(HamTemp))*kind(HamTemp)
!!   deallocate(HamTemp,stat=istat)
!!   call memocc(istat, iall, 'HamTemp', subname)
!!end if
!!
!!end subroutine transformHam
!!
!!
!!
!!
!!
!!subroutine initializeParameters(iproc, nproc, Glr, orbs, orbsLIN, commsLIN, at, phi, input, rxyz, occupForInguess)
!!!
!!! Purpose:
!!! ========
!!!   This subroutine initializes all parameters needed for the linear scaling version.
!!!
!!! Calling arguments:
!!! ==================
!!!   Input arguments
!!!   Output arguments
!!!
!!use module_base
!!use module_types
!!use module_interfaces, except_this_one => initializeParameters
!!implicit none
!!
!!! Calling arguments
!!integer:: iproc, nproc
!!type(locreg_descriptors), intent(in) :: Glr
!!type(orbitals_data), intent(inout) :: orbs
!!type(orbitals_data), intent(out) :: orbsLIN
!!type(communications_arrays), intent(in) :: commsLIN
!!type(atoms_data), intent(in) :: at
!!real(8),dimension(:),allocatable:: phi
!!type(input_variables), intent(in) :: input
!!real(8),dimension(3,at%nat):: rxyz
!!real(8),dimension(32,at%nat):: occupForInguess
!!
!!! Local variables
!!integer:: ii, jproc, jj, istat, iorb, i, jorb, ierr, ii2, j, istart, jstart, iat, ityp, iall, norb_tot, iiOrb
!!real(8):: tt, ddot
!!integer,dimension(:),allocatable:: norb_par
!!real(8),dimension(:),pointer:: phiWorkPointer
!!integer,dimension(:),allocatable:: nbasisPerAt, nbasisArr, orbsPerAt
!!character(len=*),parameter:: subname='initializeParameters'
!!character(len=20):: atomname
!!
!!! Copy everything
!!orbsLin=orbs
!!
!!! Decide wheter quadratic or quartic potential
!!orbsLIN%power=4  ! quartic
!!!orbsLIN%power=2  ! quadratic
!!
!!if(iproc==0) then
!!    if(orbsLIN%power==2) then
!!        write(*,'(a)') 'The basis functions are created using a parabolic potential.'
!!    else if(orbsLIN%power==4) then
!!        write(*,'(a)') 'The basis functions are created using a quartic potential.'
!!    else
!!        write(*,'(a,i0,a)') 'ERROR: can only use parabolic or quartic potentials, but found power ', orbsLIN%power, '!' 
!!        stop
!!    end if
!!end if
!!
!!! Number of basis functions
!!allocate(nbasisPerAt(at%nat), stat=istat)
!!call memocc(istat, at%nat, 'nbasisPerAt', subname)
!!
!!! Read in the number of basis functions per atom type and save this information
!!! in the array nbasisPerAt.
!!allocate(orbsPerAt(at%ntypes), stat=istat)
!!allocate(orbsLIN%parabPrefacArr(at%ntypes), stat=istat)
!!open(unit=999, file='orbitalsValues')
!!read(999,*) orbsLIN%nItMin, orbsLIN%nItMax
!!read(999,*) orbsLIN%convCritInit, orbsLIN%convCritFinal
!!read(999,*) orbsLIN%DIISHistMin, orbsLIN%DIISHistMax
!!if(orbsLIN%DIISHistMin>orbsLIN%DIISHistMax) then
!!    if(iproc==0) write(*,'(a,i0,a,i0,a)') 'ERROR: DIISHistMin must not be larger than &
!!    & DIISHistMax, but you chose ', orbsLIN%DIISHistMin, ' and ', orbsLIN%DIISHistMax, '!'
!!    stop
!!end if
!!do iat=1,at%ntypes
!!    read(999,*) atomname, orbsPerAt(iat), orbsLIN%parabPrefacArr(iat)
!!    if(mod(orbsPerAt(iat),7)/=0) then
!!        !write(*,'(a,a,a,i0)') 'ERROR: the number of orbitals per atom must be a multiple of 7, but for ',trim(atomname),' we found ', orbsPerAt(iat)
!!        !stop
!!    end if
!!    if(iproc==0) write(*,'(a,a,a,i0,a,es9.3)') 'parameters for atom ', trim(atomname), &
!!        ': number of basis functions=', orbsPerAt(iat), ', prefactor=', orbsLIN%parabPrefacArr(iat)
!!    !do
!!    !    ishell=ii+occupForInguess(iat, ishell)
!!    !end do
!!    !occupForInguess
!!end do
!!close(unit=999) 
!!!open(unit=999, file='parabolaValues')
!!!do iat=1,at%ntypes
!!!    read(999,*) atomname, orbsLIN%parabPrefacArr(iat)
!!!    if(iproc==0) write(*,'(a,a,a,es12.4)') 'parabola value for ', trim(atomname),' is:', orbsLIN%parabPrefacArr(iat)
!!!end do
!!!close(unit=999)
!!
!!
!!! Count how many basis functions we have.
!!do iat=1,at%nat
!!    ityp=at%iatype(iat)
!!    nbasisPerAt(iat)=orbsPerAt(at%iatype(iat))
!!end do
!!orbs%nbasis=sum(nbasisPerAt) ! Choose such that they can be evenly distributed
!!deallocate(orbsPerAt, stat=istat)
!!
!!
!!! Determine how many orbitals shall be treated by each process.
!!! tt gives the ideal split. Unfortunately this will likely not be an integer.
!!tt=dble(orbs%nbasis)/dble(nproc)
!!orbs%nbasisp=floor(tt)
!!! Each process will handle floor(tt) orbitals.
!!! Since some orbitals are remaining if tt was not an integer, calculate the number of orbitals
!!! that some processors have to handle on top. This number is given by ii.
!!tt=tt-dble(floor(tt))
!!ii=int(tt*nproc)
!!do jproc=0,ii-1
!!    if(iproc==jproc) orbs%nbasisp=orbs%nbasisp+1
!!end do
!!if(ii==0) then
!!    if(iproc==0) write(*,'(a,2(i0,a))') 'Processes from 0 to ',nproc-1,' treat ',orbs%nbasisp,' orbitals.'
!!else
!!    if(iproc==0) write(*,'(a,5(i0,a))') 'Processes from 0 to ',ii-1,' treat ',orbs%nbasisp, &
!!        ' orbitals, processes from ',ii,' to ',nproc-1,' treat ',orbs%nbasisp-1,' orbitals.'
!!end if
!!
!!! The number of orbitals handled by each preocessor is stored in orbsLIN%norb_par.
!!! The local array norb_par is used to collect the data and is then deallocated
!!allocate(norb_par(0:nproc-1), stat=istat)
!!call memocc(istat, nproc, 'norb_par', subname)
!!norb_par=0
!!norb_par(iproc)=orbs%nbasisp
!!call mpi_allreduce(norb_par(0), orbsLIN%norb_par, nproc, mpi_integer, mpi_sum, mpi_comm_world, ierr)
!!
!!iall=-product(shape(norb_par))*kind(norb_par)
!!deallocate(norb_par, stat=istat)
!!call memocc(istat, iall, 'norb_par', subname)
!!
!!if(.not.allocated(orbsLIN%onWhichAtom)) allocate(orbsLIN%onWhichAtom(orbs%nbasisp), &
!!    stat=istat) ; if(istat/=0) stop 'ERROR in allocating onWhichAtom'
!!if(.not.allocated(orbsLIN%orbitalNumber)) allocate(orbsLIN%orbitalNumber(orbs%nbasisp), &
!!    stat=istat) ; if(istat/=0) stop 'ERROR in allocating onWhichAtom'
!!if(.not.allocated(orbsLIN%parabolaShift)) allocate(orbsLIN%parabolaShift(3,orbs%nbasisp), &
!!    stat=istat) ; if(istat/=0) stop 'ERROR in allocating onWhichAtom'
!!
!!
!!! Distribute the centers of the parabolic potential among the MPI processes.
!!! There are four counters:
!!!   jproc: indicates which MPI process is handling the basis function which is being treated
!!!   ii: counts the atom numbers
!!!   jj: counts the orbitals handled by a given process
!!!   iiOrb: counts the number of orbitals for a given atoms thas has already been assigned
!!!   ii2: counts the number of basis functions for a given atom which are on the 'previous' MPI process
!!!        and then stores this number in orbsLIN%nbasisOnPreviousMPI.
!!!        (example: MPI 0 handles 4 orbitals centered on atom i and MPI 1 handles the remaining 8, then
!!!         orbsLIN%nbasisOnPreviousMPI will have the value 4 for MPI 1)
!!jproc=0
!!ii=1
!!jj=0
!!ii2=0
!!iiOrb=0
!!orbsLIN%onWhichAtom=-1
!!orbsLIN%orbitalNumber=-1
!!!write(*,'(a,i2,3x,20i4)') 'iproc, nbasisPerAt', iproc, nbasisPerAt
!!
!!! THERE IS A PROBLEM WHEN ONLY 1 ORBITAL PER ATOM
!!do iorb=1,orbs%nbasis
!!call mpi_barrier(mpi_comm_world, ierr)
!!
!!    ! Switch to the next MPI process if the numbers of orbitals for a given
!!    ! MPI process is reached.
!!    if(jj==orbsLIN%norb_par(jproc)) then
!!        jproc=jproc+1
!!  !if(iproc==0) write(*,'(a,4i5)') 'iorb, jj, ii, ii2', iorb, jj, ii, ii2
!!        if(iproc==jproc .and. iiorb/=nbasisPerAt(max(ii,1))) orbsLIN%nbasisOnPreviousMPI=ii2
!!        jj=0
!!        ii2=0
!!    end if
!!    
!!    ! Switch to the next atom if the number of basis functions for this atom is reached.
!!    !if(mod(iorb,nbasisPerAt(max(ii,1)))==1 .or. nbasisPerAt(max(ii,1))==1) then
!!    !if((ii==0 .or. (ii2>1 .and. mod(ii2,nbasisPerAt(max(ii,1)))==1)) .or. nbasisPerAt(max(ii,1))==1) then
!!
!!    !if(iiOrb==nbasisPerAt(max(ii,1)) .or. nbasisPerAt(max(ii,1))==1) then
!!    if(iiOrb==nbasisPerAt(max(ii,1))) then
!!        ii=ii+1
!!        ii2=0
!!        iiOrb=0
!!    end if
!!    ii2=ii2+1
!!    jj=jj+1
!!    iiOrb=iiOrb+1
!!    !if(iproc==0) write(*,'(a,4i5)') 'iorb, ii, jj, jproc', iorb, ii, jj, jproc
!!    if(iproc==jproc) orbsLIN%onWhichAtom(jj)=ii
!!    if(iproc==jproc) orbsLIN%orbitalNumber(jj)=iiOrb
!!    !write(*,'(a,i2,i3,3x,20i4)') 'iproc, iorb, orbsLIN%onWhichAtom, orbsLIN%orbitalNumber', iproc, iorb, orbsLIN%onWhichAtom, orbsLIN%orbitalNumber
!!
!!end do    
!!orbsLIN%orbitalNumber=orbsLIN%orbitalNumber!+orbsLIN%nbasisOnPreviousMPI
!!do iorb=1,orbs%nbasisp
!!    !ii=mod(orbsLIN%orbitalNumber(iorb)-1,7)+1
!!    !tt=dble(ceiling(dble(orbsLIN%orbitalNumber(iorb))/7.d0))
!!    !tt=1.d0
!!    !select case(ii)
!!    !case(1)
!!    !    orbsLIN%parabolaShift(1,iorb)=0.d0
!!    !    orbsLIN%parabolaShift(2,iorb)=0.d0
!!    !    orbsLIN%parabolaShift(3,iorb)=0.d0
!!    !case(2)
!!    !    orbsLIN%parabolaShift(1,iorb)=-1.d-1*tt
!!    !    orbsLIN%parabolaShift(2,iorb)=0.d0
!!    !    orbsLIN%parabolaShift(3,iorb)=0.d0
!!    !case(3)
!!    !    orbsLIN%parabolaShift(1,iorb)=1.d-1*tt
!!    !    orbsLIN%parabolaShift(2,iorb)=0.d0
!!    !    orbsLIN%parabolaShift(3,iorb)=0.d0
!!    !case(4)
!!    !    orbsLIN%parabolaShift(1,iorb)=0.d0
!!    !    orbsLIN%parabolaShift(2,iorb)=-1.d-1*tt
!!    !    orbsLIN%parabolaShift(3,iorb)=0.d0
!!    !case(5)
!!    !    orbsLIN%parabolaShift(1,iorb)=0.d0
!!    !    orbsLIN%parabolaShift(2,iorb)=1.d-1*tt
!!    !    orbsLIN%parabolaShift(3,iorb)=0.d0
!!    !case(6)
!!    !    orbsLIN%parabolaShift(1,iorb)=0.d0
!!    !    orbsLIN%parabolaShift(2,iorb)=0.d0
!!    !    orbsLIN%parabolaShift(3,iorb)=-1.d-1*tt
!!    !case(7)
!!    !    orbsLIN%parabolaShift(1,iorb)=0.d0
!!    !    orbsLIN%parabolaShift(2,iorb)=0.d0
!!    !    orbsLIN%parabolaShift(3,iorb)=1.d-1*tt
!!    !end select
!!    orbsLIN%parabolaShift(1,iorb)=0.d0
!!    orbsLIN%parabolaShift(2,iorb)=0.d0
!!    orbsLIN%parabolaShift(3,iorb)=0.d0
!!!write(*,'(a,2i5,3es9.2)') 'iproc, iorb, orbsLIN%parabolaShift(:,iorb)', iproc, iorb, orbsLIN%parabolaShift(:,iorb)
!!end do
!!
!!!write(*,'(a,i2,3x,200i4)') 'iproc, orbsLIN%onWhichAtom', iproc, orbsLIN%onWhichAtom
!!!write(*,'(a,i2,3x,200i4)') 'iproc, orbsLIN%orbitalNumber', iproc, orbsLIN%orbitalNumber
!!!write(*,'(a,i2,3x,200i4)') 'iproc, orbsLIN%nbasisOnPreviousMPI', iproc, orbsLIN%nbasisOnPreviousMPI
!!iall=-product(shape(nbasisPerAt))*kind(nbasisPerAt)
!!deallocate(nbasisPerAt, stat=istat)
!!call memocc(istat, iall, 'nbasisPerAt', subname)
!!
!!
!!! Now adapt a few parameters in orbsLin%norb
!!
!!! The number of orbitals in orbsLIN is the number of basis functions
!!orbsLin%norb=orbs%nbasis
!!! At the moment only working for closed shell!
!!orbsLin%norbu=orbs%nbasis
!!orbsLin%norbp=orbs%nbasisp
!!if(orbsLIN%norbd>0) stop 'ERROR: not yet implemented for nspin=2!'
!!
!!! READ IN THE PREFACTOR FOR THE PARABOLIC POTENTIAL
!!!open(unit=999, file='parabPrefac')
!!!read(999,*) orbsLIN%parabPrefac
!!!read(999,*) orbsLIN%parabMaxVal
!!!close(unit=999)
!!
!!! Read in the prefactors for the parabola centered at the atoms. Each atom type
!!! has it own value.
!!!allocate(orbsLIN%parabPrefacArr(at%ntypes), stat=istat)
!!!open(unit=999, file='parabolaValues')
!!!do iat=1,at%ntypes
!!!    read(999,*) atomname, orbsLIN%parabPrefacArr(iat)
!!!    if(iproc==0) write(*,'(a,a,a,es12.4)') 'parabola value for ', trim(atomname),' is:', orbsLIN%parabPrefacArr(iat)
!!!end do
!!!close(unit=999)
!!
!!! orbsLIN%isorb is the 'first' orbital for a given MPI process.
!!norb_tot=0
!!do jproc=0,iproc-1
!!   norb_tot=norb_tot+orbsLIN%norb_par(jproc)
!!end do
!!!reference orbital for process
!!orbsLIN%isorb=norb_tot
!!
!!
!!! I don't know what this means, but it seems that it is necessary.
!!nullify(orbsLIN%spinsgn)
!!allocate(orbsLIN%spinsgn(orbs%nbasis), stat=istat)
!!orbsLIN%spinsgn=1.d0  ! WHY LIKE THIS?
!!
!!! I don't know what this means, but it seems that it is necessary.
!!nullify(orbsLIN%iokpt)
!!allocate(orbsLIN%iokpt(orbs%nbasisp), stat=istat)
!!orbsLIN%iokpt=1 ! WHY LIKE THIS?
!!
!!! I don't know what this means, but it seems that it is necessary.
!!nullify(orbsLIN%occup)
!!allocate(orbsLIN%occup(orbs%nbasis), stat=istat)
!!orbsLIN%occup=2.d0  ! WHY LIKE THIS?
!!
!!! The eigenvalues from the input guess. They are used for the preconditioning.
!!nullify(orbsLIN%eval)
!!allocate(orbsLIN%eval(orbs%nbasis), stat=istat)
!!orbsLIN%eval=-.5d0
!!
!!
!!! Assign the parameters needed for the communication to commsLIN.
!!call orbitals_communicators(iproc,nproc,Glr,orbsLIN,commsLIN)
!!
!!
!!! Allocate phi and initialize it at random
!!allocate(phi(orbsLIN%npsidim), stat=istat)
!!call initRandomSeed(iproc, 1)
!!call random_number(phi)
!!
!!!write(*,*) 'calling createInputGuess'
!!!call createInputGuess(iproc, orbsLIN, Glr, input, at, rxyz, phi)
!!
!!! Orthonormalize phi.
!!allocate(phiWorkPointer(size(phi)), stat=istat)
!!call transpose_v(iproc, nproc, orbsLIN, Glr%wfd, commsLIN, phi, work=phiWorkPointer)
!!call orthogonalize(iproc, nproc, orbsLIN, commsLIN, Glr%wfd, phi, input)
!!call untranspose_v(iproc, nproc, orbsLIN, Glr%wfd, commsLIN, phi, work=phiWorkPointer)
!!deallocate(phiWorkPointer, stat=istat)
!!
!!
!!end subroutine initializeParameters
!!
!!
!!
!!
!!
!!
!!
!!subroutine diagonalizeHamiltonian(iproc, nproc, orbsLIN, HamSmall, eval)
!!!
!!! Purpose:
!!! ========
!!!   Diagonalizes the Hamiltonian HamSmall and makes sure that all MPI processes give
!!!   the same result. This is done by requiring that the first entry of each vector
!!!   is positive.
!!!
!!! Calling arguments:
!!! ==================
!!!   Input arguments
!!!     iproc     process ID
!!!     nproc     number of MPI processes
!!!     orbsLIN   type containing many parameters
!!!   Input / Putput arguments
!!!     HamSmall  on input: the Hamiltonian
!!!               on exit: the eigenvectors
!!!   Output arguments
!!!     eval      the associated eigenvalues 
!!!
!!use module_base
!!use module_types
!!implicit none
!!
!!! Calling arguments
!!integer:: iproc, nproc
!!type(orbitals_data), intent(inout) :: orbsLIN
!!real(8),dimension(orbsLIN%norb, orbsLIN%norb):: HamSmall
!!real(8),dimension(orbsLIN%norb):: eval
!!
!!! Local variables
!!integer:: lwork, info, istat, i, iorb, jorb
!!real(8),dimension(:),allocatable:: work
!!
!!
!!! Diagonalize the Hamiltonian 
!!lwork=-1 
!!allocate(work(1), stat=istat) ; if(istat/=0) stop 'ERROR in allocating work' 
!!call dsyev('v', 'l', orbsLIN%norb, HamSmall(1,1), orbsLIN%norb, eval(1), work(1), lwork, info) 
!!lwork=work(1) 
!!deallocate(work, stat=istat) ; if(istat/=0) stop 'ERROR in deallocating work' 
!!allocate(work(lwork), stat=istat) ; if(istat/=0) stop 'ERROR in allocating work' 
!!call dsyev('v', 'l', orbsLIN%norb, HamSmall(1,1), orbsLIN%norb, eval(1), work(1), lwork, info) 
!!
!!! Make sure that the eigenvectors are the same for all MPI processes. To do so, require that 
!!! the first entry of each vector is positive.
!!do iorb=1,orbsLIN%norb
!!    if(HamSmall(1,iorb)<0.d0) then
!!        do jorb=1,orbsLIN%norb
!!            HamSmall(jorb,iorb)=-HamSmall(jorb,iorb)
!!        end do
!!    end if
!!end do
!!
!!
!!!! Write the eigenvalues.
!!!if(iproc==0) write(*,'(/,a)') 'The eigenvalues:'
!!!do i=1,orbsLIN%norb
!!!    !if(i==p%norb) then
!!!    !    message=' <-- HOMO'
!!!    !else if(i==p%norb+1) then
!!!    !    message=' <-- LUMO'
!!!    !else
!!!    !    message=''
!!!    !end if
!!!    !write(*,'(a,i0,a,es10.3,a)') 'eval(',i,') = ', eval(i), message
!!!    if(iproc==0) write(*,'(a,i0,a,es10.3)') 'eval(',i,') = ', eval(i)
!!!end do
!!
!!
!!end subroutine diagonalizeHamiltonian
!!
!!
!!
!!
!!
!!subroutine buildWavefunction(iproc, nproc, orbs, orbsLIN, comms, commsLIN, phiOld, phiNew, HamSmall)
!!
!!use module_base
!!use module_types
!!implicit none
!!
!!! Calling arguments
!!integer:: iproc, nproc
!!type(orbitals_data), intent(in) :: orbs
!!type(orbitals_data), intent(in) :: orbsLIN
!!type(communications_arrays), intent(in) :: comms
!!type(communications_arrays), intent(in) :: commsLIN
!!real(8),dimension(sum(commsLIN%nvctr_par(iproc,1:orbsLIN%nkptsp))*orbsLIN%nspinor,orbsLIN%norb) :: phiOld
!!!real(8),dimension(sum(commsLIN%nvctr_par(iproc,1:orbsLIN%nkptsp))*orbsLIN%nspinor,orbs%norb) :: phiNew
!!real(8),dimension(sum(comms%nvctr_par(iproc,1:orbs%nkptsp))*orbs%nspinor,orbs%norb) :: phiNew
!!real(8),dimension(orbsLIN%norb,orbsLIN%norb):: HamSmall
!!
!!! Local variables
!!integer:: nvctrp
!!
!!
!!! Is this necessary??
!!phiNew=0.d0
!!
!!!nvctrp=sum(commsLIN%nvctr_par(iproc,1:orbsLIN%nkptsp))*orbsLIN%nspinor
!!nvctrp=sum(comms%nvctr_par(iproc,1:orbs%nkptsp))*orbs%nspinor
!!call dgemm('n', 'n', nvctrp, orbs%norb, orbsLIN%norb, 1.d0, phiOld(1,1), nvctrp, HamSmall(1,1), &
!!           orbsLIN%norb, 0.d0, phiNew(1,1), nvctrp)
!!
!!
!!
!!end subroutine buildWavefunction





!!!subroutine improveOrbitals(iproc, nproc, nspin, Glr, orbs, orbsLIN, comms, commsLIN, at, rxyz, rxyzParab, &
!!!    nscatterarr, ngatherarr, nlpspd, proj, sizeRhopot, rhopot, GPU, input, pkernelseq, phi, psi, psit, &
!!!    iter, infoBasisFunctions, n3p, pulayAt, pulayDir, shift, ebs_mod)
!!!!
!!!! Purpose:
!!!! ========
!!!!   Improves the eigenvectors according to the updated electronic density.
!!!!
!!!! Calling arguments:
!!!! ==================
!!!!
!!!use module_base
!!!use module_types
!!!use module_interfaces, except_this_one => improveOrbitals
!!!implicit none
!!!
!!!! Calling arguments
!!!integer:: iproc, nproc, nspin, sizeRhopot, infoBasisFunctions
!!!type(locreg_descriptors), intent(in) :: Glr
!!!type(orbitals_data), intent(inout) :: orbs, orbsLIN
!!!type(communications_arrays), intent(in) :: comms
!!!type(communications_arrays), intent(in) :: commsLIN
!!!type(atoms_data), intent(in) :: at
!!!real(8),dimension(3,at%nat):: rxyz, rxyzParab
!!!integer, dimension(0:nproc-1,4), intent(in) :: nscatterarr !n3d,n3p,i3s+i3xcsh-1,i3xcsh
!!!integer, dimension(0:nproc-1,2), intent(in) :: ngatherarr 
!!!type(nonlocal_psp_descriptors), intent(in) :: nlpspd
!!!real(wp), dimension(nlpspd%nprojel), intent(in) :: proj
!!!!real(dp), dimension(*), intent(inout) :: rhopot
!!!real(dp), dimension(sizeRhopot), intent(inout) :: rhopot
!!!type(GPU_pointers), intent(inout) :: GPU
!!!type(input_variables):: input
!!!real(dp), dimension(:), pointer :: pkernelseq
!!!real(8),dimension(orbsLIN%npsidim):: phi
!!!real(8),dimension(orbs%npsidim):: psi, psit
!!!integer:: iter, n3p
!!!integer,optional:: pulayAt, pulayDir
!!!real(8),optional:: shift, ebs_mod
!!!
!!!! Local variables
!!!integer:: istat, i, j, istart, jstart, ierr
!!!real(8),dimension(:),allocatable:: hphi, eval
!!!real(8),dimension(:,:),allocatable:: HamSmall
!!!real(8),dimension(:,:,:),allocatable:: matrixElements
!!!real(8),dimension(:),pointer:: phiWorkPointer
!!!real(8):: epot_sum,ekin_sum,eexctX,eproj_sum, ddot, trace, dnrm2, tt
!!!character(len=1)::num,num2
!!!character(len=20):: filename
!!!logical:: modifiedEnergy
!!!real(8),dimension(:),allocatable:: phiOld, psiOld
!!!integer:: iorb, jorb, korb, nvctrp, idsx, idsxStart, idsxMin, idsxMax
!!!real(wp), dimension(:), pointer :: potential
!!!character(len=*),parameter:: subname='improveOrbitals'
!!!
!!!allocate(hphi(orbsLIN%npsidim), stat=istat)
!!!
!!!
!!!!if(iter<=0) then
!!!!    write(num,'(i1)') iproc
!!!!    filename='phiIproc'//num
!!!!    open(unit=iproc+1, file=trim(filename))
!!!!    do i=1,size(phi)
!!!!        !write(iproc+1,*) phi(i)
!!!!        read(iproc+1,*) phi(i)
!!!!    end do
!!!!    close(unit=iproc+1)
!!!!else 
!!!    !call random_number(phi)
!!!if(iter>=0) then
!!!    !read(3000000+iproc,*) phi
!!!    !read(1000000+iproc,*) phi
!!!    !read(5000000+iproc,*) phi
!!!    call getLocalizedBasis(iproc, nproc, at, orbs, Glr, input, orbsLIN, commsLIN, rxyz, nspin, nlpspd, proj, &
!!!        nscatterarr, ngatherarr, rhopot, GPU, pkernelseq, phi, hphi, trace, rxyzParab, &
!!!        orbsLIN%DIISHistMin, orbsLIN%DIISHistMax, infoBasisFunctions)
!!!    !write(4000000+iproc,*) phi
!!!    !write(5000000+iproc,*) phi
!!!else
!!!    ! idsx is the maximal DIIS history length, idsxStart is the history length with
!!!    ! which DIIS start (0 means SD). If everything works fine, the program switches
!!!    ! automatically to DIIS with histoy length idsx.
!!!    !if(.not.present(pulayAt) .or. .not.present(pulayDir) .or. .not.present(shift)) stop 'pulayAt and/or pulayDir and/or shift not present!'
!!!    allocate(phiOld(size(phi)))
!!!    phiOld=phi
!!!
!!!    !!&! Take the 'old' HamSmall
!!!    !!&call HamiltonianApplication(iproc,nproc,at,orbsLIN,input%hx,input%hy,input%hz,rxyz,&
!!!    !!&     nlpspd,proj,Glr,ngatherarr,Glr%d%n1i*Glr%d%n2i*nscatterarr(iproc,2),&
!!!    !!&     rhopot(1),&
!!!    !!&     phi(1),hphi(1),ekin_sum,epot_sum,eexctX,eproj_sum,nspin,GPU,pkernel=pkernelseq)
!!!    !!&allocate(phiWorkPointer(max(size(phi),size(psi))), stat=istat)
!!!    !!&call transpose_v(iproc, nproc, orbsLIN, Glr%wfd, commsLIN, phi, work=phiWorkPointer)
!!!    !!&call transpose_v(iproc, nproc, orbsLIN, Glr%wfd, commsLIN, hphi, work=phiWorkPointer)
!!!    !!&deallocate(phiWorkPointer, stat=istat)
!!!    !!&allocate(HamSmall(orbsLIN%norb,orbsLIN%norb), stat=istat)
!!!    !!&call transformHam(iproc, nproc, orbsLIN, commsLIN, phi, hphi, HamSmall)
!!!    !!&allocate(eval(orbsLIN%norb), stat=istat)
!!!    !!&call diagonalizeHamiltonian(iproc, nproc, orbsLIN, HamSmall, eval)
!!!    !!&allocate(phiWorkPointer(max(size(phi),size(psi))), stat=istat)
!!!    !!&call untranspose_v(iproc, nproc, orbsLIN, Glr%wfd, commsLIN, phi, work=phiWorkPointer)
!!!    !!&call untranspose_v(iproc, nproc, orbsLIN, Glr%wfd, commsLIN, hphi, work=phiWorkPointer)
!!!    !!&deallocate(phiWorkPointer, stat=istat)
!!!
!!!    
!!!    !call pulayNew(iproc, nproc, at, orbs, Glr, input, orbsLIN, commsLIN, rxyz, nspin, nlpspd, proj, nscatterarr, ngatherarr, rhopot, GPU, pkernelseq, phi, hphi, rxyzParab, pulayAt, pulayDir, shift)
!!!    call getLocalizedBasis(iproc, nproc, at, orbs, Glr, input, orbsLIN, commsLIN, rxyz, &
!!!        nspin, nlpspd, proj, nscatterarr, ngatherarr, rhopot, GPU, pkernelseq, phi, &
!!!        hphi, trace, rxyzParab, orbsLIN%DIISHistMin, orbsLIN%DIISHistMax, infoBasisFunctions)
!!!    !istart=1
!!!    !do iorb=1,orbsLIN%norbp
!!!    !    write(*,'(a,i4,i3,i5,2es22.12)') 'pulayAt, iproc, iorb, <phi|phiOld>', pulayAt, iproc, iorb, ddot(Glr%wfd%nvctr_c+7*Glr%wfd%nvctr_f, phi(istart), 1, phiOld(istart), 1)
!!!    !    istart=istart+Glr%wfd%nvctr_c+7*Glr%wfd%nvctr_f
!!!    !end do
!!!
!!!    !!&allocate(phiWorkPointer(max(size(phi),size(psi))), stat=istat)
!!!    !!&call transpose_v(iproc, nproc, orbsLIN, Glr%wfd, commsLIN, phi, work=phiWorkPointer)
!!!    !!&call transpose_v(iproc, nproc, orbsLIN, Glr%wfd, commsLIN, hphi, work=phiWorkPointer)
!!!    !!&deallocate(phiWorkPointer, stat=istat)
!!!end if
!!!    !call getLocalizedBasis2(iproc, nproc, at, orbs, Glr, input, orbsLIN, commsLIN, rxyz, nspin, nlpspd, proj, nscatterarr, ngatherarr, rhopot, GPU, pkernelseq, phi, hphi, trace, rxyzParab)
!!!!    if(iter<=9) then
!!!!        write(num,'(i1)') iproc
!!!!        write(num2,'(i1)') iter
!!!!        filename='phiIproc'//num//'_'//num2
!!!!        open(unit=iproc+1, file=trim(filename))
!!!!        do i=1,size(phi)
!!!!            write(iproc+1,*) phi(i)
!!!!        end do
!!!!        close(unit=iproc+1)
!!!!    end if
!!!!end if
!!!
!!!!! Estimate the pulay forces by finite differences
!!!!do iat=1,at%nat
!!!!    do icomp=1,3
!!!!        ! shift the parabolic center
!!!!    end do
!!!!end do
!!!
!!!
!!!!call HamiltonianApplicationParabola(iproc,nproc,at,orbsLIN,input%hx,input%hy,input%hz,rxyz,&
!!!!     nlpspd,proj,Glr,ngatherarr,Glr%d%n1i*Glr%d%n2i*nscatterarr(iproc,2),&
!!!!     rhopot(1),&
!!!!     phi(1),hphi(1),ekin_sum,epot_sum,eexctX,eproj_sum,nspin,GPU, orbsLIN%onWhichAtom, pkernel=pkernelseq)
!!!!if(iter>=0) then
!!!
!!!
!!!modifiedEnergy=.true.
!!!if(modifiedEnergy) then
!!!    ! Calculate <phi_i|H|phi_j>
!!!    allocate(matrixElements(orbsLIN%norb, orbsLIN%norb,2))
!!!    call HamiltonianApplicationParabola(iproc,nproc,at,orbsLIN,input%hx,input%hy,input%hz,rxyz,&
!!!         nlpspd,proj,Glr,ngatherarr,Glr%d%n1i*Glr%d%n2i*nscatterarr(iproc,2),&
!!!         rhopot(1),&
!!!         phi(1),hphi(1),ekin_sum,epot_sum,eexctX,eproj_sum,nspin,GPU, orbsLIN%onWhichAtom, rxyzParab, pkernel=pkernelseq)
!!!    allocate(phiWorkPointer(max(size(phi),size(psi))), stat=istat)
!!!    call transpose_v(iproc, nproc, orbsLIN, Glr%wfd, commsLIN, phi, work=phiWorkPointer)
!!!    call transpose_v(iproc, nproc, orbsLIN, Glr%wfd, commsLIN, hphi, work=phiWorkPointer)
!!!    nvctrp=sum(commsLIN%nvctr_par(iproc,1:orbsLIN%nkptsp))*orbs%nspinor
!!!    jstart=1
!!!    do jorb=1,orbsLIN%norb
!!!        istart=1
!!!        do iorb=1,orbsLIN%norb
!!!            matrixElements(iorb,jorb,2)=ddot(nvctrp, phi(istart), 1, hphi(jstart), 1)
!!!            istart=istart+nvctrp
!!!        end do
!!!        jstart=jstart+nvctrp
!!!    end do
!!!    call mpi_allreduce(matrixElements(1,1,2), matrixElements(1,1,1), orbsLIN%norb**2, &
!!!        mpi_double_precision, mpi_sum, mpi_comm_world, ierr)
!!!    !if(iproc==0) then
!!!    !    write(*,*) 'matrix Elements'
!!!    !    do iorb=1,orbsLIN%norb
!!!    !        write(*,'(80es9.2)') (matrixElements(iorb,jorb,1), jorb=1,orbsLIN%norb)
!!!    !    end do
!!!    !end if
!!!    call untranspose_v(iproc, nproc, orbsLIN, Glr%wfd, commsLIN, phi, work=phiWorkPointer)
!!!    call untranspose_v(iproc, nproc, orbsLIN, Glr%wfd, commsLIN, hphi, work=phiWorkPointer)
!!!    deallocate(phiWorkPointer)
!!!end if
!!!
!!!if(.true.) then
!!!    if(iproc==0) write(*,'(a)', advance='no') 'calculation of physical orbitals... '
!!!
!!!    !allocate the potential in the full box
!!!    call full_local_potential(iproc,nproc,Glr%d%n1i*Glr%d%n2i*n3p,Glr%d%n1i*Glr%d%n2i*Glr%d%n3i,input%nspin,&
!!!         orbs%norb,orbs%norbp,ngatherarr,rhopot,potential)
!!!
!!!    !call HamiltonianApplication(iproc,nproc,atoms,orbs,hx,hy,hz,rxyz,&
!!!    !     nlpspd,proj,Glr,ngatherarr,potential,psi,hpsi,ekin_sum,epot_sum,eexctX,eproj_sum,&
!!!    !     in%nspin,GPU,pkernel=pkernelseq)
!!!
!!!    call HamiltonianApplication(iproc,nproc,at,orbsLIN,input%hx,input%hy,input%hz,rxyz,&
!!!         nlpspd,proj,Glr,ngatherarr,potential,&
!!!         phi(1),hphi(1),ekin_sum,epot_sum,eexctX,eproj_sum,nspin,GPU,pkernel=pkernelseq)
!!!
!!!    !call HamiltonianApplication(iproc,nproc,at,orbsLIN,input%hx,input%hy,input%hz,rxyz,&
!!!    !     nlpspd,proj,Glr,ngatherarr,Glr%d%n1i*Glr%d%n2i*nscatterarr(iproc,2),&
!!!    !     rhopot(1),&
!!!    !     phi(1),hphi(1),ekin_sum,epot_sum,eexctX,eproj_sum,nspin,GPU,pkernel=pkernelseq)
!!!
!!!    !deallocate potential
!!!    call free_full_potential(nproc,potential,subname)
!!!
!!!
!!!
!!!    allocate(phiWorkPointer(max(size(phi),size(psi))), stat=istat)
!!!    call transpose_v(iproc, nproc, orbsLIN, Glr%wfd, commsLIN, phi, work=phiWorkPointer)
!!!    call transpose_v(iproc, nproc, orbsLIN, Glr%wfd, commsLIN, hphi, work=phiWorkPointer)
!!!    deallocate(phiWorkPointer, stat=istat)
!!!    allocate(HamSmall(orbsLIN%norb,orbsLIN%norb), stat=istat)
!!!    call transformHam(iproc, nproc, orbsLIN, commsLIN, phi, hphi, HamSmall)
!!!    !if(iter>=0) then
!!!    !    do iorb=1,orbsLIN%norb
!!!    !        write(110+iproc,'(100f7.3)') (HamSmall(iorb,jorb), jorb=1,orbsLIN%norb)
!!!    !    end do
!!!    !else
!!!    !    do iorb=1,orbsLIN%norb
!!!    !        write(120+iproc,'(100f7.3)') (HamSmall(iorb,jorb), jorb=1,orbsLIN%norb)
!!!    !    end do
!!!    !end if
!!!    if(iproc==0) write(*,'(a)', advance='no') 'Linear Algebra... '
!!!    allocate(eval(orbsLIN%norb), stat=istat)
!!!    call diagonalizeHamiltonian(iproc, nproc, orbsLIN, HamSmall, eval)
!!!    !if(iproc==0) then
!!!    !    write(*,*) 'diagonalized HamSmall'
!!!    !    do iorb=1,orbsLIN%norb
!!!    !        write(*,'(80es9.2)') (HamSmall(iorb,jorb), jorb=1,orbsLIN%norb)
!!!    !    end do
!!!    !end if
!!!end if
!!!
!!!! Calculate the modified band structure energy
!!!if(modifiedEnergy) then
!!!    tt=0.d0
!!!    do iorb=1,orbs%norb
!!!        do jorb=1,orbsLIN%norb
!!!            do korb=1,orbsLIN%norb
!!!                tt=tt+HamSmall(korb,iorb)*HamSmall(jorb,iorb)*matrixElements(korb,jorb,1)
!!! !if(iproc==0) write(*,'(a,3i5,3es12.4,es16.5)') 'iorb, jorb, korb, HamSmall(korb,iorb), HamSmall(jorb,iorb), matrixElements(korb,jorb,1), tt', iorb, jorb, korb, HamSmall(korb,iorb), HamSmall(jorb,iorb), matrixElements(korb,jorb,1), tt
!!!            end do
!!!        end do
!!!    end do
!!!    if(present(ebs_mod)) then
!!!        if(nspin==1) ebs_mod=2.d0*tt ! 2 for closed shell
!!!    end if
!!!end if
!!!
!!!!write(*,*) 'after diagonalizeHamiltonian, iproc',iproc
!!!
!!!!if(iter>=0) then
!!!!    do iorb=1,orbsLIN%norb
!!!!        !write(80+iproc,'(100f7.3)') (HamSmall(iorb,jorb), jorb=1,orbsLIN%norb)
!!!!    end do
!!!!else
!!!!    do iorb=1,orbsLIN%norb
!!!!        !write(90+iproc,'(100f7.3)') (HamSmall(iorb,jorb), jorb=1,orbsLIN%norb)
!!!!    end do
!!!!end if
!!!nvctrp=sum(commsLIN%nvctr_par(iproc,1:orbsLIN%nkptsp))*orbs%nspinor
!!!!if(iter>=0) then
!!!!    do istat=1,orbsLIN%norb*nvctrp
!!!!        if(mod(istat-1,nvctrp)==0) write(130+iproc,'(i0,a)') nint(dble(istat)/dble(nvctrp))+1,' ---------------------------'
!!!!        !write(130+iproc,*) phi(istat)
!!!!    end do
!!!!else
!!!!    do istat=1,orbsLIN%norb*nvctrp
!!!!        if(mod(istat-1,nvctrp)==0) write(140+iproc,'(i0,a)') nint(dble(istat)/dble(nvctrp))+1,' ---------------------------'
!!!!        !write(140+iproc,*) phi(istat)
!!!!    end do
!!!!end if
!!!
!!!
!!!! Store the new wave function in psi
!!!allocate(psiOld(size(psi)))
!!!psiOld=psi
!!!allocate(phiWorkPointer(max(size(phi),size(psi))), stat=istat)
!!!call untranspose_v(iproc, nproc, orbs, Glr%wfd, comms, psiOld, work=phiWorkPointer)
!!!deallocate(phiWorkPointer)
!!!
!!!! THIS IS A TEST
!!!psiOld=0.d0
!!!nvctrp=sum(comms%nvctr_par(iproc,1:orbs%nkptsp))*orbs%nspinor
!!!jstart=1
!!!do jorb=1,orbs%norb
!!!    istart=1
!!!    do iorb=1,orbsLIN%norb
!!!        call daxpy(nvctrp, HamSmall(iorb,jorb), phi(istart), 1, psiOld(jstart), 1)
!!!    istart=istart+nvctrp
!!!    end do
!!!    jstart=jstart+nvctrp
!!!end do
!!!!if(iter>=0) then
!!!!    do istat=1,orbs%norb*nvctrp
!!!!        if(mod(istat-1,nvctrp)==0) write(150+iproc,'(i0,a)') nint(dble(istat)/dble(nvctrp))+1,' ---------------------------'
!!!!        write(150+iproc,*) psiOld(istat)
!!!!    end do
!!!!else
!!!!    do istat=1,orbs%norb*nvctrp
!!!!        if(mod(istat-1,nvctrp)==0) write(160+iproc,'(i0,a)') nint(dble(istat)/dble(nvctrp))+1,' ---------------------------'
!!!!        write(160+iproc,*) psiOld(istat)
!!!!    end do
!!!!end if
!!!
!!!call buildWavefunction(iproc, nproc, orbs, orbsLIN, comms, commsLIN, phi, psi, HamSmall)
!!!nvctrp=sum(comms%nvctr_par(iproc,1:orbs%nkptsp))*orbs%nspinor
!!!!if(iter>=0) then
!!!!    do istat=1,orbs%norb*nvctrp
!!!!        if(mod(istat-1,nvctrp)==0) write(40+iproc,'(i0,a)') nint(dble(istat)/dble(nvctrp))+1,' ---------------------------'
!!!!        write(40+iproc,*) psi(istat)
!!!!    end do
!!!!else
!!!!    do istat=1,orbs%norb*nvctrp
!!!!        if(mod(istat-1,nvctrp)==0) write(50+iproc,'(i0,a)') nint(dble(istat)/dble(nvctrp))+1,' ---------------------------'
!!!!        write(50+iproc,*) psi(istat)
!!!!    end do
!!!! !call mpi_barrier(mpi_comm_world, iorb)
!!!! !stop
!!!!end if
!!!!istart=1
!!!!do iorb=1,orbs%norbp
!!!!    !write(*,'(a,i4,i3,i5,2es12.5)') 'pulayAt, iproc, iorb, <psi|psiOld>', pulayAt, iproc, iorb, ddot(Glr%wfd%nvctr_c+7*Glr%wfd%nvctr_f, psi(istart), 1, psiOld(istart), 1)
!!!!    !write(*,'(a,i4,i3,i5,2es12.5)') 'pulayAt, iproc, iorb, <psi|psi>', pulayAt, iproc, iorb, ddot(Glr%wfd%nvctr_c+7*Glr%wfd%nvctr_f, psi(istart), 1, psi(istart), 1)
!!!!    write(*,'(a,i4,i3,i5,2es12.5)') 'pulayAt, iproc, iorb, <psiOld|psiOld>', pulayAt, iproc, iorb, ddot(Glr%wfd%nvctr_c+7*Glr%wfd%nvctr_f, psiOld(istart), 1, psiOld(istart), 1)
!!!!    istart=istart+Glr%wfd%nvctr_c+7*Glr%wfd%nvctr_f
!!!!end do
!!!call dcopy(orbs%npsidim, psi, 1, psit, 1)
!!!if(iproc==0) write(*,'(a)') 'done.'
!!!
!!!!!! Get the Pulay forces
!!!!write(*,*) 'iproc, iter', iproc, iter
!!!!write(*,*) 'before calling pulay, iproc', iproc
!!!!call mpi_barrier(mpi_comm_world, i)
!!!!if(iter>=0) call pulay(iproc, nproc, Glr, orbs, orbsLIN, comms, commsLIN, input, at, rxyz, phi, hphi, psi)
!!!!!write(*,*) 'ATTENTION --  FIRST TEST!'
!!!!!call HamiltonianApplicationParabola(iproc,nproc,at,orbsLIN,input%hx,input%hy,input%hz,rxyz,&
!!!!!     nlpspd,proj,Glr,ngatherarr,Glr%d%n1i*Glr%d%n2i*nscatterarr(iproc,2),&
!!!!!     rhopot(1),&
!!!!!     phi(1),hphi(1),ekin_sum,epot_sum,eexctX,eproj_sum,nspin,GPU, orbsLIN%onWhichAtom, rxyz, pkernel=pkernelseq)
!!!!call pulay(iproc, nproc, Glr, orbs, orbsLIN, comms, commsLIN, input, at, rxyz, phi, hphi, psi, nscatterarr, ngatherarr, nlpspd, proj, sizeRhopot, rhopot, GPU, pkernelseq)
!!!!call mpi_barrier(mpi_comm_world, i)
!!!
!!!! Orthonormalization necessary?
!!!!call initRandomSeed(iproc, 1)
!!!!call random_number(psi)
!!!!call transpose_v(iproc, nproc, orbs, Glr%wfd, comms, psi, work=phiWorkPointer)
!!!!call orthogonalize(iproc, nproc, orbs, comms, Glr%wfd, psi, input)
!!!
!!!allocate(phiWorkPointer(max(size(phi),size(psi))), stat=istat)
!!!call untranspose_v(iproc, nproc, orbsLIN, Glr%wfd, commsLIN, phi, work=phiWorkPointer)
!!!call untranspose_v(iproc, nproc, orbs, Glr%wfd, comms, psi, work=phiWorkPointer)
!!!! Not necessary to untranspose hphi (no longer needed)
!!!!call untranspose_v(iproc, nproc, orbsLIN, Glr%wfd, commsLIN, hphi, work=phiWorkPointer)
!!!
!!!!if(iter>=0) then
!!!!    do istat=1,size(psi)
!!!!        write(60+iproc,*) psi(istat)
!!!!    end do
!!!!    write(*,*) iproc, 'writes', size(psi)
!!!!else
!!!!    do istat=1,size(psi)
!!!!        write(70+iproc,*) psi(istat)
!!!!    end do
!!!!end if
!!!
!!!!allocate(psiOld(size(psi)))
!!!!psiOld=psi
!!!!istart=1
!!!!write(*,'(a,2i6,2i12)') 'iproc, istart, istart+Glr%wfd%nvctr_c+7*Glr%wfd%nvctr_f, size(psiOld)', iproc, istart, istart+Glr%wfd%nvctr_c+7*Glr%wfd%nvctr_f, size(psiOld)
!!!!do iorb=1,orbs%norbp
!!!!    !write(*,'(a,i4,i3,i5,2es12.5)') 'pulayAt, iproc, iorb, <psi|psiOld>', pulayAt, iproc, iorb, ddot(Glr%wfd%nvctr_c+7*Glr%wfd%nvctr_f, psi(istart), 1, psiOld(istart), 1)
!!!!    write(*,'(a,i4,i3,i5,2es12.5)') 'pulayAt, iproc, iorb, <psi|psi>', pulayAt, iproc, iorb, ddot(Glr%wfd%nvctr_c+7*Glr%wfd%nvctr_f, psi(istart), 1, psi(istart), 1)
!!!!    !write(*,'(a,i4,i3,i5,2es12.5)') 'pulayAt, iproc, iorb, <psiOld|psiOld>', pulayAt, iproc, iorb, ddot(Glr%wfd%nvctr_c+7*Glr%wfd%nvctr_f, psiOld(istart), 1, psiOld(istart), 1)
!!!!    istart=istart+Glr%wfd%nvctr_c+7*Glr%wfd%nvctr_f
!!!!    write(*,'(a,2i5,2i12)') 'iproc, iorb, istart, size(psiOld)', iproc, iorb, istart, size(psiOld)
!!!!end do
!!!!if(iter<0) then
!!!!    write(*,*) iproc, 'reads', size(psi)
!!!!    ! waste time
!!!!    do istat=1,10000000
!!!!        tt=exp(dble(istat))
!!!!    end do
!!!!    do istat=1,size(psi)
!!!!        read(60+iproc,*) psiOld(istat)
!!!!    end do
!!!!    do iorb=1,orbs%norbp
!!!!        write(*,*) 'iproc, ddot2', ddot(Glr%wfd%nvctr_c+7*Glr%wfd%nvctr_f, psi(1), 1, psiOld(1), 1)/(dnrm2(Glr%wfd%nvctr_c+7*Glr%wfd%nvctr_f, psi(1), 1)*dnrm2(Glr%wfd%nvctr_c+7*Glr%wfd%nvctr_f, psiOld(1), 1))
!!!!    end do
!!!!end if
!!!
!!!
!!!!!! ONLY A TEST
!!!!!!call initRandomSeed(iproc, 1)
!!!!!!call random_number(phi)
!!!!!call transpose_v(iproc, nproc, orbsLIN, Glr%wfd, commsLIN, phi, work=phiWorkPointer)
!!!!!call orthogonalize(iproc, nproc, orbsLIN, commsLIN, Glr%wfd, phi, input)
!!!!!call untranspose_v(iproc, nproc, orbsLIN, Glr%wfd, commsLIN, phi, work=phiWorkPointer)
!!!deallocate(phiWorkPointer, stat=istat)
!!!
!!!
!!!!!istart=1
!!!!!do i=1,orbs%norbp
!!!!!    jstart=1
!!!!!    do j=1,i
!!!!!        write(*,*) 'i, j, ddot', i, j, ddot(Glr%wfd%nvctr_c+7*Glr%wfd%nvctr_f, psi(istart), 1, psi(jstart), 1)
!!!!!        !write(*,*) 'i, j, ddot', i, j, ddot(Glr%wfd%nvctr_c+7*Glr%wfd%nvctr_f, phi(istart), 1, phi(jstart), 1)
!!!!!        jstart=jstart+Glr%wfd%nvctr_c+7*Glr%wfd%nvctr_f
!!!!!    end do
!!!!!    istart=istart+Glr%wfd%nvctr_c+7*Glr%wfd%nvctr_f
!!!!!end do
!!!
!!!
!!!end subroutine improveOrbitals




!!!! THIS IS NOT WORKING !
!!!subroutine createInputGuess(iproc, orbsLIN, Glr, input, at, rxyz, phi)
!!!!
!!!! Purpose:
!!!! ========
!!!!   Crates an input guess for the the phi orbitals based on the solutions
!!!!   of the quantum mechanical harmonic oscillator.
!!!! ATTENTION: Parabola is not defined with factor 1/2, so this input guess is maybe not good
!!!!
!!!! Input arguments:
!!!! ================
!!!!
!!!use module_base
!!!use module_types
!!!implicit none
!!!
!!!! Calling arguments
!!!integer:: iproc
!!!type(orbitals_data), intent(inout) :: orbsLIN
!!!type(locreg_descriptors), intent(in) :: Glr
!!!type(input_variables), intent(in) :: input
!!!type(atoms_data), intent(in) :: at
!!!real(8),dimension(3,at%nat):: rxyz
!!!real(8),dimension(orbsLIN%npsidim):: phi
!!!
!!!! Local variables
!!!integer:: iorb, ideg, ndeg, n1, n2, n3, ninguess, istat, istart, ii, itot, iiAt
!!!integer,dimension(:,:),allocatable:: quantumNumbers
!!!real(8),dimension(:),allocatable:: phir
!!!real(8):: kx, ky, kz, tt, dnrm2
!!!type(workarr_locham) :: w2
!!!
!!!
!!!
!!!
!!!allocate(phir(Glr%d%n1i*Glr%d%n2i*Glr%d%n3i),stat=istat)
!!!call initialize_work_arrays_locham(Glr,orbsLIN%nspinor,w2)
!!!
!!!kx=0.d0
!!!ky=0.d0
!!!kz=0.d0
!!!
!!!
!!!
!!!
!!!! nexc means that we hav to calculate the nexc-excited state. Since there is degeneracy in the 3-dimensional case, 
!!!! we have to find out which state belongs to nexc.
!!!
!!!! We have to find orbsLIN%norbp input wavefunctions.
!!!ninguess=0
!!!istart=0
!!!itot=0
!!!iorb=0
!!!!outLoop: do iorb=1,orbsLIN%norbp
!!!outLoop: do
!!!    iorb=iorb+1
!!!    ! ndeg gives the degeneracy of this level
!!!    ndeg=int(dble((iorb+1)*(iorb+2))/2.d0)
!!!    allocate(quantumNumbers(3,ndeg), stat=istat)
!!!    call getQuantumNumbers(iorb, ndeg, quantumNumbers)
!!!    do ideg=1,ndeg
!!!        ! It is possible that some orbitals for a given atoms are generated by another (the 'previous') MPI process.
!!!        ! Therefore skip these levels until we reach a level that has not been used by another MPI process.
!!!        itot=itot+1
!!!        if(itot<=orbsLIN%nbasisOnPreviousMPI) cycle
!!!
!!!        ninguess=ninguess+1
!!!        ii=orbsLIN%onWhichAtom(ninguess)
!!!        iiAt=at%iatype(ii)
!!!        call getEigenfunction(orbsLIN, Glr, input, quantumNumbers(1,ideg), rxyz(1,ii), orbsLIN%parabPrefacArr(iiAt), phir)
!!!!do istat=1,Glr%d%n1i*Glr%d%n2i*Glr%d%n3i
!!!!    if(iproc==0) write(900+ninguess,*) istat, phir(istat)
!!!!end do
!!!        tt=input%hx*.5d0*dnrm2(Glr%d%n1i*Glr%d%n2i*Glr%d%n3i, phir(1), 1)
!!! write(*,*) 'iproc, iorb, tt', iproc, iorb, tt
!!!        !call dscal(Glr%d%n1i*Glr%d%n2i*Glr%d%n3i, 1/tt, phir(1), 1)
!!!        call isf_to_daub(input%hx, input%hy, input%hz, kx, ky, kz, orbsLIN%nspinor, Glr, w2, phir(1), phi(istart+1), tt)
!!!!do istat=1,(Glr%wfd%nvctr_c+7*Glr%wfd%nvctr_f)*orbsLIN%nspinor
!!!!    if(iproc==0) write(1100+ninguess,*) istat, phi(istart+istat)
!!!!end do
!!!        istart=istart+(Glr%wfd%nvctr_c+7*Glr%wfd%nvctr_f)*orbsLIN%nspinor
!!!        if(ninguess==orbsLIN%norbp) exit outLoop
!!!    end do
!!!    deallocate(quantumNumbers, stat=istat)
!!!end do outLoop
!!!
!!!
!!!
!!!
!!!
!!!end subroutine createInputGuess
!!!
!!!
!!!
!!!
!!!subroutine getQuantumNumbers(maxNum, ndeg, quantumNumbers)
!!!!
!!!! Purpose:
!!!! ========
!!!!   Calculates the possible quantum numbers n1, n2, n3 for the 3-dimensional harmonic 
!!!!   oscillator for a given energy level. This energy level is characterized by its degeneracy.
!!!!   The level of degeneracy is (maxNum+1)*(maxNum+2)/2. The possible quantum numbers n1, n2, n3
!!!!   have to fulfill n1+n2+n3=MaxNum.
!!!!
!!!! Calling arguments:
!!!! ==================
!!!!   Input arguments: 
!!!!     maxNum           each quantum number n1, n2, n3 cannot be larger than maxNum
!!!!     ndeg             the level of degeneracy for this maxNum
!!!!   Output arguments:
!!!!     quantumNumbers   array containing the allowed quantum numbers n1, n2, n3
!!!!
!!!implicit none
!!!
!!!! Calling arguments
!!!integer,intent(in):: maxNum, ndeg
!!!integer,dimension(3,ndeg),intent(out):: quantumNumbers
!!!
!!!! Local variables
!!!integer:: i1, i2, i3, ii
!!!
!!!
!!!ii=0
!!!do i3=0,maxNum
!!!    do i2=0,maxNum
!!!        do i1=0,maxNum
!!!            if(i1+i2+i3==maxNum) then
!!!                ii=ii+1
!!!                quantumNumbers(1,ii)=i1
!!!                quantumNumbers(2,ii)=i2
!!!                quantumNumbers(3,ii)=i3
!!!            end if
!!!        end do
!!!    end do
!!!end do
!!!
!!!! Check whether the correct numbers of quantum numbers was created.
!!!if(ii/=ndeg) then
!!!    write(*,'(a)') 'ERROR: the degeneracy is ', ndeg, 'but ', ii, ' levels were created!'
!!!end if
!!!
!!!end subroutine getQuantumNumbers
!!!
!!!
!!!
!!!
!!!subroutine getEigenfunction(orbsLIN, Glr, input, quantumNumbers, rxyz, parabPrefac, phir)
!!!!
!!!! Purpose:
!!!! ========
!!!!   Creates the eigenfunction for the 3-dimensional harmonic oscillator for given quantum
!!!!   numbers n1, n2, n3. Since we have m=1 and hbar=1, this eigenfunction is
!!!!   psi_n(x) = (omega/pi)^(1/4)*1/sqrt(2^n*n!)*H_n(sqrt(omega)*x)*exp(-.5*omega*x^2)
!!!!   Here omega=sqrt(k) (the parabolic potential is defined as 1/2*k*x^2) and H_n is the
!!!!   Hermite polynomial of N-th order.
!!!! Calling arguments:
!!!! ==================
!!!!   Input arguments:
!!!!   Output arguments:
!!!!   
!!!use module_base
!!!use module_types
!!!implicit none
!!!
!!!! Calling arguments
!!!type(orbitals_data), intent(inout) :: orbsLIN
!!!type(locreg_descriptors), intent(in) :: Glr
!!!type(input_variables), intent(in) :: input
!!!integer,dimension(3):: quantumNumbers
!!!real(8),dimension(3):: rxyz
!!!real(8):: parabPrefac
!!!real(8),dimension(Glr%d%n1i*Glr%d%n2i*Glr%d%n3i),intent(out):: phir
!!!
!!!! Local variables
!!!integer:: ix, iy, iz, factorial, ii, N, ix0, iy0, iz0
!!!real(8):: fac, chi, Hermite, phirx, phiry, phirz, tt, omega
!!!real(8),parameter:: pi=3.141592653589793d0
!!!
!!!
!!!!write(*,'(a,3i4)') 'quantumNumbers:', quantumNumbers(1), quantumNumbers(2), quantumNumbers(3)
!!!
!!!omega=sqrt(2.d0*parabPrefac*5.d0)
!!!!omega=sqrt(2.d0*parabPrefac*50.d0)
!!!
!!!ix0=nint(rxyz(1)/(input%hx*.5d0))+15
!!!iy0=nint(rxyz(2)/(input%hy*.5d0))+15
!!!iz0=nint(rxyz(3)/(input%hz*.5d0))+15
!!!
!!!
!!!!write(*,'(a,3es14.6)') 'rxyz(1), rxyz(2), rxyz(3)', rxyz(1), rxyz(2), rxyz(3)
!!!ii=1
!!!do iz=1,Glr%d%n3i
!!!    do iy=1,Glr%d%n2i
!!!        do ix=1,Glr%d%n1i
!!!
!!!            !chi=orbsLIN%parabPrefac**.25d0*(ix-rxyz(1))*input%hx*.5d0
!!!            !chi=sqrt(omega)*(ix*input%hx*.5d0-rxyz(1))
!!!            chi=sqrt(omega)*(ix-ix0)*input%hx*.5d0
!!!            N=quantumNumbers(1)
!!!!if(N>1) write(999,*) 'N, factorial(N)', N, factorial(N)
!!!            fac=(omega/pi)**(.25d0)/sqrt(dble(factorial(N))*2.d0**N)
!!!            phirx=fac*exp(-.5d0*chi**2)*Hermite(N, chi)
!!!
!!!            !chi=orbsLIN%parabPrefac**.25d0*(iy-rxyz(2))*input%hy*.5d0
!!!            !chi=sqrt(omega)*(iy*input%hy*.5d0-rxyz(2))
!!!            chi=sqrt(omega)*(iy-iy0)*input%hx*.5d0
!!!            N=quantumNumbers(2)
!!!            fac=(omega/pi)**(.25d0)/sqrt(dble(factorial(N))*2.d0**N)
!!!            phiry=fac*exp(-.5d0*chi**2)*Hermite(N, chi)
!!!
!!!            !chi=orbsLIN%parabPrefac**.25d0*(iz-rxyz(3))*input%hz*.5d0
!!!            !chi=sqrt(omega)*(iz*input%hz*.5d0-rxyz(3))
!!!            chi=sqrt(omega)*(iz-iz0)*input%hx*.5d0
!!!            N=quantumNumbers(3)
!!!            fac=(omega/pi)**(.25d0)/sqrt(dble(factorial(N))*2.d0**N)
!!!            phirz=fac*exp(-.5d0*chi**2)*Hermite(N, chi)
!!!
!!!            !!! Add some random noise
!!!            !!call random_number(tt)
!!!            !!tt=tt*.1d0
!!!            !!tt=tt+.95d0
!!!            tt=1.d0
!!!            phir(ii)=phirx*phiry*phirz*tt
!!!!if(phir(ii)>5.d-1) write(*,*) 'phir(ii)',phir(ii)
!!!            ii=ii+1
!!!        end do
!!!    end do
!!!end do
!!!
!!!
!!!
!!!end subroutine getEigenfunction
!!!
!!!
!!!
!!!
!!!function factorial(N)
!!!!
!!!! Purpose:
!!!! ========
!!!!   Calculates the factorial of N.
!!!! Calling arguments:
!!!! ==================
!!!!   Input arguments:
!!!!     N           value for which the factorial shall be calculated
!!!!   Output arguments:
!!!!     factorial   the factorial of N
!!!!
!!!implicit none
!!!integer:: N
!!!integer:: factorial
!!!
!!!integer:: i
!!!
!!!factorial=1
!!!do i=1,N
!!!    factorial=factorial*i
!!!end do
!!!
!!!end function factorial
!!!
!!!
!!!
!!!
!!!function Hermite(N, x)
!!!!
!!!! Purpose:
!!!! ========
!!!!   Calculate the value of the Hermite polynomial of N-th order at the
!!!!   point x. A recursion formula is used, namely
!!!!   H_n(x) = 2*x*H_{n-1}(x)-2*(n-1)*H_{n-2}(x)  with H_0(x) = 1, H_1(x) = 2*x
!!!!
!!!! Calling arguments:
!!!! ==================
!!!!   Input arguments:
!!!!     N         order of the polynomial
!!!!     x         argument of the polynomial
!!!!   Output arguments:
!!!!     Hermite   the value of the polynomial at position x
!!!!
!!!implicit none
!!!
!!!! Calling arguments
!!!integer:: N
!!!real(8):: x
!!!real(8):: Hermite
!!!
!!!! Local variables
!!!integer:: i, istat
!!!real(8),dimension(:),allocatable:: HerArr
!!!
!!!if(N==0) then
!!!    Hermite=1.d0
!!!else if(N==1) then
!!!    Hermite=2.d0*x
!!!else
!!!    allocate(HerArr(0:N), stat=istat)
!!!    HerArr(0)=1.d0
!!!    HerArr(1)=2.d0*x
!!!    do i=2,N
!!!        HerArr(i)=2.d0*x*HerArr(i-1)-2.d0*dble(i-1)*HerArr(i-2)
!!!    end do
!!!    Hermite=HerArr(N)
!!!    deallocate(HerArr, stat=istat)
!!!end if
!!!
!!!end function



!!!subroutine pulayNew(iproc, nproc, at, orbs, lr, input, orbsLIN, commsLIN, rxyz, nspin, &
!!!    nlpspd, proj, nscatterarr, ngatherarr, rhopot, GPU, pkernelseq, phi, hphi, &
!!!    rxyzParabola, pulayAt, pulayDir, shift)
!!!!
!!!! Purpose:
!!!! ========
!!!!   Calculates the localized basis functions phi. These basis functions are eigenfunctions of the ordinary Hamiltonian
!!!!   with an additional parabolic potential centered at the atoms. The eigenfunctions are determined by minimizing the trace.
!!!!
!!!! Calling arguments:
!!!!   Input arguments
!!!!   Output arguments
!!!!    phi   the localized basis functions
!!!!
!!!use module_base
!!!use module_types
!!!use module_interfaces, except_this_one => pulayNew
!!!  use Poisson_Solver
!!!!use allocModule
!!!implicit none
!!!
!!!! Calling arguments
!!!integer:: iproc, nproc
!!!type(atoms_data), intent(in) :: at
!!!type(orbitals_data):: orbs
!!!type(locreg_descriptors), intent(in) :: lr
!!!type(input_variables):: input
!!!type(orbitals_data):: orbsLIN
!!!type(communications_arrays):: commsLIN
!!!real(8),dimension(3,at%nat):: rxyz, rxyzParabola
!!!integer:: nspin
!!!type(nonlocal_psp_descriptors), intent(in) :: nlpspd
!!!real(wp), dimension(nlpspd%nprojel), intent(in) :: proj
!!!integer, dimension(0:nproc-1,4), intent(in) :: nscatterarr !n3d,n3p,i3s+i3xcsh-1,i3xcsh
!!!integer, dimension(0:nproc-1,2), intent(in) :: ngatherarr 
!!!real(dp), dimension(*), intent(inout) :: rhopot
!!!type(GPU_pointers), intent(inout) :: GPU
!!!real(dp), dimension(:), pointer :: pkernelseq
!!!real(8),dimension(orbsLIN%npsidim):: phi, hphi
!!!integer:: pulayAt, pulayDir
!!!real(8):: shift
!!!! Local variables
!!!integer:: iorb, jorb, korb, lorb, istat, istart, nvctrp, ierr, iat, ii, jj, kk, ik, il, ll, jproc, kproc, lproc, id, norbOnAt, info
!!!integer:: jstart, lwork, ncplx, it, iiAt, idir
!!!real(8),dimension(:),allocatable:: b, a, dvec, eval, work, phiw, hphiw, phi1, phiw2
!!!real(8),dimension(:,:),allocatable:: eps, dTemp, d
!!!real(8),dimension(:,:),allocatable:: emat, U, HU, HtildeSmall
!!!real(8),dimension(:,:,:),allocatable:: Htilde
!!!real(8):: tt, hphiNrm, dnrm2, fracTot, parabPrefac, ddot, ekin_sum, epot_sum, eexctx, eproj_sum
!!!integer,dimension(:,:),allocatable:: orbsOnAtom
!!!integer,dimension(:,:,:),allocatable:: tempArr
!!!integer,dimension(:),allocatable:: lorbArr, displs, ipiv
!!!real(8),dimension(:),pointer:: phiWorkPointer
!!!character(len=1):: direction
!!!!real(8),dimension(:,:),allocatable:: rxyzParabola
!!!
!!!
!!!! Calculate the unconstrained gradient.
!!!call HamiltonianApplicationParabola(iproc,nproc,at,orbsLIN,input%hx,input%hy,input%hz,rxyz,&
!!!     nlpspd,proj,lr,ngatherarr,lr%d%n1i*lr%d%n2i*nscatterarr(iproc,2),&
!!!     rhopot(1),&
!!!     phi(1),hphi(1),ekin_sum,epot_sum,eexctX,eproj_sum,nspin,GPU, orbsLIN%onWhichAtom, rxyzParabola, pkernel=pkernelseq)
!!!
!!!allocate(orbsOnAtom(orbsLIN%norb,2), stat=istat)
!!!allocate(lorbArr(0:nproc-1), stat=istat)
!!!allocate(displs(0:nproc-1), stat=istat)
!!!atomsLoop: do iat=pulayAt,pulayAt
!!!    orbsOnAtom=0
!!!    nvctrp=sum(commsLIN%nvctr_par(iproc,1:orbsLIN%nkptsp))*orbsLIN%nspinor
!!!
!!!
!!!    ! First find out which atoms are centered on atom iat
!!!    korb=0
!!!    lorb=0
!!!    do jproc=0,nproc-1
!!!        do jorb=1,orbsLIN%norb_par(jproc)
!!!            korb=korb+1
!!!            if(jproc==iproc) then
!!!                if(orbsLIN%onWhichAtom(jorb)==iat) then
!!!                    lorb=lorb+1
!!!                    orbsOnAtom(lorb,2)=korb
!!!                end if
!!!            end if
!!!        end do
!!!    end do
!!!    call mpi_gather(lorb, 1, mpi_integer, lorbArr(0), 1, mpi_integer, 0, mpi_comm_world, ierr)
!!!    displs(0)=0
!!!    do jproc=1,nproc-1
!!!        displs(jproc)=displs(jproc-1)+lorbArr(jproc-1)
!!!    end do
!!!    call mpi_gatherv(orbsOnAtom(1,2), lorb, mpi_integer, orbsOnAtom(1,1), lorbArr(0), displs(0), &
!!!        mpi_integer, 0, mpi_comm_world, ierr)
!!!    do istat=1,sum(lorbArr)
!!!        !if(iproc==0) write(*,*)'istat, orbsOnAtom(istat,1)', istat, orbsOnAtom(istat,1)
!!!    end do
!!!
!!!    ! Send orbsOnAtom to all processes
!!!    if(iproc==0) norbOnAt=sum(lorbArr)
!!!    call mpi_bcast(norbOnAt, 1, mpi_integer, 0, mpi_comm_world, ierr)
!!!    call mpi_barrier(mpi_comm_world, ierr)
!!!    call mpi_bcast(orbsOnAtom(1,1), norbOnat, mpi_integer, 0, mpi_comm_world, ierr)
!!!    call mpi_barrier(mpi_comm_world, ierr)
!!! 
!!!    ! Calculate <phi|H|phi> for all orbitals. This requires to tranpose them first.
!!!    allocate(Htilde(orbsLIN%norb,orbsLIN%norb,2), stat=istat)
!!!    Htilde=0.d0
!!!    allocate(phiWorkPointer(size(phi)), stat=istat)
!!!    call transpose_v(iproc, nproc, orbsLIN, lr%wfd, commsLIN, phi, work=phiWorkPointer)
!!!    call transpose_v(iproc, nproc, orbsLIN, lr%wfd, commsLIN, hphi, work=phiWorkPointer)
!!!    deallocate(phiWorkPointer, stat=istat)
!!!    nvctrp=commsLIN%nvctr_par(iproc,1)
!!!    istart=1
!!!    do iorb=1,orbsLIN%norb
!!!        jstart=1
!!!        do jorb=1,orbsLIN%norb
!!!            Htilde(iorb,jorb,2)=ddot(nvctrp, phi(istart), 1, hphi(jstart), 1)
!!!            jstart=jstart+nvctrp
!!!        end do
!!!        istart=istart+nvctrp
!!!    end do
!!!    call mpi_allreduce (Htilde(1,1,2), Htilde(1,1,1), orbsLIN%norb**2, mpi_double_precision, mpi_sum, mpi_comm_world, ierr)
!!!    if(iproc==0) write(*,*) '<phi|H|phi>'
!!!    do iorb=1,orbsLIN%norb
!!!        if(iproc==0) write(*,'(100f8.4)') (Htilde(iorb,jorb,1), jorb=1,orbsLIN%norb)
!!!    end do
!!!
!!!    ! Cut out the part of the matrix containing all orbitals centered on the current atom
!!!    allocate(HtildeSmall(norbOnAt,norbOnAt), stat=istat)
!!!    if(iproc==0) then
!!!        do iorb=1,norbOnAt
!!!            do jorb=1,norbOnAt
!!!                HtildeSmall(jorb,iorb)=Htilde(orbsOnAtom(jorb,1),orbsOnAtom(iorb,1),1)
!!!            end do
!!!        end do 
!!!        !do iorb=1,norbOnAt
!!!        !    write(*,'(100f8.4)') (HtildeSmall(iorb,jorb), jorb=1,norbOnAt)
!!!        !end do
!!!        
!!!        ! Diagonalize Htilde on root only
!!!        allocate(eval(norbOnAt), stat=istat)
!!!        lwork=1000*norbOnAt
!!!        allocate(work(lwork), stat=istat)
!!!        call dsyev('v', 'l', norbOnAt, HtildeSmall, norbOnAt, eval, work, lwork, info)
!!!        if(info/=0) then
!!!            write(*,'(a,i0)') 'ERROR in dsyev, info= ',info
!!!            stop
!!!        end if
!!!        deallocate(work, stat=istat)
!!!        !write(*,*) '--------------'
!!!        !do iorb=1,norbOnAt
!!!        !    write(*,'(100f8.4)') (HtildeSmall(iorb,jorb), jorb=1,norbOnAt)
!!!        !end do
!!!    end if
!!!
!!!    ! Broadcast HtildeSmall
!!!    call mpi_bcast(HtildeSmall(1,1), norbOnAt**2, mpi_double_precision, 0, mpi_comm_world, ierr)
!!!    call mpi_barrier(mpi_comm_world, ierr)
!!!    !write(*,*) '--------------', iproc, norbOnAt
!!!    !do iorb=1,norbOnAt
!!!    !    write(*,'(100f8.4)') (HtildeSmall(iorb,jorb), jorb=1,norbOnAt)
!!!    !end do
!!!
!!!    ! Build new linear combination
!!!    allocate(phiw(orbsLIN%npsidim), stat=istat)
!!!    allocate(hphiw(orbsLIN%npsidim), stat=istat)
!!!    phiw=0.d0 ; hphiw=0.d0
!!!    nvctrp=commsLIN%nvctr_par(iproc,1)
!!!    do iorb=1,norbOnAt
!!!        istart=(orbsOnAtom(iorb,1)-1)*nvctrp+1
!!!        do jorb=1,norbOnAt
!!!            jstart=(orbsOnAtom(jorb,1)-1)*nvctrp+1
!!!            call daxpy(nvctrp, HtildeSmall(jorb,iorb), phi(jstart), 1, phiw(istart), 1)
!!!        end do
!!!    end do
!!!
!!!    !!! Undo this transformations only a test)
!!!    !!allocate(phiw2(size(phiw)), stat=istat)
!!!    !!phiw2=phiw
!!!    !!phiw=0.d0
!!!    !!do iorb=1,norbOnAt
!!!    !!    istart=(orbsOnAtom(iorb,1)-1)*nvctrp+1
!!!    !!    do jorb=1,norbOnAt
!!!    !!        jstart=(orbsOnAtom(jorb,1)-1)*nvctrp+1
!!!    !!        call daxpy(nvctrp, HtildeSmall(iorb,jorb), phiw2(jstart), 1, phiw(istart), 1)
!!!    !!    end do
!!!    !!end do
!!!
!!!    allocate(phiWorkPointer(size(phi)), stat=istat)
!!!    call untranspose_v(iproc, nproc, orbsLIN, lr%wfd, commsLIN, phi, work=phiWorkPointer)
!!!    call untranspose_v(iproc, nproc, orbsLIN, lr%wfd, commsLIN, phiw, work=phiWorkPointer)
!!!    call untranspose_v(iproc, nproc, orbsLIN, lr%wfd, commsLIN, hphi, work=phiWorkPointer)
!!!    deallocate(phiWorkPointer, stat=istat)
!!!
!!!    ! Check whether the subspace diagonalization was successful
!!!    ! This should at the moment always be done to get the diagonal elements
!!!    if(.true.) then
!!!        nspin=1
!!!        !call HamiltonianApplicationParabola(iproc,nproc,at,orbsLIN,input%hx,input%hy,input%hz,rxyz,&
!!!        !     nlpspd,proj,lr,ngatherarr,lr%d%n1i*lr%d%n2i*nscatterarr(iproc,2),&
!!!        !     rhopot(1),&
!!!        !     phiw(1),hphiw(1),ekin_sum,epot_sum,eexctX,eproj_sum,nspin,GPU, orbsLIN%onWhichAtom, rxyzParabola, pkernel=pkernelseq)
!!!        call HamiltonianApplicationParabola(iproc,nproc,at,orbsLIN,input%hx,input%hy,input%hz,rxyz,&
!!!            nlpspd,proj,lr,ngatherarr,lr%d%n1i*lr%d%n2i*nscatterarr(iproc,2),&
!!!            rhopot(1),&
!!!            phiw(1),hphiw(1),ekin_sum,epot_sum,eexctX,eproj_sum,nspin,GPU, orbsLIN%onWhichAtom, rxyzParabola, pkernel=pkernelseq)
!!!
!!!        Htilde=0.d0
!!!        allocate(phiWorkPointer(size(phi)), stat=istat)
!!!        call transpose_v(iproc, nproc, orbsLIN, lr%wfd, commsLIN, phiw, work=phiWorkPointer)
!!!        call transpose_v(iproc, nproc, orbsLIN, lr%wfd, commsLIN, hphiw, work=phiWorkPointer)
!!!        deallocate(phiWorkPointer, stat=istat)
!!!        nvctrp=commsLIN%nvctr_par(iproc,1)
!!!        istart=1
!!!        do iorb=1,orbsLIN%norb
!!!            jstart=1
!!!            do jorb=1,orbsLIN%norb
!!!                Htilde(iorb,jorb,2)=ddot(nvctrp, phiw(istart), 1, hphiw(jstart), 1)
!!!                jstart=jstart+nvctrp
!!!            end do
!!!            istart=istart+nvctrp
!!!        end do
!!!        call mpi_allreduce (Htilde(1,1,2), Htilde(1,1,1), orbsLIN%norb**2 ,mpi_double_precision, mpi_sum, mpi_comm_world, ierr)
!!!        !if(iproc==0) write(*,*) 'after subspace diag: <phi|H|phi>'
!!!        !do iorb=1,orbsLIN%norb
!!!        !    if(iproc==0) write(*,'(100f8.4)') (Htilde(iorb,jorb,1), jorb=1,orbsLIN%norb)
!!!        !end do
!!!    end if       
!!!
!!!    directionLoop: do idir=pulayDir,pulayDir
!!!           if(idir==1) then
!!!               direction='x'
!!!           else if(idir==2) then
!!!               direction='y'
!!!           else if(idir==3) then
!!!               direction='z'
!!!           end if
!!!           ! Calculate the matrix elements <phiw|V|phiw>
!!!           ncplx=1
!!!           it=1
!!!           ! First apply the perturbation to all orbitals belonging to iproc
!!!           allocate(phiWorkPointer(size(phi)), stat=istat)
!!!           call untranspose_v(iproc, nproc, orbsLIN, lr%wfd, commsLIN, phiw, work=phiWorkPointer)
!!!           hphiw=phiw
!!!           istart=1
!!!           do iorb=1,orbsLIN%norbp
!!!               iiAt=orbsLIN%onWhichAtom(iorb)
!!!               parabPrefac=orbsLIN%parabPrefacArr(at%iatype(orbsLIN%onWhichAtom(iorb)))
!!!               !write(*,'(a,2i6,es12.4)') 'before: iproc, iorb, dnrm2(hphiw)', iproc, iorb, dnrm2(nvctrp,hphiw(istart),1)
!!!               call subTemp(lr,ncplx,&
!!!                    input%hx,input%hy,input%hz,hphiw(istart), rxyzParabola(3,iat), orbsLIN, parabPrefac, it, direction, shift)
!!!               !write(*,'(a,2i6,es12.4)') 'after: iproc, iorb, dnrm2(hphiw)', iproc, iorb, dnrm2(nvctrp,hphiw(istart),1)
!!!               istart=istart+(lr%wfd%nvctr_c+7*lr%wfd%nvctr_f)*orbsLIN%nspinor
!!!           end do
!!!    
!!!           call transpose_v(iproc, nproc, orbsLIN, lr%wfd, commsLIN, phiw, work=phiWorkPointer)
!!!           call transpose_v(iproc, nproc, orbsLIN, lr%wfd, commsLIN, hphiw, work=phiWorkPointer)
!!!    
!!!    
!!!           ! nvctrp is the amount of each phi hold by the current process
!!!           nvctrp=sum(commsLIN%nvctr_par(iproc,1:orbsLIN%nkptsp))*orbsLIN%nspinor
!!!           
!!!           allocate(dTemp(orbsLIN%norb,orbsLIN%norb), stat=istat)
!!!           allocate(d(orbsLIN%norb,orbsLIN%norb), stat=istat)
!!!           dTemp=0.d0
!!!           istart=1
!!!           do iorb=1,orbsLIN%norb
!!!               jstart=1
!!!               do jorb=1,orbsLIN%norb
!!!                   dTemp(iorb,jorb)=ddot(nvctrp, phiw(istart), 1, hphiw(jstart), 1)
!!!                   !if(iproc==0) write(*,'(a,2i6,2es12.4)') 'iorb, jorb, dnrm2(phiw), dnrm2(hphiw)', iorb, jorb, dnrm2(nvctrp,phiw(istart),1), dnrm2(nvctrp,hphiw(jstart),1)
!!!                   jstart=jstart+nvctrp
!!!               end do
!!!               istart=istart+nvctrp
!!!           end do
!!!           d=0.d0
!!!           call mpi_allreduce(dTemp(1,1), d(1,1), orbsLIN%norb**2, mpi_double_precision, mpi_sum, mpi_comm_world, ierr)
!!!           ! Add the diagonal element shift**2
!!!           do iorb=1,orbsLIN%norb
!!!               d(iorb,iorb)=d(iorb,iorb)+parabPrefac*dble(shift)**2
!!!           end do
!!!           
!!!           if(iproc==0) write(*,'(a,es12.4)') '<phi|V|phi> with shift=',shift
!!!           do iorb=1,orbsLIN%norb
!!!               if(iproc==0) write(*,'(100es15.8)') (d(iorb,jorb), jorb=1,orbsLIN%norb)
!!!           end do
!!!    
!!!           ! Make a linear combination according to perturbation theory
!!!           !!do iorb=1,orbsLIN%norbp
!!!           !!    write(*,'(a,i5,i3,i5,es12.5)') 'iat, iproc, iorb, dnrm2(phiw)', iat, iproc, iorb, dnrm2(lr%wfd%nvctr_c+7*lr%wfd%nvctr_f, phiw(istart), 1)
!!!           !!    istart=istart+lr%wfd%nvctr_c+7*lr%wfd%nvctr_f
!!!           !!end do
!!!           allocate(phi1(orbsLIN%npsidim), stat=istat)
!!!           phi1=0.d0
!!!           do iorb=1,norbOnAt
!!!               !istart=(iorb-1)*nvctrp+1
!!!               istart=(orbsOnAtom(iorb,1)-1)*nvctrp+1
!!!               do jorb=1,norbOnAt
!!!                   jstart=(orbsOnAtom(jorb,1)-1)*nvctrp+1
!!!                   if(iorb==jorb) cycle
!!!                   call daxpy(nvctrp, d(orbsOnATom(iorb,1),orbsOnAtom(jorb,1))/ &
!!!                   (Htilde(orbsOnAtom(iorb,1),orbsOnAtom(iorb,1),1)-Htilde(orbsOnAtom(jorb,1),orbsOnAtom(jorb,1),1)), &
!!!                   phiw(jstart), 1, phi1(istart), 1)
!!!               end do
!!!           end do
!!!           call untranspose_v(iproc, nproc, orbsLIN, lr%wfd, commsLIN, phi1, work=phiWorkPointer)
!!!           !istart=1
!!!           !do iorb=1,orbsLIN%norbp
!!!           !    write(*,'(a,i3,i5,2es12.5)') 'iproc, iorb, dnrm2(phi1), dnrm2(phi)', iproc, iorb, dnrm2(lr%wfd%nvctr_c+7*lr%wfd%nvctr_f, phi1(istart), 1), dnrm2(lr%wfd%nvctr_c+7*lr%wfd%nvctr_f, phi(istart), 1)
!!!           !    istart=istart+lr%wfd%nvctr_c+7*lr%wfd%nvctr_f
!!!           !end do
!!!           call transpose_v(iproc, nproc, orbsLIN, lr%wfd, commsLIN, phi1, work=phiWorkPointer)
!!!
!!!           ! Add the correction phi1 to the old orbitals phiw
!!!           istart=1
!!!           do iorb=1,norbOnAt
!!!               jstart=(orbsOnAtom(iorb,1)-1)*nvctrp+1
!!!               call daxpy(nvctrp, 1.d0, phi1(jstart), 1, phiw(jstart), 1)
!!!               !call daxpy(nvctrp, 1.d0, phi1(istart), 1, phiw(jstart), 1)
!!!               istart=istart+nvctrp
!!!           end do
!!!
!!!           call transpose_v(iproc, nproc, orbsLIN, lr%wfd, commsLIN, phi, work=phiWorkPointer)
!!!           ! Transform back to 'old' orbitals
!!!           allocate(phiw2(size(phiw)), stat=istat)
!!!           phiw2=phiw
!!!           phiw=0.d0
!!!           do iorb=1,norbOnAt
!!!               istart=(orbsOnAtom(iorb,1)-1)*nvctrp+1
!!!               do jorb=1,norbOnAt
!!!                   jstart=(orbsOnAtom(jorb,1)-1)*nvctrp+1
!!!                   call daxpy(nvctrp, HtildeSmall(iorb,jorb), phiw2(jstart), 1, phiw(istart), 1)
!!!               end do
!!!           end do
!!!
!!!           ! Now mix the orbitals
!!!           phiw2=phi
!!!           istart=1
!!!           do iorb=1,norbOnAt
!!!               jstart=(orbsOnAtom(iorb,1)-1)*nvctrp+1
!!!               !call dcopy(nvctrp, phiw(istart), 1, phiw2(jstart), 1)
!!!               call dcopy(nvctrp, phiw(jstart), 1, phiw2(jstart), 1)
!!!               istart=istart+nvctrp
!!!           end do
!!!
!!!           ! This is not necessary, only for debugging
!!!           call untranspose_v(iproc, nproc, orbsLIN, lr%wfd, commsLIN, phiw2, work=phiWorkPointer)
!!!           !istart=1
!!!           !do iorb=1,orbsLIN%norbp
!!!           !    write(*,'(a,i4,i3,i5,2es12.5)') 'iat, iproc, iorb, dnrm2(phiw2)', iat, iproc, iorb, dnrm2(lr%wfd%nvctr_c+7*lr%wfd%nvctr_f, phiw2(istart), 1)
!!!           !    istart=istart+lr%wfd%nvctr_c+7*lr%wfd%nvctr_f
!!!           !end do
!!!           call transpose_v(iproc, nproc, orbsLIN, lr%wfd, commsLIN, phiw2, work=phiWorkPointer)
!!!
!!!
!!!           ! Now orthonormalize
!!!           call orthogonalize(iproc, nproc, orbsLIN, commsLIN, lr%wfd, phiw2, input)
!!!    
!!!           call untranspose_v(iproc, nproc, orbsLIN, lr%wfd, commsLIN, phi, work=phiWorkPointer)
!!!           call untranspose_v(iproc, nproc, orbsLIN, lr%wfd, commsLIN, phiw, work=phiWorkPointer)
!!!           call untranspose_v(iproc, nproc, orbsLIN, lr%wfd, commsLIN, hphiw, work=phiWorkPointer)
!!!           call untranspose_v(iproc, nproc, orbsLIN, lr%wfd, commsLIN, phiw2, work=phiWorkPointer)
!!!           deallocate(phiWorkPointer, stat=istat)
!!!
!!!           ! Now phiw2 contains the perturbed basis functions.
!!!           ! Copy them back
!!!           !istart=1
!!!           !do iorb=1,orbsLIN%norbp
!!!           !    write(*,'(a,i4,i3,i5,2es24.15)') 'iat, iproc, iorb, <phi|phiw2>', iat, iproc, iorb, ddot(lr%wfd%nvctr_c+7*lr%wfd%nvctr_f, phi(istart), 1, phiw2(istart), 1)
!!!           !    istart=istart+lr%wfd%nvctr_c+7*lr%wfd%nvctr_f
!!!           !end do
!!!           phi=phiw2
!!!    
!!!        !call mpi_barrier(mpi_comm_world, ierr)
!!!        !stop
!!!    end do directionLoop
!!!end do atomsLoop
!!!
!!!end subroutine pulayNew
!!!
!!!
!!!subroutine pulay(iproc, nproc, lr, orbs, orbsLIN, comms, commsLIN, input, at, rxyz, phi, hphi, &
!!!    psi, nscatterarr, ngatherarr, nlpspd, proj, sizeRhopot, rhopot, GPU, pkernelseq)
!!!!
!!!! Purpose:
!!!! ========
!!!!   Calculates the Pulay forces
!!!!
!!!! Calling arguments:
!!!! ==================
!!!!
!!!use module_base
!!!use module_types
!!!use module_interfaces, except_this_one => pulay
!!!implicit none
!!!
!!!! Calling arguments
!!!integer:: iproc, nproc, sizeRhopot
!!!type(locreg_descriptors), intent(in) :: lr
!!!type(orbitals_data), intent(inout) :: orbs, orbsLIN
!!!type(communications_arrays), intent(in) :: comms
!!!type(communications_arrays), intent(in) :: commsLIN
!!!type(atoms_data), intent(in) :: at
!!!real(8),dimension(3,at%nat):: rxyz
!!!integer, dimension(0:nproc-1,4), intent(in) :: nscatterarr !n3d,n3p,i3s+i3xcsh-1,i3xcsh
!!!integer, dimension(0:nproc-1,2), intent(in) :: ngatherarr 
!!!type(nonlocal_psp_descriptors), intent(in) :: nlpspd
!!!real(wp), dimension(nlpspd%nprojel), intent(in) :: proj
!!!!real(dp), dimension(*), intent(inout) :: rhopot
!!!real(dp), dimension(sizeRhopot), intent(inout) :: rhopot
!!!type(GPU_pointers), intent(inout) :: GPU
!!!type(input_variables):: input
!!!real(dp), dimension(:), pointer :: pkernelseq
!!!real(8),dimension(orbsLIN%npsidim):: phi, hphi
!!!real(8),dimension(orbs%npsidim):: psi
!!!!integer:: iter
!!!!!
!!!! Local variables
!!!integer:: iorb, jorb, korb, lorb, istat, istart, nvctrp, ierr, iat, ii, jj, kk, ik, il, ll, jproc, kproc, lproc, id, norbOnAt, info
!!!integer:: jstart, lwork, nspin
!!!real(8),dimension(:),allocatable:: b, d, a, dvec, eval, work, phiw, hphiw
!!!real(8),dimension(:,:),allocatable:: eps
!!!real(8),dimension(:,:),allocatable:: emat, U, HU, HtildeSmall
!!!real(8),dimension(:,:,:),allocatable:: Htilde
!!!real(8):: tt, hphiNrm, dnrm2, fracTot, parabPrefac, ddot, ekin_sum, epot_sum, eexctx, eproj_sum
!!!integer,dimension(:,:),allocatable:: orbsOnAtom
!!!integer,dimension(:,:,:),allocatable:: tempArr
!!!integer,dimension(:),allocatable:: lorbArr, displs, ipiv
!!!real(8),dimension(:),pointer:: phiWorkPointer
!!!real(8),dimension(:,:),allocatable:: rxyzParabola
!!!!!
!!! write(*,*) 'ATTENTION -- TEST!'
!!! write(*,'(a,2i9)') 'size(rhopot), lr%d%n1i*lr%d%n2i*nscatterarr(iproc,2)', size(rhopot), lr%d%n1i*lr%d%n2i*nscatterarr(iproc,2)
!!!       allocate(rxyzParabola(3,at%nat), stat=istat)
!!!       rxyzParabola=rxyz
!!!       call HamiltonianApplicationParabola(iproc,nproc,at,orbsLIN,input%hx,input%hy,input%hz,rxyz,&
!!!            nlpspd,proj,lr,ngatherarr,lr%d%n1i*lr%d%n2i*nscatterarr(iproc,2),&
!!!            rhopot(1),&
!!!            phi(1),hphi(1),ekin_sum,epot_sum,eexctX,eproj_sum,nspin,GPU, orbsLIN%onWhichAtom, rxyzParabola, pkernel=pkernelseq)
!!!
!!!fracTot=0.d0
!!!allocate(eps(orbsLIN%norb,orbsLIN%norb), stat=istat)
!!!allocate(d(orbsLIN%norb**2), stat=istat)
!!!allocate(orbsOnAtom(orbsLIN%norb,2), stat=istat)
!!!allocate(lorbArr(0:nproc-1), stat=istat)
!!!allocate(displs(0:nproc-1), stat=istat)
!!!orbsOnAtom=0
!!!nvctrp=sum(commsLIN%nvctr_par(iproc,1:orbsLIN%nkptsp))*orbsLIN%nspinor
!!!!!psiLoop: do korb=1,orbs%norb
!!!    istart=1
!!!    ! First calculate the epsilons
!!!    !call getEpsilon(iproc, nproc, orbsLIN, commsLIN, eps, phi(1), hphi(1))
!!!    !do iorb=1,orbslIN%norb
!!!    !    !if(iproc==0) write(*,'(100f9.5)') (eps((jorb-1)*orbsLIN%norb+iorb), jorb=1,orbsLIN%norb)
!!!    !    if(iproc==0) write(*,'(100f9.5)') (eps(iorb,jorb), jorb=1,orbsLIN%norb)
!!!    !end do
!!!    !phi1Loop: do iorb=1,orbsLIN%norb
!!!    atomsLoop: do iat=1,at%nat
!!!
!!!        call mpi_barrier(mpi_comm_world, ierr)  
!!!
!!!        !iiAt=orbsLIN%onWhichAtom(iorb)
!!!        !parabPrefac=orbsLIN%parabPrefacArr(at%iatype(orbsLIN%onWhichAtom(iorb)))
!!!        parabPrefac=orbsLIN%parabPrefacArr(at%iatype(iat))
!!!        !call getD(iproc,nproc,orbsLIN,lr,input%hx,input%hy,input%hz,phi, hphi, at%nat, rxyz(1,iat), parabPrefac, at, commsLIN, d)
!!!        !if(iproc==0) write(*,*) '===================================================='
!!!        !if(iproc==0) write(*,*) '===================================================='
!!!        !do iorb=1,orbsLIN%norb
!!!        !    if(iproc==0) write(*,'(100f11.5)') (d((jorb-1)*orbsLIN%norb+iorb), jorb=1,orbsLIN%norb)
!!!        !end do
!!!
!!!        ! First find out which atoms are centered on atom iat
!!!        korb=0
!!!        lorb=0
!!!        do jproc=0,nproc-1
!!!            do jorb=1,orbsLIN%norb_par(jproc)
!!!                korb=korb+1
!!!                if(jproc==iproc) then
!!!                    if(orbsLIN%onWhichAtom(jorb)==iat) then
!!!                        lorb=lorb+1
!!!                        orbsOnAtom(lorb,2)=korb
!!!                    end if
!!!                end if
!!!            end do
!!!        end do
!!!        call mpi_gather(lorb, 1, mpi_integer, lorbArr(0), 1, mpi_integer, 0, mpi_comm_world, ierr)
!!!        !if(iproc==0) then
!!!            displs(0)=0
!!!            do jproc=1,nproc-1
!!!                displs(jproc)=displs(jproc-1)+lorbArr(jproc-1)
!!!            end do
!!!        !end if
!!!        if(iproc==0) write(*,'(a,100i4)') 'lorbArr', lorbArr
!!!        if(iproc==0) write(*,'(a,100i4)') 'displs', displs
!!!        call mpi_barrier(mpi_comm_world, ierr)
!!!        write(*,*) 'before mpi_gatherv, iproc', iproc
!!!        call mpi_gatherv(orbsOnAtom(1,2), lorb, mpi_integer, orbsOnAtom(1,1), lorbArr(0), displs(0), &
!!!            mpi_integer, 0, mpi_comm_world, ierr)
!!!        write(*,*) 'after mpi_gatherv, iproc', iproc
!!!        do istat=1,sum(lorbArr)
!!!            if(iproc==0) write(*,*)'istat, orbsOnAtom(istat,1)', istat, orbsOnAtom(istat,1)
!!!        end do
!!!        call mpi_barrier(mpi_comm_world, ierr)
!!! write(*,*) 'here, iproc', iproc
!!!        call mpi_barrier(mpi_comm_world, ierr)
!!!  write(*,*) 'after barrier, iproc', iproc
!!!
!!!        ! Send orbsOnAtom to all processes
!!!        if(iproc==0) norbOnAt=sum(lorbArr)
!!!        call mpi_bcast(norbOnAt, 1, mpi_integer, 0, mpi_comm_world, ierr)
!!!        call mpi_barrier(mpi_comm_world, ierr)
!!!          write(*,*) 'norbOnAt, iproc', norbOnAt, iproc
!!!        call mpi_bcast(orbsOnAtom(1,1), norbOnat, mpi_integer, 0, mpi_comm_world, ierr)
!!!        call mpi_barrier(mpi_comm_world, ierr)
!!!   write(*,*) 'after bcast, iproc', iproc
!!! 
!!!        !if(iproc==0) then
!!!            !norbOnAt=sum(lorbArr)
!!!            !allocate(U(orbsLIN%npsidim,norbOnAt), stat=istat)
!!!            !allocate(HU(orbsLIN%npsidim,norbOnAt), stat=istat)
!!!            allocate(Htilde(orbsLIN%norb,orbsLIN%norb,2), stat=istat)
!!!            Htilde=0.d0
!!!            allocate(phiWorkPointer(size(phi)), stat=istat)
!!!            call transpose_v(iproc, nproc, orbsLIN, lr%wfd, commsLIN, phi, work=phiWorkPointer)
!!!            call transpose_v(iproc, nproc, orbsLIN, lr%wfd, commsLIN, hphi, work=phiWorkPointer)
!!!            deallocate(phiWorkPointer, stat=istat)
!!!            nvctrp=commsLIN%nvctr_par(iproc,1)
!!!            istart=1
!!!            do iorb=1,orbsLIN%norb
!!!                jstart=1
!!!                do jorb=1,orbsLIN%norb
!!! !write(*,*) iproc, iorb, jorb
!!!                    Htilde(iorb,jorb,2)=ddot(nvctrp, phi(istart), 1, hphi(jstart), 1)
!!!                    jstart=jstart+nvctrp
!!!                end do
!!!                istart=istart+nvctrp
!!!            end do
!!!            call mpi_allreduce (Htilde(1,1,2), Htilde(1,1,1), orbsLIN%norb**2, mpi_double_precision, mpi_sum, mpi_comm_world, ierr)
!!!            do iorb=1,orbsLIN%norb
!!!                if(iproc==0) write(*,'(100f8.4)') (Htilde(iorb,jorb,1), jorb=1,orbsLIN%norb)
!!!            end do
!!!        !end if
!!!
!!!        allocate(HtildeSmall(norbOnAt,norbOnAt), stat=istat)
!!!        if(iproc==0) then
!!!            do iorb=1,norbOnAt
!!!                do jorb=1,norbOnAt
!!!                    HtildeSmall(jorb,iorb)=Htilde(orbsOnAtom(jorb,1),orbsOnAtom(iorb,1),1)
!!!                end do
!!!            end do 
!!!            do iorb=1,norbOnAt
!!!                write(*,'(100f8.4)') (HtildeSmall(iorb,jorb), jorb=1,norbOnAt)
!!!            end do
!!!            
!!!            ! Diagonalize Htilde
!!!             allocate(eval(norbOnAt), stat=istat)
!!!             lwork=1000*norbOnAt
!!!             allocate(work(lwork), stat=istat)
!!!            call dsyev('v', 'l', norbOnAt, HtildeSmall, norbOnAt, eval, work, lwork, info)
!!!            deallocate(work, stat=istat)
!!!            write(*,*) '--------------'
!!!            do iorb=1,norbOnAt
!!!                write(*,'(100f8.4)') (HtildeSmall(iorb,jorb), jorb=1,norbOnAt)
!!!            end do
!!!        end if
!!!        ! Broadcast HtildeSmall
!!!        call mpi_bcast(HtildeSmall(1,1), norbOnAt**2, mpi_double_precision, 0, mpi_comm_world, ierr)
!!!        call mpi_barrier(mpi_comm_world, ierr)
!!!            write(*,*) '--------------', iproc, norbOnAt
!!!            do iorb=1,norbOnAt
!!!                write(*,'(100f8.4)') (HtildeSmall(iorb,jorb), jorb=1,norbOnAt)
!!!            end do
!!!
!!!       ! Build new linear combination
!!!       allocate(phiw(orbsLIN%npsidim), stat=istat)
!!!       allocate(hphiw(orbsLIN%npsidim), stat=istat)
!!!       nvctrp=commsLIN%nvctr_par(iproc,1)
!!!       jstart=1
!!!       do iorb=1,norbOnAt
!!!           istart=(orbsOnAtom(iorb,1)-1)*nvctrp+1
!!!           call dcopy(nvctrp, phi(istart), 1, phiw(jstart), 1)
!!!           jstart=jstart+nvctrp
!!!       end do
!!!
!!!       allocate(phiWorkPointer(size(phi)), stat=istat)
!!!       call untranspose_v(iproc, nproc, orbsLIN, lr%wfd, commsLIN, phi, work=phiWorkPointer)
!!!       call untranspose_v(iproc, nproc, orbsLIN, lr%wfd, commsLIN, phiw, work=phiWorkPointer)
!!!       call untranspose_v(iproc, nproc, orbsLIN, lr%wfd, commsLIN, hphi, work=phiWorkPointer)
!!!       deallocate(phiWorkPointer, stat=istat)
!!!
!!!       nspin=1
!!!       !call HamiltonianApplicationParabola(iproc,nproc,at,orbsLIN,input%hx,input%hy,input%hz,rxyz,&
!!!       !     nlpspd,proj,lr,ngatherarr,lr%d%n1i*lr%d%n2i*nscatterarr(iproc,2),&
!!!       !     rhopot(1),&
!!!       !     phiw(1),hphiw(1),ekin_sum,epot_sum,eexctX,eproj_sum,nspin,GPU, orbsLIN%onWhichAtom, rxyzParabola, pkernel=pkernelseq)
!!!       call HamiltonianApplicationParabola(iproc,nproc,at,orbsLIN,input%hx,input%hy,input%hz,rxyz,&
!!!            nlpspd,proj,lr,ngatherarr,lr%d%n1i*lr%d%n2i*nscatterarr(iproc,2),&
!!!            rhopot(1),&
!!!            phi(1),hphi(1),ekin_sum,epot_sum,eexctX,eproj_sum,nspin,GPU, orbsLIN%onWhichAtom, rxyzParabola, pkernel=pkernelseq)
!!!
!!!       Htilde=0.d0
!!!       allocate(phiWorkPointer(size(phi)), stat=istat)
!!!       call transpose_v(iproc, nproc, orbsLIN, lr%wfd, commsLIN, phi, work=phiWorkPointer)
!!!       call transpose_v(iproc, nproc, orbsLIN, lr%wfd, commsLIN, hphi, work=phiWorkPointer)
!!!       deallocate(phiWorkPointer, stat=istat)
!!!       nvctrp=commsLIN%nvctr_par(iproc,1)
!!!       istart=1
!!!       do iorb=1,orbsLIN%norb
!!!           jstart=1
!!!           do jorb=1,orbsLIN%norb
!!!               Htilde(iorb,jorb,2)=ddot(nvctrp, phi(istart), 1, hphi(jstart), 1)
!!!               jstart=jstart+nvctrp
!!!           end do
!!!           istart=istart+nvctrp
!!!       end do
!!!       call mpi_allreduce (Htilde(1,1,2), Htilde(1,1,1), orbsLIN%norb**2 ,mpi_double_precision, mpi_sum, mpi_comm_world, ierr)
!!!       do iorb=1,orbsLIN%norb
!!!           if(iproc==0) write(*,'(100f8.4)') (Htilde(iorb,jorb,1), jorb=1,orbsLIN%norb)
!!!       end do
!!!
!!!    call mpi_barrier(mpi_comm_world, ierr)
!!!    stop
!!!
!!!
!!!        if(iproc==0) then
!!!            if(allocated(emat)) deallocate(emat)
!!!            norbOnAt=sum(lorbArr)
!!!            allocate(emat(norbOnAt**2,norbOnAt**2))
!!!            emat=0.d0
!!!            !emat=1.d-100
!!!        end if
!!!        
!!!        if(iproc==0) allocate(tempArr(2,norbOnAt**2,norbOnAt**2))
!!!        if(iproc==0) tempArr=0
!!!        ! Build the matrix emat
!!!        if(iproc==0) then
!!!            do jorb=1,norbOnAt**2
!!!                do iorb=1,norbOnAt**2
!!!                    ! the 'blocks'
!!!                    !write(*,'(a,3i7)') 'iorb, sum(lorbArr), mod(iorb-1,sum(lorbArr))+1',iorb, sum(lorbArr), mod(iorb-1,sum(lorbArr))+1
!!!                    !if(abs(iorb-jorb)<norbOnAt) emat(iorb,jorb)=eps(orbsOnAtom(mod(iorb-1,norbOnAt)+1,1),orbsOnAtom(mod(jorb-1,norbOnAt)+1,1))
!!!                    !if(abs(iorb-jorb)<norbOnAt) tempArr(1,iorb,jorb)=orbsOnAtom(mod(iorb-1,norbOnAt)+1,1) ; tempArr(2,iorb,jorb)=orbsOnAtom(mod(jorb-1,norbOnAt)+1,1)
!!!                    if(ceiling(dble(iorb)/dble(norbOnAt))==ceiling(dble(jorb)/dble(norbOnAt))) then
!!!                        emat(iorb,jorb)=eps(orbsOnAtom(mod(iorb-1,norbOnAt)+1,1), &
!!!                        orbsOnAtom(mod(jorb-1,norbOnAt)+1,1))
!!!                        !tempArr(1,iorb,jorb)=orbsOnAtom(mod(iorb-1,norbOnAt)+1,1) ; tempArr(2,iorb,jorb)=orbsOnAtom(mod(jorb-1,norbOnAt)+1,1)
!!!                    end if
!!!                    ! the 'pseudodiagonal' elements
!!!                    if(ceiling(dble(jorb)/dble(norbOnAt))==mod(iorb-1,norbOnAt)+1) then
!!!                        emat(iorb,jorb)=emat(iorb,jorb)+eps(orbsOnAtom(ceiling(dble(iorb)/dble(norbOnAt)),1),&
!!!                        orbsOnAtom(mod(jorb-1,norbOnAt)+1,1))
!!!                        tempArr(1,iorb,jorb)=orbsOnAtom(ceiling(dble(iorb)/dble(norbOnAt)),1) ; &
!!!                        tempArr(2,iorb,jorb)=orbsOnAtom(mod(jorb-1,norbOnAt)+1,1)
!!!                    end if
!!!                end do
!!!            end do
!!!        end if
!!!        !!! Delete the elements belonging to a_ii
!!!        !!if(iproc==0) then
!!!        !!    do jorb=1,norbOnAt**2
!!!        !!        do iorb=1,norbOnAt**2
!!!        !!            if(mod(iorb-1,norbOnAt)+1==ceiling(dble(iorb)/dble(norbOnAt)) .and. iorb==jorb) then
!!!        !!                emat(iorb,jorb)=0.d0
!!!        !!            end if
!!!        !!        end do
!!!        !!    end do
!!!        !!end if
!!!        if(iproc==0) then
!!!            do iorb=1,norbOnAt**2
!!!                write(*,'(100f9.5)') (emat(iorb,jorb), jorb=1,norbOnAt**2)
!!!            end do
!!!        end if
!!!        if(iproc==0) write(*,*) '--------------------------------'
!!!        if(iproc==0) then
!!!            do iorb=1,norbOnAt**2
!!!                write(*,'(100(2i3,2x))') (tempArr(1:2,iorb,jorb), jorb=1,norbOnAt**2)
!!!            end do
!!!        end if
!!!
!!!        ! Build the vector dvec
!!!        if(allocated(dvec)) deallocate(dvec)
!!!        if(iproc==0) then
!!!            allocate(dvec(norbOnAt**2))
!!!            dvec=0.d0
!!!            ii=1
!!!            do iorb=1,norbOnAt**2
!!!                if(iorb==orbsOnAtom(ii,1)) then
!!!                    jj=1
!!!                    do jorb=1,norbOnAt**2
!!!                        if(jorb==orbsOnAtom(jj,1)) then
!!!                            tempArr(1,(ii-1)*norbOnAt+jj,1)=iorb ; tempArr(2,(ii-1)*norbOnAt+jj,1)=jorb
!!!                            dvec((ii-1)*norbOnAt+jj)=d((iorb-1)*norbOnAt+jorb)
!!!                            jj=jj+1
!!!                        end if
!!!                    end do
!!!                    ii=ii+1
!!!                end if
!!!            end do
!!!  
!!!            do iorb=1,norbOnAt**2
!!!                write(*,'(2i4)') tempArr(1,iorb,1), tempArr(2,iorb,1)
!!!            end do
!!!        end if
!!!
!!!
!!!        ! Solve emat*a=dvec
!!!        if(iproc==0) then
!!!            allocate(a(norbOnAt**2))
!!!            allocate(ipiv(norbOnAt**2))
!!!            call dgesv(norbOnAt**2, 1, emat(1,1), norbOnAt**2, ipiv(1), dvec(1), norbOnAt**2, info)
!!!            if(info/=0) then
!!!                write(*,'(a,i0)') 'ERROR in dgesv, errorcode=', info
!!!                do iorb=1,norbOnAt**2
!!!                    write(*,'(100f9.5)') (emat(iorb,jorb), jorb=1,norbOnAt**2)
!!!                end do
!!!                stop
!!!            end if
!!!            do iorb=1,norbOnAt**2
!!!                write(*,'(a,i4,es12.5)') 'iorb, dvec(iorb)', iorb, dvec(iorb)
!!!            end do
!!!        end if
!!!        
!!!
!!!        !! Build the matrix epsilon and the vector d only for those orbitals centerd in atom iat.
!!!        !jj=0
!!!        !ik=0
!!!        !do jproc=0,nproc-1
!!!        !    do jorb=1,orbsLIN%norb_par(jproc)
!!!        !        jj=jj+1
!!!        !        if(jproc==iproc) then
!!!        !            if(orbsLIN%onWhichAtom(jorb)==iat) then
!!!        !                kk=0
!!!        !                il=0
!!!        !                do kproc=0,nproc-1
!!!        !                    do korb=1,orbsLIN%norb_par(kproc)
!!!        !                        kk=kk+1
!!!        !                        if(kproc==iproc) then
!!!        !                            if(orbsLIN%onWhichAtom(korb)==iat) then
!!!        !                                ik=ik+1
!!!        !                                dvec(ik)=-2.d0*d(jj+kk)
!!!        !                                ll=0
!!!        !                                do lproc=0,nproc-1
!!!        !                                    do lorb=1,orbsLIN%norb_par(lproc)
!!!        !                                        ll=ll+1
!!!        !                                        if(lproc==iproc) then
!!!        !                                            if(orbsLIN%onWhichAtom(lorb)==iat) then
!!!        !                                                il=il+1
!!!        !                                                emat(ik,il)=eps((ik-1)*orbsLIN%norbp+il)
!!!        !                                            end if
!!!        !                                        end if
!!!        !                                    end do
!!!        !                                end do
!!!        !                            end if
!!!        !                        end if
!!!        !                    end do
!!!        !                end do
!!!        !            end if
!!!        !        end if
!!!        !    end do
!!!        !end do
!!!        !do iorb=1,14
!!!        !    write(*,'(20f9.4)') (emat(iorb,jorb), jorb=1,14)
!!!        !end do
!!!        !if(iproc==0) write(*,*) '****************************************************'
!!!        !if(iproc==0) write(*,*) '****************************************************'
!!!        !do iorb=1,14
!!!        !    write(*,'(20f9.4)') dvec(iorb)
!!!        !end do
!!!
!!!        !do iorb=1,orbsLIN%norb**2
!!!        !    if(iproc==0) write(*,'(f9.5)') d(iorb)
!!!        !end do
!!!        !tt=dnrm2(nvctrp, hphi(istart), 1)
!!!        !call mpi_allreduce(tt, hphiNrm, 1, mpi_double_precision, mpi_sum, mpi_comm_world, ierr)
!!!        !tt=0.d0
!!!        !do jorb=1,orbsLIN%norb
!!!        !    write(*,'(a,3i4,2es14.6)') 'iproc, iorb, jorb, eps(jorb), hphiNrm', iproc, iorb, jorb, eps(jorb), hphiNrm
!!!        !    tt=tt+eps(jorb)**2
!!!        !end do
!!!        !write(*,'(a,2i4,2es14.6,f8.3)') 'iproc, iorb, epsSum, hphiNrm, sqrt(tt)/hphiNrm', iproc, iorb, sqrt(tt), hphiNrm, sqrt(tt)/hphiNrm
!!!        !fracTot=fracTot+sqrt(tt)/hphiNrm
!!!        ! Then calculate the b coefficients
!!!        !!call getB(iproc, nproc, orbsLIN, commsLIN, eps, phi, hphi, iorb)
!!!!!        phi2Loop: do jorb=1,orbsLIN%norb
!!!!!
!!!!!            
!!!!!            
!!!!!            ! Then calculate the d coefficients
!!!!!            call getD()
!!!!!  
!!!!!            ! Calculate the force component
!!!!!            call getForce()
!!!!!        
!!!!!        end do phi2Loop
!!!          istart=istart+nvctrp
!!!    !end do phi1Loop
!!!    end do atomsLoop
!!!    fracTot=fracTot/orbsLIN%norb
!!!    write(*,'(a,i4,f8.3)') 'iproc, fracTot', iproc, fracTot
!!!   tt=fracTot
!!!   call mpi_allreduce(tt, fracTot, 1, mpi_double_precision, mpi_sum, mpi_comm_world, ierr)
!!!   if(iproc==0) write(*,'(a,f8.3)') 'mean totFrac', fracTot/dble(nproc)
!!!!!end do psiLoop
!!!!!
!!!!!
!!!end subroutine pulay
!!!!!
!!!!!
!!!!!
!!!!!
!!!subroutine getEpsilon(iproc, nproc, orbsLIN, commsLIN, eps, phi, hphi)
!!!
!!!use module_base
!!!use module_types
!!!implicit none
!!!
!!!! Calling arguments
!!!integer:: iproc, nproc
!!!type(orbitals_data), intent(inout):: orbsLIN
!!!type(communications_arrays), intent(in):: commsLIN
!!!real(8),dimension(orbsLIN%norb,orbsLIN%norb):: eps
!!!real(8),dimension(orbsLIN%npsidim):: phi
!!!real(8),dimension(sum(commsLIN%nvctr_par(iproc,1:orbsLIN%nkptsp))*orbsLIN%nspinor*orbsLIN%norb):: hphi
!!!
!!!! Local variables
!!!integer:: nvctrp, istat, ierr, istart, jstart, iorb, jorb
!!!real(8),dimension(:,:),allocatable:: epsTemp 
!!!real(8):: ddot
!!!
!!!! nvctrp is the amount of each phi hold by the current process
!!!nvctrp=sum(commsLIN%nvctr_par(iproc,1:orbsLIN%nkptsp))*orbsLIN%nspinor
!!!
!!!allocate(epsTemp(orbsLIN%norb,orbsLIN%norb), stat=istat)
!!!epsTemp=0.d0
!!!istart=1
!!!do iorb=1,orbsLIN%norb
!!!    jstart=1
!!!    do jorb=1,orbsLIN%norb
!!!        epsTemp(iorb,jorb)=ddot(nvctrp, phi(istart), 1, hphi(jstart), 1)
!!!        epsTemp(iorb,jorb)=epsTemp(iorb,jorb)+ddot(nvctrp, phi(jstart), 1, hphi(istart), 1)
!!!        jstart=jstart+nvctrp
!!!    end do
!!!    istart=istart+nvctrp
!!!end do
!!!eps=0.d0
!!!call mpi_allreduce(epsTemp(1,1), eps(1,1), orbsLIN%norb**2, mpi_double_precision, mpi_sum, mpi_comm_world, ierr)
!!!
!!!end subroutine getEpsilon
!!!
!!!
!!!
!!!
!!!
!!!
!!!!!!!subroutine getD(iproc, nproc, orbsLIN, commsLIN, d, phi)
!!!!!!!
!!!!!!!use module_base
!!!!!!!use module_types
!!!!!!!implicit none
!!!!!!!
!!!!!!!! Calling arguments
!!!!!!!integer:: iproc, nproc
!!!!!!!type(orbitals_data), intent(inout):: orbsLIN
!!!!!!!type(communications_arrays), intent(in):: commsLIN
!!!!!!!real(8),dimension(orbsLIN%norb*orbsLIN%norb):: d
!!!!!!!real(8),dimension(orbsLIN%npsidim):: phi
!!!!!!!
!!!!!!!! Local variables
!!!!!!!integer:: nvctrp, istat, ierr, istart, jstart, iorb, jorb
!!!!!!!real(8),dimension(:),allocatable:: dTemp 
!!!!!!!real(8):: ddot
!!!!!!!
!!!!!!!! nvctrp is the amount of each phi hold by the current process
!!!!!!!nvctrp=sum(commsLIN%nvctr_par(iproc,1:orbsLIN%nkptsp))*orbsLIN%nspinor
!!!!!!!
!!!!!!!allocate(dTemp(orbsLIN%norb*orbsLIN%norb), stat=istat)
!!!!!!!istart=1
!!!!!!!do iorb=1,orbsLIN%norb
!!!!!!!    jstart=1
!!!!!!!    do jorb=1,orbsLIN%norb
!!!!!!!        !call calculateMatrixElement()
!!!!!!!        jstart=jstart+nvctrp
!!!!!!!    end do
!!!!!!!    istart=istart+nvctrp
!!!!!!!end do
!!!!!!!call mpi_allreduce(dTemp(1), d(1), orbsLIN%norb, mpi_double_precision, mpi_sum, mpi_comm_world, ierr)
!!!!!!!
!!!!!!!end subroutine getD
!!!
!!!
!!!
!!!subroutine getB(iproc, nproc, orbsLIN, commsLIN, e, phi, hphi, iorb)
!!!
!!!use module_base
!!!use module_types
!!!implicit none
!!!
!!!! Calling arguments
!!!integer:: iproc, nproc, iorb
!!!type(orbitals_data), intent(inout):: orbsLIN
!!!type(communications_arrays), intent(in):: commsLIN
!!!real(8),dimension(orbsLIN%norb):: e
!!!real(8),dimension(orbsLIN%npsidim):: phi, hphi
!!!
!!!! Local variables
!!!integer:: jorb
!!!
!!!do jorb=1,orbsLIN%norb
!!!    if(jorb==iorb) cycle
!!!    e(jorb)=e(iorb)/(e(iorb)-e(jorb))
!!!end do
!!!
!!!end subroutine getB





!!subroutine getE
!!implicit none
!!
!!
!!
!!call HamiltonianApplicationParabola(iproc,nproc,at,orbsLIN,input%hx,input%hy,input%hz,rxyz,&
!!     nlpspd,proj,Glr,ngatherarr,Glr%d%n1i*Glr%d%n2i*nscatterarr(iproc,2),&
!!     rhopot(1),&
!!     phi(1),hphi(1),ekin_sum,epot_sum,eexctX,eproj_sum,nspin,GPU, orbsLIN%onWhichAtom, rxyzParabola, pkernel=pkernelseq)
!!
!!
!!
!!end subroutine getE





subroutine inputOrbitals(iproc,nproc,at,&
     orbs,nvirt,comms,Glr,hx,hy,hz,rxyz,rhopot,rhocore,pot_ion,&
     nlpspd,proj,pkernel,pkernelseq,ixc,psi,hpsi,psit,G,&
     nscatterarr,ngatherarr,nspin,potshortcut,symObj,irrzon,phnons,GPU,input)
  ! Input wavefunctions are found by a diagonalization in a minimal basis set
  ! Each processors write its initial wavefunctions into the wavefunction file
  ! The files are then read by readwave
  use module_base
  use module_interfaces, except_this_one => inputOrbitals
  use module_types
  use Poisson_Solver
  implicit none
  !Arguments
  integer, intent(in) :: iproc,nproc,ixc,symObj
  integer, intent(inout) :: nspin,nvirt
  real(gp), intent(in) :: hx,hy,hz
  type(atoms_data), intent(in) :: at
  type(orbitals_data), intent(inout) :: orbs
  type(nonlocal_psp_descriptors), intent(in) :: nlpspd
  type(locreg_descriptors), intent(in) :: Glr
  type(communications_arrays), intent(in) :: comms
  type(GPU_pointers), intent(inout) :: GPU
  type(input_variables):: input
  integer, dimension(0:nproc-1,4), intent(in) :: nscatterarr !n3d,n3p,i3s+i3xcsh-1,i3xcsh
  integer, dimension(0:nproc-1,2), intent(in) :: ngatherarr 
  real(gp), dimension(3,at%nat), intent(in) :: rxyz
  real(wp), dimension(nlpspd%nprojel), intent(in) :: proj
  real(dp), dimension(*), intent(inout) :: rhopot,pot_ion
  type(gaussian_basis), intent(out) :: G !basis for davidson IG
  real(wp), dimension(:), pointer :: hpsi,psit,rhocore
  real(8),dimension(orbs%npsidim):: psi
  real(dp), dimension(:), pointer :: pkernel,pkernelseq
  integer, intent(in) ::potshortcut
  integer, dimension(*), intent(in) :: irrzon
  real(dp), dimension(*), intent(in) :: phnons
  !local variables
  character(len=*), parameter :: subname='input_wf_diag'
  logical :: switchGPUconv,switchOCLconv
  integer :: i_stat,i_all,iat,nspin_ig,iorb,idum=0
  real(kind=4) :: tt,builtin_rand
  real(gp) :: hxh,hyh,hzh,eks,eexcu,vexcu,epot_sum,ekin_sum,ehart,eexctX,eproj_sum,etol,accurex
  type(orbitals_data) :: orbse
  type(communications_arrays) :: commse
  integer, dimension(:,:), allocatable :: norbsc_arr
  real(wp), dimension(:), allocatable :: potxc
  real(gp), dimension(:), allocatable :: locrad
  type(locreg_descriptors), dimension(:), allocatable :: Llr
  real(wp), dimension(:,:,:), pointer :: psigau
type(orbitals_data):: orbsLIN
type(communications_arrays):: commsLIN
real(8),dimension(:),allocatable:: phi, hphi
real(8),dimension(:,:),allocatable:: HamSmall
real(8),dimension(:),allocatable:: eval
integer:: istat
real(8),dimension(:),pointer:: phiWorkPointer

  allocate(norbsc_arr(at%natsc+1,nspin+ndebug),stat=i_stat)
  call memocc(i_stat,norbsc_arr,'norbsc_arr',subname)
  allocate(locrad(at%nat+ndebug),stat=i_stat)
  call memocc(i_stat,locrad,'locrad',subname)

  write(*,*) 'in inputOrbitals'

  if (iproc == 0) then
     write(*,'(1x,a)')&
          '------------------------------------------------------- Input Wavefunctions Creation'
  end if

  !spin for inputguess orbitals
  if (nspin == 4) then
     nspin_ig=1
  else
     nspin_ig=nspin
  end if

  call inputguess_gaussian_orbitals(iproc,nproc,at,rxyz,Glr,nvirt,nspin_ig,&
       orbs,orbse,norbsc_arr,locrad,G,psigau,eks)

  !allocate communications arrays for inputguess orbitals
  !call allocate_comms(nproc,orbse,commse,subname)
  call orbitals_communicators(iproc,nproc,Glr,orbse,commse)  

  hxh=.5_gp*hx
  hyh=.5_gp*hy
  hzh=.5_gp*hz

  !check the communication distribution
  !call check_communications(iproc,nproc,orbse,Glr,commse)

  !once the wavefunction coefficients are known perform a set 
  !of nonblocking send-receive operations to calculate overlap matrices

!!!  !create mpirequests array for controlling the success of the send-receive operation
!!!  allocate(mpirequests(nproc-1+ndebug),stat=i_stat)
!!!  call memocc(i_stat,mpirequests,'mpirequests',subname)
!!!
!!!  call nonblocking_transposition(iproc,nproc,G%ncoeff,orbse%isorb+orbse%norbp,&
!!!       orbse%nspinor,psigau,orbse%norb_par,mpirequests)

  !experimental part for building the localisation regions
  if (at%geocode == 'F') then
     !allocate the array of localisation regions
     allocate(Llr(at%nat+ndebug),stat=i_stat)
     !call memocc(i_stat,Llr,'Llr',subname)

     !print *,'locrad',locrad

     call determine_locreg(at%nat,rxyz,locrad,hx,hy,hz,Glr,Llr)

     do iat=1,at%nat
        call deallocate_lr(Llr(iat),subname)
!!$        call deallocate_wfd(Llr(iat)%wfd,subname)
!!$        if (Llr(iat)%geocode=='F') then
!!$           call deallocate_bounds(Llr(iat)%bounds,subname)
!!$        end if
     end do

     !i_all=-product(shape(Llr))*kind(Llr)
     deallocate(Llr,stat=i_stat) !these allocation are special
     !call memocc(i_stat,i_all,'Llr',subname)
  end if

!!!  !allocate the wavefunction in the transposed way to avoid allocations/deallocations
!!!  allocate(psi(orbse%npsidim+ndebug),stat=i_stat)
!!!  call memocc(i_stat,psi,'psi',subname)

  !allocate arrays for the GPU if a card is present
  switchGPUconv=.false.
  switchOCLconv=.false.
  if (GPUconv .and. potshortcut ==0 ) then
     call prepare_gpu_for_locham(Glr%d%n1,Glr%d%n2,Glr%d%n3,nspin,&
          hx,hy,hz,Glr%wfd,orbse,GPU)
  else if (OCLconv .and. potshortcut ==0) then
     call allocate_data_OCL(Glr%d%n1,Glr%d%n2,Glr%d%n3,at%geocode,&
          nspin,hx,hy,hz,Glr%wfd,orbse,GPU)
     if (iproc == 0) write(*,*)&
          'GPU data allocated'
  else if (GPUconv .and. potshortcut >0 ) then
     switchGPUconv=.true.
     GPUconv=.false.
  else if (OCLconv .and. potshortcut >0 ) then
     switchOCLconv=.true.
     OCLconv=.false.
  end if

write(50+iproc,*) psigau(:,:,orbse%isorb+1:orbse%isorb+orbse%norbp)

  !use only the part of the arrays for building the hamiltonian matrix
  call gaussians_to_wavelets_new(iproc,nproc,Glr,orbse,hx,hy,hz,G,&
       psigau(1,1,min(orbse%isorb+1,orbse%norb)),psi)


  i_all=-product(shape(locrad))*kind(locrad)
  deallocate(locrad,stat=i_stat)
  call memocc(i_stat,i_all,'locrad',subname)



END SUBROUTINE inputOrbitals


>>>>>>> 91d658a9
<|MERGE_RESOLUTION|>--- conflicted
+++ resolved
@@ -748,15 +748,10 @@
   call memocc(i_stat,i_all,'psigau',subname)
 
   call deallocate_orbs(orbse,subname)
-<<<<<<< HEAD
-     
+
+
+
 END SUBROUTINE input_wf_diag
-=======
-
-
-
-END SUBROUTINE input_wf_diag
-!!***
 
 !contains
 
@@ -3661,4 +3656,3 @@
 END SUBROUTINE inputOrbitals
 
 
->>>>>>> 91d658a9
