--- conflicted
+++ resolved
@@ -2316,7 +2316,6 @@
         call calculate_density_kernel(iproc, nproc, .true., tmb%wfnmd%ld_coeff, KSwfn%orbs, tmb%orbs, &
              tmb%wfnmd%coeff, density_kernel)
      end if
-<<<<<<< HEAD
 
      !if (iproc==0) then
      !   open(20)
@@ -2336,12 +2335,6 @@
      !   close(20)
      !end if
 
-     call sumrhoForLocalizedBasis2(iproc, nproc, &
-          tmb%lzd, in, KSwfn%Lzd%hgrids(1),KSwfn%Lzd%hgrids(2),KSwfn%Lzd%hgrids(3), &
-          tmb%orbs, tmb%comsr, density_kernel, &
-          KSwfn%Lzd%Glr%d%n1i*KSwfn%Lzd%Glr%d%n2i*denspot%dpbox%n3d, &
-          denspot%rhov, atoms, denspot%dpbox%nscatterarr)
-=======
      !!call sumrhoForLocalizedBasis2(iproc, nproc, &
      !!     tmb%lzd, in, KSwfn%Lzd%hgrids(1),KSwfn%Lzd%hgrids(2),KSwfn%Lzd%hgrids(3), &
      !!     tmb%orbs, tmb%comsr, density_kernel, &
@@ -2349,7 +2342,7 @@
      !!     denspot%rhov, atoms, denspot%dpbox%nscatterarr)
      call sumrho_for_TMBs(iproc, nproc, KSwfn%Lzd%hgrids(1), KSwfn%Lzd%hgrids(2), KSwfn%Lzd%hgrids(3), &
           tmb%orbs, tmb%collcom_sr, density_kernel, KSwfn%Lzd%Glr%d%n1i*KSwfn%Lzd%Glr%d%n2i*denspot%dpbox%n3d, denspot%rhov)
->>>>>>> 5632ddf3
+
      i_all = -product(shape(density_kernel))*kind(density_kernel)
      deallocate(density_kernel,stat=i_stat)
      call memocc(i_stat,i_all,'density_kernel',subname)
