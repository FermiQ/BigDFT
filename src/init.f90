--- conflicted
+++ resolved
@@ -1496,21 +1496,12 @@
 
 
   ! Now need to calculate the charge density and the potential related to this inputguess
-<<<<<<< HEAD
-  call allocateCommunicationbufferSumrho(iproc, tmb%comsr, subname)
-  call communicate_basis_for_density(iproc, nproc, tmb%lzd, tmb%orbs, tmb%psi, tmb%comsr)
-  !!call calculate_density_kernel(iproc, nproc, tmb%wfnmd%ld_coeff, KSwfn%orbs, tmb%orbs, &
-  !!     tmb%wfnmd%coeff, density_kernel)
-  call sumrhoForLocalizedBasis2(iproc, nproc, &
-       tmb%lzd, tmb%orbs, tmb%comsr, tmb%wfnmd%density_kernel, &
-       KSwfn%Lzd%Glr%d%n1i*KSwfn%Lzd%Glr%d%n2i*denspot%dpbox%n3d, &
-       denspot%rhov, at, denspot%dpbox%nscatterarr)
-=======
   !!call allocateCommunicationbufferSumrho(iproc, tmb%comsr, subname)
   !!call communicate_basis_for_density(iproc, nproc, tmb%lzd, tmb%orbs, tmb%psi, tmb%comsr)
   !!call sumrhoForLocalizedBasis2(iproc, nproc, &
   !!     tmb%lzd, input, KSwfn%Lzd%hgrids(1),KSwfn%Lzd%hgrids(2),KSwfn%Lzd%hgrids(3), &
   !!     tmb%orbs, tmb%comsr, tmb%wfnmd%density_kernel, &
+  !!     tmb%lzd, tmb%orbs, tmb%comsr, tmb%wfnmd%density_kernel, &
   !!     KSwfn%Lzd%Glr%d%n1i*KSwfn%Lzd%Glr%d%n2i*denspot%dpbox%n3d, &
   !!     denspot%rhov, at, denspot%dpbox%nscatterarr)
 
@@ -1521,7 +1512,6 @@
 
 
 
->>>>>>> 810d49f3
   !!open(unit=310+iproc)
   !!    do i_stat=1,KSwfn%Lzd%Glr%d%n1i*KSwfn%Lzd%Glr%d%n2i*denspot%dpbox%n3d
   !!        write(310+iproc,*) i_stat,denspot%rhov(i_stat)
@@ -2327,12 +2317,6 @@
         call calculate_density_kernel(iproc, nproc, .true., tmb%wfnmd%ld_coeff, KSwfn%orbs, tmb%orbs, &
              tmb%wfnmd%coeff, density_kernel)
      end if
-<<<<<<< HEAD
-     call sumrhoForLocalizedBasis2(iproc, nproc, &
-          tmb%lzd, tmb%orbs, tmb%comsr, density_kernel, &
-          KSwfn%Lzd%Glr%d%n1i*KSwfn%Lzd%Glr%d%n2i*denspot%dpbox%n3d, &
-          denspot%rhov, atoms, denspot%dpbox%nscatterarr)
-=======
 
      !if (iproc==0) then
      !   open(20)
@@ -2353,14 +2337,12 @@
      !end if
 
      !!call sumrhoForLocalizedBasis2(iproc, nproc, &
-     !!     tmb%lzd, in, KSwfn%Lzd%hgrids(1),KSwfn%Lzd%hgrids(2),KSwfn%Lzd%hgrids(3), &
-     !!     tmb%orbs, tmb%comsr, density_kernel, &
+     !!     tmb%lzd, tmb%orbs, tmb%comsr, density_kernel, &
      !!     KSwfn%Lzd%Glr%d%n1i*KSwfn%Lzd%Glr%d%n2i*denspot%dpbox%n3d, &
      !!     denspot%rhov, atoms, denspot%dpbox%nscatterarr)
      call sumrho_for_TMBs(iproc, nproc, KSwfn%Lzd%hgrids(1), KSwfn%Lzd%hgrids(2), KSwfn%Lzd%hgrids(3), &
           tmb%orbs, tmb%collcom_sr, density_kernel, KSwfn%Lzd%Glr%d%n1i*KSwfn%Lzd%Glr%d%n2i*denspot%dpbox%n3d, denspot%rhov)
 
->>>>>>> 810d49f3
      i_all = -product(shape(density_kernel))*kind(density_kernel)
      deallocate(density_kernel,stat=i_stat)
      call memocc(i_stat,i_all,'density_kernel',subname)
