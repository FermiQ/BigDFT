!> @file
!!  Routines to initialize the information about localisation regions
!! @author
!!    Copyright (C) 2007-2011 BigDFT group
!!    This file is distributed under the terms of the
!!    GNU General Public License, see ~/COPYING file
!!    or http://www.gnu.org/copyleft/gpl.txt .
!!    For the list of contributors, see ~/AUTHORS 


!>   Calculates the descriptor arrays and nvctrp
!!   Calculates also the bounds arrays needed for convolutions
!!   Refers this information to the global localisation region descriptor
subroutine createWavefunctionsDescriptors(iproc,hx,hy,hz,atoms,rxyz,radii_cf,&
      &   crmult,frmult,Glr,output_denspot)
   use module_base
   use module_types
   implicit none
   !Arguments
   type(atoms_data), intent(in) :: atoms
   integer, intent(in) :: iproc
   real(gp), intent(in) :: hx,hy,hz,crmult,frmult
   real(gp), dimension(3,atoms%nat), intent(in) :: rxyz
   real(gp), dimension(atoms%ntypes,3), intent(in) :: radii_cf
   type(locreg_descriptors), intent(inout) :: Glr
   logical, intent(in), optional :: output_denspot
   !local variables
   character(len=*), parameter :: subname='createWavefunctionsDescriptors'
   integer :: i_all,i_stat,i1,i2,i3,iat
   integer :: n1,n2,n3,nfl1,nfu1,nfl2,nfu2,nfl3,nfu3
   logical :: my_output_denspot
   logical, dimension(:,:,:), allocatable :: logrid_c,logrid_f

   call timing(iproc,'CrtDescriptors','ON')

   if (iproc == 0) then
      write(*,'(1x,a)')&
         &   '------------------------------------------------- Wavefunctions Descriptors Creation'
   end if

   !assign the dimensions to improve (a little) readability
   n1=Glr%d%n1
   n2=Glr%d%n2
   n3=Glr%d%n3
   nfl1=Glr%d%nfl1
   nfl2=Glr%d%nfl2
   nfl3=Glr%d%nfl3
   nfu1=Glr%d%nfu1
   nfu2=Glr%d%nfu2
   nfu3=Glr%d%nfu3

   !assign geocode and the starting points
   Glr%geocode=atoms%geocode

   ! determine localization region for all orbitals, but do not yet fill the descriptor arrays
   allocate(logrid_c(0:n1,0:n2,0:n3+ndebug),stat=i_stat)
   call memocc(i_stat,logrid_c,'logrid_c',subname)
   allocate(logrid_f(0:n1,0:n2,0:n3+ndebug),stat=i_stat)
   call memocc(i_stat,logrid_f,'logrid_f',subname)

   ! coarse/fine grid quantities
   call fill_logrid(atoms%geocode,n1,n2,n3,0,n1,0,n2,0,n3,0,atoms%nat,&
      &   atoms%ntypes,atoms%iatype,rxyz,radii_cf(1,1),crmult,hx,hy,hz,logrid_c)
   call fill_logrid(atoms%geocode,n1,n2,n3,0,n1,0,n2,0,n3,0,atoms%nat,&
      &   atoms%ntypes,atoms%iatype,rxyz,radii_cf(1,2),frmult,hx,hy,hz,logrid_f)

   call wfd_from_grids(logrid_c,logrid_f,Glr)

   if (iproc == 0) write(*,'(2(1x,a,i10))') &
      &   'Coarse resolution grid: Number of segments= ',Glr%wfd%nseg_c,'points=',Glr%wfd%nvctr_c

   if (atoms%geocode == 'P' .and. .not. Glr%hybrid_on .and. Glr%wfd%nvctr_c /= (n1+1)*(n2+1)*(n3+1) ) then
      if (iproc ==0)then
         write(*,*)&
            &   ' ERROR: the coarse grid does not fill the entire periodic box'
         write(*,*)&
            &   '          errors due to translational invariance breaking may occur'
         !stop
      end if
      if (GPUconv) then
         !        if (iproc ==0)then
         write(*,*)&
            &   '          The code should be stopped for a GPU calculation     '
         write(*,*)&
            &   '          since density is not initialised to 10^-20               '
         !        end if
         stop
      end if
   end if

   if (iproc == 0) write(*,'(2(1x,a,i10))') & 
   '  Fine resolution grid: Number of segments= ',Glr%wfd%nseg_f,'points=',Glr%wfd%nvctr_f

   ! Create the file grid.xyz to visualize the grid of functions
   my_output_denspot = .false.
   if (present(output_denspot)) my_output_denspot = output_denspot
   if (my_output_denspot) then
      open(unit=22,file='grid.xyz',status='unknown')
      write(22,*) Glr%wfd%nvctr_c+Glr%wfd%nvctr_f+atoms%nat,' atomic'
      if (atoms%geocode=='F') then
         write(22,*)'complete simulation grid with low and high resolution points'
      else if (atoms%geocode =='S') then
         write(22,'(a,2x,3(1x,1pe24.17))')'surface',atoms%alat1,atoms%alat2,atoms%alat3
      else if (atoms%geocode =='P') then
         write(22,'(a,2x,3(1x,1pe24.17))')'periodic',atoms%alat1,atoms%alat2,atoms%alat3
      end if
      do iat=1,atoms%nat
         write(22,'(a6,2x,3(1x,e12.5),3x)') &
            &   trim(atoms%atomnames(atoms%iatype(iat))),rxyz(1,iat),rxyz(2,iat),rxyz(3,iat)
      enddo
      do i3=0,n3  
         do i2=0,n2  
            do i1=0,n1
               if (logrid_c(i1,i2,i3))&
                  &   write(22,'(a4,2x,3(1x,e10.3))') &
                  &   '  g ',real(i1,kind=8)*hx,real(i2,kind=8)*hy,real(i3,kind=8)*hz
            enddo
         enddo
      end do
      do i3=0,n3 
         do i2=0,n2 
            do i1=0,n1
               if (logrid_f(i1,i2,i3))&
                  &   write(22,'(a4,2x,3(1x,e10.3))') &
                  &   '  G ',real(i1,kind=8)*hx,real(i2,kind=8)*hy,real(i3,kind=8)*hz
            enddo
         enddo
      enddo
      close(22)
   endif

   i_all=-product(shape(logrid_c))*kind(logrid_c)
   deallocate(logrid_c,stat=i_stat)
   call memocc(i_stat,i_all,'logrid_c',subname)
   i_all=-product(shape(logrid_f))*kind(logrid_f)
   deallocate(logrid_f,stat=i_stat)
   call memocc(i_stat,i_all,'logrid_f',subname)

   call timing(iproc,'CrtDescriptors','OF')
END SUBROUTINE createWavefunctionsDescriptors

subroutine wfd_from_grids(logrid_c, logrid_f, Glr)
   use module_base
   use module_types
   implicit none
   !Arguments
   type(locreg_descriptors), intent(inout) :: Glr
   logical, dimension(0:Glr%d%n1,0:Glr%d%n2,0:Glr%d%n3), intent(in) :: logrid_c,logrid_f
   !local variables
   character(len=*), parameter :: subname='wfd_from_grids'
   integer :: i_stat, i_all
   integer :: n1,n2,n3,nfl1,nfu1,nfl2,nfu2,nfl3,nfu3

   !assign the dimensions to improve (a little) readability
   n1=Glr%d%n1
   n2=Glr%d%n2
   n3=Glr%d%n3
   nfl1=Glr%d%nfl1
   nfl2=Glr%d%nfl2
   nfl3=Glr%d%nfl3
   nfu1=Glr%d%nfu1
   nfu2=Glr%d%nfu2
   nfu3=Glr%d%nfu3

   !allocate kinetic bounds, only for free BC
   if (Glr%geocode == 'F') then
      allocate(Glr%bounds%kb%ibyz_c(2,0:n2,0:n3+ndebug),stat=i_stat)
      call memocc(i_stat,Glr%bounds%kb%ibyz_c,'Glr%bounds%kb%ibyz_c',subname)
      allocate(Glr%bounds%kb%ibxz_c(2,0:n1,0:n3+ndebug),stat=i_stat)
      call memocc(i_stat,Glr%bounds%kb%ibxz_c,'Glr%bounds%kb%ibxz_c',subname)
      allocate(Glr%bounds%kb%ibxy_c(2,0:n1,0:n2+ndebug),stat=i_stat)
      call memocc(i_stat,Glr%bounds%kb%ibxy_c,'Glr%bounds%kb%ibxy_c',subname)
      allocate(Glr%bounds%kb%ibyz_f(2,0:n2,0:n3+ndebug),stat=i_stat)
      call memocc(i_stat,Glr%bounds%kb%ibyz_f,'Glr%bounds%kb%ibyz_f',subname)
      allocate(Glr%bounds%kb%ibxz_f(2,0:n1,0:n3+ndebug),stat=i_stat)
      call memocc(i_stat,Glr%bounds%kb%ibxz_f,'Glr%bounds%kb%ibxz_f',subname)
      allocate(Glr%bounds%kb%ibxy_f(2,0:n1,0:n2+ndebug),stat=i_stat)
      call memocc(i_stat,Glr%bounds%kb%ibxy_f,'Glr%bounds%kb%ibxy_f',subname)
   end if

   ! Do the coarse region.
   call num_segkeys(n1,n2,n3,0,n1,0,n2,0,n3,logrid_c,Glr%wfd%nseg_c,Glr%wfd%nvctr_c)
   if (Glr%geocode == 'F') then
      call make_bounds(n1,n2,n3,logrid_c,Glr%bounds%kb%ibyz_c,Glr%bounds%kb%ibxz_c,Glr%bounds%kb%ibxy_c)
   end if

   ! Do the fine region.
   call num_segkeys(n1,n2,n3,0,n1,0,n2,0,n3,logrid_f,Glr%wfd%nseg_f,Glr%wfd%nvctr_f)
   if (Glr%geocode == 'F') then
      call make_bounds(n1,n2,n3,logrid_f,Glr%bounds%kb%ibyz_f,Glr%bounds%kb%ibxz_f,Glr%bounds%kb%ibxy_f)
   end if

   ! allocations for arrays holding the wavefunctions and their data descriptors
   call allocate_wfd(Glr%wfd,subname)

   ! now fill the wavefunction descriptor arrays
   ! coarse grid quantities
   call segkeys(n1,n2,n3,0,n1,0,n2,0,n3,logrid_c,Glr%wfd%nseg_c, &
        & Glr%wfd%keyglob(1,1),Glr%wfd%keyvglob(1))
   ! fine grid quantities
   if (Glr%wfd%nseg_f > 0) then
      call segkeys(n1,n2,n3,0,n1,0,n2,0,n3,logrid_f,Glr%wfd%nseg_f, &
           & Glr%wfd%keyglob(1,Glr%wfd%nseg_c+1), Glr%wfd%keyvglob(Glr%wfd%nseg_c+1))
   end if
   i_all = -product(shape(Glr%wfd%keygloc))*kind(Glr%wfd%keygloc)
   deallocate(Glr%wfd%keygloc,stat=i_stat)
   call memocc(i_stat,i_all,'Glr%wfd%keygloc',subname)
   Glr%wfd%keygloc => Glr%wfd%keyglob
   i_all = -product(shape(Glr%wfd%keyvloc))*kind(Glr%wfd%keyvloc)
   deallocate(Glr%wfd%keyvloc,stat=i_stat)
   call memocc(i_stat,i_all,'Glr%wfd%keyvloc',subname)
   Glr%wfd%keyvloc => Glr%wfd%keyvglob
 
   ! Copy the information of keyglob to keygloc for Glr (just pointing leads to problem during the deallocation of wfd)
!!$   do i = lbound(Glr%wfd%keyglob,1),ubound(Glr%wfd%keyglob,1)
!!$      do j = lbound(Glr%wfd%keyglob,2),ubound(Glr%wfd%keyglob,2)
!!$         Glr%wfd%keygloc(i,j) = Glr%wfd%keyglob(i,j)
!!$      end do
!!$   end do

   !for free BC admits the bounds arrays
   if (Glr%geocode == 'F') then
      !allocate grow, shrink and real bounds
      allocate(Glr%bounds%gb%ibzxx_c(2,0:n3,-14:2*n1+16+ndebug),stat=i_stat)
      call memocc(i_stat,Glr%bounds%gb%ibzxx_c,'Glr%bounds%gb%ibzxx_c',subname)
      allocate(Glr%bounds%gb%ibxxyy_c(2,-14:2*n1+16,-14:2*n2+16+ndebug),stat=i_stat)
      call memocc(i_stat,Glr%bounds%gb%ibxxyy_c,'Glr%bounds%gb%ibxxyy_c',subname)
      allocate(Glr%bounds%gb%ibyz_ff(2,nfl2:nfu2,nfl3:nfu3+ndebug),stat=i_stat)
      call memocc(i_stat,Glr%bounds%gb%ibyz_ff,'Glr%bounds%gb%ibyz_ff',subname)
      allocate(Glr%bounds%gb%ibzxx_f(2,nfl3:nfu3,2*nfl1-14:2*nfu1+16+ndebug),stat=i_stat)
      call memocc(i_stat,Glr%bounds%gb%ibzxx_f,'Glr%bounds%gb%ibzxx_f',subname)
      allocate(Glr%bounds%gb%ibxxyy_f(2,2*nfl1-14:2*nfu1+16,2*nfl2-14:2*nfu2+16+ndebug),stat=i_stat)
      call memocc(i_stat,Glr%bounds%gb%ibxxyy_f,'Glr%bounds%gb%ibxxyy_f',subname)

      allocate(Glr%bounds%sb%ibzzx_c(2,-14:2*n3+16,0:n1+ndebug),stat=i_stat)
      call memocc(i_stat,Glr%bounds%sb%ibzzx_c,'Glr%bounds%sb%ibzzx_c',subname)
      allocate(Glr%bounds%sb%ibyyzz_c(2,-14:2*n2+16,-14:2*n3+16+ndebug),stat=i_stat)
      call memocc(i_stat,Glr%bounds%sb%ibyyzz_c,'Glr%bounds%sb%ibyyzz_c',subname)
      allocate(Glr%bounds%sb%ibxy_ff(2,nfl1:nfu1,nfl2:nfu2+ndebug),stat=i_stat)
      call memocc(i_stat,Glr%bounds%sb%ibxy_ff,'Glr%bounds%sb%ibxy_ff',subname)
      allocate(Glr%bounds%sb%ibzzx_f(2,-14+2*nfl3:2*nfu3+16,nfl1:nfu1+ndebug),stat=i_stat)
      call memocc(i_stat,Glr%bounds%sb%ibzzx_f,'Glr%bounds%sb%ibzzx_f',subname)
      allocate(Glr%bounds%sb%ibyyzz_f(2,-14+2*nfl2:2*nfu2+16,-14+2*nfl3:2*nfu3+16+ndebug),stat=i_stat)
      call memocc(i_stat,Glr%bounds%sb%ibyyzz_f,'Glr%bounds%sb%ibyyzz_f',subname)

      allocate(Glr%bounds%ibyyzz_r(2,-14:2*n2+16,-14:2*n3+16+ndebug),stat=i_stat)
      call memocc(i_stat,Glr%bounds%ibyyzz_r,'Glr%bounds%ibyyzz_r',subname)

      call make_all_ib(n1,n2,n3,nfl1,nfu1,nfl2,nfu2,nfl3,nfu3,&
         &   Glr%bounds%kb%ibxy_c,Glr%bounds%sb%ibzzx_c,Glr%bounds%sb%ibyyzz_c,&
         &   Glr%bounds%kb%ibxy_f,Glr%bounds%sb%ibxy_ff,Glr%bounds%sb%ibzzx_f,Glr%bounds%sb%ibyyzz_f,&
         &   Glr%bounds%kb%ibyz_c,Glr%bounds%gb%ibzxx_c,Glr%bounds%gb%ibxxyy_c,&
         &   Glr%bounds%kb%ibyz_f,Glr%bounds%gb%ibyz_ff,Glr%bounds%gb%ibzxx_f,Glr%bounds%gb%ibxxyy_f,&
         &   Glr%bounds%ibyyzz_r)

   end if

   if (Glr%geocode == 'P' .and. Glr%hybrid_on) then
      call make_bounds_per(n1,n2,n3,nfl1,nfu1,nfl2,nfu2,nfl3,nfu3,Glr%bounds,Glr%wfd)
      call make_all_ib_per(n1,n2,n3,nfl1,nfu1,nfl2,nfu2,nfl3,nfu3,&
         &   Glr%bounds%kb%ibxy_f,Glr%bounds%sb%ibxy_ff,Glr%bounds%sb%ibzzx_f,Glr%bounds%sb%ibyyzz_f,&
         &   Glr%bounds%kb%ibyz_f,Glr%bounds%gb%ibyz_ff,Glr%bounds%gb%ibzxx_f,Glr%bounds%gb%ibxxyy_f)
   endif
end subroutine wfd_from_grids


!>   Determine localization region for all projectors, but do not yet fill the descriptor arrays
subroutine createProjectorsArrays(iproc,lr,rxyz,at,orbs,&
      &   radii_cf,cpmult,fpmult,hx,hy,hz,nlpspd,proj)
   use module_base
   use module_types
   implicit none
   integer, intent(in) :: iproc
   real(gp), intent(in) :: cpmult,fpmult,hx,hy,hz
   type(locreg_descriptors),intent(in) :: lr
   type(atoms_data), intent(in) :: at
   type(orbitals_data), intent(in) :: orbs
   real(gp), dimension(3,at%nat), intent(in) :: rxyz
   real(gp), dimension(at%ntypes,3), intent(in) :: radii_cf
   type(nonlocal_psp_descriptors), intent(out) :: nlpspd
   real(wp), dimension(:), pointer :: proj
   !local variables
   character(len=*), parameter :: subname='createProjectorsArrays'
   integer :: n1,n2,n3,nl1,nl2,nl3,nu1,nu2,nu3,mseg,mproj
   integer :: iat,i_stat,i_all,iseg
   logical, dimension(:,:,:), allocatable :: logrid

   !allocate the different localization regions of the projectors
   nlpspd%natoms=at%nat
   allocate(nlpspd%plr(at%nat),stat=i_stat)
   

!!$   allocate(nlpspd%nseg_p(0:2*at%nat+ndebug),stat=i_stat)
!!$   call memocc(i_stat,nlpspd%nseg_p,'nlpspd%nseg_p',subname)
!!$   allocate(nlpspd%nvctr_p(0:2*at%nat+ndebug),stat=i_stat)
!!$   call memocc(i_stat,nlpspd%nvctr_p,'nlpspd%nvctr_p',subname)
!!$   allocate(nlpspd%nboxp_c(2,3,at%nat+ndebug),stat=i_stat)
!!$   call memocc(i_stat,nlpspd%nboxp_c,'nlpspd%nboxp_c',subname)
!!$   allocate(nlpspd%nboxp_f(2,3,at%nat+ndebug),stat=i_stat)
!!$   call memocc(i_stat,nlpspd%nboxp_f,'nlpspd%nboxp_f',subname)


  ! define the region dimensions
    n1 = lr%d%n1
    n2 = lr%d%n2
    n3 = lr%d%n3

   ! determine localization region for all projectors, but do not yet fill the descriptor arrays
   allocate(logrid(0:n1,0:n2,0:n3+ndebug),stat=i_stat)
   call memocc(i_stat,logrid,'logrid',subname)

   call localize_projectors(iproc,n1,n2,n3,hx,hy,hz,cpmult,fpmult,&
        rxyz,radii_cf,logrid,at,orbs,nlpspd)

   !here the allocation is possible
   do iat=1,nlpspd%natoms
      !for the moments the bounds are not needed for projectors
      call allocate_wfd(nlpspd%plr(iat)%wfd,subname)
   end do

!!$   ! allocations for arrays holding the projectors and their data descriptors
!!$   allocate(nlpspd%keyg_p(2,nlpspd%nseg_p(2*at%nat)+ndebug),stat=i_stat)
!!$   call memocc(i_stat,nlpspd%keyg_p,'nlpspd%keyg_p',subname)
!!$   allocate(nlpspd%keyv_p(nlpspd%nseg_p(2*at%nat)+ndebug),stat=i_stat)
!!$   call memocc(i_stat,nlpspd%keyv_p,'nlpspd%keyv_p',subname)

   allocate(proj(nlpspd%nprojel+ndebug),stat=i_stat)
   call memocc(i_stat,proj,'proj',subname)
   if (nlpspd%nprojel >0) call to_zero(nlpspd%nprojel,proj(1))

   ! After having determined the size of the projector descriptor arrays fill them
   do iat=1,at%nat
      call numb_proj(at%iatype(iat),at%ntypes,at%psppar,at%npspcode,mproj)
      if (mproj.ne.0) then 

         call bounds_to_plr_limits(.false.,1,nlpspd%plr(iat),&
              nl1,nl2,nl3,nu1,nu2,nu3)         
!!$         nl1=nlpspd%plr(iat)%ns1
!!$         nl2=nlpspd%plr(iat)%ns2
!!$         nl3=nlpspd%plr(iat)%ns3
!!$             
!!$         nu1=nlpspd%plr(iat)%d%n1+nl1
!!$         nu2=nlpspd%plr(iat)%d%n2+nl2
!!$         nu3=nlpspd%plr(iat)%d%n3+nl3

!!$         ! coarse grid quantities
!!$         nl1=nlpspd%nboxp_c(1,1,iat) 
!!$         nl2=nlpspd%nboxp_c(1,2,iat) 
!!$         nl3=nlpspd%nboxp_c(1,3,iat) 
!!$
!!$         nu1=nlpspd%nboxp_c(2,1,iat)
!!$         nu2=nlpspd%nboxp_c(2,2,iat)
!!$         nu3=nlpspd%nboxp_c(2,3,iat)

         call fill_logrid(at%geocode,n1,n2,n3,nl1,nu1,nl2,nu2,nl3,nu3,0,1,  &
            &   at%ntypes,at%iatype(iat),rxyz(1,iat),radii_cf(1,3),&
            cpmult,hx,hy,hz,logrid)

!!$         iseg=nlpspd%nseg_p(2*iat-2)+1
!!$         mseg=nlpspd%nseg_p(2*iat-1)-nlpspd%nseg_p(2*iat-2)

         call segkeys(n1,n2,n3,nl1,nu1,nl2,nu2,nl3,nu3,logrid,&
              nlpspd%plr(iat)%wfd%nseg_c,&
              nlpspd%plr(iat)%wfd%keyglob(1,1),nlpspd%plr(iat)%wfd%keyvglob(1))

        call transform_keyglob_to_keygloc(lr,nlpspd%plr(iat),nlpspd%plr(iat)%wfd%nseg_c,&
             nlpspd%plr(iat)%wfd%keyglob(1,1),nlpspd%plr(iat)%wfd%keygloc(1,1))

!!$         call segkeys(n1,n2,n3,nl1,nu1,nl2,nu2,nl3,nu3,  & 
!!$         logrid,mseg,nlpspd%keyg_p(1,iseg),nlpspd%keyv_p(iseg))


         ! fine grid quantities
         call bounds_to_plr_limits(.false.,2,nlpspd%plr(iat),&
              nl1,nl2,nl3,nu1,nu2,nu3)         

!!$         nl1=nlpspd%plr(iat)%d%nfl1+nlpspd%plr(iat)%ns1
!!$         nl2=nlpspd%plr(iat)%d%nfl2+nlpspd%plr(iat)%ns2
!!$         nl3=nlpspd%plr(iat)%d%nfl3+nlpspd%plr(iat)%ns3
!!$                                  
!!$         nu1=nlpspd%plr(iat)%d%nfu1+nlpspd%plr(iat)%ns1
!!$         nu2=nlpspd%plr(iat)%d%nfu2+nlpspd%plr(iat)%ns2
!!$         nu3=nlpspd%plr(iat)%d%nfu3+nlpspd%plr(iat)%ns3

!!$         nl1=nlpspd%nboxp_f(1,1,iat)
!!$         nl2=nlpspd%nboxp_f(1,2,iat)
!!$         nl3=nlpspd%nboxp_f(1,3,iat)
!!$
!!$         nu1=nlpspd%nboxp_f(2,1,iat)
!!$         nu2=nlpspd%nboxp_f(2,2,iat)
!!$         nu3=nlpspd%nboxp_f(2,3,iat)

         call fill_logrid(at%geocode,n1,n2,n3,nl1,nu1,nl2,nu2,nl3,nu3,0,1,  &
            &   at%ntypes,at%iatype(iat),rxyz(1,iat),radii_cf(1,2),&
            fpmult,hx,hy,hz,logrid)

         mseg=nlpspd%plr(iat)%wfd%nseg_f
         iseg=nlpspd%plr(iat)%wfd%nseg_c+1

!!$         iseg=nlpspd%nseg_p(2*iat-1)+1
!!$         mseg=nlpspd%nseg_p(2*iat)-nlpspd%nseg_p(2*iat-1)
         if (mseg > 0) then
!!$            call segkeys(n1,n2,n3,nl1,nu1,nl2,nu2,nl3,nu3,  & 
!!$            logrid,mseg,nlpspd%keyg_p(1,iseg),nlpspd%keyv_p(iseg))
            call segkeys(n1,n2,n3,nl1,nu1,nl2,nu2,nl3,nu3,  & 
                 logrid,mseg,nlpspd%plr(iat)%wfd%keyglob(1,iseg),&
                 nlpspd%plr(iat)%wfd%keyvglob(iseg))

            call transform_keyglob_to_keygloc(lr,nlpspd%plr(iat),mseg,nlpspd%plr(iat)%wfd%keyglob(1,iseg),&
                 nlpspd%plr(iat)%wfd%keygloc(1,iseg)) 
         end if
      endif
   enddo

   i_all=-product(shape(logrid))*kind(logrid)
   deallocate(logrid,stat=i_stat)
   call memocc(i_stat,i_all,'logrid',subname)

   !fill the projectors if the strategy is a distributed calculation
   if (.not. DistProjApply) then
      !calculate the wavelet expansion of projectors
     call fill_projectors(iproc,lr,hx,hy,hz,at,orbs,rxyz,nlpspd,proj,0)
   end if

END SUBROUTINE createProjectorsArrays


!> Fill the preconditioning projectors for a given atom 
subroutine fillPcProjOnTheFly(PPD, Glr, iat, at, hx,hy,hz,startjorb,ecut_pc,   initial_istart_c ) 
   use module_interfaces
   use module_base
   use module_types
   implicit none
   type(pcproj_data_type),  intent(in) ::PPD
   type(locreg_descriptors),  intent(in):: Glr
   integer, intent(in)  ::iat, startjorb
   real(gp), intent(in) ::  ecut_pc, hx,hy,hz
   !! real(gp), pointer :: gaenes(:)
   integer, intent(in) :: initial_istart_c
   type(atoms_data), intent(in) :: at

   ! local variables  
   type(locreg_descriptors) :: Plr
   real(gp) kx, ky, kz
   integer :: jorb, ncplx, istart_c
   real(wp), dimension(PPD%G%ncoeff ) :: Gocc
   character(len=*), parameter :: subname='fillPcProjOnTheFly'

   istart_c=initial_istart_c

   Plr%d%n1 = Glr%d%n1
   Plr%d%n2 = Glr%d%n2
   Plr%d%n3 = Glr%d%n3
   Plr%geocode = at%geocode


   call plr_segs_and_vctrs(PPD%pc_nlpspd%plr(iat),&
        Plr%wfd%nseg_c,Plr%wfd%nseg_f,Plr%wfd%nvctr_c,Plr%wfd%nvctr_f)
!!$   Plr%wfd%nvctr_c  =PPD%pc_nlpspd%nvctr_p(2*iat-1)-PPD%pc_nlpspd%nvctr_p(2*iat-2)
!!$   Plr%wfd%nvctr_f  =PPD%pc_nlpspd%nvctr_p(2*iat  )-PPD%pc_nlpspd%nvctr_p(2*iat-1)
!!$   Plr%wfd%nseg_c   =PPD%pc_nlpspd%nseg_p(2*iat-1)-PPD%pc_nlpspd%nseg_p(2*iat-2)
!!$   Plr%wfd%nseg_f   =PPD%pc_nlpspd%nseg_p(2*iat  )-PPD%pc_nlpspd%nseg_p(2*iat-1)

   call allocate_wfd(Plr%wfd,subname)

   call vcopy(Plr%wfd%nseg_c+Plr%wfd%nseg_f,&
        PPD%pc_nlpspd%plr(iat)%wfd%keyvglob(1),1,Plr%wfd%keyvglob(1),1)
   call vcopy(2*(Plr%wfd%nseg_c+Plr%wfd%nseg_f),&
        PPD%pc_nlpspd%plr(iat)%wfd%keyglob(1,1),1,Plr%wfd%keyglob(1,1),1)

!!$   Plr%wfd%keyv(:)  = &
!!$        PPD%pc_nlpspd%keyv_p(  PPD%pc_nlpspd%nseg_p(2*iat-2)+1:  PPD%pc_nlpspd%nseg_p(2*iat)   )
!!$   Plr%wfd%keyg(1:2, :)  = &
!!$        PPD%pc_nlpspd%keyg_p( 1:2,  PPD%pc_nlpspd%nseg_p(2*iat-2)+1:  PPD%pc_nlpspd%nseg_p(2*iat)   )

   kx=0.0_gp
   ky=0.0_gp
   kz=0.0_gp

   Gocc=0.0_wp

   jorb=startjorb

   do while( jorb<=PPD%G%ncoeff .and. PPD%iorbtolr(jorb)== iat) 
      if( PPD%gaenes(jorb)<ecut_pc) then

         Gocc(jorb)=1.0_wp
         ncplx=1
         call gaussians_to_wavelets_orb(ncplx,Plr,hx,hy,hz,kx,ky,kz,PPD%G,&
              Gocc(1),PPD%pc_proj(istart_c))
         Gocc(jorb)=0.0_wp


         !! ---------------  use this to plot projectors
         !!$              write(orbname,'(A,i4.4)')'pc_',iproj
         !!$              Plr%bounds = Glr%bounds
         !!$              Plr%d          = Glr%d
         !!$              call plot_wf_cube(orbname,at,Plr,hx,hy,hz,PPD%G%rxyz, PPD%pc_proj(istart_c) ,"1234567890" ) 

         istart_c=istart_c + (   Plr%wfd%nvctr_c    +   7*Plr%wfd%nvctr_f   )


      endif
      jorb=jorb+1

      if(jorb> PPD%G%ncoeff) exit

   end do

   call deallocate_wfd(Plr%wfd,subname)

END SUBROUTINE fillPcProjOnTheFly


!> Fill the preconditioning projectors for a given atom 
subroutine fillPawProjOnTheFly(PAWD, Glr, iat,  hx,hy,hz,kx,ky,kz,startjorb,   initial_istart_c, geocode, at, iatat) 
   use module_interfaces
   use module_base
   use module_types
   implicit none
   type(pawproj_data_type),  intent(in) ::PAWD
   type(locreg_descriptors),  intent(in):: Glr
   integer, intent(in)  ::iat, startjorb
   real(gp), intent(in) ::   hx,hy,hz,kx,ky,kz
   integer, intent(in) :: initial_istart_c
   character(len=1), intent(in) :: geocode
   type(atoms_data) :: at
   integer :: iatat

   ! local variables  
   type(locreg_descriptors) :: Plr
   integer :: jorb, ncplx, istart_c
   real(wp), dimension(PAWD%G%ncoeff ) :: Gocc
   character(len=*), parameter :: subname='fillPawProjOnTheFly'


   !!Just for extracting the covalent radius and rprb
   integer :: nsccode,mxpl,mxchg
   real(gp) ::amu,rprb,ehomo,rcov, cutoff
   character(len=2) :: symbol
   real(kind=8), dimension(6,4) :: neleconf

   istart_c=initial_istart_c

   Plr%d%n1 = Glr%d%n1
   Plr%d%n2 = Glr%d%n2
   Plr%d%n3 = Glr%d%n3
   Plr%geocode = geocode

   call plr_segs_and_vctrs(PAWD%paw_nlpspd%plr(iat),&
        Plr%wfd%nseg_c,Plr%wfd%nseg_f,Plr%wfd%nvctr_c,Plr%wfd%nvctr_f)

!!$   Plr%wfd%nvctr_c  =PAWD%paw_nlpspd%nvctr_p(2*iat-1)-PAWD%paw_nlpspd%nvctr_p(2*iat-2)
!!$   Plr%wfd%nvctr_f  =PAWD%paw_nlpspd%nvctr_p(2*iat  )-PAWD%paw_nlpspd%nvctr_p(2*iat-1)
!!$   Plr%wfd%nseg_c   =PAWD%paw_nlpspd%nseg_p(2*iat-1)-PAWD%paw_nlpspd%nseg_p(2*iat-2)
!!$   Plr%wfd%nseg_f   =PAWD%paw_nlpspd%nseg_p(2*iat  )-PAWD%paw_nlpspd%nseg_p(2*iat-1)

   call allocate_wfd(Plr%wfd,subname)

   call vcopy(Plr%wfd%nseg_c+Plr%wfd%nseg_f,&
        PAWD%paw_nlpspd%plr(iat)%wfd%keyvglob(1),1,Plr%wfd%keyvglob(1),1)
   call vcopy(2*(Plr%wfd%nseg_c+Plr%wfd%nseg_f),&
        PAWD%paw_nlpspd%plr(iat)%wfd%keyglob(1,1),1,Plr%wfd%keyglob(1,1),1)

!!$   Plr%wfd%keyv(:)  = PAWD%paw_nlpspd%keyv_p(  PAWD%paw_nlpspd%nseg_p(2*iat-2)+1:  PAWD%paw_nlpspd%nseg_p(2*iat)   )
!!$   Plr%wfd%keyg(1:2, :)  = PAWD%paw_nlpspd%keyg_p( 1:2,  PAWD%paw_nlpspd%nseg_p(2*iat-2)+1:  PAWD%paw_nlpspd%nseg_p(2*iat)   )

   if (kx**2 + ky**2 + kz**2 == 0.0_gp) then
      ncplx=1
   else
      ncplx=2
   end if

   Gocc=0.0_wp

   jorb=startjorb

   !!Just for extracting the covalent radius 
   call eleconf(at%nzatom( at%iatype(iatat)), at%nelpsp(at%iatype(iatat)) ,  &
      &   symbol, rcov, rprb, ehomo,neleconf, nsccode, mxpl, mxchg, amu)

   cutoff=rcov*1.5_gp

   do while( jorb<=PAWD%G%ncoeff         .and. PAWD%iorbtolr(jorb)== iat)      
      Gocc(jorb)=1.0_wp

      call gaussians_c_to_wavelets_orb(ncplx,Plr,hx,hy,hz,kx,ky,kz,PAWD%G,&
         &   Gocc(1),  PAWD%paw_proj(istart_c), cutoff  )

      Gocc(jorb)=0.0_wp
      !!$     !! ---------------  use this to plot projectors
      !!$              write(orbname,'(A,i4.4)')'paw2_',jorb
      !!$              Plr%bounds = Glr%bounds
      !!$              Plr%d          = Glr%d
      !!$              call plot_wf_cube(orbname,PAWD%at,Plr,hx,hy,hz,PAWD%G%rxyz, PAWD%paw_proj(istart_c) ,"1234567890" ) 

      istart_c=istart_c + (   Plr%wfd%nvctr_c    +   7*Plr%wfd%nvctr_f   ) * ncplx


      jorb=jorb+1

      if(jorb> PAWD%G%ncoeff) exit

   end do

   call deallocate_wfd(Plr%wfd,subname)

END SUBROUTINE fillPawProjOnTheFly


!>   Determine localization region for all preconditioning projectors, but do not yet fill the descriptor arrays
subroutine createPcProjectorsArrays(iproc,n1,n2,n3,rxyz,at,orbs,&
      &   radii_cf,cpmult,fpmult,hx,hy,hz, ecut_pc, &
      &   PPD, Glr)
   use module_interfaces, except_this_one => createPcProjectorsArrays
   use module_base
   use module_types
   implicit none
   integer, intent(in) :: iproc,n1,n2,n3
   real(gp), intent(in) :: cpmult,fpmult,hx,hy,hz
   type(atoms_data), intent(in) :: at
   type(orbitals_data), intent(in) :: orbs

   real(gp), dimension(3,at%nat), intent(in) :: rxyz
   real(gp), dimension(at%ntypes,3), intent(in) :: radii_cf
   real(gp), intent(in):: ecut_pc

   type(pcproj_data_type) ::PPD

   type(locreg_descriptors),  intent(in):: Glr


   !local variables
   character(len=*), parameter :: subname='createPcProjectorsArrays'
   integer :: nl1,nl2,nl3,nu1,nu2,nu3,mseg,mproj, mvctr
   integer :: iat,i_stat,i_all,iseg, istart_c
   logical, dimension(:,:,:), allocatable :: logrid


   integer :: ng
   logical :: enlargerprb
   real(wp), dimension(:), pointer :: Gocc

   integer, pointer :: iorbto_l(:)
   integer, pointer :: iorbto_m(:)
   integer, pointer :: iorbto_ishell(:)
   integer, pointer :: iorbto_iexpobeg(:)

   integer :: nspin
   integer ::  jorb
   integer :: iproj, startjorb
   real(gp) :: Pcpmult
   integer :: mprojtot, nvctr_c, nvctr_f
   integer :: nprojel_tmp

   Pcpmult=1.5*cpmult

   ng=21
   enlargerprb = .false.
   nspin=1


   nullify(PPD%G%rxyz)
   call gaussian_pswf_basis(ng,enlargerprb,iproc,nspin,at,rxyz,PPD%G,Gocc, PPD%gaenes, &
      &   PPD%iorbtolr,iorbto_l, iorbto_m,  iorbto_ishell,iorbto_iexpobeg  )  


   ! allocated  : gaenes, Gocc , PPD%iorbtolr,iorbto_l, iorbto_m,  iorbto_ishell,iorbto_iexpobeg


   !!$ ========================================================================================



   PPD%pc_nlpspd%natoms=at%nat
   allocate(PPD%pc_nlpspd%plr(at%nat),stat=i_stat)

!!$   allocate(PPD%pc_nlpspd%nseg_p(0:2*at%nat+ndebug),stat=i_stat)
!!$   call memocc(i_stat,PPD%pc_nlpspd%nseg_p,'pc_nlpspd%nseg_p',subname)
!!$   allocate(PPD%pc_nlpspd%nvctr_p(0:2*at%nat+ndebug),stat=i_stat)
!!$   call memocc(i_stat,PPD%pc_nlpspd%nvctr_p,'pc_nlpspd%nvctr_p',subname)
!!$   allocate(PPD%pc_nlpspd%nboxp_c(2,3,at%nat+ndebug),stat=i_stat)
!!$   call memocc(i_stat,PPD%pc_nlpspd%nboxp_c,'pc_nlpspd%nboxp_c',subname)
!!$   allocate(PPD%pc_nlpspd%nboxp_f(2,3,at%nat+ndebug),stat=i_stat)
!!$   call memocc(i_stat,PPD%pc_nlpspd%nboxp_f,'pc_nlpspd%nboxp_f',subname)

   allocate(logrid(0:n1,0:n2,0:n3+ndebug),stat=i_stat)
   call memocc(i_stat,logrid,'logrid',subname)


   call localize_projectors(iproc,n1,n2,n3,hx,hy,hz,Pcpmult,fpmult,rxyz,radii_cf,&
      &   logrid,at,orbs,PPD%pc_nlpspd)

   ! the above routine counts atomic projector and the number of their element for psp
   ! We must therefore correct , later, nlpspd%nprojel  and nlpspd%nproj
   !-------------------

   ! allocations for arrays holding the projectors and their data descriptors
   !here the allocation is possible
   do iat=1,PPD%pc_nlpspd%natoms
      !for the moments the bounds are not needed for projectors
      call allocate_wfd(PPD%pc_nlpspd%plr(iat)%wfd,subname)
   end do

!!$   allocate(PPD%pc_nlpspd%keyg_p(2,PPD%pc_nlpspd%nseg_p(2*at%nat)+ndebug),stat=i_stat)
!!$   call memocc(i_stat,PPD%pc_nlpspd%keyg_p,'pc_nlpspd%keyg_p',subname)
!!$
!!$
!!$   allocate(PPD%pc_nlpspd%keyv_p(PPD%pc_nlpspd%nseg_p(2*at%nat)+ndebug),stat=i_stat)
!!$   call memocc(i_stat,PPD%pc_nlpspd%keyv_p,'pc_nlpspd%keyv_p',subname)



   !!$  -- this one delayed, waiting for the correct pc_nlpspd%nprojel, pc_nlpspd%nproj
   !!$  --
   !!$  allocate(pc_proj(pc_nlpspd%nprojel+ndebug),stat=i_stat)
   !!$  call memocc(i_stat,pc_proj,'pc_proj',subname)
   PPD%ecut_pc=ecut_pc

   PPD%pc_nlpspd%nprojel=0
   PPD%pc_nlpspd%nproj  =0

   !!$ =========================================================================================  

   mprojtot=0
   jorb=1  
   ! After having determined the size of the projector descriptor arrays fill them
   do iat=1,at%nat

      mproj=0

      do while( jorb<=PPD%G%ncoeff         .and. PPD%iorbtolr(jorb)== iat)

         if( PPD%gaenes(jorb)<ecut_pc) then
            mproj=mproj+1
         endif
         if(jorb==PPD%G%ncoeff) exit
         jorb=jorb+1
      end do

      mprojtot=mprojtot+mproj

      PPD%pc_nlpspd%nproj=PPD%pc_nlpspd%nproj+mproj


      if (mproj.ne.0) then 

         nprojel_tmp=0

         call bounds_to_plr_limits(.false.,1,PPD%pc_nlpspd%plr(iat),nl1,nl2,nl3,nu1,nu2,nu3)
!!$         ! coarse grid quantities
!!$         nl1=PPD%pc_nlpspd%nboxp_c(1,1,iat) 
!!$         nl2=PPD%pc_nlpspd%nboxp_c(1,2,iat) 
!!$         nl3=PPD%pc_nlpspd%nboxp_c(1,3,iat) 
!!$
!!$         nu1=PPD%pc_nlpspd%nboxp_c(2,1,iat)
!!$         nu2=PPD%pc_nlpspd%nboxp_c(2,2,iat)
!!$         nu3=PPD%pc_nlpspd%nboxp_c(2,3,iat)

         call fill_logrid(at%geocode,n1,n2,n3,nl1,nu1,nl2,nu2,nl3,nu3,0,1,  &
            &   at%ntypes,at%iatype(iat),rxyz(1,iat),radii_cf(1,3),Pcpmult,hx,hy,hz,logrid)

!!$         iseg=PPD%pc_nlpspd%nseg_p(2*iat-2)+1
!!$         mseg=PPD%pc_nlpspd%nseg_p(2*iat-1)-PPD%pc_nlpspd%nseg_p(2*iat-2)
         mseg=PPD%pc_nlpspd%plr(iat)%wfd%nseg_c

         call segkeys(n1,n2,n3,nl1,nu1,nl2,nu2,nl3,nu3,  & 
!!$         logrid,mseg,PPD%pc_nlpspd%keyg_p(1,iseg),PPD%pc_nlpspd%keyv_p(iseg))
         logrid,mseg,PPD%pc_nlpspd%plr(iat)%wfd%keyglob(1,1),PPD%pc_nlpspd%plr(iat)%wfd%keyvglob(1))

!!$         mvctr =PPD%pc_nlpspd%nvctr_p(2*iat-1)-PPD%pc_nlpspd%nvctr_p(2*iat-2)
         mvctr =PPD%pc_nlpspd%plr(iat)%wfd%nvctr_c

         nprojel_tmp =nprojel_tmp +mproj*mvctr

         call bounds_to_plr_limits(.false.,2,PPD%pc_nlpspd%plr(iat),nl1,nl2,nl3,nu1,nu2,nu3)
!!$         ! fine grid quantities
!!$         nl1=PPD%pc_nlpspd%nboxp_f(1,1,iat)
!!$         nl2=PPD%pc_nlpspd%nboxp_f(1,2,iat)
!!$         nl3=PPD%pc_nlpspd%nboxp_f(1,3,iat)
!!$
!!$         nu1=PPD%pc_nlpspd%nboxp_f(2,1,iat)
!!$         nu2=PPD%pc_nlpspd%nboxp_f(2,2,iat)
!!$         nu3=PPD%pc_nlpspd%nboxp_f(2,3,iat)
         call fill_logrid(at%geocode,n1,n2,n3,nl1,nu1,nl2,nu2,nl3,nu3,0,1,  &
            &   at%ntypes,at%iatype(iat),rxyz(1,iat),radii_cf(1,2),fpmult,hx,hy,hz,logrid)
!!$         iseg=PPD%pc_nlpspd%nseg_p(2*iat-1)+1
!!$         mseg=PPD%pc_nlpspd%nseg_p(2*iat)-PPD%pc_nlpspd%nseg_p(2*iat-1)
         iseg=PPD%pc_nlpspd%plr(iat)%wfd%nseg_c+1
         mseg=PPD%pc_nlpspd%plr(iat)%wfd%nseg_f

         if (mseg > 0) then
            call segkeys(n1,n2,n3,nl1,nu1,nl2,nu2,nl3,nu3,  & 
                 logrid,mseg,&
!!$                 PPD%pc_nlpspd%keyg_p(1,iseg),PPD%pc_nlpspd%keyv_p(iseg))
                 PPD%pc_nlpspd%plr(iat)%wfd%keyglob(1,iseg),&
                 PPD%pc_nlpspd%plr(iat)%wfd%keyvglob(iseg))

            mvctr =PPD%pc_nlpspd%plr(iat)%wfd%nvctr_f!PPD%pc_nlpspd%nvctr_p(2*iat)-PPD%pc_nlpspd%nvctr_p(2*iat-1)

            nprojel_tmp=nprojel_tmp+mproj*mvctr*7

         end if

         if( PPD%DistProjApply)  then
            PPD%pc_nlpspd%nprojel=max(PPD%pc_nlpspd%nprojel,nprojel_tmp   )
         else
            PPD%pc_nlpspd%nprojel= PPD%pc_nlpspd%nprojel+nprojel_tmp 
         endif


      endif

   enddo


   allocate(PPD%pc_proj(PPD%pc_nlpspd%nprojel+ndebug),stat=i_stat)
   call memocc(i_stat,PPD%pc_proj,'pc_proj',subname)

   allocate(PPD%ilr_to_mproj(at%nat  +ndebug ) , stat=i_stat)
   call memocc(i_stat,PPD%ilr_to_mproj,'ilr_to_mproj',subname)

   allocate(PPD%iproj_to_ene(mprojtot +ndebug ) , stat=i_stat)
   call memocc(i_stat ,PPD%iproj_to_ene,'iproj_to_ene',subname)

   allocate(PPD%iproj_to_factor(mprojtot +ndebug ) , stat=i_stat)
   call memocc(i_stat ,PPD%iproj_to_factor,'iproj_to_factor',subname)

   allocate(PPD%iproj_to_l(mprojtot +ndebug ) , stat=i_stat)
   call memocc(i_stat ,PPD%iproj_to_l,'iproj_to_l',subname)

   PPD%mprojtot=mprojtot


   startjorb=1
   jorb=1
   istart_c=1
   Gocc(:)=0.0_wp


   iproj=0
   do iat=1,at%nat

      mproj=0
      do while( jorb<=PPD%G%ncoeff         .and. PPD%iorbtolr(jorb)== iat)
         if( PPD%gaenes(jorb)<ecut_pc) then
            mproj=mproj+1
         endif
         if(jorb==PPD%G%ncoeff) exit
         jorb=jorb+1
      end do

      PPD%ilr_to_mproj(iat)=mproj
      if( mproj>0) then
         nvctr_c  =PPD%pc_nlpspd%plr(iat)%wfd%nvctr_c!PPD%pc_nlpspd%nvctr_p(2*iat-1)-PPD%pc_nlpspd%nvctr_p(2*iat-2)
         nvctr_f  =PPD%pc_nlpspd%plr(iat)%wfd%nvctr_f!PPD%pc_nlpspd%nvctr_p(2*iat  )-PPD%pc_nlpspd%nvctr_p(2*iat-1)

         jorb=startjorb
         do while( jorb<=PPD%G%ncoeff         .and. PPD%iorbtolr(jorb)== iat) 
            if( PPD%gaenes(jorb)<ecut_pc) then
               iproj=iproj+1
               PPD%iproj_to_ene(iproj) = PPD%gaenes(jorb)
               PPD%iproj_to_l(iproj)   = iorbto_l(jorb)

               istart_c=istart_c + (   nvctr_c    +   7*nvctr_f   )
            endif
            jorb=jorb+1

            if(jorb> PPD%G%ncoeff) exit
         end do


         if( .not. PPD%DistProjApply) then
            istart_c= istart_c-mproj*(nvctr_c+7*nvctr_f)

            call fillPcProjOnTheFly(PPD, Glr, iat, at, hx,hy,hz, startjorb,ecut_pc ,  istart_c ) 
            istart_c= istart_c+mproj*(nvctr_c+7*nvctr_f)

            !!$
            !!$           ncplx=1
            !!$           rdum=0.0_gp
            !!$
            !!$           mbvctr_c=PPD%pc_nlpspd%nvctr_p(2*iat-1)-PPD%pc_nlpspd%nvctr_p(2*iat-2)
            !!$           mbvctr_f=PPD%pc_nlpspd%nvctr_p(2*iat  )-PPD%pc_nlpspd%nvctr_p(2*iat-1)
            !!$           
            !!$           mbseg_c=PPD%pc_nlpspd%nseg_p(2*iat-1)-PPD%pc_nlpspd%nseg_p(2*iat-2)
            !!$           mbseg_f=PPD%pc_nlpspd%nseg_p(2*iat  )-PPD%pc_nlpspd%nseg_p(2*iat-1)
            !!$           jseg_c=PPD%pc_nlpspd%nseg_p(2*iat-2)+1
            !!$              
            !!$           do idum=1, 9
            !!$              call wpdot_wrap(ncplx,  &
            !!$                   mbvctr_c,mbvctr_f,mbseg_c,mbseg_f,PPD%pc_nlpspd%keyv_p(jseg_c),&
            !!$                   PPD%pc_nlpspd%keyg_p(1,jseg_c),PPD%pc_proj(istart_c-idum*(nvctr_c+7*nvctr_f)),& 
            !!$                   mbvctr_c,mbvctr_f,mbseg_c,mbseg_f,PPD%pc_nlpspd%keyv_p(jseg_c),&
            !!$                   PPD%pc_nlpspd%keyg_p(1,jseg_c),&
            !!$                   PPD%pc_proj(istart_c-idum*(nvctr_c+7*nvctr_f)),&
            !!$                   rdum)
            !!$           end do
         endif

      end if

      !! aggiunger condizione su istartc_c per vedere se e nelprj

      startjorb=jorb

   enddo

   if( .not. PPD%DistProjApply) then
      call deallocate_gwf(PPD%G,subname)
   endif

   i_all=-product(shape(logrid))*kind(logrid)
   deallocate(logrid,stat=i_stat)
   call memocc(i_stat,i_all,'logrid',subname)

   i_all=-product(shape(Gocc))*kind(Gocc)
   deallocate(Gocc,stat=i_stat)
   call memocc(i_stat,i_all,'Gocc',subname)

   !!$  i_all=-product(shape(iorbtolr))*kind(iorbtolr)
   !!$  deallocate(iorbtolr,stat=i_stat)
   !!$  call memocc(i_stat,i_all,'iorbtolr',subname)

   i_all=-product(shape(iorbto_l))*kind(iorbto_l)
   deallocate(iorbto_l,stat=i_stat)
   call memocc(i_stat,i_all,'iorbto_l',subname)

   i_all=-product(shape(iorbto_m))*kind(iorbto_m)
   deallocate(iorbto_m,stat=i_stat)
   call memocc(i_stat,i_all,'iorbto_m',subname)

   i_all=-product(shape(iorbto_ishell))*kind(iorbto_ishell)
   deallocate(iorbto_ishell,stat=i_stat)
   call memocc(i_stat,i_all,'iorbto_ishell',subname)


   i_all=-product(shape(iorbto_iexpobeg))*kind(iorbto_iexpobeg)
   deallocate(iorbto_iexpobeg,stat=i_stat)
   call memocc(i_stat,i_all,'iorbto_iexpobeg',subname)


END SUBROUTINE createPcProjectorsArrays


!> Determine localization region for all preconditioning projectors, but do not yet fill the descriptor arrays
subroutine createPawProjectorsArrays(iproc,n1,n2,n3,rxyz,at,orbs,&
      &   radii_cf,cpmult,fpmult,hx,hy,hz, &
      &   PAWD, Glr)
   use module_interfaces
   use module_base
   use module_types
   implicit none
   integer, intent(in) :: iproc,n1,n2,n3
   real(gp), intent(in) :: cpmult,fpmult,hx,hy,hz
   type(atoms_data), intent(in) :: at
   type(orbitals_data), intent(in) :: orbs

   real(gp), dimension(3,at%nat), intent(in) :: rxyz
   real(gp), dimension(at%ntypes,3), intent(in) :: radii_cf

   type(PAWproj_data_type) ::PAWD

   type(locreg_descriptors),  intent(in):: Glr

   !local variables
   character(len=*), parameter :: subname='createPawProjectorsArrays'

   integer :: nl1,nl2,nl3,nu1,nu2,nu3,mseg,mproj, mvctr
   integer :: iat,i_stat,i_all,iseg, istart_c
   logical, dimension(:,:,:), allocatable :: logrid

   real(wp), dimension(:), pointer :: Gocc

   integer, pointer :: iorbto_l(:)
   integer, pointer :: iorbto_paw_nchannels(:)
   integer, pointer :: iorbto_m(:)
   integer, pointer :: iorbto_ishell(:)
   integer, pointer :: iorbto_iexpobeg(:)

   integer :: ncplx
   real(gp) :: kx,ky,kz
   integer ::  jorb
   integer :: iproj, startjorb
   real(gp) :: Pcpmult
   integer :: nvctr_c, nvctr_f
   integer :: iatat

   integer :: ikpt,iskpt,iekpt

   Pcpmult=1.0*cpmult


   nullify(PAWD%G%rxyz)

   call gaussian_pswf_basis_for_paw(at,rxyz,PAWD%G, &
      &   PAWD%iorbtolr,iorbto_l, iorbto_m,  iorbto_ishell,iorbto_iexpobeg  ,&
      &   iorbto_paw_nchannels, PAWD%iprojto_imatrixbeg )  


   allocate(Gocc(PAWD%G%ncoeff+ndebug),stat=i_stat)
   call memocc(i_stat,Gocc,'Gocc',subname)
   call razero(PAWD%G%ncoeff,Gocc)

   ! allocated  : gaenes, Gocc , PAWD%iorbtolr,iorbto_l, iorbto_m,  iorbto_ishell,iorbto_iexpobeg, iorbto_paw_nchannels

   !!$ ========================================================================================
   !---------

   PAWD%paw_nlpspd%natoms=PAWD%G%nat
   allocate(PAWD%paw_nlpspd%plr(PAWD%paw_nlpspd%natoms))


!!$   allocate(PAWD%paw_nlpspd%nseg_p(0:2*PAWD%G%nat+ndebug),stat=i_stat)
!!$   call memocc(i_stat,PAWD%paw_nlpspd%nseg_p,'pc_nlpspd%nseg_p',subname)
!!$   allocate(PAWD%paw_nlpspd%nvctr_p(0:2*PAWD%G%nat+ndebug),stat=i_stat)
!!$   call memocc(i_stat,PAWD%paw_nlpspd%nvctr_p,'pc_nlpspd%nvctr_p',subname)
!!$   allocate(PAWD%paw_nlpspd%nboxp_c(2,3,PAWD%G%nat+ndebug),stat=i_stat)
!!$   call memocc(i_stat,PAWD%paw_nlpspd%nboxp_c,'pc_nlpspd%nboxp_c',subname)
!!$   allocate(PAWD%paw_nlpspd%nboxp_f(2,3,PAWD%G%nat+ndebug),stat=i_stat)
!!$   call memocc(i_stat,PAWD%paw_nlpspd%nboxp_f,'pc_nlpspd%nboxp_f',subname)

   allocate(logrid(0:n1,0:n2,0:n3+ndebug),stat=i_stat)
   call memocc(i_stat,logrid,'logrid',subname)

   call localize_projectors_paw(iproc,n1,n2,n3,hx,hy,hz,Pcpmult,1*fpmult,rxyz,radii_cf,&
      &   logrid,at,orbs,PAWD)

   ! the above routine counts atomic projector and the number of their element for psp
   ! We must therefore correct , later, nlpspd%nprojel  and nlpspd%nproj
   !-------------------

   ! allocations for arrays holding the projectors and their data descriptors
   do iat=1,PAWD%paw_nlpspd%natoms
      !for the moments the bounds are not needed for projectors
      call allocate_wfd(PAWD%paw_nlpspd%plr(iat)%wfd,subname)
   end do

!!$   allocate(PAWD%paw_nlpspd%keyg_p(2,PAWD%paw_nlpspd%nseg_p(2*PAWD%G%nat)+ndebug),stat=i_stat)
!!$   call memocc(i_stat,PAWD%paw_nlpspd%keyg_p,'pc_nlpspd%keyg_p',subname)
!!$
!!$   allocate(PAWD%paw_nlpspd%keyv_p(PAWD%paw_nlpspd%nseg_p(2*PAWD%G%nat)+ndebug),stat=i_stat)
!!$   call memocc(i_stat,PAWD%paw_nlpspd%keyv_p,'pc_nlpspd%keyv_p',subname)

   !!$  -- this one delayed, waiting for the correct pc_nlpspd%nprojel, pc_nlpspd%nproj
   !!$  --
   !!$  allocate(pc_proj(pc_nlpspd%nprojel+ndebug),stat=i_stat)
   !!$  call memocc(i_stat,pc_proj,'pc_proj',subname)
   allocate(PAWD%paw_proj(PAWD%paw_nlpspd%nprojel+ndebug),stat=i_stat)
   call memocc(i_stat,PAWD%paw_proj,'paw_proj',subname)

   allocate(PAWD%ilr_to_mproj(PAWD%G%nat  +ndebug ) , stat=i_stat)
   call memocc(i_stat,PAWD%ilr_to_mproj,'ilr_to_mproj',subname)

   allocate(PAWD%iproj_to_l(PAWD%paw_nlpspd%nproj +ndebug ) , stat=i_stat)
   call memocc(i_stat ,PAWD%iproj_to_l,'iproj_to_l',subname)

   allocate(PAWD%iproj_to_paw_nchannels( PAWD%paw_nlpspd%nproj+ndebug ) , stat=i_stat)
   call memocc(i_stat ,PAWD%iproj_to_paw_nchannels,'iproj_to_paw_nchannels',subname)

   !!$ =========================================================================================  

   jorb=1  
   ! After having determined the size of the projector descriptor arrays fill them
   iat=0
   do iatat=1, at%nat
      if (  at%paw_NofL(at%iatype(iatat)).gt.0  ) then
         iat=iat+1
         mproj=0
         do while( jorb<=PAWD%G%ncoeff         .and. PAWD%iorbtolr(jorb)== iat)
            mproj=mproj+1
            if(jorb==PAWD%G%ncoeff) exit
            jorb=jorb+1
         end do

         PAWD%paw_nlpspd%nproj=PAWD%paw_nlpspd%nproj+mproj
         if (mproj.ne.0) then 

            call bounds_to_plr_limits(.false.,1,PAWD%paw_nlpspd%plr(iat),nl1,nl2,nl3,nu1,nu2,nu3)
!!$            ! coarse grid quantities
!!$            nl1=PAWD%paw_nlpspd%nboxp_c(1,1,iat) 
!!$            nl2=PAWD%paw_nlpspd%nboxp_c(1,2,iat) 
!!$            nl3=PAWD%paw_nlpspd%nboxp_c(1,3,iat) 
!!$
!!$            nu1=PAWD%paw_nlpspd%nboxp_c(2,1,iat)
!!$            nu2=PAWD%paw_nlpspd%nboxp_c(2,2,iat)
!!$            nu3=PAWD%paw_nlpspd%nboxp_c(2,3,iat)

            call fill_logrid(at%geocode,n1,n2,n3,nl1,nu1,nl2,nu2,nl3,nu3,0,1,  &
               &   at%ntypes,at%iatype(iatat),rxyz(1,iatat),radii_cf(1,3),Pcpmult,hx,hy,hz,logrid)

!!$            iseg=PAWD%paw_nlpspd%nseg_p(2*iat-2)+1
!!$            mseg=PAWD%paw_nlpspd%nseg_p(2*iat-1)-PAWD%paw_nlpspd%nseg_p(2*iat-2)
            mseg=PAWD%paw_nlpspd%plr(iat)%wfd%nseg_c

            call segkeys(n1,n2,n3,nl1,nu1,nl2,nu2,nl3,nu3,  & 
                 logrid,mseg,&
!!$                 PAWD%paw_nlpspd%keyg_p(1,iseg),PAWD%paw_nlpspd%keyv_p(iseg))
                 PAWD%paw_nlpspd%plr(iat)%wfd%keyglob(1,1),&
                 PAWD%paw_nlpspd%plr(iat)%wfd%keyvglob(1))

            mvctr =PAWD%paw_nlpspd%plr(iat)%wfd%nvctr_c!PAWD%paw_nlpspd%nvctr_p(2*iat-1)-PAWD%paw_nlpspd%nvctr_p(2*iat-2)

            call bounds_to_plr_limits(.false.,2,PAWD%paw_nlpspd%plr(iat),&
                 nl1,nl2,nl3,nu1,nu2,nu3)
!!$            ! fine grid quantities
!!$            nl1=PAWD%paw_nlpspd%nboxp_f(1,1,iat)
!!$            nl2=PAWD%paw_nlpspd%nboxp_f(1,2,iat)
!!$            nl3=PAWD%paw_nlpspd%nboxp_f(1,3,iat)
!!$
!!$            nu1=PAWD%paw_nlpspd%nboxp_f(2,1,iat)
!!$            nu2=PAWD%paw_nlpspd%nboxp_f(2,2,iat)
!!$            nu3=PAWD%paw_nlpspd%nboxp_f(2,3,iat)
            call fill_logrid(at%geocode,n1,n2,n3,nl1,nu1,nl2,nu2,nl3,nu3,0,1,  &
               &   at%ntypes,at%iatype(iatat),rxyz(1,iatat),radii_cf(1,2),1*fpmult,hx,hy,hz,logrid)
            
!!$            iseg=PAWD%paw_nlpspd%nseg_p(2*iat-1)+1
!!$            mseg=PAWD%paw_nlpspd%nseg_p(2*iat)-PAWD%paw_nlpspd%nseg_p(2*iat-1)
            iseg=PAWD%paw_nlpspd%plr(iat)%wfd%nseg_c+1
            mseg=PAWD%paw_nlpspd%plr(iat)%wfd%nseg_f

            if (mseg > 0) then
               call segkeys(n1,n2,n3,nl1,nu1,nl2,nu2,nl3,nu3,  & 
                    logrid,mseg,&
!!$               PAWD%paw_nlpspd%keyg_p(1,iseg),PAWD%paw_nlpspd%keyv_p(iseg))
                    PAWD%paw_nlpspd%plr(iat)%wfd%keyglob(1,iseg),&
                    PAWD%paw_nlpspd%plr(iat)%wfd%keyvglob(iseg))
               
               mvctr =PAWD%paw_nlpspd%plr(iat)%wfd%nvctr_f!PAWD%paw_nlpspd%nvctr_p(2*iat)-PAWD%paw_nlpspd%nvctr_p(2*iat-1)
            end if


         endif
      endif
   enddo

   if (orbs%norbp > 0) then
      iskpt=orbs%iokpt(1)
      iekpt=orbs%iokpt(orbs%norbp)
   else
      iskpt=1
      iekpt=1
   end if

   istart_c=1
   do ikpt=iskpt,iekpt     

      !features of the k-point ikpt
      kx=orbs%kpts(1,ikpt)
      ky=orbs%kpts(2,ikpt)
      kz=orbs%kpts(3,ikpt)
      !!  write( *, '(A,i4,1x,A,3(1x,d20.10))') " IKPT , " , ikpt, " K " , orbs%kpts(:,ikpt)
      !evaluate the complexity of the k-point
      if (kx**2 + ky**2 + kz**2 == 0.0_gp) then
         ncplx=1
      else
         ncplx=2
      end if

      startjorb=1
      jorb=1
      Gocc(:)=0.0_wp
      iproj=0

      iat=0
      do iatat=1, at%nat
         if (  at%paw_NofL(at%iatype(iatat)).gt.0  ) then
            iat=iat+1
            mproj=0
            do while( jorb<=PAWD%G%ncoeff         .and. PAWD%iorbtolr(jorb)== iat)
               mproj=mproj+1
               if(jorb==PAWD%G%ncoeff) exit
               jorb=jorb+1
            end do

            PAWD%ilr_to_mproj(iat)=mproj
            if( mproj>0) then
               nvctr_c  =PAWD%paw_nlpspd%plr(iat)%wfd%nvctr_c!PAWD%paw_nlpspd%nvctr_p(2*iat-1)-PAWD%paw_nlpspd%nvctr_p(2*iat-2)
               nvctr_f  =PAWD%paw_nlpspd%plr(iat)%wfd%nvctr_f!PAWD%paw_nlpspd%nvctr_p(2*iat  )-PAWD%paw_nlpspd%nvctr_p(2*iat-1)

               jorb=startjorb
               do while( jorb<=PAWD%G%ncoeff  .and. PAWD%iorbtolr(jorb)== iat) 
                  iproj=iproj+1
                  PAWD%iproj_to_l(iproj)   = iorbto_l(jorb)
                  PAWD%iproj_to_paw_nchannels(iproj)   = iorbto_paw_nchannels(jorb)
                  istart_c=istart_c + (   nvctr_c    +   7*nvctr_f   )*ncplx
                  jorb=jorb+1
                  if(jorb> PAWD%G%ncoeff) exit
               end do
               if( .not. PAWD%DistProjApply) then
                  istart_c= istart_c-mproj*(nvctr_c+7*nvctr_f)*ncplx
                  call fillPawProjOnTheFly(PAWD, Glr, iat,  hx,hy,hz, kx,ky,kz, startjorb,&
                     &   istart_c, at%geocode , at, iatat) 
                  istart_c= istart_c+mproj*(nvctr_c+7*nvctr_f)*ncplx
               endif
            end if
            startjorb=jorb
         end if
      enddo
   enddo
   if (istart_c-1 /= PAWD%paw_nlpspd%nprojel) stop 'incorrect once-and-for-all psp generation'


   if( .not. PAWD%DistProjApply) then
      call deallocate_gwf_c(PAWD%G,subname)
   endif

   i_all=-product(shape(logrid))*kind(logrid)
   deallocate(logrid,stat=i_stat)
   call memocc(i_stat,i_all,'logrid',subname)

   i_all=-product(shape(Gocc))*kind(Gocc)
   deallocate(Gocc,stat=i_stat)
   call memocc(i_stat,i_all,'Gocc',subname)

   !!$  i_all=-product(shape(iorbtolr))*kind(iorbtolr)
   !!$  deallocate(iorbtolr,stat=i_stat)
   !!$  call memocc(i_stat,i_all,'iorbtolr',subname)

   i_all=-product(shape(iorbto_l))*kind(iorbto_l)
   deallocate(iorbto_l,stat=i_stat)
   call memocc(i_stat,i_all,'iorbto_l',subname)

   i_all=-product(shape(iorbto_paw_nchannels))*kind(iorbto_paw_nchannels)
   deallocate(iorbto_paw_nchannels,stat=i_stat)
   call memocc(i_stat,i_all,'iorbto_paw_nchannels',subname)





   i_all=-product(shape(iorbto_m))*kind(iorbto_m)
   deallocate(iorbto_m,stat=i_stat)
   call memocc(i_stat,i_all,'iorbto_m',subname)

   i_all=-product(shape(iorbto_ishell))*kind(iorbto_ishell)
   deallocate(iorbto_ishell,stat=i_stat)
   call memocc(i_stat,i_all,'iorbto_ishell',subname)


   i_all=-product(shape(iorbto_iexpobeg))*kind(iorbto_iexpobeg)
   deallocate(iorbto_iexpobeg,stat=i_stat)
   call memocc(i_stat,i_all,'iorbto_iexpobeg',subname)


END SUBROUTINE createPawProjectorsArrays

!!$subroutine initRhoPot(iproc, nproc, Glr, hxh, hyh, hzh, atoms, rxyz, crmult, frmult, radii, nspin, ixc, rho_commun, rhodsc, nscatterarr, ngatherarr, pot_ion)
!!$  use module_base
!!$  use module_types
!!$
!!$  implicit none
!!$
!!$  integer, intent(in) :: iproc, nproc
!!$
!!$  integer :: i_stat
!!$
!!$END SUBROUTINE initRhoPot

subroutine input_wf_empty(iproc, nproc, psi, hpsi, psit, orbs, &
      & band_structure_filename, input_spin, atoms, d, denspot)
  use module_defs
  use module_types
  use module_interfaces, except_this_one => input_wf_empty
  implicit none
  integer, intent(in) :: iproc, nproc
  type(orbitals_data), intent(in) :: orbs
  character(len = *), intent(in) :: band_structure_filename
  integer, intent(in) :: input_spin
  type(atoms_data), intent(in) :: atoms
  type(grid_dimensions), intent(in) :: d
  type(DFT_local_fields), intent(inout) :: denspot
  real(wp), dimension(:), pointer :: psi
  real(kind=8), dimension(:), pointer :: hpsi, psit

  character(len = *), parameter :: subname = "input_wf_empty"
  integer :: i_stat, i_all, nspin, n1i, n2i, n3i, ispin, ierr
  real(gp) :: hxh, hyh, hzh

  !allocate fake psit and hpsi
  allocate(hpsi(max(orbs%npsidim_comp,orbs%npsidim_orbs)+ndebug),stat=i_stat)
  call memocc(i_stat,hpsi,'hpsi',subname)
  if (nproc > 1) then
     allocate(psit(max(orbs%npsidim_comp,orbs%npsidim_orbs)+ndebug),stat=i_stat)
     call memocc(i_stat,psit,'psit',subname)
  else
     psit => psi
  end if
  !fill the rhopot array with the read potential if needed
  if (trim(band_structure_filename) /= '') then
     !only the first processor should read this
     if (iproc == 0) then
        write(*,'(1x,a)')'Reading local potential from file:'//trim(band_structure_filename)
        call read_density(trim(band_structure_filename),atoms%geocode,&
             n1i,n2i,n3i,nspin,hxh,hyh,hzh,denspot%Vloc_KS)
        if (nspin /= input_spin) stop
     else
        allocate(denspot%Vloc_KS(1,1,1,input_spin+ndebug),stat=i_stat)
        call memocc(i_stat,denspot%Vloc_KS,'Vloc_KS',subname)
     end if

     if (nproc > 1) then
        do ispin=1,input_spin
           call MPI_SCATTERV(denspot%Vloc_KS(1,1,1,ispin),&
                denspot%dpbox%ngatherarr(0,1),denspot%dpbox%ngatherarr(0,2),&
                mpidtypw,denspot%rhov((ispin-1)*&
                d%n1i*d%n2i*denspot%dpbox%n3p+1),&
                d%n1i*d%n2i*denspot%dpbox%n3p,mpidtypw,0,&
                MPI_COMM_WORLD,ierr)
        end do
     else
        call vcopy(d%n1i*d%n2i*d%n3i*input_spin,&
             denspot%Vloc_KS(1,1,1,1),1,denspot%rhov(1),1)
     end if
     !now the meaning is KS potential
     call denspot_set_rhov_status(denspot, KS_POTENTIAL, 0, iproc, nproc)

     i_all=-product(shape(denspot%Vloc_KS))*kind(denspot%Vloc_KS)
     deallocate(denspot%Vloc_KS,stat=i_stat)
     call memocc(i_stat,i_all,'Vloc_KS',subname)

     !add pot_ion potential to the local_potential
     !do ispin=1,in%nspin
     !   !spin up and down together with the XC part
     !   call axpy(Lzd%Glr%d%n1i*Lzd%Glr%d%n2i*n3p,1.0_dp,pot_ion(1),1,&
     !        rhopot((ispin-1)*Lzd%Glr%d%n1i*Lzd%Glr%d%n2i*n3p+1),1)
     !end do
  end if
END SUBROUTINE input_wf_empty

subroutine input_wf_random(iproc, nproc, psi, orbs)
  use module_defs
  use module_types
  implicit none

  integer, intent(in) :: iproc, nproc
  type(orbitals_data), intent(inout) :: orbs
  real(wp), dimension(:), pointer :: psi

  integer :: i, j
  real(wp) :: ttsum, tt

  !random initialisation of the wavefunctions
  if (max(orbs%npsidim_comp,orbs%npsidim_orbs)>1) &
       call to_zero(max(orbs%npsidim_comp,orbs%npsidim_orbs),psi(1))
  ttsum=0.0d0
  do i=1,max(orbs%npsidim_comp,orbs%npsidim_orbs)
     do j=0,iproc-1
        call random_number(tt)
     end do
     call random_number(tt)
     psi(i)=real(tt,wp)*0.01_wp
     ttsum=ttsum+psi(i)
     do j=iproc+1,nproc
        call random_number(tt)
     end do
  end do

  orbs%eval(1:orbs%norb*orbs%nkpts)=-0.5d0

END SUBROUTINE input_wf_random

subroutine input_wf_cp2k(iproc, nproc, nspin, atoms, rxyz, Lzd, &
     & hx, hy, hz, psi, orbs)
  use module_defs
  use module_types
  use module_interfaces, except_this_one => input_wf_cp2k
  implicit none

  integer, intent(in) :: iproc, nproc, nspin
  type(atoms_data), intent(in) :: atoms
  real(gp), dimension(3, atoms%nat), intent(in) :: rxyz
  type(local_zone_descriptors), intent(in) :: Lzd
  real(gp), intent(in) :: hx, hy, hz
  type(orbitals_data), intent(inout) :: orbs
  real(wp), dimension(:), pointer :: psi

  character(len = *), parameter :: subname = "input_wf_cp2k"
  integer :: i_stat, i_all
  type(gaussian_basis) :: gbd
  real(wp), dimension(:,:), pointer :: gaucoeffs

  !import gaussians form CP2K (data in files gaubasis.dat and gaucoeff.dat)
  !and calculate eigenvalues
  if (nspin /= 1) then
     if (iproc==0) then
        write(*,'(1x,a)')&
             &   'Gaussian importing is possible only for non-spin polarised calculations'
        write(*,'(1x,a)')&
             &   'The reading rules of CP2K files for spin-polarised orbitals are not implemented'
     end if
     stop
  end if

  call parse_cp2k_files(iproc,'gaubasis.dat','gaucoeff.dat',&
       atoms%nat,atoms%ntypes,orbs,atoms%iatype,rxyz,gbd,gaucoeffs)

  call gaussians_to_wavelets_new(iproc,nproc,Lzd,orbs,gbd,gaucoeffs,psi)

  !deallocate gaussian structure and coefficients
  call deallocate_gwf(gbd,subname)
  i_all=-product(shape(gaucoeffs))*kind(gaucoeffs)
  deallocate(gaucoeffs,stat=i_stat)
  call memocc(i_stat,i_all,'gaucoeffs',subname)
  nullify(gbd%rxyz)

  !call dual_gaussian_coefficients(orbs%norbp,gbd,gaucoeffs)
  orbs%eval(1:orbs%norb*orbs%nkpts)=-0.5d0

END SUBROUTINE input_wf_cp2k

subroutine input_wf_memory(iproc, atoms, &
     & rxyz_old, hx_old, hy_old, hz_old, d_old, wfd_old, psi_old, &
     & rxyz, hx, hy, hz, d, wfd, psi, orbs)
  use module_defs
  use module_types
  use module_interfaces, except_this_one => input_wf_memory
  implicit none

  integer, intent(in) :: iproc
  type(atoms_data), intent(in) :: atoms
  real(gp), dimension(3, atoms%nat), intent(in) :: rxyz, rxyz_old
  real(gp), intent(in) :: hx, hy, hz, hx_old, hy_old, hz_old
  type(grid_dimensions), intent(in) :: d, d_old
  type(wavefunctions_descriptors), intent(in) :: wfd
  type(wavefunctions_descriptors), intent(inout) :: wfd_old
  type(orbitals_data), intent(in) :: orbs
  real(wp), dimension(:), pointer :: psi, psi_old

  character(len = *), parameter :: subname = "input_wf_memory"
  integer :: i_stat, i_all

  !these parts should be reworked for the non-collinear spin case
  call reformatmywaves(iproc,orbs,atoms,hx_old,hy_old,hz_old,&
       d_old%n1,d_old%n2,d_old%n3,rxyz_old,wfd_old,psi_old,hx,hy,hz,&
       & d%n1,d%n2,d%n3,rxyz,wfd,psi)

  call deallocate_wfd(wfd_old,subname)

  i_all=-product(shape(psi_old))*kind(psi_old)
  deallocate(psi_old,stat=i_stat)
  call memocc(i_stat,i_all,'psi_old',subname)
END SUBROUTINE input_wf_memory

subroutine input_wf_disk(iproc, nproc, input_wf_format, d, hx, hy, hz, &
     & in, atoms, rxyz, rxyz_old, wfd, orbs, psi)
  use module_defs
  use module_types
  use module_interfaces, except_this_one => input_wf_disk
  implicit none

  integer, intent(in) :: iproc, nproc, input_wf_format
  type(grid_dimensions), intent(in) :: d
  real(gp), intent(in) :: hx, hy, hz
  type(input_variables), intent(in) :: in
  type(atoms_data), intent(in) :: atoms
  real(gp), dimension(3, atoms%nat), intent(in) :: rxyz
  real(gp), dimension(3, atoms%nat), intent(out) :: rxyz_old
  type(wavefunctions_descriptors), intent(in) :: wfd
  type(orbitals_data), intent(inout) :: orbs
  real(wp), dimension(:), pointer :: psi

  integer :: ierr

  !restart from previously calculated wavefunctions, on disk
  !since each processor read only few eigenvalues, initialise them to zero for all
  call to_zero(orbs%norb*orbs%nkpts,orbs%eval(1))

  call readmywaves(iproc,trim(in%dir_output) // "wavefunction", input_wf_format, &
       & orbs,d%n1,d%n2,d%n3,hx,hy,hz,atoms,rxyz_old,rxyz,wfd,psi)

  !reduce the value for all the eigenvectors
  if (nproc > 1) call mpiallred(orbs%eval(1),orbs%norb*orbs%nkpts,MPI_SUM,MPI_COMM_WORLD,ierr)

  if (in%iscf > SCF_KIND_DIRECT_MINIMIZATION) then
     !recalculate orbitals occupation numbers
     call evaltoocc(iproc,nproc,.false.,in%Tel,orbs,in%occopt)
     !read potential depending of the mixing scheme
     !considered as optional in the mixing case
     !inquire(file=trim(in%dir_output)//'local_potential.cube',exist=potential_from_disk)
     !if (potential_from_disk)  then
     !   call read_potential_from_disk(iproc,nproc,trim(in%dir_output)//'local_potential.cube',&
     !        atoms%geocode,ngatherarr,Lzd%Glr%d%n1i,Lzd%Glr%d%n2i,Lzd%Glr%d%n3i,n3p,in%nspin,hxh,hyh,hzh,rhopot)
     !end if
  end if
END SUBROUTINE input_wf_disk

!> Input guess wavefunction diagonalization
subroutine input_wf_diag(iproc,nproc,at,denspot,&
     orbs,nvirt,comms,Lzd,energs,rxyz,&
     nlpspd,proj,ixc,psi,hpsi,psit,G,&
     nspin,symObj,GPU,input)
   ! Input wavefunctions are found by a diagonalization in a minimal basis set
   ! Each processors write its initial wavefunctions into the wavefunction file
   ! The files are then read by readwave
   ! @todo pass GPU to be a local variable of this routine (initialized and freed here)
   use module_base
   use module_interfaces, except_this_one => input_wf_diag
   use module_types
   use Poisson_Solver
   use libxc_functionals
   use yaml_output
   implicit none
   !Arguments
   integer, intent(in) :: iproc,nproc,ixc
   integer, intent(inout) :: nspin,nvirt
   type(atoms_data), intent(in) :: at
   type(nonlocal_psp_descriptors), intent(in) :: nlpspd
   type(local_zone_descriptors), intent(in) :: Lzd
   type(communications_arrays), intent(in) :: comms
   type(energy_terms), intent(inout) :: energs
   type(orbitals_data), intent(inout) :: orbs
   type(DFT_local_fields), intent(inout) :: denspot
   type(GPU_pointers), intent(in) :: GPU
   type(input_variables), intent(in) :: input
   type(symmetry_data), intent(in) :: symObj
   real(gp), dimension(3,at%nat), intent(in) :: rxyz
   real(wp), dimension(nlpspd%nprojel), intent(in) :: proj
   type(gaussian_basis), intent(out) :: G !basis for davidson IG
   real(wp), dimension(:), pointer :: psi,hpsi,psit
   !local variables
   character(len=*), parameter :: subname='input_wf_diag'
   logical :: switchGPUconv,switchOCLconv
   integer :: i_stat,i_all,nspin_ig,iorb,idum=0,ncplx,irhotot_add,irho_add,ispin
   real(kind=4) :: tt,builtin_rand
   real(gp) :: hxh,hyh,hzh,etol,accurex,eks
   type(orbitals_data) :: orbse
   type(communications_arrays) :: commse
   integer, dimension(:,:), allocatable :: norbsc_arr
   real(wp), dimension(:), allocatable :: passmat
   !real(wp), dimension(:,:,:), allocatable :: mom_vec
   real(gp), dimension(:), allocatable :: locrad
!   real(wp), dimension(:), pointer :: pot,pot1
   real(wp), dimension(:,:,:), pointer :: psigau
   type(confpot_data), dimension(:), allocatable :: confdatarr
   type(local_zone_descriptors) :: Lzde
   type(GPU_pointers) :: GPUe
!yk
!  integer :: i!,iorb,jorb,icplx

   allocate(norbsc_arr(at%natsc+1,nspin+ndebug),stat=i_stat)
   call memocc(i_stat,norbsc_arr,'norbsc_arr',subname)
   allocate(locrad(at%nat+ndebug),stat=i_stat)
   call memocc(i_stat,locrad,'locrad',subname)

   if (iproc == 0) then
      !yaml_output
      !call yaml_newline()
   end if
   !spin for inputguess orbitals
   if (nspin == 4) then
      nspin_ig=1
   else
      nspin_ig=nspin
   end if

   call inputguess_gaussian_orbitals(iproc,nproc,at,rxyz,nvirt,nspin_ig,&
        orbs,orbse,norbsc_arr,locrad,G,psigau,eks)

   !allocate communications arrays for inputguess orbitals
   !call allocate_comms(nproc,orbse,commse,subname)
   call orbitals_communicators(iproc,nproc,Lzd%Glr,orbse,commse,basedist=comms%nvctr_par(0:,1:))  

   !use the eval array of orbse structure to save the original values
   allocate(orbse%eval(orbse%norb*orbse%nkpts+ndebug),stat=i_stat)
   call memocc(i_stat,orbse%eval,'orbse%eval',subname)

   hxh=.5_gp*Lzd%hgrids(1)
   hyh=.5_gp*Lzd%hgrids(2)
   hzh=.5_gp*Lzd%hgrids(3)

   !check the communication distribution
  !call check_communications(iproc,nproc,orbse,Lzd%Glr,commse)

   !once the wavefunction coefficients are known perform a set 
   !of nonblocking send-receive operations to calculate overlap matrices

   !!!  !create mpirequests array for controlling the success of the send-receive operation
   !!!  allocate(mpirequests(nproc-1+ndebug),stat=i_stat)
   !!!  call memocc(i_stat,mpirequests,'mpirequests',subname)
   !!!
   !!!  call nonblocking_transposition(iproc,nproc,G%ncoeff,orbse%isorb+orbse%norbp,&
   !!!       orbse%nspinor,psigau,orbse%norb_par,mpirequests)

! ###################################################################
!!experimental part for building the localisation regions
! ###################################################################
   call nullify_local_zone_descriptors(Lzde)
   call create_LzdLIG(iproc,nproc,orbs%nspin,input%linear,&
        Lzd%hgrids(1),Lzd%hgrids(2),Lzd%hgrids(3),Lzd%Glr,at,orbse,rxyz,Lzde)

   if(iproc==0 .and. Lzde%linear) call yaml_comment('Entering the Linear IG')
   !write(*,'(1x,A)') 'Entering the Linear IG'

   ! determine the wavefunction dimension
   call wavefunction_dimension(Lzde,orbse)

   !allocate the wavefunction in the transposed way to avoid allocations/deallocations
     allocate(psi(max(orbse%npsidim_orbs,orbse%npsidim_comp)+ndebug),stat=i_stat)
     call memocc(i_stat,psi,'psi',subname)

     !allocate arrays for the GPU if a card is present
     GPUe = GPU
     switchGPUconv=.false.
     switchOCLconv=.false.
     if (GPUconv) then
        call prepare_gpu_for_locham(Lzde%Glr%d%n1,Lzde%Glr%d%n2,Lzde%Glr%d%n3,nspin_ig,&
             Lzd%hgrids(1),Lzd%hgrids(2),Lzd%hgrids(3),Lzde%Glr%wfd,orbse,GPUe)
     else if (OCLconv) then
        call allocate_data_OCL(Lzde%Glr%d%n1,Lzde%Glr%d%n2,Lzde%Glr%d%n3,at%geocode,&
             nspin_ig,Lzde%Glr%wfd,orbse,GPUe)
        if (iproc == 0) write(*,*)&
             'GPU data allocated'
     end if

    call timing(iproc,'wavefunction  ','ON')   
   !use only the part of the arrays for building the hamiltonian matrix
     call gaussians_to_wavelets_new(iproc,nproc,Lzde,orbse,G,&
          psigau(1,1,min(orbse%isorb+1,orbse%norb)),psi)
    call timing(iproc,'wavefunction  ','OF')
     i_all=-product(shape(locrad))*kind(locrad)
     deallocate(locrad,stat=i_stat)
     call memocc(i_stat,i_all,'locrad',subname)

   !check the size of the rhopot array related to NK SIC
!!$   nrhodim=nspin
!!$   i3rho_add=0
!!$   if (input%SIC%approach=='NK') then
!!$      nrhodim=2*nrhodim
!!$     i3rho_add=Lzd%Glr%d%n1i*Lzd%Glr%d%n2i*nscatterarr(iproc,4)+1
!!$   end if

   !application of the hamiltonian for gaussian based treatment
   !if(.false.) then
   !   call sumrho(iproc,nproc,orbse,Lzd%Glr,hxh,hyh,hzh,psi,rhopot,&
   !        nscatterarr,nspin,GPU,symObj,irrzon,phnons,rhodsc)
   !end if

  ! test merging of the cubic and linear code
  !call sumrhoLinear(iproc,nproc,Lzd,orbse,hxh,hyh,hzh,psi,rhopot,nscatterarr,nspin,GPU,symObj, irrzon, phnons, rhodsc)    

   !spin adaptation for the IG in the spinorial case
   orbse%nspin=nspin
   call sumrho(iproc,nproc,orbse,Lzde,hxh,hyh,hzh,denspot%dpbox%nscatterarr,&
        GPUe,symObj,denspot%rhod,psi,denspot%rho_psi)
   call communicate_density(iproc,nproc,orbse%nspin,hxh,hyh,hzh,Lzde,&
        denspot%rhod,denspot%dpbox%nscatterarr,denspot%rho_psi,denspot%rhov,.false.)
   call denspot_set_rhov_status(denspot, ELECTRONIC_DENSITY, 0, iproc, nproc)
   orbse%nspin=nspin_ig

   !before creating the potential, save the density in the second part 
   !if the case of NK SIC, so that the potential can be created afterwards
   !copy the density contiguously since the GGA is calculated inside the NK routines
   if (input%SIC%approach=='NK') then
      irhotot_add=Lzde%Glr%d%n1i*Lzde%Glr%d%n2i*denspot%dpbox%nscatterarr(iproc,4)+1
      irho_add=Lzde%Glr%d%n1i*Lzde%Glr%d%n2i*denspot%dpbox%nscatterarr(iproc,1)*input%nspin+1
      do ispin=1,input%nspin
        call dcopy(Lzde%Glr%d%n1i*Lzde%Glr%d%n2i*denspot%dpbox%nscatterarr(iproc,2),&
             denspot%rhov(irhotot_add),1,denspot%rhov(irho_add),1)
        irhotot_add=irhotot_add+Lzde%Glr%d%n1i*Lzde%Glr%d%n2i*denspot%dpbox%nscatterarr(iproc,1)
        irho_add=irho_add+Lzde%Glr%d%n1i*Lzde%Glr%d%n2i*denspot%dpbox%nscatterarr(iproc,2)
      end do
   end if

   call updatePotential(iproc,nproc,at%geocode,ixc,nspin,&
        hxh,hyh,hzh,Lzde%Glr,denspot,energs%eh,energs%exc,energs%evxc)
        
!!$   !!!  if (nproc == 1) then
!!$     !calculate the overlap matrix as well as the kinetic overlap
!!$     !in view of complete gaussian calculation
!!$     allocate(ovrlp(G%ncoeff*G%ncoeff),stat=i_stat)
!!$     call memocc(i_stat,ovrlp,'ovrlp',subname)
!!$     allocate(tmp(G%ncoeff,orbse%norb),stat=i_stat)
!!$     call memocc(i_stat,tmp,'tmp',subname)
!!$     allocate(smat(orbse%norb,orbse%norb),stat=i_stat)
!!$     call memocc(i_stat,smat,'smat',subname)
!!$
!!$     !overlap calculation of the gaussian matrix
!!$     call gaussian_overlap(G,G,ovrlp)
!!$     call dsymm('L','U',G%ncoeff,orbse%norb,1.0_gp,ovrlp(1),G%ncoeff,&
!!$          gaucoeff(1,1),G%ncoeff,0.d0,tmp(1,1),G%ncoeff)
!!$
!!$     call gemm('T','N',orbse%norb,orbse%norb,G%ncoeff,1.0_gp,&
!!$          gaucoeff(1,1),G%ncoeff,tmp(1,1),G%ncoeff,0.0_wp,smat(1,1),orbse%norb)

!!$     !print overlap matrices
!!$     do i=1,orbse%norb
!!$        !write(*,'(i5,30(1pe15.8))')i,(smat(i,iorb),iorb=1,orbse%norb)
!!$        write(*,'(i5,30(1pe15.8))')i,(ovrlp(i+(iorb-1)*orbse%norb),iorb=1,orbse%norb)
!!$     end do
   !!!
   !!!     !overlap calculation of the kinetic operator
   !!!     call kinetic_overlap(G,G,ovrlp)
   !!!     call dsymm('L','U',G%ncoeff,orbse%norb,1.0_gp,ovrlp(1),G%ncoeff,&
   !!!          gaucoeff(1,1),G%ncoeff,0.d0,tmp(1,1),G%ncoeff)
   !!!
   !!!     call gemm('T','N',orbse%norb,orbse%norb,G%ncoeff,1.0_gp,&
   !!!          gaucoeff(1,1),G%ncoeff,tmp(1,1),G%ncoeff,0.0_wp,smat(1,1),orbse%norb)
   !!!
   !!!     !print overlap matrices
   !!!     tt=0.0_wp
   !!!     do i=1,orbse%norb
   !!!        write(*,'(i5,30(1pe15.8))')i,(smat(i,iorb),iorb=1,orbse%norb)
   !!!        !write(12,'(i5,30(1pe15.8))')i,(smat(i,iorb),iorb=1,orbse%norb)
   !!!        tt=tt+smat(i,i)
   !!!     end do
   !!!     print *,'trace',tt
   !!!
   !!!     !overlap calculation of the kinetic operator
   !!!     call cpu_time(t0)
   !!!     call potential_overlap(G,G,rhopot,Glr%d%n1i,Glr%d%n2i,Glr%d%n3i,hxh,hyh,hzh,&
   !!!          ovrlp)
   !!!     call cpu_time(t1)
   !!!     call dsymm('L','U',G%ncoeff,orbse%norb,1.0_gp,ovrlp(1),G%ncoeff,&
   !!!          gaucoeff(1,1),G%ncoeff,0.d0,tmp(1,1),G%ncoeff)
   !!!
   !!!     call gemm('T','N',orbse%norb,orbse%norb,G%ncoeff,1.0_gp,&
   !!!          gaucoeff(1,1),G%ncoeff,tmp(1,1),G%ncoeff,0.0_wp,smat(1,1),orbse%norb)
   !!!
   !!!     !print overlap matrices
   !!!     tt=0.0_wp
   !!!     do i=1,orbse%norb
   !!!        write(*,'(i5,30(1pe15.8))')i,(smat(i,iorb),iorb=1,orbse%norb)
   !!!        !write(12,'(i5,30(1pe15.8))')i,(smat(i,iorb),iorb=1,orbse%norb)
   !!!        tt=tt+smat(i,i)
   !!!     end do
   !!!     print *,'trace',tt
   !!!     print *, 'time',t1-t0
   !!!
   !!!     i_all=-product(shape(ovrlp))*kind(ovrlp)
   !!!     deallocate(ovrlp,stat=i_stat)
   !!!     call memocc(i_stat,i_all,'ovrlp',subname)
   !!!     i_all=-product(shape(tmp))*kind(tmp)
   !!!     deallocate(tmp,stat=i_stat)
   !!!     call memocc(i_stat,i_all,'tmp',subname)
   !!!     i_all=-product(shape(smat))*kind(smat)
   !!!     deallocate(smat,stat=i_stat)
   !!!     call memocc(i_stat,i_all,'smat',subname)
   !!! end if
   
   
   !allocate the wavefunction in the transposed way to avoid allocations/deallocations
   allocate(hpsi(max(1,max(orbse%npsidim_orbs,orbse%npsidim_comp))+ndebug),stat=i_stat)
   call memocc(i_stat,hpsi,'hpsi',subname)
   
     !call dcopy(orbse%npsidim,psi,1,hpsi,1)
   if (input%exctxpar == 'OP2P') then
      energs%eexctX = UNINITIALIZED(1.0_gp)
   else
      energs%eexctX=0.0_gp
   end if
   
   !change temporarily value of Lzd%npotddim
   allocate(confdatarr(orbse%norbp)) !no stat so tho make it crash
   call local_potential_dimensions(Lzde,orbse,denspot%dpbox%ngatherarr(0,1))
   
   call default_confinement_data(confdatarr,orbse%norbp)

   !spin adaptation for the IG in the spinorial case
   orbse%nspin=nspin
   call full_local_potential(iproc,nproc,orbse,Lzde,Lzde%lintyp,denspot%dpbox,denspot%rhov,denspot%pot_work)
   orbse%nspin=nspin_ig

   !write(*,*) 'size(denspot%pot_work)', size(denspot%pot_work)
   call FullHamiltonianApplication(iproc,nproc,at,orbse,rxyz,&
        proj,Lzde,nlpspd,confdatarr,denspot%dpbox%ngatherarr,denspot%pot_work,psi,hpsi,&
        energs,input%SIC,GPUe,&
        pkernel=denspot%pkernelseq)
   call denspot_set_rhov_status(denspot, KS_POTENTIAL, 0, iproc, nproc)
    !restore the good value
    call local_potential_dimensions(Lzde,orbs,denspot%dpbox%ngatherarr(0,1))

     !deallocate potential
     call free_full_potential(nproc,Lzde%lintyp,denspot%pot_work,subname)

     i_all=-product(shape(orbse%ispot))*kind(orbse%ispot)
     deallocate(orbse%ispot,stat=i_stat)
     call memocc(i_stat,i_all,'orbse%ispot',subname)

     deallocate(confdatarr)
 
   !!!  !calculate the overlap matrix knowing that the original functions are gaussian-based
   !!!  allocate(thetaphi(2,G%nat+ndebug),stat=i_stat)
   !!!  call memocc(i_stat,thetaphi,'thetaphi',subname)
   !!!  thetaphi=0.0_gp
   !!!
   !!!  !calculate the scalar product between the hamiltonian and the gaussian basis
   !!!  allocate(hpsigau(G%ncoeff,orbse%norbp+ndebug),stat=i_stat)
   !!!  call memocc(i_stat,hpsigau,'hpsigau',subname)
   !!!
   !!!
   !!!  call wavelets_to_gaussians(at%geocode,orbse%norbp,Glr%d%n1,Glr%d%n2,Glr%d%n3,G,&
   !!!       thetaphi,hx,hy,hz,Glr%wfd,hpsi,hpsigau)
   !!!
   !!!  i_all=-product(shape(thetaphi))*kind(thetaphi)
   !!!  deallocate(thetaphi,stat=i_stat)
   !!!  call memocc(i_stat,i_all,'thetaphi',subname)
   
     accurex=abs(eks-energs%ekin)
     !tolerance for comparing the eigenvalues in the case of degeneracies
     etol=accurex/real(orbse%norbu,gp)
     if (iproc == 0 .and. verbose > 1 .and. at%geocode=='F') &!write(*,'(1x,a,2(f19.10))') 'done. ekin_sum,eks:',energs%ekin,eks
          call yaml_map('Expected kinetic energy',eks,fmt='(f19.10)')
     if (iproc==0) call yaml_newline()
     call total_energies(energs, 0, iproc)

   if (iproc==0) then
      !yaml output
      !call write_energies(0,0,energs,0.0_gp,0.0_gp,'Input Guess')
      call write_energies(0,0,energs,0.0_gp,0.0_gp,'')
     endif
  
   !!!  call Gaussian_DiagHam(iproc,nproc,at%natsc,nspin,orbs,G,mpirequests,&
   !!!       psigau,hpsigau,orbse,etol,norbsc_arr)
   
   
   !!!  i_all=-product(shape(mpirequests))*kind(mpirequests)
   !!!  deallocate(mpirequests,stat=i_stat)
   !!!  call memocc(i_stat,i_all,'mpirequests',subname)
   
   !!!  i_all=-product(shape(hpsigau))*kind(hpsigau)
   !!!  deallocate(hpsigau,stat=i_stat)
   !!!  call memocc(i_stat,i_all,'hpsigau',subname)
   
     !free GPU if it is the case
     if (GPUconv) then
        call free_gpu(GPUe,orbse%norbp)
     else if (OCLconv) then
        call free_gpu_OCL(GPUe,orbse,nspin_ig)
     end if

     !if (iproc == 0 .and. verbose > 1) write(*,'(1x,a)')&
     !     'Input Wavefunctions Orthogonalization:'
  
     !nullify psit (will be created in DiagHam)
     nullify(psit)

     !psivirt can be eliminated here, since it will be allocated before davidson
     !with a gaussian basis
   !!$  call DiagHam(iproc,nproc,at%natsc,nspin_ig,orbs,Glr%wfd,comms,&
   !!$       psi,hpsi,psit,orbse,commse,etol,norbsc_arr,orbsv,psivirt)
 
  

    !allocate the passage matrix for transforming the LCAO wavefunctions in the IG wavefucntions
     ncplx=1
     if (orbs%nspinor > 1) ncplx=2
     allocate(passmat(ncplx*orbs%nkptsp*(orbse%norbu*orbs%norbu+orbse%norbd*orbs%norbd)+ndebug),stat=i_stat)
     call memocc(i_stat,passmat,'passmat',subname)
  !!print '(a,10i5)','iproc,passmat',iproc,ncplx*orbs%nkptsp*(orbse%norbu*orbs%norbu+orbse%norbd*orbs%norbd),&
  !!     orbs%nspinor,orbs%nkptsp,orbse%norbu,orbse%norbd,orbs%norbu,orbs%norbd
    if (.false.) then
       call DiagHam(iproc,nproc,at%natsc,nspin_ig,orbs,Lzde%Glr%wfd,comms,&
          psi,hpsi,psit,input%orthpar,passmat,orbse,commse,etol,norbsc_arr)
    end if

    if (iproc==0) call yaml_newline()

   !test merging of Linear and cubic
     call LDiagHam(iproc,nproc,at%natsc,nspin_ig,orbs,Lzd,Lzde,comms,&
         psi,hpsi,psit,input%orthpar,passmat,input%iscf,input%Tel,input%occopt,&
         orbse,commse,etol,norbsc_arr)

     i_all=-product(shape(passmat))*kind(passmat)
     deallocate(passmat,stat=i_stat)
     call memocc(i_stat,i_all,'passmat',subname)

   if (input%iscf > SCF_KIND_DIRECT_MINIMIZATION .or. input%Tel > 0.0_gp) then

!commented out, this part has already been done in LDiagHam     
!!$      !clean the array of the IG eigenvalues
!!$      call to_zero(orbse%norb*orbse%nkpts,orbse%eval(1))
!!$      !put the actual values on it
!!$      call dcopy(orbs%norb*orbs%nkpts,orbs%eval(1),1,orbse%eval(1),1)
!!$
!!$      !add a small displacement in the eigenvalues
!!$      do iorb=1,orbs%norb*orbs%nkpts
!!$         tt=builtin_rand(idum)
!!$         orbs%eval(iorb)=orbs%eval(iorb)*(1.0_gp+max(input%Tel,1.0e-3_gp)*real(tt,gp))
!!$      end do
!!$
!!$      !correct the occupation numbers wrt fermi level
!!$      call evaltoocc(iproc,nproc,.false.,input%Tel,orbs,input%occopt)

      !restore the occupations 
      call dcopy(orbs%norb*orbs%nkpts,orbse%occup(1),1,orbs%occup(1),1)

   end if

!!$   !yaml output
!!$   if (iproc ==0) then
!!$      if(orbse%nspinor==4) then
!!$         allocate(mom_vec(4,orbse%norb,min(nproc,2)+ndebug),stat=i_stat)
!!$         call memocc(i_stat,mom_vec,'mom_vec',subname)
!!$         call to_zero(4*orbse%norb*min(nproc,2),mom_vec(1,1,1))
!!$      end if
!!$
!!$      !experimental part to show the actual occupation numbers which will be put in the inputguess
   !!put the occupation numbers of the normal orbitals
   !call vcopy(orbs%norb*orbs%nkpts,orbs%occup(1),1,orbse%occup(1),1)
   !!put to zero the other values
   !call to_zero(orbse%norb*orbse%nkpts-orbs%norb*orbs%nkpts,&
   !     orbse%occup(min(orbse%norb*orbse%nkpts,orbs%norb*orbs%nkpts+1)))
!!$
!!$      call write_eigenvalues_data(nproc,orbse,mom_vec)
!!$      yaml_indent=yaml_indent-2
!!$
!!$      if (orbs%nspinor ==4) then
!!$         i_all=-product(shape(mom_vec))*kind(mom_vec)
!!$         deallocate(mom_vec,stat=i_stat)
!!$         call memocc(i_stat,i_all,'mom_vec',subname)
!!$      end if
!!$   end if

   call deallocate_comms(commse,subname)

   i_all=-product(shape(norbsc_arr))*kind(norbsc_arr)
   deallocate(norbsc_arr,stat=i_stat)
   call memocc(i_stat,i_all,'norbsc_arr',subname)

   if (iproc == 0) then
      !gaussian estimation valid only for Free BC
      if (at%geocode == 'F') then
         call yaml_newline()
         call yaml_open_map('Accuracy estimation for this run')
         call yaml_map('Energy',accurex,fmt='(1pe9.2)')
         call yaml_map('Convergence Criterion',accurex/real(orbs%norb,kind=8),fmt='(1pe9.2)')
         call yaml_close_map()
            !write(*,'(1x,a,1pe9.2)') 'expected accuracy in energy ',accurex
      !write(*,'(1x,a,1pe9.2)') &
      !&   'expected accuracy in energy per orbital ',accurex/real(orbs%norb,kind=8)
         !write(*,'(1x,a,1pe9.2)') &
         !     'suggested value for gnrm_cv ',accurex/real(orbs%norb,kind=8)
      end if
   endif

   !here we can define the subroutine which generates the coefficients for the virtual orbitals
   call deallocate_gwf(G,subname)
   call deallocate_local_zone_descriptors(Lzde, subname)

   i_all=-product(shape(psigau))*kind(psigau)
   deallocate(psigau,stat=i_stat)
   call memocc(i_stat,i_all,'psigau',subname)

   call deallocate_orbs(orbse,subname)
   i_all=-product(shape(orbse%eval))*kind(orbse%eval)
   deallocate(orbse%eval,stat=i_stat)
   call memocc(i_stat,i_all,'orbse%eval',subname)

END SUBROUTINE input_wf_diag

subroutine input_wf(iproc,nproc,in,GPU,atoms,rxyz,&
     denspot,denspot0,nlpspd,proj,KSwfn,tmb,tmbder,energs,inputpsi,input_wf_format,norbv,&
     wfd_old,psi_old,d_old,hx_old,hy_old,hz_old,rxyz_old)
  use module_defs
  use module_types
  use module_interfaces, except_this_one => input_wf
  use yaml_output
  implicit none

  integer, intent(in) :: iproc, nproc, inputpsi, input_wf_format
  type(input_variables), intent(in) :: in
  type(GPU_pointers), intent(in) :: GPU
  real(gp), intent(in) :: hx_old,hy_old,hz_old
  type(atoms_data), intent(inout) :: atoms
  real(gp), dimension(3, atoms%nat), target, intent(in) :: rxyz
  type(DFT_local_fields), intent(inout) :: denspot
  type(DFT_wavefunction), intent(inout) :: KSwfn,tmb,tmbder !<input wavefunctions
  real(gp), dimension(:), intent(out) :: denspot0 !< Initial density / potential, if needed
  type(energy_terms), intent(inout) :: energs !<energies of the system
  !real(wp), dimension(:), pointer :: psi,hpsi,psit
  real(wp), dimension(:), pointer :: psi_old
  integer, intent(out) :: norbv
  type(nonlocal_psp_descriptors), intent(in) :: nlpspd
  real(kind=8), dimension(:), pointer :: proj
  !type(gaussian_basis), intent(inout) :: gbd
  !real(wp), dimension(:,:), pointer :: gaucoeffs
  type(grid_dimensions), intent(in) :: d_old
  real(gp), dimension(3, atoms%nat), intent(inout) :: rxyz_old
  type(wavefunctions_descriptors), intent(inout) :: wfd_old
  !local variables
  character(len = *), parameter :: subname = "input_wf"
  integer :: i_stat, nspin
  type(gaussian_basis) :: Gvirt

  !determine the orthogonality parameters
  KSwfn%orthpar = in%orthpar
  if (inputpsi == INPUT_PSI_LINEAR .or. inputpsi == INPUT_PSI_MEMORY_LINEAR) then
     tmb%orthpar%methTransformOverlap = tmb%wfnmd%bs%meth_transform_overlap
     tmb%orthpar%nItOrtho = in%lin%nItOrtho
     tmb%orthpar%blocksize_pdsyev = tmb%wfnmd%bpo%blocksize_pdsyev
     tmb%orthpar%blocksize_pdgemm = tmb%wfnmd%bpo%blocksize_pdgemm

     tmbder%orthpar%methTransformOverlap = tmb%wfnmd%bs%meth_transform_overlap
     tmbder%orthpar%nItOrtho = in%lin%nItOrtho
     tmbder%orthpar%blocksize_pdsyev = tmb%wfnmd%bpo%blocksize_pdsyev
     tmbder%orthpar%blocksize_pdgemm = tmb%wfnmd%bpo%blocksize_pdgemm
  end if

  !SIC parameters
  KSwfn%SIC = in%SIC
  !exact exchange parallelization parameter
  KSwfn%exctxpar=in%exctxpar

  !avoid allocation of the eigenvalues array in case of restart
  if (inputpsi /= INPUT_PSI_MEMORY_WVL .and. &
       & inputpsi /= INPUT_PSI_MEMORY_GAUSS .and. &
       & inputpsi /= INPUT_PSI_MEMORY_LINEAR) then
     allocate(KSwfn%orbs%eval(KSwfn%orbs%norb*KSwfn%orbs%nkpts+ndebug),stat=i_stat)
     call memocc(i_stat,KSwfn%orbs%eval,'eval',subname)
  end if

  !all the input formats need to allocate psi except the LCAO input_guess
  ! WARNING: at the moment the linear scaling version allocates psi in the same
  ! way as the LCAO input guess, so it is not necessary to allocate it here.
  ! Maybe to be changed later.
  !if (inputpsi /= 0) then

  if (inputpsi /= INPUT_PSI_LCAO) then
     allocate(KSwfn%psi(max(KSwfn%orbs%npsidim_comp,KSwfn%orbs%npsidim_orbs)+ndebug),stat=i_stat)
     call memocc(i_stat,KSwfn%psi,'psi',subname)
  end if
  if (inputpsi == INPUT_PSI_LINEAR .or. inputpsi == INPUT_PSI_MEMORY_LINEAR) then
     allocate(tmb%psi(tmb%wfnmd%nphi), stat=i_stat)
     call memocc(i_stat, tmb%psi, 'tmb%psi', subname)
     allocate(tmbder%psi(tmbder%wfnmd%nphi), stat=i_stat)
     call memocc(i_stat, tmbder%psi, 'tmbder%psi', subname)
     
     tmb%wfnmd%bs%update_phi=.false.
  end if

  !confinement parameter
  if (inputpsi == INPUT_PSI_LINEAR .or. inputpsi == INPUT_PSI_MEMORY_LINEAR) then
     allocate(tmb%confdatarr(tmb%orbs%norbp))
     call define_confinement_data(tmb%confdatarr,tmb%orbs,rxyz,atoms,&
          KSwfn%Lzd%hgrids(1),KSwfn%Lzd%hgrids(2),KSwfn%Lzd%hgrids(3),in%lin%confpotorder,&
          in%lin%potentialprefac_lowaccuracy,tmb%lzd,tmb%orbs%onwhichatom)
     
     allocate(tmbder%confdatarr(tmbder%orbs%norbp))
     call define_confinement_data(tmbder%confdatarr,tmbder%orbs,rxyz,atoms,&
          KSwfn%Lzd%hgrids(1),KSwfn%Lzd%hgrids(2),KSwfn%Lzd%hgrids(3),in%lin%confpotorder,&
          in%lin%potentialprefac_lowaccuracy,tmb%lzd,tmbder%orbs%onwhichatom)
  else
     allocate(KSwfn%confdatarr(KSwfn%orbs%norbp))
     call default_confinement_data(KSwfn%confdatarr,KSwfn%orbs%norbp)
  end if

  if (inputpsi /= INPUT_PSI_LINEAR .and. inputpsi /= INPUT_PSI_MEMORY_LINEAR) then
     call local_potential_dimensions(KSwfn%Lzd,KSwfn%orbs,denspot%dpbox%ngatherarr(0,1))
  end if

  norbv=abs(in%norbv)
  if (iproc ==0) call yaml_open_map("Input Hamiltonian",flow=.true.)

  ! INPUT WAVEFUNCTIONS, added also random input guess
  select case(inputpsi)
  case(INPUT_PSI_EMPTY)
     if (iproc == 0) then
        !write( *,'(1x,a)')&
        !     &   '------------------------------------------------- Empty wavefunctions initialization'
        call yaml_comment('Empty wavefunctions initialization',hfill='-')
     end if

     call input_wf_empty(iproc, nproc,KSwfn%psi, KSwfn%hpsi, KSwfn%psit, KSwfn%orbs, &
          in%band_structure_filename, in%nspin, atoms, KSwfn%Lzd%Glr%d, denspot)
  case(INPUT_PSI_RANDOM)
     if (iproc == 0) then
        !write( *,'(1x,a)')&
        !     &   '------------------------------------------------ Random wavefunctions initialization'
        call yaml_comment('Random wavefunctions initialization',hfill='-')
     end if

     call input_wf_random(iproc, nproc, KSwfn%psi, KSwfn%orbs)
  case(INPUT_PSI_CP2K)
     if (iproc == 0) then
        !write(*,'(1x,a)')&
        !     &   '--------------------------------------------------------- Import Gaussians from CP2K'
        call yaml_comment('Import Gaussians from CP2K',hfill='-')
     end if

     call input_wf_cp2k(iproc, nproc, in%nspin, atoms, rxyz, KSwfn%Lzd, &
          KSwfn%Lzd%hgrids(1),KSwfn%Lzd%hgrids(2),KSwfn%Lzd%hgrids(3),KSwfn%psi,KSwfn%orbs)
  case(INPUT_PSI_LCAO)
     if (iproc == 0) then
        !write(*,'(1x,a)')&
        !     &   '------------------------------------------------------- Input Wavefunctions Creation'
        call yaml_comment('Atomic Orbitals of PSP wavefunctions',hfill='-')
     end if

     nspin=in%nspin
     !calculate input guess from diagonalisation of LCAO basis (written in wavelets)
     call input_wf_diag(iproc,nproc, atoms,denspot,&
          KSwfn%orbs,norbv,KSwfn%comms,KSwfn%Lzd,energs,rxyz,&
          nlpspd,proj,in%ixc,KSwfn%psi,KSwfn%hpsi,KSwfn%psit,&
          Gvirt,nspin,atoms%sym,GPU,in)
  case(INPUT_PSI_MEMORY_WVL)
     !restart from previously calculated wavefunctions, in memory
     if (iproc == 0) then
        !write( *,'(1x,a)')&
        !     &   '-------------------------------------------------------------- Wavefunctions Restart'
        call yaml_comment('Wavefunctions Restart',hfill='-')
     end if

     call input_wf_memory(iproc, atoms, &
          rxyz_old, hx_old, hy_old, hz_old, d_old, wfd_old, psi_old, &
          rxyz,KSwfn%Lzd%hgrids(1),KSwfn%Lzd%hgrids(2),KSwfn%Lzd%hgrids(3),&
          KSwfn%Lzd%Glr%d,KSwfn%Lzd%Glr%wfd,KSwfn%psi, KSwfn%orbs)
  case(INPUT_PSI_DISK_WVL)
     if (iproc == 0) then
        !write( *,'(1x,a)')&
        !     &   '---------------------------------------------------- Reading Wavefunctions from disk'
        call yaml_comment('Reading Wavefunctions from disk',hfill='-')
     end if

     call input_wf_disk(iproc, nproc, input_wf_format, KSwfn%Lzd%Glr%d,&
          KSwfn%Lzd%hgrids(1),KSwfn%Lzd%hgrids(2),KSwfn%Lzd%hgrids(3),&
          in, atoms, rxyz, rxyz_old, KSwfn%Lzd%Glr%wfd, KSwfn%orbs, KSwfn%psi)
  case(INPUT_PSI_MEMORY_GAUSS)
     !restart from previously calculated gaussian coefficients
     if (iproc == 0) then
        !write( *,'(1x,a)')&
        !     &   '--------------------------------------- Quick Wavefunctions Restart (Gaussian basis)'
        call yaml_comment('Quick Wavefunctions Restart (Gaussian basis)',hfill='-')
     end if

     call restart_from_gaussians(iproc,nproc,KSwfn%orbs,KSwfn%Lzd,&
          KSwfn%Lzd%hgrids(1),KSwfn%Lzd%hgrids(2),KSwfn%Lzd%hgrids(3),&
          KSwfn%psi,KSwfn%gbd,KSwfn%gaucoeffs)

  case(INPUT_PSI_DISK_GAUSS)
     !reading wavefunctions from gaussian file
     if (iproc == 0) then
        write( *,'(1x,a)')&
             &   '------------------------------------------- Reading Wavefunctions from gaussian file'
        call yaml_comment('Reading Wavefunctions from gaussian file',hfill='-')
     end if

     call read_gaussian_information(KSwfn%orbs,KSwfn%gbd,KSwfn%gaucoeffs,&
          trim(in%dir_output)//'wavefunctions.gau')
     !associate the new positions, provided that the atom number is good
     if (KSwfn%gbd%nat == atoms%nat) then
        KSwfn%gbd%rxyz=>rxyz
     else
        !        if (iproc == 0) then
        write( *,*)&
             &   ' ERROR: the atom number does not coincide with the number of gaussian centers'
        !        end if
        stop
     end if

     call restart_from_gaussians(iproc,nproc,KSwfn%orbs,KSwfn%Lzd,&
          KSwfn%Lzd%hgrids(1),KSwfn%Lzd%hgrids(2),KSwfn%Lzd%hgrids(3),&
          KSwfn%psi,KSwfn%gbd,KSwfn%gaucoeffs)

  case (INPUT_PSI_LINEAR)
     if (iproc == 0) then
        !write(*,'(1x,a)')&
        !     '------------------------------------------------------- Input Wavefunctions Creation'
        call yaml_comment('Input Wavefunctions Creation',hfill='-')
     end if

     ! By doing an LCAO input guess
     call inputguessConfinement(iproc, nproc, atoms, in, &
          & KSwfn%Lzd%hgrids(1),KSwfn%Lzd%hgrids(2),KSwfn%Lzd%hgrids(3), &
          & tmb%lzd, tmb%orbs, rxyz, denspot, denspot0, &
          & nlpspd, proj, GPU,  tmb%psi, KSwfn%orbs, tmb)
  case (INPUT_PSI_MEMORY_LINEAR)
     if (iproc == 0) then
        !write( *,'(1x,a)')&
        !     &   '---------------------------------------------------- Reading Wavefunctions from disk'
        call yaml_comment('Reading Wavefunctions from disk',hfill='-')
     end if

     ! By reading the basis functions and coefficients from file
     call readmywaves_linear(iproc,trim(in%dir_output)//'minBasis',&
          & input_wf_format,KSwfn%orbs%norb,tmb%lzd,tmb%orbs, &
          & atoms,rxyz_old,rxyz,tmb%psi,tmb%wfnmd%coeff)
     !TO DO: COEFF PROJ
!     tmb%orbs%occup = (/2.0_gp,2.0_gp,1.0_gp,2.0_gp,2.0_gp,1.0_gp,2.0_gp,2.0_gp,1.0_gp,2.0_gp,&
!                      2.0_gp,1.0_gp,2.0_gp,2.0_gp,1.0_gp,2.0_gp,2.0_gp,1.0_gp/)
!      tmb%orbs%occup = 2.0_gp
     ! Now need to calculate the charge density and the potential related to this inputguess
     call allocateCommunicationbufferSumrho(iproc, tmb%comsr, subname)
     call communicate_basis_for_density(iproc, nproc, tmb%lzd, tmb%orbs, tmb%psi, tmb%comsr)
     call sumrhoForLocalizedBasis2(iproc, nproc, KSwfn%orbs%norb,&
          tmb%lzd, in, KSwfn%Lzd%hgrids(1),KSwfn%Lzd%hgrids(2),KSwfn%Lzd%hgrids(3), &
          tmb%orbs, tmb%comsr, tmb%wfnmd%ld_coeff, tmb%wfnmd%coeff, &
          KSwfn%Lzd%Glr%d%n1i*KSwfn%Lzd%Glr%d%n2i*denspot%dpbox%n3d, &
          denspot%rhov, atoms, denspot%dpbox%nscatterarr)
     ! Must initialize rhopotold (FOR NOW... use the trivial one)
     call dcopy(max(denspot%dpbox%ndims(1)*denspot%dpbox%ndims(2)*denspot%dpbox%n3p,1)*in%nspin, &
          denspot%rhov(1), 1, denspot0(1), 1)
     call deallocateCommunicationbufferSumrho(tmb%comsr, subname)
     call updatePotential(iproc,nproc,atoms%geocode,in%ixc,in%nspin,denspot%dpbox%hgrids(1),&
          denspot%dpbox%hgrids(2),denspot%dpbox%hgrids(3),tmb%lzd%glr,denspot,energs%eh,energs%exc,energs%evxc)
     call local_potential_dimensions(tmb%lzd,tmb%orbs,denspot%dpbox%ngatherarr(0,1))


  case default

     !     if (iproc == 0) then
     write( *,'(1x,a,I0,a)')'ERROR: illegal value of inputPsiId (', in%inputPsiId, ').'
     call input_psi_help()
     stop
     !     end if

  end select

  !save the previous potential if the rho_work is associated
  if (denspot%rhov_is==KS_POTENTIAL .and. in%iscf==SCF_KIND_GENERALIZED_DIRMIN) then
     if (associated(denspot%rho_work)) then
        write(*,*)'ERROR: the reference potential should be empty to correct the hamiltonian!'
        stop
     end if
     allocate(denspot%rho_work(KSwfn%Lzd%Glr%d%n1i*KSwfn%Lzd%Glr%d%n2i*&
          denspot%dpbox%n3p*KSwfn%orbs%nspin+ndebug),stat=i_stat)
     call dcopy(KSwfn%Lzd%Glr%d%n1i*KSwfn%Lzd%Glr%d%n2i*denspot%dpbox%n3p*KSwfn%orbs%nspin,&
          denspot%rhov(1),1,denspot%rho_work(1),1)
  end if

  !all the input format need first_orthon except the LCAO input_guess
  ! WARNING: at the momemt the linear scaling version does not need first_orthon.
  ! hpsi and psit have been allocated during the LCAO input guess.
  ! Maybe to be changed later.
  !if (inputpsi /= 0 .and. inputpsi /=-1000) then
  if (inputpsi /= INPUT_PSI_LCAO .and. inputpsi /= INPUT_PSI_LINEAR .and. &
       & inputpsi /= INPUT_PSI_EMPTY .and. inputpsi /= INPUT_PSI_MEMORY_LINEAR) then
     !orthogonalise wavefunctions and allocate hpsi wavefunction (and psit if parallel)
     call first_orthon(iproc,nproc,KSwfn%orbs,KSwfn%Lzd%Glr%wfd,KSwfn%comms,&
          KSwfn%psi,KSwfn%hpsi,KSwfn%psit,in%orthpar)
  end if

  if (iproc==0) call yaml_close_map() !input hamiltonian

  if(inputpsi /= INPUT_PSI_LINEAR .and. inputpsi /= INPUT_PSI_MEMORY_LINEAR) then
     !allocate arrays for the GPU if a card is present
     if (GPUconv) then
        call prepare_gpu_for_locham(KSwfn%Lzd%Glr%d%n1,KSwfn%Lzd%Glr%d%n2,KSwfn%Lzd%Glr%d%n3,&
             in%nspin,&
             KSwfn%Lzd%hgrids(1),KSwfn%Lzd%hgrids(2),KSwfn%Lzd%hgrids(3),&
             KSwfn%Lzd%Glr%wfd,KSwfn%orbs,GPU)
     end if
     !the same with OpenCL, but they cannot exist at same time
     if (OCLconv) then
        call allocate_data_OCL(KSwfn%Lzd%Glr%d%n1,KSwfn%Lzd%Glr%d%n2,KSwfn%Lzd%Glr%d%n3,&
             atoms%geocode,&
             in%nspin,KSwfn%Lzd%Glr%wfd,KSwfn%orbs,GPU)
        if (iproc == 0) write(*,*)'GPU data allocated'
     end if
  end if

   ! Emit that new wavefunctions are ready.
   if (inputpsi /= INPUT_PSI_LINEAR .and. inputpsi /= INPUT_PSI_MEMORY_LINEAR &
        & .and. KSwfn%c_obj /= 0) then
      call kswfn_emit_psi(KSwfn, 0, iproc, nproc)
   end if
   if ((inputpsi == INPUT_PSI_LINEAR .or. inputpsi == INPUT_PSI_MEMORY_LINEAR) &
        & .and. tmb%c_obj /= 0) then
      call kswfn_emit_psi(tmb, 0, iproc, nproc)
   end if

END SUBROUTINE input_wf

subroutine input_check_psi_id(inputpsi, input_wf_format, dir_output, orbs, lorbs, iproc)
  use module_types
  use yaml_output
  implicit none
  integer, intent(out) :: input_wf_format
  integer, intent(inout) :: inputpsi
  integer, intent(in) :: iproc
  character(len = *), intent(in) :: dir_output
  type(orbitals_data), intent(in) :: orbs, lorbs

  logical :: onefile

<<<<<<< HEAD

  inputpsi=in%inputPsiId
=======
>>>>>>> 7a3bb733
  input_wf_format=WF_FORMAT_NONE !default value
  !for the inputPsiId==2 case, check 
  !if the wavefunctions are all present
  !otherwise switch to normal input guess
  if (inputpsi == INPUT_PSI_DISK_WVL) then
     ! Test ETSF file.
     inquire(file=trim(dir_output)//"wavefunction.etsf",exist=onefile)
     if (onefile) then
        input_wf_format = WF_FORMAT_ETSF
     else
        call verify_file_presence(trim(dir_output)//"wavefunction",orbs,input_wf_format)
     end if
     if (input_wf_format == WF_FORMAT_NONE) then
        if (iproc==0) write(*,*)' WARNING: Missing wavefunction files, switch to normal input guess'
        inputpsi=INPUT_PSI_LCAO
     end if
  end if
  ! Test if the files are there for initialization via reading files
  if (inputpsi == INPUT_PSI_MEMORY_LINEAR) then
     ! Test ETSF file.
     inquire(file=trim(dir_output)//"minBasis.etsf",exist=onefile)
     if (onefile) then
        input_wf_format = WF_FORMAT_ETSF
     else
        call verify_file_presence(trim(dir_output)//"minBasis",lorbs,input_wf_format)
     end if
     if (input_wf_format == WF_FORMAT_NONE) then
        if (iproc==0) write(*,*)' WARNING: Missing wavefunction files, switch to normal input guess'
        inputpsi=INPUT_PSI_LINEAR
     end if
  end if
END SUBROUTINE input_check_psi_id<|MERGE_RESOLUTION|>--- conflicted
+++ resolved
@@ -2273,11 +2273,7 @@
 
   logical :: onefile
 
-<<<<<<< HEAD
-
-  inputpsi=in%inputPsiId
-=======
->>>>>>> 7a3bb733
+
   input_wf_format=WF_FORMAT_NONE !default value
   !for the inputPsiId==2 case, check 
   !if the wavefunctions are all present
