--- conflicted
+++ resolved
@@ -2425,20 +2425,12 @@
      if (in%iscf > SCF_KIND_DIRECT_MINIMIZATION) &
           call evaltoocc(iproc,nproc,.false.,in%Tel,KSwfn%orbs,in%occopt)
   case(INPUT_PSI_MEMORY_LINEAR)
-<<<<<<< HEAD
-      if(iproc==0) then
-          call yaml_comment('Support functions Restart',hfill='-')
-      end if
-      call input_memory_linear(iproc, nproc, atoms, KSwfn, tmb, tmb_old, denspot, in, &
-           rxyz_old, rxyz, denspot0, energs, tmblarge, nlpspd, proj, GPU)
-=======
      if (iproc == 0) then
         call yaml_comment('Support functions Restart',hfill='-')
         call yaml_open_map("Input Hamiltonian")
      end if
-     call input_memory_linear(iproc, nproc, tmb%orbs, atoms, KSwfn, tmb, denspot, in, &
-          lzd_old, tmb%lzd, rxyz_old, rxyz, phi_old, coeff_old, tmb%psi, denspot0, energs)
->>>>>>> af62613e
+      call input_memory_linear(iproc, nproc, atoms, KSwfn, tmb, tmb_old, denspot, in, &
+           rxyz_old, rxyz, denspot0, energs, tmblarge, nlpspd, proj, GPU)
   case(INPUT_PSI_DISK_WVL)
      if (iproc == 0) then
         !write( *,'(1x,a)')&
@@ -2710,16 +2702,12 @@
         call verify_file_presence(trim(dir_output)//"wavefunction",orbs,input_wf_format,nproc)
      end if
      if (input_wf_format == WF_FORMAT_NONE) then
-<<<<<<< HEAD
-        if (iproc==0) write(*,*)''
-        if (iproc==0) write(*,*)'*********************************************************************'
-        if (iproc==0) write(*,*)'* WARNING: Missing wavefunction files, switch to normal input guess *'
-        if (iproc==0) write(*,*)'*********************************************************************'
-        if (iproc==0) write(*,*)''
-=======
         if (iproc==0) call yaml_warning('Missing wavefunction files, switch to normal input guess')
-        !if (iproc==0) write(*,*)' WARNING: Missing wavefunction files, switch to normal input guess'
->>>>>>> af62613e
+        !if (iproc==0) write(*,*)''
+        !if (iproc==0) write(*,*)'*********************************************************************'
+        !if (iproc==0) write(*,*)'* WARNING: Missing wavefunction files, switch to normal input guess *'
+        !if (iproc==0) write(*,*)'*********************************************************************'
+        !if (iproc==0) write(*,*)''
         inputpsi=INPUT_PSI_LCAO
      end if
   end if
@@ -2733,16 +2721,12 @@
         call verify_file_presence(trim(dir_output)//"minBasis",lorbs,input_wf_format,nproc)
      end if
      if (input_wf_format == WF_FORMAT_NONE) then
-<<<<<<< HEAD
-        if (iproc==0) write(*,*)''
-        if (iproc==0) write(*,*)'*********************************************************************'
-        if (iproc==0) write(*,*)'* WARNING: Missing wavefunction files, switch to normal input guess *'
-        if (iproc==0) write(*,*)'*********************************************************************'
-        if (iproc==0) write(*,*)''
-=======
         call yaml_warning('Missing wavefunction files, switch to normal input guess')
-        !if (iproc==0) write(*,*)' WARNING: Missing wavefunction files, switch to normal input guess'
->>>>>>> af62613e
+        !if (iproc==0) write(*,*)''
+        !if (iproc==0) write(*,*)'*********************************************************************'
+        !if (iproc==0) write(*,*)'* WARNING: Missing wavefunction files, switch to normal input guess *'
+        !if (iproc==0) write(*,*)'*********************************************************************'
+        !if (iproc==0) write(*,*)''
         inputpsi=INPUT_PSI_LINEAR_AO
      end if
   end if
