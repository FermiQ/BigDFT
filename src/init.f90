!> @file
!!  Routines to initialize the information about localisation regions
!! @author
!!    Copyright (C) 2007-2013 BigDFT group
!!    This file is distributed under the terms of the
!!    GNU General Public License, see ~/COPYING file
!!    or http://www.gnu.org/copyleft/gpl.txt .
!!    For the list of contributors, see ~/AUTHORS 


!> Calculates the descriptor arrays and nvctrp
!! Calculates also the bounds arrays needed for convolutions
!! Refers this information to the global localisation region descriptor
subroutine createWavefunctionsDescriptors(iproc,hx,hy,hz,atoms,rxyz,radii_cf,&
     &   crmult,frmult,Glr,output_denspot)
  use module_base
  use module_types
  use yaml_output
  implicit none
  !Arguments
  type(atoms_data), intent(in) :: atoms
  integer, intent(in) :: iproc
  real(gp), intent(in) :: hx,hy,hz,crmult,frmult
  real(gp), dimension(3,atoms%astruct%nat), intent(in) :: rxyz
  real(gp), dimension(atoms%astruct%ntypes,3), intent(in) :: radii_cf
  type(locreg_descriptors), intent(inout) :: Glr
  logical, intent(in), optional :: output_denspot
  !local variables
  character(len=*), parameter :: subname='createWavefunctionsDescriptors'
  integer :: i_all,i_stat,i1,i2,i3,iat
  integer :: n1,n2,n3,nfl1,nfu1,nfl2,nfu2,nfl3,nfu3
  logical :: output_denspot_
  logical, dimension(:,:,:), pointer :: logrid_c,logrid_f

  call timing(iproc,'CrtDescriptors','ON')

  !assign the dimensions to improve (a little) readability
  n1=Glr%d%n1
  n2=Glr%d%n2
  n3=Glr%d%n3
  nfl1=Glr%d%nfl1
  nfl2=Glr%d%nfl2
  nfl3=Glr%d%nfl3
  nfu1=Glr%d%nfu1
  nfu2=Glr%d%nfu2
  nfu3=Glr%d%nfu3

  !assign geocode and the starting points
  Glr%geocode=atoms%astruct%geocode

  ! determine localization region for all orbitals, but do not yet fill the descriptor arrays
  allocate(logrid_c(0:n1,0:n2,0:n3+ndebug),stat=i_stat)
  call memocc(i_stat,logrid_c,'logrid_c',subname)
  allocate(logrid_f(0:n1,0:n2,0:n3+ndebug),stat=i_stat)
  call memocc(i_stat,logrid_f,'logrid_f',subname)

  ! coarse/fine grid quantities
  if (atoms%astruct%ntypes >0) then
     call fill_logrid(atoms%astruct%geocode,n1,n2,n3,0,n1,0,n2,0,n3,0,atoms%astruct%nat,&
          &   atoms%astruct%ntypes,atoms%astruct%iatype,rxyz,radii_cf(1,1),crmult,hx,hy,hz,logrid_c)
     call fill_logrid(atoms%astruct%geocode,n1,n2,n3,0,n1,0,n2,0,n3,0,atoms%astruct%nat,&
          &   atoms%astruct%ntypes,atoms%astruct%iatype,rxyz,radii_cf(1,2),frmult,hx,hy,hz,logrid_f)
  else
     logrid_c=.true.
     logrid_f=.true.
  end if
  call wfd_from_grids(logrid_c,logrid_f,Glr)

  if (atoms%astruct%geocode == 'P' .and. .not. Glr%hybrid_on .and. Glr%wfd%nvctr_c /= (n1+1)*(n2+1)*(n3+1) ) then
     if (iproc ==0) then
        call yaml_warning('The coarse grid does not fill the entire periodic box')
        call yaml_comment('Errors due to translational invariance breaking may occur')
        !write(*,*) ' ERROR: the coarse grid does not fill the entire periodic box'
        !write(*,*) '          errors due to translational invariance breaking may occur'
        !stop
     end if
     if (GPUconv) then
        !        if (iproc ==0)then
        call yaml_warning('The code should be stopped for a GPU calculation')
        call yaml_comment('Since density is not initialised to 10^-20')
        !write(*,*) '          The code should be stopped for a GPU calculation     '
        !write(*,*) '          since density is not initialised to 10^-20               '
        !        end if
        stop
     end if
  end if

  output_denspot_ = .false.
  if (present(output_denspot)) output_denspot_ = output_denspot
  if (output_denspot_) then
     call export_grids("grid.xyz", atoms, rxyz, hx, hy, hz, n1, n2, n3, logrid_c, logrid_f)
  end if

  i_all=-product(shape(logrid_c))*kind(logrid_c)
  deallocate(logrid_c,stat=i_stat)
  call memocc(i_stat,i_all,'logrid_c',subname)
  i_all=-product(shape(logrid_f))*kind(logrid_f)
  deallocate(logrid_f,stat=i_stat)
  call memocc(i_stat,i_all,'logrid_f',subname)

  call timing(iproc,'CrtDescriptors','OF')
END SUBROUTINE createWavefunctionsDescriptors


subroutine wfd_from_grids(logrid_c, logrid_f, Glr)
   use module_base
   use module_types
   use yaml_output
   implicit none
   !Arguments
   type(locreg_descriptors), intent(inout) :: Glr
   logical, dimension(0:Glr%d%n1,0:Glr%d%n2,0:Glr%d%n3), intent(in) :: logrid_c,logrid_f
   !local variables
   character(len=*), parameter :: subname='wfd_from_grids'
   integer :: i_stat, i_all
   integer :: n1,n2,n3,nfl1,nfu1,nfl2,nfu2,nfl3,nfu3

   !assign the dimensions to improve (a little) readability
   n1=Glr%d%n1
   n2=Glr%d%n2
   n3=Glr%d%n3
   nfl1=Glr%d%nfl1
   nfl2=Glr%d%nfl2
   nfl3=Glr%d%nfl3
   nfu1=Glr%d%nfu1
   nfu2=Glr%d%nfu2
   nfu3=Glr%d%nfu3

   !allocate kinetic bounds, only for free BC
   if (Glr%geocode == 'F' ) then
      allocate(Glr%bounds%kb%ibyz_c(2,0:n2,0:n3+ndebug),stat=i_stat)
      call memocc(i_stat,Glr%bounds%kb%ibyz_c,'Glr%bounds%kb%ibyz_c',subname)
      allocate(Glr%bounds%kb%ibxz_c(2,0:n1,0:n3+ndebug),stat=i_stat)
      call memocc(i_stat,Glr%bounds%kb%ibxz_c,'Glr%bounds%kb%ibxz_c',subname)
      allocate(Glr%bounds%kb%ibxy_c(2,0:n1,0:n2+ndebug),stat=i_stat)
      call memocc(i_stat,Glr%bounds%kb%ibxy_c,'Glr%bounds%kb%ibxy_c',subname)
      allocate(Glr%bounds%kb%ibyz_f(2,0:n2,0:n3+ndebug),stat=i_stat)
      call memocc(i_stat,Glr%bounds%kb%ibyz_f,'Glr%bounds%kb%ibyz_f',subname)
      allocate(Glr%bounds%kb%ibxz_f(2,0:n1,0:n3+ndebug),stat=i_stat)
      call memocc(i_stat,Glr%bounds%kb%ibxz_f,'Glr%bounds%kb%ibxz_f',subname)
      allocate(Glr%bounds%kb%ibxy_f(2,0:n1,0:n2+ndebug),stat=i_stat)
      call memocc(i_stat,Glr%bounds%kb%ibxy_f,'Glr%bounds%kb%ibxy_f',subname)
   end if

   ! Do the coarse region.
   call num_segkeys(n1,n2,n3,0,n1,0,n2,0,n3,logrid_c,Glr%wfd%nseg_c,Glr%wfd%nvctr_c)
   if (Glr%wfd%nseg_c == 0) then
      ! Check if the number of seg_c (Glr%wfd%nseg_c) > 0
      call yaml_warning('There is no coarse grid points (nseg_c=0)!')
      !write( *,*) ' ERROR: there is no coarse grid points (nseg_c=0)!'
      stop
   end if

   if (Glr%geocode == 'F') then
      call make_bounds(n1,n2,n3,logrid_c,Glr%bounds%kb%ibyz_c,Glr%bounds%kb%ibxz_c,Glr%bounds%kb%ibxy_c)
   end if

   ! Do the fine region.
   call num_segkeys(n1,n2,n3,0,n1,0,n2,0,n3,logrid_f,Glr%wfd%nseg_f,Glr%wfd%nvctr_f)
   if (Glr%geocode == 'F') then
      call make_bounds(n1,n2,n3,logrid_f,Glr%bounds%kb%ibyz_f,Glr%bounds%kb%ibxz_f,Glr%bounds%kb%ibxy_f)
   end if

   ! allocations for arrays holding the wavefunctions and their data descriptors
   call allocate_wfd(Glr%wfd)

   ! now fill the wavefunction descriptor arrays
   ! coarse grid quantities
   call segkeys(n1,n2,n3,0,n1,0,n2,0,n3,logrid_c,Glr%wfd%nseg_c, &
        & Glr%wfd%keyglob(1,1),Glr%wfd%keyvglob(1))
   ! fine grid quantities
   if (Glr%wfd%nseg_f > 0) then
      call segkeys(n1,n2,n3,0,n1,0,n2,0,n3,logrid_f,Glr%wfd%nseg_f, &
           & Glr%wfd%keyglob(1,Glr%wfd%nseg_c+1), Glr%wfd%keyvglob(Glr%wfd%nseg_c+1))
   end if
   i_all = -product(shape(Glr%wfd%keygloc))*kind(Glr%wfd%keygloc)
   deallocate(Glr%wfd%keygloc,stat=i_stat)
   call memocc(i_stat,i_all,'Glr%wfd%keygloc',subname)
   Glr%wfd%keygloc => Glr%wfd%keyglob
   i_all = -product(shape(Glr%wfd%keyvloc))*kind(Glr%wfd%keyvloc)
   deallocate(Glr%wfd%keyvloc,stat=i_stat)
   call memocc(i_stat,i_all,'Glr%wfd%keyvloc',subname)
   Glr%wfd%keyvloc => Glr%wfd%keyvglob
 
   ! Copy the information of keyglob to keygloc for Glr (just pointing leads to problem during the deallocation of wfd)
!!$   do i = lbound(Glr%wfd%keyglob,1),ubound(Glr%wfd%keyglob,1)
!!$      do j = lbound(Glr%wfd%keyglob,2),ubound(Glr%wfd%keyglob,2)
!!$         Glr%wfd%keygloc(i,j) = Glr%wfd%keyglob(i,j)
!!$      end do
!!$   end do
   
 !for free BC admits the bounds arrays
   if (Glr%geocode == 'F' ) then
      !allocate grow, shrink and real bounds
      allocate(Glr%bounds%gb%ibzxx_c(2,0:n3,-14:2*n1+16+ndebug),stat=i_stat)
      call memocc(i_stat,Glr%bounds%gb%ibzxx_c,'Glr%bounds%gb%ibzxx_c',subname)
      allocate(Glr%bounds%gb%ibxxyy_c(2,-14:2*n1+16,-14:2*n2+16+ndebug),stat=i_stat)
      call memocc(i_stat,Glr%bounds%gb%ibxxyy_c,'Glr%bounds%gb%ibxxyy_c',subname)
      allocate(Glr%bounds%gb%ibyz_ff(2,nfl2:nfu2,nfl3:nfu3+ndebug),stat=i_stat)
      call memocc(i_stat,Glr%bounds%gb%ibyz_ff,'Glr%bounds%gb%ibyz_ff',subname)
      allocate(Glr%bounds%gb%ibzxx_f(2,nfl3:nfu3,2*nfl1-14:2*nfu1+16+ndebug),stat=i_stat)
      call memocc(i_stat,Glr%bounds%gb%ibzxx_f,'Glr%bounds%gb%ibzxx_f',subname)
      allocate(Glr%bounds%gb%ibxxyy_f(2,2*nfl1-14:2*nfu1+16,2*nfl2-14:2*nfu2+16+ndebug),stat=i_stat)
      call memocc(i_stat,Glr%bounds%gb%ibxxyy_f,'Glr%bounds%gb%ibxxyy_f',subname)

      allocate(Glr%bounds%sb%ibzzx_c(2,-14:2*n3+16,0:n1+ndebug),stat=i_stat)
      call memocc(i_stat,Glr%bounds%sb%ibzzx_c,'Glr%bounds%sb%ibzzx_c',subname)
      allocate(Glr%bounds%sb%ibyyzz_c(2,-14:2*n2+16,-14:2*n3+16+ndebug),stat=i_stat)
      call memocc(i_stat,Glr%bounds%sb%ibyyzz_c,'Glr%bounds%sb%ibyyzz_c',subname)
      allocate(Glr%bounds%sb%ibxy_ff(2,nfl1:nfu1,nfl2:nfu2+ndebug),stat=i_stat)
      call memocc(i_stat,Glr%bounds%sb%ibxy_ff,'Glr%bounds%sb%ibxy_ff',subname)
      allocate(Glr%bounds%sb%ibzzx_f(2,-14+2*nfl3:2*nfu3+16,nfl1:nfu1+ndebug),stat=i_stat)
      call memocc(i_stat,Glr%bounds%sb%ibzzx_f,'Glr%bounds%sb%ibzzx_f',subname)
      allocate(Glr%bounds%sb%ibyyzz_f(2,-14+2*nfl2:2*nfu2+16,-14+2*nfl3:2*nfu3+16+ndebug),stat=i_stat)
      call memocc(i_stat,Glr%bounds%sb%ibyyzz_f,'Glr%bounds%sb%ibyyzz_f',subname)

      allocate(Glr%bounds%ibyyzz_r(2,-14:2*n2+16,-14:2*n3+16+ndebug),stat=i_stat)
      call memocc(i_stat,Glr%bounds%ibyyzz_r,'Glr%bounds%ibyyzz_r',subname)

      call make_all_ib(n1,n2,n3,nfl1,nfu1,nfl2,nfu2,nfl3,nfu3,&
         &   Glr%bounds%kb%ibxy_c,Glr%bounds%sb%ibzzx_c,Glr%bounds%sb%ibyyzz_c,&
         &   Glr%bounds%kb%ibxy_f,Glr%bounds%sb%ibxy_ff,Glr%bounds%sb%ibzzx_f,Glr%bounds%sb%ibyyzz_f,&
         &   Glr%bounds%kb%ibyz_c,Glr%bounds%gb%ibzxx_c,Glr%bounds%gb%ibxxyy_c,&
         &   Glr%bounds%kb%ibyz_f,Glr%bounds%gb%ibyz_ff,Glr%bounds%gb%ibzxx_f,Glr%bounds%gb%ibxxyy_f,&
         &   Glr%bounds%ibyyzz_r)

   end if

   if (Glr%geocode == 'P' .and. Glr%hybrid_on) then
      call make_bounds_per(n1,n2,n3,nfl1,nfu1,nfl2,nfu2,nfl3,nfu3,Glr%bounds,Glr%wfd)
      call make_all_ib_per(n1,n2,n3,nfl1,nfu1,nfl2,nfu2,nfl3,nfu3,&
         &   Glr%bounds%kb%ibxy_f,Glr%bounds%sb%ibxy_ff,Glr%bounds%sb%ibzzx_f,Glr%bounds%sb%ibyyzz_f,&
         &   Glr%bounds%kb%ibyz_f,Glr%bounds%gb%ibyz_ff,Glr%bounds%gb%ibzxx_f,Glr%bounds%gb%ibxxyy_f)
   endif


end subroutine wfd_from_grids

!> Determine localization region for all projectors, but do not yet fill the descriptor arrays
subroutine createProjectorsArrays(lr,rxyz,at,orbs,&
         & radii_cf,cpmult,fpmult,hx,hy,hz,dry_run,nl,proj_G)
  use module_base
  use psp_projectors
  use module_types
  use gaussians, only: gaussian_basis
  implicit none
  real(gp), intent(in) :: cpmult,fpmult,hx,hy,hz
  type(locreg_descriptors),intent(in) :: lr
  type(atoms_data), intent(in) :: at
  type(orbitals_data), intent(in) :: orbs
  real(gp), dimension(3,at%astruct%nat), intent(in) :: rxyz
  real(gp), dimension(at%astruct%ntypes,3), intent(in) :: radii_cf
  type(gaussian_basis),dimension(at%astruct%ntypes),intent(in) :: proj_G
  type(DFT_PSP_projectors), intent(out) :: nl
  logical, intent(in) :: dry_run !< .true. to compute the size only and don't allocate
  !local variables
  character(len=*), parameter :: subname='createProjectorsArrays'
  integer :: n1,n2,n3,nl1,nl2,nl3,nu1,nu2,nu3,mseg,mproj
  integer :: iat,i_stat,i_all,iseg
  logical, dimension(:,:,:), allocatable :: logrid
  call f_routine(id=subname)

  !start from a null structure
  nl=DFT_PSP_projectors_null()

  !allocate the different localization regions of the projectors
  nl%natoms=at%astruct%nat
  !for a structure let the allocator crash when allocating
  allocate(nl%pspd(at%astruct%nat))
  do iat=1,at%astruct%nat
     nl%pspd(iat)=nonlocal_psp_descriptors_null()
  end do

  ! define the region dimensions
  n1 = lr%d%n1
  n2 = lr%d%n2
  n3 = lr%d%n3

  ! determine localization region for all projectors, but do not yet fill the descriptor arrays
  logrid=f_malloc((/0.to.n1,0.to.n2,0.to.n3/),id='logrid')

  call localize_projectors(n1,n2,n3,hx,hy,hz,cpmult,fpmult,&
       rxyz,radii_cf,logrid,at,orbs,nl,proj_G)

  if (dry_run) then
     call f_free(logrid)
     return
  end if

  !here the allocation is possible
  do iat=1,nl%natoms
     !also the fact of allocating pointers with size zero has to be discussed
     !for the moments the bounds are not needed for projectors
     call allocate_wfd(nl%pspd(iat)%plr%wfd)
  end do
  nl%proj=f_malloc0_ptr(nl%nprojel,id='proj')

  ! After having determined the size of the projector descriptor arrays fill them
  do iat=1,at%astruct%nat
     if (nl%pspd(iat)%mproj > 0) then 

        call bounds_to_plr_limits(.false.,1,nl%pspd(iat)%plr,&
             nl1,nl2,nl3,nu1,nu2,nu3)         

!!$        !most likely the call can here be replaced by
!!$        call fill_logrid(at%astruct%geocode,n1,n2,n3,nl1,nu1,nl2,nu2,nl3,nu3,0,1,  &
!!$             1,(/1/),rxyz(1,iat),radii_cf(at%astruct%iatype(iat),3),&
!!$             cpmult,hx,hy,hz,logrid)
!!$        !which make radiicf and rxyz the only external data needed

        call fill_logrid(at%astruct%geocode,n1,n2,n3,nl1,nu1,nl2,nu2,nl3,nu3,0,1,  &
             at%astruct%ntypes,at%astruct%iatype(iat),rxyz(1,iat),radii_cf(1,3),&
             cpmult,hx,hy,hz,logrid)

        call segkeys(n1,n2,n3,nl1,nu1,nl2,nu2,nl3,nu3,logrid,&
             nl%pspd(iat)%plr%wfd%nseg_c,&
             nl%pspd(iat)%plr%wfd%keyglob(1,1),nl%pspd(iat)%plr%wfd%keyvglob(1))

        call transform_keyglob_to_keygloc(lr,nl%pspd(iat)%plr,nl%pspd(iat)%plr%wfd%nseg_c,&
             nl%pspd(iat)%plr%wfd%keyglob(1,1),nl%pspd(iat)%plr%wfd%keygloc(1,1))

        ! fine grid quantities
        call bounds_to_plr_limits(.false.,2,nl%pspd(iat)%plr,&
             nl1,nl2,nl3,nu1,nu2,nu3)         

        call fill_logrid(at%astruct%geocode,n1,n2,n3,nl1,nu1,nl2,nu2,nl3,nu3,0,1,  &
             & at%astruct%ntypes,at%astruct%iatype(iat),rxyz(1,iat),radii_cf(1,2),&
             fpmult,hx,hy,hz,logrid)

        mseg=nl%pspd(iat)%plr%wfd%nseg_f
        iseg=nl%pspd(iat)%plr%wfd%nseg_c+1

        if (mseg > 0) then
           call segkeys(n1,n2,n3,nl1,nu1,nl2,nu2,nl3,nu3,  & 
                logrid,mseg,nl%pspd(iat)%plr%wfd%keyglob(1,iseg),&
                nl%pspd(iat)%plr%wfd%keyvglob(iseg))

           call transform_keyglob_to_keygloc(lr,nl%pspd(iat)%plr,mseg,nl%pspd(iat)%plr%wfd%keyglob(1,iseg),&
                nl%pspd(iat)%plr%wfd%keygloc(1,iseg)) 
        end if
     endif
  enddo

  call f_free(logrid)
  !fill the projectors if the strategy is a distributed calculation
  if (.not. nl%on_the_fly) then
     !calculate the wavelet expansion of projectors
     call fill_projectors(lr,hx,hy,hz,at,orbs,rxyz,nl,0)
  end if

  call f_release_routine()
END SUBROUTINE createProjectorsArrays

        !!$subroutine initRhoPot(iproc, nproc, Glr, hxh, hyh, hzh, atoms, rxyz, crmult, frmult, radii, nspin, ixc, rho_commun, rhodsc, nscatterarr, ngatherarr, pot_ion)
        !!$  use module_base
        !!$  use module_types
        !!$
        !!$  implicit none
        !!$
        !!$  integer, intent(in) :: iproc, nproc
        !!$
        !!$  integer :: i_stat
        !!$
        !!$END SUBROUTINE initRhoPot

        subroutine input_wf_empty(iproc, nproc, psi, hpsi, psit, orbs, &
              & band_structure_filename, input_spin, atoms, d, denspot)
          use module_defs
          use module_types
  use yaml_output
          use module_interfaces, except_this_one => input_wf_empty
          implicit none
          integer, intent(in) :: iproc, nproc
          type(orbitals_data), intent(in) :: orbs
          character(len = *), intent(in) :: band_structure_filename
          integer, intent(in) :: input_spin
          type(atoms_data), intent(in) :: atoms
          type(grid_dimensions), intent(in) :: d
          type(DFT_local_fields), intent(inout) :: denspot
          real(wp), dimension(:), pointer :: psi
          real(kind=8), dimension(:), pointer :: hpsi, psit

          character(len = *), parameter :: subname = "input_wf_empty"
          integer :: i_stat, i_all, nspin, n1i, n2i, n3i, ispin, ierr
          real(gp) :: hxh, hyh, hzh

          !allocate fake psit and hpsi
          allocate(hpsi(max(orbs%npsidim_comp,orbs%npsidim_orbs)+ndebug),stat=i_stat)
          call memocc(i_stat,hpsi,'hpsi',subname)
          if (nproc > 1) then
             allocate(psit(max(orbs%npsidim_comp,orbs%npsidim_orbs)+ndebug),stat=i_stat)
             call memocc(i_stat,psit,'psit',subname)
          else
             psit => psi
          end if
          !fill the rhopot array with the read potential if needed
          if (trim(band_structure_filename) /= '') then
             !only the first processor should read this
             if (iproc == 0) then
        call yaml_map('Reading local potential from file:',trim(band_structure_filename))
        !write(*,'(1x,a)')'Reading local potential from file:'//trim(band_structure_filename)
        call read_density(trim(band_structure_filename),atoms%astruct%geocode,&
                     n1i,n2i,n3i,nspin,hxh,hyh,hzh,denspot%Vloc_KS)
                if (nspin /= input_spin) stop
             else
                allocate(denspot%Vloc_KS(1,1,1,input_spin+ndebug),stat=i_stat)
                call memocc(i_stat,denspot%Vloc_KS,'Vloc_KS',subname)
             end if

             if (nproc > 1) then
                do ispin=1,input_spin
                   call MPI_SCATTERV(denspot%Vloc_KS(1,1,1,ispin),&
                        denspot%dpbox%ngatherarr(0,1),denspot%dpbox%ngatherarr(0,2),&
                        mpidtypw,denspot%rhov((ispin-1)*&
                        d%n1i*d%n2i*denspot%dpbox%n3p+1),&
                        d%n1i*d%n2i*denspot%dpbox%n3p,mpidtypw,0,&
                        bigdft_mpi%mpi_comm,ierr)
                end do
             else
                call vcopy(d%n1i*d%n2i*d%n3i*input_spin,&
                     denspot%Vloc_KS(1,1,1,1),1,denspot%rhov(1),1)
             end if
             !now the meaning is KS potential
             call denspot_set_rhov_status(denspot, KS_POTENTIAL, 0, iproc, nproc)

             i_all=-product(shape(denspot%Vloc_KS))*kind(denspot%Vloc_KS)
             deallocate(denspot%Vloc_KS,stat=i_stat)
             call memocc(i_stat,i_all,'Vloc_KS',subname)

             !add pot_ion potential to the local_potential
             !do ispin=1,in%nspin
             !   !spin up and down together with the XC part
             !   call axpy(Lzd%Glr%d%n1i*Lzd%Glr%d%n2i*n3p,1.0_dp,pot_ion(1),1,&
             !        rhopot((ispin-1)*Lzd%Glr%d%n1i*Lzd%Glr%d%n2i*n3p+1),1)
             !end do
          end if
        END SUBROUTINE input_wf_empty


        !> Random initialisation of the wavefunctions
        !! The initialization of only the scaling function coefficients should be considered
        subroutine input_wf_random(psi, orbs)
          use module_defs
          use module_types
          implicit none

          type(orbitals_data), intent(inout) :: orbs
          real(wp), dimension(:), pointer :: psi

          integer :: icoeff,jorb,iorb,nvctr
          integer :: idum=0
          real(kind=4) :: tt,builtin_rand

          if (max(orbs%npsidim_comp,orbs%npsidim_orbs)>1) &
               call to_zero(max(orbs%npsidim_comp,orbs%npsidim_orbs),psi(1))

          !Fill randomly the wavefunctions coefficients for the orbitals considered
          nvctr=orbs%npsidim_orbs/(orbs%nspinor*orbs%norbp)
          do icoeff=1,nvctr !tt not dependent of iproc
             !Be sure to call always a different random number, per orbital
             do jorb=1,orbs%isorb*orbs%nspinor
                tt=builtin_rand(idum) !call random_number(tt)
             end do
             do iorb=1,orbs%norbp*orbs%nspinor
                tt=builtin_rand(idum) !call random_number(tt)
                psi(icoeff+(iorb-1)*nvctr)=real(tt,wp)
             end do
             do iorb=(orbs%isorb+orbs%norbp)*orbs%nspinor+1,orbs%norb*orbs%nkpts*orbs%nspinor
                tt=builtin_rand(idum) !call random_number(tt)
             end do
          end do

          orbs%eval(1:orbs%norb*orbs%nkpts)=-0.5d0

        END SUBROUTINE input_wf_random


        !> Initialisation of the wavefunctions via import gaussians from CP2K
        subroutine input_wf_cp2k(iproc, nproc, nspin, atoms, rxyz, Lzd, &
             & psi, orbs)
          use module_defs
          use module_types
  use yaml_output
          use module_interfaces, except_this_one => input_wf_cp2k
          implicit none

          integer, intent(in) :: iproc, nproc, nspin
          type(atoms_data), intent(in) :: atoms
  real(gp), dimension(3, atoms%astruct%nat), intent(in) :: rxyz
          type(local_zone_descriptors), intent(in) :: Lzd
          type(orbitals_data), intent(inout) :: orbs
          real(wp), dimension(:), pointer :: psi

          character(len = *), parameter :: subname = "input_wf_cp2k"
          integer :: i_stat, i_all
          type(gaussian_basis) :: gbd
          real(wp), dimension(:,:), pointer :: gaucoeffs

          !import gaussians form CP2K (data in files gaubasis.dat and gaucoeff.dat)
          !and calculate eigenvalues
          if (nspin /= 1) then
             if (iproc==0) then
        call yaml_warning('Gaussian importing is possible only for non-spin polarised calculations')
        call yaml_comment('The reading rules of CP2K files for spin-polarised orbitals are not implemented')
        !write(*,'(1x,a)') 'Gaussian importing is possible only for non-spin polarised calculations'
        !write(*,'(1x,a)') 'The reading rules of CP2K files for spin-polarised orbitals are not implemented'
             end if
             stop
          end if

          call parse_cp2k_files(iproc,'gaubasis.dat','gaucoeff.dat',&
       atoms%astruct%nat,atoms%astruct%ntypes,orbs,atoms%astruct%iatype,rxyz,gbd,gaucoeffs)

          call gaussians_to_wavelets_new(iproc,nproc,Lzd,orbs,gbd,gaucoeffs,psi)

          !deallocate gaussian structure and coefficients
          call deallocate_gwf(gbd,subname)
          i_all=-product(shape(gaucoeffs))*kind(gaucoeffs)
          deallocate(gaucoeffs,stat=i_stat)
          call memocc(i_stat,i_all,'gaucoeffs',subname)
          nullify(gbd%rxyz)

          !call dual_gaussian_coefficients(orbs%norbp,gbd,gaucoeffs)
          orbs%eval(1:orbs%norb*orbs%nkpts)=-0.5d0

        END SUBROUTINE input_wf_cp2k

subroutine input_wf_memory_history(iproc,orbs,atoms,wfn_history,istep_history,oldpsis,rxyz,Lzd,psi)
  use module_base
  use module_types
  use module_interfaces
  use yaml_output
  implicit none
  integer, intent(in) :: iproc,wfn_history
  type(atoms_data), intent(in) :: atoms
  real(gp), dimension(3, atoms%astruct%nat), intent(in) :: rxyz
  type(local_zone_descriptors),intent(in) :: lzd
  type(orbitals_data), intent(in) :: orbs
  type(old_wavefunction), dimension(0:wfn_history+1), intent(inout) :: oldpsis
  integer, intent(inout) :: istep_history
  real(wp), dimension(Lzd%Glr%wfd%nvctr_c+7*Lzd%Glr%wfd%nvctr_f,orbs%nspinor*orbs%norbp), intent(out) :: psi
  !local variables
  character(len=*), parameter :: subname='input_wf_memory_history'
  integer :: i_stat,i_all,istep,jstep,nvctr
  real(wp), dimension(:,:), allocatable :: psi_tmp
  real(gp), dimension(3:9) :: kappa,alpha
  real(gp), dimension(0:9,3:9) :: c

  !set the coefficients
  c=0.0_gp
  kappa(3)=1.69_gp
  kappa(4)=1.75_gp
  kappa(5)=1.82_gp
  kappa(6)=1.84_gp
  kappa(7)=1.86_gp
  kappa(8)=1.88_gp  
  kappa(9)=1.89_gp

  alpha(3)=150.e-3_gp
  alpha(4)=57.e-3_gp
  alpha(5)=18.e-3_gp
  alpha(6)=5.5e-3_gp
  alpha(7)=1.6e-3_gp
  alpha(8)=.44e-3_gp  
  alpha(9)=.12e-3_gp

  c(0:3,3)=alpha(3)*(/-2._gp,3._gp,0._gp,-1._gp /)
  c(0:4,4)=alpha(4)*(/-3._gp,6._gp,-2._gp,-2._gp,1._gp /)
  c(0:5,5)=alpha(5)*(/-6._gp,14._gp,-8._gp,-3._gp,4._gp,-1._gp /)
  c(0:6,6)=alpha(6)*(/-14._gp,36._gp,-27._gp,-2._gp,12._gp,-6._gp,1._gp /)
  c(0:7,7)=alpha(7)*(/-36._gp,99._gp,-88._gp,11._gp,32._gp,-25._gp,8._gp,-1._gp /)
  c(0:8,8)=alpha(8)*(/-99._gp,286._gp,-286._gp,78._gp,78._gp,-90._gp,42._gp,-10._gp,1._gp /)  
  c(0:9,9)=alpha(9)*(/-286._gp,858._gp,-936._gp,364._gp,168._gp,-300._gp,184._gp,-63._gp,12._gp,-1._gp /)  
  !rework the coefficients for the first two elements
  do istep=3,9
     c(0,istep)=c(0,istep)+2._gp-kappa(istep)
     c(1,istep)=c(1,istep)-1._gp
  end do
  !number of componenets
  nvctr=(Lzd%Glr%wfd%nvctr_c+7*Lzd%Glr%wfd%nvctr_f)*orbs%nspinor*orbs%norbp
  !check if history has not yet been filled
  if (istep_history <= wfn_history) then
     !if so, copy the SCF wfn, which is in the last position, in the corresponding history place

     call old_wavefunction_set(oldpsis(istep_history),&
          atoms%astruct%nat,orbs%norbp*orbs%nspinor,&
          oldpsis(wfn_history+1)%Lzd,oldpsis(wfn_history+1)%rxyz,&
          oldpsis(wfn_history+1)%psi)
     !check if it is the first restart
     if (istep_history == 0) then
        do istep=1,wfn_history
                call old_wavefunction_set(oldpsis(istep),&
                atoms%astruct%nat,orbs%norbp*orbs%nspinor,&
                oldpsis(wfn_history+1)%Lzd,oldpsis(wfn_history+1)%rxyz,&
                oldpsis(wfn_history+1)%psi)
        end do
     end if
  end if
if (iproc==0)call yaml_map('Previous SCF wfn copied',.true.)   
  !put to zero the wavefunction
  if (nvctr>0) call to_zero(nvctr,psi(1,1))

  !calculate the reformat with history
  allocate(psi_tmp(Lzd%Glr%wfd%nvctr_c+7*Lzd%Glr%wfd%nvctr_f,orbs%nspinor*orbs%norbp+ndebug),stat=i_stat)
  call memocc(i_stat,psi_tmp,'psi_tmp',subname)

  !first reformat the previous SCF step
  istep=wfn_history+1
  call reformatmywaves(iproc,orbs,atoms,&
       oldpsis(istep)%Lzd%hgrids(1),oldpsis(istep)%Lzd%hgrids(2),oldpsis(istep)%Lzd%hgrids(3),&
       oldpsis(istep)%Lzd%Glr%d%n1,oldpsis(istep)%Lzd%Glr%d%n2,oldpsis(istep)%Lzd%Glr%d%n3,&
       oldpsis(istep)%rxyz,oldpsis(istep)%Lzd%Glr%wfd,&
       oldpsis(istep)%psi,Lzd%hgrids(1),Lzd%hgrids(2),Lzd%hgrids(3),&
       Lzd%Glr%d%n1,Lzd%Glr%d%n2,Lzd%Glr%d%n3,rxyz,Lzd%Glr%wfd,psi_tmp)
  if (nvctr>0) call axpy(nvctr,kappa(wfn_history),psi_tmp(1,1),1,psi(1,1),1)
  call yaml_map('Reformat Previous SCF wfn',.true.)   
  !then the reformatting step based on history
  do jstep=0,wfn_history
     istep=modulo(modulo(istep_history,wfn_history+1)-jstep,wfn_history+1)
     call reformatmywaves(iproc,orbs,atoms,&
          oldpsis(istep)%Lzd%hgrids(1),oldpsis(istep)%Lzd%hgrids(2),oldpsis(istep)%Lzd%hgrids(3),&
          oldpsis(istep)%Lzd%Glr%d%n1,oldpsis(istep)%Lzd%Glr%d%n2,oldpsis(istep)%Lzd%Glr%d%n3,&
          oldpsis(istep)%rxyz,oldpsis(istep)%Lzd%Glr%wfd,&
          oldpsis(istep)%psi,Lzd%hgrids(1),Lzd%hgrids(2),Lzd%hgrids(3),&
          Lzd%Glr%d%n1,Lzd%Glr%d%n2,Lzd%Glr%d%n3,rxyz,Lzd%Glr%wfd,psi_tmp)
     if (nvctr>0) call axpy(nvctr,c(jstep,wfn_history),psi_tmp(1,1),1,psi(1,1),1)
     if (iproc==0)call yaml_map('Reformat Input wfn of Iter.',jstep,advance='no')   
     if (iproc==0)call yaml_comment('Position:'//trim(yaml_toa(istep))//', Step'//trim(yaml_toa(istep_history)))
  end do
  i_all=-product(shape(psi_tmp))*kind(psi_tmp)
  deallocate(psi_tmp,stat=i_stat)
  call memocc(i_stat,i_all,'psi_tmp',subname)

  !increase the iteration step
  istep_history=istep_history+1
  if (istep_history > wfn_history+1) then
     istep=modulo(istep_history,wfn_history+1)
     !and save the input wfn in the history
     call old_wavefunction_set(oldpsis(istep),&
          atoms%astruct%nat,orbs%norbp*orbs%nspinor,&
          Lzd,rxyz,psi)
  end if

end subroutine input_wf_memory_history

subroutine input_wf_memory(iproc, atoms, &
     & rxyz_old, hx_old, hy_old, hz_old, d_old, wfd_old, psi_old, &
     & rxyz, hx, hy, hz, d, wfd, psi, orbs)
  use module_defs
  use module_types
  use module_interfaces, except_this_one => input_wf_memory
  implicit none

  integer, intent(in) :: iproc
  type(atoms_data), intent(in) :: atoms
  real(gp), dimension(3, atoms%astruct%nat), intent(in) :: rxyz, rxyz_old
  real(gp), intent(in) :: hx, hy, hz, hx_old, hy_old, hz_old
  type(grid_dimensions), intent(in) :: d, d_old
  type(wavefunctions_descriptors), intent(in) :: wfd
  type(wavefunctions_descriptors), intent(inout) :: wfd_old
  type(orbitals_data), intent(in) :: orbs
  real(wp), dimension(:), pointer :: psi, psi_old

  character(len = *), parameter :: subname = "input_wf_memory"
  integer :: i_stat, i_all

  !these parts should be reworked for the non-collinear spin case
  call reformatmywaves(iproc,orbs,atoms,hx_old,hy_old,hz_old,&
       d_old%n1,d_old%n2,d_old%n3,rxyz_old,wfd_old,psi_old,hx,hy,hz,&
       & d%n1,d%n2,d%n3,rxyz,wfd,psi)


  i_all=-product(shape(psi_old))*kind(psi_old)
  deallocate(psi_old,stat=i_stat)
  call memocc(i_stat,i_all,'psi_old',subname)
END SUBROUTINE input_wf_memory



subroutine input_memory_linear(iproc, nproc, at, KSwfn, tmb, tmb_old, denspot, input, &
           rxyz_old, rxyz, denspot0, energs, nlpsp, GPU, ref_frags)

  use module_base
  use module_types
  use module_interfaces, except_this_one => input_memory_linear
  use module_fragments
  use yaml_output
  implicit none

  ! Calling arguments
  integer,intent(in) :: iproc, nproc
  type(atoms_data), intent(inout) :: at
  type(DFT_wavefunction),intent(inout):: KSwfn
  type(DFT_wavefunction),intent(inout):: tmb, tmb_old
  type(DFT_local_fields), intent(inout) :: denspot
  type(input_variables),intent(in):: input
  real(gp),dimension(3,at%astruct%nat),intent(in) :: rxyz_old, rxyz
  real(8),dimension(max(denspot%dpbox%ndims(1)*denspot%dpbox%ndims(2)*denspot%dpbox%n3p,1)),intent(out):: denspot0
  type(energy_terms),intent(inout):: energs
  type(DFT_PSP_projectors), intent(inout) :: nlpsp
  type(GPU_pointers), intent(inout) :: GPU
  type(system_fragment), dimension(:), intent(in) :: ref_frags

  ! Local variables
  integer :: ndim_old, ndim, iorb, iiorb, ilr, i_stat, i_all, ilr_old, iiat
         logical:: overlap_calculated
  real(wp), allocatable, dimension(:) :: norm
  type(fragment_transformation), dimension(:), pointer :: frag_trans
  character(len=*),parameter:: subname='input_memory_linear'

  ! Determine size of phi_old and phi
  ndim_old=0
  ndim=0
  do iorb=1,tmb%orbs%norbp
      iiorb=tmb%orbs%isorb+iorb
      ilr=tmb%orbs%inwhichlocreg(iiorb)
      !ilr_old=tmb_old%orbs%inwhichlocreg(iiorb)
      ilr_old=ilr
              !!write(*,*) '###### input_memory_linear: iiorb, ilr', iiorb, ilr
      ndim_old=ndim_old+tmb_old%lzd%llr(ilr_old)%wfd%nvctr_c+7*tmb_old%lzd%llr(ilr_old)%wfd%nvctr_f
      ndim=ndim+tmb%lzd%llr(ilr)%wfd%nvctr_c+7*tmb%lzd%llr(ilr)%wfd%nvctr_f
  end do

  ! Reformat the support functions if we are not using FOE. Otherwise an AO
  ! input guess wil be done below.
  if (input%lin%scf_mode/=LINEAR_FOE) then

     ! define fragment transformation - should eventually be done automatically...
     allocate(frag_trans(tmb%orbs%norbp))

     do iorb=1,tmb%orbs%norbp
         iiat=tmb%orbs%onwhichatom(iorb+tmb%orbs%isorb)
         frag_trans(iorb)%theta=0.0d0*(4.0_gp*atan(1.d0)/180.0_gp)
         frag_trans(iorb)%rot_axis=(/1.0_gp,0.0_gp,0.0_gp/)
         frag_trans(iorb)%rot_center(:)=rxyz_old(:,iiat)
         frag_trans(iorb)%rot_center_new(:)=rxyz(:,iiat)
     end do

     call reformat_supportfunctions(iproc,at,rxyz_old,rxyz,.true.,tmb,ndim_old,tmb_old%lzd,frag_trans,&
          tmb_old%psi,input%dir_output,input%frag,ref_frags)

     deallocate(frag_trans)
  end if
          !!write(*,*) 'after reformat_supportfunctions, iproc',iproc

  ! need the input guess eval for preconditioning as they won't be recalculated
  !if(input%lin%scf_mode==LINEAR_DIRECT_MINIMIZATION) then
  ! needed for Pulay as now using tmb rather Kswfn evals
     do iorb=1,tmb%orbs%norb
        tmb%orbs%eval(iorb) = tmb_old%orbs%eval(iorb)
     end do
  !end if

  call deallocate_local_zone_descriptors(tmb_old%lzd, subname)
  call deallocate_orbitals_data(tmb_old%orbs, subname)

  i_all = -product(shape(tmb_old%psi))*kind(tmb_old%psi)
  deallocate(tmb_old%psi,stat=i_stat)
  call memocc(i_stat,i_all,'tmb_old%psi',subname)

  !!call deallocate_wfd(tmb_old%lzd%glr%wfd,subname)
  !!do ilr=1,tmb_old%lzd%nlr
  !!    call deallocate_wfd(tmb_old%lzd%llr(ilr)%wfd,subname)
          !!end do

          ! Copy the coefficients
  if (input%lin%scf_mode/=LINEAR_FOE) then
      call dcopy(tmb%orbs%norb*tmb%orbs%norb, tmb_old%coeff(1,1), 1, tmb%coeff(1,1), 1)
  end if
          !!write(*,*) 'after dcopy, iproc',iproc

  if (associated(tmb_old%coeff)) then
      i_all=-product(shape(tmb_old%coeff))*kind(tmb_old%coeff)
      deallocate(tmb_old%coeff, stat=i_stat)
      call memocc(i_stat, i_all, 'tmb_old%coeff', subname)
  end if

  ! MOVE LATER 
  if (associated(tmb_old%linmat%denskern%matrix_compr)) then
     i_all=-product(shape(tmb_old%linmat%denskern%matrix_compr))*kind(tmb_old%linmat%denskern%matrix_compr)
     deallocate(tmb_old%linmat%denskern%matrix_compr, stat=i_stat)
     call memocc(i_stat, i_all, 'tmb_old%linmat%denskern%matrix_compr', subname)
  end if

  ! destroy it all together here - don't have all comms arrays
  !call destroy_DFT_wavefunction(tmb_old)

          !!write(*,*) 'after deallocate, iproc', iproc

   ! normalize tmbs - only really needs doing if we reformatted, but will need to calculate transpose after anyway

   ! Normalize the input guess. If FOE is used, the input guess will be generated below.
   if (input%lin%scf_mode/=LINEAR_FOE) then
       tmb%can_use_transposed=.true.
       overlap_calculated=.false.
       allocate(tmb%psit_c(sum(tmb%collcom%nrecvcounts_c)), stat=i_stat)
       call memocc(i_stat, tmb%psit_c, 'tmb%psit_c', subname)

       allocate(tmb%psit_f(7*sum(tmb%collcom%nrecvcounts_f)), stat=i_stat)
       call memocc(i_stat, tmb%psit_f, 'tmb%psit_f', subname)


       call transpose_localized(iproc, nproc, tmb%npsidim_orbs, tmb%orbs, tmb%collcom, &
            tmb%psi, tmb%psit_c, tmb%psit_f, tmb%lzd)

       ! normalize psi
       allocate(norm(tmb%orbs%norb), stat=i_stat)
       call memocc(i_stat, norm, 'norm', subname)

       call normalize_transposed(iproc, nproc, tmb%orbs, tmb%collcom, tmb%psit_c, tmb%psit_f, norm)

       call untranspose_localized(iproc, nproc, tmb%npsidim_orbs, tmb%orbs, tmb%collcom, &
            tmb%psit_c, tmb%psit_f, tmb%psi, tmb%lzd)

       i_all = -product(shape(norm))*kind(norm)
       deallocate(norm,stat=i_stat)
       call memocc(i_stat,i_all,'norm',subname)
   end if


          ! Update the kernel
  if (input%lin%scf_mode/=LINEAR_FOE) then
      !tmb%can_use_transposed=.false.
      !overlap_calculated = .false.
      !nullify(tmb%psit_c)
      !nullify(tmb%psit_f)
      call reconstruct_kernel(iproc, nproc, 0, tmb%orthpar%blocksize_pdsyev, &
           tmb%orthpar%blocksize_pdgemm, KSwfn%orbs, tmb, overlap_calculated)
      i_all = -product(shape(tmb%psit_c))*kind(tmb%psit_c)
      deallocate(tmb%psit_c,stat=i_stat)
      call memocc(i_stat,i_all,'tmb%psit_c',subname)
      i_all = -product(shape(tmb%psit_f))*kind(tmb%psit_f)
      deallocate(tmb%psit_f,stat=i_stat)
      call memocc(i_stat,i_all,'tmb%psit_f',subname)
  else
     ! By doing an LCAO input guess
     tmb%can_use_transposed=.false.
     tmb%ham_descr%can_use_transposed=.false.
     ! the following subroutine will overwrite phi, therefore store in a temporary array...
     !!allocate(phi_tmp(size(tmb%psi)), stat=i_stat)
     !!call memocc(i_stat, phi_tmp, 'phi_tmp', subname)
     !!call dcopy(size(tmb%psi), tmb%psi, 1, phi_tmp, 1)
     call inputguessConfinement(iproc, nproc, at, input, KSwfn%Lzd%hgrids(1),KSwfn%Lzd%hgrids(2),KSwfn%Lzd%hgrids(3), &
          rxyz,nlpsp,GPU,KSwfn%orbs, kswfn, tmb,denspot,denspot0,energs)
     !!call dcopy(size(tmb%psi), phi_tmp, 1, tmb%psi, 1)
     !!i_all=-product(shape(phi_tmp))*kind(phi_tmp)
     !!deallocate(phi_tmp, stat=i_stat)
     !!call memocc(i_stat, i_all, 'phi_tmp', subname)
     if(tmb%can_use_transposed) then
         i_all=-product(shape(tmb%psit_c))*kind(tmb%psit_c)
         deallocate(tmb%psit_c, stat=i_stat)
         call memocc(i_stat, i_all, 'tmb%psit_c', subname)
         i_all=-product(shape(tmb%psit_f))*kind(tmb%psit_f)
         deallocate(tmb%psit_f, stat=i_stat)
         call memocc(i_stat, i_all, 'tmb%psit_f', subname)
     end if
  end if

  !!if (iproc==0) then
  !!  do i_stat=1,size(tmb%linmat%denskern%matrix_compr)
  !!    write(*,'(a,i8,es20.10)') 'i_stat, tmb%linmat%denskern%matrix_compr(i_stat)', i_stat, tmb%linmat%denskern%matrix_compr(i_stat)
  !!             denspot%rhov)
  !!  end do
  !!end if

          ! Must initialize rhopotold (FOR NOW... use the trivial one)
  if (input%lin%scf_mode/=LINEAR_FOE) then
      call communicate_basis_for_density_collective(iproc, nproc, tmb%lzd, max(tmb%npsidim_orbs,tmb%npsidim_comp), &
           tmb%orbs, tmb%psi, tmb%collcom_sr)
      call sumrho_for_TMBs(iproc, nproc, KSwfn%Lzd%hgrids(1), KSwfn%Lzd%hgrids(2), KSwfn%Lzd%hgrids(3), &
           tmb%collcom_sr, tmb%linmat%denskern, KSwfn%Lzd%Glr%d%n1i*KSwfn%Lzd%Glr%d%n2i*denspot%dpbox%n3d, denspot%rhov)
      call dcopy(max(denspot%dpbox%ndims(1)*denspot%dpbox%ndims(2)*denspot%dpbox%n3p,1)*input%nspin, &
           denspot%rhov(1), 1, denspot0(1), 1)
      call updatePotential(input%ixc,input%nspin,denspot,energs%eh,energs%exc,energs%evxc)
      call local_potential_dimensions(tmb%lzd,tmb%orbs,denspot%dpbox%ngatherarr(0,1))
  end if

  ! Orthonormalize the input guess if necessary
  if (input%experimental_mode .and. input%lin%scf_mode/=LINEAR_FOE) then                 
      if (iproc==0) call yaml_map('orthonormalization of input guess','standard')        
      tmb%can_use_transposed = .false.                                         
      call orthonormalizeLocalized(iproc, nproc, -1, tmb%npsidim_orbs, tmb%orbs, tmb%lzd, tmb%linmat%ovrlp, tmb%linmat%inv_ovrlp, &
           tmb%collcom, tmb%orthpar, tmb%psi, tmb%psit_c, tmb%psit_f, tmb%can_use_transposed)
  end if  


END SUBROUTINE input_memory_linear

        subroutine input_wf_disk(iproc, nproc, input_wf_format, d, hx, hy, hz, &
             & in, atoms, rxyz, rxyz_old, wfd, orbs, psi)
          use module_defs
          use module_types
          use module_interfaces, except_this_one => input_wf_disk
          implicit none

          integer, intent(in) :: iproc, nproc, input_wf_format
          type(grid_dimensions), intent(in) :: d
          real(gp), intent(in) :: hx, hy, hz
          type(input_variables), intent(in) :: in
          type(atoms_data), intent(in) :: atoms
  real(gp), dimension(3, atoms%astruct%nat), intent(in) :: rxyz
  real(gp), dimension(3, atoms%astruct%nat), intent(out) :: rxyz_old
          type(wavefunctions_descriptors), intent(in) :: wfd
          type(orbitals_data), intent(inout) :: orbs
          real(wp), dimension(:), pointer :: psi

          integer :: ierr

          !restart from previously calculated wavefunctions, on disk
          !since each processor read only few eigenvalues, initialise them to zero for all
          call to_zero(orbs%norb*orbs%nkpts,orbs%eval(1))

          call readmywaves(iproc,trim(in%dir_output) // "wavefunction", input_wf_format, &
               & orbs,d%n1,d%n2,d%n3,hx,hy,hz,atoms,rxyz_old,rxyz,wfd,psi)

          !reduce the value for all the eigenvectors
          if (nproc > 1) call mpiallred(orbs%eval(1),orbs%norb*orbs%nkpts,MPI_SUM,bigdft_mpi%mpi_comm,ierr)

          if (in%iscf > SCF_KIND_DIRECT_MINIMIZATION) then
             !recalculate orbitals occupation numbers
             call evaltoocc(iproc,nproc,.false.,in%Tel,orbs,in%occopt)
             !read potential depending of the mixing scheme
             !considered as optional in the mixing case
             !inquire(file=trim(in%dir_output)//'local_potential.cube',exist=potential_from_disk)
             !if (potential_from_disk)  then
             !   call read_potential_from_disk(iproc,nproc,trim(in%dir_output)//'local_potential.cube',&
     !        atoms%astruct%geocode,ngatherarr,Lzd%Glr%d%n1i,Lzd%Glr%d%n2i,Lzd%Glr%d%n3i,n3p,in%nspin,hxh,hyh,hzh,rhopot)
             !end if
          end if
        END SUBROUTINE input_wf_disk

        !> Input guess wavefunction diagonalization
        subroutine input_wf_diag(iproc,nproc,at,denspot,&
             orbs,nvirt,comms,Lzd,energs,rxyz,&
             nlpsp,ixc,psi,hpsi,psit,G,&
             nspin,symObj,GPU,input,onlywf,proj_G,paw)
           ! Input wavefunctions are found by a diagonalization in a minimal basis set
           ! Each processors write its initial wavefunctions into the wavefunction file
           ! The files are then read by readwave
           ! @todo pass GPU to be a local variable of this routine (initialized and freed here)
           use module_base
           use module_interfaces, except_this_one => input_wf_diag
           use module_types
   use Poisson_Solver, except_dp => dp, except_gp => gp, except_wp => wp
           use yaml_output
           use gaussians
           implicit none
           !Arguments
           integer, intent(in) :: iproc,nproc,ixc
           integer, intent(inout) :: nspin,nvirt
   logical, intent(in) :: onlywf  !if .true. finds only the WaveFunctions and return
           type(atoms_data), intent(in) :: at
           type(DFT_PSP_projectors), intent(inout) :: nlpsp
           type(local_zone_descriptors), intent(inout) :: Lzd
           type(communications_arrays), intent(in) :: comms
           type(energy_terms), intent(inout) :: energs
           type(orbitals_data), intent(inout) :: orbs
           type(DFT_local_fields), intent(inout) :: denspot
           type(GPU_pointers), intent(in) :: GPU
           type(input_variables), intent(in) :: input
           type(symmetry_data), intent(in) :: symObj
   real(gp), dimension(3,at%astruct%nat), intent(in) :: rxyz
           type(gaussian_basis), intent(out) :: G !basis for davidson IG
           real(wp), dimension(:), pointer :: psi,hpsi,psit
   type(gaussian_basis),dimension(at%astruct%ntypes),optional,intent(in)::proj_G
   type(paw_objects),optional,intent(inout)::paw
           !local variables
           character(len=*), parameter :: subname='input_wf_diag'
           logical :: switchGPUconv,switchOCLconv
   integer :: ii,jj
           integer :: i_stat,i_all,nspin_ig,ncplx,irhotot_add,irho_add,ispin,ikpt
           real(gp) :: hxh,hyh,hzh,etol,accurex,eks
           type(orbitals_data) :: orbse
           type(communications_arrays) :: commse
           integer, dimension(:,:), allocatable :: norbsc_arr
           real(wp), dimension(:), allocatable :: passmat
           !real(wp), dimension(:,:,:), allocatable :: mom_vec
           real(gp), dimension(:), allocatable :: locrad
        !   real(wp), dimension(:), pointer :: pot,pot1
           real(wp), dimension(:,:,:), pointer :: psigau
   real(wp),dimension(:),allocatable::psi_
           type(confpot_data), dimension(:), allocatable :: confdatarr
           type(local_zone_descriptors) :: Lzde
           type(GPU_pointers) :: GPUe
        !!$   integer :: idum=0
        !!$   real(kind=4) :: tt,builtin_rand
!!$   real(wp), dimension(:), allocatable :: ovrlp
!!$   real(wp), dimension(:,:), allocatable :: smat,tmp

        !yk
        !  integer :: i!,iorb,jorb,icplx

           allocate(norbsc_arr(at%natsc+1,nspin+ndebug),stat=i_stat)
           call memocc(i_stat,norbsc_arr,'norbsc_arr',subname)
   allocate(locrad(at%astruct%nat+ndebug),stat=i_stat)
           call memocc(i_stat,locrad,'locrad',subname)

           if (iproc == 0) then
              !yaml_output
              !call yaml_newline()
           end if
           !spin for inputguess orbitals
           if (nspin == 4) then
              nspin_ig=1
           else
              nspin_ig=nspin
           end if

           call inputguess_gaussian_orbitals(iproc,nproc,at,rxyz,nvirt,nspin_ig,&
                orbs,orbse,norbsc_arr,locrad,G,psigau,eks,1)

           !allocate communications arrays for inputguess orbitals
           !call allocate_comms(nproc,orbse,commse,subname)
           call orbitals_communicators(iproc,nproc,Lzd%Glr,orbse,commse,basedist=comms%nvctr_par(0:,1:))  

           !use the eval array of orbse structure to save the original values
           allocate(orbse%eval(orbse%norb*orbse%nkpts+ndebug),stat=i_stat)
           call memocc(i_stat,orbse%eval,'orbse%eval',subname)

           hxh=.5_gp*Lzd%hgrids(1)
           hyh=.5_gp*Lzd%hgrids(2)
           hzh=.5_gp*Lzd%hgrids(3)

           !check the communication distribution
          !call check_communications(iproc,nproc,orbse,Lzd%Glr,commse)

           !once the wavefunction coefficients are known perform a set 
           !of nonblocking send-receive operations to calculate overlap matrices

           !!!  !create mpirequests array for controlling the success of the send-receive operation
           !!!  allocate(mpirequests(nproc-1+ndebug),stat=i_stat)
           !!!  call memocc(i_stat,mpirequests,'mpirequests',subname)
           !!!
           !!!  call nonblocking_transposition(iproc,nproc,G%ncoeff,orbse%isorb+orbse%norbp,&
           !!!       orbse%nspinor,psigau,orbse%norb_par,mpirequests)

        ! ###################################################################
        !!experimental part for building the localisation regions
        ! ###################################################################
           call nullify_local_zone_descriptors(Lzde)
           call create_LzdLIG(iproc,nproc,orbs%nspin,input%linear,&
                Lzd%hgrids(1),Lzd%hgrids(2),Lzd%hgrids(3),Lzd%Glr,at,orbse,rxyz,Lzde)

           if(iproc==0 .and. Lzde%linear) call yaml_comment('Entering the Linear IG')
           !write(*,'(1x,A)') 'Entering the Linear IG'

           ! determine the wavefunction dimension
           call wavefunction_dimension(Lzde,orbse)

           !allocate the wavefunction in the transposed way to avoid allocations/deallocations
             allocate(psi(max(orbse%npsidim_orbs,orbse%npsidim_comp)+ndebug),stat=i_stat)
             call memocc(i_stat,psi,'psi',subname)

             !allocate arrays for the GPU if a card is present
             GPUe = GPU
             switchGPUconv=.false.
             switchOCLconv=.false.
             if (GPUconv) then
                call prepare_gpu_for_locham(Lzde%Glr%d%n1,Lzde%Glr%d%n2,Lzde%Glr%d%n3,nspin_ig,&
                     Lzd%hgrids(1),Lzd%hgrids(2),Lzd%hgrids(3),Lzde%Glr%wfd,orbse,GPUe)
        if (iproc == 0) call yaml_comment('GPU data allocated')
             else if (OCLconv) then
        call allocate_data_OCL(Lzde%Glr%d%n1,Lzde%Glr%d%n2,Lzde%Glr%d%n3,at%astruct%geocode,&
                     nspin_ig,Lzde%Glr%wfd,orbse,GPUe)
        if (iproc == 0) call yaml_comment('GPU data allocated')
        !if (iproc == 0) write(*,*) 'GPU data allocated'
             end if

            call timing(iproc,'wavefunction  ','ON')   
           !use only the part of the arrays for building the hamiltonian matrix
             call gaussians_to_wavelets_new(iproc,nproc,Lzde,orbse,G,&
                  psigau(1,1,min(orbse%isorb+1,orbse%norb)),psi)
            call timing(iproc,'wavefunction  ','OF')
             i_all=-product(shape(locrad))*kind(locrad)
             deallocate(locrad,stat=i_stat)
             call memocc(i_stat,i_all,'locrad',subname)

! IF onlywf return
  if(onlywf) then

     !for testing
     !application of the hamiltonian for gaussian based treatment
     !orbse%nspin=nspin
     !call sumrho(iproc,nproc,orbse,Lzd,hxh,hyh,hzh,denspot%dpcom%nscatterarr,&
     !GPU,symObj,denspot%rhod,psi,denspot%rho_psi)
     !call communicate_density(iproc,nproc,orbse%nspin,hxh,hyh,hzh,Lzd,&
     !   denspot%rhod,denspot%dpcom%nscatterarr,denspot%rho_psi,denspot%rhov)
     !orbse%nspin=nspin_ig
     !   
     !!-- if spectra calculation uses a energy dependent potential
     !!    input_wf_diag will write (to be used in abscalc)
     !!    the density to the file electronic_density.cube
     !!  The writing is activated if  5th bit of  in%potshortcut is on.
     !   call plot_density_cube_old('electronic_density',&
     !        iproc,nproc,Lzd%Glr%d%n1,Lzd%Glr%d%n2,Lzd%Glr%d%n3,&
     !        Lzd%Glr%d%n1i,Lzd%Glr%d%n2i,Lzd%Glr%d%n3i,denspot%dpcom%nscatterarr(iproc,2),&
     !        nspin,hxh,hyh,hzh,at,rxyz,denspot%dpcom%ngatherarr,&
     !        denspot%rhov(1+denspot%dpcom%nscatterarr(iproc,4)*Lzd%Glr%d%n1i*Lzd%Glr%d%n2i))
     !---
    !reallocate psi, with good dimensions:
    ii=max(1,max(orbse%npsidim_orbs,orbse%npsidim_comp))+ndebug
    jj=max(1,max(orbs%npsidim_orbs,orbs%npsidim_comp))+ndebug
    if(ii .ne. jj) then
      allocate(psi_(jj),stat=i_stat)
      call memocc(i_stat,psi_,'psi_',subname)
      if(jj<=ii) psi_=psi(1:jj)
      if(jj>ii) then
        psi_(1:ii)=psi(1:ii)
        psi_(ii+1:jj)=1.0d0
      end if
      i_all=-product(shape(psi))*kind(psi)
      deallocate(psi,stat=i_stat)
      call memocc(i_stat,i_all,'psi',subname)
      allocate(psi(jj),stat=i_stat)
      call memocc(i_stat,psi,'psi',subname)
      psi=psi_
      i_all=-product(shape(psi_))*kind(psi_)
      deallocate(psi_,stat=i_stat)
      call memocc(i_stat,i_all,'psi_',subname)
    end if


    !allocate the wavefunction in the transposed way to avoid allocations/deallocations
    allocate(hpsi(max(1,max(orbs%npsidim_orbs,orbs%npsidim_comp))+ndebug),stat=i_stat)
    call memocc(i_stat,hpsi,'hpsi',subname)
     
    if(present(paw)) then
      allocate(paw%spsi(max(1,max(orbs%npsidim_orbs,orbs%npsidim_comp))+ndebug),stat=i_stat)
      call memocc(i_stat,paw%spsi,'spsi',subname)
    end if

    !The following lines are copied from LDiagHam:
    nullify(psit)
    !
    !in the case of minimal basis allocate now the transposed wavefunction
    !otherwise do it only in parallel
    if ( nproc > 1) then
       allocate(psit(max(orbs%npsidim_orbs,orbs%npsidim_comp)+ndebug),stat=i_stat)
       call memocc(i_stat,psit,'psit',subname)
    else
       psit => hpsi
    end if

    !transpose the psi wavefunction
    call transpose_v2(iproc,nproc,orbs,Lzd,comms,psi,work=hpsi,outadd=psit)

    nullify(G%rxyz)

    !Set orbs%eval=-0.5.
    !This will be done in LDiagHam
    !For the moment we skip this, since hpsi is not yet calculated
    !(hpsi is an input argument in LDiagHam)
    orbs%eval(:)=-0.5_wp

    call deallocate_input_wfs()
    return 
  end if

           !check the size of the rhopot array related to NK SIC
        !!$   nrhodim=nspin
        !!$   i3rho_add=0
        !!$   if (input%SIC%approach=='NK') then
        !!$      nrhodim=2*nrhodim
        !!$     i3rho_add=Lzd%Glr%d%n1i*Lzd%Glr%d%n2i*nscatterarr(iproc,4)+1
        !!$   end if

           !application of the hamiltonian for gaussian based treatment
           !if(.false.) then
           !   call sumrho(iproc,nproc,orbse,Lzd%Glr,hxh,hyh,hzh,psi,rhopot,&
           !        nscatterarr,nspin,GPU,symObj,irrzon,phnons,rhodsc)
           !end if

          ! test merging of the cubic and linear code
          !call sumrhoLinear(iproc,nproc,Lzd,orbse,hxh,hyh,hzh,psi,rhopot,nscatterarr,nspin,GPU,symObj, irrzon, phnons, rhodsc)    

           !spin adaptation for the IG in the spinorial case
           orbse%nspin=nspin
           call sumrho(denspot%dpbox,orbse,Lzde,GPUe,symObj,denspot%rhod,psi,denspot%rho_psi)
           call communicate_density(denspot%dpbox,orbse%nspin,denspot%rhod,denspot%rho_psi,denspot%rhov,.false.)
           call denspot_set_rhov_status(denspot, ELECTRONIC_DENSITY, 0, iproc, nproc)

           orbse%nspin=nspin_ig

           !before creating the potential, save the density in the second part 
           !if the case of NK SIC, so that the potential can be created afterwards
           !copy the density contiguously since the GGA is calculated inside the NK routines
           if (input%SIC%approach=='NK') then
              irhotot_add=Lzde%Glr%d%n1i*Lzde%Glr%d%n2i*denspot%dpbox%nscatterarr(iproc,4)+1
              irho_add=Lzde%Glr%d%n1i*Lzde%Glr%d%n2i*denspot%dpbox%nscatterarr(iproc,1)*input%nspin+1
              do ispin=1,input%nspin
                call dcopy(Lzde%Glr%d%n1i*Lzde%Glr%d%n2i*denspot%dpbox%nscatterarr(iproc,2),&
                     denspot%rhov(irhotot_add),1,denspot%rhov(irho_add),1)
                irhotot_add=irhotot_add+Lzde%Glr%d%n1i*Lzde%Glr%d%n2i*denspot%dpbox%nscatterarr(iproc,1)
                irho_add=irho_add+Lzde%Glr%d%n1i*Lzde%Glr%d%n2i*denspot%dpbox%nscatterarr(iproc,2)
              end do
           end if
           call updatePotential(ixc,nspin,denspot,energs%eh,energs%exc,energs%evxc)

!!$   !experimental
!!$   if (nproc == 1) then
!!$
!!$
        !!$     !calculate the overlap matrix as well as the kinetic overlap
        !!$     !in view of complete gaussian calculation
        !!$     allocate(ovrlp(G%ncoeff*G%ncoeff),stat=i_stat)
        !!$     call memocc(i_stat,ovrlp,'ovrlp',subname)
        !!$     allocate(tmp(G%ncoeff,orbse%norb),stat=i_stat)
        !!$     call memocc(i_stat,tmp,'tmp',subname)
        !!$     allocate(smat(orbse%norb,orbse%norb),stat=i_stat)
        !!$     call memocc(i_stat,smat,'smat',subname)
        !!$
        !!$     !overlap calculation of the gaussian matrix
        !!$     call gaussian_overlap(G,G,ovrlp)
        !!$     call dsymm('L','U',G%ncoeff,orbse%norb,1.0_gp,ovrlp(1),G%ncoeff,&
!!$          psigau(1,1,1),G%ncoeff,0.d0,tmp(1,1),G%ncoeff)
        !!$
        !!$     call gemm('T','N',orbse%norb,orbse%norb,G%ncoeff,1.0_gp,&
!!$          psigau(1,1,1),G%ncoeff,tmp(1,1),G%ncoeff,0.0_wp,smat(1,1),orbse%norb)
!!$
        !!$     !print overlap matrices
!!$     print *,'OVERLAP' 
        !!$     do i=1,orbse%norb
!!$        write(*,'(i4,30(1pe10.2))')i,(smat(i,iorb),iorb=1,orbse%norb)
!!$        !write(*,'(i4,30(1pe10.2))')i,(ovrlp(i+(iorb-1)*orbse%norb),&
!!$        !     iorb=1,orbse%norb)
        !!$     end do
!!$     
!!$     !overlap calculation of the kinetic operator
!!$     call kinetic_overlap(G,G,ovrlp)
!!$     call dsymm('L','U',G%ncoeff,orbse%norb,1.0_gp,ovrlp(1),G%ncoeff,&
!!$          psigau(1,1,1),G%ncoeff,0.d0,tmp(1,1),G%ncoeff)
!!$
!!$     call gemm('T','N',orbse%norb,orbse%norb,G%ncoeff,1.0_gp,&
!!$          psigau(1,1,1),G%ncoeff,tmp(1,1),G%ncoeff,0.0_wp,smat(1,1),orbse%norb)
!!$
!!$     !print overlap matrices
!!$     print *,'HAMILTONIAN' 
!!$     tt=0.0_wp
!!$     do i=1,orbse%norb
!!$        write(*,'(i4,30(1pe10.2))')i,(smat(i,iorb),iorb=1,orbse%norb)
!!$        !write(12,'(i5,30(1pe15.8))')i,(smat(i,iorb),iorb=1,orbse%norb)
!!$        tt=tt+smat(i,i)
!!$     end do
!!$     print *,'trace',tt
!!$stop

           !!!
           !!!     !overlap calculation of the kinetic operator
           !!!     call cpu_time(t0)
           !!!     call potential_overlap(G,G,rhopot,Glr%d%n1i,Glr%d%n2i,Glr%d%n3i,hxh,hyh,hzh,&
           !!!          ovrlp)
           !!!     call cpu_time(t1)
           !!!     call dsymm('L','U',G%ncoeff,orbse%norb,1.0_gp,ovrlp(1),G%ncoeff,&
   !!!          psigau(1,1),G%ncoeff,0.d0,tmp(1,1),G%ncoeff)
           !!!
           !!!     call gemm('T','N',orbse%norb,orbse%norb,G%ncoeff,1.0_gp,&
   !!!          psigau(1,1),G%ncoeff,tmp(1,1),G%ncoeff,0.0_wp,smat(1,1),orbse%norb)
           !!!
           !!!     !print overlap matrices
           !!!     tt=0.0_wp
           !!!     do i=1,orbse%norb
           !!!        write(*,'(i5,30(1pe15.8))')i,(smat(i,iorb),iorb=1,orbse%norb)
           !!!        !write(12,'(i5,30(1pe15.8))')i,(smat(i,iorb),iorb=1,orbse%norb)
           !!!        tt=tt+smat(i,i)
           !!!     end do
           !!!     print *,'trace',tt
           !!!     print *, 'time',t1-t0
           !!!
!!$     i_all=-product(shape(ovrlp))*kind(ovrlp)
!!$     deallocate(ovrlp,stat=i_stat)
!!$     call memocc(i_stat,i_all,'ovrlp',subname)
!!$     i_all=-product(shape(tmp))*kind(tmp)
!!$     deallocate(tmp,stat=i_stat)
!!$     call memocc(i_stat,i_all,'tmp',subname)
!!$     i_all=-product(shape(smat))*kind(smat)
!!$     deallocate(smat,stat=i_stat)
!!$     call memocc(i_stat,i_all,'smat',subname)
!!$  end if
           
           
           !allocate the wavefunction in the transposed way to avoid allocations/deallocations
           allocate(hpsi(max(1,max(orbse%npsidim_orbs,orbse%npsidim_comp))+ndebug),stat=i_stat)
           call memocc(i_stat,hpsi,'hpsi',subname)
           
             !call dcopy(orbse%npsidim,psi,1,hpsi,1)
           if (input%exctxpar == 'OP2P') then
              energs%eexctX = UNINITIALIZED(1.0_gp)
           else
              energs%eexctX=0.0_gp
           end if
           
           !change temporarily value of Lzd%npotddim
           allocate(confdatarr(orbse%norbp)) !no stat so tho make it crash
           call local_potential_dimensions(Lzde,orbse,denspot%dpbox%ngatherarr(0,1))
        !   print *,'here',iproc   
           call default_confinement_data(confdatarr,orbse%norbp)

           !spin adaptation for the IG in the spinorial case
           orbse%nspin=nspin
           call full_local_potential(iproc,nproc,orbse,Lzde,Lzde%lintyp,denspot%dpbox,denspot%rhov,denspot%pot_work)
           orbse%nspin=nspin_ig

           !write(*,*) 'size(denspot%pot_work)', size(denspot%pot_work)
           call FullHamiltonianApplication(iproc,nproc,at,orbse,rxyz,&
                Lzde,nlpsp,confdatarr,denspot%dpbox%ngatherarr,denspot%pot_work,psi,hpsi,&
                energs,input%SIC,GPUe,&
                pkernel=denspot%pkernelseq)
!!$   if (orbse%npsidim_orbs > 0) call to_zero(orbse%npsidim_orbs,hpsi(1))
!!$   call  LocalHamiltonianApplication(iproc,nproc,at,orbse,&
!!$        Lzde,confdatarr,denspot%dpbox%ngatherarr,denspot%pot_work,psi,hpsi,&
!!$        energs,input%SIC,GPUe,3,pkernel=denspot%pkernelseq)

           call denspot_set_rhov_status(denspot, KS_POTENTIAL, 0, iproc, nproc)
            !restore the good value
            call local_potential_dimensions(Lzde,orbs,denspot%dpbox%ngatherarr(0,1))

             !deallocate potential
             call free_full_potential(denspot%dpbox%mpi_env%nproc,Lzde%lintyp,denspot%pot_work,subname)

             i_all=-product(shape(orbse%ispot))*kind(orbse%ispot)
             deallocate(orbse%ispot,stat=i_stat)
             call memocc(i_stat,i_all,'orbse%ispot',subname)

             deallocate(confdatarr)
         
           !!!  !calculate the overlap matrix knowing that the original functions are gaussian-based
           !!!  allocate(thetaphi(2,G%nat+ndebug),stat=i_stat)
           !!!  call memocc(i_stat,thetaphi,'thetaphi',subname)
           !!!  thetaphi=0.0_gp
           !!!
           !!!  !calculate the scalar product between the hamiltonian and the gaussian basis
           !!!  allocate(hpsigau(G%ncoeff,orbse%norbp+ndebug),stat=i_stat)
           !!!  call memocc(i_stat,hpsigau,'hpsigau',subname)
           !!!
           !!!
   !!!  call wavelets_to_gaussians(at%astruct%geocode,orbse%norbp,Glr%d%n1,Glr%d%n2,Glr%d%n3,G,&
           !!!       thetaphi,hx,hy,hz,Glr%wfd,hpsi,hpsigau)
           !!!
           !!!  i_all=-product(shape(thetaphi))*kind(thetaphi)
           !!!  deallocate(thetaphi,stat=i_stat)
           !!!  call memocc(i_stat,i_all,'thetaphi',subname)
           
   accurex=abs(eks-energs%ekin)
   !tolerance for comparing the eigenvalues in the case of degeneracies
   etol=accurex/real(orbse%norbu,gp)

   !if (iproc == 0 .and. verbose > 1 .and. at%astruct%geocode=='F') write(*,'(1x,a,2(f19.10))') 'done. ekin_sum,eks:',energs%ekin,eks
   if (iproc == 0 .and. verbose > 1 .and. at%astruct%geocode=='F') call yaml_map('Expected kinetic energy',eks,fmt='(f19.10)')
   if (iproc==0) call yaml_newline()

   call total_energies(energs, 0, iproc)

           if (iproc==0) then
              !yaml output
              !call write_energies(0,0,energs,0.0_gp,0.0_gp,'Input Guess')
              call write_energies(0,0,energs,0.0_gp,0.0_gp,'')
   endif
          
           !!!  call Gaussian_DiagHam(iproc,nproc,at%natsc,nspin,orbs,G,mpirequests,&
           !!!       psigau,hpsigau,orbse,etol,norbsc_arr)
           
           
           !!!  i_all=-product(shape(mpirequests))*kind(mpirequests)
           !!!  deallocate(mpirequests,stat=i_stat)
           !!!  call memocc(i_stat,i_all,'mpirequests',subname)
           
           !!!  i_all=-product(shape(hpsigau))*kind(hpsigau)
           !!!  deallocate(hpsigau,stat=i_stat)
           !!!  call memocc(i_stat,i_all,'hpsigau',subname)
           
             !free GPU if it is the case
             if (GPUconv) then
                call free_gpu(GPUe,orbse%norbp)
        if (iproc == 0) call yaml_comment('GPU data deallocated')
             else if (OCLconv) then
                call free_gpu_OCL(GPUe,orbse,nspin_ig)
        if (iproc == 0) call yaml_comment('GPU data deallocated')
             end if

             !if (iproc == 0 .and. verbose > 1) write(*,'(1x,a)')&
             !     'Input Wavefunctions Orthogonalization:'
          
             !nullify psit (will be created in DiagHam)
             nullify(psit)

             !psivirt can be eliminated here, since it will be allocated before davidson
             !with a gaussian basis
           !!$  call DiagHam(iproc,nproc,at%natsc,nspin_ig,orbs,Glr%wfd,comms,&
           !!$       psi,hpsi,psit,orbse,commse,etol,norbsc_arr,orbsv,psivirt)

            !allocate the passage matrix for transforming the LCAO wavefunctions in the IG wavefucntions
             ncplx=1
             if (orbs%nspinor > 1) ncplx=2
             allocate(passmat(ncplx*orbs%nkptsp*(orbse%norbu*orbs%norbu+orbse%norbd*orbs%norbd)+ndebug),stat=i_stat)
             call memocc(i_stat,passmat,'passmat',subname)
          !!print '(a,10i5)','iproc,passmat',iproc,ncplx*orbs%nkptsp*(orbse%norbu*orbs%norbu+orbse%norbd*orbs%norbd),&
          !!     orbs%nspinor,orbs%nkptsp,orbse%norbu,orbse%norbd,orbs%norbu,orbs%norbd

            if (iproc==0) call yaml_newline()

           !test merging of Linear and cubic
             call LDiagHam(iproc,nproc,at%natsc,nspin_ig,orbs,Lzd,Lzde,comms,&
                 psi,hpsi,psit,input%orthpar,passmat,input%iscf,input%Tel,input%occopt,&
                 orbse,commse,etol,norbsc_arr)

             i_all=-product(shape(passmat))*kind(passmat)
             deallocate(passmat,stat=i_stat)
             call memocc(i_stat,i_all,'passmat',subname)

           if (input%iscf > SCF_KIND_DIRECT_MINIMIZATION .or. input%Tel > 0.0_gp) then
              
              !restore the occupations as they are extracted from DiagHam
              !use correct copying due to k-points
              do ikpt=1,orbs%nkpts
                 call vcopy(orbs%norbu,orbse%occup((ikpt-1)*orbse%norb+1),1,&
                      orbs%occup((ikpt-1)*orbs%norb+1),1)
                 if (orbs%norbd > 0) then
                    call vcopy(orbs%norbd,orbse%occup((ikpt-1)*orbse%norb+orbse%norbu+1),1,&
                         orbs%occup((ikpt-1)*orbs%norb+orbs%norbu+1),1)
                 end if
              end do
              !call dcopy(orbs%norb*orbs%nkpts,orbse%occup(1),1,orbs%occup(1),1) !this is not good with k-points
              !associate the entropic energy contribution
              orbs%eTS=orbse%eTS
              
           end if

        !!$   !yaml output
        !!$   if (iproc ==0) then
        !!$      if(orbse%nspinor==4) then
        !!$         allocate(mom_vec(4,orbse%norb,min(nproc,2)+ndebug),stat=i_stat)
        !!$         call memocc(i_stat,mom_vec,'mom_vec',subname)
        !!$         call to_zero(4*orbse%norb*min(nproc,2),mom_vec(1,1,1))
        !!$      end if
        !!$
        !!$      !experimental part to show the actual occupation numbers which will be put in the inputguess
           !!put the occupation numbers of the normal orbitals
           !call vcopy(orbs%norb*orbs%nkpts,orbs%occup(1),1,orbse%occup(1),1)
           !!put to zero the other values
   !call to_zero(orbse%norb*orbse%nkpts-orbs%norb*orbs%nkpts,&
   !     orbse%occup(min(orbse%norb*orbse%nkpts,orbs%norb*orbs%nkpts+1)))
!!$
!!$      call write_eigenvalues_data(orbse,mom_vec)
!!$      yaml_indent=yaml_indent-2
!!$
!!$      if (orbs%nspinor ==4) then
!!$         i_all=-product(shape(mom_vec))*kind(mom_vec)
!!$         deallocate(mom_vec,stat=i_stat)
!!$         call memocc(i_stat,i_all,'mom_vec',subname)
!!$      end if
!!$   end if


   call deallocate_input_wfs()

contains

subroutine deallocate_input_wfs()

   call deallocate_comms(commse,subname)

   i_all=-product(shape(norbsc_arr))*kind(norbsc_arr)
   deallocate(norbsc_arr,stat=i_stat)
   call memocc(i_stat,i_all,'norbsc_arr',subname)

   if (iproc == 0) then
      !gaussian estimation valid only for Free BC
      if (at%astruct%geocode == 'F') then
         call yaml_newline()
         call yaml_open_map('Accuracy estimation for this run')
         call yaml_map('Energy',accurex,fmt='(1pe9.2)')
         call yaml_map('Convergence Criterion',accurex/real(orbs%norb,kind=8),fmt='(1pe9.2)')
         call yaml_close_map()
            !write(*,'(1x,a,1pe9.2)') 'expected accuracy in energy ',accurex
      !write(*,'(1x,a,1pe9.2)') &
      !&   'expected accuracy in energy per orbital ',accurex/real(orbs%norb,kind=8)
         !write(*,'(1x,a,1pe9.2)') &
         !     'suggested value for gnrm_cv ',accurex/real(orbs%norb,kind=8)
      end if
   endif

   !here we can define the subroutine which generates the coefficients for the virtual orbitals
   call deallocate_gwf(G,subname)
   call deallocate_local_zone_descriptors(Lzde, subname)

   i_all=-product(shape(psigau))*kind(psigau)
   deallocate(psigau,stat=i_stat)
   call memocc(i_stat,i_all,'psigau',subname)

   call deallocate_orbs(orbse,subname)
   i_all=-product(shape(orbse%eval))*kind(orbse%eval)
   deallocate(orbse%eval,stat=i_stat)
   call memocc(i_stat,i_all,'orbse%eval',subname)

end subroutine deallocate_input_wfs

END SUBROUTINE input_wf_diag


subroutine input_wf(iproc,nproc,in,GPU,atoms,rxyz,&
<<<<<<< HEAD
     denspot,denspot0,nlpspd,proj,KSwfn,tmb,energs,inputpsi,input_wf_format,norbv,&
     lzd_old,wfd_old,psi_old,d_old,hx_old,hy_old,hz_old,rxyz_old,tmb_old,ref_frags,cdft,&
     locregcenters)
=======
     denspot,denspot0,nlpsp,KSwfn,tmb,energs,inputpsi,input_wf_format,norbv,&
     lzd_old,wfd_old,psi_old,d_old,hx_old,hy_old,hz_old,rxyz_old,tmb_old,ref_frags,cdft)
>>>>>>> 5248ec43
  use module_defs
  use module_types
  use module_interfaces, except_this_one => input_wf
  use module_fragments
  use constrained_dft
  use dynamic_memory
  use yaml_output
  use gaussians, only:gaussian_basis
  implicit none

  integer, intent(in) :: iproc, nproc, inputpsi, input_wf_format
  type(input_variables), intent(in) :: in
  type(GPU_pointers), intent(inout) :: GPU
  real(gp), intent(in) :: hx_old,hy_old,hz_old
  type(atoms_data), intent(inout) :: atoms
  real(gp), dimension(3, atoms%astruct%nat), target, intent(in) :: rxyz
  type(DFT_local_fields), intent(inout) :: denspot
  type(DFT_wavefunction), intent(inout) :: KSwfn,tmb,tmb_old !<input wavefunctions
  real(gp), dimension(*), intent(out) :: denspot0 !< Initial density / potential, if needed
  type(energy_terms), intent(inout) :: energs !<energies of the system
  !real(wp), dimension(:), pointer :: psi,hpsi,psit
  real(wp), dimension(:), pointer :: psi_old
  integer, intent(out) :: norbv
  type(DFT_PSP_projectors), intent(inout) :: nlpsp
  !type(gaussian_basis), intent(inout) :: gbd
  !real(wp), dimension(:,:), pointer :: gaucoeffs
  type(grid_dimensions), intent(in) :: d_old
  real(gp), dimension(3, atoms%astruct%nat), intent(inout) :: rxyz_old
  type(local_zone_descriptors),intent(inout):: lzd_old
  type(wavefunctions_descriptors), intent(inout) :: wfd_old
  type(system_fragment), dimension(:), pointer :: ref_frags
  type(cdft_data), intent(out) :: cdft
  real(kind=8),dimension(3,atoms%astruct%nat),intent(in),optional :: locregcenters
  !local variables
  character(len = *), parameter :: subname = "input_wf"
  integer :: i_stat, nspin, i_all, iat
  type(gaussian_basis) :: Gvirt
  real(wp), allocatable, dimension(:) :: norm
  !wvl+PAW objects
  integer :: iatyp
  type(gaussian_basis),dimension(atoms%astruct%ntypes)::proj_G
  type(paw_objects)::paw
  logical :: overlap_calculated, perx,pery,perz
  real(gp) :: tx,ty,tz,displ,mindist
  real(gp), dimension(:), pointer :: in_frag_charge
  integer :: infoCoeff, iorb, nstates_max
  real(kind=8) :: pnrm
  type(sparseMatrix) :: ham_small
  !!real(gp), dimension(:,:), allocatable :: ks, ksk
  !!real(gp) :: nonidem

  call f_routine(id='input_wf')

  !nullify paw objects:
  do iatyp=1,atoms%astruct%ntypes
  call nullify_gaussian_basis(proj_G(iatyp))
  end do
  paw%usepaw=0 !Not using PAW
  call nullify_paw_objects(paw)



 !determine the orthogonality parameters
  KSwfn%orthpar = in%orthpar
  if (inputpsi == INPUT_PSI_LINEAR_AO .or. inputpsi == INPUT_PSI_DISK_LINEAR &
      .or. inputpsi == INPUT_PSI_MEMORY_LINEAR) then
     tmb%orthpar%methTransformOverlap = in%lin%methTransformOverlap
     tmb%orthpar%nItOrtho = 1
     tmb%orthpar%blocksize_pdsyev = in%lin%blocksize_pdsyev
     tmb%orthpar%blocksize_pdgemm = in%lin%blocksize_pdgemm
     tmb%orthpar%nproc_pdsyev = in%lin%nproc_pdsyev
  end if

  !SIC parameters
  KSwfn%SIC=in%SIC
  !exact exchange parallelization parameter
  KSwfn%exctxpar=in%exctxpar

  !avoid allocation of the eigenvalues array in case of restart
  if ( inputpsi /= INPUT_PSI_MEMORY_WVL .and. &
     & inputpsi /= INPUT_PSI_MEMORY_GAUSS .and. &
       & inputpsi /= INPUT_PSI_MEMORY_LINEAR .and. &
       & inputpsi /= INPUT_PSI_DISK_LINEAR) then
     allocate(KSwfn%orbs%eval(KSwfn%orbs%norb*KSwfn%orbs%nkpts+ndebug),stat=i_stat)
     call memocc(i_stat,KSwfn%orbs%eval,'eval',subname)
  end if
  ! Still do it for linear restart, to be check...
  if (inputpsi == INPUT_PSI_DISK_LINEAR) then
     if(iproc==0) call yaml_comment('ALLOCATING KSwfn%orbs%eval... is this correct?')
     allocate(KSwfn%orbs%eval(KSwfn%orbs%norb*KSwfn%orbs%nkpts+ndebug),stat=i_stat)
     call memocc(i_stat,KSwfn%orbs%eval,'eval',subname)
  end if

  !all the input formats need to allocate psi except the LCAO input_guess
  ! WARNING: at the moment the linear scaling version allocates psi in the same
  ! way as the LCAO input guess, so it is not necessary to allocate it here.
  ! Maybe to be changed later.
  !if (inputpsi /= 0) then

  if (inputpsi /= INPUT_PSI_LCAO .and. inputpsi /= INPUT_PSI_LINEAR_AO .and. inputpsi /= INPUT_PSI_DISK_LINEAR &
     .and. inputpsi /= INPUT_PSI_MEMORY_LINEAR) then
     allocate(KSwfn%psi(max(KSwfn%orbs%npsidim_comp,KSwfn%orbs%npsidim_orbs)+ndebug),stat=i_stat)
     call memocc(i_stat,KSwfn%psi,'psi',subname)
  end if
  if (inputpsi == INPUT_PSI_LINEAR_AO .or. inputpsi == INPUT_PSI_DISK_LINEAR &
      .or. inputpsi == INPUT_PSI_MEMORY_LINEAR) then
     allocate(tmb%psi(max(tmb%npsidim_comp,tmb%npsidim_orbs)), stat=i_stat)
     call memocc(i_stat, tmb%psi, 'tmb%psi', subname)
     !allocate(tmb%confdatarr(tmb%orbs%norbp))
     !call define_confinement_data(tmb%confdatarr,tmb%orbs,rxyz,atoms,&
     !     KSwfn%Lzd%hgrids(1),KSwfn%Lzd%hgrids(2),KSwfn%Lzd%hgrids(3),4,&
     !     in%lin%potentialprefac_lowaccuracy,tmb%lzd,tmb%orbs%onwhichatom)
  else
     allocate(KSwfn%confdatarr(KSwfn%orbs%norbp))
     call default_confinement_data(KSwfn%confdatarr,KSwfn%orbs%norbp)
     call local_potential_dimensions(KSwfn%Lzd,KSwfn%orbs,denspot%dpbox%ngatherarr(0,1))
  end if

  norbv=abs(in%norbv)

  ! INPUT WAVEFUNCTIONS, added also random input guess
  select case(inputpsi)

  case(INPUT_PSI_EMPTY)
     if (iproc == 0) then
        !write( *,'(1x,a)')&
        !     &   '------------------------------------------------- Empty wavefunctions initialization'
        call yaml_comment('Empty wavefunctions initialization',hfill='-')
        call yaml_open_map("Input Hamiltonian")
     end if

     call input_wf_empty(iproc, nproc,KSwfn%psi, KSwfn%hpsi, KSwfn%psit, KSwfn%orbs, &
          in%band_structure_filename, in%nspin, atoms, KSwfn%Lzd%Glr%d, denspot)

  case(INPUT_PSI_RANDOM)
     if (iproc == 0) then
        !write( *,'(1x,a)')&
        !     &   '------------------------------------------------ Random wavefunctions initialization'
        call yaml_comment('Random wavefunctions Initialization',hfill='-')
        call yaml_open_map("Input Hamiltonian")
     end if

     call input_wf_random(KSwfn%psi, KSwfn%orbs)

  case(INPUT_PSI_CP2K)
     if (iproc == 0) then
        !write(*,'(1x,a)')&
        !     &   '--------------------------------------------------------- Import Gaussians from CP2K'
        call yaml_comment('Import Gaussians from CP2K',hfill='-')
        call yaml_open_map("Input Hamiltonian")
     end if

     call input_wf_cp2k(iproc, nproc, in%nspin, atoms, rxyz, KSwfn%Lzd, &
          KSwfn%psi,KSwfn%orbs)

  case(INPUT_PSI_LCAO)
     if (iproc == 0) then
        !write(*,'(1x,a)')&
        !     &   '------------------------------------------------------- Input Wavefunctions Creation'
        call yaml_comment('Wavefunctions from PSP Atomic Orbitals Initialization',hfill='-')
        call yaml_open_map('Input Hamiltonian')
     end if
     nspin=in%nspin
     !calculate input guess from diagonalisation of LCAO basis (written in wavelets)
     call input_wf_diag(iproc,nproc, atoms,denspot,&
          KSwfn%orbs,norbv,KSwfn%comms,KSwfn%Lzd,energs,rxyz,&
          nlpsp,in%ixc,KSwfn%psi,KSwfn%hpsi,KSwfn%psit,&
          Gvirt,nspin,atoms%astruct%sym,GPU,in,.false.)

  case(INPUT_PSI_MEMORY_WVL)
     !restart from previously calculated wavefunctions, in memory
     if (iproc == 0) then
        !write( *,'(1x,a)')&
        !     &   '-------------------------------------------------------------- Wavefunctions Restart'
        call yaml_comment('Wavefunctions Restart',hfill='-')
        call yaml_open_map("Input Hamiltonian")
     end if
     perx=(atoms%astruct%geocode /= 'F')
     pery=(atoms%astruct%geocode == 'P')
     perz=(atoms%astruct%geocode /= 'F')
 
     tx=0.0_gp
     ty=0.0_gp
     tz=0.0_gp
 
     do iat=1,atoms%astruct%nat
        tx=tx+mindist(perx,atoms%astruct%cell_dim(1),rxyz(1,iat),rxyz_old(1,iat))**2
        ty=ty+mindist(pery,atoms%astruct%cell_dim(2),rxyz(2,iat),rxyz_old(2,iat))**2
        tz=tz+mindist(perz,atoms%astruct%cell_dim(3),rxyz(3,iat),rxyz_old(3,iat))**2
     enddo
     displ=sqrt(tx+ty+tz)
 
     if(displ.eq.0d0 .or. in%inguess_geopt == 0) then
        if (in%wfn_history <= 2) then
           call timing(iproc,'restart_wvl   ','ON')
           call input_wf_memory(iproc, atoms, &
                rxyz_old, hx_old, hy_old, hz_old, d_old, wfd_old, psi_old, &
                rxyz,KSwfn%Lzd%hgrids(1),KSwfn%Lzd%hgrids(2),KSwfn%Lzd%hgrids(3),&
                KSwfn%Lzd%Glr%d,KSwfn%Lzd%Glr%wfd,KSwfn%psi, KSwfn%orbs)
              call timing(iproc,'restart_wvl   ','OF')
        else
           call input_wf_memory_history(iproc,KSwfn%orbs,atoms,in%wfn_history,&
                Kswfn%istep_history,KSwfn%oldpsis,rxyz,Kswfn%Lzd,KSwfn%psi)
        end if
     else if(in%inguess_geopt == 1) then
        call timing(iproc,'restart_rsp   ','ON')
        call input_wf_memory_new(nproc, iproc, atoms, &
             rxyz_old, hx_old, hy_old, hz_old, d_old, wfd_old, psi_old,lzd_old, &
             rxyz,KSwfn%Lzd%hgrids(1),KSwfn%Lzd%hgrids(2),KSwfn%Lzd%hgrids(3),&
             KSwfn%Lzd%Glr%d,KSwfn%Lzd%Glr%wfd,KSwfn%psi, KSwfn%orbs,KSwfn%lzd,displ)
        call timing(iproc,'restart_rsp   ','OF')
    else
        stop 'Wrong value of inguess_geopt in input.perf'
    end if

     if (in%iscf > SCF_KIND_DIRECT_MINIMIZATION) &
           call evaltoocc(iproc,nproc,.false.,in%Tel,KSwfn%orbs,in%occopt)
  case(INPUT_PSI_MEMORY_LINEAR)
     if (iproc == 0) then
        call yaml_comment('Support functions Restart',hfill='-')
        call yaml_open_map("Input Hamiltonian")
     end if
      call input_memory_linear(iproc, nproc, atoms, KSwfn, tmb, tmb_old, denspot, in, &
           rxyz_old, rxyz, denspot0, energs, nlpsp, GPU, ref_frags)
  case(INPUT_PSI_DISK_WVL)
     if (iproc == 0) then
        !write( *,'(1x,a)')&
        !     &   '---------------------------------------------------- Reading Wavefunctions from disk'
        call yaml_comment('Reading Wavefunctions from disk',hfill='-')
        call yaml_open_map("Input Hamiltonian")
     end if
     call input_wf_disk(iproc, nproc, input_wf_format, KSwfn%Lzd%Glr%d,&
          KSwfn%Lzd%hgrids(1),KSwfn%Lzd%hgrids(2),KSwfn%Lzd%hgrids(3),&
          in, atoms, rxyz, rxyz_old, KSwfn%Lzd%Glr%wfd, KSwfn%orbs, KSwfn%psi)

  case(INPUT_PSI_MEMORY_GAUSS)
     !restart from previously calculated gaussian coefficients
     if (iproc == 0) then
        !write( *,'(1x,a)')&
        !     &   '--------------------------------------- Quick Wavefunctions Restart (Gaussian basis)'
        call yaml_comment('Quick Wavefunctions Restart (Gaussian basis)',hfill='-')
        call yaml_open_map("Input Hamiltonian")
     end if
     call restart_from_gaussians(iproc,nproc,KSwfn%orbs,KSwfn%Lzd,&
          KSwfn%Lzd%hgrids(1),KSwfn%Lzd%hgrids(2),KSwfn%Lzd%hgrids(3),&
          KSwfn%psi,KSwfn%gbd,KSwfn%gaucoeffs)

  case(INPUT_PSI_DISK_GAUSS)
     !reading wavefunctions from gaussian file
     if (iproc == 0) then
        !write( *,'(1x,a)')&
        !     &   '------------------------------------------- Reading Wavefunctions from gaussian file'
        call yaml_comment('Reading Wavefunctions from gaussian file',hfill='-')
        call yaml_open_map("Input Hamiltonian")
     end if
     call read_gaussian_information(KSwfn%orbs,KSwfn%gbd,KSwfn%gaucoeffs,&
          trim(in%dir_output)//'wavefunctions.gau')
     !associate the new positions, provided that the atom number is good
     if (KSwfn%gbd%nat == atoms%astruct%nat) then
        KSwfn%gbd%rxyz=>rxyz
     else
        !        if (iproc == 0) then
        call yaml_warning('The atom number does not coincide with the number of gaussian centers')
        !write( *,*)&
        !     &   ' ERROR: the atom number does not coincide with the number of gaussian centers'
        !        end if
        stop
     end if
     call restart_from_gaussians(iproc,nproc,KSwfn%orbs,KSwfn%Lzd,&
          KSwfn%Lzd%hgrids(1),KSwfn%Lzd%hgrids(2),KSwfn%Lzd%hgrids(3),&
          KSwfn%psi,KSwfn%gbd,KSwfn%gaucoeffs)

  case (INPUT_PSI_LINEAR_AO)
     if (iproc == 0) then
        !write(*,'(1x,a)')&
        !     '------------------------------------------------------- Input Wavefunctions Creation'
        call yaml_comment('Input Wavefunctions Creation',hfill='-')
        call yaml_open_map("Input Hamiltonian")
     end if

     ! By doing an LCAO input guess
     tmb%can_use_transposed=.false.
     if (.not.present(locregcenters)) stop 'locregcenters not present!'
     call inputguessConfinement(iproc,nproc,atoms,in,KSwfn%Lzd%hgrids(1),KSwfn%Lzd%hgrids(2),KSwfn%Lzd%hgrids(3), &
<<<<<<< HEAD
          rxyz,nlpspd,proj,GPU,KSwfn%orbs,kswfn,tmb,denspot,denspot0,energs,locregcenters)
=======
          rxyz,nlpsp,GPU,KSwfn%orbs,kswfn,tmb,denspot,denspot0,energs)
>>>>>>> 5248ec43
     if(tmb%can_use_transposed) then
         i_all=-product(shape(tmb%psit_c))*kind(tmb%psit_c)
         deallocate(tmb%psit_c, stat=i_stat)
         call memocc(i_stat, i_all, 'tmb%psit_c', subname)
         i_all=-product(shape(tmb%psit_f))*kind(tmb%psit_f)
         deallocate(tmb%psit_f, stat=i_stat)
         call memocc(i_stat, i_all, 'tmb%psit_f', subname)
     end if
  case (INPUT_PSI_DISK_LINEAR)
     if (iproc == 0) then
        !write( *,'(1x,a)')&
        !     &   '---------------------------------------------------- Reading Wavefunctions from disk'
        call yaml_comment('Reading Wavefunctions from disk',hfill='-')
        call yaml_open_map("Input Hamiltonian")
     end if

     !if (in%lin%scf_mode==LINEAR_FOE) then
     !    stop 'INPUT_PSI_DISK_LINEAR not allowed with LINEAR_FOE!'
     !end if

     ! By reading the basis functions and coefficients from file
     !call readmywaves_linear(iproc,trim(in%dir_output)//'minBasis',&
     !     & input_wf_format,tmb%npsidim_orbs,tmb%lzd,tmb%orbs, &
     !     & atoms,rxyz_old,rxyz,tmb%psi,tmb%coeff)

     call readmywaves_linear_new(iproc,trim(in%dir_output),'minBasis',input_wf_format,&
          atoms,tmb,rxyz_old,rxyz,ref_frags,in%frag,in%lin%fragment_calculation)

     ! normalize tmbs - only really needs doing if we reformatted, but will need to calculate transpose after anyway
     !nullify(tmb%psit_c)                                                                
     !nullify(tmb%psit_f)  

     tmb%can_use_transposed=.true.
     overlap_calculated=.false.
     allocate(tmb%psit_c(sum(tmb%collcom%nrecvcounts_c)), stat=i_stat)
     call memocc(i_stat, tmb%psit_c, 'tmb%psit_c', subname)
     allocate(tmb%psit_f(7*sum(tmb%collcom%nrecvcounts_f)), stat=i_stat)
     call memocc(i_stat, tmb%psit_f, 'tmb%psit_f', subname)

     call transpose_localized(iproc, nproc, tmb%npsidim_orbs, tmb%orbs, tmb%collcom, &
          tmb%psi, tmb%psit_c, tmb%psit_f, tmb%lzd)

     ! normalize psi
     allocate(norm(tmb%orbs%norb), stat=i_stat)
     call memocc(i_stat, norm, 'norm', subname)

     call normalize_transposed(iproc, nproc, tmb%orbs, tmb%collcom, tmb%psit_c, tmb%psit_f, norm)

     call untranspose_localized(iproc, nproc, tmb%npsidim_orbs, tmb%orbs, tmb%collcom, &
          tmb%psit_c, tmb%psit_f, tmb%psi, tmb%lzd)

     i_all = -product(shape(norm))*kind(norm)
     deallocate(norm,stat=i_stat)
     call memocc(i_stat,i_all,'norm',subname)

     !!allocate(tmb%linmat%denskern%matrix(tmb%orbs%norb,tmb%orbs%norb), stat=i_stat)
     !!call memocc(i_stat, tmb%linmat%denskern%matrix, 'tmb%linmat%denskern%matrix', subname)
     !!call calculate_density_kernel(iproc, nproc, .true., KSwfn%orbs, tmb%orbs, tmb%coeff, tmb%linmat%denskern%matrix)
     !!call compress_matrix_for_allreduce(iproc,tmb%linmat%denskern)
     !!do itmb=1,tmb%orbs%norb
     !!   do jtmb=1,tmb%orbs%norb
     !!      write(20,*) itmb,jtmb,tmb%linmat%denskern%matrix(itmb,jtmb)
     !!   end do
     !!end do
     !!i_all=-product(shape(tmb%linmat%denskern%matrix))*kind(tmb%linmat%denskern%matrix)
     !!deallocate(tmb%linmat%denskern%matrix,stat=i_stat)
     !!call memocc(i_stat,i_all,'tmb%linmat%denskern%matrix',subname)           

     ! CDFT: need to do this here to correct fragment charges in case of constrained transfer integral calculation
     call nullify_cdft_data(cdft)
     nullify(in_frag_charge)
     if (in%lin%constrained_dft) then
        call cdft_data_init(cdft,in%frag,KSwfn%Lzd%Glr%d%n1i*KSwfn%Lzd%Glr%d%n2i*denspot%dpbox%n3d,&
             in%lin%calc_transfer_integrals)
        if (in%lin%calc_transfer_integrals) then
           in_frag_charge=f_malloc_ptr(in%frag%nfrag,id='in_frag_charge')
           call dcopy(in%frag%nfrag,in%frag%charge(1),1,in_frag_charge(1),1)
           ! assume all other fragments neutral, use total system charge to get correct charge for the other fragment
           in_frag_charge(cdft%ifrag_charged(2))=in%ncharge - in_frag_charge(cdft%ifrag_charged(1))
           ! want the difference in number of electrons here, rather than explicitly the charge
           ! actually need this to be more general - perhaps change constraint to be charge rather than number of electrons
           cdft%charge=ref_frags(in%frag%frag_index(cdft%ifrag_charged(1)))%nelec-in_frag_charge(cdft%ifrag_charged(1))&
                -(ref_frags(in%frag%frag_index(cdft%ifrag_charged(2)))%nelec-in_frag_charge(cdft%ifrag_charged(2)))
           !DEBUG
           if (iproc==0) then
              print*,'???????????????????????????????????????????????????????'
              print*,'ifrag_charged1&2,in_frag_charge1&2,ncharge,cdft%charge',cdft%ifrag_charged(1:2),&
              in_frag_charge(cdft%ifrag_charged(1)),in_frag_charge(cdft%ifrag_charged(2)),in%ncharge,cdft%charge
              print*,'??',ref_frags(in%frag%frag_index(cdft%ifrag_charged(1)))%nelec,in_frag_charge(cdft%ifrag_charged(1)),&
                              ref_frags(in%frag%frag_index(cdft%ifrag_charged(2)))%nelec,in_frag_charge(cdft%ifrag_charged(2))
              print*,'???????????????????????????????????????????????????????'
           end if
           !END DEBUG
        else
           in_frag_charge=>in%frag%charge
        end if
     else
        in_frag_charge=>in%frag%charge
     end if

     ! we have to copy the coeffs from the fragment structure to the tmb structure and reconstruct each 'mini' kernel
     ! this is overkill as we are recalculating the kernel anyway - fix at some point
     ! or just put into fragment structure to save recalculating for CDFT
     if (in%lin%fragment_calculation) then
        call fragment_coeffs_to_kernel(iproc,in,in_frag_charge,ref_frags,tmb,KSwfn%orbs,overlap_calculated,&
             nstates_max,in%lin%constrained_dft)
        if (in%lin%calc_transfer_integrals.and.in%lin%constrained_dft) then
           call f_free_ptr(in_frag_charge)
        else
           nullify(in_frag_charge)
        end if
     else
        call dcopy(tmb%orbs%norb**2,ref_frags(1)%coeff(1,1),1,tmb%coeff(1,1),1)
        call dcopy(tmb%orbs%norb,ref_frags(1)%eval(1),1,tmb%orbs%eval(1),1)
        if (associated(ref_frags(1)%coeff)) call f_free_ptr(ref_frags(1)%coeff)
        if (associated(ref_frags(1)%eval)) call f_free_ptr(ref_frags(1)%eval)
     end if

     ! hack occup to make density neutral with full occupations, then unhack after extra diagonalization (using nstates max)
     ! use nstates_max - tmb%orbs%occup set in fragment_coeffs_to_kernel
     if (in%lin%diag_start) then
        ! not worrying about this case as not currently used anyway
        call reconstruct_kernel(iproc, nproc, tmb%orthpar%methTransformOverlap, tmb%orthpar%blocksize_pdsyev, &
             tmb%orthpar%blocksize_pdgemm, tmb%orbs, tmb, overlap_calculated)  
     else
        ! come back to this - reconstruct kernel too expensive with exact version, but Taylor needs to be done ~ 3 times here...
        call reconstruct_kernel(iproc, nproc, 0, tmb%orthpar%blocksize_pdsyev, &
             tmb%orthpar%blocksize_pdgemm, KSwfn%orbs, tmb, overlap_calculated)
     end if
     !!tmb%linmat%ovrlp%matrix=f_malloc_ptr((/tmb%orbs%norb,tmb%orbs%norb/),id='tmb%linmat%ovrlp%matrix')
     !!tmb%linmat%denskern%matrix=f_malloc_ptr((/tmb%orbs%norb,tmb%orbs%norb/),id='tmb%linmat%denskern%matrix')
     !!ks=f_malloc((/tmb%orbs%norb,tmb%orbs%norb/),id='ks')
     !!ksk=f_malloc((/tmb%orbs%norb,tmb%orbs%norb/),id='ksk')
     !!call uncompressMatrix(bigdft_mpi%iproc,tmb%linmat%ovrlp)
     !!call uncompressMatrix(bigdft_mpi%iproc,tmb%linmat%denskern)
     !!call dgemm('n', 't', tmb%orbs%norb, tmb%orbs%norb, tmb%orbs%norb, 1.d0, tmb%linmat%denskern%matrix(1,1), tmb%orbs%norb, &
     !!           tmb%linmat%ovrlp%matrix(1,1), tmb%orbs%norb, 0.d0, ks(1,1), tmb%orbs%norb) 
     !!call dgemm('n', 't', tmb%orbs%norb, tmb%orbs%norb, tmb%orbs%norb, 1.d0, ks(1,1), tmb%orbs%norb, &
     !!           tmb%linmat%denskern%matrix(1,1), tmb%orbs%norb, 0.d0, ksk(1,1), tmb%orbs%norb)

     !!nonidem=0
     !!do itmb=1,tmb%orbs%norb
     !!   do jtmb=1,tmb%orbs%norb
     !!      write(61,*) itmb,jtmb,tmb%linmat%denskern%matrix(itmb,jtmb),ksk(itmb,jtmb),&
     !!           tmb%linmat%denskern%matrix(itmb,jtmb)-ksk(itmb,jtmb),tmb%linmat%ovrlp%matrix(itmb,jtmb)
     !!      nonidem=nonidem+tmb%linmat%denskern%matrix(itmb,jtmb)-ksk(itmb,jtmb)
     !!   end do
     !!end do
     !!print*,'non idempotency',nonidem/tmb%orbs%norb**2

     !!call f_free(ks) 
     !!call f_free(ksk) 
     !!call f_free_ptr(tmb%linmat%ovrlp%matrix)   
     !!call f_free_ptr(tmb%linmat%denskern%matrix)   

     tmb%can_use_transposed=.false. ! - do we really need to deallocate here?
     i_all = -product(shape(tmb%psit_c))*kind(tmb%psit_c)                               
     deallocate(tmb%psit_c,stat=i_stat)                                                 
     call memocc(i_stat,i_all,'tmb%psit_c',subname)                                     
     i_all = -product(shape(tmb%psit_f))*kind(tmb%psit_f)                               
     deallocate(tmb%psit_f,stat=i_stat)                                                 
     call memocc(i_stat,i_all,'tmb%psit_f',subname)
     nullify(tmb%psit_c)
     nullify(tmb%psit_f)

     ! Now need to calculate the charge density and the potential related to this inputguess
     call communicate_basis_for_density_collective(iproc, nproc, tmb%lzd, max(tmb%npsidim_orbs,tmb%npsidim_comp), &
          tmb%orbs, tmb%psi, tmb%collcom_sr)

     call sumrho_for_TMBs(iproc, nproc, KSwfn%Lzd%hgrids(1), KSwfn%Lzd%hgrids(2), KSwfn%Lzd%hgrids(3), &
          tmb%collcom_sr, tmb%linmat%denskern, KSwfn%Lzd%Glr%d%n1i*KSwfn%Lzd%Glr%d%n2i*denspot%dpbox%n3d, denspot%rhov)

     ! CDFT: calculate w(r) and w_ab, define some initial guess for V and initialize other cdft_data stuff
     call timing(iproc,'constraineddft','ON')
     if (in%lin%constrained_dft) then
        call cdft_data_allocate(cdft,tmb%linmat%ham)
        if (trim(cdft%method)=='fragment_density') then ! fragment density approach
           if (in%lin%calc_transfer_integrals) stop 'Must use Lowdin for CDFT transfer integral calculations for now'
           if (in%lin%diag_start) stop 'Diag at start probably not working for fragment_density'
           cdft%weight_function=f_malloc_ptr(cdft%ndim_dens,id='cdft%weight_function')
           call calculate_weight_function(in,ref_frags,cdft,&
                KSwfn%Lzd%Glr%d%n1i*KSwfn%Lzd%Glr%d%n2i*denspot%dpbox%n3d,denspot%rhov,tmb,atoms,rxyz,denspot)
           call calculate_weight_matrix_using_density(cdft,tmb,atoms,in,GPU,denspot)
           call f_free_ptr(cdft%weight_function)
        else if (trim(cdft%method)=='lowdin') then ! direct weight matrix approach
           call calculate_weight_matrix_lowdin_wrapper(cdft,tmb,in,ref_frags,.false.)
           ! debug
           !call plot_density(iproc,nproc,'initial_density.cube', &
           !     atoms,rxyz,denspot%dpbox,1,denspot%rhov)
           ! debug
        else 
           stop 'Error invalid method for calculating CDFT weight matrix'
        end if
     end if

     call timing(iproc,'constraineddft','OF')

    !call plot_density(bigdft_mpi%iproc,bigdft_mpi%nproc,'density.cube', &
    !     atoms,rxyz,denspot%dpbox,1,denspot%rhov)

     ! Must initialize rhopotold (FOR NOW... use the trivial one)
     call dcopy(max(denspot%dpbox%ndims(1)*denspot%dpbox%ndims(2)*denspot%dpbox%n3p,1)*in%nspin, &
          denspot%rhov(1), 1, denspot0(1), 1)
     !!call deallocateCommunicationbufferSumrho(tmb%comsr, subname)

     call updatePotential(in%ixc,in%nspin,denspot,energs%eh,energs%exc,energs%evxc)
     call local_potential_dimensions(tmb%lzd,tmb%orbs,denspot%dpbox%ngatherarr(0,1))

    !call plot_density(bigdft_mpi%iproc,bigdft_mpi%nproc,'potential.cube', &
    !     atoms,rxyz,denspot%dpbox,1,denspot%rhov)

    !call plot_density(bigdft_mpi%iproc,bigdft_mpi%nproc,'vext.cube', &
    !     atoms,rxyz,denspot%dpbox,1,denspot%V_ext)

     !! if we want to ignore read in coeffs and diag at start - EXPERIMENTAL
     if (in%lin%diag_start) then
        !if (iproc==0) then
        !print*,'coeffs before extra diag:'
        !do iorb=1,KSwfn%orbs%norb
        !write(*,'(I4,3(F8.2,2x),4(F8.4,2x),2x,4(F8.4,2x))') iorb,KSwfn%orbs%occup(iorb),tmb%orbs%occup(iorb),&
        !tmb%orbs%eval(iorb),tmb%coeff(1:4,iorb),tmb%coeff(5:8,iorb)
        !end do
        !do iorb=KSwfn%orbs%norb+1,tmb%orbs%norb
        !write(*,'(I4,3(F8.2,2x),4(F8.4,2x),2x,4(F8.4,2x))') iorb,0.d0,tmb%orbs%occup(iorb),tmb%orbs%eval(iorb),&
        !tmb%coeff(1:4,iorb),tmb%coeff(5:8,iorb)
        !end do
        !end if
        call get_coeff(iproc,nproc,LINEAR_MIXDENS_SIMPLE,KSwfn%orbs,atoms,rxyz,denspot,GPU,&
<<<<<<< HEAD
             infoCoeff,energs,nlpspd,proj,in%SIC,tmb,pnrm,.false.,.false.,&
             .true.,ham_small,0,0,0,0,in%lin%order_taylor,in%calculate_KS_residue) !in%lin%extra_states) - assume no extra states as haven't set occs for this yet
=======
             infoCoeff,energs,nlpsp,in%SIC,tmb,pnrm,.false.,.false.,&
             .true.,ham_small,0,0,0,0,in%lin%order_taylor) !in%lin%extra_states) - assume no extra states as haven't set occs for this yet
>>>>>>> 5248ec43

        !if (iproc==0) then
        !print*,'coeffs after extra diag:'
        !do iorb=1,KSwfn%orbs%norb
        !write(*,'(I4,3(F8.2,2x),4(F8.4,2x),2x,4(F8.4,2x))') iorb,KSwfn%orbs%occup(iorb),tmb%orbs%occup(iorb),tmb%orbs%eval(iorb),&
        !tmb%coeff(1:4,iorb),tmb%coeff(5:8,iorb)
        !end do
        !do iorb=KSwfn%orbs%norb+1,tmb%orbs%norb
        !write(*,'(I4,3(F8.2,2x),4(F8.4,2x),2x,4(F8.4,2x))') iorb,0.d0,tmb%orbs%occup(iorb),tmb%orbs%eval(iorb),&
        !tmb%coeff(1:4,iorb),tmb%coeff(5:8,iorb)
        !end do
        !end if

        !reset occ
        call razero(tmb%orbs%norb,tmb%orbs%occup(1))
        do iorb=1,kswfn%orbs%norb
          tmb%orbs%occup(iorb)=Kswfn%orbs%occup(iorb)
        end do

        ! use the coeffs from the more balanced kernel to get the correctly occupied kernel (maybe reconstruct not needed?)
        call reconstruct_kernel(iproc, nproc, tmb%orthpar%methTransformOverlap, tmb%orthpar%blocksize_pdsyev, &
            tmb%orthpar%blocksize_pdgemm, KSwfn%orbs, tmb, overlap_calculated)     
        !then redo density and potential with correct charge? - for ease doing in linear scaling
     end if

  case default
     !     if (iproc == 0) then
     !write( *,'(1x,a,I0,a)')'ERROR: illegal value of inputPsiId (', in%inputPsiId, ').'
     call yaml_warning('Illegal value of inputPsiId (' // trim(yaml_toa(in%inputPsiId,fmt='(i0)')) // ')')
     call input_psi_help()
     stop
     !     end if

  end select

  !save the previous potential if the rho_work is associated
  if (denspot%rhov_is==KS_POTENTIAL .and. in%iscf==SCF_KIND_GENERALIZED_DIRMIN) then
     if (associated(denspot%rho_work)) then
        call yaml_warning('The reference potential should be empty to correct the hamiltonian!')
        !write(*,*)'ERROR: the reference potential should be empty to correct the hamiltonian!'
        stop
     end if
     call yaml_newline()
     call yaml_comment('Saving the KS potential obtained from IG')
     allocate(denspot%rho_work(denspot%dpbox%ndimpot*denspot%dpbox%nrhodim+ndebug),stat=i_stat)
     call dcopy(denspot%dpbox%ndimpot*denspot%dpbox%nrhodim,&
          denspot%rhov(1),1,denspot%rho_work(1),1)
  end if

  !all the input format need first_orthon except the LCAO input_guess
  ! WARNING: at the momemt the linear scaling version does not need first_orthon.
  ! hpsi and psit have been allocated during the LCAO input guess.
  ! Maybe to be changed later.
  !if (inputpsi /= 0 .and. inputpsi /=-1000) then
  if ( inputpsi /= INPUT_PSI_LCAO .and. inputpsi /= INPUT_PSI_LINEAR_AO .and. &
        inputpsi /= INPUT_PSI_EMPTY .and. inputpsi /= INPUT_PSI_DISK_LINEAR .and. &
        inputpsi /= INPUT_PSI_MEMORY_LINEAR) then
    
     !orthogonalise wavefunctions and allocate hpsi wavefunction (and psit if parallel)
     call first_orthon(iproc,nproc,KSwfn%orbs,KSwfn%Lzd%Glr%wfd,KSwfn%comms,&
          KSwfn%psi,KSwfn%hpsi,KSwfn%psit,in%orthpar)
  end if

  !if (iproc==0 .and. inputpsi /= INPUT_PSI_LINEAR_AO) call yaml_close_map() !input hamiltonian
  if (iproc==0) call yaml_close_map() !input hamiltonian

  if(inputpsi /= INPUT_PSI_LINEAR_AO .and. inputpsi /= INPUT_PSI_DISK_LINEAR .and. &
     inputpsi /= INPUT_PSI_MEMORY_LINEAR) then
     !allocate arrays for the GPU if a card is present
     if (GPUconv) then
        call prepare_gpu_for_locham(KSwfn%Lzd%Glr%d%n1,KSwfn%Lzd%Glr%d%n2,KSwfn%Lzd%Glr%d%n3,&
             in%nspin,&
             KSwfn%Lzd%hgrids(1),KSwfn%Lzd%hgrids(2),KSwfn%Lzd%hgrids(3),&
             KSwfn%Lzd%Glr%wfd,KSwfn%orbs,GPU)
     end if
     !the same with OpenCL, but they cannot exist at same time
     if (OCLconv) then
        call allocate_data_OCL(KSwfn%Lzd%Glr%d%n1,KSwfn%Lzd%Glr%d%n2,KSwfn%Lzd%Glr%d%n3,&
             atoms%astruct%geocode,&
             in%nspin,KSwfn%Lzd%Glr%wfd,KSwfn%orbs,GPU)
        if (iproc == 0) call yaml_comment('GPU data allocated')
        !if (iproc == 0) write(*,*)'GPU data allocated'
     end if
  end if

   ! Emit that new wavefunctions are ready.
   if (inputpsi /= INPUT_PSI_LINEAR_AO .and. inputpsi /= INPUT_PSI_DISK_LINEAR &
        & .and. inputpsi /= INPUT_PSI_MEMORY_LINEAR .and. KSwfn%c_obj /= 0) then
      call kswfn_emit_psi(KSwfn, 0, 0, iproc, nproc)
   end if
   if ((inputpsi == INPUT_PSI_LINEAR_AO .or.&
        inputpsi == INPUT_PSI_DISK_LINEAR .or. &
        inputpsi == INPUT_PSI_MEMORY_LINEAR ).and. tmb%c_obj /= 0) then
      call kswfn_emit_psi(tmb, 0, 0, iproc, nproc)
   end if

   call f_release_routine()

END SUBROUTINE input_wf


!> Check for the input psi (wavefunctions)
!! @param inputpsi            
!!    INPUT_PSI_DISK_WVL      : psi on the disk (wavelets), check if the wavefunctions are all present
!!                              otherwise switch to normal input guess
!!    INPUT_PSI_DISK_LINEAR : psi on memory (linear version)
!!    INPUT_PSI_LCAO          : Use normal input guess (Linear Combination of Atomic Orbitals)
subroutine input_check_psi_id(inputpsi, input_wf_format, dir_output, orbs, lorbs, iproc, nproc, nfrag, frag_dir, ref_frags)
  use module_types
  use yaml_output
  use module_fragments
  use module_interfaces, except_this_one=>input_check_psi_id
  implicit none
  integer, intent(out) :: input_wf_format         !< (out) Format of WF
  integer, intent(inout) :: inputpsi              !< (in) indicate how check input psi, (out) give how to build psi
  integer, intent(in) :: iproc                    !< (in)  id proc
  integer, intent(in) :: nproc                    !< (in)  #proc
  integer, intent(in) :: nfrag                    !< number of fragment directories which need checking
  type(system_fragment), dimension(:), pointer :: ref_frags  !< number of orbitals for each fragment
  character(len=100), dimension(nfrag), intent(in) :: frag_dir !< label for fragment subdirectories (blank if not a fragment calculation)
  character(len = *), intent(in) :: dir_output
  type(orbitals_data), intent(in) :: orbs, lorbs

  logical :: onefile
  integer :: ifrag

  input_wf_format=WF_FORMAT_NONE !default value
  !for the inputPsi == WF_FORMAT_NONE case, check 
  !if the wavefunctions are all present
  !otherwise switch to normal input guess
  if (inputpsi == INPUT_PSI_DISK_WVL) then
     ! Test ETSF file.
     inquire(file=trim(dir_output)//"wavefunction.etsf",exist=onefile)
     if (onefile) then
        input_wf_format = WF_FORMAT_ETSF
     else
        call verify_file_presence(trim(dir_output)//"wavefunction",orbs,input_wf_format,nproc)
     end if
     if (input_wf_format == WF_FORMAT_NONE) then
        if (iproc==0) call yaml_warning('Missing wavefunction files, switch to normal input guess')
        !if (iproc==0) write(*,*)''
        !if (iproc==0) write(*,*)'*********************************************************************'
        !if (iproc==0) write(*,*)'* WARNING: Missing wavefunction files, switch to normal input guess *'
        !if (iproc==0) write(*,*)'*********************************************************************'
        !if (iproc==0) write(*,*)''
        inputpsi=INPUT_PSI_LCAO
     end if
  end if
  ! Test if the files are there for initialization via reading files
  if (inputpsi == INPUT_PSI_DISK_LINEAR) then
     do ifrag=1,nfrag
        ! Test ETSF file.
        inquire(file=trim(dir_output)//"minBasis.etsf",exist=onefile)
        if (onefile) then
           input_wf_format = WF_FORMAT_ETSF
        else
           call verify_file_presence(trim(dir_output)//trim(frag_dir(ifrag))//"minBasis",lorbs,input_wf_format,&
                nproc,ref_frags(ifrag)%fbasis%forbs%norb)
        end if
        if (input_wf_format == WF_FORMAT_NONE) then
           if (iproc==0) call yaml_warning('Missing wavefunction files, switch to normal input guess')
           !if (iproc==0) write(*,*)''
           !if (iproc==0) write(*,*)'*********************************************************************'
           !if (iproc==0) write(*,*)'* WARNING: Missing wavefunction files, switch to normal input guess *'
           !if (iproc==0) write(*,*)'*********************************************************************'
           !if (iproc==0) write(*,*)''
           inputpsi=INPUT_PSI_LINEAR_AO
           ! if one directoy doesn't exist, exit
           exit
        end if
     end do
  end if
END SUBROUTINE input_check_psi_id


subroutine input_wf_memory_new(nproc, iproc, atoms, &
           rxyz_old, hx_old, hy_old, hz_old, d_old, wfd_old, psi_old,lzd_old, &
           rxyz,hx,hy,hz,d,wfd,psi,orbs,lzd,displ)

  use module_defs
  use module_types
  use module_interfaces, except_this_one => input_wf_memory_new
  implicit none

  !Global Variables  
  integer, intent(in) :: nproc, iproc
  type(atoms_data), intent(in) :: atoms
  real(gp), dimension(3, atoms%astruct%nat), intent(in) :: rxyz, rxyz_old
  real(gp), intent(in) :: hx, hy, hz, hx_old, hy_old, hz_old,displ
  type(grid_dimensions), intent(in) :: d, d_old
  type(wavefunctions_descriptors), intent(in) :: wfd
  type(wavefunctions_descriptors), intent(inout) :: wfd_old
  type(orbitals_data), intent(in) :: orbs
  type(local_zone_descriptors), intent(inout) :: lzd_old
  type(local_zone_descriptors), intent(in) :: lzd
  real(wp), dimension(:), pointer :: psi, psi_old

  !Local Variables
  character(len = *), parameter :: subname = "input_wf_memory"
  integer :: i_stat, i_all,iorb,nbox,npsir,ist,i,l,k,i1,i2,i3,l1,l2,l3,p1,p2,p3,ii1,ii2,ii3
  type(workarr_sumrho) :: w
  real(wp), dimension(:,:,:), allocatable :: psir,psir_old
  real(wp) :: hhx_old,hhy_old,hhz_old,hhx,hhy,hhz,dgrid1,dgrid2,dgrid3,expfct,x,y,z,s1,s2,s3
  real(wp) :: s1d1,s1d2,s1d3,s2d1,s2d2,s2d3,s3d1,s3d2,s3d3,norm_1,norm_2,norm_3,norm,radius,jacdet
  real(wp), dimension(-1:1) :: coeff,ipv,ipv2

  !To reduce the size, use real(kind=4)
  real(kind=4), dimension(:,:), allocatable :: shift
  real(wp) :: s1_new, s2_new, s3_new,xz,yz,zz,recnormsqr,exp_val, exp_cutoff
  real(wp) :: k1,k2,k3,distance,cutoff

  integer :: istart,irange,iend,rest,ierr, gridx,gridy,gridz,xbox,ybox,zbox,iy,iz

  !Atom description (needed for call to eleconf)
  integer ::nzatom,nvalelec,nsccode,mxpl,mxchg
  real(wp) :: rcov,rprb,ehomo,amu,neleconf(6,0:3)
  character(len=2) :: symbol

  if (lzd_old%Glr%geocode .ne. 'F') then
     write(*,*) 'Not implemented for boundary conditions other than free'
     stop
  end if

 ! Daubechies to ISF
  npsir=1
  call initialize_work_arrays_sumrho(Lzd_old%Glr,w)
  nbox = lzd_old%Glr%d%n1i*Lzd_old%Glr%d%n2i*Lzd_old%Glr%d%n3i

  allocate(psir_old(nbox,npsir,orbs%norbp),stat=i_stat)
  call memocc(i_stat,psir_old,'psir_old', subname)
  
  allocate(psir(lzd%Glr%d%n1i*Lzd%Glr%d%n2i*Lzd%Glr%d%n3i,npsir,orbs%norbp),stat=i_stat)
  call memocc(i_stat,psir,'psir',subname)

  allocate(shift(lzd%glr%d%n1i*lzd%glr%d%n2i*lzd%glr%d%n3i,5),stat=i_stat)
  call memocc(i_stat,shift,'shift',subname)  
  
  call to_zero(max(orbs%npsidim_comp,orbs%npsidim_orbs),psi(1)) 
  call to_zero(lzd%Glr%d%n1i*Lzd%Glr%d%n2i*Lzd%Glr%d%n3i*npsir*orbs%norbp,psir(1,1,1)) 
  call to_zero(nbox*npsir*orbs%norbp,psir_old(1,1,1)) 

  call to_zero(lzd%glr%d%n1i*lzd%glr%d%n2i*lzd%glr%d%n3i*5, shift(1,1))

  ist=1
  loop_orbs: do iorb=1,orbs%norbp
     call daub_to_isf(Lzd_old%Glr,w,psi_old(ist),psir_old(1,1,iorb))
     ist=ist+Lzd_old%Glr%wfd%nvctr_c+7*Lzd_old%Glr%wfd%nvctr_f
  end do loop_orbs
  call deallocate_work_arrays_sumrho(w)

  hhx_old = 0.5*hx_old
  hhy_old = 0.5*hy_old
  hhz_old = 0.5*hz_old  

  hhx = 0.5*hx
  hhy = 0.5*hy
  hhz = 0.5*hz  
  
  jacdet = 0.d0
  expfct = 0.d0
  recnormsqr = 0d0

  irange = int(atoms%astruct%nat/nproc)

  rest = atoms%astruct%nat - nproc*irange

  do i = 0,rest-1
     if(iproc .eq. i) irange = irange + 1 
  end do

  if (iproc <= rest-1) then
     istart = iproc*irange + 1
     iend = istart + irange - 1
  else  
     istart = iproc*irange + 1 + rest
     iend = istart + irange - 1
  end if
   
  do k = istart,iend

     !determine sigma of gaussian (sigma is taken as the covalent radius of the atom,rcov)
     nzatom = atoms%nzatom(atoms%astruct%iatype(k))
     nvalelec =  atoms%nelpsp(atoms%astruct%iatype(k))
     call eleconf(nzatom, nvalelec,symbol,rcov,rprb,ehomo,neleconf,nsccode,mxpl,mxchg,amu)
     
     radius = 1.0/((rcov)**2)
     cutoff = 3*rcov
     
     !dimensions for box around atom 
     xbox = nint(cutoff/hhx) ; ybox = nint(cutoff/hhy) ; zbox = nint(cutoff/hhz)
  
     gridx = nint(rxyz(1,k)/hhx)+14
     gridy = nint(rxyz(2,k)/hhy)+14
     gridz = nint(rxyz(3,k)/hhz)+14
  
     !$OMP PARALLEL DO DEFAULT(PRIVATE) SHARED(rxyz_old,rxyz,shift,gridx,gridy,gridz,xbox,ybox,zbox, &
     !$OMP& hhz,hhy,hhx,lzd,k) FIRSTPRIVATE(radius,cutoff)
     do i3 = max(1, gridz-zbox), min(lzd%glr%d%n3i,gridz+zbox)
        ii3 = i3-14
        zz = ii3*hhz
        iz = (i3-1)*lzd%glr%d%n1i*lzd%glr%d%n2i
        do i2 = max(1,gridy-ybox), min(lzd%glr%d%n2i,gridy+ybox)
           ii2 = i2 - 14
           yz = ii2*hhy
           iy = (i2-1)*lzd%glr%d%n1i
           do i1 = max(1,gridx-xbox), min(lzd%glr%d%n1i,gridx+xbox)
               
              ii1 = i1 - 14
              xz = ii1*hhx
              
              norm_1 = 0d0 ; norm_2 = 0d0 ; norm_3 = 0d0 
              s1_new = 0d0 ; s2_new = 0d0 ; s3_new = 0d0

              s1d1 = 0d0 ; s1d2 = 0d0 ; s1d3 = 0d0
              s2d1 = 0d0 ; s2d2 = 0d0 ; s2d3 = 0d0
              s3d1 = 0d0 ; s3d2 = 0d0 ; s3d3 = 0d0 
              
              distance = sqrt((xz-rxyz(1,k))**2+(yz-rxyz(2,k))**2+(zz-rxyz(3,k))**2)
              if(distance > cutoff) cycle 
              
              exp_val = 0.5*(distance**2)*radius
              exp_cutoff = 0.5*(cutoff**2)*radius
              
              expfct = ex(exp_val, exp_cutoff) 

              norm = expfct
              recnormsqr = 1/expfct**2

              s1_new = (rxyz(1,k) - rxyz_old(1,k))*expfct
              s2_new = (rxyz(2,k) - rxyz_old(2,k))*expfct
              s3_new = (rxyz(3,k) - rxyz_old(3,k))*expfct

              norm_1 =  expfct*((xz-rxyz(1,k))*radius)
              norm_2 =  expfct*((yz-rxyz(2,k))*radius)
              norm_3 =  expfct*((zz-rxyz(3,k))*radius)

              s1d1 = s1_new*((xz-rxyz(1,k))*radius)
              s1d2 = s1_new*((yz-rxyz(2,k))*radius)
              s1d3 = s1_new*((zz-rxyz(3,k))*radius)
              
              s2d1 = s2_new*((xz-rxyz(1,k))*radius)
              s2d2 = s2_new*((yz-rxyz(2,k))*radius)
              s2d3 = s2_new*((zz-rxyz(3,k))*radius)
     
              s3d1 = s3_new*((xz-rxyz(1,k))*radius)
              s3d2 = s3_new*((yz-rxyz(2,k))*radius)
              s3d3 = s3_new*((zz-rxyz(3,k))*radius)

              s1d1 =       (s1d1*expfct - s1_new*norm_1)*recnormsqr
              s1d2 =       (s1d2*expfct - s1_new*norm_2)*recnormsqr
              s1d3 =       (s1d3*expfct - s1_new*norm_3)*recnormsqr
         
              s2d1 =       (s2d1*expfct - s2_new*norm_1)*recnormsqr
              s2d2 =       (s2d2*expfct - s2_new*norm_2)*recnormsqr
              s2d3 =       (s2d3*expfct - s2_new*norm_3)*recnormsqr
         
              s3d1 =       (s3d1*expfct - s3_new*norm_1)*recnormsqr
              s3d2 =       (s3d2*expfct - s3_new*norm_2)*recnormsqr
              s3d3 =       (s3d3*expfct - s3_new*norm_3)*recnormsqr
        
 
              jacdet = s1d1*s2d2*s3d3 + s1d2*s2d3*s3d1 + s1d3*s2d1*s3d2 - s1d3*s2d2*s3d1-s1d2*s2d1*s3d3 - s1d1*s2d3*s3d2&
                        &  + s1d1 + s2d2 + s3d3 +s1d1*s2d2+s3d3*s1d1+s3d3*s2d2 - s1d2*s2d1 - s3d2*s2d3 - s3d1*s1d3

              shift(i1+iy+iz,1) = real(s1_new,kind=4) +  shift(i1+iy+iz,1)  
              shift(i1+iy+iz,2) = real(s2_new,kind=4) +  shift(i1+iy+iz,2)  
              shift(i1+iy+iz,3) = real(s3_new,kind=4) +  shift(i1+iy+iz,3)  
              shift(i1+iy+iz,4) = real(expfct,kind=4) +  shift(i1+iy+iz,4)  
              shift(i1+iy+iz,5) = real(jacdet,kind=4) +  shift(i1+iy+iz,5)  

           end do     
        end do
      end do
    !$OMP END PARALLEL DO
  end do

 call MPIALLRED(shift(1,1),lzd%glr%d%n1i*lzd%glr%d%n2i*lzd%glr%d%n3i*5, MPI_SUM,bigdft_mpi%mpi_comm,ierr) 

!Interpolation
 do iorb = 1,orbs%norbp
  !$OMP PARALLEL DO DEFAULT(PRIVATE) SHARED(shift,hhx,hhy,hhz,hhx_old,hhy_old,hhz_old,lzd_old,lzd,atoms, &
  !$OMP& psir_old,psir,rxyz_old,rxyz,iorb) 
  do i3 = 1, lzd%glr%d%n3i
      iz = (i3-1)*lzd%glr%d%n2i*lzd%glr%d%n1i
    do i2 = 1, lzd%glr%d%n2i
       iy = (i2-1)*lzd%glr%d%n1i
      do i1 = 1, lzd%glr%d%n1i

         s1 = shift(i1+iy+iz,1) 
         s2 = shift(i1+iy+iz,2) 
         s3 = shift(i1+iy+iz,3) 
         norm = shift(i1+iy+iz,4) 
         jacdet = shift(i1+iy+iz,5)

         jacdet = jacdet + 1.0

         if(norm.eq.0d0) norm = 1d0

         s1 = s1/norm
         s2 = s2/norm
         s3 = s3/norm

         k1 = (i1-14)*hhx_old 
         k2 = (i2-14)*hhy_old 
         k3 = (i3-14)*hhz_old 

         x = k1 - s1
         y = k2 - s2
         z = k3 - s3
     
         p1 = nint(x/hhx_old) + 14
         p2 = nint(y/hhy_old) + 14 
         p3 = nint(z/hhz_old) + 14
        
         dgrid1 = x - (p1-14)*hhx_old
         dgrid2 = y - (p2-14)*hhy_old
         dgrid3 = z - (p3-14)*hhz_old

         if(p1 < 2 .or. p1 > lzd_old%glr%d%n1i-1 .or. p2 < 2 .or. p2 > lzd_old%glr%d%n2i-1 .or. &
            p3 < 2 .or. p3 > lzd_old%glr%d%n3i-1 ) then
            psir(i1+iy+iz,1,iorb) = 0.d0
            cycle
         end if

         do i = -1,1
           do l = -1,1

              l1 = (p1-1) 
              l2 = (p2+i-1)*lzd_old%glr%d%n1i          
              l3 = (p3+l-1)*lzd_old%glr%d%n2i*lzd_old%glr%d%n1i
              
              coeff(-1) = psir_old(l1+l2+l3,1,iorb)

              l1 = p1  
            
              coeff(0) = (psir_old(l1+l2+l3,1,iorb)-coeff(-1))/hhx_old

              l1 = p1+1 
            
              coeff(1) = (psir_old(l1+l2+l3,1,iorb)-coeff(-1)-coeff(0)*2*hhx_old)/(2*hhx_old*hhx_old)
 
              ipv(l) = coeff(-1) + coeff(0)*(hhx_old+dgrid1) + coeff(1)*(hhx_old+dgrid1)*dgrid1

           end do

           coeff(-1) = ipv(-1)
           coeff(0) = (ipv(0) - coeff(-1))/hhz_old
           coeff(1) = (ipv(1) - coeff(-1) - coeff(0)*2*hhz_old)/(2*hhz_old*hhz_old)

           ipv2(i) = coeff(-1) + coeff(0)*(hhz_old+dgrid3) + coeff(1)*(hhz_old+dgrid3)*dgrid3

         end do

         coeff(-1) = ipv2(-1)
         coeff(0) = (ipv2(0) - coeff(-1))/hhy_old
         coeff(1) = (ipv2(1) - coeff(-1) - coeff(0)*2*hhy_old)/(2*hhy_old*hhy_old)
 
         psir(i1+iy+iz,1,iorb) = &
         & (coeff(-1) + coeff(0)*(dgrid2+hhy_old) + coeff(1)*(dgrid2+hhy_old)*dgrid2) /sqrt(abs(jacdet))
        
       end do
      end do
     end do
  !$OMP END PARALLEL DO
  end do

  call initialize_work_arrays_sumrho(Lzd%Glr,w) 
 
  ist=1
  loop_orbs_back: do iorb=1,orbs%norbp
        call isf_to_daub(Lzd%Glr,w,psir(1,1,iorb),psi(ist))
        ist=ist+Lzd%Glr%wfd%nvctr_c+7*Lzd%Glr%wfd%nvctr_f
  end do loop_orbs_back

  call deallocate_work_arrays_sumrho(w)
  
  i_all = -product(shape(psir_old))*kind(psir_old)
  deallocate(psir_old,stat=i_stat)
  call memocc(i_stat,i_all, 'psir_old', subname)

  i_all = -product(shape(psir))*kind(psir)
  deallocate(psir,stat=i_stat)
  call memocc(i_stat,i_all, 'psir', subname)

  i_all = -product(shape(shift))*kind(shift)
  deallocate(shift,stat=i_stat)
  call memocc(i_stat,i_all, 'shift', subname)

  i_all=-product(shape(psi_old))*kind(psi_old)
  deallocate(psi_old,stat=i_stat)
  call memocc(i_stat,i_all,'psi_old',subname)

contains

  real(wp) function ex(x,m)
     implicit none
     real(wp),intent(in) :: x,m

     ex = (1.0 - x/m)**m

  end function ex

END SUBROUTINE input_wf_memory_new
<|MERGE_RESOLUTION|>--- conflicted
+++ resolved
@@ -1498,14 +1498,9 @@
 
 
 subroutine input_wf(iproc,nproc,in,GPU,atoms,rxyz,&
-<<<<<<< HEAD
-     denspot,denspot0,nlpspd,proj,KSwfn,tmb,energs,inputpsi,input_wf_format,norbv,&
+     denspot,denspot0,nlpsp,KSwfn,tmb,energs,inputpsi,input_wf_format,norbv,&
      lzd_old,wfd_old,psi_old,d_old,hx_old,hy_old,hz_old,rxyz_old,tmb_old,ref_frags,cdft,&
      locregcenters)
-=======
-     denspot,denspot0,nlpsp,KSwfn,tmb,energs,inputpsi,input_wf_format,norbv,&
-     lzd_old,wfd_old,psi_old,d_old,hx_old,hy_old,hz_old,rxyz_old,tmb_old,ref_frags,cdft)
->>>>>>> 5248ec43
   use module_defs
   use module_types
   use module_interfaces, except_this_one => input_wf
@@ -1790,11 +1785,7 @@
      tmb%can_use_transposed=.false.
      if (.not.present(locregcenters)) stop 'locregcenters not present!'
      call inputguessConfinement(iproc,nproc,atoms,in,KSwfn%Lzd%hgrids(1),KSwfn%Lzd%hgrids(2),KSwfn%Lzd%hgrids(3), &
-<<<<<<< HEAD
-          rxyz,nlpspd,proj,GPU,KSwfn%orbs,kswfn,tmb,denspot,denspot0,energs,locregcenters)
-=======
-          rxyz,nlpsp,GPU,KSwfn%orbs,kswfn,tmb,denspot,denspot0,energs)
->>>>>>> 5248ec43
+          rxyz,nlpspd,GPU,KSwfn%orbs,kswfn,tmb,denspot,denspot0,energs,locregcenters)
      if(tmb%can_use_transposed) then
          i_all=-product(shape(tmb%psit_c))*kind(tmb%psit_c)
          deallocate(tmb%psit_c, stat=i_stat)
@@ -2023,13 +2014,8 @@
         !end do
         !end if
         call get_coeff(iproc,nproc,LINEAR_MIXDENS_SIMPLE,KSwfn%orbs,atoms,rxyz,denspot,GPU,&
-<<<<<<< HEAD
-             infoCoeff,energs,nlpspd,proj,in%SIC,tmb,pnrm,.false.,.false.,&
+             infoCoeff,energs,nlpsp,in%SIC,tmb,pnrm,.false.,.false.,&
              .true.,ham_small,0,0,0,0,in%lin%order_taylor,in%calculate_KS_residue) !in%lin%extra_states) - assume no extra states as haven't set occs for this yet
-=======
-             infoCoeff,energs,nlpsp,in%SIC,tmb,pnrm,.false.,.false.,&
-             .true.,ham_small,0,0,0,0,in%lin%order_taylor) !in%lin%extra_states) - assume no extra states as haven't set occs for this yet
->>>>>>> 5248ec43
 
         !if (iproc==0) then
         !print*,'coeffs after extra diag:'
