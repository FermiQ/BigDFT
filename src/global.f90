!!****p* MINHOP
!!
!! DESCRIPTION
!!  Main program fro the minima hopping
!!
!! COPYRIGHT
!!    Copyright (C) 2008 UNIBAS
!!    This file is not freely distributed.
!!    A licence is necessary from UNIBAS
!!
!! SOURCE
!!
program MINHOP

  use module_base
  use module_types
  use module_interfaces

  implicit real(kind=8) (a-h,o-z)
  real(kind=4) :: tts
  logical :: newmin
  character(len=20) :: units,atmn
  character(len=80) :: line
  type(atoms_data) :: atoms
  type(input_variables) :: inputs_opt, inputs_md
  type(restart_objects) :: rst
  ! some variable definitions are not needed anymore due to the new restart variable type
  ! type(wavefunctions_descriptors) :: wfd

  logical, dimension(:), allocatable :: lfrztyp
  !  real(kind=8), dimension(:,:), allocatable :: rxyz_old

  !  real(kind=8), dimension(:), pointer :: eval
  !  real(kind=8), dimension(:), pointer :: psi

  integer, parameter :: npminx=200
  !C parameters for minima hopping
  integer, parameter :: mdmin=2
  real(kind=8), parameter :: beta1=1.10d0,beta2=1.10d0,beta3=1.d0/1.10d0
  real(kind=8), parameter :: alpha1=1.d0/1.10d0,alpha2=1.10d0
  integer, parameter :: nbuf=1000
  ! interval for writing intermediate results
  integer, parameter :: minter=1
  real(kind=8) :: elocmin(npminx),abuf(nbuf)
  real(kind=8), allocatable, dimension(:,:) :: pos,ff,wpos,vxyz,gg,earr
  real(kind=8), allocatable, dimension(:,:,:) :: poslocmin

  character(len=*), parameter :: subname='global'
  character(len=41) :: filename
  character(len=4) :: fn4
  character(len=5) :: fn5
  character(len=50) :: comment

  !include 'mpif.h'

  ! Start MPI version
  call MPI_INIT(ierr)
  call MPI_COMM_RANK(MPI_COMM_WORLD,iproc,ierr)
  call MPI_COMM_SIZE(MPI_COMM_WORLD,nproc,ierr)
  !call system('echo $HOSTNAME')

  !initialize memory counting
  call memocc(0,iproc,'count','start')

  if (iproc.eq.0)then
     write(*,'(23x,a)')' '
     write(*,'(23x,a)')'      __  __ _ _  _ _   _  __  ___ '
     write(*,'(23x,a)')'     |  \/  |_| \| | |_| |/  \| _ \ '
     write(*,'(23x,a)')'     | |\/| |-|    |  _  | <> |  _/ '
     write(*,'(23x,a)')'     |_|  |_|_|_|\_|_| |_|\__/|_|     WITH'
     write(*,'(23x,a)')''
     write(*,'(23x,a)')''
     write(*,'(23x,a)')''
     call print_logo()
     write(*,'(23x,a)')'----> you can grep this file for # to compare with global.out'
     write(*,'(23x,a)')' #NOTE: this version reads nspin, mpol  from input.dat'
  end if

  open(unit=67,file='global.out')

  write(filename,'(A,i3.3,a)')'latest.pos.force.',iproc,'.dat'
  open(unit=111,file=filename)


  if (iproc.eq.0) write(67,'(a,3(1x,1pe11.4))') 'beta1,beta2,beta3',beta1,beta2,beta3
  if (iproc.eq.0) write(67,'(a,2(1x,1pe11.4))') 'alpha1,alpha2',alpha1,alpha2
  ratio=-log(alpha2)/log(alpha1)
  if (iproc.eq.0) write(67,'(a,2(1x,1pe10.3))') 'predicted fraction accepted, rejected', & 
       ratio/(1.d0+ratio), 1.d0/(1.d0+ratio)
  tt= beta2**ratio*beta3
  if (iproc.eq.0) write(67,'(a,2(1x,1pe11.4))') 'critical ratio (.ge. 1)',tt
  if (tt.lt.0.999999999999999d0) stop 'incompatible alpha s, beta s'
  if (iproc.eq.0) write(67,*) 'mdmin',mdmin


  call cpu_time(tcpu1)
  ! read  earr.dat
  open(unit=12,file='earr.dat',status='unknown')
  read(12,*) nlmin,nlminx
  read(12,*) eref
  if (iproc.eq.0) write(67,*) 'eref=',eref
  if (iproc.eq.0) write(7,*) 'eref=',eref
  read(12,*) accur
  if (iproc.eq.0) write(67,*) 'accuracy for rounding=',accur
  if (nlmin.gt.nlminx) stop 'nlmin>nlminx'
  allocate(earr(0:nlminx+nbuf,2+ndebug),stat=i_stat)
  call memocc(i_stat,earr,'earr',subname)
  earr(0,1)=-1.d100
  if (nlmin.eq.0) then 
     if (iproc.eq.0) write(67,*) 'New run with nlminx=',nlminx
     if (iproc.eq.0) write(*,*) '#New run with nlminx=',nlminx
  else
     if (iproc.eq.0) write(67,*) 'Restart run with nlmin, nlminx=',nlmin,nlminx
     if (iproc.eq.0) write(*,*) '#Restart run with nlmin, nlminx=',nlmin,nlminx
     do k=1,nlmin
        read(12,*) earr(k,1),earr(k,2)
        if (earr(k,1).lt.earr(k-1,1)) stop 'wrong ordering in earr.dat'
     enddo
     if (iproc.eq.0) write(67,*) ' read earr.dat'
     if (iproc.eq.0) write(*,*) '# read earr.dat'
  endif
  close(12)

  filename = 'poscur.xyz'
  open(unit=99,file=filename,status='old')
  if (nlmin.eq.0) then 
     read(99,*) atoms%nat,atoms%units
     tre_pos=1000.d0
  else
     read(99,*) atoms%nat,atoms%units,tre_pos
  endif
  if (iproc.eq.0) write(67,*) 'nat=',atoms%nat
  if (iproc.eq.0) write(*,*) '#nat=',atoms%nat

  allocate(pos(3,atoms%nat+ndebug),stat=i_stat)
  call memocc(i_stat,pos,'pos',subname)

  if (iproc.eq.0) write(67,'(a,a)') 'reading positions from ',filename
  if (iproc.eq.0) write(*,'(a,a)') ' # reading positions from ',filename

  call read_atomic_positions(iproc,99,atoms,pos)
  close(unit=99)
  !Read input parameters for geometry optimization 
  call read_input_variables(iproc,'input.dat',inputs_opt)
  call read_input_variables(iproc,'mdinput.dat',inputs_md)

  ! allocate other arrays
  allocate(ff(3,atoms%nat+ndebug),stat=i_stat)
  call memocc(i_stat,ff,'ff',subname)
  allocate(wpos(3,atoms%nat+ndebug),stat=i_stat)
  call memocc(i_stat,wpos,'wpos',subname)
  allocate(vxyz(3,atoms%nat+ndebug),stat=i_stat)
  call memocc(i_stat,vxyz,'vxyz',subname)
  allocate(gg(3,atoms%nat+ndebug),stat=i_stat)
  call memocc(i_stat,gg,'gg',subname)
  allocate(poslocmin(3,atoms%nat,npminx+ndebug),stat=i_stat)
  call memocc(i_stat,poslocmin,'poslocmin',subname)
  !        allocate(rxyz_old(3,atoms%nat+ndebug),stat=i_stat)
  !        call memocc(i_stat,rxyz_old,'rxyz_old','BigDFT')


  ! read input parameters
  open(unit=11,file='ioput',status='old')
  if (iproc.eq.0) write(67,'(a,a)') 'reading input from ',filename
  if (iproc.eq.0) write(*,'(a,a)') ' # reading input from ',filename
  read(11,*) ediff,ekinetic,dt
  read(11,*,iostat=ierr)irestart
  if(ierr/=0)irestart=0
  read(11,*,iostat=ierr)av_ekinetic
  if(ierr==0)then
     if (iproc.eq.0) write(*,'(a,a)') ' # reading full restart variables'
     read(11,*)av_ediff
     read(11,*)escape
     read(11,*)escape_sam
     read(11,*)escape_old
     read(11,*)escape_new
     read(11,*)hopp
     read(11,*)hopp_acc
     read(11,*)hopp_rej
     read(11,*)egap
     read(11,*)esep
     read(11,*)count_sd
     read(11,*)count_cg
     read(11,*)count_md
     read(11,*)nputback
  else
     if (iproc.eq.0) write(*,'(a,a)') ' # initialize counter variables'
     !C first local minimum
     av_ekinetic=0.d0
     av_ediff=0.d0
     escape=0.d0
     escape_sam=0.d0
     escape_old=0.d0
     escape_new=0.d0
     hopp=0.d0
     hopp_acc=0.d0
     hopp_rej=0.d0
     egap=1.d100
     esep=0.d0
     count_sd=0.d0
     count_cg=0.d0
     count_md=0.d0
     nputback=0
  end if
  close(11)

  open(unit=11,file='rand.inp',status='old')
  read(11,*) nrandoff
  close(11)
  if (iproc == 0) write(*,*) '# nrandoff ',nrandoff

  do  i=1,nrandoff
     call random_number(tts)
  enddo
  if (iproc == 0) write(67,'(a,1x,3(1x,1pe10.3))') 'In :ediff,ekinetic,dt',ediff,ekinetic,dt
  if (iproc == 0) write(*,'(a,1x,3(1x,1pe10.3))') ' # In :ediff,ekinetic,dt',ediff,ekinetic,dt


  ! If restart run read previously found energies
  nlmin_l=0
  if (nlmin > 0) then
     kk=1
     do
        write(fn5,'(i5.5)') kk
        filename = 'poslow'//fn5//'.xyz'
        if (nlmin_l.ge.npminx .or. kk.gt.min(nlmin,npminx)) then
           exit
        end if
        nlmin_l=nlmin_l+1
        open(unit=9,file=filename,status='old',iostat=ierror)
        if (ierror /= 0) then
           write(*,*) iproc,' COULD not read file ',filename
           exit
        end if
        read(9,*) natp,units,elocmin(nlmin_l)
        if (atoms%nat.ne.natp) stop   'nat <> natp'
        read(9,*) 
        do iat=1,atoms%nat
           read(9,*) atmn,poslocmin(1,iat,nlmin_l),poslocmin(2,iat,nlmin_l),poslocmin(3,iat,nlmin_l)
        enddo
        close(9)
        if (iproc.eq.0) write(67,*) 'read file',filename
        if (iproc.eq.0) write(*,*) '# read file',filename
        kk=kk+1
     end do
     if (iproc.eq.0) write(67,*) 'read ',nlmin_l,'poslow files'
     if (iproc.eq.0) write(*,*) '# read ',nlmin_l,'poslow files'
  endif

  ! open output files
  if (iproc.eq.0) then
     !write(fn,'(i3.3)') iproc
     filename = 'global.mon'
     write(67,*) 'iteration results written in:',filename
     write(*,*) '# iteration results written in:',filename
     open(unit=2,file=filename,status='unknown',access='append')
  endif

  ! (un)comment the correct 2 lines
  !        alphax=2.d-2  ! Si
  !        if (iproc.eq.0) write(67,*) alphax,'optimal stepsize for Si systems'
  !        alphax=1.d-3  ! LJ
  !       if (iproc.eq.0) write(67,*) alphax,'optimal stepsize for LJ systems'

  inputs_opt%inputPsiId=0


  call init_restart_objects(atoms,rst,subname)
  ! new way of initializing data

  if (atoms%geocode.eq.'P') & 
       call  adjustrxyz(atoms%nat,atoms%alat1,atoms%alat2,atoms%alat3,pos)
  call call_bigdft(nproc,iproc,atoms,pos,inputs_opt,e_pos,ff,rst,infocode)


  write(17,*) 'ENERGY ',e_pos
  energyold=1.d100
  ncount_bigdft=0


  !        if(irestart>0)then
  !          if (iproc.eq.0) write(*,*)&
  !              ' # WARNING: This version skips relaxation of poscur.xyz! '
  !           if (iproc.eq.0) write(*,*)&
  !              ' # Ready to continue an aborted optimization. Reading posout file ',irestart
  !           call rdposout(irestart,wpos,atoms%nat)
  !           ncout_cluster=irestart
  !           re_sm=earr(1,1)
  !           goto 5556
  !        end if

  if (iproc.eq.0) write(*,*)'# calling conjgrad for the first time here. energy ',e_pos

  if (atoms%geocode.eq.'P') & 
       call  adjustrxyz(atoms%nat,atoms%alat1,atoms%alat2,atoms%alat3,pos)

    call geopt(nproc,iproc,pos,atoms,ff,e_pos,rst,inputs_opt,ncount_bigdft)

  if (iproc.eq.0) write(67,*) ncount_bigdft,' Wvfnctn Opt. steps for accurate initial conf'
  if (iproc.eq.0) write(*,*)'# ', ncount_bigdft,' Wvfnctn Opt. steps for accurate initial conf'
  nconjgr=0
  if (iproc == 0) then 
     tt=dnrm2(3*atoms%nat,ff,1)

     !call wtlmin(nconjgr,atoms%nat,e_pos-eref,tt,pos,atoms%iatype,atoms%atomnames,atoms%natpol)

     write(fn4,'(i4.4)') nconjgr
     write(comment,'(a,1pe10.3)')'fnrm= ',tt
     call wtxyz('poslocm_'//fn4,e_pos-eref,pos,atoms,trim(comment))

  endif
  nconjgr=nconjgr+1

  re_pos=round(e_pos-eref,accur)
  if (iproc.eq.0) write(67,'(a,1x,i3,3(1x,1pe17.10))') 'INPUT(relaxed): iproc, e_pos,re_pos,eref ',iproc,e_pos,re_pos,eref
  if (iproc.eq.0) write(*,'(a,1x,i3,3(1x,1pe17.10))') ' # INPUT(relaxed): iproc, e_pos,re_pos,eref ',iproc,e_pos,re_pos,eref


  if (nlmin.gt.0) then
     if (iproc.eq.0) write(67,'(a,2(1x,1pe24.17))') 'new/old energy for input file',re_pos,tre_pos
     if (iproc.eq.0) write(*,'(a,2(1x,1pe24.17))') '# new/old energy for input file',re_pos,tre_pos
     if (re_pos.ne.tre_pos .and. iproc.eq.0) write(67,*) 'WARNING: new/old energies for input file differ'
     if (re_pos.ne.tre_pos .and. iproc.eq.0) write(*,*) '# WARNING: new/old energies for input file differ'
  endif
  k_e_wpos=1
  if (nlmin.eq.0) then
     nlmin=1
     nlmin_l=1
     earr(1,1)=re_pos
     earr(1,2)=1.d0
     elocmin(1)=re_pos
     do iat=1,atoms%nat
        poslocmin(1,iat,1)=pos(1,iat) 
        poslocmin(2,iat,1)=pos(2,iat) 
        poslocmin(3,iat,1)=pos(3,iat) 
     enddo
  endif
  re_sm=min(re_pos,earr(1,1))
  if (iproc.eq.0) write(67,*) 'iproc,initial re_sm',iproc,re_sm
  if (iproc.eq.0) write(*,*) '# iproc,initial re_sm',iproc,re_sm
  if (iproc.eq.0) write(2,'(2(1x,f10.0),1x,1pe21.14,2(1x,1pe10.3))') hopp,escape,e_pos-eref,ediff,ekinetic
  !        write(200+iproc,'(2(1x,f10.0),1x,1pe24.17,2(1x,1pe10.3))') hopp,escape,e_pos-eref,ediff,ekinetic


  if(irestart>0)then
     if (iproc.eq.0) write(*,*)&
          ' # Ready to continue an aborted optimization. Reading posout file ',irestart
     !presumably better to use read_atomic_positions
     call rdposout(irestart,wpos,atoms%nat)
     ncount_bigdft=irestart
     inputs_opt%inputPsiId=0  !ALEX notices we need an input guess for the aborted geo
     goto 5556
  end if
  
  
  do iat=1,atoms%nat
     wpos(1,iat)=pos(1,iat) 
     wpos(2,iat)=pos(2,iat) 
     wpos(3,iat)=pos(3,iat)
  end do
  nlmin_old=nlmin

  !C outer (hopping) loop
  hopping_loop: do
     !1000 continue
     irestart=0! we can restart from a local minimum
     rewind(111)
     write(111,*)'*** process monitor file for nlmin',nlim
     ! check whether other processes send local minima data
     if (nlmin >= nlminx) then 
        write(67,*)iproc,'has  nlminx collected',nlmin
        write(*,*)'#:process', iproc,'has  nlminx collected',nlmin
        !             do i=1,nlmin ;  write(*,*) earr(i,1) ; enddo
        !goto 3000
        exit hopping_loop 
     endif
     !            Energy has reached taregt eref and global minimum is presumably found
     if (re_sm <= 1.d-3) then
        write(*,*)'# process', iproc,'success: relative energy < 0.001'
        !goto 3000
        exit hopping_loop 
     endif

     ! write intermediate results
     irestart=0
     if (nlmin-nlmin_old.ge.minter) then
        if (iproc == 0) then 
           write(67,*) ' Writing intermediate results at',nlmin_l,nlmin
           write(*,*) '#  Writing intermediate results at',nlmin_l,nlmin
        endif
        call winter(iproc,atoms,re_pos,pos,npminx,nlminx,nbuf,nlmin,nlmin_l,accur, & 
             earr,elocmin,poslocmin,eref,ediff,ekinetic,dt)
        nlmin_old=nlmin
     endif

     ! check whether global minimum was found
     if (re_sm.le.1.d-3) then
        write(*,*) iproc,'SUCCESS success'
        write(*,*)'# process', iproc,'success: relative energy < 0.001'
        !goto 3000
        exit hopping_loop 
     endif

     if(iproc==0)then
        call timeleft(tt)
        write(*,*) '# CPU time hours left',tt
     end if
     !call MPI_BCAST(tt,1,MPI_DOUBLE_PRECISION,0,MPI_COMM_WORLD,ierr)
     !if (tt<0) then
     !write(*,*) '# CPU time limit exceeded for process',iproc
     !goto 3000
     !endif
     ! Escape loop
5555 continue

     if (nproc > 1) call MPI_BARRIER(MPI_COMM_WORLD,ierr)  
     !         sometimes, syncronization errors occured, so let's try this ^^^
     do iat=1,atoms%nat
        wpos(1,iat)=pos(1,iat)
        wpos(2,iat)=pos(2,iat) 
        wpos(3,iat)=pos(3,iat)
     enddo

     escape=escape+1.d0
     call mdescape(mdmin,ekinetic,e_pos,ff,gg,vxyz,dt,count_md,wpos, &
          nproc,iproc,atoms,rst,inputs_md)

     call fix_fragmentation(iproc,atoms,wpos,nputback)

     if(iproc==0)call  timeleft(tt)
     if(iproc==0)write(*,*)'# CPU time hours left',tt
     av_ekinetic=av_ekinetic+ekinetic
     ncount_bigdft=0

5556 continue ! entry point for restart of optimization at cluster step irestart+1
     if (atoms%geocode.eq.'P') & 
          call  adjustrxyz(atoms%nat,atoms%alat1,atoms%alat2,atoms%alat3,wpos)

      call geopt(nproc,iproc,wpos,atoms,ff,e_wpos,rst,inputs_md,ncount_bigdft)

     if(iproc==0)then
        call timeleft(tt)
        write(*,*) '# CPU time hours left',tt
     end if
     call MPI_BCAST(tt,1,MPI_DOUBLE_PRECISION,0,MPI_COMM_WORLD,ierr)
     if (tt<0) then
        write(*,*)&
             '# CPU time exceeded during approximate geometry relaxation, process',iproc
        ! allows to continue the next run by relaxing the aborted escape attempt
        irestart=ncount_bigdft  
        exit hopping_loop 
     end if

<<<<<<< HEAD
     if (iproc == 0) write(67,*) ncount_cluster,&
          ' Wvfnctn Opt. steps for approximate geo. rel of MD conf.'
     if (iproc == 0) write(*,*)'# ', ncount_cluster,&
          ' Wvfnctn Opt. steps for approximate geo. rel of MD conf.'
     !ncount_cluster=0
     !call my_input_variables(iproc,.true.,inputs)
=======
     if (iproc.eq.0) write(67,*) ncount_bigdft,' Wvfnctn Opt. steps for approximate geo. rel of MD conf.'
     if (iproc.eq.0) write(*,*)'# ', ncount_bigdft,' Wvfnctn Opt. steps for approximate geo. rel of MD conf.'
     ncount_bigdft=0
>>>>>>> 5e04ecf3
     if (atoms%geocode.eq.'P') & 
          call  adjustrxyz(atoms%nat,atoms%alat1,atoms%alat2,atoms%alat3,wpos)
      call geopt(nproc,iproc,wpos,atoms,ff,e_wpos,rst,inputs_opt,ncount_bigdft)

     if(iproc==0)then
        call timeleft(tt)
        write(*,*) '# CPU time hours left',tt
     end if
     call MPI_BCAST(tt,1,MPI_DOUBLE_PRECISION,0,MPI_COMM_WORLD,ierr)
     if (tt<0) then
        !if (iproc.eq.0) write(*,*) '# CPU time exceeded during accurate geometry relaxation'
        write(*,*) '# CPU time exceeded during accurate geometry relaxation, process',iproc
        irestart=ncount_bigdft  ! allows to continue the next run by relaxing the aborted escape attempt
        !goto 3000
        exit hopping_loop 
     end if
     if (iproc.eq.0) write(67,*) ncount_bigdft,' Wvfnctn Opt. steps for accurate geo. rel of MD conf.'
     if (iproc.eq.0) write(*,*)'# ', ncount_bigdft,' Wvfnctn Opt. steps for accurate geo. rel of MD conf.'
     if (iproc == 0) then 
        tt=dnrm2(3*atoms%nat,ff,1)
        !call wtlmin(nconjgr,atoms%nat,e_wpos-eref,tt,wpos,atoms%iatype,atoms%atomnames,atoms%natpol)
        write(fn4,'(i4.4)') nconjgr
        write(comment,'(a,1pe10.3)')'fnrm= ',tt
        call wtxyz('poslocm_'//fn4,e_wpos-eref,wpos,atoms,trim(comment))


     endif
  nconjgr=nconjgr+1
  re_wpos=round(e_wpos-eref,accur)
  if (iproc.eq.0) write(67,'(a,i3,i3,4(1x,1pe14.7))')  & 
       'nlmin_l,nlmin,e_wpos,e_pos,re_wpos,re_pos', & 
       nlmin_l,nlmin,e_wpos,e_pos,re_wpos,re_pos
  if (iproc.eq.0) write(*,'(a,i3,i3,4(1x,1pe14.7))')  & 
       '# nlmin_l,nlmin,e_wpos,e_pos,re_wpos,re_pos', & 
       nlmin_l,nlmin,e_wpos,e_pos,re_wpos,re_pos
  !          write(200+iproc,'(a,i3,i3,4(1x,1pe14.7))')  & 
  !                    'nlmin_l,nlmin,e_wpos,e_pos,re_wpos,re_pos', & 
  !                     nlmin_l,nlmin,e_wpos,e_pos,re_wpos,re_pos
  !C not escaped
  if (re_pos.eq.re_wpos) then
     escape_sam=escape_sam+1.d0
     esep=esep+(e_pos-e_wpos)**2
     ekinetic=ekinetic*beta1
     if (iproc.eq.0) call wtioput(ediff,ekinetic,dt)
     if (iproc.eq.0) write(2,'(2(1x,f10.0),1x,1pe21.14,2(1x,1pe10.3),3(1x,0pf5.2),a)')  &
          hopp,escape,e_wpos-eref,ediff,ekinetic, &
          escape_sam/escape,escape_old/escape,escape_new/escape,'   S'
     !           write(200+iproc,'(2(1x,f10.0),1x,1pe24.17,2(1x,1pe10.3),3(1x,0pf5.2),a)')  &
     !                       hopp,escape,e_wpos-eref,ediff,ekinetic, &
     !                       escape_sam/escape,escape_old/escape,escape_new/escape,'   S'
     !write(100+iproc,*) 'SAME:re_pos,re_wpos ',re_pos,re_wpos
     !write(100+iproc,*) 'SAME ',e_wpos-eref,ediff,ekinetic
     if (iproc.eq.0) write(*,'(a)')' # no escape from current minimum.'
     goto 5555
  endif



  !C continue since escaped
  !C  check whether new minimum
  call hunt(earr(1,1),min(nlmin,nlminx+nbuf),re_wpos,k_e_wpos)
  if (re_wpos.eq.earr(k_e_wpos,1)) then
     if (iproc.eq.0) write(67,'(a,i3,i3,i4,1x,1pe14.7)')  & 
          'nlmin_l,nlmin,k_e_wpos,re_wpos=earr',nlmin_l,nlmin,k_e_wpos,re_wpos
     if (iproc.eq.0) write(*,'(a,i3,i3,i4,1x,1pe14.7)')  & 
          ' # Revisited: nlmin_l,nlmin,k_e_wpos,re_wpos=earr',nlmin_l,nlmin,k_e_wpos,re_wpos
     newmin=.false.
     escape_old=escape_old+1.d0
     ! standard feedback
     ekinetic=ekinetic*beta2
     ! enhanced feedback mechanism for ekinetic                                       
     !            ekinetic=ekinetic*beta2*(1.d0+.33d0*log(earr(k_e_wpos,2)))
     ! enhanced feedback mechanism for ediff                              
     !            ediff=ediff*alpha2**(1.d0+.1d0*log(earr(k_e_wpos,2)))
     !            ekinetic=ekinetic*(1.d0+(beta2-1.d0)*(1.d0+1.d-1*earr(k_e_wpos,2)))
  else
     newmin=.true.
     escape_new=escape_new+1.d0
     ekinetic=ekinetic*beta3
     ! determine energy separation between distinct minima
     if (k_e_wpos+1.le.nlminx)  then
        tt=min(re_wpos-earr(k_e_wpos,1),earr(k_e_wpos+1,1)-re_wpos)
        if (tt.gt. accur*(1.1d0)) egap=min(egap,tt)
        !       write(*,*) 'tt,egap',tt,egap
     endif
     if (iproc.eq.0) call wtioput(ediff,ekinetic,dt)

     if (k_e_wpos.eq.0) then
        re_sm=min(re_sm,re_wpos)
        if (iproc == 0) then 
           write(67,'(a,i7,1x,1pe24.17,1x,i2)') 'new lowest ',nlmin,re_wpos,iproc
           write(*,'(a,i7,1x,1pe24.17,1x,i2)') '# new lowest ',nlmin,re_wpos,iproc
           !call wtbest(atoms%nat,re_wpos,wpos, &
           !     atoms%iatype,atoms%atomnames,atoms%natpol)
           call wtxyz('posbest',re_wpos,wpos,atoms,'')
        endif
     else
        if (iproc.eq.0) write(*,'(a,i3)')' # New local minimum, lower are ',k_e_wpos 
     endif
  endif

  hopp=hopp+1.d0

  !C master: Monte Carlo step for local minima hopping
  !write(67,*) 'e_wpos,e_pos',e_wpos,e_pos
  if(e_wpos-e_pos.lt.ediff) then
     !C          local minima accepted -------------------------------------------------------
     if (iproc.eq.0) write(2,'(2(1x,f10.0),1x,1pe21.14,2(1x,1pe10.3),3(1x,0pf5.2),l3,a)')  &
          hopp,escape,e_wpos-eref,ediff,ekinetic, &
          escape_sam/escape,escape_old/escape,escape_new/escape,newmin,' A '
     !           write(200+iproc,'(2(1x,f10.0),1x,1pe24.17,2(1x,1pe10.3),3(1x,0pf5.2),l,a)')  &
     !                       hopp,escape,e_wpos-eref,ediff,ekinetic, &
     !                       escape_sam/escape,escape_old/escape,escape_new/escape,newmin,' A '
     hopp_acc=hopp_acc+1.d0
     ediff=ediff*alpha1
     if (iproc.eq.0) call wtioput(ediff,ekinetic,dt)
     av_ediff=av_ediff+ediff
     e_pos=e_wpos
     re_pos=re_wpos
     do iat=1,atoms%nat
        pos(1,iat)=wpos(1,iat) 
        pos(2,iat)=wpos(2,iat) 
        pos(3,iat)=wpos(3,iat)
     enddo
     if (newmin) then
        !C            if new local minimum
        nlmin=nlmin+1
        nlmin_l=nlmin_l+1
        !C            add minimum to history list
        call insert(nlminx,nbuf,nlmin,k_e_wpos,re_wpos,earr(0,1))
        !                write(67,*) iproc,'EARR'
        !                do i=1,nlmin ;  write(*,*) earr(i,1),earr(i,2) ; enddo
        !C            save configuration if it is among the lowest ones in energy
        call save_low_conf(atoms%nat,nlmin_l,npminx,re_wpos,pos,elocmin,poslocmin)
     else
        !C            old minimum revisited
        earr(k_e_wpos,2)=earr(k_e_wpos,2)+1.d0
     endif
     !goto 1000
  else
     !C          local minima rejected -------------------------------------------------------
     inputs_opt%inputPsiId=0  !ALEX says: Better do an input guess for the next escape
     if (iproc.eq.0) write(2,'(2(1x,f10.0),1x,1pe21.14,2(1x,1pe10.3),3(1x,0pf5.2),l3,a)')  &
          hopp,escape,e_wpos-eref,ediff,ekinetic, &
          escape_sam/escape,escape_old/escape,escape_new/escape,newmin,' R '
     if (iproc.eq.0) write(*,'(a,1pe21.14)')' # rejected: ew-e>ediff ',e_wpos-e_pos

     !           write(200+iproc,'(2(1x,f10.0),1x,1pe24.17,2(1x,1pe10.3),3(1x,0pf5.2),l,a)')  &
     !                       hopp,escape,e_wpos-eref,ediff,ekinetic, &
     !                       escape_sam/escape,escape_old/escape,escape_new/escape,newmin,' R '
     hopp_rej=hopp_rej+1.d0
     ediff=ediff*alpha2
     if (iproc.eq.0) call wtioput(ediff,ekinetic,dt)
     !goto 1000
     !C                          ------------------------------------------------------------
  endif

end do hopping_loop

!3000 continue

  if (iproc == 0) then
     write(67,*) 'writing final results'
     write(*,*) '# writing final results'
  end if
  call winter(iproc,atoms,re_pos,pos,npminx,nlminx,nbuf,nlmin,nlmin_l,accur, & 
       earr,elocmin,poslocmin,eref,ediff,ekinetic,dt)
  if (iproc == 0) then
     write(67,*) ' found ',nlmin_l,nlmin,' minima'
     write(*,*) '# found ',nlmin_l,nlmin,' minima'
     !this section could be put in wtioput. However, here we only put
     !these variables when the progam exited nicely. Otherwise,
     !the counters here will be reinitialized on restart.
     open(11,file='ioput',position='append')
     write(11,*)irestart      ,'irestart for aborted geometry optimization'
     write(11,*)av_ekinetic   ,'av_ekinetic'
     write(11,*)av_ediff      ,'av_ediff   '
     write(11,*)escape        ,'escape     '
     write(11,*)escape_sam    ,'escape_sam '
     write(11,*)escape_old    ,'escape_old '
     write(11,*)escape_new    ,'escape_new '
     write(11,*)hopp          ,'hopp       '
     write(11,*)hopp_acc      ,'hopp_acc   '
     write(11,*)hopp_rej      ,'hopp_rej   '
     write(11,*)egap          ,'egap       '
     write(11,*)esep          ,'esep       '
     write(11,*)count_sd      ,'count_sd   '
     write(11,*)count_cg      ,'count_cg   '
     write(11,*)count_md      ,'count_md   '
     write(11,*)nputback      ,'nputback   '
     close(11)
  endif


  call cpu_time(tcpu2)
  if (iproc.eq.0) then
     !C ratios from all the global counters
     write(67,'(i2,1x,a,3(1x,1pe10.3))') iproc,'ratio stuck,same,old,new', &
          escape_sam/escape,escape_old/escape,escape_new/escape
     write(67,'(i2,1x,a,2(1x,1pe10.3))') iproc,'ratio acc,rej', hopp_acc/hopp,hopp_rej/hopp
     write(67,'(i2,1x,a,3(1x,f12.1))') iproc,'count_md,count_sd,count_cg',count_md,count_sd,count_cg
     write(67,'(i2,1x,a,1x,1pe10.3)') iproc,'cpu(hrs) ', (tcpu2-tcpu1)/3600.d0
     write(67,'(i2,1x,a,2(1x,1pe10.3))') &
          iproc,'average ediff, ekinetic',av_ediff/hopp,av_ekinetic/escape
     write(*,'(a,1x,i8)') 'number of configurations for which atoms escaped ',nputback

     tt=0.d0
     ss=0.d0
     do i=1,nlmin
        tt=max(tt,earr(i,2))
        ss=ss+earr(i,2)
     enddo
     write(67,'(i2,a,f8.0)') iproc,'  most frequent visits ',tt
     write(67,'(i2,a,1pe10.3)') iproc,'  av. numb. visits per minimum',ss/nlmin
     write(67,'(a,e9.2)') 'minimum energy separation between presumably different configurations',egap
     if (escape_sam.gt.0) then
        esep=sqrt(esep/escape_sam)
        write(67,'(a,e9.2)') 'average energy separation between presumably identical configurations',esep
     endif
  endif

  !deallocations as in BigDFT
  i_all=-product(shape(atoms%lfrztyp))*kind(atoms%lfrztyp)
  deallocate(atoms%lfrztyp,stat=i_stat)
  call memocc(i_stat,i_all,'lfrztyp',subname)
  i_all=-product(shape(atoms%iatype))*kind(atoms%iatype)
  deallocate(atoms%iatype,stat=i_stat)
  call memocc(i_stat,i_all,'iatype',subname)
  i_all=-product(shape(atoms%natpol))*kind(atoms%natpol)
  deallocate(atoms%natpol,stat=i_stat)
  call memocc(i_stat,i_all,'natpol',subname)
  i_all=-product(shape(atoms%atomnames))*kind(atoms%atomnames)
  deallocate(atoms%atomnames,stat=i_stat)
  call memocc(i_stat,i_all,'atomnames',subname)

  call free_restart_objects(rst,subname)


  ! deallocation of global's variables


  i_all=-product(shape(pos))*kind(pos)
  deallocate(pos,stat=i_stat)
  call memocc(i_stat,i_all,'pos',subname)
  i_all=-product(shape(earr))*kind(earr)
  deallocate(earr,stat=i_stat)
  call memocc(i_stat,i_all,'earr',subname)
  i_all=-product(shape(ff))*kind(ff)
  deallocate(ff,stat=i_stat)
  call memocc(i_stat,i_all,'ff',subname)
  i_all=-product(shape(wpos))*kind(wpos)
  deallocate(wpos,stat=i_stat)
  call memocc(i_stat,i_all,'wpos',subname)
  i_all=-product(shape(vxyz))*kind(vxyz)
  deallocate(vxyz,stat=i_stat)
  call memocc(i_stat,i_all,'vxyz',subname)
  i_all=-product(shape(gg))*kind(gg)
  deallocate(gg,stat=i_stat)
  call memocc(i_stat,i_all,'gg',subname)
  i_all=-product(shape(poslocmin))*kind(poslocmin)
  deallocate(poslocmin,stat=i_stat)
  call memocc(i_stat,i_all,'poslocmin',subname)

  if (iproc.eq.0) write(67,'(a,1x,3(1x,1pe10.3))') 'Out:ediff,ekinetic,dt',ediff,ekinetic,dt
  close(2) 

  !  call deallocate_wfd(wfd,'BigDFT')
  !  i_all=-product(shape(psi))*kind(psi)
  !  deallocate(psi,stat=i_stat)
  !  call memocc(i_stat,i_all,'psi','BigDFT')
  !  i_all=-product(shape(eval))*kind(eval)
  !  deallocate(eval,stat=i_stat)
  !  call memocc(i_stat,i_all,'eval','BigDFT')
  !  i_all=-product(shape(rxyz_old))*kind(rxyz_old)
  !  deallocate(rxyz_old,stat=i_stat)
  !  call memocc(i_stat,i_all,'rxyz_old','BigDFT')

  !finalize memory counting
  call memocc(0,0,'count','stop')
  close(111)
  if (nproc > 1) call MPI_FINALIZE(ierr)


contains

  subroutine mdescape(mdmin,ekinetic,e_pos,ff,gg,vxyz,dt,count_md,rxyz, &
       nproc,iproc,atoms,rst,inputs_md)!  &
    ! Does a MD run with the atomic positiosn rxyz
    use module_base
    use module_types
    use module_interfaces
    implicit real*8 (a-h,o-z)
    type(atoms_data) :: atoms
    type(restart_objects) :: rst
    dimension ff(3,atoms%nat),gg(3,atoms%nat),vxyz(3,atoms%nat),rxyz(3,atoms%nat),rxyz_old(3,atoms%nat)
    type(input_variables) :: inputs_md
    character(len=4) :: fn
    !type(wavefunctions_descriptors), intent(inout) :: wfd
    !real(kind=8), pointer :: psi(:), eval(:)

    if(iproc==0) write(*,*) '# MINHOP start soften '

    !C initialize positions,velocities, forces
    call gausdist(atoms%nat,rxyz,vxyz)
    inputs_md%inputPsiId=1
    !if(iproc==0)write(*,*)' #  no softening'
    call soften(mdmin,ekinetic,e_pos,ff,gg,vxyz,dt,count_md,rxyz, &
         nproc,iproc,atoms,rst,inputs_md)! &

    !call soften(nproc,iproc,atoms,rxyz,curv0,curv,res,it,&
    !           psi,wfd,norbp,norb,eval,n1,n2,n3,rxyz_old,inputs_md)
!    if(iproc==0)write(*,'(a,i4,3(1pe11.3))')&
!     '#MINHOP soften done:iter,rayl0,rayl,res=',it,rayl0,rayl,res
    call velopt(atoms,rxyz,ekinetic,vxyz)
    call zero(3*atoms%nat,gg)

    if(iproc==0) write(*,*) '# MINHOP start MD'
    !C inner (escape) loop
    nummax=0
    nummin=0
    enmin1=0.d0
    en0000=0.d0
    econs_max=-1.d100
    econs_min=1.d100
    md_loop: do istep=1,1000

       !C      Evolution of the system according to 'VELOCITY VERLET' algorithm
       rkin=0.d0
       do iat=1,atoms%nat
          if (.not. atoms%lfrztyp(iat)) then
             if (atoms%geocode == 'P') then
                rxyz(1,iat)=modulo(rxyz(1,iat) + dt*vxyz(1,iat) + (.5d0*dt*dt)*gg(1,iat),&
                     atoms%alat1)
                rxyz(2,iat)=modulo(rxyz(2,iat) + dt*vxyz(2,iat) + (.5d0*dt*dt)*gg(2,iat),&
                     atoms%alat2)
                rxyz(3,iat)=modulo(rxyz(3,iat) + dt*vxyz(3,iat) + (.5d0*dt*dt)*gg(3,iat),&
                     atoms%alat3)
             else if (atoms%geocode == 'S') then
                rxyz(1,iat)=modulo(rxyz(1,iat) + dt*vxyz(1,iat) + (.5d0*dt*dt)*gg(1,iat),&
                     atoms%alat1)
                rxyz(2,iat)=       rxyz(2,iat) + dt*vxyz(2,iat) + (.5d0*dt*dt)*gg(2,iat)
                rxyz(3,iat)=modulo(rxyz(3,iat) + dt*vxyz(3,iat) + (.5d0*dt*dt)*gg(3,iat),&
                     atoms%alat3)
             else if (atoms%geocode == 'F') then
                rxyz(1,iat)=rxyz(1,iat) + dt*vxyz(1,iat) + (.5d0*dt*dt)*gg(1,iat)
                rxyz(2,iat)=rxyz(2,iat) + dt*vxyz(2,iat) + (.5d0*dt*dt)*gg(2,iat)
                rxyz(3,iat)=rxyz(3,iat) + dt*vxyz(3,iat) + (.5d0*dt*dt)*gg(3,iat)
             end if
             rkin=rkin+vxyz(1,iat)**2+vxyz(2,iat)**2+vxyz(3,iat)**2
          end if
       enddo
       rkin=rkin*.5d0

       enmin2=enmin1
       enmin1=en0000
       !    if (iproc.eq.0) write(*,*) 'CLUSTER FOR  MD'
       inputs_md%inputPsiId=1
       if (istep > 2) inputs_md%itermax=50
       call call_bigdft(nproc,iproc,atoms,rxyz,inputs_md,e_rxyz,ff,rst,infocode)

       !call wtmd(istep,atoms%nat,e_rxyz,rxyz,atoms%iatype,atoms%atomnames,atoms%natpol)
       if (iproc == 0) then
!          write(fn,'(i4.4)') istep+int(count_md)
          write(fn,'(i4.4)') istep
          call wtxyz('posmd_'//fn,e_rxyz,rxyz,atoms,'')
       end if

       en0000=e_rxyz-e_pos
       if (istep >= 3 .and. enmin1 > enmin2 .and. enmin1 > en0000)  nummax=nummax+1
       if (istep >= 3 .and. enmin1 < enmin2 .and. enmin1 < en0000)  nummin=nummin+1
       econs_max=max(econs_max,rkin+e_rxyz)
       econs_min=min(econs_min,rkin+e_rxyz)
       devcon=econs_max-econs_min
       if (iproc.eq.0) write(17,'(a,i5,1x,1pe17.10,2(1x,i2))') 'MD ',&
            istep,e_rxyz,nummax,nummin
       if (iproc.eq.0) write(*,'(a,i5,1x,1pe17.10,2(1x,i2))') ' #MD ',&
            istep,e_rxyz,nummax,nummin
       if (nummin.ge.mdmin .and. istep > 50) then
          if (nummax.ne.nummin .and. iproc == 0) &
               write(67,*) 'WARNING: nummin,nummax',nummin,nummax
          exit md_loop
       endif
       do iat=1,atoms%nat
          at1=ff(1,iat)
          at2=ff(2,iat)
          at3=ff(3,iat)
          !C Evolution of the velocities of the system
          if (.not. atoms%lfrztyp(iat)) then
             vxyz(1,iat)=vxyz(1,iat) + (.5d0*dt) * (at1 + gg(1,iat))
             vxyz(2,iat)=vxyz(2,iat) + (.5d0*dt) * (at2 + gg(2,iat))
             vxyz(3,iat)=vxyz(3,iat) + (.5d0*dt) * (at3 + gg(3,iat))
          end if
          !C Memorization of old forces
          gg(1,iat) = at1
          gg(2,iat) = at2
          gg(3,iat) = at3
       end do
    end do md_loop
    if (istep >=1000) then
       if (iproc == 0) write(67,*) 'TOO MANY MD STEPS'
       dt=2.d0*dt
    end if
    !save the value of count_md for the moment
    count_md=count_md+real(istep,gp)

    !C MD stopped, now do relaxation

    !  if (iproc.eq.0) write(67,*) 'EXIT MD',istep
    
    ! adjust time step to meet precision criterion
    devcon=devcon/(3*atoms%nat-3)
    if (iproc == 0) &
         write(66,'(a,2(1x,1pe11.4),1x,i5)')&
         'MD devcon ',devcon,devcon/ekinetic,istep
    if (devcon/ekinetic.lt.7.d-2) then
       write(66,*) 'MD:old,new dt',dt,dt*1.05d0
       dt=dt*1.05d0
    else
       write(66,*) 'MD:old,new dt',dt,dt/1.05d0
       dt=dt*(1.d0/1.05d0)
    endif
    
  end subroutine mdescape
  
  

  subroutine soften(mdmin,ekinetic,e_pos,fxyz,gg,vxyz,dt,count_md,rxyz, &
       nproc,iproc,atoms,rst,inputs_md)! &
    use module_base
    use module_types
    use module_interfaces
    implicit real*8 (a-h,o-z)
    type(atoms_data) :: atoms
    dimension fxyz(3*atoms%nat),gg(3*atoms%nat),vxyz(3*atoms%nat),rxyz(3*atoms%nat),rxyz_old(3*atoms%nat)
    type(input_variables) :: inputs_md
    type(restart_objects) :: rst
    !  type(wavefunctions_descriptors), intent(inout) :: wfd
    !  real(kind=8), pointer :: psi(:), eval(:)
    !Local variables
    dimension wpos(3*atoms%nat)

    nit=10
    eps_vxyz=5.d-1
    !       alpha=4.d-2   ! Au
    !        alpha=.8d-3  ! step size for LJ systems
    !alpha=6.d0  ! step size for Si in DFT
    alpha=4.d0  ! step size for Si in DFT
    ! may be scaled by in%betax!

    !allocate(wpos(3,nat),fxyz(3,nat))

    inputs_md%inputPsiId=1
    if(iproc==0)write(*,*)'# soften initial step '
    call call_bigdft(nproc,iproc,atoms,rxyz,inputs_md,etot0,fxyz,rst,infocode)

    ! scale velocity to generate dimer 

    svxyz=0.d0
    do i=1,3*atoms%nat
       iat=(i-1)/3+1
       if (.not. atoms%lfrztyp(iat)) then
          svxyz=svxyz+vxyz(i)**2
       end if
    enddo
    svxyz=eps_vxyz/sqrt(svxyz)
    do i=1,3*atoms%nat
       vxyz(i)=svxyz*vxyz(i)
    enddo
    !equivalent to
    !      vxyz = vxyz*eps_vxyz/(dnrm2(3*atoms%nat,vxyz,1))


    do it=1,nit
       !       if(iproc==0)write(*,*)'w   =      r       +       v  '
       !update the positions, if the atom is not frozen
!!$       do i=1,3*atoms%nat
!!$          iat=(i-1)/3+1
!!$          if (atoms%lfrztyp(iat)) then
!!$             wpos(i)=rxyz(i)
!!$          else
!!$             wpos(i)=rxyz(i)+vxyz(i)
!!$          end if
!!$          !if(iproc==0)write(*,*)wpos(i),rxyz(i),vxyz(i)
!!$       end do
       
       do iat=1,atoms%nat
          if (atoms%lfrztyp(iat)) then
             wpos(3*(iat-1)+1)=rxyz(3*(iat-1)+1)
             wpos(3*(iat-1)+2)=rxyz(3*(iat-1)+2)
             wpos(3*(iat-1)+3)=rxyz(3*(iat-1)+3)
          else
             if (atoms%geocode == 'P') then
                wpos(3*(iat-1)+1)=modulo(rxyz(3*(iat-1)+1)+vxyz(3*(iat-1)+1),atoms%alat1)
                wpos(3*(iat-1)+2)=modulo(rxyz(3*(iat-1)+2)+vxyz(3*(iat-1)+2),atoms%alat2)
                wpos(3*(iat-1)+3)=modulo(rxyz(3*(iat-1)+3)+vxyz(3*(iat-1)+3),atoms%alat3)
             else if (atoms%geocode == 'S') then
                wpos(3*(iat-1)+1)=modulo(rxyz(3*(iat-1)+1)+vxyz(3*(iat-1)+1),atoms%alat1)
                wpos(3*(iat-1)+2)=       rxyz(3*(iat-1)+2)+vxyz(3*(iat-1)+2)
                wpos(3*(iat-1)+3)=modulo(rxyz(3*(iat-1)+3)+vxyz(3*(iat-1)+3),atoms%alat3)
             else if (atoms%geocode == 'F') then
                wpos(3*(iat-1)+1)=rxyz(3*(iat-1)+1)+vxyz(3*(iat-1)+1)
                wpos(3*(iat-1)+2)=rxyz(3*(iat-1)+2)+vxyz(3*(iat-1)+2)
                wpos(3*(iat-1)+3)=rxyz(3*(iat-1)+3)+vxyz(3*(iat-1)+3)
             end if
          end if
          !if(iproc==0)write(*,*)wpos(i),rxyz(i),vxyz(i)
       end do

       !        wpos=rxyz+vxyz
       call call_bigdft(nproc,iproc,atoms,wpos,inputs_md,etot,fxyz,rst,infocode)
       fd2=2.d0*(etot-etot0)/eps_vxyz**2

       sdf=0.d0
       svxyz=0.d0
       do i=1,3*atoms%nat
          iat=(i-1)/3+1
          if (.not. atoms%lfrztyp(iat)) then
             sdf=sdf+vxyz(i)*fxyz(i)
             svxyz=svxyz+vxyz(i)*vxyz(i)
          end if
       end do
       !equivalent to
       !        sdf=ddot(3*atoms%nat,vxyz(1,1),1,fxyz(1,1),1)
       !        svxyz=dnrm2(3*atoms%nat,vxyz(1,1),1)

       curv=-sdf/svxyz
       if (it.eq.1) curv0=curv

       res=0.d0
       tt=0.d0
       do i=1,3*atoms%nat
          iat=(i-1)/3+1
          if (.not. atoms%lfrztyp(iat)) then
             tt=tt+fxyz(i)**2
             fxyz(i)=fxyz(i)+curv*vxyz(i)
             res=res+fxyz(i)**2
          end if
       end do
       res=sqrt(res)
       tt=sqrt(tt)
       !equivalent to
       !        tt=dsqrt(dnrm2(3*atoms%nat,fxyz(1,1),1))
       !        call daxpy(3*atoms%nat,curv,vxyz(1,1),1,fxyz(1,1),1)
       !        res=dsqrt(dnrm2(3*atoms%nat,fxyz(1,1),1))

       if(iproc==0)write(*,'(a,i3,5(f12.5))')'# soften it, curv, fd2,dE and res:',&
            it, curv, fd2,etot-etot0,res
       !if(iproc==0)write(11,'(i5,4(1pe13.5),1pe18.10)')&
       !if(iproc==0)write(11,*)&
       !        it,tt,res,curv,fd2,etot-etot0

       do iat=1,atoms%nat
          if (.not. atoms%lfrztyp(iat)) then
             if (atoms%geocode == 'P') then
                wpos(3*(iat-1)+1)=modulo(wpos(3*(iat-1)+1)+alpha*fxyz(3*(iat-1)+1),atoms%alat1)
                wpos(3*(iat-1)+2)=modulo(wpos(3*(iat-1)+2)+alpha*fxyz(3*(iat-1)+2),atoms%alat2)
                wpos(3*(iat-1)+3)=modulo(wpos(3*(iat-1)+3)+alpha*fxyz(3*(iat-1)+3),atoms%alat3)
             else if (atoms%geocode == 'S') then
                wpos(3*(iat-1)+1)=modulo(wpos(3*(iat-1)+1)+alpha*fxyz(3*(iat-1)+1),atoms%alat1)
                wpos(3*(iat-1)+2)=       wpos(3*(iat-1)+2)+alpha*fxyz(3*(iat-1)+2)
                wpos(3*(iat-1)+3)=modulo(wpos(3*(iat-1)+3)+alpha*fxyz(3*(iat-1)+3),atoms%alat3)
             else if (atoms%geocode == 'F') then
                wpos(3*(iat-1)+1)=wpos(3*(iat-1)+1)+alpha*fxyz(3*(iat-1)+1)
                wpos(3*(iat-1)+2)=wpos(3*(iat-1)+2)+alpha*fxyz(3*(iat-1)+2)
                wpos(3*(iat-1)+3)=wpos(3*(iat-1)+3)+alpha*fxyz(3*(iat-1)+3)
             end if

          end if
       end do
!!$       do i=1,3*atoms%nat
!!$          iat=(i-1)/3+1
!!$          if (.not. atoms%lfrztyp(iat)) then
!!$             wpos(i)=wpos(i)+alpha*fxyz(i)
!!$          end if
!!$       end do

       do i=1,3*atoms%nat
          vxyz(i)=wpos(i)-rxyz(i)
       end do
       !equivalent to
       !        call daxpy(3*atoms%nat,alpha,fxyz(1),1,wpos(1),1)
       !        vxyz=wpos-rxyz

       call  elim_moment(atoms%nat,vxyz)
       call  elim_torque(atoms%nat,rxyz,vxyz)

       svxyz=0.d0
       do i=1,3*atoms%nat
          iat=(i-1)/3+1
          if (.not. atoms%lfrztyp(iat)) then
             svxyz=svxyz+vxyz(i)*vxyz(i)
          end if
       end do
       !equivalent to
       !        svxyz=dnrm2(3*atoms%nat,vxyz(1),1)**2
       if (res <= curv*eps_vxyz*5.d-1) exit
       svxyz=eps_vxyz/dsqrt(svxyz)

       do i=1,3*atoms%nat
          vxyz(i)=vxyz(i)*svxyz
       end do
       !equivalent to
       !        call dscal(3*atoms%nat,svxyz,vxyz(1),1)

    end do ! iter
    !if(iproc==0)close(11)
    !if(res>curv*eps_vxyz*5.d-1)write(*,*)'# process', iproc,' has no convergence in low_cur_dir',res

    !        call  moment(nat,vxyz)
    !        call  torque(nat,rxyz,vxyz)
    !        deallocate(wpos,fxyz)
  end subroutine soften


end program
!!***




subroutine insert(nlminx,nbuf,nlmin,k_e_wpos,re_wpos,earr)
  ! inserts the energy re_wpos at position k_e_wpos and shifts up all other energies
  implicit real*8 (a-h,o-z)
  dimension earr(0:nlminx+nbuf,2)
  do k=nlmin-1,k_e_wpos+1,-1
     earr(k+1,1)=earr(k,1)
     earr(k+1,2)=earr(k,2)
  enddo
  earr(k_e_wpos+1,1)=re_wpos
  earr(k_e_wpos+1,2)=1.d0
  return
end subroutine insert


subroutine save_low_conf(nat,nlmin_l,npminx,e_wpos,pos,elocmin,poslocmin)
  !C save configuration if it is among the lowest ones in energy
  implicit real*8 (a-h,o-z)
  dimension elocmin(npminx)
  dimension pos(3,nat),poslocmin(3,nat,npminx)

  if (nlmin_l.le.npminx) then
     kmax=nlmin_l
     elocmin(kmax)=e_wpos
     do iat=1,nat
        poslocmin(1,iat,kmax)=pos(1,iat)
        poslocmin(2,iat,kmax)=pos(2,iat)
        poslocmin(3,iat,kmax)=pos(3,iat)
     enddo
  else
     ! find configuration kmax that is highest in energy
     emax=-1.d100
     do k=1,npminx
        if (elocmin(k).gt.emax) then
           emax=elocmin(k)
           kmax=k
        endif
     enddo
     if (e_wpos.lt.elocmin(kmax)) then
        elocmin(kmax)=e_wpos
        do iat=1,nat
           poslocmin(1,iat,kmax)=pos(1,iat)
           poslocmin(2,iat,kmax)=pos(2,iat)
           poslocmin(3,iat,kmax)=pos(3,iat)
        enddo
     endif
  endif


  return
end subroutine save_low_conf


subroutine hunt(xx,n,x,jlo)
  implicit none
  !C x is in interval [xx(jlo),xx(jlow+1)[ ; xx(0)=-Infinity ; xx(n+1) = Infinity
  !Arguments
  integer :: jlo,n
  real(kind=8) :: x,xx(n)
  !Local variables
  integer :: inc,jhi,jm
  logical :: ascnd
  if (n.le.0) stop 'hunt'
  if (n.eq.1) then
     if (x.ge.xx(1)) then
        jlo=1
     else
        jlo=0
     endif
     return
  endif
  ascnd=xx(n).ge.xx(1)
  if(jlo.le.0.or.jlo.gt.n)then
     jlo=0
     jhi=n+1
     goto 3
  endif
  inc=1
  if(x.ge.xx(jlo).eqv.ascnd)then
1    continue
     jhi=jlo+inc
     if(jhi.gt.n)then
        jhi=n+1
     else if(x.ge.xx(jhi).eqv.ascnd)then
        jlo=jhi
        inc=inc+inc
        goto 1
     endif
  else
     jhi=jlo
2    continue
     jlo=jhi-inc
     if(jlo.lt.1)then
        jlo=0
     else if(x.lt.xx(jlo).eqv.ascnd)then
        jhi=jlo
        inc=inc+inc
        goto 2
     endif
  endif
3 continue
  if(jhi-jlo.eq.1)then
     if(x.eq.xx(n))jlo=n
     if(x.eq.xx(1))jlo=1
     return
  endif
  jm=(jhi+jlo)/2
  if(x.ge.xx(jm).eqv.ascnd)then
     jlo=jm
  else
     jhi=jm
  endif
  goto 3
END SUBROUTINE hunt


subroutine velopt(at,rxyz,ekinetic,vxyz)
  !     assigns initial velocities for the MD escape part
  use module_base
  use module_types
  implicit none
  !implicit real*8 (a-h,o-z)
  real(gp), intent(in) :: ekinetic
  type(atoms_data), intent(in) :: at
  real(gp), dimension(3,at%nat), intent(in) :: rxyz
  real(gp), dimension(3,at%nat), intent(inout) :: vxyz
  !local variables
  integer :: iat
  real(gp) :: rkin,rkinsum,sclvel


  !! Either random velocity distribution 
  !        call randdist(nat,rxyz,vxyz)
  !! or Gauss velocity distribution
  !! or exponential  velocity distribution
  !        call expdist(nat,rxyz,vxyz)
  !! or localized velocities
  !        call localdist(nat,rxyz,vxyz)
  !! or global move velocities
  !        to be implemented

  ! Soften previous velocity distribution
  !call soften(iproc,nat,rxyz,vxyz,rayl0,rayl,res,it)
  !^^^^^^^^^^^^^^^^^^^^^^
  !IMPORTANT: This is done at the level of mdescape in this version! 


  !C      Kinetic energy of the random velocities
  rkinsum= 0.d0      
  do iat=1,at%nat
     if (.not. at%lfrztyp(iat)) then
        rkinsum= rkinsum+vxyz(1,iat)**2+vxyz(2,iat)**2+vxyz(3,iat)**2
     end if
  end do
  rkin=.5d0*rkinsum/(3*at%nat-3)
  !       write(*,*) 'rkin,ekinetic',rkin,ekinetic

  !C      Rescaling of velocities to get reference kinetic energy
  sclvel= dsqrt(ekinetic/rkin)
  do iat=1,at%nat
     if (.not. at%lfrztyp(iat)) then
        vxyz(1,iat)=vxyz(1,iat)*sclvel
        vxyz(2,iat)=vxyz(2,iat)*sclvel
        vxyz(3,iat)=vxyz(3,iat)*sclvel
     end if
  end do

end subroutine velopt

subroutine randdist(nat,rxyz,vxyz)
  implicit real*8 (a-h,o-z)
  real tt
  dimension vxyz(3*nat),rxyz(3*nat)
  ! create a random displacement vector without translational and angular moment
  do i=1,3*nat
     call random_number(tt)
     vxyz(i)=dble(tt-.5)
  enddo
  call  elim_moment(nat,vxyz)
  call  elim_torque(nat,rxyz,vxyz)
  return
end subroutine randdist



subroutine gausdist(nat,rxyz,vxyz)
  !C  generates 3*nat random numbers distributed according to  exp(-.5*vxyz**2)
  implicit real*8 (a-h,o-z)
  real s1,s2
  !C On Intel the random_number can take on the values 0. and 1.. To prevent overflow introduce eps
  parameter(eps=1.d-8)
  dimension vxyz(3*nat),rxyz(3*nat)

  do i=1,3*nat-1,2
     call random_number(s1)
     t1=eps+(1.d0-2.d0*eps)*dble(s1)
     call random_number(s2)
     t2=dble(s2)
     tt=sqrt(-2.d0*log(t1))
     vxyz(i)=tt*cos(6.28318530717958648d0*t2)
     vxyz(i+1)=tt*sin(6.28318530717958648d0*t2)
  enddo
  call random_number(s1)
  t1=eps+(1.d0-2.d0*eps)*dble(s1)
  call random_number(s2)
  t2=dble(s2)
  tt=sqrt(-2.d0*log(t1))
  vxyz(3*nat)=tt*cos(6.28318530717958648d0*t2)

  call elim_moment(nat,vxyz)
  call  elim_torque(nat,rxyz,vxyz)
  return
end subroutine gausdist

subroutine expdist(nat,rxyz,vxyz)
  !C  generates n random numbers distributed according to  exp(-x)
  implicit real*8 (a-h,o-z)
  real ss
  !C On Intel the random_number can take on the values 0. and 1.. To prevent overflow introduce eps
  parameter(eps=1.d-8)
  dimension rxyz(3*nat),vxyz(3*nat)

  do i=1,3*nat
     call random_number(ss)
     tt=eps+(1.d0-2.d0*eps)*dble(ss)
     vxyz(i)=log(tt)
  enddo

  call elim_moment(nat,vxyz)
  call  elim_torque(nat,rxyz,vxyz)

  return
end subroutine expdist




subroutine localdist(nat,rxyz,vxyz)
  implicit real*8 (a-h,o-z)
  real*4 ts
  parameter(nbix=20)
  dimension rxyz(3,nat), vxyz(3,nat),nbi(nbix)
  parameter( bondlength=2.7d0)

  nloop=0
100 continue
  nloop=nloop+1
  if (nloop.gt.2) write(*,*) 'nloop=',nloop
  if (nloop.gt.11) stop 'ERROR LOCALDIST'

  ! pick an atom iat randomly
  call random_number(ts)
  iat=min(nat,int(ts*nat+1.))
  !       write(*,*) 'iat=',iat

  ! find iat's neighbors
  inb=0
  do i=1,nat
     dd=(rxyz(1,iat)-rxyz(1,i))**2+(rxyz(2,iat)-rxyz(2,i))**2+(rxyz(3,iat)-rxyz(3,i))**2
     if (dd < bondlength**2 .and. i /= iat) then
        inb=inb+1; if (inb.gt.nbix) stop 'enlarge size of nbi' ; nbi(inb)=i
     endif
  enddo
  !        write(*,*) 'inb=',inb
  if (inb < 2 ) goto 100

  ! pick another atom jat that is a neighbor of iat
  call random_number(ts)
  j=min(inb,int(ts*inb+1.))
  jat=nbi(j)
  !       write(*,*) 'jat=',jat


  ! Choose velocities for remaining atoms (i.e. not iat and jat )
  ampl=2.d-1
  do i=1,nat
     call random_number(ts) ; ts=ts-.5
     vxyz(1,i)=dble(ts)*ampl
     call random_number(ts) ; ts=ts-.5
     vxyz(2,i)=dble(ts)*ampl
     call random_number(ts) ; ts=ts-.5
     vxyz(3,i)=dble(ts)*ampl
  enddo
  ! Finally choose velocities for iat and jat 
  ampl=2.d0
  i=iat
  call random_number(ts) ; ts=ts-.5
  vxyz(1,i)=dble(ts)*ampl
  call random_number(ts) ; ts=ts-.5
  vxyz(2,i)=dble(ts)*ampl
  call random_number(ts) ; ts=ts-.5
  vxyz(3,i)=dble(ts)*ampl
  i=jat
  call random_number(ts) ; ts=ts-.5
  vxyz(1,i)=dble(ts)*ampl
  call random_number(ts) ; ts=ts-.5
  vxyz(2,i)=dble(ts)*ampl
  call random_number(ts) ; ts=ts-.5
  vxyz(3,i)=dble(ts)*ampl

  !        write(*,'(i3,3(1pe12.4))') iat,(rxyz(i,iat)+.5d0*vxyz(i,iat),i=1,3)
  !        write(*,'(i3,3(1pe12.4))') jat,(rxyz(i,jat)+.5d0*vxyz(i,jat),i=1,3)

  return
end subroutine localdist




subroutine torque(nat,rxyz,vxyz)
  implicit real*8 (a-h,o-z)
  dimension rxyz(3,nat),vxyz(3,nat)

  ! center of mass
  cmx=0.d0 ; cmy=0.d0 ; cmz=0.d0
  do iat=1,nat
     cmx=cmx+rxyz(1,iat)
     cmy=cmy+rxyz(2,iat)
     cmz=cmz+rxyz(3,iat)
  enddo
  cmx=cmx/nat ; cmy=cmy/nat ; cmz=cmz/nat

  ! torque
  tx=0.d0 ; ty=0.d0 ; tz=0.d0
  do iat=1,nat
     tx=tx+(rxyz(2,iat)-cmy)*vxyz(3,iat)-(rxyz(3,iat)-cmz)*vxyz(2,iat)
     ty=ty+(rxyz(3,iat)-cmz)*vxyz(1,iat)-(rxyz(1,iat)-cmx)*vxyz(3,iat)
     tz=tz+(rxyz(1,iat)-cmx)*vxyz(2,iat)-(rxyz(2,iat)-cmy)*vxyz(1,iat)
  enddo
  write(*,'(a,3(1pe11.3))') 'torque',tx,ty,tz

  return
end subroutine torque


subroutine elim_torque(nat,rxyz,vxyz)
  implicit real*8 (a-h,o-z)
  dimension rxyz(3,nat),vxyz(3,nat),t(3)

  ! center of mass
  cmx=0.d0 ; cmy=0.d0 ; cmz=0.d0
  do iat=1,nat
     cmx=cmx+rxyz(1,iat)
     cmy=cmy+rxyz(2,iat)
     cmz=cmz+rxyz(3,iat)
  enddo
  cmx=cmx/nat ; cmy=cmy/nat ; cmz=cmz/nat

  do it=1,100

     ! torque and radii in planes
     t(1)=0.d0 ; t(2)=0.d0 ; t(3)=0.d0
     sx=0.d0 ; sy=0.d0 ; sz=0.d0
     do iat=1,nat
        t(1)=t(1)+(rxyz(2,iat)-cmy)*vxyz(3,iat)-(rxyz(3,iat)-cmz)*vxyz(2,iat)
        t(2)=t(2)+(rxyz(3,iat)-cmz)*vxyz(1,iat)-(rxyz(1,iat)-cmx)*vxyz(3,iat)
        t(3)=t(3)+(rxyz(1,iat)-cmx)*vxyz(2,iat)-(rxyz(2,iat)-cmy)*vxyz(1,iat)
        sx=sx+(rxyz(1,iat)-cmx)**2
        sy=sy+(rxyz(2,iat)-cmy)**2
        sz=sz+(rxyz(3,iat)-cmz)**2
     enddo

     if (t(1)**2+t(2)**2+t(3)**2.lt.1.d-22) return

     ii=0
     tmax=0.d0
     do i=1,3
        if (t(i)**2.gt.tmax**2) then 
           ii=i
           tmax=t(i)
        endif
     enddo

     !         write(*,'(i4,3(1pe11.3))') ii,t


     ! modify velocities
     if (ii.eq.1) then 
        cx=t(1)/(sz+sy)
        do iat=1,nat
           vxyz(2,iat)=vxyz(2,iat)+cx*(rxyz(3,iat)-cmz)
           vxyz(3,iat)=vxyz(3,iat)-cx*(rxyz(2,iat)-cmy)
        enddo
     else if(ii.eq.2) then 
        cy=t(2)/(sz+sx)
        do iat=1,nat
           vxyz(1,iat)=vxyz(1,iat)-cy*(rxyz(3,iat)-cmz)
           vxyz(3,iat)=vxyz(3,iat)+cy*(rxyz(1,iat)-cmx)
        enddo
     else if(ii.eq.3) then 
        cz=t(3)/(sy+sx)
        do iat=1,nat
           vxyz(1,iat)=vxyz(1,iat)+cz*(rxyz(2,iat)-cmy)
           vxyz(2,iat)=vxyz(2,iat)-cz*(rxyz(1,iat)-cmx)
        enddo
     else
        stop 'wrong ii'
     endif

  enddo
  write(*,'(a,3(1pe11.3))') 'WARNING REMAINING TORQUE',t

  return
end subroutine elim_torque



subroutine moment(nat,vxyz)
  implicit real*8 (a-h,o-z)
  dimension vxyz(3,nat)

  sx=0.d0 ; sy=0.d0 ; sz=0.d0
  do iat=1,nat
     sx=sx+vxyz(1,iat)
     sy=sy+vxyz(2,iat)
     sz=sz+vxyz(3,iat)
  enddo
  write(*,'(a,3(1pe11.3))') 'momentum',sx,sy,sz

  return
end subroutine moment


subroutine elim_moment(nat,vxyz)
  implicit real*8 (a-h,o-z)
  dimension vxyz(3,nat)

  sx=0.d0 ; sy=0.d0 ; sz=0.d0
  do iat=1,nat
     sx=sx+vxyz(1,iat)
     sy=sy+vxyz(2,iat)
     sz=sz+vxyz(3,iat)
  enddo
  sx=sx/nat ; sy=sy/nat ; sz=sz/nat
  do iat=1,nat
     vxyz(1,iat)=vxyz(1,iat)-sx
     vxyz(2,iat)=vxyz(2,iat)-sy
     vxyz(3,iat)=vxyz(3,iat)-sz
  enddo

  return
end subroutine elim_moment




subroutine fix_fragmentation(iproc,at,rxyz,nputback)
  use module_base
  use module_types
  implicit none
  !implicit real*8 (a-h,o-z)
  integer, intent(in) :: iproc
  type(atoms_data), intent(in) :: at
  integer, intent(inout) :: nputback
  real(gp), dimension(3,at%nat) :: rxyz
  !local variables
  real(gp), parameter :: bondlength=8.0_gp
  integer :: iat,nloop,ncluster,ii,jat,jj,kat,nadd
  real(gp) :: xi,yi,zi,xj,yj,zj,ddmin,dd,d1,d2,d3,tt
  ! automatic arrays
  logical, dimension(at%nat) :: belong

  nloop=1

  fragment_loop: do

     iat=1
     belong(iat)=.true.
     ncluster=1
     do iat=2,at%nat
        belong(iat)=.false.
     enddo

     !   ic=0
     form_cluster: do
        nadd=0
        do iat=1,at%nat
           xi=rxyz(1,iat) 
           yi=rxyz(2,iat) 
           zi=rxyz(3,iat)
           if (belong(iat)) then 
              do jat=1,at%nat
                 xj=rxyz(1,jat) ; yj=rxyz(2,jat) ; zj=rxyz(3,jat)
                 if ( (xi-xj)**2+(yi-yj)**2+(zi-zj)**2 <= (bondlength*1.25d0)**2) then 
                    if (.not. belong(jat)) nadd=nadd+1
                    belong(jat)=.true. 
                 endif
              end do
           endif
        end do
        ncluster=ncluster+nadd
        !     ic=ic+1 ; write(*,*) 'nadd,ncluster',ic,nadd,ncluster
        if (nadd == 0) exit form_cluster
     enddo form_cluster

     if (ncluster == at%nat) then 
        !   write(*,*) 'No fragmentation has occured',nloop
        return

     else
        nputback=nputback+1

        if (iproc.eq.0) then
           write(*,*) 'fragmentation occured',nloop,ncluster
           write(444,*) at%nat,iat
           write(444,*) ' fragmented configuration ', nputback
           do kat=1,at%nat
              write(444,*) ' LJ  ',rxyz(1,kat),rxyz(2,kat),rxyz(3,kat)
           enddo
        endif

        ! make sure the part that flew away is smaller than the cluster
        if (ncluster <= at%nat/2) then
           !     write(*,*) 'FLIP'
           do iat=1,at%nat
              belong(iat)=.not. belong(iat)
           enddo
        endif

        ! pull back the fragment of atoms that flew away
        ii=-99999
        do iat=1,at%nat
           if (.not. belong(iat)) then
              xi=rxyz(1,iat) 
              yi=rxyz(2,iat) 
              zi=rxyz(3,iat)
              ddmin=1.e100_gp
              jj=-99999
              do jat=1,at%nat
                 if (belong(jat)) then
                    xj=rxyz(1,jat) 
                    yj=rxyz(2,jat) 
                    zj=rxyz(3,jat)
                    dd= (xi-xj)**2+(yi-yj)**2+(zi-zj)**2 
                    if (dd < ddmin) then 
                       jj=jat
                       ii=iat
                       ddmin=dd
                    endif
                 endif
              enddo
           endif
        enddo

        d1=rxyz(1,ii)-rxyz(1,jj)
        d2=rxyz(2,ii)-rxyz(2,jj)
        d3=rxyz(3,ii)-rxyz(3,jj)
        tt=bondlength/sqrt(d1**2+d2**2+d3**2)
        do iat=1,at%nat
           if (.not. belong(iat) .and. .not. at%lfrztyp(iat)) then
              if (at%geocode == 'P') then
                 rxyz(1,iat)=modulo(rxyz(1,iat)+d1*(tt-1.0d0),at%alat1)
                 rxyz(2,iat)=modulo(rxyz(2,iat)+d2*(tt-1.0d0),at%alat2)
                 rxyz(3,iat)=modulo(rxyz(3,iat)+d3*(tt-1.0d0),at%alat3)
              else if (at%geocode == 'S') then
                 rxyz(1,iat)=modulo(rxyz(1,iat)+d1*(tt-1.0d0),at%alat1)
                 rxyz(2,iat)=       rxyz(2,iat)+d2*(tt-1.0d0)
                 rxyz(3,iat)=modulo(rxyz(3,iat)+d3*(tt-1.0d0),at%alat3)
              else
                 rxyz(1,iat)=rxyz(1,iat)+d1*(tt-1.0d0)
                 rxyz(2,iat)=rxyz(2,iat)+d2*(tt-1.0d0)
                 rxyz(3,iat)=rxyz(3,iat)+d3*(tt-1.0d0)
              end if
           endif
        enddo

        if (iproc.eq.0) then
           write(444,*) at%nat, 'atomic ' 
           write(444,*) ' fixed configuration ', nputback
           do iat=1,at%nat
              write(444,*) ' LJ  ',rxyz(1,iat),rxyz(2,iat),rxyz(3,iat)
           enddo
        endif
        nloop=nloop+1
     endif
  end do fragment_loop

end subroutine fix_fragmentation


subroutine winter(iproc,at,re_pos,pos,npminx,nlminx,nbuf,nlmin,nlmin_l,accur, & 
     earr,elocmin,poslocmin,eref,ediff,ekinetic,dt)
  use module_base
  use module_types
  implicit none
  !implicit real*8 (a-h,o-z)
  integer, intent(in) :: npminx,nlminx,nbuf,nlmin,nlmin_l,iproc
  real(gp), intent(in) :: re_pos,eref,ediff,ekinetic,dt,accur
  type(atoms_data), intent(in) :: at
  real(gp), dimension(npminx), intent(in) :: elocmin
  real(gp), dimension(3,at%nat), intent(in) :: pos
  real(gp), dimension(0:nlminx+nbuf,2), intent(in) :: earr
  real(gp), dimension(3,at%nat,npminx), intent(in) :: poslocmin
  !local variables
  character(len=5) :: fn
  character(len=20) :: filename
  integer :: mm,k

  if (iproc == 0) then
     call wtxyz('poscur',re_pos,pos,at,'')
     write(*,*) ' wrote poscur.xyz for  RESTART'
  end if
     
  call wtpos(iproc,at,npminx,nlminx,nbuf,nlmin,nlmin_l,poslocmin,earr,elocmin)

  if (iproc == 0) then
     write(*,*) ' wrote poslow files'
     
     open(unit=12,file='earr.dat',status='unknown')
     mm=min(nlmin,nlminx+nbuf)
     write(12,'(2(i10),a)') mm,mm+5,&
          ' # of minima already found, # of minima to be found in consecutive run'
     write(12,'(e24.17,1x,a)') eref,'   eref'
     write(12,'(e24.17,1x,a)') accur,'   accur'
     do k=1,mm
        write(12,'(e24.17,1x,1pe17.10)') earr(k,1),earr(k,2)
     enddo
     write(*,*) ' wrote earr.dat for  RESTART'
     close(12)
     
     call  wtioput(ediff,ekinetic,dt)
     write(*,*) ' wrote ioput for  RESTART'
  end if

end subroutine winter


subroutine wtioput(ediff,ekinetic,dt)
  implicit real*8 (a-h,o-z)
  open(unit=11,file='ioput',status='unknown')
  write(11,'(3(1x,1pe24.17),a)') ediff,ekinetic,dt,' ediff, ekinetic and dt'
  close(11)
end subroutine wtioput


subroutine wtbest(nat,energy,pos,iatype,atomnames,natpol)
  implicit real*8 (a-h,o-z)
  character(41) filename
  character(20) atomnames
  character(3) fn
  dimension pos(3,nat),iatype(nat),atomnames(100)
  integer, dimension(nat):: natpol

  !C generate filename and open files
  filename = 'posbest.xyz'
  open(unit=9,file=filename,status='unknown')
  write(9,'(i4,2x,a,1pe24.17)') nat,'  atomic', energy
  write(9,'(e24.17)') energy
  do iat=1,nat
     write(9,'(a8,3x,3(1x,1pe24.17),3x,i5.5)') atomnames(iatype(iat)),&
          pos(1,iat),pos(2,iat),pos(3,iat),natpol(iat)-100
  enddo
  close(9)
  return
end subroutine wtbest

subroutine wtmd(istep,nat,energy,pos,iatype,atomnames,natpol)
  implicit real*8 (a-h,o-z)
  character(20) filename
  character(20) atomnames(100)
  character(4) fn
  dimension pos(3,nat),iatype(nat)
  integer, dimension(nat):: natpol

  !C generate filename and open files
  write(fn,'(i4.4)') istep
  filename = 'posmd_'//fn//'.xyz'
  open(unit=9,file=filename,status='unknown')
  write(9,'(i4,2x,a,1x,1pe24.17)') nat,'  atomic',energy
  write(9,'(e24.17)') energy
  do iat=1,nat
     write(9,'(a8,3x,3(1x,1pe24.17),3x,i5.5)') atomnames(iatype(iat)),&
          pos(1,iat),pos(2,iat),pos(3,iat),natpol(iat)-100
  enddo
  close(9)
  return
end subroutine wtmd



subroutine wtlmin(nconjgr,nat,energy,fnrm,pos,iatype,atomnames,natpol)
  implicit real*8 (a-h,o-z)
  character(20) filename
  character(20) atomnames(100)
  character(4) fn
  dimension pos(3,nat),iatype(nat)
  integer, dimension(nat):: natpol

  !C generate filename and open files
  write(fn,'(i4.4)') nconjgr
  filename = 'poslocm_'//fn//'.xyz'
  open(unit=9,file=filename,status='unknown')
  write(9,'(i4,2x,a,1x,1pe24.17)') nat,'  atomic',energy
  write(9,'(e24.17,1x,1pe10.3)') energy,fnrm
  do iat=1,nat
     write(9,'(a8,3x,3(1x,1pe24.17),3x,i5.5)') atomnames(iatype(iat)),&
          pos(1,iat),pos(2,iat),pos(3,iat),natpol(iat)-100
  enddo
  close(9)

end subroutine wtlmin



subroutine wtpos(iproc,at,npminx,nlminx,nbuf,nlmin,nlmin_l,pos,earr,elocmin)
  use module_base
  use module_types
  implicit none
  !implicit real*8 (a-h,o-z)
  integer, intent(in) :: npminx,nlminx,nbuf,nlmin,nlmin_l,iproc
  type(atoms_data), intent(in) :: at
  real(gp), dimension(npminx), intent(in) :: elocmin
  real(gp), dimension(0:nlminx+nbuf,2), intent(in) :: earr
  real(gp), dimension(3,at%nat,npminx), intent(in) :: pos
  !local variables
  character(len=5) :: fn
  character(len=17) :: filename
  character(len=20) :: atomnames
  integer :: k,kk

  !	do i=1,min(40,nlmin,nlminx+nbuf)
  !	write(*,*) i,earr(i,1)
  !        enddo

  do k=1,min(nlmin_l,npminx)
     !        write(*,*) 'k,elocmin(k)',k,elocmin(k)


     !C Classify the configuration in the global ranking
     kk=0
     find_kk : do
        kk=kk+1
        if (kk > min(nlmin,nlminx+nbuf)) then 
           if (iproc == 0) write(*,*) 'ranking error for',k
           stop 
        endif
        if (earr(kk,1) == elocmin(k)) exit find_kk
     end do find_kk

     if (kk <= npminx) then

        !        write(*,'(a,i2,i4,i4,1x,1pe21.14)') 'k,kk,elocmin(k)',k,kk,elocmin(k)

        !C generate filename and open files
        if (iproc == 0) then
           write(fn,'(i5.5)') kk
           call wtxyz('poslow'//fn,elocmin(k),pos(1,1,kk),at,'')
        end if
     endif

  end do

end subroutine wtpos



subroutine zero(n,x)
  implicit real*8 (a-h,o-z)
  dimension x(n)
  do j=1,n
     x(j)=0.d0
  end do
  return
end subroutine zero


real*8 function round(enerd,accur)
  implicit none
  real*8 enerd,accur
  integer*8 ii
  ii=enerd/accur
  round=ii*accur
  !           write(*,'(a,1pe24.17,1x,i17,1x,1pe24.17)') 'enerd,ii,round',enerd,ii,round
  return
end function round



subroutine rdposout(igeostep,rxyz,nat)
  implicit none
  integer, intent(in) :: igeostep,nat
  real(kind=8), dimension(3,nat), intent(out) :: rxyz
  !local variables
  character(len=3) :: fn
  character(len=20) :: filename
  integer :: iat
  write(fn,'(i3.3)') igeostep
  !filename = 'posout_'//fn//'.ascii'
  filename = 'posout_'//fn//'.xyz'
  ! write(*,*)'# reading unrelaxed structure from ',filename
  open(unit=9,file=filename,status='old')
  read(9,*)fn!no need for header
  read(9,*)fn!same
  do iat=1,nat
     read(9,*)fn,rxyz(:,iat)!we know the atom types already
  enddo
  close(unit=9)
end subroutine rdposout

!routine for adjusting the dimensions with the center of mass in the middle
subroutine adjustrxyz(nat,alat1,alat2,alat3,rxyz)
  use module_base
  implicit none
  integer, intent(in) :: nat
  real(gp) ,intent(in) :: alat1,alat2,alat3
  real(gp), dimension(3,nat), intent(inout) :: rxyz
  !local variables
  integer :: iat,i 
  real(gp), dimension(3)  :: cent

  do i=1,3
     cent(i)=0.0_gp
  enddo
  do iat=1,nat
     do i=1,3
        cent(i)=cent(i)+rxyz(i,iat)
     enddo
  enddo
  do i=1,3
     cent(i)=cent(i)/real(nat,gp)
  enddo

  write(*,'(a,6(1x,e9.2))') 'old CM, shift',(cent(i),i=1,3),  & 
       -cent(1)+alat1*.5_gp,-cent(2)+alat2*.5_gp,-cent(3)+alat3*.5_gp

  do iat=1,nat
     rxyz(1,iat)=rxyz(1,iat)-cent(1)+alat1*.5_gp
     rxyz(2,iat)=rxyz(2,iat)-cent(2)+alat2*.5_gp
     rxyz(3,iat)=rxyz(3,iat)-cent(3)+alat3*.5_gp
  enddo
end subroutine adjustrxyz
<|MERGE_RESOLUTION|>--- conflicted
+++ resolved
@@ -451,18 +451,10 @@
         exit hopping_loop 
      end if
 
-<<<<<<< HEAD
-     if (iproc == 0) write(67,*) ncount_cluster,&
-          ' Wvfnctn Opt. steps for approximate geo. rel of MD conf.'
-     if (iproc == 0) write(*,*)'# ', ncount_cluster,&
-          ' Wvfnctn Opt. steps for approximate geo. rel of MD conf.'
-     !ncount_cluster=0
-     !call my_input_variables(iproc,.true.,inputs)
-=======
      if (iproc.eq.0) write(67,*) ncount_bigdft,' Wvfnctn Opt. steps for approximate geo. rel of MD conf.'
      if (iproc.eq.0) write(*,*)'# ', ncount_bigdft,' Wvfnctn Opt. steps for approximate geo. rel of MD conf.'
-     ncount_bigdft=0
->>>>>>> 5e04ecf3
+     !ncount_bigdft=0
+     !ncount_cluster=0
      if (atoms%geocode.eq.'P') & 
           call  adjustrxyz(atoms%nat,atoms%alat1,atoms%alat2,atoms%alat3,wpos)
       call geopt(nproc,iproc,wpos,atoms,ff,e_wpos,rst,inputs_opt,ncount_bigdft)
