--- conflicted
+++ resolved
@@ -33,12 +33,8 @@
   real(kind=8),allocatable, dimension(:,:) :: fp_arr
   real(kind=8),allocatable, dimension(:) :: fp,wfp,fphop
   real(kind=8),allocatable, dimension(:,:,:) :: pl_arr
-<<<<<<< HEAD
-  integer :: iproc,nproc,iat,i_stat,i_all,ierr,infocode,nksevals,i,igroup,ngroups
-=======
   integer :: iproc,nproc,iat,i_stat,i_all,ierr,infocode,nksevals,i,igroup,ngroups,natoms
   integer :: bigdft_get_number_of_atoms,bigdft_get_number_of_orbitals
->>>>>>> ccea1d59
   character(len=*), parameter :: subname='global'
   character(len=41) :: filename
   character(len=4) :: fn4
@@ -101,11 +97,7 @@
   !unoptimized input parameters
   call bigdft_set_input('md'//trim(run_id)//trim(bigdft_run_id_toa()),'poscur'//trim(bigdft_run_id_toa()),&
        mdpos,inputs_md,md_atoms)
-<<<<<<< HEAD
-!   write(*,*) 'nat=',atoms%nat
-=======
 !   write(*,*) 'nat=',atoms%astruct%nat
->>>>>>> ccea1d59
 
   !associate the same output directory
   if (inputs_opt%dir_output /= inputs_md%dir_output) then
@@ -124,23 +116,14 @@
   deallocate(mdpos,stat=i_stat)
   call memocc(i_stat,i_all,'mdpos',subname)
 
-<<<<<<< HEAD
-=======
   !get number of atoms of the system, to allocate local arrays
   natoms=bigdft_get_number_of_atoms(atoms)
->>>>>>> ccea1d59
+
 
   if (bigdft_mpi%iproc == 0) call yaml_map('(MH) beta_S, beta_O, beta_N',(/beta_S,beta_O,beta_N/),fmt='(1pe11.4)')
   if (bigdft_mpi%iproc == 0) call yaml_map('(MH) alpha_A, alpha_R',(/alpha_A,alpha_R/),fmt='(1pe11.4)')
   if (bigdft_mpi%iproc == 0) call yaml_map('(MH) mdmin=',mdmin)
 
-<<<<<<< HEAD
-=======
-  if (bigdft_mpi%iproc == 0) call yaml_map('(MH) beta_S, beta_O, beta_N',(/beta_S,beta_O,beta_N/),fmt='(1pe11.4)')
-  if (bigdft_mpi%iproc == 0) call yaml_map('(MH) alpha_A, alpha_R',(/alpha_A,alpha_R/),fmt='(1pe11.4)')
-  if (bigdft_mpi%iproc == 0) call yaml_map('(MH) mdmin=',mdmin)
-
->>>>>>> ccea1d59
   ! allocate other arrays
   allocate(ff(3,natoms+ndebug),stat=i_stat)
   call memocc(i_stat,ff,'ff',subname)
@@ -150,11 +133,7 @@
   call memocc(i_stat,vxyz,'vxyz',subname)
   allocate(gg(3,natoms+ndebug),stat=i_stat)
   call memocc(i_stat,gg,'gg',subname)
-<<<<<<< HEAD
-  allocate(poshop(3,atoms%nat+ndebug),stat=i_stat)
-=======
   allocate(poshop(3,natoms+ndebug),stat=i_stat)
->>>>>>> ccea1d59
   call memocc(i_stat,poshop,'poshop',subname)
   allocate(rcov(natoms+ndebug),stat=i_stat)
   call memocc(i_stat,rcov,'rcov',subname)
@@ -250,11 +229,7 @@
 
   ngeopt=ngeopt+1
   if (bigdft_mpi%iproc == 0) then 
-<<<<<<< HEAD
-     tt=dnrm2(3*atoms%nat,ff,1)
-=======
      tt=dnrm2(3*natoms,ff,1)
->>>>>>> ccea1d59
      write(fn4,'(i4.4)') ngeopt
      write(comment,'(a,1pe10.3)')'fnrm= ',tt
      call write_atomic_file('posimed_'//fn4//'_'//trim(bigdft_run_id_toa()),&
@@ -266,12 +241,8 @@
       close(864)
   endif
 
-<<<<<<< HEAD
-  call  ha_trans(atoms%nat,pos)
-=======
   call ha_trans(natoms,pos)
 
->>>>>>> ccea1d59
   call geopt(bigdft_mpi%nproc,bigdft_mpi%iproc,pos,atoms,ff,strten,e_pos,rst,inputs_opt,ncount_bigdft)
   if (bigdft_mpi%iproc == 0) call yaml_map('(MH) Wvfnctn Opt. steps for accurate geo. rel of initial conf.',ncount_bigdft)
   count_bfgs=count_bfgs+ncount_bigdft
@@ -283,11 +254,7 @@
   end if
 
   if (bigdft_mpi%iproc == 0) then 
-<<<<<<< HEAD
-     tt=dnrm2(3*atoms%nat,ff,1)
-=======
      tt=dnrm2(3*natoms,ff,1)
->>>>>>> ccea1d59
      write(fn4,'(i4.4)') ngeopt
      write(comment,'(a,1pe10.3)')'fnrm= ',tt
      call write_atomic_file('poslocm_'//fn4//'_'//trim(bigdft_run_id_toa()),&
@@ -299,11 +266,7 @@
       close(864)
   endif
   
-<<<<<<< HEAD
-        nid=atoms%nat
-=======
         nid=natoms
->>>>>>> ccea1d59
         allocate(fp(nid))
           call memocc(i_stat,fp,'fp',subname)
         allocate(wfp(nid))
@@ -311,11 +274,7 @@
         allocate(fphop(nid))
           call memocc(i_stat,fphop,'fphop',subname)
 
-<<<<<<< HEAD
-  call fingerprint(bigdft_mpi%iproc,atoms%nat,nid,pos,rcov,fp)
-=======
   call fingerprint(bigdft_mpi%iproc,natoms,nid,pos,rcov,fp)
->>>>>>> ccea1d59
   if (bigdft_mpi%iproc == 0) then
      call yaml_map('(MH) INPUT(relaxed), e_pos ',e_pos,fmt='(e17.10)')
   end if
@@ -340,11 +299,7 @@
           call memocc(i_stat,ct_arr,'ct_arr',subname)
         allocate(fp_arr(nid,nlminx))
           call memocc(i_stat,fp_arr,'fp_arr',subname)
-<<<<<<< HEAD
-        allocate(pl_arr(3,atoms%nat,nlminx))
-=======
         allocate(pl_arr(3,natoms,nlminx))
->>>>>>> ccea1d59
           call memocc(i_stat,pl_arr,'pl_arr',subname)
         if (nlmin.eq.0) then 
             if (bigdft_mpi%iproc == 0) call yaml_map('(MH) New run with nlminx=',nlminx)
@@ -361,10 +316,7 @@
         if (bigdft_mpi%iproc == 0) call yaml_map('(MH) read idarr','idarr'//trim(bigdft_run_id_toa()))
 
   ! If restart read previous poslocm's
-<<<<<<< HEAD
-=======
   ! here we should use bigdft built-in routines to read atomic positions
->>>>>>> ccea1d59
      do ilmin=1,nlmin
 
         write(fn5,'(i5.5)') ilmin
@@ -376,17 +328,6 @@
            exit
         end if
         read(9,*) natp,unitsp,en_arr(ilmin)
-<<<<<<< HEAD
-        if (atoms%nat.ne.natp) stop   'nat <> natp'
-        if (trim(unitsp).ne.trim(atoms%units) .and. bigdft_mpi%iproc.eq.0) write(*,*)  & 
-                 '(MH) different units in poslow and poscur file: ',trim(unitsp),' ',trim(atoms%units)
-        if (trim(unitsp).ne.trim(atoms%units) .and. bigdft_mpi%iproc.eq.0) call yaml_scalar( &
-                 '(MH) different units in poslow and poscur file: '//trim(unitsp)//' , '//trim(atoms%units))
-        read(9,*)
-        do iat=1,atoms%nat
-          read(9,*) atmn,t1,t2,t3
-          if (atoms%units=='angstroem' .or. atoms%units=='angstroemd0') then ! if Angstroem convert to Bohr
-=======
         if (natoms.ne.natp) stop   'nat <> natp'
         if (trim(unitsp).ne.trim(atoms%astruct%units) .and. bigdft_mpi%iproc.eq.0) write(*,*)  & 
                  '(MH) different units in poslow and poscur file: ',trim(unitsp),' ',trim(atoms%astruct%units)
@@ -396,7 +337,6 @@
         do iat=1,natoms
           read(9,*) atmn,t1,t2,t3
           if (atoms%astruct%units=='angstroem' .or. atoms%astruct%units=='angstroemd0') then ! if Angstroem convert to Bohr
->>>>>>> ccea1d59
               pl_arr(1,iat,ilmin)=t1/bohr2ang
               pl_arr(2,iat,ilmin)=t2/bohr2ang
               pl_arr(3,iat,ilmin)=t3/bohr2ang
@@ -426,42 +366,26 @@
         do i=1,nid
           fp_arr(i,1)=fp(i)
         enddo
-<<<<<<< HEAD
-        do iat=1,atoms%nat
-=======
         do iat=1,natoms
->>>>>>> ccea1d59
           pl_arr(1,iat,1)=pos(1,iat) 
           pl_arr(2,iat,1)=pos(2,iat) 
           pl_arr(3,iat,1)=pos(3,iat) 
         enddo
 
-<<<<<<< HEAD
-        do iat=1,atoms%nat
-=======
         do iat=1,natoms
->>>>>>> ccea1d59
           wpos(1,iat)=pos(1,iat) ; wpos(2,iat)=pos(2,iat) ; wpos(3,iat)=pos(3,iat)
         enddo
 
   else  ! continuation run, check whether the poscur file has been modified by hand
-<<<<<<< HEAD
-          call identical(bigdft_mpi%iproc,nlminx,nlmin,nid,e_wpos,wfp,en_arr,fp_arr,en_delta,fp_delta,newmin,kid,dmin,k_e_wpos,n_unique,n_nonuni)
-=======
      call identical(bigdft_mpi%iproc,nlminx,nlmin,nid,e_wpos,wfp,en_arr,fp_arr,en_delta,fp_delta,&
           newmin,kid,dmin,k_e_wpos,n_unique,n_nonuni)
->>>>>>> ccea1d59
      if (newmin) then  
         if (bigdft_mpi%iproc == 0) call yaml_map('(MH) initial minimum is new, dmin= ',dmin)
         nlmin=nlmin+1
         if (nlmin.gt.nlminx) stop 'nlminx too small'
         !            add minimum to history list
-<<<<<<< HEAD
-        call insert(bigdft_mpi%iproc,nlminx,nlmin,nid,atoms%nat,k_e_wpos,e_wpos,wfp,pos,en_arr,ct_arr,fp_arr,pl_arr)
+        call insert(bigdft_mpi%iproc,nlminx,nlmin,nid,natoms,k_e_wpos,e_wpos,wfp,pos,en_arr,ct_arr,fp_arr,pl_arr)
         k_e_wpos=k_e_wpos+1
-=======
-        call insert(bigdft_mpi%iproc,nlminx,nlmin,nid,natoms,k_e_wpos,e_wpos,wfp,pos,en_arr,ct_arr,fp_arr,pl_arr)
->>>>>>> ccea1d59
         if (k_e_wpos .gt. nlminx .or. k_e_wpos .lt. 1) stop "k_e_wpos out of bounds"
         nvisit=int(ct_arr(k_e_wpos))
      else
@@ -474,12 +398,8 @@
   if (bigdft_mpi%iproc == 0) then
           write(2,'((1x,f10.0),1x,1pe21.14,2(1x,1pe10.3),a,i5)')  &
           escape,e_wpos,ediff,ekinetic,'  P ',nvisit 
-<<<<<<< HEAD
-          flush(2)
-=======
           call bigdft_utils_flush(unit=2)
           !flush(2)
->>>>>>> ccea1d59
   end if
 
   nlmin_old=nlmin
@@ -529,13 +449,8 @@
   call mdescape(nsoften,mdmin,ekinetic,e_pos,ff,gg,vxyz,dt,count_md,wpos, &
        bigdft_mpi%nproc,bigdft_mpi%iproc,natoms,atoms,rst,inputs_md)
 
-<<<<<<< HEAD
-     if (atoms%geocode == 'F') call fixfrag_posvel(bigdft_mpi%iproc,atoms%nat,rcov,wpos,vxyz,1,occured)
-     if (atoms%geocode == 'S') call fixfrag_posvel_slab(bigdft_mpi%iproc,atoms%nat,rcov,wpos,vxyz,1)
-=======
      if (atoms%astruct%geocode == 'F') call fixfrag_posvel(bigdft_mpi%iproc,natoms,rcov,wpos,vxyz,1,occured)
      if (atoms%astruct%geocode == 'S') call fixfrag_posvel_slab(bigdft_mpi%iproc,natoms,rcov,wpos,vxyz,1)
->>>>>>> ccea1d59
      
   av_ekinetic=av_ekinetic+ekinetic
   ncount_bigdft=0
@@ -546,11 +461,7 @@
 
   ngeopt=ngeopt+1
   if (bigdft_mpi%iproc == 0) then 
-<<<<<<< HEAD
-     tt=dnrm2(3*atoms%nat,ff,1)
-=======
      tt=dnrm2(3*natoms,ff,1)
->>>>>>> ccea1d59
      write(fn4,'(i4.4)') ngeopt
      write(comment,'(a,1pe10.3)')'fnrm= ',tt
      call write_atomic_file('posimed_'//fn4//'_'//trim(bigdft_run_id_toa()),&
@@ -563,11 +474,7 @@
   endif
 
 
-<<<<<<< HEAD
-  call  ha_trans(atoms%nat,wpos)
-=======
   call  ha_trans(natoms,wpos)
->>>>>>> ccea1d59
   call geopt(bigdft_mpi%nproc,bigdft_mpi%iproc,wpos,atoms,ff,strten,e_wpos,rst,inputs_opt,ncount_bigdft)
   if (bigdft_mpi%iproc == 0) call yaml_map('(MH) Wvfnctn Opt. steps for accurate geo. rel of MD conf',ncount_bigdft)
      count_bfgs=count_bfgs+ncount_bigdft
@@ -582,11 +489,7 @@
 
 
   if (bigdft_mpi%iproc == 0) then 
-<<<<<<< HEAD
-     tt=dnrm2(3*atoms%nat,ff,1)
-=======
      tt=dnrm2(3*natoms,ff,1)
->>>>>>> ccea1d59
      write(fn4,'(i4.4)') ngeopt
      write(comment,'(a,1pe10.3)')'fnrm= ',tt
      call write_atomic_file('poslocm_'//fn4//'_'//trim(bigdft_run_id_toa()),&
@@ -599,14 +502,6 @@
   endif
 
   if (bigdft_mpi%iproc == 0) then 
-<<<<<<< HEAD
-     call yaml_scalar('(MH) GEOPT finished')
-     call yaml_map('nlminx, nlmin',(/nlminx,nlmin/))
-     call yaml_map('(MH) e_wpos, e_pos',(/e_wpos,e_pos/))
-  endif
-
-  call fingerprint(bigdft_mpi%iproc,atoms%nat,nid,wpos,rcov,wfp)
-=======
      call yaml_open_map('(MH) GEOPT finished')
      call yaml_map('nlminx, nlmin',(/nlminx,nlmin/))
      call yaml_map('(MH) e_wpos, e_pos',(/e_wpos,e_pos/))
@@ -614,7 +509,6 @@
   endif
 
   call fingerprint(bigdft_mpi%iproc,natoms,nid,wpos,rcov,wfp)
->>>>>>> ccea1d59
 
      if (abs(e_wpos-e_pos).lt.en_delta) then
      call fpdistance(nid,wfp,fp,d)
@@ -628,12 +522,8 @@
              write(2,'((1x,f10.0),1x,1pe21.14,2(1x,1pe10.3),3(1x,0pf5.2),a)')  &
              escape,e_wpos,ediff,ekinetic, &
              escape_sam/escape,escape_old/escape,escape_new/escape,'  S '
-<<<<<<< HEAD
-             flush(2)
-=======
              call bigdft_utils_flush(unit=2)
              !flush(2)
->>>>>>> ccea1d59
              call yaml_map('(MH) no escape from current minimum.',(/e_wpos-e_pos,d/),fmt='(e11.4)')
         endif
         goto 5555
@@ -648,27 +538,12 @@
      endif
 
   !C  check whether new minimum
-<<<<<<< HEAD
-  call identical(bigdft_mpi%iproc,nlminx,nlmin,nid,e_wpos,wfp,en_arr,fp_arr,en_delta,fp_delta,newmin,kid,dmin,k_e_wpos,n_unique,n_nonuni)
-=======
   call identical(bigdft_mpi%iproc,nlminx,nlmin,nid,e_wpos,wfp,en_arr,fp_arr,en_delta,fp_delta,&
        newmin,kid,dmin,k_e_wpos,n_unique,n_nonuni)
->>>>>>> ccea1d59
   if (newmin) then
       escape_new=escape_new+1.d0
       ekinetic=ekinetic*beta_N
       nlmin=nlmin+1
-<<<<<<< HEAD
-      call insert(bigdft_mpi%iproc,nlminx,nlmin,nid,atoms%nat,k_e_wpos,e_wpos,wfp,wpos,en_arr,ct_arr,fp_arr,pl_arr)
-! write intermediate results
-      if (bigdft_mpi%iproc == 0) call yaml_comment('(MH) WINTER')
-      if (bigdft_mpi%iproc == 0) call winter(atoms,nid,nlminx,nlmin,en_delta,fp_delta, &
-           en_arr,ct_arr,fp_arr,pl_arr,ediff,ekinetic,dt,nrandoff,nsoften)
-      if (bigdft_mpi%iproc == 0) then
-        call yaml_open_map('(MH) New minimum:',flow=.true.)
-        call yaml_map('(MH) has energy',e_wpos,fmt='(e14.7)')
-        call yaml_map('(MH) distance',dmin,fmt='(e11.4)')
-=======
       call insert(bigdft_mpi%iproc,nlminx,nlmin,nid,natoms,k_e_wpos,e_wpos,wfp,wpos,en_arr,ct_arr,fp_arr,pl_arr)
 ! write intermediate results
       if (bigdft_mpi%iproc == 0) call yaml_comment('(MH) WINTER')
@@ -678,8 +553,8 @@
          !call yaml_stream_attributes()
         call yaml_open_map('(MH) New minimum',flow=.true.)
         call yaml_map('(MH) has energy',e_wpos,fmt='(e14.7)')
-        if (dmin < 1.e100_gp) call yaml_map('(MH) distance',dmin,fmt='(e11.4)')
->>>>>>> ccea1d59
+        !if (dmin < 1.e100_gp) 
+           call yaml_map('(MH) distance',dmin,fmt='(e11.4)')
         call yaml_close_map(advance='yes')
       endif
       nvisit=1
@@ -701,24 +576,15 @@
      if (bigdft_mpi%iproc == 0) then
           write(2,'((1x,f10.0),1x,1pe21.14,2(1x,1pe10.3),3(1x,0pf5.2),a,i5)')  &
           escape,e_wpos,ediff,ekinetic, &
-<<<<<<< HEAD
-          escape_sam/escape,escape_old/escape,escape_new/escape,'  I ',nvisit 
-          flush(2)
-=======
           escape_sam/escape,escape_old/escape,escape_new/escape,'  I ',nvisit
           call bigdft_utils_flush(unit=2)
           !flush(2)
->>>>>>> ccea1d59
      endif
 
   !  hopp=hopp+1.d0
   if (e_wpos.lt.e_hop) then
      e_hop=e_wpos
-<<<<<<< HEAD
-     do iat=1,atoms%nat
-=======
      do iat=1,natoms
->>>>>>> ccea1d59
         poshop(1,iat)=wpos(1,iat) 
         poshop(2,iat)=wpos(2,iat) 
         poshop(3,iat)=wpos(3,iat)
@@ -732,15 +598,9 @@
   av_ediff=av_ediff+ediff
   if (e_hop-e_pos.lt.ediff) then 
      !C          local minima accepted -------------------------------------------------------
-<<<<<<< HEAD
-     accepted=accepted+1.d0                                                                                  
-     e_pos=e_hop                                                                                             
-     do iat=1,atoms%nat
-=======
      accepted=accepted+1.d0
      e_pos=e_hop
      do iat=1,natoms
->>>>>>> ccea1d59
         pos(1,iat)=poshop(1,iat) 
         pos(2,iat)=poshop(2,iat) 
         pos(3,iat)=poshop(3,iat)
@@ -756,12 +616,8 @@
        write(2,'(1x,f10.0,1x,1pe21.14,2(1x,1pe10.3),3(1x,0pf5.2),a)')  &
               escape,e_hop,ediff,ekinetic, &
               escape_sam/escape,escape_old/escape,escape_new/escape,'  A '
-<<<<<<< HEAD
-             flush(2)
-=======
        call bigdft_utils_flush(unit=2)
        !flush(2)
->>>>>>> ccea1d59
       endif
 
       e_hop=1.d100
@@ -773,12 +629,8 @@
           write(2,'((1x,f10.0),1x,1pe21.14,2(1x,1pe10.3),3(1x,0pf5.2),a,i5)')  &
           escape,e_wpos,ediff,ekinetic, &
           escape_sam/escape,escape_old/escape,escape_new/escape,'  R '
-<<<<<<< HEAD
-          flush(2)
-=======
           call bigdft_utils_flush(unit=2)
           !flush(2)
->>>>>>> ccea1d59
           call yaml_map('(MH) rejected: ew-e>ediff',e_wpos-e_pos)
      endif
 
@@ -795,11 +647,7 @@
      call yaml_open_map('(MH) Final results')
      call yaml_map('(MH) Total number of minima found',nlmin)
      call yaml_map('(MH) Number of accepted minima',accepted)
-<<<<<<< HEAD
-     call winter(atoms,nid,nlminx,nlmin,en_delta,fp_delta, &
-=======
      call winter(natoms,atoms,nid,nlminx,nlmin,en_delta,fp_delta, &
->>>>>>> ccea1d59
            en_arr,ct_arr,fp_arr,pl_arr,ediff,ekinetic,dt,nrandoff,nsoften)
   endif
 
@@ -919,7 +767,6 @@
 
 
 contains
-
 
 
   !> Does a MD run with the atomic positiosn rxyz
@@ -964,11 +811,7 @@
 
   ! Soften previous velocity distribution
     call soften(nsoften,ekinetic,e_pos,ff,vxyz,dt,count_md,rxyz, &
-<<<<<<< HEAD
-         nproc,iproc,atoms,rst,inputs_md)
-=======
          nproc,iproc,nat,atoms,rst,inputs_md)
->>>>>>> ccea1d59
   ! put velocities for frozen degrees of freedom to zero
        ndfree=0
        ndfroz=0
@@ -999,12 +842,6 @@
     istepnext=5
     md_loop: do istep=1,200
 
-<<<<<<< HEAD
-       call daxpy(3*atoms%nat,dt,vxyz(1,1),1,rxyz(1,1),1)
-       call daxpy(3*atoms%nat,0.5_gp*dt*dt,gg(1,1),1,rxyz(1,1),1)
-
-       rkin=dot(3*atoms%nat,vxyz(1,1),1,vxyz(1,1),1)
-=======
        !C      Evolution of the system according to 'VELOCITY VERLET' algorithm
 !!       rkin=0.d0
 !!       do iat=1,nat
@@ -1037,7 +874,6 @@
        call daxpy(3*nat,0.5_gp*dt*dt,gg(1,1),1,rxyz(1,1),1)
 
        rkin=dot(3*nat,vxyz(1,1),1,vxyz(1,1),1)
->>>>>>> ccea1d59
        rkin=rkin*.5d0
 
        enmin2=enmin1
@@ -1062,21 +898,17 @@
        if (iproc == 0) then
 !          write(*,'(a,i5,1x,1pe17.10,2(1x,i2))') '# (MH) MD ',istep,e_rxyz,nummax,nummin
           call yaml_open_map('(MH) MD',flow=.true.)
-            call yaml_map('i',istep)
-            call yaml_map('E,r',(/e_rxyz,rkin/),fmt='(e14.7)')
+            call yaml_map('Step',istep)
+            call yaml_map('E (Ha)',e_rxyz)
             call yaml_map('No. of Max and min',(/nummax,nummin/))
           call yaml_close_map(advance='yes') 
        endif
-<<<<<<< HEAD
-       do iat=1,atoms%nat
-=======
          if (nummin.ge.mdmin) then
           if (nummax.ne.nummin .and. iproc == 0) &
                call yaml_warning('nummin,nummax'//trim(yaml_toa((/nummax,nummin/))))
           exit md_loop
          endif
        do iat=1,nat
->>>>>>> ccea1d59
           at1=ff(1,iat)
           at2=ff(2,iat)
           at3=ff(3,iat)
@@ -1092,23 +924,9 @@
           gg(3,iat) = at3
        end do
 
-<<<<<<< HEAD
-         if (nummax.ge.mdmin) then
-          if (nummin .ne. mdmin-1 .and. iproc == 0) &
-!         if (nummin.ge.mdmin) then
-!          if (nummax.ne.nummin .and. iproc == 0) &
-               call yaml_map('WARNING: nummin,nummax',(/nummax,nummin/))
-          exit md_loop
-         endif
-
-   if (atoms%geocode == 'S') then 
-      call fixfrag_posvel_slab(iproc,atoms%nat,rcov,wpos,vxyz,2)
-   else if (atoms%geocode == 'F') then
-=======
    if (atoms%astruct%geocode == 'S') then 
       call fixfrag_posvel_slab(iproc,nat,rcov,wpos,vxyz,2)
    else if (atoms%astruct%geocode == 'F') then
->>>>>>> ccea1d59
      if (istep == istepnext) then 
            call fixfrag_posvel(iproc,nat,rcov,rxyz,vxyz,2,occured)
         if (occured) then 
@@ -1143,300 +961,19 @@
        !if (iproc == 0) write(66,*) 'MD:old,new dt',dt,dt/1.05d0
        dt=dt*(1.d0/1.05d0)
     endif
-
-
-      jstepnext=5
-    slowdown_loop: do jstep=1,200
-
-       call daxpy(3*atoms%nat,dt,vxyz(1,1),1,rxyz(1,1),1)
-       call daxpy(3*atoms%nat,0.5_gp*dt*dt,gg(1,1),1,rxyz(1,1),1)
-
-       enmin1=en0000
-       inputs_md%inputPsiId=1
-       call call_bigdft(nproc,iproc,atoms,rxyz,inputs_md,e_rxyz,ff,strten,fnoise,rst,infocode)
-       en0000=e_rxyz-e_pos
-
-       if (iproc == 0) then
-          write(fn,'(i4.4)') jstep+istep
-          call write_atomic_file(trim(inputs_md%dir_output)//'posmd_'//fn,e_rxyz,rxyz,atoms,'',forces=ff)
-       end if
-
-       do iat=1,atoms%nat
-          at1=ff(1,iat)
-          at2=ff(2,iat)
-          at3=ff(3,iat)
-          t1=.5d0*(at1 + gg(1,iat))
-          t2=.5d0*(at2 + gg(2,iat))
-          t3=.5d0*(at3 + gg(3,iat))
-            scfv=scfv+t1*vxyz(1,iat)+t2*vxyz(2,iat)+t3*vxyz(3,iat)
-            scgg=scgg+t1*t1+t2*t2+t3*t3
-            scvv=scvv+vxyz(1,iat)*vxyz(1,iat)+vxyz(2,iat)*vxyz(2,iat)+vxyz(3,iat)*vxyz(3,iat)
-             vxyz(1,iat)=vxyz(1,iat) + (.5d0*dt) * (at1 + gg(1,iat))
-             vxyz(2,iat)=vxyz(2,iat) + (.5d0*dt) * (at2 + gg(2,iat))
-             vxyz(3,iat)=vxyz(3,iat) + (.5d0*dt) * (at3 + gg(3,iat))
-          gg(1,iat) = at1
-          gg(2,iat) = at2
-          gg(3,iat) = at3
-       end do
-         cosang=scfv/sqrt(scgg*scvv)
-       damp=1.d0
-       if (scfv.lt.0.d0) then
-       damp=1.d0+.5d0*cosang
-       do iat=1,atoms%nat
-       vxyz(1,iat)=vxyz(1,iat)*damp
-       vxyz(2,iat)=vxyz(2,iat)*damp
-       vxyz(3,iat)=vxyz(3,iat)*damp
-       enddo
-       endif
-       rkin=dot(3*atoms%nat,vxyz(1,1),1,vxyz(1,1),1)
-       rkin=rkin*.5d0
-       call fnrmandforcemax(ff,fnrm,fmax,atoms%nat)
-       if (iproc == 0) then
-          call yaml_open_map('(MH) SLOW',flow=.true.)
-            call yaml_map('j',jstep)
-            call yaml_map('E ',e_rxyz,fmt='(e14.7)')
-            call yaml_map('c,d,f,r',(/cosang,damp,fnrm,rkin/),fmt='(e10.3)')
-          call yaml_close_map(advance='yes') 
-       endif
-         if (fnrm.lt.1.d-2) exit slowdown_loop
-
-   if (atoms%geocode == 'S') then 
-      call fixfrag_posvel_slab(iproc,atoms%nat,rcov,wpos,vxyz,2)
-   else if (atoms%geocode == 'F') then
-     if (jstep == jstepnext) then 
-           call fixfrag_posvel(iproc,atoms%nat,rcov,rxyz,vxyz,2,occured)
-        if (occured) then 
-          jstepnext=jstep+4
-        else
-          jstepnext=jstep+1
-        endif
-     endif
-   endif
-
-    end do slowdown_loop
-    if (jstep >=200) then
-        if (iproc == 0) call yaml_scalar('(MH) TOO MANY SLOW DOWN STEPS')
-    end if
-    !save the value of count_md for the moment
-    count_md=count_md+real(jstep,gp)
     
   END SUBROUTINE mdescape
   
 
-<<<<<<< HEAD
-!  !> Does a MD run with the atomic positiosn rxyz
-!  subroutine mdescape(nsoften,mdmin,ekinetic,e_pos,ff,gg,vxyz,dt,count_md,rxyz, &
-!       nproc,iproc,atoms,rst,inputs_md)!  &
-!    use module_base
-!    use module_types
-!    use module_interfaces
-!    use m_ab6_symmetry
-!    implicit real*8 (a-h,o-z)
-!    type(atoms_data) :: atoms
-!    type(restart_objects) :: rst
-!    dimension ff(3,atoms%nat),gg(3,atoms%nat),vxyz(3,atoms%nat),rxyz(3,atoms%nat),strten(6)
-!    type(input_variables) :: inputs_md
-!    character(len=4) :: fn
-!    logical :: move_this_coordinate
-!    !type(wavefunctions_descriptors), intent(inout) :: wfd
-!    !real(kind=8), pointer :: psi(:), eval(:)
-!
-!    if(iproc==0) call yaml_map('(MH) MINHOP start soften ',nsoften)
-!
-!    !C initialize positions,velocities, forces
-!
-!  !! Either random velocity distribution 
-!  !        call randdist(nat,rxyz,vxyz)
-!  !! or Gauss velocity distribution
-!  !! or exponential  velocity distribution
-!  !        call expdist(nat,rxyz,vxyz)
-!  !! or localized velocities
-!  !        call localdist(nat,rxyz,vxyz)
-!    call randdist(atoms%nat,rxyz,vxyz)
-!
-!    !!! Put to zero the velocities for all boron atoms
-!    !!do iat=1,atoms%nat
-!    !!    if (atoms%atomnames(atoms%iatype(iat))=='B') then
-!    !!        if (iproc==0) then
-!    !!            write(*,'(a,i0)') 'set velocities to zero for atom ',iat
-!    !!        end if
-!    !!        vxyz(:,iat)=0.d0
-!    !!    end if
-!    !!end do
-!
-!  ! Soften previous velocity distribution
-!    call soften(nsoften,ekinetic,e_pos,ff,vxyz,dt,count_md,rxyz, &
-!         nproc,iproc,atoms,rst,inputs_md)
-!  ! put velocities for frozen degrees of freedom to zero
-!       ndfree=0
-!       ndfroz=0
-!  do iat=1,atoms%nat
-!  do ixyz=1,3
-!  if ( move_this_coordinate(atoms%ifrztyp(iat),ixyz) ) then
-!       ndfree=ndfree+1
-!  else
-!       ndfroz=ndfroz+1
-!       vxyz(ixyz,iat)=0.d0
-!  endif
-!  enddo
-!  enddo
-!  ! normalize velocities to target ekinetic
-!    call velnorm(atoms,rxyz,(ekinetic*ndfree)/(ndfree+ndfroz),vxyz)
-!    call razero(3*atoms%nat,gg)
-!
-!    if(iproc==0) call torque(atoms%nat,rxyz,vxyz)
-!
-!    if(iproc==0) call yaml_map('(MH) MINHOP start MD',(/ndfree,ndfroz/))
-!    !C inner (escape) loop
-!    nummax=0
-!    nummin=0
-!    enmin1=0.d0
-!    en0000=0.d0
-!    econs_max=-1.d100
-!    econs_min=1.d100
-!    istepnext=5
-!    md_loop: do istep=1,200
-!
-!       !C      Evolution of the system according to 'VELOCITY VERLET' algorithm
-!!!       rkin=0.d0
-!!!       do iat=1,atoms%nat
-!!!          if (.not. atoms%lfrztyp(iat)) then
-!!!             if (atoms%geocode == 'P') then
-!!!                rxyz(1,iat)=modulo(rxyz(1,iat) + dt*vxyz(1,iat) + (.5d0*dt*dt)*gg(1,iat),&
-!!!                     atoms%alat1)
-!!!                rxyz(2,iat)=modulo(rxyz(2,iat) + dt*vxyz(2,iat) + (.5d0*dt*dt)*gg(2,iat),&
-!!!                     atoms%alat2)
-!!!                rxyz(3,iat)=modulo(rxyz(3,iat) + dt*vxyz(3,iat) + (.5d0*dt*dt)*gg(3,iat),&
-!!!                     atoms%alat3)
-!!!             else if (atoms%geocode == 'S') then
-!!!                rxyz(1,iat)=modulo(rxyz(1,iat) + dt*vxyz(1,iat) + (.5d0*dt*dt)*gg(1,iat),&
-!!!                     atoms%alat1)
-!!!                rxyz(2,iat)=       rxyz(2,iat) + dt*vxyz(2,iat) + (.5d0*dt*dt)*gg(2,iat)
-!!!                rxyz(3,iat)=modulo(rxyz(3,iat) + dt*vxyz(3,iat) + (.5d0*dt*dt)*gg(3,iat),&
-!!!                     atoms%alat3)
-!!!             else if (atoms%geocode == 'F') then
-!!!                rxyz(1,iat)=rxyz(1,iat) + dt*vxyz(1,iat) + (.5d0*dt*dt)*gg(1,iat)
-!!!                rxyz(2,iat)=rxyz(2,iat) + dt*vxyz(2,iat) + (.5d0*dt*dt)*gg(2,iat)
-!!!                rxyz(3,iat)=rxyz(3,iat) + dt*vxyz(3,iat) + (.5d0*dt*dt)*gg(3,iat)
-!!!             end if
-!!!             rkin=rkin+vxyz(1,iat)**2+vxyz(2,iat)**2+vxyz(3,iat)**2
-!!!          end if
-!!!       enddo
-!!      call atomic_axpy(atoms,rxyz,dt,vxyz,rxyz)
-!!      call atomic_axpy(atoms,rxyz,.5d0*dt*dt,gg,rxyz)
-!!      call atomic_dot(atoms,vxyz,vxyz,rkin)
-!       call daxpy(3*atoms%nat,dt,vxyz(1,1),1,rxyz(1,1),1)
-!       call daxpy(3*atoms%nat,0.5_gp*dt*dt,gg(1,1),1,rxyz(1,1),1)
-!
-!rkin=dot(3*atoms%nat,vxyz(1,1),1,vxyz(1,1),1)
-!       rkin=rkin*.5d0
-!
-!       enmin2=enmin1
-!       enmin1=en0000
-!       !    if (iproc == 0) write(*,*) 'CLUSTER FOR  MD'
-!       inputs_md%inputPsiId=1
-!       call call_bigdft(nproc,iproc,atoms,rxyz,inputs_md,e_rxyz,ff,strten,fnoise,rst,infocode)
-!
-!       if (iproc == 0) then
-!          write(fn,'(i4.4)') istep
-!          call write_atomic_file(trim(inputs_md%dir_output)//'posmd_'//fn,e_rxyz,rxyz,atoms,'',forces=ff)
-!       end if
-!
-!       en0000=e_rxyz-e_pos
-!       if (istep >= 3 .and. enmin1 > enmin2 .and. enmin1 > en0000)  nummax=nummax+1
-!       if (istep >= 3 .and. enmin1 < enmin2 .and. enmin1 < en0000)  nummin=nummin+1
-!       econs_max=max(econs_max,rkin+e_rxyz)
-!       econs_min=min(econs_min,rkin+e_rxyz)
-!       devcon=econs_max-econs_min
-!       !if (iproc == 0) writei17,'(a,i5,1x,1pe17.10,2(1x,i2))') 'MD ',&
-!       !     istep,e_rxyz,nummax,nummin
-!       if (iproc == 0) then
-!!          write(*,'(a,i5,1x,1pe17.10,2(1x,i2))') '# (MH) MD ',istep,e_rxyz,nummax,nummin
-!          call yaml_open_map('(MH) MD',flow=.true.)
-!            call yaml_map('Step',istep)
-!            call yaml_map('E (Ha)',e_rxyz)
-!            call yaml_map('No. of Max and min',(/nummax,nummin/))
-!          call yaml_close_map(advance='yes') 
-!       endif
-!         if (nummin.ge.mdmin) then
-!          if (nummax.ne.nummin .and. iproc == 0) &
-!               call yaml_map('WARNING: nummin,nummax',(/nummax,nummin/))
-!          exit md_loop
-!         endif
-!       do iat=1,atoms%nat
-!          at1=ff(1,iat)
-!          at2=ff(2,iat)
-!          at3=ff(3,iat)
-!          !C Evolution of the velocities of the system
-!!          if (.not. atoms%lfrztyp(iat)) then
-!             vxyz(1,iat)=vxyz(1,iat) + (.5d0*dt) * (at1 + gg(1,iat))
-!             vxyz(2,iat)=vxyz(2,iat) + (.5d0*dt) * (at2 + gg(2,iat))
-!             vxyz(3,iat)=vxyz(3,iat) + (.5d0*dt) * (at3 + gg(3,iat))
-!!          end if
-!          !C Memorization of old forces
-!          gg(1,iat) = at1
-!          gg(2,iat) = at2
-!          gg(3,iat) = at3
-!       end do
-!
-!   if (atoms%geocode == 'S') then 
-!      call fixfrag_posvel_slab(iproc,atoms%nat,rcov,wpos,vxyz,2)
-!   else if (atoms%geocode == 'F') then
-!     if (istep == istepnext) then 
-!           call fixfrag_posvel(iproc,atoms%nat,rcov,rxyz,vxyz,2,occured)
-!        if (occured) then 
-!          istepnext=istep+4
-!        else
-!          istepnext=istep+1
-!        endif
-!     endif
-!   endif
-!
-!    end do md_loop
-!    if (istep >=200) then
-!       if (iproc == 0) call yaml_scalar('(MH) TOO MANY MD STEPS')
-!       dt=2.d0*dt
-!    end if
-!    !save the value of count_md for the moment
-!    count_md=count_md+real(istep,gp)
-!
-!    !C MD stopped, now do relaxation
-!
-!    !  if (iproc == 0) write(67,*) 'EXIT MD',istep
-!    
-!    ! adjust time step to meet precision criterion
-!    devcon=devcon/(3*atoms%nat-3)
-!    !if (iproc == 0) &
-!    !     write(66,'(a,2(1x,1pe11.4),1x,i5)')&
-!    !     'MD devcon ',devcon,devcon/ekinetic,istep
-!    if (devcon/ekinetic.lt.10.d-2) then
-!       !if (iproc == 0) write(66,*) 'MD:old,new dt',dt,dt*1.05d0
-!       dt=dt*1.05d0
-!    else
-!       !if (iproc == 0) write(66,*) 'MD:old,new dt',dt,dt/1.05d0
-!       dt=dt*(1.d0/1.05d0)
-!    endif
-!    
-!  END SUBROUTINE mdescape
-  
-
-  subroutine soften(nsoften,ekinetic,e_pos,fxyz,vxyz,dt,count_md,rxyz, &
-       nproc,iproc,atoms,rst,inputs_md)! &
-=======
   subroutine soften(nsoften,ekinetic,e_pos,fxyz,vxyz,dt,count_md,rxyz, &
        nproc,iproc,nat,atoms,rst,inputs_md)! &
->>>>>>> ccea1d59
     use module_base
     use module_types
     use module_interfaces
     use m_ab6_symmetry
     implicit real*8 (a-h,o-z)
     type(atoms_data) :: atoms
-<<<<<<< HEAD
-    dimension fxyz(3*atoms%nat),vxyz(3*atoms%nat),rxyz(3*atoms%nat)
-=======
     dimension fxyz(3*nat),vxyz(3*nat),rxyz(3*nat)
->>>>>>> ccea1d59
     type(input_variables) :: inputs_md
     type(restart_objects) :: rst
     !Local variables
@@ -1447,14 +984,9 @@
 
     !allocate(wpos(3,nat),fxyz(3,nat))
 
-<<<<<<< HEAD
-    inputs_md%inputPsiId=0
-=======
     inputs_md%inputPsiId=1
->>>>>>> ccea1d59
     if(iproc==0) call yaml_comment('(MH) soften initial step ',hfill='~')
     call call_bigdft(nproc,iproc,atoms,rxyz,inputs_md,etot0,fxyz,strten,fnoise,rst,infocode)
-    inputs_md%inputPsiId=1
 
     ! scale velocity to generate dimer 
 
@@ -1967,13 +1499,8 @@
 END SUBROUTINE elim_moment
 
 
-<<<<<<< HEAD
-subroutine winter(at,nid,nlminx,nlmin,en_delta,fp_delta, &
-           en_arr,ct_arr,fp_arr,pl_arr,ediff,ekinetic,dt,nrandoff,nsoften)
-=======
 subroutine winter(nat,at,nid,nlminx,nlmin,en_delta,fp_delta, &
      en_arr,ct_arr,fp_arr,pl_arr,ediff,ekinetic,dt,nrandoff,nsoften)
->>>>>>> ccea1d59
   use module_base
   use module_types
   use module_interfaces
@@ -1984,55 +1511,13 @@
   integer, intent(in) :: nlminx,nlmin,nsoften,nrandoff,nid
   real(gp), intent(in) :: ediff,ekinetic,dt,en_delta,fp_delta
   type(atoms_data), intent(in) :: at
-<<<<<<< HEAD
-  real(gp), intent(in) :: en_arr(nlminx),ct_arr(nlminx),fp_arr(nid,nlminx),pl_arr(3,at%nat,nlminx)
-=======
   integer, intent(in) :: nat 
   real(gp), intent(in) :: en_arr(nlminx),ct_arr(nlminx),fp_arr(nid,nlminx),pl_arr(3,nat,nlminx)
->>>>>>> ccea1d59
   !local variables
   integer :: k,i
   character(len=50) :: comment
   character(len=5) :: fn5
 
-<<<<<<< HEAD
-
-        if (bigdft_mpi%iproc == 0) call yaml_map('(MH) name of idarr','idarr'//trim(bigdft_run_id_toa()))
-
-! write enarr file
-       open(unit=12,file='enarr'//trim(bigdft_run_id_toa()),status='unknown')
-       write(12,'(2(i10),a)') nlmin,nlmin+5,' # of minima already found, # of minima to be found in consecutive run'
-       write(12,'(2(e24.17,1x),a)') en_delta,fp_delta,' en_delta,fp_delta'
-       do k=1,nlmin
-       write(12,'(e24.17,1x,e17.10)') en_arr(k),ct_arr(k)
-       enddo
-       call yaml_map('(MH) enarr for  RESTART written',.true.)
-       close(12)
-
-! write fingerprint file
-          open(unit=14,file='idarr'//trim(bigdft_run_id_toa()),status='unknown')
-          do k=1,nlmin
-          write(14,'(10(1x,e24.17))') (fp_arr(i,k),i=1,nid)
-          enddo
-          close(14)
-          call yaml_map('(MH) idarr for  RESTART written',.true.)
-          
-! write ioput file
-     call  wtioput(ediff,ekinetic,dt,nsoften)
-     call yaml_map('(MH) ioput for  RESTART written',.true.)
-
-! write poslow files
-     do k=1,nlmin 
-       call yaml_open_map('(MH) Minima energies',flow=.true.)
-       call yaml_map('k',k)
-       call yaml_map('en_arr(k)',en_arr(k))
-       call yaml_close_map(advance='yes')
-       !C generate filename and open files
-        write(fn5,'(i5.5)') k
-!        write(comment,'(a,1pe15.8)')'energy= ',en_arr(k)
-        call  write_atomic_file('poslow'//fn5//'_'//trim(bigdft_run_id_toa()),en_arr(k),pl_arr(1,1,k),at,'')
-     end do
-=======
   if (bigdft_mpi%iproc == 0) call yaml_map('(MH) name of idarr','idarr'//trim(bigdft_run_id_toa()))
 
   ! write enarr file
@@ -2052,7 +1537,6 @@
   enddo
   close(14)
   call yaml_map('(MH) idarr for  RESTART written',.true.)
->>>>>>> ccea1d59
 
   ! write ioput file
   call  wtioput(ediff,ekinetic,dt,nsoften)
@@ -3039,20 +2523,12 @@
      else if (trim(atoms%astruct%atomnames(atoms%astruct%iatype(iat)))=='Rn') then
         rcov(iat)=2.60d0
      else
-<<<<<<< HEAD
-        call yaml_comment('(MH) no covalent radius stored for this atomtype '//trim(atoms%atomnames(atoms%iatype(iat))))
-     endif
-!     if (iproc == 0) then
-!        call yaml_map('(MH) RCOV:'//trim(atoms%atomnames(atoms%iatype(iat))),rcov(iat))
-!     endif
-=======
         call yaml_comment('(MH) no covalent radius stored for this atomtype '&
              //trim(atoms%astruct%atomnames(atoms%astruct%iatype(iat))))
      endif
      if (iproc == 0) then
         call yaml_map('(MH) RCOV:'//trim(atoms%astruct%atomnames(atoms%astruct%iatype(iat))),rcov(iat))
      endif
->>>>>>> ccea1d59
   enddo
 end subroutine give_rcov
 
@@ -3083,162 +2559,6 @@
 END SUBROUTINE print_logo_MH
 
 
-<<<<<<< HEAD
-          subroutine identical(iproc,nlminx,nlmin,nid,e_wpos,wfp,en_arr,fp_arr,en_delta,fp_delta,newmin,kid,dmin,k_e_wpos,n_unique,n_nonuni)
-          implicit real*8 (a-h,o-z)
-          dimension fp_arr(nid,nlminx),wfp(nid),en_arr(nlminx)
-          logical newmin
-
-!C  check whether new minimum
-          call hunt_g(en_arr,min(nlmin,nlminx),e_wpos,k_e_wpos)
-          newmin=.true.
-          do i=1,nlmin
-          if (iproc.eq.0) write(*,'(a,i3,5(e24.17))') '(MH) enarr ',i,en_arr(i),(fp_arr(l,i),l=1,2)
-          enddo
-          if (iproc.eq.0) write(*,'(a,e24.17,i3,5(e24.17))') '(MH) e_wpos,k_e_wpos ',e_wpos,k_e_wpos!,(wfp(l),l=1,2)
-
-          ! find lowest configuration that might be identical
-          klow=k_e_wpos
-          do k=k_e_wpos,1,-1
-          if (e_wpos-en_arr(k).lt.0.d0) stop 'zeroA'
-          if (e_wpos-en_arr(k).gt.en_delta) exit
-          klow=k
-          enddo
-
-          ! find highest  configuration that might be identical
-          khigh=k_e_wpos+1
-          do k=k_e_wpos+1,nlmin
-          if (en_arr(k)-e_wpos.lt.0.d0) stop 'zeroB'
-          if (en_arr(k)-e_wpos.gt.en_delta) exit
-          khigh=k
-          enddo
-
-          nsm=0
-          if (iproc.eq.0) write(*,*) '(MH) k bounds ',max(1,klow),min(nlmin,khigh)
-          dmin=1.d100
-          do k=max(1,klow),min(nlmin,khigh)
-          call fpdistance(nid,wfp,fp_arr(1,k),d)
-          if (iproc.eq.0) write(*,*) '(MH)  k,d',k,d
-          if (iproc.eq.0) write(*,'(a,20(e10.3))') '(MH)    wfp', (wfp(i),i=1,nid)
-          if (iproc.eq.0) write(*,'(a,20(e10.3))') '(MH) fp_arr', (fp_arr(i,k),i=1,nid)
-          if (d.lt.fp_delta) then
-              if (iproc.eq.0) write(*,*) '(MH) identical to ',k
-              newmin=.false.
-              nsm=nsm+1
-              if (d.lt.dmin) then 
-                 dmin=d
-                 kid=k
-              endif
-          endif
-          enddo
-          if (iproc.eq.0) then
-          write(*,*) '(MH)  newmin ',newmin
-          write(*,*) ' ----------------------------------------------------'
-          if (nsm.gt.1) write(*,*) '(MH) WARNING: more than one identical configuration found'
-      endif
-!          if (nsm.gt.1) write(100+iproc,*) 'WARNING: more than one identical configuration found'
-          if (nsm.eq.1) n_unique=n_unique+1
-          if (nsm.gt.1) n_nonuni=n_nonuni+1
-
-          return
-          end
-
-
-
-        subroutine insert(iproc,nlminx,nlmin,nid,nat,k_e_wpos,e_wpos,wfp,wpos,en_arr,ct_arr,fp_arr,pl_arr)
-! inserts the energy e_wpos at position k_e_wpos and shifts up all other energies
-        implicit real*8 (a-h,o-z)
-        dimension ct_arr(nlminx),en_arr(nlminx),fp_arr(nid,nlminx),pl_arr(3,nat,nlminx),wfp(nid),wpos(3,nat)
-              do k=nlmin-1,k_e_wpos+1,-1
-                 en_arr(k+1)=en_arr(k)
-                 ct_arr(k+1)=ct_arr(k)
-                 do i=1,nid
-                 fp_arr(i,k+1)=fp_arr(i,k)
-                 enddo
-                 do iat=1,nat
-                 pl_arr(1,iat,k+1)=pl_arr(1,iat,k)
-                 pl_arr(2,iat,k+1)=pl_arr(2,iat,k)
-                 pl_arr(3,iat,k+1)=pl_arr(3,iat,k)
-                 enddo
-              enddo
-              en_arr(k_e_wpos+1)=e_wpos
-              ct_arr(k_e_wpos+1)=1.d0
-                 do i=1,nid
-                 fp_arr(i,k+1)=wfp(i)
-                 enddo
-                 do iat=1,nat
-                 pl_arr(1,iat,k+1)=wpos(1,iat)
-                 pl_arr(2,iat,k+1)=wpos(2,iat)
-                 pl_arr(3,iat,k+1)=wpos(3,iat)
-                 enddo
-       if (iproc.eq.0) then
-       write(*,*) '  -----   INSERT -----------'
-       do k=1,nlmin
-       write(*,'(a,i3,20(e10.3))') '(MH) fingerprint ',k,(fp_arr(i,k),i=1,nid)
-       enddo
-       endif
-        return
-        end
-
-
-
-
-      subroutine hunt_orig(xx,n,x,jlo)
-!C x is in interval [xx(jlo),xx(jlow+1)[ ; xx(0)=-Infinity ; xx(n+1) = Infinity
-      integer jlo,n
-      real*8 x,xx(n)
-      integer inc,jhi,jm
-      logical ascnd
-        if (n.le.0) stop 'hunt_orig'
-        if (n.eq.1) then
-        if (x.ge.xx(1)) then
-        jlo=1
-        else
-        jlo=0
-        endif
-        return
-        endif
-      ascnd=xx(n).ge.xx(1)
-      if(jlo.le.0.or.jlo.gt.n)then
-        jlo=0
-        jhi=n+1
-        goto 3
-      endif
-      inc=1
-      if(x.ge.xx(jlo).eqv.ascnd)then
-1       jhi=jlo+inc
-        if(jhi.gt.n)then
-          jhi=n+1
-        else if(x.ge.xx(jhi).eqv.ascnd)then
-          jlo=jhi
-          inc=inc+inc
-          goto 1
-        endif
-      else
-        jhi=jlo
-2       jlo=jhi-inc
-        if(jlo.lt.1)then
-          jlo=0
-        else if(x.lt.xx(jlo).eqv.ascnd)then
-          jhi=jlo
-          inc=inc+inc
-          goto 2
-        endif
-      endif
-3     if(jhi-jlo.eq.1)then
-        if(x.eq.xx(n))jlo=n
-        if(x.eq.xx(1))jlo=1
-        return
-      endif
-      jm=(jhi+jlo)/2
-      if(x.ge.xx(jm).eqv.ascnd)then
-        jlo=jm
-      else
-        jhi=jm
-      endif
-      goto 3
-      END
-=======
 subroutine identical(iproc,nlminx,nlmin,nid,e_wpos,wfp,en_arr,fp_arr,en_delta,fp_delta,newmin,kid,dmin,k_e_wpos,n_unique,n_nonuni)
   implicit real*8 (a-h,o-z)
   dimension fp_arr(nid,nlminx),wfp(nid),en_arr(nlminx)
@@ -3388,7 +2708,6 @@
   endif
   goto 3
 END subroutine hunt_orig
->>>>>>> ccea1d59
 
 
 
@@ -3488,15 +2807,6 @@
 
 
 
-<<<<<<< HEAD
-subroutine ha_trans(nat,pos)
-   implicit real*8 (a-h,o-z)
-   parameter(lwork=100)
-   dimension pos(3,nat),pos_s(3)
-   dimension theta(3,3),theta_e(3),work(lwork)
-        
-! positions relative to center of mass
-=======
  subroutine ha_trans(nat,pos)
    use BigDFT_API, only:gp
    use yaml_output
@@ -3516,59 +2826,10 @@
    ! dimension theta(3,3),theta_e(3),work(lwork)
 
    ! positions relative to center of mass
->>>>>>> ccea1d59
    pos_s(1)=0.d0
    pos_s(2)=0.d0
    pos_s(3)=0.d0
    do iat=1,nat
-<<<<<<< HEAD
-        pos_s(1)=pos_s(1)+pos(1,iat)
-        pos_s(2)=pos_s(2)+pos(2,iat)
-        pos_s(3)=pos_s(3)+pos(3,iat)
-   enddo
-   pos_s(1)=pos_s(1)/nat
-   pos_s(2)=pos_s(2)/nat
-   pos_s(3)=pos_s(3)/nat  
-
-   do iat=1,nat
-        pos(1,iat)=pos(1,iat)-pos_s(1)
-        pos(2,iat)=pos(2,iat)-pos_s(2)        
-        pos(3,iat)=pos(3,iat)-pos_s(3)
-   enddo
-
-! Calculate inertia tensor theta
-   do 10,j=1,3
-   do 10,i=1,3
-10 theta(i,j)=0.d0
-   do iat=1,nat
-        theta(1,1)=theta(1,1) + pos(2,iat)*pos(2,iat) + &  
-                                pos(3,iat)*pos(3,iat)
-        theta(2,2)=theta(2,2) + pos(1,iat)*pos(1,iat) + &  
-                                pos(3,iat)*pos(3,iat)
-        theta(3,3)=theta(3,3) + pos(1,iat)*pos(1,iat) + &   
-                                pos(2,iat)*pos(2,iat)
-
-        theta(1,2)=theta(1,2) - pos(1,iat)*pos(2,iat)
-        theta(1,3)=theta(1,3) - pos(1,iat)*pos(3,iat)
-        theta(2,3)=theta(2,3) - pos(2,iat)*pos(3,iat)
-        theta(2,1)=theta(1,2)
-        theta(3,1)=theta(1,3)
-        theta(3,2)=theta(2,3)
-   enddo
-! diagonalize theta
-   call DSYEV('V','U',3,theta(1,1),3,theta_e(1),work(1),lwork,info)        
-   haratio=theta_e(3)/theta_e(1)
- 
-   do iat=1,nat
-        p1=pos(1,iat)
-        p2=pos(2,iat)
-        p3=pos(3,iat)
-        pos(1,iat) = theta(1,1)*p1+ theta(2,1)*p2+ theta(3,1)*p3
-        pos(2,iat) = theta(1,2)*p1+ theta(2,2)*p2+ theta(3,2)*p3
-        pos(3,iat) = theta(1,3)*p1+ theta(2,3)*p2+ theta(3,3)*p3
-   enddo
-
-=======
       pos_s(1)=pos_s(1)+pos(1,iat)
       pos_s(2)=pos_s(2)+pos(2,iat)
       pos_s(3)=pos_s(3)+pos(3,iat)
@@ -3675,5 +2936,4 @@
 !!$      call yaml_map('Thetaj',theta(:,j))
 !!$   end do
 !!$   stop
->>>>>>> ccea1d59
 END SUBROUTINE ha_trans