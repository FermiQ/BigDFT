!> @file
!!  Minima hopping program
!! @author
!!    New modified version 17th Nov 2009 Sandip De  
!!    Copyright (C) 2008-2011 UNIBAS
!!    This file is not freely distributed.
!!    A licence is necessary from UNIBAS


!> MINHOP
!!  Main program for the minima hopping
program MINHOP

  use module_base
  use module_types
  use module_interfaces
  use m_ab6_symmetry

  implicit real(kind=8) (a-h,o-z)
  real(kind=4) :: tts
  logical :: newmin,CPUcheck,occured
  character(len=20) :: unitsp,units,atmn
  character(len=80) :: line
  type(atoms_data) :: atoms,md_atoms
  type(input_variables) :: inputs_opt, inputs_md
  type(restart_objects) :: rst
  integer, parameter :: npminx=200
  !C parameters for minima hopping
  integer, parameter :: mdmin=2
  real(kind=8), parameter :: beta1=1.10d0,beta2=1.10d0,beta3=1.d0/1.10d0
  real(kind=8), parameter :: alpha1=1.d0/1.10d0,alpha2=1.10d0
  real(gp):: fnoise
  real(kind=8) :: elocmin(npminx)
  real(kind=8), allocatable, dimension(:,:) ::ff,wpos,vxyz,gg,earr,poshop
  real(kind=8), allocatable, dimension(:) ::rcov
  real(kind=8),allocatable, dimension(:,:,:):: poslocmin
  real(kind=8), dimension(:,:), pointer :: pos,mdpos
  integer :: iproc,nproc,iat,ityp,j,i_stat,i_all,ierr,infocode
  character(len=*), parameter :: subname='global'
  character(len=41) :: filename
  character(len=4) :: fn4
  character(len=5) :: fn5
  character(len=50) :: comment
  real(gp), parameter :: bohr=0.5291772108_gp !1 AU in angstroem

  ! Start MPI version
  call MPI_INIT(ierr)
  call MPI_COMM_RANK(MPI_COMM_WORLD,iproc,ierr)
  call MPI_COMM_SIZE(MPI_COMM_WORLD,nproc,ierr)
  !call system('echo $HOSTNAME')

  ! Initialize memory counting
  !call memocc(0,iproc,'count','start')

  if (iproc == 0)then
     write(*,'(23x,a)')' NEW '
     write(*,'(23x,a)')'      __  __ _ _  _ _   _  __  ___ '
     write(*,'(23x,a)')'     |  \/  |_| \| | |_| |/  \| _ \ '
     write(*,'(23x,a)')'     | |\/| |-|    |  _  | <> |  _/ '
     write(*,'(23x,a)')'     |_|  |_|_|_|\_|_| |_|\__/|_|     WITH'
     write(*,'(23x,a)')''
     write(*,'(23x,a)')''
     write(*,'(23x,a)')''
     call print_logo()
     write(*,'(23x,a)')'----> you can grep this file for # to compare with global.out'
     write(*,'(23x,a)')' #NOTE: this version reads nspin, mpol from input.dat'
  end if

!  open(unit=67,file='global.out')


  if (iproc == 0) write(*,'(a,3(1x,1pe11.4))') '# beta1,beta2,beta3',beta1,beta2,beta3
  if (iproc == 0) write(*,'(a,2(1x,1pe11.4))') '# alpha1,alpha2',alpha1,alpha2
  !if (iproc == 0) write(*,'(a,2(1x,1pe10.3))') '# predicted fraction accepted, rejected', & 
  !     ratio/(1.d0+ratio), 1.d0/(1.d0+ratio)
  if (iproc == 0) write(*,*) '#mdmin',mdmin
  accepted=0.0d0


  call cpu_time(tcpu1)
    do i=1,npminx
      elocmin(i)=1.d100
    enddo                                                               
  ! read  earr.dat
  open(unit=12,file='earr.dat',status='unknown')
  read(12,*) nlmin,nlminx
  read(12,*) eref
  if (iproc == 0) write(*,*) '# eref=',eref
  read(12,*) accur
  if (iproc == 0) write(*,*) '# accuracy for rounding=',accur
  if (nlmin.gt.nlminx) stop 'nlmin>nlminx'
  allocate(earr(0:nlminx,2+ndebug),stat=i_stat)
  call memocc(i_stat,earr,'earr',subname)
  earr(0,1)=-1.d100
  if (nlmin == 0) then 
     if (iproc == 0) write(*,*) '#New run with nlminx=',nlminx
  else
     if (iproc == 0) write(*,*) '#Restart run with nlmin, nlminx=',nlmin,nlminx
     do k=1,nlmin
        read(12,*) earr(k,1),earr(k,2)
        if (earr(k,1).lt.earr(k-1,1)) stop 'wrong ordering in earr.dat'
     enddo
     if (iproc == 0) write(*,*) '# read earr.dat'
  endif
  close(12)

  call standard_inputfile_names(inputs_opt,'input')
  call standard_inputfile_names(inputs_md,'mdinput')

  call read_atomic_file('poscur',iproc,atoms,pos)

  !Read input parameters for geometry optimization 
  call read_input_parameters(iproc,inputs_opt,atoms,pos)

!!$  call default_input_variables(inputs_opt)
!!$  call dft_input_variables_new(iproc,'input.dft',inputs_opt)
!!$  call geopt_input_variables('input.geopt',inputs_opt)
!!$  call kpt_input_variables(iproc,'input.kpt',inputs_opt,atoms)

  !read input parameters for molecular dynamics
  call read_atomic_file('poscur',iproc,md_atoms,mdpos)
  call read_input_parameters(iproc,inputs_md,md_atoms,pos)
!!$  call default_input_variables(inputs_md)
!!$  call dft_input_variables_new(iproc,'mdinput.dft',inputs_md)
!!$  call geopt_input_variables('mdinput.geopt',inputs_md)
!!$  call kpt_input_variables(iproc,'input.kpt',inputs_md,atoms)


  !use only the atoms structure for the run
  call init_atomic_values(iproc,md_atoms,inputs_md%ixc)
  call deallocate_atoms(md_atoms,subname) 
  i_all=-product(shape(mdpos))*kind(mdpos)
  deallocate(mdpos,stat=i_stat)
  call memocc(i_stat,i_all,'mdpos',subname)


  ! Read associated pseudo files. Based on the inputs_opt set
  call init_atomic_values(iproc, atoms, inputs_opt%ixc)




  do iat=1,atoms%nat
     if (atoms%ifrztyp(iat) == 0) then
        call random_number(tt)
        pos(1,iat)=pos(1,iat)+inputs_opt%randdis*tt
        call random_number(tt)
        pos(2,iat)=pos(2,iat)+inputs_opt%randdis*tt
        call random_number(tt)
        pos(3,iat)=pos(3,iat)+inputs_opt%randdis*tt
     end if
  enddo
  
  ! allocate other arrays
  allocate(ff(3,atoms%nat+ndebug),stat=i_stat)
  call memocc(i_stat,ff,'ff',subname)
  allocate(wpos(3,atoms%nat+ndebug),stat=i_stat)
  call memocc(i_stat,wpos,'wpos',subname)
  allocate(vxyz(3,atoms%nat+ndebug),stat=i_stat)
  call memocc(i_stat,vxyz,'vxyz',subname)
  allocate(gg(3,atoms%nat+ndebug),stat=i_stat)
  call memocc(i_stat,gg,'gg',subname)
  allocate(poslocmin(3,atoms%nat,npminx+ndebug),stat=i_stat)
  call memocc(i_stat,poslocmin,'poslocmin',subname)
  allocate(poshop(3,atoms%nat+ndebug),stat=i_stat)
  call memocc(i_stat,poshop,'poshop',subname)
  allocate(rcov(atoms%nat+ndebug),stat=i_stat)
  call memocc(i_stat,rcov,'rcov',subname)

      call give_rcov(iproc,atoms,atoms%nat,rcov)

! read random offset
  open(unit=11,file='rand.inp')
  read(11,*) nrandoff
  !        write(*,*) 'nrandoff ',nrandoff
  close(11)
  do i=1,nrandoff
     call random_number(ts)
  enddo

! open output files
       if (iproc==0) then 
          open(unit=2,file='global.mon',status='unknown',position='append')
          open(unit=16,file='geopt.mon',status='unknown')
       endif
  
  ! read input parameters
  write(filename,'(a6,i3.3)') 'ioput'   !,iproc
  open(unit=11,file='ioput',status='old')
  read(11,*) ediff,ekinetic,dt,nsoften
  close(11)
  !write(*,'(a,1x,i3,3(1x,e10.3),1x,i4)') 'In :iproc,ediff,ekinetic,dt,nsoften',iproc,ediff,ekinetic,dt,nsoften
  if (iproc == 0) write(*,'(a,1x,3(1x,e10.3),1x,i4)') 'In :ediff,ekinetic,dt,nsoften',ediff,ekinetic,dt,nsoften


  ! If restart run read previously found energies
  if (nlmin > 0) then
     npmin=0
     kk=1
     do
        write(fn5,'(i5.5)') kk
        filename = 'poslow'//fn5//'.xyz'
        if (npmin.ge.npminx .or. kk.gt.min(nlmin,npminx)) then
           exit
        end if
        open(unit=9,file=filename,status='old',iostat=ierror)
        if (ierror == 0) then
            npmin=npmin+1  
        else
!           write(*,*) iproc,' COULD not read file ',filename
           exit
        end if
        read(9,*) natp,unitsp,elocmin(npmin)
        if (atoms%nat.ne.natp) stop   'nat <> natp'
        if (trim(unitsp).ne.trim(atoms%units) .and. iproc.eq.0) write(*,*)  & 
                 '# different units in poslow and poscur file: ',trim(unitsp),' ',trim(atoms%units)
        read(9,*)
        do iat=1,atoms%nat
          read(9,*) atmn,t1,t2,t3
          if (atoms%units=='angstroem' .or. atoms%units=='angstroemd0') then ! if Angstroem convert to Bohr
              poslocmin(1,iat,npmin)=t1/bohr 
              poslocmin(2,iat,npmin)=t2/bohr 
              poslocmin(3,iat,npmin)=t3/bohr
          else
              poslocmin(1,iat,npmin)=t1
              poslocmin(2,iat,npmin)=t2
              poslocmin(3,iat,npmin)=t3
          endif
        enddo
        close(9)
        if (iproc == 0) write(*,*) '# read file',filename
        kk=kk+1
     end do
     if (iproc == 0) then 
        write(*,*) 'read ',npmin,'# poslow files with energies'
        do ip=1,npmin
          write(*,*) elocmin(ip)
        enddo                                                              
     endif

     if (iproc == 0) write(*,*) '# read ',npmin,'poslow files'
  endif



  av_ekinetic=0.d0
  av_ediff=0.d0
  escape=0.d0
  escape_sam=0.d0
  escape_old=0.d0
  escape_new=0.d0
  rejected=0
  accepeted=0
 ! hopp=0.d0
 ! hopp_acc=0.d0
 ! hopp_rej=0.d0
  egap=1.d100
  esep=0.d0
  e_hop=1.d100
!C first local minimum
  count_sd=0.d0
  count_cg=0.d0
  count_soft=0.d0
  count_md=0.d0
  nputback=0

  inputs_opt%inputPsiId=0
  call init_restart_objects(iproc,inputs_opt%iacceleration,atoms,rst,subname)
  call call_bigdft(nproc,iproc,atoms,pos,inputs_md,e_pos,ff,fnoise,rst,infocode)

  if (iproc==0)write(17,*) 'ENERGY ',e_pos
  energyold=1.d100
  ncount_bigdft=0

  if (iproc == 0) write(*,*)'# calling conjgrad for the first time here. energy ',e_pos

!  if (atoms%geocode == 'P') & 
!       call  adjustrxyz(atoms%nat,atoms%alat1,atoms%alat2,atoms%alat3,pos)

  call geopt(nproc,iproc,pos,atoms,ff,e_pos,rst,inputs_md,ncount_bigdft)
  if (iproc == 0) then
     write(*,*) '# ', ncount_bigdft,' Wvfnctn Opt. steps for approximate geo. rel of MD conf.'
  end if

  call geopt(nproc,iproc,pos,atoms,ff,e_pos,rst,inputs_opt,ncount_bigdft)
  if (iproc == 0) then
     write(*,*) '# ', ncount_bigdft,' Wvfnctn Opt. steps for accurate initial conf'
  end if

  nconjgr=0
  if (iproc == 0) then 
     tt=dnrm2(3*atoms%nat,ff,1)
     write(fn4,'(i4.4)') nconjgr
     write(comment,'(a,1pe10.3)')'fnrm= ',tt
     call write_atomic_file('poslocm_'//fn4,e_pos-eref,pos,atoms,trim(comment),forces=ff)
  endif
  nconjgr=nconjgr+1

  re_pos=round(e_pos-eref,accur)
  if (iproc == 0) then
     write(*,'(a,1x,i3,3(1x,1pe17.10))') ' # INPUT(relaxed): iproc, e_pos,re_pos,eref ',iproc,e_pos,re_pos,eref
  end if


  if (nlmin.gt.0) then
     if (iproc == 0) write(*,'(a,2(1x,1pe24.17))') '# new/old energy for input file',re_pos
  endif
  k_e_wpos=1
  if (nlmin == 0) then
     nlmin=1
     npmin=1
     earr(1,1)=re_pos
     earr(1,2)=1.d0
     elocmin(1)=re_pos
     do iat=1,atoms%nat
        poslocmin(1,iat,1)=pos(1,iat) 
        poslocmin(2,iat,1)=pos(2,iat) 
        poslocmin(3,iat,1)=pos(3,iat) 
     enddo
  else  ! the poscur file might have been modified by hand
!         check whether new minimum  
        call hunt_g(earr(1,1),min(nlmin,nlminx),re_pos,k_e_pos)
            if (re_pos.eq.earr(k_e_pos,1)) then  
              if (iproc == 0) write(*,*) '# initial minimum is old '
            else
              if (iproc == 0) write(*,*) '# initial minimum is new '
              nlmin=nlmin+1
!            add minimum to history list
              call insert(nlminx,nlmin,k_e_pos,re_pos,earr(0,1))
!            save configuration if it is among the lowest ones in energy 
              npmin=npmin+1
              call save_low_conf(atoms%nat,npmin,npminx,re_pos,pos,elocmin,poslocmin)
              k_e_wpos=k_e_wpos+1
            endif
  endif
  re_sm=min(re_pos,earr(1,1))
  if (iproc == 0) then
     write(*,*) '# iproc,initial re_sm',iproc,re_sm
     write(2,'((1x,f10.0),1x,1pe21.14,2(1x,1pe10.3))')escape,e_pos-eref,ediff,ekinetic
  end if

  nlmin_old=nlmin
  CPUcheck=.false.

  !C outer (hopping) loop
!  hopping_loop: do
1000 continue
     if (nlmin >= nlminx) then 
!        write(67,*)iproc,'has  nlminx collected',nlmin
        write(*,*)'#:process', iproc,'has  nlminx collected',nlmin
        !             do i=1,nlmin ;  write(*,*) earr(i,1) ; enddo
        goto 3000
     endif
     !            Energy has reached taregt eref and global minimum is presumably found
     if (re_sm <= 1.d-3) then
        write(*,*)'# process', iproc,'success: relative energy < 0.001'
        goto 3000
     endif

5555 continue

!C check whether CPU time exceeded
     tleft=1.d100
        if(iproc==0 .and. CPUcheck)then
        open(unit=55,file='CPUlimit_global',status='unknown')
        read(55,*,end=555) cpulimit ; cpulimit=cpulimit*3600
        write(*,'(a,i5,i3,2(1x,e9.2))') 'iproc,nlmin,tcpu2-tcpu1,cpulimit',iproc,nlmin,tcpu2-tcpu1,cpulimit
        close(55)
        call cpu_time(tcpu2)
        tleft=cpulimit-(tcpu2-tcpu1)
     end if
555    continue
       call MPI_BCAST(tleft,1,MPI_DOUBLE_PRECISION,0,MPI_COMM_WORLD,ierr)
       if (tleft < 0.d0) then
       write(*,*) 'CPU time exceeded',tleft
       goto 3000
       endif
          CPUcheck=.true.

     do iat=1,atoms%nat
        wpos(1,iat)=pos(1,iat)
        wpos(2,iat)=pos(2,iat) 
        wpos(3,iat)=pos(3,iat)
     enddo

     escape=escape+1.d0
     call mdescape(nsoften,mdmin,ekinetic,e_pos,ff,gg,vxyz,dt,count_md,wpos, &
          nproc,iproc,atoms,rst,inputs_md)

!     call fix_fragmentation(iproc,atoms,wpos,nputback)
     if (atoms%geocode == 'F') call fixfrag_posvel(iproc,atoms%nat,rcov,wpos,vxyz,1,occured)
     

     av_ekinetic=av_ekinetic+ekinetic
     ncount_bigdft=0

!5556 continue ! entry point for restart of optimization at cluster step irestart+1
!     if (atoms%geocode == 'P') & 
!        call  adjustrxyz(atoms%nat,atoms%alat1,atoms%alat2,atoms%alat3,wpos)
     call geopt(nproc,iproc,wpos,atoms,ff,e_wpos,rst,inputs_md,ncount_bigdft)

     if (iproc == 0) write(*,*)'# ', ncount_bigdft,' Wvfnctn Opt. steps for approximate geo. rel of MD conf.'
     !ncount_bigdft=0
     !ncount_cluster=0
!     if (atoms%geocode == 'P') & 
!          call  adjustrxyz(atoms%nat,atoms%alat1,atoms%alat2,atoms%alat3,wpos)
      call geopt(nproc,iproc,wpos,atoms,ff,e_wpos,rst,inputs_opt,ncount_bigdft)

     if (iproc == 0) write(*,*)'# ', ncount_bigdft,' Wvfnctn Opt. steps for accurate geo. rel of MD conf.'
     if (iproc == 0) then 
        tt=dnrm2(3*atoms%nat,ff,1)
        !call wtlmin(nconjgr,atoms%nat,e_wpos-eref,tt,wpos,atoms%iatype,atoms%atomnames,atoms%natpol)
        write(fn4,'(i4.4)') nconjgr
        write(comment,'(a,1pe10.3)')'fnrm= ',tt
        call write_atomic_file('poslocm_'//fn4,e_wpos-eref,wpos,atoms,trim(comment),forces=ff)
     endif
  nconjgr=nconjgr+1
  re_wpos=round(e_wpos-eref,accur)
  if (iproc == 0) write(*,'(a,i3,i3,4(1x,1pe14.7))')  & 
       '# npmin,nlmin,e_wpos,e_pos,re_wpos,re_pos', npmin,nlmin,e_wpos,e_pos,re_wpos,re_pos
  !C not escaped
  if (re_pos == re_wpos) then
     escape_sam=escape_sam+1.d0
     esep=esep+(e_pos-e_wpos)**2
     ekinetic=ekinetic*beta1
     if (iproc == 0) call wtioput(ediff,ekinetic,dt,nsoften)
     if (iproc == 0) write(2,'((1x,f10.0),1x,1pe21.14,2(1x,1pe10.3),3(1x,0pf5.2),a)')  &
          escape,e_wpos-eref,ediff,ekinetic, &
          escape_sam/escape,escape_old/escape,escape_new/escape,'   S'
     if (iproc == 0) write(*,'(a)')' # no escape from current minimum.'
     goto 5555
  endif



  !C continue since escaped
  !C  check whether new minimum
  call hunt_g(earr(1,1),min(nlmin,nlminx),re_wpos,k_e_wpos)
  if (re_wpos == earr(k_e_wpos,1)) then
     if (iproc == 0) write(*,'(a,i3,i3,i4,1x,1pe14.7)')  & 
          ' # Revisited: npmin,nlmin,k_e_wpos,re_wpos=earr',npmin,nlmin,k_e_wpos,re_wpos
     newmin=.false.
     escape_old=escape_old+1.d0
     earr(k_e_wpos,2)=earr(k_e_wpos,2)+1.d0
     ekinetic=ekinetic*beta2
  else
     newmin=.true.
     escape_new=escape_new+1.d0
     ekinetic=ekinetic*beta3
     ! determine energy separation between distinct minima
     if (k_e_wpos+1.le.nlminx)  then
        tt=min(re_wpos-earr(k_e_wpos,1),earr(k_e_wpos+1,1)-re_wpos)
        if (tt.gt. accur*(1.1d0)) egap=min(egap,tt)
        !       write(*,*) 'tt,egap',tt,egap
     endif
     if (iproc == 0) call wtioput(ediff,ekinetic,dt,nsoften)

     nlmin=nlmin+1
     call insert(nlminx,nlmin,k_e_wpos,re_wpos,earr(0,1))                                   
     k_e_wpos=k_e_wpos+1
     npmin=npmin+1
     call save_low_conf(atoms%nat,npmin,npminx,re_wpos,wpos,elocmin,poslocmin)
  endif

!  hopp=hopp+1.d0
  if (e_wpos.lt.e_hop) then                                                                                 
    e_hop=e_wpos                                                                                           
    re_hop=re_wpos                                                                                         
    nvisit=int(earr(k_e_wpos,2))                                                                           
    do iat=1,atoms%nat                                                                                           
      poshop(1,iat)=wpos(1,iat) ; poshop(2,iat)=wpos(2,iat) ; poshop(3,iat)=wpos(3,iat)                    
    enddo                                                                                                  
  endif                             

  !C master: Monte Carlo step for local minima hopping
  av_ediff=av_ediff+ediff
  if (e_hop-e_pos.lt.ediff) then 
     !C          local minima accepted -------------------------------------------------------
   accepted=accepted+1.d0                                                                                  
   e_pos=e_hop                                                                                             
   re_pos=re_hop     

     if (iproc == 0) call wtioput(ediff,ekinetic,dt,nsoften)
     e_pos=e_hop
     re_pos=re_hop
     do iat=1,atoms%nat
        pos(1,iat)=poshop(1,iat) 
        pos(2,iat)=poshop(2,iat) 
        pos(3,iat)=poshop(3,iat)
     enddo
!     if (newmin) then
!         npmin=npmin+1
!        call save_low_conf(atoms%nat,npmin,npminx,re_pos,pos,elocmin,poslocmin)
!     endif
      if (iproc == 0) then
      if (re_wpos.eq.re_hop) then  
         write(2,'((1x,f10.0),1x,1pe21.14,2(1x,1pe10.3),3(1x,0pf5.2),l3,a,i5)')  &
          escape,e_hop-eref,ediff,ekinetic, &
          escape_sam/escape,escape_old/escape,escape_new/escape,newmin,' A ', nvisit
      else 
         write(2,'(1x,f10.0,1x,1pe21.14,2(1x,1pe10.3),3(1x,0pf5.2),a,i5)')  &                                           
              escape,e_wpos-eref,ediff,ekinetic, &                                                               
              escape_sam/escape,escape_old/escape,escape_new/escape,' I ',int(earr(k_e_wpos,2))                  
         write(2,'(1x,f10.0,1x,1pe21.14,2(1x,1pe10.3),3(1x,0pf5.2),a,i5)')  &                                           
              escape,e_hop-eref,ediff,ekinetic, &                                                                
              escape_sam/escape,escape_old/escape,escape_new/escape,' A ',nvisit                                 
      endif                                                                                                    
      endif                                                                                                    
      e_hop=1.d100                                                                                            
      ediff=ediff*alpha1                               
! write intermediate results
      if (iproc == 0) write(*,*) 'WINTER'
      if (iproc == 0) call winter(atoms,re_pos,pos,npminx,nlminx,nlmin,npmin,accur, & 
           earr,elocmin,poslocmin,eref,ediff,ekinetic,dt,nsoften)
      goto 1000
  else
     !C          local minima rejected -------------------------------------------------------
     inputs_opt%inputPsiId=0  !ALEX says: Better do an input guess for the next escape
     if (iproc == 0) write(2,'((1x,f10.0),1x,1pe21.14,2(1x,1pe10.3),3(1x,0pf5.2),l3,a,i5)')  &
          escape,e_wpos-eref,ediff,ekinetic, &
          escape_sam/escape,escape_old/escape,escape_new/escape,newmin,' R ', int(earr(k_e_wpos,2))
     if (iproc == 0) write(*,'(a,1pe21.14)')' # rejected: ew-e>ediff ',e_wpos-e_pos

     rejected=rejected+1.d0
     ediff=ediff*alpha2
     if (iproc == 0) call wtioput(ediff,ekinetic,dt,nsoften)
     goto 1000
     !C                          ------------------------------------------------------------
  endif

!end do hopping_loop

3000 continue

  if (iproc == 0) then
     write(*,*) '# writing final results'
     write(*,*) '#found in total ',nlmin,' minima'
     write(*,*) '#Accepted ',accepted,' minima'
     call winter(atoms,re_pos,pos,npminx,nlminx,nlmin,npmin,accur, & 
           earr,elocmin,poslocmin,eref,ediff,ekinetic,dt,nsoften)
  endif


  call cpu_time(tcpu2)
  if (iproc == 0) then
     !C ratios from all the global counters
     write(*,'(i2,1x,a,3(1x,1pe10.3))') iproc,'# ratio stuck,same,old,new', &
          escape_sam/escape,escape_old/escape,escape_new/escape
     write(*,'(i2,1x,a,2(1x,1pe10.3))') iproc,'# ratio acc,rej',accepted/(accepted+rejected),rejected/(accepted+rejected)
     write(*,'(i2,1x,a,3(1x,f12.1))') iproc,'# count_md,count_sd,count_cg',count_md,count_sd,count_cg
     write(*,'(i2,1x,a,1x,1pe10.3)') iproc,'cpu(hrs) ', (tcpu2-tcpu1)/3600.d0
     write(*,'(i2,1x,a,2(1x,1pe10.3))') &
          iproc,'# average ediff, ekinetic',av_ediff/(accepted+rejected),av_ekinetic/escape
     write(*,'(a,1x,i8)') '# number of configurations for which atoms escaped ',nputback

     tt=0.d0
     ss=0.d0
     do i=1,nlmin
        tt=max(tt,earr(i,2))
        ss=ss+earr(i,2)
     enddo
     write(*,'(i2,a,f8.0)') iproc,' #  most frequent visits ',tt
     write(*,'(i2,a,1pe10.3)') iproc,'#   av. numb. visits per minimum',ss/nlmin
     write(*,'(a,e9.2)') '# minimum energy separation between presumably different configurations',egap
     if (escape_sam.gt.0) then
        esep=sqrt(esep/escape_sam)
        write(*,'(a,e9.2)') '# average energy separation between presumably identical configurations',esep
     endif
  endif

  !deallocations as in BigDFT
  call deallocate_atoms(atoms,subname)
  call free_restart_objects(rst,subname)
  call free_input_variables(inputs_opt)
  call free_input_variables(inputs_md)


  ! deallocation of global's variables

  i_all=-product(shape(pos))*kind(pos)
  deallocate(pos,stat=i_stat)
  call memocc(i_stat,i_all,'pos',subname)

  i_all=-product(shape(earr))*kind(earr)
  deallocate(earr,stat=i_stat)
  call memocc(i_stat,i_all,'earr',subname)

  i_all=-product(shape(ff))*kind(ff)
  deallocate(ff,stat=i_stat)
  call memocc(i_stat,i_all,'ff',subname)

  i_all=-product(shape(wpos))*kind(wpos)
  deallocate(wpos,stat=i_stat)
  call memocc(i_stat,i_all,'wpos',subname)

  i_all=-product(shape(vxyz))*kind(vxyz)
  deallocate(vxyz,stat=i_stat)
  call memocc(i_stat,i_all,'vxyz',subname)

  i_all=-product(shape(gg))*kind(gg)
  deallocate(gg,stat=i_stat)
  call memocc(i_stat,i_all,'gg',subname)

  i_all=-product(shape(poslocmin))*kind(poslocmin)
  deallocate(poslocmin,stat=i_stat)
  call memocc(i_stat,i_all,'poslocmin',subname)

  i_all=-product(shape(poshop))*kind(poshop)
  deallocate(poshop,stat=i_stat)
  call memocc(i_stat,i_all,'poshop',subname)

  i_all=-product(shape(rcov))*kind(rcov)
  deallocate(rcov,stat=i_stat)
  call memocc(i_stat,i_all,'rcov',subname)
  if (iproc == 0) write(*,'(a,1x,3(1x,1pe10.3))') '# Out:ediff,ekinetic,dt',ediff,ekinetic,dt
  close(2) 

  !Finalize memory counting
  call memocc(0,0,'count','stop')
  call MPI_FINALIZE(ierr)


contains


  !> Does a MD run with the atomic positiosn rxyz
  subroutine mdescape(nsoften,mdmin,ekinetic,e_pos,ff,gg,vxyz,dt,count_md,rxyz, &
       nproc,iproc,atoms,rst,inputs_md)!  &
    use module_base
    use module_types
    use module_interfaces
    use m_ab6_symmetry
    implicit real*8 (a-h,o-z)
    type(atoms_data) :: atoms
    type(restart_objects) :: rst
    dimension ff(3,atoms%nat),gg(3,atoms%nat),vxyz(3,atoms%nat),rxyz(3,atoms%nat),rxyz_old(3,atoms%nat)
    type(input_variables) :: inputs_md
    character(len=4) :: fn,name
    !type(wavefunctions_descriptors), intent(inout) :: wfd
    !real(kind=8), pointer :: psi(:), eval(:)

    if(iproc==0) write(*,*) '# MINHOP start soften ',nsoften

    !C initialize positions,velocities, forces

  !! Either random velocity distribution 
  !        call randdist(nat,rxyz,vxyz)
  !! or Gauss velocity distribution
  !! or exponential  velocity distribution
  !        call expdist(nat,rxyz,vxyz)
  !! or localized velocities
  !        call localdist(nat,rxyz,vxyz)
    call randdist(atoms%nat,rxyz,vxyz)
    inputs_md%inputPsiId=1
    !if(iproc==0)write(*,*)' #  no softening'
  ! Soften previous velocity distribution
    call soften(nsoften,ekinetic,e_pos,ff,gg,vxyz,dt,count_md,rxyz, &
         nproc,iproc,atoms,rst,inputs_md)
  ! normalize velocities to target ekinetic
    call velnorm(atoms,rxyz,ekinetic,vxyz)
    call razero(3*atoms%nat,gg)

    if(iproc==0) call torque(atoms%nat,rxyz,vxyz)

    if(iproc==0) write(*,*) '# MINHOP start MD'
    !C inner (escape) loop
    nummax=0
    nummin=0
    enmin1=0.d0
    en0000=0.d0
    econs_max=-1.d100
    econs_min=1.d100
    istepnext=5
    md_loop: do istep=1,200

       !C      Evolution of the system according to 'VELOCITY VERLET' algorithm
!!       rkin=0.d0
!!       do iat=1,atoms%nat
!!          if (.not. atoms%lfrztyp(iat)) then
!!             if (atoms%geocode == 'P') then
!!                rxyz(1,iat)=modulo(rxyz(1,iat) + dt*vxyz(1,iat) + (.5d0*dt*dt)*gg(1,iat),&
!!                     atoms%alat1)
!!                rxyz(2,iat)=modulo(rxyz(2,iat) + dt*vxyz(2,iat) + (.5d0*dt*dt)*gg(2,iat),&
!!                     atoms%alat2)
!!                rxyz(3,iat)=modulo(rxyz(3,iat) + dt*vxyz(3,iat) + (.5d0*dt*dt)*gg(3,iat),&
!!                     atoms%alat3)
!!             else if (atoms%geocode == 'S') then
!!                rxyz(1,iat)=modulo(rxyz(1,iat) + dt*vxyz(1,iat) + (.5d0*dt*dt)*gg(1,iat),&
!!                     atoms%alat1)
!!                rxyz(2,iat)=       rxyz(2,iat) + dt*vxyz(2,iat) + (.5d0*dt*dt)*gg(2,iat)
!!                rxyz(3,iat)=modulo(rxyz(3,iat) + dt*vxyz(3,iat) + (.5d0*dt*dt)*gg(3,iat),&
!!                     atoms%alat3)
!!             else if (atoms%geocode == 'F') then
!!                rxyz(1,iat)=rxyz(1,iat) + dt*vxyz(1,iat) + (.5d0*dt*dt)*gg(1,iat)
!!                rxyz(2,iat)=rxyz(2,iat) + dt*vxyz(2,iat) + (.5d0*dt*dt)*gg(2,iat)
!!                rxyz(3,iat)=rxyz(3,iat) + dt*vxyz(3,iat) + (.5d0*dt*dt)*gg(3,iat)
!!             end if
!!             rkin=rkin+vxyz(1,iat)**2+vxyz(2,iat)**2+vxyz(3,iat)**2
!!          end if
!!       enddo
!      call atomic_axpy(atoms,rxyz,dt,vxyz,rxyz)
!      call atomic_axpy(atoms,rxyz,.5d0*dt*dt,gg,rxyz)
!      call atomic_dot(atoms,vxyz,vxyz,rkin)
call daxpy(3*atoms%nat,dt,vxyz(1,1),1,rxyz(1,1),1)                                                           
call daxpy(3*atoms%nat,0.5_gp*dt*dt,gg(1,1),1,rxyz(1,1),1)                                                   

rkin=dot(3*atoms%nat,vxyz(1,1),1,vxyz(1,1),1)     
       rkin=rkin*.5d0

       enmin2=enmin1
       enmin1=en0000
       !    if (iproc == 0) write(*,*) 'CLUSTER FOR  MD'
       inputs_md%inputPsiId=1
       call call_bigdft(nproc,iproc,atoms,rxyz,inputs_md,e_rxyz,ff,fnoise,rst,infocode)

       if (iproc == 0) then
          write(fn,'(i4.4)') istep
          call write_atomic_file(trim(inputs_md%dir_output)//'posmd_'//fn,e_rxyz,rxyz,atoms,'',forces=ff)
       end if

       en0000=e_rxyz-e_pos
       if (istep >= 3 .and. enmin1 > enmin2 .and. enmin1 > en0000)  nummax=nummax+1
       if (istep >= 3 .and. enmin1 < enmin2 .and. enmin1 < en0000)  nummin=nummin+1
       econs_max=max(econs_max,rkin+e_rxyz)
       econs_min=min(econs_min,rkin+e_rxyz)
       devcon=econs_max-econs_min
       if (iproc == 0) write(17,'(a,i5,1x,1pe17.10,2(1x,i2))') 'MD ',&
            istep,e_rxyz,nummax,nummin
       if (iproc == 0) write(*,'(a,i5,1x,1pe17.10,2(1x,i2))') ' #MD ',&
            istep,e_rxyz,nummax,nummin
       if (nummin.ge.mdmin) then
          if (nummax.ne.nummin .and. iproc == 0) &
               write(67,*) 'WARNING: nummin,nummax',nummin,nummax
          exit md_loop
       endif
       do iat=1,atoms%nat
          at1=ff(1,iat)
          at2=ff(2,iat)
          at3=ff(3,iat)
          !C Evolution of the velocities of the system
!          if (.not. atoms%lfrztyp(iat)) then
             vxyz(1,iat)=vxyz(1,iat) + (.5d0*dt) * (at1 + gg(1,iat))
             vxyz(2,iat)=vxyz(2,iat) + (.5d0*dt) * (at2 + gg(2,iat))
             vxyz(3,iat)=vxyz(3,iat) + (.5d0*dt) * (at3 + gg(3,iat))
!          end if
          !C Memorization of old forces
          gg(1,iat) = at1
          gg(2,iat) = at2
          gg(3,iat) = at3
       end do
     if (istep == istepnext) then 
           if (atoms%geocode == 'F') call fixfrag_posvel(iproc,atoms%nat,rcov,rxyz,vxyz,2,occured)
       if (occured) then 
          istepnext=istep+4
       else
          istepnext=istep+1
       endif
     endif
    end do md_loop
    if (istep >=200) then
       if (iproc == 0) write(67,*) 'TOO MANY MD STEPS'
       dt=2.d0*dt
    end if
    !save the value of count_md for the moment
    count_md=count_md+real(istep,gp)

    !C MD stopped, now do relaxation

    !  if (iproc == 0) write(67,*) 'EXIT MD',istep
    
    ! adjust time step to meet precision criterion
    devcon=devcon/(3*atoms%nat-3)
    if (iproc == 0) &
         write(66,'(a,2(1x,1pe11.4),1x,i5)')&
         'MD devcon ',devcon,devcon/ekinetic,istep
    if (devcon/ekinetic.lt.10.d-2) then
       if (iproc == 0) write(66,*) 'MD:old,new dt',dt,dt*1.05d0
       dt=dt*1.05d0
    else
       if (iproc == 0) write(66,*) 'MD:old,new dt',dt,dt/1.05d0
       dt=dt*(1.d0/1.05d0)
    endif
    
  END SUBROUTINE mdescape
  

  subroutine soften(nsoften,ekinetic,e_pos,fxyz,gg,vxyz,dt,count_md,rxyz, &
       nproc,iproc,atoms,rst,inputs_md)! &
    use module_base
    use module_types
    use module_interfaces
    use m_ab6_symmetry
    implicit real*8 (a-h,o-z)
    type(atoms_data) :: atoms
    dimension fxyz(3*atoms%nat),gg(3*atoms%nat),vxyz(3*atoms%nat),rxyz(3*atoms%nat),rxyz_old(3*atoms%nat)
    type(input_variables) :: inputs_md
    type(restart_objects) :: rst
    !Local variables
    dimension wpos(3*atoms%nat)

!    eps_vxyz=1.d-1*atoms%nat
    alpha=inputs_md%betax

    !allocate(wpos(3,nat),fxyz(3,nat))

    inputs_md%inputPsiId=1
    if(iproc==0)write(*,*)'# soften initial step '
    call call_bigdft(nproc,iproc,atoms,rxyz,inputs_md,etot0,fxyz,fnoise,rst,infocode)

    ! scale velocity to generate dimer 

!    call atomic_dot(atoms,vxyz,vxyz,svxyz)
    svxyz=0.d0
    do i=1,3*atoms%nat
       iat=(i-1)/3+1
       if (atoms%ifrztyp(iat) == 0) then
          svxyz=svxyz+vxyz(i)**2
       end if
    enddo
    eps_vxyz=sqrt(svxyz)
    if(iproc == 0) write(*,*)'#  eps_vxyz=',eps_vxyz

    do it=1,nsoften
       
!       do iat=1,atoms%nat
!          if (atoms%lfrztyp(iat)) then
!             wpos(3*(iat-1)+1)=rxyz(3*(iat-1)+1)
!             wpos(3*(iat-1)+2)=rxyz(3*(iat-1)+2)
!             wpos(3*(iat-1)+3)=rxyz(3*(iat-1)+3)
!          else
!             if (atoms%geocode == 'P') then
!                wpos(3*(iat-1)+1)=modulo(rxyz(3*(iat-1)+1)+vxyz(3*(iat-1)+1),atoms%alat1)
!                wpos(3*(iat-1)+2)=modulo(rxyz(3*(iat-1)+2)+vxyz(3*(iat-1)+2),atoms%alat2)
!                wpos(3*(iat-1)+3)=modulo(rxyz(3*(iat-1)+3)+vxyz(3*(iat-1)+3),atoms%alat3)
!             else if (atoms%geocode == 'S') then
!                wpos(3*(iat-1)+1)=modulo(rxyz(3*(iat-1)+1)+vxyz(3*(iat-1)+1),atoms%alat1)
!                wpos(3*(iat-1)+2)=       rxyz(3*(iat-1)+2)+vxyz(3*(iat-1)+2)
!                wpos(3*(iat-1)+3)=modulo(rxyz(3*(iat-1)+3)+vxyz(3*(iat-1)+3),atoms%alat3)
!             else if (atoms%geocode == 'F') then
!                wpos(3*(iat-1)+1)=rxyz(3*(iat-1)+1)+vxyz(3*(iat-1)+1)
!                wpos(3*(iat-1)+2)=rxyz(3*(iat-1)+2)+vxyz(3*(iat-1)+2)
!                wpos(3*(iat-1)+3)=rxyz(3*(iat-1)+3)+vxyz(3*(iat-1)+3)
!             end if
!          end if
!       end do
!      call atomic_axpy(atoms,rxyz,1.d0,vxyz,wpos)
       wpos=rxyz+vxyz
       call call_bigdft(nproc,iproc,atoms,wpos,inputs_md,etot,fxyz,fnoise,rst,infocode)
       fd2=2.d0*(etot-etot0)/eps_vxyz**2

       sdf=0.d0
       svxyz=0.d0
       do i=1,3*atoms%nat
          iat=(i-1)/3+1
          if (atoms%ifrztyp(iat) == 0) then
             sdf=sdf+vxyz(i)*fxyz(i)
             svxyz=svxyz+vxyz(i)*vxyz(i)
          end if
       end do
!       call atomic_dot(atoms,vxyz,vxyz,svxyz)
!       call atomic_dot(atoms,vxyz,fxyz,sdf)

       curv=-sdf/svxyz
       if (it == 1) curv0=curv

       res=0.d0
       do i=1,3*atoms%nat
          iat=(i-1)/3+1
          if (atoms%ifrztyp(iat) == 0) then
             fxyz(i)=fxyz(i)+curv*vxyz(i)
             res=res+fxyz(i)**2
          end if
       end do
!       call atomic_axpy_forces(atoms,fxyz,curv,vxyz,fxyz)
!       call atomic_dot(atoms,fxyz,fxyz,res)
       res=sqrt(res)

       write(fn4,'(i4.4)') it
       write(comment,'(a,1pe10.3)')'res= ',res
       if (iproc == 0) &
            call write_atomic_file(trim(inputs_md%dir_output)//'possoft_'//fn4,&
            etot,wpos,atoms,trim(comment),forces=fxyz)

       if(iproc==0)write(*,'(a,i3,5(f12.5),f10.3)')'# soften it, curv, fd2,dE,res,eps_vxyz:',&
            it, curv, fd2,etot-etot0,res,eps_vxyz
       if (curv.lt.0.d0 .or. fd2.lt.0.d0) then
          if(iproc==0) write(*,*) '# NEGATIVE CURVATURE'
          exit
       end if
       if (etot-etot0.lt.1.d-2) eps_vxyz=eps_vxyz*1.2d0

!       do iat=1,atoms%nat
!          if (.not. atoms%lfrztyp(iat)) then
!             if (atoms%geocode == 'P') then
!                wpos(3*(iat-1)+1)=modulo(wpos(3*(iat-1)+1)+alpha*fxyz(3*(iat-1)+1),atoms%alat1)
!                wpos(3*(iat-1)+2)=modulo(wpos(3*(iat-1)+2)+alpha*fxyz(3*(iat-1)+2),atoms%alat2)
!                wpos(3*(iat-1)+3)=modulo(wpos(3*(iat-1)+3)+alpha*fxyz(3*(iat-1)+3),atoms%alat3)
!             else if (atoms%geocode == 'S') then
!                wpos(3*(iat-1)+1)=modulo(wpos(3*(iat-1)+1)+alpha*fxyz(3*(iat-1)+1),atoms%alat1)
!                wpos(3*(iat-1)+2)=       wpos(3*(iat-1)+2)+alpha*fxyz(3*(iat-1)+2)
!                wpos(3*(iat-1)+3)=modulo(wpos(3*(iat-1)+3)+alpha*fxyz(3*(iat-1)+3),atoms%alat3)
!             else if (atoms%geocode == 'F') then
!                wpos(3*(iat-1)+1)=wpos(3*(iat-1)+1)+alpha*fxyz(3*(iat-1)+1)
!                wpos(3*(iat-1)+2)=wpos(3*(iat-1)+2)+alpha*fxyz(3*(iat-1)+2)
!                wpos(3*(iat-1)+3)=wpos(3*(iat-1)+3)+alpha*fxyz(3*(iat-1)+3)
!             end if
!
!          end if
!       end do
!       call atomic_axpy_forces(atoms,wpos,alpha,fxyz,wpos)
        call daxpy(3*atoms%nat,alpha,fxyz(1),1,wpos(1),1)
       do i=1,3*atoms%nat
          vxyz(i)=wpos(i)-rxyz(i)
       end do
       write(comment,'(a,1pe10.3)')'curv= ',curv
       if (iproc == 0) &
            call write_atomic_file(trim(inputs_md%dir_output)//'posvxyz',0.d0,vxyz,atoms,trim(comment),forces=fxyz)
       call elim_moment(atoms%nat,vxyz)
       call elim_torque_reza(atoms%nat,rxyz,vxyz)

       svxyz=0.d0
       do i=1,3*atoms%nat
          iat=(i-1)/3+1
          if (atoms%ifrztyp(iat) == 0) then
             svxyz=svxyz+vxyz(i)*vxyz(i)
          end if
       end do
!      call atomic_dot(atoms,vxyz,vxyz,svxyz)
       if (res <= curv*eps_vxyz*5.d-1) exit
       svxyz=eps_vxyz/dsqrt(svxyz)

       do i=1,3*atoms%nat
          vxyz(i)=vxyz(i)*svxyz
       end do

    end do ! iter
 

    !        deallocate(wpos,fxyz)
  END SUBROUTINE soften

end program MINHOP


!> Inserts the energy re_wpos at position k_e_wpos and shifts up all other energies
subroutine insert(nlminx,nlmin,k_e_wpos,re_wpos,earr)
  implicit real*8 (a-h,o-z)
  dimension earr(0:nlminx,2)
  do k=nlmin-1,k_e_wpos+1,-1
     earr(k+1,1)=earr(k,1)
     earr(k+1,2)=earr(k,2)
  enddo
  earr(k_e_wpos+1,1)=re_wpos
  earr(k_e_wpos+1,2)=1.d0
  return
END SUBROUTINE insert


!> C save configuration if it is among the lowest ones in energy
subroutine save_low_conf(nat,npmin,npminx,e_wpos,pos,elocmin,poslocmin)
  implicit real*8 (a-h,o-z)
  dimension elocmin(npminx)
  dimension pos(3,nat),poslocmin(3,nat,npminx)

  if (npmin.le.npminx) then
     kmax=npmin
     elocmin(kmax)=e_wpos
     do iat=1,nat
        poslocmin(1,iat,kmax)=pos(1,iat)
        poslocmin(2,iat,kmax)=pos(2,iat)
        poslocmin(3,iat,kmax)=pos(3,iat)
     enddo
  else
     ! find configuration kmax that is highest in energy
     emax=-1.d100
     do k=1,npminx
        if (elocmin(k).gt.emax) then
           emax=elocmin(k)
           kmax=k
        endif
     enddo
     if (e_wpos.lt.elocmin(kmax)) then
        elocmin(kmax)=e_wpos
        do iat=1,nat
           poslocmin(1,iat,kmax)=pos(1,iat)
           poslocmin(2,iat,kmax)=pos(2,iat)
           poslocmin(3,iat,kmax)=pos(3,iat)
        enddo
     endif
  endif


  return
END SUBROUTINE save_low_conf


!> C x is in interval [xx(jlo),xx(jlow+1)[ ; xx(0)=-Infinity ; xx(n+1) = Infinity
subroutine hunt_g(xx,n,x,jlo)
  implicit none
  !Arguments
  integer :: jlo,n
  real(kind=8) :: x,xx(n)
  !Local variables
  integer :: inc,jhi,jm
  logical :: ascnd
  if (n.le.0) stop 'hunt_g'
  if (n == 1) then
     if (x.ge.xx(1)) then
        jlo=1
     else
        jlo=0
     endif
     return
  endif
  ascnd=xx(n).ge.xx(1)
  if(jlo.le.0.or.jlo.gt.n)then
     jlo=0
     jhi=n+1
     goto 3
  endif
  inc=1
  if(x.ge.xx(jlo).eqv.ascnd)then
1    continue
     jhi=jlo+inc
     if(jhi.gt.n)then
        jhi=n+1
     else if(x.ge.xx(jhi).eqv.ascnd)then
        jlo=jhi
        inc=inc+inc
        goto 1
     endif
  else
     jhi=jlo
2    continue
     jlo=jhi-inc
     if(jlo.lt.1)then
        jlo=0
     else if(x.lt.xx(jlo).eqv.ascnd)then
        jhi=jlo
        inc=inc+inc
        goto 2
     endif
  endif
3 continue
  if(jhi-jlo == 1)then
     if(x == xx(n))jlo=n
     if(x == xx(1))jlo=1
     return
  endif
  jm=(jhi+jlo)/2
  if(x.ge.xx(jm).eqv.ascnd)then
     jlo=jm
  else
     jhi=jm
  endif
  goto 3
END SUBROUTINE hunt_g


!>  assigns initial velocities for the MD escape part
subroutine velnorm(at,rxyz,ekinetic,vxyz)
  use module_base
  use module_types
  use m_ab6_symmetry
  implicit none
  !implicit real*8 (a-h,o-z)
  real(gp), intent(in) :: ekinetic
  type(atoms_data), intent(in) :: at
  real(gp), dimension(3,at%nat), intent(in) :: rxyz
  real(gp), dimension(3,at%nat), intent(inout) :: vxyz
  !local variables
  integer :: iat
  real(gp) :: rkin,rkinsum,sclvel

  !C      Kinetic energy of the initial velocities
  rkinsum= 0.d0      
  do iat=1,at%nat
!     if (.not. at%lfrztyp(iat)) then
        rkinsum= rkinsum+vxyz(1,iat)**2+vxyz(2,iat)**2+vxyz(3,iat)**2
!     end if
  end do
  rkin=.5d0*rkinsum/(3*at%nat-3)
  !       write(*,*) 'rkin,ekinetic',rkin,ekinetic

  !C      Rescaling of velocities to get reference kinetic energy
  sclvel= dsqrt(ekinetic/rkin)
  do iat=1,at%nat
!     if (.not. at%lfrztyp(iat)) then
        vxyz(1,iat)=vxyz(1,iat)*sclvel
        vxyz(2,iat)=vxyz(2,iat)*sclvel
        vxyz(3,iat)=vxyz(3,iat)*sclvel
!     end if
  end do

END SUBROUTINE velnorm


!> create a random displacement vector without translational and angular moment
subroutine randdist(nat,rxyz,vxyz)
  use module_base
  implicit none
  integer, intent(in) :: nat
  real(gp), dimension(3*nat), intent(in) :: rxyz
  real(gp), dimension(3*nat), intent(out) :: vxyz
  !local variables
  integer :: i,idum=0
  real(kind=4) :: tt,builtin_rand
  do i=1,3*nat
     !call random_number(tt)
     !add built-in random number generator
     tt=builtin_rand(idum)
     vxyz(i)=real(tt-.5,gp)*3.e-1_gp
  end do

  call elim_moment(nat,vxyz)
  call elim_torque_reza(nat,rxyz,vxyz)
END SUBROUTINE randdist


!>  generates 3*nat random numbers distributed according to  exp(-.5*vxyz**2)
subroutine gausdist(nat,rxyz,vxyz)
  implicit real*8 (a-h,o-z)
  real s1,s2
  !C On Intel the random_number can take on the values 0. and 1.. To prevent overflow introduce eps
  parameter(eps=1.d-8)
  dimension vxyz(3*nat),rxyz(3*nat)

  do i=1,3*nat-1,2
     call random_number(s1)
     t1=eps+(1.d0-2.d0*eps)*dble(s1)
     call random_number(s2)
     t2=dble(s2)
     tt=sqrt(-2.d0*log(t1))
     vxyz(i)=tt*cos(6.28318530717958648d0*t2)
     vxyz(i+1)=tt*sin(6.28318530717958648d0*t2)
  enddo
  call random_number(s1)
  t1=eps+(1.d0-2.d0*eps)*dble(s1)
  call random_number(s2)
  t2=dble(s2)
  tt=sqrt(-2.d0*log(t1))
  vxyz(3*nat)=tt*cos(6.28318530717958648d0*t2)

  call elim_moment(nat,vxyz)
  call  elim_torque_reza(nat,rxyz,vxyz)
  return
END SUBROUTINE gausdist


!>  generates n random numbers distributed according to  exp(-x)
subroutine expdist(nat,rxyz,vxyz)
  implicit real*8 (a-h,o-z)
  real ss
  !C On Intel the random_number can take on the values 0. and 1.. To prevent overflow introduce eps
  parameter(eps=1.d-8)
  dimension rxyz(3*nat),vxyz(3*nat)

  do i=1,3*nat
     call random_number(ss)
     tt=eps+(1.d0-2.d0*eps)*dble(ss)
     vxyz(i)=log(tt)
  enddo

  call elim_moment(nat,vxyz)
  call  elim_torque_reza(nat,rxyz,vxyz)

  return
END SUBROUTINE expdist


subroutine localdist(nat,rxyz,vxyz)
  implicit real*8 (a-h,o-z)
  real*4 ts
  parameter(nbix=20)
  dimension rxyz(3,nat), vxyz(3,nat),nbi(nbix)
  parameter( bondlength=2.7d0)

  nloop=0
100 continue
  nloop=nloop+1
  if (nloop.gt.2) write(*,*) 'nloop=',nloop
  if (nloop.gt.11) stop 'ERROR LOCALDIST'

  ! pick an atom iat randomly
  call random_number(ts)
  iat=min(nat,int(ts*nat+1.))
  !       write(*,*) 'iat=',iat

  ! find iat's neighbors
  inb=0
  do i=1,nat
     dd=(rxyz(1,iat)-rxyz(1,i))**2+(rxyz(2,iat)-rxyz(2,i))**2+(rxyz(3,iat)-rxyz(3,i))**2
     if (dd < bondlength**2 .and. i /= iat) then
        inb=inb+1; if (inb.gt.nbix) stop 'enlarge size of nbi' ; nbi(inb)=i
     endif
  enddo
  !        write(*,*) 'inb=',inb
  if (inb < 2 ) goto 100

  ! pick another atom jat that is a neighbor of iat
  call random_number(ts)
  j=min(inb,int(ts*inb+1.))
  jat=nbi(j)
  !       write(*,*) 'jat=',jat

  ! Choose velocities for remaining atoms (i.e. not iat and jat )
  ampl=2.d-1
  do i=1,nat
     call random_number(ts) ; ts=ts-.5
     vxyz(1,i)=dble(ts)*ampl
     call random_number(ts) ; ts=ts-.5
     vxyz(2,i)=dble(ts)*ampl
     call random_number(ts) ; ts=ts-.5
     vxyz(3,i)=dble(ts)*ampl
  enddo
  ! Finally choose velocities for iat and jat 
  ampl=2.d0
  i=iat
  call random_number(ts) ; ts=ts-.5
  vxyz(1,i)=dble(ts)*ampl
  call random_number(ts) ; ts=ts-.5
  vxyz(2,i)=dble(ts)*ampl
  call random_number(ts) ; ts=ts-.5
  vxyz(3,i)=dble(ts)*ampl
  i=jat
  call random_number(ts) ; ts=ts-.5
  vxyz(1,i)=dble(ts)*ampl
  call random_number(ts) ; ts=ts-.5
  vxyz(2,i)=dble(ts)*ampl
  call random_number(ts) ; ts=ts-.5
  vxyz(3,i)=dble(ts)*ampl

  !        write(*,'(i3,3(1pe12.4))') iat,(rxyz(i,iat)+.5d0*vxyz(i,iat),i=1,3)
  !        write(*,'(i3,3(1pe12.4))') jat,(rxyz(i,jat)+.5d0*vxyz(i,jat),i=1,3)

  return
END SUBROUTINE localdist


subroutine torque(nat,rxyz,vxyz)
  use module_base, only: gp
  implicit real*8 (a-h,o-z)
  dimension rxyz(3,nat),vxyz(3,nat)

  ! center of mass
  cmx=0.d0 ; cmy=0.d0 ; cmz=0.d0
  do iat=1,nat
     cmx=cmx+rxyz(1,iat)
     cmy=cmy+rxyz(2,iat)
     cmz=cmz+rxyz(3,iat)
  enddo
  cmx=cmx/real(nat,gp) 
  cmy=cmy/real(nat,gp) 
  cmz=cmz/real(nat,gp)

  ! torque
  tx=0.d0 ; ty=0.d0 ; tz=0.d0
  do iat=1,nat
     tx=tx+(rxyz(2,iat)-cmy)*vxyz(3,iat)-(rxyz(3,iat)-cmz)*vxyz(2,iat)
     ty=ty+(rxyz(3,iat)-cmz)*vxyz(1,iat)-(rxyz(1,iat)-cmx)*vxyz(3,iat)
     tz=tz+(rxyz(1,iat)-cmx)*vxyz(2,iat)-(rxyz(2,iat)-cmy)*vxyz(1,iat)
  enddo
  write(*,'(a,3(1pe11.3))') '# torque',tx,ty,tz

END SUBROUTINE torque


!subroutine elim_torque(nat,rxyz,vxyz)
!  implicit real*8 (a-h,o-z)
!  dimension rxyz(3,nat),vxyz(3,nat),t(3)
!
!  ! center of mass
!  cmx=0.d0 ; cmy=0.d0 ; cmz=0.d0
!  do iat=1,nat
!     cmx=cmx+rxyz(1,iat)
!     cmy=cmy+rxyz(2,iat)
!     cmz=cmz+rxyz(3,iat)
!  enddo
!  cmx=cmx/nat ; cmy=cmy/nat ; cmz=cmz/nat
!
!  do it=1,100
!
!     ! torque and radii in planes
!     t(1)=0.d0 ; t(2)=0.d0 ; t(3)=0.d0
!     sx=0.d0 ; sy=0.d0 ; sz=0.d0
!     do iat=1,nat
!        t(1)=t(1)+(rxyz(2,iat)-cmy)*vxyz(3,iat)-(rxyz(3,iat)-cmz)*vxyz(2,iat)
!        t(2)=t(2)+(rxyz(3,iat)-cmz)*vxyz(1,iat)-(rxyz(1,iat)-cmx)*vxyz(3,iat)
!        t(3)=t(3)+(rxyz(1,iat)-cmx)*vxyz(2,iat)-(rxyz(2,iat)-cmy)*vxyz(1,iat)
!        sx=sx+(rxyz(1,iat)-cmx)**2
!        sy=sy+(rxyz(2,iat)-cmy)**2
!        sz=sz+(rxyz(3,iat)-cmz)**2
!     enddo
!
!     if (t(1)**2+t(2)**2+t(3)**2.lt.1.d-22) return
!
!     ii=0
!     tmax=0.d0
!     do i=1,3
!        if (t(i)**2.gt.tmax**2) then 
!           ii=i
!           tmax=t(i)
!        endif
!     enddo
!
!     !         write(*,'(i4,3(1pe11.3))') ii,t
!
!     ! modify velocities
!     if (ii == 1) then 
!        cx=t(1)/(sz+sy)
!        do iat=1,nat
!           vxyz(2,iat)=vxyz(2,iat)+cx*(rxyz(3,iat)-cmz)
!           vxyz(3,iat)=vxyz(3,iat)-cx*(rxyz(2,iat)-cmy)
!        enddo
!     else if(ii == 2) then 
!        cy=t(2)/(sz+sx)
!        do iat=1,nat
!           vxyz(1,iat)=vxyz(1,iat)-cy*(rxyz(3,iat)-cmz)
!           vxyz(3,iat)=vxyz(3,iat)+cy*(rxyz(1,iat)-cmx)
!        enddo
!     else if(ii == 3) then 
!        cz=t(3)/(sy+sx)
!        do iat=1,nat
!           vxyz(1,iat)=vxyz(1,iat)+cz*(rxyz(2,iat)-cmy)
!           vxyz(2,iat)=vxyz(2,iat)-cz*(rxyz(1,iat)-cmx)
!        enddo
!     else
!        stop 'wrong ii'
!     endif
!
!  enddo
!  write(*,'(a,3(1pe11.3))') 'WARNING REMAINING TORQUE',t
!
!END SUBROUTINE elim_torque


subroutine moment(nat,vxyz)
  implicit real*8 (a-h,o-z)
  dimension vxyz(3,nat)

  sx=0.d0 ; sy=0.d0 ; sz=0.d0
  do iat=1,nat
     sx=sx+vxyz(1,iat)
     sy=sy+vxyz(2,iat)
     sz=sz+vxyz(3,iat)
  enddo
  write(*,'(a,3(1pe11.3))') 'momentum',sx,sy,sz

END SUBROUTINE moment


subroutine elim_moment(nat,vxyz)
  implicit real*8 (a-h,o-z)
  dimension vxyz(3,nat)

  sx=0.d0 ; sy=0.d0 ; sz=0.d0
  do iat=1,nat
     sx=sx+vxyz(1,iat)
     sy=sy+vxyz(2,iat)
     sz=sz+vxyz(3,iat)
  enddo
  sx=sx/nat ; sy=sy/nat ; sz=sz/nat
  do iat=1,nat
     vxyz(1,iat)=vxyz(1,iat)-sx
     vxyz(2,iat)=vxyz(2,iat)-sy
     vxyz(3,iat)=vxyz(3,iat)-sz
  enddo

END SUBROUTINE elim_moment


<<<<<<< HEAD
=======
subroutine fix_fragmentation(iproc,at,rxyz,nputback)
  use module_base
  use module_types
  use m_ab6_symmetry
  implicit none
  !implicit real*8 (a-h,o-z)
  integer, intent(in) :: iproc
  type(atoms_data), intent(in) :: at
  integer, intent(inout) :: nputback
  real(gp), dimension(3,at%nat) :: rxyz
  !local variables
  real(gp), parameter :: bondlength=8.0_gp
  integer :: iat,nloop,ncluster,ii,jat,jj,kat,nadd,ierr
  real(gp) :: xi,yi,zi,xj,yj,zj,ddmin,dd,d1,d2,d3,tt
  ! automatic arrays
  logical, dimension(at%nat) :: belong

  nloop=1

  fragment_loop: do

     iat=1
     belong(iat)=.true.
     ncluster=1
     do iat=2,at%nat
        belong(iat)=.false.
     enddo

     !   ic=0
     form_cluster: do
        nadd=0
        do iat=1,at%nat
           xi=rxyz(1,iat) 
           yi=rxyz(2,iat) 
           zi=rxyz(3,iat)
           if (belong(iat)) then 
              do jat=1,at%nat
                 xj=rxyz(1,jat) ; yj=rxyz(2,jat) ; zj=rxyz(3,jat)
                 if ( (xi-xj)**2+(yi-yj)**2+(zi-zj)**2 <= (bondlength*1.25d0)**2) then 
                    if (.not. belong(jat)) nadd=nadd+1
                    belong(jat)=.true. 
                 endif
              end do
           endif
        end do
        ncluster=ncluster+nadd
        !     ic=ic+1 ; write(*,*) 'nadd,ncluster',ic,nadd,ncluster
        if (nadd == 0) exit form_cluster
     enddo form_cluster

     if (ncluster == at%nat) then 
        !   write(*,*) 'No fragmentation has occured',nloop
        return

     else
        nputback=nputback+1

        if (iproc == 0) then
           write(*,*) 'fragmentation occured',nloop,ncluster
           write(444,*) at%nat,ncluster
           write(444,*) ' fragmented configuration ', nputback
           do kat=1,at%nat
              write(444,*) ' LJ  ',rxyz(1,kat),rxyz(2,kat),rxyz(3,kat)
           enddo
        endif


        ! make sure the part that flew away is smaller than the cluster
        if (ncluster <= at%nat/2) then
           !     write(*,*) 'FLIP'
           do iat=1,at%nat
              belong(iat)=.not. belong(iat)
           enddo
        endif

        ! pull back the fragment of atoms that flew away
        ii=-99999
        do iat=1,at%nat
           if (.not. belong(iat)) then
              xi=rxyz(1,iat) 
              yi=rxyz(2,iat) 
              zi=rxyz(3,iat)
              ddmin=1.e100_gp
              jj=-99999
              do jat=1,at%nat
                 if (belong(jat)) then
                    xj=rxyz(1,jat) 
                    yj=rxyz(2,jat) 
                    zj=rxyz(3,jat)
                    dd= (xi-xj)**2+(yi-yj)**2+(zi-zj)**2 
                    if (dd < ddmin) then 
                       jj=jat
                       ii=iat
                       ddmin=dd
                    endif
                 endif
              enddo
           endif
        enddo

        d1=rxyz(1,ii)-rxyz(1,jj)
        d2=rxyz(2,ii)-rxyz(2,jj)
        d3=rxyz(3,ii)-rxyz(3,jj)
        tt=bondlength/sqrt(d1**2+d2**2+d3**2)
        do iat=1,at%nat
           if (.not. belong(iat) ) then  !.and. .not. at%lfrztyp(iat)) then
              if (at%geocode == 'P') then
stop  '------ P ----------'
                 rxyz(1,iat)=modulo(rxyz(1,iat)-d1*(tt),at%alat1)
                 rxyz(2,iat)=modulo(rxyz(2,iat)-d2*(tt),at%alat2)
                 rxyz(3,iat)=modulo(rxyz(3,iat)-d3*(tt),at%alat3)
              else if (at%geocode == 'S') then
stop  '------ S ----------'
                 rxyz(1,iat)=modulo(rxyz(1,iat)-d1*(tt),at%alat1)
                 rxyz(2,iat)=       rxyz(2,iat)-d2*(tt)
                 rxyz(3,iat)=modulo(rxyz(3,iat)-d3*(tt),at%alat3)
              else
                 rxyz(1,iat)=rxyz(1,iat)-d1*(tt)
                 rxyz(2,iat)=rxyz(2,iat)-d2*(tt)
                 rxyz(3,iat)=rxyz(3,iat)-d3*(tt)
              end if
           endif
        enddo

        if (iproc == 0) then
           write(444,*) at%nat, 'atomic ' 
           write(444,*) ' fixed configuration ', nputback,sqrt(d1**2+d2**2+d3**2),ii,jj
           do iat=1,at%nat
              write(444,'(a5,3(e15.7),l1)') ' LJ  ',rxyz(1,iat),rxyz(2,iat),rxyz(3,iat),belong(iat)
           enddo
        endif
        nloop=nloop+1
     if (nloop.gt.4) then 
          write(*,*)"fragmentation could not be fixed",nloop
          call MPI_ABORT(MPI_COMM_WORLD,ierr)
     endif
     endif
  end do fragment_loop

END SUBROUTINE fix_fragmentation


>>>>>>> 46389b57
subroutine winter(at,re_pos,pos,npminx,nlminx,nlmin,npmin,accur, & 
     earr,elocmin,poslocmin,eref,ediff,ekinetic,dt,nsoften)
  use module_base
  use module_types
<<<<<<< HEAD
  use module_interfaces
  use ab6_symmetry
=======
  use m_ab6_symmetry
>>>>>>> 46389b57
  implicit none
  !implicit real*8 (a-h,o-z)
  integer, intent(in) :: npminx,nlminx,nlmin,npmin,nsoften
  real(gp), intent(in) :: re_pos,eref,ediff,ekinetic,dt,accur
  type(atoms_data), intent(in) :: at
  real(gp), dimension(npminx), intent(in) :: elocmin
  real(gp), dimension(3,at%nat), intent(in) :: pos
  real(gp), dimension(0:nlminx,2), intent(in) :: earr
  real(gp), dimension(3,at%nat,npminx), intent(in) :: poslocmin
  !local variables
  character(len=5) :: fn
  character(len=20) :: filename
  integer :: mm,k

     call write_atomic_file('poscur',re_pos,pos,at,'')
     write(*,*) ' wrote poscur.xyz for  RESTART'
     

     write(*,*) ' wrote poslow files'
     
     open(unit=12,file='earr.dat',status='unknown')
     mm=min(nlmin,nlminx)
     write(12,'(2(i10),a)') mm,mm+10,&
          ' # of minima already found, # of minima to be found in consecutive run'
     write(12,'(e24.17,1x,a)') eref,'   eref'
     write(12,'(e24.17,1x,a)') accur,'   accur'
     do k=1,mm
        write(12,'(e24.17,1x,1pe17.10)') earr(k,1),earr(k,2)
     enddo
     write(*,*) ' wrote earr.dat for  RESTART'
     close(12)
     
     call  wtioput(ediff,ekinetic,dt,nsoften)
     write(*,*) ' wrote ioput for  RESTART'

     call wtpos(at,npminx,nlminx,nlmin,npmin,poslocmin,earr,elocmin)

END SUBROUTINE winter


subroutine wtioput(ediff,ekinetic,dt,nsoften)
  implicit real*8 (a-h,o-z)
  open(unit=11,file='ioput',status='unknown')
  write(11,'(3(1x,1pe24.17)1x,i4,a)') ediff,ekinetic,dt,nsoften,' ediff, ekinetic dt and nsoften'
  close(11)
END SUBROUTINE wtioput


subroutine wtpos(at,npminx,nlminx,nlmin,npmin,pos,earr,elocmin)
  use module_base
  use module_types
<<<<<<< HEAD
  use module_interfaces
  use ab6_symmetry
=======
  use m_ab6_symmetry
>>>>>>> 46389b57
  implicit none
  !implicit real*8 (a-h,o-z)
  integer, intent(in) :: npminx,nlminx,nlmin,npmin
  type(atoms_data), intent(in) :: at
  real(gp), dimension(npminx), intent(in) :: elocmin
  real(gp), dimension(0:nlminx,2), intent(in) :: earr
  real(gp), dimension(3,at%nat,npminx), intent(in) :: pos
  !local variables
  character(len=5) :: fn
  character(len=17) :: filename
  integer :: k,kk,i

       write(*,*) 'nlmin,nlminx,npmin,npminx',nlmin,nlminx,npmin,npminx
       do i=1,min(40,nlmin,nlminx)
         write(*,'(i4,e24.17)') i,earr(i,1)
       enddo

  do k=1,min(npmin,npminx)
             write(*,'(a,i4,e24.17)') 'k,elocmin(k)',k,elocmin(k)


     !C Classify the configuration in the global ranking
     kk=0
     find_kk : do
        kk=kk+1
        if (kk > min(nlmin,nlminx)) then 
           write(*,*) 'ranking error for',k
           stop 
        endif
        if (earr(kk,1) == elocmin(k)) exit find_kk
!        if (abs(earr(kk,1) - elocmin(k)) .lt. 1.d-12 ) then 
!             write(*,*) 'match ',abs(earr(kk,1) - elocmin(k))
!             exit find_kk
!        endif
     end do find_kk

     if (kk <= npminx) then

                write(*,'(a,i4,i4,1x,1pe21.14)') 'k,kk,elocmin(k)',k,kk,elocmin(k)

        !C generate filename and open files
           write(fn,'(i5.5)') kk
           call  write_atomic_file('poslow'//fn,elocmin(k),pos(1,1,k),at,'')
     endif

  end do

END SUBROUTINE wtpos


real*8 function round(enerd,accur)
  implicit none
  real*8 enerd,accur
  integer*8 ii
  ii=enerd/accur
  round=ii*accur
  !           write(*,'(a,1pe24.17,1x,i17,1x,1pe24.17)') 'enerd,ii,round',enerd,ii,round
  return
end function round


!subroutine rdposout(igeostep,rxyz,nat)
!  implicit none
!  integer, intent(in) :: igeostep,nat
!  real(kind=8), dimension(3,nat), intent(out) :: rxyz
!  !local variables
!  character(len=3) :: fn
!  character(len=20) :: filename
!  integer :: iat
!  write(fn,'(i3.3)') igeostep
!  !filename = 'posout_'//fn//'.ascii'
!  filename = 'posout_'//fn//'.xyz'
!  ! write(*,*)'# reading unrelaxed structure from ',filename
!  open(unit=9,file=filename,status='old')
!  read(9,*)fn!no need for header
!  read(9,*)fn!same
!  do iat=1,nat
!     read(9,*)fn,rxyz(:,iat)!we know the atom types already
!  enddo
!  close(unit=9)
!END SUBROUTINE rdposout


!> routine for adjusting the dimensions with the center of mass in the middle
subroutine adjustrxyz(nat,alat1,alat2,alat3,rxyz)
  use module_base
  implicit none
  integer, intent(in) :: nat
  real(gp) ,intent(in) :: alat1,alat2,alat3
  real(gp), dimension(3,nat), intent(inout) :: rxyz
  !local variables
  integer :: iat,i 
  real(gp), dimension(3)  :: cent

  do i=1,3
     cent(i)=0.0_gp
  enddo
  do iat=1,nat
     do i=1,3
        cent(i)=cent(i)+rxyz(i,iat)
     enddo
  enddo
  do i=1,3
     cent(i)=cent(i)/real(nat,gp)
  enddo

  write(*,'(a,6(1x,e9.2))') 'old CM, shift',(cent(i),i=1,3),  & 
       -cent(1)+alat1*.5_gp,-cent(2)+alat2*.5_gp,-cent(3)+alat3*.5_gp

  do iat=1,nat
     rxyz(1,iat)=rxyz(1,iat)-cent(1)+alat1*.5_gp
     rxyz(2,iat)=rxyz(2,iat)-cent(2)+alat2*.5_gp
     rxyz(3,iat)=rxyz(3,iat)-cent(3)+alat3*.5_gp
  enddo
END SUBROUTINE adjustrxyz


subroutine fix_fragmentation(iproc,at,rxyz,nputback)
  use module_base
  use module_types
  use ab6_symmetry
  implicit none
  !implicit real*8 (a-h,o-z)
  integer, intent(in) :: iproc
  type(atoms_data), intent(in) :: at
  integer, intent(inout) :: nputback
  real(gp), dimension(3,at%nat) :: rxyz
  !local variables
  real(gp), parameter :: bondlength=8.0_gp
  integer :: iat,nloop,ncluster,ii,jat,jj,kat,nadd,ierr
  real(gp) :: xi,yi,zi,xj,yj,zj,ddmin,dd,d1,d2,d3,tt
  ! automatic arrays
  logical, dimension(at%nat) :: belong

  nloop=1

  fragment_loop: do

     iat=1
     belong(iat)=.true.
     ncluster=1
     do iat=2,at%nat
        belong(iat)=.false.
     enddo

     !   ic=0
     form_cluster: do
        nadd=0
        do iat=1,at%nat
           xi=rxyz(1,iat) 
           yi=rxyz(2,iat) 
           zi=rxyz(3,iat)
           if (belong(iat)) then 
              do jat=1,at%nat
                 xj=rxyz(1,jat) ; yj=rxyz(2,jat) ; zj=rxyz(3,jat)
                 if ( (xi-xj)**2+(yi-yj)**2+(zi-zj)**2 <= (bondlength*1.25d0)**2) then 
                    if (.not. belong(jat)) nadd=nadd+1
                    belong(jat)=.true. 
                 endif
              end do
           endif
        end do
        ncluster=ncluster+nadd
        !     ic=ic+1 ; write(*,*) 'nadd,ncluster',ic,nadd,ncluster
        if (nadd == 0) exit form_cluster
     enddo form_cluster

     if (ncluster == at%nat) then 
        !   write(*,*) 'No fragmentation has occured',nloop
        return

     else
        nputback=nputback+1

        if (iproc == 0) then
           write(*,*) '#fragmentation occured',nloop,ncluster
           write(444,*) at%nat,ncluster
           write(444,*) ' fragmented configuration ', nputback
           do kat=1,at%nat
              write(444,*) ' LJ  ',rxyz(1,kat),rxyz(2,kat),rxyz(3,kat)
           enddo
        endif


        ! make sure the part that flew away is smaller than the cluster
        if (ncluster <= at%nat/2) then
           !     write(*,*) 'FLIP'
           do iat=1,at%nat
              belong(iat)=.not. belong(iat)
           enddo
        endif

        ! pull back the fragment of atoms that flew away
        ii=-99999
        do iat=1,at%nat
           if (.not. belong(iat)) then
              xi=rxyz(1,iat) 
              yi=rxyz(2,iat) 
              zi=rxyz(3,iat)
              ddmin=1.e100_gp
              jj=-99999
              do jat=1,at%nat
                 if (belong(jat)) then
                    xj=rxyz(1,jat) 
                    yj=rxyz(2,jat) 
                    zj=rxyz(3,jat)
                    dd= (xi-xj)**2+(yi-yj)**2+(zi-zj)**2 
                    if (dd < ddmin) then 
                       jj=jat
                       ii=iat
                       ddmin=dd
                    endif
                 endif
              enddo
           endif
        enddo

        d1=rxyz(1,ii)-rxyz(1,jj)
        d2=rxyz(2,ii)-rxyz(2,jj)
        d3=rxyz(3,ii)-rxyz(3,jj)
        tt=bondlength/sqrt(d1**2+d2**2+d3**2)
        do iat=1,at%nat
           if (.not. belong(iat) ) then  !.and. .not. at%lfrztyp(iat)) then
              if (at%geocode == 'P') then
stop  '------ P ----------'
                 rxyz(1,iat)=modulo(rxyz(1,iat)-d1*(tt),at%alat1)
                 rxyz(2,iat)=modulo(rxyz(2,iat)-d2*(tt),at%alat2)
                 rxyz(3,iat)=modulo(rxyz(3,iat)-d3*(tt),at%alat3)
              else if (at%geocode == 'S') then
stop  '------ S ----------'
                 rxyz(1,iat)=modulo(rxyz(1,iat)-d1*(tt),at%alat1)
                 rxyz(2,iat)=       rxyz(2,iat)-d2*(tt)
                 rxyz(3,iat)=modulo(rxyz(3,iat)-d3*(tt),at%alat3)
              else
                 rxyz(1,iat)=rxyz(1,iat)-d1*(tt)
                 rxyz(2,iat)=rxyz(2,iat)-d2*(tt)
                 rxyz(3,iat)=rxyz(3,iat)-d3*(tt)
              end if
           endif
        enddo

        if (iproc == 0) then
           write(444,*) at%nat, 'atomic ' 
           write(444,*) ' fixed configuration ', nputback,sqrt(d1**2+d2**2+d3**2),ii,jj
           do iat=1,at%nat
              write(444,'(a5,3(e15.7),l1)') ' LJ  ',rxyz(1,iat),rxyz(2,iat),rxyz(3,iat),belong(iat)
           enddo
        endif
        nloop=nloop+1
     if (nloop.gt.4) then 
          write(*,*)"#fragmentation could not be fixed",nloop
          call MPI_ABORT(MPI_COMM_WORLD,ierr)
     endif
     endif
  end do fragment_loop

END SUBROUTINE fix_fragmentation



!    implicit real*8 (a-h,o-z)
!    integer option
!    logical occured
!    character(5) atomname
!    parameter(nat=12,iproc=0,option=1)
!    dimension pos(3,nat),vel(3,nat)
!
!
!    open(unit=1,file='T.xyz')
!    read(1,*) natp
!    if (nat .ne. natp) stop' natp'
!    read(1,*) 
!    do iat=1,nat
!    read(1,*) atomname,(pos(i,iat),i=1,3)
!    enddo
!    close(1)
! 
!
!    open(unit=444,file='t.xyz')
!    call fixfrag_posvel(iproc,nat,pos,vel,1,occured)
!    write(*,*) 'occured',occured
!    close(444)
!   
!    end
!


subroutine fixfrag_posvel(iproc,nat,rcov,pos,vel,option,occured)
!This subroutine can perform two tasks.
!ATTENTION: it will only work on free BC!!!
!
!option=1
!The atoms in pos are analyzed and, if there is a fragmentation occuring, the
!main fragment will be identified and all neighboring fragments will be moved towards the nearest
!atom of the main fragment. The array pos will then be updated and returned.
!
!option=2
!The fragments are identified and the center of mass of all fragments are computed separately.
!The center of mass of all cluster is also computed.
!Then, the velocities are modified in such a way that the projection of the velocities 
!along the vector pointing towards the center of mass of all fragments are inverted 
!!use module_base
!!use module_types
!!use ab6_symmetry
implicit none
integer, intent(in) :: iproc,nat
!type(atoms_data), intent(in) :: at
real(8),dimension(3,nat), INTENT(INOUT) :: pos
real(8),dimension(3,nat), INTENT(INOUT) :: vel
real(8),dimension(nat), INTENT(IN) :: rcov
integer, INTENT(IN):: option
integer :: nfrag, nfragold
logical :: occured,niter
real(8)::  dist, mindist, angle, vec(3), cmass(3), velcm(3), bondlength, bfactor,rnrmi,scpr
real(8):: ekin,vcm1,vcm2,vcm3,ekin0,scale
real(8), allocatable:: cm_frags(:,:), vel_frags(:,:)
integer::iat, jat, nmax(1), imin(2),ifrag
integer, allocatable:: fragcount(:)
integer, allocatable:: nat_frags(:)
integer, dimension(nat):: fragarr
logical, allocatable:: invert(:)

!The bondlength (in atomic units) is read from file input.bondcut
! OPTION 1: System is considered to be fragmented if the minimal distance between two atoms in the fragment is more than 2.0*bondlength
!           The two fragment are then brought together such that the minimal distance equals 1.5*bondlength
! OPTION  : System is considered to be fragmented if the minimal distance between two atoms in the fragment is more than 2.0*bondlength
!           the velocities are then inverted
!open(unit=43,file="input.bondcut")
!read(43,*) bondlength
!close(43)

if (option == 1) then 
   bfactor=1.5d0
else if (option == 2) then 
   bfactor=2.d0
else
   stop 'wrong option'
endif



fragarr(:)=0                     !Array, which atom belongs to which fragment
nfrag=0                       !Number of fragments

!Check for correct input
if (option.ne.1 .and. option.ne.2) stop "Wrong option in fixfrag_refvels"

!Calculate number of fragments and fragmentlist of the atoms
do
   nfragold=nfrag
   do iat=1,nat                !Check the first atom that isn't part of a cluster yet
      if(fragarr(iat)==0) then
         nfrag=nfrag+1
         fragarr(iat)=nfrag
         exit
      endif
   enddo
   if (nfragold==nfrag) exit
7000 niter=.false.
   do iat=1,nat                !Check if all the other atoms are part of the current cluster
      do jat=1,nat
         bondlength=rcov(iat)+rcov(jat)
         if(nfrag==fragarr(iat) .AND. jat.ne.iat .AND. fragarr(jat)==0) then
            dist=(pos(1,iat)-pos(1,jat))**2+(pos(2,iat)-pos(2,jat))**2+(pos(3,iat)-pos(3,jat))**2
            if(dist<(bfactor*bondlength)**2) then
               fragarr(jat)=nfrag
               niter=.true.
            endif
         endif
      enddo
   enddo
   if(niter) then
      goto 7000
   endif
enddo


!   if(iproc==0) write(*,*) '#nfrag=',nfrag
occured=.false.
if(nfrag.ne.1) then          !"if there is fragmentation..."
   occured=.true.
   if(iproc==0) write(*,*) '#FIX: Number of Fragments counted with option', nfrag,option

   if (option==1) then !OPTION=1, FIX FRAGMENTATION
      !   if(nfrag.ne.1) then          !"if there is fragmentation..."

      !Find out which fragment is the main cluster
      allocate(fragcount(nfrag))
      fragcount=0
      do ifrag=1,nfrag
         do iat=1,nat
            if(fragarr(iat)==ifrag) then
               fragcount(ifrag)=fragcount(ifrag)+1
            endif
         enddo
      enddo
      nmax=maxloc(fragcount(:))
      if(iproc==0) write(*,*) '#FIX: The main Fragment index is', nmax(1)

      !Find the minimum distance between the clusters
      do ifrag=1,nfrag
         mindist=1.d100
         if(ifrag.ne.nmax(1)) then
            do iat=1,nat
               if(fragarr(iat)==ifrag) then
                  do jat=1,nat
                     if(fragarr(jat)==nmax(1)) then
                        dist=(pos(1,iat)-pos(1,jat))**2+(pos(2,iat)-pos(2,jat))**2+(pos(3,iat)-pos(3,jat))**2
                        if(dist<mindist**2) then
                           mindist=sqrt(dist)
                           imin(1)=jat  !Atom with minimal distance in main fragment
                           imin(2)=iat   !Atom with minimal distance in fragment ifrag
                        endif
                     endif
                  enddo
               endif
            enddo

            if (iproc == 0) then
               write(444,*) nat, 'atomic '
               write(444,*) 'A fragmented configuration ',imin(1),imin(2)
               do iat=1,nat
                  write(444,'(a5,3(e15.7),l1)') ' Mg  ',pos(1,iat),pos(2,iat),pos(3,iat)
               enddo
            endif


            vec(:)=pos(:,imin(1))-pos(:,imin(2))
            bondlength=rcov(imin(1))+rcov(imin(2))
            do iat=1,nat        !Move fragments back towards the main fragment 
               if(fragarr(iat)==ifrag) then
                  pos(:,iat)=pos(:,iat)+vec(:)*((mindist-1.5d0*bondlength)/mindist)
                  fragarr(iat)=nmax(1)
               endif
            enddo


         endif
      enddo
      deallocate(fragcount)
      if(iproc==0) write(*,*) '#FIX: Fragmentation fixed! Keep on hopping...'
      if (iproc == 0) then
         write(444,*) nat, 'atomic '
         write(444,*) ' fixed configuration '
         do iat=1,nat
            write(444,'(a5,3(e15.7),l1)') ' Mg  ',pos(1,iat),pos(2,iat),pos(3,iat)
         enddo
      endif

      !   endif
   elseif(option==2) then !OPTION=2, INVERT VELOCITIES
      !   if(nfrag.ne.1) then          !"if there is fragmentation..."
      if(iproc==0) write(*,*) "#FIX: Preparing to invert velocities, option:",option
      !Compute center of mass of all fragments and the collectiove velocity of each fragment
      allocate(cm_frags(3,nfrag),vel_frags(3,nfrag),nat_frags(nfrag))
      allocate(invert(nfrag))
      cm_frags(:,:)=0.d0
      vel_frags(:,:)=0.d0
      nat_frags(:)=0         !number of atoms per fragment
      cmass(:)=0.d0
      velcm(:)=0.d0
      do iat=1,nat
         ifrag=fragarr(iat)
         nat_frags(ifrag)=nat_frags(ifrag)+1
         cm_frags(:,ifrag)=cm_frags(:,ifrag)+pos(:,iat)
         vel_frags(:,ifrag)=vel_frags(:,ifrag)+vel(:,iat)
      enddo

      do ifrag=1,nfrag
         cm_frags(:,ifrag)=cm_frags(:,ifrag)/real(nat_frags(ifrag),8)
         vel_frags(:,ifrag)=vel_frags(:,ifrag)/real(nat_frags(ifrag),8)
         cmass(:)=cmass(:)+cm_frags(:,ifrag)*nat_frags(ifrag)/real(nat,8)
         velcm(:)=velcm(:)+vel_frags(:,ifrag)*nat_frags(ifrag)/real(nat,8)
      enddo
      if (iproc==0) write(*,*) '# CM VELOCITY',sqrt(velcm(1)**2+velcm(2)**2+velcm(3)**2)
      if (velcm(1)**2+velcm(2)**2+velcm(3)**2.gt.1.d-24) then
         if (iproc==0) write(*,*) '# NONZERO CM VELOCITY'
      endif


      ! now cm_frags contains the unit vector pointing from the center of mass of the entire system to the center of mass of the fragment
      do ifrag=1,nfrag
         cm_frags(:,ifrag)=cm_frags(:,ifrag)-cmass(:)
         rnrmi=1.d0/sqrt(cm_frags(1,ifrag)**2+cm_frags(2,ifrag)**2+cm_frags(3,ifrag)**2)
         cm_frags(1,ifrag)=cm_frags(1,ifrag)*rnrmi
         cm_frags(2,ifrag)=cm_frags(2,ifrag)*rnrmi
         cm_frags(3,ifrag)=cm_frags(3,ifrag)*rnrmi
         angle=cm_frags(1,ifrag)*vel_frags(1,ifrag)+cm_frags(2,ifrag)*vel_frags(2,ifrag)+cm_frags(3,ifrag)*vel_frags(3,ifrag)
         rnrmi=1.d0/sqrt(vel_frags(1,ifrag)**2+vel_frags(2,ifrag)**2+vel_frags(3,ifrag)**2)
         angle=angle*rnrmi
         if (angle.gt.0.d0) then
            invert(ifrag)=.true.
         else
            invert(ifrag)=.false.
         endif
         if (iproc==0) write(*,*) '# ifrag, angle ',ifrag, angle,invert(ifrag)
      enddo
      !Decompose each atomic velocity into an component parallel and perpendicular to the cm_frags  vector and inter the 
      !paralle part if it point away from the CM

      !Check kinetic energy before inversion
      ekin0=0.d0
      vcm1=0.d0
      vcm2=0.d0
      vcm3=0.d0
      do iat=1,nat
         ekin0=ekin0+vel(1,iat)**2+vel(2,iat)**2+vel(3,iat)**2
         vcm1=vcm1+vel(1,iat)
         vcm2=vcm2+vel(2,iat)
         vcm3=vcm3+vel(3,iat)
      enddo
      if (iproc==0) write(*,'(a,e14.7,3(e10.3))') '# EKIN CM before invert',ekin0,vcm1,vcm2,vcm3
      if (iproc==0) call torque(nat,pos,vel)
      !Checkend kinetic energy before inversion

      do iat=1,nat
         ! inversions  by fragment group
         ifrag=fragarr(iat)
         if (invert(ifrag)) then
            scpr=cm_frags(1,ifrag)*vel(1,iat)+cm_frags(2,ifrag)*vel(2,iat)+cm_frags(3,ifrag)*vel(3,iat)
            vel(:,iat)=vel(:,iat)-scpr*cm_frags(:,ifrag)*2.d0
         endif
      enddo

      call elim_moment(nat,vel)
      call elim_torque_reza(nat,pos,vel)

      ! scale velocities to regain initial ekin0
      ekin=0.d0
      do iat=1,nat
         ekin=ekin+vel(1,iat)**2+vel(2,iat)**2+vel(3,iat)**2
      enddo
      scale=sqrt(ekin0/ekin)
      do iat=1,nat
         vel(1,iat)=vel(1,iat)*scale
         vel(2,iat)=vel(2,iat)*scale
         vel(3,iat)=vel(3,iat)*scale
      enddo

      !Check kinetic energy after inversion
      ekin=0.d0
      vcm1=0.d0
      vcm2=0.d0
      vcm3=0.d0
      do iat=1,nat
         ekin=ekin+vel(1,iat)**2+vel(2,iat)**2+vel(3,iat)**2
         vcm1=vcm1+vel(1,iat)
         vcm2=vcm2+vel(2,iat)
         vcm3=vcm3+vel(3,iat)
      enddo
      if (iproc==0) write(*,'(a,e14.7,3(e10.3))') '# EKIN CM after  invert',ekin,vcm1,vcm2,vcm3
      if (iproc==0) call torque(nat,pos,vel)
      !Checkend kinetic energy after inversion

      !Check angle  after inversion
      vel_frags(:,:)=0.d0
      do iat=1,nat
         ifrag=fragarr(iat)
         vel_frags(:,ifrag)=vel_frags(:,ifrag)+vel(:,iat)
      enddo
      do ifrag=1,nfrag
         angle=cm_frags(1,ifrag)*vel_frags(1,ifrag)+cm_frags(2,ifrag)*vel_frags(2,ifrag)+cm_frags(3,ifrag)*vel_frags(3,ifrag)
         rnrmi=1.d0/sqrt(vel_frags(1,ifrag)**2+vel_frags(2,ifrag)**2+vel_frags(3,ifrag)**2)
         angle=angle*rnrmi
         if (iproc==0) write(*,*) '# ifrag, angle a invert',ifrag, angle
      enddo
      !Checkend kinetic energy after inversion


      deallocate(cm_frags,vel_frags,nat_frags)
      deallocate(invert)
      !   endif
      !else
      !   stop "Wrong option within ff-rv"
      if(iproc==0) write(*,*) "#FIX: Velocity component towards the center of mass inverted! Keep on hopping..."
   endif
endif
end subroutine fixfrag_posvel


subroutine give_rcov(iproc,atoms,nat,rcov)
  !    use module_base
  use module_types
  type(atoms_data), intent(in) :: atoms
  real(kind=8), intent(out) :: rcov(nat)
  integer, intent(in) :: iproc

  do iat=1,nat
     if (trim(atoms%atomnames(atoms%iatype(iat)))=='H') then
        rcov(iat)=0.75d0
     else if (trim(atoms%atomnames(atoms%iatype(iat)))=='He') then
        rcov(iat)=0.75d0
     else if (trim(atoms%atomnames(atoms%iatype(iat)))=='Li') then
        rcov(iat)=3.40d0
     else if (trim(atoms%atomnames(atoms%iatype(iat)))=='Be') then
        rcov(iat)=2.30d0
     else if (trim(atoms%atomnames(atoms%iatype(iat)))=='B' ) then
        rcov(iat)=1.55d0
     else if (trim(atoms%atomnames(atoms%iatype(iat)))=='C' ) then
        rcov(iat)=1.45d0
     else if (trim(atoms%atomnames(atoms%iatype(iat)))=='N' ) then
        rcov(iat)=1.42d0
     else if (trim(atoms%atomnames(atoms%iatype(iat)))=='O' ) then
        rcov(iat)=1.38d0
     else if (trim(atoms%atomnames(atoms%iatype(iat)))=='F' ) then
        rcov(iat)=1.35d0
     else if (trim(atoms%atomnames(atoms%iatype(iat)))=='Ne') then
        rcov(iat)=1.35d0
     else if (trim(atoms%atomnames(atoms%iatype(iat)))=='Na') then
        rcov(iat)=3.40d0
     else if (trim(atoms%atomnames(atoms%iatype(iat)))=='Mg') then
        rcov(iat)=2.65d0
     else if (trim(atoms%atomnames(atoms%iatype(iat)))=='Al') then
        rcov(iat)=2.23d0
     else if (trim(atoms%atomnames(atoms%iatype(iat)))=='Si') then
        rcov(iat)=2.09d0
     else if (trim(atoms%atomnames(atoms%iatype(iat)))=='P' ) then
        rcov(iat)=2.00d0
     else if (trim(atoms%atomnames(atoms%iatype(iat)))=='S' ) then
        rcov(iat)=1.92d0
     else if (trim(atoms%atomnames(atoms%iatype(iat)))=='Cl') then
        rcov(iat)=1.87d0
     else if (trim(atoms%atomnames(atoms%iatype(iat)))=='Ar') then
        rcov(iat)=1.80d0
     else if (trim(atoms%atomnames(atoms%iatype(iat)))=='K' ) then
        rcov(iat)=4.00d0
     else if (trim(atoms%atomnames(atoms%iatype(iat)))=='Ca') then
        rcov(iat)=3.00d0
     else if (trim(atoms%atomnames(atoms%iatype(iat)))=='Sc') then
        rcov(iat)=2.70d0
     else if (trim(atoms%atomnames(atoms%iatype(iat)))=='Ti') then
        rcov(iat)=2.70d0
     else if (trim(atoms%atomnames(atoms%iatype(iat)))=='V' ) then
        rcov(iat)=2.60d0
     else if (trim(atoms%atomnames(atoms%iatype(iat)))=='Cr') then
        rcov(iat)=2.60d0
     else if (trim(atoms%atomnames(atoms%iatype(iat)))=='Mn') then
        rcov(iat)=2.50d0
     else if (trim(atoms%atomnames(atoms%iatype(iat)))=='Fe') then
        rcov(iat)=2.50d0
     else if (trim(atoms%atomnames(atoms%iatype(iat)))=='Co') then
        rcov(iat)=2.40d0
     else if (trim(atoms%atomnames(atoms%iatype(iat)))=='Ni') then
        rcov(iat)=2.30d0
     else if (trim(atoms%atomnames(atoms%iatype(iat)))=='Cu') then
        rcov(iat)=2.30d0
     else if (trim(atoms%atomnames(atoms%iatype(iat)))=='Zn') then
        rcov(iat)=2.30d0
     else if (trim(atoms%atomnames(atoms%iatype(iat)))=='Ga') then
        rcov(iat)=2.10d0
     else if (trim(atoms%atomnames(atoms%iatype(iat)))=='Ge') then
        rcov(iat)=2.40d0
     else if (trim(atoms%atomnames(atoms%iatype(iat)))=='As') then
        rcov(iat)=2.30d0
     else if (trim(atoms%atomnames(atoms%iatype(iat)))=='Se') then
        rcov(iat)=2.30d0
     else if (trim(atoms%atomnames(atoms%iatype(iat)))=='Br') then
        rcov(iat)=2.20d0
     else if (trim(atoms%atomnames(atoms%iatype(iat)))=='Kr') then
        rcov(iat)=2.20d0
     else if (trim(atoms%atomnames(atoms%iatype(iat)))=='Rb') then
        rcov(iat)=4.50d0
     else if (trim(atoms%atomnames(atoms%iatype(iat)))=='Sr') then
        rcov(iat)=3.30d0
     else if (trim(atoms%atomnames(atoms%iatype(iat)))=='Y' ) then
        rcov(iat)=3.30d0
     else if (trim(atoms%atomnames(atoms%iatype(iat)))=='Zr') then
        rcov(iat)=3.00d0
     else if (trim(atoms%atomnames(atoms%iatype(iat)))=='Nb') then
        rcov(iat)=2.92d0
     else if (trim(atoms%atomnames(atoms%iatype(iat)))=='Mo') then
        rcov(iat)=2.83d0
     else if (trim(atoms%atomnames(atoms%iatype(iat)))=='Tc') then
        rcov(iat)=2.75d0
     else if (trim(atoms%atomnames(atoms%iatype(iat)))=='Ru') then
        rcov(iat)=2.67d0
     else if (trim(atoms%atomnames(atoms%iatype(iat)))=='Rh') then
        rcov(iat)=2.58d0
     else if (trim(atoms%atomnames(atoms%iatype(iat)))=='Pd') then
        rcov(iat)=2.50d0
     else if (trim(atoms%atomnames(atoms%iatype(iat)))=='Ag') then
        rcov(iat)=2.50d0
     else if (trim(atoms%atomnames(atoms%iatype(iat)))=='Cd') then
        rcov(iat)=2.50d0
     else if (trim(atoms%atomnames(atoms%iatype(iat)))=='In') then
        rcov(iat)=2.30d0
     else if (trim(atoms%atomnames(atoms%iatype(iat)))=='Sn') then
        rcov(iat)=2.66d0
     else if (trim(atoms%atomnames(atoms%iatype(iat)))=='Sb') then
        rcov(iat)=2.66d0
     else if (trim(atoms%atomnames(atoms%iatype(iat)))=='Te') then
        rcov(iat)=2.53d0
     else if (trim(atoms%atomnames(atoms%iatype(iat)))=='I' ) then
        rcov(iat)=2.50d0
     else if (trim(atoms%atomnames(atoms%iatype(iat)))=='Xe') then
        rcov(iat)=2.50d0
     else if (trim(atoms%atomnames(atoms%iatype(iat)))=='Cs') then
        rcov(iat)=4.50d0
     else if (trim(atoms%atomnames(atoms%iatype(iat)))=='Pa') then
        rcov(iat)=4.00d0
     else if (trim(atoms%atomnames(atoms%iatype(iat)))=='La') then
        rcov(iat)=3.50d0
     else if (trim(atoms%atomnames(atoms%iatype(iat)))=='Ce') then
        rcov(iat)=3.50d0
     else if (trim(atoms%atomnames(atoms%iatype(iat)))=='Pr') then
        rcov(iat)=3.44d0
     else if (trim(atoms%atomnames(atoms%iatype(iat)))=='Nd') then
        rcov(iat)=3.38d0
     else if (trim(atoms%atomnames(atoms%iatype(iat)))=='Pm') then
        rcov(iat)=3.33d0
     else if (trim(atoms%atomnames(atoms%iatype(iat)))=='Sm') then
        rcov(iat)=3.27d0
     else if (trim(atoms%atomnames(atoms%iatype(iat)))=='Eu') then
        rcov(iat)=3.21d0
     else if (trim(atoms%atomnames(atoms%iatype(iat)))=='Gd') then
        rcov(iat)=3.15d0
     else if (trim(atoms%atomnames(atoms%iatype(iat)))=='Td') then
        rcov(iat)=3.09d0
     else if (trim(atoms%atomnames(atoms%iatype(iat)))=='Dy') then
        rcov(iat)=3.03d0
     else if (trim(atoms%atomnames(atoms%iatype(iat)))=='Ho') then
        rcov(iat)=2.97d0
     else if (trim(atoms%atomnames(atoms%iatype(iat)))=='Er') then
        rcov(iat)=2.92d0
     else if (trim(atoms%atomnames(atoms%iatype(iat)))=='Tm') then
        rcov(iat)=2.92d0
     else if (trim(atoms%atomnames(atoms%iatype(iat)))=='Yb') then
        rcov(iat)=2.80d0
     else if (trim(atoms%atomnames(atoms%iatype(iat)))=='Lu') then
        rcov(iat)=2.80d0
     else if (trim(atoms%atomnames(atoms%iatype(iat)))=='Hf') then
        rcov(iat)=2.90d0
     else if (trim(atoms%atomnames(atoms%iatype(iat)))=='Ta') then
        rcov(iat)=2.70d0
     else if (trim(atoms%atomnames(atoms%iatype(iat)))=='W' ) then
        rcov(iat)=2.60d0
     else if (trim(atoms%atomnames(atoms%iatype(iat)))=='Re') then
        rcov(iat)=2.60d0
     else if (trim(atoms%atomnames(atoms%iatype(iat)))=='Os') then
        rcov(iat)=2.50d0
     else if (trim(atoms%atomnames(atoms%iatype(iat)))=='Ir') then
        rcov(iat)=2.50d0
     else if (trim(atoms%atomnames(atoms%iatype(iat)))=='Pt') then
        rcov(iat)=2.60d0
     else if (trim(atoms%atomnames(atoms%iatype(iat)))=='Au') then
        rcov(iat)=2.70d0
     else if (trim(atoms%atomnames(atoms%iatype(iat)))=='Hg') then
        rcov(iat)=2.80d0
     else if (trim(atoms%atomnames(atoms%iatype(iat)))=='Tl') then
        rcov(iat)=2.50d0
     else if (trim(atoms%atomnames(atoms%iatype(iat)))=='Pb') then
        rcov(iat)=3.30d0
     else if (trim(atoms%atomnames(atoms%iatype(iat)))=='Bi') then
        rcov(iat)=2.90d0
     else if (trim(atoms%atomnames(atoms%iatype(iat)))=='Po') then
        rcov(iat)=2.80d0
     else if (trim(atoms%atomnames(atoms%iatype(iat)))=='At') then
        rcov(iat)=2.60d0
     else if (trim(atoms%atomnames(atoms%iatype(iat)))=='Rn') then
        rcov(iat)=2.60d0
     else
        write(*,*) 'no covalent radius stored for this atomtype ',  & 
             trim(atoms%atomnames(atoms%iatype(iat)))
     endif
     if (iproc.eq.0) write(*,*) 'RCOV:',trim(atoms%atomnames(atoms%iatype(iat))),rcov(iat)
  enddo
end subroutine give_rcov<|MERGE_RESOLUTION|>--- conflicted
+++ resolved
@@ -1369,161 +1369,12 @@
 END SUBROUTINE elim_moment
 
 
-<<<<<<< HEAD
-=======
-subroutine fix_fragmentation(iproc,at,rxyz,nputback)
-  use module_base
-  use module_types
-  use m_ab6_symmetry
-  implicit none
-  !implicit real*8 (a-h,o-z)
-  integer, intent(in) :: iproc
-  type(atoms_data), intent(in) :: at
-  integer, intent(inout) :: nputback
-  real(gp), dimension(3,at%nat) :: rxyz
-  !local variables
-  real(gp), parameter :: bondlength=8.0_gp
-  integer :: iat,nloop,ncluster,ii,jat,jj,kat,nadd,ierr
-  real(gp) :: xi,yi,zi,xj,yj,zj,ddmin,dd,d1,d2,d3,tt
-  ! automatic arrays
-  logical, dimension(at%nat) :: belong
-
-  nloop=1
-
-  fragment_loop: do
-
-     iat=1
-     belong(iat)=.true.
-     ncluster=1
-     do iat=2,at%nat
-        belong(iat)=.false.
-     enddo
-
-     !   ic=0
-     form_cluster: do
-        nadd=0
-        do iat=1,at%nat
-           xi=rxyz(1,iat) 
-           yi=rxyz(2,iat) 
-           zi=rxyz(3,iat)
-           if (belong(iat)) then 
-              do jat=1,at%nat
-                 xj=rxyz(1,jat) ; yj=rxyz(2,jat) ; zj=rxyz(3,jat)
-                 if ( (xi-xj)**2+(yi-yj)**2+(zi-zj)**2 <= (bondlength*1.25d0)**2) then 
-                    if (.not. belong(jat)) nadd=nadd+1
-                    belong(jat)=.true. 
-                 endif
-              end do
-           endif
-        end do
-        ncluster=ncluster+nadd
-        !     ic=ic+1 ; write(*,*) 'nadd,ncluster',ic,nadd,ncluster
-        if (nadd == 0) exit form_cluster
-     enddo form_cluster
-
-     if (ncluster == at%nat) then 
-        !   write(*,*) 'No fragmentation has occured',nloop
-        return
-
-     else
-        nputback=nputback+1
-
-        if (iproc == 0) then
-           write(*,*) 'fragmentation occured',nloop,ncluster
-           write(444,*) at%nat,ncluster
-           write(444,*) ' fragmented configuration ', nputback
-           do kat=1,at%nat
-              write(444,*) ' LJ  ',rxyz(1,kat),rxyz(2,kat),rxyz(3,kat)
-           enddo
-        endif
-
-
-        ! make sure the part that flew away is smaller than the cluster
-        if (ncluster <= at%nat/2) then
-           !     write(*,*) 'FLIP'
-           do iat=1,at%nat
-              belong(iat)=.not. belong(iat)
-           enddo
-        endif
-
-        ! pull back the fragment of atoms that flew away
-        ii=-99999
-        do iat=1,at%nat
-           if (.not. belong(iat)) then
-              xi=rxyz(1,iat) 
-              yi=rxyz(2,iat) 
-              zi=rxyz(3,iat)
-              ddmin=1.e100_gp
-              jj=-99999
-              do jat=1,at%nat
-                 if (belong(jat)) then
-                    xj=rxyz(1,jat) 
-                    yj=rxyz(2,jat) 
-                    zj=rxyz(3,jat)
-                    dd= (xi-xj)**2+(yi-yj)**2+(zi-zj)**2 
-                    if (dd < ddmin) then 
-                       jj=jat
-                       ii=iat
-                       ddmin=dd
-                    endif
-                 endif
-              enddo
-           endif
-        enddo
-
-        d1=rxyz(1,ii)-rxyz(1,jj)
-        d2=rxyz(2,ii)-rxyz(2,jj)
-        d3=rxyz(3,ii)-rxyz(3,jj)
-        tt=bondlength/sqrt(d1**2+d2**2+d3**2)
-        do iat=1,at%nat
-           if (.not. belong(iat) ) then  !.and. .not. at%lfrztyp(iat)) then
-              if (at%geocode == 'P') then
-stop  '------ P ----------'
-                 rxyz(1,iat)=modulo(rxyz(1,iat)-d1*(tt),at%alat1)
-                 rxyz(2,iat)=modulo(rxyz(2,iat)-d2*(tt),at%alat2)
-                 rxyz(3,iat)=modulo(rxyz(3,iat)-d3*(tt),at%alat3)
-              else if (at%geocode == 'S') then
-stop  '------ S ----------'
-                 rxyz(1,iat)=modulo(rxyz(1,iat)-d1*(tt),at%alat1)
-                 rxyz(2,iat)=       rxyz(2,iat)-d2*(tt)
-                 rxyz(3,iat)=modulo(rxyz(3,iat)-d3*(tt),at%alat3)
-              else
-                 rxyz(1,iat)=rxyz(1,iat)-d1*(tt)
-                 rxyz(2,iat)=rxyz(2,iat)-d2*(tt)
-                 rxyz(3,iat)=rxyz(3,iat)-d3*(tt)
-              end if
-           endif
-        enddo
-
-        if (iproc == 0) then
-           write(444,*) at%nat, 'atomic ' 
-           write(444,*) ' fixed configuration ', nputback,sqrt(d1**2+d2**2+d3**2),ii,jj
-           do iat=1,at%nat
-              write(444,'(a5,3(e15.7),l1)') ' LJ  ',rxyz(1,iat),rxyz(2,iat),rxyz(3,iat),belong(iat)
-           enddo
-        endif
-        nloop=nloop+1
-     if (nloop.gt.4) then 
-          write(*,*)"fragmentation could not be fixed",nloop
-          call MPI_ABORT(MPI_COMM_WORLD,ierr)
-     endif
-     endif
-  end do fragment_loop
-
-END SUBROUTINE fix_fragmentation
-
-
->>>>>>> 46389b57
 subroutine winter(at,re_pos,pos,npminx,nlminx,nlmin,npmin,accur, & 
      earr,elocmin,poslocmin,eref,ediff,ekinetic,dt,nsoften)
   use module_base
   use module_types
-<<<<<<< HEAD
   use module_interfaces
-  use ab6_symmetry
-=======
   use m_ab6_symmetry
->>>>>>> 46389b57
   implicit none
   !implicit real*8 (a-h,o-z)
   integer, intent(in) :: npminx,nlminx,nlmin,npmin,nsoften
@@ -1575,12 +1426,8 @@
 subroutine wtpos(at,npminx,nlminx,nlmin,npmin,pos,earr,elocmin)
   use module_base
   use module_types
-<<<<<<< HEAD
   use module_interfaces
-  use ab6_symmetry
-=======
   use m_ab6_symmetry
->>>>>>> 46389b57
   implicit none
   !implicit real*8 (a-h,o-z)
   integer, intent(in) :: npminx,nlminx,nlmin,npmin
@@ -1701,7 +1548,7 @@
 subroutine fix_fragmentation(iproc,at,rxyz,nputback)
   use module_base
   use module_types
-  use ab6_symmetry
+  use m_ab6_symmetry
   implicit none
   !implicit real*8 (a-h,o-z)
   integer, intent(in) :: iproc
@@ -1884,7 +1731,7 @@
 !along the vector pointing towards the center of mass of all fragments are inverted 
 !!use module_base
 !!use module_types
-!!use ab6_symmetry
+!!use m_ab6_symmetry
 implicit none
 integer, intent(in) :: iproc,nat
 !type(atoms_data), intent(in) :: at
