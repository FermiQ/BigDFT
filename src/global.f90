!!****p* MINHOP
!!
!! DESCRIPTION
!!  Main program fro the minima hopping
!!
!! COPYRIGHT
!!    Copyright (C) 2008 UNIBAS
!!    This file is not freely distributed.
!!    A licence is necessary from UNIBAS
!!
!! SOURCE
!!
program MINHOP

  use module_base
  use module_types
  use module_interfaces

  implicit real(kind=8) (a-h,o-z)
  real(kind=4) :: tts
  logical :: newmin
  character(len=20) :: units,atmn
  character(len=80) :: line
  type(atoms_data) :: atoms
  type(input_variables) :: inputs_opt, inputs_md
  type(restart_objects) :: rst
! some variable definitions are not needed anymore due to the new restart variable type
! type(wavefunctions_descriptors) :: wfd

  logical, dimension(:), allocatable :: lfrztyp
!  real(kind=8), dimension(:,:), allocatable :: rxyz_old

!  real(kind=8), dimension(:), pointer :: eval
!  real(kind=8), dimension(:), pointer :: psi

  integer, parameter :: npminx=200
!C parameters for minima hopping
  integer, parameter :: mdmin=2
  real(kind=8), parameter :: beta1=1.10d0,beta2=1.10d0,beta3=1.d0/1.10d0
  real(kind=8), parameter :: alpha1=1.d0/1.10d0,alpha2=1.10d0
  integer, parameter :: nbuf=1000
! interval for writing intermediate results
  integer, parameter :: minter=1
  real(kind=8) :: elocmin(npminx),abuf(nbuf)
  real(kind=8), allocatable, dimension(:,:) :: pos,ff,wpos,vxyz,gg,earr
  real(kind=8), allocatable, dimension(:,:,:) :: poslocmin

  character(len=41) :: filename
  character(len=5) :: fn

        !include 'mpif.h'

 ! Start MPI version
     call MPI_INIT(ierr)
     call MPI_COMM_RANK(MPI_COMM_WORLD,iproc,ierr)
     call MPI_COMM_SIZE(MPI_COMM_WORLD,nproc,ierr)
     !call system('echo $HOSTNAME')

     !initialize memory counting
     call memocc(0,iproc,'count','start')

     if (iproc.eq.0)then
        write(*,'(23x,a)')' '
        write(*,'(23x,a)')'      __  __ _ _  _ _   _  __  ___ '
        write(*,'(23x,a)')'     |  \/  |_| \| | |_| |/  \| _ \ '
        write(*,'(23x,a)')'     | |\/| |-|    |  _  | <> |  _/ '
        write(*,'(23x,a)')'     |_|  |_|_|_|\_|_| |_|\__/|_|     WITH'
        write(*,'(23x,a)')''
        write(*,'(23x,a)')''
        write(*,'(23x,a)')''
        call print_logo()
        write(*,'(23x,a)')'----> you can grep this file for # to compare with global.out'
        write(*,'(23x,a)')' #NOTE: this version reads nspin, mpol  from input.dat'
     end if

     open(unit=67,file='global.out')

  write(filename,'(A,i3.3,a)')'latest.pos.force.',iproc,'.dat'
  open(unit=111,file=filename)
 

        if (iproc.eq.0) write(67,'(a,3(1x,1pe11.4))') 'beta1,beta2,beta3',beta1,beta2,beta3
        if (iproc.eq.0) write(67,'(a,2(1x,1pe11.4))') 'alpha1,alpha2',alpha1,alpha2
        ratio=-log(alpha2)/log(alpha1)
        if (iproc.eq.0) write(67,'(a,2(1x,1pe10.3))') 'predicted fraction accepted, rejected', & 
                                                    ratio/(1.d0+ratio), 1.d0/(1.d0+ratio)
        tt= beta2**ratio*beta3
        if (iproc.eq.0) write(67,'(a,2(1x,1pe11.4))') 'critical ratio (.ge. 1)',tt
        if (tt.lt.0.999999999999999d0) stop 'incompatible alpha s, beta s'
        if (iproc.eq.0) write(67,*) 'mdmin',mdmin


        call cpu_time(tcpu1)
! read  earr.dat
        open(unit=12,file='earr.dat',status='unknown')
        read(12,*) nlmin,nlminx
        read(12,*) eref
        if (iproc.eq.0) write(67,*) 'eref=',eref
        if (iproc.eq.0) write(7,*) 'eref=',eref
        read(12,*) accur
        if (iproc.eq.0) write(67,*) 'accuracy for rounding=',accur
        if (nlmin.gt.nlminx) stop 'nlmin>nlminx'
        allocate(earr(0:nlminx+nbuf,2),stat=i_stat)
        call memocc(i_stat,product(shape(earr))*kind(earr),'earr','global')
        earr(0,1)=-1.d100
        if (nlmin.eq.0) then 
            if (iproc.eq.0) write(67,*) 'New run with nlminx=',nlminx
            if (iproc.eq.0) write(*,*) '#New run with nlminx=',nlminx
        else
            if (iproc.eq.0) write(67,*) 'Restart run with nlmin, nlminx=',nlmin,nlminx
            if (iproc.eq.0) write(*,*) '#Restart run with nlmin, nlminx=',nlmin,nlminx
            do k=1,nlmin
              read(12,*) earr(k,1),earr(k,2)
              if (earr(k,1).lt.earr(k-1,1)) stop 'wrong ordering in earr.dat'
            enddo
            if (iproc.eq.0) write(67,*) ' read earr.dat'
            if (iproc.eq.0) write(*,*) '# read earr.dat'
        endif
        close(12)

        filename = 'poscur.xyz'
        open(unit=99,file=filename,status='old')
        if (nlmin.eq.0) then 
           read(99,*) atoms%nat,atoms%units
           tre_pos=1000.d0
        else
           read(99,*) atoms%nat,atoms%units,tre_pos
        endif
        if (iproc.eq.0) write(67,*) 'nat=',atoms%nat
        if (iproc.eq.0) write(*,*) '#nat=',atoms%nat
        allocate(pos(3,atoms%nat),stat=i_stat)
        call memocc(i_stat,product(shape(pos))*kind(pos),'pos','global')
        if (iproc.eq.0) write(67,'(a,a)') 'reading positions from ',filename
        if (iproc.eq.0) write(*,'(a,a)') ' # reading positions from ',filename
       call read_atomic_positions(iproc,99,atoms,pos)
       close(unit=99)
     !Read input parameters for geometry optimization 
     call read_input_variables(iproc,'input.dat',inputs_opt)
     call read_input_variables(iproc,'mdinput.dat',inputs_md)

!write(*,*) 'WARNING, coordinates scaled'
!        pos(:,:)=pos(:,:)*8.d0

! allocate other arrays
  allocate(ff(3,atoms%nat),stat=i_stat)
  call memocc(i_stat,product(shape(ff))*kind(ff),'ff','global')
  allocate(wpos(3,atoms%nat),stat=i_stat)
  call memocc(i_stat,product(shape(wpos))*kind(wpos),'wpos','global')
  allocate(vxyz(3,atoms%nat),stat=i_stat)
  call memocc(i_stat,product(shape(vxyz))*kind(vxyz),'vxyz','global')
  allocate(gg(3,atoms%nat),stat=i_stat)
  call memocc(i_stat,product(shape(gg))*kind(gg),'gg','global')
  allocate(poslocmin(3,atoms%nat,npminx),stat=i_stat)
  call memocc(i_stat,product(shape(poslocmin))*kind(poslocmin),'poslocmin','global')
!        allocate(rxyz_old(3,atoms%nat),stat=i_stat)
!        call memocc(i_stat,product(shape(rxyz_old))*kind(rxyz_old),'rxyz_old','BigDFT')


! read input parameters
        open(unit=11,file='ioput',status='old')
        if (iproc.eq.0) write(67,'(a,a)') 'reading input from ',filename
        if (iproc.eq.0) write(*,'(a,a)') ' # reading input from ',filename
        read(11,*) ediff,ekinetic,dt
        read(11,*,iostat=ierr)irestart
        if(ierr/=0)irestart=0
        read(11,*,iostat=ierr)av_ekinetic
        if(ierr==0)then
            if (iproc.eq.0) write(*,'(a,a)') ' # reading full restart variables'
            read(11,*)av_ediff
            read(11,*)escape
            read(11,*)escape_sam
            read(11,*)escape_old
            read(11,*)escape_new
            read(11,*)hopp
            read(11,*)hopp_acc
            read(11,*)hopp_rej
            read(11,*)egap
            read(11,*)esep
            read(11,*)count_sd
            read(11,*)count_cg
            read(11,*)count_md
            read(11,*)nputback
        else
            if (iproc.eq.0) write(*,'(a,a)') ' # initialize counter variables'
!C first local minimum
            av_ekinetic=0.d0
            av_ediff=0.d0
            escape=0.d0
            escape_sam=0.d0
            escape_old=0.d0
            escape_new=0.d0
            hopp=0.d0
            hopp_acc=0.d0
            hopp_rej=0.d0
            egap=1.d100
            esep=0.d0
            count_sd=0.d0
            count_cg=0.d0
            count_md=0.d0
            nputback=0
        end if   
        close(11)

        open(unit=11,file='rand.inp',status='old')
        read(11,*) nrandoff
        close(11)
        if (iproc.eq.0) write(*,*) '# nrandoff ',nrandoff

        do  i=1,nrandoff
           call random_number(tts)
        enddo
        if (iproc.eq.0) write(67,'(a,1x,3(1x,1pe10.3))') 'In :ediff,ekinetic,dt',ediff,ekinetic,dt
        if (iproc.eq.0) write(*,'(a,1x,3(1x,1pe10.3))') ' # In :ediff,ekinetic,dt',ediff,ekinetic,dt


! If restart run read previously found energies
        nlmin_l=0
        if (nlmin.gt.0) then
          kk=1
          do
             write(fn,'(i5.5)') kk
             filename = 'poslow'//fn//'.xyz'
             if (nlmin_l.ge.npminx .or. kk.gt.min(nlmin,npminx)) then
                 exit
             end if
             nlmin_l=nlmin_l+1
             open(unit=9,file=filename,status='old',iostat=ierror)
             if (ierror /= 0) then
                write(*,*) iproc,' COULD not read file ',filename
                exit
             end if
             read(9,*) natp,units,elocmin(nlmin_l)
             if (atoms%nat.ne.natp) stop   'nat <> natp'
             read(9,*) 
             do iat=1,atoms%nat
             read(9,*) atmn,poslocmin(1,iat,nlmin_l),poslocmin(2,iat,nlmin_l),poslocmin(3,iat,nlmin_l)
             enddo
             close(9)
             if (iproc.eq.0) write(67,*) 'read file',filename
             if (iproc.eq.0) write(*,*) '# read file',filename
             kk=kk+1
          end do
          if (iproc.eq.0) write(67,*) 'read ',nlmin_l,'poslow files'
          if (iproc.eq.0) write(*,*) '# read ',nlmin_l,'poslow files'
        endif

! open output files
      if (iproc.eq.0) then
        write(fn,'(i3.3)') iproc
        filename = 'global.mon'
        write(67,*) 'iteration results written in:',filename
        write(*,*) '# iteration results written in:',filename
        open(unit=2,file=filename,status='unknown',access='append')
      endif

! (un)comment the correct 2 lines
!        alphax=2.d-2  ! Si
!        if (iproc.eq.0) write(67,*) alphax,'optimal stepsize for Si systems'
!        alphax=1.d-3  ! LJ
!       if (iproc.eq.0) write(67,*) alphax,'optimal stepsize for LJ systems'
    
     !call read_input_variables(iproc,'input.dat',inputs)
     !call my_input_variables(iproc,.true.,inputs)
     inputs_opt%inputPsiId=0

  call init_restart_objects(atoms,rst,'global')
! new way of initializing data

     call call_bigdft(nproc,iproc,atoms,pos,inputs_opt,e_pos,ff,rst,infocode)

     write(17,*) 'ENERGY ',e_pos
     energyold=1.d100
     ncount_cluster=0


!        if(irestart>0)then
!          if (iproc.eq.0) write(*,*)&
!              ' # WARNING: This version skips relaxation of poscur.xyz! '
!           if (iproc.eq.0) write(*,*)&
!              ' # Ready to continue an aborted optimization. Reading posout file ',irestart
!           call rdposout(irestart,wpos,atoms%nat)
!           ncout_cluster=irestart
!           re_sm=earr(1,1)
!           goto 5556
!        end if

      if (iproc.eq.0) write(*,*)'# calling conjgrad for the first time here. energy ',e_pos


     !call my_input_variables(iproc,.true.,inputs)
     call conjgrad(nproc,iproc,atoms,pos,e_pos,ff,rst,ncount_cluster,inputs_opt)
  if (iproc.eq.0) write(67,*) ncount_cluster,' Wvfnctn Opt. steps for accurate initial conf'
  if (iproc.eq.0) write(*,*)'# ', ncount_cluster,' Wvfnctn Opt. steps for accurate initial conf'
      nconjgr=0
      if (iproc.eq.0) then 
         tt=dnrm2(3*atoms%nat,ff,1)
         call wtlmin(nconjgr,atoms%nat,e_pos-eref,tt,pos,atoms%iatype,atoms%atomnames,atoms%natpol)
       endif
      nconjgr=nconjgr+1

        re_pos=round(e_pos-eref,accur)
        if (iproc.eq.0) write(67,'(a,1x,i3,3(1x,1pe17.10))') 'INPUT(relaxed): iproc, e_pos,re_pos,eref ',iproc,e_pos,re_pos,eref
        if (iproc.eq.0) write(*,'(a,1x,i3,3(1x,1pe17.10))') ' # INPUT(relaxed): iproc, e_pos,re_pos,eref ',iproc,e_pos,re_pos,eref


        if (nlmin.gt.0) then
        if (iproc.eq.0) write(67,'(a,2(1x,1pe24.17))') 'new/old energy for input file',re_pos,tre_pos
        if (iproc.eq.0) write(*,'(a,2(1x,1pe24.17))') '# new/old energy for input file',re_pos,tre_pos
        if (re_pos.ne.tre_pos .and. iproc.eq.0) write(67,*) 'WARNING: new/old energies for input file differ'
        if (re_pos.ne.tre_pos .and. iproc.eq.0) write(*,*) '# WARNING: new/old energies for input file differ'
        endif
        k_e_wpos=1
        if (nlmin.eq.0) then
          nlmin=1
          nlmin_l=1
          earr(1,1)=re_pos
          earr(1,2)=1.d0
          elocmin(1)=re_pos
          do iat=1,atoms%nat
          poslocmin(1,iat,1)=pos(1,iat) 
          poslocmin(2,iat,1)=pos(2,iat) 
          poslocmin(3,iat,1)=pos(3,iat) 
          enddo
        endif
        re_sm=min(re_pos,earr(1,1))
        if (iproc.eq.0) write(67,*) 'iproc,initial re_sm',iproc,re_sm
        if (iproc.eq.0) write(*,*) '# iproc,initial re_sm',iproc,re_sm
        if (iproc.eq.0) write(2,'(2(1x,f10.0),1x,1pe21.14,2(1x,1pe10.3))') hopp,escape,e_pos-eref,ediff,ekinetic
!        write(200+iproc,'(2(1x,f10.0),1x,1pe24.17,2(1x,1pe10.3))') hopp,escape,e_pos-eref,ediff,ekinetic



        if(irestart>0)then
           if (iproc.eq.0) write(*,*)&
              ' # Ready to continue an aborted optimization. Reading posout file ',irestart
           call rdposout(irestart,wpos,atoms%nat)
           ncount_cluster=irestart
           inputs_opt%inputPsiId=0  !ALEX notices we need an input guess for the aborted geo
           goto 5556
        end if


          do iat=1,atoms%nat
              wpos(1,iat)=pos(1,iat) ; wpos(2,iat)=pos(2,iat) ; wpos(3,iat)=pos(3,iat)
          enddo
        nlmin_old=nlmin

!C outer (hopping) loop
1000        continue
            irestart=0! we can restart from a local minimum
  rewind(111)
  write(111,*)'*** process monitor file for nlmin',nlim
! check whether other processes send local minima data
           if (nlmin.ge.nlminx) then 
             write(67,*)iproc,'has  nlminx collected',nlmin
             write(*,*)'#:process', iproc,'has  nlminx collected',nlmin
!             do i=1,nlmin ;  write(*,*) earr(i,1) ; enddo
             goto 3000
           endif
!            Energy has reached taregt eref and global minimum is presumably found
             if (re_sm.le.1.d-3) then
               write(*,*)'# process', iproc,'success: relative energy < 0.001'
               goto 3000
            endif

! write intermediate results
        irestart=0
        if (nlmin-nlmin_old.ge.minter) then
          if (iproc.eq.0) then 
            write(67,*) ' Writing intermediate results at',nlmin_l,nlmin
            write(*,*) '#  Writing intermediate results at',nlmin_l,nlmin
           call winter(atoms%nat,re_pos,pos,npminx,nlminx,nbuf,nlmin,nlmin_l,accur, & 
                       earr,elocmin,poslocmin,eref,ediff,ekinetic,dt, &
                       atoms%iatype,atoms%atomnames,atoms%natpol)
          endif
          nlmin_old=nlmin
        endif

! check whether global minimum was found
            if (re_sm.le.1.d-3) then
              write(*,*) iproc,'SUCCESS success'
               write(*,*)'# process', iproc,'success: relative energy < 0.001'
              goto 3000
            endif

555       continue
          if(iproc==0)then
            call timeleft(tt)
            write(*,*) '# CPU time hours left',tt
          end if
          !call MPI_BCAST(tt,1,MPI_DOUBLE_PRECISION,0,MPI_COMM_WORLD,ierr)
          !if (tt<0) then
          !write(*,*) '# CPU time limit exceeded for process',iproc
          !goto 3000
          !endif
! Escape loop
5555    continue

          if (nproc > 1) call MPI_BARRIER(MPI_COMM_WORLD,ierr)  
!         sometimes, syncronization errors occured, so let's try this ^^^
          do iat=1,atoms%nat
          wpos(1,iat)=pos(1,iat) ; wpos(2,iat)=pos(2,iat) ; wpos(3,iat)=pos(3,iat)
          enddo
          escape=escape+1.d0
          call mdescape(mdmin,ekinetic,e_pos,ff,gg,vxyz,dt,count_md,wpos, &
                   nproc,iproc,atoms,&
                    rst,inputs_md)
                   
          call fix_fragmentation(iproc,atoms%nat,wpos,nputback)
          
           if(iproc==0)call  timeleft(tt)
           if(iproc==0)write(*,*)'# CPU time hours left',tt
           av_ekinetic=av_ekinetic+ekinetic
           ncount_cluster=0
5556    continue ! entry point for restart of optimization at cluster step irestart+1
     !call my_input_variables(iproc,.false.,inputs)

     call conjgrad(nproc,iproc,atoms,wpos,e_wpos,ff,rst,ncount_cluster,inputs_md)

          if(iproc==0)then
            call timeleft(tt)
            write(*,*) '# CPU time hours left',tt
          end if
          call MPI_BCAST(tt,1,MPI_DOUBLE_PRECISION,0,MPI_COMM_WORLD,ierr)
          if (tt<0) then
             !if (iproc.eq.0) write(*,*) '# CPU time exceeded during approximate geometry relaxation, time',tt
             write(*,*) '# CPU time exceeded during approximate geometry relaxation, process',iproc
             irestart=ncount_cluster  ! allows to continue the next run by relaxing the aborted escape attempt
             goto 3000
          end if

  if (iproc.eq.0) write(67,*) ncount_cluster,' Wvfnctn Opt. steps for approximate geo. rel of MD conf.'
  if (iproc.eq.0) write(*,*)'# ', ncount_cluster,' Wvfnctn Opt. steps for approximate geo. rel of MD conf.'
     ncount_cluster=0
     !call my_input_variables(iproc,.true.,inputs)
     call conjgrad(nproc,iproc,atoms,wpos,e_wpos,ff,rst,ncount_cluster,inputs_opt)
!     call conjgrad(nproc,iproc,atoms,wpos,e_wpos,ff,&
!           psi,wfd,norbp,norb,eval,n1,n2,n3,rxyz_old,ncount_cluster,inputs)
          if(iproc==0)then
            call timeleft(tt)
            write(*,*) '# CPU time hours left',tt
          end if
          call MPI_BCAST(tt,1,MPI_DOUBLE_PRECISION,0,MPI_COMM_WORLD,ierr)
          if (tt<0) then
             !if (iproc.eq.0) write(*,*) '# CPU time exceeded during accurate geometry relaxation'
             write(*,*) '# CPU time exceeded during accurate geometry relaxation, process',iproc
             irestart=ncount_cluster  ! allows to continue the next run by relaxing the aborted escape attempt
             goto 3000
          end if
  if (iproc.eq.0) write(67,*) ncount_cluster,' Wvfnctn Opt. steps for accurate geo. rel of MD conf.'
  if (iproc.eq.0) write(*,*)'# ', ncount_cluster,' Wvfnctn Opt. steps for accurate geo. rel of MD conf.'
      if (iproc.eq.0) then 
         tt=dnrm2(3*atoms%nat,ff,1)
         call wtlmin(nconjgr,atoms%nat,e_wpos-eref,tt,wpos,atoms%iatype,atoms%atomnames,atoms%natpol)
      endif
      nconjgr=nconjgr+1
          re_wpos=round(e_wpos-eref,accur)
          if (iproc.eq.0) write(67,'(a,i3,i3,4(1x,1pe14.7))')  & 
                    'nlmin_l,nlmin,e_wpos,e_pos,re_wpos,re_pos', & 
                     nlmin_l,nlmin,e_wpos,e_pos,re_wpos,re_pos
          if (iproc.eq.0) write(*,'(a,i3,i3,4(1x,1pe14.7))')  & 
                    '# nlmin_l,nlmin,e_wpos,e_pos,re_wpos,re_pos', & 
                     nlmin_l,nlmin,e_wpos,e_pos,re_wpos,re_pos
!          write(200+iproc,'(a,i3,i3,4(1x,1pe14.7))')  & 
!                    'nlmin_l,nlmin,e_wpos,e_pos,re_wpos,re_pos', & 
!                     nlmin_l,nlmin,e_wpos,e_pos,re_wpos,re_pos
!C not escaped
          if (re_pos.eq.re_wpos) then
             escape_sam=escape_sam+1.d0
             esep=esep+(e_pos-e_wpos)**2
             ekinetic=ekinetic*beta1
             if (iproc.eq.0) call wtioput(ediff,ekinetic,dt)
           if (iproc.eq.0) write(2,'(2(1x,f10.0),1x,1pe21.14,2(1x,1pe10.3),3(1x,0pf5.2),a)')  &
                       hopp,escape,e_wpos-eref,ediff,ekinetic, &
                       escape_sam/escape,escape_old/escape,escape_new/escape,'   S'
!           write(200+iproc,'(2(1x,f10.0),1x,1pe24.17,2(1x,1pe10.3),3(1x,0pf5.2),a)')  &
!                       hopp,escape,e_wpos-eref,ediff,ekinetic, &
!                       escape_sam/escape,escape_old/escape,escape_new/escape,'   S'
!write(100+iproc,*) 'SAME:re_pos,re_wpos ',re_pos,re_wpos
!write(100+iproc,*) 'SAME ',e_wpos-eref,ediff,ekinetic
           if (iproc.eq.0) write(*,'(a)')' # no escape from current minimum.'
             goto 5555
          endif



!C continue since escaped
!C  check whether new minimum
          call hunt(earr(1,1),min(nlmin,nlminx+nbuf),re_wpos,k_e_wpos)
          if (re_wpos.eq.earr(k_e_wpos,1)) then
          if (iproc.eq.0) write(67,'(a,i3,i3,i4,1x,1pe14.7)')  & 
              'nlmin_l,nlmin,k_e_wpos,re_wpos=earr',nlmin_l,nlmin,k_e_wpos,re_wpos
          if (iproc.eq.0) write(*,'(a,i3,i3,i4,1x,1pe14.7)')  & 
              ' # Revisited: nlmin_l,nlmin,k_e_wpos,re_wpos=earr',nlmin_l,nlmin,k_e_wpos,re_wpos
            newmin=.false.
            escape_old=escape_old+1.d0
! standard feedback
            ekinetic=ekinetic*beta2
! enhanced feedback mechanism for ekinetic                                       
!            ekinetic=ekinetic*beta2*(1.d0+.33d0*log(earr(k_e_wpos,2)))
! enhanced feedback mechanism for ediff                              
!            ediff=ediff*alpha2**(1.d0+.1d0*log(earr(k_e_wpos,2)))
!            ekinetic=ekinetic*(1.d0+(beta2-1.d0)*(1.d0+1.d-1*earr(k_e_wpos,2)))
          else
            newmin=.true.
            escape_new=escape_new+1.d0
            ekinetic=ekinetic*beta3
! determine energy separation between distinct minima
          if (k_e_wpos+1.le.nlminx)  then
          tt=min(re_wpos-earr(k_e_wpos,1),earr(k_e_wpos+1,1)-re_wpos)
          if (tt.gt. accur*(1.1d0)) egap=min(egap,tt)
!       write(*,*) 'tt,egap',tt,egap
          endif
          if (iproc.eq.0) call wtioput(ediff,ekinetic,dt)

            if (k_e_wpos.eq.0) then
                re_sm=min(re_sm,re_wpos)
                if (iproc.eq.0) then 
                  write(67,'(a,i7,1x,1pe24.17,1x,i2)') 'new lowest ',nlmin,re_wpos,iproc
                  write(*,'(a,i7,1x,1pe24.17,1x,i2)') '# new lowest ',nlmin,re_wpos,iproc
                  call wtbest(atoms%nat,re_wpos,wpos, &
                       atoms%iatype,atoms%atomnames,atoms%natpol)
                endif  
            else
                  if (iproc.eq.0) write(*,'(a,i3)')' # New local minimum, lower are ',k_e_wpos 
            endif
          endif

          hopp=hopp+1.d0

!C master: Monte Carlo step for local minima hopping
!write(67,*) 'e_wpos,e_pos',e_wpos,e_pos
          if(e_wpos-e_pos.lt.ediff) then
!C          local minima accepted -------------------------------------------------------
           if (iproc.eq.0) write(2,'(2(1x,f10.0),1x,1pe21.14,2(1x,1pe10.3),3(1x,0pf5.2),l3,a)')  &
                       hopp,escape,e_wpos-eref,ediff,ekinetic, &
                       escape_sam/escape,escape_old/escape,escape_new/escape,newmin,' A '
!           write(200+iproc,'(2(1x,f10.0),1x,1pe24.17,2(1x,1pe10.3),3(1x,0pf5.2),l,a)')  &
!                       hopp,escape,e_wpos-eref,ediff,ekinetic, &
!                       escape_sam/escape,escape_old/escape,escape_new/escape,newmin,' A '
            hopp_acc=hopp_acc+1.d0
            ediff=ediff*alpha1
            if (iproc.eq.0) call wtioput(ediff,ekinetic,dt)
            av_ediff=av_ediff+ediff
            e_pos=e_wpos
            re_pos=re_wpos
            do iat=1,atoms%nat
              pos(1,iat)=wpos(1,iat) ; pos(2,iat)=wpos(2,iat) ; pos(3,iat)=wpos(3,iat)
            enddo
            if (newmin) then
!C            if new local minimum
              nlmin=nlmin+1
              nlmin_l=nlmin_l+1
!C            add minimum to history list
              call insert(nlminx,nbuf,nlmin,k_e_wpos,re_wpos,earr(0,1))
!                write(67,*) iproc,'EARR'
!                do i=1,nlmin ;  write(*,*) earr(i,1),earr(i,2) ; enddo
!C            save configuration if it is among the lowest ones in energy
              call save_low_conf(atoms%nat,nlmin_l,npminx,re_wpos,pos,elocmin,poslocmin)
            else
!C            old minimum revisited
                earr(k_e_wpos,2)=earr(k_e_wpos,2)+1.d0
            endif
            goto 1000
          else
!C          local minima rejected -------------------------------------------------------
            inputs_opt%inputPsiId=0  !ALEX says: Better do an input guess for the next escape
            if (iproc.eq.0) write(2,'(2(1x,f10.0),1x,1pe21.14,2(1x,1pe10.3),3(1x,0pf5.2),l3,a)')  &
                       hopp,escape,e_wpos-eref,ediff,ekinetic, &
                       escape_sam/escape,escape_old/escape,escape_new/escape,newmin,' R '
            if (iproc.eq.0) write(*,'(a,1pe21.14)')' # rejected: ew-e>ediff ',e_wpos-e_pos

!           write(200+iproc,'(2(1x,f10.0),1x,1pe24.17,2(1x,1pe10.3),3(1x,0pf5.2),l,a)')  &
!                       hopp,escape,e_wpos-eref,ediff,ekinetic, &
!                       escape_sam/escape,escape_old/escape,escape_new/escape,newmin,' R '
            hopp_rej=hopp_rej+1.d0
            ediff=ediff*alpha2
            if (iproc.eq.0) call wtioput(ediff,ekinetic,dt)
            goto 1000
!C                          ------------------------------------------------------------
          endif

3000        continue

      if (iproc.eq.0) then
        write(67,*) 'writing final results'
        write(*,*) '# writing final results'
        call winter(atoms%nat,re_pos,pos,npminx,nlminx,nbuf,nlmin,nlmin_l,accur, & 
                     earr,elocmin,poslocmin,eref,ediff,ekinetic,dt, &
                       atoms%iatype,atoms%atomnames,atoms%natpol)
        write(67,*) ' found ',nlmin_l,nlmin,' minima'
        write(*,*) '# found ',nlmin_l,nlmin,' minima'
         !this section could be put in wtioput. However, here we only put
         !these variables when the progam exited nicely. Otherwise,
         !the counters here will be reinitialized on restart.
         open(11,file='ioput',position='append')
         write(11,*)irestart      ,'irestart for aborted geometry optimization'
         write(11,*)av_ekinetic   ,'av_ekinetic'
         write(11,*)av_ediff      ,'av_ediff   '
         write(11,*)escape        ,'escape     '
         write(11,*)escape_sam    ,'escape_sam '
         write(11,*)escape_old    ,'escape_old '
         write(11,*)escape_new    ,'escape_new '
         write(11,*)hopp          ,'hopp       '
         write(11,*)hopp_acc      ,'hopp_acc   '
         write(11,*)hopp_rej      ,'hopp_rej   '
         write(11,*)egap          ,'egap       '
         write(11,*)esep          ,'esep       '
         write(11,*)count_sd      ,'count_sd   '
         write(11,*)count_cg      ,'count_cg   '
         write(11,*)count_md      ,'count_md   '
         write(11,*)nputback      ,'nputback   '
        close(11)
      endif


        call cpu_time(tcpu2)
     if (iproc.eq.0) then
!C ratios from all the global counters
        write(67,'(i2,1x,a,3(1x,1pe10.3))') iproc,'ratio stuck,same,old,new', &
               escape_sam/escape,escape_old/escape,escape_new/escape
        write(67,'(i2,1x,a,2(1x,1pe10.3))') iproc,'ratio acc,rej', hopp_acc/hopp,hopp_rej/hopp
        write(67,'(i2,1x,a,3(1x,f12.1))') iproc,'count_md,count_sd,count_cg',count_md,count_sd,count_cg
        write(67,'(i2,1x,a,1x,1pe10.3)') iproc,'cpu(hrs) ', (tcpu2-tcpu1)/3600.d0
        write(67,'(i2,1x,a,2(1x,1pe10.3))') &
                  iproc,'average ediff, ekinetic',av_ediff/hopp,av_ekinetic/escape
        write(*,'(a,1x,i8)') 'number of configurations for which atoms escaped ',nputback

        tt=0.d0
        ss=0.d0
        do i=1,nlmin
        tt=max(tt,earr(i,2))
        ss=ss+earr(i,2)
        enddo
        write(67,'(i2,a,f8.0)') iproc,'  most frequent visits ',tt
        write(67,'(i2,a,1pe10.3)') iproc,'  av. numb. visits per minimum',ss/nlmin
        write(67,'(a,e9.2)') 'minimum energy separation between presumably different configurations',egap
        if (escape_sam.gt.0) then
        esep=sqrt(esep/escape_sam)
        write(67,'(a,e9.2)') 'average energy separation between presumably identical configurations',esep
        endif
    endif

  !deallocations as in BigDFT
  i_all=-product(shape(atoms%lfrztyp))*kind(atoms%lfrztyp)
  deallocate(atoms%lfrztyp,stat=i_stat)
  call memocc(i_stat,i_all,'lfrztyp','global')
  i_all=-product(shape(atoms%iatype))*kind(atoms%iatype)
  deallocate(atoms%iatype,stat=i_stat)
  call memocc(i_stat,i_all,'iatype','global')
  i_all=-product(shape(atoms%natpol))*kind(atoms%natpol)
  deallocate(atoms%natpol,stat=i_stat)
  call memocc(i_stat,i_all,'natpol','global')
  i_all=-product(shape(atoms%atomnames))*kind(atoms%atomnames)
  deallocate(atoms%atomnames,stat=i_stat)
  call memocc(i_stat,i_all,'atomnames','global')

  call free_restart_objects(rst,'global')


! deallocation of global's variables


  i_all=-product(shape(pos))*kind(pos)
        deallocate(pos,stat=i_stat)
        call memocc(i_stat,i_all,'pos','global')
  i_all=-product(shape(earr))*kind(earr)
        deallocate(earr,stat=i_stat)
        call memocc(i_stat,i_all,'earr','global')
  i_all=-product(shape(ff))*kind(ff)
        deallocate(ff,stat=i_stat)
        call memocc(i_stat,i_all,'ff','global')
  i_all=-product(shape(wpos))*kind(wpos)
        deallocate(wpos,stat=i_stat)
        call memocc(i_stat,i_all,'wpos','global')
  i_all=-product(shape(vxyz))*kind(vxyz)
        deallocate(vxyz,stat=i_stat)
        call memocc(i_stat,i_all,'vxyz','global')
  i_all=-product(shape(gg))*kind(gg)
        deallocate(gg,stat=i_stat)
        call memocc(i_stat,i_all,'gg','global')
  i_all=-product(shape(poslocmin))*kind(poslocmin)
        deallocate(poslocmin,stat=i_stat)
        call memocc(i_stat,i_all,'poslocmin','global')

        if (iproc.eq.0) write(67,'(a,1x,3(1x,1pe10.3))') 'Out:ediff,ekinetic,dt',ediff,ekinetic,dt
        close(2) 

!  call deallocate_wfd(wfd,'BigDFT')
!  i_all=-product(shape(psi))*kind(psi)
!  deallocate(psi,stat=i_stat)
!  call memocc(i_stat,i_all,'psi','BigDFT')
!  i_all=-product(shape(eval))*kind(eval)
!  deallocate(eval,stat=i_stat)
!  call memocc(i_stat,i_all,'eval','BigDFT')
!  i_all=-product(shape(rxyz_old))*kind(rxyz_old)
!  deallocate(rxyz_old,stat=i_stat)
!  call memocc(i_stat,i_all,'rxyz_old','BigDFT')

  !finalize memory counting
  call memocc(0,0,'count','stop')
close(111)
        if (nproc > 1) call MPI_FINALIZE(ierr)
        
         
   contains


subroutine mdescape(mdmin,ekinetic,e_pos,ff,gg,vxyz,dt,count_md,rxyz, &
                   nproc,iproc,atoms,rst,inputs_md)!  &
! Does a MD run with the atomic positiosn rxyz
  use module_base
  use module_types
  use module_interfaces, except_this_one => conjgrad
     implicit real*8 (a-h,o-z)
     type(atoms_data) :: atoms
     type(restart_objects) :: rst
     dimension ff(3,atoms%nat),gg(3,atoms%nat),vxyz(3,atoms%nat),rxyz(3,atoms%nat),rxyz_old(3,atoms%nat)
     type(input_variables) :: inputs_md
     !type(wavefunctions_descriptors), intent(inout) :: wfd
     !real(kind=8), pointer :: psi(:), eval(:)


     !call my_input_variables(iproc,.false.,inputs_md)
!C initialize positions,velocities, forces
        call gausdist(atoms%nat,rxyz,vxyz)
        inputs_md%inputPsiId=1
        !if(iproc==0)write(*,*)' #  no softening'
        call soften(mdmin,ekinetic,e_pos,ff,gg,vxyz,dt,count_md,rxyz, &
                   nproc,iproc,atoms,rst,inputs_md)! &

        !call soften(nproc,iproc,atoms,rxyz,curv0,curv,res,it,&
        !           psi,wfd,norbp,norb,eval,n1,n2,n3,rxyz_old,inputs_md)
        !if(iproc==0)write(*,'(a,i4,3(1pe11.3))')&
        ! 'MINHOP soften done'!,iter: rayl0,rayl,res=',it,rayl0,rayl,res
        call velopt(atoms%nat,rxyz,ekinetic,vxyz)
        call zero(3*atoms%nat,gg)

!C inner (escape) loop
        nummax=0
        nummin=0
        enmin1=0.d0
        en0000=0.d0
        econs_max=-1.d100
        econs_min=1.d100
        !call my_input_variables(iproc,.false.,inputs_md)
        do 2000, istep=1,1000

!C      Evolution of the system according to 'VELOCITY VERLET' algorithm
        rkin=0.d0
        do iat=1,atoms%nat
        rxyz(1,iat)=rxyz(1,iat) + dt*vxyz(1,iat) + (.5d0*dt*dt)*gg(1,iat)
        rxyz(2,iat)=rxyz(2,iat) + dt*vxyz(2,iat) + (.5d0*dt*dt)*gg(2,iat)
        rxyz(3,iat)=rxyz(3,iat) + dt*vxyz(3,iat) + (.5d0*dt*dt)*gg(3,iat)
        rkin=rkin+vxyz(1,iat)**2+vxyz(2,iat)**2+vxyz(3,iat)**2
        enddo
        rkin=rkin*.5d0

        enmin2=enmin1
        enmin1=en0000
!        call energyandforces(nat,rxyz,ff,e_rxyz,count_md)
!    if (iproc.eq.0) write(*,*) 'CLUSTER FOR  MD'
     inputs_md%inputPsiId=1
     if (istep.gt.2) inputs_md%itermax=30
     call call_bigdft(nproc,iproc,atoms,rxyz,inputs_md,e_rxyz,ff,rst,infocode)
        call wtmd(istep,atoms%nat,e_rxyz,rxyz,atoms%iatype,atoms%atomnames,atoms%natpol)

        en0000=e_rxyz-e_pos
        if (istep.ge.3 .and. enmin1.gt.enmin2 .and. enmin1.gt.en0000)  nummax=nummax+1
        if (istep.ge.3 .and. enmin1.lt.enmin2 .and. enmin1.lt.en0000)  nummin=nummin+1
        econs_max=max(econs_max,rkin+e_rxyz)
        econs_min=min(econs_min,rkin+e_rxyz)
        devcon=econs_max-econs_min
        if (iproc.eq.0) write(17,'(a,i5,1x,1pe17.10,2(1x,i2))') 'MD ',istep,e_rxyz,nummax,nummin
        if (iproc.eq.0) write(*,'(a,i5,1x,1pe17.10,2(1x,i2))') ' #MD ',istep,e_rxyz,nummax,nummin
        if (nummin.ge.mdmin .and. istep.gt.50) then
          if (nummax.ne.nummin .and. iproc.eq.0) write(67,*) 'WARNING: nummin,nummax',nummin,nummax
          goto 2222
        endif
        do 141 iat=1,atoms%nat
        at1=ff(1,iat)
        at2=ff(2,iat)
        at3=ff(3,iat)
!C Evolution of the velocities of the system
        vxyz(1,iat)=vxyz(1,iat) + (.5d0*dt) * (at1 + gg(1,iat))
        vxyz(2,iat)=vxyz(2,iat) + (.5d0*dt) * (at2 + gg(2,iat))
        vxyz(3,iat)=vxyz(3,iat) + (.5d0*dt) * (at3 + gg(3,iat))
!C Memorization of old forces
        gg(1,iat) = at1
        gg(2,iat) = at2
        gg(3,iat) = at3
141     continue

2000    continue
        if (iproc.eq.0) write(67,*) 'TOO MANY MD STEPS'
        dt=2.d0*dt
!C MD stopped, now do relaxation
2222        continue
!  if (iproc.eq.0) write(67,*) 'EXIT MD',istep

! adjust time step to meet precision criterion
        devcon=devcon/(3*atoms%nat-3)
        if (iproc.eq.0) write(66,'(a,2(1x,1pe11.4),1x,i5)') 'MD devcon ',devcon,devcon/ekinetic,istep
        if (devcon/ekinetic.lt.7.d-2) then
        write(66,*) 'MD:old,new dt',dt,dt*1.05d0
        dt=dt*1.05d0
        else
        write(66,*) 'MD:old,new dt',dt,dt/1.05d0
        dt=dt*(1.d0/1.05d0)
        endif
   
end  subroutine mdescape


subroutine my_input_variables(iproc,accurate,in)

  implicit none
  integer, intent(in) :: iproc
  logical, intent(in) :: accurate
  type(input_variables), intent(out) :: in
  !local variables
  integer :: ierror

  ! Read the input variables.
if (accurate) then
   in%ncount_cluster_x=500
   in%frac_fluct=2.00d0
   in%hgrid=.6d0
   in%crmult=4.d0
   in%frmult=10.d0
<<<<<<< HEAD
   !in%cpmult=10.d0
   !in%fpmult=10.d0
=======
>>>>>>> 9c5bae82
   in%gnrm_cv=1.d-5
   in%itermax=50
else
   in%ncount_cluster_x=500
   in%frac_fluct=4.d0
   in%hgrid=.7d0
   in%crmult=3.d0
   in%frmult=8.d0
<<<<<<< HEAD
   !in%cpmult=8.d0
   !in%fpmult=8.d0
=======
>>>>>>> 9c5bae82
   in%gnrm_cv=1.d-4
   in%itermax=50
endif
! Comment out some of the following lines to keep them as read from input.dat
<<<<<<< HEAD

   !if (in%fpmult.gt.in%frmult) write(*,*) ' NONSENSE: fpmult > frmult'
=======
>>>>>>> 9c5bae82
   in%randdis=0.d0
   in%betax=6.d0
   in%ixc=1
   in%ncharge=0.d0
   in%elecfield=0.d0
   in%ncong=7
   in%idsx=6
   in%calc_tail=.false.
   in%rbuf=5.d0
   in%ncongt=20
!   in%nspin=1
!   in%mpol=0

  !these values are hard-coded for the moment but they can be entered in the input file
  !in case of need also other variables can be entered without any changements
  in%output_grid=0
! in%inputPsiId=1  !ALEX prefers to define this one in the main program
  in%output_wf=.false.
  in%nvirt=0
  in%nplot=0 

end subroutine my_input_variables


subroutine soften(mdmin,ekinetic,e_pos,fxyz,gg,vxyz,dt,count_md,rxyz, &
                   nproc,iproc,atoms,rst,inputs_md)! &
  use module_base
  use module_types
  use module_interfaces, except_this_one => conjgrad
  implicit real*8 (a-h,o-z)
  type(atoms_data) :: atoms
  dimension fxyz(3*atoms%nat),gg(3*atoms%nat),vxyz(3*atoms%nat),rxyz(3*atoms%nat),rxyz_old(3*atoms%nat)
  type(input_variables) :: inputs_md
  type(restart_objects) :: rst
!  type(wavefunctions_descriptors), intent(inout) :: wfd
!  real(kind=8), pointer :: psi(:), eval(:)
!Local variables
  dimension wpos(3*atoms%nat)

  nit=10
  eps_vxyz=5.d-1
!       alpha=4.d-2   ! Au
!        alpha=.8d-3  ! step size for LJ systems
  alpha=6.d0  ! step size for Si in DFT
! may be scaled by in%betax!

 !allocate(wpos(3,nat),fxyz(3,nat))

 !call my_input_variables(iproc,.false.,inputs_md)
  inputs_md%inputPsiId=1
  if(iproc==0)write(*,*)'# soften initial step '
!        call  energyandforces(nat,rxyz,fxyz,etot0,count)
  call call_bigdft(nproc,iproc,atoms,rxyz,inputs_md,etot0,fxyz,rst,infocode)

! scale velocity to generate dimer 

  svxyz=0.d0
  do i=1,3*atoms%nat
     svxyz=svxyz+vxyz(i)**2
  enddo
  svxyz=eps_vxyz/sqrt(svxyz)
  do i=1,3*atoms%nat
     vxyz(i)=svxyz*vxyz(i)
  enddo
!equivalent to
!      vxyz = vxyz*eps_vxyz/(dnrm2(3*atoms%nat,vxyz,1))


  do it=1,nit
!       if(iproc==0)write(*,*)'w   =      r       +       v  '
     do i=1,3*atoms%nat
        wpos(i)=rxyz(i)+vxyz(i)
        !if(iproc==0)write(*,*)wpos(i),rxyz(i),vxyz(i)
     end do

!        wpos=rxyz+vxyz
!        call  energyandforces(nat,wpos,fxyz,etot,count)
     call call_bigdft(nproc,iproc,atoms,wpos,inputs_md,etot,fxyz,rst,infocode)
     fd2=2.d0*(etot-etot0)/eps_vxyz**2

     sdf=0.d0
     svxyz=0.d0
     do i=1,3*atoms%nat
        sdf=sdf+vxyz(i)*fxyz(i)
        svxyz=svxyz+vxyz(i)*vxyz(i)
     end do
!equivalent to
!        sdf=ddot(3*atoms%nat,vxyz(1,1),1,fxyz(1,1),1)
!        svxyz=dnrm2(3*atoms%nat,vxyz(1,1),1)

     curv=-sdf/svxyz
     if (it.eq.1) curv0=curv

     res=0.d0
     tt=0.d0
     do i=1,3*atoms%nat
        tt=tt+fxyz(i)**2
        fxyz(i)=fxyz(i)+curv*vxyz(i)
        res=res+fxyz(i)**2
     end do
     res=sqrt(res)
     tt=sqrt(tt)
!equivalent to
!        tt=dsqrt(dnrm2(3*atoms%nat,fxyz(1,1),1))
!        call daxpy(3*atoms%nat,curv,vxyz(1,1),1,fxyz(1,1),1)
!        res=dsqrt(dnrm2(3*atoms%nat,fxyz(1,1),1))

     if(iproc==0)write(*,'(a,i3,5(f12.5))')'# soften it, curv, fd2,dE and res:',&
                                                       it, curv, fd2,etot-etot0,res
     !if(iproc==0)write(11,'(i5,4(1pe13.5),1pe18.10)')&
     !if(iproc==0)write(11,*)&
     !        it,tt,res,curv,fd2,etot-etot0

     do i=1,3*atoms%nat
        wpos(i)=wpos(i)+alpha*fxyz(i)
     end do
     do i=1,3*atoms%nat
        vxyz(i)=wpos(i)-rxyz(i)
     end do
!equivalent to
!        call daxpy(3*atoms%nat,alpha,fxyz(1),1,wpos(1),1)
!        vxyz=wpos-rxyz

     call  elim_moment(atoms%nat,vxyz)
     call  elim_torque(atoms%nat,rxyz,vxyz)

     svxyz=0.d0
     do i=1,3*atoms%nat
        svxyz=svxyz+vxyz(i)*vxyz(i)
     end do
!equivalent to
!        svxyz=dnrm2(3*atoms%nat,vxyz(1),1)**2
     if (res.le.curv*eps_vxyz*5.d-1) exit
     svxyz=eps_vxyz/dsqrt(svxyz)

     do i=1,3*atoms%nat
        vxyz(i)=vxyz(i)*svxyz
     end do
!equivalent to
!        call dscal(3*atoms%nat,svxyz,vxyz(1),1)

  end do ! iter
  !if(iproc==0)close(11)
  !if(res>curv*eps_vxyz*5.d-1)write(*,*)'# process', iproc,' has no convergence in low_cur_dir',res

!        call  moment(nat,vxyz)
!        call  torque(nat,rxyz,vxyz)
!        deallocate(wpos,fxyz)
end subroutine soften


end program MINHOP
!!***




        subroutine insert(nlminx,nbuf,nlmin,k_e_wpos,re_wpos,earr)
! inserts the energy re_wpos at position k_e_wpos and shifts up all other energies
        implicit real*8 (a-h,o-z)
        dimension earr(0:nlminx+nbuf,2)
              do k=nlmin-1,k_e_wpos+1,-1
                 earr(k+1,1)=earr(k,1)
                 earr(k+1,2)=earr(k,2)
              enddo
              earr(k_e_wpos+1,1)=re_wpos
              earr(k_e_wpos+1,2)=1.d0
        return
        end


        subroutine save_low_conf(nat,nlmin_l,npminx,e_wpos,pos,elocmin,poslocmin)
!C save configuration if it is among the lowest ones in energy
          implicit real*8 (a-h,o-z)
          dimension elocmin(npminx)
          dimension pos(3,nat),poslocmin(3,nat,npminx)

            if (nlmin_l.le.npminx) then
              kmax=nlmin_l
              elocmin(kmax)=e_wpos
              do iat=1,nat
              poslocmin(1,iat,kmax)=pos(1,iat)
              poslocmin(2,iat,kmax)=pos(2,iat)
              poslocmin(3,iat,kmax)=pos(3,iat)
              enddo
            else
! find configuration kmax that is highest in energy
              emax=-1.d100
              do k=1,npminx
                 if (elocmin(k).gt.emax) then
                     emax=elocmin(k)
                     kmax=k
                 endif
              enddo
              if (e_wpos.lt.elocmin(kmax)) then
                elocmin(kmax)=e_wpos
                do iat=1,nat
                poslocmin(1,iat,kmax)=pos(1,iat)
                poslocmin(2,iat,kmax)=pos(2,iat)
                poslocmin(3,iat,kmax)=pos(3,iat)
                enddo
              endif
            endif


             return
             end


subroutine hunt(xx,n,x,jlo)
  implicit none
!C x is in interval [xx(jlo),xx(jlow+1)[ ; xx(0)=-Infinity ; xx(n+1) = Infinity
!Arguments
  integer :: jlo,n
  real(kind=8) :: x,xx(n)
!Local variables
  integer :: inc,jhi,jm
  logical :: ascnd
        if (n.le.0) stop 'hunt'
        if (n.eq.1) then
        if (x.ge.xx(1)) then
        jlo=1
        else
        jlo=0
        endif
        return
        endif
      ascnd=xx(n).ge.xx(1)
      if(jlo.le.0.or.jlo.gt.n)then
        jlo=0
        jhi=n+1
        goto 3
      endif
      inc=1
      if(x.ge.xx(jlo).eqv.ascnd)then
1       continue
        jhi=jlo+inc
        if(jhi.gt.n)then
          jhi=n+1
        else if(x.ge.xx(jhi).eqv.ascnd)then
          jlo=jhi
          inc=inc+inc
          goto 1
        endif
      else
        jhi=jlo
2       continue
        jlo=jhi-inc
        if(jlo.lt.1)then
          jlo=0
        else if(x.lt.xx(jlo).eqv.ascnd)then
          jhi=jlo
          inc=inc+inc
          goto 2
        endif
      endif
3     continue
      if(jhi-jlo.eq.1)then
        if(x.eq.xx(n))jlo=n
        if(x.eq.xx(1))jlo=1
        return
      endif
      jm=(jhi+jlo)/2
      if(x.ge.xx(jm).eqv.ascnd)then
        jlo=jm
      else
        jhi=jm
      endif
      goto 3
END SUBROUTINE hunt


      subroutine velopt(nat,rxyz,ekinetic,vxyz)
!     assigns initial velocities for the MD escape part
        implicit real*8 (a-h,o-z)
        dimension vxyz(3,nat),rxyz(3,nat)



!! Either random velocity distribution 
!        call randdist(nat,rxyz,vxyz)
!! or Gauss velocity distribution
!! or exponential  velocity distribution
!        call expdist(nat,rxyz,vxyz)
!! or localized velocities
!        call localdist(nat,rxyz,vxyz)
!! or global move velocities
!        to be implemented

! Soften previous velocity distribution
        !call soften(iproc,nat,rxyz,vxyz,rayl0,rayl,res,it)
!^^^^^^^^^^^^^^^^^^^^^^
!IMPORTANT: This is done at the level of mdescape in this version! 


!C      Kinetic energy of the random velocities
      rkinsum= 0.d0      
      do iat=1,nat
         rkinsum= rkinsum+vxyz(1,iat)**2+vxyz(2,iat)**2+vxyz(3,iat)**2
      end do
      rkin=.5d0*rkinsum/(3*nat-3)
!       write(*,*) 'rkin,ekinetic',rkin,ekinetic
 
!C      Rescaling of velocities to get reference kinetic energy
      sclvel= dsqrt(ekinetic/rkin)
      do iat=1,nat
        vxyz(1,iat)=vxyz(1,iat)*sclvel
        vxyz(2,iat)=vxyz(2,iat)*sclvel
        vxyz(3,iat)=vxyz(3,iat)*sclvel
      end do

      end SUBROUTINE velopt

      subroutine randdist(nat,rxyz,vxyz)
      implicit real*8 (a-h,o-z)
      real tt
      dimension vxyz(3*nat),rxyz(3*nat)
! create a random displacement vector without translational and angular moment
        do i=1,3*nat
        call random_number(tt)
        vxyz(i)=dble(tt-.5)
        enddo
        call  elim_moment(nat,vxyz)
        call  elim_torque(nat,rxyz,vxyz)
       return
      end



      subroutine gausdist(nat,rxyz,vxyz)
!C  generates 3*nat random numbers distributed according to  exp(-.5*vxyz**2)
      implicit real*8 (a-h,o-z)
      real s1,s2
!C On Intel the random_number can take on the values 0. and 1.. To prevent overflow introduce eps
      parameter(eps=1.d-8)
      dimension vxyz(3*nat),rxyz(3*nat)

      do i=1,3*nat-1,2
        call random_number(s1)
        t1=eps+(1.d0-2.d0*eps)*dble(s1)
        call random_number(s2)
        t2=dble(s2)
        tt=sqrt(-2.d0*log(t1))
        vxyz(i)=tt*cos(6.28318530717958648d0*t2)
        vxyz(i+1)=tt*sin(6.28318530717958648d0*t2)
      enddo
        call random_number(s1)
        t1=eps+(1.d0-2.d0*eps)*dble(s1)
        call random_number(s2)
        t2=dble(s2)
        tt=sqrt(-2.d0*log(t1))
        vxyz(3*nat)=tt*cos(6.28318530717958648d0*t2)

        call elim_moment(nat,vxyz)
        call  elim_torque(nat,rxyz,vxyz)
      return
      end

      subroutine expdist(nat,rxyz,vxyz)
!C  generates n random numbers distributed according to  exp(-x)
      implicit real*8 (a-h,o-z)
      real ss
!C On Intel the random_number can take on the values 0. and 1.. To prevent overflow introduce eps
      parameter(eps=1.d-8)
      dimension rxyz(3*nat),vxyz(3*nat)

      do i=1,3*nat
        call random_number(ss)
        tt=eps+(1.d0-2.d0*eps)*dble(ss)
        vxyz(i)=log(tt)
      enddo

        call elim_moment(nat,vxyz)
        call  elim_torque(nat,rxyz,vxyz)

      return
      end




        subroutine localdist(nat,rxyz,vxyz)
        implicit real*8 (a-h,o-z)
        real*4 ts
        parameter(nbix=20)
        dimension rxyz(3,nat), vxyz(3,nat),nbi(nbix)
        parameter( bondlength=2.7d0)

        nloop=0
100     continue
        nloop=nloop+1
        if (nloop.gt.2) write(*,*) 'nloop=',nloop
        if (nloop.gt.11) stop 'ERROR LOCALDIST'
        
! pick an atom iat randomly
        call random_number(ts)
        iat=min(nat,int(ts*nat+1.))
!       write(*,*) 'iat=',iat

! find iat's neighbors
        inb=0
        do i=1,nat
          dd=(rxyz(1,iat)-rxyz(1,i))**2+(rxyz(2,iat)-rxyz(2,i))**2+(rxyz(3,iat)-rxyz(3,i))**2
          if (dd < bondlength**2 .and. i /= iat) then
            inb=inb+1; if (inb.gt.nbix) stop 'enlarge size of nbi' ; nbi(inb)=i
          endif
        enddo
!        write(*,*) 'inb=',inb
        if (inb < 2 ) goto 100

! pick another atom jat that is a neighbor of iat
        call random_number(ts)
        j=min(inb,int(ts*inb+1.))
        jat=nbi(j)
!       write(*,*) 'jat=',jat


! Choose velocities for remaining atoms (i.e. not iat and jat )
        ampl=2.d-1
        do i=1,nat
          call random_number(ts) ; ts=ts-.5
          vxyz(1,i)=dble(ts)*ampl
          call random_number(ts) ; ts=ts-.5
          vxyz(2,i)=dble(ts)*ampl
          call random_number(ts) ; ts=ts-.5
          vxyz(3,i)=dble(ts)*ampl
        enddo
! Finally choose velocities for iat and jat 
        ampl=2.d0
          i=iat
          call random_number(ts) ; ts=ts-.5
          vxyz(1,i)=dble(ts)*ampl
          call random_number(ts) ; ts=ts-.5
          vxyz(2,i)=dble(ts)*ampl
          call random_number(ts) ; ts=ts-.5
          vxyz(3,i)=dble(ts)*ampl
          i=jat
          call random_number(ts) ; ts=ts-.5
          vxyz(1,i)=dble(ts)*ampl
          call random_number(ts) ; ts=ts-.5
          vxyz(2,i)=dble(ts)*ampl
          call random_number(ts) ; ts=ts-.5
          vxyz(3,i)=dble(ts)*ampl

!        write(*,'(i3,3(1pe12.4))') iat,(rxyz(i,iat)+.5d0*vxyz(i,iat),i=1,3)
!        write(*,'(i3,3(1pe12.4))') jat,(rxyz(i,jat)+.5d0*vxyz(i,jat),i=1,3)
        
        return
        end subroutine




        subroutine torque(nat,rxyz,vxyz)
        implicit real*8 (a-h,o-z)
        dimension rxyz(3,nat),vxyz(3,nat)
        
! center of mass
        cmx=0.d0 ; cmy=0.d0 ; cmz=0.d0
        do iat=1,nat
        cmx=cmx+rxyz(1,iat)
        cmy=cmy+rxyz(2,iat)
        cmz=cmz+rxyz(3,iat)
        enddo
        cmx=cmx/nat ; cmy=cmy/nat ; cmz=cmz/nat

! torque
        tx=0.d0 ; ty=0.d0 ; tz=0.d0
        do iat=1,nat
        tx=tx+(rxyz(2,iat)-cmy)*vxyz(3,iat)-(rxyz(3,iat)-cmz)*vxyz(2,iat)
        ty=ty+(rxyz(3,iat)-cmz)*vxyz(1,iat)-(rxyz(1,iat)-cmx)*vxyz(3,iat)
        tz=tz+(rxyz(1,iat)-cmx)*vxyz(2,iat)-(rxyz(2,iat)-cmy)*vxyz(1,iat)
        enddo
        write(*,'(a,3(1pe11.3))') 'torque',tx,ty,tz

        return
        end


        subroutine elim_torque(nat,rxyz,vxyz)
        implicit real*8 (a-h,o-z)
        dimension rxyz(3,nat),vxyz(3,nat),t(3)
        
! center of mass
        cmx=0.d0 ; cmy=0.d0 ; cmz=0.d0
        do iat=1,nat
        cmx=cmx+rxyz(1,iat)
        cmy=cmy+rxyz(2,iat)
        cmz=cmz+rxyz(3,iat)
        enddo
        cmx=cmx/nat ; cmy=cmy/nat ; cmz=cmz/nat

do it=1,100

! torque and radii in planes
        t(1)=0.d0 ; t(2)=0.d0 ; t(3)=0.d0
        sx=0.d0 ; sy=0.d0 ; sz=0.d0
        do iat=1,nat
        t(1)=t(1)+(rxyz(2,iat)-cmy)*vxyz(3,iat)-(rxyz(3,iat)-cmz)*vxyz(2,iat)
        t(2)=t(2)+(rxyz(3,iat)-cmz)*vxyz(1,iat)-(rxyz(1,iat)-cmx)*vxyz(3,iat)
        t(3)=t(3)+(rxyz(1,iat)-cmx)*vxyz(2,iat)-(rxyz(2,iat)-cmy)*vxyz(1,iat)
        sx=sx+(rxyz(1,iat)-cmx)**2
        sy=sy+(rxyz(2,iat)-cmy)**2
        sz=sz+(rxyz(3,iat)-cmz)**2
        enddo

        if (t(1)**2+t(2)**2+t(3)**2.lt.1.d-22) return

         ii=0
         tmax=0.d0
         do i=1,3
         if (t(i)**2.gt.tmax**2) then 
         ii=i
         tmax=t(i)
         endif
         enddo

!         write(*,'(i4,3(1pe11.3))') ii,t


! modify velocities
      if (ii.eq.1) then 
        cx=t(1)/(sz+sy)
        do iat=1,nat
        vxyz(2,iat)=vxyz(2,iat)+cx*(rxyz(3,iat)-cmz)
        vxyz(3,iat)=vxyz(3,iat)-cx*(rxyz(2,iat)-cmy)
        enddo
      else if(ii.eq.2) then 
        cy=t(2)/(sz+sx)
        do iat=1,nat
        vxyz(1,iat)=vxyz(1,iat)-cy*(rxyz(3,iat)-cmz)
        vxyz(3,iat)=vxyz(3,iat)+cy*(rxyz(1,iat)-cmx)
        enddo
      else if(ii.eq.3) then 
        cz=t(3)/(sy+sx)
        do iat=1,nat
        vxyz(1,iat)=vxyz(1,iat)+cz*(rxyz(2,iat)-cmy)
        vxyz(2,iat)=vxyz(2,iat)-cz*(rxyz(1,iat)-cmx)
        enddo
      else
       stop 'wrong ii'
      endif

  enddo
  write(*,'(a,3(1pe11.3))') 'WARNING REMAINING TORQUE',t

        return
        end



        subroutine moment(nat,vxyz)
        implicit real*8 (a-h,o-z)
        dimension vxyz(3,nat)
        
        sx=0.d0 ; sy=0.d0 ; sz=0.d0
        do iat=1,nat
        sx=sx+vxyz(1,iat)
        sy=sy+vxyz(2,iat)
        sz=sz+vxyz(3,iat)
        enddo
        write(*,'(a,3(1pe11.3))') 'momentum',sx,sy,sz

        return
        end


        subroutine elim_moment(nat,vxyz)
        implicit real*8 (a-h,o-z)
        dimension vxyz(3,nat)
        
        sx=0.d0 ; sy=0.d0 ; sz=0.d0
        do iat=1,nat
        sx=sx+vxyz(1,iat)
        sy=sy+vxyz(2,iat)
        sz=sz+vxyz(3,iat)
        enddo
        sx=sx/nat ; sy=sy/nat ; sz=sz/nat
        do iat=1,nat
        vxyz(1,iat)=vxyz(1,iat)-sx
        vxyz(2,iat)=vxyz(2,iat)-sy
        vxyz(3,iat)=vxyz(3,iat)-sz
        enddo

        return
        end




     subroutine fix_fragmentation(iproc,nat,rxyz,nputback)
     implicit real*8 (a-h,o-z)
     parameter(bondlength=8.0d0)
     dimension rxyz(3,nat)
! automatic arrays
     logical belong(nat)

     nloop=1
100  continue

     iat=1
     belong(iat)=.true.
     ncluster=1
     do iat=2,nat
     belong(iat)=.false.
     enddo

!   ic=0
   do
     nadd=0
     do iat=1,nat
     xi=rxyz(1,iat) ; yi=rxyz(2,iat) ; zi=rxyz(3,iat)
     if (belong(iat)) then 
        do jat=1,nat
        xj=rxyz(1,jat) ; yj=rxyz(2,jat) ; zj=rxyz(3,jat)
        if ( (xi-xj)**2+(yi-yj)**2+(zi-zj)**2 .le. (bondlength*1.25d0)**2) then 
           if (belong(jat).eqv. .false.) nadd=nadd+1
           belong(jat)=.true. 
        endif
        enddo
     endif
     enddo
     ncluster=ncluster+nadd
!     ic=ic+1 ; write(*,*) 'nadd,ncluster',ic,nadd,ncluster
     if (nadd.eq.0) exit
   enddo

if (ncluster.eq.nat) then 
!   write(*,*) 'No fragmentation has occured',nloop
   return

else
      nputback=nputback+1

         if (iproc.eq.0) then
           write(*,*) 'fragmentation occured',nloop,ncluster
           write(444,*) nat,iat
           write(444,*) ' fragmented configuration ', nputback
           do kat=1,nat
           write(444,*) ' LJ  ',rxyz(1,kat),rxyz(2,kat),rxyz(3,kat)
           enddo
         endif 

! make sure the part that flew away is smaller tham the cluster
   if (ncluster.le.nat/2) then
!     write(*,*) 'FLIP'
     do iat=1,nat
     if (belong(iat)) then
     belong(iat)=.false.
     else
     belong(iat)=.true. 
     endif
     enddo
   endif

! pull back the fragment of atoms that flew away
  ii=-99999
  do iat=1,nat
  if (belong(iat).eqv. .false.) then
     xi=rxyz(1,iat) ; yi=rxyz(2,iat) ; zi=rxyz(3,iat)
        ddmin=1.d100
        jj=-99999
        do jat=1,nat
        if (belong(jat)) then
           xj=rxyz(1,jat) ; yj=rxyz(2,jat) ; zj=rxyz(3,jat)
           dd= (xi-xj)**2+(yi-yj)**2+(zi-zj)**2 
           if (dd.lt.ddmin) then 
             jj=jat
             ii=iat
             ddmin=dd
           endif
        endif
        enddo
  endif
  enddo

         d1=rxyz(1,ii)-rxyz(1,jj)
         d2=rxyz(2,ii)-rxyz(2,jj)
         d3=rxyz(3,ii)-rxyz(3,jj)
         tt=bondlength/sqrt(d1**2+d2**2+d3**2)
      do iat=1,nat
      if (belong(iat).eqv. .false.) then
         rxyz(1,iat)=rxyz(1,iat)+d1*(tt-1.0d0)
         rxyz(2,iat)=rxyz(2,iat)+d2*(tt-1.0d0)
         rxyz(3,iat)=rxyz(3,iat)+d3*(tt-1.0d0)
      endif
      enddo

         if (iproc.eq.0) then
          write(444,*) nat, 'atomic ' 
           write(444,*) ' fixed configuration ', nputback
          do iat=1,nat
          write(444,*) ' LJ  ',rxyz(1,iat),rxyz(2,iat),rxyz(3,iat)
          enddo
        endif
  nloop=nloop+1
  goto 100
endif
  end subroutine




        subroutine winter(nat,re_pos,pos,npminx,nlminx,nbuf,nlmin,nlmin_l,accur, & 
                          earr,elocmin,poslocmin,eref,ediff,ekinetic,dt, &
                       iatype,atomnames,natpol)
        implicit real*8 (a-h,o-z)
        character(20) filename
        character(20) atomnames(100)
        character(5) fn
        dimension pos(3,nat),earr(0:nlminx+nbuf,2), & 
                  elocmin(npminx),poslocmin(3,nat,npminx),iatype(nat)
        integer, dimension(nat):: natpol

          filename = 'poscur.xyz'
          open(unit=9,file=filename,status='unknown')
          write(9,'(i4,2x,a,1x,1pe17.10,3x,a)') nat,'  atomic',re_pos
          write(9,'(1pe17.10)') re_pos
          do iat=1,nat
          write(9,'(a8,3x,3(1x,1pe24.17),3x,i5.5)') atomnames(iatype(iat)),pos(1,iat),pos(2,iat),pos(3,iat),natpol(iat)-100
          enddo
          write(*,*) ' wrote ',filename,' for  RESTART'
          close(9)

          call wtpos(npminx,nlminx,nbuf,nlmin,nlmin_l,nat,poslocmin,earr,elocmin, &
                       iatype,atomnames,natpol)
          write(*,*) ' wrote poslow files'

          open(unit=12,file='earr.dat',status='unknown')
          mm=min(nlmin,nlminx+nbuf)
          write(12,'(2(i10),a)') mm,mm+5,' # of minima already found, # of minima to be found in consecutive run'
          write(12,'(e24.17,1x,a)') eref,'   eref'
          write(12,'(e24.17,1x,a)') accur,'   accur'
          do k=1,mm
          write(12,'(e24.17,1x,1pe17.10)') earr(k,1),earr(k,2)
          enddo
          write(*,*) ' wrote earr.dat for  RESTART'
          close(12)

          call  wtioput(ediff,ekinetic,dt)
          write(*,*) ' wrote ',filename,' for  RESTART'

        return
        end


        subroutine wtioput(ediff,ekinetic,dt)
        implicit real*8 (a-h,o-z)
          open(unit=11,file='ioput',status='unknown')
          write(11,'(3(1x,1pe24.17),a)') ediff,ekinetic,dt,' ediff, ekinetic and dt'
          close(11)
        end subroutine


        subroutine wtbest(nat,energy,pos,iatype,atomnames,natpol)
        implicit real*8 (a-h,o-z)
        character(41) filename
        character(20) atomnames
        character(3) fn
        dimension pos(3,nat),iatype(nat),atomnames(100)
        integer, dimension(nat):: natpol

!C generate filename and open files
        filename = 'posbest.xyz'
        open(unit=9,file=filename,status='unknown')
        write(9,'(i4,2x,a,1pe24.17)') nat,'  atomic', energy
        write(9,'(e24.17)') energy
        do iat=1,nat
        write(9,'(a8,3x,3(1x,1pe24.17),3x,i5.5)') atomnames(iatype(iat)),&
                                        pos(1,iat),pos(2,iat),pos(3,iat),natpol(iat)-100
        enddo
        close(9)
        return
        end

        subroutine wtmd(istep,nat,energy,pos,iatype,atomnames,natpol)
        implicit real*8 (a-h,o-z)
        character(20) filename
        character(20) atomnames(100)
        character(4) fn
        dimension pos(3,nat),iatype(nat)
        integer, dimension(nat):: natpol

!C generate filename and open files
        write(fn,'(i4.4)') istep
        filename = 'posmd_'//fn//'.xyz'
        open(unit=9,file=filename,status='unknown')
        write(9,'(i4,2x,a,1x,1pe24.17)') nat,'  atomic',energy
        write(9,'(e24.17)') energy
        do iat=1,nat
        write(9,'(a8,3x,3(1x,1pe24.17),3x,i5.5)') atomnames(iatype(iat)),&
                                        pos(1,iat),pos(2,iat),pos(3,iat),natpol(iat)-100
        enddo
        close(9)
        return
        end



        subroutine wtlmin(nconjgr,nat,energy,fnrm,pos,iatype,atomnames,natpol)
        implicit real*8 (a-h,o-z)
        character(20) filename
        character(20) atomnames(100)
        character(4) fn
        dimension pos(3,nat),iatype(nat)
        integer, dimension(nat):: natpol

!C generate filename and open files
        write(fn,'(i4.4)') nconjgr
        filename = 'poslocm_'//fn//'.xyz'
        open(unit=9,file=filename,status='unknown')
        write(9,'(i4,2x,a,1x,1pe24.17)') nat,'  atomic',energy
        write(9,'(e24.17,1x,1pe10.3)') energy,fnrm
        do iat=1,nat
        write(9,'(a8,3x,3(1x,1pe24.17),3x,i5.5)') atomnames(iatype(iat)),&
                                        pos(1,iat),pos(2,iat),pos(3,iat),natpol(iat)-100
        enddo
        close(9)
        return
        end



        subroutine wtpos(npminx,nlminx,nbuf,nlmin,nlmin_l,nat,pos,earr,elocmin,iatype,atomnames,natpol)
        implicit real*8 (a-h,o-z)
        character(17) filename
        character(20) atomnames
        character(5) fn
        dimension pos(3,nat,npminx),iatype(nat),atomnames(100)
        real*8 elocmin(npminx),earr(0:nlminx+nbuf,2)
        integer, dimension(nat):: natpol

!	do i=1,min(40,nlmin,nlminx+nbuf)
!	write(*,*) i,earr(i,1)
!        enddo

    do k=1,min(nlmin_l,npminx)
!        write(*,*) 'k,elocmin(k)',k,elocmin(k)

         
!C Classify the configuration in the global ranking
         kk=0
111      continue
         kk=kk+1
         if (kk.gt.min(nlmin,nlminx+nbuf)) then 
            write(*,*) 'ranking error for',k
            stop 
            endif
         if (earr(kk,1).ne.elocmin(k)) goto 111

        if (kk.le.npminx) then

!        write(*,'(a,i2,i4,i4,1x,1pe21.14)') 'k,kk,elocmin(k)',k,kk,elocmin(k)

!C generate filename and open files
        write(fn,'(i5.5)') kk
        filename = 'poslow'//fn//'.xyz'
        open(unit=9,file=filename,status='unknown')
        write(9,'(i6,2x,a,1pe24.17)') nat,'  atomic ',elocmin(k)
        write(9,'(e24.17)') elocmin(k)
        do iat=1,nat
            write(9,'(a8,3x,3(1x,1pe24.17),3x,i5.5)'),atomnames(iatype(iat)),&
                                            pos(1,iat,kk),pos(2,iat,kk),pos(3,iat,kk),natpol(iat)-100
        enddo
        close(9)
        endif

    end do

        return
        end



        subroutine zero(n,x)
        implicit real*8 (a-h,o-z)
        dimension x(n)
        do j=1,n
           x(j)=0.d0
        end do
        return
        end


        real*8 function round(enerd,accur)
           implicit none
           real*8 enerd,accur
           integer*8 ii
           ii=enerd/accur
           round=ii*accur
!           write(*,'(a,1pe24.17,1x,i17,1x,1pe24.17)') 'enerd,ii,round',enerd,ii,round
        return
        end



subroutine rdposout(igeostep,rxyz,nat)
  implicit none
  integer, intent(in) :: igeostep,nat
  real(kind=8), dimension(3,nat), intent(out) :: rxyz
  !local variables
  character(len=3) :: fn
  character(len=20) :: filename
  integer :: iat
  write(fn,'(i3.3)') igeostep
  !filename = 'posout_'//fn//'.ascii'
  filename = 'posout_'//fn//'.xyz'
 ! write(*,*)'# reading unrelaxed structure from ',filename
  open(unit=9,file=filename,status='old')
  read(9,*)fn!no need for header
  read(9,*)fn!same
  do iat=1,nat
    read(9,*)fn,rxyz(:,iat)!we know the atom types already
  enddo
  close(unit=9)
end subroutine rdposout

<|MERGE_RESOLUTION|>--- conflicted
+++ resolved
@@ -828,11 +828,6 @@
    in%hgrid=.6d0
    in%crmult=4.d0
    in%frmult=10.d0
-<<<<<<< HEAD
-   !in%cpmult=10.d0
-   !in%fpmult=10.d0
-=======
->>>>>>> 9c5bae82
    in%gnrm_cv=1.d-5
    in%itermax=50
 else
@@ -841,20 +836,10 @@
    in%hgrid=.7d0
    in%crmult=3.d0
    in%frmult=8.d0
-<<<<<<< HEAD
-   !in%cpmult=8.d0
-   !in%fpmult=8.d0
-=======
->>>>>>> 9c5bae82
    in%gnrm_cv=1.d-4
    in%itermax=50
 endif
 ! Comment out some of the following lines to keep them as read from input.dat
-<<<<<<< HEAD
-
-   !if (in%fpmult.gt.in%frmult) write(*,*) ' NONSENSE: fpmult > frmult'
-=======
->>>>>>> 9c5bae82
    in%randdis=0.d0
    in%betax=6.d0
    in%ixc=1
