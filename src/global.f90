--- conflicted
+++ resolved
@@ -275,17 +275,12 @@
 !          call call_bigdft(runObj,outs,bigdft_mpi%nproc,bigdft_mpi%iproc,infocode)
 !          inputs_opt%inputPsiId=1
 !  endif   
-<<<<<<< HEAD
-  call run_objects_associate(runObj, inputs_opt, atoms, rst)
-  outs%fnoise = 0.0_gp !Bastian: reset noise from coarse level
-  call geopt(runObj, outs, bigdft_mpi%nproc,bigdft_mpi%iproc,ncount_bigdft)
-=======
   !call run_objects_associate(runObj, inputs_opt, atoms, rst)
   !here the atomic positions of run_opt have to be updated
   call bigdft_set_rxyz(run_opt,rxyz=bigdft_get_rxyz_ptr(run_md))
+  outs%fnoise = 0.0_gp !Bastian: reset noise from coarse level
   call geopt(run_opt, outs, bigdft_mpi%nproc,bigdft_mpi%iproc,ncount_bigdft)
   !call release_run_objects(runObj)
->>>>>>> 282edb5b
   if (bigdft_mpi%iproc == 0) call yaml_map('(MH) Wvfnctn Opt. steps for accurate geo. rel of initial conf.',ncount_bigdft)
   count_bfgs=count_bfgs+ncount_bigdft
   e_pos = outs%energy
@@ -555,17 +550,11 @@
 !          call call_bigdft(runObj,outs,bigdft_mpi%nproc,bigdft_mpi%iproc,infocode)
 !          inputs_opt%inputPsiId=1
 !  endif   
-<<<<<<< HEAD
-  call run_objects_associate(runObj, inputs_opt, atoms, rst)
-
-  outs%fnoise = 0.0_gp !Bastian: reset noise from coarse level
-  call geopt(runObj, outs, bigdft_mpi%nproc,bigdft_mpi%iproc,ncount_bigdft)
-=======
   !call run_objects_associate(runObj, inputs_opt, atoms, rst)
   call bigdft_set_rxyz(run_opt,rxyz=bigdft_get_rxyz_ptr(run_md))
+  outs%fnoise = 0.0_gp !Bastian: reset noise from coarse level
   call geopt(run_opt, outs, bigdft_mpi%nproc,bigdft_mpi%iproc,ncount_bigdft)
   !call release_run_objects(runObj)
->>>>>>> 282edb5b
   if (bigdft_mpi%iproc == 0) call yaml_map('(MH) Wvfnctn Opt. steps for accurate geo. rel of MD conf',ncount_bigdft)
   count_bfgs=count_bfgs+ncount_bigdft
   
