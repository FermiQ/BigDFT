--- conflicted
+++ resolved
@@ -2193,7 +2193,6 @@
 
 
 subroutine fixfrag_posvel_slab(iproc,nat,rcov,pos,vel,option)
-use BigDFT_API, only: bigdft_utils_flush
 !This subroutine points the velocities towards the surface if an atom is too far away from the surface with surface boundary conditions
 !
 use BigDFT_API, only: bigdft_utils_flush
@@ -2275,14 +2274,8 @@
              write(1000+iproc,*) "#MH velocity made negative for atom",iat,pos(:,iat)
          endif
     enddo
-<<<<<<< HEAD
-    !for some compilers flush is a statement, for other it is a routine
-    !flush(1000+iproc) 
-    call bigdft_utils_flush(unit=1000+iproc)
-=======
     call bigdft_utils_flush(unit=1000+iproc)
     !flush(1000+iproc) 
->>>>>>> 710e4b74
 
 else if (option.eq.1) then
 1000 continue
