--- conflicted
+++ resolved
@@ -19,13 +19,8 @@
   use module_atoms, only: deallocate_atoms_data,atoms_data,astruct_dump_to_file
   !implicit real(kind=8) (a-h,o-z) !!!dangerous when using modules!!!
   implicit none
-<<<<<<< HEAD
-  logical :: newmin,CPUcheck,occured,exist_poslocm,exist_posacc
+  logical :: newmin,CPUcheck,occured,exist_poslocm,exist_posacc,singlestep
   ! character(len=20) :: unitsp,atmn
-=======
-  logical :: newmin,CPUcheck,occured,exist_poslocm,exist_posacc,singlestep
-  character(len=20) :: unitsp,atmn
->>>>>>> 318569fe
   character(len=60) :: run_id
 !  type(atoms_data) :: atoms,md_atoms
 !  type(input_variables), target :: inputs_opt, inputs_md
