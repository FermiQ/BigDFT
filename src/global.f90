--- conflicted
+++ resolved
@@ -62,14 +62,9 @@
   real(kind=8), dimension(:,:), pointer :: rxyz_opt,rxyz_md
   
   type(run_objects) :: run_opt,run_md !< the two runs parameters
-<<<<<<< HEAD
   type(state_properties) :: outs
-  type(dictionary), pointer :: user_inputs,options,run
-=======
-  type(DFT_global_output) :: outs
   !type(dictionary), pointer :: user_inputs
   type(dictionary), pointer :: options,run
->>>>>>> 50f4f148
   integer:: nposacc=0
   logical:: disable_hatrans
 
