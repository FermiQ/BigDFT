--- conflicted
+++ resolved
@@ -370,21 +370,12 @@
 
 !C check whether CPU time exceeded
      tleft=1.d100
-<<<<<<< HEAD
      call cpu_time(tcpu2)
      if(iproc==0 .and. CPUcheck)then
-        open(unit=55,file='CPUlimit_global',status='unknown')
-        read(55,*,end=555) cpulimit ; cpulimit=cpulimit*3600
-        write(*,'(a,i5,i3,2(1x,e9.2))') 'iproc,nlmin,tcpu2-tcpu1,cpulimit',iproc,nlmin,tcpu2-tcpu1,cpulimit
-        close(55)
-=======
-       if(iproc==0 .and. CPUcheck)then
         open(unit=55,file='CPUlimit_global',status='unknown')
         read(55,*,end=555) cpulimit 
         cpulimit=cpulimit*3600
         write(*,'(a,i5,i3,2(1x,e9.2))') '# iproc,nlmin,tcpu2-tcpu1,cpulimit',iproc,nlmin,tcpu2-tcpu1,cpulimit
-        call cpu_time(tcpu2)
->>>>>>> 7fb2f693
         tleft=cpulimit-(tcpu2-tcpu1)
        end if
 555    continue
