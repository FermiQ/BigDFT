!!  Minima hopping program
!! @author
!!    Copyright (C) 2008-2013 UNIBAS
!!    This file is not freely distributed.
!!    A licence is necessary from UNIBAS
!!    New modified version 17th Nov 2009 Sandip De


!> MINHOP
!!  Main program for the minima hopping
program MINHOP
  use module_base
  use bigdft_run
!  use module_types, only: input_variables,bigdft_run_id_toa,BIGDFT_SUCCESS
!  use module_interfaces
!  use module_input_dicts
!  use m_ab6_symmetry
  use yaml_output
  use module_atoms, only: deallocate_atoms_data,atoms_data,astruct_dump_to_file
  !implicit real(kind=8) (a-h,o-z) !!!dangerous when using modules!!!
  implicit none
  logical :: newmin,CPUcheck,occured,exist_poslocm,exist_posacc,singlestep
  ! character(len=20) :: unitsp,atmn
  character(len=60) :: run_id
!  type(atoms_data) :: atoms,md_atoms
!  type(input_variables), target :: inputs_opt, inputs_md
!  type(restart_objects) :: rst
  !C parameters for minima hopping
  integer, parameter :: mdmin=2
  real(kind=8), parameter :: beta_S=1.05d0,beta_O=1.10d0,beta_N=1.d0/1.10d0
  real(kind=8), parameter :: alpha_A=1.d0/1.10d0,alpha_R=1.10d0
  real(kind=8), allocatable, dimension(:,:) ::vxyz,gg,poshop
  real(kind=8), allocatable, dimension(:) :: rcov,ksevals
  real(kind=8), dimension(:,:), pointer :: pos
  real(kind=8),allocatable, dimension(:) :: en_arr,ct_arr
  real(kind=8),allocatable, dimension(:,:) :: fp_arr
  real(kind=8),allocatable, dimension(:) :: fp,wfp,fphop
  real(kind=8),allocatable, dimension(:,:,:) :: pl_arr
  integer :: iproc,iat,ierr,infocode,nksevals,i,natoms,nrandoff,nsoften
  integer :: n_unique,n_nonuni,nputback,ncount_bigdft,ngeopt,nid,nlmin,nlminx
  integer :: ilmin,k,nvisit,kid,k_e,nlmin_old,ndfree,ndfroz,nummax,nummin
  ! integer :: ierror,ixyz, nproc,natp
  integer :: istepnext,istep
  character(len=*), parameter :: subname='global'
  character(len=41) :: filename
  character(len=4) :: fn4
  character(len=5) :: fn5
!  character(len=16) :: fn16
!  character(len=18) :: fn18
  character(len=50) :: comment,naming_id
  character(len=128) :: msg
!  real(gp), parameter :: bohr=0.5291772108_gp !1 AU in angstroem
  ! integer :: nconfig
  !integer, dimension(4) :: mpi_info
  real(kind=4) :: tcpu1,ts,tcpu2,cpulimit
  real(kind=8) :: accepted,ediff,ekinetic,dt,av_ekinetic,av_ediff,escape,escape_sam
  real(kind=8) :: escape_old,escape_new,rejected,fp_sep,e_hop,count_sdcg,count_soft
  real(kind=8) :: count_md,count_bfgs,energyold,e_pos,tt,en_delta,fp_delta
  real(kind=8) :: ebest_l,dmin,tleft,d,ss
  !real(kind=8) :: t1,t2,t3
  real(kind=8), external :: dnrm2
  real(kind=8), dimension(:,:), pointer :: rxyz_opt,rxyz_md
  
  type(run_objects) :: run_opt,run_md !< the two runs parameters
  type(state_properties) :: outs
  !type(dictionary), pointer :: user_inputs
  type(dictionary), pointer :: options,run
  integer:: nposacc=0
  logical:: disable_hatrans

  call f_lib_initialize()

  call bigdft_command_line_options(options)
  call bigdft_init(options)
  if (bigdft_nruns(options) > 1) call f_err_throw('runs-file not supported for MINHOP executable')
  !temporary
  run => options // 'BigDFT' // 0

  
  !actual value of iproc
  iproc=bigdft_mpi%iproc+bigdft_mpi%igroup*bigdft_mpi%ngroup
   

   if (iproc==0) call print_logo_MH()

  !if (iproc == 0) write(*,'(a,2(1x,1pe10.3))') '(MH) predicted fraction accepted, rejected', & 
  !     ratio/(1.d0+ratio), 1.d0/(1.d0+ratio)
  accepted=0.0d0


  call cpu_time(tcpu1)

  !reset input and output positions of run
  naming_id=repeat(' ',len(naming_id))
  call bigdft_get_run_properties(run,input_id=run_id,naming_id=naming_id)
  call bigdft_set_run_properties(run,posinp_id='poscur'//trim(naming_id))

  call run_objects_init(run_opt,run)
  !then the unoptimized parameters
  call bigdft_set_run_properties(run,input_id='md'//trim(run_id), log_to_disk=.false.)

  call run_objects_init(run_md,run,source=run_opt)
  
  !options and run are not needed
  call dict_free(options)
  nullify(run)

  !at this point we have run_opt and run_md that are 
  !linked by the same restart objects (i.e. DFT wavefunctions)
  !and both have initial positions set to poscur.
  !however their atomic position are not shallow copied and have to be updated
  !before switching method

!!$  !for each of the configuration set the input files
!!$  !optimized input parameters
!!$  call dict_init(user_inputs)
!!$  call user_dict_from_files(user_inputs, trim(run_id)//trim(bigdft_run_id_toa()), &
!!$       & 'poscur'//trim(bigdft_run_id_toa()), bigdft_mpi)
!!$  call inputs_from_dict(inputs_opt, atoms, user_inputs)
!!$  call dict_free(user_inputs)
!!$
!!$  !unoptimized input parameters
!!$  call dict_init(user_inputs)
!!$  call user_dict_from_files(user_inputs, 'md'//trim(run_id)//trim(bigdft_run_id_toa()), &
!!$       & 'poscur'//trim(bigdft_run_id_toa()), bigdft_mpi)
!!$  call inputs_from_dict(inputs_md, md_atoms, user_inputs)
!!$  call dict_free(user_inputs)
!!$  !use only the atoms structure for the run
!!$  call deallocate_atoms_data(md_atoms) 

!   write(*,*) 'nat=',atoms%astruct%nat
  ! Create the state_properties container.
  call init_state_properties(outs, bigdft_nat(run_opt))

  !performs few checks
  if (run_opt%inputs%inguess_geopt .ne. run_md%inputs%inguess_geopt) then 
     write(*,*) "input guess methods in MD and OPT have to be identical"
     stop
  endif

  !associate the same output directory 
  if (run_opt%inputs%dir_output /= run_md%inputs%dir_output) then
     if (bigdft_mpi%iproc == 0) then
        call deldir(trim(run_md%inputs%dir_output),len_trim(run_md%inputs%dir_output),ierr)
        if (ierr /=0) then
           call yaml_warning('Error found while deleting '//&
                trim(run_md%inputs%dir_output))
        end if
     end if
     run_md%inputs%dir_output=run_opt%inputs%dir_output
  end if

  !get number of atoms of the system, to allocate local arrays
  natoms=bigdft_nat(run_opt)!bigdft_get_number_of_atoms(atoms)

  !define pointers towards the atomic positions
  rxyz_md => bigdft_get_rxyz_ptr(run_md)
  rxyz_opt => bigdft_get_rxyz_ptr(run_opt)


  if (bigdft_mpi%iproc == 0) call yaml_map('(MH) beta_S, beta_O, beta_N',(/beta_S,beta_O,beta_N/),fmt='(1pe11.4)')
  if (bigdft_mpi%iproc == 0) call yaml_map('(MH) alpha_A, alpha_R',(/alpha_A,alpha_R/),fmt='(1pe11.4)')
  if (bigdft_mpi%iproc == 0) call yaml_map('(MH) mdmin=',mdmin)

  ! allocate other arrays
  vxyz = f_malloc((/ 3, natoms /),id='vxyz')
  gg = f_malloc((/ 3, natoms /),id='gg')
  poshop = f_malloc((/ 3, natoms /),id='poshop')
  rcov = f_malloc(natoms,id='rcov')
  pos = f_malloc_ptr((/ 3, natoms /),id='pos')

  call give_rcov(bigdft_mpi%iproc,bigdft_get_astruct_ptr(run_opt),rcov)

! read random offset
  open(unit=11,file='rand'//trim(naming_id)//'.inp')
  read(11,*) nrandoff
  !        write(*,*) 'nrandoff ',nrandoff
  close(11)
  do i=1,nrandoff
     call random_number(ts)
  enddo

  inquire(file='disable_hatrans',exist=disable_hatrans)
  
  ! open output files
  if (bigdft_mpi%iproc==0) then 
     !open(unit=2,file='global'//trim(bigdft_run_id_toa())//'.mon',status='unknown',position='append')
     open(unit=2,file=trim(run_md%inputs%dir_output)//'global.mon',status='unknown',position='append')
     !open(unit=16,file='geopt'//trim(bigdft_run_id_toa())//'.mon',status='unknown')
     !open(unit=16,file=trim(inputs_md%dir_output)//'geopt.mon',status='unknown')
  endif

  ! read input parameters
  write(filename,'(a6,i3.3)') 'ioput'//trim(naming_id) !,bigdft_mpi%iproc
  open(unit=11,file='ioput'//trim(naming_id),status='old')
  read(11,*) ediff,ekinetic,dt,nsoften
  close(11)
  if (bigdft_mpi%iproc == 0) call yaml_map('(MH) Input ediff, ekinetic, dt',(/ediff,ekinetic,dt/),fmt='(1pe10.3)')
  if (bigdft_mpi%iproc == 0) call yaml_map('(MH) Input nsoften',nsoften,fmt='(i4)')

  n_unique=0
  n_nonuni=0
  av_ekinetic=0.d0
  av_ediff=0.d0
  escape=0.d0
  escape_sam=0.d0
  escape_old=0.d0
  escape_new=0.d0
  rejected=0.d0
  fp_sep=0.d0
  e_hop=1.d100

!C first local minimum
  count_sdcg=0.d0
  count_bfgs=0.d0
  count_soft=0.d0
  count_md=0.d0
  nputback=0

  run_opt%inputs%inputPsiId=0

!!$  call init_restart_objects(bigdft_mpi%iproc,inputs_opt,atoms,rst)
!!$  call nullify_run_objects(runObj)
!!$  call run_objects_associate(runObj, inputs_md, atoms, rst)
  !we start with md
  call bigdft_state(run_md,outs,infocode)


  energyold=1.d100
  ncount_bigdft=0

  if (bigdft_mpi%iproc == 0) call yaml_map('(MH) calling conjgrad for the first time here. energy ',outs%energy)

  ngeopt=0
  do 
     write(fn4,'(i4.4)') ngeopt+1
     !filename='poslocm_'//fn4//'_'//trim(bigdft_run_id_toa())//'.xyz'
     filename='poslocm_'//fn4//trim(naming_id)//'.xyz'
!     write(*,*) 'filename: ',filename
     inquire(file=trim(filename),exist=exist_poslocm)
     if (exist_poslocm) then
        ngeopt=ngeopt+1
     else
        exit 
     endif
  enddo 
  if (bigdft_mpi%iproc == 0) call yaml_map('(MH) number of poslocm files that exist already ',ngeopt)

  nposacc=0
  do 
     write(fn4,'(i4.4)') nposacc+1
     !filename='posacc_'//fn4//'_'//trim(bigdft_run_id_toa())//'.xyz'
     filename='posacc_'//fn4//trim(naming_id)//'.xyz'
!     write(*,*) 'filename: ',filename
     inquire(file=trim(filename),exist=exist_posacc)
     if (exist_posacc) then
        nposacc=nposacc+1
     else
        exit 
     endif
  enddo 
  if (bigdft_mpi%iproc == 0) call yaml_map('(MH) number of posacc files that exist already ',nposacc)

  call geopt(run_md, outs, bigdft_mpi%nproc,bigdft_mpi%iproc,ncount_bigdft)
!  call release_run_objects(runObj)
  if (bigdft_mpi%iproc == 0) call yaml_map('(MH) Wvfnctn Opt. steps for approximate geo. rel of initial conf.',ncount_bigdft)
  count_sdcg=count_sdcg+ncount_bigdft

  ngeopt=ngeopt+1
!  if (bigdft_mpi%iproc == 0) then 
!     tt=dnrm2(3*natoms,ff,1)
!     write(fn4,'(i4.4)') ngeopt
!     write(comment,'(a,1pe10.3)')'fnrm= ',tt
!     call write_atomic_file('posimed_'//fn4//'_'//trim(bigdft_run_id_toa()),&
!          outs%energy,atoms%astruct%rxyz,atoms%astruct%ixyz_int,atoms,trim(comment),forces=outs%fxyz)
!      open(unit=864,file='ksemed_'//fn4//'_'//trim(bigdft_run_id_toa()))
!      do i=1,nksevals
!      write(864,*) ksevals(i)
!      enddo
!      close(864)
!  endif
! call yaml_map('Conditions for ha_trans',[bigdft_get_geocode(run_md)=='F',(.not. disable_hatrans)])


  if (bigdft_get_geocode(run_md)=='F' .and. (.not. disable_hatrans)) call ha_trans(bigdft_nat(run_md),rxyz_md)

!  if ( .not. atoms%astruct%geocode=='F') then 
!         write(*,*) 'Generating new input guess'
!          inputs_opt%inputPsiId=0
!          call run_objects_associate(runObj, inputs_opt, atoms, rst)
!          call bigdft_state(runObj,outs,bigdft_mpi%nproc,bigdft_mpi%iproc,infocode)
!          inputs_opt%inputPsiId=1
!  endif   
  !call run_objects_associate(runObj, inputs_opt, atoms, rst)
  !here the atomic positions of run_opt have to be updated
  call bigdft_set_rxyz(run_opt,rxyz=rxyz_md)!bigdft_get_rxyz_ptr(run_md))
  outs%fnoise = 0.0_gp !Bastian: reset noise from coarse level

  call geopt(run_opt, outs, bigdft_mpi%nproc,bigdft_mpi%iproc,ncount_bigdft)
  !call release_run_objects(runObj)
  if (bigdft_mpi%iproc == 0) call yaml_map('(MH) Wvfnctn Opt. steps for accurate geo. rel of initial conf.',ncount_bigdft)
  count_bfgs=count_bfgs+ncount_bigdft
  e_pos = outs%energy
  call bigdft_get_rxyz(run_opt,rxyz=pos)
  !call f_memcpy(src=atoms%astruct%rxyz,dest=pos)
  if (bigdft_mpi%iproc == 0) then
     call yaml_map('(MH) INPUT(relaxed), e_pos ',outs%energy,fmt='(e17.10)')
  end if

  nid=natoms
  fp = f_malloc(nid,id='fp')
  wfp = f_malloc(nid,id='wfp')
  fphop = f_malloc(nid,id='fphop')
  
  call fingerprint(bigdft_nat(run_opt),nid,bigdft_get_cell(run_opt),bigdft_get_geocode(run_opt),&
       rcov,pos,fp)

  !retrieve the eigenvalues from this run
  nksevals=bigdft_norb(run_opt)
  ksevals = f_malloc(nksevals,id='ksevals')
  call bigdft_get_eval(run_opt,ksevals)

  if (bigdft_mpi%iproc == 0 .and. nposacc==0) then
     tt=dnrm2(3*outs%fdim,outs%fxyz,1)
     nposacc=nposacc+1
     write(fn4,'(i4.4)')nposacc
     if(disable_hatrans)then
         write(comment,'(a,1pe10.3)')'ha_trans disabled, fnrm= ',tt
     else
         write(comment,'(a,1pe10.3)')'ha_trans enabled, fnrm= ',tt
     endif
     call bigdft_write_atomic_file(run_opt,outs,&
          'posacc_'//fn4//trim(naming_id),&
          !'posacc_'//fn4//'_'//trim(bigdft_run_id_toa()),&
          trim(comment),cwd_path=.true.)
!!$     call write_atomic_file('posacc_'//fn4//'_'//trim(bigdft_run_id_toa()),&
!!$          outs%energy,atoms%astruct%rxyz,atoms%astruct%ixyz_int,atoms,trim(comment),forces=outs%fxyz)
  endif

  if (bigdft_mpi%iproc == 0) then 
     tt=dnrm2(3*outs%fdim,outs%fxyz,1)
     write(fn4,'(i4.4)') ngeopt
     write(comment,'(a,1pe10.3)')'fnrm= ',tt
     call bigdft_write_atomic_file(run_opt,outs,&
          'poslocm_'//fn4//trim(naming_id),&
          !'poslocm_'//fn4//'_'//trim(bigdft_run_id_toa()),&
          trim(comment),cwd_path=.true.)
!!$     call write_atomic_file('poslocm_'//fn4//'_'//trim(bigdft_run_id_toa()),&
!!$          outs%energy,atoms%astruct%rxyz,atoms%astruct%ixyz_int,atoms,trim(comment),forces=outs%fxyz)
     !open(unit=864,file='kseloc_'//fn4//'_'//trim(bigdft_run_id_toa()))
      open(unit=864,file='kseloc_'//fn4//trim(naming_id))
      do i=1,nksevals
      write(864,*) ksevals(i)
      enddo
      close(864)
  endif

! Read previously found energies and properties
  if (bigdft_mpi%iproc == 0) call yaml_map('(MH) name of enarr','enarr'//trim(naming_id))
  open(unit=12,file='enarr'//trim(naming_id),status='unknown')
   if (bigdft_mpi%iproc == 0) call yaml_map('(MH) name of idarr','idarr'//trim(naming_id))
  open(unit=14,file='idarr'//trim(naming_id),status='unknown')
  read(12,*) nlmin,nlminx,singlestep
  if (bigdft_mpi%iproc == 0) call yaml_map('(MH) nlmin,nlminx',(/nlmin,nlminx/))
  if (nlmin.gt.nlminx) stop 'nlmin>nlminx'
  read(12,*) en_delta,fp_delta
  if (bigdft_mpi%iproc == 0) call yaml_map('(MH) Delta energy, fingerprint',(/en_delta,fp_delta/))
  if (bigdft_mpi%iproc == 0 .and. nlmin.gt.nlminx) call yaml_scalar('nlmin>nlminx')
  if (nlmin.gt.nlminx) stop 'nlmin>nlminx'

  en_arr = f_malloc(nlminx,id='en_arr')
  ct_arr = f_malloc(nlminx,id='ct_arr')
  fp_arr = f_malloc((/ nid, nlminx /),id='fp_arr')
  pl_arr = f_malloc((/ 3, natoms, nlminx /),id='pl_arr')
  if (nlmin.eq.0) then 
     if (bigdft_mpi%iproc == 0) call yaml_map('(MH) New run with nlminx=',nlminx)
  else
     if (bigdft_mpi%iproc == 0) call yaml_map('(MH) Restart run with nlmin, nlminx=',(/nlmin,nlminx/))
     do k=1,nlmin
        read(12,*) en_arr(k),ct_arr(k)
        if (en_arr(k).lt.en_arr(max(1,k-1))) stop 'wrong ordering in enarr.dat'
        if (nlmin.gt.0) read(14,*) (fp_arr(i,k),i=1,nid)
     enddo
  endif
  close(12)
  close(14)
  if (bigdft_mpi%iproc == 0) call yaml_map('(MH) read idarr','idarr'//trim(naming_id))
  
  ! If restart read previous poslocm's
  ! here we should use bigdft built-in routines to read atomic positions
  call f_err_open_try()
  ierr=0
  do ilmin=1,nlmin

     write(fn5,'(i5.5)') ilmin
     !filename = 'poslow'//fn5//'_'//trim(bigdft_run_id_toa())!//'.xyz'
     filename = 'poslow'//fn5//trim(naming_id)!//'.xyz'
!!$     call f_file_exists(filename,exist_poslocm)
!!$     if (.not. exist_poslocm) then
!!$        write(*,*) bigdft_mpi%iproc,' COULD not read file ',filename
!!$        exit
!!$     end if
     call bigdft_get_rxyz(filename=filename,rxyz_add=pl_arr(1,1,ilmin))
     if (f_err_check()) then
        if (f_err_check(err_name='BIGDFT_INPUT_FILE_ERROR')) then
           write(*,*) bigdft_mpi%iproc,' COULD not read file ',filename
           exit
        else
           ierr = f_get_last_error(msg)
        end if
     end if
!!$     open(unit=192,file=filename,status='old',iostat=ierror)
!!$     if (ierror /= 0) then
!!$        write(*,*) bigdft_mpi%iproc,' COULD not read file ',filename
!!$        exit
!!$     end if
!!$     read(192,*) natp,unitsp,en_arr(ilmin)
!!$     if (natoms.ne.natp) stop   'nat <> natp'
!!$     if (trim(unitsp).ne.trim(atoms%astruct%units) .and. bigdft_mpi%iproc.eq.0) write(*,*)  & 
!!$          '(MH) different units in poslow and poscur file: ',trim(unitsp),' ',trim(atoms%astruct%units)
!!$     if (trim(unitsp).ne.trim(atoms%astruct%units) .and. bigdft_mpi%iproc.eq.0) call yaml_scalar( &
!!$          '(MH) different units in poslow and poscur file: '//trim(unitsp)//' , '//trim(atoms%astruct%units))
!!$     write(*,*) "Bohr_Ang",Bohr_Ang
!!$     read(192,*) 
!!$     do iat=1,natoms
!!$        read(192,*) atmn,t1,t2,t3
!!$        if (atoms%astruct%units=='angstroem' .or. atoms%astruct%units=='angstroemd0') then ! if Angstroem convert to Bohr
!!$           pl_arr(1,iat,ilmin)=t1/Bohr_Ang
!!$           pl_arr(2,iat,ilmin)=t2/Bohr_Ang
!!$           pl_arr(3,iat,ilmin)=t3/Bohr_Ang
!!$        else
!!$           pl_arr(1,iat,ilmin)=t1
!!$           pl_arr(2,iat,ilmin)=t2
!!$           pl_arr(3,iat,ilmin)=t3
!!$        endif
!!$     enddo
!!$     close(192)
     if (bigdft_mpi%iproc == 0) call yaml_scalar('(MH) read file '//trim(filename))
  end do
  call f_err_close_try()
  if (ierr /= 0) call f_err_throw(err_id = ierr, err_msg = msg)
             
  if (bigdft_mpi%iproc == 0) call yaml_map('(MH) number of read poslow files', nlmin)
  
  ebest_l=outs%energy 
  if (nlmin.eq.0) then !new run
     nlmin=1
     en_arr(1)=outs%energy
     ct_arr(1)=1.d0
     nvisit=1
     do i=1,nid
        fp_arr(i,1)=fp(i)
     enddo
     call bigdft_get_rxyz(run_opt,rxyz_add=pl_arr(1,1,1))
!!$     do iat=1,natoms
!!$        pl_arr(1,iat,1)=atoms%astruct%rxyz(1,iat) 
!!$        pl_arr(2,iat,1)=atoms%astruct%rxyz(2,iat) 
!!$        pl_arr(3,iat,1)=atoms%astruct%rxyz(3,iat) 
!!$     enddo

  else  ! continuation run, check whether the poscur file has been modified by hand
     call identical(bigdft_mpi%iproc,nlminx,nlmin,nid,e_pos,fp,en_arr,fp_arr,en_delta,fp_delta,&
          newmin,kid,dmin,k_e,n_unique,n_nonuni)
     if (newmin) then  
        if (bigdft_mpi%iproc == 0) call yaml_map('(MH) initial minimum is new, dmin= ',dmin)
        nlmin=nlmin+1
        if (nlmin.gt.nlminx) stop 'nlminx too small'
        !            add minimum to history list
        call insert(bigdft_mpi%iproc,nlminx,nlmin,nid,natoms,k_e,e_pos,fp,pos,en_arr,ct_arr,fp_arr,pl_arr)  
        k_e=k_e+1
        if (k_e .gt. nlminx .or. k_e .lt. 1) stop "k_e out of bounds"
        nvisit=int(ct_arr(k_e))
     else
        if (bigdft_mpi%iproc == 0) call yaml_map('(MH) initial minimum is old, dmin=',dmin)
        if (kid .gt. nlminx .or. kid .lt. 1) stop "kid out of bounds"
        nvisit=int(ct_arr(kid))
     endif
  endif

  if (bigdft_mpi%iproc == 0) then
          write(2,'((1x,f10.0),1x,1pe21.14,2(1x,1pe10.3),a,i5)')  &
          escape,e_pos,ediff,ekinetic,'  P ',nvisit 
          call f_utils_flush(2)
          !call bigdft_utils_flush(unit=2)
          !flush(2)
  end if

  nlmin_old=nlmin
  CPUcheck=.false.

  !equivalent methods
  call bigdft_get_rxyz(run_opt,rxyz=pos)
  !call f_memcpy(src=atoms%astruct%rxyz,dest=pos)
  !call vcopy(3*natoms, atoms%astruct%rxyz(1,1) , 1, pos(1,1), 1)

  !C outer (hopping) loop
   hopping_loop: do
  if (nlmin >= nlminx) then 
     if (bigdft_mpi%iproc == 0) then
        call yaml_map('(MH) nlminx collected by process'//trim(yaml_toa(bigdft_mpi%iproc)),nlmin)
     endif
     exit hopping_loop
  endif

  !for runs over the queing system with short run times quit after 1 accepted minimum
  if (accepted .ge. 1 .and. singlestep) exit hopping_loop

5555 continue

  !C check whether CPU time exceeded
  tleft=1.d100
  call cpu_time(tcpu2)
  if(bigdft_mpi%iproc==0 .and. CPUcheck)then
     open(unit=55,file='CPUlimit_global',status='unknown')
     read(55,*,end=555) cpulimit 
     cpulimit=cpulimit*3600
     call yaml_mapping_open('(MH) CPUtime Check',flow=.true.)
     call yaml_map(' nlmin',nlmin)
     call yaml_map(' tcpu2-tcpu1,cpulimit',(/tcpu2-tcpu1,cpulimit/))
     call yaml_mapping_close(advance='yes')
     tleft=cpulimit-(tcpu2-tcpu1)
  end if
555 continue
  close(55)
  !maybe broadcast on comm_world?
  if (bigdft_mpi%nproc > 1) call mpibcast(tleft,1,comm=bigdft_mpi%mpi_comm)
  !call MPI_BCAST(tleft,1,MPI_DOUBLE_PRECISION,0,bigdft_mpi%mpi_comm,ierr)
  if (tleft < 0.d0) then
     call yaml_map('(MH) Process'//trim(yaml_toa(bigdft_mpi%iproc))//' has exceeded CPU time. Tleft',tleft)
     exit hopping_loop
  endif
  CPUcheck=.true.

  !call run_objects_associate(runObj, inputs_md, atoms, rst, pos(1,1))
  call bigdft_set_rxyz(run_md,rxyz=pos) !one could write here also rxyz=bigdft_get_rxyz_ptr(run_opt)
  escape=escape+1.d0
  call mdescape(nsoften,mdmin,ekinetic,gg,vxyz,dt,count_md, run_md, outs, &
                ngeopt,bigdft_mpi%iproc)
  if (bigdft_mpi%iproc == 0) then 
     tt=dnrm2(3*outs%fdim,outs%fxyz,1)
     write(fn4,'(i4.4)') nint(escape)
     write(comment,'(a,1pe10.3)')'fnrm= ',tt
     
     call bigdft_write_atomic_file(run_md,outs,&
          !'posaftermd_'//fn4//'_'//trim(bigdft_run_id_toa()),&
          'posaftermd_'//fn4//trim(naming_id),&
          trim(comment),cwd_path=.true.)

!!$     call write_atomic_file('posaftermd_'//fn4//'_'//trim(bigdft_run_id_toa()),&
!!$          outs%energy,atoms%astruct%rxyz,atoms%astruct%ixyz_int,atoms,trim(comment),forces=outs%fxyz)
  endif

     if (bigdft_get_geocode(run_md) == 'F') &
          & call fixfrag_posvel(bigdft_mpi%iproc,bigdft_nat(run_md),rcov,rxyz_md,vxyz,1,occured)
     if (bigdft_get_geocode(run_md) == 'S') &
          & call fixfrag_posvel_slab(bigdft_mpi%iproc,bigdft_nat(run_md),rcov,rxyz_md,vxyz,1)
     
  av_ekinetic=av_ekinetic+ekinetic
  ncount_bigdft=0

  call geopt(run_md, outs, bigdft_mpi%nproc,bigdft_mpi%iproc,ncount_bigdft)
  !call release_run_objects(runObj)  

  if (bigdft_mpi%iproc == 0) call yaml_map('(MH) Wvfnctn Opt. steps for approximate geo. rel of MD conf.',ncount_bigdft)
     count_sdcg=count_sdcg+ncount_bigdft

  ngeopt=ngeopt+1
!  if (bigdft_mpi%iproc == 0) then 
!     tt=dnrm2(3*outs%fdim,outs%fxyz,1)
!     write(fn4,'(i4.4)') ngeopt
!     write(comment,'(a,1pe10.3)')'fnrm= ',tt
!     call write_atomic_file('posimed_'//fn4//'_'//trim(bigdft_run_id_toa()),&
!          outs%energy,atoms%astruct%rxyz,atoms%astruct%ixyz_int,atoms,trim(comment),forces=outs%fxyz)
!      open(unit=864,file='ksemed_'//fn4//'_'//trim(bigdft_run_id_toa()))
!      do i=1,nksevals
!      write(864,*) ksevals(i)
!      enddo
!      close(864)
!  endif

  if (bigdft_get_geocode(run_md)=='F' .and. (.not. disable_hatrans)) call ha_trans(bigdft_nat(run_md),rxyz_md)

!  if ( .not. atoms%astruct%geocode=='F') then 
!         write(*,*) 'Generating new input guess'
!          inputs_opt%inputPsiId=0
!          call run_objects_associate(runObj, inputs_opt, atoms, rst)
!          call bigdft_state(runObj,outs,bigdft_mpi%nproc,bigdft_mpi%iproc,infocode)
!          inputs_opt%inputPsiId=1
!  endif   
  !call run_objects_associate(runObj, inputs_opt, atoms, rst)
  call bigdft_set_rxyz(run_opt,rxyz=rxyz_md)
  outs%fnoise = 0.0_gp !Bastian: reset noise from coarse level
  call geopt(run_opt, outs, bigdft_mpi%nproc,bigdft_mpi%iproc,ncount_bigdft)
  !call release_run_objects(runObj)
  if (bigdft_mpi%iproc == 0) call yaml_map('(MH) Wvfnctn Opt. steps for accurate geo. rel of MD conf',ncount_bigdft)
  count_bfgs=count_bfgs+ncount_bigdft
  
  call bigdft_get_eval(run_opt,ksevals)
!!$  if (i_stat /= BIGDFT_SUCCESS) then
!!$     write(*,*)'error(ksevals), i_stat',i_stat
!!$     if (bigdft_mpi%iproc == 0) call yaml_map('(MH) Number of Wvfnctn Opt. steps for accurate geo. rel of MD conf.', & 
!!$          ncount_bigdft)
!!$     stop
!!$  end if


  if (bigdft_mpi%iproc == 0) then 
     tt=dnrm2(3*outs%fdim,outs%fxyz,1)
     write(fn4,'(i4.4)') ngeopt
     write(comment,'(a,1pe10.3)')'fnrm= ',tt
     call bigdft_write_atomic_file(run_opt,outs,&
          !'poslocm_'//fn4//'_'//trim(bigdft_run_id_toa()),trim(comment),&
          'poslocm_'//fn4//trim(naming_id),trim(comment),&
          cwd_path=.true.)

!!$     call write_atomic_file('poslocm_'//fn4//'_'//trim(bigdft_run_id_toa()),&
!!$          outs%energy,atoms%astruct%rxyz,atoms%astruct%ixyz_int,atoms,trim(comment),forces=outs%fxyz)
        !open(unit=864,file='kseloc_'//fn4//'_'//trim(bigdft_run_id_toa()))
        open(unit=864,file='kseloc_'//fn4//trim(naming_id))
        do i=1,nksevals
          write(864,*) ksevals(i)
        enddo
        close(864)
  endif

  if (bigdft_mpi%iproc == 0) then 
     call yaml_mapping_open('(MH) GEOPT finished')
     call yaml_map('nlminx, nlmin',(/nlminx,nlmin/))
     call yaml_map('(MH) new e_pos, old e_pos',(/outs%energy,e_pos/))
     call yaml_mapping_close()
  endif

  call fingerprint(bigdft_nat(run_opt),nid,bigdft_get_cell(run_opt),bigdft_get_geocode(run_opt),&
       rcov,rxyz_opt,wfp)

     if (abs(outs%energy-e_pos).lt.en_delta) then
     call fpdistance(nid,wfp,fp,d)
       if (bigdft_mpi%iproc == 0) call yaml_map('(MH) checking fpdistance',(/outs%energy-e_pos,d/),fmt='(e11.4)')
     if (d.lt.fp_delta) then ! not escaped
       escape_sam=escape_sam+1.d0
        fp_sep=max(fp_sep,d)
        ekinetic=ekinetic*beta_S
        if (bigdft_mpi%iproc == 0) then 
             call wtioput(naming_id,ediff,ekinetic,dt,nsoften)
             write(2,'((1x,f10.0),1x,1pe21.14,2(1x,1pe10.3),3(1x,0pf5.2),a)')  &
             escape,outs%energy,ediff,ekinetic, &
             escape_sam/escape,escape_old/escape,escape_new/escape,'  S '
             call f_utils_flush(2)
             !call bigdft_utils_flush(unit=2)
             !flush(2)
             call yaml_map('(MH) no escape from current minimum.',(/outs%energy-e_pos,d/),fmt='(e11.4)')
        endif
        goto 5555
     endif
     endif


  !C continue since escaped
     if (outs%energy.lt.ebest_l) then
     ebest_l=outs%energy
     if (bigdft_mpi%iproc == 0) call yaml_map('(MH) new locally lowest ',ebest_l)
     endif

  !C  check whether new minimum
  call identical(bigdft_mpi%iproc,nlminx,nlmin,nid,outs%energy,wfp,en_arr,fp_arr,en_delta,fp_delta,&
       newmin,kid,dmin,k_e,n_unique,n_nonuni)
  if (newmin) then
      escape_new=escape_new+1.d0
      ekinetic=ekinetic*beta_N
      nlmin=nlmin+1
      call insert(bigdft_mpi%iproc,nlminx,nlmin,nid,bigdft_nat(run_opt),k_e,outs%energy,wfp,&
           rxyz_opt,en_arr,ct_arr,fp_arr,pl_arr)
<<<<<<< HEAD
      ! write intermediate results
=======
! write intermediate results
      if (bigdft_mpi%iproc == 0) call yaml_comment('(MH) WINTER')
      if (bigdft_mpi%iproc == 0) call winter(naming_id,natoms,bigdft_get_astruct_ptr(run_opt),&
                                 nid,nlminx,nlmin,singlestep,en_delta,fp_delta,en_arr,ct_arr,&
                                 fp_arr,pl_arr,ediff,ekinetic,dt,nsoften)
>>>>>>> 7f7a5c79
      if (bigdft_mpi%iproc == 0) then
         call yaml_comment('(MH) WINTER')
         call winter(naming_id,natoms,bigdft_get_astruct_ptr(run_opt),nid,nlminx,nlmin,singlestep, &
           en_delta,fp_delta,en_arr,ct_arr,fp_arr,pl_arr,ediff,ekinetic,dt,nsoften)
        !call yaml_stream_attributes()
        call yaml_mapping_open('(MH) New minimum',flow=.true.)
        call yaml_map('(MH) has energy',outs%energy,fmt='(e14.7)')
        !if (dmin < 1.e100_gp) 
           call yaml_map('(MH) distance',dmin,fmt='(e11.4)')
        call yaml_mapping_close(advance='yes')
      end if
      nvisit=1
   else
      escape_old=escape_old+1.d0
      ekinetic=ekinetic*beta_O
      if (bigdft_mpi%iproc == 0) then
        call yaml_mapping_open('(MH) Revisited:',flow=.true.)
        call yaml_map('(MH) number',kid)
        call yaml_map('(MH) with energy',en_arr(kid),fmt='(e14.7)')
        call yaml_map('(MH) distance',dmin,fmt='(e11.4)')
        call yaml_mapping_close(advance='yes')
      endif
      ct_arr(kid)=ct_arr(kid)+1.d0
      nvisit=int(ct_arr(kid))
   endif


     if (bigdft_mpi%iproc == 0) then
          write(2,'((1x,f10.0),1x,1pe21.14,2(1x,1pe10.3),3(1x,0pf5.2),a,i5)')  &
          escape,outs%energy,ediff,ekinetic, &
          escape_sam/escape,escape_old/escape,escape_new/escape,'  I ',nvisit
          call f_utils_flush(2)
     endif

  !  hopp=hopp+1.d0
  if (outs%energy.lt.e_hop) then
     e_hop=outs%energy
     call bigdft_get_rxyz(run_opt,rxyz=poshop)
!!$     do iat=1,natoms
!!$        poshop(1,iat)=atoms%astruct%rxyz(1,iat) 
!!$        poshop(2,iat)=atoms%astruct%rxyz(2,iat) 
!!$        poshop(3,iat)=atoms%astruct%rxyz(3,iat)
!!$     enddo
     do i=1,nid
       fphop(i)=wfp(i)
     enddo
  endif

  !C master: Monte Carlo step for local minima hopping
  av_ediff=av_ediff+ediff
  if (e_hop-e_pos.lt.ediff) then 
     !C          local minima accepted -------------------------------------------------------
     accepted=accepted+1.d0
     e_pos=e_hop
     call f_memcpy(src=poshop,dest=pos)
!!$     do iat=1,natoms
!!$        pos(1,iat)=poshop(1,iat) 
!!$        pos(2,iat)=poshop(2,iat) 
!!$        pos(3,iat)=poshop(3,iat)
!!$     enddo
     do i=1,nid
        fp(i)=fphop(i)
     enddo
  if (bigdft_mpi%iproc == 0) then
     nposacc=nposacc+1
     write(fn4,'(i4.4)')nposacc
     if(disable_hatrans)then
         write(comment,'(a)')'ha_trans disabled'
     else
         write(comment,'(a)')'ha_trans enabled'
     endif
     call astruct_dump_to_file(bigdft_get_astruct_ptr(run_opt),&
          !'posacc_'//fn4//'_'//trim(bigdft_run_id_toa()),&
          'posacc_'//fn4//trim(naming_id),&
          trim(comment),energy=e_pos,rxyz=pos)
!!$     call write_atomic_file('posacc_'//fn4//'_'//trim(bigdft_run_id_toa()),&
!!$          e_pos,pos,atoms%astruct%ixyz_int,atoms,trim(comment))
  endif

     if (bigdft_mpi%iproc == 0) then
        !call yaml_mapping_open('(MH) Write poscur file')
        call astruct_dump_to_file(bigdft_get_astruct_ptr(run_opt),&
             !'poscur'//trim(bigdft_run_id_toa()),'',&
             'poscur'//trim(naming_id),'',&
             energy=e_pos,rxyz=pos)
!!$       call write_atomic_file('poscur'//trim(bigdft_run_id_toa()),e_pos,pos,atoms%astruct%ixyz_int,atoms,'')
       call yaml_map('(MH) poscur.xyz for  RESTART written',.true.)

       write(2,'(1x,f10.0,1x,1pe21.14,2(1x,1pe10.3),3(1x,0pf5.2),a)')  &
              escape,e_hop,ediff,ekinetic, &
              escape_sam/escape,escape_old/escape,escape_new/escape,'  A '
       call f_utils_flush(2)
       !flush(2)
      endif

      e_hop=1.d100
      ediff=ediff*alpha_A
  else
     !C          local minima rejected -------------------------------------------------------
     run_opt%inputs%inputPsiId=0  !ALEX says: Better do an input guess for the next escape
     if (bigdft_mpi%iproc == 0) then 
          write(2,'((1x,f10.0),1x,1pe21.14,2(1x,1pe10.3),3(1x,0pf5.2),a,i5)')  &
          escape,outs%energy,ediff,ekinetic, &
          escape_sam/escape,escape_old/escape,escape_new/escape,'  R '
          call f_utils_flush(2)
          !flush(2)
          call yaml_map('(MH) rejected: ew-e>ediff',outs%energy-e_pos)
     endif

     rejected=rejected+1.d0
     ediff=ediff*alpha_R
  endif
     if (bigdft_mpi%iproc == 0) call wtioput(naming_id,ediff,ekinetic,dt,nsoften)

end do hopping_loop

!3000 continue

  if (bigdft_mpi%iproc == 0) then
     call yaml_mapping_open('(MH) Final results')
     call yaml_map('(MH) Total number of minima found',nlmin)
     call yaml_map('(MH) Number of accepted minima',accepted)
     call winter(naming_id,natoms,bigdft_get_astruct_ptr(run_opt),nid,nlminx,nlmin,singlestep,en_delta,fp_delta, &
           en_arr,ct_arr,fp_arr,pl_arr,ediff,ekinetic,dt,nsoften)
  endif


  call cpu_time(tcpu2)
  if (bigdft_mpi%iproc == 0) then
     !C ratios from all the global counters
     call yaml_map('(MH) ratio stuck, same',escape_sam/escape)
     call yaml_map('(MH) ratio stuck, old',escape_old/escape)
     call yaml_map('(MH) ratio stuck, new',escape_new/escape)
     call yaml_map('(MH) ratio acc',accepted/(accepted+rejected))
     call yaml_map('(MH) ratio rej',rejected/(accepted+rejected))
     call yaml_map('(MH) count_md',count_md)
     call yaml_map('(MH) count_sdcg',count_sdcg)
     call yaml_map('(MH) count_bfgs',count_bfgs)
     call yaml_map('(MH) cpu(hrs)', (tcpu2-tcpu1)/3600.d0)
     call yaml_map('(MH) average ediff',av_ediff/(accepted+rejected))
     call yaml_map('(MH) average ekinetic',av_ekinetic/escape)
     call yaml_map('(MH) number of configurations for which atoms escaped ',nputback)

     tt=0.d0
     ss=0.d0
     do i=1,nlmin
        tt=max(tt,ct_arr(i))
        ss=ss+ct_arr(i)
     enddo
     call yaml_map('(MH)  most frequent visits ',tt)
     call yaml_map('(MH)   av. numb. visits per minimum',ss/nlmin)

     call yaml_map('(MH) ediff out',ediff)
     call yaml_map('(MH) ekinetic out',ekinetic)
     call yaml_map('(MH) dt out',dt)
     call yaml_mapping_close()
  endif
  close(2) 
  !deallocations as in BigDFT
  !call run_objects_free_container(runObj)

  !call free_restart_objects(rst)
!  if (iproc==0) write(*,*) 'quit 1'
  call release_run_objects(run_md)
!  if (iproc==0) write(*,*) 'quit 2'
  call free_run_objects(run_opt)
!!$  call deallocate_atoms_data(atoms)

  ! deallocation of global's variables

!  if (iproc==0) write(*,*) 'quit 3'
  call f_free_ptr(pos)
  call f_free(en_arr)
  call f_free(ct_arr)
  call f_free(fp_arr)
  call f_free(fp)
  call f_free(wfp)
  call f_free(vxyz)
  call f_free(gg)
  call f_free(pl_arr)
  call f_free(poshop)
  call f_free(fphop)
  call f_free(rcov)
  call f_free(ksevals)
!  if (iproc==0) write(*,*) 'quit 4'

  call deallocate_state_properties(outs)
!!$  call free_input_variables(inputs_md)
!!$  call free_input_variables(inputs_opt)

!  if (iproc==0) write(*,*) 'quit 5'
  call bigdft_finalize(ierr)

!  if (iproc==0) write(*,*) 'quit 6'
  call f_lib_finalize()
!  if (iproc==0) write(*,*) 'quit 7'

contains


  !> Does a MD run with the atomic positions rxyz
  subroutine mdescape(nsoften,mdmin,ekinetic,gg,vxyz,dt,count_md, &
       runObj,outs,ngeopt,iproc)!  &
    use module_base
    use module_types
    use module_interfaces
    use m_ab6_symmetry
    implicit none !real*8 (a-h,o-z)
    integer :: nsoften,mdmin,ngeopt,iproc
    real(kind=8) :: ekinetic,dt,count_md
    type(run_objects), intent(inout) :: runObj
    type(state_properties), intent(inout) :: outs
    real(kind=8), dimension(3,natoms) :: gg,vxyz
    character(len=4) :: fn4
    real(gp) :: e0,enmin1,en0000,econs_max,econs_min,rkin,enmin2
    real(kind=8) :: devcon,at1,at2,at3
    real(gp), dimension(:,:), pointer :: rxyz_run
    !type(wavefunctions_descriptors), intent(inout) :: wfd
    !real(kind=8), pointer :: psi(:), eval(:)

    if(iproc==0) call yaml_map('(MH) MINHOP start soften ',nsoften)

    !C initialize positions,velocities, forces
    e0 = outs%energy

    rxyz_run => bigdft_get_rxyz_ptr(runObj)

  !! Either random velocity distribution 
  !        call randdist(nat,rxyz,vxyz)
  !! or Gauss velocity distribution
  !! or exponential  velocity distribution
  !        call expdist(nat,rxyz,vxyz)
  !! or localized velocities
  !        call localdist(nat,rxyz,vxyz)
    call randdist(natoms,bigdft_get_geocode(runObj),rxyz_run,vxyz)

    !!! Put to zero the velocities for all boron atoms
    !!do iat=1,natoms
    !!    if (atoms%astruct%atomnames(atoms%astruct%iatype(iat))=='B') then
    !!        if (iproc==0) then
    !!            write(*,'(a,i0)') 'set velocities to zero for atom ',iat
    !!        end if
    !!        vxyz(:,iat)=0.d0
    !!    end if
    !!end do

  ! Soften previous velocity distribution
    call soften(nsoften,vxyz, runObj,outs,iproc)

    call frozen_dof(bigdft_get_astruct_ptr(runObj),vxyz,ndfree,ndfroz)
  ! normalize velocities to target ekinetic
    call velnorm(natoms,(ekinetic*ndfree)/(ndfree+ndfroz),vxyz)
    call f_zero(gg)

    if(iproc==0) call torque(natoms,rxyz_run,vxyz)

    if(iproc==0) call yaml_map('(MH) MINHOP start MD',(/ndfree,ndfroz/))
    !C inner (escape) loop
    nummax=0
    nummin=0
    enmin1=0.d0
    en0000=0.d0
    econs_max=-1.d100
    econs_min=1.d100
    istepnext=5
    md_loop: do istep=1,200

!C      Evolution of the system according to 'VELOCITY VERLET' algorithm
       call daxpy(3*natoms,dt,vxyz(1,1),1,rxyz_run,1)
       call daxpy(3*natoms,0.5_gp*dt*dt,gg(1,1),1,rxyz_run,1)

       rkin=dot(3*natoms,vxyz(1,1),1,vxyz(1,1),1)
       rkin=rkin*.5d0

       enmin2=enmin1
       enmin1=en0000
       !    if (iproc == 0) write(*,*) 'CLUSTER FOR  MD'
       runObj%inputs%inputPsiId=1
       call bigdft_state(runObj, outs,infocode)

       if (iproc == 0) then
          write(fn4,'(i4.4)') istep
          call bigdft_write_atomic_file(runObj,outs,'posmd_'//fn4,'')
!!$          call write_atomic_file(trim(inputs_md%dir_output)//'posmd_'//fn4,outs%energy,&
!!$              atoms%astruct%rxyz,atoms%astruct%ixyz_int,atoms,'',forces=outs%fxyz)
       end if

       en0000=outs%energy-e0
       if (istep >= 3 .and. enmin1 > enmin2 .and. enmin1 > en0000)  nummax=nummax+1
       if (istep >= 3 .and. enmin1 < enmin2 .and. enmin1 < en0000)  nummin=nummin+1
!  write configuration file for data base
       if (istep >= 3 .and. enmin1 < enmin2 .and. enmin1 < en0000)  then
          ngeopt=ngeopt+1
          write(fn4,'(i4.4)') ngeopt
          write(comment,'(a,i3)')'nummin= ',nummin
          call bigdft_write_atomic_file(runObj,outs,&
               !'poslocm_'//fn4//'_'//trim(bigdft_run_id_toa()),&
               'poslocm_'//fn4//trim(naming_id),&
               trim(comment),cwd_path=.true.)
!!$          call write_atomic_file('poslocm_'//fn4//'_'//trim(bigdft_run_id_toa()), & 
!!$               outs%energy,atoms%astruct%rxyz,atoms%astruct%ixyz_int,atoms,trim(comment),forces=outs%fxyz)
       endif
       econs_max=max(econs_max,rkin+outs%energy)
       econs_min=min(econs_min,rkin+outs%energy)
       devcon=econs_max-econs_min
       !if (iproc == 0) writei17,'(a,i5,1x,1pe17.10,2(1x,i2))') 'MD ',&
       !     istep,e_rxyz,nummax,nummin
       if (iproc == 0) then
!          write(*,'(a,i5,1x,1pe17.10,2(1x,i2))') '# (MH) MD ',istep,e_rxyz,nummax,nummin
          call yaml_mapping_open('(MH) MD',flow=.true.)
            call yaml_map('Step',istep)
            call yaml_map('E (Ha)',outs%energy)
            call yaml_map('No. of Max and min',(/nummax,nummin/))
          call yaml_mapping_close(advance='yes') 
       endif
         if (nummin.ge.mdmin) then
          if (nummax.ne.nummin .and. iproc == 0) &
               call yaml_warning('nummin,nummax'//trim(yaml_toa((/nummax,nummin/))))
          exit md_loop
         endif
       do iat=1,natoms
          at1=outs%fxyz(1,iat)
          at2=outs%fxyz(2,iat)
          at3=outs%fxyz(3,iat)
          !C Evolution of the velocities of the system
!          if (.not. atoms%lfrztyp(iat)) then
             vxyz(1,iat)=vxyz(1,iat) + (.5d0*dt) * (at1 + gg(1,iat))
             vxyz(2,iat)=vxyz(2,iat) + (.5d0*dt) * (at2 + gg(2,iat))
             vxyz(3,iat)=vxyz(3,iat) + (.5d0*dt) * (at3 + gg(3,iat))
!          end if
          !C Memorization of old forces
          gg(1,iat) = at1
          gg(2,iat) = at2
          gg(3,iat) = at3
       end do

   if (bigdft_get_geocode(runObj) == 'S') then 
      call fixfrag_posvel_slab(iproc,bigdft_nat(runObj),rcov,rxyz_run,vxyz,2)
   else if (bigdft_get_geocode(runObj) == 'F') then
     if (istep == istepnext) then 
           call fixfrag_posvel(iproc,bigdft_nat(runObj),rcov,rxyz_run,vxyz,2,occured)
        if (occured) then 
          istepnext=istep+4
        else
          istepnext=istep+1
        endif
     endif
   endif

    end do md_loop
    if (istep >=200) then
       if (iproc == 0) call yaml_scalar('(MH) TOO MANY MD STEPS')
       dt=2.d0*dt
    end if
    !save the value of count_md for the moment
    count_md=count_md+real(istep,gp)

    !C MD stopped, now do relaxation

    !  if (iproc == 0) write(67,*) 'EXIT MD',istep
    
    ! adjust time step to meet precision criterion
    devcon=devcon/(3*bigdft_nat(runObj)-3)
    !if (iproc == 0) &
    !     write(66,'(a,2(1x,1pe11.4),1x,i5)')&
    !     'MD devcon ',devcon,devcon/ekinetic,istep
    if (devcon/ekinetic.lt.10.d-2) then
       !if (iproc == 0) write(66,*) 'MD:old,new dt',dt,dt*1.05d0
       dt=dt*1.05d0
    else
       !if (iproc == 0) write(66,*) 'MD:old,new dt',dt,dt/1.05d0
       dt=dt*(1.d0/1.05d0)
    endif
    
  END SUBROUTINE mdescape
  

  subroutine soften(nsoften,vxyz,runObj,outs,iproc)
    use module_base
    use bigdft_run
    use module_atoms, only: astruct_dump_to_file
!    use module_types
!    use module_interfaces
!    use m_ab6_symmetry
    implicit none
    !Arguments
    integer, intent(in) :: nsoften,iproc
    type(run_objects), intent(inout) :: runObj
    type(state_properties), intent(inout) :: outs
    real(kind=8), dimension(3*natoms) :: vxyz
    !Local variables
    real(kind=8), dimension(3*natoms) :: pos0
    real(kind=8) :: alpha,curv,curv0,eps_vxyz,etot0,fd2,res,sdf,svxyz
    integer :: it
    real(gp), dimension(:,:), pointer :: rxyz_run

!    eps_vxyz=1.d-1*natoms
    alpha=runObj%inputs%betax

    rxyz_run => bigdft_get_rxyz_ptr(runObj)

    ! Save starting positions.
    !allocate(wpos(3,nat),fxyz(3,nat))
    call bigdft_get_rxyz(runObj,rxyz_add=pos0(1))
    !call vcopy(3*natoms, atoms%astruct%rxyz(1,1), 1, pos0(1), 1)

    runObj%inputs%inputPsiId=1
    if(iproc==0) call yaml_comment('(MH) soften initial step ',hfill='~')
    call bigdft_state(runObj,outs,infocode)
    etot0 = outs%energy

    ! scale velocity to generate dimer 

!    call atomic_dot(atoms,vxyz,vxyz,svxyz)
    call atomic_dot(bigdft_get_astruct_ptr(runObj),vxyz,vxyz,svxyz)
!!$    svxyz=0.d0
!!$    do i=1,3*natoms
!!$       iat=(i-1)/3+1
!!$       if (atoms%astruct%ifrztyp(iat) == 0) then
!!$          svxyz=svxyz+vxyz(i)**2
!!$       end if
!!$    enddo
    eps_vxyz=sqrt(svxyz)
    if(iproc == 0) call yaml_map('(MH)  eps_vxyz=',eps_vxyz)
    !if(iproc == 0) call yaml_map('(MH)  vxyz_test=',vxyz)
    !stop
    do it=1,nsoften
       
       !call vcopy(3*natoms, pos0(1), 1, bigdft_get_rxyz_ptr(runObj), 1)
       call bigdft_set_rxyz(runObj,rxyz_add=pos0(1))
       call daxpy(3*natoms, 1.d0, vxyz(1), 1,rxyz_run, 1)
       call bigdft_state(runObj,outs,infocode)
       fd2=2.d0*(outs%energy-etot0)/eps_vxyz**2

       call atomic_dot(bigdft_get_astruct_ptr(runObj),vxyz,vxyz,svxyz)
       call atomic_dot(bigdft_get_astruct_ptr(runObj),vxyz,outs%fxyz,sdf)

!!$       sdf=0.d0
!!$       svxyz=0.d0
!!$       do i=1,3*natoms
!!$          iat=(i-1)/3+1
!!$          if (atoms%astruct%ifrztyp(iat) == 0) then
!!$             sdf=sdf+vxyz(i)*outs%fxyz(i - 3 * (iat - 1),iat)
!!$             svxyz=svxyz+vxyz(i)*vxyz(i)
!!$          end if
!!$       end do
!       call atomic_dot(atoms,vxyz,vxyz,svxyz)
!       call atomic_dot(atoms,vxyz,fxyz,sdf)

       curv=-sdf/svxyz
       if (it == 1) curv0=curv

       call atomic_axpy(bigdft_get_astruct_ptr(runObj),curv,vxyz,outs%fxyz)
       call atomic_dot(bigdft_get_astruct_ptr(runObj),outs%fxyz,outs%fxyz,res)
!!$       res=0.d0
!!$       do i=1,3*natoms
!!$          iat=(i-1)/3+1
!!$          if (atoms%astruct%ifrztyp(iat) == 0) then
!!$             outs%fxyz(i - 3 * (iat - 1),iat)=outs%fxyz(i - 3 * (iat - 1),iat)+curv*vxyz(i)
!!$             res=res+outs%fxyz(i - 3 * (iat - 1),iat)**2
!!$          end if
!!$       end do
!       call atomic_axpy_forces(atoms,fxyz,curv,vxyz,fxyz)
!       call atomic_dot(atoms,fxyz,fxyz,res)
       res=sqrt(res)

       write(fn4,'(i4.4)') it
       write(comment,'(a,1pe10.3)')'res= ',res
       if (iproc == 0) &
            call bigdft_write_atomic_file(runObj,outs,'possoft_'//fn4,trim(comment))
       
!!$            call write_atomic_file(trim(inputs_md%dir_output)//'possoft_'//fn4,&
!!$            outs%energy,atoms%astruct%rxyz,atoms%astruct%ixyz_int,atoms,trim(comment),forces=outs%fxyz)
      
       if(iproc==0) then
          call yaml_mapping_open('(MH) soften',flow=.true.)
            call yaml_map('it',it)
            call yaml_map('curv',curv,fmt='(f12.5)')
            call yaml_map('fd2',fd2,fmt='(f12.5)')
            call yaml_map('dE',outs%energy-etot0,fmt='(f12.5)')
            call yaml_map('res',res,fmt='(f12.5)')
            call yaml_map('(MH) eps_vxyz',eps_vxyz,fmt='(f12.5)')
          call yaml_mapping_close(advance='yes')
       end if
       if (curv.lt.0.d0 .or. fd2.lt.0.d0) then
          if(iproc==0) call yaml_comment('(MH) NEGATIVE CURVATURE')
          exit
       end if
       if (outs%energy-etot0.lt.1.d-2) eps_vxyz=eps_vxyz*1.2d0

!       do iat=1,natoms
!          if (.not. atoms%lfrztyp(iat)) then
!             if (atoms%astruct%geocode == 'P') then
!                wpos(3*(iat-1)+1)=modulo(wpos(3*(iat-1)+1)+alpha*fxyz(3*(iat-1)+1),atoms%astruct%cell_dim(1))
!                wpos(3*(iat-1)+2)=modulo(wpos(3*(iat-1)+2)+alpha*fxyz(3*(iat-1)+2),atoms%astruct%cell_dim(2))
!                wpos(3*(iat-1)+3)=modulo(wpos(3*(iat-1)+3)+alpha*fxyz(3*(iat-1)+3),atoms%astruct%cell_dim(3))
!             else if (atoms%astruct%geocode == 'S') then
!                wpos(3*(iat-1)+1)=modulo(wpos(3*(iat-1)+1)+alpha*fxyz(3*(iat-1)+1),atoms%astruct%cell_dim(1))
!                wpos(3*(iat-1)+2)=       wpos(3*(iat-1)+2)+alpha*fxyz(3*(iat-1)+2)
!                wpos(3*(iat-1)+3)=modulo(wpos(3*(iat-1)+3)+alpha*fxyz(3*(iat-1)+3),atoms%astruct%cell_dim(3))
!             else if (atoms%astruct%geocode == 'F') then
!                wpos(3*(iat-1)+1)=wpos(3*(iat-1)+1)+alpha*fxyz(3*(iat-1)+1)
!                wpos(3*(iat-1)+2)=wpos(3*(iat-1)+2)+alpha*fxyz(3*(iat-1)+2)
!                wpos(3*(iat-1)+3)=wpos(3*(iat-1)+3)+alpha*fxyz(3*(iat-1)+3)
!             end if
!
!          end if
!       end do
!       call atomic_axpy_forces(atoms,wpos,alpha,fxyz,wpos)
        call daxpy(3*natoms,alpha,outs%fxyz(1,1),1,rxyz_run,1)
        !call vcopy(3*natoms, atoms%astruct%rxyz(1,1), 1, vxyz(1), 1)
        call bigdft_get_rxyz(runObj,rxyz_add=vxyz(1))

        call axpy(3*natoms, -1.d0, pos0(1), 1, vxyz(1), 1)
       write(comment,'(a,1pe10.3)')'curv= ',curv
       !is this writing really needed?
       if (iproc == 0) &
            call astruct_dump_to_file(bigdft_get_astruct_ptr(runObj),&
            trim(runObj%inputs%dir_output)//'posvxyz',&
            trim(comment),rxyz=vxyz,forces=outs%fxyz)
!!$            call write_atomic_file(trim(inputs_md%dir_output)//'posvxyz',0.d0,vxyz,atoms%astruct%ixyz_int,&
!!$                 atoms,trim(comment),forces=outs%fxyz)

       call elim_moment(natoms,vxyz)
       if (bigdft_get_geocode(runObj) == 'F') &
            call elim_torque_reza(natoms,pos0,vxyz)

       call atomic_dot(bigdft_get_astruct_ptr(runObj),vxyz,vxyz,svxyz)
!!$       svxyz=0.d0
!!$       do i=1,3*natoms
!!$          iat=(i-1)/3+1
!!$          if (atoms%astruct%ifrztyp(iat) == 0) then
!!$             svxyz=svxyz+vxyz(i)*vxyz(i)
!!$          end if
!!$       end do
!      call atomic_dot(atoms,vxyz,vxyz,svxyz)
       if (res <= curv*eps_vxyz*5.d-1) exit
       svxyz=eps_vxyz/dsqrt(svxyz)

       do i=1,3*natoms
          vxyz(i)=vxyz(i)*svxyz
       end do

    end do ! iter
    
    ! Put back initial coordinates.
    call bigdft_set_rxyz(runObj,rxyz_add=pos0(1))
    !call vcopy(3*natoms, pos0(1), 1, atoms%astruct%rxyz(1,1), 1)

    !        deallocate(wpos,fxyz)
  END SUBROUTINE soften

end program MINHOP




!> C x is in interval [xx(jlo),xx(jlow+1)[ ; xx(0)=-Infinity ; xx(n+1) = Infinity
subroutine hunt_g(xx,n,x,jlo)
  implicit none
  !Arguments
  integer :: jlo,n
  real(kind=8) :: x,xx(n)
  !Local variables
  integer :: inc,jhi,jm
  logical :: ascnd
  if (n.le.0) stop 'hunt_g'
  if (n == 1) then
     if (x.ge.xx(1)) then
        jlo=1
     else
        jlo=0
     endif
     return
  endif
  ascnd=xx(n).ge.xx(1)
  if(jlo.le.0.or.jlo.gt.n)then
     jlo=0
     jhi=n+1
     goto 3
  endif
  inc=1
  if(x.ge.xx(jlo).eqv.ascnd)then
1    continue
     jhi=jlo+inc
     if(jhi.gt.n)then
        jhi=n+1
     else if(x.ge.xx(jhi).eqv.ascnd)then
        jlo=jhi
        inc=inc+inc
        goto 1
     endif
  else
     jhi=jlo
2    continue
     jlo=jhi-inc
     if(jlo.lt.1)then
        jlo=0
     else if(x.lt.xx(jlo).eqv.ascnd)then
        jhi=jlo
        inc=inc+inc
        goto 2
     endif
  endif
3 continue
  if(jhi-jlo == 1)then
     if(x == xx(n))jlo=n
     if(x == xx(1))jlo=1
     return
  endif
  jm=(jhi+jlo)/2
  if(x.ge.xx(jm).eqv.ascnd)then
     jlo=jm
  else
     jhi=jm
  endif
  goto 3
END SUBROUTINE hunt_g


!> Assigns initial velocities for the MD escape part
subroutine velnorm(nat,ekinetic,vxyz)
  use module_base
!  use module_types
!  use m_ab6_symmetry
  implicit none
  !implicit real*8 (a-h,o-z)
  integer, intent(in) :: nat
  real(gp), intent(in) :: ekinetic
  !type(atoms_data), intent(in) :: at
  real(gp), dimension(3,nat), intent(inout) :: vxyz
  !local variables
  integer :: iat
  real(gp) :: rkin,rkinsum,sclvel

  !C      Kinetic energy of the initial velocities
  rkinsum= 0.d0      
  do iat=1,nat
!     if (.not. at%lfrztyp(iat)) then
        rkinsum= rkinsum+vxyz(1,iat)**2+vxyz(2,iat)**2+vxyz(3,iat)**2
!     end if
  end do
  rkin=.5d0*rkinsum/(3*nat-3)
  !       write(*,*) 'rkin,ekinetic',rkin,ekinetic

  !C      Rescaling of velocities to get reference kinetic energy
  sclvel= dsqrt(ekinetic/rkin)
  do iat=1,nat
!     if (.not. at%lfrztyp(iat)) then
        vxyz(1,iat)=vxyz(1,iat)*sclvel
        vxyz(2,iat)=vxyz(2,iat)*sclvel
        vxyz(3,iat)=vxyz(3,iat)*sclvel
!     end if
  end do

END SUBROUTINE velnorm


!> create a random displacement vector without translational and angular moment
subroutine randdist(nat,geocode,rxyz,vxyz)
  use BigDFT_API !,only: gp !module_base
  use yaml_output
  implicit none
  integer, intent(in) :: nat
  real(gp), dimension(3*nat), intent(in) :: rxyz
  real(gp), dimension(3*nat), intent(out) :: vxyz
  character(len=1) :: geocode
  !local variables
  integer :: i,idum=0
  real(kind=4) :: tt,builtin_rand
  do i=1,3*nat
     !call random_number(tt)
     !add built-in random number generator
     tt=builtin_rand(idum)
     vxyz(i)=real(tt-.5,gp)*3.e-1_gp
     !if (bigdft_mpi%iproc==0) print *,i,idum,vxyz(i)
  end do

  call elim_moment(nat,vxyz)
  !if (bigdft_mpi%iproc==0) call yaml_map('After mom',vxyz,unit=6)
  if (geocode == 'F') &
     & call elim_torque_reza(nat,rxyz,vxyz)
  !if (bigdft_mpi%iproc==0) call yaml_map('After torque',vxyz,unit=6)

END SUBROUTINE randdist


!>  generates 3*nat random numbers distributed according to  exp(-.5*vxyz**2)
subroutine gausdist(nat,geocode,rxyz,vxyz)
  implicit real*8 (a-h,o-z)
  real s1,s2
  character(len=1) :: geocode
  !C On Intel the random_number can take on the values 0. and 1.. To prevent overflow introduce eps
  parameter(eps=1.d-8)
  dimension vxyz(3*nat),rxyz(3*nat)

  do i=1,3*nat-1,2
     call random_number(s1)
     t1=eps+(1.d0-2.d0*eps)*dble(s1)
     call random_number(s2)
     t2=dble(s2)
     tt=sqrt(-2.d0*log(t1))
     vxyz(i)=tt*cos(6.28318530717958648d0*t2)
     vxyz(i+1)=tt*sin(6.28318530717958648d0*t2)
  enddo
  call random_number(s1)
  t1=eps+(1.d0-2.d0*eps)*dble(s1)
  call random_number(s2)
  t2=dble(s2)
  tt=sqrt(-2.d0*log(t1))
  vxyz(3*nat)=tt*cos(6.28318530717958648d0*t2)

  call elim_moment(nat,vxyz)
  if (geocode == 'F') &
           & call  elim_torque_reza(nat,rxyz,vxyz)
  return
END SUBROUTINE gausdist


!>  generates n random numbers distributed according to  exp(-x)
subroutine expdist(nat,geocode,rxyz,vxyz)
  implicit real*8 (a-h,o-z)
  real ss
  character(len=1) :: geocode
  !C On Intel the random_number can take on the values 0. and 1.. To prevent overflow introduce eps
  parameter(eps=1.d-8)
  dimension rxyz(3*nat),vxyz(3*nat)

  do i=1,3*nat
     call random_number(ss)
     tt=eps+(1.d0-2.d0*eps)*dble(ss)
     vxyz(i)=log(tt)
  enddo

  call elim_moment(nat,vxyz)
  if (geocode == 'F') &
     & call  elim_torque_reza(nat,rxyz,vxyz)

  return
END SUBROUTINE expdist


subroutine localdist(nat,rxyz,vxyz)
  use yaml_output
  implicit real*8 (a-h,o-z)
  real*4 ts
  parameter(nbix=20)
  dimension rxyz(3,nat), vxyz(3,nat),nbi(nbix)
  parameter( bondlength=2.7d0)

  nloop=0
100 continue
  nloop=nloop+1
  if (nloop.gt.2) write(*,*) 'nloop=',nloop
  if (nloop.gt.11) then
    call yaml_scalar('(MH) ERROR LOCALDIST')
    stop 'ERROR LOCALDIST'
  endif
  ! pick an atom iat randomly
  call random_number(ts)
  iat=min(nat,int(ts*nat+1.))
  !       write(*,*) 'iat=',iat

  ! find iat's neighbors
  inb=0
  do i=1,nat
     dd=(rxyz(1,iat)-rxyz(1,i))**2+(rxyz(2,iat)-rxyz(2,i))**2+(rxyz(3,iat)-rxyz(3,i))**2
     if (dd < bondlength**2 .and. i /= iat) then
        inb=inb+1; if (inb.gt.nbix) stop 'enlarge size of nbi' ; nbi(inb)=i
     endif
  enddo
  !        write(*,*) 'inb=',inb
  if (inb < 2 ) goto 100

  ! pick another atom jat that is a neighbor of iat
  call random_number(ts)
  j=min(inb,int(ts*inb+1.))
  jat=nbi(j)
  !       write(*,*) 'jat=',jat

  ! Choose velocities for remaining atoms (i.e. not iat and jat )
  ampl=2.d-1
  do i=1,nat
     call random_number(ts) ; ts=ts-.5
     vxyz(1,i)=dble(ts)*ampl
     call random_number(ts) ; ts=ts-.5
     vxyz(2,i)=dble(ts)*ampl
     call random_number(ts) ; ts=ts-.5
     vxyz(3,i)=dble(ts)*ampl
  enddo
  ! Finally choose velocities for iat and jat 
  ampl=2.d0
  i=iat
  call random_number(ts) ; ts=ts-.5
  vxyz(1,i)=dble(ts)*ampl
  call random_number(ts) ; ts=ts-.5
  vxyz(2,i)=dble(ts)*ampl
  call random_number(ts) ; ts=ts-.5
  vxyz(3,i)=dble(ts)*ampl
  i=jat
  call random_number(ts) ; ts=ts-.5
  vxyz(1,i)=dble(ts)*ampl
  call random_number(ts) ; ts=ts-.5
  vxyz(2,i)=dble(ts)*ampl
  call random_number(ts) ; ts=ts-.5
  vxyz(3,i)=dble(ts)*ampl

  !        write(*,'(i3,3(1pe12.4))') iat,(rxyz(i,iat)+.5d0*vxyz(i,iat),i=1,3)
  !        write(*,'(i3,3(1pe12.4))') jat,(rxyz(i,jat)+.5d0*vxyz(i,jat),i=1,3)

  return
END SUBROUTINE localdist


subroutine torque(nat,rxyz,vxyz)
  use module_base, only: gp
  use yaml_output
  implicit real*8 (a-h,o-z)
  dimension rxyz(3,nat),vxyz(3,nat)

  ! center of mass
  cmx=0.d0 ; cmy=0.d0 ; cmz=0.d0
  do iat=1,nat
     cmx=cmx+rxyz(1,iat)
     cmy=cmy+rxyz(2,iat)
     cmz=cmz+rxyz(3,iat)
  enddo
  cmx=cmx/real(nat,gp) 
  cmy=cmy/real(nat,gp) 
  cmz=cmz/real(nat,gp)

  ! torque
  tx=0.d0 ; ty=0.d0 ; tz=0.d0
  do iat=1,nat
     tx=tx+(rxyz(2,iat)-cmy)*vxyz(3,iat)-(rxyz(3,iat)-cmz)*vxyz(2,iat)
     ty=ty+(rxyz(3,iat)-cmz)*vxyz(1,iat)-(rxyz(1,iat)-cmx)*vxyz(3,iat)
     tz=tz+(rxyz(1,iat)-cmx)*vxyz(2,iat)-(rxyz(2,iat)-cmy)*vxyz(1,iat)
  enddo
  call yaml_map('(MH) torque',(/tx,ty,tz/),fmt='(1pe11.3)')

END SUBROUTINE torque


!subroutine elim_torque(nat,rxyz,vxyz)
!  implicit real*8 (a-h,o-z)
!  dimension rxyz(3,nat),vxyz(3,nat),t(3)
!
!  ! center of mass
!  cmx=0.d0 ; cmy=0.d0 ; cmz=0.d0
!  do iat=1,nat
!     cmx=cmx+rxyz(1,iat)
!     cmy=cmy+rxyz(2,iat)
!     cmz=cmz+rxyz(3,iat)
!  enddo
!  cmx=cmx/nat ; cmy=cmy/nat ; cmz=cmz/nat
!
!  do it=1,100
!
!     ! torque and radii in planes
!     t(1)=0.d0 ; t(2)=0.d0 ; t(3)=0.d0
!     sx=0.d0 ; sy=0.d0 ; sz=0.d0
!     do iat=1,nat
!        t(1)=t(1)+(rxyz(2,iat)-cmy)*vxyz(3,iat)-(rxyz(3,iat)-cmz)*vxyz(2,iat)
!        t(2)=t(2)+(rxyz(3,iat)-cmz)*vxyz(1,iat)-(rxyz(1,iat)-cmx)*vxyz(3,iat)
!        t(3)=t(3)+(rxyz(1,iat)-cmx)*vxyz(2,iat)-(rxyz(2,iat)-cmy)*vxyz(1,iat)
!        sx=sx+(rxyz(1,iat)-cmx)**2
!        sy=sy+(rxyz(2,iat)-cmy)**2
!        sz=sz+(rxyz(3,iat)-cmz)**2
!     enddo
!
!     if (t(1)**2+t(2)**2+t(3)**2.lt.1.d-22) return
!
!     ii=0
!     tmax=0.d0
!     do i=1,3
!        if (t(i)**2.gt.tmax**2) then 
!           ii=i
!           tmax=t(i)
!        endif
!     enddo
!
!     !         write(*,'(i4,3(1pe11.3))') ii,t
!
!     ! modify velocities
!     if (ii == 1) then 
!        cx=t(1)/(sz+sy)
!        do iat=1,nat
!           vxyz(2,iat)=vxyz(2,iat)+cx*(rxyz(3,iat)-cmz)
!           vxyz(3,iat)=vxyz(3,iat)-cx*(rxyz(2,iat)-cmy)
!        enddo
!     else if(ii == 2) then 
!        cy=t(2)/(sz+sx)
!        do iat=1,nat
!           vxyz(1,iat)=vxyz(1,iat)-cy*(rxyz(3,iat)-cmz)
!           vxyz(3,iat)=vxyz(3,iat)+cy*(rxyz(1,iat)-cmx)
!        enddo
!     else if(ii == 3) then 
!        cz=t(3)/(sy+sx)
!        do iat=1,nat
!           vxyz(1,iat)=vxyz(1,iat)+cz*(rxyz(2,iat)-cmy)
!           vxyz(2,iat)=vxyz(2,iat)-cz*(rxyz(1,iat)-cmx)
!        enddo
!     else
!        stop 'wrong ii'
!     endif
!
!  enddo
!  write(*,'(a,3(1pe11.3))') 'WARNING REMAINING TORQUE',t
!
!END SUBROUTINE elim_torque


subroutine moment(nat,vxyz)
  use yaml_output
  implicit real*8 (a-h,o-z)
  dimension vxyz(3,nat)

  sx=0.d0 ; sy=0.d0 ; sz=0.d0
  do iat=1,nat
     sx=sx+vxyz(1,iat)
     sy=sy+vxyz(2,iat)
     sz=sz+vxyz(3,iat)
  enddo
  write(*,'(a,3(1pe11.3))') 'momentum',sx,sy,sz
  call yaml_map('(MH) momentum',(/sx,sy,sz/),fmt='(1pe11.3)')

END SUBROUTINE moment


subroutine elim_moment(nat,vxyz)
  implicit real*8 (a-h,o-z)
  dimension vxyz(3,nat)

  sx=0.d0 ; sy=0.d0 ; sz=0.d0
  do iat=1,nat
     sx=sx+vxyz(1,iat)
     sy=sy+vxyz(2,iat)
     sz=sz+vxyz(3,iat)
  enddo
  sx=sx/nat ; sy=sy/nat ; sz=sz/nat
  do iat=1,nat
     vxyz(1,iat)=vxyz(1,iat)-sx
     vxyz(2,iat)=vxyz(2,iat)-sy
     vxyz(3,iat)=vxyz(3,iat)-sz
  enddo

END SUBROUTINE elim_moment


subroutine winter(naming_id,nat,astruct,nid,nlminx,nlmin,singlestep,en_delta,fp_delta, &
     en_arr,ct_arr,fp_arr,pl_arr,ediff,ekinetic,dt,nsoften)
  use module_base
  use module_atoms, only: atomic_structure,astruct_dump_to_file
!!$  use module_types
!!$  use module_interfaces
!!$  use m_ab6_symmetry
  use yaml_output
  implicit none
  !Arguments
  character(len=*), intent(in) :: naming_id
  integer, intent(in) :: nlminx,nlmin,nsoften,nid
  real(gp), intent(in) :: ediff,ekinetic,dt,en_delta,fp_delta
  type(atomic_structure), intent(in) :: astruct
  integer, intent(in) :: nat 
  real(gp), intent(in) :: en_arr(nlminx),ct_arr(nlminx),fp_arr(nid,nlminx),pl_arr(3,nat,nlminx)
  !local variables
  integer :: k,i
  logical :: singlestep
  !character(len=50) :: comment
  character(len=5) :: fn5

  call yaml_map('(MH) name of idarr','idarr'//trim(naming_id))

  ! write enarr file
  open(unit=12,file='enarr'//trim(naming_id),status='unknown')
  write(12,'(2(i10),l1,a)') nlmin,nlmin+5,singlestep, & 
      ' # of minima already found, # of minima to be found in consecutive run, singlestep mode'
  write(12,'(2(e24.17,1x),a)') en_delta,fp_delta,' en_delta,fp_delta'
  do k=1,nlmin
     write(12,'(e24.17,1x,e17.10)') en_arr(k),ct_arr(k)
  enddo
  call yaml_map('(MH) enarr for  RESTART written',.true.)
  close(12)

  ! write fingerprint file
  open(unit=14,file='idarr'//trim(naming_id),status='unknown')
  do k=1,nlmin
     write(14,'(10(1x,e24.17))') (fp_arr(i,k),i=1,nid)
  enddo
  close(14)
  call yaml_map('(MH) idarr for  RESTART written',.true.)

  ! write ioput file
  call  wtioput(naming_id,ediff,ekinetic,dt,nsoften)
  call yaml_map('(MH) ioput for  RESTART written',.true.)

  ! write poslow files
  do k=1,nlmin 
     call yaml_mapping_open('(MH) Minima energies',flow=.true.)
     call yaml_map('k',k)
     call yaml_map('en_arr(k)',en_arr(k))
     call yaml_mapping_close(advance='yes')
     !C generate filename and open files
     write(fn5,'(i5.5)') k
     !        write(comment,'(a,1pe15.8)')'energy= ',en_arr(k)
     call astruct_dump_to_file(astruct,&
          !'poslow'//fn5//'_'//trim(naming_id),'',&
          'poslow'//fn5//trim(naming_id),'',&
          energy=en_arr(k),rxyz=pl_arr(:,:,k))
!!$     call  write_atomic_file('poslow'//fn5//'_'//trim(bigdft_run_id_toa()),en_arr(k),pl_arr(1,1,k),&
!!$           at%astruct%ixyz_int,at,'')
  end do

  call yaml_map('(MH) poslow files written',.true.)

END SUBROUTINE winter


subroutine wtioput(naming_id,ediff,ekinetic,dt,nsoften)
  implicit none
  !Arguments
  character(len=*), intent(in) :: naming_id
  real(kind=8), intent(in) :: ediff,ekinetic,dt
  integer, intent(in) :: nsoften
  !Local variables
  integer, parameter :: iunit=11
  open(unit=iunit,file='ioput'//trim(naming_id),status='unknown')
  write(iunit,'(3(1x,1pe24.17)1x,i4,a)') ediff,ekinetic,dt,nsoften,' ediff, ekinetic dt and nsoften'
  close(unit=iunit)
END SUBROUTINE wtioput


!!subroutine wtpos(at,npminx,nlminx,nlmin,npmin,pos,earr,elocmin)
!!  use module_base
!!  use module_types
!!  use module_interfaces
!!  use m_ab6_symmetry
!!  use yaml_output
!!  implicit none
!!  !implicit real*8 (a-h,o-z)
!!  integer, intent(in) :: npminx,nlminx,nlmin,npmin
!!  type(atoms_data), intent(in) :: at
!!  real(gp), dimension(npminx), intent(in) :: elocmin
!!  real(gp), dimension(0:nlminx,2), intent(in) :: earr
!!  real(gp), dimension(3,at%astruct%nat,npminx), intent(in) :: pos
!!  !local variables
!!  character(len=5) :: fn
!!  integer :: k,kk,i
!!  
!!  write(*,*) '#(MH) nlmin,nlminx,npmin,npminx',nlmin,nlminx,npmin,npminx
!!  call yaml_map('(MH) nlmin,nlminx,npmin,npminx',(/nlmin,nlminx,npmin,npminx/))
!!  do i=1,min(40,nlmin,nlminx)
!!     write(*,'(i4,e24.17)') i,earr(i,1)
!!  enddo
!!
!!  do k=1,min(npmin,npminx)
!!     write(*,'(a,i4,e24.17)') '#(MH) k,elocmin(k)',k,elocmin(k)
!!     call yaml_mapping_open('(MH) Minima energies',flow=.true.)
!!     call yaml_map('k',k)
!!     call yaml_map('elocmin(k)',elocmin(k))
!!     call yaml_mapping_close(advance='yes')
!!
!!     
!!     !C Classify the configuration in the global ranking
!!     kk=0
!!     find_kk : do
!!        kk=kk+1
!!        if (kk > min(nlmin,nlminx)) then 
!!           write(*,*) '#(MH) ranking error for',k
!!           call yaml_map('(MH) ranking error for',k)
!!           stop 
!!        endif
!!        if (earr(kk,1) == elocmin(k)) exit find_kk
!!        !        if (abs(earr(kk,1) - elocmin(k)) .lt. 1.d-12 ) then 
!!        !             write(*,*) 'match ',abs(earr(kk,1) - elocmin(k))
!!        !             exit find_kk
!!        !        endif
!!     end do find_kk
!!
!!     if (kk <= npminx) then
!!        
!!        write(*,'(a,i4,i4,1x,1pe21.14)') '#(MH) k,kk,elocmin(k)',k,kk,elocmin(k)
!!        call yaml_mapping_open('(MH) Ranking and Energy',flow=.true.)
!!        call yaml_map('k kk',(/k,kk/))
!!        call yaml_map('elocmin(k)',elocmin(k))
!!        call yaml_mapping_close(advance='yes')
!!        
!!        !C generate filename and open files
!!        write(fn,'(i5.5)') kk
!!        call  write_atomic_file('poslow'//fn//'_'//trim(naming_id),elocmin(k),pos(1,1,k),at,'')
!!     endif
!!     
!!  end do
!!
!!END SUBROUTINE wtpos


function round(enerd,accur)
  implicit none
  real(kind=8) :: round
  real(kind=8), intent(in):: enerd,accur
  integer*8 :: ii
  ii=int(enerd/accur,kind=8)
  round=ii*accur
  !           write(*,'(a,1pe24.17,1x,i17,1x,1pe24.17)') 'enerd,ii,round',enerd,ii,round
  return
end function round


!subroutine rdposout(igeostep,rxyz,nat)
!  implicit none
!  integer, intent(in) :: igeostep,nat
!  real(kind=8), dimension(3,nat), intent(out) :: rxyz
!  !local variables
!  character(len=3) :: fn
!  character(len=20) :: filename
!  integer :: iat
!  write(fn,'(i3.3)') igeostep
!  !filename = 'posout_'//fn//'.ascii'
!  filename = 'posout_'//fn//'.xyz'
!  ! write(*,*)'(MH) reading unrelaxed structure from ',filename
!  open(unit=9,file=filename,status='old')
!  read(9,*)fn!no need for header
!  read(9,*)fn!same
!  do iat=1,nat
!     read(9,*)fn,rxyz(:,iat)!we know the atom types already
!  enddo
!  close(unit=9)
!END SUBROUTINE rdposout


!> routine for adjusting the dimensions with the center of mass in the middle
subroutine adjustrxyz(nat,alat1,alat2,alat3,rxyz)
  use module_base
  use yaml_output
  implicit none
  integer, intent(in) :: nat
  real(gp) ,intent(in) :: alat1,alat2,alat3
  real(gp), dimension(3,nat), intent(inout) :: rxyz
  !local variables
  integer :: iat,i 
  real(gp), dimension(3)  :: cent

  do i=1,3
     cent(i)=0.0_gp
  enddo
  do iat=1,nat
     do i=1,3
        cent(i)=cent(i)+rxyz(i,iat)
     enddo
  enddo
  do i=1,3
     cent(i)=cent(i)/real(nat,gp)
  enddo

!  call yaml_mapping_open('(MH) old CM, shift',flow=.true.)
    call yaml_map('(MH) Old CM',(/cent(1),cent(2),cent(3)/),fmt='(1pe9.2)')
    call yaml_map('(MH) Shift',(/-cent(1)+alat1*.5_gp,-cent(2)+alat2*.5_gp,-cent(3)+alat3*.5_gp/),fmt='(1pe9.2)')
!  call yaml_mapping_close(advance='yes')

  do iat=1,nat
     rxyz(1,iat)=rxyz(1,iat)-cent(1)+alat1*.5_gp
     rxyz(2,iat)=rxyz(2,iat)-cent(2)+alat2*.5_gp
     rxyz(3,iat)=rxyz(3,iat)-cent(3)+alat3*.5_gp
  enddo
END SUBROUTINE adjustrxyz


!subroutine fix_fragmentation(iproc,at,rxyz,nputback)
!  use module_base
!  use module_types
!  use m_ab6_symmetry
!  use yaml_output
!  implicit none
!  !implicit real*8 (a-h,o-z)
!  integer, intent(in) :: iproc
!  type(atoms_data), intent(in) :: at
!  integer, intent(inout) :: nputback
!  real(gp), dimension(3,at%astruct%nat) :: rxyz
!  !local variables
!  real(gp), parameter :: bondlength=8.0_gp
!  integer :: iat,nloop,ncluster,ii,jat,jj,kat,nadd,ierr
!  real(gp) :: xi,yi,zi,xj,yj,zj,ddmin,dd,d1,d2,d3,tt
!  ! automatic arrays
!  logical, dimension(at%astruct%nat) :: belong
!
!  nloop=1
!
!  fragment_loop: do
!
!     iat=1
!     belong(iat)=.true.
!     ncluster=1
!     do iat=2,at%astruct%nat
!        belong(iat)=.false.
!     enddo
!
!     !   ic=0
!     form_cluster: do
!        nadd=0
!        do iat=1,at%astruct%nat
!           xi=rxyz(1,iat) 
!           yi=rxyz(2,iat) 
!           zi=rxyz(3,iat)
!           if (belong(iat)) then 
!              do jat=1,at%astruct%nat
!                 xj=rxyz(1,jat) ; yj=rxyz(2,jat) ; zj=rxyz(3,jat)
!                 if ( (xi-xj)**2+(yi-yj)**2+(zi-zj)**2 <= (bondlength*1.25d0)**2) then 
!                    if (.not. belong(jat)) nadd=nadd+1
!                    belong(jat)=.true. 
!                 endif
!              end do
!           endif
!        end do
!        ncluster=ncluster+nadd
!        !     ic=ic+1 ; write(*,*) 'nadd,ncluster',ic,nadd,ncluster
!        if (nadd == 0) exit form_cluster
!     enddo form_cluster
!
!     if (ncluster == at%astruct%nat) then 
!        !   write(*,*) 'No fragmentation has occured',nloop
!        return
!
!     else
!        nputback=nputback+1
!
!        if (iproc == 0) then
!           write(*,*) '#MH fragmentation occured',nloop,ncluster
!           write(*,*) '(MH) fragmentation occured',nloop,ncluster
!           call yaml_map('(MH) fragmentation occured',(/nloop,ncluster/))
!           do kat=1,at%astruct%nat
!              write(444,*) ' LJ  ',rxyz(1,kat),rxyz(2,kat),rxyz(3,kat)
!           enddo
!        endif
!
!
!        ! make sure the part that flew away is smaller than the cluster
!        if (ncluster <= at%astruct%nat/2) then
!           !     write(*,*) 'FLIP'
!           do iat=1,at%astruct%nat
!              belong(iat)=.not. belong(iat)
!           enddo
!        endif
!
!        ! pull back the fragment of atoms that flew away
!        ii=-99999
!        do iat=1,at%astruct%nat
!           if (.not. belong(iat)) then
!              xi=rxyz(1,iat) 
!              yi=rxyz(2,iat) 
!              zi=rxyz(3,iat)
!              ddmin=1.e100_gp
!              jj=-99999
!              do jat=1,at%astruct%nat
!                 if (belong(jat)) then
!                    xj=rxyz(1,jat) 
!                    yj=rxyz(2,jat) 
!                    zj=rxyz(3,jat)
!                    dd= (xi-xj)**2+(yi-yj)**2+(zi-zj)**2 
!                    if (dd < ddmin) then 
!                       jj=jat
!                       ii=iat
!                       ddmin=dd
!                    endif
!                 endif
!              enddo
!           endif
!        enddo
!
!        d1=rxyz(1,ii)-rxyz(1,jj)
!        d2=rxyz(2,ii)-rxyz(2,jj)
!        d3=rxyz(3,ii)-rxyz(3,jj)
!        tt=bondlength/sqrt(d1**2+d2**2+d3**2)
!        do iat=1,at%astruct%nat
!           if (.not. belong(iat) ) then  !.and. .not. at%lfrztyp(iat)) then
!              if (at%astruct%geocode == 'P') then
!stop  '------ P ----------'
!                 rxyz(1,iat)=modulo(rxyz(1,iat)-d1*(tt),at%astruct%cell_dim(1))
!                 rxyz(2,iat)=modulo(rxyz(2,iat)-d2*(tt),at%astruct%cell_dim(2))
!                 rxyz(3,iat)=modulo(rxyz(3,iat)-d3*(tt),at%astruct%cell_dim(3))
!              else if (at%astruct%geocode == 'S') then
!stop  '------ S ----------'
!                 rxyz(1,iat)=modulo(rxyz(1,iat)-d1*(tt),at%astruct%cell_dim(1))
!                 rxyz(2,iat)=       rxyz(2,iat)-d2*(tt)
!                 rxyz(3,iat)=modulo(rxyz(3,iat)-d3*(tt),at%astruct%cell_dim(3))
!              else
!                 rxyz(1,iat)=rxyz(1,iat)-d1*(tt)
!                 rxyz(2,iat)=rxyz(2,iat)-d2*(tt)
!                 rxyz(3,iat)=rxyz(3,iat)-d3*(tt)
!              end if
!           endif
!        enddo
!
!        if (iproc == 0) then
!           write(444,*) at%astruct%nat, 'atomic ' 
!           write(444,*) ' fixed configuration ', nputback,sqrt(d1**2+d2**2+d3**2),ii,jj
!           do iat=1,at%astruct%nat
!              write(444,'(a5,3(e15.7),l1)') ' LJ  ',rxyz(1,iat),rxyz(2,iat),rxyz(3,iat),belong(iat)
!           enddo
!        endif
!        nloop=nloop+1
!     if (nloop.gt.4) then 
!          write(*,*)"#MH fragmentation could not be fixed",nloop
!          call MPI_ABORT(bigdft_mpi%mpi_comm,ierr)
!          write(*,*)"(MH) fragmentation could not be fixed",nloop
!          call yaml_map('(MH) fragmentation could not be fixed',nloop)
!  end do fragment_loop
!
!END SUBROUTINE fix_fragmentation



!    implicit real*8 (a-h,o-z)
!    integer option
!    logical occured
!    character(5) atomname
!    parameter(nat=12,iproc=0,option=1)
!    dimension pos(3,nat),vel(3,nat)
!
!
!    open(unit=1,file='T.xyz')
!    read(1,*) natp
!    if (nat .ne. natp) stop' natp'
!    read(1,*) 
!    do iat=1,nat
!    read(1,*) atomname,(pos(i,iat),i=1,3)
!    enddo
!    close(1)
! 
!
!    open(unit=444,file='t.xyz')
!    call fixfrag_posvel(iproc,nat,pos,vel,1,occured)
!    write(*,*) 'occured',occured
!    close(444)
!   
!    end
!


subroutine fixfrag_posvel(iproc,nat,rcov,pos,vel,option,occured)
!This subroutine can perform two tasks.
!ATTENTION: it will only work on free BC!!!
!
!option=1
!The atoms in pos are analyzed and, if there is a fragmentation occuring, the
!main fragment will be identified and all neighboring fragments will be moved towards the nearest
!atom of the main fragment. The array pos will then be updated and returned.
!
!option=2
!The fragments are identified and the center of mass of all fragments are computed separately.
!The center of mass of all cluster is also computed.
!Then, the velocities are modified in such a way that the projection of the velocities 
!along the vector pointing towards the center of mass of all fragments are inverted 
!!use module_base
!!use module_types
!!use m_ab6_symmetry
use yaml_output
use dynamic_memory
implicit none
integer, intent(in) :: iproc,nat
!type(atoms_data), intent(in) :: at
real(8),dimension(3,nat), INTENT(INOUT) :: pos
real(8),dimension(3,nat), INTENT(INOUT) :: vel
real(8),dimension(nat), INTENT(IN) :: rcov
integer, INTENT(IN):: option
integer :: nfrag, nfragold
logical :: occured,niter
real(8)::  dist, mindist, angle, vec(3), cmass(3), velcm(3), bondlength, bfactor,rnrmi,scpr
real(8):: ekin,vcm1,vcm2,vcm3,ekin0,scale
real(8), allocatable:: cm_frags(:,:), vel_frags(:,:)
integer::iat, jat, natfragx(1), imin(2),ifrag
integer, allocatable:: fragcount(:)
integer, allocatable:: nat_frags(:)
integer, dimension(nat):: fragarr
logical, allocatable:: invert(:)

!The bondlength (in atomic units) is read from file input.bondcut
! OPTION 1: System is considered to be fragmented if the minimal distance between two atoms in the fragment is more than 2.0*bondlength
!           The two fragment are then brought together such that the minimal distance equals 1.5*bondlength
! OPTION  : System is considered to be fragmented if the minimal distance between two atoms in the fragment is more than 2.0*bondlength
!           the velocities are then inverted
!open(unit=43,file="input.bondcut")
!read(43,*) bondlength
!close(43)

if (option == 1) then 
   bfactor=1.5d0
else if (option == 2) then 
   bfactor=2.d0
else
   stop 'wrong option'
endif



fragarr(:)=0                     !Array, which atom belongs to which fragment
nfrag=0                       !Number of fragments

!Check for correct input
if (option.ne.1 .and. option.ne.2) stop "Wrong option in fixfrag_refvels"

!Calculate number of fragments and fragmentlist of the atoms
loop_nfrag: do
   nfragold=nfrag
   do iat=1,nat                !Check the first atom that isn't part of a cluster yet
      if(fragarr(iat)==0) then
         nfrag=nfrag+1
         fragarr(iat)=nfrag
         exit 
      endif
   enddo
   if (nfragold==nfrag) exit loop_nfrag

7000 continue
   niter=.false.
   do iat=1,nat                !Check if all the other atoms are part of the current cluster
      do jat=1,nat
         bondlength=rcov(iat)+rcov(jat)
         if(nfrag==fragarr(iat) .AND. jat.ne.iat .AND. fragarr(jat)==0) then
            dist=(pos(1,iat)-pos(1,jat))**2+(pos(2,iat)-pos(2,jat))**2+(pos(3,iat)-pos(3,jat))**2
            if(dist<(bfactor*bondlength)**2) then
               fragarr(jat)=nfrag
               niter=.true.
            endif
         endif
      enddo
   enddo
   if(niter) then
      goto 7000
   endif
end do loop_nfrag


!   if(iproc==0) write(*,*) '(MH) nfrag=',nfrag
occured=.false.
if(nfrag.ne.1) then          !"if there is fragmentation..."
   occured=.true.
   if(iproc==0) then
      call yaml_mapping_open('(MH) FIX')
      call yaml_map('(MH) Number of Fragments counted with option', (/nfrag,option/))
   endif
   if (option==1) then !OPTION=1, FIX FRAGMENTATION
      !   if(nfrag.ne.1) then          !"if there is fragmentation..."

      !Find out which fragment is the main cluster
      fragcount = f_malloc(nfrag,id='fragcount')
      fragcount=0
      do ifrag=1,nfrag
         do iat=1,nat
            if(fragarr(iat)==ifrag) then
               fragcount(ifrag)=fragcount(ifrag)+1
            endif
         enddo
      enddo
      natfragx=maxloc(fragcount(:))
      if(iproc==0) call yaml_map('(MH) The main Fragment index is', natfragx(1))

      !Find the minimum distance between the clusters
      do ifrag=1,nfrag
         mindist=1.d100
         if(ifrag.ne.natfragx(1)) then
            do iat=1,nat
               if(fragarr(iat)==ifrag) then
                  do jat=1,nat
                     if(fragarr(jat)==natfragx(1)) then
                        dist=(pos(1,iat)-pos(1,jat))**2+(pos(2,iat)-pos(2,jat))**2+(pos(3,iat)-pos(3,jat))**2
                        if(dist<mindist**2) then
                           mindist=sqrt(dist)
                           imin(1)=jat  !Atom with minimal distance in main fragment
                           imin(2)=iat   !Atom with minimal distance in fragment ifrag
                        endif
                     endif
                  enddo
               endif
            enddo

            if (iproc == 0) then
               write(444,*) nat, 'atomic '
               write(444,*) 'A fragmented configuration ',imin(1),imin(2)
               do iat=1,nat
                  write(444,'(a5,3(e15.7),l1)') ' Mg  ',pos(1,iat),pos(2,iat),pos(3,iat)
               enddo
            endif


            vec(:)=pos(:,imin(1))-pos(:,imin(2))
            bondlength=rcov(imin(1))+rcov(imin(2))
            do iat=1,nat        !Move fragments back towards the main fragment 
               if(fragarr(iat)==ifrag) then
                  pos(:,iat)=pos(:,iat)+vec(:)*((mindist-1.5d0*bondlength)/mindist)
                  fragarr(iat)=natfragx(1)
               endif
            enddo


         endif
      enddo
      call f_free(fragcount)
      if(iproc==0) then
         call yaml_comment('(MH) FIX: Fragmentation fixed! Keep on hopping...')
         call yaml_mapping_close()
      end if
      if (iproc == 0) then
         write(444,*) nat, 'atomic '
         write(444,*) ' fixed configuration '
         do iat=1,nat
            write(444,'(a5,3(e15.7),l1)') ' Mg  ',pos(1,iat),pos(2,iat),pos(3,iat)
         enddo
      endif

      !   endif
   elseif(option==2) then !OPTION=2, INVERT VELOCITIES
      !   if(nfrag.ne.1) then          !"if there is fragmentation..."
      if(iproc==0) call yaml_map('(MH) FIX: Preparing to invert velocities, option:',option)
      !Compute center of mass of all fragments and the collectiove velocity of each fragment
      cm_frags = f_malloc((/ 3, nfrag /),id='cm_frags')
      vel_frags = f_malloc((/ 3, nfrag /),id='vel_frags')
      nat_frags = f_malloc(nfrag,id='nat_frags')
      invert = f_malloc(nfrag,id='invert')
      cm_frags(:,:)=0.d0
      vel_frags(:,:)=0.d0
      nat_frags(:)=0         !number of atoms per fragment
      cmass(:)=0.d0
      velcm(:)=0.d0
      do iat=1,nat
         ifrag=fragarr(iat)
         nat_frags(ifrag)=nat_frags(ifrag)+1
         cm_frags(:,ifrag)=cm_frags(:,ifrag)+pos(:,iat)
         vel_frags(:,ifrag)=vel_frags(:,ifrag)+vel(:,iat)
      enddo

      do ifrag=1,nfrag
         cm_frags(:,ifrag)=cm_frags(:,ifrag)/real(nat_frags(ifrag),8)
         vel_frags(:,ifrag)=vel_frags(:,ifrag)/real(nat_frags(ifrag),8)
         cmass(:)=cmass(:)+cm_frags(:,ifrag)*nat_frags(ifrag)/real(nat,8)
         velcm(:)=velcm(:)+vel_frags(:,ifrag)*nat_frags(ifrag)/real(nat,8)
      enddo
      if (iproc==0) call yaml_map('(MH) CM VELOCITY',sqrt(velcm(1)**2+velcm(2)**2+velcm(3)**2))
      if (velcm(1)**2+velcm(2)**2+velcm(3)**2.gt.1.d-24) then
         if (iproc==0) call yaml_comment('(MH) NONZERO CM VELOCITY')
      endif


      ! now cm_frags contains the unit vector pointing from the center of mass of the entire system to the center of mass of the fragment
      do ifrag=1,nfrag
         cm_frags(:,ifrag)=cm_frags(:,ifrag)-cmass(:)
         rnrmi=1.d0/sqrt(cm_frags(1,ifrag)**2+cm_frags(2,ifrag)**2+cm_frags(3,ifrag)**2)
         cm_frags(1,ifrag)=cm_frags(1,ifrag)*rnrmi
         cm_frags(2,ifrag)=cm_frags(2,ifrag)*rnrmi
         cm_frags(3,ifrag)=cm_frags(3,ifrag)*rnrmi
         angle=cm_frags(1,ifrag)*vel_frags(1,ifrag)+cm_frags(2,ifrag)*vel_frags(2,ifrag)+cm_frags(3,ifrag)*vel_frags(3,ifrag)
         rnrmi=1.d0/sqrt(vel_frags(1,ifrag)**2+vel_frags(2,ifrag)**2+vel_frags(3,ifrag)**2)
         angle=angle*rnrmi
         if (angle.gt.0.d0) then
            invert(ifrag)=.true.
         else
            invert(ifrag)=.false.
         endif
         if (iproc==0) then
           write(*,*) '(MH) ifrag, angle ',ifrag, angle,invert(ifrag)
           call yaml_mapping_open('(MH) Frag. Info',flow=.true.)
            call yaml_map('ifrag',ifrag)
            call yaml_map('angle',angle)
            call yaml_map('ifrag inverted',invert(ifrag))
           call yaml_mapping_close(advance='yes')
         endif
      enddo
      !Decompose each atomic velocity into an component parallel and perpendicular to the cm_frags  vector and inter the 
      !paralle part if it point away from the CM

      !Check kinetic energy before inversion
      ekin0=0.d0
      vcm1=0.d0
      vcm2=0.d0
      vcm3=0.d0
      do iat=1,nat
         ekin0=ekin0+vel(1,iat)**2+vel(2,iat)**2+vel(3,iat)**2
         vcm1=vcm1+vel(1,iat)
         vcm2=vcm2+vel(2,iat)
         vcm3=vcm3+vel(3,iat)
      enddo
      if (iproc==0) then
          write(*,'(a,e14.7,3(e10.3))') '(MH) EKIN CM before invert',ekin0,vcm1,vcm2,vcm3
!          call yaml_mapping_open(,flow=.true.)
          call yaml_map('(MH) EKIN CM before invert',(/ekin0,vcm1,vcm2,vcm3/),fmt='(e10.3)')
!          call yaml_mapping_close(advance='yes')
      endif
      if (iproc==0) call torque(nat,pos,vel)
      !Checkend kinetic energy before inversion

      do iat=1,nat
         ! inversions  by fragment group
         ifrag=fragarr(iat)
         if (invert(ifrag)) then
            scpr=cm_frags(1,ifrag)*vel(1,iat)+cm_frags(2,ifrag)*vel(2,iat)+cm_frags(3,ifrag)*vel(3,iat)
            vel(:,iat)=vel(:,iat)-scpr*cm_frags(:,ifrag)*2.d0
         endif
      enddo

      call elim_moment(nat,vel)
      call elim_torque_reza(nat,pos,vel)

      ! scale velocities to regain initial ekin0
      ekin=0.d0
      do iat=1,nat
         ekin=ekin+vel(1,iat)**2+vel(2,iat)**2+vel(3,iat)**2
      enddo
      scale=sqrt(ekin0/ekin)
      do iat=1,nat
         vel(1,iat)=vel(1,iat)*scale
         vel(2,iat)=vel(2,iat)*scale
         vel(3,iat)=vel(3,iat)*scale
      enddo

      !Check kinetic energy after inversion
      ekin=0.d0
      vcm1=0.d0
      vcm2=0.d0
      vcm3=0.d0
      do iat=1,nat
         ekin=ekin+vel(1,iat)**2+vel(2,iat)**2+vel(3,iat)**2
         vcm1=vcm1+vel(1,iat)
         vcm2=vcm2+vel(2,iat)
         vcm3=vcm3+vel(3,iat)
      enddo
      if (iproc==0) then
          write(*,'(a,e14.7,3(e10.3))') '(MH) EKIN CM after  invert',ekin,vcm1,vcm2,vcm3
          !call yaml_mapping_open('(MH) EKIN CM after invert',flow=.true.)
          call yaml_map('(MH) EKIN CM after invert',(/ekin0,vcm1,vcm2,vcm3/),fmt='(e10.3)')
          !call yaml_mapping_close(advance='yes')
      endif
      if (iproc==0) call torque(nat,pos,vel)
      !Checkend kinetic energy after inversion

      !Check angle  after inversion
      vel_frags(:,:)=0.d0
      do iat=1,nat
         ifrag=fragarr(iat)
         vel_frags(:,ifrag)=vel_frags(:,ifrag)+vel(:,iat)
      enddo
      do ifrag=1,nfrag
         angle=cm_frags(1,ifrag)*vel_frags(1,ifrag)+cm_frags(2,ifrag)*vel_frags(2,ifrag)+cm_frags(3,ifrag)*vel_frags(3,ifrag)
         rnrmi=1.d0/sqrt(vel_frags(1,ifrag)**2+vel_frags(2,ifrag)**2+vel_frags(3,ifrag)**2)
         angle=angle*rnrmi
         if (iproc==0) then
           call yaml_mapping_open('(MH) Frag',flow=.true.)
            call yaml_map('ifrag',ifrag)
            call yaml_map('angle a invert',angle)
           call yaml_mapping_close(advance='yes')
         endif
        
      enddo
      !Checkend kinetic energy after inversion


      call f_free(cm_frags)
      call f_free(vel_frags)
      call f_free(nat_frags)
      call f_free(invert)
      !   endif
      !else
      !   stop "Wrong option within ff-rv"
      if(iproc==0) write(*,*) "(MH) FIX: Velocity component towards the center of mass inverted! Keep on hopping..."
      if(iproc==0) call yaml_scalar('(MH) FIX: Velocity component towards the center of mass inverted! Keep on hopping...')
   endif
endif
end subroutine fixfrag_posvel




subroutine fixfrag_posvel_slab(iproc,nat,rcov,pos,vel,option)
!This subroutine points the velocities towards the surface if an atom is too far away from the surface with surface boundary conditions
!
implicit none
integer, intent(in) :: iproc,nat,option
!type(atoms_data), intent(in) :: at
real(8),dimension(3,nat), INTENT(INOUT) :: pos
real(8),dimension(3,nat), INTENT(INOUT) :: vel
real(8),dimension(nat), INTENT(IN) :: rcov
integer :: iat,i,ic,ib,ilow,ihigh,icen,mm,mj,jat
real(8) :: ymin, ylow,yhigh,dx,dy,dz,dl,dist,distmin,d

integer, dimension(-100:1000):: ygrid
logical ,dimension(nat) :: onsurface


! empty space = 0
    do i=-100,1000 
    ygrid(i)=0
    enddo

    ymin=1.d100 
    do iat=1,nat
        ymin=min(ymin,pos(2,iat)) 
    enddo

! occupied space= nonzero
    do iat=1,nat
        ic=nint((pos(2,iat)-ymin)*4.d0)  ! ygrid spacing=.25
         ib=nint(2.0d0*rcov(iat)*4.d0)
         if (ic-ib < -100) stop "#MH error fixfrag_slab -100"
         if (ic+ib > 1000) stop "#MH error fixfrag_slab 1000"
         do i=ic-ib,ic+ib
         ygrid(i)=ygrid(i)+1
         enddo
    enddo

! find center of slab
    mm=0
    do i=-100,1000
    if (ygrid(i) .gt. mm) then
        icen=i
        mm=ygrid(i)
    endif
    enddo

! find border between empty and occupied space
    do i=icen,-100,-1
    if (ygrid(i).eq.0) then
        ilow=i
        exit
    endif
    enddo

    do i=icen,1000
    if (ygrid(i).eq.0) then
        ihigh=i
        exit
    endif
    enddo


    ylow=ymin+ilow*.25d0
    yhigh=ymin+ihigh*.25d0
    if (iproc.eq.0) write(*,'(a,3(1x,e10.3))') "#MH ylow,ycen,yhigh",ylow,ymin+icen*.25d0,yhigh
!             write(1000+iproc,'(a,3(1x,e10.3))') "#MH ylow,ycen,yhigh",ylow,ymin+icen*.25d0,yhigh

if (option.eq.2) then

    do iat=1,nat
         if (pos(2,iat).lt.ylow-rcov(iat)) then 
             vel(2,iat)=abs(vel(2,iat))
             if (iproc.eq.0) write(*,*) "#MH velocity made positive for atom",iat
             write(1000+iproc,*) "#MH velocity made positive for atom",iat,pos(:,iat)
         endif
         if (pos(2,iat).gt.yhigh+rcov(iat)) then 
             vel(2,iat)=-abs(vel(2,iat))
             if (iproc.eq.0) write(*,*) "#MH velocity made negative for atom",iat
             write(1000+iproc,*) "#MH velocity made negative for atom",iat,pos(:,iat)
         endif
    enddo
    call f_utils_flush(1000+iproc)
    !call bigdft_utils_flush(unit=1000+iproc)
    !flush(1000+iproc) 

else if (option.eq.1) then
1000 continue
    do iat=1,nat
         if (pos(2,iat).lt.ylow-rcov(iat) .or. pos(2,iat).gt.yhigh+rcov(iat)) then 
         onsurface(iat)=.false.
         else
         onsurface(iat)=.true.
         endif
    enddo
    do iat=1,nat
         if (onsurface(iat) .eqv. .false.) then 
             distmin=1.d100
            do jat=1,nat
            if (jat.ne.iat .and. onsurface(jat)) then
              dist=(pos(1,iat)-pos(1,jat))**2+(pos(2,iat)-pos(2,jat))**2+(pos(3,iat)-pos(3,jat))**2
              dist=sqrt(dist)-1.25d0*rcov(iat)-1.25d0*rcov(jat)
              if (dist.lt.distmin) then 
                distmin=dist
                mj=jat
              endif
            endif
            enddo
            if (iproc.eq.0) write(*,*) iat,mj,distmin
            if (distmin.gt.0.d0) then
                dx=pos(1,iat)-pos(1,mj)
                dy=pos(2,iat)-pos(2,mj)
                dz=pos(3,iat)-pos(3,mj)
                dl=sqrt(dx**2+dy**2+dz**2)
                d=distmin+0.1d0*(rcov(iat)+rcov(mj))
                dx=dx*(d/dl)
                dy=dy*(d/dl)
                dz=dz*(d/dl)
                if (iproc.eq.0) write(*,*) "#MH moving atom",iat,pos(:,iat)
                pos(1,iat)=pos(1,iat)-dx
                pos(2,iat)=pos(2,iat)-dy
                pos(3,iat)=pos(3,iat)-dz
                if (iproc.eq.0) write(*,*) "#MH moved atom",iat,pos(:,iat)
                onsurface(iat)=.true.
                goto 1000
            endif
         endif
    enddo
else 
    stop "invalid option for fixfrag_slab"
endif

end subroutine fixfrag_posvel_slab




subroutine give_rcov(iproc,astruct,rcov)
  !    use module_base
!  use module_types
  use yaml_output
  use module_atoms
  implicit none
  !Arguments
  integer, intent(in) :: iproc
  type(atomic_structure), intent(in) :: astruct
  real(kind=8), dimension(astruct%nat), intent(out) :: rcov
  !Local variables
!  type(atoms_iterator) :: it
  integer :: iat

  do iat=1,astruct%nat
    call covalent_radius(astruct%atomnames(astruct%iatype(iat)),rcov(iat))
    if (iproc == 0) call yaml_map('(MH) RCOV '//trim(astruct%atomnames(astruct%iatype(iat))),rcov(iat))
  end do
  !python metod
!  it=atoms_iter(astruct)
!  do while(atoms_iter_next(it))
!    call covalent_radius(it%name,rcov(it%iat))
!  end do

end subroutine give_rcov

!> Display the logo of Minima Hopping 
subroutine print_logo_MH()
  use module_base
  use yaml_output
  implicit none

call yaml_comment('Minima Hopping ....',hfill='=')

call yaml_mapping_open('MH logo')

call yaml_scalar(' NEW ')
call yaml_scalar('      __  __ _ _  _ _   _  __  ___ ')
call yaml_scalar('     |  \/  |_| \| | |_| |/  \| _ \ ')
call yaml_scalar('     | |\/| |-|    |  _  | <> |  _/ ')
call yaml_scalar('     |_|  |_|_|_|\_|_| |_|\__/|_|     WITH')
call yaml_scalar('')
call yaml_scalar('')
call yaml_scalar('')
call print_logo()
call yaml_scalar('----> you can grep this file for (MH) to see Minima Hopping output')
call yaml_scalar(' (MH) NOTE: this version reads nspin, mpol from input.dat')
call yaml_mapping_close()
call yaml_map('Reference Paper','The Journal of Chemical Physics 120 (21): 9911-7 (2004)')

END SUBROUTINE print_logo_MH


subroutine identical(iproc,nlminx,nlmin,nid,e_wpos,wfp,en_arr,fp_arr,en_delta,fp_delta,newmin,kid,dmin,k_e_wpos,n_unique,n_nonuni)
  use yaml_output
  implicit real*8 (a-h,o-z)
  dimension fp_arr(nid,nlminx),wfp(nid),en_arr(nlminx)
  logical newmin

  !C  check whether new minimum
  call hunt_g(en_arr,min(nlmin,nlminx),e_wpos,k_e_wpos)
  newmin=.true.
  do i=1,nlmin
     if (iproc.eq.0) write(*,'(a,i3,5(e24.17))') '(MH) enarr ',i,en_arr(i),(fp_arr(l,i),l=1,2)
  enddo
  if (iproc.eq.0) write(*,'(a,e24.17,i3,5(e24.17))') '(MH) e_wpos,k_e_wpos ',e_wpos,k_e_wpos!,(wfp(l),l=1,2)

  ! find lowest configuration that might be identical
  klow=k_e_wpos
  do k=k_e_wpos,1,-1
     if (e_wpos-en_arr(k).lt.0.d0) stop 'zeroA'
     if (e_wpos-en_arr(k).gt.en_delta) exit
     klow=k
  enddo

  ! find highest  configuration that might be identical
  khigh=k_e_wpos+1
  do k=k_e_wpos+1,nlmin
     if (en_arr(k)-e_wpos.lt.0.d0) stop 'zeroB'
     if (en_arr(k)-e_wpos.gt.en_delta) exit
     khigh=k
  enddo

  nsm=0
  if (iproc.eq.0) write(*,*) '(MH) k bounds ',max(1,klow),min(nlmin,khigh)
  dmin=1.d100
  do k=max(1,klow),min(nlmin,khigh)
     call fpdistance(nid,wfp,fp_arr(1,k),d)
     if (iproc == 0) call yaml_map('(MH) Checking fpdistance',(/e_wpos-en_arr(k),d/),fmt='(e11.4)')
!     if (iproc.eq.0) write(*,*) '(MH)  k,d',k,d
!     if (iproc.eq.0) write(*,'(a,20(e10.3))') '(MH)    wfp', (wfp(i),i=1,nid)
!     if (iproc.eq.0) write(*,'(a,20(e10.3))') '(MH) fp_arr', (fp_arr(i,k),i=1,nid)
     if (d.lt.fp_delta) then
        if (iproc.eq.0) write(*,*) '(MH) identical to ',k
        newmin=.false.
        nsm=nsm+1
        if (d.lt.dmin) then 
           dmin=d
           kid=k
        endif
     endif
  enddo
  if (iproc.eq.0) then
     write(*,*) '(MH)  newmin ',newmin
     write(*,*) ' ----------------------------------------------------'
     if (nsm.gt.1) write(*,*) '(MH) WARNING: more than one identical configuration found'
  endif
  !          if (nsm.gt.1) write(100+iproc,*) 'WARNING: more than one identical configuration found'
  if (nsm.eq.1) n_unique=n_unique+1
  if (nsm.gt.1) n_nonuni=n_nonuni+1

  return
end subroutine identical

subroutine insert(iproc,nlminx,nlmin,nid,nat,k_e_wpos,e_wpos,wfp,wpos,en_arr,ct_arr,fp_arr,pl_arr)
  ! inserts the energy e_wpos at position k_e_wpos and shifts up all other energies
  implicit real*8 (a-h,o-z)
  dimension ct_arr(nlminx),en_arr(nlminx),fp_arr(nid,nlminx),pl_arr(3,nat,nlminx),wfp(nid),wpos(3,nat)
  do k=nlmin-1,k_e_wpos+1,-1
     en_arr(k+1)=en_arr(k)
     ct_arr(k+1)=ct_arr(k)
     do i=1,nid
        fp_arr(i,k+1)=fp_arr(i,k)
     enddo
     do iat=1,nat
        pl_arr(1,iat,k+1)=pl_arr(1,iat,k)
        pl_arr(2,iat,k+1)=pl_arr(2,iat,k)
        pl_arr(3,iat,k+1)=pl_arr(3,iat,k)
     enddo
  enddo
  en_arr(k_e_wpos+1)=e_wpos
  ct_arr(k_e_wpos+1)=1.d0
  do i=1,nid
     fp_arr(i,k+1)=wfp(i)
  enddo
  do iat=1,nat
     pl_arr(1,iat,k+1)=wpos(1,iat)
     pl_arr(2,iat,k+1)=wpos(2,iat)
     pl_arr(3,iat,k+1)=wpos(3,iat)
  enddo
  if (iproc.eq.0) then
     write(*,*) '  -----   INSERT -----------'
     do k=1,nlmin
        write(*,'(a,i3,20(e10.3))') '(MH) fingerprint ',k,(fp_arr(i,k),i=1,nid)
     enddo
  endif
  return
end subroutine insert


!> x is in interval [xx(jlo),xx(jlow+1)[ ; xx(0)=-Infinity ; xx(n+1) = Infinity
subroutine hunt_orig(xx,n,x,jlo)
  integer :: jlo,n
  real*8 x,xx(n)
  integer :: inc,jhi,jm
  logical :: ascnd

  if (n.le.0) stop 'hunt_orig'
  if (n.eq.1) then
     if (x.ge.xx(1)) then
        jlo=1
     else
        jlo=0
     endif
     return
  endif
  ascnd=xx(n).ge.xx(1)

  if(jlo.le.0.or.jlo.gt.n)then
     jlo=0
     jhi=n+1
     goto 3
  endif
  inc=1

  if(x.ge.xx(jlo).eqv.ascnd) then
1    continue
     jhi=jlo+inc
     if(jhi.gt.n)then
        jhi=n+1
     else if(x.ge.xx(jhi).eqv.ascnd) then
        jlo=jhi
        inc=inc+inc
        goto 1
     endif
  else
     jhi=jlo
2    continue
     jlo=jhi-inc
     if(jlo.lt.1)then
        jlo=0
     else if(x.lt.xx(jlo).eqv.ascnd)then
        jhi=jlo
        inc=inc+inc
        goto 2
     endif
  endif

3 continue
  if(jhi-jlo.eq.1)then
     if(x.eq.xx(n))jlo=n
     if(x.eq.xx(1))jlo=1
     return
  endif
  jm=(jhi+jlo)/2
  if(x.ge.xx(jm).eqv.ascnd)then
     jlo=jm
  else
     jhi=jm
  endif
  goto 3

END subroutine hunt_orig



!        subroutine wtbest_l(iproc,nat,alat,energy,pos)
!        implicit real*8 (a-h,o-z)
!        character(59) filename
!        character(3) fn
!        dimension pos(3,nat),alat(3)
!
!
!!C generate filename and open files
!        write(fn,'(i3.3)') iproc
!        filename = 'posbest_l_'//fn//'.xyz'
!        open(unit=49,file=filename,status='unknown')
!        write(49,'(i4,e24.17)') nat,energy
!        write(49,*) nat
!        write(49,*) alat
!        do iat=1,nat
!        write(49,'(1x,a6,9x,3(8x,e24.17))') 'LJ  ',(pos(l,iat),l=1,3)
!        enddo
!
!        return
!        end



!       subroutine fingerprint(iproc,nat,nid,rxyz,rcov,fp)
!       implicit real*8 (a-h,o-z)
!       dimension rxyz(3,nat),fp(nid),rcov(nat)
!       real*8, allocatable, dimension(:,:) :: aa,work
!       allocate(aa(nat,nat),work(nat,nat))
!
!! Gaussian overlap
!     do iat=1,nat
!      do jat=iat,nat
!        d2=(rxyz(1,iat)-rxyz(1,jat))**2 +(rxyz(2,iat)-rxyz(2,jat))**2+(rxyz(3,iat)-rxyz(3,jat))**2
!        r=.5d0/(rcov(iat)**2 + rcov(jat)**2) 
!        ! with normalized GTOs:
!        aa(jat,iat)=sqrt(2.d0*r*(2.d0*rcov(iat)*rcov(jat)))**3 * exp(-d2*r)
!        enddo
!      enddo
!
!
!       call DSYEV('N','L',nat,aa,nat,fp,work,nat**2,info)
!       if (info.ne.0) stop 'info'
!       if (iproc.eq.0) write(*,'(a,20(e10.3))') '(MH) fingerprint ',(fp(i),i=1,nid)
!
!       deallocate(aa,work)
!       end subroutine fingerprint



!!$subroutine fingerprint(iproc,nat,nid,rxyz,rcov,fp,geocode,alat)
!!$! calculates an overlap matrix for atom centered GTO of the form:
!!$!    s-type: 1/norm_s  exp(-(1/2)*(r/rcov)**2)
!!$!   px type: 1/norm_p exp(-(1/2)*(r/rcov)**2) x/r  and analageously for py and pz
!!$use dynamic_memory
!!$implicit none !real*8 (a-h,o-z)
!!$integer  nat,nid ,iproc,  info
!!$real*8 :: rxyz(3,nat),fp(nid),rcov(nat),tau(3),alat(3)
!!$real*8, allocatable, dimension(:,:) :: om,work
!!$
!!$integer igto,jgto, iat, jat
!!$integer i1,i2,i3, n1, n2, n3  
!!$real*8  cutoff, d2, r
!!$real*8  sji, xi,yi,zi, xji, yji, zji   ,tt 
!!$real*8  sqrt8 ; parameter (sqrt8=sqrt(8.d0))
!!$character(len=1) :: geocode
!!$
!!$
!!$   ! WARNING! check convergence to ensure that the folloing cutoff is large enough
!!$   !! exp(-0.5*cutoff^2/rcov^2) = 1E-16  ==> cutoff^2 = 2*16*log(10)*rcov^2 ==> cutoff ~=8.5 rcov 
!!$   !cutoff=sqrt(2*16*log(10.d0)*maxval(rcov)**2)
!!$   cutoff=9*maxval(rcov)
!!$     !print*, cutoff; stop
!!$
!!$   !with these settings the fingerprints have about 9 correct decimal places
!!$     if (geocode == 'F') then       ! free boundary conditions
!!$         n1=0 ; n2=0 ; n3=0
!!$     else if (geocode == 'S') then  ! surface boundary conditions, non-periodic direction i s
!!$         n1=nint(cutoff/alat(1))
!!$         n2=0
!!$         n3=nint(cutoff/alat(3))
!!$     else if (geocode == 'P') then  ! periodic boundary conditions
!!$         n1=nint(cutoff/alat(1))
!!$         n2=nint(cutoff/alat(2))
!!$         n3=nint(cutoff/alat(3))
!!$     else
!!$     stop 'unrecognized BC in fingerprint'
!!$     endif
!!$     if (n1+n2+n3.gt.30) write(*,*) 'Warning n1,n2,n3 too big ',n1,n2,n3
!!$
!!$if(nid .ne. nat .and. nid .ne. 4*nat) stop ' nid should be either nat or  4*nat '
!!$
!!$
!!$om = f_malloc((/nid,nid/),id='om')
!!$work =  f_malloc((/nid,nid/),id='work')
!!$om(:,:)=0.d0
!!$
!!$    do i1=-n1,n1
!!$    do i2=-n2,n2
!!$    do i3=-n3,n3
!!$    
!!$       tau(1)=alat(1)*i1
!!$       tau(2)=alat(2)*i2
!!$       tau(3)=alat(3)*i3
!!$    !   if (tau(1)*tau(1) + tau(2)*tau(2)+ tau(3)*tau(3)>cutoff*cutoff) cycle  ! to speedup
!!$    
!!$    ! Gaussian overlap
!!$         !  <sj|si>
!!$          do iat=1,nat
!!$           xi=rxyz(1,iat) + tau(1) 
!!$           yi=rxyz(2,iat) + tau(2)
!!$           zi=rxyz(3,iat) + tau(3)
!!$          
!!$           do jat=iat,nat
!!$             d2=(rxyz(1,jat) -xi)**2 +(rxyz(2,jat)-yi)**2+(rxyz(3,jat)-zi)**2
!!$             r=.5d0/(rcov(iat)**2 + rcov(jat)**2)
!!$             om(jat,iat)=om(jat,iat) + sqrt(4.d0*r*(rcov(iat)*rcov(jat)))**3 * exp(-d2*r)
!!$             enddo
!!$           enddo
!!$    
!!$    enddo !i3
!!$    enddo !i2
!!$    enddo !i1
!!$
!!$
!!$!!  so far only s-s have been calculated  
!!$if(nid == 4*nat) then  ! both s and p (nid = 4nat)
!!$
!!$    do i1=-n1,n1
!!$    do i2=-n2,n2
!!$    do i3=-n3,n3
!!$ 
!!$       tau(1)=alat(1)*i1
!!$       tau(2)=alat(2)*i2
!!$       tau(3)=alat(3)*i3
!!$
!!$    !  <s|p>
!!$    do iat=1,nat
!!$      xi=rxyz(1,iat) + tau(1)
!!$      yi=rxyz(2,iat) + tau(2)
!!$      zi=rxyz(3,iat) + tau(3)
!!$
!!$      do jat=1,nat   ! NOTE: do not use  jat=iat,nat becase all elements are on the same side of the diagonal
!!$
!!$        xji=rxyz(1,jat) - xi
!!$        yji=rxyz(2,jat) - yi 
!!$        zji=rxyz(3,jat) - zi
!!$
!!$        d2=xji*xji + yji*yji + zji*zji
!!$        r=.5d0/(rcov(jat)**2 + rcov(iat)**2)
!!$
!!$        sji= sqrt(4.d0*r*(rcov(jat)*rcov(iat)))**3 * exp(-d2*r)
!!$
!!$    !  <pj|si>
!!$        tt= sqrt8 *rcov(jat)*r * sji
!!$
!!$        om(1+nat + (jat-1)*3 ,iat )=  om(1+nat + (jat-1)*3 ,iat ) + tt * xji 
!!$        om(2+nat + (jat-1)*3 ,iat )=  om(2+nat + (jat-1)*3 ,iat ) + tt * yji 
!!$        om(3+nat + (jat-1)*3 ,iat )=  om(3+nat + (jat-1)*3 ,iat ) + tt * zji 
!!$
!!$   !! !  <sj|pi> no need, because they are on the other side of the diagonal of the symmetric matrix
!!$   !!     tt=-sqrt8 *rcov(iat)*r * sji
!!$
!!$   !!     om(jat, 1+nat + (iat-1)*3 )=  om(jat, 1+nat + (iat-1)*3 ) + tt * xji 
!!$   !!     om(jat, 2+nat + (iat-1)*3 )=  om(jat, 2+nat + (iat-1)*3 ) + tt * yji 
!!$   !!     om(jat, 3+nat + (iat-1)*3 )=  om(jat, 3+nat + (iat-1)*3 ) + tt * zji 
!!$
!!$enddo
!!$enddo
!!$
!!$
!!$    ! <pj|pi> 
!!$    do iat=1,nat
!!$      xi=rxyz(1,iat) + tau(1)
!!$      yi=rxyz(2,iat) + tau(2)
!!$      zi=rxyz(3,iat) + tau(3)
!!$
!!$      do jat=iat,nat
!!$
!!$        xji=rxyz(1,jat) - xi
!!$        yji=rxyz(2,jat) - yi 
!!$        zji=rxyz(3,jat) - zi
!!$
!!$        d2=xji*xji + yji*yji + zji*zji
!!$        r=.5d0/(rcov(jat)**2 + rcov(iat)**2)
!!$
!!$        sji= sqrt(4.d0*r*(rcov(jat)*rcov(iat)))**3 * exp(-d2*r)
!!$
!!$        igto=nat+1 +(iat-1)*3 
!!$        jgto=nat+1 +(jat-1)*3
!!$
!!$        tt = -8.d0*rcov(iat)*rcov(jat) * r*r * sji 
!!$
!!$        om(jgto   , igto  )=  om(jgto   , igto  ) + tt *(xji* xji - .5d0/r) 
!!$        om(jgto   , igto+1)=  om(jgto   , igto+1) + tt *(yji* xji         ) 
!!$        om(jgto   , igto+2)=  om(jgto   , igto+2) + tt *(zji* xji         ) 
!!$        om(jgto+1 , igto  )=  om(jgto+1 , igto  ) + tt *(xji* yji         ) 
!!$        om(jgto+1 , igto+1)=  om(jgto+1 , igto+1) + tt *(yji* yji - .5d0/r) 
!!$        om(jgto+1 , igto+2)=  om(jgto+1 , igto+2) + tt *(zji* yji         ) 
!!$        om(jgto+2 , igto  )=  om(jgto+2 , igto  ) + tt *(xji* zji         ) 
!!$        om(jgto+2 , igto+1)=  om(jgto+2 , igto+1) + tt *(yji* zji         ) 
!!$        om(jgto+2 , igto+2)=  om(jgto+2 , igto+2) + tt *(zji* zji - .5d0/r) 
!!$
!!$     enddo
!!$    enddo  
!!$
!!$enddo  ! i3 
!!$enddo  ! i2
!!$enddo  ! i1
!!$
!!$endif  ! both s and p 
!!$
!!$
!!$
!!$ call DSYEV('N','L',nid,om,nid,fp,work,nid**2,info)
!!$ if (info.ne.0) stop 'info'
!!$ if (iproc.eq.0) write(*,'(a,20(e10.3))') '(MH) fingerprint ',(fp(i1),i1=1,nid)
!!$
!!$call f_free(om)
!!$call f_free(work)
!!$end subroutine fingerprint


       subroutine fpdistance(nid,fp1,fp2,d)
       implicit real*8 (a-h,o-z)
       dimension fp1(nid),fp2(nid)

       d=0.d0
       do i=1,nid
       d = d + (fp1(i)-fp2(i))**2
       enddo
       d=sqrt(d/nid)

       end subroutine fpdistance



 subroutine ha_trans(nat,pos)
   use BigDFT_API, only:gp
   use yaml_output
   !implicit real*8 (a-h,o-z)
   implicit none
   integer, intent(in) :: nat
   real(gp), dimension(3,nat), intent(inout) :: pos
   !local variables
   integer, parameter :: lwork=100
   integer :: iat,info,j
   real(gp) :: haratio,p1,p2,p3
   integer, dimension(3) :: ipiv
   real(gp), dimension(3) :: pos_s,theta_e,maxt
   real(gp), dimension(lwork) :: work
   real(gp), dimension(3,3) :: theta
   !dimension pos(3,nat),pos_s(3)
   ! dimension theta(3,3),theta_e(3),work(lwork)

!   call yaml_map('Entering ha_trans',pos)

   ! positions relative to center of mass
   pos_s(1)=0.d0
   pos_s(2)=0.d0
   pos_s(3)=0.d0
   do iat=1,nat
      pos_s(1)=pos_s(1)+pos(1,iat)
      pos_s(2)=pos_s(2)+pos(2,iat)
      pos_s(3)=pos_s(3)+pos(3,iat)
   enddo
   pos_s(1)=pos_s(1)/real(nat,gp)
   pos_s(2)=pos_s(2)/real(nat,gp)
   pos_s(3)=pos_s(3)/real(nat,gp)  

   do iat=1,nat
      pos(1,iat)=pos(1,iat)-pos_s(1)
      pos(2,iat)=pos(2,iat)-pos_s(2)        
      pos(3,iat)=pos(3,iat)-pos_s(3)
   enddo

!   call yaml_map('Entering ha_trans2',pos)
   ! Calculate inertia tensor theta
   theta=0.0_gp
!!$   do 10,j=1,3
!!$   do 10,i=1,3
!!$10 theta(i,j)=0.d0

   do iat=1,nat
      theta(1,1)=theta(1,1) + pos(2,iat)*pos(2,iat) + &  
           pos(3,iat)*pos(3,iat)
      theta(2,2)=theta(2,2) + pos(1,iat)*pos(1,iat) + &  
           pos(3,iat)*pos(3,iat)
      theta(3,3)=theta(3,3) + pos(1,iat)*pos(1,iat) + &   
           pos(2,iat)*pos(2,iat)

      theta(1,2)=theta(1,2) - pos(1,iat)*pos(2,iat)
      theta(1,3)=theta(1,3) - pos(1,iat)*pos(3,iat)
      theta(2,3)=theta(2,3) - pos(2,iat)*pos(3,iat)
      theta(2,1)=theta(1,2)
      theta(3,1)=theta(1,3)
      theta(3,2)=theta(2,3)
   enddo
   ! diagonalize theta
   call DSYEV('V','U',3,theta(1,1),3,theta_e(1),work(1),lwork,info)
   haratio=theta_e(3)/theta_e(1)

   !choose the sign of the eigenvector such that the component with the 
   ! maximum value should be positive
!!$   maxt=0.0_gp
!!$   do j=1,3
!!$      do i=1,3
!!$         if ( abs(maxt(j)) - abs(theta(i,j)) < 1.e-10_gp)then
!!$            maxt(j)=theta(i,j)
!!$         end if
!!$      end do
!!$      if (maxt(j) < 0.0_gp) then
!!$         theta(:,j)=-theta(:,j)
!!$      end if
!!$   end do
   !then choose a well-defined ordering for the modifications
   do j=1,3
      ipiv(j)=j
      maxt(j)=theta(3,j)+1.e3_gp*theta(2,j)+1.e6_gp*theta(1,j)
      if (maxt(j) < 0.0_gp) then
         theta(:,j)=-theta(:,j)
         maxt(j)=-maxt(j)
      end if
   end do
   if (maxt(1) <= maxt(2)) then
      if (maxt(2) > maxt(3)) then
         if (maxt(1) > maxt(3)) then
            !worst case, 3<1<2
            ipiv(1)=3
            ipiv(2)=1
            ipiv(3)=2
         else
            ! 1<3<2
            ipiv(2)=3
            ipiv(3)=2
         end if
      end if
   else
      if (maxt(1) > maxt(3)) then
         if (maxt(2) < maxt(3)) then
            !other worst case 2<3<1
            ipiv(1)=2
            ipiv(2)=3
            ipiv(3)=1
         else
            !  1>3<2, but 2<1 => 3<2<1
            ipiv(1)=3
            ipiv(3)=1
         end if
      else
         !2<1 and 3>1 => 2<1<3
         ipiv(1)=2
         ipiv(2)=1
      end if
   end if

   do iat=1,nat
      p1=pos(1,iat)
      p2=pos(2,iat)
      p3=pos(3,iat)
      pos(1,iat) = theta(1,ipiv(1))*p1+ theta(2,ipiv(1))*p2+ theta(3,ipiv(1))*p3
      pos(2,iat) = theta(1,ipiv(2))*p1+ theta(2,ipiv(2))*p2+ theta(3,ipiv(2))*p3
      pos(3,iat) = theta(1,ipiv(3))*p1+ theta(2,ipiv(3))*p2+ theta(3,ipiv(3))*p3
   enddo

!   call yaml_map('Exiting ha_trans',pos)

!!$   do j=1,3
!!$      call yaml_map('Thetaj',theta(:,j))
!!$   end do
!   stop
END SUBROUTINE ha_trans

!> put velocities for frozen degrees of freedom to zero
subroutine frozen_dof(astruct,vxyz,ndfree,ndfroz)
  use module_atoms, only: atomic_structure, move_this_coordinate
  implicit none
  type(atomic_structure), intent(in) :: astruct
  integer, intent(out) :: ndfree,ndfroz
  real(kind=8), dimension(3,astruct%nat), intent(inout) :: vxyz
  !local variables
  integer :: iat,ixyz

  ndfree=0
  ndfroz=0
  do iat=1,astruct%nat
     do ixyz=1,3
        if ( move_this_coordinate(astruct%ifrztyp(iat),ixyz) ) then
           ndfree=ndfree+1
        else
           ndfroz=ndfroz+1
           vxyz(ixyz,iat)=0.d0
        endif
     enddo
  enddo
end subroutine frozen_dof<|MERGE_RESOLUTION|>--- conflicted
+++ resolved
@@ -670,19 +670,13 @@
       nlmin=nlmin+1
       call insert(bigdft_mpi%iproc,nlminx,nlmin,nid,bigdft_nat(run_opt),k_e,outs%energy,wfp,&
            rxyz_opt,en_arr,ct_arr,fp_arr,pl_arr)
-<<<<<<< HEAD
       ! write intermediate results
-=======
-! write intermediate results
-      if (bigdft_mpi%iproc == 0) call yaml_comment('(MH) WINTER')
-      if (bigdft_mpi%iproc == 0) call winter(naming_id,natoms,bigdft_get_astruct_ptr(run_opt),&
+
+      if (bigdft_mpi%iproc == 0) then
+         call yaml_comment('(MH) WINTER')
+         call winter(naming_id,natoms,bigdft_get_astruct_ptr(run_opt),&
                                  nid,nlminx,nlmin,singlestep,en_delta,fp_delta,en_arr,ct_arr,&
                                  fp_arr,pl_arr,ediff,ekinetic,dt,nsoften)
->>>>>>> 7f7a5c79
-      if (bigdft_mpi%iproc == 0) then
-         call yaml_comment('(MH) WINTER')
-         call winter(naming_id,natoms,bigdft_get_astruct_ptr(run_opt),nid,nlminx,nlmin,singlestep, &
-           en_delta,fp_delta,en_arr,ct_arr,fp_arr,pl_arr,ediff,ekinetic,dt,nsoften)
         !call yaml_stream_attributes()
         call yaml_mapping_open('(MH) New minimum',flow=.true.)
         call yaml_map('(MH) has energy',outs%energy,fmt='(e14.7)')
