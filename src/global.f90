--- conflicted
+++ resolved
@@ -43,13 +43,9 @@
   character(len=16) :: fn16
   character(len=50) :: comment
   real(gp), dimension(6) :: strten
-<<<<<<< HEAD
 !  real(gp), parameter :: bohr=0.5291772108_gp !1 AU in angstroem
-=======
-  real(gp), parameter :: bohr=0.5291772108_gp !1 AU in angstroem
   integer :: group_size,base_group,grp,temp_comm
   integer, dimension(1000) :: group_list
->>>>>>> 49ff01d6
 
   ! Start MPI version
   call bigdft_mpi_init(ierr)
@@ -232,8 +228,8 @@
         do iat=1,atoms%nat
           read(9,*) atmn,t1,t2,t3
           if (atoms%units=='angstroem' .or. atoms%units=='angstroemd0') then ! if Angstroem convert to Bohr
-              poslocmin(1,iat,npmin)=t1/bohr2ang 
-              poslocmin(2,iat,npmin)=t2/bohr2ang 
+              poslocmin(1,iat,npmin)=t1/bohr2ang
+              poslocmin(2,iat,npmin)=t2/bohr2ang
               poslocmin(3,iat,npmin)=t3/bohr2ang
           else
               poslocmin(1,iat,npmin)=t1
@@ -312,7 +308,7 @@
 
   nconjgr=0
       do 
-        write(fn16,'(a8,i4.4,a4)') "poslocm_",nconjgr,"_"//trim(bigdft_run_id_toa())//".xyz"
+        write(fn16,'(a8,i4.4,a1,a4)') "poslocm_",nconjgr,"_"//trim(bigdft_run_id_toa())//".xyz"
         inquire(file=fn16,exist=exist_poslocm)
         if (exist_poslocm) then
             nconjgr=nconjgr+1
@@ -445,16 +441,10 @@
      call mdescape(nsoften,mdmin,ekinetic,e_pos,ff,gg,vxyz,dt,count_md,wpos, &
           bigdft_mpi%nproc,bigdft_mpi%iproc,atoms,rst,inputs_md)
 
-<<<<<<< HEAD
-!     call fix_fragmentation(iproc,atoms,wpos,nputback)
-     if (atoms%geocode == 'F') call fixfrag_posvel(iproc,atoms%nat,rcov,wpos,vxyz,1,occured)
-     if (atoms%geocode == 'S') call fixfrag_posvel_slab(iproc,atoms%nat,rcov,wpos,vxyz,1)
-=======
 !     call fix_fragmentation(bigdft_mpi%iproc,atoms,wpos,nputback)
      if (atoms%geocode == 'F') call fixfrag_posvel(bigdft_mpi%iproc,atoms%nat,rcov,wpos,vxyz,1,occured)
->>>>>>> 49ff01d6
+     if (atoms%geocode == 'S') call fixfrag_posvel_slab(bigdft_mpi%iproc,atoms%nat,rcov,wpos,vxyz,1)
      
-
      av_ekinetic=av_ekinetic+ekinetic
      ncount_bigdft=0
 
@@ -838,15 +828,9 @@
           gg(2,iat) = at2
           gg(3,iat) = at3
        end do
-      do iat=1,atoms%nat
-      write(1000+iproc,*) "IN  ",wpos(:,iat)
-      enddo
+
    if (atoms%geocode == 'S') then 
       call fixfrag_posvel_slab(iproc,atoms%nat,rcov,wpos,vxyz,2)
-      do iat=1,atoms%nat
-      write(1000+iproc,*) "OUT ",wpos(:,iat)
-      enddo
-      flush(1000+iproc)
    else if (atoms%geocode == 'F') then
      if (istep == istepnext) then 
            call fixfrag_posvel(iproc,atoms%nat,rcov,rxyz,vxyz,2,occured)
@@ -857,6 +841,7 @@
         endif
      endif
    endif
+
     end do md_loop
     if (istep >=200) then
        if (iproc == 0) write(67,*) 'TOO MANY MD STEPS'
@@ -1649,289 +1634,146 @@
 END SUBROUTINE adjustrxyz
 
 
-<<<<<<< HEAD
-! subroutine fix_fragmentation(iproc,at,rxyz,nputback)
-!   use module_base
-!   use module_types
-!   use m_ab6_symmetry
-!   implicit none
-!   !implicit real*8 (a-h,o-z)
-!   integer, intent(in) :: iproc
-!   type(atoms_data), intent(in) :: at
-!   integer, intent(inout) :: nputback
-!   real(gp), dimension(3,at%nat) :: rxyz
-!   !local variables
-!   real(gp), parameter :: bondlength=8.0_gp
-!   integer :: iat,nloop,ncluster,ii,jat,jj,kat,nadd,ierr
-!   real(gp) :: xi,yi,zi,xj,yj,zj,ddmin,dd,d1,d2,d3,tt
-!   ! automatic arrays
-!   logical, dimension(at%nat) :: belong
-! 
-!   nloop=1
-! 
-!   fragment_loop: do
-! 
-!      iat=1
-!      belong(iat)=.true.
-!      ncluster=1
-!      do iat=2,at%nat
-!         belong(iat)=.false.
-!      enddo
-! 
-!      !   ic=0
-!      form_cluster: do
-!         nadd=0
-!         do iat=1,at%nat
-!            xi=rxyz(1,iat) 
-!            yi=rxyz(2,iat) 
-!            zi=rxyz(3,iat)
-!            if (belong(iat)) then 
-!               do jat=1,at%nat
-!                  xj=rxyz(1,jat) ; yj=rxyz(2,jat) ; zj=rxyz(3,jat)
-!                  if ( (xi-xj)**2+(yi-yj)**2+(zi-zj)**2 <= (bondlength*1.25d0)**2) then 
-!                     if (.not. belong(jat)) nadd=nadd+1
-!                     belong(jat)=.true. 
-!                  endif
-!               end do
-!            endif
-!         end do
-!         ncluster=ncluster+nadd
-!         !     ic=ic+1 ; write(*,*) 'nadd,ncluster',ic,nadd,ncluster
-!         if (nadd == 0) exit form_cluster
-!      enddo form_cluster
-! 
-!      if (ncluster == at%nat) then 
-!         !   write(*,*) 'No fragmentation has occured',nloop
-!         return
-! 
-!      else
-!         nputback=nputback+1
-! 
-!         if (iproc == 0) then
-!            write(*,*) '#MH fragmentation occured',nloop,ncluster
-!            write(444,*) at%nat,ncluster
-!            write(444,*) ' fragmented configuration ', nputback
-!            do kat=1,at%nat
-!               write(444,*) ' LJ  ',rxyz(1,kat),rxyz(2,kat),rxyz(3,kat)
-!            enddo
-!         endif
-! 
-! 
-!         ! make sure the part that flew away is smaller than the cluster
-!         if (ncluster <= at%nat/2) then
-!            !     write(*,*) 'FLIP'
-!            do iat=1,at%nat
-!               belong(iat)=.not. belong(iat)
-!            enddo
-!         endif
-! 
-!         ! pull back the fragment of atoms that flew away
-!         ii=-99999
-!         do iat=1,at%nat
-!            if (.not. belong(iat)) then
-!               xi=rxyz(1,iat) 
-!               yi=rxyz(2,iat) 
-!               zi=rxyz(3,iat)
-!               ddmin=1.e100_gp
-!               jj=-99999
-!               do jat=1,at%nat
-!                  if (belong(jat)) then
-!                     xj=rxyz(1,jat) 
-!                     yj=rxyz(2,jat) 
-!                     zj=rxyz(3,jat)
-!                     dd= (xi-xj)**2+(yi-yj)**2+(zi-zj)**2 
-!                     if (dd < ddmin) then 
-!                        jj=jat
-!                        ii=iat
-!                        ddmin=dd
-!                     endif
-!                  endif
-!               enddo
-!            endif
-!         enddo
-! 
-!         d1=rxyz(1,ii)-rxyz(1,jj)
-!         d2=rxyz(2,ii)-rxyz(2,jj)
-!         d3=rxyz(3,ii)-rxyz(3,jj)
-!         tt=bondlength/sqrt(d1**2+d2**2+d3**2)
-!         do iat=1,at%nat
-!            if (.not. belong(iat) ) then  !.and. .not. at%lfrztyp(iat)) then
-!               if (at%geocode == 'P') then
-! stop  '------ P ----------'
-!                  rxyz(1,iat)=modulo(rxyz(1,iat)-d1*(tt),at%alat1)
-!                  rxyz(2,iat)=modulo(rxyz(2,iat)-d2*(tt),at%alat2)
-!                  rxyz(3,iat)=modulo(rxyz(3,iat)-d3*(tt),at%alat3)
-!               else if (at%geocode == 'S') then
-! stop  '------ S ----------'
-!                  rxyz(1,iat)=modulo(rxyz(1,iat)-d1*(tt),at%alat1)
-!                  rxyz(2,iat)=       rxyz(2,iat)-d2*(tt)
-!                  rxyz(3,iat)=modulo(rxyz(3,iat)-d3*(tt),at%alat3)
-!               else
-!                  rxyz(1,iat)=rxyz(1,iat)-d1*(tt)
-!                  rxyz(2,iat)=rxyz(2,iat)-d2*(tt)
-!                  rxyz(3,iat)=rxyz(3,iat)-d3*(tt)
-!               end if
-!            endif
-!         enddo
-! 
-!         if (iproc == 0) then
-!            write(444,*) at%nat, 'atomic ' 
-!            write(444,*) ' fixed configuration ', nputback,sqrt(d1**2+d2**2+d3**2),ii,jj
-!            do iat=1,at%nat
-!               write(444,'(a5,3(e15.7),l1)') ' LJ  ',rxyz(1,iat),rxyz(2,iat),rxyz(3,iat),belong(iat)
-!            enddo
-!         endif
-!         nloop=nloop+1
-!      if (nloop.gt.4) then 
-!           write(*,*)"#MH fragmentation could not be fixed",nloop
-!           call MPI_ABORT(MPI_COMM_WORLD,ierr)
-!      endif
-!      endif
-!   end do fragment_loop
-! 
-! END SUBROUTINE fix_fragmentation
-=======
-subroutine fix_fragmentation(iproc,at,rxyz,nputback)
-  use module_base
-  use module_types
-  use m_ab6_symmetry
-  implicit none
-  !implicit real*8 (a-h,o-z)
-  integer, intent(in) :: iproc
-  type(atoms_data), intent(in) :: at
-  integer, intent(inout) :: nputback
-  real(gp), dimension(3,at%nat) :: rxyz
-  !local variables
-  real(gp), parameter :: bondlength=8.0_gp
-  integer :: iat,nloop,ncluster,ii,jat,jj,kat,nadd,ierr
-  real(gp) :: xi,yi,zi,xj,yj,zj,ddmin,dd,d1,d2,d3,tt
-  ! automatic arrays
-  logical, dimension(at%nat) :: belong
-
-  nloop=1
-
-  fragment_loop: do
-
-     iat=1
-     belong(iat)=.true.
-     ncluster=1
-     do iat=2,at%nat
-        belong(iat)=.false.
-     enddo
-
-     !   ic=0
-     form_cluster: do
-        nadd=0
-        do iat=1,at%nat
-           xi=rxyz(1,iat) 
-           yi=rxyz(2,iat) 
-           zi=rxyz(3,iat)
-           if (belong(iat)) then 
-              do jat=1,at%nat
-                 xj=rxyz(1,jat) ; yj=rxyz(2,jat) ; zj=rxyz(3,jat)
-                 if ( (xi-xj)**2+(yi-yj)**2+(zi-zj)**2 <= (bondlength*1.25d0)**2) then 
-                    if (.not. belong(jat)) nadd=nadd+1
-                    belong(jat)=.true. 
-                 endif
-              end do
-           endif
-        end do
-        ncluster=ncluster+nadd
-        !     ic=ic+1 ; write(*,*) 'nadd,ncluster',ic,nadd,ncluster
-        if (nadd == 0) exit form_cluster
-     enddo form_cluster
-
-     if (ncluster == at%nat) then 
-        !   write(*,*) 'No fragmentation has occured',nloop
-        return
-
-     else
-        nputback=nputback+1
-
-        if (iproc == 0) then
-           write(*,*) '#MH fragmentation occured',nloop,ncluster
-           write(444,*) at%nat,ncluster
-           write(444,*) ' fragmented configuration ', nputback
-           do kat=1,at%nat
-              write(444,*) ' LJ  ',rxyz(1,kat),rxyz(2,kat),rxyz(3,kat)
-           enddo
-        endif
-
-
-        ! make sure the part that flew away is smaller than the cluster
-        if (ncluster <= at%nat/2) then
-           !     write(*,*) 'FLIP'
-           do iat=1,at%nat
-              belong(iat)=.not. belong(iat)
-           enddo
-        endif
-
-        ! pull back the fragment of atoms that flew away
-        ii=-99999
-        do iat=1,at%nat
-           if (.not. belong(iat)) then
-              xi=rxyz(1,iat) 
-              yi=rxyz(2,iat) 
-              zi=rxyz(3,iat)
-              ddmin=1.e100_gp
-              jj=-99999
-              do jat=1,at%nat
-                 if (belong(jat)) then
-                    xj=rxyz(1,jat) 
-                    yj=rxyz(2,jat) 
-                    zj=rxyz(3,jat)
-                    dd= (xi-xj)**2+(yi-yj)**2+(zi-zj)**2 
-                    if (dd < ddmin) then 
-                       jj=jat
-                       ii=iat
-                       ddmin=dd
-                    endif
-                 endif
-              enddo
-           endif
-        enddo
-
-        d1=rxyz(1,ii)-rxyz(1,jj)
-        d2=rxyz(2,ii)-rxyz(2,jj)
-        d3=rxyz(3,ii)-rxyz(3,jj)
-        tt=bondlength/sqrt(d1**2+d2**2+d3**2)
-        do iat=1,at%nat
-           if (.not. belong(iat) ) then  !.and. .not. at%lfrztyp(iat)) then
-              if (at%geocode == 'P') then
-stop  '------ P ----------'
-                 rxyz(1,iat)=modulo(rxyz(1,iat)-d1*(tt),at%alat1)
-                 rxyz(2,iat)=modulo(rxyz(2,iat)-d2*(tt),at%alat2)
-                 rxyz(3,iat)=modulo(rxyz(3,iat)-d3*(tt),at%alat3)
-              else if (at%geocode == 'S') then
-stop  '------ S ----------'
-                 rxyz(1,iat)=modulo(rxyz(1,iat)-d1*(tt),at%alat1)
-                 rxyz(2,iat)=       rxyz(2,iat)-d2*(tt)
-                 rxyz(3,iat)=modulo(rxyz(3,iat)-d3*(tt),at%alat3)
-              else
-                 rxyz(1,iat)=rxyz(1,iat)-d1*(tt)
-                 rxyz(2,iat)=rxyz(2,iat)-d2*(tt)
-                 rxyz(3,iat)=rxyz(3,iat)-d3*(tt)
-              end if
-           endif
-        enddo
-
-        if (iproc == 0) then
-           write(444,*) at%nat, 'atomic ' 
-           write(444,*) ' fixed configuration ', nputback,sqrt(d1**2+d2**2+d3**2),ii,jj
-           do iat=1,at%nat
-              write(444,'(a5,3(e15.7),l1)') ' LJ  ',rxyz(1,iat),rxyz(2,iat),rxyz(3,iat),belong(iat)
-           enddo
-        endif
-        nloop=nloop+1
-     if (nloop.gt.4) then 
-          write(*,*)"#MH fragmentation could not be fixed",nloop
-          call MPI_ABORT(bigdft_mpi%mpi_comm,ierr)
-     endif
-     endif
-  end do fragment_loop
-
-END SUBROUTINE fix_fragmentation
->>>>>>> 49ff01d6
+!subroutine fix_fragmentation(iproc,at,rxyz,nputback)
+!  use module_base
+!  use module_types
+!  use m_ab6_symmetry
+!  implicit none
+!  !implicit real*8 (a-h,o-z)
+!  integer, intent(in) :: iproc
+!  type(atoms_data), intent(in) :: at
+!  integer, intent(inout) :: nputback
+!  real(gp), dimension(3,at%nat) :: rxyz
+!  !local variables
+!  real(gp), parameter :: bondlength=8.0_gp
+!  integer :: iat,nloop,ncluster,ii,jat,jj,kat,nadd,ierr
+!  real(gp) :: xi,yi,zi,xj,yj,zj,ddmin,dd,d1,d2,d3,tt
+!  ! automatic arrays
+!  logical, dimension(at%nat) :: belong
+!
+!  nloop=1
+!
+!  fragment_loop: do
+!
+!     iat=1
+!     belong(iat)=.true.
+!     ncluster=1
+!     do iat=2,at%nat
+!        belong(iat)=.false.
+!     enddo
+!
+!     !   ic=0
+!     form_cluster: do
+!        nadd=0
+!        do iat=1,at%nat
+!           xi=rxyz(1,iat) 
+!           yi=rxyz(2,iat) 
+!           zi=rxyz(3,iat)
+!           if (belong(iat)) then 
+!              do jat=1,at%nat
+!                 xj=rxyz(1,jat) ; yj=rxyz(2,jat) ; zj=rxyz(3,jat)
+!                 if ( (xi-xj)**2+(yi-yj)**2+(zi-zj)**2 <= (bondlength*1.25d0)**2) then 
+!                    if (.not. belong(jat)) nadd=nadd+1
+!                    belong(jat)=.true. 
+!                 endif
+!              end do
+!           endif
+!        end do
+!        ncluster=ncluster+nadd
+!        !     ic=ic+1 ; write(*,*) 'nadd,ncluster',ic,nadd,ncluster
+!        if (nadd == 0) exit form_cluster
+!     enddo form_cluster
+!
+!     if (ncluster == at%nat) then 
+!        !   write(*,*) 'No fragmentation has occured',nloop
+!        return
+!
+!     else
+!        nputback=nputback+1
+!
+!        if (iproc == 0) then
+!           write(*,*) '#MH fragmentation occured',nloop,ncluster
+!           write(444,*) at%nat,ncluster
+!           write(444,*) ' fragmented configuration ', nputback
+!           do kat=1,at%nat
+!              write(444,*) ' LJ  ',rxyz(1,kat),rxyz(2,kat),rxyz(3,kat)
+!           enddo
+!        endif
+!
+!
+!        ! make sure the part that flew away is smaller than the cluster
+!        if (ncluster <= at%nat/2) then
+!           !     write(*,*) 'FLIP'
+!           do iat=1,at%nat
+!              belong(iat)=.not. belong(iat)
+!           enddo
+!        endif
+!
+!        ! pull back the fragment of atoms that flew away
+!        ii=-99999
+!        do iat=1,at%nat
+!           if (.not. belong(iat)) then
+!              xi=rxyz(1,iat) 
+!              yi=rxyz(2,iat) 
+!              zi=rxyz(3,iat)
+!              ddmin=1.e100_gp
+!              jj=-99999
+!              do jat=1,at%nat
+!                 if (belong(jat)) then
+!                    xj=rxyz(1,jat) 
+!                    yj=rxyz(2,jat) 
+!                    zj=rxyz(3,jat)
+!                    dd= (xi-xj)**2+(yi-yj)**2+(zi-zj)**2 
+!                    if (dd < ddmin) then 
+!                       jj=jat
+!                       ii=iat
+!                       ddmin=dd
+!                    endif
+!                 endif
+!              enddo
+!           endif
+!        enddo
+!
+!        d1=rxyz(1,ii)-rxyz(1,jj)
+!        d2=rxyz(2,ii)-rxyz(2,jj)
+!        d3=rxyz(3,ii)-rxyz(3,jj)
+!        tt=bondlength/sqrt(d1**2+d2**2+d3**2)
+!        do iat=1,at%nat
+!           if (.not. belong(iat) ) then  !.and. .not. at%lfrztyp(iat)) then
+!              if (at%geocode == 'P') then
+!stop  '------ P ----------'
+!                 rxyz(1,iat)=modulo(rxyz(1,iat)-d1*(tt),at%alat1)
+!                 rxyz(2,iat)=modulo(rxyz(2,iat)-d2*(tt),at%alat2)
+!                 rxyz(3,iat)=modulo(rxyz(3,iat)-d3*(tt),at%alat3)
+!              else if (at%geocode == 'S') then
+!stop  '------ S ----------'
+!                 rxyz(1,iat)=modulo(rxyz(1,iat)-d1*(tt),at%alat1)
+!                 rxyz(2,iat)=       rxyz(2,iat)-d2*(tt)
+!                 rxyz(3,iat)=modulo(rxyz(3,iat)-d3*(tt),at%alat3)
+!              else
+!                 rxyz(1,iat)=rxyz(1,iat)-d1*(tt)
+!                 rxyz(2,iat)=rxyz(2,iat)-d2*(tt)
+!                 rxyz(3,iat)=rxyz(3,iat)-d3*(tt)
+!              end if
+!           endif
+!        enddo
+!
+!        if (iproc == 0) then
+!           write(444,*) at%nat, 'atomic ' 
+!           write(444,*) ' fixed configuration ', nputback,sqrt(d1**2+d2**2+d3**2),ii,jj
+!           do iat=1,at%nat
+!              write(444,'(a5,3(e15.7),l1)') ' LJ  ',rxyz(1,iat),rxyz(2,iat),rxyz(3,iat),belong(iat)
+!           enddo
+!        endif
+!        nloop=nloop+1
+!     if (nloop.gt.4) then 
+!          write(*,*)"#MH fragmentation could not be fixed",nloop
+!          call MPI_ABORT(bigdft_mpi%mpi_comm,ierr)
+!     endif
+!     endif
+!  end do fragment_loop
+!
+!END SUBROUTINE fix_fragmentation
 
 
 
@@ -2256,37 +2098,6 @@
 
 
 
-!implicit real(8) (a-h,o-z)
-!parameter(nat=36)
-!dimension rcov(nat), pos(3,nat),vel(3,nat)
-!character*2 atn(nat)
-!
-!    iproc=0
-!    open(unit=1,file='p.xyz')
-!    read(1,*) 
-!    read(1,*) 
-!    do iat=1,nat
-!    read(1,*) atn(iat),(pos(i,iat),i=1,3)
-!    if (atn(iat).eq."Ca") then 
-!    rcov(iat)=3.d0
-!    else
-!    rcov(iat)=1.35d0
-!    endif
-!    enddo
-!    write(*,*) rcov
-!
-!  call fixfrag_posvel_slab(iproc,nat,rcov,pos,vel,2)
-!  call fixfrag_posvel_slab(iproc,nat,rcov,pos,vel,1)
-!
-!    open(unit=2,file='t.xyz')
-!    write(2,*) nat
-!    write(2,*) 
-!    do iat=1,nat
-!    write(2,*) atn(iat),(pos(i,iat),i=1,3)
-!    enddo
-!
-!  end
-!
 
 subroutine fixfrag_posvel_slab(iproc,nat,rcov,pos,vel,option)
 !This subroutine points the velocities towards the surface if an atom is too far away from the surface with surface boundary conditions
