!!  Minima hopping program
!! @author
!!    Copyright (C) 2008-2013 UNIBAS
!!    This file is not freely distributed.
!!    A licence is necessary from UNIBAS
!!    New modified version 17th Nov 2009 Sandip De


!> MINHOP
!!  Main program for the minima hopping
program MINHOP
  use module_base
  use module_types
  use module_interfaces
  use module_input_dicts
  use m_ab6_symmetry
  use yaml_output
  use module_atoms, only: deallocate_atoms_data
  implicit real(kind=8) (a-h,o-z)
  logical :: newmin,CPUcheck,occured,exist_poslocm
  character(len=20) :: unitsp,atmn
  character(len=60) :: run_id
  type(atoms_data) :: atoms,md_atoms
  type(input_variables), target :: inputs_opt, inputs_md
  type(restart_objects) :: rst
  !C parameters for minima hopping
  integer, parameter :: mdmin=2
  real(kind=8), parameter :: beta_S=1.10d0,beta_O=1.10d0,beta_N=1.d0/1.10d0
  real(kind=8), parameter :: alpha_A=1.d0/1.10d0,alpha_R=1.10d0
  real(kind=8), allocatable, dimension(:,:) ::vxyz,gg,poshop
  real(kind=8), allocatable, dimension(:) :: rcov,ksevals
  real(kind=8), dimension(:,:), pointer :: pos
  real(kind=8),allocatable, dimension(:) :: en_arr,ct_arr
  real(kind=8),allocatable, dimension(:,:) :: fp_arr
  real(kind=8),allocatable, dimension(:) :: fp,wfp,fphop
  real(kind=8),allocatable, dimension(:,:,:) :: pl_arr
  integer :: iproc,nproc,iat,i_stat,i_all,ierr,infocode,nksevals,i,igroup,ngroups,natoms
  integer :: bigdft_get_number_of_atoms,bigdft_get_number_of_orbitals
  character(len=*), parameter :: subname='global'
  character(len=41) :: filename
  character(len=4) :: fn4
  character(len=5) :: fn5
!  character(len=16) :: fn16
!  character(len=18) :: fn18
  character(len=50) :: comment
!  real(gp), parameter :: bohr=0.5291772108_gp !1 AU in angstroem
  integer :: nconfig
  integer, dimension(4) :: mpi_info
  type(run_objects) :: runObj
  type(DFT_global_output) :: outs
  type(dictionary), pointer :: user_inputs

  call f_lib_initialize()
  call bigdft_init(mpi_info,nconfig,run_id,ierr)

  if (nconfig < 0) stop 'runs-file not supported for MH executable'
  
   iproc=mpi_info(1)
   nproc=mpi_info(2)
   igroup=mpi_info(3)
   !number of groups
   ngroups=mpi_info(4)
   
   !actual value of iproc
   iproc=iproc+igroup*ngroups
   

  !open(unit=67,file='global.out')
   if (iproc+igroup==0) call print_logo_MH()

  !if (iproc == 0) write(*,'(a,2(1x,1pe10.3))') '(MH) predicted fraction accepted, rejected', & 
  !     ratio/(1.d0+ratio), 1.d0/(1.d0+ratio)
  accepted=0.0d0


  call cpu_time(tcpu1)

  !for each of the configuration set the input files
  !optimized input parameters
  call dict_init(user_inputs)
  call user_dict_from_files(user_inputs, trim(run_id)//trim(bigdft_run_id_toa()), &
       & 'poscur'//trim(bigdft_run_id_toa()), bigdft_mpi)
  call inputs_from_dict(inputs_opt, atoms, user_inputs)
  call dict_free(user_inputs)
  !unoptimized input parameters
  call dict_init(user_inputs)
  call user_dict_from_files(user_inputs, 'md'//trim(run_id)//trim(bigdft_run_id_toa()), &
       & 'poscur'//trim(bigdft_run_id_toa()), bigdft_mpi)
  call inputs_from_dict(inputs_md, md_atoms, user_inputs)
  call dict_free(user_inputs)
!   write(*,*) 'nat=',atoms%astruct%nat
  ! Create the DFT_global_output container.
  call init_global_output(outs, atoms%astruct%nat)

    if ( inputs_opt%inguess_geopt .ne. inputs_md%inguess_geopt) then 
        write(*,*) "input guess methods in MD and OPT have to be identical"
        stop
    endif

  !associate the same output directory
  if (inputs_opt%dir_output /= inputs_md%dir_output) then
     call deldir(trim(inputs_md%dir_output),len_trim(inputs_md%dir_output),ierr)
     if (ierr /=0) then
        call yaml_warning('Error found while deleting '//trim(inputs_md%dir_output))
     end if
     inputs_md%dir_output=inputs_opt%dir_output
  end if


  !use only the atoms structure for the run
!!$  call init_atomic_values((bigdft_mpi%iproc == 0),md_atoms,inputs_md%ixc)
  call deallocate_atoms_data(md_atoms) 

  !get number of atoms of the system, to allocate local arrays
  natoms=bigdft_get_number_of_atoms(atoms)


  if (bigdft_mpi%iproc == 0) call yaml_map('(MH) beta_S, beta_O, beta_N',(/beta_S,beta_O,beta_N/),fmt='(1pe11.4)')
  if (bigdft_mpi%iproc == 0) call yaml_map('(MH) alpha_A, alpha_R',(/alpha_A,alpha_R/),fmt='(1pe11.4)')
  if (bigdft_mpi%iproc == 0) call yaml_map('(MH) mdmin=',mdmin)

  ! allocate other arrays
  vxyz = f_malloc((/ 3, natoms /),id='vxyz')
  gg = f_malloc((/ 3, natoms /),id='gg')
  poshop = f_malloc((/ 3, natoms /),id='poshop')
  rcov = f_malloc(natoms,id='rcov')

  call give_rcov(bigdft_mpi%iproc,atoms,natoms,rcov)

! read random offset
  open(unit=11,file='rand'//trim(bigdft_run_id_toa())//'.inp')
  read(11,*) nrandoff
  !        write(*,*) 'nrandoff ',nrandoff
  close(11)
  do i=1,nrandoff
     call random_number(ts)
  enddo
  
  ! open output files
  if (bigdft_mpi%iproc==0) then 
     !open(unit=2,file='global'//trim(bigdft_run_id_toa())//'.mon',status='unknown',position='append')
     open(unit=2,file=trim(inputs_md%dir_output)//'global.mon',status='unknown',position='append')
     !open(unit=16,file='geopt'//trim(bigdft_run_id_toa())//'.mon',status='unknown')
     !open(unit=16,file=trim(inputs_md%dir_output)//'geopt.mon',status='unknown')
  endif

  ! read input parameters
  write(filename,'(a6,i3.3)') 'ioput'//trim(bigdft_run_id_toa()) !,bigdft_mpi%iproc
  open(unit=11,file='ioput'//trim(bigdft_run_id_toa()),status='old')
  read(11,*) ediff,ekinetic,dt,nsoften
  close(11)
  if (bigdft_mpi%iproc == 0) call yaml_map('(MH) Input ediff, ekinetic, dt',(/ediff,ekinetic,dt/),fmt='(1pe10.3)')
  if (bigdft_mpi%iproc == 0) call yaml_map('(MH) Input nsoften',nsoften,fmt='(i4)')



  n_unique=0
  n_nonuni=0
  av_ekinetic=0.d0
  av_ediff=0.d0
  escape=0.d0
  escape_sam=0.d0
  escape_old=0.d0
  escape_new=0.d0
  rejected=0
  fp_sep=0.d0
  e_hop=1.d100

!C first local minimum
  count_sdcg=0.d0
  count_bfgs=0.d0
  count_soft=0.d0
  count_md=0.d0
  nputback=0

  inputs_opt%inputPsiId=0

  call init_restart_objects(bigdft_mpi%iproc,inputs_opt,atoms,rst,subname)
  call run_objects_nullify(runObj)
  call run_objects_associate(runObj, inputs_md, atoms, rst)
  call call_bigdft(runObj,outs,bigdft_mpi%nproc,bigdft_mpi%iproc,infocode)

  !example for retrieving the eigenvalues from this run
  nksevals=bigdft_get_number_of_orbitals(rst,i_stat)
  if (i_stat /= BIGDFT_SUCCESS) then
     write(*,*)'#error (norbs), i_stat',i_stat
     if (bigdft_mpi%iproc == 0) call yaml_map('error (norbs), i_stat',i_stat)
     stop
  end if
  ksevals = f_malloc(nksevals,id='ksevals')


  energyold=1.d100
  ncount_bigdft=0

  if (bigdft_mpi%iproc == 0) call yaml_map('(MH) calling conjgrad for the first time here. energy ',outs%energy)


  ngeopt=0
  do 
     write(fn4,'(i4.4)') ngeopt+1
     filename='poslocm_'//fn4//'_'//trim(bigdft_run_id_toa())//'.xyz'
!     write(*,*) 'filename: ',filename
     inquire(file=trim(filename),exist=exist_poslocm)
     if (exist_poslocm) then
        ngeopt=ngeopt+1
     else
        exit 
     endif
  enddo 
  if (bigdft_mpi%iproc == 0) call yaml_map('(MH) number of poslocm files that exist already ',ngeopt)

  call geopt(runObj, outs, bigdft_mpi%nproc,bigdft_mpi%iproc,ncount_bigdft)
  if (bigdft_mpi%iproc == 0) call yaml_map('(MH) Wvfnctn Opt. steps for approximate geo. rel of initial conf., e_pos',ncount_bigdft)
  count_sdcg=count_sdcg+ncount_bigdft

  ngeopt=ngeopt+1
  if (bigdft_mpi%iproc == 0) then 
     tt=dnrm2(3*natoms,ff,1)
     write(fn4,'(i4.4)') ngeopt
     write(comment,'(a,1pe10.3)')'fnrm= ',tt
     call write_atomic_file('posimed_'//fn4//'_'//trim(bigdft_run_id_toa()),&
          outs%energy,atoms%astruct%rxyz,atoms,trim(comment),forces=outs%fxyz)
      open(unit=864,file='ksemed_'//fn4//'_'//trim(bigdft_run_id_toa()))
      do i=1,nksevals
      write(864,*) ksevals(i)
      enddo
      close(864)
  endif

  if (atoms%astruct%geocode=='F') call ha_trans(atoms%astruct%nat,atoms%astruct%rxyz)

!  if ( .not. atoms%astruct%geocode=='F') then 
!         write(*,*) 'Generating new input guess'
!          inputs_opt%inputPsiId=0
!          call run_objects_associate(runObj, inputs_opt, atoms, rst)
!          call call_bigdft(runObj,outs,bigdft_mpi%nproc,bigdft_mpi%iproc,infocode)
!          inputs_opt%inputPsiId=1
!  endif   
  call run_objects_associate(runObj, inputs_opt, atoms, rst)
  call geopt(runObj, outs, bigdft_mpi%nproc,bigdft_mpi%iproc,ncount_bigdft)
  if (bigdft_mpi%iproc == 0) call yaml_map('(MH) Wvfnctn Opt. steps for accurate geo. rel of initial conf.',ncount_bigdft)
  count_bfgs=count_bfgs+ncount_bigdft

  call bigdft_get_eigenvalues(rst,ksevals,i_stat)
  if (i_stat /= BIGDFT_SUCCESS) then
     write(*,*)'error(ksevals), i_stat',i_stat
     stop
  end if

  if (bigdft_mpi%iproc == 0) then 
     tt=dnrm2(3*outs%fdim,outs%fxyz,1)
     write(fn4,'(i4.4)') ngeopt
     write(comment,'(a,1pe10.3)')'fnrm= ',tt
     call write_atomic_file('poslocm_'//fn4//'_'//trim(bigdft_run_id_toa()),&
          outs%energy,atoms%astruct%rxyz,atoms,trim(comment),forces=outs%fxyz)
      open(unit=864,file='kseloc_'//fn4//'_'//trim(bigdft_run_id_toa()))
      do i=1,nksevals
      write(864,*) ksevals(i)
      enddo
      close(864)
  endif
  
        nid=natoms
        fp = f_malloc(nid,id='fp')
        wfp = f_malloc(nid,id='wfp')
        fphop = f_malloc(nid,id='fphop')

  call fingerprint(bigdft_mpi%iproc,atoms%astruct%nat,nid,atoms%astruct%rxyz,rcov,fp, & 
                   atoms%astruct%geocode,atoms%astruct%cell_dim)
  if (bigdft_mpi%iproc == 0) then
     call yaml_map('(MH) INPUT(relaxed), e_pos ',outs%energy,fmt='(e17.10)')
  end if


! Read previously found energies and properties
  if (bigdft_mpi%iproc == 0) call yaml_map('(MH) name of enarr','enarr'//trim(bigdft_run_id_toa()))
  open(unit=12,file='enarr'//trim(bigdft_run_id_toa()),status='unknown')
   if (bigdft_mpi%iproc == 0) call yaml_map('(MH) name of idarr','idarr'//trim(bigdft_run_id_toa()))
  open(unit=14,file='idarr'//trim(bigdft_run_id_toa()),status='unknown')
  read(12,*) nlmin,nlminx
  if (bigdft_mpi%iproc == 0) call yaml_map('(MH) nlmin,nlminx',(/nlmin,nlminx/))
  if (nlmin.gt.nlminx) stop 'nlmin>nlminx'
  read(12,*) en_delta,fp_delta
  if (bigdft_mpi%iproc == 0) call yaml_map('(MH) Delta energy, fingerprint',(/en_delta,fp_delta/))
  if (bigdft_mpi%iproc == 0 .and. nlmin.gt.nlminx) call yaml_scalar('nlmin>nlminx')
  if (nlmin.gt.nlminx) stop 'nlmin>nlminx'

        en_arr = f_malloc(nlminx,id='en_arr')
        ct_arr = f_malloc(nlminx,id='ct_arr')
        fp_arr = f_malloc((/ nid, nlminx /),id='fp_arr')
        pl_arr = f_malloc((/ 3, natoms, nlminx /),id='pl_arr')
        if (nlmin.eq.0) then 
            if (bigdft_mpi%iproc == 0) call yaml_map('(MH) New run with nlminx=',nlminx)
        else
            if (bigdft_mpi%iproc == 0) call yaml_map('(MH) Restart run with nlmin, nlminx=',(/nlmin,nlminx/))
            do k=1,nlmin
              read(12,*) en_arr(k),ct_arr(k)
              if (en_arr(k).lt.en_arr(max(1,k-1))) stop 'wrong ordering in enarr.dat'
              if (nlmin.gt.0) read(14,*) (fp_arr(i,k),i=1,nid)
            enddo
        endif
        close(12)
        close(14)
        if (bigdft_mpi%iproc == 0) call yaml_map('(MH) read idarr','idarr'//trim(bigdft_run_id_toa()))

  ! If restart read previous poslocm's
  ! here we should use bigdft built-in routines to read atomic positions
     do ilmin=1,nlmin

        write(fn5,'(i5.5)') ilmin
        filename = 'poslow'//fn5//'_'//trim(bigdft_run_id_toa())//'.xyz'
        open(unit=192,file=filename,status='old',iostat=ierror)
        if (ierror == 0) then
        else
           write(*,*) bigdft_mpi%iproc,' COULD not read file ',filename
           exit
        end if
        read(192,*) natp,unitsp,en_arr(ilmin)
        if (natoms.ne.natp) stop   'nat <> natp'
        if (trim(unitsp).ne.trim(atoms%astruct%units) .and. bigdft_mpi%iproc.eq.0) write(*,*)  & 
                 '(MH) different units in poslow and poscur file: ',trim(unitsp),' ',trim(atoms%astruct%units)
        if (trim(unitsp).ne.trim(atoms%astruct%units) .and. bigdft_mpi%iproc.eq.0) call yaml_scalar( &
                 '(MH) different units in poslow and poscur file: '//trim(unitsp)//' , '//trim(atoms%astruct%units))
        write(*,*) "Bohr_Ang",Bohr_Ang
        read(192,*) 
        do iat=1,natoms
          read(192,*) atmn,t1,t2,t3
          if (atoms%astruct%units=='angstroem' .or. atoms%astruct%units=='angstroemd0') then ! if Angstroem convert to Bohr
              pl_arr(1,iat,ilmin)=t1/Bohr_Ang
              pl_arr(2,iat,ilmin)=t2/Bohr_Ang
              pl_arr(3,iat,ilmin)=t3/Bohr_Ang
          else
              pl_arr(1,iat,ilmin)=t1
              pl_arr(2,iat,ilmin)=t2
              pl_arr(3,iat,ilmin)=t3
          endif
        enddo
        close(192)
        if (bigdft_mpi%iproc == 0) call yaml_scalar('(MH) read file '//trim(filename))
     end do
     if (bigdft_mpi%iproc == 0) call yaml_map('(MH) number of read poslow files', nlmin)


        e_wpos=outs%energy
        do i=1,nid
          wfp(i)=fp(i)
        enddo

        ebest_l=outs%energy 
  if (nlmin.eq.0) then !new run
        nlmin=1
        en_arr(1)=outs%energy
        ct_arr(1)=1.d0
        nvisit=1
        do i=1,nid
          fp_arr(i,1)=fp(i)
        enddo
        do iat=1,natoms
          pl_arr(1,iat,1)=atoms%astruct%rxyz(1,iat) 
          pl_arr(2,iat,1)=atoms%astruct%rxyz(2,iat) 
          pl_arr(3,iat,1)=atoms%astruct%rxyz(3,iat) 
        enddo

!!$        do iat=1,atoms%astruct%nat
!!$          wpos(1,iat)=atoms%astruct%rxyz(1,iat)
!!$          wpos(2,iat)=atoms%astruct%rxyz(2,iat)
!!$          wpos(3,iat)=atoms%astruct%rxyz(3,iat)
!!$        enddo

  else  ! continuation run, check whether the poscur file has been modified by hand
     call identical(bigdft_mpi%iproc,nlminx,nlmin,nid,e_wpos,wfp,en_arr,fp_arr,en_delta,fp_delta,&
          newmin,kid,dmin,k_e_wpos,n_unique,n_nonuni)
     if (newmin) then  
        if (bigdft_mpi%iproc == 0) call yaml_map('(MH) initial minimum is new, dmin= ',dmin)
        nlmin=nlmin+1
        if (nlmin.gt.nlminx) stop 'nlminx too small'
        !            add minimum to history list
        call insert(bigdft_mpi%iproc,nlminx,nlmin,nid,natoms,k_e_wpos,e_wpos,wfp,pos,en_arr,ct_arr,fp_arr,pl_arr)
        k_e_wpos=k_e_wpos+1
        if (k_e_wpos .gt. nlminx .or. k_e_wpos .lt. 1) stop "k_e_wpos out of bounds"
        nvisit=int(ct_arr(k_e_wpos))
     else
        if (bigdft_mpi%iproc == 0) call yaml_map('(MH) initial minimum is old, dmin=',dmin)
        if (kid .gt. nlminx .or. kid .lt. 1) stop "kid out of bounds"
        nvisit=int(ct_arr(kid))
     endif
  endif

  if (bigdft_mpi%iproc == 0) then
          write(2,'((1x,f10.0),1x,1pe21.14,2(1x,1pe10.3),a,i5)')  &
          escape,e_wpos,ediff,ekinetic,'  P ',nvisit 
          call bigdft_utils_flush(unit=2)
          !flush(2)
  end if

  nlmin_old=nlmin
  CPUcheck=.false.

  pos = f_malloc_ptr((/ 3, atoms%astruct%nat /),id='pos')
  call vcopy(3*atoms%astruct%nat, atoms%astruct%rxyz(1,1) , 1, pos(1,1), 1)

  !C outer (hopping) loop
   hopping_loop: do
  if (nlmin >= nlminx) then 
     if (bigdft_mpi%iproc == 0) then
        call yaml_map('(MH) nlminx collected by process'//trim(yaml_toa(bigdft_mpi%iproc)),nlmin)
     endif
     exit hopping_loop
  endif

5555 continue

  !C check whether CPU time exceeded
  tleft=1.d100
  call cpu_time(tcpu2)
  if(bigdft_mpi%iproc==0 .and. CPUcheck)then
     open(unit=55,file='CPUlimit_global',status='unknown')
     read(55,*,end=555) cpulimit 
     cpulimit=cpulimit*3600
     call yaml_open_map('(MH) CPUtime Check',flow=.true.)
     call yaml_map(' nlmin',nlmin)
     call yaml_map(' tcpu2-tcpu1,cpulimit',(/tcpu2-tcpu1,cpulimit/))
     call yaml_close_map(advance='yes')
     tleft=cpulimit-(tcpu2-tcpu1)
  end if
555 continue
  close(55)
  call MPI_BCAST(tleft,1,MPI_DOUBLE_PRECISION,0,bigdft_mpi%mpi_comm,ierr)
  if (tleft < 0.d0) then
     call yaml_map('(MH) Process'//trim(yaml_toa(bigdft_mpi%iproc))//' has exceeded CPU time. Tleft',tleft)
     exit hopping_loop
  endif
  CPUcheck=.true.

!!$  do iat=1,atoms%astruct%nat
!!$     wpos(1,iat)=pos(1,iat)
!!$     wpos(2,iat)=pos(2,iat) 
!!$     wpos(3,iat)=pos(3,iat)
!!$  enddo
  call run_objects_associate(runObj, inputs_md, atoms, rst, pos(1,1))
  escape=escape+1.d0
  e_pos = outs%energy
  call mdescape(nsoften,mdmin,ekinetic,gg,vxyz,dt,count_md, runObj, outs, &
                ngeopt,bigdft_mpi%nproc,bigdft_mpi%iproc)

     if (atoms%astruct%geocode == 'F') &
          & call fixfrag_posvel(bigdft_mpi%iproc,atoms%astruct%nat,rcov,atoms%astruct%rxyz,vxyz,1,occured)
     if (atoms%astruct%geocode == 'S') &
          & call fixfrag_posvel_slab(bigdft_mpi%iproc,atoms%astruct%nat,rcov,atoms%astruct%rxyz,vxyz,1)
     
  av_ekinetic=av_ekinetic+ekinetic
  ncount_bigdft=0

  call geopt(runObj, outs, bigdft_mpi%nproc,bigdft_mpi%iproc,ncount_bigdft)
  if (bigdft_mpi%iproc == 0) call yaml_map('(MH) Wvfnctn Opt. steps for approximate geo. rel of MD conf.',ncount_bigdft)
     count_sdcg=count_sdcg+ncount_bigdft

  ngeopt=ngeopt+1
  if (bigdft_mpi%iproc == 0) then 
     tt=dnrm2(3*outs%fdim,outs%fxyz,1)
     write(fn4,'(i4.4)') ngeopt
     write(comment,'(a,1pe10.3)')'fnrm= ',tt
     call write_atomic_file('posimed_'//fn4//'_'//trim(bigdft_run_id_toa()),&
          e_pos,pos,atoms,trim(comment),forces=outs%fxyz)
      open(unit=864,file='ksemed_'//fn4//'_'//trim(bigdft_run_id_toa()))
      do i=1,nksevals
      write(864,*) ksevals(i)
      enddo
      close(864)
  endif

  if (atoms%astruct%geocode=='F') call  ha_trans(atoms%astruct%nat,atoms%astruct%rxyz)

<<<<<<< HEAD
  call  ha_trans(atoms%astruct%nat,atoms%astruct%rxyz)
  !change the value of inputpsiId for testing
  inputs_opt%inputpsiid=0
=======
!  if ( .not. atoms%astruct%geocode=='F') then 
!         write(*,*) 'Generating new input guess'
!          inputs_opt%inputPsiId=0
!          call run_objects_associate(runObj, inputs_opt, atoms, rst)
!          call call_bigdft(runObj,outs,bigdft_mpi%nproc,bigdft_mpi%iproc,infocode)
!          inputs_opt%inputPsiId=1
!  endif   
>>>>>>> 720accaa
  call run_objects_associate(runObj, inputs_opt, atoms, rst)

  call geopt(runObj, outs, bigdft_mpi%nproc,bigdft_mpi%iproc,ncount_bigdft)
  if (bigdft_mpi%iproc == 0) call yaml_map('(MH) Wvfnctn Opt. steps for accurate geo. rel of MD conf',ncount_bigdft)
     count_bfgs=count_bfgs+ncount_bigdft

      call bigdft_get_eigenvalues(rst,ksevals,i_stat)
        if (i_stat /= BIGDFT_SUCCESS) then
           write(*,*)'error(ksevals), i_stat',i_stat
           if (bigdft_mpi%iproc == 0) call yaml_map('(MH) Number of Wvfnctn Opt. steps for accurate geo. rel of MD conf.', & 
                                                     ncount_bigdft)
           stop
        end if


  if (bigdft_mpi%iproc == 0) then 
     tt=dnrm2(3*outs%fdim,outs%fxyz,1)
     write(fn4,'(i4.4)') ngeopt
     write(comment,'(a,1pe10.3)')'fnrm= ',tt
     call write_atomic_file('poslocm_'//fn4//'_'//trim(bigdft_run_id_toa()),&
          outs%energy,atoms%astruct%rxyz,atoms,trim(comment),forces=outs%fxyz)
        open(unit=864,file='kseloc_'//fn4//'_'//trim(bigdft_run_id_toa()))
        do i=1,nksevals
          write(864,*) ksevals(i)
        enddo
        close(864)
  endif

  if (bigdft_mpi%iproc == 0) then 
     call yaml_open_map('(MH) GEOPT finished')
     call yaml_map('nlminx, nlmin',(/nlminx,nlmin/))
     call yaml_map('(MH) e_wpos, e_pos',(/outs%energy,e_pos/))
     call yaml_close_map()
  endif

  call fingerprint(bigdft_mpi%iproc,atoms%astruct%nat,nid,atoms%astruct%rxyz,rcov,wfp, & 
                   atoms%astruct%geocode,atoms%astruct%cell_dim)

     if (abs(outs%energy-e_pos).lt.en_delta) then
     call fpdistance(nid,wfp,fp,d)
  if (bigdft_mpi%iproc == 0) call yaml_map('(MH) checking fpdistance',(/outs%energy-e_pos,d/),fmt='(e11.4)')
     if (d.lt.fp_delta) then ! not escaped
       escape_sam=escape_sam+1.d0
        fp_sep=max(fp_sep,d)
        ekinetic=ekinetic*beta_S
        if (bigdft_mpi%iproc == 0) then 
             call wtioput(ediff,ekinetic,dt,nsoften)
             write(2,'((1x,f10.0),1x,1pe21.14,2(1x,1pe10.3),3(1x,0pf5.2),a)')  &
             escape,outs%energy,ediff,ekinetic, &
             escape_sam/escape,escape_old/escape,escape_new/escape,'  S '
             call bigdft_utils_flush(unit=2)
             !flush(2)
             call yaml_map('(MH) no escape from current minimum.',(/outs%energy-e_pos,d/),fmt='(e11.4)')
        endif
        goto 5555
     endif
     endif


  !C continue since escaped
     if (outs%energy.lt.ebest_l) then
     ebest_l=outs%energy
     if (bigdft_mpi%iproc == 0) call yaml_map('(MH) new locally lowest ',ebest_l)
     endif

  !C  check whether new minimum
  call identical(bigdft_mpi%iproc,nlminx,nlmin,nid,outs%energy,wfp,en_arr,fp_arr,en_delta,fp_delta,&
       newmin,kid,dmin,k_e_wpos,n_unique,n_nonuni)
  if (newmin) then
      escape_new=escape_new+1.d0
      ekinetic=ekinetic*beta_N
      nlmin=nlmin+1
      call insert(bigdft_mpi%iproc,nlminx,nlmin,nid,atoms%astruct%nat,k_e_wpos,outs%energy,wfp,&
           & atoms%astruct%rxyz,en_arr,ct_arr,fp_arr,pl_arr)
! write intermediate results
      if (bigdft_mpi%iproc == 0) call yaml_comment('(MH) WINTER')
      if (bigdft_mpi%iproc == 0) call winter(natoms,atoms,nid,nlminx,nlmin,en_delta,fp_delta, &
           en_arr,ct_arr,fp_arr,pl_arr,ediff,ekinetic,dt,nrandoff,nsoften)
      if (bigdft_mpi%iproc == 0) then
         !call yaml_stream_attributes()
        call yaml_open_map('(MH) New minimum',flow=.true.)
        call yaml_map('(MH) has energy',outs%energy,fmt='(e14.7)')
        !if (dmin < 1.e100_gp) 
           call yaml_map('(MH) distance',dmin,fmt='(e11.4)')
        call yaml_close_map(advance='yes')
      endif
      nvisit=1
   else
      escape_old=escape_old+1.d0
      ekinetic=ekinetic*beta_O
      if (bigdft_mpi%iproc == 0) then
        call yaml_open_map('(MH) Revisited:',flow=.true.)
        call yaml_map('(MH) number',kid)
        call yaml_map('(MH) with energy',en_arr(kid),fmt='(e14.7)')
        call yaml_map('(MH) distance',dmin,fmt='(e11.4)')
        call yaml_close_map(advance='yes')
      endif
      ct_arr(kid)=ct_arr(kid)+1.d0
      nvisit=int(ct_arr(kid))
   endif


     if (bigdft_mpi%iproc == 0) then
          write(2,'((1x,f10.0),1x,1pe21.14,2(1x,1pe10.3),3(1x,0pf5.2),a,i5)')  &
          escape,outs%energy,ediff,ekinetic, &
          escape_sam/escape,escape_old/escape,escape_new/escape,'  I ',nvisit
          call bigdft_utils_flush(unit=2)
          !flush(2)
     endif

  !  hopp=hopp+1.d0
  if (outs%energy.lt.e_hop) then
     e_hop=outs%energy
     do iat=1,natoms
        poshop(1,iat)=atoms%astruct%rxyz(1,iat) 
        poshop(2,iat)=atoms%astruct%rxyz(2,iat) 
        poshop(3,iat)=atoms%astruct%rxyz(3,iat)
     enddo
     do i=1,nid
       fphop(i)=wfp(i)
     enddo
  endif

  !C master: Monte Carlo step for local minima hopping
  av_ediff=av_ediff+ediff
  if (e_hop-e_pos.lt.ediff) then 
     !C          local minima accepted -------------------------------------------------------
     accepted=accepted+1.d0
     e_pos=e_hop
     do iat=1,natoms
        pos(1,iat)=poshop(1,iat) 
        pos(2,iat)=poshop(2,iat) 
        pos(3,iat)=poshop(3,iat)
     enddo
     do i=1,nid
        fp(i)=fphop(i)
     enddo
     if (bigdft_mpi%iproc == 0) then
        !call yaml_open_map('(MH) Write poscur file')
       call write_atomic_file('poscur'//trim(bigdft_run_id_toa()),e_pos,pos,atoms,'')
       call yaml_map('(MH) poscur.xyz for  RESTART written',.true.)

       write(2,'(1x,f10.0,1x,1pe21.14,2(1x,1pe10.3),3(1x,0pf5.2),a)')  &
              escape,e_hop,ediff,ekinetic, &
              escape_sam/escape,escape_old/escape,escape_new/escape,'  A '
       call bigdft_utils_flush(unit=2)
       !flush(2)
      endif

      e_hop=1.d100
      ediff=ediff*alpha_A
  else
     !C          local minima rejected -------------------------------------------------------
     inputs_opt%inputPsiId=0  !ALEX says: Better do an input guess for the next escape
     if (bigdft_mpi%iproc == 0) then 
          write(2,'((1x,f10.0),1x,1pe21.14,2(1x,1pe10.3),3(1x,0pf5.2),a,i5)')  &
          escape,outs%energy,ediff,ekinetic, &
          escape_sam/escape,escape_old/escape,escape_new/escape,'  R '
          call bigdft_utils_flush(unit=2)
          !flush(2)
          call yaml_map('(MH) rejected: ew-e>ediff',outs%energy-e_pos)
     endif

     rejected=rejected+1.d0
     ediff=ediff*alpha_R
  endif
     if (bigdft_mpi%iproc == 0) call wtioput(ediff,ekinetic,dt,nsoften)

end do hopping_loop

!3000 continue

  if (bigdft_mpi%iproc == 0) then
     call yaml_open_map('(MH) Final results')
     call yaml_map('(MH) Total number of minima found',nlmin)
     call yaml_map('(MH) Number of accepted minima',accepted)
     call winter(natoms,atoms,nid,nlminx,nlmin,en_delta,fp_delta, &
           en_arr,ct_arr,fp_arr,pl_arr,ediff,ekinetic,dt,nrandoff,nsoften)
  endif


  call cpu_time(tcpu2)
  if (bigdft_mpi%iproc == 0) then
     !C ratios from all the global counters
     call yaml_map('(MH) ratio stuck, same',escape_sam/escape)
     call yaml_map('(MH) ratio stuck, old',escape_old/escape)
     call yaml_map('(MH) ratio stuck, new',escape_new/escape)
     call yaml_map('(MH) ratio acc',accepted/(accepted+rejected))
     call yaml_map('(MH) ratio rej',rejected/(accepted+rejected))
     call yaml_map('(MH) count_md',count_md)
     call yaml_map('(MH) count_sdcg',count_sdcg)
     call yaml_map('(MH) count_bfgs',count_bfgs)
     call yaml_map('(MH) cpu(hrs)', (tcpu2-tcpu1)/3600.d0)
     call yaml_map('(MH) average ediff',av_ediff/(accepted+rejected))
     call yaml_map('(MH) average ekinetic',av_ekinetic/escape)
     call yaml_map('(MH) number of configurations for which atoms escaped ',nputback)

     tt=0.d0
     ss=0.d0
     do i=1,nlmin
        tt=max(tt,ct_arr(i))
        ss=ss+ct_arr(i)
     enddo
     call yaml_map('(MH)  most frequent visits ',tt)
     call yaml_map('(MH)   av. numb. visits per minimum',ss/nlmin)

     call yaml_map('(MH) ediff out',ediff)
     call yaml_map('(MH) ekinetic out',ekinetic)
     call yaml_map('(MH) dt out',dt)
     call yaml_close_map()
  endif
  close(2) 
  !deallocations as in BigDFT
  call free_restart_objects(rst,subname)
  call deallocate_atoms_data(atoms)

  ! deallocation of global's variables

  call f_free_ptr(pos)
  call f_free(en_arr)
  call f_free(ct_arr)
  call f_free(fp_arr)
  call f_free(fp)
  call f_free(wfp)
  call f_free(vxyz)
  call f_free(gg)
  call f_free(pl_arr)
  call f_free(poshop)
  call f_free(fphop)
  call f_free(rcov)
  call f_free(ksevals)

  call deallocate_global_output(outs)
  call run_objects_free_container(runObj)
  call free_input_variables(inputs_md)
  call free_input_variables(inputs_opt)

  call bigdft_finalize(ierr)

  call f_lib_finalize()

contains


  !> Does a MD run with the atomic positions rxyz
  subroutine mdescape(nsoften,mdmin,ekinetic,gg,vxyz,dt,count_md, &
       runObj,outs,ngeopt,nproc,iproc)!  &
    use module_base
    use module_types
    use module_interfaces
    use m_ab6_symmetry
    implicit real*8 (a-h,o-z)
    type(run_objects), intent(inout) :: runObj
    type(DFT_global_output), intent(inout) :: outs
    dimension gg(3,atoms%astruct%nat),vxyz(3,atoms%astruct%nat)
    character(len=4) :: fn4
    logical :: move_this_coordinate
    real(gp) :: e0
    !type(wavefunctions_descriptors), intent(inout) :: wfd
    !real(kind=8), pointer :: psi(:), eval(:)

    if(iproc==0) call yaml_map('(MH) MINHOP start soften ',nsoften)

    !C initialize positions,velocities, forces
    e0 = outs%energy

  !! Either random velocity distribution 
  !        call randdist(nat,rxyz,vxyz)
  !! or Gauss velocity distribution
  !! or exponential  velocity distribution
  !        call expdist(nat,rxyz,vxyz)
  !! or localized velocities
  !        call localdist(nat,rxyz,vxyz)
    call randdist(atoms%astruct%nat,atoms%astruct%geocode,atoms%astruct%rxyz,vxyz)

    !!! Put to zero the velocities for all boron atoms
    !!do iat=1,atoms%astruct%nat
    !!    if (atoms%astruct%atomnames(atoms%astruct%iatype(iat))=='B') then
    !!        if (iproc==0) then
    !!            write(*,'(a,i0)') 'set velocities to zero for atom ',iat
    !!        end if
    !!        vxyz(:,iat)=0.d0
    !!    end if
    !!end do

  ! Soften previous velocity distribution
    call soften(nsoften,ekinetic,vxyz,dt,count_md, &
         runObj,outs,nproc,iproc)
  ! put velocities for frozen degrees of freedom to zero
       ndfree=0
       ndfroz=0
  do iat=1,atoms%astruct%nat
  do ixyz=1,3
  if ( move_this_coordinate(atoms%astruct%ifrztyp(iat),ixyz) ) then
       ndfree=ndfree+1
  else
       ndfroz=ndfroz+1
       vxyz(ixyz,iat)=0.d0
  endif
  enddo
  enddo
  ! normalize velocities to target ekinetic
    call velnorm(atoms%astruct%nat,atoms%astruct%rxyz,(ekinetic*ndfree)/(ndfree+ndfroz),vxyz)
    call to_zero(3*atoms%astruct%nat,gg)

    if(iproc==0) call torque(atoms%astruct%nat,atoms%astruct%rxyz,vxyz)

    if(iproc==0) call yaml_map('(MH) MINHOP start MD',(/ndfree,ndfroz/))
    !C inner (escape) loop
    nummax=0
    nummin=0
    enmin1=0.d0
    en0000=0.d0
    econs_max=-1.d100
    econs_min=1.d100
    istepnext=5
    md_loop: do istep=1,200

!C      Evolution of the system according to 'VELOCITY VERLET' algorithm
       call daxpy(3*atoms%astruct%nat,dt,vxyz(1,1),1,atoms%astruct%rxyz(1,1),1)
       call daxpy(3*atoms%astruct%nat,0.5_gp*dt*dt,gg(1,1),1,atoms%astruct%rxyz(1,1),1)

rkin=dot(3*atoms%astruct%nat,vxyz(1,1),1,vxyz(1,1),1)
       rkin=rkin*.5d0

       enmin2=enmin1
       enmin1=en0000
       !    if (iproc == 0) write(*,*) 'CLUSTER FOR  MD'
       inputs_md%inputPsiId=1
       call call_bigdft(runObj, outs, nproc,iproc,infocode)

       if (iproc == 0) then
          write(fn4,'(i4.4)') istep
          call write_atomic_file(trim(inputs_md%dir_output)//'posmd_'//fn4,outs%energy,atoms%astruct%rxyz,atoms,'',forces=outs%fxyz)
       end if

       en0000=outs%energy-e0
       if (istep >= 3 .and. enmin1 > enmin2 .and. enmin1 > en0000)  nummax=nummax+1
       if (istep >= 3 .and. enmin1 < enmin2 .and. enmin1 < en0000)  nummin=nummin+1
!  write configuration file for data base
       if (istep >= 3 .and. enmin1 < enmin2 .and. enmin1 < en0000)  then
          ngeopt=ngeopt+1
          write(fn4,'(i4.4)') ngeopt
          write(comment,'(a,i3)')'nummin= ',nummin
          call write_atomic_file('poslocm_'//fn4//'_'//trim(bigdft_run_id_toa()), & 
               outs%energy,atoms%astruct%rxyz,atoms,trim(comment),forces=outs%fxyz)
       endif
       econs_max=max(econs_max,rkin+outs%energy)
       econs_min=min(econs_min,rkin+outs%energy)
       devcon=econs_max-econs_min
       !if (iproc == 0) writei17,'(a,i5,1x,1pe17.10,2(1x,i2))') 'MD ',&
       !     istep,e_rxyz,nummax,nummin
       if (iproc == 0) then
!          write(*,'(a,i5,1x,1pe17.10,2(1x,i2))') '# (MH) MD ',istep,e_rxyz,nummax,nummin
          call yaml_open_map('(MH) MD',flow=.true.)
            call yaml_map('Step',istep)
            call yaml_map('E (Ha)',outs%energy)
            call yaml_map('No. of Max and min',(/nummax,nummin/))
          call yaml_close_map(advance='yes') 
       endif
         if (nummin.ge.mdmin) then
          if (nummax.ne.nummin .and. iproc == 0) &
               call yaml_warning('nummin,nummax'//trim(yaml_toa((/nummax,nummin/))))
          exit md_loop
         endif
       do iat=1,atoms%astruct%nat
          at1=outs%fxyz(1,iat)
          at2=outs%fxyz(2,iat)
          at3=outs%fxyz(3,iat)
          !C Evolution of the velocities of the system
!          if (.not. atoms%lfrztyp(iat)) then
             vxyz(1,iat)=vxyz(1,iat) + (.5d0*dt) * (at1 + gg(1,iat))
             vxyz(2,iat)=vxyz(2,iat) + (.5d0*dt) * (at2 + gg(2,iat))
             vxyz(3,iat)=vxyz(3,iat) + (.5d0*dt) * (at3 + gg(3,iat))
!          end if
          !C Memorization of old forces
          gg(1,iat) = at1
          gg(2,iat) = at2
          gg(3,iat) = at3
       end do

   if (atoms%astruct%geocode == 'S') then 
      call fixfrag_posvel_slab(iproc,atoms%astruct%nat,rcov,atoms%astruct%rxyz,vxyz,2)
   else if (atoms%astruct%geocode == 'F') then
     if (istep == istepnext) then 
           call fixfrag_posvel(iproc,atoms%astruct%nat,rcov,atoms%astruct%rxyz,vxyz,2,occured)
        if (occured) then 
          istepnext=istep+4
        else
          istepnext=istep+1
        endif
     endif
   endif

    end do md_loop
    if (istep >=200) then
       if (iproc == 0) call yaml_scalar('(MH) TOO MANY MD STEPS')
       dt=2.d0*dt
    end if
    !save the value of count_md for the moment
    count_md=count_md+real(istep,gp)

    !C MD stopped, now do relaxation

    !  if (iproc == 0) write(67,*) 'EXIT MD',istep
    
    ! adjust time step to meet precision criterion
    devcon=devcon/(3*atoms%astruct%nat-3)
    !if (iproc == 0) &
    !     write(66,'(a,2(1x,1pe11.4),1x,i5)')&
    !     'MD devcon ',devcon,devcon/ekinetic,istep
    if (devcon/ekinetic.lt.10.d-2) then
       !if (iproc == 0) write(66,*) 'MD:old,new dt',dt,dt*1.05d0
       dt=dt*1.05d0
    else
       !if (iproc == 0) write(66,*) 'MD:old,new dt',dt,dt/1.05d0
       dt=dt*(1.d0/1.05d0)
    endif
    
  END SUBROUTINE mdescape
  

  subroutine soften(nsoften,ekinetic,vxyz,dt,count_md, &
       runObj,outs,nproc,iproc)! &
    use module_base
    use module_types
    use module_interfaces
    use m_ab6_symmetry
    implicit real*8 (a-h,o-z)
    type(run_objects), intent(inout) :: runObj
    type(DFT_global_output), intent(inout) :: outs
    dimension vxyz(3*atoms%astruct%nat)
    !Local variables
    dimension pos0(3*atoms%astruct%nat)

!    eps_vxyz=1.d-1*atoms%astruct%nat
    alpha=inputs_md%betax

    ! Save starting positions.
    !allocate(wpos(3,nat),fxyz(3,nat))
    call vcopy(3*atoms%astruct%nat, atoms%astruct%rxyz(1,1), 1, pos0(1), 1)

    inputs_md%inputPsiId=1
    if(iproc==0) call yaml_comment('(MH) soften initial step ',hfill='~')
    call call_bigdft(runObj,outs,nproc,iproc,infocode)
    etot0 = outs%energy

    ! scale velocity to generate dimer 

!    call atomic_dot(atoms,vxyz,vxyz,svxyz)
    svxyz=0.d0
    do i=1,3*atoms%astruct%nat
       iat=(i-1)/3+1
       if (atoms%astruct%ifrztyp(iat) == 0) then
          svxyz=svxyz+vxyz(i)**2
       end if
    enddo
    eps_vxyz=sqrt(svxyz)
    if(iproc == 0) call yaml_map('(MH)  eps_vxyz=',eps_vxyz)
    !if(iproc == 0) call yaml_map('(MH)  vxyz_test=',vxyz)
    !stop
    do it=1,nsoften
       
       call vcopy(3*atoms%astruct%nat, pos0(1), 1, atoms%astruct%rxyz(1,1), 1)
       call axpy(3*atoms%astruct%nat, 1.d0, vxyz(1), 1, atoms%astruct%rxyz(1,1), 1)
       call call_bigdft(runObj,outs,nproc,iproc,infocode)
       fd2=2.d0*(outs%energy-etot0)/eps_vxyz**2

       sdf=0.d0
       svxyz=0.d0
       do i=1,3*atoms%astruct%nat
          iat=(i-1)/3+1
          if (atoms%astruct%ifrztyp(iat) == 0) then
             sdf=sdf+vxyz(i)*outs%fxyz(i - 3 * (iat - 1),iat)
             svxyz=svxyz+vxyz(i)*vxyz(i)
          end if
       end do
!       call atomic_dot(atoms,vxyz,vxyz,svxyz)
!       call atomic_dot(atoms,vxyz,fxyz,sdf)

       curv=-sdf/svxyz
       if (it == 1) curv0=curv

       res=0.d0
       do i=1,3*atoms%astruct%nat
          iat=(i-1)/3+1
          if (atoms%astruct%ifrztyp(iat) == 0) then
             outs%fxyz(i - 3 * (iat - 1),iat)=outs%fxyz(i - 3 * (iat - 1),iat)+curv*vxyz(i)
             res=res+outs%fxyz(i - 3 * (iat - 1),iat)**2
          end if
       end do
!       call atomic_axpy_forces(atoms,fxyz,curv,vxyz,fxyz)
!       call atomic_dot(atoms,fxyz,fxyz,res)
       res=sqrt(res)

       write(fn4,'(i4.4)') it
       write(comment,'(a,1pe10.3)')'res= ',res
       if (iproc == 0) &
            call write_atomic_file(trim(inputs_md%dir_output)//'possoft_'//fn4,&
            outs%energy,atoms%astruct%rxyz,atoms,trim(comment),forces=outs%fxyz)
      
       if(iproc==0) then
          call yaml_open_map('(MH) soften',flow=.true.)
            call yaml_map('it',it)
            call yaml_map('curv',curv,fmt='(f12.5)')
            call yaml_map('fd2',fd2,fmt='(f12.5)')
            call yaml_map('dE',outs%energy-etot0,fmt='(f12.5)')
            call yaml_map('res',res,fmt='(f12.5)')
            call yaml_map('(MH) eps_vxyz',eps_vxyz,fmt='(f12.5)')
          call yaml_close_map(advance='yes')
       end if
       if (curv.lt.0.d0 .or. fd2.lt.0.d0) then
          if(iproc==0) call yaml_comment('(MH) NEGATIVE CURVATURE')
          exit
       end if
       if (outs%energy-etot0.lt.1.d-2) eps_vxyz=eps_vxyz*1.2d0

!       do iat=1,atoms%astruct%nat
!          if (.not. atoms%lfrztyp(iat)) then
!             if (atoms%astruct%geocode == 'P') then
!                wpos(3*(iat-1)+1)=modulo(wpos(3*(iat-1)+1)+alpha*fxyz(3*(iat-1)+1),atoms%astruct%cell_dim(1))
!                wpos(3*(iat-1)+2)=modulo(wpos(3*(iat-1)+2)+alpha*fxyz(3*(iat-1)+2),atoms%astruct%cell_dim(2))
!                wpos(3*(iat-1)+3)=modulo(wpos(3*(iat-1)+3)+alpha*fxyz(3*(iat-1)+3),atoms%astruct%cell_dim(3))
!             else if (atoms%astruct%geocode == 'S') then
!                wpos(3*(iat-1)+1)=modulo(wpos(3*(iat-1)+1)+alpha*fxyz(3*(iat-1)+1),atoms%astruct%cell_dim(1))
!                wpos(3*(iat-1)+2)=       wpos(3*(iat-1)+2)+alpha*fxyz(3*(iat-1)+2)
!                wpos(3*(iat-1)+3)=modulo(wpos(3*(iat-1)+3)+alpha*fxyz(3*(iat-1)+3),atoms%astruct%cell_dim(3))
!             else if (atoms%astruct%geocode == 'F') then
!                wpos(3*(iat-1)+1)=wpos(3*(iat-1)+1)+alpha*fxyz(3*(iat-1)+1)
!                wpos(3*(iat-1)+2)=wpos(3*(iat-1)+2)+alpha*fxyz(3*(iat-1)+2)
!                wpos(3*(iat-1)+3)=wpos(3*(iat-1)+3)+alpha*fxyz(3*(iat-1)+3)
!             end if
!
!          end if
!       end do
!       call atomic_axpy_forces(atoms,wpos,alpha,fxyz,wpos)
        call daxpy(3*atoms%astruct%nat,alpha,outs%fxyz(1,1),1,atoms%astruct%rxyz(1,1),1)

        call vcopy(3*atoms%astruct%nat, atoms%astruct%rxyz(1,1), 1, vxyz(1), 1)
        call axpy(3*atoms%astruct%nat, -1.d0, pos0(1), 1, vxyz(1), 1)
       write(comment,'(a,1pe10.3)')'curv= ',curv
       if (iproc == 0) &
            call write_atomic_file(trim(inputs_md%dir_output)//'posvxyz',0.d0,vxyz,atoms,trim(comment),forces=outs%fxyz)

       call elim_moment(atoms%astruct%nat,vxyz)
       if (atoms%astruct%geocode == 'F') &
           & call elim_torque_reza(atoms%astruct%nat,pos0,vxyz)

       svxyz=0.d0
       do i=1,3*atoms%astruct%nat
          iat=(i-1)/3+1
          if (atoms%astruct%ifrztyp(iat) == 0) then
             svxyz=svxyz+vxyz(i)*vxyz(i)
          end if
       end do
!      call atomic_dot(atoms,vxyz,vxyz,svxyz)
       if (res <= curv*eps_vxyz*5.d-1) exit
       svxyz=eps_vxyz/dsqrt(svxyz)

       do i=1,3*atoms%astruct%nat
          vxyz(i)=vxyz(i)*svxyz
       end do

    end do ! iter
    
    ! Put back initial coordinates.
    call vcopy(3*atoms%astruct%nat, pos0(1), 1, atoms%astruct%rxyz(1,1), 1)

    !        deallocate(wpos,fxyz)
  END SUBROUTINE soften

end program MINHOP




!> C x is in interval [xx(jlo),xx(jlow+1)[ ; xx(0)=-Infinity ; xx(n+1) = Infinity
subroutine hunt_g(xx,n,x,jlo)
  implicit none
  !Arguments
  integer :: jlo,n
  real(kind=8) :: x,xx(n)
  !Local variables
  integer :: inc,jhi,jm
  logical :: ascnd
  if (n.le.0) stop 'hunt_g'
  if (n == 1) then
     if (x.ge.xx(1)) then
        jlo=1
     else
        jlo=0
     endif
     return
  endif
  ascnd=xx(n).ge.xx(1)
  if(jlo.le.0.or.jlo.gt.n)then
     jlo=0
     jhi=n+1
     goto 3
  endif
  inc=1
  if(x.ge.xx(jlo).eqv.ascnd)then
1    continue
     jhi=jlo+inc
     if(jhi.gt.n)then
        jhi=n+1
     else if(x.ge.xx(jhi).eqv.ascnd)then
        jlo=jhi
        inc=inc+inc
        goto 1
     endif
  else
     jhi=jlo
2    continue
     jlo=jhi-inc
     if(jlo.lt.1)then
        jlo=0
     else if(x.lt.xx(jlo).eqv.ascnd)then
        jhi=jlo
        inc=inc+inc
        goto 2
     endif
  endif
3 continue
  if(jhi-jlo == 1)then
     if(x == xx(n))jlo=n
     if(x == xx(1))jlo=1
     return
  endif
  jm=(jhi+jlo)/2
  if(x.ge.xx(jm).eqv.ascnd)then
     jlo=jm
  else
     jhi=jm
  endif
  goto 3
END SUBROUTINE hunt_g


!>  assigns initial velocities for the MD escape part
subroutine velnorm(nat,rxyz,ekinetic,vxyz)
  use module_base
!  use module_types
!  use m_ab6_symmetry
  implicit none
  !implicit real*8 (a-h,o-z)
  integer, intent(in) :: nat
  real(gp), intent(in) :: ekinetic
  !type(atoms_data), intent(in) :: at
  real(gp), dimension(3,nat), intent(in) :: rxyz
  real(gp), dimension(3,nat), intent(inout) :: vxyz
  !local variables
  integer :: iat
  real(gp) :: rkin,rkinsum,sclvel

  !C      Kinetic energy of the initial velocities
  rkinsum= 0.d0      
  do iat=1,nat
!     if (.not. at%lfrztyp(iat)) then
        rkinsum= rkinsum+vxyz(1,iat)**2+vxyz(2,iat)**2+vxyz(3,iat)**2
!     end if
  end do
  rkin=.5d0*rkinsum/(3*nat-3)
  !       write(*,*) 'rkin,ekinetic',rkin,ekinetic

  !C      Rescaling of velocities to get reference kinetic energy
  sclvel= dsqrt(ekinetic/rkin)
  do iat=1,nat
!     if (.not. at%lfrztyp(iat)) then
        vxyz(1,iat)=vxyz(1,iat)*sclvel
        vxyz(2,iat)=vxyz(2,iat)*sclvel
        vxyz(3,iat)=vxyz(3,iat)*sclvel
!     end if
  end do

END SUBROUTINE velnorm


!> create a random displacement vector without translational and angular moment
subroutine randdist(nat,geocode,rxyz,vxyz)
  use BigDFT_API !,only: gp !module_base
  use yaml_output
  implicit none
  integer, intent(in) :: nat
  real(gp), dimension(3*nat), intent(in) :: rxyz
  real(gp), dimension(3*nat), intent(out) :: vxyz
  character(len=1) :: geocode
  !local variables
  integer :: i,idum=0
  real(kind=4) :: tt,builtin_rand
  do i=1,3*nat
     !call random_number(tt)
     !add built-in random number generator
     tt=builtin_rand(idum)
     vxyz(i)=real(tt-.5,gp)*3.e-1_gp
     !if (bigdft_mpi%iproc==0) print *,i,idum,vxyz(i)
  end do

  call elim_moment(nat,vxyz)
  !if (bigdft_mpi%iproc==0) call yaml_map('After mom',vxyz,unit=6)
  if (geocode == 'F') &
     & call elim_torque_reza(nat,rxyz,vxyz)
  !if (bigdft_mpi%iproc==0) call yaml_map('After torque',vxyz,unit=6)

END SUBROUTINE randdist


!>  generates 3*nat random numbers distributed according to  exp(-.5*vxyz**2)
subroutine gausdist(nat,geocode,rxyz,vxyz)
  implicit real*8 (a-h,o-z)
  real s1,s2
  character(len=1) :: geocode
  !C On Intel the random_number can take on the values 0. and 1.. To prevent overflow introduce eps
  parameter(eps=1.d-8)
  dimension vxyz(3*nat),rxyz(3*nat)

  do i=1,3*nat-1,2
     call random_number(s1)
     t1=eps+(1.d0-2.d0*eps)*dble(s1)
     call random_number(s2)
     t2=dble(s2)
     tt=sqrt(-2.d0*log(t1))
     vxyz(i)=tt*cos(6.28318530717958648d0*t2)
     vxyz(i+1)=tt*sin(6.28318530717958648d0*t2)
  enddo
  call random_number(s1)
  t1=eps+(1.d0-2.d0*eps)*dble(s1)
  call random_number(s2)
  t2=dble(s2)
  tt=sqrt(-2.d0*log(t1))
  vxyz(3*nat)=tt*cos(6.28318530717958648d0*t2)

  call elim_moment(nat,vxyz)
  if (geocode == 'F') &
           & call  elim_torque_reza(nat,rxyz,vxyz)
  return
END SUBROUTINE gausdist


!>  generates n random numbers distributed according to  exp(-x)
subroutine expdist(nat,geocode,rxyz,vxyz)
  implicit real*8 (a-h,o-z)
  real ss
  character(len=1) :: geocode
  !C On Intel the random_number can take on the values 0. and 1.. To prevent overflow introduce eps
  parameter(eps=1.d-8)
  dimension rxyz(3*nat),vxyz(3*nat)

  do i=1,3*nat
     call random_number(ss)
     tt=eps+(1.d0-2.d0*eps)*dble(ss)
     vxyz(i)=log(tt)
  enddo

  call elim_moment(nat,vxyz)
  if (geocode == 'F') &
     & call  elim_torque_reza(nat,rxyz,vxyz)

  return
END SUBROUTINE expdist


subroutine localdist(nat,rxyz,vxyz)
  use yaml_output
  implicit real*8 (a-h,o-z)
  real*4 ts
  parameter(nbix=20)
  dimension rxyz(3,nat), vxyz(3,nat),nbi(nbix)
  parameter( bondlength=2.7d0)

  nloop=0
100 continue
  nloop=nloop+1
  if (nloop.gt.2) write(*,*) 'nloop=',nloop
  if (nloop.gt.11) then
    call yaml_scalar('(MH) ERROR LOCALDIST')
    stop 'ERROR LOCALDIST'
  endif
  ! pick an atom iat randomly
  call random_number(ts)
  iat=min(nat,int(ts*nat+1.))
  !       write(*,*) 'iat=',iat

  ! find iat's neighbors
  inb=0
  do i=1,nat
     dd=(rxyz(1,iat)-rxyz(1,i))**2+(rxyz(2,iat)-rxyz(2,i))**2+(rxyz(3,iat)-rxyz(3,i))**2
     if (dd < bondlength**2 .and. i /= iat) then
        inb=inb+1; if (inb.gt.nbix) stop 'enlarge size of nbi' ; nbi(inb)=i
     endif
  enddo
  !        write(*,*) 'inb=',inb
  if (inb < 2 ) goto 100

  ! pick another atom jat that is a neighbor of iat
  call random_number(ts)
  j=min(inb,int(ts*inb+1.))
  jat=nbi(j)
  !       write(*,*) 'jat=',jat

  ! Choose velocities for remaining atoms (i.e. not iat and jat )
  ampl=2.d-1
  do i=1,nat
     call random_number(ts) ; ts=ts-.5
     vxyz(1,i)=dble(ts)*ampl
     call random_number(ts) ; ts=ts-.5
     vxyz(2,i)=dble(ts)*ampl
     call random_number(ts) ; ts=ts-.5
     vxyz(3,i)=dble(ts)*ampl
  enddo
  ! Finally choose velocities for iat and jat 
  ampl=2.d0
  i=iat
  call random_number(ts) ; ts=ts-.5
  vxyz(1,i)=dble(ts)*ampl
  call random_number(ts) ; ts=ts-.5
  vxyz(2,i)=dble(ts)*ampl
  call random_number(ts) ; ts=ts-.5
  vxyz(3,i)=dble(ts)*ampl
  i=jat
  call random_number(ts) ; ts=ts-.5
  vxyz(1,i)=dble(ts)*ampl
  call random_number(ts) ; ts=ts-.5
  vxyz(2,i)=dble(ts)*ampl
  call random_number(ts) ; ts=ts-.5
  vxyz(3,i)=dble(ts)*ampl

  !        write(*,'(i3,3(1pe12.4))') iat,(rxyz(i,iat)+.5d0*vxyz(i,iat),i=1,3)
  !        write(*,'(i3,3(1pe12.4))') jat,(rxyz(i,jat)+.5d0*vxyz(i,jat),i=1,3)

  return
END SUBROUTINE localdist


subroutine torque(nat,rxyz,vxyz)
  use module_base, only: gp
  use yaml_output
  implicit real*8 (a-h,o-z)
  dimension rxyz(3,nat),vxyz(3,nat)

  ! center of mass
  cmx=0.d0 ; cmy=0.d0 ; cmz=0.d0
  do iat=1,nat
     cmx=cmx+rxyz(1,iat)
     cmy=cmy+rxyz(2,iat)
     cmz=cmz+rxyz(3,iat)
  enddo
  cmx=cmx/real(nat,gp) 
  cmy=cmy/real(nat,gp) 
  cmz=cmz/real(nat,gp)

  ! torque
  tx=0.d0 ; ty=0.d0 ; tz=0.d0
  do iat=1,nat
     tx=tx+(rxyz(2,iat)-cmy)*vxyz(3,iat)-(rxyz(3,iat)-cmz)*vxyz(2,iat)
     ty=ty+(rxyz(3,iat)-cmz)*vxyz(1,iat)-(rxyz(1,iat)-cmx)*vxyz(3,iat)
     tz=tz+(rxyz(1,iat)-cmx)*vxyz(2,iat)-(rxyz(2,iat)-cmy)*vxyz(1,iat)
  enddo
  call yaml_map('(MH) torque',(/tx,ty,tz/),fmt='(1pe11.3)')

END SUBROUTINE torque


!subroutine elim_torque(nat,rxyz,vxyz)
!  implicit real*8 (a-h,o-z)
!  dimension rxyz(3,nat),vxyz(3,nat),t(3)
!
!  ! center of mass
!  cmx=0.d0 ; cmy=0.d0 ; cmz=0.d0
!  do iat=1,nat
!     cmx=cmx+rxyz(1,iat)
!     cmy=cmy+rxyz(2,iat)
!     cmz=cmz+rxyz(3,iat)
!  enddo
!  cmx=cmx/nat ; cmy=cmy/nat ; cmz=cmz/nat
!
!  do it=1,100
!
!     ! torque and radii in planes
!     t(1)=0.d0 ; t(2)=0.d0 ; t(3)=0.d0
!     sx=0.d0 ; sy=0.d0 ; sz=0.d0
!     do iat=1,nat
!        t(1)=t(1)+(rxyz(2,iat)-cmy)*vxyz(3,iat)-(rxyz(3,iat)-cmz)*vxyz(2,iat)
!        t(2)=t(2)+(rxyz(3,iat)-cmz)*vxyz(1,iat)-(rxyz(1,iat)-cmx)*vxyz(3,iat)
!        t(3)=t(3)+(rxyz(1,iat)-cmx)*vxyz(2,iat)-(rxyz(2,iat)-cmy)*vxyz(1,iat)
!        sx=sx+(rxyz(1,iat)-cmx)**2
!        sy=sy+(rxyz(2,iat)-cmy)**2
!        sz=sz+(rxyz(3,iat)-cmz)**2
!     enddo
!
!     if (t(1)**2+t(2)**2+t(3)**2.lt.1.d-22) return
!
!     ii=0
!     tmax=0.d0
!     do i=1,3
!        if (t(i)**2.gt.tmax**2) then 
!           ii=i
!           tmax=t(i)
!        endif
!     enddo
!
!     !         write(*,'(i4,3(1pe11.3))') ii,t
!
!     ! modify velocities
!     if (ii == 1) then 
!        cx=t(1)/(sz+sy)
!        do iat=1,nat
!           vxyz(2,iat)=vxyz(2,iat)+cx*(rxyz(3,iat)-cmz)
!           vxyz(3,iat)=vxyz(3,iat)-cx*(rxyz(2,iat)-cmy)
!        enddo
!     else if(ii == 2) then 
!        cy=t(2)/(sz+sx)
!        do iat=1,nat
!           vxyz(1,iat)=vxyz(1,iat)-cy*(rxyz(3,iat)-cmz)
!           vxyz(3,iat)=vxyz(3,iat)+cy*(rxyz(1,iat)-cmx)
!        enddo
!     else if(ii == 3) then 
!        cz=t(3)/(sy+sx)
!        do iat=1,nat
!           vxyz(1,iat)=vxyz(1,iat)+cz*(rxyz(2,iat)-cmy)
!           vxyz(2,iat)=vxyz(2,iat)-cz*(rxyz(1,iat)-cmx)
!        enddo
!     else
!        stop 'wrong ii'
!     endif
!
!  enddo
!  write(*,'(a,3(1pe11.3))') 'WARNING REMAINING TORQUE',t
!
!END SUBROUTINE elim_torque


subroutine moment(nat,vxyz)
  use yaml_output
  implicit real*8 (a-h,o-z)
  dimension vxyz(3,nat)

  sx=0.d0 ; sy=0.d0 ; sz=0.d0
  do iat=1,nat
     sx=sx+vxyz(1,iat)
     sy=sy+vxyz(2,iat)
     sz=sz+vxyz(3,iat)
  enddo
  write(*,'(a,3(1pe11.3))') 'momentum',sx,sy,sz
  call yaml_map('(MH) momentum',(/sx,sy,sz/),fmt='(1pe11.3)')

END SUBROUTINE moment


subroutine elim_moment(nat,vxyz)
  implicit real*8 (a-h,o-z)
  dimension vxyz(3,nat)

  sx=0.d0 ; sy=0.d0 ; sz=0.d0
  do iat=1,nat
     sx=sx+vxyz(1,iat)
     sy=sy+vxyz(2,iat)
     sz=sz+vxyz(3,iat)
  enddo
  sx=sx/nat ; sy=sy/nat ; sz=sz/nat
  do iat=1,nat
     vxyz(1,iat)=vxyz(1,iat)-sx
     vxyz(2,iat)=vxyz(2,iat)-sy
     vxyz(3,iat)=vxyz(3,iat)-sz
  enddo

END SUBROUTINE elim_moment


subroutine winter(nat,at,nid,nlminx,nlmin,en_delta,fp_delta, &
     en_arr,ct_arr,fp_arr,pl_arr,ediff,ekinetic,dt,nrandoff,nsoften)
  use module_base
  use module_types
  use module_interfaces
  use m_ab6_symmetry
  use yaml_output
  implicit none
  !implicit real*8 (a-h,o-z)
  integer, intent(in) :: nlminx,nlmin,nsoften,nrandoff,nid
  real(gp), intent(in) :: ediff,ekinetic,dt,en_delta,fp_delta
  type(atoms_data), intent(in) :: at
  integer, intent(in) :: nat 
  real(gp), intent(in) :: en_arr(nlminx),ct_arr(nlminx),fp_arr(nid,nlminx),pl_arr(3,nat,nlminx)
  !local variables
  integer :: k,i
  character(len=50) :: comment
  character(len=5) :: fn5

  call yaml_map('(MH) name of idarr','idarr'//trim(bigdft_run_id_toa()))

  ! write enarr file
  open(unit=12,file='enarr'//trim(bigdft_run_id_toa()),status='unknown')
  write(12,'(2(i10),a)') nlmin,nlmin+5,' # of minima already found, # of minima to be found in consecutive run'
  write(12,'(2(e24.17,1x),a)') en_delta,fp_delta,' en_delta,fp_delta'
  do k=1,nlmin
     write(12,'(e24.17,1x,e17.10)') en_arr(k),ct_arr(k)
  enddo
  call yaml_map('(MH) enarr for  RESTART written',.true.)
  close(12)

  ! write fingerprint file
  open(unit=14,file='idarr'//trim(bigdft_run_id_toa()),status='unknown')
  do k=1,nlmin
     write(14,'(10(1x,e24.17))') (fp_arr(i,k),i=1,nid)
  enddo
  close(14)
  call yaml_map('(MH) idarr for  RESTART written',.true.)

  ! write ioput file
  call  wtioput(ediff,ekinetic,dt,nsoften)
  call yaml_map('(MH) ioput for  RESTART written',.true.)

  ! write poslow files
  do k=1,nlmin 
     call yaml_open_map('(MH) Minima energies',flow=.true.)
     call yaml_map('k',k)
     call yaml_map('en_arr(k)',en_arr(k))
     call yaml_close_map(advance='yes')
     !C generate filename and open files
     write(fn5,'(i5.5)') k
     !        write(comment,'(a,1pe15.8)')'energy= ',en_arr(k)
     call  write_atomic_file('poslow'//fn5//'_'//trim(bigdft_run_id_toa()),en_arr(k),pl_arr(1,1,k),at,'')
  end do

  call yaml_map('(MH) poslow files written',.true.)

END SUBROUTINE winter


subroutine wtioput(ediff,ekinetic,dt,nsoften)
  use module_base
  use module_types
  implicit real*8 (a-h,o-z)
  open(unit=11,file='ioput'//trim(bigdft_run_id_toa()),status='unknown')
  write(11,'(3(1x,1pe24.17)1x,i4,a)') ediff,ekinetic,dt,nsoften,' ediff, ekinetic dt and nsoften'
  close(11)
END SUBROUTINE wtioput


!!subroutine wtpos(at,npminx,nlminx,nlmin,npmin,pos,earr,elocmin)
!!  use module_base
!!  use module_types
!!  use module_interfaces
!!  use m_ab6_symmetry
!!  use yaml_output
!!  implicit none
!!  !implicit real*8 (a-h,o-z)
!!  integer, intent(in) :: npminx,nlminx,nlmin,npmin
!!  type(atoms_data), intent(in) :: at
!!  real(gp), dimension(npminx), intent(in) :: elocmin
!!  real(gp), dimension(0:nlminx,2), intent(in) :: earr
!!  real(gp), dimension(3,at%astruct%nat,npminx), intent(in) :: pos
!!  !local variables
!!  character(len=5) :: fn
!!  integer :: k,kk,i
!!  
!!  write(*,*) '#(MH) nlmin,nlminx,npmin,npminx',nlmin,nlminx,npmin,npminx
!!  call yaml_map('(MH) nlmin,nlminx,npmin,npminx',(/nlmin,nlminx,npmin,npminx/))
!!  do i=1,min(40,nlmin,nlminx)
!!     write(*,'(i4,e24.17)') i,earr(i,1)
!!  enddo
!!
!!  do k=1,min(npmin,npminx)
!!     write(*,'(a,i4,e24.17)') '#(MH) k,elocmin(k)',k,elocmin(k)
!!     call yaml_open_map('(MH) Minima energies',flow=.true.)
!!     call yaml_map('k',k)
!!     call yaml_map('elocmin(k)',elocmin(k))
!!     call yaml_close_map(advance='yes')
!!
!!     
!!     !C Classify the configuration in the global ranking
!!     kk=0
!!     find_kk : do
!!        kk=kk+1
!!        if (kk > min(nlmin,nlminx)) then 
!!           write(*,*) '#(MH) ranking error for',k
!!           call yaml_map('(MH) ranking error for',k)
!!           stop 
!!        endif
!!        if (earr(kk,1) == elocmin(k)) exit find_kk
!!        !        if (abs(earr(kk,1) - elocmin(k)) .lt. 1.d-12 ) then 
!!        !             write(*,*) 'match ',abs(earr(kk,1) - elocmin(k))
!!        !             exit find_kk
!!        !        endif
!!     end do find_kk
!!
!!     if (kk <= npminx) then
!!        
!!        write(*,'(a,i4,i4,1x,1pe21.14)') '#(MH) k,kk,elocmin(k)',k,kk,elocmin(k)
!!        call yaml_open_map('(MH) Ranking and Energy',flow=.true.)
!!        call yaml_map('k kk',(/k,kk/))
!!        call yaml_map('elocmin(k)',elocmin(k))
!!        call yaml_close_map(advance='yes')
!!        
!!        !C generate filename and open files
!!        write(fn,'(i5.5)') kk
!!        call  write_atomic_file('poslow'//fn//'_'//trim(bigdft_run_id_toa()),elocmin(k),pos(1,1,k),at,'')
!!     endif
!!     
!!  end do
!!
!!END SUBROUTINE wtpos


function round(enerd,accur)
  implicit none
  real(kind=8) :: round
  real(kind=8), intent(in):: enerd,accur
  integer*8 :: ii
  ii=int(enerd/accur,kind=8)
  round=ii*accur
  !           write(*,'(a,1pe24.17,1x,i17,1x,1pe24.17)') 'enerd,ii,round',enerd,ii,round
  return
end function round


!subroutine rdposout(igeostep,rxyz,nat)
!  implicit none
!  integer, intent(in) :: igeostep,nat
!  real(kind=8), dimension(3,nat), intent(out) :: rxyz
!  !local variables
!  character(len=3) :: fn
!  character(len=20) :: filename
!  integer :: iat
!  write(fn,'(i3.3)') igeostep
!  !filename = 'posout_'//fn//'.ascii'
!  filename = 'posout_'//fn//'.xyz'
!  ! write(*,*)'(MH) reading unrelaxed structure from ',filename
!  open(unit=9,file=filename,status='old')
!  read(9,*)fn!no need for header
!  read(9,*)fn!same
!  do iat=1,nat
!     read(9,*)fn,rxyz(:,iat)!we know the atom types already
!  enddo
!  close(unit=9)
!END SUBROUTINE rdposout


!> routine for adjusting the dimensions with the center of mass in the middle
subroutine adjustrxyz(nat,alat1,alat2,alat3,rxyz)
  use module_base
  use yaml_output
  implicit none
  integer, intent(in) :: nat
  real(gp) ,intent(in) :: alat1,alat2,alat3
  real(gp), dimension(3,nat), intent(inout) :: rxyz
  !local variables
  integer :: iat,i 
  real(gp), dimension(3)  :: cent

  do i=1,3
     cent(i)=0.0_gp
  enddo
  do iat=1,nat
     do i=1,3
        cent(i)=cent(i)+rxyz(i,iat)
     enddo
  enddo
  do i=1,3
     cent(i)=cent(i)/real(nat,gp)
  enddo

!  call yaml_open_map('(MH) old CM, shift',flow=.true.)
    call yaml_map('(MH) Old CM',(/cent(1),cent(2),cent(3)/),fmt='(1pe9.2)')
    call yaml_map('(MH) Shift',(/-cent(1)+alat1*.5_gp,-cent(2)+alat2*.5_gp,-cent(3)+alat3*.5_gp/),fmt='(1pe9.2)')
!  call yaml_close_map(advance='yes')

  do iat=1,nat
     rxyz(1,iat)=rxyz(1,iat)-cent(1)+alat1*.5_gp
     rxyz(2,iat)=rxyz(2,iat)-cent(2)+alat2*.5_gp
     rxyz(3,iat)=rxyz(3,iat)-cent(3)+alat3*.5_gp
  enddo
END SUBROUTINE adjustrxyz


!subroutine fix_fragmentation(iproc,at,rxyz,nputback)
!  use module_base
!  use module_types
!  use m_ab6_symmetry
!  use yaml_output
!  implicit none
!  !implicit real*8 (a-h,o-z)
!  integer, intent(in) :: iproc
!  type(atoms_data), intent(in) :: at
!  integer, intent(inout) :: nputback
!  real(gp), dimension(3,at%astruct%nat) :: rxyz
!  !local variables
!  real(gp), parameter :: bondlength=8.0_gp
!  integer :: iat,nloop,ncluster,ii,jat,jj,kat,nadd,ierr
!  real(gp) :: xi,yi,zi,xj,yj,zj,ddmin,dd,d1,d2,d3,tt
!  ! automatic arrays
!  logical, dimension(at%astruct%nat) :: belong
!
!  nloop=1
!
!  fragment_loop: do
!
!     iat=1
!     belong(iat)=.true.
!     ncluster=1
!     do iat=2,at%astruct%nat
!        belong(iat)=.false.
!     enddo
!
!     !   ic=0
!     form_cluster: do
!        nadd=0
!        do iat=1,at%astruct%nat
!           xi=rxyz(1,iat) 
!           yi=rxyz(2,iat) 
!           zi=rxyz(3,iat)
!           if (belong(iat)) then 
!              do jat=1,at%astruct%nat
!                 xj=rxyz(1,jat) ; yj=rxyz(2,jat) ; zj=rxyz(3,jat)
!                 if ( (xi-xj)**2+(yi-yj)**2+(zi-zj)**2 <= (bondlength*1.25d0)**2) then 
!                    if (.not. belong(jat)) nadd=nadd+1
!                    belong(jat)=.true. 
!                 endif
!              end do
!           endif
!        end do
!        ncluster=ncluster+nadd
!        !     ic=ic+1 ; write(*,*) 'nadd,ncluster',ic,nadd,ncluster
!        if (nadd == 0) exit form_cluster
!     enddo form_cluster
!
!     if (ncluster == at%astruct%nat) then 
!        !   write(*,*) 'No fragmentation has occured',nloop
!        return
!
!     else
!        nputback=nputback+1
!
!        if (iproc == 0) then
!           write(*,*) '#MH fragmentation occured',nloop,ncluster
!           write(*,*) '(MH) fragmentation occured',nloop,ncluster
!           call yaml_map('(MH) fragmentation occured',(/nloop,ncluster/))
!           do kat=1,at%astruct%nat
!              write(444,*) ' LJ  ',rxyz(1,kat),rxyz(2,kat),rxyz(3,kat)
!           enddo
!        endif
!
!
!        ! make sure the part that flew away is smaller than the cluster
!        if (ncluster <= at%astruct%nat/2) then
!           !     write(*,*) 'FLIP'
!           do iat=1,at%astruct%nat
!              belong(iat)=.not. belong(iat)
!           enddo
!        endif
!
!        ! pull back the fragment of atoms that flew away
!        ii=-99999
!        do iat=1,at%astruct%nat
!           if (.not. belong(iat)) then
!              xi=rxyz(1,iat) 
!              yi=rxyz(2,iat) 
!              zi=rxyz(3,iat)
!              ddmin=1.e100_gp
!              jj=-99999
!              do jat=1,at%astruct%nat
!                 if (belong(jat)) then
!                    xj=rxyz(1,jat) 
!                    yj=rxyz(2,jat) 
!                    zj=rxyz(3,jat)
!                    dd= (xi-xj)**2+(yi-yj)**2+(zi-zj)**2 
!                    if (dd < ddmin) then 
!                       jj=jat
!                       ii=iat
!                       ddmin=dd
!                    endif
!                 endif
!              enddo
!           endif
!        enddo
!
!        d1=rxyz(1,ii)-rxyz(1,jj)
!        d2=rxyz(2,ii)-rxyz(2,jj)
!        d3=rxyz(3,ii)-rxyz(3,jj)
!        tt=bondlength/sqrt(d1**2+d2**2+d3**2)
!        do iat=1,at%astruct%nat
!           if (.not. belong(iat) ) then  !.and. .not. at%lfrztyp(iat)) then
!              if (at%astruct%geocode == 'P') then
!stop  '------ P ----------'
!                 rxyz(1,iat)=modulo(rxyz(1,iat)-d1*(tt),at%astruct%cell_dim(1))
!                 rxyz(2,iat)=modulo(rxyz(2,iat)-d2*(tt),at%astruct%cell_dim(2))
!                 rxyz(3,iat)=modulo(rxyz(3,iat)-d3*(tt),at%astruct%cell_dim(3))
!              else if (at%astruct%geocode == 'S') then
!stop  '------ S ----------'
!                 rxyz(1,iat)=modulo(rxyz(1,iat)-d1*(tt),at%astruct%cell_dim(1))
!                 rxyz(2,iat)=       rxyz(2,iat)-d2*(tt)
!                 rxyz(3,iat)=modulo(rxyz(3,iat)-d3*(tt),at%astruct%cell_dim(3))
!              else
!                 rxyz(1,iat)=rxyz(1,iat)-d1*(tt)
!                 rxyz(2,iat)=rxyz(2,iat)-d2*(tt)
!                 rxyz(3,iat)=rxyz(3,iat)-d3*(tt)
!              end if
!           endif
!        enddo
!
!        if (iproc == 0) then
!           write(444,*) at%astruct%nat, 'atomic ' 
!           write(444,*) ' fixed configuration ', nputback,sqrt(d1**2+d2**2+d3**2),ii,jj
!           do iat=1,at%astruct%nat
!              write(444,'(a5,3(e15.7),l1)') ' LJ  ',rxyz(1,iat),rxyz(2,iat),rxyz(3,iat),belong(iat)
!           enddo
!        endif
!        nloop=nloop+1
!     if (nloop.gt.4) then 
!          write(*,*)"#MH fragmentation could not be fixed",nloop
!          call MPI_ABORT(bigdft_mpi%mpi_comm,ierr)
!          write(*,*)"(MH) fragmentation could not be fixed",nloop
!          call yaml_map('(MH) fragmentation could not be fixed',nloop)
!  end do fragment_loop
!
!END SUBROUTINE fix_fragmentation



!    implicit real*8 (a-h,o-z)
!    integer option
!    logical occured
!    character(5) atomname
!    parameter(nat=12,iproc=0,option=1)
!    dimension pos(3,nat),vel(3,nat)
!
!
!    open(unit=1,file='T.xyz')
!    read(1,*) natp
!    if (nat .ne. natp) stop' natp'
!    read(1,*) 
!    do iat=1,nat
!    read(1,*) atomname,(pos(i,iat),i=1,3)
!    enddo
!    close(1)
! 
!
!    open(unit=444,file='t.xyz')
!    call fixfrag_posvel(iproc,nat,pos,vel,1,occured)
!    write(*,*) 'occured',occured
!    close(444)
!   
!    end
!


subroutine fixfrag_posvel(iproc,nat,rcov,pos,vel,option,occured)
!This subroutine can perform two tasks.
!ATTENTION: it will only work on free BC!!!
!
!option=1
!The atoms in pos are analyzed and, if there is a fragmentation occuring, the
!main fragment will be identified and all neighboring fragments will be moved towards the nearest
!atom of the main fragment. The array pos will then be updated and returned.
!
!option=2
!The fragments are identified and the center of mass of all fragments are computed separately.
!The center of mass of all cluster is also computed.
!Then, the velocities are modified in such a way that the projection of the velocities 
!along the vector pointing towards the center of mass of all fragments are inverted 
!!use module_base
!!use module_types
!!use m_ab6_symmetry
use yaml_output
use dynamic_memory
implicit none
integer, intent(in) :: iproc,nat
!type(atoms_data), intent(in) :: at
real(8),dimension(3,nat), INTENT(INOUT) :: pos
real(8),dimension(3,nat), INTENT(INOUT) :: vel
real(8),dimension(nat), INTENT(IN) :: rcov
integer, INTENT(IN):: option
integer :: nfrag, nfragold
logical :: occured,niter
real(8)::  dist, mindist, angle, vec(3), cmass(3), velcm(3), bondlength, bfactor,rnrmi,scpr
real(8):: ekin,vcm1,vcm2,vcm3,ekin0,scale
real(8), allocatable:: cm_frags(:,:), vel_frags(:,:)
integer::iat, jat, natfragx(1), imin(2),ifrag
integer, allocatable:: fragcount(:)
integer, allocatable:: nat_frags(:)
integer, dimension(nat):: fragarr
logical, allocatable:: invert(:)

!The bondlength (in atomic units) is read from file input.bondcut
! OPTION 1: System is considered to be fragmented if the minimal distance between two atoms in the fragment is more than 2.0*bondlength
!           The two fragment are then brought together such that the minimal distance equals 1.5*bondlength
! OPTION  : System is considered to be fragmented if the minimal distance between two atoms in the fragment is more than 2.0*bondlength
!           the velocities are then inverted
!open(unit=43,file="input.bondcut")
!read(43,*) bondlength
!close(43)

if (option == 1) then 
   bfactor=1.5d0
else if (option == 2) then 
   bfactor=2.d0
else
   stop 'wrong option'
endif



fragarr(:)=0                     !Array, which atom belongs to which fragment
nfrag=0                       !Number of fragments

!Check for correct input
if (option.ne.1 .and. option.ne.2) stop "Wrong option in fixfrag_refvels"

!Calculate number of fragments and fragmentlist of the atoms
loop_nfrag: do
   nfragold=nfrag
   do iat=1,nat                !Check the first atom that isn't part of a cluster yet
      if(fragarr(iat)==0) then
         nfrag=nfrag+1
         fragarr(iat)=nfrag
         exit 
      endif
   enddo
   if (nfragold==nfrag) exit loop_nfrag
7000 niter=.false.
   do iat=1,nat                !Check if all the other atoms are part of the current cluster
      do jat=1,nat
         bondlength=rcov(iat)+rcov(jat)
         if(nfrag==fragarr(iat) .AND. jat.ne.iat .AND. fragarr(jat)==0) then
            dist=(pos(1,iat)-pos(1,jat))**2+(pos(2,iat)-pos(2,jat))**2+(pos(3,iat)-pos(3,jat))**2
            if(dist<(bfactor*bondlength)**2) then
               fragarr(jat)=nfrag
               niter=.true.
            endif
         endif
      enddo
   enddo
   if(niter) then
      goto 7000
   endif
end do loop_nfrag


!   if(iproc==0) write(*,*) '(MH) nfrag=',nfrag
occured=.false.
if(nfrag.ne.1) then          !"if there is fragmentation..."
   occured=.true.
   if(iproc==0) then
      call yaml_open_map('(MH) FIX')
      call yaml_map('(MH) Number of Fragments counted with option', (/nfrag,option/))
   endif
   if (option==1) then !OPTION=1, FIX FRAGMENTATION
      !   if(nfrag.ne.1) then          !"if there is fragmentation..."

      !Find out which fragment is the main cluster
      fragcount = f_malloc(nfrag,id='fragcount')
      fragcount=0
      do ifrag=1,nfrag
         do iat=1,nat
            if(fragarr(iat)==ifrag) then
               fragcount(ifrag)=fragcount(ifrag)+1
            endif
         enddo
      enddo
      natfragx=maxloc(fragcount(:))
      if(iproc==0) call yaml_map('(MH) The main Fragment index is', natfragx(1))

      !Find the minimum distance between the clusters
      do ifrag=1,nfrag
         mindist=1.d100
         if(ifrag.ne.natfragx(1)) then
            do iat=1,nat
               if(fragarr(iat)==ifrag) then
                  do jat=1,nat
                     if(fragarr(jat)==natfragx(1)) then
                        dist=(pos(1,iat)-pos(1,jat))**2+(pos(2,iat)-pos(2,jat))**2+(pos(3,iat)-pos(3,jat))**2
                        if(dist<mindist**2) then
                           mindist=sqrt(dist)
                           imin(1)=jat  !Atom with minimal distance in main fragment
                           imin(2)=iat   !Atom with minimal distance in fragment ifrag
                        endif
                     endif
                  enddo
               endif
            enddo

            if (iproc == 0) then
               write(444,*) nat, 'atomic '
               write(444,*) 'A fragmented configuration ',imin(1),imin(2)
               do iat=1,nat
                  write(444,'(a5,3(e15.7),l1)') ' Mg  ',pos(1,iat),pos(2,iat),pos(3,iat)
               enddo
            endif


            vec(:)=pos(:,imin(1))-pos(:,imin(2))
            bondlength=rcov(imin(1))+rcov(imin(2))
            do iat=1,nat        !Move fragments back towards the main fragment 
               if(fragarr(iat)==ifrag) then
                  pos(:,iat)=pos(:,iat)+vec(:)*((mindist-1.5d0*bondlength)/mindist)
                  fragarr(iat)=natfragx(1)
               endif
            enddo


         endif
      enddo
      call f_free(fragcount)
      if(iproc==0) then
         call yaml_comment('(MH) FIX: Fragmentation fixed! Keep on hopping...')
         call yaml_close_map()
      end if
      if (iproc == 0) then
         write(444,*) nat, 'atomic '
         write(444,*) ' fixed configuration '
         do iat=1,nat
            write(444,'(a5,3(e15.7),l1)') ' Mg  ',pos(1,iat),pos(2,iat),pos(3,iat)
         enddo
      endif

      !   endif
   elseif(option==2) then !OPTION=2, INVERT VELOCITIES
      !   if(nfrag.ne.1) then          !"if there is fragmentation..."
      if(iproc==0) call yaml_map('(MH) FIX: Preparing to invert velocities, option:',option)
      !Compute center of mass of all fragments and the collectiove velocity of each fragment
      cm_frags = f_malloc((/ 3, nfrag /),id='cm_frags')
      vel_frags = f_malloc((/ 3, nfrag /),id='vel_frags')
      nat_frags = f_malloc(nfrag,id='nat_frags')
      invert = f_malloc(nfrag,id='invert')
      cm_frags(:,:)=0.d0
      vel_frags(:,:)=0.d0
      nat_frags(:)=0         !number of atoms per fragment
      cmass(:)=0.d0
      velcm(:)=0.d0
      do iat=1,nat
         ifrag=fragarr(iat)
         nat_frags(ifrag)=nat_frags(ifrag)+1
         cm_frags(:,ifrag)=cm_frags(:,ifrag)+pos(:,iat)
         vel_frags(:,ifrag)=vel_frags(:,ifrag)+vel(:,iat)
      enddo

      do ifrag=1,nfrag
         cm_frags(:,ifrag)=cm_frags(:,ifrag)/real(nat_frags(ifrag),8)
         vel_frags(:,ifrag)=vel_frags(:,ifrag)/real(nat_frags(ifrag),8)
         cmass(:)=cmass(:)+cm_frags(:,ifrag)*nat_frags(ifrag)/real(nat,8)
         velcm(:)=velcm(:)+vel_frags(:,ifrag)*nat_frags(ifrag)/real(nat,8)
      enddo
      if (iproc==0) call yaml_map('(MH) CM VELOCITY',sqrt(velcm(1)**2+velcm(2)**2+velcm(3)**2))
      if (velcm(1)**2+velcm(2)**2+velcm(3)**2.gt.1.d-24) then
         if (iproc==0) call yaml_comment('(MH) NONZERO CM VELOCITY')
      endif


      ! now cm_frags contains the unit vector pointing from the center of mass of the entire system to the center of mass of the fragment
      do ifrag=1,nfrag
         cm_frags(:,ifrag)=cm_frags(:,ifrag)-cmass(:)
         rnrmi=1.d0/sqrt(cm_frags(1,ifrag)**2+cm_frags(2,ifrag)**2+cm_frags(3,ifrag)**2)
         cm_frags(1,ifrag)=cm_frags(1,ifrag)*rnrmi
         cm_frags(2,ifrag)=cm_frags(2,ifrag)*rnrmi
         cm_frags(3,ifrag)=cm_frags(3,ifrag)*rnrmi
         angle=cm_frags(1,ifrag)*vel_frags(1,ifrag)+cm_frags(2,ifrag)*vel_frags(2,ifrag)+cm_frags(3,ifrag)*vel_frags(3,ifrag)
         rnrmi=1.d0/sqrt(vel_frags(1,ifrag)**2+vel_frags(2,ifrag)**2+vel_frags(3,ifrag)**2)
         angle=angle*rnrmi
         if (angle.gt.0.d0) then
            invert(ifrag)=.true.
         else
            invert(ifrag)=.false.
         endif
         if (iproc==0) then
           write(*,*) '(MH) ifrag, angle ',ifrag, angle,invert(ifrag)
           call yaml_open_map('(MH) Frag. Info',flow=.true.)
            call yaml_map('ifrag',ifrag)
            call yaml_map('angle',angle)
            call yaml_map('ifrag inverted',invert(ifrag))
           call yaml_close_map(advance='yes')
         endif
      enddo
      !Decompose each atomic velocity into an component parallel and perpendicular to the cm_frags  vector and inter the 
      !paralle part if it point away from the CM

      !Check kinetic energy before inversion
      ekin0=0.d0
      vcm1=0.d0
      vcm2=0.d0
      vcm3=0.d0
      do iat=1,nat
         ekin0=ekin0+vel(1,iat)**2+vel(2,iat)**2+vel(3,iat)**2
         vcm1=vcm1+vel(1,iat)
         vcm2=vcm2+vel(2,iat)
         vcm3=vcm3+vel(3,iat)
      enddo
      if (iproc==0) then
          write(*,'(a,e14.7,3(e10.3))') '(MH) EKIN CM before invert',ekin0,vcm1,vcm2,vcm3
!          call yaml_open_map(,flow=.true.)
          call yaml_map('(MH) EKIN CM before invert',(/ekin0,vcm1,vcm2,vcm3/),fmt='(e10.3)')
!          call yaml_close_map(advance='yes')
      endif
      if (iproc==0) call torque(nat,pos,vel)
      !Checkend kinetic energy before inversion

      do iat=1,nat
         ! inversions  by fragment group
         ifrag=fragarr(iat)
         if (invert(ifrag)) then
            scpr=cm_frags(1,ifrag)*vel(1,iat)+cm_frags(2,ifrag)*vel(2,iat)+cm_frags(3,ifrag)*vel(3,iat)
            vel(:,iat)=vel(:,iat)-scpr*cm_frags(:,ifrag)*2.d0
         endif
      enddo

      call elim_moment(nat,vel)
      call elim_torque_reza(nat,pos,vel)

      ! scale velocities to regain initial ekin0
      ekin=0.d0
      do iat=1,nat
         ekin=ekin+vel(1,iat)**2+vel(2,iat)**2+vel(3,iat)**2
      enddo
      scale=sqrt(ekin0/ekin)
      do iat=1,nat
         vel(1,iat)=vel(1,iat)*scale
         vel(2,iat)=vel(2,iat)*scale
         vel(3,iat)=vel(3,iat)*scale
      enddo

      !Check kinetic energy after inversion
      ekin=0.d0
      vcm1=0.d0
      vcm2=0.d0
      vcm3=0.d0
      do iat=1,nat
         ekin=ekin+vel(1,iat)**2+vel(2,iat)**2+vel(3,iat)**2
         vcm1=vcm1+vel(1,iat)
         vcm2=vcm2+vel(2,iat)
         vcm3=vcm3+vel(3,iat)
      enddo
      if (iproc==0) then
          write(*,'(a,e14.7,3(e10.3))') '(MH) EKIN CM after  invert',ekin,vcm1,vcm2,vcm3
          !call yaml_open_map('(MH) EKIN CM after invert',flow=.true.)
          call yaml_map('(MH) EKIN CM after invert',(/ekin0,vcm1,vcm2,vcm3/),fmt='(e10.3)')
          !call yaml_close_map(advance='yes')
      endif
      if (iproc==0) call torque(nat,pos,vel)
      !Checkend kinetic energy after inversion

      !Check angle  after inversion
      vel_frags(:,:)=0.d0
      do iat=1,nat
         ifrag=fragarr(iat)
         vel_frags(:,ifrag)=vel_frags(:,ifrag)+vel(:,iat)
      enddo
      do ifrag=1,nfrag
         angle=cm_frags(1,ifrag)*vel_frags(1,ifrag)+cm_frags(2,ifrag)*vel_frags(2,ifrag)+cm_frags(3,ifrag)*vel_frags(3,ifrag)
         rnrmi=1.d0/sqrt(vel_frags(1,ifrag)**2+vel_frags(2,ifrag)**2+vel_frags(3,ifrag)**2)
         angle=angle*rnrmi
         if (iproc==0) then
           call yaml_open_map('(MH) Frag',flow=.true.)
            call yaml_map('ifrag',ifrag)
            call yaml_map('angle a invert',angle)
           call yaml_close_map(advance='yes')
         endif
        
      enddo
      !Checkend kinetic energy after inversion


      call f_free(cm_frags)
      call f_free(vel_frags)
      call f_free(nat_frags)
      call f_free(invert)
      !   endif
      !else
      !   stop "Wrong option within ff-rv"
      if(iproc==0) write(*,*) "(MH) FIX: Velocity component towards the center of mass inverted! Keep on hopping..."
      if(iproc==0) call yaml_scalar('(MH) FIX: Velocity component towards the center of mass inverted! Keep on hopping...')
   endif
endif
end subroutine fixfrag_posvel




subroutine fixfrag_posvel_slab(iproc,nat,rcov,pos,vel,option)
!This subroutine points the velocities towards the surface if an atom is too far away from the surface with surface boundary conditions
!
use BigDFT_API, only: bigdft_utils_flush
implicit none
integer, intent(in) :: iproc,nat,option
!type(atoms_data), intent(in) :: at
real(8),dimension(3,nat), INTENT(INOUT) :: pos
real(8),dimension(3,nat), INTENT(INOUT) :: vel
real(8),dimension(nat), INTENT(IN) :: rcov
integer :: iat,i,ic,ib,ilow,ihigh,icen,mm,mj,jat
real(8) :: ymin, ylow,yhigh,dx,dy,dz,dl,dist,distmin,d

integer, dimension(-100:1000):: ygrid
logical ,dimension(nat) :: onsurface


! empty space = 0
    do i=-100,1000 
    ygrid(i)=0
    enddo

    ymin=1.d100 
    do iat=1,nat
        ymin=min(ymin,pos(2,iat)) 
    enddo

! occupied space= nonzero
    do iat=1,nat
        ic=nint((pos(2,iat)-ymin)*4.d0)  ! ygrid spacing=.25
         ib=nint(2.0d0*rcov(iat)*4.d0)
         if (ic-ib < -100) stop "#MH error fixfrag_slab -100"
         if (ic+ib > 1000) stop "#MH error fixfrag_slab 1000"
         do i=ic-ib,ic+ib
         ygrid(i)=ygrid(i)+1
         enddo
    enddo

! find center of slab
    mm=0
    do i=-100,1000
    if (ygrid(i) .gt. mm) then
        icen=i
        mm=ygrid(i)
    endif
    enddo

! find border between empty and occupied space
    do i=icen,-100,-1
    if (ygrid(i).eq.0) then
        ilow=i
        exit
    endif
    enddo

    do i=icen,1000
    if (ygrid(i).eq.0) then
        ihigh=i
        exit
    endif
    enddo


    ylow=ymin+ilow*.25d0
    yhigh=ymin+ihigh*.25d0
    if (iproc.eq.0) write(*,'(a,3(1x,e10.3))') "#MH ylow,ycen,yhigh",ylow,ymin+icen*.25d0,yhigh
!             write(1000+iproc,'(a,3(1x,e10.3))') "#MH ylow,ycen,yhigh",ylow,ymin+icen*.25d0,yhigh

if (option.eq.2) then

    do iat=1,nat
         if (pos(2,iat).lt.ylow-rcov(iat)) then 
             vel(2,iat)=abs(vel(2,iat))
             if (iproc.eq.0) write(*,*) "#MH velocity made positive for atom",iat
             write(1000+iproc,*) "#MH velocity made positive for atom",iat,pos(:,iat)
         endif
         if (pos(2,iat).gt.yhigh+rcov(iat)) then 
             vel(2,iat)=-abs(vel(2,iat))
             if (iproc.eq.0) write(*,*) "#MH velocity made negative for atom",iat
             write(1000+iproc,*) "#MH velocity made negative for atom",iat,pos(:,iat)
         endif
    enddo
    call bigdft_utils_flush(unit=1000+iproc)
    !flush(1000+iproc) 

else if (option.eq.1) then
1000 continue
    do iat=1,nat
         if (pos(2,iat).lt.ylow-rcov(iat) .or. pos(2,iat).gt.yhigh+rcov(iat)) then 
         onsurface(iat)=.false.
         else
         onsurface(iat)=.true.
         endif
    enddo
    do iat=1,nat
         if (onsurface(iat) .eqv. .false.) then 
             distmin=1.d100
            do jat=1,nat
            if (jat.ne.iat .and. onsurface(jat)) then
              dist=(pos(1,iat)-pos(1,jat))**2+(pos(2,iat)-pos(2,jat))**2+(pos(3,iat)-pos(3,jat))**2
              dist=sqrt(dist)-1.25d0*rcov(iat)-1.25d0*rcov(jat)
              if (dist.lt.distmin) then 
                distmin=dist
                mj=jat
              endif
            endif
            enddo
            if (iproc.eq.0) write(*,*) iat,mj,distmin
            if (distmin.gt.0.d0) then
                dx=pos(1,iat)-pos(1,mj)
                dy=pos(2,iat)-pos(2,mj)
                dz=pos(3,iat)-pos(3,mj)
                dl=sqrt(dx**2+dy**2+dz**2)
                d=distmin+0.1d0*(rcov(iat)+rcov(mj))
                dx=dx*(d/dl)
                dy=dy*(d/dl)
                dz=dz*(d/dl)
                if (iproc.eq.0) write(*,*) "#MH moving atom",iat,pos(:,iat)
                pos(1,iat)=pos(1,iat)-dx
                pos(2,iat)=pos(2,iat)-dy
                pos(3,iat)=pos(3,iat)-dz
                if (iproc.eq.0) write(*,*) "#MH moved atom",iat,pos(:,iat)
                onsurface(iat)=.true.
                goto 1000
            endif
         endif
    enddo
else 
    stop "invalid option for fixfrag_slab"
endif

end subroutine fixfrag_posvel_slab




subroutine give_rcov(iproc,atoms,nat,rcov)
  !    use module_base
  use module_types
  use yaml_output
  implicit none
  !Arguments
  integer, intent(in) :: iproc,nat
  type(atoms_data), intent(in) :: atoms
  real(kind=8), intent(out) :: rcov(nat)
  !Local variables
  integer :: iat

  do iat=1,nat
     if (trim(atoms%astruct%atomnames(atoms%astruct%iatype(iat)))=='H') then
        rcov(iat)=0.75d0
     else if (trim(atoms%astruct%atomnames(atoms%astruct%iatype(iat)))=='He') then
        rcov(iat)=0.75d0
     else if (trim(atoms%astruct%atomnames(atoms%astruct%iatype(iat)))=='Li') then
        rcov(iat)=3.40d0
     else if (trim(atoms%astruct%atomnames(atoms%astruct%iatype(iat)))=='Be') then
        rcov(iat)=2.30d0
     else if (trim(atoms%astruct%atomnames(atoms%astruct%iatype(iat)))=='B' ) then
        rcov(iat)=1.55d0
     else if (trim(atoms%astruct%atomnames(atoms%astruct%iatype(iat)))=='C' ) then
        rcov(iat)=1.45d0
     else if (trim(atoms%astruct%atomnames(atoms%astruct%iatype(iat)))=='N' ) then
        rcov(iat)=1.42d0
     else if (trim(atoms%astruct%atomnames(atoms%astruct%iatype(iat)))=='O' ) then
        rcov(iat)=1.38d0
     else if (trim(atoms%astruct%atomnames(atoms%astruct%iatype(iat)))=='F' ) then
        rcov(iat)=1.35d0
     else if (trim(atoms%astruct%atomnames(atoms%astruct%iatype(iat)))=='Ne') then
        rcov(iat)=1.35d0
     else if (trim(atoms%astruct%atomnames(atoms%astruct%iatype(iat)))=='Na') then
        rcov(iat)=3.40d0
     else if (trim(atoms%astruct%atomnames(atoms%astruct%iatype(iat)))=='Mg') then
        rcov(iat)=2.65d0
     else if (trim(atoms%astruct%atomnames(atoms%astruct%iatype(iat)))=='Al') then
        rcov(iat)=2.23d0
     else if (trim(atoms%astruct%atomnames(atoms%astruct%iatype(iat)))=='Si') then
        rcov(iat)=2.09d0
     else if (trim(atoms%astruct%atomnames(atoms%astruct%iatype(iat)))=='P' ) then
        rcov(iat)=2.00d0
     else if (trim(atoms%astruct%atomnames(atoms%astruct%iatype(iat)))=='S' ) then
        rcov(iat)=1.92d0
     else if (trim(atoms%astruct%atomnames(atoms%astruct%iatype(iat)))=='Cl') then
        rcov(iat)=1.87d0
     else if (trim(atoms%astruct%atomnames(atoms%astruct%iatype(iat)))=='Ar') then
        rcov(iat)=1.80d0
     else if (trim(atoms%astruct%atomnames(atoms%astruct%iatype(iat)))=='K' ) then
        rcov(iat)=4.00d0
     else if (trim(atoms%astruct%atomnames(atoms%astruct%iatype(iat)))=='Ca') then
        rcov(iat)=3.00d0
     else if (trim(atoms%astruct%atomnames(atoms%astruct%iatype(iat)))=='Sc') then
        rcov(iat)=2.70d0
     else if (trim(atoms%astruct%atomnames(atoms%astruct%iatype(iat)))=='Ti') then
        rcov(iat)=2.70d0
     else if (trim(atoms%astruct%atomnames(atoms%astruct%iatype(iat)))=='V' ) then
        rcov(iat)=2.60d0
     else if (trim(atoms%astruct%atomnames(atoms%astruct%iatype(iat)))=='Cr') then
        rcov(iat)=2.60d0
     else if (trim(atoms%astruct%atomnames(atoms%astruct%iatype(iat)))=='Mn') then
        rcov(iat)=2.50d0
     else if (trim(atoms%astruct%atomnames(atoms%astruct%iatype(iat)))=='Fe') then
        rcov(iat)=2.50d0
     else if (trim(atoms%astruct%atomnames(atoms%astruct%iatype(iat)))=='Co') then
        rcov(iat)=2.40d0
     else if (trim(atoms%astruct%atomnames(atoms%astruct%iatype(iat)))=='Ni') then
        rcov(iat)=2.30d0
     else if (trim(atoms%astruct%atomnames(atoms%astruct%iatype(iat)))=='Cu') then
        rcov(iat)=2.30d0
     else if (trim(atoms%astruct%atomnames(atoms%astruct%iatype(iat)))=='Zn') then
        rcov(iat)=2.30d0
     else if (trim(atoms%astruct%atomnames(atoms%astruct%iatype(iat)))=='Ga') then
        rcov(iat)=2.10d0
     else if (trim(atoms%astruct%atomnames(atoms%astruct%iatype(iat)))=='Ge') then
        rcov(iat)=2.40d0
     else if (trim(atoms%astruct%atomnames(atoms%astruct%iatype(iat)))=='As') then
        rcov(iat)=2.30d0
     else if (trim(atoms%astruct%atomnames(atoms%astruct%iatype(iat)))=='Se') then
        rcov(iat)=2.30d0
     else if (trim(atoms%astruct%atomnames(atoms%astruct%iatype(iat)))=='Br') then
        rcov(iat)=2.20d0
     else if (trim(atoms%astruct%atomnames(atoms%astruct%iatype(iat)))=='Kr') then
        rcov(iat)=2.20d0
     else if (trim(atoms%astruct%atomnames(atoms%astruct%iatype(iat)))=='Rb') then
        rcov(iat)=4.50d0
     else if (trim(atoms%astruct%atomnames(atoms%astruct%iatype(iat)))=='Sr') then
        rcov(iat)=3.30d0
     else if (trim(atoms%astruct%atomnames(atoms%astruct%iatype(iat)))=='Y' ) then
        rcov(iat)=3.30d0
     else if (trim(atoms%astruct%atomnames(atoms%astruct%iatype(iat)))=='Zr') then
        rcov(iat)=3.00d0
     else if (trim(atoms%astruct%atomnames(atoms%astruct%iatype(iat)))=='Nb') then
        rcov(iat)=2.92d0
     else if (trim(atoms%astruct%atomnames(atoms%astruct%iatype(iat)))=='Mo') then
        rcov(iat)=2.83d0
     else if (trim(atoms%astruct%atomnames(atoms%astruct%iatype(iat)))=='Tc') then
        rcov(iat)=2.75d0
     else if (trim(atoms%astruct%atomnames(atoms%astruct%iatype(iat)))=='Ru') then
        rcov(iat)=2.67d0
     else if (trim(atoms%astruct%atomnames(atoms%astruct%iatype(iat)))=='Rh') then
        rcov(iat)=2.58d0
     else if (trim(atoms%astruct%atomnames(atoms%astruct%iatype(iat)))=='Pd') then
        rcov(iat)=2.50d0
     else if (trim(atoms%astruct%atomnames(atoms%astruct%iatype(iat)))=='Ag') then
        rcov(iat)=2.50d0
     else if (trim(atoms%astruct%atomnames(atoms%astruct%iatype(iat)))=='Cd') then
        rcov(iat)=2.50d0
     else if (trim(atoms%astruct%atomnames(atoms%astruct%iatype(iat)))=='In') then
        rcov(iat)=2.30d0
     else if (trim(atoms%astruct%atomnames(atoms%astruct%iatype(iat)))=='Sn') then
        rcov(iat)=2.66d0
     else if (trim(atoms%astruct%atomnames(atoms%astruct%iatype(iat)))=='Sb') then
        rcov(iat)=2.66d0
     else if (trim(atoms%astruct%atomnames(atoms%astruct%iatype(iat)))=='Te') then
        rcov(iat)=2.53d0
     else if (trim(atoms%astruct%atomnames(atoms%astruct%iatype(iat)))=='I' ) then
        rcov(iat)=2.50d0
     else if (trim(atoms%astruct%atomnames(atoms%astruct%iatype(iat)))=='Xe') then
        rcov(iat)=2.50d0
     else if (trim(atoms%astruct%atomnames(atoms%astruct%iatype(iat)))=='Cs') then
        rcov(iat)=4.50d0
     else if (trim(atoms%astruct%atomnames(atoms%astruct%iatype(iat)))=='Ba') then
        rcov(iat)=4.00d0
     else if (trim(atoms%astruct%atomnames(atoms%astruct%iatype(iat)))=='La') then
        rcov(iat)=3.50d0
     else if (trim(atoms%astruct%atomnames(atoms%astruct%iatype(iat)))=='Ce') then
        rcov(iat)=3.50d0
     else if (trim(atoms%astruct%atomnames(atoms%astruct%iatype(iat)))=='Pr') then
        rcov(iat)=3.44d0
     else if (trim(atoms%astruct%atomnames(atoms%astruct%iatype(iat)))=='Nd') then
        rcov(iat)=3.38d0
     else if (trim(atoms%astruct%atomnames(atoms%astruct%iatype(iat)))=='Pm') then
        rcov(iat)=3.33d0
     else if (trim(atoms%astruct%atomnames(atoms%astruct%iatype(iat)))=='Sm') then
        rcov(iat)=3.27d0
     else if (trim(atoms%astruct%atomnames(atoms%astruct%iatype(iat)))=='Eu') then
        rcov(iat)=3.21d0
     else if (trim(atoms%astruct%atomnames(atoms%astruct%iatype(iat)))=='Gd') then
        rcov(iat)=3.15d0
     else if (trim(atoms%astruct%atomnames(atoms%astruct%iatype(iat)))=='Td') then
        rcov(iat)=3.09d0
     else if (trim(atoms%astruct%atomnames(atoms%astruct%iatype(iat)))=='Dy') then
        rcov(iat)=3.03d0
     else if (trim(atoms%astruct%atomnames(atoms%astruct%iatype(iat)))=='Ho') then
        rcov(iat)=2.97d0
     else if (trim(atoms%astruct%atomnames(atoms%astruct%iatype(iat)))=='Er') then
        rcov(iat)=2.92d0
     else if (trim(atoms%astruct%atomnames(atoms%astruct%iatype(iat)))=='Tm') then
        rcov(iat)=2.92d0
     else if (trim(atoms%astruct%atomnames(atoms%astruct%iatype(iat)))=='Yb') then
        rcov(iat)=2.80d0
     else if (trim(atoms%astruct%atomnames(atoms%astruct%iatype(iat)))=='Lu') then
        rcov(iat)=2.80d0
     else if (trim(atoms%astruct%atomnames(atoms%astruct%iatype(iat)))=='Hf') then
        rcov(iat)=2.90d0
     else if (trim(atoms%astruct%atomnames(atoms%astruct%iatype(iat)))=='Ta') then
        rcov(iat)=2.70d0
     else if (trim(atoms%astruct%atomnames(atoms%astruct%iatype(iat)))=='W' ) then
        rcov(iat)=2.60d0
     else if (trim(atoms%astruct%atomnames(atoms%astruct%iatype(iat)))=='Re') then
        rcov(iat)=2.60d0
     else if (trim(atoms%astruct%atomnames(atoms%astruct%iatype(iat)))=='Os') then
        rcov(iat)=2.50d0
     else if (trim(atoms%astruct%atomnames(atoms%astruct%iatype(iat)))=='Ir') then
        rcov(iat)=2.50d0
     else if (trim(atoms%astruct%atomnames(atoms%astruct%iatype(iat)))=='Pt') then
        rcov(iat)=2.60d0
     else if (trim(atoms%astruct%atomnames(atoms%astruct%iatype(iat)))=='Au') then
        rcov(iat)=2.70d0
     else if (trim(atoms%astruct%atomnames(atoms%astruct%iatype(iat)))=='Hg') then
        rcov(iat)=2.80d0
     else if (trim(atoms%astruct%atomnames(atoms%astruct%iatype(iat)))=='Tl') then
        rcov(iat)=2.50d0
     else if (trim(atoms%astruct%atomnames(atoms%astruct%iatype(iat)))=='Pb') then
        rcov(iat)=3.30d0
     else if (trim(atoms%astruct%atomnames(atoms%astruct%iatype(iat)))=='Bi') then
        rcov(iat)=2.90d0
     else if (trim(atoms%astruct%atomnames(atoms%astruct%iatype(iat)))=='Po') then
        rcov(iat)=2.80d0
     else if (trim(atoms%astruct%atomnames(atoms%astruct%iatype(iat)))=='At') then
        rcov(iat)=2.60d0
     else if (trim(atoms%astruct%atomnames(atoms%astruct%iatype(iat)))=='Rn') then
        rcov(iat)=2.60d0
     else
        call yaml_comment('(MH) no covalent radius stored for this atomtype '&
             //trim(atoms%astruct%atomnames(atoms%astruct%iatype(iat))))
     endif
     if (iproc == 0) then
        call yaml_map('(MH) RCOV:'//trim(atoms%astruct%atomnames(atoms%astruct%iatype(iat))),rcov(iat))
     endif
  enddo
end subroutine give_rcov

!> Display the logo of Minima Hopping 
subroutine print_logo_MH()
  use module_base
  use yaml_output
  implicit none

call yaml_comment('Minima Hopping ....',hfill='=')

call yaml_open_map('MH logo')

call yaml_scalar(' NEW ')
call yaml_scalar('      __  __ _ _  _ _   _  __  ___ ')
call yaml_scalar('     |  \/  |_| \| | |_| |/  \| _ \ ')
call yaml_scalar('     | |\/| |-|    |  _  | <> |  _/ ')
call yaml_scalar('     |_|  |_|_|_|\_|_| |_|\__/|_|     WITH')
call yaml_scalar('')
call yaml_scalar('')
call yaml_scalar('')
call print_logo()
call yaml_scalar('----> you can grep this file for (MH) to see Minima Hopping output')
call yaml_scalar(' (MH) NOTE: this version reads nspin, mpol from input.dat')
call yaml_close_map()
call yaml_map('Reference Paper','The Journal of Chemical Physics 120 (21): 9911-7 (2004)')

END SUBROUTINE print_logo_MH


subroutine identical(iproc,nlminx,nlmin,nid,e_wpos,wfp,en_arr,fp_arr,en_delta,fp_delta,newmin,kid,dmin,k_e_wpos,n_unique,n_nonuni)
  implicit real*8 (a-h,o-z)
  dimension fp_arr(nid,nlminx),wfp(nid),en_arr(nlminx)
  logical newmin

  !C  check whether new minimum
  call hunt_g(en_arr,min(nlmin,nlminx),e_wpos,k_e_wpos)
  newmin=.true.
  do i=1,nlmin
     if (iproc.eq.0) write(*,'(a,i3,5(e24.17))') '(MH) enarr ',i,en_arr(i),(fp_arr(l,i),l=1,2)
  enddo
  if (iproc.eq.0) write(*,'(a,e24.17,i3,5(e24.17))') '(MH) e_wpos,k_e_wpos ',e_wpos,k_e_wpos!,(wfp(l),l=1,2)

  ! find lowest configuration that might be identical
  klow=k_e_wpos
  do k=k_e_wpos,1,-1
     if (e_wpos-en_arr(k).lt.0.d0) stop 'zeroA'
     if (e_wpos-en_arr(k).gt.en_delta) exit
     klow=k
  enddo

  ! find highest  configuration that might be identical
  khigh=k_e_wpos+1
  do k=k_e_wpos+1,nlmin
     if (en_arr(k)-e_wpos.lt.0.d0) stop 'zeroB'
     if (en_arr(k)-e_wpos.gt.en_delta) exit
     khigh=k
  enddo

  nsm=0
  if (iproc.eq.0) write(*,*) '(MH) k bounds ',max(1,klow),min(nlmin,khigh)
  dmin=1.d100
  do k=max(1,klow),min(nlmin,khigh)
     call fpdistance(nid,wfp,fp_arr(1,k),d)
     if (iproc.eq.0) write(*,*) '(MH)  k,d',k,d
     if (iproc.eq.0) write(*,'(a,20(e10.3))') '(MH)    wfp', (wfp(i),i=1,nid)
     if (iproc.eq.0) write(*,'(a,20(e10.3))') '(MH) fp_arr', (fp_arr(i,k),i=1,nid)
     if (d.lt.fp_delta) then
        if (iproc.eq.0) write(*,*) '(MH) identical to ',k
        newmin=.false.
        nsm=nsm+1
        if (d.lt.dmin) then 
           dmin=d
           kid=k
        endif
     endif
  enddo
  if (iproc.eq.0) then
     write(*,*) '(MH)  newmin ',newmin
     write(*,*) ' ----------------------------------------------------'
     if (nsm.gt.1) write(*,*) '(MH) WARNING: more than one identical configuration found'
  endif
  !          if (nsm.gt.1) write(100+iproc,*) 'WARNING: more than one identical configuration found'
  if (nsm.eq.1) n_unique=n_unique+1
  if (nsm.gt.1) n_nonuni=n_nonuni+1

  return
end subroutine identical

subroutine insert(iproc,nlminx,nlmin,nid,nat,k_e_wpos,e_wpos,wfp,wpos,en_arr,ct_arr,fp_arr,pl_arr)
  ! inserts the energy e_wpos at position k_e_wpos and shifts up all other energies
  implicit real*8 (a-h,o-z)
  dimension ct_arr(nlminx),en_arr(nlminx),fp_arr(nid,nlminx),pl_arr(3,nat,nlminx),wfp(nid),wpos(3,nat)
  do k=nlmin-1,k_e_wpos+1,-1
     en_arr(k+1)=en_arr(k)
     ct_arr(k+1)=ct_arr(k)
     do i=1,nid
        fp_arr(i,k+1)=fp_arr(i,k)
     enddo
     do iat=1,nat
        pl_arr(1,iat,k+1)=pl_arr(1,iat,k)
        pl_arr(2,iat,k+1)=pl_arr(2,iat,k)
        pl_arr(3,iat,k+1)=pl_arr(3,iat,k)
     enddo
  enddo
  en_arr(k_e_wpos+1)=e_wpos
  ct_arr(k_e_wpos+1)=1.d0
  do i=1,nid
     fp_arr(i,k+1)=wfp(i)
  enddo
  do iat=1,nat
     pl_arr(1,iat,k+1)=wpos(1,iat)
     pl_arr(2,iat,k+1)=wpos(2,iat)
     pl_arr(3,iat,k+1)=wpos(3,iat)
  enddo
  if (iproc.eq.0) then
     write(*,*) '  -----   INSERT -----------'
     do k=1,nlmin
        write(*,'(a,i3,20(e10.3))') '(MH) fingerprint ',k,(fp_arr(i,k),i=1,nid)
     enddo
  endif
  return
end subroutine insert

subroutine hunt_orig(xx,n,x,jlo)
  !C x is in interval [xx(jlo),xx(jlow+1)[ ; xx(0)=-Infinity ; xx(n+1) = Infinity
  integer jlo,n
  real*8 x,xx(n)
  integer inc,jhi,jm
  logical ascnd
  if (n.le.0) stop 'hunt_orig'
  if (n.eq.1) then
     if (x.ge.xx(1)) then
        jlo=1
     else
        jlo=0
     endif
     return
  endif
  ascnd=xx(n).ge.xx(1)
  if(jlo.le.0.or.jlo.gt.n)then
     jlo=0
     jhi=n+1
     goto 3
  endif
  inc=1
  if(x.ge.xx(jlo).eqv.ascnd)then
1    jhi=jlo+inc
     if(jhi.gt.n)then
        jhi=n+1
     else if(x.ge.xx(jhi).eqv.ascnd)then
        jlo=jhi
        inc=inc+inc
        goto 1
     endif
  else
     jhi=jlo
2    jlo=jhi-inc
     if(jlo.lt.1)then
        jlo=0
     else if(x.lt.xx(jlo).eqv.ascnd)then
        jhi=jlo
        inc=inc+inc
        goto 2
     endif
  endif
3 if(jhi-jlo.eq.1)then
     if(x.eq.xx(n))jlo=n
     if(x.eq.xx(1))jlo=1
     return
  endif
  jm=(jhi+jlo)/2
  if(x.ge.xx(jm).eqv.ascnd)then
     jlo=jm
  else
     jhi=jm
  endif
  goto 3
END subroutine hunt_orig



!        subroutine wtbest_l(iproc,nat,alat,energy,pos)
!        implicit real*8 (a-h,o-z)
!        character(59) filename
!        character(3) fn
!        dimension pos(3,nat),alat(3)
!
!
!!C generate filename and open files
!        write(fn,'(i3.3)') iproc
!        filename = 'posbest_l_'//fn//'.xyz'
!        open(unit=49,file=filename,status='unknown')
!        write(49,'(i4,e24.17)') nat,energy
!        write(49,*) nat
!        write(49,*) alat
!        do iat=1,nat
!        write(49,'(1x,a6,9x,3(8x,e24.17))') 'LJ  ',(pos(l,iat),l=1,3)
!        enddo
!
!        return
!        end



!       subroutine fingerprint(iproc,nat,nid,rxyz,rcov,fp)
!       implicit real*8 (a-h,o-z)
!       dimension rxyz(3,nat),fp(nid),rcov(nat)
!       real*8, allocatable, dimension(:,:) :: aa,work
!       allocate(aa(nat,nat),work(nat,nat))
!
!! Gaussian overlap
!     do iat=1,nat
!      do jat=iat,nat
!        d2=(rxyz(1,iat)-rxyz(1,jat))**2 +(rxyz(2,iat)-rxyz(2,jat))**2+(rxyz(3,iat)-rxyz(3,jat))**2
!        r=.5d0/(rcov(iat)**2 + rcov(jat)**2) 
!        ! with normalized GTOs:
!        aa(jat,iat)=sqrt(2.d0*r*(2.d0*rcov(iat)*rcov(jat)))**3 * exp(-d2*r)
!        enddo
!      enddo
!
!
!       call DSYEV('N','L',nat,aa,nat,fp,work,nat**2,info)
!       if (info.ne.0) stop 'info'
!       if (iproc.eq.0) write(*,'(a,20(e10.3))') '(MH) fingerprint ',(fp(i),i=1,nid)
!
!       deallocate(aa,work)
!       end subroutine fingerprint



subroutine fingerprint(iproc,nat,nid,rxyz,rcov,fp,geocode,alat)
! calculates an overlap matrix for atom centered GTO of the form:
!    s-type: 1/norm_s  exp(-(1/2)*(r/rcov)**2)
!   px type: 1/norm_p exp(-(1/2)*(r/rcov)**2) x/r  and analageously for py and pz
use dynamic_memory
implicit none !real*8 (a-h,o-z)
integer  nat,nid ,iproc,  info
real*8 :: rxyz(3,nat),fp(nid),rcov(nat),tau(3),alat(3)
real*8, allocatable, dimension(:,:) :: om,work

integer igto,jgto, iat, jat
integer i1,i2,i3, n1, n2, n3  
real*8  cutoff, d2, r
real*8  sji, xi,yi,zi, xji, yji, zji   ,tt 
real*8  sqrt8 ; parameter (sqrt8=sqrt(8.d0))
character(len=1) :: geocode


   ! WARNING! check convergence to ensure that the folloing cutoff is large enough
   !! exp(-0.5*cutoff^2/rcov^2) = 1E-16  ==> cutoff^2 = 2*16*log(10)*rcov^2 ==> cutoff ~=8.5 rcov 
   !cutoff=sqrt(2*16*log(10.d0)*maxval(rcov)**2)
   cutoff=9*maxval(rcov)
     !print*, cutoff; stop

   !with these settings the fingerprints have about 9 correct decimal places
     if (geocode == 'F') then       ! free boundary conditions
         n1=0 ; n2=0 ; n3=0
     else if (geocode == 'S') then  ! surface boundary conditions, non-periodic direction i s
         n1=nint(cutoff/alat(1))
         n2=0
         n3=nint(cutoff/alat(3))
     else if (geocode == 'P') then  ! periodic boundary conditions
         n1=nint(cutoff/alat(1))
         n2=nint(cutoff/alat(2))
         n3=nint(cutoff/alat(3))
     else
     stop 'unrecognized BC in fingerprint'
     endif
     if (n1+n2+n3.gt.30) write(*,*) 'Warning n1,n2,n3 too big ',n1,n2,n3

if(nid .ne. nat .and. nid .ne. 4*nat) stop ' nid should be either nat or  4*nat '


om = f_malloc((/nid,nid/),id='om')
work =  f_malloc((/nid,nid/),id='work')
om(:,:)=0.d0

    do i1=-n1,n1
    do i2=-n2,n2
    do i3=-n3,n3
    
       tau(1)=alat(1)*i1
       tau(2)=alat(2)*i2
       tau(3)=alat(3)*i3
    !   if (tau(1)*tau(1) + tau(2)*tau(2)+ tau(3)*tau(3)>cutoff*cutoff) cycle  ! to speedup
    
    ! Gaussian overlap
         !  <sj|si>
          do iat=1,nat
           xi=rxyz(1,iat) + tau(1) 
           yi=rxyz(2,iat) + tau(2)
           zi=rxyz(3,iat) + tau(3)
          
           do jat=iat,nat
             d2=(rxyz(1,jat) -xi)**2 +(rxyz(2,jat)-yi)**2+(rxyz(3,jat)-zi)**2
             r=.5d0/(rcov(iat)**2 + rcov(jat)**2)
             om(jat,iat)=om(jat,iat) + sqrt(4.d0*r*(rcov(iat)*rcov(jat)))**3 * exp(-d2*r)
             enddo
           enddo
    
    enddo !i3
    enddo !i2
    enddo !i1


!!  so far only s-s have been calculated  
if(nid == 4*nat) then  ! both s and p (nid = 4nat)

    do i1=-n1,n1
    do i2=-n2,n2
    do i3=-n3,n3
 
       tau(1)=alat(1)*i1
       tau(2)=alat(2)*i2
       tau(3)=alat(3)*i3

    !  <s|p>
    do iat=1,nat
      xi=rxyz(1,iat) + tau(1)
      yi=rxyz(2,iat) + tau(2)
      zi=rxyz(3,iat) + tau(3)

      do jat=1,nat   ! NOTE: do not use  jat=iat,nat becase all elements are on the same side of the diagonal

        xji=rxyz(1,jat) - xi
        yji=rxyz(2,jat) - yi 
        zji=rxyz(3,jat) - zi

        d2=xji*xji + yji*yji + zji*zji
        r=.5d0/(rcov(jat)**2 + rcov(iat)**2)

        sji= sqrt(4.d0*r*(rcov(jat)*rcov(iat)))**3 * exp(-d2*r)

    !  <pj|si>
        tt= sqrt8 *rcov(jat)*r * sji

        om(1+nat + (jat-1)*3 ,iat )=  om(1+nat + (jat-1)*3 ,iat ) + tt * xji 
        om(2+nat + (jat-1)*3 ,iat )=  om(2+nat + (jat-1)*3 ,iat ) + tt * yji 
        om(3+nat + (jat-1)*3 ,iat )=  om(3+nat + (jat-1)*3 ,iat ) + tt * zji 

   !! !  <sj|pi> no need, because they are on the other side of the diagonal of the symmetric matrix
   !!     tt=-sqrt8 *rcov(iat)*r * sji

   !!     om(jat, 1+nat + (iat-1)*3 )=  om(jat, 1+nat + (iat-1)*3 ) + tt * xji 
   !!     om(jat, 2+nat + (iat-1)*3 )=  om(jat, 2+nat + (iat-1)*3 ) + tt * yji 
   !!     om(jat, 3+nat + (iat-1)*3 )=  om(jat, 3+nat + (iat-1)*3 ) + tt * zji 

enddo
enddo


    ! <pj|pi> 
    do iat=1,nat
      xi=rxyz(1,iat) + tau(1)
      yi=rxyz(2,iat) + tau(2)
      zi=rxyz(3,iat) + tau(3)

      do jat=iat,nat

        xji=rxyz(1,jat) - xi
        yji=rxyz(2,jat) - yi 
        zji=rxyz(3,jat) - zi

        d2=xji*xji + yji*yji + zji*zji
        r=.5d0/(rcov(jat)**2 + rcov(iat)**2)

        sji= sqrt(4.d0*r*(rcov(jat)*rcov(iat)))**3 * exp(-d2*r)

        igto=nat+1 +(iat-1)*3 
        jgto=nat+1 +(jat-1)*3

        tt = -8.d0*rcov(iat)*rcov(jat) * r*r * sji 

        om(jgto   , igto  )=  om(jgto   , igto  ) + tt *(xji* xji - .5d0/r) 
        om(jgto   , igto+1)=  om(jgto   , igto+1) + tt *(yji* xji         ) 
        om(jgto   , igto+2)=  om(jgto   , igto+2) + tt *(zji* xji         ) 
        om(jgto+1 , igto  )=  om(jgto+1 , igto  ) + tt *(xji* yji         ) 
        om(jgto+1 , igto+1)=  om(jgto+1 , igto+1) + tt *(yji* yji - .5d0/r) 
        om(jgto+1 , igto+2)=  om(jgto+1 , igto+2) + tt *(zji* yji         ) 
        om(jgto+2 , igto  )=  om(jgto+2 , igto  ) + tt *(xji* zji         ) 
        om(jgto+2 , igto+1)=  om(jgto+2 , igto+1) + tt *(yji* zji         ) 
        om(jgto+2 , igto+2)=  om(jgto+2 , igto+2) + tt *(zji* zji - .5d0/r) 

     enddo
    enddo  

enddo  ! i3 
enddo  ! i2
enddo  ! i1

endif  ! both s and p 



 call DSYEV('N','L',nid,om,nid,fp,work,nid**2,info)
 if (info.ne.0) stop 'info'
 if (iproc.eq.0) write(*,'(a,20(e10.3))') '(MH) fingerprint ',(fp(i1),i1=1,nid)

call f_free(om)
call f_free(work)
end subroutine fingerprint


       subroutine fpdistance(nid,fp1,fp2,d)
       implicit real*8 (a-h,o-z)
       dimension fp1(nid),fp2(nid)

       d=0.d0
       do i=1,nid
       d = d + (fp1(i)-fp2(i))**2
       enddo
       d=sqrt(d/nid)

       end subroutine fpdistance



 subroutine ha_trans(nat,pos)
   use BigDFT_API, only:gp
   use yaml_output
   !implicit real*8 (a-h,o-z)
   implicit none
   integer, intent(in) :: nat
   real(gp), dimension(3,nat), intent(inout) :: pos
   !local variables
   integer, parameter :: lwork=100
   integer :: iat,i,info,j
   real(gp) :: haratio,p1,p2,p3
   integer, dimension(3) :: ipiv
   real(gp), dimension(3) :: pos_s,theta_e,maxt
   real(gp), dimension(lwork) :: work
   real(gp), dimension(3,3) :: theta
   !dimension pos(3,nat),pos_s(3)
   ! dimension theta(3,3),theta_e(3),work(lwork)

   ! positions relative to center of mass
   pos_s(1)=0.d0
   pos_s(2)=0.d0
   pos_s(3)=0.d0
   do iat=1,nat
      pos_s(1)=pos_s(1)+pos(1,iat)
      pos_s(2)=pos_s(2)+pos(2,iat)
      pos_s(3)=pos_s(3)+pos(3,iat)
   enddo
   pos_s(1)=pos_s(1)/real(nat,gp)
   pos_s(2)=pos_s(2)/real(nat,gp)
   pos_s(3)=pos_s(3)/real(nat,gp)  

   do iat=1,nat
      pos(1,iat)=pos(1,iat)-pos_s(1)
      pos(2,iat)=pos(2,iat)-pos_s(2)        
      pos(3,iat)=pos(3,iat)-pos_s(3)
   enddo

   ! Calculate inertia tensor theta
   theta=0.0_gp
!!$   do 10,j=1,3
!!$   do 10,i=1,3
!!$10 theta(i,j)=0.d0

   do iat=1,nat
      theta(1,1)=theta(1,1) + pos(2,iat)*pos(2,iat) + &  
           pos(3,iat)*pos(3,iat)
      theta(2,2)=theta(2,2) + pos(1,iat)*pos(1,iat) + &  
           pos(3,iat)*pos(3,iat)
      theta(3,3)=theta(3,3) + pos(1,iat)*pos(1,iat) + &   
           pos(2,iat)*pos(2,iat)

      theta(1,2)=theta(1,2) - pos(1,iat)*pos(2,iat)
      theta(1,3)=theta(1,3) - pos(1,iat)*pos(3,iat)
      theta(2,3)=theta(2,3) - pos(2,iat)*pos(3,iat)
      theta(2,1)=theta(1,2)
      theta(3,1)=theta(1,3)
      theta(3,2)=theta(2,3)
   enddo
   ! diagonalize theta
   call DSYEV('V','U',3,theta(1,1),3,theta_e(1),work(1),lwork,info)        
   haratio=theta_e(3)/theta_e(1)

   !choose the sign of the eigenvector such that the component with the 
   ! maximum value should be positive
!!$   maxt=0.0_gp
!!$   do j=1,3
!!$      do i=1,3
!!$         if ( abs(maxt(j)) - abs(theta(i,j)) < 1.e-10_gp)then
!!$            maxt(j)=theta(i,j)
!!$         end if
!!$      end do
!!$      if (maxt(j) < 0.0_gp) then
!!$         theta(:,j)=-theta(:,j)
!!$      end if
!!$   end do
   !then choose a well-defined ordering for the modifications
   do j=1,3
      ipiv(j)=j
      maxt(j)=theta(3,j)+1.e3_gp*theta(2,j)+1.e6_gp*theta(1,j)
      if (maxt(j) < 0.0_gp) then
         theta(:,j)=-theta(:,j)
         maxt(j)=-maxt(j)
      end if
   end do
   if (maxt(1) <= maxt(2)) then
      if (maxt(2) > maxt(3)) then
         if (maxt(1) > maxt(3)) then
            !worst case, 3<1<2
            ipiv(1)=3
            ipiv(2)=1
            ipiv(3)=2
         else
            ! 1<3<2
            ipiv(2)=3
            ipiv(3)=2
         end if
      end if
   else
      if (maxt(1) > maxt(3)) then
         if (maxt(2) < maxt(3)) then
            !other worst case 2<3<1
            ipiv(1)=2
            ipiv(2)=3
            ipiv(3)=1
         else
            !  1>3<2, but 2<1 => 3<2<1
            ipiv(1)=3
            ipiv(3)=1
         end if
      else
         !2<1 and 3>1 => 2<1<3
         ipiv(1)=2
         ipiv(2)=1
      end if
   end if

   do iat=1,nat
      p1=pos(1,iat)
      p2=pos(2,iat)
      p3=pos(3,iat)
      pos(1,iat) = theta(1,ipiv(1))*p1+ theta(2,ipiv(1))*p2+ theta(3,ipiv(1))*p3
      pos(2,iat) = theta(1,ipiv(2))*p1+ theta(2,ipiv(2))*p2+ theta(3,ipiv(2))*p3
      pos(3,iat) = theta(1,ipiv(3))*p1+ theta(2,ipiv(3))*p2+ theta(3,ipiv(3))*p3
   enddo

!!$   do j=1,3
!!$      call yaml_map('Thetaj',theta(:,j))
!!$   end do
!!$   stop
END SUBROUTINE ha_trans<|MERGE_RESOLUTION|>--- conflicted
+++ resolved
@@ -472,11 +472,6 @@
 
   if (atoms%astruct%geocode=='F') call  ha_trans(atoms%astruct%nat,atoms%astruct%rxyz)
 
-<<<<<<< HEAD
-  call  ha_trans(atoms%astruct%nat,atoms%astruct%rxyz)
-  !change the value of inputpsiId for testing
-  inputs_opt%inputpsiid=0
-=======
 !  if ( .not. atoms%astruct%geocode=='F') then 
 !         write(*,*) 'Generating new input guess'
 !          inputs_opt%inputPsiId=0
@@ -484,7 +479,6 @@
 !          call call_bigdft(runObj,outs,bigdft_mpi%nproc,bigdft_mpi%iproc,infocode)
 !          inputs_opt%inputPsiId=1
 !  endif   
->>>>>>> 720accaa
   call run_objects_associate(runObj, inputs_opt, atoms, rst)
 
   call geopt(runObj, outs, bigdft_mpi%nproc,bigdft_mpi%iproc,ncount_bigdft)
