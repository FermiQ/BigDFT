!> @file
!!  Minima hopping program
!! @author
!!    New modified version 17th Nov 2009 Sandip De  
!!    Copyright (C) 2008-2011 UNIBAS
!!    This file is not freely distributed.
!!    A licence is necessary from UNIBAS


!> MINHOP
!!  Main program for the minima hopping
program MINHOP

  use module_base
  use module_types
  use module_interfaces
  use m_ab6_symmetry
  use yaml_output
  implicit real(kind=8) (a-h,o-z)
  real(kind=4) :: tts
  logical :: newmin,CPUcheck,occured,exist_poslocm
  character(len=20) :: unitsp,units,atmn
  character(len=80) :: line
  type(atoms_data) :: atoms,md_atoms
  type(input_variables) :: inputs_opt, inputs_md
  type(restart_objects) :: rst
  integer, parameter :: npminx=200
  !C parameters for minima hopping
  integer, parameter :: mdmin=2
  real(kind=8), parameter :: beta1=1.10d0,beta2=1.10d0,beta3=1.d0/1.10d0
  real(kind=8), parameter :: alpha1=1.d0/1.10d0,alpha2=1.10d0
  real(gp):: fnoise
  real(kind=8) :: elocmin(npminx)
  real(kind=8), allocatable, dimension(:,:) ::ff,wpos,vxyz,gg,earr,poshop
  real(kind=8), allocatable, dimension(:) :: rcov,evals
  real(kind=8),allocatable, dimension(:,:,:):: poslocmin
  real(kind=8), dimension(:,:), pointer :: pos,mdpos
  integer :: iproc,nproc,iat,ityp,j,i_stat,i_all,ierr,infocode,norbs_eval
  character(len=*), parameter :: subname='global'
  character(len=41) :: filename
  character(len=4) :: fn4
  character(len=5) :: fn5
  character(len=16) :: fn16
  character(len=50) :: comment
  real(gp), dimension(6) :: strten
  real(gp), parameter :: bohr=0.5291772108_gp !1 AU in angstroem
  integer :: group_size,base_group,grp,temp_comm
  integer, dimension(1000) :: group_list
  type(mpi_communicator) :: temp_mpi

  ! Start MPI version
  call bigdft_mpi_init(ierr)
  call MPI_COMM_RANK(MPI_COMM_WORLD,iproc,ierr)
  call MPI_COMM_SIZE(MPI_COMM_WORLD,nproc,ierr)
  !call system('echo $HOSTNAME')

  !if (iproc ==0) call yaml_set_stream(unit=70,filename='global-logfile.yaml')
!  if (iproc ==0) call yaml_set_stream(record_length=92)!unit=70,filename='log.yaml')
  ! Initialize memory counting
  !call memocc(0,iproc,'count','start')

  temp_mpi%mpi_comm=MPI_COMM_WORLD
  temp_mpi%iproc=iproc
  temp_mpi%nproc=nproc
  temp_mpi%run_id=0

  group_size=2

   if (nproc >1 .and. group_size > 0) then
     !create taskgroups if the number of processes is bigger than one and multiple of group_size
     !print *,'am i here',nproc >1 .and. group_size < nproc .and. mod(nproc,group_size)==0
     !print *,nproc,group_size,mod(nproc,group_size)

     if (nproc >1  .and. mod(nproc,group_size)==0) then
        temp_mpi%run_id=iproc/group_size
        temp_mpi%iproc=mod(iproc,group_size)
        temp_mpi%nproc=group_size
        !take the base group
        call MPI_COMM_GROUP(MPI_COMM_WORLD,base_grp,ierr)
        if (ierr /=0) then
           call yaml_warning('Problem in group creation, ierr:'//yaml_toa(ierr))
           call MPI_ABORT(MPI_COMM_WORLD,ierr)
        end if
        do i=0,nproc/group_size-1
           !define the new groups and thread_id
           do j=0,group_size-1
              group_list(j+1)=i*group_size+j
           enddo
           call MPI_GROUP_INCL(base_grp,group_size,group_list,grp,ierr)
           if (ierr /=0) then
              call yaml_warning('Problem in group inclusion, ierr:'//yaml_toa(ierr))
              call MPI_ABORT(MPI_COMM_WORLD,ierr)
           end if
           call MPI_COMM_CREATE(MPI_COMM_WORLD,grp,temp_comm,ierr)
           if (ierr /=0) then
              call yaml_warning('Problem in communicator creator, ierr:'//yaml_toa(ierr))
              call MPI_ABORT(MPI_COMM_WORLD,ierr)
           end if
           !print *,'i,group_id,temp_comm',i,temp_mpi%run_id,temp_comm
           if (i.eq.temp_mpi%run_id) temp_mpi%mpi_comm=temp_comm
        enddo
        !if (dump) then
        !     call yaml_map('Total No. of Taskgroups created',nproc/bigdft_mpi%nproc)
        !end if

     end if
   end if


   call initialize_mpi_communicator(temp_mpi%mpi_comm,temp_mpi%iproc,temp_mpi%nproc,temp_mpi%run_id)

   write (bigdft_mpi%char_id, "(I4)") bigdft_mpi%run_id
   do i=1,4
     if(bigdft_mpi%char_id(i:i)==' ')bigdft_mpi%char_id(i:i)='0'
   enddo

  if (bigdft_mpi%iproc == 0)then
     write(*,'(23x,a)')' NEW '
     write(*,'(23x,a)')'      __  __ _ _  _ _   _  __  ___ '
     write(*,'(23x,a)')'     |  \/  |_| \| | |_| |/  \| _ \ '
     write(*,'(23x,a)')'     | |\/| |-|    |  _  | <> |  _/ '
     write(*,'(23x,a)')'     |_|  |_|_|_|\_|_| |_|\__/|_|     WITH'
     write(*,'(23x,a)')''
     write(*,'(23x,a)')''
     write(*,'(23x,a)')''
     call print_logo()
     write(*,'(23x,a)')'----> you can grep this file for #MH to compare with global.out'
     write(*,'(23x,a)')' #MH NOTE: this version reads nspin, mpol from input.dat'
  end if

!  open(unit=67,file='global.out')


  if (bigdft_mpi%iproc == 0) write(*,'(a,3(1x,1pe11.4))') '#MH beta1,beta2,beta3',beta1,beta2,beta3
  if (bigdft_mpi%iproc == 0) write(*,'(a,2(1x,1pe11.4))') '#MH alpha1,alpha2',alpha1,alpha2
  !if (bigdft_mpi%iproc == 0) write(*,'(a,2(1x,1pe10.3))') '#MH predicted fraction accepted, rejected', & 
  !     ratio/(1.d0+ratio), 1.d0/(1.d0+ratio)
  if (bigdft_mpi%iproc == 0) write(*,*) '#MH mdmin',mdmin
  accepted=0.0d0


  call cpu_time(tcpu1)
    do i=1,npminx
      elocmin(i)=1.d100
    enddo                                                               
  ! read  earr.dat
  open(unit=12,file='earr'//trim(bigdft_mpi%char_id)//'.dat',status='unknown')
  read(12,*) nlmin,nlminx
  read(12,*) eref
  if (bigdft_mpi%iproc == 0) write(*,*) '#MH eref=',eref
  read(12,*) accur
  if (bigdft_mpi%iproc == 0) write(*,*) '#MH accuracy for rounding=',accur
  if (nlmin.gt.nlminx) stop 'nlmin>nlminx'
  allocate(earr(0:nlminx,2+ndebug),stat=i_stat)
  call memocc(i_stat,earr,'earr',subname)
  earr(0,1)=-1.d100
  if (nlmin == 0) then 
     if (bigdft_mpi%iproc == 0) write(*,*) '#MH New run with nlminx=',nlminx
  else
     if (bigdft_mpi%iproc == 0) write(*,*) '#MH Restart run with nlmin, nlminx=',nlmin,nlminx
     do k=1,nlmin
        read(12,*) earr(k,1),earr(k,2)
        if (earr(k,1).lt.earr(k-1,1)) stop 'wrong ordering in earr.dat'
     enddo
     if (bigdft_mpi%iproc == 0) write(*,*) '#MH read earr.dat'
  endif
  close(12)

  call standard_inputfile_names(inputs_opt,'input',bigdft_mpi%nproc)
  call standard_inputfile_names(inputs_md,'mdinput',bigdft_mpi%nproc)

  call read_atomic_file('poscur'//trim(bigdft_mpi%char_id),bigdft_mpi%iproc,atoms,pos)

  !Read input parameters for geometry optimization 
  call read_input_parameters(bigdft_mpi%iproc,inputs_opt,atoms,pos)

!!$  call default_input_variables(inputs_opt)
!!$  call dft_input_variables_new(bigdft_mpi%iproc,'input.dft',inputs_opt)
!!$  call geopt_input_variables('input.geopt',inputs_opt)
!!$  call kpt_input_variables(bigdft_mpi%iproc,'input.kpt',inputs_opt,atoms)

  !read input parameters for molecular dynamics
  call read_atomic_file('poscur'//trim(bigdft_mpi%char_id),bigdft_mpi%iproc,md_atoms,mdpos)
  call read_input_parameters(bigdft_mpi%iproc,inputs_md,md_atoms,pos)
!!$  call default_input_variables(inputs_md)
!!$  call dft_input_variables_new(bigdft_mpi%iproc,'mdinput.dft',inputs_md)
!!$  call geopt_input_variables('mdinput.geopt',inputs_md)
!!$  call kpt_input_variables(bigdft_mpi%iproc,'input.kpt',inputs_md,atoms)


  !use only the atoms structure for the run
  call init_atomic_values((bigdft_mpi%iproc == 0),md_atoms,inputs_md%ixc)
  call deallocate_atoms(md_atoms,subname) 
  i_all=-product(shape(mdpos))*kind(mdpos)
  deallocate(mdpos,stat=i_stat)
  call memocc(i_stat,i_all,'mdpos',subname)

  ! Read associated pseudo files. Based on the inputs_opt set
  call init_atomic_values((bigdft_mpi%iproc == 0), atoms, inputs_opt%ixc)
  call read_atomic_variables(atoms, trim(inputs_opt%file_igpop),inputs_opt%nspin)

  do iat=1,atoms%nat
     if (atoms%ifrztyp(iat) == 0) then
        call random_number(tt)
        pos(1,iat)=pos(1,iat)+inputs_opt%randdis*tt
        call random_number(tt)
        pos(2,iat)=pos(2,iat)+inputs_opt%randdis*tt
        call random_number(tt)
        pos(3,iat)=pos(3,iat)+inputs_opt%randdis*tt
     end if
  enddo
  
  ! allocate other arrays
  allocate(ff(3,atoms%nat+ndebug),stat=i_stat)
  call memocc(i_stat,ff,'ff',subname)
  allocate(wpos(3,atoms%nat+ndebug),stat=i_stat)
  call memocc(i_stat,wpos,'wpos',subname)
  allocate(vxyz(3,atoms%nat+ndebug),stat=i_stat)
  call memocc(i_stat,vxyz,'vxyz',subname)
  allocate(gg(3,atoms%nat+ndebug),stat=i_stat)
  call memocc(i_stat,gg,'gg',subname)
  allocate(poslocmin(3,atoms%nat,npminx+ndebug),stat=i_stat)
  call memocc(i_stat,poslocmin,'poslocmin',subname)
  allocate(poshop(3,atoms%nat+ndebug),stat=i_stat)
  call memocc(i_stat,poshop,'poshop',subname)
  allocate(rcov(atoms%nat+ndebug),stat=i_stat)
  call memocc(i_stat,rcov,'rcov',subname)

  call give_rcov(bigdft_mpi%iproc,atoms,atoms%nat,rcov)

! read random offset
  open(unit=11,file='rand.inp')
  read(11,*) nrandoff
  !        write(*,*) 'nrandoff ',nrandoff
  close(11)
  do i=1,nrandoff
     call random_number(ts)
  enddo

! open output files
       if (bigdft_mpi%iproc==0) then 
          open(unit=2,file='global'//trim(bigdft_mpi%char_id)//'.mon',status='unknown',position='append')
          open(unit=16,file='geopt'//trim(bigdft_mpi%char_id)//'.mon',status='unknown')
       endif
  
  ! read input parameters
  write(filename,'(a6,i3.3)') 'ioput'//trim(bigdft_mpi%char_id)  !,bigdft_mpi%iproc
  open(unit=11,file='ioput'//trim(bigdft_mpi%char_id),status='old')
  read(11,*) ediff,ekinetic,dt,nsoften
  close(11)
  !write(*,'(a,1x,i3,3(1x,e10.3),1x,i4)') 'In :bigdft_mpi%iproc,ediff,ekinetic,dt,nsoften',bigdft_mpi%iproc,ediff,ekinetic,dt,nsoften
  if (bigdft_mpi%iproc == 0) write(*,'(a,1x,3(1x,e10.3),1x,i4)') 'In :ediff,ekinetic,dt,nsoften',ediff,ekinetic,dt,nsoften


  ! If restart run read previously found energies
  if (nlmin > 0) then
     npmin=0
     kk=1
     do
        write(fn5,'(i5.5)') kk
        filename = 'poslow'//fn5//'_'//trim(bigdft_mpi%char_id)//'.xyz'
        if (npmin.ge.npminx .or. kk.gt.min(nlmin,npminx)) then
           exit
        end if
        open(unit=9,file=filename,status='old',iostat=ierror)
        if (ierror == 0) then
            npmin=npmin+1  
        else
!           write(*,*) bigdft_mpi%iproc,' COULD not read file ',filename
           exit
        end if
        read(9,*) natp,unitsp,elocmin(npmin)
        if (atoms%nat.ne.natp) stop   'nat <> natp'
        if (trim(unitsp).ne.trim(atoms%units) .and. bigdft_mpi%iproc.eq.0) write(*,*)  & 
                 '#MH different units in poslow and poscur file: ',trim(unitsp),' ',trim(atoms%units)
        read(9,*)
        do iat=1,atoms%nat
          read(9,*) atmn,t1,t2,t3
          if (atoms%units=='angstroem' .or. atoms%units=='angstroemd0') then ! if Angstroem convert to Bohr
              poslocmin(1,iat,npmin)=t1/bohr 
              poslocmin(2,iat,npmin)=t2/bohr 
              poslocmin(3,iat,npmin)=t3/bohr
          else
              poslocmin(1,iat,npmin)=t1
              poslocmin(2,iat,npmin)=t2
              poslocmin(3,iat,npmin)=t3
          endif
        enddo
        close(9)
        if (bigdft_mpi%iproc == 0) write(*,*) '#MH read file',filename
        kk=kk+1
     end do
     if (bigdft_mpi%iproc == 0) then 
        write(*,*) 'read ',npmin,'#MH poslow files with energies'
        do ip=1,npmin
          write(*,*) elocmin(ip)
        enddo                                                              
     endif

     if (bigdft_mpi%iproc == 0) write(*,*) '#MH read ',npmin,'poslow files'
  endif

  av_ekinetic=0.d0
  av_ediff=0.d0
  escape=0.d0
  escape_sam=0.d0
  escape_old=0.d0
  escape_new=0.d0
  rejected=0
  accepeted=0
 ! hopp=0.d0
 ! hopp_acc=0.d0
 ! hopp_rej=0.d0
  egap=1.d100
  esep=0.d0
  e_hop=1.d100
!C first local minimum
  count_sd=0.d0
  count_cg=0.d0
  count_soft=0.d0
  count_md=0.d0
  nputback=0

  inputs_opt%inputPsiId=0
<<<<<<< HEAD
  call init_restart_objects(bigdft_mpi%iproc,inputs_opt%iacceleration,atoms,rst,subname)
  call call_bigdft(bigdft_mpi%nproc,bigdft_mpi%iproc,atoms,pos,inputs_md,e_pos,ff,strten,fnoise,rst,infocode)


  if (bigdft_mpi%iproc==0)write(17,*) 'ENERGY ',e_pos
=======
  call init_restart_objects(iproc,inputs_opt%matacc,atoms,rst,subname)
  call call_bigdft(nproc,iproc,atoms,pos,inputs_md,e_pos,ff,strten,fnoise,rst,infocode)

  !example for retrieving the eigenvalues from this run
  norbs_eval=bigdft_get_number_of_orbitals(rst,i_stat)
  if (i_stat /= BIGDFT_SUCCESS) then
     write(*,*)'error (norbs), i_stat',i_stat
     stop
  end if
  allocate(evals(norbs_eval+ndebug),stat=i_stat)
  call memocc(i_stat,evals,'evals',subname)
  call bigdft_get_eigenvalues(rst,evals,i_stat)
  if (i_stat /= BIGDFT_SUCCESS) then
     write(*,*)'error(evals), i_stat',i_stat
     stop
  end if

  i_all=-product(shape(evals))*kind(evals)
  deallocate(evals,stat=i_stat)
  call memocc(i_stat,i_all,'evals',subname)


  if (iproc==0)write(17,*) 'ENERGY ',e_pos
>>>>>>> e329cbb6
  energyold=1.d100
  ncount_bigdft=0

  if (bigdft_mpi%iproc == 0) write(*,*)'#MH calling conjgrad for the first time here. energy ',e_pos

!  if (atoms%geocode == 'P') & 
!       call  adjustrxyz(atoms%nat,atoms%alat1,atoms%alat2,atoms%alat3,pos)

  nconjgr=0
      do 
        write(fn16,'(a8,i4.4,a4)') "poslocm_",nconjgr,"_"//trim(bigdft_mpi%char_id)//".xyz"
        inquire(file=fn16,exist=exist_poslocm)
        if (exist_poslocm) then
            nconjgr=nconjgr+1
        else
            exit
        endif
       enddo
       if (bigdft_mpi%iproc == 0) write(*,*) '#MH number of poslocm files that exist already ',nconjgr


  call geopt(bigdft_mpi%nproc,bigdft_mpi%iproc,pos,atoms,ff,strten,e_pos,rst,inputs_md,ncount_bigdft)
  if (bigdft_mpi%iproc == 0) then
     write(*,*) '#MH ', ncount_bigdft,' Wvfnctn Opt. steps for approximate geo. rel of MD conf.'
  end if

  if (bigdft_mpi%iproc == 0) then 
     tt=dnrm2(3*atoms%nat,ff,1)
     write(fn4,'(i4.4)') nconjgr
     write(comment,'(a,1pe10.3)')'fnrm= ',tt
     call write_atomic_file('posimed_'//fn4//'_'//trim(bigdft_mpi%char_id),e_pos-eref,pos,atoms,trim(comment),forces=ff)
  endif

  call geopt(bigdft_mpi%nproc,bigdft_mpi%iproc,pos,atoms,ff,strten,e_pos,rst,inputs_opt,ncount_bigdft)
  if (bigdft_mpi%iproc == 0) then
     write(*,*) '#MH ', ncount_bigdft,' Wvfnctn Opt. steps for accurate initial conf'
  end if


  if (bigdft_mpi%iproc == 0) then 
     tt=dnrm2(3*atoms%nat,ff,1)
     write(fn4,'(i4.4)') nconjgr
     write(comment,'(a,1pe10.3)')'fnrm= ',tt
     call write_atomic_file('poslocm_'//fn4//'_'//trim(bigdft_mpi%char_id),e_pos-eref,pos,atoms,trim(comment),forces=ff)
  endif
  nconjgr=nconjgr+1

  re_pos=round(e_pos-eref,accur)
  if (bigdft_mpi%iproc == 0) then
     write(*,'(a,1x,i3,3(1x,1pe17.10))') ' #MH INPUT(relaxed): bigdft_mpi%iproc, e_pos,re_pos,eref ',bigdft_mpi%iproc,e_pos,re_pos,eref
  end if


  if (nlmin.gt.0) then
     if (bigdft_mpi%iproc == 0) write(*,'(a,2(1x,1pe24.17))') '#MH new/old energy for input file',re_pos
  endif
  k_e_wpos=1
  if (nlmin == 0) then
     nlmin=1
     npmin=1
     earr(1,1)=re_pos
     earr(1,2)=1.d0
     elocmin(1)=re_pos
     do iat=1,atoms%nat
        poslocmin(1,iat,1)=pos(1,iat) 
        poslocmin(2,iat,1)=pos(2,iat) 
        poslocmin(3,iat,1)=pos(3,iat) 
     enddo
  else  ! the poscur file might have been modified by hand
!         check whether new minimum  
        call hunt_g(earr(1,1),min(nlmin,nlminx),re_pos,k_e_pos)
            if (re_pos.eq.earr(k_e_pos,1)) then  
              if (bigdft_mpi%iproc == 0) write(*,*) '#MH initial minimum is old '
            else
              if (bigdft_mpi%iproc == 0) write(*,*) '#MH initial minimum is new '
              nlmin=nlmin+1
!            add minimum to history list
              call insert(nlminx,nlmin,k_e_pos,re_pos,earr(0,1))
!            save configuration if it is among the lowest ones in energy 
              npmin=npmin+1
              call save_low_conf(atoms%nat,npmin,npminx,re_pos,pos,elocmin,poslocmin)
              k_e_wpos=k_e_wpos+1
            endif
  endif
  re_sm=min(re_pos,earr(1,1))
  if (bigdft_mpi%iproc == 0) then
     write(*,*) '#MH bigdft_mpi%iproc,initial re_sm',bigdft_mpi%iproc,re_sm
     write(2,'((1x,f10.0),1x,1pe21.14,2(1x,1pe10.3))')escape,e_pos-eref,ediff,ekinetic
  end if

  nlmin_old=nlmin
  CPUcheck=.false.

  !C outer (hopping) loop
!  hopping_loop: do
1000 continue
     if (nlmin >= nlminx) then 
!        write(67,*)bigdft_mpi%iproc,'has  nlminx collected',nlmin
        write(*,*)'#MH:process', bigdft_mpi%iproc,'has  nlminx collected',nlmin
        !             do i=1,nlmin ;  write(*,*) earr(i,1) ; enddo
        goto 3000
     endif
     !            Energy has reached taregt eref and global minimum is presumably found
     if (re_sm <= 1.d-3) then
        write(*,*)'#MH process', bigdft_mpi%iproc,'success: relative energy < 0.001'
        goto 3000
     endif

5555 continue

!C check whether CPU time exceeded
     tleft=1.d100
     call cpu_time(tcpu2)
     if(bigdft_mpi%iproc==0 .and. CPUcheck)then
        open(unit=55,file='CPUlimit_global',status='unknown')
        read(55,*,end=555) cpulimit 
        cpulimit=cpulimit*3600
        write(*,'(a,i5,i3,2(1x,e9.2))') '#MH bigdft_mpi%iproc,nlmin,tcpu2-tcpu1,cpulimit',bigdft_mpi%iproc,nlmin,tcpu2-tcpu1,cpulimit
        tleft=cpulimit-(tcpu2-tcpu1)
       end if
555    continue
       close(55)
       call MPI_BCAST(tleft,1,MPI_DOUBLE_PRECISION,0,bigdft_mpi%mpi_comm,ierr)
       if (tleft < 0.d0) then
       if(bigdft_mpi%iproc==0) write(*,*) '#MH CPU time exceeded',bigdft_mpi%iproc,tleft
       goto 3000
       endif
          CPUcheck=.true.

     do iat=1,atoms%nat
        wpos(1,iat)=pos(1,iat)
        wpos(2,iat)=pos(2,iat) 
        wpos(3,iat)=pos(3,iat)
     enddo

     escape=escape+1.d0
     call mdescape(nsoften,mdmin,ekinetic,e_pos,ff,gg,vxyz,dt,count_md,wpos, &
          bigdft_mpi%nproc,bigdft_mpi%iproc,atoms,rst,inputs_md)

!     call fix_fragmentation(bigdft_mpi%iproc,atoms,wpos,nputback)
     if (atoms%geocode == 'F') call fixfrag_posvel(bigdft_mpi%iproc,atoms%nat,rcov,wpos,vxyz,1,occured)
     

     av_ekinetic=av_ekinetic+ekinetic
     ncount_bigdft=0

!5556 continue ! entry point for restart of optimization at cluster step irestart+1
!     if (atoms%geocode == 'P') & 
!        call  adjustrxyz(atoms%nat,atoms%alat1,atoms%alat2,atoms%alat3,wpos)
     call geopt(bigdft_mpi%nproc,bigdft_mpi%iproc,wpos,atoms,ff,strten,e_wpos,rst,inputs_md,ncount_bigdft)

     if (bigdft_mpi%iproc == 0) write(*,*)'#MH ', ncount_bigdft,' Wvfnctn Opt. steps for approximate geo. rel of MD conf.'
     !ncount_bigdft=0
     !ncount_cluster=0
!     if (atoms%geocode == 'P') & 
!          call  adjustrxyz(atoms%nat,atoms%alat1,atoms%alat2,atoms%alat3,wpos)

     if (bigdft_mpi%iproc == 0) then 
        tt=dnrm2(3*atoms%nat,ff,1)
        !call wtlmin(nconjgr,atoms%nat,e_wpos-eref,tt,wpos,atoms%iatype,atoms%atomnames,atoms%natpol)
        write(fn4,'(i4.4)') nconjgr
        write(comment,'(a,1pe10.3)')'fnrm= ',tt
        call write_atomic_file('posimed_'//fn4,e_wpos-eref,wpos,atoms,trim(comment),forces=ff)
     endif

      call geopt(bigdft_mpi%nproc,bigdft_mpi%iproc,wpos,atoms,ff,strten,e_wpos,rst,inputs_opt,ncount_bigdft)

     if (bigdft_mpi%iproc == 0) write(*,*)'#MH ', ncount_bigdft,' Wvfnctn Opt. steps for accurate geo. rel of MD conf.'
     if (bigdft_mpi%iproc == 0) then 
        tt=dnrm2(3*atoms%nat,ff,1)
        !call wtlmin(nconjgr,atoms%nat,e_wpos-eref,tt,wpos,atoms%iatype,atoms%atomnames,atoms%natpol)
        write(fn4,'(i4.4)') nconjgr
        write(comment,'(a,1pe10.3)')'fnrm= ',tt
        call write_atomic_file('poslocm_'//fn4//'_'//trim(bigdft_mpi%char_id),e_wpos-eref,wpos,atoms,trim(comment),forces=ff)
     endif
  nconjgr=nconjgr+1
  re_wpos=round(e_wpos-eref,accur)
  if (bigdft_mpi%iproc == 0) write(*,'(a,i3,i3,4(1x,1pe14.7))')  & 
       '#MH npmin,nlmin,e_wpos,e_pos,re_wpos,re_pos', npmin,nlmin,e_wpos,e_pos,re_wpos,re_pos
  !C not escaped
  if (re_pos == re_wpos) then
     escape_sam=escape_sam+1.d0
     esep=esep+(e_pos-e_wpos)**2
     ekinetic=ekinetic*beta1
     if (bigdft_mpi%iproc == 0) call wtioput(ediff,ekinetic,dt,nsoften)
     if (bigdft_mpi%iproc == 0) write(2,'((1x,f10.0),1x,1pe21.14,2(1x,1pe10.3),3(1x,0pf5.2),a)')  &
          escape,e_wpos-eref,ediff,ekinetic, &
          escape_sam/escape,escape_old/escape,escape_new/escape,'   S'
     if (bigdft_mpi%iproc == 0) write(*,'(a)')' #MH no escape from current minimum.'
     goto 5555
  endif



  !C continue since escaped
  !C  check whether new minimum
  call hunt_g(earr(1,1),min(nlmin,nlminx),re_wpos,k_e_wpos)
  if (re_wpos == earr(k_e_wpos,1)) then
     if (bigdft_mpi%iproc == 0) write(*,'(a,i3,i3,i4,1x,1pe14.7)')  & 
          ' #MH Revisited: npmin,nlmin,k_e_wpos,re_wpos=earr',npmin,nlmin,k_e_wpos,re_wpos
     newmin=.false.
     escape_old=escape_old+1.d0
     earr(k_e_wpos,2)=earr(k_e_wpos,2)+1.d0
     ekinetic=ekinetic*beta2
  else
     newmin=.true.
     escape_new=escape_new+1.d0
     ekinetic=ekinetic*beta3
     ! determine energy separation between distinct minima
     if (k_e_wpos+1.le.nlminx)  then
        tt=min(re_wpos-earr(k_e_wpos,1),earr(k_e_wpos+1,1)-re_wpos)
        if (tt.gt. accur*(1.1d0)) egap=min(egap,tt)
        !       write(*,*) 'tt,egap',tt,egap
     endif
     if (bigdft_mpi%iproc == 0) call wtioput(ediff,ekinetic,dt,nsoften)

     nlmin=nlmin+1
     call insert(nlminx,nlmin,k_e_wpos,re_wpos,earr(0,1))                                   
     k_e_wpos=k_e_wpos+1
     npmin=npmin+1
     call save_low_conf(atoms%nat,npmin,npminx,re_wpos,wpos,elocmin,poslocmin)
  endif

!  hopp=hopp+1.d0
  if (e_wpos.lt.e_hop) then                                                                                 
    e_hop=e_wpos                                                                                           
    re_hop=re_wpos                                                                                         
    nvisit=int(earr(k_e_wpos,2))                                                                           
    do iat=1,atoms%nat                                                                                           
      poshop(1,iat)=wpos(1,iat) ; poshop(2,iat)=wpos(2,iat) ; poshop(3,iat)=wpos(3,iat)                    
    enddo                                                                                                  
  endif                             

  !C master: Monte Carlo step for local minima hopping
  av_ediff=av_ediff+ediff
  if (e_hop-e_pos.lt.ediff) then 
     !C          local minima accepted -------------------------------------------------------
   accepted=accepted+1.d0                                                                                  
   e_pos=e_hop                                                                                             
   re_pos=re_hop     

     if (bigdft_mpi%iproc == 0) call wtioput(ediff,ekinetic,dt,nsoften)
     e_pos=e_hop
     re_pos=re_hop
     do iat=1,atoms%nat
        pos(1,iat)=poshop(1,iat) 
        pos(2,iat)=poshop(2,iat) 
        pos(3,iat)=poshop(3,iat)
     enddo
!     if (newmin) then
!         npmin=npmin+1
!        call save_low_conf(atoms%nat,npmin,npminx,re_pos,pos,elocmin,poslocmin)
!     endif
      if (bigdft_mpi%iproc == 0) then
      if (re_wpos.eq.re_hop) then  
         write(2,'((1x,f10.0),1x,1pe21.14,2(1x,1pe10.3),3(1x,0pf5.2),l3,a,i5)')  &
          escape,e_hop-eref,ediff,ekinetic, &
          escape_sam/escape,escape_old/escape,escape_new/escape,newmin,' A ', nvisit
      else 
         write(2,'(1x,f10.0,1x,1pe21.14,2(1x,1pe10.3),3(1x,0pf5.2),a,i5)')  &                                           
              escape,e_wpos-eref,ediff,ekinetic, &                                                               
              escape_sam/escape,escape_old/escape,escape_new/escape,' I ',int(earr(k_e_wpos,2))                  
         write(2,'(1x,f10.0,1x,1pe21.14,2(1x,1pe10.3),3(1x,0pf5.2),a,i5)')  &                                           
              escape,e_hop-eref,ediff,ekinetic, &                                                                
              escape_sam/escape,escape_old/escape,escape_new/escape,' A ',nvisit                                 
      endif                                                                                                    
      endif                                                                                                    
      e_hop=1.d100                                                                                            
      ediff=ediff*alpha1                               
! write intermediate results
      if (bigdft_mpi%iproc == 0) write(*,*) 'WINTER'
      if (bigdft_mpi%iproc == 0) call winter(atoms,re_pos,pos,npminx,nlminx,nlmin,npmin,accur, & 
           earr,elocmin,poslocmin,eref,ediff,ekinetic,dt,nsoften)
           print*,'nazim check winter', bigdft_mpi%iproc, bigdft_mpi%run_id
      goto 1000
  else
     !C          local minima rejected -------------------------------------------------------
     inputs_opt%inputPsiId=0  !ALEX says: Better do an input guess for the next escape
     if (bigdft_mpi%iproc == 0) write(2,'((1x,f10.0),1x,1pe21.14,2(1x,1pe10.3),3(1x,0pf5.2),l3,a,i5)')  &
          escape,e_wpos-eref,ediff,ekinetic, &
          escape_sam/escape,escape_old/escape,escape_new/escape,newmin,' R ', int(earr(k_e_wpos,2))
     if (bigdft_mpi%iproc == 0) write(*,'(a,1pe21.14)')' #MH rejected: ew-e>ediff ',e_wpos-e_pos

     rejected=rejected+1.d0
     ediff=ediff*alpha2
     if (bigdft_mpi%iproc == 0) call wtioput(ediff,ekinetic,dt,nsoften)
     goto 1000
     !C                          ------------------------------------------------------------
  endif

!end do hopping_loop

3000 continue

  if (bigdft_mpi%iproc == 0) then
     write(*,*) '#MH writing final results'
     write(*,*) '#MH found in total ',nlmin,' minima'
     write(*,*) '#MH Accepted ',accepted,' minima'
     call winter(atoms,re_pos,pos,npminx,nlminx,nlmin,npmin,accur, & 
           earr,elocmin,poslocmin,eref,ediff,ekinetic,dt,nsoften)
  endif


  call cpu_time(tcpu2)
  if (bigdft_mpi%iproc == 0) then
     !C ratios from all the global counters
     write(*,'(i2,1x,a,3(1x,1pe10.3))') bigdft_mpi%iproc,'#MH ratio stuck,same,old,new', &
          escape_sam/escape,escape_old/escape,escape_new/escape
     write(*,'(i2,1x,a,2(1x,1pe10.3))') bigdft_mpi%iproc,'#MH ratio acc,rej',accepted/(accepted+rejected),rejected/(accepted+rejected)
     write(*,'(i2,1x,a,3(1x,f12.1))') bigdft_mpi%iproc,'#MH count_md,count_sd,count_cg',count_md,count_sd,count_cg
     write(*,'(i2,1x,a,1x,1pe10.3)') bigdft_mpi%iproc,'cpu(hrs) ', (tcpu2-tcpu1)/3600.d0
     write(*,'(i2,1x,a,2(1x,1pe10.3))') &
          bigdft_mpi%iproc,'#MH average ediff, ekinetic',av_ediff/(accepted+rejected),av_ekinetic/escape
     write(*,'(a,1x,i8)') '#MH number of configurations for which atoms escaped ',nputback

     tt=0.d0
     ss=0.d0
     do i=1,nlmin
        tt=max(tt,earr(i,2))
        ss=ss+earr(i,2)
     enddo
     write(*,'(i2,a,f8.0)') bigdft_mpi%iproc,' #MH  most frequent visits ',tt
     write(*,'(i2,a,1pe10.3)') bigdft_mpi%iproc,'#MH   av. numb. visits per minimum',ss/nlmin
     write(*,'(a,e9.2)') '#MH minimum energy separation between presumably different configurations',egap
     if (escape_sam.gt.0) then
        esep=sqrt(esep/escape_sam)
        write(*,'(a,e9.2)') '#MH average energy separation between presumably identical configurations',esep
     endif
  endif

  !deallocations as in BigDFT
  call deallocate_atoms(atoms,subname)
  call free_restart_objects(rst,subname)
  call free_input_variables(inputs_opt)
  call free_input_variables(inputs_md)


  ! deallocation of global's variables

  i_all=-product(shape(pos))*kind(pos)
  deallocate(pos,stat=i_stat)
  call memocc(i_stat,i_all,'pos',subname)

  i_all=-product(shape(earr))*kind(earr)
  deallocate(earr,stat=i_stat)
  call memocc(i_stat,i_all,'earr',subname)

  i_all=-product(shape(ff))*kind(ff)
  deallocate(ff,stat=i_stat)
  call memocc(i_stat,i_all,'ff',subname)

  i_all=-product(shape(wpos))*kind(wpos)
  deallocate(wpos,stat=i_stat)
  call memocc(i_stat,i_all,'wpos',subname)

  i_all=-product(shape(vxyz))*kind(vxyz)
  deallocate(vxyz,stat=i_stat)
  call memocc(i_stat,i_all,'vxyz',subname)

  i_all=-product(shape(gg))*kind(gg)
  deallocate(gg,stat=i_stat)
  call memocc(i_stat,i_all,'gg',subname)

  i_all=-product(shape(poslocmin))*kind(poslocmin)
  deallocate(poslocmin,stat=i_stat)
  call memocc(i_stat,i_all,'poslocmin',subname)

  i_all=-product(shape(poshop))*kind(poshop)
  deallocate(poshop,stat=i_stat)
  call memocc(i_stat,i_all,'poshop',subname)

  i_all=-product(shape(rcov))*kind(rcov)
  deallocate(rcov,stat=i_stat)
  call memocc(i_stat,i_all,'rcov',subname)
  if (bigdft_mpi%iproc == 0) write(*,'(a,1x,3(1x,1pe10.3))') '#MH Out:ediff,ekinetic,dt',ediff,ekinetic,dt
  close(2) 

  !Finalize memory counting
  call memocc(0,0,'count','stop')

  call MPI_FINALIZE(ierr)


contains


  !> Does a MD run with the atomic positiosn rxyz
  subroutine mdescape(nsoften,mdmin,ekinetic,e_pos,ff,gg,vxyz,dt,count_md,rxyz, &
       nproc,iproc,atoms,rst,inputs_md)!  &
    use module_base
    use module_types
    use module_interfaces
    use m_ab6_symmetry
    implicit real*8 (a-h,o-z)
    type(atoms_data) :: atoms
    type(restart_objects) :: rst
    dimension ff(3,atoms%nat),gg(3,atoms%nat),vxyz(3,atoms%nat),rxyz(3,atoms%nat),rxyz_old(3,atoms%nat),strten(6)
    type(input_variables) :: inputs_md
    character(len=4) :: fn,name
    logical :: move_this_coordinate
    !type(wavefunctions_descriptors), intent(inout) :: wfd
    !real(kind=8), pointer :: psi(:), eval(:)

    if(iproc==0) write(*,*) '#MH MINHOP start soften ',nsoften

    !C initialize positions,velocities, forces

  !! Either random velocity distribution 
  !        call randdist(nat,rxyz,vxyz)
  !! or Gauss velocity distribution
  !! or exponential  velocity distribution
  !        call expdist(nat,rxyz,vxyz)
  !! or localized velocities
  !        call localdist(nat,rxyz,vxyz)
    call randdist(atoms%nat,rxyz,vxyz)
    inputs_md%inputPsiId=1
    !if(iproc==0)write(*,*)' #MH  no softening'
  ! Soften previous velocity distribution
    call soften(nsoften,ekinetic,e_pos,ff,gg,vxyz,dt,count_md,rxyz, &
         nproc,iproc,atoms,rst,inputs_md)
  ! put velocities for frozen degrees of freedom to zero
       ndfree=0.d0
       ndfroz=0.d0
  do iat=1,atoms%nat
  do ixyz=1,3
  if ( move_this_coordinate(atoms%ifrztyp(iat),ixyz) ) then
       ndfree=ndfree+1
  else
       ndfroz=ndfroz+1
       vxyz(ixyz,iat)=0.d0
  endif
  enddo
  enddo
  ! normalize velocities to target ekinetic
    call velnorm(atoms,rxyz,(ekinetic*ndfree)/(ndfree+ndfroz),vxyz)
    call razero(3*atoms%nat,gg)

    if(iproc==0) call torque(atoms%nat,rxyz,vxyz)

    if(iproc==0) write(*,*) '#MH MINHOP start MD',ndfree,ndfroz
    !C inner (escape) loop
    nummax=0
    nummin=0
    enmin1=0.d0
    en0000=0.d0
    econs_max=-1.d100
    econs_min=1.d100
    istepnext=5
    md_loop: do istep=1,200

       !C      Evolution of the system according to 'VELOCITY VERLET' algorithm
!!       rkin=0.d0
!!       do iat=1,atoms%nat
!!          if (.not. atoms%lfrztyp(iat)) then
!!             if (atoms%geocode == 'P') then
!!                rxyz(1,iat)=modulo(rxyz(1,iat) + dt*vxyz(1,iat) + (.5d0*dt*dt)*gg(1,iat),&
!!                     atoms%alat1)
!!                rxyz(2,iat)=modulo(rxyz(2,iat) + dt*vxyz(2,iat) + (.5d0*dt*dt)*gg(2,iat),&
!!                     atoms%alat2)
!!                rxyz(3,iat)=modulo(rxyz(3,iat) + dt*vxyz(3,iat) + (.5d0*dt*dt)*gg(3,iat),&
!!                     atoms%alat3)
!!             else if (atoms%geocode == 'S') then
!!                rxyz(1,iat)=modulo(rxyz(1,iat) + dt*vxyz(1,iat) + (.5d0*dt*dt)*gg(1,iat),&
!!                     atoms%alat1)
!!                rxyz(2,iat)=       rxyz(2,iat) + dt*vxyz(2,iat) + (.5d0*dt*dt)*gg(2,iat)
!!                rxyz(3,iat)=modulo(rxyz(3,iat) + dt*vxyz(3,iat) + (.5d0*dt*dt)*gg(3,iat),&
!!                     atoms%alat3)
!!             else if (atoms%geocode == 'F') then
!!                rxyz(1,iat)=rxyz(1,iat) + dt*vxyz(1,iat) + (.5d0*dt*dt)*gg(1,iat)
!!                rxyz(2,iat)=rxyz(2,iat) + dt*vxyz(2,iat) + (.5d0*dt*dt)*gg(2,iat)
!!                rxyz(3,iat)=rxyz(3,iat) + dt*vxyz(3,iat) + (.5d0*dt*dt)*gg(3,iat)
!!             end if
!!             rkin=rkin+vxyz(1,iat)**2+vxyz(2,iat)**2+vxyz(3,iat)**2
!!          end if
!!       enddo
!      call atomic_axpy(atoms,rxyz,dt,vxyz,rxyz)
!      call atomic_axpy(atoms,rxyz,.5d0*dt*dt,gg,rxyz)
!      call atomic_dot(atoms,vxyz,vxyz,rkin)
call daxpy(3*atoms%nat,dt,vxyz(1,1),1,rxyz(1,1),1)                                                           
call daxpy(3*atoms%nat,0.5_gp*dt*dt,gg(1,1),1,rxyz(1,1),1)                                                   

rkin=dot(3*atoms%nat,vxyz(1,1),1,vxyz(1,1),1)     
       rkin=rkin*.5d0

       enmin2=enmin1
       enmin1=en0000
       !    if (iproc == 0) write(*,*) 'CLUSTER FOR  MD'
       inputs_md%inputPsiId=1
       call call_bigdft(nproc,iproc,atoms,rxyz,inputs_md,e_rxyz,ff,strten,fnoise,rst,infocode)

       if (iproc == 0) then
          write(fn,'(i4.4)') istep
          call write_atomic_file(trim(inputs_md%dir_output)//'posmd_'//fn,e_rxyz,rxyz,atoms,'',forces=ff)
       end if

       en0000=e_rxyz-e_pos
       if (istep >= 3 .and. enmin1 > enmin2 .and. enmin1 > en0000)  nummax=nummax+1
       if (istep >= 3 .and. enmin1 < enmin2 .and. enmin1 < en0000)  nummin=nummin+1
       econs_max=max(econs_max,rkin+e_rxyz)
       econs_min=min(econs_min,rkin+e_rxyz)
       devcon=econs_max-econs_min
       if (iproc == 0) write(17,'(a,i5,1x,1pe17.10,2(1x,i2))') 'MD ',&
            istep,e_rxyz,nummax,nummin
       if (iproc == 0) write(*,'(a,i5,1x,1pe17.10,2(1x,i2))') ' #MH MD ',&
            istep,e_rxyz,nummax,nummin
       if (nummin.ge.mdmin) then
          if (nummax.ne.nummin .and. iproc == 0) &
               write(67,*) 'WARNING: nummin,nummax',nummin,nummax
          exit md_loop
       endif
       do iat=1,atoms%nat
          at1=ff(1,iat)
          at2=ff(2,iat)
          at3=ff(3,iat)
          !C Evolution of the velocities of the system
!          if (.not. atoms%lfrztyp(iat)) then
             vxyz(1,iat)=vxyz(1,iat) + (.5d0*dt) * (at1 + gg(1,iat))
             vxyz(2,iat)=vxyz(2,iat) + (.5d0*dt) * (at2 + gg(2,iat))
             vxyz(3,iat)=vxyz(3,iat) + (.5d0*dt) * (at3 + gg(3,iat))
!          end if
          !C Memorization of old forces
          gg(1,iat) = at1
          gg(2,iat) = at2
          gg(3,iat) = at3
       end do
     if (istep == istepnext) then 
           if (atoms%geocode == 'F') call fixfrag_posvel(iproc,atoms%nat,rcov,rxyz,vxyz,2,occured)
       if (occured) then 
          istepnext=istep+4
       else
          istepnext=istep+1
       endif
     endif
    end do md_loop
    if (istep >=200) then
       if (iproc == 0) write(67,*) 'TOO MANY MD STEPS'
       dt=2.d0*dt
    end if
    !save the value of count_md for the moment
    count_md=count_md+real(istep,gp)

    !C MD stopped, now do relaxation

    !  if (iproc == 0) write(67,*) 'EXIT MD',istep
    
    ! adjust time step to meet precision criterion
    devcon=devcon/(3*atoms%nat-3)
    if (iproc == 0) &
         write(66,'(a,2(1x,1pe11.4),1x,i5)')&
         'MD devcon ',devcon,devcon/ekinetic,istep
    if (devcon/ekinetic.lt.10.d-2) then
       if (iproc == 0) write(66,*) 'MD:old,new dt',dt,dt*1.05d0
       dt=dt*1.05d0
    else
       if (iproc == 0) write(66,*) 'MD:old,new dt',dt,dt/1.05d0
       dt=dt*(1.d0/1.05d0)
    endif
    
  END SUBROUTINE mdescape
  

  subroutine soften(nsoften,ekinetic,e_pos,fxyz,gg,vxyz,dt,count_md,rxyz, &
       nproc,iproc,atoms,rst,inputs_md)! &
    use module_base
    use module_types
    use module_interfaces
    use m_ab6_symmetry
    implicit real*8 (a-h,o-z)
    type(atoms_data) :: atoms
    dimension fxyz(3*atoms%nat),gg(3*atoms%nat),vxyz(3*atoms%nat),rxyz(3*atoms%nat),rxyz_old(3*atoms%nat)
    type(input_variables) :: inputs_md
    type(restart_objects) :: rst
    !Local variables
    dimension wpos(3*atoms%nat),strten(6)

!    eps_vxyz=1.d-1*atoms%nat
    alpha=inputs_md%betax

    !allocate(wpos(3,nat),fxyz(3,nat))

    inputs_md%inputPsiId=1
    if(iproc==0)write(*,*)'#MH soften initial step '
    call call_bigdft(nproc,iproc,atoms,rxyz,inputs_md,etot0,fxyz,strten,fnoise,rst,infocode)

    ! scale velocity to generate dimer 

!    call atomic_dot(atoms,vxyz,vxyz,svxyz)
    svxyz=0.d0
    do i=1,3*atoms%nat
       iat=(i-1)/3+1
       if (atoms%ifrztyp(iat) == 0) then
          svxyz=svxyz+vxyz(i)**2
       end if
    enddo
    eps_vxyz=sqrt(svxyz)
    if(iproc == 0) write(*,*)'#MH  eps_vxyz=',eps_vxyz

    do it=1,nsoften
       
!       do iat=1,atoms%nat
!          if (atoms%lfrztyp(iat)) then
!             wpos(3*(iat-1)+1)=rxyz(3*(iat-1)+1)
!             wpos(3*(iat-1)+2)=rxyz(3*(iat-1)+2)
!             wpos(3*(iat-1)+3)=rxyz(3*(iat-1)+3)
!          else
!             if (atoms%geocode == 'P') then
!                wpos(3*(iat-1)+1)=modulo(rxyz(3*(iat-1)+1)+vxyz(3*(iat-1)+1),atoms%alat1)
!                wpos(3*(iat-1)+2)=modulo(rxyz(3*(iat-1)+2)+vxyz(3*(iat-1)+2),atoms%alat2)
!                wpos(3*(iat-1)+3)=modulo(rxyz(3*(iat-1)+3)+vxyz(3*(iat-1)+3),atoms%alat3)
!             else if (atoms%geocode == 'S') then
!                wpos(3*(iat-1)+1)=modulo(rxyz(3*(iat-1)+1)+vxyz(3*(iat-1)+1),atoms%alat1)
!                wpos(3*(iat-1)+2)=       rxyz(3*(iat-1)+2)+vxyz(3*(iat-1)+2)
!                wpos(3*(iat-1)+3)=modulo(rxyz(3*(iat-1)+3)+vxyz(3*(iat-1)+3),atoms%alat3)
!             else if (atoms%geocode == 'F') then
!                wpos(3*(iat-1)+1)=rxyz(3*(iat-1)+1)+vxyz(3*(iat-1)+1)
!                wpos(3*(iat-1)+2)=rxyz(3*(iat-1)+2)+vxyz(3*(iat-1)+2)
!                wpos(3*(iat-1)+3)=rxyz(3*(iat-1)+3)+vxyz(3*(iat-1)+3)
!             end if
!          end if
!       end do
!      call atomic_axpy(atoms,rxyz,1.d0,vxyz,wpos)
       wpos=rxyz+vxyz
       call call_bigdft(nproc,iproc,atoms,wpos,inputs_md,etot,fxyz,strten,fnoise,rst,infocode)
       fd2=2.d0*(etot-etot0)/eps_vxyz**2

       sdf=0.d0
       svxyz=0.d0
       do i=1,3*atoms%nat
          iat=(i-1)/3+1
          if (atoms%ifrztyp(iat) == 0) then
             sdf=sdf+vxyz(i)*fxyz(i)
             svxyz=svxyz+vxyz(i)*vxyz(i)
          end if
       end do
!       call atomic_dot(atoms,vxyz,vxyz,svxyz)
!       call atomic_dot(atoms,vxyz,fxyz,sdf)

       curv=-sdf/svxyz
       if (it == 1) curv0=curv

       res=0.d0
       do i=1,3*atoms%nat
          iat=(i-1)/3+1
          if (atoms%ifrztyp(iat) == 0) then
             fxyz(i)=fxyz(i)+curv*vxyz(i)
             res=res+fxyz(i)**2
          end if
       end do
!       call atomic_axpy_forces(atoms,fxyz,curv,vxyz,fxyz)
!       call atomic_dot(atoms,fxyz,fxyz,res)
       res=sqrt(res)

       write(fn4,'(i4.4)') it
       write(comment,'(a,1pe10.3)')'res= ',res
       if (iproc == 0) &
            call write_atomic_file(trim(inputs_md%dir_output)//'possoft_'//fn4,&
            etot,wpos,atoms,trim(comment),forces=fxyz)

       if(iproc==0)write(*,'(a,i3,5(f12.5),f10.3)')'#MH soften it, curv, fd2,dE,res,eps_vxyz:',&
            it, curv, fd2,etot-etot0,res,eps_vxyz
       if (curv.lt.0.d0 .or. fd2.lt.0.d0) then
          if(iproc==0) write(*,*) '#MH NEGATIVE CURVATURE'
          exit
       end if
       if (etot-etot0.lt.1.d-2) eps_vxyz=eps_vxyz*1.2d0

!       do iat=1,atoms%nat
!          if (.not. atoms%lfrztyp(iat)) then
!             if (atoms%geocode == 'P') then
!                wpos(3*(iat-1)+1)=modulo(wpos(3*(iat-1)+1)+alpha*fxyz(3*(iat-1)+1),atoms%alat1)
!                wpos(3*(iat-1)+2)=modulo(wpos(3*(iat-1)+2)+alpha*fxyz(3*(iat-1)+2),atoms%alat2)
!                wpos(3*(iat-1)+3)=modulo(wpos(3*(iat-1)+3)+alpha*fxyz(3*(iat-1)+3),atoms%alat3)
!             else if (atoms%geocode == 'S') then
!                wpos(3*(iat-1)+1)=modulo(wpos(3*(iat-1)+1)+alpha*fxyz(3*(iat-1)+1),atoms%alat1)
!                wpos(3*(iat-1)+2)=       wpos(3*(iat-1)+2)+alpha*fxyz(3*(iat-1)+2)
!                wpos(3*(iat-1)+3)=modulo(wpos(3*(iat-1)+3)+alpha*fxyz(3*(iat-1)+3),atoms%alat3)
!             else if (atoms%geocode == 'F') then
!                wpos(3*(iat-1)+1)=wpos(3*(iat-1)+1)+alpha*fxyz(3*(iat-1)+1)
!                wpos(3*(iat-1)+2)=wpos(3*(iat-1)+2)+alpha*fxyz(3*(iat-1)+2)
!                wpos(3*(iat-1)+3)=wpos(3*(iat-1)+3)+alpha*fxyz(3*(iat-1)+3)
!             end if
!
!          end if
!       end do
!       call atomic_axpy_forces(atoms,wpos,alpha,fxyz,wpos)
        call daxpy(3*atoms%nat,alpha,fxyz(1),1,wpos(1),1)
       do i=1,3*atoms%nat
          vxyz(i)=wpos(i)-rxyz(i)
       end do
       write(comment,'(a,1pe10.3)')'curv= ',curv
       if (iproc == 0) &
            call write_atomic_file(trim(inputs_md%dir_output)//'posvxyz',0.d0,vxyz,atoms,trim(comment),forces=fxyz)
       call elim_moment(atoms%nat,vxyz)
       call elim_torque_reza(atoms%nat,rxyz,vxyz)

       svxyz=0.d0
       do i=1,3*atoms%nat
          iat=(i-1)/3+1
          if (atoms%ifrztyp(iat) == 0) then
             svxyz=svxyz+vxyz(i)*vxyz(i)
          end if
       end do
!      call atomic_dot(atoms,vxyz,vxyz,svxyz)
       if (res <= curv*eps_vxyz*5.d-1) exit
       svxyz=eps_vxyz/dsqrt(svxyz)

       do i=1,3*atoms%nat
          vxyz(i)=vxyz(i)*svxyz
       end do

    end do ! iter
 

    !        deallocate(wpos,fxyz)
  END SUBROUTINE soften

end program MINHOP


!> Inserts the energy re_wpos at position k_e_wpos and shifts up all other energies
subroutine insert(nlminx,nlmin,k_e_wpos,re_wpos,earr)
  implicit real*8 (a-h,o-z)
  dimension earr(0:nlminx,2)
  do k=nlmin-1,k_e_wpos+1,-1
     earr(k+1,1)=earr(k,1)
     earr(k+1,2)=earr(k,2)
  enddo
  earr(k_e_wpos+1,1)=re_wpos
  earr(k_e_wpos+1,2)=1.d0
  return
END SUBROUTINE insert


!> C save configuration if it is among the lowest ones in energy
subroutine save_low_conf(nat,npmin,npminx,e_wpos,pos,elocmin,poslocmin)
  implicit real*8 (a-h,o-z)
  dimension elocmin(npminx)
  dimension pos(3,nat),poslocmin(3,nat,npminx)

  if (npmin.le.npminx) then
     kmax=npmin
     elocmin(kmax)=e_wpos
     do iat=1,nat
        poslocmin(1,iat,kmax)=pos(1,iat)
        poslocmin(2,iat,kmax)=pos(2,iat)
        poslocmin(3,iat,kmax)=pos(3,iat)
     enddo
  else
     ! find configuration kmax that is highest in energy
     emax=-1.d100
     do k=1,npminx
        if (elocmin(k).gt.emax) then
           emax=elocmin(k)
           kmax=k
        endif
     enddo
     if (e_wpos.lt.elocmin(kmax)) then
        elocmin(kmax)=e_wpos
        do iat=1,nat
           poslocmin(1,iat,kmax)=pos(1,iat)
           poslocmin(2,iat,kmax)=pos(2,iat)
           poslocmin(3,iat,kmax)=pos(3,iat)
        enddo
     endif
  endif


  return
END SUBROUTINE save_low_conf


!> C x is in interval [xx(jlo),xx(jlow+1)[ ; xx(0)=-Infinity ; xx(n+1) = Infinity
subroutine hunt_g(xx,n,x,jlo)
  implicit none
  !Arguments
  integer :: jlo,n
  real(kind=8) :: x,xx(n)
  !Local variables
  integer :: inc,jhi,jm
  logical :: ascnd
  if (n.le.0) stop 'hunt_g'
  if (n == 1) then
     if (x.ge.xx(1)) then
        jlo=1
     else
        jlo=0
     endif
     return
  endif
  ascnd=xx(n).ge.xx(1)
  if(jlo.le.0.or.jlo.gt.n)then
     jlo=0
     jhi=n+1
     goto 3
  endif
  inc=1
  if(x.ge.xx(jlo).eqv.ascnd)then
1    continue
     jhi=jlo+inc
     if(jhi.gt.n)then
        jhi=n+1
     else if(x.ge.xx(jhi).eqv.ascnd)then
        jlo=jhi
        inc=inc+inc
        goto 1
     endif
  else
     jhi=jlo
2    continue
     jlo=jhi-inc
     if(jlo.lt.1)then
        jlo=0
     else if(x.lt.xx(jlo).eqv.ascnd)then
        jhi=jlo
        inc=inc+inc
        goto 2
     endif
  endif
3 continue
  if(jhi-jlo == 1)then
     if(x == xx(n))jlo=n
     if(x == xx(1))jlo=1
     return
  endif
  jm=(jhi+jlo)/2
  if(x.ge.xx(jm).eqv.ascnd)then
     jlo=jm
  else
     jhi=jm
  endif
  goto 3
END SUBROUTINE hunt_g


!>  assigns initial velocities for the MD escape part
subroutine velnorm(at,rxyz,ekinetic,vxyz)
  use module_base
  use module_types
  use m_ab6_symmetry
  implicit none
  !implicit real*8 (a-h,o-z)
  real(gp), intent(in) :: ekinetic
  type(atoms_data), intent(in) :: at
  real(gp), dimension(3,at%nat), intent(in) :: rxyz
  real(gp), dimension(3,at%nat), intent(inout) :: vxyz
  !local variables
  integer :: iat
  real(gp) :: rkin,rkinsum,sclvel

  !C      Kinetic energy of the initial velocities
  rkinsum= 0.d0      
  do iat=1,at%nat
!     if (.not. at%lfrztyp(iat)) then
        rkinsum= rkinsum+vxyz(1,iat)**2+vxyz(2,iat)**2+vxyz(3,iat)**2
!     end if
  end do
  rkin=.5d0*rkinsum/(3*at%nat-3)
  !       write(*,*) 'rkin,ekinetic',rkin,ekinetic

  !C      Rescaling of velocities to get reference kinetic energy
  sclvel= dsqrt(ekinetic/rkin)
  do iat=1,at%nat
!     if (.not. at%lfrztyp(iat)) then
        vxyz(1,iat)=vxyz(1,iat)*sclvel
        vxyz(2,iat)=vxyz(2,iat)*sclvel
        vxyz(3,iat)=vxyz(3,iat)*sclvel
!     end if
  end do

END SUBROUTINE velnorm


!> create a random displacement vector without translational and angular moment
subroutine randdist(nat,rxyz,vxyz)
  use module_base
  implicit none
  integer, intent(in) :: nat
  real(gp), dimension(3*nat), intent(in) :: rxyz
  real(gp), dimension(3*nat), intent(out) :: vxyz
  !local variables
  integer :: i,idum=0
  real(kind=4) :: tt,builtin_rand
  do i=1,3*nat
     !call random_number(tt)
     !add built-in random number generator
     tt=builtin_rand(idum)
     vxyz(i)=real(tt-.5,gp)*3.e-1_gp
  end do

  call elim_moment(nat,vxyz)
  call elim_torque_reza(nat,rxyz,vxyz)
END SUBROUTINE randdist


!>  generates 3*nat random numbers distributed according to  exp(-.5*vxyz**2)
subroutine gausdist(nat,rxyz,vxyz)
  implicit real*8 (a-h,o-z)
  real s1,s2
  !C On Intel the random_number can take on the values 0. and 1.. To prevent overflow introduce eps
  parameter(eps=1.d-8)
  dimension vxyz(3*nat),rxyz(3*nat)

  do i=1,3*nat-1,2
     call random_number(s1)
     t1=eps+(1.d0-2.d0*eps)*dble(s1)
     call random_number(s2)
     t2=dble(s2)
     tt=sqrt(-2.d0*log(t1))
     vxyz(i)=tt*cos(6.28318530717958648d0*t2)
     vxyz(i+1)=tt*sin(6.28318530717958648d0*t2)
  enddo
  call random_number(s1)
  t1=eps+(1.d0-2.d0*eps)*dble(s1)
  call random_number(s2)
  t2=dble(s2)
  tt=sqrt(-2.d0*log(t1))
  vxyz(3*nat)=tt*cos(6.28318530717958648d0*t2)

  call elim_moment(nat,vxyz)
  call  elim_torque_reza(nat,rxyz,vxyz)
  return
END SUBROUTINE gausdist


!>  generates n random numbers distributed according to  exp(-x)
subroutine expdist(nat,rxyz,vxyz)
  implicit real*8 (a-h,o-z)
  real ss
  !C On Intel the random_number can take on the values 0. and 1.. To prevent overflow introduce eps
  parameter(eps=1.d-8)
  dimension rxyz(3*nat),vxyz(3*nat)

  do i=1,3*nat
     call random_number(ss)
     tt=eps+(1.d0-2.d0*eps)*dble(ss)
     vxyz(i)=log(tt)
  enddo

  call elim_moment(nat,vxyz)
  call  elim_torque_reza(nat,rxyz,vxyz)

  return
END SUBROUTINE expdist


subroutine localdist(nat,rxyz,vxyz)
  implicit real*8 (a-h,o-z)
  real*4 ts
  parameter(nbix=20)
  dimension rxyz(3,nat), vxyz(3,nat),nbi(nbix)
  parameter( bondlength=2.7d0)

  nloop=0
100 continue
  nloop=nloop+1
  if (nloop.gt.2) write(*,*) 'nloop=',nloop
  if (nloop.gt.11) stop 'ERROR LOCALDIST'

  ! pick an atom iat randomly
  call random_number(ts)
  iat=min(nat,int(ts*nat+1.))
  !       write(*,*) 'iat=',iat

  ! find iat's neighbors
  inb=0
  do i=1,nat
     dd=(rxyz(1,iat)-rxyz(1,i))**2+(rxyz(2,iat)-rxyz(2,i))**2+(rxyz(3,iat)-rxyz(3,i))**2
     if (dd < bondlength**2 .and. i /= iat) then
        inb=inb+1; if (inb.gt.nbix) stop 'enlarge size of nbi' ; nbi(inb)=i
     endif
  enddo
  !        write(*,*) 'inb=',inb
  if (inb < 2 ) goto 100

  ! pick another atom jat that is a neighbor of iat
  call random_number(ts)
  j=min(inb,int(ts*inb+1.))
  jat=nbi(j)
  !       write(*,*) 'jat=',jat

  ! Choose velocities for remaining atoms (i.e. not iat and jat )
  ampl=2.d-1
  do i=1,nat
     call random_number(ts) ; ts=ts-.5
     vxyz(1,i)=dble(ts)*ampl
     call random_number(ts) ; ts=ts-.5
     vxyz(2,i)=dble(ts)*ampl
     call random_number(ts) ; ts=ts-.5
     vxyz(3,i)=dble(ts)*ampl
  enddo
  ! Finally choose velocities for iat and jat 
  ampl=2.d0
  i=iat
  call random_number(ts) ; ts=ts-.5
  vxyz(1,i)=dble(ts)*ampl
  call random_number(ts) ; ts=ts-.5
  vxyz(2,i)=dble(ts)*ampl
  call random_number(ts) ; ts=ts-.5
  vxyz(3,i)=dble(ts)*ampl
  i=jat
  call random_number(ts) ; ts=ts-.5
  vxyz(1,i)=dble(ts)*ampl
  call random_number(ts) ; ts=ts-.5
  vxyz(2,i)=dble(ts)*ampl
  call random_number(ts) ; ts=ts-.5
  vxyz(3,i)=dble(ts)*ampl

  !        write(*,'(i3,3(1pe12.4))') iat,(rxyz(i,iat)+.5d0*vxyz(i,iat),i=1,3)
  !        write(*,'(i3,3(1pe12.4))') jat,(rxyz(i,jat)+.5d0*vxyz(i,jat),i=1,3)

  return
END SUBROUTINE localdist


subroutine torque(nat,rxyz,vxyz)
  use module_base, only: gp
  implicit real*8 (a-h,o-z)
  dimension rxyz(3,nat),vxyz(3,nat)

  ! center of mass
  cmx=0.d0 ; cmy=0.d0 ; cmz=0.d0
  do iat=1,nat
     cmx=cmx+rxyz(1,iat)
     cmy=cmy+rxyz(2,iat)
     cmz=cmz+rxyz(3,iat)
  enddo
  cmx=cmx/real(nat,gp) 
  cmy=cmy/real(nat,gp) 
  cmz=cmz/real(nat,gp)

  ! torque
  tx=0.d0 ; ty=0.d0 ; tz=0.d0
  do iat=1,nat
     tx=tx+(rxyz(2,iat)-cmy)*vxyz(3,iat)-(rxyz(3,iat)-cmz)*vxyz(2,iat)
     ty=ty+(rxyz(3,iat)-cmz)*vxyz(1,iat)-(rxyz(1,iat)-cmx)*vxyz(3,iat)
     tz=tz+(rxyz(1,iat)-cmx)*vxyz(2,iat)-(rxyz(2,iat)-cmy)*vxyz(1,iat)
  enddo
  write(*,'(a,3(1pe11.3))') '#MH torque',tx,ty,tz

END SUBROUTINE torque


!subroutine elim_torque(nat,rxyz,vxyz)
!  implicit real*8 (a-h,o-z)
!  dimension rxyz(3,nat),vxyz(3,nat),t(3)
!
!  ! center of mass
!  cmx=0.d0 ; cmy=0.d0 ; cmz=0.d0
!  do iat=1,nat
!     cmx=cmx+rxyz(1,iat)
!     cmy=cmy+rxyz(2,iat)
!     cmz=cmz+rxyz(3,iat)
!  enddo
!  cmx=cmx/nat ; cmy=cmy/nat ; cmz=cmz/nat
!
!  do it=1,100
!
!     ! torque and radii in planes
!     t(1)=0.d0 ; t(2)=0.d0 ; t(3)=0.d0
!     sx=0.d0 ; sy=0.d0 ; sz=0.d0
!     do iat=1,nat
!        t(1)=t(1)+(rxyz(2,iat)-cmy)*vxyz(3,iat)-(rxyz(3,iat)-cmz)*vxyz(2,iat)
!        t(2)=t(2)+(rxyz(3,iat)-cmz)*vxyz(1,iat)-(rxyz(1,iat)-cmx)*vxyz(3,iat)
!        t(3)=t(3)+(rxyz(1,iat)-cmx)*vxyz(2,iat)-(rxyz(2,iat)-cmy)*vxyz(1,iat)
!        sx=sx+(rxyz(1,iat)-cmx)**2
!        sy=sy+(rxyz(2,iat)-cmy)**2
!        sz=sz+(rxyz(3,iat)-cmz)**2
!     enddo
!
!     if (t(1)**2+t(2)**2+t(3)**2.lt.1.d-22) return
!
!     ii=0
!     tmax=0.d0
!     do i=1,3
!        if (t(i)**2.gt.tmax**2) then 
!           ii=i
!           tmax=t(i)
!        endif
!     enddo
!
!     !         write(*,'(i4,3(1pe11.3))') ii,t
!
!     ! modify velocities
!     if (ii == 1) then 
!        cx=t(1)/(sz+sy)
!        do iat=1,nat
!           vxyz(2,iat)=vxyz(2,iat)+cx*(rxyz(3,iat)-cmz)
!           vxyz(3,iat)=vxyz(3,iat)-cx*(rxyz(2,iat)-cmy)
!        enddo
!     else if(ii == 2) then 
!        cy=t(2)/(sz+sx)
!        do iat=1,nat
!           vxyz(1,iat)=vxyz(1,iat)-cy*(rxyz(3,iat)-cmz)
!           vxyz(3,iat)=vxyz(3,iat)+cy*(rxyz(1,iat)-cmx)
!        enddo
!     else if(ii == 3) then 
!        cz=t(3)/(sy+sx)
!        do iat=1,nat
!           vxyz(1,iat)=vxyz(1,iat)+cz*(rxyz(2,iat)-cmy)
!           vxyz(2,iat)=vxyz(2,iat)-cz*(rxyz(1,iat)-cmx)
!        enddo
!     else
!        stop 'wrong ii'
!     endif
!
!  enddo
!  write(*,'(a,3(1pe11.3))') 'WARNING REMAINING TORQUE',t
!
!END SUBROUTINE elim_torque


subroutine moment(nat,vxyz)
  implicit real*8 (a-h,o-z)
  dimension vxyz(3,nat)

  sx=0.d0 ; sy=0.d0 ; sz=0.d0
  do iat=1,nat
     sx=sx+vxyz(1,iat)
     sy=sy+vxyz(2,iat)
     sz=sz+vxyz(3,iat)
  enddo
  write(*,'(a,3(1pe11.3))') 'momentum',sx,sy,sz

END SUBROUTINE moment


subroutine elim_moment(nat,vxyz)
  implicit real*8 (a-h,o-z)
  dimension vxyz(3,nat)

  sx=0.d0 ; sy=0.d0 ; sz=0.d0
  do iat=1,nat
     sx=sx+vxyz(1,iat)
     sy=sy+vxyz(2,iat)
     sz=sz+vxyz(3,iat)
  enddo
  sx=sx/nat ; sy=sy/nat ; sz=sz/nat
  do iat=1,nat
     vxyz(1,iat)=vxyz(1,iat)-sx
     vxyz(2,iat)=vxyz(2,iat)-sy
     vxyz(3,iat)=vxyz(3,iat)-sz
  enddo

END SUBROUTINE elim_moment


subroutine winter(at,re_pos,pos,npminx,nlminx,nlmin,npmin,accur, & 
     earr,elocmin,poslocmin,eref,ediff,ekinetic,dt,nsoften)
  use module_base
  use module_types
  use module_interfaces
  use m_ab6_symmetry
  implicit none
  !implicit real*8 (a-h,o-z)
  integer, intent(in) :: npminx,nlminx,nlmin,npmin,nsoften
  real(gp), intent(in) :: re_pos,eref,ediff,ekinetic,dt,accur
  type(atoms_data), intent(in) :: at
  real(gp), dimension(npminx), intent(in) :: elocmin
  real(gp), dimension(3,at%nat), intent(in) :: pos
  real(gp), dimension(0:nlminx,2), intent(in) :: earr
  real(gp), dimension(3,at%nat,npminx), intent(in) :: poslocmin
  !local variables
  character(len=5) :: fn
  character(len=20) :: filename
  integer :: mm,k

     call write_atomic_file('poscur'//trim(bigdft_mpi%char_id),re_pos,pos,at,'')
     write(*,*) ' wrote poscur.xyz for  RESTART'
     

     write(*,*) ' wrote poslow files'
     
     open(unit=12,file='earr'//trim(bigdft_mpi%char_id)//'.dat',status='unknown')
     mm=min(nlmin,nlminx)
     write(12,'(2(i10),a)') mm,mm+10,&
          ' # of minima already found, # of minima to be found in consecutive run'
     write(12,'(e24.17,1x,a)') eref,'   eref'
     write(12,'(e24.17,1x,a)') accur,'   accur'
     do k=1,mm
        write(12,'(e24.17,1x,1pe17.10)') earr(k,1),earr(k,2)
     enddo
     write(*,*) ' wrote earr.dat for  RESTART'
     close(12)
     
     call  wtioput(ediff,ekinetic,dt,nsoften)
     write(*,*) ' wrote ioput for  RESTART'

     call wtpos(at,npminx,nlminx,nlmin,npmin,poslocmin,earr,elocmin)

END SUBROUTINE winter


subroutine wtioput(ediff,ekinetic,dt,nsoften)
  use module_types
  implicit real*8 (a-h,o-z)
  open(unit=11,file='ioput'//trim(bigdft_mpi%char_id),status='unknown')
  write(11,'(3(1x,1pe24.17)1x,i4,a)') ediff,ekinetic,dt,nsoften,' ediff, ekinetic dt and nsoften'
  close(11)
END SUBROUTINE wtioput


subroutine wtpos(at,npminx,nlminx,nlmin,npmin,pos,earr,elocmin)
  use module_base
  use module_types
  use module_interfaces
  use m_ab6_symmetry
  implicit none
  !implicit real*8 (a-h,o-z)
  integer, intent(in) :: npminx,nlminx,nlmin,npmin
  type(atoms_data), intent(in) :: at
  real(gp), dimension(npminx), intent(in) :: elocmin
  real(gp), dimension(0:nlminx,2), intent(in) :: earr
  real(gp), dimension(3,at%nat,npminx), intent(in) :: pos
  !local variables
  character(len=5) :: fn
  character(len=17) :: filename
  integer :: k,kk,i

       write(*,*) 'nlmin,nlminx,npmin,npminx',nlmin,nlminx,npmin,npminx
       do i=1,min(40,nlmin,nlminx)
         write(*,'(i4,e24.17)') i,earr(i,1)
       enddo

  do k=1,min(npmin,npminx)
             write(*,'(a,i4,e24.17)') 'k,elocmin(k)',k,elocmin(k)


     !C Classify the configuration in the global ranking
     kk=0
     find_kk : do
        kk=kk+1
        if (kk > min(nlmin,nlminx)) then 
           write(*,*) 'ranking error for',k
           stop 
        endif
        if (earr(kk,1) == elocmin(k)) exit find_kk
!        if (abs(earr(kk,1) - elocmin(k)) .lt. 1.d-12 ) then 
!             write(*,*) 'match ',abs(earr(kk,1) - elocmin(k))
!             exit find_kk
!        endif
     end do find_kk

     if (kk <= npminx) then

                write(*,'(a,i4,i4,1x,1pe21.14)') 'k,kk,elocmin(k)',k,kk,elocmin(k)

        !C generate filename and open files
           write(fn,'(i5.5)') kk
           call  write_atomic_file('poslow'//fn//'_'//trim(bigdft_mpi%char_id),elocmin(k),pos(1,1,k),at,'')
     endif

  end do

END SUBROUTINE wtpos


real*8 function round(enerd,accur)
  implicit none
  real*8 enerd,accur
  integer*8 ii
  ii=enerd/accur
  round=ii*accur
  !           write(*,'(a,1pe24.17,1x,i17,1x,1pe24.17)') 'enerd,ii,round',enerd,ii,round
  return
end function round


!subroutine rdposout(igeostep,rxyz,nat)
!  implicit none
!  integer, intent(in) :: igeostep,nat
!  real(kind=8), dimension(3,nat), intent(out) :: rxyz
!  !local variables
!  character(len=3) :: fn
!  character(len=20) :: filename
!  integer :: iat
!  write(fn,'(i3.3)') igeostep
!  !filename = 'posout_'//fn//'.ascii'
!  filename = 'posout_'//fn//'.xyz'
!  ! write(*,*)'#MH reading unrelaxed structure from ',filename
!  open(unit=9,file=filename,status='old')
!  read(9,*)fn!no need for header
!  read(9,*)fn!same
!  do iat=1,nat
!     read(9,*)fn,rxyz(:,iat)!we know the atom types already
!  enddo
!  close(unit=9)
!END SUBROUTINE rdposout


!> routine for adjusting the dimensions with the center of mass in the middle
subroutine adjustrxyz(nat,alat1,alat2,alat3,rxyz)
  use module_base
  implicit none
  integer, intent(in) :: nat
  real(gp) ,intent(in) :: alat1,alat2,alat3
  real(gp), dimension(3,nat), intent(inout) :: rxyz
  !local variables
  integer :: iat,i 
  real(gp), dimension(3)  :: cent

  do i=1,3
     cent(i)=0.0_gp
  enddo
  do iat=1,nat
     do i=1,3
        cent(i)=cent(i)+rxyz(i,iat)
     enddo
  enddo
  do i=1,3
     cent(i)=cent(i)/real(nat,gp)
  enddo

  write(*,'(a,6(1x,e9.2))') 'old CM, shift',(cent(i),i=1,3),  & 
       -cent(1)+alat1*.5_gp,-cent(2)+alat2*.5_gp,-cent(3)+alat3*.5_gp

  do iat=1,nat
     rxyz(1,iat)=rxyz(1,iat)-cent(1)+alat1*.5_gp
     rxyz(2,iat)=rxyz(2,iat)-cent(2)+alat2*.5_gp
     rxyz(3,iat)=rxyz(3,iat)-cent(3)+alat3*.5_gp
  enddo
END SUBROUTINE adjustrxyz


subroutine fix_fragmentation(iproc,at,rxyz,nputback)
  use module_base
  use module_types
  use m_ab6_symmetry
  implicit none
  !implicit real*8 (a-h,o-z)
  integer, intent(in) :: iproc
  type(atoms_data), intent(in) :: at
  integer, intent(inout) :: nputback
  real(gp), dimension(3,at%nat) :: rxyz
  !local variables
  real(gp), parameter :: bondlength=8.0_gp
  integer :: iat,nloop,ncluster,ii,jat,jj,kat,nadd,ierr
  real(gp) :: xi,yi,zi,xj,yj,zj,ddmin,dd,d1,d2,d3,tt
  ! automatic arrays
  logical, dimension(at%nat) :: belong

  nloop=1

  fragment_loop: do

     iat=1
     belong(iat)=.true.
     ncluster=1
     do iat=2,at%nat
        belong(iat)=.false.
     enddo

     !   ic=0
     form_cluster: do
        nadd=0
        do iat=1,at%nat
           xi=rxyz(1,iat) 
           yi=rxyz(2,iat) 
           zi=rxyz(3,iat)
           if (belong(iat)) then 
              do jat=1,at%nat
                 xj=rxyz(1,jat) ; yj=rxyz(2,jat) ; zj=rxyz(3,jat)
                 if ( (xi-xj)**2+(yi-yj)**2+(zi-zj)**2 <= (bondlength*1.25d0)**2) then 
                    if (.not. belong(jat)) nadd=nadd+1
                    belong(jat)=.true. 
                 endif
              end do
           endif
        end do
        ncluster=ncluster+nadd
        !     ic=ic+1 ; write(*,*) 'nadd,ncluster',ic,nadd,ncluster
        if (nadd == 0) exit form_cluster
     enddo form_cluster

     if (ncluster == at%nat) then 
        !   write(*,*) 'No fragmentation has occured',nloop
        return

     else
        nputback=nputback+1

        if (iproc == 0) then
           write(*,*) '#MH fragmentation occured',nloop,ncluster
           write(444,*) at%nat,ncluster
           write(444,*) ' fragmented configuration ', nputback
           do kat=1,at%nat
              write(444,*) ' LJ  ',rxyz(1,kat),rxyz(2,kat),rxyz(3,kat)
           enddo
        endif


        ! make sure the part that flew away is smaller than the cluster
        if (ncluster <= at%nat/2) then
           !     write(*,*) 'FLIP'
           do iat=1,at%nat
              belong(iat)=.not. belong(iat)
           enddo
        endif

        ! pull back the fragment of atoms that flew away
        ii=-99999
        do iat=1,at%nat
           if (.not. belong(iat)) then
              xi=rxyz(1,iat) 
              yi=rxyz(2,iat) 
              zi=rxyz(3,iat)
              ddmin=1.e100_gp
              jj=-99999
              do jat=1,at%nat
                 if (belong(jat)) then
                    xj=rxyz(1,jat) 
                    yj=rxyz(2,jat) 
                    zj=rxyz(3,jat)
                    dd= (xi-xj)**2+(yi-yj)**2+(zi-zj)**2 
                    if (dd < ddmin) then 
                       jj=jat
                       ii=iat
                       ddmin=dd
                    endif
                 endif
              enddo
           endif
        enddo

        d1=rxyz(1,ii)-rxyz(1,jj)
        d2=rxyz(2,ii)-rxyz(2,jj)
        d3=rxyz(3,ii)-rxyz(3,jj)
        tt=bondlength/sqrt(d1**2+d2**2+d3**2)
        do iat=1,at%nat
           if (.not. belong(iat) ) then  !.and. .not. at%lfrztyp(iat)) then
              if (at%geocode == 'P') then
stop  '------ P ----------'
                 rxyz(1,iat)=modulo(rxyz(1,iat)-d1*(tt),at%alat1)
                 rxyz(2,iat)=modulo(rxyz(2,iat)-d2*(tt),at%alat2)
                 rxyz(3,iat)=modulo(rxyz(3,iat)-d3*(tt),at%alat3)
              else if (at%geocode == 'S') then
stop  '------ S ----------'
                 rxyz(1,iat)=modulo(rxyz(1,iat)-d1*(tt),at%alat1)
                 rxyz(2,iat)=       rxyz(2,iat)-d2*(tt)
                 rxyz(3,iat)=modulo(rxyz(3,iat)-d3*(tt),at%alat3)
              else
                 rxyz(1,iat)=rxyz(1,iat)-d1*(tt)
                 rxyz(2,iat)=rxyz(2,iat)-d2*(tt)
                 rxyz(3,iat)=rxyz(3,iat)-d3*(tt)
              end if
           endif
        enddo

        if (iproc == 0) then
           write(444,*) at%nat, 'atomic ' 
           write(444,*) ' fixed configuration ', nputback,sqrt(d1**2+d2**2+d3**2),ii,jj
           do iat=1,at%nat
              write(444,'(a5,3(e15.7),l1)') ' LJ  ',rxyz(1,iat),rxyz(2,iat),rxyz(3,iat),belong(iat)
           enddo
        endif
        nloop=nloop+1
     if (nloop.gt.4) then 
          write(*,*)"#MH fragmentation could not be fixed",nloop
          call MPI_ABORT(bigdft_mpi%mpi_comm,ierr)
     endif
     endif
  end do fragment_loop

END SUBROUTINE fix_fragmentation



!    implicit real*8 (a-h,o-z)
!    integer option
!    logical occured
!    character(5) atomname
!    parameter(nat=12,iproc=0,option=1)
!    dimension pos(3,nat),vel(3,nat)
!
!
!    open(unit=1,file='T.xyz')
!    read(1,*) natp
!    if (nat .ne. natp) stop' natp'
!    read(1,*) 
!    do iat=1,nat
!    read(1,*) atomname,(pos(i,iat),i=1,3)
!    enddo
!    close(1)
! 
!
!    open(unit=444,file='t.xyz')
!    call fixfrag_posvel(iproc,nat,pos,vel,1,occured)
!    write(*,*) 'occured',occured
!    close(444)
!   
!    end
!


subroutine fixfrag_posvel(iproc,nat,rcov,pos,vel,option,occured)
!This subroutine can perform two tasks.
!ATTENTION: it will only work on free BC!!!
!
!option=1
!The atoms in pos are analyzed and, if there is a fragmentation occuring, the
!main fragment will be identified and all neighboring fragments will be moved towards the nearest
!atom of the main fragment. The array pos will then be updated and returned.
!
!option=2
!The fragments are identified and the center of mass of all fragments are computed separately.
!The center of mass of all cluster is also computed.
!Then, the velocities are modified in such a way that the projection of the velocities 
!along the vector pointing towards the center of mass of all fragments are inverted 
!!use module_base
!!use module_types
!!use m_ab6_symmetry
implicit none
integer, intent(in) :: iproc,nat
!type(atoms_data), intent(in) :: at
real(8),dimension(3,nat), INTENT(INOUT) :: pos
real(8),dimension(3,nat), INTENT(INOUT) :: vel
real(8),dimension(nat), INTENT(IN) :: rcov
integer, INTENT(IN):: option
integer :: nfrag, nfragold
logical :: occured,niter
real(8)::  dist, mindist, angle, vec(3), cmass(3), velcm(3), bondlength, bfactor,rnrmi,scpr
real(8):: ekin,vcm1,vcm2,vcm3,ekin0,scale
real(8), allocatable:: cm_frags(:,:), vel_frags(:,:)
integer::iat, jat, nmax(1), imin(2),ifrag
integer, allocatable:: fragcount(:)
integer, allocatable:: nat_frags(:)
integer, dimension(nat):: fragarr
logical, allocatable:: invert(:)

!The bondlength (in atomic units) is read from file input.bondcut
! OPTION 1: System is considered to be fragmented if the minimal distance between two atoms in the fragment is more than 2.0*bondlength
!           The two fragment are then brought together such that the minimal distance equals 1.5*bondlength
! OPTION  : System is considered to be fragmented if the minimal distance between two atoms in the fragment is more than 2.0*bondlength
!           the velocities are then inverted
!open(unit=43,file="input.bondcut")
!read(43,*) bondlength
!close(43)

if (option == 1) then 
   bfactor=1.5d0
else if (option == 2) then 
   bfactor=2.d0
else
   stop 'wrong option'
endif



fragarr(:)=0                     !Array, which atom belongs to which fragment
nfrag=0                       !Number of fragments

!Check for correct input
if (option.ne.1 .and. option.ne.2) stop "Wrong option in fixfrag_refvels"

!Calculate number of fragments and fragmentlist of the atoms
do
   nfragold=nfrag
   do iat=1,nat                !Check the first atom that isn't part of a cluster yet
      if(fragarr(iat)==0) then
         nfrag=nfrag+1
         fragarr(iat)=nfrag
         exit
      endif
   enddo
   if (nfragold==nfrag) exit
7000 niter=.false.
   do iat=1,nat                !Check if all the other atoms are part of the current cluster
      do jat=1,nat
         bondlength=rcov(iat)+rcov(jat)
         if(nfrag==fragarr(iat) .AND. jat.ne.iat .AND. fragarr(jat)==0) then
            dist=(pos(1,iat)-pos(1,jat))**2+(pos(2,iat)-pos(2,jat))**2+(pos(3,iat)-pos(3,jat))**2
            if(dist<(bfactor*bondlength)**2) then
               fragarr(jat)=nfrag
               niter=.true.
            endif
         endif
      enddo
   enddo
   if(niter) then
      goto 7000
   endif
enddo


!   if(iproc==0) write(*,*) '#MH nfrag=',nfrag
occured=.false.
if(nfrag.ne.1) then          !"if there is fragmentation..."
   occured=.true.
   if(iproc==0) write(*,*) '#MH FIX: Number of Fragments counted with option', nfrag,option

   if (option==1) then !OPTION=1, FIX FRAGMENTATION
      !   if(nfrag.ne.1) then          !"if there is fragmentation..."

      !Find out which fragment is the main cluster
      allocate(fragcount(nfrag))
      fragcount=0
      do ifrag=1,nfrag
         do iat=1,nat
            if(fragarr(iat)==ifrag) then
               fragcount(ifrag)=fragcount(ifrag)+1
            endif
         enddo
      enddo
      nmax=maxloc(fragcount(:))
      if(iproc==0) write(*,*) '#MH FIX: The main Fragment index is', nmax(1)

      !Find the minimum distance between the clusters
      do ifrag=1,nfrag
         mindist=1.d100
         if(ifrag.ne.nmax(1)) then
            do iat=1,nat
               if(fragarr(iat)==ifrag) then
                  do jat=1,nat
                     if(fragarr(jat)==nmax(1)) then
                        dist=(pos(1,iat)-pos(1,jat))**2+(pos(2,iat)-pos(2,jat))**2+(pos(3,iat)-pos(3,jat))**2
                        if(dist<mindist**2) then
                           mindist=sqrt(dist)
                           imin(1)=jat  !Atom with minimal distance in main fragment
                           imin(2)=iat   !Atom with minimal distance in fragment ifrag
                        endif
                     endif
                  enddo
               endif
            enddo

            if (iproc == 0) then
               write(444,*) nat, 'atomic '
               write(444,*) 'A fragmented configuration ',imin(1),imin(2)
               do iat=1,nat
                  write(444,'(a5,3(e15.7),l1)') ' Mg  ',pos(1,iat),pos(2,iat),pos(3,iat)
               enddo
            endif


            vec(:)=pos(:,imin(1))-pos(:,imin(2))
            bondlength=rcov(imin(1))+rcov(imin(2))
            do iat=1,nat        !Move fragments back towards the main fragment 
               if(fragarr(iat)==ifrag) then
                  pos(:,iat)=pos(:,iat)+vec(:)*((mindist-1.5d0*bondlength)/mindist)
                  fragarr(iat)=nmax(1)
               endif
            enddo


         endif
      enddo
      deallocate(fragcount)
      if(iproc==0) write(*,*) '#MH FIX: Fragmentation fixed! Keep on hopping...'
      if (iproc == 0) then
         write(444,*) nat, 'atomic '
         write(444,*) ' fixed configuration '
         do iat=1,nat
            write(444,'(a5,3(e15.7),l1)') ' Mg  ',pos(1,iat),pos(2,iat),pos(3,iat)
         enddo
      endif

      !   endif
   elseif(option==2) then !OPTION=2, INVERT VELOCITIES
      !   if(nfrag.ne.1) then          !"if there is fragmentation..."
      if(iproc==0) write(*,*) "#MH FIX: Preparing to invert velocities, option:",option
      !Compute center of mass of all fragments and the collectiove velocity of each fragment
      allocate(cm_frags(3,nfrag),vel_frags(3,nfrag),nat_frags(nfrag))
      allocate(invert(nfrag))
      cm_frags(:,:)=0.d0
      vel_frags(:,:)=0.d0
      nat_frags(:)=0         !number of atoms per fragment
      cmass(:)=0.d0
      velcm(:)=0.d0
      do iat=1,nat
         ifrag=fragarr(iat)
         nat_frags(ifrag)=nat_frags(ifrag)+1
         cm_frags(:,ifrag)=cm_frags(:,ifrag)+pos(:,iat)
         vel_frags(:,ifrag)=vel_frags(:,ifrag)+vel(:,iat)
      enddo

      do ifrag=1,nfrag
         cm_frags(:,ifrag)=cm_frags(:,ifrag)/real(nat_frags(ifrag),8)
         vel_frags(:,ifrag)=vel_frags(:,ifrag)/real(nat_frags(ifrag),8)
         cmass(:)=cmass(:)+cm_frags(:,ifrag)*nat_frags(ifrag)/real(nat,8)
         velcm(:)=velcm(:)+vel_frags(:,ifrag)*nat_frags(ifrag)/real(nat,8)
      enddo
      if (iproc==0) write(*,*) '#MH CM VELOCITY',sqrt(velcm(1)**2+velcm(2)**2+velcm(3)**2)
      if (velcm(1)**2+velcm(2)**2+velcm(3)**2.gt.1.d-24) then
         if (iproc==0) write(*,*) '#MH NONZERO CM VELOCITY'
      endif


      ! now cm_frags contains the unit vector pointing from the center of mass of the entire system to the center of mass of the fragment
      do ifrag=1,nfrag
         cm_frags(:,ifrag)=cm_frags(:,ifrag)-cmass(:)
         rnrmi=1.d0/sqrt(cm_frags(1,ifrag)**2+cm_frags(2,ifrag)**2+cm_frags(3,ifrag)**2)
         cm_frags(1,ifrag)=cm_frags(1,ifrag)*rnrmi
         cm_frags(2,ifrag)=cm_frags(2,ifrag)*rnrmi
         cm_frags(3,ifrag)=cm_frags(3,ifrag)*rnrmi
         angle=cm_frags(1,ifrag)*vel_frags(1,ifrag)+cm_frags(2,ifrag)*vel_frags(2,ifrag)+cm_frags(3,ifrag)*vel_frags(3,ifrag)
         rnrmi=1.d0/sqrt(vel_frags(1,ifrag)**2+vel_frags(2,ifrag)**2+vel_frags(3,ifrag)**2)
         angle=angle*rnrmi
         if (angle.gt.0.d0) then
            invert(ifrag)=.true.
         else
            invert(ifrag)=.false.
         endif
         if (iproc==0) write(*,*) '#MH ifrag, angle ',ifrag, angle,invert(ifrag)
      enddo
      !Decompose each atomic velocity into an component parallel and perpendicular to the cm_frags  vector and inter the 
      !paralle part if it point away from the CM

      !Check kinetic energy before inversion
      ekin0=0.d0
      vcm1=0.d0
      vcm2=0.d0
      vcm3=0.d0
      do iat=1,nat
         ekin0=ekin0+vel(1,iat)**2+vel(2,iat)**2+vel(3,iat)**2
         vcm1=vcm1+vel(1,iat)
         vcm2=vcm2+vel(2,iat)
         vcm3=vcm3+vel(3,iat)
      enddo
      if (iproc==0) write(*,'(a,e14.7,3(e10.3))') '#MH EKIN CM before invert',ekin0,vcm1,vcm2,vcm3
      if (iproc==0) call torque(nat,pos,vel)
      !Checkend kinetic energy before inversion

      do iat=1,nat
         ! inversions  by fragment group
         ifrag=fragarr(iat)
         if (invert(ifrag)) then
            scpr=cm_frags(1,ifrag)*vel(1,iat)+cm_frags(2,ifrag)*vel(2,iat)+cm_frags(3,ifrag)*vel(3,iat)
            vel(:,iat)=vel(:,iat)-scpr*cm_frags(:,ifrag)*2.d0
         endif
      enddo

      call elim_moment(nat,vel)
      call elim_torque_reza(nat,pos,vel)

      ! scale velocities to regain initial ekin0
      ekin=0.d0
      do iat=1,nat
         ekin=ekin+vel(1,iat)**2+vel(2,iat)**2+vel(3,iat)**2
      enddo
      scale=sqrt(ekin0/ekin)
      do iat=1,nat
         vel(1,iat)=vel(1,iat)*scale
         vel(2,iat)=vel(2,iat)*scale
         vel(3,iat)=vel(3,iat)*scale
      enddo

      !Check kinetic energy after inversion
      ekin=0.d0
      vcm1=0.d0
      vcm2=0.d0
      vcm3=0.d0
      do iat=1,nat
         ekin=ekin+vel(1,iat)**2+vel(2,iat)**2+vel(3,iat)**2
         vcm1=vcm1+vel(1,iat)
         vcm2=vcm2+vel(2,iat)
         vcm3=vcm3+vel(3,iat)
      enddo
      if (iproc==0) write(*,'(a,e14.7,3(e10.3))') '#MH EKIN CM after  invert',ekin,vcm1,vcm2,vcm3
      if (iproc==0) call torque(nat,pos,vel)
      !Checkend kinetic energy after inversion

      !Check angle  after inversion
      vel_frags(:,:)=0.d0
      do iat=1,nat
         ifrag=fragarr(iat)
         vel_frags(:,ifrag)=vel_frags(:,ifrag)+vel(:,iat)
      enddo
      do ifrag=1,nfrag
         angle=cm_frags(1,ifrag)*vel_frags(1,ifrag)+cm_frags(2,ifrag)*vel_frags(2,ifrag)+cm_frags(3,ifrag)*vel_frags(3,ifrag)
         rnrmi=1.d0/sqrt(vel_frags(1,ifrag)**2+vel_frags(2,ifrag)**2+vel_frags(3,ifrag)**2)
         angle=angle*rnrmi
         if (iproc==0) write(*,*) '#MH ifrag, angle a invert',ifrag, angle
      enddo
      !Checkend kinetic energy after inversion


      deallocate(cm_frags,vel_frags,nat_frags)
      deallocate(invert)
      !   endif
      !else
      !   stop "Wrong option within ff-rv"
      if(iproc==0) write(*,*) "#MH FIX: Velocity component towards the center of mass inverted! Keep on hopping..."
   endif
endif
end subroutine fixfrag_posvel


subroutine give_rcov(iproc,atoms,nat,rcov)
  !    use module_base
  use module_types
  implicit none
  !Arguments
  integer, intent(in) :: iproc,nat
  type(atoms_data), intent(in) :: atoms
  real(kind=8), intent(out) :: rcov(nat)
  !Local variables
  integer :: iat

  do iat=1,nat
     if (trim(atoms%atomnames(atoms%iatype(iat)))=='H') then
        rcov(iat)=0.75d0
     else if (trim(atoms%atomnames(atoms%iatype(iat)))=='He') then
        rcov(iat)=0.75d0
     else if (trim(atoms%atomnames(atoms%iatype(iat)))=='Li') then
        rcov(iat)=3.40d0
     else if (trim(atoms%atomnames(atoms%iatype(iat)))=='Be') then
        rcov(iat)=2.30d0
     else if (trim(atoms%atomnames(atoms%iatype(iat)))=='B' ) then
        rcov(iat)=1.55d0
     else if (trim(atoms%atomnames(atoms%iatype(iat)))=='C' ) then
        rcov(iat)=1.45d0
     else if (trim(atoms%atomnames(atoms%iatype(iat)))=='N' ) then
        rcov(iat)=1.42d0
     else if (trim(atoms%atomnames(atoms%iatype(iat)))=='O' ) then
        rcov(iat)=1.38d0
     else if (trim(atoms%atomnames(atoms%iatype(iat)))=='F' ) then
        rcov(iat)=1.35d0
     else if (trim(atoms%atomnames(atoms%iatype(iat)))=='Ne') then
        rcov(iat)=1.35d0
     else if (trim(atoms%atomnames(atoms%iatype(iat)))=='Na') then
        rcov(iat)=3.40d0
     else if (trim(atoms%atomnames(atoms%iatype(iat)))=='Mg') then
        rcov(iat)=2.65d0
     else if (trim(atoms%atomnames(atoms%iatype(iat)))=='Al') then
        rcov(iat)=2.23d0
     else if (trim(atoms%atomnames(atoms%iatype(iat)))=='Si') then
        rcov(iat)=2.09d0
     else if (trim(atoms%atomnames(atoms%iatype(iat)))=='P' ) then
        rcov(iat)=2.00d0
     else if (trim(atoms%atomnames(atoms%iatype(iat)))=='S' ) then
        rcov(iat)=1.92d0
     else if (trim(atoms%atomnames(atoms%iatype(iat)))=='Cl') then
        rcov(iat)=1.87d0
     else if (trim(atoms%atomnames(atoms%iatype(iat)))=='Ar') then
        rcov(iat)=1.80d0
     else if (trim(atoms%atomnames(atoms%iatype(iat)))=='K' ) then
        rcov(iat)=4.00d0
     else if (trim(atoms%atomnames(atoms%iatype(iat)))=='Ca') then
        rcov(iat)=3.00d0
     else if (trim(atoms%atomnames(atoms%iatype(iat)))=='Sc') then
        rcov(iat)=2.70d0
     else if (trim(atoms%atomnames(atoms%iatype(iat)))=='Ti') then
        rcov(iat)=2.70d0
     else if (trim(atoms%atomnames(atoms%iatype(iat)))=='V' ) then
        rcov(iat)=2.60d0
     else if (trim(atoms%atomnames(atoms%iatype(iat)))=='Cr') then
        rcov(iat)=2.60d0
     else if (trim(atoms%atomnames(atoms%iatype(iat)))=='Mn') then
        rcov(iat)=2.50d0
     else if (trim(atoms%atomnames(atoms%iatype(iat)))=='Fe') then
        rcov(iat)=2.50d0
     else if (trim(atoms%atomnames(atoms%iatype(iat)))=='Co') then
        rcov(iat)=2.40d0
     else if (trim(atoms%atomnames(atoms%iatype(iat)))=='Ni') then
        rcov(iat)=2.30d0
     else if (trim(atoms%atomnames(atoms%iatype(iat)))=='Cu') then
        rcov(iat)=2.30d0
     else if (trim(atoms%atomnames(atoms%iatype(iat)))=='Zn') then
        rcov(iat)=2.30d0
     else if (trim(atoms%atomnames(atoms%iatype(iat)))=='Ga') then
        rcov(iat)=2.10d0
     else if (trim(atoms%atomnames(atoms%iatype(iat)))=='Ge') then
        rcov(iat)=2.40d0
     else if (trim(atoms%atomnames(atoms%iatype(iat)))=='As') then
        rcov(iat)=2.30d0
     else if (trim(atoms%atomnames(atoms%iatype(iat)))=='Se') then
        rcov(iat)=2.30d0
     else if (trim(atoms%atomnames(atoms%iatype(iat)))=='Br') then
        rcov(iat)=2.20d0
     else if (trim(atoms%atomnames(atoms%iatype(iat)))=='Kr') then
        rcov(iat)=2.20d0
     else if (trim(atoms%atomnames(atoms%iatype(iat)))=='Rb') then
        rcov(iat)=4.50d0
     else if (trim(atoms%atomnames(atoms%iatype(iat)))=='Sr') then
        rcov(iat)=3.30d0
     else if (trim(atoms%atomnames(atoms%iatype(iat)))=='Y' ) then
        rcov(iat)=3.30d0
     else if (trim(atoms%atomnames(atoms%iatype(iat)))=='Zr') then
        rcov(iat)=3.00d0
     else if (trim(atoms%atomnames(atoms%iatype(iat)))=='Nb') then
        rcov(iat)=2.92d0
     else if (trim(atoms%atomnames(atoms%iatype(iat)))=='Mo') then
        rcov(iat)=2.83d0
     else if (trim(atoms%atomnames(atoms%iatype(iat)))=='Tc') then
        rcov(iat)=2.75d0
     else if (trim(atoms%atomnames(atoms%iatype(iat)))=='Ru') then
        rcov(iat)=2.67d0
     else if (trim(atoms%atomnames(atoms%iatype(iat)))=='Rh') then
        rcov(iat)=2.58d0
     else if (trim(atoms%atomnames(atoms%iatype(iat)))=='Pd') then
        rcov(iat)=2.50d0
     else if (trim(atoms%atomnames(atoms%iatype(iat)))=='Ag') then
        rcov(iat)=2.50d0
     else if (trim(atoms%atomnames(atoms%iatype(iat)))=='Cd') then
        rcov(iat)=2.50d0
     else if (trim(atoms%atomnames(atoms%iatype(iat)))=='In') then
        rcov(iat)=2.30d0
     else if (trim(atoms%atomnames(atoms%iatype(iat)))=='Sn') then
        rcov(iat)=2.66d0
     else if (trim(atoms%atomnames(atoms%iatype(iat)))=='Sb') then
        rcov(iat)=2.66d0
     else if (trim(atoms%atomnames(atoms%iatype(iat)))=='Te') then
        rcov(iat)=2.53d0
     else if (trim(atoms%atomnames(atoms%iatype(iat)))=='I' ) then
        rcov(iat)=2.50d0
     else if (trim(atoms%atomnames(atoms%iatype(iat)))=='Xe') then
        rcov(iat)=2.50d0
     else if (trim(atoms%atomnames(atoms%iatype(iat)))=='Cs') then
        rcov(iat)=4.50d0
     else if (trim(atoms%atomnames(atoms%iatype(iat)))=='Pa') then
        rcov(iat)=4.00d0
     else if (trim(atoms%atomnames(atoms%iatype(iat)))=='La') then
        rcov(iat)=3.50d0
     else if (trim(atoms%atomnames(atoms%iatype(iat)))=='Ce') then
        rcov(iat)=3.50d0
     else if (trim(atoms%atomnames(atoms%iatype(iat)))=='Pr') then
        rcov(iat)=3.44d0
     else if (trim(atoms%atomnames(atoms%iatype(iat)))=='Nd') then
        rcov(iat)=3.38d0
     else if (trim(atoms%atomnames(atoms%iatype(iat)))=='Pm') then
        rcov(iat)=3.33d0
     else if (trim(atoms%atomnames(atoms%iatype(iat)))=='Sm') then
        rcov(iat)=3.27d0
     else if (trim(atoms%atomnames(atoms%iatype(iat)))=='Eu') then
        rcov(iat)=3.21d0
     else if (trim(atoms%atomnames(atoms%iatype(iat)))=='Gd') then
        rcov(iat)=3.15d0
     else if (trim(atoms%atomnames(atoms%iatype(iat)))=='Td') then
        rcov(iat)=3.09d0
     else if (trim(atoms%atomnames(atoms%iatype(iat)))=='Dy') then
        rcov(iat)=3.03d0
     else if (trim(atoms%atomnames(atoms%iatype(iat)))=='Ho') then
        rcov(iat)=2.97d0
     else if (trim(atoms%atomnames(atoms%iatype(iat)))=='Er') then
        rcov(iat)=2.92d0
     else if (trim(atoms%atomnames(atoms%iatype(iat)))=='Tm') then
        rcov(iat)=2.92d0
     else if (trim(atoms%atomnames(atoms%iatype(iat)))=='Yb') then
        rcov(iat)=2.80d0
     else if (trim(atoms%atomnames(atoms%iatype(iat)))=='Lu') then
        rcov(iat)=2.80d0
     else if (trim(atoms%atomnames(atoms%iatype(iat)))=='Hf') then
        rcov(iat)=2.90d0
     else if (trim(atoms%atomnames(atoms%iatype(iat)))=='Ta') then
        rcov(iat)=2.70d0
     else if (trim(atoms%atomnames(atoms%iatype(iat)))=='W' ) then
        rcov(iat)=2.60d0
     else if (trim(atoms%atomnames(atoms%iatype(iat)))=='Re') then
        rcov(iat)=2.60d0
     else if (trim(atoms%atomnames(atoms%iatype(iat)))=='Os') then
        rcov(iat)=2.50d0
     else if (trim(atoms%atomnames(atoms%iatype(iat)))=='Ir') then
        rcov(iat)=2.50d0
     else if (trim(atoms%atomnames(atoms%iatype(iat)))=='Pt') then
        rcov(iat)=2.60d0
     else if (trim(atoms%atomnames(atoms%iatype(iat)))=='Au') then
        rcov(iat)=2.70d0
     else if (trim(atoms%atomnames(atoms%iatype(iat)))=='Hg') then
        rcov(iat)=2.80d0
     else if (trim(atoms%atomnames(atoms%iatype(iat)))=='Tl') then
        rcov(iat)=2.50d0
     else if (trim(atoms%atomnames(atoms%iatype(iat)))=='Pb') then
        rcov(iat)=3.30d0
     else if (trim(atoms%atomnames(atoms%iatype(iat)))=='Bi') then
        rcov(iat)=2.90d0
     else if (trim(atoms%atomnames(atoms%iatype(iat)))=='Po') then
        rcov(iat)=2.80d0
     else if (trim(atoms%atomnames(atoms%iatype(iat)))=='At') then
        rcov(iat)=2.60d0
     else if (trim(atoms%atomnames(atoms%iatype(iat)))=='Rn') then
        rcov(iat)=2.60d0
     else
        write(*,*) 'no covalent radius stored for this atomtype ',  & 
             trim(atoms%atomnames(atoms%iatype(iat)))
     endif
     if (iproc.eq.0) write(*,*) 'RCOV:',trim(atoms%atomnames(atoms%iatype(iat))),rcov(iat)
  enddo
end subroutine give_rcov<|MERGE_RESOLUTION|>--- conflicted
+++ resolved
@@ -46,7 +46,6 @@
   real(gp), parameter :: bohr=0.5291772108_gp !1 AU in angstroem
   integer :: group_size,base_group,grp,temp_comm
   integer, dimension(1000) :: group_list
-  type(mpi_communicator) :: temp_mpi
 
   ! Start MPI version
   call bigdft_mpi_init(ierr)
@@ -59,10 +58,10 @@
   ! Initialize memory counting
   !call memocc(0,iproc,'count','start')
 
-  temp_mpi%mpi_comm=MPI_COMM_WORLD
-  temp_mpi%iproc=iproc
-  temp_mpi%nproc=nproc
-  temp_mpi%run_id=0
+  bigdft_mpi%mpi_comm=MPI_COMM_WORLD
+  bigdft_mpi%iproc=iproc
+  bigdft_mpi%nproc=nproc
+  bigdft_mpi%run_id=0
 
   group_size=2
 
@@ -72,9 +71,9 @@
      !print *,nproc,group_size,mod(nproc,group_size)
 
      if (nproc >1  .and. mod(nproc,group_size)==0) then
-        temp_mpi%run_id=iproc/group_size
-        temp_mpi%iproc=mod(iproc,group_size)
-        temp_mpi%nproc=group_size
+        bigdft_mpi%run_id=iproc/group_size
+        bigdft_mpi%iproc=mod(iproc,group_size)
+        bigdft_mpi%nproc=group_size
         !take the base group
         call MPI_COMM_GROUP(MPI_COMM_WORLD,base_grp,ierr)
         if (ierr /=0) then
@@ -97,7 +96,7 @@
               call MPI_ABORT(MPI_COMM_WORLD,ierr)
            end if
            !print *,'i,group_id,temp_comm',i,temp_mpi%run_id,temp_comm
-           if (i.eq.temp_mpi%run_id) temp_mpi%mpi_comm=temp_comm
+           if (i.eq.bigdft_mpi%run_id) bigdft_mpi%mpi_comm=temp_comm
         enddo
         !if (dump) then
         !     call yaml_map('Total No. of Taskgroups created',nproc/bigdft_mpi%nproc)
@@ -105,9 +104,6 @@
 
      end if
    end if
-
-
-   call initialize_mpi_communicator(temp_mpi%mpi_comm,temp_mpi%iproc,temp_mpi%nproc,temp_mpi%run_id)
 
    write (bigdft_mpi%char_id, "(I4)") bigdft_mpi%run_id
    do i=1,4
@@ -322,15 +318,9 @@
   nputback=0
 
   inputs_opt%inputPsiId=0
-<<<<<<< HEAD
-  call init_restart_objects(bigdft_mpi%iproc,inputs_opt%iacceleration,atoms,rst,subname)
+
+  call init_restart_objects(bigdft_mpi%iproc,inputs_opt%matacc,atoms,rst,subname)
   call call_bigdft(bigdft_mpi%nproc,bigdft_mpi%iproc,atoms,pos,inputs_md,e_pos,ff,strten,fnoise,rst,infocode)
-
-
-  if (bigdft_mpi%iproc==0)write(17,*) 'ENERGY ',e_pos
-=======
-  call init_restart_objects(iproc,inputs_opt%matacc,atoms,rst,subname)
-  call call_bigdft(nproc,iproc,atoms,pos,inputs_md,e_pos,ff,strten,fnoise,rst,infocode)
 
   !example for retrieving the eigenvalues from this run
   norbs_eval=bigdft_get_number_of_orbitals(rst,i_stat)
@@ -351,8 +341,8 @@
   call memocc(i_stat,i_all,'evals',subname)
 
 
-  if (iproc==0)write(17,*) 'ENERGY ',e_pos
->>>>>>> e329cbb6
+  if (bigdft_mpi%iproc==0)write(17,*) 'ENERGY ',e_pos
+
   energyold=1.d100
   ncount_bigdft=0
 
@@ -626,7 +616,6 @@
       if (bigdft_mpi%iproc == 0) write(*,*) 'WINTER'
       if (bigdft_mpi%iproc == 0) call winter(atoms,re_pos,pos,npminx,nlminx,nlmin,npmin,accur, & 
            earr,elocmin,poslocmin,eref,ediff,ekinetic,dt,nsoften)
-           print*,'nazim check winter', bigdft_mpi%iproc, bigdft_mpi%run_id
       goto 1000
   else
      !C          local minima rejected -------------------------------------------------------
