--- conflicted
+++ resolved
@@ -130,22 +130,11 @@
         call memocc(i_stat,product(shape(pos))*kind(pos),'pos','global')
         if (iproc.eq.0) write(67,'(a,a)') 'reading positions from ',filename
         if (iproc.eq.0) write(*,'(a,a)') ' # reading positions from ',filename
-<<<<<<< HEAD
        call read_atomic_positions(iproc,99,atoms,pos)
-       close(99)
-        
-=======
-       call read_atomic_positions(iproc,99,units,inputs_opt,atoms,pos)
        close(unit=99)
-       !Copy box geometry parameters into inputs_md
-       inputs_md%geocode = inputs_opt%geocode
-       inputs_md%alat1 = inputs_opt%alat1
-       inputs_md%alat2 = inputs_opt%alat2
-       inputs_md%alat3 = inputs_opt%alat3
      !Read input parameters for geometry optimization 
      call read_input_variables(iproc,'input.dat',inputs_opt)
      call read_input_variables(iproc,'mdinput.dat',inputs_md)
->>>>>>> d69aa06f
 
 !write(*,*) 'WARNING, coordinates scaled'
 !        pos(:,:)=pos(:,:)*8.d0
