!!****p* MINHOP
!!
!! DESCRIPTION
!!  Main program fro the minima hopping
!!
!! COPYRIGHT
!!    Copyright (C) 2008 UNIBAS
!!    This file is not freely distributed.
!!    A licence is necessary from UNIBAS
!!
!! SOURCE
!!
program MINHOP

  use module_base
  use module_types
  use module_interfaces

  implicit real(kind=8) (a-h,o-z)
  real(kind=4) :: tts
  logical :: newmin
  character(len=20) :: units,atmn
  character(len=80) :: line
  type(atoms_data) :: atoms
  type(input_variables) :: inputs_opt, inputs_md
  type(restart_objects) :: rst
  integer, parameter :: npminx=200
  !C parameters for minima hopping
  integer, parameter :: mdmin=2
  real(kind=8), parameter :: beta1=1.10d0,beta2=1.10d0,beta3=1.d0/1.10d0
  real(kind=8), parameter :: alpha1=1.d0/1.10d0,alpha2=1.10d0
  integer, parameter :: nbuf=1000
  ! interval for writing intermediate results
  integer, parameter :: minter=1
  real(kind=8) :: elocmin(npminx),abuf(nbuf)
  real(kind=8), allocatable, dimension(:,:) :: pos,ff,wpos,vxyz,gg,earr
  real(kind=8), allocatable, dimension(:,:,:) :: poslocmin

  character(len=*), parameter :: subname='global'
  character(len=41) :: filename
  character(len=4) :: fn4
  character(len=5) :: fn5
  character(len=50) :: comment

  !include 'mpif.h'

  ! Start MPI version
  call MPI_INIT(ierr)
  call MPI_COMM_RANK(MPI_COMM_WORLD,iproc,ierr)
  call MPI_COMM_SIZE(MPI_COMM_WORLD,nproc,ierr)
  !call system('echo $HOSTNAME')

  !initialize memory counting
  call memocc(0,iproc,'count','start')

  if (iproc.eq.0)then
     write(*,'(23x,a)')' '
     write(*,'(23x,a)')'      __  __ _ _  _ _   _  __  ___ '
     write(*,'(23x,a)')'     |  \/  |_| \| | |_| |/  \| _ \ '
     write(*,'(23x,a)')'     | |\/| |-|    |  _  | <> |  _/ '
     write(*,'(23x,a)')'     |_|  |_|_|_|\_|_| |_|\__/|_|     WITH'
     write(*,'(23x,a)')''
     write(*,'(23x,a)')''
     write(*,'(23x,a)')''
     call print_logo()
     write(*,'(23x,a)')'----> you can grep this file for # to compare with global.out'
     write(*,'(23x,a)')' #NOTE: this version reads nspin, mpol  from input.dat'
  end if

  open(unit=67,file='global.out')

  write(filename,'(A,i3.3,a)')'latest.pos.force.',iproc,'.dat'
  open(unit=111,file=filename)


  if (iproc.eq.0) write(67,'(a,3(1x,1pe11.4))') 'beta1,beta2,beta3',beta1,beta2,beta3
  if (iproc.eq.0) write(67,'(a,2(1x,1pe11.4))') 'alpha1,alpha2',alpha1,alpha2
  ratio=-log(alpha2)/log(alpha1)
  if (iproc.eq.0) write(67,'(a,2(1x,1pe10.3))') 'predicted fraction accepted, rejected', & 
       ratio/(1.d0+ratio), 1.d0/(1.d0+ratio)
  tt= beta2**ratio*beta3
  if (iproc.eq.0) write(67,'(a,2(1x,1pe11.4))') 'critical ratio (.ge. 1)',tt
  if (tt.lt.0.999999999999999d0) stop 'incompatible alpha s, beta s'
  if (iproc.eq.0) write(67,*) 'mdmin',mdmin

  call cpu_time(tcpu1)
  ! read  earr.dat
  open(unit=12,file='earr.dat',status='unknown')
  read(12,*) nlmin,nlminx
  read(12,*) eref
  if (iproc.eq.0) write(67,*) 'eref=',eref
  if (iproc.eq.0) write(7,*) 'eref=',eref
  read(12,*) accur
  if (iproc.eq.0) write(67,*) 'accuracy for rounding=',accur
  if (nlmin.gt.nlminx) stop 'nlmin>nlminx'
  allocate(earr(0:nlminx+nbuf,2+ndebug),stat=i_stat)
  call memocc(i_stat,earr,'earr',subname)
  earr(0,1)=-1.d100
  if (nlmin.eq.0) then 
     if (iproc.eq.0) write(67,*) 'New run with nlminx=',nlminx
     if (iproc.eq.0) write(*,*) '#New run with nlminx=',nlminx
  else
     if (iproc.eq.0) write(67,*) 'Restart run with nlmin, nlminx=',nlmin,nlminx
     if (iproc.eq.0) write(*,*) '#Restart run with nlmin, nlminx=',nlmin,nlminx
     do k=1,nlmin
        read(12,*) earr(k,1),earr(k,2)
        if (earr(k,1).lt.earr(k-1,1)) stop 'wrong ordering in earr.dat'
     enddo
     if (iproc.eq.0) write(67,*) ' read earr.dat'
     if (iproc.eq.0) write(*,*) '# read earr.dat'
  endif
  close(12)

  filename = 'poscur.xyz'
  open(unit=99,file=filename,status='old')
  if (nlmin.eq.0) then 
     read(99,*) atoms%nat,atoms%units
     tre_pos=1000.d0
  else
     read(99,*) atoms%nat,atoms%units,tre_pos
  endif
  if (iproc.eq.0) write(67,*) 'nat=',atoms%nat
  if (iproc.eq.0) write(*,*) '#nat=',atoms%nat

  allocate(pos(3,atoms%nat+ndebug),stat=i_stat)
  call memocc(i_stat,pos,'pos',subname)

  if (iproc.eq.0) write(67,'(a,a)') 'reading positions from ',filename
  if (iproc.eq.0) write(*,'(a,a)') ' # reading positions from ',filename

  call read_atomic_positions(iproc,99,atoms,pos)
  close(unit=99)
  !add the atomic format at hand (should be changed)
  write(atoms%format, "(A)") "xyz"
  
  !Read input parameters for geometry optimization 
  call read_input_variables(iproc,'input.dat',inputs_opt)
  call read_input_variables(iproc,'mdinput.dat',inputs_md)

  ! allocate other arrays
  allocate(ff(3,atoms%nat+ndebug),stat=i_stat)
  call memocc(i_stat,ff,'ff',subname)
  allocate(wpos(3,atoms%nat+ndebug),stat=i_stat)
  call memocc(i_stat,wpos,'wpos',subname)
  allocate(vxyz(3,atoms%nat+ndebug),stat=i_stat)
  call memocc(i_stat,vxyz,'vxyz',subname)
  allocate(gg(3,atoms%nat+ndebug),stat=i_stat)
  call memocc(i_stat,gg,'gg',subname)
  allocate(poslocmin(3,atoms%nat,npminx+ndebug),stat=i_stat)
  call memocc(i_stat,poslocmin,'poslocmin',subname)
  !        allocate(rxyz_old(3,atoms%nat+ndebug),stat=i_stat)
  !        call memocc(i_stat,rxyz_old,'rxyz_old',subname)


  ! read input parameters
  open(unit=11,file='ioput',status='old')
  if (iproc.eq.0) write(67,'(a,a)') 'reading input from ',filename
  if (iproc.eq.0) write(*,'(a,a)') ' # reading input from ',filename
  read(11,*) ediff,ekinetic,dt
  read(11,*,iostat=ierr)irestart
  if(ierr/=0)irestart=0
  read(11,*,iostat=ierr)av_ekinetic
  if(ierr==0)then
     if (iproc.eq.0) write(*,'(a,a)') ' # reading full restart variables'
     read(11,*)av_ediff
     read(11,*)escape
     read(11,*)escape_sam
     read(11,*)escape_old
     read(11,*)escape_new
     read(11,*)hopp
     read(11,*)hopp_acc
     read(11,*)hopp_rej
     read(11,*)egap
     read(11,*)esep
     read(11,*)count_sd
     read(11,*)count_cg
     read(11,*)count_md
     read(11,*)nputback
  else
     if (iproc.eq.0) write(*,'(a,a)') ' # initialize counter variables'
     !C first local minimum
     av_ekinetic=0.d0
     av_ediff=0.d0
     escape=0.d0
     escape_sam=0.d0
     escape_old=0.d0
     escape_new=0.d0
     hopp=0.d0
     hopp_acc=0.d0
     hopp_rej=0.d0
     egap=1.d100
     esep=0.d0
     count_sd=0.d0
     count_cg=0.d0
     count_md=0.d0
     nputback=0
  end if
  close(11)

  open(unit=16,file='geopt.mon',status='unknown')

  open(unit=11,file='rand.inp',status='old')
  read(11,*) nrandoff
  close(11)
  if (iproc == 0) write(*,*) '# nrandoff ',nrandoff

  do  i=1,nrandoff
     call random_number(tts)
  enddo
  if (iproc == 0) write(67,'(a,1x,3(1x,1pe10.3))') 'In :ediff,ekinetic,dt',ediff,ekinetic,dt
  if (iproc == 0) write(*,'(a,1x,3(1x,1pe10.3))') ' # In :ediff,ekinetic,dt',ediff,ekinetic,dt


  ! If restart run read previously found energies
  nlmin_l=0
  if (nlmin > 0) then
     kk=1
     do
        write(fn5,'(i5.5)') kk
        filename = 'poslow'//fn5//'.xyz'
        if (nlmin_l.ge.npminx .or. kk.gt.min(nlmin,npminx)) then
           exit
        end if
        nlmin_l=nlmin_l+1
        open(unit=9,file=filename,status='old',iostat=ierror)
        if (ierror /= 0) then
           write(*,*) iproc,' COULD not read file ',filename
           exit
        end if
        read(9,*) natp,units,elocmin(nlmin_l)
        if (atoms%nat.ne.natp) stop   'nat <> natp'
        read(9,*) 
        do iat=1,atoms%nat
           read(9,*) atmn,poslocmin(1,iat,nlmin_l),poslocmin(2,iat,nlmin_l),poslocmin(3,iat,nlmin_l)
        enddo
        close(9)
        if (iproc.eq.0) write(67,*) 'read file',filename
        if (iproc.eq.0) write(*,*) '# read file',filename
        kk=kk+1
     end do
     if (iproc.eq.0) write(67,*) 'read ',nlmin_l,'poslow files'
     if (iproc.eq.0) write(*,*) '# read ',nlmin_l,'poslow files'
  endif

  ! open output files
  if (iproc.eq.0) then
     !write(fn,'(i3.3)') iproc
     filename = 'global.mon'
     write(67,*) 'iteration results written in:',filename
     write(*,*) '# iteration results written in:',filename
     open(unit=2,file=filename,status='unknown',position='append')
  endif

  ! (un)comment the correct 2 lines
  !        alphax=2.d-2  ! Si
  !        if (iproc.eq.0) write(67,*) alphax,'optimal stepsize for Si systems'
  !        alphax=1.d-3  ! LJ
  !       if (iproc.eq.0) write(67,*) alphax,'optimal stepsize for LJ systems'

  inputs_opt%inputPsiId=0


  call init_restart_objects(atoms,rst,subname)
  ! new way of initializing data

  if (atoms%geocode.eq.'P') & 
       call  adjustrxyz(atoms%nat,atoms%alat1,atoms%alat2,atoms%alat3,pos)
  call call_bigdft(nproc,iproc,atoms,pos,inputs_opt,e_pos,ff,rst,infocode)


  write(17,*) 'ENERGY ',e_pos
  energyold=1.d100
  ncount_bigdft=0


  !        if(irestart>0)then
  !          if (iproc.eq.0) write(*,*)&
  !              ' # WARNING: This version skips relaxation of poscur.xyz! '
  !           if (iproc.eq.0) write(*,*)&
  !              ' # Ready to continue an aborted optimization. Reading posout file ',irestart
  !           call rdposout(irestart,wpos,atoms%nat)
  !           ncout_cluster=irestart
  !           re_sm=earr(1,1)
  !           goto 5556
  !        end if

  if (iproc.eq.0) write(*,*)'# calling conjgrad for the first time here. energy ',e_pos

  if (atoms%geocode.eq.'P') & 
       call  adjustrxyz(atoms%nat,atoms%alat1,atoms%alat2,atoms%alat3,pos)

    call geopt(nproc,iproc,pos,atoms,ff,e_pos,rst,inputs_opt,ncount_bigdft)

  if (iproc.eq.0) write(67,*) ncount_bigdft,' Wvfnctn Opt. steps for accurate initial conf'
  if (iproc.eq.0) write(*,*)'# ', ncount_bigdft,' Wvfnctn Opt. steps for accurate initial conf'
  nconjgr=0
  if (iproc == 0) then 
     tt=dnrm2(3*atoms%nat,ff,1)

     !call wtlmin(nconjgr,atoms%nat,e_pos-eref,tt,pos,atoms%iatype,atoms%atomnames,atoms%natpol)

     write(fn4,'(i4.4)') nconjgr
     write(comment,'(a,1pe10.3)')'fnrm= ',tt
     call write_atomic_file('poslocm_'//fn4,e_pos-eref,pos,atoms,trim(comment))

  endif
  nconjgr=nconjgr+1

  re_pos=round(e_pos-eref,accur)
  if (iproc.eq.0) write(67,'(a,1x,i3,3(1x,1pe17.10))') 'INPUT(relaxed): iproc, e_pos,re_pos,eref ',iproc,e_pos,re_pos,eref
  if (iproc.eq.0) write(*,'(a,1x,i3,3(1x,1pe17.10))') ' # INPUT(relaxed): iproc, e_pos,re_pos,eref ',iproc,e_pos,re_pos,eref


  if (nlmin > 0) then
     if (iproc == 0) write(67,'(a,2(1x,1pe24.17))') &
          'new/old energy for input file',re_pos,tre_pos
     if (iproc == 0) write(*,'(a,2(1x,1pe24.17))') &
          '# new/old energy for input file',re_pos,tre_pos
     if (re_pos /= tre_pos .and. iproc.eq.0) write(67,*) &
          'WARNING: new/old energies for input file differ'
     if (re_pos /= tre_pos .and. iproc.eq.0) write(*,*) &
          '# WARNING: new/old energies for input file differ'
  endif
  k_e_wpos=1
  if (nlmin.eq.0) then
     nlmin=1
     nlmin_l=1
     earr(1,1)=re_pos
     earr(1,2)=1.d0
     elocmin(1)=re_pos
     do iat=1,atoms%nat
        poslocmin(1,iat,1)=pos(1,iat) 
        poslocmin(2,iat,1)=pos(2,iat) 
        poslocmin(3,iat,1)=pos(3,iat) 
     enddo
  endif
  re_sm=min(re_pos,earr(1,1))
  if (iproc.eq.0) write(67,*) 'iproc,initial re_sm',iproc,re_sm
  if (iproc.eq.0) write(*,*) '# iproc,initial re_sm',iproc,re_sm
  if (iproc.eq.0) write(2,'(2(1x,f10.0),1x,1pe21.14,2(1x,1pe10.3))') hopp,escape,e_pos-eref,ediff,ekinetic
  !        write(200+iproc,'(2(1x,f10.0),1x,1pe24.17,2(1x,1pe10.3))') hopp,escape,e_pos-eref,ediff,ekinetic


  if(irestart>0)then
     if (iproc.eq.0) write(*,*)&
          ' # Ready to continue an aborted optimization. Reading posout file ',irestart
     !presumably better to use read_atomic_positions
     call rdposout(irestart,wpos,atoms%nat)
     ncount_bigdft=irestart
     inputs_opt%inputPsiId=0  !ALEX notices we need an input guess for the aborted geo
     goto 5556
  end if
  
  
  do iat=1,atoms%nat
     wpos(1,iat)=pos(1,iat) 
     wpos(2,iat)=pos(2,iat) 
     wpos(3,iat)=pos(3,iat)
  end do
  nlmin_old=nlmin

  !C outer (hopping) loop
  hopping_loop: do
     !1000 continue
     irestart=0! we can restart from a local minimum
     rewind(111)
     write(111,*)'*** process monitor file for nlmin',nlim
     ! check whether other processes send local minima data
     if (nlmin >= nlminx) then 
        write(67,*)iproc,'has  nlminx collected',nlmin
        write(*,*)'#:process', iproc,'has  nlminx collected',nlmin
        !             do i=1,nlmin ;  write(*,*) earr(i,1) ; enddo
        !goto 3000
        exit hopping_loop 
     endif
     !            Energy has reached target eref and global minimum is presumably found
     if (re_sm <= 1.d-3) then
        write(*,*)'# process', iproc,'success: relative energy < 0.001'
        !goto 3000
        exit hopping_loop 
     endif

     ! write intermediate results
     irestart=0
     if (nlmin-nlmin_old.ge.minter) then
        if (iproc == 0) then 
           write(67,*) ' Writing intermediate results at',nlmin_l,nlmin
           write(*,*) '#  Writing intermediate results at',nlmin_l,nlmin
        endif
        call winter(iproc,atoms,re_pos,pos,npminx,nlminx,nbuf,nlmin,nlmin_l,accur, & 
             earr,elocmin,poslocmin,eref,ediff,ekinetic,dt)
        nlmin_old=nlmin
     endif

     ! check whether global minimum was found
     if (re_sm.le.1.d-3) then
        write(*,*) iproc,'SUCCESS success'
        write(*,*)'# process', iproc,'success: relative energy < 0.001'
        !goto 3000
        exit hopping_loop 
     endif

     if(iproc==0)then
        call timeleft(tt)
        write(*,*) '# CPU time hours left',tt
     end if
     !call MPI_BCAST(tt,1,MPI_DOUBLE_PRECISION,0,MPI_COMM_WORLD,ierr)
     !if (tt<0) then
     !write(*,*) '# CPU time limit exceeded for process',iproc
     !goto 3000
     !endif
     ! Escape loop
5555 continue

     if (nproc > 1) call MPI_BARRIER(MPI_COMM_WORLD,ierr)  
     !         sometimes, syncronization errors occured, so let's try this ^^^
     do iat=1,atoms%nat
        wpos(1,iat)=pos(1,iat)
        wpos(2,iat)=pos(2,iat) 
        wpos(3,iat)=pos(3,iat)
     enddo

     escape=escape+1.d0
     call mdescape(mdmin,ekinetic,e_pos,ff,gg,vxyz,dt,count_md,wpos, &
          nproc,iproc,atoms,rst,inputs_md)

     call fix_fragmentation(iproc,atoms,wpos,nputback)

     if(iproc==0)call  timeleft(tt)
     if(iproc==0)write(*,*)'# CPU time hours left',tt
     av_ekinetic=av_ekinetic+ekinetic
     ncount_bigdft=0

5556 continue ! entry point for restart of optimization at cluster step irestart+1
     if (atoms%geocode.eq.'P') & 
          call  adjustrxyz(atoms%nat,atoms%alat1,atoms%alat2,atoms%alat3,wpos)

      call geopt(nproc,iproc,wpos,atoms,ff,e_wpos,rst,inputs_md,ncount_bigdft)

     if(iproc==0)then
        call timeleft(tt)
        write(*,*) '# CPU time hours left',tt
     end if
     call MPI_BCAST(tt,1,MPI_DOUBLE_PRECISION,0,MPI_COMM_WORLD,ierr)
     if (tt<0) then
        write(*,*)&
             '# CPU time exceeded during approximate geometry relaxation, process',iproc
        ! allows to continue the next run by relaxing the aborted escape attempt
        irestart=ncount_bigdft  
        exit hopping_loop 
     end if

     if (iproc.eq.0) write(67,*) ncount_bigdft,' Wvfnctn Opt. steps for approximate geo. rel of MD conf.'
     if (iproc.eq.0) write(*,*)'# ', ncount_bigdft,' Wvfnctn Opt. steps for approximate geo. rel of MD conf.'
     !ncount_bigdft=0
     !ncount_cluster=0
     if (atoms%geocode.eq.'P') & 
          call  adjustrxyz(atoms%nat,atoms%alat1,atoms%alat2,atoms%alat3,wpos)
      call geopt(nproc,iproc,wpos,atoms,ff,e_wpos,rst,inputs_opt,ncount_bigdft)

     if(iproc==0)then
        call timeleft(tt)
        write(*,*) '# CPU time hours left',tt
     end if
     call MPI_BCAST(tt,1,MPI_DOUBLE_PRECISION,0,MPI_COMM_WORLD,ierr)
     if (tt<0) then
        !if (iproc.eq.0) write(*,*) '# CPU time exceeded during accurate geometry relaxation'
        write(*,*) '# CPU time exceeded during accurate geometry relaxation, process',iproc
        irestart=ncount_bigdft  ! allows to continue the next run by relaxing the aborted escape attempt
        !goto 3000
        exit hopping_loop 
     end if
     if (iproc.eq.0) write(67,*) ncount_bigdft,' Wvfnctn Opt. steps for accurate geo. rel of MD conf.'
     if (iproc.eq.0) write(*,*)'# ', ncount_bigdft,' Wvfnctn Opt. steps for accurate geo. rel of MD conf.'
     if (iproc == 0) then 
        tt=dnrm2(3*atoms%nat,ff,1)
        !call wtlmin(nconjgr,atoms%nat,e_wpos-eref,tt,wpos,atoms%iatype,atoms%atomnames,atoms%natpol)
        write(fn4,'(i4.4)') nconjgr
        write(comment,'(a,1pe10.3)')'fnrm= ',tt
        call write_atomic_file('poslocm_'//fn4,e_wpos-eref,wpos,atoms,trim(comment))


     endif
  nconjgr=nconjgr+1
  re_wpos=round(e_wpos-eref,accur)
  if (iproc.eq.0) write(67,'(a,i3,i3,4(1x,1pe14.7))')  & 
       'nlmin_l,nlmin,e_wpos,e_pos,re_wpos,re_pos', & 
       nlmin_l,nlmin,e_wpos,e_pos,re_wpos,re_pos
  if (iproc.eq.0) write(*,'(a,i3,i3,4(1x,1pe14.7))')  & 
       '# nlmin_l,nlmin,e_wpos,e_pos,re_wpos,re_pos', & 
       nlmin_l,nlmin,e_wpos,e_pos,re_wpos,re_pos
  !          write(200+iproc,'(a,i3,i3,4(1x,1pe14.7))')  & 
  !                    'nlmin_l,nlmin,e_wpos,e_pos,re_wpos,re_pos', & 
  !                     nlmin_l,nlmin,e_wpos,e_pos,re_wpos,re_pos
  !C not escaped
  if (re_pos.eq.re_wpos) then
     escape_sam=escape_sam+1.d0
     esep=esep+(e_pos-e_wpos)**2
     ekinetic=ekinetic*beta1
     if (iproc.eq.0) call wtioput(ediff,ekinetic,dt)
     if (iproc.eq.0) write(2,'(2(1x,f10.0),1x,1pe21.14,2(1x,1pe10.3),3(1x,0pf5.2),a)')  &
          hopp,escape,e_wpos-eref,ediff,ekinetic, &
          escape_sam/escape,escape_old/escape,escape_new/escape,'   S'
     !           write(200+iproc,'(2(1x,f10.0),1x,1pe24.17,2(1x,1pe10.3),3(1x,0pf5.2),a)')  &
     !                       hopp,escape,e_wpos-eref,ediff,ekinetic, &
     !                       escape_sam/escape,escape_old/escape,escape_new/escape,'   S'
     !write(100+iproc,*) 'SAME:re_pos,re_wpos ',re_pos,re_wpos
     !write(100+iproc,*) 'SAME ',e_wpos-eref,ediff,ekinetic
     if (iproc.eq.0) write(*,'(a)')' # no escape from current minimum.'
     goto 5555
  endif



  !C continue since escaped
  !C  check whether new minimum
  call hunt(earr(1,1),min(nlmin,nlminx+nbuf),re_wpos,k_e_wpos)
  if (re_wpos.eq.earr(k_e_wpos,1)) then
     if (iproc.eq.0) write(67,'(a,i3,i3,i4,1x,1pe14.7)')  & 
          'nlmin_l,nlmin,k_e_wpos,re_wpos=earr',nlmin_l,nlmin,k_e_wpos,re_wpos
     if (iproc.eq.0) write(*,'(a,i3,i3,i4,1x,1pe14.7)')  & 
          ' # Revisited: nlmin_l,nlmin,k_e_wpos,re_wpos=earr',nlmin_l,nlmin,k_e_wpos,re_wpos
     newmin=.false.
     escape_old=escape_old+1.d0
     ! standard feedback
     ekinetic=ekinetic*beta2
     ! enhanced feedback mechanism for ekinetic                                       
     !            ekinetic=ekinetic*beta2*(1.d0+.33d0*log(earr(k_e_wpos,2)))
     ! enhanced feedback mechanism for ediff                              
     !            ediff=ediff*alpha2**(1.d0+.1d0*log(earr(k_e_wpos,2)))
     !            ekinetic=ekinetic*(1.d0+(beta2-1.d0)*(1.d0+1.d-1*earr(k_e_wpos,2)))
  else
     newmin=.true.
     escape_new=escape_new+1.d0
     ekinetic=ekinetic*beta3
     ! determine energy separation between distinct minima
     if (k_e_wpos+1.le.nlminx)  then
        tt=min(re_wpos-earr(k_e_wpos,1),earr(k_e_wpos+1,1)-re_wpos)
        if (tt.gt. accur*(1.1d0)) egap=min(egap,tt)
        !       write(*,*) 'tt,egap',tt,egap
     endif
     if (iproc.eq.0) call wtioput(ediff,ekinetic,dt)

     if (k_e_wpos.eq.0) then
        re_sm=min(re_sm,re_wpos)
        if (iproc == 0) then 
           write(67,'(a,i7,1x,1pe24.17,1x,i2)') 'new lowest ',nlmin,re_wpos,iproc
           write(*,'(a,i7,1x,1pe24.17,1x,i2)') '# new lowest ',nlmin,re_wpos,iproc
           !call wtbest(atoms%nat,re_wpos,wpos, &
           !     atoms%iatype,atoms%atomnames,atoms%natpol)
           call write_atomic_file('posbest',re_wpos,wpos,atoms,'')
        endif
     else
        if (iproc.eq.0) write(*,'(a,i3)')' # New local minimum, lower are ',k_e_wpos 
     endif
  endif

  hopp=hopp+1.d0

  !C master: Monte Carlo step for local minima hopping
  !write(67,*) 'e_wpos,e_pos',e_wpos,e_pos
  if(e_wpos-e_pos.lt.ediff) then
     !C          local minima accepted -------------------------------------------------------
     if (iproc.eq.0) write(2,'(2(1x,f10.0),1x,1pe21.14,2(1x,1pe10.3),3(1x,0pf5.2),l3,a)')  &
          hopp,escape,e_wpos-eref,ediff,ekinetic, &
          escape_sam/escape,escape_old/escape,escape_new/escape,newmin,' A '
     !           write(200+iproc,'(2(1x,f10.0),1x,1pe24.17,2(1x,1pe10.3),3(1x,0pf5.2),l,a)')  &
     !                       hopp,escape,e_wpos-eref,ediff,ekinetic, &
     !                       escape_sam/escape,escape_old/escape,escape_new/escape,newmin,' A '
     hopp_acc=hopp_acc+1.d0
     ediff=ediff*alpha1
     if (iproc.eq.0) call wtioput(ediff,ekinetic,dt)
     av_ediff=av_ediff+ediff
     e_pos=e_wpos
     re_pos=re_wpos
     do iat=1,atoms%nat
        pos(1,iat)=wpos(1,iat) 
        pos(2,iat)=wpos(2,iat) 
        pos(3,iat)=wpos(3,iat)
     enddo
     if (newmin) then
        !C            if new local minimum
        nlmin=nlmin+1
        nlmin_l=nlmin_l+1
        !C            add minimum to history list
        call insert(nlminx,nbuf,nlmin,k_e_wpos,re_wpos,earr(0,1))
        !                write(67,*) iproc,'EARR'
        !                do i=1,nlmin ;  write(*,*) earr(i,1),earr(i,2) ; enddo
        !C            save configuration if it is among the lowest ones in energy
        call save_low_conf(atoms%nat,nlmin_l,npminx,re_wpos,pos,elocmin,poslocmin)
     else
        !C            old minimum revisited
        earr(k_e_wpos,2)=earr(k_e_wpos,2)+1.d0
     endif
     !goto 1000
  else
     !C          local minima rejected -------------------------------------------------------
     inputs_opt%inputPsiId=0  !ALEX says: Better do an input guess for the next escape
     if (iproc.eq.0) write(2,'(2(1x,f10.0),1x,1pe21.14,2(1x,1pe10.3),3(1x,0pf5.2),l3,a)')  &
          hopp,escape,e_wpos-eref,ediff,ekinetic, &
          escape_sam/escape,escape_old/escape,escape_new/escape,newmin,' R '
     if (iproc.eq.0) write(*,'(a,1pe21.14)')' # rejected: ew-e>ediff ',e_wpos-e_pos

     !           write(200+iproc,'(2(1x,f10.0),1x,1pe24.17,2(1x,1pe10.3),3(1x,0pf5.2),l,a)')  &
     !                       hopp,escape,e_wpos-eref,ediff,ekinetic, &
     !                       escape_sam/escape,escape_old/escape,escape_new/escape,newmin,' R '
     hopp_rej=hopp_rej+1.d0
     ediff=ediff*alpha2
     if (iproc.eq.0) call wtioput(ediff,ekinetic,dt)
     !goto 1000
     !C                          ------------------------------------------------------------
  endif

end do hopping_loop

!3000 continue

  if (iproc == 0) then
     write(67,*) 'writing final results'
     write(*,*) '# writing final results'
  end if
  call winter(iproc,atoms,re_pos,pos,npminx,nlminx,nbuf,nlmin,nlmin_l,accur, & 
       earr,elocmin,poslocmin,eref,ediff,ekinetic,dt)
  if (iproc == 0) then
     write(67,*) ' found ',nlmin_l,nlmin,' minima'
     write(*,*) '# found ',nlmin_l,nlmin,' minima'
     !this section could be put in wtioput. However, here we only put
     !these variables when the progam exited nicely. Otherwise,
     !the counters here will be reinitialized on restart.
     open(11,file='ioput',position='append')
     write(11,*)irestart      ,'irestart for aborted geometry optimization'
     write(11,*)av_ekinetic   ,'av_ekinetic'
     write(11,*)av_ediff      ,'av_ediff   '
     write(11,*)escape        ,'escape     '
     write(11,*)escape_sam    ,'escape_sam '
     write(11,*)escape_old    ,'escape_old '
     write(11,*)escape_new    ,'escape_new '
     write(11,*)hopp          ,'hopp       '
     write(11,*)hopp_acc      ,'hopp_acc   '
     write(11,*)hopp_rej      ,'hopp_rej   '
     write(11,*)egap          ,'egap       '
     write(11,*)esep          ,'esep       '
     write(11,*)count_sd      ,'count_sd   '
     write(11,*)count_cg      ,'count_cg   '
     write(11,*)count_md      ,'count_md   '
     write(11,*)nputback      ,'nputback   '
     close(11)
  endif


  call cpu_time(tcpu2)
  if (iproc.eq.0) then
     !C ratios from all the global counters
     write(67,'(i2,1x,a,3(1x,1pe10.3))') iproc,'ratio stuck,same,old,new', &
          escape_sam/escape,escape_old/escape,escape_new/escape
     write(67,'(i2,1x,a,2(1x,1pe10.3))') iproc,'ratio acc,rej', hopp_acc/hopp,hopp_rej/hopp
     write(67,'(i2,1x,a,3(1x,f12.1))') iproc,'count_md,count_sd,count_cg',count_md,count_sd,count_cg
     write(67,'(i2,1x,a,1x,1pe10.3)') iproc,'cpu(hrs) ', (tcpu2-tcpu1)/3600.d0
     write(67,'(i2,1x,a,2(1x,1pe10.3))') &
          iproc,'average ediff, ekinetic',av_ediff/hopp,av_ekinetic/escape
     write(*,'(a,1x,i8)') 'number of configurations for which atoms escaped ',nputback

     tt=0.d0
     ss=0.d0
     do i=1,nlmin
        tt=max(tt,earr(i,2))
        ss=ss+earr(i,2)
     enddo
     write(67,'(i2,a,f8.0)') iproc,'  most frequent visits ',tt
     write(67,'(i2,a,1pe10.3)') iproc,'  av. numb. visits per minimum',ss/nlmin
     write(67,'(a,e9.2)') 'minimum energy separation between presumably different configurations',egap
     if (escape_sam.gt.0) then
        esep=sqrt(esep/escape_sam)
        write(67,'(a,e9.2)') 'average energy separation between presumably identical configurations',esep
     endif
  endif

  !deallocations as in BigDFT
<<<<<<< HEAD
  i_all=-product(shape(atoms%lfrztyp))*kind(atoms%lfrztyp)
  deallocate(atoms%lfrztyp,stat=i_stat)
  call memocc(i_stat,i_all,'atoms%lfrztyp',subname)
=======
  i_all=-product(shape(atoms%ifrztyp))*kind(atoms%ifrztyp)
  deallocate(atoms%ifrztyp,stat=i_stat)
  call memocc(i_stat,i_all,'ifrztyp',subname)
>>>>>>> e6f7905a
  i_all=-product(shape(atoms%iatype))*kind(atoms%iatype)
  deallocate(atoms%iatype,stat=i_stat)
  call memocc(i_stat,i_all,'atoms%iatype',subname)
  i_all=-product(shape(atoms%natpol))*kind(atoms%natpol)
  deallocate(atoms%natpol,stat=i_stat)
  call memocc(i_stat,i_all,'atoms%natpol',subname)
  i_all=-product(shape(atoms%atomnames))*kind(atoms%atomnames)
  deallocate(atoms%atomnames,stat=i_stat)
  call memocc(i_stat,i_all,'atoms%atomnames',subname)
  i_all=-product(shape(atoms%amu))*kind(atoms%amu)
  deallocate(atoms%amu,stat=i_stat)
  call memocc(i_stat,i_all,'atoms%amu',subname)

  call free_restart_objects(rst,subname)

  ! deallocation of global's variables

  i_all=-product(shape(pos))*kind(pos)
  deallocate(pos,stat=i_stat)
  call memocc(i_stat,i_all,'pos',subname)
  i_all=-product(shape(earr))*kind(earr)
  deallocate(earr,stat=i_stat)
  call memocc(i_stat,i_all,'earr',subname)
  i_all=-product(shape(ff))*kind(ff)
  deallocate(ff,stat=i_stat)
  call memocc(i_stat,i_all,'ff',subname)
  i_all=-product(shape(wpos))*kind(wpos)
  deallocate(wpos,stat=i_stat)
  call memocc(i_stat,i_all,'wpos',subname)
  i_all=-product(shape(vxyz))*kind(vxyz)
  deallocate(vxyz,stat=i_stat)
  call memocc(i_stat,i_all,'vxyz',subname)
  i_all=-product(shape(gg))*kind(gg)
  deallocate(gg,stat=i_stat)
  call memocc(i_stat,i_all,'gg',subname)
  i_all=-product(shape(poslocmin))*kind(poslocmin)
  deallocate(poslocmin,stat=i_stat)
  call memocc(i_stat,i_all,'poslocmin',subname)

  if (iproc.eq.0) write(67,'(a,1x,3(1x,1pe10.3))') 'Out:ediff,ekinetic,dt',ediff,ekinetic,dt
  close(2) 

  !  call deallocate_wfd(wfd,subname)
  !  i_all=-product(shape(psi))*kind(psi)
  !  deallocate(psi,stat=i_stat)
  !  call memocc(i_stat,i_all,'psi',subname)
  !  i_all=-product(shape(eval))*kind(eval)
  !  deallocate(eval,stat=i_stat)
  !  call memocc(i_stat,i_all,'eval',subname)
  !  i_all=-product(shape(rxyz_old))*kind(rxyz_old)
  !  deallocate(rxyz_old,stat=i_stat)
  !  call memocc(i_stat,i_all,'rxyz_old',subname)

  !finalize memory counting
  call memocc(0,0,'count','stop')
  close(111)
  if (nproc > 1) call MPI_FINALIZE(ierr)


contains

  subroutine mdescape(mdmin,ekinetic,e_pos,ff,gg,vxyz,dt,count_md,rxyz, &
       nproc,iproc,atoms,rst,inputs_md)!  &
    ! Does a MD run with the atomic positiosn rxyz
    use module_base
    use module_types
    use module_interfaces
    implicit real*8 (a-h,o-z)
    type(atoms_data) :: atoms
    type(restart_objects) :: rst
    dimension ff(3,atoms%nat),gg(3,atoms%nat),vxyz(3,atoms%nat),rxyz(3,atoms%nat),rxyz_old(3,atoms%nat)
    type(input_variables) :: inputs_md
    character(len=4) :: fn
    !type(wavefunctions_descriptors), intent(inout) :: wfd
    !real(kind=8), pointer :: psi(:), eval(:)

    if(iproc==0) write(*,*) '# MINHOP start soften '

    !C initialize positions,velocities, forces
    call gausdist(atoms%nat,rxyz,vxyz)
    inputs_md%inputPsiId=1
    !if(iproc==0)write(*,*)' #  no softening'
    call soften(ekinetic,e_pos,ff,gg,vxyz,dt,count_md,rxyz, &
         nproc,iproc,atoms,rst,inputs_md)
    call velopt(atoms,rxyz,ekinetic,vxyz)
    call razero(3*atoms%nat,gg)

    if(iproc==0) write(*,*) '# MINHOP start MD'
    !C inner (escape) loop
    nummax=0
    nummin=0
    enmin1=0.d0
    en0000=0.d0
    econs_max=-1.d100
    econs_min=1.d100
    md_loop: do istep=1,1000

       !C      Evolution of the system according to 'VELOCITY VERLET' algorithm
       call atomic_dot(atoms,vxyz,vxyz,rkin)
       
       call atomic_axpy(atoms,rxyz,dt,vxyz+.5_gp*dt*gg,rxyz)

!!$       rkin=0.d0
!!$       do iat=1,atoms%nat
!!$          if (.not. atoms%lfrztyp(iat)) then
!!$             if (atoms%geocode == 'P') then
!!$                rxyz(1,iat)=modulo(rxyz(1,iat) + dt*vxyz(1,iat) + (.5d0*dt*dt)*gg(1,iat),&
!!$                     atoms%alat1)
!!$                rxyz(2,iat)=modulo(rxyz(2,iat) + dt*vxyz(2,iat) + (.5d0*dt*dt)*gg(2,iat),&
!!$                     atoms%alat2)
!!$                rxyz(3,iat)=modulo(rxyz(3,iat) + dt*vxyz(3,iat) + (.5d0*dt*dt)*gg(3,iat),&
!!$                     atoms%alat3)
!!$             else if (atoms%geocode == 'S') then
!!$                rxyz(1,iat)=modulo(rxyz(1,iat) + dt*vxyz(1,iat) + (.5d0*dt*dt)*gg(1,iat),&
!!$                     atoms%alat1)
!!$                rxyz(2,iat)=       rxyz(2,iat) + dt*vxyz(2,iat) + (.5d0*dt*dt)*gg(2,iat)
!!$                rxyz(3,iat)=modulo(rxyz(3,iat) + dt*vxyz(3,iat) + (.5d0*dt*dt)*gg(3,iat),&
!!$                     atoms%alat3)
!!$             else if (atoms%geocode == 'F') then
!!$                rxyz(1,iat)=rxyz(1,iat) + dt*vxyz(1,iat) + (.5d0*dt*dt)*gg(1,iat)
!!$                rxyz(2,iat)=rxyz(2,iat) + dt*vxyz(2,iat) + (.5d0*dt*dt)*gg(2,iat)
!!$                rxyz(3,iat)=rxyz(3,iat) + dt*vxyz(3,iat) + (.5d0*dt*dt)*gg(3,iat)
!!$             end if
!!$             rkin=rkin+vxyz(1,iat)**2+vxyz(2,iat)**2+vxyz(3,iat)**2
!!$          end if
!!$       enddo
!!$       rkin=rkin*.5d0

       enmin2=enmin1
       enmin1=en0000
       !    if (iproc.eq.0) write(*,*) 'CLUSTER FOR  MD'
       inputs_md%inputPsiId=1
       if (istep > 2) inputs_md%itermax=50
       call call_bigdft(nproc,iproc,atoms,rxyz,inputs_md,e_rxyz,ff,rst,infocode)

       !call wtmd(istep,atoms%nat,e_rxyz,rxyz,atoms%iatype,atoms%atomnames,atoms%natpol)
       if (iproc == 0) then
!          write(fn,'(i4.4)') istep+int(count_md)
          write(fn,'(i4.4)') istep
          call write_atomic_file('posmd_'//fn,e_rxyz,rxyz,atoms,'')
       end if

       en0000=e_rxyz-e_pos
       if (istep >= 3 .and. enmin1 > enmin2 .and. enmin1 > en0000)  nummax=nummax+1
       if (istep >= 3 .and. enmin1 < enmin2 .and. enmin1 < en0000)  nummin=nummin+1
       econs_max=max(econs_max,rkin+e_rxyz)
       econs_min=min(econs_min,rkin+e_rxyz)
       devcon=econs_max-econs_min
       if (iproc.eq.0) write(17,'(a,i5,1x,1pe17.10,2(1x,i2))') 'MD ',&
            istep,e_rxyz,nummax,nummin
       if (iproc.eq.0) write(*,'(a,i5,1x,1pe17.10,2(1x,i2))') ' #MD ',&
            istep,e_rxyz,nummax,nummin
       if (nummin.ge.mdmin .and. istep > 50) then
          if (nummax.ne.nummin .and. iproc == 0) &
               write(67,*) 'WARNING: nummin,nummax',nummin,nummax
          exit md_loop
       endif

       call atomic_axpy_forces(atoms,vxyz,0.5_gp*dt,ff+gg,vxyz)
       gg=ff

!!$       do iat=1,atoms%nat
!!$          at1=ff(1,iat)
!!$          at2=ff(2,iat)
!!$          at3=ff(3,iat)
!!$          !C Evolution of the velocities of the system
!!$          if (.not. atoms%lfrztyp(iat)) then
!!$             vxyz(1,iat)=vxyz(1,iat) + (.5d0*dt) * (at1 + gg(1,iat))
!!$             vxyz(2,iat)=vxyz(2,iat) + (.5d0*dt) * (at2 + gg(2,iat))
!!$             vxyz(3,iat)=vxyz(3,iat) + (.5d0*dt) * (at3 + gg(3,iat))
!!$          end if
!!$          !C Memorization of old forces
!!$          gg(1,iat) = at1
!!$          gg(2,iat) = at2
!!$          gg(3,iat) = at3
!!$       end do
    end do md_loop
    if (istep >=1000) then
       if (iproc == 0) write(67,*) 'TOO MANY MD STEPS'
       dt=2.d0*dt
    end if
    !save the value of count_md for the moment
    count_md=count_md+real(istep,gp)

    !C MD stopped, now do relaxation

    !  if (iproc.eq.0) write(67,*) 'EXIT MD',istep
    
    ! adjust time step to meet precision criterion
    devcon=devcon/(3*atoms%nat-3)
    if (iproc == 0) &
         write(66,'(a,2(1x,1pe11.4),1x,i5)')&
         'MD devcon ',devcon,devcon/ekinetic,istep
    if (devcon/ekinetic.lt.7.d-2) then
       write(66,*) 'MD:old,new dt',dt,dt*1.05d0
       dt=dt*1.05d0
    else
       write(66,*) 'MD:old,new dt',dt,dt/1.05d0
       dt=dt*(1.d0/1.05d0)
    endif
    
  end subroutine mdescape
  
  

  subroutine soften(ekinetic,e_pos,fxyz,gg,vxyz,dt,count_md,rxyz, &
       nproc,iproc,atoms,rst,inputs_md)! &
    use module_base
    use module_types
    use module_interfaces
    implicit real*8 (a-h,o-z)
    type(atoms_data) :: atoms
    dimension fxyz(3*atoms%nat),gg(3*atoms%nat),vxyz(3*atoms%nat),rxyz(3*atoms%nat),rxyz_old(3*atoms%nat)
    type(input_variables) :: inputs_md
    type(restart_objects) :: rst
    !  type(wavefunctions_descriptors), intent(inout) :: wfd
    !  real(kind=8), pointer :: psi(:), eval(:)
    !Local variables
    dimension wpos(3*atoms%nat)

    nit=20
    eps_vxyz=5.d-1
    alpha=inputs_md%betax

    !allocate(wpos(3,nat),fxyz(3,nat))

    inputs_md%inputPsiId=1
    if(iproc==0)write(*,*)'# soften initial step '
    call call_bigdft(nproc,iproc,atoms,rxyz,inputs_md,etot0,fxyz,rst,infocode)

    ! scale velocity to generate dimer 

    call atomic_dot(atoms,vxyz,vxyz,svxyz)
!!$    svxyz=0.d0
!!$    do i=1,3*atoms%nat
!!$       iat=(i-1)/3+1
!!$       if (atoms%ifrztyp(iat) == 0) then
!!$          svxyz=svxyz+vxyz(i)**2
!!$       end if
!!$    enddo
    svxyz=eps_vxyz/sqrt(svxyz)
    call atomic_axpy_forces(atoms,vxyz,svxyz-1.0_gp,vxyz,vxyz)
!!$    do i=1,3*atoms%nat
!!$       vxyz(i)=svxyz*vxyz(i)
!!$    enddo
    !equivalent to
    !      vxyz = vxyz*eps_vxyz/(dnrm2(3*atoms%nat,vxyz,1))


    do it=1,nit
       !       if(iproc==0)write(*,*)'w   =      r       +       v  '
       !update the positions, if the atom is not frozen
!!$       do i=1,3*atoms%nat
!!$          iat=(i-1)/3+1
!!$          if (atoms%lfrztyp(iat)) then
!!$             wpos(i)=rxyz(i)
!!$          else
!!$             wpos(i)=rxyz(i)+vxyz(i)
!!$          end if
!!$          !if(iproc==0)write(*,*)wpos(i),rxyz(i),vxyz(i)
!!$       end do
       
       call atomic_axpy(atoms,rxyz,1.0_gp,vxyz,wpos)
!!$       do iat=1,atoms%nat
!!$          if (atoms%ifrztyp(iat) /=0) then
!!$             wpos(3*(iat-1)+1)=rxyz(3*(iat-1)+1)
!!$             wpos(3*(iat-1)+2)=rxyz(3*(iat-1)+2)
!!$             wpos(3*(iat-1)+3)=rxyz(3*(iat-1)+3)
!!$          else
!!$             if (atoms%geocode == 'P') then
!!$                wpos(3*(iat-1)+1)=modulo(rxyz(3*(iat-1)+1)+vxyz(3*(iat-1)+1),atoms%alat1)
!!$                wpos(3*(iat-1)+2)=modulo(rxyz(3*(iat-1)+2)+vxyz(3*(iat-1)+2),atoms%alat2)
!!$                wpos(3*(iat-1)+3)=modulo(rxyz(3*(iat-1)+3)+vxyz(3*(iat-1)+3),atoms%alat3)
!!$             else if (atoms%geocode == 'S') then
!!$                wpos(3*(iat-1)+1)=modulo(rxyz(3*(iat-1)+1)+vxyz(3*(iat-1)+1),atoms%alat1)
!!$                wpos(3*(iat-1)+2)=       rxyz(3*(iat-1)+2)+vxyz(3*(iat-1)+2)
!!$                wpos(3*(iat-1)+3)=modulo(rxyz(3*(iat-1)+3)+vxyz(3*(iat-1)+3),atoms%alat3)
!!$             else if (atoms%geocode == 'F') then
!!$                wpos(3*(iat-1)+1)=rxyz(3*(iat-1)+1)+vxyz(3*(iat-1)+1)
!!$                wpos(3*(iat-1)+2)=rxyz(3*(iat-1)+2)+vxyz(3*(iat-1)+2)
!!$                wpos(3*(iat-1)+3)=rxyz(3*(iat-1)+3)+vxyz(3*(iat-1)+3)
!!$             end if
!!$          end if
!!$          !if(iproc==0)write(*,*)wpos(i),rxyz(i),vxyz(i)
!!$       end do

       !        wpos=rxyz+vxyz
       call call_bigdft(nproc,iproc,atoms,wpos,inputs_md,etot,fxyz,rst,infocode)
       fd2=2.d0*(etot-etot0)/eps_vxyz**2


       call atomic_dot(atoms,vxyz,fxyz,sdf)
       call atomic_dot(atoms,vxyz,vxyz,svxyz)
!!$       sdf=0.d0
!!$       svxyz=0.d0
!!$       do i=1,3*atoms%nat
!!$          iat=(i-1)/3+1
!!$          if (.not. atoms%lfrztyp(iat)) then
!!$             sdf=sdf+vxyz(i)*fxyz(i)
!!$             svxyz=svxyz+vxyz(i)*vxyz(i)
!!$          end if
!!$       end do
       !equivalent to
       !        sdf=ddot(3*atoms%nat,vxyz(1,1),1,fxyz(1,1),1)
       !        svxyz=dnrm2(3*atoms%nat,vxyz(1,1),1)

       curv=-sdf/svxyz
       if (it.eq.1) curv0=curv


       call atomic_dot(atoms,fxyz,fxyz,tt)
       call atomic_axpy_forces(atoms,fxyz,curv,vxyz,fxyz)
       call atomic_dot(atoms,fxyz,fxyz,res)
!!$       res=0.d0
!!$       tt=0.d0
!!$       do i=1,3*atoms%nat
!!$          iat=(i-1)/3+1
!!$          if (.not. atoms%lfrztyp(iat)) then
!!$             tt=tt+fxyz(i)**2
!!$             fxyz(i)=fxyz(i)+curv*vxyz(i)
!!$             res=res+fxyz(i)**2
!!$          end if
!!$       end do
       res=sqrt(res)
       tt=sqrt(tt)
       !equivalent to
       !        tt=dsqrt(dnrm2(3*atoms%nat,fxyz(1,1),1))
       !        call daxpy(3*atoms%nat,curv,vxyz(1,1),1,fxyz(1,1),1)
       !        res=dsqrt(dnrm2(3*atoms%nat,fxyz(1,1),1))

       if(iproc==0)write(*,'(a,i3,5(f12.5))')'# soften it, curv, fd2,dE and res:',&
            it, curv, fd2,etot-etot0,res
       !if(iproc==0)write(11,'(i5,4(1pe13.5),1pe18.10)')&
       !if(iproc==0)write(11,*)&
       !        it,tt,res,curv,fd2,etot-etot0

       call atomic_axpy(atoms,wpos,alpha,fxyz,wpos)
!!$
!!$       do iat=1,atoms%nat
!!$          if (.not. atoms%lfrztyp(iat)) then
!!$             if (atoms%geocode == 'P') then
!!$                wpos(3*(iat-1)+1)=modulo(wpos(3*(iat-1)+1)+alpha*fxyz(3*(iat-1)+1),atoms%alat1)
!!$                wpos(3*(iat-1)+2)=modulo(wpos(3*(iat-1)+2)+alpha*fxyz(3*(iat-1)+2),atoms%alat2)
!!$                wpos(3*(iat-1)+3)=modulo(wpos(3*(iat-1)+3)+alpha*fxyz(3*(iat-1)+3),atoms%alat3)
!!$             else if (atoms%geocode == 'S') then
!!$                wpos(3*(iat-1)+1)=modulo(wpos(3*(iat-1)+1)+alpha*fxyz(3*(iat-1)+1),atoms%alat1)
!!$                wpos(3*(iat-1)+2)=       wpos(3*(iat-1)+2)+alpha*fxyz(3*(iat-1)+2)
!!$                wpos(3*(iat-1)+3)=modulo(wpos(3*(iat-1)+3)+alpha*fxyz(3*(iat-1)+3),atoms%alat3)
!!$             else if (atoms%geocode == 'F') then
!!$                wpos(3*(iat-1)+1)=wpos(3*(iat-1)+1)+alpha*fxyz(3*(iat-1)+1)
!!$                wpos(3*(iat-1)+2)=wpos(3*(iat-1)+2)+alpha*fxyz(3*(iat-1)+2)
!!$                wpos(3*(iat-1)+3)=wpos(3*(iat-1)+3)+alpha*fxyz(3*(iat-1)+3)
!!$             end if
!!$
!!$          end if
!!$       end do

!!$       do i=1,3*atoms%nat
!!$          iat=(i-1)/3+1
!!$          if (.not. atoms%lfrztyp(iat)) then
!!$             wpos(i)=wpos(i)+alpha*fxyz(i)
!!$          end if
!!$       end do

       !the velocities are defined also for the frozen atoms
       !call atomic_axpy_forces(atoms,wpos,-1.0_gp,rxyz,vxyz)
       do i=1,3*atoms%nat
          vxyz(i)=wpos(i)-rxyz(i)
       end do
       !equivalent to
       !        call daxpy(3*atoms%nat,alpha,fxyz(1),1,wpos(1),1)
       !        vxyz=wpos-rxyz

       call  elim_moment(atoms%nat,vxyz)
       call  elim_torque(atoms%nat,rxyz,vxyz)

       call atomic_dot(atoms,vxyz,vxyz,svxyz)
!!$
!!$       svxyz=0.d0
!!$       do i=1,3*atoms%nat
!!$          iat=(i-1)/3+1
!!$          if (.not. atoms%lfrztyp(iat)) then
!!$             svxyz=svxyz+vxyz(i)*vxyz(i)
!!$          end if
!!$       end do
       !equivalent to
       !        svxyz=dnrm2(3*atoms%nat,vxyz(1),1)**2
       if (res <= curv*eps_vxyz*5.d-1) exit
       svxyz=eps_vxyz/dsqrt(svxyz)

       
       call atomic_axpy_forces(atoms,vxyz,svxyz-1.0_gp,vxyz,vxyz)
!!$       do i=1,3*atoms%nat
!!$          vxyz(i)=vxyz(i)*svxyz
!!$       end do
       !equivalent to
       !        call dscal(3*atoms%nat,svxyz,vxyz(1),1)

    end do ! iter
    !if(iproc==0)close(11)
    !if(res>curv*eps_vxyz*5.d-1)write(*,*)'# process', iproc,' has no convergence in low_cur_dir',res

    !        call  moment(nat,vxyz)
    !        call  torque(nat,rxyz,vxyz)
    !        deallocate(wpos,fxyz)
  end subroutine soften


end program
!!***

subroutine insert(nlminx,nbuf,nlmin,k_e_wpos,re_wpos,earr)
  ! inserts the energy re_wpos at position k_e_wpos and shifts up all other energies
  implicit real*8 (a-h,o-z)
  dimension earr(0:nlminx+nbuf,2)
  do k=nlmin-1,k_e_wpos+1,-1
     earr(k+1,1)=earr(k,1)
     earr(k+1,2)=earr(k,2)
  enddo
  earr(k_e_wpos+1,1)=re_wpos
  earr(k_e_wpos+1,2)=1.d0
  return
end subroutine insert


subroutine save_low_conf(nat,nlmin_l,npminx,e_wpos,pos,elocmin,poslocmin)
  !C save configuration if it is among the lowest ones in energy
  implicit real*8 (a-h,o-z)
  dimension elocmin(npminx)
  dimension pos(3,nat),poslocmin(3,nat,npminx)

  if (nlmin_l.le.npminx) then
     kmax=nlmin_l
     elocmin(kmax)=e_wpos
     do iat=1,nat
        poslocmin(1,iat,kmax)=pos(1,iat)
        poslocmin(2,iat,kmax)=pos(2,iat)
        poslocmin(3,iat,kmax)=pos(3,iat)
     enddo
  else
     ! find configuration kmax that is highest in energy
     emax=-1.d100
     do k=1,npminx
        if (elocmin(k).gt.emax) then
           emax=elocmin(k)
           kmax=k
        endif
     enddo
     if (e_wpos.lt.elocmin(kmax)) then
        elocmin(kmax)=e_wpos
        do iat=1,nat
           poslocmin(1,iat,kmax)=pos(1,iat)
           poslocmin(2,iat,kmax)=pos(2,iat)
           poslocmin(3,iat,kmax)=pos(3,iat)
        enddo
     endif
  endif


  return
end subroutine save_low_conf


subroutine hunt(xx,n,x,jlo)
  implicit none
  !C x is in interval [xx(jlo),xx(jlow+1)[ ; xx(0)=-Infinity ; xx(n+1) = Infinity
  !Arguments
  integer :: jlo,n
  real(kind=8) :: x,xx(n)
  !Local variables
  integer :: inc,jhi,jm
  logical :: ascnd
  if (n.le.0) stop 'hunt'
  if (n.eq.1) then
     if (x.ge.xx(1)) then
        jlo=1
     else
        jlo=0
     endif
     return
  endif
  ascnd=xx(n).ge.xx(1)
  if(jlo.le.0.or.jlo.gt.n)then
     jlo=0
     jhi=n+1
     goto 3
  endif
  inc=1
  if(x.ge.xx(jlo).eqv.ascnd)then
1    continue
     jhi=jlo+inc
     if(jhi.gt.n)then
        jhi=n+1
     else if(x.ge.xx(jhi).eqv.ascnd)then
        jlo=jhi
        inc=inc+inc
        goto 1
     endif
  else
     jhi=jlo
2    continue
     jlo=jhi-inc
     if(jlo.lt.1)then
        jlo=0
     else if(x.lt.xx(jlo).eqv.ascnd)then
        jhi=jlo
        inc=inc+inc
        goto 2
     endif
  endif
3 continue
  if(jhi-jlo.eq.1)then
     if(x.eq.xx(n))jlo=n
     if(x.eq.xx(1))jlo=1
     return
  endif
  jm=(jhi+jlo)/2
  if(x.ge.xx(jm).eqv.ascnd)then
     jlo=jm
  else
     jhi=jm
  endif
  goto 3
END SUBROUTINE hunt


subroutine velopt(at,rxyz,ekinetic,vxyz)
  !     assigns initial velocities for the MD escape part
  use module_base
  use module_types
  implicit none
  !implicit real*8 (a-h,o-z)
  real(gp), intent(in) :: ekinetic
  type(atoms_data), intent(in) :: at
  real(gp), dimension(3,at%nat), intent(in) :: rxyz
  real(gp), dimension(3,at%nat), intent(inout) :: vxyz
  !local variables
  integer :: iat
  real(gp) :: rkin,rkinsum,sclvel


  !! Either random velocity distribution 
  !        call randdist(nat,rxyz,vxyz)
  !! or Gauss velocity distribution
  !! or exponential  velocity distribution
  !        call expdist(nat,rxyz,vxyz)
  !! or localized velocities
  !        call localdist(nat,rxyz,vxyz)
  !! or global move velocities
  !        to be implemented

  ! Soften previous velocity distribution
  !call soften(iproc,nat,rxyz,vxyz,rayl0,rayl,res,it)
  !^^^^^^^^^^^^^^^^^^^^^^
  !IMPORTANT: This is done at the level of mdescape in this version! 


  !C      Kinetic energy of the random velocities
  call atomic_dot(at,vxyz,vxyz,rkinsum)
!!$  rkinsum= 0.d0      
!!$  do iat=1,at%nat
!!$     if (.not. at%lfrztyp(iat)) then
!!$        rkinsum= rkinsum+vxyz(1,iat)**2+vxyz(2,iat)**2+vxyz(3,iat)**2
!!$     end if
!!$  end do
  !here the number of atoms should be subtracted with the number of blocked atoms
  rkin=.5d0*rkinsum/(3*at%nat-3) 
  !       write(*,*) 'rkin,ekinetic',rkin,ekinetic

  !C      Rescaling of velocities to get reference kinetic energy
  sclvel= dsqrt(ekinetic/rkin)

  call atomic_axpy_forces(at,vxyz,sclvel-1.0_gp,vxyz,vxyz)

!!$  do iat=1,at%nat
!!$     if (.not. at%lfrztyp(iat)) then
!!$        vxyz(1,iat)=vxyz(1,iat)*sclvel
!!$        vxyz(2,iat)=vxyz(2,iat)*sclvel
!!$        vxyz(3,iat)=vxyz(3,iat)*sclvel
!!$     end if
!!$  end do

end subroutine velopt

subroutine randdist(nat,rxyz,vxyz)
  implicit real*8 (a-h,o-z)
  real tt
  dimension vxyz(3*nat),rxyz(3*nat)
  ! create a random displacement vector without translational and angular moment
  do i=1,3*nat
     call random_number(tt)
     vxyz(i)=dble(tt-.5)
  enddo
  call  elim_moment(nat,vxyz)
  call  elim_torque(nat,rxyz,vxyz)
  return
end subroutine randdist



subroutine gausdist(nat,rxyz,vxyz)
  !C  generates 3*nat random numbers distributed according to  exp(-.5*vxyz**2)
  implicit real*8 (a-h,o-z)
  real s1,s2
  !C On Intel the random_number can take on the values 0. and 1.. To prevent overflow introduce eps
  parameter(eps=1.d-8)
  dimension vxyz(3*nat),rxyz(3*nat)

  do i=1,3*nat-1,2
     call random_number(s1)
     t1=eps+(1.d0-2.d0*eps)*dble(s1)
     call random_number(s2)
     t2=dble(s2)
     tt=sqrt(-2.d0*log(t1))
     vxyz(i)=tt*cos(6.28318530717958648d0*t2)
     vxyz(i+1)=tt*sin(6.28318530717958648d0*t2)
  enddo
  call random_number(s1)
  t1=eps+(1.d0-2.d0*eps)*dble(s1)
  call random_number(s2)
  t2=dble(s2)
  tt=sqrt(-2.d0*log(t1))
  vxyz(3*nat)=tt*cos(6.28318530717958648d0*t2)

  call elim_moment(nat,vxyz)
  call  elim_torque(nat,rxyz,vxyz)
  return
end subroutine gausdist

subroutine expdist(nat,rxyz,vxyz)
  !C  generates n random numbers distributed according to  exp(-x)
  implicit real*8 (a-h,o-z)
  real ss
  !C On Intel the random_number can take on the values 0. and 1.. To prevent overflow introduce eps
  parameter(eps=1.d-8)
  dimension rxyz(3*nat),vxyz(3*nat)

  do i=1,3*nat
     call random_number(ss)
     tt=eps+(1.d0-2.d0*eps)*dble(ss)
     vxyz(i)=log(tt)
  enddo

  call elim_moment(nat,vxyz)
  call  elim_torque(nat,rxyz,vxyz)

  return
end subroutine expdist




subroutine localdist(nat,rxyz,vxyz)
  implicit real*8 (a-h,o-z)
  real*4 ts
  parameter(nbix=20)
  dimension rxyz(3,nat), vxyz(3,nat),nbi(nbix)
  parameter( bondlength=2.7d0)

  nloop=0
100 continue
  nloop=nloop+1
  if (nloop.gt.2) write(*,*) 'nloop=',nloop
  if (nloop.gt.11) stop 'ERROR LOCALDIST'

  ! pick an atom iat randomly
  call random_number(ts)
  iat=min(nat,int(ts*nat+1.))
  !       write(*,*) 'iat=',iat

  ! find iat's neighbors
  inb=0
  do i=1,nat
     dd=(rxyz(1,iat)-rxyz(1,i))**2+(rxyz(2,iat)-rxyz(2,i))**2+(rxyz(3,iat)-rxyz(3,i))**2
     if (dd < bondlength**2 .and. i /= iat) then
        inb=inb+1; if (inb.gt.nbix) stop 'enlarge size of nbi' ; nbi(inb)=i
     endif
  enddo
  !        write(*,*) 'inb=',inb
  if (inb < 2 ) goto 100

  ! pick another atom jat that is a neighbor of iat
  call random_number(ts)
  j=min(inb,int(ts*inb+1.))
  jat=nbi(j)
  !       write(*,*) 'jat=',jat


  ! Choose velocities for remaining atoms (i.e. not iat and jat )
  ampl=2.d-1
  do i=1,nat
     call random_number(ts) ; ts=ts-.5
     vxyz(1,i)=dble(ts)*ampl
     call random_number(ts) ; ts=ts-.5
     vxyz(2,i)=dble(ts)*ampl
     call random_number(ts) ; ts=ts-.5
     vxyz(3,i)=dble(ts)*ampl
  enddo
  ! Finally choose velocities for iat and jat 
  ampl=2.d0
  i=iat
  call random_number(ts) ; ts=ts-.5
  vxyz(1,i)=dble(ts)*ampl
  call random_number(ts) ; ts=ts-.5
  vxyz(2,i)=dble(ts)*ampl
  call random_number(ts) ; ts=ts-.5
  vxyz(3,i)=dble(ts)*ampl
  i=jat
  call random_number(ts) ; ts=ts-.5
  vxyz(1,i)=dble(ts)*ampl
  call random_number(ts) ; ts=ts-.5
  vxyz(2,i)=dble(ts)*ampl
  call random_number(ts) ; ts=ts-.5
  vxyz(3,i)=dble(ts)*ampl

  !        write(*,'(i3,3(1pe12.4))') iat,(rxyz(i,iat)+.5d0*vxyz(i,iat),i=1,3)
  !        write(*,'(i3,3(1pe12.4))') jat,(rxyz(i,jat)+.5d0*vxyz(i,jat),i=1,3)

  return
end subroutine localdist




subroutine torque(nat,rxyz,vxyz)
  implicit real*8 (a-h,o-z)
  dimension rxyz(3,nat),vxyz(3,nat)

  ! center of mass
  cmx=0.d0 ; cmy=0.d0 ; cmz=0.d0
  do iat=1,nat
     cmx=cmx+rxyz(1,iat)
     cmy=cmy+rxyz(2,iat)
     cmz=cmz+rxyz(3,iat)
  enddo
  cmx=cmx/nat ; cmy=cmy/nat ; cmz=cmz/nat

  ! torque
  tx=0.d0 ; ty=0.d0 ; tz=0.d0
  do iat=1,nat
     tx=tx+(rxyz(2,iat)-cmy)*vxyz(3,iat)-(rxyz(3,iat)-cmz)*vxyz(2,iat)
     ty=ty+(rxyz(3,iat)-cmz)*vxyz(1,iat)-(rxyz(1,iat)-cmx)*vxyz(3,iat)
     tz=tz+(rxyz(1,iat)-cmx)*vxyz(2,iat)-(rxyz(2,iat)-cmy)*vxyz(1,iat)
  enddo
  write(*,'(a,3(1pe11.3))') 'torque',tx,ty,tz

  return
end subroutine torque


subroutine elim_torque(nat,rxyz,vxyz)
  implicit real*8 (a-h,o-z)
  dimension rxyz(3,nat),vxyz(3,nat),t(3)

  ! center of mass
  cmx=0.d0 ; cmy=0.d0 ; cmz=0.d0
  do iat=1,nat
     cmx=cmx+rxyz(1,iat)
     cmy=cmy+rxyz(2,iat)
     cmz=cmz+rxyz(3,iat)
  enddo
  cmx=cmx/nat ; cmy=cmy/nat ; cmz=cmz/nat

  do it=1,100

     ! torque and radii in planes
     t(1)=0.d0 ; t(2)=0.d0 ; t(3)=0.d0
     sx=0.d0 ; sy=0.d0 ; sz=0.d0
     do iat=1,nat
        t(1)=t(1)+(rxyz(2,iat)-cmy)*vxyz(3,iat)-(rxyz(3,iat)-cmz)*vxyz(2,iat)
        t(2)=t(2)+(rxyz(3,iat)-cmz)*vxyz(1,iat)-(rxyz(1,iat)-cmx)*vxyz(3,iat)
        t(3)=t(3)+(rxyz(1,iat)-cmx)*vxyz(2,iat)-(rxyz(2,iat)-cmy)*vxyz(1,iat)
        sx=sx+(rxyz(1,iat)-cmx)**2
        sy=sy+(rxyz(2,iat)-cmy)**2
        sz=sz+(rxyz(3,iat)-cmz)**2
     enddo

     if (t(1)**2+t(2)**2+t(3)**2.lt.1.d-22) return

     ii=0
     tmax=0.d0
     do i=1,3
        if (t(i)**2.gt.tmax**2) then 
           ii=i
           tmax=t(i)
        endif
     enddo

     !         write(*,'(i4,3(1pe11.3))') ii,t


     ! modify velocities
     if (ii.eq.1) then 
        cx=t(1)/(sz+sy)
        do iat=1,nat
           vxyz(2,iat)=vxyz(2,iat)+cx*(rxyz(3,iat)-cmz)
           vxyz(3,iat)=vxyz(3,iat)-cx*(rxyz(2,iat)-cmy)
        enddo
     else if(ii.eq.2) then 
        cy=t(2)/(sz+sx)
        do iat=1,nat
           vxyz(1,iat)=vxyz(1,iat)-cy*(rxyz(3,iat)-cmz)
           vxyz(3,iat)=vxyz(3,iat)+cy*(rxyz(1,iat)-cmx)
        enddo
     else if(ii.eq.3) then 
        cz=t(3)/(sy+sx)
        do iat=1,nat
           vxyz(1,iat)=vxyz(1,iat)+cz*(rxyz(2,iat)-cmy)
           vxyz(2,iat)=vxyz(2,iat)-cz*(rxyz(1,iat)-cmx)
        enddo
     else
        stop 'wrong ii'
     endif

  enddo
  write(*,'(a,3(1pe11.3))') 'WARNING REMAINING TORQUE',t

  return
end subroutine elim_torque



subroutine moment(nat,vxyz)
  implicit real*8 (a-h,o-z)
  dimension vxyz(3,nat)

  sx=0.d0 ; sy=0.d0 ; sz=0.d0
  do iat=1,nat
     sx=sx+vxyz(1,iat)
     sy=sy+vxyz(2,iat)
     sz=sz+vxyz(3,iat)
  enddo
  write(*,'(a,3(1pe11.3))') 'momentum',sx,sy,sz

  return
end subroutine moment


subroutine elim_moment(nat,vxyz)
  implicit real*8 (a-h,o-z)
  dimension vxyz(3,nat)

  sx=0.d0 ; sy=0.d0 ; sz=0.d0
  do iat=1,nat
     sx=sx+vxyz(1,iat)
     sy=sy+vxyz(2,iat)
     sz=sz+vxyz(3,iat)
  enddo
  sx=sx/nat ; sy=sy/nat ; sz=sz/nat
  do iat=1,nat
     vxyz(1,iat)=vxyz(1,iat)-sx
     vxyz(2,iat)=vxyz(2,iat)-sy
     vxyz(3,iat)=vxyz(3,iat)-sz
  enddo

  return
end subroutine elim_moment




subroutine fix_fragmentation(iproc,at,rxyz,nputback)
  use module_base
  use module_types
  implicit none
  !implicit real*8 (a-h,o-z)
  integer, intent(in) :: iproc
  type(atoms_data), intent(in) :: at
  integer, intent(inout) :: nputback
  real(gp), dimension(3,at%nat) :: rxyz
  !local variables
  real(gp), parameter :: bondlength=8.0_gp
  integer :: iat,nloop,ncluster,ii,jat,jj,kat,nadd
  real(gp) :: xi,yi,zi,xj,yj,zj,ddmin,dd,d1,d2,d3,tt
  ! automatic arrays
  logical, dimension(at%nat) :: belong

  nloop=1

  fragment_loop: do

     iat=1
     belong(iat)=.true.
     ncluster=1
     do iat=2,at%nat
        belong(iat)=.false.
     enddo

     !   ic=0
     form_cluster: do
        nadd=0
        do iat=1,at%nat
           xi=rxyz(1,iat) 
           yi=rxyz(2,iat) 
           zi=rxyz(3,iat)
           if (belong(iat)) then 
              do jat=1,at%nat
                 xj=rxyz(1,jat) 
                 yj=rxyz(2,jat) 
                 zj=rxyz(3,jat)
                 if ( (xi-xj)**2+(yi-yj)**2+(zi-zj)**2 <= (bondlength*1.25d0)**2) then 
                    if (.not. belong(jat)) nadd=nadd+1
                    belong(jat)=.true. 
                 endif
              end do
           endif
        end do
        ncluster=ncluster+nadd
        !     ic=ic+1 ; write(*,*) 'nadd,ncluster',ic,nadd,ncluster
        if (nadd == 0) exit form_cluster
     enddo form_cluster

     if (ncluster == at%nat) then 
        !   write(*,*) 'No fragmentation has occured',nloop
        return

     else
        nputback=nputback+1

        if (iproc.eq.0) then
           write(*,*) 'fragmentation occured',nloop,ncluster
           write(444,*) at%nat,iat
           write(444,*) ' fragmented configuration ', nputback
           do kat=1,at%nat
              write(444,*) ' LJ  ',rxyz(1,kat),rxyz(2,kat),rxyz(3,kat)
           enddo
        endif

        ! make sure the part that flew away is smaller than the cluster
        if (ncluster <= at%nat/2) then
           !     write(*,*) 'FLIP'
           do iat=1,at%nat
              belong(iat)=.not. belong(iat)
           enddo
        endif

        ! pull back the fragment of atoms that flew away
        ii=-99999
        do iat=1,at%nat
           if (.not. belong(iat)) then
              xi=rxyz(1,iat) 
              yi=rxyz(2,iat) 
              zi=rxyz(3,iat)
              ddmin=1.e100_gp
              jj=-99999
              do jat=1,at%nat
                 if (belong(jat)) then
                    xj=rxyz(1,jat) 
                    yj=rxyz(2,jat) 
                    zj=rxyz(3,jat)
                    dd= (xi-xj)**2+(yi-yj)**2+(zi-zj)**2 
                    if (dd < ddmin) then 
                       jj=jat
                       ii=iat
                       ddmin=dd
                    endif
                 endif
              enddo
           endif
        enddo

        !leave things like that due to the presence of the belong(:) array
        d1=rxyz(1,ii)-rxyz(1,jj)
        d2=rxyz(2,ii)-rxyz(2,jj)
        d3=rxyz(3,ii)-rxyz(3,jj)
        tt=bondlength/sqrt(d1**2+d2**2+d3**2)
        do iat=1,at%nat
           if (.not. belong(iat)) then
              call atomic_coordinate_axpy(at,1,iat,rxyz(1,iat),d1*(tt-1.0d0),rxyz(1,iat))
              call atomic_coordinate_axpy(at,2,iat,rxyz(2,iat),d2*(tt-1.0d0),rxyz(2,iat))
              call atomic_coordinate_axpy(at,3,iat,rxyz(3,iat),d3*(tt-1.0d0),rxyz(3,iat))
           end if
!!$           if (.not. belong(iat) .and. at%ifrztyp(iat) == 0) then
!!$              if (at%geocode == 'P') then
!!$                 rxyz(1,iat)=modulo(rxyz(1,iat)+d1*(tt-1.0d0),at%alat1)
!!$                 rxyz(2,iat)=modulo(rxyz(2,iat)+d2*(tt-1.0d0),at%alat2)
!!$                 rxyz(3,iat)=modulo(rxyz(3,iat)+d3*(tt-1.0d0),at%alat3)
!!$              else if (at%geocode == 'S') then
!!$                 rxyz(1,iat)=modulo(rxyz(1,iat)+d1*(tt-1.0d0),at%alat1)
!!$                 rxyz(2,iat)=       rxyz(2,iat)+d2*(tt-1.0d0)
!!$                 rxyz(3,iat)=modulo(rxyz(3,iat)+d3*(tt-1.0d0),at%alat3)
!!$              else
!!$                 rxyz(1,iat)=rxyz(1,iat)+d1*(tt-1.0d0)
!!$                 rxyz(2,iat)=rxyz(2,iat)+d2*(tt-1.0d0)
!!$                 rxyz(3,iat)=rxyz(3,iat)+d3*(tt-1.0d0)
!!$              end if
!!$           endif
        enddo

        if (iproc.eq.0) then
           write(444,*) at%nat, 'atomic ' 
           write(444,*) ' fixed configuration ', nputback
           do iat=1,at%nat
              write(444,*) ' LJ  ',rxyz(1,iat),rxyz(2,iat),rxyz(3,iat)
           enddo
        endif
        nloop=nloop+1
     endif
  end do fragment_loop

end subroutine fix_fragmentation


subroutine winter(iproc,at,re_pos,pos,npminx,nlminx,nbuf,nlmin,nlmin_l,accur, & 
     earr,elocmin,poslocmin,eref,ediff,ekinetic,dt)
  use module_base
  use module_types
  implicit none
  !implicit real*8 (a-h,o-z)
  integer, intent(in) :: npminx,nlminx,nbuf,nlmin,nlmin_l,iproc
  real(gp), intent(in) :: re_pos,eref,ediff,ekinetic,dt,accur
  type(atoms_data), intent(in) :: at
  real(gp), dimension(npminx), intent(in) :: elocmin
  real(gp), dimension(3,at%nat), intent(in) :: pos
  real(gp), dimension(0:nlminx+nbuf,2), intent(in) :: earr
  real(gp), dimension(3,at%nat,npminx), intent(in) :: poslocmin
  !local variables
  character(len=5) :: fn
  character(len=20) :: filename
  integer :: mm,k

  if (iproc == 0) then
     call write_atomic_file('poscur',re_pos,pos,at,'')
     write(*,*) ' wrote poscur.xyz for  RESTART'
  end if
     
  call wtpos(iproc,at,npminx,nlminx,nbuf,nlmin,nlmin_l,poslocmin,earr,elocmin)

  if (iproc == 0) then
     write(*,*) ' wrote poslow files'
     
     open(unit=12,file='earr.dat',status='unknown')
     mm=min(nlmin,nlminx+nbuf)
     write(12,'(2(i10),a)') mm,mm+5,&
          ' # of minima already found, # of minima to be found in consecutive run'
     write(12,'(e24.17,1x,a)') eref,'   eref'
     write(12,'(e24.17,1x,a)') accur,'   accur'
     do k=1,mm
        write(12,'(e24.17,1x,1pe17.10)') earr(k,1),earr(k,2)
     enddo
     write(*,*) ' wrote earr.dat for  RESTART'
     close(12)
     
     call  wtioput(ediff,ekinetic,dt)
     write(*,*) ' wrote ioput for  RESTART'
  end if

end subroutine winter


subroutine wtioput(ediff,ekinetic,dt)
  implicit real*8 (a-h,o-z)
  open(unit=11,file='ioput',status='unknown')
  write(11,'(3(1x,1pe24.17),a)') ediff,ekinetic,dt,' ediff, ekinetic and dt'
  close(11)
end subroutine wtioput


subroutine wtbest(nat,energy,pos,iatype,atomnames,natpol)
  implicit real*8 (a-h,o-z)
  character(len=41) :: filename
  character(len=20) :: atomnames
  character(len=3) :: fn
  dimension pos(3,nat),iatype(nat),atomnames(100)
  integer, dimension(nat):: natpol

  !C generate filename and open files
  filename = 'posbest.xyz'
  open(unit=9,file=filename,status='unknown')
  write(9,'(i4,2x,a,1pe24.17)') nat,'  atomic', energy
  write(9,'(e24.17)') energy
  do iat=1,nat
     write(9,'(a8,3x,3(1x,1pe24.17),3x,i5.5)') atomnames(iatype(iat)),&
          pos(1,iat),pos(2,iat),pos(3,iat),natpol(iat)-100
  enddo
  close(9)
  return
end subroutine wtbest

subroutine wtmd(istep,nat,energy,pos,iatype,atomnames,natpol)
  implicit real*8 (a-h,o-z)
  character(len=20) :: filename
  character(len=20) :: atomnames(100)
  character(len=4) :: fn
  dimension pos(3,nat),iatype(nat)
  integer, dimension(nat):: natpol

  !C generate filename and open files
  write(fn,'(i4.4)') istep
  filename = 'posmd_'//fn//'.xyz'
  open(unit=9,file=filename,status='unknown')
  write(9,'(i4,2x,a,1x,1pe24.17)') nat,'  atomic',energy
  write(9,'(e24.17)') energy
  do iat=1,nat
     write(9,'(a8,3x,3(1x,1pe24.17),3x,i5.5)') atomnames(iatype(iat)),&
          pos(1,iat),pos(2,iat),pos(3,iat),natpol(iat)-100
  enddo
  close(9)
  return
end subroutine wtmd



subroutine wtlmin(nconjgr,nat,energy,fnrm,pos,iatype,atomnames,natpol)
  implicit real*8 (a-h,o-z)
  character(len=20) :: filename
  character(len=20) :: atomnames(100)
  character(len=4) :: fn
  dimension pos(3,nat),iatype(nat)
  integer, dimension(nat):: natpol

  !C generate filename and open files
  write(fn,'(i4.4)') nconjgr
  filename = 'poslocm_'//fn//'.xyz'
  open(unit=9,file=filename,status='unknown')
  write(9,'(i4,2x,a,1x,1pe24.17)') nat,'  atomic',energy
  write(9,'(e24.17,1x,1pe10.3)') energy,fnrm
  do iat=1,nat
     write(9,'(a8,3x,3(1x,1pe24.17),3x,i5.5)') atomnames(iatype(iat)),&
          pos(1,iat),pos(2,iat),pos(3,iat),natpol(iat)-100
  enddo
  close(9)

end subroutine wtlmin



subroutine wtpos(iproc,at,npminx,nlminx,nbuf,nlmin,nlmin_l,pos,earr,elocmin)
  use module_base
  use module_types
  implicit none
  !implicit real*8 (a-h,o-z)
  integer, intent(in) :: npminx,nlminx,nbuf,nlmin,nlmin_l,iproc
  type(atoms_data), intent(in) :: at
  real(gp), dimension(npminx), intent(in) :: elocmin
  real(gp), dimension(0:nlminx+nbuf,2), intent(in) :: earr
  real(gp), dimension(3,at%nat,npminx), intent(in) :: pos
  !local variables
  character(len=5) :: fn
  character(len=17) :: filename
  character(len=20) :: atomnames
  integer :: k,kk

  !	do i=1,min(40,nlmin,nlminx+nbuf)
  !	write(*,*) i,earr(i,1)
  !        enddo

  do k=1,min(nlmin_l,npminx)
     !        write(*,*) 'k,elocmin(k)',k,elocmin(k)


     !C Classify the configuration in the global ranking
     kk=0
     find_kk : do
        kk=kk+1
        if (kk > min(nlmin,nlminx+nbuf)) then 
           if (iproc == 0) write(*,*) 'ranking error for',k
           stop 
        endif
        if (earr(kk,1) == elocmin(k)) exit find_kk
     end do find_kk

     if (kk <= npminx) then

        !        write(*,'(a,i2,i4,i4,1x,1pe21.14)') 'k,kk,elocmin(k)',k,kk,elocmin(k)

        !C generate filename and open files
        if (iproc == 0) then
           write(fn,'(i5.5)') kk
           call write_atomic_file('poslow'//fn,elocmin(k),pos(1,1,k),at,'')
        end if
     endif

  end do

end subroutine wtpos


real*8 function round(enerd,accur)
  implicit none
  real*8 enerd,accur
  integer*8 ii
  ii=enerd/accur
  round=ii*accur
  !           write(*,'(a,1pe24.17,1x,i17,1x,1pe24.17)') 'enerd,ii,round',enerd,ii,round
  return
end function round

subroutine rdposout(igeostep,rxyz,nat)
  implicit none
  integer, intent(in) :: igeostep,nat
  real(kind=8), dimension(3,nat), intent(out) :: rxyz
  !local variables
  character(len=3) :: fn
  character(len=20) :: filename
  integer :: iat
  write(fn,'(i3.3)') igeostep
  !filename = 'posout_'//fn//'.ascii'
  filename = 'posout_'//fn//'.xyz'
  ! write(*,*)'# reading unrelaxed structure from ',filename
  open(unit=9,file=filename,status='old')
  read(9,*)fn!no need for header
  read(9,*)fn!same
  do iat=1,nat
     read(9,*)fn,rxyz(:,iat)!we know the atom types already
  enddo
  close(unit=9)
end subroutine rdposout

!routine for adjusting the dimensions with the center of mass in the middle
subroutine adjustrxyz(nat,alat1,alat2,alat3,rxyz)
  use module_base
  implicit none
  integer, intent(in) :: nat
  real(gp) ,intent(in) :: alat1,alat2,alat3
  real(gp), dimension(3,nat), intent(inout) :: rxyz
  !local variables
  integer :: iat,i 
  real(gp), dimension(3)  :: cent

  do i=1,3
     cent(i)=0.0_gp
  enddo
  do iat=1,nat
     do i=1,3
        cent(i)=cent(i)+rxyz(i,iat)
     enddo
  enddo
  do i=1,3
     cent(i)=cent(i)/real(nat,gp)
  enddo

  write(*,'(a,6(1x,e9.2))') 'old CM, shift',(cent(i),i=1,3),  & 
       -cent(1)+alat1*.5_gp,-cent(2)+alat2*.5_gp,-cent(3)+alat3*.5_gp

  do iat=1,nat
     rxyz(1,iat)=rxyz(1,iat)-cent(1)+alat1*.5_gp
     rxyz(2,iat)=rxyz(2,iat)-cent(2)+alat2*.5_gp
     rxyz(3,iat)=rxyz(3,iat)-cent(3)+alat3*.5_gp
  enddo
end subroutine adjustrxyz
<|MERGE_RESOLUTION|>--- conflicted
+++ resolved
@@ -82,6 +82,7 @@
   if (iproc.eq.0) write(67,'(a,2(1x,1pe11.4))') 'critical ratio (.ge. 1)',tt
   if (tt.lt.0.999999999999999d0) stop 'incompatible alpha s, beta s'
   if (iproc.eq.0) write(67,*) 'mdmin',mdmin
+
 
   call cpu_time(tcpu1)
   ! read  earr.dat
@@ -149,7 +150,7 @@
   allocate(poslocmin(3,atoms%nat,npminx+ndebug),stat=i_stat)
   call memocc(i_stat,poslocmin,'poslocmin',subname)
   !        allocate(rxyz_old(3,atoms%nat+ndebug),stat=i_stat)
-  !        call memocc(i_stat,rxyz_old,'rxyz_old',subname)
+  !        call memocc(i_stat,rxyz_old,'rxyz_old','BigDFT')
 
 
   ! read input parameters
@@ -676,15 +677,9 @@
   endif
 
   !deallocations as in BigDFT
-<<<<<<< HEAD
-  i_all=-product(shape(atoms%lfrztyp))*kind(atoms%lfrztyp)
-  deallocate(atoms%lfrztyp,stat=i_stat)
-  call memocc(i_stat,i_all,'atoms%lfrztyp',subname)
-=======
   i_all=-product(shape(atoms%ifrztyp))*kind(atoms%ifrztyp)
   deallocate(atoms%ifrztyp,stat=i_stat)
-  call memocc(i_stat,i_all,'ifrztyp',subname)
->>>>>>> e6f7905a
+  call memocc(i_stat,i_all,'atoms%ifrztyp',subname)
   i_all=-product(shape(atoms%iatype))*kind(atoms%iatype)
   deallocate(atoms%iatype,stat=i_stat)
   call memocc(i_stat,i_all,'atoms%iatype',subname)
@@ -700,7 +695,9 @@
 
   call free_restart_objects(rst,subname)
 
+
   ! deallocation of global's variables
+
 
   i_all=-product(shape(pos))*kind(pos)
   deallocate(pos,stat=i_stat)
@@ -1745,9 +1742,9 @@
 
 subroutine wtbest(nat,energy,pos,iatype,atomnames,natpol)
   implicit real*8 (a-h,o-z)
-  character(len=41) :: filename
-  character(len=20) :: atomnames
-  character(len=3) :: fn
+  character(41) filename
+  character(20) atomnames
+  character(3) fn
   dimension pos(3,nat),iatype(nat),atomnames(100)
   integer, dimension(nat):: natpol
 
