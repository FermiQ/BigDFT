
subroutine make_all_ib(n1,n2,n3,nfl1,nfu1,nfl2,nfu2,nfl3,nfu3,&
<<<<<<< HEAD
     ibxy_c,ibzzx_c,ibyyzz_c,ibxy_f,ibxy_ff,ibzzx_f,ibyyzz_f,&
     ibyz_c,ibzxx_c,ibxxyy_c,ibyz_f,ibyz_ff,ibzxx_f,ibxxyy_f,ibyyzz_r)
  ! creates complicated ib arrays
  implicit none
  integer,intent(in)::n1,n2,n3,nfl1,nfu1,nfl2,nfu2,nfl3,nfu3
  integer i1,i2,i3,nt,m1,m2,m3,i_stat,i_all

  integer,intent(in):: ibyz_c(2,0:n2,0:n3),ibxy_c(2,0:n1,0:n2)
  integer,intent(in):: ibyz_f(2,0:n2,0:n3),ibxy_f(2,0:n1,0:n2)


  ! for shrink:
  integer,intent(out):: ibzzx_c(2,-14:2*n3+16,0:n1) 
  integer,intent(out):: ibyyzz_c(2,-14:2*n2+16,-14:2*n3+16)

  integer,intent(out):: ibxy_ff(2,nfl1:nfu1,nfl2:nfu2)
  integer,intent(out):: ibzzx_f(2,-14+2*nfl3:2*nfu3+16,nfl1:nfu1) 
  integer,intent(out):: ibyyzz_f(2,-14+2*nfl2:2*nfu2+16,-14+2*nfl3:2*nfu3+16)

  ! for grow:
  integer,intent(out):: ibzxx_c(2,0:n3,-14:2*n1+16) ! extended boundary arrays
  integer,intent(out):: ibxxyy_c(2,-14:2*n1+16,-14:2*n2+16)

  integer,intent(out):: ibyz_ff(2,nfl2:nfu2,nfl3:nfu3)
  integer,intent(out):: ibzxx_f(2,nfl3:nfu3,2*nfl1-14:2*nfu1+16)
  integer,intent(out):: ibxxyy_f(2,2*nfl1-14:2*nfu1+16,2*nfl2-14:2*nfu2+16)
=======
    ibxy_c,ibzzx_c,ibyyzz_c,ibxy_f,ibxy_ff,ibzzx_f,ibyyzz_f,&
        ibyz_c,ibzxx_c,ibxxyy_c,ibyz_f,ibyz_ff,ibzxx_f,ibxxyy_f,ibyyzz_r)
!    creates complicated ib arrays    
    implicit none
    integer,intent(in)::n1,n2,n3,nfl1,nfu1,nfl2,nfu2,nfl3,nfu3
    integer i1,i2,i3,nt,m1,m2,m3
>>>>>>> afdaa475

    integer,intent(in):: ibyz_c(2,0:n2,0:n3),ibxy_c(2,0:n1,0:n2)
    integer,intent(in):: ibyz_f(2,0:n2,0:n3),ibxy_f(2,0:n1,0:n2)

!    for shrink:    
    integer,intent(out):: ibzzx_c(2,-14:2*n3+16,0:n1) 
    integer,intent(out):: ibyyzz_c(2,-14:2*n2+16,-14:2*n3+16)

<<<<<<< HEAD
  ! for real space:
  integer,intent(out):: ibyyzz_r(2,-14:2*n2+16,-14:2*n3+16)
=======
    integer,intent(out):: ibxy_ff(2,nfl1:nfu1,nfl2:nfu2)
    integer,intent(out):: ibzzx_f(2,-14+2*nfl3:2*nfu3+16,nfl1:nfu1) 
    integer,intent(out):: ibyyzz_f(2,-14+2*nfl2:2*nfu2+16,-14+2*nfl3:2*nfu3+16)
>>>>>>> afdaa475

!    for grow:    
    integer,intent(out):: ibzxx_c(2,0:n3,-14:2*n1+16) ! extended boundary arrays
    integer,intent(out):: ibxxyy_c(2,-14:2*n1+16,-14:2*n2+16)

    integer,intent(out):: ibyz_ff(2,nfl2:nfu2,nfl3:nfu3)
    integer,intent(out):: ibzxx_f(2,          nfl3:nfu3,2*nfl1-14:2*nfu1+16)
    integer,intent(out):: ibxxyy_f(2,                    2*nfl1-14:2*nfu1+16,2*nfl2-14:2*nfu2+16)

    integer,allocatable,dimension(:,:,:)::ibyx_c,ibxzz_c,ibzzyy_c
    integer,allocatable,dimension(:,:,:)::ibyx_f,ibxzz_f,ibzzyy_f

    logical,allocatable:: logrid_big(:)
    
!    for real space:
    integer,intent(out):: ibyyzz_r(2,-14:2*n2+16,-14:2*n3+16)

<<<<<<< HEAD
  ! transpose the original array
  call ib_transpose(ibxy_c,ibyx_c,n1,n2)
=======
    m1=nfu1-nfl1; m2=nfu2-nfl2; m3=nfu3-nfl3
>>>>>>> afdaa475

    
!   (0:n3,-14:2*n1+16,-14:2*n2+16) from grow
!   (-14:2*n2+16,-14:2*n3+16,0:n1) from shrink
!   (-14:2*n1+16,-14:2*n2+16,-14:2*n3+16) from real space

<<<<<<< HEAD
  ! create transposed arrays (dimensions 1 and 3 switched)
  call make_ib(logrid_big,ibyx_c,ibxzz_c,ibzzyy_c,0,n3,0,n2,0,n1)
  call make_ib(logrid_big,ibyx_f,ibxzz_f,ibzzyy_f,nfl3,nfu3,nfl2,nfu2,nfl1,nfu1)

  ! transpose them back
  call ib_transpose(ibxzz_c,ibzzx_c,n1,2*n3+30)
  call ib_transpose(ibzzyy_c,ibyyzz_c,2*n3+30,2*n2+30)
=======
    allocate(logrid_big((2*n1+31)*(2*n2+31)*(2*n3+31)))

    allocate(ibyx_c(2,0:n2,0:n1),ibxzz_c(2,-14:2*n3+16,0:n1))
    allocate(ibzzyy_c(2,-14:2*n2+16,-14:2*n3+16))
>>>>>>> afdaa475

    allocate(ibyx_f(2,nfl2:nfu2,nfl1:nfu1),ibxzz_f(2,-14+2*nfl3:2*nfu3+16,nfl1:nfu1))
    allocate(ibzzyy_f(2,-14+2*nfl2:2*nfu2+16,-14+2*nfl3:2*nfu3+16))

<<<<<<< HEAD
  ! for grow:
  do i2=nfl2,nfu2
     do i3=nfl3,nfu3
        ibyz_ff(:,i2,i3)=ibyz_f(:,i2,i3)
     enddo
  enddo
=======
>>>>>>> afdaa475

!    transpose the original array    
    call ib_transpose(ibxy_c,ibyx_c,n1,n2)

<<<<<<< HEAD
  ! make real space borders
  nt=(2*n1+31)*(2*n2+31)
  call ib_to_logrid_rot(ibxxyy_c,logrid_big,0,n3,nt)

  nt=(2*n2+31)*(2*n3+31)
  call ib_from_logrid(ibyyzz_r,logrid_big,-14,2*n1+16,nt)

 
  i_all=-product(shape(logrid_big))*kind(logrid_big)
  deallocate(logrid_big,stat=i_stat)
  call memocc(i_stat,i_all,'logrid_big','make_all_ib')

  i_all=-product(shape(ibyx_c))*kind(ibyx_c)
  deallocate(ibyx_c,stat=i_stat)
  call memocc(i_stat,i_all,'ibyx_c','make_all_ib')
=======
    do i2=nfl2,nfu2
        do i1=nfl1,nfu1
            ibyx_f (:,i2,i1)=ibxy_f(:,i1,i2)
            ibxy_ff(:,i1,i2)=ibxy_f(:,i1,i2)
        enddo
    enddo
>>>>>>> afdaa475

!    create transposed arrays (dimensions 1 and 3 switched)
    call make_ib(logrid_big,ibyx_c,ibxzz_c,ibzzyy_c,0,n3,0,n2,0,n1)
    call make_ib(logrid_big,ibyx_f,ibxzz_f,ibzzyy_f,nfl3,nfu3,nfl2,nfu2,nfl1,nfu1)
    
!    transpose them back
    call ib_transpose(ibxzz_c,ibzzx_c,n1,2*n3+30)
    call ib_transpose(ibzzyy_c,ibyyzz_c,2*n3+30,2*n2+30)

    call ib_transpose(ibxzz_f,ibzzx_f,m1,2*m3+30)
    call ib_transpose(ibzzyy_f,ibyyzz_f,2*m3+30,2*m2+30)

!    for grow:

    do i2=nfl2,nfu2
        do i3=nfl3,nfu3
            ibyz_ff(:,i2,i3)=ibyz_f(:,i2,i3)
        enddo
    enddo

    call make_ib_c(logrid_big,ibyz_c,ibzxx_c,ibxxyy_c,n1,n2,n3)
    
    call make_ib(logrid_big,ibyz_ff,ibzxx_f,ibxxyy_f,&
    nfl1,nfu1,nfl2,nfu2,nfl3,nfu3)
    call squares_1d(ibxxyy_f,2*nfl1-14,2*nfu1+16,2*nfl2-14,2*nfu2+16)
    
!    make real space borders
    nt=(2*n1+31)*(2*n2+31)
    call ib_to_logrid_rot(ibxxyy_c,logrid_big,0,n3,nt)
    
    nt=(2*n2+31)*(2*n3+31)        
!    call ib_from_logrid(ibyyzz_r,logrid_big,-14,2*n1+16,nt)
    call ib_from_logrid(ibyyzz_r,logrid_big,0,2*n1+30,nt)
            
    deallocate(logrid_big,ibyx_c,ibzzyy_c,ibyx_f,ibzzyy_f)

    
end subroutine make_all_ib

subroutine make_ib_c(logrid_big,ibyz,ibzxx,ibxxyy,n1,n2,n3)
!    This subroutine mimics the comb_grow_f one
    implicit none
    integer nt,n1,n2,n3
    integer ibyz(  2,0:n2,0:n3)! input
    integer ibzxx( 2,          0:n3,-14:2*n1+16)!output
    integer ibxxyy(2,                    -14:2*n1+16,-14:2*n2+16)!output
    logical logrid_big(           0:n3,-14:2*n1+16,-14:2*n2+16)! work array

        call squares(ibyz,n2,n3)
! i1,i2,i3 -> i2,i3,I1
        nt=(n2+1)*(n3+1)
        call ib_to_logrid_rot(  ibyz,logrid_big,0,n1,nt)

! i2,i3,I1 -> i3,I1,I2
        nt=(n3+1)*(2*n1+31)
        call ib_from_logrid( ibzxx,logrid_big,0,n2,nt)
        call squares(ibzxx,n3,2*n1+30)
        
        call ib_to_logrid_rot( ibzxx,logrid_big,0,n2,nt)

! i3,I1,I2  -> I1,I2,I3
        nt=(2*n1+31)*(2*n2+31)
        call ib_from_logrid(ibxxyy,logrid_big,0,n3,nt)
        call squares(ibxxyy,2*n1+30,2*n2+30)
    
end subroutine make_ib_c


subroutine make_ib(logrid_big,ibyz,ibzxx,ibxxyy,nfl1,nfu1,nfl2,nfu2,nfl3,nfu3)
!    This subroutine mimics the comb_grow_f one
    implicit none
    integer nt,nfl1,nfu1,nfl2,nfu2,nfl3,nfu3
    integer ibyz(  2,nfl2:nfu2,nfl3:nfu3)! input
    integer ibzxx( 2,          nfl3:nfu3,2*nfl1-14:2*nfu1+16)!output
    integer ibxxyy(2,                    2*nfl1-14:2*nfu1+16,2*nfl2-14:2*nfu2+16)!output
    logical logrid_big(           nfl3:nfu3,2*nfl1-14:2*nfu1+16,2*nfl2-14:2*nfu2+16)! work array

! i1,i2,i3 -> i2,i3,I1
        nt=(nfu2-nfl2+1)*(nfu3-nfl3+1)
        call ib_to_logrid_rot(  ibyz,logrid_big,nfl1,nfu1,nt)

! i2,i3,I1 -> i3,I1,I2
        nt=(nfu3-nfl3+1)*(2*(nfu1-nfl1)+31)
        call ib_from_logrid( ibzxx,logrid_big,nfl2,nfu2,nt)
        call ib_to_logrid_rot( ibzxx,logrid_big,nfl2,nfu2,nt)

! i3,I1,I2  -> I1,I2,I3
        nt=(2*(nfu1-nfl1)+31)*(2*(nfu2-nfl2)+31)
        call ib_from_logrid(ibxxyy,logrid_big,nfl3,nfu3,nt)
    
end subroutine make_ib




subroutine ib_transpose(ib,ib_t,n1,n2)
    implicit none
    integer n1,n2
    integer i1,i2
    integer ib(2,0:n1,0:n2),ib_t(2,0:n2,0:n1)

    do i1=0,n1
        do i2=0,n2
            ib_t(:,i2,i1)=ib(:,i1,i2)
        enddo
    enddo

end subroutine ib_transpose



subroutine make_logrid(n1,n2,n3,nfl1,nfu1,nfl2,nfu2,nfl3,nfu3,logrid)
<<<<<<< HEAD
  implicit none
  integer n1,n2,n3
  integer i1,i2,i3 ! counters
  integer j1,j2,j3 ! positions relative to box center
  integer nfl1,nfu1,nfl2,nfu2,nfl3,nfu3
  integer nm1,nm2,nm3 ! medium point of the box
  integer nd1,nd2,nd3 ! dimension of the box
  integer nrad,nrad2  ! internal sphere radius and radius squared
  logical logrid(0:n1,0:n2,0:n3)

  logrid=.false.

  nm1=(nfl1+nfu1)/2
  nm2=(nfl2+nfu2)/2
  nm3=(nfl3+nfu3)/2

  nd1=nm1-nfl1
  nd2=nm2-nfl2
  nd3=nm3-nfl3

  nrad=min(nd1,nd2,nd3)
  nrad2=nrad*nrad

  do i1=nfl1,nfu1
     do i2=nfl2,nfu2
        do i3=nfl3,nfu3
           j1=i1-nm1
           j2=i2-nm2
           j3=i3-nm3
           if (j1*j1+j2*j2+j3*j3.lt.nrad2) logrid(i1,i2,i3)=.true.
=======
    implicit none
    integer n1,n2,n3
    integer i1,i2,i3 ! counters
    integer j1,j2,j3 ! positions relative to box center
    integer nfl1,nfu1,nfl2,nfu2,nfl3,nfu3
    integer nm1,nm2,nm3 ! medium point of the box
    integer nd1,nd2,nd3 ! dimension of the box
    integer nrad,nrad2  ! internal sphere radius and radius squared
    logical logrid(0:n1,0:n2,0:n3)

    logrid=.false.

    nm1=(nfl1+nfu1)/2
    nm2=(nfl2+nfu2)/2
    nm3=(nfl3+nfu3)/2

    nd1=nm1-nfl1
    nd2=nm2-nfl2
    nd3=nm3-nfl3

    nrad=min(nd1,nd2,nd3)
    nrad2=nrad*nrad

    do i1=nfl1,nfu1        
        do i2=nfl2,nfu2
            do i3=nfl3,nfu3
                j1=i1-nm1
                j2=i2-nm2
                j3=i3-nm3
                if (j1*j1+j2*j2+j3*j3.lt.nrad2) logrid(i1,i2,i3)=.true.
            enddo
>>>>>>> afdaa475
        enddo
    enddo
    
end subroutine make_logrid



<<<<<<< HEAD

subroutine make_ib(logrid_big,ibyz,ibzxx,ibxxyy,nfl1,nfu1,nfl2,nfu2,nfl3,nfu3)
  ! This subroutine mimics the comb_grow_f one
  implicit none
  integer nt,nfl1,nfu1,nfl2,nfu2,nfl3,nfu3
  integer ibyz(  2,nfl2:nfu2,nfl3:nfu3)! input
  integer ibzxx( 2,          nfl3:nfu3,2*nfl1-14:2*nfu1+16)!output
  integer ibxxyy(2,                    2*nfl1-14:2*nfu1+16,2*nfl2-14:2*nfu2+16)!output
  logical logrid_big(        nfl3:nfu3,2*nfl1-14:2*nfu1+16,2*nfl2-14:2*nfu2+16)! work array

  ! i1,i2,i3 -> i2,i3,I1
  nt=(nfu2-nfl2+1)*(nfu3-nfl3+1)
  call ib_to_logrid_rot(  ibyz,logrid_big,nfl1,nfu1,nt)

  ! i2,i3,I1 -> i3,I1,I2
  nt=(nfu3-nfl3+1)*(2*(nfu1-nfl1)+31)
  call ib_from_logrid( ibzxx,logrid_big,nfl2,nfu2,nt)
  call ib_to_logrid_rot( ibzxx,logrid_big,nfl2,nfu2,nt)

  ! i3,I1,I2  -> I1,I2,I3
  nt=(2*(nfu1-nfl1)+31)*(2*(nfu2-nfl2)+31)
  call ib_from_logrid(ibxxyy,logrid_big,nfl3,nfu3,nt)

end subroutine make_ib



=======
>>>>>>> afdaa475
subroutine ib_to_logrid_rot(ib,logrid,nfl,nfu,ndat)
! This one mimics the comb_rot_grow_f_loc
    implicit none
    integer ndat,nfl,nfu,l,i
    integer ib(2,ndat)! input
    logical logrid(ndat,-14+2*nfl:2*nfu+16)! output

    logrid=.false.

    do l=1,ndat
        do i = 2*ib(1,l)-14 , 2*ib(2,l)+16
            logrid(l,i)=.true.
        enddo
    enddo

end subroutine ib_to_logrid_rot



subroutine ibyz_to_logrid(n1,n2,n3,logrid,ibyz)
    implicit none
    integer n1,n2,n3
    logical logrid(0:n1,0:n2,0:n3)
    integer ibyz(2,0:n2,0:n3)

    integer i1,i2,i3
    
    logrid=.false.
    do i3=0,n3
        do i2=0,n2
            do i1=ibyz(1,i2,i3),ibyz(2,i2,i3)
                logrid(i1,i2,i3)=.true.
            enddo
        enddo
    enddo

end subroutine ibyz_to_logrid


subroutine ib_from_logrid(ib,logrid,ml1,mu1,ndat)
<<<<<<< HEAD
  ! mimics the bounds subroutine
  implicit none
  integer i,i1
  integer ml1,mu1,ndat
  integer ib(2,ndat)
  logical logrid(ml1:mu1,ndat)

  do i=1,ndat
     ib(1,i)= 1000
     ib(2,i)=-1000

     inner1:do i1=ml1,mu1
        if (logrid(i1,i)) then 
           ib(1,i)=i1
           exit inner1
        endif
     enddo inner1

     inner2:do i1=mu1,ml1,-1
        if (logrid(i1,i)) then 
           ib(2,i)=i1
           exit inner2
        endif
     enddo inner2
  enddo
=======
    ! mimics the bounds subroutine    
    implicit none
    integer i,i1
    integer ml1,mu1,ndat
    integer ib(2,ndat)
    integer logrid(ml1:mu1,ndat)

    do i=1,ndat
        ib(1,i)= 1000
        ib(2,i)=-1000
        
        inner1:do i1=ml1,mu1
            if (logrid(i1,i)) then 
                ib(1,i)=i1
                exit inner1
            endif
        enddo inner1
        
        inner2:do i1=mu1,ml1,-1
            if (logrid(i1,i)) then 
                ib(2,i)=i1
                exit inner2
            endif
        enddo inner2
    enddo
>>>>>>> afdaa475

end subroutine ib_from_logrid


!subroutine bounds(n1,n2,n3,logrid,ibyz,ibxz,ibxy)
<<<<<<< HEAD
! implicit real(kind=8) (a-h,o-z)
! logical logrid
! dimension logrid(0:n1,0:n2,0:n3)
! dimension ibyz(2,0:n2,0:n3),ibxz(2,0:n1,0:n3),ibxy(2,0:n1,0:n2)
! 
! 
! do i3=0,n3 
!     do i2=0,n2 
!   ibyz(1,i2,i3)= 1000
!   ibyz(2,i2,i3)=-1000
!   
!   inner1:do i1=0,n1
!    if (logrid(i1,i2,i3)) then 
!       ibyz(1,i2,i3)=i1
!       exit inner1
!    endif
!   enddo inner1
!   
!   inner2:do i1=n1,0,-1
!    if (logrid(i1,i2,i3)) then 
!       ibyz(2,i2,i3)=i1
!       exit inner2
!    endif
!   enddo inner2
!  enddo
! enddo
!
!
! do i3=0,n3 
!  do i1=0,n1
!   ibxz(1,i1,i3)= 1000
!   ibxz(2,i1,i3)=-1000
!   
!   inner3:do i2=0,n2 
!    if (logrid(i1,i2,i3)) then 
!        ibxz(1,i1,i3)=i2
!        exit inner3
!    endif
!   enddo inner3
!
!   inner4:do i2=n2,0,-1
!    if (logrid(i1,i2,i3)) then 
!        ibxz(2,i1,i3)=i2
!        exit inner4
!    endif
!   enddo inner4
!
!  enddo 
! enddo
!
!
! do i2=0,n2 
!  do i1=0,n1 
!   ibxy(1,i1,i2)= 1000
!   ibxy(2,i1,i2)=-1000
!   
!   inner5: do i3=0,n3
!    if (logrid(i1,i2,i3)) then 
!        ibxy(1,i1,i2)=i3
!        exit inner5
!    endif
!   enddo inner5
!  
!   inner6:do i3=n3,0,-1
!    if (logrid(i1,i2,i3)) then 
!        ibxy(2,i1,i2)=i3
!        exit inner6
!    endif
!   enddo inner6
!  
!  enddo
! enddo
!
! return
=======
!    implicit real*8 (a-h,o-z)
!    logical logrid
!    dimension logrid(0:n1,0:n2,0:n3)
!    dimension ibyz(2,0:n2,0:n3),ibxz(2,0:n1,0:n3),ibxy(2,0:n1,0:n2)
!    
!    
!    do i3=0,n3 
!        do i2=0,n2 
!            ibyz(1,i2,i3)= 1000
!            ibyz(2,i2,i3)=-1000
!            
!            inner1:do i1=0,n1
!             if (logrid(i1,i2,i3)) then 
!                ibyz(1,i2,i3)=i1
!                exit inner1
!             endif
!            enddo inner1
!            
!            inner2:do i1=n1,0,-1
!             if (logrid(i1,i2,i3)) then 
!                ibyz(2,i2,i3)=i1
!                exit inner2
!             endif
!            enddo inner2
!        enddo
!    enddo
!
!
!    do i3=0,n3 
!        do i1=0,n1
!            ibxz(1,i1,i3)= 1000
!            ibxz(2,i1,i3)=-1000
!            
!            inner3:do i2=0,n2 
!             if (logrid(i1,i2,i3)) then 
!                 ibxz(1,i1,i3)=i2
!                 exit inner3
!             endif
!            enddo inner3
!
!            inner4:do i2=n2,0,-1
!             if (logrid(i1,i2,i3)) then 
!                 ibxz(2,i1,i3)=i2
!                 exit inner4
!             endif
!            enddo inner4
!
!        enddo    
!    enddo
!
!
!    do i2=0,n2 
!        do i1=0,n1 
!            ibxy(1,i1,i2)= 1000
!            ibxy(2,i1,i2)=-1000
!            
!            inner5: do i3=0,n3
!             if (logrid(i1,i2,i3)) then 
!                 ibxy(1,i1,i2)=i3
!                 exit inner5
!             endif
!            enddo inner5
!        
!            inner6:do i3=n3,0,-1
!             if (logrid(i1,i2,i3)) then 
!                 ibxy(2,i1,i2)=i3
!                 exit inner6
!             endif
!            enddo inner6
!        
!        enddo
!    enddo
!
!    return
>>>>>>> afdaa475
!END SUBROUTINE



subroutine check_ibyz(n1,n2,n3,logrid,logrid1,ibyz)
    implicit none
    integer n1,n2,n3
    logical,dimension(0:n1,0:n2,0:n3)::logrid,logrid1
    integer ibyz(2,0:n2,0:n3)

    integer i1,i2,i3
    logical flag

    call  ibyz_to_logrid(n1,n2,n3,logrid1,ibyz)

    flag=.true.
    do i1=0,n1
        do i2=0,n2
            do i3=0,n3
                flag=(flag.and.(logrid(i1,i2,i3)==logrid1(i1,i2,i3)))
            enddo
        enddo
    enddo
    write(*,*)'flag=',flag
    stop

end subroutine check_ibyz

subroutine squares_1d(ib,nfl2,nfu2,nfl3,nfu3)
	! modifies the ib array 
	! so that it is made up of blocks of size 2
	! the localization region is enlarged as a result

	! works for even nfl2 only
	implicit none
	integer,intent(in)::nfl2,nfu2,nfl3,nfu3
   	integer,intent(inout)::ib(2,nfl2:nfu2,nfl3:nfu3)

	integer i2,i3,ii2,ii3,ibmin,ibmax

	 do i3=nfl3,nfu3
		 do i2=nfl2/2,(nfu2-1)/2
			ii2=2*i2
			ibmin=min(ib(1,ii2,i3),ib(1,ii2+1,i3))

			ib(1,ii2,i3)=ibmin
			ib(1,ii2+1,i3)=ibmin

			ibmax=max(ib(2,ii2,i3),ib(2,ii2+1,i3))

			ib(2,ii2,i3)=ibmax
			ib(2,ii2+1,i3)=ibmax
		 enddo
	 enddo
end subroutine squares_1d


subroutine squares(ib,n2,n3)
	! modifies the ib array 
	! so that it is made up of squares 2x2
	! the localization region is enlarged as a result
	implicit none
	integer,intent(in)::n2,n3
   	integer,intent(inout)::ib(2,0:n2,0:n3)

	integer i2,i3,ii2,ii3,ibmin,ibmax

	 do i3=0,(n3-1)/2
		 do i2=0,(n2-1)/2
			ii3=2*i3
			ii2=2*i2
			ibmin=min(ib(1,ii2,ii3),ib(1,ii2+1,ii3),&
			ib(1,ii2,ii3+1),ib(1,ii2+1,ii3+1))

			ib(1,ii2,ii3)=ibmin
			ib(1,ii2+1,ii3)=ibmin
			ib(1,ii2,ii3+1)=ibmin
			ib(1,ii2+1,ii3+1)=ibmin

			ibmax=max(ib(2,ii2,ii3),ib(2,ii2+1,ii3),&
			ib(2,ii2,ii3+1),ib(2,ii2+1,ii3+1))

			ib(2,ii2,ii3)=ibmax
			ib(2,ii2+1,ii3)=ibmax
			ib(2,ii2,ii3+1)=ibmax
			ib(2,ii2+1,ii3+1)=ibmax
		 enddo
	 enddo
end subroutine squares<|MERGE_RESOLUTION|>--- conflicted
+++ resolved
@@ -1,40 +1,11 @@
 
 subroutine make_all_ib(n1,n2,n3,nfl1,nfu1,nfl2,nfu2,nfl3,nfu3,&
-<<<<<<< HEAD
-     ibxy_c,ibzzx_c,ibyyzz_c,ibxy_f,ibxy_ff,ibzzx_f,ibyyzz_f,&
-     ibyz_c,ibzxx_c,ibxxyy_c,ibyz_f,ibyz_ff,ibzxx_f,ibxxyy_f,ibyyzz_r)
-  ! creates complicated ib arrays
-  implicit none
-  integer,intent(in)::n1,n2,n3,nfl1,nfu1,nfl2,nfu2,nfl3,nfu3
-  integer i1,i2,i3,nt,m1,m2,m3,i_stat,i_all
-
-  integer,intent(in):: ibyz_c(2,0:n2,0:n3),ibxy_c(2,0:n1,0:n2)
-  integer,intent(in):: ibyz_f(2,0:n2,0:n3),ibxy_f(2,0:n1,0:n2)
-
-
-  ! for shrink:
-  integer,intent(out):: ibzzx_c(2,-14:2*n3+16,0:n1) 
-  integer,intent(out):: ibyyzz_c(2,-14:2*n2+16,-14:2*n3+16)
-
-  integer,intent(out):: ibxy_ff(2,nfl1:nfu1,nfl2:nfu2)
-  integer,intent(out):: ibzzx_f(2,-14+2*nfl3:2*nfu3+16,nfl1:nfu1) 
-  integer,intent(out):: ibyyzz_f(2,-14+2*nfl2:2*nfu2+16,-14+2*nfl3:2*nfu3+16)
-
-  ! for grow:
-  integer,intent(out):: ibzxx_c(2,0:n3,-14:2*n1+16) ! extended boundary arrays
-  integer,intent(out):: ibxxyy_c(2,-14:2*n1+16,-14:2*n2+16)
-
-  integer,intent(out):: ibyz_ff(2,nfl2:nfu2,nfl3:nfu3)
-  integer,intent(out):: ibzxx_f(2,nfl3:nfu3,2*nfl1-14:2*nfu1+16)
-  integer,intent(out):: ibxxyy_f(2,2*nfl1-14:2*nfu1+16,2*nfl2-14:2*nfu2+16)
-=======
     ibxy_c,ibzzx_c,ibyyzz_c,ibxy_f,ibxy_ff,ibzzx_f,ibyyzz_f,&
         ibyz_c,ibzxx_c,ibxxyy_c,ibyz_f,ibyz_ff,ibzxx_f,ibxxyy_f,ibyyzz_r)
 !    creates complicated ib arrays    
     implicit none
     integer,intent(in)::n1,n2,n3,nfl1,nfu1,nfl2,nfu2,nfl3,nfu3
     integer i1,i2,i3,nt,m1,m2,m3
->>>>>>> afdaa475
 
     integer,intent(in):: ibyz_c(2,0:n2,0:n3),ibxy_c(2,0:n1,0:n2)
     integer,intent(in):: ibyz_f(2,0:n2,0:n3),ibxy_f(2,0:n1,0:n2)
@@ -43,14 +14,9 @@
     integer,intent(out):: ibzzx_c(2,-14:2*n3+16,0:n1) 
     integer,intent(out):: ibyyzz_c(2,-14:2*n2+16,-14:2*n3+16)
 
-<<<<<<< HEAD
-  ! for real space:
-  integer,intent(out):: ibyyzz_r(2,-14:2*n2+16,-14:2*n3+16)
-=======
     integer,intent(out):: ibxy_ff(2,nfl1:nfu1,nfl2:nfu2)
     integer,intent(out):: ibzzx_f(2,-14+2*nfl3:2*nfu3+16,nfl1:nfu1) 
     integer,intent(out):: ibyyzz_f(2,-14+2*nfl2:2*nfu2+16,-14+2*nfl3:2*nfu3+16)
->>>>>>> afdaa475
 
 !    for grow:    
     integer,intent(out):: ibzxx_c(2,0:n3,-14:2*n1+16) ! extended boundary arrays
@@ -68,73 +34,31 @@
 !    for real space:
     integer,intent(out):: ibyyzz_r(2,-14:2*n2+16,-14:2*n3+16)
 
-<<<<<<< HEAD
-  ! transpose the original array
-  call ib_transpose(ibxy_c,ibyx_c,n1,n2)
-=======
     m1=nfu1-nfl1; m2=nfu2-nfl2; m3=nfu3-nfl3
->>>>>>> afdaa475
 
     
 !   (0:n3,-14:2*n1+16,-14:2*n2+16) from grow
 !   (-14:2*n2+16,-14:2*n3+16,0:n1) from shrink
 !   (-14:2*n1+16,-14:2*n2+16,-14:2*n3+16) from real space
 
-<<<<<<< HEAD
-  ! create transposed arrays (dimensions 1 and 3 switched)
-  call make_ib(logrid_big,ibyx_c,ibxzz_c,ibzzyy_c,0,n3,0,n2,0,n1)
-  call make_ib(logrid_big,ibyx_f,ibxzz_f,ibzzyy_f,nfl3,nfu3,nfl2,nfu2,nfl1,nfu1)
-
-  ! transpose them back
-  call ib_transpose(ibxzz_c,ibzzx_c,n1,2*n3+30)
-  call ib_transpose(ibzzyy_c,ibyyzz_c,2*n3+30,2*n2+30)
-=======
     allocate(logrid_big((2*n1+31)*(2*n2+31)*(2*n3+31)))
 
     allocate(ibyx_c(2,0:n2,0:n1),ibxzz_c(2,-14:2*n3+16,0:n1))
     allocate(ibzzyy_c(2,-14:2*n2+16,-14:2*n3+16))
->>>>>>> afdaa475
 
     allocate(ibyx_f(2,nfl2:nfu2,nfl1:nfu1),ibxzz_f(2,-14+2*nfl3:2*nfu3+16,nfl1:nfu1))
     allocate(ibzzyy_f(2,-14+2*nfl2:2*nfu2+16,-14+2*nfl3:2*nfu3+16))
 
-<<<<<<< HEAD
-  ! for grow:
-  do i2=nfl2,nfu2
-     do i3=nfl3,nfu3
-        ibyz_ff(:,i2,i3)=ibyz_f(:,i2,i3)
-     enddo
-  enddo
-=======
->>>>>>> afdaa475
 
 !    transpose the original array    
     call ib_transpose(ibxy_c,ibyx_c,n1,n2)
 
-<<<<<<< HEAD
-  ! make real space borders
-  nt=(2*n1+31)*(2*n2+31)
-  call ib_to_logrid_rot(ibxxyy_c,logrid_big,0,n3,nt)
-
-  nt=(2*n2+31)*(2*n3+31)
-  call ib_from_logrid(ibyyzz_r,logrid_big,-14,2*n1+16,nt)
-
- 
-  i_all=-product(shape(logrid_big))*kind(logrid_big)
-  deallocate(logrid_big,stat=i_stat)
-  call memocc(i_stat,i_all,'logrid_big','make_all_ib')
-
-  i_all=-product(shape(ibyx_c))*kind(ibyx_c)
-  deallocate(ibyx_c,stat=i_stat)
-  call memocc(i_stat,i_all,'ibyx_c','make_all_ib')
-=======
     do i2=nfl2,nfu2
         do i1=nfl1,nfu1
             ibyx_f (:,i2,i1)=ibxy_f(:,i1,i2)
             ibxy_ff(:,i1,i2)=ibxy_f(:,i1,i2)
         enddo
     enddo
->>>>>>> afdaa475
 
 !    create transposed arrays (dimensions 1 and 3 switched)
     call make_ib(logrid_big,ibyx_c,ibxzz_c,ibzzyy_c,0,n3,0,n2,0,n1)
@@ -247,38 +171,6 @@
 
 
 subroutine make_logrid(n1,n2,n3,nfl1,nfu1,nfl2,nfu2,nfl3,nfu3,logrid)
-<<<<<<< HEAD
-  implicit none
-  integer n1,n2,n3
-  integer i1,i2,i3 ! counters
-  integer j1,j2,j3 ! positions relative to box center
-  integer nfl1,nfu1,nfl2,nfu2,nfl3,nfu3
-  integer nm1,nm2,nm3 ! medium point of the box
-  integer nd1,nd2,nd3 ! dimension of the box
-  integer nrad,nrad2  ! internal sphere radius and radius squared
-  logical logrid(0:n1,0:n2,0:n3)
-
-  logrid=.false.
-
-  nm1=(nfl1+nfu1)/2
-  nm2=(nfl2+nfu2)/2
-  nm3=(nfl3+nfu3)/2
-
-  nd1=nm1-nfl1
-  nd2=nm2-nfl2
-  nd3=nm3-nfl3
-
-  nrad=min(nd1,nd2,nd3)
-  nrad2=nrad*nrad
-
-  do i1=nfl1,nfu1
-     do i2=nfl2,nfu2
-        do i3=nfl3,nfu3
-           j1=i1-nm1
-           j2=i2-nm2
-           j3=i3-nm3
-           if (j1*j1+j2*j2+j3*j3.lt.nrad2) logrid(i1,i2,i3)=.true.
-=======
     implicit none
     integer n1,n2,n3
     integer i1,i2,i3 ! counters
@@ -310,7 +202,6 @@
                 j3=i3-nm3
                 if (j1*j1+j2*j2+j3*j3.lt.nrad2) logrid(i1,i2,i3)=.true.
             enddo
->>>>>>> afdaa475
         enddo
     enddo
     
@@ -318,36 +209,6 @@
 
 
 
-<<<<<<< HEAD
-
-subroutine make_ib(logrid_big,ibyz,ibzxx,ibxxyy,nfl1,nfu1,nfl2,nfu2,nfl3,nfu3)
-  ! This subroutine mimics the comb_grow_f one
-  implicit none
-  integer nt,nfl1,nfu1,nfl2,nfu2,nfl3,nfu3
-  integer ibyz(  2,nfl2:nfu2,nfl3:nfu3)! input
-  integer ibzxx( 2,          nfl3:nfu3,2*nfl1-14:2*nfu1+16)!output
-  integer ibxxyy(2,                    2*nfl1-14:2*nfu1+16,2*nfl2-14:2*nfu2+16)!output
-  logical logrid_big(        nfl3:nfu3,2*nfl1-14:2*nfu1+16,2*nfl2-14:2*nfu2+16)! work array
-
-  ! i1,i2,i3 -> i2,i3,I1
-  nt=(nfu2-nfl2+1)*(nfu3-nfl3+1)
-  call ib_to_logrid_rot(  ibyz,logrid_big,nfl1,nfu1,nt)
-
-  ! i2,i3,I1 -> i3,I1,I2
-  nt=(nfu3-nfl3+1)*(2*(nfu1-nfl1)+31)
-  call ib_from_logrid( ibzxx,logrid_big,nfl2,nfu2,nt)
-  call ib_to_logrid_rot( ibzxx,logrid_big,nfl2,nfu2,nt)
-
-  ! i3,I1,I2  -> I1,I2,I3
-  nt=(2*(nfu1-nfl1)+31)*(2*(nfu2-nfl2)+31)
-  call ib_from_logrid(ibxxyy,logrid_big,nfl3,nfu3,nt)
-
-end subroutine make_ib
-
-
-
-=======
->>>>>>> afdaa475
 subroutine ib_to_logrid_rot(ib,logrid,nfl,nfu,ndat)
 ! This one mimics the comb_rot_grow_f_loc
     implicit none
@@ -388,39 +249,12 @@
 
 
 subroutine ib_from_logrid(ib,logrid,ml1,mu1,ndat)
-<<<<<<< HEAD
-  ! mimics the bounds subroutine
-  implicit none
-  integer i,i1
-  integer ml1,mu1,ndat
-  integer ib(2,ndat)
-  logical logrid(ml1:mu1,ndat)
-
-  do i=1,ndat
-     ib(1,i)= 1000
-     ib(2,i)=-1000
-
-     inner1:do i1=ml1,mu1
-        if (logrid(i1,i)) then 
-           ib(1,i)=i1
-           exit inner1
-        endif
-     enddo inner1
-
-     inner2:do i1=mu1,ml1,-1
-        if (logrid(i1,i)) then 
-           ib(2,i)=i1
-           exit inner2
-        endif
-     enddo inner2
-  enddo
-=======
     ! mimics the bounds subroutine    
     implicit none
     integer i,i1
     integer ml1,mu1,ndat
     integer ib(2,ndat)
-    integer logrid(ml1:mu1,ndat)
+    logical logrid(ml1:mu1,ndat)
 
     do i=1,ndat
         ib(1,i)= 1000
@@ -440,89 +274,12 @@
             endif
         enddo inner2
     enddo
->>>>>>> afdaa475
 
 end subroutine ib_from_logrid
 
 
 !subroutine bounds(n1,n2,n3,logrid,ibyz,ibxz,ibxy)
-<<<<<<< HEAD
-! implicit real(kind=8) (a-h,o-z)
-! logical logrid
-! dimension logrid(0:n1,0:n2,0:n3)
-! dimension ibyz(2,0:n2,0:n3),ibxz(2,0:n1,0:n3),ibxy(2,0:n1,0:n2)
-! 
-! 
-! do i3=0,n3 
-!     do i2=0,n2 
-!   ibyz(1,i2,i3)= 1000
-!   ibyz(2,i2,i3)=-1000
-!   
-!   inner1:do i1=0,n1
-!    if (logrid(i1,i2,i3)) then 
-!       ibyz(1,i2,i3)=i1
-!       exit inner1
-!    endif
-!   enddo inner1
-!   
-!   inner2:do i1=n1,0,-1
-!    if (logrid(i1,i2,i3)) then 
-!       ibyz(2,i2,i3)=i1
-!       exit inner2
-!    endif
-!   enddo inner2
-!  enddo
-! enddo
-!
-!
-! do i3=0,n3 
-!  do i1=0,n1
-!   ibxz(1,i1,i3)= 1000
-!   ibxz(2,i1,i3)=-1000
-!   
-!   inner3:do i2=0,n2 
-!    if (logrid(i1,i2,i3)) then 
-!        ibxz(1,i1,i3)=i2
-!        exit inner3
-!    endif
-!   enddo inner3
-!
-!   inner4:do i2=n2,0,-1
-!    if (logrid(i1,i2,i3)) then 
-!        ibxz(2,i1,i3)=i2
-!        exit inner4
-!    endif
-!   enddo inner4
-!
-!  enddo 
-! enddo
-!
-!
-! do i2=0,n2 
-!  do i1=0,n1 
-!   ibxy(1,i1,i2)= 1000
-!   ibxy(2,i1,i2)=-1000
-!   
-!   inner5: do i3=0,n3
-!    if (logrid(i1,i2,i3)) then 
-!        ibxy(1,i1,i2)=i3
-!        exit inner5
-!    endif
-!   enddo inner5
-!  
-!   inner6:do i3=n3,0,-1
-!    if (logrid(i1,i2,i3)) then 
-!        ibxy(2,i1,i2)=i3
-!        exit inner6
-!    endif
-!   enddo inner6
-!  
-!  enddo
-! enddo
-!
-! return
-=======
-!    implicit real*8 (a-h,o-z)
+!    implicit real(kind=8) (a-h,o-z)
 !    logical logrid
 !    dimension logrid(0:n1,0:n2,0:n3)
 !    dimension ibyz(2,0:n2,0:n3),ibxz(2,0:n1,0:n3),ibxy(2,0:n1,0:n2)
@@ -596,7 +353,6 @@
 !    enddo
 !
 !    return
->>>>>>> afdaa475
 !END SUBROUTINE
 
 
@@ -616,7 +372,7 @@
     do i1=0,n1
         do i2=0,n2
             do i3=0,n3
-                flag=(flag.and.(logrid(i1,i2,i3)==logrid1(i1,i2,i3)))
+                flag=(flag.and.(logrid(i1,i2,i3) .eqv. logrid1(i1,i2,i3)))
             enddo
         enddo
     enddo
