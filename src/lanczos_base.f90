!!****m* BigDFT/lanczos_base
!! FUNCTION
!!   Module to handle diagonalization scheme
!! COPYRIGHT
!!    Copyright (C) 2010 BigDFT group
!!    This file is distributed under the terms of the
!!    GNU General Public License, see ~/COPYING file
!!    or http://www.gnu.org/copyleft/gpl.txt .
!!    For the list of contributors, see ~/AUTHORS 
!!
!! SOURCE
!!
module lanczos_base
  use module_base
  implicit none
  private

  public ::LB_alpha ,LB_alpha_cheb , LB_beta, LB_eval, LB_shift, LB_nsteps, LB_allocate_for_lanczos, &
       LB_de_allocate_for_lanczos, LB_cerca, LB_passeggia, LB_allocate_for_chebychev,&
        LB_iproc, LB_nproc, LB_passeggia_Chebychev, LB_cg, LB_norbp , LB_de_allocate_for_cheb
  
  character(len=*), parameter :: subname='lanczos_base'

  real(kind=8), pointer :: LB_alpha_cheb(:,:)
  real(kind=8), pointer :: LB_alpha(:)
  real(kind=8), pointer :: LB_beta(:)
  real(kind=8), pointer :: omega(:,:)
  real(kind=8), pointer :: evect(:,:)
  real(kind=8), pointer :: LB_eval(:)
  real(kind=8), pointer :: oldalpha(:)
  real(kind=8), pointer :: diagwork(:)
  real(kind=8) :: LB_shift
  real(kind=8) :: LANCZOS_tol
  integer :: LB_nsteps
  integer :: hasoldalpha
  integer :: i_stat,i_all
  integer :: LB_iproc, LB_nproc, LB_norbp 

contains

  subroutine LB_allocate_for_chebychev( )
   if(associated(LB_alpha_cheb )) then
      call  LB_de_allocate_for_cheb ( )
   endif

   if(LB_norbp.gt.0) then
      allocate(LB_alpha_cheb( LB_norbp  ,   0: 3*LB_nsteps+ndebug ) , stat=i_stat)
   else
      allocate(LB_alpha_cheb( LB_norbp+1  ,   0: 3*LB_nsteps+ndebug ) , stat=i_stat)      
   endif

   call memocc(i_stat,LB_alpha_cheb,'LB_alpha_cheb',subname)

!    allocate(LB_alpha(0: 3*LB_nsteps+ndebug ) , stat=i_stat)
!    call memocc(i_stat,LB_alpha,'LB_alpha',subname)

!    allocate(LB_beta(0: 1+ndebug ) , stat=i_stat)
!    call memocc(i_stat,LB_beta,'LB_beta',subname)

!    allocate(omega( 0:1,  0:1    +ndebug  )  , stat=i_stat)
!    call memocc(i_stat,omega,'omega',subname)

   
!    allocate(evect( 0:1,  0:1   +ndebug )   , stat=i_stat)
!    call memocc(i_stat,evect,'evect',subname)

!    allocate(LB_eval(0: 1+ndebug )   , stat=i_stat)
!    call memocc(i_stat,LB_eval,'LB_eval',subname)

!    allocate(diagwork( 0:1*(3+1)+ndebug   )  , stat=i_stat)
!    call memocc(i_stat,diagwork,'diagwork',subname)

!    allocate(oldalpha (0: 1 +ndebug )        , stat=i_stat  )
!    call memocc(i_stat,oldalpha,'oldalpha',subname)

  END SUBROUTINE LB_allocate_for_chebychev


  subroutine LB_allocate_for_lanczos( )
   if(associated(LB_alpha )) then
      call  LB_de_allocate_for_lanczos( )
   endif

   allocate(LB_alpha(0: LB_nsteps+ndebug ) , stat=i_stat)
   call memocc(i_stat,LB_alpha,'LB_alpha',subname)

   allocate(LB_beta(0: LB_nsteps-1+ndebug ) , stat=i_stat)
   call memocc(i_stat,LB_beta,'LB_beta',subname)

   allocate(omega( 0:LB_nsteps,  0:LB_nsteps     +ndebug )  , stat=i_stat)
   call memocc(i_stat,omega,'omega',subname)

   
   allocate(evect( 0:LB_nsteps-1,  0:LB_nsteps-1   +ndebug )   , stat=i_stat)
   call memocc(i_stat,evect,'evect',subname)

   allocate(LB_eval(0: LB_nsteps-1+ndebug )   , stat=i_stat)
   call memocc(i_stat,LB_eval,'LB_eval',subname)

   allocate(diagwork( 0:LB_nsteps*(3+LB_nsteps+ndebug)   )  , stat=i_stat)
   call memocc(i_stat,diagwork,'diagwork',subname)

   allocate(oldalpha (0: LB_nsteps+ndebug )        , stat=i_stat  )
   call memocc(i_stat,oldalpha,'oldalpha',subname)

   

   omega(:,:)=0.0D0

 END SUBROUTINE LB_allocate_for_lanczos

  subroutine LB_de_allocate_for_lanczos( )

    i_all=-product(shape(LB_alpha))*kind(LB_alpha)
    deallocate(LB_alpha)
    call memocc(i_stat,i_all,'LB_alpha',subname)


    i_all=-product(shape(LB_beta))*kind(LB_beta)
    deallocate(LB_beta)
    call memocc(i_stat,i_all,'LB_beta',subname)


    i_all=-product(shape(omega))*kind(omega)
    deallocate(omega )
    call memocc(i_stat,i_all,'omega',subname)

    i_all=-product(shape(evect))*kind(evect)
    deallocate(evect  )
    call memocc(i_stat,i_all,'evect',subname)

    i_all=-product(shape(LB_eval))*kind(LB_eval)
    deallocate(LB_eval  )
    call memocc(i_stat,i_all,'LB_eval',subname)

    i_all=-product(shape(diagwork))*kind(diagwork)
    deallocate(diagwork    )
    call memocc(i_stat,i_all,'diagwork',subname)

    i_all=-product(shape(oldalpha))*kind(oldalpha)
    deallocate(oldalpha          )
    call memocc(i_stat,i_all,'oldalpha',subname)

  END SUBROUTINE LB_de_allocate_for_lanczos

  subroutine LB_de_allocate_for_cheb( )

    i_all=-product(shape(LB_alpha_cheb))*kind(LB_alpha_cheb)
    deallocate(LB_alpha_cheb)
    call memocc(i_stat,i_all,'LB_alpha_cheb',subname)

  END SUBROUTINE LB_de_allocate_for_cheb



   
  integer function converged(m)
    implicit none
    integer, intent(in):: m
! ::::::::::::::::::::::::::::::::::::::::::
    integer j,i,k
    real(kind=8) dum, dumvect(0:LB_nsteps )
    do j=1, m-1
       do i=0, m-j-1
          if( abs(LB_eval(i) ) .lt. abs(LB_eval(i+1) ) ) then
             dum = LB_eval(i)
             LB_eval(i)= LB_eval(i+1)
             LB_eval(i+1)=dum
             do k=0, LB_nsteps-1
                dumvect(k)   = evect(k,i)
                evect(k,  i) = evect(k,i+1)
                evect(k,i+1)  = dumvect(k)
             enddo
          endif
       enddo
    enddo
    

    converged=0
    
    if( hasoldalpha.eq.1) then
       do while(converged.lt.m)
          if(LB_iproc==0) print *, LB_eval(converged),oldalpha(converged),  LANCZOS_tol
          if (abs(LB_eval(converged)-oldalpha(converged))/abs(oldalpha(converged)-LB_shift)  .gt. LANCZOS_tol) then
             exit
          endif
          converged=converged+1
       enddo
    else
       hasoldalpha=1
    endif

   
    oldalpha(:m-1)=LB_eval(:m-1)

  end function converged


  subroutine diago(k,m)
    implicit none
    integer, intent(in) :: k,m
    integer :: i
    integer :: info, lwork
    
    evect(:,:)=0.0D0
    do i=0, m-1
       evect(i,i)=LB_alpha(i)
    enddo
    do i=k,m-2
       evect(i,i+1)=LB_beta(i)
    enddo
    evect(0:k-1,k)=LB_beta(0:k-1)


!!$    if(LB_iproc==0) then
!!$       print *, " in diag "
!!$       print *, "  evect  " , evect
!!$       print *, " LB_eval  " , LB_eval
!!$    endif
    lwork = LB_nsteps*(3+LB_nsteps)

    call DSYEV( 'V', 'U', m, evect(0,0) , m, LB_eval(0), diagwork(0), LWORK, INFO )

    if(LB_iproc==0) then
       print *, " evals  " 
       print *, LB_eval-LB_shift
    endif

!!$    if(LB_nproc>1) call MPI_finalize()
!!$    stop

    if(info .ne.0) then
       print *, " problem with dsyev"
       stop
    endif
    return 
  END SUBROUTINE diago

  integer function  LB_cerca( nd, shift, tol, set_EP_shift, EP_allocate_for_eigenprob,&
       EP_make_dummy_vectors, get_EP_dim, EP_initialize_start , EP_normalizza,&
       EP_Moltiplica, EP_GramSchmidt ,EP_set_all_random, EP_copy , EP_mat_mult, &
       EP_scalare ,EP_add_from_vect_with_fact, accontentati_di_n)

    implicit none

    integer, intent(IN) :: nd
    real(kind=8), intent(IN) :: shift
    real(kind=8), intent(IN) :: tol
    interface
       subroutine set_EP_shift(shift)
         real(kind=8) shift
       END SUBROUTINE set_EP_shift

       subroutine  EP_allocate_for_eigenprob(nsteps)
         implicit none
         integer, intent(in):: nsteps
       END SUBROUTINE
       subroutine EP_make_dummy_vectors(nd)
         implicit none
         integer, intent(in):: nd
         ! :::::::::::::::::::::::    
       END SUBROUTINE
       integer function get_EP_dim()
       end function

       subroutine EP_initialize_start()
       END SUBROUTINE 
       subroutine EP_normalizza(i)
         integer, intent(in) :: i
       END SUBROUTINE 
       subroutine EP_Moltiplica(i,j)
         integer, intent(in) :: i,j
       END SUBROUTINE 
       real(kind=8) function EP_scalare(i,j)
         integer, intent(in) :: i,j
       end function 
       subroutine EP_add_from_vect_with_fact( i, j  ,   a )
         integer, intent(in) :: i,j
         real(kind=8), intent(in) :: a
       END SUBROUTINE 
       subroutine EP_GramSchmidt(i,j)
         integer, intent(in) :: i,j
       END SUBROUTINE 
       subroutine EP_set_all_random(i)
         integer, intent(in) :: i
       END SUBROUTINE 
       subroutine EP_copy(i,j)
         integer, intent(in) :: i,j
       END SUBROUTINE
       subroutine EP_mat_mult(m,k ,  EV )
         integer, intent(in):: m,k
         real(kind=8), intent(in):: EV(1 )
       END SUBROUTINE        

    end interface

    integer , optional :: accontentati_di_n

    integer :: k,nc,m
    integer :: n_converged_cercati

    LANCZOS_tol=tol
    call set_EP_shift(shift)
    
    LB_shift=shift
    
    k = get_EP_dim()

    m = min(4*nd, get_EP_dim())

    LB_nsteps = m
    hasoldalpha=0

    call LB_allocate_for_lanczos( )
    call EP_allocate_for_eigenprob(LB_nsteps)
    call EP_make_dummy_vectors(LB_nsteps)

    k=0
    nc=0
 
    call LB_passeggia(k,m,      get_EP_dim, EP_initialize_start , EP_normalizza,&
         EP_Moltiplica, EP_GramSchmidt ,EP_set_all_random, EP_copy,   EP_mat_mult, &
         EP_scalare,EP_add_from_vect_with_fact     )

    n_converged_cercati = nd
    if(present(accontentati_di_n)) then
       n_converged_cercati=accontentati_di_n
    endif

    do while(nc.lt.n_converged_cercati)

       call diago(k,m)



       nc=converged(m)

       if ( k.gt.0) then
          if( notzero( k, LANCZOS_tol).eq.0 ) then
             exit
          endif
       endif


       if ( (nc+2*nd) .ge. m) then 
          k=m-1
       else
          k=nc+2*nd
       endif
  

       

       call ricipolla(k,m, EP_normalizza ,EP_copy, EP_mat_mult)


       call LB_passeggia(k,m , get_EP_dim, EP_initialize_start , EP_normalizza, &
            EP_Moltiplica, EP_GramSchmidt ,EP_set_all_random, EP_copy ,&
            EP_mat_mult,   EP_scalare,EP_add_from_vect_with_fact)
    enddo
    if( m.eq.get_EP_dim()) then
       LB_cerca=m
    else
       LB_cerca= k
    endif
    return 
  end function LB_cerca

  integer function notzero(k, tol)
    implicit none
    integer, intent(in) :: k
    real(kind=8), intent(in) :: tol
    !::::::::::::::::::::::::::::::`
    integer i
    notzero=0
    do i=0,k-1
       if( abs(LB_beta(i)).gt.tol) then
          notzero=notzero+1
       endif
    enddo
    return 
  end function notzero


  subroutine ricipolla(k,m, EP_normalizza ,EP_copy, EP_mat_mult )
    implicit none
    integer, intent(in):: k,m
    interface
       subroutine EP_normalizza(i)
         integer, intent(in) :: i
       END SUBROUTINE EP_normalizza
       subroutine EP_copy(i,j)
         integer, intent(in) :: i,j
       END SUBROUTINE EP_copy
       subroutine EP_mat_mult(m,k ,  EV )
         integer, intent(in)::  m,k
         real(kind=8), intent(in)::  EV(1 )
       END SUBROUTINE EP_mat_mult
    end interface
    
    integer :: i
    real(kind=8), pointer :: dumomega(:,:), dumomega2(:,:)
    real(kind=8) :: acoeff, bcoeff

    LB_alpha(0:k-1)=LB_eval(0:k-1)

    LB_beta(0:k-1) = LB_beta(m-1)*evect(m-1, 0:k-1)

    call EP_mat_mult(m,k,  evect(0:, 0:  )   ) 

    do i=0, k-1
       call EP_normalizza(-i-1)
       
       call EP_copy(i, -i-1 )
    enddo

    call EP_copy(k, m )
  
    allocate(dumomega(0:m-1,0:m-1+ndebug))
    allocate(dumomega2(0:m-1,0:m-1+ndebug))

    acoeff=1.0D0
    bcoeff =0.0D0

    call dgemm('N','N',m,m,m,acoeff,omega(0,0) ,LB_nsteps+1,  evect(0,0) ,LB_nsteps,bcoeff,dumomega(0,0),m)

    omega(0:k,k)=dumomega(0:k,k)
    omega(k,0:k)=dumomega(0:k,k)

    call dgemm('T','N',m,m,m,acoeff,evect(0,0) ,LB_nsteps,  dumomega (0,0) ,m,bcoeff,dumomega2(0,0),m)
    omega(0:k-1,0:k-1)= dumomega2 (0:k-1,0:k-1)


    deallocate(dumomega)
    deallocate( dumomega2)
    

  END SUBROUTINE ricipolla



  subroutine LB_passeggia( k, m, get_EP_dim, EP_initialize_start , EP_normalizza, &
       EP_Moltiplica, EP_GramSchmidt ,EP_set_all_random, EP_copy,  EP_mat_mult,&
       EP_scalare,EP_add_from_vect_with_fact )

    implicit none
    integer, intent(in) :: k
    integer, intent(in) :: m
    real(kind=8) :: sn,eu,eusn,eq
    real(kind=8) :: max0
    integer :: i,l,j, w

    interface
       subroutine EP_mat_mult(m,k ,  EV )
         integer, intent(in)::  m,k
         real(kind=8), intent(in)::  EV(1 )
       END SUBROUTINE  
       integer function get_EP_dim()
       end function
       subroutine EP_initialize_start()
       END SUBROUTINE 
       subroutine EP_normalizza(i)
         integer, intent(in) :: i
       END SUBROUTINE 
       subroutine EP_Moltiplica(i,j)
         integer, intent(in) :: i,j
       END SUBROUTINE 
       real(kind=8) function EP_scalare(i,j)
         integer, intent(in) :: i,j
       end function 
       subroutine EP_add_from_vect_with_fact( i, j  ,   a )
         integer, intent(in) :: i,j
         real(kind=8), intent(in) :: a
       END SUBROUTINE 
       subroutine EP_GramSchmidt(i,j)
         integer, intent(in) :: i,j
       END SUBROUTINE 
       subroutine EP_set_all_random(i)
         integer, intent(in) :: i
       END SUBROUTINE 
       subroutine EP_copy(i,j)
         integer, intent(in) :: i,j
       END SUBROUTINE
    end interface

    integer :: p
    real(kind=8) :: add
    real(kind=8) :: condition
    integer :: ipa

    p = -1
        
    sn   = sqrt(get_EP_dim()*1.0D0 )
    eu   = 1.1D-15
    eusn = eu*sn
    eq   = sqrt(eu)

    if (k == 0) then
       call EP_initialize_start()
       call EP_normalizza(0)

    endif
    
    DO i=k, m-1

       if(LB_iproc==0 .and. modulo( m-1-i   ,100)==0 ) then
          open(unit=22,file="alphabeta_p")
          write(22,*) i, 1.0
          do ipa=0, i-1
             write(22,*) LB_alpha(ipa), LB_beta(ipa)
          enddo
          close(unit=22)
       end if

       call EP_Moltiplica(p, i )
       
       LB_alpha(i) = EP_scalare(p , i)
       
       if (i.eq.k) then

          call EP_add_from_vect_with_fact( p, k  ,   -LB_alpha(k) )
          do l=0,k-1

             call EP_add_from_vect_with_fact( p, l  ,   -LB_beta(l) )
          enddo
       else

          call EP_add_from_vect_with_fact( p, i    ,   -LB_alpha(i)   )

          call EP_add_from_vect_with_fact( p, i-1  ,   -LB_beta (i-1) )
       endif
       
       LB_beta(i)=sqrt(EP_scalare(p,p))
       
       omega(i,i)=1.
       
       max0 = 0.0

       if( LB_beta(i).ne.0.0) then
          do j=0,i
             omega(i+1,j) = eusn

             if( j.lt.k) then
                
                add = 2 * eusn + abs( LB_alpha(j)-LB_alpha(i)) * abs(omega(i,j))
                
                if(i.ne.k) then
                   add = add+  LB_beta(j)*abs(omega(i,k))
                endif
                if ( i.gt.0 .and. j.ne.(i-1)) then
                   add = add +  LB_beta(i-1)*abs(omega(i-1,j) )
                endif
                omega(i+1,j) = omega(i+1,j)+ add / LB_beta(i)
                
                
             else if (j.eq.k)  then                        
                add = 2 * eusn + abs(LB_alpha(j)-LB_alpha(i))* abs( omega(i,j) )
                do w=0,k-1 
                   add = add + LB_beta(w)* abs( omega(i,w) )
                enddo
                if (i.ne.(k+1)) then
                   add  =  add +  LB_beta(k)*abs( omega(i,k+1) )
                endif
                
                if(  i.gt.0 .and. i.ne.(k+1)) then
                   add = add +  LB_beta(i-1)* abs(omega(i-1,k))
                endif
                
                omega(i+1,j)  = omega(i+1,j) + add / LB_beta(i)
                
             else if( j.lt.i) then 
                
                add = 2 * eusn + abs(LB_alpha(j)- LB_alpha(i))  * abs(omega(i,j) )
                
                if( i.ne.(j+1)) then
                   add =  add +  LB_beta(j) * abs( omega(i,j+1) ) 
                endif
                if (i.gt.0 .and. j.gt.0) then
                   add = add +  LB_beta(j-1)*abs( omega(i-1,j-1))
                endif
                if(  i.gt.0 .and. i.ne.(j+1)) then
                   add = add +   LB_beta(i-1)*abs(omega(i-1,j))
                endif
                omega(i+1,j)  = omega(i+1,j) +  add / LB_beta(i)
                
             else
                
                add = eusn
                
                if (i.gt.0) then 
                   add = add +  LB_beta(i-1)*abs( omega(i,i-1))
                endif
                
                omega(i+1,j)  = omega(i+1,j) +  add / LB_beta(i)
             endif
             


             omega(j,i+1) = omega(i+1,j)
             
             max0 = max0+ omega(i+1,j)**2
          enddo
       endif

       
       if ( LB_beta(i).eq.0.0 .or.  max0.gt.eu  ) then

          if (i.gt.0) then

             call EP_GramSchmidt(i,i)
             

             call EP_normalizza(i)
             

             call EP_Moltiplica(p, i)
             
             LB_alpha(i) = EP_scalare(p , i)
          endif
          

          call EP_GramSchmidt(p,i+1)
          
          LB_beta(i) = sqrt(EP_scalare(p,p))
          

          call EP_normalizza(p)
          if (i.gt.0) then
             condition = eu * sqrt(get_EP_dim() * ( LB_alpha(i)**2+ LB_beta(i-1)**2))
          else
             condition = eu * sqrt(get_EP_dim() * (LB_alpha(i)**2))
          endif
          
          if ( LB_beta(i).lt. condition) then
             
             if(LB_iproc==0) print *, "starting with a perpendicular vector"
             
             LB_beta(i)=0.0D0
             
             call EP_set_all_random(p)
             

             call EP_GramSchmidt(p,i+1)


             call EP_normalizza(p)

             
          endif
          
          do l=0,i-1
             omega(i,l)=eusn
             omega(l,i)=eusn
          enddo


          do l=0,i
             omega(i+1,l)=eusn
             omega(l,i+1)=eusn
          enddo


       else

          call EP_normalizza(p)
       endif

       call EP_copy(i+1, p)
       ! emergenza
!!!       call EP_GramSchmidt(i+1,i+1)
!!!       call EP_normalizza(i+1)


       
!!!
!!!
!!!       print *, "LB_beta(",i,")=" , LB_beta(i)
!!!       ! controlla hermitianicita
!!!       call EP_Moltiplica(p, i+1 )
!!!       print *, "alla rovescio " , EP_scalare(p,i)- LB_beta(i)
!!!       
!!!       if (i.gt.2) then
!!!          print *, "con due prima " , EP_scalare(i-1,i+1)
!!!
!!!       endif


    enddo
    
  END SUBROUTINE LB_passeggia


  subroutine CalcolaSpettroChebychev( cheb_shift, fact_cheb,   Nu, xabs_res_prefix, norbp , wgts) 
    real(gp) cheb_shift, fact_cheb
    integer Nu, norbp
    character(len=*) :: xabs_res_prefix
    real(gp) wgts(norbp)


    real(gp), pointer :: Xs(:), res(:), cfftreal(:),result(:), cfftimag(:), zinout(:,:,:)
    complex(kind=8), pointer :: alphas(:), expn(:)
    complex(kind=8) :: ctemp
    integer :: inzee

    integer :: Nbar
    integer :: i, iorb, ierr
    real(gp) :: Pi
    character(len=1000) :: filename
    real(gp) :: fact


    Pi=acos(-1.0_gp)
    Nbar =1
    do while(Nbar<Nu) 
       Nbar=Nbar*2
    enddo
    Nbar=Nbar*2   
    
    allocate(Xs(0:Nbar-1+ndebug) , stat=i_stat)
    call memocc(i_stat,Xs,'Xs',subname)
    
    allocate(res(0:Nbar-1+ndebug) , stat=i_stat)
    call memocc(i_stat,res,'res',subname)
        

    !! memocc does not work in complex
    allocate(alphas(0:Nbar-1+ndebug) , stat=i_stat)
    !! call memocc(i_stat,alphas,'alphas',subname)
    
    !! memocc does not work in complex
    allocate(expn(0:Nbar-1+ndebug) , stat=i_stat)


    allocate(cfftreal(0:2*Nbar-1+ndebug) , stat=i_stat)
    call memocc(i_stat,cfftreal,'cfftreal',subname)

    allocate(result(0:2*Nbar-1+ndebug) , stat=i_stat)
    call memocc(i_stat,result,'result',subname)


    allocate(cfftimag(0:2*Nbar-1+ndebug) , stat=i_stat)
    call memocc(i_stat,cfftimag,'cfftimag',subname)
    
    allocate(zinout (2,2*Nbar,2+ndebug) , stat=i_stat)
    call memocc(i_stat,zinout,'zinout',subname)
    
    result=0.0_gp
    
    do iorb=1, norbp
       
       cfftreal=0
       cfftimag=0

       do i=0,Nbar-1
          Xs(i)=cos( (Nbar-1 - i +0.5_gp)*Pi/Nbar)
!!$       res(i)=LB_alpha(0)
!!$       alphas(i) = exp(   ((0.0_gp,1.0_gp) * ( Nbar-1 - i +0.5_gp)) *Pi/Nbar     ) 
!!$       expn(i)=(1.0_gp,0)
!!$

!!$
!!$       exp(   ((0.0_gp,1.0_gp) * (  - i )) *Pi/Nbar     ) 
!!$       exp(   ((0.0_gp,1.0_gp) * ( Nbar-1  +0.5_gp)) *Pi/Nbar     ) = -exp(   ((0.0_gp,1.0_gp) * ( -0.5_gp)) *Pi/Nbar     )

          if(i<Nu) then
             fact = 1.0/(Nu+1)*( (Nu-i +1.0)*cos(pi* i /(Nu+1.0))+ &
                  sin(pi* i /(Nu+1.0))* cos(pi/(Nu+1))/sin(pi/(Nu+1))    )
             ctemp= LB_alpha_cheb(iorb, i)*fact*exp(   ((0.0_gp,1.0_gp) * ( Nbar -0.5_gp)) *i*Pi/Nbar     )
             cfftreal(i)=REAL(ctemp) *wgts(iorb)
             cfftimag(i)=AIMAG(ctemp) *wgts(iorb)
          else
             cfftreal(i)=0
             cfftimag(i)=0
          endif
       enddo

       zinout=0.0

       zinout(1,1:2*Nbar,1) = cfftreal(:)
       zinout(2,1:2*Nbar,1) = cfftimag(:)


       call dcopy(2*Nbar,cfftreal(0),1,zinout(1,1,1),2)
       call dcopy(2*Nbar,cfftimag(0),1,zinout(2,1,1),2)
       !zinout(1,1:2*Nbar,1) = cfftreal(:)
       !zinout(2,1:2*Nbar,1) = cfftimag(:)


       call fft_1d_ctoc(1 ,1, 2*Nbar ,zinout(1,1,1) ,inzee)

       call dcopy(2*Nbar,zinout(1,1,inzee),2,cfftreal(0),1)
       call dcopy(2*Nbar,zinout(2,1,inzee),2,cfftimag(0),1)
       !cfftreal(:)  =   zinout(1,1:2*Nbar,inzee)   
       !cfftimag(:)  =   zinout(2,1:2*Nbar,inzee)    

       cfftreal=cfftreal-(LB_alpha_cheb(iorb, 0)*0.5) *wgts(iorb)

!!$    do n=1,Nu-1
!!$       expn(:)=expn(:)*alphas(:)
!!$       fact = 1.0/(Nu+1)*( (Nu-n +1.0)*cos(pi* n /(Nu+1))+ &
!!$       sin(pi* n /(Nu+1.0))* cos(pi/(Nu+1))/sin(pi/(Nu+1))    )
!!$       res(:)=res(:)+2*REAL(expn(:))*LB_alpha(n)*fact
!!$    enddo

       print *, " done " 

!!$    res =res/Pi/sqrt(1-Xs*Xs)

       cfftreal(0:Nbar-1) =2*cfftreal(0:Nbar-1)/Pi/sqrt(1-Xs*Xs)*fact_cheb


       result=result+cfftreal


          write(filename,'(a,a,I0,a,I0)') trim(xabs_res_prefix),  "cheb_spectra_proc_", LB_iproc,"_orbp_", iorb
          write(*, '(a,1x, a)') " writing spectra to " , trim(filename) 
          open(unit=22,file=filename)
          do i=0, Nbar-1
             write(22,*) Xs(i) / fact_cheb + cheb_shift , cfftreal(i)/wgts(iorb)
          enddo
          close(unit=22)
       
    end do

    cfftreal=0
    
    if(LB_nproc/=1) then
       call MPI_REDUCE(result(0),cfftreal(0), 2*Nbar ,mpidtypd,MPI_SUM,0,MPI_COMM_WORLD,ierr)
    else
       cfftreal=result
    endif


    if(LB_iproc==0) then
       write(filename,'(a,a,I0)') trim(xabs_res_prefix),  "cheb_spectra_", Nu
       write(*, '(a,1x, a)') " writing spectra to " , trim(filename) 

       open(unit=22,file=filename)
       do i=0, Nbar-1
          write(22,*) Xs(i) / fact_cheb + cheb_shift , cfftreal(i)
       enddo
       close(unit=22)
    endif

    i_all=-product(shape(Xs))*kind(Xs)
    deallocate(Xs)
    call memocc(i_stat,i_all,'Xs',subname)
    
    i_all=-product(shape(res))*kind(res)
    deallocate(res)
    call memocc(i_stat,i_all,'res',subname)
    
    !! memocc does not work in complex
    i_all=-product(shape(alphas))*kind(alphas)
    deallocate(alphas)
    !! call memocc(i_stat,i_all,'alphas',subname)
    

    !! memocc does not work in complex
    i_all=-product(shape(expn))*kind(expn)
    deallocate(expn)
    !! call memocc(i_stat,i_all,'expn',subname)

    i_all=-product(shape(cfftreal))*kind(cfftreal)
    deallocate(cfftreal)
    call memocc(i_stat,i_all,'cfftreal',subname)
    
    i_all=-product(shape(result))*kind(result)
    deallocate(result)
    call memocc(i_stat,i_all,'result',subname)
    
    i_all=-product(shape(cfftimag))*kind(cfftimag)
    deallocate(cfftimag)
    call memocc(i_stat,i_all,'cfftimag',subname)
    

    i_all=-product(shape(zinout))*kind(zinout)
    deallocate(zinout)
    call memocc(i_stat,i_all,'zinout',subname)

  END SUBROUTINE CalcolaSpettroChebychev
  
  
  subroutine LB_passeggia_Chebychev (  m, cheb_shift,  fact_cheb,  get_EP_dim,  EP_initialize_start , EP_normalizza, &
       EP_Moltiplica, EP_GramSchmidt ,EP_set_all_random, EP_copy,  EP_mat_mult,&
       EP_scalare_multik,EP_add_from_vect_with_fact , EP_multbyfact, EP_ApplySinv, EP_ApplyS, dopaw, &
       S_do_cg ,Sinv_do_cg , xabs_res_prefix, nkpts, norb_par, wgts)
    use module_base
    implicit none
    integer, intent(in) :: m
    real(gp) :: cheb_shift, fact_cheb
    logical dopaw
    character(len=*) :: xabs_res_prefix
    integer, intent(in) :: nkpts, norb_par(0:LB_nproc-1)
    real(gp) wgts(LB_nproc )
    integer ierr

    interface
       subroutine EP_mat_mult(m,k ,  EV )
         integer, intent(in)::  m,k
         real(kind=8), intent(in)::  EV(1 )
       END SUBROUTINE  
       integer function get_EP_dim()
       end function
       subroutine EP_initialize_start()
       END SUBROUTINE 
       subroutine EP_normalizza(i)
         integer, intent(in) :: i
       END SUBROUTINE 
       subroutine EP_Moltiplica(i,j)
         integer, intent(in) :: i,j
       END SUBROUTINE 
       real(kind=8) function EP_scalare(i,j)
         integer, intent(in) :: i,j
       end function
       subroutine EP_scalare_multik(i,j, scalari)
         use module_base
         integer, intent(in) :: i,j
         real(wp) :: scalari(*)
       end subroutine EP_scalare_multik

 
       subroutine EP_add_from_vect_with_fact( i, j  ,   a )
         integer, intent(in) :: i,j
         real(kind=8), intent(in) :: a
       END SUBROUTINE 
       subroutine EP_GramSchmidt(i,j)
         integer, intent(in) :: i,j
       END SUBROUTINE 
       subroutine EP_set_all_random(i)
         integer, intent(in) :: i
       END SUBROUTINE 
       subroutine EP_copy(i,j)
         integer, intent(in) :: i,j
       END SUBROUTINE
       subroutine EP_multbyfact(j, fact)
         use module_base
         implicit none
         integer, intent(in) :: j
         real(gp) :: fact
         ! ::::::::::::::::::::::::::::::::::::::

       END SUBROUTINE EP_multbyfact

       subroutine EP_ApplySinv(p,i)
         implicit none
         integer, intent(in) :: p,i
       end subroutine EP_ApplySinv

       subroutine EP_ApplyS(p,i)
         implicit none
         integer, intent(in) :: p,i
       end subroutine EP_ApplyS

    end interface


    integer :: ipa, i
    integer :: tmp1, attuale, precedente
    integer :: Stmp1, Sattuale, Sprecedente, dspl( 0:LB_nproc-1)
    logical :: S_do_cg ,Sinv_do_cg 
    real(gp) tol
    real(wp) alphacollect(nkpts)

    print *, "LB_nproc= ", LB_nproc

    if(LB_nproc/=1) then
       dspl(0)=0
       do i=1, LB_nproc-1
          dspl(i ) = dspl(i-1)+norb_par(i-1)
       end do
    endif

    attuale= 1
    Sattuale= 2
    tmp1 = 3
    precedente= 4

    Stmp1 = 5
    Sprecedente= 6

    call EP_initialize_start()
    print *, " EP_initialize_start    OK "
    call EP_copy(attuale,0)
    call EP_copy(precedente,0)
    if(dopaw) then
       tol=1.0D-20
       
       if(   S_do_cg ) then
!!$          call  LB_generic_cg(    get_EP_dim,EP_normalizza,&
!!$               EP_ApplySinv ,  EP_copy,  &
!!$               EP_scalare,EP_add_from_vect_with_fact    , EP_multbyfact,  tol, Sattuale, attuale)
          STOP " S_do_cg temporarily disactivate beacause chebychev is potentially multik " 

          
!!$       call  EP_ApplySinv( tmp1 , Sattuale)
!!$       call EP_add_from_vect_with_fact( tmp1  , attuale ,-1.0_gp ) 
!!$       print *, " residuo " , EP_scalare(tmp1,tmp1) 
!!$       STOP "  !! qua fare un test rimoltiplicando per sinv "
          
       else
          call  EP_ApplyS(Sattuale   ,attuale )
       endif
       
       call EP_scalare_multik(attuale,Sattuale, LB_alpha_cheb(:,0)  ) 
    else
       call EP_scalare_multik(attuale,attuale, LB_alpha_cheb(:,0) )
    endif
    
    do i=0, m-1
       if( modulo( m-1-i   ,100)==0 ) then
!!$          open(unit=22,file=(trim(xabs_res_prefix)//"coeffs_chebychev"))
!!$          write(22,*) 2*i+1,  cheb_shift, fact_cheb
!!$          do ipa=0, 2*i
!!$             write(22,*) LB_alpha(ipa)
!!$          enddo
!!$          close(unit=22)
          call CalcolaSpettroChebychev( cheb_shift,&
               fact_cheb,   2*i+1 , xabs_res_prefix, &
               norb_par(LB_iproc), wgts) 
       endif
       
       call EP_Moltiplica(tmp1, attuale )
       if(dopaw) then
          call EP_add_from_vect_with_fact( tmp1 , Sattuale, -cheb_shift ) 
       else
          call EP_add_from_vect_with_fact(  tmp1 ,attuale  ,-cheb_shift )           
       endif
       
       
       call EP_multbyfact(tmp1,fact_cheb)
       if(i==0) then
!!$          LB_alpha(1)=EP_scalare(tmp1,attuale)  
          call EP_scalare_multik(tmp1,attuale, LB_alpha_cheb(:, 1))  
          if(dopaw) then
             call EP_copy(Stmp1,tmp1)
             if(   Sinv_do_cg ) then
!!$                call  LB_generic_cg(    get_EP_dim,EP_normalizza,&
!!$                     EP_ApplyS ,  EP_copy,  &
!!$                     EP_scalare,EP_add_from_vect_with_fact    , EP_multbyfact,  tol,tmp1 ,Stmp1 )  
                     STOP " Sinv_do_cg temporarily disactivate beacaause chebychev is potentially multik" 

             else
                call EP_ApplySinv(tmp1, Stmp1 )             
             endif
          end if
       else
          if(dopaw) then
             call EP_copy(Stmp1,tmp1)
             call EP_multbyfact(Stmp1,2.0_gp)
             call EP_add_from_vect_with_fact( Stmp1 , Sprecedente,-1.0_gp ) 
             
             if(   Sinv_do_cg ) then
!!$                call  LB_generic_cg(    get_EP_dim,EP_normalizza,&
!!$                     EP_ApplyS ,  EP_copy,  &
!!$                     EP_scalare,EP_add_from_vect_with_fact    , EP_multbyfact,  tol, tmp1,Stmp1 )
                STOP " Sinv_do_cg temporarily disactivate beacaause chebychev is potentially multik " 
             else
                call EP_ApplySinv(tmp1, Stmp1 )             
             endif
          else
             call EP_multbyfact(tmp1,2.0_gp)
             call EP_add_from_vect_with_fact( tmp1 , precedente,-1.0_gp )              
          end if
       endif
       if(dopaw) then
          if(i.gt.0) then
             call  EP_scalare_multik(tmp1,Sattuale,  LB_alpha_cheb(:,2*i+1)  )
             LB_alpha_cheb(:,2*i+1)= 2.0_wp * LB_alpha_cheb(:,2*i+1)  - LB_alpha_cheb(:, 1)
             !!$ LB_alpha(2*i+1) = 2*EP_scalare(tmp1,Sattuale)-LB_alpha(1)
          endif
          call EP_scalare_multik(tmp1,Stmp1, LB_alpha_cheb(:, 2*i+2) )
          LB_alpha_cheb(:, 2*i+2) = 2_wp*LB_alpha_cheb(:, 2*i+2)  -LB_alpha_cheb(:,0)
          !!$ LB_alpha(2*i+2) = 2*EP_scalare(tmp1,Stmp1)-LB_alpha(0)
       else

          call  EP_scalare_multik(tmp1, attuale,  LB_alpha_cheb(:,2*i+1)  )
          LB_alpha_cheb(:,2*i+1)= 2.0_wp * LB_alpha_cheb(:,2*i+1)  - LB_alpha_cheb(:, 1)

          !!$ LB_alpha(2*i+1) = 2*EP_scalare(tmp1,attuale)-LB_alpha(1)


          call EP_scalare_multik(tmp1,tmp1, LB_alpha_cheb(:, 2*i+2))
          LB_alpha_cheb(:, 2*i+2) = 2_wp*LB_alpha_cheb(:, 2*i+2)  -LB_alpha_cheb(:,0)

          !!$ LB_alpha(2*i+2) = 2*EP_scalare(tmp1,tmp1)-LB_alpha(0)
       end if

       if(LB_nproc/=1) then
          call MPI_Gatherv( LB_alpha_cheb(1,2*i+1) , norb_par(LB_iproc),mpidtypw, &
               alphacollect(1),norb_par(0), dspl(0), mpidtypw, 0, MPI_COMM_WORLD, ierr )
          if(LB_iproc==0) then
             print *, "  new cheb coeffs (nkpts=", nkpts, ")"
             print *, alphacollect
          endif
          call MPI_Gatherv( LB_alpha_cheb(1,2*i+2) , norb_par(LB_iproc),mpidtypw, &
               alphacollect(1),norb_par(0), dspl(0), mpidtypw, 0, MPI_COMM_WORLD , ierr)
          if(LB_iproc==0) then
             print *, "  and  "
             print *, alphacollect
          endif
       else
          print *, "new cheb coeffs " ,  LB_alpha_cheb(1:LB_norbp ,2*i+1) , LB_alpha_cheb(1:LB_norbp,2*i+2)
       endif
       call EP_copy(precedente,attuale)
       call EP_copy(attuale,tmp1)
       
       if(dopaw) then
          call EP_copy(Sprecedente,Sattuale)
          call EP_copy(Sattuale,Stmp1)
       end if
    enddo
    
  END SUBROUTINE LB_passeggia_Chebychev
  
  real(gp) function  LB_cg(    get_EP_dim, EP_initialize_start , EP_normalizza,&
             EP_Moltiplica4spectra,  EP_copy,  &
             EP_scalare,EP_add_from_vect_with_fact    , EP_multbyfact ,EP_precondition , Ene, gamma, tol, useold )
        

    use module_base
    implicit none
    real(gp) ene, gamma, tol
    logical useold

    interface
       integer function get_EP_dim()
       end function
       subroutine EP_initialize_start()
       END SUBROUTINE 
       subroutine EP_normalizza(i)
         integer , intent(in)  :: i
       END SUBROUTINE 
       subroutine EP_Moltiplica4spectra(i,j, ene, gamma)
         use module_base
         integer , intent(in)  :: i,j
         real(gp) :: ene, gamma
       END SUBROUTINE 
       real(kind=8) function EP_scalare(i,j)
<<<<<<< HEAD
         integer, intent(in) :: i,j
=======
         integer , intent(in)  :: i,j
>>>>>>> 931e92f4
       end function 
       subroutine EP_add_from_vect_with_fact( i, j  ,   a )
         integer , intent(in)  :: i,j
         real(kind=8) , intent(in)  :: a
       END SUBROUTINE 
       subroutine EP_copy(i,j)
         integer , intent(in)  :: i,j
       END SUBROUTINE
       subroutine EP_multbyfact(j, fact)
         use module_base
         implicit none
         integer, intent(in) :: j
         real(gp) :: fact
         ! ::::::::::::::::::::::::::::::::::::::
       END SUBROUTINE EP_multbyfact
       subroutine EP_precondition(p,i, ene, gamma)
         use module_interfaces
         !Arguments
         use module_base
         implicit none
         integer, intent(in) :: p,i
         real(gp) ene, gamma
       end subroutine EP_precondition

    end interface


    integer :: ipa
    integer :: tmp1, attuale, precedente
    real(gp)::rho, beta, err, alpha, err0, rhoold, maxerr
    integer :: k
    integer :: b, x, r, p, z, Ap, remember


    b=0
    x=1
    r=2
    p=3
    z=4
    Ap=5
    remember=6

 
    call EP_initialize_start()

     err0= EP_scalare(b,b)

    if(.not. useold) then
       call EP_copy(r,b)
       call EP_precondition(z,r, ene, gamma)
       call EP_multbyfact(x,0.0_gp)
    else
       call EP_copy(x,remember)
       call EP_Moltiplica4spectra(r, x, ene, gamma)
       call EP_multbyfact(r,-1.0_gp)
       call EP_add_from_vect_with_fact(r,b,1.0_gp)
       call EP_precondition(z,r, ene, gamma)
    endif
       
    beta = 0.0
    rho = EP_scalare(z,r)
    err= rho
    k = 0

    print *, " initial error " , err0
    call EP_copy(p,z)

    maxerr=err0

    do while(k<500 .and. err/maxerr>tol) 
       if(err>maxerr) maxerr=err
       call EP_Moltiplica4spectra(Ap, p, ene, gamma)
       
       alpha = rho/ EP_scalare( p,Ap)



       call EP_add_from_vect_with_fact(x,p,alpha)
       call EP_add_from_vect_with_fact(r, Ap,-alpha)

       ! precondiziona qui 
       call EP_precondition(z,r, ene, gamma)
       ! call EP_copy(z,r)

       rhoold=rho
       rho = EP_scalare(z,r)
       
       beta= rho/rhoold

       call EP_multbyfact(p,beta)
       
       call EP_add_from_vect_with_fact( p,z,1.0_gp  )
       
       err = EP_scalare(r,r)
       k = k+1
    enddo
    write(*,'(1x,A30,ES13.2,ES13.4)') " CG ERR ,  result :  ", err,   EP_scalare(x,b)
    LB_cg= EP_scalare(x,b)
    call EP_copy(remember,x)


    return  

  END function LB_cg




  subroutine  LB_generic_cg(    get_EP_dim,  EP_normalizza,&
             EP_gen_Moltiplica,  EP_copy,  &
             EP_scalare,EP_add_from_vect_with_fact    , EP_multbyfact,  tol, x,b )
        

    use module_base
    implicit none
    real(gp) tol

    interface
       integer function get_EP_dim()
       end function
       subroutine EP_normalizza(i)
         integer , intent(in):: i
       END SUBROUTINE 
       subroutine EP_gen_Moltiplica(i,j)
         use module_base
         integer, intent(in) :: i,j
         real(gp) :: ene, gamma
       END SUBROUTINE EP_gen_Moltiplica
       real(kind=8) function EP_scalare(i,j)
         integer , intent(in) :: i,j
       end function 
       subroutine EP_add_from_vect_with_fact( i, j  ,   a )
         integer , intent(in) :: i,j
         real(kind=8) , intent(in)  :: a
       END SUBROUTINE 
       subroutine EP_copy(i,j)
         integer , intent(in) :: i,j
       END SUBROUTINE
       subroutine EP_multbyfact(j, fact)
         use module_base
         implicit none
         integer, intent(in) :: j
         real(gp) :: fact
         ! ::::::::::::::::::::::::::::::::::::::
       END SUBROUTINE EP_multbyfact


    end interface


    integer :: ipa
    integer :: tmp1, attuale, precedente
    real(gp)::rho, beta, err, alpha, err0, rhoold, maxerr
    integer :: k
    integer :: b, x, r, p, z, Ap

    !!  b=0
    !!  x=1
    r=-1
    p=-2
    Ap=-3
    
    err0= EP_scalare(b,b)
    
    call EP_copy(r,b)
    call EP_multbyfact(x,0.0_gp)
    
    beta = 0.0
    rho = EP_scalare(r,r)
    err= rho
    k = 0
    
    print *, " initial error " , err0
    call EP_copy(p,r)
    
    maxerr=err0
    
    do while(k<500 .and. err/maxerr>tol) 
       if(err>maxerr) maxerr=err
       call EP_gen_Moltiplica(Ap, p)
       
       alpha = rho/ EP_scalare( p,Ap)

       call EP_add_from_vect_with_fact(x,p,alpha)
       call EP_add_from_vect_with_fact(r, Ap,-alpha)

       rhoold=rho
       rho = EP_scalare(r,r)
       
       beta= rho/rhoold

       call EP_multbyfact(p,beta)
       
       call EP_add_from_vect_with_fact( p,r,1.0_gp  )
       
       err = rho
       print * , " err " , err
       k = k+1
    enddo
    write(*,'(1x,A30,ES13.2)') " generic CG ERR ,  result :  ", err


    return  

  END subroutine LB_generic_cg




end module lanczos_base
!!***<|MERGE_RESOLUTION|>--- conflicted
+++ resolved
@@ -1091,16 +1091,16 @@
                alphacollect(1),norb_par(0), dspl(0), mpidtypw, 0, MPI_COMM_WORLD, ierr )
           if(LB_iproc==0) then
              print *, "  new cheb coeffs (nkpts=", nkpts, ")"
-             print *, alphacollect
+             write( *,*)  alphacollect
           endif
           call MPI_Gatherv( LB_alpha_cheb(1,2*i+2) , norb_par(LB_iproc),mpidtypw, &
                alphacollect(1),norb_par(0), dspl(0), mpidtypw, 0, MPI_COMM_WORLD , ierr)
           if(LB_iproc==0) then
              print *, "  and  "
-             print *, alphacollect
+             write( *,*)  alphacollect
           endif
        else
-          print *, "new cheb coeffs " ,  LB_alpha_cheb(1:LB_norbp ,2*i+1) , LB_alpha_cheb(1:LB_norbp,2*i+2)
+          write( *,*)  "new cheb coeffs " ,  LB_alpha_cheb(1:LB_norbp ,2*i+1) , LB_alpha_cheb(1:LB_norbp,2*i+2)
        endif
        call EP_copy(precedente,attuale)
        call EP_copy(attuale,tmp1)
@@ -1137,11 +1137,7 @@
          real(gp) :: ene, gamma
        END SUBROUTINE 
        real(kind=8) function EP_scalare(i,j)
-<<<<<<< HEAD
-         integer, intent(in) :: i,j
-=======
          integer , intent(in)  :: i,j
->>>>>>> 931e92f4
        end function 
        subroutine EP_add_from_vect_with_fact( i, j  ,   a )
          integer , intent(in)  :: i,j
