--- conflicted
+++ resolved
@@ -246,59 +246,31 @@
        subroutine EP_initialize_start()
        END SUBROUTINE 
        subroutine EP_normalizza(i)
-<<<<<<< HEAD
-         integer i
+         integer, intent(in) :: i
        END SUBROUTINE 
        subroutine EP_Moltiplica(i,j)
-         integer i,j
+         integer, intent(in) :: i,j
        END SUBROUTINE 
        real(kind=8) function EP_scalare(i,j)
-         integer i,j
+         integer, intent(in) :: i,j
        end function 
        subroutine EP_add_from_vect_with_fact( i, j  ,   a )
-         integer i,j
-         real(kind=8) a
+         integer, intent(in) :: i,j
+         real(kind=8), intent(in) :: a
        END SUBROUTINE 
        subroutine EP_GramSchmidt(i,j)
-         integer i,j
+         integer, intent(in) :: i,j
        END SUBROUTINE 
        subroutine EP_set_all_random(i)
-         integer i
+         integer, intent(in) :: i
        END SUBROUTINE 
        subroutine EP_copy(i,j)
-         integer i,j
+         integer, intent(in) :: i,j
        END SUBROUTINE
        subroutine EP_mat_mult(m,k ,  EV )
-         integer  m,k
-         real(kind=8)  EV(1 )
+         integer, intent(in):: m,k
+         real(kind=8), intent(in):: EV(1 )
        END SUBROUTINE        
-=======
-         integer, intent(in) :: i
-       end subroutine 
-       subroutine EP_Moltiplica(i,j)
-         integer, intent(in) :: i,j
-       end subroutine 
-       real(8) function EP_scalare(i,j)
-         integer, intent(in) :: i,j
-       end function 
-       subroutine EP_add_from_vect_with_fact( i, j  ,   a )
-         integer, intent(in) :: i,j
-         real(8), intent(in) :: a
-       end subroutine 
-       subroutine EP_GramSchmidt(i,j)
-         integer, intent(in) :: i,j
-       end subroutine 
-       subroutine EP_set_all_random(i)
-         integer, intent(in) :: i
-       end subroutine 
-       subroutine EP_copy(i,j)
-         integer, intent(in) :: i,j
-       end subroutine
-       subroutine EP_mat_mult(m,k ,  EV )
-         integer, intent(in):: m,k
-         real(8), intent(in):: EV(1 )
-       end subroutine        
->>>>>>> 0e09d9dd
 
     end interface
 
@@ -398,27 +370,15 @@
     integer, intent(in):: k,m
     interface
        subroutine EP_normalizza(i)
-<<<<<<< HEAD
-         integer i
+         integer, intent(in) :: i
        END SUBROUTINE EP_normalizza
        subroutine EP_copy(i,j)
-         integer i,j
+         integer, intent(in) :: i,j
        END SUBROUTINE EP_copy
        subroutine EP_mat_mult(m,k ,  EV )
-         integer  m,k
-         real(kind=8)  EV(1 )
+         integer, intent(in)::  m,k
+         real(kind=8), intent(in)::  EV(1 )
        END SUBROUTINE EP_mat_mult
-=======
-         integer, intent(in) :: i
-       end subroutine EP_normalizza
-       subroutine EP_copy(i,j)
-         integer, intent(in) :: i,j
-       end subroutine EP_copy
-       subroutine EP_mat_mult(m,k ,  EV )
-         integer, intent(in)::  m,k
-         real(8), intent(in)::  EV(1 )
-       end subroutine EP_mat_mult
->>>>>>> 0e09d9dd
     end interface
     
     integer :: i
@@ -475,65 +435,35 @@
 
     interface
        subroutine EP_mat_mult(m,k ,  EV )
-<<<<<<< HEAD
-         integer  m,k
-         real(kind=8)  EV(1 )
+         integer, intent(in)::  m,k
+         real(kind=8), intent(in)::  EV(1 )
        END SUBROUTINE  
-=======
-         integer, intent(in)::  m,k
-         real(8), intent(in)::  EV(1 )
-       end subroutine  
->>>>>>> 0e09d9dd
        integer function get_EP_dim()
        end function
        subroutine EP_initialize_start()
        END SUBROUTINE 
        subroutine EP_normalizza(i)
-<<<<<<< HEAD
-         integer i
+         integer, intent(in) :: i
        END SUBROUTINE 
        subroutine EP_Moltiplica(i,j)
-         integer i,j
+         integer, intent(in) :: i,j
        END SUBROUTINE 
        real(kind=8) function EP_scalare(i,j)
-         integer i,j
+         integer, intent(in) :: i,j
        end function 
        subroutine EP_add_from_vect_with_fact( i, j  ,   a )
-         integer i,j
-         real(kind=8) a
+         integer, intent(in) :: i,j
+         real(kind=8), intent(in) :: a
        END SUBROUTINE 
        subroutine EP_GramSchmidt(i,j)
-         integer i,j
-       END SUBROUTINE 
-       subroutine EP_set_all_random(i)
-         integer i
-       END SUBROUTINE 
-       subroutine EP_copy(i,j)
-         integer i,j
-       END SUBROUTINE
-=======
-         integer, intent(in) :: i
-       end subroutine 
-       subroutine EP_Moltiplica(i,j)
-         integer, intent(in) :: i,j
-       end subroutine 
-       real(8) function EP_scalare(i,j)
-         integer, intent(in) :: i,j
-       end function 
-       subroutine EP_add_from_vect_with_fact( i, j  ,   a )
-         integer, intent(in) :: i,j
-         real(8), intent(in) :: a
-       end subroutine 
-       subroutine EP_GramSchmidt(i,j)
-         integer, intent(in) :: i,j
-       end subroutine 
+         integer, intent(in) :: i,j
+       END SUBROUTINE 
        subroutine EP_set_all_random(i)
          integer, intent(in) :: i
-       end subroutine 
+       END SUBROUTINE 
        subroutine EP_copy(i,j)
          integer, intent(in) :: i,j
-       end subroutine
->>>>>>> 0e09d9dd
+       END SUBROUTINE
     end interface
 
     integer :: p
@@ -897,65 +827,35 @@
     integer :: i
     interface
        subroutine EP_mat_mult(m,k ,  EV )
-<<<<<<< HEAD
-         integer  :: m,k
-         real(kind=8) :: EV(1 )
+         integer, intent(in)::  m,k
+         real(kind=8), intent(in)::  EV(1 )
        END SUBROUTINE  
-=======
-         integer, intent(in)::  m,k
-         real(8), intent(in)::  EV(1 )
-       end subroutine  
->>>>>>> 0e09d9dd
        integer function get_EP_dim()
        end function
        subroutine EP_initialize_start()
        END SUBROUTINE 
        subroutine EP_normalizza(i)
-<<<<<<< HEAD
-         integer :: i
+         integer, intent(in) :: i
        END SUBROUTINE 
        subroutine EP_Moltiplica(i,j)
-         integer :: i,j
+         integer, intent(in) :: i,j
        END SUBROUTINE 
        real(kind=8) function EP_scalare(i,j)
-         integer :: i,j
+         integer, intent(in) :: i,j
        end function 
        subroutine EP_add_from_vect_with_fact( i, j  ,   a )
-         integer :: i,j
-         real(kind=8) :: a
+         integer, intent(in) :: i,j
+         real(kind=8), intent(in) :: a
        END SUBROUTINE 
        subroutine EP_GramSchmidt(i,j)
-         integer :: i,j
-       END SUBROUTINE 
-       subroutine EP_set_all_random(i)
-         integer :: i
-       END SUBROUTINE 
-       subroutine EP_copy(i,j)
-         integer :: i,j
-       END SUBROUTINE
-=======
-         integer, intent(in) :: i
-       end subroutine 
-       subroutine EP_Moltiplica(i,j)
-         integer, intent(in) :: i,j
-       end subroutine 
-       real(8) function EP_scalare(i,j)
-         integer, intent(in) :: i,j
-       end function 
-       subroutine EP_add_from_vect_with_fact( i, j  ,   a )
-         integer, intent(in) :: i,j
-         real(8), intent(in) :: a
-       end subroutine 
-       subroutine EP_GramSchmidt(i,j)
-         integer, intent(in) :: i,j
-       end subroutine 
+         integer, intent(in) :: i,j
+       END SUBROUTINE 
        subroutine EP_set_all_random(i)
          integer, intent(in) :: i
-       end subroutine 
+       END SUBROUTINE 
        subroutine EP_copy(i,j)
          integer, intent(in) :: i,j
-       end subroutine
->>>>>>> 0e09d9dd
+       END SUBROUTINE
        subroutine EP_multbyfact(j, fact)
          use module_base
          implicit none
