!!****m* BigDFT/lanczos_base
!! FUNCTION
!!   Module to handle diagonalization scheme
!! COPYRIGHT
!!    Copyright (C) 2010 BigDFT group
!!    This file is distributed under the terms of the
!!    GNU General Public License, see ~/COPYING file
!!    or http://www.gnu.org/copyleft/gpl.txt .
!!    For the list of contributors, see ~/AUTHORS 
!!
!! SOURCE
!!
module lanczos_base
  use module_base
  implicit none
  private

  public ::LB_alpha , LB_beta, LB_eval, LB_shift, LB_nsteps, LB_allocate_for_lanczos, &
       LB_de_allocate_for_lanczos, LB_cerca, LB_passeggia, LB_allocate_for_chebychev,&
        LB_iproc, LB_nproc, LB_passeggia_Chebychev, LB_cg
  
  character(len=*), parameter :: subname='lanczos_base'

  real(kind=8), pointer :: LB_alpha(:)
  real(kind=8), pointer :: LB_beta(:)
  real(kind=8), pointer :: omega(:,:)
  real(kind=8), pointer :: evect(:,:)
  real(kind=8), pointer :: LB_eval(:)
  real(kind=8), pointer :: oldalpha(:)
  real(kind=8), pointer :: diagwork(:)
  real(kind=8) :: LB_shift
  real(kind=8) :: LANCZOS_tol
  integer :: LB_nsteps
  integer :: hasoldalpha
  integer :: i_stat,i_all
  integer :: LB_iproc, LB_nproc

contains

  subroutine LB_allocate_for_chebychev( )
   if(associated(LB_alpha )) then
      call  LB_de_allocate_for_lanczos( )
   endif

   allocate(LB_alpha(0: 3*LB_nsteps+ndebug ) , stat=i_stat)
   call memocc(i_stat,LB_alpha,'LB_alpha',subname)

   allocate(LB_beta(0: 1+ndebug ) , stat=i_stat)
   call memocc(i_stat,LB_beta,'LB_beta',subname)

   allocate(omega( 0:1,  0:1    +ndebug  )  , stat=i_stat)
   call memocc(i_stat,omega,'omega',subname)

   allocate(evect( 0:1,  0:1   +ndebug )   , stat=i_stat)
   call memocc(i_stat,evect,'evect',subname)

   allocate(LB_eval(0: 1+ndebug )   , stat=i_stat)
   call memocc(i_stat,LB_eval,'LB_eval',subname)

   allocate(diagwork( 0:1*(3+1)+ndebug   )  , stat=i_stat)
   call memocc(i_stat,diagwork,'diagwork',subname)

   allocate(oldalpha (0: 1 +ndebug )        , stat=i_stat  )
   call memocc(i_stat,oldalpha,'oldalpha',subname)

  END SUBROUTINE LB_allocate_for_chebychev


  subroutine LB_allocate_for_lanczos( )
   if(associated(LB_alpha )) then
      call  LB_de_allocate_for_lanczos( )
   endif

   allocate(LB_alpha(0: LB_nsteps+ndebug ) , stat=i_stat)
   call memocc(i_stat,LB_alpha,'LB_alpha',subname)

   allocate(LB_beta(0: LB_nsteps-1+ndebug ) , stat=i_stat)
   call memocc(i_stat,LB_beta,'LB_beta',subname)

   allocate(omega( 0:LB_nsteps,  0:LB_nsteps     +ndebug )  , stat=i_stat)
   call memocc(i_stat,omega,'omega',subname)

   allocate(evect( 0:LB_nsteps-1,  0:LB_nsteps-1   +ndebug )   , stat=i_stat)
   call memocc(i_stat,evect,'evect',subname)

   allocate(LB_eval(0: LB_nsteps-1+ndebug )   , stat=i_stat)
   call memocc(i_stat,LB_eval,'LB_eval',subname)

   allocate(diagwork( 0:LB_nsteps*(3+LB_nsteps+ndebug)   )  , stat=i_stat)
   call memocc(i_stat,diagwork,'diagwork',subname)

   allocate(oldalpha (0: LB_nsteps+ndebug )        , stat=i_stat  )
   call memocc(i_stat,oldalpha,'oldalpha',subname)

   omega(:,:)=0.0D0

 END SUBROUTINE LB_allocate_for_lanczos


 subroutine LB_de_allocate_for_lanczos( )

    i_all=-product(shape(LB_alpha))*kind(LB_alpha)
    deallocate(LB_alpha)
    call memocc(i_stat,i_all,'LB_alpha',subname)

    i_all=-product(shape(LB_beta))*kind(LB_beta)
    deallocate(LB_beta)
    call memocc(i_stat,i_all,'LB_beta',subname)

    i_all=-product(shape(omega))*kind(omega)
    deallocate(omega )
    call memocc(i_stat,i_all,'omega',subname)

    i_all=-product(shape(evect))*kind(evect)
    deallocate(evect  )
    call memocc(i_stat,i_all,'evect',subname)

    i_all=-product(shape(LB_eval))*kind(LB_eval)
    deallocate(LB_eval  )
    call memocc(i_stat,i_all,'LB_eval',subname)

    i_all=-product(shape(diagwork))*kind(diagwork)
    deallocate(diagwork    )
    call memocc(i_stat,i_all,'diagwork',subname)

    i_all=-product(shape(oldalpha))*kind(oldalpha)
    deallocate(oldalpha          )
    call memocc(i_stat,i_all,'oldalpha',subname)

 END SUBROUTINE LB_de_allocate_for_lanczos


 integer function converged(m)
    implicit none
    integer, intent(in) :: m
    integer :: j,i,k
    real(kind=8) :: dum, dumvect(0:LB_nsteps)

    do j=1, m-1
       do i=0, m-j-1
          if( abs(LB_eval(i) ) .lt. abs(LB_eval(i+1) ) ) then
             dum = LB_eval(i)
             LB_eval(i)= LB_eval(i+1)
             LB_eval(i+1)=dum
             do k=0, LB_nsteps-1
                dumvect(k)   = evect(k,i)
                evect(k,  i) = evect(k,i+1)
                evect(k,i+1)  = dumvect(k)
             enddo
          endif
       enddo
    enddo

    converged=0
    
    if( hasoldalpha.eq.1) then
       do while(converged.lt.m)
          if(LB_iproc==0) print *, LB_eval(converged),oldalpha(converged),  LANCZOS_tol
          if (abs(LB_eval(converged)-oldalpha(converged))/abs(oldalpha(converged)-LB_shift)  .gt. LANCZOS_tol) then
             exit
          endif
          converged=converged+1
       enddo
    else
       hasoldalpha=1
    endif

    oldalpha(:m-1)=LB_eval(:m-1)

  END FUNCTION converged


  subroutine diago(k,m)
    implicit none
    integer, intent(in) :: k,m
    integer :: i
    integer :: info, lwork
    
    evect(:,:)=0.0D0
    do i=0, m-1
       evect(i,i)=LB_alpha(i)
    enddo
    do i=k,m-2
       evect(i,i+1)=LB_beta(i)
    enddo
    evect(0:k-1,k)=LB_beta(0:k-1)

!!$    if(LB_iproc==0) then
!!$       print *, " in diag "
!!$       print *, "  evect  " , evect
!!$       print *, " LB_eval  " , LB_eval
!!$    endif
    lwork = LB_nsteps*(3+LB_nsteps)

    call DSYEV( 'V', 'U', m, evect(0,0) , m, LB_eval(0), diagwork(0), LWORK, INFO )

    if(LB_iproc==0) then
       print *, " evals  " 
       print *, LB_eval-LB_shift
    endif

!!$    if(LB_nproc>1) call MPI_finalize()
!!$    stop

    if(info .ne.0) then
       print *, " problem with dsyev"
       stop
    endif
    return 
  END SUBROUTINE diago

  integer function  LB_cerca( nd, shift, tol, set_EP_shift, EP_allocate_for_eigenprob,&
       EP_make_dummy_vectors, get_EP_dim, EP_initialize_start , EP_normalizza,&
       EP_Moltiplica, EP_GramSchmidt ,EP_set_all_random, EP_copy , EP_mat_mult, &
       EP_scalare ,EP_add_from_vect_with_fact, accontentati_di_n)

    implicit none

    integer, intent(IN) :: nd
    real(kind=8), intent(IN) :: shift
    real(kind=8), intent(IN) :: tol

    interface

       subroutine set_EP_shift(shift)
         real(kind=8) shift
       END SUBROUTINE set_EP_shift

       subroutine  EP_allocate_for_eigenprob(nsteps)
         implicit none
         integer, intent(in):: nsteps
       END SUBROUTINE

       subroutine EP_make_dummy_vectors(nd)
         implicit none
         integer, intent(in):: nd
         ! :::::::::::::::::::::::    
       END SUBROUTINE

       integer function get_EP_dim()
       end function

       subroutine EP_initialize_start()
       END SUBROUTINE

       subroutine EP_normalizza(i)
         integer, intent(in) :: i
       END SUBROUTINE

       subroutine EP_Moltiplica(i,j)
         integer, intent(in) :: i,j
       END SUBROUTINE

       real(kind=8) function EP_scalare(i,j)
         integer, intent(in) :: i,j
       end function

       subroutine EP_add_from_vect_with_fact( i, j  ,   a )
         integer, intent(in) :: i,j
         real(kind=8), intent(in) :: a
       END SUBROUTINE

       subroutine EP_GramSchmidt(i,j)
         integer, intent(in) :: i,j
       END SUBROUTINE

       subroutine EP_set_all_random(i)
         integer, intent(in) :: i
       END SUBROUTINE

       subroutine EP_copy(i,j)
         integer, intent(in) :: i,j
       END SUBROUTINE

       subroutine EP_mat_mult(m,k ,  EV )
         integer, intent(in):: m,k
         real(kind=8), intent(in):: EV(1 )
       END SUBROUTINE

    END INTERFACE

    integer , optional :: accontentati_di_n

    integer :: k,nc,m
    integer :: n_converged_cercati

    LANCZOS_tol=tol
    call set_EP_shift(shift)
    
    LB_shift=shift
    
    k = get_EP_dim()

    m = min(4*nd, get_EP_dim())

    LB_nsteps = m
    hasoldalpha=0

    call LB_allocate_for_lanczos( )
    call EP_allocate_for_eigenprob(LB_nsteps)
    call EP_make_dummy_vectors(LB_nsteps)

    k=0
    nc=0

    call LB_passeggia(k,m,      get_EP_dim, EP_initialize_start , EP_normalizza,&
         EP_Moltiplica, EP_GramSchmidt ,EP_set_all_random, EP_copy,   EP_mat_mult, &
         EP_scalare,EP_add_from_vect_with_fact     )

    n_converged_cercati = nd
    if(present(accontentati_di_n)) then
       n_converged_cercati=accontentati_di_n
    endif

    do while(nc.lt.n_converged_cercati)

       call diago(k,m)

       nc=converged(m)

       if ( k.gt.0) then
          if( notzero( k, LANCZOS_tol).eq.0 ) then
             exit
          endif
       endif

       if ( (nc+2*nd) .ge. m) then 
          k=m-1
       else
          k=nc+2*nd
       endif

       call ricipolla(k,m, EP_normalizza ,EP_copy, EP_mat_mult)

       call LB_passeggia(k,m , get_EP_dim, EP_initialize_start , EP_normalizza, &
            EP_Moltiplica, EP_GramSchmidt ,EP_set_all_random, EP_copy ,&
            EP_mat_mult,   EP_scalare,EP_add_from_vect_with_fact)
    enddo
    if( m.eq.get_EP_dim()) then
       LB_cerca=m
    else
       LB_cerca= k
    endif
    return 
  END FUNCTION LB_cerca


  integer function notzero(k, tol)
    implicit none
    integer, intent(in) :: k
    real(kind=8), intent(in) :: tol
    integer :: i
    notzero=0
    do i=0,k-1
       if( abs(LB_beta(i)).gt.tol) then
          notzero=notzero+1
       endif
    end do
  END FUNCTION notzero


  subroutine ricipolla(k,m, EP_normalizza ,EP_copy, EP_mat_mult )
    implicit none
    integer, intent(in):: k,m
    interface
       subroutine EP_normalizza(i)
         integer, intent(in) :: i
       END SUBROUTINE EP_normalizza
       subroutine EP_copy(i,j)
         integer, intent(in) :: i,j
       END SUBROUTINE EP_copy
       subroutine EP_mat_mult(m,k ,  EV )
         integer, intent(in)::  m,k
         real(kind=8), intent(in)::  EV(1 )
       END SUBROUTINE EP_mat_mult
    end interface
    
    integer :: i
    real(kind=8), pointer :: dumomega(:,:), dumomega2(:,:)
    real(kind=8) :: acoeff, bcoeff

    LB_alpha(0:k-1)=LB_eval(0:k-1)

    LB_beta(0:k-1) = LB_beta(m-1)*evect(m-1, 0:k-1)

    call EP_mat_mult(m,k,  evect(0:, 0:  )   ) 

    do i=0, k-1
       call EP_normalizza(-i-1)
       
       call EP_copy(i, -i-1 )
    enddo

    call EP_copy(k, m )

    allocate(dumomega(0:m-1,0:m-1+ndebug))
    allocate(dumomega2(0:m-1,0:m-1+ndebug))

    acoeff=1.0D0
    bcoeff =0.0D0

    call dgemm('N','N',m,m,m,acoeff,omega(0,0) ,LB_nsteps+1,  evect(0,0) ,LB_nsteps,bcoeff,dumomega(0,0),m)

    omega(0:k,k)=dumomega(0:k,k)
    omega(k,0:k)=dumomega(0:k,k)

    call dgemm('T','N',m,m,m,acoeff,evect(0,0) ,LB_nsteps,  dumomega (0,0) ,m,bcoeff,dumomega2(0,0),m)
    omega(0:k-1,0:k-1)= dumomega2 (0:k-1,0:k-1)


    deallocate(dumomega)
    deallocate( dumomega2)

  END SUBROUTINE ricipolla


  subroutine LB_passeggia( k, m, get_EP_dim, EP_initialize_start , EP_normalizza, &
       EP_Moltiplica, EP_GramSchmidt ,EP_set_all_random, EP_copy,  EP_mat_mult,&
       EP_scalare,EP_add_from_vect_with_fact )

    implicit none
    integer, intent(in) :: k
    integer, intent(in) :: m
    real(kind=8) :: sn,eu,eusn,eq
    real(kind=8) :: max0
    integer :: i,l,j, w

    interface
       subroutine EP_mat_mult(m,k ,  EV )
         integer, intent(in)::  m,k
         real(kind=8), intent(in)::  EV(1 )
       END SUBROUTINE  
       integer function get_EP_dim()
       end function
       subroutine EP_initialize_start()
       END SUBROUTINE 
       subroutine EP_normalizza(i)
         integer, intent(in) :: i
       END SUBROUTINE 
       subroutine EP_Moltiplica(i,j)
         integer, intent(in) :: i,j
       END SUBROUTINE 
       real(kind=8) function EP_scalare(i,j)
         integer, intent(in) :: i,j
       end function 
       subroutine EP_add_from_vect_with_fact( i, j  ,   a )
         integer, intent(in) :: i,j
         real(kind=8), intent(in) :: a
       END SUBROUTINE 
       subroutine EP_GramSchmidt(i,j)
         integer, intent(in) :: i,j
       END SUBROUTINE 
       subroutine EP_set_all_random(i)
         integer, intent(in) :: i
       END SUBROUTINE 
       subroutine EP_copy(i,j)
         integer, intent(in) :: i,j
       END SUBROUTINE
    end interface

    integer :: p
    real(kind=8) :: add
    real(kind=8) :: condition
    integer :: ipa

    p = -1

    sn   = sqrt(get_EP_dim()*1.0D0 )
    eu   = 1.1D-15
    eusn = eu*sn
    eq   = sqrt(eu)

    if (k == 0) then
       call EP_initialize_start()
       call EP_normalizza(0)
       print *, "AFTER EP_normalizza(0) "
    endif
    
    DO i=k, m-1

       if(LB_iproc==0 .and. modulo( m-1-i   ,100)==0 ) then
          open(unit=22,file="alphabeta_p")
          write(22,*) i, 1.0
          do ipa=0, i-1
             write(22,*) LB_alpha(ipa), LB_beta(ipa)
          enddo
          close(unit=22)
       end if

       call EP_Moltiplica(p, i )

       LB_alpha(i) = EP_scalare(p , i)

       if (i.eq.k) then

          call EP_add_from_vect_with_fact( p, k  ,   -LB_alpha(k) )
          do l=0,k-1

             call EP_add_from_vect_with_fact( p, l  ,   -LB_beta(l) )
          enddo
       else

          call EP_add_from_vect_with_fact( p, i    ,   -LB_alpha(i)   )

          call EP_add_from_vect_with_fact( p, i-1  ,   -LB_beta (i-1) )
       endif

       LB_beta(i)=sqrt(EP_scalare(p,p))

       omega(i,i)=1.

       max0 = 0.0

       if( LB_beta(i).ne.0.0) then
          do j=0,i
             omega(i+1,j) = eusn

             if( j.lt.k) then
                
                add = 2 * eusn + abs( LB_alpha(j)-LB_alpha(i)) * abs(omega(i,j))
                
                if(i.ne.k) then
                   add = add+  LB_beta(j)*abs(omega(i,k))
                endif
                if ( i.gt.0 .and. j.ne.(i-1)) then
                   add = add +  LB_beta(i-1)*abs(omega(i-1,j) )
                endif
                omega(i+1,j) = omega(i+1,j)+ add / LB_beta(i)
                
                
             else if (j.eq.k)  then                        
                add = 2 * eusn + abs(LB_alpha(j)-LB_alpha(i))* abs( omega(i,j) )
                do w=0,k-1 
                   add = add + LB_beta(w)* abs( omega(i,w) )
                enddo
                if (i.ne.(k+1)) then
                   add  =  add +  LB_beta(k)*abs( omega(i,k+1) )
                endif
                
                if(  i.gt.0 .and. i.ne.(k+1)) then
                   add = add +  LB_beta(i-1)* abs(omega(i-1,k))
                endif
                
                omega(i+1,j)  = omega(i+1,j) + add / LB_beta(i)
                
             else if( j.lt.i) then 
                
                add = 2 * eusn + abs(LB_alpha(j)- LB_alpha(i))  * abs(omega(i,j) )
                
                if( i.ne.(j+1)) then
                   add =  add +  LB_beta(j) * abs( omega(i,j+1) ) 
                endif
                if (i.gt.0 .and. j.gt.0) then
                   add = add +  LB_beta(j-1)*abs( omega(i-1,j-1))
                endif
                if(  i.gt.0 .and. i.ne.(j+1)) then
                   add = add +   LB_beta(i-1)*abs(omega(i-1,j))
                endif
                omega(i+1,j)  = omega(i+1,j) +  add / LB_beta(i)
                
             else
                
                add = eusn
                
                if (i.gt.0) then 
                   add = add +  LB_beta(i-1)*abs( omega(i,i-1))
                endif
                
                omega(i+1,j)  = omega(i+1,j) +  add / LB_beta(i)
             endif

             omega(j,i+1) = omega(i+1,j)
             
             max0 = max0+ omega(i+1,j)**2
          enddo
       endif

       if ( LB_beta(i).eq.0.0 .or.  max0.gt.eu  ) then

          if (i.gt.0) then

             call EP_GramSchmidt(i,i)

             call EP_normalizza(i)

             call EP_Moltiplica(p, i)
             
             LB_alpha(i) = EP_scalare(p , i)
          endif
          

          call EP_GramSchmidt(p,i+1)
          
          LB_beta(i) = sqrt(EP_scalare(p,p))

          call EP_normalizza(p)
          if (i.gt.0) then
             condition = eu * sqrt(get_EP_dim() * ( LB_alpha(i)**2+ LB_beta(i-1)**2))
          else
             condition = eu * sqrt(get_EP_dim() * (LB_alpha(i)**2))
          endif
          
          if ( LB_beta(i).lt. condition) then
             
             if(LB_iproc==0) print *, "starting with a perpendicular vector"
             
             LB_beta(i)=0.0D0
             
             call EP_set_all_random(p)
             

             call EP_GramSchmidt(p,i+1)


             call EP_normalizza(p)

          endif
          
          do l=0,i-1
             omega(i,l)=eusn
             omega(l,i)=eusn
          enddo

          do l=0,i
             omega(i+1,l)=eusn
             omega(l,i+1)=eusn
          enddo

       else

          call EP_normalizza(p)
       endif

       call EP_copy(i+1, p)
       ! emergenza
!!!       call EP_GramSchmidt(i+1,i+1)
!!!       call EP_normalizza(i+1)

!!!
!!!
!!!       print *, "LB_beta(",i,")=" , LB_beta(i)
!!!       ! controlla hermitianicita
!!!       call EP_Moltiplica(p, i+1 )
!!!       print *, "alla rovescio " , EP_scalare(p,i)- LB_beta(i)
!!!       
!!!       if (i.gt.2) then
!!!          print *, "con due prima " , EP_scalare(i-1,i+1)
!!!
!!!       endif

    enddo
    
  END SUBROUTINE LB_passeggia


  subroutine CalcolaSpettroChebychev( cheb_shift, fact_cheb,   Nu ) 
    real(gp) cheb_shift, fact_cheb
    integer Nu

    real(gp), pointer :: Xs(:), res(:), cfftreal(:), cfftimag(:), zinout(:,:,:)
    complex(kind=8), pointer :: alphas(:), expn(:)
    complex(kind=8) :: ctemp
    integer :: inzee

    integer :: Nbar
    integer :: i
    real(gp) :: Pi
    character(len=200) :: filename
    real(gp) :: fact

    write(filename,'(a,i0)') "cheb_spectra_" , Nu
    print *, " writing spectra to " , filename 

    Pi=acos(-1.0_gp)
    Nbar =1
    do while(Nbar<Nu) 
       Nbar=Nbar*2
    enddo
    Nbar=Nbar*2   
    
    allocate(Xs(0:Nbar-1+ndebug) , stat=i_stat)
    call memocc(i_stat,Xs,'Xs',subname)
    
    allocate(res(0:Nbar-1+ndebug) , stat=i_stat)
    call memocc(i_stat,res,'res',subname)

    !! memocc does not work in complex
    allocate(alphas(0:Nbar-1+ndebug) , stat=i_stat)
    !! call memocc(i_stat,alphas,'alphas',subname)
    
    !! memocc does not work in complex
    allocate(expn(0:Nbar-1+ndebug) , stat=i_stat)

    allocate(cfftreal(0:2*Nbar-1+ndebug) , stat=i_stat)
    call memocc(i_stat,cfftreal,'cfftreal',subname)

    allocate(cfftimag(0:2*Nbar-1+ndebug) , stat=i_stat)
    call memocc(i_stat,cfftimag,'cfftimag',subname)

    allocate(zinout (2,2*Nbar,2+ndebug) , stat=i_stat)
    call memocc(i_stat,zinout,'zinout',subname)

    cfftreal=0
    cfftimag=0
    do i=0,Nbar-1
       Xs(i)=cos( (Nbar-1 - i +0.5_gp)*Pi/Nbar)
!!$       res(i)=LB_alpha(0)
!!$       alphas(i) = exp(   ((0.0_gp,1.0_gp) * ( Nbar-1 - i +0.5_gp)) *Pi/Nbar     ) 
!!$       expn(i)=(1.0_gp,0)
!!$

!!$
!!$       exp(   ((0.0_gp,1.0_gp) * (  - i )) *Pi/Nbar     ) 
!!$       exp(   ((0.0_gp,1.0_gp) * ( Nbar-1  +0.5_gp)) *Pi/Nbar     ) = -exp(   ((0.0_gp,1.0_gp) * ( -0.5_gp)) *Pi/Nbar     )
       
       if(i<Nu) then
          fact = 1.0/(Nu+1)*( (Nu-i +1.0)*cos(pi* i /(Nu+1.0))+ &
               sin(pi* i /(Nu+1.0))* cos(pi/(Nu+1))/sin(pi/(Nu+1))    )
          ctemp= LB_alpha(i)*fact*exp(   ((0.0_gp,1.0_gp) * ( Nbar -0.5_gp)) *i*Pi/Nbar     )
          cfftreal(i)=REAL(ctemp)
          cfftimag(i)=AIMAG(ctemp)
       else
          cfftreal(i)=0
          cfftimag(i)=0
       endif
    enddo

    zinout=0.0
    
    zinout(1,1:2*Nbar,1) = cfftreal(:)
    zinout(2,1:2*Nbar,1) = cfftimag(:)

    call dcopy(2*Nbar,cfftreal(0),1,zinout(1,1,1),2)
    call dcopy(2*Nbar,cfftimag(0),1,zinout(2,1,1),2)
    !zinout(1,1:2*Nbar,1) = cfftreal(:)
    !zinout(2,1:2*Nbar,1) = cfftimag(:)

    call fft_1d_ctoc(1 ,1, 2*Nbar ,zinout(1,1,1) ,inzee)

    call dcopy(2*Nbar,zinout(1,1,inzee),2,cfftreal(0),1)
    call dcopy(2*Nbar,zinout(2,1,inzee),2,cfftimag(0),1)
    !cfftreal(:)  =   zinout(1,1:2*Nbar,inzee)   
    !cfftimag(:)  =   zinout(2,1:2*Nbar,inzee)    
    
    cfftreal=cfftreal-LB_alpha(0)*0.5

!!$    do n=1,Nu-1
!!$       expn(:)=expn(:)*alphas(:)
!!$       fact = 1.0/(Nu+1)*( (Nu-n +1.0)*cos(pi* n /(Nu+1))+ &
!!$       sin(pi* n /(Nu+1.0))* cos(pi/(Nu+1))/sin(pi/(Nu+1))    )
!!$       res(:)=res(:)+2*REAL(expn(:))*LB_alpha(n)*fact
!!$    enddo

    print *, " done " 

!!$    res =res/Pi/sqrt(1-Xs*Xs)

    cfftreal(0:Nbar-1) =2*cfftreal(0:Nbar-1)/Pi/sqrt(1-Xs*Xs)*fact_cheb
    
    open(unit=22,file=filename)
    do i=0, Nbar-1
       write(22,*) Xs(i) / fact_cheb + cheb_shift , cfftreal(i)
    enddo
    close(unit=22)

    i_all=-product(shape(Xs))*kind(Xs)
    deallocate(Xs)
    call memocc(i_stat,i_all,'Xs',subname)
    
    i_all=-product(shape(res))*kind(res)
    deallocate(res)
    call memocc(i_stat,i_all,'res',subname)
    
    !! memocc does not work in complex
    i_all=-product(shape(alphas))*kind(alphas)
    deallocate(alphas)
    !! call memocc(i_stat,i_all,'alphas',subname)

    !! memocc does not work in complex
    i_all=-product(shape(expn))*kind(expn)
    deallocate(expn)
    !! call memocc(i_stat,i_all,'expn',subname)

    i_all=-product(shape(cfftreal))*kind(cfftreal)
    deallocate(cfftreal)
    call memocc(i_stat,i_all,'cfftreal',subname)
    
    i_all=-product(shape(cfftimag))*kind(cfftimag)
    deallocate(cfftimag)
    call memocc(i_stat,i_all,'cfftimag',subname)
    

    i_all=-product(shape(zinout))*kind(zinout)
    deallocate(zinout)
    call memocc(i_stat,i_all,'zinout',subname)

  END SUBROUTINE CalcolaSpettroChebychev
  
  
  subroutine LB_passeggia_Chebychev (  m, cheb_shift,  fact_cheb,  get_EP_dim,  EP_initialize_start , EP_normalizza, &
       EP_Moltiplica, EP_GramSchmidt ,EP_set_all_random, EP_copy,  EP_mat_mult,&
       EP_scalare,EP_add_from_vect_with_fact , EP_multbyfact)
    use module_base
    implicit none
    integer, intent(in) :: m
    real(gp) :: cheb_shift, fact_cheb
    integer :: i
    interface
       subroutine EP_mat_mult(m,k ,  EV )
         integer, intent(in)::  m,k
         real(kind=8), intent(in)::  EV(1 )
       END SUBROUTINE  
       integer function get_EP_dim()
       end function
       subroutine EP_initialize_start()
       END SUBROUTINE 
       subroutine EP_normalizza(i)
         integer, intent(in) :: i
       END SUBROUTINE 
       subroutine EP_Moltiplica(i,j)
         integer, intent(in) :: i,j
       END SUBROUTINE 
       real(kind=8) function EP_scalare(i,j)
         integer, intent(in) :: i,j
       end function 
       subroutine EP_add_from_vect_with_fact( i, j  ,   a )
         integer, intent(in) :: i,j
         real(kind=8), intent(in) :: a
       END SUBROUTINE 
       subroutine EP_GramSchmidt(i,j)
         integer, intent(in) :: i,j
       END SUBROUTINE 
       subroutine EP_set_all_random(i)
         integer, intent(in) :: i
       END SUBROUTINE 
       subroutine EP_copy(i,j)
         integer, intent(in) :: i,j
       END SUBROUTINE
       subroutine EP_multbyfact(j, fact)
         use module_base
         implicit none
         integer, intent(in) :: j
         real(gp) :: fact
         ! ::::::::::::::::::::::::::::::::::::::
       END SUBROUTINE EP_multbyfact
    end interface

    integer :: ipa
    integer :: tmp1, attuale, precedente

    tmp1 = 1
    attuale= 2
    precedente= 3

    call EP_initialize_start()
    call EP_copy(attuale,0)
    call EP_copy(precedente,0)
    LB_alpha(0)=EP_scalare(attuale,attuale)
    
    do i=0, m-1
       if(LB_iproc==0 .and. modulo( m-1-i   ,100)==0 ) then
          open(unit=22,file="coeffs_chebychev")
          write(22,*) 2*i+1,  cheb_shift, fact_cheb
          do ipa=0, 2*i
             write(22,*) LB_alpha(ipa)
          enddo
          close(unit=22)
          call CalcolaSpettroChebychev( cheb_shift, fact_cheb,   2*i+1 ) 
      endif
       
       call EP_Moltiplica(tmp1, attuale )
       call EP_multbyfact(tmp1,fact_cheb)
       if(i==0) then
          LB_alpha(1)=EP_scalare(tmp1,attuale)
       else
          call EP_multbyfact(tmp1,2.0_gp)
          call EP_add_from_vect_with_fact(tmp1,precedente,-1.0_gp ) 
       endif
       
       
       LB_alpha(2*i+1) = 2*EP_scalare(tmp1,attuale)-LB_alpha(1)
       LB_alpha(2*i+2) = 2*EP_scalare(tmp1,tmp1)-LB_alpha(0)
       
       call EP_copy(precedente,attuale)
       call EP_copy(attuale,tmp1)
       
    enddo
    
  END SUBROUTINE LB_passeggia_Chebychev


  real(gp) function  LB_cg(    get_EP_dim, EP_initialize_start , EP_normalizza,&
             EP_Moltiplica4spectra,  EP_copy,  &
             EP_scalare,EP_add_from_vect_with_fact    , EP_multbyfact ,EP_precondition , Ene, gamma, tol, useold )

    use module_base
    implicit none
    real(gp) ene, gamma, tol
    logical useold

    interface
       integer function get_EP_dim()
       end function
       subroutine EP_initialize_start()
       END SUBROUTINE 
       subroutine EP_normalizza(i)
<<<<<<< HEAD
         integer, intent(in) :: i
       END SUBROUTINE 
       subroutine EP_Moltiplica4spectra(i,j, ene, gamma)
         use module_base
         integer, intent(in) :: i,j
         real(gp) :: ene, gamma
       END SUBROUTINE 
       real(kind=8) function EP_scalare(i,j)
         integer, intent(in) :: i,j
       end function 
       subroutine EP_add_from_vect_with_fact( i, j  ,   a )
         integer, intent(in) :: i,j
         real(kind=8), intent(in) :: a
       END SUBROUTINE 
       subroutine EP_copy(i,j)
         integer, intent(in) :: i,j
=======
         integer,intent(in):: i
       END SUBROUTINE 
       subroutine EP_Moltiplica4spectra(i,j, ene, gamma)
         use module_base
         integer,intent(in) :: i,j
         real(gp) :: ene, gamma
       END SUBROUTINE 
       real(kind=8) function EP_scalare(i,j)
         integer,intent(in) :: i,j
       end function 
       subroutine EP_add_from_vect_with_fact( i, j  ,   a )
         integer,intent(in) :: i,j
         real(kind=8),intent(in) :: a
       END SUBROUTINE 
       subroutine EP_copy(i,j)
         integer,intent(in) :: i,j
>>>>>>> c348ca07
       END SUBROUTINE
       subroutine EP_multbyfact(j, fact)
         use module_base
         implicit none
         integer, intent(in) :: j
         real(gp) :: fact
         ! ::::::::::::::::::::::::::::::::::::::
       END SUBROUTINE EP_multbyfact
       subroutine EP_precondition(p,i, ene, gamma)
         use module_interfaces
         !Arguments
         use module_base
         implicit none
         integer, intent(in) :: p,i
         real(gp) ene, gamma
       END SUBROUTINE EP_precondition
    end interface

    real(gp)::rho, beta, err, alpha, err0, rhoold
    integer :: k
    integer :: b, x, r, p, z, Ap, remember

    b=0
    x=1
    r=2
    p=3
    z=4
    Ap=5
    remember=6

    call EP_initialize_start()

     err0= EP_scalare(b,b)

    if(.not. useold) then
       call EP_copy(r,b)
       call EP_precondition(z,r, ene, gamma)
       call EP_multbyfact(x,0.0_gp)
    else
       call EP_copy(x,remember)
       call EP_Moltiplica4spectra(r, x, ene, gamma)
       call EP_multbyfact(r,-1.0_gp)
       call EP_add_from_vect_with_fact(r,b,1.0_gp)
       call EP_precondition(z,r, ene, gamma)
    endif
       
    beta = 0.0
    rho = EP_scalare(z,r)
    err= rho
    k = 0

    print *, " err iniziale " , err0
    call EP_copy(p,z)

    do while(k<1000 .and. err/err0>tol) 

       call EP_Moltiplica4spectra(Ap, p, ene, gamma)
       
       alpha = rho/ EP_scalare( p,Ap)

       print *, " EP_scalare( p,Ap) " , EP_scalare( p,Ap)

       call EP_add_from_vect_with_fact(x,p,alpha)
       call EP_add_from_vect_with_fact(r, Ap,-alpha)

       ! precondiziona qui 
       call EP_precondition(z,r, ene, gamma)
       ! call EP_copy(z,r)

       rhoold=rho
       rho = EP_scalare(z,r)
       
       beta= rho/rhoold

       call EP_multbyfact(p,beta)
       
       call EP_add_from_vect_with_fact( p,z,1.0_gp  )
       
       err = EP_scalare(r,r)

       print *,  k," CG ERR  ", err,  EP_scalare(x,b)
       k = k+1

    enddo
    LB_cg= EP_scalare(x,b)
    call EP_copy(remember,x)


    return  

  END function LB_cg

END MODULE lanczos_base
!!***<|MERGE_RESOLUTION|>--- conflicted
+++ resolved
@@ -904,41 +904,22 @@
        subroutine EP_initialize_start()
        END SUBROUTINE 
        subroutine EP_normalizza(i)
-<<<<<<< HEAD
          integer, intent(in) :: i
        END SUBROUTINE 
        subroutine EP_Moltiplica4spectra(i,j, ene, gamma)
          use module_base
          integer, intent(in) :: i,j
-         real(gp) :: ene, gamma
-       END SUBROUTINE 
-       real(kind=8) function EP_scalare(i,j)
-         integer, intent(in) :: i,j
-       end function 
-       subroutine EP_add_from_vect_with_fact( i, j  ,   a )
-         integer, intent(in) :: i,j
-         real(kind=8), intent(in) :: a
-       END SUBROUTINE 
-       subroutine EP_copy(i,j)
-         integer, intent(in) :: i,j
-=======
-         integer,intent(in):: i
-       END SUBROUTINE 
-       subroutine EP_Moltiplica4spectra(i,j, ene, gamma)
-         use module_base
-         integer,intent(in) :: i,j
          real(gp) :: ene, gamma
        END SUBROUTINE 
        real(kind=8) function EP_scalare(i,j)
          integer,intent(in) :: i,j
        end function 
        subroutine EP_add_from_vect_with_fact( i, j  ,   a )
-         integer,intent(in) :: i,j
-         real(kind=8),intent(in) :: a
+         integer, intent(in) :: i,j
+         real(kind=8), intent(in) :: a
        END SUBROUTINE 
        subroutine EP_copy(i,j)
-         integer,intent(in) :: i,j
->>>>>>> c348ca07
+         integer, intent(in) :: i,j
        END SUBROUTINE
        subroutine EP_multbyfact(j, fact)
          use module_base
