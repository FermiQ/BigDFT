--- conflicted
+++ resolved
@@ -121,15 +121,7 @@
 
       !initialize memory counting
       !call memocc(0,iproc,'count','start')
-<<<<<<< HEAD
-         call init_global_output(outs, runObj%atoms%nat)
-=======
-
-      allocate(fxyz(3,atoms%astruct%nat+ndebug),stat=i_stat)
-      call memocc(i_stat,fxyz,'fxyz',subname)
-
-      call init_restart_objects(iproc,inputs,atoms,rst,subname)
->>>>>>> 14c7d159
+         call init_global_output(outs, runObj%atoms%astruct%nat)
 
       !     if (iproc == 0) then
       !       call print_general_parameters(nproc,inputs,runObj%atoms)
@@ -146,13 +138,8 @@
       path=0.d0
       !calculate the displacement at each integration step
       !(use sin instead of random numbers)
-<<<<<<< HEAD
-      allocate(drxyz(1:3,1:runObj%atoms%nat))
-      do iat=1,runObj%atoms%nat
-=======
-      allocate(drxyz(1:3,1:atoms%astruct%nat))
-      do iat=1,atoms%astruct%nat
->>>>>>> 14c7d159
+      allocate(drxyz(1:3,1:runObj%atoms%astruct%nat))
+      do iat=1,runObj%atoms%astruct%nat
          drxyz(1,iat)=dx*sin(iat+.2d0)   
          drxyz(2,iat)=dx*sin(iat+.4d0)  
          drxyz(3,iat)=dx*sin(iat+.7d0)  
@@ -163,7 +150,7 @@
 
          !update atomic positions along the path
          if(ipath>1) then
-            runObj%rxyz(:,:)=runObj%rxyz(:,:)+drxyz(:,:)
+            runObj%atoms%astruct%rxyz(:,:)=runObj%atoms%astruct%rxyz(:,:)+drxyz(:,:)
             runObj%inputs%inputPsiId=1
             if(runObj%rst%version == LINEAR_VERSION) runObj%inputs%inputPsiId=101
          end if
@@ -182,13 +169,8 @@
          !   do one step of the path integration
          if (iproc == 0) then
             !integrate forces*displacement
-<<<<<<< HEAD
             !fdr=sum(fxyz(1:3,1:runObj%atoms%nat)*drxyz(1:3,1:runObj%atoms%nat))
             fdr=sum(outs%fxyz(:,:)*drxyz(:,:))
-=======
-            !fdr=sum(fxyz(1:3,1:atoms%astruct%nat)*drxyz(1:3,1:atoms%astruct%nat))
-            fdr=sum(fxyz(:,:)*drxyz(:,:))
->>>>>>> 14c7d159
             path=path-simpson(ipath)*fdr
             call yaml_map('Path iteration',ipath)
             call yaml_map('-F.dr',-fdr,fmt='(1pe13.5)')
