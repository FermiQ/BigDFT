!!****f* BigDFT/test_forces
!! NAME
!!   test_forces
!!
!! FUNCTION
!!    Runs BigDFT and test whether the forces are the 
!!    derivative of the energy.
!!    Performs the integration of the calculated forces over
!!    some random displacement and compare the result with the 
!!    difference of the energy between the final and the initial 
!!    position
!!
!! SYNOPSIS
!! WARNING
!! AUTHOR
!!    Luigi Genovese
!! COPYRIGHT
!!    Copyright (C) 2005 CEA
!! CREATION DATE
!!    09/2006
!!
!! SOURCE
!!
program test_forces
  use libBigDFT
  
  implicit none
  include 'mpif.h'
  integer, parameter :: n=31
  real(kind=8), dimension(:,:), allocatable :: rxyz,fxyz,drxyz,rxyz_old
  real(kind=8), dimension(:), allocatable :: weight
  character*20 tatonam,units
  integer, allocatable, dimension(:) :: iatype
  character*20 :: atomnames(100)
  integer :: nat,nproc,iproc,ntypes,ityp,iat,i,ierr
  real(kind=8) :: energy,energy0,FxdRx,FydRy,FzdRz,path,sumx,sumy,sumz,dx
  logical :: parallel=.true.
  real(kind=8), pointer :: psi(:,:), eval(:)
  integer, pointer :: keyg(:,:), keyv(:)
  integer :: nseg_c, nseg_f, nvctr_c, nvctr_f
  integer :: norb, norbp, n1, n2, n3
  real*8 :: hgrid

  !Body
  !Start MPI in parallel version
  if (parallel) then
     call MPI_INIT(ierr)
     call MPI_COMM_RANK(MPI_COMM_WORLD,iproc,ierr)
     call MPI_COMM_SIZE(MPI_COMM_WORLD,nproc,ierr)
     write(6,*) 'mpi started',iproc,nproc
  else
     nproc=1
     iproc=0
  endif
  
! read starting atomic positions
  open(unit=9,file='posinp',status='old')
  read(9,*) nat,units
  if (iproc.eq.0) write(6,*) 'nat=',nat
  allocate(rxyz(3,nat),iatype(nat),fxyz(3,nat),drxyz(3,nat))
  ntypes=0
  do iat=1,nat
     read(9,*) rxyz(1,iat),rxyz(2,iat),rxyz(3,iat),tatonam
     do ityp=1,ntypes
        if (tatonam.eq.atomnames(ityp)) then
           iatype(iat)=ityp
           goto 200
        endif
     end do
     ntypes=ntypes+1
     if (ntypes.gt.100) stop 'more than 100 atomnames not permitted'
     atomnames(ityp)=tatonam
     iatype(iat)=ntypes
200  continue
     if (units.eq.'angstroem') then
        ! if Angstroem convert to Bohr
        do i=1,3 
           rxyz(i,iat)=rxyz(i,iat)/.529177d0 
        end do
     else if  (units.eq.'atomic' .or. units.eq.'bohr') then
     else
        write(*,*) 'length units in input file unrecognized'
        write(*,*) 'recognized units are angstroem or atomic = bohr'
        stop 
     end if
  end do
  close(9)
  do ityp=1,ntypes
     if (iproc.eq.0) write(*,*) 'atoms of type ',ityp,' are ',atomnames(ityp)
  enddo

  !calculate the starting point
  if (parallel) call MPI_BARRIER(MPI_COMM_WORLD,ierr)
  call cluster(parallel,nproc,iproc,nat,ntypes,iatype,atomnames,rxyz,energy0,fxyz, &
             & psi, keyg, keyv, nvctr_c, nvctr_f, nseg_c, nseg_f, norbp, norb, eval, &
<<<<<<< HEAD
             & 0, .false., .false., n1, n2, n3, hgrid, rxyz_old)
=======
             & 0, .false., .false.,  n1, n2, n3, hgrid, rxyz_old)
>>>>>>> d73651a8
  deallocate(psi, eval, keyg, keyv)

  allocate(weight(n))
  !prepare the array of the correct weights of the iteration steps
  if (mod(n,2).ne.1) stop 'the number of iteration steps has to be odd'
  weight(1)=1.d0/3.d0
  weight(2)=4.d0/3.d0
  do i=3,n-2,2
     weight(i)=2.d0/3.d0
     weight(i+1)=4.d0/3.d0
  enddo
  weight(n)=1.d0/3.d0

  !then start the integration steps
  dx=1.d-2
  path=0.d0

  !calculate the displacement at each integration step
  !(use sin instead of random numbers)
  do iat=1,nat
     drxyz(1,iat)=dx*abs(dsin(real(iat,kind=8)+.2d0))
     drxyz(2,iat)=dx*abs(dsin(real(iat,kind=8)+.4d0))
     drxyz(3,iat)=dx*abs(dsin(real(iat,kind=8)+.7d0))
  end do
 
  do i=1,n


     if (parallel) call MPI_BARRIER(MPI_COMM_WORLD,ierr)
     call cluster(parallel,nproc,iproc,nat,ntypes,iatype,atomnames,rxyz,energy,fxyz, &
             & psi, keyg, keyv, nvctr_c, nvctr_f, nseg_c, nseg_f, norbp, norb, eval, &
             & 0, .false., .false., n1, n2, n3, hgrid, rxyz_old)
     deallocate(psi, eval, keyg, keyv)
     


     FxdRx=0.d0
     FydRy=0.d0
     FzdRz=0.d0
     do iat=1,nat
        !integrate forces*displacement
        FxdRx=FxdRx+fxyz(1,iat)*drxyz(1,iat)
        FydRy=FydRy+fxyz(2,iat)*drxyz(2,iat)
        FzdRz=FzdRz+fxyz(3,iat)*drxyz(3,iat)

        !update atomic positions
        rxyz(1,iat)=rxyz(1,iat)+drxyz(1,iat)
        rxyz(2,iat)=rxyz(2,iat)+drxyz(2,iat)
        rxyz(3,iat)=rxyz(3,iat)+drxyz(3,iat)

     end do
     path=path-weight(i)*(FxdRx+FydRy+FzdRz)


     if (iproc==0) then 
        !verify if the system is still translational invariant by summing the forces
        sumx=0.d0
        sumy=0.d0
        sumz=0.d0
        do iat=1,nat
           sumx=sumx+fxyz(1,iat)
           sumy=sumy+fxyz(2,iat)
           sumz=sumz+fxyz(3,iat)
        end do

        write(67,'(a12,i3,2(a10,3x,e13.5),e13.5,e13.5)')'Iteration',i,'Energy ',energy,&
             'Force sums',sumx,sumy,sumz
        write(67,'(a12,i3,a24,3x,e16.8)')'Max. Iter',n,'Energy Difference',energy-energy0
        write(67,'(a39,3x,e16.8,a12,e16.8)')'Force Integral',path,'Delta',energy-energy0-path
        write(67,'(a39,3x,e16.8,a12,e16.8)')'Error on Delta',sqrt(sumx**2+sumy**2+sumz**2)
     end if

  end do

  deallocate(rxyz,iatype,fxyz,drxyz,weight)
  
  if (parallel) call MPI_FINALIZE(ierr)


end program test_forces<|MERGE_RESOLUTION|>--- conflicted
+++ resolved
@@ -93,11 +93,7 @@
   if (parallel) call MPI_BARRIER(MPI_COMM_WORLD,ierr)
   call cluster(parallel,nproc,iproc,nat,ntypes,iatype,atomnames,rxyz,energy0,fxyz, &
              & psi, keyg, keyv, nvctr_c, nvctr_f, nseg_c, nseg_f, norbp, norb, eval, &
-<<<<<<< HEAD
              & 0, .false., .false., n1, n2, n3, hgrid, rxyz_old)
-=======
-             & 0, .false., .false.,  n1, n2, n3, hgrid, rxyz_old)
->>>>>>> d73651a8
   deallocate(psi, eval, keyg, keyv)
 
   allocate(weight(n))
