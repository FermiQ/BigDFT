!> @file 
!!   Routines to test atomic forces
!! @author
!!   Copyright (C) 2005-2013 BigDFT group 
!!   This file is distributed under the terms of the
!!   GNU General Public License, see ~/COPYING file
!!   or http://www.gnu.org/copyleft/gpl.txt .
!!   For the list of contributors, see ~/AUTHORS 


!> Runs BigDFT and test whether the forces are the 
!! derivative of the energy.
!! Performs the integration of the calculated forces over
!! some random displacement and compare the result with the 
!! difference of the energy between the final and the initial 
!! position
!! @warning
!!    Date: 10/07: THIS PROGRAM MUST BE COMPLETELY CHANGED
!!    Date: Feb 2011:  This program was modified and updated by Ali Sadeghi
program test_forces

   use module_base
   use module_types
   use module_interfaces
   use m_ab6_symmetry
   use yaml_output

   implicit none
   character(len=*), parameter :: subname='test_forces'
   integer :: iproc,nproc,iat,ierr,infocode!,istat
   !logical :: exist_list
   !input variables
   type(run_objects) :: runObj
   type(DFT_global_output) :: outs
   character(len=60), parameter :: filename="list_posinp"
   character(len=60), dimension(:), allocatable :: arr_posinp,arr_radical
   character(len=60) :: run_id
   ! atomic coordinates, forces
   real(gp), dimension(:,:), pointer :: drxyz
   integer :: iconfig,nconfig,igroup,ngroups
   integer :: ipath,npath
   real(gp):: dx,etot0,path,fdr
   !parameter (dx=1.d-2 , npath=2*16+1)  ! npath = 2*n+1 where n=2,4,6,8,...
   parameter (dx=1.d-2 , npath=5)
   real(gp) :: simpson(1:npath)
   !character(len=60) :: radical
   integer, dimension(4) :: mpi_info

   !-finds the number of taskgroup size
   !-initializes the mpi_environment for each group
   !-decides the radical name for each run
   call bigdft_init(mpi_info,nconfig,run_id,ierr)

   !just for backward compatibility
   iproc=mpi_info(1)
   nproc=mpi_info(2)

   igroup=mpi_info(3)
   !number of groups
   ngroups=mpi_info(4)

  
   !allocate arrays of run ids
   allocate(arr_radical(abs(nconfig)))
   allocate(arr_posinp(abs(nconfig)))

   !here we call  a routine which
   ! Read a possible radical format argument.
   call bigdft_get_run_ids(nconfig,trim(run_id),arr_radical,arr_posinp,ierr)

   !prepare the array of the correct Simpson's rule weigths for the integration
   if (mod(npath,2).ne.1) stop 'the number of iteration steps has to be odd'
   simpson(1)=1.d0/3.d0
   simpson(2)=4.d0/3.d0
   do ipath=3,npath-2,2
      simpson(ipath)=2.d0/3.d0
      simpson(ipath+1)=4.d0/3.d0
   enddo
   simpson(npath)=1.d0/3.d0

   if (iproc==0) then
!!$         !start a new document in the beginning of the output, if the document is closed before
      call yaml_set_stream(record_length=95,istat=ierr)
      call yaml_new_document()
!!$         call print_logo()
      call yaml_comment('',hfill='-')
      call yaml_comment('This is a test program to verify  whether the forces are the derivative of the energy: F=-dE/dR')
      call yaml_comment('It performs the integration of the calculated forces over ' // trim(yaml_toa(npath)))
      call yaml_comment(' random displacement (in the range [", -dx, ",",dx,"] a.u.)')
      call yaml_comment(' and compares the result with the difference of the energy')
      call yaml_comment(' between the final and the initial position: E2-E1 = -Integral F.dR"')
      call yaml_comment(' The advantage is two fold:')
      call yaml_comment(' 1) avoiding cancellation error in finite difference derivative,')
      call yaml_comment(' 2) considering the forces over all atoms.')
      call yaml_comment('',hfill='-')
      !print*
      !print*
      !print*,'*******************************************************************************************************'
      !print*,"This is a test program to verify  whether the force are the derivative of the energy: F=-dE/dR"
      !print '(a,i3,a,f7.4,a,f6.4,a)', "It performs the integration of the calculated forces over " , npath,  &
      !   &   " random displacement (in the range [", -dx, ",",dx,"] a.u.)"
      !print*, "and compares the result with the difference of the energy  between the final and the initial position:"// &
      !   &   " E2-E1 = -Integral F.dR" 
      !print*," The advantage is two fold: 1) avoiding cancellation error in finite difference derivative," // & 
      !" 2) considernig the forces over all atoms "
      !print*,'*********************************************************************************************************'
      !print*
      !print*
   endif

   do iconfig=1,abs(nconfig)
      if (modulo(iconfig-1,ngroups)==igroup) then

         ! Read all input files.
         call run_objects_init_from_files(runObj, arr_radical(iconfig),arr_posinp(iconfig))

!!$      !standard names
!!$      call standard_inputfile_names(inputs,radical,nproc)
!!$      call read_input_variables(iproc,nproc,arr_posinp(iconfig),inputs, atoms, rxyz,nconfig,radical,istat)


      !initialize memory counting
      !call memocc(0,iproc,'count','start')
         call init_global_output(outs, runObj%atoms%astruct%nat)

      !     if (iproc == 0) then
<<<<<<< HEAD
      !       call print_general_parameters(nproc,inputs,runObj%atoms)
=======
      !       call print_general_parameters(inputs,atoms)
>>>>>>> 07e6660b
      !    end if

      !if other steps are supposed to be done leave the last_run to minus one
      !otherwise put it to one
      if (runObj%inputs%last_run == -1 .and. runObj%inputs%ncount_cluster_x <=1 .or. &
           & runObj%inputs%ncount_cluster_x <= 1) then
         runObj%inputs%last_run = 1
      end if

      ! path integral   
      path=0.d0
      !calculate the displacement at each integration step
      !(use sin instead of random numbers)
      allocate(drxyz(1:3,1:runObj%atoms%astruct%nat))
      do iat=1,runObj%atoms%astruct%nat
         drxyz(1,iat)=dx*sin(iat+.2d0)   
         drxyz(2,iat)=dx*sin(iat+.4d0)  
         drxyz(3,iat)=dx*sin(iat+.7d0)  
      end do

      ! loop for ipath 
      do ipath=1,npath

         !update atomic positions along the path
         if(ipath>1) then
            runObj%atoms%astruct%rxyz(:,:)=runObj%atoms%astruct%rxyz(:,:)+drxyz(:,:)
            runObj%inputs%inputPsiId=1
            if(runObj%rst%version == LINEAR_VERSION) runObj%inputs%inputPsiId=101
         end if

         if (iproc == 0) then
<<<<<<< HEAD
            call print_general_parameters(nproc,runObj%inputs,runObj%atoms) ! to know the new positions
=======
            call print_general_parameters(inputs,atoms) ! to know the new positions
>>>>>>> 07e6660b
         end if

         call call_bigdft(runObj, outs, nproc,iproc,infocode)
         !        inputs%inputPsiId=0   ! change PsiId to 0 if you want to  generate a new Psi and not use the found one

         if (iproc == 0 ) call yaml_map('Wavefunction Optimization Finished, exit signal',infocode)
         !if (iproc == 0 ) write(*,"(1x,a,2i5)") 'Wavefunction Optimization Finished, exit signal=',infocode

         if (ipath == 1 ) etot0=outs%energy
         !   do one step of the path integration
         if (iproc == 0) then
            !integrate forces*displacement
            !fdr=sum(fxyz(1:3,1:runObj%atoms%nat)*drxyz(1:3,1:runObj%atoms%nat))
            fdr=sum(outs%fxyz(:,:)*drxyz(:,:))
            path=path-simpson(ipath)*fdr
            call yaml_map('Path iteration',ipath)
            call yaml_map('-F.dr',-fdr,fmt='(1pe13.5)')
            call yaml_map('Path integral',path,fmt='(1pe13.5)')
            !write(*,"('path iter:',i3,'   -F.dr=',e13.5,'    path integral=',e13.5 )") ipath,-fdr, path 
            
            !Print atomic forces
            call write_forces(runObj%atoms,outs%fxyz)
         end if
      end do !loop over ipath

      deallocate(drxyz)

      if (iproc==0) then 
         write(*,*) 
         write(*,*) 'Check correctness of forces'
         write(*,*) 'Difference of total energies =',outs%energy-etot0
         write(*,*) 'Integral force*displacement = ',path
         write(*,*) 'Difference = ',(outs%energy-etot0)-path
         write(*,*) 
      endif

      call deallocate_global_output(outs)
      call run_objects_free(runObj, subname)

!!$      if (inputs%inputPsiId==INPUT_PSI_LINEAR_AO .or. inputs%inputPsiId==INPUT_PSI_MEMORY_LINEAR &
!!$          .or. inputs%inputPsiId==INPUT_PSI_DISK_LINEAR) then
!!$          call destroy_DFT_wavefunction(rst%tmb)
!!$          call deallocate_local_zone_descriptors(rst%tmb%lzd, subname)
!!$      end if
!!$
!!$      if(inputs%linear /= INPUT_IG_OFF .and. inputs%linear /= INPUT_IG_LIG) &
!!$           & call deallocateBasicArraysInput(inputs%lin)


!!$      call free_input_variables(inputs)

!!$      !finalize memory counting
!!$      call memocc(0,0,'count','stop')
   end if
enddo !loop over iconfig

   deallocate(arr_posinp,arr_radical)

   call bigdft_finalize(ierr)

!!$   call MPI_FINALIZE(ierr)

END PROGRAM test_forces<|MERGE_RESOLUTION|>--- conflicted
+++ resolved
@@ -124,11 +124,7 @@
          call init_global_output(outs, runObj%atoms%astruct%nat)
 
       !     if (iproc == 0) then
-<<<<<<< HEAD
-      !       call print_general_parameters(nproc,inputs,runObj%atoms)
-=======
       !       call print_general_parameters(inputs,atoms)
->>>>>>> 07e6660b
       !    end if
 
       !if other steps are supposed to be done leave the last_run to minus one
@@ -160,11 +156,7 @@
          end if
 
          if (iproc == 0) then
-<<<<<<< HEAD
-            call print_general_parameters(nproc,runObj%inputs,runObj%atoms) ! to know the new positions
-=======
-            call print_general_parameters(inputs,atoms) ! to know the new positions
->>>>>>> 07e6660b
+            call print_general_parameters(runObj%inputs,runObj%atoms) ! to know the new positions
          end if
 
          call call_bigdft(runObj, outs, nproc,iproc,infocode)
