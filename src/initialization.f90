--- conflicted
+++ resolved
@@ -108,12 +108,7 @@
   end if
 END SUBROUTINE run_objects_init_from_files
 
-<<<<<<< HEAD
-
-subroutine run_objects_parse(runObj, dump)
-=======
 subroutine run_objects_update(runObj, dict)
->>>>>>> 00db4d89
   use module_types
   use dictionaries, only: dictionary, dict_update, max_field_length, dict_value
   use yaml_output
@@ -241,25 +236,8 @@
   call nullify_locreg_descriptors(runObj%rst%KSwfn%Lzd%Glr)
 END SUBROUTINE run_objects_system_setup
 
-<<<<<<< HEAD
-
-!> De-allocate the variable of type input_variables
-subroutine bigdft_free_input(in)
-  use module_base
-  use module_types
-  use yaml_output
-  type(input_variables), intent(inout) :: in
-  
-  call free_input_variables(in)
-  call f_lib_finalize()
-  !free all yaml_streams active
-  call yaml_close_all_streams()
-
-end subroutine bigdft_free_input
-
-
-=======
->>>>>>> 00db4d89
+
+
 !> Read the options in the command line using get_command statement
 subroutine command_line_information(mpi_groupsize,posinp_file,run_id,ierr)
   use module_types
