!> @file
!!  Routines to initialize some important structures for run_object
!! @author
!!    Copyright (C) 2007-2013 BigDFT group 
!!    This file is distributed under the terms of the
!!    GNU General Public License, see ~/COPYING file
!!    or http://www.gnu.org/copyleft/gpl.txt .
!!    For the list of contributors, see ~/AUTHORS 


!> Routines to handle the argument objects of call_bigdft().
subroutine run_objects_nullify(runObj)
  use module_types
  implicit none
  type(run_objects), intent(out) :: runObj

  nullify(runObj%user_inputs)
  nullify(runObj%inputs)
  nullify(runObj%atoms)
  nullify(runObj%rst)
  nullify(runObj%radii_cf)
END SUBROUTINE run_objects_nullify


!> Freed the run_objects structure
subroutine run_objects_free(runObj, subname)
  use module_types
  use module_base
  use dynamic_memory
  use yaml_output
  use dictionaries
  use  module_atoms, only: deallocate_atoms_data
  implicit none
  type(run_objects), intent(inout) :: runObj
  character(len = *), intent(in) :: subname

  if (associated(runObj%user_inputs)) then
     call dict_free(runObj%user_inputs)
  end if
  if (associated(runObj%rst)) then
     call free_restart_objects(runObj%rst,subname)
     deallocate(runObj%rst)
  end if
  if (associated(runObj%atoms)) then
     call deallocate_atoms_data(runObj%atoms) 
     deallocate(runObj%atoms)
  end if
  if (associated(runObj%inputs)) then
     call free_input_variables(runObj%inputs)
     deallocate(runObj%inputs)
  end if
  if (associated(runObj%radii_cf)) then
     call f_free_ptr(runObj%radii_cf)
  end if
  ! to be inserted again soon call f_lib_finalize()
  !call yaml_close_all_streams()
END SUBROUTINE run_objects_free


<<<<<<< HEAD
=======
!> Deallocate run_objects
>>>>>>> 247184c1
subroutine run_objects_free_container(runObj)
  use module_types
  use module_base
  use dynamic_memory
  use yaml_output
  implicit none
  type(run_objects), intent(inout) :: runObj

  ! User inputs are always owned by run objects.
  if (associated(runObj%user_inputs)) then
     call dict_free(runObj%user_inputs)
  end if
  ! Radii_cf are always owned by run objects.
  call f_free_ptr(runObj%radii_cf)
  ! Currently do nothing except nullifying everything.
  call run_objects_nullify(runObj)
END SUBROUTINE run_objects_free_container


<<<<<<< HEAD
!> Read all input files and create the object to run BigDFT
=======
!> Read all input files and create the objects to run BigDFT
>>>>>>> 247184c1
subroutine run_objects_init_from_files(runObj, radical, posinp)
  use module_types
  use module_input_dicts, only: user_dict_from_files
  implicit none
  type(run_objects), intent(out) :: runObj
  character(len = *), intent(in) :: radical, posinp

  call run_objects_nullify(runObj)

  ! Allocate persistent structures.
  allocate(runObj%rst)
  call restart_objects_new(runObj%rst)

  ! Generate input dictionary and parse it.
  call dict_init(runObj%user_inputs)
  call user_dict_from_files(runObj%user_inputs, radical, posinp, bigdft_mpi)
  call run_objects_parse(runObj)

  ! Start the signaling loop in a thread if necessary.
  if (runObj%inputs%signaling .and. bigdft_mpi%iproc == 0) then
     call bigdft_signals_init(runObj%inputs%gmainloop, 2, &
          & runObj%inputs%domain, len_trim(runObj%inputs%domain))
     call bigdft_signals_start(runObj%inputs%gmainloop, runObj%inputs%signalTimeout)
  end if
END SUBROUTINE run_objects_init_from_files


subroutine run_objects_update(runObj, dict)
  use module_types
  use dictionaries, only: dictionary, dict_update, max_field_length, dict_value
  use yaml_output
  implicit none
  type(run_objects), intent(inout) :: runObj
  type(dictionary), pointer :: dict

  ! We merge the previous dictionnary with new entries.
  call dict_update(runObj%user_inputs, dict)
  
  ! Parse new dictionnary.
  call run_objects_parse(runObj)
END SUBROUTINE run_objects_update


!> Parse the input dictiionary and create all run_objects
subroutine run_objects_parse(runObj)
  use module_types
  use module_interfaces, only: atoms_new, inputs_new, inputs_from_dict, create_log_file
  use dynamic_memory
  use dictionaries
  use module_atoms, only: deallocate_atoms_data
  implicit none
  type(run_objects), intent(inout) :: runObj
  character(len=*), parameter :: subname = "run_objects_parse"

  ! Free potential previous inputs and atoms.
  if (associated(runObj%atoms)) then
     call deallocate_atoms_data(runObj%atoms) 
     deallocate(runObj%atoms)
  end if
  ! Allocate atoms_data structure
  call atoms_new(runObj%atoms)
  if (associated(runObj%inputs)) then
     call free_input_variables(runObj%inputs)
     deallocate(runObj%inputs)
  end if
  !Allocation input_variables structure and initialize it with default values
  call inputs_new(runObj%inputs)

  ! Regenerate inputs and atoms.
  call inputs_from_dict(runObj%inputs, runObj%atoms, runObj%user_inputs)

  ! Number of atoms should not change.
  if (runObj%rst%nat > 0 .and. runObj%rst%nat /= runObj%atoms%astruct%nat) then
     stop "nat changed"
  else if (runObj%rst%nat == 0) then
     call restart_objects_set_nat(runObj%rst, runObj%atoms%astruct%nat, subname)
  end if
  call restart_objects_set_mode(runObj%rst, runObj%inputs%inputpsiid)
  if (associated(runObj%rst)) then
     call release_material_acceleration(runObj%rst%GPU)
  end if
  call restart_objects_set_mat_acc(runObj%rst, bigdft_mpi%iproc, runObj%inputs%matacc)

  ! Generate radii
  if (associated(runObj%radii_cf)) then
     call f_free_ptr(runObj%radii_cf)
  end if

  runObj%radii_cf = f_malloc_ptr((/ runObj%atoms%astruct%ntypes, 3 /), id="runObj%radii_cf")
  call read_radii_variables(runObj%atoms, runObj%radii_cf, &
       & runObj%inputs%crmult, runObj%inputs%frmult, runObj%inputs%projrad)

END SUBROUTINE run_objects_parse


subroutine run_objects_associate(runObj, inputs, atoms, rst, rxyz0)
  use module_types
  implicit none
  type(run_objects), intent(out) :: runObj
  type(input_variables), intent(in), target :: inputs
  type(atoms_data), intent(in), target :: atoms
  type(restart_objects), intent(in), target :: rst
  real(gp), intent(in), optional :: rxyz0

  call run_objects_free_container(runObj)
  runObj%atoms  => atoms
  runObj%inputs => inputs
  runObj%rst    => rst
  if (present(rxyz0)) then
     call vcopy(3 * atoms%astruct%nat, rxyz0, 1, runObj%atoms%astruct%rxyz(1,1), 1)
  end if

  runObj%radii_cf = f_malloc_ptr((/ runObj%atoms%astruct%ntypes, 3 /), id="runObj%radii_cf")
  call read_radii_variables(runObj%atoms, runObj%radii_cf, &
       & runObj%inputs%crmult, runObj%inputs%frmult, runObj%inputs%projrad)
END SUBROUTINE run_objects_associate


subroutine run_objects_system_setup(runObj, iproc, nproc, rxyz, shift, mem)
  use module_types
  use module_fragments
  use module_interfaces, only: system_initialization
  use psp_projectors
  implicit none
  type(run_objects), intent(inout) :: runObj
  integer, intent(in) :: iproc, nproc
  real(gp), dimension(3,runObj%atoms%astruct%nat), intent(out) :: rxyz
  real(gp), dimension(3), intent(out) :: shift
  type(memory_estimation), intent(out) :: mem

  integer :: inputpsi, input_wf_format
  type(DFT_PSP_projectors) :: nlpsp
  type(system_fragment), dimension(:), pointer :: ref_frags
  character(len = *), parameter :: subname = "run_objects_estimate_memory"

  ! Copy rxyz since system_size() will shift them.
!!$  allocate(rxyz(3,runObj%atoms%astruct%nat+ndebug),stat=i_stat)
!!$  call memocc(i_stat,rxyz,'rxyz',subname)
  call vcopy(3 * runObj%atoms%astruct%nat, runObj%atoms%astruct%rxyz(1,1), 1, rxyz(1,1), 1)

  call system_initialization(iproc, nproc, .true., inputpsi, input_wf_format, .true., &
       & runObj%inputs, runObj%atoms, rxyz, runObj%rst%GPU%OCLconv, runObj%rst%KSwfn%orbs, &
       & runObj%rst%tmb%npsidim_orbs, runObj%rst%tmb%npsidim_comp, &
       & runObj%rst%tmb%orbs, runObj%rst%KSwfn%Lzd, runObj%rst%tmb%Lzd, &
       & nlpsp, runObj%rst%KSwfn%comms, shift, runObj%radii_cf, &
       & ref_frags)
  call MemoryEstimator(nproc,runObj%inputs%idsx,runObj%rst%KSwfn%Lzd%Glr,&
       & runObj%rst%KSwfn%orbs%norb,runObj%rst%KSwfn%orbs%nspinor,&
       & runObj%rst%KSwfn%orbs%nkpts,nlpsp%nprojel,&
       & runObj%inputs%nspin,runObj%inputs%itrpmax,runObj%inputs%iscf,mem)

  ! De-allocations
!!$  i_all=-product(shape(rxyz))*kind(rxyz)
!!$  deallocate(rxyz,stat=i_stat)
!!$  call memocc(i_stat,i_all,'rxyz',subname)
  call deallocate_Lzd_except_Glr(runObj%rst%KSwfn%Lzd, subname)
  call deallocate_comms(runObj%rst%KSwfn%comms,subname)
  call deallocate_orbs(runObj%rst%KSwfn%orbs,subname)
  call free_DFT_PSP_projectors(nlpsp)
  call deallocate_locreg_descriptors(runObj%rst%KSwfn%Lzd%Glr)
  call nullify_locreg_descriptors(runObj%rst%KSwfn%Lzd%Glr)
END SUBROUTINE run_objects_system_setup


!> Read the options in the command line using get_command statement
subroutine command_line_information(mpi_groupsize,posinp_file,run_id,ierr)
  use module_types
  implicit none
  integer, intent(out) :: mpi_groupsize
  character(len=*), intent(out) :: posinp_file !< file for list of radicals
  character(len=*), intent(out) :: run_id !< file for radical name
  integer, intent(out) :: ierr !< error code
  !local variables
  integer :: ncommands,icommands
  character(len=256) :: command

  ierr=BIGDFT_SUCCESS
  posinp_file=repeat(' ',len(posinp_file))
  run_id=repeat(' ',len(run_id))
  !traditional scheme
  !if (ncommands == 0) then
     run_id='input'
  !end if

  mpi_groupsize=0
  
  !first see how many arguments are present
  ncommands=COMMAND_ARGUMENT_COUNT()

  do icommands=1,ncommands
     command=repeat(' ',len(command))
     call get_command_argument(icommands,value=command,status=ierr)
     if (ierr /= 0) return
     !print *,'test',ncommands,icommands,command
     call find_command()
     if (ierr /= 0) return
  end do

contains

  subroutine find_command()
    implicit none
    integer :: ipos
    integer, external :: bigdft_error_ret

    if (index(command,'--taskgroup-size=') > 0) then
       if (mpi_groupsize /= 0) then
          ierr=bigdft_error_ret(BIGDFT_INVALID,'taskgroup size specified twice')
       end if
       ipos=index(command,'=')
       read(command(ipos+1:len(command)),*)mpi_groupsize
    else if (index(command,'--run-id=') > 0) then
       if (len_trim(run_id) > 0) then
          ierr=bigdft_error_ret(BIGDFT_INVALID,'run_id specified twice')
       end if
       ipos=index(command,'=')
       read(command(ipos+1:len(command)),*)run_id
    else if (index(command,'--runs-file=') > 0) then
       if (len_trim(posinp_file) > 0 .or. len_trim(run_id) >0) then
          ierr=bigdft_error_ret(BIGDFT_INVALID,'posinp_file specified twice or run_id already known')
       end if
       ipos=index(command,'=')
       read(command(ipos+1:len(command)),*)posinp_file
    else if (index(command,'--') > 0 .and. icommands==1) then
       !help screen
       call help_screen()
       stop
    else if (icommands==1) then
       read(command,*,iostat=ierr)run_id
    else
       call help_screen()
       stop
    end if
  end subroutine find_command

  subroutine help_screen()
    write(*,*)' Usage of the command line instruction'
    write(*,*)' --taskgroup-size=<mpi_groupsize>'
    write(*,*)' --runs-file=<list_posinp filename>'
    write(*,*)' --run-id=<name of the run>: it can be also specified as unique argument'
    write(*,*)' --help : prints this help screen'
  end subroutine help_screen

END SUBROUTINE command_line_information


!> Initialization of acceleration (OpenCL)
subroutine init_material_acceleration(iproc,matacc,GPU)
  use module_base
  use module_types
  use yaml_output
  implicit none
  integer, intent(in):: iproc
  type(material_acceleration), intent(in) :: matacc
  type(GPU_pointers), intent(out) :: GPU
  !local variables
  integer :: iconv,iblas,initerror,ierror,useGPU,mproc,ierr,nproc_node
  logical :: noaccel

  noaccel = .true.
  if (matacc%iacceleration == 1) then
     call MPI_COMM_SIZE(bigdft_mpi%mpi_comm,mproc,ierr)
     !initialize the id_proc per node
     call processor_id_per_node(iproc,mproc,GPU%id_proc,nproc_node)
     call sg_init(GPUshare,useGPU,iproc,nproc_node,initerror)
     if (useGPU == 1) then
        iconv = 1
        iblas = 1
     else
        iconv = 0
        iblas = 0
     end if
     if (initerror == 1) then
        call yaml_warning('(iproc=' // trim(yaml_toa(iproc,fmt='(i0)')) // &
        &    ') S_GPU library init failed, aborting...')
        !write(*,'(1x,a)')'**** ERROR: S_GPU library init failed, aborting...'
        call MPI_ABORT(bigdft_mpi%mpi_comm,initerror,ierror)
     end if

     if (iconv == 1) then
        !change the value of the GPU convolution flag defined in the module_base
        GPUconv=.true.
     end if
     if (iblas == 1) then
        !change the value of the GPU convolution flag defined in the module_base
        GPUblas=.true.
     end if

     if (iproc == 0) then
        call yaml_map('Material acceleration','CUDA',advance='no')
        call yaml_comment('iproc=0')
       ! write(*,'(1x,a)') 'CUDA support activated (iproc=0)'
    end if

    noaccel = .false.
  else if (matacc%iacceleration >= 2) then
     ! OpenCL convolutions are activated
     ! use CUBLAS for the linear algebra for the moment
     call MPI_COMM_SIZE(bigdft_mpi%mpi_comm,mproc,ierr)
     !initialize the id_proc per node
     call processor_id_per_node(iproc,mproc,GPU%id_proc,nproc_node)
     !initialize the opencl context for any process in the node
     !call MPI_GET_PROCESSOR_NAME(nodename_local,namelen,ierr)
     !do jproc=0,mproc-1
     !   call MPI_BARRIER(bigdft_mpi%mpi_comm,ierr)
     !   if (iproc == jproc) then
     !      print '(a,a,i4,i4)','Initializing for node: ',trim(nodename_local),iproc,GPU%id_proc
     call init_acceleration_OCL(matacc,GPU)
     !   end if
     !end do
     if (GPU%context /= 0.) then
        GPU%ndevices=min(GPU%ndevices,nproc_node)
        if (iproc == 0) then
           call yaml_map('Material acceleration','OpenCL',advance='no')
           call yaml_comment('iproc=0')
           call yaml_open_map('Number of OpenCL devices per node',flow=.true.)
           call yaml_map('used',trim(yaml_toa(min(GPU%ndevices,nproc_node),fmt='(i0)')))
           call yaml_map('available',trim(yaml_toa(GPU%ndevices,fmt='(i0)')))
           !write(*,'(1x,a,i5,i5)') 'OpenCL support activated, No. devices per node (used, available):',&
           !     min(GPU%ndevices,nproc_node),GPU%ndevices
           call yaml_close_map()
        end if
        !the number of devices is the min between the number of processes per node
        GPU%ndevices=min(GPU%ndevices,nproc_node)
        GPU%OCLconv=.true.
        noaccel = .false.
     end if
  end if

  if (noaccel .and. iproc == 0) then
     call yaml_map('Material acceleration',.false.,advance='no')
     call yaml_comment('iproc=0')
     ! write(*,'(1x,a)') 'No material acceleration (iproc=0)'
  end if

END SUBROUTINE init_material_acceleration


subroutine release_material_acceleration(GPU)
  use module_base
  use module_types
  implicit none
  type(GPU_pointers), intent(inout) :: GPU
  
  if (GPUconv) then
     call sg_end()
  end if

  if (GPU%OCLconv) then
     call release_acceleration_OCL(GPU)
     GPU%OCLconv=.false.
  end if

END SUBROUTINE release_material_acceleration


!> Give the number of MPI processes per node (nproc_node) and before iproc (iproc_node)
subroutine processor_id_per_node(iproc,nproc,iproc_node,nproc_node)
  use module_base
  use module_types
  use dynamic_memory
  implicit none
  integer, intent(in) :: iproc, nproc
  integer, intent(out) :: iproc_node, nproc_node
  !local variables
  character(len=*), parameter :: subname='processor_id_per_node'
  integer :: ierr,namelen,jproc
  character(len=MPI_MAX_PROCESSOR_NAME) :: nodename_local
  character(len=MPI_MAX_PROCESSOR_NAME), dimension(:), allocatable :: nodename

  call f_routine(id=subname)

  if (nproc == 1) then
     iproc_node=0
     nproc_node=1
  else
     nodename=f_malloc_str(MPI_MAX_PROCESSOR_NAME,0 .to. nproc-1,id='nodename')
     !allocate(nodename(0:nproc-1+ndebug),stat=i_stat)
     !call memocc(i_stat,nodename,'nodename',subname)
     
     !initalise nodenames
     do jproc=0,nproc-1
        nodename(jproc)=repeat(' ',MPI_MAX_PROCESSOR_NAME)
     end do

     call MPI_GET_PROCESSOR_NAME(nodename_local,namelen,ierr)

     !gather the result between all the process
     call MPI_ALLGATHER(nodename_local,MPI_MAX_PROCESSOR_NAME,MPI_CHARACTER,&
          nodename(0),MPI_MAX_PROCESSOR_NAME,MPI_CHARACTER,&
          bigdft_mpi%mpi_comm,ierr)

     !found the processors which belong to the same node
     !before the processor iproc
     iproc_node=0
     do jproc=0,iproc-1
        if (trim(nodename(jproc)) == trim(nodename(iproc))) then
           iproc_node=iproc_node+1
        end if
     end do
     nproc_node=iproc_node
     do jproc=iproc,nproc-1
        if (trim(nodename(jproc)) == trim(nodename(iproc))) then
           nproc_node=nproc_node+1
        end if
     end do
     
     call f_free_str(MPI_MAX_PROCESSOR_NAME,nodename)
     !i_all=-product(shape(nodename))*kind(nodename)
     !deallocate(nodename,stat=i_stat)
     !call memocc(i_stat,i_all,'nodename',subname)
  end if
  call f_release_routine()
END SUBROUTINE processor_id_per_node


subroutine create_log_file(dict, writing_directory, dir_output, run_name)

  use module_base
  use module_types
  use module_input
  use yaml_strings
  use yaml_output
  use dictionaries
  implicit none
  type(dictionary), pointer :: dict
  character(len = max_field_length), intent(out) :: writing_directory, dir_output, run_name
  !local variables
  integer :: ierr,ierror,lgt,unit_log
  logical :: exists
  character(len=500) :: logfile,logfile_old,logfile_dir
  integer :: iproc_node, nproc_node

  writing_directory = "."
  if (has_key(dict, "perf")) then
     if (has_key(dict // "perf", "outdir")) then
        writing_directory = dict_value(dict // "perf" // "outdir")
     end if
  end if
  run_name   = ""
  dir_output = "data" // trim(bigdft_run_id_toa())
  if (has_key(dict, "radical")) then
     run_name   = dict // "radical"
     dir_output = "data-"//trim(run_name)
  end if

  logfile=repeat(' ',len(logfile))
  logfile_old=repeat(' ',len(logfile_old))
  logfile_dir=repeat(' ',len(logfile_dir))
  !open the logfile if needed, and set stdout
  if (trim(writing_directory) /= '.' .or. bigdft_mpi%ngroup > 1) then
     !add the output directory in the directory name
     if (bigdft_mpi%iproc == 0 .and. trim(writing_directory) /= '.') then
        call getdir(writing_directory,&
             len_trim(writing_directory),logfile,len(logfile),ierr)
        if (ierr /= 0) then
           write(*,*) "ERROR: cannot create writing directory '"&
                //trim(writing_directory) // "'."
           call MPI_ABORT(bigdft_mpi%mpi_comm,ierror,ierr)
        end if
     end if
     call MPI_BCAST(logfile,len(logfile),MPI_CHARACTER,0,bigdft_mpi%mpi_comm,ierr)
     lgt=min(len(writing_directory),len(logfile))
     writing_directory(1:lgt)=logfile(1:lgt)
     lgt=0
     if (dir_output(1:1) /= '/') &
          & call buffer_string(dir_output,len(dir_output),&
          & trim(logfile),lgt,back=.true.)
     if (bigdft_mpi%iproc ==0) then
        logfile=repeat(' ',len(logfile))
        if (len_trim(run_name) > 0) then
!           logfile='log-'//trim(run_name)//trim(bigdft_run_id_toa())//'.yaml'
           logfile='log-'//trim(run_name)//'.yaml'
        else
           logfile='log'//trim(bigdft_run_id_toa())//'.yaml'
        end if
        !inquire for the existence of a logfile
        call yaml_map('<BigDFT> log of the run will be written in logfile',&
             trim(writing_directory)//trim(logfile),unit=6)
        inquire(file=trim(writing_directory)//trim(logfile),exist=exists)
        if (exists) then
           logfile_old=trim(writing_directory)//'logfiles'
           call getdir(logfile_old,&
                len_trim(logfile_old),logfile_dir,len(logfile_dir),ierr)
           if (ierr /= 0) then
              write(*,*) "ERROR: cannot create writing directory '" //trim(logfile_dir) // "'."
              call MPI_ABORT(bigdft_mpi%mpi_comm,ierror,ierr)
           end if
           logfile_old=trim(logfile_dir)//trim(logfile)
           logfile=trim(writing_directory)//trim(logfile)
           !change the name of the existing logfile
           lgt=index(logfile_old,'.yaml')
           call buffer_string(logfile_old,len(logfile_old),&
                trim(adjustl(yaml_time_toa()))//'.yaml',lgt)
           call movefile(trim(logfile),len_trim(logfile),trim(logfile_old),len_trim(logfile_old),ierr)
           if (ierr /= 0) then
              write(*,*) "ERROR: cannot move logfile '"//trim(logfile)
              write(*,*) '                      into '//trim(logfile_old)// "'."
              call MPI_ABORT(bigdft_mpi%mpi_comm,ierror,ierr)
           end if
           call yaml_map('<BigDFT> Logfile existing, renamed into',&
                trim(logfile_old),unit=6)

        else
           logfile=trim(writing_directory)//trim(logfile)
        end if
        !Create stream and logfile
        call yaml_set_stream(filename=trim(logfile),record_length=92,istat=ierr)
        !create that only if the stream is not already present, otherwise print a warning
        if (ierr == 0) then
           call yaml_get_default_stream(unit_log)
           call input_set_stdout(unit=unit_log)
           if (len_trim(run_name) == 0) then
              call f_malloc_set_status(unit=unit_log, &
                   & logfile_name='malloc' // trim(bigdft_run_id_toa()) // '.prc')
           else
              call f_malloc_set_status(unit=unit_log, &
                   & logfile_name='malloc-' // trim(run_name) // '.prc')
           end if
           !call memocc_set_stdout(unit=70)
        else
           call yaml_warning('Logfile '//trim(logfile)//' cannot be created, stream already present. Ignoring...')
        end if
     end if
  else
     !use stdout, do not crash if unit is present
     if (bigdft_mpi%iproc==0) call yaml_set_stream(record_length=92,istat=ierr)
  end if
    
  if (bigdft_mpi%iproc==0) then
     !start writing on logfile
     call yaml_new_document()
     !welcome screen
     call print_logo()
  end if

  if (bigdft_mpi%nproc >1) call processor_id_per_node(bigdft_mpi%iproc,bigdft_mpi%nproc,iproc_node,nproc_node)

  if (bigdft_mpi%iproc==0) then
     if (bigdft_mpi%nproc >1) call yaml_map('MPI tasks of root process node',nproc_node)
     call print_configure_options()
  end if
END SUBROUTINE create_log_file<|MERGE_RESOLUTION|>--- conflicted
+++ resolved
@@ -57,10 +57,7 @@
 END SUBROUTINE run_objects_free
 
 
-<<<<<<< HEAD
-=======
 !> Deallocate run_objects
->>>>>>> 247184c1
 subroutine run_objects_free_container(runObj)
   use module_types
   use module_base
@@ -80,11 +77,7 @@
 END SUBROUTINE run_objects_free_container
 
 
-<<<<<<< HEAD
-!> Read all input files and create the object to run BigDFT
-=======
 !> Read all input files and create the objects to run BigDFT
->>>>>>> 247184c1
 subroutine run_objects_init_from_files(runObj, radical, posinp)
   use module_types
   use module_input_dicts, only: user_dict_from_files
