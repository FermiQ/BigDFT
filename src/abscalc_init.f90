--- conflicted
+++ resolved
@@ -104,8 +104,6 @@
   integer :: iatat
 
   ! local variables  
-  integer, parameter :: nmax=7
-  integer, parameter :: lmax=3
   type(locreg_descriptors) :: Plr
   integer :: jorb, ncplx, istart_c
   real(wp), dimension(PAWD%G%ncoeff ) :: Gocc
@@ -113,17 +111,10 @@
 
 
   !!Just for extracting the covalent radius and rprb
-<<<<<<< HEAD
-  integer :: nsccode,mxpl,mxchg
-  real(gp) ::amu,rprb,ehomo,rcov, cutoff
-  character(len=2) :: symbol
-  real(kind=8), dimension(nmax,0:lmax-1) :: neleconf
-=======
 !  integer :: nsccode,mxpl,mxchg
   real(gp) ::rcov, cutoff!amu,rprb,ehomo,
 !  character(len=2) :: symbol
-!  real(kind=8), dimension(6,4) :: neleconf
->>>>>>> b07d37dc
+
 
   istart_c=initial_istart_c
 
