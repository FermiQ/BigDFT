subroutine glr_get_psi_size(glr, psisize)
  use module_types
  implicit none
  type(locreg_descriptors), intent(in) :: glr
  integer, intent(out) :: psisize

  psisize = glr%wfd%nvctr_c + 7 * glr%wfd%nvctr_f
END SUBROUTINE glr_get_psi_size

subroutine kswfn_free_scf_data(KSwfn, freePsit)
  use module_base
  use module_types
  use m_profiling
  implicit none
  type(DFT_wavefunction), intent(inout) :: KSwfn
  logical, intent(in) :: freePsit
  
  character(len = *), parameter :: subname = "kswfn_free_scf_data"
  integer :: i_all, i_stat

  ! Clean KSwfn parts only needed in the SCF loop.
  call deallocate_diis_objects(KSwfn%diis,subname)
  i_all=-product(shape(KSwfn%hpsi))*kind(KSwfn%hpsi)
  deallocate(KSwfn%hpsi,stat=i_stat)
  call memocc(i_stat,i_all,'hpsi',subname)
  if (freePsit) then
     i_all=-product(shape(KSwfn%psit))*kind(KSwfn%psit)
     deallocate(KSwfn%psit,stat=i_stat)
     call memocc(i_stat,i_all,'psit',subname)
  else
     nullify(KSwfn%psit)
  end if
end subroutine kswfn_free_scf_data

subroutine kswfn_emit_psi(Wfn, iter, psi_or_hpsi, iproc, nproc)
  use module_base
  use module_types
  implicit none
  type(DFT_wavefunction), intent(in) :: Wfn
  integer, intent(in) :: iter, iproc, nproc, psi_or_hpsi

  integer, parameter :: SIGNAL_DONE = -1
  integer, parameter :: SIGNAL_WAIT = -2
  integer :: message, ierr, data(2)
  integer :: status(MPI_STATUS_SIZE)

  call timing(iproc,'wf_signals    ','ON')
  if (iproc == 0) then
     ! Only iproc 0 emit the signal. This call is blocking.
     ! All other procs are blocked by the bcast to wait for
     ! possible transfer to proc 0.
     if (psi_or_hpsi == 0) then
        call wf_emit_psi(Wfn%c_obj, iter)
     else
        call wf_emit_hpsi(Wfn%c_obj, iter)
     end if
     if (nproc > 1) then
        ! After handling the signal, iproc 0 broadcasts to other
        ! proc to continue (jproc == -1).
        message = SIGNAL_DONE
        call MPI_BCAST(message, 1, MPI_INTEGER, 0, bigdft_mpi%mpi_comm, ierr)
     end if
  else
     message = SIGNAL_WAIT
     do
        if (message == SIGNAL_DONE) then
           exit
        end if
        call MPI_BCAST(message, 1, MPI_INTEGER, 0, bigdft_mpi%mpi_comm, ierr)
        
        if (message > 0 .and. iproc == message) then
           ! Will have to send to iproc 0 some of psi.
           call MPI_RECV(data, 2, MPI_INTEGER, 0, 123, bigdft_mpi%mpi_comm, status, ierr)
           if (psi_or_hpsi == 0) then
              call MPI_SEND(Wfn%psi(1 + data(1)), data(2), MPI_DOUBLE_PRECISION, &
                   & 0, 123, bigdft_mpi%mpi_comm, ierr)
           else
              call MPI_SEND(Wfn%hpsi(1 + data(1)), data(2), MPI_DOUBLE_PRECISION, &
                   & 0, 123, bigdft_mpi%mpi_comm, ierr)
           end if
        end if
     end do
  end if
  call timing(iproc,'wf_signals    ','OF')
END SUBROUTINE kswfn_emit_psi

subroutine kswfn_mpi_copy(psic, jproc, psiStart, psiSize)
  use module_base
  use module_types
  implicit none
  integer, intent(in) :: psiSize, jproc, psiStart
  real(wp), intent(inout) :: psic(psiSize)

  integer :: ierr
  integer :: status(MPI_STATUS_SIZE)

  if (jproc == 0) return

  call MPI_BCAST(jproc, 1, MPI_INTEGER, 0, bigdft_mpi%mpi_comm, ierr)

  call MPI_SEND((/ psiStart, psiSize /), 2, MPI_INTEGER, jproc, 123, bigdft_mpi%mpi_comm, ierr)
  call MPI_RECV(psic, psiSize, MPI_DOUBLE_PRECISION, jproc, 123, bigdft_mpi%mpi_comm, status, ierr)
END SUBROUTINE kswfn_mpi_copy

<<<<<<< HEAD
subroutine kswfn_init_comm(wfn, lzd, in, atoms, dpbox, iproc, nproc)
=======
subroutine kswfn_init_comm(wfn, in, atoms, dpbox, norb_cubic, iproc, nproc)
>>>>>>> 70685a59
  use module_types
  use module_interfaces, except_this_one => kswfn_init_comm
  implicit none
  integer, intent(in) :: iproc, nproc
  type(DFT_wavefunction), intent(inout) :: wfn
  type(input_variables), intent(in) :: in
  type(atoms_data),intent(in) :: atoms
  type(denspot_distribution), intent(in) :: dpbox

  integer :: ndim

  ! Nullify all pointers
  nullify(wfn%psi)
  nullify(wfn%hpsi)
  nullify(wfn%psit)
  nullify(wfn%psit_c)
  nullify(wfn%psit_f)
  nullify(wfn%spsi)
  nullify(wfn%gaucoeffs)

  !!wfn%wfnmd%bs%use_derivative_basis=.false.

  call initCommsOrtho(iproc, nproc, in%nspin, wfn%lzd, wfn%orbs, 's', wfn%op)

  call initialize_communication_potential(iproc, nproc, dpbox%nscatterarr, &
       & wfn%orbs, wfn%lzd, wfn%comgp)

  call nullify_p2pComms(wfn%comrp)

  call nullify_p2pcomms(wfn%comsr)
  !!call initialize_comms_sumrho(iproc, nproc, dpbox%nscatterarr, lzd, wfn%orbs, wfn%comsr)

  ndim = maxval(wfn%op%noverlaps)
  call initMatrixCompression(iproc, nproc, ndim, wfn%lzd, atoms, in, wfn%orbs, wfn%op%noverlaps, &
       & wfn%op%overlaps, wfn%mad)
  !!call initCompressedMatmul3(iproc, wfn%orbs%norb, wfn%mad)

  call nullify_collective_comms(wfn%collcom)
  call nullify_collective_comms(wfn%collcom_sr)
  !call init_collective_comms(iproc, nproc, wfn%orbs, lzd, wfn%mad, wfn%collcom)
  !call init_collective_comms_sumro(iproc, nproc, lzd, wfn%orbs, dpbox%nscatterarr, wfn%collcom_sr)


<<<<<<< HEAD
  call create_wfn_metadata('l', max(wfn%orbs%npsidim_orbs,wfn%orbs%npsidim_comp), &
       & wfn%orbs%norb, wfn%orbs%norbp, wfn%mad%nvctr, in, wfn%wfnmd)
=======
  call create_wfn_metadata('l', wfn%orbs%norb, norb_cubic, wfn%orbs%norbp, wfn%mad%nvctr, in, wfn%wfnmd)
>>>>>>> 70685a59


END SUBROUTINE kswfn_init_comm

subroutine kswfn_emit_lzd(Wfn, iproc, nproc)
  use module_base
  use module_types
  implicit none
  type(DFT_wavefunction), intent(in) :: Wfn
  integer, intent(in) :: iproc, nproc

  call timing(iproc,'wf_signals    ','ON')
  if (iproc == 0) then
     call wf_emit_lzd(Wfn%c_obj)
  end if
  call timing(iproc,'wf_signals    ','OF')
END SUBROUTINE kswfn_emit_lzd<|MERGE_RESOLUTION|>--- conflicted
+++ resolved
@@ -102,11 +102,7 @@
   call MPI_RECV(psic, psiSize, MPI_DOUBLE_PRECISION, jproc, 123, bigdft_mpi%mpi_comm, status, ierr)
 END SUBROUTINE kswfn_mpi_copy
 
-<<<<<<< HEAD
-subroutine kswfn_init_comm(wfn, lzd, in, atoms, dpbox, iproc, nproc)
-=======
-subroutine kswfn_init_comm(wfn, in, atoms, dpbox, norb_cubic, iproc, nproc)
->>>>>>> 70685a59
+subroutine kswfn_init_comm(wfn, in, atoms, dpbox, iproc, nproc)
   use module_types
   use module_interfaces, except_this_one => kswfn_init_comm
   implicit none
@@ -150,12 +146,7 @@
   !call init_collective_comms_sumro(iproc, nproc, lzd, wfn%orbs, dpbox%nscatterarr, wfn%collcom_sr)
 
 
-<<<<<<< HEAD
-  call create_wfn_metadata('l', max(wfn%orbs%npsidim_orbs,wfn%orbs%npsidim_comp), &
-       & wfn%orbs%norb, wfn%orbs%norbp, wfn%mad%nvctr, in, wfn%wfnmd)
-=======
-  call create_wfn_metadata('l', wfn%orbs%norb, norb_cubic, wfn%orbs%norbp, wfn%mad%nvctr, in, wfn%wfnmd)
->>>>>>> 70685a59
+  call create_wfn_metadata('l', wfn%orbs%norb, wfn%orbs%norbp, wfn%mad%nvctr, in, wfn%wfnmd)
 
 
 END SUBROUTINE kswfn_init_comm
