!> @file
!! Routines for handling the structure atoms_data 
!! @author
!!    Copyright (C) 2011-2014 BigDFT group
!!    This file is distributed under the terms of the
!!    GNU General Public License, see ~/COPYING file
!!    or http://www.gnu.org/copyleft/gpl.txt .
!!    For the list of contributors, see ~/AUTHORS

<<<<<<< HEAD

! Init and free routines
!> Allocate a new atoms_data type, for bindings.
subroutine atoms_new(atoms)
  use module_types
  implicit none
  type(atoms_data), pointer :: atoms

  type(atoms_data), pointer :: intern
  
  allocate(intern)
  call atoms_nullify(intern)
  atoms => intern
END SUBROUTINE atoms_new


!> Free an allocated atoms_data type.
subroutine atoms_free(atoms)
  use module_types
  implicit none
  type(atoms_data), pointer :: atoms
  
  call deallocate_atoms(atoms, "atoms_free")
  deallocate(atoms)
END SUBROUTINE atoms_free


!> Nullify the atomic_structure type
subroutine astruct_nullify(astruct)
  use module_types
  implicit none
  type(atomic_structure), intent(out) :: astruct

  astruct%geocode = "F"
  astruct%units = "bohr"
  astruct%inputfile_format = "none"
  astruct%nat = -1
  astruct%ntypes = -1
  astruct%sym%symObj = -1
  nullify(astruct%sym%irrzon)
  nullify(astruct%sym%phnons)
end subroutine astruct_nullify


!> Nullify a new atoms_data type.
subroutine atoms_nullify(atoms)
  use module_types
  implicit none
  type(atoms_data), intent(out) :: atoms

  call astruct_nullify(atoms%astruct)

  ! Arrays related to ntypes.
  nullify(atoms%psppar)
  nullify(atoms%nelpsp)
  nullify(atoms%npspcode)
  nullify(atoms%nzatom)
  nullify(atoms%ixcpsp)
  nullify(atoms%radii_cf)
  ! parameters for NLCC
  nullify(atoms%nlccpar)
  nullify(atoms%nlcc_ngv)
  nullify(atoms%nlcc_ngc)
  ! Parameters for Linear input guess
  nullify(atoms%rloc)

  ! Arrays related to nat.
  nullify(atoms%iasctype)
  nullify(atoms%aocc)
  nullify(atoms%amu)

  nullify(atoms%paw_l)
  nullify(atoms%paw_NofL)
  nullify(atoms%paw_nofchannels)
  nullify(atoms%paw_nofgaussians)
  nullify(atoms%paw_Greal)
  nullify(atoms%paw_Gimag)
  nullify(atoms%paw_Gcoeffs)
  nullify(atoms%paw_H_matrices)
  nullify(atoms%paw_S_matrices)
  nullify(atoms%paw_Sm1_matrices)
end subroutine atoms_nullify


!> Deallocate the structure atoms_data.
subroutine deallocate_atoms(atoms,subname) 
  use module_base
  use module_types
  use dynamic_memory
  implicit none
  character(len=*), intent(in) :: subname
  type(atoms_data), intent(inout) :: atoms
  !local variables
  integer :: i_stat, i_all

  ! Deallocate atomic structure
  call deallocate_atomic_structure(atoms%astruct,subname) 

  ! Deallocations related to pseudos.
  if (associated(atoms%nzatom)) then
     i_all=-product(shape(atoms%nzatom))*kind(atoms%nzatom)
     deallocate(atoms%nzatom,stat=i_stat)
     call memocc(i_stat,i_all,'atoms%nzatom',subname)
     i_all=-product(shape(atoms%psppar))*kind(atoms%psppar)
     deallocate(atoms%psppar,stat=i_stat)
     call memocc(i_stat,i_all,'atoms%psppar',subname)
     i_all=-product(shape(atoms%nelpsp))*kind(atoms%nelpsp)
     deallocate(atoms%nelpsp,stat=i_stat)
     call memocc(i_stat,i_all,'atoms%nelpsp',subname)
     i_all=-product(shape(atoms%ixcpsp))*kind(atoms%ixcpsp)
     deallocate(atoms%ixcpsp,stat=i_stat)
     call memocc(i_stat,i_all,'atoms%ixcpsp',subname)
     i_all=-product(shape(atoms%npspcode))*kind(atoms%npspcode)
     deallocate(atoms%npspcode,stat=i_stat)
     call memocc(i_stat,i_all,'atoms%npspcode',subname)
     i_all=-product(shape(atoms%nlcc_ngv))*kind(atoms%nlcc_ngv)
     deallocate(atoms%nlcc_ngv,stat=i_stat)
     call memocc(i_stat,i_all,'atoms%nlcc_ngv',subname)
     i_all=-product(shape(atoms%nlcc_ngc))*kind(atoms%nlcc_ngc)
     deallocate(atoms%nlcc_ngc,stat=i_stat)
     call memocc(i_stat,i_all,'atoms%nlcc_ngc',subname)
     i_all=-product(shape(atoms%radii_cf))*kind(atoms%radii_cf)
     deallocate(atoms%radii_cf,stat=i_stat)
     call memocc(i_stat,i_all,'atoms%radii_cf',subname)
     ! Parameters for Linear input guess
     i_all=-product(shape(atoms%rloc))*kind(atoms%rloc)
     deallocate(atoms%rloc,stat=i_stat)
     call memocc(i_stat,i_all,'atoms%rloc',subname)
     i_all=-product(shape(atoms%amu))*kind(atoms%amu)
     deallocate(atoms%amu,stat=i_stat)
     call memocc(i_stat,i_all,'atoms%amu',subname)
  end if
  if (associated(atoms%iasctype)) then
     i_all=-product(shape(atoms%iasctype))*kind(atoms%iasctype)
     deallocate(atoms%iasctype,stat=i_stat)
     call memocc(i_stat,i_all,'atoms%iasctype',subname)
     i_all=-product(shape(atoms%aocc))*kind(atoms%aocc)
     deallocate(atoms%aocc,stat=i_stat)
     call memocc(i_stat,i_all,'atoms%aocc',subname)
  end if
  if (associated(atoms%nlccpar)) then
     call f_free_ptr(atoms%nlccpar)
  end if

  !  Free data for pawpatch
  if(associated(atoms%paw_l)) then
     i_all=-product(shape(atoms%paw_l ))*kind(atoms%paw_l )
     deallocate(atoms%paw_l,stat=i_stat)
     call memocc(i_stat,i_all,'atoms%paw_l',subname)
  end if
  if(associated(atoms%paw_NofL)) then
     i_all=-product(shape(  atoms%paw_NofL ))*kind(atoms%paw_NofL )
     deallocate(atoms%paw_NofL,stat=i_stat)
     call memocc(i_stat,i_all,'atoms%paw_NofL',subname)
  end if
  if(associated(atoms%paw_nofchannels)) then
     i_all=-product(shape(  atoms%paw_nofchannels ))*kind(atoms%paw_nofchannels )
     deallocate(atoms%paw_nofchannels,stat=i_stat)
     call memocc(i_stat,i_all,'atoms%paw_nofchannels',subname)
  end if
  if(associated(atoms%paw_nofgaussians)) then
     i_all=-product(shape(  atoms%paw_nofgaussians ))*kind(atoms%paw_nofgaussians )
     deallocate(atoms%paw_nofgaussians,stat=i_stat)
     call memocc(i_stat,i_all,'atoms%paw_nofgaussians',subname)
  end if
  if(associated(atoms%paw_Greal)) then
     i_all=-product(shape(  atoms%paw_Greal ))*kind(atoms%paw_Greal )
     deallocate(atoms%paw_Greal,stat=i_stat)
     call memocc(i_stat,i_all,'atoms%paw_Greal',subname)
  end if
  if(associated(atoms%paw_Gimag)) then
     i_all=-product(shape(  atoms%paw_Gimag ))*kind(atoms%paw_Gimag )
     deallocate(atoms%paw_Gimag,stat=i_stat)
     call memocc(i_stat,i_all,'atoms%paw_Gimag',subname)
  end if
  if(associated(atoms%paw_Gcoeffs)) then
     i_all=-product(shape(  atoms%paw_Gcoeffs ))*kind(atoms%paw_Gcoeffs )
     deallocate(atoms%paw_Gcoeffs,stat=i_stat)
     call memocc(i_stat,i_all,'atoms%paw_Gcoeffs',subname)
  end if
  if(associated(atoms%paw_H_matrices)) then
     i_all=-product(shape(  atoms%paw_H_matrices ))*kind(atoms%paw_H_matrices )
     deallocate(atoms%paw_H_matrices,stat=i_stat)
     call memocc(i_stat,i_all,'atoms%paw_H_matrices',subname)
  end if
  if(associated(atoms%paw_S_matrices)) then
     i_all=-product(shape(  atoms%paw_S_matrices ))*kind(atoms%paw_S_matrices )
     deallocate(atoms%paw_S_matrices,stat=i_stat)
     call memocc(i_stat,i_all,'atoms%paw_S_matrices',subname)
  end if
  if(associated(atoms%paw_Sm1_matrices)) then
     i_all=-product(shape(  atoms%paw_Sm1_matrices ))*kind(atoms%paw_Sm1_matrices )
     deallocate(atoms%paw_Sm1_matrices,stat=i_stat)
     call memocc(i_stat,i_all,'atoms%paw_Sm1_matrices',subname)
  end if

END SUBROUTINE deallocate_atoms


!> Deallocate the structure atoms_data.
subroutine deallocate_atomic_structure(astruct,subname) 
  use module_base
  use module_types
  implicit none
  character(len=*), intent(in) :: subname
  type(atomic_structure), intent(inout) :: astruct
  !local variables
  integer :: i_stat, i_all

  ! Deallocations for the geometry part.
  if (astruct%nat > 0) then
     i_all=-product(shape(astruct%ifrztyp))*kind(astruct%ifrztyp)
     deallocate(astruct%ifrztyp,stat=i_stat)
     call memocc(i_stat,i_all,'astruct%ifrztyp',subname)
     i_all=-product(shape(astruct%iatype))*kind(astruct%iatype)
     deallocate(astruct%iatype,stat=i_stat)
     call memocc(i_stat,i_all,'astruct%iatype',subname)
     i_all=-product(shape(astruct%input_polarization))*kind(astruct%input_polarization)
     deallocate(astruct%input_polarization,stat=i_stat)
     call memocc(i_stat,i_all,'astruct%input_polarization',subname)
     i_all=-product(shape(astruct%rxyz))*kind(astruct%rxyz)
     deallocate(astruct%rxyz,stat=i_stat)
     call memocc(i_stat,i_all,'astruct%rxyz',subname)
  end if
  if (astruct%ntypes > 0) then
     i_all=-product(shape(astruct%atomnames))*kind(astruct%atomnames)
     deallocate(astruct%atomnames,stat=i_stat)
     call memocc(i_stat,i_all,'astruct%atomnames',subname)
  end if
  ! Free additional stuff.
  call deallocate_symmetry(astruct%sym, subname)

END SUBROUTINE deallocate_atomic_structure


!> Allocation of the arrays inside the structure atoms_data
subroutine allocate_atoms_nat(atoms, subname)
  use module_base
  use module_types
  implicit none
  type(atoms_data), intent(inout) :: atoms
  character(len = *), intent(in) :: subname

  integer :: i_stat
  integer, parameter :: nelecmax=32

  ! Allocate geometry related stuff.
  ! semicores useful only for the input guess
  allocate(atoms%iasctype(atoms%astruct%nat+ndebug),stat=i_stat)
  call memocc(i_stat,atoms%iasctype,'atoms%iasctype',subname)

  allocate(atoms%aocc(nelecmax,atoms%astruct%nat+ndebug),stat=i_stat)
  call memocc(i_stat,atoms%aocc,'atoms%aocc',subname)
END SUBROUTINE allocate_atoms_nat


!> Allocation of the arrays inside the structure atoms_data
subroutine astruct_set_n_atoms(astruct, nat, subname)
  use module_base
  use module_types
  implicit none
  type(atomic_structure), intent(inout) :: astruct
  integer, intent(in) :: nat
  character(len = *), intent(in) :: subname
  !local variables
  !integer, parameter :: nelecmax=32
  integer :: i_stat

  astruct%nat = nat

  ! Allocate geometry related stuff.
  allocate(astruct%iatype(astruct%nat+ndebug),stat=i_stat)
  call memocc(i_stat,astruct%iatype,'astruct%iatype',subname)
  allocate(astruct%ifrztyp(astruct%nat+ndebug),stat=i_stat)
  call memocc(i_stat,astruct%ifrztyp,'astruct%ifrztyp',subname)
  allocate(astruct%input_polarization(astruct%nat+ndebug),stat=i_stat)
  call memocc(i_stat,astruct%input_polarization,'astruct%input_polarization',subname)
  allocate(astruct%rxyz(3, astruct%nat+ndebug),stat=i_stat)
  call memocc(i_stat,astruct%rxyz,'astruct%rxyz',subname)

  !this array is useful for frozen atoms, no atom is frozen by default
  astruct%ifrztyp(:)=0
  !also the spin polarisation and the charge are is fixed to zero by default
  !this corresponds to the value of 100
  !RULE natpol=charge*1000 + 100 + spinpol
  astruct%input_polarization(:)=100

  if (astruct%nat > 0) call to_zero(3 * astruct%nat, astruct%rxyz(1,1))
END SUBROUTINE astruct_set_n_atoms


subroutine allocate_atoms_ntypes(atoms, subname)
  use module_base
  use module_types
  implicit none
  type(atoms_data), intent(inout) :: atoms
  character(len = *), intent(in) :: subname
  !local variables
  integer :: i_stat

  ! Allocate pseudo related stuff.
  ! store PSP parameters, modified to accept both GTH and HGHs pseudopotential types
  allocate(atoms%amu(atoms%astruct%nat+ndebug),stat=i_stat)
  call memocc(i_stat,atoms%amu,'atoms%amu',subname)
  allocate(atoms%psppar(0:4,0:6,atoms%astruct%ntypes+ndebug),stat=i_stat)
  call memocc(i_stat,atoms%psppar,'atoms%psppar',subname)
  allocate(atoms%nelpsp(atoms%astruct%ntypes+ndebug),stat=i_stat)
  call memocc(i_stat,atoms%nelpsp,'atoms%nelpsp',subname)
  allocate(atoms%npspcode(atoms%astruct%ntypes+ndebug),stat=i_stat)
  call memocc(i_stat,atoms%npspcode,'atoms%npspcode',subname)
  allocate(atoms%nzatom(atoms%astruct%ntypes+ndebug),stat=i_stat)
  call memocc(i_stat,atoms%nzatom,'atoms%nzatom',subname)
  allocate(atoms%ixcpsp(atoms%astruct%ntypes+ndebug),stat=i_stat)
  call memocc(i_stat,atoms%ixcpsp,'atoms%ixcpsp',subname)
  allocate(atoms%radii_cf(atoms%astruct%ntypes,3+ndebug),stat=i_stat)
  call memocc(i_stat,atoms%radii_cf,'atoms%radii_cf',subname)
  ! parameters for NLCC
  allocate(atoms%nlcc_ngv(atoms%astruct%ntypes+ndebug),stat=i_stat)
  call memocc(i_stat,atoms%nlcc_ngv,'atoms%nlcc_ngv',subname)
  allocate(atoms%nlcc_ngc(atoms%astruct%ntypes+ndebug),stat=i_stat)
  call memocc(i_stat,atoms%nlcc_ngc,'atoms%nlcc_ngc',subname)
  ! Parameters for Linear input guess
  allocate(atoms%rloc(atoms%astruct%ntypes,3),stat=i_stat)
  call memocc(i_stat,atoms%rloc,'atoms%rloc',subname)
END SUBROUTINE allocate_atoms_ntypes


subroutine astruct_set_n_types(astruct, ntypes, subname)
  use module_base
  use module_types
  implicit none
  type(atomic_structure), intent(inout) :: astruct
  integer, intent(in) :: ntypes
  character(len = *), intent(in) :: subname
  !local variables
  integer :: i, i_stat

  astruct%ntypes = ntypes

  ! Allocate geometry related stuff.
  allocate(astruct%atomnames(astruct%ntypes+ndebug),stat=i_stat)
  call memocc(i_stat,astruct%atomnames,'astruct%atomnames',subname)

  do i = 1, astruct%ntypes, 1
     write(astruct%atomnames(i), "(A)") " "
  end do
END SUBROUTINE astruct_set_n_types


!> Calculate the symmetries and update
subroutine astruct_set_symmetries(astruct, disableSym, tol, elecfield, nspin)
  use module_base
  use module_types
  use defs_basis
  use m_ab6_symmetry
  implicit none
  type(atomic_structure), intent(inout) :: astruct
  logical, intent(in) :: disableSym
  real(gp), intent(in) :: tol
  real(gp), intent(in) :: elecfield(3)
  integer, intent(in) :: nspin
  !local variables
  character(len=*), parameter :: subname='astruct_set_symmetries'
  integer :: i_stat, ierr, i_all
  real(gp), dimension(3,3) :: rprimd
  real(gp), dimension(:,:), allocatable :: xRed
  real(gp) :: rfree

  ! Calculate the symmetries, if needed
  if (astruct%sym%symObj < 0) call symmetry_new(astruct%sym%symObj)
  ! New values
  rprimd(:,:) = 0
  rfree = max(1000.0_gp,10.0_gp*maxval(astruct%rxyz))
  select case(astruct%geocode)
  case('F')
     call symmetry_set_periodicity(astruct%sym%symObj, (/ .false., .false., .false. /), ierr)
     rprimd(1,1) = rfree
     rprimd(2,2) = rfree
     rprimd(3,3) = rfree
  case('W')
     call symmetry_set_periodicity(astruct%sym%symObj, (/ .false., .false., .true. /), ierr)
     rprimd(1,1) = rfree
     rprimd(2,2) = rfree
     rprimd(3,3) = astruct%cell_dim(3)
  case('S')
     call symmetry_set_periodicity(astruct%sym%symObj, (/ .true., .false., .true. /), ierr)
     rprimd(1,1) = astruct%cell_dim(1)
     rprimd(2,2) = rfree
     rprimd(3,3) = astruct%cell_dim(3)
  case('P')
     rprimd(1,1) = astruct%cell_dim(1)
     rprimd(2,2) = astruct%cell_dim(2)
     rprimd(3,3) = astruct%cell_dim(3)
  end select
  call symmetry_set_lattice(astruct%sym%symObj, rprimd, ierr)

  ! Adjust tolerance
  if (tol > 0._gp) call symmetry_set_tolerance(astruct%sym%symObj, tol, ierr)

  !Set the structure for symmetry
  allocate(xRed(3, astruct%nat+ndebug),stat=i_stat)
  call memocc(i_stat,xRed,'xRed',subname)
  if (astruct%geocode == 'F') then
     xRed = astruct%rxyz
  else
     xRed(1,:) = modulo(astruct%rxyz(1, :) / rprimd(1,1), 1._gp)
     xRed(2,:) = modulo(astruct%rxyz(2, :) / rprimd(2,2), 1._gp)
     xRed(3,:) = modulo(astruct%rxyz(3, :) / rprimd(3,3), 1._gp)
  end if
  call symmetry_set_structure(astruct%sym%symObj, astruct%nat, astruct%iatype, xRed, ierr)
  i_all=-product(shape(xRed))*kind(xRed)
  deallocate(xRed,stat=i_stat)
  call memocc(i_stat,i_all,'xRed',subname)

  !if (all(in%elecfield(:) /= 0)) then
  !     ! I'm not sure what this subroutine does!
  !   call symmetry_set_field(astruct%sym%symObj, (/ in%elecfield(1) , in%elecfield(2),in%elecfield(3) /), ierr)
  !elseif (in%elecfield(2) /= 0) then
  !   call symmetry_set_field(astruct%sym%symObj, (/ 0._gp, in%elecfield(2), 0._gp /), ierr)
  if (elecfield(2) /= 0) then
     call symmetry_set_field(astruct%sym%symObj, (/ 0._gp, elecfield(2), 0._gp /), ierr)
  end if
  if (nspin == 2) then
     call symmetry_set_collinear_spin(astruct%sym%symObj, astruct%nat, &
          & astruct%input_polarization, ierr)
!!$   else if (in%nspin == 4) then
!!$      call symmetry_set_spin(atoms%astruct%sym%symObj, atoms%astruct%nat, &
!!$           & atoms%astruct%input_polarization, ierror)
  end if
  if (disableSym) then
     call symmetry_set_n_sym(astruct%sym%symObj, 1, &
          & reshape((/ 1, 0, 0, 0, 1, 0, 0, 0, 1 /), (/ 3 ,3, 1 /)), &
          & reshape((/ 0.d0, 0.d0, 0.d0 /), (/ 3, 1/)), (/ 1 /), ierr)
  end if
!  else
!     call deallocate_symmetry(astruct%sym, subname)
!     astruct%sym%symObj = -1
!  end if
END SUBROUTINE astruct_set_symmetries

=======
!!$subroutine astruct_nullify(astruct)
!!$  use module_types
!!$  implicit none
!!$  type(atomic_structure), intent(out) :: astruct
!!$
!!$  astruct%geocode = "F"
!!$  astruct%units = "bohr"
!!$  astruct%inputfile_format = "none"
!!$  astruct%nat = -1
!!$  astruct%ntypes = -1
!!$  astruct%sym%symObj = -1
!!$  nullify(astruct%sym%irrzon)
!!$  nullify(astruct%sym%phnons)
!!$end subroutine astruct_nullify
!!$
!!$!> Nullify a new atoms_data type.
!!$subroutine atoms_nullify(atoms)
!!$  use module_types
!!$  implicit none
!!$  type(atoms_data), intent(out) :: atoms
!!$
!!$  call astruct_nullify(atoms%astruct)
!!$
!!$  ! Arrays related to ntypes.
!!$  nullify(atoms%psppar)
!!$  nullify(atoms%nelpsp)
!!$  nullify(atoms%npspcode)
!!$  nullify(atoms%nzatom)
!!$  nullify(atoms%ixcpsp)
!!$  nullify(atoms%radii_cf)
!!$  ! parameters for NLCC
!!$  nullify(atoms%nlccpar)
!!$  nullify(atoms%nlcc_ngv)
!!$  nullify(atoms%nlcc_ngc)
!!$  ! Parameters for Linear input guess
!!$  nullify(atoms%rloc)
!!$
!!$  ! Arrays related to nat.
!!$  nullify(atoms%iasctype)
!!$  nullify(atoms%aocc)
!!$  nullify(atoms%amu)
!!$
!!$  nullify(atoms%paw_l)
!!$  nullify(atoms%paw_NofL)
!!$  nullify(atoms%paw_nofchannels)
!!$  nullify(atoms%paw_nofgaussians)
!!$  nullify(atoms%paw_Greal)
!!$  nullify(atoms%paw_Gimag)
!!$  nullify(atoms%paw_Gcoeffs)
!!$  nullify(atoms%paw_H_matrices)
!!$  nullify(atoms%paw_S_matrices)
!!$  nullify(atoms%paw_Sm1_matrices)
!!$end subroutine atoms_nullify
>>>>>>> ffa93dbe

!> Add a displacement of atomic positions and put in the box
subroutine astruct_set_displacement(astruct, randdis)
  use module_types
  implicit none
  type(atomic_structure), intent(inout) :: astruct
  real(gp), intent(in) :: randdis !< random displacement

  integer :: iat
  real(gp) :: tt
  
  !Shake atoms if required.
  if (randdis > 0.d0) then
     do iat=1,astruct%nat
        if (astruct%ifrztyp(iat) == 0) then
           call random_number(tt)
           astruct%rxyz(1,iat)=astruct%rxyz(1,iat)+randdis*tt
           call random_number(tt)
           astruct%rxyz(2,iat)=astruct%rxyz(2,iat)+randdis*tt
           call random_number(tt)
           astruct%rxyz(3,iat)=astruct%rxyz(3,iat)+randdis*tt
        end if
     enddo
  end if

  !atoms inside the box.
  select case(astruct%geocode)
  case('P')
     do iat=1,astruct%nat
        astruct%rxyz(1,iat)=modulo(astruct%rxyz(1,iat),astruct%cell_dim(1))
        astruct%rxyz(2,iat)=modulo(astruct%rxyz(2,iat),astruct%cell_dim(2))
        astruct%rxyz(3,iat)=modulo(astruct%rxyz(3,iat),astruct%cell_dim(3))
     end do
  case('S')
     do iat=1,astruct%nat
        astruct%rxyz(1,iat)=modulo(astruct%rxyz(1,iat),astruct%cell_dim(1))
        astruct%rxyz(3,iat)=modulo(astruct%rxyz(3,iat),astruct%cell_dim(3))
     end do
  case('W')
     do iat=1,astruct%nat
        astruct%rxyz(3,iat)=modulo(astruct%rxyz(3,iat),astruct%cell_dim(3))
     end do
  case('F')
     !Do nothing!
  end select
END SUBROUTINE astruct_set_displacement

<<<<<<< HEAD

!> Read atomic positions
subroutine read_xyz_positions(iproc,ifile,astruct,comment,energy,fxyz,getLine)
  use module_base
  use module_types
  implicit none
  integer, intent(in) :: iproc,ifile
  type(atomic_structure), intent(inout) :: astruct
  real(gp), intent(out) :: energy
  real(gp), dimension(:,:), pointer :: fxyz
  character(len = 1024), intent(out) :: comment
  !Routine as argument
  interface
     subroutine getline(line,ifile,eof)
       integer, intent(in) :: ifile
       character(len=150), intent(out) :: line
       logical, intent(out) :: eof
     END SUBROUTINE getline
  end interface
  !local variables
  character(len=*), parameter :: subname='read_atomic_positions'
  character(len=20) :: symbol
  character(len=20) :: tatonam
  character(len=50) :: extra
  character(len=150) :: line
  logical :: lpsdbl, eof
  integer :: iat,ityp,ntyp,i,ierrsfx,i_stat
! To read the file posinp (avoid differences between compilers)
  real(kind=4) :: rx,ry,rz,alat1,alat2,alat3
! case for which the atomic positions are given whithin general precision
  real(gp) :: rxd0,ryd0,rzd0,alat1d0,alat2d0,alat3d0
  character(len=20), dimension(100) :: atomnames

  call getLine(line, ifile, eof)
  if (eof) then
     write(*,*) "Error: unexpected end of file."
     stop
  end if
  read(line,*, iostat = ierrsfx) iat,astruct%units,energy,comment
  if (ierrsfx /= 0) then
     read(line,*, iostat = ierrsfx) iat,astruct%units,energy
     write(comment, "(A)") ""
     if (ierrsfx /= 0) then
        read(line,*, iostat = ierrsfx) iat,astruct%units
        energy = UNINITIALIZED(energy)
        if (ierrsfx /= 0) then
           read(line,*, iostat = ierrsfx) iat
           write(astruct%units, "(A)") "bohr"
        end if
     end if
  else
     i = index(line, trim(comment))
     write(comment, "(A)") line(i:)
  end if

  call astruct_set_n_atoms(astruct, iat, subname)

  !controls if the positions are provided with machine precision
  if (astruct%units == 'angstroemd0' .or. astruct%units== 'atomicd0' .or. &
       astruct%units== 'bohrd0' .or. astruct%units=='reduced') then
     lpsdbl=.true.
  else
     lpsdbl=.false.
  end if

  !read from positions of .xyz format, but accepts also the old .ascii format
  call getLine(line, ifile, eof)
  if (eof) then
     write(*,*) "Error: unexpected end of file."
     stop
  end if

!!!  !old format, still here for backward compatibility
!!!  !admits only simple precision calculation
!!!  read(line,*,iostat=ierror) rx,ry,rz,tatonam

!!!  !in case of old format, put geocode to F and alat to 0.
!!!  if (ierror == 0) then
!!!     astruct%geocode='F'
!!!     alat1d0=0.0_gp
!!!     alat2d0=0.0_gp
!!!     alat3d0=0.0_gp
!!!  else
  if (lpsdbl) then
     read(line,*,iostat=ierrsfx) tatonam,alat1d0,alat2d0,alat3d0
  else
     read(line,*,iostat=ierrsfx) tatonam,alat1,alat2,alat3
  end if
  if (ierrsfx == 0) then
     if (trim(tatonam)=='periodic') then
        astruct%geocode='P'
     else if (trim(tatonam)=='surface') then 
        astruct%geocode='S'
        astruct%cell_dim(2)=0.0_gp
     else !otherwise free bc
        astruct%geocode='F'
        astruct%cell_dim(1)=0.0_gp
        astruct%cell_dim(2)=0.0_gp
        astruct%cell_dim(3)=0.0_gp
     end if
     if (.not. lpsdbl) then
        alat1d0=real(alat1,gp)
        alat2d0=real(alat2,gp)
        alat3d0=real(alat3,gp)
     end if
  else
     astruct%geocode='F'
     alat1d0=0.0_gp
     alat2d0=0.0_gp
     alat3d0=0.0_gp
  end if
!!!  end if

  !reduced coordinates are possible only with periodic units
  if (astruct%units == 'reduced' .and. astruct%geocode == 'F') then
     if (iproc==0) write(*,'(1x,a)')&
          'ERROR: Reduced coordinates are not allowed with isolated BC'
  end if

  !convert the values of the cell sizes in bohr
  if (astruct%units=='angstroem' .or. astruct%units=='angstroemd0') then
     ! if Angstroem convert to Bohr
     astruct%cell_dim(1)=alat1d0/Bohr_Ang
     astruct%cell_dim(2)=alat2d0/Bohr_Ang
     astruct%cell_dim(3)=alat3d0/Bohr_Ang
  else if  (astruct%units=='atomic' .or. astruct%units=='bohr'  .or.&
       astruct%units== 'atomicd0' .or. astruct%units== 'bohrd0') then
     astruct%cell_dim(1)=alat1d0
     astruct%cell_dim(2)=alat2d0
     astruct%cell_dim(3)=alat3d0
  else if (astruct%units == 'reduced') then
     !assume that for reduced coordinates cell size is in bohr
     astruct%cell_dim(1)=alat1d0
     astruct%cell_dim(2)=alat2d0
     astruct%cell_dim(3)=alat3d0
  else
     write(*,*) 'length units in input file unrecognized'
     write(*,*) 'recognized units are angstroem or atomic = bohr'
     stop 
  endif

  ntyp=0
  do iat=1,astruct%nat
     !xyz input file, allow extra information
     call getLine(line, ifile, eof)
     if (f_err_raise(eof,"Unexpected end of file.",err_name='BIGDFT_RUNTIME_ERROR')) return


     !!if (lpsdbl) then
     !!   read(line,*,iostat=ierrsfx)symbol,rxd0,ryd0,rzd0,extra
     !!else
     !!   read(line,*,iostat=ierrsfx)symbol,rx,ry,rz,extra
     !!end if
     call check_line_integrity()
     !print *,'extra',iat,extra
     call find_extra_info(line,extra)
     !print *,'then',iat,extra
     call parse_extra_info(iat,extra,astruct)

     tatonam=trim(symbol)
!!!     end if
     if (lpsdbl) then
        astruct%rxyz(1,iat)=rxd0
        astruct%rxyz(2,iat)=ryd0
        astruct%rxyz(3,iat)=rzd0
     else
        astruct%rxyz(1,iat)=real(rx,gp)
        astruct%rxyz(2,iat)=real(ry,gp)
        astruct%rxyz(3,iat)=real(rz,gp)
     end if

     if (astruct%units == 'reduced') then !add treatment for reduced coordinates
        astruct%rxyz(1,iat)=modulo(astruct%rxyz(1,iat),1.0_gp)
        if (astruct%geocode == 'P') astruct%rxyz(2,iat)=modulo(astruct%rxyz(2,iat),1.0_gp)
        astruct%rxyz(3,iat)=modulo(astruct%rxyz(3,iat),1.0_gp)
     else if (astruct%geocode == 'P') then
        astruct%rxyz(1,iat)=modulo(astruct%rxyz(1,iat),alat1d0)
        astruct%rxyz(2,iat)=modulo(astruct%rxyz(2,iat),alat2d0)
        astruct%rxyz(3,iat)=modulo(astruct%rxyz(3,iat),alat3d0)
     else if (astruct%geocode == 'S') then
        astruct%rxyz(1,iat)=modulo(astruct%rxyz(1,iat),alat1d0)
        astruct%rxyz(3,iat)=modulo(astruct%rxyz(3,iat),alat3d0)
     else if (astruct%geocode == 'W') then
        astruct%rxyz(3,iat)=modulo(astruct%rxyz(3,iat),alat3d0)
     end if
 
     do ityp=1,ntyp
        if (tatonam == atomnames(ityp)) then
           astruct%iatype(iat)=ityp
           goto 200
        endif
     enddo
     ntyp=ntyp+1
     if (ntyp > 100) stop 'more than 100 atomnames not permitted'
     atomnames(ityp)=tatonam
     astruct%iatype(iat)=ntyp
200  continue

     if (astruct%units=='angstroem' .or. astruct%units=='angstroemd0') then
        ! if Angstroem convert to Bohr
        do i=1,3 
           astruct%rxyz(i,iat)=astruct%rxyz(i,iat)/Bohr_Ang
        enddo
     else if (astruct%units == 'reduced') then 
        astruct%rxyz(1,iat)=astruct%rxyz(1,iat)*astruct%cell_dim(1)
        if (astruct%geocode == 'P') astruct%rxyz(2,iat)=astruct%rxyz(2,iat)*astruct%cell_dim(2)
        astruct%rxyz(3,iat)=astruct%rxyz(3,iat)*astruct%cell_dim(3)
     endif
  enddo
  ! Try forces
  call getLine(line, ifile, eof)
  if ((.not. eof) .and. (adjustl(trim(line)) == "forces")) then
     allocate(fxyz(3,iat+ndebug),stat=i_stat)
     call memocc(i_stat,fxyz,'fxyz',subname)
     do iat=1,astruct%nat
        !xyz input file, allow extra information
        call getLine(line, ifile, eof)
        if (eof) then
           write(*,*) "Error: unexpected end of file."
           stop
        end if
        read(line,*,iostat=ierrsfx) symbol,fxyz(:,iat)
     end do
  end if
  !now that ntypes is determined allocate atoms%astruct%atomnames and copy the values
  call astruct_set_n_types(astruct, ntyp, subname)

  astruct%atomnames(1:astruct%ntypes)=atomnames(1:astruct%ntypes)

contains

  !> stop the code and warns if the status of the line is not good
  subroutine check_line_integrity()
   use yaml_output, only: yaml_toa
   use dictionaries, only: f_err_raise
   implicit none
   
    if (lpsdbl) then
        read(line,*,iostat=ierrsfx)symbol,rxd0,ryd0,rzd0
    else
        read(line,*,iostat=ierrsfx)symbol,rx,ry,rz
    end if

    if (f_err_raise(ierrsfx/=0,'The line'//trim(yaml_toa(iat+2))//&
        ' of the atomic position is not valid, check if it is in DOS format!',&
        err_name='BIGDFT_LINALG_ERROR')) return

    end subroutine check_line_integrity

END SUBROUTINE read_xyz_positions


!> Read atomic positions of ascii files.
subroutine read_ascii_positions(iproc,ifile,astruct,comment,energy,fxyz,getline)
  use yaml_output
  use module_base
  use module_types
  implicit none
  integer, intent(in) :: iproc,ifile
  type(atomic_structure), intent(inout) :: astruct
  real(gp), intent(out) :: energy
  real(gp), dimension(:,:), pointer :: fxyz
  character(len = 1024), intent(out) :: comment
  interface
     subroutine getline(line,ifile,eof)
       integer, intent(in) :: ifile
       character(len=150), intent(out) :: line
       logical, intent(out) :: eof
     END SUBROUTINE getline
  end interface
  !local variables
  character(len=*), parameter :: subname='read_ascii_positions'
  character(len=20) :: symbol
  character(len=20) :: tatonam
  character(len=50) :: extra
  character(len=150) :: line
  logical :: lpsdbl, reduced, eof, forces
  integer :: iat,ntyp,ityp,i,i_stat,nlines,istart,istop,count
! To read the file posinp (avoid differences between compilers)
  real(kind=4) :: rx,ry,rz,alat1,alat2,alat3,alat4,alat5,alat6
! case for which the atomic positions are given whithin general precision
  real(gp) :: rxd0,ryd0,rzd0,alat1d0,alat2d0,alat3d0,alat4d0,alat5d0,alat6d0
  character(len=20), dimension(100) :: atomnames
  ! Store the file.
  character(len = 150), dimension(5000) :: lines

  ! First pass to store the file in a string buffer.
  nlines = 1
  do
     call getline(lines(nlines), ifile, eof)
     if (eof) then
        exit
     end if
     nlines = nlines + 1
     if (nlines > 5000) then
        if (iproc==0) call yaml_warning('Atomic input file too long (> 5000 lines).')
        astruct%nat = -1
        return
     end if
  end do
  nlines = nlines - 1

  if (nlines < 4) then
     if (iproc==0) call yaml_warning('Error in ASCII file format, file has less than 4 lines.')
     astruct%nat = -1
     return
  end if

  ! Try to determine the number atoms and the keywords.
  write(astruct%units, "(A)") "bohr"
  if (lines(1)(1:1) == "#" .or. lines(1)(1:1) == "!") then
     write(comment, "(A)") adjustl(lines(1)(1:))
  else
     write(comment, "(A)") lines(1)
  end if
  reduced = .false.
  forces = .false.
  astruct%geocode = 'P'
  iat     = 0
  do i = 4, nlines, 1
     write(line, "(a150)") adjustl(lines(i))
     if (line(1:1) /= '#' .and. line(1:1) /= '!' .and. len(trim(line)) /= 0) then
        iat = iat + 1
     else if (line(1:8) == "#keyword" .or. line(1:8) == "!keyword") then
        if (index(line, 'bohr') > 0)        write(astruct%units, "(A)") "bohr"
        if (index(line, 'bohrd0') > 0)      write(astruct%units, "(A)") "bohrd0"
        if (index(line, 'atomic') > 0)      write(astruct%units, "(A)") "atomicd0"
        if (index(line, 'angstroem') > 0)   write(astruct%units, "(A)") "angstroem"
        if (index(line, 'angstroemd0') > 0) write(astruct%units, "(A)") "angstroemd0"
        if (index(line, 'reduced') > 0)     reduced = .true.
        if (index(line, 'periodic') > 0) astruct%geocode = 'P'
        if (index(line, 'surface') > 0)  astruct%geocode = 'S'
        if (index(line, 'wire') > 0)     astruct%geocode = 'W'
        if (index(line, 'freeBC') > 0)   astruct%geocode = 'F'
     else if (line(1:9) == "#metaData" .or. line(1:9) == "!metaData") then
        if (index(line, 'totalEnergy') > 0) then
           read(line(index(line, 'totalEnergy') + 12:), *, iostat = i_stat) energy
           if (i_stat /= 0) then
              energy = UNINITIALIZED(energy)
           end if
        end if
        if (index(line, 'forces') > 0) forces = .true.
     end if
  end do

  call astruct_set_n_atoms(astruct, iat, subname)

  !controls if the positions are provided within machine precision
  if (index(astruct%units, 'd0') > 0 .or. reduced) then
     lpsdbl=.true.
  else
     lpsdbl=.false.
  end if

  ! Read the box definition
  astruct%cell_dim(1) = 0.0_gp
  astruct%cell_dim(2) = 0.0_gp
  astruct%cell_dim(3) = 0.0_gp
  if (lpsdbl) then
     read(lines(2),*) alat1d0,alat2d0,alat3d0
     read(lines(3),*) alat4d0,alat5d0,alat6d0
     if (alat2d0 /= 0.d0 .or. alat4d0 /= 0.d0 .or. alat5d0 /= 0.d0) then
        !if (iproc==0) 
        write(*,*) 'Only orthorombic boxes are possible.'
        astruct%nat = -1
        return
     end if
     astruct%cell_dim(1) = real(alat1d0,gp)
     astruct%cell_dim(2) = real(alat3d0,gp)
     astruct%cell_dim(3) = real(alat6d0,gp)
  else
     read(lines(2),*) alat1,alat2,alat3
     read(lines(3),*) alat4,alat5,alat6
     if (alat2 /= 0. .or. alat4 /= 0. .or. alat5 /= 0.) then
        !if (iproc==0) 
           write(*,*) 'Only orthorombic boxes are possible.'
        !if (iproc==0) 
           write(*,*) ' but alat2, alat4 and alat5 = ', alat2, alat4, alat5
        astruct%nat = -1
        return
     end if
     astruct%cell_dim(1) = real(alat1,gp)
     astruct%cell_dim(2) = real(alat3,gp)
     astruct%cell_dim(3) = real(alat6,gp)
  end if
  
  !Convert the values of the cell sizes in bohr
  if (astruct%units=='angstroem' .or. astruct%units=='angstroemd0') then
     ! if Angstroem convert to Bohr
     astruct%cell_dim(1) = astruct%cell_dim(1) / Bohr_Ang
     astruct%cell_dim(2) = astruct%cell_dim(2) / Bohr_Ang
     astruct%cell_dim(3) = astruct%cell_dim(3) / Bohr_Ang
  endif

  ntyp=0
  iat = 1
  do i = 4, nlines, 1
     write(line, "(a150)") adjustl(lines(i))
     if (line(1:1) /= '#' .and. line(1:1) /= '!' .and. len(trim(line)) /= 0) then
        write(extra, "(A)") "nothing"
        if (lpsdbl) then
           read(line,*, iostat = i_stat) rxd0,ryd0,rzd0,symbol,extra
           if (i_stat /= 0) read(line,*) rxd0,ryd0,rzd0,symbol
        else
           read(line,*, iostat = i_stat) rx,ry,rz,symbol,extra
           if (i_stat /= 0) read(line,*) rx,ry,rz,symbol
        end if
        call find_extra_info(line,extra)
        call parse_extra_info(iat,extra,astruct)

        tatonam=trim(symbol)

        if (lpsdbl) then
           astruct%rxyz(1,iat)=rxd0
           astruct%rxyz(2,iat)=ryd0
           astruct%rxyz(3,iat)=rzd0
        else
           astruct%rxyz(1,iat)=real(rx,gp)
           astruct%rxyz(2,iat)=real(ry,gp)
           astruct%rxyz(3,iat)=real(rz,gp)
        end if
        if (astruct%units=='angstroem' .or. astruct%units=='angstroemd0') then
           ! if Angstroem convert to Bohr
           astruct%rxyz(1,iat)=astruct%rxyz(1,iat) / Bohr_Ang
           astruct%rxyz(2,iat)=astruct%rxyz(2,iat) / Bohr_Ang
           astruct%rxyz(3,iat)=astruct%rxyz(3,iat) / Bohr_Ang
        end if

        if (reduced) then !add treatment for reduced coordinates
           astruct%rxyz(1,iat)=modulo(astruct%rxyz(1,iat),1.0_gp)*astruct%cell_dim(1)
           astruct%rxyz(2,iat)=modulo(astruct%rxyz(2,iat),1.0_gp)*astruct%cell_dim(2)
           astruct%rxyz(3,iat)=modulo(astruct%rxyz(3,iat),1.0_gp)*astruct%cell_dim(3)
        else if (astruct%geocode == 'P') then
           astruct%rxyz(1,iat)=modulo(astruct%rxyz(1,iat),astruct%cell_dim(1))
           astruct%rxyz(2,iat)=modulo(astruct%rxyz(2,iat),astruct%cell_dim(2))
           astruct%rxyz(3,iat)=modulo(astruct%rxyz(3,iat),astruct%cell_dim(3))
        else if (astruct%geocode == 'S') then
           astruct%rxyz(1,iat)=modulo(astruct%rxyz(1,iat),astruct%cell_dim(1))
           astruct%rxyz(3,iat)=modulo(astruct%rxyz(3,iat),astruct%cell_dim(3))
        else if (astruct%geocode == 'W') then
           astruct%rxyz(3,iat)=modulo(astruct%rxyz(3,iat),astruct%cell_dim(3))
        end if

        do ityp=1,ntyp
           if (tatonam == atomnames(ityp)) then
              astruct%iatype(iat)=ityp
              goto 200
           endif
        enddo
        ntyp=ntyp+1
        if (ntyp > 100) then
           write(*,*) 'more than 100 atomnames not permitted'
           astruct%nat = -1
           return
        end if
        atomnames(ityp)=tatonam
        astruct%iatype(iat)=ntyp
200     continue

        iat = iat + 1
     end if
  enddo

  if (astruct%geocode == 'S') then
     astruct%cell_dim(2) = 0.0_gp
  else if (astruct%geocode == 'W') then
     astruct%cell_dim(1) = 0.0_gp
     astruct%cell_dim(2) = 0.0_gp
  else if (astruct%geocode == 'F') then
     astruct%cell_dim(1) = 0.0_gp
     astruct%cell_dim(2) = 0.0_gp
     astruct%cell_dim(3) = 0.0_gp
  end if

  if (reduced) then
     write(astruct%units, "(A)") "reduced"
  end if

  if (forces) then
     allocate(fxyz(3,astruct%nat+ndebug),stat=i_stat)
     call memocc(i_stat,fxyz,'fxyz',subname)

     count = 0
     forces = .false.
     do i = 4, nlines, 1
        write(line, "(a150)") adjustl(lines(i))
        if ((line(1:9) == "#metaData" .or. line(1:9) == "!metaData") .and. index(line, 'forces') > 0) then
           forces = .true.
        end if
        if (forces) then
           istart = index(line, "[") + 1
           if (istart == 1) istart = index(line, "#") + 1
           do
              istop = index(line(istart:), ";") + istart - 2
              if (istop == istart - 2) exit
              read(line(istart:istop), *) fxyz(modulo(count, 3) + 1, count / 3 + 1)
              count = count + 1
              istart = istop + 2
           end do
           if (count > astruct%nat * 3) exit
        end if
     end do
  end if

  !now that ntypes is determined copy the values
  call astruct_set_n_types(astruct, ntyp, subname)
  astruct%atomnames(1:astruct%ntypes)=atomnames(1:astruct%ntypes)
END SUBROUTINE read_ascii_positions


=======
>>>>>>> ffa93dbe
!> Find extra information
subroutine find_extra_info(line,extra)
  implicit none
  character(len=150), intent(in) :: line
  character(len=50), intent(out) :: extra
  !local variables
  logical :: space
  integer :: i,nspace
  i=1
  space=.true.
  nspace=-1
  !print *,'line',line
  find_space : do
     !toggle the space value for each time
     if ((line(i:i) == ' ' .or. line(i:i) == char(9)) .neqv. space) then
        nspace=nspace+1
        space=.not. space
     end if
     !print *,line(i:i),nspace
     if (nspace==8) then
        extra=line(i:min(150,i+49))
        exit find_space
     end if
     if (i==150) then
        !print *,'AAA',extra
        extra='nothing'
        exit find_space
     end if
     i=i+1
  end do find_space
END SUBROUTINE find_extra_info


!> Parse extra information
subroutine parse_extra_info(iat,extra,astruct)
  use module_types
  implicit none
  !Arguments
  integer, intent(in) :: iat
  character(len=50), intent(in) :: extra
  type(atomic_structure), intent(inout) :: astruct
  !Local variables
  character(len=4) :: suffix
  logical :: go
  integer :: ierr,ierr1,ierr2,nspol,nchrg,nsgn
  !case with all the information
  !print *,iat,'ex'//trim(extra)//'ex'
  read(extra,*,iostat=ierr) nspol,nchrg,suffix
  if (extra == 'nothing') then !case with empty information
     nspol=0
     nchrg=0
     suffix='    '
  else if (ierr /= 0) then !case with partial information
     read(extra,*,iostat=ierr1) nspol,suffix
     if (ierr1 == 0) then
        !Format nspol frzchain
        nchrg=0
        call valid_frzchain(trim(suffix),go)
        if (.not. go) then
           read(suffix,*,iostat=ierr2) nchrg
           if (ierr2 /= 0) then
              call error
           else
              suffix='    '
           end if
        end if
     else
        !Format frzchain
        call valid_frzchain(trim(extra),go)
        if (go) then
           suffix=trim(extra)
           nspol=0
           nchrg=0
        else
           read(extra,*,iostat=ierr2) nspol
           if (ierr2 /=0) then
              call error
           end if
           suffix='    '
           nchrg=0
        end if
     end if
  end if

  !now assign the array, following the rule
  if(nchrg>=0) then
     nsgn=1
  else
     nsgn=-1
  end if
  astruct%input_polarization(iat)=1000*nchrg+nsgn*100+nspol

  !print *,'natpol atomic',iat,astruct%input_polarization(iat),suffix

  !convert the suffix into ifrztyp
  call frozen_ftoi(suffix,astruct%ifrztyp(iat),ierr)
  if (ierr /= 0) call error

!!!  if (trim(suffix) == 'f') then
!!!     !the atom is considered as blocked
!!!     astruct%ifrztyp(iat)=1
!!!  end if

contains

  subroutine error
    implicit none
    print *,extra
    write(*,'(1x,a,i0,a)')&
         'ERROR in input file for atom number ',iat,&
         ': after 4th column you can put the input polarisation(s) or the frozen chain (f,fxz,fy or f111, fb1, ...)'
    stop
  END SUBROUTINE error
  
END SUBROUTINE parse_extra_info


!> Check the validity of the chain for frozen atom option
subroutine valid_frzchain(frzchain,go)
  implicit none
  character(len=*), intent(in) :: frzchain
  logical, intent(out) :: go

  go = frzchain == 'f'    .or. &
       frzchain == 'fx'   .or. &
       frzchain == 'fy'   .or. &
       frzchain == 'fz'   .or. &
       frzchain == 'fxy'  .or. &
       frzchain == 'fxz'  .or. &
       frzchain == 'fyz'  .or. &
       frzchain == 'fxyz'
  if (.not.go .and. len_trim(frzchain) >= 3) then
    go = (frzchain(1:1) == 'f' .and. verify(frzchain(2:), '0123456789') == 0) .or. &
         (frzchain(1:2) == 'fb' .and. verify(frzchain(3:), '12') == 0)
  end if
  
END SUBROUTINE valid_frzchain


!> Define the frozen type for the given atom
!! f: all atoms are frozen
!! fx: x direction frozen
!! fy: y direction frozen
!! fz: z direction frozen
!! fxz, fxy, fyz,fxyz
!! Move the atom also in a plane given by f111 (Miller indices)
!! Frozen also atoms per block given by fb#if_of_the_block (modified by FL)
!! This function is related to move_this_coordinate
subroutine frozen_ftoi(frzchain,ifrztyp,ierr)
  implicit none
  character(len=4), intent(in) :: frzchain !< Chain to be read
  integer, intent(out) :: ifrztyp          !< Integer coding the frozen type
  integer, intent(out) :: ierr             !< Error code

  ierr = 0
  select case(frzchain)
  case('')
     ifrztyp = 0
  case('f','fxyz')
     ifrztyp = 111
  case('fx')
     ifrztyp = 100
  case('fy')
     ifrztyp = 010
  case('fz')
     ifrztyp = 001
  case('fxz')
     ifrztyp = 101
  case('fxy')
     ifrztyp = 110
  case('fyz')
     ifrztyp = 011
  case default
     !Check if we freeze the displacement of the atom only in a plane given by the Miller indices
     if (frzchain(1:1) == 'f' .and. verify(frzchain(2:), '0123456789') == 0) then
        read(frzchain(2:4), *) ifrztyp
        ! Check if 1 <= ifrztyp <= 999
        if (ifrztyp < 1 .or. ifrztyp > 999) ierr = 2
        ! f001 will give 9001 value.
        ifrztyp = 9000 + ifrztyp
     else if (frzchain(1:2) == 'fb' .and. verify(frzchain(3:), '12') == 0) then
        ! (FL) atom possibly frozen in moving blocks
        read(frzchain(3:), *) ifrztyp
        ! Two blocks are possible
        if (ifrztyp < 1 .or. ifrztyp > 2) ierr = 2
        ! fb1 will give 1001 value.
        ifrztyp = 1000 + ifrztyp
     else
        !The frozen type is not correct!
        ierr = 1
     end if
  end select
        
END SUBROUTINE frozen_ftoi

<<<<<<< HEAD

!> Convert ifrztyp into the chain format
subroutine frozen_itof(ifrztyp,frzchain)
  use yaml_output, only: yaml_toa
  implicit none
  integer, intent(in) :: ifrztyp
  character(len=4), intent(out) :: frzchain

  select case(ifrztyp)
  case(0)
     frzchain = '    '
  case(111)
     frzchain = 'fxyz'
  case(100)
     frzchain = 'fx  '
  case(010)
     frzchain = 'fy  '
  case(001)
     frzchain = 'fz  '
  case(101)
     frzchain = 'fxz '
  case(110)
     frzchain = 'fxy '
  case(011)
     frzchain = 'fyz '
  case(1001)
     frzchain = 'fb1 '
  case(1002)
     frzchain = 'fb2 '
  case(9000:9999)
     frzchain ='f'//adjustl(yaml_toa(ifrztyp))
  case default
     print *,'Bug in frozen_itof'
     stop
  end select
        
END SUBROUTINE frozen_itof


!> The function which controls all the moving positions
!! This function is related to frozen_ftoi
function move_this_coordinate(ifrztyp,ixyz)
  use module_base
  implicit none
  integer, intent(in) :: ifrztyp !< Type of frozen atom
  integer, intent(in) :: ixyz    !w coordinates (x=1, y=2; z=3)
  logical :: move_this_coordinate
  
  move_this_coordinate = &
       ifrztyp == 0 .or.                     & !Not frozen at all!
       (ifrztyp == 100 .and. ixyz /= 1) .or. & !fx
       (ifrztyp == 010 .and. ixyz /= 2) .or. & !fy
       (ifrztyp == 001 .and. ixyz /= 3) .or. & !fz
       (ifrztyp == 110 .and. ixyz == 3) .or. & !fxy
       (ifrztyp == 101 .and. ixyz == 2) .or. & !fxz
       (ifrztyp == 011 .and. ixyz == 1)        !fyz
       !print *,"MOVE",ifrztyp,ixyz,move_this_coordinate
       
END FUNCTION move_this_coordinate


!> Check the position of atoms
subroutine check_atoms_positions(astruct, simplify)
  use module_base
  use module_types
  use yaml_output
  implicit none
  !Arguments
  logical, intent(in) :: simplify
  type(atomic_structure), intent(in) :: astruct
  !local variables
  integer, parameter :: iunit=9
  logical :: dowrite
  integer :: iat,nateq,jat,j

  nateq=0
  do iat=1,astruct%nat
     do jat=iat+1,astruct%nat
        if ((astruct%rxyz(1,iat)-astruct%rxyz(1,jat))**2+(astruct%rxyz(2,iat)-astruct%rxyz(2,jat))**2+&
             (astruct%rxyz(3,iat)-astruct%rxyz(3,jat))**2 ==0.0_gp) then
           nateq=nateq+1
           call yaml_warning('ERROR: atoms' // trim(yaml_toa(iat)) // ' (' // &
                & trim(astruct%atomnames(astruct%iatype(iat))) // ') and ' // &
                & trim(yaml_toa(jat)) // ' (' // trim(astruct%atomnames(astruct%iatype(jat))) // &
                & ') have the same positions')
           !write(*,'(1x,a,2(i0,a,a6,a))')'ERROR: astruct ',iat,&
           !     ' (',trim(astruct%atomnames(astruct%iatype(iat))),') and ',&
           !     jat,' (',trim(astruct%atomnames(astruct%iatype(jat))),&
           !     ') have the same positions'
        end if
     end do
  end do
  if (nateq /= 0) then
     if (simplify) then
        call yaml_warning('Control your posinp file, cannot proceed')
        write(*,'(1x,a)',advance='no') 'Writing tentative alternative positions in the file posinp_alt...'
        !write(*,'(1x,a)')'Control your posinp file, cannot proceed'
        !write(*,'(1x,a)',advance='no') 'Writing tentative alternative positions in the file posinp_alt...'
        open(unit=iunit,file='posinp_alt')
        write(iunit,'(1x,a)')' ??? atomicd0'
        write(iunit,*)
        do iat=1,astruct%nat
           dowrite=.true.
           do jat=iat+1,astruct%nat
              if ((astruct%rxyz(1,iat)-astruct%rxyz(1,jat))**2+(astruct%rxyz(2,iat)-astruct%rxyz(2,jat))**2+&
                   (astruct%rxyz(3,iat)-astruct%rxyz(3,jat))**2 ==0.0_gp) then
                 dowrite=.false.
              end if
           end do
           if (dowrite) & 
                write(iunit,'(a2,4x,3(1x,1pe21.14))')trim(astruct%atomnames(astruct%iatype(iat))),&
                (astruct%rxyz(j,iat),j=1,3)
        end do
        close(unit=iunit)
        call yaml_map('Writing tentative alternative positions in the file posinp_alt',.true.)
        call yaml_warning('Replace ??? in the file heading with the actual atoms number')               
        !write(*,'(1x,a)')' done.'
        !write(*,'(1x,a)')' Replace ??? in the file heading with the actual atoms number'               
     end if
     stop 'check_atoms_positions'
  end if
END SUBROUTINE check_atoms_positions


=======
>>>>>>> ffa93dbe
!> Write xyz atomic file.
subroutine wtxyz(iunit,energy,rxyz,atoms,comment)
  use module_base
  use module_types
  implicit none
  integer, intent(in) :: iunit
  character(len=*), intent(in) :: comment
  type(atoms_data), intent(in) :: atoms
  real(gp), intent(in) :: energy
  real(gp), dimension(3,atoms%astruct%nat), intent(in) :: rxyz
  !local variables
  character(len=20) :: symbol
  character(len=10) :: name
  character(len=11) :: units
  character(len=50) :: extra
  integer :: iat,j
  real(gp) :: xmax,ymax,zmax,factor

  xmax=0.0_gp
  ymax=0.0_gp
  zmax=0.0_gp

  do iat=1,atoms%astruct%nat
     xmax=max(rxyz(1,iat),xmax)
     ymax=max(rxyz(2,iat),ymax)
     zmax=max(rxyz(3,iat),zmax)
  enddo
  if (trim(atoms%astruct%units) == 'angstroem' .or. trim(atoms%astruct%units) == 'angstroemd0') then
     factor=Bohr_Ang
     units='angstroemd0'
  else
     factor=1.0_gp
     units='atomicd0'
  end if

  if (energy /= 0. .and. energy /= UNINITIALIZED(energy)) then
     write(iunit,'(i6,2x,a,2x,1pe24.17,2x,a)') atoms%astruct%nat,trim(units),energy,trim(comment)
  else
     write(iunit,'(i6,2x,a,2x,a)') atoms%astruct%nat,trim(units),trim(comment)
  end if

  select case(atoms%astruct%geocode)
  case('P')
     write(iunit,'(a,3(1x,1pe24.17))')'periodic',&
          atoms%astruct%cell_dim(1)*factor,atoms%astruct%cell_dim(2)*factor,atoms%astruct%cell_dim(3)*factor
  case('S')
     write(iunit,'(a,3(1x,1pe24.17))')'surface',&
          atoms%astruct%cell_dim(1)*factor,atoms%astruct%cell_dim(2)*factor,atoms%astruct%cell_dim(3)*factor
  case('W')
     write(iunit,'(a,3(1x,1pe24.17))')'wire',&
          atoms%astruct%cell_dim(1)*factor,atoms%astruct%cell_dim(2)*factor,atoms%astruct%cell_dim(3)*factor
  case('F')
     write(iunit,*)'free'
  end select

  do iat=1,atoms%astruct%nat
     name=trim(atoms%astruct%atomnames(atoms%astruct%iatype(iat)))
     if (name(3:3)=='_') then
        symbol=name(1:2)
     else if (name(2:2)=='_') then
        symbol=name(1:1)
     else
        symbol=name(1:min(len(name),5))
     end if

     call write_extra_info(extra,atoms%astruct%input_polarization(iat),atoms%astruct%ifrztyp(iat))

     write(iunit,'(a5,1x,3(1x,1pe24.17),2x,a50)')symbol,(rxyz(j,iat)*factor,j=1,3),extra
  enddo

END SUBROUTINE wtxyz

!> Add the forces in the position file for the xyz system
subroutine wtxyz_forces(iunit,fxyz,at)
  use module_base
  use module_types
  implicit none
  integer, intent(in) :: iunit
  type(atoms_data), intent(in) :: at
  real(gp), dimension(3,at%astruct%nat), intent(in) :: fxyz
  !local variables
  integer :: iat,j
  character(len=20) :: symbol
  character(len=10) :: name

  write(iunit,*)'forces'
  
  do iat=1,at%astruct%nat
     name=trim(at%astruct%atomnames(at%astruct%iatype(iat)))
     if (name(3:3)=='_') then
        symbol=name(1:2)
     else if (name(2:2)=='_') then
        symbol=name(1:1)
     else
        symbol=name(1:min(len(name),5))
     end if

     write(iunit,'(a5,1x,3(1x,1pe24.17))')symbol,(fxyz(j,iat),j=1,3)
  end do
  
end subroutine wtxyz_forces

!> Write ascii file (atomic position). 
subroutine wtascii(iunit,energy,rxyz,atoms,comment)
  use module_base
  use module_types
  implicit none
  integer, intent(in) :: iunit
  character(len=*), intent(in) :: comment
  type(atoms_data), intent(in) :: atoms
  real(gp), intent(in) :: energy
  real(gp), dimension(3,atoms%astruct%nat), intent(in) :: rxyz
  !local variables
  character(len=2) :: symbol
  character(len=50) :: extra
  character(len=10) :: name
  integer :: iat,j
  real(gp) :: xmax,ymax,zmax,factor(3)

  xmax=0.0_gp
  ymax=0.0_gp
  zmax=0.0_gp

  do iat=1,atoms%astruct%nat
     xmax=max(rxyz(1,iat),xmax)
     ymax=max(rxyz(2,iat),ymax)
     zmax=max(rxyz(3,iat),zmax)
  enddo
  if (trim(atoms%astruct%units) == 'angstroem' .or. trim(atoms%astruct%units) == 'angstroemd0') then
     factor=Bohr_Ang
  else
     factor=1.0_gp
  end if

  write(iunit, "(A,A)") "# BigDFT file - ", trim(comment)
  write(iunit, "(3e24.17)") atoms%astruct%cell_dim(1)*factor(1), 0.d0, atoms%astruct%cell_dim(2)*factor(2)
  write(iunit, "(3e24.17)") 0.d0,                                0.d0, atoms%astruct%cell_dim(3)*factor(3)

  write(iunit, "(A,A)") "#keyword: ", trim(atoms%astruct%units)
  if (trim(atoms%astruct%units) == "reduced") write(iunit, "(A,A)") "#keyword: bohr"
  select case(atoms%astruct%geocode)
  case('P')
     write(iunit, "(A)") "#keyword: periodic"
  case('S')
     write(iunit, "(A)") "#keyword: surface"
  case('W')
     write(iunit, "(A)") "#keyword: wire"
  case('F')
     write(iunit, "(A)") "#keyword: freeBC"
  end select

  if (energy /= 0.d0 .and. energy /= UNINITIALIZED(energy)) then
     write(iunit, "(A,e24.17,A)") "#metaData: totalEnergy= ", energy, " Ht"
  end if

  if (trim(atoms%astruct%units) == "reduced") then
     select case(atoms%astruct%geocode)
     case('P')
        factor(1) = 1._gp / atoms%astruct%cell_dim(1)
        factor(2) = 1._gp / atoms%astruct%cell_dim(2)
        factor(3) = 1._gp / atoms%astruct%cell_dim(3)
     case('S')
        factor(1) = 1._gp / atoms%astruct%cell_dim(1)
        factor(3) = 1._gp / atoms%astruct%cell_dim(3)
     case('W')
        factor(3) = 1._gp / atoms%astruct%cell_dim(3)
     end select
  end if

  do iat=1,atoms%astruct%nat
     name=trim(atoms%astruct%atomnames(atoms%astruct%iatype(iat)))
     if (name(3:3)=='_') then
        symbol=name(1:2)
     else if (name(2:2)=='_') then
        symbol=name(1:1)
     else
        symbol=name(1:2)
     end if

     call write_extra_info(extra,atoms%astruct%input_polarization(iat),atoms%astruct%ifrztyp(iat))     

     write(iunit,'(3(1x,1pe24.17),2x,a2,2x,a50)') (rxyz(j,iat)*factor(j),j=1,3),symbol,extra
  end do

END SUBROUTINE wtascii


subroutine wtascii_forces(iunit,fxyz,at)
  use module_base
  use module_types
  implicit none
  integer, intent(in) :: iunit
  type(atoms_data), intent(in) :: at
  real(gp), dimension(3,at%astruct%nat), intent(in) :: fxyz
  !local variables
  integer :: iat,j
  character(len=1) :: endline
  
  if (at%astruct%nat ==0) return
  !write the first position
  iat=1
  if (at%astruct%nat==iat) then
     endline=']'
  else
     endline=char(92)
  end if

  write(iunit, "(A,3(1pe25.17,A),a)") "#metaData: forces=[",(fxyz(j,iat), ";",j=1,3),' '//endline
  !then the rest until the second-last
  do iat=2,at%astruct%nat
     if (at%astruct%nat==iat) then
        endline=']'
     else
        endline=char(92)
     end if
     write(iunit, "(A,3(1pe25.17,A),a)") "# ",(fxyz(j,iat), ";",j=1,3),' '//endline
  end do
end subroutine wtascii_forces


!>Write the extra info necessary for the output file
subroutine write_extra_info(extra,natpol,ifrztyp)
  use module_base
  implicit none 
  integer, intent(in) :: natpol,ifrztyp
  character(len=50), intent(out) :: extra
  !local variables
  character(len=4) :: frzchain
  integer :: ispol,ichg

  call charge_and_spol(natpol,ichg,ispol)

  call frozen_itof(ifrztyp,frzchain)
  
  !takes into account the blocked atoms and the input polarisation
  if (ispol == 0 .and. ichg == 0 ) then
     write(extra,'(2x,a4)')frzchain
  else if (ispol /= 0 .and. ichg == 0) then
     write(extra,'(i7,2x,a4)')ispol,frzchain
  else if (ichg /= 0) then
     write(extra,'(2(i7),2x,a4)')ispol,ichg,frzchain
  else
     write(extra,'(2x,a4)') ''
  end if
  
END SUBROUTINE write_extra_info


subroutine astruct_dict_get_types(dict, types)
  use dictionaries
  implicit none
  type(dictionary), pointer :: dict, types
  
  type(dictionary), pointer :: atoms, at
  character(len = max_field_length) :: str
  integer :: iat

  call dict_init(types)
  atoms => dict // "Positions"
  do iat = 1, dict_len(atoms), 1
     at => dict_iter(atoms // iat)
     do while(associated(at))
        str = dict_key(at)
        if (dict_len(at) == 3 .and. .not. has_key(types, str)) call add(types, str)
        at => dict_next(at)
     end do
  end do
end subroutine astruct_dict_get_types


!> Write yaml atomic file.
subroutine wtyaml(iunit,energy,rxyz,atoms,wrtforces,forces, &
     & wrtlog, shift, hgrids)
  use module_defs, only: Bohr_Ang, gp, UNINITIALIZED
  use module_types, only: atoms_data
  use yaml_output
  implicit none
  logical, intent(in) :: wrtforces, wrtlog
  integer, intent(in) :: iunit
  type(atoms_data), intent(in) :: atoms
  real(gp), intent(in) :: energy
  real(gp), dimension(3,atoms%astruct%nat), intent(in) :: rxyz,forces
  real(gp), dimension(3), intent(in) :: shift, hgrids
  !local variables
  logical :: reduced, perx, pery, perz
  character(len=4) :: frzchain
  integer :: iat,ichg,ispol
  real(gp) :: factor
  real(gp) :: xred(3)
  
  reduced=.false.
  factor=1.0_gp
  Units: select case(trim(atoms%astruct%units))
  case('angstroem','angstroemd0')
     call yaml_map('Units','angstroem', unit = iunit)
     factor=Bohr_Ang
  case('reduced')
     if (.not. wrtlog) then
        call yaml_map('Units','reduced', unit = iunit)
        reduced=.true.
     end if
  case('atomic','atomicd0','bohr','bohrd0')
     ! Default
     !call yaml_map('Units','bohr')
  end select Units

  !cell information
  perx = .false.
  pery = .false.
  perz = .false.
  factor=1.0_gp
  BC :select case(atoms%astruct%geocode)
  case('S')
     call yaml_open_sequence('Cell', flow=.true., unit = iunit)
       call yaml_sequence(yaml_toa(atoms%astruct%cell_dim(1)*factor), unit = iunit) !x
       call yaml_sequence('.inf', unit = iunit)             !y
       call yaml_sequence(yaml_toa(atoms%astruct%cell_dim(3)*factor), unit = iunit) !z
     call yaml_close_sequence(unit = iunit)
     !angdeg to be added
     perx = .true.
     pery = .false.
     perz = .true.
  case('W')
     call yaml_open_sequence('Cell', flow=.true., unit = iunit)
       call yaml_sequence('.inf', unit = iunit)             !x
       call yaml_sequence('.inf', unit = iunit)             !y
       call yaml_sequence(yaml_toa(atoms%astruct%cell_dim(3)*factor), unit = iunit) !z
     call yaml_close_sequence(unit = iunit)
     perx = .false.
     pery = .false.
     perz = .true.
  case('P')
     call yaml_map('Cell',(/atoms%astruct%cell_dim(1)*factor, &
          & atoms%astruct%cell_dim(2)*factor, atoms%astruct%cell_dim(3)*factor/), unit = iunit)
     !angdeg to be added
     perx = .true.
     pery = .true.
     perz = .true.
  case('F')
     ! Default
     !call yaml_map('BC','free')
  end select BC

  call yaml_open_sequence('Positions', unit = iunit)
  do iat=1,atoms%astruct%nat
     call yaml_sequence(advance='no', unit = iunit)
     if (extra_info(iat)) then
        call yaml_open_map(flow=.true., unit = iunit)
     end if
     xred(1:3)=rxyz(1:3,iat)
     if (reduced .and. perx) xred(1)=rxyz(1,iat)/atoms%astruct%cell_dim(1)
     if (reduced .and. pery) xred(2)=rxyz(2,iat)/atoms%astruct%cell_dim(2)
     if (reduced .and. perz) xred(3)=rxyz(3,iat)/atoms%astruct%cell_dim(3)
     if (wrtlog) then
        call print_one_atom(trim(atoms%astruct%atomnames(atoms%astruct%iatype(iat))),&
             xred,hgrids,iat)
!!$        call yaml_map(trim(atoms%astruct%atomnames(atoms%astruct%iatype(iat))),&
!!$             & xred,fmt="(g18.10)", unit = iunit, advance = "no")
!!$        xred(1:3) = rxyz(1:3,iat) / hgrids
!!$        write(gu, "('[ 'F6.2', 'F6.2', 'F6.2'] 'I4.4)") xred, iat
!!$        call yaml_comment(gu, unit = iunit)
     else
        call yaml_map(trim(atoms%astruct%atomnames(atoms%astruct%iatype(iat))),&
             & xred,fmt="(g25.17)", unit = iunit)
     end if
     if (extra_info(iat)) then
        call charge_and_spol(atoms%astruct%input_polarization(iat),ichg,ispol)
        if (ispol /=0) call yaml_map('IGSpin',ispol, unit = iunit)
        if (ichg /=0) call yaml_map('IGChg',ichg, unit = iunit)
        if (atoms%astruct%ifrztyp(iat) /= 0) then
           call frozen_itof(atoms%astruct%ifrztyp(iat),frzchain)
           call yaml_map('Frozen',frzchain, unit = iunit)
        end if
        call yaml_close_map(unit = iunit)
     end if
  end do
  call yaml_close_sequence(unit = iunit) !positions
  if (wrtforces) then
     call yaml_open_map('Forces (Ha/Bohr)', unit = iunit)
     call yaml_open_sequence(unit = iunit)
     do iat=1,atoms%astruct%nat
        call yaml_sequence(advance='no', unit = iunit)
        call yaml_map(trim(atoms%astruct%atomnames(atoms%astruct%iatype(iat))),forces(:,iat),fmt='(g25.17)', unit = iunit)
     end do
     call yaml_close_sequence(unit = iunit) !values
     call yaml_close_map(unit = iunit) !forces
  end if
  if (wrtlog) then
     call yaml_map('Rigid Shift Applied (AU)',(/-shift(1),-shift(2),-shift(3)/),fmt='(1pg12.5)')
  else
     call yaml_open_map('Properties', unit = iunit)
     call yaml_map('Timestamp',yaml_date_and_time_toa(), unit = iunit)
     if (energy /= 0. .and. energy /= UNINITIALIZED(energy)) then
        call yaml_map("Energy (Ha)", energy, unit = iunit)
     end if
     call yaml_close_map(unit = iunit) !properties
  end if

contains

  function extra_info(iat)
    implicit none
    integer, intent(in) :: iat
    logical extra_info
    extra_info=atoms%astruct%input_polarization(iat) /=100 .or. atoms%astruct%ifrztyp(iat)/=0
  end function extra_info


  subroutine print_one_atom(atomname,rxyz,hgrids,id)
    implicit none
    integer, intent(in) :: id
    character(len=*), intent(in) :: atomname
    double precision, dimension(3), intent(in) :: rxyz,hgrids
    !local variables
    character(len=*), parameter :: fmtat='(g18.10)',fmtg='(F6.2)',fmti='(i4.4)'
    integer :: i

    call yaml_open_sequence(atomname,flow=.true.)
    do i=1,3
       call yaml_sequence(yaml_toa(rxyz(i),fmt=fmtat))
    end do
    call yaml_close_sequence(advance='no')
    call yaml_comment(trim(yaml_toa(rxyz/hgrids,fmt=fmtg))//trim(yaml_toa(id,fmt=fmti))) !we can also put tabbing=

  end subroutine print_one_atom

end subroutine wtyaml


!> Calculate the charge and the spin polarisation to be placed on a given atom
!! RULE: natpol = c*1000 + sgn(c)*100 + s: charged and polarised atom (charge c, polarisation s)
subroutine charge_and_spol(natpol,nchrg,nspol)
  implicit none
  integer, intent(in) :: natpol
  integer, intent(out) :: nchrg,nspol
  !local variables
  integer :: nsgn

  nchrg=natpol/1000
  if (nchrg>=0) then
     nsgn=1
  else
     nsgn=-1
  end if

  nspol=natpol-1000*nchrg-nsgn*100

END SUBROUTINE charge_and_spol


<<<<<<< HEAD
subroutine astruct_set_from_file(lstat, astruct, filename)
   use module_base
   use module_types
   use module_interfaces
   implicit none
   logical, intent(out) :: lstat
   type(atomic_structure), intent(inout) :: astruct
   character(len = *), intent(in) :: filename

   integer :: status

   call read_atomic_file(filename, 0, astruct, status)
!!$   call allocate_atoms_nat(atoms, subname)
!!$   call allocate_atoms_ntypes(atoms, subname)
   lstat = (status == 0)
 END SUBROUTINE astruct_set_from_file


=======
>>>>>>> ffa93dbe
subroutine atoms_write(atoms, filename, forces, energy, comment)
  use module_types
  use module_interfaces, only: write_atomic_file
  implicit none
  character(len = *), intent(in) :: comment
  character(len = *), intent(in) :: filename
  type(atoms_data), intent(in) :: atoms
  real(gp), intent(in) :: energy
  real(gp), dimension(:,:), pointer :: forces

  if (associated(forces)) then
     call write_atomic_file(filename,energy,atoms%astruct%rxyz,atoms,comment,forces)
  else
     call write_atomic_file(filename,energy,atoms%astruct%rxyz,atoms,comment)
  end if
END SUBROUTINE atoms_write


!> Deallocate a new atoms_data type, for bindings.
subroutine atoms_empty(atoms)
  use module_atoms, only: atoms_data, deallocate_atoms_data
  implicit none
  type(atoms_data), intent(inout) :: atoms

  call deallocate_atoms_data(atoms)
END SUBROUTINE atoms_empty


subroutine atoms_set_name(atoms, ityp, name)
  use module_types
  implicit none
  type(atoms_data), intent(inout) :: atoms
  integer, intent(in) :: ityp
  character(len=1), dimension(20), intent(in) :: name

  write(atoms%astruct%atomnames(ityp), "(20A1)") name
END SUBROUTINE atoms_set_name


subroutine astruct_set_geometry(astruct, alat, geocode, format, units)
  use module_types
  implicit none
  type(atomic_structure), intent(inout) :: astruct
  real(gp), intent(in) :: alat(3)
  character(len=1), intent(in) :: geocode !< @copydoc poisson_solver::doc::geocode
  character, intent(in) :: format(5)
  character, intent(in) :: units(20)

  astruct%cell_dim(:) = alat(:)
  astruct%geocode = geocode
  write(astruct%inputfile_format, "(5A1)") format
  write(astruct%units, "(20A1)") units
END SUBROUTINE astruct_set_geometry

!> Accessors for bindings.
subroutine atoms_get(atoms, astruct, symObj)
  use module_types
  implicit none
  type(atoms_data), intent(in), target :: atoms
  type(atomic_structure), pointer :: astruct
  type(symmetry_data), pointer :: symObj

  astruct => atoms%astruct
  symObj => atoms%astruct%sym
END SUBROUTINE atoms_get


subroutine astruct_copy_nat(astruct, nat)
  use module_types
  implicit none
  type(atomic_structure), intent(in) :: astruct
  integer, intent(out) :: nat

  nat = astruct%nat
END SUBROUTINE astruct_copy_nat


subroutine astruct_copy_ntypes(astruct, ntypes)
  use module_types
  implicit none
  type(atomic_structure), intent(in) :: astruct
  integer, intent(out) :: ntypes

  ntypes = astruct%ntypes
END SUBROUTINE astruct_copy_ntypes


subroutine atoms_get_iatype(atoms, iatype)
  use module_types
  implicit none
  type(atoms_data), intent(in) :: atoms
  integer, dimension(:), pointer :: iatype

  iatype => atoms%astruct%iatype
END SUBROUTINE atoms_get_iatype


!!$subroutine atoms_get_iasctype(atoms, iasctype)
!!$  use module_types
!!$  implicit none
!!$  type(atoms_data), intent(in) :: atoms
!!$  integer, dimension(:), pointer :: iasctype
!!$  !local variables
!!$  integer
!!$
!!$  iasctype => atoms%iasctype
!!$END SUBROUTINE atoms_get_iasctype


subroutine atoms_get_natpol(atoms, natpol)
  use module_types
  implicit none
  type(atoms_data), intent(in) :: atoms
  integer, dimension(:), pointer :: natpol

  natpol => atoms%astruct%input_polarization
END SUBROUTINE atoms_get_natpol


subroutine atoms_get_ifrztyp(atoms, ifrztyp)
  use module_types
  implicit none
  type(atoms_data), intent(in) :: atoms
  integer, dimension(:), pointer :: ifrztyp

  ifrztyp => atoms%astruct%ifrztyp
END SUBROUTINE atoms_get_ifrztyp


subroutine atoms_get_rxyz(atoms, rxyz)
  use module_types
  implicit none
  type(atoms_data), intent(in) :: atoms
  real(gp), dimension(:,:), pointer :: rxyz

  rxyz => atoms%astruct%rxyz
END SUBROUTINE atoms_get_rxyz


subroutine atoms_get_nelpsp(atoms, nelpsp)
  use module_types
  implicit none
  type(atoms_data), intent(in) :: atoms
  integer, dimension(:), pointer :: nelpsp

  nelpsp => atoms%nelpsp
END SUBROUTINE atoms_get_nelpsp


subroutine atoms_get_npspcode(atoms, npspcode)
  use module_types
  implicit none
  type(atoms_data), intent(in) :: atoms
  integer, dimension(:), pointer :: npspcode

  npspcode => atoms%npspcode
END SUBROUTINE atoms_get_npspcode


subroutine atoms_get_nzatom(atoms, nzatom)
  use module_types
  implicit none
  type(atoms_data), intent(in) :: atoms
  integer, dimension(:), pointer :: nzatom

  nzatom => atoms%nzatom
END SUBROUTINE atoms_get_nzatom


subroutine atoms_get_nlcc_ngv(atoms, nlcc_ngv)
  use module_types
  implicit none
  type(atoms_data), intent(in) :: atoms
  integer, dimension(:), pointer :: nlcc_ngv

  nlcc_ngv => atoms%nlcc_ngv
END SUBROUTINE atoms_get_nlcc_ngv
subroutine atoms_get_nlcc_ngc(atoms, nlcc_ngc)
  use module_types
  implicit none
  type(atoms_data), intent(in) :: atoms
  integer, dimension(:), pointer :: nlcc_ngc

  nlcc_ngc => atoms%nlcc_ngc
END SUBROUTINE atoms_get_nlcc_ngc


subroutine atoms_get_ixcpsp(atoms, ixcpsp)
  use module_types
  implicit none
  type(atoms_data), intent(in) :: atoms
  integer, dimension(:), pointer :: ixcpsp

  ixcpsp => atoms%ixcpsp
END SUBROUTINE atoms_get_ixcpsp


subroutine atoms_get_amu(atoms, amu)
  use module_types
  implicit none
  type(atoms_data), intent(in) :: atoms
  real(gp), dimension(:), pointer :: amu

  amu => atoms%amu
END SUBROUTINE atoms_get_amu


!!$subroutine atoms_get_aocc(atoms, aocc)
!!$  use module_types
!!$  implicit none
!!$  type(atoms_data), intent(in) :: atoms
!!$  real(gp), dimension(:,:), pointer :: aocc
!!$
!!$  aocc => atoms%aocc
!!$END SUBROUTINE atoms_get_aocc


!> get radii_cf values
subroutine atoms_get_radii_cf(atoms, radii_cf)
  use module_types
  implicit none
  type(atoms_data), intent(in) :: atoms
  real(gp), dimension(:,:), pointer :: radii_cf

  radii_cf => atoms%radii_cf
END SUBROUTINE atoms_get_radii_cf


subroutine atoms_get_psppar(atoms, psppar)
  use module_types
  implicit none
  type(atoms_data), intent(in) :: atoms
  real(gp), dimension(:,:,:), pointer :: psppar

  psppar => atoms%psppar
END SUBROUTINE atoms_get_psppar

subroutine atoms_get_nlccpar(atoms, nlccpar)
  use module_types
  implicit none
  type(atoms_data), intent(in) :: atoms
  real(gp), dimension(:,:), pointer :: nlccpar

  nlccpar => atoms%nlccpar
END SUBROUTINE atoms_get_nlccpar

!subroutine atoms_get_ig_nlccpar(atoms, ig_nlccpar)
!  use module_types
!  implicit none
!  type(atoms_data), intent(in) :: atoms
!  real(gp), dimension(:,:), pointer :: ig_nlccpar
!
!  ig_nlccpar => atoms%ig_nlccpar
!END SUBROUTINE atoms_get_ig_nlccpar


subroutine astruct_copy_geometry_data(astruct, geocode, format, units)
  use module_types
  implicit none
  type(atomic_structure), intent(in) :: astruct
  character(len = 1), intent(out) :: geocode !< @copydoc poisson_solver::doc::geocode
  character(len = 5), intent(out) :: format
  character(len = 20), intent(out) :: units

  write(geocode, "(A1)") astruct%geocode
  write(format,  "(A5)") astruct%inputfile_format
  write(units,  "(A20)") astruct%units
END SUBROUTINE astruct_copy_geometry_data


subroutine atoms_copy_psp_data(atoms, natsc, donlcc)
  use module_types
  implicit none
  type(atoms_data), intent(in) :: atoms
  integer, intent(out) :: natsc
  logical, intent(out) :: donlcc

  natsc = atoms%natsc
  donlcc = atoms%donlcc
END SUBROUTINE atoms_copy_psp_data


subroutine astruct_copy_name(astruct, ityp, name, ln)
  use module_types
  implicit none
  !Arguments
  type(atomic_structure), intent(in) :: astruct
  integer, intent(in) :: ityp
  character(len=1), dimension(20), intent(out) :: name
!  character(len=*), intent(out) :: name
  integer, intent(out) :: ln
  !Local variables 
  integer :: i,lname

  if (astruct%ntypes > 0) then
     lname = len(name)
     ln=min(len(trim(astruct%atomnames(ityp))),20)
     !print *,'lnt2',lnt
     do i = 1, ln, 1
     !name(i:i) = astruct%atomnames(ityp)(i:i)
     write(name(i),'(a1)') astruct%atomnames(ityp)(i:i)
     end do
     do i = ln + 1, lname, 1
        name(i) = ' '
     end do
  end if
END SUBROUTINE astruct_copy_name


subroutine astruct_copy_alat(astruct, alat)
  use module_types
  implicit none
  type(atomic_structure), intent(in) :: astruct
  real(gp), intent(out) :: alat(3)

  alat(1) = astruct%cell_dim(1)
  alat(2) = astruct%cell_dim(2)
  alat(3) = astruct%cell_dim(3)
END SUBROUTINE astruct_copy_alat

<<<<<<< HEAD

subroutine symmetry_set_irreductible_zone(sym, geocode, n1i, n2i, n3i, nspin)
  use module_base
  use module_types
  use m_ab6_kpoints
  use m_ab6_symmetry
  implicit none
  !Arguments
  type(symmetry_data), intent(inout) :: sym
  integer, intent(in) :: n1i, n2i, n3i, nspin
  character, intent(in) :: geocode !< @copydoc poisson_solver::doc::geocode
  !Local variables
  character(len = *), parameter :: subname = "symmetry_set_irreductible_zone"
  integer :: i_stat, nsym, i_all, i_third
  integer, dimension(:,:,:), allocatable :: irrzon
  real(dp), dimension(:,:,:), allocatable :: phnons

  if (associated(sym%irrzon)) then
     i_all=-product(shape(sym%irrzon))*kind(sym%irrzon)
     deallocate(sym%irrzon,stat=i_stat)
     call memocc(i_stat,i_all,'irrzon',subname)
     nullify(sym%irrzon)
  end if

  if (associated(sym%phnons)) then
     i_all=-product(shape(sym%phnons))*kind(sym%phnons)
     deallocate(sym%phnons,stat=i_stat)
     call memocc(i_stat,i_all,'phnons',subname)
     nullify(sym%phnons)
  end if

  if (sym%symObj >= 0) then
     call symmetry_get_n_sym(sym%symObj, nsym, i_stat)
     if (nsym > 1) then
        ! Current third dimension is set to 1 always
        ! since nspin == nsppol always in BigDFT
        i_third = 1
        if (geocode == "S") i_third = n2i
        allocate(sym%irrzon(n1i*(n2i - i_third + 1)*n3i,2,i_third+ndebug),stat=i_stat)
        call memocc(i_stat,sym%irrzon,'irrzon',subname)
        allocate(sym%phnons(2,n1i*(n2i - i_third + 1)*n3i,i_third+ndebug),stat=i_stat)
        call memocc(i_stat,sym%phnons,'phnons',subname)
        if (geocode /= "S") then
           call kpoints_get_irreductible_zone(sym%irrzon, sym%phnons, &
                &   n1i, n2i, n3i, nspin, nspin, sym%symObj, i_stat)
        else
           allocate(irrzon(n1i*n3i,2,1+ndebug),stat=i_stat)
           call memocc(i_stat,irrzon,'irrzon',subname)
           allocate(phnons(2,n1i*n3i,1+ndebug),stat=i_stat)
           call memocc(i_stat,phnons,'phnons',subname)
           do i_third = 1, n2i, 1
              call kpoints_get_irreductible_zone(irrzon, phnons, n1i, 1, n3i, &
                   & nspin, nspin, sym%symObj, i_stat)
              sym%irrzon(:,:,i_third:i_third) = irrzon
              call dcopy(2*n1i*n3i, phnons, 1, sym%phnons(1,1,i_third), 1)
           end do
           i_all=-product(shape(irrzon))*kind(irrzon)
           deallocate(irrzon,stat=i_stat)
           call memocc(i_stat,i_all,'irrzon',subname)
           i_all=-product(shape(phnons))*kind(phnons)
           deallocate(phnons,stat=i_stat)
           call memocc(i_stat,i_all,'phnons',subname)
        end if
     end if
  end if

  if (.not. associated(sym%irrzon)) then
     ! Allocate anyway to small size otherwise the bounds check does not pass.
     allocate(sym%irrzon(1,2,1+ndebug),stat=i_stat)
     call memocc(i_stat,sym%irrzon,'irrzon',subname)
     allocate(sym%phnons(2,1,1+ndebug),stat=i_stat)
     call memocc(i_stat,sym%phnons,'phnons',subname)
  end if
END SUBROUTINE symmetry_set_irreductible_zone


!> Module used for the input positions lines variables
module position_files
   implicit none
   contains
   subroutine directGetLine(line, ifile, eof)
      !Arguments
      integer, intent(in) :: ifile
      character(len=150), intent(out) :: line
      logical, intent(out) :: eof
      !Local variables
      integer :: i_stat

      eof = .false.
      read(ifile,'(a150)', iostat = i_stat) line
      if (i_stat /= 0) eof = .true.
   END SUBROUTINE directGetLine

   subroutine archiveGetLine(line, ifile, eof)
      !Arguments
      integer, intent(in) :: ifile
      character(len=150), intent(out) :: line
      logical, intent(out) :: eof
      !Local variables
      integer :: i_stat
      !The argument ifile is not used but it is used as argument routine
      !eof = .false.
      eof = (ifile /= ifile)
      call extractNextLine(line, i_stat)
      if (i_stat /= 0) eof = .true.
   END SUBROUTINE archiveGetLine
end module position_files


!> Read atomic file
subroutine read_atomic_file(file,iproc,astruct,status,comment,energy,fxyz)
   use module_base
   use module_types
   use module_interfaces, except_this_one => read_atomic_file
   use m_ab6_symmetry
   use position_files
   implicit none
   character(len=*), intent(in) :: file
   integer, intent(in) :: iproc
   type(atomic_structure), intent(inout) :: astruct
   integer, intent(out), optional :: status
   real(gp), intent(out), optional :: energy
   real(gp), dimension(:,:), pointer, optional :: fxyz
   character(len = *), intent(out), optional :: comment
   !Local variables
   character(len=*), parameter :: subname='read_atomic_file'
   integer :: l, extract, i_all, i_stat
   logical :: file_exists, archive
   character(len = 128) :: filename
   character(len = 15) :: arFile
   character(len = 6) :: ext
   real(gp) :: energy_
   real(gp), dimension(:,:), pointer :: fxyz_
   character(len = 1024) :: comment_

   file_exists = .false.
   archive = .false.
   if (present(status)) status = 0
   nullify(fxyz_)

   ! Extract from archive
   if (index(file, "posout_") == 1 .or. index(file, "posmd_") == 1) then
      write(arFile, "(A)") "posout.tar.bz2"
      if (index(file, "posmd_") == 1) write(arFile, "(A)") "posmd.tar.bz2"
      inquire(FILE = trim(arFile), EXIST = file_exists)
      if (file_exists) then
         !!$     call extractNextCompress(trim(arFile), len(trim(arFile)), &
         !!$          & trim(file), len(trim(file)), extract, ext)
         call openNextCompress(trim(arFile), len(trim(arFile)), &
         & trim(file), len(trim(file)), extract, ext)
         if (extract == 0) then
            write(*,*) "Can't find '", file, "' in archive."
            if (present(status)) then
               status = 1
               return
            else
               stop
            end if
         end if
         archive = .true.
         write(filename, "(A)") file//'.'//trim(ext)
         write(astruct%inputfile_format, "(A)") trim(ext)
      end if
   end if

   ! Test posinp.xyz
   if (.not. file_exists) then
      inquire(FILE = file//'.xyz', EXIST = file_exists)
      if (file_exists) then
         write(filename, "(A)") file//'.xyz'!"posinp.xyz"
         write(astruct%inputfile_format, "(A)") "xyz"
         open(unit=99,file=trim(filename),status='old')
      end if
   end if
   ! Test posinp.ascii
   if (.not. file_exists) then
      inquire(FILE = file//'.ascii', EXIST = file_exists)
      if (file_exists) then
         write(filename, "(A)") file//'.ascii'!"posinp.ascii"
         write(astruct%inputfile_format, "(A)") "ascii"
         open(unit=99,file=trim(filename),status='old')
      end if
   end if
   ! Test posinp.yaml
   if (.not. file_exists) then
      inquire(FILE = file//'.yaml', EXIST = file_exists)
      if (file_exists) then
         write(filename, "(A)") file//'.yaml'!"posinp.ascii"
         write(astruct%inputfile_format, "(A)") "yaml"
      end if
   end if
   ! Test the name directly
   if (.not. file_exists) then
      inquire(FILE = file, EXIST = file_exists)
      if (file_exists) then
         write(filename, "(A)") file
         l = len(file)
         if (file(l-3:l) == ".xyz") then
            write(astruct%inputfile_format, "(A)") "xyz"
         else if (file(l-5:l) == ".ascii") then
            write(astruct%inputfile_format, "(A)") "ascii"
         else if (file(l-4:l) == ".yaml") then
            write(astruct%inputfile_format, "(A)") "yaml"
         else
            write(*,*) "Atomic input file '" // trim(file) // "', format not recognised."
            write(*,*) " File should be *.yaml, *.ascii or *.xyz."
            if (present(status)) then
               status = 1
               return
            else
               stop
            end if
         end if
         if (trim(astruct%inputfile_format) /= "yaml") then
            open(unit=99,file=trim(filename),status='old')
         end if
      end if
   end if

   if (.not. file_exists) then
      if (present(status)) then
         status = 1
         return
      else
         write(*,*) "Atomic input file not found."
         write(*,*) " Files looked for were '"//file//".yaml', '"//file//".ascii', '"//file//".xyz' and '"//file//"'."
         stop 
      end if
   end if

   if (astruct%inputfile_format == "xyz") then
      !read atomic positions
      if (.not.archive) then
         call read_xyz_positions(iproc,99,astruct,comment_,energy_,fxyz_,directGetLine)
      else
         call read_xyz_positions(iproc,99,astruct,comment_,energy_,fxyz_,archiveGetLine)
      end if
   else if (astruct%inputfile_format == "ascii") then
      i_stat = iproc
      if (present(status)) i_stat = 1
      !read atomic positions
      if (.not.archive) then
         call read_ascii_positions(i_stat,99,astruct,comment_,energy_,fxyz_,directGetLine)
      else
         call read_ascii_positions(i_stat,99,astruct,comment_,energy_,fxyz_,archiveGetLine)
      end if
   else if (astruct%inputfile_format == "yaml") then
      !read atomic positions
      write(*,*) "Atomic input file in YAML not yet supported, call 'astruct_set_from_dict()' instead."
      stop
   end if

   !Check the number of atoms
   if (astruct%nat < 0) then
      if (present(status)) then
         status = 1
         return
      else
         write(*,'(1x,3a,i0,a)') "In the file '",trim(filename),&
              &  "', the number of atoms (",astruct%nat,") < 0 (should be >= 0)."
         stop 
      end if
   end if

   !control atom positions
   call check_atoms_positions(astruct,(iproc == 0))

   ! We delay the calculation of the symmetries.
!this should be already in the atoms_null routine
   astruct%sym=symm_null()
!   astruct%sym%symObj = -1
!   nullify(astruct%sym%irrzon)
!   nullify(astruct%sym%phnons)

   ! close open file.
   if (.not.archive .and. trim(astruct%inputfile_format) /= "yaml") then
      close(99)
      !!$  else
      !!$     call unlinkExtract(trim(filename), len(trim(filename)))
   end if
   
   ! We transfer optionals.
   if (present(energy)) then
      energy = energy_
   end if
   if (present(comment)) then
      write(comment, "(A)") comment_
   end if
   if (present(fxyz)) then
      fxyz => fxyz_
   else if (associated(fxyz_)) then
      i_all=-product(shape(fxyz_))*kind(fxyz_)
      deallocate(fxyz_,stat=i_stat)
      call memocc(i_stat,i_all,'fxyz_',subname)
   end if
END SUBROUTINE read_atomic_file
=======
!!$!> Module used for the input positions lines variables
!!$module position_files
!!$   implicit none
!!$   contains
!!$   subroutine directGetLine(line, ifile, eof)
!!$      !Arguments
!!$      integer, intent(in) :: ifile
!!$      character(len=150), intent(out) :: line
!!$      logical, intent(out) :: eof
!!$      !Local variables
!!$      integer :: i_stat
!!$
!!$      eof = .false.
!!$      read(ifile,'(a150)', iostat = i_stat) line
!!$      if (i_stat /= 0) eof = .true.
!!$   END SUBROUTINE directGetLine
!!$
!!$   subroutine archiveGetLine(line, ifile, eof)
!!$      !Arguments
!!$      integer, intent(in) :: ifile
!!$      character(len=150), intent(out) :: line
!!$      logical, intent(out) :: eof
!!$      !Local variables
!!$      integer :: i_stat
!!$      !The argument ifile is not used but it is used as argument routine
!!$      !eof = .false.
!!$      eof = (ifile /= ifile)
!!$      call extractNextLine(line, i_stat)
!!$      if (i_stat /= 0) eof = .true.
!!$   END SUBROUTINE archiveGetLine
!!$end module position_files
>>>>>>> ffa93dbe


!> Write an atomic file
!! Yaml output included
subroutine write_atomic_file(filename,energy,rxyz,atoms,comment,forces)
  use module_base
  use module_types
  use yaml_output
  implicit none
  character(len=*), intent(in) :: filename,comment
  type(atoms_data), intent(in) :: atoms
  real(gp), intent(in) :: energy
  real(gp), dimension(3,atoms%astruct%nat), intent(in) :: rxyz
  real(gp), dimension(3,atoms%astruct%nat), intent(in), optional :: forces
  !local variables
  character(len = 15) :: arFile
  integer :: iunit
  character(len = 1024) :: fname
  real(gp), dimension(3), parameter :: dummy = (/ 0._gp, 0._gp, 0._gp /)

  if (trim(filename) == "stdout") then
     iunit = 6
  else
     iunit = 9
     write(fname,"(A)") trim(filename)//'.'//trim(atoms%astruct%inputfile_format)
     if (atoms%astruct%inputfile_format == 'yaml') then
        call yaml_set_stream(unit = iunit, filename = trim(fname), &
             & record_length = 92, setdefault = .false., tabbing = 0)
     else
        open(unit = iunit, file = trim(fname))
     end if
  end if

  if (atoms%astruct%inputfile_format == "xyz") then
     call wtxyz(iunit,energy,rxyz,atoms,comment)
     if (present(forces)) call wtxyz_forces(9,forces,atoms)
  else if (atoms%astruct%inputfile_format == "ascii") then
     call wtascii(iunit,energy,rxyz,atoms,comment)
     if (present(forces)) call wtascii_forces(9,forces,atoms)
  else if (atoms%astruct%inputfile_format == 'yaml') then
     call yaml_new_document(unit = iunit)
     if (len_trim(comment) > 0) call yaml_comment(comment, unit = iunit)
     if (present(forces)) then
        call wtyaml(iunit,energy,rxyz,atoms,.true.,forces, .false., dummy, dummy)
     else
        call wtyaml(iunit,energy,rxyz,atoms,.false.,rxyz, .false., dummy, dummy)
     end if
  else
     write(*,*) "Error, unknown file format."
     stop
  end if

  if (iunit /= 6) then
     if (atoms%astruct%inputfile_format == 'yaml') then
        call yaml_close_stream(unit = iunit)
     else
        close(unit = iunit)
     end if
     ! Add to archive
     if (index(filename, "posout_") == 1 .or. index(filename, "posmd_") == 1) then
        write(arFile, "(A)") "posout.tar.bz2"
        if (index(filename, "posmd_") == 1) write(arFile, "(A)") "posmd.tar.bz2"
        call addToCompress(trim(arFile), len(trim(arFile)), trim(fname), len(trim(fname)))
     end if
  end if
END SUBROUTINE write_atomic_file


!> Calculate the coefficient for moving atoms following the ifrztyp
subroutine frozen_alpha(ifrztyp,ixyz,alpha,alphai)
  use module_base
  implicit none
  integer, intent(in) :: ifrztyp !< Frozen code of the iat atom 
  integer, intent(in) :: ixyz    !< Direction (1=x,y=2,z=3)
  real(gp), intent(in) :: alpha
  real(gp), intent(out) :: alphai
  !Local variables
  logical :: move_this_coordinate

  if (move_this_coordinate(ifrztyp,ixyz)) then
     alphai=alpha
  else
     alphai=0.0_gp
  end if
 
END SUBROUTINE frozen_alpha

!>Routine for moving atomic positions, takes into account the 
!!   frozen atoms and the size of the cell
!!   synopsis: rxyz=txyz+alpha*sxyz
!!   all the shift are inserted into the box if there are periodic directions
!!   if the atom are frozen they are not moved
subroutine atomic_axpy(atoms,txyz,alpha,sxyz,rxyz)
  use module_base
  use module_types
  implicit none
  real(gp), intent(in) :: alpha
  type(atoms_data), intent(in) :: atoms
  real(gp), dimension(3,atoms%astruct%nat), intent(in) :: txyz,sxyz
  real(gp), dimension(3,atoms%astruct%nat), intent(inout) :: rxyz
  !local variables
  integer :: iat
  real(gp) :: alphax,alphay,alphaz

  do iat=1,atoms%astruct%nat
     !adjust the moving of the atoms following the frozen direction
     call frozen_alpha(atoms%astruct%ifrztyp(iat),1,alpha,alphax)
     call frozen_alpha(atoms%astruct%ifrztyp(iat),2,alpha,alphay)
     call frozen_alpha(atoms%astruct%ifrztyp(iat),3,alpha,alphaz)

     if (atoms%astruct%geocode == 'P') then
        rxyz(1,iat)=modulo(txyz(1,iat)+alphax*sxyz(1,iat),atoms%astruct%cell_dim(1))
        rxyz(2,iat)=modulo(txyz(2,iat)+alphay*sxyz(2,iat),atoms%astruct%cell_dim(2))
        rxyz(3,iat)=modulo(txyz(3,iat)+alphaz*sxyz(3,iat),atoms%astruct%cell_dim(3))
     else if (atoms%astruct%geocode == 'S') then
        rxyz(1,iat)=modulo(txyz(1,iat)+alphax*sxyz(1,iat),atoms%astruct%cell_dim(1))
        rxyz(2,iat)=txyz(2,iat)+alphay*sxyz(2,iat)
        rxyz(3,iat)=modulo(txyz(3,iat)+alphaz*sxyz(3,iat),atoms%astruct%cell_dim(3))
     else
        rxyz(1,iat)=txyz(1,iat)+alphax*sxyz(1,iat)
        rxyz(2,iat)=txyz(2,iat)+alphay*sxyz(2,iat)
        rxyz(3,iat)=txyz(3,iat)+alphaz*sxyz(3,iat)
     end if
  end do

END SUBROUTINE atomic_axpy


!>Routine for moving atomic positions, takes into account the 
!!   frozen atoms and the size of the cell
!!   synopsis: fxyz=txyz+alpha*sxyz
!!   update the forces taking into account the frozen atoms
!!   do not apply the modulo operation on forces 
subroutine atomic_axpy_forces(atoms,txyz,alpha,sxyz,fxyz)
  use module_base
  use module_types
  implicit none
  real(gp), intent(in) :: alpha
  type(atoms_data), intent(in) :: atoms
  real(gp), dimension(3,atoms%astruct%nat), intent(in) :: txyz,sxyz
  real(gp), dimension(3,atoms%astruct%nat), intent(inout) :: fxyz
  !local variables
  integer :: iat
  real(gp) :: alphax,alphay,alphaz
  
  do iat=1,atoms%astruct%nat
     !adjust the moving of the forces following the frozen direction
     call frozen_alpha(atoms%astruct%ifrztyp(iat),1,alpha,alphax)
     call frozen_alpha(atoms%astruct%ifrztyp(iat),2,alpha,alphay)
     call frozen_alpha(atoms%astruct%ifrztyp(iat),3,alpha,alphaz)

     fxyz(1,iat)=txyz(1,iat)+alphax*sxyz(1,iat)
     fxyz(2,iat)=txyz(2,iat)+alphay*sxyz(2,iat)
     fxyz(3,iat)=txyz(3,iat)+alphaz*sxyz(3,iat)
  end do
  
END SUBROUTINE atomic_axpy_forces


!>Calculate the scalar product between atomic positions by considering
!!   only non-blocked atoms
subroutine atomic_dot(atoms,x,y,scpr)
  use module_base
  use module_types
  implicit none
  type(atoms_data), intent(in) :: atoms
  real(gp), dimension(3,atoms%astruct%nat), intent(in) :: x,y
  real(gp), intent(out) :: scpr
  !local variables
  integer :: iat
  real(gp) :: scpr1,scpr2,scpr3
  real(gp) :: alphax,alphay,alphaz

  scpr=0.0_gp

  do iat=1,atoms%astruct%nat
     call frozen_alpha(atoms%astruct%ifrztyp(iat),1,1.0_gp,alphax)
     call frozen_alpha(atoms%astruct%ifrztyp(iat),2,1.0_gp,alphay)
     call frozen_alpha(atoms%astruct%ifrztyp(iat),3,1.0_gp,alphaz)
     scpr1=alphax*x(1,iat)*y(1,iat)
     scpr2=alphay*x(2,iat)*y(2,iat)
     scpr3=alphaz*x(3,iat)*y(3,iat)
     scpr=scpr+scpr1+scpr2+scpr3
  end do
  
END SUBROUTINE atomic_dot


!>z=alpha*A*x + beta* y
subroutine atomic_gemv(atoms,m,alpha,A,x,beta,y,z)
  use module_base
  use module_types
  implicit none
  integer, intent(in) :: m
  real(gp), intent(in) :: alpha,beta
  type(atoms_data), intent(in) :: atoms
  real(gp), dimension(3,atoms%astruct%nat), intent(in) :: x
  real(gp), dimension(m), intent(in) :: y
  real(gp), dimension(m,3,atoms%astruct%nat), intent(in) :: A
  real(gp), dimension(m), intent(out) :: z
  !local variables
  integer :: iat,i,j
  real(gp) :: mv,alphai
  
  do i=1,m
     mv=0.0_gp
     do iat=1,atoms%astruct%nat
        do j=1,3
           call frozen_alpha(atoms%astruct%ifrztyp(iat),j,A(i,j,iat),alphai)
           mv=mv+alphai*x(j,iat)
        end do
     end do
     z(i)=alpha*mv+beta*y(i)
  end do

END SUBROUTINE atomic_gemv


!> rxyz=txyz+alpha*sxyz
subroutine atomic_coordinate_axpy(atoms,ixyz,iat,t,alphas,r)
  use module_base
  use module_types
  implicit none
  integer, intent(in) :: ixyz,iat
  real(gp), intent(in) :: t,alphas
  type(atoms_data), intent(in) :: atoms
  real(gp), intent(out) :: r
  !local variables
  logical :: periodize
  real(gp) :: alat,alphai

  if (ixyz == 1) then
     alat=atoms%astruct%cell_dim(1)
  else if (ixyz == 2) then
     alat=atoms%astruct%cell_dim(2)
  else if (ixyz == 3) then
     alat=atoms%astruct%cell_dim(3)
  else
     alat = -1
     write(0,*) "Internal error"
     stop
  end if
  
  periodize= atoms%astruct%geocode == 'P' .or. &
       (atoms%astruct%geocode == 'S' .and. ixyz /= 2)

  call frozen_alpha(atoms%astruct%ifrztyp(iat),ixyz,alphas,alphai)

  if (periodize) then
     r=modulo(t+alphai,alat)
  else
     r=t+alphai
  end if

END SUBROUTINE atomic_coordinate_axpy


!> This routine does the same operations as read_atomic_file but uses inputs from memory
!! as input positions instead of inputs from file
!! Useful for QM/MM implementation of BigDFT-ART
!! @author Written by Laurent K Beland 2011 UdeM
subroutine initialize_atomic_file(iproc,atoms,rxyz)
  use module_base
  use module_types
  use module_interfaces, except_this_one => initialize_atomic_file
  use m_ab6_symmetry
  use yaml_output
  implicit none
  integer, intent(in) :: iproc
  type(atoms_data), intent(inout) :: atoms
  real(gp), dimension(:,:), pointer :: rxyz
  !local variables
  character(len=*), parameter :: subname='initialize_atomic_file'
  integer :: i_stat
  integer :: iat,i,ierr

  allocate(atoms%amu(atoms%astruct%nat+ndebug),stat=i_stat)
  call memocc(i_stat,atoms%amu,'atoms%amu',subname)

  if (atoms%astruct%geocode=='S') then 
        atoms%astruct%cell_dim(2)=0.0_gp
  else if (atoms%astruct%geocode=='F') then !otherwise free bc    
        atoms%astruct%cell_dim(1)=0.0_gp
        atoms%astruct%cell_dim(2)=0.0_gp
        atoms%astruct%cell_dim(3)=0.0_gp
  else
        atoms%astruct%cell_dim(1)=0.0_gp
        atoms%astruct%cell_dim(2)=0.0_gp
        atoms%astruct%cell_dim(3)=0.0_gp
  end if

  !reduced coordinates are possible only with periodic units
  if (atoms%astruct%units == 'reduced' .and. atoms%astruct%geocode == 'F') then
     if (iproc==0) write(*,'(1x,a)')&
          'ERROR: Reduced coordinates are not allowed with isolated BC'
  end if

   !convert the values of the cell sizes in bohr
  if (atoms%astruct%units=='angstroem' .or. atoms%astruct%units=='angstroemd0') then
     ! if Angstroem convert to Bohr
     atoms%astruct%cell_dim(1)=atoms%astruct%cell_dim(1)/Bohr_Ang
     atoms%astruct%cell_dim(2)=atoms%astruct%cell_dim(2)/Bohr_Ang
     atoms%astruct%cell_dim(3)=atoms%astruct%cell_dim(3)/Bohr_Ang
  else if (atoms%astruct%units == 'reduced') then
     !assume that for reduced coordinates cell size is in bohr
     atoms%astruct%cell_dim(1)=real(atoms%astruct%cell_dim(1),gp)
     atoms%astruct%cell_dim(2)=real(atoms%astruct%cell_dim(2),gp)
     atoms%astruct%cell_dim(3)=real(atoms%astruct%cell_dim(3),gp)
  else
     call yaml_warning('Length units in input file unrecognized')
     call yaml_warning('recognized units are angstroem or atomic = bohr')
     call MPI_ABORT(bigdft_mpi%mpi_comm,0,ierr)
  endif
  
  do iat=1,atoms%astruct%nat
     !xyz input file, allow extra information
     
     if (atoms%astruct%units == 'reduced') then !add treatment for reduced coordinates
        rxyz(1,iat)=modulo(rxyz(1,iat),1.0_gp)
        if (atoms%astruct%geocode == 'P') rxyz(2,iat)=modulo(rxyz(2,iat),1.0_gp)
        rxyz(3,iat)=modulo(rxyz(3,iat),1.0_gp)
     else if (atoms%astruct%geocode == 'P') then
        rxyz(1,iat)=modulo(rxyz(1,iat),atoms%astruct%cell_dim(1))
        rxyz(2,iat)=modulo(rxyz(2,iat),atoms%astruct%cell_dim(2))
        rxyz(3,iat)=modulo(rxyz(3,iat),atoms%astruct%cell_dim(3))
     else if (atoms%astruct%geocode == 'S') then
        rxyz(1,iat)=modulo(rxyz(1,iat),atoms%astruct%cell_dim(1))
        rxyz(3,iat)=modulo(rxyz(3,iat),atoms%astruct%cell_dim(3))
     end if
 
     if (atoms%astruct%units=='angstroem' .or. atoms%astruct%units=='angstroemd0') then
        ! if Angstroem convert to Bohr
        do i=1,3 
           rxyz(i,iat)=rxyz(i,iat)/Bohr_Ang
        enddo
     else if (atoms%astruct%units == 'reduced') then 
        rxyz(1,iat)=rxyz(1,iat)*atoms%astruct%cell_dim(1)
        if (atoms%astruct%geocode == 'P') rxyz(2,iat)=rxyz(2,iat)*atoms%astruct%cell_dim(2)
        rxyz(3,iat)=rxyz(3,iat)*atoms%astruct%cell_dim(3)
     endif
  enddo

  !control atom positions
  call check_atoms_positions(atoms%astruct,(iproc == 0))

  ! We delay the calculation of the symmetries.
  atoms%astruct%sym%symObj = -1
  nullify(atoms%astruct%sym%irrzon)
  nullify(atoms%astruct%sym%phnons)

END SUBROUTINE initialize_atomic_file

!> Check the position of atoms, verify no atoms have the same coordinates
subroutine check_atoms_positions(astruct, simplify)
  use module_defs, only: gp
  use module_atoms, only: atomic_structure
  use yaml_output
  implicit none
  !Arguments
  logical, intent(in) :: simplify
  type(atomic_structure), intent(in) :: astruct
  !local variables
  integer, parameter :: iunit=9
  logical :: dowrite
  integer :: iat,nateq,jat,j

  nateq=0
  do iat=1,astruct%nat
     do jat=iat+1,astruct%nat
        if ((astruct%rxyz(1,iat)-astruct%rxyz(1,jat))**2+&
             (astruct%rxyz(2,iat)-astruct%rxyz(2,jat))**2+&
             (astruct%rxyz(3,iat)-astruct%rxyz(3,jat))**2 < 1.e-10_gp) then
           nateq=nateq+1
           call yaml_warning('ERROR: atoms' // trim(yaml_toa(iat)) // ' (' // &
                & trim(astruct%atomnames(astruct%iatype(iat))) // ') and ' // &
                & trim(yaml_toa(jat)) // ' (' // trim(astruct%atomnames(astruct%iatype(jat))) // &
                & ') have the same positions')
        end if
     end do
  end do
  if (nateq /= 0) then
     if (simplify) then
        call yaml_warning('Control your posinp file, cannot proceed')
        write(*,'(1x,a)',advance='no') 'Writing tentative alternative positions in the file posinp_alt...'
        !write(*,'(1x,a)')'Control your posinp file, cannot proceed'
        !write(*,'(1x,a)',advance='no') 'Writing tentative alternative positions in the file posinp_alt...'
        open(unit=iunit,file='posinp_alt')
        write(iunit,'(1x,a)')' ??? atomicd0'
        write(iunit,*)
        do iat=1,astruct%nat
           dowrite=.true.
           do jat=iat+1,astruct%nat
              if ((astruct%rxyz(1,iat)-astruct%rxyz(1,jat))**2+(astruct%rxyz(2,iat)-astruct%rxyz(2,jat))**2+&
                   (astruct%rxyz(3,iat)-astruct%rxyz(3,jat))**2 ==0.0_gp) then
                 dowrite=.false.
              end if
           end do
           if (dowrite) & 
                write(iunit,'(a2,4x,3(1x,1pe21.14))')trim(astruct%atomnames(astruct%iatype(iat))),&
                (astruct%rxyz(j,iat),j=1,3)
        end do
        close(unit=iunit)
        call yaml_map('Writing tentative alternative positions in the file posinp_alt',.true.)
        call yaml_warning('Replace ??? in the file heading with the actual atoms number')               
        !write(*,'(1x,a)')' done.'
        !write(*,'(1x,a)')' Replace ??? in the file heading with the actual atoms number'               
     end if
     stop 'check_atoms_positions'
  end if
END SUBROUTINE check_atoms_positions
<|MERGE_RESOLUTION|>--- conflicted
+++ resolved
@@ -7,448 +7,6 @@
 !!    or http://www.gnu.org/copyleft/gpl.txt .
 !!    For the list of contributors, see ~/AUTHORS
 
-<<<<<<< HEAD
-
-! Init and free routines
-!> Allocate a new atoms_data type, for bindings.
-subroutine atoms_new(atoms)
-  use module_types
-  implicit none
-  type(atoms_data), pointer :: atoms
-
-  type(atoms_data), pointer :: intern
-  
-  allocate(intern)
-  call atoms_nullify(intern)
-  atoms => intern
-END SUBROUTINE atoms_new
-
-
-!> Free an allocated atoms_data type.
-subroutine atoms_free(atoms)
-  use module_types
-  implicit none
-  type(atoms_data), pointer :: atoms
-  
-  call deallocate_atoms(atoms, "atoms_free")
-  deallocate(atoms)
-END SUBROUTINE atoms_free
-
-
-!> Nullify the atomic_structure type
-subroutine astruct_nullify(astruct)
-  use module_types
-  implicit none
-  type(atomic_structure), intent(out) :: astruct
-
-  astruct%geocode = "F"
-  astruct%units = "bohr"
-  astruct%inputfile_format = "none"
-  astruct%nat = -1
-  astruct%ntypes = -1
-  astruct%sym%symObj = -1
-  nullify(astruct%sym%irrzon)
-  nullify(astruct%sym%phnons)
-end subroutine astruct_nullify
-
-
-!> Nullify a new atoms_data type.
-subroutine atoms_nullify(atoms)
-  use module_types
-  implicit none
-  type(atoms_data), intent(out) :: atoms
-
-  call astruct_nullify(atoms%astruct)
-
-  ! Arrays related to ntypes.
-  nullify(atoms%psppar)
-  nullify(atoms%nelpsp)
-  nullify(atoms%npspcode)
-  nullify(atoms%nzatom)
-  nullify(atoms%ixcpsp)
-  nullify(atoms%radii_cf)
-  ! parameters for NLCC
-  nullify(atoms%nlccpar)
-  nullify(atoms%nlcc_ngv)
-  nullify(atoms%nlcc_ngc)
-  ! Parameters for Linear input guess
-  nullify(atoms%rloc)
-
-  ! Arrays related to nat.
-  nullify(atoms%iasctype)
-  nullify(atoms%aocc)
-  nullify(atoms%amu)
-
-  nullify(atoms%paw_l)
-  nullify(atoms%paw_NofL)
-  nullify(atoms%paw_nofchannels)
-  nullify(atoms%paw_nofgaussians)
-  nullify(atoms%paw_Greal)
-  nullify(atoms%paw_Gimag)
-  nullify(atoms%paw_Gcoeffs)
-  nullify(atoms%paw_H_matrices)
-  nullify(atoms%paw_S_matrices)
-  nullify(atoms%paw_Sm1_matrices)
-end subroutine atoms_nullify
-
-
-!> Deallocate the structure atoms_data.
-subroutine deallocate_atoms(atoms,subname) 
-  use module_base
-  use module_types
-  use dynamic_memory
-  implicit none
-  character(len=*), intent(in) :: subname
-  type(atoms_data), intent(inout) :: atoms
-  !local variables
-  integer :: i_stat, i_all
-
-  ! Deallocate atomic structure
-  call deallocate_atomic_structure(atoms%astruct,subname) 
-
-  ! Deallocations related to pseudos.
-  if (associated(atoms%nzatom)) then
-     i_all=-product(shape(atoms%nzatom))*kind(atoms%nzatom)
-     deallocate(atoms%nzatom,stat=i_stat)
-     call memocc(i_stat,i_all,'atoms%nzatom',subname)
-     i_all=-product(shape(atoms%psppar))*kind(atoms%psppar)
-     deallocate(atoms%psppar,stat=i_stat)
-     call memocc(i_stat,i_all,'atoms%psppar',subname)
-     i_all=-product(shape(atoms%nelpsp))*kind(atoms%nelpsp)
-     deallocate(atoms%nelpsp,stat=i_stat)
-     call memocc(i_stat,i_all,'atoms%nelpsp',subname)
-     i_all=-product(shape(atoms%ixcpsp))*kind(atoms%ixcpsp)
-     deallocate(atoms%ixcpsp,stat=i_stat)
-     call memocc(i_stat,i_all,'atoms%ixcpsp',subname)
-     i_all=-product(shape(atoms%npspcode))*kind(atoms%npspcode)
-     deallocate(atoms%npspcode,stat=i_stat)
-     call memocc(i_stat,i_all,'atoms%npspcode',subname)
-     i_all=-product(shape(atoms%nlcc_ngv))*kind(atoms%nlcc_ngv)
-     deallocate(atoms%nlcc_ngv,stat=i_stat)
-     call memocc(i_stat,i_all,'atoms%nlcc_ngv',subname)
-     i_all=-product(shape(atoms%nlcc_ngc))*kind(atoms%nlcc_ngc)
-     deallocate(atoms%nlcc_ngc,stat=i_stat)
-     call memocc(i_stat,i_all,'atoms%nlcc_ngc',subname)
-     i_all=-product(shape(atoms%radii_cf))*kind(atoms%radii_cf)
-     deallocate(atoms%radii_cf,stat=i_stat)
-     call memocc(i_stat,i_all,'atoms%radii_cf',subname)
-     ! Parameters for Linear input guess
-     i_all=-product(shape(atoms%rloc))*kind(atoms%rloc)
-     deallocate(atoms%rloc,stat=i_stat)
-     call memocc(i_stat,i_all,'atoms%rloc',subname)
-     i_all=-product(shape(atoms%amu))*kind(atoms%amu)
-     deallocate(atoms%amu,stat=i_stat)
-     call memocc(i_stat,i_all,'atoms%amu',subname)
-  end if
-  if (associated(atoms%iasctype)) then
-     i_all=-product(shape(atoms%iasctype))*kind(atoms%iasctype)
-     deallocate(atoms%iasctype,stat=i_stat)
-     call memocc(i_stat,i_all,'atoms%iasctype',subname)
-     i_all=-product(shape(atoms%aocc))*kind(atoms%aocc)
-     deallocate(atoms%aocc,stat=i_stat)
-     call memocc(i_stat,i_all,'atoms%aocc',subname)
-  end if
-  if (associated(atoms%nlccpar)) then
-     call f_free_ptr(atoms%nlccpar)
-  end if
-
-  !  Free data for pawpatch
-  if(associated(atoms%paw_l)) then
-     i_all=-product(shape(atoms%paw_l ))*kind(atoms%paw_l )
-     deallocate(atoms%paw_l,stat=i_stat)
-     call memocc(i_stat,i_all,'atoms%paw_l',subname)
-  end if
-  if(associated(atoms%paw_NofL)) then
-     i_all=-product(shape(  atoms%paw_NofL ))*kind(atoms%paw_NofL )
-     deallocate(atoms%paw_NofL,stat=i_stat)
-     call memocc(i_stat,i_all,'atoms%paw_NofL',subname)
-  end if
-  if(associated(atoms%paw_nofchannels)) then
-     i_all=-product(shape(  atoms%paw_nofchannels ))*kind(atoms%paw_nofchannels )
-     deallocate(atoms%paw_nofchannels,stat=i_stat)
-     call memocc(i_stat,i_all,'atoms%paw_nofchannels',subname)
-  end if
-  if(associated(atoms%paw_nofgaussians)) then
-     i_all=-product(shape(  atoms%paw_nofgaussians ))*kind(atoms%paw_nofgaussians )
-     deallocate(atoms%paw_nofgaussians,stat=i_stat)
-     call memocc(i_stat,i_all,'atoms%paw_nofgaussians',subname)
-  end if
-  if(associated(atoms%paw_Greal)) then
-     i_all=-product(shape(  atoms%paw_Greal ))*kind(atoms%paw_Greal )
-     deallocate(atoms%paw_Greal,stat=i_stat)
-     call memocc(i_stat,i_all,'atoms%paw_Greal',subname)
-  end if
-  if(associated(atoms%paw_Gimag)) then
-     i_all=-product(shape(  atoms%paw_Gimag ))*kind(atoms%paw_Gimag )
-     deallocate(atoms%paw_Gimag,stat=i_stat)
-     call memocc(i_stat,i_all,'atoms%paw_Gimag',subname)
-  end if
-  if(associated(atoms%paw_Gcoeffs)) then
-     i_all=-product(shape(  atoms%paw_Gcoeffs ))*kind(atoms%paw_Gcoeffs )
-     deallocate(atoms%paw_Gcoeffs,stat=i_stat)
-     call memocc(i_stat,i_all,'atoms%paw_Gcoeffs',subname)
-  end if
-  if(associated(atoms%paw_H_matrices)) then
-     i_all=-product(shape(  atoms%paw_H_matrices ))*kind(atoms%paw_H_matrices )
-     deallocate(atoms%paw_H_matrices,stat=i_stat)
-     call memocc(i_stat,i_all,'atoms%paw_H_matrices',subname)
-  end if
-  if(associated(atoms%paw_S_matrices)) then
-     i_all=-product(shape(  atoms%paw_S_matrices ))*kind(atoms%paw_S_matrices )
-     deallocate(atoms%paw_S_matrices,stat=i_stat)
-     call memocc(i_stat,i_all,'atoms%paw_S_matrices',subname)
-  end if
-  if(associated(atoms%paw_Sm1_matrices)) then
-     i_all=-product(shape(  atoms%paw_Sm1_matrices ))*kind(atoms%paw_Sm1_matrices )
-     deallocate(atoms%paw_Sm1_matrices,stat=i_stat)
-     call memocc(i_stat,i_all,'atoms%paw_Sm1_matrices',subname)
-  end if
-
-END SUBROUTINE deallocate_atoms
-
-
-!> Deallocate the structure atoms_data.
-subroutine deallocate_atomic_structure(astruct,subname) 
-  use module_base
-  use module_types
-  implicit none
-  character(len=*), intent(in) :: subname
-  type(atomic_structure), intent(inout) :: astruct
-  !local variables
-  integer :: i_stat, i_all
-
-  ! Deallocations for the geometry part.
-  if (astruct%nat > 0) then
-     i_all=-product(shape(astruct%ifrztyp))*kind(astruct%ifrztyp)
-     deallocate(astruct%ifrztyp,stat=i_stat)
-     call memocc(i_stat,i_all,'astruct%ifrztyp',subname)
-     i_all=-product(shape(astruct%iatype))*kind(astruct%iatype)
-     deallocate(astruct%iatype,stat=i_stat)
-     call memocc(i_stat,i_all,'astruct%iatype',subname)
-     i_all=-product(shape(astruct%input_polarization))*kind(astruct%input_polarization)
-     deallocate(astruct%input_polarization,stat=i_stat)
-     call memocc(i_stat,i_all,'astruct%input_polarization',subname)
-     i_all=-product(shape(astruct%rxyz))*kind(astruct%rxyz)
-     deallocate(astruct%rxyz,stat=i_stat)
-     call memocc(i_stat,i_all,'astruct%rxyz',subname)
-  end if
-  if (astruct%ntypes > 0) then
-     i_all=-product(shape(astruct%atomnames))*kind(astruct%atomnames)
-     deallocate(astruct%atomnames,stat=i_stat)
-     call memocc(i_stat,i_all,'astruct%atomnames',subname)
-  end if
-  ! Free additional stuff.
-  call deallocate_symmetry(astruct%sym, subname)
-
-END SUBROUTINE deallocate_atomic_structure
-
-
-!> Allocation of the arrays inside the structure atoms_data
-subroutine allocate_atoms_nat(atoms, subname)
-  use module_base
-  use module_types
-  implicit none
-  type(atoms_data), intent(inout) :: atoms
-  character(len = *), intent(in) :: subname
-
-  integer :: i_stat
-  integer, parameter :: nelecmax=32
-
-  ! Allocate geometry related stuff.
-  ! semicores useful only for the input guess
-  allocate(atoms%iasctype(atoms%astruct%nat+ndebug),stat=i_stat)
-  call memocc(i_stat,atoms%iasctype,'atoms%iasctype',subname)
-
-  allocate(atoms%aocc(nelecmax,atoms%astruct%nat+ndebug),stat=i_stat)
-  call memocc(i_stat,atoms%aocc,'atoms%aocc',subname)
-END SUBROUTINE allocate_atoms_nat
-
-
-!> Allocation of the arrays inside the structure atoms_data
-subroutine astruct_set_n_atoms(astruct, nat, subname)
-  use module_base
-  use module_types
-  implicit none
-  type(atomic_structure), intent(inout) :: astruct
-  integer, intent(in) :: nat
-  character(len = *), intent(in) :: subname
-  !local variables
-  !integer, parameter :: nelecmax=32
-  integer :: i_stat
-
-  astruct%nat = nat
-
-  ! Allocate geometry related stuff.
-  allocate(astruct%iatype(astruct%nat+ndebug),stat=i_stat)
-  call memocc(i_stat,astruct%iatype,'astruct%iatype',subname)
-  allocate(astruct%ifrztyp(astruct%nat+ndebug),stat=i_stat)
-  call memocc(i_stat,astruct%ifrztyp,'astruct%ifrztyp',subname)
-  allocate(astruct%input_polarization(astruct%nat+ndebug),stat=i_stat)
-  call memocc(i_stat,astruct%input_polarization,'astruct%input_polarization',subname)
-  allocate(astruct%rxyz(3, astruct%nat+ndebug),stat=i_stat)
-  call memocc(i_stat,astruct%rxyz,'astruct%rxyz',subname)
-
-  !this array is useful for frozen atoms, no atom is frozen by default
-  astruct%ifrztyp(:)=0
-  !also the spin polarisation and the charge are is fixed to zero by default
-  !this corresponds to the value of 100
-  !RULE natpol=charge*1000 + 100 + spinpol
-  astruct%input_polarization(:)=100
-
-  if (astruct%nat > 0) call to_zero(3 * astruct%nat, astruct%rxyz(1,1))
-END SUBROUTINE astruct_set_n_atoms
-
-
-subroutine allocate_atoms_ntypes(atoms, subname)
-  use module_base
-  use module_types
-  implicit none
-  type(atoms_data), intent(inout) :: atoms
-  character(len = *), intent(in) :: subname
-  !local variables
-  integer :: i_stat
-
-  ! Allocate pseudo related stuff.
-  ! store PSP parameters, modified to accept both GTH and HGHs pseudopotential types
-  allocate(atoms%amu(atoms%astruct%nat+ndebug),stat=i_stat)
-  call memocc(i_stat,atoms%amu,'atoms%amu',subname)
-  allocate(atoms%psppar(0:4,0:6,atoms%astruct%ntypes+ndebug),stat=i_stat)
-  call memocc(i_stat,atoms%psppar,'atoms%psppar',subname)
-  allocate(atoms%nelpsp(atoms%astruct%ntypes+ndebug),stat=i_stat)
-  call memocc(i_stat,atoms%nelpsp,'atoms%nelpsp',subname)
-  allocate(atoms%npspcode(atoms%astruct%ntypes+ndebug),stat=i_stat)
-  call memocc(i_stat,atoms%npspcode,'atoms%npspcode',subname)
-  allocate(atoms%nzatom(atoms%astruct%ntypes+ndebug),stat=i_stat)
-  call memocc(i_stat,atoms%nzatom,'atoms%nzatom',subname)
-  allocate(atoms%ixcpsp(atoms%astruct%ntypes+ndebug),stat=i_stat)
-  call memocc(i_stat,atoms%ixcpsp,'atoms%ixcpsp',subname)
-  allocate(atoms%radii_cf(atoms%astruct%ntypes,3+ndebug),stat=i_stat)
-  call memocc(i_stat,atoms%radii_cf,'atoms%radii_cf',subname)
-  ! parameters for NLCC
-  allocate(atoms%nlcc_ngv(atoms%astruct%ntypes+ndebug),stat=i_stat)
-  call memocc(i_stat,atoms%nlcc_ngv,'atoms%nlcc_ngv',subname)
-  allocate(atoms%nlcc_ngc(atoms%astruct%ntypes+ndebug),stat=i_stat)
-  call memocc(i_stat,atoms%nlcc_ngc,'atoms%nlcc_ngc',subname)
-  ! Parameters for Linear input guess
-  allocate(atoms%rloc(atoms%astruct%ntypes,3),stat=i_stat)
-  call memocc(i_stat,atoms%rloc,'atoms%rloc',subname)
-END SUBROUTINE allocate_atoms_ntypes
-
-
-subroutine astruct_set_n_types(astruct, ntypes, subname)
-  use module_base
-  use module_types
-  implicit none
-  type(atomic_structure), intent(inout) :: astruct
-  integer, intent(in) :: ntypes
-  character(len = *), intent(in) :: subname
-  !local variables
-  integer :: i, i_stat
-
-  astruct%ntypes = ntypes
-
-  ! Allocate geometry related stuff.
-  allocate(astruct%atomnames(astruct%ntypes+ndebug),stat=i_stat)
-  call memocc(i_stat,astruct%atomnames,'astruct%atomnames',subname)
-
-  do i = 1, astruct%ntypes, 1
-     write(astruct%atomnames(i), "(A)") " "
-  end do
-END SUBROUTINE astruct_set_n_types
-
-
-!> Calculate the symmetries and update
-subroutine astruct_set_symmetries(astruct, disableSym, tol, elecfield, nspin)
-  use module_base
-  use module_types
-  use defs_basis
-  use m_ab6_symmetry
-  implicit none
-  type(atomic_structure), intent(inout) :: astruct
-  logical, intent(in) :: disableSym
-  real(gp), intent(in) :: tol
-  real(gp), intent(in) :: elecfield(3)
-  integer, intent(in) :: nspin
-  !local variables
-  character(len=*), parameter :: subname='astruct_set_symmetries'
-  integer :: i_stat, ierr, i_all
-  real(gp), dimension(3,3) :: rprimd
-  real(gp), dimension(:,:), allocatable :: xRed
-  real(gp) :: rfree
-
-  ! Calculate the symmetries, if needed
-  if (astruct%sym%symObj < 0) call symmetry_new(astruct%sym%symObj)
-  ! New values
-  rprimd(:,:) = 0
-  rfree = max(1000.0_gp,10.0_gp*maxval(astruct%rxyz))
-  select case(astruct%geocode)
-  case('F')
-     call symmetry_set_periodicity(astruct%sym%symObj, (/ .false., .false., .false. /), ierr)
-     rprimd(1,1) = rfree
-     rprimd(2,2) = rfree
-     rprimd(3,3) = rfree
-  case('W')
-     call symmetry_set_periodicity(astruct%sym%symObj, (/ .false., .false., .true. /), ierr)
-     rprimd(1,1) = rfree
-     rprimd(2,2) = rfree
-     rprimd(3,3) = astruct%cell_dim(3)
-  case('S')
-     call symmetry_set_periodicity(astruct%sym%symObj, (/ .true., .false., .true. /), ierr)
-     rprimd(1,1) = astruct%cell_dim(1)
-     rprimd(2,2) = rfree
-     rprimd(3,3) = astruct%cell_dim(3)
-  case('P')
-     rprimd(1,1) = astruct%cell_dim(1)
-     rprimd(2,2) = astruct%cell_dim(2)
-     rprimd(3,3) = astruct%cell_dim(3)
-  end select
-  call symmetry_set_lattice(astruct%sym%symObj, rprimd, ierr)
-
-  ! Adjust tolerance
-  if (tol > 0._gp) call symmetry_set_tolerance(astruct%sym%symObj, tol, ierr)
-
-  !Set the structure for symmetry
-  allocate(xRed(3, astruct%nat+ndebug),stat=i_stat)
-  call memocc(i_stat,xRed,'xRed',subname)
-  if (astruct%geocode == 'F') then
-     xRed = astruct%rxyz
-  else
-     xRed(1,:) = modulo(astruct%rxyz(1, :) / rprimd(1,1), 1._gp)
-     xRed(2,:) = modulo(astruct%rxyz(2, :) / rprimd(2,2), 1._gp)
-     xRed(3,:) = modulo(astruct%rxyz(3, :) / rprimd(3,3), 1._gp)
-  end if
-  call symmetry_set_structure(astruct%sym%symObj, astruct%nat, astruct%iatype, xRed, ierr)
-  i_all=-product(shape(xRed))*kind(xRed)
-  deallocate(xRed,stat=i_stat)
-  call memocc(i_stat,i_all,'xRed',subname)
-
-  !if (all(in%elecfield(:) /= 0)) then
-  !     ! I'm not sure what this subroutine does!
-  !   call symmetry_set_field(astruct%sym%symObj, (/ in%elecfield(1) , in%elecfield(2),in%elecfield(3) /), ierr)
-  !elseif (in%elecfield(2) /= 0) then
-  !   call symmetry_set_field(astruct%sym%symObj, (/ 0._gp, in%elecfield(2), 0._gp /), ierr)
-  if (elecfield(2) /= 0) then
-     call symmetry_set_field(astruct%sym%symObj, (/ 0._gp, elecfield(2), 0._gp /), ierr)
-  end if
-  if (nspin == 2) then
-     call symmetry_set_collinear_spin(astruct%sym%symObj, astruct%nat, &
-          & astruct%input_polarization, ierr)
-!!$   else if (in%nspin == 4) then
-!!$      call symmetry_set_spin(atoms%astruct%sym%symObj, atoms%astruct%nat, &
-!!$           & atoms%astruct%input_polarization, ierror)
-  end if
-  if (disableSym) then
-     call symmetry_set_n_sym(astruct%sym%symObj, 1, &
-          & reshape((/ 1, 0, 0, 0, 1, 0, 0, 0, 1 /), (/ 3 ,3, 1 /)), &
-          & reshape((/ 0.d0, 0.d0, 0.d0 /), (/ 3, 1/)), (/ 1 /), ierr)
-  end if
-!  else
-!     call deallocate_symmetry(astruct%sym, subname)
-!     astruct%sym%symObj = -1
-!  end if
-END SUBROUTINE astruct_set_symmetries
-
-=======
 !!$subroutine astruct_nullify(astruct)
 !!$  use module_types
 !!$  implicit none
@@ -502,7 +60,6 @@
 !!$  nullify(atoms%paw_S_matrices)
 !!$  nullify(atoms%paw_Sm1_matrices)
 !!$end subroutine atoms_nullify
->>>>>>> ffa93dbe
 
 !> Add a displacement of atomic positions and put in the box
 subroutine astruct_set_displacement(astruct, randdis)
@@ -550,519 +107,6 @@
   end select
 END SUBROUTINE astruct_set_displacement
 
-<<<<<<< HEAD
-
-!> Read atomic positions
-subroutine read_xyz_positions(iproc,ifile,astruct,comment,energy,fxyz,getLine)
-  use module_base
-  use module_types
-  implicit none
-  integer, intent(in) :: iproc,ifile
-  type(atomic_structure), intent(inout) :: astruct
-  real(gp), intent(out) :: energy
-  real(gp), dimension(:,:), pointer :: fxyz
-  character(len = 1024), intent(out) :: comment
-  !Routine as argument
-  interface
-     subroutine getline(line,ifile,eof)
-       integer, intent(in) :: ifile
-       character(len=150), intent(out) :: line
-       logical, intent(out) :: eof
-     END SUBROUTINE getline
-  end interface
-  !local variables
-  character(len=*), parameter :: subname='read_atomic_positions'
-  character(len=20) :: symbol
-  character(len=20) :: tatonam
-  character(len=50) :: extra
-  character(len=150) :: line
-  logical :: lpsdbl, eof
-  integer :: iat,ityp,ntyp,i,ierrsfx,i_stat
-! To read the file posinp (avoid differences between compilers)
-  real(kind=4) :: rx,ry,rz,alat1,alat2,alat3
-! case for which the atomic positions are given whithin general precision
-  real(gp) :: rxd0,ryd0,rzd0,alat1d0,alat2d0,alat3d0
-  character(len=20), dimension(100) :: atomnames
-
-  call getLine(line, ifile, eof)
-  if (eof) then
-     write(*,*) "Error: unexpected end of file."
-     stop
-  end if
-  read(line,*, iostat = ierrsfx) iat,astruct%units,energy,comment
-  if (ierrsfx /= 0) then
-     read(line,*, iostat = ierrsfx) iat,astruct%units,energy
-     write(comment, "(A)") ""
-     if (ierrsfx /= 0) then
-        read(line,*, iostat = ierrsfx) iat,astruct%units
-        energy = UNINITIALIZED(energy)
-        if (ierrsfx /= 0) then
-           read(line,*, iostat = ierrsfx) iat
-           write(astruct%units, "(A)") "bohr"
-        end if
-     end if
-  else
-     i = index(line, trim(comment))
-     write(comment, "(A)") line(i:)
-  end if
-
-  call astruct_set_n_atoms(astruct, iat, subname)
-
-  !controls if the positions are provided with machine precision
-  if (astruct%units == 'angstroemd0' .or. astruct%units== 'atomicd0' .or. &
-       astruct%units== 'bohrd0' .or. astruct%units=='reduced') then
-     lpsdbl=.true.
-  else
-     lpsdbl=.false.
-  end if
-
-  !read from positions of .xyz format, but accepts also the old .ascii format
-  call getLine(line, ifile, eof)
-  if (eof) then
-     write(*,*) "Error: unexpected end of file."
-     stop
-  end if
-
-!!!  !old format, still here for backward compatibility
-!!!  !admits only simple precision calculation
-!!!  read(line,*,iostat=ierror) rx,ry,rz,tatonam
-
-!!!  !in case of old format, put geocode to F and alat to 0.
-!!!  if (ierror == 0) then
-!!!     astruct%geocode='F'
-!!!     alat1d0=0.0_gp
-!!!     alat2d0=0.0_gp
-!!!     alat3d0=0.0_gp
-!!!  else
-  if (lpsdbl) then
-     read(line,*,iostat=ierrsfx) tatonam,alat1d0,alat2d0,alat3d0
-  else
-     read(line,*,iostat=ierrsfx) tatonam,alat1,alat2,alat3
-  end if
-  if (ierrsfx == 0) then
-     if (trim(tatonam)=='periodic') then
-        astruct%geocode='P'
-     else if (trim(tatonam)=='surface') then 
-        astruct%geocode='S'
-        astruct%cell_dim(2)=0.0_gp
-     else !otherwise free bc
-        astruct%geocode='F'
-        astruct%cell_dim(1)=0.0_gp
-        astruct%cell_dim(2)=0.0_gp
-        astruct%cell_dim(3)=0.0_gp
-     end if
-     if (.not. lpsdbl) then
-        alat1d0=real(alat1,gp)
-        alat2d0=real(alat2,gp)
-        alat3d0=real(alat3,gp)
-     end if
-  else
-     astruct%geocode='F'
-     alat1d0=0.0_gp
-     alat2d0=0.0_gp
-     alat3d0=0.0_gp
-  end if
-!!!  end if
-
-  !reduced coordinates are possible only with periodic units
-  if (astruct%units == 'reduced' .and. astruct%geocode == 'F') then
-     if (iproc==0) write(*,'(1x,a)')&
-          'ERROR: Reduced coordinates are not allowed with isolated BC'
-  end if
-
-  !convert the values of the cell sizes in bohr
-  if (astruct%units=='angstroem' .or. astruct%units=='angstroemd0') then
-     ! if Angstroem convert to Bohr
-     astruct%cell_dim(1)=alat1d0/Bohr_Ang
-     astruct%cell_dim(2)=alat2d0/Bohr_Ang
-     astruct%cell_dim(3)=alat3d0/Bohr_Ang
-  else if  (astruct%units=='atomic' .or. astruct%units=='bohr'  .or.&
-       astruct%units== 'atomicd0' .or. astruct%units== 'bohrd0') then
-     astruct%cell_dim(1)=alat1d0
-     astruct%cell_dim(2)=alat2d0
-     astruct%cell_dim(3)=alat3d0
-  else if (astruct%units == 'reduced') then
-     !assume that for reduced coordinates cell size is in bohr
-     astruct%cell_dim(1)=alat1d0
-     astruct%cell_dim(2)=alat2d0
-     astruct%cell_dim(3)=alat3d0
-  else
-     write(*,*) 'length units in input file unrecognized'
-     write(*,*) 'recognized units are angstroem or atomic = bohr'
-     stop 
-  endif
-
-  ntyp=0
-  do iat=1,astruct%nat
-     !xyz input file, allow extra information
-     call getLine(line, ifile, eof)
-     if (f_err_raise(eof,"Unexpected end of file.",err_name='BIGDFT_RUNTIME_ERROR')) return
-
-
-     !!if (lpsdbl) then
-     !!   read(line,*,iostat=ierrsfx)symbol,rxd0,ryd0,rzd0,extra
-     !!else
-     !!   read(line,*,iostat=ierrsfx)symbol,rx,ry,rz,extra
-     !!end if
-     call check_line_integrity()
-     !print *,'extra',iat,extra
-     call find_extra_info(line,extra)
-     !print *,'then',iat,extra
-     call parse_extra_info(iat,extra,astruct)
-
-     tatonam=trim(symbol)
-!!!     end if
-     if (lpsdbl) then
-        astruct%rxyz(1,iat)=rxd0
-        astruct%rxyz(2,iat)=ryd0
-        astruct%rxyz(3,iat)=rzd0
-     else
-        astruct%rxyz(1,iat)=real(rx,gp)
-        astruct%rxyz(2,iat)=real(ry,gp)
-        astruct%rxyz(3,iat)=real(rz,gp)
-     end if
-
-     if (astruct%units == 'reduced') then !add treatment for reduced coordinates
-        astruct%rxyz(1,iat)=modulo(astruct%rxyz(1,iat),1.0_gp)
-        if (astruct%geocode == 'P') astruct%rxyz(2,iat)=modulo(astruct%rxyz(2,iat),1.0_gp)
-        astruct%rxyz(3,iat)=modulo(astruct%rxyz(3,iat),1.0_gp)
-     else if (astruct%geocode == 'P') then
-        astruct%rxyz(1,iat)=modulo(astruct%rxyz(1,iat),alat1d0)
-        astruct%rxyz(2,iat)=modulo(astruct%rxyz(2,iat),alat2d0)
-        astruct%rxyz(3,iat)=modulo(astruct%rxyz(3,iat),alat3d0)
-     else if (astruct%geocode == 'S') then
-        astruct%rxyz(1,iat)=modulo(astruct%rxyz(1,iat),alat1d0)
-        astruct%rxyz(3,iat)=modulo(astruct%rxyz(3,iat),alat3d0)
-     else if (astruct%geocode == 'W') then
-        astruct%rxyz(3,iat)=modulo(astruct%rxyz(3,iat),alat3d0)
-     end if
- 
-     do ityp=1,ntyp
-        if (tatonam == atomnames(ityp)) then
-           astruct%iatype(iat)=ityp
-           goto 200
-        endif
-     enddo
-     ntyp=ntyp+1
-     if (ntyp > 100) stop 'more than 100 atomnames not permitted'
-     atomnames(ityp)=tatonam
-     astruct%iatype(iat)=ntyp
-200  continue
-
-     if (astruct%units=='angstroem' .or. astruct%units=='angstroemd0') then
-        ! if Angstroem convert to Bohr
-        do i=1,3 
-           astruct%rxyz(i,iat)=astruct%rxyz(i,iat)/Bohr_Ang
-        enddo
-     else if (astruct%units == 'reduced') then 
-        astruct%rxyz(1,iat)=astruct%rxyz(1,iat)*astruct%cell_dim(1)
-        if (astruct%geocode == 'P') astruct%rxyz(2,iat)=astruct%rxyz(2,iat)*astruct%cell_dim(2)
-        astruct%rxyz(3,iat)=astruct%rxyz(3,iat)*astruct%cell_dim(3)
-     endif
-  enddo
-  ! Try forces
-  call getLine(line, ifile, eof)
-  if ((.not. eof) .and. (adjustl(trim(line)) == "forces")) then
-     allocate(fxyz(3,iat+ndebug),stat=i_stat)
-     call memocc(i_stat,fxyz,'fxyz',subname)
-     do iat=1,astruct%nat
-        !xyz input file, allow extra information
-        call getLine(line, ifile, eof)
-        if (eof) then
-           write(*,*) "Error: unexpected end of file."
-           stop
-        end if
-        read(line,*,iostat=ierrsfx) symbol,fxyz(:,iat)
-     end do
-  end if
-  !now that ntypes is determined allocate atoms%astruct%atomnames and copy the values
-  call astruct_set_n_types(astruct, ntyp, subname)
-
-  astruct%atomnames(1:astruct%ntypes)=atomnames(1:astruct%ntypes)
-
-contains
-
-  !> stop the code and warns if the status of the line is not good
-  subroutine check_line_integrity()
-   use yaml_output, only: yaml_toa
-   use dictionaries, only: f_err_raise
-   implicit none
-   
-    if (lpsdbl) then
-        read(line,*,iostat=ierrsfx)symbol,rxd0,ryd0,rzd0
-    else
-        read(line,*,iostat=ierrsfx)symbol,rx,ry,rz
-    end if
-
-    if (f_err_raise(ierrsfx/=0,'The line'//trim(yaml_toa(iat+2))//&
-        ' of the atomic position is not valid, check if it is in DOS format!',&
-        err_name='BIGDFT_LINALG_ERROR')) return
-
-    end subroutine check_line_integrity
-
-END SUBROUTINE read_xyz_positions
-
-
-!> Read atomic positions of ascii files.
-subroutine read_ascii_positions(iproc,ifile,astruct,comment,energy,fxyz,getline)
-  use yaml_output
-  use module_base
-  use module_types
-  implicit none
-  integer, intent(in) :: iproc,ifile
-  type(atomic_structure), intent(inout) :: astruct
-  real(gp), intent(out) :: energy
-  real(gp), dimension(:,:), pointer :: fxyz
-  character(len = 1024), intent(out) :: comment
-  interface
-     subroutine getline(line,ifile,eof)
-       integer, intent(in) :: ifile
-       character(len=150), intent(out) :: line
-       logical, intent(out) :: eof
-     END SUBROUTINE getline
-  end interface
-  !local variables
-  character(len=*), parameter :: subname='read_ascii_positions'
-  character(len=20) :: symbol
-  character(len=20) :: tatonam
-  character(len=50) :: extra
-  character(len=150) :: line
-  logical :: lpsdbl, reduced, eof, forces
-  integer :: iat,ntyp,ityp,i,i_stat,nlines,istart,istop,count
-! To read the file posinp (avoid differences between compilers)
-  real(kind=4) :: rx,ry,rz,alat1,alat2,alat3,alat4,alat5,alat6
-! case for which the atomic positions are given whithin general precision
-  real(gp) :: rxd0,ryd0,rzd0,alat1d0,alat2d0,alat3d0,alat4d0,alat5d0,alat6d0
-  character(len=20), dimension(100) :: atomnames
-  ! Store the file.
-  character(len = 150), dimension(5000) :: lines
-
-  ! First pass to store the file in a string buffer.
-  nlines = 1
-  do
-     call getline(lines(nlines), ifile, eof)
-     if (eof) then
-        exit
-     end if
-     nlines = nlines + 1
-     if (nlines > 5000) then
-        if (iproc==0) call yaml_warning('Atomic input file too long (> 5000 lines).')
-        astruct%nat = -1
-        return
-     end if
-  end do
-  nlines = nlines - 1
-
-  if (nlines < 4) then
-     if (iproc==0) call yaml_warning('Error in ASCII file format, file has less than 4 lines.')
-     astruct%nat = -1
-     return
-  end if
-
-  ! Try to determine the number atoms and the keywords.
-  write(astruct%units, "(A)") "bohr"
-  if (lines(1)(1:1) == "#" .or. lines(1)(1:1) == "!") then
-     write(comment, "(A)") adjustl(lines(1)(1:))
-  else
-     write(comment, "(A)") lines(1)
-  end if
-  reduced = .false.
-  forces = .false.
-  astruct%geocode = 'P'
-  iat     = 0
-  do i = 4, nlines, 1
-     write(line, "(a150)") adjustl(lines(i))
-     if (line(1:1) /= '#' .and. line(1:1) /= '!' .and. len(trim(line)) /= 0) then
-        iat = iat + 1
-     else if (line(1:8) == "#keyword" .or. line(1:8) == "!keyword") then
-        if (index(line, 'bohr') > 0)        write(astruct%units, "(A)") "bohr"
-        if (index(line, 'bohrd0') > 0)      write(astruct%units, "(A)") "bohrd0"
-        if (index(line, 'atomic') > 0)      write(astruct%units, "(A)") "atomicd0"
-        if (index(line, 'angstroem') > 0)   write(astruct%units, "(A)") "angstroem"
-        if (index(line, 'angstroemd0') > 0) write(astruct%units, "(A)") "angstroemd0"
-        if (index(line, 'reduced') > 0)     reduced = .true.
-        if (index(line, 'periodic') > 0) astruct%geocode = 'P'
-        if (index(line, 'surface') > 0)  astruct%geocode = 'S'
-        if (index(line, 'wire') > 0)     astruct%geocode = 'W'
-        if (index(line, 'freeBC') > 0)   astruct%geocode = 'F'
-     else if (line(1:9) == "#metaData" .or. line(1:9) == "!metaData") then
-        if (index(line, 'totalEnergy') > 0) then
-           read(line(index(line, 'totalEnergy') + 12:), *, iostat = i_stat) energy
-           if (i_stat /= 0) then
-              energy = UNINITIALIZED(energy)
-           end if
-        end if
-        if (index(line, 'forces') > 0) forces = .true.
-     end if
-  end do
-
-  call astruct_set_n_atoms(astruct, iat, subname)
-
-  !controls if the positions are provided within machine precision
-  if (index(astruct%units, 'd0') > 0 .or. reduced) then
-     lpsdbl=.true.
-  else
-     lpsdbl=.false.
-  end if
-
-  ! Read the box definition
-  astruct%cell_dim(1) = 0.0_gp
-  astruct%cell_dim(2) = 0.0_gp
-  astruct%cell_dim(3) = 0.0_gp
-  if (lpsdbl) then
-     read(lines(2),*) alat1d0,alat2d0,alat3d0
-     read(lines(3),*) alat4d0,alat5d0,alat6d0
-     if (alat2d0 /= 0.d0 .or. alat4d0 /= 0.d0 .or. alat5d0 /= 0.d0) then
-        !if (iproc==0) 
-        write(*,*) 'Only orthorombic boxes are possible.'
-        astruct%nat = -1
-        return
-     end if
-     astruct%cell_dim(1) = real(alat1d0,gp)
-     astruct%cell_dim(2) = real(alat3d0,gp)
-     astruct%cell_dim(3) = real(alat6d0,gp)
-  else
-     read(lines(2),*) alat1,alat2,alat3
-     read(lines(3),*) alat4,alat5,alat6
-     if (alat2 /= 0. .or. alat4 /= 0. .or. alat5 /= 0.) then
-        !if (iproc==0) 
-           write(*,*) 'Only orthorombic boxes are possible.'
-        !if (iproc==0) 
-           write(*,*) ' but alat2, alat4 and alat5 = ', alat2, alat4, alat5
-        astruct%nat = -1
-        return
-     end if
-     astruct%cell_dim(1) = real(alat1,gp)
-     astruct%cell_dim(2) = real(alat3,gp)
-     astruct%cell_dim(3) = real(alat6,gp)
-  end if
-  
-  !Convert the values of the cell sizes in bohr
-  if (astruct%units=='angstroem' .or. astruct%units=='angstroemd0') then
-     ! if Angstroem convert to Bohr
-     astruct%cell_dim(1) = astruct%cell_dim(1) / Bohr_Ang
-     astruct%cell_dim(2) = astruct%cell_dim(2) / Bohr_Ang
-     astruct%cell_dim(3) = astruct%cell_dim(3) / Bohr_Ang
-  endif
-
-  ntyp=0
-  iat = 1
-  do i = 4, nlines, 1
-     write(line, "(a150)") adjustl(lines(i))
-     if (line(1:1) /= '#' .and. line(1:1) /= '!' .and. len(trim(line)) /= 0) then
-        write(extra, "(A)") "nothing"
-        if (lpsdbl) then
-           read(line,*, iostat = i_stat) rxd0,ryd0,rzd0,symbol,extra
-           if (i_stat /= 0) read(line,*) rxd0,ryd0,rzd0,symbol
-        else
-           read(line,*, iostat = i_stat) rx,ry,rz,symbol,extra
-           if (i_stat /= 0) read(line,*) rx,ry,rz,symbol
-        end if
-        call find_extra_info(line,extra)
-        call parse_extra_info(iat,extra,astruct)
-
-        tatonam=trim(symbol)
-
-        if (lpsdbl) then
-           astruct%rxyz(1,iat)=rxd0
-           astruct%rxyz(2,iat)=ryd0
-           astruct%rxyz(3,iat)=rzd0
-        else
-           astruct%rxyz(1,iat)=real(rx,gp)
-           astruct%rxyz(2,iat)=real(ry,gp)
-           astruct%rxyz(3,iat)=real(rz,gp)
-        end if
-        if (astruct%units=='angstroem' .or. astruct%units=='angstroemd0') then
-           ! if Angstroem convert to Bohr
-           astruct%rxyz(1,iat)=astruct%rxyz(1,iat) / Bohr_Ang
-           astruct%rxyz(2,iat)=astruct%rxyz(2,iat) / Bohr_Ang
-           astruct%rxyz(3,iat)=astruct%rxyz(3,iat) / Bohr_Ang
-        end if
-
-        if (reduced) then !add treatment for reduced coordinates
-           astruct%rxyz(1,iat)=modulo(astruct%rxyz(1,iat),1.0_gp)*astruct%cell_dim(1)
-           astruct%rxyz(2,iat)=modulo(astruct%rxyz(2,iat),1.0_gp)*astruct%cell_dim(2)
-           astruct%rxyz(3,iat)=modulo(astruct%rxyz(3,iat),1.0_gp)*astruct%cell_dim(3)
-        else if (astruct%geocode == 'P') then
-           astruct%rxyz(1,iat)=modulo(astruct%rxyz(1,iat),astruct%cell_dim(1))
-           astruct%rxyz(2,iat)=modulo(astruct%rxyz(2,iat),astruct%cell_dim(2))
-           astruct%rxyz(3,iat)=modulo(astruct%rxyz(3,iat),astruct%cell_dim(3))
-        else if (astruct%geocode == 'S') then
-           astruct%rxyz(1,iat)=modulo(astruct%rxyz(1,iat),astruct%cell_dim(1))
-           astruct%rxyz(3,iat)=modulo(astruct%rxyz(3,iat),astruct%cell_dim(3))
-        else if (astruct%geocode == 'W') then
-           astruct%rxyz(3,iat)=modulo(astruct%rxyz(3,iat),astruct%cell_dim(3))
-        end if
-
-        do ityp=1,ntyp
-           if (tatonam == atomnames(ityp)) then
-              astruct%iatype(iat)=ityp
-              goto 200
-           endif
-        enddo
-        ntyp=ntyp+1
-        if (ntyp > 100) then
-           write(*,*) 'more than 100 atomnames not permitted'
-           astruct%nat = -1
-           return
-        end if
-        atomnames(ityp)=tatonam
-        astruct%iatype(iat)=ntyp
-200     continue
-
-        iat = iat + 1
-     end if
-  enddo
-
-  if (astruct%geocode == 'S') then
-     astruct%cell_dim(2) = 0.0_gp
-  else if (astruct%geocode == 'W') then
-     astruct%cell_dim(1) = 0.0_gp
-     astruct%cell_dim(2) = 0.0_gp
-  else if (astruct%geocode == 'F') then
-     astruct%cell_dim(1) = 0.0_gp
-     astruct%cell_dim(2) = 0.0_gp
-     astruct%cell_dim(3) = 0.0_gp
-  end if
-
-  if (reduced) then
-     write(astruct%units, "(A)") "reduced"
-  end if
-
-  if (forces) then
-     allocate(fxyz(3,astruct%nat+ndebug),stat=i_stat)
-     call memocc(i_stat,fxyz,'fxyz',subname)
-
-     count = 0
-     forces = .false.
-     do i = 4, nlines, 1
-        write(line, "(a150)") adjustl(lines(i))
-        if ((line(1:9) == "#metaData" .or. line(1:9) == "!metaData") .and. index(line, 'forces') > 0) then
-           forces = .true.
-        end if
-        if (forces) then
-           istart = index(line, "[") + 1
-           if (istart == 1) istart = index(line, "#") + 1
-           do
-              istop = index(line(istart:), ";") + istart - 2
-              if (istop == istart - 2) exit
-              read(line(istart:istop), *) fxyz(modulo(count, 3) + 1, count / 3 + 1)
-              count = count + 1
-              istart = istop + 2
-           end do
-           if (count > astruct%nat * 3) exit
-        end if
-     end do
-  end if
-
-  !now that ntypes is determined copy the values
-  call astruct_set_n_types(astruct, ntyp, subname)
-  astruct%atomnames(1:astruct%ntypes)=atomnames(1:astruct%ntypes)
-END SUBROUTINE read_ascii_positions
-
-
-=======
->>>>>>> ffa93dbe
 !> Find extra information
 subroutine find_extra_info(line,extra)
   implicit none
@@ -1258,7 +302,6 @@
         
 END SUBROUTINE frozen_ftoi
 
-<<<<<<< HEAD
 
 !> Convert ifrztyp into the chain format
 subroutine frozen_itof(ifrztyp,frzchain)
@@ -1320,71 +363,6 @@
 END FUNCTION move_this_coordinate
 
 
-!> Check the position of atoms
-subroutine check_atoms_positions(astruct, simplify)
-  use module_base
-  use module_types
-  use yaml_output
-  implicit none
-  !Arguments
-  logical, intent(in) :: simplify
-  type(atomic_structure), intent(in) :: astruct
-  !local variables
-  integer, parameter :: iunit=9
-  logical :: dowrite
-  integer :: iat,nateq,jat,j
-
-  nateq=0
-  do iat=1,astruct%nat
-     do jat=iat+1,astruct%nat
-        if ((astruct%rxyz(1,iat)-astruct%rxyz(1,jat))**2+(astruct%rxyz(2,iat)-astruct%rxyz(2,jat))**2+&
-             (astruct%rxyz(3,iat)-astruct%rxyz(3,jat))**2 ==0.0_gp) then
-           nateq=nateq+1
-           call yaml_warning('ERROR: atoms' // trim(yaml_toa(iat)) // ' (' // &
-                & trim(astruct%atomnames(astruct%iatype(iat))) // ') and ' // &
-                & trim(yaml_toa(jat)) // ' (' // trim(astruct%atomnames(astruct%iatype(jat))) // &
-                & ') have the same positions')
-           !write(*,'(1x,a,2(i0,a,a6,a))')'ERROR: astruct ',iat,&
-           !     ' (',trim(astruct%atomnames(astruct%iatype(iat))),') and ',&
-           !     jat,' (',trim(astruct%atomnames(astruct%iatype(jat))),&
-           !     ') have the same positions'
-        end if
-     end do
-  end do
-  if (nateq /= 0) then
-     if (simplify) then
-        call yaml_warning('Control your posinp file, cannot proceed')
-        write(*,'(1x,a)',advance='no') 'Writing tentative alternative positions in the file posinp_alt...'
-        !write(*,'(1x,a)')'Control your posinp file, cannot proceed'
-        !write(*,'(1x,a)',advance='no') 'Writing tentative alternative positions in the file posinp_alt...'
-        open(unit=iunit,file='posinp_alt')
-        write(iunit,'(1x,a)')' ??? atomicd0'
-        write(iunit,*)
-        do iat=1,astruct%nat
-           dowrite=.true.
-           do jat=iat+1,astruct%nat
-              if ((astruct%rxyz(1,iat)-astruct%rxyz(1,jat))**2+(astruct%rxyz(2,iat)-astruct%rxyz(2,jat))**2+&
-                   (astruct%rxyz(3,iat)-astruct%rxyz(3,jat))**2 ==0.0_gp) then
-                 dowrite=.false.
-              end if
-           end do
-           if (dowrite) & 
-                write(iunit,'(a2,4x,3(1x,1pe21.14))')trim(astruct%atomnames(astruct%iatype(iat))),&
-                (astruct%rxyz(j,iat),j=1,3)
-        end do
-        close(unit=iunit)
-        call yaml_map('Writing tentative alternative positions in the file posinp_alt',.true.)
-        call yaml_warning('Replace ??? in the file heading with the actual atoms number')               
-        !write(*,'(1x,a)')' done.'
-        !write(*,'(1x,a)')' Replace ??? in the file heading with the actual atoms number'               
-     end if
-     stop 'check_atoms_positions'
-  end if
-END SUBROUTINE check_atoms_positions
-
-
-=======
->>>>>>> ffa93dbe
 !> Write xyz atomic file.
 subroutine wtxyz(iunit,energy,rxyz,atoms,comment)
   use module_base
@@ -1835,27 +813,6 @@
 END SUBROUTINE charge_and_spol
 
 
-<<<<<<< HEAD
-subroutine astruct_set_from_file(lstat, astruct, filename)
-   use module_base
-   use module_types
-   use module_interfaces
-   implicit none
-   logical, intent(out) :: lstat
-   type(atomic_structure), intent(inout) :: astruct
-   character(len = *), intent(in) :: filename
-
-   integer :: status
-
-   call read_atomic_file(filename, 0, astruct, status)
-!!$   call allocate_atoms_nat(atoms, subname)
-!!$   call allocate_atoms_ntypes(atoms, subname)
-   lstat = (status == 0)
- END SUBROUTINE astruct_set_from_file
-
-
-=======
->>>>>>> ffa93dbe
 subroutine atoms_write(atoms, filename, forces, energy, comment)
   use module_types
   use module_interfaces, only: write_atomic_file
@@ -2176,304 +1133,6 @@
   alat(3) = astruct%cell_dim(3)
 END SUBROUTINE astruct_copy_alat
 
-<<<<<<< HEAD
-
-subroutine symmetry_set_irreductible_zone(sym, geocode, n1i, n2i, n3i, nspin)
-  use module_base
-  use module_types
-  use m_ab6_kpoints
-  use m_ab6_symmetry
-  implicit none
-  !Arguments
-  type(symmetry_data), intent(inout) :: sym
-  integer, intent(in) :: n1i, n2i, n3i, nspin
-  character, intent(in) :: geocode !< @copydoc poisson_solver::doc::geocode
-  !Local variables
-  character(len = *), parameter :: subname = "symmetry_set_irreductible_zone"
-  integer :: i_stat, nsym, i_all, i_third
-  integer, dimension(:,:,:), allocatable :: irrzon
-  real(dp), dimension(:,:,:), allocatable :: phnons
-
-  if (associated(sym%irrzon)) then
-     i_all=-product(shape(sym%irrzon))*kind(sym%irrzon)
-     deallocate(sym%irrzon,stat=i_stat)
-     call memocc(i_stat,i_all,'irrzon',subname)
-     nullify(sym%irrzon)
-  end if
-
-  if (associated(sym%phnons)) then
-     i_all=-product(shape(sym%phnons))*kind(sym%phnons)
-     deallocate(sym%phnons,stat=i_stat)
-     call memocc(i_stat,i_all,'phnons',subname)
-     nullify(sym%phnons)
-  end if
-
-  if (sym%symObj >= 0) then
-     call symmetry_get_n_sym(sym%symObj, nsym, i_stat)
-     if (nsym > 1) then
-        ! Current third dimension is set to 1 always
-        ! since nspin == nsppol always in BigDFT
-        i_third = 1
-        if (geocode == "S") i_third = n2i
-        allocate(sym%irrzon(n1i*(n2i - i_third + 1)*n3i,2,i_third+ndebug),stat=i_stat)
-        call memocc(i_stat,sym%irrzon,'irrzon',subname)
-        allocate(sym%phnons(2,n1i*(n2i - i_third + 1)*n3i,i_third+ndebug),stat=i_stat)
-        call memocc(i_stat,sym%phnons,'phnons',subname)
-        if (geocode /= "S") then
-           call kpoints_get_irreductible_zone(sym%irrzon, sym%phnons, &
-                &   n1i, n2i, n3i, nspin, nspin, sym%symObj, i_stat)
-        else
-           allocate(irrzon(n1i*n3i,2,1+ndebug),stat=i_stat)
-           call memocc(i_stat,irrzon,'irrzon',subname)
-           allocate(phnons(2,n1i*n3i,1+ndebug),stat=i_stat)
-           call memocc(i_stat,phnons,'phnons',subname)
-           do i_third = 1, n2i, 1
-              call kpoints_get_irreductible_zone(irrzon, phnons, n1i, 1, n3i, &
-                   & nspin, nspin, sym%symObj, i_stat)
-              sym%irrzon(:,:,i_third:i_third) = irrzon
-              call dcopy(2*n1i*n3i, phnons, 1, sym%phnons(1,1,i_third), 1)
-           end do
-           i_all=-product(shape(irrzon))*kind(irrzon)
-           deallocate(irrzon,stat=i_stat)
-           call memocc(i_stat,i_all,'irrzon',subname)
-           i_all=-product(shape(phnons))*kind(phnons)
-           deallocate(phnons,stat=i_stat)
-           call memocc(i_stat,i_all,'phnons',subname)
-        end if
-     end if
-  end if
-
-  if (.not. associated(sym%irrzon)) then
-     ! Allocate anyway to small size otherwise the bounds check does not pass.
-     allocate(sym%irrzon(1,2,1+ndebug),stat=i_stat)
-     call memocc(i_stat,sym%irrzon,'irrzon',subname)
-     allocate(sym%phnons(2,1,1+ndebug),stat=i_stat)
-     call memocc(i_stat,sym%phnons,'phnons',subname)
-  end if
-END SUBROUTINE symmetry_set_irreductible_zone
-
-
-!> Module used for the input positions lines variables
-module position_files
-   implicit none
-   contains
-   subroutine directGetLine(line, ifile, eof)
-      !Arguments
-      integer, intent(in) :: ifile
-      character(len=150), intent(out) :: line
-      logical, intent(out) :: eof
-      !Local variables
-      integer :: i_stat
-
-      eof = .false.
-      read(ifile,'(a150)', iostat = i_stat) line
-      if (i_stat /= 0) eof = .true.
-   END SUBROUTINE directGetLine
-
-   subroutine archiveGetLine(line, ifile, eof)
-      !Arguments
-      integer, intent(in) :: ifile
-      character(len=150), intent(out) :: line
-      logical, intent(out) :: eof
-      !Local variables
-      integer :: i_stat
-      !The argument ifile is not used but it is used as argument routine
-      !eof = .false.
-      eof = (ifile /= ifile)
-      call extractNextLine(line, i_stat)
-      if (i_stat /= 0) eof = .true.
-   END SUBROUTINE archiveGetLine
-end module position_files
-
-
-!> Read atomic file
-subroutine read_atomic_file(file,iproc,astruct,status,comment,energy,fxyz)
-   use module_base
-   use module_types
-   use module_interfaces, except_this_one => read_atomic_file
-   use m_ab6_symmetry
-   use position_files
-   implicit none
-   character(len=*), intent(in) :: file
-   integer, intent(in) :: iproc
-   type(atomic_structure), intent(inout) :: astruct
-   integer, intent(out), optional :: status
-   real(gp), intent(out), optional :: energy
-   real(gp), dimension(:,:), pointer, optional :: fxyz
-   character(len = *), intent(out), optional :: comment
-   !Local variables
-   character(len=*), parameter :: subname='read_atomic_file'
-   integer :: l, extract, i_all, i_stat
-   logical :: file_exists, archive
-   character(len = 128) :: filename
-   character(len = 15) :: arFile
-   character(len = 6) :: ext
-   real(gp) :: energy_
-   real(gp), dimension(:,:), pointer :: fxyz_
-   character(len = 1024) :: comment_
-
-   file_exists = .false.
-   archive = .false.
-   if (present(status)) status = 0
-   nullify(fxyz_)
-
-   ! Extract from archive
-   if (index(file, "posout_") == 1 .or. index(file, "posmd_") == 1) then
-      write(arFile, "(A)") "posout.tar.bz2"
-      if (index(file, "posmd_") == 1) write(arFile, "(A)") "posmd.tar.bz2"
-      inquire(FILE = trim(arFile), EXIST = file_exists)
-      if (file_exists) then
-         !!$     call extractNextCompress(trim(arFile), len(trim(arFile)), &
-         !!$          & trim(file), len(trim(file)), extract, ext)
-         call openNextCompress(trim(arFile), len(trim(arFile)), &
-         & trim(file), len(trim(file)), extract, ext)
-         if (extract == 0) then
-            write(*,*) "Can't find '", file, "' in archive."
-            if (present(status)) then
-               status = 1
-               return
-            else
-               stop
-            end if
-         end if
-         archive = .true.
-         write(filename, "(A)") file//'.'//trim(ext)
-         write(astruct%inputfile_format, "(A)") trim(ext)
-      end if
-   end if
-
-   ! Test posinp.xyz
-   if (.not. file_exists) then
-      inquire(FILE = file//'.xyz', EXIST = file_exists)
-      if (file_exists) then
-         write(filename, "(A)") file//'.xyz'!"posinp.xyz"
-         write(astruct%inputfile_format, "(A)") "xyz"
-         open(unit=99,file=trim(filename),status='old')
-      end if
-   end if
-   ! Test posinp.ascii
-   if (.not. file_exists) then
-      inquire(FILE = file//'.ascii', EXIST = file_exists)
-      if (file_exists) then
-         write(filename, "(A)") file//'.ascii'!"posinp.ascii"
-         write(astruct%inputfile_format, "(A)") "ascii"
-         open(unit=99,file=trim(filename),status='old')
-      end if
-   end if
-   ! Test posinp.yaml
-   if (.not. file_exists) then
-      inquire(FILE = file//'.yaml', EXIST = file_exists)
-      if (file_exists) then
-         write(filename, "(A)") file//'.yaml'!"posinp.ascii"
-         write(astruct%inputfile_format, "(A)") "yaml"
-      end if
-   end if
-   ! Test the name directly
-   if (.not. file_exists) then
-      inquire(FILE = file, EXIST = file_exists)
-      if (file_exists) then
-         write(filename, "(A)") file
-         l = len(file)
-         if (file(l-3:l) == ".xyz") then
-            write(astruct%inputfile_format, "(A)") "xyz"
-         else if (file(l-5:l) == ".ascii") then
-            write(astruct%inputfile_format, "(A)") "ascii"
-         else if (file(l-4:l) == ".yaml") then
-            write(astruct%inputfile_format, "(A)") "yaml"
-         else
-            write(*,*) "Atomic input file '" // trim(file) // "', format not recognised."
-            write(*,*) " File should be *.yaml, *.ascii or *.xyz."
-            if (present(status)) then
-               status = 1
-               return
-            else
-               stop
-            end if
-         end if
-         if (trim(astruct%inputfile_format) /= "yaml") then
-            open(unit=99,file=trim(filename),status='old')
-         end if
-      end if
-   end if
-
-   if (.not. file_exists) then
-      if (present(status)) then
-         status = 1
-         return
-      else
-         write(*,*) "Atomic input file not found."
-         write(*,*) " Files looked for were '"//file//".yaml', '"//file//".ascii', '"//file//".xyz' and '"//file//"'."
-         stop 
-      end if
-   end if
-
-   if (astruct%inputfile_format == "xyz") then
-      !read atomic positions
-      if (.not.archive) then
-         call read_xyz_positions(iproc,99,astruct,comment_,energy_,fxyz_,directGetLine)
-      else
-         call read_xyz_positions(iproc,99,astruct,comment_,energy_,fxyz_,archiveGetLine)
-      end if
-   else if (astruct%inputfile_format == "ascii") then
-      i_stat = iproc
-      if (present(status)) i_stat = 1
-      !read atomic positions
-      if (.not.archive) then
-         call read_ascii_positions(i_stat,99,astruct,comment_,energy_,fxyz_,directGetLine)
-      else
-         call read_ascii_positions(i_stat,99,astruct,comment_,energy_,fxyz_,archiveGetLine)
-      end if
-   else if (astruct%inputfile_format == "yaml") then
-      !read atomic positions
-      write(*,*) "Atomic input file in YAML not yet supported, call 'astruct_set_from_dict()' instead."
-      stop
-   end if
-
-   !Check the number of atoms
-   if (astruct%nat < 0) then
-      if (present(status)) then
-         status = 1
-         return
-      else
-         write(*,'(1x,3a,i0,a)') "In the file '",trim(filename),&
-              &  "', the number of atoms (",astruct%nat,") < 0 (should be >= 0)."
-         stop 
-      end if
-   end if
-
-   !control atom positions
-   call check_atoms_positions(astruct,(iproc == 0))
-
-   ! We delay the calculation of the symmetries.
-!this should be already in the atoms_null routine
-   astruct%sym=symm_null()
-!   astruct%sym%symObj = -1
-!   nullify(astruct%sym%irrzon)
-!   nullify(astruct%sym%phnons)
-
-   ! close open file.
-   if (.not.archive .and. trim(astruct%inputfile_format) /= "yaml") then
-      close(99)
-      !!$  else
-      !!$     call unlinkExtract(trim(filename), len(trim(filename)))
-   end if
-   
-   ! We transfer optionals.
-   if (present(energy)) then
-      energy = energy_
-   end if
-   if (present(comment)) then
-      write(comment, "(A)") comment_
-   end if
-   if (present(fxyz)) then
-      fxyz => fxyz_
-   else if (associated(fxyz_)) then
-      i_all=-product(shape(fxyz_))*kind(fxyz_)
-      deallocate(fxyz_,stat=i_stat)
-      call memocc(i_stat,i_all,'fxyz_',subname)
-   end if
-END SUBROUTINE read_atomic_file
-=======
 !!$!> Module used for the input positions lines variables
 !!$module position_files
 !!$   implicit none
@@ -2505,8 +1164,6 @@
 !!$      if (i_stat /= 0) eof = .true.
 !!$   END SUBROUTINE archiveGetLine
 !!$end module position_files
->>>>>>> ffa93dbe
-
 
 !> Write an atomic file
 !! Yaml output included
