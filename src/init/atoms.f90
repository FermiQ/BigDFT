!> @file
!! Routines for handling the structure atoms_data 
!! @author
!!    Copyright (C) 2011-2012 BigDFT group
!!    This file is distributed under the terms of the
!!    GNU General Public License, see ~/COPYING file
!!    or http://www.gnu.org/copyleft/gpl.txt .
!!    For the list of contributors, see ~/AUTHORS


!> Deallocate the structure atoms_data.
subroutine deallocate_atoms(atoms,subname) 
  use module_base
  use module_types
  implicit none
  character(len=*), intent(in) :: subname
  type(atoms_data), intent(inout) :: atoms
  !local variables
  integer :: i_stat, i_all

  ! Deallocations for the geometry part.
  if (atoms%nat > 0) then
     i_all=-product(shape(atoms%ifrztyp))*kind(atoms%ifrztyp)
     deallocate(atoms%ifrztyp,stat=i_stat)
     call memocc(i_stat,i_all,'atoms%ifrztyp',subname)
     i_all=-product(shape(atoms%iatype))*kind(atoms%iatype)
     deallocate(atoms%iatype,stat=i_stat)
     call memocc(i_stat,i_all,'atoms%iatype',subname)
     i_all=-product(shape(atoms%natpol))*kind(atoms%natpol)
     deallocate(atoms%natpol,stat=i_stat)
     call memocc(i_stat,i_all,'atoms%natpol',subname)
     i_all=-product(shape(atoms%amu))*kind(atoms%amu)
     deallocate(atoms%amu,stat=i_stat)
     call memocc(i_stat,i_all,'atoms%amu',subname)
  end if
  if (atoms%ntypes > 0) then
     i_all=-product(shape(atoms%atomnames))*kind(atoms%atomnames)
     deallocate(atoms%atomnames,stat=i_stat)
     call memocc(i_stat,i_all,'atoms%atomnames',subname)
     ! Parameters for Linear input guess
     i_all=-product(shape(atoms%rloc))*kind(atoms%rloc)
     deallocate(atoms%rloc,stat=i_stat)
     call memocc(i_stat,i_all,'atoms%rloc',subname)
  end if

  ! Deallocations related to pseudos.
  if (atoms%ntypes > 0) then
     i_all=-product(shape(atoms%nzatom))*kind(atoms%nzatom)
     deallocate(atoms%nzatom,stat=i_stat)
     call memocc(i_stat,i_all,'atoms%nzatom',subname)
     i_all=-product(shape(atoms%psppar))*kind(atoms%psppar)
     deallocate(atoms%psppar,stat=i_stat)
     call memocc(i_stat,i_all,'atoms%psppar',subname)
     i_all=-product(shape(atoms%nelpsp))*kind(atoms%nelpsp)
     deallocate(atoms%nelpsp,stat=i_stat)
     call memocc(i_stat,i_all,'atoms%nelpsp',subname)
     i_all=-product(shape(atoms%ixcpsp))*kind(atoms%ixcpsp)
     deallocate(atoms%ixcpsp,stat=i_stat)
     call memocc(i_stat,i_all,'atoms%ixcpsp',subname)
     i_all=-product(shape(atoms%npspcode))*kind(atoms%npspcode)
     deallocate(atoms%npspcode,stat=i_stat)
     call memocc(i_stat,i_all,'atoms%npspcode',subname)
     i_all=-product(shape(atoms%nlcc_ngv))*kind(atoms%nlcc_ngv)
     deallocate(atoms%nlcc_ngv,stat=i_stat)
     call memocc(i_stat,i_all,'atoms%nlcc_ngv',subname)
     i_all=-product(shape(atoms%nlcc_ngc))*kind(atoms%nlcc_ngc)
     deallocate(atoms%nlcc_ngc,stat=i_stat)
     call memocc(i_stat,i_all,'atoms%nlcc_ngc',subname)
     i_all=-product(shape(atoms%radii_cf))*kind(atoms%radii_cf)
     deallocate(atoms%radii_cf,stat=i_stat)
     call memocc(i_stat,i_all,'atoms%radii_cf',subname)
     i_all=-product(shape(atoms%iasctype))*kind(atoms%iasctype)
     deallocate(atoms%iasctype,stat=i_stat)
     call memocc(i_stat,i_all,'atoms%iasctype',subname)
     i_all=-product(shape(atoms%aocc))*kind(atoms%aocc)
     deallocate(atoms%aocc,stat=i_stat)
     call memocc(i_stat,i_all,'atoms%aocc',subname)
  end if
  if (associated(atoms%nlccpar)) then
     i_all=-product(shape(atoms%nlccpar))*kind(atoms%nlccpar)
     deallocate(atoms%nlccpar,stat=i_stat)
     call memocc(i_stat,i_all,'atoms%nlccpar',subname)
  end if

  !  Free data for pawpatch
  if(associated(atoms%paw_l)) then
     i_all=-product(shape(atoms%paw_l ))*kind(atoms%paw_l )
     deallocate(atoms%paw_l,stat=i_stat)
     call memocc(i_stat,i_all,'atoms%paw_l',subname)
  end if
  if(associated(atoms%paw_NofL)) then
     i_all=-product(shape(  atoms%paw_NofL ))*kind(atoms%paw_NofL )
     deallocate(atoms%paw_NofL,stat=i_stat)
     call memocc(i_stat,i_all,'atoms%paw_NofL',subname)
  end if
  if(associated(atoms%paw_nofchannels)) then
     i_all=-product(shape(  atoms%paw_nofchannels ))*kind(atoms%paw_nofchannels )
     deallocate(atoms%paw_nofchannels,stat=i_stat)
     call memocc(i_stat,i_all,'atoms%paw_nofchannels',subname)
  end if
  if(associated(atoms%paw_nofgaussians)) then
     i_all=-product(shape(  atoms%paw_nofgaussians ))*kind(atoms%paw_nofgaussians )
     deallocate(atoms%paw_nofgaussians,stat=i_stat)
     call memocc(i_stat,i_all,'atoms%paw_nofgaussians',subname)
  end if
  if(associated(atoms%paw_Greal)) then
     i_all=-product(shape(  atoms%paw_Greal ))*kind(atoms%paw_Greal )
     deallocate(atoms%paw_Greal,stat=i_stat)
     call memocc(i_stat,i_all,'atoms%paw_Greal',subname)
  end if
  if(associated(atoms%paw_Gimag)) then
     i_all=-product(shape(  atoms%paw_Gimag ))*kind(atoms%paw_Gimag )
     deallocate(atoms%paw_Gimag,stat=i_stat)
     call memocc(i_stat,i_all,'atoms%paw_Gimag',subname)
  end if
  if(associated(atoms%paw_Gcoeffs)) then
     i_all=-product(shape(  atoms%paw_Gcoeffs ))*kind(atoms%paw_Gcoeffs )
     deallocate(atoms%paw_Gcoeffs,stat=i_stat)
     call memocc(i_stat,i_all,'atoms%paw_Gcoeffs',subname)
  end if
  if(associated(atoms%paw_H_matrices)) then
     i_all=-product(shape(  atoms%paw_H_matrices ))*kind(atoms%paw_H_matrices )
     deallocate(atoms%paw_H_matrices,stat=i_stat)
     call memocc(i_stat,i_all,'atoms%paw_H_matrices',subname)
  end if
  if(associated(atoms%paw_S_matrices)) then
     i_all=-product(shape(  atoms%paw_S_matrices ))*kind(atoms%paw_S_matrices )
     deallocate(atoms%paw_S_matrices,stat=i_stat)
     call memocc(i_stat,i_all,'atoms%paw_S_matrices',subname)
  end if
  if(associated(atoms%paw_Sm1_matrices)) then
     i_all=-product(shape(  atoms%paw_Sm1_matrices ))*kind(atoms%paw_Sm1_matrices )
     deallocate(atoms%paw_Sm1_matrices,stat=i_stat)
     call memocc(i_stat,i_all,'atoms%paw_Sm1_matrices',subname)
  end if

  ! Free additional stuff.
  call deallocate_symmetry(atoms%sym, subname)
END SUBROUTINE deallocate_atoms


!> Allocation of the arrays inside the structure atoms_data
subroutine allocate_atoms_nat(atoms, nat, subname)
  use module_base
  use module_types
  implicit none
  type(atoms_data), intent(inout) :: atoms
  integer, intent(in) :: nat
  character(len = *), intent(in) :: subname
  !local variables
  integer :: i_stat
  integer, parameter :: nelecmax=32

  atoms%nat = nat

  ! Allocate geometry related stuff.
  allocate(atoms%iatype(atoms%nat+ndebug),stat=i_stat)
  call memocc(i_stat,atoms%iatype,'atoms%iatype',subname)
  allocate(atoms%ifrztyp(atoms%nat+ndebug),stat=i_stat)
  call memocc(i_stat,atoms%ifrztyp,'atoms%ifrztyp',subname)
  allocate(atoms%natpol(atoms%nat+ndebug),stat=i_stat)
  call memocc(i_stat,atoms%natpol,'atoms%natpol',subname)
  allocate(atoms%amu(atoms%nat+ndebug),stat=i_stat)
  call memocc(i_stat,atoms%amu,'atoms%amu',subname)
  ! semicores useful only for the input guess
  allocate(atoms%iasctype(atoms%nat+ndebug),stat=i_stat)
  call memocc(i_stat,atoms%iasctype,'atoms%iasctype',subname)

  !this array is useful for frozen atoms, no atom is frozen by default
  atoms%ifrztyp(:)=0
  !also the spin polarisation and the charge are is fixed to zero by default
  !this corresponds to the value of 100
  !RULE natpol=charge*1000 + 100 + spinpol
  atoms%natpol(:)=100

  allocate(atoms%aocc(nelecmax,atoms%nat+ndebug),stat=i_stat)
  call memocc(i_stat,atoms%aocc,'atoms%aocc',subname)
END SUBROUTINE allocate_atoms_nat

subroutine allocate_atoms_ntypes(atoms, ntypes, subname)
  use module_base
  use module_types
  implicit none
  type(atoms_data), intent(inout) :: atoms
  integer, intent(in) :: ntypes
  character(len = *), intent(in) :: subname
  !local variables
  integer :: i_stat

  atoms%ntypes = ntypes

  ! Allocate geometry related stuff.
  allocate(atoms%atomnames(atoms%ntypes+ndebug),stat=i_stat)
  call memocc(i_stat,atoms%atomnames,'atoms%atomnames',subname)

  ! Allocate pseudo related stuff.
  ! store PSP parameters, modified to accept both GTH and HGHs pseudopotential types
  allocate(atoms%psppar(0:4,0:6,atoms%ntypes+ndebug),stat=i_stat)
  call memocc(i_stat,atoms%psppar,'atoms%psppar',subname)
  allocate(atoms%nelpsp(atoms%ntypes+ndebug),stat=i_stat)
  call memocc(i_stat,atoms%nelpsp,'atoms%nelpsp',subname)
  allocate(atoms%npspcode(atoms%ntypes+ndebug),stat=i_stat)
  call memocc(i_stat,atoms%npspcode,'atoms%npspcode',subname)
  allocate(atoms%nzatom(atoms%ntypes+ndebug),stat=i_stat)
  call memocc(i_stat,atoms%nzatom,'atoms%nzatom',subname)
  allocate(atoms%ixcpsp(atoms%ntypes+ndebug),stat=i_stat)
  call memocc(i_stat,atoms%ixcpsp,'atoms%ixcpsp',subname)
  allocate(atoms%radii_cf(atoms%ntypes,3+ndebug),stat=i_stat)
  call memocc(i_stat,atoms%radii_cf,'atoms%radii_cf',subname)
  ! parameters for NLCC
  allocate(atoms%nlcc_ngv(atoms%ntypes+ndebug),stat=i_stat)
  call memocc(i_stat,atoms%nlcc_ngv,'atoms%nlcc_ngv',subname)
  allocate(atoms%nlcc_ngc(atoms%ntypes+ndebug),stat=i_stat)
  call memocc(i_stat,atoms%nlcc_ngc,'atoms%nlcc_ngc',subname)
  ! Parameters for Linear input guess
  allocate(atoms%rloc(atoms%ntypes,3),stat=i_stat)
  call memocc(i_stat,atoms%rloc,'atoms%rloc',subname)
END SUBROUTINE allocate_atoms_ntypes


!> Calculate the symmetries and update
subroutine atoms_set_symmetries(atoms, rxyz, disableSym, tol, elecfield)
  use module_base
  use module_types
  use defs_basis
  use m_ab6_symmetry
  implicit none
  type(atoms_data), intent(inout) :: atoms
  real(gp), dimension(3,atoms%nat), intent(in) :: rxyz
  logical, intent(in) :: disableSym
  real(gp), intent(in) :: tol
  real(gp), intent(in) :: elecfield(3)
  !local variables
  character(len=*), parameter :: subname='atoms_set_symmetries'
  integer :: i_stat, ierr, i_all
  real(gp) :: rprimd(3, 3)
  real(gp), dimension(:,:), allocatable :: xRed

  ! Calculate the symmetries, if needed
  if (atoms%geocode /= 'F') then
     if (atoms%sym%symObj < 0) then
        call symmetry_new(atoms%sym%symObj)
     end if
     ! Adjust tolerance
     if (tol > 0._gp) call symmetry_set_tolerance(atoms%sym%symObj, tol, ierr)
     ! New values
     rprimd(:,:) = 0
     rprimd(1,1) = atoms%alat1
     rprimd(2,2) = atoms%alat2
     if (atoms%geocode == 'S') rprimd(2,2) = 1000._gp
     rprimd(3,3) = atoms%alat3
     call symmetry_set_lattice(atoms%sym%symObj, rprimd, ierr)
     allocate(xRed(3, atoms%nat+ndebug),stat=i_stat)
     call memocc(i_stat,xRed,'xRed',subname)
     xRed(1,:) = modulo(rxyz(1, :) / rprimd(1,1), 1._gp)
     xRed(2,:) = modulo(rxyz(2, :) / rprimd(2,2), 1._gp)
     xRed(3,:) = modulo(rxyz(3, :) / rprimd(3,3), 1._gp)
     call symmetry_set_structure(atoms%sym%symObj, atoms%nat, atoms%iatype, xRed, ierr)
     i_all=-product(shape(xRed))*kind(xRed)
     deallocate(xRed,stat=i_stat)
     call memocc(i_stat,i_all,'xRed',subname)
     if (atoms%geocode == 'S') then
        call symmetry_set_periodicity(atoms%sym%symObj, &
             & (/ .true., .false., .true. /), ierr)
     else if (atoms%geocode == 'F') then
        call symmetry_set_periodicity(atoms%sym%symObj, &
             & (/ .false., .false., .false. /), ierr)
     end if
     !if (all(in%elecfield(:) /= 0)) then
     !     ! I'm not sure what this subroutine does!
     !   call symmetry_set_field(atoms%sym%symObj, (/ in%elecfield(1) , in%elecfield(2),in%elecfield(3) /), ierr)
     !elseif (in%elecfield(2) /= 0) then
     !   call symmetry_set_field(atoms%sym%symObj, (/ 0._gp, in%elecfield(2), 0._gp /), ierr)
     if (elecfield(2) /= 0) then
        call symmetry_set_field(atoms%sym%symObj, (/ 0._gp, elecfield(2), 0._gp /), ierr)
     end if
     if (disableSym) then
        call symmetry_set_n_sym(atoms%sym%symObj, 1, &
             & reshape((/ 1, 0, 0, 0, 1, 0, 0, 0, 1 /), (/ 3 ,3, 1 /)), &
             & reshape((/ 0.d0, 0.d0, 0.d0 /), (/ 3, 1/)), (/ 1 /), ierr)
     end if
  else
     call deallocate_symmetry(atoms%sym, subname)
     atoms%sym%symObj = -1
  end if
END SUBROUTINE atoms_set_symmetries

<<<<<<< HEAD
subroutine atoms_set_displacement(atoms,rxyz,randdis)
=======

!> Add a displacement of atomic positions and put in the box
!! @param atom    atoms_data structure
!! @param rxyz    atomic positions
!! @param randdis random displacement
subroutine atoms_set_displacement(atoms, rxyz, randdis)
>>>>>>> 944e3936
  use module_types
  implicit none
  type(atoms_data), intent(inout) :: atoms
  real(gp), dimension(3,atoms%nat), intent(inout) :: rxyz
  real(gp), intent(in) :: randdis

  integer :: iat
  real(gp) :: tt
  
  !Shake atoms if required.
  if (randdis > 0.d0) then
     do iat=1,atoms%nat
        if (atoms%ifrztyp(iat) == 0) then
           call random_number(tt)
           rxyz(1,iat)=rxyz(1,iat)+randdis*tt
           call random_number(tt)
           rxyz(2,iat)=rxyz(2,iat)+randdis*tt
           call random_number(tt)
           rxyz(3,iat)=rxyz(3,iat)+randdis*tt
        end if
     enddo
  end if

  !atoms inside the box.
  do iat=1,atoms%nat
     if (atoms%geocode == 'P') then
        rxyz(1,iat)=modulo(rxyz(1,iat),atoms%alat1)
        rxyz(2,iat)=modulo(rxyz(2,iat),atoms%alat2)
        rxyz(3,iat)=modulo(rxyz(3,iat),atoms%alat3)
     else if (atoms%geocode == 'S') then
        rxyz(1,iat)=modulo(rxyz(1,iat),atoms%alat1)
        rxyz(3,iat)=modulo(rxyz(3,iat),atoms%alat3)
     end if
  end do
END SUBROUTINE atoms_set_displacement


!> Read atomic positions
subroutine read_xyz_positions(iproc,ifile,atoms,rxyz,comment,energy,fxyz,getLine)
  use module_base
  use module_types
  implicit none
  integer, intent(in) :: iproc,ifile
  type(atoms_data), intent(inout) :: atoms
  real(gp), dimension(:,:), pointer :: rxyz
  real(gp), intent(out) :: energy
  real(gp), dimension(:,:), pointer :: fxyz
  character(len = 1024), intent(out) :: comment
  !Routine as argument
  interface
     subroutine getline(line,ifile,eof)
       integer, intent(in) :: ifile
       character(len=150), intent(out) :: line
       logical, intent(out) :: eof
     END SUBROUTINE getline
  end interface
  !local variables
  character(len=*), parameter :: subname='read_atomic_positions'
  character(len=20) :: symbol
  character(len=20) :: tatonam
  character(len=50) :: extra
  character(len=150) :: line
  logical :: lpsdbl, eof
  integer :: iat,ityp,ntyp,i,ierrsfx,i_stat
! To read the file posinp (avoid differences between compilers)
  real(kind=4) :: rx,ry,rz,alat1,alat2,alat3
! case for which the atomic positions are given whithin general precision
  real(gp) :: rxd0,ryd0,rzd0,alat1d0,alat2d0,alat3d0
  character(len=20), dimension(100) :: atomnames

  call getLine(line, ifile, eof)
  if (eof) then
     write(*,*) "Error: unexpected end of file."
     stop
  end if
  read(line,*, iostat = ierrsfx) iat,atoms%units,energy,comment
  if (ierrsfx /= 0) then
     read(line,*, iostat = ierrsfx) iat,atoms%units,energy
     write(comment, "(A)") ""
     if (ierrsfx /= 0) then
        read(line,*, iostat = ierrsfx) iat,atoms%units
        energy = UNINITIALIZED(energy)
        if (ierrsfx /= 0) then
           read(line,*, iostat = ierrsfx) iat
           write(atoms%units, "(A)") "bohr"
        end if
     end if
  else
     i = index(line, trim(comment))
     write(comment, "(A)") line(i:)
  end if

  allocate(rxyz(3,iat+ndebug),stat=i_stat)
  call memocc(i_stat,rxyz,'rxyz',subname)
  call allocate_atoms_nat(atoms, iat, subname)

  !controls if the positions are provided with machine precision
  if (atoms%units == 'angstroemd0' .or. atoms%units== 'atomicd0' .or. &
       atoms%units== 'bohrd0' .or. atoms%units=='reduced') then
     lpsdbl=.true.
  else
     lpsdbl=.false.
  end if

  !read from positions of .xyz format, but accepts also the old .ascii format
  call getLine(line, ifile, eof)
  if (eof) then
     write(*,*) "Error: unexpected end of file."
     stop
  end if

!!!  !old format, still here for backward compatibility
!!!  !admits only simple precision calculation
!!!  read(line,*,iostat=ierror) rx,ry,rz,tatonam

!!!  !in case of old format, put geocode to F and alat to 0.
!!!  if (ierror == 0) then
!!!     atoms%geocode='F'
!!!     alat1d0=0.0_gp
!!!     alat2d0=0.0_gp
!!!     alat3d0=0.0_gp
!!!  else
  if (lpsdbl) then
     read(line,*,iostat=ierrsfx) tatonam,alat1d0,alat2d0,alat3d0
  else
     read(line,*,iostat=ierrsfx) tatonam,alat1,alat2,alat3
  end if
  if (ierrsfx == 0) then
     if (trim(tatonam)=='periodic') then
        atoms%geocode='P'
     else if (trim(tatonam)=='surface') then 
        atoms%geocode='S'
        atoms%alat2=0.0_gp
     else !otherwise free bc
        atoms%geocode='F'
        atoms%alat1=0.0_gp
        atoms%alat2=0.0_gp
        atoms%alat3=0.0_gp
     end if
     if (.not. lpsdbl) then
        alat1d0=real(alat1,gp)
        alat2d0=real(alat2,gp)
        alat3d0=real(alat3,gp)
     end if
  else
     atoms%geocode='F'
     alat1d0=0.0_gp
     alat2d0=0.0_gp
     alat3d0=0.0_gp
  end if
!!!  end if

  !reduced coordinates are possible only with periodic units
  if (atoms%units == 'reduced' .and. atoms%geocode == 'F') then
     if (iproc==0) write(*,'(1x,a)')&
          'ERROR: Reduced coordinates are not allowed with isolated BC'
  end if

  !convert the values of the cell sizes in bohr
  if (atoms%units=='angstroem' .or. atoms%units=='angstroemd0') then
     ! if Angstroem convert to Bohr
     atoms%alat1=alat1d0/bohr2ang
     atoms%alat2=alat2d0/bohr2ang
     atoms%alat3=alat3d0/bohr2ang
  else if  (atoms%units=='atomic' .or. atoms%units=='bohr'  .or.&
       atoms%units== 'atomicd0' .or. atoms%units== 'bohrd0') then
     atoms%alat1=alat1d0
     atoms%alat2=alat2d0
     atoms%alat3=alat3d0
  else if (atoms%units == 'reduced') then
     !assume that for reduced coordinates cell size is in bohr
     atoms%alat1=alat1d0
     atoms%alat2=alat2d0
     atoms%alat3=alat3d0
  else
     write(*,*) 'length units in input file unrecognized'
     write(*,*) 'recognized units are angstroem or atomic = bohr'
     stop 
  endif

  ntyp=0
  do iat=1,atoms%nat
     !xyz input file, allow extra information
     call getLine(line, ifile, eof)
     if (eof) then
        write(*,*) "Error: unexpected end of file."
        stop
     end if
     if (lpsdbl) then
        read(line,*,iostat=ierrsfx)symbol,rxd0,ryd0,rzd0,extra
     else
        read(line,*,iostat=ierrsfx)symbol,rx,ry,rz,extra
     end if
     !print *,'extra',iat,extra
     call find_extra_info(line,extra)
     !print *,'then',iat,extra
     call parse_extra_info(iat,extra,atoms)

     tatonam=trim(symbol)
!!!     end if
     if (lpsdbl) then
        rxyz(1,iat)=rxd0
        rxyz(2,iat)=ryd0
        rxyz(3,iat)=rzd0
     else
        rxyz(1,iat)=real(rx,gp)
        rxyz(2,iat)=real(ry,gp)
        rxyz(3,iat)=real(rz,gp)
     end if

     

     if (atoms%units == 'reduced') then !add treatment for reduced coordinates
        rxyz(1,iat)=modulo(rxyz(1,iat),1.0_gp)
        if (atoms%geocode == 'P') rxyz(2,iat)=modulo(rxyz(2,iat),1.0_gp)
        rxyz(3,iat)=modulo(rxyz(3,iat),1.0_gp)
     else if (atoms%geocode == 'P') then
        rxyz(1,iat)=modulo(rxyz(1,iat),alat1d0)
        rxyz(2,iat)=modulo(rxyz(2,iat),alat2d0)
        rxyz(3,iat)=modulo(rxyz(3,iat),alat3d0)
     else if (atoms%geocode == 'S') then
        rxyz(1,iat)=modulo(rxyz(1,iat),alat1d0)
        rxyz(3,iat)=modulo(rxyz(3,iat),alat3d0)
     end if
 
     do ityp=1,ntyp
        if (tatonam == atomnames(ityp)) then
           atoms%iatype(iat)=ityp
           goto 200
        endif
     enddo
     ntyp=ntyp+1
     if (ntyp > 100) stop 'more than 100 atomnames not permitted'
     atomnames(ityp)=tatonam
     atoms%iatype(iat)=ntyp
200  continue

     if (atoms%units=='angstroem' .or. atoms%units=='angstroemd0') then
        ! if Angstroem convert to Bohr
        do i=1,3 
           rxyz(i,iat)=rxyz(i,iat)/bohr2ang
        enddo
     else if (atoms%units == 'reduced') then 
        rxyz(1,iat)=rxyz(1,iat)*atoms%alat1
        if (atoms%geocode == 'P') rxyz(2,iat)=rxyz(2,iat)*atoms%alat2
        rxyz(3,iat)=rxyz(3,iat)*atoms%alat3
     endif
  enddo
  ! Try forces
  call getLine(line, ifile, eof)
  if ((.not. eof) .and. (adjustl(trim(line)) == "forces")) then
     allocate(fxyz(3,iat+ndebug),stat=i_stat)
     call memocc(i_stat,fxyz,'fxyz',subname)
     do iat=1,atoms%nat
        !xyz input file, allow extra information
        call getLine(line, ifile, eof)
        if (eof) then
           write(*,*) "Error: unexpected end of file."
           stop
        end if
        read(line,*,iostat=ierrsfx) symbol,fxyz(:,iat)
     end do
  end if

  !now that ntypes is determined allocate atoms%atomnames and copy the values
  call allocate_atoms_ntypes(atoms, ntyp, subname)
  atoms%atomnames(1:atoms%ntypes)=atomnames(1:atoms%ntypes)
END SUBROUTINE read_xyz_positions

!> Read atomic positions of ascii files.
subroutine read_ascii_positions(iproc,ifile,atoms,rxyz,comment,energy,fxyz,getline)
  use module_base
  use module_types
  implicit none
  integer, intent(in) :: iproc,ifile
  type(atoms_data), intent(inout) :: atoms
  real(gp), dimension(:,:), pointer :: rxyz
  real(gp), intent(out) :: energy
  real(gp), dimension(:,:), pointer :: fxyz
  character(len = 1024), intent(out) :: comment
  interface
     subroutine getline(line,ifile,eof)
       integer, intent(in) :: ifile
       character(len=150), intent(out) :: line
       logical, intent(out) :: eof
     END SUBROUTINE getline
  end interface
  !local variables
  character(len=*), parameter :: subname='read_ascii_positions'
  character(len=20) :: symbol
  character(len=20) :: tatonam
  character(len=50) :: extra
  character(len=150) :: line
  logical :: lpsdbl, reduced, eof, forces
  integer :: iat,ntyp,ityp,i,i_stat,j,nlines,istart,istop,count
! To read the file posinp (avoid differences between compilers)
  real(kind=4) :: rx,ry,rz,alat1,alat2,alat3,alat4,alat5,alat6
! case for which the atomic positions are given whithin general precision
  real(gp) :: rxd0,ryd0,rzd0,alat1d0,alat2d0,alat3d0,alat4d0,alat5d0,alat6d0
  character(len=20), dimension(100) :: atomnames
  ! Store the file.
  character(len = 150), dimension(5000) :: lines

  ! First pass to store the file in a string buffer.
  nlines = 1
  do
     call getline(lines(nlines), ifile, eof)
     if (eof) then
        exit
     end if
     nlines = nlines + 1
     if (nlines > 5000) then
        if (iproc==0) write(*,*) 'Atomic input file too long (> 5000 lines).'
        atoms%nat = -1
        return
     end if
  end do
  nlines = nlines - 1

  if (nlines < 4) then
     if (iproc==0) write(*,*) 'Error in ASCII file format, file has less than 4 lines.'
     atoms%nat = -1
     return
  end if

  ! Try to determine the number atoms and the keywords.
  write(atoms%units, "(A)") "bohr"
  if (lines(1)(1:1) == "#" .or. lines(1)(1:1) == "!") then
     write(comment, "(A)") adjustl(lines(1)(1:))
  else
     write(comment, "(A)") lines(1)
  end if
  reduced = .false.
  forces = .false.
  atoms%geocode = 'P'
  iat     = 0
  do i = 4, nlines, 1
     write(line, "(a150)") adjustl(lines(i))
     if (line(1:1) /= '#' .and. line(1:1) /= '!' .and. len(trim(line)) /= 0) then
        iat = iat + 1
     else if (line(1:8) == "#keyword" .or. line(1:8) == "!keyword") then
        if (index(line, 'bohr') > 0)        write(atoms%units, "(A)") "bohr"
        if (index(line, 'bohrd0') > 0)      write(atoms%units, "(A)") "bohrd0"
        if (index(line, 'atomic') > 0)      write(atoms%units, "(A)") "atomicd0"
        if (index(line, 'angstroem') > 0)   write(atoms%units, "(A)") "angstroem"
        if (index(line, 'angstroemd0') > 0) write(atoms%units, "(A)") "angstroemd0"
        if (index(line, 'reduced') > 0)     reduced = .true.
        if (index(line, 'periodic') > 0) atoms%geocode = 'P'
        if (index(line, 'surface') > 0)  atoms%geocode = 'S'
        if (index(line, 'freeBC') > 0)   atoms%geocode = 'F'
     else if (line(1:9) == "#metaData" .or. line(1:9) == "!metaData") then
        if (index(line, 'totalEnergy') > 0) then
           read(line(index(line, 'totalEnergy') + 12:), *, iostat = i_stat) energy
           if (i_stat /= 0) then
              energy = UNINITIALIZED(energy)
           end if
        end if
        if (index(line, 'forces') > 0) forces = .true.
     end if
  end do

  allocate(rxyz(3,iat+ndebug),stat=i_stat)
  call memocc(i_stat,rxyz,'rxyz',subname)
  call allocate_atoms_nat(atoms, iat, subname)

  !controls if the positions are provided within machine precision
  if (index(atoms%units, 'd0') > 0 .or. reduced) then
     lpsdbl=.true.
  else
     lpsdbl=.false.
  end if

  ! Read the box definition
  atoms%alat1 = 0.0_gp
  atoms%alat2 = 0.0_gp
  atoms%alat3 = 0.0_gp
  if (lpsdbl) then
     read(lines(2),*) alat1d0,alat2d0,alat3d0
     read(lines(3),*) alat4d0,alat5d0,alat6d0
     if (alat2d0 /= 0.d0 .or. alat4d0 /= 0.d0 .or. alat5d0 /= 0.d0) then
        !if (iproc==0) 
        write(*,*) 'Only orthorombic boxes are possible.'
        atoms%nat = -1
        return
     end if
     atoms%alat1 = real(alat1d0,gp)
     atoms%alat2 = real(alat3d0,gp)
     atoms%alat3 = real(alat6d0,gp)
  else
     read(lines(2),*) alat1,alat2,alat3
     read(lines(3),*) alat4,alat5,alat6
     if (alat2 /= 0. .or. alat4 /= 0. .or. alat5 /= 0.) then
        !if (iproc==0) 
           write(*,*) 'Only orthorombic boxes are possible.'
        !if (iproc==0) 
           write(*,*) ' but alat2, alat4 and alat5 = ', alat2, alat4, alat5
        atoms%nat = -1
        return
     end if
     atoms%alat1 = real(alat1,gp)
     atoms%alat2 = real(alat3,gp)
     atoms%alat3 = real(alat6,gp)
  end if
  
  !Convert the values of the cell sizes in bohr
  if (atoms%units=='angstroem' .or. atoms%units=='angstroemd0') then
     ! if Angstroem convert to Bohr
     atoms%alat1 = atoms%alat1 / bohr2ang
     atoms%alat2 = atoms%alat2 / bohr2ang
     atoms%alat3 = atoms%alat3 / bohr2ang
  endif

  ntyp=0
  iat = 1
  do i = 4, nlines, 1
     write(line, "(a150)") adjustl(lines(i))
     if (line(1:1) /= '#' .and. line(1:1) /= '!' .and. len(trim(line)) /= 0) then
        write(extra, "(A)") "nothing"
        if (lpsdbl) then
           read(line,*, iostat = i_stat) rxd0,ryd0,rzd0,symbol,extra
           if (i_stat /= 0) read(line,*) rxd0,ryd0,rzd0,symbol
        else
           read(line,*, iostat = i_stat) rx,ry,rz,symbol,extra
           if (i_stat /= 0) read(line,*) rx,ry,rz,symbol
        end if
        call find_extra_info(line,extra)
        call parse_extra_info(iat,extra,atoms)

        tatonam=trim(symbol)

        if (lpsdbl) then
           rxyz(1,iat)=rxd0
           rxyz(2,iat)=ryd0
           rxyz(3,iat)=rzd0
        else
           rxyz(1,iat)=real(rx,gp)
           rxyz(2,iat)=real(ry,gp)
           rxyz(3,iat)=real(rz,gp)
        end if

        if (reduced) then !add treatment for reduced coordinates
           rxyz(1,iat)=modulo(rxyz(1,iat),1.0_gp)
           rxyz(2,iat)=modulo(rxyz(2,iat),1.0_gp)
           rxyz(3,iat)=modulo(rxyz(3,iat),1.0_gp)
        else if (atoms%geocode == 'P') then
           rxyz(1,iat)=modulo(rxyz(1,iat),atoms%alat1)
           rxyz(2,iat)=modulo(rxyz(2,iat),atoms%alat2)
           rxyz(3,iat)=modulo(rxyz(3,iat),atoms%alat3)
        else if (atoms%geocode == 'S') then
           rxyz(1,iat)=modulo(rxyz(1,iat),atoms%alat1)
           rxyz(3,iat)=modulo(rxyz(3,iat),atoms%alat3)
        end if

        do ityp=1,ntyp
           if (tatonam == atomnames(ityp)) then
              atoms%iatype(iat)=ityp
              goto 200
           endif
        enddo
        ntyp=ntyp+1
        if (ntyp > 100) then
           write(*,*) 'more than 100 atomnames not permitted'
           atoms%nat = -1
           return
        end if
        atomnames(ityp)=tatonam
        atoms%iatype(iat)=ntyp
200     continue

        if (reduced) then
           rxyz(1,iat)=rxyz(1,iat)*atoms%alat1
           rxyz(2,iat)=rxyz(2,iat)*atoms%alat2
           rxyz(3,iat)=rxyz(3,iat)*atoms%alat3
        else if (atoms%units=='angstroem' .or. atoms%units=='angstroemd0') then
           ! if Angstroem convert to Bohr
           do j=1,3 
              rxyz(j,iat)=rxyz(j,iat) / bohr2ang
           enddo
        endif
        iat = iat + 1
     end if
  enddo

  if (atoms%geocode == 'S') then
     atoms%alat2 = 0.0_gp
  else if (atoms%geocode == 'F') then
     atoms%alat1 = 0.0_gp
     atoms%alat2 = 0.0_gp
     atoms%alat3 = 0.0_gp
  end if

  if (reduced) then
     write(atoms%units, "(A)") "reduced"
  end if

  if (forces) then
     allocate(fxyz(3,atoms%nat+ndebug),stat=i_stat)
     call memocc(i_stat,fxyz,'fxyz',subname)

     count = 0
     forces = .false.
     do i = 4, nlines, 1
        write(line, "(a150)") adjustl(lines(i))
        if ((line(1:9) == "#metaData" .or. line(1:9) == "!metaData") .and. index(line, 'forces') > 0) then
           forces = .true.
        end if
        if (forces) then
           istart = index(line, "[") + 1
           if (istart == 1) istart = index(line, "#") + 1
           do
              istop = index(line(istart:), ";") + istart - 2
              if (istop == istart - 2) exit
              read(line(istart:istop), *) fxyz(modulo(count, 3) + 1, count / 3 + 1)
              count = count + 1
              istart = istop + 2
           end do
           if (count > atoms%nat * 3) exit
        end if
     end do
  end if

  !now that ntypes is determined copy the values
  call allocate_atoms_ntypes(atoms, ntyp, subname)
  atoms%atomnames(1:atoms%ntypes)=atomnames(1:atoms%ntypes)
END SUBROUTINE read_ascii_positions

subroutine read_yaml_positions(filename, atoms, rxyz, comment, energy, fxyz)
  use module_base
  use module_types
  implicit none
  character(len = *), intent(in) :: filename
  type(atoms_data), intent(inout) :: atoms
  real(gp), dimension(:,:), pointer :: rxyz
  real(gp), intent(out) :: energy
  real(gp), dimension(:,:), pointer :: fxyz
  character(len = 1024), intent(out) :: comment

  !local variables
  character(len=*), parameter :: subname='read_yaml_positions'
  integer(kind = 8) :: lst
  integer :: bc, units, i_stat, iat, i, i_all, nsgn, eunits, conv
  double precision :: acell(3), angdeg(3), gnrm, fnrm, maxval
  integer, allocatable :: igspin(:), igchrg(:)

  call f90_posinp_yaml_parse(lst, filename, len(filename))

  call f90_posinp_yaml_get_cell(lst, 0, bc, units, acell, angdeg)
  if (bc == 3) then
     atoms%geocode = 'P'
  else if (bc == 0) then
     atoms%geocode = 'F'
  else if (bc == 2) then
     atoms%geocode = 'S'
  else if (bc == 1) then
     atoms%geocode = 'W'
  end if
  if (units == 1) then
     write(atoms%units, "(A)") "angstroem"
  else if (units == 0) then
     write(atoms%units, "(A)") "bohr"
  end if
  atoms%alat1 = acell(1)
  atoms%alat2 = acell(2)
  atoms%alat3 = acell(3)
  !Convert the values of the cell sizes in bohr
  if (atoms%units=='angstroem') then
     ! if Angstroem convert to Bohr
     atoms%alat1 = atoms%alat1 / bohr2ang
     atoms%alat2 = atoms%alat2 / bohr2ang
     atoms%alat3 = atoms%alat3 / bohr2ang
  endif
  if (angdeg(1) /= 90. .or. angdeg(2) /= 90. .or. angdeg(3) /= 90.) then
     write(*,*) 'Only orthorombic boxes are possible.'
     write(*,*) ' but angdeg(1), angdeg(2) and angdeg(3) = ', angdeg
     atoms%nat = -1
     return
  end if
  if (atoms%geocode == 'S') then
     atoms%alat2 = 0.0_gp
  else if (atoms%geocode == 'W') then
     atoms%alat1 = 0.0_gp
     atoms%alat2 = 0.0_gp
  else if (atoms%geocode == 'F') then
     atoms%alat1 = 0.0_gp
     atoms%alat2 = 0.0_gp
     atoms%alat3 = 0.0_gp
  end if

  call f90_posinp_yaml_get_dims(lst, 0, atoms%nat, atoms%ntypes)
  if (atoms%nat == 0) then
     atoms%nat = -1
     return
  end if

  allocate(rxyz(3,atoms%nat+ndebug),stat=i_stat)
  call memocc(i_stat,rxyz,'rxyz',subname)
  call allocate_atoms_nat(atoms, atoms%nat, subname)
  allocate(igspin(atoms%nat+ndebug),stat=i_stat)
  call memocc(i_stat,igspin,'igspin',subname)
  allocate(igchrg(atoms%nat+ndebug),stat=i_stat)
  call memocc(i_stat,igchrg,'igchrg',subname)

  call f90_posinp_yaml_get_atoms(lst, 0, units, rxyz, atoms%iatype, atoms%ifrztyp, igspin, igchrg)
  if (units == 2) then
     write(atoms%units, "(A)") "reduced"
  end if
  do iat = 1, atoms%nat, 1
     if (units == 1) then
        rxyz(1,iat)=rxyz(1,iat) / bohr2ang
        rxyz(2,iat)=rxyz(2,iat) / bohr2ang
        rxyz(3,iat)=rxyz(3,iat) / bohr2ang
     endif
     if (units == 2) then !add treatment for reduced coordinates
        if (atoms%alat1 > 0.) rxyz(1,iat)=modulo(rxyz(1,iat),1.0_gp) * atoms%alat1
        if (atoms%alat2 > 0.) rxyz(2,iat)=modulo(rxyz(2,iat),1.0_gp) * atoms%alat2
        if (atoms%alat3 > 0.) rxyz(3,iat)=modulo(rxyz(3,iat),1.0_gp) * atoms%alat3
     else if (atoms%geocode == 'P') then
        rxyz(1,iat)=modulo(rxyz(1,iat),atoms%alat1)
        rxyz(2,iat)=modulo(rxyz(2,iat),atoms%alat2)
        rxyz(3,iat)=modulo(rxyz(3,iat),atoms%alat3)
     else if (atoms%geocode == 'S') then
        rxyz(1,iat)=modulo(rxyz(1,iat),atoms%alat1)
        rxyz(3,iat)=modulo(rxyz(3,iat),atoms%alat3)
     else if (atoms%geocode == 'W') then
        rxyz(3,iat)=modulo(rxyz(3,iat),atoms%alat3)
     end if
     if (igchrg(iat) >= 0) then
        nsgn = 1
     else
        nsgn = -1
     end if
     atoms%natpol(iat) = 1000 * igchrg(iat) + nsgn * 100 + igspin(iat)
  end do

  call allocate_atoms_ntypes(atoms, atoms%ntypes, subname)
  do i = 1, atoms%ntypes, 1
     call f90_posinp_yaml_get_atomname(lst, 0, i - 1, atoms%atomnames(i))
  end do

  call f90_posinp_yaml_get_comment(lst, 0, comment, 1024)
  call f90_posinp_yaml_get_properties(lst, 0, eunits, energy, gnrm, conv)
  call f90_posinp_yaml_has_forces(lst, 0, conv)
  if (conv /= 0) then
     allocate(fxyz(3,atoms%nat+ndebug),stat=i_stat)
     call memocc(i_stat,fxyz,'fxyz',subname)
     call f90_posinp_yaml_get_forces(lst, 0, eunits, fnrm, maxval, fxyz)
  end if

  call f90_posinp_yaml_free_list(lst)

  i_all=-product(shape(igspin))*kind(igspin)
  deallocate(igspin,stat=i_stat)
  call memocc(i_stat,i_all,'igspin',subname)

  i_all=-product(shape(igchrg))*kind(igchrg)
  deallocate(igchrg,stat=i_stat)
  call memocc(i_stat,i_all,'igchrg',subname)
END SUBROUTINE read_yaml_positions

!> Find extra information
subroutine find_extra_info(line,extra)
  implicit none
  character(len=150), intent(in) :: line
  character(len=50), intent(out) :: extra
  !local variables
  logical :: space
  integer :: i,nspace
  i=1
  space=.true.
  nspace=-1
  !print *,'line',line
  find_space : do
     !toggle the space value for each time
     if ((line(i:i) == ' ' .or. line(i:i) == char(9)) .neqv. space) then
        nspace=nspace+1
        space=.not. space
     end if
     !print *,line(i:i),nspace
     if (nspace==8) then
        extra=line(i:min(150,i+49))
        exit find_space
     end if
     if (i==150) then
        !print *,'AAA',extra
        extra='nothing'
        exit find_space
     end if
     i=i+1
  end do find_space
END SUBROUTINE find_extra_info


!> Parse extra information
subroutine parse_extra_info(iat,extra,atoms)
  use module_types
  implicit none
  !Arguments
  integer, intent(in) :: iat
  character(len=50), intent(in) :: extra
  type(atoms_data), intent(inout) :: atoms
  !Local variables
  character(len=4) :: suffix
  logical :: go
  integer :: ierr,ierr1,ierr2,nspol,nchrg,nsgn
  !case with all the information
  !print *,iat,'ex'//trim(extra)//'ex'
  read(extra,*,iostat=ierr)nspol,nchrg,suffix
  if (extra == 'nothing') then !case with empty information
     nspol=0
     nchrg=0
     suffix='    '
  else if (ierr /= 0) then !case with partial information
     read(extra,*,iostat=ierr1)nspol,suffix
     if (ierr1 /=0) then
        call valid_frzchain(trim(extra),go)
        if (go) then
           suffix=trim(extra)
           nspol=0
           nchrg=0
        else
           read(extra,*,iostat=ierr2)nspol
           if (ierr2 /=0) then
              call error
           end if
           suffix='    '
           nchrg=0
        end if
     else
        nchrg=0
        call valid_frzchain(trim(suffix),go)
        if (.not. go) then
           read(suffix,*,iostat=ierr2)nchrg
           if (ierr2 /= 0) then
              call error
           else
              suffix='    '
           end if
        else

        end if
     end if
  end if

  !now assign the array, following the rule
  if(nchrg>=0) then
     nsgn=1
  else
     nsgn=-1
  end if
  atoms%natpol(iat)=1000*nchrg+nsgn*100+nspol

  !print *,'natpol atomic',iat,atoms%natpol(iat),suffix

  !convert the suffix into ifrztyp
  call frozen_ftoi(suffix,atoms%ifrztyp(iat))

!!!  if (trim(suffix) == 'f') then
!!!     !the atom is considered as blocked
!!!     atoms%ifrztyp(iat)=1
!!!  end if

contains

 subroutine error
   !if (iproc == 0) then
      print *,extra
      write(*,'(1x,a,i0,a)')&
           'ERROR in input file for atom number ',iat,&
           ': after 4th column you can put the input polarisation(s) or the frzchain: f,fxz,fy'
   !end if
   stop
 END SUBROUTINE error
  
END SUBROUTINE parse_extra_info

subroutine valid_frzchain(frzchain,go)
  implicit none
  character(len=*), intent(in) :: frzchain
  logical, intent(out) :: go

  go= trim(frzchain) == 'f' .or. &
       trim(frzchain) == 'fy' .or. &
       trim(frzchain) == 'fxz'
  
END SUBROUTINE valid_frzchain


subroutine frozen_ftoi(frzchain,ifrztyp)
  implicit none
  character(len=4), intent(in) :: frzchain
  integer, intent(out) :: ifrztyp

  if (trim(frzchain)=='') then
     ifrztyp = 0
  else if (trim(frzchain)=='f') then
     ifrztyp = 1
  else if (trim(frzchain)=='fy') then
     ifrztyp = 2
  else if (trim(frzchain)=='fxz') then
     ifrztyp = 3
  end if
        
END SUBROUTINE frozen_ftoi

!> Check the position of atoms
subroutine check_atoms_positions(iproc,atoms,rxyz)
  use module_base
  use module_types
  implicit none
  integer, intent(in) :: iproc
  type(atoms_data), intent(in) :: atoms
  real(gp), dimension(3,atoms%nat), intent(in) :: rxyz
  !local variables
  logical :: dowrite
  integer :: iat,nateq,jat,j

  nateq=0
  do iat=1,atoms%nat
     do jat=iat+1,atoms%nat
        if ((rxyz(1,iat)-rxyz(1,jat))**2+(rxyz(2,iat)-rxyz(2,jat))**2+&
             (rxyz(3,iat)-rxyz(3,jat))**2 ==0.0_gp) then
           nateq=nateq+1
           write(*,'(1x,a,2(i0,a,a6,a))')'ERROR: atoms ',iat,&
                ' (',trim(atoms%atomnames(atoms%iatype(iat))),') and ',&
                jat,' (',trim(atoms%atomnames(atoms%iatype(jat))),&
                ') have the same positions'
        end if
     end do
  end do
  if (nateq /= 0) then
     if (iproc == 0) then
        write(*,'(1x,a)')'Control your posinp file, cannot proceed'
        write(*,'(1x,a)',advance='no')&
             'Writing tentative alternative positions in the file posinp_alt...'
        open(unit=9,file='posinp_alt')
        write(9,'(1x,a)')' ??? atomicd0'
        write(9,*)
        do iat=1,atoms%nat
           dowrite=.true.
           do jat=iat+1,atoms%nat
              if ((rxyz(1,iat)-rxyz(1,jat))**2+(rxyz(2,iat)-rxyz(2,jat))**2+&
                   (rxyz(3,iat)-rxyz(3,jat))**2 ==0.0_gp) then
                 dowrite=.false.
              end if
           end do
           if (dowrite) & 
                write(9,'(a2,4x,3(1x,1pe21.14))')trim(atoms%atomnames(atoms%iatype(iat))),&
                (rxyz(j,iat),j=1,3)
        end do
        close(9)
        write(*,'(1x,a)')' done.'
        write(*,'(1x,a)')' Replace ??? in the file heading with the actual atoms number'               
     end if
     stop 'check_atoms_positions'
  end if
END SUBROUTINE check_atoms_positions

!>Write xyz atomic file.
subroutine wtxyz(iunit,energy,rxyz,atoms,comment)
  use module_base
  use module_types
  implicit none
  integer, intent(in) :: iunit
  character(len=*), intent(in) :: comment
  type(atoms_data), intent(in) :: atoms
  real(gp), intent(in) :: energy
  real(gp), dimension(3,atoms%nat), intent(in) :: rxyz
  !local variables
  character(len=20) :: symbol
  character(len=10) :: name
  character(len=11) :: units
  character(len=50) :: extra
  integer :: iat,j
  real(gp) :: xmax,ymax,zmax,factor

  xmax=0.0_gp
  ymax=0.0_gp
  zmax=0.0_gp

  do iat=1,atoms%nat
     xmax=max(rxyz(1,iat),xmax)
     ymax=max(rxyz(2,iat),ymax)
     zmax=max(rxyz(3,iat),zmax)
  enddo
  if (trim(atoms%units) == 'angstroem' .or. trim(atoms%units) == 'angstroemd0') then
     factor=bohr2ang
     units='angstroemd0'
  else
     factor=1.0_gp
     units='atomicd0'
  end if

  if (energy /= 0. .and. energy /= UNINITIALIZED(energy)) then
     write(iunit,'(i6,2x,a,2x,1pe24.17,2x,a)') atoms%nat,trim(units),energy,trim(comment)
  else
     write(iunit,'(i6,2x,a,2x,a)') atoms%nat,trim(units),trim(comment)
  end if

  if (atoms%geocode == 'P') then
     write(iunit,'(a,3(1x,1pe24.17))')'periodic',&
          atoms%alat1*factor,atoms%alat2*factor,atoms%alat3*factor
  else if (atoms%geocode == 'S') then
     write(iunit,'(a,3(1x,1pe24.17))')'surface',&
          atoms%alat1*factor,atoms%alat2*factor,atoms%alat3*factor
  else
     write(iunit,*)'free'
  end if
  do iat=1,atoms%nat
     name=trim(atoms%atomnames(atoms%iatype(iat)))
     if (name(3:3)=='_') then
        symbol=name(1:2)
     else if (name(2:2)=='_') then
        symbol=name(1:1)
     else
        symbol=name(1:min(len(name),5))
     end if

     call write_extra_info(extra,atoms%natpol(iat),atoms%ifrztyp(iat))

     write(iunit,'(a5,1x,3(1x,1pe24.17),2x,a50)')symbol,(rxyz(j,iat)*factor,j=1,3),extra
  enddo

END SUBROUTINE wtxyz

!> Add the forces in the position file for the xyz system
subroutine wtxyz_forces(iunit,fxyz,at)
  use module_base
  use module_types
  implicit none
  integer, intent(in) :: iunit
  type(atoms_data), intent(in) :: at
  real(gp), dimension(3,at%nat), intent(in) :: fxyz
  !local variables
  integer :: iat,j
  character(len=20) :: symbol
  character(len=10) :: name

  write(iunit,*)'forces'
  
  do iat=1,at%nat
     name=trim(at%atomnames(at%iatype(iat)))
     if (name(3:3)=='_') then
        symbol=name(1:2)
     else if (name(2:2)=='_') then
        symbol=name(1:1)
     else
        symbol=name(1:min(len(name),5))
     end if

     write(iunit,'(a5,1x,3(1x,1pe24.17))')symbol,(fxyz(j,iat),j=1,3)
  end do
  
end subroutine wtxyz_forces

!>Write ascii file (atomic position). 
subroutine wtascii(iunit,energy,rxyz,atoms,comment)
  use module_base
  use module_types
  implicit none
  integer, intent(in) :: iunit
  character(len=*), intent(in) :: comment
  type(atoms_data), intent(in) :: atoms
  real(gp), intent(in) :: energy
  real(gp), dimension(3,atoms%nat), intent(in) :: rxyz
  !local variables
  character(len=2) :: symbol
  character(len=50) :: extra
  character(len=10) :: name
  integer :: iat,j
  real(gp) :: xmax,ymax,zmax,factor(3)

  xmax=0.0_gp
  ymax=0.0_gp
  zmax=0.0_gp

  do iat=1,atoms%nat
     xmax=max(rxyz(1,iat),xmax)
     ymax=max(rxyz(2,iat),ymax)
     zmax=max(rxyz(3,iat),zmax)
  enddo
  if (trim(atoms%units) == 'angstroem' .or. trim(atoms%units) == 'angstroemd0') then
     factor=bohr2ang
  else
     factor=1.0_gp
  end if

  write(iunit, "(A,A)") "# BigDFT file - ", trim(comment)
  write(iunit, "(3e24.17)") atoms%alat1*factor(1), 0.d0, atoms%alat2*factor(2)
  write(iunit, "(3e24.17)") 0.d0,                  0.d0, atoms%alat3*factor(3)

  write(iunit, "(A,A)") "#keyword: ", trim(atoms%units)
  if (trim(atoms%units) == "reduced") write(iunit, "(A,A)") "#keyword: bohr"
  if (atoms%geocode == 'P') write(iunit, "(A)") "#keyword: periodic"
  if (atoms%geocode == 'S') write(iunit, "(A)") "#keyword: surface"
  if (atoms%geocode == 'F') write(iunit, "(A)") "#keyword: freeBC"
  if (energy /= 0.d0 .and. energy /= UNINITIALIZED(energy)) then
     write(iunit, "(A,e24.17,A)") "#metaData: totalEnergy= ", energy, " Ht"
  end if

  if (trim(atoms%units) == "reduced") then
     if (atoms%geocode == 'P' .or. atoms%geocode == 'S') factor(1) = 1._gp / atoms%alat1
     if (atoms%geocode == 'P') factor(2) = 1._gp / atoms%alat2
     if (atoms%geocode == 'P' .or. atoms%geocode == 'S') factor(3) = 1._gp / atoms%alat3
  end if

  do iat=1,atoms%nat
     name=trim(atoms%atomnames(atoms%iatype(iat)))
     if (name(3:3)=='_') then
        symbol=name(1:2)
     else if (name(2:2)=='_') then
        symbol=name(1:1)
     else
        symbol=name(1:2)
     end if

     call write_extra_info(extra,atoms%natpol(iat),atoms%ifrztyp(iat))     

     write(iunit,'(3(1x,1pe24.17),2x,a2,2x,a50)') (rxyz(j,iat)*factor(j),j=1,3),symbol,extra
  end do


END SUBROUTINE wtascii

subroutine wtascii_forces(iunit,fxyz,at)
  use module_base
  use module_types
  implicit none
  integer, intent(in) :: iunit
  type(atoms_data), intent(in) :: at
  real(gp), dimension(3,at%nat), intent(in) :: fxyz
  !local variables
  integer :: iat,j
  character(len=1) :: endline
  
  if (at%nat ==0) return
  !write the first position
  iat=1
  if (at%nat==iat) then
     endline=']'
  else
     endline=char(92)
  end if

  write(iunit, "(A,3(1pe25.17,A),a)") "#metaData: forces=[",(fxyz(j,iat), ";",j=1,3),' '//endline
  !then the rest until the second-last
  do iat=2,at%nat
     if (at%nat==iat) then
        endline=']'
     else
        endline=char(92)
     end if
     write(iunit, "(A,3(1pe25.17,A),a)") "# ",(fxyz(j,iat), ";",j=1,3),' '//endline
  end do
end subroutine wtascii_forces

!>Write the extra info necessary for the output file
subroutine write_extra_info(extra,natpol,ifrztyp)
  use module_base
  implicit none 
  integer, intent(in) :: natpol,ifrztyp
  character(len=50), intent(out) :: extra
  !local variables
  character(len=4) :: frzchain
  integer :: ispol,ichg

  call charge_and_spol(natpol,ichg,ispol)

  call frozen_itof(ifrztyp,frzchain)
  
  !takes into account the blocked atoms and the input polarisation
  if (ispol == 0 .and. ichg == 0 ) then
     write(extra,'(2x,a4)')frzchain
  else if (ispol /= 0 .and. ichg == 0) then
     write(extra,'(i7,2x,a4)')ispol,frzchain
  else if (ichg /= 0) then
     write(extra,'(2(i7),2x,a4)')ispol,ichg,frzchain
  else
     write(extra,'(2x,a4)') ''
  end if
  
END SUBROUTINE write_extra_info


subroutine frozen_itof(ifrztyp,frzchain)
  implicit none
  integer, intent(in) :: ifrztyp
  character(len=4), intent(out) :: frzchain

  if (ifrztyp == 0) then
     frzchain='    '
  else if (ifrztyp == 1) then
     frzchain='   f'
  else if (ifrztyp == 2) then
     frzchain='  fy'
  else if (ifrztyp == 3) then
     frzchain=' fxz'
  end if
        
END SUBROUTINE frozen_itof

!>Write yaml atomic file.
subroutine wtyaml(iunit,energy,rxyz,atoms,comment,wrtforces,forces)
  use module_base
  use module_types
  use yaml_output
  implicit none
  logical, intent(in) :: wrtforces
  integer, intent(in) :: iunit
  character(len=*), intent(in) :: comment
  type(atoms_data), intent(in) :: atoms
  real(gp), intent(in) :: energy
  real(gp), dimension(3,atoms%nat), intent(in) :: rxyz,forces
  !local variables
  logical :: reduced
  integer :: iunit_def,iostat,ierr,iat,ichg,ispol
  real(gp) :: factor
  real(gp) :: xred(3)
  
  iostat=-1 !no changement of the default stream
  !associate iunit with a yaml_stream (do not crash if already associated)
  !first get the default stream
  call yaml_get_default_stream(iunit_def)
  if (iunit_def /= iunit) then
     call yaml_set_stream(unit=iunit,tabbing=0,record_length=100,istat=iostat)
     if (iostat /=0) then
        call yaml_set_default_stream(iunit,ierr)
     end if
     !if the stream was not already present just set back the default to iunit_def
  end if
  !start the writing of the file
  call yaml_new_document(unit=iunit)
  ! Possible comment.
  if (len(trim(comment)) > 0) then
     call yaml_map("Comment", trim(comment(1:min(85, len(trim(comment))))))
  end if
  !cell information
  call yaml_open_map('Cell')
  factor=1.0_gp
  Cell_Units: select case(trim(atoms%units))
  case('angstroem','angstroemd0')
     call yaml_map('Units','angstroem')
     factor=bohr2ang
  case('atomic','atomicd0','bohr','bohrd0','reduced')
     call yaml_map('Units','bohr')
     factor=1.0_gp
  end select Cell_Units
  BC :select case(atoms%geocode)
  case('F')
     call yaml_map('BC','free')
  case('S')
     call yaml_map('BC','surface')
     call yaml_open_sequence('acell',flow=.true.)
       call yaml_sequence(yaml_toa(atoms%alat1*factor)) !x
       call yaml_sequence('.inf')             !y
       call yaml_sequence(yaml_toa(atoms%alat3*factor)) !z
     call yaml_close_sequence()
     !angdeg to be added
  case('W')
     call yaml_map('BC','wire')
     call yaml_open_sequence('acell',flow=.true.)
       call yaml_sequence('.inf')             !x
       call yaml_sequence('.inf')             !y
       call yaml_sequence(yaml_toa(atoms%alat3*factor)) !z
     call yaml_close_sequence()
  case('P')
     call yaml_map('BC','periodic')
     call yaml_map('acell',(/atoms%alat1*factor,atoms%alat2*factor,atoms%alat3*factor/))
     !angdeg to be added
  end select BC
  call yaml_close_map() !cell

  call yaml_open_map('Positions')
  reduced=.false.
  Pos_Units: select case(trim(atoms%units))
  case('angstroem','angstroemd0')
     call yaml_map('Units','angstroem')
  case('atomic','atomicd0','bohr','bohrd0')
     call yaml_map('Units','bohr')
  case('reduced')
     call yaml_map('Units','reduced')
     reduced=.true.
  end select Pos_Units
  call yaml_open_sequence('Values')
  do iat=1,atoms%nat
     call yaml_sequence(advance='no')
     if (extra_info(iat)) call yaml_open_map(flow=.true.)
     xred(1:3)=rxyz(1:3,iat)
     if (reduced) then
        if (atoms%geocode == 'P' .or. atoms%geocode =='S') xred(1)=rxyz(1,iat)/atoms%alat1
        if (atoms%geocode == 'P') xred(2)=rxyz(2,iat)/atoms%alat2
        if (atoms%geocode /='F') xred(3)=rxyz(3,iat)/atoms%alat3
     end if
     call yaml_map(trim(atoms%atomnames(atoms%iatype(iat))),xred,fmt='(g25.17)')
     if (extra_info(iat)) then
        call charge_and_spol(atoms%natpol(iat),ichg,ispol)
        if (ispol /=0) call yaml_map('IGSpin',ispol)
        if (ichg /=0) call yaml_map('IGChg',ichg)
        select case(atoms%ifrztyp(iat))
        case(1)
           call yaml_map('Frozen',.true.)
        case(2)
           call yaml_map('Frozen','fy')
        case(3)
           call yaml_map('Frozen','fxz')
        end select
        call yaml_close_map()
     end if
  end do
  call yaml_close_sequence() !values
  call yaml_close_map() !positions
  call yaml_open_map('Properties')
  call yaml_map('Timestamp',yaml_date_and_time_toa())
  if (energy /= 0. .and. energy /= UNINITIALIZED(energy)) then
     call yaml_map("Energy (Ha)", energy)
  end if
  call yaml_close_map() !properties
  if (wrtforces) then
     call yaml_open_map('Forces')
     call yaml_map('Units','Ha/Bohr')
     call yaml_open_sequence('Values')
     do iat=1,atoms%nat
        call yaml_sequence(advance='no')
        call yaml_map(trim(atoms%atomnames(atoms%iatype(iat))),forces(:,iat),fmt='(g25.17)')
     end do
     call yaml_close_sequence() !values
     call yaml_close_map() !forces
  end if

  !restore the default stream
  if (iostat==0) then
     call yaml_set_default_stream(iunit_def,ierr)
  end if

contains

  function extra_info(iat)
    implicit none
    integer, intent(in) :: iat
    logical extra_info
    extra_info=atoms%natpol(iat) /=100 .or. atoms%ifrztyp(iat)/=0
  end function extra_info

end subroutine wtyaml


!>Calculate the charge and the spin polarisation to be placed on a given atom
!!   RULE: natpol = c*1000 + sgn(c)*100 + s: charged and polarised atom (charge c, polarisation s)
subroutine charge_and_spol(natpol,nchrg,nspol)
  implicit none
  integer, intent(in) :: natpol
  integer, intent(out) :: nchrg,nspol
  !local variables
  integer :: nsgn

  nchrg=natpol/1000
  if (nchrg>=0) then
     nsgn=1
  else
     nsgn=-1
  end if

  nspol=natpol-1000*nchrg-nsgn*100

END SUBROUTINE charge_and_spol



! Init routine for bindings
!> Allocate a new atoms_data type, for bindings.
subroutine atoms_new(atoms, sym)
  use module_types
  implicit none
  type(atoms_data), pointer :: atoms
  type(symmetry_data), pointer :: sym
  
  allocate(atoms)
  atoms%geocode = "F"
  atoms%units = "bohr"
  atoms%format = "none"
  atoms%nat = -1
  atoms%ntypes = -1
  atoms%sym%symObj = -1
  nullify(atoms%sym%irrzon)
  nullify(atoms%sym%phnons)
  sym => atoms%sym
  nullify(atoms%nlccpar)
  nullify(atoms%paw_l)
  nullify(atoms%paw_NofL)
  nullify(atoms%paw_nofchannels)
  nullify(atoms%paw_nofgaussians)
  nullify(atoms%paw_Greal)
  nullify(atoms%paw_Gimag)
  nullify(atoms%paw_Gcoeffs)
  nullify(atoms%paw_H_matrices)
  nullify(atoms%paw_S_matrices)
  nullify(atoms%paw_Sm1_matrices)
END SUBROUTINE atoms_new
subroutine atoms_set_from_file(lstat, atoms, rxyz, filename, ln)
   use module_base
   use module_types
   use module_interfaces
   implicit none
   logical, intent(out) :: lstat
   type(atoms_data), intent(inout) :: atoms
   integer, intent(in) :: ln
   character, intent(in) :: filename(ln)
   real(gp), dimension(:,:), pointer :: rxyz

   integer :: status, i
   character(len = 1024) :: filename_

   write(filename_, "(A)") " "
   do i = 1, ln
      write(filename_(i:i), "(A1)") filename(i)
   end do

   lstat = .true.
   call read_atomic_file(trim(filename_), 0, atoms, rxyz, status)
   lstat = (status == 0)
 END SUBROUTINE atoms_set_from_file
!> Deallocate a new atoms_data type, for bindings.
subroutine atoms_empty(atoms)
  use module_types
  implicit none
  type(atoms_data), intent(inout) :: atoms

  call deallocate_atoms(atoms, "atoms_free")
END SUBROUTINE atoms_empty
subroutine atoms_free(atoms)
  use module_types
  implicit none
  type(atoms_data), pointer :: atoms
  
  call deallocate_atoms(atoms, "atoms_free")
  deallocate(atoms)
END SUBROUTINE atoms_free

! Set routines for bindings
subroutine atoms_read_variables(atoms, nspin, occup, ln)
  use module_types
  use m_profiling
  implicit none
  type(atoms_data), intent(inout) :: atoms
  integer, intent(in) :: nspin, ln
  character, intent(in) :: occup(ln)

  integer :: i
  character(len = 1024) :: filename_

  write(filename_, "(A)") " "
  do i = 1, ln
     write(filename_(i:i), "(A1)") occup(i)
  end do

  call read_atomic_variables(atoms, trim(filename_), nspin)
END SUBROUTINE atoms_read_variables
subroutine atoms_set_n_atoms(atoms, rxyz, nat)
  use module_types
  use m_profiling
  implicit none
  type(atoms_data), intent(inout) :: atoms
  real(gp), dimension(:,:), pointer :: rxyz
  integer, intent(in) :: nat

  integer :: i, i_stat

  call allocate_atoms_nat(atoms, nat, "atoms_set_n_atoms")
  atoms%iatype = (/ (i, i=1,nat) /)
  allocate(rxyz(3, atoms%nat+ndebug),stat=i_stat)
  call memocc(i_stat,rxyz,'rxyz',"atoms_set_n_atoms")
END SUBROUTINE atoms_set_n_atoms
subroutine atoms_set_n_types(atoms, ntypes)
  use module_types
  implicit none
  type(atoms_data), intent(inout) :: atoms
  integer, intent(in) :: ntypes

  call allocate_atoms_ntypes(atoms, ntypes, "atoms_set_n_types")
END SUBROUTINE atoms_set_n_types
subroutine atoms_set_name(atoms, ityp, name)
  use module_types
  implicit none
  type(atoms_data), intent(inout) :: atoms
  integer, intent(in) :: ityp
  character, intent(in) :: name(20)

  write(atoms%atomnames(ityp), "(20A1)") name
END SUBROUTINE atoms_set_name
subroutine atoms_sync(atoms, alat1, alat2, alat3, geocode, format, units)
  use module_types
  implicit none
  type(atoms_data), intent(inout) :: atoms
  real(gp), intent(in) :: alat1, alat2, alat3
  character, intent(in) :: geocode(1)
  character, intent(in) :: format(5)
  character, intent(in) :: units(20)

  atoms%alat1 = alat1
  atoms%alat2 = alat2
  atoms%alat3 = alat3
  atoms%geocode = geocode(1)
  write(atoms%format, "(5A1)") format
  write(atoms%units, "(20A1)") units
END SUBROUTINE atoms_sync

! Accessors for bindings.
subroutine atoms_copy_nat(atoms, nat)
  use module_types
  implicit none
  type(atoms_data), intent(in) :: atoms
  integer, intent(out) :: nat

  nat = atoms%nat
END SUBROUTINE atoms_copy_nat
subroutine atoms_copy_ntypes(atoms, ntypes)
  use module_types
  implicit none
  type(atoms_data), intent(in) :: atoms
  integer, intent(out) :: ntypes

  ntypes = atoms%ntypes
END SUBROUTINE atoms_copy_ntypes
subroutine atoms_get_iatype(atoms, iatype)
  use module_types
  implicit none
  type(atoms_data), intent(in) :: atoms
  integer, dimension(:), pointer :: iatype

  iatype => atoms%iatype
END SUBROUTINE atoms_get_iatype
subroutine atoms_get_iasctype(atoms, iasctype)
  use module_types
  implicit none
  type(atoms_data), intent(in) :: atoms
  integer, dimension(:), pointer :: iasctype

  iasctype => atoms%iasctype
END SUBROUTINE atoms_get_iasctype
subroutine atoms_get_natpol(atoms, natpol)
  use module_types
  implicit none
  type(atoms_data), intent(in) :: atoms
  integer, dimension(:), pointer :: natpol

  natpol => atoms%natpol
END SUBROUTINE atoms_get_natpol
subroutine atoms_get_ifrztyp(atoms, ifrztyp)
  use module_types
  implicit none
  type(atoms_data), intent(in) :: atoms
  integer, dimension(:), pointer :: ifrztyp

  ifrztyp => atoms%ifrztyp
END SUBROUTINE atoms_get_ifrztyp
subroutine atoms_get_nelpsp(atoms, nelpsp)
  use module_types
  implicit none
  type(atoms_data), intent(in) :: atoms
  integer, dimension(:), pointer :: nelpsp

  nelpsp => atoms%nelpsp
END SUBROUTINE atoms_get_nelpsp
subroutine atoms_get_npspcode(atoms, npspcode)
  use module_types
  implicit none
  type(atoms_data), intent(in) :: atoms
  integer, dimension(:), pointer :: npspcode

  npspcode => atoms%npspcode
END SUBROUTINE atoms_get_npspcode
subroutine atoms_get_nzatom(atoms, nzatom)
  use module_types
  implicit none
  type(atoms_data), intent(in) :: atoms
  integer, dimension(:), pointer :: nzatom

  nzatom => atoms%nzatom
END SUBROUTINE atoms_get_nzatom
subroutine atoms_get_nlcc_ngv(atoms, nlcc_ngv)
  use module_types
  implicit none
  type(atoms_data), intent(in) :: atoms
  integer, dimension(:), pointer :: nlcc_ngv

  nlcc_ngv => atoms%nlcc_ngv
END SUBROUTINE atoms_get_nlcc_ngv
subroutine atoms_get_nlcc_ngc(atoms, nlcc_ngc)
  use module_types
  implicit none
  type(atoms_data), intent(in) :: atoms
  integer, dimension(:), pointer :: nlcc_ngc

  nlcc_ngc => atoms%nlcc_ngc
END SUBROUTINE atoms_get_nlcc_ngc
subroutine atoms_get_ixcpsp(atoms, ixcpsp)
  use module_types
  implicit none
  type(atoms_data), intent(in) :: atoms
  integer, dimension(:), pointer :: ixcpsp

  ixcpsp => atoms%ixcpsp
END SUBROUTINE atoms_get_ixcpsp
subroutine atoms_get_amu(atoms, amu)
  use module_types
  implicit none
  type(atoms_data), intent(in) :: atoms
  real(gp), dimension(:), pointer :: amu

  amu => atoms%amu
END SUBROUTINE atoms_get_amu


subroutine atoms_get_aocc(atoms, aocc)
  use module_types
  implicit none
  type(atoms_data), intent(in) :: atoms
  real(gp), dimension(:,:), pointer :: aocc

  aocc => atoms%aocc
END SUBROUTINE atoms_get_aocc


!> get radii_cf values
subroutine atoms_get_radii_cf(atoms, radii_cf)
  use module_types
  implicit none
  type(atoms_data), intent(in) :: atoms
  real(gp), dimension(:,:), pointer :: radii_cf

  radii_cf => atoms%radii_cf
END SUBROUTINE atoms_get_radii_cf


subroutine atoms_get_psppar(atoms, psppar)
  use module_types
  implicit none
  type(atoms_data), intent(in) :: atoms
  real(gp), dimension(:,:,:), pointer :: psppar

  psppar => atoms%psppar
END SUBROUTINE atoms_get_psppar


subroutine atoms_get_nlccpar(atoms, nlccpar)
  use module_types
  implicit none
  type(atoms_data), intent(in) :: atoms
  real(gp), dimension(:,:), pointer :: nlccpar

  nlccpar => atoms%nlccpar
END SUBROUTINE atoms_get_nlccpar


subroutine atoms_get_ig_nlccpar(atoms, ig_nlccpar)
  use module_types
  implicit none
  type(atoms_data), intent(in) :: atoms
  real(gp), dimension(:,:), pointer :: ig_nlccpar

  ig_nlccpar => atoms%ig_nlccpar
END SUBROUTINE atoms_get_ig_nlccpar


subroutine atoms_copy_geometry_data(atoms, geocode, format, units)
  use module_types
  implicit none
  type(atoms_data), intent(in) :: atoms
  character(len = 1), intent(out) :: geocode
  character(len = 5), intent(out) :: format
  character(len = 20), intent(out) :: units

  write(geocode, "(A1)") atoms%geocode
  write(format,  "(A5)") atoms%format
  write(units,  "(A20)") atoms%units
END SUBROUTINE atoms_copy_geometry_data


subroutine atoms_copy_psp_data(atoms, natsc, donlcc)
  use module_types
  implicit none
  type(atoms_data), intent(in) :: atoms
  integer, intent(out) :: natsc
  logical, intent(out) :: donlcc

  natsc = atoms%natsc
  donlcc = atoms%donlcc
END SUBROUTINE atoms_copy_psp_data


subroutine atoms_copy_name(atoms, ityp, name, ln)
  use module_types
  implicit none
  !Arguments
  type(atoms_data), intent(in) :: atoms
  integer, intent(in) :: ityp
  character(len=1), dimension(20), intent(out) :: name
!  character(len=*), intent(out) :: name
  integer, intent(out) :: ln
  !Local variables 
  integer :: i,lname

  lname = len(name)
  ln=min(len(trim(atoms%atomnames(ityp))),20)
  !print *,'lnt2',lnt
  do i = 1, ln, 1
     name(i:i) = atoms%atomnames(ityp)(i:i)
  end do
  do i = ln + 1, lname, 1
     name(i:i) = ' '
  end do
END SUBROUTINE atoms_copy_name


subroutine atoms_copy_alat(atoms, alat1, alat2, alat3)
  use module_types
  implicit none
  type(atoms_data), intent(in) :: atoms
  real(gp), intent(out) :: alat1, alat2, alat3

  alat1 = atoms%alat1
  alat2 = atoms%alat2
  alat3 = atoms%alat3
END SUBROUTINE atoms_copy_alat
subroutine atoms_write(atoms, filename, filelen, rxyz, forces, energy, comment, ln)
  use module_types
  implicit none
  integer, intent(in) :: ln, filelen
  character, intent(in) :: comment(ln)
  character, intent(in) :: filename(filelen)
  type(atoms_data), intent(in) :: atoms
  real(gp), intent(in) :: energy
  real(gp), dimension(3,atoms%nat), intent(in) :: rxyz
  real(gp), dimension(:,:), pointer :: forces

  integer :: iunit, i
  character(len = 1024) :: comment_, filename_

  write(filename_, "(A)") " "
  do i = 1, filelen
     write(filename_(i:i), "(A1)") filename(i)
  end do
  if (trim(filename_) == "stdout") then
     iunit = 6
  else
     open(unit=9,file=trim(filename_)//'.'//trim(atoms%format))
     iunit = 9
  end if
  write(comment_, "(A)") " "
  do i = 1, ln
     write(comment_(i:i), "(A1)") comment(i)
  end do

  if (trim(atoms%format) == "xyz") then
     call wtxyz(iunit,energy,rxyz,atoms,comment_)
     if (associated(forces)) call wtxyz_forces(iunit,forces,atoms)
  else if (trim(atoms%format) == "ascii") then
     call wtascii(iunit,energy,rxyz,atoms,comment_)
     if (associated(forces)) call wtascii_forces(iunit,forces,atoms)
  else
     write(*,*) "Error, unknown file format."
     stop
  end if

  if (trim(filename_) /= "stdout") then
     close(unit=9)
  end if
END SUBROUTINE atoms_write

subroutine symmetry_set_irreductible_zone(sym, geocode, n1i, n2i, n3i, nspin)
  use module_base
  use module_types
  use m_ab6_kpoints
  use m_ab6_symmetry
  implicit none
  type(symmetry_data), intent(inout) :: sym
  integer, intent(in) :: n1i, n2i, n3i, nspin
  character, intent(in) :: geocode

  character(len = *), parameter :: subname = "symmetry_set_irreductible_zone"
  integer :: i_stat, nsym, i_all, i_third
  integer, dimension(:,:,:), allocatable :: irrzon
  real(dp), dimension(:,:,:), allocatable :: phnons

  if (associated(sym%irrzon)) then
     i_all=-product(shape(sym%irrzon))*kind(sym%irrzon)
     deallocate(sym%irrzon,stat=i_stat)
     call memocc(i_stat,i_all,'irrzon',subname)
     nullify(sym%irrzon)
  end if

  if (associated(sym%phnons)) then
     i_all=-product(shape(sym%phnons))*kind(sym%phnons)
     deallocate(sym%phnons,stat=i_stat)
     call memocc(i_stat,i_all,'phnons',subname)
     nullify(sym%phnons)
  end if

  if (sym%symObj >= 0) then
     call symmetry_get_n_sym(sym%symObj, nsym, i_stat)
     if (nsym > 1) then
        ! Current third dimension is set to 1 always
        ! since nspin == nsppol always in BigDFT
        i_third = 1
        if (geocode == "S") i_third = n2i
        allocate(sym%irrzon(n1i*(n2i - i_third + 1)*n3i,2,i_third+ndebug),stat=i_stat)
        call memocc(i_stat,sym%irrzon,'irrzon',subname)
        allocate(sym%phnons(2,n1i*(n2i - i_third + 1)*n3i,i_third+ndebug),stat=i_stat)
        call memocc(i_stat,sym%phnons,'phnons',subname)
        if (geocode /= "S") then
           call kpoints_get_irreductible_zone(sym%irrzon, sym%phnons, &
                &   n1i, n2i, n3i, nspin, nspin, sym%symObj, i_stat)
        else
           allocate(irrzon(n1i*n3i,2,1+ndebug),stat=i_stat)
           call memocc(i_stat,irrzon,'irrzon',subname)
           allocate(phnons(2,n1i*n3i,1+ndebug),stat=i_stat)
           call memocc(i_stat,phnons,'phnons',subname)
           do i_third = 1, n2i, 1
              call kpoints_get_irreductible_zone(irrzon, phnons, n1i, 1, n3i, &
                   & nspin, nspin, sym%symObj, i_stat)
              sym%irrzon(:,:,i_third:i_third) = irrzon
              call dcopy(2*n1i*n3i, phnons, 1, sym%phnons(1,1,i_third), 1)
           end do
           i_all=-product(shape(irrzon))*kind(irrzon)
           deallocate(irrzon,stat=i_stat)
           call memocc(i_stat,i_all,'irrzon',subname)
           i_all=-product(shape(phnons))*kind(phnons)
           deallocate(phnons,stat=i_stat)
           call memocc(i_stat,i_all,'phnons',subname)
        end if
     end if
  end if

  if (.not. associated(sym%irrzon)) then
     ! Allocate anyway to small size otherwise the bounds check does not pass.
     allocate(sym%irrzon(1,2,1+ndebug),stat=i_stat)
     call memocc(i_stat,sym%irrzon,'irrzon',subname)
     allocate(sym%phnons(2,1,1+ndebug),stat=i_stat)
     call memocc(i_stat,sym%phnons,'phnons',subname)
  end if
END SUBROUTINE symmetry_set_irreductible_zone<|MERGE_RESOLUTION|>--- conflicted
+++ resolved
@@ -285,16 +285,11 @@
   end if
 END SUBROUTINE atoms_set_symmetries
 
-<<<<<<< HEAD
-subroutine atoms_set_displacement(atoms,rxyz,randdis)
-=======
-
 !> Add a displacement of atomic positions and put in the box
 !! @param atom    atoms_data structure
 !! @param rxyz    atomic positions
 !! @param randdis random displacement
 subroutine atoms_set_displacement(atoms, rxyz, randdis)
->>>>>>> 944e3936
   use module_types
   implicit none
   type(atoms_data), intent(inout) :: atoms
