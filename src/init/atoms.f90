--- conflicted
+++ resolved
@@ -860,16 +860,11 @@
      atoms%alat3 = 0.0_gp
   end if
 
-<<<<<<< HEAD
   call f90_posinp_yaml_get_dims(lst, 0, atoms%nat, atoms%ntypes)
-  if (atoms%nat == 0) stop
-=======
-  call posinp_yaml_get_dims(lst, 0, atoms%nat, atoms%ntypes)
   if (atoms%nat == 0) then
      atoms%nat = -1
      return
   end if
->>>>>>> fbf9e800
 
   allocate(rxyz(3,atoms%nat+ndebug),stat=i_stat)
   call memocc(i_stat,rxyz,'rxyz',subname)
