--- conflicted
+++ resolved
@@ -1981,33 +1981,19 @@
   !Local variables 
   integer :: i,lname
 
-<<<<<<< HEAD
   if (astruct%ntypes > 0) then
      lname = len(name)
      ln=min(len(trim(astruct%atomnames(ityp))),20)
      !print *,'lnt2',lnt
      do i = 1, ln, 1
-        name(i:i) = astruct%atomnames(ityp)(i:i)
+     !name(i:i) = astruct%atomnames(ityp)(i:i)
+     write(name(i),'(a1)') astruct%atomnames(ityp)(i:i)
      end do
      do i = ln + 1, lname, 1
-        name(i:i) = ' '
+        name(i) = ' '
      end do
   end if
 END SUBROUTINE astruct_copy_name
-=======
-  lname = len(name)
-  ln=min(len(trim(atoms%astruct%atomnames(ityp))),20)
-  !print *,'lnt2',lnt
-  do i = 1, ln, 1
-     !name(i:i) = atoms%astruct%atomnames(ityp)(i:i)
-     write(name(i),'(a1)') atoms%astruct%atomnames(ityp)(i:i)
-  end do
-  do i = ln + 1, lname, 1
-     name(i) = ' '
-  end do
-END SUBROUTINE atoms_copy_name
-
->>>>>>> 07e6660b
 
 
 subroutine astruct_copy_alat(astruct, alat)
