--- conflicted
+++ resolved
@@ -1,13 +1,3 @@
-!> @file
-!! Routines to perform operations of atoms (positions and so on).
-!! @author
-!!    Copyright (C) 2011-2012 BigDFT group
-!!    This file is distributed under the terms of the
-!!    GNU General Public License, see ~/COPYING file
-!!    or http://www.gnu.org/copyleft/gpl.txt .
-!!    For the list of contributors, see ~/AUTHORS
-
-
 !> Deallocate the structure atoms_data.
 subroutine deallocate_atoms(atoms,subname) 
   use module_base
@@ -138,8 +128,6 @@
   call deallocate_symmetry(atoms%sym, subname)
 END SUBROUTINE deallocate_atoms
 
-
-!> Allocation of the atoms_data structure
 subroutine allocate_atoms_nat(atoms, nat, subname)
   use module_base
   use module_types
@@ -176,7 +164,6 @@
   allocate(atoms%aocc(nelecmax,atoms%nat+ndebug),stat=i_stat)
   call memocc(i_stat,atoms%aocc,'atoms%aocc',subname)
 END SUBROUTINE allocate_atoms_nat
-
 
 subroutine allocate_atoms_ntypes(atoms, ntypes, subname)
   use module_base
@@ -217,7 +204,6 @@
   allocate(atoms%rloc(atoms%ntypes,3),stat=i_stat)
   call memocc(i_stat,atoms%rloc,'atoms%rloc',subname)
 END SUBROUTINE allocate_atoms_ntypes
-
 
 !> Calculate symmetries and update
 subroutine atoms_set_symmetries(atoms, rxyz, disableSym, tol, elecfield)
@@ -286,7 +272,6 @@
   end if
 END SUBROUTINE atoms_set_symmetries
 
-
 subroutine atoms_set_displacement(atoms, rxyz, randdis)
   use module_types
   implicit none
@@ -323,7 +308,6 @@
      end if
   end do
 END SUBROUTINE atoms_set_displacement
-
 
 !> Read atomic positions
 subroutine read_xyz_positions(iproc,ifile,atoms,rxyz,comment,energy,fxyz,getLine)
@@ -498,6 +482,8 @@
         rxyz(3,iat)=real(rz,gp)
      end if
 
+     
+
      if (atoms%units == 'reduced') then !add treatment for reduced coordinates
         rxyz(1,iat)=modulo(rxyz(1,iat),1.0_gp)
         if (atoms%geocode == 'P') rxyz(2,iat)=modulo(rxyz(2,iat),1.0_gp)
@@ -554,7 +540,6 @@
   call allocate_atoms_ntypes(atoms, ntyp, subname)
   atoms%atomnames(1:atoms%ntypes)=atomnames(1:atoms%ntypes)
 END SUBROUTINE read_xyz_positions
-
 
 !> Read atomic positions of ascii files.
 subroutine read_ascii_positions(iproc,ifile,atoms,rxyz,comment,energy,fxyz,getline)
@@ -805,8 +790,6 @@
   atoms%atomnames(1:atoms%ntypes)=atomnames(1:atoms%ntypes)
 END SUBROUTINE read_ascii_positions
 
-<<<<<<< HEAD
-=======
 subroutine read_yaml_positions(filename, atoms, rxyz, comment, energy, fxyz)
   use module_base
   use module_types
@@ -935,7 +918,6 @@
   deallocate(igchrg,stat=i_stat)
   call memocc(i_stat,i_all,'igchrg',subname)
 END SUBROUTINE read_yaml_positions
->>>>>>> fd0ef6d6
 
 !> Find extra information
 subroutine find_extra_info(line,extra)
