--- conflicted
+++ resolved
@@ -627,50 +627,8 @@
 END SUBROUTINE write_extra_info
 
 
-<<<<<<< HEAD
-subroutine astruct_dict_get_types(dict, types)
-  use dictionaries
-  implicit none
-  type(dictionary), pointer :: dict, types
-  
-  type(dictionary), pointer :: atoms, at
-  character(len = max_field_length) :: str
-  integer :: iat
-
-  call dict_init(types)
-  atoms => dict // "Positions"
-  do iat = 1, dict_len(atoms), 1
-     at => dict_iter(atoms // iat)
-     do while(associated(at))
-        str = dict_key(at)
-        if (dict_len(at) == 3 .and. .not. has_key(types, str)) call add(types, str)
-        at => dict_next(at)
-     end do
-  end do
-end subroutine astruct_dict_get_types
-
 
 !> Write atomic file in yaml format
-=======
-subroutine frozen_itof(ifrztyp,frzchain)
-  implicit none
-  integer, intent(in) :: ifrztyp
-  character(len=4), intent(out) :: frzchain
-
-  if (ifrztyp == 0) then
-     frzchain='    '
-  else if (ifrztyp == 1) then
-     frzchain='   f'
-  else if (ifrztyp == 2) then
-     frzchain='  fy'
-  else if (ifrztyp == 3) then
-     frzchain=' fxz'
-  end if
-        
-END SUBROUTINE frozen_itof
-
-!> Write yaml atomic file.
->>>>>>> a2b2392a
 subroutine wtyaml(iunit,energy,rxyz,atoms,wrtforces,forces, &
      & wrtlog, shift, hgrids)
   use module_base, only: f_err_throw
@@ -1246,7 +1204,6 @@
      end if
   end if
 
-<<<<<<< HEAD
   select case(atoms%astruct%inputfile_format)
      case('xyz')
         call wtxyz(iunit,energy,rxyz,atoms,comment)
@@ -1256,26 +1213,6 @@
         if (present(forces)) call wtascii_forces(9,forces,atoms)
      case('yaml')
         call yaml_new_document(unit = iunit)
-        if (len_trim(comment) > 0) call yaml_comment(comment, unit = iunit)
-        if (present(forces)) then
-           call wtyaml(iunit,energy,rxyz,atoms,.true.,forces, .false., dummy, dummy)
-        else
-           call wtyaml(iunit,energy,rxyz,atoms,.false.,rxyz, .false., dummy, dummy)
-        end if
-     case default
-        call f_err_throw('Writing the atomic file. Error, unknown file format ("'//&
-             trim(atoms%astruct%inputfile_format)//'")', &
-             err_name='BIGDFT_RUNTIME_ERROR')
-  end select
-=======
-  if (atoms%astruct%inputfile_format == "xyz") then
-     call wtxyz(iunit,energy,rxyz,atoms,comment)
-     if (present(forces)) call wtxyz_forces(9,forces,atoms)
-  else if (atoms%astruct%inputfile_format == "ascii") then
-     call wtascii(iunit,energy,rxyz,atoms,comment)
-     if (present(forces)) call wtascii_forces(9,forces,atoms)
-  else if (atoms%astruct%inputfile_format == 'yaml') then
-     call yaml_new_document(unit = iunit)
      call dict_init(dict)
      call astruct_merge_to_dict(dict, atoms%astruct, rxyz, comment)
      call yaml_dict_dump(dict, unit = iunit)
@@ -1286,11 +1223,11 @@
 !!$     else
 !!$        call wtyaml(iunit,energy,rxyz,atoms,.false.,rxyz, .false., dummy, dummy)
 !!$     end if
-  else
-     write(*,*) "Error, unknown file format."
-     stop
-  end if
->>>>>>> a2b2392a
+     case default
+        call f_err_throw('Writing the atomic file. Error, unknown file format ("'//&
+             trim(atoms%astruct%inputfile_format)//'")', &
+             err_name='BIGDFT_RUNTIME_ERROR')
+   end select
 
   if (iunit /= 6) then
      if (atoms%astruct%inputfile_format == 'yaml') then
