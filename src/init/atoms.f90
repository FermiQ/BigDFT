--- conflicted
+++ resolved
@@ -16,7 +16,7 @@
   type(symmetry_data), pointer :: sym
   
   allocate(atoms)
-  sym => atoms%sym
+  sym => atoms%astruct%sym
   call atoms_nullify(atoms)
 END SUBROUTINE atoms_new
 !> Free an allocated atoms_data type.
@@ -29,20 +29,28 @@
   deallocate(atoms)
 END SUBROUTINE atoms_free
 
+subroutine astruct_nullify(astruct)
+  use module_types
+  implicit none
+  type(atomic_structure), intent(out) :: astruct
+
+  astruct%geocode = "F"
+  astruct%units = "bohr"
+  astruct%inputfile_format = "none"
+  astruct%nat = -1
+  astruct%ntypes = -1
+  astruct%sym%symObj = -1
+  nullify(astruct%sym%irrzon)
+  nullify(astruct%sym%phnons)
+end subroutine astruct_nullify
+
 !> Nullify a new atoms_data type.
 subroutine atoms_nullify(atoms)
   use module_types
   implicit none
   type(atoms_data), intent(out) :: atoms
 
-  atoms%geocode = "F"
-  atoms%units = "bohr"
-  atoms%format = "none"
-  atoms%nat = 0
-  atoms%ntypes = 0
-  atoms%sym%symObj = -1
-  nullify(atoms%sym%irrzon)
-  nullify(atoms%sym%phnons)
+  call astruct_nullify(atoms%astruct)
   nullify(atoms%nlccpar)
   nullify(atoms%paw_l)
   nullify(atoms%paw_NofL)
@@ -196,9 +204,9 @@
      i_all=-product(shape(astruct%input_polarization))*kind(astruct%input_polarization)
      deallocate(astruct%input_polarization,stat=i_stat)
      call memocc(i_stat,i_all,'astruct%input_polarization',subname)
-     !i_all=-product(shape(astruct%rxyz))*kind(astruct%rxyz)
-     !deallocate(astruct%rxyz,stat=i_stat)
-     !call memocc(i_stat,i_all,'astruct%rxyz',subname)
+     i_all=-product(shape(astruct%rxyz))*kind(astruct%rxyz)
+     deallocate(astruct%rxyz,stat=i_stat)
+     call memocc(i_stat,i_all,'astruct%rxyz',subname)
   end if
   if (astruct%ntypes > 0) then
      i_all=-product(shape(astruct%atomnames))*kind(astruct%atomnames)
@@ -211,24 +219,13 @@
 END SUBROUTINE deallocate_atomic_structure
 
 !> Allocation of the arrays inside the structure atoms_data
-<<<<<<< HEAD
-subroutine atoms_set_n_atoms(atoms, rxyz, nat)
-=======
 subroutine allocate_atoms_nat(atoms, subname)
->>>>>>> 14c7d159
   use module_base
   use module_types
   implicit none
   type(atoms_data), intent(inout) :: atoms
-<<<<<<< HEAD
-  real(gp), dimension(:,:), pointer :: rxyz
-  integer, intent(in) :: nat
-
-  character(len = *), parameter :: subname = "atoms_set_n_atoms"
-=======
   character(len = *), intent(in) :: subname
-  !local variables
->>>>>>> 14c7d159
+
   integer :: i_stat
   integer, parameter :: nelecmax=32
 
@@ -244,7 +241,7 @@
 END SUBROUTINE allocate_atoms_nat
 
 !> Allocation of the arrays inside the structure atoms_data
-subroutine allocate_astruct_nat(astruct, nat, subname)
+subroutine astruct_set_n_atoms(astruct, nat, subname)
   use module_base
   use module_types
   implicit none
@@ -264,6 +261,8 @@
   call memocc(i_stat,astruct%ifrztyp,'astruct%ifrztyp',subname)
   allocate(astruct%input_polarization(astruct%nat+ndebug),stat=i_stat)
   call memocc(i_stat,astruct%input_polarization,'astruct%input_polarization',subname)
+  allocate(astruct%rxyz(3, astruct%nat+ndebug),stat=i_stat)
+  call memocc(i_stat,astruct%rxyz,'astruct%rxyz',subname)
 
   !this array is useful for frozen atoms, no atom is frozen by default
   astruct%ifrztyp(:)=0
@@ -272,48 +271,18 @@
   !RULE natpol=charge*1000 + 100 + spinpol
   astruct%input_polarization(:)=100
 
-<<<<<<< HEAD
-  allocate(atoms%aocc(nelecmax,atoms%nat+ndebug),stat=i_stat)
-  call memocc(i_stat,atoms%aocc,'atoms%aocc',subname)
-
-  atoms%iatype = 1
-
-  allocate(rxyz(3, atoms%nat+ndebug),stat=i_stat)
-  call memocc(i_stat,rxyz,'rxyz', subname)
-  rxyz = 0.
-END SUBROUTINE atoms_set_n_atoms
-
-subroutine atoms_set_n_types(atoms, ntypes)
-=======
-END SUBROUTINE allocate_astruct_nat
+  call to_zero(3 * astruct%nat, astruct%rxyz(1,1))
+END SUBROUTINE astruct_set_n_atoms
 
 subroutine allocate_atoms_ntypes(atoms, subname)
->>>>>>> 14c7d159
   use module_base
   use module_types
   implicit none
   type(atoms_data), intent(inout) :: atoms
-<<<<<<< HEAD
-  integer, intent(in) :: ntypes
-=======
   character(len = *), intent(in) :: subname
->>>>>>> 14c7d159
   !local variables
-  character(len = *), parameter :: subname = "atoms_set_n_types"
-  integer :: i, i_stat
-
-<<<<<<< HEAD
-  atoms%ntypes = ntypes
-
-  ! Allocate geometry related stuff.
-  allocate(atoms%atomnames(atoms%ntypes+ndebug),stat=i_stat)
-  call memocc(i_stat,atoms%atomnames,'atoms%atomnames',subname)
-  do i = 1, atoms%ntypes, 1
-     write(atoms%atomnames(i), "(A)") " "
-  end do
-
-=======
->>>>>>> 14c7d159
+  integer :: i_stat
+
   ! Allocate pseudo related stuff.
   ! store PSP parameters, modified to accept both GTH and HGHs pseudopotential types
   allocate(atoms%psppar(0:4,0:6,atoms%astruct%ntypes+ndebug),stat=i_stat)
@@ -336,9 +305,9 @@
   ! Parameters for Linear input guess
   allocate(atoms%rloc(atoms%astruct%ntypes,3),stat=i_stat)
   call memocc(i_stat,atoms%rloc,'atoms%rloc',subname)
-END SUBROUTINE atoms_set_n_types
-
-subroutine allocate_astruct_ntypes(astruct, ntypes, subname)
+END SUBROUTINE allocate_atoms_ntypes
+
+subroutine astruct_set_n_types(astruct, ntypes, subname)
   use module_base
   use module_types
   implicit none
@@ -346,7 +315,7 @@
   integer, intent(in) :: ntypes
   character(len = *), intent(in) :: subname
   !local variables
-  integer :: i_stat
+  integer :: i, i_stat
 
   astruct%ntypes = ntypes
 
@@ -354,85 +323,86 @@
   allocate(astruct%atomnames(astruct%ntypes+ndebug),stat=i_stat)
   call memocc(i_stat,astruct%atomnames,'astruct%atomnames',subname)
 
-END SUBROUTINE allocate_astruct_ntypes
+  do i = 1, astruct%ntypes, 1
+     write(astruct%atomnames(i), "(A)") " "
+  end do
+END SUBROUTINE astruct_set_n_types
 
 
 !> Calculate the symmetries and update
-subroutine atoms_set_symmetries(atoms, rxyz, disableSym, tol, elecfield)
+subroutine astruct_set_symmetries(astruct, disableSym, tol, elecfield)
   use module_base
   use module_types
   use defs_basis
   use m_ab6_symmetry
   implicit none
-  type(atoms_data), intent(inout) :: atoms
-  real(gp), dimension(3,atoms%astruct%nat), intent(in) :: rxyz
+  type(atomic_structure), intent(inout) :: astruct
   logical, intent(in) :: disableSym
   real(gp), intent(in) :: tol
   real(gp), intent(in) :: elecfield(3)
   !local variables
-  character(len=*), parameter :: subname='atoms_set_symmetries'
+  character(len=*), parameter :: subname='astruct_set_symmetries'
   integer :: i_stat, ierr, i_all
   real(gp) :: rprimd(3, 3)
   real(gp), dimension(:,:), allocatable :: xRed
 
   ! Calculate the symmetries, if needed
-  if (atoms%astruct%geocode /= 'F') then
-     if (atoms%astruct%sym%symObj < 0) then
-        call symmetry_new(atoms%astruct%sym%symObj)
+  if (astruct%geocode /= 'F') then
+     if (astruct%sym%symObj < 0) then
+        call symmetry_new(astruct%sym%symObj)
      end if
      ! Adjust tolerance
-     if (tol > 0._gp) call symmetry_set_tolerance(atoms%astruct%sym%symObj, tol, ierr)
+     if (tol > 0._gp) call symmetry_set_tolerance(astruct%sym%symObj, tol, ierr)
      ! New values
      rprimd(:,:) = 0
-     rprimd(1,1) = atoms%astruct%cell_dim(1)
-     rprimd(2,2) = atoms%astruct%cell_dim(2)
-     if (atoms%astruct%geocode == 'S') rprimd(2,2) = 1000._gp
-     rprimd(3,3) = atoms%astruct%cell_dim(3)
-     call symmetry_set_lattice(atoms%astruct%sym%symObj, rprimd, ierr)
-     allocate(xRed(3, atoms%astruct%nat+ndebug),stat=i_stat)
+     rprimd(1,1) = astruct%cell_dim(1)
+     rprimd(2,2) = astruct%cell_dim(2)
+     if (astruct%geocode == 'S') rprimd(2,2) = 1000._gp
+     rprimd(3,3) = astruct%cell_dim(3)
+     call symmetry_set_lattice(astruct%sym%symObj, rprimd, ierr)
+     allocate(xRed(3, astruct%nat+ndebug),stat=i_stat)
      call memocc(i_stat,xRed,'xRed',subname)
-     xRed(1,:) = modulo(rxyz(1, :) / rprimd(1,1), 1._gp)
-     xRed(2,:) = modulo(rxyz(2, :) / rprimd(2,2), 1._gp)
-     xRed(3,:) = modulo(rxyz(3, :) / rprimd(3,3), 1._gp)
-     call symmetry_set_structure(atoms%astruct%sym%symObj, atoms%astruct%nat, atoms%astruct%iatype, xRed, ierr)
+     xRed(1,:) = modulo(astruct%rxyz(1, :) / rprimd(1,1), 1._gp)
+     xRed(2,:) = modulo(astruct%rxyz(2, :) / rprimd(2,2), 1._gp)
+     xRed(3,:) = modulo(astruct%rxyz(3, :) / rprimd(3,3), 1._gp)
+     call symmetry_set_structure(astruct%sym%symObj, astruct%nat, astruct%iatype, xRed, ierr)
      i_all=-product(shape(xRed))*kind(xRed)
      deallocate(xRed,stat=i_stat)
      call memocc(i_stat,i_all,'xRed',subname)
-     if (atoms%astruct%geocode == 'S') then
-        call symmetry_set_periodicity(atoms%astruct%sym%symObj, &
+     if (astruct%geocode == 'S') then
+        call symmetry_set_periodicity(astruct%sym%symObj, &
              & (/ .true., .false., .true. /), ierr)
-     else if (atoms%astruct%geocode == 'F') then
-        call symmetry_set_periodicity(atoms%astruct%sym%symObj, &
+     else if (astruct%geocode == 'F') then
+        call symmetry_set_periodicity(astruct%sym%symObj, &
              & (/ .false., .false., .false. /), ierr)
      end if
      !if (all(in%elecfield(:) /= 0)) then
      !     ! I'm not sure what this subroutine does!
-     !   call symmetry_set_field(atoms%astruct%sym%symObj, (/ in%elecfield(1) , in%elecfield(2),in%elecfield(3) /), ierr)
+     !   call symmetry_set_field(astruct%sym%symObj, (/ in%elecfield(1) , in%elecfield(2),in%elecfield(3) /), ierr)
      !elseif (in%elecfield(2) /= 0) then
-     !   call symmetry_set_field(atoms%astruct%sym%symObj, (/ 0._gp, in%elecfield(2), 0._gp /), ierr)
+     !   call symmetry_set_field(astruct%sym%symObj, (/ 0._gp, in%elecfield(2), 0._gp /), ierr)
      if (elecfield(2) /= 0) then
-        call symmetry_set_field(atoms%astruct%sym%symObj, (/ 0._gp, elecfield(2), 0._gp /), ierr)
+        call symmetry_set_field(astruct%sym%symObj, (/ 0._gp, elecfield(2), 0._gp /), ierr)
      end if
      if (disableSym) then
-        call symmetry_set_n_sym(atoms%astruct%sym%symObj, 1, &
+        call symmetry_set_n_sym(astruct%sym%symObj, 1, &
              & reshape((/ 1, 0, 0, 0, 1, 0, 0, 0, 1 /), (/ 3 ,3, 1 /)), &
              & reshape((/ 0.d0, 0.d0, 0.d0 /), (/ 3, 1/)), (/ 1 /), ierr)
      end if
   else
-     call deallocate_symmetry(atoms%astruct%sym, subname)
-     atoms%astruct%sym%symObj = -1
-  end if
-END SUBROUTINE atoms_set_symmetries
+     call deallocate_symmetry(astruct%sym, subname)
+     astruct%sym%symObj = -1
+  end if
+END SUBROUTINE astruct_set_symmetries
 
 !> Add a displacement of atomic positions and put in the box
 !! @param atom    atoms_data structure
 !! @param rxyz    atomic positions
 !! @param randdis random displacement
-subroutine atoms_set_displacement(atoms, rxyz, randdis)
-  use module_types
-  implicit none
-  type(atoms_data), intent(inout) :: atoms
-  real(gp), dimension(3,atoms%astruct%nat), intent(inout) :: rxyz
+subroutine astruct_set_displacement(astruct, randdis)
+  use module_types
+  implicit none
+  type(atomic_structure), intent(inout) :: astruct
   real(gp), intent(in) :: randdis
 
   integer :: iat
@@ -440,37 +410,36 @@
   
   !Shake atoms if required.
   if (randdis > 0.d0) then
-     do iat=1,atoms%astruct%nat
-        if (atoms%astruct%ifrztyp(iat) == 0) then
+     do iat=1,astruct%nat
+        if (astruct%ifrztyp(iat) == 0) then
            call random_number(tt)
-           rxyz(1,iat)=rxyz(1,iat)+randdis*tt
+           astruct%rxyz(1,iat)=astruct%rxyz(1,iat)+randdis*tt
            call random_number(tt)
-           rxyz(2,iat)=rxyz(2,iat)+randdis*tt
+           astruct%rxyz(2,iat)=astruct%rxyz(2,iat)+randdis*tt
            call random_number(tt)
-           rxyz(3,iat)=rxyz(3,iat)+randdis*tt
+           astruct%rxyz(3,iat)=astruct%rxyz(3,iat)+randdis*tt
         end if
      enddo
   end if
 
   !atoms inside the box.
-  do iat=1,atoms%astruct%nat
-     if (atoms%astruct%geocode == 'P') then
-        rxyz(1,iat)=modulo(rxyz(1,iat),atoms%astruct%cell_dim(1))
-        rxyz(2,iat)=modulo(rxyz(2,iat),atoms%astruct%cell_dim(2))
-        rxyz(3,iat)=modulo(rxyz(3,iat),atoms%astruct%cell_dim(3))
-     else if (atoms%astruct%geocode == 'S') then
-        rxyz(1,iat)=modulo(rxyz(1,iat),atoms%astruct%cell_dim(1))
-        rxyz(3,iat)=modulo(rxyz(3,iat),atoms%astruct%cell_dim(3))
+  do iat=1,astruct%nat
+     if (astruct%geocode == 'P') then
+        astruct%rxyz(1,iat)=modulo(astruct%rxyz(1,iat),astruct%cell_dim(1))
+        astruct%rxyz(2,iat)=modulo(astruct%rxyz(2,iat),astruct%cell_dim(2))
+        astruct%rxyz(3,iat)=modulo(astruct%rxyz(3,iat),astruct%cell_dim(3))
+     else if (astruct%geocode == 'S') then
+        astruct%rxyz(1,iat)=modulo(astruct%rxyz(1,iat),astruct%cell_dim(1))
+        astruct%rxyz(3,iat)=modulo(astruct%rxyz(3,iat),astruct%cell_dim(3))
      end if
   end do
-END SUBROUTINE atoms_set_displacement
+END SUBROUTINE astruct_set_displacement
 
 
 !> Read atomic positions
 subroutine read_xyz_positions(iproc,ifile,astruct,comment,energy,fxyz,getLine)
   use module_base
   use module_types
-  use module_interfaces, only: atoms_set_n_atoms
   implicit none
   integer, intent(in) :: iproc,ifile
   type(atomic_structure), intent(inout) :: astruct
@@ -521,13 +490,7 @@
      write(comment, "(A)") line(i:)
   end if
 
-<<<<<<< HEAD
-  call atoms_set_n_atoms(atoms, rxyz, iat)
-=======
-  allocate(astruct%rxyz(3,iat+ndebug),stat=i_stat)
-  call memocc(i_stat,astruct%rxyz,'astruct%rxyz',subname)
-  call allocate_astruct_nat(astruct, iat, subname)
->>>>>>> 14c7d159
+  call astruct_set_n_atoms(astruct, iat, subname)
 
   !controls if the positions are provided with machine precision
   if (astruct%units == 'angstroemd0' .or. astruct%units== 'atomicd0' .or. &
@@ -696,27 +659,17 @@
         read(line,*,iostat=ierrsfx) symbol,fxyz(:,iat)
      end do
   end if
-<<<<<<< HEAD
-  !now that ntypes is determined allocate atoms%atomnames and copy the values
-  call atoms_set_n_types(atoms, ntyp)
-=======
   !now that ntypes is determined allocate atoms%astruct%atomnames and copy the values
-  call allocate_astruct_ntypes(astruct, ntyp, subname)
->>>>>>> 14c7d159
+  call astruct_set_n_types(astruct, ntyp, subname)
 
   astruct%atomnames(1:astruct%ntypes)=atomnames(1:astruct%ntypes)
 END SUBROUTINE read_xyz_positions
 
 !> Read atomic positions of ascii files.
-<<<<<<< HEAD
-subroutine read_ascii_positions(iproc,ifile,atoms,rxyz,comment,energy,fxyz,getline)
+subroutine read_ascii_positions(iproc,ifile,astruct,comment,energy,fxyz,getline)
   use yaml_output
-=======
-subroutine read_ascii_positions(iproc,ifile,astruct,comment,energy,fxyz,getline)
->>>>>>> 14c7d159
   use module_base
   use module_types
-  use module_interfaces, only: atoms_set_n_atoms
   implicit none
   integer, intent(in) :: iproc,ifile
   type(atomic_structure), intent(inout) :: astruct
@@ -755,26 +708,16 @@
      end if
      nlines = nlines + 1
      if (nlines > 5000) then
-<<<<<<< HEAD
         if (iproc==0) call yaml_warning('Atomic input file too long (> 5000 lines).')
-        atoms%nat = -1
-=======
-        if (iproc==0) write(*,*) 'Atomic input file too long (> 5000 lines).'
         astruct%nat = -1
->>>>>>> 14c7d159
         return
      end if
   end do
   nlines = nlines - 1
 
   if (nlines < 4) then
-<<<<<<< HEAD
      if (iproc==0) call yaml_warning('Error in ASCII file format, file has less than 4 lines.')
-     atoms%nat = -1
-=======
-     if (iproc==0) write(*,*) 'Error in ASCII file format, file has less than 4 lines.'
      astruct%nat = -1
->>>>>>> 14c7d159
      return
   end if
 
@@ -814,13 +757,7 @@
      end if
   end do
 
-<<<<<<< HEAD
-  call atoms_set_n_atoms(atoms, rxyz, iat)
-=======
-  allocate(astruct%rxyz(3,iat+ndebug),stat=i_stat)
-  call memocc(i_stat,astruct%rxyz,'astruct%rxyz',subname)
-  call allocate_astruct_nat(astruct, iat, subname)
->>>>>>> 14c7d159
+  call astruct_set_n_atoms(astruct, iat, subname)
 
   !controls if the positions are provided within machine precision
   if (index(astruct%units, 'd0') > 0 .or. reduced) then
@@ -975,19 +912,13 @@
   end if
 
   !now that ntypes is determined copy the values
-<<<<<<< HEAD
-  call atoms_set_n_types(atoms, ntyp)
-  atoms%atomnames(1:atoms%ntypes)=atomnames(1:atoms%ntypes)
-=======
-  call allocate_astruct_ntypes(astruct, ntyp, subname)
+  call astruct_set_n_types(astruct, ntyp, subname)
   astruct%atomnames(1:astruct%ntypes)=atomnames(1:astruct%ntypes)
->>>>>>> 14c7d159
 END SUBROUTINE read_ascii_positions
 
 subroutine read_yaml_positions(filename, astruct, comment, energy, fxyz)
   use module_base
   use module_types
-  use module_interfaces, only: atoms_set_n_atoms
   implicit none
   character(len = *), intent(in) :: filename
   type(atomic_structure), intent(inout) :: astruct
@@ -1052,15 +983,8 @@
      return
   end if
 
-<<<<<<< HEAD
-  call atoms_set_n_atoms(atoms, rxyz, atoms%nat)
-  allocate(igspin(atoms%nat+ndebug),stat=i_stat)
-=======
-  allocate(astruct%rxyz(3,astruct%nat+ndebug),stat=i_stat)
-  call memocc(i_stat,astruct%rxyz,'astruct%rxyz',subname)
-  call allocate_astruct_nat(astruct, astruct%nat, subname)
+  call astruct_set_n_atoms(astruct, astruct%nat, subname)
   allocate(igspin(astruct%nat+ndebug),stat=i_stat)
->>>>>>> 14c7d159
   call memocc(i_stat,igspin,'igspin',subname)
   allocate(igchrg(astruct%nat+ndebug),stat=i_stat)
   call memocc(i_stat,igchrg,'igchrg',subname)
@@ -1097,15 +1021,9 @@
      astruct%input_polarization(iat) = 1000 * igchrg(iat) + nsgn * 100 + igspin(iat)
   end do
 
-<<<<<<< HEAD
-  call atoms_set_n_types(atoms, atoms%ntypes)
-  do i = 1, atoms%ntypes, 1
-     call f90_posinp_yaml_get_atomname(lst, 0, i - 1, atoms%atomnames(i))
-=======
-  call allocate_astruct_ntypes(astruct, astruct%ntypes, subname)
+  call astruct_set_n_types(astruct, astruct%ntypes, subname)
   do i = 1, astruct%ntypes, 1
      call f90_posinp_yaml_get_atomname(lst, 0, i - 1, astruct%atomnames(i))
->>>>>>> 14c7d159
   end do
 
   call f90_posinp_yaml_get_comment(lst, 0, comment, 1024)
@@ -1275,24 +1193,14 @@
 
 
 !> Check the position of atoms
-<<<<<<< HEAD
-subroutine check_atoms_positions(atoms,rxyz,simplify)
-=======
-subroutine check_atoms_positions(iproc,astruct)
->>>>>>> 14c7d159
+subroutine check_atoms_positions(astruct, simplify)
   use module_base
   use module_types
   use yaml_output
   implicit none
   !Arguments
-<<<<<<< HEAD
   logical, intent(in) :: simplify
-  type(atoms_data), intent(in) :: atoms
-  real(gp), dimension(3,atoms%nat), intent(in) :: rxyz
-=======
-  integer, intent(in) :: iproc
   type(atomic_structure), intent(in) :: astruct
->>>>>>> 14c7d159
   !local variables
   integer, parameter :: iunit=9
   logical :: dowrite
@@ -1758,39 +1666,6 @@
 
 
 
-<<<<<<< HEAD
-=======
-! Init routine for bindings
-!> Allocate a new atoms_data type, for bindings.
-subroutine atoms_new(atoms, sym)
-  use module_types
-  implicit none
-  type(atoms_data), pointer :: atoms
-  type(symmetry_data), pointer :: sym
-  
-  allocate(atoms)
-  atoms%astruct%geocode = "F"
-  atoms%astruct%units = "bohr"
-  atoms%astruct%inputfile_format = "none"
-  atoms%astruct%nat = -1
-  atoms%astruct%ntypes = -1
-  atoms%astruct%sym%symObj = -1
-  nullify(atoms%astruct%sym%irrzon)
-  nullify(atoms%astruct%sym%phnons)
-  sym => atoms%astruct%sym
-  nullify(atoms%nlccpar)
-  nullify(atoms%paw_l)
-  nullify(atoms%paw_NofL)
-  nullify(atoms%paw_nofchannels)
-  nullify(atoms%paw_nofgaussians)
-  nullify(atoms%paw_Greal)
-  nullify(atoms%paw_Gimag)
-  nullify(atoms%paw_Gcoeffs)
-  nullify(atoms%paw_H_matrices)
-  nullify(atoms%paw_S_matrices)
-  nullify(atoms%paw_Sm1_matrices)
-END SUBROUTINE atoms_new
->>>>>>> 14c7d159
 subroutine atoms_set_from_file(lstat, atoms, rxyz, filename, ln)
    use module_base
    use module_types
@@ -1818,7 +1693,7 @@
    call allocate_atoms_ntypes(atoms, subname)
    lstat = (status == 0)
 END SUBROUTINE atoms_set_from_file
-subroutine atoms_write(atoms, filename, filelen, rxyz, forces, energy, comment, ln)
+subroutine atoms_write(atoms, filename, filelen, forces, energy, comment, ln)
   use module_types
   use module_interfaces, only: write_atomic_file
   implicit none
@@ -1827,13 +1702,12 @@
   character(len = filelen), intent(in) :: filename
   type(atoms_data), intent(in) :: atoms
   real(gp), intent(in) :: energy
-  real(gp), dimension(3,atoms%nat), intent(in) :: rxyz
   real(gp), dimension(:,:), pointer :: forces
 
   if (associated(forces)) then
-     call write_atomic_file(filename,energy,rxyz,atoms,comment,forces)
+     call write_atomic_file(filename,energy,atoms%astruct%rxyz,atoms,comment,forces)
   else
-     call write_atomic_file(filename,energy,rxyz,atoms,comment)
+     call write_atomic_file(filename,energy,atoms%astruct%rxyz,atoms,comment)
   end if
 END SUBROUTINE atoms_write
 !> Deallocate a new atoms_data type, for bindings.
@@ -1864,34 +1738,6 @@
 
   call read_atomic_variables(atoms, trim(filename_), nspin)
 END SUBROUTINE atoms_read_variables
-<<<<<<< HEAD
-=======
-subroutine atoms_set_n_atoms(atoms, rxyz, nat)
-  use module_types
-  use memory_profiling
-  implicit none
-  type(atoms_data), intent(inout) :: atoms
-  real(gp), dimension(:,:), pointer :: rxyz
-  integer, intent(in) :: nat
-
-  integer :: i, i_stat
-
-  call allocate_astruct_nat(atoms%astruct, nat, "atoms_set_n_atoms")
-  atoms%astruct%iatype = (/ (i, i=1,nat) /)
-  allocate(rxyz(3, atoms%astruct%nat+ndebug),stat=i_stat)
-  call memocc(i_stat,rxyz,'rxyz',"atoms_set_n_atoms")
-  call allocate_atoms_nat(atoms, "atoms_set_n_atoms")
-END SUBROUTINE atoms_set_n_atoms
-subroutine atoms_set_n_types(atoms, ntypes)
-  use module_types
-  implicit none
-  type(atoms_data), intent(inout) :: atoms
-  integer, intent(in) :: ntypes
-
-  call allocate_astruct_ntypes(atoms%astruct, ntypes, "atoms_set_n_types")
-  call allocate_atoms_ntypes(atoms, "atoms_set_n_types")
-END SUBROUTINE atoms_set_n_types
->>>>>>> 14c7d159
 subroutine atoms_set_name(atoms, ityp, name)
   use module_types
   implicit none
@@ -1925,7 +1771,7 @@
   type(atoms_data), intent(in), target :: atoms
   type(symmetry_data), pointer :: symObj
 
-  symObj => atoms%sym
+  symObj => atoms%astruct%sym
 END SUBROUTINE atoms_get
 subroutine atoms_copy_nat(atoms, nat)
   use module_types
@@ -2122,29 +1968,17 @@
   !Local variables 
   integer :: i,lname
 
-<<<<<<< HEAD
-  if (atoms%ntypes > 0) then
+  if (atoms%astruct%ntypes > 0) then
      lname = len(name)
-     ln=min(len(trim(atoms%atomnames(ityp))),20)
+     ln=min(len(trim(atoms%astruct%atomnames(ityp))),20)
      !print *,'lnt2',lnt
      do i = 1, ln, 1
-        name(i:i) = atoms%atomnames(ityp)(i:i)
+        name(i:i) = atoms%astruct%atomnames(ityp)(i:i)
      end do
      do i = ln + 1, lname, 1
         name(i:i) = ' '
      end do
   end if
-=======
-  lname = len(name)
-  ln=min(len(trim(atoms%astruct%atomnames(ityp))),20)
-  !print *,'lnt2',lnt
-  do i = 1, ln, 1
-     name(i:i) = atoms%astruct%atomnames(ityp)(i:i)
-  end do
-  do i = ln + 1, lname, 1
-     name(i:i) = ' '
-  end do
->>>>>>> 14c7d159
 END SUBROUTINE atoms_copy_name
 
 
@@ -2158,53 +1992,6 @@
   alat2 = atoms%astruct%cell_dim(2)
   alat3 = atoms%astruct%cell_dim(3)
 END SUBROUTINE atoms_copy_alat
-<<<<<<< HEAD
-=======
-subroutine atoms_write(atoms, filename, filelen, rxyz, forces, energy, comment, ln)
-  use module_types
-  implicit none
-  integer, intent(in) :: ln, filelen
-  character, intent(in) :: comment(ln)
-  character, intent(in) :: filename(filelen)
-  type(atoms_data), intent(in) :: atoms
-  real(gp), intent(in) :: energy
-  real(gp), dimension(3,atoms%astruct%nat), intent(in) :: rxyz
-  real(gp), dimension(:,:), pointer :: forces
-
-  integer :: iunit, i
-  character(len = 1024) :: comment_, filename_
-
-  write(filename_, "(A)") " "
-  do i = 1, filelen
-     write(filename_(i:i), "(A1)") filename(i)
-  end do
-  if (trim(filename_) == "stdout") then
-     iunit = 6
-  else
-     open(unit=9,file=trim(filename_)//'.'//trim(atoms%astruct%inputfile_format))
-     iunit = 9
-  end if
-  write(comment_, "(A)") " "
-  do i = 1, ln
-     write(comment_(i:i), "(A1)") comment(i)
-  end do
-
-  if (trim(atoms%astruct%inputfile_format) == "xyz") then
-     call wtxyz(iunit,energy,rxyz,atoms,comment_)
-     if (associated(forces)) call wtxyz_forces(iunit,forces,atoms)
-  else if (trim(atoms%astruct%inputfile_format) == "ascii") then
-     call wtascii(iunit,energy,rxyz,atoms,comment_)
-     if (associated(forces)) call wtascii_forces(iunit,forces,atoms)
-  else
-     write(*,*) "Error, unknown file format."
-     stop
-  end if
-
-  if (trim(filename_) /= "stdout") then
-     close(unit=9)
-  end if
-END SUBROUTINE atoms_write
->>>>>>> 14c7d159
 
 subroutine symmetry_set_irreductible_zone(sym, geocode, n1i, n2i, n3i, nspin)
   use module_base
