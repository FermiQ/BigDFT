!> @file
!!  Routines related to the definition of the wavefunctions
!! @author
!!    Copyright (C) 2010-2012 BigDFT group
!!    This file is distributed under the terms of the
!!    GNU General Public License, see ~/COPYING file
!!    or http://www.gnu.org/copyleft/gpl.txt .
!!    For the list of contributors, see ~/AUTHORS 


!> Define the descriptors of the orbitals from a given norb
!! It uses the cubic strategy for partitioning the orbitals
!! @param basedist   optional argument indicating the base orbitals distribution to start from
subroutine orbitals_descriptors(iproc,nproc,norb,norbu,norbd,nspin,nspinor,nkpt,kpt,wkpt,&
     orbs,simple,basedist)
  use module_base
  use module_types
  implicit none
  logical, intent(in) :: simple !< simple calculation of the repartition
  integer, intent(in) :: iproc,nproc,norb,norbu,norbd,nkpt,nspin
  integer, intent(in) :: nspinor
  type(orbitals_data), intent(inout) :: orbs
  real(gp), dimension(nkpt), intent(in) :: wkpt
  real(gp), dimension(3,nkpt), intent(in) :: kpt
  integer, dimension(0:nproc-1,nkpt), intent(in), optional :: basedist !> optional argument indicating the base orbitals distribution to start from
  !local variables
  character(len=*), parameter :: subname='orbitals_descriptors'
  integer :: iorb,jproc,norb_tot,ikpt,i_stat,jorb,ierr,i_all,norb_base,iiorb,mpiflag
  logical, dimension(:), allocatable :: GPU_for_orbs
  integer, dimension(:,:), allocatable :: norb_par !(with k-pts)

  !eTS value, updated in evaltocc
  orbs%eTS=0.0_gp

  allocate(orbs%norb_par(0:nproc-1,0:nkpt+ndebug),stat=i_stat)
  call memocc(i_stat,orbs%norb_par,'orbs%norb_par',subname)

  !assign the value of the k-points
  orbs%nkpts=nkpt
  !allocate vectors related to k-points
  allocate(orbs%kpts(3,orbs%nkpts+ndebug),stat=i_stat)
  call memocc(i_stat,orbs%kpts,'orbs%kpts',subname)
  allocate(orbs%kwgts(orbs%nkpts+ndebug),stat=i_stat)
  call memocc(i_stat,orbs%kwgts,'orbs%kwgts',subname)
  orbs%kpts(:,1:nkpt) = kpt(:,:)
  orbs%kwgts(1:nkpt) = wkpt(:)

  ! Change the wavefunctions to complex if k-points are used (except gamma).
  orbs%nspinor=nspinor
  if (nspinor == 1) then
     if (maxval(abs(orbs%kpts)) > 0._gp) orbs%nspinor=2
     !nspinor=2 !fake, used for testing with gamma
  end if
  orbs%nspin = nspin

  !initialise the array
  call to_zero(nproc*(nkpt+1),orbs%norb_par(0,0))

  !create an array which indicate which processor has a GPU associated 
  !from the viewpoint of the BLAS routines (deprecated, not used anymore)
  if (.not. GPUshare) then
     allocate(GPU_for_orbs(0:nproc-1+ndebug),stat=i_stat)
     call memocc(i_stat,GPU_for_orbs,'GPU_for_orbs',subname)
     
     if (nproc > 1) then
        call MPI_ALLGATHER(GPUconv,1,MPI_LOGICAL,GPU_for_orbs(0),1,MPI_LOGICAL,&
             bigdft_mpi%mpi_comm,ierr)
     else
        GPU_for_orbs(0)=GPUconv
     end if
     
     i_all=-product(shape(GPU_for_orbs))*kind(GPU_for_orbs)
     deallocate(GPU_for_orbs,stat=i_stat)
     call memocc(i_stat,i_all,'GPU_for_orbs',subname)
  end if

  allocate(norb_par(0:nproc-1,orbs%nkpts+ndebug),stat=i_stat)
  call memocc(i_stat,norb_par,'norb_par',subname)

  !old system for calculating k-point repartition
!!$  call parallel_repartition_with_kpoints(nproc,orbs%nkpts,norb,orbs%norb_par)
!!$
!!$  !check the distribution
!!$  norb_tot=0
!!$  do jproc=0,iproc-1
!!$     norb_tot=norb_tot+orbs%norb_par(jproc)
!!$  end do
!!$  !reference orbital for process
!!$  orbs%isorb=norb_tot
!!$  do jproc=iproc,nproc-1
!!$     norb_tot=norb_tot+orbs%norb_par(jproc)
!!$  end do
!!$
!!$  if(norb_tot /= norb*orbs%nkpts) then
!!$     write(*,*)'ERROR: partition of orbitals incorrect, report bug.'
!!$     write(*,*)orbs%norb_par(:),norb*orbs%nkpts
!!$     stop
!!$  end if
!!$
!!$  !calculate the k-points related quantities
!!$  allocate(mykpts(orbs%nkpts+ndebug),stat=i_stat)
!!$  call memocc(i_stat,mykpts,'mykpts',subname)
!!$
!!$  call parallel_repartition_per_kpoints(iproc,nproc,orbs%nkpts,norb,orbs%norb_par,&
!!$       orbs%nkptsp,mykpts,norb_par)
!!$  if (orbs%norb_par(iproc) >0) then
!!$     orbs%iskpts=mykpts(1)-1
!!$  else
!!$     orbs%iskpts=0
!!$  end if
!!$  i_all=-product(shape(mykpts))*kind(mykpts)
!!$  deallocate(mykpts,stat=i_stat)
!!$  call memocc(i_stat,i_all,'mykpts',subname)

  !new system for k-point repartition
  norb_base=0
  if (present(basedist)) then
     !the first k-point takes the number of orbitals
     do jproc=0,nproc-1
        norb_base=norb_base+basedist(jproc,1)
     end do
     call components_kpt_distribution(nproc,orbs%nkpts,norb_base,norb,basedist,norb_par)
  else
     call kpts_to_procs_via_obj(nproc,orbs%nkpts,norb,norb_par)
  end if
  !assign the values for norb_par and check the distribution
  norb_tot=0
  do jproc=0,nproc-1
     if (jproc==iproc) orbs%isorb=norb_tot
     do ikpt=1,orbs%nkpts
        orbs%norb_par(jproc,0)=orbs%norb_par(jproc,0)+norb_par(jproc,ikpt)
        orbs%norb_par(jproc,ikpt)=norb_par(jproc,ikpt)
     end do
     norb_tot=norb_tot+orbs%norb_par(jproc,0)
  end do

  if(norb_tot /= norb*orbs%nkpts) then
     write(*,*)'ERROR: partition of orbitals incorrect, report bug.'
     write(*,*)orbs%norb_par(:,0),norb*orbs%nkpts
     stop
  end if

  !allocate(orbs%ikptsp(orbs%nkptsp+ndebug),stat=i_stat)
  !call memocc(i_stat,orbs%ikptsp,'orbs%ikptsp',subname)
  !orbs%ikptsp(1:orbs%nkptsp)=mykpts(1:orbs%nkptsp)

  !this array will be reconstructed in the orbitals_communicators routine
  i_all=-product(shape(norb_par))*kind(norb_par)
  deallocate(norb_par,stat=i_stat)
  call memocc(i_stat,i_all,'norb_par',subname)

  !assign the values of the orbitals data
  orbs%norb=norb
  orbs%norbp=orbs%norb_par(iproc,0)
  orbs%norbu=norbu
  orbs%norbd=norbd


 ! Modify these values
  if (simple) then
     call repartitionOrbitals2(iproc,nproc,orbs%norb,orbs%norb_par,&
          orbs%norbp,orbs%isorb)
  end if

  allocate(orbs%iokpt(orbs%norbp+ndebug),stat=i_stat)
  call memocc(i_stat,orbs%iokpt,'orbs%iokpt',subname)

  !assign the k-point to the given orbital, counting one orbital after each other
  jorb=0
  do ikpt=1,orbs%nkpts
     do iorb=1,orbs%norb
        jorb=jorb+1 !this runs over norb*nkpts values
        if (jorb > orbs%isorb .and. jorb <= orbs%isorb+orbs%norbp) then
           orbs%iokpt(jorb-orbs%isorb)=ikpt
        end if
     end do
  end do

  !allocate occupation number and spinsign
  !fill them in normal way
  allocate(orbs%occup(orbs%norb*orbs%nkpts+ndebug),stat=i_stat)
  call memocc(i_stat,orbs%occup,'orbs%occup',subname)
  allocate(orbs%spinsgn(orbs%norb*orbs%nkpts+ndebug),stat=i_stat)
  call memocc(i_stat,orbs%spinsgn,'orbs%spinsgn',subname)
  orbs%occup(1:orbs%norb*orbs%nkpts)=1.0_gp 
  do ikpt=1,orbs%nkpts
     do iorb=1,orbs%norbu
        orbs%spinsgn(iorb+(ikpt-1)*orbs%norb)=1.0_gp
     end do
     do iorb=1,orbs%norbd
        orbs%spinsgn(iorb+orbs%norbu+(ikpt-1)*orbs%norb)=-1.0_gp
     end do
  end do

  !put a default value for the fermi energy
  orbs%efermi = UNINITIALIZED(orbs%efermi)
  !and also for the gap
  orbs%HLgap = UNINITIALIZED(orbs%HLgap)

  ! allocate inwhichlocreg
  allocate(orbs%inwhichlocreg(orbs%norb*orbs%nkpts),stat=i_stat)
  call memocc(i_stat,orbs%inwhichlocreg,'orbs%inwhichlocreg',subname)
  ! default for inwhichlocreg (all orbitals are situated in the same locreg)
  orbs%inwhichlocreg = 1

  ! allocate onwhichatom
  allocate(orbs%onwhichatom(orbs%norb*orbs%nkpts),stat=i_stat)
  call memocc(i_stat,orbs%onwhichatom,'orbs%onwhichatom',subname)
  ! default for onwhichatom (all orbitals are situated in the same locreg)
  orbs%onwhichatom = 1

  !initialize the starting point of the potential for each orbital (to be removed?)
  allocate(orbs%ispot(orbs%norbp+ndebug),stat=i_stat)
  call memocc(i_stat,orbs%ispot,'orbs%ispot',subname)


  !allocate the array which assign the k-point to processor in transposed version
  allocate(orbs%ikptproc(orbs%nkpts+ndebug),stat=i_stat)
  call memocc(i_stat,orbs%ikptproc,'orbs%ikptproc',subname)

  ! Define two new arrays:
  ! - orbs%isorb_par is the same as orbs%isorb, but every process also knows
  !   the reference orbital of each other process.
  ! - orbs%onWhichMPI indicates on which MPI process a given orbital
  !   is located.
  allocate(orbs%isorb_par(0:nproc-1), stat=i_stat)
  call memocc(i_stat, orbs%isorb_par, 'orbs%isorb_par', subname)
  allocate(orbs%onWhichMPI(sum(orbs%norb_par(:,0))), stat=i_stat)
  call memocc(i_stat, orbs%onWhichMPI, 'orbs%onWhichMPI', subname)
  iiorb=0
  orbs%isorb_par=0
  do jproc=0,nproc-1
      do iorb=1,orbs%norb_par(jproc,0)
          iiorb=iiorb+1
          orbs%onWhichMPI(iiorb)=jproc
      end do
      if(iproc==jproc) then
          orbs%isorb_par(jproc)=orbs%isorb
      end if
  end do
  !this mpiflag is added to make memguess working
  call MPI_Initialized(mpiflag,ierr)
  if(nproc >1 .and. mpiflag /= 0) &
       call mpiallred(orbs%isorb_par(0),nproc,mpi_sum,bigdft_mpi%mpi_comm,ierr)

END SUBROUTINE orbitals_descriptors


!> Partition the orbitals between processors to ensure load balancing
!! the criterion will depend on GPU computation
!! and/or on the sizes of the different localisation region.
!!
!! Calculate the number of elements to be sent to each process
!! and the array of displacements.
!! Cubic strategy: 
!!    - the components are equally distributed among the wavefunctions
!!    - each processor has all the orbitals in transposed form
!!    - each wavefunction is equally distributed in its transposed form
!!    - this holds for each k-point, which regroups different processors
subroutine orbitals_communicators(iproc,nproc,lr,orbs,comms,basedist)
  use module_base
  use module_types
  implicit none
  integer, intent(in) :: iproc,nproc
  type(locreg_descriptors), intent(in) :: lr
  type(orbitals_data), intent(inout) :: orbs
  type(communications_arrays), intent(out) :: comms
  integer, dimension(0:nproc-1,orbs%nkpts), intent(in), optional :: basedist
  !local variables
  character(len=*), parameter :: subname='orbitals_communicators'
  logical :: yesorb,yescomp
  integer :: jproc,nvctr_tot,ikpts,iorbp,jorb,norb_tot,ikpt,i_stat,i_all
  integer :: nkptsp,ierr,kproc,jkpts,jkpte,jsorb,lubo,lubc,info,jkpt
  integer, dimension(:), allocatable :: mykpts
  logical, dimension(:), allocatable :: GPU_for_comp
  integer, dimension(:,:), allocatable :: nvctr_par,norb_par !<for all the components and orbitals (with k-pts)
  
  !check of allocation of important arrays
  if (.not. associated(orbs%norb_par)) then
     write(*,*)'ERROR: norb_par array not allocated'
     stop
  end if

  allocate(nvctr_par(0:nproc-1,0:orbs%nkpts+ndebug),stat=i_stat)
  call memocc(i_stat,nvctr_par,'nvctr_par',subname)
  allocate(norb_par(0:nproc-1,0:orbs%nkpts+ndebug),stat=i_stat)
  call memocc(i_stat,norb_par,'norb_par',subname)
  allocate(mykpts(orbs%nkpts+ndebug),stat=i_stat)
  call memocc(i_stat,mykpts,'mykpts',subname)

  !initialise the arrays
  do ikpts=0,orbs%nkpts
     do jproc=0,nproc-1
        nvctr_par(jproc,ikpts)=0 
        norb_par(jproc,ikpts)=0 
     end do
  end do

  !calculate the same k-point distribution for the orbitals
  !assign the k-point to the given orbital, counting one orbital after each other
  jorb=1
  ikpts=1
  do jproc=0,nproc-1
     do iorbp=1,orbs%norb_par(jproc,0)
        norb_par(jproc,ikpts)=norb_par(jproc,ikpts)+1
        if (mod(jorb,orbs%norb)==0) then
           ikpts=ikpts+1
        end if
        jorb=jorb+1
     end do
  end do
  !some checks
  if (orbs%norb /= 0) then
     !check the distribution
     do ikpts=1,orbs%nkpts
        !print *,'partition',ikpts,orbs%nkpts,'ikpts',norb_par(:,ikpts)
        norb_tot=0
        do jproc=0,nproc-1
           norb_tot=norb_tot+norb_par(jproc,ikpts)
        end do
        if(norb_tot /= orbs%norb) then
           write(*,*)'ERROR: partition of orbitals incorrect, kpoint:',ikpts
           stop
        end if
     end do
  end if


  !balance the components between processors
  !in the most symmetric way
  !here the components are taken into account for all the k-points

  !create an array which indicate which processor has a GPU associated 
  !from the viewpoint of the BLAS routines (deprecated, not used anymore)
  allocate(GPU_for_comp(0:nproc-1+ndebug),stat=i_stat)
  call memocc(i_stat,GPU_for_comp,'GPU_for_comp',subname)

  if (nproc > 1 .and. .not. GPUshare) then
     call MPI_ALLGATHER(GPUblas,1,MPI_LOGICAL,GPU_for_comp(0),1,MPI_LOGICAL,&
          bigdft_mpi%mpi_comm,ierr)
  else
     GPU_for_comp(0)=GPUblas
  end if

  i_all=-product(shape(GPU_for_comp))*kind(GPU_for_comp)
  deallocate(GPU_for_comp,stat=i_stat)
  call memocc(i_stat,i_all,'GPU_for_comp',subname)

  !old k-point repartition
!!$  !decide the repartition for the components in the same way as the orbitals
!!$  call parallel_repartition_with_kpoints(nproc,orbs%nkpts,(lr%wfd%nvctr_c+7*lr%wfd%nvctr_f),nvctr_par)

!!$  ikpts=1
!!$  ncomp_res=(lr%wfd%nvctr_c+7*lr%wfd%nvctr_f)
!!$  do jproc=0,nproc-1
!!$     loop_comps: do
!!$        if (nvctr_par(jproc,0) >= ncomp_res) then
!!$           nvctr_par(jproc,ikpts)= ncomp_res
!!$           ikpts=ikpts+1
!!$           nvctr_par(jproc,0)=nvctr_par(jproc,0)-ncomp_res
!!$           ncomp_res=(lr%wfd%nvctr_c+7*lr%wfd%nvctr_f)
!!$        else
!!$           nvctr_par(jproc,ikpts)= nvctr_par(jproc,0)
!!$           ncomp_res=ncomp_res-nvctr_par(jproc,0)
!!$           nvctr_par(jproc,0)=0
!!$           exit loop_comps
!!$        end if
!!$        if (nvctr_par(jproc,0) == 0 ) then
!!$           ncomp_res=(lr%wfd%nvctr_c+7*lr%wfd%nvctr_f)
!!$           exit loop_comps
!!$        end if
!!$
!!$     end do loop_comps
!!$  end do

  !new k-point repartition
  if (present(basedist)) then
     do jkpt=1,orbs%nkpts
        do jproc=0,nproc-1
           nvctr_par(jproc,jkpt)=basedist(jproc,jkpt)
        end do
     end do
  else
     !first try the naive repartition
     call kpts_to_procs_via_obj(nproc,orbs%nkpts,(lr%wfd%nvctr_c+7*lr%wfd%nvctr_f),nvctr_par(0,1))
  end if
  !then silently check whether the distribution agree
  info=-1
  call check_kpt_distributions(nproc,orbs%nkpts,orbs%norb,(lr%wfd%nvctr_c+7*lr%wfd%nvctr_f),&
       norb_par(0,1),nvctr_par(0,1),info,lubo,lubc)
  if (info/=0 .and. .not. present(basedist)) then !redo the distribution based on the orbitals scheme
     info=-1
     call components_kpt_distribution(nproc,orbs%nkpts,orbs%norb,(lr%wfd%nvctr_c+7*lr%wfd%nvctr_f),norb_par(0,1),nvctr_par(0,1))
     call check_kpt_distributions(nproc,orbs%nkpts,orbs%norb,(lr%wfd%nvctr_c+7*lr%wfd%nvctr_f),&
          norb_par(0,1),nvctr_par(0,1),info,lubo,lubc)
  end if
  if (info /=0) then
     if (iproc==0) then
        write(*,*)'ERROR for nproc,nkpts,norb,nvctr',nproc,orbs%nkpts,orbs%norb,(lr%wfd%nvctr_c+7*lr%wfd%nvctr_f)
        call print_distribution_schemes(6,nproc,orbs%nkpts,norb_par(0,1),nvctr_par(0,1))
     end if
     call MPI_BARRIER(bigdft_mpi%mpi_comm,ierr)
     stop
  end if

!write(*,'(a,i2,3x,8i7,i10)') 'iproc, nvctr_par(jproc), sum', iproc, (nvctr_par(jproc,1), jproc=0,nproc-1), sum(nvctr_par(:,1))
!write(*,*) 'iproc, (lr%wfd%nvctr_c+7*lr%wfd%nvctr_f)*orbs%norbp', iproc, (lr%wfd%nvctr_c+7*lr%wfd%nvctr_f)*orbs%norbp
  !some checks
  !check the distribution
  do ikpts=1,orbs%nkpts
     !print *,'iproc,cpts:',lr%wfd%nvctr_c+7*lr%wfd%nvctr_f,nvctr_par(:,ikpts)
     nvctr_tot=0
     do jproc=0,nproc-1
        nvctr_tot=nvctr_tot+nvctr_par(jproc,ikpts)
     end do
     if(nvctr_tot /= lr%wfd%nvctr_c+7*lr%wfd%nvctr_f) then
        write(*,*)'ERROR: partition of components incorrect, kpoint:',ikpts
        stop
     end if
  end do

  !this function which associates a given k-point to a processor in the component distribution
  !the association is chosen such that each k-point is associated to only
  !one processor
  !if two processors treat the same k-point the processor which highest rank is chosen
  do ikpts=1,orbs%nkpts
     loop_jproc: do jproc=nproc-1,0,-1
        if (nvctr_par(jproc,ikpts) /= 0) then
           orbs%ikptproc(ikpts)=jproc
           exit loop_jproc
        end if
     end do loop_jproc
  end do
  
  !print*,'check',orbs%ikptproc(:)

!write(*,*) 'orbs%norb_par',orbs%norb_par

  !calculate the number of k-points treated by each processor in both
  ! the component distribution and the orbital distribution.
  !to have a correct distribution, a k-point should be divided between the same processors
  nkptsp=0
  orbs%iskpts=-1
  do ikpts=1,orbs%nkpts
     if (nvctr_par(iproc,ikpts) /= 0 .or. norb_par(iproc,ikpts) /= 0) then
        if (orbs%iskpts == -1) orbs%iskpts=ikpts-1
        nkptsp=nkptsp+1
        mykpts(nkptsp) = ikpts
     end if
  end do
  orbs%nkptsp=nkptsp

!!$  allocate(orbs%ikptsp(orbs%nkptsp+ndebug),stat=i_stat)
!!$  call memocc(i_stat,orbs%ikptsp,'orbs%ikptsp',subname)
!!$  orbs%ikptsp(1:orbs%nkptsp)=mykpts(1:orbs%nkptsp)

  !print the distribution scheme used for this set of orbital
  !in the case of multiple k-points
  if (iproc == 0 .and. verbose > 1 .and. orbs%nkpts > 1) then
     call print_distribution_schemes(6,nproc,orbs%nkpts,norb_par(0,1),nvctr_par(0,1))
  end if

  !print *,iproc,orbs%nkptsp,orbs%norbp,orbs%norb,orbs%nkpts
  !call MPI_BARRIER(bigdft_mpi%mpi_comm,ierr)
  !call MPI_FINALIZE(ierr)
  !stop
  !check that for any processor the orbital k-point repartition is contained into the components
  do jproc=0,nproc-1
     jsorb=0
     do kproc=0,jproc-1
        jsorb=jsorb+orbs%norb_par(kproc,0)
     end do
     jkpts=min(jsorb/orbs%norb+1,orbs%nkpts)
     if (nvctr_par(jproc,jkpts) == 0 .and. orbs%norb_par(jproc,0) /=0 ) then
        if (iproc ==0) write(*,*)'ERROR, jproc: ',jproc,' the orbital k-points distribution starts before the components one'
        !print *,jsorb,jkpts,jproc,orbs%iskpts,nvctr_par(jproc,jkpts)
        stop
     end if
     jkpte=min((jsorb+orbs%norb_par(jproc,0)-1)/orbs%norb+1,orbs%nkpts)
     if (nvctr_par(jproc,jkpte) == 0 .and. orbs%norb_par(jproc,0) /=0) then
        if (iproc ==0) write(*,*)'ERROR, jproc: ',jproc,&
             ' the orbital k-points distribution ends after the components one'
        print *,jsorb,jkpte,jproc,orbs%iskpts,orbs%nkptsp,nvctr_par(jproc,jkpte)
        stop
     end if
  end do

  !before printing the distribution schemes, check that the two distributions contain
  !the same k-points
  yesorb=.false.
  kpt_components: do ikpts=1,orbs%nkptsp
     ikpt=orbs%iskpts+ikpts
     do jorb=1,orbs%norbp
        if (orbs%iokpt(jorb) == ikpt) yesorb=.true.
     end do
     if (.not. yesorb .and. orbs%norbp /= 0) then
        write(*,*)' ERROR: processor ', iproc,' kpt ',ikpt,&
             ' not found in the orbital distribution'
        call MPI_ABORT(bigdft_mpi%mpi_comm, ierr)
     end if
  end do kpt_components

  yescomp=.false.
  kpt_orbitals: do jorb=1,orbs%norbp
     ikpt=orbs%iokpt(jorb)   
     do ikpts=1,orbs%nkptsp
        if (orbs%iskpts+ikpts == ikpt) yescomp=.true.
     end do
     if (.not. yescomp) then
        write(*,*)' ERROR: processor ', iproc,' kpt,',ikpt,&
             'not found in the component distribution'
        call MPI_ABORT(bigdft_mpi%mpi_comm, ierr)
     end if
  end do kpt_orbitals

  !print *,'AAAAiproc',iproc,orbs%iskpts,orbs%iskpts+orbs%nkptsp

  !allocate communication arrays
  allocate(comms%nvctr_par(0:nproc-1,0:orbs%nkpts+ndebug),stat=i_stat)
  call memocc(i_stat,comms%nvctr_par,'nvctr_par',subname)

  allocate(comms%ncntd(0:nproc-1+ndebug),stat=i_stat)
  call memocc(i_stat,comms%ncntd,'ncntd',subname)

  allocate(comms%ncntt(0:nproc-1+ndebug),stat=i_stat)
  call memocc(i_stat,comms%ncntt,'ncntt',subname)
  allocate(comms%ndspld(0:nproc-1+ndebug),stat=i_stat)
  call memocc(i_stat,comms%ndspld,'ndspld',subname)
  allocate(comms%ndsplt(0:nproc-1+ndebug),stat=i_stat)
  call memocc(i_stat,comms%ndsplt,'ndsplt',subname)

  !assign the partition of the k-points to the communication array
  !calculate the number of componenets associated to the k-point
  do jproc=0,nproc-1
     comms%nvctr_par(jproc,0)=0
     do ikpt=1,orbs%nkpts
        comms%nvctr_par(jproc,0)=comms%nvctr_par(jproc,0)+&
             nvctr_par(jproc,ikpt) 
        comms%nvctr_par(jproc,ikpt)=nvctr_par(jproc,ikpt)
     end do
  end do
!!$  do ikpts=1,orbs%nkptsp
!!$     ikpt=orbs%iskpts+ikpts!orbs%ikptsp(ikpts)
!!$     do jproc=0,nproc-1
!!$        comms%nvctr_par(jproc,ikpts)=nvctr_par(jproc,ikpt) 
!!$     end do
!!$  end do

  !with this distribution the orbitals and the components are ordered following k-points
  !there must be no overlap for the components
  !here we will print out the k-points components distribution, in the transposed and in the direct way

  do jproc=0,nproc-1
     comms%ncntd(jproc)=0
     do ikpts=1,orbs%nkpts
        comms%ncntd(jproc)=comms%ncntd(jproc)+&
             nvctr_par(jproc,ikpts)*norb_par(iproc,ikpts)*orbs%nspinor
     end do
  end do
  comms%ndspld(0)=0
  do jproc=1,nproc-1
     comms%ndspld(jproc)=comms%ndspld(jproc-1)+comms%ncntd(jproc-1)
  end do
  !receive buffer
  do jproc=0,nproc-1
     comms%ncntt(jproc)=0
     do ikpts=1,orbs%nkpts
        comms%ncntt(jproc)=comms%ncntt(jproc)+&
             nvctr_par(iproc,ikpts)*norb_par(jproc,ikpts)*orbs%nspinor
     end do
  end do
  comms%ndsplt(0)=0
  do jproc=1,nproc-1
     comms%ndsplt(jproc)=comms%ndsplt(jproc-1)+comms%ncntt(jproc-1)
  end do

  !print *,'iproc,comms',iproc,comms%ncntd,comms%ndspld,comms%ncntt,comms%ndsplt

  i_all=-product(shape(nvctr_par))*kind(nvctr_par)
  deallocate(nvctr_par,stat=i_stat)
  call memocc(i_stat,i_all,'nvctr_par',subname)
  i_all=-product(shape(norb_par))*kind(norb_par)
  deallocate(norb_par,stat=i_stat)
  call memocc(i_stat,i_all,'norb_par',subname)
  i_all=-product(shape(mykpts))*kind(mykpts)
  deallocate(mykpts,stat=i_stat)
  call memocc(i_stat,i_all,'mykpts',subname)

  !calculate the dimension of the wavefunction
  !for the given processor (this is only the cubic strategy)
  orbs%npsidim_orbs=(lr%wfd%nvctr_c+7*lr%wfd%nvctr_f)*orbs%norb_par(iproc,0)*orbs%nspinor
  orbs%npsidim_comp=sum(comms%ncntt(0:nproc-1))
    
!!$  orbs%npsidim=max((lr%wfd%nvctr_c+7*lr%wfd%nvctr_f)*orbs%norb_par(iproc,0)*orbs%nspinor,&
!!$       sum(comms%ncntt(0:nproc-1)))

END SUBROUTINE orbitals_communicators


subroutine repartitionOrbitals(iproc,nproc,norb,norb_par,norbp,isorb_par,isorb,onWhichMPI)
  use module_types
  use module_base
  implicit none
  
  ! Calling arguments
  integer,intent(in):: iproc, nproc, norb
  integer,dimension(0:nproc-1),intent(out):: norb_par, isorb_par
  integer,dimension(norb),intent(out):: onWhichMPI
  integer,intent(out):: norbp, isorb

  ! Local variables
  integer:: ii, kk, iiorb, iorb, ierr, jproc
  real(8):: tt

  ! Determine norb_par
  norb_par=0
  tt=dble(norb)/dble(nproc)
  ii=floor(tt)
  ! ii is now the number of orbitals that every process has. Distribute the remaining ones.
  norb_par(0:nproc-1)=ii
  kk=norb-nproc*ii
  norb_par(0:kk-1)=ii+1

  ! Determine norbp
  norbp=norb_par(iproc)

  ! Determine isorb
  isorb=0
  do jproc=0,iproc-1
      isorb=isorb+norb_par(jproc)
  end do

  ! Determine onWhichMPI and isorb_par
  iiorb=0
  isorb_par=0
  do jproc=0,nproc-1
      do iorb=1,norb_par(jproc)
          iiorb=iiorb+1
          onWhichMPI(iiorb)=jproc
      end do
      if(iproc==jproc) then
          isorb_par(jproc)=isorb
      end if
  end do
  !call MPI_Initialized(mpiflag,ierr)
  if(nproc >1) &!mpiflag /= 0) 
       call mpiallred(isorb_par(0), nproc, mpi_sum, bigdft_mpi%mpi_comm, ierr)

end subroutine repartitionOrbitals


subroutine repartitionOrbitals2(iproc, nproc, norb, norb_par, norbp, isorb)
  use module_base
  implicit none
  
  ! Calling arguments
  integer,intent(in):: iproc, nproc, norb
  integer,dimension(0:nproc-1),intent(out):: norb_par
  integer,intent(out):: norbp, isorb

  ! Local variables
  integer:: ii, kk, jproc
  real(8):: tt

  ! Determine norb_par
  norb_par=0
  tt=dble(norb)/dble(nproc)
  ii=floor(tt)
  ! ii is now the number of orbitals that every process has. Distribute the remaining ones.
  norb_par(0:nproc-1)=ii
  kk=norb-nproc*ii
  norb_par(0:kk-1)=ii+1

  ! Determine norbp
  norbp=norb_par(iproc)

  ! Determine isorb
  isorb=0
  do jproc=0,iproc-1
      isorb=isorb+norb_par(jproc)
  end do


end subroutine repartitionOrbitals2

subroutine lzd_set_hgrids(Lzd, hgrids)
  use module_base
  use module_types
  implicit none
  type(local_zone_descriptors), intent(inout) :: Lzd
  real(gp), intent(in) :: hgrids(3)
  !initial values
  Lzd%hgrids = hgrids
END SUBROUTINE lzd_set_hgrids


subroutine inputs_parse_params(in, iproc, dump)
  use module_types
  use module_defs
  use module_xc
  use yaml_output
  implicit none
  type(input_variables), intent(inout) :: in
  integer, intent(in) :: iproc
  logical, intent(in) :: dump

  integer :: ierr

  ! This file is peculiar, it initialize yaml output
  ! and has some unique info like the material acceleration...
  call perf_input_variables(iproc,dump,trim(in%file_perf),in)
  ! Parse all values independant from atoms.
  call dft_input_variables_new(iproc,dump,trim(in%file_dft),in)
  call mix_input_variables_new(iproc,dump,trim(in%file_mix),in)
  call geopt_input_variables_new(iproc,dump,trim(in%file_geopt),in)
  call tddft_input_variables_new(iproc,dump,trim(in%file_tddft),in)
  call sic_input_variables_new(iproc,dump,trim(in%file_sic),in)

  ! Initialise XC calculation
  if (in%ixc < 0) then
     call xc_init(in%ixc, XC_MIXED, in%nspin)
  else
     call xc_init(in%ixc, XC_ABINIT, in%nspin)
  end if

  if(in%inputpsiid==100 .or. in%inputpsiid==101 .or. in%inputpsiid==102) &
      DistProjApply=.true.
  if(in%linear /= INPUT_IG_OFF .and. in%linear /= INPUT_IG_LIG) then
     !only on the fly calculation
     DistProjApply=.true.
  end if

  ! Stop the code if it is trying to run GPU with spin=4
  if (in%nspin == 4 .and. (GPUconv .or. OCLconv)) then
     if (iproc==0) call yaml_warning('GPU calculation not implemented with non-collinear spin')
     call MPI_ABORT(bigdft_mpi%mpi_comm,0,ierr)
  end if
end subroutine inputs_parse_params


subroutine inputs_parse_add(in, atoms, iproc, dump)
  use module_types
  use yaml_output
  implicit none
  type(input_variables), intent(inout) :: in
  type(atoms_data), intent(inout) :: atoms
  integer, intent(in) :: iproc
  logical, intent(in) :: dump

  integer :: ierr

  ! Read k-points input variables (if given)
  call kpt_input_variables_new(iproc,dump,trim(in%file_kpt),in,atoms%sym,atoms%geocode, &
       & (/ atoms%alat1, atoms%alat2, atoms%alat3 /))

  ! Linear scaling (if given)
  in%lin%fragment_calculation=.false. ! to make sure that if we're not doing a linear calculation we don't read fragment information
  call lin_input_variables_new(iproc,dump .and. (in%inputPsiId == INPUT_PSI_LINEAR_AO .or. &
       & in%inputPsiId == INPUT_PSI_DISK_LINEAR), trim(in%file_lin),in,atoms)

<<<<<<< HEAD
!!$  ! Stop code for unproper input variables combination.
!!$  if (in%ncount_cluster_x > 0 .and. .not. in%disableSym .and. atoms%geocode == 'S') then
!!$     if (iproc==0) then
!!$        write(*,'(1x,a)') 'Change "F" into "T" in the last line of "input.dft"'   
!!$        write(*,'(1x,a)') 'Forces are not implemented with symmetry support, disable symmetry please (T)'
!!$     end if
!!$     call MPI_ABORT(bigdft_mpi%mpi_comm,0,ierr)
!!$  end if
  if (in%nkpt > 1 .and. in%gaussian_help) then
     if (iproc==0) call yaml_warning('Gaussian projection is not implemented with k-point support')
     call MPI_ABORT(bigdft_mpi%mpi_comm,0,ierr)
  end if

  !check whether a directory name should be associated for the data storage
  call check_for_data_writing_directory(iproc,in)
=======
  ! Fragment information (if given)
  call fragment_input_variables(iproc,dump .and. (in%inputPsiId == INPUT_PSI_LINEAR_AO .or. &
       & in%inputPsiId == INPUT_PSI_DISK_LINEAR), trim(in%file_frag),in,atoms)

>>>>>>> 84c26bca
end subroutine inputs_parse_add

<|MERGE_RESOLUTION|>--- conflicted
+++ resolved
@@ -758,7 +758,10 @@
   call lin_input_variables_new(iproc,dump .and. (in%inputPsiId == INPUT_PSI_LINEAR_AO .or. &
        & in%inputPsiId == INPUT_PSI_DISK_LINEAR), trim(in%file_lin),in,atoms)
 
-<<<<<<< HEAD
+  ! Fragment information (if given)
+  call fragment_input_variables(iproc,dump .and. (in%inputPsiId == INPUT_PSI_LINEAR_AO .or. &
+       & in%inputPsiId == INPUT_PSI_DISK_LINEAR), trim(in%file_frag),in,atoms)
+
 !!$  ! Stop code for unproper input variables combination.
 !!$  if (in%ncount_cluster_x > 0 .and. .not. in%disableSym .and. atoms%geocode == 'S') then
 !!$     if (iproc==0) then
@@ -774,11 +777,5 @@
 
   !check whether a directory name should be associated for the data storage
   call check_for_data_writing_directory(iproc,in)
-=======
-  ! Fragment information (if given)
-  call fragment_input_variables(iproc,dump .and. (in%inputPsiId == INPUT_PSI_LINEAR_AO .or. &
-       & in%inputPsiId == INPUT_PSI_DISK_LINEAR), trim(in%file_frag),in,atoms)
-
->>>>>>> 84c26bca
 end subroutine inputs_parse_add
 
