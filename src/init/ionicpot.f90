!> @file
!!  Routines for the ionic energy contribution
!! @author
!!    Copyright (C) 2007-2013 BigDFT group (LG)
!!    This file is distributed under the terms of the
!!    GNU General Public License, see ~/COPYING file
!!    or http://www.gnu.org/copyleft/gpl.txt .
!!    For the list of contributors, see ~/AUTHORS 


!> Calculate the ionic contribution to the energy and the forces
subroutine IonicEnergyandForces(iproc,nproc,dpbox,at,elecfield,&
     & rxyz,eion,fion,dispersion,edisp,fdisp,ewaldstr,n1,n2,n3,&
     & pot_ion,pkernel,psoffset)
  use module_base
  use module_types
  use Poisson_Solver, except_dp => dp, except_gp => gp, except_wp => wp
  use vdwcorrection
  use yaml_output
  implicit none
  type(denspot_distribution), intent(in) :: dpbox
  type(atoms_data), intent(in) :: at
  integer, intent(in) :: iproc,nproc,n1,n2,n3,dispersion
  real(gp), dimension(3), intent(in) :: elecfield
  real(gp), dimension(3,at%astruct%nat), intent(in) :: rxyz
  type(coulomb_operator), intent(in) :: pkernel
  real(gp), intent(out) :: eion,edisp,psoffset
  real(dp), dimension(6),intent(out) :: ewaldstr
  real(gp), dimension(:,:), pointer :: fion,fdisp
  real(dp), dimension(*), intent(out) :: pot_ion
  !local variables
  character(len=*), parameter :: subname='IonicEnergyandForces'
  real(kind=8), parameter :: pi=4.d0*datan(1.d0)
  logical :: slowion=.false.
  logical :: perx,pery,perz,gox,goy,goz
  integer :: n1i,n2i,n3i,i3s,n3pi
  integer :: i,iat,ii,i_all,i_stat,ityp,jat,jtyp,nbl1,nbr1,nbl2,nbr2,nbl3,nbr3
  integer :: isx,iex,isy,iey,isz,iez,i1,i2,i3,j1,j2,j3,ind,ierr
  real(gp) :: ucvol,rloc,twopitothreehalf,atint,shortlength,charge,eself,rx,ry,rz
  real(gp) :: fxion,fyion,fzion,dist,fxerf,fyerf,fzerf,cutoff
  real(gp) :: hxh,hyh,hzh
  real(gp) :: hxx,hxy,hxz,hyy,hyz,hzz,chgprod
  real(gp) :: x,y,z,xp,Vel,prefactor,r2,arg,ehart,de
  !real(gp) :: Mz,cmassy
  real(gp), dimension(3,3) :: gmet,rmet,rprimd,gprimd
  !other arrays for the ewald treatment
  real(gp), dimension(:,:), allocatable :: fewald,xred
  real(gp), dimension(3) :: cc

  allocate(fion(3,at%astruct%nat+ndebug),stat=i_stat)
  call memocc(i_stat,fion,'fion',subname)
  allocate(fdisp(3,at%astruct%nat+ndebug),stat=i_stat)
  call memocc(i_stat,fdisp,'fdisp',subname)

  ! Aliasing
  hxh = dpbox%hgrids(1)
  hyh = dpbox%hgrids(2)
  hzh = dpbox%hgrids(3)
  n1i = dpbox%ndims(1)
  n2i = dpbox%ndims(2)
  n3i = dpbox%ndims(3)
  i3s = dpbox%i3s+dpbox%i3xcsh
  n3pi = dpbox%n3pi

  psoffset=0.0_gp
  ewaldstr=0.0_gp
  if (at%astruct%geocode == 'P') then
     !here we insert the calculation of the ewald forces
     allocate(fewald(3,at%astruct%nat+ndebug),stat=i_stat)
     call memocc(i_stat,fewald,'fewald',subname)
     allocate(xred(3,at%astruct%nat+ndebug),stat=i_stat)
     call memocc(i_stat,xred,'xred',subname)

     !calculate rprimd
     rprimd(:,:)=0.0_gp

     rprimd(1,1)=at%astruct%cell_dim(1)
     rprimd(2,2)=at%astruct%cell_dim(2)
     rprimd(3,3)=at%astruct%cell_dim(3)

     !calculate the metrics and the volume
     call metric(gmet,gprimd,-1,rmet,rprimd,ucvol)

     !calculate reduced coordinates
     do iat=1,at%astruct%nat
        do ii=1,3
           xred(ii,iat)= gprimd(1,ii)*rxyz(1,iat)+gprimd(2,ii)*rxyz(2,iat)+&
                gprimd(3,ii)*rxyz(3,iat)
        end do
     end do

     !calculate ewald energy and forces + stress
     call ewald(eion,gmet,fewald,at%astruct%nat,at%astruct%ntypes,rmet,at%astruct%iatype,ucvol,&
          xred,real(at%nelpsp,kind=8))
     ewaldstr=0.0_dp
     call ewald2(gmet,at%astruct%nat,at%astruct%ntypes,rmet,rprimd,ewaldstr,at%astruct%iatype,&
          ucvol,xred,real(at%nelpsp,kind=8))

! our sequence of strten elements : 11 22 33 12 13 23
! abinit output                   : 11 22 33 23 13 12

     !make forces dimensional
     do iat=1,at%astruct%nat
        do ii=1,3
           fion(ii,iat)= - (gprimd(ii,1)*fewald(1,iat)+&
                gprimd(ii,2)*fewald(2,iat)+&
                gprimd(ii,3)*fewald(3,iat))
        end do
        !if (nproc==1 .and. slowion) print *,'iat,fion',iat,(fion(j1,iat),j1=1,3)
     end do

     i_all=-product(shape(xred))*kind(xred)
     deallocate(xred,stat=i_stat)
     call memocc(i_stat,i_all,'xred',subname)
     i_all=-product(shape(fewald))*kind(fewald)
     deallocate(fewald,stat=i_stat)
     call memocc(i_stat,i_all,'fewald',subname)

     !now calculate the integral of the local psp
     !this is the offset to be applied in the Poisson Solver to have a neutralizing background
     psoffset=0.0_gp
     shortlength=0.0_gp
     charge=0.0_gp
     twopitothreehalf=2.0_gp*pi*sqrt(2.0_gp*pi)
     do iat=1,at%astruct%nat
        ityp=at%astruct%iatype(iat)
        rloc=at%psppar(0,0,ityp)
        atint=at%psppar(0,1,ityp)+3.0_gp*at%psppar(0,2,ityp)+&
             15.0_gp*at%psppar(0,3,ityp)+105.0_gp*at%psppar(0,4,ityp)
        psoffset=psoffset+rloc**3*atint
        shortlength=shortlength+real(at%nelpsp(ityp),gp)*rloc**2
        charge=charge+real(at%nelpsp(ityp),gp)
     end do
     psoffset=twopitothreehalf*psoffset
     shortlength=shortlength*2.d0*pi

     !print *,'psoffset',psoffset,'pspcore',(psoffset+shortlength)*charge/(at%astruct%cell_dim(1)*at%astruct%cell_dim(2)*at%astruct%cell_dim(3))
     !if (iproc ==0) print *,'eion',eion,charge/ucvol*(psoffset+shortlength)
     !correct ionic energy taking into account the PSP core correction
     eion=eion+charge/ucvol*(psoffset+shortlength)

     !symmetrization of ewald stress (probably not needed)
     if (at%astruct%sym%symObj >= 0) call symm_stress(ewaldstr,at%astruct%sym%symObj)
     !PSP core correction of the stress tensor (diag.)
     ewaldstr(1:3)=ewaldstr(1:3)-charge*(psoffset+shortlength)/ucvol/ucvol

!!$     if (iproc == 0) then
!!$        write(*,*) 'STRESS TENSOR: EWALD + PSP-CORE'
!!$        write(*,*) ewaldstr(1:3)
!!$        write(*,*) ewaldstr(6),ewaldstr(5),ewaldstr(4)
!!$     end if

!!!     !in the surfaces case, correct the energy term following (J.Chem.Phys. 111(7)-3155, 1999)
!!!     if (at%astruct%geocode == 'S') then
!!!        !calculate the Mz dipole component (which in our case corresponds to y direction)
!!!        !first calculate the center of mass
!!!        cmassy=0.0_gp
!!!        do iat=1,at%astruct%nat
!!!           cmassy=cmassy+rxyz(2,iat)
!!!        end do
!!!        
!!!        Mz=0.0_gp
!!!        do iat=1,at%astruct%nat
!!!           ityp=at%astruct%iatype(iat)
!!!           Mz=Mz+real(at%nelpsp(ityp),gp)*(rxyz(2,iat)-cmassy)
!!!        end do
!!!        
!!!        !correct energy and forces in the y direction
!!!        eion=eion+0.5_gp/ucvol*Mz**2
!!!        do iat=1,at%astruct%nat
!!!           ityp=at%astruct%iatype(iat)
!!!           fion(2,iat)=fion(2,iat)-real(at%nelpsp(ityp),gp)/ucvol*Mz
!!!           if (nproc==1 .and. slowion) print *,'iat,fion',iat,(fion(j1,iat),j1=1,3)
!!!        end do
!!!
!!!     end if

  else if (at%astruct%geocode == 'F') then

     eion=0.0_gp
     eself=0.0_gp
     do iat=1,at%astruct%nat
        ityp=at%astruct%iatype(iat)
        rx=rxyz(1,iat) 
        ry=rxyz(2,iat)
        rz=rxyz(3,iat)
        !inizialization of the forces
        fxion=0.0_gp
        fyion=0.0_gp
        fzion=0.0_gp
        !initialisation of the hessian
        hxx=0.0_gp
        hxy=0.0_gp
        hxz=0.0_gp
        hyy=0.0_gp
        hyz=0.0_gp
        hzz=0.0_gp

        !    ion-ion interaction
        do jat=1,iat-1
           dist=sqrt((rx-rxyz(1,jat))**2+(ry-rxyz(2,jat))**2+(rz-rxyz(3,jat))**2)
           jtyp=at%astruct%iatype(jat)
           chgprod=real(at%nelpsp(jtyp),gp)*real(at%nelpsp(ityp),gp)
           eion=eion+chgprod/dist
           !forces
           fxion=fxion+chgprod/(dist**3)*(rx-rxyz(1,jat))
           fyion=fyion+chgprod/(dist**3)*(ry-rxyz(2,jat))
           fzion=fzion+chgprod/(dist**3)*(rz-rxyz(3,jat))
           !hessian matrix
           hxx=hxx+3.0_gp*chgprod/(dist**5)*(rx-rxyz(1,jat))**2-chgprod/(dist**3)
           hxy=hxy+3.0_gp*chgprod/(dist**5)*(rx-rxyz(1,jat))*(ry-rxyz(2,jat))
           hxz=hxz+3.0_gp*chgprod/(dist**5)*(rx-rxyz(1,jat))*(rz-rxyz(3,jat))
           hyy=hyy+3.0_gp*chgprod/(dist**5)*(ry-rxyz(2,jat))**2-chgprod/(dist**3)
           hyz=hyz+3.0_gp*chgprod/(dist**5)*(ry-rxyz(2,jat))*(rz-rxyz(3,jat))
           hzz=hzz+3.0_gp*chgprod/(dist**5)*(rz-rxyz(3,jat))**2-chgprod/(dist**3)
        enddo
        do jat=iat+1,at%astruct%nat
           dist=sqrt((rx-rxyz(1,jat))**2+(ry-rxyz(2,jat))**2+(rz-rxyz(3,jat))**2)
           jtyp=at%astruct%iatype(jat)
           chgprod=real(at%nelpsp(jtyp),gp)*real(at%nelpsp(ityp),gp)

           !forces
           fxion=fxion+chgprod/(dist**3)*(rx-rxyz(1,jat))
           fyion=fyion+chgprod/(dist**3)*(ry-rxyz(2,jat))
           fzion=fzion+chgprod/(dist**3)*(rz-rxyz(3,jat))
           !hessian matrix
           hxx=hxx+3.0_gp*chgprod/(dist**5)*(rx-rxyz(1,jat))**2-chgprod/(dist**3)
           hxy=hxy+3.0_gp*chgprod/(dist**5)*(rx-rxyz(1,jat))*(ry-rxyz(2,jat))
           hxz=hxz+3.0_gp*chgprod/(dist**5)*(rx-rxyz(1,jat))*(rz-rxyz(3,jat))
           hyy=hyy+3.0_gp*chgprod/(dist**5)*(ry-rxyz(2,jat))**2-chgprod/(dist**3)
           hyz=hyz+3.0_gp*chgprod/(dist**5)*(ry-rxyz(2,jat))*(rz-rxyz(3,jat))
           hzz=hzz+3.0_gp*chgprod/(dist**5)*(rz-rxyz(3,jat))**2-chgprod/(dist**3)
        end do

        fion(1,iat)=fxion
        fion(2,iat)=fyion
        fion(3,iat)=fzion

        !if (nproc==1 .and. slowion) print *,'iat,fion',iat,(fion(j1,iat),j1=1,3)
        !energy which comes from the self-interaction of the spread charge
        eself=eself+real(at%nelpsp(ityp)**2,gp)*0.5_gp*sqrt(1.d0/pi)/at%psppar(0,0,ityp)
     end do

     !if (nproc==1 .and. slowion) print *,'eself',eself

  end if

  !for the surfaces BC,
  !activate for the moment only the slow calculation of the ionic energy and forces
  !if (at%astruct%geocode == 'S' .or. at%astruct%geocode == 'P') slowion=.true.
  if (at%astruct%geocode == 'S') slowion=.true.
  !slowion=.true.

  if (slowion) then

     !case of slow ionic calculation
     !conditions for periodicity in the three directions
     perx=(at%astruct%geocode /= 'F')
     pery=(at%astruct%geocode == 'P')
     perz=(at%astruct%geocode /= 'F')

     call ext_buffers(perx,nbl1,nbr1)
     call ext_buffers(pery,nbl2,nbr2)
     call ext_buffers(perz,nbl3,nbr3)

     !the ions corresponds to gaussian charges disposed in the same way as the pseudopotentials

     !first calculate the self-energy and the forces
     !(the latter are zero for a symmetric grid distribution)

     !self energy initialisation
     eself=0.0_gp
     do iat=1,at%astruct%nat

        fion(1,iat)=0.0_gp
        fion(2,iat)=0.0_gp
        fion(3,iat)=0.0_gp

        ityp=at%astruct%iatype(iat)
        rloc=at%psppar(0,0,ityp)
        charge=real(at%nelpsp(ityp),gp)/(2.0_gp*pi*sqrt(2.0_gp*pi)*rloc**3)
        prefactor=real(at%nelpsp(ityp),gp)/(2.0_gp*pi*sqrt(2.0_gp*pi)*rloc**5)
        cutoff=10.0_gp*rloc

        !calculate the self energy of the isolated bc
        eself=eself+real(at%nelpsp(ityp),gp)**2/rloc
     enddo

     eself=0.5_gp/sqrt(pi)*eself

     !if (nproc==1) 
     !print *,'iproc,eself',iproc,eself
     call to_zero(n1i*n2i*n3pi,pot_ion(1))

     if (n3pi >0 ) then
        !then calculate the hartree energy and forces of the charge distributions
        !(and save the values for the ionic potential)

        do iat=1,at%astruct%nat
           ityp=at%astruct%iatype(iat)
           rx=rxyz(1,iat) 
           ry=rxyz(2,iat)
           rz=rxyz(3,iat)

           rloc=at%psppar(0,0,ityp)
           charge=real(at%nelpsp(ityp),gp)/(2.0_gp*pi*sqrt(2.0_gp*pi)*rloc**3)
           cutoff=10.0_gp*rloc

           isx=floor((rx-cutoff)/hxh)
           isy=floor((ry-cutoff)/hyh)
           isz=floor((rz-cutoff)/hzh)

           iex=ceiling((rx+cutoff)/hxh)
           iey=ceiling((ry+cutoff)/hyh)
           iez=ceiling((rz+cutoff)/hzh)

           !these nested loops will be used also for the actual ionic forces, to be recalculated
           do i3=isz,iez
              z=real(i3,gp)*hzh-rz
              !call ind_positions(perz,i3,n3,j3,goz) 
              call ind_positions_new(perz,i3,n3i,j3,goz) 
              j3=j3+nbl3+1
              do i2=isy,iey
                 y=real(i2,gp)*hyh-ry
                 !call ind_positions(pery,i2,n2,j2,goy)
                 call ind_positions_new(pery,i2,n2i,j2,goy)
                 do i1=isx,iex
                    x=real(i1,gp)*hxh-rx
                    !call ind_positions(perx,i1,n1,j1,gox)
                    call ind_positions_new(perx,i1,n1i,j1,gox)
                    r2=x**2+y**2+z**2
                    arg=r2/rloc**2
                    xp=exp(-.5_gp*arg)
                    if (j3 >= i3s .and. j3 <= i3s+n3pi-1  .and. goy  .and. gox ) then
                       ind=j1+1+nbl1+(j2+nbl2)*n1i+(j3-i3s+1-1)*n1i*n2i
                       pot_ion(ind)=pot_ion(ind)-xp*charge
                    endif
                 enddo
              enddo
           enddo

        enddo

     end if

     !now call the Poisson Solver for the global energy forces
     call H_potential('D',pkernel,pot_ion,pot_ion,ehart,-2.0_gp*psoffset,.false.)

     eion=ehart-eself

     !print *,'ehart,eself',iproc,ehart,eself

     !if (nproc==1) 
     !print *,'iproc,eion',iproc,eion

     do iat=1,at%astruct%nat
        ityp=at%astruct%iatype(iat)
        !coordinates of the center
        rx=rxyz(1,iat) 
        ry=rxyz(2,iat) 
        rz=rxyz(3,iat)
        !inizialization of the forces

        fxerf=0.0_gp
        fyerf=0.0_gp
        fzerf=0.0_gp

        !local part
        rloc=at%psppar(0,0,ityp)
        prefactor=real(at%nelpsp(ityp),gp)/(2.0_gp*pi*sqrt(2.0_gp*pi)*rloc**5)
        !maximum extension of the gaussian
        cutoff=10.0_gp*rloc

        isx=floor((rx-cutoff)/hxh)
        isy=floor((ry-cutoff)/hyh)
        isz=floor((rz-cutoff)/hzh)

        iex=ceiling((rx+cutoff)/hxh)
        iey=ceiling((ry+cutoff)/hyh)
        iez=ceiling((rz+cutoff)/hzh)

        !calculate the forces near the atom due to the error function part of the potential
        !calculate forces for all atoms only in the distributed part of the simulation box
        if (n3pi >0 ) then
           do i3=isz,iez
              z=real(i3,gp)*hzh-rz
              !call ind_positions(perz,i3,n3,j3,goz) 
              call ind_positions_new(perz,i3,n3i,j3,goz) 
              j3=j3+nbl3+1
              do i2=isy,iey
                 y=real(i2,gp)*hyh-ry
                 !call ind_positions(pery,i2,n2,j2,goy)
                 call ind_positions_new(pery,i2,n2i,j2,goy)
                 do i1=isx,iex
                    x=real(i1,gp)*hxh-rx
                    !call ind_positions(perx,i1,n1,j1,gox)
                    call ind_positions_new(perx,i1,n1i,j1,gox)
                    r2=x**2+y**2+z**2
                    arg=r2/rloc**2
                    xp=exp(-.5_gp*arg)
                    if (j3 >= i3s .and. j3 <= i3s+n3pi-1  .and. goy  .and. gox ) then
                       ind=j1+1+nbl1+(j2+nbl2)*n1i+(j3-i3s+1-1)*n1i*n2i
                       !error function part
                       Vel=pot_ion(ind)
                       fxerf=fxerf+xp*Vel*x
                       fyerf=fyerf+xp*Vel*y
                       fzerf=fzerf+xp*Vel*z
                    endif
                 end do
              end do
           end do
        end if
        !final result of the forces

        fion(1,iat)=fion(1,iat)+(hxh*hyh*hzh*prefactor)*fxerf
        fion(2,iat)=fion(2,iat)+(hxh*hyh*hzh*prefactor)*fyerf
        fion(3,iat)=fion(3,iat)+(hxh*hyh*hzh*prefactor)*fzerf

        !if (nproc==1) print *,'iat,fion',iat,(fion(j1,iat),j1=1,3)

!!!        write(10+iat,'(1x,f8.3,i5,(1x,3(1x,1pe12.5)))',advance='no') &
!!!             hxh,iat,(fion(j1,iat),j1=1,3)


     end do

     if (pkernel%mpi_env%nproc > 1) then
        call mpiallred(fion(1,1),3*at%astruct%nat,MPI_SUM,pkernel%mpi_env%mpi_comm)
     end if

     !if (iproc ==0) print *,'eion',eion,psoffset,shortlength

  end if

  ! Add contribution from constant electric field to the forces
  call center_of_charge(at,rxyz,cc)
  do iat=1,at%astruct%nat
     ityp=at%astruct%iatype(iat)
     charge=real(at%nelpsp(ityp),gp)
     fion(1:3,iat)=fion(1:3,iat)+(charge*elecfield(1:3))
     !ry=rxyz(2,iat) 
     !eion=eion-(charge*elecfield)*ry
     de=0.0_gp
     do i=1,3
        de=de+elecfield(i)*(rxyz(i,iat)-cc(i))
     end do
     !eion=eion-charge*sum(elecfield(1:3)*rxyz(1:3,iat))
     eion=eion-charge*de
  enddo

  if (iproc == 0) then
     if(all(elecfield(1:3)==0._gp)) then 
     !      write(*,'(1x,a,1pe22.14)') 'ion-ion interaction energy',eion
        call yaml_map('Ion-Ion interaction energy',eion,fmt='(1pe22.14)')
     else 
     !      write(*,'(1x,a,1pe22.14)') 'ion-ion and ion-electric field interaction energy',eion
        call yaml_map('Ion-electric field interaction energy',eion,fmt='(1pe22.14)')
     endif
  end if

  ! Add empiric correction for Van der Waals forces and energy.
  call vdwcorrection_calculate_energy(edisp,rxyz,at,dispersion)
  if (iproc == 0 .and. edisp /= 0.0_gp) then
!!$     write(*,'(1x,a, e12.5,1x,a)') &
!!$          'Dispersion Correction Energy: ', dispersion_energy, 'Hartree'
     call yaml_map('Dispersion Correction Energy (Ha)',edisp,fmt='(1pe22.14)')
  end if

  call vdwcorrection_calculate_forces(fdisp,rxyz,at,dispersion)
  call vdwcorrection_freeparams() 
END SUBROUTINE IonicEnergyandForces


subroutine createEffectiveIonicPotential(iproc, nproc, verb, in, atoms, rxyz, shift, &
     & Glr, hxh, hyh, hzh, rhopotd, pkernel, pot_ion, elecfield, psoffset,rholoc)
  use module_base
  use module_types

  implicit none

  integer, intent(in) :: iproc,nproc
  logical, intent(in) :: verb
  real(gp), intent(in) :: hxh,hyh,hzh,psoffset
  type(atoms_data), intent(in) :: atoms
  type(locreg_descriptors), intent(in) :: Glr
  type(input_variables), intent(in) :: in
  type(denspot_distribution), intent(in) :: rhopotd
  real(gp), intent(in) :: elecfield(3)
  real(gp), dimension(3), intent(in) :: shift
  real(gp), dimension(3,atoms%astruct%nat), intent(in) :: rxyz
  type(coulomb_operator), intent(in) :: pkernel
  real(wp), dimension(*), intent(inout) :: pot_ion
  type(rholoc_objects),intent(in)::rholoc  !Object used for PAW+WVL
                                           !contains the local density

  character(len = *), parameter :: subname = "createEffectiveIonicPotential"
  logical :: counterions
  integer :: i_stat, i_all
  real(dp), dimension(:), allocatable :: counter_ions

  ! Compute the main ionic potential.
  call createIonicPotential(atoms%astruct%geocode, iproc, nproc, verb, atoms, rxyz, hxh, hyh, hzh, &
       & elecfield, Glr%d%n1, Glr%d%n2, Glr%d%n3, rhopotd%n3pi, rhopotd%i3s + rhopotd%i3xcsh, &
       & Glr%d%n1i, Glr%d%n2i, Glr%d%n3i, pkernel, pot_ion, psoffset,rholoc)

  !inquire for the counter_ion potential calculation (for the moment only xyz format)
  inquire(file='posinp_ci.xyz',exist=counterions)
  if (counterions) then
     if (rhopotd%n3pi > 0) then
        allocate(counter_ions(Glr%d%n1i*Glr%d%n2i*rhopotd%n3pi+ndebug),stat=i_stat)
        call memocc(i_stat,counter_ions,'counter_ions',subname)
     else
        allocate(counter_ions(1+ndebug),stat=i_stat)
        call memocc(i_stat,counter_ions,'counter_ions',subname)
     end if

     call CounterIonPotential(atoms%astruct%geocode,iproc,nproc,in,shift,&
          &   hxh,hyh,hzh,Glr%d,rhopotd%n3pi,rhopotd%i3s + rhopotd%i3xcsh,pkernel,counter_ions)

     !sum that to the ionic potential
     call axpy(Glr%d%n1i*Glr%d%n2i*rhopotd%n3pi,1.0_dp,counter_ions(1),1,&
          &   pot_ion(1),1)

     i_all=-product(shape(counter_ions))*kind(counter_ions)
     deallocate(counter_ions,stat=i_stat)
     call memocc(i_stat,i_all,'counter_ions',subname)
  end if
END SUBROUTINE createEffectiveIonicPotential


!> Create the ionic potential
subroutine createIonicPotential(geocode,iproc,nproc,verb,at,rxyz,&
     hxh,hyh,hzh,elecfield,n1,n2,n3,n3pi,i3s,n1i,n2i,n3i,pkernel,pot_ion,psoffset,rholoc)
  use module_base
  use module_types
  use yaml_output
  use gaussians, only: initialize_real_space_conversion, finalize_real_space_conversion,mp_exp
!  use module_interfaces, except_this_one => createIonicPotential
  use Poisson_Solver, except_dp => dp, except_gp => gp, except_wp => wp
  implicit none
  character(len=1), intent(in) :: geocode !< @copydoc poisson_solver::doc::geocode
  integer, intent(in) :: iproc,nproc,n1,n2,n3,n3pi,i3s,n1i,n2i,n3i
  logical, intent(in) :: verb
  real(gp), intent(in) :: hxh,hyh,hzh,psoffset
  type(atoms_data), intent(in) :: at
  real(gp), dimension(3), intent(in) :: elecfield
  real(gp), dimension(3,at%astruct%nat), intent(in) :: rxyz
  type(coulomb_operator), intent(in) :: pkernel
  real(wp), dimension(*), intent(inout) :: pot_ion
  type(rholoc_objects),intent(in)::rholoc

  !local variables
  character(len=*), parameter :: subname='createIonicPotential'
  real(kind=8), parameter :: pi=4.d0*atan(1.d0)
  character(len = 3) :: quiet
  logical :: perx,pery,perz,gox,goy,goz,htoobig=.false.,efwrite,check_potion=.false.
  integer :: iat,i1,i2,i3,j1,j2,j3,isx,isy,isz,iex,iey,iez,ierr,ityp !n(c) nspin
  integer :: ind,i_all,i_stat,nbl1,nbr1,nbl2,nbr2,nbl3,nbr3,nloc,iloc
  real(kind=8) :: rholeaked,rloc,charge,cutoff,x,y,z,r2,arg,xp,tt,rx,ry,rz
  real(kind=8) :: tt_tot,rholeaked_tot,potxyz
  real(kind=8) :: raux,raux2,rr,r2paw
  real(wp) :: maxdiff
  real(gp) :: ehart
  real(dp), dimension(2) :: charges_mpi
  real(dp), dimension(:), allocatable :: potion_corr
  !real(dp), dimension(:), allocatable :: den_aux

  call timing(iproc,'CrtLocPot     ','ON')

  !initialize the work arrays needed to integrate with isf
  if (at%multipole_preserving) call initialize_real_space_conversion()

  ! Ionic charge (must be calculated for the PS active processes)
  rholeaked=0.d0
  ! Ionic energy (can be calculated for all the processors)

  !Creates charge density arising from the ionic PSP cores
  call to_zero(n1i*n2i*n3pi,pot_ion(1))

  !conditions for periodicity in the three directions
  perx=(geocode /= 'F')
  pery=(geocode == 'P')
  perz=(geocode /= 'F')

  call ext_buffers(perx,nbl1,nbr1)
  call ext_buffers(pery,nbl2,nbr2)
  call ext_buffers(perz,nbl3,nbr3)

  if (n3pi >0 .and. .not. htoobig) then

     do iat=1,at%astruct%nat
        ityp=at%astruct%iatype(iat)
        rx=rxyz(1,iat) 
        ry=rxyz(2,iat)
        rz=rxyz(3,iat)

        rloc=at%psppar(0,0,ityp)
        charge=real(at%nelpsp(ityp),kind=8)/(2.d0*pi*sqrt(2.d0*pi)*rloc**3)
        cutoff=10.d0*rloc

        isx=floor((rx-cutoff)/hxh)
        isy=floor((ry-cutoff)/hyh)
        isz=floor((rz-cutoff)/hzh)

        iex=ceiling((rx+cutoff)/hxh)
        iey=ceiling((ry+cutoff)/hyh)
        iez=ceiling((rz+cutoff)/hzh)

!       Calculate Ionic Density
!       using HGH parameters.
!       Eq. 1.104, T. Deutsch and L. Genovese, JDN. 12, 2011
        if( .not. any(at%npspcode == PSPCODE_PAW) ) then

           do i3=isz,iez
              z=real(i3,kind=8)*hzh-rz
              call ind_positions(perz,i3,n3,j3,goz) 
              j3=j3+nbl3+1
              do i2=isy,iey
                 y=real(i2,kind=8)*hyh-ry
                 call ind_positions(pery,i2,n2,j2,goy)
                 do i1=isx,iex
                    x=real(i1,kind=8)*hxh-rx
                    call ind_positions(perx,i1,n1,j1,gox)
                    r2=x**2+y**2+z**2
                    arg=r2/rloc**2
                    if (at%multipole_preserving) then
                       !use multipole-preserving function
                       xp=mp_exp(hxh,rx,0.5_gp/(rloc**2),i1,0,.true.)*&
                          mp_exp(hyh,ry,0.5_gp/(rloc**2),i2,0,.true.)*&
                          mp_exp(hzh,rz,0.5_gp/(rloc**2),i3,0,.true.)
                    else
                       xp=exp(-.5d0*arg)
                    end if
                    if (j3 >= i3s .and. j3 <= i3s+n3pi-1  .and. goy  .and. gox ) then
                       ind=j1+1+nbl1+(j2+nbl2)*n1i+(j3-i3s+1-1)*n1i*n2i
                       pot_ion(ind)=pot_ion(ind)-xp*charge
                    else if (.not. goz ) then
                       rholeaked=rholeaked+xp*charge
                    endif
                 enddo
              enddo
           enddo

!       Calculate Ionic Density using splines, 
!       PAW case
        else
             
           r2paw=rholoc%radius(ityp)**2
           do i3=isz,iez
              z=real(i3,kind=8)*hzh-rz
              call ind_positions(perz,i3,n3,j3,goz)
              j3=j3+nbl3+1
              do i2=isy,iey
                 y=real(i2,kind=8)*hyh-ry
                 call ind_positions(pery,i2,n2,j2,goy)
                 do i1=isx,iex
                    x=real(i1,kind=8)*hxh-rx
                    call ind_positions(perx,i1,n1,j1,gox)
                    r2=x**2+y**2+z**2
                    !if(r2>r2paw) cycle
                    rr=sqrt(r2)
                    if(1==2) then
                      !This converges very slow                
                      call splint(rholoc%msz(ityp),rholoc%rad(1:rholoc%msz(ityp),ityp),&
&                      rholoc%d(1:rholoc%msz(ityp),1,ityp),rholoc%d(1:rholoc%msz(ityp),2,ityp),1,rr,raux,ierr)
                    else
                      !Take the HGH form for rho_L (long range)
                      arg=r2/rloc**2
                      if (at%multipole_preserving) then
                         !use multipole-preserving function
                         xp=mp_exp(hxh,rx,0.5_gp/(rloc**2),i1,0,.true.)*&
                            mp_exp(hyh,ry,0.5_gp/(rloc**2),i2,0,.true.)*&
                            mp_exp(hzh,rz,0.5_gp/(rloc**2),i3,0,.true.)
                      else
                         xp=exp(-.5d0*arg)
                      end if
                      raux=-xp*charge
                    end if
                    !raux=-4.d0**(3.0d0/2.0d0)*exp(-4.d0*pi*r2)

                    if (j3 >= i3s .and. j3 <= i3s+n3pi-1  .and. goy  .and. gox ) then
                       ind=j1+1+nbl1+(j2+nbl2)*n1i+(j3-i3s+1-1)*n1i*n2i
                       pot_ion(ind)=pot_ion(ind)+raux
                    else if (.not. goz ) then
                       rholeaked=rholeaked-raux
                    endif
                 enddo
              enddo
           enddo

        end if



     enddo

  end if

  ! Check
  tt=0.d0
  do j3=1,n3pi
     do i2= -nbl2,2*n2+1+nbr2
        do i1= -nbl1,2*n1+1+nbr1
           ind=i1+1+nbl1+(i2+nbl2)*n1i+(j3-1)*n1i*n2i
           tt=tt+pot_ion(ind)
        enddo
     enddo
  enddo

  tt=tt*hxh*hyh*hzh
  rholeaked=rholeaked*hxh*hyh*hzh

  !print *,'test case input_rho_ion',iproc,i3start,i3end,n3pi,2*n3+16,tt

  if (pkernel%mpi_env%nproc > 1) then
     charges_mpi(1)=tt
     charges_mpi(2)=rholeaked

     call mpiallred(charges_mpi(1),2,MPI_SUM,pkernel%mpi_env%mpi_comm)

     tt_tot=charges_mpi(1)
     rholeaked_tot=charges_mpi(2)
  else
     tt_tot=tt
     rholeaked_tot=rholeaked
  end if

  if (verb) then
     call yaml_comment('Ionic Potential Creation',hfill='-')
     call yaml_map('Total ionic charge',tt_tot,fmt='(f26.12)')
     if (rholeaked_tot /= 0.0_gp) call yaml_map('Leaked charge',rholeaked_tot,fmt='(1pe10.3)')
     !write(*,'(1x,a)')&
     !     '----------------------------------------------------------- Ionic Potential Creation'
     !write(*,'(1x,a,f26.12,2x,1pe10.3)') 'total ionic charge, leaked charge ',tt_tot,rholeaked_tot
     quiet = "no "
  else
     quiet = "yes"
  end if

  if (.not. htoobig) then
     call timing(iproc,'CrtLocPot     ','OF')
     !here the value of the datacode must be kept fixed
     !n(c) nspin=1

     !if (nproc > 1) call MPI_BARRIER(bigdft_mpi%mpi_env%mpi_comm,ierr)

     call H_potential('D',pkernel,pot_ion,pot_ion,ehart,-psoffset,.false.,quiet=quiet)

     call timing(iproc,'CrtLocPot     ','ON')
     
     if (check_potion) then
        !if (iproc == 0) write(*,'(1x,a)',advance='no') 'Check the ionic potential...'
          
        allocate(potion_corr(n1i*n2i*n3pi+ndebug),stat=i_stat)
        call memocc(i_stat,potion_corr,'potion_corr',subname)

        call to_zero(n1i*n2i*n3pi,potion_corr)

        !calculate pot_ion with an explicit error function to correct in the case of big grid spacings
        !for the moment works only in the isolated BC case
        do i3=1,n3pi
           z=real(i3+i3s-1-nbl3-1,gp)*hzh
           do i2=1,n2i
              y=real(i2-nbl2-1,gp)*hyh
              do i1=1,n1i
                 x=real(i1-nbl1-1,gp)*hxh
                 ind=i1+(i2-1)*n1i+(i3-1)*n1i*n2i
                 !if (i1==49 .and. i2==46 .and. i3==44) then
                    call sum_erfcr(at%astruct%nat,at%astruct%ntypes,x,y,z,at%astruct%iatype,at%nelpsp,at%psppar,rxyz,potxyz)
                 !   stop
                 !end if
                 potion_corr(ind)=potion_corr(ind)+potxyz
                 !write(18,'(3(i6),i12,3(1x,1pe24.17))')i1,i2,i3,ind,potion_corr(ind),pot_ion(ind)
              end do
           end do
        end do

        !then calculate the maximum difference in the sup norm
        maxdiff=0.0_wp
        do i3=1,n3pi
           do i2=1,n2i
              do i1=1,n1i
                 ind=i1+(i2-1)*n1i+(i3-1)*n1i*n2i
                 maxdiff=max(maxdiff,abs(potion_corr(ind)-pot_ion(ind)))
                 !write(17,'(3(i6),i12,3(1x,1pe24.17))')i1,i2,i3,ind,potion_corr(ind),pot_ion(ind),maxdiff
              end do
           end do
        end do

        call mpiallred(maxdiff,1,MPI_MAX,pkernel%mpi_env%mpi_comm)

        if (iproc == 0) call yaml_map('Check the ionic potential',maxdiff,fmt='(1pe24.17)')
        !if (iproc == 0) write(*,'(1x,a,1pe24.17)')'...done. MaxDiff=',maxdiff

        stop

        i_all=-product(shape(potion_corr))*kind(potion_corr)
        deallocate(potion_corr,stat=i_stat)
        call memocc(i_stat,i_all,'potion_corr',subname)

     end if

  end if


!!!  !calculate the value of the offset to be put
!!!  tt_tot=0.d0
!!!  do ind=1,n1i*n2i*n3i
!!!     tt_tot=tt_tot+pot_ion(ind)
!!!  end do
!!!  print *,'previous offset',tt_tot*hxh*hyh*hzh

  if (n3pi > 0) then
!    Only for HGH pseudos
     do iat=1,at%astruct%nat
        ityp=at%astruct%iatype(iat)

        rx=rxyz(1,iat)
        ry=rxyz(2,iat)
        rz=rxyz(3,iat)

        rloc=at%psppar(0,0,ityp)
        cutoff=10.d0*rloc

        isx=floor((rx-cutoff)/hxh)
        isy=floor((ry-cutoff)/hyh)
        isz=floor((rz-cutoff)/hzh)

        iex=ceiling((rx+cutoff)/hxh)
        iey=ceiling((ry+cutoff)/hyh)
        iez=ceiling((rz+cutoff)/hzh)
        
        if( at%npspcode(1) /= PSPCODE_PAW) then

!          Add the remaining local terms of Eq. (9)
!          in JCP 129, 014109(2008)

           ! determine number of local terms
           nloc=0
           do iloc=1,4
              if (at%psppar(0,iloc,ityp) /= 0.d0) nloc=iloc
           enddo

           !do not add the local part for the vacancy
           if (nloc /= 0) then

              do i3=isz,iez
                 z=real(i3,kind=8)*hzh-rz
                 call ind_positions(perz,i3,n3,j3,goz) 
                 j3=j3+nbl3+1
                 if (goz .and. j3 >= i3s .and. j3 <=  i3s+n3pi-1) then
                    do i2=isy,iey
                       y=real(i2,kind=8)*hyh-ry
                       call ind_positions(pery,i2,n2,j2,goy)
                       if (goy) then
                          do i1=isx,iex
                             x=real(i1,kind=8)*hxh-rx
                             call ind_positions(perx,i1,n1,j1,gox)
                             if (gox) then
                                r2=x**2+y**2+z**2
                                arg=r2/rloc**2

                                if (at%multipole_preserving) then
                                   !use multipole-preserving function
                                   xp=mp_exp(hxh,rx,0.5_gp/(rloc**2),i1,0,.true.)*&
                                      mp_exp(hyh,ry,0.5_gp/(rloc**2),i2,0,.true.)*&
                                      mp_exp(hzh,rz,0.5_gp/(rloc**2),i3,0,.true.)
                                 else
                                    xp=exp(-.5d0*arg)
                                 end if

                                tt=at%psppar(0,nloc,ityp)
                                do iloc=nloc-1,1,-1
                                   tt=arg*tt+at%psppar(0,iloc,ityp)
                                enddo
                                ind=j1+1+nbl1+(j2+nbl2)*n1i+(j3-i3s+1-1)*n1i*n2i
                                pot_ion(ind)=pot_ion(ind)+xp*tt
                             end if
                          enddo
                       end if
                    enddo
                 end if
              end do
           end if !nloc
        else !HGH or PAW
           ! For PAW, add V^PAW-V_L^HGH
           charge=real(at%nelpsp(ityp),kind=8)
           do i3=isz,iez
              z=real(i3,kind=8)*hzh-rz
              call ind_positions(perz,i3,n3,j3,goz) 
              j3=j3+nbl3+1
              if (goz .and. j3 >= i3s .and. j3 <=  i3s+n3pi-1) then
                 do i2=isy,iey
                    y=real(i2,kind=8)*hyh-ry
                    call ind_positions(pery,i2,n2,j2,goy)
                    if (goy) then
                       do i1=isx,iex
                          x=real(i1,kind=8)*hxh-rx
                          call ind_positions(perx,i1,n1,j1,gox)
                          if (gox) then
                             r2=x**2+y**2+z**2
                             rr=sqrt(r2)
                             !1) V_L^HGH
                             if(rr>0.01d0) then
                               arg=rr/(sqrt(2.0)*rloc)
                               call derf_ab(tt,arg)
                               raux2=-charge/rr*tt  
                             else
                               !In this case we deduce the values
                               !from a quadratic interpolation (due to 1/rr factor)
                               call interpol_vloc(rr,rloc,charge,raux2)
                             end if
                             !2) V^PAW from splines
                             call splint(rholoc%msz(ityp),rholoc%rad(1:rholoc%msz(ityp),ityp),&
&                              rholoc%d(1:rholoc%msz(ityp),3,ityp),rholoc%d(1:rholoc%msz(ityp),4,ityp),1,rr,raux,ierr)
                             
                             ind=j1+1+nbl1+(j2+nbl2)*n1i+(j3-i3s+1-1)*n1i*n2i
                             pot_ion(ind)=pot_ion(ind)+raux-raux2
                          end if
                       enddo
                    end if
                 enddo
              end if
           end do
        end if ! at%npspcode(iat) /= PSPCODE_PAW
     end do !iat
     !debug exit

     if (htoobig) then
        !add to pot_ion an explicit error function to correct in the case of big grid spacing
        !for the moment works only in the isolated BC case
        do i3=1,n3pi
           z=real(i3+i3s-1-nbl3-1,gp)*hzh
           do i2=1,n2i
              y=real(i2-nbl2-1,gp)*hyh
              do i1=1,n1i
                 x=real(i1-nbl1-1,gp)*hxh
                 ind=i1+(i2-1)*n1i+(i3-1)*n1i*n2i
                 call sum_erfcr(at%astruct%nat,at%astruct%ntypes,x,y,z,at%astruct%iatype,at%nelpsp,at%psppar,rxyz,potxyz)
                 pot_ion(ind)=pot_ion(ind)+potxyz
              end do
           end do
        end do
     end if
     
  end if
 

!!!  !calculate the value of the offset to be put
!!!  tt_tot=0.d0
!!!  do ind=1,n1i*n2i*n3i
!!!     tt_tot=tt_tot+pot_ion(ind)
!!!  end do
!!!  print *,'actual offset',tt_tot*hxh*hyh*hzh

  !use rhopot to calculate the potential from a constant electric field along y direction
  if (.not. all(elecfield(1:3) == 0.0_gp)) then
     !constant electric field allowed only for surface and free BC
     if (geocode == 'P') then
     !if (iproc == 0) 
           write(*,'(1x,a)') &
          'The constant electric field is not allowed for Fully Periodic BC.'
          !'The constant electric field is allowed only for Free and Surfaces BC'
     stop
      !constant electric field allowed for surface BC only normal to the surface
     elseif (geocode == 'S' .and. (elecfield(1) /= 0.0_gp .or. elecfield(3) /= 0.0_gp) ) then
     !if (iproc == 0) 
           write(*,'(1x,a)') &
          'Only normal constant electric field (Ex=Ez=0) is allowed for Surface BC.'
     stop
     end if
     if (verb) call yaml_map('Constant electric field (Ha/Bohr)',elecfield(1:3),fmt='(es10.2)')
     !if (verb) write(*,'(1x,a,"(",es10.2,", ",es10.2,", ",es10.2,") ", a)') &
     !     'Constant electric field ',elecfield(1:3),' Ha/Bohr'
!or         'Parabolic confining potential: rprb=',elecfield,&
!           ';  v_conf(r)= 1/(2*rprb**4) * r**2'

     !write or not electric field in a separate file
     efwrite=.false.!true.

     if (n3pi > 0) then
        do i3=1,n3pi
           z=real(i3+i3s-1-nbl3-1,gp)*hzh
           do i2=1,n2i
              y=real(i2-nbl2-1,gp)*hyh
                 do i1=1,n1i
                    x=real(i1-nbl1-1,gp)*hxh
                    ind=i1+(i2-1)*n1i+(i3-1)*n1i*n2i
                    pot_ion(ind)=pot_ion(ind)+elecfield(1)*x+elecfield(2)*y+elecfield(3)*z
!                    parabola: these two lines replace the above line 
!                              comment out the if case and calculate x, z
!                    r2=(x-rx)**2+(y-ry)**2+(z-rz)**2
!                    pot_ion(ind)=pot_ion(ind)+0.5_gp/(elecfield**4)*r2
                 end do
           end do
        end do

        if (efwrite .and. iproc == 0) then
           open(unit=17,file='elecpotential_x',status='unknown')
           write(17,*) "# x , external electric potential(x,y=0,z=0)"
           do i1=nbl1+1,n1i-nbr1-1
              x=real(i1-nbl1-1,gp)*hxh
              write(17,*)x,-elecfield(1)*x
           end do
           close(17)
           open(unit=17,file='elecpotential_y',status='unknown')
           write(17,*) "# y , external electric potential(x=0,y,z=0)"
           do i2=nbl2+1,n2i-nbr2-1
              y=real(i2-nbl2-1,gp)*hyh
              write(17,*)y,-elecfield(2)*y
           end do
           close(17)
           open(unit=17,file='elecpotential_z',status='unknown')
           write(17,*) "# z , external electric potential(x=0,y=0,z)"
           do i3=1,n3pi
              z=real(i3+i3s-1-nbl3-1,gp)*hzh
              write(17,*)z,-elecfield(3)*z
           end do
           close(17)
        end if

     end if
  end if

  if (at%multipole_preserving) call finalize_real_space_conversion(subname)

  call timing(iproc,'CrtLocPot     ','OF')

contains

! We use a quadratic interpolation to get vloc(x)
! useful for small values of x
  SUBROUTINE interpol_vloc(xx,rloc,charge,yy)
    implicit none
    real(dp),intent(in)  :: xx,rloc,charge
    real(dp),intent(out) :: yy 
!   local variables
    real(dp)::l0,l1,l2,x0,x1,x2,y0,y1,y2

!   Find 3 points (x0,y0), (x1,y1), (x2,y2).
    x0=0.01d0; x1=0.02d0; x2=0.03d0
    call calcVloc(y0,x0,rloc,charge)
    call calcVloc(y1,x1,rloc,charge)
    call calcVloc(y2,x2,rloc,charge)   

!   Find a polynomial of the form:
!   P(x)=y0L0(x) + y1L1(x) + y2L2(x)
 
!   L0(x) = (x-x1)(x-x2)/((x0-x1)(x0-x2))
    l0=(xx-x1)*(xx-x2)/((x0-x1)*(x0-x2))
!   L1(x) = (x-x0)(x-x2)/((x1-x0)(x1-x2))
    l1=(xx-x0)*(xx-x2)/((x1-x0)*(x1-x2))
!   L2(x) = (x-x0)(x-x1)/((x2-x0)(x2-x1))
    l2=(xx-x0)*(xx-x1)/((x2-x0)*(x2-x1))

    yy=y0*l0+y1*l1+y2*l2

  END SUBROUTINE interpol_vloc

  subroutine calcVloc(yy,xx,rloc,Z)
   implicit none
   INTEGER, PARAMETER   :: DP = KIND(1.0D0)          ! double precision
   real(dp),intent(in)  :: xx,rloc,Z
   real(dp),intent(out) :: yy
   real(dp):: arg,tt
  
   arg=xx/(sqrt(2.0)*rloc)
   call derf_ab(tt,arg)
   yy=-Z/xx*tt
  
  
  end subroutine calcVloc


END SUBROUTINE createIonicPotential


!> Determine the index in which the potential must be inserted, following the BC
!! Determine also whether the index is inside or outside the box for free BC
subroutine ind_positions(periodic,i,n,j,go)
  implicit none
  logical, intent(in) :: periodic
  integer, intent(in) :: i,n
  logical, intent(out) :: go
  integer, intent(out) :: j

  if (periodic) then
     go=.true.
     j=modulo(i,2*n+2)
  else
     j=i
     if (i >= -14 .and. i <= 2*n+16) then
        go=.true.
     else
        go=.false.
     end if
  end if

END SUBROUTINE ind_positions

!>   Determine the index in which the potential must be inserted, following the BC
!!   Determine also whether the index is inside or outside the box for free BC
subroutine ind_positions_new(periodic,i,ni,j,go)
  implicit none
  logical, intent(in) :: periodic
  integer, intent(in) :: i,ni
  logical, intent(out) :: go
  integer, intent(out) :: j

  if (periodic) then
     go=.true.
     j=modulo(i,ni)
  else
     j=i
     if (i >= -14 .and. i <= ni-15) then
        go=.true.
     else
        go=.false.
     end if
  end if

END SUBROUTINE ind_positions_new


subroutine sum_erfcr(nat,ntypes,x,y,z,iatype,nelpsp,psppar,rxyz,potxyz)
  use module_base
  implicit none
  integer, intent(in) :: nat,ntypes
  real(gp) :: x,y,z
  integer, dimension(nat), intent(in) :: iatype
  integer, dimension(ntypes), intent(in) :: nelpsp
  real(gp), dimension(0:4,0:6,ntypes), intent(in) :: psppar
  real(gp), dimension(3,nat), intent(in) :: rxyz
  real(wp), intent(out) :: potxyz
  !local variables
  real(kind=8), parameter :: pi=4.0_wp*atan(1.0_wp)
  integer :: iat,ityp
  real(wp) :: charge
  real(gp) :: r,sq2rl,rx,ry,rz,derf_val
  
  potxyz =0.0_wp

  do iat=1,nat

     ityp=iatype(iat)
     sq2rl=sqrt(2.0_gp)*psppar(0,0,ityp)
     charge=real(nelpsp(ityp),wp)

     rx=rxyz(1,iat)-x 
     ry=rxyz(2,iat)-y
     rz=rxyz(3,iat)-z

     r=sqrt(rx**2+ry**2+rz**2)

     if (r == 0.0_gp) then
        potxyz = potxyz - charge*2.0_wp/(sqrt(pi)*real(sq2rl,wp))
     else
        call derf_ab(derf_val,r/sq2rl)
        potxyz = potxyz - charge*real(derf_val/r,wp)
     end if

     !write(*,'(a,1x,i0,3(1pe24.17))')'iat,r,derf_val,derf_val/r',iat,r/sq2rl,derf_val,derf_val/r

  end do

END SUBROUTINE sum_erfcr


subroutine ext_buffers(periodic,nl,nr)
  implicit none
  logical, intent(in) :: periodic
  integer, intent(out) :: nl,nr

  if (periodic) then
     nl=0
     nr=0
  else
     nl=14
     nr=15
  end if
END SUBROUTINE ext_buffers


!> Read and initialize counter-ions potentials (read psp files)
subroutine CounterIonPotential(geocode,iproc,nproc,in,shift,&
     hxh,hyh,hzh,grid,n3pi,i3s,pkernel,pot_ion)
  use module_base
  use module_types
  use module_interfaces, except_this_one => CounterIonPotential
  use Poisson_Solver, except_dp => dp, except_gp => gp, except_wp => wp
  use module_input_dicts
  use dictionaries
  use yaml_output
<<<<<<< HEAD
  use module_atoms, only: deallocate_atoms_data,set_astruct_from_dict,nullify_atoms_data
  use gaussians, only: initialize_real_space_conversion, finalize_real_space_conversion,mp_exp
=======
  use module_atoms, only: deallocate_atoms_data,nullify_atoms_data
  !use gaussians
>>>>>>> a2b2392a
  implicit none
  character(len=1), intent(in) :: geocode !< @copydoc poisson_solver::doc::geocode
  integer, intent(in) :: iproc,nproc,n3pi,i3s
  real(gp), intent(in) :: hxh,hyh,hzh
  real(gp), dimension(3), intent(in) :: shift
  type(input_variables), intent(in) :: in
  type(grid_dimensions), intent(in) :: grid
  type(coulomb_operator), intent(in) :: pkernel
  real(wp), dimension(*), intent(inout) :: pot_ion
  !local variables
  character(len=*), parameter :: subname='CounterIonPotential'
  real(kind=8), parameter :: pi=4.d0*atan(1.d0)
  logical :: htoobig=.false.,check_potion=.false.
  logical :: perx,pery,perz,gox,goy,goz
  integer :: iat,i1,i2,i3,j1,j2,j3,isx,isy,isz,iex,iey,iez,ierr,ityp,nspin
  integer :: ind,i_all,i_stat,nbl1,nbr1,nbl2,nbr2,nbl3,nbr3
  real(kind=8) :: rholeaked,rloc,charge,cutoff,x,y,z,r2,arg,xp,tt,rx,ry,rz
  real(kind=8) :: tt_tot,rholeaked_tot,potxyz
  real(wp) :: maxdiff
  real(gp) :: ehart
  type(atoms_data) :: at
  type(dictionary), pointer :: dict
  real(dp), dimension(2) :: charges_mpi
  real(dp), dimension(:), allocatable :: potion_corr
  real(gp), dimension(:,:), allocatable :: radii_cf

  call timing(iproc,'CrtLocPot     ','ON')
  
  !initialize the work arrays needed to integrate with isf
  if (at%multipole_preserving) call initialize_real_space_conversion()

  if (iproc.eq.0) then
     write(*,'(1x,a)')&
          '--------------------------------------------------- Counter Ionic Potential Creation'
  end if

  call nullify_atoms_data(at)
  !read the positions of the counter ions from file
  call dict_init(dict)
  call astruct_file_merge_to_dict(dict, "posinp", 'posinp_ci')
  call astruct_set_from_dict(dict // "posinp", at%astruct)

  call atoms_file_merge_to_dict(dict)
  do ityp = 1, at%astruct%ntypes, 1
     call psp_dict_fill_all(dict, at%astruct%atomnames(ityp), in%ixc)
  end do
  call psp_dict_analyse(dict, at)
  ! Read associated pseudo files.
  call atomic_data_file_merge_to_dict(dict, "Atomic occupation", 'input.occup')
  call atomic_data_set_from_dict(dict, "Atomic occupation", at, in%nspin)
  call dict_free(dict)

  allocate(radii_cf(at%astruct%ntypes,3+ndebug),stat=i_stat)
  call memocc(i_stat,radii_cf,'radii_cf',subname)

  !read the specifications of the counter ions from pseudopotentials
  call read_radii_variables(at, radii_cf, in%crmult, in%frmult, in%projrad)
  if (iproc == 0) call print_atomic_variables(at, radii_cf, max(in%hx,in%hy,in%hz), in%ixc, in%dispersion)

  ! Ionic charge (must be calculated for the PS active processes)
  rholeaked=0.d0
  ! Ionic energy (can be calculated for all the processors)

  !Creates charge density arising from the ionic PSP cores
  call to_zero(grid%n1i*grid%n2i*n3pi,pot_ion(1))


  !conditions for periodicity in the three directions
  perx=(geocode /= 'F')
  pery=(geocode == 'P')
  perz=(geocode /= 'F')

  call ext_buffers(perx,nbl1,nbr1)
  call ext_buffers(pery,nbl2,nbr2)
  call ext_buffers(perz,nbl3,nbr3)

  if (n3pi >0 .and. .not. htoobig) then

     do iat=1,at%astruct%nat
        ityp=at%astruct%iatype(iat)
        !shift the positions of the counter_ion wrt the box
        rx=at%astruct%rxyz(1,iat)-shift(1)
        ry=at%astruct%rxyz(2,iat)-shift(2)
        rz=at%astruct%rxyz(3,iat)-shift(3)

        if (iproc == 0) then
           write(*,'(1x,a,i6,3(1pe14.7))')'counter ion No. ',iat,rx,ry,rz
        end if

        rloc=at%psppar(0,0,ityp)
        charge=real(at%nelpsp(ityp),kind=8)/(2.d0*pi*sqrt(2.d0*pi)*rloc**3)
        cutoff=10.d0*rloc

        isx=floor((rx-cutoff)/hxh)
        isy=floor((ry-cutoff)/hyh)
        isz=floor((rz-cutoff)/hzh)

        iex=ceiling((rx+cutoff)/hxh)
        iey=ceiling((ry+cutoff)/hyh)
        iez=ceiling((rz+cutoff)/hzh)

        !print *,'rloc,iat,nelpsp',isx,iex,isy,iey,isz,iez,shift(:),iproc

        do i3=isz,iez
           z=real(i3,kind=8)*hzh-rz
           call ind_positions(perz,i3,grid%n3,j3,goz) 
           j3=j3+nbl3+1
           do i2=isy,iey
              y=real(i2,kind=8)*hyh-ry
              call ind_positions(pery,i2,grid%n2,j2,goy)
              do i1=isx,iex
                 x=real(i1,kind=8)*hxh-rx
                 call ind_positions(perx,i1,grid%n1,j1,gox)
                 r2=x**2+y**2+z**2
                 arg=r2/rloc**2

                 if (at%multipole_preserving) then
                    !multipole-preserving approach
                    xp=mp_exp(hxh,rx,0.5_gp/(rloc**2),i1,0,.true.)*&
                       mp_exp(hyh,ry,0.5_gp/(rloc**2),i2,0,.true.)*&
                       mp_exp(hzh,rz,0.5_gp/(rloc**2),i3,0,.true.)
                 else
                    xp=exp(-.5d0*arg)
                 end if

                 if (j3 >= i3s .and. j3 <= i3s+n3pi-1  .and. goy  .and. gox ) then
                    ind=j1+1+nbl1+(j2+nbl2)*grid%n1i+(j3-i3s+1-1)*grid%n1i*grid%n2i
                    pot_ion(ind)=pot_ion(ind)-xp*charge
                 else if (.not. goz ) then
                    rholeaked=rholeaked+xp*charge
                 endif
              enddo
           enddo
        enddo

     enddo

  end if

  ! Check
  tt=0.d0
  do j3=1,n3pi
     do i2= -nbl2,2*grid%n2+1+nbr2
        do i1= -nbl1,2*grid%n1+1+nbr1
           ind=i1+1+nbl1+(i2+nbl2)*grid%n1i+(j3-1)*grid%n1i*grid%n2i
           tt=tt+pot_ion(ind)
        enddo
     enddo
  enddo

  tt=tt*hxh*hyh*hzh
  rholeaked=rholeaked*hxh*hyh*hzh

  if (pkernel%mpi_env%nproc > 1) then
     charges_mpi(1)=tt
     charges_mpi(2)=rholeaked

     call mpiallred(charges_mpi(1),2,MPI_SUM,pkernel%mpi_env%mpi_comm)

     tt_tot=charges_mpi(1)
     rholeaked_tot=charges_mpi(2)
  else
     tt_tot=tt
     rholeaked_tot=rholeaked
  end if

  if (iproc == 0) write(*,'(1x,a,f26.12,2x,1pe10.3)') &
       'total ionic charge, leaked charge ',tt_tot,rholeaked_tot

  if (.not. htoobig) then
     call timing(iproc,'CrtLocPot     ','OF')
     !here the value of the datacode must be kept fixed
     nspin=1

     call H_potential('D',pkernel,pot_ion,pot_ion,ehart,0.0_gp,.false.)

     call timing(iproc,'CrtLocPot     ','ON')
     
     if (check_potion) then
        !if (iproc == 0) write(*,'(1x,a)',advance='no') 'Check the ionic potential...'
          
        allocate(potion_corr(grid%n1i*grid%n2i*n3pi+ndebug),stat=i_stat)
        call memocc(i_stat,potion_corr,'potion_corr',subname)

        call to_zero(grid%n1i*grid%n2i*n3pi,potion_corr)

        !calculate pot_ion with an explicit error function to correct in the case of big grid spacings
        !for the moment works only in the isolated BC case
        do i3=1,n3pi
           z=real(i3+i3s-1-nbl3-1,gp)*hzh
           do i2=1,grid%n2i
              y=real(i2-nbl2-1,gp)*hyh
              do i1=1,grid%n1i
                 x=real(i1-nbl1-1,gp)*hxh
                 ind=i1+(i2-1)*grid%n1i+(i3-1)*grid%n1i*grid%n2i
                 !if (i1==49 .and. i2==46 .and. i3==44) then
                    call sum_erfcr(at%astruct%nat,at%astruct%ntypes,x,y,z,at%astruct%iatype,at%nelpsp,at%psppar,&
                          at%astruct%rxyz,potxyz)
                 !   stop
                 !end if
                 potion_corr(ind)=potion_corr(ind)+potxyz
                 !write(18,'(3(i6),i12,3(1x,1pe24.17))')i1,i2,i3,ind,potion_corr(ind),pot_ion(ind)
              end do
           end do
        end do

        !then calculate the maximum difference in the sup norm
        maxdiff=0.0_wp
        do i3=1,n3pi
           do i2=1,grid%n2i
              do i1=1,grid%n1i
                 ind=i1+(i2-1)*grid%n1i+(i3-1)*grid%n1i*grid%n2i
                 maxdiff=max(maxdiff,abs(potion_corr(ind)-pot_ion(ind)))
                 !write(17,'(3(i6),i12,3(1x,1pe24.17))')i1,i2,i3,ind,potion_corr(ind),pot_ion(ind),maxdiff
              end do
           end do
        end do

        call mpiallred(maxdiff,1,MPI_MAX,pkernel%mpi_env%mpi_comm)

        if (iproc == 0) call yaml_map('Check the ionic potential',maxdiff,fmt='(1pe24.17)')
        !if (iproc == 0) write(*,'(1x,a,1pe24.17)')'...done. MaxDiff=',maxdiff

        stop

        i_all=-product(shape(potion_corr))*kind(potion_corr)
        deallocate(potion_corr,stat=i_stat)
        call memocc(i_stat,i_all,'potion_corr',subname)

     end if

  end if

  if (n3pi > 0 .and. htoobig) then
     !add to pot_ion an explicit error function to correct in the case of big grid spacing
     !for the moment works only in the isolated BC case
     do i3=1,n3pi
        z=real(i3+i3s-1-nbl3-1,gp)*hzh
        do i2=1,grid%n2i
           y=real(i2-nbl2-1,gp)*hyh
           do i1=1,grid%n1i
              x=real(i1-nbl1-1,gp)*hxh
              ind=i1+(i2-1)*grid%n1i+(i3-1)*grid%n1i*grid%n2i
              call sum_erfcr(at%astruct%nat,at%astruct%ntypes,x,y,z,at%astruct%iatype,at%nelpsp,at%psppar,at%astruct%rxyz,potxyz)
              pot_ion(ind)=pot_ion(ind)+potxyz
           end do
        end do
     end do
  end if

  !deallocations
  call deallocate_atoms_data(at) 

  i_all=-product(shape(radii_cf))*kind(radii_cf)
  deallocate(radii_cf,stat=i_stat)
  call memocc(i_stat,i_all,'radii_cf',subname)

  i_all=-product(shape(at%astruct%rxyz))*kind(at%astruct%rxyz)
  deallocate(at%astruct%rxyz,stat=i_stat)
  call memocc(i_stat,i_all,'at%astruct%rxyz',subname)


  if (at%multipole_preserving) call finalize_real_space_conversion(subname)

  call timing(iproc,'CrtLocPot     ','OF')

END SUBROUTINE CounterIonPotential<|MERGE_RESOLUTION|>--- conflicted
+++ resolved
@@ -1191,13 +1191,8 @@
   use module_input_dicts
   use dictionaries
   use yaml_output
-<<<<<<< HEAD
-  use module_atoms, only: deallocate_atoms_data,set_astruct_from_dict,nullify_atoms_data
+  use module_atoms, only: deallocate_atoms_data,nullify_atoms_data
   use gaussians, only: initialize_real_space_conversion, finalize_real_space_conversion,mp_exp
-=======
-  use module_atoms, only: deallocate_atoms_data,nullify_atoms_data
-  !use gaussians
->>>>>>> a2b2392a
   implicit none
   character(len=1), intent(in) :: geocode !< @copydoc poisson_solver::doc::geocode
   integer, intent(in) :: iproc,nproc,n3pi,i3s
