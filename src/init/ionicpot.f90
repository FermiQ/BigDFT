--- conflicted
+++ resolved
@@ -126,7 +126,7 @@
      eion=eion+charge/ucvol*(psoffset+shortlength)
 
      !symmetrization of ewald stress (probably not needed)
-     if (at%sym%symObj >= 0) call symmetrize_stress((iproc==0),ewaldstr,at%sym%symObj)
+     if (at%sym%symObj >= 0) call symm_stress((iproc==0),ewaldstr,at%sym%symObj)
      !PSP core correction of the stress tensor (diag.)
      ewaldstr(1:3)=ewaldstr(1:3)-charge*(psoffset+shortlength)/ucvol/ucvol
 
@@ -443,13 +443,8 @@
   call vdwcorrection_calculate_forces(fdisp,rxyz,at,dispersion) 
 END SUBROUTINE IonicEnergyandForces
 
-<<<<<<< HEAD
 subroutine createEffectiveIonicPotential(iproc, nproc, verb, in, atoms, rxyz, shift, &
-     & Glr, hxh, hyh, hzh, rhopotd, pkernel, pot_ion, elecfield, psoffset)
-=======
-subroutine createEffectiveIonicPotential(iproc, nproc, in, atoms, rxyz, shift, &
      & Glr, hxh, hyh, hzh, rhopotd, pkernel, pot_ion, elecfield, psoffset,rholoc)
->>>>>>> c31f107d
   use module_base
   use module_types
 
@@ -503,13 +498,8 @@
      call memocc(i_stat,i_all,'counter_ions',subname)
   end if
 END SUBROUTINE createEffectiveIonicPotential
-<<<<<<< HEAD
 subroutine createIonicPotential(geocode,iproc,nproc,verb,at,rxyz,&
-     hxh,hyh,hzh,elecfield,n1,n2,n3,n3pi,i3s,n1i,n2i,n3i,pkernel,pot_ion,psoffset)
-=======
-subroutine createIonicPotential(geocode,iproc,nproc,at,rxyz,&
      hxh,hyh,hzh,elecfield,n1,n2,n3,n3pi,i3s,n1i,n2i,n3i,pkernel,pot_ion,psoffset,rholoc)
->>>>>>> c31f107d
   use module_base
   use module_types
 !  use module_interfaces, except_this_one => createIonicPotential
