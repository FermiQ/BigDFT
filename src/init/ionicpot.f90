!> @file
!!  Routines for the ionic energy contribution
!! @author
!!    Copyright (C) 2007-2011 BigDFT group (LG)
!!    This file is distributed under the terms of the
!!    GNU General Public License, see ~/COPYING file
!!    or http://www.gnu.org/copyleft/gpl.txt .
!!    For the list of contributors, see ~/AUTHORS 


!>    Calculte the ionic contribution to the energy and the forces
subroutine IonicEnergyandForces(iproc,nproc,at,hxh,hyh,hzh,elecfield,&
     rxyz,eion,fion,ewaldstr,psoffset,n1,n2,n3,n1i,n2i,n3i,i3s,n3pi,pot_ion,pkernel)
  use module_base
  use module_types
  use Poisson_Solver
  implicit none
  type(atoms_data), intent(in) :: at
  integer, intent(in) :: iproc,nproc,n1,n2,n3,n1i,n2i,n3i,i3s,n3pi
  real(gp), intent(in) :: hxh,hyh,hzh
  real(gp), dimension(3), intent(in) :: elecfield
  real(gp), dimension(3,at%nat), intent(in) :: rxyz
  real(dp), dimension(*), intent(in) :: pkernel
  real(gp), intent(out) :: eion,psoffset
  real(dp), dimension(6),intent(out) :: ewaldstr
  real(gp), dimension(3,at%nat), intent(out) :: fion
  real(dp), dimension(*), intent(out) :: pot_ion
  !local variables
  character(len=*), parameter :: subname='IonicEnergyandForces'
  logical :: slowion=.false.
  logical :: perx,pery,perz,gox,goy,goz
  integer :: iat,ii,i_all,i_stat,ityp,jat,jtyp,nbl1,nbr1,nbl2,nbr2,nbl3,nbr3
  integer :: isx,iex,isy,iey,isz,iez,i1,i2,i3,j1,j2,j3,ind,ierr
  real(gp) :: ucvol,rloc,twopitothreehalf,pi,atint,shortlength,charge,eself,rx,ry,rz
  real(gp) :: fxion,fyion,fzion,dist,fxerf,fyerf,fzerf,cutoff
  real(gp) :: hxx,hxy,hxz,hyy,hyz,hzz,chgprod,evacancy
  real(gp) :: x,y,z,xp,Vel,prefactor,r2,arg,ehart
  !real(gp) :: Mz,cmassy
  real(gp), dimension(3,3) :: gmet,rmet,rprimd,gprimd
  !other arrays for the ewald treatment
  real(gp), dimension(:,:), allocatable :: fewald,xred

  pi=4.d0*datan(1.d0)
  psoffset=0.0_gp
  ewaldstr=0.0_gp
  if (at%geocode == 'P') then
     !here we insert the calculation of the ewald forces
     allocate(fewald(3,at%nat+ndebug),stat=i_stat)
     call memocc(i_stat,fewald,'fewald',subname)
     allocate(xred(3,at%nat+ndebug),stat=i_stat)
     call memocc(i_stat,xred,'xred',subname)

     !calculate rprimd
     rprimd(:,:)=0.0_gp

     rprimd(1,1)=at%alat1
     rprimd(2,2)=at%alat2
     rprimd(3,3)=at%alat3

     !calculate the metrics and the volume
     call metric(gmet,gprimd,-1,rmet,rprimd,ucvol)

     !calculate reduced coordinates
     do iat=1,at%nat
        do ii=1,3
           xred(ii,iat)= gprimd(1,ii)*rxyz(1,iat)+gprimd(2,ii)*rxyz(2,iat)+&
                gprimd(3,ii)*rxyz(3,iat)
        end do
     end do

     !calculate ewald energy and forces + stress
     call ewald(eion,gmet,fewald,at%nat,at%ntypes,rmet,at%iatype,ucvol,&
          xred,real(at%nelpsp,kind=8))
     ewaldstr=0.0_dp
     call ewald2(gmet,at%nat,at%ntypes,rmet,rprimd,ewaldstr,at%iatype,&
     ucvol,xred,real(at%nelpsp,kind=8))

! our sequence of strten elements : 11 22 33 12 13 23
! abinit output                   : 11 22 33 23 13 12

     !make forces dimensional
     do iat=1,at%nat
        do ii=1,3
           fion(ii,iat)= - (gprimd(ii,1)*fewald(1,iat)+&
                gprimd(ii,2)*fewald(2,iat)+&
                gprimd(ii,3)*fewald(3,iat))
        end do
        !if (nproc==1 .and. slowion) print *,'iat,fion',iat,(fion(j1,iat),j1=1,3)
     end do

     i_all=-product(shape(xred))*kind(xred)
     deallocate(xred,stat=i_stat)
     call memocc(i_stat,i_all,'xred',subname)
     i_all=-product(shape(fewald))*kind(fewald)
     deallocate(fewald,stat=i_stat)
     call memocc(i_stat,i_all,'fewald',subname)

     !now calculate the integral of the local psp
     !this is the offset to be applied in the Poisson Solver to have a neutralizing background
     psoffset=0.0_gp
     shortlength=0.0_gp
     charge=0.0_gp
     twopitothreehalf=2.0_gp*pi*sqrt(2.0_gp*pi)
     do iat=1,at%nat
        ityp=at%iatype(iat)
        rloc=at%psppar(0,0,ityp)
        atint=at%psppar(0,1,ityp)+3.0_gp*at%psppar(0,2,ityp)+&
             15.0_gp*at%psppar(0,3,ityp)+105.0_gp*at%psppar(0,4,ityp)
        psoffset=psoffset+rloc**3*atint
        shortlength=shortlength+real(at%nelpsp(ityp),gp)*rloc**2
        charge=charge+real(at%nelpsp(ityp),gp)
     end do
     psoffset=twopitothreehalf*psoffset
     shortlength=shortlength*2.d0*pi

     !print *,'psoffset',psoffset,'pspcore',(psoffset+shortlength)*charge/(at%alat1*at%alat2*at%alat3)
     !if (iproc ==0) print *,'eion',eion,charge/ucvol*(psoffset+shortlength)
     !correct ionic energy taking into account the PSP core correction
     eion=eion+charge/ucvol*(psoffset+shortlength)

     !symmetrization of ewald stress (probably not needed)
     if (at%symObj >= 0) call symm_stress(iproc,ewaldstr,at)
     !PSP core correction of the stress tensor (diag.)
     ewaldstr(1:3)=ewaldstr(1:3)-charge*(psoffset+shortlength)/ucvol/ucvol

!!$     if (iproc == 0) then
!!$        write(*,*) 'STRESS TENSOR: EWALD + PSP-CORE'
!!$        write(*,*) ewaldstr(1:3)
!!$        write(*,*) ewaldstr(6),ewaldstr(5),ewaldstr(4)
!!$     end if

!!!     !in the surfaces case, correct the energy term following (J.Chem.Phys. 111(7)-3155, 1999)
!!!     if (at%geocode == 'S') then
!!!        !calculate the Mz dipole component (which in our case corresponds to y direction)
!!!        !first calculate the center of mass
!!!        cmassy=0.0_gp
!!!        do iat=1,at%nat
!!!           cmassy=cmassy+rxyz(2,iat)
!!!        end do
!!!        
!!!        Mz=0.0_gp
!!!        do iat=1,at%nat
!!!           ityp=at%iatype(iat)
!!!           Mz=Mz+real(at%nelpsp(ityp),gp)*(rxyz(2,iat)-cmassy)
!!!        end do
!!!        
!!!        !correct energy and forces in the y direction
!!!        eion=eion+0.5_gp/ucvol*Mz**2
!!!        do iat=1,at%nat
!!!           ityp=at%iatype(iat)
!!!           fion(2,iat)=fion(2,iat)-real(at%nelpsp(ityp),gp)/ucvol*Mz
!!!           if (nproc==1 .and. slowion) print *,'iat,fion',iat,(fion(j1,iat),j1=1,3)
!!!        end do
!!!
!!!     end if

  else if (at%geocode == 'F') then

     eion=0.0_gp
     eself=0.0_gp
     do iat=1,at%nat
        ityp=at%iatype(iat)
        rx=rxyz(1,iat) 
        ry=rxyz(2,iat)
        rz=rxyz(3,iat)
        !inizialization of the forces
        fxion=0.0_gp
        fyion=0.0_gp
        fzion=0.0_gp
        !initialisation of the hessian
        hxx=0.0_gp
        hxy=0.0_gp
        hxz=0.0_gp
        hyy=0.0_gp
        hyz=0.0_gp
        hzz=0.0_gp

        !    ion-ion interaction
        do jat=1,iat-1
           dist=sqrt((rx-rxyz(1,jat))**2+(ry-rxyz(2,jat))**2+(rz-rxyz(3,jat))**2)
           jtyp=at%iatype(jat)
           chgprod=real(at%nelpsp(jtyp),gp)*real(at%nelpsp(ityp),gp)
           eion=eion+chgprod/dist
           !forces
           fxion=fxion+chgprod/(dist**3)*(rx-rxyz(1,jat))
           fyion=fyion+chgprod/(dist**3)*(ry-rxyz(2,jat))
           fzion=fzion+chgprod/(dist**3)*(rz-rxyz(3,jat))
           !hessian matrix
           hxx=hxx+3.0_gp*chgprod/(dist**5)*(rx-rxyz(1,jat))**2-chgprod/(dist**3)
           hxy=hxy+3.0_gp*chgprod/(dist**5)*(rx-rxyz(1,jat))*(ry-rxyz(2,jat))
           hxz=hxz+3.0_gp*chgprod/(dist**5)*(rx-rxyz(1,jat))*(rz-rxyz(3,jat))
           hyy=hyy+3.0_gp*chgprod/(dist**5)*(ry-rxyz(2,jat))**2-chgprod/(dist**3)
           hyz=hyz+3.0_gp*chgprod/(dist**5)*(ry-rxyz(2,jat))*(rz-rxyz(3,jat))
           hzz=hzz+3.0_gp*chgprod/(dist**5)*(rz-rxyz(3,jat))**2-chgprod/(dist**3)
        enddo
        do jat=iat+1,at%nat
           dist=sqrt((rx-rxyz(1,jat))**2+(ry-rxyz(2,jat))**2+(rz-rxyz(3,jat))**2)
           jtyp=at%iatype(jat)
           chgprod=real(at%nelpsp(jtyp),gp)*real(at%nelpsp(ityp),gp)

           !forces
           fxion=fxion+chgprod/(dist**3)*(rx-rxyz(1,jat))
           fyion=fyion+chgprod/(dist**3)*(ry-rxyz(2,jat))
           fzion=fzion+chgprod/(dist**3)*(rz-rxyz(3,jat))
           !hessian matrix
           hxx=hxx+3.0_gp*chgprod/(dist**5)*(rx-rxyz(1,jat))**2-chgprod/(dist**3)
           hxy=hxy+3.0_gp*chgprod/(dist**5)*(rx-rxyz(1,jat))*(ry-rxyz(2,jat))
           hxz=hxz+3.0_gp*chgprod/(dist**5)*(rx-rxyz(1,jat))*(rz-rxyz(3,jat))
           hyy=hyy+3.0_gp*chgprod/(dist**5)*(ry-rxyz(2,jat))**2-chgprod/(dist**3)
           hyz=hyz+3.0_gp*chgprod/(dist**5)*(ry-rxyz(2,jat))*(rz-rxyz(3,jat))
           hzz=hzz+3.0_gp*chgprod/(dist**5)*(rz-rxyz(3,jat))**2-chgprod/(dist**3)
        end do

        fion(1,iat)=fxion
        fion(2,iat)=fyion
        fion(3,iat)=fzion

        !if (nproc==1 .and. slowion) print *,'iat,fion',iat,(fion(j1,iat),j1=1,3)
        !energy which comes from the self-interaction of the spread charge
        eself=eself+real(at%nelpsp(ityp)**2,gp)*0.5_gp*sqrt(1.d0/pi)/at%psppar(0,0,ityp)
     end do

     !if (nproc==1 .and. slowion) print *,'eself',eself

  end if

  !for the surfaces BC,
  !activate for the moment only the slow calculation of the ionic energy and forces
  !if (at%geocode == 'S' .or. at%geocode == 'P') slowion=.true.
  if (at%geocode == 'S') slowion=.true.
  !slowion=.true.

  if (slowion) then

     !case of slow ionic calculation
     !conditions for periodicity in the three directions
     perx=(at%geocode /= 'F')
     pery=(at%geocode == 'P')
     perz=(at%geocode /= 'F')

     call ext_buffers(perx,nbl1,nbr1)
     call ext_buffers(pery,nbl2,nbr2)
     call ext_buffers(perz,nbl3,nbr3)

     !the ions corresponds to gaussian charges disposed in the same way as the pseudopotentials

     !first calculate the self-energy and the forces
     !(the latter are zero for a symmetric grid distribution)

     !self energy initialisation
     eself=0.0_gp
     do iat=1,at%nat

        fion(1,iat)=0.0_gp
        fion(2,iat)=0.0_gp
        fion(3,iat)=0.0_gp

        ityp=at%iatype(iat)
        rloc=at%psppar(0,0,ityp)
        charge=real(at%nelpsp(ityp),gp)/(2.0_gp*pi*sqrt(2.0_gp*pi)*rloc**3)
        prefactor=real(at%nelpsp(ityp),gp)/(2.0_gp*pi*sqrt(2.0_gp*pi)*rloc**5)
        cutoff=10.0_gp*rloc

        !calculate the self energy of the isolated bc
        eself=eself+real(at%nelpsp(ityp),gp)**2/rloc
     enddo

     eself=0.5_gp/sqrt(pi)*eself

     !if (nproc==1) 
     !print *,'iproc,eself',iproc,eself
     call to_zero(n1i*n2i*n3pi,pot_ion(1))

     if (n3pi >0 ) then
        !then calculate the hartree energy and forces of the charge distributions
        !(and save the values for the ionic potential)

        do iat=1,at%nat
           ityp=at%iatype(iat)
           rx=rxyz(1,iat) 
           ry=rxyz(2,iat)
           rz=rxyz(3,iat)

           rloc=at%psppar(0,0,ityp)
           charge=real(at%nelpsp(ityp),gp)/(2.0_gp*pi*sqrt(2.0_gp*pi)*rloc**3)
           cutoff=10.0_gp*rloc

           isx=floor((rx-cutoff)/hxh)
           isy=floor((ry-cutoff)/hyh)
           isz=floor((rz-cutoff)/hzh)

           iex=ceiling((rx+cutoff)/hxh)
           iey=ceiling((ry+cutoff)/hyh)
           iez=ceiling((rz+cutoff)/hzh)

           !these nested loops will be used also for the actual ionic forces, to be recalculated
           do i3=isz,iez
              z=real(i3,gp)*hzh-rz
              call ind_positions(perz,i3,n3,j3,goz) 
              j3=j3+nbl3+1
              do i2=isy,iey
                 y=real(i2,gp)*hyh-ry
                 call ind_positions(pery,i2,n2,j2,goy)
                 do i1=isx,iex
                    x=real(i1,gp)*hxh-rx
                    call ind_positions(perx,i1,n1,j1,gox)
                    r2=x**2+y**2+z**2
                    arg=r2/rloc**2
                    xp=exp(-.5_gp*arg)
                    if (j3 >= i3s .and. j3 <= i3s+n3pi-1  .and. goy  .and. gox ) then
                       ind=j1+1+nbl1+(j2+nbl2)*n1i+(j3-i3s+1-1)*n1i*n2i
                       pot_ion(ind)=pot_ion(ind)-xp*charge
                    endif
                 enddo
              enddo
           enddo

        enddo

     end if

     !now call the Poisson Solver for the global energy forces
     call H_potential(at%geocode,'D',iproc,nproc,&
          n1i,n2i,n3i,hxh,hyh,hzh,&
          pot_ion,pkernel,pot_ion,ehart,-2.0_gp*psoffset,.false.)

!!$     call PSolver(at%geocode,'D',iproc,nproc,n1i,n2i,n3i,0,hxh,hyh,hzh,&
!!$          pot_ion,pkernel,pot_ion,ehart,zero,zero,-2.0_gp*psoffset,.false.,1)

     eion=ehart-eself

     !print *,'ehart,eself',iproc,ehart,eself

     !if (nproc==1) 
     !print *,'iproc,eion',iproc,eion

     do iat=1,at%nat
        ityp=at%iatype(iat)
        !coordinates of the center
        rx=rxyz(1,iat) 
        ry=rxyz(2,iat) 
        rz=rxyz(3,iat)
        !inizialization of the forces

        fxerf=0.0_gp
        fyerf=0.0_gp
        fzerf=0.0_gp

        !local part
        rloc=at%psppar(0,0,ityp)
        prefactor=real(at%nelpsp(ityp),gp)/(2.0_gp*pi*sqrt(2.0_gp*pi)*rloc**5)
        !maximum extension of the gaussian
        cutoff=10.0_gp*rloc

        isx=floor((rx-cutoff)/hxh)
        isy=floor((ry-cutoff)/hyh)
        isz=floor((rz-cutoff)/hzh)

        iex=ceiling((rx+cutoff)/hxh)
        iey=ceiling((ry+cutoff)/hyh)
        iez=ceiling((rz+cutoff)/hzh)

        !calculate the forces near the atom due to the error function part of the potential
        !calculate forces for all atoms only in the distributed part of the simulation box
        if (n3pi >0 ) then
           do i3=isz,iez
              z=real(i3,gp)*hzh-rz
              call ind_positions(perz,i3,n3,j3,goz) 
              j3=j3+nbl3+1
              do i2=isy,iey
                 y=real(i2,gp)*hyh-ry
                 call ind_positions(pery,i2,n2,j2,goy)
                 do i1=isx,iex
                    x=real(i1,gp)*hxh-rx
                    call ind_positions(perx,i1,n1,j1,gox)
                    r2=x**2+y**2+z**2
                    arg=r2/rloc**2
                    xp=exp(-.5_gp*arg)
                    if (j3 >= i3s .and. j3 <= i3s+n3pi-1  .and. goy  .and. gox ) then
                       ind=j1+1+nbl1+(j2+nbl2)*n1i+(j3-i3s+1-1)*n1i*n2i
                       !error function part
                       Vel=pot_ion(ind)
                       fxerf=fxerf+xp*Vel*x
                       fyerf=fyerf+xp*Vel*y
                       fzerf=fzerf+xp*Vel*z
                    endif
                 end do
              end do
           end do
        end if
        !final result of the forces

        fion(1,iat)=fion(1,iat)+(hxh*hyh*hzh*prefactor)*fxerf
        fion(2,iat)=fion(2,iat)+(hxh*hyh*hzh*prefactor)*fyerf
        fion(3,iat)=fion(3,iat)+(hxh*hyh*hzh*prefactor)*fzerf

        !if (nproc==1) print *,'iat,fion',iat,(fion(j1,iat),j1=1,3)

!!!        write(10+iat,'(1x,f8.3,i5,(1x,3(1x,1pe12.5)))',advance='no') &
!!!             hxh,iat,(fion(j1,iat),j1=1,3)


     end do

     if (nproc > 1) then
        call mpiallred(fion(1,1),3*at%nat,MPI_SUM,MPI_COMM_WORLD,ierr)
     end if

     !if (iproc ==0) print *,'eion',eion,psoffset,shortlength

  end if

  ! Add contribution from constant electric field to the forces
  do iat=1,at%nat
     ityp=at%iatype(iat)
     charge=real(at%nelpsp(ityp),gp)
     fion(1:3,iat)=fion(1:3,iat)+(charge*elecfield(1:3))
     !ry=rxyz(2,iat) 
     !eion=eion-(charge*elecfield)*ry
     eion=eion-charge*sum(elecfield(1:3)*rxyz(1:3,iat))
  enddo

  if (iproc == 0) then
     if(all(elecfield(1:3)==0._gp)) then 
           write(*,'(1x,a,1pe22.14)') 'ion-ion interaction energy',eion
     else 
           write(*,'(1x,a,1pe22.14)') 'ion-ion and ion-electric field interaction energy',eion
     endif
  end if
END SUBROUTINE IonicEnergyandForces

<<<<<<< HEAD
subroutine createEffectiveIonicPotential(iproc, nproc, in, atoms, rxyz, shift, &
     & Glr, hxh, hyh, hzh, rhopotd, pkernel, pot_ion, &
     & elecfield, nvacancy, psoffset, correct_offset)
  use module_base
  use module_types

  implicit none

  logical,intent(in) :: correct_offset
  integer, intent(in) :: iproc,nproc,nvacancy
  real(gp), intent(in) :: hxh,hyh,hzh,psoffset
  type(atoms_data), intent(in) :: atoms
  type(locreg_descriptors), intent(in) :: Glr
  type(input_variables), intent(in) :: in
  type(rhopot_distribution), intent(in) :: rhopotd
  real(gp), intent(in) :: elecfield(3)
  real(gp), dimension(3), intent(in) :: shift
  real(gp), dimension(3,atoms%nat), intent(in) :: rxyz
  real(dp), dimension(*), intent(in) :: pkernel
  real(wp), dimension(*), intent(inout) :: pot_ion

  character(len = *), parameter :: subname = "createEffectiveIonicPotential"
  logical :: counterions
  integer :: i_stat, i_all
  real(dp), dimension(:), allocatable :: counter_ions

  ! Compute the main ionic potential.
  call createIonicPotential(atoms%geocode, iproc, nproc, atoms, rxyz, hxh, hyh, hzh, &
       & elecfield, Glr%d%n1, Glr%d%n2, Glr%d%n3, rhopotd%n3pi, rhopotd%i3s + rhopotd%i3xcsh, &
       & Glr%d%n1i, Glr%d%n2i, Glr%d%n3i, pkernel, pot_ion, psoffset, nvacancy, correct_offset)

  !inquire for the counter_ion potential calculation (for the moment only xyz format)
  inquire(file='posinp_ci.xyz',exist=counterions)
  if (counterions) then
     if (rhopotd%n3pi > 0) then
        allocate(counter_ions(Glr%d%n1i*Glr%d%n2i*rhopotd%n3pi+ndebug),stat=i_stat)
        call memocc(i_stat,counter_ions,'counter_ions',subname)
     else
        allocate(counter_ions(1+ndebug),stat=i_stat)
        call memocc(i_stat,counter_ions,'counter_ions',subname)
     end if

     call CounterIonPotential(atoms%geocode,iproc,nproc,in,shift,&
          &   hxh,hyh,hzh,Glr%d,rhopotd%n3pi,rhopotd%i3s + rhopotd%i3xcsh,pkernel,counter_ions)

     !sum that to the ionic potential
     call axpy(Glr%d%n1i*Glr%d%n2i*rhopotd%n3pi,1.0_dp,counter_ions(1),1,&
          &   pot_ion(1),1)

     i_all=-product(shape(counter_ions))*kind(counter_ions)
     deallocate(counter_ions,stat=i_stat)
     call memocc(i_stat,i_all,'counter_ions',subname)
  end if
END SUBROUTINE createEffectiveIonicPotential

=======
>>>>>>> e7995c61
subroutine createIonicPotential(geocode,iproc,nproc,at,rxyz,&
     hxh,hyh,hzh,elecfield,n1,n2,n3,n3pi,i3s,n1i,n2i,n3i,pkernel,pot_ion,psoffset)
  use module_base
  use module_types
!  use module_interfaces, except_this_one => createIonicPotential
  use Poisson_Solver
  implicit none
  character(len=1), intent(in) :: geocode
  integer, intent(in) :: iproc,nproc,n1,n2,n3,n3pi,i3s,n1i,n2i,n3i
  real(gp), intent(in) :: hxh,hyh,hzh,psoffset
  type(atoms_data), intent(in) :: at
  real(gp), dimension(3), intent(in) :: elecfield
  real(gp), dimension(3,at%nat), intent(in) :: rxyz
  real(dp), dimension(*), intent(in) :: pkernel
  real(wp), dimension(*), intent(inout) :: pot_ion
  !local variables
  character(len=*), parameter :: subname='createIonicPotential'
  logical :: perx,pery,perz,gox,goy,goz,htoobig=.false.,efwrite,check_potion=.false.
  integer :: iat,i1,i2,i3,j1,j2,j3,isx,isy,isz,iex,iey,iez,ierr,ityp !n(c) nspin
  integer :: ind,i_all,i_stat,nbl1,nbr1,nbl2,nbr2,nbl3,nbr3,nloc,iloc
  real(kind=8) :: pi,rholeaked,rloc,charge,cutoff,x,y,z,r2,arg,xp,tt,rx,ry,rz
  real(kind=8) :: tt_tot,rholeaked_tot,potxyz,offset
  real(wp) :: maxdiff
  real(gp) :: ehart
  real(dp), dimension(2) :: charges_mpi
  integer, dimension(:,:), allocatable :: ngatherarr
  real(dp), dimension(:), allocatable :: potion_corr
  real(dp), dimension(:), pointer :: pkernel_ref

  call timing(iproc,'CrtLocPot     ','ON')

  if (iproc.eq.0) then
     write(*,'(1x,a)')&
          '----------------------------------------------------------- Ionic Potential Creation'
  end if

  pi=4.d0*atan(1.d0)
  ! Ionic charge (must be calculated for the PS active processes)
  rholeaked=0.d0
  ! Ionic energy (can be calculated for all the processors)

  !Creates charge density arising from the ionic PSP cores
  call to_zero(n1i*n2i*n3pi,pot_ion(1))

  !conditions for periodicity in the three directions
  perx=(geocode /= 'F')
  pery=(geocode == 'P')
  perz=(geocode /= 'F')

  call ext_buffers(perx,nbl1,nbr1)
  call ext_buffers(pery,nbl2,nbr2)
  call ext_buffers(perz,nbl3,nbr3)

  if (n3pi >0 .and. .not. htoobig) then

     do iat=1,at%nat
        ityp=at%iatype(iat)
        rx=rxyz(1,iat) 
        ry=rxyz(2,iat)
        rz=rxyz(3,iat)

        rloc=at%psppar(0,0,ityp)
        charge=real(at%nelpsp(ityp),kind=8)/(2.d0*pi*sqrt(2.d0*pi)*rloc**3)
        cutoff=10.d0*rloc

        isx=floor((rx-cutoff)/hxh)
        isy=floor((ry-cutoff)/hyh)
        isz=floor((rz-cutoff)/hzh)

        iex=ceiling((rx+cutoff)/hxh)
        iey=ceiling((ry+cutoff)/hyh)
        iez=ceiling((rz+cutoff)/hzh)

        do i3=isz,iez
           z=real(i3,kind=8)*hzh-rz
           call ind_positions(perz,i3,n3,j3,goz) 
           j3=j3+nbl3+1
           do i2=isy,iey
              y=real(i2,kind=8)*hyh-ry
              call ind_positions(pery,i2,n2,j2,goy)
              do i1=isx,iex
                 x=real(i1,kind=8)*hxh-rx
                 call ind_positions(perx,i1,n1,j1,gox)
                 r2=x**2+y**2+z**2
                 arg=r2/rloc**2
                 xp=exp(-.5d0*arg)
                 if (j3 >= i3s .and. j3 <= i3s+n3pi-1  .and. goy  .and. gox ) then
                    ind=j1+1+nbl1+(j2+nbl2)*n1i+(j3-i3s+1-1)*n1i*n2i
                    pot_ion(ind)=pot_ion(ind)-xp*charge
                 else if (.not. goz ) then
                    rholeaked=rholeaked+xp*charge
                 endif
              enddo
           enddo
        enddo

     enddo

  end if

  ! Check
  tt=0.d0
  do j3=1,n3pi
     do i2= -nbl2,2*n2+1+nbr2
        do i1= -nbl1,2*n1+1+nbr1
           ind=i1+1+nbl1+(i2+nbl2)*n1i+(j3-1)*n1i*n2i
           tt=tt+pot_ion(ind)
        enddo
     enddo
  enddo

  tt=tt*hxh*hyh*hzh
  rholeaked=rholeaked*hxh*hyh*hzh

  !print *,'test case input_rho_ion',iproc,i3start,i3end,n3pi,2*n3+16,tt

  if (nproc > 1) then
     charges_mpi(1)=tt
     charges_mpi(2)=rholeaked

     call mpiallred(charges_mpi(1),2,MPI_SUM,MPI_COMM_WORLD,ierr)

     tt_tot=charges_mpi(1)
     rholeaked_tot=charges_mpi(2)
  else
     tt_tot=tt
     rholeaked_tot=rholeaked
  end if

  if (iproc == 0) write(*,'(1x,a,f26.12,2x,1pe10.3)') &
       'total ionic charge, leaked charge ',tt_tot,rholeaked_tot

  if (.not. htoobig) then
     call timing(iproc,'CrtLocPot     ','OF')
     !here the value of the datacode must be kept fixed
     !n(c) nspin=1

     call MPI_BARRIER(MPI_COMM_WORLD,ierr)

     call H_potential(geocode,'D',iproc,nproc,&
          n1i,n2i,n3i,hxh,hyh,hzh,&
          pot_ion,pkernel,pot_ion,ehart,-psoffset,.false.)

     call timing(iproc,'CrtLocPot     ','ON')
     
     if (check_potion) then
        if (iproc == 0) write(*,'(1x,a)',advance='no') &
             'Check the ionic potential...'
          
        allocate(potion_corr(n1i*n2i*n3pi+ndebug),stat=i_stat)
        call memocc(i_stat,potion_corr,'potion_corr',subname)

        call razero(n1i*n2i*n3pi,potion_corr)

        !calculate pot_ion with an explicit error function to correct in the case of big grid spacings
        !for the moment works only in the isolated BC case
        do i3=1,n3pi
           z=real(i3+i3s-1-nbl3-1,gp)*hzh
           do i2=1,n2i
              y=real(i2-nbl2-1,gp)*hyh
              do i1=1,n1i
                 x=real(i1-nbl1-1,gp)*hxh
                 ind=i1+(i2-1)*n1i+(i3-1)*n1i*n2i
                 !if (i1==49 .and. i2==46 .and. i3==44) then
                    call sum_erfcr(at%nat,at%ntypes,x,y,z,at%iatype,at%nelpsp,at%psppar,rxyz,potxyz)
                 !   stop
                 !end if
                 potion_corr(ind)=potion_corr(ind)+potxyz
                 !write(18,'(3(i6),i12,3(1x,1pe24.17))')i1,i2,i3,ind,potion_corr(ind),pot_ion(ind)
              end do
           end do
        end do

        !then calculate the maximum difference in the sup norm
        maxdiff=0.0_wp
        do i3=1,n3pi
           do i2=1,n2i
              do i1=1,n1i
                 ind=i1+(i2-1)*n1i+(i3-1)*n1i*n2i
                 maxdiff=max(maxdiff,abs(potion_corr(ind)-pot_ion(ind)))
                 !write(17,'(3(i6),i12,3(1x,1pe24.17))')i1,i2,i3,ind,potion_corr(ind),pot_ion(ind),maxdiff
              end do
           end do
        end do

        call mpiallred(maxdiff,1,MPI_MAX,MPI_COMM_WORLD,ierr)

        if (iproc == 0) write(*,'(1x,a,1pe24.17)')'...done. MaxDiff=',maxdiff

        stop

        i_all=-product(shape(potion_corr))*kind(potion_corr)
        deallocate(potion_corr,stat=i_stat)
        call memocc(i_stat,i_all,'potion_corr',subname)

     end if

  end if


!!!  !calculate the value of the offset to be put
!!!  tt_tot=0.d0
!!!  do ind=1,n1i*n2i*n3i
!!!     tt_tot=tt_tot+pot_ion(ind)
!!!  end do
!!!  print *,'previous offset',tt_tot*hxh*hyh*hzh

  if (n3pi > 0) then
     do iat=1,at%nat
        ityp=at%iatype(iat)

        rx=rxyz(1,iat)
        ry=rxyz(2,iat)
        rz=rxyz(3,iat)

        ! determine number of local terms
        nloc=0
        do iloc=1,4
           if (at%psppar(0,iloc,ityp) /= 0.d0) nloc=iloc
        enddo
        rloc=at%psppar(0,0,ityp)
        cutoff=10.d0*rloc

        isx=floor((rx-cutoff)/hxh)
        isy=floor((ry-cutoff)/hyh)
        isz=floor((rz-cutoff)/hzh)

        iex=ceiling((rx+cutoff)/hxh)
        iey=ceiling((ry+cutoff)/hyh)
        iez=ceiling((rz+cutoff)/hzh)
        
        !do not add the local part for the vacancy
        if (nloc /= 0) then

           do i3=isz,iez
              z=real(i3,kind=8)*hzh-rz
              call ind_positions(perz,i3,n3,j3,goz) 
              j3=j3+nbl3+1
              if (goz .and. j3 >= i3s .and. j3 <=  i3s+n3pi-1) then
                 do i2=isy,iey
                    y=real(i2,kind=8)*hyh-ry
                    call ind_positions(pery,i2,n2,j2,goy)
                    if (goy) then
                       do i1=isx,iex
                          x=real(i1,kind=8)*hxh-rx
                          call ind_positions(perx,i1,n1,j1,gox)
                          if (gox) then
                             r2=x**2+y**2+z**2
                             arg=r2/rloc**2
                             xp=exp(-.5d0*arg)
                             tt=at%psppar(0,nloc,ityp)
                             do iloc=nloc-1,1,-1
                                tt=arg*tt+at%psppar(0,iloc,ityp)
                             enddo
                             ind=j1+1+nbl1+(j2+nbl2)*n1i+(j3-i3s+1-1)*n1i*n2i
                             pot_ion(ind)=pot_ion(ind)+xp*tt
                          end if
                       enddo
                    end if
                 enddo
              end if
           end do

        end if

     enddo

     if (htoobig) then
        !add to pot_ion an explicit error function to correct in the case of big grid spacing
        !for the moment works only in the isolated BC case
        do i3=1,n3pi
           z=real(i3+i3s-1-nbl3-1,gp)*hzh
           do i2=1,n2i
              y=real(i2-nbl2-1,gp)*hyh
              do i1=1,n1i
                 x=real(i1-nbl1-1,gp)*hxh
                 ind=i1+(i2-1)*n1i+(i3-1)*n1i*n2i
                 call sum_erfcr(at%nat,at%ntypes,x,y,z,at%iatype,at%nelpsp,at%psppar,rxyz,potxyz)
                 pot_ion(ind)=pot_ion(ind)+potxyz
              end do
           end do
        end do
     end if
     
  end if
<<<<<<< HEAD
  
  if (nvacancy /= 0) then
     !for a vacancy reference calculation, save the ionic potential to be used
     !in the following run

     !first calculate the kernel in isolated BC
     call timing(iproc,'CrtLocPot     ','OF')
     call createKernel(iproc,nproc,'F',n1i,n2i,n3i,hxh,hyh,hzh,16,pkernel_ref,.true.)
     call timing(iproc,'CrtLocPot     ','ON')


     !calculate the ionic potential correction in the global data distribution
     allocate(potion_corr(n1i*n2i*n3i+ndebug),stat=i_stat)
     call memocc(i_stat,potion_corr,'potion_corr',subname)

     call razero(n1i*n2i*n3i,potion_corr)

     iat=nvacancy
     ityp=at%iatype(iat)
     rx=rxyz(1,iat) 
     ry=rxyz(2,iat)
     rz=rxyz(3,iat)

     rloc=at%psppar(0,0,ityp)
     charge=real(at%nelpsp(ityp),kind=8)/(2.d0*pi*sqrt(2.d0*pi)*rloc**3)
     cutoff=10.d0*rloc

     isx=floor((rx-cutoff)/hxh)
     isy=floor((ry-cutoff)/hyh)
     isz=floor((rz-cutoff)/hzh)

     iex=ceiling((rx+cutoff)/hxh)
     iey=ceiling((ry+cutoff)/hyh)
     iez=ceiling((rz+cutoff)/hzh)

     do i3=isz,iez
        z=real(i3,kind=8)*hzh-rz
        call ind_positions(perz,i3,n3,j3,goz) 
        j3=j3+nbl3+1
        do i2=isy,iey
           y=real(i2,kind=8)*hyh-ry
           call ind_positions(pery,i2,n2,j2,goy)
           do i1=isx,iex
              x=real(i1,kind=8)*hxh-rx
              call ind_positions(perx,i1,n1,j1,gox)
              r2=x**2+y**2+z**2
              arg=r2/rloc**2
              xp=exp(-.5d0*arg)
              if (goz  .and. goy  .and. gox ) then
                 ind=j1+1+nbl1+(j2+nbl2)*n1i+(j3-1)*n1i*n2i
                 potion_corr(ind)=xp*charge !the sign is inverted here
              endif
           enddo
        enddo
     enddo

!!$     !plot the ionic potential in a .pot file
!!$     !allocate the arrays for plotting
!!$     !its values are ignored in the datacode='G' case
!!$     allocate(nscatterarr(0:nproc-1,4+ndebug),stat=i_stat)
!!$     call memocc(i_stat,nscatterarr,'nscatterarr',subname)
!!$     allocate(ngatherarr(0:nproc-1,2+ndebug),stat=i_stat)
!!$     call memocc(i_stat,ngatherarr,'ngatherarr',subname)
!!$     !create the descriptors for the density and the potential
!!$     !these descriptors should take into account the localisation regions
!!$     call createDensPotDescriptors(iproc,nproc,at%geocode,'D',n1i,n2i,n3i,0,&
!!$          n3d_fake,n3p_fake,n3pi_fake,i3xcsh_fake,i3s_fake,nscatterarr,ngatherarr)
!!$
!!$     i_all=-product(shape(nscatterarr))*kind(nscatterarr)
!!$     deallocate(nscatterarr,stat=i_stat)
!!$     call memocc(i_stat,i_all,'nscatterarr',subname)
!!$
!!$
!!$     call plot_density(at%geocode,'gaupotion.pot',iproc,1,n1,n2,n3,n1i,n2i,n3i,n3i,&
!!$          at%alat1,at%alat2,at%alat3,ngatherarr,potion_corr)



     call timing(iproc,'CrtLocPot     ','OF')
     !here the value of the datacode must be kept fixed
     call H_potential('F','G',iproc,nproc,&
          n1i,n2i,n3i,hxh,hyh,hzh,&
          potion_corr,pkernel_ref,potion_corr,ehart,0.0_gp,.false.)

!!$     call PSolver('F','G',iproc,nproc,n1i,n2i,n3i,0,hxh,hyh,hzh,&
!!$          potion_corr,pkernel_ref,potion_corr,ehart,eexcu,vexcu,0.0_gp,.false.,1)
     call timing(iproc,'CrtLocPot     ','ON')


     i_all=-product(shape(pkernel_ref))*kind(pkernel_ref)
     deallocate(pkernel_ref,stat=i_stat)
     call memocc(i_stat,i_all,'pkernel_ref',subname)


!!!     call plot_density(at%geocode,'deltapotion.pot',iproc,1,n1,n2,n3,n1i,n2i,n3i,n3i,&
!!!          at%alat1,at%alat2,at%alat3,ngatherarr,potion_corr)


     iat=nvacancy
     ityp=at%iatype(iat)

     rx=rxyz(1,iat)
     ry=rxyz(2,iat)
     rz=rxyz(3,iat)

     ! determine number of local terms
     nloc=0
     do iloc=1,4
        if (at%psppar(0,iloc,ityp) /= 0.d0) nloc=iloc
     enddo
     rloc=at%psppar(0,0,ityp)
     cutoff=10.d0*rloc

     isx=floor((rx-cutoff)/hxh)
     isy=floor((ry-cutoff)/hyh)
     isz=floor((rz-cutoff)/hzh)

     iex=ceiling((rx+cutoff)/hxh)
     iey=ceiling((ry+cutoff)/hyh)
     iez=ceiling((rz+cutoff)/hzh)

     !do not add the local part for the vacancy
     if (nloc /= 0) then

        do i3=isz,iez
           z=real(i3,kind=8)*hzh-rz
           call ind_positions(perz,i3,n3,j3,goz) 
           j3=j3+nbl3+1
           if (goz) then
              do i2=isy,iey
                 y=real(i2,kind=8)*hyh-ry
                 call ind_positions(pery,i2,n2,j2,goy)
                 if (goy) then
                    do i1=isx,iex
                       x=real(i1,kind=8)*hxh-rx
                       call ind_positions(perx,i1,n1,j1,gox)
                       if (gox) then
                          r2=x**2+y**2+z**2
                          arg=r2/rloc**2
                          xp=exp(-.5d0*arg)
                          tt=at%psppar(0,nloc,ityp)
                          do iloc=nloc-1,1,-1
                             tt=arg*tt+at%psppar(0,iloc,ityp)
                          enddo
                          ind=j1+1+nbl1+(j2+nbl2)*n1i+(j3-1)*n1i*n2i
                          potion_corr(ind)=&
                               potion_corr(ind)-xp*tt ! the sign has changed here
                       end if
                    enddo
                 end if
              enddo
           end if
        end do

     end if


     !call plot_density(at%geocode,'deltapotion_final.pot',iproc,nproc,n1,n2,n3,n1i,n2i,n3i,n3pi,&
     !     at%alat1,at%alat2,at%alat3,ngatherarr,potion_corr)

     !call MPI_BARRIER(MPI_COMM_WORLD,ierr)
     !add the periodic pot_ion
     ind=1+(i3s-1)*n1i*n2i
     call axpy(n1i*n2i*n3pi,1.0_dp,pot_ion(1),1,potion_corr(ind),1)

     if (correct_offset) then
        !calculate the offset
        tt=0.d0
        do i1=1,n3pi*n2i*n1i
           tt=tt+potion_corr(ind-1+i1)
        enddo
        !tt=tt*hxh*hyh*hzh
        if (nproc > 1) then
           call MPI_ALLREDUCE(tt,offset,1,mpidtypd, &
                MPI_SUM,MPI_COMM_WORLD,ierr)
        else
           offset=tt
        end if

        if (iproc==0) print *,'offset for potion',offset

        !now potion_corr has zero integral
        potion_corr=potion_corr-offset/real(n1i*n2i*n3i,dp)

        !calculate the offset
        tt=0.d0
        do i1=1,n3pi*n2i*n1i
           tt=tt+potion_corr(ind-1+i1)
        enddo
        !tt=tt*hxh*hyh*hzh
        if (nproc > 1) then
           call MPI_ALLREDUCE(tt,offset,1,mpidtypd, &
                MPI_SUM,MPI_COMM_WORLD,ierr)
        else
           offset=tt
        end if

        if (iproc==0) print *,'offset recheck',offset
     end if

     !here put nproc=1 
     call plot_density('potion_corr.pot',iproc,nproc,n1,n2,n3,n1i,n2i,n3i,n3pi,&
          at%alat1,at%alat2,at%alat3,ngatherarr,potion_corr(ind))



!!!     !reread file from disk
!!!     !overwrite pot_ion with the potential previously created
!!!     call read_potfile(at%geocode,'potion_corr.pot',n1,n2,n3,n1i,n2i,n3i,n3pi,i3s,1,potion_corr)
!!!
!!!     !calculate the offset
!!!     tt=0.d0
!!!     do ind=1,n3pi*n2i*n1i
!!!        tt=tt+potion_corr(ind)
!!!     enddo
!!!     !tt=tt*hxh*hyh*hzh
!!!     if (nproc > 1) then
!!!        call MPI_ALLREDUCE(tt,offset,1,mpidtypd, &
!!!             MPI_SUM,MPI_COMM_WORLD,ierr)
!!!     else
!!!        offset=tt
!!!     end if
!!!
!!!     if (iproc==0) print *,'offset reread',offset
!!!
!!!     call plot_density(at%geocode,'potion_corr_2.pot',iproc,nproc,n1,n2,n3,n1i,n2i,n3i,&
!!!          n3pi,at%alat1,at%alat2,at%alat3,ngatherarr,potion_corr)
          

     i_all=-product(shape(ngatherarr))*kind(ngatherarr)
     deallocate(ngatherarr,stat=i_stat)
     call memocc(i_stat,i_all,'ngatherarr',subname)
     i_all=-product(shape(potion_corr))*kind(potion_corr)
     deallocate(potion_corr,stat=i_stat)
     call memocc(i_stat,i_all,'potion_corr',subname)


  end if
=======
 
>>>>>>> e7995c61

!!!  !calculate the value of the offset to be put
!!!  tt_tot=0.d0
!!!  do ind=1,n1i*n2i*n3i
!!!     tt_tot=tt_tot+pot_ion(ind)
!!!  end do
!!!  print *,'actual offset',tt_tot*hxh*hyh*hzh

  !use rhopot to calculate the potential from a constant electric field along y direction
  if (.not. all(elecfield(1:3) == 0.0_gp)) then
     !constant electric field allowed only for surface and free BC
     if (geocode == 'P') then
     !if (iproc == 0) 
           write(*,'(1x,a)') &
          'The constant electric field is not allowed for Fully Periodic BC.'
          !'The constant electric field is allowed only for Free and Surfaces BC'
     stop
      !constant electric field allowed for surface BC only normal to the surface
     elseif (geocode == 'S' .and. (elecfield(1) /= 0.0_gp .or. elecfield(3) /= 0.0_gp) ) then
     !if (iproc == 0) 
           write(*,'(1x,a)') &
          'Only normal constant electric field (Ex=Ez=0) is allowed for Surface BC.'
     stop
     end if
     if (iproc == 0) write(*,'(1x,a,"(",es10.2,", ",es10.2,", ",es10.2,") ", a)') &
          'Constant electric field ',elecfield(1:3),' Ha/Bohr'
!or         'Parabolic confining potential: rprb=',elecfield,&
!           ';  v_conf(r)= 1/(2*rprb**4) * r**2'

     !write or not electric field in a separate file
     efwrite=.true.

     if (n3pi > 0) then
        do i3=1,n3pi
           z=real(i3+i3s-1-nbl3-1,gp)*hzh
           do i2=1,n2i
              y=real(i2-nbl2-1,gp)*hyh
                 do i1=1,n1i
                    x=real(i1-nbl1-1,gp)*hxh
                    ind=i1+(i2-1)*n1i+(i3-1)*n1i*n2i
                    pot_ion(ind)=pot_ion(ind)+elecfield(1)*x+elecfield(2)*y+elecfield(3)*z
!                    parabola: these two lines replace the above line 
!                              comment out the if case and calculate x, z
!                    r2=(x-rx)**2+(y-ry)**2+(z-rz)**2
!                    pot_ion(ind)=pot_ion(ind)+0.5_gp/(elecfield**4)*r2
                 end do
           end do
        end do

        if (efwrite .and. iproc == 0) then
           open(unit=17,file='elecpotential_x',status='unknown')
           write(17,*) "# x , external electric potential(x,y=0,z=0)"
           do i1=nbl1+1,n1i-nbr1-1
              x=real(i1-nbl1-1,gp)*hxh
              write(17,*)x,-elecfield(1)*x
           end do
           close(17)
           open(unit=17,file='elecpotential_y',status='unknown')
           write(17,*) "# y , external electric potential(x=0,y,z=0)"
           do i2=nbl2+1,n2i-nbr2-1
              y=real(i2-nbl2-1,gp)*hyh
              write(17,*)y,-elecfield(2)*y
           end do
           close(17)
           open(unit=17,file='elecpotential_z',status='unknown')
           write(17,*) "# z , external electric potential(x=0,y=0,z)"
           do i3=1,n3pi
              z=real(i3+i3s-1-nbl3-1,gp)*hzh
              write(17,*)z,-elecfield(3)*z
           end do
           close(17)
        end if

     end if
  end if

  call timing(iproc,'CrtLocPot     ','OF')

END SUBROUTINE createIonicPotential


!>   Determine the index in which the potential must be inserted, following the BC
!!   Determine also whether the index is inside or outside the box for free BC
subroutine ind_positions(periodic,i,n,j,go)
  implicit none
  logical, intent(in) :: periodic
  integer, intent(in) :: i,n
  logical, intent(out) :: go
  integer, intent(out) :: j

  if (periodic) then
     go=.true.
     j=modulo(i,2*n+2)
  else
     j=i
     if (i >= -14 .and. i <= 2*n+16) then
        go=.true.
     else
        go=.false.
     end if
  end if

END SUBROUTINE ind_positions


subroutine sum_erfcr(nat,ntypes,x,y,z,iatype,nelpsp,psppar,rxyz,potxyz)
  use module_base
  implicit none
  integer, intent(in) :: nat,ntypes
  real(gp) :: x,y,z
  integer, dimension(nat), intent(in) :: iatype
  integer, dimension(ntypes), intent(in) :: nelpsp
  real(gp), dimension(0:4,0:6,ntypes), intent(in) :: psppar
  real(gp), dimension(3,nat), intent(in) :: rxyz
  real(wp), intent(out) :: potxyz
  !local variables
  integer :: iat,ityp
  real(wp) :: pi,charge
  real(gp) :: r,sq2rl,rx,ry,rz,derf_val
  
  pi=4.0_wp*atan(1.0_wp)

  potxyz =0.0_wp

  do iat=1,nat

     ityp=iatype(iat)
     sq2rl=sqrt(2.0_gp)*psppar(0,0,ityp)
     charge=real(nelpsp(ityp),wp)

     rx=rxyz(1,iat)-x 
     ry=rxyz(2,iat)-y
     rz=rxyz(3,iat)-z

     r=sqrt(rx**2+ry**2+rz**2)

     if (r == 0.0_gp) then
        potxyz = potxyz - charge*2.0_wp/(sqrt(pi)*real(sq2rl,wp))
     else
        call derf_ab(derf_val,r/sq2rl)
        potxyz = potxyz - charge*real(derf_val/r,wp)
     end if

     !write(*,'(a,1x,i0,3(1pe24.17))')'iat,r,derf_val,derf_val/r',iat,r/sq2rl,derf_val,derf_val/r

  end do

END SUBROUTINE sum_erfcr


subroutine ext_buffers(periodic,nl,nr)
  implicit none
  logical, intent(in) :: periodic
  integer, intent(out) :: nl,nr

  if (periodic) then
     nl=0
     nr=0
  else
     nl=14
     nr=15
  end if
END SUBROUTINE ext_buffers


subroutine CounterIonPotential(geocode,iproc,nproc,in,shift,&
     hxh,hyh,hzh,grid,n3pi,i3s,pkernel,pot_ion)
  use module_base
  use module_types
  use module_interfaces, except_this_one => CounterIonPotential
  use Poisson_Solver
  implicit none
  character(len=1), intent(in) :: geocode
  integer, intent(in) :: iproc,nproc,n3pi,i3s
  real(gp), intent(in) :: hxh,hyh,hzh
  real(gp), dimension(3), intent(in) :: shift
  type(input_variables), intent(in) :: in
  type(grid_dimensions), intent(in) :: grid
  real(dp), dimension(*), intent(in) :: pkernel
  real(wp), dimension(*), intent(inout) :: pot_ion
  !local variables
  character(len=*), parameter :: subname='CounterIonPotential'
  logical :: htoobig=.false.,check_potion=.false.
  logical :: perx,pery,perz,gox,goy,goz
  integer :: iat,i1,i2,i3,j1,j2,j3,isx,isy,isz,iex,iey,iez,ierr,ityp,nspin
  integer :: ind,i_all,i_stat,nbl1,nbr1,nbl2,nbr2,nbl3,nbr3
  real(kind=8) :: pi,rholeaked,rloc,charge,cutoff,x,y,z,r2,arg,xp,tt,rx,ry,rz
  real(kind=8) :: tt_tot,rholeaked_tot,potxyz
  real(wp) :: maxdiff
  real(gp) :: ehart
  type(atoms_data) :: at
  real(dp), dimension(2) :: charges_mpi
  real(dp), dimension(:), allocatable :: potion_corr
  real(gp), dimension(:,:), allocatable :: radii_cf
  real(gp), dimension(:,:), pointer :: rxyz

  call timing(iproc,'CrtLocPot     ','ON')

  if (iproc.eq.0) then
     write(*,'(1x,a)')&
          '--------------------------------------------------- Counter Ionic Potential Creation'
  end if

  !read the positions of the counter ions from file
  call read_atomic_file('posinp_ci',iproc,at,rxyz)
  ! Read associated pseudo files.
  call init_atomic_values((iproc == 0), at, in%ixc)

  allocate(radii_cf(at%ntypes,3+ndebug),stat=i_stat)
  call memocc(i_stat,radii_cf,'radii_cf',subname)

  !read the specifications of the counter ions from pseudopotentials
  call read_atomic_variables('input.occup',iproc,in,at,radii_cf)

  pi=4.d0*atan(1.d0)
  ! Ionic charge (must be calculated for the PS active processes)
  rholeaked=0.d0
  ! Ionic energy (can be calculated for all the processors)

  !Creates charge density arising from the ionic PSP cores
  call razero(grid%n1i*grid%n2i*n3pi,pot_ion)


  !conditions for periodicity in the three directions
  perx=(geocode /= 'F')
  pery=(geocode == 'P')
  perz=(geocode /= 'F')

  call ext_buffers(perx,nbl1,nbr1)
  call ext_buffers(pery,nbl2,nbr2)
  call ext_buffers(perz,nbl3,nbr3)

  if (n3pi >0 .and. .not. htoobig) then

     do iat=1,at%nat
        ityp=at%iatype(iat)
        !shift the positions of the counter_ion wrt the box
        rx=rxyz(1,iat)-shift(1)
        ry=rxyz(2,iat)-shift(2)
        rz=rxyz(3,iat)-shift(3)

        if (iproc == 0) then
           write(*,'(1x,a,i6,3(1pe14.7))')'counter ion No. ',iat,rx,ry,rz
        end if

        rloc=at%psppar(0,0,ityp)
        charge=real(at%nelpsp(ityp),kind=8)/(2.d0*pi*sqrt(2.d0*pi)*rloc**3)
        cutoff=10.d0*rloc

        isx=floor((rx-cutoff)/hxh)
        isy=floor((ry-cutoff)/hyh)
        isz=floor((rz-cutoff)/hzh)

        iex=ceiling((rx+cutoff)/hxh)
        iey=ceiling((ry+cutoff)/hyh)
        iez=ceiling((rz+cutoff)/hzh)

        !print *,'rloc,iat,nelpsp',isx,iex,isy,iey,isz,iez,shift(:),iproc

        do i3=isz,iez
           z=real(i3,kind=8)*hzh-rz
           call ind_positions(perz,i3,grid%n3,j3,goz) 
           j3=j3+nbl3+1
           do i2=isy,iey
              y=real(i2,kind=8)*hyh-ry
              call ind_positions(pery,i2,grid%n2,j2,goy)
              do i1=isx,iex
                 x=real(i1,kind=8)*hxh-rx
                 call ind_positions(perx,i1,grid%n1,j1,gox)
                 r2=x**2+y**2+z**2
                 arg=r2/rloc**2
                 xp=exp(-.5d0*arg)
                 if (j3 >= i3s .and. j3 <= i3s+n3pi-1  .and. goy  .and. gox ) then
                    ind=j1+1+nbl1+(j2+nbl2)*grid%n1i+(j3-i3s+1-1)*grid%n1i*grid%n2i
                    pot_ion(ind)=pot_ion(ind)-xp*charge
                 else if (.not. goz ) then
                    rholeaked=rholeaked+xp*charge
                 endif
              enddo
           enddo
        enddo

     enddo

  end if

  ! Check
  tt=0.d0
  do j3=1,n3pi
     do i2= -nbl2,2*grid%n2+1+nbr2
        do i1= -nbl1,2*grid%n1+1+nbr1
           ind=i1+1+nbl1+(i2+nbl2)*grid%n1i+(j3-1)*grid%n1i*grid%n2i
           tt=tt+pot_ion(ind)
        enddo
     enddo
  enddo

  tt=tt*hxh*hyh*hzh
  rholeaked=rholeaked*hxh*hyh*hzh

  if (nproc > 1) then
     charges_mpi(1)=tt
     charges_mpi(2)=rholeaked

     call mpiallred(charges_mpi(1),2,MPI_SUM,MPI_COMM_WORLD,ierr)

     tt_tot=charges_mpi(1)
     rholeaked_tot=charges_mpi(2)
  else
     tt_tot=tt
     rholeaked_tot=rholeaked
  end if

  if (iproc == 0) write(*,'(1x,a,f26.12,2x,1pe10.3)') &
       'total ionic charge, leaked charge ',tt_tot,rholeaked_tot

  if (.not. htoobig) then
     call timing(iproc,'CrtLocPot     ','OF')
     !here the value of the datacode must be kept fixed
     nspin=1

     call H_potential(geocode,'D',iproc,nproc,&
          grid%n1i,grid%n2i,grid%n3i,hxh,hyh,hzh,&
          pot_ion,pkernel,pot_ion,ehart,0.0_gp,.false.)

     call timing(iproc,'CrtLocPot     ','ON')
     
     if (check_potion) then
        if (iproc == 0) write(*,'(1x,a)',advance='no') &
             'Check the ionic potential...'
          
        allocate(potion_corr(grid%n1i*grid%n2i*n3pi+ndebug),stat=i_stat)
        call memocc(i_stat,potion_corr,'potion_corr',subname)

        call razero(grid%n1i*grid%n2i*n3pi,potion_corr)

        !calculate pot_ion with an explicit error function to correct in the case of big grid spacings
        !for the moment works only in the isolated BC case
        do i3=1,n3pi
           z=real(i3+i3s-1-nbl3-1,gp)*hzh
           do i2=1,grid%n2i
              y=real(i2-nbl2-1,gp)*hyh
              do i1=1,grid%n1i
                 x=real(i1-nbl1-1,gp)*hxh
                 ind=i1+(i2-1)*grid%n1i+(i3-1)*grid%n1i*grid%n2i
                 !if (i1==49 .and. i2==46 .and. i3==44) then
                    call sum_erfcr(at%nat,at%ntypes,x,y,z,at%iatype,at%nelpsp,at%psppar,rxyz,potxyz)
                 !   stop
                 !end if
                 potion_corr(ind)=potion_corr(ind)+potxyz
                 !write(18,'(3(i6),i12,3(1x,1pe24.17))')i1,i2,i3,ind,potion_corr(ind),pot_ion(ind)
              end do
           end do
        end do

        !then calculate the maximum difference in the sup norm
        maxdiff=0.0_wp
        do i3=1,n3pi
           do i2=1,grid%n2i
              do i1=1,grid%n1i
                 ind=i1+(i2-1)*grid%n1i+(i3-1)*grid%n1i*grid%n2i
                 maxdiff=max(maxdiff,abs(potion_corr(ind)-pot_ion(ind)))
                 !write(17,'(3(i6),i12,3(1x,1pe24.17))')i1,i2,i3,ind,potion_corr(ind),pot_ion(ind),maxdiff
              end do
           end do
        end do

        call mpiallred(maxdiff,1,MPI_MAX,MPI_COMM_WORLD,ierr)

        if (iproc == 0) write(*,'(1x,a,1pe24.17)')'...done. MaxDiff=',maxdiff

        stop

        i_all=-product(shape(potion_corr))*kind(potion_corr)
        deallocate(potion_corr,stat=i_stat)
        call memocc(i_stat,i_all,'potion_corr',subname)

     end if

  end if

  if (n3pi > 0 .and. htoobig) then
     !add to pot_ion an explicit error function to correct in the case of big grid spacing
     !for the moment works only in the isolated BC case
     do i3=1,n3pi
        z=real(i3+i3s-1-nbl3-1,gp)*hzh
        do i2=1,grid%n2i
           y=real(i2-nbl2-1,gp)*hyh
           do i1=1,grid%n1i
              x=real(i1-nbl1-1,gp)*hxh
              ind=i1+(i2-1)*grid%n1i+(i3-1)*grid%n1i*grid%n2i
              call sum_erfcr(at%nat,at%ntypes,x,y,z,at%iatype,at%nelpsp,at%psppar,rxyz,potxyz)
              pot_ion(ind)=pot_ion(ind)+potxyz
           end do
        end do
     end do
  end if

  !deallocations
  call deallocate_atoms(at,subname) 

  i_all=-product(shape(radii_cf))*kind(radii_cf)
  deallocate(radii_cf,stat=i_stat)
  call memocc(i_stat,i_all,'radii_cf',subname)

  i_all=-product(shape(rxyz))*kind(rxyz)
  deallocate(rxyz,stat=i_stat)
  call memocc(i_stat,i_all,'rxyz',subname)


  call timing(iproc,'CrtLocPot     ','OF')

END SUBROUTINE CounterIonPotential<|MERGE_RESOLUTION|>--- conflicted
+++ resolved
@@ -429,17 +429,14 @@
   end if
 END SUBROUTINE IonicEnergyandForces
 
-<<<<<<< HEAD
 subroutine createEffectiveIonicPotential(iproc, nproc, in, atoms, rxyz, shift, &
-     & Glr, hxh, hyh, hzh, rhopotd, pkernel, pot_ion, &
-     & elecfield, nvacancy, psoffset, correct_offset)
+     & Glr, hxh, hyh, hzh, rhopotd, pkernel, pot_ion, elecfield, psoffset)
   use module_base
   use module_types
 
   implicit none
 
-  logical,intent(in) :: correct_offset
-  integer, intent(in) :: iproc,nproc,nvacancy
+  integer, intent(in) :: iproc,nproc
   real(gp), intent(in) :: hxh,hyh,hzh,psoffset
   type(atoms_data), intent(in) :: atoms
   type(locreg_descriptors), intent(in) :: Glr
@@ -459,7 +456,7 @@
   ! Compute the main ionic potential.
   call createIonicPotential(atoms%geocode, iproc, nproc, atoms, rxyz, hxh, hyh, hzh, &
        & elecfield, Glr%d%n1, Glr%d%n2, Glr%d%n3, rhopotd%n3pi, rhopotd%i3s + rhopotd%i3xcsh, &
-       & Glr%d%n1i, Glr%d%n2i, Glr%d%n3i, pkernel, pot_ion, psoffset, nvacancy, correct_offset)
+       & Glr%d%n1i, Glr%d%n2i, Glr%d%n3i, pkernel, pot_ion, psoffset)
 
   !inquire for the counter_ion potential calculation (for the moment only xyz format)
   inquire(file='posinp_ci.xyz',exist=counterions)
@@ -484,9 +481,6 @@
      call memocc(i_stat,i_all,'counter_ions',subname)
   end if
 END SUBROUTINE createEffectiveIonicPotential
-
-=======
->>>>>>> e7995c61
 subroutine createIonicPotential(geocode,iproc,nproc,at,rxyz,&
      hxh,hyh,hzh,elecfield,n1,n2,n3,n3pi,i3s,n1i,n2i,n3i,pkernel,pot_ion,psoffset)
   use module_base
@@ -772,248 +766,7 @@
      end if
      
   end if
-<<<<<<< HEAD
-  
-  if (nvacancy /= 0) then
-     !for a vacancy reference calculation, save the ionic potential to be used
-     !in the following run
-
-     !first calculate the kernel in isolated BC
-     call timing(iproc,'CrtLocPot     ','OF')
-     call createKernel(iproc,nproc,'F',n1i,n2i,n3i,hxh,hyh,hzh,16,pkernel_ref,.true.)
-     call timing(iproc,'CrtLocPot     ','ON')
-
-
-     !calculate the ionic potential correction in the global data distribution
-     allocate(potion_corr(n1i*n2i*n3i+ndebug),stat=i_stat)
-     call memocc(i_stat,potion_corr,'potion_corr',subname)
-
-     call razero(n1i*n2i*n3i,potion_corr)
-
-     iat=nvacancy
-     ityp=at%iatype(iat)
-     rx=rxyz(1,iat) 
-     ry=rxyz(2,iat)
-     rz=rxyz(3,iat)
-
-     rloc=at%psppar(0,0,ityp)
-     charge=real(at%nelpsp(ityp),kind=8)/(2.d0*pi*sqrt(2.d0*pi)*rloc**3)
-     cutoff=10.d0*rloc
-
-     isx=floor((rx-cutoff)/hxh)
-     isy=floor((ry-cutoff)/hyh)
-     isz=floor((rz-cutoff)/hzh)
-
-     iex=ceiling((rx+cutoff)/hxh)
-     iey=ceiling((ry+cutoff)/hyh)
-     iez=ceiling((rz+cutoff)/hzh)
-
-     do i3=isz,iez
-        z=real(i3,kind=8)*hzh-rz
-        call ind_positions(perz,i3,n3,j3,goz) 
-        j3=j3+nbl3+1
-        do i2=isy,iey
-           y=real(i2,kind=8)*hyh-ry
-           call ind_positions(pery,i2,n2,j2,goy)
-           do i1=isx,iex
-              x=real(i1,kind=8)*hxh-rx
-              call ind_positions(perx,i1,n1,j1,gox)
-              r2=x**2+y**2+z**2
-              arg=r2/rloc**2
-              xp=exp(-.5d0*arg)
-              if (goz  .and. goy  .and. gox ) then
-                 ind=j1+1+nbl1+(j2+nbl2)*n1i+(j3-1)*n1i*n2i
-                 potion_corr(ind)=xp*charge !the sign is inverted here
-              endif
-           enddo
-        enddo
-     enddo
-
-!!$     !plot the ionic potential in a .pot file
-!!$     !allocate the arrays for plotting
-!!$     !its values are ignored in the datacode='G' case
-!!$     allocate(nscatterarr(0:nproc-1,4+ndebug),stat=i_stat)
-!!$     call memocc(i_stat,nscatterarr,'nscatterarr',subname)
-!!$     allocate(ngatherarr(0:nproc-1,2+ndebug),stat=i_stat)
-!!$     call memocc(i_stat,ngatherarr,'ngatherarr',subname)
-!!$     !create the descriptors for the density and the potential
-!!$     !these descriptors should take into account the localisation regions
-!!$     call createDensPotDescriptors(iproc,nproc,at%geocode,'D',n1i,n2i,n3i,0,&
-!!$          n3d_fake,n3p_fake,n3pi_fake,i3xcsh_fake,i3s_fake,nscatterarr,ngatherarr)
-!!$
-!!$     i_all=-product(shape(nscatterarr))*kind(nscatterarr)
-!!$     deallocate(nscatterarr,stat=i_stat)
-!!$     call memocc(i_stat,i_all,'nscatterarr',subname)
-!!$
-!!$
-!!$     call plot_density(at%geocode,'gaupotion.pot',iproc,1,n1,n2,n3,n1i,n2i,n3i,n3i,&
-!!$          at%alat1,at%alat2,at%alat3,ngatherarr,potion_corr)
-
-
-
-     call timing(iproc,'CrtLocPot     ','OF')
-     !here the value of the datacode must be kept fixed
-     call H_potential('F','G',iproc,nproc,&
-          n1i,n2i,n3i,hxh,hyh,hzh,&
-          potion_corr,pkernel_ref,potion_corr,ehart,0.0_gp,.false.)
-
-!!$     call PSolver('F','G',iproc,nproc,n1i,n2i,n3i,0,hxh,hyh,hzh,&
-!!$          potion_corr,pkernel_ref,potion_corr,ehart,eexcu,vexcu,0.0_gp,.false.,1)
-     call timing(iproc,'CrtLocPot     ','ON')
-
-
-     i_all=-product(shape(pkernel_ref))*kind(pkernel_ref)
-     deallocate(pkernel_ref,stat=i_stat)
-     call memocc(i_stat,i_all,'pkernel_ref',subname)
-
-
-!!!     call plot_density(at%geocode,'deltapotion.pot',iproc,1,n1,n2,n3,n1i,n2i,n3i,n3i,&
-!!!          at%alat1,at%alat2,at%alat3,ngatherarr,potion_corr)
-
-
-     iat=nvacancy
-     ityp=at%iatype(iat)
-
-     rx=rxyz(1,iat)
-     ry=rxyz(2,iat)
-     rz=rxyz(3,iat)
-
-     ! determine number of local terms
-     nloc=0
-     do iloc=1,4
-        if (at%psppar(0,iloc,ityp) /= 0.d0) nloc=iloc
-     enddo
-     rloc=at%psppar(0,0,ityp)
-     cutoff=10.d0*rloc
-
-     isx=floor((rx-cutoff)/hxh)
-     isy=floor((ry-cutoff)/hyh)
-     isz=floor((rz-cutoff)/hzh)
-
-     iex=ceiling((rx+cutoff)/hxh)
-     iey=ceiling((ry+cutoff)/hyh)
-     iez=ceiling((rz+cutoff)/hzh)
-
-     !do not add the local part for the vacancy
-     if (nloc /= 0) then
-
-        do i3=isz,iez
-           z=real(i3,kind=8)*hzh-rz
-           call ind_positions(perz,i3,n3,j3,goz) 
-           j3=j3+nbl3+1
-           if (goz) then
-              do i2=isy,iey
-                 y=real(i2,kind=8)*hyh-ry
-                 call ind_positions(pery,i2,n2,j2,goy)
-                 if (goy) then
-                    do i1=isx,iex
-                       x=real(i1,kind=8)*hxh-rx
-                       call ind_positions(perx,i1,n1,j1,gox)
-                       if (gox) then
-                          r2=x**2+y**2+z**2
-                          arg=r2/rloc**2
-                          xp=exp(-.5d0*arg)
-                          tt=at%psppar(0,nloc,ityp)
-                          do iloc=nloc-1,1,-1
-                             tt=arg*tt+at%psppar(0,iloc,ityp)
-                          enddo
-                          ind=j1+1+nbl1+(j2+nbl2)*n1i+(j3-1)*n1i*n2i
-                          potion_corr(ind)=&
-                               potion_corr(ind)-xp*tt ! the sign has changed here
-                       end if
-                    enddo
-                 end if
-              enddo
-           end if
-        end do
-
-     end if
-
-
-     !call plot_density(at%geocode,'deltapotion_final.pot',iproc,nproc,n1,n2,n3,n1i,n2i,n3i,n3pi,&
-     !     at%alat1,at%alat2,at%alat3,ngatherarr,potion_corr)
-
-     !call MPI_BARRIER(MPI_COMM_WORLD,ierr)
-     !add the periodic pot_ion
-     ind=1+(i3s-1)*n1i*n2i
-     call axpy(n1i*n2i*n3pi,1.0_dp,pot_ion(1),1,potion_corr(ind),1)
-
-     if (correct_offset) then
-        !calculate the offset
-        tt=0.d0
-        do i1=1,n3pi*n2i*n1i
-           tt=tt+potion_corr(ind-1+i1)
-        enddo
-        !tt=tt*hxh*hyh*hzh
-        if (nproc > 1) then
-           call MPI_ALLREDUCE(tt,offset,1,mpidtypd, &
-                MPI_SUM,MPI_COMM_WORLD,ierr)
-        else
-           offset=tt
-        end if
-
-        if (iproc==0) print *,'offset for potion',offset
-
-        !now potion_corr has zero integral
-        potion_corr=potion_corr-offset/real(n1i*n2i*n3i,dp)
-
-        !calculate the offset
-        tt=0.d0
-        do i1=1,n3pi*n2i*n1i
-           tt=tt+potion_corr(ind-1+i1)
-        enddo
-        !tt=tt*hxh*hyh*hzh
-        if (nproc > 1) then
-           call MPI_ALLREDUCE(tt,offset,1,mpidtypd, &
-                MPI_SUM,MPI_COMM_WORLD,ierr)
-        else
-           offset=tt
-        end if
-
-        if (iproc==0) print *,'offset recheck',offset
-     end if
-
-     !here put nproc=1 
-     call plot_density('potion_corr.pot',iproc,nproc,n1,n2,n3,n1i,n2i,n3i,n3pi,&
-          at%alat1,at%alat2,at%alat3,ngatherarr,potion_corr(ind))
-
-
-
-!!!     !reread file from disk
-!!!     !overwrite pot_ion with the potential previously created
-!!!     call read_potfile(at%geocode,'potion_corr.pot',n1,n2,n3,n1i,n2i,n3i,n3pi,i3s,1,potion_corr)
-!!!
-!!!     !calculate the offset
-!!!     tt=0.d0
-!!!     do ind=1,n3pi*n2i*n1i
-!!!        tt=tt+potion_corr(ind)
-!!!     enddo
-!!!     !tt=tt*hxh*hyh*hzh
-!!!     if (nproc > 1) then
-!!!        call MPI_ALLREDUCE(tt,offset,1,mpidtypd, &
-!!!             MPI_SUM,MPI_COMM_WORLD,ierr)
-!!!     else
-!!!        offset=tt
-!!!     end if
-!!!
-!!!     if (iproc==0) print *,'offset reread',offset
-!!!
-!!!     call plot_density(at%geocode,'potion_corr_2.pot',iproc,nproc,n1,n2,n3,n1i,n2i,n3i,&
-!!!          n3pi,at%alat1,at%alat2,at%alat3,ngatherarr,potion_corr)
-          
-
-     i_all=-product(shape(ngatherarr))*kind(ngatherarr)
-     deallocate(ngatherarr,stat=i_stat)
-     call memocc(i_stat,i_all,'ngatherarr',subname)
-     i_all=-product(shape(potion_corr))*kind(potion_corr)
-     deallocate(potion_corr,stat=i_stat)
-     call memocc(i_stat,i_all,'potion_corr',subname)
-
-
-  end if
-=======
  
->>>>>>> e7995c61
 
 !!!  !calculate the value of the offset to be put
 !!!  tt_tot=0.d0
