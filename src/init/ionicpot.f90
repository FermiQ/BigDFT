--- conflicted
+++ resolved
@@ -798,11 +798,7 @@
 !  call ext_buffers(peri(1),nbl1,nbr1)
 !  call ext_buffers(peri(2),nbl2,nbr2)
 !  call ext_buffers(peri(3),nbl3,nbr3)
-<<<<<<< HEAD
-  epsm1=(cavity%epsilon0-1.0d0)
-=======
   epsm1=(cavity%epsilon0-vacuum_eps)
->>>>>>> 4b5c8a82
   IntSur=0.d0
   IntVol=0.d0
 
