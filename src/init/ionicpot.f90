!> @file
!!  Routines for the ionic energy contribution
!! @author
!!    Copyright (C) 2007-2013 BigDFT group (LG)
!!    This file is distributed under the terms of the
!!    GNU General Public License, see ~/COPYING file
!!    or http://www.gnu.org/copyleft/gpl.txt .
!!    For the list of contributors, see ~/AUTHORS 


!> Calculate the ionic contribution to the energy and the forces
subroutine IonicEnergyandForces(iproc,nproc,dpbox,at,elecfield,&
     & rxyz,eion,fion,dispersion,edisp,fdisp,ewaldstr,n1,n2,n3,&
     & pot_ion,pkernel,psoffset)
  use module_base, pi => pi_param
  use module_types
  use Poisson_Solver, except_dp => dp, except_gp => gp, except_wp => wp
  use vdwcorrection
  use yaml_output
  implicit none
  type(denspot_distribution), intent(in) :: dpbox
  type(atoms_data), intent(in) :: at
  integer, intent(in) :: iproc,nproc,n1,n2,n3,dispersion
  real(gp), dimension(3), intent(in) :: elecfield
  real(gp), dimension(3,at%astruct%nat), intent(in) :: rxyz
  type(coulomb_operator), intent(in) :: pkernel
  real(gp), intent(out) :: eion,edisp,psoffset
  real(dp), dimension(6),intent(out) :: ewaldstr
  real(gp), dimension(:,:), pointer :: fion,fdisp
  real(dp), dimension(*), intent(out) :: pot_ion
  !local variables
  character(len=*), parameter :: subname='IonicEnergyandForces'
  logical :: slowion=.false.
  logical :: perx,pery,perz,gox,goy,goz
  integer :: n1i,n2i,n3i,i3s,n3pi
  integer :: i,iat,ii,ityp,jat,jtyp,nbl1,nbr1,nbl2,nbr2,nbl3,nbr3
  integer :: isx,iex,isy,iey,isz,iez,i1,i2,i3,j1,j2,j3,ind
  real(gp) :: ucvol,rloc,twopitothreehalf,atint,shortlength,charge,eself,rx,ry,rz
  real(gp) :: fxion,fyion,fzion,dist,fxerf,fyerf,fzerf,cutoff
  real(gp) :: hxh,hyh,hzh
  real(gp) :: hxx,hxy,hxz,hyy,hyz,hzz,chgprod
  real(gp) :: x,y,z,xp,Vel,prefactor,r2,arg,ehart,de
  !real(gp) :: Mz,cmassy
  real(gp), dimension(3,3) :: gmet,rmet,rprimd,gprimd
  !other arrays for the ewald treatment
  real(gp), dimension(:,:), allocatable :: fewald,xred
  real(gp), dimension(3) :: cc

  fion = f_malloc_ptr((/ 3, at%astruct%nat /),id='fion')
  fdisp = f_malloc_ptr((/ 3, at%astruct%nat /),id='fdisp')

  ! Aliasing
  hxh = dpbox%hgrids(1)
  hyh = dpbox%hgrids(2)
  hzh = dpbox%hgrids(3)
  n1i = dpbox%ndims(1)
  n2i = dpbox%ndims(2)
  n3i = dpbox%ndims(3)
  i3s = dpbox%i3s+dpbox%i3xcsh
  n3pi = dpbox%n3pi

  psoffset=0.0_gp
  ewaldstr=0.0_gp
  if (at%astruct%geocode == 'P') then
     !here we insert the calculation of the ewald forces
     fewald = f_malloc((/ 3, at%astruct%nat /),id='fewald')
     xred = f_malloc((/ 3, at%astruct%nat /),id='xred')

     !calculate rprimd
     rprimd(:,:)=0.0_gp

     rprimd(1,1)=at%astruct%cell_dim(1)
     rprimd(2,2)=at%astruct%cell_dim(2)
     rprimd(3,3)=at%astruct%cell_dim(3)

     !calculate the metrics and the volume
     call metric(gmet,gprimd,-1,rmet,rprimd,ucvol)

     !calculate reduced coordinates
     do iat=1,at%astruct%nat
        do ii=1,3
           xred(ii,iat)= gprimd(1,ii)*rxyz(1,iat)+gprimd(2,ii)*rxyz(2,iat)+&
                gprimd(3,ii)*rxyz(3,iat)
        end do
     end do

     !calculate ewald energy and forces + stress
     call ewald(eion,gmet,fewald,at%astruct%nat,at%astruct%ntypes,rmet,at%astruct%iatype,ucvol,&
          xred,real(at%nelpsp,kind=8))
     ewaldstr=0.0_dp
     call ewald2(gmet,at%astruct%nat,at%astruct%ntypes,rmet,rprimd,ewaldstr,at%astruct%iatype,&
          ucvol,xred,real(at%nelpsp,kind=8))

! our sequence of strten elements : 11 22 33 12 13 23
! abinit output                   : 11 22 33 23 13 12

     !make forces dimensional
     do iat=1,at%astruct%nat
        do ii=1,3
           fion(ii,iat)= - (gprimd(ii,1)*fewald(1,iat)+&
                gprimd(ii,2)*fewald(2,iat)+&
                gprimd(ii,3)*fewald(3,iat))
        end do
        !if (nproc==1 .and. slowion) print *,'iat,fion',iat,(fion(j1,iat),j1=1,3)
     end do

     call f_free(xred)
     call f_free(fewald)

     !now calculate the integral of the local psp
     !this is the offset to be applied in the Poisson Solver to have a neutralizing background
     psoffset=0.0_gp
     shortlength=0.0_gp
     charge=0.0_gp
     twopitothreehalf=2.0_gp*pi*sqrt(2.0_gp*pi)
     do iat=1,at%astruct%nat
        ityp=at%astruct%iatype(iat)
        rloc=at%psppar(0,0,ityp)
        atint=at%psppar(0,1,ityp)+3.0_gp*at%psppar(0,2,ityp)+&
             15.0_gp*at%psppar(0,3,ityp)+105.0_gp*at%psppar(0,4,ityp)
        psoffset=psoffset+rloc**3*atint
        shortlength=shortlength+real(at%nelpsp(ityp),gp)*rloc**2
        charge=charge+real(at%nelpsp(ityp),gp)
     end do
     psoffset=twopitothreehalf*psoffset
     shortlength=shortlength*2.d0*pi

     !print *,'psoffset',psoffset,'pspcore',(psoffset+shortlength)*charge/(at%astruct%cell_dim(1)*at%astruct%cell_dim(2)*at%astruct%cell_dim(3))
     !if (iproc ==0) print *,'eion',eion,charge/ucvol*(psoffset+shortlength)
     !correct ionic energy taking into account the PSP core correction
     eion=eion+charge/ucvol*(psoffset+shortlength)

     !symmetrization of ewald stress (probably not needed)
     if (at%astruct%sym%symObj >= 0) call symm_stress(ewaldstr,at%astruct%sym%symObj)
     !PSP core correction of the stress tensor (diag.)
     ewaldstr(1:3)=ewaldstr(1:3)-charge*(psoffset+shortlength)/ucvol/ucvol

!!$     if (iproc == 0) then
!!$        write(*,*) 'STRESS TENSOR: EWALD + PSP-CORE'
!!$        write(*,*) ewaldstr(1:3)
!!$        write(*,*) ewaldstr(6),ewaldstr(5),ewaldstr(4)
!!$     end if

!!!     !in the surfaces case, correct the energy term following (J.Chem.Phys. 111(7)-3155, 1999)
!!!     if (at%astruct%geocode == 'S') then
!!!        !calculate the Mz dipole component (which in our case corresponds to y direction)
!!!        !first calculate the center of mass
!!!        cmassy=0.0_gp
!!!        do iat=1,at%astruct%nat
!!!           cmassy=cmassy+rxyz(2,iat)
!!!        end do
!!!        
!!!        Mz=0.0_gp
!!!        do iat=1,at%astruct%nat
!!!           ityp=at%astruct%iatype(iat)
!!!           Mz=Mz+real(at%nelpsp(ityp),gp)*(rxyz(2,iat)-cmassy)
!!!        end do
!!!        
!!!        !correct energy and forces in the y direction
!!!        eion=eion+0.5_gp/ucvol*Mz**2
!!!        do iat=1,at%astruct%nat
!!!           ityp=at%astruct%iatype(iat)
!!!           fion(2,iat)=fion(2,iat)-real(at%nelpsp(ityp),gp)/ucvol*Mz
!!!           if (nproc==1 .and. slowion) print *,'iat,fion',iat,(fion(j1,iat),j1=1,3)
!!!        end do
!!!
!!!     end if

  else if (at%astruct%geocode == 'F') then

     eion=0.0_gp
     eself=0.0_gp
     do iat=1,at%astruct%nat
        ityp=at%astruct%iatype(iat)
        rx=rxyz(1,iat) 
        ry=rxyz(2,iat)
        rz=rxyz(3,iat)
        !inizialization of the forces
        fxion=0.0_gp
        fyion=0.0_gp
        fzion=0.0_gp
        !initialisation of the hessian
        hxx=0.0_gp
        hxy=0.0_gp
        hxz=0.0_gp
        hyy=0.0_gp
        hyz=0.0_gp
        hzz=0.0_gp

        !    ion-ion interaction
        do jat=1,iat-1
           dist=sqrt((rx-rxyz(1,jat))**2+(ry-rxyz(2,jat))**2+(rz-rxyz(3,jat))**2)
           jtyp=at%astruct%iatype(jat)
           chgprod=real(at%nelpsp(jtyp),gp)*real(at%nelpsp(ityp),gp)
           eion=eion+chgprod/dist
           !forces
           fxion=fxion+chgprod/(dist**3)*(rx-rxyz(1,jat))
           fyion=fyion+chgprod/(dist**3)*(ry-rxyz(2,jat))
           fzion=fzion+chgprod/(dist**3)*(rz-rxyz(3,jat))
           !hessian matrix
           hxx=hxx+3.0_gp*chgprod/(dist**5)*(rx-rxyz(1,jat))**2-chgprod/(dist**3)
           hxy=hxy+3.0_gp*chgprod/(dist**5)*(rx-rxyz(1,jat))*(ry-rxyz(2,jat))
           hxz=hxz+3.0_gp*chgprod/(dist**5)*(rx-rxyz(1,jat))*(rz-rxyz(3,jat))
           hyy=hyy+3.0_gp*chgprod/(dist**5)*(ry-rxyz(2,jat))**2-chgprod/(dist**3)
           hyz=hyz+3.0_gp*chgprod/(dist**5)*(ry-rxyz(2,jat))*(rz-rxyz(3,jat))
           hzz=hzz+3.0_gp*chgprod/(dist**5)*(rz-rxyz(3,jat))**2-chgprod/(dist**3)
        enddo
        do jat=iat+1,at%astruct%nat
           dist=sqrt((rx-rxyz(1,jat))**2+(ry-rxyz(2,jat))**2+(rz-rxyz(3,jat))**2)
           jtyp=at%astruct%iatype(jat)
           chgprod=real(at%nelpsp(jtyp),gp)*real(at%nelpsp(ityp),gp)

           !forces
           fxion=fxion+chgprod/(dist**3)*(rx-rxyz(1,jat))
           fyion=fyion+chgprod/(dist**3)*(ry-rxyz(2,jat))
           fzion=fzion+chgprod/(dist**3)*(rz-rxyz(3,jat))
           !hessian matrix
           hxx=hxx+3.0_gp*chgprod/(dist**5)*(rx-rxyz(1,jat))**2-chgprod/(dist**3)
           hxy=hxy+3.0_gp*chgprod/(dist**5)*(rx-rxyz(1,jat))*(ry-rxyz(2,jat))
           hxz=hxz+3.0_gp*chgprod/(dist**5)*(rx-rxyz(1,jat))*(rz-rxyz(3,jat))
           hyy=hyy+3.0_gp*chgprod/(dist**5)*(ry-rxyz(2,jat))**2-chgprod/(dist**3)
           hyz=hyz+3.0_gp*chgprod/(dist**5)*(ry-rxyz(2,jat))*(rz-rxyz(3,jat))
           hzz=hzz+3.0_gp*chgprod/(dist**5)*(rz-rxyz(3,jat))**2-chgprod/(dist**3)
        end do

        fion(1,iat)=fxion
        fion(2,iat)=fyion
        fion(3,iat)=fzion

        !if (nproc==1 .and. slowion) print *,'iat,fion',iat,(fion(j1,iat),j1=1,3)
        !energy which comes from the self-interaction of the spread charge
        eself=eself+real(at%nelpsp(ityp)**2,gp)*0.5_gp*sqrt(1.d0/pi)/at%psppar(0,0,ityp)
     end do

     !if (nproc==1 .and. slowion) print *,'eself',eself

  end if

  !for the surfaces BC,
  !activate for the moment only the slow calculation of the ionic energy and forces
  !the slowion command has also to be activated for the cavity calculation
  !if (at%astruct%geocode == 'S' .or. at%astruct%geocode == 'P') slowion=.true.
  if (at%astruct%geocode == 'S' .or. pkernel%method /= 'VAC') slowion=.true.

  if (slowion) then

     !case of slow ionic calculation
     !conditions for periodicity in the three directions
     perx=(at%astruct%geocode /= 'F')
     pery=(at%astruct%geocode == 'P')
     perz=(at%astruct%geocode /= 'F')

     call ext_buffers(perx,nbl1,nbr1)
     call ext_buffers(pery,nbl2,nbr2)
     call ext_buffers(perz,nbl3,nbr3)

     !the ions corresponds to gaussian charges disposed in the same way as the pseudopotentials

     !first calculate the self-energy and the forces
     !(the latter are zero for a symmetric grid distribution)

     !self energy initialisation
     eself=0.0_gp
     do iat=1,at%astruct%nat

        fion(1,iat)=0.0_gp
        fion(2,iat)=0.0_gp
        fion(3,iat)=0.0_gp

        ityp=at%astruct%iatype(iat)
        rloc=at%psppar(0,0,ityp)
        charge=real(at%nelpsp(ityp),gp)/(2.0_gp*pi*sqrt(2.0_gp*pi)*rloc**3)
        prefactor=real(at%nelpsp(ityp),gp)/(2.0_gp*pi*sqrt(2.0_gp*pi)*rloc**5)

        !calculate the self energy of the isolated bc
        eself=eself+real(at%nelpsp(ityp),gp)**2/rloc
     enddo

     eself=0.5_gp/sqrt(pi)*eself

     !if (nproc==1) 
     !print *,'iproc,eself',iproc,eself
     call f_zero(n1i*n2i*n3pi,pot_ion(1))

     if (n3pi >0 ) then
        !then calculate the hartree energy and forces of the charge distributions
        !(and save the values for the ionic potential)

        do iat=1,at%astruct%nat
           ityp=at%astruct%iatype(iat)
           rx=rxyz(1,iat) 
           ry=rxyz(2,iat)
           rz=rxyz(3,iat)

           rloc=at%psppar(0,0,ityp)
           charge=real(at%nelpsp(ityp),gp)/(2.0_gp*pi*sqrt(2.0_gp*pi)*rloc**3)
           cutoff=10.0_gp*rloc

           isx=floor((rx-cutoff)/hxh)
           isy=floor((ry-cutoff)/hyh)
           isz=floor((rz-cutoff)/hzh)

           iex=ceiling((rx+cutoff)/hxh)
           iey=ceiling((ry+cutoff)/hyh)
           iez=ceiling((rz+cutoff)/hzh)

           !these nested loops will be used also for the actual ionic forces, to be recalculated
           do i3=isz,iez
              z=real(i3,gp)*hzh-rz
              !call ind_positions(perz,i3,n3,j3,goz) 
              call ind_positions_new(perz,i3,n3i,j3,goz) 
              j3=j3+nbl3+1
              do i2=isy,iey
                 y=real(i2,gp)*hyh-ry
                 !call ind_positions(pery,i2,n2,j2,goy)
                 call ind_positions_new(pery,i2,n2i,j2,goy)
                 do i1=isx,iex
                    x=real(i1,gp)*hxh-rx
                    !call ind_positions(perx,i1,n1,j1,gox)
                    call ind_positions_new(perx,i1,n1i,j1,gox)
                    r2=x**2+y**2+z**2
                    arg=r2/rloc**2
                    xp=exp(-.5_gp*arg)
                    if (j3 >= i3s .and. j3 <= i3s+n3pi-1  .and. goy  .and. gox ) then
                       ind=j1+1+nbl1+(j2+nbl2)*n1i+(j3-i3s)*n1i*n2i
                       pot_ion(ind)=pot_ion(ind)-xp*charge
                    endif
                 enddo
              enddo
           enddo

        enddo

     end if

     !now call the Poisson Solver for the global energy forces
     call H_potential('D',pkernel,pot_ion,pot_ion,ehart,-2.0_gp*psoffset,.false.)

     eion=ehart-eself

     !print *,'ehart,eself',iproc,ehart,eself

     !if (nproc==1) 
     !print *,'iproc,eion',iproc,eion

     do iat=1,at%astruct%nat
        ityp=at%astruct%iatype(iat)
        !coordinates of the center
        rx=rxyz(1,iat) 
        ry=rxyz(2,iat) 
        rz=rxyz(3,iat)
        !inizialization of the forces

        fxerf=0.0_gp
        fyerf=0.0_gp
        fzerf=0.0_gp

        !local part
        rloc=at%psppar(0,0,ityp)
        prefactor=real(at%nelpsp(ityp),gp)/(2.0_gp*pi*sqrt(2.0_gp*pi)*rloc**5)
        !maximum extension of the gaussian
        cutoff=10.0_gp*rloc

        isx=floor((rx-cutoff)/hxh)
        isy=floor((ry-cutoff)/hyh)
        isz=floor((rz-cutoff)/hzh)

        iex=ceiling((rx+cutoff)/hxh)
        iey=ceiling((ry+cutoff)/hyh)
        iez=ceiling((rz+cutoff)/hzh)

        !calculate the forces near the atom due to the error function part of the potential
        !calculate forces for all atoms only in the distributed part of the simulation box
        if (n3pi >0 ) then
           do i3=isz,iez
              z=real(i3,gp)*hzh-rz
              !call ind_positions(perz,i3,n3,j3,goz) 
              call ind_positions_new(perz,i3,n3i,j3,goz) 
              j3=j3+nbl3+1
              do i2=isy,iey
                 y=real(i2,gp)*hyh-ry
                 !call ind_positions(pery,i2,n2,j2,goy)
                 call ind_positions_new(pery,i2,n2i,j2,goy)
                 do i1=isx,iex
                    x=real(i1,gp)*hxh-rx
                    !call ind_positions(perx,i1,n1,j1,gox)
                    call ind_positions_new(perx,i1,n1i,j1,gox)
                    r2=x**2+y**2+z**2
                    arg=r2/rloc**2
                    xp=exp(-.5_gp*arg)
                    if (j3 >= i3s .and. j3 <= i3s+n3pi-1  .and. goy  .and. gox ) then
                       ind=j1+1+nbl1+(j2+nbl2)*n1i+(j3-i3s)*n1i*n2i
                       !error function part
                       Vel=pot_ion(ind)
                       fxerf=fxerf+xp*Vel*x
                       fyerf=fyerf+xp*Vel*y
                       fzerf=fzerf+xp*Vel*z
                    endif
                 end do
              end do
           end do
        end if
        !final result of the forces

        fion(1,iat)=fion(1,iat)+(hxh*hyh*hzh*prefactor)*fxerf
        fion(2,iat)=fion(2,iat)+(hxh*hyh*hzh*prefactor)*fyerf
        fion(3,iat)=fion(3,iat)+(hxh*hyh*hzh*prefactor)*fzerf

        !if (nproc==1) print *,'iat,fion',iat,(fion(j1,iat),j1=1,3)

!!!        write(10+iat,'(1x,f8.3,i5,(1x,3(1x,1pe12.5)))',advance='no') &
!!!             hxh,iat,(fion(j1,iat),j1=1,3)


     end do

     if (pkernel%mpi_env%nproc > 1) then
        call mpiallred(fion,MPI_SUM,comm=pkernel%mpi_env%mpi_comm)
     end if

     !if (iproc ==0) print *,'eion',eion,psoffset,shortlength

  end if

  ! Add contribution from constant electric field to the forces
  call center_of_charge(at,rxyz,cc)
  do iat=1,at%astruct%nat
     ityp=at%astruct%iatype(iat)
     charge=real(at%nelpsp(ityp),gp)
     fion(1:3,iat)=fion(1:3,iat)+(charge*elecfield(1:3))
     !ry=rxyz(2,iat) 
     !eion=eion-(charge*elecfield)*ry
     de=0.0_gp
     do i=1,3
        de=de+elecfield(i)*(rxyz(i,iat)-cc(i))
     end do
     !eion=eion-charge*sum(elecfield(1:3)*rxyz(1:3,iat))
     eion=eion-charge*de
  enddo

  if (iproc == 0) then
     if(all(elecfield(1:3)==0._gp)) then 
     !      write(*,'(1x,a,1pe22.14)') 'ion-ion interaction energy',eion
        call yaml_map('Ion-Ion interaction energy',eion,fmt='(1pe22.14)')
     else 
     !      write(*,'(1x,a,1pe22.14)') 'ion-ion and ion-electric field interaction energy',eion
        call yaml_map('Ion-electric field interaction energy',eion,fmt='(1pe22.14)')
     endif
  end if

  ! Add empiric correction for Van der Waals forces and energy.
  call vdwcorrection_calculate_energy(edisp,rxyz,at,dispersion)
  if (iproc == 0 .and. edisp /= 0.0_gp) then
!!$     write(*,'(1x,a, e12.5,1x,a)') &
!!$          'Dispersion Correction Energy: ', dispersion_energy, 'Hartree'
     call yaml_map('Dispersion Correction Energy (Ha)',edisp,fmt='(1pe22.14)')
  end if

  call vdwcorrection_calculate_forces(fdisp,rxyz,at,dispersion)
  call vdwcorrection_freeparams() 
END SUBROUTINE IonicEnergyandForces


<<<<<<< HEAD
=======
!> calculates the value of the dielectric funnction for a smoothed cavity 
!! given a set of centres and radii.
!! Need the epsilon0 as well as the radius of the cavit and its smoothness
subroutine epsilon_rigid_cavity(geocode,ndims,hgrids,nat,rxyz,radii,epsilon0,delta,eps)
  use f_utils
  implicit none
  character(len=1), intent(in) :: geocode !< @copydoc poisson_solver::doc::geocode
  integer, intent(in) :: nat !< number of centres defining the cavity
  real(kind=8), intent(in) :: epsilon0 !< dielectric constant of th solvent
  real(kind=8), intent(in) :: delta !< smoothness factor of the cavity
  integer, dimension(3), intent(in) :: ndims   !< dimensions of the simulation box
  real(kind=8), dimension(3), intent(in) :: hgrids !< grid spacings
  real(kind=8), dimension(nat), intent(in) :: radii !< radii of each of the atoms
  !> position of all the atoms in the grid coordinates
  real(kind=8), dimension(3,nat), intent(in) :: rxyz
  real(kind=8), dimension(ndims(1),ndims(2),ndims(3)), intent(out) :: eps !< dielectric function
  !local variables
  logical :: perx,pery,perz
  integer :: i1,i2,i3,iat,nbl1,nbl2,nbl3,nbr1,nbr2,nbr3,unt
  real(kind=8) :: r2,x,y2,z2,d2,y,z,eps_min,eps1
  !  real(kind=8), dimension(3) :: deps

  !buffers associated to the geocode
  !conditions for periodicity in the three directions
  perx=(geocode /= 'F')
  pery=(geocode == 'P')
  perz=(geocode /= 'F')

  call ext_buffers(perx,nbl1,nbr1)
  call ext_buffers(pery,nbl2,nbr2)
  call ext_buffers(perz,nbl3,nbr3)


  do i3=1,ndims(3)
     z=hgrids(3)*(i3-1-nbl3)
     z2=z*z
     do i2=1,ndims(2)
        y=hgrids(2)*(i2-1-nbl2)
        y2=y*y
        do i1=1,ndims(1)
           x=hgrids(1)*(i1-1-nbl1)
           r2=x*x+y2+z2
           !choose the closest atom
           eps_min=1.d100
           do iat=1,nat
              d2=(x-rxyz(1,iat))**2+(y-rxyz(2,iat))**2+(z-rxyz(3,iat))**2
              if (d2.eq.0.d0) d2=1.0d-30
              eps1=epsl(sqrt(d2),radii(iat),delta,epsilon0)
              if (eps1< eps_min) then
                 !deps(1)=depsoeps(sqrt(d2),radii(iat),delta,epsilon0)*(x-rxyz(1,iat))/sqrt(d2)
                 !deps(2)=depsoeps(sqrt(d2),radii(iat),delta,epsilon0)*(y-rxyz(2,iat))/sqrt(d2)
                 !deps(3)=depsoeps(sqrt(d2),radii(iat),delta,epsilon0)*(z-rxyz(3,iat))/sqrt(d2)
                 eps_min=eps1
              end if
              if (abs(eps_min-1.d0) < epsilon(1.d0)) exit
           end do
           if (nat==0) then
              eps_min=1.d0
              !deps=0.d0
           end if
           eps(i1,i2,i3)=eps_min
           !dlogeps(1:3,i1,i2,i3)=deps(1:3)
        end do
     end do
  end do

  unt=f_get_free_unit(21)
  call f_open_file(unt,file='epsilon.dat')
  i1=1!n03/2
  do i2=1,ndims(2)
     do i3=1,ndims(3)
        write(unt,'(2(1x,I4),2(1x,e14.7))')i2,i3,eps(i1,i2,i3),eps(ndims(1)/2,i2,i3)
     end do
  end do
  call f_close(unt)

  unt=f_get_free_unit(22)
  call f_open_file(unt,file='epsilon_line.dat')
  do i2=1,ndims(2)
   write(unt,'(1x,I8,1(1x,e22.15))')i2,eps(ndims(1)/2,i2,ndims(3)/2)
  end do
  call f_close(unt)

  contains

    pure function epsl(r,rc,delta,epsilon0)
      implicit none
      real(kind=8), intent(in) :: r,rc,delta,epsilon0
      real(kind=8) :: epsl
      !local variables
      real(kind=8) :: d

      d=(r-rc)/delta
      epsl=0.5d0*(epsilon0-1.d0)*(erf(d)+1.d0)+1.d0
    end function epsl

    pure function depsoeps(r,rc,delta,epsilon0)
      implicit none
      real(kind=8), intent(in) :: r,rc,delta,epsilon0
      real(kind=8) :: depsoeps
      !local variables
      real(kind=8) :: d

      d=(r-rc)/delta
      depsoeps=(epsilon0-1.d0)/delta*exp(-d**2)/epsl(r,rc,delta,epsilon0)
    end function depsoeps
 end subroutine epsilon_rigid_cavity

!> calculates the value of the dielectric function for a smoothed cavity 
!! given a set of centres and radii. Based on error function.
!! Need the epsilon0 as well as the radius of the cavit and its smoothness
subroutine epsilon_rigid_cavity_error_multiatoms(geocode,ndims,hgrids,nat,rxyz,radii,epsilon0,delta,eps,dlogeps,oneoeps,oneosqrteps,corr,IntSur,IntVol)
  use f_utils
  implicit none
  character(len=1), intent(in) :: geocode !< @copydoc poisson_solver::doc::geocode
  integer, intent(in) :: nat !< number of centres defining the cavity
  real(kind=8), intent(in) :: epsilon0 !< dielectric constant of the solvent
  real(kind=8), intent(in) :: delta !< smoothness factor of the cavity
  integer, dimension(3), intent(in) :: ndims   !< dimensions of the simulation box
  real(kind=8), dimension(3), intent(in) :: hgrids !< grid spacings
  real(kind=8), dimension(nat), intent(in) :: radii !< radii of each of the atoms
  !> position of all the atoms in the grid coordinates
  real(kind=8), dimension(3,nat), intent(in) :: rxyz
  real(kind=8), dimension(ndims(1),ndims(2),ndims(3)), intent(out) :: eps !< dielectric function
  real(kind=8), dimension(3,ndims(1),ndims(2),ndims(3)), intent(out) :: dlogeps !< dlogeps
  real(kind=8), dimension(ndims(1),ndims(2),ndims(3)), intent(out) :: oneoeps !< inverse of epsilon. Needed for PI method.
  real(kind=8), dimension(ndims(1),ndims(2),ndims(3)), intent(out) :: oneosqrteps !< inverse square root of epsilon. Needed for PCG method.
  real(kind=8), dimension(ndims(1),ndims(2),ndims(3)), intent(out) :: corr !< correction term of the Generalized Laplacian.
  real(kind=8), intent(out) :: IntSur,IntVol !< Surface and volume integral needed for non-electrostatic contributions to the energy.

  !local variables
  logical :: perx,pery,perz
  integer :: i,i1,i2,i3,iat,jat,ii,nbl1,nbl2,nbl3,nbr1,nbr2,nbr3,unt
  real(kind=8) :: r2,x,y2,z2,d,d2,d12,y,z,eps_min,eps1,pi,de2,dde,d1,oneod,h,coeff,dmin,dmax,oneoeps0,oneosqrteps0
  real(kind=8) :: r,t,fact1,fact2,fact3,dd,dtx,curr
  real(kind=8), dimension(3) :: deps,ddeps,v
  real(kind=8), dimension(nat) :: ep,ddep
  real(kind=8), dimension(3,nat) :: dep

  !buffers associated to the geocode
  !conditions for periodicity in the three directions
  perx=(geocode /= 'F')
  pery=(geocode == 'P')
  perz=(geocode /= 'F')

  call ext_buffers(perx,nbl1,nbr1)
  call ext_buffers(pery,nbl2,nbr2)
  call ext_buffers(perz,nbl3,nbr3)

  IntSur=0.d0
  IntVol=0.d0
  pi = 4.d0*datan(1.d0)
  r=0.d0
  t=0.d0
  oneoeps0=1.d0/epsilon0
  oneosqrteps0=1.d0/dsqrt(epsilon0)

  do i3=1,ndims(3)
   z=hgrids(3)*(i3-1-nbl3)
   v(3)=z
   do i2=1,ndims(2)
    y=hgrids(2)*(i2-1-nbl2)
    v(2)=y
    do i1=1,ndims(1)
     x=hgrids(1)*(i1-1-nbl1)
     v(1)=x

     do iat=1,nat
      d2=(x-rxyz(1,iat))**2+(y-rxyz(2,iat))**2+(z-rxyz(3,iat))**2
      d=dsqrt(d2)

      if (d2.eq.0.d0) then
       d2=1.0d-30
       ep(iat)=epsl(d,radii(iat),delta)
       do i=1,3
        dep(i,iat)=0.d0
       end do
       ddep(iat)=0.d0
      else
       oneod=1.d0/d
       ep(iat)=epsl(d,radii(iat),delta)
       d1=d1eps(d,radii(iat),delta)
       coeff=2.d0*((sqrt(d2)-radii(iat))/(delta**2))
       do i=1,3
        h=(v(i)-rxyz(i,iat))*oneod
        dep(i,iat) =d1*h
       end do
       ddep(iat)=d1*(2.d0*oneod-coeff)
      end if

     end do

     IntVol = IntVol + (1.d0-product(ep))

     eps(i1,i2,i3)=(epsilon0-1.d0)*product(ep)+1.d0
     oneoeps(i1,i2,i3)=1.d0/eps(i1,i2,i3)
     oneosqrteps(i1,i2,i3)=1.d0/dsqrt(eps(i1,i2,i3))

     do i=1,3
      deps(i)=0.d0
      do jat=0,nat-1
       curr=dep(i,jat+1)
       do iat=1,nat-1
        curr=curr*ep(modulo(iat+jat,nat)+1)
       end do
        deps(i) = deps(i) + curr
      end do
      deps(i) = deps(i)*(epsilon0-1.d0)
     end do

     d12=0.d0
     do i=1,3
      dlogeps(i,i1,i2,i3)=deps(i)/eps(i1,i2,i3)
      d12 = d12 + deps(i)**2
     end do

     IntSur = IntSur + dsqrt(d12)

     dd=0.d0
     do jat=1,nat
      curr=ddep(jat)
      do iat=1,nat-1
       curr=curr*ep(modulo(iat+jat-1,nat)+1)
      end do
      dd = dd + curr
     end do

      do i=1,3
       do iat=1,nat-1
        do jat=iat+1,nat
         curr=dep(i,iat)*dep(i,jat)
         do ii=1,nat
          if ((ii.eq.iat).or.(ii.eq.jat)) then
          else
           curr=curr*ep(ii)
          end if
         end do
         curr=curr*2.d0
         dd = dd + curr
        end do
       end do
      end do

     dd=dd*(epsilon0-1.d0)
     corr(i1,i2,i3)=(-0.125d0/pi)*(0.5d0*d12/eps(i1,i2,i3)-dd)

    end do
   end do
  end do

  IntSur=IntSur*hgrids(1)*hgrids(2)*hgrids(3)/(epsilon0-1.d0)
  IntVol=IntVol*hgrids(1)*hgrids(2)*hgrids(3)

  unt=f_get_free_unit(21)
  call f_open_file(unt,file='epsilon.dat')
  i1=1!n03/2
  do i2=1,ndims(2)
     do i3=1,ndims(3)
        write(unt,'(2(1x,I4),2(1x,e14.7))')i2,i3,eps(i1,i2,i3),eps(ndims(1)/2,i2,i3)
     end do
  end do
  call f_close(unt)

  unt=f_get_free_unit(22)
  call f_open_file(unt,file='epsilon_line.dat')
  do i2=1,ndims(2)
   write(unt,'(1x,I8,1(1x,e22.15))')i2,eps(ndims(1)/2,i2,ndims(3)/2)
  end do
  call f_close(unt)

  contains
    pure function epsl(r,rc,delta)
      implicit none
      real(kind=8), intent(in) :: r,rc,delta
      real(kind=8) :: epsl
      !local variables
      real(kind=8) :: d

      d=(r-rc)/delta
      epsl=0.5d0*(erf(d)+1.d0)
    end function epsl

    pure function d1eps(r,rc,delta)
      implicit none
      real(kind=8), intent(in) :: r,rc,delta
      real(kind=8) :: d1eps
      !local variables
      real(kind=8) :: d

      d=(r-rc)/delta
      d1eps=(1.d0/(delta*sqrt(pi)))*max(exp(-d**2),1.0d-24)
    end function d1eps

end subroutine epsilon_rigid_cavity_error_multiatoms

!> calculates the value of the dielectric function for a smoothed cavity 
!! given a set of centres and radii. Based on the Andreussi epsilon function
!! with a gaussian \rho^{elec}.
!! Need the epsilon0 as well as the radius of the cavit and its smoothness
subroutine epsilon_rigid_cavity_new_multiatoms(geocode,ndims,hgrids,nat,rxyz,radii,epsilon0,delta,eps,dlogeps,oneoeps,oneosqrteps,corr,IntSur,IntVol)
  use f_utils
  implicit none
  character(len=1), intent(in) :: geocode !< @copydoc poisson_solver::doc::geocode
  integer, intent(in) :: nat !< number of centres defining the cavity
  real(kind=8), intent(in) :: epsilon0 !< dielectric constant of the solvent
  real(kind=8), intent(in) :: delta !< smoothness factor of the cavity
  integer, dimension(3), intent(in) :: ndims   !< dimensions of the simulation box
  real(kind=8), dimension(3), intent(in) :: hgrids !< grid spacings
  real(kind=8), dimension(nat), intent(in) :: radii !< radii of each of the atoms
  !> position of all the atoms in the grid coordinates
  real(kind=8), dimension(3,nat), intent(in) :: rxyz
  real(kind=8), dimension(ndims(1),ndims(2),ndims(3)), intent(out) :: eps !< dielectric function
  real(kind=8), dimension(3,ndims(1),ndims(2),ndims(3)), intent(out) :: dlogeps !< dlogeps
  real(kind=8), dimension(ndims(1),ndims(2),ndims(3)), intent(out) :: oneoeps !< inverse of epsilon. Needed for PI method.
  real(kind=8), dimension(ndims(1),ndims(2),ndims(3)), intent(out) :: oneosqrteps !< inverse square root of epsilon. Needed for PCG method.
  real(kind=8), dimension(ndims(1),ndims(2),ndims(3)), intent(out) :: corr !< correction term of the Generalized Laplacian.
  real(kind=8), intent(out) :: IntSur,IntVol !< Surface and volume integral needed for non-electrostatic contributions to the energy.

  !local variables
  logical :: perx,pery,perz
  integer :: i,i1,i2,i3,iat,jat,ii,nbl1,nbl2,nbl3,nbr1,nbr2,nbr3,unt
  real(kind=8) :: r2,x,y2,z2,d,d2,d12,y,z,eps_min,eps1,pi,de2,dde,d1,oneod,h,coeff,dmin,dmax,oneoeps0,oneosqrteps0
  real(kind=8) :: r,t,fact1,fact2,fact3,dd,dtx,curr
  real(kind=8), dimension(3) :: deps,ddeps,v
  real(kind=8), dimension(nat) :: ep,ddep
  real(kind=8), dimension(3,nat) :: dep

  !buffers associated to the geocode
  !conditions for periodicity in the three directions
  perx=(geocode /= 'F')
  pery=(geocode == 'P')
  perz=(geocode /= 'F')

  call ext_buffers(perx,nbl1,nbr1)
  call ext_buffers(pery,nbl2,nbr2)
  call ext_buffers(perz,nbl3,nbr3)

  IntSur=0.d0
  IntVol=0.d0
  pi = 4.d0*datan(1.d0)
  r=0.d0
  t=0.d0
  oneoeps0=1.d0/epsilon0
  oneosqrteps0=1.d0/dsqrt(epsilon0)

  do i3=1,ndims(3)
   z=hgrids(3)*(i3-1-nbl3)
   v(3)=z
   do i2=1,ndims(2)
    y=hgrids(2)*(i2-1-nbl2)
    v(2)=y
    do i1=1,ndims(1)
     x=hgrids(1)*(i1-1-nbl1)
     v(1)=x
     do iat=1,nat
      dmax = radii(iat) - 2.40d0*delta
      dmin = radii(iat) + 1.60d0*delta
      fact1=2.d0*pi/(-(dmax**2) + dmin**2)
      fact2=(dlog(2.d0))/(2.d0*pi)
      fact3=(dlog(2.d0))/(-(dmax**2) + dmin**2)
      d2=(x-rxyz(1,iat))**2+(y-rxyz(2,iat))**2+(z-rxyz(3,iat))**2
      if (d2.eq.0.d0) d2=1.0d-30
      d=dsqrt(d2)
      if (d.lt.dmax) then
       ep(iat)=0.d0
       do i=1,3
        dep(i,iat)=0.d0
       end do
       ddep(iat)=0.d0
      else if (d.gt.dmin) then
       ep(iat)=1.d0
       do i=1,3
        dep(i,iat)=0.d0
       end do
       ddep(iat)=0.d0
      else
       r=fact1*(-(dmax**2) + d2)
       t=fact2*(r-dsin(r)) 
       ep(iat)=dexp(t)-1.d0
       dtx=fact3*(1.d0-dcos(r))
       do i=1,3
        dep(i,iat)=dexp(t)*dtx*2.d0*(v(i)-rxyz(i,iat))
       end do
       ddep(iat) = dexp(t)*(4.d0*(dtx**2)*d2 + 4.d0*fact1*fact3*dsin(r)*d2 + 6.d0*dtx)
      end if
     end do

     IntVol = IntVol + (1.d0-product(ep))

     eps(i1,i2,i3)=(epsilon0-1.d0)*product(ep)+1.d0
     oneoeps(i1,i2,i3)=1.d0/eps(i1,i2,i3)
     oneosqrteps(i1,i2,i3)=1.d0/dsqrt(eps(i1,i2,i3))

     do i=1,3
      deps(i)=0.d0
      do jat=0,nat-1
       curr=dep(i,jat+1)
       do iat=1,nat-1
        curr=curr*ep(modulo(iat+jat,nat)+1)
       end do
        deps(i) = deps(i) + curr
      end do
      deps(i) = deps(i)*(epsilon0-1.d0)
     end do

     d12=0.d0
     do i=1,3
      dlogeps(i,i1,i2,i3)=deps(i)/eps(i1,i2,i3)
      d12 = d12 + deps(i)**2
     end do

     IntSur = IntSur + dsqrt(d12)

     dd=0.d0
     do jat=1,nat
      curr=ddep(jat)
      do iat=1,nat-1
       curr=curr*ep(modulo(iat+jat-1,nat)+1)
      end do
      dd = dd + curr
     end do

      do i=1,3
       do iat=1,nat-1
        do jat=iat+1,nat
         curr=dep(i,iat)*dep(i,jat)
         do ii=1,nat
          if ((ii.eq.iat).or.(ii.eq.jat)) then
          else
           curr=curr*ep(ii)
          end if
         end do
         curr=curr*2.d0
         dd = dd + curr
        end do
       end do
      end do

     dd=dd*(epsilon0-1.d0)
     corr(i1,i2,i3)=(-0.125d0/pi)*(0.5d0*d12/eps(i1,i2,i3)-dd)

    end do
   end do
  end do

  IntSur=IntSur*hgrids(1)*hgrids(2)*hgrids(3)/(epsilon0-1.d0)
  IntVol=IntVol*hgrids(1)*hgrids(2)*hgrids(3)

  unt=f_get_free_unit(21)
  call f_open_file(unt,file='epsilon.dat')
  i1=1!n03/2
  do i2=1,ndims(2)
     do i3=1,ndims(3)
        write(unt,'(2(1x,I4),2(1x,e14.7))')i2,i3,eps(i1,i2,i3),eps(ndims(1)/2,i2,i3)
     end do
  end do
  call f_close(unt)

  unt=f_get_free_unit(22)
  call f_open_file(unt,file='epsilon_line.dat')
  do i2=1,ndims(2)
   write(unt,'(1x,I8,1(1x,e22.15))')i2,eps(ndims(1)/2,i2,ndims(3)/2)
  end do
  call f_close(unt)

end subroutine epsilon_rigid_cavity_new_multiatoms

>>>>>>> 1a64e697
subroutine createEffectiveIonicPotential(iproc, nproc, verb, in, atoms, rxyz, shift, &
     & Glr, hxh, hyh, hzh, rhopotd, pkernel, pot_ion, elecfield, psoffset)
  use module_base
  use module_types

  implicit none

  integer, intent(in) :: iproc,nproc
  logical, intent(in) :: verb
  real(gp), intent(in) :: hxh,hyh,hzh,psoffset
  type(atoms_data), intent(in) :: atoms
  type(locreg_descriptors), intent(in) :: Glr
  type(input_variables), intent(in) :: in
  type(denspot_distribution), intent(in) :: rhopotd
  real(gp), intent(in) :: elecfield(3)
  real(gp), dimension(3), intent(in) :: shift
  real(gp), dimension(3,atoms%astruct%nat), intent(in) :: rxyz
  type(coulomb_operator), intent(in) :: pkernel
  real(wp), dimension(*), intent(inout) :: pot_ion

  character(len = *), parameter :: subname = "createEffectiveIonicPotential"
  logical :: counterions
  real(dp), dimension(:), allocatable :: counter_ions

  ! Compute the main ionic potential.
  call createIonicPotential(atoms%astruct%geocode, iproc, nproc, verb, atoms, rxyz, hxh, hyh, hzh, &
       & elecfield, Glr%d%n1, Glr%d%n2, Glr%d%n3, rhopotd%n3pi, rhopotd%i3s + rhopotd%i3xcsh, &
       & Glr%d%n1i, Glr%d%n2i, Glr%d%n3i, pkernel, pot_ion, psoffset)

  !inquire for the counter_ion potential calculation (for the moment only xyz format)
  inquire(file='posinp_ci.xyz',exist=counterions)
  if (counterions) then
     if (rhopotd%n3pi > 0) then
        counter_ions = f_malloc(Glr%d%n1i*Glr%d%n2i*rhopotd%n3pi,id='counter_ions')
     else
        counter_ions = f_malloc(1,id='counter_ions')
     end if

     call CounterIonPotential(atoms%astruct%geocode,iproc,nproc,in,shift,&
          &   hxh,hyh,hzh,Glr%d,rhopotd%n3pi,rhopotd%i3s + rhopotd%i3xcsh,pkernel,counter_ions)

     !sum that to the ionic potential
     call axpy(Glr%d%n1i*Glr%d%n2i*rhopotd%n3pi,1.0_dp,counter_ions(1),1,&
          &   pot_ion(1),1)

     call f_free(counter_ions)
  end if
END SUBROUTINE createEffectiveIonicPotential


!> Create the ionic potential
subroutine createIonicPotential(geocode,iproc,nproc,verb,at,rxyz,&
     hxh,hyh,hzh,elecfield,n1,n2,n3,n3pi,i3s,n1i,n2i,n3i,pkernel,pot_ion,psoffset)
  use module_base, pi => pi_param
  use m_splines, only: splint
  use module_types
  use yaml_output
  use gaussians, only: initialize_real_space_conversion, finalize_real_space_conversion,mp_exp
!  use module_interfaces, except_this_one => createIonicPotential
  use Poisson_Solver, except_dp => dp, except_gp => gp, except_wp => wp
  use psp_projectors, only: PSPCODE_PAW
  implicit none
  character(len=1), intent(in) :: geocode !< @copydoc poisson_solver::doc::geocode
  integer, intent(in) :: iproc,nproc,n1,n2,n3,n3pi,i3s,n1i,n2i,n3i
  logical, intent(in) :: verb
  real(gp), intent(in) :: hxh,hyh,hzh,psoffset
  type(atoms_data), intent(in) :: at
  real(gp), dimension(3), intent(in) :: elecfield
  real(gp), dimension(3,at%astruct%nat), intent(in) :: rxyz
  type(coulomb_operator), intent(in) :: pkernel
  real(wp), dimension(*), intent(inout) :: pot_ion

  !local variables
  character(len=*), parameter :: subname='createIonicPotential'
  character(len = 3) :: quiet
  logical :: perx,pery,perz,gox,goy,goz,htoobig=.false.,efwrite,check_potion=.false.
  integer :: iat,i1,i2,i3,j1,j2,j3,isx,isy,isz,iex,iey,iez,ierr,ityp !n(c) nspin
  integer :: ind,nbl1,nbr1,nbl2,nbr2,nbl3,nbr3,nloc,iloc,indj3,indj23
  real(kind=8) :: rholeaked,rloc,charge,cutoff,x,y,z,r2,arg,xp,tt,rx,ry,rz
  real(kind=8) :: tt_tot,rholeaked_tot,potxyz
  real(kind=8) :: raux2,r2paw,rlocsq,zsq,yzsq
  real(kind=8) :: raux(1),rr(1)
  real(wp) :: maxdiff
  real(gp) :: ehart
  real(dp), dimension(2) :: charges_mpi
  real(dp), dimension(:), allocatable :: potion_corr
  !real(dp), dimension(:), allocatable :: den_aux

  call timing(iproc,'CrtLocPot     ','ON')

  !initialize the work arrays needed to integrate with isf
  if (at%multipole_preserving) call initialize_real_space_conversion(isf_m=at%mp_isf)

  ! Ionic charge (must be calculated for the PS active processes)
  rholeaked=0.d0
  ! Ionic energy (can be calculated for all the processors)

  !Creates charge density arising from the ionic PSP cores
  call f_zero(n1i*n2i*n3pi,pot_ion(1))

  !conditions for periodicity in the three directions
  perx=(geocode /= 'F')
  pery=(geocode == 'P')
  perz=(geocode /= 'F')

  call ext_buffers(perx,nbl1,nbr1)
  call ext_buffers(pery,nbl2,nbr2)
  call ext_buffers(perz,nbl3,nbr3)

  if (n3pi >0 .and. .not. htoobig) then

     do iat=1,at%astruct%nat
        ityp=at%astruct%iatype(iat)
        rx=rxyz(1,iat) 
        ry=rxyz(2,iat)
        rz=rxyz(3,iat)

        rloc=at%psppar(0,0,ityp)
        rlocsq=rloc**2
        charge=real(at%nelpsp(ityp),kind=8)/(2.d0*pi*sqrt(2.d0*pi)*rloc**3)
        !cutoff of the range

        cutoff=10.d0*rloc
        if (at%multipole_preserving) then
           !We want to have a good accuracy of the last point rloc*10
           cutoff=cutoff+max(hxh,hyh,hzh)*real(at%mp_isf,kind=gp)
        end if

        isx=floor((rx-cutoff)/hxh)
        isy=floor((ry-cutoff)/hyh)
        isz=floor((rz-cutoff)/hzh)

        iex=ceiling((rx+cutoff)/hxh)
        iey=ceiling((ry+cutoff)/hyh)
        iez=ceiling((rz+cutoff)/hzh)

!       Calculate Ionic Density
!       using HGH parameters.
!       Eq. 1.104, T. Deutsch and L. Genovese, JDN. 12, 2011
        if( .not. any(at%npspcode == PSPCODE_PAW) ) then

           do i3=isz,iez
              z=real(i3,kind=8)*hzh-rz
              call ind_positions(perz,i3,n3,j3,goz) 
              j3=j3+nbl3+1
              if (goz .and. (j3<i3s.or.j3>i3s+n3pi-1)) cycle
              indj3=(j3-i3s)*n1i*n2i
              zsq=z**2
              do i2=isy,iey
                 y=real(i2,kind=8)*hyh-ry
                 call ind_positions(pery,i2,n2,j2,goy)
                 if (goz.and.(.not.goy)) cycle
                 indj23=1+nbl1+(j2+nbl2)*n1i+indj3
                 yzsq=y**2+zsq
                 do i1=isx,iex
                    x=real(i1,kind=8)*hxh-rx
                    call ind_positions(perx,i1,n1,j1,gox)
                    r2=x**2+yzsq
                    arg=r2/rlocsq
                    if (at%multipole_preserving) then
                       !use multipole-preserving function
                       xp=mp_exp(hxh,rx,0.5_gp/(rlocsq),i1,0,.true.)*&
                          mp_exp(hyh,ry,0.5_gp/(rlocsq),i2,0,.true.)*&
                          mp_exp(hzh,rz,0.5_gp/(rlocsq),i3,0,.true.)
                    else
                       xp=exp(-.5d0*arg)
                    end if
                    if (j3 >= i3s .and. j3 <= i3s+n3pi-1 .and. goy .and. gox) then
                       ind=j1+indj23
                       pot_ion(ind)=pot_ion(ind)-xp*charge
                    else if (.not. goz ) then
                       rholeaked=rholeaked+xp*charge
                    endif
                 enddo
              enddo
           enddo

!       Calculate Ionic Density using splines, 
!       PAW case
        else
           r2paw=at%pawtab(ityp)%rpaw**2
           do i3=isz,iez
              z=real(i3,kind=8)*hzh-rz
              call ind_positions(perz,i3,n3,j3,goz)
              j3=j3+nbl3+1
              indj3=(j3-i3s)*n1i*n2i
              zsq=z**2
              do i2=isy,iey
                 y=real(i2,kind=8)*hyh-ry
                 call ind_positions(pery,i2,n2,j2,goy)
                 indj23=1+nbl1+(j2+nbl2)*n1i+indj3
                 yzsq=y**2+zsq
                 do i1=isx,iex
                    x=real(i1,kind=8)*hxh-rx
                    call ind_positions(perx,i1,n1,j1,gox)
                    r2=x**2+yzsq
                    !if(r2>r2paw) cycle
                    rr=sqrt(r2)
                    if(1==2) then
                      !This converges very slow                
                      call splint(at%pawtab(ityp)%wvl%rholoc%msz, &
                           & at%pawtab(ityp)%wvl%rholoc%rad, &
                           & at%pawtab(ityp)%wvl%rholoc%d(:,1), &
                           & at%pawtab(ityp)%wvl%rholoc%d(:,2), &
                           & 1,rr,raux,ierr)
                    else
                      !Take the HGH form for rho_L (long range)
                      arg=r2/rlocsq
                      if (at%multipole_preserving) then
                         !use multipole-preserving function
                         xp=mp_exp(hxh,rx,0.5_gp/(rlocsq),i1,0,.true.)*&
                            mp_exp(hyh,ry,0.5_gp/(rlocsq),i2,0,.true.)*&
                            mp_exp(hzh,rz,0.5_gp/(rlocsq),i3,0,.true.)
                      else
                         xp=exp(-.5d0*arg)
                      end if
                      raux=-xp*charge
                    end if
                    !raux=-4.d0**(3.0d0/2.0d0)*exp(-4.d0*pi*r2)

                    if (j3 >= i3s .and. j3 <= i3s+n3pi-1  .and. goy  .and. gox ) then
                       ind=j1+indj23
                       pot_ion(ind)=pot_ion(ind)+raux(1)
                    else if (.not. goz ) then
                       rholeaked=rholeaked-raux(1)
                    endif
                 enddo
              enddo
           enddo

        end if



     enddo

  end if

  ! Check
  tt=0.d0
  do j3=1,n3pi
     indj3=(j3-1)*n1i*n2i
     do i2= -nbl2,2*n2+1+nbr2
        indj23=1+nbl1+(i2+nbl2)*n1i+indj3
        do i1= -nbl1,2*n1+1+nbr1
           ind=i1+indj23
           tt=tt+pot_ion(ind)
        enddo
     enddo
  enddo

  tt=tt*hxh*hyh*hzh
  rholeaked=rholeaked*hxh*hyh*hzh

  !print *,'test case input_rho_ion',iproc,i3start,i3end,n3pi,2*n3+16,tt

  if (pkernel%mpi_env%nproc > 1) then
     charges_mpi(1)=tt
     charges_mpi(2)=rholeaked

     call mpiallred(charges_mpi,MPI_SUM,comm=pkernel%mpi_env%mpi_comm)

     tt_tot=charges_mpi(1)
     rholeaked_tot=charges_mpi(2)
  else
     tt_tot=tt
     rholeaked_tot=rholeaked
  end if

  if (verb) then
     call yaml_comment('Ionic Potential Creation',hfill='-')
     call yaml_map('Total ionic charge',tt_tot,fmt='(f26.12)')
     if (rholeaked_tot /= 0.0_gp) call yaml_map('Leaked charge',rholeaked_tot,fmt='(1pe10.3)')
     !write(*,'(1x,a)')&
     !     '----------------------------------------------------------- Ionic Potential Creation'
     !write(*,'(1x,a,f26.12,2x,1pe10.3)') 'total ionic charge, leaked charge ',tt_tot,rholeaked_tot
     quiet = "no "
  else
     quiet = "yes"
  end if

  if (.not. htoobig) then
     call timing(iproc,'CrtLocPot     ','OF')
     !here the value of the datacode must be kept fixed
     !n(c) nspin=1

     !if (nproc > 1) call MPI_BARRIER(bigdft_mpi%mpi_env%mpi_comm,ierr)

     call H_potential('D',pkernel,pot_ion,pot_ion,ehart,-psoffset,.false.,quiet=quiet)

     call timing(iproc,'CrtLocPot     ','ON')
     
     if (check_potion) then
        !if (iproc == 0) write(*,'(1x,a)',advance='no') 'Check the ionic potential...'
          
        potion_corr = f_malloc0(n1i*n2i*n3pi,id='potion_corr')

        !call to_zero(n1i*n2i*n3pi,potion_corr)

        !calculate pot_ion with an explicit error function to correct in the case of big grid spacings
        !for the moment works only in the isolated BC case
        do i3=1,n3pi
           z=real(i3+i3s-1-nbl3-1,gp)*hzh
           do i2=1,n2i
              y=real(i2-nbl2-1,gp)*hyh
              do i1=1,n1i
                 x=real(i1-nbl1-1,gp)*hxh
                 ind=i1+(i2-1)*n1i+(i3-1)*n1i*n2i
                 !if (i1==49 .and. i2==46 .and. i3==44) then
                    call sum_erfcr(at%astruct%nat,at%astruct%ntypes,x,y,z,at%astruct%iatype,at%nelpsp,at%psppar,rxyz,potxyz)
                 !   stop
                 !end if
                 potion_corr(ind)=potion_corr(ind)+potxyz
                 !write(18,'(3(i6),i12,3(1x,1pe24.17))')i1,i2,i3,ind,potion_corr(ind),pot_ion(ind)
              end do
           end do
        end do

        !then calculate the maximum difference in the sup norm
        maxdiff=0.0_wp
        do i3=1,n3pi
           do i2=1,n2i
              do i1=1,n1i
                 ind=i1+(i2-1)*n1i+(i3-1)*n1i*n2i
                 maxdiff=max(maxdiff,abs(potion_corr(ind)-pot_ion(ind)))
                 !write(17,'(3(i6),i12,3(1x,1pe24.17))')i1,i2,i3,ind,potion_corr(ind),pot_ion(ind),maxdiff
              end do
           end do
        end do

        if (pkernel%mpi_env%nproc > 1) then
           call mpiallred(maxdiff,1,MPI_MAX,comm=pkernel%mpi_env%mpi_comm)
        end if

        if (iproc == 0) call yaml_map('Check the ionic potential',maxdiff,fmt='(1pe24.17)')
        !if (iproc == 0) write(*,'(1x,a,1pe24.17)')'...done. MaxDiff=',maxdiff

        stop

        call f_free(potion_corr)

     end if

  end if


!!!  !calculate the value of the offset to be put
!!!  tt_tot=0.d0
!!!  do ind=1,n1i*n2i*n3i
!!!     tt_tot=tt_tot+pot_ion(ind)
!!!  end do
!!!  print *,'previous offset',tt_tot*hxh*hyh*hzh

  if (n3pi > 0) then
!    Only for HGH pseudos
     do iat=1,at%astruct%nat
        ityp=at%astruct%iatype(iat)

        rx=rxyz(1,iat)
        ry=rxyz(2,iat)
        rz=rxyz(3,iat)

        rloc=at%psppar(0,0,ityp)
        rlocsq=rloc**2
        cutoff=10.d0*rloc
        if (at%multipole_preserving) then
           !We want to have a good accuracy of the last point rloc*10
           cutoff=cutoff+max(hxh,hyh,hzh)*real(16,kind=gp)
        end if

        isx=floor((rx-cutoff)/hxh)
        isy=floor((ry-cutoff)/hyh)
        isz=floor((rz-cutoff)/hzh)

        iex=ceiling((rx+cutoff)/hxh)
        iey=ceiling((ry+cutoff)/hyh)
        iez=ceiling((rz+cutoff)/hzh)
        
        if( at%npspcode(1) /= PSPCODE_PAW) then

!          Add the remaining local terms of Eq. (9)
!          in JCP 129, 014109(2008)

           ! determine number of local terms
           nloc=0
           do iloc=1,4
              if (at%psppar(0,iloc,ityp) /= 0.d0) nloc=iloc
           enddo

           !do not add the local part for the vacancy
           if (nloc /= 0) then

              do i3=isz,iez
                 z=real(i3,kind=8)*hzh-rz
                 call ind_positions(perz,i3,n3,j3,goz) 
                 j3=j3+nbl3+1
                 indj3=(j3-i3s)*n1i*n2i
                 zsq=z**2
                 if (goz .and. j3 >= i3s .and. j3 <=  i3s+n3pi-1) then
                    do i2=isy,iey
                       y=real(i2,kind=8)*hyh-ry
                       call ind_positions(pery,i2,n2,j2,goy)
                       indj23=1+nbl1+(j2+nbl2)*n1i+indj3
                       yzsq=y**2+zsq
                       if (goy) then
                          do i1=isx,iex
                             x=real(i1,kind=8)*hxh-rx
                             call ind_positions(perx,i1,n1,j1,gox)
                             if (gox) then
                                r2=x**2+yzsq
                                arg=r2/rlocsq

                                if (at%multipole_preserving) then
                                   !use multipole-preserving function
                                   xp=mp_exp(hxh,rx,0.5_gp/(rlocsq),i1,0,.true.)*&
                                      mp_exp(hyh,ry,0.5_gp/(rlocsq),i2,0,.true.)*&
                                      mp_exp(hzh,rz,0.5_gp/(rlocsq),i3,0,.true.)
                                 else
                                    xp=exp(-.5d0*arg)
                                 end if

                                tt=at%psppar(0,nloc,ityp)
                                do iloc=nloc-1,1,-1
                                   tt=arg*tt+at%psppar(0,iloc,ityp)
                                enddo
                                ind=j1+indj23
                                pot_ion(ind)=pot_ion(ind)+xp*tt
                             end if
                          enddo
                       end if
                    enddo
                 end if
              end do
           end if !nloc
        else !HGH or PAW
           ! For PAW, add V^PAW-V_L^HGH
           charge=real(at%nelpsp(ityp),kind=8)
           do i3=isz,iez
              z=real(i3,kind=8)*hzh-rz
              call ind_positions(perz,i3,n3,j3,goz) 
              j3=j3+nbl3+1
              indj3=(j3-i3s)*n1i*n2i
              zsq=z**2
              if (goz .and. j3 >= i3s .and. j3 <=  i3s+n3pi-1) then
                 do i2=isy,iey
                    y=real(i2,kind=8)*hyh-ry
                    call ind_positions(pery,i2,n2,j2,goy)
                    indj23=1+nbl1+(j2+nbl2)*n1i+indj3
                    yzsq=y**2+zsq
                    if (goy) then
                       do i1=isx,iex
                          x=real(i1,kind=8)*hxh-rx
                          call ind_positions(perx,i1,n1,j1,gox)
                          if (gox) then
                             r2=x**2+yzsq
                             rr(1)=sqrt(r2)
                             !1) V_L^HGH
                             if(rr(1)>0.01d0) then
                               arg=rr(1)/(sqrt(2.0)*rloc)
                               call derf_ab(tt,arg)
                               raux2=-charge/rr(1)*tt  
                             else
                               !In this case we deduce the values
                               !from a quadratic interpolation (due to 1/rr factor)
                               call interpol_vloc(rr(1),rloc,charge,raux2)
                             end if
                             !2) V^PAW from splines
                             call splint(at%pawtab(ityp)%wvl%rholoc%msz, &
                                  & at%pawtab(ityp)%wvl%rholoc%rad, &
                                  & at%pawtab(ityp)%wvl%rholoc%d(:,3), &
                                  & at%pawtab(ityp)%wvl%rholoc%d(:,4), &
                                  & 1,rr,raux,ierr)
                             
                             ind=j1+indj23
                             pot_ion(ind)=pot_ion(ind)+raux(1)-raux2
                          end if
                       enddo
                    end if
                 enddo
              end if
           end do
        end if ! at%npspcode(iat) /= PSPCODE_PAW
     end do !iat
     !debug exit

     if (htoobig) then
        !add to pot_ion an explicit error function to correct in the case of big grid spacing
        !for the moment works only in the isolated BC case
        do i3=1,n3pi
           z=real(i3+i3s-1-nbl3-1,gp)*hzh
           do i2=1,n2i
              y=real(i2-nbl2-1,gp)*hyh
              do i1=1,n1i
                 x=real(i1-nbl1-1,gp)*hxh
                 ind=i1+(i2-1)*n1i+(i3-1)*n1i*n2i
                 call sum_erfcr(at%astruct%nat,at%astruct%ntypes,x,y,z,at%astruct%iatype,at%nelpsp,at%psppar,rxyz,potxyz)
                 pot_ion(ind)=pot_ion(ind)+potxyz
              end do
           end do
        end do
     end if
     
  end if
 

!!!  !calculate the value of the offset to be put
!!!  tt_tot=0.d0
!!!  do ind=1,n1i*n2i*n3i
!!!     tt_tot=tt_tot+pot_ion(ind)
!!!  end do
!!!  print *,'actual offset',tt_tot*hxh*hyh*hzh

  !use rhopot to calculate the potential from a constant electric field along y direction
  if (.not. all(elecfield(1:3) == 0.0_gp)) then
     !constant electric field allowed only for surface and free BC
     if (geocode == 'P') then
     !if (iproc == 0) 
           write(*,'(1x,a)') &
          'The constant electric field is not allowed for Fully Periodic BC.'
          !'The constant electric field is allowed only for Free and Surfaces BC'
     stop
      !constant electric field allowed for surface BC only normal to the surface
     elseif (geocode == 'S' .and. (elecfield(1) /= 0.0_gp .or. elecfield(3) /= 0.0_gp) ) then
     !if (iproc == 0) 
           write(*,'(1x,a)') &
          'Only normal constant electric field (Ex=Ez=0) is allowed for Surface BC.'
     stop
     end if
     if (verb) call yaml_map('Constant electric field (Ha/Bohr)',elecfield(1:3),fmt='(es10.2)')
     !if (verb) write(*,'(1x,a,"(",es10.2,", ",es10.2,", ",es10.2,") ", a)') &
     !     'Constant electric field ',elecfield(1:3),' Ha/Bohr'
!or         'Parabolic confining potential: rprb=',elecfield,&
!           ';  v_conf(r)= 1/(2*rprb**4) * r**2'

     !write or not electric field in a separate file
     efwrite=.false.!true.

     if (n3pi > 0) then
        do i3=1,n3pi
           z=real(i3+i3s-1-nbl3-1,gp)*hzh
           do i2=1,n2i
              y=real(i2-nbl2-1,gp)*hyh
                 do i1=1,n1i
                    x=real(i1-nbl1-1,gp)*hxh
                    ind=i1+(i2-1)*n1i+(i3-1)*n1i*n2i
                    pot_ion(ind)=pot_ion(ind)+elecfield(1)*x+elecfield(2)*y+elecfield(3)*z
!                    parabola: these two lines replace the above line 
!                              comment out the if case and calculate x, z
!                    r2=(x-rx)**2+(y-ry)**2+(z-rz)**2
!                    pot_ion(ind)=pot_ion(ind)+0.5_gp/(elecfield**4)*r2
                 end do
           end do
        end do

        if (efwrite .and. iproc == 0) then
           open(unit=17,file='elecpotential_x',status='unknown')
           write(17,*) "# x , external electric potential(x,y=0,z=0)"
           do i1=nbl1+1,n1i-nbr1-1
              x=real(i1-nbl1-1,gp)*hxh
              write(17,*)x,-elecfield(1)*x
           end do
           close(17)
           open(unit=17,file='elecpotential_y',status='unknown')
           write(17,*) "# y , external electric potential(x=0,y,z=0)"
           do i2=nbl2+1,n2i-nbr2-1
              y=real(i2-nbl2-1,gp)*hyh
              write(17,*)y,-elecfield(2)*y
           end do
           close(17)
           open(unit=17,file='elecpotential_z',status='unknown')
           write(17,*) "# z , external electric potential(x=0,y=0,z)"
           do i3=1,n3pi
              z=real(i3+i3s-1-nbl3-1,gp)*hzh
              write(17,*)z,-elecfield(3)*z
           end do
           close(17)
        end if

     end if
  end if

  if (at%multipole_preserving) call finalize_real_space_conversion()

  call timing(iproc,'CrtLocPot     ','OF')

contains

! We use a quadratic interpolation to get vloc(x)
! useful for small values of x
  SUBROUTINE interpol_vloc(xx,rloc,charge,yy)
    implicit none
    real(dp),intent(in)  :: xx,rloc,charge
    real(dp),intent(out) :: yy 
!   local variables
    real(dp)::l0,l1,l2,x0,x1,x2,y0,y1,y2

!   Find 3 points (x0,y0), (x1,y1), (x2,y2).
    x0=0.01d0; x1=0.02d0; x2=0.03d0
    call calcVloc(y0,x0,rloc,charge)
    call calcVloc(y1,x1,rloc,charge)
    call calcVloc(y2,x2,rloc,charge)   

!   Find a polynomial of the form:
!   P(x)=y0L0(x) + y1L1(x) + y2L2(x)
 
!   L0(x) = (x-x1)(x-x2)/((x0-x1)(x0-x2))
    l0=(xx-x1)*(xx-x2)/((x0-x1)*(x0-x2))
!   L1(x) = (x-x0)(x-x2)/((x1-x0)(x1-x2))
    l1=(xx-x0)*(xx-x2)/((x1-x0)*(x1-x2))
!   L2(x) = (x-x0)(x-x1)/((x2-x0)(x2-x1))
    l2=(xx-x0)*(xx-x1)/((x2-x0)*(x2-x1))

    yy=y0*l0+y1*l1+y2*l2

  END SUBROUTINE interpol_vloc

  subroutine calcVloc(yy,xx,rloc,Z)
   implicit none
   INTEGER, PARAMETER   :: DP = KIND(1.0D0)          ! double precision
   real(dp),intent(in)  :: xx,rloc,Z
   real(dp),intent(out) :: yy
   real(dp):: arg,tt
  
   arg=xx/(sqrt(2.0)*rloc)
   call derf_ab(tt,arg)
   yy=-Z/xx*tt
  
  
  end subroutine calcVloc


END SUBROUTINE createIonicPotential


!> Determine the index in which the potential must be inserted, following the BC
!! Determine also whether the index is inside or outside the box for free BC
subroutine ind_positions(periodic,i,n,j,go)
  implicit none
  logical, intent(in) :: periodic
  integer, intent(in) :: i,n
  logical, intent(out) :: go
  integer, intent(out) :: j

  if (periodic) then
     go=.true.
     j=modulo(i,2*n+2)
  else
     j=i
     if (i >= -14 .and. i <= 2*n+16) then
        go=.true.
     else
        go=.false.
     end if
  end if

END SUBROUTINE ind_positions

!>   Determine the index in which the potential must be inserted, following the BC
!!   Determine also whether the index is inside or outside the box for free BC
subroutine ind_positions_new(periodic,i,ni,j,go)
  implicit none
  logical, intent(in) :: periodic
  integer, intent(in) :: i,ni
  logical, intent(out) :: go
  integer, intent(out) :: j

  if (periodic) then
     go=.true.
     j=modulo(i,ni)
  else
     j=i
     if (i >= -14 .and. i <= ni-15) then
        go=.true.
     else
        go=.false.
     end if
  end if

END SUBROUTINE ind_positions_new


subroutine sum_erfcr(nat,ntypes,x,y,z,iatype,nelpsp,psppar,rxyz,potxyz)
  use module_base, pi => pi_param
  implicit none
  integer, intent(in) :: nat,ntypes
  real(gp) :: x,y,z
  integer, dimension(nat), intent(in) :: iatype
  integer, dimension(ntypes), intent(in) :: nelpsp
  real(gp), dimension(0:4,0:6,ntypes), intent(in) :: psppar
  real(gp), dimension(3,nat), intent(in) :: rxyz
  real(wp), intent(out) :: potxyz
  !local variables
  integer :: iat,ityp
  real(wp) :: charge
  real(gp) :: r,sq2rl,rx,ry,rz,derf_val
  
  potxyz =0.0_wp

  do iat=1,nat

     ityp=iatype(iat)
     sq2rl=sqrt(2.0_gp)*psppar(0,0,ityp)
     charge=real(nelpsp(ityp),wp)

     rx=rxyz(1,iat)-x 
     ry=rxyz(2,iat)-y
     rz=rxyz(3,iat)-z

     r=sqrt(rx**2+ry**2+rz**2)

     if (r == 0.0_gp) then
        potxyz = potxyz - charge*2.0_wp/(sqrt(pi)*real(sq2rl,wp))
     else
        call derf_ab(derf_val,r/sq2rl)
        potxyz = potxyz - charge*real(derf_val/r,wp)
     end if

     !write(*,'(a,1x,i0,3(1pe24.17))')'iat,r,derf_val,derf_val/r',iat,r/sq2rl,derf_val,derf_val/r

  end do

END SUBROUTINE sum_erfcr


subroutine ext_buffers(periodic,nl,nr)
  implicit none
  logical, intent(in) :: periodic
  integer, intent(out) :: nl,nr

  if (periodic) then
     nl=0
     nr=0
  else
     nl=14
     nr=15
  end if
END SUBROUTINE ext_buffers


!> Read and initialize counter-ions potentials (read psp files)
subroutine CounterIonPotential(geocode,iproc,nproc,in,shift,&
     hxh,hyh,hzh,grid,n3pi,i3s,pkernel,pot_ion)
  use module_base, pi => pi_param
  use module_types
  use module_interfaces, except_this_one => CounterIonPotential
  use Poisson_Solver, except_dp => dp, except_gp => gp, except_wp => wp
  use module_input_dicts
  use public_keys, only: IG_OCCUPATION
  use dictionaries
  use yaml_output
  use module_atoms, only: deallocate_atoms_data,atomic_data_set_from_dict,atoms_data_null
  use gaussians, only: initialize_real_space_conversion, finalize_real_space_conversion,mp_exp
  implicit none
  character(len=1), intent(in) :: geocode !< @copydoc poisson_solver::doc::geocode
  integer, intent(in) :: iproc,nproc,n3pi,i3s
  real(gp), intent(in) :: hxh,hyh,hzh
  real(gp), dimension(3), intent(in) :: shift
  type(input_variables), intent(in) :: in
  type(grid_dimensions), intent(in) :: grid
  type(coulomb_operator), intent(in) :: pkernel
  real(wp), dimension(*), intent(inout) :: pot_ion
  !local variables
  character(len=*), parameter :: subname='CounterIonPotential'
  logical :: htoobig=.false.,check_potion=.false.
  logical :: perx,pery,perz,gox,goy,goz
  integer :: iat,i1,i2,i3,j1,j2,j3,isx,isy,isz,iex,iey,iez,ityp,nspin
  integer :: ind,nbl1,nbr1,nbl2,nbr2,nbl3,nbr3
  real(kind=8) :: rholeaked,rloc,charge,cutoff,x,y,z,r2,arg,xp,tt,rx,ry,rz
  real(kind=8) :: tt_tot,rholeaked_tot,potxyz
  real(wp) :: maxdiff
  real(gp) :: ehart
  type(atoms_data) :: at
  type(dictionary), pointer :: dict
  real(dp), dimension(2) :: charges_mpi
  real(dp), dimension(:), allocatable :: potion_corr
!  real(gp), dimension(:,:), allocatable :: radii_cf

  call timing(iproc,'CrtLocPot     ','ON')
  
  !initialize the work arrays needed to integrate with isf
  if (at%multipole_preserving) call initialize_real_space_conversion(isf_m=at%mp_isf)

  if (iproc.eq.0) then
     write(*,'(1x,a)')&
          '--------------------------------------------------- Counter Ionic Potential Creation'
  end if

  at = atoms_data_null()
  !read the positions of the counter ions from file
  call dict_init(dict)
  call astruct_file_merge_to_dict(dict, "posinp", 'posinp_ci')
  call astruct_set_from_dict(dict // "posinp", at%astruct)

  call atoms_file_merge_to_dict(dict)
  do ityp = 1, at%astruct%ntypes, 1
     call psp_dict_fill_all(dict, at%astruct%atomnames(ityp), in%ixc, in%projrad, in%crmult, in%frmult)
  end do
  call psp_dict_analyse(dict, at)
  ! Read associated pseudo files.
  call atomic_data_set_from_dict(dict,IG_OCCUPATION, at, in%nspin)
  call dict_free(dict)

  !read the specifications of the counter ions from pseudopotentials
!  radii_cf = f_malloc((/ at%astruct%ntypes, 3 /),id='radii_cf')
!  radii_cf = at%radii_cf
  if (iproc == 0) call print_atomic_variables(at, max(in%hx,in%hy,in%hz), in%ixc, in%dispersion)

  ! Ionic charge (must be calculated for the PS active processes)
  rholeaked=0.d0
  ! Ionic energy (can be calculated for all the processors)

  !Creates charge density arising from the ionic PSP cores
  call f_zero(grid%n1i*grid%n2i*n3pi,pot_ion(1))


  !conditions for periodicity in the three directions
  perx=(geocode /= 'F')
  pery=(geocode == 'P')
  perz=(geocode /= 'F')

  call ext_buffers(perx,nbl1,nbr1)
  call ext_buffers(pery,nbl2,nbr2)
  call ext_buffers(perz,nbl3,nbr3)

  if (n3pi >0 .and. .not. htoobig) then

     do iat=1,at%astruct%nat
        ityp=at%astruct%iatype(iat)
        !shift the positions of the counter_ion wrt the box
        rx=at%astruct%rxyz(1,iat)-shift(1)
        ry=at%astruct%rxyz(2,iat)-shift(2)
        rz=at%astruct%rxyz(3,iat)-shift(3)

        if (iproc == 0) then
           write(*,'(1x,a,i6,3(1pe14.7))')'counter ion No. ',iat,rx,ry,rz
        end if

        rloc=at%psppar(0,0,ityp)
        charge=real(at%nelpsp(ityp),kind=8)/(2.d0*pi*sqrt(2.d0*pi)*rloc**3)
        cutoff=10.d0*rloc
        if (at%multipole_preserving) then
           !We want to have a good accuracy of the last point rloc*10
           cutoff=cutoff+max(hxh,hyh,hzh)*real(16,kind=gp)
        end if

        isx=floor((rx-cutoff)/hxh)
        isy=floor((ry-cutoff)/hyh)
        isz=floor((rz-cutoff)/hzh)

        iex=ceiling((rx+cutoff)/hxh)
        iey=ceiling((ry+cutoff)/hyh)
        iez=ceiling((rz+cutoff)/hzh)

        !print *,'rloc,iat,nelpsp',isx,iex,isy,iey,isz,iez,shift(:),iproc

        do i3=isz,iez
           z=real(i3,kind=8)*hzh-rz
           call ind_positions(perz,i3,grid%n3,j3,goz) 
           j3=j3+nbl3+1
           do i2=isy,iey
              y=real(i2,kind=8)*hyh-ry
              call ind_positions(pery,i2,grid%n2,j2,goy)
              do i1=isx,iex
                 x=real(i1,kind=8)*hxh-rx
                 call ind_positions(perx,i1,grid%n1,j1,gox)
                 r2=x**2+y**2+z**2
                 arg=r2/rloc**2

                 if (at%multipole_preserving) then
                    !multipole-preserving approach
                    xp=mp_exp(hxh,rx,0.5_gp/(rloc**2),i1,0,.true.)*&
                       mp_exp(hyh,ry,0.5_gp/(rloc**2),i2,0,.true.)*&
                       mp_exp(hzh,rz,0.5_gp/(rloc**2),i3,0,.true.)
                 else
                    xp=exp(-.5d0*arg)
                 end if

                 if (j3 >= i3s .and. j3 <= i3s+n3pi-1  .and. goy  .and. gox ) then
                    ind=j1+1+nbl1+(j2+nbl2)*grid%n1i+(j3-i3s)*grid%n1i*grid%n2i
                    pot_ion(ind)=pot_ion(ind)-xp*charge
                 else if (.not. goz ) then
                    rholeaked=rholeaked+xp*charge
                 endif
              enddo
           enddo
        enddo

     enddo

  end if

  ! Check
  tt=0.d0
  do j3=1,n3pi
     do i2= -nbl2,2*grid%n2+1+nbr2
        do i1= -nbl1,2*grid%n1+1+nbr1
           ind=i1+1+nbl1+(i2+nbl2)*grid%n1i+(j3-1)*grid%n1i*grid%n2i
           tt=tt+pot_ion(ind)
        enddo
     enddo
  enddo

  tt=tt*hxh*hyh*hzh
  rholeaked=rholeaked*hxh*hyh*hzh

  if (pkernel%mpi_env%nproc > 1) then
     charges_mpi(1)=tt
     charges_mpi(2)=rholeaked

     call mpiallred(charges_mpi,MPI_SUM,comm=pkernel%mpi_env%mpi_comm)

     tt_tot=charges_mpi(1)
     rholeaked_tot=charges_mpi(2)
  else
     tt_tot=tt
     rholeaked_tot=rholeaked
  end if

  if (iproc == 0) write(*,'(1x,a,f26.12,2x,1pe10.3)') &
       'total ionic charge, leaked charge ',tt_tot,rholeaked_tot

  if (.not. htoobig) then
     call timing(iproc,'CrtLocPot     ','OF')
     !here the value of the datacode must be kept fixed
     nspin=1

     call H_potential('D',pkernel,pot_ion,pot_ion,ehart,0.0_gp,.false.)

     call timing(iproc,'CrtLocPot     ','ON')
     
     if (check_potion) then
        !if (iproc == 0) write(*,'(1x,a)',advance='no') 'Check the ionic potential...'
          
        potion_corr = f_malloc0(grid%n1i*grid%n2i*n3pi,id='potion_corr')

        !call to_zero(grid%n1i*grid%n2i*n3pi,potion_corr)

        !calculate pot_ion with an explicit error function to correct in the case of big grid spacings
        !for the moment works only in the isolated BC case
        do i3=1,n3pi
           z=real(i3+i3s-1-nbl3-1,gp)*hzh
           do i2=1,grid%n2i
              y=real(i2-nbl2-1,gp)*hyh
              do i1=1,grid%n1i
                 x=real(i1-nbl1-1,gp)*hxh
                 ind=i1+(i2-1)*grid%n1i+(i3-1)*grid%n1i*grid%n2i
                 !if (i1==49 .and. i2==46 .and. i3==44) then
                    call sum_erfcr(at%astruct%nat,at%astruct%ntypes,x,y,z,at%astruct%iatype,at%nelpsp,at%psppar,&
                          at%astruct%rxyz,potxyz)
                 !   stop
                 !end if
                 potion_corr(ind)=potion_corr(ind)+potxyz
                 !write(18,'(3(i6),i12,3(1x,1pe24.17))')i1,i2,i3,ind,potion_corr(ind),pot_ion(ind)
              end do
           end do
        end do

        !then calculate the maximum difference in the sup norm
        maxdiff=0.0_wp
        do i3=1,n3pi
           do i2=1,grid%n2i
              do i1=1,grid%n1i
                 ind=i1+(i2-1)*grid%n1i+(i3-1)*grid%n1i*grid%n2i
                 maxdiff=max(maxdiff,abs(potion_corr(ind)-pot_ion(ind)))
                 !write(17,'(3(i6),i12,3(1x,1pe24.17))')i1,i2,i3,ind,potion_corr(ind),pot_ion(ind),maxdiff
              end do
           end do
        end do

        if (pkernel%mpi_env%nproc > 1) then
           call mpiallred(maxdiff,1,MPI_MAX,comm=pkernel%mpi_env%mpi_comm)
        end if

        if (iproc == 0) call yaml_map('Check the ionic potential',maxdiff,fmt='(1pe24.17)')
        !if (iproc == 0) write(*,'(1x,a,1pe24.17)')'...done. MaxDiff=',maxdiff

        stop

        call f_free(potion_corr)

     end if

  end if

  if (n3pi > 0 .and. htoobig) then
     !add to pot_ion an explicit error function to correct in the case of big grid spacing
     !for the moment works only in the isolated BC case
     do i3=1,n3pi
        z=real(i3+i3s-1-nbl3-1,gp)*hzh
        do i2=1,grid%n2i
           y=real(i2-nbl2-1,gp)*hyh
           do i1=1,grid%n1i
              x=real(i1-nbl1-1,gp)*hxh
              ind=i1+(i2-1)*grid%n1i+(i3-1)*grid%n1i*grid%n2i
              call sum_erfcr(at%astruct%nat,at%astruct%ntypes,x,y,z,at%astruct%iatype,at%nelpsp,at%psppar,at%astruct%rxyz,potxyz)
              pot_ion(ind)=pot_ion(ind)+potxyz
           end do
        end do
     end do
  end if

  !deallocations
  call deallocate_atoms_data(at) 

!  call f_free(radii_cf)

  call f_free_ptr(at%astruct%rxyz)


  if (at%multipole_preserving) call finalize_real_space_conversion()

  call timing(iproc,'CrtLocPot     ','OF')

END SUBROUTINE CounterIonPotential<|MERGE_RESOLUTION|>--- conflicted
+++ resolved
@@ -460,9 +460,6 @@
   call vdwcorrection_freeparams() 
 END SUBROUTINE IonicEnergyandForces
 
-
-<<<<<<< HEAD
-=======
 !> calculates the value of the dielectric funnction for a smoothed cavity 
 !! given a set of centres and radii.
 !! Need the epsilon0 as well as the radius of the cavit and its smoothness
@@ -930,7 +927,7 @@
 
 end subroutine epsilon_rigid_cavity_new_multiatoms
 
->>>>>>> 1a64e697
+
 subroutine createEffectiveIonicPotential(iproc, nproc, verb, in, atoms, rxyz, shift, &
      & Glr, hxh, hyh, hzh, rhopotd, pkernel, pot_ion, elecfield, psoffset)
   use module_base
