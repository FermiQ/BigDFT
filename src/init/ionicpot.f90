--- conflicted
+++ resolved
@@ -441,7 +441,7 @@
 END SUBROUTINE IonicEnergyandForces
 
 subroutine createEffectiveIonicPotential(iproc, nproc, in, atoms, rxyz, shift, &
-     & Glr, hxh, hyh, hzh, rhopotd, pkernel, pot_ion, elecfield, psoffset)
+     & Glr, hxh, hyh, hzh, rhopotd, pkernel, pot_ion, elecfield, psoffset,rholoc)
   use module_base
   use module_types
 
@@ -458,6 +458,8 @@
   real(gp), dimension(3,atoms%nat), intent(in) :: rxyz
   real(dp), dimension(*), intent(in) :: pkernel
   real(wp), dimension(*), intent(inout) :: pot_ion
+  type(rholoc_objects),intent(in)::rholoc  !Object used for PAW+WVL
+                                           !contains the local density
 
   character(len = *), parameter :: subname = "createEffectiveIonicPotential"
   logical :: counterions
@@ -467,7 +469,7 @@
   ! Compute the main ionic potential.
   call createIonicPotential(atoms%geocode, iproc, nproc, atoms, rxyz, hxh, hyh, hzh, &
        & elecfield, Glr%d%n1, Glr%d%n2, Glr%d%n3, rhopotd%n3pi, rhopotd%i3s + rhopotd%i3xcsh, &
-       & Glr%d%n1i, Glr%d%n2i, Glr%d%n3i, pkernel, pot_ion, psoffset)
+       & Glr%d%n1i, Glr%d%n2i, Glr%d%n3i, pkernel, pot_ion, psoffset,rholoc)
 
   !inquire for the counter_ion potential calculation (for the moment only xyz format)
   inquire(file='posinp_ci.xyz',exist=counterions)
@@ -493,12 +495,7 @@
   end if
 END SUBROUTINE createEffectiveIonicPotential
 subroutine createIonicPotential(geocode,iproc,nproc,at,rxyz,&
-<<<<<<< HEAD
-     hxh,hyh,hzh,elecfield,n1,n2,n3,n3pi,i3s,n1i,n2i,n3i,pkernel,pot_ion,psoffset)
-=======
-     hxh,hyh,hzh,elecfield,n1,n2,n3,n3pi,i3s,n1i,n2i,n3i,pkernel,pot_ion,psoffset,nvacancy,&
-     correct_offset,rholoc)
->>>>>>> 8549ffee
+     hxh,hyh,hzh,elecfield,n1,n2,n3,n3pi,i3s,n1i,n2i,n3i,pkernel,pot_ion,psoffset,rholoc)
   use module_base
   use module_types
 !  use module_interfaces, except_this_one => createIonicPotential
@@ -520,12 +517,8 @@
   integer :: iat,i1,i2,i3,j1,j2,j3,isx,isy,isz,iex,iey,iez,ierr,ityp !n(c) nspin
   integer :: ind,i_all,i_stat,nbl1,nbr1,nbl2,nbr2,nbl3,nbr3,nloc,iloc
   real(kind=8) :: pi,rholeaked,rloc,charge,cutoff,x,y,z,r2,arg,xp,tt,rx,ry,rz
-<<<<<<< HEAD
   real(kind=8) :: tt_tot,rholeaked_tot,potxyz
-=======
-  real(gp) :: raux,rr
-  real(kind=8) :: tt_tot,rholeaked_tot,potxyz,offset
->>>>>>> 8549ffee
+  real(kind=8) :: raux,rr
   real(wp) :: maxdiff
   real(gp) :: ehart
   real(dp), dimension(2) :: charges_mpi
