--- conflicted
+++ resolved
@@ -812,13 +812,8 @@
   real(wp), intent(out) :: potxyz
   !local variables
   integer :: iat,ityp
-<<<<<<< HEAD
   real(wp) :: pi,charge,erf
-  real(gp) :: r,sq2rl,rx,ry,rz
-=======
-  real(wp) :: pi,charge
   real(gp) :: r,sq2rl,rx,ry,rz,derf_val
->>>>>>> 3d13ae22
   
 
   pi=4.0_wp*atan(1.0_wp)
