!> @file
!!  Routines for the ionic energy contribution
!! @author
!!    Copyright (C) 2007-2015 BigDFT group (LG)
!!    This file is distributed under the terms of the
!!    GNU General Public License, see ~/COPYING file
!!    or http://www.gnu.org/copyleft/gpl.txt .
!!    For the list of contributors, see ~/AUTHORS 


!> Calculate the ionic contribution to the energy and the forces
subroutine IonicEnergyandForces(iproc,dpbox,at,elecfield,&
     & rxyz,eion,fion,dispersion,edisp,fdisp,ewaldstr,&
     & pot_ion,pkernel,psoffset)
  use module_base, pi => pi_param
  use module_types
  use Poisson_Solver, except_dp => dp, except_gp => gp, except_wp => wp
  use gaussians, only: initialize_real_space_conversion, finalize_real_space_conversion,mp_exp
  use module_atoms
  use module_dpbox
  use vdwcorrection
  use yaml_output
  implicit none
  !Arguments
  type(denspot_distribution), intent(in) :: dpbox
  type(atoms_data), intent(in) :: at
  integer, intent(in) :: iproc,dispersion
  real(gp), dimension(3), intent(in) :: elecfield
  real(gp), dimension(3,at%astruct%nat), intent(in) :: rxyz
  type(coulomb_operator), intent(inout) :: pkernel
  real(gp), intent(out) :: eion,edisp,psoffset
  real(dp), dimension(6),intent(out) :: ewaldstr
  real(gp), dimension(:,:), pointer :: fion,fdisp
  real(dp), dimension(*), intent(out) :: pot_ion
  !Local variables
!!-  real(gp), parameter :: mp_tiny = 1.e-30_gp
  logical :: slowion=.false.
!!-  logical :: perx,pery,perz,gox,goy,goz
!!-  integer ::  nbl1,nbr1,nbl2,nbr2,nbl3,nbr3,n3i,n3pi,i3s
!!-  integer :: isx,iex,isy,iey,isz,iez,j1,j2,j3,ind,n1i,n2i
  integer :: nrange
  integer :: i,i1,i2,i3,iat,ii,ityp,jat,jtyp
  real(gp) :: ucvol,rloc,rlocinv2sq,twopitothreehalf,atint,shortlength,charge,eself,rx,ry,rz
  real(gp) :: fxion,fyion,fzion,dist,fxerf,fyerf,fzerf,cutoff
  real(gp) :: hxh,hyh,hzh
  real(gp) :: hxx,hxy,hxz,hyy,hyz,hzz,chgprod
  real(gp) :: xp,Vel,prefactor,ehart,de
!!- real(gp) :: x,y,z,yp,zp,r2,arg
  !real(gp) :: Mz,cmassy
  real(gp), dimension(3,3) :: gmet,rmet,rprimd,gprimd
  !other arrays for the ewald treatment
  real(gp), dimension(:,:), allocatable :: fewald,xred
  real(gp), dimension(:), allocatable  :: mpx,mpy,mpz
  real(gp), dimension(3) :: cc
  type(atoms_iterator) :: atit
  type(dpbox_iterator) :: boxit
  integer, dimension(2,3) :: nbox

  fion = f_malloc_ptr((/ 3, at%astruct%nat /),id='fion')
  fdisp = f_malloc_ptr((/ 3, at%astruct%nat /),id='fdisp')

  !initialize the work arrays needed to integrate with isf
  if (at%multipole_preserving) call initialize_real_space_conversion(nmoms=at%mp_isf,nrange=nrange)

  ! Aliasing
  hxh = dpbox%hgrids(1)
  hyh = dpbox%hgrids(2)
  hzh = dpbox%hgrids(3)
!!-  n1i = dpbox%ndims(1)
!!-  n2i = dpbox%ndims(2)
!!-  n3i = dpbox%ndims(3)
!!-  i3s = dpbox%i3s + dpbox%i3xcsh
!!-  n3pi = dpbox%n3pi

  psoffset=0.0_gp
  ewaldstr=0.0_gp
  if (at%astruct%geocode == 'P') then
     !here we insert the calculation of the ewald forces
     fewald = f_malloc((/ 3, at%astruct%nat /),id='fewald')
     xred = f_malloc((/ 3, at%astruct%nat /),id='xred')

     !calculate rprimd
     rprimd(:,:)=0.0_gp

     rprimd(1,1)=at%astruct%cell_dim(1)
     rprimd(2,2)=at%astruct%cell_dim(2)
     rprimd(3,3)=at%astruct%cell_dim(3)

     !calculate the metrics and the volume
     call metric(gmet,gprimd,-1,rmet,rprimd,ucvol)

     !calculate reduced coordinates
     do iat=1,at%astruct%nat
        do ii=1,3
           xred(ii,iat)= gprimd(1,ii)*rxyz(1,iat)+gprimd(2,ii)*rxyz(2,iat)+&
                gprimd(3,ii)*rxyz(3,iat)
        end do
     end do

     !calculate ewald energy and forces + stress
     call ewald(eion,gmet,fewald,at%astruct%nat,at%astruct%ntypes,rmet,at%astruct%iatype,ucvol,&
          xred,real(at%nelpsp,gp))
     ewaldstr=0.0_dp
     call ewald2(gmet,at%astruct%nat,at%astruct%ntypes,rmet,rprimd,ewaldstr,at%astruct%iatype,&
          ucvol,xred,real(at%nelpsp,gp))

! our sequence of strten elements : 11 22 33 12 13 23
! abinit output                   : 11 22 33 23 13 12

     !make forces dimensional
     do iat=1,at%astruct%nat
        do ii=1,3
           fion(ii,iat)= - (gprimd(ii,1)*fewald(1,iat)+&
                gprimd(ii,2)*fewald(2,iat)+&
                gprimd(ii,3)*fewald(3,iat))
        end do
        !if (nproc==1 .and. slowion) print *,'iat,fion',iat,(fion(j1,iat),j1=1,3)
     end do

     call f_free(xred)
     call f_free(fewald)

     !now calculate the integral of the local psp
     !this is the offset to be applied in the Poisson Solver to have a neutralizing background
     psoffset=0.0_gp
     shortlength=0.0_gp
     charge=0.0_gp
     twopitothreehalf=2.0_gp*pi*sqrt(2.0_gp*pi)
     do iat=1,at%astruct%nat
        ityp=at%astruct%iatype(iat)
        rloc=at%psppar(0,0,ityp)
        atint=at%psppar(0,1,ityp)+3.0_gp*at%psppar(0,2,ityp)+&
             15.0_gp*at%psppar(0,3,ityp)+105.0_gp*at%psppar(0,4,ityp)
        psoffset=psoffset+rloc**3*atint
        shortlength=shortlength+real(at%nelpsp(ityp),gp)*rloc**2
        charge=charge+real(at%nelpsp(ityp),gp)
     end do
     psoffset=twopitothreehalf*psoffset
     shortlength=shortlength*2.0_gp*pi

     !print *,'psoffset',psoffset,'pspcore', &
     !    (psoffset+shortlength)*charge/(at%astruct%cell_dim(1)*at%astruct%cell_dim(2)*at%astruct%cell_dim(3))
     !if (iproc ==0) print *,'eion',eion,charge/ucvol*(psoffset+shortlength)
     !correct ionic energy taking into account the PSP core correction
     eion=eion+charge/ucvol*(psoffset+shortlength)

     !symmetrization of ewald stress (probably not needed)
     if (at%astruct%sym%symObj >= 0) call symm_stress(ewaldstr,at%astruct%sym%symObj)
     !PSP core correction of the stress tensor (diag.)
     ewaldstr(1:3)=ewaldstr(1:3)-charge*(psoffset+shortlength)/ucvol/ucvol

!!$     if (iproc == 0) then
!!$        write(*,*) 'STRESS TENSOR: EWALD + PSP-CORE'
!!$        write(*,*) ewaldstr(1:3)
!!$        write(*,*) ewaldstr(6),ewaldstr(5),ewaldstr(4)
!!$     end if

!!-     !in the surfaces case, correct the energy term following (J.Chem.Phys. 111(7)-3155, 1999)
!!-     if (at%astruct%geocode == 'S') then
!!-        !calculate the Mz dipole component (which in our case corresponds to y direction)
!!-        !first calculate the center of mass
!!-        cmassy=0.0_gp
!!-        do iat=1,at%astruct%nat
!!-           cmassy=cmassy+rxyz(2,iat)
!!-        end do
!!-        
!!-        Mz=0.0_gp
!!-        do iat=1,at%astruct%nat
!!-           ityp=at%astruct%iatype(iat)
!!-           Mz=Mz+real(at%nelpsp(ityp),gp)*(rxyz(2,iat)-cmassy)
!!-        end do
!!-        
!!-        !correct energy and forces in the y direction
!!-        eion=eion+0.5_gp/ucvol*Mz**2
!!-        do iat=1,at%astruct%nat
!!-           ityp=at%astruct%iatype(iat)
!!-           fion(2,iat)=fion(2,iat)-real(at%nelpsp(ityp),gp)/ucvol*Mz
!!-           if (nproc==1 .and. slowion) print *,'iat,fion',iat,(fion(j1,iat),j1=1,3)
!!-        end do
!!-
!!-     end if

  else if (at%astruct%geocode == 'F') then

     eion=0.0_gp
     eself=0.0_gp
     do iat=1,at%astruct%nat
        ityp=at%astruct%iatype(iat)
        rx=rxyz(1,iat) 
        ry=rxyz(2,iat)
        rz=rxyz(3,iat)
        !inizialization of the forces
        fxion=0.0_gp
        fyion=0.0_gp
        fzion=0.0_gp
        !initialisation of the hessian
        hxx=0.0_gp
        hxy=0.0_gp
        hxz=0.0_gp
        hyy=0.0_gp
        hyz=0.0_gp
        hzz=0.0_gp

        ! Ion-ion interaction
        do jat=1,iat-1
           dist=sqrt((rx-rxyz(1,jat))**2+(ry-rxyz(2,jat))**2+(rz-rxyz(3,jat))**2)
           jtyp=at%astruct%iatype(jat)
           chgprod=real(at%nelpsp(jtyp),gp)*real(at%nelpsp(ityp),gp)
           eion=eion+chgprod/dist
           !forces
           fxion=fxion+chgprod/(dist**3)*(rx-rxyz(1,jat))
           fyion=fyion+chgprod/(dist**3)*(ry-rxyz(2,jat))
           fzion=fzion+chgprod/(dist**3)*(rz-rxyz(3,jat))
           !hessian matrix
           hxx=hxx+3.0_gp*chgprod/(dist**5)*(rx-rxyz(1,jat))**2-chgprod/(dist**3)
           hxy=hxy+3.0_gp*chgprod/(dist**5)*(rx-rxyz(1,jat))*(ry-rxyz(2,jat))
           hxz=hxz+3.0_gp*chgprod/(dist**5)*(rx-rxyz(1,jat))*(rz-rxyz(3,jat))
           hyy=hyy+3.0_gp*chgprod/(dist**5)*(ry-rxyz(2,jat))**2-chgprod/(dist**3)
           hyz=hyz+3.0_gp*chgprod/(dist**5)*(ry-rxyz(2,jat))*(rz-rxyz(3,jat))
           hzz=hzz+3.0_gp*chgprod/(dist**5)*(rz-rxyz(3,jat))**2-chgprod/(dist**3)
        enddo
        do jat=iat+1,at%astruct%nat
           dist=sqrt((rx-rxyz(1,jat))**2+(ry-rxyz(2,jat))**2+(rz-rxyz(3,jat))**2)
           jtyp=at%astruct%iatype(jat)
           chgprod=real(at%nelpsp(jtyp),gp)*real(at%nelpsp(ityp),gp)

           !forces
           fxion=fxion+chgprod/(dist**3)*(rx-rxyz(1,jat))
           fyion=fyion+chgprod/(dist**3)*(ry-rxyz(2,jat))
           fzion=fzion+chgprod/(dist**3)*(rz-rxyz(3,jat))
           !hessian matrix
           hxx=hxx+3.0_gp*chgprod/(dist**5)*(rx-rxyz(1,jat))**2-chgprod/(dist**3)
           hxy=hxy+3.0_gp*chgprod/(dist**5)*(rx-rxyz(1,jat))*(ry-rxyz(2,jat))
           hxz=hxz+3.0_gp*chgprod/(dist**5)*(rx-rxyz(1,jat))*(rz-rxyz(3,jat))
           hyy=hyy+3.0_gp*chgprod/(dist**5)*(ry-rxyz(2,jat))**2-chgprod/(dist**3)
           hyz=hyz+3.0_gp*chgprod/(dist**5)*(ry-rxyz(2,jat))*(rz-rxyz(3,jat))
           hzz=hzz+3.0_gp*chgprod/(dist**5)*(rz-rxyz(3,jat))**2-chgprod/(dist**3)
        end do

        fion(1,iat)=fxion
        fion(2,iat)=fyion
        fion(3,iat)=fzion

        !if (nproc==1 .and. slowion) print *,'iat,fion',iat,(fion(j1,iat),j1=1,3)
        !energy which comes from the self-interaction of the spread charge
       eself=eself+real(at%nelpsp(ityp)**2,gp)*0.5_gp*sqrt(1.d0/pi)/at%psppar(0,0,ityp)
     end do

     !if (nproc==1 .and. slowion) print *,'eself',eself

  end if

  !for the surfaces BC,
  !activate for the moment only the slow calculation of the ionic energy and forces
  !the slowion command has also to be activated for the cavity calculation
  !if (at%astruct%geocode == 'S' .or. at%astruct%geocode == 'P') slowion=.true.
  if (at%astruct%geocode == 'S' .or. pkernel%method /= 'VAC') slowion=.true.

   slowion_if: if (slowion) then

     !case of slow ionic calculation
     !conditions for periodicity in the three directions
!!-     perx=(at%astruct%geocode /= 'F')
!!-     pery=(at%astruct%geocode == 'P')
!!-     perz=(at%astruct%geocode /= 'F')
!!- 
!!-     call ext_buffers(perx,nbl1,nbr1)
!!-     call ext_buffers(pery,nbl2,nbr2)
!!-     call ext_buffers(perz,nbl3,nbr3)

     !the ions corresponds to gaussian charges disposed in the same way as the pseudopotentials

     !first calculate the self-energy and the forces
     !(the latter are zero for a symmetric grid distribution)

     !self energy initialisation
     eself=0.0_gp
     do iat=1,at%astruct%nat

        fion(1,iat)=0.0_gp
        fion(2,iat)=0.0_gp
        fion(3,iat)=0.0_gp

        ityp=at%astruct%iatype(iat)
        rloc=at%psppar(0,0,ityp)
        charge=real(at%nelpsp(ityp),gp)/(2.0_gp*pi*sqrt(2.0_gp*pi)*rloc**3)
        prefactor=real(at%nelpsp(ityp),gp)/(2.0_gp*pi*sqrt(2.0_gp*pi)*rloc**5)

        !calculate the self energy of the isolated bc
        eself=eself+real(at%nelpsp(ityp),gp)**2/rloc
     enddo

     eself=0.5_gp/sqrt(pi)*eself

     !if (nproc==1) 
     !print *,'iproc,eself',iproc,eself
     call f_zero(dpbox%ndims(1)*dpbox%ndims(2)*dpbox%n3pi,pot_ion(1))

<<<<<<< HEAD
     if (dpbox%n3pi >0 ) then
=======
     if (n3pi >0 ) then 
>>>>>>> 8e8ed21a
        !then calculate the hartree energy and forces of the charge distributions
        !(and save the values for the ionic potential)

        atit = atoms_iter(at%astruct)
        do while(atoms_iter_next(atit))
       
!!-        do iat=1,at%astruct%nat
!!-           ityp=at%astruct%iatype(iat)
!!-          rx=rxyz(1,iat) 
!!-          ry=rxyz(2,iat)
!!-          rz=rxyz(3,iat)
  
           rx=rxyz(1,atit%iat) 
           ry=rxyz(2,atit%iat)
           rz=rxyz(3,atit%iat)
    
!!-           rloc=at%psppar(0,0,ityp)
!!-           charge=real(at%nelpsp(ityp),gp)/(2.0_gp*pi*sqrt(2.0_gp*pi)*rloc**3)
           rloc=at%psppar(0,0,atit%ityp)
           rlocinv2sq=0.5_gp/rloc**2
           charge=real(at%nelpsp(atit%ityp),gp)/(2.0_gp*pi*sqrt(2.0_gp*pi)*rloc**3)
        
           !cutoff of the range
           cutoff=10.0_gp*rloc
           if (at%multipole_preserving) then
              !We want to have a good accuracy of the last point rloc*10
              cutoff=cutoff+max(hxh,hyh,hzh)*real(nrange/2,kind=gp)
           end if

!!-           isx=floor((rx-cutoff)/hxh)
!!-           isy=floor((ry-cutoff)/hyh)
!!-           isz=floor((rz-cutoff)/hzh)
!!-           
!!-           iex=ceiling((rx+cutoff)/hxh)
!!-           iey=ceiling((ry+cutoff)/hyh)
!!-           iez=ceiling((rz+cutoff)/hzh)
              
!!-           !Separable function: do 1-D integrals before and store it.
!!-           !call mp_calculate(rx,ry,rz,hxh,hyh,hzh,cutoff,rlocinv2sq,at%multipole_preserving,mpx,mpy,mpz)
!!-           mpx = f_malloc( (/ isx.to.iex /),id='mpx')
!!-           mpy = f_malloc( (/ isy.to.iey /),id='mpy')
!!-           mpz = f_malloc( (/ isz.to.iez /),id='mpz')
!!-           do i1=isx,iex
!!-              mpx(i1) = mp_exp(hxh,rx,rlocinv2sq,i1,0,at%multipole_preserving)
!!-           end do
!!-           do i2=isy,iey
!!-              mpy(i2) = mp_exp(hyh,ry,rlocinv2sq,i2,0,at%multipole_preserving)
!!-           end do
!!-           do i3=isz,iez
!!-              mpz(i3) = mp_exp(hzh,rz,rlocinv2sq,i3,0,at%multipole_preserving)
!!-           end do
    
           nbox(1,1)=floor((rx-cutoff)/hxh)
           nbox(1,2)=floor((ry-cutoff)/hyh)
           nbox(1,3)=floor((rz-cutoff)/hzh)
           nbox(2,1)=ceiling((rx+cutoff)/hxh)
           nbox(2,2)=ceiling((ry+cutoff)/hyh)
           nbox(2,3)=ceiling((rz+cutoff)/hzh)
    
           !Separable function: do 1-D integrals before and store it.
           mpx = f_malloc( (/ nbox(1,1).to.nbox(2,1) /),id='mpx')
           mpy = f_malloc( (/ nbox(1,2).to.nbox(2,2) /),id='mpy')
           mpz = f_malloc( (/ nbox(1,3).to.nbox(2,3) /),id='mpz')
           do i1=nbox(1,1),nbox(2,1)
              mpx(i1) = mp_exp(hxh,rx,rlocinv2sq,i1,0,at%multipole_preserving)
           end do
           do i2=nbox(1,2),nbox(2,2)
              mpy(i2) = mp_exp(hyh,ry,rlocinv2sq,i2,0,at%multipole_preserving)
           end do
           do i3=nbox(1,3),nbox(2,3)
              mpz(i3) = mp_exp(hzh,rz,rlocinv2sq,i3,0,at%multipole_preserving)
           end do
       
           boxit = dpbox_iter(dpbox,DPB_POT_ION,nbox)
 
           !These nested loops will be used also for the actual ionic forces, to be recalculated
!!-           do i3=isz,iez
!!-              zp = mpz(i3)
!!-              if (abs(zp) < mp_tiny) cycle
!!-              z=real(i3,gp)*hzh-rz
!!-              !call ind_positions(perz,i3,n3,j3,goz) 
!!-              call ind_positions_new(perz,i3,n3i,j3,goz) 
!!-              j3=j3+nbl3+1
!!-              do i2=isy,iey
!!-                 yp = zp*mpy(i2)
!!-                 if (abs(yp) < mp_tiny) cycle
!!-                 y=real(i2,gp)*hyh-ry
!!-                 !call ind_positions(pery,i2,n2,j2,goy)
!!-                 call ind_positions_new(pery,i2,n2i,j2,goy)
!!-                 do i1=isx,iex
!!-                    xp = yp*mpx(i1)
!!-                    if (abs(xp) < mp_tiny) cycle
!!-                    x=real(i1,gp)*hxh-rx
!!-                    !call ind_positions(perx,i1,n1,j1,gox)
!!-                    call ind_positions_new(perx,i1,n1i,j1,gox)
!!-                    if (j3 >= i3s .and. j3 <= i3s+n3pi-1  .and. goy  .and. gox ) then
!!-                       ind=j1+1+nbl1+(j2+nbl2)*n1i+(j3-i3s)*n1i*n2i
!!-                       pot_ion(ind)=pot_ion(ind)-xp*charge
!!-                    endif
!!-                 enddo
!!-              enddo
!!-           enddo

           do while(dpbox_iter_next(boxit))
              xp = mpx(boxit%ibox(1))* mpy(boxit%ibox(2)) *  mpz(boxit%ibox(3))
              pot_ion(boxit%ind) = pot_ion(boxit%ind) - xp*charge
           end do

           !De-allocate the 1D temporary arrays for separability
           call f_free(mpx,mpy,mpz)

        enddo

     end if

  end if slowion_if

  !in the case of cavity the ionic energy is only considered as the self energy
  nocavity_if: if (pkernel%method /= 'VAC') then
     eion=-eself
  else if (slowion) then
     !now call the Poisson Solver for the global energy forces
     call H_potential('D',pkernel,pot_ion,pot_ion,ehart,-2.0_gp*psoffset,.false.)
     eion=ehart-eself
     
     !print *,'ehart,eself',iproc,ehart,eself
     
     !if (nproc==1) 
     !print *,'iproc,eion',iproc,eion
<<<<<<< HEAD

     !calculate the forces near the atom due to the error function part of the potential
     !calculate forces for all atoms only in the distributed part of the simulation box
     if (dpbox%n3pi >0 ) then
        atit = atoms_iter(at%astruct)
        do while(atoms_iter_next(atit))
       
!!-        do iat=1,at%astruct%nat
!!-           ityp=at%astruct%iatype(iat)
!!-          rx=rxyz(1,iat) 
!!-          ry=rxyz(2,iat)
!!-          rz=rxyz(3,iat)
  
           rx=rxyz(1,atit%iat) 
           ry=rxyz(2,atit%iat)
           rz=rxyz(3,atit%iat)

           !inizialization of the forces
           fxerf=0.0_gp
           fyerf=0.0_gp
           fzerf=0.0_gp

           !local part
!!-           rloc=at%psppar(0,0,ityp)
!!-           prefactor=real(at%nelpsp(ityp),gp)/(2.0_gp*pi*sqrt(2.0_gp*pi)*rloc**5)
           rloc=at%psppar(0,0,atit%ityp)
           prefactor=real(at%nelpsp(atit%ityp),gp)/(2.0_gp*pi*sqrt(2.0_gp*pi)*rloc**5)
           rlocinv2sq=0.5_gp/rloc**2
           !maximum extension of the gaussian
           cutoff=10.0_gp*rloc
           if (at%multipole_preserving) then
              !We want to have a good accuracy of the last point rloc*10
              cutoff=cutoff+max(hxh,hyh,hzh)*real(nrange/2,kind=gp)
           end if
=======
     
     do iat=1,at%astruct%nat
        ityp=at%astruct%iatype(iat)
        !coordinates of the center
        rx=rxyz(1,iat) 
        ry=rxyz(2,iat) 
        rz=rxyz(3,iat)
        !inizialization of the forces
>>>>>>> 8e8ed21a

!!-           isx=floor((rx-cutoff)/hxh)
!!-           isy=floor((ry-cutoff)/hyh)
!!-           isz=floor((rz-cutoff)/hzh)
!!-           
!!-           iex=ceiling((rx+cutoff)/hxh)
!!-           iey=ceiling((ry+cutoff)/hyh)
!!-           iez=ceiling((rz+cutoff)/hzh)
              
!!-           !Separable function: do 1-D integrals before and store it.
!!-           !call mp_calculate(rx,ry,rz,hxh,hyh,hzh,cutoff,rlocinv2sq,at%multipole_preserving,mpx,mpy,mpz)
!!-           mpx = f_malloc( (/ isx.to.iex /),id='mpx')
!!-           mpy = f_malloc( (/ isy.to.iey /),id='mpy')
!!-           mpz = f_malloc( (/ isz.to.iez /),id='mpz')
!!-           do i1=isx,iex
!!-              mpx(i1) = mp_exp(hxh,rx,rlocinv2sq,i1,0,at%multipole_preserving)
!!-           end do
!!-           do i2=isy,iey
!!-              mpy(i2) = mp_exp(hyh,ry,rlocinv2sq,i2,0,at%multipole_preserving)
!!-           end do
!!-           do i3=isz,iez
!!-              mpz(i3) = mp_exp(hzh,rz,rlocinv2sq,i3,0,at%multipole_preserving)
!!-           end do
    
           nbox(1,1)=floor((rx-cutoff)/hxh)
           nbox(1,2)=floor((ry-cutoff)/hyh)
           nbox(1,3)=floor((rz-cutoff)/hzh)
           nbox(2,1)=ceiling((rx+cutoff)/hxh)
           nbox(2,2)=ceiling((ry+cutoff)/hyh)
           nbox(2,3)=ceiling((rz+cutoff)/hzh)
    
           !Separable function: do 1-D integrals before and store it.
           mpx = f_malloc( (/ nbox(1,1).to.nbox(2,1) /),id='mpx')
           mpy = f_malloc( (/ nbox(1,2).to.nbox(2,2) /),id='mpy')
           mpz = f_malloc( (/ nbox(1,3).to.nbox(2,3) /),id='mpz')
           do i1=nbox(1,1),nbox(2,1)
              mpx(i1) = mp_exp(hxh,rx,rlocinv2sq,i1,0,at%multipole_preserving)
           end do
           do i2=nbox(1,2),nbox(2,2)
              mpy(i2) = mp_exp(hyh,ry,rlocinv2sq,i2,0,at%multipole_preserving)
           end do
           do i3=nbox(1,3),nbox(2,3)
              mpz(i3) = mp_exp(hzh,rz,rlocinv2sq,i3,0,at%multipole_preserving)
           end do
       
           boxit = dpbox_iter(dpbox,DPB_POT_ION,nbox)
 
!!-           do i3=isz,iez
!!-              z=real(i3,gp)*hzh-rz
!!-              zp = mpz(i3)
!!-              if (abs(zp) < mp_tiny) cycle
!!-              !call ind_positions(perz,i3,n3,j3,goz) 
!!-              call ind_positions_new(perz,i3,n3i,j3,goz) 
!!-              j3=j3+nbl3+1
!!-              do i2=isy,iey
!!-                 yp = zp*mpy(i2)
!!-                 if (abs(yp) < mp_tiny) cycle
!!-                 y=real(i2,gp)*hyh-ry
!!-                 !call ind_positions(pery,i2,n2,j2,goy)
!!-                 call ind_positions_new(pery,i2,n2i,j2,goy)
!!-                 do i1=isx,iex
!!-                    xp = yp*mpx(i1)
!!-                    if (abs(xp) < mp_tiny) cycle
!!-                    x=real(i1,gp)*hxh-rx
!!-                    !call ind_positions(perx,i1,n1,j1,gox)
!!-                    call ind_positions_new(perx,i1,n1i,j1,gox)
!!-                    r2=x**2+y**2+z**2
!!-                    arg=r2/rloc**2
!!-                    xp=exp(-.5_gp*arg)
!!-                    if (j3 >= i3s .and. j3 <= i3s+n3pi-1  .and. goy  .and. gox ) then
!!-                       ind=j1+1+nbl1+(j2+nbl2)*n1i+(j3-i3s)*n1i*n2i
!!-                       !error function part
!!-                       Vel=pot_ion(ind)
!!-                       fxerf=fxerf+xp*Vel*x
!!-                       fyerf=fyerf+xp*Vel*y
!!-                       fzerf=fzerf+xp*Vel*z
!!-                    endif
!!-                 end do
!!-              end do
!!-           end do

           do while(dpbox_iter_next(boxit))
              xp = mpx(boxit%ibox(1))* mpy(boxit%ibox(2)) *  mpz(boxit%ibox(3))
              Vel = pot_ion(boxit%ind)
              fxerf = fxerf + xp*Vel*(boxit%x-rx)
              fyerf = fyerf + xp*Vel*(boxit%y-ry)
              fzerf = fzerf + xp*Vel*(boxit%z-rz)
           end do

           !De-allocate the 1D temporary arrays for separability
           call f_free(mpx,mpy,mpz)

           !final result of the forces

!!-           fion(1,iat)=fion(1,iat)+(hxh*hyh*hzh*prefactor)*fxerf
!!-           fion(2,iat)=fion(2,iat)+(hxh*hyh*hzh*prefactor)*fyerf
!!-           fion(3,iat)=fion(3,iat)+(hxh*hyh*hzh*prefactor)*fzerf

           fion(1,atit%iat) = fion(1,atit%iat) + (hxh*hyh*hzh*prefactor)*fxerf
           fion(2,atit%iat) = fion(2,atit%iat) + (hxh*hyh*hzh*prefactor)*fyerf
           fion(3,atit%iat) = fion(3,atit%iat) + (hxh*hyh*hzh*prefactor)*fzerf

           !if (nproc==1) print *,'iat,fion',iat,(fion(j1,iat),j1=1,3)

   !!-        write(10+iat,'(1x,f8.3,i5,(1x,3(1x,1pe12.5)))',advance='no') &
   !!-             hxh,iat,(fion(j1,iat),j1=1,3)


        end do !do iat

     end if !if dpbox%n3pi

     if (pkernel%mpi_env%nproc > 1) then
        call mpiallred(fion,MPI_SUM,comm=pkernel%mpi_env%mpi_comm)
     end if

     !if (iproc ==0) print *,'eion',eion,psoffset,shortlength

<<<<<<< HEAD
  end if !if (slowion)
=======
  end if nocavity_if
>>>>>>> 8e8ed21a

  ! Add contribution from constant electric field to the forces
  call center_of_charge(at,rxyz,cc)
  do iat=1,at%astruct%nat
     ityp=at%astruct%iatype(iat)
     charge=real(at%nelpsp(ityp),gp)
     fion(1:3,iat)=fion(1:3,iat)+(charge*elecfield(1:3))
     !ry=rxyz(2,iat) 
     !eion=eion-(charge*elecfield)*ry
     de=0.0_gp
     do i=1,3
        de=de+elecfield(i)*(rxyz(i,iat)-cc(i))
     end do
     !eion=eion-charge*sum(elecfield(1:3)*rxyz(1:3,iat))
     eion=eion-charge*de
  enddo

  if (iproc == 0) then
     if(all(elecfield(1:3)==0._gp)) then 
     !      write(*,'(1x,a,1pe22.14)') 'ion-ion interaction energy',eion
        call yaml_map('Ion-Ion interaction energy',eion,fmt='(1pe22.14)')
     else 
     !      write(*,'(1x,a,1pe22.14)') 'ion-ion and ion-electric field interaction energy',eion
        call yaml_map('Ion-electric field interaction energy',eion,fmt='(1pe22.14)')
     endif
  end if

  ! Add empiric correction for Van der Waals forces and energy.
  call vdwcorrection_calculate_energy(edisp,rxyz,at,dispersion)
  if (iproc == 0 .and. edisp /= 0.0_gp) then
!!$     write(*,'(1x,a, e12.5,1x,a)') &
!!$          'Dispersion Correction Energy: ', dispersion_energy, 'Hartree'
     call yaml_map('Dispersion Correction Energy (Ha)',edisp,fmt='(1pe22.14)')
  end if

  call vdwcorrection_calculate_forces(fdisp,rxyz,at,dispersion)
  call vdwcorrection_freeparams() 

  if (at%multipole_preserving) call finalize_real_space_conversion()

END SUBROUTINE IonicEnergyandForces

!> calculates the value of the dielectric funnction for a smoothed cavity 
!! given a set of centres and radii.
!! Need the epsilon0 as well as the radius of the cavit and its smoothness
subroutine epsilon_rigid_cavity(geocode,ndims,hgrids,nat,rxyz,radii,epsilon0,delta,eps)
  use f_utils
  implicit none
  character(len=1), intent(in) :: geocode !< @copydoc poisson_solver::doc::geocode
  integer, intent(in) :: nat !< number of centres defining the cavity
  real(kind=8), intent(in) :: epsilon0 !< dielectric constant of th solvent
  real(kind=8), intent(in) :: delta !< smoothness factor of the cavity
  integer, dimension(3), intent(in) :: ndims   !< dimensions of the simulation box
  real(kind=8), dimension(3), intent(in) :: hgrids !< grid spacings
  real(kind=8), dimension(nat), intent(in) :: radii !< radii of each of the atoms
  !> position of all the atoms in the grid coordinates
  real(kind=8), dimension(3,nat), intent(in) :: rxyz
  real(kind=8), dimension(ndims(1),ndims(2),ndims(3)), intent(out) :: eps !< dielectric function
  !local variables
  logical :: perx,pery,perz
  integer :: i1,i2,i3,iat,nbl1,nbl2,nbl3,nbr1,nbr2,nbr3,unt
  real(kind=8) :: r2,x,y2,z2,d2,y,z,eps_min,eps1
  !  real(kind=8), dimension(3) :: deps

  !buffers associated to the geocode
  !conditions for periodicity in the three directions
  perx=(geocode /= 'F')
  pery=(geocode == 'P')
  perz=(geocode /= 'F')

  call ext_buffers(perx,nbl1,nbr1)
  call ext_buffers(pery,nbl2,nbr2)
  call ext_buffers(perz,nbl3,nbr3)


  do i3=1,ndims(3)
     z=hgrids(3)*(i3-1-nbl3)
     z2=z*z
     do i2=1,ndims(2)
        y=hgrids(2)*(i2-1-nbl2)
        y2=y*y
        do i1=1,ndims(1)
           x=hgrids(1)*(i1-1-nbl1)
           r2=x*x+y2+z2
           !choose the closest atom
           eps_min=1.d100
           do iat=1,nat
              d2=(x-rxyz(1,iat))**2+(y-rxyz(2,iat))**2+(z-rxyz(3,iat))**2
              if (d2.eq.0.d0) d2=1.0d-30
              eps1=epsl(sqrt(d2),radii(iat),delta,epsilon0)
              if (eps1< eps_min) then
                 !deps(1)=depsoeps(sqrt(d2),radii(iat),delta,epsilon0)*(x-rxyz(1,iat))/sqrt(d2)
                 !deps(2)=depsoeps(sqrt(d2),radii(iat),delta,epsilon0)*(y-rxyz(2,iat))/sqrt(d2)
                 !deps(3)=depsoeps(sqrt(d2),radii(iat),delta,epsilon0)*(z-rxyz(3,iat))/sqrt(d2)
                 eps_min=eps1
              end if
              if (abs(eps_min-1.d0) < epsilon(1.d0)) exit
           end do
           if (nat==0) then
              eps_min=1.d0
              !deps=0.d0
           end if
           eps(i1,i2,i3)=eps_min
           !dlogeps(1:3,i1,i2,i3)=deps(1:3)
        end do
     end do
  end do

  unt=f_get_free_unit(21)
  call f_open_file(unt,file='epsilon.dat')
  i1=1!n03/2
  do i2=1,ndims(2)
     do i3=1,ndims(3)
        write(unt,'(2(1x,I4),2(1x,e14.7))')i2,i3,eps(i1,i2,i3),eps(ndims(1)/2,i2,i3)
     end do
  end do
  call f_close(unt)

  unt=f_get_free_unit(22)
  call f_open_file(unt,file='epsilon_line.dat')
  do i2=1,ndims(2)
   write(unt,'(1x,I8,1(1x,e22.15))')i2,eps(ndims(1)/2,i2,ndims(3)/2)
  end do
  call f_close(unt)

  contains

    pure function epsl(r,rc,delta,epsilon0)
      implicit none
      real(kind=8), intent(in) :: r,rc,delta,epsilon0
      real(kind=8) :: epsl
      !local variables
      real(kind=8) :: d

      d=(r-rc)/delta
      epsl=0.5d0*(epsilon0-1.d0)*(erf(d)+1.d0)+1.d0
    end function epsl

    pure function depsoeps(r,rc,delta,epsilon0)
      implicit none
      real(kind=8), intent(in) :: r,rc,delta,epsilon0
      real(kind=8) :: depsoeps
      !local variables
      real(kind=8) :: d

      d=(r-rc)/delta
      depsoeps=(epsilon0-1.d0)/delta*exp(-d**2)/epsl(r,rc,delta,epsilon0)
    end function depsoeps
 end subroutine epsilon_rigid_cavity

!> calculates the value of the dielectric function for a smoothed cavity 
!! given a set of centres and radii. Based on error function.
!! Need the epsilon0 as well as the radius of the cavit and its smoothness
subroutine epsilon_rigid_cavity_error_multiatoms(geocode,ndims,hgrids,nat,rxyz,radii,epsilon0,delta,&
     eps,dlogeps,oneoeps,oneosqrteps,corr,IntSur,IntVol)
  use f_utils
  implicit none
  character(len=1), intent(in) :: geocode !< @copydoc poisson_solver::doc::geocode
  integer, intent(in) :: nat !< number of centres defining the cavity
  real(kind=8), intent(in) :: epsilon0 !< dielectric constant of the solvent
  real(kind=8), intent(in) :: delta !< smoothness factor of the cavity
  integer, dimension(3), intent(in) :: ndims   !< dimensions of the simulation box
  real(kind=8), dimension(3), intent(in) :: hgrids !< grid spacings
  real(kind=8), dimension(nat), intent(in) :: radii !< radii of each of the atoms
  !> position of all the atoms in the grid coordinates
  real(kind=8), dimension(3,nat), intent(in) :: rxyz
  real(kind=8), dimension(ndims(1),ndims(2),ndims(3)), intent(out) :: eps !< dielectric function
  real(kind=8), dimension(3,ndims(1),ndims(2),ndims(3)), intent(out) :: dlogeps !< dlogeps
  real(kind=8), dimension(ndims(1),ndims(2),ndims(3)), intent(out) :: oneoeps !< inverse of epsilon. Needed for PI method.
  !> inverse square root of epsilon. Needed for PCG method.
  real(kind=8), dimension(ndims(1),ndims(2),ndims(3)), intent(out) :: oneosqrteps
  real(kind=8), dimension(ndims(1),ndims(2),ndims(3)), intent(out) :: corr !< correction term of the Generalized Laplacian.
  !> Surface and volume integral needed for non-electrostatic contributions to the energy.
  real(kind=8), intent(out) :: IntSur,IntVol 

  !local variables
  logical :: perx,pery,perz
  integer :: i,i1,i2,i3,iat,jat,ii,nbl1,nbl2,nbl3,nbr1,nbr2,nbr3,unt
  real(kind=8) :: r2,x,y2,z2,d,d2,d12,y,z,eps_min,eps1,pi,de2,dde,d1,oneod,h,coeff,dmin,dmax,oneoeps0,oneosqrteps0
  real(kind=8) :: r,t,fact1,fact2,fact3,dd,dtx,curr
  real(kind=8), dimension(3) :: deps,ddeps,v
  real(kind=8), dimension(nat) :: ep,ddep
  real(kind=8), dimension(3,nat) :: dep

  !buffers associated to the geocode
  !conditions for periodicity in the three directions
  perx=(geocode /= 'F')
  pery=(geocode == 'P')
  perz=(geocode /= 'F')

  call ext_buffers(perx,nbl1,nbr1)
  call ext_buffers(pery,nbl2,nbr2)
  call ext_buffers(perz,nbl3,nbr3)

  IntSur=0.d0
  IntVol=0.d0
  pi = 4.d0*datan(1.d0)
  r=0.d0
  t=0.d0
  oneoeps0=1.d0/epsilon0
  oneosqrteps0=1.d0/dsqrt(epsilon0)

  do i3=1,ndims(3)
   z=hgrids(3)*(i3-1-nbl3)
   v(3)=z
   do i2=1,ndims(2)
    y=hgrids(2)*(i2-1-nbl2)
    v(2)=y
    do i1=1,ndims(1)
     x=hgrids(1)*(i1-1-nbl1)
     v(1)=x

     do iat=1,nat
      d2=(x-rxyz(1,iat))**2+(y-rxyz(2,iat))**2+(z-rxyz(3,iat))**2
      d=dsqrt(d2)

      if (d2.eq.0.d0) then
       d2=1.0d-30
       ep(iat)=epsl(d,radii(iat),delta)
       do i=1,3
        dep(i,iat)=0.d0
       end do
       ddep(iat)=0.d0
      else
       oneod=1.d0/d
       ep(iat)=epsl(d,radii(iat),delta)
       d1=d1eps(d,radii(iat),delta)
       coeff=2.d0*((sqrt(d2)-radii(iat))/(delta**2))
       do i=1,3
        h=(v(i)-rxyz(i,iat))*oneod
        dep(i,iat) =d1*h
       end do
       ddep(iat)=d1*(2.d0*oneod-coeff)
      end if

     end do

     IntVol = IntVol + (1.d0-product(ep))

     eps(i1,i2,i3)=(epsilon0-1.d0)*product(ep)+1.d0
     oneoeps(i1,i2,i3)=1.d0/eps(i1,i2,i3)
     oneosqrteps(i1,i2,i3)=1.d0/dsqrt(eps(i1,i2,i3))

     do i=1,3
      deps(i)=0.d0
      do jat=0,nat-1
       curr=dep(i,jat+1)
       do iat=1,nat-1
        curr=curr*ep(modulo(iat+jat,nat)+1)
       end do
        deps(i) = deps(i) + curr
      end do
      deps(i) = deps(i)*(epsilon0-1.d0)
     end do

     d12=0.d0
     do i=1,3
      dlogeps(i,i1,i2,i3)=deps(i)/eps(i1,i2,i3)
      d12 = d12 + deps(i)**2
     end do

     IntSur = IntSur + dsqrt(d12)

     dd=0.d0
     do jat=1,nat
      curr=ddep(jat)
      do iat=1,nat-1
       curr=curr*ep(modulo(iat+jat-1,nat)+1)
      end do
      dd = dd + curr
     end do

      do i=1,3
       do iat=1,nat-1
        do jat=iat+1,nat
         curr=dep(i,iat)*dep(i,jat)
         do ii=1,nat
          if ((ii.eq.iat).or.(ii.eq.jat)) then
          else
           curr=curr*ep(ii)
          end if
         end do
         curr=curr*2.d0
         dd = dd + curr
        end do
       end do
      end do

     dd=dd*(epsilon0-1.d0)
     corr(i1,i2,i3)=(-0.125d0/pi)*(0.5d0*d12/eps(i1,i2,i3)-dd)

    end do
   end do
  end do

  IntSur=IntSur*hgrids(1)*hgrids(2)*hgrids(3)/(epsilon0-1.d0)
  IntVol=IntVol*hgrids(1)*hgrids(2)*hgrids(3)

  unt=f_get_free_unit(21)
  call f_open_file(unt,file='epsilon.dat')
  i1=1!n03/2
  do i2=1,ndims(2)
     do i3=1,ndims(3)
        write(unt,'(2(1x,I4),2(1x,e14.7))')i2,i3,eps(i1,i2,i3),eps(ndims(1)/2,i2,i3)
     end do
  end do
  call f_close(unt)

  unt=f_get_free_unit(22)
  call f_open_file(unt,file='epsilon_line.dat')
  do i2=1,ndims(2)
   write(unt,'(1x,I8,1(1x,e22.15))')i2,eps(ndims(1)/2,i2,ndims(3)/2)
  end do
  call f_close(unt)

  contains
    pure function epsl(r,rc,delta)
      implicit none
      real(kind=8), intent(in) :: r,rc,delta
      real(kind=8) :: epsl
      !local variables
      real(kind=8) :: d

      d=(r-rc)/delta
      epsl=0.5d0*(erf(d)+1.d0)
    end function epsl

    pure function d1eps(r,rc,delta)
      use numerics, only: safe_exp
      implicit none
      real(kind=8), intent(in) :: r,rc,delta
      real(kind=8) :: d1eps
      !local variables
      real(kind=8) :: d

      d=(r-rc)/delta
      d1eps=(1.d0/(delta*sqrt(pi)))*max(safe_exp(-d**2),1.0d-24)
    end function d1eps

end subroutine epsilon_rigid_cavity_error_multiatoms

!> calculates the value of the dielectric function for a smoothed cavity 
!! given a set of centres and radii. Based on the Andreussi epsilon function
!! with a gaussian \rho^{elec}.
!! Need the epsilon0 as well as the radius of the cavit and its smoothness
subroutine epsilon_rigid_cavity_new_multiatoms(geocode,ndims,hgrids,nat,rxyz,radii,epsilon0,delta,&
     eps,dlogeps,oneoeps,oneosqrteps,corr,IntSur,IntVol)
  use f_utils
  implicit none
  character(len=1), intent(in) :: geocode !< @copydoc poisson_solver::doc::geocode
  integer, intent(in) :: nat !< number of centres defining the cavity
  real(kind=8), intent(in) :: epsilon0 !< dielectric constant of the solvent
  real(kind=8), intent(in) :: delta !< smoothness factor of the cavity
  integer, dimension(3), intent(in) :: ndims   !< dimensions of the simulation box
  real(kind=8), dimension(3), intent(in) :: hgrids !< grid spacings
  real(kind=8), dimension(nat), intent(in) :: radii !< radii of each of the atoms
  !> position of all the atoms in the grid coordinates
  real(kind=8), dimension(3,nat), intent(in) :: rxyz
  real(kind=8), dimension(ndims(1),ndims(2),ndims(3)), intent(out) :: eps !< dielectric function
  real(kind=8), dimension(3,ndims(1),ndims(2),ndims(3)), intent(out) :: dlogeps !< dlogeps
  real(kind=8), dimension(ndims(1),ndims(2),ndims(3)), intent(out) :: oneoeps !< inverse of epsilon. Needed for PI method.
  !> inverse square root of epsilon. Needed for PCG method.
  real(kind=8), dimension(ndims(1),ndims(2),ndims(3)), intent(out) :: oneosqrteps 
  real(kind=8), dimension(ndims(1),ndims(2),ndims(3)), intent(out) :: corr !< correction term of the Generalized Laplacian.
  !> Surface and volume integral needed for non-electrostatic contributions to the energy.
  real(kind=8), intent(out) :: IntSur,IntVol 

  !local variables
  logical :: perx,pery,perz
  integer :: i,i1,i2,i3,iat,jat,ii,nbl1,nbl2,nbl3,nbr1,nbr2,nbr3,unt
  real(kind=8) :: r2,x,y2,z2,d,d2,d12,y,z,eps_min,eps1,pi,de2,dde,d1,oneod,h,coeff,dmin,dmax,oneoeps0,oneosqrteps0
  real(kind=8) :: r,t,fact1,fact2,fact3,dd,dtx,curr
  real(kind=8), dimension(3) :: deps,ddeps,v
  real(kind=8), dimension(nat) :: ep,ddep
  real(kind=8), dimension(3,nat) :: dep

  !buffers associated to the geocode
  !conditions for periodicity in the three directions
  perx=(geocode /= 'F')
  pery=(geocode == 'P')
  perz=(geocode /= 'F')

  call ext_buffers(perx,nbl1,nbr1)
  call ext_buffers(pery,nbl2,nbr2)
  call ext_buffers(perz,nbl3,nbr3)

  IntSur=0.d0
  IntVol=0.d0
  pi = 4.d0*datan(1.d0)
  r=0.d0
  t=0.d0
  oneoeps0=1.d0/epsilon0
  oneosqrteps0=1.d0/dsqrt(epsilon0)

  do i3=1,ndims(3)
   z=hgrids(3)*(i3-1-nbl3)
   v(3)=z
   do i2=1,ndims(2)
    y=hgrids(2)*(i2-1-nbl2)
    v(2)=y
    do i1=1,ndims(1)
     x=hgrids(1)*(i1-1-nbl1)
     v(1)=x
     do iat=1,nat
      dmax = radii(iat) - 2.40d0*delta
      dmin = radii(iat) + 1.60d0*delta
      fact1=2.d0*pi/(-(dmax**2) + dmin**2)
      fact2=(dlog(2.d0))/(2.d0*pi)
      fact3=(dlog(2.d0))/(-(dmax**2) + dmin**2)
      d2=(x-rxyz(1,iat))**2+(y-rxyz(2,iat))**2+(z-rxyz(3,iat))**2
      if (d2.eq.0.d0) d2=1.0d-30
      d=dsqrt(d2)
      if (d.lt.dmax) then
       ep(iat)=0.d0
       do i=1,3
        dep(i,iat)=0.d0
       end do
       ddep(iat)=0.d0
      else if (d.gt.dmin) then
       ep(iat)=1.d0
       do i=1,3
        dep(i,iat)=0.d0
       end do
       ddep(iat)=0.d0
      else
       r=fact1*(-(dmax**2) + d2)
       t=fact2*(r-dsin(r)) 
       ep(iat)=dexp(t)-1.d0
       dtx=fact3*(1.d0-dcos(r))
       do i=1,3
        dep(i,iat)=dexp(t)*dtx*2.d0*(v(i)-rxyz(i,iat))
       end do
       ddep(iat) = dexp(t)*(4.d0*(dtx**2)*d2 + 4.d0*fact1*fact3*dsin(r)*d2 + 6.d0*dtx)
      end if
     end do

     IntVol = IntVol + (1.d0-product(ep))

     eps(i1,i2,i3)=(epsilon0-1.d0)*product(ep)+1.d0
     oneoeps(i1,i2,i3)=1.d0/eps(i1,i2,i3)
     oneosqrteps(i1,i2,i3)=1.d0/dsqrt(eps(i1,i2,i3))

     do i=1,3
      deps(i)=0.d0
      do jat=0,nat-1
       curr=dep(i,jat+1)
       do iat=1,nat-1
        curr=curr*ep(modulo(iat+jat,nat)+1)
       end do
        deps(i) = deps(i) + curr
      end do
      deps(i) = deps(i)*(epsilon0-1.d0)
     end do

     d12=0.d0
     do i=1,3
      dlogeps(i,i1,i2,i3)=deps(i)/eps(i1,i2,i3)
      d12 = d12 + deps(i)**2
     end do

     IntSur = IntSur + dsqrt(d12)

     dd=0.d0
     do jat=1,nat
      curr=ddep(jat)
      do iat=1,nat-1
       curr=curr*ep(modulo(iat+jat-1,nat)+1)
      end do
      dd = dd + curr
     end do

      do i=1,3
       do iat=1,nat-1
        do jat=iat+1,nat
         curr=dep(i,iat)*dep(i,jat)
         do ii=1,nat
          if ((ii.eq.iat).or.(ii.eq.jat)) then
          else
           curr=curr*ep(ii)
          end if
         end do
         curr=curr*2.d0
         dd = dd + curr
        end do
       end do
      end do

     dd=dd*(epsilon0-1.d0)
     corr(i1,i2,i3)=(-0.125d0/pi)*(0.5d0*d12/eps(i1,i2,i3)-dd)

    end do
   end do
  end do

  IntSur=IntSur*hgrids(1)*hgrids(2)*hgrids(3)/(epsilon0-1.d0)
  IntVol=IntVol*hgrids(1)*hgrids(2)*hgrids(3)

  unt=f_get_free_unit(21)
  call f_open_file(unt,file='epsilon.dat')
  i1=1!n03/2
  do i2=1,ndims(2)
     do i3=1,ndims(3)
        write(unt,'(2(1x,I4),2(1x,e14.7))')i2,i3,eps(i1,i2,i3),eps(ndims(1)/2,i2,i3)
     end do
  end do
  call f_close(unt)

  unt=f_get_free_unit(22)
  call f_open_file(unt,file='epsilon_line.dat')
  do i2=1,ndims(2)
   write(unt,'(1x,I8,1(1x,e22.15))')i2,eps(ndims(1)/2,i2,ndims(3)/2)
  end do
  call f_close(unt)

end subroutine epsilon_rigid_cavity_new_multiatoms


<<<<<<< HEAD
!> Create the effective ionic potential (main ionic + counter ions)
subroutine createEffectiveIonicPotential(iproc, verb, input, atoms, rxyz, shift, &
     & dpbox, pkernel, pot_ion, elecfield, psoffset)

=======
subroutine createEffectiveIonicPotential(iproc, nproc, verb, in, atoms, rxyz, shift, &
     Glr, hxh, hyh, hzh, rhopotd, pkernel, pot_ion, rho_ion, elecfield, psoffset)
>>>>>>> 8e8ed21a
  use module_base
  use module_dpbox, only: denspot_distribution
  use module_types

  implicit none

  !Arguments
  integer, intent(in) :: iproc
  logical, intent(in) :: verb
!!-  real(gp), intent(in) :: hxh,hyh,hzh
  real(gp), intent(in) :: psoffset
  type(atoms_data), intent(in) :: atoms
!!-  type(locreg_descriptors), intent(in) :: Glr
  type(input_variables), intent(in) :: input
  type(denspot_distribution), intent(in) :: dpbox
  real(gp), dimension(3), intent(in) :: elecfield
  real(gp), dimension(3), intent(in) :: shift
  real(gp), dimension(3,atoms%astruct%nat), intent(in) :: rxyz
  type(coulomb_operator), intent(inout) :: pkernel
  real(wp), dimension(*), intent(inout) :: pot_ion
  real(wp), dimension(*), intent(inout) :: rho_ion

  !Local variables
  logical :: counterions
  real(dp), dimension(:), allocatable :: counter_ions

  ! Compute the main ionic potential.
<<<<<<< HEAD
  call createIonicPotential(iproc, verb, atoms, rxyz, &
       & elecfield, dpbox, pkernel, pot_ion, psoffset)
=======
  call createIonicPotential(atoms%astruct%geocode, iproc, nproc, verb, atoms, rxyz, hxh, hyh, hzh, &
       & elecfield, Glr%d%n1, Glr%d%n2, Glr%d%n3, rhopotd%n3pi, rhopotd%i3s + rhopotd%i3xcsh, &
       & Glr%d%n1i, Glr%d%n2i, Glr%d%n3i, pkernel, pot_ion, rho_ion, psoffset)
>>>>>>> 8e8ed21a

  !inquire for the counter_ion potential calculation (for the moment only xyz format)
  inquire(file='posinp_ci.xyz',exist=counterions)
  if (counterions) then
     if (dpbox%n3pi > 0) then
        counter_ions = f_malloc(dpbox%ndims(1)*dpbox%ndims(2)*dpbox%n3pi,id='counter_ions')
     else
        counter_ions = f_malloc(1,id='counter_ions')
     end if

     call CounterIonPotential(iproc,input,shift,dpbox,pkernel,counter_ions)

     !sum that to the ionic potential
     call axpy(dpbox%ndims(1)*dpbox%ndims(2)*dpbox%n3pi,1.0_dp,counter_ions(1),1,&
          &   pot_ion(1),1)

     call f_free(counter_ions)
  end if

<<<<<<< HEAD
=======

>>>>>>> 8e8ed21a
END SUBROUTINE createEffectiveIonicPotential


!> Create the ionic potential
<<<<<<< HEAD
subroutine createIonicPotential(iproc,verb,at,rxyz,&
     elecfield,dpbox,pkernel,pot_ion,psoffset)

=======
subroutine createIonicPotential(geocode,iproc,nproc,verb,at,rxyz,&
     hxh,hyh,hzh,elecfield,n1,n2,n3,n3pi,i3s,n1i,n2i,n3i,pkernel,pot_ion,rho_ion,psoffset)
>>>>>>> 8e8ed21a
  use module_base, pi => pi_param
  use m_splines, only: splint
  use module_types
  use yaml_output
  use gaussians, only: initialize_real_space_conversion, finalize_real_space_conversion,mp_exp
  use module_atoms
  use module_dpbox
!  use module_interfaces, only: mp_calculate
!  use module_interfaces, except_this_one => createIonicPotential
  use Poisson_Solver, except_dp => dp, except_gp => gp, except_wp => wp
  use psp_projectors, only: PSPCODE_PAW

  implicit none

  !Arguments
!!-  character(len=1), intent(in) :: geocode !< @copydoc poisson_solver::doc::geocode
  integer, intent(in) :: iproc
!!-  integer, intent(in) :: n1,n2,n3
  logical, intent(in) :: verb
  real(gp), intent(in) :: psoffset
  type(atoms_data), intent(in) :: at
  real(gp), dimension(3), intent(in) :: elecfield
  real(gp), dimension(3,at%astruct%nat), intent(in) :: rxyz
<<<<<<< HEAD
  type(denspot_distribution), intent(in) :: dpbox
  type(coulomb_operator), intent(in) :: pkernel
  real(wp), dimension(*), intent(inout) :: pot_ion

  !Local variables
  real(gp), parameter :: mp_tiny = 1.e-30_gp
=======
  type(coulomb_operator), intent(inout) :: pkernel
  real(wp), dimension(*), intent(inout) :: pot_ion
  real(dp), dimension(*), intent(out) :: rho_ion
  !local variables
  character(len=*), parameter :: subname='createIonicPotential'
>>>>>>> 8e8ed21a
  character(len = 3) :: quiet
!  logical, parameter :: efwrite=.false.
!!-  logical :: perx,pery,perz,gox,goy,goz
  logical :: htoobig=.false.,check_potion=.false.
  integer :: i1,i2,i3,ierr,ityp !n(c) nspin
  integer :: nloc,iloc,nrange
!! integer  :: i3s,n3pi,nbl1,nbr1,nbl2,nbl3,nbr2,nbr3
!!- integer :: n1,n2,n3,iat,iex,iey,iez,ind,indj3,indj23,isx,isy,isz,j1,j2,j3
  integer :: n1i,n2i,n3i
  real(gp) :: hxh,hyh,hzh
  real(gp) :: rloc,charge,cutoff,r2,arg,xp,tt,rx,ry,rz
  real(gp) :: tt_tot,potxyz
  real(gp) :: raux2,r2paw,rlocinvsq,rlocinv2sq
!!- real(gp) :: x,y,z,yp,zp,zsq,yzsq,rholeaked,rholeaked_tot
  real(gp), dimension(1) :: raux,rr
  real(wp) :: maxdiff
  real(gp) :: ehart
  real(dp), dimension(2) :: charges_mpi
  real(dp), dimension(:), allocatable :: potion_corr
  real(gp), dimension(:), allocatable  :: mpx,mpy,mpz
  !real(dp), dimension(:), allocatable :: den_aux
  type(atoms_iterator) :: atit
  type(dpbox_iterator) :: boxit
  integer, dimension(2,3) :: nbox

  call f_routine(id='createIonicPotential')
  call timing(iproc,'CrtLocPot     ','ON')

  !initialize the work arrays needed to integrate with isf
  if (at%multipole_preserving) call initialize_real_space_conversion(nmoms=at%mp_isf,nrange=nrange)

  ! Aliasing
  hxh = dpbox%hgrids(1)
  hyh = dpbox%hgrids(2)
  hzh = dpbox%hgrids(3)
  n1i = dpbox%ndims(1)
  n2i = dpbox%ndims(2)
  n3i = dpbox%ndims(3)
!!-  i3s = dpbox%i3s+dpbox%i3xcsh
!!-  n3pi = dpbox%n3pi

  ! Ionic charge (must be calculated for the PS active processes)
!!-  rholeaked=0.d0
  ! Ionic energy (can be calculated for all the processors)

  !Creates charge density arising from the ionic PSP cores
  call f_zero(n1i*n2i*dpbox%n3pi,pot_ion(1))

  !conditions for periodicity in the three directions
!!-  perx=(geocode /= 'F')
!!-  pery=(geocode == 'P')
!!-  perz=(geocode /= 'F')
!!- 
!!-  call ext_buffers(perx,nbl1,nbr1)
!!-  call ext_buffers(pery,nbl2,nbr2)
!!-  call ext_buffers(perz,nbl3,nbr3)

  if (dpbox%n3pi >0 .and. .not. htoobig) then

     atit = atoms_iter(at%astruct)
     do while(atoms_iter_next(atit))
       
!!-     do iat=1,at%astruct%nat
!!-        ityp=at%astruct%iatype(iat)
!!-       rx=rxyz(1,iat) 
!!-       ry=rxyz(2,iat)
!!-       rz=rxyz(3,iat)
  
        rx=rxyz(1,atit%iat) 
        ry=rxyz(2,atit%iat)
        rz=rxyz(3,atit%iat)
    
!!-        rloc=at%psppar(0,0,ityp)
!!-        charge=real(at%nelpsp(ityp),gp)/(2.0_gp*pi*sqrt(2.0_gp*pi)*rloc**3)
        rloc=at%psppar(0,0,atit%ityp)
        rlocinv2sq=0.5_gp/rloc**2
        charge=real(at%nelpsp(atit%ityp),gp)/(2.0_gp*pi*sqrt(2.0_gp*pi)*rloc**3)
        
        !cutoff of the range
        cutoff=10.0_gp*rloc
        if (at%multipole_preserving) then
           !We want to have a good accuracy of the last point rloc*10
           cutoff=cutoff+max(hxh,hyh,hzh)*real(nrange/2,kind=gp)
        end if

!!-        isx=floor((rx-cutoff)/hxh)
!!-        isy=floor((ry-cutoff)/hyh)
!!-        isz=floor((rz-cutoff)/hzh)
!!-        
!!-        iex=ceiling((rx+cutoff)/hxh)
!!-        iey=ceiling((ry+cutoff)/hyh)
!!-        iez=ceiling((rz+cutoff)/hzh)
        
!!-        !Separable function: do 1-D integrals before and store it.
!!-        !call mp_calculate(rx,ry,rz,hxh,hyh,hzh,cutoff,rlocinv2sq,at%multipole_preserving,mpx,mpy,mpz)
!!-        mpx = f_malloc( (/ isx.to.iex /),id='mpx')
!!-        mpy = f_malloc( (/ isy.to.iey /),id='mpy')
!!-        mpz = f_malloc( (/ isz.to.iez /),id='mpz')
!!-        do i1=isx,iex
!!-           mpx(i1) = mp_exp(hxh,rx,rlocinv2sq,i1,0,at%multipole_preserving)
!!-        end do
!!-        do i2=isy,iey
!!-           mpy(i2) = mp_exp(hyh,ry,rlocinv2sq,i2,0,at%multipole_preserving)
!!-        end do
!!-        do i3=isz,iez
!!-           mpz(i3) = mp_exp(hzh,rz,rlocinv2sq,i3,0,at%multipole_preserving)
!!-        end do
    
        nbox(1,1)=floor((rx-cutoff)/hxh)
        nbox(1,2)=floor((ry-cutoff)/hyh)
        nbox(1,3)=floor((rz-cutoff)/hzh)
        nbox(2,1)=ceiling((rx+cutoff)/hxh)
        nbox(2,2)=ceiling((ry+cutoff)/hyh)
        nbox(2,3)=ceiling((rz+cutoff)/hzh)
    
        !Separable function: do 1-D integrals before and store it.
        mpx = f_malloc( (/ nbox(1,1).to.nbox(2,1) /),id='mpx')
        mpy = f_malloc( (/ nbox(1,2).to.nbox(2,2) /),id='mpy')
        mpz = f_malloc( (/ nbox(1,3).to.nbox(2,3) /),id='mpz')
        do i1=nbox(1,1),nbox(2,1)
           mpx(i1) = mp_exp(hxh,rx,rlocinv2sq,i1,0,at%multipole_preserving)
        end do
        do i2=nbox(1,2),nbox(2,2)
           mpy(i2) = mp_exp(hyh,ry,rlocinv2sq,i2,0,at%multipole_preserving)
        end do
        do i3=nbox(1,3),nbox(2,3)
           mpz(i3) = mp_exp(hzh,rz,rlocinv2sq,i3,0,at%multipole_preserving)
        end do
    
        boxit = dpbox_iter(dpbox,DPB_POT_ION,nbox)
 
        if ( .not. any(at%npspcode == PSPCODE_PAW) ) then

          !Calculate Ionic Density using HGH parameters.
          !Eq. 1.104, T. Deutsch and L. Genovese, JDN. 12, 2011
!!-          do i3=isz,iez
!!-             zp = mpz(i3)
!!-             !call ind_positions(perz,i3,n3,j3,goz)
!!-             call ind_positions_new(perz,i3,n3i,j3,goz) 
!!-             j3=j3+nbl3+1
!!-             if ( goz .and. (j3<i3s.or.j3>i3s+n3pi-1) ) cycle
!!-             indj3=(j3-i3s)*n1i*n2i
!!-             do i2=isy,iey
!!-                yp = zp*mpy(i2)
!!-                !call ind_positions(pery,i2,n2,j2,goy)
!!-                call ind_positions_new(pery,i2,n2i,j2,goy)
!!-                if (goz.and.(.not.goy)) cycle
!!-                indj23=1+nbl1+(j2+nbl2)*n1i+indj3
!!-                do i1=isx,iex
!!-                   xp = yp*mpx(i1)
!!-                   !call ind_positions(perx,i1,n1,j1,gox)
!!-                   call ind_positions_new(perx,i1,n1i,j1,gox)
!!-                   if (j3 >= i3s .and. j3 <= i3s+n3pi-1 .and. goy .and. gox) then
!!-                      ind=j1+indj23
!!-                      pot_ion(ind)=pot_ion(ind)-xp*charge
!!-                      !write(*,'(4(i0,1x),2(1pe20.10))') i1,i2,i3,ind,xp,pot_ion(ind)
!!-                   else if (.not. goz ) then
!!-                      rholeaked=rholeaked+xp*charge
!!-                   endif
!!-                enddo
!!-             enddo
!!-          enddo

           do while(dpbox_iter_next(boxit))
              xp = mpx(boxit%ibox(1))* mpy(boxit%ibox(2)) *  mpz(boxit%ibox(3))
              pot_ion(boxit%ind) = pot_ion(boxit%ind) - xp*charge
              !write(*,'(4(i0,1x),2(1pe20.10))') boxit%ibox(1),boxit%ibox(2),boxit%ibox(3),boxit%ind,xp,pot_ion(boxit%ind)
           end do

       else

          !Calculate Ionic Density using splines, PAW case
!!-          r2paw=at%pawtab(ityp)%rpaw**2
!!-          do i3=isz,iez
!!-             zp = mpz(i3)
!!-             if (abs(zp) < mp_tiny) cycle
!!-             !call ind_positions(perz,i3,n3,j3,goz)
!!-             call ind_positions_new(perz,i3,n3i,j3,goz) 
!!-             j3=j3+nbl3+1
!!-             indj3=(j3-i3s)*n1i*n2i
!!-             z=real(i3,gp)*hzh-rz
!!-             zsq=z**2
!!-             do i2=isy,iey
!!-                yp = zp*mpy(i2)
!!-                if (abs(yp) < mp_tiny) cycle
!!-                !call ind_positions(pery,i2,n2,j2,goy)
!!-                call ind_positions_new(pery,i2,n2i,j2,goy)
!!-                indj23=1+nbl1+(j2+nbl2)*n1i+indj3
!!-                y=real(i2,gp)*hyh-ry
!!-                yzsq=y**2+zsq
!!-                do i1=isx,iex
!!-                   xp = yp*mpx(i1)
!!-                   if (abs(xp) < mp_tiny) cycle
!!-                   !call ind_positions(perx,i1,n1,j1,gox)
!!-                   call ind_positions_new(perx,i1,n1i,j1,gox)
!!-                   x=real(i1,gp)*hxh-rx
!!-                   r2=x**2+yzsq
!!-                   !if(r2>r2paw) cycle
!!-                   rr=sqrt(r2)
!!-                   if(1==2) then
!!-                     !This converges very slow                
!!-                     call splint(at%pawtab(ityp)%wvl%rholoc%msz, &
!!-                          & at%pawtab(ityp)%wvl%rholoc%rad, &
!!-                          & at%pawtab(ityp)%wvl%rholoc%d(:,1), &
!!-                          & at%pawtab(ityp)%wvl%rholoc%d(:,2), &
!!-                          & 1,rr,raux,ierr)
!!-                   else
!!-                     !Take the HGH form for rho_L (long range)
!!-                     raux=-xp*charge
!!-                   end if
!!-                   !raux=-4.d0**(3.0d0/2.0d0)*exp(-4.d0*pi*r2)
!!- 
!!-                   if (j3 >= i3s .and. j3 <= i3s+n3pi-1  .and. goy  .and. gox ) then
!!-                      ind=j1+indj23
!!-                      pot_ion(ind)=pot_ion(ind)+raux(1)
!!-                   else if (.not. goz) then
!!-                      rholeaked=rholeaked-raux(1)
!!-                   endif
!!-                enddo
!!-             enddo
!!-          enddo

          r2paw=at%pawtab(atit%ityp)%rpaw**2
          do while(dpbox_iter_next(boxit))
             xp = mpx(boxit%ibox(1))* mpy(boxit%ibox(2)) *  mpz(boxit%ibox(3))
             r2 = (boxit%x-rx)**2 + (boxit%y-ry)**2 + (boxit%z-rz)**2
             rr = sqrt(r2)
             if (1==2) then
                !This converges very slow                
                call splint(at%pawtab(ityp)%wvl%rholoc%msz, &
                     & at%pawtab(ityp)%wvl%rholoc%rad, &
                     & at%pawtab(ityp)%wvl%rholoc%d(:,1), &
                     & at%pawtab(ityp)%wvl%rholoc%d(:,2), &
                     & 1,rr,raux,ierr)
             else
                !Take the HGH form for rho_L (long range)
                raux(1)=-xp*charge
             end if
             !raux=-4.d0**(3.0d0/2.0d0)*exp(-4.d0*pi*r2)
             !Rholeaked is not calculated!!
             pot_ion(boxit%ind) = pot_ion(boxit%ind) + raux(1)
          enddo
 
       end if

       !De-allocate for multipole preserving
       call f_free(mpx,mpy,mpz)

    enddo

  end if

  ! Check
  tt=0.d0
!!-  do j3=1,n3pi
!!-     indj3=(j3-1)*n1i*n2i
!!-     do i2= -nbl2,2*n2+1+nbr2
!!-        indj23=1+nbl1+(i2+nbl2)*n1i+indj3
!!-        do i1= -nbl1,2*n1+1+nbr1
!!-           ind=i1+indj23
!!-           tt=tt+pot_ion(ind)
!!-        enddo
!!-     enddo
!!-  enddo

  boxit = dpbox_iter(dpbox,DPB_POT_ION)
  do while(dpbox_iter_next(boxit))
     tt = tt + pot_ion(boxit%ind)
  end do

  tt=tt*hxh*hyh*hzh
!!-  rholeaked=rholeaked*hxh*hyh*hzh

  !print *,'test case input_rho_ion',iproc,i3start,i3end,n3pi,2*n3+16,tt
  !if rho_ion is needed for the SCF cycle copy in the array
  if (pkernel%method /= 'VAC') then
     call f_memcpy(n=n1i*n2i*n3pi,src=pot_ion(1),dest=rho_ion(1))
  end if

  if (pkernel%mpi_env%nproc > 1) then
     charges_mpi(1)=tt
!!-     charges_mpi(2)=rholeaked

     !Reduce from all mpi proc
     call mpiallred(charges_mpi,MPI_SUM,comm=pkernel%mpi_env%mpi_comm)

     tt_tot=charges_mpi(1)
!!-     rholeaked_tot=charges_mpi(2)
  else
     tt_tot=tt
!!-     rholeaked_tot=rholeaked
  end if

  if (verb) then
     call yaml_comment('Ionic Potential Creation',hfill='-')
     call yaml_map('Total ionic charge',tt_tot,fmt='(f26.12)')
!!-     if (rholeaked_tot /= 0.0_gp) call yaml_map('Leaked charge',rholeaked_tot,fmt='(1pe10.3)')
     quiet = "no "
  else
     quiet = "yes"
  end if

  

  if (.not. htoobig) then
     call timing(iproc,'CrtLocPot     ','OF')
     !here the value of the datacode must be kept fixed
     !n(c) nspin=1

     !if (nproc > 1) call MPI_BARRIER(bigdft_mpi%mpi_env%mpi_comm,ierr)

     !in the case of vacuum the pot_ion treatment is as usual
     !otherwise the pot_ion array is set to zero and can be filled with external potentials
     !like the gaussian part of the PSP ad/or external electric fields
     if (pkernel%method /= 'VAC') then
        call f_zero(n1i*n2i*n3pi,pot_ion(1))
     else
        call H_potential('D',pkernel,pot_ion,pot_ion,ehart,-psoffset,.false.,quiet=quiet)
     end if

     call timing(iproc,'CrtLocPot     ','ON')
     
     if (check_potion) then
        !if (iproc == 0) write(*,'(1x,a)',advance='no') 'Check the ionic potential...'
          
        potion_corr = f_malloc0(n1i*n2i*dpbox%n3pi,id='potion_corr')

        !call to_zero(n1i*n2i*n3pi,potion_corr)

        !calculate pot_ion with an explicit error function to correct in the case of big grid spacings
        !for the moment works only in the isolated BC case
!!-        do i3=1,n3pi
!!-           z=real(i3+i3s-1-nbl3-1,gp)*hzh
!!-           do i2=1,n2i
!!-              y=real(i2-nbl2-1,gp)*hyh
!!-              do i1=1,n1i
!!-                 x=real(i1-nbl1-1,gp)*hxh
!!-                 ind=i1+(i2-1)*n1i+(i3-1)*n1i*n2i
!!-                 !if (i1==49 .and. i2==46 .and. i3==44) then
!!-                    call sum_erfcr(at%astruct%nat,at%astruct%ntypes,x,y,z,at%astruct%iatype,at%nelpsp,at%psppar,rxyz,potxyz)
!!-                 !   stop
!!-                 !end if
!!-                 potion_corr(ind)=potion_corr(ind)+potxyz
!!-                 !write(18,'(3(i6),i12,3(1x,1pe24.17))')i1,i2,i3,ind,potion_corr(ind),pot_ion(ind)
!!-              end do
!!-           end do
!!-        end do
        
        boxit = dpbox_iter(dpbox,DPB_POT_ION)
        do while(dpbox_iter_next(boxit))
           call sum_erfcr(at%astruct%nat,at%astruct%ntypes, &
                &         boxit%x,boxit%y,boxit%z, &
                &         at%astruct%iatype,at%nelpsp,at%psppar,rxyz,potxyz)
           potion_corr(boxit%ind) = potion_corr(boxit%ind )+ potxyz
        end do

        !then calculate the maximum difference in the sup norm
        maxdiff=0.0_wp
!!-        do i3=1,n3pi
!!-           do i2=1,n2i
!!-              do i1=1,n1i
!!-                 ind=i1+(i2-1)*n1i+(i3-1)*n1i*n2i
!!-                 maxdiff=max(maxdiff,abs(potion_corr(ind)-pot_ion(ind)))
!!-                 !write(17,'(3(i6),i12,3(1x,1pe24.17))')i1,i2,i3,ind,potion_corr(ind),pot_ion(ind),maxdiff
!!-              end do
!!-           end do
!!-        end do

        boxit = dpbox_iter(dpbox,DPB_POT_ION)
        do while(dpbox_iter_next(boxit))
           maxdiff=max(maxdiff,abs(potion_corr(boxit%ind)-pot_ion(boxit%ind)))
        end do
 
        if (pkernel%mpi_env%nproc > 1) then
           call mpiallred(maxdiff,1,MPI_MAX,comm=pkernel%mpi_env%mpi_comm)
        end if

        if (iproc == 0) call yaml_map('Check the ionic potential',maxdiff,fmt='(1pe24.17)')
        !if (iproc == 0) write(*,'(1x,a,1pe24.17)')'...done. MaxDiff=',maxdiff

        stop

        call f_free(potion_corr)

     end if

  end if


!!-  !calculate the value of the offset to be put
!!-  tt_tot=0.d0
!!-  do ind=1,n1i*n2i*n3i
!!-     tt_tot=tt_tot+pot_ion(ind)
!!-  end do
!!-  print *,'previous offset',tt_tot*hxh*hyh*hzh

  if (dpbox%n3pi > 0) then
     ! Only for HGH pseudos
     atit = atoms_iter(at%astruct)
     do while(atoms_iter_next(atit))

!!-     do iat=1,at%astruct%nat
!!-        ityp=at%astruct%iatype(iat)
!!-        rx=rxyz(1,iat)
!!-        ry=rxyz(2,iat)
!!-        rz=rxyz(3,iat)

        rx=rxyz(1,atit%iat) 
        ry=rxyz(2,atit%iat)
        rz=rxyz(3,atit%iat)

!!-        rloc=at%psppar(0,0,ityp)
        rloc=at%psppar(0,0,atit%ityp)
        rlocinvsq=1.0_gp/rloc**2
        rlocinv2sq=0.5_gp/rloc**2
        cutoff=10.0_gp*rloc
        if (at%multipole_preserving) then
           !We want to have a good accuracy of the last point rloc*10
           cutoff=cutoff+max(hxh,hyh,hzh)*real(nrange/2,kind=gp)
        end if

!!-        isx=floor((rx-cutoff)/hxh)
!!-        isy=floor((ry-cutoff)/hyh)
!!-        isz=floor((rz-cutoff)/hzh)
!!-        iex=ceiling((rx+cutoff)/hxh)
!!-        iey=ceiling((ry+cutoff)/hyh)
!!-        iez=ceiling((rz+cutoff)/hzh)

        nbox(1,1)=floor((rx-cutoff)/hxh)
        nbox(1,2)=floor((ry-cutoff)/hyh)
        nbox(1,3)=floor((rz-cutoff)/hzh)
        nbox(2,1)=ceiling((rx+cutoff)/hxh)
        nbox(2,2)=ceiling((ry+cutoff)/hyh)
        nbox(2,3)=ceiling((rz+cutoff)/hzh)

        if ( at%npspcode(1) /= PSPCODE_PAW) then

           !Separable function: do 1-D integrals before and store it.
!!-           mpx = f_malloc( (/ isx.to.iex /),id='mpx')
!!-           mpy = f_malloc( (/ isy.to.iey /),id='mpy')
!!-           mpz = f_malloc( (/ isz.to.iez /),id='mpz')
!!-           do i1=isx,iex
!!-              mpx(i1) = mp_exp(hxh,rx,rlocinv2sq,i1,0,at%multipole_preserving)
!!-           end do
!!-           do i2=isy,iey
!!-              mpy(i2) = mp_exp(hyh,ry,rlocinv2sq,i2,0,at%multipole_preserving)
!!-           end do
!!-           do i3=isz,iez
!!-              mpz(i3) = mp_exp(hzh,rz,rlocinv2sq,i3,0,at%multipole_preserving)
!!-           end do
        
           mpx = f_malloc( (/ nbox(1,1).to.nbox(2,1) /),id='mpx')
           mpy = f_malloc( (/ nbox(1,2).to.nbox(2,2) /),id='mpy')
           mpz = f_malloc( (/ nbox(1,3).to.nbox(2,3) /),id='mpz')
           do i1=nbox(1,1),nbox(2,1)
              mpx(i1) = mp_exp(hxh,rx,rlocinv2sq,i1,0,at%multipole_preserving)
           end do
           do i2=nbox(1,2),nbox(2,2)
              mpy(i2) = mp_exp(hyh,ry,rlocinv2sq,i2,0,at%multipole_preserving)
           end do
           do i3=nbox(1,3),nbox(2,3)
              mpz(i3) = mp_exp(hzh,rz,rlocinv2sq,i3,0,at%multipole_preserving)
           end do

           ! Add the remaining local terms of Eq. (9) in JCP 129, 014109(2008)

           ! Determine the number of local terms
           nloc=0
           do iloc=1,4
!!-              if (at%psppar(0,iloc,ityp) /= 0.d0) nloc=iloc
              if (at%psppar(0,iloc,atit%ityp) /= 0.d0) nloc=iloc
           enddo

           !do not add the local part for the vacancy
           if (nloc /= 0) then

!!-              do i3=isz,iez
!!-                 !call ind_positions(perz,i3,n3,j3,goz) 
!!-                 call ind_positions_new(perz,i3,n3i,j3,goz) 
!!-                 j3=j3+nbl3+1
!!-                 indj3=(j3-i3s)*n1i*n2i
!!-                 if (goz .and. j3 >= i3s .and. j3 <=  i3s+n3pi-1) then
!!-                    zp = mpz(i3)
!!-                    if (abs(zp) < mp_tiny) cycle
!!-                    z=real(i3,gp)*hzh-rz
!!-                    zsq=z**2
!!-                    do i2=isy,iey
!!-                       !call ind_positions(pery,i2,n2,j2,goy)
!!-                       call ind_positions_new(pery,i2,n2i,j2,goy)
!!-                       indj23=1+nbl1+(j2+nbl2)*n1i+indj3
!!-                       if (goy) then
!!-                          yp = zp*mpy(i2)
!!-                          if (abs(yp) < mp_tiny) cycle
!!-                          y=real(i2,gp)*hyh-ry
!!-                          yzsq=y**2+zsq
!!-                          do i1=isx,iex
!!-                             !call ind_positions(perx,i1,n1,j1,gox)
!!-                             call ind_positions_new(perx,i1,n1i,j1,gox)
!!-                             if (gox) then
!!-                                xp = yp*mpx(i1)
!!-                                if (abs(xp) < mp_tiny) cycle
!!-                                x=real(i1,gp)*hxh-rx
!!-                                r2=x**2+yzsq
!!-                                arg=r2*rlocinvsq
!!-                                tt=at%psppar(0,nloc,ityp)
!!-                                do iloc=nloc-1,1,-1
!!-                                   tt=arg*tt+at%psppar(0,iloc,ityp)
!!-                                enddo
!!-                                ind=j1+indj23
!!-                                pot_ion(ind)=pot_ion(ind)+xp*tt
!!-                             end if
!!-                          enddo
!!-                       end if
!!-                    enddo
!!-                 end if
!!-              end do


             boxit = dpbox_iter(dpbox,DPB_POT_ION,nbox)
             do while(dpbox_iter_next(boxit))
                xp = mpx(boxit%ibox(1))* mpy(boxit%ibox(2)) *  mpz(boxit%ibox(3))
                r2 = (boxit%x-rx)**2 + (boxit%y-ry)**2 + (boxit%z-rz)**2
                arg = r2*rlocinvsq
                tt=at%psppar(0,nloc,atit%ityp)
                do iloc=nloc-1,1,-1
                   tt=arg*tt+at%psppar(0,iloc,atit%ityp)
                enddo
                pot_ion(boxit%ind)=pot_ion(boxit%ind)+xp*tt
                !write(*,'(4(i0,1x),2(1pe20.10))') boxit%ibox(1),boxit%ibox(2),boxit%ibox(3),boxit%ind,xp,pot_ion(boxit%ind)
             end do

           end if !nloc

           !De-allocate the 1D temporary arrays for separability
           call f_free(mpx,mpy,mpz)

        else !HGH or PAW

           ! For PAW, add V^PAW-V_L^HGH
           charge=real(at%nelpsp(atit%ityp),gp)
!!-           charge=real(at%nelpsp(ityp),gp)
!!-           do i3=isz,iez
!!-              z=real(i3,gp)*hzh-rz
!!-              !call ind_positions(perz,i3,n3,j3,goz) 
!!-              call ind_positions_new(perz,i3,n3i,j3,goz) 
!!-              j3=j3+nbl3+1
!!-              indj3=(j3-i3s)*n1i*n2i
!!-              zsq=z**2
!!-              if (goz .and. j3 >= i3s .and. j3 <=  i3s+n3pi-1) then
!!-                 do i2=isy,iey
!!-                    y=real(i2,gp)*hyh-ry
!!-                    !call ind_positions(pery,i2,n2,j2,goy)
!!-                    call ind_positions_new(pery,i2,n2i,j2,goy)
!!-                    indj23=1+nbl1+(j2+nbl2)*n1i+indj3
!!-                    yzsq=y**2+zsq
!!-                    if (goy) then
!!-                       do i1=isx,iex
!!-                          x=real(i1,gp)*hxh-rx
!!-                          !call ind_positions(perx,i1,n1,j1,gox)
!!-                          call ind_positions_new(perx,i1,n1i,j1,gox)
!!-                          if (gox) then
!!-                             r2=x**2+yzsq
!!-                             rr(1)=sqrt(r2)
!!-                             !1) V_L^HGH
!!-                             if(rr(1)>0.01d0) then
!!-                               arg=rr(1)/(sqrt(2.0_gp)*rloc)
!!-                               call derf_ab(tt,arg)
!!-                               raux2=-charge/rr(1)*tt  
!!-                             else
!!-                               !In this case we deduce the values
!!-                               !from a quadratic interpolation (due to 1/rr factor)
!!-                               call interpol_vloc(rr(1),rloc,charge,raux2)
!!-                             end if
!!-                             !2) V^PAW from splines
!!-                             call splint(at%pawtab(ityp)%wvl%rholoc%msz, &
!!-                                  & at%pawtab(ityp)%wvl%rholoc%rad, &
!!-                                  & at%pawtab(ityp)%wvl%rholoc%d(:,3), &
!!-                                  & at%pawtab(ityp)%wvl%rholoc%d(:,4), &
!!-                                  & 1,rr,raux,ierr)
!!-                             
!!-                             ind=j1+indj23
!!-                             pot_ion(ind)=pot_ion(ind)+raux(1)-raux2
!!-                          end if
!!-                       enddo
!!-                    end if
!!-                 enddo
!!-              end if
!!-           end do

            boxit = dpbox_iter(dpbox,DPB_POT_ION,nbox)
            do while(dpbox_iter_next(boxit))
               xp = mpx(boxit%ibox(1))* mpy(boxit%ibox(2)) *  mpz(boxit%ibox(3))
               r2 = (boxit%x-rx)**2 + (boxit%y-ry)**2 + (boxit%z-rz)**2
               arg = r2*rlocinvsq
               rr(1)=sqrt(r2)
               !1) V_L^HGH
               if(rr(1)>0.01d0) then
                 arg=rr(1)/(sqrt(2.0_gp)*rloc)
                 call derf_ab(tt,arg)
                 raux2=-charge/rr(1)*tt  
               else
                 !In this case we deduce the values
                 !from a quadratic interpolation (due to 1/rr factor)
                 call interpol_vloc(rr(1),rloc,charge,raux2)
               end if
               !2) V^PAW from splines
               call splint(at%pawtab(atit%ityp)%wvl%rholoc%msz, &
                    & at%pawtab(atit%ityp)%wvl%rholoc%rad, &
                    & at%pawtab(atit%ityp)%wvl%rholoc%d(:,3), &
                    & at%pawtab(atit%ityp)%wvl%rholoc%d(:,4), &
                    & 1,rr,raux,ierr)
               
               pot_ion(boxit%ind)=pot_ion(boxit%ind)+raux(1)-raux2
               !write(*,'(4(i0,1x),2(1pe20.10))') boxit%ibox(1),boxit%ibox(2),boxit%ibox(3),boxit%ind,xp,pot_ion(boxit%ind)
            end do

        end if ! at%npspcode(iat) /= PSPCODE_PAW
     end do !iat
     !debug exit

     if (htoobig) then
        !add to pot_ion an explicit error function to correct in the case of big grid spacing
        !for the moment works only in the isolated BC case
!!-        do i3=1,n3pi
!!-           z=real(i3+i3s-1-nbl3-1,gp)*hzh
!!-           do i2=1,n2i
!!-              y=real(i2-nbl2-1,gp)*hyh
!!-              do i1=1,n1i
!!-                 x=real(i1-nbl1-1,gp)*hxh
!!-                 ind=i1+(i2-1)*n1i+(i3-1)*n1i*n2i
!!-                 call sum_erfcr(at%astruct%nat,at%astruct%ntypes,x,y,z,at%astruct%iatype,at%nelpsp,at%psppar,rxyz,potxyz)
!!-                 pot_ion(ind)=pot_ion(ind)+potxyz
!!-              end do
!!-           end do
!!-        end do

        boxit = dpbox_iter(dpbox,DPB_POT_ION)
        do while(dpbox_iter_next(boxit))
           call sum_erfcr(at%astruct%nat,at%astruct%ntypes, &
                &         boxit%x,boxit%y,boxit%z, &
                &         at%astruct%iatype,at%nelpsp,at%psppar,rxyz,potxyz)
           pot_ion(boxit%ind) = pot_ion(boxit%ind) + potxyz
        end do

     end if
     
  end if
 

!!-  !calculate the value of the offset to be put
!!-  tt_tot=0.d0
!!-  do ind=1,n1i*n2i*n3i
!!-     tt_tot=tt_tot+pot_ion(ind)
!!-  end do
!!-  print *,'actual offset',tt_tot*hxh*hyh*hzh

  !use rhopot to calculate the potential from a constant electric field along y direction
  if (.not. all(elecfield(1:3) == 0.0_gp)) then
     !constant electric field allowed only for surface and free BC
     if (dpbox%geocode == 'P') then
        !if (iproc == 0) 
        call f_err_throw('The constant electric field is not allowed for Fully Periodic BC.', &
             err_name='BIGDFT_RUNTIME_ERROR')
        ! write(*,'(1x,a)') &
        !'The constant electric field is not allowed for Fully Periodic BC.'
        !'The constant electric field is allowed only for Free and Surfaces BC'
        !stop
        !constant electric field allowed for surface BC only normal to the surface
     elseif (dpbox%geocode == 'S' .and. (elecfield(1) /= 0.0_gp .or. elecfield(3) /= 0.0_gp) ) then
        !if (iproc == 0) 
        call f_err_throw('Only normal constant electric field (Ex=Ez=0) is allowed for Surface BC.', &
             err_name='BIGDFT_RUNTIME_ERROR')
        !write(*,'(1x,a)') &
        !'Only normal constant electric field (Ex=Ez=0) is allowed for Surface BC.'
        !stop
     end if
     if (verb) call yaml_map('Constant electric field (Ha/Bohr)',elecfield(1:3),fmt='(es10.2)')
     !if (verb) write(*,'(1x,a,"(",es10.2,", ",es10.2,", ",es10.2,") ", a)') &
     !     'Constant electric field ',elecfield(1:3),' Ha/Bohr'
!or         'Parabolic confining potential: rprb=',elecfield,&
!           ';  v_conf(r)= 1/(2*rprb**4) * r**2'

     !write or not electric field in a separate file

!!-     if (dpbox%n3pi > 0) then
!!-        do i3=1,n3pi
!!-           z=real(i3+i3s-1-nbl3-1,gp)*hzh
!!-           do i2=1,n2i
!!-              y=real(i2-nbl2-1,gp)*hyh
!!-                 do i1=1,n1i
!!-                    x=real(i1-nbl1-1,gp)*hxh
!!-                    ind=i1+(i2-1)*n1i+(i3-1)*n1i*n2i
!!-                    pot_ion(ind)=pot_ion(ind)+elecfield(1)*x+elecfield(2)*y+elecfield(3)*z
!!-!                    parabola: these two lines replace the above line comment out the if case and calculate x, z
!!-!                    r2=(x-rx)**2+(y-ry)**2+(z-rz)**2
!!-!                    pot_ion(ind)=pot_ion(ind)+0.5_gp/(elecfield**4)*r2
!!-                 end do
!!-           end do
!!-        end do
        boxit = dpbox_iter(dpbox,DPB_POT_ION)
        do while(dpbox_iter_next(boxit))
           pot_ion(boxit%ind)=pot_ion(boxit%ind)+elecfield(1)*boxit%x+elecfield(2)*boxit%y+elecfield(3)*boxit%z
!           parabola: these two lines replace the above line comment out the if case and calculate x, z
!           r2=(boxit%x-rx)**2+(boxit%y-ry)**2+(boxit%z-rz)**2
!           pot_ion(boxit%ind)=pot_ion(boxit%ind)+0.5_gp/(elecfield**4)*r2
        end do

!        if (efwrite .and. iproc == 0) then
!           open(unit=17,file='elecpotential_x',status='unknown')
!           write(17,*) "# x , external electric potential(x,y=0,z=0)"
!           do i1=nbl1+1,n1i-nbr1-1
!              x=real(i1-nbl1-1,gp)*hxh
!              write(17,*)x,-elecfield(1)*x
!           end do
!           close(17)
!           open(unit=17,file='elecpotential_y',status='unknown')
!           write(17,*) "# y , external electric potential(x=0,y,z=0)"
!           do i2=nbl2+1,n2i-nbr2-1
!              y=real(i2-nbl2-1,gp)*hyh
!              write(17,*)y,-elecfield(2)*y
!           end do
!           close(17)
!           open(unit=17,file='elecpotential_z',status='unknown')
!           write(17,*) "# z , external electric potential(x=0,y=0,z)"
!           do i3=1,n3pi
!              z=real(i3+i3s-1-nbl3-1,gp)*hzh
!              write(17,*)z,-elecfield(3)*z
!           end do
!           close(17)
!        end if
! 
!!-     end if
  end if

  if (at%multipole_preserving) call finalize_real_space_conversion()

  call timing(iproc,'CrtLocPot     ','OF')
  call f_release_routine()

contains

! We use a quadratic interpolation to get vloc(x)
! useful for small values of x
  SUBROUTINE interpol_vloc(xx,rloc,charge,yy)
    implicit none
    real(dp),intent(in)  :: xx,rloc,charge
    real(dp),intent(out) :: yy 
!   local variables
    real(dp)::l0,l1,l2,x0,x1,x2,y0,y1,y2

!   Find 3 points (x0,y0), (x1,y1), (x2,y2).
    x0=0.01d0; x1=0.02d0; x2=0.03d0
    call calcVloc(y0,x0,rloc,charge)
    call calcVloc(y1,x1,rloc,charge)
    call calcVloc(y2,x2,rloc,charge)   

!   Find a polynomial of the form:
!   P(x)=y0L0(x) + y1L1(x) + y2L2(x)
 
!   L0(x) = (x-x1)(x-x2)/((x0-x1)(x0-x2))
    l0=(xx-x1)*(xx-x2)/((x0-x1)*(x0-x2))
!   L1(x) = (x-x0)(x-x2)/((x1-x0)(x1-x2))
    l1=(xx-x0)*(xx-x2)/((x1-x0)*(x1-x2))
!   L2(x) = (x-x0)(x-x1)/((x2-x0)(x2-x1))
    l2=(xx-x0)*(xx-x1)/((x2-x0)*(x2-x1))

    yy=y0*l0+y1*l1+y2*l2

  END SUBROUTINE interpol_vloc

  subroutine calcVloc(yy,xx,rloc,Z)
   implicit none
   !Arguments
   real(dp),intent(in)  :: xx,rloc,Z
   real(dp),intent(out) :: yy
   !Local variables
   integer, parameter   :: dp = kind(1.0d0) !< double precision
   real(dp):: arg,tt
  
   arg=xx/(sqrt(2.0_dp)*rloc)
   call derf_ab(tt,arg)
   yy=-Z/xx*tt
  
  end subroutine calcVloc

END SUBROUTINE createIonicPotential


!> Determine the index in which the potential must be inserted, following the BC
!! Determine also whether the index is inside or outside the box for free BC
!!- subroutine ind_positions(periodic,i,n,j,go)
!!-   implicit none
!!-   logical, intent(in) :: periodic
!!-   integer, intent(in) :: i,n
!!-   logical, intent(out) :: go
!!-   integer, intent(out) :: j
!!- 
!!-   if (periodic) then
!!-      go=.true.
!!-      j=modulo(i,2*n+2)
!!-   else
!!-      j=i
!!-      if (i >= -14 .and. i <= 2*n+16) then
!!-         go=.true.
!!-      else
!!-         go=.false.
!!-      end if
!!-   end if
!!- 
!!- END SUBROUTINE ind_positions


!> Determine the index in which the potential must be inserted, following the BC
!! Determine also whether the index is inside or outside the box for free BC
subroutine ind_positions_new(periodic,i,ni,j,go)
  implicit none
  logical, intent(in) :: periodic
  integer, intent(in) :: i,ni
  logical, intent(out) :: go
  integer, intent(out) :: j

  if (periodic) then
     go=.true.
     j=modulo(i,ni)
  else
     j=i
     if (i >= -14 .and. i <= ni-15) then
        go=.true.
     else
        go=.false.
     end if
  end if

END SUBROUTINE ind_positions_new


!> Calculate the 1D separable integral for the exponential function used in the local potential
!!- subroutine mp_calculate(rx,ry,rz,hxh,hyh,hzh,cutoff,rlocinv2sq,mp,mpx,mpy,mpz)
!!-   use module_base
!!-   use gaussians, only: mp_exp
!!-   !Arguments
!!-   real(gp), intent(in) :: rx,ry,rz,hxh,hyh,hzh,cutoff,rlocinv2sq
!!-   logical, intent(in) :: mp
!!-   real(gp), dimension(:), allocatable, intent(out) :: mpx,mpy,mpz
!!-   
!!-   !Local variable
!!-   integer :: isx,iex,isy,iey,isz,iez
!!-   logical :: lc
!!- 
!!-   isx=floor((rx-cutoff)/hxh)
!!-   isy=floor((ry-cutoff)/hyh)
!!-   isz=floor((rz-cutoff)/hzh)
!!- 
!!-   iex=ceiling((rx+cutoff)/hxh)
!!-   iey=ceiling((ry+cutoff)/hyh)
!!-   iez=ceiling((rz+cutoff)/hzh)
!!- 
!!-   mpx = f_malloc( (/ isx.to.iex /),id='mpx')
!!-   mpy = f_malloc( (/ isy.to.iey /),id='mpy')
!!-   mpz = f_malloc( (/ isz.to.iez /),id='mpz')
!!- 
!!- !  lc = .true.
!!-   do i1=isx,iex
!!-      mpx(i1) = mp_exp(hxh,rx,rlocinv2sq,i1,0,mp)
!!- !     if (abs(mpx(i1)) < mp_tiny) then
!!- !        if (lc) istart = i1+1
!!- !     else
!!- !        lc = .false.
!!- !        iend = i1
!!- !     end if
!!-   end do
!!- !  isx = istart
!!- !  iex = iend
!!- !  lc = .true.
!!-   do i2=isy,iey
!!-      mpy(i2) = mp_exp(hyh,ry,rlocinv2sq,i2,0,mp)
!!- !     if (abs(mpy(i2)) < mp_tiny) then
!!- !        if (lc) istart = i2+1
!!- !     else
!!- !        lc = .false.
!!- !        iend = i2
!!- !     end if
!!-   end do
!!- !  isy = istart
!!- !  iey = iend
!!- !  lc = .true.
!!-   do i3=isz,iez
!!-      mpz(i3) = mp_exp(hzh,rz,rlocinv2sq,i3,0,mp)
!!- !     if (abs(mpz(i3)) < mp_tiny) then
!!- !        if (lc) istart = i3+1
!!- !     else
!!- !        lc = .false.
!!- !        iend = i3
!!- !     end if
!!-   end do
!!- !  isz = istart
!!- !  iez = iend
!!- 
!!- end subroutine mp_calculate


subroutine sum_erfcr(nat,ntypes,x,y,z,iatype,nelpsp,psppar,rxyz,potxyz)
  use module_base, pi => pi_param
  implicit none
  integer, intent(in) :: nat,ntypes
  real(gp) :: x,y,z
  integer, dimension(nat), intent(in) :: iatype
  integer, dimension(ntypes), intent(in) :: nelpsp
  real(gp), dimension(0:4,0:6,ntypes), intent(in) :: psppar
  real(gp), dimension(3,nat), intent(in) :: rxyz
  real(wp), intent(out) :: potxyz
  !local variables
  integer :: iat,ityp
  real(wp) :: charge
  real(gp) :: r,sq2rl,rx,ry,rz,derf_val
  
  potxyz =0.0_wp

  do iat=1,nat

     ityp=iatype(iat)
     sq2rl=sqrt(2.0_gp)*psppar(0,0,ityp)
     charge=real(nelpsp(ityp),wp)

     rx=rxyz(1,iat)-x 
     ry=rxyz(2,iat)-y
     rz=rxyz(3,iat)-z

     r=sqrt(rx**2+ry**2+rz**2)

     if (r == 0.0_gp) then
        potxyz = potxyz - charge*2.0_wp/(sqrt(pi)*real(sq2rl,wp))
     else
        call derf_ab(derf_val,r/sq2rl)
        potxyz = potxyz - charge*real(derf_val/r,wp)
     end if

     !write(*,'(a,1x,i0,3(1pe24.17))')'iat,r,derf_val,derf_val/r',iat,r/sq2rl,derf_val,derf_val/r

  end do

END SUBROUTINE sum_erfcr


!> Calculate the size of the buffers in each direction
subroutine ext_buffers(periodic,nl,nr)
  implicit none
  logical, intent(in) :: periodic
  integer, intent(out) :: nl,nr

  if (periodic) then
     nl=0
     nr=0
  else
     nl=14
     nr=15
  end if
END SUBROUTINE ext_buffers


!> Read and initialize counter-ions potentials (read psp files)
subroutine CounterIonPotential(iproc,in,shift,dpbox,pkernel,pot_ion)
  use module_base, pi => pi_param
  use module_types
  use module_interfaces, except_this_one => CounterIonPotential
  use Poisson_Solver, except_dp => dp, except_gp => gp, except_wp => wp
  use module_input_dicts
  use public_keys, only: IG_OCCUPATION
  use dictionaries
  use yaml_output
  use gaussians, only: initialize_real_space_conversion, finalize_real_space_conversion,mp_exp
  use module_atoms
  use module_dpbox
  implicit none
  !Arguments
  integer, intent(in) :: iproc
!!-  real(gp), intent(in) :: hxh,hyh,hzh
  real(gp), dimension(3), intent(in) :: shift
  type(input_variables), intent(in) :: in
<<<<<<< HEAD
!!-  type(grid_dimensions), intent(in) :: grid
  type(denspot_distribution), intent(in) :: dpbox
  type(coulomb_operator), intent(in) :: pkernel
=======
  type(grid_dimensions), intent(in) :: grid
  type(coulomb_operator), intent(inout) :: pkernel
>>>>>>> 8e8ed21a
  real(wp), dimension(*), intent(inout) :: pot_ion
  !Local variables
!!-  real(gp), parameter :: mp_tiny = 1.e-30_gp
  logical, parameter :: htoobig=.false.,check_potion=.false.
!!-  logical :: perx,pery,perz,gox,goy,goz
!!-  integer :: iat,j1,j2,j3,isx,isy,isz,iex,iey,iez
  integer :: i1,i2,i3,ityp,nspin,nrange
!!-  integer :: ind,nbl1,nbr1,nbl2,nbr2,n3pi,nbl3,nbr3,i3s
  real(kind=8) :: rloc,rlocinv2sq,charge,cutoff,tt,rx,ry,rz,xp
!!-  real(kind=8) :: x,y,z,yp,zp,rholeaked,rholeaked_tot
  real(kind=8) :: hxh,hyh,hzh,tt_tot,potxyz
  real(wp) :: maxdiff
  real(gp) :: ehart
  type(atoms_data) :: at
  type(dictionary), pointer :: dict
  real(dp), dimension(2) :: charges_mpi
  real(dp), dimension(:), allocatable :: potion_corr
  real(dp), dimension(:), allocatable  :: mpx,mpy,mpz
!  real(gp), dimension(:,:), allocatable :: radii_cf
  type(atoms_iterator) :: atit
  type(dpbox_iterator) :: boxit
  integer, dimension(2,3) :: nbox

  call timing(iproc,'CrtLocPot     ','ON')

!!-  n3pi = dpbox%n3pi
!!-  i3s = dpbox%i3s + dpbox%i3xcsh
  hxh = dpbox%hgrids(1)
  hyh = dpbox%hgrids(2)
  hzh = dpbox%hgrids(3)
  
  !initialize the work arrays needed to integrate with isf
  if (at%multipole_preserving) call initialize_real_space_conversion(nmoms=at%mp_isf,nrange=nrange)

  if (iproc.eq.0) then
     write(*,'(1x,a)')&
          '--------------------------------------------------- Counter Ionic Potential Creation'
  end if

  at = atoms_data_null()
  !read the positions of the counter ions from file
  call dict_init(dict)
  call astruct_file_merge_to_dict(dict, "posinp", 'posinp_ci')
  call astruct_set_from_dict(dict // "posinp", at%astruct)

  call atoms_file_merge_to_dict(dict)
  do ityp = 1, at%astruct%ntypes, 1
     call psp_dict_fill_all(dict, at%astruct%atomnames(ityp), in%ixc, in%projrad, in%crmult, in%frmult)
  end do
  call psp_dict_analyse(dict, at)
  ! Read associated pseudo files.
  call atomic_data_set_from_dict(dict,IG_OCCUPATION, at, in%nspin)
  call dict_free(dict)

  !read the specifications of the counter ions from pseudopotentials
!  radii_cf = f_malloc((/ at%astruct%ntypes, 3 /),id='radii_cf')
!  radii_cf = at%radii_cf
  if (iproc == 0) call print_atomic_variables(at, max(in%hx,in%hy,in%hz), in%ixc, in%dispersion)

  ! Ionic charge (must be calculated for the PS active processes)
!!-  rholeaked=0.d0
  ! Ionic energy (can be calculated for all the processors)

  !Creates charge density arising from the ionic PSP cores
  call f_zero(dpbox%ndims(1)*dpbox%ndims(2)*dpbox%n3pi,pot_ion(1))


  !conditions for periodicity in the three directions
!!-  perx=(geocode /= 'F')
!!-  pery=(geocode == 'P')
!!-  perz=(geocode /= 'F')

  !Calculate external buffers for each direction
!!- call ext_buffers(perx,nbl1,nbr1)
!!- call ext_buffers(pery,nbl2,nbr2)
!!- call ext_buffers(perz,nbl3,nbr3)

  if (dpbox%n3pi >0 .and. .not. htoobig) then

     atit = atoms_iter(at%astruct)
     do while(atoms_iter_next(atit))
       
!!-     do iat=1,at%astruct%nat
!!-        ityp=at%astruct%iatype(iat)

        !shift the positions of the counter_ion wrt the box
!!-        rx=at%astruct%rxyz(1,iat)-shift(1)
!!-        ry=at%astruct%rxyz(2,iat)-shift(2)
!!-        rz=at%astruct%rxyz(3,iat)-shift(3)
        rx=at%astruct%rxyz(1,atit%iat)-shift(1)
        ry=at%astruct%rxyz(2,atit%iat)-shift(2)
        rz=at%astruct%rxyz(3,atit%iat)-shift(3)

        if (iproc == 0) then
           write(*,'(1x,a,i6,3(1pe14.7))')'counter ion No. ',atit%iat,rx,ry,rz
        end if

!!-        rloc=at%psppar(0,0,ityp)
!!-        charge=real(at%nelpsp(ityp),gp)/(2.0_gp*pi*sqrt(2.0_gp*pi)*rloc**3)
        rloc=at%psppar(0,0,atit%ityp)
        rlocinv2sq=0.5_gp/rloc**2
        charge=real(at%nelpsp(atit%ityp),gp)/(2.0_gp*pi*sqrt(2.0_gp*pi)*rloc**3)

        !cutoff of the range
        cutoff=10.0_gp*rloc
        if (at%multipole_preserving) then
           !We want to have a good accuracy of the last point rloc*10
           cutoff=cutoff+max(hxh,hyh,hzh)*real(nrange/2,kind=gp)
        end if

!!-        isx=floor((rx-cutoff)/hxh)
!!-        isy=floor((ry-cutoff)/hyh)
!!-        isz=floor((rz-cutoff)/hzh)
!!-        
!!-        iex=ceiling((rx+cutoff)/hxh)
!!-        iey=ceiling((ry+cutoff)/hyh)
!!-        iez=ceiling((rz+cutoff)/hzh)
        
!!-        !Separable function: do 1-D integrals before and store it.
!!-        !call mp_calculate(rx,ry,rz,hxh,hyh,hzh,cutoff,rlocinv2sq,at%multipole_preserving,mpx,mpy,mpz)
!!-        mpx = f_malloc( (/ isx.to.iex /),id='mpx')
!!-        mpy = f_malloc( (/ isy.to.iey /),id='mpy')
!!-        mpz = f_malloc( (/ isz.to.iez /),id='mpz')
!!-        do i1=isx,iex
!!-           mpx(i1) = mp_exp(hxh,rx,rlocinv2sq,i1,0,at%multipole_preserving)
!!-        end do
!!-        do i2=isy,iey
!!-           mpy(i2) = mp_exp(hyh,ry,rlocinv2sq,i2,0,at%multipole_preserving)
!!-        end do
!!-        do i3=isz,iez
!!-           mpz(i3) = mp_exp(hzh,rz,rlocinv2sq,i3,0,at%multipole_preserving)
!!-        end do
    
        nbox(1,1)=floor((rx-cutoff)/hxh)
        nbox(1,2)=floor((ry-cutoff)/hyh)
        nbox(1,3)=floor((rz-cutoff)/hzh)
        nbox(2,1)=ceiling((rx+cutoff)/hxh)
        nbox(2,2)=ceiling((ry+cutoff)/hyh)
        nbox(2,3)=ceiling((rz+cutoff)/hzh)
    
        !Separable function: do 1-D integrals before and store it.
        mpx = f_malloc( (/ nbox(1,1).to.nbox(2,1) /),id='mpx')
        mpy = f_malloc( (/ nbox(1,2).to.nbox(2,2) /),id='mpy')
        mpz = f_malloc( (/ nbox(1,3).to.nbox(2,3) /),id='mpz')
        do i1=nbox(1,1),nbox(2,1)
           mpx(i1) = mp_exp(hxh,rx,rlocinv2sq,i1,0,at%multipole_preserving)
        end do
        do i2=nbox(1,2),nbox(2,2)
           mpy(i2) = mp_exp(hyh,ry,rlocinv2sq,i2,0,at%multipole_preserving)
        end do
        do i3=nbox(1,3),nbox(2,3)
           mpz(i3) = mp_exp(hzh,rz,rlocinv2sq,i3,0,at%multipole_preserving)
        end do
    
        boxit = dpbox_iter(dpbox,DPB_POT_ION,nbox)
 
!!-        do i3=isz,iez
!!-           zp = mpz(i3)
!!-           if (abs(zp) < mp_tiny) cycle
!!-           !call ind_positions(perz,i3,grid%n3,j3,goz) 
!!-           call ind_positions_new(perz,i3,grid%n3i,j3,goz) 
!!-           j3=j3+nbl3+1
!!-           do i2=isy,iey
!!-              yp = zp*mpy(i2)
!!-              if (abs(yp) < mp_tiny) cycle
!!-              !call ind_positions(pery,i2,grid%n2,j2,goy)
!!-              call ind_positions_new(pery,i2,grid%n2i,j2,goy)
!!-              do i1=isx,iex
!!-                 xp = yp*mpx(i1)
!!-                 if (abs(xp) < mp_tiny) cycle
!!-                 !call ind_positions(perx,i1,grid%n1,j1,gox)
!!-                 call ind_positions_new(perx,i1,grid%n1i,j1,gox)
!!-                 if (j3 >= i3s .and. j3 <= i3s+n3pi-1  .and. goy  .and. gox ) then
!!-                    ind=j1+1+nbl1+(j2+nbl2)*grid%n1i+(j3-i3s)*grid%n1i*grid%n2i
!!-                    pot_ion(ind)=pot_ion(ind)-xp*charge
!!-                 else if (.not. goz ) then
!!-                    rholeaked=rholeaked+xp*charge
!!-                 endif
!!-              enddo
!!-           enddo
!!-        enddo

        do while(dpbox_iter_next(boxit))
           xp = mpx(boxit%ibox(1))* mpy(boxit%ibox(2)) *  mpz(boxit%ibox(3))
           pot_ion(boxit%ind) = pot_ion(boxit%ind) - xp*charge
        end do

        !De-allocate for multipole preserving
        call f_free(mpx,mpy,mpz)

     end do

  end if

  ! Check
  tt=0.d0
!!-  do j3=1,n3pi
!!-     indj3=(j3-1)*n1i*n2i
!!-     do i2= -nbl2,2*n2+1+nbr2
!!-        indj23=1+nbl1+(i2+nbl2)*n1i+indj3
!!-        do i1= -nbl1,2*n1+1+nbr1
!!-           ind=i1+indj23
!!-           tt=tt+pot_ion(ind)
!!-        enddo
!!-     enddo
!!-  enddo

  boxit = dpbox_iter(dpbox,DPB_POT_ION)
  do while(dpbox_iter_next(boxit))
     tt = tt + pot_ion(boxit%ind)
  end do

  tt=tt*hxh*hyh*hzh
!!-  rholeaked=rholeaked*hxh*hyh*hzh

  if (pkernel%mpi_env%nproc > 1) then
     charges_mpi(1)=tt
!!-     charges_mpi(2)=rholeaked

     call mpiallred(charges_mpi,MPI_SUM,comm=pkernel%mpi_env%mpi_comm)

     tt_tot=charges_mpi(1)
!!-     rholeaked_tot=charges_mpi(2)
  else
     tt_tot=tt
!!-     rholeaked_tot=rholeaked
  end if

!!-  if (iproc == 0) write(*,'(1x,a,f26.12,2x,1pe10.3)') &
!!-       'total ionic charge, leaked charge ',tt_tot,rholeaked_tot
  if (iproc == 0) call yaml_map('total ionic charge',tt_tot)

  if (.not. htoobig) then
     call timing(iproc,'CrtLocPot     ','OF')
     !here the value of the datacode must be kept fixed
     nspin=1

     call H_potential('D',pkernel,pot_ion,pot_ion,ehart,0.0_gp,.false.)

     call timing(iproc,'CrtLocPot     ','ON')
     
     if (check_potion) then
        !if (iproc == 0) write(*,'(1x,a)',advance='no') 'Check the ionic potential...'
          
        potion_corr = f_malloc0(dpbox%ndims(1)*dpbox%ndims(2)*dpbox%n3pi,id='potion_corr')

        !call to_zero(grid%n1i*grid%n2i*n3pi,potion_corr)

        !calculate pot_ion with an explicit error function to correct in the case of big grid spacings
        !for the moment works only in the isolated BC case
!!-        do i3=1,n3pi
!!-           z=real(i3+i3s-1-nbl3-1,gp)*hzh
!!-           do i2=1,grid%n2i
!!-              y=real(i2-nbl2-1,gp)*hyh
!!-              do i1=1,grid%n1i
!!-                 x=real(i1-nbl1-1,gp)*hxh
!!-                 ind=i1+(i2-1)*grid%n1i+(i3-1)*grid%n1i*grid%n2i
!!-                 !if (i1==49 .and. i2==46 .and. i3==44) then
!!-                    call sum_erfcr(at%astruct%nat,at%astruct%ntypes,x,y,z,at%astruct%iatype,at%nelpsp,at%psppar,&
!!-                          at%astruct%rxyz,potxyz)
!!-                 !   stop
!!-                 !end if
!!-                 potion_corr(ind)=potion_corr(ind)+potxyz
!!-                 !write(18,'(3(i6),i12,3(1x,1pe24.17))')i1,i2,i3,ind,potion_corr(ind),pot_ion(ind)
!!-              end do
!!-           end do
!!-        end do

        boxit = dpbox_iter(dpbox,DPB_POT_ION)
        do while(dpbox_iter_next(boxit))
           call sum_erfcr(at%astruct%nat,at%astruct%ntypes, &
                &         boxit%x,boxit%y,boxit%z, &
                &         at%astruct%iatype,at%nelpsp,at%psppar,at%astruct%rxyz,potxyz)
           potion_corr(boxit%ind) = potion_corr(boxit%ind )+ potxyz
        end do

        !then calculate the maximum difference in the sup norm
        maxdiff=0.0_wp
!!-        do i3=1,n3pi
!!-           do i2=1,grid%n2i
!!-              do i1=1,grid%n1i
!!-                 ind=i1+(i2-1)*grid%n1i+(i3-1)*grid%n1i*grid%n2i
!!-                 maxdiff=max(maxdiff,abs(potion_corr(ind)-pot_ion(ind)))
!!-                 !write(17,'(3(i6),i12,3(1x,1pe24.17))')i1,i2,i3,ind,potion_corr(ind),pot_ion(ind),maxdiff
!!-              end do
!!-           end do
!!-        end do

        boxit = dpbox_iter(dpbox,DPB_POT_ION)
        do while(dpbox_iter_next(boxit))
           maxdiff=max(maxdiff,abs(potion_corr(boxit%ind)-pot_ion(boxit%ind)))
        end do

        if (pkernel%mpi_env%nproc > 1) then
           call mpiallred(maxdiff,1,MPI_MAX,comm=pkernel%mpi_env%mpi_comm)
        end if

        if (iproc == 0) call yaml_map('Check the ionic potential',maxdiff,fmt='(1pe24.17)')
        !if (iproc == 0) write(*,'(1x,a,1pe24.17)')'...done. MaxDiff=',maxdiff

        stop

        call f_free(potion_corr)

     end if

  end if

  if (dpbox%n3pi > 0 .and. htoobig) then
     !add to pot_ion an explicit error function to correct in the case of big grid spacing
     !for the moment works only in the isolated BC case
!!-     do i3=1,n3pi
!!-        z=real(i3+i3s-1-nbl3-1,gp)*hzh
!!-        do i2=1,grid%n2i
!!-           y=real(i2-nbl2-1,gp)*hyh
!!-           do i1=1,grid%n1i
!!-              x=real(i1-nbl1-1,gp)*hxh
!!-              ind=i1+(i2-1)*grid%n1i+(i3-1)*grid%n1i*grid%n2i
!!-              call sum_erfcr(at%astruct%nat,at%astruct%ntypes,x,y,z,at%astruct%iatype,at%nelpsp,at%psppar,at%astruct%rxyz,potxyz)
!!-              pot_ion(ind)=pot_ion(ind)+potxyz
!!-           end do
!!-        end do
!!-     end do

     boxit = dpbox_iter(dpbox,DPB_POT_ION)
     do while(dpbox_iter_next(boxit))
        call sum_erfcr(at%astruct%nat,at%astruct%ntypes, &
             &         boxit%x,boxit%y,boxit%z, &
             &         at%astruct%iatype,at%nelpsp,at%psppar,at%astruct%rxyz,potxyz)
        pot_ion(boxit%ind) = pot_ion(boxit%ind) + potxyz
     end do

  end if

  !deallocations
  call deallocate_atoms_data(at) 

!  call f_free(radii_cf)

  call f_free_ptr(at%astruct%rxyz)


  if (at%multipole_preserving) call finalize_real_space_conversion()

  call timing(iproc,'CrtLocPot     ','OF')

END SUBROUTINE CounterIonPotential<|MERGE_RESOLUTION|>--- conflicted
+++ resolved
@@ -296,11 +296,7 @@
      !print *,'iproc,eself',iproc,eself
      call f_zero(dpbox%ndims(1)*dpbox%ndims(2)*dpbox%n3pi,pot_ion(1))
 
-<<<<<<< HEAD
      if (dpbox%n3pi >0 ) then
-=======
-     if (n3pi >0 ) then 
->>>>>>> 8e8ed21a
         !then calculate the hartree energy and forces of the charge distributions
         !(and save the values for the ionic potential)
 
@@ -430,8 +426,7 @@
      
      !if (nproc==1) 
      !print *,'iproc,eion',iproc,eion
-<<<<<<< HEAD
-
+     
      !calculate the forces near the atom due to the error function part of the potential
      !calculate forces for all atoms only in the distributed part of the simulation box
      if (dpbox%n3pi >0 ) then
@@ -465,16 +460,6 @@
               !We want to have a good accuracy of the last point rloc*10
               cutoff=cutoff+max(hxh,hyh,hzh)*real(nrange/2,kind=gp)
            end if
-=======
-     
-     do iat=1,at%astruct%nat
-        ityp=at%astruct%iatype(iat)
-        !coordinates of the center
-        rx=rxyz(1,iat) 
-        ry=rxyz(2,iat) 
-        rz=rxyz(3,iat)
-        !inizialization of the forces
->>>>>>> 8e8ed21a
 
 !!-           isx=floor((rx-cutoff)/hxh)
 !!-           isy=floor((ry-cutoff)/hyh)
@@ -593,11 +578,7 @@
 
      !if (iproc ==0) print *,'eion',eion,psoffset,shortlength
 
-<<<<<<< HEAD
-  end if !if (slowion)
-=======
   end if nocavity_if
->>>>>>> 8e8ed21a
 
   ! Add contribution from constant electric field to the forces
   call center_of_charge(at,rxyz,cc)
@@ -1115,15 +1096,10 @@
 end subroutine epsilon_rigid_cavity_new_multiatoms
 
 
-<<<<<<< HEAD
 !> Create the effective ionic potential (main ionic + counter ions)
 subroutine createEffectiveIonicPotential(iproc, verb, input, atoms, rxyz, shift, &
-     & dpbox, pkernel, pot_ion, elecfield, psoffset)
-
-=======
-subroutine createEffectiveIonicPotential(iproc, nproc, verb, in, atoms, rxyz, shift, &
-     Glr, hxh, hyh, hzh, rhopotd, pkernel, pot_ion, rho_ion, elecfield, psoffset)
->>>>>>> 8e8ed21a
+     & dpbox, pkernel, pot_ion, rho_ion, elecfield, psoffset)
+
   use module_base
   use module_dpbox, only: denspot_distribution
   use module_types
@@ -1151,14 +1127,8 @@
   real(dp), dimension(:), allocatable :: counter_ions
 
   ! Compute the main ionic potential.
-<<<<<<< HEAD
   call createIonicPotential(iproc, verb, atoms, rxyz, &
-       & elecfield, dpbox, pkernel, pot_ion, psoffset)
-=======
-  call createIonicPotential(atoms%astruct%geocode, iproc, nproc, verb, atoms, rxyz, hxh, hyh, hzh, &
-       & elecfield, Glr%d%n1, Glr%d%n2, Glr%d%n3, rhopotd%n3pi, rhopotd%i3s + rhopotd%i3xcsh, &
-       & Glr%d%n1i, Glr%d%n2i, Glr%d%n3i, pkernel, pot_ion, rho_ion, psoffset)
->>>>>>> 8e8ed21a
+       & elecfield, dpbox, pkernel, pot_ion, rho_ion, psoffset)
 
   !inquire for the counter_ion potential calculation (for the moment only xyz format)
   inquire(file='posinp_ci.xyz',exist=counterions)
@@ -1178,22 +1148,14 @@
      call f_free(counter_ions)
   end if
 
-<<<<<<< HEAD
-=======
-
->>>>>>> 8e8ed21a
+
 END SUBROUTINE createEffectiveIonicPotential
 
 
 !> Create the ionic potential
-<<<<<<< HEAD
 subroutine createIonicPotential(iproc,verb,at,rxyz,&
-     elecfield,dpbox,pkernel,pot_ion,psoffset)
-
-=======
-subroutine createIonicPotential(geocode,iproc,nproc,verb,at,rxyz,&
-     hxh,hyh,hzh,elecfield,n1,n2,n3,n3pi,i3s,n1i,n2i,n3i,pkernel,pot_ion,rho_ion,psoffset)
->>>>>>> 8e8ed21a
+     elecfield,dpbox,pkernel,pot_ion,rho_ion,psoffset)
+
   use module_base, pi => pi_param
   use m_splines, only: splint
   use module_types
@@ -1217,20 +1179,12 @@
   type(atoms_data), intent(in) :: at
   real(gp), dimension(3), intent(in) :: elecfield
   real(gp), dimension(3,at%astruct%nat), intent(in) :: rxyz
-<<<<<<< HEAD
   type(denspot_distribution), intent(in) :: dpbox
-  type(coulomb_operator), intent(in) :: pkernel
-  real(wp), dimension(*), intent(inout) :: pot_ion
-
-  !Local variables
-  real(gp), parameter :: mp_tiny = 1.e-30_gp
-=======
   type(coulomb_operator), intent(inout) :: pkernel
   real(wp), dimension(*), intent(inout) :: pot_ion
   real(dp), dimension(*), intent(out) :: rho_ion
-  !local variables
-  character(len=*), parameter :: subname='createIonicPotential'
->>>>>>> 8e8ed21a
+  !Local variables
+  real(gp), parameter :: mp_tiny = 1.e-30_gp
   character(len = 3) :: quiet
 !  logical, parameter :: efwrite=.false.
 !!-  logical :: perx,pery,perz,gox,goy,goz
@@ -2210,14 +2164,9 @@
 !!-  real(gp), intent(in) :: hxh,hyh,hzh
   real(gp), dimension(3), intent(in) :: shift
   type(input_variables), intent(in) :: in
-<<<<<<< HEAD
 !!-  type(grid_dimensions), intent(in) :: grid
   type(denspot_distribution), intent(in) :: dpbox
-  type(coulomb_operator), intent(in) :: pkernel
-=======
-  type(grid_dimensions), intent(in) :: grid
   type(coulomb_operator), intent(inout) :: pkernel
->>>>>>> 8e8ed21a
   real(wp), dimension(*), intent(inout) :: pot_ion
   !Local variables
 !!-  real(gp), parameter :: mp_tiny = 1.e-30_gp
