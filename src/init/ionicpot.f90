--- conflicted
+++ resolved
@@ -927,12 +927,7 @@
   call memocc(i_stat,radii_cf,'radii_cf',subname)
 
   !read the specifications of the counter ions from pseudopotentials
-<<<<<<< HEAD
-  call read_system_variables('input.occup',iproc,nproc,in,at,radii_cf,nelec,&
-       norb,norbu,norbd,norbuempty,norbdempty,iunit)
-=======
   call read_atomic_variables('input.occup',iproc,in,at,radii_cf)
->>>>>>> 228b6c14
 
   pi=4.d0*atan(1.d0)
   ! Ionic charge (must be calculated for the PS active processes)
