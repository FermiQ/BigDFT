#define _ISOC99_SOURCE
#include "config.h"

#ifdef HAVE_YAML
#include <yaml.h>
#endif

#include <string.h>
#include <strings.h>
#include <stdio.h>
#include <stdlib.h>
#include <math.h>

#include "atoms_yaml.h"

#ifndef FC_FUNC_
#define FC_FUNC_(A,B) A ## _
#endif

#ifdef HAVE_YAML
static const char *UnitsPositions_keys[] = {"bohr", "angstroem", "reduced", "atomic", NULL};
static const char *BC_keys[] = {"free", "wire", "surface", "periodic", NULL};
static const char *Units_keys[] = {"bohr", "angstroem", "atomic", NULL};
static const char *funits_keys[] = {"Ha/Bohr", "eV/Ang", NULL};
static const char *eunits_keys[] = {"Ha", "eV", "Ry", NULL};
static const char *frozen_keys[] = {"No", "Yes", "fy", "fxz",
                                    "N",  "Y",   "",   "",
                                    "false", "true", "", "",
                                    "off", "on", "", "", NULL};
static const char *bool_keys[] = {"No", "Yes",
                                  "N",  "Y",
                                  "false", "true",
                                  "off", "on", NULL};

static PosinpAtoms* posinp_atoms_new()
{
  PosinpAtoms *atoms;

  atoms = malloc(sizeof(PosinpAtoms));
  memset(atoms, 0, sizeof(PosinpAtoms));

  /* Default values. */
  atoms->BC = POSINP_BC_FREE;
  atoms->Units = POSINP_CELL_UNITS_BOHR;
  atoms->angdeg[0] = 90.;
  atoms->angdeg[1] = 90.;
  atoms->angdeg[2] = 90.;

  /* Default values. */
  atoms->units = POSINP_COORD_UNITS_BOHR;

  /* Default values. */
  atoms->funits = POSINP_FORCE_UNITS_HARTREE_PER_BOHR;

  /* Default values. */
  atoms->energy = NAN;
  atoms->eunits = POSINP_ENERG_UNITS_HARTREE;
  atoms->gnrm_wfn = NAN;

  return atoms;
}
#endif

static void posinp_atoms_free(PosinpAtoms *atoms)
{
  unsigned int i;

  /* Freeing. */
  if (atoms->comment)
    free(atoms->comment);
  if (atoms->rxyz)
    free(atoms->rxyz);
  if (atoms->atomnames)
    {
      for (i = 0; i < atoms->ntypes; i++)
        if (atoms->atomnames[i])
          free(atoms->atomnames[i]);
      free(atoms->atomnames);
    }
  if (atoms->iatype)
    free(atoms->iatype);
  if (atoms->ifrztyp)
    free(atoms->ifrztyp);
  if (atoms->igspin)
    free(atoms->igspin);
  if (atoms->igchg)
    free(atoms->igchg);
  if (atoms->fxyz)
    free(atoms->fxyz);

  free(atoms);
}
#ifdef TEST_ME
static void posinp_atoms_trace(PosinpAtoms *atoms)
{
  unsigned int i;

  fprintf(stdout, "'%s'.\n", atoms->comment);
  if (!isnan(atoms->gnrm_wfn))
    fprintf(stdout, "Converged %d (%g).\n", atoms->converged, atoms->gnrm_wfn);
  if (!isnan(atoms->energy))
    fprintf(stdout, "Energy is %g %s (%d).\n", atoms->energy, eunits_keys[atoms->eunits], atoms->eunits);
  fprintf(stdout, "BC is %d (%s).\n", atoms->BC, BC_keys[atoms->BC]);
  fprintf(stdout, "Units are %d (%s).\n", atoms->Units, Units_keys[atoms->Units]);
  fprintf(stdout, "acell is %g %g %g.\n", atoms->acell[0], atoms->acell[1], atoms->acell[2]);
  fprintf(stdout, "angdeg is %g %g %g.\n", atoms->angdeg[0], atoms->angdeg[1], atoms->angdeg[2]);
  fprintf(stdout, "Position units are %d (%s).\n", atoms->units, UnitsPositions_keys[atoms->units]);
  for (i = 0; i < atoms->nat; i++)
    fprintf(stdout, "Atom '%s' at %g %g %g (%d) f:%d s:%d c:%d.\n", atoms->atomnames[atoms->iatype[i]],
            atoms->rxyz[3 * i + 0], atoms->rxyz[3 * i + 1], atoms->rxyz[3 * i + 2], atoms->iatype[i],
            atoms->ifrztyp[i], atoms->igspin[i], atoms->igchg[i]);
  if (atoms->fxyz)
    {
      fprintf(stdout, "Forces units are %d (%s).\n", atoms->funits, funits_keys[atoms->funits]);
      fprintf(stdout, "fnrm is %g, maxval is %g.\n", atoms->fnrm, atoms->maxval);
      for (i = 0; i < atoms->nat; i++)
        fprintf(stdout, "Force on '%s' is %g %g %g.\n", atoms->atomnames[atoms->iatype[i]],
                atoms->fxyz[3 * i + 0], atoms->fxyz[3 * i + 1], atoms->fxyz[3 * i + 2]);
    }
}
#endif

#define set_error(...)                          \
  if (message && !*message)                     \
    {                                           \
      ln = snprintf(NULL, 0, __VA_ARGS__);      \
      *message = malloc(sizeof(char) * ln);     \
      sprintf(*message, __VA_ARGS__);           \
    }                                           \
  else                                          \
    fprintf(stderr, __VA_ARGS__)

#ifdef HAVE_YAML

static void _yaml_parser_error(const yaml_parser_t *parser, char **message)
{
  size_t ln;

  switch (parser->error)
    {
    case YAML_MEMORY_ERROR:
      set_error("Memory error: Not enough memory for parsing\n");
      return;
    case YAML_READER_ERROR:
      if (parser->problem_value != -1)
        {
          set_error("Reader error: %s: #%X at %ld\n", parser->problem,
                    parser->problem_value, parser->problem_offset);
        }
      else
        {
          set_error("Reader error: %s at %ld\n", parser->problem,
                    parser->problem_offset);
        }
      return;
    case YAML_SCANNER_ERROR:
      if (parser->context)
        {
          set_error("Scanner error: %s at line %ld, column %ld\n"
                    "%s at line %ld, column %ld\n", parser->context,
                    parser->context_mark.line+1, parser->context_mark.column+1,
                    parser->problem, parser->problem_mark.line+1,
                    parser->problem_mark.column+1);
        }
      else
        {
          set_error("Scanner error: %s at line %ld, column %ld\n",
                    parser->problem, parser->problem_mark.line+1,
                    parser->problem_mark.column+1);
        }
      return;
    case YAML_PARSER_ERROR:
      if (parser->context)
        {
          set_error("Parser error: %s at line %ld, column %ld\n"
                    "%s at line %ld, column %ld\n", parser->context,
                    parser->context_mark.line+1, parser->context_mark.column+1,
                    parser->problem, parser->problem_mark.line+1,
                    parser->problem_mark.column+1);
        }
      else
        {
          set_error("Parser error: %s at line %ld, column %ld\n",
                    parser->problem, parser->problem_mark.line+1,
                    parser->problem_mark.column+1);
        }
      return;
    default:
      /* Couldn't happen. */
      set_error("Internal error\n");
      return;
    }
}

static int _yaml_parser_copy_str(yaml_parser_t *parser, char **val, char **message)
{
  yaml_event_t event;
  int done;
  size_t ln;

  /* Read the value. */
  done = 0;
  if (yaml_parser_parse(parser, &event))
    {
      if (event.type == YAML_SCALAR_EVENT)
        {
          ln = strlen((const char*)event.data.scalar.value);
          *val = malloc(sizeof(char) * (ln + 1));
          memcpy(*val, event.data.scalar.value, sizeof(char) * ln);
          done = 0;
        }
      else
        {
          set_error("Parser error: value awaited.\n");
          done = (event.type == YAML_STREAM_END_EVENT)?1:-1;
        }

      /* The application is responsible for destroying the event object. */
      yaml_event_delete(&event);
    }
  else
    {
      /* Error treatment. */
      _yaml_parser_error(parser, message);
      done = -1;
    }

  return done;
}
static int _yaml_parser_read_int(yaml_parser_t *parser, int *val, char **message)
{
  yaml_event_t event;
  int done;
  char *end;
  size_t ln;

  /* Read the value. */
  done = 0;
  if (yaml_parser_parse(parser, &event))
    {
      if (event.type == YAML_SCALAR_EVENT)
        {
          *val = (int)strtol((const char*)event.data.scalar.value, &end, 10);
          if (end == (char*)event.data.scalar.value)
            {
              set_error("Parser error: cannot convert '%s' to an int.\n", end);
              done = -1;
            }
          else
            done = 0;
        }
      else
        {
          set_error("Parser error: value awaited.\n");
          done = (event.type == YAML_STREAM_END_EVENT)?1:-1;
        }

      /* The application is responsible for destroying the event object. */
      yaml_event_delete(&event);
    }
  else
    {
      /* Error treatment. */
      _yaml_parser_error(parser, message);
      done = -1;
    }

  return done;
}
static int _yaml_parser_read_double(yaml_parser_t *parser, double *val, char **message)
{
  yaml_event_t event;
  int done;
  char *end;
  size_t ln;

  /* Read the value. */
  done = 0;
  if (yaml_parser_parse(parser, &event))
    {
      if (event.type == YAML_SCALAR_EVENT)
        {
          if (!event.data.scalar.value[0])
            *val = strtod("NaN", &end);
          else if (!strcasecmp((const char*)event.data.scalar.value, ".inf"))
            *val = strtod((const char*)event.data.scalar.value + 1, &end);
          else
            *val = strtod((const char*)event.data.scalar.value, &end);
          if (end == (char*)event.data.scalar.value)
            {
              set_error("Parser error: cannot convert '%s' to a double.\n", end);
              done = -1;
            }
          else
            done = 0;
        }
      else
        {
          set_error("Parser error: value awaited.\n");
          done = (event.type == YAML_STREAM_END_EVENT)?1:-1;
        }

      /* The application is responsible for destroying the event object. */
      yaml_event_delete(&event);
    }
  else
    {
      /* Error treatment. */
      _yaml_parser_error(parser, message);
      done = -1;
    }

  return done;
}
static int _yaml_parser_read_double_array(yaml_parser_t *parser, const char *key,
                                          double *vals, unsigned int n, char **message)
{
  yaml_event_t event;
  int done;
  unsigned int i;
  size_t ln;

  /* Read the value. */
  done = 0;
  if (yaml_parser_parse(parser, &event))
    {
      if (event.type == YAML_SEQUENCE_START_EVENT)
        {
          for (i = 0; i < n && done == 0; i++)
            done = _yaml_parser_read_double(parser, vals + i, message);
          yaml_event_delete(&event);
          if (yaml_parser_parse(parser, &event))
            {
              if (event.type != YAML_SEQUENCE_END_EVENT)
                {
                  set_error("Parser error: end sequence missing for key '%s' after %d values.\n", key, n);
                  done = -1;
                }
            }
          else
            {
              /* Error treatment. */
              _yaml_parser_error(parser, message);
              done = -1;
            }
        }
      else
        {
          set_error("Parser error: sequence awaited after key '%s'.\n", key);
          done = -1;
        }

      /* The application is responsible for destroying the event object. */
      yaml_event_delete(&event);
    }
  else
    {
      /* Error treatment. */
      _yaml_parser_error(parser, message);
      done = -1;
    }

  return done;
}
static int _find_keyword(const char *keys[], const char *value, unsigned int *id,
                         unsigned int modulo, char **message)
{
  int done;
  size_t ln;

  for (*id = 0; keys[*id]; *id += 1)
    if (!strcasecmp(value, keys[*id]))
      break;
  if (keys[*id])
    {
      *id = *id % modulo;
      done = 0;
    }
  else
    {
      *id = 0;
      set_error("Parser error: cannot find key value '%s'.\n", value);
      done = -1;
    }
  return done;
}
static int _find_units(const char *keys[], const char *value, unsigned int *id,
                       unsigned int modulo, char **message)
{
  int done;
  size_t ln;
  char *start, *end, *unit;

  *id = 0;
  start = strchr(value, '(');
  if (!start)
    /* No unit specified, no error. */
    return 0;
  end = strchr(start, ')');
  if (!start)
    {
      /* Parentethis not closed, error. */
      set_error("Parser error: unit not properly written in '%s'.\n", value);
      return -1;
    }
  ln = end - start - 1;
  unit = malloc(sizeof(char) * (ln + 1));
  memcpy(unit, start + 1, ln);
  unit[ln] = '\0';

  done = _find_keyword(keys, unit, id, modulo, message);

  free(unit);
  return done;
}
static int _yaml_parser_read_keyword(yaml_parser_t *parser, const char *key,
                                     const char *keys[], unsigned int *id,
                                     unsigned int modulo, char **message)
{
  yaml_event_t event;
  int done;
  size_t ln;

  /* Read the value. */
  done = 0;
  if (yaml_parser_parse(parser, &event))
    {
      if (event.type == YAML_SCALAR_EVENT)
        done = _find_keyword(keys, (const char*)event.data.scalar.value, id, modulo, message);
      else
        {
          set_error("Parser error: value awaited after key '%s'.\n", key);
          done = -1;
        }

      /* The application is responsible for destroying the event object. */
      yaml_event_delete(&event);
    }
  else
    {
      /* Error treatment. */
      _yaml_parser_error(parser, message);
      done = -1;
    }

  return done;
}








static int posinp_yaml_cell(yaml_parser_t *parser, PosinpAtoms *atoms, char **message)
{
  yaml_event_t event;
  int done, count;

  /* Read the event sequence. */
  done = 0;
  count = 0;
  while (!done)
    /* Get the next event. */
    if (yaml_parser_parse(parser, &event))
      {
        switch(event.type)
          {
          case YAML_SEQUENCE_START_EVENT:
          case YAML_MAPPING_START_EVENT:
            count += 1;
            done = 0;
            break;
          case YAML_SEQUENCE_END_EVENT:
          case YAML_MAPPING_END_EVENT:
            count -= 1;
            done = 0;
            break;
          case YAML_SCALAR_EVENT:
            if (!strcmp((const char*)event.data.scalar.value, "BC"))
              done = _yaml_parser_read_keyword(parser, "BC", BC_keys, &atoms->BC, POSINP_N_BC, message);
            else if (!strcmp((const char*)event.data.scalar.value, "Units"))
              done = _yaml_parser_read_keyword(parser, "Units", Units_keys,
                                               &atoms->Units, POSINP_CELL_N_UNITS, message);
            else if (!strcmp((const char*)event.data.scalar.value, "acell"))
              done = _yaml_parser_read_double_array(parser, "acell", atoms->acell, 3, message);
            else if (!strcmp((const char*)event.data.scalar.value, "angdeg"))
              done = _yaml_parser_read_double_array(parser, "angdeg", atoms->angdeg, 3, message);
            else
              done = 0;
            break;
          default:
            done = (event.type == YAML_STREAM_END_EVENT);
            break;
          }

        /* Are we finished? */
        if (count == 0)
          done = 2;

        /* The application is responsible for destroying the event object. */
        yaml_event_delete(&event);
      }
    else
      {
        /* Error treatment. */
        _yaml_parser_error(parser, message);
        done = -1;
      }

  if (done == 2)
    done = 0;

  return done;
}
static int posinp_yaml_coord(yaml_parser_t *parser, double coords[3],
                             char **names, unsigned int *iat, char **message)
{
  yaml_event_t event;
  unsigned int ln;
  int done;

  /* Read the value. */
  done = 0;
  *iat = 0;
  if (yaml_parser_parse(parser, &event))
    {
      if (event.type == YAML_SCALAR_EVENT)
        {
          /* Here parse the name... */
          for (*iat = 0; names[*iat] && strcmp((const char*)names[*iat],
                                               (const char*)event.data.scalar.value); *iat += 1);
          if (!names[*iat])
            {
              ln = strlen((const char*)event.data.scalar.value);
              names[*iat] = malloc(sizeof(char*) * (ln + 1));
              memcpy(names[*iat], (const char*)event.data.scalar.value, sizeof(char*) * ln);
              names[*iat][ln] = '\0';
            }
          /* Then the coordinates. */
          done = _yaml_parser_read_double_array(parser, names[*iat], coords, 3, message);
        }
      else
        {
          set_error("Parser error: atom name awaited.\n");
          done = -1;
        }

      /* The application is responsible for destroying the event object. */
      yaml_event_delete(&event);
    }
  else
    {
      /* Error treatment. */
      _yaml_parser_error(parser, message);
      done = -1;
    }

  return done;
}
static int posinp_yaml_coords(yaml_parser_t *parser, PosinpAtoms *atoms, char **message)
{
  yaml_event_t event;
  int done;
  unsigned int count, atom_size;
#define ATOM_INC 100

  /* Read the event sequence. */
  done = 0;
  count = 0;
  atom_size = ATOM_INC;
  atoms->rxyz = malloc(sizeof(double) * atom_size * 3);
  atoms->atomnames = malloc(sizeof(char*) * atom_size);
  memset(atoms->atomnames, 0, sizeof(char*) * atom_size);
  atoms->iatype = malloc(sizeof(unsigned int) * atom_size);
  atoms->ifrztyp = malloc(sizeof(unsigned int) * atom_size);
  memset(atoms->ifrztyp, 0, sizeof(unsigned int) * atom_size);
  atoms->igspin = malloc(sizeof(int) * atom_size);
  memset(atoms->igspin, 0, sizeof(int) * atom_size);
  atoms->igchg = malloc(sizeof(int) * atom_size);
  memset(atoms->igchg, 0, sizeof(int) * atom_size);
  
  while (!done)
    /* Get the next event. */
    if (yaml_parser_parse(parser, &event))
      {
        switch(event.type)
          {
          case YAML_MAPPING_START_EVENT:
            /* Each mapping is one atom. */
            done = posinp_yaml_coord(parser, atoms->rxyz + 3 * count,
                                     atoms->atomnames, atoms->iatype + count, message);
            count += 1;
            if (count >= atom_size)
              {
                atom_size += ATOM_INC;
                atoms->rxyz = realloc(atoms->rxyz, sizeof(double) * 3 * atom_size);
                atoms->atomnames = realloc(atoms->atomnames, sizeof(char*) * atom_size);
                memset(atoms->atomnames - ATOM_INC, 0, sizeof(char*) * ATOM_INC);
                atoms->iatype = realloc(atoms->iatype, sizeof(unsigned int) * atom_size);
                atoms->ifrztyp = realloc(atoms->ifrztyp, sizeof(unsigned int) * atom_size);
                memset(atoms->ifrztyp - ATOM_INC, 0, sizeof(unsigned int) * ATOM_INC);
                atoms->igspin = realloc(atoms->igspin, sizeof(int) * atom_size);
                memset(atoms->igspin - ATOM_INC, 0, sizeof(int) * ATOM_INC);
                atoms->igchg = realloc(atoms->igchg, sizeof(int) * atom_size);
                memset(atoms->igchg - ATOM_INC, 0, sizeof(int) * ATOM_INC);
              }
            break;
          case YAML_SEQUENCE_END_EVENT:
            done = 2;
            break;
          case YAML_SCALAR_EVENT:
            if (!strcmp((const char*)event.data.scalar.value, "IGSpin"))
              done = _yaml_parser_read_int(parser, atoms->igspin + count - 1, message);
            else if (!strcmp((const char*)event.data.scalar.value, "IGChg"))
              done = _yaml_parser_read_int(parser, atoms->igchg + count - 1, message);
            else if (!strcmp((const char*)event.data.scalar.value, "Frozen"))
              done = _yaml_parser_read_keyword(parser, "Frozen", frozen_keys,
                                               atoms->ifrztyp + count - 1, POSINP_N_FROZEN, message);
            else
              done = 0;
            break;
          default:
            done = (event.type == YAML_STREAM_END_EVENT);
            break;
          }

        /* The application is responsible for destroying the event object. */
        yaml_event_delete(&event);
      }
    else
      {
        /* Error treatment. */
        _yaml_parser_error(parser, message);
        done = -1;
      }
  
  if (done == 2)
    done = 0;

  atoms->nat       = count;
  atoms->rxyz      = realloc(atoms->rxyz,      sizeof(double) * 3 * atoms->nat);
  atoms->iatype    = realloc(atoms->iatype,    sizeof(unsigned int) * atoms->nat);
  atoms->ifrztyp   = realloc(atoms->ifrztyp,   sizeof(unsigned int) * atoms->nat);
  atoms->igspin    = realloc(atoms->igspin,    sizeof(int) * atoms->nat);
  atoms->igchg     = realloc(atoms->igchg,     sizeof(int) * atoms->nat);
  for (atoms->ntypes = 0; atoms->atomnames[atoms->ntypes]; atoms->ntypes++);
  atoms->atomnames = realloc(atoms->atomnames, sizeof(char*) * atoms->ntypes);

  return done;
}
static int posinp_yaml_position(yaml_parser_t *parser, PosinpAtoms *atoms, char **message)
{
  yaml_event_t event;
  int done, count;

  /* Read the event sequence. */
  done = 0;
  count = 0;
  while (!done)
    /* Get the next event. */
    if (yaml_parser_parse(parser, &event))
      {
        switch(event.type)
          {
          case YAML_SEQUENCE_START_EVENT:
            if (count == 0)
              {
                done = posinp_yaml_coords(parser, atoms, message);
                break;
              }
          case YAML_MAPPING_START_EVENT:
            count += 1;
            done = 0;
            break;
          case YAML_SEQUENCE_END_EVENT:
          case YAML_MAPPING_END_EVENT:
            count -= 1;
            done = 0;
            break;
          case YAML_SCALAR_EVENT:
            if (!strcmp((const char*)event.data.scalar.value, "Units"))
              done = _yaml_parser_read_keyword(parser, "Units", UnitsPositions_keys,
                                               &atoms->units, POSINP_COORD_N_UNITS, message);
            else if (!strcmp((const char*)event.data.scalar.value, "Values"))
              done = posinp_yaml_coords(parser, atoms, message);
            else
              done = 0;
            break;
          default:
            done = (event.type == YAML_STREAM_END_EVENT);
            break;
          }

        /* Are we finished? */
        if (count == 0)
          done = 2;

        /* The application is responsible for destroying the event object. */
        yaml_event_delete(&event);
      }
    else
      {
        /* Error treatment. */
        _yaml_parser_error(parser, message);
        done = -1;
      }

  if (done == 2)
    done = 0;

  return done;
}
static int posinp_yaml_force(yaml_parser_t *parser, PosinpAtoms *atoms, char **message)
{
  yaml_event_t event, event2;
  int done;
  unsigned int count;
  size_t ln;

  if (atoms->nat < 1)
    {
      set_error("Parser error: forces are defined before atoms.\n");
      done = -1;
    }

  /* Read the event sequence. */
  done = 0;
  count = 0;

  atoms->fxyz = malloc(sizeof(double) * atoms->nat * 3);
  memset(atoms->fxyz, 0, sizeof(double) * atoms->nat * 3);
  
  while (!done)
    /* Get the next event. */
    if (yaml_parser_parse(parser, &event))
      {
        switch(event.type)
          {
          case YAML_MAPPING_START_EVENT:
            /* Each mapping is one atom. */
            if (count >= atoms->nat)
              {
                set_error("Parser error: there are more forces than actual atoms.\n");
                done = -1;
                break;
              }
            if (yaml_parser_parse(parser, &event2))
              {
                if (event2.type == YAML_SCALAR_EVENT)
                  {
                    /* Here parse the name... */
                    if (!strcmp(atoms->atomnames[atoms->iatype[count]],
                                (const char*)event2.data.scalar.value))
                      /* Then the coordinates. */
                      done = _yaml_parser_read_double_array(parser,
                                                            atoms->atomnames[atoms->iatype[count]],
                                                            atoms->fxyz + 3 * count, 3, message);
                    else
                      {
                        set_error("Parser error: force %d is applied on atom '%s' while atom"
                                  " %d is named '%s'.\n", count, (const char*)event2.data.scalar.value,
                                  count, atoms->atomnames[atoms->iatype[count]]);
                        done = -1;
                      }
                  }
                else
                  {
                    set_error("Parser error: atom name awaited.\n");
                    done = -1;
                  }
              }
            else
              {
                /* Error treatment. */
                _yaml_parser_error(parser, message);
                done = -1;
              }
            yaml_event_delete(&event2);
            count += 1;
            break;
          case YAML_SEQUENCE_END_EVENT:
            done = 2;
            break;
          case YAML_SCALAR_EVENT:
            done = 0;
            break;
          default:
            done = (event.type == YAML_STREAM_END_EVENT);
            break;
          }

        /* The application is responsible for destroying the event object. */
        yaml_event_delete(&event);
      }
    else
      {
        /* Error treatment. */
        _yaml_parser_error(parser, message);
        done = -1;
      }
  
  if (done == 2)
    done = 0;

  return done;
}
static int posinp_yaml_forces(yaml_parser_t *parser, PosinpAtoms *atoms, char **message)
{
  yaml_event_t event;
  int done, count;

  /* Read the event sequence. */
  done = 0;
  count = 0;
  while (!done)
    /* Get the next event. */
    if (yaml_parser_parse(parser, &event))
      {
        switch(event.type)
          {
          case YAML_SEQUENCE_START_EVENT:
            if (count == 0)
              {
                done = posinp_yaml_force(parser, atoms, message);
                break;
              }
          case YAML_MAPPING_START_EVENT:
            count += 1;
            done = 0;
            break;
          case YAML_SEQUENCE_END_EVENT:
          case YAML_MAPPING_END_EVENT:
            count -= 1;
            done = 0;
            break;
          case YAML_SCALAR_EVENT:
            if (!strcmp((const char*)event.data.scalar.value, "Units"))
              done = _yaml_parser_read_keyword(parser, "Units", funits_keys,
                                               &atoms->funits, POSINP_FORCE_N_UNITS, message);
            else if (!strcmp((const char*)event.data.scalar.value, "Values"))
              done = posinp_yaml_force(parser, atoms, message);
            else if (!strcmp((const char*)event.data.scalar.value, "Fnrm"))
              done = _yaml_parser_read_double(parser, &atoms->fnrm, message);
            else if (!strcmp((const char*)event.data.scalar.value, "MaxVal"))
              done = _yaml_parser_read_double(parser, &atoms->maxval, message);
            else
              done = 0;
            break;
          default:
            done = (event.type == YAML_STREAM_END_EVENT);
            break;
          }

        /* Are we finished? */
        if (count == 0)
          done = 2;

        /* The application is responsible for destroying the event object. */
        yaml_event_delete(&event);
      }
    else
      {
        /* Error treatment. */
        _yaml_parser_error(parser, message);
        done = -1;
      }

  if (done == 2)
    done = 0;

  return done;
}
static int posinp_yaml_properties(yaml_parser_t *parser, PosinpAtoms *atoms, char **message)
{
  yaml_event_t event;
  int done, count;

  /* Read the event sequence. */
  done = 0;
  count = 0;
  while (!done)
    /* Get the next event. */
    if (yaml_parser_parse(parser, &event))
      {
        switch(event.type)
          {
          case YAML_SEQUENCE_START_EVENT:
          case YAML_MAPPING_START_EVENT:
            count += 1;
            done = 0;
            break;
          case YAML_SEQUENCE_END_EVENT:
          case YAML_MAPPING_END_EVENT:
            count -= 1;
            done = 0;
            break;
          case YAML_SCALAR_EVENT:
            if (!strcmp((const char*)event.data.scalar.value, "Converged"))
              done = _yaml_parser_read_keyword(parser, "Converged", bool_keys,
                                               &atoms->converged, 2, message);
            else if (!strcmp((const char*)event.data.scalar.value, "Gnrm_wfn"))
              done = _yaml_parser_read_double(parser, &atoms->gnrm_wfn, message);
            else if (!strncmp((const char*)event.data.scalar.value, "Energy", 6))
              {
                done = _find_units(eunits_keys, (const char*)event.data.scalar.value,
                                   &atoms->eunits, POSINP_ENERG_N_UNITS, message);
                done = (!done)?_yaml_parser_read_double(parser, &atoms->energy, message):done;
              }
            else
              done = 0;
            break;
          default:
            done = (event.type == YAML_STREAM_END_EVENT);
            break;
          }

        /* Are we finished? */
        if (count == 0)
          done = 2;

        /* The application is responsible for destroying the event object. */
        yaml_event_delete(&event);
      }
    else
      {
        /* Error treatment. */
        _yaml_parser_error(parser, message);
        done = -1;
      }

  if (done == 2)
    done = 0;

  return done;
}
#endif

PosinpList* posinp_yaml_parse(const char *filename, char **message)
{
  PosinpList *list;
#ifdef HAVE_YAML
  PosinpList *tmp, *tmp2;
  FILE *input;
  yaml_parser_t parser;
  yaml_event_t event;
  int done;
  
  list = tmp = (PosinpList*)0;
  
  input = fopen(filename, "rb");
  if (!input)
    return list;

  /* Create the Parser object. */
  yaml_parser_initialize(&parser);
  yaml_parser_set_input_file(&parser, input);

  /* Read the event sequence. */
  done = 0;
  while (!done)
    /* Get the next event. */
    if (yaml_parser_parse(&parser, &event))
      {
        if (event.type == YAML_DOCUMENT_START_EVENT)
          {
            tmp2 = malloc(sizeof(PosinpList));
            memset(tmp2, 0, sizeof(PosinpList));
            tmp2->data = posinp_atoms_new();
            
            if (!tmp)
              list = tmp = tmp2;
            else
              {
                tmp->next = tmp2;
                tmp = tmp2;
              }
          }
        else if (event.type == YAML_SCALAR_EVENT &&
                 !strcmp((const char*)event.data.scalar.value, "Cell"))
          done = posinp_yaml_cell(&parser, tmp->data, message);
        else if (event.type == YAML_SCALAR_EVENT &&
                 !strcmp((const char*)event.data.scalar.value, "Positions"))
          done = posinp_yaml_position(&parser, tmp->data, message);
        else if (event.type == YAML_SCALAR_EVENT &&
                 !strcmp((const char*)event.data.scalar.value, "Forces"))
          done = posinp_yaml_forces(&parser, tmp->data, message);
        else if (event.type == YAML_SCALAR_EVENT &&
                 !strcmp((const char*)event.data.scalar.value, "Properties"))
          done = posinp_yaml_properties(&parser, tmp->data, message);
        else if (event.type == YAML_SCALAR_EVENT &&
                 !strcmp((const char*)event.data.scalar.value, "Comment"))
          done = _yaml_parser_copy_str(&parser, &tmp->data->comment, message);
        else
          done = (event.type == YAML_STREAM_END_EVENT);

        /* The application is responsible for destroying the event object. */
        yaml_event_delete(&event);
      }
    else
      {
        /* Error treatment. */
        _yaml_parser_error(&parser, message);
        done = -1;
      }

  /* Destroy the Parser object. */
  yaml_parser_delete(&parser);
  fclose(input);
#else
  size_t ln;

  set_error("No YAML support, cannot read file '%s'.\n", filename);
  list = (PosinpList*)0;
#endif

  return list;
}
void FC_FUNC_(f90_posinp_yaml_parse, F90_POSINP_YAML_PARSE)(PosinpList **self,
<<<<<<< HEAD
                                                            const char *filename, unsigned int *ln)
=======
                                                    const char *filename, unsigned int *ln)
>>>>>>> a7b9449c
{
  char *name;

  name = malloc(sizeof(char) * (*ln + 1));
  memcpy(name, filename, sizeof(char) * *ln);
  name[*ln] = '\0';

  *self = posinp_yaml_parse(name, NULL);

  free(name);
}
void posinp_yaml_free_list(PosinpList *lst)
{
  PosinpList *tmp;

  while(lst)
    {
      posinp_atoms_free(lst->data);
      tmp = lst;
      lst = lst->next;
      free(tmp);
    }
}
void FC_FUNC_(f90_posinp_yaml_free_list, F90_POSINP_YAML_FREE_LIST)(PosinpList **self)
{
  posinp_yaml_free_list(*self);
}

void FC_FUNC_(f90_posinp_yaml_get_cell, F90_POSINP_YAML_GET_CELL)(PosinpList **self, unsigned int *i,
                                                          unsigned int *BC, unsigned int *Units,
                                                          double acell[3], double angdeg[3])
{
  PosinpList *lst;
  unsigned int j;

  for (lst = *self, j = 0; j < *i; j++)
    if (lst)
      lst = lst->next;
  
  if (lst)
    {
      *BC = lst->data->BC;
      *Units = lst->data->Units;
      acell[0] = lst->data->acell[0];
      acell[1] = lst->data->acell[1];
      acell[2] = lst->data->acell[2];
      angdeg[0] = lst->data->angdeg[0];
      angdeg[1] = lst->data->angdeg[1];
      angdeg[2] = lst->data->angdeg[2];
    }
  else
    {
      angdeg[0] = 90.;
      angdeg[1] = 90.;
      angdeg[2] = 90.;
    }

}
void FC_FUNC_(f90_posinp_yaml_get_dims, F90_POSINP_YAML_GET_DIMS)(PosinpList **self, unsigned int *i,
                                                          unsigned int *nat, unsigned int *ntypes)
{
  PosinpList *lst;
  unsigned int j;

  for (lst = *self, j = 0; j < *i; j++)
    if (lst)
      lst = lst->next;

  if (lst)
    {
      *nat = lst->data->nat;
      *ntypes = lst->data->ntypes;
    }
}
void FC_FUNC_(f90_posinp_yaml_get_atoms, F90_POSINP_YAML_GET_ATOMS)(PosinpList **self, unsigned int *i,
                                                            unsigned int *units, double *rxyz, 
                                                            unsigned int *iatype, unsigned int *ifrztyp,
                                                            int *igspin, int *igchg)
{
  PosinpList *lst;
  unsigned int j;

  for (lst = *self, j = 0; j < *i; j++)
    if (lst)
      lst = lst->next;

  if (lst)
    {
      *units = lst->data->units;
      memcpy(iatype,  lst->data->iatype,  sizeof(unsigned int) * lst->data->nat);
      memcpy(ifrztyp, lst->data->ifrztyp, sizeof(unsigned int) * lst->data->nat);
      memcpy(igspin,  lst->data->igspin,  sizeof(int) * lst->data->nat);
      memcpy(igchg,   lst->data->igchg,   sizeof(int) * lst->data->nat);
      memcpy(rxyz,    lst->data->rxyz,    sizeof(double) * lst->data->nat * 3);
      for (j = 0; j < lst->data->nat; j++)
	iatype[j] += 1;
    }
}
void FC_FUNC_(f90_posinp_yaml_get_atomname, F90_POSINP_YAML_GET_ATOMNAME)(PosinpList **self, unsigned int *i,
                                                                  unsigned int *ityp, char name[20])
{
  PosinpList *lst;
  unsigned int j, ln;

  for (lst = *self, j = 0; j < *i; j++)
    if (lst)
      lst = lst->next;

  if (lst)
    {
      memset(name, ' ', sizeof(char) * 20);
      ln = strlen(lst->data->atomnames[*ityp]);
      memcpy(name, lst->data->atomnames[*ityp], sizeof(char) * ((ln > 20)?20:ln));
    }
}
void FC_FUNC_(f90_posinp_yaml_has_forces, F90_POSINP_YAML_HAS_FORCES)(PosinpList **self, unsigned int *i,
                                                              unsigned int *has_forces)
{
  PosinpList *lst;
  unsigned int j;

  for (lst = *self, j = 0; j < *i; j++)
    if (lst)
      lst = lst->next;

  if (lst)
    *has_forces = (lst->data->fxyz != (double*)0);
}
void FC_FUNC_(f90_posinp_yaml_get_forces, F90_POSINP_YAML_GET_FORCES)(PosinpList **self, unsigned int *i,
                                                              unsigned int *units, double *fnrm,
                                                              double *maxval, double *fxyz)
{
  PosinpList *lst;
  unsigned int j;

  for (lst = *self, j = 0; j < *i; j++)
    if (lst)
      lst = lst->next;

  if (lst)
    {
      if (lst->data->fxyz)
        memcpy(fxyz, lst->data->fxyz, sizeof(double) * lst->data->nat * 3);
      *units  = lst->data->funits;
      *fnrm   = lst->data->fnrm;
      *maxval = lst->data->maxval;
    }
}
void FC_FUNC_(f90_posinp_yaml_get_properties, F90_POSINP_YAML_GET_PROPERTIES)
     (PosinpList **self, unsigned int *i, unsigned int *eunits, double *energy,
      double *gnrm, int *converged)
{
  PosinpList *lst;
  unsigned int j;

  for (lst = *self, j = 0; j < *i; j++)
    if (lst)
      lst = lst->next;

  if (lst)
    {
      *eunits    = lst->data->eunits;
      *energy    = lst->data->energy;
      *converged = lst->data->converged;
      *gnrm      = lst->data->gnrm_wfn;
    }
}
void FC_FUNC_(f90_posinp_yaml_get_comment, F90_POSINP_YAML_GET_COMMENT)
     (PosinpList **self, unsigned int *i, char *comment, unsigned int *len)
{
  PosinpList *lst;
  unsigned int j, ln;

  for (lst = *self, j = 0; j < *i; j++)
    if (lst)
      lst = lst->next;

  if (lst)
    {
      memset(comment, ' ', sizeof(char) * *len);
      if (lst->data->comment)
        {
          ln = strlen(lst->data->comment);
          memcpy(comment, lst->data->comment, sizeof(char) * ((ln <= (*len))?ln:*len));
        }
    }
}

#ifdef TEST_ME
int main(int argc, const char **argv)
{
  PosinpList *lst, *tmp;

  lst = posinp_yaml_parse(argv[1], NULL);
  for (tmp = lst; tmp; tmp = tmp->next)
    {
      fprintf(stdout, "---\n");
      posinp_atoms_trace(tmp->data);
    }
  posinp_yaml_free_list(lst);

  return 0;
}
#endif<|MERGE_RESOLUTION|>--- conflicted
+++ resolved
@@ -1018,11 +1018,7 @@
   return list;
 }
 void FC_FUNC_(f90_posinp_yaml_parse, F90_POSINP_YAML_PARSE)(PosinpList **self,
-<<<<<<< HEAD
                                                             const char *filename, unsigned int *ln)
-=======
-                                                    const char *filename, unsigned int *ln)
->>>>>>> a7b9449c
 {
   char *name;
 
