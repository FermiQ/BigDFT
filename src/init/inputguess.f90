!> @file
!!  Routines to generate the input guess
!! @author
!!    Copyright (C) 2007-2011 (LG) BigDFT group
!!    This file is distributed under the terms of the
!!    GNU General Public License, see ~/COPYING file
!!    or http://www.gnu.org/copyleft/gpl.txt .
!!    For the list of contributors, see ~/AUTHORS 


!> Generate the input guess via the inguess_generator
subroutine inputguess_gaussian_orbitals(iproc,nproc,at,rxyz,nvirt,nspin,&
      &   orbs,orbse,norbsc_arr,locrad,G,psigau,eks)
   use module_base
   use module_types
   use module_interfaces, except_this_one => inputguess_gaussian_orbitals
   use yaml_output
   implicit none
   integer, intent(in) :: iproc,nproc,nspin
   integer, intent(inout) :: nvirt
   type(atoms_data), intent(in) :: at
   type(orbitals_data), intent(in) :: orbs
   real(gp), dimension(3,at%nat), intent(in) :: rxyz
   real(gp), intent(out) :: eks
   integer, dimension(at%natsc+1,nspin), intent(out) :: norbsc_arr
   real(gp), dimension(at%nat), intent(out) :: locrad
   type(orbitals_data), intent(out) :: orbse
   type(gaussian_basis), intent(out) :: G
   real(wp), dimension(:,:,:), pointer :: psigau
   !local variables
   character(len=*), parameter :: subname='inputguess_gaussian_orbitals'
   !n(c) integer, parameter :: ngx=31
   integer :: norbe,norbme,norbyou,i_stat,i_all,norbsc,nvirte,ikpt
   integer :: ispin,jproc,ist,jpst,nspinorfororbse,noncoll
   logical, dimension(:,:,:), allocatable :: scorb
   integer, dimension(:), allocatable :: iorbtolr


   allocate(scorb(4,2,at%natsc+ndebug),stat=i_stat)
   call memocc(i_stat,scorb,'scorb',subname)

   !Generate the input guess via the inguess_generator
   !here we should allocate the gaussian basis descriptors 
   !the prescriptions can be found in the creation of psp basis
   call readAtomicOrbitals(at,norbe,norbsc,nspin,orbs%nspinor,&
      &   scorb,norbsc_arr,locrad)

   !in the non-collinear case the number of orbitals double
   if (orbs%nspinor == 4) then
      noncoll=2
   else
      noncoll=1
   end if

   if (iproc ==0) then
      call yaml_map('Total No. of Atomic Input Orbitals',nspin*noncoll*norbe,fmt='(i6)')
      !write(*,'(1x,a,i0,a)')'Generating ',nspin*noncoll*norbe,' Atomic Input Orbitals'
      if (norbsc /=0) then
         !write(*,'(1x,a,i0,a)')'  of which ',nspin*noncoll*norbsc,&
         !&   ' are semicore orbitals'
         call yaml_map('No. of Semicore Orbitals',nspin*noncoll*norbsc,fmt='(i6)')
      end if
   end if

   if (nvirt /= 0) then
      do ispin=1,nspin
         !Check for max number of virtual orbitals
         !the unoccupied orbitals available as a LCAO
         !this is well defined only for closed-shell systems
         !if (ispin == 1) nvirte=min(noncoll*norbe-orbs%norbu,nvirt)
         !if (ispin == 2) nvirte=min(noncoll*norbe-orbs%norbd,nvirt)
         !alternative test, put always the limit to the number of elements of the input guess
         nvirte=noncoll*norbe
         if(nvirt < nvirte .and. iproc==0) then
            call yaml_warning('A bigger number of virtual orbitals may be needed for better convergence')
            call yaml_map('Suggested nvirt',nvirte,fmt='(i0)')
!!$            write(*,'(1x,a)')&
!!$               &   "WARNING: A bigger number of virtual orbitals may be needed for better convergence."
!!$            write(*,'(1x,a,i0)')'         Put nvirt= ',nvirte
         end if
      end do
   end if

   !!!orbitals descriptor for inguess orbitals
   nspinorfororbse=orbs%nspinor

   !the number of orbitals to be considered is doubled 
   !in the case of a spin-polarised calculation
   !also for non-collinear case
   !nspin*noncoll is always <= 2
   call orbitals_descriptors(iproc,nproc,nspin*noncoll*norbe,noncoll*norbe,(nspin-1)*norbe, &
        nspin,nspinorfororbse,orbs%nkpts,orbs%kpts,orbs%kwgts,orbse,.false.,&
        basedist=orbs%norb_par(0:,1:))
   do ikpt = 1, orbse%nkpts
      ist=1 + (ikpt - 1 ) * nspin*noncoll*norbe
      do ispin=1,nspin
         orbse%spinsgn(ist:ist+norbe-1)=real(1-2*(ispin-1),gp)
         ist=ist+norbe
      end do
   end do

   !this is the distribution procedure for cubic code
   !should be referred to another routine
   if (iproc == 0 .and. nproc > 1) then
      call yaml_newline()
      call yaml_open_map('Inputguess Orbitals Repartition')
      jpst=0
      do jproc=0,nproc-1
         norbme=orbse%norb_par(jproc,0)
         norbyou=orbse%norb_par(min(jproc+1,nproc-1),0)
         if (norbme /= norbyou .or. jproc == nproc-1) then
            call yaml_map('MPI tasks '//trim(yaml_toa(jpst,fmt='(i0)'))//'-'//trim(yaml_toa(jproc,fmt='(i0)')),norbme,fmt='(i0)')
            !!this is a screen output that must be modified
            !write(*,'(3(a,i0),a)')&
            !   &   ' Processes from ',jpst,' to ',jproc,' treat ',norbme,' inguess orbitals '
            jpst=jproc+1
         end if
      end do
      call yaml_close_map()
      !write(*,'(3(a,i0),a)')&
         !     ' Processes from ',jpst,' to ',nproc-1,' treat ',norbyou,' inguess orbitals '
   end if

  !write(*,'(a,3i6)') 'iproc, orbse%isorb, orbse%norbp', iproc, orbse%isorb,orbse%norbp
  !write(*,'(a,3i6)') 'norbe, orbse%nspinor, orbse%isorb+orbse%norbp+ndebug', norbe, orbse%nspinor, orbse%isorb+orbse%norbp+ndebug
   !allocate the gaussian coefficients for the number of orbitals which is needed
   allocate(psigau(norbe,orbse%nspinor,orbse%isorb+orbse%norbp+ndebug),stat=i_stat)
   call memocc(i_stat,psigau,'psigau',subname)
   allocate(iorbtolr(orbse%norbp+ndebug),stat=i_stat)
   call memocc(i_stat,iorbtolr,'iorbtolr',subname)

   !fill just the interesting part of the orbital
   call AtomicOrbitals(iproc,at,rxyz,norbe,orbse,norbsc,nspin,eks,scorb,G,&
        psigau(1,1,min(orbse%isorb+1,orbse%norb)),iorbtolr)

   i_all=-product(shape(scorb))*kind(scorb)
   deallocate(scorb,stat=i_stat)
   call memocc(i_stat,i_all,'scorb',subname)

   i_all=-product(shape(iorbtolr))*kind(iorbtolr)
   deallocate(iorbtolr,stat=i_stat)
   call memocc(i_stat,i_all,'iorbtolr',subname)


END SUBROUTINE inputguess_gaussian_orbitals



!>   Generate the input guess via the inguess_generator
! This is the same as inputguess_gaussian_orbitals, but it redistrubutes the orbitals in a new way
! (used for O(N), the cubic distribution scheme does not always match the scheme assumed for O(N)).
! Ask Luigi how to fix this problem.
subroutine inputguess_gaussian_orbitals_forLinear(iproc,nproc,norb,at,rxyz,nvirt,nspin,&
     nlr, norbsPerAt, mapping, &
     orbs,orbse,norbsc_arr,locrad,G,psigau,eks,quartic_prefactor)
  use module_base
  use module_types
  use module_interfaces, except_this_one => inputguess_gaussian_orbitals_forLinear
  implicit none
  integer, intent(in) :: iproc,nproc,nspin,nlr,norb
  integer, intent(inout) :: nvirt
  type(atoms_data), intent(in) :: at
  type(orbitals_data), intent(in) :: orbs
  real(gp), dimension(3,at%nat), intent(in) :: rxyz
  integer,dimension(norb),intent(in):: mapping
  integer,dimension(at%nat),intent(in):: norbsPerAt
  real(gp), intent(out) :: eks
  integer, dimension(at%natsc+1,nspin), intent(out) :: norbsc_arr
  real(gp), dimension(at%nat), intent(out) :: locrad
  type(orbitals_data), intent(out) :: orbse
  type(gaussian_basis), intent(out) :: G
  real(wp), dimension(:,:,:), pointer :: psigau
  real(gp),dimension(at%ntypes),intent(in),optional:: quartic_prefactor
  !local variables
  character(len=*), parameter :: subname='inputguess_gaussian_orbitals_forLinear'
  integer, parameter :: ngx=31
  integer :: norbe,norbme,norbyou,i_stat,i_all,norbsc,nvirte,ikpt
  integer :: ispin,jproc,ist,jpst,nspinorfororbse,noncoll,istat,iall
  logical, dimension(:,:,:), allocatable :: scorb
  integer, dimension(:), allocatable :: iorbtolr


  allocate(scorb(4,2,at%natsc+ndebug),stat=i_stat)
  call memocc(i_stat,scorb,'scorb',subname)

  !Generate the input guess via the inguess_generator
  !here we should allocate the gaussian basis descriptors 
  !the prescriptions can be found in the creation of psp basis
  call readAtomicOrbitals(at,norbe,norbsc,nspin,orbs%nspinor,&
       scorb,norbsc_arr,locrad)

  !in the non-collinear case the number of orbitals double
  if (orbs%nspinor == 4) then
     noncoll=2
  else
     noncoll=1
  end if

  if (iproc ==0) then
     write(*,'(1x,a,i0,a)')'Generating ',nspin*noncoll*norbe,' Atomic Input Orbitals'
     if (norbsc /=0)   write(*,'(1x,a,i0,a)')'  of which ',nspin*noncoll*norbsc,&
          ' are semicore orbitals'
  end if

  if (nvirt /= 0) then
     do ispin=1,nspin
        !Check for max number of virtual orbitals
        !the unoccupied orbitals available as a LCAO
        !this is well defined only for closed-shell systems
        !if (ispin == 1) nvirte=min(noncoll*norbe-orbs%norbu,nvirt)
        !if (ispin == 2) nvirte=min(noncoll*norbe-orbs%norbd,nvirt)
        !alternative test, put always the limit to the number of elements of the input guess
        nvirte=noncoll*norbe
        if(nvirt < nvirte .and. iproc==0) then
           write(*,'(1x,a)')&
                "WARNING: A bigger number of virtual orbitals may be needed for better convergence."
           write(*,'(1x,a,i0)')'         Put nvirt= ',nvirte
        end if
        !if (nvirte < nvirt) then
        !   nvirt=nvirte
        !   if(iproc==0) write(*,'(1x,a,i3)')&
        !        "WARNING: Number of virtual orbitals is too large. New value: ",nvirt
        !end if
        !nvirt=min(nvirt,nvirte)
     end do
  end if

  !allocate communications arrays for virtual orbitals
  !warning: here the aim is just to calculate npsidim, should be fixed
  !call allocate_comms(nproc,orbsv,commsv,subname)
!!$  call orbitals_communicators(iproc,nproc,Glr,orbsv,commsv)  
!!$  call deallocate_comms(commsv,subname)

  !!!orbitals descriptor for inguess orbitals
  nspinorfororbse=orbs%nspinor

  !the number of orbitals to be considered is doubled 
  !in the case of a spin-polarised calculation
  !also for non-collinear case
  !nspin*noncoll is always <= 2
  !call orbitals_descriptors(iproc,nproc,nspin*noncoll*norbe,noncoll*norbe,(nspin-1)*norbe, &
  !     & nspin,nspinorfororbse,orbs%nkpts,orbs%kpts,orbs%kwgts,orbse)
!!$  call orbitals_descriptors_forLinear(iproc,nproc,nspin*noncoll*norbe,noncoll*norbe,(nspin-1)*norbe, &
!!$       & nspin,nspinorfororbse,orbs%nkpts,orbs%kpts,orbs%kwgts,orbse)
!!$  call repartitionOrbitals(iproc, nproc, orbse%norb, orbse%norb_par, orbse%norbp, orbse%isorb_par, orbse%isorb, orbse%onWhichMPI)
  call orbitals_descriptors(iproc,nproc,nspin*noncoll*norbe,noncoll*norbe,(nspin-1)*norbe, &
       nspin,nspinorfororbse,orbs%nkpts,orbs%kpts,orbs%kwgts,orbse,.true.) !simple repartition


  ! lin%lig%orbsig%inWhichLocreg has been allocated in orbitals_descriptors_forLinear. Since it will again be allcoated
  ! in assignToLocreg2, deallocate it first.
  iall=-product(shape(orbse%inWhichLocreg))*kind(orbse%inWhichLocreg)
  deallocate(orbse%inWhichLocreg,stat=istat)
  call memocc(istat,iall,'orbse%inWhichLocreg',subname)
  ! Assign the orbitals to the localization regions.
  call assignToLocreg2(iproc,nproc,orbse%norb,orbse%norb_par,at%nat,nlr,nspin,norbsPerAt,rxyz,orbse%inwhichlocreg)

  do ikpt = 1, orbse%nkpts
     ist=1 + (ikpt - 1 ) * nspin*noncoll*norbe
     do ispin=1,nspin
        orbse%spinsgn(ist:ist+norbe-1)=real(1-2*(ispin-1),gp)
        ist=ist+norbe
     end do
  end do

  !this is the distribution procedure for cubic code
  !should be referred to another routine
  if (iproc == 0 .and. nproc > 1) then
     jpst=0
     do jproc=0,nproc-1
        norbme=orbse%norb_par(jproc,0)
        norbyou=orbse%norb_par(min(jproc+1,nproc-1),0)
        if (norbme /= norbyou .or. jproc == nproc-1) then
           !this is a screen output that must be modified
           write(*,'(3(a,i0),a)')&
                ' Processes from ',jpst,' to ',jproc,' treat ',norbme,' inguess orbitals '
           jpst=jproc+1
        end if
     end do
     !write(*,'(3(a,i0),a)')&
     !     ' Processes from ',jpst,' to ',nproc-1,' treat ',norbyou,' inguess orbitals '
  end if

  !write(*,'(a,3i6)') 'iproc, orbse%isorb, orbse%norbp', iproc, orbse%isorb,orbse%norbp
  !write(*,'(a,3i6)') 'norbe, orbse%nspinor, orbse%isorb+orbse%norbp+ndebug', norbe, orbse%nspinor, orbse%isorb+orbse%norbp+ndebug
  !allocate the gaussian coefficients for the number of orbitals which is needed
  allocate(psigau(norbe,orbse%nspinor,orbse%isorb+orbse%norbp+ndebug),stat=i_stat)
  call memocc(i_stat,psigau,'psigau',subname)
  allocate(iorbtolr(orbse%norbp+ndebug),stat=i_stat)
  call memocc(i_stat,iorbtolr,'iorbtolr',subname)

  !fill just the interesting part of the orbital
  if(present(quartic_prefactor)) then
      call AtomicOrbitals(iproc,at,rxyz,norbe,orbse,norbsc,nspin,eks,scorb,G,&
           psigau(1,1,min(orbse%isorb+1,orbse%norb)),&
           iorbtolr,mapping,quartic_prefactor)
  else
      call AtomicOrbitals(iproc,at,rxyz,norbe,orbse,norbsc,nspin,eks,scorb,G,&
           psigau(1,1,min(orbse%isorb+1,orbse%norb)),&
           iorbtolr,mapping)
  end if
  !call AtomicOrbitals_forLinear(iproc,at,rxyz,mapping,norbe,orbse,norbsc,nspin,eks,scorb,G,&
  !     psigau(1,1,min(orbse%isorb+1,orbse%norb)),&
  !     iorbtolr)

  i_all=-product(shape(scorb))*kind(scorb)
  deallocate(scorb,stat=i_stat)
  call memocc(i_stat,i_all,'scorb',subname)

  i_all=-product(shape(iorbtolr))*kind(iorbtolr)
  deallocate(iorbtolr,stat=i_stat)
  call memocc(i_stat,i_all,'iorbtolr',subname)


END SUBROUTINE inputguess_gaussian_orbitals_forLinear






!>   Generate the input guess via the inguess_generator
subroutine inputguess_gaussian_orbitals_withOnWhichAtom(iproc,nproc,at,rxyz,Glr,nvirt,nspin,&
     orbs,orbse,norbsc_arr,locrad,G,psigau,eks,onWhichAtom)
  use module_base
  use module_types
  use module_interfaces, except_this_one => inputguess_gaussian_orbitals_withOnWhichAtom
  implicit none
  integer, intent(in) :: iproc,nproc,nspin
  integer, intent(inout) :: nvirt
  type(atoms_data), intent(inout) :: at
  type(orbitals_data), intent(in) :: orbs
  type(locreg_descriptors), intent(in) :: Glr
  real(gp), dimension(3,at%nat), intent(in) :: rxyz
  real(gp), intent(out) :: eks
  integer, dimension(at%natsc+1,nspin), intent(out) :: norbsc_arr
  real(gp), dimension(at%nat), intent(out) :: locrad
  type(orbitals_data), intent(inout) :: orbse
  type(gaussian_basis), intent(out) :: G
  real(wp), dimension(:,:,:), pointer :: psigau
  integer,dimension(orbse%norb),intent(out):: onWhichAtom
  !local variables
  character(len=*), parameter :: subname='inputguess_gaussian_orbitals'
  integer, parameter :: ngx=31
  integer :: norbe,norbme,norbyou,i_stat,i_all,norbsc,nvirte,ikpt
  integer :: ispin,jproc,ist,jpst,nspinorfororbse,noncoll
  logical, dimension(:,:,:), allocatable :: scorb
  integer, dimension(:), allocatable :: iorbtolr


  allocate(scorb(4,2,at%natsc+ndebug),stat=i_stat)
  call memocc(i_stat,scorb,'scorb',subname)

  !Generate the input guess via the inguess_generator
  !here we should allocate the gaussian basis descriptors 
  !the prescriptions can be found in the creation of psp basis
  call readAtomicOrbitals_withOnWhichAtom(at,orbse,norbe,norbsc,nspin,orbs%nspinor,&
       scorb,norbsc_arr,locrad,onWhichAtom)

  !in the non-collinear case the number of orbitals double
  if (orbs%nspinor == 4) then
     noncoll=2
  else
     noncoll=1
  end if

  if (iproc ==0) then
     write(*,'(1x,a,i0,a)')'Generating ',nspin*noncoll*norbe,' Atomic Input Orbitals'
     if (norbsc /=0)   write(*,'(1x,a,i0,a)')'  of which ',nspin*noncoll*norbsc,&
          ' are semicore orbitals'
  end if

  if (nvirt /= 0) then
     do ispin=1,nspin
        !Check for max number of virtual orbitals
        !the unoccupied orbitals available as a LCAO
        !this is well defined only for closed-shell systems
        !if (ispin == 1) nvirte=min(noncoll*norbe-orbs%norbu,nvirt)
        !if (ispin == 2) nvirte=min(noncoll*norbe-orbs%norbd,nvirt)
        !alternative test, put always the limit to the number of elements of the input guess
        nvirte=noncoll*norbe
        if(nvirt < nvirte .and. iproc==0) then
           write(*,'(1x,a)')&
                "WARNING: A bigger number of virtual orbitals may be needed for better convergence."
           write(*,'(1x,a,i0)')'         Put nvirt= ',nvirte
        end if
        !if (nvirte < nvirt) then
        !   nvirt=nvirte
        !   if(iproc==0) write(*,'(1x,a,i3)')&
        !        "WARNING: Number of virtual orbitals is too large. New value: ",nvirt
        !end if
        !nvirt=min(nvirt,nvirte)
     end do
  end if

  !allocate communications arrays for virtual orbitals
  !warning: here the aim is just to calculate npsidim, should be fixed
  !call allocate_comms(nproc,orbsv,commsv,subname)
!!$  call orbitals_communicators(iproc,nproc,Glr,orbsv,commsv)  
!!$  call deallocate_comms(commsv,subname)

  !!!orbitals descriptor for inguess orbitals
  nspinorfororbse=orbs%nspinor

  !the number of orbitals to be considered is doubled 
  !in the case of a spin-polarised calculation
  !also for non-collinear case
  !nspin*noncoll is always <= 2
  call orbitals_descriptors(iproc,nproc,nspin*noncoll*norbe,noncoll*norbe,(nspin-1)*norbe, &
       nspin,nspinorfororbse,orbs%nkpts,orbs%kpts,orbs%kwgts,orbse,.false.)
  do ikpt = 1, orbse%nkpts
     ist=1 + (ikpt - 1 ) * nspin*noncoll*norbe
     do ispin=1,nspin
        orbse%spinsgn(ist:ist+norbe-1)=real(1-2*(ispin-1),gp)
        ist=ist+norbe
     end do
  end do

  !this is the distribution procedure for cubic code
  !should be referred to another routine
  if (iproc == 0 .and. nproc > 1) then
     jpst=0
     do jproc=0,nproc-1
        norbme=orbse%norb_par(jproc,0)
        norbyou=orbse%norb_par(min(jproc+1,nproc-1),0)
        if (norbme /= norbyou .or. jproc == nproc-1) then
           !this is a screen output that must be modified
           write(*,'(3(a,i0),a)')&
                ' Processes from ',jpst,' to ',jproc,' treat ',norbme,' inguess orbitals '
           jpst=jproc+1
        end if
     end do
     !write(*,'(3(a,i0),a)')&
     !     ' Processes from ',jpst,' to ',nproc-1,' treat ',norbyou,' inguess orbitals '
  end if

  !write(*,'(a,3i6)') 'iproc, orbse%isorb, orbse%norbp', iproc, orbse%isorb,orbse%norbp
  !write(*,'(a,3i6)') 'norbe, orbse%nspinor, orbse%isorb+orbse%norbp+ndebug', norbe, orbse%nspinor, orbse%isorb+orbse%norbp+ndebug
  !allocate the gaussian coefficients for the number of orbitals which is needed
  allocate(psigau(norbe,orbse%nspinor,orbse%isorb+orbse%norbp+ndebug),stat=i_stat)
  call memocc(i_stat,psigau,'psigau',subname)
  allocate(iorbtolr(orbse%norbp+ndebug),stat=i_stat)
  call memocc(i_stat,iorbtolr,'iorbtolr',subname)

  !fill just the interesting part of the orbital
  call AtomicOrbitals(iproc,at,rxyz,norbe,orbse,norbsc,nspin,eks,scorb,G,&
       psigau(1,1,min(orbse%isorb+1,orbse%norb)),&
       iorbtolr)

  i_all=-product(shape(scorb))*kind(scorb)
  deallocate(scorb,stat=i_stat)
  call memocc(i_stat,i_all,'scorb',subname)

  i_all=-product(shape(iorbtolr))*kind(iorbtolr)
  deallocate(iorbtolr,stat=i_stat)
  call memocc(i_stat,i_all,'iorbtolr',subname)

END SUBROUTINE inputguess_gaussian_orbitals_withOnWhichAtom



!>   Count the number of atomic shells
subroutine count_atomic_shells(lmax,noccmax,nelecmax,nspin,nspinor,elecorbs,occup,nl)
   use module_base
   implicit none
   integer, intent(in) :: lmax,noccmax,nelecmax,nspin,nspinor
   real(gp), dimension(nelecmax), intent(in) :: elecorbs
   integer, dimension(lmax), intent(out) :: nl
   real(gp), dimension(noccmax,lmax), intent(out) :: occup
   !local variables
   integer :: l,iocc,noncoll,inl,ispin,icoll,m

   !if non-collinear it is like nspin=1 but with the double of orbitals
   if (nspinor == 4) then
      noncoll=2
   else
      noncoll=1
   end if
   occup(1:noccmax,1:lmax)=0
   nl(1:lmax)=0

   !calculate nl and the number of occupation numbers per orbital
   iocc=0
   do l=1,lmax
      iocc=iocc+1
      nl(l)=nint(elecorbs(iocc))
      if (nl(l) > noccmax) stop 'noccmax too little'
      do inl=1,nl(l)!this lose the value of the principal quantum number n
         occup(inl,l)=0.0_gp
         do ispin=1,nspin
            do m=1,2*l-1
               do icoll=1,noncoll !non-trivial only for nspinor=4
                  iocc=iocc+1
                  occup(inl,l)=occup(inl,l)+elecorbs(iocc)
               end do
            end do
         end do
      end do
   end do

END SUBROUTINE count_atomic_shells


!>   Read atomic orbitals
subroutine readAtomicOrbitals(at,norbe,norbsc,nspin,nspinor,scorb,norbsc_arr,locrad)
   use module_base
   use module_types
   implicit none
   !Arguments
   integer, intent(in) :: nspin,nspinor
   integer, intent(out) :: norbe,norbsc
   type(atoms_data), intent(in) :: at
   logical, dimension(4,2,at%natsc), intent(out) :: scorb
   integer, dimension(at%natsc+1,nspin), intent(out) :: norbsc_arr
   real(gp), dimension(at%nat), intent(out) :: locrad
   !local variables
   !n(c) character(len=*), parameter :: subname='readAtomicOrbitals'
   integer, parameter :: nmax=6,lmax=3,noccmax=2,nelecmax=32
   character(len=2) :: symbol
   integer :: ity,i,iatsc,iat,lsc
   integer :: nsccode,mxpl,mxchg
   integer :: norbat,iorbsc_count,niasc,nlsc
   real(gp) :: rcov,rprb,ehomo,amu
   !integer, dimension(nmax,lmax+1) :: neleconf
   real(kind=8), dimension(nmax,lmax+1) :: neleconf
   integer, dimension(lmax+1) :: nl
   real(gp), dimension(noccmax,lmax+1) :: occup

   ! number of orbitals, total and semicore
   norbe=0
   norbsc=0
   iatsc=0
   scorb(:,:,:)=.false.
   do iat=1,at%nat
      ity=at%iatype(iat)
      call count_atomic_shells(lmax+1,noccmax,nelecmax,nspin,nspinor,at%aocc(1,iat),occup,nl)

      norbat=(nl(1)+3*nl(2)+5*nl(3)+7*nl(4))

      norbe=norbe+norbat
      !print *,'iat',iat,l,norbe,norbat,nl(:)
      !calculate the localisation radius for the input orbitals 
      call eleconf(at%nzatom(ity),at%nelpsp(ity),symbol,rcov,rprb,ehomo,&
         &   neleconf,nsccode,mxpl,mxchg,amu)
      locrad(iat)=5._gp/sqrt(abs(2._gp*ehomo))
      nsccode=at%iasctype(iat)
      if (nsccode/=0) then !the atom has some semicore orbitals
         iatsc=iatsc+1
         niasc=nsccode
         !count the semicore orbitals for this atom
         iorbsc_count=0
         do lsc=4,1,-1
            nlsc=niasc/4**(lsc-1)
            iorbsc_count=iorbsc_count+nlsc*(2*lsc-1)
            if (nlsc > 2) then
               write(*,*)'ERROR, atom:',iat,&
                  &   ': cannot admit more than two semicore shells per channel',nlsc
               stop
            end if
            do i=1,nlsc
               scorb(lsc,i,iatsc)=.true.
            end do
            niasc=niasc-nlsc*4**(lsc-1)
         end do
         norbsc_arr(iatsc,1)=iorbsc_count
         norbsc=norbsc+iorbsc_count
         !if (iproc == 0) write(*,*) iat,nsccode,iorbsc_count,norbsc,scorb(:,:,iatsc)
      end if

   end do

   !print *,'NL',nl,norbe

   !orbitals which are non semicore
   norbsc_arr(at%natsc+1,1)=norbe-norbsc

   !duplicate the values in the case of spin-polarization
   if (nspin == 2) norbsc_arr(:,2)=norbsc_arr(:,1)

END SUBROUTINE readAtomicOrbitals



!>   Read atomic orbitals
subroutine readAtomicOrbitals_withOnWhichAtom(at,orbsig,norbe,norbsc,nspin,nspinor,scorb,norbsc_arr,locrad,&
           onWhichAtom)
  use module_base
  use module_types
  implicit none
  !Arguments
  integer, intent(in) :: nspin,nspinor
  type(orbitals_data),intent(in):: orbsig
  integer, intent(out) :: norbe,norbsc
  type(atoms_data), intent(inout) :: at
  logical, dimension(4,2,at%natsc), intent(out) :: scorb
  integer, dimension(at%natsc+1,nspin), intent(out) :: norbsc_arr
  real(gp), dimension(at%nat), intent(out) :: locrad
  integer,dimension(orbsig%norb),intent(out):: onWhichAtom
  !local variables
  character(len=*), parameter :: subname='readAtomicOrbitals'
  integer, parameter :: nmax=6,lmax=3,noccmax=2,nelecmax=32
  character(len=2) :: symbol
  integer :: ity,i,iatsc,iat,lsc
  integer :: nsccode,mxpl,mxchg
  integer :: norbat,iorbsc_count,niasc,nlsc
  real(gp) :: rcov,rprb,ehomo
  !integer, dimension(nmax,lmax+1) :: neleconf
  real(kind=8), dimension(nmax,lmax+1) :: neleconf
  integer, dimension(lmax+1) :: nl
  real(gp), dimension(noccmax,lmax+1) :: occup
  integer:: iorb

  ! number of orbitals, total and semicore
  norbe=0
  norbsc=0
  iatsc=0
  scorb(:,:,:)=.false.
  do iat=1,at%nat
     ity=at%iatype(iat)
     call count_atomic_shells(lmax+1,noccmax,nelecmax,nspin,nspinor,at%aocc(1,iat),occup,nl)
!write(*,'(a,i4,2x,10i4)') 'iat, nl', iat, nl
     norbat=(nl(1)+3*nl(2)+5*nl(3)+7*nl(4))
     do iorb=1,norbat
         onWhichAtom(norbe+iorb)=iat
     end do

     norbe=norbe+norbat
     !print *,'iat',iat,l,norbe,norbat,nl(:)
     !calculate the localisation radius for the input orbitals 
     call eleconf(at%nzatom(ity),at%nelpsp(ity),symbol,rcov,rprb,ehomo,&
          neleconf,nsccode,mxpl,mxchg,at%amu(ity))
     locrad(iat)=5._gp/sqrt(abs(2._gp*ehomo))
     nsccode=at%iasctype(iat)
     if (nsccode/=0) then !the atom has some semicore orbitals
        iatsc=iatsc+1
        niasc=nsccode
        !count the semicore orbitals for this atom
        iorbsc_count=0
        do lsc=4,1,-1
           nlsc=niasc/4**(lsc-1)
           iorbsc_count=iorbsc_count+nlsc*(2*lsc-1)
           if (nlsc > 2) then
              write(*,*)'ERROR, atom:',iat,&
                   ': cannot admit more than two semicore shells per channel'
              stop
           end if
           do i=1,nlsc
              scorb(lsc,i,iatsc)=.true.
           end do
           niasc=niasc-nlsc*4**(lsc-1)
        end do
        norbsc_arr(iatsc,1)=iorbsc_count
        norbsc=norbsc+iorbsc_count
        !if (iproc == 0) write(*,*) iat,nsccode,iorbsc_count,norbsc,scorb(:,:,iatsc)
     end if

  end do

  !print *,'NL',nl,norbe

  !orbitals which are non semicore
  norbsc_arr(at%natsc+1,1)=norbe-norbsc

  !duplicate the values in the case of spin-polarization
  if (nspin == 2) norbsc_arr(:,2)=norbsc_arr(:,1)

END SUBROUTINE readAtomicOrbitals_withOnWhichAtom


!>   Generate atomic orbitals
subroutine AtomicOrbitals(iproc,at,rxyz,norbe,orbse,norbsc,&
      &   nspin,eks,scorb,G,gaucoeff,iorbtolr,mapping,quartic_prefactor)
   use module_base
   use module_types
   use module_interfaces, except_this_one => AtomicOrbitals
   use yaml_output
   implicit none
   integer, intent(in) :: norbe,iproc
   integer, intent(in) :: norbsc,nspin
   type(atoms_data), intent(in) :: at
   logical, dimension(4,2,at%natsc), intent(in) :: scorb
   real(gp), dimension(3,at%nat), intent(in), target :: rxyz
   type(orbitals_data), intent(inout) :: orbse
   type(gaussian_basis), intent(out) :: G
   real(gp), intent(out) :: eks
   integer, dimension(orbse%norbp), intent(out) :: iorbtolr !assign the localisation region
   real(wp), dimension(norbe,orbse%nspinor,orbse%norbp), intent(out) :: gaucoeff !norbe=G%ncoeff
   integer,dimension(orbse%norb), optional, intent(in):: mapping
   real(gp),dimension(at%ntypes),intent(in),optional:: quartic_prefactor
   !local variables
   character(len=*), parameter :: subname= 'AtomicOrbitals'
   integer, parameter :: nterm_max=3,noccmax=2,lmax=4,nmax=6,nelecmax=32!actually is 24
   logical :: orbpol_nc,occeq
   integer :: iatsc,i_all,i_stat,ispin,nsccode,iexpo,ishltmp,ngv,ngc,islcc,iiorb,jjorb
   integer :: iorb,jorb,iat,ity,i,ictot,inl,l,m,nctot,iocc,ictotpsi,ishell,icoeff
   integer :: noncoll,ig,ispinor,icoll,ikpts,ikorb,nlo,ntypesx,ityx,jat,ng
   real(gp) :: ek,mx,my,mz,ma,mb,mc,md
   real(gp) :: mnorm,fac
   logical, dimension(lmax,noccmax) :: semicore
   integer, dimension(2) :: iorbsc,iorbv
   integer, dimension(lmax) :: nl
   real(gp), dimension(noccmax,lmax) :: occup
   integer, dimension(:), allocatable :: iatypex
   real(gp), dimension(:), allocatable :: psiatn
   real(gp), dimension(:,:), allocatable :: atmoments,xp
   real(gp), dimension(:,:,:), allocatable :: psiat

   !if (iproc == 0 .and. verbose > 1) then
      !write(*,'(1x,a)')'Calculating AIO wavefunctions: '
   !end if

   !gaussian basis structure informations
   !insert these things in the loops above
   !here we can create a gaussian basis structure for the input guess functions
   !the number of gaussian centers are thus nat
   G%nat=at%nat
   G%rxyz => rxyz
   !copy the parsed values in the gaussian structure
   !count also the total number of shells
   allocate(G%nshell(at%nat+ndebug),stat=i_stat)
   call memocc(i_stat,G%nshell,'G%nshell',subname)

   !if non-collinear it is like nspin=1 but with the double of orbitals
   if (orbse%nspinor == 4) then
      noncoll=2
   else
      noncoll=1
   end if

   !calculate the number of atom types by taking into account the occupation
   allocate(iatypex(at%nat+ndebug),stat=i_stat)
   call memocc(i_stat,iatypex,'iatypex',subname)

   ntypesx=0
   G%nshltot=0
   count_shells: do iat=1,at%nat
      !print *,'atom,aocc',iat,at%aocc(1:nelecmax,iat)
      ity=at%iatype(iat)
      call count_atomic_shells(lmax,noccmax,nelecmax,nspin,orbse%nspinor,at%aocc(1,iat),occup,nl)
      G%nshell(iat)=(nl(1)+nl(2)+nl(3)+nl(4))
      G%nshltot=G%nshltot+G%nshell(iat)
      !check the occupation numbers and the atoms type
      !once you find something equal exit the procedure
      do jat=1,iat-1
         if (at%iatype(jat) == ity) then
            occeq=.true.
            do i=1,nelecmax
               occeq = occeq .and. (at%aocc(i,jat) == at%aocc(i,iat))
            end do
            !have found another similar atoms
            if (occeq) then
               iatypex(iat)=iatypex(jat)
               cycle count_shells
            end if
         end if
      end do
      ntypesx=ntypesx+1
      iatypex(iat)=ntypesx
   end do count_shells

   !print *,'ntypesx',ntypesx,iatypex

   allocate(G%ndoc(G%nshltot+ndebug),stat=i_stat)
   call memocc(i_stat,G%ndoc,'G%ndoc',subname)
   allocate(G%nam(G%nshltot+ndebug),stat=i_stat)
   call memocc(i_stat,G%nam,'G%nam',subname)

   !the default value for the gaussians is chosen to be 21
   ng=21
   !allocate arrays for the inequivalent wavefunctions
   allocate(xp(ng,ntypesx+ndebug),stat=i_stat)
   call memocc(i_stat,xp,'xp',subname)
   allocate(psiat(ng,5,ntypesx+ndebug),stat=i_stat)
   call memocc(i_stat,psiat,'psiat',subname)

   !print *,'atomx types',ntypesx

   if (iproc == 0 .and. verbose > 1) then
      call yaml_newline()
      call yaml_open_sequence('Atomic Input Orbital Generation')
      call yaml_newline()
   end if


   !assign shell IDs and count the number of exponents and coefficients
   !also calculate the wavefunctions 
   G%nexpo=0
   G%ncoeff=0
   ishell=0
   ntypesx=0
   do iat=1,at%nat
      ity=at%iatype(iat)
      ityx=iatypex(iat)
      ishltmp=0
      call count_atomic_shells(lmax,noccmax,nelecmax,nspin,orbse%nspinor,at%aocc(1,iat),occup,nl)
      if (ityx > ntypesx) then
         if (iproc == 0 .and. verbose > 1) then
            call yaml_sequence(advance='no')
            call yaml_open_map()
            call yaml_map('Atom Type',trim(at%atomnames(ity)))
            !write(*,'(1x,a,a6,a)')&
            !   &   'Generation of input wavefunction data for atom ',&
            !   &   trim(at%atomnames(ity)),&
            !   &   ': '
            call print_eleconf(nspin,orbse%nspinor,noccmax,nelecmax,lmax,&
               &   at%aocc(1,iat),at%iasctype(iat))
         end if

         !positions for the nlcc arrays
         call nlcc_start_position(ity,at,ngv,ngc,islcc)
         !print *,'debug',ity,ngv,ngc,islcc,at%nlccpar(:,:),'acc',shape(at%nlccpar),'end'
         !eliminate the nlcc parameters from the IG, since XC is always LDA
         ngv=0
         ngc=0
         if(present(quartic_prefactor)) then
             call iguess_generator(at%nzatom(ity),at%nelpsp(ity),&
                &   real(at%nelpsp(ity),gp),at%psppar(0,0,ity),&
                &   at%npspcode(ity),ngv,ngc,at%nlccpar(0,max(islcc,1)),&
                &   ng-1,nl,5,noccmax,lmax,occup,xp(1,ityx),&
                &   psiat(1,1,ityx),.false.,quartic_prefactor(ity))
        else
             call iguess_generator(at%nzatom(ity),at%nelpsp(ity),&
                &   real(at%nelpsp(ity),gp),at%psppar(0,0,ity),&
                &   at%npspcode(ity),ngv,ngc,at%nlccpar(0,max(islcc,1)),&
                &   ng-1,nl,5,noccmax,lmax,occup,xp(1,ityx),&
                &   psiat(1,1,ityx),.false.)
         end if
         ntypesx=ntypesx+1
         if (iproc == 0 .and. verbose > 1) then
            !write(*,'(1x,a)')'done.'
            call yaml_close_map()
         end if
      end if

      do l=1,4
         do i=1,nl(l)
            ishell=ishell+1
            ishltmp=ishltmp+1
            G%ndoc(ishell)=ng!(ity)
            G%nam(ishell)=l
            G%nexpo=G%nexpo+ng!(ity)
            G%ncoeff=G%ncoeff+2*l-1
            !print *,'iat,i,l',iat,i,l,norbe,G%ncoeff
         end do
      end do
      if (ishltmp /= G%nshell(iat)) then
         write(*,*)'ERROR: ishelltmp <> nshell',ishell,G%nshell(iat)
         stop 
      end if
   end do
   if (iproc == 0 .and. verbose > 1) then
      call yaml_close_sequence()
      call yaml_newline()
   end if

   !print *,'nl',nl,norbe,G%ncoeff
   if (norbe /= G%ncoeff) then
      write(*,*)'ERROR: norbe /= G%ncoeff',norbe,G%ncoeff
      stop 
   end if

   call razero(orbse%norbp*orbse%nspinor*G%ncoeff,gaucoeff)

   !allocate and assign the exponents and the coefficients
   allocate(G%psiat(G%nexpo+ndebug),stat=i_stat)
   call memocc(i_stat,G%psiat,'G%psiat',subname)

   allocate(G%xp(G%nexpo+ndebug),stat=i_stat)
   call memocc(i_stat,G%xp,'G%xp',subname)

   allocate(psiatn(ng+ndebug),stat=i_stat)
   call memocc(i_stat,psiatn,'psiatn',subname)

   !read the atomic moments if non-collinear
   !WARNING: units are not good for the moment
   !the moments can be inserted in the atoms_data structure
   if (orbse%nspinor == 4) then
      allocate(atmoments(3,at%nat+ndebug),stat=i_stat)
      call memocc(i_stat,atmoments,'atmoments',subname)

      open(unit=22,file='moments',form='formatted',action='read',status='old')
      !this part can be transferred on the atomic orbitals section
      do iat=1,at%nat
         read(unit=22,fmt=*,iostat=i_stat) mx,my,mz
         if (i_stat > 0) then
            write(unit=*,fmt='(a,i0,a,i0,a)') &
               &   'The file "moments" has the line ',iat,&
               &   ' which have not 3 numbers for the atom ',iat,'.'
            stop 'The file "moments" is not correct!'
         end if
         atmoments(1,iat)=mx
         atmoments(2,iat)=my
         atmoments(3,iat)=mz
      end do
   end if


   eks=0.0_gp
   iorb=0
   iatsc=0

   !initialise the orbital counters
   iorbsc(1)=0
   iorbv(1)=norbsc
   !used in case of spin-polarisation, ignored otherwise
   iorbsc(2)=norbe
   iorbv(2)=norbsc+norbe

   ishell=0
   iexpo=0
   icoeff=1
   do iat=1,at%nat

      ity=at%iatype(iat)
      ityx=iatypex(iat)
      call count_atomic_shells(lmax,noccmax,nelecmax,nspin,orbse%nspinor,at%aocc(1,iat),occup,nl)

      nsccode=at%iasctype(iat)

      !the scorb array was already corrected in readAtomicOrbitals routine
      if (nsccode/=0) then !the atom has some semicore orbitals
         iatsc=iatsc+1
         semicore(:,:)=scorb(:,:,iatsc)
      else
         semicore(:,:)=.false.
      end if

      !calculate the atomic input orbitals
      ictot=0
      ictotpsi=0
      nctot=(nl(1)+nl(2)+nl(3)+nl(4))
      if (iorbsc(1)+nctot > norbe .and. iorbv(1)+nctot > norbe) then
         print *,'transgpw occupe',nl(:),norbe
         stop
      end if
      iocc=0
      do l=1,4
         iocc=iocc+1
         nlo=nint(at%aocc(iocc,iat))
         do inl=1,nlo
            ictotpsi=ictotpsi+1
            ictot=ictot+1
            ishell=ishell+1

            !contribution to the kinetic energy given by the electrons in this shell
            call atomkin(l-1,ng,xp(1,ityx),psiat(1,ictotpsi,ityx),psiatn,ek)
            do ig=1,G%ndoc(ishell)
               iexpo=iexpo+1
               G%psiat(iexpo)=psiatn(ig)
               G%xp(iexpo)=xp(ig,ityx)
            end do

            do ispin=1,nspin
               !the order of the orbitals (iorb,jorb) must put in the beginning
               !the semicore orbitals
               if (semicore(l,inl)) then
                  !the orbital is semi-core
                  iorb=iorbsc(ispin)
               else
                  !normal case, the orbital is a valence orbital
                  iorb=iorbv(ispin)
               end if

               do m=1,2*l-1
                  !each orbital has two electrons in the case of the 
                  !non-collinear case
                  do icoll=1,noncoll !non-trivial only for nspinor=4
                     iocc=iocc+1
                     iorb=iorb+1
                     !in noncollinear case see if the orbital is polarised
                     if (noncoll==2) then
                        orbpol_nc=.true.
                        !full orbital, non polarised
                        !if icoll=1 occ(iocc)+occ(iocc+1)
                        !if icoll=2 occ(iocc-1)+occ(iocc)
                        if (at%aocc(iocc+1-icoll,iat)+at%aocc(iocc+2-icoll,iat) == 2.0_gp) then
                           orbpol_nc=.false.
                        end if
                     end if
                     do ikpts=1,orbse%nkpts
                        ikorb=iorb+(ikpts-1)*orbse%norb
                        jorb=ikorb-orbse%isorb
                        orbse%occup(ikorb)=at%aocc(iocc,iat)

                        eks=eks+ek*at%aocc(iocc,iat)*orbse%kwgts(ikpts)
                        if (present(mapping)) then
                           iiorb=mapping(iorb)
                           jjorb=iiorb-orbse%isorb
                        else
                           iiorb=ikorb
                           jjorb=jorb
                        end if
                        !print *,'iat',iat,l,m,icoll,orbse%occup(ikorb),orbpol_nc
                        !if (orbse%isorb < ikorb .and. ikorb <= orbse%isorb+orbse%norbp) then
                        if (orbse%isorb < iiorb .and. iiorb <= orbse%isorb+orbse%norbp) then
                           if (orbse%nspinor == 1) then
                              do ispinor=1,orbse%nspinor
                                 !here we put only the case nspinor==1
                                 !we can put a phase for check with the complex wavefunction
                                 gaucoeff(icoeff,ispinor,jjorb)=1.0_wp
                              end do
                           else if (orbse%nspinor == 2) then
                              gaucoeff(icoeff,1,jjorb)=1.0_wp
                              gaucoeff(icoeff,2,jjorb)=0.0_wp
                              !!$                             !we can put a phase for check with the complex wavefunction
                              !!$                             gaucoeff(icoeff,1,jorb)=0.5_wp*sqrt(3.0_wp)
                              !!$                             gaucoeff(icoeff,2,jorb)=0.5_wp
                           else if (orbse%nspinor == 4) then
                              !assign the input orbitals according to the atomic moments
                              fac=0.5_gp

                              !if the shell is not polarised
                              !put one electron up and the other down
                              !otherwise, put a small unbalancing on the orbitals
                              !such that the momentum of the
                              if (orbpol_nc) then
                                 !in the case of unoccupied orbital, 
                                 !choose the orthogonal direction
                                 mx=atmoments(1,iat)
                                 my=atmoments(2,iat)
                                 mz=atmoments(3,iat)

                                 if (orbse%occup(ikorb) == 0.0_gp) then
                                    mx=-mx
                                    my=-my
                                    mz=-mz
                                 end if
                              else
                                 mx=0.0_gp
                                 my=0.0_gp
                                 mz=1.0_gp-2.0_gp*real(icoll-1,gp)
                              end if

                              mnorm=sqrt(mx**2+my**2+mz**2)
                              if (mnorm /= 0.0_gp) then
                                 mx=mx/mnorm
                                 my=my/mnorm
                                 mz=mz/mnorm
                              end if

                              ma=0.0_gp
                              mb=0.0_gp
                              mc=0.0_gp
                              md=0.0_gp

                              if(mz > 0.0_gp) then 
                                 ma=ma+mz
                              else
                                 mc=mc+abs(mz)
                              end if
                              if(mx > 0.0_gp) then 
                                 ma=ma+fac*mx
                                 mb=mb+fac*mx
                                 mc=mc+fac*mx
                                 md=md+fac*mx
                              else
                                 ma=ma-fac*abs(mx)
                                 mb=mb-fac*abs(mx)
                                 mc=mc+fac*abs(mx)
                                 md=md+fac*abs(mx)
                              end if
                              if(my > 0.0_gp) then 
                                 ma=ma+fac*my
                                 mb=mb-fac*my
                                 mc=mc+fac*my
                                 md=md+fac*my
                              else
                                 ma=ma-fac*abs(my)
                                 mb=mb+fac*abs(my)
                                 mc=mc+fac*abs(my)
                                 md=md+fac*abs(my)
                              end if
                              if(mx==0.0_gp .and. my==0.0_gp .and. mz==0.0_gp) then
                                 ma=1.0_gp/sqrt(2.0_gp)
                                 mb=0.0_gp
                                 mc=1.0_gp/sqrt(2.0_gp)
                                 md=0.0_gp
                              end if

                              !assign the gaussian coefficients for each
                              !spinorial component
                              gaucoeff(icoeff,1,jorb)=real(ma,wp)
                              gaucoeff(icoeff,2,jorb)=real(mb,wp)
                              gaucoeff(icoeff,3,jorb)=real(mc,wp)
                              gaucoeff(icoeff,4,jorb)=real(md,wp)
                           end if

                           !associate to each orbital the reference localisation region
                           !here identified by the atom
                           iorbtolr(jjorb)=iat 
                        endif
                     end do
                  end do
                  icoeff=icoeff+1
               end do
               if (semicore(l,inl)) then
                  !increase semicore orbitals
                  iorbsc(ispin)=iorb
               else
                  !increase valence orbitals
                  iorbv(ispin)=iorb
               end if
               icoeff=icoeff-(2*l-1)
            end do
            icoeff=icoeff+(2*l-1)

         end do
      end do

      if (ictotpsi /= nctot) stop 'Atomic orbitals: error (nctot)'
   end do
   if (iexpo /= G%nexpo) then
      write(*,*)'ERROR: iexpo <> nexpo',iexpo,G%nexpo
      stop 
   end if

   !print *,'icoeff,ncoeff',icoeff,G%ncoeff

   if (iorbsc(1) /= norbsc) then
      print *,iorbsc(1),norbsc
      stop 'Atomic orbitals: error (iorbsc)'
   end if
   if (iorbv(1)/= noncoll*norbe) stop 'Atomic orbitals: error (iorbv)'
   if (iatsc /= at%natsc) stop 'Atomic orbitals: error (iatsc)'

   if (nspin==2) then
      if (iorbsc(2)/= norbsc+norbe) stop 'createAtomic orbitals: error (iorbsc) nspin=2'
      if (iorbv(2) /= 2*norbe) stop 'createAtomic orbitals: error (iorbv) nspin=2'
   end if

   i_all=-product(shape(xp))*kind(xp)
   deallocate(xp,stat=i_stat)
   call memocc(i_stat,i_all,'xp',subname)
   i_all=-product(shape(psiat))*kind(psiat)
   deallocate(psiat,stat=i_stat)
   call memocc(i_stat,i_all,'psiat',subname)
   i_all=-product(shape(psiatn))*kind(psiatn)
   deallocate(psiatn,stat=i_stat)
   call memocc(i_stat,i_all,'psiatn',subname)
   i_all=-product(shape(iatypex))*kind(iatypex)
   deallocate(iatypex,stat=i_stat)
   call memocc(i_stat,i_all,'iatypex',subname)


   if (orbse%nspinor == 4) then
      i_all=-product(shape(atmoments))*kind(atmoments)
      deallocate(atmoments,stat=i_stat)
      call memocc(i_stat,i_all,'atmoments',subname)
   end if


   !  if (iproc ==0 .and. verbose > 1) then
   !     write(*,'(1x,a)')'done.'
   !  end if

END SUBROUTINE AtomicOrbitals




!>   Generate atomic orbitals
!!subroutine AtomicOrbitals_forLinear(iproc,at,rxyz,mapping,norbe,orbse,norbsc,&
!!      &   nspin,eks,scorb,G,gaucoeff,iorbtolr)
!!   use module_base
!!   use module_types
!!   use module_interfaces, except_this_one => AtomicOrbitals_forLinear
!!   implicit none
!!   integer, intent(in) :: norbe,iproc
!!   integer, intent(in) :: norbsc,nspin
!!   type(atoms_data), intent(in) :: at
!!   logical, dimension(4,2,at%natsc), intent(in) :: scorb
!!   real(gp), dimension(3,at%nat), intent(in), target :: rxyz
!!   type(orbitals_data), intent(inout) :: orbse
!!   integer,dimension(orbse%norb),intent(in):: mapping
!!   type(gaussian_basis), intent(out) :: G
!!   real(gp), intent(out) :: eks
!!   integer, dimension(orbse%norbp), intent(out) :: iorbtolr !assign the localisation region
!!   real(wp), dimension(norbe,orbse%nspinor,orbse%norbp), intent(out) :: gaucoeff !norbe=G%ncoeff
!!   !local variables
!!   character(len=*), parameter :: subname= 'AtomicOrbitals'
!!   integer, parameter :: nterm_max=3,noccmax=2,lmax=4,nmax=6,nelecmax=32!actually is 24
!!   logical :: orbpol_nc,occeq
!!   integer :: iatsc,i_all,i_stat,ispin,nsccode,iexpo,ishltmp,ngv,ngc,islcc
!!   integer :: iorb,jorb,iat,ity,i,ictot,inl,l,m,nctot,iocc,ictotpsi,ishell,icoeff
!!   integer :: noncoll,ig,ispinor,icoll,ikpts,ikorb,nlo,ntypesx,ityx,jat,ng,iiorb,jjorb
!!   real(gp) :: ek,mx,my,mz,ma,mb,mc,md
!!   real(gp) :: mnorm,fac
!!   logical, dimension(lmax,noccmax) :: semicore
!!   integer, dimension(2) :: iorbsc,iorbv
!!   integer, dimension(lmax) :: nl
!!   real(gp), dimension(noccmax,lmax) :: occup
!!   integer, dimension(:), allocatable :: iatypex
!!   real(gp), dimension(:), allocatable :: psiatn
!!   real(gp), dimension(:,:), allocatable :: atmoments,xp
!!   real(gp), dimension(:,:,:), allocatable :: psiat
!!
!!   if (iproc == 0 .and. verbose > 1) then
!!      write(*,'(1x,a)')'Calculating AIO wavefunctions: '
!!   end if
!!
!!   !gaussian basis structure informations
!!   !insert these things in the loops above
!!   !here we can create a gaussian basis structure for the input guess functions
!!   !the number of gaussian centers are thus nat
!!   G%nat=at%nat
!!   G%rxyz => rxyz
!!   !copy the parsed values in the gaussian structure
!!   !count also the total number of shells
!!   allocate(G%nshell(at%nat+ndebug),stat=i_stat)
!!   call memocc(i_stat,G%nshell,'G%nshell',subname)
!!
!!   !if non-collinear it is like nspin=1 but with the double of orbitals
!!   if (orbse%nspinor == 4) then
!!      noncoll=2
!!   else
!!      noncoll=1
!!   end if
!!
!!   !calculate the number of atom types by taking into account the occupation
!!   allocate(iatypex(at%nat+ndebug),stat=i_stat)
!!   call memocc(i_stat,iatypex,'iatypex',subname)
!!
!!   ntypesx=0
!!   G%nshltot=0
!!   count_shells: do iat=1,at%nat
!!      !print *,'atom,aocc',iat,at%aocc(1:nelecmax,iat)
!!      ity=at%iatype(iat)
!!      call count_atomic_shells(lmax,noccmax,nelecmax,nspin,orbse%nspinor,at%aocc(1,iat),occup,nl)
!!      G%nshell(iat)=(nl(1)+nl(2)+nl(3)+nl(4))
!!      G%nshltot=G%nshltot+G%nshell(iat)
!!      !check the occupation numbers and the atoms type
!!      !once you find something equal exit the procedure
!!      do jat=1,iat-1
!!         if (at%iatype(jat) == ity) then
!!            occeq=.true.
!!            do i=1,nelecmax
!!               occeq = occeq .and. (at%aocc(i,jat) == at%aocc(i,iat))
!!            end do
!!            !have found another similar atoms
!!            if (occeq) then
!!               iatypex(iat)=iatypex(jat)
!!               cycle count_shells
!!            end if
!!         end if
!!      end do
!!      ntypesx=ntypesx+1
!!      iatypex(iat)=ntypesx
!!   end do count_shells
!!
!!   !print *,'ntypesx',ntypesx,iatypex
!!
!!   allocate(G%ndoc(G%nshltot+ndebug),stat=i_stat)
!!   call memocc(i_stat,G%ndoc,'G%ndoc',subname)
!!   allocate(G%nam(G%nshltot+ndebug),stat=i_stat)
!!   call memocc(i_stat,G%nam,'G%nam',subname)
!!
!!   !the default value for the gaussians is chosen to be 21
!!   ng=21
!!   !allocate arrays for the inequivalent wavefunctions
!!   allocate(xp(ng,ntypesx+ndebug),stat=i_stat)
!!   call memocc(i_stat,xp,'xp',subname)
!!   allocate(psiat(ng,5,ntypesx+ndebug),stat=i_stat)
!!   call memocc(i_stat,psiat,'psiat',subname)
!!
!!   !print *,'atomx types',ntypesx
!!
!!   !assign shell IDs and count the number of exponents and coefficients
!!   !also calculate the wavefunctions 
!!   G%nexpo=0
!!   G%ncoeff=0
!!   ishell=0
!!   ntypesx=0
!!   do iat=1,at%nat
!!      ity=at%iatype(iat)
!!      ityx=iatypex(iat)
!!      ishltmp=0
!!      call count_atomic_shells(lmax,noccmax,nelecmax,nspin,orbse%nspinor,at%aocc(1,iat),occup,nl)
!!      if (ityx > ntypesx) then
!!         if (iproc == 0 .and. verbose > 1) then
!!            write(*,'(1x,a,a6,a)')&
!!               &   'Generation of input wavefunction data for atom ',&
!!               &   trim(at%atomnames(ity)),&
!!               &   ': '
!!            call print_eleconf(nspin,orbse%nspinor,noccmax,nelecmax,lmax,&
!!               &   at%aocc(1,iat),at%iasctype(iat))
!!         end if
!!
!!         !positions for the nlcc arrays
!!         call nlcc_start_position(ity,at,ngv,ngc,islcc)
!!         call iguess_generator(at%nzatom(ity),at%nelpsp(ity),&
!!            &   real(at%nelpsp(ity),gp),at%psppar(0,0,ity),&
!!            &   at%npspcode(ity),ngv,ngc,at%nlccpar(0,max(islcc,1)),&
!!            &   ng-1,nl,5,noccmax,lmax,occup,xp(1,ityx),&
!!            &   psiat(1,1,ityx),.false.)
!!         ntypesx=ntypesx+1
!!         if (iproc == 0 .and. verbose > 1) write(*,'(1x,a)')'done.'
!!      end if
!!
!!      do l=1,4
!!         do i=1,nl(l)
!!            ishell=ishell+1
!!            ishltmp=ishltmp+1
!!            G%ndoc(ishell)=ng!(ity)
!!            G%nam(ishell)=l
!!            G%nexpo=G%nexpo+ng!(ity)
!!            G%ncoeff=G%ncoeff+2*l-1
!!            !print *,'iat,i,l',iat,i,l,norbe,G%ncoeff
!!         end do
!!      end do
!!      if (ishltmp /= G%nshell(iat)) then
!!         write(*,*)'ERROR: ishelltmp <> nshell',ishell,G%nshell(iat)
!!         stop 
!!      end if
!!   end do
!!
!!   !print *,'nl',nl,norbe,G%ncoeff
!!   if (norbe /= G%ncoeff) then
!!      write(*,*)'ERROR: norbe /= G%ncoeff',norbe,G%ncoeff
!!      stop 
!!   end if
!!
!!   call razero(orbse%norbp*orbse%nspinor*G%ncoeff,gaucoeff)
!!
!!   !allocate and assign the exponents and the coefficients
!!   allocate(G%psiat(G%nexpo+ndebug),stat=i_stat)
!!   call memocc(i_stat,G%psiat,'G%psiat',subname)
!!
!!   allocate(G%xp(G%nexpo+ndebug),stat=i_stat)
!!   call memocc(i_stat,G%xp,'G%xp',subname)
!!
!!   allocate(psiatn(ng+ndebug),stat=i_stat)
!!   call memocc(i_stat,psiatn,'psiatn',subname)
!!
!!   !read the atomic moments if non-collinear
!!   !WARNING: units are not good for the moment
!!   !the moments can be inserted in the atoms_data structure
!!   if (orbse%nspinor == 4) then
!!      allocate(atmoments(3,at%nat+ndebug),stat=i_stat)
!!      call memocc(i_stat,atmoments,'atmoments',subname)
!!
!!      open(unit=22,file='moments',form='formatted',action='read',status='old')
!!      !this part can be transferred on the atomic orbitals section
!!      do iat=1,at%nat
!!         read(unit=22,fmt=*,iostat=i_stat) mx,my,mz
!!         if (i_stat > 0) then
!!            write(unit=*,fmt='(a,i0,a,i0,a)') &
!!               &   'The file "moments" has the line ',iat,&
!!               &   ' which have not 3 numbers for the atom ',iat,'.'
!!            stop 'The file "moments" is not correct!'
!!         end if
!!         atmoments(1,iat)=mx
!!         atmoments(2,iat)=my
!!         atmoments(3,iat)=mz
!!      end do
!!   end if
!!
!!
!!   eks=0.0_gp
!!   iorb=0
!!   iatsc=0
!!
!!   !initialise the orbital counters
!!   iorbsc(1)=0
!!   iorbv(1)=norbsc
!!   !used in case of spin-polarisation, ignored otherwise
!!   iorbsc(2)=norbe
!!   iorbv(2)=norbsc+norbe
!!
!!   ishell=0
!!   iexpo=0
!!   icoeff=1
!!   do iat=1,at%nat
!!
!!      ity=at%iatype(iat)
!!      ityx=iatypex(iat)
!!      call count_atomic_shells(lmax,noccmax,nelecmax,nspin,orbse%nspinor,at%aocc(1,iat),occup,nl)
!!
!!      nsccode=at%iasctype(iat)
!!
!!      !the scorb array was already corrected in readAtomicOrbitals routine
!!      if (nsccode/=0) then !the atom has some semicore orbitals
!!         iatsc=iatsc+1
!!         semicore(:,:)=scorb(:,:,iatsc)
!!      else
!!         semicore(:,:)=.false.
!!      end if
!!
!!      !calculate the atomic input orbitals
!!      ictot=0
!!      ictotpsi=0
!!      nctot=(nl(1)+nl(2)+nl(3)+nl(4))
!!      if (iorbsc(1)+nctot > norbe .and. iorbv(1)+nctot > norbe) then
!!         print *,'transgpw occupe',nl(:),norbe
!!         stop
!!      end if
!!      iocc=0
!!      do l=1,4
!!         iocc=iocc+1
!!         nlo=nint(at%aocc(iocc,iat))
!!         do inl=1,nlo
!!            ictotpsi=ictotpsi+1
!!            ictot=ictot+1
!!            ishell=ishell+1
!!
!!            !contribution to the kinetic energy given by the electrons in this shell
!!            call atomkin(l-1,ng,xp(1,ityx),psiat(1,ictotpsi,ityx),psiatn,ek)
!!            do ig=1,G%ndoc(ishell)
!!               iexpo=iexpo+1
!!               G%psiat(iexpo)=psiatn(ig)
!!               G%xp(iexpo)=xp(ig,ityx)
!!            end do
!!
!!            do ispin=1,nspin
!!               !the order of the orbitals (iorb,jorb) must put in the beginning
!!               !the semicore orbitals
!!               if (semicore(l,inl)) then
!!                  !the orbital is semi-core
!!                  iorb=iorbsc(ispin)
!!               else
!!                  !normal case, the orbital is a valence orbital
!!                  iorb=iorbv(ispin)
!!               end if
!!
!!               do m=1,2*l-1
!!                  !each orbital has two electrons in the case of the 
!!                  !non-collinear case
!!                  do icoll=1,noncoll !non-trivial only for nspinor=4
!!                     iocc=iocc+1
!!                     iorb=iorb+1
!!                     !in noncollinear case see if the orbital is polarised
!!                     if (noncoll==2) then
!!                        orbpol_nc=.true.
!!                        !full orbital, non polarised
!!                        !if icoll=1 occ(iocc)+occ(iocc+1)
!!                        !if icoll=2 occ(iocc-1)+occ(iocc)
!!                        if (at%aocc(iocc+1-icoll,iat)+at%aocc(iocc+2-icoll,iat) == 2.0_gp) then
!!                           orbpol_nc=.false.
!!                        end if
!!                     end if
!!                     do ikpts=1,orbse%nkpts
!!                        ikorb=iorb+(ikpts-1)*orbse%norb
!!                        jorb=ikorb-orbse%isorb
!!                        orbse%occup(ikorb)=at%aocc(iocc,iat)
!!
!!                        eks=eks+ek*at%aocc(iocc,iat)*orbse%kwgts(ikpts)
!!                        !print *,'iat',iat,l,m,icoll,orbse%occup(ikorb),orbpol_nc
!!                        iiorb=mapping(iorb)
!!                        jjorb=iiorb-orbse%isorb
!!                        !if (orbse%isorb < ikorb .and. ikorb <= orbse%isorb+orbse%norbp) then
!!                        if (orbse%isorb < iiorb .and. iiorb <= orbse%isorb+orbse%norbp) then
!!                           if (orbse%nspinor == 1) then
!!                              do ispinor=1,orbse%nspinor
!!                                 !here we put only the case nspinor==1
!!                                 !we can put a phase for check with the complex wavefunction
!!                                 gaucoeff(icoeff,ispinor,jjorb)=1.0_wp
!!                              end do
!!                           else if (orbse%nspinor == 2) then
!!                              gaucoeff(icoeff,1,jjorb)=1.0_wp
!!                              gaucoeff(icoeff,2,jjorb)=0.0_wp
!!                              !!$                             !we can put a phase for check with the complex wavefunction
!!                              !!$                             gaucoeff(icoeff,1,jorb)=0.5_wp*sqrt(3.0_wp)
!!                              !!$                             gaucoeff(icoeff,2,jorb)=0.5_wp
!!                           else if (orbse%nspinor == 4) then
!!                              !assign the input orbitals according to the atomic moments
!!                              fac=0.5_gp
!!
!!                              !if the shell is not polarised
!!                              !put one electron up and the other down
!!                              !otherwise, put a small unbalancing on the orbitals
!!                              !such that the momentum of the
!!                              if (orbpol_nc) then
!!                                 !in the case of unoccupied orbital, 
!!                                 !choose the orthogonal direction
!!                                 mx=atmoments(1,iat)
!!                                 my=atmoments(2,iat)
!!                                 mz=atmoments(3,iat)
!!
!!                                 if (orbse%occup(ikorb) == 0.0_gp) then
!!                                    mx=-mx
!!                                    my=-my
!!                                    mz=-mz
!!                                 end if
!!                              else
!!                                 mx=0.0_gp
!!                                 my=0.0_gp
!!                                 mz=1.0_gp-2.0_gp*real(icoll-1,gp)
!!                              end if
!!
!!                              mnorm=sqrt(mx**2+my**2+mz**2)
!!                              if (mnorm /= 0.0_gp) then
!!                                 mx=mx/mnorm
!!                                 my=my/mnorm
!!                                 mz=mz/mnorm
!!                              end if
!!
!!                              ma=0.0_gp
!!                              mb=0.0_gp
!!                              mc=0.0_gp
!!                              md=0.0_gp
!!
!!                              if(mz > 0.0_gp) then 
!!                                 ma=ma+mz
!!                              else
!!                                 mc=mc+abs(mz)
!!                              end if
!!                              if(mx > 0.0_gp) then 
!!                                 ma=ma+fac*mx
!!                                 mb=mb+fac*mx
!!                                 mc=mc+fac*mx
!!                                 md=md+fac*mx
!!                              else
!!                                 ma=ma-fac*abs(mx)
!!                                 mb=mb-fac*abs(mx)
!!                                 mc=mc+fac*abs(mx)
!!                                 md=md+fac*abs(mx)
!!                              end if
!!                              if(my > 0.0_gp) then 
!!                                 ma=ma+fac*my
!!                                 mb=mb-fac*my
!!                                 mc=mc+fac*my
!!                                 md=md+fac*my
!!                              else
!!                                 ma=ma-fac*abs(my)
!!                                 mb=mb+fac*abs(my)
!!                                 mc=mc+fac*abs(my)
!!                                 md=md+fac*abs(my)
!!                              end if
!!                              if(mx==0.0_gp .and. my==0.0_gp .and. mz==0.0_gp) then
!!                                 ma=1.0_gp/sqrt(2.0_gp)
!!                                 mb=0.0_gp
!!                                 mc=1.0_gp/sqrt(2.0_gp)
!!                                 md=0.0_gp
!!                              end if
!!
!!                              !assign the gaussian coefficients for each
!!                              !spinorial component
!!                              gaucoeff(icoeff,1,jjorb)=real(ma,wp)
!!                              gaucoeff(icoeff,2,jjorb)=real(mb,wp)
!!                              gaucoeff(icoeff,3,jjorb)=real(mc,wp)
!!                              gaucoeff(icoeff,4,jjorb)=real(md,wp)
!!                           end if
!!
!!                           !associate to each orbital the reference localisation region
!!                           !here identified by the atom
!!                           iorbtolr(jjorb)=iat 
!!                        endif
!!                     end do
!!                  end do
!!                  icoeff=icoeff+1
!!               end do
!!               if (semicore(l,inl)) then
!!                  !increase semicore orbitals
!!                  iorbsc(ispin)=iorb
!!               else
!!                  !increase valence orbitals
!!                  iorbv(ispin)=iorb
!!               end if
!!               icoeff=icoeff-(2*l-1)
!!            end do
!!            icoeff=icoeff+(2*l-1)
!!
!!         end do
!!      end do
!!
!!      if (ictotpsi /= nctot) stop 'Atomic orbitals: error (nctot)'
!!   end do
!!   if (iexpo /= G%nexpo) then
!!      write(*,*)'ERROR: iexpo <> nexpo',iexpo,G%nexpo
!!      stop 
!!   end if
!!
!!   !print *,'icoeff,ncoeff',icoeff,G%ncoeff
!!
!!   if (iorbsc(1) /= norbsc) then
!!      print *,iorbsc(1),norbsc
!!      stop 'Atomic orbitals: error (iorbsc)'
!!   end if
!!   if (iorbv(1)/= noncoll*norbe) stop 'Atomic orbitals: error (iorbv)'
!!   if (iatsc /= at%natsc) stop 'Atomic orbitals: error (iatsc)'
!!
!!   if (nspin==2) then
!!      if (iorbsc(2)/= norbsc+norbe) stop 'createAtomic orbitals: error (iorbsc) nspin=2'
!!      if (iorbv(2) /= 2*norbe) stop 'createAtomic orbitals: error (iorbv) nspin=2'
!!   end if
!!
!!   i_all=-product(shape(xp))*kind(xp)
!!   deallocate(xp,stat=i_stat)
!!   call memocc(i_stat,i_all,'xp',subname)
!!   i_all=-product(shape(psiat))*kind(psiat)
!!   deallocate(psiat,stat=i_stat)
!!   call memocc(i_stat,i_all,'psiat',subname)
!!   i_all=-product(shape(psiatn))*kind(psiatn)
!!   deallocate(psiatn,stat=i_stat)
!!   call memocc(i_stat,i_all,'psiatn',subname)
!!   i_all=-product(shape(iatypex))*kind(iatypex)
!!   deallocate(iatypex,stat=i_stat)
!!   call memocc(i_stat,i_all,'iatypex',subname)
!!
!!
!!   if (orbse%nspinor == 4) then
!!      i_all=-product(shape(atmoments))*kind(atmoments)
!!      deallocate(atmoments,stat=i_stat)
!!      call memocc(i_stat,i_all,'atmoments',subname)
!!   end if
!!
!!
!!   !  if (iproc ==0 .and. verbose > 1) then
!!   !     write(*,'(1x,a)')'done.'
!!   !  end if
!!
!!END SUBROUTINE AtomicOrbitals_forLinear






!>   Calculates the kinetic energy of an atomic wavefunction expressed in Gaussians
!!   the output psiatn is a normalized version of psiat
subroutine atomkin(l,ng,xp,psiat,psiatn,ek)
   use module_base
   implicit none
   integer, intent(in) :: l,ng
   real(gp), dimension(ng), intent(in) :: xp,psiat
   real(gp), intent(out) :: ek
   real(gp), dimension(ng), intent(out) :: psiatn
   !local variables
   integer :: i,j
   real(gp) :: gml,tt,xpi,xpj,d,sxp,const,hij,sij

   !        gml=.5d0*gamma_restricted(.5d0+l)
   gml = 0.0_gp
   if (l.eq.0) then 
      gml=0.88622692545275801365_gp
   else if (l.eq.1) then 
      gml=0.44311346272637900682_gp
   else if (l.eq.2) then 
      gml=0.66467019408956851024_gp
   else if (l.eq.3) then 
      gml=1.6616754852239212756_gp
   else
      stop 'atomkin'
   endif

   ek=0.0_gp
   tt=0.0_gp
   do i=1,ng
      xpi=.5_gp/xp(i)**2
      do j=1,ng
         xpj=.5_gp/xp(j)**2
         d=xpi+xpj
         sxp=1.0_gp/d
         const=gml*sqrt(sxp)**(2*l+1)
         ! kinetic energy  matrix element hij
         hij=.5_gp*const*sxp**2* ( 3._gp*xpi*xpj +                  &
            &   real(l,gp)*(6._gp*xpi*xpj-xpi**2-xpj**2) -        &
            &   real(l**2,gp)*(xpi-xpj)**2  ) + .5_gp*real(l,gp)*(real(l,gp)+1._gp)*const
         sij=const*sxp*(real(l,gp)+.5_gp)
         ek=ek+hij*psiat(i)*psiat(j)
         tt=tt+sij*psiat(i)*psiat(j)
      enddo
   enddo

   if (abs(tt-1._gp).gt.1.e-2_gp) write(*,*) 'presumably wrong inguess data',l,tt
   ! energy expectation value
   ek=ek/tt
   !write(*,*) 'ek=',ek,tt,l,ng
   ! scale atomic wavefunction
   tt=sqrt(1._gp/tt)
   !!!        if (l.eq.0) then  ! multiply with 1/sqrt(4*pi)
   !!!        tt=tt*0.28209479177387814347_gp
   !!!        else if (l.eq.1) then  ! multiply with sqrt(3/(4*pi))
   !!!        tt=tt*0.48860251190291992159_gp
   !!!        !decide the value of the normalization to be used
   !!!        endif
   do i=1,ng
      psiatn(i)=psiat(i)*tt
   enddo

END SUBROUTINE atomkin


subroutine calc_coeff_inguess(l,m,nterm_max,nterm,lx,ly,lz,fac_arr)
   use module_base
   implicit none
   integer, intent(in) :: l,m,nterm_max
   integer, intent(out) :: nterm
   integer, dimension(nterm_max), intent(out) :: lx,ly,lz
   real(gp), dimension(nterm_max), intent(out) :: fac_arr

   if (l.eq.1 .and. m.eq.1) then
      nterm=1
      lx(1)=0 ; ly(1)=0 ; lz(1)=0
      fac_arr(1)=0.28209479177387814347_gp

   else if (l.eq.2  .and. m.eq.1) then
      nterm=1
      lx(1)=1 ; ly(1)=0 ; lz(1)=0
      fac_arr(1)=0.48860251190291992159_gp
   else if (l.eq.2  .and. m.eq.2) then
      nterm=1
      lx(1)=0 ; ly(1)=1 ; lz(1)=0
      fac_arr(1)=0.48860251190291992159_gp
   else if (l.eq.2  .and. m.eq.3) then
      nterm=1
      lx(1)=0 ; ly(1)=0 ; lz(1)=1
      fac_arr(1)=0.48860251190291992159_gp

   else if (l.eq.3  .and. m.eq.1) then
      nterm=1
      lx(1)=0 ; ly(1)=1 ; lz(1)=1
      fac_arr(1)=1.092548430592079_gp
   else if (l.eq.3  .and. m.eq.2) then
      nterm=1
      lx(1)=1 ; ly(1)=0 ; lz(1)=1
      fac_arr(1)=1.092548430592079_gp
   else if (l.eq.3  .and. m.eq.3) then
      nterm=1
      lx(1)=1 ; ly(1)=1 ; lz(1)=0
      fac_arr(1)=1.092548430592079_gp
   else if (l.eq.3  .and. m.eq.4) then
      nterm=2
      lx(1)=2 ; ly(1)=0 ; lz(1)=0
      lx(2)=0 ; ly(2)=2 ; lz(2)=0
      fac_arr(1)=0.5462742152960396_gp
      fac_arr(2)=-0.5462742152960396_gp
   else if (l.eq.3  .and. m.eq.5) then 
      nterm=3
      lx(1)=2 ; ly(1)=0 ; lz(1)=0
      lx(2)=0 ; ly(2)=2 ; lz(2)=0
      lx(3)=0 ; ly(3)=0 ; lz(3)=2
      fac_arr(1)=-0.3153915652525201_gp
      fac_arr(2)=-0.3153915652525201_gp
      fac_arr(3)=2._gp*0.3153915652525201_gp

   else if (l.eq.4  .and. m.eq.1) then
      nterm=3
      lx(1)=3 ; ly(1)=0 ; lz(1)=0
      lx(2)=1 ; ly(2)=2 ; lz(2)=0
      lx(3)=1 ; ly(3)=0 ; lz(3)=2
      fac_arr(1)=0.4570457994644658_gp
      fac_arr(2)=0.4570457994644658_gp
      fac_arr(3)=-4._gp*0.4570457994644658_gp
   else if (l.eq.4  .and. m.eq.2) then
      nterm=3
      lx(1)=2 ; ly(1)=1 ; lz(1)=0
      lx(2)=0 ; ly(2)=3 ; lz(2)=0
      lx(3)=0 ; ly(3)=1 ; lz(3)=2
      fac_arr(1)=0.4570457994644658_gp
      fac_arr(2)=0.4570457994644658_gp
      fac_arr(3)=-4._gp*0.4570457994644658_gp
   else if (l.eq.4  .and. m.eq.3) then
      nterm=3
      lx(1)=2 ; ly(1)=0 ; lz(1)=1
      lx(2)=0 ; ly(2)=2 ; lz(2)=1
      lx(3)=0 ; ly(3)=0 ; lz(3)=3
      fac_arr(1)=3._gp*0.3731763325901154_gp
      fac_arr(2)=3._gp*0.3731763325901154_gp
      fac_arr(3)=-2._gp*0.3731763325901154_gp
   else if (l.eq.4  .and. m.eq.4) then
      nterm=2
      lx(1)=3 ; ly(1)=0 ; lz(1)=0
      lx(2)=1 ; ly(2)=2 ; lz(2)=0
      fac_arr(1)=0.5900435899266436_gp
      fac_arr(2)=-3._gp*0.5900435899266436_gp
   else if (l.eq.4  .and. m.eq.5) then
      nterm=2
      lx(1)=2 ; ly(1)=1 ; lz(1)=0
      lx(2)=0 ; ly(2)=3 ; lz(2)=0
      fac_arr(1)=-3._gp*0.5900435899266436_gp
      fac_arr(2)=0.5900435899266436_gp
   else if (l.eq.4  .and. m.eq.6) then
      nterm=2
      lx(1)=2 ; ly(1)=0 ; lz(1)=1
      lx(2)=0 ; ly(2)=2 ; lz(2)=1
      fac_arr(1)=1.445305721320277_gp
      fac_arr(2)=-1.445305721320277_gp
   else if (l.eq.4  .and. m.eq.7) then
      nterm=1
      lx(1)=1 ; ly(1)=1 ; lz(1)=1
      fac_arr(1)=2.890611442640554_gp
   else
      write(*,*) 'l,m',l,m
      stop 'input guess format error'
   endif

END SUBROUTINE calc_coeff_inguess


subroutine iguess_generator(izatom,ielpsp,zion,psppar,npspcode,ngv,ngc,nlccpar,ng,nl,&
      &   nmax_occ,noccmax,lmax,occup,expo,psiat,enlargerprb,quartic_prefactor)
   use module_base
   implicit none
   logical, intent(in) :: enlargerprb
   integer, intent(in) :: ng,npspcode,nmax_occ,lmax,noccmax,ielpsp,izatom,ngv,ngc
   real(gp), intent(in) :: zion
   integer, dimension(lmax+1), intent(in) :: nl
   real(gp), dimension(0:4,0:6), intent(in) :: psppar
   real(gp), dimension(0:4,max((ngv*(ngv+1)/2)+(ngc*(ngc+1)/2),1)), intent(in) :: nlccpar
   real(gp), dimension(noccmax,lmax+1), intent(in) :: occup
   real(gp), dimension(ng+1), intent(out) :: expo
   real(gp), dimension(ng+1,nmax_occ), intent(out) :: psiat
   real(gp),intent(in),optional:: quartic_prefactor
   !local variables
   character(len=*), parameter :: subname='iguess_generator'
   integer, parameter :: n_int=100
   real(gp), parameter :: fact=4.0_gp
   character(len=2) :: symbol
   integer :: lpx,nsccode,mxpl,mxchg
   integer :: l,i,j,iocc,i_all,i_stat
   real(gp) :: alpz,alpl,amu,rprb,rij,a,a0,a0in,tt,ehomo,rcov
   !integer, dimension(6,4) :: neleconf
   real(kind=8), dimension(6,4) :: neleconf
   real(gp), dimension(4) :: gpot
   real(gp), dimension(noccmax,lmax+1) :: aeval,chrg,res
   real(gp), dimension(:), allocatable :: xp,alps
   real(gp), dimension(:,:), allocatable :: vh,hsep,ofdcoef
   real(gp), dimension(:,:,:), allocatable :: psi
   real(gp), dimension(:,:,:,:), allocatable :: rmt

   !filename = 'psppar.'//trim(atomname)

   lpx=0
   lpx_determination: do i=1,4
      if (psppar(i,0) == 0.0_gp) then
         exit lpx_determination
      else
         lpx=i-1
      end if
   end do lpx_determination

   allocate(alps(lpx+1+ndebug),stat=i_stat)
   call memocc(i_stat,alps,'alps',subname)
   allocate(hsep(6,lpx+1+ndebug),stat=i_stat)
   call memocc(i_stat,hsep,'hsep',subname)

   !assignation of radii and coefficients of the local part
   alpz=psppar(0,0)
   alpl=psppar(0,0)
   alps(1:lpx+1)=psppar(1:lpx+1,0)
   gpot(1:4)=psppar(0,1:4)

   !assignation of the coefficents for the nondiagonal terms
   if (npspcode == 2) then !GTH case
      do l=1,lpx+1
         hsep(1,l)=psppar(l,1)
         hsep(2,l)=0.0_gp
         hsep(3,l)=psppar(l,2)
         hsep(4,l)=0.0_gp
         hsep(5,l)=0.0_gp
         hsep(6,l)=psppar(l,3)
      end do
   else if (npspcode == 3) then !HGH case
      allocate(ofdcoef(3,4+ndebug),stat=i_stat)
      call memocc(i_stat,ofdcoef,'ofdcoef',subname)

      ofdcoef(1,1)=-0.5_gp*sqrt(3._gp/5._gp) !h2
      ofdcoef(2,1)=0.5_gp*sqrt(5._gp/21._gp) !h4
      ofdcoef(3,1)=-0.5_gp*sqrt(100.0_gp/63._gp) !h5

      ofdcoef(1,2)=-0.5_gp*sqrt(5._gp/7._gp) !h2
      ofdcoef(2,2)=1._gp/6._gp*sqrt(35._gp/11._gp) !h4
      ofdcoef(3,2)=-7._gp/3._gp*sqrt(1._gp/11._gp) !h5

      ofdcoef(1,3)=-0.5_gp*sqrt(7._gp/9._gp) !h2
      ofdcoef(2,3)=0.5_gp*sqrt(63._gp/143._gp) !h4
      ofdcoef(3,3)=-9._gp*sqrt(1._gp/143._gp) !h5

      ofdcoef(1,4)=0.0_gp !h2
      ofdcoef(2,4)=0.0_gp !h4
      ofdcoef(3,4)=0.0_gp !h5

      !define the values of hsep starting from the pseudopotential file
      do l=1,lpx+1
         hsep(1,l)=psppar(l,1)
         hsep(2,l)=psppar(l,2)*ofdcoef(1,l)
         hsep(3,l)=psppar(l,2)
         hsep(4,l)=psppar(l,3)*ofdcoef(2,l)
         hsep(5,l)=psppar(l,3)*ofdcoef(3,l)
         hsep(6,l)=psppar(l,3)
      end do
      i_all=-product(shape(ofdcoef))*kind(ofdcoef)
      deallocate(ofdcoef,stat=i_stat)
      call memocc(i_stat,i_all,'ofdcoef',subname)
   else if (npspcode == 10) then !HGH-K case
      do l=1,lpx+1
         hsep(1,l)=psppar(l,1) !h11
         hsep(2,l)=psppar(l,4) !h12
         hsep(3,l)=psppar(l,2) !h22
         hsep(4,l)=psppar(l,5) !h13
         hsep(5,l)=psppar(l,6) !h23
         hsep(6,l)=psppar(l,3) !h33
      end do
   end if

   !!Just for extracting the covalent radius and rprb
   call eleconf(izatom,ielpsp,symbol,rcov,rprb,ehomo,neleconf,nsccode,mxpl,mxchg,amu)

   if(present(quartic_prefactor)) then
<<<<<<< HEAD
       tt=rprb
       rprb=(1.d0/(2.d0*quartic_prefactor))**.25d0
       !if(iproc==0) write(*,'(2(a,es12.3))') 'quartic potential for AO: modify rprb from ',tt,' to ',rprb
       write(*,'(2(a,es12.3))') 'quartic potential for AO: modify rprb from ',tt,' to ',rprb
=======
if (quartic_prefactor > 0.0_gp) then
       tt=rprb
       if(quartic_prefactor>0.d0) then
           ! There is a non-zero confinement
           rprb=(1.d0/(2.d0*quartic_prefactor))**.25d0
       else
           ! No confinement is used. Adjust rprb such that the quartic potential has at r=12 the same
           ! value as the parabolic potential
           rprb=144.d0**.25d0*tt
       end if
       !if(iproc==0) write(*,'(2(a,es12.3))') 'quartic potential for AO: modify rprb from ',tt,' to ',rprb
       !write(*,'(2(a,es12.3))') 'quartic potential for AO: modify rprb from ',tt,' to ',rprb
end if
>>>>>>> 4506aea0
   end if

   if (enlargerprb) then
      !experimental
      rprb=100.0_gp
   end if

   !  occup(:,:)=0.0_gp
   !   do l=0,lmax-1
   !     iocc=0
   !     do i=1,6
   !        if (elecorbs(i,l+1) > 0.0_gp) then
   !           iocc=iocc+1
   !           !print *,'elecorbs',i,l,elecorbs(i,l+1),noccmax
   !            if (iocc > noccmax) stop 'iguess_generator: noccmax too small'
   !           occup(iocc,l+1)=elecorbs(i,l+1)
   !        endif
   !     end do
   !     nl(l+1)=iocc
   !  end do

   !allocate arrays for the gatom routine
   allocate(vh(4*(ng+1)**2,4*(ng+1)**2+ndebug),stat=i_stat)
   call memocc(i_stat,vh,'vh',subname)
   allocate(psi(0:ng,noccmax,lmax+ndebug),stat=i_stat)
   call memocc(i_stat,psi,'psi',subname)
   allocate(xp(0:ng+ndebug),stat=i_stat)
   call memocc(i_stat,xp,'xp',subname)
   allocate(rmt(n_int,0:ng,0:ng,lmax+ndebug),stat=i_stat)
   call memocc(i_stat,rmt,'rmt',subname)

   !can be switched on for debugging
   !if (iproc.eq.0) write(*,'(1x,a,a7,a9,i3,i3,a9,i3,f5.2)')&
   !     'Input Guess Generation for atom',trim(atomname),&
   !     'Z,Zion=',izatom,ielpsp,'ng,rprb=',ng+1,rprb

   rij=3._gp
   ! exponents of gaussians
   a0in=alpz
   a0=a0in/rij
   !       tt=sqrt(sqrt(2._gp))
   tt=2._gp**.3_gp
   do i=0,ng
      a=a0*tt**i
      xp(i)=.5_gp/a**2
   end do

   ! initial guess
   do l=0,lmax-1
      do iocc=1,noccmax
         do i=0,ng
            psi(i,iocc,l+1)=0.0_gp
         end do
      end do
   end do

   call crtvh(ng,lmax-1,xp,vh,rprb,fact,n_int,rmt)
   if(present(quartic_prefactor)) then
<<<<<<< HEAD
=======

>>>>>>> 4506aea0
       call gatom(rcov,rprb,lmax-1,lpx,noccmax,occup,&
          &   zion,alpz,gpot,alpl,hsep,alps,ngv,ngc,nlccpar,vh,xp,rmt,fact,n_int,&
          &   aeval,ng,psi,res,chrg,4)
   else
       call gatom(rcov,rprb,lmax-1,lpx,noccmax,occup,&
          &   zion,alpz,gpot,alpl,hsep,alps,ngv,ngc,nlccpar,vh,xp,rmt,fact,n_int,&
          &   aeval,ng,psi,res,chrg,2)
   end if

   !post-treatment of the inguess data
   do i=1,ng+1
      expo(i)=sqrt(0.5_gp/xp(i-1))
   end do

   i=0
   do l=1,4
      do iocc=1,nl(l)
         i=i+1
         !occupat(i)=occup(iocc,l)
         do j=1,ng+1
            psiat(j,i)=psi(j-1,iocc,l)
         end do
      end do
   end do

   i_all=-product(shape(vh))*kind(vh)
   deallocate(vh,stat=i_stat)
   call memocc(i_stat,i_all,'vh',subname)
   i_all=-product(shape(psi))*kind(psi)
   deallocate(psi,stat=i_stat)
   call memocc(i_stat,i_all,'psi',subname)
   i_all=-product(shape(xp))*kind(xp)
   deallocate(xp,stat=i_stat)
   call memocc(i_stat,i_all,'xp',subname)
   i_all=-product(shape(rmt))*kind(rmt)
   deallocate(rmt,stat=i_stat)
   call memocc(i_stat,i_all,'rmt',subname)
   i_all=-product(shape(hsep))*kind(hsep)
   deallocate(hsep,stat=i_stat)
   call memocc(i_stat,i_all,'hsep',subname)
   i_all=-product(shape(alps))*kind(alps)
   deallocate(alps,stat=i_stat)
   call memocc(i_stat,i_all,'alps',subname)

END SUBROUTINE iguess_generator


subroutine iguess_generator_modified(izatom,ielpsp,zion,psppar,npspcode,ngv,ngc,nlccpar,ng,nl,&
      &   nmax_occ,noccmax,lmax,occup,expo,psiat,enlargerprb, gaenes_aux)
   use module_base
   implicit none
   logical, intent(in) :: enlargerprb
   integer, intent(in) :: ng,npspcode,nmax_occ,lmax,noccmax,ielpsp,izatom,ngv,ngc
   real(gp), intent(in) :: zion
   integer, dimension(lmax+1), intent(in) :: nl
   real(gp), dimension(0:4,0:6), intent(in) :: psppar
   real(gp), dimension(0:4,max((ngv*(ngv+1)/2)+(ngc*(ngc+1)/2),1)), intent(in) :: nlccpar
   real(gp), dimension(noccmax,lmax+1), intent(in) :: occup
   real(gp), dimension(ng+1), intent(out) :: expo
   real(gp), dimension(ng+1,nmax_occ), intent(out) :: psiat
   real(gp), dimension(nmax_occ),intent (out) :: gaenes_aux


   !local variables
   character(len=*), parameter :: subname='iguess_generator'
   integer, parameter :: n_int=100
   real(gp), parameter :: fact=4.0_gp
   character(len=2) :: symbol
   integer :: lpx,nsccode,mxpl,mxchg
   integer :: l,i,j,iocc,i_all,i_stat
   real(gp) :: alpz,alpl,amu,rprb,rij,a,a0,a0in,tt,ehomo,rcov
   real(kind=8), dimension(6,4) :: neleconf
   real(gp), dimension(4) :: gpot
   real(gp), dimension(noccmax,lmax+1) :: aeval,chrg,res
   real(gp), dimension(:), allocatable :: xp,alps
   real(gp), dimension(:,:), allocatable :: vh,hsep,ofdcoef
   real(gp), dimension(:,:,:), allocatable :: psi
   real(gp), dimension(:,:,:,:), allocatable :: rmt

   !filename = 'psppar.'//trim(atomname)
   call to_zero(nmax_occ,gaenes_aux(1))

   lpx=0
   lpx_determination: do i=1,4
      if (psppar(i,0) == 0.0_gp) then
         exit lpx_determination
      else
         lpx=i-1
      end if
   end do lpx_determination

   allocate(alps(lpx+1+ndebug),stat=i_stat)
   call memocc(i_stat,alps,'alps',subname)
   allocate(hsep(6,lpx+1+ndebug),stat=i_stat)
   call memocc(i_stat,hsep,'hsep',subname)

   !assignation of radii and coefficients of the local part
   alpz=psppar(0,0)
   alpl=psppar(0,0)
   alps(1:lpx+1)=psppar(1:lpx+1,0)
   gpot(1:4)=psppar(0,1:4)

   !assignation of the coefficents for the nondiagonal terms
   if (npspcode == 2) then !GTH case
      do l=1,lpx+1
         hsep(1,l)=psppar(l,1)
         hsep(2,l)=0.0_gp
         hsep(3,l)=psppar(l,2)
         hsep(4,l)=0.0_gp
         hsep(5,l)=0.0_gp
         hsep(6,l)=psppar(l,3)
      end do
   else if (npspcode == 3) then !HGH case
      allocate(ofdcoef(3,4+ndebug),stat=i_stat)
      call memocc(i_stat,ofdcoef,'ofdcoef',subname)

      ofdcoef(1,1)=-0.5_gp*sqrt(3._gp/5._gp) !h2
      ofdcoef(2,1)=0.5_gp*sqrt(5._gp/21._gp) !h4
      ofdcoef(3,1)=-0.5_gp*sqrt(100.0_gp/63._gp) !h5

      ofdcoef(1,2)=-0.5_gp*sqrt(5._gp/7._gp) !h2
      ofdcoef(2,2)=1._gp/6._gp*sqrt(35._gp/11._gp) !h4
      ofdcoef(3,2)=-7._gp/3._gp*sqrt(1._gp/11._gp) !h5

      ofdcoef(1,3)=-0.5_gp*sqrt(7._gp/9._gp) !h2
      ofdcoef(2,3)=0.5_gp*sqrt(63._gp/143._gp) !h4
      ofdcoef(3,3)=-9._gp*sqrt(1._gp/143._gp) !h5

      ofdcoef(1,4)=0.0_gp !h2
      ofdcoef(2,4)=0.0_gp !h4
      ofdcoef(3,4)=0.0_gp !h5

      !define the values of hsep starting from the pseudopotential file
      do l=1,lpx+1
         hsep(1,l)=psppar(l,1)
         hsep(2,l)=psppar(l,2)*ofdcoef(1,l)
         hsep(3,l)=psppar(l,2)
         hsep(4,l)=psppar(l,3)*ofdcoef(2,l)
         hsep(5,l)=psppar(l,3)*ofdcoef(3,l)
         hsep(6,l)=psppar(l,3)
      end do
      i_all=-product(shape(ofdcoef))*kind(ofdcoef)
      deallocate(ofdcoef,stat=i_stat)
      call memocc(i_stat,i_all,'ofdcoef',subname)
   else if (npspcode == 10) then !HGH-K case
      do l=1,lpx+1
         hsep(1,l)=psppar(l,1) !h11
         hsep(2,l)=psppar(l,4) !h12
         hsep(3,l)=psppar(l,2) !h22
         hsep(4,l)=psppar(l,5) !h13
         hsep(5,l)=psppar(l,6) !h23
         hsep(6,l)=psppar(l,3) !h33
      end do
   end if

   !!Just for extracting the covalent radius and rprb
   call eleconf(izatom,ielpsp,symbol,rcov,rprb,ehomo,neleconf,nsccode,mxpl,mxchg,amu)

   if (enlargerprb) then
      !experimental
      rprb=100.0_gp
   end if

   !  occup(:,:)=0.0_gp
   !   do l=0,lmax-1
   !     iocc=0
   !     do i=1,6
   !        if (elecorbs(i,l+1) > 0.0_gp) then
   !           iocc=iocc+1
   !           !print *,'elecorbs',i,l,elecorbs(i,l+1),noccmax
   !            if (iocc > noccmax) stop 'iguess_generator: noccmax too small'
   !           occup(iocc,l+1)=elecorbs(i,l+1)
   !        endif
   !     end do
   !     nl(l+1)=iocc
   !  end do

   !allocate arrays for the gatom routine
   allocate(vh(4*(ng+1)**2,4*(ng+1)**2+ndebug),stat=i_stat)
   call memocc(i_stat,vh,'vh',subname)
   allocate(psi(0:ng,noccmax,lmax+ndebug),stat=i_stat)
   call memocc(i_stat,psi,'psi',subname)
   allocate(xp(0:ng+ndebug),stat=i_stat)
   call memocc(i_stat,xp,'xp',subname)
   allocate(rmt(n_int,0:ng,0:ng,lmax+ndebug),stat=i_stat)
   call memocc(i_stat,rmt,'rmt',subname)

   !can be switched on for debugging
   !if (iproc.eq.0) write(*,'(1x,a,a7,a9,i3,i3,a9,i3,f5.2)')&
   !     'Input Guess Generation for atom',trim(atomname),&
   !     'Z,Zion=',izatom,ielpsp,'ng,rprb=',ng+1,rprb

   rij=3._gp
   ! exponents of gaussians
   a0in=alpz
   a0=a0in/rij
   !       tt=sqrt(sqrt(2._gp))
   tt=2._gp**.3_gp
   do i=0,ng
      a=a0*tt**i
      xp(i)=.5_gp/a**2
   end do

   ! initial guess
   do l=0,lmax-1
      do iocc=1,noccmax
         do i=0,ng
            psi(i,iocc,l+1)=0.0_gp
         end do
      end do
   end do

   call crtvh(ng,lmax-1,xp,vh,rprb,fact,n_int,rmt)
   call gatom(rcov,rprb,lmax-1,lpx,noccmax,occup,&
      &   zion,alpz,gpot,alpl,hsep,alps,ngv,ngc,nlccpar,vh,xp,rmt,fact,n_int,&
      &   aeval,ng,psi,res,chrg,2)

   !post-treatment of the inguess data
   do i=1,ng+1
      expo(i)=sqrt(0.5_gp/xp(i-1))
   end do

   i=0
   do l=1,4
      do iocc=1,nl(l)
         i=i+1
         !occupat(i)=occup(iocc,l)
         do j=1,ng+1
            psiat(j,i)=psi(j-1,iocc,l)
         end do
         gaenes_aux(i) = aeval(iocc,l)
      end do
   end do

   i_all=-product(shape(vh))*kind(vh)
   deallocate(vh,stat=i_stat)
   call memocc(i_stat,i_all,'vh',subname)
   i_all=-product(shape(psi))*kind(psi)
   deallocate(psi,stat=i_stat)
   call memocc(i_stat,i_all,'psi',subname)
   i_all=-product(shape(xp))*kind(xp)
   deallocate(xp,stat=i_stat)
   call memocc(i_stat,i_all,'xp',subname)
   i_all=-product(shape(rmt))*kind(rmt)
   deallocate(rmt,stat=i_stat)
   call memocc(i_stat,i_all,'rmt',subname)
   i_all=-product(shape(hsep))*kind(hsep)
   deallocate(hsep,stat=i_stat)
   call memocc(i_stat,i_all,'hsep',subname)
   i_all=-product(shape(alps))*kind(alps)
   deallocate(alps,stat=i_stat)
   call memocc(i_stat,i_all,'alps',subname)

END SUBROUTINE iguess_generator_modified


!>  Calculates the solution of the radial Schroedinger equation for a given
!!  pseudoptential.
subroutine gatom(rcov,rprb,lmax,lpx,noccmax,occup,&
      &   zion,alpz,gpot,alpl,hsep,alps,ngv,ngc,nlccpar,vh,xp,rmt,fact,nintp,&
      &   aeval,ng,psi,res,chrg,iorder)
   use module_base, only: gp
   !implicit real(gp) (a-h,o-z)
   implicit none
   integer, parameter :: n_int=100
   !Arguments
   integer, intent(in) :: lmax,lpx,noccmax,ngv,ngc,nintp,ng,iorder
   real(gp), intent(in) :: rcov,rprb,zion,alpz,alpl
   real(gp), dimension(0:4,max((ngv*(ngv+1)/2)+(ngc*(ngc+1)/2),1)), intent(in) :: nlccpar
   real(gp) :: psi(0:ng,noccmax,lmax+1),aeval(noccmax,lmax+1),&
      &   hh(0:ng,0:ng),ss(0:ng,0:ng),eval(0:ng),evec(0:ng,0:ng),&
      &   gpot(4),hsep(6,lpx+1),rmt(n_int,0:ng,0:ng,lmax+1),&
      &   pp1(0:ng,lpx+1),pp2(0:ng,lpx+1),pp3(0:ng,lpx+1),alps(lpx+1),&
      &   potgrd(n_int),&
      &   rho(0:ng,0:ng,lmax+1),rhoold(0:ng,0:ng,lmax+1),xcgrd(n_int),&
      &   occup(noccmax,lmax+1),chrg(noccmax,lmax+1),&
      &   vh(0:ng,0:ng,4,0:ng,0:ng,4),&
      &   res(noccmax,lmax+1),xp(0:ng)
   !Local variables
   logical :: noproj
   integer :: i,l,k,j,it,iocc,ilcc,ig,lcx,info
   real(gp) :: sxp,rmix,rk,r,ttt,gml,gml1,gml2,gml3,tt,texp,sd,terf,evsum,evsumold
   real(gp) :: emuxc,dr,d,fact,const
   !Functions
   real(gp) :: ddot,gamma_restricted,spherical_gaussian_value

   if(iorder/=2 .and. iorder/=4) then
       stop 'ERROR: can only use qudratic or quartic potential'
   end if

   if (nintp.ne.n_int) then
      stop 'n_int/=nintp'
   end if

   do l=0,lmax
      if (occup(1,l+1).gt.0._gp) lcx=l
   end do
   !write(6,*) 'lcx',lcx

   noproj=.true.
   do l=1,lpx+1
      noproj = noproj .and. (alps(l) .eq. 0._gp)
   end do


   ! projectors, just in case
   if (.not. noproj) then
      do l=0,lpx
         gml1=sqrt( gamma_restricted(real(l,gp)+1.5_gp) / (2._gp*alps(l+1)**(2*l+3)) )
         gml2=sqrt( gamma_restricted(real(l,gp)+3.5_gp) / (2._gp*alps(l+1)**(2*l+7)) )&
            &   /(real(l,gp)+2.5_gp)
         gml3=sqrt( gamma_restricted(real(l,gp)+5.5_gp) / (2._gp*alps(l+1)**(2*l+11)) )&
            &   /((real(l,gp)+3.5_gp)*(real(l,gp)+4.5_gp))
         tt=1._gp/(2._gp*alps(l+1)**2)
         do i=0,ng
            ttt=1._gp/(xp(i)+tt)
            pp1(i,l+1)=gml1*(sqrt(ttt)**(2*l+3))
            pp2(i,l+1)=gml2*ttt*(sqrt(ttt)**(2*l+3))
            pp3(i,l+1)=gml3*ttt**2*(sqrt(ttt)**(2*l+3))
         end do
      end do
   else
      pp1(:,:)=0._gp
      pp2(:,:)=0._gp
      pp3(:,:)=0._gp
   end if

   do l=0,lmax
      do j=0,ng
         do i=0,ng
            rho(i,j,l+1)=0._gp
         end do
      end do
   end do

   evsum=1.d30
   big_loop: do it=1,50
      evsumold=evsum
      evsum=0._gp

      ! coefficients of charge density
      do l=0,lmax
         do j=0,ng
            do i=0,ng
               rhoold(i,j,l+1)=rho(i,j,l+1)
               rho(i,j,l+1)=0._gp        
            end do
         end do
      end do

      do l=0,lmax
         do iocc=1,noccmax
            if (occup(iocc,l+1).gt.0._gp) then
               do j=0,ng
                  do i=0,ng
                     rho(i,j,l+1)=rho(i,j,l+1) + &
                        &   psi(i,iocc,l+1)*psi(j,iocc,l+1)*occup(iocc,l+1)
                  end do
               end do
            end if
         end do
      end do


      rmix=.5_gp
      if (it.eq.1) rmix=1._gp
      do l=0,lmax
         do j=0,ng
            do i=0,ng
               tt=rmix*rho(i,j,l+1) + (1._gp-rmix)*rhoold(i,j,l+1)
               rho(i,j,l+1)=tt
            end do
         end do
      end do

      ! XC potential on grid
      !        do k=1,n_int
      !           xcgrd(k)=0._gp
      !        end do
      !        do l=0,lmax
      !           do j=0,ng
      !              do i=0,ng
      !                 do k=1,n_int
      !                    xcgrd(k)=xcgrd(k)+rmt(k,i,j,l+1)*rho(i,j,l+1)
      !                 end do
      !              end do
      !           end do
      !        end do
      call DGEMV('N',n_int,(lcx+1)*(ng+1)**2,1._gp,&
         &   rmt,n_int,rho,1,0._gp,xcgrd,1)

      dr=fact*rprb/real(n_int,gp)
      do k=1,n_int
         r=(real(k,gp)-.5_gp)*dr
         !terms for nlcc, if present
         ilcc=0
         do ig=1,(ngv*(ngv+1))/2
            ilcc=ilcc+1
            xcgrd(k)=xcgrd(k)-&
               &   spherical_gaussian_value(r*r,nlccpar(0,ilcc),nlccpar(1,ilcc),0)
         end do
         do ig=1,(ngc*(ngc+1))/2
            ilcc=ilcc+1
            xcgrd(k)=xcgrd(k)+&
               &   spherical_gaussian_value(r*r,nlccpar(0,ilcc),nlccpar(1,ilcc),0)
         end do
         ! divide by 4 pi
         tt=xcgrd(k)*0.07957747154594768_gp
         ! multiply with r^2 to speed up calculation of matrix elements
         xcgrd(k)=emuxc(tt)*r**2
      end do

      loop_l: do l=0,lmax
         gml=.5_gp*gamma_restricted(.5_gp+real(l,gp))

         !  lower triangles only
         loop_i: do i=0,ng
            loop_j: do j=0,i
               d=xp(i)+xp(j)
               sxp=1._gp/d
               const=gml*sqrt(sxp)**(2*l+1)
               ! overlap
               ss(i,j)=const*sxp*(real(l,gp)+.5_gp)
               ! kinetic energy
               hh(i,j)=.5_gp*const*sxp**2* ( 3._gp*xp(i)*xp(j) +&
                  &   real(l,gp)*(6._gp*xp(i)*xp(j)-xp(i)**2-xp(j)**2) -&
                  &   real(l,gp)**2*(xp(i)-xp(j))**2  ) + .5_gp*real(l,gp)*(real(l,gp)+1._gp)*const
               ! potential energy from parabolic or quartic potential
               if (iorder==2) then
                   ! parabolic potential
                   hh(i,j)=hh(i,j) +&
                      &   .5_gp*const*sxp**2*(real(l,gp)+.5_gp)*(real(l,gp)+1.5_gp)/rprb**4 
               else if (iorder==4) then
                   ! quartic potential
                   hh(i,j)=hh(i,j) +&
                      &   .5_gp*const*sxp**2*(real(l,gp)+.5_gp)*(real(l,gp)+1.5_gp)/rprb**4 *sxp*(l+5/2)
               end if
               ! hartree potential from ionic core charge
               tt=sqrt(1._gp+2._gp*alpz**2*d)
               if (l.eq.0) then
                  hh(i,j)=hh(i,j) -zion/(2._gp*d*tt)
               else if (l.eq.1) then
                  hh(i,j)=hh(i,j) -zion* &
                     &   (1._gp + 3._gp*alpz**2*d)/(2._gp*d**2*tt**3)
               else if (l.eq.2) then
                  hh(i,j)=hh(i,j) -zion* &
                     &   (2._gp + 10._gp*alpz**2*d + 15._gp*alpz**4*d**2)/(2._gp*d**3*tt**5)
               else if (l.eq.3) then
                  hh(i,j)=hh(i,j) -zion*3._gp* &
                     &   (2._gp +14._gp*alpz**2*d +35._gp*alpz**4*d**2 +35._gp*alpz**6*d**3)/&
                     &   (2._gp*d**4*tt**7)
               else 
                  stop 'l too big'
               end if
               ! potential from repulsive gauss potential
               tt=alpl**2/(.5_gp+d*alpl**2)
               hh(i,j)=hh(i,j)+ gpot(1)*.5_gp*gamma_restricted(1.5_gp+real(l,gp))*&
                  &   tt**(1.5_gp+real(l,gp))&
                  &   + (gpot(2)/alpl**2)*.5_gp*gamma_restricted(2.5_gp+real(l,gp))*&
                  &   tt**(2.5_gp+real(l,gp))&
                  &   + (gpot(3)/alpl**4)*.5_gp*gamma_restricted(3.5_gp+real(l,gp))*&
                  &   tt**(3.5_gp+real(l,gp))&
                  &   + (gpot(4)/alpl**6)*.5_gp*gamma_restricted(4.5_gp+real(l,gp))*&
                  &   tt**(4.5_gp+real(l,gp))
               ! separable terms
               if (l.le.lpx) then
                  hh(i,j)=hh(i,j) + pp1(i,l+1)*hsep(1,l+1)*pp1(j,l+1)&
                     &   + pp1(i,l+1)*hsep(2,l+1)*pp2(j,l+1)&
                     &   + pp2(i,l+1)*hsep(2,l+1)*pp1(j,l+1)&
                     &   + pp2(i,l+1)*hsep(3,l+1)*pp2(j,l+1)&
                     &   + pp1(i,l+1)*hsep(4,l+1)*pp3(j,l+1)&
                     &   + pp3(i,l+1)*hsep(4,l+1)*pp1(j,l+1)&
                     &   + pp2(i,l+1)*hsep(5,l+1)*pp3(j,l+1)&
                     &   + pp3(i,l+1)*hsep(5,l+1)*pp2(j,l+1)&
                     &   + pp3(i,l+1)*hsep(6,l+1)*pp3(j,l+1)
               end if
               ! hartree potential from valence charge distribution
               !              tt=0._gp
               !              do lp=0,lcx
               !                 do jp=0,ng
               !                    do ip=0,ng
               !                       tt=tt + vh(ip,jp,lp+1,i,j,l+1)*rho(ip,jp,lp+1)
               !                    end do
               !                 end do
               !              end do
               tt=DDOT((lcx+1)*(ng+1)**2,vh(0,0,1,i,j,l+1),1,rho(0,0,1),1)
               hh(i,j)=hh(i,j) + tt
               ! potential from XC potential
               dr=fact*rprb/real(n_int,gp)
               !              tt=0._gp
               !              do k=1,n_int
               !                 tt=tt+xcgrd(k)*rmt(k,i,j,l+1)
               !              end do
               tt=DDOT(n_int,rmt(1,i,j,l+1),1,xcgrd(1),1)
               hh(i,j)=hh(i,j)+tt*dr
            end do loop_j
         end do loop_i

         ! ESSL
         !        call DSYGV(1,hh,ng+1,ss,ng+1,eval,evec,ng+1,ng+1,aux,2*ng+2)
         ! LAPACK
         call DSYGV(1,'V','L',ng+1,hh,ng+1,ss,ng+1,eval,evec,(ng+1)**2,info)
         if (info.ne.0) write(6,*) 'LAPACK',info
         do iocc=0,noccmax-1
            do i=0,ng
               evec(i,iocc)=hh(i,iocc)
            end do
         end do
         ! end LAPACK
         do iocc=1,noccmax
            evsum=evsum+eval(iocc-1)
            aeval(iocc,l+1)=eval(iocc-1)
            do i=0,ng
               psi(i,iocc,l+1)=evec(i,iocc-1)
            end do
         end do
         !        write(6,*) 'eval',l
         !55      format(5(e14.7))
         !        write(6,55) eval 
         !        write(6,*) 'diff eval'
         !        write(6,55) (eval(i)-eval(i-1),i=1,ng)
         !        write(6,*) 'evec',l
         !33      format(10(e9.2))
         !        do i=0,ng
         !           write(6,33) (evec(i,iocc),iocc=0,noccmax-1)
         !        end do

      end do loop_l

      tt=abs(evsum-evsumold)
      !     write(6,*) 'evdiff',it,tt
      if (tt.lt.1.e-12_gp) then
         exit big_loop
      end if
   end do big_loop
   ! End of the big loopq

   call resid(lmax,lpx,noccmax,rprb,xp,aeval,psi,rho,ng,res,&
      &   zion,alpz,alpl,gpot,pp1,pp2,pp3,alps,hsep,fact,n_int,&
      &   potgrd,xcgrd,noproj)

   ! charge up to radius rcov
   if (lmax.gt.3) stop 'cannot calculate chrg'
   do l=0,lmax
      do iocc=1,noccmax
         chrg(iocc,l+1)=0._gp
      end do
   end do

   do iocc=1,noccmax
      do j=0,ng
         do i=0,ng
            d=xp(i)+xp(j)
            sd=sqrt(d)
            call derf_ab(terf, sd*rcov) 
            texp=exp(-d*rcov**2)

            tt=0.4431134627263791_gp*terf/sd**3 - 0.5_gp*rcov*texp/d
            chrg(iocc,1)=chrg(iocc,1) + psi(i,iocc,1)*psi(j,iocc,1)*tt
            if (lmax.eq.0) then
               cycle
            end if
            tt=0.6646701940895686_gp*terf/sd**5 + &
               &   (-0.75_gp*rcov*texp - 0.5_gp*d*rcov**3*texp)/d**2
            chrg(iocc,2)=chrg(iocc,2) + psi(i,iocc,2)*psi(j,iocc,2)*tt
            if (lmax.eq.1) then
               cycle
            end if
            tt=1.661675485223921_gp*terf/sd**7 + &
               &   (-1.875_gp*rcov*texp-1.25_gp*d*rcov**3*texp-.5_gp*d**2*rcov**5*texp) &
               &   /d**3
            chrg(iocc,3)=chrg(iocc,3) + psi(i,iocc,3)*psi(j,iocc,3)*tt
            if (lmax.eq.2) then
               cycle
            end if
            tt=5.815864198283725_gp*terf/sd**9 + &
               &   (-6.5625_gp*rcov*texp - 4.375_gp*d*rcov**3*texp - &
               &   1.75_gp*d**2*rcov**5*texp - .5_gp*d**3*rcov**7*texp)/d**4
            chrg(iocc,4)=chrg(iocc,4) + psi(i,iocc,4)*psi(j,iocc,4)*tt
         end do
      end do
   end do

   ! writing lines suppressed
   !!!        write(66,*)  lmax+1
   !!!        write(66,*) ' #LINETYPE{1324}' 
   !!!        write(66,*) ' $' 
   !!!  do l=0,lmax
   !!!           write(66,*) ' 161'
   !!!     r=0._gp
   !!!     do
   !!!        tt= wave(ng,l,xp,psi(0,1,l+1),r)
   !!!              write(66,*) r,tt
   !!!        r=r+.025_gp
   !!!        if(r > 4.00001_gp) exit
   !!!     end do
   !!!  end do
   ! writing lines suppressed
   !!!        write(67,*) min(lmax+1,3)
   !!!        write(67,*) ' #LINETYPE{132}'
   !!!        write(67,*) ' #TITLE{FOURIER}' 
   !!!        write(67,*) ' $'
   dr=6.28_gp/rprb/200._gp
   !!!        write(67,*) ' 200'
   rk=0._gp
   loop_rk1: do 
      tt=0._gp
      do i=0,ng
         texp=exp(-.25_gp*rk**2/xp(i))
         !        texp=exp(-.5_gp*energy/xp(i))
         sd=sqrt(xp(i))
         tt=tt+psi(i,1,1)*0.4431134627263791_gp*texp/sd**3
      end do
      !!!           write(67,*) rk,tt
      rk=rk+dr
      if(rk > 6.28_gp/rprb-.5_gp*dr) exit loop_rk1
   end do loop_rk1
   if (lmax.ge.1) then
      !!!           write(67,*) ' 200'
      rk=0._gp
      loop_rk2: do 
         tt=0._gp
         do i=0,ng
            texp=exp(-.25_gp*rk**2/xp(i))
            sd=sqrt(xp(i))
            tt=tt+psi(i,1,2)*0.2215567313631895_gp*rk*texp/sd**5
         end do
         !!!              write(67,*) rk,tt
         rk=rk+dr
         if (rk > 6.28_gp/rprb-.5_gp*dr) exit loop_rk2
      end do loop_rk2
   end if
   if (lmax.ge.2) then
      !!!           write(67,*) ' 200'
      rk=0._gp
      do 
         tt=0._gp
         do i=0,ng
            texp=exp(-.25_gp*rk**2/xp(i))
            sd=sqrt(xp(i))
            tt=tt+psi(i,1,3)*0.1107783656815948_gp*rk**2*texp/sd**7
         end do
         !!!              write(67,*) rk,tt
         rk=rk+dr
         if (rk > 6.28_gp/rprb-.5_gp*dr) exit
      end do
   end if

END SUBROUTINE gatom


subroutine resid(lmax,lpx,noccmax,rprb,xp,aeval,psi,rho,&
      &   ng,res,zion,alpz,alpl,gpot,pp1,pp2,pp3,alps,hsep,fact,n_int,&
      &   potgrd,xcgrd,noproj)
   use module_base, only: gp
   implicit real(gp) (a-h,o-z)
   logical :: noproj
   dimension psi(0:ng,noccmax,lmax+1),rho(0:ng,0:ng,lmax+1),&
      &   gpot(4),pp1(0:ng,lmax+1),pp2(0:ng,lmax+1),pp3(0:ng,lmax+1),&
      &   alps(lmax+1),hsep(6,lmax+1),res(noccmax,lmax+1),xp(0:ng),&
      &   xcgrd(n_int),aeval(noccmax,lmax+1),potgrd(n_int)
   real(gp) :: derf_val

   ! potential on grid 
   dr=fact*rprb/real(n_int,gp)
   do k=1,n_int
      r=(real(k,gp)-.5_gp)*dr
      call derf_ab(derf_val, r/(sqrt(2._gp)*alpz))
      potgrd(k)= .5_gp*(r/rprb**2)**2 - &
         &   zion*derf_val/r &
         &   + exp(-.5_gp*(r/alpl)**2)*&
         &   ( gpot(1) + gpot(2)*(r/alpl)**2 + gpot(3)*(r/alpl)**4 + gpot(4)*(r/alpl)**6  )&
         &   + xcgrd(k)/r**2
      do j=0,ng
         do i=0,ng
            spi=1.772453850905516_gp
            d=xp(i)+xp(j)
            sd=sqrt(d)
            tx=exp(-d*r**2)
            call derf_ab(tt, sd*r)
            tt=spi*tt
            u_gp=tt/(4._gp*sd**3*r)
            potgrd(k)=potgrd(k)+u_gp*rho(i,j,1)
            ud1=-tx/(4._gp*d**2) + 3._gp*tt/(8._gp*sd**5*r)
            if (lmax.ge.1) potgrd(k)=potgrd(k)+ud1*rho(i,j,2)
            ud2=-tx*(7._gp + 2._gp*d*r**2)/(8._gp*d**3) +&
               &   15._gp*tt/(16._gp*sd**7*r)
            if (lmax.ge.2) potgrd(k)=potgrd(k)+ud2*rho(i,j,3)
            ud3=-tx*(57._gp+22._gp*d*r**2+4._gp*d**2*r**4)/(16._gp*d**4) + &
               &   105._gp*tt/(32._gp*sd**9*r)
            if (lmax.ge.3) potgrd(k)=potgrd(k)+ud3*rho(i,j,4)
         end do
      end do
   end do

   loop_ll: do ll=0,lmax
      if (ll.le.lpx .and. .not. noproj) then
         rnrm1=1._gp/sqrt(.5_gp*gamma_restricted(real(ll,gp)+1.5_gp)*alps(ll+1)**(2*ll+3))
         rnrm2=1._gp/sqrt(.5_gp*gamma_restricted(real(ll,gp)+3.5_gp)*alps(ll+1)**(2*ll+7))
         rnrm3=1._gp/sqrt(.5_gp*gamma_restricted(real(ll,gp)+5.5_gp)*alps(ll+1)**(2*ll+11))
      end if
      loop_iocc: do iocc=1,noccmax
         ! separable part
         if (ll.le.lpx) then
            scpr1=DDOT(ng+1,psi(0,iocc,ll+1),1,pp1(0,ll+1),1)
            scpr2=DDOT(ng+1,psi(0,iocc,ll+1),1,pp2(0,ll+1),1)
            scpr3=DDOT(ng+1,psi(0,iocc,ll+1),1,pp3(0,ll+1),1)
         end if
         res(iocc,ll+1)=0._gp
         loop_j: do j=1,n_int
            ! wavefunction on grid
            r=(real(j,gp)-.5_gp)*dr
            psigrd = wave(ng,ll,xp,psi(0,iocc,ll+1),r)
            ! kinetic energy        
            rkin=0._gp
            do i=0,ng
               rkin=rkin + psi(i,iocc,ll+1) *  (&
                  &   xp(i)*(3._gp+2._gp*real(ll,gp)-2._gp*xp(i)*r**2)*exp(-xp(i)*r**2) )
            end do
            rkin=rkin*r**ll
            ! separable part
            if (ll.le.lpx .and. .not. noproj) then
               sep =& 
               (scpr1*hsep(1,ll+1) + scpr2*hsep(2,ll+1) + scpr3*hsep(4,ll+1))&
                  &   *rnrm1*r**ll*exp(-.5_gp*(r/alps(ll+1))**2)   +&
                  &   (scpr1*hsep(2,ll+1) + scpr2*hsep(3,ll+1) + scpr3*hsep(5,ll+1))&
                  &   *rnrm2*r**(ll+2)*exp(-.5_gp*(r/alps(ll+1))**2)   +&
                  &   (scpr1*hsep(4,ll+1) + scpr2*hsep(5,ll+1) + scpr3*hsep(6,ll+1))&
                  &   *rnrm3*r**(ll+4)*exp(-.5_gp*(r/alps(ll+1))**2)
            else
               sep=0._gp
            end if
            ! residue
            tt=rkin+sep+(potgrd(j)-aeval(iocc,ll+1))*psigrd
            !384        format(6(e12.5))
            !12        format(i2,i2,e9.2,3(e12.5),e10.3)
            res(iocc,ll+1)=res(iocc,ll+1) + tt**2*dr
         end do loop_j
      end do loop_iocc
   end do loop_ll
   !  do l=0,lmax
   !     do iocc=1,noccmax
   !        write(6,*) 'res',l,iocc,res(iocc,l+1)
   !     end do
   !  end do

END SUBROUTINE resid


subroutine crtvh(ng,lmax,xp,vh,rprb,fact,n_int,rmt)
   use module_base, only: gp
   implicit real(gp) (a-h,o-z)
   dimension vh(0:ng,0:ng,0:3,0:ng,0:ng,0:3),xp(0:ng),&
      &   rmt(n_int,0:ng,0:ng,lmax+1)
   if (lmax.gt.3) stop 'crtvh'

   dr=fact*rprb/real(n_int,gp)
   do l=0,lmax
      do k=1,n_int
         r=(real(k,gp)-.5_gp)*dr
         do j=0,ng
            do i=0,ng
               rmt(k,i,j,l+1)=(r**2)**l*exp(-(xp(i)+xp(j))*r**2)
            end do
         end do
      end do
   end do

   loop_j: do j=0,ng
      loop_i: do i=0,ng
         c=xp(i)+xp(j)
         loop_jp: do jp=0,ng
            loop_ip: do ip=0,ng
               d=xp(ip)+xp(jp)
               scpd=sqrt(c+d)
               vh(ip,jp,0,i,j,0)=0.2215567313631895_gp/(c*d*scpd)
               vh(ip,jp,1,i,j,0)=&
                  &   .1107783656815948_gp*(2._gp*c+3._gp*d)/(c*d**2*scpd**3)
               vh(ip,jp,2,i,j,0)=.05538918284079739_gp*&
                  &   (8._gp*c**2+20._gp*c*d+15._gp*d**2)/(c*d**3*scpd**5)
               vh(ip,jp,3,i,j,0)=.0830837742611961_gp*&
                  &   (16._gp*c**3+56._gp*c**2*d+70._gp*c*d**2+35._gp*d**3)/&
                  &   (c*d**4*scpd**7)

               vh(ip,jp,0,i,j,1)=&
                  &   .1107783656815948_gp*(3._gp*c+2._gp*d)/(c**2*d*scpd**3)
               vh(ip,jp,1,i,j,1)=&
                  &   .05538918284079739_gp*(6._gp*c**2+15._gp*c*d+6._gp*d**2)/&
                  &   (c**2*d**2*scpd**5)
               vh(ip,jp,2,i,j,1)=.02769459142039869_gp*&
                  &   (24._gp*c**3+84._gp*c**2*d+105._gp*c*d**2+30._gp*d**3)/&
                  &   (c**2*d**3*scpd**7)
               vh(ip,jp,3,i,j,1)=0.04154188713059803_gp*&
                  &   (48._gp*c**4+216._gp*c**3*d+378._gp*c**2*d**2+&
                  &   315._gp*c*d**3+70._gp*d**4)/(c**2*d**4*scpd**9)

               vh(ip,jp,0,i,j,2)=&
                  &   .05538918284079739_gp*(15._gp*c**2+20._gp*c*d+8._gp*d**2)/&
                  &   (c**3*d*scpd**5)
               vh(ip,jp,1,i,j,2)=.02769459142039869_gp*&
                  &   (30._gp*c**3+105._gp*c**2*d+84._gp*c*d**2+24._gp*d**3)/&
                  &   (c**3*d**2*scpd**7)
               vh(ip,jp,2,i,j,2)=&
                  &   .2077094356529901_gp*(8._gp*c**4+36._gp*c**3*d+63._gp*c**2*d**2+&
                  &   36._gp*c*d**3+8._gp*d**4)/(c**3*d**3*scpd**9)
               vh(ip,jp,3,i,j,2)=&
                  &   .1038547178264951_gp*(48._gp*c**5+264._gp*c**4*d+594._gp*c**3*d**2+&
                  &   693._gp*c**2*d**3+308._gp*c*d**4+56._gp*d**5)/&
                  &   (c**3*d**4*scpd**11)

               vh(ip,jp,0,i,j,3)=.0830837742611961_gp*&
                  &   (35._gp*c**3+70._gp*c**2*d+56._gp*c*d**2+16._gp*d**3)/&
                  &   (c**4*d*scpd**7)
               vh(ip,jp,1,i,j,3)=&
                  &   .04154188713059803_gp*(70._gp*c**4+315._gp*c**3*d+378._gp*c**2*d**2+&
                  &   216._gp*c*d**3+48._gp*d**4)/(c**4*d**2*scpd**9)
               vh(ip,jp,2,i,j,3)=&
                  &   .1038547178264951_gp*(56._gp*c**5+308._gp*c**4*d+693._gp*c**3*d**2+&
                  &   594._gp*c**2*d**3+264._gp*c*d**4+48._gp*d**5)/&
                  &   (c**4*d**3*scpd**11)
               vh(ip,jp,3,i,j,3)=&
                  &   1.090474537178198_gp*(16._gp*c**6+104._gp*c**5*d+286._gp*c**4*d**2+&
                  &   429._gp*c**3*d**3+286._gp*c**2*d**4+104._gp*c*d**5+16._gp*d**6)/&
                  &   (c**4*d**4*scpd**13)
            end do loop_ip
         end do loop_jp
      end do loop_i
   end do loop_j

END SUBROUTINE crtvh


function wave(ng,ll,xp,psi,r)
   use module_base, only: gp
   implicit none
   !Arguments
   integer, intent(in) :: ll,ng
   real(gp) :: r,wave
   real(gp) :: psi(0:ng),xp(0:ng)
   !Local variables
   integer :: i

   wave=0._gp
   do i=0,ng
      wave=wave + psi(i)*exp(-xp(i)*r**2)
   end do
   if(ll>0)then
      wave=wave*r**ll
   endif
END FUNCTION wave



!>
!!
!!
function emuxc(rho)
   use module_base, only: gp
   implicit none
   real(gp), intent(in) :: rho
   real(gp) :: emuxc
   real(gp), parameter :: &
      &   a0p=.4581652932831429_gp,&
      &   a1p=2.217058676663745_gp,&
      &   a2p=0.7405551735357053_gp,&
      &   a3p=0.01968227878617998_gp
   real(gp), parameter :: &
      &   b1p=1.0_gp,&
      &   b2p=4.504130959426697_gp,&
      &   b3p=1.110667363742916_gp,&
      &   b4p=0.02359291751427506_gp
   real(gp), parameter :: rsfac=.6203504908994000_gp,ot=1._gp/3._gp
   real(gp), parameter :: &
      &   c1=4._gp*a0p*b1p/3.0_gp,  &
      &   c2=5.0_gp*a0p*b2p/3.0_gp+a1p*b1p,&
      &   c3=2.0_gp*a0p*b3p+4.0_gp*a1p*b2p/3.0_gp+2.0_gp*a2p*b1p/3.0_gp,&
      &   c4=7.0_gp*a0p*b4p/3.0_gp+5.0_gp*a1p*b3p/3.0_gp+a2p*b2p+a3p*b1p/3.0_gp,&
      &   c5=2.0_gp*a1p*b4p+4.0_gp*a2p*b3p/3.0_gp+2.0_gp*a3p*b2p/3.0_gp,&
      &   c6=5.0_gp*a2p*b4p/3.0_gp+a3p*b3p,c7=4.0_gp*a3p*b4p/3.0_gp
   real(gp) :: bot,rs,top

   if(rho.lt.1.e-24_gp) then
      emuxc=0._gp
   else
      if(rho.lt.0._gp) write(6,*) ' rho less than zero',rho
      rs=rsfac*rho**(-ot)
      top=-rs*(c1+rs*(c2+rs*(c3+rs*(c4+rs*(c5+rs*(c6+rs*c7))))))
      bot=rs*(b1p+rs*(b2p+rs*(b3p+rs*b4p)))
      emuxc=top/(bot*bot)
   end if
END FUNCTION emuxc



!>   Restricted version of the Gamma function
!!
function gamma_restricted(x)
   use module_base, only: gp
   implicit none
   !Arguments
   real(gp), intent(in) :: x
   real(gp) :: gamma_restricted
   !Local variables
   integer :: ii,i

   if (x.le.0._gp) stop 'wrong argument for gamma_restricted'
   if (mod(x,1._gp).eq.0._gp) then
      ii=int(x)
      gamma_restricted=1.0_gp
      do i=2,ii
         gamma_restricted=gamma_restricted*real(i-1,gp)
      end do
   else if (mod(x,.5_gp).eq.0._gp) then
      ii=int(x-.5_gp)
      !     gamma_restricted=sqrt(3.14159265358979_gp)
      gamma_restricted=1.772453850905516027_gp
      do i=1,ii
         gamma_restricted=gamma_restricted*(real(i,gp)-.5_gp)
      end do
   else
      stop 'wrong argument for gamma_restricted'
   end if
END FUNCTION gamma_restricted


!  call psitospi0(iproc,nproc,norbe,norbep,&
!       wfd%nvctr_c,wfd%nvctr_f,nspin,spinsgne,psi)
subroutine psitospi0(iproc,nproc,norbe,norbep,&
      &   nvctr_c,nvctr_f,nspin,spinsgne,psi)
   use module_base
   implicit none
   !Arguments
   integer, intent(in) :: norbe,norbep,iproc,nproc
   integer, intent(in) :: nvctr_c,nvctr_f
   integer, intent(in) :: nspin
   integer, dimension(norbe*nspin), intent(in) :: spinsgne
   real(kind=8), dimension(nvctr_c+7*nvctr_f,norbep*nspin), intent(inout) :: psi
   !Local variables
   character(len=*), parameter :: subname='psitospi0'
   logical :: myorbital
   integer :: i_all,i_stat,nvctr
   integer :: iorb,jorb,i
   real(kind=8) :: facu,facd
   real(kind=8), dimension(:,:), allocatable :: psi_o
   !n(c) integer, dimension(2) :: iorbsc,iorbv

   !initialise the orbital counters
   !n(c) iorbsc(1)=0
   !n(c) iorbv(1)=norbsc
   !used in case of spin-polarisation, ignored otherwise
   !n(c) iorbsc(2)=norbe
   !n(c) iorbv(2)=norbsc+norbe

   if (iproc ==0) then
      write(*,'(1x,a)',advance='no')'Transforming AIO to spinors...'
   end if

   nvctr=nvctr_c+7*nvctr_f
   allocate(psi_o(nvctr,norbep+ndebug),stat=i_stat)
   call memocc(i_stat,psi_o,'psi_o',subname)

   do iorb=1,norbep
      do i=1,nvctr
         psi_o(i,iorb)=psi(i,iorb)
      end do
   end do

   call razero(nvctr*nspin*norbep,psi)

   do iorb=1,norbe
      jorb=iorb-iproc*norbep
      if (myorbital(iorb,nspin*norbe,iproc,nproc)) then
         if(spinsgne(jorb)>0.0d0) then
            facu=1.0d0
            facd=0.0d0
         else
            facu=0.0d0
            facd=1.0d0
         end if
         do i=1,nvctr
            psi(i,iorb*4-3) = facu*psi_o(i,iorb)
            psi(i,iorb*4-2) = .0d0*psi_o(i,iorb)
            psi(i,iorb*4-1) = facd*psi_o(i,iorb)
            psi(i,iorb*4)   = .0d0*psi_o(i,iorb)
         end do
      end if
   end do
   i_all=-product(shape(psi_o))*kind(psi_o)
   deallocate(psi_o,stat=i_stat)
   call memocc(i_stat,i_all,'psi_o',subname)

   if (iproc ==0) then
      write(*,'(1x,a)')'done.'
   end if

END SUBROUTINE psitospi0


!>  Calculate the occupation number for any of the orbitals
subroutine at_occnums(ipolres,nspin,nspinor,nmax,lmax,nelecmax,eleconf,occupIG)
   use module_base
   implicit none
   integer, intent(in) :: nspinor,nspin,nmax,lmax,nelecmax
   real(gp), dimension(nmax,lmax), intent(in) :: eleconf
   integer, intent(inout) :: ipolres
   real(gp), dimension(nelecmax), intent(out) :: occupIG
   !local variables
   logical :: polarised
   integer :: iocc,ipolorb,norbpol_nc,i,l,m,noncoll,icoll,ispin, ipolsign
   real(gp) :: shelloccup,occshell,occres,rnl

   !in the non-collinear case the number of orbitals double
   if (nspinor == 4) then
      noncoll=2
   else
      noncoll=1
   end if

   call razero(nelecmax,occupIG)

   !here we should define the array of the occupation numbers
   !such array can then be redefined on the parent routines and then used as input
   iocc=0
   polarised=.false.
   !the sign is always the same
   if (ipolres >= 0) then
      ipolsign=1
   else
      ipolsign=-1
   end if
   do l=1,lmax
      iocc=iocc+1
      rnl=0.0_gp !real since it goes in occupIG
      do i=1,nmax
         if (eleconf(i,l) > 0.0_gp) then
            rnl=rnl+1.0_gp
         endif
      end do
      occupIG(iocc)=rnl
      !print *,'rnl,l',l,rnl,eleconf(:,l)
      do i=1,nmax
         if (eleconf(i,l) > 0.0_gp) then  
            shelloccup=eleconf(i,l)
            !decide the polarisation of the orbital by changing the population
            if (nint(shelloccup) /=  2*(2*l-1) ) then
               !this is a polarisable orbital
               polarised=.true.
               !assuming that the control of the allowed polarisation is already done

               ipolorb=ipolsign*min(abs(ipolres),  ((2*l-1) - abs( (2*l-1)- int(shelloccup) ) )  )
               ipolres=ipolres-ipolorb
            else
               !check for odd values of the occupation number
               if (mod(nint(shelloccup),2) /= 0) then
                  write(*,'(1x,a)')&
                     &   'The occupation number in the case of closed shells must be even'
                  stop
               end if
            end if

            if( polarised .AND. nspinor==4 .and. ipolorb /=0) then
               stop " in non-collinear case at_moments must be used for polarising, not natpol input"  
            endif

            do ispin=1,nspin
               occshell=shelloccup                 
               if (nspin==2 .or. nspinor==4) then
                  if (polarised) then
                     occshell=0.5_gp*(occshell+real(1-2*(ispin-1),gp)*ipolorb)
                  else
                     occshell=0.5_gp*occshell
                  end if
               end if

               !residue for the occupation number, to be used for
               !non-collinear case 
               occres=occshell
               !number of orbitals which will be polarised in this shell
               norbpol_nc=2*l-1
               do m=1,2*l-1
                  !each orbital has two electrons in the case of the 
                  !non-collinear case
                  do icoll=1,noncoll !non-trivial only for nspinor=4
                     iocc=iocc+1
                     !the occupation number rule changes for non-collinear
                     if (nspinor == 4) then
                        !for each orbital of the shell, use the Hund rule
                        !for determining the occupation
                        !if the occupation is one the orbital is not polarised
                        !otherwise it can be polarised via the polarisation
                        !indicated by atmoments
                        if (ceiling(occres) >= real(2*l-1,gp)) then
                           occupIG(iocc)=1.0_gp
                           if (icoll==2) then
                              occres=occres-1.0_gp
                              norbpol_nc=norbpol_nc-1
                           end if
                        else
                           if (icoll ==1) then
                              occupIG(iocc)=2.0_gp*occres/real(norbpol_nc,gp)
                           else
                              occupIG(iocc)=0.0_gp
                           end if
                        end if
                     else
                        occupIG(iocc)=occshell/real(2*l-1,gp)
                     end if
                  end do
               end do
            end do
         end if
      end do
   end do
END SUBROUTINE at_occnums


!>  Control whether the occupation number can be rounded by a shell-dependent fraction 
!!  denominator
subroutine write_fraction_string(l,occ,string,nstring)
   use module_base
   implicit none
   integer, intent(in) :: l
   real(gp), intent(in) :: occ
   character(len=10), intent(out) :: string
   integer, intent(out) :: nstring
   !local variables
   real(gp), parameter :: occtol=1e-10_gp
   integer :: num,den
   real(gp) :: check

   den=(2*l-1)
   check=occ*real(den,gp)
   !find the numerator
   num=nint(check)
   if (abs(check - real(num,gp)) < occtol .and. &
      &   (occ /= 0.0_gp .and. occ /= 1.0_gp .and. occ /= 2.0_gp)) then
   !the length of nstring depends of the l value
   if (l >3) then
      nstring=6
      write(string,'(1x,i2,a,i2)')num,'/',den
   else
      nstring=4
      write(string,'(1x,i1,a,i1)')num,'/',den
   end if
else
   nstring=5
   write(string,'(1x,f4.2)')occ
end if

END SUBROUTINE write_fraction_string


!>   Read the electronic configuration, with the semicore orbitals
subroutine read_eleconf(string,nspin,nspinor,noccmax,nelecmax,lmax,aocc,nsccode)
   use module_base
   use module_input
   implicit none
   character(len=100), intent(inout) :: string
   integer, intent(in) :: nelecmax,noccmax,lmax,nspinor,nspin
   integer, intent(out) :: nsccode
   real(gp), dimension(nelecmax), intent(out) :: aocc
   !local variables
   character(len=20), dimension(2*(2*lmax-1)) :: tmp
   integer :: i,m,iocc,icoll,inl,noncoll,l,ispin,is,lsc,j,ist,ierror
   logical, dimension(4,2) :: scorb
   integer, dimension(lmax) :: nl,nlsc
   real(gp), dimension(2*(2*lmax-1),noccmax,lmax) :: allocc

   !first substitute all the slashes with : to ease the parsing
   do i=1,100
      if (string(i:i) == '/') then
         string(i:i) = ':'
      end if
   end do

   !if non-collinear it is like nspin=1 but with the double of orbitals
   if (nspinor == 4) then
      noncoll=2
   else
      noncoll=1
   end if

   nl(:)=0
   nlsc(:)=0
   scorb(:,:)=.false.
   !inspect the string for the number of angular momentum
   do is=1,100
      select case(string(is:is))
      case('s')
         l=1
      case('p')
         l=2
      case('d')
         l=3
      case('f')
         l=4
      case default
         cycle
      end select
      nl(l)=nl(l)+1
      ist=is+1 ! start reading address
      !check whether the orbital is semicore
      if (is > 1) then
         if (string(is-1:is-1) == '[' .and. string(is+1:is+1) == ']') then
            nlsc(l)=nlsc(l)+1
            if (nlsc(l) > 2) stop 'cannot admit more than two semicore orbitals per channel'
            scorb(l,nlsc(l))=.true.
            ist=is+2
         end if
      end if
      !read the different atomic occupation numbers
      read(string(ist:min(ist+49,99)),*,iostat=ierror)(tmp(j),j=1,nspin*noncoll*(2*l-1))
      if (ierror /= 0) then
         write(*,*) 'Line:',string
         write(*,*) 'An error occured while reading the electronic configuration. Check the correct spin value',&
            &   nspin,nspinor
         stop
      end if
      do j=1,nspin*noncoll*(2*l-1)
         call read_fraction_string_old(l,tmp(j),allocc(j,nl(l),l))
      end do
   end do

   !put the values in the aocc array
   aocc(:)=0.0_gp
   iocc=0
   do l=1,lmax
      iocc=iocc+1
      aocc(iocc)=real(nl(l),gp)
      do inl=1,nl(l)
         do ispin=1,nspin
            do m=1,2*l-1
               do icoll=1,noncoll !non-trivial only for nspinor=4
                  iocc=iocc+1
                  aocc(iocc)=allocc(icoll+(m-1)*noncoll+(ispin-1)*(2*l-1)*noncoll,inl,l)
               end do
            end do
         end do
      end do
   end do

   !then calculate the nsccode
   nsccode=0
   do lsc=1,4
      do i=1,nlsc(lsc)
         nsccode=nsccode+4**(lsc-1)
      end do
   end do

END SUBROUTINE read_eleconf<|MERGE_RESOLUTION|>--- conflicted
+++ resolved
@@ -1897,12 +1897,6 @@
    call eleconf(izatom,ielpsp,symbol,rcov,rprb,ehomo,neleconf,nsccode,mxpl,mxchg,amu)
 
    if(present(quartic_prefactor)) then
-<<<<<<< HEAD
-       tt=rprb
-       rprb=(1.d0/(2.d0*quartic_prefactor))**.25d0
-       !if(iproc==0) write(*,'(2(a,es12.3))') 'quartic potential for AO: modify rprb from ',tt,' to ',rprb
-       write(*,'(2(a,es12.3))') 'quartic potential for AO: modify rprb from ',tt,' to ',rprb
-=======
 if (quartic_prefactor > 0.0_gp) then
        tt=rprb
        if(quartic_prefactor>0.d0) then
@@ -1916,7 +1910,6 @@
        !if(iproc==0) write(*,'(2(a,es12.3))') 'quartic potential for AO: modify rprb from ',tt,' to ',rprb
        !write(*,'(2(a,es12.3))') 'quartic potential for AO: modify rprb from ',tt,' to ',rprb
 end if
->>>>>>> 4506aea0
    end if
 
    if (enlargerprb) then
@@ -1975,10 +1968,7 @@
 
    call crtvh(ng,lmax-1,xp,vh,rprb,fact,n_int,rmt)
    if(present(quartic_prefactor)) then
-<<<<<<< HEAD
-=======
-
->>>>>>> 4506aea0
+
        call gatom(rcov,rprb,lmax-1,lpx,noccmax,occup,&
           &   zion,alpz,gpot,alpl,hsep,alps,ngv,ngc,nlccpar,vh,xp,rmt,fact,n_int,&
           &   aeval,ng,psi,res,chrg,4)
