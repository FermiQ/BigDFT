!> @file
!!  Routines to generate the input guess
!! @author
!!    Copyright (C) 2007-2011 (LG) BigDFT group
!!    This file is distributed under the terms of the
!!    GNU General Public License, see ~/COPYING file
!!    or http://www.gnu.org/copyleft/gpl.txt .
!!    For the list of contributors, see ~/AUTHORS 


!>   Generate the input guess via the inguess_generator
subroutine inputguess_gaussian_orbitals(iproc,nproc,at,rxyz,nvirt,nspin,&
     orbs,orbse,norbsc_arr,locrad,G,psigau,eks)
  use module_base
  use module_types
  use module_interfaces, except_this_one => inputguess_gaussian_orbitals
  implicit none
  integer, intent(in) :: iproc,nproc,nspin
  integer, intent(inout) :: nvirt
  type(atoms_data), intent(in) :: at
  type(orbitals_data), intent(in) :: orbs
  real(gp), dimension(3,at%nat), intent(in) :: rxyz
  real(gp), intent(out) :: eks
  integer, dimension(at%natsc+1,nspin), intent(out) :: norbsc_arr
  real(gp), dimension(at%nat), intent(out) :: locrad
  type(orbitals_data), intent(out) :: orbse
  type(gaussian_basis), intent(out) :: G
  real(wp), dimension(:,:,:), pointer :: psigau
  !local variables
  character(len=*), parameter :: subname='inputguess_gaussian_orbitals'
  integer, parameter :: ngx=31
  integer :: norbe,norbme,norbyou,i_stat,i_all,norbsc,nvirte,ikpt
  integer :: ispin,jproc,ist,jpst,nspinorfororbse,noncoll
  logical, dimension(:,:,:), allocatable :: scorb
  integer, dimension(:), allocatable :: iorbtolr


  allocate(scorb(4,2,at%natsc+ndebug),stat=i_stat)
  call memocc(i_stat,scorb,'scorb',subname)

  !Generate the input guess via the inguess_generator
  !here we should allocate the gaussian basis descriptors 
  !the prescriptions can be found in the creation of psp basis
  call readAtomicOrbitals(at,norbe,norbsc,nspin,orbs%nspinor,&
       scorb,norbsc_arr,locrad)

  !in the non-collinear case the number of orbitals double
  if (orbs%nspinor == 4) then
     noncoll=2
  else
     noncoll=1
  end if

  if (iproc ==0) then
     write(*,'(1x,a,i0,a)')'Generating ',nspin*noncoll*norbe,' Atomic Input Orbitals'
     if (norbsc /=0)   write(*,'(1x,a,i0,a)')'  of which ',nspin*noncoll*norbsc,&
          ' are semicore orbitals'
  end if

  if (nvirt /= 0) then
     do ispin=1,nspin
        !Check for max number of virtual orbitals
        !the unoccupied orbitals available as a LCAO
        !this is well defined only for closed-shell systems
        !if (ispin == 1) nvirte=min(noncoll*norbe-orbs%norbu,nvirt)
        !if (ispin == 2) nvirte=min(noncoll*norbe-orbs%norbd,nvirt)
        !alternative test, put always the limit to the number of elements of the input guess
        nvirte=noncoll*norbe
        if(nvirt < nvirte .and. iproc==0) then
           write(*,'(1x,a)')&
                "WARNING: A bigger number of virtual orbitals may be needed for better convergence."
           write(*,'(1x,a,i0)')'         Put nvirt= ',nvirte
        end if
        !if (nvirte < nvirt) then
        !   nvirt=nvirte
        !   if(iproc==0) write(*,'(1x,a,i3)')&
        !        "WARNING: Number of virtual orbitals is too large. New value: ",nvirt
        !end if
        !nvirt=min(nvirt,nvirte)
     end do
  end if

  !allocate communications arrays for virtual orbitals
  !warning: here the aim is just to calculate npsidim, should be fixed
  !call allocate_comms(nproc,orbsv,commsv,subname)
!!$  call orbitals_communicators(iproc,nproc,Glr,orbsv,commsv)  
!!$  call deallocate_comms(commsv,subname)

  !!!orbitals descriptor for inguess orbitals
  nspinorfororbse=orbs%nspinor

  !the number of orbitals to be considered is doubled 
  !in the case of a spin-polarised calculation
  !also for non-collinear case
  !nspin*noncoll is always <= 2
  call orbitals_descriptors(iproc,nproc,nspin*noncoll*norbe,noncoll*norbe,(nspin-1)*norbe, &
       & nspin,nspinorfororbse,orbs%nkpts,orbs%kpts,orbs%kwgts,orbse)
  do ikpt = 1, orbse%nkpts
     ist=1 + (ikpt - 1 ) * nspin*noncoll*norbe
     do ispin=1,nspin
        orbse%spinsgn(ist:ist+norbe-1)=real(1-2*(ispin-1),gp)
        ist=ist+norbe
     end do
  end do

  !this is the distribution procedure for cubic code
  !should be referred to another routine
  if (iproc == 0 .and. nproc > 1) then
     jpst=0
     do jproc=0,nproc-1
        norbme=orbse%norb_par(jproc)
        norbyou=orbse%norb_par(min(jproc+1,nproc-1))
        if (norbme /= norbyou .or. jproc == nproc-1) then
           !this is a screen output that must be modified
           write(*,'(3(a,i0),a)')&
                ' Processes from ',jpst,' to ',jproc,' treat ',norbme,' inguess orbitals '
           jpst=jproc+1
        end if
     end do
     !write(*,'(3(a,i0),a)')&
     !     ' Processes from ',jpst,' to ',nproc-1,' treat ',norbyou,' inguess orbitals '
  end if

  !allocate the gaussian coefficients for the number of orbitals which is needed
  allocate(psigau(norbe,orbse%nspinor,orbse%isorb+orbse%norbp+ndebug),stat=i_stat)
  call memocc(i_stat,psigau,'psigau',subname)
  allocate(iorbtolr(orbse%norbp+ndebug),stat=i_stat)
  call memocc(i_stat,iorbtolr,'iorbtolr',subname)

  !fill just the interesting part of the orbital
  call AtomicOrbitals(iproc,at,rxyz,norbe,orbse,norbsc,nspin,eks,scorb,G,&
       psigau(1,1,min(orbse%isorb+1,orbse%norb)),&
       iorbtolr)

  i_all=-product(shape(scorb))*kind(scorb)
  deallocate(scorb,stat=i_stat)
  call memocc(i_stat,i_all,'scorb',subname)

  i_all=-product(shape(iorbtolr))*kind(iorbtolr)
  deallocate(iorbtolr,stat=i_stat)
  call memocc(i_stat,i_all,'iorbtolr',subname)

END SUBROUTINE inputguess_gaussian_orbitals


!>   Count the number of atomic shells
subroutine count_atomic_shells(lmax,noccmax,nelecmax,nspin,nspinor,elecorbs,occup,nl)
  use module_base
  implicit none
  integer, intent(in) :: lmax,noccmax,nelecmax,nspin,nspinor
  real(gp), dimension(nelecmax), intent(in) :: elecorbs
  integer, dimension(lmax), intent(out) :: nl
  real(gp), dimension(noccmax,lmax), intent(out) :: occup
  !local variables
  integer :: l,iocc,noncoll,inl,ispin,icoll,m

  !if non-collinear it is like nspin=1 but with the double of orbitals
  if (nspinor == 4) then
     noncoll=2
  else
     noncoll=1
  end if

  occup(1:noccmax,1:lmax)=0
  nl(1:lmax)=0

  !calculate nl and the number of occupation numbers per orbital
  iocc=0
  do l=1,lmax
     iocc=iocc+1
     nl(l)=nint(elecorbs(iocc))
     if (nl(l) > noccmax) stop 'noccmax too little'
     do inl=1,nl(l)!this lose the value of the principal quantum number n
        occup(inl,l)=0.0_gp
        do ispin=1,nspin
           do m=1,2*l-1
              do icoll=1,noncoll !non-trivial only for nspinor=4
                 iocc=iocc+1
                 occup(inl,l)=occup(inl,l)+elecorbs(iocc)
              end do
           end do
        end do
     end do
  end do

END SUBROUTINE count_atomic_shells


!>   Read atomic orbitals
subroutine readAtomicOrbitals(at,norbe,norbsc,nspin,nspinor,scorb,norbsc_arr,locrad)
  use module_base
  use module_types
  implicit none
  !Arguments
  integer, intent(in) :: nspin,nspinor
  integer, intent(out) :: norbe,norbsc
  type(atoms_data), intent(inout) :: at
  logical, dimension(4,2,at%natsc), intent(out) :: scorb
  integer, dimension(at%natsc+1,nspin), intent(out) :: norbsc_arr
  real(gp), dimension(at%nat), intent(out) :: locrad
  !local variables
  character(len=*), parameter :: subname='readAtomicOrbitals'
  integer, parameter :: nmax=6,lmax=3,noccmax=2,nelecmax=32
  character(len=2) :: symbol
  integer :: ity,i,iatsc,iat,lsc
  integer :: nsccode,mxpl,mxchg
  integer :: norbat,iorbsc_count,niasc,nlsc
  real(gp) :: rcov,rprb,ehomo
  !integer, dimension(nmax,lmax+1) :: neleconf
  real(kind=8), dimension(nmax,lmax+1) :: neleconf
  integer, dimension(lmax+1) :: nl
  real(gp), dimension(noccmax,lmax+1) :: occup

  ! number of orbitals, total and semicore
  norbe=0
  norbsc=0
  iatsc=0
  scorb(:,:,:)=.false.
  do iat=1,at%nat
     ity=at%iatype(iat)
     call count_atomic_shells(lmax+1,noccmax,nelecmax,nspin,nspinor,at%aocc(1,iat),occup,nl)
     norbat=(nl(1)+3*nl(2)+5*nl(3)+7*nl(4))

     norbe=norbe+norbat
     !print *,'iat',iat,l,norbe,norbat,nl(:)
     !calculate the localisation radius for the input orbitals 
     call eleconf(at%nzatom(ity),at%nelpsp(ity),symbol,rcov,rprb,ehomo,&
          neleconf,nsccode,mxpl,mxchg,at%amu(ity))
     locrad(iat)=5._gp/sqrt(abs(2._gp*ehomo))
     nsccode=at%iasctype(iat)
     if (nsccode/=0) then !the atom has some semicore orbitals
        iatsc=iatsc+1
        niasc=nsccode
        !count the semicore orbitals for this atom
        iorbsc_count=0
        do lsc=4,1,-1
           nlsc=niasc/4**(lsc-1)
           iorbsc_count=iorbsc_count+nlsc*(2*lsc-1)
           if (nlsc > 2) then
              write(*,*)'ERROR, atom:',iat,&
                   ': cannot admit more than two semicore shells per channel'
              stop
           end if
           do i=1,nlsc
              scorb(lsc,i,iatsc)=.true.
           end do
           niasc=niasc-nlsc*4**(lsc-1)
        end do
        norbsc_arr(iatsc,1)=iorbsc_count
        norbsc=norbsc+iorbsc_count
        !if (iproc == 0) write(*,*) iat,nsccode,iorbsc_count,norbsc,scorb(:,:,iatsc)
     end if

  end do

  !print *,'NL',nl,norbe

  !orbitals which are non semicore
  norbsc_arr(at%natsc+1,1)=norbe-norbsc

  !duplicate the values in the case of spin-polarization
  if (nspin == 2) norbsc_arr(:,2)=norbsc_arr(:,1)

END SUBROUTINE readAtomicOrbitals


!>   Generate atomic orbitals
subroutine AtomicOrbitals(iproc,at,rxyz,norbe,orbse,norbsc,&
     nspin,eks,scorb,G,gaucoeff,iorbtolr)
  use module_base
  use module_types
  implicit none
  integer, intent(in) :: norbe,iproc
  integer, intent(in) :: norbsc,nspin
  type(atoms_data), intent(in) :: at
  logical, dimension(4,2,at%natsc), intent(in) :: scorb
  real(gp), dimension(3,at%nat), intent(in), target :: rxyz
  type(orbitals_data), intent(inout) :: orbse
  type(gaussian_basis), intent(out) :: G
  real(gp), intent(out) :: eks
  integer, dimension(orbse%norbp), intent(out) :: iorbtolr !assign the localisation region
  real(wp), dimension(norbe,orbse%nspinor,orbse%norbp), intent(out) :: gaucoeff !norbe=G%ncoeff
  !local variables
  character(len=*), parameter :: subname= 'AtomicOrbitals'
  integer, parameter :: nterm_max=3,noccmax=2,lmax=4,nmax=6,nelecmax=32!actually is 24
  logical :: orbpol_nc,occeq
  integer :: iatsc,i_all,i_stat,ispin,nsccode,iexpo,ishltmp,ngv,ngc,islcc
  integer :: iorb,jorb,iat,ity,i,ictot,inl,l,m,nctot,iocc,ictotpsi,ishell,icoeff
  integer :: noncoll,ig,ispinor,icoll,ikpts,ikorb,nlo,ntypesx,ityx,jat,ng
  real(gp) :: ek,mx,my,mz,ma,mb,mc,md
  real(gp) :: mnorm,fac
  logical, dimension(lmax,noccmax) :: semicore
  integer, dimension(2) :: iorbsc,iorbv
  integer, dimension(lmax) :: nl
  real(gp), dimension(noccmax,lmax) :: occup
  integer, dimension(:), allocatable :: iatypex
  real(gp), dimension(:), allocatable :: psiatn
  real(gp), dimension(:,:), allocatable :: atmoments,xp
  real(gp), dimension(:,:,:), allocatable :: psiat

  if (iproc == 0 .and. verbose > 1) then
     write(*,'(1x,a)')'Calculating AIO wavefunctions: '
  end if

  !gaussian basis structure informations
  !insert these things in the loops above
  !here we can create a gaussian basis structure for the input guess functions
  !the number of gaussian centers are thus nat
  G%nat=at%nat
  G%rxyz => rxyz
  !copy the parsed values in the gaussian structure
  !count also the total number of shells
  allocate(G%nshell(at%nat+ndebug),stat=i_stat)
  call memocc(i_stat,G%nshell,'G%nshell',subname)
 
  !if non-collinear it is like nspin=1 but with the double of orbitals
  if (orbse%nspinor == 4) then
     noncoll=2
  else
     noncoll=1
  end if

  !calculate the number of atom types by taking into account the occupation
  allocate(iatypex(at%nat+ndebug),stat=i_stat)
  call memocc(i_stat,iatypex,'iatypex',subname)

  ntypesx=0
  G%nshltot=0
  count_shells: do iat=1,at%nat
     !print *,'atom,aocc',iat,at%aocc(1:nelecmax,iat)
     ity=at%iatype(iat)
     call count_atomic_shells(lmax,noccmax,nelecmax,nspin,orbse%nspinor,at%aocc(1,iat),occup,nl)
     G%nshell(iat)=(nl(1)+nl(2)+nl(3)+nl(4))
     G%nshltot=G%nshltot+G%nshell(iat)
     !check the occupation numbers and the atoms type
     !once you find something equal exit the procedure
     do jat=1,iat-1
        if (at%iatype(jat) == ity) then
           occeq=.true.
           do i=1,nelecmax
              occeq = occeq .and. (at%aocc(i,jat) == at%aocc(i,iat))
           end do
           !have found another similar atoms
           if (occeq) then
              iatypex(iat)=iatypex(jat)
              cycle count_shells
           end if
        end if
     end do
     ntypesx=ntypesx+1
     iatypex(iat)=ntypesx
  end do count_shells

  !print *,'ntypesx',ntypesx,iatypex

  allocate(G%ndoc(G%nshltot+ndebug),stat=i_stat)
  call memocc(i_stat,G%ndoc,'G%ndoc',subname)
  allocate(G%nam(G%nshltot+ndebug),stat=i_stat)
  call memocc(i_stat,G%nam,'G%nam',subname)

  !the default value for the gaussians is chosen to be 21
  ng=21
  !allocate arrays for the inequivalent wavefunctions
  allocate(xp(ng,ntypesx+ndebug),stat=i_stat)
  call memocc(i_stat,xp,'xp',subname)
  allocate(psiat(ng,5,ntypesx+ndebug),stat=i_stat)
  call memocc(i_stat,psiat,'psiat',subname)

  !print *,'atomx types',ntypesx

  !assign shell IDs and count the number of exponents and coefficients
  !also calculate the wavefunctions 
  G%nexpo=0
  G%ncoeff=0
  ishell=0
  ntypesx=0
  do iat=1,at%nat
     ity=at%iatype(iat)
     ityx=iatypex(iat)
     ishltmp=0
     call count_atomic_shells(lmax,noccmax,nelecmax,nspin,orbse%nspinor,at%aocc(1,iat),occup,nl)
     if (ityx > ntypesx) then
        if (iproc == 0 .and. verbose > 1) then
           write(*,'(1x,a,a6,a)')&
                'Generation of input wavefunction data for atom ',&
                trim(at%atomnames(ity)),&
                ': '
           call print_eleconf(nspin,orbse%nspinor,noccmax,nelecmax,lmax,&
                at%aocc(1,iat),at%iasctype(iat))
        end if

        !positions for the nlcc arrays
        call nlcc_start_position(ity,at,ngv,ngc,islcc)

        call iguess_generator(at%nzatom(ity),at%nelpsp(ity),&
             real(at%nelpsp(ity),gp),at%psppar(0,0,ity),&
             at%npspcode(ity),ngv,ngc,at%nlccpar(0,max(islcc,1)),&
             ng-1,nl,5,noccmax,lmax,occup,xp(1,ityx),&
             psiat(1,1,ityx),.false.)
        ntypesx=ntypesx+1
        if (iproc == 0 .and. verbose > 1) write(*,'(1x,a)')'done.'
     end if

     do l=1,4
        do i=1,nl(l)
           ishell=ishell+1
           ishltmp=ishltmp+1
           G%ndoc(ishell)=ng!(ity)
           G%nam(ishell)=l
           G%nexpo=G%nexpo+ng!(ity)
           G%ncoeff=G%ncoeff+2*l-1
           !print *,'iat,i,l',iat,i,l,norbe,G%ncoeff
        end do
     end do
     if (ishltmp /= G%nshell(iat)) then
        write(*,*)'ERROR: ishelltmp <> nshell',ishell,G%nshell(iat)
        stop 
     end if
  end do

  !print *,'nl',nl,norbe,G%ncoeff
  if (norbe /= G%ncoeff) then
     write(*,*)'ERROR: norbe /= G%ncoeff',norbe,G%ncoeff
     stop 
  end if

  call razero(orbse%norbp*orbse%nspinor*G%ncoeff,gaucoeff)

  !allocate and assign the exponents and the coefficients
  allocate(G%psiat(G%nexpo+ndebug),stat=i_stat)
  call memocc(i_stat,G%psiat,'G%psiat',subname)

  allocate(G%xp(G%nexpo+ndebug),stat=i_stat)
  call memocc(i_stat,G%xp,'G%xp',subname)

  allocate(psiatn(ng+ndebug),stat=i_stat)
  call memocc(i_stat,psiatn,'psiatn',subname)

  !read the atomic moments if non-collinear
  !WARNING: units are not good for the moment
  !the moments can be inserted in the atoms_data structure
  if (orbse%nspinor == 4) then
     allocate(atmoments(3,at%nat+ndebug),stat=i_stat)
     call memocc(i_stat,atmoments,'atmoments',subname)

     open(unit=22,file='moments',form='formatted',action='read',status='old')
     !this part can be transferred on the atomic orbitals section
     do iat=1,at%nat
        read(unit=22,fmt=*,iostat=i_stat) mx,my,mz
        if (i_stat /= 0) then
           write(unit=*,fmt='(a,i0,a,i0,a)') &
                'The file "moments" has the line ',iat,&
                ' which have not 3 numbers for the atom ',iat,'.'
           stop 'The file "moments" is not correct!'
        end if
        atmoments(1,iat)=mx
        atmoments(2,iat)=my
        atmoments(3,iat)=mz
     end do
  end if


  eks=0.0_gp
  iorb=0
  iatsc=0

  !initialise the orbital counters
  iorbsc(1)=0
  iorbv(1)=norbsc
  !used in case of spin-polarisation, ignored otherwise
  iorbsc(2)=norbe
  iorbv(2)=norbsc+norbe

  ishell=0
  iexpo=0
  icoeff=1
  do iat=1,at%nat

     ity=at%iatype(iat)
     ityx=iatypex(iat)
     call count_atomic_shells(lmax,noccmax,nelecmax,nspin,orbse%nspinor,at%aocc(1,iat),occup,nl)

     nsccode=at%iasctype(iat)

     !the scorb array was already corrected in readAtomicOrbitals routine
     if (nsccode/=0) then !the atom has some semicore orbitals
        iatsc=iatsc+1
        semicore(:,:)=scorb(:,:,iatsc)
     else
        semicore(:,:)=.false.
     end if

     !calculate the atomic input orbitals
     ictot=0
     ictotpsi=0
     nctot=(nl(1)+nl(2)+nl(3)+nl(4))
     if (iorbsc(1)+nctot > norbe .and. iorbv(1)+nctot > norbe) then
        print *,'transgpw occupe',nl(:),norbe
        stop
     end if
     iocc=0
     do l=1,4
        iocc=iocc+1
        nlo=nint(at%aocc(iocc,iat))
        do inl=1,nlo
           ictotpsi=ictotpsi+1
           ictot=ictot+1
           ishell=ishell+1

           !contribution to the kinetic energy given by the electrons in this shell
           call atomkin(l-1,ng,xp(1,ityx),psiat(1,ictotpsi,ityx),psiatn,ek)
           do ig=1,G%ndoc(ishell)
              iexpo=iexpo+1
              G%psiat(iexpo)=psiatn(ig)
              G%xp(iexpo)=xp(ig,ityx)
           end do

           do ispin=1,nspin
              !the order of the orbitals (iorb,jorb) must put in the beginning
              !the semicore orbitals
              if (semicore(l,inl)) then
                 !the orbital is semi-core
                 iorb=iorbsc(ispin)
              else
                 !normal case, the orbital is a valence orbital
                 iorb=iorbv(ispin)
              end if

              do m=1,2*l-1
                 !each orbital has two electrons in the case of the 
                 !non-collinear case
                 do icoll=1,noncoll !non-trivial only for nspinor=4
                    iocc=iocc+1
                    iorb=iorb+1
                    !in noncollinear case see if the orbital is polarised
                    if (noncoll==2) then
                       orbpol_nc=.true.
                       !full orbital, non polarised
                       !if icoll=1 occ(iocc)+occ(iocc+1)
                       !if icoll=2 occ(iocc-1)+occ(iocc)
                       if (at%aocc(iocc+1-icoll,iat)+at%aocc(iocc+2-icoll,iat) == 2.0_gp) then
                          orbpol_nc=.false.
                       end if
                    end if
                    do ikpts=1,orbse%nkpts
                       ikorb=iorb+(ikpts-1)*orbse%norb
                       jorb=ikorb-orbse%isorb
                       orbse%occup(ikorb)=at%aocc(iocc,iat)

                       eks=eks+ek*at%aocc(iocc,iat)*orbse%kwgts(ikpts)
                       !print *,'iat',iat,l,m,icoll,orbse%occup(ikorb),orbpol_nc
                       if (orbse%isorb < ikorb .and. ikorb <= orbse%isorb+orbse%norbp) then
                          if (orbse%nspinor == 1) then
                             do ispinor=1,orbse%nspinor
                                !here we put only the case nspinor==1
                                !we can put a phase for check with the complex wavefunction
                                gaucoeff(icoeff,ispinor,jorb)=1.0_wp
                             end do
                          else if (orbse%nspinor == 2) then
                             gaucoeff(icoeff,1,jorb)=1.0_wp
                             gaucoeff(icoeff,2,jorb)=0.0_wp
!!$                             !we can put a phase for check with the complex wavefunction
!!$                             gaucoeff(icoeff,1,jorb)=0.5_wp*sqrt(3.0_wp)
!!$                             gaucoeff(icoeff,2,jorb)=0.5_wp
                          else if (orbse%nspinor == 4) then
                             !assign the input orbitals according to the atomic moments
                             fac=0.5_gp

                             !if the shell is not polarised
                             !put one electron up and the other down
                             !otherwise, put a small unbalancing on the orbitals
                             !such that the momentum of the
                             if (orbpol_nc) then
                                !in the case of unoccupied orbital, 
                                !choose the orthogonal direction
                                mx=atmoments(1,iat)
                                my=atmoments(2,iat)
                                mz=atmoments(3,iat)

                                if (orbse%occup(ikorb) == 0.0_gp) then
                                   mx=-mx
                                   my=-my
                                   mz=-mz
                                end if
                             else
                                mx=0.0_gp
                                my=0.0_gp
                                mz=1.0_gp-2.0_gp*real(icoll-1,gp)
                             end if

                             mnorm=sqrt(mx**2+my**2+mz**2)
                             if (mnorm /= 0.0_gp) then
                                mx=mx/mnorm
                                my=my/mnorm
                                mz=mz/mnorm
                             end if

                             ma=0.0_gp
                             mb=0.0_gp
                             mc=0.0_gp
                             md=0.0_gp

                             if(mz > 0.0_gp) then 
                                ma=ma+mz
                             else
                                mc=mc+abs(mz)
                             end if
                             if(mx > 0.0_gp) then 
                                ma=ma+fac*mx
                                mb=mb+fac*mx
                                mc=mc+fac*mx
                                md=md+fac*mx
                             else
                                ma=ma-fac*abs(mx)
                                mb=mb-fac*abs(mx)
                                mc=mc+fac*abs(mx)
                                md=md+fac*abs(mx)
                             end if
                             if(my > 0.0_gp) then 
                                ma=ma+fac*my
                                mb=mb-fac*my
                                mc=mc+fac*my
                                md=md+fac*my
                             else
                                ma=ma-fac*abs(my)
                                mb=mb+fac*abs(my)
                                mc=mc+fac*abs(my)
                                md=md+fac*abs(my)
                             end if
                             if(mx==0.0_gp .and. my==0.0_gp .and. mz==0.0_gp) then
                                ma=1.0_gp/sqrt(2.0_gp)
                                mb=0.0_gp
                                mc=1.0_gp/sqrt(2.0_gp)
                                md=0.0_gp
                             end if

                             !assign the gaussian coefficients for each
                             !spinorial component
                             gaucoeff(icoeff,1,jorb)=real(ma,wp)
                             gaucoeff(icoeff,2,jorb)=real(mb,wp)
                             gaucoeff(icoeff,3,jorb)=real(mc,wp)
                             gaucoeff(icoeff,4,jorb)=real(md,wp)
                          end if

                          !associate to each orbital the reference localisation region
                          !here identified by the atom
                          iorbtolr(jorb)=iat 
                       endif
                    end do
                 end do
                 icoeff=icoeff+1
              end do
              if (semicore(l,inl)) then
                 !increase semicore orbitals
                 iorbsc(ispin)=iorb
              else
                 !increase valence orbitals
                 iorbv(ispin)=iorb
              end if
              icoeff=icoeff-(2*l-1)
           end do
           icoeff=icoeff+(2*l-1)

        end do
     end do

     if (ictotpsi /= nctot) stop 'Atomic orbitals: error (nctot)'
  end do
  if (iexpo /= G%nexpo) then
     write(*,*)'ERROR: iexpo <> nexpo',iexpo,G%nexpo
     stop 
  end if

  !print *,'icoeff,ncoeff',icoeff,G%ncoeff

  if (iorbsc(1) /= norbsc) then
     print *,iorbsc(1),norbsc
     stop 'Atomic orbitals: error (iorbsc)'
  end if
  if (iorbv(1)/= noncoll*norbe) stop 'Atomic orbitals: error (iorbv)'
  if (iatsc /= at%natsc) stop 'Atomic orbitals: error (iatsc)'

  if (nspin==2) then
     if (iorbsc(2)/= norbsc+norbe) stop 'createAtomic orbitals: error (iorbsc) nspin=2'
     if (iorbv(2) /= 2*norbe) stop 'createAtomic orbitals: error (iorbv) nspin=2'
  end if

  i_all=-product(shape(xp))*kind(xp)
  deallocate(xp,stat=i_stat)
  call memocc(i_stat,i_all,'xp',subname)
  i_all=-product(shape(psiat))*kind(psiat)
  deallocate(psiat,stat=i_stat)
  call memocc(i_stat,i_all,'psiat',subname)
  i_all=-product(shape(psiatn))*kind(psiatn)
  deallocate(psiatn,stat=i_stat)
  call memocc(i_stat,i_all,'psiatn',subname)
  i_all=-product(shape(iatypex))*kind(iatypex)
  deallocate(iatypex,stat=i_stat)
  call memocc(i_stat,i_all,'iatypex',subname)


  if (orbse%nspinor == 4) then
     i_all=-product(shape(atmoments))*kind(atmoments)
     deallocate(atmoments,stat=i_stat)
     call memocc(i_stat,i_all,'atmoments',subname)
  end if


!  if (iproc ==0 .and. verbose > 1) then
!     write(*,'(1x,a)')'done.'
!  end if

END SUBROUTINE AtomicOrbitals


!>   Calculates the kinetic energy of an atomic wavefunction expressed in Gaussians
!!   the output psiatn is a normalized version of psiat
subroutine atomkin(l,ng,xp,psiat,psiatn,ek)
  use module_base
  implicit none
  integer, intent(in) :: l,ng
  real(gp), dimension(ng), intent(in) :: xp,psiat
  real(gp), intent(out) :: ek
  real(gp), dimension(ng), intent(out) :: psiatn
  !local variables
  integer :: i,j
  real(gp) :: gml,tt,xpi,xpj,d,sxp,const,hij,sij

  !        gml=.5d0*gamma_restricted(.5d0+l)
  gml = 0.0_gp
  if (l.eq.0) then 
     gml=0.88622692545275801365_gp
  else if (l.eq.1) then 
     gml=0.44311346272637900682_gp
  else if (l.eq.2) then 
     gml=0.66467019408956851024_gp
  else if (l.eq.3) then 
     gml=1.6616754852239212756_gp
  else
     stop 'atomkin'
  endif

  ek=0.0_gp
  tt=0.0_gp
  do i=1,ng
     xpi=.5_gp/xp(i)**2
     do j=1,ng
        xpj=.5_gp/xp(j)**2
        d=xpi+xpj
        sxp=1.0_gp/d
        const=gml*sqrt(sxp)**(2*l+1)
        ! kinetic energy  matrix element hij
        hij=.5_gp*const*sxp**2* ( 3._gp*xpi*xpj +                  &
             real(l,gp)*(6._gp*xpi*xpj-xpi**2-xpj**2) -        &
             real(l**2,gp)*(xpi-xpj)**2  ) + .5_gp*real(l,gp)*(real(l,gp)+1._gp)*const
        sij=const*sxp*(real(l,gp)+.5_gp)
        ek=ek+hij*psiat(i)*psiat(j)
        tt=tt+sij*psiat(i)*psiat(j)
     enddo
  enddo

  if (abs(tt-1._gp).gt.1.e-2_gp) write(*,*) 'presumably wrong inguess data',l,tt
  ! energy expectation value
  ek=ek/tt
  !write(*,*) 'ek=',ek,tt,l,ng
  ! scale atomic wavefunction
  tt=sqrt(1._gp/tt)
!!!        if (l.eq.0) then  ! multiply with 1/sqrt(4*pi)
!!!        tt=tt*0.28209479177387814347_gp
!!!        else if (l.eq.1) then  ! multiply with sqrt(3/(4*pi))
!!!        tt=tt*0.48860251190291992159_gp
!!!        !decide the value of the normalization to be used
!!!        endif
  do i=1,ng
     psiatn(i)=psiat(i)*tt
  enddo

END SUBROUTINE atomkin


subroutine calc_coeff_inguess(l,m,nterm_max,nterm,lx,ly,lz,fac_arr)
  use module_base
  implicit none
  integer, intent(in) :: l,m,nterm_max
  integer, intent(out) :: nterm
  integer, dimension(nterm_max), intent(out) :: lx,ly,lz
  real(gp), dimension(nterm_max), intent(out) :: fac_arr

  if (l.eq.1 .and. m.eq.1) then
     nterm=1
     lx(1)=0 ; ly(1)=0 ; lz(1)=0
     fac_arr(1)=0.28209479177387814347_gp

  else if (l.eq.2  .and. m.eq.1) then
     nterm=1
     lx(1)=1 ; ly(1)=0 ; lz(1)=0
     fac_arr(1)=0.48860251190291992159_gp
  else if (l.eq.2  .and. m.eq.2) then
     nterm=1
     lx(1)=0 ; ly(1)=1 ; lz(1)=0
     fac_arr(1)=0.48860251190291992159_gp
  else if (l.eq.2  .and. m.eq.3) then
     nterm=1
     lx(1)=0 ; ly(1)=0 ; lz(1)=1
     fac_arr(1)=0.48860251190291992159_gp

  else if (l.eq.3  .and. m.eq.1) then
     nterm=1
     lx(1)=0 ; ly(1)=1 ; lz(1)=1
     fac_arr(1)=1.092548430592079_gp
  else if (l.eq.3  .and. m.eq.2) then
     nterm=1
     lx(1)=1 ; ly(1)=0 ; lz(1)=1
     fac_arr(1)=1.092548430592079_gp
  else if (l.eq.3  .and. m.eq.3) then
     nterm=1
     lx(1)=1 ; ly(1)=1 ; lz(1)=0
     fac_arr(1)=1.092548430592079_gp
  else if (l.eq.3  .and. m.eq.4) then
     nterm=2
     lx(1)=2 ; ly(1)=0 ; lz(1)=0
     lx(2)=0 ; ly(2)=2 ; lz(2)=0
     fac_arr(1)=0.5462742152960396_gp
     fac_arr(2)=-0.5462742152960396_gp
  else if (l.eq.3  .and. m.eq.5) then 
     nterm=3
     lx(1)=2 ; ly(1)=0 ; lz(1)=0
     lx(2)=0 ; ly(2)=2 ; lz(2)=0
     lx(3)=0 ; ly(3)=0 ; lz(3)=2
     fac_arr(1)=-0.3153915652525201_gp
     fac_arr(2)=-0.3153915652525201_gp
     fac_arr(3)=2._gp*0.3153915652525201_gp

  else if (l.eq.4  .and. m.eq.1) then
     nterm=3
     lx(1)=3 ; ly(1)=0 ; lz(1)=0
     lx(2)=1 ; ly(2)=2 ; lz(2)=0
     lx(3)=1 ; ly(3)=0 ; lz(3)=2
     fac_arr(1)=0.4570457994644658_gp
     fac_arr(2)=0.4570457994644658_gp
     fac_arr(3)=-4._gp*0.4570457994644658_gp
  else if (l.eq.4  .and. m.eq.2) then
     nterm=3
     lx(1)=2 ; ly(1)=1 ; lz(1)=0
     lx(2)=0 ; ly(2)=3 ; lz(2)=0
     lx(3)=0 ; ly(3)=1 ; lz(3)=2
     fac_arr(1)=0.4570457994644658_gp
     fac_arr(2)=0.4570457994644658_gp
     fac_arr(3)=-4._gp*0.4570457994644658_gp
  else if (l.eq.4  .and. m.eq.3) then
     nterm=3
     lx(1)=2 ; ly(1)=0 ; lz(1)=1
     lx(2)=0 ; ly(2)=2 ; lz(2)=1
     lx(3)=0 ; ly(3)=0 ; lz(3)=3
     fac_arr(1)=3._gp*0.3731763325901154_gp
     fac_arr(2)=3._gp*0.3731763325901154_gp
     fac_arr(3)=-2._gp*0.3731763325901154_gp
  else if (l.eq.4  .and. m.eq.4) then
     nterm=2
     lx(1)=3 ; ly(1)=0 ; lz(1)=0
     lx(2)=1 ; ly(2)=2 ; lz(2)=0
     fac_arr(1)=0.5900435899266436_gp
     fac_arr(2)=-3._gp*0.5900435899266436_gp
  else if (l.eq.4  .and. m.eq.5) then
     nterm=2
     lx(1)=2 ; ly(1)=1 ; lz(1)=0
     lx(2)=0 ; ly(2)=3 ; lz(2)=0
     fac_arr(1)=-3._gp*0.5900435899266436_gp
     fac_arr(2)=0.5900435899266436_gp
  else if (l.eq.4  .and. m.eq.6) then
     nterm=2
     lx(1)=2 ; ly(1)=0 ; lz(1)=1
     lx(2)=0 ; ly(2)=2 ; lz(2)=1
     fac_arr(1)=1.445305721320277_gp
     fac_arr(2)=-1.445305721320277_gp
  else if (l.eq.4  .and. m.eq.7) then
     nterm=1
     lx(1)=1 ; ly(1)=1 ; lz(1)=1
     fac_arr(1)=2.890611442640554_gp
  else
     write(*,*) 'l,m',l,m
     stop 'input guess format error'
  endif

END SUBROUTINE calc_coeff_inguess


subroutine iguess_generator(izatom,ielpsp,zion,psppar,npspcode,ngv,ngc,nlccpar,ng,nl,&
     nmax_occ,noccmax,lmax,occup,expo,psiat,enlargerprb)
  use module_base
  implicit none
  logical, intent(in) :: enlargerprb
  integer, intent(in) :: ng,npspcode,nmax_occ,lmax,noccmax,ielpsp,izatom,ngv,ngc
  real(gp), intent(in) :: zion
  integer, dimension(lmax+1), intent(in) :: nl
  real(gp), dimension(0:4,0:6), intent(in) :: psppar
  real(gp), dimension(0:4,max((ngv*(ngv+1)/2)+(ngc*(ngc+1)/2),1)), intent(in) :: nlccpar
  real(gp), dimension(noccmax,lmax+1), intent(in) :: occup
  real(gp), dimension(ng+1), intent(out) :: expo
  real(gp), dimension(ng+1,nmax_occ), intent(out) :: psiat
  !local variables
  character(len=*), parameter :: subname='iguess_generator'
  integer, parameter :: n_int=100
  real(gp), parameter :: fact=4.0_gp
  character(len=2) :: symbol
  integer :: lpx,nsccode,mxpl,mxchg
  integer :: l,i,j,iocc,i_all,i_stat
  real(gp) :: alpz,alpl,amu,rprb,rij,a,a0,a0in,tt,ehomo,rcov
  !integer, dimension(6,4) :: neleconf
  real(kind=8), dimension(6,4) :: neleconf
  real(gp), dimension(4) :: gpot
  real(gp), dimension(noccmax,lmax+1) :: aeval,chrg,res
  real(gp), dimension(:), allocatable :: xp,alps
  real(gp), dimension(:,:), allocatable :: vh,hsep,ofdcoef
  real(gp), dimension(:,:,:), allocatable :: psi
  real(gp), dimension(:,:,:,:), allocatable :: rmt

  !filename = 'psppar.'//trim(atomname)

  lpx=0
  lpx_determination: do i=1,4
     if (psppar(i,0) == 0.0_gp) then
     exit lpx_determination
     else
        lpx=i-1
     end if
  end do lpx_determination

  allocate(alps(lpx+1+ndebug),stat=i_stat)
  call memocc(i_stat,alps,'alps',subname)
  allocate(hsep(6,lpx+1+ndebug),stat=i_stat)
  call memocc(i_stat,hsep,'hsep',subname)

  !assignation of radii and coefficients of the local part
  alpz=psppar(0,0)
  alpl=psppar(0,0)
  alps(1:lpx+1)=psppar(1:lpx+1,0)
  gpot(1:4)=psppar(0,1:4)

  !assignation of the coefficents for the nondiagonal terms
  if (npspcode == 2) then !GTH case
     do l=1,lpx+1
        hsep(1,l)=psppar(l,1)
        hsep(2,l)=0.0_gp
        hsep(3,l)=psppar(l,2)
        hsep(4,l)=0.0_gp
        hsep(5,l)=0.0_gp
        hsep(6,l)=psppar(l,3)
     end do
  else if (npspcode == 3) then !HGH case
     allocate(ofdcoef(3,4+ndebug),stat=i_stat)
     call memocc(i_stat,ofdcoef,'ofdcoef',subname)

     ofdcoef(1,1)=-0.5_gp*sqrt(3._gp/5._gp) !h2
     ofdcoef(2,1)=0.5_gp*sqrt(5._gp/21._gp) !h4
     ofdcoef(3,1)=-0.5_gp*sqrt(100.0_gp/63._gp) !h5

     ofdcoef(1,2)=-0.5_gp*sqrt(5._gp/7._gp) !h2
     ofdcoef(2,2)=1._gp/6._gp*sqrt(35._gp/11._gp) !h4
     ofdcoef(3,2)=-7._gp/3._gp*sqrt(1._gp/11._gp) !h5

     ofdcoef(1,3)=-0.5_gp*sqrt(7._gp/9._gp) !h2
     ofdcoef(2,3)=0.5_gp*sqrt(63._gp/143._gp) !h4
     ofdcoef(3,3)=-9._gp*sqrt(1._gp/143._gp) !h5

     ofdcoef(1,4)=0.0_gp !h2
     ofdcoef(2,4)=0.0_gp !h4
     ofdcoef(3,4)=0.0_gp !h5

     !define the values of hsep starting from the pseudopotential file
     do l=1,lpx+1
        hsep(1,l)=psppar(l,1)
        hsep(2,l)=psppar(l,2)*ofdcoef(1,l)
        hsep(3,l)=psppar(l,2)
        hsep(4,l)=psppar(l,3)*ofdcoef(2,l)
        hsep(5,l)=psppar(l,3)*ofdcoef(3,l)
        hsep(6,l)=psppar(l,3)
     end do
     i_all=-product(shape(ofdcoef))*kind(ofdcoef)
     deallocate(ofdcoef,stat=i_stat)
     call memocc(i_stat,i_all,'ofdcoef',subname)
  else if (npspcode == 10) then !HGH-K case
     do l=1,lpx+1
        hsep(1,l)=psppar(l,1) !h11
        hsep(2,l)=psppar(l,4) !h12
        hsep(3,l)=psppar(l,2) !h22
        hsep(4,l)=psppar(l,5) !h13
        hsep(5,l)=psppar(l,6) !h23
        hsep(6,l)=psppar(l,3) !h33
     end do
  end if

  !!Just for extracting the covalent radius and rprb
  call eleconf(izatom,ielpsp,symbol,rcov,rprb,ehomo,neleconf,nsccode,mxpl,mxchg,amu)

  if (enlargerprb) then
     !experimental
     rprb=100.0_gp
  end if

!  occup(:,:)=0.0_gp
!   do l=0,lmax-1
!     iocc=0
!     do i=1,6
!        if (elecorbs(i,l+1) > 0.0_gp) then
!           iocc=iocc+1
!           !print *,'elecorbs',i,l,elecorbs(i,l+1),noccmax
!            if (iocc > noccmax) stop 'iguess_generator: noccmax too small'
!           occup(iocc,l+1)=elecorbs(i,l+1)
!        endif
!     end do
!     nl(l+1)=iocc
!  end do

  !allocate arrays for the gatom routine
  allocate(vh(4*(ng+1)**2,4*(ng+1)**2+ndebug),stat=i_stat)
  call memocc(i_stat,vh,'vh',subname)
  allocate(psi(0:ng,noccmax,lmax+ndebug),stat=i_stat)
  call memocc(i_stat,psi,'psi',subname)
  allocate(xp(0:ng+ndebug),stat=i_stat)
  call memocc(i_stat,xp,'xp',subname)
  allocate(rmt(n_int,0:ng,0:ng,lmax+ndebug),stat=i_stat)
  call memocc(i_stat,rmt,'rmt',subname)

  !can be switched on for debugging
  !if (iproc.eq.0) write(*,'(1x,a,a7,a9,i3,i3,a9,i3,f5.2)')&
  !     'Input Guess Generation for atom',trim(atomname),&
  !     'Z,Zion=',izatom,ielpsp,'ng,rprb=',ng+1,rprb

  rij=3._gp
  ! exponents of gaussians
  a0in=alpz
  a0=a0in/rij
  !       tt=sqrt(sqrt(2._gp))
  tt=2._gp**.3_gp
  do i=0,ng
     a=a0*tt**i
     xp(i)=.5_gp/a**2
  end do

  ! initial guess
  do l=0,lmax-1
     do iocc=1,noccmax
        do i=0,ng
           psi(i,iocc,l+1)=0.0_gp
        end do
     end do
  end do

  call crtvh(ng,lmax-1,xp,vh,rprb,fact,n_int,rmt)
  call gatom(rcov,rprb,lmax-1,lpx,noccmax,occup,&
       zion,alpz,gpot,alpl,hsep,alps,ngv,ngc,nlccpar,vh,xp,rmt,fact,n_int,&
       aeval,ng,psi,res,chrg)

  !post-treatment of the inguess data
  do i=1,ng+1
     expo(i)=sqrt(0.5_gp/xp(i-1))
  end do

  i=0
  do l=1,4
     do iocc=1,nl(l)
        i=i+1
        !occupat(i)=occup(iocc,l)
        do j=1,ng+1
           psiat(j,i)=psi(j-1,iocc,l)
        end do
     end do
  end do

  i_all=-product(shape(vh))*kind(vh)
  deallocate(vh,stat=i_stat)
  call memocc(i_stat,i_all,'vh',subname)
  i_all=-product(shape(psi))*kind(psi)
  deallocate(psi,stat=i_stat)
  call memocc(i_stat,i_all,'psi',subname)
  i_all=-product(shape(xp))*kind(xp)
  deallocate(xp,stat=i_stat)
  call memocc(i_stat,i_all,'xp',subname)
  i_all=-product(shape(rmt))*kind(rmt)
  deallocate(rmt,stat=i_stat)
  call memocc(i_stat,i_all,'rmt',subname)
  i_all=-product(shape(hsep))*kind(hsep)
  deallocate(hsep,stat=i_stat)
  call memocc(i_stat,i_all,'hsep',subname)
  i_all=-product(shape(alps))*kind(alps)
  deallocate(alps,stat=i_stat)
  call memocc(i_stat,i_all,'alps',subname)

END SUBROUTINE iguess_generator


!>  Calculates the solution of the radial Schroedinger equation for a given
!!  pseudoptential.
subroutine gatom(rcov,rprb,lmax,lpx,noccmax,occup,&
                 zion,alpz,gpot,alpl,hsep,alps,ngv,ngc,nlccpar,vh,xp,rmt,fact,nintp,&
                 aeval,ng,psi,res,chrg)
  use module_base, only: gp
  !implicit real(gp) (a-h,o-z)
  implicit none
  integer, parameter :: n_int=100
  !Arguments
  integer, intent(in) :: lmax,lpx,noccmax,ngv,ngc,nintp,ng
  real(gp), intent(in) :: rcov,rprb,zion,alpz,alpl
  real(gp), dimension(0:4,max((ngv*(ngv+1)/2)+(ngc*(ngc+1)/2),1)), intent(in) :: nlccpar
  real(gp) :: psi(0:ng,noccmax,lmax+1),aeval(noccmax,lmax+1),&
       hh(0:ng,0:ng),ss(0:ng,0:ng),eval(0:ng),evec(0:ng,0:ng),&
       gpot(4),hsep(6,lpx+1),rmt(n_int,0:ng,0:ng,lmax+1),&
       pp1(0:ng,lpx+1),pp2(0:ng,lpx+1),pp3(0:ng,lpx+1),alps(lpx+1),&
       potgrd(n_int),&
       rho(0:ng,0:ng,lmax+1),rhoold(0:ng,0:ng,lmax+1),xcgrd(n_int),&
       occup(noccmax,lmax+1),chrg(noccmax,lmax+1),&
       vh(0:ng,0:ng,4,0:ng,0:ng,4),&
       res(noccmax,lmax+1),xp(0:ng)
  !Local variables
  logical :: noproj
  integer :: i,l,k,j,it,iocc,ilcc,ig,lcx,info
  real(gp) :: sxp,rmix,rk,r,ttt,gml,gml1,gml2,gml3,tt,texp,sd,terf,evsum,evsumold
  real(gp) :: emuxc,dr,d,fact,const
  !Functions
  real(gp) :: ddot,gamma_restricted,spherical_gaussian_value

  if (nintp.ne.n_int) then
     stop 'n_int/=nintp'
  end if

  do l=0,lmax
     if (occup(1,l+1).gt.0._gp) lcx=l
  end do
  !write(6,*) 'lcx',lcx
 
  noproj=.true.
  do l=1,lpx+1
     noproj = noproj .and. (alps(l) .eq. 0._gp)
  end do


! projectors, just in case
  if (.not. noproj) then
     do l=0,lpx
        gml1=sqrt( gamma_restricted(real(l,gp)+1.5_gp) / (2._gp*alps(l+1)**(2*l+3)) )
        gml2=sqrt( gamma_restricted(real(l,gp)+3.5_gp) / (2._gp*alps(l+1)**(2*l+7)) )&
            /(real(l,gp)+2.5_gp)
        gml3=sqrt( gamma_restricted(real(l,gp)+5.5_gp) / (2._gp*alps(l+1)**(2*l+11)) )&
            /((real(l,gp)+3.5_gp)*(real(l,gp)+4.5_gp))
        tt=1._gp/(2._gp*alps(l+1)**2)
        do i=0,ng
           ttt=1._gp/(xp(i)+tt)
           pp1(i,l+1)=gml1*(sqrt(ttt)**(2*l+3))
           pp2(i,l+1)=gml2*ttt*(sqrt(ttt)**(2*l+3))
           pp3(i,l+1)=gml3*ttt**2*(sqrt(ttt)**(2*l+3))
        end do
     end do
  else
     pp1(:,:)=0._gp
     pp2(:,:)=0._gp
     pp3(:,:)=0._gp
  end if

  do l=0,lmax
     do j=0,ng
        do i=0,ng
           rho(i,j,l+1)=0._gp
        end do
     end do
  end do

  evsum=1.d30
  big_loop: do it=1,50
     evsumold=evsum
     evsum=0._gp
     
! coefficients of charge density
     do l=0,lmax
        do j=0,ng
           do i=0,ng
              rhoold(i,j,l+1)=rho(i,j,l+1)
              rho(i,j,l+1)=0._gp        
           end do
        end do
     end do

     do l=0,lmax
        do iocc=1,noccmax
           if (occup(iocc,l+1).gt.0._gp) then
              do j=0,ng
                 do i=0,ng
                    rho(i,j,l+1)=rho(i,j,l+1) + &
                         psi(i,iocc,l+1)*psi(j,iocc,l+1)*occup(iocc,l+1)
                 end do
              end do
           end if
        end do
     end do


     rmix=.5_gp
     if (it.eq.1) rmix=1._gp
     do l=0,lmax
        do j=0,ng
           do i=0,ng
              tt=rmix*rho(i,j,l+1) + (1._gp-rmix)*rhoold(i,j,l+1)
              rho(i,j,l+1)=tt
           end do
        end do
     end do

! XC potential on grid
!        do k=1,n_int
!           xcgrd(k)=0._gp
!        end do
!        do l=0,lmax
!           do j=0,ng
!              do i=0,ng
!                 do k=1,n_int
!                    xcgrd(k)=xcgrd(k)+rmt(k,i,j,l+1)*rho(i,j,l+1)
!                 end do
!              end do
!           end do
!        end do
     call DGEMV('N',n_int,(lcx+1)*(ng+1)**2,1._gp,&
                rmt,n_int,rho,1,0._gp,xcgrd,1)

     dr=fact*rprb/real(n_int,gp)
     do k=1,n_int
        r=(real(k,gp)-.5_gp)*dr
        !terms for nlcc, if present
        ilcc=0
        do ig=1,(ngv*(ngv+1))/2
           ilcc=ilcc+1
           xcgrd(k)=xcgrd(k)-&
                spherical_gaussian_value(r*r,nlccpar(0,ilcc),nlccpar(1,ilcc),0)
        end do
        do ig=1,(ngc*(ngc+1))/2
           ilcc=ilcc+1
           xcgrd(k)=xcgrd(k)+&
                spherical_gaussian_value(r*r,nlccpar(0,ilcc),nlccpar(1,ilcc),0)
        end do
! divide by 4 pi
        tt=xcgrd(k)*0.07957747154594768_gp
! multiply with r^2 to speed up calculation of matrix elements
        xcgrd(k)=emuxc(tt)*r**2
     end do

     loop_l: do l=0,lmax
        gml=.5_gp*gamma_restricted(.5_gp+real(l,gp))

!  lower triangles only
        loop_i: do i=0,ng
           loop_j: do j=0,i
              d=xp(i)+xp(j)
              sxp=1._gp/d
              const=gml*sqrt(sxp)**(2*l+1)
! overlap
              ss(i,j)=const*sxp*(real(l,gp)+.5_gp)
! kinetic energy
              hh(i,j)=.5_gp*const*sxp**2* ( 3._gp*xp(i)*xp(j) +&
                   real(l,gp)*(6._gp*xp(i)*xp(j)-xp(i)**2-xp(j)**2) -&
                   real(l,gp)**2*(xp(i)-xp(j))**2  ) + .5_gp*real(l,gp)*(real(l,gp)+1._gp)*const
! potential energy from parabolic potential
              hh(i,j)=hh(i,j) +&
                   .5_gp*const*sxp**2*(real(l,gp)+.5_gp)*(real(l,gp)+1.5_gp)/rprb**4 
! hartree potential from ionic core charge
              tt=sqrt(1._gp+2._gp*alpz**2*d)
              if (l.eq.0) then
                 hh(i,j)=hh(i,j) -zion/(2._gp*d*tt)
              else if (l.eq.1) then
                 hh(i,j)=hh(i,j) -zion* &
                      (1._gp + 3._gp*alpz**2*d)/(2._gp*d**2*tt**3)
              else if (l.eq.2) then
                 hh(i,j)=hh(i,j) -zion* &
                      (2._gp + 10._gp*alpz**2*d + 15._gp*alpz**4*d**2)/(2._gp*d**3*tt**5)
              else if (l.eq.3) then
                 hh(i,j)=hh(i,j) -zion*3._gp* &
                      (2._gp +14._gp*alpz**2*d +35._gp*alpz**4*d**2 +35._gp*alpz**6*d**3)/&
                      (2._gp*d**4*tt**7)
              else 
                 stop 'l too big'
              end if
! potential from repulsive gauss potential
              tt=alpl**2/(.5_gp+d*alpl**2)
              hh(i,j)=hh(i,j)+ gpot(1)*.5_gp*gamma_restricted(1.5_gp+real(l,gp))*&
                   tt**(1.5_gp+real(l,gp))&
                   + (gpot(2)/alpl**2)*.5_gp*gamma_restricted(2.5_gp+real(l,gp))*&
                   tt**(2.5_gp+real(l,gp))&
                   + (gpot(3)/alpl**4)*.5_gp*gamma_restricted(3.5_gp+real(l,gp))*&
                   tt**(3.5_gp+real(l,gp))&
                   + (gpot(4)/alpl**6)*.5_gp*gamma_restricted(4.5_gp+real(l,gp))*&
                   tt**(4.5_gp+real(l,gp))
! separable terms
              if (l.le.lpx) then
                 hh(i,j)=hh(i,j) + pp1(i,l+1)*hsep(1,l+1)*pp1(j,l+1)&
                      + pp1(i,l+1)*hsep(2,l+1)*pp2(j,l+1)&
                      + pp2(i,l+1)*hsep(2,l+1)*pp1(j,l+1)&
                      + pp2(i,l+1)*hsep(3,l+1)*pp2(j,l+1)&
                      + pp1(i,l+1)*hsep(4,l+1)*pp3(j,l+1)&
                      + pp3(i,l+1)*hsep(4,l+1)*pp1(j,l+1)&
                      + pp2(i,l+1)*hsep(5,l+1)*pp3(j,l+1)&
                      + pp3(i,l+1)*hsep(5,l+1)*pp2(j,l+1)&
                      + pp3(i,l+1)*hsep(6,l+1)*pp3(j,l+1)
              end if
! hartree potential from valence charge distribution
!              tt=0._gp
!              do lp=0,lcx
!                 do jp=0,ng
!                    do ip=0,ng
!                       tt=tt + vh(ip,jp,lp+1,i,j,l+1)*rho(ip,jp,lp+1)
!                    end do
!                 end do
!              end do
              tt=DDOT((lcx+1)*(ng+1)**2,vh(0,0,1,i,j,l+1),1,rho(0,0,1),1)
              hh(i,j)=hh(i,j) + tt
! potential from XC potential
              dr=fact*rprb/real(n_int,gp)
!              tt=0._gp
!              do k=1,n_int
!                 tt=tt+xcgrd(k)*rmt(k,i,j,l+1)
!              end do
              tt=DDOT(n_int,rmt(1,i,j,l+1),1,xcgrd(1),1)
              hh(i,j)=hh(i,j)+tt*dr
           end do loop_j
        end do loop_i

! ESSL
!        call DSYGV(1,hh,ng+1,ss,ng+1,eval,evec,ng+1,ng+1,aux,2*ng+2)
! LAPACK
        call DSYGV(1,'V','L',ng+1,hh,ng+1,ss,ng+1,eval,evec,(ng+1)**2,info)
        if (info.ne.0) write(6,*) 'LAPACK',info
        do iocc=0,noccmax-1
           do i=0,ng
              evec(i,iocc)=hh(i,iocc)
           end do
        end do
! end LAPACK
        do iocc=1,noccmax
           evsum=evsum+eval(iocc-1)
           aeval(iocc,l+1)=eval(iocc-1)
           do i=0,ng
              psi(i,iocc,l+1)=evec(i,iocc-1)
           end do
        end do
!        write(6,*) 'eval',l
!55      format(5(e14.7))
!        write(6,55) eval 
!        write(6,*) 'diff eval'
!        write(6,55) (eval(i)-eval(i-1),i=1,ng)
!        write(6,*) 'evec',l
!33      format(10(e9.2))
!        do i=0,ng
!           write(6,33) (evec(i,iocc),iocc=0,noccmax-1)
!        end do

     end do loop_l

     tt=abs(evsum-evsumold)
!     write(6,*) 'evdiff',it,tt
     if (tt.lt.1.e-12_gp) then
         exit big_loop
     end if
  end do big_loop
! End of the big loopq

  call resid(lmax,lpx,noccmax,rprb,xp,aeval,psi,rho,ng,res,&
             zion,alpz,alpl,gpot,pp1,pp2,pp3,alps,hsep,fact,n_int,&
             potgrd,xcgrd,noproj)

! charge up to radius rcov
  if (lmax.gt.3) stop 'cannot calculate chrg'
  do l=0,lmax
     do iocc=1,noccmax
        chrg(iocc,l+1)=0._gp
     end do
  end do

  do iocc=1,noccmax
     do j=0,ng
        do i=0,ng
           d=xp(i)+xp(j)
           sd=sqrt(d)
           call derf_ab(terf, sd*rcov) 
           texp=exp(-d*rcov**2)

           tt=0.4431134627263791_gp*terf/sd**3 - 0.5_gp*rcov*texp/d
           chrg(iocc,1)=chrg(iocc,1) + psi(i,iocc,1)*psi(j,iocc,1)*tt
           if (lmax.eq.0) then
              cycle
           end if
           tt=0.6646701940895686_gp*terf/sd**5 + &
              (-0.75_gp*rcov*texp - 0.5_gp*d*rcov**3*texp)/d**2
           chrg(iocc,2)=chrg(iocc,2) + psi(i,iocc,2)*psi(j,iocc,2)*tt
           if (lmax.eq.1) then
               cycle
           end if
           tt=1.661675485223921_gp*terf/sd**7 + &
              (-1.875_gp*rcov*texp-1.25_gp*d*rcov**3*texp-.5_gp*d**2*rcov**5*texp) &
              /d**3
           chrg(iocc,3)=chrg(iocc,3) + psi(i,iocc,3)*psi(j,iocc,3)*tt
           if (lmax.eq.2) then
              cycle
           end if
           tt=5.815864198283725_gp*terf/sd**9 + &
              (-6.5625_gp*rcov*texp - 4.375_gp*d*rcov**3*texp - &
              1.75_gp*d**2*rcov**5*texp - .5_gp*d**3*rcov**7*texp)/d**4
           chrg(iocc,4)=chrg(iocc,4) + psi(i,iocc,4)*psi(j,iocc,4)*tt
        end do
     end do
  end do

! writing lines suppressed
!!!        write(66,*)  lmax+1
!!!        write(66,*) ' #LINETYPE{1324}' 
!!!        write(66,*) ' $' 
!!!  do l=0,lmax
!!!           write(66,*) ' 161'
!!!     r=0._gp
!!!     do
!!!        tt= wave(ng,l,xp,psi(0,1,l+1),r)
!!!              write(66,*) r,tt
!!!        r=r+.025_gp
!!!        if(r > 4.00001_gp) exit
!!!     end do
!!!  end do
! writing lines suppressed
!!!        write(67,*) min(lmax+1,3)
!!!        write(67,*) ' #LINETYPE{132}'
!!!        write(67,*) ' #TITLE{FOURIER}' 
!!!        write(67,*) ' $'
  dr=6.28_gp/rprb/200._gp
!!!        write(67,*) ' 200'
  rk=0._gp
  loop_rk1: do 
     tt=0._gp
     do i=0,ng
        texp=exp(-.25_gp*rk**2/xp(i))
!        texp=exp(-.5_gp*energy/xp(i))
        sd=sqrt(xp(i))
        tt=tt+psi(i,1,1)*0.4431134627263791_gp*texp/sd**3
     end do
!!!           write(67,*) rk,tt
     rk=rk+dr
     if(rk > 6.28_gp/rprb-.5_gp*dr) exit loop_rk1
  end do loop_rk1
  if (lmax.ge.1) then
!!!           write(67,*) ' 200'
     rk=0._gp
     loop_rk2: do 
        tt=0._gp
        do i=0,ng
           texp=exp(-.25_gp*rk**2/xp(i))
           sd=sqrt(xp(i))
           tt=tt+psi(i,1,2)*0.2215567313631895_gp*rk*texp/sd**5
        end do
!!!              write(67,*) rk,tt
        rk=rk+dr
        if (rk > 6.28_gp/rprb-.5_gp*dr) exit loop_rk2
     end do loop_rk2
  end if
  if (lmax.ge.2) then
!!!           write(67,*) ' 200'
     rk=0._gp
     do 
        tt=0._gp
        do i=0,ng
           texp=exp(-.25_gp*rk**2/xp(i))
           sd=sqrt(xp(i))
           tt=tt+psi(i,1,3)*0.1107783656815948_gp*rk**2*texp/sd**7
        end do
!!!              write(67,*) rk,tt
        rk=rk+dr
        if (rk > 6.28_gp/rprb-.5_gp*dr) exit
     end do
  end if

END SUBROUTINE gatom


subroutine resid(lmax,lpx,noccmax,rprb,xp,aeval,psi,rho,&
                 ng,res,zion,alpz,alpl,gpot,pp1,pp2,pp3,alps,hsep,fact,n_int,&
                 potgrd,xcgrd,noproj)
  use module_base, only: gp
  implicit real(gp) (a-h,o-z)
  logical :: noproj
  dimension psi(0:ng,noccmax,lmax+1),rho(0:ng,0:ng,lmax+1),&
       gpot(4),pp1(0:ng,lmax+1),pp2(0:ng,lmax+1),pp3(0:ng,lmax+1),&
       alps(lmax+1),hsep(6,lmax+1),res(noccmax,lmax+1),xp(0:ng),&
       xcgrd(n_int),aeval(noccmax,lmax+1),potgrd(n_int)
  real(gp) :: derf_val
  
! potential on grid 
  dr=fact*rprb/real(n_int,gp)
  do k=1,n_int
     r=(real(k,gp)-.5_gp)*dr
     call derf_ab(derf_val, r/(sqrt(2._gp)*alpz))
     potgrd(k)= .5_gp*(r/rprb**2)**2 - &
          zion*derf_val/r &
          + exp(-.5_gp*(r/alpl)**2)*&
          ( gpot(1) + gpot(2)*(r/alpl)**2 + gpot(3)*(r/alpl)**4 + gpot(4)*(r/alpl)**6  )&
          + xcgrd(k)/r**2
     do j=0,ng
        do i=0,ng
           spi=1.772453850905516_gp
           d=xp(i)+xp(j)
           sd=sqrt(d)
           tx=exp(-d*r**2)
           call derf_ab(tt, sd*r)
           tt=spi*tt
           u_gp=tt/(4._gp*sd**3*r)
           potgrd(k)=potgrd(k)+u_gp*rho(i,j,1)
           ud1=-tx/(4._gp*d**2) + 3._gp*tt/(8._gp*sd**5*r)
           if (lmax.ge.1) potgrd(k)=potgrd(k)+ud1*rho(i,j,2)
           ud2=-tx*(7._gp + 2._gp*d*r**2)/(8._gp*d**3) +&
               15._gp*tt/(16._gp*sd**7*r)
           if (lmax.ge.2) potgrd(k)=potgrd(k)+ud2*rho(i,j,3)
           ud3=-tx*(57._gp+22._gp*d*r**2+4._gp*d**2*r**4)/(16._gp*d**4) + &
               105._gp*tt/(32._gp*sd**9*r)
           if (lmax.ge.3) potgrd(k)=potgrd(k)+ud3*rho(i,j,4)
        end do
     end do
  end do

  loop_ll: do ll=0,lmax
     if (ll.le.lpx .and. .not. noproj) then
        rnrm1=1._gp/sqrt(.5_gp*gamma_restricted(real(ll,gp)+1.5_gp)*alps(ll+1)**(2*ll+3))
        rnrm2=1._gp/sqrt(.5_gp*gamma_restricted(real(ll,gp)+3.5_gp)*alps(ll+1)**(2*ll+7))
        rnrm3=1._gp/sqrt(.5_gp*gamma_restricted(real(ll,gp)+5.5_gp)*alps(ll+1)**(2*ll+11))
     end if
     loop_iocc: do iocc=1,noccmax
! separable part
        if (ll.le.lpx) then
           scpr1=DDOT(ng+1,psi(0,iocc,ll+1),1,pp1(0,ll+1),1)
           scpr2=DDOT(ng+1,psi(0,iocc,ll+1),1,pp2(0,ll+1),1)
           scpr3=DDOT(ng+1,psi(0,iocc,ll+1),1,pp3(0,ll+1),1)
        end if
        res(iocc,ll+1)=0._gp
        loop_j: do j=1,n_int
! wavefunction on grid
           r=(real(j,gp)-.5_gp)*dr
           psigrd = wave(ng,ll,xp,psi(0,iocc,ll+1),r)
! kinetic energy        
           rkin=0._gp
           do i=0,ng
              rkin=rkin + psi(i,iocc,ll+1) *  (&
                   xp(i)*(3._gp+2._gp*real(ll,gp)-2._gp*xp(i)*r**2)*exp(-xp(i)*r**2) )
           end do
           rkin=rkin*r**ll
! separable part
           if (ll.le.lpx .and. .not. noproj) then
              sep =& 
                   (scpr1*hsep(1,ll+1) + scpr2*hsep(2,ll+1) + scpr3*hsep(4,ll+1))&
                   *rnrm1*r**ll*exp(-.5_gp*(r/alps(ll+1))**2)   +&
                   (scpr1*hsep(2,ll+1) + scpr2*hsep(3,ll+1) + scpr3*hsep(5,ll+1))&
                   *rnrm2*r**(ll+2)*exp(-.5_gp*(r/alps(ll+1))**2)   +&
                   (scpr1*hsep(4,ll+1) + scpr2*hsep(5,ll+1) + scpr3*hsep(6,ll+1))&
                   *rnrm3*r**(ll+4)*exp(-.5_gp*(r/alps(ll+1))**2)
           else
              sep=0._gp
           end if
! residue
           tt=rkin+sep+(potgrd(j)-aeval(iocc,ll+1))*psigrd
!384        format(6(e12.5))
!12        format(i2,i2,e9.2,3(e12.5),e10.3)
           res(iocc,ll+1)=res(iocc,ll+1) + tt**2*dr
        end do loop_j
     end do loop_iocc
  end do loop_ll
!  do l=0,lmax
!     do iocc=1,noccmax
!        write(6,*) 'res',l,iocc,res(iocc,l+1)
!     end do
!  end do

END SUBROUTINE resid


subroutine crtvh(ng,lmax,xp,vh,rprb,fact,n_int,rmt)
  use module_base, only: gp
  implicit real(gp) (a-h,o-z)
  dimension vh(0:ng,0:ng,0:3,0:ng,0:ng,0:3),xp(0:ng),&
            rmt(n_int,0:ng,0:ng,lmax+1)
  if (lmax.gt.3) stop 'crtvh'

  dr=fact*rprb/real(n_int,gp)
  do l=0,lmax
     do k=1,n_int
        r=(real(k,gp)-.5_gp)*dr
        do j=0,ng
           do i=0,ng
              rmt(k,i,j,l+1)=(r**2)**l*exp(-(xp(i)+xp(j))*r**2)
           end do
        end do
     end do
  end do

  loop_j: do j=0,ng
     loop_i: do i=0,ng
        c=xp(i)+xp(j)
        loop_jp: do jp=0,ng
           loop_ip: do ip=0,ng
              d=xp(ip)+xp(jp)
              scpd=sqrt(c+d)
              vh(ip,jp,0,i,j,0)=0.2215567313631895_gp/(c*d*scpd)
              vh(ip,jp,1,i,j,0)=&
                   .1107783656815948_gp*(2._gp*c+3._gp*d)/(c*d**2*scpd**3)
              vh(ip,jp,2,i,j,0)=.05538918284079739_gp*&
                   (8._gp*c**2+20._gp*c*d+15._gp*d**2)/(c*d**3*scpd**5)
              vh(ip,jp,3,i,j,0)=.0830837742611961_gp*&
              (16._gp*c**3+56._gp*c**2*d+70._gp*c*d**2+35._gp*d**3)/&
                   (c*d**4*scpd**7)

              vh(ip,jp,0,i,j,1)=&
                   .1107783656815948_gp*(3._gp*c+2._gp*d)/(c**2*d*scpd**3)
              vh(ip,jp,1,i,j,1)=&
                   .05538918284079739_gp*(6._gp*c**2+15._gp*c*d+6._gp*d**2)/&
                   (c**2*d**2*scpd**5)
              vh(ip,jp,2,i,j,1)=.02769459142039869_gp*&
                   (24._gp*c**3+84._gp*c**2*d+105._gp*c*d**2+30._gp*d**3)/&
                   (c**2*d**3*scpd**7)
              vh(ip,jp,3,i,j,1)=0.04154188713059803_gp*&
                   (48._gp*c**4+216._gp*c**3*d+378._gp*c**2*d**2+&
                   315._gp*c*d**3+70._gp*d**4)/(c**2*d**4*scpd**9)

              vh(ip,jp,0,i,j,2)=&
                   .05538918284079739_gp*(15._gp*c**2+20._gp*c*d+8._gp*d**2)/&
                   (c**3*d*scpd**5)
              vh(ip,jp,1,i,j,2)=.02769459142039869_gp*&
                   (30._gp*c**3+105._gp*c**2*d+84._gp*c*d**2+24._gp*d**3)/&
                   (c**3*d**2*scpd**7)
              vh(ip,jp,2,i,j,2)=&
                   .2077094356529901_gp*(8._gp*c**4+36._gp*c**3*d+63._gp*c**2*d**2+&
                   36._gp*c*d**3+8._gp*d**4)/(c**3*d**3*scpd**9)
              vh(ip,jp,3,i,j,2)=&
                   .1038547178264951_gp*(48._gp*c**5+264._gp*c**4*d+594._gp*c**3*d**2+&
                   693._gp*c**2*d**3+308._gp*c*d**4+56._gp*d**5)/&
                   (c**3*d**4*scpd**11)

              vh(ip,jp,0,i,j,3)=.0830837742611961_gp*&
                   (35._gp*c**3+70._gp*c**2*d+56._gp*c*d**2+16._gp*d**3)/&
                   (c**4*d*scpd**7)
              vh(ip,jp,1,i,j,3)=&
                   .04154188713059803_gp*(70._gp*c**4+315._gp*c**3*d+378._gp*c**2*d**2+&
                   216._gp*c*d**3+48._gp*d**4)/(c**4*d**2*scpd**9)
              vh(ip,jp,2,i,j,3)=&
                   .1038547178264951_gp*(56._gp*c**5+308._gp*c**4*d+693._gp*c**3*d**2+&
                   594._gp*c**2*d**3+264._gp*c*d**4+48._gp*d**5)/&
                   (c**4*d**3*scpd**11)
              vh(ip,jp,3,i,j,3)=&
                   1.090474537178198_gp*(16._gp*c**6+104._gp*c**5*d+286._gp*c**4*d**2+&
                   429._gp*c**3*d**3+286._gp*c**2*d**4+104._gp*c*d**5+16._gp*d**6)/&
                   (c**4*d**4*scpd**13)
           end do loop_ip
        end do loop_jp
     end do loop_i
  end do loop_j

END SUBROUTINE crtvh


function wave(ng,ll,xp,psi,r)
  use module_base, only: gp
  implicit none
  !Arguments
  integer, intent(in) :: ll,ng
  real(gp) :: r,wave
  real(gp) :: psi(0:ng),xp(0:ng)
  !Local variables
  integer :: i

  wave=0._gp
  do i=0,ng
     wave=wave + psi(i)*exp(-xp(i)*r**2)
  end do
  if(ll>0)then
     wave=wave*r**ll
  endif
end function wave



!>
!!
!!
function emuxc(rho)
  use module_base, only: gp
  implicit none
  real(gp), intent(in) :: rho
  real(gp) :: emuxc
  real(gp), parameter :: &
       a0p=.4581652932831429_gp,&
       a1p=2.217058676663745_gp,&
       a2p=0.7405551735357053_gp,&
       a3p=0.01968227878617998_gp
  real(gp), parameter :: &
       b1p=1.0_gp,&
       b2p=4.504130959426697_gp,&
       b3p=1.110667363742916_gp,&
       b4p=0.02359291751427506_gp
  real(gp), parameter :: rsfac=.6203504908994000_gp,ot=1._gp/3._gp
  real(gp), parameter :: &
       c1=4._gp*a0p*b1p/3.0_gp,  &
       c2=5.0_gp*a0p*b2p/3.0_gp+a1p*b1p,&
       c3=2.0_gp*a0p*b3p+4.0_gp*a1p*b2p/3.0_gp+2.0_gp*a2p*b1p/3.0_gp,&
       c4=7.0_gp*a0p*b4p/3.0_gp+5.0_gp*a1p*b3p/3.0_gp+a2p*b2p+a3p*b1p/3.0_gp,&
       c5=2.0_gp*a1p*b4p+4.0_gp*a2p*b3p/3.0_gp+2.0_gp*a3p*b2p/3.0_gp,&
       c6=5.0_gp*a2p*b4p/3.0_gp+a3p*b3p,c7=4.0_gp*a3p*b4p/3.0_gp
  real(gp) :: bot,rs,top

  if(rho.lt.1.e-24_gp) then
    emuxc=0._gp
  else
    if(rho.lt.0._gp) write(6,*) ' rho less than zero',rho
    rs=rsfac*rho**(-ot)
    top=-rs*(c1+rs*(c2+rs*(c3+rs*(c4+rs*(c5+rs*(c6+rs*c7))))))
    bot=rs*(b1p+rs*(b2p+rs*(b3p+rs*b4p)))
    emuxc=top/(bot*bot)
  end if
end function emuxc



!>   Restricted version of the Gamma function
!!
function gamma_restricted(x)
  use module_base, only: gp
  implicit none
  !Arguments
  real(gp), intent(in) :: x
  real(gp) :: gamma_restricted
  !Local variables
  integer :: ii,i

  if (x.le.0._gp) stop 'wrong argument for gamma_restricted'
  if (mod(x,1._gp).eq.0._gp) then
     ii=int(x)
     gamma_restricted=1.0_gp
     do i=2,ii
        gamma_restricted=gamma_restricted*real(i-1,gp)
     end do
  else if (mod(x,.5_gp).eq.0._gp) then
     ii=int(x-.5_gp)
!     gamma_restricted=sqrt(3.14159265358979_gp)
     gamma_restricted=1.772453850905516027_gp
     do i=1,ii
        gamma_restricted=gamma_restricted*(real(i,gp)-.5_gp)
     end do
  else
     stop 'wrong argument for gamma_restricted'
  end if
end function gamma_restricted


!  call psitospi0(iproc,nproc,norbe,norbep,norbsc,&
!       wfd%nvctr_c,wfd%nvctr_f,nspin,spinsgne,psi)
subroutine psitospi0(iproc,nproc,norbe,norbep,norbsc,&
     & nvctr_c,nvctr_f,nspin,spinsgne,psi)
  use module_base
  implicit none
  !Arguments
  integer, intent(in) :: norbe,norbep,iproc,nproc
  integer, intent(in) :: nvctr_c,nvctr_f
  integer, intent(in) :: norbsc,nspin
  integer, dimension(norbe*nspin), intent(in) :: spinsgne
  real(kind=8), dimension(nvctr_c+7*nvctr_f,norbep*nspin), intent(inout) :: psi
  !Local variables
  character(len=*), parameter :: subname='psitospi0'
  logical :: myorbital
  integer :: i_all,i_stat,nvctr
  integer :: iorb,jorb,i
  real(kind=8) :: facu,facd
  real(kind=8), dimension(:,:), allocatable :: psi_o
  integer, dimension(2) :: iorbsc,iorbv

  !initialise the orbital counters
  iorbsc(1)=0
  iorbv(1)=norbsc
  !used in case of spin-polarisation, ignored otherwise
  iorbsc(2)=norbe
  iorbv(2)=norbsc+norbe

  if (iproc ==0) then
     write(*,'(1x,a)',advance='no')'Transforming AIO to spinors...'
  end if
  
  nvctr=nvctr_c+7*nvctr_f
  allocate(psi_o(nvctr,norbep+ndebug),stat=i_stat)
  call memocc(i_stat,psi_o,'psi_o',subname)

  do iorb=1,norbep
     do i=1,nvctr
        psi_o(i,iorb)=psi(i,iorb)
     end do
  end do

  call razero(nvctr*nspin*norbep,psi)

  do iorb=1,norbe
     jorb=iorb-iproc*norbep
     if (myorbital(iorb,nspin*norbe,iproc,nproc)) then
        if(spinsgne(jorb)>0.0d0) then
           facu=1.0d0
           facd=0.0d0
        else
           facu=0.0d0
           facd=1.0d0
        end if
        do i=1,nvctr
           psi(i,iorb*4-3) = facu*psi_o(i,iorb)
           psi(i,iorb*4-2) = .0d0*psi_o(i,iorb)
           psi(i,iorb*4-1) = facd*psi_o(i,iorb)
           psi(i,iorb*4)   = .0d0*psi_o(i,iorb)
        end do
     end if
  end do
  i_all=-product(shape(psi_o))*kind(psi_o)
  deallocate(psi_o,stat=i_stat)
  call memocc(i_stat,i_all,'psi_o',subname)

  if (iproc ==0) then
     write(*,'(1x,a)')'done.'
  end if

END SUBROUTINE psitospi0


!>  Calculate the occupation number for any of the orbitals
subroutine at_occnums(ipolres,nspin,nspinor,nmax,lmax,nelecmax,eleconf,occupIG)
  use module_base
  implicit none
  integer, intent(in) :: nspinor,nspin,nmax,lmax,nelecmax
  real(gp), dimension(nmax,lmax), intent(in) :: eleconf
  integer, intent(inout) :: ipolres
  real(gp), dimension(nelecmax), intent(out) :: occupIG
  !local variables
  logical :: polarised
  integer :: iocc,ipolorb,norbpol_nc,i,l,m,noncoll,icoll,ispin, ipolsign
  real(gp) :: shelloccup,occshell,occres,rnl
  
  !in the non-collinear case the number of orbitals double
  if (nspinor == 4) then
     noncoll=2
  else
     noncoll=1
  end if

  call razero(nelecmax,occupIG)

  !here we should define the array of the occupation numbers
  !such array can then be redefined on the parent routines and then used as input
  iocc=0
  polarised=.false.
  !the sign is always the same
  if (ipolres >= 0) then
     ipolsign=1
  else
     ipolsign=-1
  end if
  do l=1,lmax
     iocc=iocc+1
     rnl=0.0_gp !real since it goes in occupIG
     do i=1,nmax
        if (eleconf(i,l) > 0.0_gp) then
           rnl=rnl+1.0_gp
        endif
     end do
     occupIG(iocc)=rnl
     !print *,'rnl,l',l,rnl,eleconf(:,l)
     do i=1,nmax
        if (eleconf(i,l) > 0.0_gp) then  
           shelloccup=eleconf(i,l)
           !decide the polarisation of the orbital by changing the population
           if (nint(shelloccup) /=  2*(2*l-1) ) then
              !this is a polarisable orbital
              polarised=.true.
              !assuming that the control of the allowed polarisation is already done

              ipolorb=ipolsign*min(abs(ipolres),  ((2*l-1) - abs( (2*l-1)- int(shelloccup) ) )  )
              ipolres=ipolres-ipolorb
           else
              !check for odd values of the occupation number
              if (mod(nint(shelloccup),2) /= 0) then
                 write(*,'(1x,a)')&
                      'The occupation number in the case of closed shells must be even'
                 stop
              end if
           end if

           if( polarised .AND. nspinor==4 .and. ipolorb /=0) then
              stop " in non-collinear case at_moments must be used for polarising, not natpol input"  
           endif

           do ispin=1,nspin
              occshell=shelloccup                 
              if (nspin==2 .or. nspinor==4) then
                 if (polarised) then
                    occshell=0.5_gp*(occshell+real(1-2*(ispin-1),gp)*ipolorb)
                 else
                    occshell=0.5_gp*occshell
                 end if
              end if
              
              !residue for the occupation number, to be used for
              !non-collinear case 
              occres=occshell
              !number of orbitals which will be polarised in this shell
              norbpol_nc=2*l-1
              do m=1,2*l-1
                 !each orbital has two electrons in the case of the 
                 !non-collinear case
                 do icoll=1,noncoll !non-trivial only for nspinor=4
                    iocc=iocc+1
                    !the occupation number rule changes for non-collinear
                    if (nspinor == 4) then
                       !for each orbital of the shell, use the Hund rule
                       !for determining the occupation
                       !if the occupation is one the orbital is not polarised
                       !otherwise it can be polarised via the polarisation
                       !indicated by atmoments
                       if (ceiling(occres) >= real(2*l-1,gp)) then
                          occupIG(iocc)=1.0_gp
                          if (icoll==2) then
                             occres=occres-1.0_gp
                             norbpol_nc=norbpol_nc-1
                          end if
                       else
                          if (icoll ==1) then
                             occupIG(iocc)=2.0_gp*occres/real(norbpol_nc,gp)
                          else
                             occupIG(iocc)=0.0_gp
                          end if
                       end if
                    else
                       occupIG(iocc)=occshell/real(2*l-1,gp)
                    end if
                 end do
              end do
           end do
        end if
     end do
  end do
END SUBROUTINE at_occnums


!>   Print the electronic configuration, with the semicore orbitals
subroutine print_eleconf(nspin,nspinor,noccmax,nelecmax,lmax,aocc,nsccode)
  use module_base
  implicit none
  integer, intent(in) :: nelecmax,nsccode,noccmax,lmax,nspinor,nspin
  real(gp), dimension(nelecmax), intent(in) :: aocc
  !local variables
  character(len=10) :: tmp
  character(len=150) :: string
  integer :: i,m,iocc,icoll,inl,noncoll,l,ispin,is,nl,niasc,lsc,nlsc,ntmp
  logical, dimension(4,2) :: scorb

  !if non-collinear it is like nspin=1 but with the double of orbitals
  if (nspinor == 4) then
     noncoll=2
  else
     noncoll=1
  end if
  scorb=.false.
  if (nsccode/=0) then !the atom has some semicore orbitals
     niasc=nsccode
     do lsc=4,1,-1
        nlsc=niasc/4**(lsc-1)
        do i=1,nlsc
           scorb(lsc,i)=.true.
        end do
        niasc=niasc-nlsc*4**(lsc-1)
     end do
  end if

  !initalise string
  string=repeat(' ',150)

  is=1
  do i=1,noccmax
     iocc=0
     do l=1,lmax
        iocc=iocc+1
        nl=nint(aocc(iocc))
        do inl=1,nl
           !write to the string the angular momentum
           if (inl == i) then
              if (scorb(l,inl)) then
                 string(is:is)='['
                 is=is+1
              end if
              select case(l)
              case(1)
                 string(is:is)='s'
              case(2)
                 string(is:is)='p'
              case(3)
                 string(is:is)='d'
              case(4)
                 string(is:is)='f'
              case default
                 stop 'l not admitted'
              end select
              is=is+1
              if (scorb(l,inl)) then
                 string(is:is)=']'
                 is=is+1
              end if
           end if
           do ispin=1,nspin
              do m=1,2*l-1
                 do icoll=1,noncoll !non-trivial only for nspinor=4
                    iocc=iocc+1
                    !write to the string the value of the occupation numbers
                    if (inl == i) then
                       call write_fraction_string(l,aocc(iocc),tmp,ntmp)
                       string(is:is+ntmp-1)=tmp(1:ntmp)
                       is=is+ntmp
                    end if
                 end do
              end do
           end do
           if (inl == i) then
              string(is:is+2)=' , '
              is=is+3
           end if
        end do
     end do
  end do

  write(*,'(2x,a,1x,a,1x,a)',advance='no')' Elec. Configuration:',trim(string),'...'

END SUBROUTINE print_eleconf


!>  Control whether the occupation number can be rounded by a shell-dependent fraction 
!!  denominator
subroutine write_fraction_string(l,occ,string,nstring)
  use module_base
  implicit none
  integer, intent(in) :: l
  real(gp), intent(in) :: occ
  character(len=10), intent(out) :: string
  integer, intent(out) :: nstring
  !local variables
  real(gp), parameter :: occtol=1e-10_gp
  integer :: num,den
  real(gp) :: check
  
  den=(2*l-1)
  check=occ*real(den,gp)
  !find the numerator
  num=nint(check)
  if (abs(check - real(num,gp)) < occtol .and. &
       (occ /= 0.0_gp .and. occ /= 1.0_gp .and. occ /= 2.0_gp)) then
     !the length of nstring depends of the l value
     if (l >3) then
        nstring=6
        write(string,'(1x,i2,a,i2)')num,'/',den
     else
        nstring=4
        write(string,'(1x,i1,a,i1)')num,'/',den
     end if
  else
     nstring=5
     write(string,'(1x,f4.2)')occ
  end if

END SUBROUTINE write_fraction_string


<<<<<<< HEAD
!>  Here the fraction is indicated by the ':' or '/'
subroutine read_fraction_string(string,occ,ierror)
  use module_base
  implicit none
  !Arguments
  character(len=*), intent(in) :: string
  real(gp), intent(out) :: occ
  integer, intent(out) :: ierror
  !Local variables
  integer :: num,den,pfr,psp

  !see whether there is a fraction in the string
  pfr = scan(string,':')
  psp = scan(string,' ')
  if (pfr == 0) pfr = scan(string,'/')
    if (pfr == 0 .or. pfr>psp) then
     read(string,*,iostat=ierror) occ
  else if(pfr < psp .or. psp==0) then
     read(string(1:pfr-1),*,iostat=ierror) num
     read(string(pfr+1:),*,iostat=ierror) den
     if (ierror == 0) occ=real(num,gp)/real(den,gp)
  end if
  !Value by defaut
  if (ierror /= 0) occ = huge(1_gp)
END SUBROUTINE read_fraction_string


!>  Here the fraction is indicated by the :
subroutine read_fraction_string_old(l,string,occ)
  use module_base
  implicit none
  integer, intent(in) :: l
  character(len=*), intent(in) :: string
  real(gp), intent(out) :: occ
  !local variables
  integer :: num,den,pfr

  !see whether there is a fraction in the string
  if (l>3) then
     pfr=3
  else
     pfr=2
  end if
  if (string(pfr:pfr) == ':') then
     read(string(1:pfr-1),*)num
     read(string(pfr+1:2*pfr-1),*)den
     occ=real(num,gp)/real(den,gp)
  else
     read(string,*)occ
  end if
END SUBROUTINE read_fraction_string_old


=======
>>>>>>> 7d1fcf95
!>   Read the electronic configuration, with the semicore orbitals
subroutine read_eleconf(string,nspin,nspinor,noccmax,nelecmax,lmax,aocc,nsccode)
  use module_base
  use module_input
  implicit none
  character(len=100), intent(inout) :: string
  integer, intent(in) :: nelecmax,noccmax,lmax,nspinor,nspin
  integer, intent(out) :: nsccode
  real(gp), dimension(nelecmax), intent(out) :: aocc
  !local variables
  character(len=20), dimension(2*(2*lmax-1)) :: tmp
  integer :: i,m,iocc,icoll,inl,noncoll,l,ispin,is,lsc,j,ist,ierror
  logical, dimension(4,2) :: scorb
  integer, dimension(lmax) :: nl,nlsc
  real(gp), dimension(2*(2*lmax-1),noccmax,lmax) :: allocc

  !first substitute all the slashes with : to ease the parsing
  do i=1,100
     if (string(i:i) == '/') then
        string(i:i) = ':'
     end if
  end do

  !if non-collinear it is like nspin=1 but with the double of orbitals
  if (nspinor == 4) then
     noncoll=2
  else
     noncoll=1
  end if

  nl(:)=0
  nlsc(:)=0
  scorb(:,:)=.false.
  !inspect the string for the number of angular momentum
  do is=1,100
     select case(string(is:is))
     case('s')
        l=1
     case('p')
        l=2
     case('d')
        l=3
     case('f')
        l=4
     case default
        cycle
     end select
     nl(l)=nl(l)+1
     ist=is+1 ! start reading address
     !check whether the orbital is semicore
     if (is > 1) then
        if (string(is-1:is-1) == '[' .and. string(is+1:is+1) == ']') then
           nlsc(l)=nlsc(l)+1
           if (nlsc(l) > 2) stop 'cannot admit more than two semicore orbitals per channel'
           scorb(l,nlsc(l))=.true.
           ist=is+2
        end if
     end if
     !read the different atomic occupation numbers
     read(string(ist:min(ist+49,99)),*,iostat=ierror)(tmp(j),j=1,nspin*noncoll*(2*l-1))
     if (ierror /= 0) then
        write(*,*) 'Line:',string
        write(*,*) 'An error occured while reading the electronic configuration. Check the correct spin value',&
             nspin,nspinor
        stop
     end if
     do j=1,nspin*noncoll*(2*l-1)
        call read_fraction_string_old(l,tmp(j),allocc(j,nl(l),l))
     end do
  end do

  !put the values in the aocc array
  aocc(:)=0.0_gp
  iocc=0
  do l=1,lmax
     iocc=iocc+1
     aocc(iocc)=real(nl(l),gp)
     do inl=1,nl(l)
        do ispin=1,nspin
           do m=1,2*l-1
              do icoll=1,noncoll !non-trivial only for nspinor=4
                 iocc=iocc+1
                 aocc(iocc)=allocc(icoll+(m-1)*noncoll+(ispin-1)*(2*l-1)*noncoll,inl,l)
              end do
           end do
        end do
     end do
  end do

  !then calculate the nsccode
  nsccode=0
  do lsc=1,4
     do i=1,nlsc(lsc)
        nsccode=nsccode+4**(lsc-1)
     end do
  end do

END SUBROUTINE read_eleconf<|MERGE_RESOLUTION|>--- conflicted
+++ resolved
@@ -2065,62 +2065,6 @@
 END SUBROUTINE write_fraction_string
 
 
-<<<<<<< HEAD
-!>  Here the fraction is indicated by the ':' or '/'
-subroutine read_fraction_string(string,occ,ierror)
-  use module_base
-  implicit none
-  !Arguments
-  character(len=*), intent(in) :: string
-  real(gp), intent(out) :: occ
-  integer, intent(out) :: ierror
-  !Local variables
-  integer :: num,den,pfr,psp
-
-  !see whether there is a fraction in the string
-  pfr = scan(string,':')
-  psp = scan(string,' ')
-  if (pfr == 0) pfr = scan(string,'/')
-    if (pfr == 0 .or. pfr>psp) then
-     read(string,*,iostat=ierror) occ
-  else if(pfr < psp .or. psp==0) then
-     read(string(1:pfr-1),*,iostat=ierror) num
-     read(string(pfr+1:),*,iostat=ierror) den
-     if (ierror == 0) occ=real(num,gp)/real(den,gp)
-  end if
-  !Value by defaut
-  if (ierror /= 0) occ = huge(1_gp)
-END SUBROUTINE read_fraction_string
-
-
-!>  Here the fraction is indicated by the :
-subroutine read_fraction_string_old(l,string,occ)
-  use module_base
-  implicit none
-  integer, intent(in) :: l
-  character(len=*), intent(in) :: string
-  real(gp), intent(out) :: occ
-  !local variables
-  integer :: num,den,pfr
-
-  !see whether there is a fraction in the string
-  if (l>3) then
-     pfr=3
-  else
-     pfr=2
-  end if
-  if (string(pfr:pfr) == ':') then
-     read(string(1:pfr-1),*)num
-     read(string(pfr+1:2*pfr-1),*)den
-     occ=real(num,gp)/real(den,gp)
-  else
-     read(string,*)occ
-  end if
-END SUBROUTINE read_fraction_string_old
-
-
-=======
->>>>>>> 7d1fcf95
 !>   Read the electronic configuration, with the semicore orbitals
 subroutine read_eleconf(string,nspin,nspinor,noccmax,nelecmax,lmax,aocc,nsccode)
   use module_base
