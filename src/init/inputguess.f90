--- conflicted
+++ resolved
@@ -322,155 +322,7 @@
 END SUBROUTINE inputguess_gaussian_orbitals_forLinear
 
 
-<<<<<<< HEAD
-
-
-
-
-!>   Generate the input guess via the inguess_generator
-subroutine inputguess_gaussian_orbitals_withOnWhichAtom(iproc,nproc,at,rxyz,Glr,nvirt,nspin,&
-     orbs,orbse,norbsc_arr,locrad,G,psigau,eks,onWhichAtom)
-  use module_base
-  use module_types
-  use module_interfaces, except_this_one => inputguess_gaussian_orbitals_withOnWhichAtom
-  implicit none
-  integer, intent(in) :: iproc,nproc,nspin
-  integer, intent(inout) :: nvirt
-  type(atoms_data), intent(inout) :: at
-  type(orbitals_data), intent(in) :: orbs
-  type(locreg_descriptors), intent(in) :: Glr
-  real(gp), dimension(3,at%nat), intent(in) :: rxyz
-  real(gp), intent(out) :: eks
-  integer, dimension(at%natsc+1,nspin), intent(out) :: norbsc_arr
-  real(gp), dimension(at%nat), intent(out) :: locrad
-  type(orbitals_data), intent(inout) :: orbse
-  type(gaussian_basis), intent(out) :: G
-  real(wp), dimension(:,:,:), pointer :: psigau
-  integer,dimension(orbse%norb),intent(out):: onWhichAtom
-  !local variables
-  character(len=*), parameter :: subname='inputguess_gaussian_orbitals'
-  integer, parameter :: ngx=31
-  integer :: norbe,norbme,norbyou,i_stat,i_all,norbsc,nvirte,ikpt
-  integer :: ispin,jproc,ist,jpst,nspinorfororbse,noncoll
-  logical, dimension(:,:,:), allocatable :: scorb
-  integer, dimension(:), allocatable :: iorbtolr
-
-
-  allocate(scorb(4,2,at%natsc+ndebug),stat=i_stat)
-  call memocc(i_stat,scorb,'scorb',subname)
-
-  !Generate the input guess via the inguess_generator
-  !here we should allocate the gaussian basis descriptors 
-  !the prescriptions can be found in the creation of psp basis
-  call readAtomicOrbitals_withOnWhichAtom(at,orbse,norbe,norbsc,nspin,orbs%nspinor,&
-       scorb,norbsc_arr,locrad,onWhichAtom)
-
-  !in the non-collinear case the number of orbitals double
-  if (orbs%nspinor == 4) then
-     noncoll=2
-  else
-     noncoll=1
-  end if
-
-  if (iproc ==0) then
-     write(*,'(1x,a,i0,a)')'Generating ',nspin*noncoll*norbe,' Atomic Input Orbitals'
-     if (norbsc /=0)   write(*,'(1x,a,i0,a)')'  of which ',nspin*noncoll*norbsc,&
-          ' are semicore orbitals'
-  end if
-
-  if (nvirt /= 0) then
-     do ispin=1,nspin
-        !Check for max number of virtual orbitals
-        !the unoccupied orbitals available as a LCAO
-        !this is well defined only for closed-shell systems
-        !if (ispin == 1) nvirte=min(noncoll*norbe-orbs%norbu,nvirt)
-        !if (ispin == 2) nvirte=min(noncoll*norbe-orbs%norbd,nvirt)
-        !alternative test, put always the limit to the number of elements of the input guess
-        nvirte=noncoll*norbe
-        if(nvirt < nvirte .and. iproc==0) then
-           write(*,'(1x,a)')&
-                "WARNING: A bigger number of virtual orbitals may be needed for better convergence."
-           write(*,'(1x,a,i0)')'         Put nvirt= ',nvirte
-        end if
-        !if (nvirte < nvirt) then
-        !   nvirt=nvirte
-        !   if(iproc==0) write(*,'(1x,a,i3)')&
-        !        "WARNING: Number of virtual orbitals is too large. New value: ",nvirt
-        !end if
-        !nvirt=min(nvirt,nvirte)
-     end do
-  end if
-
-  !allocate communications arrays for virtual orbitals
-  !warning: here the aim is just to calculate npsidim, should be fixed
-  !call allocate_comms(nproc,orbsv,commsv,subname)
-!!$  call orbitals_communicators(iproc,nproc,Glr,orbsv,commsv)  
-!!$  call deallocate_comms(commsv,subname)
-
-  !!!orbitals descriptor for inguess orbitals
-  nspinorfororbse=orbs%nspinor
-
-  !the number of orbitals to be considered is doubled 
-  !in the case of a spin-polarised calculation
-  !also for non-collinear case
-  !nspin*noncoll is always <= 2
-  call orbitals_descriptors(iproc,nproc,nspin*noncoll*norbe,noncoll*norbe,(nspin-1)*norbe, &
-       nspin,nspinorfororbse,orbs%nkpts,orbs%kpts,orbs%kwgts,orbse,.false.)
-  do ikpt = 1, orbse%nkpts
-     ist=1 + (ikpt - 1 ) * nspin*noncoll*norbe
-     do ispin=1,nspin
-        orbse%spinsgn(ist:ist+norbe-1)=real(1-2*(ispin-1),gp)
-        ist=ist+norbe
-     end do
-  end do
-
-  !this is the distribution procedure for cubic code
-  !should be referred to another routine
-  if (iproc == 0 .and. nproc > 1) then
-     jpst=0
-     do jproc=0,nproc-1
-        norbme=orbse%norb_par(jproc,0)
-        norbyou=orbse%norb_par(min(jproc+1,nproc-1),0)
-        if (norbme /= norbyou .or. jproc == nproc-1) then
-           !this is a screen output that must be modified
-           write(*,'(3(a,i0),a)')&
-                ' Processes from ',jpst,' to ',jproc,' treat ',norbme,' inguess orbitals '
-           jpst=jproc+1
-        end if
-     end do
-     !write(*,'(3(a,i0),a)')&
-     !     ' Processes from ',jpst,' to ',nproc-1,' treat ',norbyou,' inguess orbitals '
-  end if
-
-  !write(*,'(a,3i6)') 'iproc, orbse%isorb, orbse%norbp', iproc, orbse%isorb,orbse%norbp
-  !write(*,'(a,3i6)') 'norbe, orbse%nspinor, orbse%isorb+orbse%norbp+ndebug', norbe, orbse%nspinor, orbse%isorb+orbse%norbp+ndebug
-  !allocate the gaussian coefficients for the number of orbitals which is needed
-  allocate(psigau(norbe,orbse%nspinor,orbse%isorb+orbse%norbp+ndebug),stat=i_stat)
-  call memocc(i_stat,psigau,'psigau',subname)
-  allocate(iorbtolr(orbse%norbp+ndebug),stat=i_stat)
-  call memocc(i_stat,iorbtolr,'iorbtolr',subname)
-!
-!  !fill just the interesting part of the orbital
-  call AtomicOrbitals(iproc,at,rxyz,norbe,orbse,norbsc,nspin,eks,scorb,G,&
-       psigau(1,1,min(orbse%isorb+1,orbse%norb)),&
-       iorbtolr)
-!
-  i_all=-product(shape(scorb))*kind(scorb)
-  deallocate(scorb,stat=i_stat)
-  call memocc(i_stat,i_all,'scorb',subname)
-
-  i_all=-product(shape(iorbtolr))*kind(iorbtolr)
-  deallocate(iorbtolr,stat=i_stat)
-  call memocc(i_stat,i_all,'iorbtolr',subname)
-
-END SUBROUTINE inputguess_gaussian_orbitals_withOnWhichAtom
-
-
-
-!>   Count the number of atomic shells
-=======
 !> Count the number of atomic shells
->>>>>>> 82c115d0
 subroutine count_atomic_shells(lmax,noccmax,nelecmax,nspin,nspinor,elecorbs,occup,nl)
    use module_base
    implicit none
@@ -536,550 +388,6 @@
    real(kind=8), dimension(nmax,lmax+1) :: neleconf
    integer, dimension(lmax+1) :: nl
    real(gp), dimension(noccmax,lmax+1) :: occup
-<<<<<<< HEAD
-
-   ! number of orbitals, total and semicore
-   norbe=0
-   norbsc=0
-   iatsc=0
-   scorb(:,:,:)=.false.
-   do iat=1,at%nat
-      ity=at%iatype(iat)
-      call count_atomic_shells(lmax+1,noccmax,nelecmax,nspin,nspinor,at%aocc(1,iat),occup,nl)
-
-      norbat=(nl(1)+3*nl(2)+5*nl(3)+7*nl(4))
-
-      norbe=norbe+norbat
-      !print *,'iat',iat,l,norbe,norbat,nl(:)
-      !calculate the localisation radius for the input orbitals 
-      call eleconf(at%nzatom(ity),at%nelpsp(ity),symbol,rcov,rprb,ehomo,&
-         &   neleconf,nsccode,mxpl,mxchg,amu)
-      locrad(iat)=5._gp/sqrt(abs(2._gp*ehomo))
-      nsccode=at%iasctype(iat)
-      if (nsccode/=0) then !the atom has some semicore orbitals
-         iatsc=iatsc+1
-         niasc=nsccode
-         !count the semicore orbitals for this atom
-         iorbsc_count=0
-         do lsc=4,1,-1
-            nlsc=niasc/4**(lsc-1)
-            iorbsc_count=iorbsc_count+nlsc*(2*lsc-1)
-            if (nlsc > 2) then
-               write(*,*)'ERROR, atom:',iat,&
-                  &   ': cannot admit more than two semicore shells per channel',nlsc
-               stop
-            end if
-            do i=1,nlsc
-               scorb(lsc,i,iatsc)=.true.
-            end do
-            niasc=niasc-nlsc*4**(lsc-1)
-         end do
-         norbsc_arr(iatsc,1)=iorbsc_count
-         norbsc=norbsc+iorbsc_count
-         !if (iproc == 0) write(*,*) iat,nsccode,iorbsc_count,norbsc,scorb(:,:,iatsc)
-      end if
-
-   end do
-
-   !print *,'NL',nl,norbe
-
-   !orbitals which are non semicore
-   norbsc_arr(at%natsc+1,1)=norbe-norbsc
-
-   !duplicate the values in the case of spin-polarization
-   if (nspin == 2) norbsc_arr(:,2)=norbsc_arr(:,1)
-
-END SUBROUTINE readAtomicOrbitals
-
-
-
-!>   Read atomic orbitals
-subroutine readAtomicOrbitals_withOnWhichAtom(at,orbsig,norbe,norbsc,nspin,nspinor,scorb,norbsc_arr,locrad,&
-           onWhichAtom)
-  use module_base
-  use module_types
-  implicit none
-  !Arguments
-  integer, intent(in) :: nspin,nspinor
-  type(orbitals_data),intent(in):: orbsig
-  integer, intent(out) :: norbe,norbsc
-  type(atoms_data), intent(inout) :: at
-  logical, dimension(4,2,at%natsc), intent(out) :: scorb
-  integer, dimension(at%natsc+1,nspin), intent(out) :: norbsc_arr
-  real(gp), dimension(at%nat), intent(out) :: locrad
-  integer,dimension(orbsig%norb),intent(out):: onWhichAtom
-  !local variables
-  character(len=*), parameter :: subname='readAtomicOrbitals'
-  integer, parameter :: nmax=6,lmax=3,noccmax=2,nelecmax=32
-  character(len=2) :: symbol
-  integer :: ity,i,iatsc,iat,lsc
-  integer :: nsccode,mxpl,mxchg
-  integer :: norbat,iorbsc_count,niasc,nlsc
-  real(gp) :: rcov,rprb,ehomo
-  !integer, dimension(nmax,lmax+1) :: neleconf
-  real(kind=8), dimension(nmax,lmax+1) :: neleconf
-  integer, dimension(lmax+1) :: nl
-  real(gp), dimension(noccmax,lmax+1) :: occup
-  integer:: iorb
-
-  ! number of orbitals, total and semicore
-  norbe=0
-  norbsc=0
-  iatsc=0
-  scorb(:,:,:)=.false.
-  do iat=1,at%nat
-     ity=at%iatype(iat)
-     call count_atomic_shells(lmax+1,noccmax,nelecmax,nspin,nspinor,at%aocc(1,iat),occup,nl)
-!write(*,'(a,i4,2x,10i4)') 'iat, nl', iat, nl
-     norbat=(nl(1)+3*nl(2)+5*nl(3)+7*nl(4))
-     do iorb=1,norbat
-         onWhichAtom(norbe+iorb)=iat
-     end do
-
-     norbe=norbe+norbat
-     !print *,'iat',iat,norbe,norbat,nl(:)
-     !calculate the localisation radius for the input orbitals 
-     call eleconf(at%nzatom(ity),at%nelpsp(ity),symbol,rcov,rprb,ehomo,&
-          neleconf,nsccode,mxpl,mxchg,at%amu(ity))
-     locrad(iat)=5._gp/sqrt(abs(2._gp*ehomo))
-     nsccode=at%iasctype(iat)
-     if (nsccode/=0) then !the atom has some semicore orbitals
-        iatsc=iatsc+1
-        niasc=nsccode
-        !count the semicore orbitals for this atom
-        iorbsc_count=0
-        do lsc=4,1,-1
-           nlsc=niasc/4**(lsc-1)
-           iorbsc_count=iorbsc_count+nlsc*(2*lsc-1)
-           if (nlsc > 2) then
-              write(*,*)'ERROR, atom:',iat,&
-                   ': cannot admit more than two semicore shells per channel'
-              stop
-           end if
-           do i=1,nlsc
-              scorb(lsc,i,iatsc)=.true.
-           end do
-           niasc=niasc-nlsc*4**(lsc-1)
-        end do
-        norbsc_arr(iatsc,1)=iorbsc_count
-        norbsc=norbsc+iorbsc_count
-        !write(*,*) iat,nsccode,iorbsc_count,norbsc,scorb(:,:,iatsc)
-     end if
-
-  end do
-
-  !print *,'NL',nl,norbe
-
-  !orbitals which are non semicore
-  norbsc_arr(at%natsc+1,1)=norbe-norbsc
-
-  !duplicate the values in the case of spin-polarization
-  if (nspin == 2) norbsc_arr(:,2)=norbsc_arr(:,1)
-
-END SUBROUTINE readAtomicOrbitals_withOnWhichAtom
-
-
-!>   Generate atomic orbitals
-subroutine AtomicOrbitals(iproc,at,rxyz,norbe,orbse,norbsc,&
-      &   nspin,eks,scorb,G,gaucoeff,iorbtolr,mapping)
-   use module_base
-   use module_types
-   use yaml_output
-   implicit none
-   integer, intent(in) :: norbe,iproc
-   integer, intent(in) :: norbsc,nspin
-   type(atoms_data), intent(in) :: at
-   logical, dimension(4,2,at%natsc), intent(in) :: scorb
-   real(gp), dimension(3,at%nat), intent(in), target :: rxyz
-   type(orbitals_data), intent(inout) :: orbse
-   type(gaussian_basis), intent(out) :: G
-   real(gp), intent(out) :: eks
-   integer, dimension(orbse%norbp), intent(out) :: iorbtolr !assign the localisation region
-   real(wp), dimension(norbe,orbse%nspinor,orbse%norbp), intent(out) :: gaucoeff !norbe=G%ncoeff
-   integer,dimension(orbse%norb), optional, intent(in):: mapping
-   !local variables
-   character(len=*), parameter :: subname= 'AtomicOrbitals'
-   integer, parameter :: nterm_max=3,noccmax=2,lmax=4,nmax=6,nelecmax=32!actually is 24
-   logical :: orbpol_nc,occeq
-   integer :: iatsc,i_all,i_stat,ispin,nsccode,iexpo,ishltmp,ngv,ngc,islcc,iiorb,jjorb
-   integer :: iorb,jorb,iat,ity,i,ictot,inl,l,m,nctot,iocc,ictotpsi,ishell,icoeff
-   integer :: noncoll,ig,ispinor,icoll,ikpts,ikorb,nlo,ntypesx,ityx,jat,ng
-   real(gp) :: ek,mx,my,mz,ma,mb,mc,md
-   real(gp) :: mnorm,fac
-   logical, dimension(lmax,noccmax) :: semicore
-   integer, dimension(2) :: iorbsc,iorbv
-   integer, dimension(lmax) :: nl
-   real(gp), dimension(noccmax,lmax) :: occup
-   integer, dimension(:), allocatable :: iatypex
-   real(gp), dimension(:), allocatable :: psiatn
-   real(gp), dimension(:,:), allocatable :: atmoments,xp
-   real(gp), dimension(:,:,:), allocatable :: psiat
-
-   !if (iproc == 0 .and. verbose > 1) then
-      !write(*,'(1x,a)')'Calculating AIO wavefunctions: '
-   !end if
-
-   !gaussian basis structure informations
-   !insert these things in the loops above
-   !here we can create a gaussian basis structure for the input guess functions
-   !the number of gaussian centers are thus nat
-   G%nat=at%nat
-   G%rxyz => rxyz
-   !copy the parsed values in the gaussian structure
-   !count also the total number of shells
-   allocate(G%nshell(at%nat+ndebug),stat=i_stat)
-   call memocc(i_stat,G%nshell,'G%nshell',subname)
-
-   !if non-collinear it is like nspin=1 but with the double of orbitals
-   if (orbse%nspinor == 4) then
-      noncoll=2
-   else
-      noncoll=1
-   end if
-
-   !calculate the number of atom types by taking into account the occupation
-   allocate(iatypex(at%nat+ndebug),stat=i_stat)
-   call memocc(i_stat,iatypex,'iatypex',subname)
-
-   ntypesx=0
-   G%nshltot=0
-   count_shells: do iat=1,at%nat
-      !print *,'atom,aocc',iat,at%aocc(1:nelecmax,iat)
-      ity=at%iatype(iat)
-      call count_atomic_shells(lmax,noccmax,nelecmax,nspin,orbse%nspinor,at%aocc(1,iat),occup,nl)
-      G%nshell(iat)=(nl(1)+nl(2)+nl(3)+nl(4))
-      G%nshltot=G%nshltot+G%nshell(iat)
-      !check the occupation numbers and the atoms type
-      !once you find something equal exit the procedure
-      do jat=1,iat-1
-         if (at%iatype(jat) == ity) then
-            occeq=.true.
-            do i=1,nelecmax
-               occeq = occeq .and. (at%aocc(i,jat) == at%aocc(i,iat))
-            end do
-            !have found another similar atoms
-            if (occeq) then
-               iatypex(iat)=iatypex(jat)
-               cycle count_shells
-            end if
-         end if
-      end do
-      ntypesx=ntypesx+1
-      iatypex(iat)=ntypesx
-   end do count_shells
-
-   !print *,'ntypesx',ntypesx,iatypex
-
-   allocate(G%ndoc(G%nshltot+ndebug),stat=i_stat)
-   call memocc(i_stat,G%ndoc,'G%ndoc',subname)
-   allocate(G%nam(G%nshltot+ndebug),stat=i_stat)
-   call memocc(i_stat,G%nam,'G%nam',subname)
-
-   !the default value for the gaussians is chosen to be 21
-   ng=21
-   !allocate arrays for the inequivalent wavefunctions
-   allocate(xp(ng,ntypesx+ndebug),stat=i_stat)
-   call memocc(i_stat,xp,'xp',subname)
-   allocate(psiat(ng,5,ntypesx+ndebug),stat=i_stat)
-   call memocc(i_stat,psiat,'psiat',subname)
-
-   !print *,'atomx types',ntypesx
-
-   if (iproc == 0 .and. verbose > 1) then
-      call yaml_newline()
-      call yaml_open_sequence('Atomic Input Orbital Generation')
-      call yaml_newline()
-   end if
-
-
-   !assign shell IDs and count the number of exponents and coefficients
-   !also calculate the wavefunctions 
-   G%ncplx=1 !2 only for PAW and projectors
-   G%nexpo=0
-   G%ncoeff=0
-   ishell=0
-   ntypesx=0
-   do iat=1,at%nat
-      ity=at%iatype(iat)
-      ityx=iatypex(iat)
-      ishltmp=0
-      call count_atomic_shells(lmax,noccmax,nelecmax,nspin,orbse%nspinor,at%aocc(1,iat),occup,nl)
-      if (ityx > ntypesx) then
-         if (iproc == 0 .and. verbose > 1) then
-            call yaml_sequence(advance='no')
-            call yaml_open_map()
-            call yaml_map('Atom Type',trim(at%atomnames(ity)))
-            !write(*,'(1x,a,a6,a)')&
-            !   &   'Generation of input wavefunction data for atom ',&
-            !   &   trim(at%atomnames(ity)),&
-            !   &   ': '
-            call print_eleconf(nspin,orbse%nspinor,noccmax,nelecmax,lmax,&
-               &   at%aocc(1,iat),at%iasctype(iat))
-         end if
-
-         !positions for the nlcc arrays
-         call nlcc_start_position(ity,at,ngv,ngc,islcc)
-         !print *,'debug',ity,ngv,ngc,islcc,at%nlccpar(:,:),'acc',shape(at%nlccpar),'end'
-         !eliminate the nlcc parameters from the IG, since XC is always LDA
-         ngv=0
-         ngc=0
-         call iguess_generator(at%nzatom(ity),at%nelpsp(ity),&
-            &   real(at%nelpsp(ity),gp),at%psppar(0,0,ity),&
-            &   at%npspcode(ity),ngv,ngc,at%nlccpar(0,max(islcc,1)),&
-            &   ng-1,nl,5,noccmax,lmax,occup,xp(1,ityx),&
-            &   psiat(1,1,ityx),.false.)
-         ntypesx=ntypesx+1
-         if (iproc == 0 .and. verbose > 1) then
-            !write(*,'(1x,a)')'done.'
-            call yaml_close_map()
-         end if
-      end if
-
-      do l=1,4
-         do i=1,nl(l)
-            ishell=ishell+1
-            ishltmp=ishltmp+1
-            G%ndoc(ishell)=ng!(ity)
-            G%nam(ishell)=l
-            G%nexpo=G%nexpo+ng!(ity)
-            G%ncoeff=G%ncoeff+2*l-1
-            !print *,'iat,i,l',iat,i,l,norbe,G%ncoeff
-         end do
-      end do
-      if (ishltmp /= G%nshell(iat)) then
-         write(*,*)'ERROR: ishelltmp <> nshell',ishell,G%nshell(iat)
-         stop 
-      end if
-   end do
-
-   call yaml_close_sequence()
-   call yaml_newline()
-
-   !print *,'nl',nl,norbe,G%ncoeff
-   if (norbe /= G%ncoeff) then
-      write(*,*)'ERROR: norbe /= G%ncoeff',norbe,G%ncoeff
-      stop 
-   end if
-
-   call razero(orbse%norbp*orbse%nspinor*G%ncoeff,gaucoeff)
-
-   !allocate and assign the exponents and the coefficients
-   allocate(G%psiat(G%ncplx,G%nexpo+ndebug),stat=i_stat)
-   call memocc(i_stat,G%psiat,'G%psiat',subname)
-
-   allocate(G%xp(G%ncplx,G%nexpo+ndebug),stat=i_stat)
-   call memocc(i_stat,G%xp,'G%xp',subname)
-
-   allocate(psiatn(ng+ndebug),stat=i_stat)
-   call memocc(i_stat,psiatn,'psiatn',subname)
-
-   !read the atomic moments if non-collinear
-   !WARNING: units are not good for the moment
-   !the moments can be inserted in the atoms_data structure
-   if (orbse%nspinor == 4) then
-      allocate(atmoments(3,at%nat+ndebug),stat=i_stat)
-      call memocc(i_stat,atmoments,'atmoments',subname)
-
-      open(unit=22,file='moments',form='formatted',action='read',status='old')
-      !this part can be transferred on the atomic orbitals section
-      do iat=1,at%nat
-         read(unit=22,fmt=*,iostat=i_stat) mx,my,mz
-         if (i_stat > 0) then
-            write(unit=*,fmt='(a,i0,a,i0,a)') &
-               &   'The file "moments" has the line ',iat,&
-               &   ' which have not 3 numbers for the atom ',iat,'.'
-            stop 'The file "moments" is not correct!'
-         end if
-         atmoments(1,iat)=mx
-         atmoments(2,iat)=my
-         atmoments(3,iat)=mz
-      end do
-   end if
-
-
-   eks=0.0_gp
-   iorb=0
-   iatsc=0
-
-   !initialise the orbital counters
-   iorbsc(1)=0
-   iorbv(1)=norbsc
-   !used in case of spin-polarisation, ignored otherwise
-   iorbsc(2)=norbe
-   iorbv(2)=norbsc+norbe
-
-   ishell=0
-   iexpo=0
-   icoeff=1
-   do iat=1,at%nat
-
-      ity=at%iatype(iat)
-      ityx=iatypex(iat)
-      call count_atomic_shells(lmax,noccmax,nelecmax,nspin,orbse%nspinor,at%aocc(1,iat),occup,nl)
-
-      nsccode=at%iasctype(iat)
-
-      !the scorb array was already corrected in readAtomicOrbitals routine
-      if (nsccode/=0) then !the atom has some semicore orbitals
-         iatsc=iatsc+1
-         semicore(:,:)=scorb(:,:,iatsc)
-      else
-         semicore(:,:)=.false.
-      end if
-
-      !calculate the atomic input orbitals
-      ictot=0
-      ictotpsi=0
-      nctot=(nl(1)+nl(2)+nl(3)+nl(4))
-      if (iorbsc(1)+nctot > norbe .and. iorbv(1)+nctot > norbe) then
-         print *,'transgpw occupe',nl(:),norbe
-         stop
-      end if
-      iocc=0
-      do l=1,4
-         iocc=iocc+1
-         nlo=nint(at%aocc(iocc,iat))
-         do inl=1,nlo
-            ictotpsi=ictotpsi+1
-            ictot=ictot+1
-            ishell=ishell+1
-
-            !contribution to the kinetic energy given by the electrons in this shell
-            call atomkin(l-1,ng,xp(1,ityx),psiat(1,ictotpsi,ityx),psiatn,ek)
-            do ig=1,G%ndoc(ishell)
-               iexpo=iexpo+1
-               G%psiat(1,iexpo)=psiatn(ig)
-               G%xp(1,iexpo)=xp(ig,ityx)
-            end do
-
-            do ispin=1,nspin
-               !the order of the orbitals (iorb,jorb) must put in the beginning
-               !the semicore orbitals
-               if (semicore(l,inl)) then
-                  !the orbital is semi-core
-                  iorb=iorbsc(ispin)
-               else
-                  !normal case, the orbital is a valence orbital
-                  iorb=iorbv(ispin)
-               end if
-
-               do m=1,2*l-1
-                  !each orbital has two electrons in the case of the 
-                  !non-collinear case
-                  do icoll=1,noncoll !non-trivial only for nspinor=4
-                     iocc=iocc+1
-                     iorb=iorb+1
-                     !in noncollinear case see if the orbital is polarised
-                     if (noncoll==2) then
-                        orbpol_nc=.true.
-                        !full orbital, non polarised
-                        !if icoll=1 occ(iocc)+occ(iocc+1)
-                        !if icoll=2 occ(iocc-1)+occ(iocc)
-                        if (at%aocc(iocc+1-icoll,iat)+at%aocc(iocc+2-icoll,iat) == 2.0_gp) then
-                           orbpol_nc=.false.
-                        end if
-                     end if
-                     do ikpts=1,orbse%nkpts
-                        ikorb=iorb+(ikpts-1)*orbse%norb
-                        jorb=ikorb-orbse%isorb
-                        orbse%occup(ikorb)=at%aocc(iocc,iat)
-
-                        eks=eks+ek*at%aocc(iocc,iat)*orbse%kwgts(ikpts)
-                        if (present(mapping)) then
-                           iiorb=mapping(iorb)
-                           jjorb=iiorb-orbse%isorb
-                        else
-                           iiorb=ikorb
-                           jjorb=jorb
-                        end if
-                        !print *,'iat',iat,l,m,icoll,orbse%occup(ikorb),orbpol_nc
-                        !if (orbse%isorb < ikorb .and. ikorb <= orbse%isorb+orbse%norbp) then
-                        if (orbse%isorb < iiorb .and. iiorb <= orbse%isorb+orbse%norbp) then
-                           if (orbse%nspinor == 1) then
-                              do ispinor=1,orbse%nspinor
-                                 !here we put only the case nspinor==1
-                                 !we can put a phase for check with the complex wavefunction
-                                 gaucoeff(icoeff,ispinor,jjorb)=1.0_wp
-                              end do
-                           else if (orbse%nspinor == 2) then
-                              gaucoeff(icoeff,1,jjorb)=1.0_wp
-                              gaucoeff(icoeff,2,jjorb)=0.0_wp
-                              !!$                             !we can put a phase for check with the complex wavefunction
-                              !!$                             gaucoeff(icoeff,1,jorb)=0.5_wp*sqrt(3.0_wp)
-                              !!$                             gaucoeff(icoeff,2,jorb)=0.5_wp
-                           else if (orbse%nspinor == 4) then
-                              !assign the input orbitals according to the atomic moments
-                              fac=0.5_gp
-
-                              !if the shell is not polarised
-                              !put one electron up and the other down
-                              !otherwise, put a small unbalancing on the orbitals
-                              !such that the momentum of the
-                              if (orbpol_nc) then
-                                 !in the case of unoccupied orbital, 
-                                 !choose the orthogonal direction
-                                 mx=atmoments(1,iat)
-                                 my=atmoments(2,iat)
-                                 mz=atmoments(3,iat)
-
-                                 if (orbse%occup(ikorb) == 0.0_gp) then
-                                    mx=-mx
-                                    my=-my
-                                    mz=-mz
-                                 end if
-                              else
-                                 mx=0.0_gp
-                                 my=0.0_gp
-                                 mz=1.0_gp-2.0_gp*real(icoll-1,gp)
-                              end if
-
-                              mnorm=sqrt(mx**2+my**2+mz**2)
-                              if (mnorm /= 0.0_gp) then
-                                 mx=mx/mnorm
-                                 my=my/mnorm
-                                 mz=mz/mnorm
-                              end if
-
-                              ma=0.0_gp
-                              mb=0.0_gp
-                              mc=0.0_gp
-                              md=0.0_gp
-
-                              if(mz > 0.0_gp) then 
-                                 ma=ma+mz
-                              else
-                                 mc=mc+abs(mz)
-                              end if
-                              if(mx > 0.0_gp) then 
-                                 ma=ma+fac*mx
-                                 mb=mb+fac*mx
-                                 mc=mc+fac*mx
-                                 md=md+fac*mx
-                              else
-                                 ma=ma-fac*abs(mx)
-                                 mb=mb-fac*abs(mx)
-                                 mc=mc+fac*abs(mx)
-                                 md=md+fac*abs(mx)
-                              end if
-                              if(my > 0.0_gp) then 
-                                 ma=ma+fac*my
-                                 mb=mb-fac*my
-                                 mc=mc+fac*my
-                                 md=md+fac*my
-                              else
-                                 ma=ma-fac*abs(my)
-                                 mb=mb+fac*abs(my)
-                                 mc=mc+fac*abs(my)
-                                 md=md+fac*abs(my)
-                              end if
-                              if(mx==0.0_gp .and. my==0.0_gp .and. mz==0.0_gp) then
-                                 ma=1.0_gp/sqrt(2.0_gp)
-                                 mb=0.0_gp
-                                 mc=1.0_gp/sqrt(2.0_gp)
-                                 md=0.0_gp
-                              end if
-=======
->>>>>>> 82c115d0
 
    ! number of orbitals, total and semicore
    norbe=0
@@ -1264,8 +572,6 @@
       !write(*,'(1x,a)')'Calculating AIO wavefunctions: '
    !end if
 
-   G%ncplx=1 !2 is only for PAW
-
    !gaussian basis structure informations
    !insert these things in the loops above
    !here we can create a gaussian basis structure for the input guess functions
@@ -1341,6 +647,7 @@
 
    !assign shell IDs and count the number of exponents and coefficients
    !also calculate the wavefunctions 
+   G%ncplx=1 !2 only for PAW and projectors
    G%nexpo=0
    G%ncoeff=0
    ishell=0
