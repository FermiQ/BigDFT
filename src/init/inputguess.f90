--- conflicted
+++ resolved
@@ -74,11 +74,7 @@
          !if (nvirte < nvirt) then
          !   nvirt=nvirte
          !   if(iproc==0) write(*,'(1x,a,i3)')&
-<<<<<<< HEAD
-               !        "WARNING: Number of virtual orbitals is too large. New value: ",nvirt
-=======
             !        "WARNING: Number of virtual orbitals is too large. New value: ",nvirt
->>>>>>> 6c37c6e1
          !end if
          !nvirt=min(nvirt,nvirte)
       end do
@@ -116,11 +112,7 @@
          end if
       end do
       !write(*,'(3(a,i0),a)')&
-<<<<<<< HEAD
-            !     ' Processes from ',jpst,' to ',nproc-1,' treat ',norbyou,' inguess orbitals '
-=======
          !     ' Processes from ',jpst,' to ',nproc-1,' treat ',norbyou,' inguess orbitals '
->>>>>>> 6c37c6e1
    end if
 
   !write(*,'(a,3i6)') 'iproc, orbse%isorb, orbse%norbp', iproc, orbse%isorb,orbse%norbp
@@ -1405,13 +1397,8 @@
 
    !can be switched on for debugging
    !if (iproc.eq.0) write(*,'(1x,a,a7,a9,i3,i3,a9,i3,f5.2)')&
-<<<<<<< HEAD
-         !     'Input Guess Generation for atom',trim(atomname),&
-         !     'Z,Zion=',izatom,ielpsp,'ng,rprb=',ng+1,rprb
-=======
    !     'Input Guess Generation for atom',trim(atomname),&
    !     'Z,Zion=',izatom,ielpsp,'ng,rprb=',ng+1,rprb
->>>>>>> 6c37c6e1
 
    rij=3._gp
    ! exponents of gaussians
@@ -1625,13 +1612,8 @@
 
    !can be switched on for debugging
    !if (iproc.eq.0) write(*,'(1x,a,a7,a9,i3,i3,a9,i3,f5.2)')&
-<<<<<<< HEAD
-         !     'Input Guess Generation for atom',trim(atomname),&
-         !     'Z,Zion=',izatom,ielpsp,'ng,rprb=',ng+1,rprb
-=======
    !     'Input Guess Generation for atom',trim(atomname),&
    !     'Z,Zion=',izatom,ielpsp,'ng,rprb=',ng+1,rprb
->>>>>>> 6c37c6e1
 
    rij=3._gp
    ! exponents of gaussians
