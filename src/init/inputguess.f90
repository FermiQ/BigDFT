--- conflicted
+++ resolved
@@ -810,12 +810,14 @@
   do i=1,ng
      psiatn(i)=psiat(i)*tt
   enddo
+
 end subroutine atomkin
 !!***
 
-
 !!****f* BigDFT/calc_coeff_inguess
 !! FUNCTION
+!!   
+!!
 !! SOURCE
 !!
 subroutine calc_coeff_inguess(l,m,nterm_max,nterm,lx,ly,lz,fac_arr)
@@ -928,6 +930,8 @@
 
 !!****f* BigDFT/iguess_generator
 !! FUNCTION
+!!   
+!!
 !! SOURCE
 !!
 subroutine iguess_generator(iproc,izatom,ielpsp,zion,psppar,npspcode,ng,nl,&
@@ -1133,6 +1137,8 @@
 
 !!****f* BigDFT/gatom
 !! FUNCTION
+!!   
+!!
 !! SOURCE
 !!
 subroutine gatom(rcov,rprb,lmax,lpx,noccmax,occup,&
@@ -1222,6 +1228,7 @@
            end if
         end do
      end do
+
 
      rmix=.5_gp
      if (it.eq.1) rmix=1._gp
@@ -1489,6 +1496,7 @@
 
 !!****f* BigDFT/resid
 !! FUNCTION
+!!   
 !!
 !! SOURCE
 !!
@@ -1593,6 +1601,7 @@
 
 !!****f* BigDFT/crtvh
 !! FUNCTION
+!!   
 !!
 !! SOURCE
 !!
@@ -1682,6 +1691,7 @@
 
 !!****f* BigDFT/wave
 !! FUNCTION
+!!   
 !!
 !! SOURCE
 !!
@@ -1781,6 +1791,7 @@
 
 !!****f* BigDFT/psitospi0
 !! FUNCTION
+!!   
 !!
 !! SOURCE
 !!
@@ -1830,8 +1841,10 @@
         psi_o(i,iorb)=psi(i,iorb)
      end do
   end do
+
  
   call razero(nvctr*nspin*norbep,psi)
+  
 
   do iorb=1,norbe
      jorb=iorb-iproc*norbep
@@ -1860,9 +1873,6 @@
   end if
 
 END SUBROUTINE psitospi0
-<<<<<<< HEAD
-!!***
-=======
 
 !calculate the occupation number for any of the orbitals
 subroutine at_occnums(ipolres,nspin,nspinor,nmax,lmax,nelecmax,eleconf,occupIG)
@@ -2216,5 +2226,4 @@
      end do
   end do
 
-end subroutine read_eleconf
->>>>>>> 48073bf5
+end subroutine read_eleconf