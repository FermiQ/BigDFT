--- conflicted
+++ resolved
@@ -1,4 +1,3 @@
-<<<<<<< HEAD
 !!****f* BigDFT/inputguess_gaussian_orbitals
 !! FUNCTION
 !!   Generate the input guess via the inguess_generator
@@ -12,10 +11,7 @@
 !!
 !! SOURCE
 !!
-subroutine inputguess_gaussian_orbitals(iproc,nproc,at,rxyz,Glr,nvctrp,nvirt,nspin,&
-=======
 subroutine inputguess_gaussian_orbitals(iproc,nproc,at,rxyz,Glr,nvirt,nspin,&
->>>>>>> 32420d41
      orbs,orbse,orbsv,norbsc_arr,locrad,G,psigau,eks)
   use module_base
   use module_types
@@ -2058,7 +2054,6 @@
   if (x.le.0._gp) stop 'wrong argument for gamma'
   if (mod(x,1._gp).eq.0._gp) then
      ii=int(x)
-     gamma=1.0_gp
      do i=2,ii
         gamma=gamma*real(i-1,gp)
      end do
@@ -2159,5 +2154,4 @@
      write(*,'(1x,a)')'done.'
   end if
 
-END SUBROUTINE psitospi0
-!!***+END SUBROUTINE psitospi0