--- conflicted
+++ resolved
@@ -10,133 +10,6 @@
 
 !> Generate the input guess via the inguess_generator
 subroutine inputguess_gaussian_orbitals(iproc,nproc,at,rxyz,nvirt,nspin,&
-<<<<<<< HEAD
-     orbs,orbse,norbsc_arr,locrad,G,psigau,eks)
-  use module_base
-  use module_types
-  use module_interfaces, except_this_one => inputguess_gaussian_orbitals
-  implicit none
-  integer, intent(in) :: iproc,nproc,nspin
-  integer, intent(inout) :: nvirt
-  type(atoms_data), intent(inout) :: at
-  type(orbitals_data), intent(in) :: orbs
-  real(gp), dimension(3,at%nat), intent(in) :: rxyz
-  real(gp), intent(out) :: eks
-  integer, dimension(at%natsc+1,nspin), intent(out) :: norbsc_arr
-  real(gp), dimension(at%nat), intent(out) :: locrad
-  type(orbitals_data), intent(out) :: orbse
-  type(gaussian_basis), intent(out) :: G
-  real(wp), dimension(:,:,:), pointer :: psigau
-  !local variables
-  character(len=*), parameter :: subname='inputguess_gaussian_orbitals'
-  !n(c) integer, parameter :: ngx=31
-  integer :: norbe,norbme,norbyou,i_stat,i_all,norbsc,nvirte,ikpt
-  integer :: ispin,jproc,ist,jpst,nspinorfororbse,noncoll
-  logical, dimension(:,:,:), allocatable :: scorb
-  integer, dimension(:), allocatable :: iorbtolr
-
-
-  allocate(scorb(4,2,at%natsc+ndebug),stat=i_stat)
-  call memocc(i_stat,scorb,'scorb',subname)
-
-  !Generate the input guess via the inguess_generator
-  !here we should allocate the gaussian basis descriptors 
-  !the prescriptions can be found in the creation of psp basis
-  call readAtomicOrbitals(at,norbe,norbsc,nspin,orbs%nspinor,&
-       scorb,norbsc_arr,locrad)
-
-  !in the non-collinear case the number of orbitals double
-  if (orbs%nspinor == 4) then
-     noncoll=2
-  else
-     noncoll=1
-  end if
-
-  if (iproc ==0) then
-     write(*,'(1x,a,i0,a)')'Generating ',nspin*noncoll*norbe,' Atomic Input Orbitals'
-     if (norbsc /=0)   write(*,'(1x,a,i0,a)')'  of which ',nspin*noncoll*norbsc,&
-          ' are semicore orbitals'
-  end if
-
-  if (nvirt /= 0) then
-     do ispin=1,nspin
-        !Check for max number of virtual orbitals
-        !the unoccupied orbitals available as a LCAO
-        !this is well defined only for closed-shell systems
-        !if (ispin == 1) nvirte=min(noncoll*norbe-orbs%norbu,nvirt)
-        !if (ispin == 2) nvirte=min(noncoll*norbe-orbs%norbd,nvirt)
-        !alternative test, put always the limit to the number of elements of the input guess
-        nvirte=noncoll*norbe
-        if(nvirt < nvirte .and. iproc==0) then
-           write(*,'(1x,a)')&
-                "WARNING: A bigger number of virtual orbitals may be needed for better convergence."
-           write(*,'(1x,a,i0)')'         Put nvirt= ',nvirte
-        end if
-        !if (nvirte < nvirt) then
-        !   nvirt=nvirte
-        !   if(iproc==0) write(*,'(1x,a,i3)')&
-        !        "WARNING: Number of virtual orbitals is too large. New value: ",nvirt
-        !end if
-        !nvirt=min(nvirt,nvirte)
-     end do
-  end if
-
-  !!!orbitals descriptor for inguess orbitals
-  nspinorfororbse=orbs%nspinor
-
-  !the number of orbitals to be considered is doubled 
-  !in the case of a spin-polarised calculation
-  !also for non-collinear case
-  !nspin*noncoll is always <= 2
-  call orbitals_descriptors(iproc,nproc,nspin*noncoll*norbe,noncoll*norbe,(nspin-1)*norbe, &
-       & nspin,nspinorfororbse,orbs%nkpts,orbs%kpts,orbs%kwgts,orbse,basedist=orbs%norb_par(0:,1:))
-  do ikpt = 1, orbse%nkpts
-     ist=1 + (ikpt - 1 ) * nspin*noncoll*norbe
-     do ispin=1,nspin
-        orbse%spinsgn(ist:ist+norbe-1)=real(1-2*(ispin-1),gp)
-        ist=ist+norbe
-     end do
-  end do
-
-  !this is the distribution procedure for cubic code
-  !should be referred to another routine
-  if (iproc == 0 .and. nproc > 1) then
-     jpst=0
-     do jproc=0,nproc-1
-        norbme=orbse%norb_par(jproc,0)
-        norbyou=orbse%norb_par(min(jproc+1,nproc-1),0)
-        if (norbme /= norbyou .or. jproc == nproc-1) then
-           !this is a screen output that must be modified
-           write(*,'(3(a,i0),a)')&
-                ' Processes from ',jpst,' to ',jproc,' treat ',norbme,' inguess orbitals '
-           jpst=jproc+1
-        end if
-     end do
-     !write(*,'(3(a,i0),a)')&
-     !     ' Processes from ',jpst,' to ',nproc-1,' treat ',norbyou,' inguess orbitals '
-  end if
-
-  !write(*,'(a,3i6)') 'iproc, orbse%isorb, orbse%norbp', iproc, orbse%isorb,orbse%norbp
-  !write(*,'(a,3i6)') 'norbe, orbse%nspinor, orbse%isorb+orbse%norbp+ndebug', norbe, orbse%nspinor, orbse%isorb+orbse%norbp+ndebug
-  !allocate the gaussian coefficients for the number of orbitals which is needed
-  allocate(psigau(norbe,orbse%nspinor,orbse%isorb+orbse%norbp+ndebug),stat=i_stat)
-  call memocc(i_stat,psigau,'psigau',subname)
-  allocate(iorbtolr(orbse%norbp+ndebug),stat=i_stat)
-  call memocc(i_stat,iorbtolr,'iorbtolr',subname)
-
-  !fill just the interesting part of the orbital
-  call AtomicOrbitals(iproc,at,rxyz,norbe,orbse,norbsc,nspin,eks,scorb,G,&
-       psigau(1,1,min(orbse%isorb+1,orbse%norb)),&
-       iorbtolr)
-
-  i_all=-product(shape(scorb))*kind(scorb)
-  deallocate(scorb,stat=i_stat)
-  call memocc(i_stat,i_all,'scorb',subname)
-
-  i_all=-product(shape(iorbtolr))*kind(iorbtolr)
-  deallocate(iorbtolr,stat=i_stat)
-  call memocc(i_stat,i_all,'iorbtolr',subname)
-=======
       &   orbs,orbse,norbsc_arr,locrad,G,psigau,eks)
    use module_base
    use module_types
@@ -144,7 +17,7 @@
    implicit none
    integer, intent(in) :: iproc,nproc,nspin
    integer, intent(inout) :: nvirt
-   type(atoms_data), intent(in) :: at
+  type(atoms_data), intent(inout) :: at
    type(orbitals_data), intent(in) :: orbs
    real(gp), dimension(3,at%nat), intent(in) :: rxyz
    real(gp), intent(out) :: eks
@@ -242,6 +115,8 @@
          &   !     ' Processes from ',jpst,' to ',nproc-1,' treat ',norbyou,' inguess orbitals '
    end if
 
+  !write(*,'(a,3i6)') 'iproc, orbse%isorb, orbse%norbp', iproc, orbse%isorb,orbse%norbp
+  !write(*,'(a,3i6)') 'norbe, orbse%nspinor, orbse%isorb+orbse%norbp+ndebug', norbe, orbse%nspinor, orbse%isorb+orbse%norbp+ndebug
    !allocate the gaussian coefficients for the number of orbitals which is needed
    allocate(psigau(norbe,orbse%nspinor,orbse%isorb+orbse%norbp+ndebug),stat=i_stat)
    call memocc(i_stat,psigau,'psigau',subname)
@@ -260,7 +135,6 @@
    i_all=-product(shape(iorbtolr))*kind(iorbtolr)
    deallocate(iorbtolr,stat=i_stat)
    call memocc(i_stat,i_all,'iorbtolr',subname)
->>>>>>> 01b57ec3
 
 
 END SUBROUTINE inputguess_gaussian_orbitals
@@ -557,44 +431,6 @@
 
 !>   Count the number of atomic shells
 subroutine count_atomic_shells(lmax,noccmax,nelecmax,nspin,nspinor,elecorbs,occup,nl)
-<<<<<<< HEAD
-  use module_base
-  implicit none
-  integer, intent(in) :: lmax,noccmax,nelecmax,nspin,nspinor
-  real(gp), dimension(nelecmax), intent(in) :: elecorbs
-  integer, dimension(lmax), intent(out) :: nl
-  real(gp), dimension(noccmax,lmax), intent(out) :: occup
-  !local variables
-  integer :: l,iocc,noncoll,inl,ispin,icoll,m
-
-  !if non-collinear it is like nspin=1 but with the double of orbitals
-  if (nspinor == 4) then
-     noncoll=2
-  else
-     noncoll=1
-  end if
-  occup(1:noccmax,1:lmax)=0
-  nl(1:lmax)=0
-
-  !calculate nl and the number of occupation numbers per orbital
-  iocc=0
-  do l=1,lmax
-     iocc=iocc+1
-     nl(l)=nint(elecorbs(iocc))
-     if (nl(l) > noccmax) stop 'noccmax too little'
-     do inl=1,nl(l)!this lose the value of the principal quantum number n
-        occup(inl,l)=0.0_gp
-        do ispin=1,nspin
-           do m=1,2*l-1
-              do icoll=1,noncoll !non-trivial only for nspinor=4
-                 iocc=iocc+1
-                 occup(inl,l)=occup(inl,l)+elecorbs(iocc)
-              end do
-           end do
-        end do
-     end do
-  end do
-=======
    use module_base
    implicit none
    integer, intent(in) :: lmax,noccmax,nelecmax,nspin,nspinor
@@ -610,7 +446,6 @@
    else
       noncoll=1
    end if
-
    occup(1:noccmax,1:lmax)=0
    nl(1:lmax)=0
 
@@ -632,88 +467,12 @@
          end do
       end do
    end do
->>>>>>> 01b57ec3
 
 END SUBROUTINE count_atomic_shells
 
 
 !>   Read atomic orbitals
 subroutine readAtomicOrbitals(at,norbe,norbsc,nspin,nspinor,scorb,norbsc_arr,locrad)
-<<<<<<< HEAD
-  use module_base
-  use module_types
-  implicit none
-  !Arguments
-  integer, intent(in) :: nspin,nspinor
-  integer, intent(out) :: norbe,norbsc
-  type(atoms_data), intent(inout) :: at
-  logical, dimension(4,2,at%natsc), intent(out) :: scorb
-  integer, dimension(at%natsc+1,nspin), intent(out) :: norbsc_arr
-  real(gp), dimension(at%nat), intent(out) :: locrad
-  !local variables
-  !n(c) character(len=*), parameter :: subname='readAtomicOrbitals'
-  integer, parameter :: nmax=6,lmax=3,noccmax=2,nelecmax=32
-  character(len=2) :: symbol
-  integer :: ity,i,iatsc,iat,lsc
-  integer :: nsccode,mxpl,mxchg
-  integer :: norbat,iorbsc_count,niasc,nlsc
-  real(gp) :: rcov,rprb,ehomo
-  !integer, dimension(nmax,lmax+1) :: neleconf
-  real(kind=8), dimension(nmax,lmax+1) :: neleconf
-  integer, dimension(lmax+1) :: nl
-  real(gp), dimension(noccmax,lmax+1) :: occup
-
-  ! number of orbitals, total and semicore
-  norbe=0
-  norbsc=0
-  iatsc=0
-  scorb(:,:,:)=.false.
-  do iat=1,at%nat
-     ity=at%iatype(iat)
-     call count_atomic_shells(lmax+1,noccmax,nelecmax,nspin,nspinor,at%aocc(1,iat),occup,nl)
-
-     norbat=(nl(1)+3*nl(2)+5*nl(3)+7*nl(4))
-
-     norbe=norbe+norbat
-     !print *,'iat',iat,l,norbe,norbat,nl(:)
-     !calculate the localisation radius for the input orbitals 
-     call eleconf(at%nzatom(ity),at%nelpsp(ity),symbol,rcov,rprb,ehomo,&
-          neleconf,nsccode,mxpl,mxchg,at%amu(ity))
-     locrad(iat)=5._gp/sqrt(abs(2._gp*ehomo))
-     nsccode=at%iasctype(iat)
-     if (nsccode/=0) then !the atom has some semicore orbitals
-        iatsc=iatsc+1
-        niasc=nsccode
-        !count the semicore orbitals for this atom
-        iorbsc_count=0
-        do lsc=4,1,-1
-           nlsc=niasc/4**(lsc-1)
-           iorbsc_count=iorbsc_count+nlsc*(2*lsc-1)
-           if (nlsc > 2) then
-              write(*,*)'ERROR, atom:',iat,&
-                   ': cannot admit more than two semicore shells per channel'
-              stop
-           end if
-           do i=1,nlsc
-              scorb(lsc,i,iatsc)=.true.
-           end do
-           niasc=niasc-nlsc*4**(lsc-1)
-        end do
-        norbsc_arr(iatsc,1)=iorbsc_count
-        norbsc=norbsc+iorbsc_count
-        !write(*,*) iat,nsccode,iorbsc_count,norbsc,scorb(:,:,iatsc)
-     end if
-
-  end do
-
-  !print *,'NL',nl,norbe
-
-  !orbitals which are non semicore
-  norbsc_arr(at%natsc+1,1)=norbe-norbsc
-
-  !duplicate the values in the case of spin-polarization
-  if (nspin == 2) norbsc_arr(:,2)=norbsc_arr(:,1)
-=======
    use module_base
    use module_types
    implicit none
@@ -745,6 +504,7 @@
    do iat=1,at%nat
       ity=at%iatype(iat)
       call count_atomic_shells(lmax+1,noccmax,nelecmax,nspin,nspinor,at%aocc(1,iat),occup,nl)
+
       norbat=(nl(1)+3*nl(2)+5*nl(3)+7*nl(4))
 
       norbe=norbe+norbat
@@ -786,7 +546,6 @@
 
    !duplicate the values in the case of spin-polarization
    if (nspin == 2) norbsc_arr(:,2)=norbsc_arr(:,1)
->>>>>>> 01b57ec3
 
 END SUBROUTINE readAtomicOrbitals
 
