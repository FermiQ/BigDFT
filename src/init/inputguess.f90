--- conflicted
+++ resolved
@@ -231,7 +231,6 @@
   !in the case of a spin-polarised calculation
   !also for non-collinear case
   !nspin*noncoll is always <= 2
-<<<<<<< HEAD
   !call orbitals_descriptors(iproc,nproc,nspin*noncoll*norbe,noncoll*norbe,(nspin-1)*norbe, &
   !     & nspin,nspinorfororbse,orbs%nkpts,orbs%kpts,orbs%kwgts,orbse)
   call orbitals_descriptors_forLinear(iproc,nproc,nspin*noncoll*norbe,noncoll*norbe,(nspin-1)*norbe, &
@@ -246,12 +245,6 @@
   ! Assign the orbitals to the localization regions.
   call assignToLocreg2(iproc,at%nat,nlr,nspin,norbsPerAt,rxyz,orbse)
 
-=======
-  call orbitals_descriptors(iproc,nproc,nspin*noncoll*norbe,noncoll*norbe,(nspin-1)*norbe, &
-       & nspin,nspinorfororbse,orbs%nkpts,orbs%kpts,orbs%kwgts,orbse,&
-       & at%npspcode(1),&
-       & basedist=orbs%norb_par(0:,1:))
->>>>>>> 8549ffee
   do ikpt = 1, orbse%nkpts
      ist=1 + (ikpt - 1 ) * nspin*noncoll*norbe
      do ispin=1,nspin
@@ -277,32 +270,23 @@
      !write(*,'(3(a,i0),a)')&
      !     ' Processes from ',jpst,' to ',nproc-1,' treat ',norbyou,' inguess orbitals '
   end if
-<<<<<<< HEAD
 
   !write(*,'(a,3i6)') 'iproc, orbse%isorb, orbse%norbp', iproc, orbse%isorb,orbse%norbp
   !write(*,'(a,3i6)') 'norbe, orbse%nspinor, orbse%isorb+orbse%norbp+ndebug', norbe, orbse%nspinor, orbse%isorb+orbse%norbp+ndebug
-=======
->>>>>>> 8549ffee
   !allocate the gaussian coefficients for the number of orbitals which is needed
   allocate(psigau(norbe,orbse%nspinor,orbse%isorb+orbse%norbp+ndebug),stat=i_stat)
   call memocc(i_stat,psigau,'psigau',subname)
   allocate(iorbtolr(orbse%norbp+ndebug),stat=i_stat)
   call memocc(i_stat,iorbtolr,'iorbtolr',subname)
-<<<<<<< HEAD
 
   !fill just the interesting part of the orbital
   !call AtomicOrbitals(iproc,at,rxyz,norbe,orbse,norbsc,nspin,eks,scorb,G,&
   !     psigau(1,1,min(orbse%isorb+1,orbse%norb)),&
   !     iorbtolr)
   call AtomicOrbitals_forLinear(iproc,at,rxyz,mapping,norbe,orbse,norbsc,nspin,eks,scorb,G,&
-=======
-!
-!  !fill just the interesting part of the orbital
-  call AtomicOrbitals(iproc,at,rxyz,norbe,orbse,norbsc,nspin,eks,scorb,G,&
->>>>>>> 8549ffee
        psigau(1,1,min(orbse%isorb+1,orbse%norb)),&
        iorbtolr)
-!
+
   i_all=-product(shape(scorb))*kind(scorb)
   deallocate(scorb,stat=i_stat)
   call memocc(i_stat,i_all,'scorb',subname)
@@ -408,6 +392,7 @@
   !nspin*noncoll is always <= 2
   call orbitals_descriptors(iproc,nproc,nspin*noncoll*norbe,noncoll*norbe,(nspin-1)*norbe, &
        & nspin,nspinorfororbse,orbs%nkpts,orbs%kpts,orbs%kwgts,orbse)
+       
   do ikpt = 1, orbse%nkpts
      ist=1 + (ikpt - 1 ) * nspin*noncoll*norbe
      do ispin=1,nspin
@@ -441,12 +426,12 @@
   call memocc(i_stat,psigau,'psigau',subname)
   allocate(iorbtolr(orbse%norbp+ndebug),stat=i_stat)
   call memocc(i_stat,iorbtolr,'iorbtolr',subname)
-
-  !fill just the interesting part of the orbital
+!
+!  !fill just the interesting part of the orbital
   call AtomicOrbitals(iproc,at,rxyz,norbe,orbse,norbsc,nspin,eks,scorb,G,&
        psigau(1,1,min(orbse%isorb+1,orbse%norb)),&
        iorbtolr)
-
+!
   i_all=-product(shape(scorb))*kind(scorb)
   deallocate(scorb,stat=i_stat)
   call memocc(i_stat,i_all,'scorb',subname)
@@ -669,7 +654,6 @@
 
 !>   Generate atomic orbitals
 subroutine AtomicOrbitals(iproc,at,rxyz,norbe,orbse,norbsc,&
-<<<<<<< HEAD
       &   nspin,eks,scorb,G,gaucoeff,iorbtolr)
    use module_base
    use module_types
@@ -774,6 +758,7 @@
 
    !assign shell IDs and count the number of exponents and coefficients
    !also calculate the wavefunctions 
+   G%ncplx=1 !2 only for PAW and projectors
    G%nexpo=0
    G%ncoeff=0
    ishell=0
@@ -831,10 +816,10 @@
    call razero(orbse%norbp*orbse%nspinor*G%ncoeff,gaucoeff)
 
    !allocate and assign the exponents and the coefficients
-   allocate(G%psiat(G%nexpo+ndebug),stat=i_stat)
+   allocate(G%psiat(G%ncplx,G%nexpo+ndebug),stat=i_stat)
    call memocc(i_stat,G%psiat,'G%psiat',subname)
 
-   allocate(G%xp(G%nexpo+ndebug),stat=i_stat)
+   allocate(G%xp(G%ncplx,G%nexpo+ndebug),stat=i_stat)
    call memocc(i_stat,G%xp,'G%xp',subname)
 
    allocate(psiatn(ng+ndebug),stat=i_stat)
@@ -915,8 +900,8 @@
             call atomkin(l-1,ng,xp(1,ityx),psiat(1,ictotpsi,ityx),psiatn,ek)
             do ig=1,G%ndoc(ishell)
                iexpo=iexpo+1
-               G%psiat(iexpo)=psiatn(ig)
-               G%xp(iexpo)=xp(ig,ityx)
+               G%psiat(1,iexpo)=psiatn(ig)
+               G%xp(1,iexpo)=xp(ig,ityx)
             end do
 
             do ispin=1,nspin
@@ -1115,405 +1100,6 @@
    !  end if
 
 END SUBROUTINE AtomicOrbitals
-=======
-     nspin,eks,scorb,G,gaucoeff,iorbtolr)
-  use module_base
-  use module_types
-  implicit none
-  integer, intent(in) :: norbe,iproc
-  integer, intent(in) :: norbsc,nspin
-  type(atoms_data), intent(in) :: at
-  logical, dimension(4,2,at%natsc), intent(in) :: scorb
-  real(gp), dimension(3,at%nat), intent(in), target :: rxyz
-  type(orbitals_data), intent(inout) :: orbse
-  type(gaussian_basis), intent(out) :: G
-  real(gp), intent(out) :: eks
-  integer, dimension(orbse%norbp), intent(out) :: iorbtolr !assign the localisation region
-  real(wp), dimension(norbe,orbse%nspinor,orbse%norbp), intent(out) :: gaucoeff !norbe=G%ncoeff
-  !local variables
-  character(len=*), parameter :: subname= 'AtomicOrbitals'
-  integer, parameter :: nterm_max=3,noccmax=2,lmax=4,nmax=6,nelecmax=32!actually is 24
-  logical :: orbpol_nc,occeq
-  integer :: iatsc,i_all,i_stat,ispin,nsccode,iexpo,ishltmp,ngv,ngc,islcc
-  integer :: iorb,jorb,iat,ity,i,ictot,inl,l,m,nctot,iocc,ictotpsi,ishell,icoeff
-  integer :: noncoll,ig,ispinor,icoll,ikpts,ikorb,nlo,ntypesx,ityx,jat,ng
-  real(gp) :: ek,mx,my,mz,ma,mb,mc,md
-  real(gp) :: mnorm,fac
-  logical, dimension(lmax,noccmax) :: semicore
-  integer, dimension(2) :: iorbsc,iorbv
-  integer, dimension(lmax) :: nl
-  real(gp), dimension(noccmax,lmax) :: occup
-  integer, dimension(:), allocatable :: iatypex
-  real(gp), dimension(:), allocatable :: psiatn
-  real(gp), dimension(:,:), allocatable :: atmoments,xp
-  real(gp), dimension(:,:,:), allocatable :: psiat
-
-  if (iproc == 0 .and. verbose > 1) then
-     write(*,'(1x,a)')'Calculating AIO wavefunctions: '
-  end if
-
-  !gaussian basis structure informations
-  !insert these things in the loops above
-  !here we can create a gaussian basis structure for the input guess functions
-  !the number of gaussian centers are thus nat
-  G%nat=at%nat
-  G%rxyz => rxyz
-  !copy the parsed values in the gaussian structure
-  !count also the total number of shells
-  allocate(G%nshell(at%nat+ndebug),stat=i_stat)
-  call memocc(i_stat,G%nshell,'G%nshell',subname)
- 
-  !if non-collinear it is like nspin=1 but with the double of orbitals
-  if (orbse%nspinor == 4) then
-     noncoll=2
-  else
-     noncoll=1
-  end if
-
-  !calculate the number of atom types by taking into account the occupation
-  allocate(iatypex(at%nat+ndebug),stat=i_stat)
-  call memocc(i_stat,iatypex,'iatypex',subname)
-
-  ntypesx=0
-  G%nshltot=0
-  count_shells: do iat=1,at%nat
-     !print *,'atom,aocc',iat,at%aocc(1:nelecmax,iat)
-     ity=at%iatype(iat)
-     call count_atomic_shells(lmax,noccmax,nelecmax,nspin,orbse%nspinor,at%aocc(1,iat),occup,nl)
-     G%nshell(iat)=(nl(1)+nl(2)+nl(3)+nl(4))
-     G%nshltot=G%nshltot+G%nshell(iat)
-     !check the occupation numbers and the atoms type
-     !once you find something equal exit the procedure
-     do jat=1,iat-1
-        if (at%iatype(jat) == ity) then
-           occeq=.true.
-           do i=1,nelecmax
-              occeq = occeq .and. (at%aocc(i,jat) == at%aocc(i,iat))
-           end do
-           !have found another similar atoms
-           if (occeq) then
-              iatypex(iat)=iatypex(jat)
-              cycle count_shells
-           end if
-        end if
-     end do
-     ntypesx=ntypesx+1
-     iatypex(iat)=ntypesx
-  end do count_shells
-
-  !print *,'ntypesx',ntypesx,iatypex
-
-  allocate(G%ndoc(G%nshltot+ndebug),stat=i_stat)
-  call memocc(i_stat,G%ndoc,'G%ndoc',subname)
-  allocate(G%nam(G%nshltot+ndebug),stat=i_stat)
-  call memocc(i_stat,G%nam,'G%nam',subname)
-
-  !the default value for the gaussians is chosen to be 21
-  ng=21
-  !allocate arrays for the inequivalent wavefunctions
-  allocate(xp(ng,ntypesx+ndebug),stat=i_stat)
-  call memocc(i_stat,xp,'xp',subname)
-  allocate(psiat(ng,5,ntypesx+ndebug),stat=i_stat)
-  call memocc(i_stat,psiat,'psiat',subname)
-
-  !print *,'atomx types',ntypesx
-
-  !assign shell IDs and count the number of exponents and coefficients
-  !also calculate the wavefunctions 
-  G%ncplx=1
-  G%nexpo=0
-  G%ncoeff=0
-  ishell=0
-  ntypesx=0
-  do iat=1,at%nat
-     ity=at%iatype(iat)
-     ityx=iatypex(iat)
-     ishltmp=0
-     call count_atomic_shells(lmax,noccmax,nelecmax,nspin,orbse%nspinor,at%aocc(1,iat),occup,nl)
-     if (ityx > ntypesx) then
-        if (iproc == 0 .and. verbose > 1) then
-           write(*,'(1x,a,a6,a)')&
-                'Generation of input wavefunction data for atom ',&
-                trim(at%atomnames(ity)),&
-                ': '
-           call print_eleconf(nspin,orbse%nspinor,noccmax,nelecmax,lmax,&
-                at%aocc(1,iat),at%iasctype(iat))
-        end if
-
-        !positions for the nlcc arrays
-        call nlcc_start_position(ity,at,ngv,ngc,islcc)
-
-        call iguess_generator(at%nzatom(ity),at%nelpsp(ity),&
-             real(at%nelpsp(ity),gp),at%psppar(0,0,ity),&
-             at%npspcode(ity),ngv,ngc,at%nlccpar(0,max(islcc,1)),&
-             ng-1,nl,5,noccmax,lmax,occup,xp(1,ityx),&
-             psiat(1,1,ityx),.false.)
-        ntypesx=ntypesx+1
-        if (iproc == 0 .and. verbose > 1) write(*,'(1x,a)')'done.'
-     end if
-
-     do l=1,4
-        do i=1,nl(l)
-           ishell=ishell+1
-           ishltmp=ishltmp+1
-           G%ndoc(ishell)=ng!(ity)
-           G%nam(ishell)=l
-           G%nexpo=G%nexpo+ng!(ity)
-           G%ncoeff=G%ncoeff+2*l-1
-           !print *,'iat,i,l',iat,i,l,norbe,G%ncoeff
-        end do
-     end do
-     if (ishltmp /= G%nshell(iat)) then
-        write(*,*)'ERROR: ishelltmp <> nshell',ishell,G%nshell(iat)
-        stop 
-     end if
-  end do
-
-!  print *,'nl',nl,norbe,G%ncoeff
-  if (norbe /= G%ncoeff) then
-     write(*,*)'ERROR: norbe /= G%ncoeff',norbe,G%ncoeff
-     stop 
-  end if
-
-  call razero(orbse%norbp*orbse%nspinor*G%ncoeff,gaucoeff)
-
-  !allocate and assign the exponents and the coefficients
-  allocate(G%psiat(G%ncplx,G%nexpo+ndebug),stat=i_stat)
-  call memocc(i_stat,G%psiat,'G%psiat',subname)
-
-  allocate(G%xp(G%ncplx,G%nexpo+ndebug),stat=i_stat)
-  call memocc(i_stat,G%xp,'G%xp',subname)
-
-  allocate(psiatn(ng+ndebug),stat=i_stat)
-  call memocc(i_stat,psiatn,'psiatn',subname)
-
-  !read the atomic moments if non-collinear
-  !WARNING: units are not good for the moment
-  !the moments can be inserted in the atoms_data structure
-  if (orbse%nspinor == 4) then
-     allocate(atmoments(3,at%nat+ndebug),stat=i_stat)
-     call memocc(i_stat,atmoments,'atmoments',subname)
-
-     open(unit=22,file='moments',form='formatted',action='read',status='old')
-     !this part can be transferred on the atomic orbitals section
-     do iat=1,at%nat
-        read(unit=22,fmt=*,iostat=i_stat) mx,my,mz
-        if (i_stat > 0) then
-           write(unit=*,fmt='(a,i0,a,i0,a)') &
-                'The file "moments" has the line ',iat,&
-                ' which have not 3 numbers for the atom ',iat,'.'
-           stop 'The file "moments" is not correct!'
-        end if
-        atmoments(1,iat)=mx
-        atmoments(2,iat)=my
-        atmoments(3,iat)=mz
-     end do
-  end if
-
-
-  eks=0.0_gp
-  iorb=0
-  iatsc=0
-
-  !initialise the orbital counters
-  iorbsc(1)=0
-  iorbv(1)=norbsc
-  !used in case of spin-polarisation, ignored otherwise
-  iorbsc(2)=norbe
-  iorbv(2)=norbsc+norbe
-
-  ishell=0
-  iexpo=0
-  icoeff=1
-  do iat=1,at%nat
-
-     ity=at%iatype(iat)
-     ityx=iatypex(iat)
-     call count_atomic_shells(lmax,noccmax,nelecmax,nspin,orbse%nspinor,at%aocc(1,iat),occup,nl)
-
-     nsccode=at%iasctype(iat)
-
-     !the scorb array was already corrected in readAtomicOrbitals routine
-     if (nsccode/=0) then !the atom has some semicore orbitals
-        iatsc=iatsc+1
-        semicore(:,:)=scorb(:,:,iatsc)
-     else
-        semicore(:,:)=.false.
-     end if
-
-     !calculate the atomic input orbitals
-     ictot=0
-     ictotpsi=0
-     nctot=(nl(1)+nl(2)+nl(3)+nl(4))
-     if (iorbsc(1)+nctot > norbe .and. iorbv(1)+nctot > norbe) then
-        print *,'transgpw occupe',nl(:),norbe
-        stop
-     end if
-     iocc=0
-     do l=1,4
-        iocc=iocc+1
-        nlo=nint(at%aocc(iocc,iat))
-        do inl=1,nlo
-           ictotpsi=ictotpsi+1
-           ictot=ictot+1
-           ishell=ishell+1
-
-           !contribution to the kinetic energy given by the electrons in this shell
-           call atomkin(l-1,ng,xp(1,ityx),psiat(1,ictotpsi,ityx),psiatn,ek)
-           do ig=1,G%ndoc(ishell)
-              iexpo=iexpo+1
-              G%psiat(1,iexpo)=psiatn(ig)
-              G%xp(1,iexpo)=xp(ig,ityx)
-           end do
-
-           do ispin=1,nspin
-              !the order of the orbitals (iorb,jorb) must put in the beginning
-              !the semicore orbitals
-              if (semicore(l,inl)) then
-                 !the orbital is semi-core
-                 iorb=iorbsc(ispin)
-              else
-                 !normal case, the orbital is a valence orbital
-                 iorb=iorbv(ispin)
-              end if
-              do m=1,2*l-1
-                 !each orbital has two electrons in the case of the 
-                 !non-collinear case
-                 do icoll=1,noncoll !non-trivial only for nspinor=4
-                    iocc=iocc+1
-                    iorb=iorb+1
-                    !in noncollinear case see if the orbital is polarised
-                    if (noncoll==2) then
-                       orbpol_nc=.true.
-                       !full orbital, non polarised
-                       !if icoll=1 occ(iocc)+occ(iocc+1)
-                       !if icoll=2 occ(iocc-1)+occ(iocc)
-                       if (at%aocc(iocc+1-icoll,iat)+at%aocc(iocc+2-icoll,iat) == 2.0_gp) then
-                          orbpol_nc=.false.
-                       end if
-                    end if
-                    do ikpts=1,orbse%nkpts
-                       ikorb=iorb+(ikpts-1)*orbse%norb
-                       jorb=ikorb-orbse%isorb
-                       orbse%occup(ikorb)=at%aocc(iocc,iat)
-
-                       eks=eks+ek*at%aocc(iocc,iat)*orbse%kwgts(ikpts)
-                       !print *,'iat',iat,l,m,icoll,orbse%occup(ikorb),orbpol_nc
-                       if (orbse%isorb < ikorb .and. ikorb <= orbse%isorb+orbse%norbp) then
-                          if (orbse%nspinor == 1) then
-                             do ispinor=1,orbse%nspinor
-                                !here we put only the case nspinor==1
-                                !we can put a phase for check with the complex wavefunction
-                                gaucoeff(icoeff,ispinor,jorb)=1.0_wp
-                             end do
-                          else if (orbse%nspinor == 2) then
-                             gaucoeff(icoeff,1,jorb)=1.0_wp
-                             gaucoeff(icoeff,2,jorb)=0.0_wp
-!$                             !we can put a phase for check with the complex wavefunction
-!$                             gaucoeff(icoeff,1,jorb)=0.5_wp*sqrt(3.0_wp)
-!$                             gaucoeff(icoeff,2,jorb)=0.5_wp
-                          else if (orbse%nspinor == 4) then
-                             !assign the input orbitals according to the atomic moments
-                             fac=0.5_gp
-
-                             !if the shell is not polarised
-                             !put one electron up and the other down
-                             !otherwise, put a small unbalancing on the orbitals
-                             !such that the momentum of the
-                             if (orbpol_nc) then
-                                !in the case of unoccupied orbital, 
-                                !choose the orthogonal direction
-                                mx=atmoments(1,iat)
-                                my=atmoments(2,iat)
-                                mz=atmoments(3,iat)
-
-                                if (orbse%occup(ikorb) == 0.0_gp) then
-                                   mx=-mx
-                                   my=-my
-                                   mz=-mz
-                                end if
-                             else
-                                mx=0.0_gp
-                                my=0.0_gp
-                                mz=1.0_gp-2.0_gp*real(icoll-1,gp)
-                             end if
-
-                             mnorm=sqrt(mx**2+my**2+mz**2)
-                             if (mnorm /= 0.0_gp) then
-                                mx=mx/mnorm
-                                my=my/mnorm
-                                mz=mz/mnorm
-                             end if
-
-                             ma=0.0_gp
-                             mb=0.0_gp
-                             mc=0.0_gp
-                             md=0.0_gp
-
-                             if(mz > 0.0_gp) then 
-                                ma=ma+mz
-                             else
-                                mc=mc+abs(mz)
-                             end if
-                             if(mx > 0.0_gp) then 
-                                ma=ma+fac*mx
-                                mb=mb+fac*mx
-                                mc=mc+fac*mx
-                                md=md+fac*mx
-                             else
-                                ma=ma-fac*abs(mx)
-                                mb=mb-fac*abs(mx)
-                                mc=mc+fac*abs(mx)
-                                md=md+fac*abs(mx)
-                             end if
-                             if(my > 0.0_gp) then 
-                                ma=ma+fac*my
-                                mb=mb-fac*my
-                                mc=mc+fac*my
-                                md=md+fac*my
-                             else
-                                ma=ma-fac*abs(my)
-                                mb=mb+fac*abs(my)
-                                mc=mc+fac*abs(my)
-                                md=md+fac*abs(my)
-                             end if
-                             if(mx==0.0_gp .and. my==0.0_gp .and. mz==0.0_gp) then
-                                ma=1.0_gp/sqrt(2.0_gp)
-                                mb=0.0_gp
-                                mc=1.0_gp/sqrt(2.0_gp)
-                                md=0.0_gp
-                             end if
-
-                             !assign the gaussian coefficients for each
-                             !spinorial component
-                             gaucoeff(icoeff,1,jorb)=real(ma,wp)
-                             gaucoeff(icoeff,2,jorb)=real(mb,wp)
-                             gaucoeff(icoeff,3,jorb)=real(mc,wp)
-                             gaucoeff(icoeff,4,jorb)=real(md,wp)
-                          end if
-
-                          !associate to each orbital the reference localisation region
-                          !here identified by the atom
-                          iorbtolr(jorb)=iat 
-                       endif
-                    end do!ikpts
-                 end do
-                 icoeff=icoeff+1
-              end do
-              if (semicore(l,inl)) then
-                 !increase semicore orbitals
-                 iorbsc(ispin)=iorb
-              else
-                 !increase valence orbitals
-                 iorbv(ispin)=iorb
-              end if
-              icoeff=icoeff-(2*l-1)
-           end do
-           icoeff=icoeff+(2*l-1)
-
-        end do
-     end do
->>>>>>> 8549ffee
 
 
 
@@ -1557,6 +1143,8 @@
       write(*,'(1x,a)')'Calculating AIO wavefunctions: '
    end if
 
+   G%ncplx=1 !2 is only for PAW
+
    !gaussian basis structure informations
    !insert these things in the loops above
    !here we can create a gaussian basis structure for the input guess functions
@@ -1682,10 +1270,10 @@
    call razero(orbse%norbp*orbse%nspinor*G%ncoeff,gaucoeff)
 
    !allocate and assign the exponents and the coefficients
-   allocate(G%psiat(G%nexpo+ndebug),stat=i_stat)
+   allocate(G%psiat(G%ncplx,G%nexpo+ndebug),stat=i_stat)
    call memocc(i_stat,G%psiat,'G%psiat',subname)
 
-   allocate(G%xp(G%nexpo+ndebug),stat=i_stat)
+   allocate(G%xp(G%ncplx,G%nexpo+ndebug),stat=i_stat)
    call memocc(i_stat,G%xp,'G%xp',subname)
 
    allocate(psiatn(ng+ndebug),stat=i_stat)
@@ -1766,8 +1354,8 @@
             call atomkin(l-1,ng,xp(1,ityx),psiat(1,ictotpsi,ityx),psiatn,ek)
             do ig=1,G%ndoc(ishell)
                iexpo=iexpo+1
-               G%psiat(iexpo)=psiatn(ig)
-               G%xp(iexpo)=xp(ig,ityx)
+               G%psiat(1,iexpo)=psiatn(ig)
+               G%xp(1,iexpo)=xp(ig,ityx)
             end do
 
             do ispin=1,nspin
@@ -1972,12 +1560,6 @@
 
 
 
-<<<<<<< HEAD
-=======
-  if (iproc ==0 .and. verbose > 1) then
-     write(*,'(1x,a)')'done.'
-  end if
->>>>>>> 8549ffee
 
 
 
@@ -2154,7 +1736,6 @@
 
 
 subroutine iguess_generator(izatom,ielpsp,zion,psppar,npspcode,ngv,ngc,nlccpar,ng,nl,&
-<<<<<<< HEAD
       &   nmax_occ,noccmax,lmax,occup,expo,psiat,enlargerprb)
    use module_base
    implicit none
@@ -2248,7 +1829,8 @@
       i_all=-product(shape(ofdcoef))*kind(ofdcoef)
       deallocate(ofdcoef,stat=i_stat)
       call memocc(i_stat,i_all,'ofdcoef',subname)
-   else if (npspcode == 10) then !HGH-K case
+   else if (npspcode == 10 .or. npspcode == 7 ) then !HGH-K case
+! For PAW this is just the initial guess
       do l=1,lpx+1
          hsep(1,l)=psppar(l,1) !h11
          hsep(2,l)=psppar(l,4) !h12
@@ -2355,209 +1937,6 @@
    i_all=-product(shape(alps))*kind(alps)
    deallocate(alps,stat=i_stat)
    call memocc(i_stat,i_all,'alps',subname)
-=======
-     nmax_occ,noccmax,lmax,occup,expo,psiat,enlargerprb)
-  use module_base
-  implicit none
-  logical, intent(in) :: enlargerprb
-  integer, intent(in) :: ng,npspcode,nmax_occ,lmax,noccmax,ielpsp,izatom,ngv,ngc
-  real(gp), intent(in) :: zion
-  integer, dimension(lmax+1), intent(in) :: nl
-  real(gp), dimension(0:4,0:6), intent(in) :: psppar
-  real(gp), dimension(0:4,max((ngv*(ngv+1)/2)+(ngc*(ngc+1)/2),1)), intent(in) :: nlccpar
-  real(gp), dimension(noccmax,lmax+1), intent(in) :: occup
-  real(gp), dimension(ng+1), intent(out) :: expo
-  real(gp), dimension(ng+1,nmax_occ), intent(out) :: psiat
-  !local variables
-  character(len=*), parameter :: subname='iguess_generator'
-  integer, parameter :: n_int=100
-  real(gp), parameter :: fact=4.0_gp
-  character(len=2) :: symbol
-  integer :: lpx,nsccode,mxpl,mxchg
-  integer :: l,i,j,iocc,i_all,i_stat
-  real(gp) :: alpz,alpl,amu,rprb,rij,a,a0,a0in,tt,ehomo,rcov
-  !integer, dimension(6,4) :: neleconf
-  real(kind=8), dimension(6,4) :: neleconf
-  real(gp), dimension(4) :: gpot
-  real(gp), dimension(noccmax,lmax+1) :: aeval,chrg,res
-  real(gp), dimension(:), allocatable :: xp,alps
-  real(gp), dimension(:,:), allocatable :: vh,hsep,ofdcoef
-  real(gp), dimension(:,:,:), allocatable :: psi
-  real(gp), dimension(:,:,:,:), allocatable :: rmt
-
-  !filename = 'psppar.'//trim(atomname)
-
-  lpx=0
-  lpx_determination: do i=1,4
-     if (psppar(i,0) == 0.0_gp) then
-     exit lpx_determination
-     else
-        lpx=i-1
-     end if
-  end do lpx_determination
-
-  allocate(alps(lpx+1+ndebug),stat=i_stat)
-  call memocc(i_stat,alps,'alps',subname)
-  allocate(hsep(6,lpx+1+ndebug),stat=i_stat)
-  call memocc(i_stat,hsep,'hsep',subname)
-
-  !assignation of radii and coefficients of the local part
-  alpz=psppar(0,0)
-  alpl=psppar(0,0)
-  alps(1:lpx+1)=psppar(1:lpx+1,0)
-  gpot(1:4)=psppar(0,1:4)
-
-  !assignation of the coefficents for the nondiagonal terms
-  if (npspcode == 2) then !GTH case
-     do l=1,lpx+1
-        hsep(1,l)=psppar(l,1)
-        hsep(2,l)=0.0_gp
-        hsep(3,l)=psppar(l,2)
-        hsep(4,l)=0.0_gp
-        hsep(5,l)=0.0_gp
-        hsep(6,l)=psppar(l,3)
-     end do
-  else if (npspcode == 3) then !HGH case
-     allocate(ofdcoef(3,4+ndebug),stat=i_stat)
-     call memocc(i_stat,ofdcoef,'ofdcoef',subname)
-
-     ofdcoef(1,1)=-0.5_gp*sqrt(3._gp/5._gp) !h2
-     ofdcoef(2,1)=0.5_gp*sqrt(5._gp/21._gp) !h4
-     ofdcoef(3,1)=-0.5_gp*sqrt(100.0_gp/63._gp) !h5
-
-     ofdcoef(1,2)=-0.5_gp*sqrt(5._gp/7._gp) !h2
-     ofdcoef(2,2)=1._gp/6._gp*sqrt(35._gp/11._gp) !h4
-     ofdcoef(3,2)=-7._gp/3._gp*sqrt(1._gp/11._gp) !h5
-
-     ofdcoef(1,3)=-0.5_gp*sqrt(7._gp/9._gp) !h2
-     ofdcoef(2,3)=0.5_gp*sqrt(63._gp/143._gp) !h4
-     ofdcoef(3,3)=-9._gp*sqrt(1._gp/143._gp) !h5
-
-     ofdcoef(1,4)=0.0_gp !h2
-     ofdcoef(2,4)=0.0_gp !h4
-     ofdcoef(3,4)=0.0_gp !h5
-
-     !define the values of hsep starting from the pseudopotential file
-     do l=1,lpx+1
-        hsep(1,l)=psppar(l,1)
-        hsep(2,l)=psppar(l,2)*ofdcoef(1,l)
-        hsep(3,l)=psppar(l,2)
-        hsep(4,l)=psppar(l,3)*ofdcoef(2,l)
-        hsep(5,l)=psppar(l,3)*ofdcoef(3,l)
-        hsep(6,l)=psppar(l,3)
-     end do
-     i_all=-product(shape(ofdcoef))*kind(ofdcoef)
-     deallocate(ofdcoef,stat=i_stat)
-     call memocc(i_stat,i_all,'ofdcoef',subname)
-  else if (npspcode == 10 .or. npspcode == 7) then !HGH-K case
-! For PAW this is a preliminary initial guess
-     do l=1,lpx+1
-        hsep(1,l)=psppar(l,1) !h11
-        hsep(2,l)=psppar(l,4) !h12
-        hsep(3,l)=psppar(l,2) !h22
-        hsep(4,l)=psppar(l,5) !h13
-        hsep(5,l)=psppar(l,6) !h23
-        hsep(6,l)=psppar(l,3) !h33
-     end do
-  end if
-
-  !!Just for extracting the covalent radius and rprb
-  call eleconf(izatom,ielpsp,symbol,rcov,rprb,ehomo,neleconf,nsccode,mxpl,mxchg,amu)
-
-  if (enlargerprb) then
-     !experimental
-     rprb=100.0_gp
-  end if
-
-!  occup(:,:)=0.0_gp
-!   do l=0,lmax-1
-!     iocc=0
-!     do i=1,6
-!        if (elecorbs(i,l+1) > 0.0_gp) then
-!           iocc=iocc+1
-!           !print *,'elecorbs',i,l,elecorbs(i,l+1),noccmax
-!            if (iocc > noccmax) stop 'iguess_generator: noccmax too small'
-!           occup(iocc,l+1)=elecorbs(i,l+1)
-!        endif
-!     end do
-!     nl(l+1)=iocc
-!  end do
-
-  !allocate arrays for the gatom routine
-  allocate(vh(4*(ng+1)**2,4*(ng+1)**2+ndebug),stat=i_stat)
-  call memocc(i_stat,vh,'vh',subname)
-  allocate(psi(0:ng,noccmax,lmax+ndebug),stat=i_stat)
-  call memocc(i_stat,psi,'psi',subname)
-  allocate(xp(0:ng+ndebug),stat=i_stat)
-  call memocc(i_stat,xp,'xp',subname)
-  allocate(rmt(n_int,0:ng,0:ng,lmax+ndebug),stat=i_stat)
-  call memocc(i_stat,rmt,'rmt',subname)
-
-  !can be switched on for debugging
-  !if (iproc.eq.0) write(*,'(1x,a,a7,a9,i3,i3,a9,i3,f5.2)')&
-  !     'Input Guess Generation for atom',trim(atomname),&
-  !     'Z,Zion=',izatom,ielpsp,'ng,rprb=',ng+1,rprb
-
-  rij=3._gp
-  ! exponents of gaussians
-  a0in=alpz
-  a0=a0in/rij
-  !       tt=sqrt(sqrt(2._gp))
-  tt=2._gp**.3_gp
-  do i=0,ng
-     a=a0*tt**i
-     xp(i)=.5_gp/a**2
-  end do
-
-  ! initial guess
-  do l=0,lmax-1
-     do iocc=1,noccmax
-        do i=0,ng
-           psi(i,iocc,l+1)=0.0_gp
-        end do
-     end do
-  end do
-
-  call crtvh(ng,lmax-1,xp,vh,rprb,fact,n_int,rmt)
-  call gatom(rcov,rprb,lmax-1,lpx,noccmax,occup,&
-       zion,alpz,gpot,alpl,hsep,alps,ngv,ngc,nlccpar,vh,xp,rmt,fact,n_int,&
-       aeval,ng,psi,res,chrg)
-
-  !post-treatment of the inguess data
-  do i=1,ng+1
-     expo(i)=sqrt(0.5_gp/xp(i-1))
-  end do
-
-  i=0
-  do l=1,4
-     do iocc=1,nl(l)
-        i=i+1
-        !occupat(i)=occup(iocc,l)
-        do j=1,ng+1
-           psiat(j,i)=psi(j-1,iocc,l)
-        end do
-     end do
-  end do
-
-  i_all=-product(shape(vh))*kind(vh)
-  deallocate(vh,stat=i_stat)
-  call memocc(i_stat,i_all,'vh',subname)
-  i_all=-product(shape(psi))*kind(psi)
-  deallocate(psi,stat=i_stat)
-  call memocc(i_stat,i_all,'psi',subname)
-  i_all=-product(shape(xp))*kind(xp)
-  deallocate(xp,stat=i_stat)
-  call memocc(i_stat,i_all,'xp',subname)
-  i_all=-product(shape(rmt))*kind(rmt)
-  deallocate(rmt,stat=i_stat)
-  call memocc(i_stat,i_all,'rmt',subname)
-  i_all=-product(shape(hsep))*kind(hsep)
-  deallocate(hsep,stat=i_stat)
-  call memocc(i_stat,i_all,'hsep',subname)
-  i_all=-product(shape(alps))*kind(alps)
-  deallocate(alps,stat=i_stat)
-  call memocc(i_stat,i_all,'alps',subname)
->>>>>>> 8549ffee
 
 END SUBROUTINE iguess_generator
 
