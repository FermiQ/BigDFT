!> @file
!!  Routines to generate the input guess
!! @author
!!    Copyright (C) 2007-2013 (LG) BigDFT group
!!    This file is distributed under the terms of the
!!    GNU General Public License, see ~/COPYING file
!!    or http://www.gnu.org/copyleft/gpl.txt .
!!    For the list of contributors, see ~/AUTHORS 
!> Generate the input guess via the inguess_generator
subroutine inputguess_gaussian_orbitals(iproc,nproc,at,rxyz,nvirt,nspin,&
      &   orbs,orbse,norbsc_arr,locrad,G,psigau,eks,iversion,mapping,quartic_prefactor)
   use module_base
   use module_types
   use module_interfaces, except_this_one => inputguess_gaussian_orbitals
   use yaml_output
   implicit none
   integer, intent(in) :: iproc,nproc,nspin
   integer, intent(inout) :: nvirt
   type(atoms_data), intent(in) :: at
   type(orbitals_data), intent(in) :: orbs
   real(gp), dimension(3,at%astruct%nat), intent(in) :: rxyz
   real(gp), intent(out) :: eks
   integer, dimension(at%natsc+1,nspin), intent(out) :: norbsc_arr
   real(gp), dimension(at%astruct%nat), intent(out) :: locrad
   type(orbitals_data), intent(out) :: orbse
   type(gaussian_basis), intent(out) :: G
   real(wp), dimension(:,:,:), pointer :: psigau
   integer,intent(in) :: iversion !< 1:cubic, 2:linear
   integer,dimension(orbs%norb),intent(in),optional:: mapping
   real(gp),dimension(at%astruct%ntypes),intent(in),optional:: quartic_prefactor
   !local variables
   character(len=*), parameter :: subname='inputguess_gaussian_orbitals'
   !n(c) integer, parameter :: ngx=31
   integer :: norbe,norbme,norbyou,i_stat,i_all,norbsc,nvirte,ikpt
   integer :: ispin,jproc,ist,jpst,nspinorfororbse,noncoll
   integer, dimension(:), allocatable :: iorbtolr

<<<<<<< HEAD

   scorb = f_malloc((/ 4, 2, at%natsc /),id='scorb')

=======
>>>>>>> 1c57886c
   !Generate the input guess via the inguess_generator
   !here we should allocate the gaussian basis descriptors 
   !the prescriptions can be found in the creation of psp basis
   call readAtomicOrbitals(at,norbe,norbsc,nspin,orbs%nspinor,&
        norbsc_arr,locrad)

   !in the non-collinear case the number of orbitals double
   if (orbs%nspinor == 4) then
      noncoll=2
   else
      noncoll=1
   end if

   if (iproc ==0) then
      call yaml_map('Total No. of Atomic Input Orbitals',nspin*noncoll*norbe,fmt='(i6)')
      !write(*,'(1x,a,i0,a)')'Generating ',nspin*noncoll*norbe,' Atomic Input Orbitals'
      if (norbsc /=0) then
         !write(*,'(1x,a,i0,a)')'  of which ',nspin*noncoll*norbsc,&
         !&   ' are semicore orbitals'
         call yaml_map('No. of Semicore Orbitals',nspin*noncoll*norbsc,fmt='(i6)')
      end if
   end if

   if (nvirt /= 0) then
      do ispin=1,nspin
         !Check for max number of virtual orbitals
         !the unoccupied orbitals available as a LCAO
         !this is well defined only for closed-shell systems
         !if (ispin == 1) nvirte=min(noncoll*norbe-orbs%norbu,nvirt)
         !if (ispin == 2) nvirte=min(noncoll*norbe-orbs%norbd,nvirt)
         !alternative test, put always the limit to the number of elements of the input guess
         nvirte=noncoll*norbe
         if(nvirt < nvirte .and. iproc==0) then
            call yaml_warning('A bigger number of virtual orbitals may be needed for better convergence')
            call yaml_map('Suggested nvirt',nvirte,fmt='(i0)')
!!$            write(*,'(1x,a)')&
!!$               &   "WARNING: A bigger number of virtual orbitals may be needed for better convergence."
!!$            write(*,'(1x,a,i0)')'         Put nvirt= ',nvirte
         end if
      end do
   end if

   !!!orbitals descriptor for inguess orbitals
   nspinorfororbse=orbs%nspinor

   !the number of orbitals to be considered is doubled 
   !in the case of a spin-polarised calculation
   !also for non-collinear case
   !nspin*noncoll is always <= 2
   if (iversion==1) then
       call orbitals_descriptors(iproc,nproc,nspin*noncoll*norbe,noncoll*norbe,(nspin-1)*norbe, &
            nspin,nspinorfororbse,orbs%nkpts,orbs%kpts,orbs%kwgts,orbse,.false.,&
            basedist=orbs%norb_par(0:,1:))
   else if (iversion==2) then
       call orbitals_descriptors(iproc,nproc,nspin*noncoll*norbe,noncoll*norbe,(nspin-1)*norbe, &
            nspin,nspinorfororbse,orbs%nkpts,orbs%kpts,orbs%kwgts,orbse,.true.)
   else
       stop 'wrong value of iversion'
   end if
   do ikpt = 1, orbse%nkpts
      ist=1 + (ikpt - 1 ) * nspin*noncoll*norbe
      do ispin=1,nspin
         orbse%spinsgn(ist:ist+norbe-1)=real(1-2*(ispin-1),gp)
         ist=ist+norbe
      end do
   end do

   !this is the distribution procedure for cubic code
   !should be referred to another routine
   if (iproc == 0 .and. nproc > 1) then
      call yaml_newline()
      call yaml_open_map('Inputguess Orbitals Repartition')
      jpst=0
      do jproc=0,nproc-1
         norbme=orbse%norb_par(jproc,0)
         norbyou=orbse%norb_par(min(jproc+1,nproc-1),0)
         if (norbme /= norbyou .or. jproc == nproc-1) then
            call yaml_map('MPI tasks '//trim(yaml_toa(jpst,fmt='(i0)'))//'-'//trim(yaml_toa(jproc,fmt='(i0)')),norbme,fmt='(i0)')
            !!this is a screen output that must be modified
            !write(*,'(3(a,i0),a)')&
            !   &   ' Processes from ',jpst,' to ',jproc,' treat ',norbme,' inguess orbitals '
            jpst=jproc+1
         end if
      end do
      call yaml_close_map()
      !write(*,'(3(a,i0),a)')&
         !     ' Processes from ',jpst,' to ',nproc-1,' treat ',norbyou,' inguess orbitals '
   end if

  !write(*,'(a,3i6)') 'iproc, orbse%isorb, orbse%norbp', iproc, orbse%isorb,orbse%norbp
  !write(*,'(a,3i6)') 'norbe, orbse%nspinor, orbse%isorb+orbse%norbp+ndebug', norbe, orbse%nspinor, orbse%isorb+orbse%norbp+ndebug
   !allocate the gaussian coefficients for the number of orbitals which is needed
   psigau = f_malloc_ptr((/ norbe , orbse%nspinor , orbse%isorb+orbse%norbp+ndebug /),id='psigau')
   iorbtolr = f_malloc(orbse%norbp,id='iorbtolr')

   !fill just the interesting part of the orbital
   if (present(mapping)) then
       ! this will be use for the linear scaling part
       if(present(quartic_prefactor)) then
           call AtomicOrbitals(iproc,at,rxyz,norbe,orbse,norbsc,nspin,eks,G,&
                psigau(1,1,min(orbse%isorb+1,orbse%norb)),&
                iorbtolr,mapping,quartic_prefactor)
       else
           call AtomicOrbitals(iproc,at,rxyz,norbe,orbse,norbsc,nspin,eks,G,&
                psigau(1,1,min(orbse%isorb+1,orbse%norb)),&
                iorbtolr,mapping)
       end if
   else
       call AtomicOrbitals(iproc,at,rxyz,norbe,orbse,norbsc,nspin,eks,G,&
            psigau(1,1,min(orbse%isorb+1,orbse%norb)),iorbtolr)
   end if

<<<<<<< HEAD
   call f_free(scorb)
   call f_free(iorbtolr)
=======
   i_all=-product(shape(iorbtolr))*kind(iorbtolr)
   deallocate(iorbtolr,stat=i_stat)
   call memocc(i_stat,i_all,'iorbtolr',subname)
>>>>>>> 1c57886c


END SUBROUTINE inputguess_gaussian_orbitals

!> Read atomic orbitals
subroutine readAtomicOrbitals(at,norbe,norbsc,nspin,nspinor,norbsc_arr,locrad)
   use module_base, only: gp
   use ao_inguess, only: atomic_info,ao_nspin_ig,count_atomic_shells
   use module_types
   implicit none
   !Arguments
   integer, intent(in) :: nspin,nspinor
   integer, intent(out) :: norbe,norbsc
   type(atoms_data), intent(in) :: at
   !logical, dimension(4,2,at%natsc), intent(out) :: scorb
   integer, dimension(at%natsc+1,nspin), intent(out) :: norbsc_arr
   real(gp), dimension(at%astruct%nat), intent(out) :: locrad
   !local variables
   !n(c) character(len=*), parameter :: subname='readAtomicOrbitals'
   !integer, parameter :: lmax=3,noccmax=2,nelecmax=32
   character(len=2) :: symbol
   integer :: ity,i,iatsc,iat,lsc
   integer :: nsccode!,mxpl,mxchg
   integer :: norbat,iorbsc_count,niasc,nlsc
   real(gp) :: ehomo!rcov,rprb,ehomo,amu
   !integer, dimension(nmax,lmax+1) :: neleconf
   !real(kind=8), dimension(nmax,lmax+1) :: neleconf
   !integer, dimension(lmax+1) :: nl
   !real(gp), dimension(noccmax,lmax+1) :: occup

   ! number of orbitals, total and semicore
   norbe=0
   norbsc=0
   iatsc=0
   !scorb(:,:,:)=.false.
   do iat=1,at%astruct%nat
      ity=at%astruct%iatype(iat)
      !call count_atomic_shells(ao_nspin_ig(nspin,nspinor=nspinor),&
      !     at%aoig(iat)%aocc,occup,nl)

      norbat=at%aoig(iat)%nao!(nl(1)+3*nl(2)+5*nl(3)+7*nl(4))

      norbe=norbe+norbat
      !print *,'iat',iat,l,norbe,norbat,nl(:)
      !calculate the localisation radius for the input orbitals 
      !call eleconf(at%nzatom(ity),at%nelpsp(ity),symbol,rcov,rprb,ehomo,&
      !   &   neleconf,nsccode,mxpl,mxchg,amu)
      call atomic_info(at%nzatom(ity),at%nelpsp(ity),ehomo=ehomo)

      locrad(iat)=5._gp/sqrt(abs(2._gp*ehomo))
      !count the number of semicore orbitals we have for this atom
      iorbsc_count=at%aoig(iat)%nao_sc
      if (iorbsc_count /= 0) then
         iatsc=iatsc+1
         norbsc_arr(iatsc,1)=iorbsc_count
         norbsc=norbsc+iorbsc_count
      end if

!!$      nsccode=at%aoig(iat)%iasctype
!!$      if (nsccode/=0) then !the atom has some semicore orbitals
!!$         iatsc=iatsc+1
!!$         niasc=nsccode
!!$         !count the semicore orbitals for this atom
!!$         iorbsc_count=0
!!$         do lsc=4,1,-1
!!$            nlsc=niasc/4**(lsc-1)
!!$            iorbsc_count=iorbsc_count+nlsc*(2*lsc-1)
!!$            if (nlsc > 2) then
!!$               write(*,*)'ERROR, atom:',iat,&
!!$                  &   ': cannot admit more than two semicore shells per channel',nlsc
!!$               stop
!!$            end if
!!$            do i=1,nlsc
!!$               scorb(lsc,i,iatsc)=.true.
!!$            end do
!!$            niasc=niasc-nlsc*4**(lsc-1)
!!$         end do
!!$         norbsc_arr(iatsc,1)=iorbsc_count
!!$         norbsc=norbsc+iorbsc_count
!!$         !if (iproc == 0) write(*,*) iat,nsccode,iorbsc_count,norbsc,scorb(:,:,iatsc)
!!$      end if

   end do

   !print *,'NL',nl,norbe

   !orbitals which are non semicore
   norbsc_arr(at%natsc+1,1)=norbe-norbsc

   !duplicate the values in the case of spin-polarization
   if (nspin == 2) norbsc_arr(:,2)=norbsc_arr(:,1)

END SUBROUTINE readAtomicOrbitals

!> Generate atomic orbitals
subroutine AtomicOrbitals(iproc,at,rxyz,norbe,orbse,norbsc,&
      &   nspin,eks,G,gaucoeff,iorbtolr,mapping,quartic_prefactor)
   use module_base
   use ao_inguess, only: iguess_generator,print_eleconf,ao_nspin_ig,count_atomic_shells,&
        nmax_occ => nmax_occ_ao
   use module_types
   use module_interfaces, except_this_one => AtomicOrbitals
   use yaml_output
   implicit none
   integer, intent(in) :: norbe,iproc
   integer, intent(in) :: norbsc,nspin
   type(atoms_data), intent(in) :: at
   real(gp), dimension(3,at%astruct%nat), intent(in), target :: rxyz
   type(orbitals_data), intent(inout) :: orbse
   type(gaussian_basis), intent(out) :: G
   real(gp), intent(out) :: eks
   integer, dimension(orbse%norbp), intent(out) :: iorbtolr !assign the localisation region
   real(wp), dimension(norbe,orbse%nspinor,orbse%norbp), intent(out) :: gaucoeff !norbe=G%ncoeff
   integer,dimension(orbse%norb), optional, intent(in):: mapping
   real(gp),dimension(at%astruct%ntypes),intent(in),optional:: quartic_prefactor
   !local variables
   character(len=*), parameter :: subname= 'AtomicOrbitals'
   !integer, parameter :: noccmax=2,lmax=4,nelecmax=32,nmax_occ=10!actually is 24
   !integer, parameter :: nterm_max=3,nmax=7
   logical :: orbpol_nc,occeq
   integer :: iatsc,i_all,i_stat,ispin,nsccode,iexpo,ishltmp,ngv,ngc,islcc,iiorb,jjorb
   integer :: iorb,jorb,iat,ity,i,ictot,inl,l,m,nctot,iocc,ictotpsi,ishell,icoeff
   integer :: noncoll,ig,ispinor,icoll,ikpts,ikorb,nlo,ntypesx,ityx,jat,ng,nspin_print
   real(gp) :: ek,mx,my,mz,ma,mb,mc,md
   real(gp) :: mnorm,fac
   !logical, dimension(lmax,noccmax) :: semicore
   integer, dimension(2) :: iorbsc,iorbv
   !integer, dimension(lmax) :: nl
   !real(gp), dimension(noccmax,lmax) :: occup
   integer, dimension(:), allocatable :: iatypex
   real(gp), dimension(:), allocatable :: psiatn
   real(gp), dimension(:,:), allocatable :: atmoments,xp
   real(gp), dimension(:,:,:), allocatable :: psiat

   !if (iproc == 0 .and. verbose > 1) then
      !write(*,'(1x,a)')'Calculating AIO wavefunctions: '
   !end if

   !gaussian basis structure informations
   !insert these things in the loops above
   !here we can create a gaussian basis structure for the input guess functions
   !the number of gaussian centers are thus nat
   G%nat=at%astruct%nat
   G%rxyz => rxyz
   !copy the parsed values in the gaussian structure
   !count also the total number of shells
   G%nshell = f_malloc_ptr(at%astruct%nat,id='G%nshell')

   !if non-collinear it is like nspin=1 but with the double of orbitals
   if (orbse%nspinor == 4) then
      noncoll=2
      nspin_print=4
   else
      noncoll=1
      nspin_print=nspin
   end if

   !calculate the number of atom types by taking into account the occupation
   iatypex = f_malloc(at%astruct%nat,id='iatypex')

   ntypesx=0
   G%nshltot=0
   count_shells: do iat=1,at%astruct%nat
      !print *,'atom,aocc',iat,at%aocc(1:nelecmax,iat)
      ity=at%astruct%iatype(iat)
      !call count_atomic_shells(nspin_print,at%aoig(iat)%aocc,occup,nl)
      G%nshell(iat)=sum(at%aoig(iat)%nl)!(nl(1)+nl(2)+nl(3)+nl(4))
      G%nshltot=G%nshltot+G%nshell(iat)
      !check the occupation numbers and the atoms type
      !once you find something equal exit the procedure
      do jat=1,iat-1
         if (at%astruct%iatype(jat) == ity) then
            occeq=all(at%aoig(jat)%aocc == at%aoig(iat)%aocc)
!!$            do i=1,nelecmax
!!$               occeq = occeq .and. &
!!$                    (at%aoig(jat)%aocc(i) == at%aoig(iat)%aocc(i))
!!$            end do
            !have found another similar atoms
            if (occeq) then
               iatypex(iat)=iatypex(jat)
               cycle count_shells
            end if
         end if
      end do
      ntypesx=ntypesx+1
      iatypex(iat)=ntypesx
   end do count_shells

   !print *,'ntypesx',ntypesx,iatypex

   G%ndoc = f_malloc_ptr(G%nshltot,id='G%ndoc')
   G%nam = f_malloc_ptr(G%nshltot,id='G%nam')

   !the default value for the gaussians is chosen to be 21
   ng=21
   !allocate arrays for the inequivalent wavefunctions
   xp = f_malloc((/ ng, ntypesx /),id='xp')
   psiat = f_malloc((/ ng, nmax_occ, ntypesx /),id='psiat')

   !print *,'atomx types',ntypesx

   if (iproc == 0 .and. verbose > 1) then
      call yaml_newline()
      call yaml_open_sequence('Atomic Input Orbital Generation')
      call yaml_newline()
   end if


   !assign shell IDs and count the number of exponents and coefficients
   !also calculate the wavefunctions 
   G%ncplx=1 !2 only for PAW and projectors
   G%nexpo=0
   G%ncoeff=0
   ishell=0
   ntypesx=0
   do iat=1,at%astruct%nat
      ity=at%astruct%iatype(iat)
      ityx=iatypex(iat)
      ishltmp=0
      !call count_atomic_shells(nspin_print,at%aoig(iat)%aocc,occup,nl)
      if (ityx > ntypesx) then
         if (iproc == 0 .and. verbose > 1) then
            call yaml_sequence(advance='no')
            call yaml_open_map(flow=.true.)
            call yaml_map('Atom Type',trim(at%astruct%atomnames(ity)))
            call print_eleconf(nspin_print,&
                 at%aoig(iat)%aocc,at%aoig(iat)%nl_sc)
         end if

         !positions for the nlcc arrays
         call nlcc_start_position(ity,at,ngv,ngc,islcc)
         !print *,'debug',ity,ngv,ngc,islcc,at%nlccpar(:,:),'acc',shape(at%nlccpar),'end'
         !eliminate the nlcc parameters from the IG, since XC is always LDA
         ngv=0
         ngc=0
         if(present(quartic_prefactor)) then
             call iguess_generator(at%nzatom(ity),at%nelpsp(ity),&
                  real(at%nelpsp(ity),gp),nspin_print,at%aoig(iat)%aocc,at%psppar(0:,0:,ity),&
                  at%npspcode(ity),ngv,ngc,at%nlccpar(0:,max(islcc,1)),&
                  ng-1,xp(1,ityx),psiat(1:,1:,ityx),.false.,&
                  quartic_prefactor=quartic_prefactor(ity))
        else
             call iguess_generator(at%nzatom(ity),at%nelpsp(ity),&
                  real(at%nelpsp(ity),gp),nspin_print,at%aoig(iat)%aocc,at%psppar(0:,0:,ity),&
                  at%npspcode(ity),ngv,ngc,at%nlccpar(0:,max(islcc,1)),&
                  ng-1,xp(1,ityx),psiat(1:,1:,ityx),.false.)
         end if
         ntypesx=ntypesx+1
         if (iproc == 0 .and. verbose > 1) then
            !write(*,'(1x,a)')'done.'
            call yaml_close_map()
         end if
      end if

      do l=1,4
         do i=1,at%aoig(iat)%nl(l-1)
            ishell=ishell+1
            ishltmp=ishltmp+1
            G%ndoc(ishell)=ng!(ity)
            G%nam(ishell)=l
            G%nexpo=G%nexpo+ng!(ity)
            G%ncoeff=G%ncoeff+2*l-1
            !print *,'iat,i,l',iat,i,l,norbe,G%ncoeff
         end do
      end do
      if (ishltmp /= G%nshell(iat)) then
         write(*,*)'ERROR: ishelltmp <> nshell',ishell,G%nshell(iat)
         stop 
      end if
   end do
   if (iproc == 0 .and. verbose > 1) then
      call yaml_close_sequence()
      call yaml_newline()
   end if

   !print *,'nl',nl,norbe,G%ncoeff
   if (norbe /= G%ncoeff) then
      write(*,*)'ERROR: norbe /= G%ncoeff',norbe,G%ncoeff
      stop 
   end if

   call to_zero(orbse%norbp*orbse%nspinor*G%ncoeff,gaucoeff)

   !allocate and assign the exponents and the coefficients
   G%psiat = f_malloc_ptr((/ G%ncplx, G%nexpo /),id='G%psiat')
   G%xp = f_malloc_ptr((/ G%ncplx, G%nexpo /),id='G%xp')
   psiatn = f_malloc(ng,id='psiatn')

   !read the atomic moments if non-collinear
   !WARNING: units are not good for the moment
   !the moments can be inserted in the atoms_data structure
   if (orbse%nspinor == 4) then
      atmoments = f_malloc((/ 3, at%astruct%nat /),id='atmoments')

      open(unit=22,file='moments',form='formatted',action='read',status='old')
      !this part can be transferred on the atomic orbitals section
      do iat=1,at%astruct%nat
         read(unit=22,fmt=*,iostat=i_stat) mx,my,mz
         if (i_stat > 0) then
            write(unit=*,fmt='(a,i0,a,i0,a)') &
               &   'The file "moments" has the line ',iat,&
               &   ' which have not 3 numbers for the atom ',iat,'.'
            stop 'The file "moments" is not correct!'
         end if
         atmoments(1,iat)=mx
         atmoments(2,iat)=my
         atmoments(3,iat)=mz
      end do
   end if

   eks=0.0_gp
   iorb=0
   iatsc=0

   !initialise the orbital counters
   iorbsc(1)=0
   iorbv(1)=norbsc
   !used in case of spin-polarisation, ignored otherwise
   iorbsc(2)=norbe
   iorbv(2)=norbsc+norbe

   ishell=0
   iexpo=0
   icoeff=1
   do iat=1,at%astruct%nat

      ity=at%astruct%iatype(iat)
      ityx=iatypex(iat)
      !call count_atomic_shells(nspin_print,at%aoig(iat)%aocc,occup,nl)

      !the scorb array was already corrected in readAtomicOrbitals routine
      !nsccode=at%aoig(iat)%iasctype
      !if (nsccode/=0) then !the atom has some semicore orbitals
      if (at%aoig(iat)%nao_sc/=0) then !the atom has some semicore orbitals
         iatsc=iatsc+1
!!$         semicore(:,:)=scorb(:,:,iatsc)
      else
!!$         semicore(:,:)=.false.
      end if

      !calculate the atomic input orbitals
      ictot=0
      ictotpsi=0
      nctot=sum(at%aoig(iat)%nl)!(nl(1)+nl(2)+nl(3)+nl(4))
      if (iorbsc(1)+nctot > norbe .and. iorbv(1)+nctot > norbe) then
         print *,'transgpw occupe',at%aoig(iat)%nl,norbe
         stop
      end if
      iocc=0
      do l=1,4
         iocc=iocc+1
         nlo=ceiling(at%aoig(iat)%aocc(iocc))!nint(at%aocc(iocc,iat))
         do inl=1,nlo
            ictotpsi=ictotpsi+1
            ictot=ictot+1
            ishell=ishell+1

            !contribution to the kinetic energy given by the electrons in this shell
            call atomkin(l-1,ng,xp(1,ityx),psiat(1,ictotpsi,ityx),psiatn,ek)
            do ig=1,G%ndoc(ishell)
               iexpo=iexpo+1
               G%psiat(1,iexpo)=psiatn(ig)
               G%xp(1,iexpo)=xp(ig,ityx)
            end do

            do ispin=1,nspin
               !in the new language the semicore orbitals 
               !should be  if (inl <= nsc(l))
               !the order of the orbitals (iorb,jorb) must put in the beginning
               !the semicore orbitals
               !if (semicore(l,inl)) then
               if (inl <= at%aoig(iat)%nl_sc(l-1)) then
                  !the orbital is semi-core
                  iorb=iorbsc(ispin)
               else
                  !normal case, the orbital is a valence orbital
                  iorb=iorbv(ispin)
               end if

               do m=1,2*l-1
                  !each orbital has two electrons in the case of the 
                  !non-collinear case
                  do icoll=1,noncoll !non-trivial only for nspinor=4
                     iocc=iocc+1
                     iorb=iorb+1
                     !in noncollinear case see if the orbital is polarised
                     if (noncoll==2) then
                        orbpol_nc=.true.
                        !full orbital, non polarised
                        !if icoll=1 occ(iocc)+occ(iocc+1)
                        !if icoll=2 occ(iocc-1)+occ(iocc)
                        if (at%aoig(iat)%aocc(iocc+1-icoll)+&
                             at%aoig(iat)%aocc(iocc+2-icoll) == 2.0_gp) then
                           orbpol_nc=.false.
                        end if
                     end if
                     do ikpts=1,orbse%nkpts
                        ikorb=iorb+(ikpts-1)*orbse%norb
                        jorb=ikorb-orbse%isorb
                        orbse%occup(ikorb)=at%aoig(iat)%aocc(iocc)

                        !!write(*,'(a,4i6,2es12.4)') 'iat, l, m, iocc, at%aocc(iocc,iat), ek', iat, l, m, iocc, at%aocc(iocc,iat), ek
                        eks=eks+ek*at%aoig(iat)%aocc(iocc)*orbse%kwgts(ikpts)
                        !!write(*,*) 'iat, at%aocc(iocc,iat)', iat, at%aocc(iocc,iat)
                        if (present(mapping)) then
                           iiorb=mapping(iorb)
                           jjorb=iiorb-orbse%isorb
                        else
                           iiorb=ikorb
                           jjorb=jorb
                        end if
                        !print *,'iat',iat,l,m,icoll,orbse%occup(ikorb),orbpol_nc
                        !if (orbse%isorb < ikorb .and. ikorb <= orbse%isorb+orbse%norbp) then
                        if (orbse%isorb < iiorb .and. iiorb <= orbse%isorb+orbse%norbp) then
                           if (orbse%nspinor == 1) then
                              do ispinor=1,orbse%nspinor
                                 !here we put only the case nspinor==1
                                 !we can put a phase for check with the complex wavefunction
                                 gaucoeff(icoeff,ispinor,jjorb)=1.0_wp
                              end do
                           else if (orbse%nspinor == 2) then
                              gaucoeff(icoeff,1,jjorb)=1.0_wp
                              gaucoeff(icoeff,2,jjorb)=0.0_wp
                              !!$                             !we can put a phase for check with the complex wavefunction
                              !!$                             gaucoeff(icoeff,1,jorb)=0.5_wp*sqrt(3.0_wp)
                              !!$                             gaucoeff(icoeff,2,jorb)=0.5_wp
                           else if (orbse%nspinor == 4) then
                              !assign the input orbitals according to the atomic moments
                              fac=0.5_gp

                              !if the shell is not polarised
                              !put one electron up and the other down
                              !otherwise, put a small unbalancing on the orbitals
                              !such that the momentum of the
                              if (orbpol_nc) then
                                 !in the case of unoccupied orbital, 
                                 !choose the orthogonal direction
                                 mx=atmoments(1,iat)
                                 my=atmoments(2,iat)
                                 mz=atmoments(3,iat)

                                 if (orbse%occup(ikorb) == 0.0_gp) then
                                    mx=-mx
                                    my=-my
                                    mz=-mz
                                 end if
                              else
                                 mx=0.0_gp
                                 my=0.0_gp
                                 mz=1.0_gp-2.0_gp*real(icoll-1,gp)
                              end if

                              mnorm=sqrt(mx**2+my**2+mz**2)
                              if (mnorm /= 0.0_gp) then
                                 mx=mx/mnorm
                                 my=my/mnorm
                                 mz=mz/mnorm
                              end if

                              ma=0.0_gp
                              mb=0.0_gp
                              mc=0.0_gp
                              md=0.0_gp

                              if(mz > 0.0_gp) then 
                                 ma=ma+mz
                              else
                                 mc=mc+abs(mz)
                              end if
                              if(mx > 0.0_gp) then 
                                 ma=ma+fac*mx
                                 mb=mb+fac*mx
                                 mc=mc+fac*mx
                                 md=md+fac*mx
                              else
                                 ma=ma-fac*abs(mx)
                                 mb=mb-fac*abs(mx)
                                 mc=mc+fac*abs(mx)
                                 md=md+fac*abs(mx)
                              end if
                              if(my > 0.0_gp) then 
                                 ma=ma+fac*my
                                 mb=mb-fac*my
                                 mc=mc+fac*my
                                 md=md+fac*my
                              else
                                 ma=ma-fac*abs(my)
                                 mb=mb+fac*abs(my)
                                 mc=mc+fac*abs(my)
                                 md=md+fac*abs(my)
                              end if
                              if(mx==0.0_gp .and. my==0.0_gp .and. mz==0.0_gp) then
                                 ma=1.0_gp/sqrt(2.0_gp)
                                 mb=0.0_gp
                                 mc=1.0_gp/sqrt(2.0_gp)
                                 md=0.0_gp
                              end if

                              !assign the gaussian coefficients for each
                              !spinorial component
                              gaucoeff(icoeff,1,jorb)=real(ma,wp)
                              gaucoeff(icoeff,2,jorb)=real(mb,wp)
                              gaucoeff(icoeff,3,jorb)=real(mc,wp)
                              gaucoeff(icoeff,4,jorb)=real(md,wp)
                           end if

                           !associate to each orbital the reference localisation region
                           !here identified by the atom
                           iorbtolr(jjorb)=iat 
                        endif
                     end do
                  end do
                  icoeff=icoeff+1
               end do
               !if (semicore(l,inl)) then
               if (inl <= at%aoig(iat)%nl_sc(l-1)) then
                  !increase semicore orbitals
                  iorbsc(ispin)=iorb
               else
                  !increase valence orbitals
                  iorbv(ispin)=iorb
               end if
               icoeff=icoeff-(2*l-1)
            end do
            icoeff=icoeff+(2*l-1)

         end do
      end do

      if (ictotpsi /= nctot) stop 'Atomic orbitals: error (nctot)'
   end do
   if (iexpo /= G%nexpo) then
      write(*,*)'ERROR: iexpo <> nexpo',iexpo,G%nexpo
      stop 
   end if

   !print *,'icoeff,ncoeff',icoeff,G%ncoeff

   if (iorbsc(1) /= norbsc) then
      print *,iorbsc(1),norbsc
      stop 'Atomic orbitals: error (iorbsc)'
   end if
   if (iorbv(1)/= noncoll*norbe) stop 'Atomic orbitals: error (iorbv)'
   if (iatsc /= at%natsc) stop 'Atomic orbitals: error (iatsc)'

   if (nspin==2) then
      if (iorbsc(2)/= norbsc+norbe) stop 'createAtomic orbitals: error (iorbsc) nspin=2'
      if (iorbv(2) /= 2*norbe) stop 'createAtomic orbitals: error (iorbv) nspin=2'
   end if

   call f_free(xp)
   call f_free(psiat)
   call f_free(psiatn)
   call f_free(iatypex)


   if (orbse%nspinor == 4) then
      call f_free(atmoments)
   end if


   !  if (iproc ==0 .and. verbose > 1) then
   !     write(*,'(1x,a)')'done.'
   !  end if

END SUBROUTINE AtomicOrbitals



!>   Calculates the kinetic energy of an atomic wavefunction expressed in Gaussians
!!   the output psiatn is a normalized version of psiat
subroutine atomkin(l,ng,xp,psiat,psiatn,ek)
   use module_base
   implicit none
   integer, intent(in) :: l,ng
   real(gp), dimension(ng), intent(in) :: xp,psiat
   real(gp), intent(out) :: ek
   real(gp), dimension(ng), intent(out) :: psiatn
   !local variables
   integer :: i,j
   real(gp) :: gml,tt,xpi,xpj,d,sxp,const,hij,sij

   !        gml=.5d0*gamma_restricted(.5d0+l)
   gml = 0.0_gp
   if (l.eq.0) then 
      gml=0.88622692545275801365_gp
   else if (l.eq.1) then 
      gml=0.44311346272637900682_gp
   else if (l.eq.2) then 
      gml=0.66467019408956851024_gp
   else if (l.eq.3) then 
      gml=1.6616754852239212756_gp
   else
      stop 'atomkin'
   endif

   ek=0.0_gp
   tt=0.0_gp
   do i=1,ng
      xpi=.5_gp/xp(i)**2
      do j=1,ng
         xpj=.5_gp/xp(j)**2
         d=xpi+xpj
         sxp=1.0_gp/d
         const=gml*sqrt(sxp)**(2*l+1)
         ! kinetic energy  matrix element hij
         hij=.5_gp*const*sxp**2* ( 3._gp*xpi*xpj +                  &
            &   real(l,gp)*(6._gp*xpi*xpj-xpi**2-xpj**2) -        &
            &   real(l**2,gp)*(xpi-xpj)**2  ) + .5_gp*real(l,gp)*(real(l,gp)+1._gp)*const
         sij=const*sxp*(real(l,gp)+.5_gp)
         ek=ek+hij*psiat(i)*psiat(j)
         tt=tt+sij*psiat(i)*psiat(j)
      enddo
   enddo

   if (abs(tt-1._gp).gt.1.e-2_gp) write(*,*) 'presumably wrong inguess data',l,tt
   ! energy expectation value
   ek=ek/tt
   !write(*,*) 'ek=',ek,tt,l,ng
   ! scale atomic wavefunction
   tt=sqrt(1._gp/tt)
   !!!        if (l.eq.0) then  ! multiply with 1/sqrt(4*pi)
   !!!        tt=tt*0.28209479177387814347_gp
   !!!        else if (l.eq.1) then  ! multiply with sqrt(3/(4*pi))
   !!!        tt=tt*0.48860251190291992159_gp
   !!!        !decide the value of the normalization to be used
   !!!        endif
   do i=1,ng
      psiatn(i)=psiat(i)*tt
   enddo

END SUBROUTINE atomkin


subroutine calc_coeff_inguess(l,m,nterm_max,nterm,lx,ly,lz,fac_arr)
   use module_base
   implicit none
   integer, intent(in) :: l,m,nterm_max
   integer, intent(out) :: nterm
   integer, dimension(nterm_max), intent(out) :: lx,ly,lz
   real(gp), dimension(nterm_max), intent(out) :: fac_arr

   if (l.eq.1 .and. m.eq.1) then
      nterm=1
      lx(1)=0 ; ly(1)=0 ; lz(1)=0
      fac_arr(1)=0.28209479177387814347_gp

   else if (l.eq.2  .and. m.eq.1) then
      nterm=1
      lx(1)=1 ; ly(1)=0 ; lz(1)=0
      fac_arr(1)=0.48860251190291992159_gp
   else if (l.eq.2  .and. m.eq.2) then
      nterm=1
      lx(1)=0 ; ly(1)=1 ; lz(1)=0
      fac_arr(1)=0.48860251190291992159_gp
   else if (l.eq.2  .and. m.eq.3) then
      nterm=1
      lx(1)=0 ; ly(1)=0 ; lz(1)=1
      fac_arr(1)=0.48860251190291992159_gp

   else if (l.eq.3  .and. m.eq.1) then
      nterm=1
      lx(1)=0 ; ly(1)=1 ; lz(1)=1
      fac_arr(1)=1.092548430592079_gp
   else if (l.eq.3  .and. m.eq.2) then
      nterm=1
      lx(1)=1 ; ly(1)=0 ; lz(1)=1
      fac_arr(1)=1.092548430592079_gp
   else if (l.eq.3  .and. m.eq.3) then
      nterm=1
      lx(1)=1 ; ly(1)=1 ; lz(1)=0
      fac_arr(1)=1.092548430592079_gp
   else if (l.eq.3  .and. m.eq.4) then
      nterm=2
      lx(1)=2 ; ly(1)=0 ; lz(1)=0
      lx(2)=0 ; ly(2)=2 ; lz(2)=0
      fac_arr(1)=0.5462742152960396_gp
      fac_arr(2)=-0.5462742152960396_gp
   else if (l.eq.3  .and. m.eq.5) then 
      nterm=3
      lx(1)=2 ; ly(1)=0 ; lz(1)=0
      lx(2)=0 ; ly(2)=2 ; lz(2)=0
      lx(3)=0 ; ly(3)=0 ; lz(3)=2
      fac_arr(1)=-0.3153915652525201_gp
      fac_arr(2)=-0.3153915652525201_gp
      fac_arr(3)=2._gp*0.3153915652525201_gp

   else if (l.eq.4  .and. m.eq.1) then
      nterm=3
      lx(1)=3 ; ly(1)=0 ; lz(1)=0
      lx(2)=1 ; ly(2)=2 ; lz(2)=0
      lx(3)=1 ; ly(3)=0 ; lz(3)=2
      fac_arr(1)=0.4570457994644658_gp
      fac_arr(2)=0.4570457994644658_gp
      fac_arr(3)=-4._gp*0.4570457994644658_gp
   else if (l.eq.4  .and. m.eq.2) then
      nterm=3
      lx(1)=2 ; ly(1)=1 ; lz(1)=0
      lx(2)=0 ; ly(2)=3 ; lz(2)=0
      lx(3)=0 ; ly(3)=1 ; lz(3)=2
      fac_arr(1)=0.4570457994644658_gp
      fac_arr(2)=0.4570457994644658_gp
      fac_arr(3)=-4._gp*0.4570457994644658_gp
   else if (l.eq.4  .and. m.eq.3) then
      nterm=3
      lx(1)=2 ; ly(1)=0 ; lz(1)=1
      lx(2)=0 ; ly(2)=2 ; lz(2)=1
      lx(3)=0 ; ly(3)=0 ; lz(3)=3
      fac_arr(1)=3._gp*0.3731763325901154_gp
      fac_arr(2)=3._gp*0.3731763325901154_gp
      fac_arr(3)=-2._gp*0.3731763325901154_gp
   else if (l.eq.4  .and. m.eq.4) then
      nterm=2
      lx(1)=3 ; ly(1)=0 ; lz(1)=0
      lx(2)=1 ; ly(2)=2 ; lz(2)=0
      fac_arr(1)=0.5900435899266436_gp
      fac_arr(2)=-3._gp*0.5900435899266436_gp
   else if (l.eq.4  .and. m.eq.5) then
      nterm=2
      lx(1)=2 ; ly(1)=1 ; lz(1)=0
      lx(2)=0 ; ly(2)=3 ; lz(2)=0
      fac_arr(1)=-3._gp*0.5900435899266436_gp
      fac_arr(2)=0.5900435899266436_gp
   else if (l.eq.4  .and. m.eq.6) then
      nterm=2
      lx(1)=2 ; ly(1)=0 ; lz(1)=1
      lx(2)=0 ; ly(2)=2 ; lz(2)=1
      fac_arr(1)=1.445305721320277_gp
      fac_arr(2)=-1.445305721320277_gp
   else if (l.eq.4  .and. m.eq.7) then
      nterm=1
      lx(1)=1 ; ly(1)=1 ; lz(1)=1
      fac_arr(1)=2.890611442640554_gp
   else
      write(*,*) 'l,m',l,m
      stop 'input guess format error'
   endif

END SUBROUTINE calc_coeff_inguess

!!$subroutine iguess_generator_modified(izatom,ielpsp,zion,psppar,npspcode,ngv,ngc,nlccpar,ng,nl,&
!!$      &   nmax_occ,noccmax,lmax,occup,expo,psiat,enlargerprb,gaenes_aux)
!!$   use module_base
!!$   implicit none
!!$   logical, intent(in) :: enlargerprb
!!$   integer, intent(in) :: ng,npspcode,nmax_occ,lmax,noccmax,ielpsp,izatom,ngv,ngc
!!$   real(gp), intent(in) :: zion
!!$   integer, dimension(lmax+1), intent(in) :: nl
!!$   real(gp), dimension(0:4,0:6), intent(in) :: psppar
!!$   real(gp), dimension(0:4,max((ngv*(ngv+1)/2)+(ngc*(ngc+1)/2),1)), intent(in) :: nlccpar
!!$   real(gp), dimension(noccmax,lmax+1), intent(in) :: occup
!!$   real(gp), dimension(ng+1), intent(out) :: expo
!!$   real(gp), dimension(ng+1,nmax_occ), intent(out) :: psiat
!!$   real(gp), dimension(nmax_occ),intent (out) :: gaenes_aux
!!$
!!$
!!$   !local variables
!!$   character(len=*), parameter :: subname='iguess_generator'
!!$   integer, parameter :: n_int=100
!!$   real(gp), parameter :: fact=4.0_gp
!!$   character(len=2) :: symbol
!!$   integer :: lpx,nsccode,mxpl,mxchg
!!$   integer :: l,i,j,iocc,i_all,i_stat
!!$   real(gp) :: alpz,alpl,amu,rprb,rij,a,a0,a0in,tt,ehomo,rcov
!!$   real(kind=8), dimension(6,4) :: neleconf
!!$   real(gp), dimension(4) :: gpot
!!$   real(gp), dimension(noccmax,lmax+1) :: aeval,chrg,res
!!$   real(gp), dimension(:), allocatable :: xp,alps
!!$   real(gp), dimension(:,:), allocatable :: vh,hsep,ofdcoef
!!$   real(gp), dimension(:,:,:), allocatable :: psi
!!$   real(gp), dimension(:,:,:,:), allocatable :: rmt
!!$
!!$   !filename = 'psppar.'//trim(atomname)
!!$   call to_zero(nmax_occ,gaenes_aux(1))
!!$
!!$   lpx=0
!!$   lpx_determination: do i=1,4
!!$      if (psppar(i,0) == 0.0_gp) then
!!$         exit lpx_determination
!!$      else
!!$         lpx=i-1
!!$      end if
!!$   end do lpx_determination
!!$
!!$   allocate(alps(lpx+1+ndebug),stat=i_stat)
!!$   call memocc(i_stat,alps,'alps',subname)
!!$   allocate(hsep(6,lpx+1+ndebug),stat=i_stat)
!!$   call memocc(i_stat,hsep,'hsep',subname)
!!$
!!$   !assignation of radii and coefficients of the local part
!!$   alpz=psppar(0,0)
!!$   alpl=psppar(0,0)
!!$   alps(1:lpx+1)=psppar(1:lpx+1,0)
!!$   gpot(1:4)=psppar(0,1:4)
!!$
!!$   !assignation of the coefficents for the nondiagonal terms
!!$   if (npspcode == 2) then !GTH case
!!$      do l=1,lpx+1
!!$         hsep(1,l)=psppar(l,1)
!!$         hsep(2,l)=0.0_gp
!!$         hsep(3,l)=psppar(l,2)
!!$         hsep(4,l)=0.0_gp
!!$         hsep(5,l)=0.0_gp
!!$         hsep(6,l)=psppar(l,3)
!!$      end do
!!$   else if (npspcode == 3) then !HGH case
!!$      allocate(ofdcoef(3,4+ndebug),stat=i_stat)
!!$      call memocc(i_stat,ofdcoef,'ofdcoef',subname)
!!$
!!$      ofdcoef(1,1)=-0.5_gp*sqrt(3._gp/5._gp) !h2
!!$      ofdcoef(2,1)=0.5_gp*sqrt(5._gp/21._gp) !h4
!!$      ofdcoef(3,1)=-0.5_gp*sqrt(100.0_gp/63._gp) !h5
!!$
!!$      ofdcoef(1,2)=-0.5_gp*sqrt(5._gp/7._gp) !h2
!!$      ofdcoef(2,2)=1._gp/6._gp*sqrt(35._gp/11._gp) !h4
!!$      ofdcoef(3,2)=-7._gp/3._gp*sqrt(1._gp/11._gp) !h5
!!$
!!$      ofdcoef(1,3)=-0.5_gp*sqrt(7._gp/9._gp) !h2
!!$      ofdcoef(2,3)=0.5_gp*sqrt(63._gp/143._gp) !h4
!!$      ofdcoef(3,3)=-9._gp*sqrt(1._gp/143._gp) !h5
!!$
!!$      ofdcoef(1,4)=0.0_gp !h2
!!$      ofdcoef(2,4)=0.0_gp !h4
!!$      ofdcoef(3,4)=0.0_gp !h5
!!$
!!$      !define the values of hsep starting from the pseudopotential file
!!$      do l=1,lpx+1
!!$         hsep(1,l)=psppar(l,1)
!!$         hsep(2,l)=psppar(l,2)*ofdcoef(1,l)
!!$         hsep(3,l)=psppar(l,2)
!!$         hsep(4,l)=psppar(l,3)*ofdcoef(2,l)
!!$         hsep(5,l)=psppar(l,3)*ofdcoef(3,l)
!!$         hsep(6,l)=psppar(l,3)
!!$      end do
!!$      i_all=-product(shape(ofdcoef))*kind(ofdcoef)
!!$      deallocate(ofdcoef,stat=i_stat)
!!$      call memocc(i_stat,i_all,'ofdcoef',subname)
!!$   else if (npspcode == 10 .or. npspcode == 12) then !HGH-K case
!!$      do l=1,lpx+1
!!$         hsep(1,l)=psppar(l,1) !h11
!!$         hsep(2,l)=psppar(l,4) !h12
!!$         hsep(3,l)=psppar(l,2) !h22
!!$         hsep(4,l)=psppar(l,5) !h13
!!$         hsep(5,l)=psppar(l,6) !h23
!!$         hsep(6,l)=psppar(l,3) !h33
!!$      end do
!!$   end if
!!$
!!$   !!Just for extracting the covalent radius and rprb
!!$   call eleconf(izatom,ielpsp,symbol,rcov,rprb,ehomo,neleconf,nsccode,mxpl,mxchg,amu)
!!$
!!$   if (enlargerprb) then
!!$      !experimental
!!$      rprb=100.0_gp
!!$   end if
!!$
!!$   !  occup(:,:)=0.0_gp
!!$   !   do l=0,lmax-1
!!$   !     iocc=0
!!$   !     do i=1,6
!!$   !        if (elecorbs(i,l+1) > 0.0_gp) then
!!$   !           iocc=iocc+1
!!$   !           !print *,'elecorbs',i,l,elecorbs(i,l+1),noccmax
!!$   !            if (iocc > noccmax) stop 'iguess_generator: noccmax too small'
!!$   !           occup(iocc,l+1)=elecorbs(i,l+1)
!!$   !        endif
!!$   !     end do
!!$   !     nl(l+1)=iocc
!!$   !  end do
!!$
!!$   !allocate arrays for the gatom routine
!!$   allocate(vh(4*(ng+1)**2,4*(ng+1)**2+ndebug),stat=i_stat)
!!$   call memocc(i_stat,vh,'vh',subname)
!!$   allocate(psi(0:ng,noccmax,lmax+ndebug),stat=i_stat)
!!$   call memocc(i_stat,psi,'psi',subname)
!!$   allocate(xp(0:ng+ndebug),stat=i_stat)
!!$   call memocc(i_stat,xp,'xp',subname)
!!$   allocate(rmt(n_int,0:ng,0:ng,lmax+ndebug),stat=i_stat)
!!$   call memocc(i_stat,rmt,'rmt',subname)
!!$
!!$   !can be switched on for debugging
!!$   !if (iproc.eq.0) write(*,'(1x,a,a7,a9,i3,i3,a9,i3,f5.2)')&
!!$   !     'Input Guess Generation for atom',trim(atomname),&
!!$   !     'Z,Zion=',izatom,ielpsp,'ng,rprb=',ng+1,rprb
!!$
!!$   rij=3._gp
!!$   ! exponents of gaussians
!!$   a0in=alpz
!!$   a0=a0in/rij
!!$   !       tt=sqrt(sqrt(2._gp))
!!$   tt=2._gp**.3_gp
!!$   do i=0,ng
!!$      a=a0*tt**i
!!$      xp(i)=.5_gp/a**2
!!$   end do
!!$
!!$   ! initial guess
!!$   do l=0,lmax-1
!!$      do iocc=1,noccmax
!!$         do i=0,ng
!!$            psi(i,iocc,l+1)=0.0_gp
!!$         end do
!!$      end do
!!$   end do
!!$
!!$   call crtvh(ng,lmax-1,xp,vh,rprb,fact,n_int,rmt)
!!$   call gatom(rcov,rprb,lmax-1,lpx,noccmax,occup,&
!!$      &   zion,alpz,gpot,alpl,hsep,alps,ngv,ngc,nlccpar,vh,xp,rmt,fact,n_int,&
!!$      &   aeval,ng,psi,res,chrg,2)
!!$
!!$   !post-treatment of the inguess data
!!$   do i=1,ng+1
!!$      expo(i)=sqrt(0.5_gp/xp(i-1))
!!$   end do
!!$
!!$   i=0
!!$   do l=1,4
!!$      do iocc=1,nl(l)
!!$         i=i+1
!!$         !occupat(i)=occup(iocc,l)
!!$         do j=1,ng+1
!!$            psiat(j,i)=psi(j-1,iocc,l)
!!$         end do
!!$         gaenes_aux(i) = aeval(iocc,l)
!!$      end do
!!$   end do
!!$
!!$   i_all=-product(shape(vh))*kind(vh)
!!$   deallocate(vh,stat=i_stat)
!!$   call memocc(i_stat,i_all,'vh',subname)
!!$   i_all=-product(shape(psi))*kind(psi)
!!$   deallocate(psi,stat=i_stat)
!!$   call memocc(i_stat,i_all,'psi',subname)
!!$   i_all=-product(shape(xp))*kind(xp)
!!$   deallocate(xp,stat=i_stat)
!!$   call memocc(i_stat,i_all,'xp',subname)
!!$   i_all=-product(shape(rmt))*kind(rmt)
!!$   deallocate(rmt,stat=i_stat)
!!$   call memocc(i_stat,i_all,'rmt',subname)
!!$   i_all=-product(shape(hsep))*kind(hsep)
!!$   deallocate(hsep,stat=i_stat)
!!$   call memocc(i_stat,i_all,'hsep',subname)
!!$   i_all=-product(shape(alps))*kind(alps)
!!$   deallocate(alps,stat=i_stat)
!!$   call memocc(i_stat,i_all,'alps',subname)
!!$
!!$END SUBROUTINE iguess_generator_modified


!>  Calculates the solution of the radial Schroedinger equation for a given
!!  pseudoptential.
subroutine gatom(rcov,rprb,lmax,lpx,noccmax,occup,&
      &   zion,alpz,gpot,alpl,hsep,alps,ngv,ngc,nlccpar,vh,xp,rmt,fact,nintp,&
      &   aeval,ng,psi,res,chrg,iorder)
   use module_base, only: gp
   !implicit real(gp) (a-h,o-z)
   implicit none
   integer, parameter :: n_int=100
   !Arguments
   integer, intent(in) :: lmax,lpx,noccmax,ngv,ngc,nintp,ng,iorder
   real(gp), intent(in) :: rcov,rprb,zion,alpz,alpl
   real(gp), dimension(0:4,max((ngv*(ngv+1)/2)+(ngc*(ngc+1)/2),1)), intent(in) :: nlccpar
   real(gp), dimension(noccmax,lmax+1), intent(in) :: occup !<occupation numbers of the atomic orbitals, ordered by angular momentum
                                                            ! there is no need to specify the principal quantum number
                                                            ! but there cannot be more than noccmax orbitals per shell
   real(gp), dimension(noccmax,lmax+1), intent(out) :: chrg !<charge of the corresponding shell
   real(gp), dimension(0:ng,0:ng,4,0:ng,0:ng,4), intent(in) :: vh !<hartree potential matrix in the auxiliary basis set
   real(gp) :: psi(0:ng,noccmax,lmax+1),aeval(noccmax,lmax+1),&
   !   &   hh(0:ng,0:ng),
   ss(0:ng,0:ng),eval(0:ng),evec(0:ng,0:ng),&
      &   gpot(4),hsep(6,lpx+1),rmt(n_int,0:ng,0:ng,lmax+1),&
   !   &   pp1(0:ng,lpx+1),pp2(0:ng,lpx+1),pp3(0:ng,lpx+1),
      alps(lpx+1),&
      &   potgrd(n_int),&
      &   rho(0:ng,0:ng,lmax+1),rhoold(0:ng,0:ng,lmax+1),xcgrd(n_int),&
   !   &   occup(noccmax,lmax+1),
   !   chrg(noccmax,lmax+1),&
   !   &   vh(0:ng,0:ng,4,0:ng,0:ng,4),&
      &   res(noccmax,lmax+1),xp(0:ng)
   !Local variables
   logical :: noproj
   integer :: i,l,k,j,it,iocc,ilcc,ig,lcx,info
   real(gp) :: sxp,rmix,rk,r,ttt,gml,gml1,gml2,gml3,tt,texp,sd,terf,evsum,evsumold
   real(gp) :: emuxc,dr,d,fact,const
   real(gp), dimension(0:ng,lpx+1) :: pp1,pp2,pp3 !<scalar products with the coefficients
   real(gp), dimension(0:ng,0:ng) :: hh !<hamiltonian matrix in the gaussian basis
   !Functions
   real(kind=8), external :: ddot,gamma_restricted
   real(gp), external :: spherical_gaussian_value

   if(iorder/=2 .and. iorder/=4) then
       stop 'ERROR: can only use qudratic or quartic potential'
   end if

   if (nintp.ne.n_int) then
      stop 'n_int/=nintp'
   end if

   do l=0,lmax
      if (occup(1,l+1).gt.0._gp) lcx=l
   end do
   !write(6,*) 'lcx',lcx

   noproj=.true.
   do l=1,lpx+1
      noproj = noproj .and. (alps(l) .eq. 0._gp)
   end do


   ! projectors, just in case
   if (.not. noproj) then
      do l=0,lpx
         gml1=sqrt( gamma_restricted(real(l,gp)+1.5_gp) / (2._gp*alps(l+1)**(2*l+3)) )
         gml2=sqrt( gamma_restricted(real(l,gp)+3.5_gp) / (2._gp*alps(l+1)**(2*l+7)) )&
            &   /(real(l,gp)+2.5_gp)
         gml3=sqrt( gamma_restricted(real(l,gp)+5.5_gp) / (2._gp*alps(l+1)**(2*l+11)) )&
            &   /((real(l,gp)+3.5_gp)*(real(l,gp)+4.5_gp))
         tt=1._gp/(2._gp*alps(l+1)**2)
         do i=0,ng
            ttt=1._gp/(xp(i)+tt)
            pp1(i,l+1)=gml1*(sqrt(ttt)**(2*l+3))
            pp2(i,l+1)=gml2*ttt*(sqrt(ttt)**(2*l+3))
            pp3(i,l+1)=gml3*ttt**2*(sqrt(ttt)**(2*l+3))
         end do
      end do
   else
      pp1(:,:)=0._gp
      pp2(:,:)=0._gp
      pp3(:,:)=0._gp
   end if

   do l=0,lmax
      do j=0,ng
         do i=0,ng
            rho(i,j,l+1)=0._gp
         end do
      end do
   end do

   evsum=1.d30
   big_loop: do it=1,50
      evsumold=evsum
      evsum=0._gp

      ! coefficients of charge density
      do l=0,lmax
         do j=0,ng
            do i=0,ng
               rhoold(i,j,l+1)=rho(i,j,l+1)
               rho(i,j,l+1)=0._gp        
            end do
         end do
      end do

      do l=0,lmax
         do iocc=1,noccmax
            if (occup(iocc,l+1).gt.0._gp) then
               do j=0,ng
                  do i=0,ng
                     rho(i,j,l+1)=rho(i,j,l+1) + &
                        &   psi(i,iocc,l+1)*psi(j,iocc,l+1)*occup(iocc,l+1)
                  end do
               end do
            end if
         end do
      end do


      rmix=.5_gp
      if (it.eq.1) rmix=1._gp
      do l=0,lmax
         do j=0,ng
            do i=0,ng
               tt=rmix*rho(i,j,l+1) + (1._gp-rmix)*rhoold(i,j,l+1)
               rho(i,j,l+1)=tt
            end do
         end do
      end do

      ! XC potential on grid
      !        do k=1,n_int
      !           xcgrd(k)=0._gp
      !        end do
      !        do l=0,lmax
      !           do j=0,ng
      !              do i=0,ng
      !                 do k=1,n_int
      !                    xcgrd(k)=xcgrd(k)+rmt(k,i,j,l+1)*rho(i,j,l+1)
      !                 end do
      !              end do
      !           end do
      !        end do
      call DGEMV('N',n_int,(lcx+1)*(ng+1)**2,1._gp,&
         &   rmt,n_int,rho,1,0._gp,xcgrd,1)

      dr=fact*rprb/real(n_int,gp)
      do k=1,n_int
         r=(real(k,gp)-.5_gp)*dr
         !terms for nlcc, if present
         ilcc=0
         do ig=1,(ngv*(ngv+1))/2
            ilcc=ilcc+1
            xcgrd(k)=xcgrd(k)-&
               &   spherical_gaussian_value(r*r,nlccpar(0,ilcc),nlccpar(1,ilcc),0)
         end do
         do ig=1,(ngc*(ngc+1))/2
            ilcc=ilcc+1
            xcgrd(k)=xcgrd(k)+&
               &   spherical_gaussian_value(r*r,nlccpar(0,ilcc),nlccpar(1,ilcc),0)
         end do
         ! divide by 4 pi
         tt=xcgrd(k)*0.07957747154594768_gp
         ! multiply with r^2 to speed up calculation of matrix elements
         xcgrd(k)=emuxc(tt)*r**2
      end do

      loop_l: do l=0,lmax
         gml=.5_gp*gamma_restricted(.5_gp+real(l,gp))

         !  lower triangles only
         loop_i: do i=0,ng
            loop_j: do j=0,i
               d=xp(i)+xp(j)
               sxp=1._gp/d
               const=gml*sqrt(sxp)**(2*l+1)
               ! overlap
               ss(i,j)=const*sxp*(real(l,gp)+.5_gp)
               ! kinetic energy
               hh(i,j)=.5_gp*const*sxp**2* ( 3._gp*xp(i)*xp(j) +&
                  &   real(l,gp)*(6._gp*xp(i)*xp(j)-xp(i)**2-xp(j)**2) -&
                  &   real(l,gp)**2*(xp(i)-xp(j))**2  ) + .5_gp*real(l,gp)*(real(l,gp)+1._gp)*const
               ! potential energy from parabolic or quartic potential
               if (iorder==2) then
                   ! parabolic potential
                   hh(i,j)=hh(i,j) +&
                      &   .5_gp*const*sxp**2*(real(l,gp)+.5_gp)*(real(l,gp)+1.5_gp)/rprb**4 
               else if (iorder==4) then
                   ! quartic potential
                   hh(i,j)=hh(i,j) +&
                      &   .5_gp*const*sxp**2*(real(l,gp)+.5_gp)*(real(l,gp)+1.5_gp)/rprb**4 *sxp*(l+5/2)
               end if
               ! hartree potential from ionic core charge
               tt=sqrt(1._gp+2._gp*alpz**2*d)
               if (l.eq.0) then
                  hh(i,j)=hh(i,j) -zion/(2._gp*d*tt)
               else if (l.eq.1) then
                  hh(i,j)=hh(i,j) -zion* &
                     &   (1._gp + 3._gp*alpz**2*d)/(2._gp*d**2*tt**3)
               else if (l.eq.2) then
                  hh(i,j)=hh(i,j) -zion* &
                     &   (2._gp + 10._gp*alpz**2*d + 15._gp*alpz**4*d**2)/(2._gp*d**3*tt**5)
               else if (l.eq.3) then
                  hh(i,j)=hh(i,j) -zion*3._gp* &
                     &   (2._gp +14._gp*alpz**2*d +35._gp*alpz**4*d**2 +35._gp*alpz**6*d**3)/&
                     &   (2._gp*d**4*tt**7)
               else 
                  stop 'l too big'
               end if
               ! potential from repulsive gauss potential
               tt=alpl**2/(.5_gp+d*alpl**2)
               hh(i,j)=hh(i,j)+ gpot(1)*.5_gp*gamma_restricted(1.5_gp+real(l,gp))*&
                  &   tt**(1.5_gp+real(l,gp))&
                  &   + (gpot(2)/alpl**2)*.5_gp*gamma_restricted(2.5_gp+real(l,gp))*&
                  &   tt**(2.5_gp+real(l,gp))&
                  &   + (gpot(3)/alpl**4)*.5_gp*gamma_restricted(3.5_gp+real(l,gp))*&
                  &   tt**(3.5_gp+real(l,gp))&
                  &   + (gpot(4)/alpl**6)*.5_gp*gamma_restricted(4.5_gp+real(l,gp))*&
                  &   tt**(4.5_gp+real(l,gp))
               ! separable terms
               if (l.le.lpx) then
                  hh(i,j)=hh(i,j) + pp1(i,l+1)*hsep(1,l+1)*pp1(j,l+1)&
                     &   + pp1(i,l+1)*hsep(2,l+1)*pp2(j,l+1)&
                     &   + pp2(i,l+1)*hsep(2,l+1)*pp1(j,l+1)&
                     &   + pp2(i,l+1)*hsep(3,l+1)*pp2(j,l+1)&
                     &   + pp1(i,l+1)*hsep(4,l+1)*pp3(j,l+1)&
                     &   + pp3(i,l+1)*hsep(4,l+1)*pp1(j,l+1)&
                     &   + pp2(i,l+1)*hsep(5,l+1)*pp3(j,l+1)&
                     &   + pp3(i,l+1)*hsep(5,l+1)*pp2(j,l+1)&
                     &   + pp3(i,l+1)*hsep(6,l+1)*pp3(j,l+1)
               end if
               ! hartree potential from valence charge distribution
               !              tt=0._gp
               !              do lp=0,lcx
               !                 do jp=0,ng
               !                    do ip=0,ng
               !                       tt=tt + vh(ip,jp,lp+1,i,j,l+1)*rho(ip,jp,lp+1)
               !                    end do
               !                 end do
               !              end do
               tt=DDOT((lcx+1)*(ng+1)**2,vh(0,0,1,i,j,l+1),1,rho(0,0,1),1)
               hh(i,j)=hh(i,j) + tt
               ! potential from XC potential
               dr=fact*rprb/real(n_int,gp)
               !              tt=0._gp
               !              do k=1,n_int
               !                 tt=tt+xcgrd(k)*rmt(k,i,j,l+1)
               !              end do
               tt=DDOT(n_int,rmt(1,i,j,l+1),1,xcgrd(1),1)
               hh(i,j)=hh(i,j)+tt*dr
            end do loop_j
         end do loop_i

         ! ESSL
         !        call DSYGV(1,hh,ng+1,ss,ng+1,eval,evec,ng+1,ng+1,aux,2*ng+2)
         ! LAPACK
         call DSYGV(1,'V','L',ng+1,hh,ng+1,ss,ng+1,eval,evec,(ng+1)**2,info)
         if (info.ne.0) write(6,*) 'LAPACK',info
         do iocc=0,noccmax-1
            do i=0,ng
               evec(i,iocc)=hh(i,iocc)
            end do
         end do
         ! end LAPACK
         do iocc=1,noccmax
            evsum=evsum+eval(iocc-1)
            aeval(iocc,l+1)=eval(iocc-1)
            do i=0,ng
               psi(i,iocc,l+1)=evec(i,iocc-1)
            end do
         end do
         !        write(6,*) 'eval',l
         !55      format(5(e14.7))
         !        write(6,55) eval 
         !        write(6,*) 'diff eval'
         !        write(6,55) (eval(i)-eval(i-1),i=1,ng)
         !        write(6,*) 'evec',l
         !33      format(10(e9.2))
         !        do i=0,ng
         !           write(6,33) (evec(i,iocc),iocc=0,noccmax-1)
         !        end do

      end do loop_l

      tt=abs(evsum-evsumold)
      !     write(6,*) 'evdiff',it,tt
      if (tt.lt.1.e-12_gp) then
         exit big_loop
      end if
   end do big_loop
   ! End of the big loopq

   call resid(lmax,lpx,noccmax,rprb,xp,aeval,psi,rho,ng,res,&
      &   zion,alpz,alpl,gpot,pp1,pp2,pp3,alps,hsep,fact,n_int,&
      &   potgrd,xcgrd,noproj)

   ! charge up to radius rcov
   if (lmax.gt.3) stop 'cannot calculate chrg'
   do l=0,lmax
      do iocc=1,noccmax
         chrg(iocc,l+1)=0._gp
      end do
   end do

   do iocc=1,noccmax
      do j=0,ng
         do i=0,ng
            d=xp(i)+xp(j)
            sd=sqrt(d)
            call derf_ab(terf, sd*rcov) 
            texp=exp(-d*rcov**2)

            tt=0.4431134627263791_gp*terf/sd**3 - 0.5_gp*rcov*texp/d
            chrg(iocc,1)=chrg(iocc,1) + psi(i,iocc,1)*psi(j,iocc,1)*tt
            if (lmax == 0) cycle
            tt=0.6646701940895686_gp*terf/sd**5 + &
               &   (-0.75_gp*rcov*texp - 0.5_gp*d*rcov**3*texp)/d**2
            chrg(iocc,2)=chrg(iocc,2) + psi(i,iocc,2)*psi(j,iocc,2)*tt
            if (lmax == 1) cycle
            tt=1.661675485223921_gp*terf/sd**7 + &
               &   (-1.875_gp*rcov*texp-1.25_gp*d*rcov**3*texp-.5_gp*d**2*rcov**5*texp) &
               &   /d**3
            chrg(iocc,3)=chrg(iocc,3) + psi(i,iocc,3)*psi(j,iocc,3)*tt
            if (lmax == 2) cycle
            tt=5.815864198283725_gp*terf/sd**9 + &
               &   (-6.5625_gp*rcov*texp - 4.375_gp*d*rcov**3*texp - &
               &   1.75_gp*d**2*rcov**5*texp - .5_gp*d**3*rcov**7*texp)/d**4
            chrg(iocc,4)=chrg(iocc,4) + psi(i,iocc,4)*psi(j,iocc,4)*tt
         end do
      end do
   end do

   ! writing lines suppressed
   !!!        write(66,*)  lmax+1
   !!!        write(66,*) ' #LINETYPE{1324}' 
   !!!        write(66,*) ' $' 
   !!!  do l=0,lmax
   !!!           write(66,*) ' 161'
   !!!     r=0._gp
   !!!     do
   !!!        tt= wave(ng,l,xp,psi(0,1,l+1),r)
   !!!              write(66,*) r,tt
   !!!        r=r+.025_gp
   !!!        if(r > 4.00001_gp) exit
   !!!     end do
   !!!  end do
   ! writing lines suppressed
   !!!        write(67,*) min(lmax+1,3)
   !!!        write(67,*) ' #LINETYPE{132}'
   !!!        write(67,*) ' #TITLE{FOURIER}' 
   !!!        write(67,*) ' $'
   dr=6.28_gp/rprb/200._gp
   !!!        write(67,*) ' 200'
   rk=0._gp
   loop_rk1: do 
      tt=0._gp
      do i=0,ng
         texp=exp(-.25_gp*rk**2/xp(i))
         !        texp=exp(-.5_gp*energy/xp(i))
         sd=sqrt(xp(i))
         tt=tt+psi(i,1,1)*0.4431134627263791_gp*texp/sd**3
      end do
      !!!           write(67,*) rk,tt
      rk=rk+dr
      if(rk > 6.28_gp/rprb-.5_gp*dr) exit loop_rk1
   end do loop_rk1
   if (lmax.ge.1) then
      !!!           write(67,*) ' 200'
      rk=0._gp
      loop_rk2: do 
         tt=0._gp
         do i=0,ng
            texp=exp(-.25_gp*rk**2/xp(i))
            sd=sqrt(xp(i))
            tt=tt+psi(i,1,2)*0.2215567313631895_gp*rk*texp/sd**5
         end do
         !!!              write(67,*) rk,tt
         rk=rk+dr
         if (rk > 6.28_gp/rprb-.5_gp*dr) exit loop_rk2
      end do loop_rk2
   end if
   if (lmax.ge.2) then
      !!!           write(67,*) ' 200'
      rk=0._gp
      do 
         tt=0._gp
         do i=0,ng
            texp=exp(-.25_gp*rk**2/xp(i))
            sd=sqrt(xp(i))
            tt=tt+psi(i,1,3)*0.1107783656815948_gp*rk**2*texp/sd**7
         end do
         !!!              write(67,*) rk,tt
         rk=rk+dr
         if (rk > 6.28_gp/rprb-.5_gp*dr) exit
      end do
   end if

END SUBROUTINE gatom


subroutine resid(lmax,lpx,noccmax,rprb,xp,aeval,psi,rho,&
      &   ng,res,zion,alpz,alpl,gpot,pp1,pp2,pp3,alps,hsep,fact,n_int,&
      &   potgrd,xcgrd,noproj)
   use module_base, only: gp
   implicit real(gp) (a-h,o-z)
   logical :: noproj
   dimension psi(0:ng,noccmax,lmax+1),rho(0:ng,0:ng,lmax+1),&
      &   gpot(4),pp1(0:ng,lmax+1),pp2(0:ng,lmax+1),pp3(0:ng,lmax+1),&
      &   alps(lmax+1),hsep(6,lmax+1),res(noccmax,lmax+1),xp(0:ng),&
      &   xcgrd(n_int),aeval(noccmax,lmax+1),potgrd(n_int)
   real(gp) :: derf_val

   ! potential on grid 
   dr=fact*rprb/real(n_int,gp)
   do k=1,n_int
      r=(real(k,gp)-.5_gp)*dr
      call derf_ab(derf_val, r/(sqrt(2._gp)*alpz))
      potgrd(k)= .5_gp*(r/rprb**2)**2 - &
         &   zion*derf_val/r &
         &   + exp(-.5_gp*(r/alpl)**2)*&
         &   ( gpot(1) + gpot(2)*(r/alpl)**2 + gpot(3)*(r/alpl)**4 + gpot(4)*(r/alpl)**6  )&
         &   + xcgrd(k)/r**2
      do j=0,ng
         do i=0,ng
            spi=1.772453850905516_gp
            d=xp(i)+xp(j)
            sd=sqrt(d)
            tx=exp(-d*r**2)
            call derf_ab(tt, sd*r)
            tt=spi*tt
            u_gp=tt/(4._gp*sd**3*r)
            potgrd(k)=potgrd(k)+u_gp*rho(i,j,1)
            ud1=-tx/(4._gp*d**2) + 3._gp*tt/(8._gp*sd**5*r)
            if (lmax.ge.1) potgrd(k)=potgrd(k)+ud1*rho(i,j,2)
            ud2=-tx*(7._gp + 2._gp*d*r**2)/(8._gp*d**3) +&
               &   15._gp*tt/(16._gp*sd**7*r)
            if (lmax.ge.2) potgrd(k)=potgrd(k)+ud2*rho(i,j,3)
            ud3=-tx*(57._gp+22._gp*d*r**2+4._gp*d**2*r**4)/(16._gp*d**4) + &
               &   105._gp*tt/(32._gp*sd**9*r)
            if (lmax.ge.3) potgrd(k)=potgrd(k)+ud3*rho(i,j,4)
         end do
      end do
   end do

   loop_ll: do ll=0,lmax
      if (ll.le.lpx .and. .not. noproj) then
         rnrm1=1._gp/sqrt(.5_gp*gamma_restricted(real(ll,gp)+1.5_gp)*alps(ll+1)**(2*ll+3))
         rnrm2=1._gp/sqrt(.5_gp*gamma_restricted(real(ll,gp)+3.5_gp)*alps(ll+1)**(2*ll+7))
         rnrm3=1._gp/sqrt(.5_gp*gamma_restricted(real(ll,gp)+5.5_gp)*alps(ll+1)**(2*ll+11))
      end if
      loop_iocc: do iocc=1,noccmax
         ! separable part
         if (ll.le.lpx) then
            scpr1=DDOT(ng+1,psi(0,iocc,ll+1),1,pp1(0,ll+1),1)
            scpr2=DDOT(ng+1,psi(0,iocc,ll+1),1,pp2(0,ll+1),1)
            scpr3=DDOT(ng+1,psi(0,iocc,ll+1),1,pp3(0,ll+1),1)
         end if
         res(iocc,ll+1)=0._gp
         loop_j: do j=1,n_int
            ! wavefunction on grid
            r=(real(j,gp)-.5_gp)*dr
            psigrd = wave(ng,ll,xp,psi(0,iocc,ll+1),r)
            ! kinetic energy        
            rkin=0._gp
            do i=0,ng
               rkin=rkin + psi(i,iocc,ll+1) *  (&
                  &   xp(i)*(3._gp+2._gp*real(ll,gp)-2._gp*xp(i)*r**2)*exp(-xp(i)*r**2) )
            end do
            rkin=rkin*r**ll
            ! separable part
            if (ll.le.lpx .and. .not. noproj) then
               sep =& 
               (scpr1*hsep(1,ll+1) + scpr2*hsep(2,ll+1) + scpr3*hsep(4,ll+1))&
                  &   *rnrm1*r**ll*exp(-.5_gp*(r/alps(ll+1))**2)   +&
                  &   (scpr1*hsep(2,ll+1) + scpr2*hsep(3,ll+1) + scpr3*hsep(5,ll+1))&
                  &   *rnrm2*r**(ll+2)*exp(-.5_gp*(r/alps(ll+1))**2)   +&
                  &   (scpr1*hsep(4,ll+1) + scpr2*hsep(5,ll+1) + scpr3*hsep(6,ll+1))&
                  &   *rnrm3*r**(ll+4)*exp(-.5_gp*(r/alps(ll+1))**2)
            else
               sep=0._gp
            end if
            ! residue
            tt=rkin+sep+(potgrd(j)-aeval(iocc,ll+1))*psigrd
            !384        format(6(e12.5))
            !12        format(i2,i2,e9.2,3(e12.5),e10.3)
            res(iocc,ll+1)=res(iocc,ll+1) + tt**2*dr
         end do loop_j
      end do loop_iocc
   end do loop_ll
   !  do l=0,lmax
   !     do iocc=1,noccmax
   !        write(6,*) 'res',l,iocc,res(iocc,l+1)
   !     end do
   !  end do

END SUBROUTINE resid


subroutine crtvh(ng,lmax,xp,vh,rprb,fact,n_int,rmt)
   use module_base, only: gp
   implicit real(gp) (a-h,o-z)
   dimension vh(0:ng,0:ng,0:3,0:ng,0:ng,0:3),xp(0:ng),&
      &   rmt(n_int,0:ng,0:ng,lmax+1)
   if (lmax.gt.3) stop 'crtvh'

   dr=fact*rprb/real(n_int,gp)
   do l=0,lmax
      do k=1,n_int
         r=(real(k,gp)-.5_gp)*dr
         do j=0,ng
            do i=0,ng
               rmt(k,i,j,l+1)=(r**2)**l*exp(-(xp(i)+xp(j))*r**2)
            end do
         end do
      end do
   end do

   loop_j: do j=0,ng
      loop_i: do i=0,ng
         c=xp(i)+xp(j)
         loop_jp: do jp=0,ng
            loop_ip: do ip=0,ng
               d=xp(ip)+xp(jp)
               scpd=sqrt(c+d)
               vh(ip,jp,0,i,j,0)=0.2215567313631895_gp/(c*d*scpd)
               vh(ip,jp,1,i,j,0)=&
                  &   .1107783656815948_gp*(2._gp*c+3._gp*d)/(c*d**2*scpd**3)
               vh(ip,jp,2,i,j,0)=.05538918284079739_gp*&
                  &   (8._gp*c**2+20._gp*c*d+15._gp*d**2)/(c*d**3*scpd**5)
               vh(ip,jp,3,i,j,0)=.0830837742611961_gp*&
                  &   (16._gp*c**3+56._gp*c**2*d+70._gp*c*d**2+35._gp*d**3)/&
                  &   (c*d**4*scpd**7)

               vh(ip,jp,0,i,j,1)=&
                  &   .1107783656815948_gp*(3._gp*c+2._gp*d)/(c**2*d*scpd**3)
               vh(ip,jp,1,i,j,1)=&
                  &   .05538918284079739_gp*(6._gp*c**2+15._gp*c*d+6._gp*d**2)/&
                  &   (c**2*d**2*scpd**5)
               vh(ip,jp,2,i,j,1)=.02769459142039869_gp*&
                  &   (24._gp*c**3+84._gp*c**2*d+105._gp*c*d**2+30._gp*d**3)/&
                  &   (c**2*d**3*scpd**7)
               vh(ip,jp,3,i,j,1)=0.04154188713059803_gp*&
                  &   (48._gp*c**4+216._gp*c**3*d+378._gp*c**2*d**2+&
                  &   315._gp*c*d**3+70._gp*d**4)/(c**2*d**4*scpd**9)

               vh(ip,jp,0,i,j,2)=&
                  &   .05538918284079739_gp*(15._gp*c**2+20._gp*c*d+8._gp*d**2)/&
                  &   (c**3*d*scpd**5)
               vh(ip,jp,1,i,j,2)=.02769459142039869_gp*&
                  &   (30._gp*c**3+105._gp*c**2*d+84._gp*c*d**2+24._gp*d**3)/&
                  &   (c**3*d**2*scpd**7)
               vh(ip,jp,2,i,j,2)=&
                  &   .2077094356529901_gp*(8._gp*c**4+36._gp*c**3*d+63._gp*c**2*d**2+&
                  &   36._gp*c*d**3+8._gp*d**4)/(c**3*d**3*scpd**9)
               vh(ip,jp,3,i,j,2)=&
                  &   .1038547178264951_gp*(48._gp*c**5+264._gp*c**4*d+594._gp*c**3*d**2+&
                  &   693._gp*c**2*d**3+308._gp*c*d**4+56._gp*d**5)/&
                  &   (c**3*d**4*scpd**11)

               vh(ip,jp,0,i,j,3)=.0830837742611961_gp*&
                  &   (35._gp*c**3+70._gp*c**2*d+56._gp*c*d**2+16._gp*d**3)/&
                  &   (c**4*d*scpd**7)
               vh(ip,jp,1,i,j,3)=&
                  &   .04154188713059803_gp*(70._gp*c**4+315._gp*c**3*d+378._gp*c**2*d**2+&
                  &   216._gp*c*d**3+48._gp*d**4)/(c**4*d**2*scpd**9)
               vh(ip,jp,2,i,j,3)=&
                  &   .1038547178264951_gp*(56._gp*c**5+308._gp*c**4*d+693._gp*c**3*d**2+&
                  &   594._gp*c**2*d**3+264._gp*c*d**4+48._gp*d**5)/&
                  &   (c**4*d**3*scpd**11)
               vh(ip,jp,3,i,j,3)=&
                  &   1.090474537178198_gp*(16._gp*c**6+104._gp*c**5*d+286._gp*c**4*d**2+&
                  &   429._gp*c**3*d**3+286._gp*c**2*d**4+104._gp*c*d**5+16._gp*d**6)/&
                  &   (c**4*d**4*scpd**13)
            end do loop_ip
         end do loop_jp
      end do loop_i
   end do loop_j

END SUBROUTINE crtvh


function wave(ng,ll,xp,psi,r)
   use module_base, only: gp
   implicit none
   !Arguments
   integer, intent(in) :: ll,ng
   real(gp) :: r,wave
   real(gp) :: psi(0:ng),xp(0:ng)
   !Local variables
   integer :: i

   wave=0._gp
   do i=0,ng
      wave=wave + psi(i)*exp(-xp(i)*r**2)
   end do
   if(ll>0)then
      wave=wave*r**ll
   endif
END FUNCTION wave



!>
!!
!!
function emuxc(rho)
   use module_base, only: gp
   implicit none
   real(gp), intent(in) :: rho
   real(gp) :: emuxc
   real(gp), parameter :: &
      &   a0p=.4581652932831429_gp,&
      &   a1p=2.217058676663745_gp,&
      &   a2p=0.7405551735357053_gp,&
      &   a3p=0.01968227878617998_gp
   real(gp), parameter :: &
      &   b1p=1.0_gp,&
      &   b2p=4.504130959426697_gp,&
      &   b3p=1.110667363742916_gp,&
      &   b4p=0.02359291751427506_gp
   real(gp), parameter :: rsfac=.6203504908994000_gp,ot=1._gp/3._gp
   real(gp), parameter :: &
      &   c1=4._gp*a0p*b1p/3.0_gp,  &
      &   c2=5.0_gp*a0p*b2p/3.0_gp+a1p*b1p,&
      &   c3=2.0_gp*a0p*b3p+4.0_gp*a1p*b2p/3.0_gp+2.0_gp*a2p*b1p/3.0_gp,&
      &   c4=7.0_gp*a0p*b4p/3.0_gp+5.0_gp*a1p*b3p/3.0_gp+a2p*b2p+a3p*b1p/3.0_gp,&
      &   c5=2.0_gp*a1p*b4p+4.0_gp*a2p*b3p/3.0_gp+2.0_gp*a3p*b2p/3.0_gp,&
      &   c6=5.0_gp*a2p*b4p/3.0_gp+a3p*b3p,c7=4.0_gp*a3p*b4p/3.0_gp
   real(gp) :: bot,rs,top

   if(rho.lt.1.e-24_gp) then
      emuxc=0._gp
   else
      if(rho.lt.0._gp) write(6,*) ' rho less than zero',rho
      rs=rsfac*rho**(-ot)
      top=-rs*(c1+rs*(c2+rs*(c3+rs*(c4+rs*(c5+rs*(c6+rs*c7))))))
      bot=rs*(b1p+rs*(b2p+rs*(b3p+rs*b4p)))
      emuxc=top/(bot*bot)
   end if
END FUNCTION emuxc



!>   Restricted version of the Gamma function
!!
function gamma_restricted(x)
   use module_base, only: gp
   implicit none
   !Arguments
   real(gp), intent(in) :: x
   real(gp) :: gamma_restricted
   !Local variables
   integer :: ii,i

   if (x.le.0._gp) stop 'wrong argument for gamma_restricted'
   if (mod(x,1._gp).eq.0._gp) then
      ii=int(x)
      gamma_restricted=1.0_gp
      do i=2,ii
         gamma_restricted=gamma_restricted*real(i-1,gp)
      end do
   else if (mod(x,.5_gp).eq.0._gp) then
      ii=int(x-.5_gp)
      !     gamma_restricted=sqrt(3.14159265358979_gp)
      gamma_restricted=1.772453850905516027_gp
      do i=1,ii
         gamma_restricted=gamma_restricted*(real(i,gp)-.5_gp)
      end do
   else
      stop 'wrong argument for gamma_restricted'
   end if
END FUNCTION gamma_restricted


!  call psitospi0(iproc,nproc,norbe,norbep,&
!       wfd%nvctr_c,wfd%nvctr_f,nspin,spinsgne,psi)
subroutine psitospi0(iproc,nproc,norbe,norbep,&
      &   nvctr_c,nvctr_f,nspin,spinsgne,psi)
   use module_base
  use yaml_output
   implicit none
   !Arguments
   integer, intent(in) :: norbe,norbep,iproc,nproc
   integer, intent(in) :: nvctr_c,nvctr_f
   integer, intent(in) :: nspin
   integer, dimension(norbe*nspin), intent(in) :: spinsgne
   real(kind=8), dimension(nvctr_c+7*nvctr_f,norbep*nspin), intent(inout) :: psi
   !Local variables
   character(len=*), parameter :: subname='psitospi0'
   logical :: myorbital
   integer :: i_all,i_stat,nvctr
   integer :: iorb,jorb,i
   real(kind=8) :: facu,facd
   real(kind=8), dimension(:,:), allocatable :: psi_o
   !n(c) integer, dimension(2) :: iorbsc,iorbv

   !initialise the orbital counters
   !n(c) iorbsc(1)=0
   !n(c) iorbv(1)=norbsc
   !used in case of spin-polarisation, ignored otherwise
   !n(c) iorbsc(2)=norbe
   !n(c) iorbv(2)=norbsc+norbe

   !if (iproc ==0) write(*,'(1x,a)',advance='no')'Transforming AIO to spinors...'
   if (iproc ==0) call yaml_map('Transforming AIO to spinors',.true.)

   nvctr=nvctr_c+7*nvctr_f
   psi_o = f_malloc((/ nvctr, norbep /),id='psi_o')

   do iorb=1,norbep
      do i=1,nvctr
         psi_o(i,iorb)=psi(i,iorb)
      end do
   end do

   call to_zero(nvctr*nspin*norbep,psi)

   do iorb=1,norbe
      jorb=iorb-iproc*norbep
      if (myorbital(iorb,nspin*norbe,iproc,nproc)) then
         if(spinsgne(jorb)>0.0d0) then
            facu=1.0d0
            facd=0.0d0
         else
            facu=0.0d0
            facd=1.0d0
         end if
         do i=1,nvctr
            psi(i,iorb*4-3) = facu*psi_o(i,iorb)
            psi(i,iorb*4-2) = .0d0*psi_o(i,iorb)
            psi(i,iorb*4-1) = facd*psi_o(i,iorb)
            psi(i,iorb*4)   = .0d0*psi_o(i,iorb)
         end do
      end if
   end do
   call f_free(psi_o)

   !if (iproc ==0) write(*,'(1x,a)')'done.'

END SUBROUTINE psitospi0

!> Control whether the occupation number can be rounded by a shell-dependent fraction 
!! denominator
subroutine write_fraction_string(l,occ,string,nstring)
   use module_base
   implicit none
   integer, intent(in) :: l
   real(gp), intent(in) :: occ
   character(len=10), intent(out) :: string
   integer, intent(out) :: nstring
   !local variables
   real(gp), parameter :: occtol=1e-10_gp
   integer :: num,den
   real(gp) :: check

   den=(2*l-1)
   check=occ*real(den,gp)
   !find the numerator
   num=nint(check)
   if (abs(check - real(num,gp)) < occtol .and. &
      &   (occ /= 0.0_gp .and. occ /= 1.0_gp .and. occ /= 2.0_gp)) then
   !the length of nstring depends of the l value
   if (l >3) then
      nstring=6
      write(string,'(1x,i2,a,i2)') num,'/',den
   else
      nstring=4
      write(string,'(1x,i1,a,i1)') num,'/',den
   end if
else
   nstring=5
   write(string,'(1x,f4.2)') occ
end if

END SUBROUTINE write_fraction_string


!!$!> Print the electronic configuration, with the semicore orbitals
!!$subroutine aocc_to_dict(dict, nzatom, nelpsp, nspin, nspinor, aocc, nsccode)
!!$   use module_defs, only: gp
!!$   use dictionaries
!!$   implicit none
!!$   integer, parameter :: nelecmax=32
!!$   type(dictionary), pointer :: dict
!!$   integer, intent(in) :: nzatom,nelpsp,nspinor,nspin,nsccode
!!$   real(gp), dimension(nelecmax), intent(in) :: aocc
!!$   !local variables
!!$   character(len=10) :: tmp
!!$   character(len=500) :: string
!!$   integer :: i,m,iocc,icoll,inl,noncoll,l,ispin,is,nl,niasc,lsc,nlsc,ntmp,iss
!!$   logical, dimension(4,2) :: scorb
!!$
!!$   !if non-collinear it is like nspin=1 but with the double of orbitals
!!$   if (nspinor == 4) then
!!$      noncoll=2
!!$   else
!!$      noncoll=1
!!$   end if
!!$   scorb=.false.
!!$   if (nsccode/=0) then !the atom has some semicore orbitals
!!$      niasc=nsccode
!!$      do lsc=4,1,-1
!!$         nlsc=niasc/4**(lsc-1)
!!$         do i=1,nlsc
!!$            scorb(lsc,i)=.true.
!!$         end do
!!$         niasc=niasc-nlsc*4**(lsc-1)
!!$      end do
!!$   end if
!!$
!!$   call dict_init(dict)
!!$
!!$   !initalise string
!!$   string=repeat(' ',len(string))
!!$
!!$   is=1
!!$   do i=1,noccmax
!!$      iocc=0
!!$      do l=1,lmax
!!$         iocc=iocc+1
!!$         nl=nint(aocc(iocc))
!!$         do inl=1,nl
!!$            !write to the string the angular momentum
!!$            if (inl == i) then
!!$               iss=is
!!$               if (scorb(l,inl)) then
!!$                  string(is:is)='('
!!$                  is=is+1
!!$               end if
!!$               select case(l)
!!$               case(1)
!!$                  string(is:is)='s'
!!$               case(2)
!!$                  string(is:is)='p'
!!$               case(3)
!!$                  string(is:is)='d'
!!$               case(4)
!!$                  string(is:is)='f'
!!$               case default
!!$                  stop 'l not admitted'
!!$               end select
!!$               is=is+1
!!$               if (scorb(l,inl)) then
!!$                  string(is:is)=')'
!!$                  is=is+1
!!$               end if
!!$               call yaml_open_sequence(string(iss:is))
!!$            end if
!!$            do ispin=1,nspin
!!$               do m=1,2*l-1
!!$                  do icoll=1,noncoll !non-trivial only for nspinor=4
!!$                     iocc=iocc+1
!!$                     !write to the string the value of the occupation numbers
!!$                     if (inl == i) then
!!$                        call write_fraction_string(l,aocc(iocc),tmp,ntmp)
!!$                        string(is:is+ntmp-1)=tmp(1:ntmp)
!!$                        call yaml_sequence(tmp(1:ntmp))
!!$                        is=is+ntmp
!!$                     end if
!!$                  end do
!!$               end do
!!$            end do
!!$            if (inl == i) then
!!$               string(is:is+2)=' , '
!!$               is=is+3
!!$               call yaml_close_sequence()
!!$            end if
!!$         end do
!!$      end do
!!$   end do
!!$
!!$   !write(*,'(2x,a,1x,a,1x,a)',advance='no')' Elec. Configuration:',trim(string),'...'
!!$
!!$ END SUBROUTINE aocc_to_dict<|MERGE_RESOLUTION|>--- conflicted
+++ resolved
@@ -35,12 +35,6 @@
    integer :: ispin,jproc,ist,jpst,nspinorfororbse,noncoll
    integer, dimension(:), allocatable :: iorbtolr
 
-<<<<<<< HEAD
-
-   scorb = f_malloc((/ 4, 2, at%natsc /),id='scorb')
-
-=======
->>>>>>> 1c57886c
    !Generate the input guess via the inguess_generator
    !here we should allocate the gaussian basis descriptors 
    !the prescriptions can be found in the creation of psp basis
@@ -153,14 +147,7 @@
             psigau(1,1,min(orbse%isorb+1,orbse%norb)),iorbtolr)
    end if
 
-<<<<<<< HEAD
-   call f_free(scorb)
    call f_free(iorbtolr)
-=======
-   i_all=-product(shape(iorbtolr))*kind(iorbtolr)
-   deallocate(iorbtolr,stat=i_stat)
-   call memocc(i_stat,i_all,'iorbtolr',subname)
->>>>>>> 1c57886c
 
 
 END SUBROUTINE inputguess_gaussian_orbitals
