!> @file
!!  Routines to check the accuracy of the gaussian expansion
!! @author
!!    Copyright (C) 2007-2011 BigDFT group (LG)
!!    This file is distributed under the terms of the
!!    GNU General Public License, see ~/COPYING file
!!    or http://www.gnu.org/copyleft/gpl.txt .
!!    For the list of contributors, see ~/AUTHORS 


!>  Control the accuracy of the expansion in gaussian
subroutine check_gaussian_expansion(iproc,nproc,orbs,Lzd,hx,hy,hz,psi,G,coeffs)
  use module_base
  use module_types
  implicit none
  integer, intent(in) :: iproc,nproc
  real(gp), intent(in) :: hx,hy,hz
  type(orbitals_data), intent(in) :: orbs
  type(local_zone_descriptors), intent(in) :: Lzd
  type(gaussian_basis), intent(in) :: G
  real(wp), dimension(Lzd%Glr%wfd%nvctr_c+7*Lzd%Glr%wfd%nvctr_f,orbs%norbp), intent(in) :: psi
  real(wp), dimension(G%ncoeff,orbs%norbp), intent(in) :: coeffs
  !local variables
  character(len=*), parameter :: subname='check_gaussian_expansion'
  integer :: iorb,i_stat,i_all,i,j,ierr
  real(wp) :: maxdiffp,maxdiff,orbdiff
  real(wp), dimension(:), allocatable :: workpsi

  allocate(workpsi((Lzd%Glr%wfd%nvctr_c+7*Lzd%Glr%wfd%nvctr_f)*orbs%norbp+ndebug),stat=i_stat)
  call memocc(i_stat,workpsi,'workpsi',subname)

  !call gaussians_to_wavelets(iproc,nproc,lr%geocode,orbs,lr%d,hx,hy,hz,&
  !     lr%wfd,G,coeffs,workpsi)

  call gaussians_to_wavelets_new(iproc,nproc,Lzd,orbs,hx,hy,hz,G,coeffs,workpsi)

  maxdiffp=0.0_wp
  do iorb=1,orbs%norbp
     orbdiff=0.0_wp
     !if (iorb+iproc*norbp <= norb) then
        do i=1,Lzd%Glr%wfd%nvctr_c+7*Lzd%Glr%wfd%nvctr_f
           j=i+(iorb-1)*(Lzd%Glr%wfd%nvctr_c+7*Lzd%Glr%wfd%nvctr_f)
           orbdiff=max(orbdiff,(psi(i,iorb)-workpsi(j))**2)
        end do
     !end if
     maxdiffp=max(maxdiffp,orbdiff)
     !print *,'iproc,iorb,orbdiff',iorb,orbdiff
  end do

  if (nproc > 1) then
     call MPI_REDUCE(maxdiffp,maxdiff,1,mpidtypw,MPI_MAX,0,MPI_COMM_WORLD,ierr)
  else
     maxdiff=maxdiffp
  end if

  if (iproc == 0) then
     write(*,'(1x,a,1pe12.4)')'Mean L2 norm of gaussian-wavelet difference:',&
          sqrt(maxdiff/real(orbs%norb,wp))
  end if
  i_all=-product(shape(workpsi))*kind(workpsi)
  deallocate(workpsi,stat=i_stat)
  call memocc(i_stat,i_all,'workpsi',subname)

END SUBROUTINE check_gaussian_expansion


!> Parse the output of CP2K to read the basis set information
subroutine parse_cp2k_files(iproc,basisfile,orbitalfile,nat,ntypes,orbs,iatype,rxyz,&
     CP2K,wfn_cp2k)
  use module_base
  use module_types
  implicit none
  character(len=*), intent(in) :: basisfile,orbitalfile
  integer, intent(in) :: iproc,nat,ntypes
  type(orbitals_data), intent(in) :: orbs
  integer, dimension(nat), intent(in) :: iatype
  real(gp), dimension(3,nat), target, intent(in) :: rxyz
  type(gaussian_basis), intent(out) :: CP2K
  real(wp), dimension(:,:), pointer :: wfn_cp2k
  !local variables
  character(len=*), parameter :: subname='parse_cp2k_files'
  character(len=6) :: string,symbol
  character(len=100) :: line
  !n(c) integer, parameter :: nterm_max=3
  integer :: ngx,nbx,nst,nend,num,mmax,myshift,i,ipar,ipg,jat
  integer :: iorb,jorb,iat,ityp,i_all,i_stat,ibas,ig,iset,jbas,ishell,lmax
  integer :: isat,iexpo,icoeff,iam
  real(dp) :: tt
  real(gp) :: exponent,coefficient
  integer, dimension(:), allocatable :: nshell,iorbtmp
  integer, dimension(:,:), allocatable :: nam,ndoc
  real(gp), dimension(:), allocatable :: ctmp
  real(gp), dimension(:,:,:), allocatable :: contcoeff,expo
  real(wp), dimension(:,:,:,:), allocatable :: cimu

  if (iproc==0) write(*,'(1x,a)',advance='no')&
       'Reading Basis Set information and wavefunctions coefficients...'

  ngx=0
  nbx=0
  lmax=0

  allocate(nshell(ntypes+ndebug),stat=i_stat)
  call memocc(i_stat,nshell,'nshell',subname)

  open(unit=35,file=trim(basisfile),action='read')

  !read the lines for analyzing the maximum number of primitive gaussian functions
  !and also for the maximum angular momentum
  ityp=0
  ngx=0
  nbx=0
  lmax=0
  ipg=0
  for_ngx: do
     if (ityp > ntypes) exit for_ngx
     read(35,'(a100)')line
     !analyzing the different possibilities
     read(line,*,iostat=i_stat)tt,string,symbol
     if (i_stat == 0 .and. string=='Atomic' .and. symbol=='kind:') then
        ityp=ityp+1
        if (ityp > 1) then
           nshell(ityp-1)=ishell
           nbx=max(nbx,ishell)
        end if
        ishell=0
        cycle for_ngx
     end if
     read(line,*,iostat=i_stat)iset,num,num,num,exponent,coefficient
     if (i_stat==0) then
        !print *,num,exponent,coefficient
        ishell=ishell+1
        lmax=max(lmax,num)
        ngx=max(ngx,ipg)
        !print *,ishell,ipg,lmax
        ipg=1
        cycle for_ngx
     end if
     read(line,*,iostat=i_stat)exponent,coefficient
     if (i_stat==0) then
        ipg=ipg+1
        cycle for_ngx
     end if
  end do for_ngx

  !now store the values
  rewind(35)

  !here allocate arrays
  allocate(nam(nbx,ntypes+ndebug),stat=i_stat)
  call memocc(i_stat,nam,'nam',subname)
  allocate(ndoc(nbx,ntypes+ndebug),stat=i_stat)
  call memocc(i_stat,ndoc,'ndoc',subname)
  allocate(contcoeff(ngx,nbx,ntypes+ndebug),stat=i_stat)
  call memocc(i_stat,contcoeff,'contcoeff',subname)
  allocate(expo(ngx,nbx,ntypes+ndebug),stat=i_stat)
  call memocc(i_stat,expo,'expo',subname)
  
  ityp=0
  ipg=0
  store_basis: do
     if (ityp > ntypes) exit store_basis
     read(35,'(a100)')line
     !analyzing the different possibilities
     read(line,*,iostat=i_stat)tt,string,symbol
     if (i_stat == 0 .and. string=='Atomic' .and. symbol=='kind:') then
        ityp=ityp+1
        if (ityp > 1) then 
           ndoc(ishell,ityp-1)=ipg
        end if
        ishell=0
        cycle store_basis
     end if
     read(line,*,iostat=i_stat)iset,num,num,num,exponent,coefficient
     if (i_stat==0) then
        !print *,num,exponent,coefficient
        ishell=ishell+1
        nam(ishell,ityp)=num
        lmax=max(lmax,num)
        if (ishell > 1) ndoc(ishell-1,ityp)=ipg
        expo(1,ishell,ityp)=exponent
        contcoeff(1,ishell,ityp)=coefficient
        ipg=1
        cycle store_basis
     end if
     read(line,*,iostat=i_stat)exponent,coefficient
     if (i_stat==0) then
        ipg=ipg+1
        expo(ipg,ishell,ityp)=exponent
        contcoeff(ipg,ishell,ityp)=coefficient
        cycle store_basis
     end if
  end do store_basis

  !close the file of the basis definition
  close(35)

  !renormalize the coefficients in each shell
  do ityp=1,ntypes
     do ishell=1,nshell(ityp)
        call normalize_shell(ndoc(ishell,ityp),nam(ishell,ityp),&
             expo(1,ishell,ityp),contcoeff(1,ishell,ityp))
     end do
  end do


  !the number of gaussian centers are thus nat
  CP2K%nat=nat
  CP2K%rxyz => rxyz
  !copy the parsed values in the gaussian structure
  !count also the total number of shells
  allocate(CP2K%nshell(nat+ndebug),stat=i_stat)
  call memocc(i_stat,CP2K%nshell,'CP2K%nshell',subname)
  
  CP2K%nshltot=0
  do iat=1,nat
     ityp=iatype(iat)
     CP2K%nshell(iat)=nshell(ityp)
     CP2K%nshltot=CP2K%nshltot+nshell(ityp)
  end do

  allocate(CP2K%ndoc(CP2K%nshltot+ndebug),stat=i_stat)
  call memocc(i_stat,CP2K%ndoc,'CP2K%ndoc',subname)
  allocate(CP2K%nam(CP2K%nshltot+ndebug),stat=i_stat)
  call memocc(i_stat,CP2K%nam,'CP2K%nam',subname)

  !assign shell IDs and count the number of exponents and coefficients
  CP2K%ncplx=1
  CP2K%nexpo=0
  CP2K%ncoeff=0
  ishell=0
  do iat=1,nat
     ityp=iatype(iat)
     do isat=1,CP2K%nshell(iat)
        ishell=ishell+1
        CP2K%ndoc(ishell)=ndoc(isat,ityp)
        CP2K%nam(ishell)=nam(isat,ityp)+1
        CP2K%nexpo=CP2K%nexpo+ndoc(isat,ityp)
        CP2K%ncoeff=CP2K%ncoeff+2*nam(isat,ityp)+1
     end do
  end do

  !allocate and assign the exponents and the coefficients
  allocate(CP2K%xp(CP2K%ncplx,CP2K%nexpo+ndebug),stat=i_stat)
  call memocc(i_stat,CP2K%xp,'CP2K%xp',subname)
  allocate(CP2K%psiat(CP2K%ncplx,CP2K%nexpo+ndebug),stat=i_stat)
  call memocc(i_stat,CP2K%psiat,'CP2K%psiat',subname)

  ishell=0
  iexpo=0
  do iat=1,nat
     ityp=iatype(iat)
     do isat=1,CP2K%nshell(iat)
        ishell=ishell+1
        do ig=1,CP2K%ndoc(ishell)
           iexpo=iexpo+1
           CP2K%psiat(1,iexpo)=contcoeff(ig,isat,ityp)
           CP2K%xp(1,iexpo)=sqrt(0.5_gp/expo(ig,isat,ityp))
        end do
     end do
  end do


!!!  !print the found values
!!!  do ityp=1,ntypes
!!!     do ishell=1,nshell(ityp)
!!!        print *,'ityp=',ityp,'ishell=',ishell,'l=',nam(ishell,ityp),'ndoc=',ndoc(ishell,ityp)
!!!        do ipg=1,ndoc(ishell,ityp)
!!!           print *,'expo=',expo(ipg,ishell,ityp),'coeff=',contcoeff(ipg,ishell,ityp)
!!!        end do
!!!     end do
!!!  end do


  i_all=-product(shape(contcoeff))*kind(contcoeff)
  deallocate(contcoeff,stat=i_stat)
  call memocc(i_stat,i_all,'contcoeff',subname)
  i_all=-product(shape(expo))*kind(expo)
  deallocate(expo,stat=i_stat)
  call memocc(i_stat,i_all,'expo',subname)


  mmax=2*lmax+1
  !now read the coefficients of the gaussian converged orbitals
  open(unit=36,file=trim(orbitalfile),action='read')
  !here there is the orbital label, for the moment it is assumed to vary between 1 and 4
  allocate(ctmp(10+ndebug),stat=i_stat)
  call memocc(i_stat,ctmp,'ctmp',subname)
  allocate(iorbtmp(10+ndebug),stat=i_stat)
  call memocc(i_stat,iorbtmp,'iorbtmp',subname)
  allocate(cimu(mmax,nbx,nat,orbs%norb+ndebug),stat=i_stat)
  call memocc(i_stat,cimu,'cimu',subname)

  read(36,*)
  read_line1: do
     read(36,'(a100)')line
     !analyse how many orbitals are contained in a given line
     read_orbitals1: do ipar=10,1,-1
        read(line,*,iostat=i_stat)(iorbtmp(i),i=1,ipar)
        if (i_stat==0) then
           read(line,*)nst
           exit read_line1
        end if
     end do read_orbitals1
  end do read_line1
  nend=nst+ipar-1

!!!  nst=1
!!!  nend=4
  jat=0
  ishell=1
  jbas=0
  iat=nat
  !now read the data to assign the coefficients
  store_coeff: do
     read(36,'(a100)')line
     !choose between different cases
     read(line,*,iostat=i_stat)ibas,iat,symbol,string,(ctmp(iorb),iorb=1,nend-nst+1)
     if (i_stat==0) then
        !print *,line,nst,nend
        if (jat==iat) then
           jbas=jbas+1
           if (jbas > 2*nam(ishell,iatype(iat))+1) then
              jbas=1
              ishell=ishell+1
              if (ishell > nshell(iatype(iat))) then
                 !if (iproc==0) 
                    write(*,'(1x,a,i0,a)')&
                      'Problem in the gaucoeff.dat file, the number of shells of atom ',iat ,&
                      ' is incoherent'
                 stop
              end if
           end if
        else
           jbas=1
           ishell=1
        end if
       symbol=trim(string)
       do iorb=nst,nend
          cimu(jbas+myshift(symbol),ishell,iat,iorb)=ctmp(iorb-nst+1)
       end do
       jat=iat
       if (jbas==2*nam(ishell,iatype(iat))+1 .and. ishell==nshell(iatype(iat))&
            .and. iat==nat .and. nend==orbs%norb) then
          exit store_coeff
       else
          cycle store_coeff
       end if
     end if

     read_orbitals: do ipar=10,1,-1
        read(line,*,iostat=i_stat)(iorbtmp(i),i=1,ipar)
        if (i_stat==0) then
           read(line,*)nst
           nend=nst+ipar-1
           if (jat/=nat) then
              !if (iproc==0)
                    write(*,'(1x,a,i0,a)')&
                   'Problem in the gaucoeff.dat file, only ',iat ,' atoms processed'
              stop
           else
              cycle store_coeff
           end if
        end if
     end do read_orbitals

  end do store_coeff
  close(36)

!!!  !print the found values
!!!  do iat=1,nat
!!!     ityp=iatype(iat)
!!!     do ishell=1,nshell(ityp)
!!!        do jbas=1,2*nam(ishell,ityp)+1
!!!           print *,iat,ishell,nam(ishell,ityp),jbas,(cimu(jbas,ishell,iat,iorb),iorb=1,norb)
!!!        end do
!!!     end do
!!!  end do

  !allocate and assign the coefficients of each orbital
  allocate(wfn_cp2k(CP2K%ncoeff,orbs%norbp+ndebug),stat=i_stat)
  call memocc(i_stat,wfn_cp2k,'wfn_cp2k',subname)
  do iorb=1,orbs%norbp
     jorb=iorb+orbs%isorb
     icoeff=0
     ishell=0
     do iat=1,CP2K%nat
        do isat=1,CP2K%nshell(iat)
           ishell=ishell+1
           do iam=1,2*CP2K%nam(ishell)-1
              icoeff=icoeff+1
              if (jorb <= orbs%norb) wfn_cp2k(icoeff,iorb)=cimu(iam,isat,iat,jorb)
           end do
        end do
     end do
     call gaudim_check(1,icoeff+1,ishell,0,CP2K%ncoeff,CP2K%nshltot)
  end do

  i_all=-product(shape(ctmp))*kind(ctmp)
  deallocate(ctmp,stat=i_stat)
  call memocc(i_stat,i_all,'ctmp',subname)
  i_all=-product(shape(iorbtmp))*kind(iorbtmp)
  deallocate(iorbtmp,stat=i_stat)
  call memocc(i_stat,i_all,'iorbtmp',subname)
  i_all=-product(shape(nshell))*kind(nshell)
  deallocate(nshell,stat=i_stat)
  call memocc(i_stat,i_all,'nshell',subname)
  i_all=-product(shape(nam))*kind(nam)
  deallocate(nam,stat=i_stat)
  call memocc(i_stat,i_all,'nam',subname)
  i_all=-product(shape(ndoc))*kind(ndoc)
  deallocate(ndoc,stat=i_stat)
  call memocc(i_stat,i_all,'ndoc',subname)
  i_all=-product(shape(cimu))*kind(cimu)
  deallocate(cimu,stat=i_stat)
  call memocc(i_stat,i_all,'cimu',subname)

  if (iproc==0) then
     write(*,'(1x,a)')'done.'
  end if

END SUBROUTINE parse_cp2k_files


subroutine gaussians_to_wavelets(iproc,nproc,geocode,orbs,grid,hx,hy,hz,wfd,G,wfn_gau,psi)
  use module_base
  use module_types
  implicit none
  character(len=1), intent(in) :: geocode
  integer, intent(in) :: iproc,nproc
  real(gp), intent(in) :: hx,hy,hz
  type(grid_dimensions), intent(in) :: grid
  type(wavefunctions_descriptors), intent(in) :: wfd
  type(orbitals_data), intent(in) :: orbs
  type(gaussian_basis), intent(in) :: G
  real(wp), dimension(G%ncoeff,orbs%nspinor,orbs%norbp), intent(in) :: wfn_gau
  real(wp), dimension(wfd%nvctr_c+7*wfd%nvctr_f,orbs%nspinor,orbs%norbp), intent(out) :: psi

  !local variables
  character(len=*), parameter :: subname='gaussians_to_wavelets'
  integer, parameter :: nterm_max=3
  logical :: maycalc
  integer :: i_stat,i_all,ishell,iexpo,icoeff,iat,isat,ng,l,m,iorb,jorb,nterm,ierr,ispinor
  real(dp) :: normdev,tt,scpr,totnorm
  real(gp) :: rx,ry,rz
  integer, dimension(nterm_max) :: lx,ly,lz
  real(gp), dimension(nterm_max) :: fac_arr
  real(wp), dimension(:), allocatable :: tpsi

  if(iproc == 0 .and. verbose > 1) write(*,'(1x,a)',advance='no')'Writing wavefunctions in wavelet form '

  allocate(tpsi(wfd%nvctr_c+7*wfd%nvctr_f+ndebug),stat=i_stat)
  call memocc(i_stat,tpsi,'tpsi',subname)

  !initialize the wavefunction
  call razero((wfd%nvctr_c+7*wfd%nvctr_f)*orbs%norbp*orbs%nspinor,psi)
  !this can be changed to be passed only once to all the gaussian basis
  !eks=0.d0
  !loop over the atoms
  ishell=0
  iexpo=1
  icoeff=1

  do iat=1,G%nat
     rx=G%rxyz(1,iat)
     ry=G%rxyz(2,iat)
     rz=G%rxyz(3,iat)
     !loop over the number of shells of the atom type
     do isat=1,G%nshell(iat)
        ishell=ishell+1
        !the degree of contraction of the basis function
        !is the same as the ng value of the createAtomicOrbitals routine
        ng=G%ndoc(ishell)
        !angular momentum of the basis set(shifted for compatibility with BigDFT routines
        l=G%nam(ishell)
        !print *,iproc,iat,ishell,G%nam(ishell),G%nshell(iat)
        !multiply the values of the gaussian contraction times the orbital coefficient

        do m=1,2*l-1
           call calc_coeff_inguess(l,m,nterm_max,nterm,lx,ly,lz,fac_arr)
           !control whether the basis element may be
           !contribute to some of the orbital of the processor
           maycalc=.false.
           loop_calc: do iorb=1,orbs%norb*orbs%nkpts
              if (orbs%isorb < iorb .and. iorb <= orbs%isorb+orbs%norbp) then
                 jorb=iorb-orbs%isorb
                 do ispinor=1,orbs%nspinor
                    if (wfn_gau(icoeff,ispinor,jorb) /= 0.0_wp) then
                       maycalc=.true.
                       exit loop_calc
                    end if
                 end do
              end if
           end do loop_calc
           if (maycalc) then
              call crtonewave(geocode,grid%n1,grid%n2,grid%n3,ng,nterm,lx,ly,lz,fac_arr,&
                   G%xp(1,iexpo),G%psiat(1,iexpo),&
                   rx,ry,rz,hx,hy,hz,&
                   0,grid%n1,0,grid%n2,0,grid%n3,&
                   grid%nfl1,grid%nfu1,grid%nfl2,grid%nfu2,grid%nfl3,grid%nfu3,  & 
                   wfd%nseg_c,wfd%nvctr_c,wfd%keygloc,wfd%keyv,wfd%nseg_f,wfd%nvctr_f,&
                   wfd%keygloc(1,wfd%nseg_c+min(1,wfd%nseg_f)),&
                   wfd%keyv(wfd%nseg_c+min(1,wfd%nseg_f)),&
                   tpsi(1),tpsi(wfd%nvctr_c+min(1,wfd%nvctr_f)))
           end if
           !sum the result inside the orbital wavefunction
           !loop over the orbitals
           do iorb=1,orbs%norb*orbs%nkpts
              if (orbs%isorb < iorb .and. iorb <= orbs%isorb+orbs%norbp) then
                 jorb=iorb-orbs%isorb
                 do ispinor=1,orbs%nspinor
                    call axpy(wfd%nvctr_c+7*wfd%nvctr_f,wfn_gau(icoeff,ispinor,jorb),&
                         tpsi(1),1,psi(1,ispinor,jorb),1)
                 end do
              end if
           end do
           icoeff=icoeff+1
        end do
        iexpo=iexpo+ng
     end do
!     if (iproc == 0 .and. verbose > 1) then
!        write(*,'(a)',advance='no') &
!             repeat('.',(iat*40)/G%nat-((iat-1)*40)/G%nat)
!     end if
  end do

  call gaudim_check(iexpo,icoeff,ishell,G%nexpo,G%ncoeff,G%nshltot)

  if (iproc ==0  .and. verbose > 1) write(*,'(1x,a)')'done.'
  !renormalize the orbitals
  !calculate the deviation from 1 of the orbital norm
  normdev=0.0_dp
  tt=0.0_dp
  do iorb=1,orbs%norb*orbs%nkpts
     if (orbs%isorb < iorb .and. iorb <= orbs%isorb+orbs%norbp) then
        jorb=iorb-orbs%isorb
        totnorm=0.0_dp
       do ispinor=1,orbs%nspinor !to be verified in case of nspinor=4
          call wnrm_wrap(1,wfd%nvctr_c,wfd%nvctr_f,psi(1,ispinor,jorb),scpr) 
           totnorm=totnorm+scpr

           !print *,'AAA',iproc,iorb,ispinor,scpr,jorb
        end do
        do ispinor=1,orbs%nspinor !to be verified in case of nspinor=4
           call wscal_wrap(wfd%nvctr_c,wfd%nvctr_f,real(1.0_dp/sqrt(totnorm),wp),&
                psi(1,ispinor,jorb))

           !call wnrm_wrap(wfd%nvctr_c,wfd%nvctr_f,psi(1,ispinor,jorb),scpr) 
           !print *,'BBB',iproc,iorb,ispinor,scpr

        end do
        !write(*,'(1x,a,i5,1pe14.7)')'norm of orbital ',iorb,totnorm
        tt=max(tt,abs(1.0_dp-totnorm))
     end if
  end do
  if (nproc > 1) then
     call MPI_REDUCE(tt,normdev,1,mpidtypd,MPI_MAX,0,MPI_COMM_WORLD,ierr)
  else
     normdev=tt
  end if
  if (iproc ==0) write(*,'(1x,a,1pe12.2)')&
       'Deviation from normalization of the imported orbitals',normdev

  i_all=-product(shape(tpsi))*kind(tpsi)
  deallocate(tpsi,stat=i_stat)
  call memocc(i_stat,i_all,'tpsi',subname)

END SUBROUTINE gaussians_to_wavelets

subroutine gaussians_to_wavelets_new(iproc,nproc,Lzd,orbs,hx,hy,hz,G,wfn_gau,psi)
  use module_base
  use module_types
  implicit none
  integer, intent(in) :: iproc,nproc
  real(gp), intent(in) :: hx,hy,hz
  type(local_zone_descriptors), intent(in) :: Lzd
  type(orbitals_data), intent(in) :: orbs
  type(gaussian_basis), intent(in) :: G
  real(wp), dimension(G%ncoeff,orbs%nspinor,orbs%norbp), intent(in) :: wfn_gau
  real(wp), dimension(orbs%npsidim_orbs), intent(out) :: psi

  !local variables
  integer :: iorb,ierr,ispinor,ncplx,ind,ind2,ilr
  real(dp) :: normdev,tt,scpr,totnorm
  real(gp) :: kx,ky,kz

  if(iproc == 0 .and. verbose > 1) write(*,'(1x,a)',advance='no')&
       'Writing wavefunctions in wavelet form...'
  
  normdev=0.0_dp
  tt=0.0_dp  
  ind = 1
  ind2 = 1
  do iorb=1,orbs%norbp
     ilr = orbs%inWhichLocreg(iorb+orbs%isorb)
    !features of the k-point ikpt
     kx=orbs%kpts(1,orbs%iokpt(iorb))
     ky=orbs%kpts(2,orbs%iokpt(iorb))
     kz=orbs%kpts(3,orbs%iokpt(iorb))

     !evaluate the complexity of the k-point
     if (kx**2 + ky**2 + kz**2 == 0.0_gp) then
        ncplx=1
     else
        ncplx=2
     end if
     totnorm=0.0_dp
     do ispinor=1,orbs%nspinor,ncplx
        !if (iproc == 0)print *,'start',ispinor,ncplx,iorb+orbs%isorb,orbs%nspinor
        !the Block wavefunctions are exp(-Ikr) psi(r) (with MINUS k)
        call gaussians_to_wavelets_orb(ncplx,Lzd%Llr(ilr),hx,hy,hz,kx,ky,kz,G,&
             wfn_gau(1,ispinor,iorb),psi(ind))

        !if (iproc == 0)print *,'end',ispinor,ncplx,iorb+orbs%isorb,orbs%nspinor
        call wnrm_wrap(ncplx,Lzd%Llr(ilr)%wfd%nvctr_c,Lzd%Llr(ilr)%wfd%nvctr_f,psi(ind),scpr) 
        totnorm=totnorm+scpr
        ind = ind + (Lzd%Llr(ilr)%wfd%nvctr_c + 7*Lzd%Llr(ilr)%wfd%nvctr_f)*ncplx
     end do
     !write(*,'(1x,a,i5,1pe14.7,i3)')'norm of orbital ',iorb,totnorm,ncplx
     do ispinor=1,orbs%nspinor
        call wscal_wrap(Lzd%Llr(ilr)%wfd%nvctr_c,Lzd%Llr(ilr)%wfd%nvctr_f,real(1.0_dp/sqrt(totnorm),wp),&
             psi(ind2))
        ind2 = ind2 + (Lzd%Llr(ilr)%wfd%nvctr_c + 7*Lzd%Llr(ilr)%wfd%nvctr_f)
     end do
     tt=max(tt,abs(1.0_dp-totnorm))
     !print *,'iorb,norm',totnorm
  end do

  if (iproc ==0  .and. verbose > 1) write(*,'(1x,a)')'done.'
  !renormalize the orbitals
  !calculate the deviation from 1 of the orbital norm
  if (nproc > 1) then
     call MPI_REDUCE(tt,normdev,1,mpidtypd,MPI_MAX,0,MPI_COMM_WORLD,ierr)
  else
     normdev=tt
  end if
  if (iproc ==0) write(*,'(1x,a,1pe12.2)')&
       'Deviation from normalization of the imported orbitals',normdev

END SUBROUTINE gaussians_to_wavelets_new



subroutine gaussians_to_wavelets_orb(ncplx,lr,hx,hy,hz,kx,ky,kz,G,wfn_gau,psi)
  use module_base
  use module_types
  implicit none
  integer, intent(in) :: ncplx
  real(gp), intent(in) :: hx,hy,hz,kx,ky,kz
  type(locreg_descriptors), intent(in) :: lr
  type(gaussian_basis), intent(in) :: G
  real(wp), dimension(G%ncoeff), intent(in) :: wfn_gau
  real(wp), dimension((lr%wfd%nvctr_c+7*lr%wfd%nvctr_f)*ncplx), intent(out) :: psi
  !local variables
  character(len=*), parameter :: subname='gaussians_to_wavelets_orb'
  integer, parameter :: nterm_max=3,maxsizeKB=2048,nw=65536
  logical :: perx,pery,perz
  integer :: i_stat,i_all,ishell,iexpo,icoeff,iat,isat,ng,l,m,i,nterm,ig
  integer :: nterms_max,nterms,iterm,n_gau,ml1,mu1,ml2,mu2,ml3,mu3 !n(c) iscoeff
  real(gp) :: rx,ry,rz,gau_a
  integer, dimension(nterm_max) :: lx,ly,lz
  real(gp), dimension(nterm_max) :: fac_arr
  real(wp), allocatable, dimension(:,:,:) :: work
  real(wp), allocatable, dimension(:,:,:,:) :: wx,wy,wz

  !calculate nterms_max:
  !allows only maxsizeKB per one-dimensional array
  !(for a grid of dimension 100 nterms_max=655)
  !but with at least ngx*nterm_max ~= 100 elements
  nterms_max=max(maxsizeKB*1024/(2*ncplx*max(lr%d%n1,lr%d%n2,lr%d%n3)),100)

  allocate(work(0:nw,2,2+ndebug),stat=i_stat)
  call memocc(i_stat,work,'work',subname)
  allocate(wx(ncplx,0:lr%d%n1,2,nterms_max+ndebug),stat=i_stat)
  call memocc(i_stat,wx,'wx',subname)
  allocate(wy(ncplx,0:lr%d%n2,2,nterms_max+ndebug),stat=i_stat)
  call memocc(i_stat,wy,'wy',subname)
  allocate(wz(ncplx,0:lr%d%n3,2,nterms_max+ndebug),stat=i_stat)
  call memocc(i_stat,wz,'wz',subname)

  !conditions for periodicity in the three directions
  perx=(lr%geocode /= 'F')
  pery=(lr%geocode == 'P')
  perz=(lr%geocode /= 'F')

  !initialize the wavefunction
  call to_zero((lr%wfd%nvctr_c+7*lr%wfd%nvctr_f)*ncplx,psi(1))

  !calculate the number of terms for this orbital
  nterms=0
  !loop over the atoms
  ishell=0
  iexpo=1
  icoeff=1
  !n(c) iscoeff=1
  iterm=1
  do iat=1,G%nat
     rx=G%rxyz(1,iat)
     ry=G%rxyz(2,iat)
     rz=G%rxyz(3,iat)
     !loop over the number of shells of the atom type
     do isat=1,G%nshell(iat)
        ishell=ishell+1
        !the degree of contraction of the basis function
        !is the same as the ng value of the createAtomicOrbitals routine
        ng=G%ndoc(ishell)
        !angular momentum of the basis set(shifted for compatibility with BigDFT routines
        l=G%nam(ishell)
        !print *,iproc,iat,ishell,G%nam(ishell),G%nshell(iat)
        !multiply the values of the gaussian contraction times the orbital coefficient

        do m=1,2*l-1
           call calc_coeff_inguess(l,m,nterm_max,nterm,lx,ly,lz,fac_arr)
           !control whether the basis element may be
           !contribute to some of the orbital of the processor
           if (wfn_gau(icoeff) /= 0.0_wp) then
              if (nterms + nterm*ng > nterms_max) then
                 !accumulate wavefuncton
                 call wfn_from_tensprod(lr,ncplx,nterms,wx,wy,wz,psi)
                 iterm=1
                 nterms=0
              end if
              !assign the arrays
              !make sure that the coefficients returned by 
              !gauss_to_daub are zero outside [ml:mr] 
              do ig=1,ng
                 do i=1,nterm
                    !print *,iat,ig,i,fac_arr(i),wfn_gau(icoeff),G%xp(1,iexpo+ig-1)
                    gau_a=G%xp(1,iexpo+ig-1)
                    n_gau=lx(i)
                    !print *,'x',gau_a,nterm,ncplx,kx,ky,kz,ml1,mu1,lr%d%n1
<<<<<<< HEAD
                    call gauss_to_daub_k(hx,kx*hx,ncplx,fac_arr(i),rx,gau_a,n_gau,&
                         lr%ns1,lr%d%n1,ml1,mu1,&
                         wx(1,0,1,iterm),work,nw,perx) 
                    n_gau=ly(i)
                    !print *,'y',ml2,mu2,lr%d%n2
                    call gauss_to_daub_k(hy,ky*hy,ncplx,wfn_gau(icoeff),ry,gau_a,n_gau,&
                         lr%ns2,lr%d%n2,ml2,mu2,&
                         wy(1,0,1,iterm),work,nw,pery) 
                    n_gau=lz(i) 
                    !print *,'z',ml3,mu3,lr%d%n3
                    call gauss_to_daub_k(hz,kz*hz,ncplx,G%psiat(iexpo+ig-1),rz,gau_a,n_gau,&
                         lr%ns3,lr%d%n3,ml3,mu3,&
=======
                    call gauss_to_daub_k(hx,kx*hx,ncplx,1,ncplx,fac_arr(i),rx,gau_a,n_gau,&
                         lr%d%n1,ml1,mu1,&
                         wx(1,0,1,iterm),work,nw,perx) 
                    n_gau=ly(i)
                    !print *,'y',ml2,mu2,lr%d%n2
                    call gauss_to_daub_k(hy,ky*hy,ncplx,1,ncplx,wfn_gau(icoeff),ry,gau_a,n_gau,&
                         lr%d%n2,ml2,mu2,&
                         wy(1,0,1,iterm),work,nw,pery) 
                    n_gau=lz(i) 
                    !print *,'z',ml3,mu3,lr%d%n3
                    call gauss_to_daub_k(hz,kz*hz,ncplx,1,ncplx,G%psiat(1,iexpo+ig-1),rz,gau_a,n_gau,&
                         lr%d%n3,ml3,mu3,&
>>>>>>> 8549ffee
                         wz(1,0,1,iterm),work,nw,perz)
                    iterm=iterm+1
                 end do
              end do
              nterms=nterms+nterm*ng
              !print *,'nterms',nterms,nterms_max
           end if
           icoeff=icoeff+1
        end do
        iexpo=iexpo+ng
     end do
  end do

  call gaudim_check(iexpo,icoeff,ishell,G%nexpo,G%ncoeff,G%nshltot)

  !accumulate wavefunction
  call wfn_from_tensprod(lr,ncplx,nterms,wx,wy,wz,psi)
!psi=1.d0

  i_all=-product(shape(wx))*kind(wx)
  deallocate(wx,stat=i_stat)
  call memocc(i_stat,i_all,'wx',subname)
  i_all=-product(shape(wy))*kind(wy)
  deallocate(wy,stat=i_stat)
  call memocc(i_stat,i_all,'wy',subname)
  i_all=-product(shape(wz))*kind(wz)
  deallocate(wz,stat=i_stat)
  call memocc(i_stat,i_all,'wz',subname)

  i_all=-product(shape(work))*kind(work)
  deallocate(work,stat=i_stat)
  call memocc(i_stat,i_all,'work',subname)

END SUBROUTINE gaussians_to_wavelets_orb




subroutine gaussians_c_to_wavelets_orb(ncplx,lr,hx,hy,hz,kx,ky,kz,G,wfn_gau,psi, cutoff)
  use module_base
  use module_types
  implicit none
  integer, intent(in) :: ncplx
  real(gp), intent(in) :: hx,hy,hz,kx,ky,kz
  type(locreg_descriptors), intent(in) :: lr
  type(gaussian_basis_c), intent(in) :: G
  real(wp), dimension(G%ncoeff), intent(in) :: wfn_gau
  real(wp), dimension((lr%wfd%nvctr_c+7*lr%wfd%nvctr_f)*ncplx), intent(out) :: psi
  real(gp) cutoff

  !local variables
  character(len=*), parameter :: subname='gaussians_to_wavelets_orb'
  integer, parameter :: nterm_max=3,maxsizeKB=2048,nw=65536
  logical :: perx,pery,perz
  integer :: i_stat,i_all,ishell,iexpo,icoeff,iat,isat,ng,l,m,i,nterm,ig
  integer :: nterms_max,nterms,iscoeff,iterm,n_gau,ml1,mu1,ml2,mu2,ml3,mu3
  real(gp) :: rx,ry,rz,gau_a, gau_bf
  integer, dimension(nterm_max) :: lx,ly,lz
  real(gp), dimension(nterm_max) :: fac_arr
  real(wp), allocatable, dimension(:,:,:, :) :: work
  real(wp), allocatable, dimension(:,  :,:,:,:) :: wx,wy,wz
  real(wp), allocatable, dimension(:,:) :: cossinfacts
  integer :: ncplxC

  ncplxC=2

  ! if ( ncplx.ne.1) then
  !    stop ' ncplx must be 1 in  actual version of  gaussians_c_to_wavelets_orb'
  ! end if


  !calculate nterms_max:
  !allows only maxsizeKB per one-dimensional array
  !(for a grid of dimension 100 nterms_max=655)
  !but with at least ngx*nterm_max ~= 100 elements
  nterms_max=max(maxsizeKB*1024/(2*ncplxC*max(lr%d%n1,lr%d%n2,lr%d%n3)),100)

  allocate(work(0:nw,2,2, ncplx+ndebug),stat=i_stat)
  call memocc(i_stat,work,'work',subname)

  allocate(wx( ncplxC, ncplx,0:lr%d%n1,2,nterms_max+ndebug),stat=i_stat)
  call memocc(i_stat,wx,'wx',subname)
  allocate(wy( ncplxC, ncplx,0:lr%d%n2,2,nterms_max+ndebug),stat=i_stat)
  call memocc(i_stat,wy,'wy',subname)
  allocate(wz(ncplxC, ncplx,0:lr%d%n3,2,nterms_max+ndebug),stat=i_stat)
  call memocc(i_stat,wz,'wz',subname)

  allocate(   cossinfacts(1:2, 1:nterms_max+ndebug) ,stat=i_stat)
  call memocc(i_stat,cossinfacts,'cossinfacts',subname)


  !conditions for periodicity in the three directions
  perx=(lr%geocode /= 'F')
  pery=(lr%geocode == 'P')
  perz=(lr%geocode /= 'F')

  !initialize the wavefunction
  call razero((lr%wfd%nvctr_c+7*lr%wfd%nvctr_f)*ncplx,psi)

  !calculate the number of terms for this orbital
  nterms=0
  !loop over the atoms
  ishell=0
  iexpo=1
  icoeff=1
  iscoeff=1
  iterm=1
  do iat=1,G%nat
     
     rx=G%rxyz(1,iat)
     ry=G%rxyz(2,iat)
     rz=G%rxyz(3,iat)
     !loop over the number of shells of the atom type
     do isat=1,G%nshell(iat)

        ishell=ishell+1
        !the degree of contraction of the basis function
        !is the same as the ng value of the createAtomicOrbitals routine
        ng=G%ndoc(ishell)

        !angular momentum of the basis set(shifted for compatibility with BigDFT routines
        l=abs(G%nam(ishell)  )
        !print *,iproc,iat,ishell,G%nam(ishell),G%nshell(iat)
        !multiply the values of the gaussian contraction times the orbital coefficient
    

        do m=1,2*l-1
           call calc_coeff_inguess(l,m,nterm_max,nterm,lx,ly,lz,fac_arr)
           !control whether the basis element may be
           !contribute to some of the orbital of the processor

           if (wfn_gau(icoeff) /= 0.0_wp) then
              if (nterms + nterm*ng > nterms_max) then
                 call wfn_from_tensprod_cossin(lr, ncplx,cossinfacts , nterms,wx,wy,wz,psi)
                 iterm=1
                 nterms=0
              end if
              !assign the arrays
              !make sure that the coefficients returned by 
              !gauss_to_daub are zero outside [ml:mr] 
              do ig=1,ng

                 gau_a= sqrt( 1.0_gp/REAL(2.0_gp*G%expof(iexpo+ig-1))   )
                 gau_bf = AIMAG ( G%expof(iexpo+ig-1) )

                 do i=1,nterm
                    
                    n_gau=lx(i)

                    call gauss_c_to_daub_k(hx,kx,ncplx,gau_bf ,ncplxC,fac_arr(i), &
                         rx,gau_a,  n_gau,&
                         lr%d%n1,ml1,mu1,&
                         wx(1,1,0,1,iterm),work,nw,perx, cutoff) 

                    n_gau=ly(i)
                    !print *,'y',ml2,mu2,lr%d%n2
                    call gauss_c_to_daub_k(hy,ky,ncplx,gau_bf,ncplxC,wfn_gau(icoeff), &
                         ry,gau_a,n_gau,&
                         lr%d%n2,ml2,mu2,&
                         wy(1,1,0,1,iterm),work,nw,pery, cutoff) 
                    n_gau=lz(i) 
                    !print *,'z',ml3,mu3,lr%d%n3
                    call gauss_c_to_daub_k(hz,kz,ncplx,gau_bf,ncplxC,  1.0_wp,  &
                         rz,gau_a,n_gau,&
                         lr%d%n3,ml3,mu3,&
                         wz(1,1,0,1,iterm),work,nw,perz, cutoff)

                    cossinfacts(1,iterm)= REAL( G%psiat(iexpo+ig-1))
                    cossinfacts(2,iterm)= AIMAG(G%psiat(iexpo+ig-1)) 

                    iterm=iterm+1
                 end do
              end do


              nterms=nterms+nterm*ng
           end if
           icoeff=icoeff+1
        end do
        iexpo=iexpo+ng
     end do
  end do

  call gaudim_check(iexpo,icoeff,ishell,G%nexpo,G%ncoeff,G%nshltot)

  !accumulate wavefuncton


  call wfn_from_tensprod_cossin(lr, ncplx,  cossinfacts    ,nterms,wx,wy,wz,psi)





!psi=1.d0

  i_all=-product(shape(wx))*kind(wx)
  deallocate(wx,stat=i_stat)
  call memocc(i_stat,i_all,'wx',subname)
  i_all=-product(shape(wy))*kind(wy)
  deallocate(wy,stat=i_stat)
  call memocc(i_stat,i_all,'wy',subname)

  i_all=-product(shape(wz))*kind(wz)
  deallocate(wz,stat=i_stat)
  call memocc(i_stat,i_all,'wz',subname)

  i_all=-product(shape(cossinfacts))*kind(cossinfacts)
  deallocate(cossinfacts,stat=i_stat)
  call memocc(i_stat,i_all,'cossinfacts',subname)


  i_all=-product(shape(work))*kind(work)
  deallocate(work,stat=i_stat)
  call memocc(i_stat,i_all,'work',subname)



END SUBROUTINE gaussians_c_to_wavelets_orb



!> Accumulate 3d wavefunction in complex form from a tensor produc decomposition
!! universal routine which should be used for all gautowav operations
subroutine wfn_from_tensprod(lr,ncplx,nterm,wx,wy,wz,psi)
  use module_base
  use module_types
  implicit none
  integer, intent(in) :: ncplx,nterm
  type(locreg_descriptors), intent(in) :: lr
  real(wp), dimension(ncplx,0:lr%d%n1,2,nterm), intent(in) :: wx
  real(wp), dimension(ncplx,0:lr%d%n2,2,nterm), intent(in) :: wy
  real(wp), dimension(ncplx,0:lr%d%n3,2,nterm), intent(in) :: wz
  real(wp), dimension((lr%wfd%nvctr_c+7*lr%wfd%nvctr_f)*ncplx), intent(inout) :: psi
  !local variables
  integer :: iseg,i,i0,i1,i2,i3,jj,ind_c,ind_f,iterm,nvctr
  real(wp) :: re_cmplx_prod,im_cmplx_prod
  !!$  integer :: ithread,nthread,omp_get_thread_num,omp_get_num_threads

  !the filling of the wavefunction should be different if ncplx==1 or 2
  !split such as to avoid intensive call to if statements

  !!$omp parallel default(private) shared(lr%nseg_c,lr%wfd%keyv,lr%wfd%keyg,lr%d) &
  !!$omp shared(psi,wx,wy,wz,lr%wfd%nvctr_c) &
  !!$omp shared(nterm,lr%wfd%nvctr_f,lr%wfd%nseg_f)

  !!$	ithread=omp_get_thread_num()
  !!$	nthread=omp_get_num_threads()
  if (ncplx == 1) then

     !!$  if(ithread .eq. 0) then
     ! Other terms: coarse projector components
     ! coarse part
     nvctr=0
     do iseg=1,lr%wfd%nseg_c
        call segments_to_grid(lr%wfd%keyv(iseg),lr%wfd%keygloc(1,iseg),lr%d,i0,i1,i2,i3,jj)
        do i=i0,i1
           ind_c=i-i0+jj
           do iterm=1,nterm
              psi(ind_c)=psi(ind_c)+&
                   wx(1,i,1,iterm)*wy(1,i2,1,iterm)*wz(1,i3,1,iterm)
           end do
           nvctr=nvctr+1
        end do
     end do

     if (nvctr /=  lr%wfd%nvctr_c) then
        write(*,'(1x,a,i0,1x,i0)')' ERROR: nvctr /= nvctr_c ',nvctr,lr%wfd%nvctr_c
        stop
     end if
     !!$  end if

     !!$  if(ithread .eq. 1 .or. nthread .eq. 1) then
     ! Other terms: fine projector components
     nvctr=0
     do iseg=lr%wfd%nseg_c+1,lr%wfd%nseg_c+lr%wfd%nseg_f
        call segments_to_grid(lr%wfd%keyv(iseg),lr%wfd%keygloc(1,iseg),lr%d,i0,i1,i2,i3,jj)
        do i=i0,i1
           ind_f=lr%wfd%nvctr_c+7*(i-i0+jj-1)
           do iterm=1,nterm
              psi(ind_f+1)=psi(ind_f+1)+&
                   wx(1,i,2,iterm)*wy(1,i2,1,iterm)*wz(1,i3,1,iterm)
              psi(ind_f+2)=psi(ind_f+2)+&
                   wx(1,i,1,iterm)*wy(1,i2,2,iterm)*wz(1,i3,1,iterm)
              psi(ind_f+3)=psi(ind_f+3)+&
                   wx(1,i,2,iterm)*wy(1,i2,2,iterm)*wz(1,i3,1,iterm)
              psi(ind_f+4)=psi(ind_f+4)+&
                   wx(1,i,1,iterm)*wy(1,i2,1,iterm)*wz(1,i3,2,iterm)
              psi(ind_f+5)=psi(ind_f+5)+&
                   wx(1,i,2,iterm)*wy(1,i2,1,iterm)*wz(1,i3,2,iterm)
              psi(ind_f+6)=psi(ind_f+6)+&
                   wx(1,i,1,iterm)*wy(1,i2,2,iterm)*wz(1,i3,2,iterm)
              psi(ind_f+7)=psi(ind_f+7)+&
                   wx(1,i,2,iterm)*wy(1,i2,2,iterm)*wz(1,i3,2,iterm)
           end do
           nvctr=nvctr+1
        end do
     end do
     if (nvctr /= lr%wfd%nvctr_f) then
        write(*,'(1x,a,i0,1x,i0)')' ERROR: nvctr /= nvctr_f ',nvctr,lr%wfd%nvctr_f
        stop 
     end if
     !!$  end if
  else if (ncplx ==2) then

     !part with real and imaginary part
     !modify the openMP statements such as to benefit from parallelisation

     !!$  if(ithread .eq. 0) then
     ! Other terms: coarse projector components
     ! coarse part
     nvctr=0
     do iseg=1,lr%wfd%nseg_c
        call segments_to_grid(lr%wfd%keyv(iseg),lr%wfd%keygloc(1,iseg),lr%d,i0,i1,i2,i3,jj)
        do i=i0,i1
           ind_c=i-i0+jj
           do iterm=1,nterm
              psi(ind_c)=psi(ind_c)+re_cmplx_prod(&
                   wx(1,i,1,iterm),wy(1,i2,1,iterm),wz(1,i3,1,iterm))
           end do
           nvctr=nvctr+1
        end do
     end do
     if (nvctr /=  lr%wfd%nvctr_c) then
        write(*,'(1x,a,i0,1x,i0)')' ERROR: nvctr /= nvctr_c ',nvctr,lr%wfd%nvctr_c
        stop
     end if
     !!$  end if

     !!$  if(ithread .eq. 1 .or. nthread .eq. 1) then
     ! Other terms: fine projector components
     nvctr=0
     do iseg=lr%wfd%nseg_c+1,lr%wfd%nseg_c+lr%wfd%nseg_f
        call segments_to_grid(lr%wfd%keyv(iseg),lr%wfd%keygloc(1,iseg),lr%d,i0,i1,i2,i3,jj)
        do i=i0,i1
           ind_f=lr%wfd%nvctr_c+7*(i-i0+jj-1)
           do iterm=1,nterm
              psi(ind_f+1)=psi(ind_f+1)+re_cmplx_prod(&
                   wx(1,i,2,iterm),wy(1,i2,1,iterm),wz(1,i3,1,iterm))
              psi(ind_f+2)=psi(ind_f+2)+re_cmplx_prod(&
                   wx(1,i,1,iterm),wy(1,i2,2,iterm),wz(1,i3,1,iterm))
              psi(ind_f+3)=psi(ind_f+3)+re_cmplx_prod(&
                   wx(1,i,2,iterm),wy(1,i2,2,iterm),wz(1,i3,1,iterm))
              psi(ind_f+4)=psi(ind_f+4)+re_cmplx_prod(&
                   wx(1,i,1,iterm),wy(1,i2,1,iterm),wz(1,i3,2,iterm))
              psi(ind_f+5)=psi(ind_f+5)+re_cmplx_prod(&
                   wx(1,i,2,iterm),wy(1,i2,1,iterm),wz(1,i3,2,iterm))
              psi(ind_f+6)=psi(ind_f+6)+re_cmplx_prod(&
                   wx(1,i,1,iterm),wy(1,i2,2,iterm),wz(1,i3,2,iterm))
              psi(ind_f+7)=psi(ind_f+7)+re_cmplx_prod(&
                   wx(1,i,2,iterm),wy(1,i2,2,iterm),wz(1,i3,2,iterm))
           end do
           nvctr=nvctr+1
        end do
     end do
     if (nvctr /= lr%wfd%nvctr_f) then
        write(*,'(1x,a,i0,1x,i0)')' ERROR: nvctr /= nvctr_f ',nvctr,lr%wfd%nvctr_f
        stop 
     end if
     !!$  end if
     
     !now the imaginary part
     
     !!$  if((ithread == 0 .and. nthread <= 2) .or. ithread == 2) then 
     ! Other terms: coarse projector components
     ! coarse part
     do iseg=1,lr%wfd%nseg_c
        call segments_to_grid(lr%wfd%keyv(iseg),lr%wfd%keygloc(1,iseg),lr%d,i0,i1,i2,i3,jj)
        do i=i0,i1
           ind_c=lr%wfd%nvctr_c+7*lr%wfd%nvctr_f+i-i0+jj
           do iterm=1,nterm
              psi(ind_c)=psi(ind_c)+im_cmplx_prod(&
                   wx(1,i,1,iterm),wy(1,i2,1,iterm),wz(1,i3,1,iterm))
           end do
        end do
     end do

     !!$  end if

     !!$  if((ithread .eq. 1 .and. nthread <=3) .or. nthread .eq. 1 .or. ithread == 3) then
     ! Other terms: fine projector components
     do iseg=lr%wfd%nseg_c+1,lr%wfd%nseg_c+lr%wfd%nseg_f
        call segments_to_grid(lr%wfd%keyv(iseg),lr%wfd%keygloc(1,iseg),lr%d,i0,i1,i2,i3,jj)
        do i=i0,i1
           ind_f=lr%wfd%nvctr_c+7*lr%wfd%nvctr_f+lr%wfd%nvctr_c+7*(i-i0+jj-1)
           do iterm=1,nterm
              psi(ind_f+1)=psi(ind_f+1)+im_cmplx_prod(&
                   wx(1,i,2,iterm),wy(1,i2,1,iterm),wz(1,i3,1,iterm))
              psi(ind_f+2)=psi(ind_f+2)+im_cmplx_prod(&
                   wx(1,i,1,iterm),wy(1,i2,2,iterm),wz(1,i3,1,iterm))
              psi(ind_f+3)=psi(ind_f+3)+im_cmplx_prod(&
                   wx(1,i,2,iterm),wy(1,i2,2,iterm),wz(1,i3,1,iterm))
              psi(ind_f+4)=psi(ind_f+4)+im_cmplx_prod(&
                   wx(1,i,1,iterm),wy(1,i2,1,iterm),wz(1,i3,2,iterm))
              psi(ind_f+5)=psi(ind_f+5)+im_cmplx_prod(&
                   wx(1,i,2,iterm),wy(1,i2,1,iterm),wz(1,i3,2,iterm))
              psi(ind_f+6)=psi(ind_f+6)+im_cmplx_prod(&
                   wx(1,i,1,iterm),wy(1,i2,2,iterm),wz(1,i3,2,iterm))
              psi(ind_f+7)=psi(ind_f+7)+im_cmplx_prod(&
                   wx(1,i,2,iterm),wy(1,i2,2,iterm),wz(1,i3,2,iterm))
           end do
        end do
     end do
     !!$  end if
  end if

  !!$omp end parallel

END SUBROUTINE wfn_from_tensprod


function re_re_cmplx_prod(a,b,c)
  use module_base
  implicit none
  real(wp), dimension(2,2), intent(in) :: a,b,c
  real(wp) :: re_re_cmplx_prod
  real(wp) :: re_cmplx_prod
  
  re_re_cmplx_prod=re_cmplx_prod( a(1,1),b(1,1),c(1,1)) &
       -re_cmplx_prod( a(1,1),b(1,2),c(1,2)) &
       -re_cmplx_prod( a(1,2),b(1,1),c(1,2)) &
       -re_cmplx_prod( a(1,2),b(1,2),c(1,1))
END FUNCTION re_re_cmplx_prod


function im_re_cmplx_prod(a,b,c)
  use module_base
  implicit none
  real(wp), dimension(2,2), intent(in) :: a,b,c
  real(wp) :: im_re_cmplx_prod
  real(wp) :: re_cmplx_prod
  
  im_re_cmplx_prod=-re_cmplx_prod(a(1,2),b(1,2),c(1,2)) &
                   +re_cmplx_prod(a(1,2),b(1,1),c(1,1)) &
                   +re_cmplx_prod(a(1,1),b(1,2),c(1,1)) &
                   +re_cmplx_prod(a(1,1),b(1,1),c(1,2))
  
END FUNCTION im_re_cmplx_prod


function re_im_cmplx_prod(a,b,c)
  use module_base
  implicit none
  real(wp), dimension(2,2), intent(in) :: a,b,c
  real(wp) :: re_im_cmplx_prod
  real(wp) :: im_cmplx_prod
  
  re_im_cmplx_prod=im_cmplx_prod( a(1,1),b(1,1),c(1,1)) &
       -im_cmplx_prod( a(1,1),b(1,2),c(1,2)) &
       -im_cmplx_prod( a(1,2),b(1,1),c(1,2)) &
       -im_cmplx_prod( a(1,2),b(1,2),c(1,1))
  
END FUNCTION re_im_cmplx_prod


function im_im_cmplx_prod(a,b,c)
  use module_base
  implicit none
  real(wp), dimension(2,2), intent(in) :: a,b,c
  real(wp) :: im_im_cmplx_prod
  real(wp) :: im_cmplx_prod
  
  im_im_cmplx_prod=-im_cmplx_prod(a(1,2),b(1,2),c(1,2)) &
                   +im_cmplx_prod(a(1,2),b(1,1),c(1,1)) &
                   +im_cmplx_prod(a(1,1),b(1,2),c(1,1)) &
                   +im_cmplx_prod(a(1,1),b(1,1),c(1,2))  
END FUNCTION im_im_cmplx_prod


!> Accumulate 3d projector in real form from a tensor produc decomposition
!! using complex gaussians
subroutine wfn_from_tensprod_cossin(lr,ncplx,  cossinfacts ,nterm,wx,wy,wz,psi)
  use module_base
  use module_types
  implicit none
  integer, intent(in) :: nterm, ncplx
  type(locreg_descriptors), intent(in) :: lr
  real(wp), dimension(2,ncplx,0:lr%d%n1,2,nterm), intent(in) :: wx
  real(wp), dimension(2,ncplx,0:lr%d%n2,2,nterm), intent(in) :: wy
  real(wp), dimension(2,ncplx,0:lr%d%n3,2,nterm), intent(in) :: wz
  real(wp) :: cossinfacts(2,nterm)


  real(wp), dimension((lr%wfd%nvctr_c+7*lr%wfd%nvctr_f)*ncplx), intent(inout) :: psi
  !local variables
  integer :: iseg,i,i0,i1,i2,i3,jj,ind_c,ind_f,iterm,nvctr
  real(wp) :: re_cmplx_prod,im_cmplx_prod
  real(wp) :: re_re_cmplx_prod,re_im_cmplx_prod,im_re_cmplx_prod,im_im_cmplx_prod 

  !!$omp parallel default(private) shared(lr%nseg_c,lr%wfd%keyv,lr%wfd%keyg,lr%d) &
  !!$omp shared(psi,wx,wy,wz,lr%wfd%nvctr_c) &
  !!$omp shared(nterm,lr%wfd%nvctr_f,lr%wfd%nseg_f)
  if (ncplx == 1) then
     nvctr=0
     do iseg=1,lr%wfd%nseg_c
        call segments_to_grid(lr%wfd%keyv(iseg),lr%wfd%keyglob(1,iseg),lr%d,i0,i1,i2,i3,jj)
        do i=i0,i1
           ind_c=i-i0+jj
           do iterm=1,nterm
              psi(ind_c)=psi(ind_c)+re_cmplx_prod(&
                   wx(1,1,i,1,iterm),wy(1,1,i2,1,iterm),wz(1,1,i3,1,iterm))*cossinfacts(1,iterm)
           end do
           nvctr=nvctr+1
        end do
     end do
     if (nvctr /=  lr%wfd%nvctr_c) then
        write(*,'(1x,a,i0,1x,i0)')' ERROR: nvctr >< nvctr_c ',nvctr,lr%wfd%nvctr_c
        stop
     end if
     !!$  end if

     !!$  if(ithread .eq. 1 .or. nthread .eq. 1) then
     ! Other terms: fine projector components
     nvctr=0
     do iseg=lr%wfd%nseg_c+1,lr%wfd%nseg_c+lr%wfd%nseg_f
        call segments_to_grid(lr%wfd%keyv(iseg),lr%wfd%keyglob(1,iseg),lr%d,i0,i1,i2,i3,jj)
        do i=i0,i1
           ind_f=lr%wfd%nvctr_c+7*(i-i0+jj-1)
           do iterm=1,nterm
              psi(ind_f+1)=psi(ind_f+1)+re_cmplx_prod(&
                   wx(1, 1,i,2,iterm),wy(1,1,i2,1,iterm),wz(1,1,i3,1,iterm))*cossinfacts(1,iterm)
              psi(ind_f+2)=psi(ind_f+2)+re_cmplx_prod(&
                   wx(1,1,i,1,iterm),wy(1,1,i2,2,iterm),wz(1,1,i3,1,iterm))*cossinfacts(1,iterm)
              psi(ind_f+3)=psi(ind_f+3)+re_cmplx_prod(&
                   wx(1,1,i,2,iterm),wy(1,1,i2,2,iterm),wz(1,1,i3,1,iterm))*cossinfacts(1,iterm)
              psi(ind_f+4)=psi(ind_f+4)+re_cmplx_prod(&
                   wx(1,1,i,1,iterm),wy(1,1,i2,1,iterm),wz(1,1,i3,2,iterm))*cossinfacts(1,iterm)
              psi(ind_f+5)=psi(ind_f+5)+re_cmplx_prod(&
                   wx(1,1,i,2,iterm),wy(1,1,i2,1,iterm),wz(1,1,i3,2,iterm))*cossinfacts(1,iterm)
              psi(ind_f+6)=psi(ind_f+6)+re_cmplx_prod(&
                   wx(1,1,i,1,iterm),wy(1,1,i2,2,iterm),wz(1,1,i3,2,iterm))*cossinfacts(1,iterm)
              psi(ind_f+7)=psi(ind_f+7)+re_cmplx_prod(&
                   wx(1,1,i,2,iterm),wy(1,1,i2,2,iterm),wz(1,1,i3,2,iterm))*cossinfacts(1,iterm)
           end do
           nvctr=nvctr+1
        end do
     end do
     if (nvctr /= lr%wfd%nvctr_f) then
        write(*,'(1x,a,i0,1x,i0)')' ERROR: nvctr >< nvctr_f ',nvctr,lr%wfd%nvctr_f
        stop 
     end if
     !!$  end if
     
     !now the imaginary part
     
     !!$  if((ithread == 0 .and. nthread <= 2) .or. ithread == 2) then 
     ! Other terms: coarse projector components
     ! coarse part
     do iseg=1,lr%wfd%nseg_c
        call segments_to_grid(lr%wfd%keyv(iseg),lr%wfd%keyglob(1,iseg),lr%d,i0,i1,i2,i3,jj)
        do i=i0,i1
           ind_c=i-i0+jj
           do iterm=1,nterm
              psi(ind_c)=psi(ind_c)+im_cmplx_prod(&
                   wx(1,1, i,1,iterm),wy(1,1, i2,1,iterm),wz(1,1, i3,1,iterm))*cossinfacts(2,iterm)
           end do
        end do
     end do

     !!$  end if

     !!$  if((ithread .eq. 1 .and. nthread <=3) .or. nthread .eq. 1 .or. ithread == 3) then
     ! Other terms: fine projector components
     do iseg=lr%wfd%nseg_c+1,lr%wfd%nseg_c+lr%wfd%nseg_f
        call segments_to_grid(lr%wfd%keyv(iseg),lr%wfd%keyglob(1,iseg),lr%d,i0,i1,i2,i3,jj)
        do i=i0,i1
           ind_f=lr%wfd%nvctr_c+7*(i-i0+jj-1)
           do iterm=1,nterm
              psi(ind_f+1)=psi(ind_f+1)+im_cmplx_prod(&
                   wx(1,1,i,2,iterm),wy(1,1,i2,1,iterm),wz(1,1,i3,1,iterm))*cossinfacts(2,iterm)
              psi(ind_f+2)=psi(ind_f+2)+im_cmplx_prod(&
                   wx(1,1,i,1,iterm),wy(1,1,i2,2,iterm),wz(1,1,i3,1,iterm))*cossinfacts(2,iterm)
              psi(ind_f+3)=psi(ind_f+3)+im_cmplx_prod(&
                   wx(1,1,i,2,iterm),wy(1,1,i2,2,iterm),wz(1,1,i3,1,iterm))*cossinfacts(2,iterm)
              psi(ind_f+4)=psi(ind_f+4)+im_cmplx_prod(&
                   wx(1,1,i,1,iterm),wy(1,1,i2,1,iterm),wz(1,1,i3,2,iterm))*cossinfacts(2,iterm)
              psi(ind_f+5)=psi(ind_f+5)+im_cmplx_prod(&
                   wx(1,1,i,2,iterm),wy(1,1,i2,1,iterm),wz(1,1,i3,2,iterm))*cossinfacts(2,iterm)
              psi(ind_f+6)=psi(ind_f+6)+im_cmplx_prod(&
                   wx(1,1,i,1,iterm),wy(1,1,i2,2,iterm),wz(1,1,i3,2,iterm))*cossinfacts(2,iterm)
              psi(ind_f+7)=psi(ind_f+7)+im_cmplx_prod(&
                   wx(1,1,i,2,iterm),wy(1,1,i2,2,iterm),wz(1,1,i3,2,iterm))*cossinfacts(2,iterm)
           end do
        end do
     end do
  else if (ncplx ==2) then




     nvctr=0
     do iseg=1,lr%wfd%nseg_c
        call segments_to_grid(lr%wfd%keyv(iseg),lr%wfd%keyglob(1,iseg),lr%d,i0,i1,i2,i3,jj)

        do i=i0,i1
           ind_c=i-i0+jj
           do iterm=1,nterm
              psi(ind_c)=psi(ind_c)+re_re_cmplx_prod(&
                   wx(1,1, i,1,iterm),wy(1,1, i2,1,iterm),wz(1,1, i3,1,iterm))*cossinfacts(1,iterm)
           end do
           nvctr=nvctr+1
        end do

        do i=i0,i1
           ind_c= lr%wfd%nvctr_c + 7*lr%wfd%nvctr_f + i-i0+jj 
           do iterm=1,nterm
              psi(ind_c)=psi(ind_c)+im_re_cmplx_prod(&
                   wx(1,1, i,1,iterm),wy(1,1, i2,1,iterm),wz(1,1, i3,1,iterm))*cossinfacts(1,iterm)
           end do
        end do



     end do
     if (nvctr /=  lr%wfd%nvctr_c) then
        write(*,'(1x,a,i0,1x,i0)')' ERROR: nvctr >< nvctr_c ',nvctr,lr%wfd%nvctr_c
        stop
     end if
     !!$  end if

     !!$  if(ithread .eq. 1 .or. nthread .eq. 1) then
     ! Other terms: fine projector components
     nvctr=0
     do iseg=lr%wfd%nseg_c+1,lr%wfd%nseg_c+lr%wfd%nseg_f
        call segments_to_grid(lr%wfd%keyv(iseg),lr%wfd%keyglob(1,iseg),lr%d,i0,i1,i2,i3,jj)
        do i=i0,i1
           ind_f=lr%wfd%nvctr_c+7*(i-i0+jj-1)
           do iterm=1,nterm
              psi(ind_f+1)=psi(ind_f+1)+re_re_cmplx_prod(&
                   wx(1, 1,i,2,iterm),wy(1,1,i2,1,iterm),wz(1,1,i3,1,iterm))*cossinfacts(1,iterm)
              psi(ind_f+2)=psi(ind_f+2)+re_re_cmplx_prod(&
                   wx(1,1,i,1,iterm),wy(1,1,i2,2,iterm),wz(1,1,i3,1,iterm))*cossinfacts(1,iterm)
              psi(ind_f+3)=psi(ind_f+3)+re_re_cmplx_prod(&
                   wx(1,1,i,2,iterm),wy(1,1,i2,2,iterm),wz(1,1,i3,1,iterm))*cossinfacts(1,iterm)
              psi(ind_f+4)=psi(ind_f+4)+re_re_cmplx_prod(&
                   wx(1,1,i,1,iterm),wy(1,1,i2,1,iterm),wz(1,1,i3,2,iterm))*cossinfacts(1,iterm)
              psi(ind_f+5)=psi(ind_f+5)+re_re_cmplx_prod(&
                   wx(1,1,i,2,iterm),wy(1,1,i2,1,iterm),wz(1,1,i3,2,iterm))*cossinfacts(1,iterm)
              psi(ind_f+6)=psi(ind_f+6)+re_re_cmplx_prod(&
                   wx(1,1,i,1,iterm),wy(1,1,i2,2,iterm),wz(1,1,i3,2,iterm))*cossinfacts(1,iterm)
              psi(ind_f+7)=psi(ind_f+7)+re_re_cmplx_prod(&
                   wx(1,1,i,2,iterm),wy(1,1,i2,2,iterm),wz(1,1,i3,2,iterm))*cossinfacts(1,iterm)
           end do
           nvctr=nvctr+1
        end do

        do i=i0,i1
           ind_f=lr%wfd%nvctr_c + 7*lr%wfd%nvctr_f +  lr%wfd%nvctr_c+7*(i-i0+jj-1)
           do iterm=1,nterm
              psi(ind_f+1)=psi(ind_f+1)+im_re_cmplx_prod(&
                   wx(1, 1,i,2,iterm),wy(1,1,i2,1,iterm),wz(1,1,i3,1,iterm))*cossinfacts(1,iterm)
              psi(ind_f+2)=psi(ind_f+2)+im_re_cmplx_prod(&
                   wx(1,1,i,1,iterm),wy(1,1,i2,2,iterm),wz(1,1,i3,1,iterm))*cossinfacts(1,iterm)
              psi(ind_f+3)=psi(ind_f+3)+im_re_cmplx_prod(&
                   wx(1,1,i,2,iterm),wy(1,1,i2,2,iterm),wz(1,1,i3,1,iterm))*cossinfacts(1,iterm)
              psi(ind_f+4)=psi(ind_f+4)+im_re_cmplx_prod(&
                   wx(1,1,i,1,iterm),wy(1,1,i2,1,iterm),wz(1,1,i3,2,iterm))*cossinfacts(1,iterm)
              psi(ind_f+5)=psi(ind_f+5)+im_re_cmplx_prod(&
                   wx(1,1,i,2,iterm),wy(1,1,i2,1,iterm),wz(1,1,i3,2,iterm))*cossinfacts(1,iterm)
              psi(ind_f+6)=psi(ind_f+6)+im_re_cmplx_prod(&
                   wx(1,1,i,1,iterm),wy(1,1,i2,2,iterm),wz(1,1,i3,2,iterm))*cossinfacts(1,iterm)
              psi(ind_f+7)=psi(ind_f+7)+im_re_cmplx_prod(&
                   wx(1,1,i,2,iterm),wy(1,1,i2,2,iterm),wz(1,1,i3,2,iterm))*cossinfacts(1,iterm)
           end do
        end do


     end do
     if (nvctr /= lr%wfd%nvctr_f) then
        write(*,'(1x,a,i0,1x,i0)')' ERROR: nvctr >< nvctr_f ',nvctr,lr%wfd%nvctr_f
        stop 
     end if
     !!$  end if
     
     !now the imaginary part
     
     !!$  if((ithread == 0 .and. nthread <= 2) .or. ithread == 2) then 
     ! Other terms: coarse projector components
     ! coarse part
     do iseg=1,lr%wfd%nseg_c
        call segments_to_grid(lr%wfd%keyv(iseg),lr%wfd%keyglob(1,iseg),lr%d,i0,i1,i2,i3,jj)

        do i=i0,i1
           ind_c=i-i0+jj
           do iterm=1,nterm
              psi(ind_c)=psi(ind_c)+re_im_cmplx_prod(&
                   wx(1,1, i,1,iterm),wy(1,1, i2,1,iterm),wz(1,1, i3,1,iterm))*cossinfacts(2,iterm)
           end do
        end do

        do i=i0,i1
           ind_c=lr%wfd%nvctr_c + 7*lr%wfd%nvctr_f + i-i0+jj
           do iterm=1,nterm
              psi(ind_c)=psi(ind_c)+im_im_cmplx_prod(&
                   wx(1,1, i,1,iterm),wy(1,1, i2,1,iterm),wz(1,1, i3,1,iterm))*cossinfacts(2,iterm)
           end do
        end do




     end do

     !!$  end if

     !!$  if((ithread .eq. 1 .and. nthread <=3) .or. nthread .eq. 1 .or. ithread == 3) then
     ! Other terms: fine projector components
     do iseg=lr%wfd%nseg_c+1,lr%wfd%nseg_c+lr%wfd%nseg_f
        call segments_to_grid(lr%wfd%keyv(iseg),lr%wfd%keyglob(1,iseg),lr%d,i0,i1,i2,i3,jj)

        do i=i0,i1
           ind_f=lr%wfd%nvctr_c+7*(i-i0+jj-1)
           do iterm=1,nterm
              psi(ind_f+1)=psi(ind_f+1)+re_im_cmplx_prod(&
                   wx(1,1,i,2,iterm),wy(1,1,i2,1,iterm),wz(1,1,i3,1,iterm))*cossinfacts(2,iterm)
              psi(ind_f+2)=psi(ind_f+2)+re_im_cmplx_prod(&
                   wx(1,1,i,1,iterm),wy(1,1,i2,2,iterm),wz(1,1,i3,1,iterm))*cossinfacts(2,iterm)
              psi(ind_f+3)=psi(ind_f+3)+re_im_cmplx_prod(&
                   wx(1,1,i,2,iterm),wy(1,1,i2,2,iterm),wz(1,1,i3,1,iterm))*cossinfacts(2,iterm)
              psi(ind_f+4)=psi(ind_f+4)+re_im_cmplx_prod(&
                   wx(1,1,i,1,iterm),wy(1,1,i2,1,iterm),wz(1,1,i3,2,iterm))*cossinfacts(2,iterm)
              psi(ind_f+5)=psi(ind_f+5)+re_im_cmplx_prod(&
                   wx(1,1,i,2,iterm),wy(1,1,i2,1,iterm),wz(1,1,i3,2,iterm))*cossinfacts(2,iterm)
              psi(ind_f+6)=psi(ind_f+6)+re_im_cmplx_prod(&
                   wx(1,1,i,1,iterm),wy(1,1,i2,2,iterm),wz(1,1,i3,2,iterm))*cossinfacts(2,iterm)
              psi(ind_f+7)=psi(ind_f+7)+re_im_cmplx_prod(&
                   wx(1,1,i,2,iterm),wy(1,1,i2,2,iterm),wz(1,1,i3,2,iterm))*cossinfacts(2,iterm)
           end do
        end do

        do i=i0,i1
           ind_f=lr%wfd%nvctr_c + 7*lr%wfd%nvctr_f +lr%wfd%nvctr_c+7*(i-i0+jj-1)
           do iterm=1,nterm
              psi(ind_f+1)=psi(ind_f+1)+im_im_cmplx_prod(&
                   wx(1,1,i,2,iterm),wy(1,1,i2,1,iterm),wz(1,1,i3,1,iterm))*cossinfacts(2,iterm)
              psi(ind_f+2)=psi(ind_f+2)+im_im_cmplx_prod(&
                   wx(1,1,i,1,iterm),wy(1,1,i2,2,iterm),wz(1,1,i3,1,iterm))*cossinfacts(2,iterm)
              psi(ind_f+3)=psi(ind_f+3)+im_im_cmplx_prod(&
                   wx(1,1,i,2,iterm),wy(1,1,i2,2,iterm),wz(1,1,i3,1,iterm))*cossinfacts(2,iterm)
              psi(ind_f+4)=psi(ind_f+4)+im_im_cmplx_prod(&
                   wx(1,1,i,1,iterm),wy(1,1,i2,1,iterm),wz(1,1,i3,2,iterm))*cossinfacts(2,iterm)
              psi(ind_f+5)=psi(ind_f+5)+im_im_cmplx_prod(&
                   wx(1,1,i,2,iterm),wy(1,1,i2,1,iterm),wz(1,1,i3,2,iterm))*cossinfacts(2,iterm)
              psi(ind_f+6)=psi(ind_f+6)+im_im_cmplx_prod(&
                   wx(1,1,i,1,iterm),wy(1,1,i2,2,iterm),wz(1,1,i3,2,iterm))*cossinfacts(2,iterm)
              psi(ind_f+7)=psi(ind_f+7)+im_im_cmplx_prod(&
                   wx(1,1,i,2,iterm),wy(1,1,i2,2,iterm),wz(1,1,i3,2,iterm))*cossinfacts(2,iterm)
           end do
        end do

     end do

  end if

  !!$omp end parallel

END SUBROUTINE wfn_from_tensprod_cossin




subroutine segments_to_grid(keyv,keyg,grid,i0,i1,i2,i3,jj)
  use module_base
  use module_types
  implicit none
  integer, intent(in) :: keyv
  integer, dimension(2), intent(in) :: keyg
  type(grid_dimensions), intent(in) :: grid
  integer, intent(out) :: i0,i1,i2,i3,jj
  !local variables
  integer :: j0,j1,ii

  jj=keyv
  j0=keyg(1)
  j1=keyg(2)
  ii=j0-1
  i3=ii/((grid%n1+1)*(grid%n2+1))
  ii=ii-i3*(grid%n1+1)*(grid%n2+1)
  i2=ii/(grid%n1+1)
  i0=ii-i2*(grid%n1+1)
  i1=i0+j1-j0
END SUBROUTINE segments_to_grid


!temporary creation, better to put in standby
!!!subroutine sumrho_gaussians(geocode,iproc,nproc,norb,norbp,nspin,nspinor,&
!!!     n1i,n2i,n3i,n3d,i3s,hxh,hyh,hzh,G,gaucoeff,occup,spinsgn,rho)
!!!  use module_base
!!!  use module_types
!!!  implicit none
!!!  character(len=1), intent(in) :: geocode
!!!  integer, intent(in) :: iproc,nproc,norb,norbp,n1i,n2i,n3i 
!!!  real(gp), intent(in) :: hx,hy,hz
!!!  type(wavefunctions_descriptors), intent(in) :: wfd
!!!  type(gaussian_basis), intent(in) :: G
!!!  real(wp), dimension(G%ncoeff,norbp), intent(in) :: wfn_gau
!!!  real(wp), dimension(wfd%nvctr_c+7*wfd%nvctr_f,norbp), intent(out) :: psi
!!!
!!!  !local variables
!!!  character(len=*), parameter :: subname='gaussians_to_wavelets'
!!!  integer, parameter :: nterm_max=3
!!!  logical :: myorbital
!!!  integer :: i_stat,i_all,ishell,iexpo,icoeff,iat,isat,ng,l,m,iorb,jorb,i,nterm,ierr,ig
!!!  real(dp) :: normdev,tt,scpr
!!!  real(gp) :: rx,ry,rz
!!!  integer, dimension(nterm_max) :: lx,ly,lz
!!!  real(gp), dimension(nterm_max) :: fac_arr
!!!  real(wp), dimension(:), allocatable :: tpsi
!!!
!!!  if(iproc == 0) write(*,'(1x,a)',advance='no')'Writing wavefunctions in wavelet form '
!!!
!!!  allocate(tpsi(wfd%nvctr_c+7*wfd%nvctr_f+ndebug),stat=i_stat)
!!!  call memocc(i_stat,tpsi,'tpsi',subname)
!!!
!!!  !initialize the wavefunction
!!!  call razero((wfd%nvctr_c+7*wfd%nvctr_f)*norbp,psi)
!!!  !this can be changed to be passed only once to all the gaussian basis
!!!  !eks=0.d0
!!!  !loop over the atoms
!!!  ishell=0
!!!  iexpo=1
!!!  icoeff=1
!!!  do iat=1,G%nat
!!!     rx=G%rxyz(1,iat)
!!!     ry=G%rxyz(2,iat)
!!!     rz=G%rxyz(3,iat)
!!!     !loop over the number of shells of the atom type
!!!     do isat=1,G%nshell(iat)
!!!        ishell=ishell+1
!!!        !the degree of contraction of the basis function
!!!        !is the same as the ng value of the createAtomicOrbitals routine
!!!        ng=G%ndoc(ishell)
!!!        !angular momentum of the basis set(shifted for compatibility with BigDFT routines
!!!        l=G%nam(ishell)
!!!        !multiply the values of the gaussian contraction times the orbital coefficient
!!!        do m=1,2*l-1
!!!           call calc_coeff_inguess(l,m,nterm_max,nterm,lx,ly,lz,fac_arr)
           !this kinetic energy is not reliable
!!eks=eks+ek*occup(iorb)*cimu(m,ishell,iat,iorb)
!!!           call crtonewave(geocode,n1,n2,n3,ng,nterm,lx,ly,lz,fac_arr,G%xp(1,iexpo),G%psiat(1,iexpo),&
!!!                rx,ry,rz,hx,hy,hz,0,n1,0,n2,0,n3,nfl1,nfu1,nfl2,nfu2,nfl3,nfu3,  & 
!!!                wfd%nseg_c,wfd%nvctr_c,wfd%keyg,wfd%keyv,wfd%nseg_f,wfd%nvctr_f,&
!!!                wfd%keyg(1,wfd%nseg_c+1),wfd%keyv(wfd%nseg_c+1),&
!!!                tpsi(1),tpsi(wfd%nvctr_c+1))
!!!           !sum the result inside the orbital wavefunction
!!!           !loop over the orbitals
!!!           do iorb=1,norb
!!!              if (myorbital(iorb,norb,iproc,nproc)) then
!!!                 jorb=iorb-iproc*norbp
!!!                 do i=1,wfd%nvctr_c+7*wfd%nvctr_f
!!!                    !for this also daxpy BLAS can be used
!!!                    psi(i,jorb)=psi(i,jorb)+wfn_gau(icoeff,jorb)*tpsi(i)
!!!                 end do
!!!              end if
!!!           end do
!!!           icoeff=icoeff+1
!!!        end do
!!!        iexpo=iexpo+ng
!!!     end do
!!!     if (iproc == 0) then
!!!        write(*,'(a)',advance='no') &
!!!             repeat('.',(iat*40)/G%nat-((iat-1)*40)/G%nat)
!!!     end if
!!!  end do
!!!
!!!  call gaudim_check(iexpo,icoeff,ishell,G%nexpo,G%ncoeff,G%nshltot)
!!!
!!!  if (iproc ==0 ) write(*,'(1x,a)')'done.'
!!!  !renormalize the orbitals
!!!  !calculate the deviation from 1 of the orbital norm
!!!  normdev=0.0_dp
!!!  tt=0.0_dp
!!!  do iorb=1,norb
!!!     if (myorbital(iorb,norb,iproc,nproc)) then
!!!        jorb=iorb-iproc*norbp
!!!        call wnrm(wfd%nvctr_c,wfd%nvctr_f,psi(1,jorb),psi(wfd%nvctr_c+1,jorb),scpr) 
!!!        call wscal(wfd%nvctr_c,wfd%nvctr_f,real(1.0_dp/sqrt(scpr),wp),psi(1,jorb),psi(wfd%nvctr_c+1,jorb))
!!!        !print *,'norm of orbital ',iorb,scpr
!!!        tt=max(tt,abs(1.0_dp-scpr))
!!!     end if
!!!  end do
!!!  if (nproc > 1) then
!!!     call MPI_REDUCE(tt,normdev,1,mpidtypd,MPI_MAX,0,MPI_COMM_WORLD,ierr)
!!!  else
!!!     normdev=tt
!!!  end if
!!!  if (iproc ==0 ) write(*,'(1x,a,1pe12.2)')&
!!!       'Deviation from normalization of the imported orbitals',normdev
!!!
!!!  i_all=-product(shape(tpsi))*kind(tpsi)
!!!  deallocate(tpsi,stat=i_stat)
!!!  call memocc(i_stat,i_all,'tpsi',subname)
!!!
!!!
!!!  !Creates charge density arising from the ionic PSP cores
!!!  if (n3pi >0 ) then
!!!
!!!     !conditions for periodicity in the three directions
!!!     perx=(geocode /= 'F')
!!!     pery=(geocode == 'P')
!!!     perz=(geocode /= 'F')
!!!
!!!     call ext_buffers(perx,nbl1,nbr1)
!!!     call ext_buffers(pery,nbl2,nbr2)
!!!     call ext_buffers(perz,nbl3,nbr3)
!!!
!!!     call razero(n1i*n2i*n3pi,pot_ion)
!!!
!!!     do iat=1,nat
!!!        ityp=iatype(iat)
!!!        rx=rxyz(1,iat) 
!!!        ry=rxyz(2,iat)
!!!        rz=rxyz(3,iat)
!!!
!!!        rloc=psppar(0,0,ityp)
!!!        charge=real(nelpsp(ityp),kind=8)/(2.d0*pi*sqrt(2.d0*pi)*rloc**3)
!!!        cutoff=10.d0*rloc
!!!
!!!        isx=floor((rx-cutoff)/hxh)
!!!        isy=floor((ry-cutoff)/hyh)
!!!        isz=floor((rz-cutoff)/hzh)
!!!
!!!        iex=ceiling((rx+cutoff)/hxh)
!!!        iey=ceiling((ry+cutoff)/hyh)
!!!        iez=ceiling((rz+cutoff)/hzh)
!!!
!!!        !these nested loops will be used also for the actual ionic forces, to be recalculated
!!!        do i3=isz,iez
!!!           z=real(i3,kind=8)*hzh-rz
!!!           call ind_positions(perz,i3,n3,j3,goz) 
!!!           j3=j3+nbl3+1
!!!           do i2=isy,iey
!!!              y=real(i2,kind=8)*hyh-ry
!!!              call ind_positions(pery,i2,n2,j2,goy)
!!!              do i1=isx,iex
!!!                 x=real(i1,kind=8)*hxh-rx
!!!                 call ind_positions(perx,i1,n1,j1,gox)
!!!                 r2=x**2+y**2+z**2
!!!                 arg=r2/rloc**2
!!!                 xp=exp(-.5d0*arg)
!!!                 if (j3 >= i3s .and. j3 <= i3s+n3pi-1  .and. goy  .and. gox ) then
!!!                    ind=j1+1+nbl1+(j2+nbl2)*n1i+(j3-i3s+1-1)*n1i*n2i
!!!                    pot_ion(ind)=pot_ion(ind)-xp*charge
!!!                 else if (.not. goz ) then
!!!                    rholeaked=rholeaked+xp*charge
!!!                 endif
!!!              enddo
!!!           enddo
!!!        enddo
!!!
!!!     enddo
!!!
!!!  end if
!!!
!!!  ! Check
!!!  tt=0.d0
!!!  do j3=1,n3pi
!!!     do i2= -nbl2,2*n2+1+nbr2
!!!        do i1= -nbl1,2*n1+1+nbr1
!!!           ind=i1+1+nbl1+(i2+nbl2)*n1i+(j3-1)*n1i*n2i
!!!           tt=tt+pot_ion(ind)
!!!        enddo
!!!     enddo
!!!  enddo
!!!
!!!  tt=tt*hxh*hyh*hzh
!!!  rholeaked=rholeaked*hxh*hyh*hzh
!!!
!!!  !print *,'test case input_rho_ion',iproc,i3start,i3end,n3pi,2*n3+16,tt
!!!
!!!  if (nproc > 1) then
!!!     charges_mpi(1)=tt
!!!     charges_mpi(2)=rholeaked
!!!     call MPI_ALLREDUCE(charges_mpi(1),charges_mpi(3),2,MPI_double_precision,  &
!!!          MPI_SUM,MPI_COMM_WORLD,ierr)
!!!     tt_tot=charges_mpi(3)
!!!     rholeaked_tot=charges_mpi(4)
!!!  else
!!!     tt_tot=tt
!!!     rholeaked_tot=rholeaked
!!!  end if
!!!
!!!  if (iproc.eq.0) write(*,'(1x,a,f26.12,2x,1pe10.3)') &
!!!       'total ionic charge, leaked charge ',tt_tot,rholeaked_tot
!!!
!!!
!!!END SUBROUTINE sumrho_gaussians


!> Parse the output of CP2K to read the basis set information
subroutine gautowav(geocode,iproc,nproc,nat,ntypes,norb,norbp,n1,n2,n3,&
     nfl1,nfu1,nfl2,nfu2,nfl3,nfu3,&
     nvctr_c,nvctr_f,nseg_c,nseg_f,keyg,keyv,iatype,rxyz,hx,hy,hz,psi) !n(c) occup (arg:l-5)
  use module_base
  implicit none
  character(len=1), intent(in) :: geocode
  integer, intent(in) :: norb,norbp,iproc,nproc,nat,ntypes
  integer, intent(in) :: nvctr_c,nvctr_f,n1,n2,n3,nseg_c,nseg_f
  integer, intent(in) :: nfl1,nfu1,nfl2,nfu2,nfl3,nfu3
  integer, dimension(nseg_c+nseg_f), intent(in) :: keyv
  integer, dimension(2,nseg_c+nseg_f), intent(in) :: keyg
  integer, dimension(nat), intent(in) :: iatype
  real(gp), intent(in) :: hx,hy,hz
  real(gp), dimension(3,nat), intent(in) :: rxyz
  !n(c) real(gp), dimension(norb), intent(in) :: occup
  !real(gp), intent(out) :: eks
  real(wp), dimension(nvctr_c+7*nvctr_f,norbp), intent(out) :: psi
  !local variables
  character(len=*), parameter :: subname='gautowav'
  logical :: myorbital
  character(len=6) :: string,symbol
  character(len=100) :: line
  integer, parameter :: nterm_max=3
  integer :: ngx,nbx,nst,nend,ng,num,mmax,myshift,i,ipar,ipg,jat
  integer :: iorb,jorb,iat,ityp,l,m,nterm,i_all,i_stat,ibas,ig,iset,jbas,ishell,lmax
  integer :: ierr
  real(dp) :: tt,normdev
  real(gp) :: rx,ry,rz
  real(gp) :: exponent,coefficient,scpr
  integer, dimension(nterm_max) :: lx,ly,lz
  real(gp), dimension(nterm_max) :: fac_arr
  integer, dimension(:), allocatable :: nshell,iorbtmp
  integer, dimension(:,:), allocatable :: nam,ndoc
  real(wp), dimension(:), allocatable :: tpsi,ctmp
  real(gp), dimension(:), allocatable :: psiatn,xp
  real(gp), dimension(:,:,:), allocatable :: contcoeff,expo
  real(wp), dimension(:,:,:,:), allocatable :: cimu


  if (iproc==0) write(*,'(1x,a)',advance='no')&
       'Reading Basis Set information and wavefunctions coefficients...'

  ngx=0
  nbx=0
  lmax=0

  allocate(nshell(ntypes+ndebug),stat=i_stat)
  call memocc(i_stat,nshell,'nshell',subname)

  open(unit=35,file='gaubasis.dat',action='read')

  !read the lines for analyzing the maximum number of primitive gaussian functions
  !and als for the maximum angular momentum
  ityp=0
  ngx=0
  nbx=0
  lmax=0
  ipg=0
  for_ngx: do
     if (ityp > ntypes) exit for_ngx
     read(35,'(a100)')line
     !analyzing the different possibilities
     read(line,*,iostat=i_stat)tt,string,symbol
     if (i_stat == 0 .and. string=='Atomic' .and. symbol=='kind:') then
        ityp=ityp+1
        if (ityp > 1) then
           nshell(ityp-1)=ishell
           nbx=max(nbx,ishell)
        end if
        ishell=0
        cycle for_ngx
     end if
     read(line,*,iostat=i_stat)iset,num,num,num,exponent,coefficient
     if (i_stat==0) then
        !print *,num,exponent,coefficient
        ishell=ishell+1
        lmax=max(lmax,num)
        ngx=max(ngx,ipg)
        !print *,ishell,ipg,lmax
        ipg=1
        cycle for_ngx
     end if
     read(line,*,iostat=i_stat)exponent,coefficient
     if (i_stat==0) then
        ipg=ipg+1
        cycle for_ngx
     end if
  end do for_ngx

  !now store the values
  rewind(35)

  !here allocate arrays
  allocate(nam(nbx,ntypes+ndebug),stat=i_stat)
  call memocc(i_stat,nam,'nam',subname)
  allocate(ndoc(nbx,ntypes+ndebug),stat=i_stat)
  call memocc(i_stat,ndoc,'ndoc',subname)
  allocate(contcoeff(ngx,nbx,ntypes+ndebug),stat=i_stat)
  call memocc(i_stat,contcoeff,'contcoeff',subname)
  allocate(expo(ngx,nbx,ntypes+ndebug),stat=i_stat)
  call memocc(i_stat,expo,'expo',subname)
  
  ityp=0
  ipg=0
  store_basis: do
     if (ityp > ntypes) exit store_basis
     read(35,'(a100)')line
     !analyzing the different possibilities
     read(line,*,iostat=i_stat)tt,string,symbol
     if (i_stat == 0 .and. string=='Atomic' .and. symbol=='kind:') then
        ityp=ityp+1
        if (ityp > 1) then 
           ndoc(ishell,ityp-1)=ipg
        end if
        ishell=0
        cycle store_basis
     end if
     read(line,*,iostat=i_stat)iset,num,num,num,exponent,coefficient
     if (i_stat==0) then
        !print *,num,exponent,coefficient
        ishell=ishell+1
        nam(ishell,ityp)=num
        lmax=max(lmax,num)
        if (ishell > 1) ndoc(ishell-1,ityp)=ipg
        expo(1,ishell,ityp)=exponent
        contcoeff(1,ishell,ityp)=coefficient
        ipg=1
        cycle store_basis
     end if
     read(line,*,iostat=i_stat)exponent,coefficient
     if (i_stat==0) then
        ipg=ipg+1
        expo(ipg,ishell,ityp)=exponent
        contcoeff(ipg,ishell,ityp)=coefficient
        cycle store_basis
     end if
  end do store_basis

  !close the file of the basis definition
  close(35)

  !renormalize the coefficients in each shell
  do ityp=1,ntypes
     do ishell=1,nshell(ityp)
        call normalize_shell(ndoc(ishell,ityp),nam(ishell,ityp),&
             expo(1,ishell,ityp),contcoeff(1,ishell,ityp))
     end do
  end do


!!!  !print the found values
!!!  do ityp=1,ntypes
!!!     do ishell=1,nshell(ityp)
!!!        print *,'ityp=',ityp,'ishell=',ishell,'l=',nam(ishell,ityp),'ndoc=',ndoc(ishell,ityp)
!!!        do ipg=1,ndoc(ishell,ityp)
!!!           print *,'expo=',expo(ipg,ishell,ityp),'coeff=',contcoeff(ipg,ishell,ityp)
!!!        end do
!!!     end do
!!!  end do

!!!  !here we can start calculate the overlap matrix between the different basis functions
!!!  !as an example we can try to calculate the overlap in one shell
!!!  allocate(iw(18),stat=i_stat)
!!!  call memocc(i_stat,product(shape(iw))*kind(iw),'iw','gautowav')
!!!  allocate(rw(6),stat=i_stat)
!!!  call memocc(i_stat,product(shape(rw))*kind(rw),'rw','gautowav')
!!!
!!!  do ityp=1,ntypes
!!!     do ishell=1,nshell(ityp)
!!!        !perform the scalar product internally to the shell
!!!        do m1=1,2*nam(ishell,ityp)+1
!!!           do m2=1,2*nam(ishell,ityp)+1
!!!              call gbasovrlp(expo(1,ishell,ityp),contcoeff(1,ishell,ityp),&
!!!                   expo(1,ishell,ityp),contcoeff(1,ishell,ityp),&
!!!                   ndoc(ishell,ityp),ndoc(ishell,ityp),&
!!!                   nam(ishell,ityp)+1,m1,nam(ishell,ityp)+1,m2,&
!!!                   0.d0,0.d0,0.d0,&
!!!                   18,6,iw,rw,ovrlp)
!!!              if (iproc==0) then
!!!                 print *,ityp,ishell,nam(ishell,ityp),m1,m2,ovrlp!&
!!!                      !contcoeff(1:ndoc(ishell,ityp),ishell,ityp),ovrlp
!!!              end if
!!!           end do
!!!        end do
!!!     end do
!!!  end do
!!!
!!!  i_all=-product(shape(iw))*kind(iw)
!!!  deallocate(iw,stat=i_stat)
!!!  call memocc(i_stat,i_all,'iw','gautowav')
!!!  i_all=-product(shape(rw))*kind(rw)
!!!  deallocate(rw,stat=i_stat)
!!!  call memocc(i_stat,i_all,'rw','gautowav')

!!!subroutine basis_ovrlp(nat,norb,nbx,ngx,lmax,ntypes,nam,ndoc,contcoeff,expo,cimu)
!!!  
!!!  
!!!END SUBROUTINE basis_ovrlp


  mmax=2*lmax+1
  !now read the coefficients of the gaussian converged orbitals
  open(unit=36,file='gaucoeff.dat',action='read')
  !here there is the orbital label, for the moment it is assumed to vary between 1 and 4
  allocate(ctmp(10+ndebug),stat=i_stat)
  call memocc(i_stat,ctmp,'ctmp',subname)
  allocate(iorbtmp(10+ndebug),stat=i_stat)
  call memocc(i_stat,iorbtmp,'iorbtmp',subname)
  allocate(cimu(mmax,nbx,nat,norb+ndebug),stat=i_stat)
  call memocc(i_stat,cimu,'cimu',subname)

  read(36,*)
  read_line1: do
     read(36,'(a100)')line
     !analyse how many orbitals are contained in a given line
     read_orbitals1: do ipar=10,1,-1
        read(line,*,iostat=i_stat)(iorbtmp(i),i=1,ipar)
        if (i_stat==0) then
           read(line,*)nst
           exit read_line1
        end if
     end do read_orbitals1
  end do read_line1
  nend=nst+ipar-1

!!!  nst=1
!!!  nend=4
  jat=0
  ishell=1
  jbas=0
  iat=nat
  !now read the data to assign the coefficients
  store_coeff: do
     read(36,'(a100)')line
     !choose between different cases
     read(line,*,iostat=i_stat)ibas,iat,symbol,string,(ctmp(iorb),iorb=1,nend-nst+1)
     if (i_stat==0) then
        !print *,line,nst,nend
        if (jat==iat) then
           jbas=jbas+1
           if (jbas > 2*nam(ishell,iatype(iat))+1) then
              jbas=1
              ishell=ishell+1
              if (ishell > nshell(iatype(iat))) then
                 !if (iproc==0) 
                  write(*,'(1x,a,i0,a)')&
                      'Problem in the gaucoeff.dat file, the number of shells of atom ',iat ,&
                      ' is incoherent'
                 stop
              end if
           end if
        else
           jbas=1
           ishell=1
        end if
       symbol=trim(string)
       do iorb=nst,nend
          cimu(jbas+myshift(symbol),ishell,iat,iorb)=ctmp(iorb-nst+1)
       end do
       jat=iat
       if (jbas==2*nam(ishell,iatype(iat))+1 .and. ishell==nshell(iatype(iat))&
            .and. iat==nat .and. nend==norb) then
          exit store_coeff
       else
          cycle store_coeff
       end if
     end if

     read_orbitals: do ipar=10,1,-1
        read(line,*,iostat=i_stat)(iorbtmp(i),i=1,ipar)
        if (i_stat==0) then
           read(line,*)nst
           nend=nst+ipar-1
           if (jat/=nat) then
              !if (iproc==0) 
                   write(*,'(1x,a,i0,a)')&
                   'Problem in the gaucoeff.dat file, only ',iat ,' atoms processed'
              stop
           else
              cycle store_coeff
           end if
        end if
     end do read_orbitals

  end do store_coeff
  close(36)

!!!  !print the found values
!!!  do iat=1,nat
!!!     ityp=iatype(iat)
!!!     do ishell=1,nshell(ityp)
!!!        do jbas=1,2*nam(ishell,ityp)+1
!!!           print *,iat,ishell,nam(ishell,ityp),jbas,(cimu(jbas,ishell,iat,iorb),iorb=1,norb)
!!!        end do
!!!     end do
!!!  end do

  i_all=-product(shape(ctmp))*kind(ctmp)
  deallocate(ctmp,stat=i_stat)
  call memocc(i_stat,i_all,'ctmp',subname)
  i_all=-product(shape(iorbtmp))*kind(iorbtmp)
  deallocate(iorbtmp,stat=i_stat)
  call memocc(i_stat,i_all,'iorbtmp',subname)


  !now apply this basis set information to construct the wavelets wavefunctions

  if (iproc==0) then
     write(*,'(1x,a)')'done.'
     write(*,'(1x,a)',advance='no')'Writing wavefunctions in wavelet form '
  end if

  allocate(psiatn(ngx+ndebug),stat=i_stat)
  call memocc(i_stat,psiatn,'psiatn',subname)
  allocate(xp(ngx+ndebug),stat=i_stat)
  call memocc(i_stat,xp,'xp',subname)
  allocate(tpsi(nvctr_c+7*nvctr_f+ndebug),stat=i_stat)
  call memocc(i_stat,tpsi,'tpsi',subname)

  !initialize the wavefunction
  call razero((nvctr_c+7*nvctr_f)*norbp,psi)
  !this can be changed to be passed only once to all the gaussian basis
  !eks=0.d0
  !loop over the atoms
  do iat=1,nat
     ityp=iatype(iat)
     rx=rxyz(1,iat)
     ry=rxyz(2,iat)
     rz=rxyz(3,iat)
     !loop over the number of shells of the atom type
     do ishell=1,nshell(ityp)
        !the degree of contraction of the basis function
        !is the same as the ng value of the createAtomicOrbitals routine
        ng=ndoc(ishell,ityp)
        !angular momentum of the basis set(shifted for compatibility with BigDFT routines
        l=nam(ishell,ityp)+1
        !amplitude coefficients (contraction coefficients of the basis times
        !the amplitude of this basis in that orbital)
        !exponents for the gaussian expansion adapted following the convention
        !of the routine gauss_to_daub
        do ig=1,ng
           psiatn(ig)=contcoeff(ig,ishell,ityp)
           xp(ig)=sqrt(0.5_gp/expo(ig,ishell,ityp))
        end do
        !multiply the values of the gaussian contraction times the orbital coefficient
        do m=1,2*l-1
           call calc_coeff_inguess(l,m,nterm_max,nterm,lx,ly,lz,fac_arr)
!!!           !this kinetic energy is not reliable
!!!           eks=eks+ek*occup(iorb)*cimu(m,ishell,iat,iorb)
           call crtonewave(geocode,n1,n2,n3,ng,nterm,lx,ly,lz,fac_arr,xp,psiatn,&
                rx,ry,rz,hx,hy,hz,0,n1,0,n2,0,n3,nfl1,nfu1,nfl2,nfu2,nfl3,nfu3,  & 
                nseg_c,nvctr_c,keyg,keyv,nseg_f,nvctr_f,&
                keyg(1,nseg_c+1),keyv(nseg_c+1),&
                tpsi(1),tpsi(nvctr_c+1))
           !sum the result inside the orbital wavefunction
           !loop over the orbitals
           do iorb=1,norb
              if (myorbital(iorb,norb,iproc,nproc)) then
                 jorb=iorb-iproc*norbp
                 do i=1,nvctr_c+7*nvctr_f
                    !for this also daxpy BLAS can be used
                    psi(i,jorb)=psi(i,jorb)+cimu(m,ishell,iat,iorb)*tpsi(i)
                 end do
              end if
           end do
        end do
     end do
     if (iproc == 0) then
        write(*,'(a)',advance='no') &
             repeat('.',(iat*40)/nat-((iat-1)*40)/nat)
     end if
  end do
  if (iproc ==0 ) write(*,'(1x,a)')'done.'
  !renormalize the orbitals
  !calculate the deviation from 1 of the orbital norm
  normdev=0.0_dp
  tt=0.0_dp
  do iorb=1,norb
     if (myorbital(iorb,norb,iproc,nproc)) then
        jorb=iorb-iproc*norbp
        call wnrm(nvctr_c,nvctr_f,psi(1,jorb),psi(nvctr_c+1,jorb),scpr) 
        call wscal(nvctr_c,nvctr_f,real(1.0_dp/sqrt(scpr),wp),psi(1,jorb),psi(nvctr_c+1,jorb))
        !print *,'norm of orbital ',iorb,scpr
        tt=max(tt,abs(1.0_dp-scpr))
     end if
  end do
  if (nproc > 1) then
     call MPI_REDUCE(tt,normdev,1,mpidtypd,MPI_MAX,0,MPI_COMM_WORLD,ierr)
  else
     normdev=tt
  end if
  if (iproc ==0 ) write(*,'(1x,a,1pe12.2)')&
       'Deviation from normalization of the imported orbitals',normdev

  !now we have to evaluate the eigenvalues of this hamiltonian

  i_all=-product(shape(tpsi))*kind(tpsi)
  deallocate(tpsi,stat=i_stat)
  call memocc(i_stat,i_all,'tpsi',subname)

  i_all=-product(shape(nshell))*kind(nshell)
  deallocate(nshell,stat=i_stat)
  call memocc(i_stat,i_all,'nshell',subname)
  i_all=-product(shape(nam))*kind(nam)
  deallocate(nam,stat=i_stat)
  call memocc(i_stat,i_all,'nam',subname)
  i_all=-product(shape(ndoc))*kind(ndoc)
  deallocate(ndoc,stat=i_stat)
  call memocc(i_stat,i_all,'ndoc',subname)
  i_all=-product(shape(contcoeff))*kind(contcoeff)
  deallocate(contcoeff,stat=i_stat)
  call memocc(i_stat,i_all,'contcoeff',subname)
  i_all=-product(shape(expo))*kind(expo)
  deallocate(expo,stat=i_stat)
  call memocc(i_stat,i_all,'expo',subname)
  i_all=-product(shape(cimu))*kind(cimu)
  deallocate(cimu,stat=i_stat)
  call memocc(i_stat,i_all,'cimu',subname)

  i_all=-product(shape(xp))*kind(xp)
  deallocate(xp,stat=i_stat)
  call memocc(i_stat,i_all,'xp',subname)
  i_all=-product(shape(psiatn))*kind(psiatn)
  deallocate(psiatn,stat=i_stat)
  call memocc(i_stat,i_all,'psiatn',subname)

END SUBROUTINE gautowav


!> Calculate the shift between the spherical harmonics of CP2K and the one of BigDFT
function myshift(symbol)
  implicit none
  character(len=5), intent(in) :: symbol
  integer :: myshift
  if (symbol(2:2)=='s') then
     myshift=0
  else if (symbol(2:2)=='p') then
     if( symbol(3:3)=='y') then
        myshift=1
     else if( symbol(3:3)=='z') then
        myshift=1
     else if( symbol(3:3)=='x') then
        myshift=-2
     end if
  else if ( symbol(2:2)=='d') then
     if( symbol(3:4)=='-2') then
        myshift=2
     else if( symbol(3:4)=='-1') then
        myshift=-1
     else if( symbol(3:3)=='0') then
        myshift=2
     else if( symbol(3:4)=='+1') then
        myshift=-2
     else if( symbol(3:4)=='+2') then
        myshift=-1
     end if
  else if ( symbol(2:2)=='f') then
     if( symbol(3:4)=='-3') then
        myshift=4
     else if( symbol(3:4)=='-2') then
        myshift=5
     else if( symbol(3:4)=='-1') then
        myshift=-1
     else if( symbol(3:3)=='0') then
        myshift=-1
     else if( symbol(3:4)=='+1') then
        myshift=-4
     else if( symbol(3:4)=='+2') then
        myshift=0
     else if( symbol(3:4)=='+3') then
        myshift=-3
     end if
  else if ( symbol(2:2)=='g') then
     write(*,'(1x,a)')'the orbitals of type g are not yet implemented in BigDFT'
     stop
  end if

end function myshift


logical function myorbital(iorb,norbe,iproc,nproc)
  implicit none
  integer, intent(in) :: iorb,norbe,iproc,nproc
  !local variables
  real(kind=8), parameter :: eps_mach=1.d-12
  integer :: norbep
  real(kind=8) :: tt

  tt=dble(norbe)/dble(nproc)
  norbep=int((1.d0-eps_mach*tt) + tt)
  if (iorb >= iproc*norbep+1 .and. iorb <= min((iproc+1)*norbep,norbe)) then
     myorbital=.true.
  else
     myorbital=.false.
  endif

end function myorbital


!> Returns an input guess orbital that is a Gaussian centered at a Wannier center
!! @f$ exp (-1/(2*gau_a^2) *((x-cntrx)^2 + (y-cntry)^2 + (z-cntrz)^2 )) @f$
!! in the arrays psi_c, psi_f
subroutine crtonewave(geocode,n1,n2,n3,nterm,ntp,lx,ly,lz,fac_arr,xp,psiat,rx,ry,rz,hx,hy,hz, & 
     nl1_c,nu1_c,nl2_c,nu2_c,nl3_c,nu3_c,nl1_f,nu1_f,nl2_f,nu2_f,nl3_f,nu3_f,  & 
     nseg_c,mvctr_c,keyg_c,keyv_c,nseg_f,mvctr_f,keyg_f,keyv_f,psi_c,psi_f)
  use module_base
  implicit none
  character(len=1), intent(in) :: geocode
  integer, intent(in) :: n1,n2,n3,nterm,ntp,nseg_c,nseg_f,mvctr_c,mvctr_f
  integer, intent(in) :: nl1_c,nu1_c,nl2_c,nu2_c,nl3_c,nu3_c,nl1_f,nu1_f,nl2_f,nu2_f,nl3_f,nu3_f
  real(gp), intent(in) :: rx,ry,rz,hx,hy,hz
  integer, dimension(ntp), intent(in) :: lx,ly,lz
  integer, dimension(nseg_c), intent(in) :: keyv_c
  integer, dimension(nseg_f), intent(in) :: keyv_f
  integer, dimension(2,nseg_c), intent(in) :: keyg_c
  integer, dimension(2,nseg_f), intent(in) :: keyg_f
  real(gp), dimension(ntp), intent(in) :: fac_arr
  real(gp), dimension(nterm), intent(in) :: xp,psiat
  real(wp), dimension(mvctr_c), intent(out) :: psi_c
  real(wp), dimension(7,mvctr_f), intent(out) :: psi_f
  !local variables
  character(len=*), parameter :: subname='crtonewave'
  integer, parameter ::nw=32000
  logical :: perx,pery,perz
  integer:: iterm,itp,n_gau,ml1,mu1,ml2,mu2,ml3,mu3,i1,i2,i3,i_all,i_stat,iseg,ii,jj,j0,j1,i0,i
  real(gp) :: gau_a,te
  real(wp), dimension(0:nw,2) :: work
  real(wp), dimension(:,:), allocatable :: wprojx,wprojy,wprojz
  real(wp), dimension(:,:,:), allocatable :: psig_c
  real(wp), dimension(:,:,:,:), allocatable :: psig_f

  !conditions for periodicity in the three directions
  perx=(geocode /= 'F')
  pery=(geocode == 'P')
  perz=(geocode /= 'F')


  allocate(wprojx(0:n1,2+ndebug),stat=i_stat)
  call memocc(i_stat,wprojx,'wprojx',subname)
  allocate(wprojy(0:n2,2+ndebug),stat=i_stat)
  call memocc(i_stat,wprojy,'wprojy',subname)
  allocate(wprojz(0:n3,2+ndebug),stat=i_stat)
  call memocc(i_stat,wprojz,'wprojz',subname)
  allocate(psig_c(nl1_c:nu1_c,nl2_c:nu2_c,nl3_c:nu3_c+ndebug),stat=i_stat)
  call memocc(i_stat,psig_c,'psig_c',subname)
  allocate(psig_f(7,nl1_f:nu1_f,nl2_f:nu2_f,nl3_f:nu3_f+ndebug),stat=i_stat)
  call memocc(i_stat,psig_f,'psig_f',subname)

  !print *,'limits',nl1_c,nu1_c,nl2_c,nu2_c,nl3_c,nu3_c,nl1_f,nu1_f,nl2_f,nu2_f,nl3_f,nu3_f

  iterm=1
  itp=1
  gau_a=xp(iterm)
  n_gau=lx(itp)
  call gauss_to_daub(hx,fac_arr(itp),rx,gau_a,n_gau,n1,ml1,mu1,wprojx(0,1),te,work,nw,perx)
  n_gau=ly(itp)
  call gauss_to_daub(hy,1.0_gp,ry,gau_a,n_gau,n2,ml2,mu2,wprojy(0,1),te,work,nw,pery)
  n_gau=lz(itp)
  call gauss_to_daub(hz,psiat(iterm),rz,gau_a,n_gau,n3,ml3,mu3,wprojz(0,1),te,work,nw,perz)
!$omp parallel default(private) shared(nl3_c,nu3_c,nl2_c,nu2_c,nl1_c,nu1_c,wprojx,wprojy,wprojz) &
!$omp shared(nl3_f,nu3_f,nl2_f,nu2_f,nl1_f,nu1_f,psig_c,psig_f)
  ! First term: coarse projector components
!$omp do
  do i3=nl3_c,nu3_c
     do i2=nl2_c,nu2_c
        do i1=nl1_c,nu1_c
           psig_c(i1,i2,i3)=wprojx(i1,1)*wprojy(i2,1)*wprojz(i3,1)
        enddo
     enddo
  enddo
!$omp enddo
  ! First term: fine projector components
!$omp do
  do i3=nl3_f,nu3_f
     do i2=nl2_f,nu2_f
        do i1=nl1_f,nu1_f
           psig_f(1,i1,i2,i3)=wprojx(i1,2)*wprojy(i2,1)*wprojz(i3,1)
           psig_f(2,i1,i2,i3)=wprojx(i1,1)*wprojy(i2,2)*wprojz(i3,1)
           psig_f(3,i1,i2,i3)=wprojx(i1,2)*wprojy(i2,2)*wprojz(i3,1)
           psig_f(4,i1,i2,i3)=wprojx(i1,1)*wprojy(i2,1)*wprojz(i3,2)
           psig_f(5,i1,i2,i3)=wprojx(i1,2)*wprojy(i2,1)*wprojz(i3,2)
           psig_f(6,i1,i2,i3)=wprojx(i1,1)*wprojy(i2,2)*wprojz(i3,2)
           psig_f(7,i1,i2,i3)=wprojx(i1,2)*wprojy(i2,2)*wprojz(i3,2)
        enddo
     enddo
  enddo
!$omp enddo
!$omp end parallel
  do iterm=2,nterm
     gau_a=xp(iterm)
     n_gau=lx(itp)
     call gauss_to_daub(hx,fac_arr(itp),rx,gau_a,n_gau,n1,ml1,mu1,wprojx(0,1),te,work,nw,perx)
     n_gau=ly(itp)
     call gauss_to_daub(hy,1.0_gp,ry,gau_a,n_gau,n2,ml2,mu2,wprojy(0,1),te,work,nw,pery)
     n_gau=lz(itp)
     call gauss_to_daub(hz,psiat(iterm),rz,gau_a,n_gau,n3,ml3,mu3,wprojz(0,1),te,work,nw,perz)

!$omp parallel default(private) shared(nl3_c,nu3_c,nl2_c,nu2_c,nl1_c,nu1_c,wprojx,wprojy,wprojz) &
!$omp shared(nl3_f,nu3_f,nl2_f,nu2_f,nl1_f,nu1_f,psig_c,psig_f)
  ! First term: coarse projector components
!$omp do
     do i3=nl3_c,nu3_c
        do i2=nl2_c,nu2_c
           do i1=nl1_c,nu1_c
              psig_c(i1,i2,i3)=psig_c(i1,i2,i3)+wprojx(i1,1)*wprojy(i2,1)*wprojz(i3,1)
           enddo
        enddo
     enddo
!$omp enddo

     ! First term: fine projector components
!$omp do
     do i3=nl3_f,nu3_f
        do i2=nl2_f,nu2_f
           do i1=nl1_f,nu1_f
              psig_f(1,i1,i2,i3)=psig_f(1,i1,i2,i3)+wprojx(i1,2)*wprojy(i2,1)*wprojz(i3,1)
              psig_f(2,i1,i2,i3)=psig_f(2,i1,i2,i3)+wprojx(i1,1)*wprojy(i2,2)*wprojz(i3,1)
              psig_f(3,i1,i2,i3)=psig_f(3,i1,i2,i3)+wprojx(i1,2)*wprojy(i2,2)*wprojz(i3,1)
              psig_f(4,i1,i2,i3)=psig_f(4,i1,i2,i3)+wprojx(i1,1)*wprojy(i2,1)*wprojz(i3,2)
              psig_f(5,i1,i2,i3)=psig_f(5,i1,i2,i3)+wprojx(i1,2)*wprojy(i2,1)*wprojz(i3,2)
              psig_f(6,i1,i2,i3)=psig_f(6,i1,i2,i3)+wprojx(i1,1)*wprojy(i2,2)*wprojz(i3,2)
              psig_f(7,i1,i2,i3)=psig_f(7,i1,i2,i3)+wprojx(i1,2)*wprojy(i2,2)*wprojz(i3,2)
           enddo
        enddo
     enddo
!$omp enddo
!$omp end parallel

  end do

  do itp=2,ntp

     do iterm=1,nterm
        gau_a=xp(iterm)
        n_gau=lx(itp)
        call gauss_to_daub(hx,fac_arr(itp),rx,gau_a,n_gau,n1,ml1,mu1,wprojx(0,1),te,work,nw,&
             perx)
        n_gau=ly(itp)
        call gauss_to_daub(hy,1.0_gp,ry,gau_a,n_gau,n2,ml2,mu2,wprojy(0,1),te,work,nw,pery)
        n_gau=lz(itp)
        call gauss_to_daub(hz,psiat(iterm),rz,gau_a,n_gau,n3,ml3,mu3,wprojz(0,1),te,work,nw,&
             perz)

!$omp parallel default(private) shared(nl3_c,nu3_c,nl2_c,nu2_c,nl1_c,nu1_c,wprojx,wprojy,wprojz) &
!$omp shared(nl3_f,nu3_f,nl2_f,nu2_f,nl1_f,nu1_f,psig_c,psig_f)
  ! First term: coarse projector components
!$omp do
        do i3=nl3_c,nu3_c
           do i2=nl2_c,nu2_c
              do i1=nl1_c,nu1_c
                 psig_c(i1,i2,i3)=psig_c(i1,i2,i3)+wprojx(i1,1)*wprojy(i2,1)*wprojz(i3,1)
              enddo
           enddo
        enddo
!$omp enddo
        ! First term: fine projector components
!$omp do
        do i3=nl3_f,nu3_f
           do i2=nl2_f,nu2_f
              do i1=nl1_f,nu1_f
                 psig_f(1,i1,i2,i3)=psig_f(1,i1,i2,i3)+wprojx(i1,2)*wprojy(i2,1)*wprojz(i3,1)
                 psig_f(2,i1,i2,i3)=psig_f(2,i1,i2,i3)+wprojx(i1,1)*wprojy(i2,2)*wprojz(i3,1)
                 psig_f(3,i1,i2,i3)=psig_f(3,i1,i2,i3)+wprojx(i1,2)*wprojy(i2,2)*wprojz(i3,1)
                 psig_f(4,i1,i2,i3)=psig_f(4,i1,i2,i3)+wprojx(i1,1)*wprojy(i2,1)*wprojz(i3,2)
                 psig_f(5,i1,i2,i3)=psig_f(5,i1,i2,i3)+wprojx(i1,2)*wprojy(i2,1)*wprojz(i3,2)
                 psig_f(6,i1,i2,i3)=psig_f(6,i1,i2,i3)+wprojx(i1,1)*wprojy(i2,2)*wprojz(i3,2)
                 psig_f(7,i1,i2,i3)=psig_f(7,i1,i2,i3)+wprojx(i1,2)*wprojy(i2,2)*wprojz(i3,2)
              enddo
           enddo
        enddo
!$omp enddo
!$omp end parallel
     end do


  end do


!$omp parallel default(private) shared(nseg_c,keyv_c,keyg_c,n1,n2,psi_c,nseg_f,keyv_f,keyg_f) &
!$omp shared(psi_f,psig_c,psig_f)

  !wavefunction compression

  !itp=0
  ! coarse part
!$omp do
  do iseg=1,nseg_c
     jj=keyv_c(iseg)
     j0=keyg_c(1,iseg)
     j1=keyg_c(2,iseg)
     ii=j0-1
     i3=ii/((n1+1)*(n2+1))
     ii=ii-i3*(n1+1)*(n2+1)
     i2=ii/(n1+1)
     i0=ii-i2*(n1+1)
     i1=i0+j1-j0
     do i=i0,i1
        !itp=itp+1
        psi_c(i-i0+jj)=psig_c(i,i2,i3)
     enddo
  enddo
!$omp enddo
  !print *,'nvctr_c',itp,mvctr_c

  !itp=0
  ! fine part
!$omp do
  do iseg=1,nseg_f
     jj=keyv_f(iseg)
     j0=keyg_f(1,iseg)
     j1=keyg_f(2,iseg)
     ii=j0-1
     i3=ii/((n1+1)*(n2+1))
     ii=ii-i3*(n1+1)*(n2+1)
     i2=ii/(n1+1)
     i0=ii-i2*(n1+1)
     i1=i0+j1-j0
     do i=i0,i1
        !itp=itp+1
        psi_f(1,i-i0+jj)=psig_f(1,i,i2,i3)
        psi_f(2,i-i0+jj)=psig_f(2,i,i2,i3)
        psi_f(3,i-i0+jj)=psig_f(3,i,i2,i3)
        psi_f(4,i-i0+jj)=psig_f(4,i,i2,i3)
        psi_f(5,i-i0+jj)=psig_f(5,i,i2,i3)
        psi_f(6,i-i0+jj)=psig_f(6,i,i2,i3)
        psi_f(7,i-i0+jj)=psig_f(7,i,i2,i3)
     enddo
  enddo
!$omp enddo
!$omp end parallel
  !print *,'nvctr_f',itp,mvctr_f

  i_all=-product(shape(wprojx))*kind(wprojx)
  deallocate(wprojx,stat=i_stat)
  call memocc(i_stat,i_all,'wprojx',subname)
  i_all=-product(shape(wprojy))*kind(wprojy)
  deallocate(wprojy,stat=i_stat)
  call memocc(i_stat,i_all,'wprojy',subname)
  i_all=-product(shape(wprojz))*kind(wprojz)
  deallocate(wprojz,stat=i_stat)
  call memocc(i_stat,i_all,'wprojz',subname)
  i_all=-product(shape(psig_c))*kind(psig_c)
  deallocate(psig_c,stat=i_stat)
  call memocc(i_stat,i_all,'psig_c',subname)
  i_all=-product(shape(psig_f))*kind(psig_f)
  deallocate(psig_f,stat=i_stat)
  call memocc(i_stat,i_all,'psig_f',subname)

END SUBROUTINE crtonewave<|MERGE_RESOLUTION|>--- conflicted
+++ resolved
@@ -729,33 +729,18 @@
                     gau_a=G%xp(1,iexpo+ig-1)
                     n_gau=lx(i)
                     !print *,'x',gau_a,nterm,ncplx,kx,ky,kz,ml1,mu1,lr%d%n1
-<<<<<<< HEAD
-                    call gauss_to_daub_k(hx,kx*hx,ncplx,fac_arr(i),rx,gau_a,n_gau,&
+                    call gauss_to_daub_k(hx,kx*hx,ncplx,1,ncplx,fac_arr(i),rx,gau_a,n_gau,&
                          lr%ns1,lr%d%n1,ml1,mu1,&
                          wx(1,0,1,iterm),work,nw,perx) 
                     n_gau=ly(i)
                     !print *,'y',ml2,mu2,lr%d%n2
-                    call gauss_to_daub_k(hy,ky*hy,ncplx,wfn_gau(icoeff),ry,gau_a,n_gau,&
+                    call gauss_to_daub_k(hy,ky*hy,ncplx,1,ncplx,wfn_gau(icoeff),ry,gau_a,n_gau,&
                          lr%ns2,lr%d%n2,ml2,mu2,&
                          wy(1,0,1,iterm),work,nw,pery) 
                     n_gau=lz(i) 
                     !print *,'z',ml3,mu3,lr%d%n3
-                    call gauss_to_daub_k(hz,kz*hz,ncplx,G%psiat(iexpo+ig-1),rz,gau_a,n_gau,&
+                    call gauss_to_daub_k(hz,kz*hz,ncplx,1,ncplx,G%psiat(:,iexpo+ig-1),rz,gau_a,n_gau,&
                          lr%ns3,lr%d%n3,ml3,mu3,&
-=======
-                    call gauss_to_daub_k(hx,kx*hx,ncplx,1,ncplx,fac_arr(i),rx,gau_a,n_gau,&
-                         lr%d%n1,ml1,mu1,&
-                         wx(1,0,1,iterm),work,nw,perx) 
-                    n_gau=ly(i)
-                    !print *,'y',ml2,mu2,lr%d%n2
-                    call gauss_to_daub_k(hy,ky*hy,ncplx,1,ncplx,wfn_gau(icoeff),ry,gau_a,n_gau,&
-                         lr%d%n2,ml2,mu2,&
-                         wy(1,0,1,iterm),work,nw,pery) 
-                    n_gau=lz(i) 
-                    !print *,'z',ml3,mu3,lr%d%n3
-                    call gauss_to_daub_k(hz,kz*hz,ncplx,1,ncplx,G%psiat(1,iexpo+ig-1),rz,gau_a,n_gau,&
-                         lr%d%n3,ml3,mu3,&
->>>>>>> 8549ffee
                          wz(1,0,1,iterm),work,nw,perz)
                     iterm=iterm+1
                  end do
