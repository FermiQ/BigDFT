--- conflicted
+++ resolved
@@ -26,7 +26,7 @@
   !local variables
   logical :: cmplxprojs
   integer :: istart,ityp,natyp,iat,mproj,nl1,nu1,nl2,nu2,nl3,nu3,mvctr,mseg,nprojelat,i,l
-  integer :: iorb,ikpt,nkptsproj
+  integer :: iorb,ikpt,nkptsproj,ikptp
   real(gp) :: maxfullvol,totfullvol,totzerovol,zerovol,fullvol,maxrad,maxzerovol,rad
   
   if (iproc.eq.0) then
@@ -176,32 +176,16 @@
   !number of elements of the projectors
   if (.not. DistProjApply) nlpspd%nprojel=istart-1
 
-<<<<<<< HEAD
-  !modify nprojel in the case in which at one of the k-points
-  !contained is not zero
-
-  cmplxprojs=.false.
-  do iorb=1,orbs%norbp
-     ikpt=orbs%iokpt(iorb)
-     cmplxprojs = (orbs%kpts(1,ikpt)**2+orbs%kpts(2,ikpt)**2+orbs%kpts(3,ikpt)**2 >0 .and.&
-          orbs%nspinor > 1)
-  end do
-
+  !Compute the multiplying coefficient for nprojel in case of imaginary k points.
   !activate the complex projector if there are kpoints
   !TO BE COMMENTED OUT
   cmplxprojs= (orbs%kpts(1,1)**2+orbs%kpts(2,1)**2+orbs%kpts(3,1)**2 >0) .or. orbs%nkpts>1
-  !then calculate the number of k-points per processor
-  !(assume always one k-point at a time in the on-the-fly stategy)
-  if (DistProjApply .or. orbs%norbp == 0) then
-     nkptsproj=1
-  else
-     nkptsproj=orbs%iokpt(orbs%norbp)-orbs%iokpt(1)+1
-=======
-  !Compute the multiplying coefficient for nprojel in case of imaginary k points.
   nkptsproj=1
   if ((.not.DistProjApply) .and. orbs%norbp > 0) then
      nkptsproj = 0
-     do ikpt = orbs%iokpt(1), orbs%iokpt(orbs%norbp)
+     !the new solution did not work when there is no orbital on the processor
+     do ikptp=1,orbs%nkptsp! orbs%iokpt(1), orbs%iokpt(orbs%norbp)
+        ikpt=orbs%iskpts+ikptp
         if (orbs%kpts(1,ikpt)**2+orbs%kpts(2,ikpt)**2+orbs%kpts(3,ikpt)**2 >0 .and. &
              &  orbs%nspinor > 1) then
            nkptsproj = nkptsproj + 2
@@ -210,13 +194,14 @@
         end if
      end do
   else if (DistProjApply) then
-     do ikpt = orbs%iokpt(1), orbs%iokpt(orbs%norbp)
+     !the new solution did not work when there is no orbital on the processor
+     do ikptp=1,orbs%nkptsp! orbs%iokpt(1), orbs%iokpt(orbs%norbp)
+        ikpt=orbs%iskpts+ikptp
         if (orbs%kpts(1,ikpt)**2+orbs%kpts(2,ikpt)**2+orbs%kpts(3,ikpt)**2 >0 .and. &
              &  orbs%nspinor > 1) then
            nkptsproj = max(nkptsproj, 2)
         end if
      end do
->>>>>>> f67a7806
   end if
   nlpspd%nprojel=nkptsproj*nlpspd%nprojel
 
