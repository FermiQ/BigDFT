--- conflicted
+++ resolved
@@ -482,18 +482,12 @@
   do m=1,2*l-1
 
      if (idir==0) then !normal projector calculation case
-<<<<<<< HEAD
-        call calc_coeff_proj(l,i,m,nterm_max,nterm,lx,ly,lz,factors)
-
-        factors(1:nterm)=factor*factors(1:nterm)
-=======
         idir2=1
         call calc_coeff_proj(l,i,m,nterm_max,nterm,lx,ly,lz,fac_arr)
-        
+
         do iterm=1,nterm
            factors(:,iterm)=factor(:)*fgamma*fac_arr(iterm,idir2)
         end do
->>>>>>> 282edb5b
      else !calculation of projector derivative
         idir2=mod(idir-1,3)+1
         call calc_coeff_derproj(l,i,m,nterm_max,gau_c(1),nterm_arr,lxyz_arr,fac_arr)
@@ -531,63 +525,23 @@
         end do
      end if
 
-<<<<<<< HEAD
-     call crtproj(geocode,nterm,lr,hx,hy,hz,kx,ky,kz,&
-          ncplx_g,ncplx,&
-          gau_a(1:ncplx_g),factors,rx,ry,rz,lx,ly,lz,&
-          mbvctr_c,mbvctr_f,mseg_c,mseg_f,keyv_p,keyg_p,proj(istart_c),gau_cut)
-
-     ! testing
-     if (idir == 0) then
-     !here the norm should be done with the complex components
-     call wnrm_wrap(ncplx,mbvctr_c,mbvctr_f,proj(istart_c),scpr)
- 
-     !debug
-     !write(*,*)'projector: 673 erase me'
-     !write(*,'(1x,a,i4,a,a6,a,i1,a,i1,a,f6.3)')&
-     !     'The norm of the nonlocal PSP for atom n=',iat,&
-     !     ' (',trim(atomname),&
-     !     ') labeled by l=',l,' m=',m,' is ',scpr
-     !end debug
-     !print '(a,3(i6),1pe14.7,2(i6))','iat,l,m,scpr',iat,l,m,scpr,idir,istart_c
-     !if (idir ==0) then
-        if (abs(1.d0-scpr) > 1.d-2) then
-           if (abs(1.d0-scpr) > 1.d-1) then
-              !if (iproc == 0) then
-              write(*,'(1x,a)')'error found!'
-              write(*,'(1x,a,i4,a,a6,a,i1,a,i1,a,f6.3)')&
-                   'The norm of the nonlocal PSP for atom n=',iat,&
-                   ' (',trim(atomname),&
-                   ') labeled by l=',l,' m=',m,' is ',scpr
-              write(*,'(1x,a)')&
-                   'while it is supposed to be about 1.0. Control PSP data or reduce grid spacing.'
-              !end if
-              !stop commented for the moment
-              !restore the norm of the projector
-              !call wscal_wrap(mbvctr_c,mbvctr_f,1.0_gp/sqrt(scpr),proj(istart_c))
-           else
-              nwarnings=nwarnings+1
-           end if
-        end if
-     end if
-=======
      call crtproj(geocode,nterm,ns1,ns2,ns3,n1,n2,n3,&
           hx,hy,hz,kx,ky,kz,ncplx_g,ncplx_k,&
           gau_c,factors,rx,ry,rz,lx,ly,lz,&
           mbvctr_c,mbvctr_f,mseg_c,mseg_f,keyv_p,keyg_p,proj(istart_c),rpaw)
 
->>>>>>> 282edb5b
+ 
      !do iterm=1,nterm
      !   if (iproc.eq.0) write(*,'(1x,a,i0,1x,a,1pe10.3,3(1x,i0))') &
      !        'projector: iat,atomname,gau_a,lx,ly,lz ', & 
      !        iat,trim(at%astruct%atomnames(at%astruct%iatype(iat))),gau_a,lx(iterm),ly(iterm),lz(iterm)
      !enddo
      !end testing
+
+  !call f_release_routine()
+
      istart_c=istart_c+(mbvctr_c+7*mbvctr_f)*ncplx_k
   enddo
-
-  !call f_release_routine()
-
 END SUBROUTINE projector
 
 !> Returns the compressed form of a Gaussian projector 
