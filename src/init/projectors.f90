--- conflicted
+++ resolved
@@ -445,7 +445,7 @@
                    at%psppar(l,0,ityp),rxyz(1),lr,&
                    hx,hy,hz,kx,ky,kz,ncplx_k,&
                    mbvctr_c,mbvctr_f,mbseg_c,mbseg_f,&
-                   plr%wfd%keyv,plr%wfd%keyglob,&
+                   plr%wfd%keyvglob,plr%wfd%keyglob,&
                    proj(istart_c),nwarnings)
               iproj=iproj+2*l-1
               istart_c=istart_c+(mbvctr_c+7*mbvctr_f)*(2*l-1)*ncplx_k
@@ -479,33 +479,26 @@
            !     fac,gau_a,rxyz(1),lr,&
            !     hx,hy,hz,kx,ky,kz,proj_G%ncplx,ncplx_k,&
            !     mbvctr_c,mbvctr_f,mbseg_c,mbseg_f,&
-           !     plr%wfd%keyv,plr%wfd%keyglob,proj_tmp(1),nwarnings)
+           !     plr%wfd%keyvglob,plr%wfd%keyglob,proj_tmp(1),nwarnings)
            !END DEBUG
            call projector_paw(at%geocode,at%atomnames(ityp),iat,idir,l,i,&
                 proj_G%psiat(:,j),proj_G%xp(:,j),rxyz(1),lr,&
                 hx,hy,hz,kx,ky,kz,proj_G%ncplx,ncplx_k,&
                 mbvctr_c,mbvctr_f,mbseg_c,mbseg_f,&
-<<<<<<< HEAD
-                plr%wfd%keyvglob,plr%wfd%keyglob,&
-                proj(istart_c),nwarnings)
-           iproj=iproj+2*l-1
-           istart_c=istart_c+(mbvctr_c+7*mbvctr_f)*(2*l-1)*ncplx
-           !print *,'iproc,istart_c,nlpspd%nprojel',istart_c,nlpspd%nprojel,ncplx, kx, ky, kz, ikpt
-           if (istart_c > nprojel+1) stop 'istart_c > nprojel+1'
-        endif
-=======
-                plr%wfd%keyv,plr%wfd%keyglob,proj_tmp(1),nwarnings)
+                plr%wfd%keyvglob,plr%wfd%keyglob,proj_tmp(1),nwarnings)
            !call projector_paw_isf_all(at%geocode,at%atomnames(ityp),iat,idir,l,i,&
            !     proj_G%psiat,proj_G%xp,proj_G%ndoc(i_shell),rxyz(1),lr,&
            !     hx,hy,hz,kx,ky,kz,proj_G%ncplx,ncplx_k,&
            !     mbvctr_c,mbvctr_f,mbseg_c,mbseg_f,&
-           !     plr%wfd%keyv,plr%wfd%keyglob,proj(istart_c:istart_c+nc-1),nwarnings)
+           !     plr%wfd%keyvglob,plr%wfd%keyglob,proj(istart_c:istart_c+nc-1),nwarnings)
            !
            proj(istart_c:istart_c+nc-1)=proj(istart_c:istart_c+nc-1)+proj_tmp(1:nc)
-           m=1000+j
-           do i=1,nc
-             write(m,'(f15.7)')proj_tmp(i)
-           end do
+           !debug
+           !m=1000+j
+           !do i=1,nc
+           !  write(m,'(f15.7)')proj_tmp(i)
+           !end do
+           !end debug
         enddo
 
         !Debug   
@@ -529,7 +522,6 @@
         iproj=iproj+2*l-1
         istart_c=istart_c+nc
         if (istart_c > nprojel+1) stop 'istart_c > nprojel+1'
->>>>>>> c31f107d
      enddo
     
      i_all=-product(shape(proj_tmp))*kind(proj_tmp)
@@ -1263,13 +1255,9 @@
   end do
   !the filling of the projector should be different if ncplx_k==1 or 2
   !split such as to avoid intensive call to if statements
-<<<<<<< HEAD
-=======
+
+  !call system_clock(ncount0,ncount_rate,ncount_max)
   if (ncplx_w==1) then
->>>>>>> c31f107d
-
-  !call system_clock(ncount0,ncount_rate,ncount_max)
-  if (ncplx == 1) then
 
      mvctr=0
      !$omp parallel do default(private) shared(mseg_c,keyv_p,keyg_p,n3,n2) &
@@ -1422,6 +1410,10 @@
      end if
 
   else if (ncplx_w==2) then
+
+     !part with real and imaginary part
+     !modify the openMP statements such as to benefit from parallelisation
+
      !Here accumulate only the REAL part,
      !The imaginary part is done below
 
@@ -1432,8 +1424,6 @@
      !$omp schedule(static,50)&
      !$omp reduction(+:mvctr)
 
-     !part with real and imaginary part
-     !modify the openMP statements such as to benefit from parallelisation
 
      ! coarse part
      do iseg=1,mseg_c
@@ -1449,11 +1439,6 @@
         mvctr=mvctr+j1-j0+1
         do i=i0,i1
            ind_c=i-i0+jj
-<<<<<<< HEAD
-=======
-           !write(15,*)ind_c,(mvctr_c+7*mvctr_f)*ncplx_w
-           mvctr=mvctr+1
->>>>>>> c31f107d
            proj(ind_c)=&
                 re_cmplx_prod(wprojx(1,i,1,1),wprojy(1,i2,1,1),wprojz(1,i3,1,1))
            !Debug, change it
@@ -1584,7 +1569,11 @@
         !$omp end parallel
      end if
 
-<<<<<<< HEAD
+     if(ncplx_k==2) then
+        !now the imaginary part, only for complex projectors
+        !when ncplx_g==2 and ncplx_k==1 the projectors are real.
+        !so we skip this part.
+
      mvctr=0
      !$omp parallel default(private) shared(mseg_c,keyv_p,keyg_p,n3,n2) &
      !$omp shared(n1,proj,wprojx,wprojy,wprojz,mvctr_c) &
@@ -1670,16 +1659,6 @@
         ! Other terms: coarse projector components
         ! coarse part
         !$omp do schedule(static,50)
-=======
-     if(ncplx_k==2) then
-        !now the imaginary part, only for complex projectors
-        !when ncplx_g==2 and ncplx_k==1 the projectors are real.
-        !so we skip this part.
-        !
-        !$  if((ithread == 0 .and. nthread <= 2) .or. ithread == 2) then 
-        ! coarse part
-        mvctr=0
->>>>>>> c31f107d
         do iseg=1,mseg_c
            jj=keyv_p(iseg)
            j0=keyg_p(1,iseg)
@@ -1692,7 +1671,6 @@
            i1=i0+j1-j0
            do i=i0,i1
               ind_c=mvctr_c+7*mvctr_f+i-i0+jj
-<<<<<<< HEAD
               do iterm=2,nterm
                  proj(ind_c)=proj(ind_c)+im_cmplx_prod(&
                       wprojx(1,i,1,iterm),wprojy(1,i2,1,iterm),wprojz(1,i3,1,iterm))
@@ -1703,26 +1681,6 @@
 
         ! Other terms: fine projector components
         !$omp do schedule(static,50)
-=======
-              !write(17,*)ind_c,(mvctr_c+7*mvctr_f)*ncplx_w
-              mvctr=mvctr+1
-              proj(ind_c)=&
-                   im_cmplx_prod(wprojx(1,i,1,1),wprojy(1,i2,1,1),wprojz(1,i3,1,1))
-           enddo
-        enddo
-        if (mvctr /=  mvctr_c) then
-           !$ write(*,'(1x,a,i0,1x,i0)')' ithread,nthread: ',ithread,nthread
-           write(*,'(1x,a,i0,1x,i0)')' ERROR (crtproj 3): mvctr /= mvctr_c ',mvctr,mvctr_c
-           stop
-        end if
-        !$  end if
-
-
-        !$  if((ithread .eq. 1 .and. nthread <=3) .or. nthread .eq. 1 .or. ithread == 3) then
-        ! First term: fine projector components
-        ! fine part
-        mvctr=0
->>>>>>> c31f107d
         do iseg=mseg_c+1,mseg_c+mseg_f
            jj=keyv_p(iseg)
            j0=keyg_p(1,iseg)
@@ -1735,94 +1693,30 @@
            i1=i0+j1-j0
            do i=i0,i1
               ind_f=mvctr_c+7*mvctr_f+mvctr_c+7*(i-i0+jj-1)
-              !write(18,*)ind_f,(mvctr_c+7*mvctr_f)*ncplx_w
-              mvctr=mvctr+1
-              proj(ind_f+1)=im_cmplx_prod(wprojx(1,i,2,1),wprojy(1,i2,1,1),wprojz(1,i3,1,1))
-              proj(ind_f+2)=im_cmplx_prod(wprojx(1,i,1,1),wprojy(1,i2,2,1),wprojz(1,i3,1,1))
-              proj(ind_f+3)=im_cmplx_prod(wprojx(1,i,2,1),wprojy(1,i2,2,1),wprojz(1,i3,1,1))
-              proj(ind_f+4)=im_cmplx_prod(wprojx(1,i,1,1),wprojy(1,i2,1,1),wprojz(1,i3,2,1))
-              proj(ind_f+5)=im_cmplx_prod(wprojx(1,i,2,1),wprojy(1,i2,1,1),wprojz(1,i3,2,1))
-              proj(ind_f+6)=im_cmplx_prod(wprojx(1,i,1,1),wprojy(1,i2,2,1),wprojz(1,i3,2,1))
-              proj(ind_f+7)=im_cmplx_prod(wprojx(1,i,2,1),wprojy(1,i2,2,1),wprojz(1,i3,2,1))
-           enddo
-        enddo
-        if (mvctr /= mvctr_f) then
-           !$ write(*,'(1x,a,i0,1x,i0)')' ithread,nthread: ',ithread,nthread
-           write(*,'(1x,a,i0,1x,i0)')' ERROR (crtproj 3): mvctr /= mvctr_f ',mvctr,mvctr_f
-           stop 
-        end if
-        !$  end if
-
-        if (nterm >= 2) then
-
-           !$  if((ithread == 0 .and. nthread <= 2) .or. ithread == 2) then 
-           ! Other terms: coarse projector components
-           ! coarse part
-           do iseg=1,mseg_c
-              jj=keyv_p(iseg)
-              j0=keyg_p(1,iseg)
-              j1=keyg_p(2,iseg)
-              ii=j0-1
-              i3=ii/((n1+1)*(n2+1))
-              ii=ii-i3*(n1+1)*(n2+1)
-              i2=ii/(n1+1)
-              i0=ii-i2*(n1+1)
-              i1=i0+j1-j0
-              do i=i0,i1
-                 ind_c=mvctr_c+7*mvctr_f+i-i0+jj
-                 do iterm=2,nterm
-                    proj(ind_c)=proj(ind_c)+im_cmplx_prod(&
-                         wprojx(1,i,1,iterm),wprojy(1,i2,1,iterm),wprojz(1,i3,1,iterm))
-                 end do
+              do iterm=2,nterm
+                 proj(ind_f+1)=proj(ind_f+1)+im_cmplx_prod(&
+                      wprojx(1,i,2,iterm),wprojy(1,i2,1,iterm),wprojz(1,i3,1,iterm))
+                 proj(ind_f+2)=proj(ind_f+2)+im_cmplx_prod(&
+                      wprojx(1,i,1,iterm),wprojy(1,i2,2,iterm),wprojz(1,i3,1,iterm))
+                 proj(ind_f+3)=proj(ind_f+3)+im_cmplx_prod(&
+                      wprojx(1,i,2,iterm),wprojy(1,i2,2,iterm),wprojz(1,i3,1,iterm))
+                 proj(ind_f+4)=proj(ind_f+4)+im_cmplx_prod(&
+                      wprojx(1,i,1,iterm),wprojy(1,i2,1,iterm),wprojz(1,i3,2,iterm))
+                 proj(ind_f+5)=proj(ind_f+5)+im_cmplx_prod(&
+                      wprojx(1,i,2,iterm),wprojy(1,i2,1,iterm),wprojz(1,i3,2,iterm))
+                 proj(ind_f+6)=proj(ind_f+6)+im_cmplx_prod(&
+                      wprojx(1,i,1,iterm),wprojy(1,i2,2,iterm),wprojz(1,i3,2,iterm))
+                 proj(ind_f+7)=proj(ind_f+7)+im_cmplx_prod(&
+                      wprojx(1,i,2,iterm),wprojy(1,i2,2,iterm),wprojz(1,i3,2,iterm))
               end do
            end do
-<<<<<<< HEAD
         end do
         !$omp enddo
      !$omp end parallel
-=======
-           !$  end if
-
-           !$  if((ithread == 1 .and. nthread <=3) .or. nthread == 1 .or. ithread == 3) then
-           ! Other terms: fine projector components
-           do iseg=mseg_c+1,mseg_c+mseg_f
-              jj=keyv_p(iseg)
-              j0=keyg_p(1,iseg)
-              j1=keyg_p(2,iseg)
-              ii=j0-1
-              i3=ii/((n1+1)*(n2+1))
-              ii=ii-i3*(n1+1)*(n2+1)
-              i2=ii/(n1+1)
-              i0=ii-i2*(n1+1)
-              i1=i0+j1-j0
-              do i=i0,i1
-                 ind_f=mvctr_c+7*mvctr_f+mvctr_c+7*(i-i0+jj-1)
-                 do iterm=2,nterm
-                    proj(ind_f+1)=proj(ind_f+1)+im_cmplx_prod(&
-                         wprojx(1,i,2,iterm),wprojy(1,i2,1,iterm),wprojz(1,i3,1,iterm))
-                    proj(ind_f+2)=proj(ind_f+2)+im_cmplx_prod(&
-                         wprojx(1,i,1,iterm),wprojy(1,i2,2,iterm),wprojz(1,i3,1,iterm))
-                    proj(ind_f+3)=proj(ind_f+3)+im_cmplx_prod(&
-                         wprojx(1,i,2,iterm),wprojy(1,i2,2,iterm),wprojz(1,i3,1,iterm))
-                    proj(ind_f+4)=proj(ind_f+4)+im_cmplx_prod(&
-                         wprojx(1,i,1,iterm),wprojy(1,i2,1,iterm),wprojz(1,i3,2,iterm))
-                    proj(ind_f+5)=proj(ind_f+5)+im_cmplx_prod(&
-                         wprojx(1,i,2,iterm),wprojy(1,i2,1,iterm),wprojz(1,i3,2,iterm))
-                    proj(ind_f+6)=proj(ind_f+6)+im_cmplx_prod(&
-                         wprojx(1,i,1,iterm),wprojy(1,i2,2,iterm),wprojz(1,i3,2,iterm))
-                    proj(ind_f+7)=proj(ind_f+7)+im_cmplx_prod(&
-                         wprojx(1,i,2,iterm),wprojy(1,i2,2,iterm),wprojz(1,i3,2,iterm))
-                 end do
-              end do
-           end do
-        end if
-        !$ end ncplx_k==2
-
-        !$  end if
->>>>>>> c31f107d
-     end if
-
-  end if
+     end if  !nterm >= 2
+     end if  !ncplx_k==2
+
+  end if !ncplx_w==2
 
   i_all=-product(shape(wprojx))*kind(wprojx)
   deallocate(wprojx,stat=i_stat)
