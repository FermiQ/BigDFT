!> @file
!!  Routines to handel projectors
!! @author
!!    Copyright (C) 2010 BigDFT group 
!!    This file is distributed under the terms of the
!!    GNU General Public License, see ~/COPYING file
!!    or http://www.gnu.org/copyleft/gpl.txt .
!!    For the list of contributors, see ~/AUTHORS 


subroutine localize_projectors(iproc,n1,n2,n3,hx,hy,hz,cpmult,fpmult,rxyz,radii_cf,&
     logrid,at,orbs,nlpspd)
  use module_base
  use module_types
  implicit none
  integer, intent(in) :: iproc,n1,n2,n3
  real(gp), intent(in) :: cpmult,fpmult,hx,hy,hz
  type(atoms_data), intent(in) :: at
  type(orbitals_data), intent(in) :: orbs
  type(nonlocal_psp_descriptors), intent(out) :: nlpspd
  real(gp), dimension(3,at%nat), intent(in) :: rxyz
  real(gp), dimension(at%ntypes,3), intent(in) :: radii_cf
  logical, dimension(0:n1,0:n2,0:n3), intent(inout) :: logrid
  !Local variables
  logical :: cmplxprojs
  integer :: istart,ityp,natyp,iat,mproj,nl1,nu1,nl2,nu2,nl3,nu3,mvctr,mseg,nprojelat,i,l
  integer :: ikpt,nkptsproj,ikptp
  real(gp) :: maxfullvol,totfullvol,totzerovol,zerovol,fullvol,maxrad,maxzerovol,rad
  
  if (iproc.eq.0) then
     write(*,'(1x,a)')&
          '------------------------------------------------------------ PSP Projectors Creation'
     write(*,'(1x,a4,4x,a4,2(1x,a))')&
          'Type','Name','Number of atoms','Number of projectors'
  end if
  
  nlpspd%nseg_p(0)=0 
  nlpspd%nvctr_p(0)=0 

  istart=1
  nlpspd%nproj=0
  nlpspd%nprojel=0

  if (iproc ==0) then
     !print the number of projectors to be created
     do ityp=1,at%ntypes
        call numb_proj(ityp,at%ntypes,at%psppar,at%npspcode,mproj)
        natyp=0
        do iat=1,at%nat
           if (at%iatype(iat) == ityp) natyp=natyp+1
        end do
        write(*,'(1x,i4,2x,a6,1x,i15,i21)')&
             ityp,trim(at%atomnames(ityp)),natyp,mproj
     end do
  end if

  do iat=1,at%nat

     call numb_proj(at%iatype(iat),at%ntypes,at%psppar,at%npspcode,mproj)
     if (mproj /= 0) then 

        !if (iproc.eq.0) write(*,'(1x,a,2(1x,i0))')&
        !     'projector descriptors for atom with mproj ',iat,mproj
        nlpspd%nproj=nlpspd%nproj+mproj

        ! coarse grid quantities
        call pregion_size(at%geocode,rxyz(1,iat),radii_cf(at%iatype(iat),3),cpmult, &
             hx,hy,hz,n1,n2,n3,nl1,nu1,nl2,nu2,nl3,nu3)

        nlpspd%nboxp_c(1,1,iat)=nl1
        nlpspd%nboxp_c(1,2,iat)=nl2       
        nlpspd%nboxp_c(1,3,iat)=nl3       

        nlpspd%nboxp_c(2,1,iat)=nu1
        nlpspd%nboxp_c(2,2,iat)=nu2
        nlpspd%nboxp_c(2,3,iat)=nu3

        call fill_logrid(at%geocode,n1,n2,n3,nl1,nu1,nl2,nu2,nl3,nu3,0,1,  &
             at%ntypes,at%iatype(iat),rxyz(1,iat),radii_cf(1,3),cpmult,hx,hy,hz,logrid)
        call num_segkeys(n1,n2,n3,nl1,nu1,nl2,nu2,nl3,nu3,logrid,mseg,mvctr)

        nlpspd%nseg_p(2*iat-1)=nlpspd%nseg_p(2*iat-2) + mseg
        nlpspd%nvctr_p(2*iat-1)=nlpspd%nvctr_p(2*iat-2) + mvctr
        istart=istart+mvctr*mproj

        nprojelat=mvctr*mproj

        !print *,'iat,mvctr',iat,mvctr,mseg,mproj

        ! fine grid quantities
        call pregion_size(at%geocode,rxyz(1,iat),radii_cf(at%iatype(iat),2),fpmult,&
             hx,hy,hz,n1,n2,n3,nl1,nu1,nl2,nu2,nl3,nu3)

        nlpspd%nboxp_f(1,1,iat)=nl1
        nlpspd%nboxp_f(1,2,iat)=nl2
        nlpspd%nboxp_f(1,3,iat)=nl3

        nlpspd%nboxp_f(2,1,iat)=nu1
        nlpspd%nboxp_f(2,2,iat)=nu2
        nlpspd%nboxp_f(2,3,iat)=nu3

        call fill_logrid(at%geocode,n1,n2,n3,nl1,nu1,nl2,nu2,nl3,nu3,0,1,  &
             at%ntypes,at%iatype(iat),rxyz(1,iat),radii_cf(1,2),fpmult,hx,hy,hz,logrid)
        call num_segkeys(n1,n2,n3,nl1,nu1,nl2,nu2,nl3,nu3,logrid,mseg,mvctr)
        !if (iproc.eq.0) write(*,'(1x,a,2(1x,i0))') 'mseg,mvctr, fine  projectors ',mseg,mvctr
        nlpspd%nseg_p(2*iat)=nlpspd%nseg_p(2*iat-1) + mseg
        nlpspd%nvctr_p(2*iat)=nlpspd%nvctr_p(2*iat-1) + mvctr

        istart=istart+7*mvctr*mproj
        nprojelat=nprojelat+7*mvctr*mproj
        nlpspd%nprojel=max(nlpspd%nprojel,nprojelat)

        !print *,'iat,nprojelat',iat,nprojelat,mvctr,mseg

     else  !(atom has no nonlocal PSP, e.g. H)
        nlpspd%nseg_p(2*iat-1)=nlpspd%nseg_p(2*iat-2) 
        nlpspd%nvctr_p(2*iat-1)=nlpspd%nvctr_p(2*iat-2) 
        nlpspd%nseg_p(2*iat)=nlpspd%nseg_p(2*iat-1) 
        nlpspd%nvctr_p(2*iat)=nlpspd%nvctr_p(2*iat-1) 
     endif
  enddo

  !control the strategy to be applied following the memory limit
  !if the projectors takes too much memory allocate only one atom at the same time
  !control the memory of the projectors expressed in GB
  if (memorylimit /= 0.e0 .and. .not. DistProjApply .and. &
       real(istart-1,kind=4) > memorylimit*134217728.0e0) then
     if (iproc == 0) then
        write(*,'(44x,a)') '------ On-the-fly projectors application'
     end if
     DistProjApply =.true.
  end if

  !calculate the fraction of the projector array used for allocate zero values
  !control the hardest and the softest gaussian
  totzerovol=0.0_gp
  maxfullvol=0.0_gp
  totfullvol=0.0_gp
  do iat=1,at%nat
     ityp=at%iatype(iat)
     maxrad=min(maxval(at%psppar(1:4,0,ityp)),cpmult/15.0_gp*radii_cf(ityp,3))
     zerovol=0.0_gp
     fullvol=0.0_gp
     do l=1,4
        do i=1,3
           if (at%psppar(l,i,ityp) /= 0.0_gp) then
              rad=min(at%psppar(l,0,ityp),cpmult/15.0_gp*radii_cf(ityp,3))
              zerovol=zerovol+(maxrad**3-rad**3)
              fullvol=fullvol+maxrad**3
           end if
        end do
     end do
     if (fullvol >= maxfullvol .and. fullvol > 0.0_gp) then
        maxzerovol=zerovol/fullvol
        maxfullvol=fullvol
     end if
     totzerovol=totzerovol+zerovol
     totfullvol=totfullvol+fullvol
  end do

  !assign the total quantity per atom
  zerovol=0.d0
  if (totfullvol /= 0.0_gp) then
     if (DistProjApply) then
        zerovol=maxzerovol
     else
        zerovol=totzerovol/totfullvol
     end if
  end if

  !here is the point in which the projector strategy should be decided
  !DistProjApply shoud never change after this point

  !number of elements of the projectors
  if (.not. DistProjApply) nlpspd%nprojel=istart-1

  !Compute the multiplying coefficient for nprojel in case of imaginary k points.
  !activate the complex projector if there are kpoints
  !TO BE COMMENTED OUT
  cmplxprojs= (orbs%kpts(1,1)**2+orbs%kpts(2,1)**2+orbs%kpts(3,1)**2 >0) .or. orbs%nkpts>1
  nkptsproj=1
  if ((.not.DistProjApply) .and. orbs%norbp > 0) then
     nkptsproj = 0
     do ikptp=1,orbs%nkptsp
        ikpt=orbs%iskpts+ikptp
        if (orbs%kpts(1,ikpt)**2+orbs%kpts(2,ikpt)**2+orbs%kpts(3,ikpt)**2 >0 .and. &
             &  orbs%nspinor > 1) then
           nkptsproj = nkptsproj + 2
        else
           nkptsproj = nkptsproj + 1
        end if
     end do
  else if (DistProjApply) then
     do ikptp=1,orbs%nkptsp
        ikpt=orbs%iskpts+ikptp
        if (orbs%kpts(1,ikpt)**2+orbs%kpts(2,ikpt)**2+orbs%kpts(3,ikpt)**2 >0 .and. &
             &  orbs%nspinor > 1) then
           nkptsproj = max(nkptsproj, 2)
        end if
     end do
  end if
  nlpspd%nprojel=nkptsproj*nlpspd%nprojel

  !print *,'iproc,nkptsproj',iproc,nkptsproj,orbs%iskpts,orbs%iskpts+orbs%nkptsp

  if (iproc == 0) then
     if (DistProjApply) then
        write(*,'(44x,a)') '------  On-the-fly projectors application'
     else
        write(*,'(44x,a)') '------'
     end if
     write(*,'(1x,a,i21)') 'Total number of projectors =',nlpspd%nproj
     write(*,'(1x,a,i21)') 'Total number of components =',nlpspd%nprojel
     write(*,'(1x,a,i21)') 'Percent of zero components =',nint(100.0_gp*zerovol)
  end if

END SUBROUTINE localize_projectors


!>   Fill the proj array with the PSP projectors or their derivatives, following idir value
<<<<<<< HEAD
!!
subroutine fill_projectors(iproc,lr,hx,hy,hz,at,orbs,rxyz,nlpspd,proj,idir)
=======
subroutine fill_projectors(iproc,n1,n2,n3,hx,hy,hz,at,orbs,rxyz,nlpspd,proj,idir)
>>>>>>> 968b206f
  use module_base
  use module_types
  implicit none
  integer, intent(in) :: iproc,idir
  real(gp), intent(in) :: hx,hy,hz
  type(atoms_data), intent(in) :: at
  type(orbitals_data), intent(in) :: orbs
  type(nonlocal_psp_descriptors), intent(in) :: nlpspd
  type(locreg_descriptors),intent(in) :: lr
  real(gp), dimension(3,at%nat), intent(in) :: rxyz
  real(wp), dimension(nlpspd%nprojel), intent(out) :: proj
  !Local variables
  integer, parameter :: nterm_max=20 !if GTH nterm_max=4
  integer :: istart_c,iat,iproj,nwarnings,ikpt,iskpt,iekpt

  if (iproc.eq.0 .and. nlpspd%nproj /=0 .and. idir==0) write(*,'(1x,a)',advance='no') &
       'Calculating wavelets expansion of projectors...'
  !warnings related to the projectors norm
  nwarnings=0
  !allocate these vectors up to the maximum size we can get
  istart_c=1

  !create projectors for any of the k-point hosted by the processor
  !starting kpoint
  if (orbs%norbp > 0) then
     iskpt=orbs%iokpt(1)
     iekpt=orbs%iokpt(orbs%norbp)
  else
     iskpt=1
     iekpt=1
  end if

  do ikpt=iskpt,iekpt
     iproj=0
     do iat=1,at%nat
        !this routine is defined to uniformise the call for on-the-fly application
        call atom_projector(ikpt,iat,idir,istart_c,iproj,&
             lr,hx,hy,hz,rxyz,at,orbs,nlpspd,proj,nwarnings)
     enddo
     if (iproj /= nlpspd%nproj) stop 'incorrect number of projectors created'
     ! projector part finished
  end do
  if (istart_c-1 /= nlpspd%nprojel) stop 'incorrect once-and-for-all psp generation'
 
  if (iproc == 0 .and. nlpspd%nproj /=0 .and. idir == 0) then
     if (nwarnings == 0) then
        write(*,'(1x,a)')'done.'
     else
        write(*,'(1x,a,i0,a)')'found ',nwarnings,' warnings.'
        write(*,'(1x,a)')'Some projectors may be too rough.'
        write(*,'(1x,a,f6.3)')&
             'Consider the possibility of modifying hgrid and/or the localisation radii.'
     end if
  end if

END SUBROUTINE fill_projectors


subroutine atom_projector(ikpt,iat,idir,istart_c,iproj,&
     lr,hx,hy,hz,rxyz,at,orbs,nlpspd,proj,nwarnings)
  use module_base
  use module_types
  implicit none
  integer, intent(in) :: iat,idir,ikpt
  real(gp), intent(in) :: hx,hy,hz
  type(atoms_data), intent(in) :: at
  type(orbitals_data), intent(in) :: orbs
  type(nonlocal_psp_descriptors), intent(in) :: nlpspd
  type(locreg_descriptors),intent(in) :: lr
  real(gp), dimension(3,at%nat), intent(in) :: rxyz
  integer, intent(inout) :: istart_c,iproj,nwarnings
  real(wp), dimension(nlpspd%nprojel), intent(out) :: proj
  !Local variables
  integer :: ityp,mbvctr_c,mbvctr_f,mbseg_c,mbseg_f,jseg_c,l,i,ncplx
  real(gp) :: kx,ky,kz

  !features of the k-point ikpt
  kx=orbs%kpts(1,ikpt)
  ky=orbs%kpts(2,ikpt)
  kz=orbs%kpts(3,ikpt)

  !evaluate the complexity of the k-point
  if (kx**2 + ky**2 + kz**2 == 0.0_gp) then
     ncplx=1
  else
     ncplx=2
  end if

  ityp=at%iatype(iat)
  mbvctr_c=nlpspd%nvctr_p(2*iat-1)-nlpspd%nvctr_p(2*iat-2)
  mbvctr_f=nlpspd%nvctr_p(2*iat  )-nlpspd%nvctr_p(2*iat-1)

  mbseg_c=nlpspd%nseg_p(2*iat-1)-nlpspd%nseg_p(2*iat-2)
  mbseg_f=nlpspd%nseg_p(2*iat  )-nlpspd%nseg_p(2*iat-1)
  jseg_c=nlpspd%nseg_p(2*iat-2)+1

  !decide the loop bounds
  do l=1,4 !generic case, also for HGHs (for GTH it will stop at l=2)
     do i=1,3 !generic case, also for HGHs (for GTH it will stop at i=2)
        if (at%psppar(l,i,ityp) /= 0.0_gp) then
           call projector(at%geocode,at%atomnames(ityp),iat,idir,l,i,&
                at%psppar(l,0,ityp),rxyz(1,iat),lr,&
                hx,hy,hz,kx,ky,kz,ncplx,&
                mbvctr_c,mbvctr_f,mbseg_c,mbseg_f,&
                nlpspd%keyv_p(jseg_c),nlpspd%keyg_p(1,jseg_c),proj(istart_c),nwarnings)
           iproj=iproj+2*l-1
           istart_c=istart_c+(mbvctr_c+7*mbvctr_f)*(2*l-1)*ncplx
           !print *,'iproc,istart_c,nlpspd%nprojel',istart_c,nlpspd%nprojel,ncplx
           if (istart_c > nlpspd%nprojel+1) stop 'istart_c > nprojel+1'
        endif
     enddo
  enddo
END SUBROUTINE atom_projector


subroutine deallocate_proj_descr(nlpspd,subname)
  use module_base
  use module_types
  implicit none
  character(len=*), intent(in) :: subname
  type(nonlocal_psp_descriptors), intent(inout) :: nlpspd

  integer :: i_all, i_stat
  i_all=-product(shape(nlpspd%nboxp_c))*kind(nlpspd%nboxp_c)
  deallocate(nlpspd%nboxp_c,stat=i_stat)
  call memocc(i_stat,i_all,'nboxp_c',subname)
  i_all=-product(shape(nlpspd%nboxp_f))*kind(nlpspd%nboxp_f)
  deallocate(nlpspd%nboxp_f,stat=i_stat)
  call memocc(i_stat,i_all,'nboxp_f',subname)
  i_all=-product(shape(nlpspd%keyg_p))*kind(nlpspd%keyg_p)
  deallocate(nlpspd%keyg_p,stat=i_stat)
  call memocc(i_stat,i_all,'keyg_p',subname)
  i_all=-product(shape(nlpspd%keyv_p))*kind(nlpspd%keyv_p)
  deallocate(nlpspd%keyv_p,stat=i_stat)
  call memocc(i_stat,i_all,'keyv_p',subname)
  i_all=-product(shape(nlpspd%nvctr_p))*kind(nlpspd%nvctr_p)
  deallocate(nlpspd%nvctr_p,stat=i_stat)
  call memocc(i_stat,i_all,'nvctr_p',subname)
  i_all=-product(shape(nlpspd%nseg_p))*kind(nlpspd%nseg_p)
  deallocate(nlpspd%nseg_p,stat=i_stat)
  call memocc(i_stat,i_all,'nseg_p',subname)
END SUBROUTINE deallocate_proj_descr


<<<<<<< HEAD

!> BigDFT/projector
!!
!!
subroutine projector(geocode,atomname,iat,idir,l,i,gau_a,rxyz,lr,&
=======
subroutine projector(geocode,atomname,iat,idir,l,i,gau_a,rxyz,n1,n2,n3,&
>>>>>>> 968b206f
     hx,hy,hz,kx,ky,kz,ncplx,&
     mbvctr_c,mbvctr_f,mseg_c,mseg_f,keyv_p,keyg_p,proj,nwarnings)
  use module_base
  use module_types
  implicit none
  character(len=1), intent(in) :: geocode
  character(len=20), intent(in) :: atomname
  integer, intent(in) :: iat,idir,l,i,mbvctr_c,mbvctr_f,mseg_c,mseg_f,ncplx
  type(locreg_descriptors),intent(in) :: lr
  real(gp), intent(in) :: hx,hy,hz,gau_a,kx,ky,kz
  !integer, dimension(2,3), intent(in) :: nboxp_c,nboxp_f
  integer, dimension(mseg_c+mseg_f), intent(in) :: keyv_p
  integer, dimension(2,mseg_c+mseg_f), intent(in) :: keyg_p

  real(gp), dimension(3), intent(in) :: rxyz
  integer, intent(inout) :: nwarnings
  real(wp), dimension((mbvctr_c+7*mbvctr_f)*(2*l-1)*ncplx), intent(out) :: proj
  !Local variables
  integer, parameter :: nterm_max=20 !if GTH nterm_max=4
  integer :: m,iterm
  !integer :: nl1_c,nu1_c,nl2_c,nu2_c,nl3_c,nu3_c,nl1_f,nu1_f,nl2_f,nu2_f,nl3_f,nu3_f
  integer :: istart_c,nterm
  real(gp) :: fpi,factor,rx,ry,rz
  real(dp) :: scpr
  integer, dimension(3) :: nterm_arr
  integer, dimension(nterm_max) :: lx,ly,lz
  integer, dimension(3,nterm_max,3) :: lxyz_arr
  real(gp), dimension(nterm_max) :: factors
  real(gp), dimension(nterm_max,3) :: fac_arr

  !this value can also be inserted as a parameter
  fpi=(4.0_gp*atan(1.0_gp))**(-.75_gp)

  rx=rxyz(1) 
  ry=rxyz(2) 
  rz=rxyz(3)

  istart_c=1
  !start of the projectors expansion routine
  factor=sqrt(2.0_gp)*fpi/(sqrt(gau_a)**(2*(l-1)+4*i-1))
  do m=1,2*l-1
    
     if (idir==0) then !normal projector calculation case
        call calc_coeff_proj(l,i,m,nterm_max,nterm,lx,ly,lz,factors)
        
        factors(1:nterm)=factor*factors(1:nterm)
     else !calculation of projector derivative
        call calc_coeff_derproj(l,i,m,nterm_max,gau_a,nterm_arr,lxyz_arr,fac_arr)
        
        nterm=nterm_arr(idir)
        do iterm=1,nterm
           factors(iterm)=factor*fac_arr(iterm,idir)
           lx(iterm)=lxyz_arr(1,iterm,idir)
           ly(iterm)=lxyz_arr(2,iterm,idir)
           lz(iterm)=lxyz_arr(3,iterm,idir)
        end do
     end if
     
     call crtproj(geocode,nterm,lr,hx,hy,hz,kx,ky,kz,ncplx,&
          gau_a,factors,rx,ry,rz,lx,ly,lz,&
          mbvctr_c,mbvctr_f,mseg_c,mseg_f,keyv_p,keyg_p,proj(istart_c))

     ! testing
     if (idir == 0) then
        !here the norm should be done with the complex components
        call wnrm_wrap(ncplx,mbvctr_c,mbvctr_f,proj(istart_c),scpr)
        if (abs(1.d0-scpr) > 1.d-2) then
           if (abs(1.d0-scpr) > 1.d-1) then
              !if (iproc == 0) then
                 write(*,'(1x,a)')'error found!'
                 write(*,'(1x,a,i4,a,a6,a,i1,a,i1,a,f6.3)')&
                      'The norm of the nonlocal PSP for atom n=',iat,&
                      ' (',trim(atomname),&
                      ') labeled by l=',l,' m=',m,' is ',scpr
                 write(*,'(1x,a)')&
                      'while it is supposed to be about 1.0. Control PSP data or reduce grid spacing.'
              !end if
              stop
           else
!!!              write(*,'(1x,a,i4,a,a6,a,i1,a,i1,a,f4.3)')&
!!!                   'The norm of the nonlocal PSP for atom n=',iat,&
!!!                   ' (',trim(atomname),&
!!!                   ') labeled by l=',l,' m=',m,' is ',scpr
              nwarnings=nwarnings+1
           end if
        end if
        !do iterm=1,nterm
        !   if (iproc.eq.0) write(*,'(1x,a,i0,1x,a,1pe10.3,3(1x,i0))') &
        !        'projector: iat,atomname,gau_a,lx,ly,lz ', & 
        !        iat,trim(at%atomnames(at%iatype(iat))),gau_a,lx(iterm),ly(iterm),lz(iterm)
        !enddo
     end if
     !end testing
     istart_c=istart_c+(mbvctr_c+7*mbvctr_f)*ncplx
  enddo
END SUBROUTINE projector


!>   Determines the number of projectors (valid for GTH and HGH pseudopotentials)
subroutine numb_proj(ityp,ntypes,psppar,npspcode,mproj)
  use module_base
  implicit none
  integer, intent(in) :: ityp,ntypes
  integer, dimension(ntypes), intent(in) :: npspcode
  real(gp), dimension(0:4,0:6,ntypes), intent(in) :: psppar
  integer, intent(out) :: mproj
  !Local variables
  integer :: l,i

  mproj=0
  if (npspcode(ityp) == 2) then !GTH
     do l=1,2 
        do i=1,2 
           if (psppar(l,i,ityp) /= 0.0_gp) mproj=mproj+2*l-1
        enddo
     enddo
  else if (npspcode(ityp) == 3 .or. npspcode(ityp) == 10) then !HGH and HGH-K
     do l=1,4 
        do i=1,3 
           if (psppar(l,i,ityp) /= 0.0_gp) mproj=mproj+2*l-1
        enddo
     enddo
  end if

END SUBROUTINE numb_proj


<<<<<<< HEAD

!>   Returns the compressed form of a Gaussian projector 
!!   x^lx * y^ly * z^lz * exp (-1/(2*gau_a^2) *((x-rx)^2 + (y-ry)^2 + (z-rz)^2 ))
!!   in the arrays proj_c, proj_f
!!
subroutine crtproj(geocode,nterm,lr, & 
=======
!>  Returns the compressed form of a Gaussian projector 
!!  @f$ x^lx * y^ly * z^lz * exp (-1/(2*gau_a^2) *((x-rx)^2 + (y-ry)^2 + (z-rz)^2 )) @f$
!!  in the arrays proj_c, proj_f
subroutine crtproj(geocode,nterm,n1,n2,n3, & 
>>>>>>> 968b206f
     hx,hy,hz,kx,ky,kz,ncplx,gau_a,fac_arr,rx,ry,rz,lx,ly,lz, & 
     mvctr_c,mvctr_f,mseg_c,mseg_f,keyv_p,keyg_p,proj)
  use module_base
  use module_types
  implicit none
  character(len=1), intent(in) :: geocode
  integer, intent(in) :: nterm,mvctr_c,mvctr_f,mseg_c,mseg_f,ncplx
  real(gp), intent(in) :: hx,hy,hz,gau_a,rx,ry,rz,kx,ky,kz
  integer, dimension(nterm), intent(in) :: lx,ly,lz
  real(gp), dimension(nterm), intent(in) :: fac_arr
  integer, dimension(mseg_c+mseg_f), intent(in) :: keyv_p
  integer, dimension(2,mseg_c+mseg_f), intent(in) :: keyg_p
  real(wp), dimension((mvctr_c+7*mvctr_f)*ncplx), intent(out) :: proj
<<<<<<< HEAD
  type(locreg_descriptors), intent(in) :: lr
  !local variables
=======
  !Local variables
>>>>>>> 968b206f
  character(len=*), parameter :: subname='crtproj'
  integer, parameter :: nw=65536
  logical :: perx,pery,perz !variables controlling the periodicity in x,y,z
  integer :: iterm,n_gau,ml1,ml2,ml3,mu1,mu2,mu3,i1,i2,i3
  integer :: ns1,ns2,ns3,n1,n2,n3
  integer :: mvctr,i_all,i_stat,j1,i0,j0,jj,ii,i,iseg,ind_f,ind_c
  integer :: counter !test
  real(wp) :: re_cmplx_prod,im_cmplx_prod
  real(gp) :: factor,err_norm
  real(wp), allocatable, dimension(:,:,:) :: work
  real(wp), allocatable, dimension(:,:,:,:) :: wprojx,wprojy,wprojz
!$  integer :: ithread,nthread,omp_get_thread_num,omp_get_num_threads

  ! rename region boundaries
  ns1 = lr%ns1
  ns2 = lr%ns2
  ns3 = lr%ns3
  n1  = lr%d%n1
  n2  = lr%d%n2
  n3  = lr%d%n3

  allocate(work(0:nw,2,2+ndebug),stat=i_stat)  !always use complex value
  call memocc(i_stat,work,'work',subname)

  allocate(wprojx(ncplx,0:n1,2,nterm+ndebug),stat=i_stat)
  call memocc(i_stat,wprojx,'wprojx',subname)
  allocate(wprojy(ncplx,0:n2,2,nterm+ndebug),stat=i_stat)
  call memocc(i_stat,wprojy,'wprojy',subname)
  allocate(wprojz(ncplx,0:n3,2,nterm+ndebug),stat=i_stat)
  call memocc(i_stat,wprojz,'wprojz',subname)

  !conditions for periodicity in the three directions
  perx=(geocode /= 'F')
  pery=(geocode == 'P')
  perz=(geocode /= 'F')

  ! make sure that the coefficients returned by CALL GAUSS_TO_DAUB are zero outside [ml:mr] 
  err_norm=0.0_gp 
  do iterm=1,nterm

     factor=fac_arr(iterm)
     n_gau=lx(iterm) 
     call gauss_to_daub_k(hx,kx*hx,ncplx,factor,rx,gau_a,n_gau,ns1,n1,ml1,mu1,&
          wprojx(1,0,1,iterm),work,nw,perx) 
     
     n_gau=ly(iterm) 
     call gauss_to_daub_k(hy,ky*hy,ncplx,1.d0,ry,gau_a,n_gau,ns2,n2,ml2,mu2,&
          wprojy(1,0,1,iterm),work,nw,pery) 

     n_gau=lz(iterm) 
     call gauss_to_daub_k(hz,kz*hz,ncplx,1.d0,rz,gau_a,n_gau,ns3,n3,ml3,mu3,&
          wprojz(1,0,1,iterm),work,nw,perz)

  end do
  !the filling of the projector should be different if ncplx==1 or 2
  !split such as to avoid intensive call to if statements
  if (ncplx == 1) then

     !$omp parallel default(private) shared(mseg_c,keyv_p,keyg_p,n3,n2) &
     !$omp shared(n1,proj,wprojx,wprojy,wprojz,mvctr_c) &
     !$omp shared(nterm,mvctr_f,mseg_f)
     !$  ithread=omp_get_thread_num()
     !$  nthread=omp_get_num_threads()

     !$  if(ithread .eq. 0) then
     mvctr=0
     ! coarse part
     do iseg=1,mseg_c
        jj=keyv_p(iseg)
        j0=keyg_p(1,iseg)
        j1=keyg_p(2,iseg)
        ii=j0-1
        i3=ii/((n1+1)*(n2+1))
        ii=ii-i3*(n1+1)*(n2+1)
        i2=ii/(n1+1)
        i0=ii-i2*(n1+1)
        i1=i0+j1-j0
        do i=i0,i1
           ind_c=i-i0+jj
           mvctr=mvctr+1
           proj(ind_c)=&
                wprojx(1,i,1,1)*wprojy(1,i2,1,1)*wprojz(1,i3,1,1)
        enddo
     enddo

     if (mvctr /=  mvctr_c) then
        !$  write(*,'(1x,a,i0,1x,i0)')' ithread,nthread: ',ithread,nthread
        write(*,'(1x,a,i0,1x,i0)')' ERROR (crtproj 1): mvctr /= mvctr_c ',mvctr,mvctr_c
        stop
     end if
     !$  end if

     !$  if(ithread .eq. 1 .or. nthread .eq. 1) then
     ! First term: fine projector components
     ! fine part
     mvctr=0
     do iseg=mseg_c+1,mseg_c+mseg_f
        jj=keyv_p(iseg)
        j0=keyg_p(1,iseg)
        j1=keyg_p(2,iseg)
        ii=j0-1
        i3=ii/((n1+1)*(n2+1))
        ii=ii-i3*(n1+1)*(n2+1)
        i2=ii/(n1+1)
        i0=ii-i2*(n1+1)
        i1=i0+j1-j0
        do i=i0,i1
           ind_f=mvctr_c+7*(i-i0+jj-1)
           mvctr=mvctr+1
           proj(ind_f+1)=wprojx(1,i,2,1)*wprojy(1,i2,1,1)*wprojz(1,i3,1,1)
           proj(ind_f+2)=wprojx(1,i,1,1)*wprojy(1,i2,2,1)*wprojz(1,i3,1,1)
           proj(ind_f+3)=wprojx(1,i,2,1)*wprojy(1,i2,2,1)*wprojz(1,i3,1,1)
           proj(ind_f+4)=wprojx(1,i,1,1)*wprojy(1,i2,1,1)*wprojz(1,i3,2,1)
           proj(ind_f+5)=wprojx(1,i,2,1)*wprojy(1,i2,1,1)*wprojz(1,i3,2,1)
           proj(ind_f+6)=wprojx(1,i,1,1)*wprojy(1,i2,2,1)*wprojz(1,i3,2,1)
           proj(ind_f+7)=wprojx(1,i,2,1)*wprojy(1,i2,2,1)*wprojz(1,i3,2,1)
        enddo
     enddo

     if (mvctr /= mvctr_f) then
        !$ write(*,'(1x,a,i0,1x,i0)')' ithread,nthread: ',ithread,nthread
        write(*,'(1x,a,i0,1x,i0)')' ERROR (crtproj 1): mvctr /= mvctr_f ',mvctr,mvctr_f
        stop 
     end if
     !$  end if

     if (nterm >= 2) then

        !$  if(ithread .eq. 0) then
        ! Other terms: coarse projector components
        ! coarse part
        do iseg=1,mseg_c
           jj=keyv_p(iseg)
           j0=keyg_p(1,iseg)
           j1=keyg_p(2,iseg)
           ii=j0-1
           i3=ii/((n1+1)*(n2+1))
           ii=ii-i3*(n1+1)*(n2+1)
           i2=ii/(n1+1)
           i0=ii-i2*(n1+1)
           i1=i0+j1-j0
           do i=i0,i1
              ind_c=i-i0+jj
              do iterm=2,nterm
                 proj(ind_c)=proj(ind_c)+&
                      wprojx(1,i,1,iterm)*wprojy(1,i2,1,iterm)*wprojz(1,i3,1,iterm)
              end do
           end do
        end do

        !$  end if

        !$  if(ithread .eq. 1 .or. nthread .eq. 1) then
        ! Other terms: fine projector components
        do iseg=mseg_c+1,mseg_c+mseg_f
           jj=keyv_p(iseg)
           j0=keyg_p(1,iseg)
           j1=keyg_p(2,iseg)
           ii=j0-1
           i3=ii/((n1+1)*(n2+1))
           ii=ii-i3*(n1+1)*(n2+1)
           i2=ii/(n1+1)
           i0=ii-i2*(n1+1)
           i1=i0+j1-j0
           do i=i0,i1
              ind_f=mvctr_c+7*(i-i0+jj-1)
              do iterm=2,nterm
                 proj(ind_f+1)=proj(ind_f+1)+&
                      wprojx(1,i,2,iterm)*wprojy(1,i2,1,iterm)*wprojz(1,i3,1,iterm)
                 proj(ind_f+2)=proj(ind_f+2)+&
                      wprojx(1,i,1,iterm)*wprojy(1,i2,2,iterm)*wprojz(1,i3,1,iterm)
                 proj(ind_f+3)=proj(ind_f+3)+&
                      wprojx(1,i,2,iterm)*wprojy(1,i2,2,iterm)*wprojz(1,i3,1,iterm)
                 proj(ind_f+4)=proj(ind_f+4)+&
                      wprojx(1,i,1,iterm)*wprojy(1,i2,1,iterm)*wprojz(1,i3,2,iterm)
                 proj(ind_f+5)=proj(ind_f+5)+&
                      wprojx(1,i,2,iterm)*wprojy(1,i2,1,iterm)*wprojz(1,i3,2,iterm)
                 proj(ind_f+6)=proj(ind_f+6)+&
                      wprojx(1,i,1,iterm)*wprojy(1,i2,2,iterm)*wprojz(1,i3,2,iterm)
                 proj(ind_f+7)=proj(ind_f+7)+&
                      wprojx(1,i,2,iterm)*wprojy(1,i2,2,iterm)*wprojz(1,i3,2,iterm)
                 !! proj_f(1,i-i0+jj)=proj_f(1,i-i0+jj)+&
                 !!      wprojx(i,2,iterm)*wprojy(i2,1,iterm)*wprojz(i3,1,iterm)
                 !! proj_f(2,i-i0+jj)=proj_f(2,i-i0+jj)+&
                 !!      wprojx(i,1,iterm)*wprojy(i2,2,iterm)*wprojz(i3,1,iterm)
                 !! proj_f(3,i-i0+jj)=proj_f(3,i-i0+jj)+&
                 !!      wprojx(i,2,iterm)*wprojy(i2,2,iterm)*wprojz(i3,1,iterm)
                 !! proj_f(4,i-i0+jj)=proj_f(4,i-i0+jj)+&
                 !!      wprojx(i,1,iterm)*wprojy(i2,1,iterm)*wprojz(i3,2,iterm)
                 !! proj_f(5,i-i0+jj)=proj_f(5,i-i0+jj)+&
                 !!      wprojx(i,2,iterm)*wprojy(i2,1,iterm)*wprojz(i3,2,iterm)
                 !! proj_f(6,i-i0+jj)=proj_f(6,i-i0+jj)+&
                 !!      wprojx(i,1,iterm)*wprojy(i2,2,iterm)*wprojz(i3,2,iterm)
                 !! proj_f(7,i-i0+jj)=proj_f(7,i-i0+jj)+&
                 !!      wprojx(i,2,iterm)*wprojy(i2,2,iterm)*wprojz(i3,2,iterm)
              end do
           end do
        end do

        !$  end if
     end if
     !$omp end parallel

  else if (ncplx == 2) then

     !$omp parallel default(private) shared(mseg_c,keyv_p,keyg_p,n3,n2) &
     !$omp shared(n1,proj,wprojx,wprojy,wprojz,mvctr_c) &
     !$omp shared(nterm,mvctr_f,mseg_f)
     !$  ithread=omp_get_thread_num()
     !$  nthread=omp_get_num_threads()

     !part with real and imaginary part
     !modify the openMP statements such as to benefit from parallelisation

     !$  if(ithread .eq. 0) then 
     mvctr=0
     ! coarse part
     do iseg=1,mseg_c
        jj=keyv_p(iseg)
        j0=keyg_p(1,iseg)
        j1=keyg_p(2,iseg)
        ii=j0-1
        i3=ii/((n1+1)*(n2+1))
        ii=ii-i3*(n1+1)*(n2+1)
        i2=ii/(n1+1)
        i0=ii-i2*(n1+1)
        i1=i0+j1-j0
        do i=i0,i1
           ind_c=i-i0+jj
           mvctr=mvctr+1
           proj(ind_c)=&
                re_cmplx_prod(wprojx(1,i,1,1),wprojy(1,i2,1,1),wprojz(1,i3,1,1))
        enddo
     enddo
     if (mvctr /=  mvctr_c) then
        !$ write(*,'(1x,a,i0,1x,i0)')' ithread,nthread: ',ithread,nthread
        write(*,'(1x,a,i0,1x,i0)')' ERROR (crtproj 2): mvctr /= mvctr_c ',mvctr,mvctr_c
        stop
     end if
     !$  end if

     !$  if(ithread .eq. 1 .or. nthread .eq. 1) then
     ! First term: fine projector components
     ! fine part
     mvctr=0
     do iseg=mseg_c+1,mseg_c+mseg_f
        jj=keyv_p(iseg)
        j0=keyg_p(1,iseg)
        j1=keyg_p(2,iseg)
        ii=j0-1
        i3=ii/((n1+1)*(n2+1))
        ii=ii-i3*(n1+1)*(n2+1)
        i2=ii/(n1+1)
        i0=ii-i2*(n1+1)
        i1=i0+j1-j0
        do i=i0,i1
           ind_f=mvctr_c+7*(i-i0+jj-1)
           mvctr=mvctr+1
           proj(ind_f+1)=re_cmplx_prod(wprojx(1,i,2,1),wprojy(1,i2,1,1),wprojz(1,i3,1,1))
           proj(ind_f+2)=re_cmplx_prod(wprojx(1,i,1,1),wprojy(1,i2,2,1),wprojz(1,i3,1,1))
           proj(ind_f+3)=re_cmplx_prod(wprojx(1,i,2,1),wprojy(1,i2,2,1),wprojz(1,i3,1,1))
           proj(ind_f+4)=re_cmplx_prod(wprojx(1,i,1,1),wprojy(1,i2,1,1),wprojz(1,i3,2,1))
           proj(ind_f+5)=re_cmplx_prod(wprojx(1,i,2,1),wprojy(1,i2,1,1),wprojz(1,i3,2,1))
           proj(ind_f+6)=re_cmplx_prod(wprojx(1,i,1,1),wprojy(1,i2,2,1),wprojz(1,i3,2,1))
           proj(ind_f+7)=re_cmplx_prod(wprojx(1,i,2,1),wprojy(1,i2,2,1),wprojz(1,i3,2,1))
        enddo
     enddo
     if (mvctr /= mvctr_f) then
        !$ write(*,'(1x,a,i0,1x,i0)')' ithread,nthread: ',ithread,nthread
        write(*,'(1x,a,i0,1x,i0)')' ERROR (crtproj 2): mvctr /= mvctr_f ',mvctr,mvctr_f
        stop 
     end if
     !$  end if

     if (nterm >= 2) then

        !$  if(ithread .eq. 0) then
        ! Other terms: coarse projector components
        ! coarse part
        do iseg=1,mseg_c
           jj=keyv_p(iseg)
           j0=keyg_p(1,iseg)
           j1=keyg_p(2,iseg)
           ii=j0-1
           i3=ii/((n1+1)*(n2+1))
           ii=ii-i3*(n1+1)*(n2+1)
           i2=ii/(n1+1)
           i0=ii-i2*(n1+1)
           i1=i0+j1-j0
           do i=i0,i1
              ind_c=i-i0+jj
              do iterm=2,nterm
                 proj(ind_c)=proj(ind_c)+re_cmplx_prod(&
                      wprojx(1,i,1,iterm),wprojy(1,i2,1,iterm),wprojz(1,i3,1,iterm))
              end do
           end do
        end do

        !$  end if

        !$  if(ithread .eq. 1 .or. nthread .eq. 1) then
        ! Other terms: fine projector components
        do iseg=mseg_c+1,mseg_c+mseg_f
           jj=keyv_p(iseg)
           j0=keyg_p(1,iseg)
           j1=keyg_p(2,iseg)
           ii=j0-1
           i3=ii/((n1+1)*(n2+1))
           ii=ii-i3*(n1+1)*(n2+1)
           i2=ii/(n1+1)
           i0=ii-i2*(n1+1)
           i1=i0+j1-j0
           do i=i0,i1
              ind_f=mvctr_c+7*(i-i0+jj-1)
              do iterm=2,nterm
                 proj(ind_f+1)=proj(ind_f+1)+re_cmplx_prod(&
                      wprojx(1,i,2,iterm),wprojy(1,i2,1,iterm),wprojz(1,i3,1,iterm))
                 proj(ind_f+2)=proj(ind_f+2)+re_cmplx_prod(&
                      wprojx(1,i,1,iterm),wprojy(1,i2,2,iterm),wprojz(1,i3,1,iterm))
                 proj(ind_f+3)=proj(ind_f+3)+re_cmplx_prod(&
                      wprojx(1,i,2,iterm),wprojy(1,i2,2,iterm),wprojz(1,i3,1,iterm))
                 proj(ind_f+4)=proj(ind_f+4)+re_cmplx_prod(&
                      wprojx(1,i,1,iterm),wprojy(1,i2,1,iterm),wprojz(1,i3,2,iterm))
                 proj(ind_f+5)=proj(ind_f+5)+re_cmplx_prod(&
                      wprojx(1,i,2,iterm),wprojy(1,i2,1,iterm),wprojz(1,i3,2,iterm))
                 proj(ind_f+6)=proj(ind_f+6)+re_cmplx_prod(&
                      wprojx(1,i,1,iterm),wprojy(1,i2,2,iterm),wprojz(1,i3,2,iterm))
                 proj(ind_f+7)=proj(ind_f+7)+re_cmplx_prod(&
                      wprojx(1,i,2,iterm),wprojy(1,i2,2,iterm),wprojz(1,i3,2,iterm))
              end do
           end do
        end do

        !$  end if
     end if

     !now the imaginary part
     !$  if((ithread == 0 .and. nthread <= 2) .or. ithread == 2) then 
     ! coarse part
     mvctr=0
     do iseg=1,mseg_c
        jj=keyv_p(iseg)
        j0=keyg_p(1,iseg)
        j1=keyg_p(2,iseg)
        ii=j0-1
        i3=ii/((n1+1)*(n2+1))
        ii=ii-i3*(n1+1)*(n2+1)
        i2=ii/(n1+1)
        i0=ii-i2*(n1+1)
        i1=i0+j1-j0
        do i=i0,i1
           ind_c=mvctr_c+7*mvctr_f+i-i0+jj
           !write(17,*)ind_c,(mvctr_c+7*mvctr_f)*ncplx
           mvctr=mvctr+1
           proj(ind_c)=&
                im_cmplx_prod(wprojx(1,i,1,1),wprojy(1,i2,1,1),wprojz(1,i3,1,1))
        enddo
     enddo
     if (mvctr /=  mvctr_c) then
        !$ write(*,'(1x,a,i0,1x,i0)')' ithread,nthread: ',ithread,nthread
        write(*,'(1x,a,i0,1x,i0)')' ERROR (crtproj 3): mvctr /= mvctr_c ',mvctr,mvctr_c
        stop
     end if
     !$  end if


     !$  if((ithread .eq. 1 .and. nthread <=3) .or. nthread .eq. 1 .or. ithread == 3) then
     ! First term: fine projector components
     ! fine part
     mvctr=0
     do iseg=mseg_c+1,mseg_c+mseg_f
        jj=keyv_p(iseg)
        j0=keyg_p(1,iseg)
        j1=keyg_p(2,iseg)
        ii=j0-1
        i3=ii/((n1+1)*(n2+1))
        ii=ii-i3*(n1+1)*(n2+1)
        i2=ii/(n1+1)
        i0=ii-i2*(n1+1)
        i1=i0+j1-j0
        do i=i0,i1
           ind_f=mvctr_c+7*mvctr_f+mvctr_c+7*(i-i0+jj-1)
           mvctr=mvctr+1
           proj(ind_f+1)=im_cmplx_prod(wprojx(1,i,2,1),wprojy(1,i2,1,1),wprojz(1,i3,1,1))
           proj(ind_f+2)=im_cmplx_prod(wprojx(1,i,1,1),wprojy(1,i2,2,1),wprojz(1,i3,1,1))
           proj(ind_f+3)=im_cmplx_prod(wprojx(1,i,2,1),wprojy(1,i2,2,1),wprojz(1,i3,1,1))
           proj(ind_f+4)=im_cmplx_prod(wprojx(1,i,1,1),wprojy(1,i2,1,1),wprojz(1,i3,2,1))
           proj(ind_f+5)=im_cmplx_prod(wprojx(1,i,2,1),wprojy(1,i2,1,1),wprojz(1,i3,2,1))
           proj(ind_f+6)=im_cmplx_prod(wprojx(1,i,1,1),wprojy(1,i2,2,1),wprojz(1,i3,2,1))
           proj(ind_f+7)=im_cmplx_prod(wprojx(1,i,2,1),wprojy(1,i2,2,1),wprojz(1,i3,2,1))
        enddo
     enddo
     if (mvctr /= mvctr_f) then
        !$ write(*,'(1x,a,i0,1x,i0)')' ithread,nthread: ',ithread,nthread
        write(*,'(1x,a,i0,1x,i0)')' ERROR (crtproj 3): mvctr /= mvctr_f ',mvctr,mvctr_f
        stop 
     end if
     !$  end if

     if (nterm >= 2) then

        !$  if((ithread == 0 .and. nthread <= 2) .or. ithread == 2) then 
        ! Other terms: coarse projector components
        ! coarse part
        do iseg=1,mseg_c
           jj=keyv_p(iseg)
           j0=keyg_p(1,iseg)
           j1=keyg_p(2,iseg)
           ii=j0-1
           i3=ii/((n1+1)*(n2+1))
           ii=ii-i3*(n1+1)*(n2+1)
           i2=ii/(n1+1)
           i0=ii-i2*(n1+1)
           i1=i0+j1-j0
           do i=i0,i1
              ind_c=mvctr_c+7*mvctr_f+i-i0+jj
              do iterm=2,nterm
                 proj(ind_c)=proj(ind_c)+im_cmplx_prod(&
                      wprojx(1,i,1,iterm),wprojy(1,i2,1,iterm),wprojz(1,i3,1,iterm))
              end do
           end do
        end do
        !$  end if

        !$  if((ithread == 1 .and. nthread <=3) .or. nthread == 1 .or. ithread == 3) then
        ! Other terms: fine projector components
        do iseg=mseg_c+1,mseg_c+mseg_f
           jj=keyv_p(iseg)
           j0=keyg_p(1,iseg)
           j1=keyg_p(2,iseg)
           ii=j0-1
           i3=ii/((n1+1)*(n2+1))
           ii=ii-i3*(n1+1)*(n2+1)
           i2=ii/(n1+1)
           i0=ii-i2*(n1+1)
           i1=i0+j1-j0
           do i=i0,i1
              ind_f=mvctr_c+7*mvctr_f+mvctr_c+7*(i-i0+jj-1)
              do iterm=2,nterm
                 proj(ind_f+1)=proj(ind_f+1)+im_cmplx_prod(&
                      wprojx(1,i,2,iterm),wprojy(1,i2,1,iterm),wprojz(1,i3,1,iterm))
                 proj(ind_f+2)=proj(ind_f+2)+im_cmplx_prod(&
                      wprojx(1,i,1,iterm),wprojy(1,i2,2,iterm),wprojz(1,i3,1,iterm))
                 proj(ind_f+3)=proj(ind_f+3)+im_cmplx_prod(&
                      wprojx(1,i,2,iterm),wprojy(1,i2,2,iterm),wprojz(1,i3,1,iterm))
                 proj(ind_f+4)=proj(ind_f+4)+im_cmplx_prod(&
                      wprojx(1,i,1,iterm),wprojy(1,i2,1,iterm),wprojz(1,i3,2,iterm))
                 proj(ind_f+5)=proj(ind_f+5)+im_cmplx_prod(&
                      wprojx(1,i,2,iterm),wprojy(1,i2,1,iterm),wprojz(1,i3,2,iterm))
                 proj(ind_f+6)=proj(ind_f+6)+im_cmplx_prod(&
                      wprojx(1,i,1,iterm),wprojy(1,i2,2,iterm),wprojz(1,i3,2,iterm))
                 proj(ind_f+7)=proj(ind_f+7)+im_cmplx_prod(&
                      wprojx(1,i,2,iterm),wprojy(1,i2,2,iterm),wprojz(1,i3,2,iterm))
              end do
           end do
        end do
        !$  end if

     end if

     !$omp end parallel
     
  end if

  i_all=-product(shape(wprojx))*kind(wprojx)
  deallocate(wprojx,stat=i_stat)
  call memocc(i_stat,i_all,'wprojx',subname)
  i_all=-product(shape(wprojy))*kind(wprojy)
  deallocate(wprojy,stat=i_stat)
  call memocc(i_stat,i_all,'wprojy',subname)
  i_all=-product(shape(wprojz))*kind(wprojz)
  deallocate(wprojz,stat=i_stat)
  call memocc(i_stat,i_all,'wprojz',subname)

  i_all=-product(shape(work))*kind(work)
  deallocate(work,stat=i_stat)
  call memocc(i_stat,i_all,'work',subname)

END SUBROUTINE crtproj


!>   Real part of the complex product
function re_cmplx_prod(a,b,c)
  use module_base
  implicit none
  real(wp), dimension(2), intent(in) :: a,b,c
  real(wp) :: re_cmplx_prod
  
  re_cmplx_prod=a(1)*b(1)*c(1) &
       -a(1)*b(2)*c(2) &
       -a(2)*b(1)*c(2) &
       -a(2)*b(2)*c(1)
  
END FUNCTION re_cmplx_prod


!>   Imaginary part of the complex product
function im_cmplx_prod(a,b,c)
  use module_base
  implicit none
  real(wp), dimension(2), intent(in) :: a,b,c
  real(wp) :: im_cmplx_prod
  
  im_cmplx_prod=-a(2)*b(2)*c(2) &
       +a(2)*b(1)*c(1) &
       +a(1)*b(2)*c(1) &
       +a(1)*b(1)*c(2)
  
END FUNCTION im_cmplx_prod


!>   Finds the size of the smallest subbox that contains a localization region made 
!!   out of atom centered spheres
subroutine pregion_size(geocode,rxyz,radius,rmult,hx,hy,hz,n1,n2,n3,nl1,nu1,nl2,nu2,nl3,nu3)
  use module_base
  implicit none
  character(len=1), intent(in) :: geocode
  integer, intent(in) :: n1,n2,n3
  real(gp), intent(in) :: hx,hy,hz,rmult,radius
  real(gp), dimension(3), intent(in) :: rxyz
  integer, intent(out) :: nl1,nu1,nl2,nu2,nl3,nu3
  !Local variables
  real(kind=8), parameter :: eps_mach=1.d-12
  real(kind=8) :: onem
  real(gp) :: cxmax,cymax,czmax,cxmin,cymin,czmin,rad

  rad=radius*rmult
  cxmax=rxyz(1)+rad ; cxmin=rxyz(1)-rad
  cymax=rxyz(2)+rad ; cymin=rxyz(2)-rad
  czmax=rxyz(3)+rad ; czmin=rxyz(3)-rad
  onem=1.d0-eps_mach

  nl1=ceiling(real(cxmin/hx,kind=8) - eps_mach)   
  nl2=ceiling(real(cymin/hy,kind=8) - eps_mach)   
  nl3=ceiling(real(czmin/hz,kind=8) - eps_mach)   
  nu1=floor(real(cxmax/hx,kind=8) + eps_mach)  
  nu2=floor(real(cymax/hy,kind=8) + eps_mach)  
  nu3=floor(real(czmax/hz,kind=8) + eps_mach)  

  !for non-free BC the projectors are not allowed to be also outside the box
  if (geocode == 'F') then
     if (nl1 < 0)   stop 'nl1: projector region outside cell'
     if (nl2 < 0)   stop 'nl2: projector region outside cell'
     if (nl3 < 0)   stop 'nl3: projector region outside cell'
     if (nu1 > n1)   stop 'nu1: projector region outside cell'
     if (nu2 > n2)   stop 'nu2: projector region outside cell'
     if (nu3 > n3)   stop 'nu3: projector region outside cell'
  else if (geocode == 'S') then
     !correct the extremes if they run outside the box
     if (nl1 < 0 .or. nu1 > n1) then
        nl1=0
        nu1=n1
     end if
     if (nl2 < 0)   stop 'nl2: projector region outside cell'
     if (nu2 > n2)   stop 'nu2: projector region outside cell'
     if (nl3 < 0 .or. nu3 > n3) then
        nl3=0
        nu3=n3
     end if
  else if (geocode == 'P') then
     !correct the extremes if they run outside the box
     if (nl1 < 0 .or. nu1 > n1) then
        nl1=0
        nu1=n1
     end if
     if (nl2 < 0 .or. nu2 > n2) then
        nl2=0
        nu2=n2
     end if
     if (nl3 < 0 .or. nu3 > n3) then
        nl3=0
        nu3=n3
     end if
  end if

END SUBROUTINE pregion_size


subroutine calc_coeff_proj(l,i,m,nterm_max,nterm,lx,ly,lz,fac_arr)
  use module_base
  implicit none
  integer, intent(in) :: l,i,m,nterm_max
  integer, intent(out) :: nterm
  integer, dimension(nterm_max), intent(out) :: lx,ly,lz
  real(gp), dimension(nterm_max), intent(out) :: fac_arr

  if (l.eq.1 .and. i.eq.1 .and. m.eq.1) then
     nterm=1
     lx(1)=0 ; ly(1)=0 ; lz(1)=0
     fac_arr(1)=0.7071067811865475244008444_gp
  else if (l.eq.1 .and. i.eq.2 .and. m.eq.1) then
     nterm=3
     lx(1)=2 ; ly(1)=0 ; lz(1)=0
     lx(2)=0 ; ly(2)=2 ; lz(2)=0
     lx(3)=0 ; ly(3)=0 ; lz(3)=2
     fac_arr(1)=0.3651483716701107423046465_gp
     fac_arr(2)=0.3651483716701107423046465_gp
     fac_arr(3)=0.3651483716701107423046465_gp
  else if (l.eq.1 .and. i.eq.3 .and. m.eq.1) then
     nterm=6
     lx(1)=4 ; ly(1)=0 ; lz(1)=0
     lx(2)=2 ; ly(2)=2 ; lz(2)=0
     lx(3)=0 ; ly(3)=4 ; lz(3)=0
     lx(4)=2 ; ly(4)=0 ; lz(4)=2
     lx(5)=0 ; ly(5)=2 ; lz(5)=2
     lx(6)=0 ; ly(6)=0 ; lz(6)=4
     fac_arr(1)=0.09200874124564722903948358_gp
     fac_arr(2)=0.1840174824912944580789672_gp
     fac_arr(3)=0.09200874124564722903948358_gp
     fac_arr(4)=0.1840174824912944580789672_gp
     fac_arr(5)=0.1840174824912944580789672_gp
     fac_arr(6)=0.09200874124564722903948358_gp
  else if (l.eq.2 .and. i.eq.1 .and. m.eq.1) then
     nterm=1
     lx(1)=1 ; ly(1)=0 ; lz(1)=0
     fac_arr(1)=1.000000000000000000000000_gp
  else if (l.eq.2 .and. i.eq.1 .and. m.eq.2) then
     nterm=1
     lx(1)=0 ; ly(1)=1 ; lz(1)=0
     fac_arr(1)=1.000000000000000000000000_gp
  else if (l.eq.2 .and. i.eq.1 .and. m.eq.3) then
     nterm=1
     lx(1)=0 ; ly(1)=0 ; lz(1)=1
     fac_arr(1)=1.000000000000000000000000_gp
  else if (l.eq.2 .and. i.eq.2 .and. m.eq.1) then
     nterm=3
     lx(1)=3 ; ly(1)=0 ; lz(1)=0
     lx(2)=1 ; ly(2)=2 ; lz(2)=0
     lx(3)=1 ; ly(3)=0 ; lz(3)=2
     fac_arr(1)=0.3380617018914066310038473_gp
     fac_arr(2)=0.3380617018914066310038473_gp
     fac_arr(3)=0.3380617018914066310038473_gp
  else if (l.eq.2 .and. i.eq.2 .and. m.eq.2) then
     nterm=3
     lx(1)=2 ; ly(1)=1 ; lz(1)=0
     lx(2)=0 ; ly(2)=3 ; lz(2)=0
     lx(3)=0 ; ly(3)=1 ; lz(3)=2
     fac_arr(1)=0.3380617018914066310038473_gp
     fac_arr(2)=0.3380617018914066310038473_gp
     fac_arr(3)=0.3380617018914066310038473_gp
  else if (l.eq.2 .and. i.eq.2 .and. m.eq.3) then
     nterm=3
     lx(1)=2 ; ly(1)=0 ; lz(1)=1
     lx(2)=0 ; ly(2)=2 ; lz(2)=1
     lx(3)=0 ; ly(3)=0 ; lz(3)=3
     fac_arr(1)=0.3380617018914066310038473_gp
     fac_arr(2)=0.3380617018914066310038473_gp
     fac_arr(3)=0.3380617018914066310038473_gp
  else if (l.eq.2 .and. i.eq.3 .and. m.eq.1) then
     nterm=6
     lx(1)=5 ; ly(1)=0 ; lz(1)=0
     lx(2)=3 ; ly(2)=2 ; lz(2)=0
     lx(3)=1 ; ly(3)=4 ; lz(3)=0
     lx(4)=3 ; ly(4)=0 ; lz(4)=2
     lx(5)=1 ; ly(5)=2 ; lz(5)=2
     lx(6)=1 ; ly(6)=0 ; lz(6)=4
     fac_arr(1)=0.06795295885835007261827187_gp
     fac_arr(2)=0.1359059177167001452365437_gp
     fac_arr(3)=0.06795295885835007261827187_gp
     fac_arr(4)=0.1359059177167001452365437_gp
     fac_arr(5)=0.1359059177167001452365437_gp
     fac_arr(6)=0.06795295885835007261827187_gp
  else if (l.eq.2 .and. i.eq.3 .and. m.eq.2) then
     nterm=6
     lx(1)=4 ; ly(1)=1 ; lz(1)=0
     lx(2)=2 ; ly(2)=3 ; lz(2)=0
     lx(3)=0 ; ly(3)=5 ; lz(3)=0
     lx(4)=2 ; ly(4)=1 ; lz(4)=2
     lx(5)=0 ; ly(5)=3 ; lz(5)=2
     lx(6)=0 ; ly(6)=1 ; lz(6)=4
     fac_arr(1)=0.06795295885835007261827187_gp
     fac_arr(2)=0.1359059177167001452365437_gp
     fac_arr(3)=0.06795295885835007261827187_gp
     fac_arr(4)=0.1359059177167001452365437_gp
     fac_arr(5)=0.1359059177167001452365437_gp
     fac_arr(6)=0.06795295885835007261827187_gp
  else if (l.eq.2 .and. i.eq.3 .and. m.eq.3) then
     nterm=6
     lx(1)=4 ; ly(1)=0 ; lz(1)=1
     lx(2)=2 ; ly(2)=2 ; lz(2)=1
     lx(3)=0 ; ly(3)=4 ; lz(3)=1
     lx(4)=2 ; ly(4)=0 ; lz(4)=3
     lx(5)=0 ; ly(5)=2 ; lz(5)=3
     lx(6)=0 ; ly(6)=0 ; lz(6)=5
     fac_arr(1)=0.06795295885835007261827187_gp
     fac_arr(2)=0.1359059177167001452365437_gp
     fac_arr(3)=0.06795295885835007261827187_gp
     fac_arr(4)=0.1359059177167001452365437_gp
     fac_arr(5)=0.1359059177167001452365437_gp
     fac_arr(6)=0.06795295885835007261827187_gp
  else if (l.eq.3 .and. i.eq.1 .and. m.eq.1) then
     nterm=1
     lx(1)=0 ; ly(1)=1 ; lz(1)=1
     fac_arr(1)=1.414213562373095048801689_gp
  else if (l.eq.3 .and. i.eq.1 .and. m.eq.2) then
     nterm=1
     lx(1)=1 ; ly(1)=0 ; lz(1)=1
     fac_arr(1)=1.414213562373095048801689_gp
  else if (l.eq.3 .and. i.eq.1 .and. m.eq.3) then
     nterm=1
     lx(1)=1 ; ly(1)=1 ; lz(1)=0
     fac_arr(1)=1.414213562373095048801689_gp
  else if (l.eq.3 .and. i.eq.1 .and. m.eq.4) then
     nterm=2
     lx(1)=2 ; ly(1)=0 ; lz(1)=0
     lx(2)=0 ; ly(2)=2 ; lz(2)=0
     fac_arr(1)=0.7071067811865475244008444_gp
     fac_arr(2)=-0.7071067811865475244008444_gp
  else if (l.eq.3 .and. i.eq.1 .and. m.eq.5) then
     nterm=3
     lx(1)=2 ; ly(1)=0 ; lz(1)=0
     lx(2)=0 ; ly(2)=2 ; lz(2)=0
     lx(3)=0 ; ly(3)=0 ; lz(3)=2
     fac_arr(1)=-0.4082482904638630163662140_gp
     fac_arr(2)=-0.4082482904638630163662140_gp
     fac_arr(3)=0.8164965809277260327324280_gp
  else if (l.eq.3 .and. i.eq.2 .and. m.eq.1) then
     nterm=3
     lx(1)=2 ; ly(1)=1 ; lz(1)=1
     lx(2)=0 ; ly(2)=3 ; lz(2)=1
     lx(3)=0 ; ly(3)=1 ; lz(3)=3
     fac_arr(1)=0.3563483225498991795794046_gp
     fac_arr(2)=0.3563483225498991795794046_gp
     fac_arr(3)=0.3563483225498991795794046_gp
  else if (l.eq.3 .and. i.eq.2 .and. m.eq.2) then
     nterm=3
     lx(1)=3 ; ly(1)=0 ; lz(1)=1
     lx(2)=1 ; ly(2)=2 ; lz(2)=1
     lx(3)=1 ; ly(3)=0 ; lz(3)=3
     fac_arr(1)=0.3563483225498991795794046_gp
     fac_arr(2)=0.3563483225498991795794046_gp
     fac_arr(3)=0.3563483225498991795794046_gp
  else if (l.eq.3 .and. i.eq.2 .and. m.eq.3) then
     nterm=3
     lx(1)=3 ; ly(1)=1 ; lz(1)=0
     lx(2)=1 ; ly(2)=3 ; lz(2)=0
     lx(3)=1 ; ly(3)=1 ; lz(3)=2
     fac_arr(1)=0.3563483225498991795794046_gp
     fac_arr(2)=0.3563483225498991795794046_gp
     fac_arr(3)=0.3563483225498991795794046_gp
  else if (l.eq.3 .and. i.eq.2 .and. m.eq.4) then
     nterm=4
     lx(1)=4 ; ly(1)=0 ; lz(1)=0
     lx(2)=0 ; ly(2)=4 ; lz(2)=0
     lx(3)=2 ; ly(3)=0 ; lz(3)=2
     lx(4)=0 ; ly(4)=2 ; lz(4)=2
     fac_arr(1)=0.1781741612749495897897023_gp
     fac_arr(2)=-0.1781741612749495897897023_gp
     fac_arr(3)=0.1781741612749495897897023_gp
     fac_arr(4)=-0.1781741612749495897897023_gp
  else if (l.eq.3 .and. i.eq.2 .and. m.eq.5) then
     nterm=6
     lx(1)=4 ; ly(1)=0 ; lz(1)=0
     lx(2)=2 ; ly(2)=2 ; lz(2)=0
     lx(3)=0 ; ly(3)=4 ; lz(3)=0
     lx(4)=2 ; ly(4)=0 ; lz(4)=2
     lx(5)=0 ; ly(5)=2 ; lz(5)=2
     lx(6)=0 ; ly(6)=0 ; lz(6)=4
     fac_arr(1)=-0.1028688999747279401740630_gp
     fac_arr(2)=-0.2057377999494558803481260_gp
     fac_arr(3)=-0.1028688999747279401740630_gp
     fac_arr(4)=0.1028688999747279401740630_gp
     fac_arr(5)=0.1028688999747279401740630_gp
     fac_arr(6)=0.2057377999494558803481260_gp
  else if (l.eq.3 .and. i.eq.3 .and. m.eq.1) then
     nterm=6
     lx(1)=4 ; ly(1)=1 ; lz(1)=1
     lx(2)=2 ; ly(2)=3 ; lz(2)=1
     lx(3)=0 ; ly(3)=5 ; lz(3)=1
     lx(4)=2 ; ly(4)=1 ; lz(4)=3
     lx(5)=0 ; ly(5)=3 ; lz(5)=3
     lx(6)=0 ; ly(6)=1 ; lz(6)=5
     fac_arr(1)=0.05959868750235655989526993_gp
     fac_arr(2)=0.1191973750047131197905399_gp
     fac_arr(3)=0.05959868750235655989526993_gp
     fac_arr(4)=0.1191973750047131197905399_gp
     fac_arr(5)=0.1191973750047131197905399_gp
     fac_arr(6)=0.05959868750235655989526993_gp
  else if (l.eq.3 .and. i.eq.3 .and. m.eq.2) then
     nterm=6
     lx(1)=5 ; ly(1)=0 ; lz(1)=1
     lx(2)=3 ; ly(2)=2 ; lz(2)=1
     lx(3)=1 ; ly(3)=4 ; lz(3)=1
     lx(4)=3 ; ly(4)=0 ; lz(4)=3
     lx(5)=1 ; ly(5)=2 ; lz(5)=3
     lx(6)=1 ; ly(6)=0 ; lz(6)=5
     fac_arr(1)=0.05959868750235655989526993_gp
     fac_arr(2)=0.1191973750047131197905399_gp
     fac_arr(3)=0.05959868750235655989526993_gp
     fac_arr(4)=0.1191973750047131197905399_gp
     fac_arr(5)=0.1191973750047131197905399_gp
     fac_arr(6)=0.05959868750235655989526993_gp
  else if (l.eq.3 .and. i.eq.3 .and. m.eq.3) then
     nterm=6
     lx(1)=5 ; ly(1)=1 ; lz(1)=0
     lx(2)=3 ; ly(2)=3 ; lz(2)=0
     lx(3)=1 ; ly(3)=5 ; lz(3)=0
     lx(4)=3 ; ly(4)=1 ; lz(4)=2
     lx(5)=1 ; ly(5)=3 ; lz(5)=2
     lx(6)=1 ; ly(6)=1 ; lz(6)=4
     fac_arr(1)=0.05959868750235655989526993_gp
     fac_arr(2)=0.1191973750047131197905399_gp
     fac_arr(3)=0.05959868750235655989526993_gp
     fac_arr(4)=0.1191973750047131197905399_gp
     fac_arr(5)=0.1191973750047131197905399_gp
     fac_arr(6)=0.05959868750235655989526993_gp
  else if (l.eq.3 .and. i.eq.3 .and. m.eq.4) then
     nterm=8
     lx(1)=6 ; ly(1)=0 ; lz(1)=0
     lx(2)=4 ; ly(2)=2 ; lz(2)=0
     lx(3)=2 ; ly(3)=4 ; lz(3)=0
     lx(4)=0 ; ly(4)=6 ; lz(4)=0
     lx(5)=4 ; ly(5)=0 ; lz(5)=2
     lx(6)=0 ; ly(6)=4 ; lz(6)=2
     lx(7)=2 ; ly(7)=0 ; lz(7)=4
     lx(8)=0 ; ly(8)=2 ; lz(8)=4
     fac_arr(1)=0.02979934375117827994763496_gp
     fac_arr(2)=0.02979934375117827994763496_gp
     fac_arr(3)=-0.02979934375117827994763496_gp
     fac_arr(4)=-0.02979934375117827994763496_gp
     fac_arr(5)=0.05959868750235655989526993_gp
     fac_arr(6)=-0.05959868750235655989526993_gp
     fac_arr(7)=0.02979934375117827994763496_gp
     fac_arr(8)=-0.02979934375117827994763496_gp
  else if (l.eq.3 .and. i.eq.3 .and. m.eq.5) then
     nterm=7
     lx(1)=6 ; ly(1)=0 ; lz(1)=0
     lx(2)=4 ; ly(2)=2 ; lz(2)=0
     lx(3)=2 ; ly(3)=4 ; lz(3)=0
     lx(4)=0 ; ly(4)=6 ; lz(4)=0
     lx(5)=2 ; ly(5)=0 ; lz(5)=4
     lx(6)=0 ; ly(6)=2 ; lz(6)=4
     lx(7)=0 ; ly(7)=0 ; lz(7)=6
     fac_arr(1)=-0.01720465913641697233541246_gp
     fac_arr(2)=-0.05161397740925091700623738_gp
     fac_arr(3)=-0.05161397740925091700623738_gp
     fac_arr(4)=-0.01720465913641697233541246_gp
     fac_arr(5)=0.05161397740925091700623738_gp
     fac_arr(6)=0.05161397740925091700623738_gp
     fac_arr(7)=0.03440931827283394467082492_gp
  else if (l.eq.4 .and. i.eq.1 .and. m.eq.1) then
     nterm=3
     lx(1)=3 ; ly(1)=0 ; lz(1)=0
     lx(2)=1 ; ly(2)=2 ; lz(2)=0
     lx(3)=1 ; ly(3)=0 ; lz(3)=2
     fac_arr(1)=0.3162277660168379331998894_gp
     fac_arr(2)=0.3162277660168379331998894_gp
     fac_arr(3)=-1.264911064067351732799557_gp
  else if (l.eq.4 .and. i.eq.1 .and. m.eq.2) then
     nterm=3
     lx(1)=2 ; ly(1)=1 ; lz(1)=0
     lx(2)=0 ; ly(2)=3 ; lz(2)=0
     lx(3)=0 ; ly(3)=1 ; lz(3)=2
     fac_arr(1)=0.3162277660168379331998894_gp
     fac_arr(2)=0.3162277660168379331998894_gp
     fac_arr(3)=-1.264911064067351732799557_gp
  else if (l.eq.4 .and. i.eq.1 .and. m.eq.3) then
     nterm=3
     lx(1)=2 ; ly(1)=0 ; lz(1)=1
     lx(2)=0 ; ly(2)=2 ; lz(2)=1
     lx(3)=0 ; ly(3)=0 ; lz(3)=3
     fac_arr(1)=0.7745966692414833770358531_gp
     fac_arr(2)=0.7745966692414833770358531_gp
     fac_arr(3)=-0.5163977794943222513572354_gp
  else if (l.eq.4 .and. i.eq.1 .and. m.eq.4) then
     nterm=2
     lx(1)=3 ; ly(1)=0 ; lz(1)=0
     lx(2)=1 ; ly(2)=2 ; lz(2)=0
     fac_arr(1)=0.4082482904638630163662140_gp
     fac_arr(2)=-1.224744871391589049098642_gp
  else if (l.eq.4 .and. i.eq.1 .and. m.eq.5) then
     nterm=2
     lx(1)=2 ; ly(1)=1 ; lz(1)=0
     lx(2)=0 ; ly(2)=3 ; lz(2)=0
     fac_arr(1)=-1.224744871391589049098642_gp
     fac_arr(2)=0.4082482904638630163662140_gp
  else if (l.eq.4 .and. i.eq.1 .and. m.eq.6) then
     nterm=2
     lx(1)=2 ; ly(1)=0 ; lz(1)=1
     lx(2)=0 ; ly(2)=2 ; lz(2)=1
     fac_arr(1)=1.000000000000000000000000_gp
     fac_arr(2)=-1.000000000000000000000000_gp
  else if (l.eq.4 .and. i.eq.1 .and. m.eq.7) then
     nterm=1
     lx(1)=1 ; ly(1)=1 ; lz(1)=1
     fac_arr(1)=2.000000000000000000000000_gp
  else if (l.eq.4 .and. i.eq.2 .and. m.eq.1) then
     nterm=6
     lx(1)=5 ; ly(1)=0 ; lz(1)=0
     lx(2)=3 ; ly(2)=2 ; lz(2)=0
     lx(3)=1 ; ly(3)=4 ; lz(3)=0
     lx(4)=3 ; ly(4)=0 ; lz(4)=2
     lx(5)=1 ; ly(5)=2 ; lz(5)=2
     lx(6)=1 ; ly(6)=0 ; lz(6)=4
     fac_arr(1)=0.06356417261637282102978506_gp
     fac_arr(2)=0.1271283452327456420595701_gp
     fac_arr(3)=0.06356417261637282102978506_gp
     fac_arr(4)=-0.1906925178491184630893552_gp
     fac_arr(5)=-0.1906925178491184630893552_gp
     fac_arr(6)=-0.2542566904654912841191402_gp
  else if (l.eq.4 .and. i.eq.2 .and. m.eq.2) then
     nterm=6
     lx(1)=4 ; ly(1)=1 ; lz(1)=0
     lx(2)=2 ; ly(2)=3 ; lz(2)=0
     lx(3)=0 ; ly(3)=5 ; lz(3)=0
     lx(4)=2 ; ly(4)=1 ; lz(4)=2
     lx(5)=0 ; ly(5)=3 ; lz(5)=2
     lx(6)=0 ; ly(6)=1 ; lz(6)=4
     fac_arr(1)=0.06356417261637282102978506_gp
     fac_arr(2)=0.1271283452327456420595701_gp
     fac_arr(3)=0.06356417261637282102978506_gp
     fac_arr(4)=-0.1906925178491184630893552_gp
     fac_arr(5)=-0.1906925178491184630893552_gp
     fac_arr(6)=-0.2542566904654912841191402_gp
  else if (l.eq.4 .and. i.eq.2 .and. m.eq.3) then
     nterm=6
     lx(1)=4 ; ly(1)=0 ; lz(1)=1
     lx(2)=2 ; ly(2)=2 ; lz(2)=1
     lx(3)=0 ; ly(3)=4 ; lz(3)=1
     lx(4)=2 ; ly(4)=0 ; lz(4)=3
     lx(5)=0 ; ly(5)=2 ; lz(5)=3
     lx(6)=0 ; ly(6)=0 ; lz(6)=5
     fac_arr(1)=0.1556997888323045941832351_gp
     fac_arr(2)=0.3113995776646091883664703_gp
     fac_arr(3)=0.1556997888323045941832351_gp
     fac_arr(4)=0.05189992961076819806107838_gp
     fac_arr(5)=0.05189992961076819806107838_gp
     fac_arr(6)=-0.1037998592215363961221568_gp
  else if (l.eq.4 .and. i.eq.2 .and. m.eq.4) then
     nterm=5
     lx(1)=5 ; ly(1)=0 ; lz(1)=0
     lx(2)=3 ; ly(2)=2 ; lz(2)=0
     lx(3)=1 ; ly(3)=4 ; lz(3)=0
     lx(4)=3 ; ly(4)=0 ; lz(4)=2
     lx(5)=1 ; ly(5)=2 ; lz(5)=2
     fac_arr(1)=0.08206099398622182182282711_gp
     fac_arr(2)=-0.1641219879724436436456542_gp
     fac_arr(3)=-0.2461829819586654654684813_gp
     fac_arr(4)=0.08206099398622182182282711_gp
     fac_arr(5)=-0.2461829819586654654684813_gp
  else if (l.eq.4 .and. i.eq.2 .and. m.eq.5) then
     nterm=5
     lx(1)=4 ; ly(1)=1 ; lz(1)=0
     lx(2)=2 ; ly(2)=3 ; lz(2)=0
     lx(3)=0 ; ly(3)=5 ; lz(3)=0
     lx(4)=2 ; ly(4)=1 ; lz(4)=2
     lx(5)=0 ; ly(5)=3 ; lz(5)=2
     fac_arr(1)=-0.2461829819586654654684813_gp
     fac_arr(2)=-0.1641219879724436436456542_gp
     fac_arr(3)=0.08206099398622182182282711_gp
     fac_arr(4)=-0.2461829819586654654684813_gp
     fac_arr(5)=0.08206099398622182182282711_gp
  else if (l.eq.4 .and. i.eq.2 .and. m.eq.6) then
     nterm=4
     lx(1)=4 ; ly(1)=0 ; lz(1)=1
     lx(2)=0 ; ly(2)=4 ; lz(2)=1
     lx(3)=2 ; ly(3)=0 ; lz(3)=3
     lx(4)=0 ; ly(4)=2 ; lz(4)=3
     fac_arr(1)=0.2010075630518424150978747_gp
     fac_arr(2)=-0.2010075630518424150978747_gp
     fac_arr(3)=0.2010075630518424150978747_gp
     fac_arr(4)=-0.2010075630518424150978747_gp
  else if (l.eq.4 .and. i.eq.2 .and. m.eq.7) then
     nterm=3
     lx(1)=3 ; ly(1)=1 ; lz(1)=1
     lx(2)=1 ; ly(2)=3 ; lz(2)=1
     lx(3)=1 ; ly(3)=1 ; lz(3)=3
     fac_arr(1)=0.4020151261036848301957494_gp
     fac_arr(2)=0.4020151261036848301957494_gp
     fac_arr(3)=0.4020151261036848301957494_gp
  else if (l.eq.4 .and. i.eq.3 .and. m.eq.1) then
     nterm=10
     lx(1)=7 ; ly(1)=0 ; lz(1)=0
     lx(2)=5 ; ly(2)=2 ; lz(2)=0
     lx(3)=3 ; ly(3)=4 ; lz(3)=0
     lx(4)=1 ; ly(4)=6 ; lz(4)=0
     lx(5)=5 ; ly(5)=0 ; lz(5)=2
     lx(6)=3 ; ly(6)=2 ; lz(6)=2
     lx(7)=1 ; ly(7)=4 ; lz(7)=2
     lx(8)=3 ; ly(8)=0 ; lz(8)=4
     lx(9)=1 ; ly(9)=2 ; lz(9)=4
     lx(10)=1 ; ly(10)=0 ; lz(10)=6
     fac_arr(1)=0.009103849893318918298413687_gp
     fac_arr(2)=0.02731154967995675489524106_gp
     fac_arr(3)=0.02731154967995675489524106_gp
     fac_arr(4)=0.009103849893318918298413687_gp
     fac_arr(5)=-0.01820769978663783659682737_gp
     fac_arr(6)=-0.03641539957327567319365475_gp
     fac_arr(7)=-0.01820769978663783659682737_gp
     fac_arr(8)=-0.06372694925323242808889581_gp
     fac_arr(9)=-0.06372694925323242808889581_gp
     fac_arr(10)=-0.03641539957327567319365475_gp
  else if (l.eq.4 .and. i.eq.3 .and. m.eq.2) then
     nterm=10
     lx(1)=6 ; ly(1)=1 ; lz(1)=0
     lx(2)=4 ; ly(2)=3 ; lz(2)=0
     lx(3)=2 ; ly(3)=5 ; lz(3)=0
     lx(4)=0 ; ly(4)=7 ; lz(4)=0
     lx(5)=4 ; ly(5)=1 ; lz(5)=2
     lx(6)=2 ; ly(6)=3 ; lz(6)=2
     lx(7)=0 ; ly(7)=5 ; lz(7)=2
     lx(8)=2 ; ly(8)=1 ; lz(8)=4
     lx(9)=0 ; ly(9)=3 ; lz(9)=4
     lx(10)=0 ; ly(10)=1 ; lz(10)=6
     fac_arr(1)=0.009103849893318918298413687_gp
     fac_arr(2)=0.02731154967995675489524106_gp
     fac_arr(3)=0.02731154967995675489524106_gp
     fac_arr(4)=0.009103849893318918298413687_gp
     fac_arr(5)=-0.01820769978663783659682737_gp
     fac_arr(6)=-0.03641539957327567319365475_gp
     fac_arr(7)=-0.01820769978663783659682737_gp
     fac_arr(8)=-0.06372694925323242808889581_gp
     fac_arr(9)=-0.06372694925323242808889581_gp
     fac_arr(10)=-0.03641539957327567319365475_gp
  else if (l.eq.4 .and. i.eq.3 .and. m.eq.3) then
     nterm=10
     lx(1)=6 ; ly(1)=0 ; lz(1)=1
     lx(2)=4 ; ly(2)=2 ; lz(2)=1
     lx(3)=2 ; ly(3)=4 ; lz(3)=1
     lx(4)=0 ; ly(4)=6 ; lz(4)=1
     lx(5)=4 ; ly(5)=0 ; lz(5)=3
     lx(6)=2 ; ly(6)=2 ; lz(6)=3
     lx(7)=0 ; ly(7)=4 ; lz(7)=3
     lx(8)=2 ; ly(8)=0 ; lz(8)=5
     lx(9)=0 ; ly(9)=2 ; lz(9)=5
     lx(10)=0 ; ly(10)=0 ; lz(10)=7
     fac_arr(1)=0.02229978693352242055222348_gp
     fac_arr(2)=0.06689936080056726165667044_gp
     fac_arr(3)=0.06689936080056726165667044_gp
     fac_arr(4)=0.02229978693352242055222348_gp
     fac_arr(5)=0.02973304924469656073629797_gp
     fac_arr(6)=0.05946609848939312147259594_gp
     fac_arr(7)=0.02973304924469656073629797_gp
     fac_arr(8)=-0.007433262311174140184074493_gp
     fac_arr(9)=-0.007433262311174140184074493_gp
     fac_arr(10)=-0.01486652462234828036814899_gp
  else if (l.eq.4 .and. i.eq.3 .and. m.eq.4) then
     nterm=9
     lx(1)=7 ; ly(1)=0 ; lz(1)=0
     lx(2)=5 ; ly(2)=2 ; lz(2)=0
     lx(3)=3 ; ly(3)=4 ; lz(3)=0
     lx(4)=1 ; ly(4)=6 ; lz(4)=0
     lx(5)=5 ; ly(5)=0 ; lz(5)=2
     lx(6)=3 ; ly(6)=2 ; lz(6)=2
     lx(7)=1 ; ly(7)=4 ; lz(7)=2
     lx(8)=3 ; ly(8)=0 ; lz(8)=4
     lx(9)=1 ; ly(9)=2 ; lz(9)=4
     fac_arr(1)=0.01175301967439877980816756_gp
     fac_arr(2)=-0.01175301967439877980816756_gp
     fac_arr(3)=-0.05876509837199389904083778_gp
     fac_arr(4)=-0.03525905902319633942450267_gp
     fac_arr(5)=0.02350603934879755961633511_gp
     fac_arr(6)=-0.04701207869759511923267022_gp
     fac_arr(7)=-0.07051811804639267884900533_gp
     fac_arr(8)=0.01175301967439877980816756_gp
     fac_arr(9)=-0.03525905902319633942450267_gp
  else if (l.eq.4 .and. i.eq.3 .and. m.eq.5) then
     nterm=9
     lx(1)=6 ; ly(1)=1 ; lz(1)=0
     lx(2)=4 ; ly(2)=3 ; lz(2)=0
     lx(3)=2 ; ly(3)=5 ; lz(3)=0
     lx(4)=0 ; ly(4)=7 ; lz(4)=0
     lx(5)=4 ; ly(5)=1 ; lz(5)=2
     lx(6)=2 ; ly(6)=3 ; lz(6)=2
     lx(7)=0 ; ly(7)=5 ; lz(7)=2
     lx(8)=2 ; ly(8)=1 ; lz(8)=4
     lx(9)=0 ; ly(9)=3 ; lz(9)=4
     fac_arr(1)=-0.03525905902319633942450267_gp
     fac_arr(2)=-0.05876509837199389904083778_gp
     fac_arr(3)=-0.01175301967439877980816756_gp
     fac_arr(4)=0.01175301967439877980816756_gp
     fac_arr(5)=-0.07051811804639267884900533_gp
     fac_arr(6)=-0.04701207869759511923267022_gp
     fac_arr(7)=0.02350603934879755961633511_gp
     fac_arr(8)=-0.03525905902319633942450267_gp
     fac_arr(9)=0.01175301967439877980816756_gp
  else if (l.eq.4 .and. i.eq.3 .and. m.eq.6) then
     nterm=8
     lx(1)=6 ; ly(1)=0 ; lz(1)=1
     lx(2)=4 ; ly(2)=2 ; lz(2)=1
     lx(3)=2 ; ly(3)=4 ; lz(3)=1
     lx(4)=0 ; ly(4)=6 ; lz(4)=1
     lx(5)=4 ; ly(5)=0 ; lz(5)=3
     lx(6)=0 ; ly(6)=4 ; lz(6)=3
     lx(7)=2 ; ly(7)=0 ; lz(7)=5
     lx(8)=0 ; ly(8)=2 ; lz(8)=5
     fac_arr(1)=0.02878890113916869875409405_gp
     fac_arr(2)=0.02878890113916869875409405_gp
     fac_arr(3)=-0.02878890113916869875409405_gp
     fac_arr(4)=-0.02878890113916869875409405_gp
     fac_arr(5)=0.05757780227833739750818811_gp
     fac_arr(6)=-0.05757780227833739750818811_gp
     fac_arr(7)=0.02878890113916869875409405_gp
     fac_arr(8)=-0.02878890113916869875409405_gp
  else if (l.eq.4 .and. i.eq.3 .and. m.eq.7) then
     nterm=6
     lx(1)=5 ; ly(1)=1 ; lz(1)=1
     lx(2)=3 ; ly(2)=3 ; lz(2)=1
     lx(3)=1 ; ly(3)=5 ; lz(3)=1
     lx(4)=3 ; ly(4)=1 ; lz(4)=3
     lx(5)=1 ; ly(5)=3 ; lz(5)=3
     lx(6)=1 ; ly(6)=1 ; lz(6)=5
     fac_arr(1)=0.05757780227833739750818811_gp
     fac_arr(2)=0.1151556045566747950163762_gp
     fac_arr(3)=0.05757780227833739750818811_gp
     fac_arr(4)=0.1151556045566747950163762_gp
     fac_arr(5)=0.1151556045566747950163762_gp
     fac_arr(6)=0.05757780227833739750818811_gp

  else
     stop 'PSP format error'
  endif
  
END SUBROUTINE calc_coeff_proj<|MERGE_RESOLUTION|>--- conflicted
+++ resolved
@@ -218,12 +218,7 @@
 
 
 !>   Fill the proj array with the PSP projectors or their derivatives, following idir value
-<<<<<<< HEAD
-!!
 subroutine fill_projectors(iproc,lr,hx,hy,hz,at,orbs,rxyz,nlpspd,proj,idir)
-=======
-subroutine fill_projectors(iproc,n1,n2,n3,hx,hy,hz,at,orbs,rxyz,nlpspd,proj,idir)
->>>>>>> 968b206f
   use module_base
   use module_types
   implicit none
@@ -368,15 +363,7 @@
 END SUBROUTINE deallocate_proj_descr
 
 
-<<<<<<< HEAD
-
-!> BigDFT/projector
-!!
-!!
 subroutine projector(geocode,atomname,iat,idir,l,i,gau_a,rxyz,lr,&
-=======
-subroutine projector(geocode,atomname,iat,idir,l,i,gau_a,rxyz,n1,n2,n3,&
->>>>>>> 968b206f
      hx,hy,hz,kx,ky,kz,ncplx,&
      mbvctr_c,mbvctr_f,mseg_c,mseg_f,keyv_p,keyg_p,proj,nwarnings)
   use module_base
@@ -504,19 +491,10 @@
 END SUBROUTINE numb_proj
 
 
-<<<<<<< HEAD
-
 !>   Returns the compressed form of a Gaussian projector 
-!!   x^lx * y^ly * z^lz * exp (-1/(2*gau_a^2) *((x-rx)^2 + (y-ry)^2 + (z-rz)^2 ))
+!!   @f$ x^lx * y^ly * z^lz * exp (-1/(2*gau_a^2) *((x-rx)^2 + (y-ry)^2 + (z-rz)^2 )) @f$
 !!   in the arrays proj_c, proj_f
-!!
 subroutine crtproj(geocode,nterm,lr, & 
-=======
-!>  Returns the compressed form of a Gaussian projector 
-!!  @f$ x^lx * y^ly * z^lz * exp (-1/(2*gau_a^2) *((x-rx)^2 + (y-ry)^2 + (z-rz)^2 )) @f$
-!!  in the arrays proj_c, proj_f
-subroutine crtproj(geocode,nterm,n1,n2,n3, & 
->>>>>>> 968b206f
      hx,hy,hz,kx,ky,kz,ncplx,gau_a,fac_arr,rx,ry,rz,lx,ly,lz, & 
      mvctr_c,mvctr_f,mseg_c,mseg_f,keyv_p,keyg_p,proj)
   use module_base
@@ -530,12 +508,8 @@
   integer, dimension(mseg_c+mseg_f), intent(in) :: keyv_p
   integer, dimension(2,mseg_c+mseg_f), intent(in) :: keyg_p
   real(wp), dimension((mvctr_c+7*mvctr_f)*ncplx), intent(out) :: proj
-<<<<<<< HEAD
   type(locreg_descriptors), intent(in) :: lr
-  !local variables
-=======
   !Local variables
->>>>>>> 968b206f
   character(len=*), parameter :: subname='crtproj'
   integer, parameter :: nw=65536
   logical :: perx,pery,perz !variables controlling the periodicity in x,y,z
