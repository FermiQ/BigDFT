--- conflicted
+++ resolved
@@ -470,16 +470,7 @@
   do l=1,4 !generic case, also for HGHs (for GTH it will stop at l=2)
      do i=1,3 !generic case, also for HGHs (for GTH it will stop at i=2)
         if (at%psppar(l,i,ityp) /= 0.0_gp) then
-<<<<<<< HEAD
-!!$           call projector(at%astruct%geocode,at%astruct%atomnames(ityp),iat,idir,l,i,&
-!!$                at%psppar(l,0,ityp),rxyz(1,iat),lr,&
-!!$                hx,hy,hz,kx,ky,kz,ncplx_k,&
-!!$                mbvctr_c,mbvctr_f,mbseg_c,mbseg_f,&
-!!$                nlpspd%keyv_p(jseg_c),nlpspd%keyg_p(1,jseg_c),&
-!!$                proj(istart_c),nwarnings)
            gau_a(1)=at%psppar(l,0,ityp)
-=======
->>>>>>> 2cfe1ba5
            call projector(at%astruct%geocode,at%astruct%atomnames(ityp),iat,idir,l,i,&
                 gau_a,rxyz(1),lr,&
                 hx,hy,hz,kx,ky,kz,ncplx_k,&
@@ -524,12 +515,8 @@
   use module_base
   use module_types
   implicit none
-<<<<<<< HEAD
   integer,parameter::ncplx_g=1 !this is true for NC pseudos
-  character(len=1), intent(in) :: geocode
-=======
   character(len=1), intent(in) :: geocode !< @copydoc poisson_solver::doc::geocode
->>>>>>> 2cfe1ba5
   character(len=20), intent(in) :: atomname
   integer, intent(in) :: iat,idir,l,i,mbvctr_c,mbvctr_f,mseg_c,mseg_f,ncplx
   type(locreg_descriptors),intent(in) :: lr
@@ -963,37 +950,22 @@
      factor(:)=fac_arr(:,iterm)
      n_gau=lx(iterm) 
      call gauss_to_daub_k(hx,kx*hx,ncplx_w,ncplx_g,ncplx_k,factor,rx,gau_a,n_gau,ns1,n1,ml1,mu1,&
-<<<<<<< HEAD
           wprojx(1,0,1,iterm),work,nw,perx,gau_cut) 
-     !$ endif
-=======
-          wprojx(1,0,1,iterm),work,nw,perx) 
      !!$ endif
->>>>>>> 2cfe1ba5
 
      !!$ ichunk=ichunk+1
      !!$ if (mod(ichunk,nthread).eq.ithread) then
      n_gau=ly(iterm) 
      call gauss_to_daub_k(hy,ky*hy,ncplx_w,ncplx_g,ncplx_k,1.d0,ry,gau_a,n_gau,ns2,n2,ml2,mu2,&
-<<<<<<< HEAD
           wprojy(1,0,1,iterm),work,nw,pery,gau_cut) 
-     !$ endif
-=======
-          wprojy(1,0,1,iterm),work,nw,pery) 
      !!$ endif
->>>>>>> 2cfe1ba5
 
      !!$ ichunk=ichunk+1
      !!$ if (mod(ichunk,nthread).eq.ithread) then
      n_gau=lz(iterm) 
      call gauss_to_daub_k(hz,kz*hz,ncplx_w,ncplx_g,ncplx_k,1.d0,rz,gau_a,n_gau,ns3,n3,ml3,mu3,&
-<<<<<<< HEAD
           wprojz(1,0,1,iterm),work,nw,perz,gau_cut)
-     !$ endif
-=======
-          wprojz(1,0,1,iterm),work,nw,perz)
      !!$ endif
->>>>>>> 2cfe1ba5
   end do
   !!$omp critical
     i_all=-product(shape(work))*kind(work)
