!> @file
!!  Routines to handle projectors
!! @author
!!    Copyright (C) 2010-2011 BigDFT group 
!!    This file is distributed under the terms of the
!!    GNU General Public License, see ~/COPYING file
!!    or http://www.gnu.org/copyleft/gpl.txt .
!!    For the list of contributors, see ~/AUTHORS 


!> Localize the projectors for pseudopotential calculations
subroutine localize_projectors(iproc,n1,n2,n3,hx,hy,hz,cpmult,fpmult,rxyz,&
     radii_cf,logrid,at,orbs,nlpspd,proj_G)
  use module_base
  use module_types
  use yaml_output
  implicit none
  integer, intent(in) :: iproc,n1,n2,n3
  real(gp), intent(in) :: cpmult,fpmult,hx,hy,hz
  type(atoms_data), intent(in) :: at
  type(orbitals_data), intent(in) :: orbs
  type(nonlocal_psp_descriptors), intent(inout) :: nlpspd
  type(gaussian_basis),dimension(at%ntypes),intent(in)::proj_G
  real(gp), dimension(3,at%nat), intent(in) :: rxyz
  real(gp), dimension(at%ntypes,3), intent(in) :: radii_cf
  logical, dimension(0:n1,0:n2,0:n3), intent(inout) :: logrid
  !Local variables
  !n(c) logical :: cmplxprojs
  integer :: istart,ityp,iat,mproj,nl1,nu1,nl2,nu2,nl3,nu3,mvctr,mseg,nprojelat,i,l
  integer :: ikpt,nkptsproj,ikptp,izero
  real(gp) :: maxfullvol,totfullvol,totzerovol,zerovol,fullvol,maxrad,maxzerovol,rad
  
  if (iproc == 0) then
     call yaml_open_map('NonLocal PSP Projectors Descriptors')
     !write(*,'(1x,a)')&
     !     '------------------------------------------------------------ PSP Projectors Creation'
     !write(*,'(1x,a4,4x,a4,2(1x,a))')&
     !     'Type','Name','Number of atoms','Number of projectors'
  end if
  
  istart=1
  nlpspd%nproj=0
  nlpspd%nprojel=0

<<<<<<< HEAD
  if (iproc ==0) then
     !print the number of projectors to be created
     do ityp=1,at%ntypes
        if(at%npspcode(ityp)==7) then
          call numb_proj_paw_tr(ityp,at%ntypes,proj_G(ityp),mproj)
        else
          call numb_proj(ityp,at%ntypes,at%psppar,at%npspcode,mproj)
        end if
        natyp=0
        do iat=1,at%nat
           if (at%iatype(iat) == ityp) natyp=natyp+1
        end do
        write(*,'(1x,i4,2x,a6,1x,i15,i21)')&
             ityp,trim(at%atomnames(ityp)),natyp,mproj
     end do
  end if
=======
!!$  if (iproc ==0) then
!!$     !print the number of projectors to be created
!!$     do ityp=1,at%ntypes
!!$        call numb_proj(ityp,at%ntypes,at%psppar,at%npspcode,mproj)
!!$        natyp=0
!!$        do iat=1,at%nat
!!$           if (at%iatype(iat) == ityp) natyp=natyp+1
!!$        end do
!!$        write(*,'(1x,i4,2x,a6,1x,i15,i21)')&
!!$             ityp,trim(at%atomnames(ityp)),natyp,mproj
!!$     end do
!!$  end if

  !Pb of inout
  izero=0
>>>>>>> 82c115d0

  do iat=1,at%nat

     if(at%npspcode(at%iatype(iat))==7) then
       call numb_proj_paw_tr(at%iatype(iat),at%ntypes,proj_G(at%iatype(iat)),mproj)
     else
       call numb_proj(at%iatype(iat),at%ntypes,at%psppar,at%npspcode,mproj)
     end if
     if (mproj == 0) call bounds_to_plr_limits(.true.,1,nlpspd%plr(iat),&
                          izero,izero,izero,izero,izero,izero)
     if (mproj /= 0) then 

        !if (iproc.eq.0) write(*,'(1x,a,2(1x,i0))')&
        !     'projector descriptors for atom with mproj ',iat,mproj
        nlpspd%nproj=nlpspd%nproj+mproj

        ! coarse grid quantities
        call pregion_size(at%geocode,rxyz(1,iat),radii_cf(at%iatype(iat),3),&
             cpmult,hx,hy,hz,n1,n2,n3,nl1,nu1,nl2,nu2,nl3,nu3)

        call bounds_to_plr_limits(.true.,1,nlpspd%plr(iat),&
             nl1,nl2,nl3,nu1,nu2,nu3)

        call fill_logrid(at%geocode,n1,n2,n3,nl1,nu1,nl2,nu2,nl3,nu3,0,1,&
             at%ntypes,at%iatype(iat),rxyz(1,iat),radii_cf(1,3),&
             cpmult,hx,hy,hz,logrid)
        call num_segkeys(n1,n2,n3,nl1,nu1,nl2,nu2,nl3,nu3,logrid,mseg,mvctr)

        nlpspd%plr(iat)%wfd%nseg_c=mseg
        nlpspd%plr(iat)%wfd%nvctr_c=mvctr

        istart=istart+mvctr*mproj

        nprojelat=mvctr*mproj

        !print *,'iat,mvctr',iat,mvctr,mseg,mproj

        ! fine grid quantities
        call pregion_size(at%geocode,rxyz(1,iat),radii_cf(at%iatype(iat),2),fpmult,&
             hx,hy,hz,n1,n2,n3,nl1,nu1,nl2,nu2,nl3,nu3)

        call bounds_to_plr_limits(.true.,2,nlpspd%plr(iat),&
             nl1,nl2,nl3,nu1,nu2,nu3)

        call fill_logrid(at%geocode,n1,n2,n3,nl1,nu1,nl2,nu2,nl3,nu3,0,1,  &
             at%ntypes,at%iatype(iat),rxyz(1,iat),radii_cf(1,2),fpmult,hx,hy,hz,logrid)
        call num_segkeys(n1,n2,n3,nl1,nu1,nl2,nu2,nl3,nu3,logrid,mseg,mvctr)
        !if (iproc.eq.0) write(*,'(1x,a,2(1x,i0))') 'mseg,mvctr, fine  projectors ',mseg,mvctr

        nlpspd%plr(iat)%wfd%nseg_f=mseg
        nlpspd%plr(iat)%wfd%nvctr_f=mvctr

        istart=istart+7*mvctr*mproj
        nprojelat=nprojelat+7*mvctr*mproj
        nlpspd%nprojel=max(nlpspd%nprojel,nprojelat)

        !print *,'iat,nprojelat',iat,nprojelat,mvctr,mseg

     else  !(atom has no nonlocal PSP, e.g. H)

        nlpspd%plr(iat)%wfd%nseg_c=0
        nlpspd%plr(iat)%wfd%nvctr_c=0
        nlpspd%plr(iat)%wfd%nseg_f=0
        nlpspd%plr(iat)%wfd%nvctr_f=0

        !! the following is necessary to the creation of preconditioning projectors
        !! coarse grid quantities ( when used preconditioners are applied to all atoms
        !! even H if present )
        call pregion_size(at%geocode,rxyz(1,iat),&
             radii_cf(at%iatype(iat),3),cpmult, &
             hx,hy,hz,n1,n2,n3,nl1,nu1,nl2,nu2,nl3,nu3)

        call bounds_to_plr_limits(.true.,1,nlpspd%plr(iat),&
             nl1,nl2,nl3,nu1,nu2,nu3)

        ! fine grid quantities
        call pregion_size(at%geocode,rxyz(1,iat),radii_cf(at%iatype(iat),2),fpmult,&
             hx,hy,hz,n1,n2,n3,nl1,nu1,nl2,nu2,nl3,nu3)

        call bounds_to_plr_limits(.true.,2,nlpspd%plr(iat),&
             nl1,nl2,nl3,nu1,nu2,nu3)
     endif
  enddo

  !control the strategy to be applied following the memory limit
  !if the projectors takes too much memory allocate only one atom at the same time
  !control the memory of the projectors expressed in GB
  if (memorylimit /= 0.e0 .and. .not. DistProjApply .and. &
       real(istart-1,kind=4) > memorylimit*134217728.0e0) then
     if (iproc == 0) then
        write(*,'(44x,a)') '------ On-the-fly projectors application'
     end if
     DistProjApply =.true.
  end if

! Skip this zerovol test for PAW, since the HGH/GTH parameters 
! are not used.
  if (.not. any(at%npspcode(:)==7)) then
     !calculate the fraction of the projector array used for allocate zero values
     !control the hardest and the softest gaussian
     totzerovol=0.0_gp
     maxfullvol=0.0_gp
     totfullvol=0.0_gp
     do iat=1,at%nat
        ityp=at%iatype(iat)
        maxrad=min(maxval(at%psppar(1:4,0,ityp)),cpmult/15.0_gp*radii_cf(ityp,3))
        zerovol=0.0_gp
        fullvol=0.0_gp
        do l=1,4
           do i=1,3
              if (at%psppar(l,i,ityp) /= 0.0_gp) then
                 rad=min(at%psppar(l,0,ityp),cpmult/15.0_gp*radii_cf(ityp,3))
                 zerovol=zerovol+(maxrad**3-rad**3)
                 fullvol=fullvol+maxrad**3
              end if
           end do
        end do
        if (fullvol >= maxfullvol .and. fullvol > 0.0_gp) then
           maxzerovol=zerovol/fullvol
           maxfullvol=fullvol
        end if
        totzerovol=totzerovol+zerovol
        totfullvol=totfullvol+fullvol
     end do

     !assign the total quantity per atom
     zerovol=0.d0
     if (totfullvol /= 0.0_gp) then
        if (DistProjApply) then
           zerovol=maxzerovol
        else
           zerovol=totzerovol/totfullvol
        end if
     end if
  end if !npspcode==7

  !here is the point in which the projector strategy should be decided
  !DistProjApply shoud never change after this point

  !number of elements of the projectors
  if (.not. DistProjApply) nlpspd%nprojel=istart-1

  !Compute the multiplying coefficient for nprojel in case of imaginary k points.
  !activate the complex projector if there are kpoints
  !TO BE COMMENTED OUT
  !n(c) cmplxprojs= (orbs%kpts(1,1)**2+orbs%kpts(2,1)**2+orbs%kpts(3,1)**2 >0) .or. orbs%nkpts>1
  nkptsproj=1
  if ((.not.DistProjApply) .and. orbs%norbp > 0) then
     nkptsproj = 0
     do ikptp=1,orbs%nkptsp
        ikpt=orbs%iskpts+ikptp
        if (orbs%kpts(1,ikpt)**2+orbs%kpts(2,ikpt)**2+orbs%kpts(3,ikpt)**2 >0 .and. &
             &  orbs%nspinor > 1) then
           nkptsproj = nkptsproj + 2
        else
           nkptsproj = nkptsproj + 1
        end if
     end do
  else if (DistProjApply) then
     do ikptp=1,orbs%nkptsp
        ikpt=orbs%iskpts+ikptp
        if (orbs%kpts(1,ikpt)**2+orbs%kpts(2,ikpt)**2+orbs%kpts(3,ikpt)**2 >0 .and. &
             &  orbs%nspinor > 1) then
           nkptsproj = max(nkptsproj, 2)
        end if
     end do
  end if
  nlpspd%nprojel=nkptsproj*nlpspd%nprojel

  !print *,'iproc,nkptsproj',iproc,nkptsproj,nlpspd%nprojel,orbs%iskpts,orbs%iskpts+orbs%nkptsp

  if (iproc == 0) then
     if (DistProjApply) then
        call yaml_map('Creation strategy','On-the-fly')
        !write(*,'(44x,a)') '------  On-the-fly projectors application'
     else
        call yaml_map('Creation strategy','Once-and-for-all')
        !write(*,'(44x,a)') '------'
     end if
<<<<<<< HEAD
     write(*,'(1x,a,i21)') 'Total number of projectors =',nlpspd%nproj
     write(*,'(1x,a,i21)') 'Total number of components =',nlpspd%nprojel
     if (.not. any(at%npspcode(:)==7)) then
        write(*,'(1x,a,i21)') 'Percent of zero components =',nint(100.0_gp*zerovol)
     end if
=======
     call yaml_map('Total number of projectors',nlpspd%nproj)
     call yaml_map('Total number of components',nlpspd%nprojel)
     call yaml_map('Percent of zero components',nint(100.0_gp*zerovol))

!!$     write(*,'(1x,a,i21)') 'Total number of projectors =',nlpspd%nproj
!!$     write(*,'(1x,a,i21)') 'Total number of components =',nlpspd%nprojel
!!$     write(*,'(1x,a,i21)') 'Percent of zero components =',nint(100.0_gp*zerovol)
     call yaml_close_map()
>>>>>>> 82c115d0
  end if

END SUBROUTINE localize_projectors


!> Fill the proj array with the PSP projectors or their derivatives, following idir value
subroutine fill_projectors(iproc,lr,hx,hy,hz,at,orbs,rxyz,nlpspd,proj,idir)
  use module_base
  use module_types
  use yaml_output
  implicit none
  integer, intent(in) :: iproc,idir
  real(gp), intent(in) :: hx,hy,hz
  type(atoms_data), intent(in) :: at
  type(orbitals_data), intent(in) :: orbs
  type(nonlocal_psp_descriptors), intent(in) :: nlpspd
  type(locreg_descriptors),intent(in) :: lr
  real(gp), dimension(3,at%nat), intent(in) :: rxyz
  real(wp), dimension(nlpspd%nprojel), intent(out) :: proj
  !Local variables
  !n(c) integer, parameter :: nterm_max=20 !if GTH nterm_max=4
  integer :: istart_c,iat,iproj,nwarnings,ikpt,iskpt,iekpt
<<<<<<< HEAD
 
  if (iproc.eq.0 .and. nlpspd%nproj /=0 .and. idir==0)&
       write(*,'(1x,a)',advance='no') &
       'Calculating wavelets expansion of projectors...'
=======

  !if (iproc.eq.0 .and. nlpspd%nproj /=0 .and. idir==0) &
       !write(*,'(1x,a)',advance='no') 'Calculating wavelets expansion of projectors...'
>>>>>>> 82c115d0
  !warnings related to the projectors norm
  nwarnings=0
  !allocate these vectors up to the maximum size we can get
  istart_c=1

  !create projectors for any of the k-point hosted by the processor
  !starting kpoint
  if (orbs%norbp > 0) then
     iskpt=orbs%iokpt(1)
     iekpt=orbs%iokpt(orbs%norbp)
  else
     iskpt=1
     iekpt=1
  end if

  do ikpt=iskpt,iekpt
     iproj=0
     do iat=1,at%nat
        !this routine is defined to uniformise the call for on-the-fly application
        call atom_projector(ikpt,iat,idir,istart_c,iproj,nlpspd%nprojel,&
             lr,hx,hy,hz,rxyz(1,iat),at,orbs,nlpspd%plr(iat),proj,nwarnings)
     enddo
     if (iproj /= nlpspd%nproj) then
        call yaml_warning('Incorrect number of projectors created')
     end if
     ! projector part finished
  end do

  if (istart_c-1 /= nlpspd%nprojel) then
     call yaml_warning('Incorrect once-and-for-all psp generation')
     stop
  end if

  if (nwarnings /= 0 .and. iproc == 0 .and. nlpspd%nproj /=0 .and. idir == 0) then
     call yaml_map('Calculating wavelets expansion of projectors, found warnings',nwarnings,fmt='(i0)')
     if (nwarnings /= 0) then
        call yaml_newline()
        call yaml_warning('Projectors too rough: Consider modifying hgrid and/or the localisation radii.')
        !write(*,'(1x,a,i0,a)') 'found ',nwarnings,' warnings.'
        !write(*,'(1x,a)') 'Some projectors may be too rough.'
        !write(*,'(1x,a,f6.3)') 'Consider the possibility of modifying hgrid and/or the localisation radii.'
     end if
  end if

END SUBROUTINE fill_projectors

subroutine atom_projector_paw(ikpt,iat,idir,istart_c,iproj,nprojel,&
     lr,hx,hy,hz,rxyz,at,orbs,plr,proj,nwarnings,proj_G)
  use module_base
  use module_types
  implicit none
  integer, intent(in) :: iat,idir,ikpt,nprojel
  real(gp), intent(in) :: hx,hy,hz
  type(atoms_data), intent(in) :: at
  type(orbitals_data), intent(in) :: orbs
  type(locreg_descriptors), intent(in) :: plr
  type(locreg_descriptors),intent(in) :: lr
  real(gp), dimension(3), intent(in) :: rxyz
  type(gaussian_basis),intent(in)::proj_G !projectors in gaussian basis (for PAW)
  integer, intent(inout) :: istart_c,iproj,nwarnings
  real(wp), dimension(nprojel), intent(inout) :: proj
  !Local variables
  character(len=*), parameter :: subname='atom_projector_paw'
  integer :: i_all,i_stat,ityp,mbvctr_c,mbvctr_f,mbseg_c,mbseg_f,jseg_c,l,m,i,i_g,i_shell,j
  integer :: ncplx_k,nc,jstart_c,jj
  integer :: lmax=5
  real(gp) :: kx,ky,kz
  real(wp) :: aux
  real(dp) :: scpr
  real(dp) :: ddot
  real(wp),allocatable::proj_tmp(:)
  !for debugging
  real(gp) :: gau_a(2),fac(2)

  !features of the k-point ikpt
  kx=orbs%kpts(1,ikpt)
  ky=orbs%kpts(2,ikpt)
  kz=orbs%kpts(3,ikpt)

  !evaluate the complexity of the k-point
  if (kx**2 + ky**2 + kz**2 == 0.0_gp) then
     ncplx_k=1
  else
     ncplx_k=2
  end if

  ityp=at%iatype(iat)

  call plr_segs_and_vctrs(plr,mbseg_c,mbseg_f,mbvctr_c,mbvctr_f)
!!$  mbvctr_c=nlpspd%nvctr_p(2*iat-1)-nlpspd%nvctr_p(2*iat-2)
!!$  mbvctr_f=nlpspd%nvctr_p(2*iat  )-nlpspd%nvctr_p(2*iat-1)
!!$
!!$  mbseg_c=nlpspd%nseg_p(2*iat-1)-nlpspd%nseg_p(2*iat-2)
!!$  mbseg_f=nlpspd%nseg_p(2*iat  )-nlpspd%nseg_p(2*iat-1)
!!$  jseg_c=nlpspd%nseg_p(2*iat-2)+1

  !number of terms for every projector:
  nc=(mbvctr_c+7*mbvctr_f)*(2*lmax-1)*ncplx_k
  allocate(proj_tmp(nc),stat=i_stat)
  call memocc(i_stat,proj_tmp,'proj_tmp',subname)


  !decide the loop bounds
  i_g=0
  jj=0
  do i_shell=1,proj_G%nshltot
     l=proj_G%nam(i_shell)
     nc=(mbvctr_c+7*mbvctr_f)*(2*l-1)*ncplx_k
     
     !call to_zero(nc,proj(istart_c))
   
     do j=1,proj_G%ndoc(i_shell)
        jj=jj+1
        i=1 !Use only i=1 for PAW
        !DEBUG:
        !gau_a(1)=1.0_gp; gau_a(2)=1.0_gp
        !fac(1)=1.0_gp; fac(2)=0.0_gp
        !call projector_paw(at%geocode,at%atomnames(ityp),iat,idir,l,i,&
        !     fac,gau_a,rxyz(1),lr,&
        !     hx,hy,hz,kx,ky,kz,proj_G%ncplx,ncplx_k,&
        !     mbvctr_c,mbvctr_f,mbseg_c,mbseg_f,&
        !     plr%wfd%keyvglob,plr%wfd%keyglob,proj_tmp(1),nwarnings)
        !END DEBUG
        call projector_paw(at%geocode,at%atomnames(ityp),iat,idir,l,i,&
             proj_G%psiat(:,jj),proj_G%xp(:,jj),rxyz(1),lr,&
             hx,hy,hz,kx,ky,kz,proj_G%ncplx,ncplx_k,&
             mbvctr_c,mbvctr_f,mbseg_c,mbseg_f,&
             plr%wfd%keyvglob,plr%wfd%keyglob,proj_tmp(1),nwarnings)
        !call projector_paw_isf_all(at%geocode,at%atomnames(ityp),iat,idir,l,i,&
        !     proj_G%psiat,proj_G%xp,proj_G%ndoc(i_shell),rxyz(1),lr,&
        !     hx,hy,hz,kx,ky,kz,proj_G%ncplx,ncplx_k,&
        !     mbvctr_c,mbvctr_f,mbseg_c,mbseg_f,&
        !     plr%wfd%keyvglob,plr%wfd%keyglob,proj(istart_c:istart_c+nc-1),nwarnings)
        !
        proj(istart_c:istart_c+nc-1)=proj(istart_c:istart_c+nc-1)+proj_tmp(1:nc)
     enddo

     !Debug   
     if (idir == 0) then
       jstart_c=istart_c
       nc=(mbvctr_c+7*mbvctr_f)*ncplx_k
       do m=1,2*l-1
          call wnrm_wrap(ncplx_k,mbvctr_c,mbvctr_f,proj(jstart_c),scpr)
          write(*,'(1x,a,i4,a,a6,3(a,i1),a,f10.3)')&
               'The norm of the projector for atom n=',iat,&
               ' (',trim(at%atomnames(ityp)),&
               ') labeled by lmn ',i_shell,', l,',l,', m',m,' is ',scpr
          !scpr=ddot(mbvctr_c+mbvctr_f*7,proj(1),1,proj(1),1)
          !write(*,*)'norm cprj= ',scpr

          jstart_c=jstart_c+nc
       end do
     end if

     !End debug

     iproj=iproj+2*l-1
     nc=(mbvctr_c+7*mbvctr_f)*(2*l-1)*ncplx_k
     istart_c=istart_c+nc
     if (istart_c > nprojel+1) stop 'istart_c > nprojel+1'
  enddo
 
  i_all=-product(shape(proj_tmp))*kind(proj_tmp)
  deallocate(proj_tmp,stat=i_stat)
  call memocc(i_stat,i_all,'proj_tmp',subname)

END SUBROUTINE atom_projector_paw


subroutine atom_projector(ikpt,iat,idir,istart_c,iproj,nprojel,&
     lr,hx,hy,hz,rxyz,at,orbs,plr,proj,nwarnings)
  use module_base
  use module_types
  implicit none
  integer, intent(in) :: iat,idir,ikpt,nprojel
  real(gp), intent(in) :: hx,hy,hz
  type(atoms_data), intent(in) :: at
  type(orbitals_data), intent(in) :: orbs
  type(locreg_descriptors), intent(in) :: plr
  type(locreg_descriptors),intent(in) :: lr
  real(gp), dimension(3), intent(in) :: rxyz
  integer, intent(inout) :: istart_c,iproj,nwarnings
  real(wp), dimension(nprojel), intent(inout) :: proj
  !Local variables
<<<<<<< HEAD
  character(len=*), parameter :: subname='atom_projector'
  integer :: i_all,i_stat,ityp,mbvctr_c,mbvctr_f,mbseg_c,mbseg_f,jseg_c,l,m,i,i_g,i_shell,j
  integer :: ncplx_k,nc,jstart_c,jj
  integer :: lmax=5
=======
  integer :: ityp,mbvctr_c,mbvctr_f,mbseg_c,mbseg_f,l,i,ncplx
>>>>>>> 82c115d0
  real(gp) :: kx,ky,kz
  real(wp) :: aux
  real(dp) :: scpr
  real(dp) :: ddot
  real(wp),allocatable::proj_tmp(:)
  !for debugging
  real(gp) :: gau_a(2),fac(2)

  !features of the k-point ikpt
  kx=orbs%kpts(1,ikpt)
  ky=orbs%kpts(2,ikpt)
  kz=orbs%kpts(3,ikpt)

  !evaluate the complexity of the k-point
  if (kx**2 + ky**2 + kz**2 == 0.0_gp) then
     ncplx_k=1
  else
     ncplx_k=2
  end if

  ityp=at%iatype(iat)

  call plr_segs_and_vctrs(plr,mbseg_c,mbseg_f,mbvctr_c,mbvctr_f)
!!$  mbvctr_c=nlpspd%nvctr_p(2*iat-1)-nlpspd%nvctr_p(2*iat-2)
!!$  mbvctr_f=nlpspd%nvctr_p(2*iat  )-nlpspd%nvctr_p(2*iat-1)
!!$
!!$  mbseg_c=nlpspd%nseg_p(2*iat-1)-nlpspd%nseg_p(2*iat-2)
!!$  mbseg_f=nlpspd%nseg_p(2*iat  )-nlpspd%nseg_p(2*iat-1)
!!$  jseg_c=nlpspd%nseg_p(2*iat-2)+1
  !decide the loop bounds
  do l=1,4 !generic case, also for HGHs (for GTH it will stop at l=2)
     do i=1,3 !generic case, also for HGHs (for GTH it will stop at i=2)
        if (at%psppar(l,i,ityp) /= 0.0_gp) then
!!$           call projector(at%geocode,at%atomnames(ityp),iat,idir,l,i,&
!!$                at%psppar(l,0,ityp),rxyz(1,iat),lr,&
!!$                hx,hy,hz,kx,ky,kz,ncplx_k,&
!!$                mbvctr_c,mbvctr_f,mbseg_c,mbseg_f,&
!!$                nlpspd%keyv_p(jseg_c),nlpspd%keyg_p(1,jseg_c),&
!!$                proj(istart_c),nwarnings)
           call projector(at%geocode,at%atomnames(ityp),iat,idir,l,i,&
                at%psppar(l,0,ityp),rxyz(1),lr,&
                hx,hy,hz,kx,ky,kz,ncplx_k,&
                mbvctr_c,mbvctr_f,mbseg_c,mbseg_f,&
                plr%wfd%keyvglob,plr%wfd%keyglob,&
                proj(istart_c),nwarnings)
           iproj=iproj+2*l-1
           istart_c=istart_c+(mbvctr_c+7*mbvctr_f)*(2*l-1)*ncplx_k
           !print *,'iproc,istart_c,nlpspd%nprojel',istart_c,nlpspd%nprojel,ncplx, kx, ky, kz, ikpt
           if (istart_c > nprojel+1) stop 'istart_c > nprojel+1'
        endif
     end do
  end do

END SUBROUTINE atom_projector


subroutine deallocate_proj_descr(nlpspd,subname)
  use module_base
  use module_types
  implicit none
  character(len=*), intent(in) :: subname
  type(nonlocal_psp_descriptors), intent(inout) :: nlpspd
  !local variables
  integer :: iat
!!$  integer :: i_stat

  do iat=1,nlpspd%natoms
     call deallocate_wfd(nlpspd%plr(iat)%wfd,subname)
  end do
  if (associated(nlpspd%plr)) then
     deallocate(nlpspd%plr)
  end if
  nullify(nlpspd%plr)
  nlpspd%natoms=0
  
!!$  i_all=-product(shape(nlpspd%nboxp_c))*kind(nlpspd%nboxp_c)
!!$  deallocate(nlpspd%nboxp_c,stat=i_stat)
!!$  call memocc(i_stat,i_all,'nboxp_c',subname)
!!$  i_all=-product(shape(nlpspd%nboxp_f))*kind(nlpspd%nboxp_f)
!!$  deallocate(nlpspd%nboxp_f,stat=i_stat)
!!$  call memocc(i_stat,i_all,'nboxp_f',subname)
!!$  i_all=-product(shape(nlpspd%keyg_p))*kind(nlpspd%keyg_p)
!!$  deallocate(nlpspd%keyg_p,stat=i_stat)
!!$  call memocc(i_stat,i_all,'keyg_p',subname)
!!$  i_all=-product(shape(nlpspd%keyv_p))*kind(nlpspd%keyv_p)
!!$  deallocate(nlpspd%keyv_p,stat=i_stat)
!!$  call memocc(i_stat,i_all,'keyv_p',subname)
!!$  i_all=-product(shape(nlpspd%nvctr_p))*kind(nlpspd%nvctr_p)
!!$  deallocate(nlpspd%nvctr_p,stat=i_stat)
!!$  call memocc(i_stat,i_all,'nvctr_p',subname)
!!$  i_all=-product(shape(nlpspd%nseg_p))*kind(nlpspd%nseg_p)
!!$  deallocate(nlpspd%nseg_p,stat=i_stat)
!!$  call memocc(i_stat,i_all,'nseg_p',subname)

END SUBROUTINE deallocate_proj_descr


subroutine projector(geocode,atomname,iat,idir,l,i,gau_a,rxyz,lr,&
     hx,hy,hz,kx,ky,kz,ncplx,&
     mbvctr_c,mbvctr_f,mseg_c,mseg_f,keyv_p,keyg_p,proj,nwarnings)
  use module_base
  use module_types
  implicit none
  character(len=1), intent(in) :: geocode
  character(len=20), intent(in) :: atomname
  integer, intent(in) :: iat,idir,l,i,mbvctr_c,mbvctr_f,mseg_c,mseg_f,ncplx
  type(locreg_descriptors),intent(in) :: lr
  real(gp), intent(in) :: hx,hy,hz,gau_a,kx,ky,kz
  !integer, dimension(2,3), intent(in) :: nboxp_c,nboxp_f
  integer, dimension(mseg_c+mseg_f), intent(in) :: keyv_p
  integer, dimension(2,mseg_c+mseg_f), intent(in) :: keyg_p

  real(gp), dimension(3), intent(in) :: rxyz
  integer, intent(inout) :: nwarnings
  real(wp), dimension((mbvctr_c+7*mbvctr_f)*(2*l-1)*ncplx), intent(out) :: proj
  !Local variables
  integer, parameter :: nterm_max=20 !if GTH nterm_max=4
  integer, parameter :: ncplx_g=1 !2 for PAW.
  integer :: m,iterm
  !integer :: nl1_c,nu1_c,nl2_c,nu2_c,nl3_c,nu3_c,nl1_f,nu1_f,nl2_f,nu2_f,nl3_f,nu3_f
  integer :: istart_c,nterm,idir2
  real(gp) :: fpi,factor,rx,ry,rz
  real(dp) :: scpr
  integer, dimension(3) :: nterm_arr
  integer, dimension(nterm_max) :: lx,ly,lz
  integer, dimension(3,nterm_max,3) :: lxyz_arr
  real(gp), dimension(nterm_max) :: factors
  real(gp), dimension(nterm_max,3) :: fac_arr

  !this value can also be inserted as a parameter
  !fpi=pi^-1/4 pi^-1/2, pi^-1/4 comes from sqrt(gamma(x)) and pi^-1/2 from Ylm.
  !fpi=(4.0_gp*atan(1.0_gp))**(-.75_gp)
  fpi=0.42377720812375763_gp

  rx=rxyz(1) 
  ry=rxyz(2) 
  rz=rxyz(3)

  istart_c=1
  !start of the projectors expansion routine
  factor=sqrt(2.0_gp)*fpi/(sqrt(gau_a)**(2*(l-1)+4*i-1))
  do m=1,2*l-1
    
     if (idir==0) then !normal projector calculation case
        call calc_coeff_proj(l,i,m,nterm_max,nterm,lx,ly,lz,factors)
        
        factors(1:nterm)=factor*factors(1:nterm)
     else !calculation of projector derivative
        idir2=mod(idir-1,3)+1
        call calc_coeff_derproj(l,i,m,nterm_max,gau_a,nterm_arr,lxyz_arr,fac_arr)

        nterm=nterm_arr(idir2)
        do iterm=1,nterm
           factors(iterm)=factor*fac_arr(iterm,idir2)
           lx(iterm)=lxyz_arr(1,iterm,idir2)
           ly(iterm)=lxyz_arr(2,iterm,idir2)
           lz(iterm)=lxyz_arr(3,iterm,idir2)        

!       nterm=nterm_arr(idir)
!       do iterm=1,nterm
!          factors(iterm)=factor*fac_arr(iterm,idir)
!          lx(iterm)=lxyz_arr(1,iterm,idir)
!          ly(iterm)=lxyz_arr(2,iterm,idir)
!          lz(iterm)=lxyz_arr(3,iterm,idir)

! sequence: 11 21 31 12 22 32 13 23 33 

!if (idir > 3) then
!        if (idir < 7) then
!lx(iterm)=lx(iterm)+1
!        else if (idir < 10) then
!ly(iterm)=ly(iterm)+1
!        else 
!lz(iterm)=lz(iterm)+1
!        endif
!endif
!seq : 11 22 33 12 23 13
if (idir == 4 .or. idir == 9) lx(iterm)=lx(iterm)+1
if (idir == 5 .or. idir == 7) ly(iterm)=ly(iterm)+1
if (idir == 6 .or. idir == 8) lz(iterm)=lz(iterm)+1

        end do
     end if
     
     call crtproj(geocode,nterm,lr,hx,hy,hz,kx,ky,kz,&
          ncplx_g,ncplx,&
          gau_a,factors,rx,ry,rz,lx,ly,lz,&
          mbvctr_c,mbvctr_f,mseg_c,mseg_f,keyv_p,keyg_p,proj(istart_c))

     ! testing
     if (idir == 0) then
        !here the norm should be done with the complex components
        call wnrm_wrap(ncplx,mbvctr_c,mbvctr_f,proj(istart_c),scpr)
        !debug
        !write(*,*)'projector: 673 erase me'
        !write(*,'(1x,a,i4,a,a6,a,i1,a,i1,a,f6.3)')&
        !     'The norm of the nonlocal PSP for atom n=',iat,&
        !     ' (',trim(atomname),&
        !     ') labeled by l=',l,' m=',m,' is ',scpr
        !end debug
        !print *,'iat,l,m,scpr',iat,l,m,scpr
        if (abs(1.d0-scpr) > 1.d-2) then
           if (abs(1.d0-scpr) > 1.d-1) then
              !if (iproc == 0) then
                 write(*,'(1x,a)')'error found!'
                 write(*,'(1x,a,i4,a,a6,a,i1,a,i1,a,f6.3)')&
                      'The norm of the nonlocal PSP for atom n=',iat,&
                      ' (',trim(atomname),&
                      ') labeled by l=',l,' m=',m,' is ',scpr
                 write(*,'(1x,a)')&
                      'while it is supposed to be about 1.0. Control PSP data or reduce grid spacing.'
              !end if
                 !stop commented for the moment
              !restore the norm of the projector
              !call wscal_wrap(mbvctr_c,mbvctr_f,1.0_gp/sqrt(scpr),proj(istart_c))
           else
!!!              write(*,'(1x,a,i4,a,a6,a,i1,a,i1,a,f4.3)')&
!!!                   'The norm of the nonlocal PSP for atom n=',iat,&
!!!                   ' (',trim(atomname),&
!!!                   ') labeled by l=',l,' m=',m,' is ',scpr
              nwarnings=nwarnings+1
           end if
        end if
        !do iterm=1,nterm
        !   if (iproc.eq.0) write(*,'(1x,a,i0,1x,a,1pe10.3,3(1x,i0))') &
        !        'projector: iat,atomname,gau_a,lx,ly,lz ', & 
        !        iat,trim(at%atomnames(at%iatype(iat))),gau_a,lx(iterm),ly(iterm),lz(iterm)
        !enddo
     end if
     !end testing
     istart_c=istart_c+(mbvctr_c+7*mbvctr_f)*ncplx
  enddo
END SUBROUTINE projector

subroutine projector_paw_isf_all(geocode,atomname,iat,idir,l,i,&
     factor,gau_a,ndoc,rxyz,lr,&
     hx,hy,hz,kx,ky,kz,ncplx_g,ncplx_k,&
     mbvctr_c,mbvctr_f,mseg_c,mseg_f,keyv_p,keyg_p,proj,nwarnings)
  use module_base
  use module_types
  implicit none
  character(len=1), intent(in) :: geocode
  character(len=20), intent(in) :: atomname
  integer, intent(in) :: iat,idir,l,i,mbvctr_c,mbvctr_f,mseg_c,mseg_f
  integer, intent(in) :: ncplx_k,ncplx_g,ndoc
  type(locreg_descriptors),intent(in) :: lr
  real(gp), intent(in) :: hx,hy,hz,kx,ky,kz
  !integer, dimension(2,3), intent(in) :: nboxp_c,nboxp_f
  integer, dimension(mseg_c+mseg_f), intent(in) :: keyv_p
  integer, dimension(2,mseg_c+mseg_f), intent(in) :: keyg_p
  real(gp), dimension(ncplx_g,ndoc),intent(in)::gau_a,factor
  real(gp), dimension(3), intent(in) :: rxyz
  integer, intent(inout) :: nwarnings
  real(wp), dimension((mbvctr_c+7*mbvctr_f)*(2*l-1)*ncplx_k), intent(out) :: proj
  !Local variables
  character(len=*), parameter :: subname='projector_paw_isf_all'
  type(workarr_sumrho) :: workp
  integer, parameter :: nterm_max=20 !if GTH nterm_max=4
  integer :: i_stat,i_all,j
  integer :: m,i1,i2,i3
  integer :: istart_c,ind
  integer :: nl1,nl2,nl3,nu1,nu2,nu3,n1,n2,n3
  integer :: n1i,n2i,n3i
  real(gp) :: hxh,hyh,hzh
  real(gp) :: fgamma,fpi,rx,ry,rz,pi
  real(dp) :: scpr,sval,cval,func
  real(dp) :: r2,r,ylm,x,y,z,aa,bb,aux,arg
  real(dp),dimension(2)::ww
  real(wp),dimension(:,:,:),allocatable::proj_isf

  !fpi= (4.0*math.atan(1.0))**(-0.75) factor in spherical harmonics
  !fpi=pi^-1/2 from Ylm.
  fpi=0.56418958354775628_gp
  pi=3.1415926535897931_gp

  hxh=0.5_dp*hx; hyh=0.5_dp*hy; hzh=0.5_dp*hz
  !
  rx=rxyz(1) 
  ry=rxyz(2) 
  rz=rxyz(3)

  !initialise the work arrays
  call initialize_work_arrays_sumrho(lr, workp)


  n1=lr%d%n1
  n2=lr%d%n2
  n3=lr%d%n3
  n1i=lr%d%n1i
  n2i=lr%d%n2i
  n3i=lr%d%n3i

  if (geocode == 'F') then
     nl1=14
     nu1=15
     nl2=14
     nu2=15
     nl3=14
     nu3=15
  else if (geocode == 'S') then
     nl1=0
     nu1=0
     nl2=14
     nu2=15
     nl3=0
     nu3=0
  else if (geocode == 'P') then
     nl1=0
     nu1=0
     nl2=0
     nu2=0
     nl3=0
     nu3=0
  end if


  !allocate(proj_isf(n1*n2*n3+ndebug),stat=i_stat) 
  allocate(proj_isf(-nl1:2*n1+1+nu1,-nl2:2*n2+1+nu2,-nl3:2*n3+1+nu3+ndebug),stat=i_stat)
  call memocc(i_stat,proj_isf,'proj_isf',subname)

  istart_c=1
  !start of the projectors expansion routine

  do m=1,2*l-1
    !proj_isf=0.0_wp
    !call razero(n1*n2*n3,proj_isf)
    call razero(n1i*n2i*n3i,proj_isf)


    ind=0
!    do i3=nl3,nu3
!       z=real(i3,kind=8)*hz-rz
!       do i2=nl2,nu2
!          y=real(i2,kind=8)*hy-rz
!          do i1=nl1,nu1
!             x=real(i2,kind=8)*hx-rz
    do i3=-nl3,2*n3+1+nu3
       z=hzh*real(i3,gp)
       do i2=-nl2,2*n2+1+nu2
          y=hyh*real(i2,gp)
          do i1=-nl1,2*n1+1+nu1
             x=hxh*real(i1,gp)

             r=sqrt(x**2+y**2+z**2)
             ind=ind+1
!            Pending: obtain real spherical harmonics:
!            Eq. A.3 M. Torrent.
!            Maybe use BigDFT2Wannier routine
!             call angularpart(l, m, 1, 1, 1, 1, 1, 1, 1, &
!&                 xx, yy, zz, 0, 0, 0, 1, ylm)
             ylm=0.5_dp*1/sqrt(pi)
             r2=r*r
             aux=0.0_dp
             do j=1,ndoc
               aa=gau_a(1,j)
               bb=gau_a(2,j)
               arg=0.5_gp*r2/aa**2
               func=real(dexp(-real(arg,kind=8)),wp)
               cval=real(cos(bb*r2),wp)
               sval=real(sin(bb*r2),wp)
               ww(1)=func*cval
               ww(2)=func*sval
               !
               aa=factor(1,j)
               bb=factor(2,j)
               aux=aux+ww(1)*aa-ww(2)*bb
             end do
             !write(602,*)r,aux*r**(l-1)
             proj_isf(i1,i2,i3)=aux*r**(l-1)*ylm
          end do
       end do
     end do
     !call isf_to_daub
     call isf_to_daub(lr,workp,proj_isf,proj(istart_c))
     istart_c=istart_c+(mbvctr_c+7*mbvctr_f)*ncplx_k
  end do


  call deallocate_work_arrays_sumrho(workp)

  i_all=-product(shape(proj_isf)*kind(proj_isf))
  deallocate(proj_isf,stat=i_stat)
  call memocc(i_stat,i_all,'proj_isf',subname)

end subroutine projector_paw_isf_all


subroutine projector_paw_isf(geocode,atomname,iat,idir,l,i,&
     factor,gau_a,rxyz,lr,&
     hx,hy,hz,kx,ky,kz,ncplx_g,ncplx_k,&
     mbvctr_c,mbvctr_f,mseg_c,mseg_f,keyv_p,keyg_p,proj,nwarnings)
  use module_base
  use module_types
  implicit none
  character(len=1), intent(in) :: geocode
  character(len=20), intent(in) :: atomname
  integer, intent(in) :: iat,idir,l,i,mbvctr_c,mbvctr_f,mseg_c,mseg_f
  integer, intent(in) :: ncplx_k,ncplx_g
  type(locreg_descriptors),intent(in) :: lr
  real(gp), intent(in) :: hx,hy,hz,kx,ky,kz
  !integer, dimension(2,3), intent(in) :: nboxp_c,nboxp_f
  integer, dimension(mseg_c+mseg_f), intent(in) :: keyv_p
  integer, dimension(2,mseg_c+mseg_f), intent(in) :: keyg_p
  real(gp), dimension(ncplx_g),intent(in)::gau_a,factor
  real(gp), dimension(3), intent(in) :: rxyz
  integer, intent(inout) :: nwarnings
  real(wp), dimension((mbvctr_c+7*mbvctr_f)*(2*l-1)*ncplx_k), intent(out) :: proj
  !Local variables
  character(len=*), parameter :: subname='projector_paw_isf'
  type(workarr_sumrho) :: workp
  integer, parameter :: nterm_max=20 !if GTH nterm_max=4
  integer :: i_stat,i_all
  integer :: m,i1,i2,i3
  integer :: istart_c,ind
  integer :: nl1,nl2,nl3,nu1,nu2,nu3,n1,n2,n3
  integer :: n1i,n2i,n3i
  real(gp) :: hxh,hyh,hzh
  real(gp) :: fgamma,fpi,rx,ry,rz,pi
  real(dp) :: scpr,sval,cval,func
  real(dp) :: r2,r,ylm,x,y,z,arg
  real(dp),dimension(2)::ww
  real(wp),dimension(:,:,:),allocatable::proj_isf

  !fpi= (4.0*math.atan(1.0))**(-0.75) factor in spherical harmonics
  !fpi=pi^-1/2 from Ylm.
  fpi=0.56418958354775628_gp
  pi=3.1415926535897931_gp

  hxh=0.5_dp*hx; hyh=0.5_dp*hy; hzh=0.5_dp*hz
  !
  rx=rxyz(1) 
  ry=rxyz(2) 
  rz=rxyz(3)

  !initialise the work arrays
  call initialize_work_arrays_sumrho(lr, workp)


  n1=lr%d%n1
  n2=lr%d%n2
  n3=lr%d%n3
  n1i=lr%d%n1i
  n2i=lr%d%n2i
  n3i=lr%d%n3i

  if (geocode == 'F') then
     nl1=14
     nu1=15
     nl2=14
     nu2=15
     nl3=14
     nu3=15
  else if (geocode == 'S') then
     nl1=0
     nu1=0
     nl2=14
     nu2=15
     nl3=0
     nu3=0
  else if (geocode == 'P') then
     nl1=0
     nu1=0
     nl2=0
     nu2=0
     nl3=0
     nu3=0
  end if


  !allocate(proj_isf(n1*n2*n3+ndebug),stat=i_stat) 
  allocate(proj_isf(-nl1:2*n1+1+nu1,-nl2:2*n2+1+nu2,-nl3:2*n3+1+nu3+ndebug),stat=i_stat)
  call memocc(i_stat,proj_isf,'proj_isf',subname)

  istart_c=1
  !start of the projectors expansion routine

  do m=1,2*l-1
    !proj_isf=0.0_wp
    !call razero(n1*n2*n3,proj_isf)
    call razero(n1i*n2i*n3i,proj_isf)


    ind=0
!    do i3=nl3,nu3
!       z=real(i3,kind=8)*hz-rz
!       do i2=nl2,nu2
!          y=real(i2,kind=8)*hy-rz
!          do i1=nl1,nu1
!             x=real(i2,kind=8)*hx-rz
    do i3=-nl3,2*n3+1+nu3
       z=hzh*real(i3,gp)
       do i2=-nl2,2*n2+1+nu2
          y=hyh*real(i2,gp)
          do i1=-nl1,2*n1+1+nu1
             x=hxh*real(i1,gp)

             r=sqrt(x**2+y**2+z**2)
             r2=r*r
             ind=ind+1
!            Pending: obtain real spherical harmonics:
!            Eq. A.3 M. Torrent.
!            Maybe use BigDFT2Wannier routine
!             call angularpart(l, m, 1, 1, 1, 1, 1, 1, 1, &
!&                 xx, yy, zz, 0, 0, 0, 1, ylm)
             ylm=0.5_dp*1/sqrt(pi)
             cval=real(cos(gau_a(2)*r2),wp)
             sval=real(sin(gau_a(2)*r2),wp)
             arg=0.5_gp*r2/(gau_a(1)**2)
             func=real(dexp(-real(arg,kind=8)),wp)
             ww(1)=func*cval
             ww(2)=func*sval
             func=ww(1)*factor(1)-ww(2)*factor(2) 
             
             proj_isf(i1,i2,i3)=func*r**(l-1)*ylm
          end do
       end do
     end do
     !call isf_to_daub
     call isf_to_daub(lr,workp,proj_isf,proj(istart_c))
     istart_c=istart_c+(mbvctr_c+7*mbvctr_f)*ncplx_k
  end do


  call deallocate_work_arrays_sumrho(workp)

  i_all=-product(shape(proj_isf)*kind(proj_isf))
  deallocate(proj_isf,stat=i_stat)
  call memocc(i_stat,i_all,'proj_isf',subname)

end subroutine projector_paw_isf

subroutine projector_paw(geocode,atomname,iat,idir,l,i,&
     factor,gau_a,rxyz,lr,&
     hx,hy,hz,kx,ky,kz,ncplx_g,ncplx_k,&
     mbvctr_c,mbvctr_f,mseg_c,mseg_f,keyv_p,keyg_p,proj,nwarnings)
  use module_base
  use module_types
  implicit none
  character(len=1), intent(in) :: geocode
  character(len=20), intent(in) :: atomname
  integer, intent(in) :: iat,idir,l,i,mbvctr_c,mbvctr_f,mseg_c,mseg_f
  integer, intent(in) :: ncplx_k,ncplx_g
  type(locreg_descriptors),intent(in) :: lr
  real(gp), intent(in) :: hx,hy,hz,kx,ky,kz
  !integer, dimension(2,3), intent(in) :: nboxp_c,nboxp_f
  integer, dimension(mseg_c+mseg_f), intent(in) :: keyv_p
  integer, dimension(2,mseg_c+mseg_f), intent(in) :: keyg_p
  real(gp), dimension(ncplx_g),intent(in)::gau_a,factor
  real(gp), dimension(3), intent(in) :: rxyz
  integer, intent(inout) :: nwarnings
  real(wp), dimension((mbvctr_c+7*mbvctr_f)*(2*l-1)*ncplx_k), intent(out) :: proj
  !Local variables
  integer, parameter :: nterm_max=20 !if GTH nterm_max=4
  integer :: m,iterm
  !integer :: nl1_c,nu1_c,nl2_c,nu2_c,nl3_c,nu3_c,nl1_f,nu1_f,nl2_f,nu2_f,nl3_f,nu3_f
  integer :: istart_c,nterm
  real(gp) :: fgamma,fpi,rx,ry,rz
  real(dp) :: scpr
  integer, dimension(3) :: nterm_arr
  integer, dimension(nterm_max) :: lx,ly,lz
  integer, dimension(3,nterm_max,3) :: lxyz_arr
  real(gp), dimension(ncplx_g,nterm_max) :: factors
  real(gp), dimension(nterm_max,3) :: fac_arr

  !fpi= (4.0*math.atan(1.0))**(-0.75) factor in spherical harmonics
  !fpi=pi^-1/2 from Ylm.
  fpi=0.56418958354775628_gp
  !debug
  !write(*,*)'projectors_paw l1040 erase me, set fpi equal to hgh case'
  !fpi=0.42377720812375763_gp
  !fgamma=sqrt(2.0_gp)/(sqrt(gau_a(1))**(2*(l-1)+4*i-1))
  !end debug

  rx=rxyz(1) 
  ry=rxyz(2) 
  rz=rxyz(3)

  istart_c=1
  !start of the projectors expansion routine
  do m=1,2*l-1
     !write(*,*)'projectors_paw l1052 erase me, comment out gamma_factor'
     call gamma_factor(l,fgamma)
     if (idir==0) then !normal projector calculation case
        call calc_coeff_proj(l,i,m,nterm_max,nterm,lx,ly,lz,factors(1,1:nterm_max))
        do iterm=1,nterm 
           !factor, can be complex
           !factors has one dimension at the begginging.
           !Here factors, can be converted to complex
           factors(:,iterm)=factor(:)*factors(1,iterm)*fpi*fgamma
        end do
     else !calculation of projector derivative
        call calc_coeff_derproj(l,i,m,nterm_max,gau_a,nterm_arr,lxyz_arr,fac_arr)
        
        nterm=nterm_arr(idir)
        do iterm=1,nterm
           factors(:,iterm)=factor(:)*fac_arr(iterm,idir)*fpi*fgamma
           lx(iterm)=lxyz_arr(1,iterm,idir)
           ly(iterm)=lxyz_arr(2,iterm,idir)
           lz(iterm)=lxyz_arr(3,iterm,idir)
!This is done in projectors?
if (idir == 4 .or. idir == 9) lx(iterm)=lx(iterm)+1
if (idir == 5 .or. idir == 7) ly(iterm)=ly(iterm)+1
if (idir == 6 .or. idir == 8) lz(iterm)=lz(iterm)+1
        end do
     end if

     call crtproj(geocode,nterm,lr,hx,hy,hz,kx,ky,kz,&
          ncplx_g,ncplx_k,&
          gau_a,factors(1:ncplx_g,1:nterm),&
          rx,ry,rz,lx(1:nterm),ly(1:nterm),lz(1:nterm),&
          mbvctr_c,mbvctr_f,mseg_c,mseg_f,keyv_p,keyg_p,&
          proj(istart_c))
     !Check real projectors case:
     !DEBUG
     !write(*,*)'DEBUG ERASE ME, projector_paw'
     !factors(1,1)=0.779039 ; factors(2,1)=0
     !END_DEBUG
     !call crtproj(geocode,nterm,lr,hx,hy,hz,kx,ky,kz,&
     !     ncplx_g,ncplx_k,&
     !     gau_a,factors(1:ncplx_g,1:nterm),&
     !     rx,ry,rz,lx(1:nterm),ly(1:nterm),lz(1:nterm),&
     !     mbvctr_c,mbvctr_f,mseg_c,mseg_f,keyv_p,keyg_p,&
     !     proj(istart_c:istart_c+(mbvctr_c+7*mbvctr_f)*ncplx_k))

     ! testing
     !if (idir == 0) then
     !   !here the norm should be done with the complex components
     !   call wnrm_wrap(ncplx_k,mbvctr_c,mbvctr_f,proj(istart_c),scpr)
     !   write(*,'(1x,a,i4,a,a6,a,i1,a,i1,a,f10.3)')&
     !        'The norm of the projector for atom n=',iat,&
     !        ' (',trim(atomname),&
     !        ') labeled by l=',l,', m=',m,' is ',scpr
     !end if
     !end testing
     istart_c=istart_c+(mbvctr_c+7*mbvctr_f)*ncplx_k
  enddo
contains

!Returns fgamma=sqrt(Gamma(l+3/2)) * pi^1/4 factor
!Gamma(3/2)=sqrt(pi)/2 ; Gamma(z+1)=z*Gamma(z)
!fgamma: factor which cancels out the 1/sqrt(Gamma(z)) in the
! definition of the HGH pseudos. (See Eq. 10 of JPC 129,014109 (2008))
!Notice that the factor pi^-1/4 is not present in "factor" after the
! routine calc_coeff_proj, so that we do not take it into account.
! This is in the varialbe fpi in the routine projectors.
subroutine gamma_factor(l,fgamma)
 use module_types
 implicit none
 real(gp),intent(out)::fgamma
 integer,intent(in)::l
 
 if(l==1) then
   fgamma= 0.70710678118654757_gp !1.0/sqrt(2.0)
   !1/sqrt(2.0)*fac_arr(1)=1/sqrt(2.0)* [1/sqrt(2.0)]=1/2
   !1/2*fpi=1/2* [1/sqrt(pi)]=1/2 1/sqrt(pi) Factor for Y_00
 elseif(l==2) then
   fgamma= 0.8660254037844386_gp !sqrt(3)/2.0
 elseif(l==3) then
   fgamma= 1.3693063937629153_gp  !sqrt(3*5)/(2.0*sqrt(2))
 elseif(l==4) then
   fgamma= 2.5617376914898995_gp  !sqrt(7*5*3)/(4.0) 
 else
    write(*,'(1x,a)')'error found!'
    write(*,'(1x,a,i4)')&
         'gamma_factor: l should be between 1 and 3, but l= ',l
    stop
 end if
end subroutine gamma_factor

END SUBROUTINE projector_paw


!>   Determines the number of projectors (valid for GTH and HGH pseudopotentials)
subroutine numb_proj(ityp,ntypes,psppar,npspcode,mproj)
  use module_base
  use module_types
  implicit none
  integer, intent(in) :: ityp,ntypes
  integer, dimension(ntypes), intent(in) :: npspcode
  real(gp), dimension(0:4,0:6,ntypes), intent(in) :: psppar
  integer, intent(out) :: mproj
  !Local variables
  integer :: l,i,ishell

  mproj=0
  if (npspcode(ityp) == 2) then !GTH
     do l=1,2 
        do i=1,2 
           if (psppar(l,i,ityp) /= 0.0_gp) mproj=mproj+2*l-1
        enddo
     enddo
  else if (npspcode(ityp) == 3 .or. npspcode(ityp) == 10) then !HGH and HGH-K
     do l=1,4 
        do i=1,3 
           if (psppar(l,i,ityp) /= 0.0_gp) mproj=mproj+2*l-1
        enddo
     enddo
  end if

END SUBROUTINE numb_proj

!>   Determines the number of projectors (for PAW, T.Rangel)
subroutine numb_proj_paw_tr(ityp,ntypes,proj_G,mproj)
  use module_base
  use module_types
  implicit none
  integer, intent(in) :: ityp,ntypes
  type(gaussian_basis),intent(in)::proj_G
  integer, intent(out) :: mproj
  !Local variables
  integer :: l,i,ishell

  mproj=0
  do ishell=1,proj_G%nshltot
     l=proj_G%nam(ishell)
     mproj=mproj+2*l-1
  end do

END SUBROUTINE numb_proj_paw_tr

!>   Returns the compressed form of a Gaussian projector 
!!   @f$ x^lx * y^ly * z^lz * exp (-1/(2*gau_a^2) *((x-rx)^2 + (y-ry)^2 + (z-rz)^2 )) @f$
!!   in the arrays proj_c, proj_f
subroutine crtproj(geocode,nterm,lr, & 
     hx,hy,hz,kx,ky,kz,ncplx_g,ncplx_k,&
     gau_a,fac_arr,rx,ry,rz,lx,ly,lz, & 
     mvctr_c,mvctr_f,mseg_c,mseg_f,keyv_p,keyg_p,proj)
  use module_base
  use module_types
  implicit none
  character(len=1), intent(in) :: geocode
  integer, intent(in) :: nterm,mvctr_c,mvctr_f,mseg_c,mseg_f
  integer, intent(in) :: ncplx_g,ncplx_k
  real(gp), intent(in) :: hx,hy,hz,rx,ry,rz,kx,ky,kz
  integer, dimension(nterm), intent(in) :: lx,ly,lz
  real(gp), dimension(ncplx_g,nterm), intent(in) :: fac_arr
  real(gp), dimension(ncplx_g),intent(in):: gau_a
  integer, dimension(mseg_c+mseg_f), intent(in) :: keyv_p
  integer, dimension(2,mseg_c+mseg_f), intent(in) :: keyg_p
  real(wp), dimension((mvctr_c+7*mvctr_f)*ncplx_k), intent(out) :: proj
  type(locreg_descriptors), intent(in) :: lr
  !Local variables
  character(len=*), parameter :: subname='crtproj'
  integer, parameter :: nw=65536
  logical :: perx,pery,perz !variables controlling the periodicity in x,y,z
  integer :: iterm,n_gau,ml1,ml2,ml3,mu1,mu2,mu3,i1,i2,i3
  integer :: ns1,ns2,ns3,n1,n2,n3
<<<<<<< HEAD
  integer :: mvctr,i_all,i_stat,j1,i0,j0,jj,ii,i,iseg,ind_f,ind_c
  integer :: counter !test
  integer :: ncplx_w
=======
  integer :: i_all,i_stat,j1,i0,j0,jj,ii,i,iseg,ind_f,ind_c
  integer :: mvctr1, mvctr2, mvctr3, mvctr4, mvctr5, mvctr6
  !integer :: counter !test
>>>>>>> 82c115d0
  real(wp) :: re_cmplx_prod,im_cmplx_prod
  real(gp), dimension(ncplx_g) :: factor
  real(gp) :: err_norm
  real(wp), allocatable, dimension(:,:,:) :: work
  real(wp), allocatable, dimension(:,:,:,:) :: wprojx,wprojy,wprojz
  !Variables for OpenMP
  !$ integer :: ithread,nthread,ichunk
  !$ integer :: omp_get_thread_num,omp_get_num_threads

!!  integer :: ncount0,ncount_rate,ncount_max,ncount1,ncount2

  ! rename region boundaries
  ns1 = lr%ns1
  ns2 = lr%ns2
  ns3 = lr%ns3
  n1  = lr%d%n1
  n2  = lr%d%n2
  n3  = lr%d%n3
  !wproj is complex for PAW and kpoints.
  ncplx_w=max(ncplx_g,ncplx_k,1)

  !if(ncplx_wproj==2 .or. nterm>1) proj=0.d0 !initialize to zero in this cases

!  allocate(work(0:nw,2,2+ndebug),stat=i_stat)  !always use complex value
!  call memocc(i_stat,work,'work',subname)

  !check that the number of elements of the projector is coherent
  mvctr1=0
  do iseg=1,mseg_c
     mvctr1=mvctr1+keyg_p(2,iseg)-keyg_p(1,iseg)+1
  end do
  mvctr2=0
  do iseg=mseg_c+1,mseg_c+mseg_f
     mvctr2=mvctr2+keyg_p(2,iseg)-keyg_p(1,iseg)+1
  end do
  
  if (mvctr1 /=  mvctr_c) then
     write(*,'(1x,a,i0,1x,i0)')' ERROR (crtproj 1): mvctr /= mvctr_c ',mvctr1,mvctr_c
     stop
  end if

  if (mvctr2 /= mvctr_f) then
     write(*,'(1x,a,i0,1x,i0)')' ERROR (crtproj 1): mvctr /= mvctr_f ',mvctr2,mvctr_f
     stop
  end if

  allocate(wprojx(ncplx_w,0:n1,2,nterm+ndebug),stat=i_stat)
  call memocc(i_stat,wprojx,'wprojx',subname)
  allocate(wprojy(ncplx_w,0:n2,2,nterm+ndebug),stat=i_stat)
  call memocc(i_stat,wprojy,'wprojy',subname)
  allocate(wprojz(ncplx_w,0:n3,2,nterm+ndebug),stat=i_stat)
  call memocc(i_stat,wprojz,'wprojz',subname)

  !conditions for periodicity in the three directions
  perx=(geocode /= 'F')
  pery=(geocode == 'P')
  perz=(geocode /= 'F')


  ! make sure that the coefficients returned by CALL GAUSS_TO_DAUB are zero outside [ml:mr] 
  !n(c) err_norm=0.0_gp 

<<<<<<< HEAD
     factor(:)=fac_arr(:,iterm)
=======
!!  call system_clock(ncount0,ncount_rate,ncount_max)

  !$omp parallel default(shared) private(iterm,work,ml1,mu1,ml2,mu2,ml3,mu3) &
  !$omp private(ithread,ichunk,factor,n_gau)

  !$omp critical
    allocate(work(0:nw,2,2+ndebug),stat=i_stat)  !always use complex value
    call memocc(i_stat,work,'work',subname)
  !$omp end critical

  !$ ithread=omp_get_thread_num()
  !$ nthread=omp_get_num_threads() 
  !$ ichunk=0
  do iterm=1,nterm
     !$ ichunk=ichunk+1
     !$ if (mod(ichunk,nthread).eq.ithread) then
     factor=fac_arr(iterm)
>>>>>>> 82c115d0
     n_gau=lx(iterm) 
     call gauss_to_daub_k(hx,kx*hx,ncplx_w,ncplx_g,ncplx_k,factor,rx,gau_a,n_gau,ns1,n1,ml1,mu1,&
          wprojx(1,0,1,iterm),work,nw,perx) 
     !$ endif

     !$ ichunk=ichunk+1
     !$ if (mod(ichunk,nthread).eq.ithread) then
     n_gau=ly(iterm) 
     call gauss_to_daub_k(hy,ky*hy,ncplx_w,ncplx_g,ncplx_k,1.d0,ry,gau_a,n_gau,ns2,n2,ml2,mu2,&
          wprojy(1,0,1,iterm),work,nw,pery) 
     !$ endif

     !$ ichunk=ichunk+1
     !$ if (mod(ichunk,nthread).eq.ithread) then
     n_gau=lz(iterm) 
     call gauss_to_daub_k(hz,kz*hz,ncplx_w,ncplx_g,ncplx_k,1.d0,rz,gau_a,n_gau,ns3,n3,ml3,mu3,&
          wprojz(1,0,1,iterm),work,nw,perz)
<<<<<<< HEAD
  end do
  !the filling of the projector should be different if ncplx_k==1 or 2
=======
     !$ endif
  end do
  !$omp critical
    i_all=-product(shape(work))*kind(work)
    deallocate(work,stat=i_stat)
    call memocc(i_stat,i_all,'work',subname)
  !$omp end critical
  !$omp end parallel

  !the filling of the projector should be different if ncplx==1 or 2
>>>>>>> 82c115d0
  !split such as to avoid intensive call to if statements
!!  call system_clock(ncount1,ncount_rate,ncount_max)
!!  write(20,*) 'TIMING1:', dble(ncount1-ncount0)/dble(ncount_rate)

<<<<<<< HEAD
  !call system_clock(ncount0,ncount_rate,ncount_max)
  if (ncplx_w==1) then

     mvctr=0
     !$omp parallel do default(private) shared(mseg_c,keyv_p,keyg_p,n3,n2) &
=======
  if (ncplx == 1) then
     !$omp parallel default(private) shared(mseg_c,keyv_p,keyg_p,n3,n2) &
>>>>>>> 82c115d0
     !$omp shared(n1,proj,wprojx,wprojy,wprojz,mvctr_c) &
     !$omp shared(mvctr_f,mseg_f,nterm)
     ! coarse part
     !$omp do
     do iseg=1,mseg_c
        jj=keyv_p(iseg)
        j0=keyg_p(1,iseg)
        j1=keyg_p(2,iseg)
        ii=j0-1
        i3=ii/((n1+1)*(n2+1))
        ii=ii-i3*(n1+1)*(n2+1)
        i2=ii/(n1+1)
        i0=ii-i2*(n1+1)
        i1=i0+j1-j0
        do i=i0,i1
           ind_c=i-i0+jj
           proj(ind_c)=&
                wprojx(1,i,1,1)*wprojy(1,i2,1,1)*wprojz(1,i3,1,1)
        enddo
     enddo
     !$omp enddo

     ! First term: fine projector components
     ! fine part (beware of the behaviour with loop of zero size!)
     !$omp do
     do iseg=mseg_c+1,mseg_c+mseg_f
        jj=keyv_p(iseg)
        j0=keyg_p(1,iseg)
        j1=keyg_p(2,iseg)
        ii=j0-1
        i3=ii/((n1+1)*(n2+1))
        ii=ii-i3*(n1+1)*(n2+1)
        i2=ii/(n1+1)
        i0=ii-i2*(n1+1)
        i1=i0+j1-j0
        do i=i0,i1
           ind_f=mvctr_c+7*(i-i0+jj-1)
           proj(ind_f+1)=wprojx(1,i,2,1)*wprojy(1,i2,1,1)*wprojz(1,i3,1,1)
           proj(ind_f+2)=wprojx(1,i,1,1)*wprojy(1,i2,2,1)*wprojz(1,i3,1,1)
           proj(ind_f+3)=wprojx(1,i,2,1)*wprojy(1,i2,2,1)*wprojz(1,i3,1,1)
           proj(ind_f+4)=wprojx(1,i,1,1)*wprojy(1,i2,1,1)*wprojz(1,i3,2,1)
           proj(ind_f+5)=wprojx(1,i,2,1)*wprojy(1,i2,1,1)*wprojz(1,i3,2,1)
           proj(ind_f+6)=wprojx(1,i,1,1)*wprojy(1,i2,2,1)*wprojz(1,i3,2,1)
           proj(ind_f+7)=wprojx(1,i,2,1)*wprojy(1,i2,2,1)*wprojz(1,i3,2,1)
        enddo
     enddo
     !$omp enddo

     if (nterm >= 2) then
        ! Other terms: coarse projector components
        ! coarse part
        !$omp do 
        do iseg=1,mseg_c
           jj=keyv_p(iseg)
           j0=keyg_p(1,iseg)
           j1=keyg_p(2,iseg)
           ii=j0-1
           i3=ii/((n1+1)*(n2+1))
           ii=ii-i3*(n1+1)*(n2+1)
           i2=ii/(n1+1)
           i0=ii-i2*(n1+1)
           i1=i0+j1-j0
           do i=i0,i1
              ind_c=i-i0+jj
              do iterm=2,nterm
                 proj(ind_c)=proj(ind_c)+&
                      wprojx(1,i,1,iterm)*wprojy(1,i2,1,iterm)*wprojz(1,i3,1,iterm)
              end do
           end do
        end do
        !$omp enddo

        ! Other terms: fine projector components
        !$omp do
        do iseg=mseg_c+1,mseg_c+mseg_f
           jj=keyv_p(iseg)
           j0=keyg_p(1,iseg)
           j1=keyg_p(2,iseg)
           ii=j0-1
           i3=ii/((n1+1)*(n2+1))
           ii=ii-i3*(n1+1)*(n2+1)
           i2=ii/(n1+1)
           i0=ii-i2*(n1+1)
           i1=i0+j1-j0
           do i=i0,i1
              ind_f=mvctr_c+7*(i-i0+jj-1)
              do iterm=2,nterm
                 proj(ind_f+1)=proj(ind_f+1)+&
                      wprojx(1,i,2,iterm)*wprojy(1,i2,1,iterm)*wprojz(1,i3,1,iterm)
                 proj(ind_f+2)=proj(ind_f+2)+&
                      wprojx(1,i,1,iterm)*wprojy(1,i2,2,iterm)*wprojz(1,i3,1,iterm)
                 proj(ind_f+3)=proj(ind_f+3)+&
                      wprojx(1,i,2,iterm)*wprojy(1,i2,2,iterm)*wprojz(1,i3,1,iterm)
                 proj(ind_f+4)=proj(ind_f+4)+&
                      wprojx(1,i,1,iterm)*wprojy(1,i2,1,iterm)*wprojz(1,i3,2,iterm)
                 proj(ind_f+5)=proj(ind_f+5)+&
                      wprojx(1,i,2,iterm)*wprojy(1,i2,1,iterm)*wprojz(1,i3,2,iterm)
                 proj(ind_f+6)=proj(ind_f+6)+&
                      wprojx(1,i,1,iterm)*wprojy(1,i2,2,iterm)*wprojz(1,i3,2,iterm)
                 proj(ind_f+7)=proj(ind_f+7)+&
                      wprojx(1,i,2,iterm)*wprojy(1,i2,2,iterm)*wprojz(1,i3,2,iterm)
                 !! proj_f(1,i-i0+jj)=proj_f(1,i-i0+jj)+&
                 !!      wprojx(i,2,iterm)*wprojy(i2,1,iterm)*wprojz(i3,1,iterm)
                 !! proj_f(2,i-i0+jj)=proj_f(2,i-i0+jj)+&
                 !!      wprojx(i,1,iterm)*wprojy(i2,2,iterm)*wprojz(i3,1,iterm)
                 !! proj_f(3,i-i0+jj)=proj_f(3,i-i0+jj)+&
                 !!      wprojx(i,2,iterm)*wprojy(i2,2,iterm)*wprojz(i3,1,iterm)
                 !! proj_f(4,i-i0+jj)=proj_f(4,i-i0+jj)+&
                 !!      wprojx(i,1,iterm)*wprojy(i2,1,iterm)*wprojz(i3,2,iterm)
                 !! proj_f(5,i-i0+jj)=proj_f(5,i-i0+jj)+&
                 !!      wprojx(i,2,iterm)*wprojy(i2,1,iterm)*wprojz(i3,2,iterm)
                 !! proj_f(6,i-i0+jj)=proj_f(6,i-i0+jj)+&
                 !!      wprojx(i,1,iterm)*wprojy(i2,2,iterm)*wprojz(i3,2,iterm)
                 !! proj_f(7,i-i0+jj)=proj_f(7,i-i0+jj)+&
                 !!      wprojx(i,2,iterm)*wprojy(i2,2,iterm)*wprojz(i3,2,iterm)
              end do
           end do
        end do
        !$omp enddo
     end if
     !$omp end parallel

<<<<<<< HEAD
  else if (ncplx_w==2) then

     !part with real and imaginary part
     !modify the openMP statements such as to benefit from parallelisation

     !Here accumulate only the REAL part,
     !The imaginary part is done below

     mvctr=0
     !$omp parallel do default(private) shared(mseg_c,keyv_p,keyg_p,n3,n2) &
     !$omp shared(n1,proj,wprojx,wprojy,wprojz,mvctr_c) &
     !$omp shared(nterm,mvctr_f,mseg_f)&
     !$omp schedule(static,50)&
     !$omp reduction(+:mvctr)


=======
  else if (ncplx == 2) then
     !$omp parallel default(private) shared(mseg_c,keyv_p,keyg_p,n3,n2) &
     !$omp shared(n1,proj,wprojx,wprojy,wprojz,mvctr_c) &
     !$omp shared(nterm,mvctr_f,mseg_f)
     !part with real and imaginary part
     !modify the openMP statements such as to benefit from parallelisation
>>>>>>> 82c115d0
     ! coarse part
     !$omp do
     do iseg=1,mseg_c
        jj=keyv_p(iseg)
        j0=keyg_p(1,iseg)
        j1=keyg_p(2,iseg)
        ii=j0-1
        i3=ii/((n1+1)*(n2+1))
        ii=ii-i3*(n1+1)*(n2+1)
        i2=ii/(n1+1)
        i0=ii-i2*(n1+1)
        i1=i0+j1-j0
        do i=i0,i1
           ind_c=i-i0+jj
           proj(ind_c)=&
                re_cmplx_prod(wprojx(1,i,1,1),wprojy(1,i2,1,1),wprojz(1,i3,1,1))
           !Debug, change it
           !proj(ind_c)=&
           !     im_cmplx_prod(wprojx(1,i,1,1),wprojy(1,i2,1,1),wprojz(1,i3,1,1))
        enddo
     enddo
     !$omp end do

     ! First term: fine projector components
     ! fine part
     !$omp do 
     do iseg=mseg_c+1,mseg_c+mseg_f
        jj=keyv_p(iseg)
        j0=keyg_p(1,iseg)
        j1=keyg_p(2,iseg)
        ii=j0-1
        i3=ii/((n1+1)*(n2+1))
        ii=ii-i3*(n1+1)*(n2+1)
        i2=ii/(n1+1)
        i0=ii-i2*(n1+1)
        i1=i0+j1-j0
        do i=i0,i1
           ind_f=mvctr_c+7*(i-i0+jj-1)
<<<<<<< HEAD
           !write(16,*)ind_f,(mvctr_c+7*mvctr_f)*ncplx_w
           mvctr=mvctr+1
=======
>>>>>>> 82c115d0
           proj(ind_f+1)=re_cmplx_prod(wprojx(1,i,2,1),wprojy(1,i2,1,1),wprojz(1,i3,1,1))
           proj(ind_f+2)=re_cmplx_prod(wprojx(1,i,1,1),wprojy(1,i2,2,1),wprojz(1,i3,1,1))
           proj(ind_f+3)=re_cmplx_prod(wprojx(1,i,2,1),wprojy(1,i2,2,1),wprojz(1,i3,1,1))
           proj(ind_f+4)=re_cmplx_prod(wprojx(1,i,1,1),wprojy(1,i2,1,1),wprojz(1,i3,2,1))
           proj(ind_f+5)=re_cmplx_prod(wprojx(1,i,2,1),wprojy(1,i2,1,1),wprojz(1,i3,2,1))
           proj(ind_f+6)=re_cmplx_prod(wprojx(1,i,1,1),wprojy(1,i2,2,1),wprojz(1,i3,2,1))
           proj(ind_f+7)=re_cmplx_prod(wprojx(1,i,2,1),wprojy(1,i2,2,1),wprojz(1,i3,2,1))
           !Debug: change im by re
           !proj(ind_f+1)=im_cmplx_prod(wprojx(1,i,2,1),wprojy(1,i2,1,1),wprojz(1,i3,1,1))
           !proj(ind_f+2)=im_cmplx_prod(wprojx(1,i,1,1),wprojy(1,i2,2,1),wprojz(1,i3,1,1))
           !proj(ind_f+3)=im_cmplx_prod(wprojx(1,i,2,1),wprojy(1,i2,2,1),wprojz(1,i3,1,1))
           !proj(ind_f+4)=im_cmplx_prod(wprojx(1,i,1,1),wprojy(1,i2,1,1),wprojz(1,i3,2,1))
           !proj(ind_f+5)=im_cmplx_prod(wprojx(1,i,2,1),wprojy(1,i2,1,1),wprojz(1,i3,2,1))
           !proj(ind_f+6)=im_cmplx_prod(wprojx(1,i,1,1),wprojy(1,i2,2,1),wprojz(1,i3,2,1))
           !proj(ind_f+7)=im_cmplx_prod(wprojx(1,i,2,1),wprojy(1,i2,2,1),wprojz(1,i3,2,1))
        enddo
     enddo
     !$omp end do

     if (nterm >= 2) then
        ! Other terms: coarse projector components
        ! coarse part
        !$omp do 
        do iseg=1,mseg_c
           jj=keyv_p(iseg)
           j0=keyg_p(1,iseg)
           j1=keyg_p(2,iseg)
           ii=j0-1
           i3=ii/((n1+1)*(n2+1))
           ii=ii-i3*(n1+1)*(n2+1)
           i2=ii/(n1+1)
           i0=ii-i2*(n1+1)
           i1=i0+j1-j0
           do i=i0,i1
              ind_c=i-i0+jj
              do iterm=2,nterm
                 proj(ind_c)=proj(ind_c)+re_cmplx_prod(&
                      wprojx(1,i,1,iterm),wprojy(1,i2,1,iterm),wprojz(1,i3,1,iterm))
              end do
           end do
        end do
        !$omp enddo

        ! Other terms: fine projector components
        !$omp do 
        do iseg=mseg_c+1,mseg_c+mseg_f
           jj=keyv_p(iseg)
           j0=keyg_p(1,iseg)
           j1=keyg_p(2,iseg)
           ii=j0-1
           i3=ii/((n1+1)*(n2+1))
           ii=ii-i3*(n1+1)*(n2+1)
           i2=ii/(n1+1)
           i0=ii-i2*(n1+1)
           i1=i0+j1-j0
           do i=i0,i1
              ind_f=mvctr_c+7*(i-i0+jj-1)
              do iterm=2,nterm
                 proj(ind_f+1)=proj(ind_f+1)+re_cmplx_prod(&
                      wprojx(1,i,2,iterm),wprojy(1,i2,1,iterm),wprojz(1,i3,1,iterm))
                 proj(ind_f+2)=proj(ind_f+2)+re_cmplx_prod(&
                      wprojx(1,i,1,iterm),wprojy(1,i2,2,iterm),wprojz(1,i3,1,iterm))
                 proj(ind_f+3)=proj(ind_f+3)+re_cmplx_prod(&
                      wprojx(1,i,2,iterm),wprojy(1,i2,2,iterm),wprojz(1,i3,1,iterm))
                 proj(ind_f+4)=proj(ind_f+4)+re_cmplx_prod(&
                      wprojx(1,i,1,iterm),wprojy(1,i2,1,iterm),wprojz(1,i3,2,iterm))
                 proj(ind_f+5)=proj(ind_f+5)+re_cmplx_prod(&
                      wprojx(1,i,2,iterm),wprojy(1,i2,1,iterm),wprojz(1,i3,2,iterm))
                 proj(ind_f+6)=proj(ind_f+6)+re_cmplx_prod(&
                      wprojx(1,i,1,iterm),wprojy(1,i2,2,iterm),wprojz(1,i3,2,iterm))
                 proj(ind_f+7)=proj(ind_f+7)+re_cmplx_prod(&
                      wprojx(1,i,2,iterm),wprojy(1,i2,2,iterm),wprojz(1,i3,2,iterm))
              end do
           end do
        end do
        !$omp enddo
     end if

<<<<<<< HEAD
     if(ncplx_k==2) then
        !now the imaginary part, only for complex projectors
        !when ncplx_g==2 and ncplx_k==1 the projectors are real.
        !so we skip this part.

     mvctr=0
     !$omp parallel default(private) shared(mseg_c,keyv_p,keyg_p,n3,n2) &
     !$omp shared(n1,proj,wprojx,wprojy,wprojz,mvctr_c) &
     !$omp shared(nterm,mvctr_f,mseg_f)&
     !$omp reduction(+:mvctr)

=======
>>>>>>> 82c115d0
     !now the imaginary part
     ! coarse part

     !$omp do 
     do iseg=1,mseg_c
        jj=keyv_p(iseg)
        j0=keyg_p(1,iseg)
        j1=keyg_p(2,iseg)
        ii=j0-1
        i3=ii/((n1+1)*(n2+1))
        ii=ii-i3*(n1+1)*(n2+1)
        i2=ii/(n1+1)
        i0=ii-i2*(n1+1)
        i1=i0+j1-j0
        do i=i0,i1
           ind_c=mvctr_c+7*mvctr_f+i-i0+jj
           proj(ind_c)=&
                im_cmplx_prod(wprojx(1,i,1,1),wprojy(1,i2,1,1),wprojz(1,i3,1,1))
        enddo
     enddo
     !$omp enddo
  
     ! First term: fine projector components
     ! fine part
     !$omp do 
     do iseg=mseg_c+1,mseg_c+mseg_f
        jj=keyv_p(iseg)
        j0=keyg_p(1,iseg)
        j1=keyg_p(2,iseg)
        ii=j0-1
        i3=ii/((n1+1)*(n2+1))
        ii=ii-i3*(n1+1)*(n2+1)
        i2=ii/(n1+1)
        i0=ii-i2*(n1+1)
        i1=i0+j1-j0
        !correction for xlf compiler bug
        ind_f=2*mvctr_c+7*mvctr_f+7*(jj-2)
        do i=i0,i1
           ind_f=ind_f+7
           !ind_f=mvctr_c+7*mvctr_f+mvctr_c+7*(i-i0+jj-1)
           proj(ind_f+1)=im_cmplx_prod(wprojx(1,i,2,1),wprojy(1,i2,1,1),wprojz(1,i3,1,1))
           proj(ind_f+2)=im_cmplx_prod(wprojx(1,i,1,1),wprojy(1,i2,2,1),wprojz(1,i3,1,1))
           proj(ind_f+3)=im_cmplx_prod(wprojx(1,i,2,1),wprojy(1,i2,2,1),wprojz(1,i3,1,1))
           proj(ind_f+4)=im_cmplx_prod(wprojx(1,i,1,1),wprojy(1,i2,1,1),wprojz(1,i3,2,1))
           proj(ind_f+5)=im_cmplx_prod(wprojx(1,i,2,1),wprojy(1,i2,1,1),wprojz(1,i3,2,1))
           proj(ind_f+6)=im_cmplx_prod(wprojx(1,i,1,1),wprojy(1,i2,2,1),wprojz(1,i3,2,1))
           proj(ind_f+7)=im_cmplx_prod(wprojx(1,i,2,1),wprojy(1,i2,2,1),wprojz(1,i3,2,1))
        enddo
     enddo
     !$omp enddo

     if (nterm >= 2) then
        ! Other terms: coarse projector components
        ! coarse part
        !$omp do
        do iseg=1,mseg_c
           jj=keyv_p(iseg)
           j0=keyg_p(1,iseg)
           j1=keyg_p(2,iseg)
           ii=j0-1
           i3=ii/((n1+1)*(n2+1))
           ii=ii-i3*(n1+1)*(n2+1)
           i2=ii/(n1+1)
           i0=ii-i2*(n1+1)
           i1=i0+j1-j0
           do i=i0,i1
              ind_c=mvctr_c+7*mvctr_f+i-i0+jj
              do iterm=2,nterm
                 proj(ind_c)=proj(ind_c)+im_cmplx_prod(&
                      wprojx(1,i,1,iterm),wprojy(1,i2,1,iterm),wprojz(1,i3,1,iterm))
              end do
           end do
        end do
        !$omp enddo

        ! Other terms: fine projector components
        !$omp do
        do iseg=mseg_c+1,mseg_c+mseg_f
           jj=keyv_p(iseg)
           j0=keyg_p(1,iseg)
           j1=keyg_p(2,iseg)
           ii=j0-1
           i3=ii/((n1+1)*(n2+1))
           ii=ii-i3*(n1+1)*(n2+1)
           i2=ii/(n1+1)
           i0=ii-i2*(n1+1)
           i1=i0+j1-j0
           do i=i0,i1
              ind_f=mvctr_c+7*mvctr_f+mvctr_c+7*(i-i0+jj-1)
              do iterm=2,nterm
                 proj(ind_f+1)=proj(ind_f+1)+im_cmplx_prod(&
                      wprojx(1,i,2,iterm),wprojy(1,i2,1,iterm),wprojz(1,i3,1,iterm))
                 proj(ind_f+2)=proj(ind_f+2)+im_cmplx_prod(&
                      wprojx(1,i,1,iterm),wprojy(1,i2,2,iterm),wprojz(1,i3,1,iterm))
                 proj(ind_f+3)=proj(ind_f+3)+im_cmplx_prod(&
                      wprojx(1,i,2,iterm),wprojy(1,i2,2,iterm),wprojz(1,i3,1,iterm))
                 proj(ind_f+4)=proj(ind_f+4)+im_cmplx_prod(&
                      wprojx(1,i,1,iterm),wprojy(1,i2,1,iterm),wprojz(1,i3,2,iterm))
                 proj(ind_f+5)=proj(ind_f+5)+im_cmplx_prod(&
                      wprojx(1,i,2,iterm),wprojy(1,i2,1,iterm),wprojz(1,i3,2,iterm))
                 proj(ind_f+6)=proj(ind_f+6)+im_cmplx_prod(&
                      wprojx(1,i,1,iterm),wprojy(1,i2,2,iterm),wprojz(1,i3,2,iterm))
                 proj(ind_f+7)=proj(ind_f+7)+im_cmplx_prod(&
                      wprojx(1,i,2,iterm),wprojy(1,i2,2,iterm),wprojz(1,i3,2,iterm))
              end do
           end do
        end do
        !$omp enddo
<<<<<<< HEAD
     !$omp end parallel
     end if  !nterm >= 2
     end if  !ncplx_k==2

  end if !ncplx_w==2
=======
     end if
     !$omp end parallel

  end if
!!  call system_clock(ncount2,ncount_rate,ncount_max)
!!  write(20,*) 'TIMING2:', dble(ncount2-ncount1)/dble(ncount_rate)
>>>>>>> 82c115d0

  i_all=-product(shape(wprojx))*kind(wprojx)
  deallocate(wprojx,stat=i_stat)
  call memocc(i_stat,i_all,'wprojx',subname)
  i_all=-product(shape(wprojy))*kind(wprojy)
  deallocate(wprojy,stat=i_stat)
  call memocc(i_stat,i_all,'wprojy',subname)
  i_all=-product(shape(wprojz))*kind(wprojz)
  deallocate(wprojz,stat=i_stat)
  call memocc(i_stat,i_all,'wprojz',subname)

!  i_all=-product(shape(work))*kind(work)
!  deallocate(work,stat=i_stat)
!  call memocc(i_stat,i_all,'work',subname)

END SUBROUTINE crtproj


!> Real part of the complex product
function re_cmplx_prod(a,b,c)
  use module_base
  implicit none
  real(wp), dimension(2), intent(in) :: a,b,c
  real(wp) :: re_cmplx_prod
  
  re_cmplx_prod=a(1)*b(1)*c(1) &
       -a(1)*b(2)*c(2) &
       -a(2)*b(1)*c(2) &
       -a(2)*b(2)*c(1)
  
END FUNCTION re_cmplx_prod


!>   Imaginary part of the complex product
function im_cmplx_prod(a,b,c)
  use module_base
  implicit none
  real(wp), dimension(2), intent(in) :: a,b,c
  real(wp) :: im_cmplx_prod
  
  im_cmplx_prod=-a(2)*b(2)*c(2) &
       +a(2)*b(1)*c(1) &
       +a(1)*b(2)*c(1) &
       +a(1)*b(1)*c(2)
  
END FUNCTION im_cmplx_prod


!> Finds the size of the smallest subbox that contains a localization region made 
!! out of atom centered spheres
subroutine pregion_size(geocode,rxyz,radius,rmult,hx,hy,hz,n1,n2,n3,nl1,nu1,nl2,nu2,nl3,nu3)
  use module_base
  implicit none
  character(len=1), intent(in) :: geocode
  integer, intent(in) :: n1,n2,n3
  real(gp), intent(in) :: hx,hy,hz,rmult,radius
  real(gp), dimension(3), intent(in) :: rxyz
  integer, intent(out) :: nl1,nu1,nl2,nu2,nl3,nu3
  !Local variables
  real(kind=8), parameter :: eps_mach=1.d-12
  !n(c) real(kind=8) :: onem
  real(gp) :: cxmax,cymax,czmax,cxmin,cymin,czmin,rad

  rad=radius*rmult
  cxmax=rxyz(1)+rad ; cxmin=rxyz(1)-rad
  cymax=rxyz(2)+rad ; cymin=rxyz(2)-rad
  czmax=rxyz(3)+rad ; czmin=rxyz(3)-rad
  !n(c) onem=1.d0-eps_mach

  nl1=ceiling(real(cxmin/hx,kind=8) - eps_mach)   
  nl2=ceiling(real(cymin/hy,kind=8) - eps_mach)   
  nl3=ceiling(real(czmin/hz,kind=8) - eps_mach)   
  nu1=floor(real(cxmax/hx,kind=8) + eps_mach)  
  nu2=floor(real(cymax/hy,kind=8) + eps_mach)  
  nu3=floor(real(czmax/hz,kind=8) + eps_mach)  

  !for non-free BC the projectors are not allowed to be also outside the box
  if (geocode == 'F') then
     if (nl1 < 0)   stop 'nl1: projector region outside cell'
     if (nl2 < 0)   stop 'nl2: projector region outside cell'
     if (nl3 < 0)   stop 'nl3: projector region outside cell'
     if (nu1 > n1)   stop 'nu1: projector region outside cell'
     if (nu2 > n2)   stop 'nu2: projector region outside cell'
     if (nu3 > n3)   stop 'nu3: projector region outside cell'
  else if (geocode == 'S') then
     !correct the extremes if they run outside the box
     if (nl1 < 0 .or. nu1 > n1) then
        nl1=0
        nu1=n1
     end if
     if (nl2 < 0)   stop 'nl2: projector region outside cell'
     if (nu2 > n2)   stop 'nu2: projector region outside cell'
     if (nl3 < 0 .or. nu3 > n3) then
        nl3=0
        nu3=n3
     end if
  else if (geocode == 'P') then
     !correct the extremes if they run outside the box
     if (nl1 < 0 .or. nu1 > n1) then
        nl1=0
        nu1=n1
     end if
     if (nl2 < 0 .or. nu2 > n2) then
        nl2=0
        nu2=n2
     end if
     if (nl3 < 0 .or. nu3 > n3) then
        nl3=0
        nu3=n3
     end if
  end if

END SUBROUTINE pregion_size


subroutine calc_coeff_proj(l,i,m,nterm_max,nterm,lx,ly,lz,fac_arr)
  use module_base
  implicit none
  integer, intent(in) :: l,i,m,nterm_max
  integer, intent(out) :: nterm
  integer, dimension(nterm_max), intent(out) :: lx,ly,lz
  real(gp), dimension(nterm_max), intent(out) :: fac_arr

  if (l.eq.1 .and. i.eq.1 .and. m.eq.1) then
     nterm=1
     lx(1)=0 ; ly(1)=0 ; lz(1)=0
     fac_arr(1)=0.7071067811865475244008444_gp
  else if (l.eq.1 .and. i.eq.2 .and. m.eq.1) then
     nterm=3
     lx(1)=2 ; ly(1)=0 ; lz(1)=0
     lx(2)=0 ; ly(2)=2 ; lz(2)=0
     lx(3)=0 ; ly(3)=0 ; lz(3)=2
     fac_arr(1)=0.3651483716701107423046465_gp
     fac_arr(2)=0.3651483716701107423046465_gp
     fac_arr(3)=0.3651483716701107423046465_gp
  else if (l.eq.1 .and. i.eq.3 .and. m.eq.1) then
     nterm=6
     lx(1)=4 ; ly(1)=0 ; lz(1)=0
     lx(2)=2 ; ly(2)=2 ; lz(2)=0
     lx(3)=0 ; ly(3)=4 ; lz(3)=0
     lx(4)=2 ; ly(4)=0 ; lz(4)=2
     lx(5)=0 ; ly(5)=2 ; lz(5)=2
     lx(6)=0 ; ly(6)=0 ; lz(6)=4
     fac_arr(1)=0.09200874124564722903948358_gp
     fac_arr(2)=0.1840174824912944580789672_gp
     fac_arr(3)=0.09200874124564722903948358_gp
     fac_arr(4)=0.1840174824912944580789672_gp
     fac_arr(5)=0.1840174824912944580789672_gp
     fac_arr(6)=0.09200874124564722903948358_gp
  else if (l.eq.2 .and. i.eq.1 .and. m.eq.1) then
     nterm=1
     lx(1)=1 ; ly(1)=0 ; lz(1)=0
     fac_arr(1)=1.000000000000000000000000_gp
  else if (l.eq.2 .and. i.eq.1 .and. m.eq.2) then
     nterm=1
     lx(1)=0 ; ly(1)=1 ; lz(1)=0
     fac_arr(1)=1.000000000000000000000000_gp
  else if (l.eq.2 .and. i.eq.1 .and. m.eq.3) then
     nterm=1
     lx(1)=0 ; ly(1)=0 ; lz(1)=1
     fac_arr(1)=1.000000000000000000000000_gp
  else if (l.eq.2 .and. i.eq.2 .and. m.eq.1) then
     nterm=3
     lx(1)=3 ; ly(1)=0 ; lz(1)=0
     lx(2)=1 ; ly(2)=2 ; lz(2)=0
     lx(3)=1 ; ly(3)=0 ; lz(3)=2
     fac_arr(1)=0.3380617018914066310038473_gp
     fac_arr(2)=0.3380617018914066310038473_gp
     fac_arr(3)=0.3380617018914066310038473_gp
  else if (l.eq.2 .and. i.eq.2 .and. m.eq.2) then
     nterm=3
     lx(1)=2 ; ly(1)=1 ; lz(1)=0
     lx(2)=0 ; ly(2)=3 ; lz(2)=0
     lx(3)=0 ; ly(3)=1 ; lz(3)=2
     fac_arr(1)=0.3380617018914066310038473_gp
     fac_arr(2)=0.3380617018914066310038473_gp
     fac_arr(3)=0.3380617018914066310038473_gp
  else if (l.eq.2 .and. i.eq.2 .and. m.eq.3) then
     nterm=3
     lx(1)=2 ; ly(1)=0 ; lz(1)=1
     lx(2)=0 ; ly(2)=2 ; lz(2)=1
     lx(3)=0 ; ly(3)=0 ; lz(3)=3
     fac_arr(1)=0.3380617018914066310038473_gp
     fac_arr(2)=0.3380617018914066310038473_gp
     fac_arr(3)=0.3380617018914066310038473_gp
  else if (l.eq.2 .and. i.eq.3 .and. m.eq.1) then
     nterm=6
     lx(1)=5 ; ly(1)=0 ; lz(1)=0
     lx(2)=3 ; ly(2)=2 ; lz(2)=0
     lx(3)=1 ; ly(3)=4 ; lz(3)=0
     lx(4)=3 ; ly(4)=0 ; lz(4)=2
     lx(5)=1 ; ly(5)=2 ; lz(5)=2
     lx(6)=1 ; ly(6)=0 ; lz(6)=4
     fac_arr(1)=0.06795295885835007261827187_gp
     fac_arr(2)=0.1359059177167001452365437_gp
     fac_arr(3)=0.06795295885835007261827187_gp
     fac_arr(4)=0.1359059177167001452365437_gp
     fac_arr(5)=0.1359059177167001452365437_gp
     fac_arr(6)=0.06795295885835007261827187_gp
  else if (l.eq.2 .and. i.eq.3 .and. m.eq.2) then
     nterm=6
     lx(1)=4 ; ly(1)=1 ; lz(1)=0
     lx(2)=2 ; ly(2)=3 ; lz(2)=0
     lx(3)=0 ; ly(3)=5 ; lz(3)=0
     lx(4)=2 ; ly(4)=1 ; lz(4)=2
     lx(5)=0 ; ly(5)=3 ; lz(5)=2
     lx(6)=0 ; ly(6)=1 ; lz(6)=4
     fac_arr(1)=0.06795295885835007261827187_gp
     fac_arr(2)=0.1359059177167001452365437_gp
     fac_arr(3)=0.06795295885835007261827187_gp
     fac_arr(4)=0.1359059177167001452365437_gp
     fac_arr(5)=0.1359059177167001452365437_gp
     fac_arr(6)=0.06795295885835007261827187_gp
  else if (l.eq.2 .and. i.eq.3 .and. m.eq.3) then
     nterm=6
     lx(1)=4 ; ly(1)=0 ; lz(1)=1
     lx(2)=2 ; ly(2)=2 ; lz(2)=1
     lx(3)=0 ; ly(3)=4 ; lz(3)=1
     lx(4)=2 ; ly(4)=0 ; lz(4)=3
     lx(5)=0 ; ly(5)=2 ; lz(5)=3
     lx(6)=0 ; ly(6)=0 ; lz(6)=5
     fac_arr(1)=0.06795295885835007261827187_gp
     fac_arr(2)=0.1359059177167001452365437_gp
     fac_arr(3)=0.06795295885835007261827187_gp
     fac_arr(4)=0.1359059177167001452365437_gp
     fac_arr(5)=0.1359059177167001452365437_gp
     fac_arr(6)=0.06795295885835007261827187_gp
  else if (l.eq.3 .and. i.eq.1 .and. m.eq.1) then
     nterm=1
     lx(1)=0 ; ly(1)=1 ; lz(1)=1
     fac_arr(1)=1.414213562373095048801689_gp
  else if (l.eq.3 .and. i.eq.1 .and. m.eq.2) then
     nterm=1
     lx(1)=1 ; ly(1)=0 ; lz(1)=1
     fac_arr(1)=1.414213562373095048801689_gp
  else if (l.eq.3 .and. i.eq.1 .and. m.eq.3) then
     nterm=1
     lx(1)=1 ; ly(1)=1 ; lz(1)=0
     fac_arr(1)=1.414213562373095048801689_gp
  else if (l.eq.3 .and. i.eq.1 .and. m.eq.4) then
     nterm=2
     lx(1)=2 ; ly(1)=0 ; lz(1)=0
     lx(2)=0 ; ly(2)=2 ; lz(2)=0
     fac_arr(1)=0.7071067811865475244008444_gp
     fac_arr(2)=-0.7071067811865475244008444_gp
  else if (l.eq.3 .and. i.eq.1 .and. m.eq.5) then
     nterm=3
     lx(1)=2 ; ly(1)=0 ; lz(1)=0
     lx(2)=0 ; ly(2)=2 ; lz(2)=0
     lx(3)=0 ; ly(3)=0 ; lz(3)=2
     fac_arr(1)=-0.4082482904638630163662140_gp
     fac_arr(2)=-0.4082482904638630163662140_gp
     fac_arr(3)=0.8164965809277260327324280_gp
  else if (l.eq.3 .and. i.eq.2 .and. m.eq.1) then
     nterm=3
     lx(1)=2 ; ly(1)=1 ; lz(1)=1
     lx(2)=0 ; ly(2)=3 ; lz(2)=1
     lx(3)=0 ; ly(3)=1 ; lz(3)=3
     fac_arr(1)=0.3563483225498991795794046_gp
     fac_arr(2)=0.3563483225498991795794046_gp
     fac_arr(3)=0.3563483225498991795794046_gp
  else if (l.eq.3 .and. i.eq.2 .and. m.eq.2) then
     nterm=3
     lx(1)=3 ; ly(1)=0 ; lz(1)=1
     lx(2)=1 ; ly(2)=2 ; lz(2)=1
     lx(3)=1 ; ly(3)=0 ; lz(3)=3
     fac_arr(1)=0.3563483225498991795794046_gp
     fac_arr(2)=0.3563483225498991795794046_gp
     fac_arr(3)=0.3563483225498991795794046_gp
  else if (l.eq.3 .and. i.eq.2 .and. m.eq.3) then
     nterm=3
     lx(1)=3 ; ly(1)=1 ; lz(1)=0
     lx(2)=1 ; ly(2)=3 ; lz(2)=0
     lx(3)=1 ; ly(3)=1 ; lz(3)=2
     fac_arr(1)=0.3563483225498991795794046_gp
     fac_arr(2)=0.3563483225498991795794046_gp
     fac_arr(3)=0.3563483225498991795794046_gp
  else if (l.eq.3 .and. i.eq.2 .and. m.eq.4) then
     nterm=4
     lx(1)=4 ; ly(1)=0 ; lz(1)=0
     lx(2)=0 ; ly(2)=4 ; lz(2)=0
     lx(3)=2 ; ly(3)=0 ; lz(3)=2
     lx(4)=0 ; ly(4)=2 ; lz(4)=2
     fac_arr(1)=0.1781741612749495897897023_gp
     fac_arr(2)=-0.1781741612749495897897023_gp
     fac_arr(3)=0.1781741612749495897897023_gp
     fac_arr(4)=-0.1781741612749495897897023_gp
  else if (l.eq.3 .and. i.eq.2 .and. m.eq.5) then
     nterm=6
     lx(1)=4 ; ly(1)=0 ; lz(1)=0
     lx(2)=2 ; ly(2)=2 ; lz(2)=0
     lx(3)=0 ; ly(3)=4 ; lz(3)=0
     lx(4)=2 ; ly(4)=0 ; lz(4)=2
     lx(5)=0 ; ly(5)=2 ; lz(5)=2
     lx(6)=0 ; ly(6)=0 ; lz(6)=4
     fac_arr(1)=-0.1028688999747279401740630_gp
     fac_arr(2)=-0.2057377999494558803481260_gp
     fac_arr(3)=-0.1028688999747279401740630_gp
     fac_arr(4)=0.1028688999747279401740630_gp
     fac_arr(5)=0.1028688999747279401740630_gp
     fac_arr(6)=0.2057377999494558803481260_gp
  else if (l.eq.3 .and. i.eq.3 .and. m.eq.1) then
     nterm=6
     lx(1)=4 ; ly(1)=1 ; lz(1)=1
     lx(2)=2 ; ly(2)=3 ; lz(2)=1
     lx(3)=0 ; ly(3)=5 ; lz(3)=1
     lx(4)=2 ; ly(4)=1 ; lz(4)=3
     lx(5)=0 ; ly(5)=3 ; lz(5)=3
     lx(6)=0 ; ly(6)=1 ; lz(6)=5
     fac_arr(1)=0.05959868750235655989526993_gp
     fac_arr(2)=0.1191973750047131197905399_gp
     fac_arr(3)=0.05959868750235655989526993_gp
     fac_arr(4)=0.1191973750047131197905399_gp
     fac_arr(5)=0.1191973750047131197905399_gp
     fac_arr(6)=0.05959868750235655989526993_gp
  else if (l.eq.3 .and. i.eq.3 .and. m.eq.2) then
     nterm=6
     lx(1)=5 ; ly(1)=0 ; lz(1)=1
     lx(2)=3 ; ly(2)=2 ; lz(2)=1
     lx(3)=1 ; ly(3)=4 ; lz(3)=1
     lx(4)=3 ; ly(4)=0 ; lz(4)=3
     lx(5)=1 ; ly(5)=2 ; lz(5)=3
     lx(6)=1 ; ly(6)=0 ; lz(6)=5
     fac_arr(1)=0.05959868750235655989526993_gp
     fac_arr(2)=0.1191973750047131197905399_gp
     fac_arr(3)=0.05959868750235655989526993_gp
     fac_arr(4)=0.1191973750047131197905399_gp
     fac_arr(5)=0.1191973750047131197905399_gp
     fac_arr(6)=0.05959868750235655989526993_gp
  else if (l.eq.3 .and. i.eq.3 .and. m.eq.3) then
     nterm=6
     lx(1)=5 ; ly(1)=1 ; lz(1)=0
     lx(2)=3 ; ly(2)=3 ; lz(2)=0
     lx(3)=1 ; ly(3)=5 ; lz(3)=0
     lx(4)=3 ; ly(4)=1 ; lz(4)=2
     lx(5)=1 ; ly(5)=3 ; lz(5)=2
     lx(6)=1 ; ly(6)=1 ; lz(6)=4
     fac_arr(1)=0.05959868750235655989526993_gp
     fac_arr(2)=0.1191973750047131197905399_gp
     fac_arr(3)=0.05959868750235655989526993_gp
     fac_arr(4)=0.1191973750047131197905399_gp
     fac_arr(5)=0.1191973750047131197905399_gp
     fac_arr(6)=0.05959868750235655989526993_gp
  else if (l.eq.3 .and. i.eq.3 .and. m.eq.4) then
     nterm=8
     lx(1)=6 ; ly(1)=0 ; lz(1)=0
     lx(2)=4 ; ly(2)=2 ; lz(2)=0
     lx(3)=2 ; ly(3)=4 ; lz(3)=0
     lx(4)=0 ; ly(4)=6 ; lz(4)=0
     lx(5)=4 ; ly(5)=0 ; lz(5)=2
     lx(6)=0 ; ly(6)=4 ; lz(6)=2
     lx(7)=2 ; ly(7)=0 ; lz(7)=4
     lx(8)=0 ; ly(8)=2 ; lz(8)=4
     fac_arr(1)=0.02979934375117827994763496_gp
     fac_arr(2)=0.02979934375117827994763496_gp
     fac_arr(3)=-0.02979934375117827994763496_gp
     fac_arr(4)=-0.02979934375117827994763496_gp
     fac_arr(5)=0.05959868750235655989526993_gp
     fac_arr(6)=-0.05959868750235655989526993_gp
     fac_arr(7)=0.02979934375117827994763496_gp
     fac_arr(8)=-0.02979934375117827994763496_gp
  else if (l.eq.3 .and. i.eq.3 .and. m.eq.5) then
     nterm=7
     lx(1)=6 ; ly(1)=0 ; lz(1)=0
     lx(2)=4 ; ly(2)=2 ; lz(2)=0
     lx(3)=2 ; ly(3)=4 ; lz(3)=0
     lx(4)=0 ; ly(4)=6 ; lz(4)=0
     lx(5)=2 ; ly(5)=0 ; lz(5)=4
     lx(6)=0 ; ly(6)=2 ; lz(6)=4
     lx(7)=0 ; ly(7)=0 ; lz(7)=6
     fac_arr(1)=-0.01720465913641697233541246_gp
     fac_arr(2)=-0.05161397740925091700623738_gp
     fac_arr(3)=-0.05161397740925091700623738_gp
     fac_arr(4)=-0.01720465913641697233541246_gp
     fac_arr(5)=0.05161397740925091700623738_gp
     fac_arr(6)=0.05161397740925091700623738_gp
     fac_arr(7)=0.03440931827283394467082492_gp
  else if (l.eq.4 .and. i.eq.1 .and. m.eq.1) then
     nterm=3
     lx(1)=3 ; ly(1)=0 ; lz(1)=0
     lx(2)=1 ; ly(2)=2 ; lz(2)=0
     lx(3)=1 ; ly(3)=0 ; lz(3)=2
     fac_arr(1)=0.3162277660168379331998894_gp
     fac_arr(2)=0.3162277660168379331998894_gp
     fac_arr(3)=-1.264911064067351732799557_gp
  else if (l.eq.4 .and. i.eq.1 .and. m.eq.2) then
     nterm=3
     lx(1)=2 ; ly(1)=1 ; lz(1)=0
     lx(2)=0 ; ly(2)=3 ; lz(2)=0
     lx(3)=0 ; ly(3)=1 ; lz(3)=2
     fac_arr(1)=0.3162277660168379331998894_gp
     fac_arr(2)=0.3162277660168379331998894_gp
     fac_arr(3)=-1.264911064067351732799557_gp
  else if (l.eq.4 .and. i.eq.1 .and. m.eq.3) then
     nterm=3
     lx(1)=2 ; ly(1)=0 ; lz(1)=1
     lx(2)=0 ; ly(2)=2 ; lz(2)=1
     lx(3)=0 ; ly(3)=0 ; lz(3)=3
     fac_arr(1)=0.7745966692414833770358531_gp
     fac_arr(2)=0.7745966692414833770358531_gp
     fac_arr(3)=-0.5163977794943222513572354_gp
  else if (l.eq.4 .and. i.eq.1 .and. m.eq.4) then
     nterm=2
     lx(1)=3 ; ly(1)=0 ; lz(1)=0
     lx(2)=1 ; ly(2)=2 ; lz(2)=0
     fac_arr(1)=0.4082482904638630163662140_gp
     fac_arr(2)=-1.224744871391589049098642_gp
  else if (l.eq.4 .and. i.eq.1 .and. m.eq.5) then
     nterm=2
     lx(1)=2 ; ly(1)=1 ; lz(1)=0
     lx(2)=0 ; ly(2)=3 ; lz(2)=0
     fac_arr(1)=-1.224744871391589049098642_gp
     fac_arr(2)=0.4082482904638630163662140_gp
  else if (l.eq.4 .and. i.eq.1 .and. m.eq.6) then
     nterm=2
     lx(1)=2 ; ly(1)=0 ; lz(1)=1
     lx(2)=0 ; ly(2)=2 ; lz(2)=1
     fac_arr(1)=1.000000000000000000000000_gp
     fac_arr(2)=-1.000000000000000000000000_gp
  else if (l.eq.4 .and. i.eq.1 .and. m.eq.7) then
     nterm=1
     lx(1)=1 ; ly(1)=1 ; lz(1)=1
     fac_arr(1)=2.000000000000000000000000_gp
  else if (l.eq.4 .and. i.eq.2 .and. m.eq.1) then
     nterm=6
     lx(1)=5 ; ly(1)=0 ; lz(1)=0
     lx(2)=3 ; ly(2)=2 ; lz(2)=0
     lx(3)=1 ; ly(3)=4 ; lz(3)=0
     lx(4)=3 ; ly(4)=0 ; lz(4)=2
     lx(5)=1 ; ly(5)=2 ; lz(5)=2
     lx(6)=1 ; ly(6)=0 ; lz(6)=4
     fac_arr(1)=0.06356417261637282102978506_gp
     fac_arr(2)=0.1271283452327456420595701_gp
     fac_arr(3)=0.06356417261637282102978506_gp
     fac_arr(4)=-0.1906925178491184630893552_gp
     fac_arr(5)=-0.1906925178491184630893552_gp
     fac_arr(6)=-0.2542566904654912841191402_gp
  else if (l.eq.4 .and. i.eq.2 .and. m.eq.2) then
     nterm=6
     lx(1)=4 ; ly(1)=1 ; lz(1)=0
     lx(2)=2 ; ly(2)=3 ; lz(2)=0
     lx(3)=0 ; ly(3)=5 ; lz(3)=0
     lx(4)=2 ; ly(4)=1 ; lz(4)=2
     lx(5)=0 ; ly(5)=3 ; lz(5)=2
     lx(6)=0 ; ly(6)=1 ; lz(6)=4
     fac_arr(1)=0.06356417261637282102978506_gp
     fac_arr(2)=0.1271283452327456420595701_gp
     fac_arr(3)=0.06356417261637282102978506_gp
     fac_arr(4)=-0.1906925178491184630893552_gp
     fac_arr(5)=-0.1906925178491184630893552_gp
     fac_arr(6)=-0.2542566904654912841191402_gp
  else if (l.eq.4 .and. i.eq.2 .and. m.eq.3) then
     nterm=6
     lx(1)=4 ; ly(1)=0 ; lz(1)=1
     lx(2)=2 ; ly(2)=2 ; lz(2)=1
     lx(3)=0 ; ly(3)=4 ; lz(3)=1
     lx(4)=2 ; ly(4)=0 ; lz(4)=3
     lx(5)=0 ; ly(5)=2 ; lz(5)=3
     lx(6)=0 ; ly(6)=0 ; lz(6)=5
     fac_arr(1)=0.1556997888323045941832351_gp
     fac_arr(2)=0.3113995776646091883664703_gp
     fac_arr(3)=0.1556997888323045941832351_gp
     fac_arr(4)=0.05189992961076819806107838_gp
     fac_arr(5)=0.05189992961076819806107838_gp
     fac_arr(6)=-0.1037998592215363961221568_gp
  else if (l.eq.4 .and. i.eq.2 .and. m.eq.4) then
     nterm=5
     lx(1)=5 ; ly(1)=0 ; lz(1)=0
     lx(2)=3 ; ly(2)=2 ; lz(2)=0
     lx(3)=1 ; ly(3)=4 ; lz(3)=0
     lx(4)=3 ; ly(4)=0 ; lz(4)=2
     lx(5)=1 ; ly(5)=2 ; lz(5)=2
     fac_arr(1)=0.08206099398622182182282711_gp
     fac_arr(2)=-0.1641219879724436436456542_gp
     fac_arr(3)=-0.2461829819586654654684813_gp
     fac_arr(4)=0.08206099398622182182282711_gp
     fac_arr(5)=-0.2461829819586654654684813_gp
  else if (l.eq.4 .and. i.eq.2 .and. m.eq.5) then
     nterm=5
     lx(1)=4 ; ly(1)=1 ; lz(1)=0
     lx(2)=2 ; ly(2)=3 ; lz(2)=0
     lx(3)=0 ; ly(3)=5 ; lz(3)=0
     lx(4)=2 ; ly(4)=1 ; lz(4)=2
     lx(5)=0 ; ly(5)=3 ; lz(5)=2
     fac_arr(1)=-0.2461829819586654654684813_gp
     fac_arr(2)=-0.1641219879724436436456542_gp
     fac_arr(3)=0.08206099398622182182282711_gp
     fac_arr(4)=-0.2461829819586654654684813_gp
     fac_arr(5)=0.08206099398622182182282711_gp
  else if (l.eq.4 .and. i.eq.2 .and. m.eq.6) then
     nterm=4
     lx(1)=4 ; ly(1)=0 ; lz(1)=1
     lx(2)=0 ; ly(2)=4 ; lz(2)=1
     lx(3)=2 ; ly(3)=0 ; lz(3)=3
     lx(4)=0 ; ly(4)=2 ; lz(4)=3
     fac_arr(1)=0.2010075630518424150978747_gp
     fac_arr(2)=-0.2010075630518424150978747_gp
     fac_arr(3)=0.2010075630518424150978747_gp
     fac_arr(4)=-0.2010075630518424150978747_gp
  else if (l.eq.4 .and. i.eq.2 .and. m.eq.7) then
     nterm=3
     lx(1)=3 ; ly(1)=1 ; lz(1)=1
     lx(2)=1 ; ly(2)=3 ; lz(2)=1
     lx(3)=1 ; ly(3)=1 ; lz(3)=3
     fac_arr(1)=0.4020151261036848301957494_gp
     fac_arr(2)=0.4020151261036848301957494_gp
     fac_arr(3)=0.4020151261036848301957494_gp
  else if (l.eq.4 .and. i.eq.3 .and. m.eq.1) then
     nterm=10
     lx(1)=7 ; ly(1)=0 ; lz(1)=0
     lx(2)=5 ; ly(2)=2 ; lz(2)=0
     lx(3)=3 ; ly(3)=4 ; lz(3)=0
     lx(4)=1 ; ly(4)=6 ; lz(4)=0
     lx(5)=5 ; ly(5)=0 ; lz(5)=2
     lx(6)=3 ; ly(6)=2 ; lz(6)=2
     lx(7)=1 ; ly(7)=4 ; lz(7)=2
     lx(8)=3 ; ly(8)=0 ; lz(8)=4
     lx(9)=1 ; ly(9)=2 ; lz(9)=4
     lx(10)=1 ; ly(10)=0 ; lz(10)=6
     fac_arr(1)=0.009103849893318918298413687_gp
     fac_arr(2)=0.02731154967995675489524106_gp
     fac_arr(3)=0.02731154967995675489524106_gp
     fac_arr(4)=0.009103849893318918298413687_gp
     fac_arr(5)=-0.01820769978663783659682737_gp
     fac_arr(6)=-0.03641539957327567319365475_gp
     fac_arr(7)=-0.01820769978663783659682737_gp
     fac_arr(8)=-0.06372694925323242808889581_gp
     fac_arr(9)=-0.06372694925323242808889581_gp
     fac_arr(10)=-0.03641539957327567319365475_gp
  else if (l.eq.4 .and. i.eq.3 .and. m.eq.2) then
     nterm=10
     lx(1)=6 ; ly(1)=1 ; lz(1)=0
     lx(2)=4 ; ly(2)=3 ; lz(2)=0
     lx(3)=2 ; ly(3)=5 ; lz(3)=0
     lx(4)=0 ; ly(4)=7 ; lz(4)=0
     lx(5)=4 ; ly(5)=1 ; lz(5)=2
     lx(6)=2 ; ly(6)=3 ; lz(6)=2
     lx(7)=0 ; ly(7)=5 ; lz(7)=2
     lx(8)=2 ; ly(8)=1 ; lz(8)=4
     lx(9)=0 ; ly(9)=3 ; lz(9)=4
     lx(10)=0 ; ly(10)=1 ; lz(10)=6
     fac_arr(1)=0.009103849893318918298413687_gp
     fac_arr(2)=0.02731154967995675489524106_gp
     fac_arr(3)=0.02731154967995675489524106_gp
     fac_arr(4)=0.009103849893318918298413687_gp
     fac_arr(5)=-0.01820769978663783659682737_gp
     fac_arr(6)=-0.03641539957327567319365475_gp
     fac_arr(7)=-0.01820769978663783659682737_gp
     fac_arr(8)=-0.06372694925323242808889581_gp
     fac_arr(9)=-0.06372694925323242808889581_gp
     fac_arr(10)=-0.03641539957327567319365475_gp
  else if (l.eq.4 .and. i.eq.3 .and. m.eq.3) then
     nterm=10
     lx(1)=6 ; ly(1)=0 ; lz(1)=1
     lx(2)=4 ; ly(2)=2 ; lz(2)=1
     lx(3)=2 ; ly(3)=4 ; lz(3)=1
     lx(4)=0 ; ly(4)=6 ; lz(4)=1
     lx(5)=4 ; ly(5)=0 ; lz(5)=3
     lx(6)=2 ; ly(6)=2 ; lz(6)=3
     lx(7)=0 ; ly(7)=4 ; lz(7)=3
     lx(8)=2 ; ly(8)=0 ; lz(8)=5
     lx(9)=0 ; ly(9)=2 ; lz(9)=5
     lx(10)=0 ; ly(10)=0 ; lz(10)=7
     fac_arr(1)=0.02229978693352242055222348_gp
     fac_arr(2)=0.06689936080056726165667044_gp
     fac_arr(3)=0.06689936080056726165667044_gp
     fac_arr(4)=0.02229978693352242055222348_gp
     fac_arr(5)=0.02973304924469656073629797_gp
     fac_arr(6)=0.05946609848939312147259594_gp
     fac_arr(7)=0.02973304924469656073629797_gp
     fac_arr(8)=-0.007433262311174140184074493_gp
     fac_arr(9)=-0.007433262311174140184074493_gp
     fac_arr(10)=-0.01486652462234828036814899_gp
  else if (l.eq.4 .and. i.eq.3 .and. m.eq.4) then
     nterm=9
     lx(1)=7 ; ly(1)=0 ; lz(1)=0
     lx(2)=5 ; ly(2)=2 ; lz(2)=0
     lx(3)=3 ; ly(3)=4 ; lz(3)=0
     lx(4)=1 ; ly(4)=6 ; lz(4)=0
     lx(5)=5 ; ly(5)=0 ; lz(5)=2
     lx(6)=3 ; ly(6)=2 ; lz(6)=2
     lx(7)=1 ; ly(7)=4 ; lz(7)=2
     lx(8)=3 ; ly(8)=0 ; lz(8)=4
     lx(9)=1 ; ly(9)=2 ; lz(9)=4
     fac_arr(1)=0.01175301967439877980816756_gp
     fac_arr(2)=-0.01175301967439877980816756_gp
     fac_arr(3)=-0.05876509837199389904083778_gp
     fac_arr(4)=-0.03525905902319633942450267_gp
     fac_arr(5)=0.02350603934879755961633511_gp
     fac_arr(6)=-0.04701207869759511923267022_gp
     fac_arr(7)=-0.07051811804639267884900533_gp
     fac_arr(8)=0.01175301967439877980816756_gp
     fac_arr(9)=-0.03525905902319633942450267_gp
  else if (l.eq.4 .and. i.eq.3 .and. m.eq.5) then
     nterm=9
     lx(1)=6 ; ly(1)=1 ; lz(1)=0
     lx(2)=4 ; ly(2)=3 ; lz(2)=0
     lx(3)=2 ; ly(3)=5 ; lz(3)=0
     lx(4)=0 ; ly(4)=7 ; lz(4)=0
     lx(5)=4 ; ly(5)=1 ; lz(5)=2
     lx(6)=2 ; ly(6)=3 ; lz(6)=2
     lx(7)=0 ; ly(7)=5 ; lz(7)=2
     lx(8)=2 ; ly(8)=1 ; lz(8)=4
     lx(9)=0 ; ly(9)=3 ; lz(9)=4
     fac_arr(1)=-0.03525905902319633942450267_gp
     fac_arr(2)=-0.05876509837199389904083778_gp
     fac_arr(3)=-0.01175301967439877980816756_gp
     fac_arr(4)=0.01175301967439877980816756_gp
     fac_arr(5)=-0.07051811804639267884900533_gp
     fac_arr(6)=-0.04701207869759511923267022_gp
     fac_arr(7)=0.02350603934879755961633511_gp
     fac_arr(8)=-0.03525905902319633942450267_gp
     fac_arr(9)=0.01175301967439877980816756_gp
  else if (l.eq.4 .and. i.eq.3 .and. m.eq.6) then
     nterm=8
     lx(1)=6 ; ly(1)=0 ; lz(1)=1
     lx(2)=4 ; ly(2)=2 ; lz(2)=1
     lx(3)=2 ; ly(3)=4 ; lz(3)=1
     lx(4)=0 ; ly(4)=6 ; lz(4)=1
     lx(5)=4 ; ly(5)=0 ; lz(5)=3
     lx(6)=0 ; ly(6)=4 ; lz(6)=3
     lx(7)=2 ; ly(7)=0 ; lz(7)=5
     lx(8)=0 ; ly(8)=2 ; lz(8)=5
     fac_arr(1)=0.02878890113916869875409405_gp
     fac_arr(2)=0.02878890113916869875409405_gp
     fac_arr(3)=-0.02878890113916869875409405_gp
     fac_arr(4)=-0.02878890113916869875409405_gp
     fac_arr(5)=0.05757780227833739750818811_gp
     fac_arr(6)=-0.05757780227833739750818811_gp
     fac_arr(7)=0.02878890113916869875409405_gp
     fac_arr(8)=-0.02878890113916869875409405_gp
  else if (l.eq.4 .and. i.eq.3 .and. m.eq.7) then
     nterm=6
     lx(1)=5 ; ly(1)=1 ; lz(1)=1
     lx(2)=3 ; ly(2)=3 ; lz(2)=1
     lx(3)=1 ; ly(3)=5 ; lz(3)=1
     lx(4)=3 ; ly(4)=1 ; lz(4)=3
     lx(5)=1 ; ly(5)=3 ; lz(5)=3
     lx(6)=1 ; ly(6)=1 ; lz(6)=5
     fac_arr(1)=0.05757780227833739750818811_gp
     fac_arr(2)=0.1151556045566747950163762_gp
     fac_arr(3)=0.05757780227833739750818811_gp
     fac_arr(4)=0.1151556045566747950163762_gp
     fac_arr(5)=0.1151556045566747950163762_gp
     fac_arr(6)=0.05757780227833739750818811_gp

  else
     stop 'PSP format error'
  endif
  
END SUBROUTINE calc_coeff_proj


subroutine localize_projectors_paw(iproc,n1,n2,n3,hx,hy,hz,cpmult,fpmult,rxyz,radii_cf,&
     logrid,at,orbs,PAWD)
  use module_base
  use module_types
  implicit none
  integer, intent(in) :: iproc,n1,n2,n3
  real(gp), intent(in) :: cpmult,fpmult,hx,hy,hz
  type(atoms_data), intent(in) :: at
  type(orbitals_data), intent(in) :: orbs

  real(gp), dimension(3,at%nat), intent(in) :: rxyz
  real(gp), dimension(at%ntypes,3), intent(in) :: radii_cf
  logical, dimension(0:n1,0:n2,0:n3), intent(inout) :: logrid
  type(PAWproj_data_type) ::PAWD

  !Local variables
  integer :: istart,ityp,natyp,iat,mproj,nl1,nu1,nl2,nu2,nl3,nu3,mvctr,mseg,nprojelat,i,l
  integer :: ikpt,nkptsproj,ikptp,i_stat
  real(gp) :: maxfullvol,totfullvol,totzerovol,zerovol,fullvol,maxrad,maxzerovol,rad
  integer :: natpaw

  if (iproc.eq.0) then
     write(*,'(1x,a)')&
          '------------------------------------------------------------ PSP Projectors Creation'
     write(*,'(1x,a4,4x,a4,2(1x,a))')&
          'Type','Name','Number of atoms','Number of paw projectors per atom'
  end if
  
!!$  PAWD%paw_nlpspd%nseg_p(0)=0 
!!$  PAWD%paw_nlpspd%nvctr_p(0)=0 

  istart=1
  PAWD%paw_nlpspd%nproj=0
  PAWD%paw_nlpspd%nprojel=0

  if (iproc ==0) then
     !print the number of projectors to be created
     do ityp=1,at%ntypes
        natyp=0
        mproj=0
        if(at%paw_NofL(ityp).gt.0) then
           do iat=1,at%nat
              if (at%iatype(iat) == ityp) then
                 if(natyp.eq.0) then
                    call numb_proj_paw(ityp,mproj)                    
                 endif
                 natyp=natyp+1
              endif
           end do
           write(*,'(1x,i4,2x,a6,1x,i15,i21)')&
                ityp,trim(at%atomnames(ityp)),natyp,mproj
        end if
     end do
  end if

  !count number of PAW projectors
  natpaw=0
  do iat=1,at%nat
     if(  at%paw_NofL(at%iatype(iat)).gt.0) then
        call numb_proj_paw(at%iatype(iat),mproj)
        if (mproj /= 0) then 
           natpaw=natpaw+1
        end if
     end if
  end do
  PAWD%paw_nlpspd%natoms=natpaw
  allocate(PAWD%paw_nlpspd%plr(PAWD%paw_nlpspd%natoms),stat=i_stat)

  natpaw=0
  do iat=1,at%nat

     if(  at%paw_NofL(at%iatype(iat)).gt.0) then

        call numb_proj_paw(at%iatype(iat),mproj)

        if (mproj /= 0) then 
           natpaw=natpaw+1
           PAWD%paw_nlpspd%nproj=PAWD%paw_nlpspd%nproj+mproj



           ! coarse grid quantities
           call pregion_size(at%geocode,rxyz(1,iat),radii_cf(at%iatype(iat),3),cpmult, &
                hx,hy,hz,n1,n2,n3,nl1,nu1,nl2,nu2,nl3,nu3)

           PAWD%paw_nlpspd%plr(natpaw)%ns1=nl1     
           PAWD%paw_nlpspd%plr(natpaw)%ns2=nl2                                   
           PAWD%paw_nlpspd%plr(natpaw)%ns3=nl3                                   
                                                
           PAWD%paw_nlpspd%plr(natpaw)%d%n1=nu1-nl1
           PAWD%paw_nlpspd%plr(natpaw)%d%n2=nu2-nl2
           PAWD%paw_nlpspd%plr(natpaw)%d%n3=nu3-nl3


!!$           PAWD%paw_nlpspd%nboxp_c(1,1,natpaw)=nl1
!!$           PAWD%paw_nlpspd%nboxp_c(1,2,natpaw)=nl2       
!!$           PAWD%paw_nlpspd%nboxp_c(1,3,natpaw)=nl3       
!!$
!!$           PAWD%paw_nlpspd%nboxp_c(2,1,natpaw)=nu1
!!$           PAWD%paw_nlpspd%nboxp_c(2,2,natpaw)=nu2
!!$           PAWD%paw_nlpspd%nboxp_c(2,3,natpaw)=nu3

           call fill_logrid(at%geocode,n1,n2,n3,nl1,nu1,nl2,nu2,nl3,nu3,0,1,  &
                at%ntypes,at%iatype(iat),rxyz(1,iat),radii_cf(1,3),cpmult,hx,hy,hz,logrid)
           call num_segkeys(n1,n2,n3,nl1,nu1,nl2,nu2,nl3,nu3,logrid,mseg,mvctr)

           PAWD%paw_nlpspd%plr(natpaw)%wfd%nseg_c=mseg
           PAWD%paw_nlpspd%plr(natpaw)%wfd%nvctr_c=mvctr

!!$           PAWD%paw_nlpspd%nseg_p (2*natpaw-1)=&
!!$                PAWD%paw_nlpspd%nseg_p (2*natpaw-2) + mseg
!!$           PAWD%paw_nlpspd%nvctr_p(2*natpaw-1)=&
!!$                PAWD%paw_nlpspd%nvctr_p(2*natpaw-2) + mvctr

           istart=istart+mvctr*mproj

           nprojelat=mvctr*mproj

           !print *,'iat,mvctr',iat,mvctr,mseg,mproj

           ! fine grid quantities

           call pregion_size(at%geocode,rxyz(1,iat),radii_cf(at%iatype(iat),2),&
                fpmult,&
                hx,hy,hz,n1,n2,n3,nl1,nu1,nl2,nu2,nl3,nu3)

           PAWD%paw_nlpspd%plr(natpaw)%d%nfl1=nl1-&
                PAWD%paw_nlpspd%plr(natpaw)%ns1
           PAWD%paw_nlpspd%plr(natpaw)%d%nfl2=nl2-&
                PAWD%paw_nlpspd%plr(natpaw)%ns2
           PAWD%paw_nlpspd%plr(natpaw)%d%nfl3=nl3-&
                PAWD%paw_nlpspd%plr(natpaw)%ns3
           PAWD%paw_nlpspd%plr(natpaw)%d%nfu1=nu1-&
                PAWD%paw_nlpspd%plr(natpaw)%ns1
           PAWD%paw_nlpspd%plr(natpaw)%d%nfu2=nu2-&
                PAWD%paw_nlpspd%plr(natpaw)%ns2
           PAWD%paw_nlpspd%plr(natpaw)%d%nfu3=nu3-&
                PAWD%paw_nlpspd%plr(natpaw)%ns3
           


!!$           PAWD%paw_nlpspd%nboxp_f(1,1,natpaw)=nl1
!!$           PAWD%paw_nlpspd%nboxp_f(1,2,natpaw)=nl2
!!$           PAWD%paw_nlpspd%nboxp_f(1,3,natpaw)=nl3
!!$
!!$           PAWD%paw_nlpspd%nboxp_f(2,1,natpaw)=nu1
!!$           PAWD%paw_nlpspd%nboxp_f(2,2,natpaw)=nu2
!!$           PAWD%paw_nlpspd%nboxp_f(2,3,natpaw)=nu3

           call fill_logrid(at%geocode,n1,n2,n3,nl1,nu1,nl2,nu2,nl3,nu3,0,1,  &
                at%ntypes,at%iatype(iat),rxyz(1,iat),radii_cf(1,2),fpmult,hx,hy,hz,logrid)
           call num_segkeys(n1,n2,n3,nl1,nu1,nl2,nu2,nl3,nu3,logrid,mseg,mvctr)
           !if (iproc.eq.0) write(*,'(1x,a,2(1x,i0))') 'mseg,mvctr, fine  projectors ',mseg,mvctr
           PAWD%paw_nlpspd%plr(natpaw)%wfd%nseg_f=mseg
           PAWD%paw_nlpspd%plr(natpaw)%wfd%nvctr_f=mvctr

!!$           PAWD%paw_nlpspd%nseg_p (2*natpaw)=&
!!$                PAWD%paw_nlpspd%nseg_p (2*natpaw-1) + mseg
!!$           PAWD%paw_nlpspd%nvctr_p(2*natpaw)=&
!!$                PAWD%paw_nlpspd%nvctr_p(2*natpaw-1) + mvctr

           istart=istart+7*mvctr*mproj
           nprojelat=nprojelat+7*mvctr*mproj

           PAWD%paw_nlpspd%nprojel=max(PAWD%paw_nlpspd%nprojel,nprojelat)

           !print *,'iat,nprojelat',iat,nprojelat,mvctr,mseg

        else  !(atom has no nonlocal PSP, e.g. H)

           PAWD%paw_nlpspd%plr(natpaw)%wfd%nseg_c=0
           PAWD%paw_nlpspd%plr(natpaw)%wfd%nvctr_c=0
           PAWD%paw_nlpspd%plr(natpaw)%wfd%nseg_f=0
           PAWD%paw_nlpspd%plr(natpaw)%wfd%nvctr_f=0


!!$           PAWD%paw_nlpspd%nseg_p(2*natpaw-1)=PAWD%paw_nlpspd%nseg_p(2*natpaw-2) 
!!$           PAWD%paw_nlpspd%nvctr_p(2*natpaw-1)=PAWD%paw_nlpspd%nvctr_p(2*natpaw-2) 
!!$           PAWD%paw_nlpspd%nseg_p(2*natpaw)=PAWD%paw_nlpspd%nseg_p(2*natpaw-1) 
!!$           PAWD%paw_nlpspd%nvctr_p(2*natpaw)=PAWD%paw_nlpspd%nvctr_p(2*natpaw-1) 

           !! the following is necessary to the creati of preconditioning projectors

           ! coarse grid quantities
           call pregion_size(at%geocode,rxyz(1,iat),radii_cf(at%iatype(iat),3),cpmult, &
                hx,hy,hz,n1,n2,n3,nl1,nu1,nl2,nu2,nl3,nu3)
           
           PAWD%paw_nlpspd%plr(natpaw)%ns1=nl1     
           PAWD%paw_nlpspd%plr(natpaw)%ns2=nl2                                   
           PAWD%paw_nlpspd%plr(natpaw)%ns3=nl3                                   

           PAWD%paw_nlpspd%plr(natpaw)%d%n1=nu1-nl1
           PAWD%paw_nlpspd%plr(natpaw)%d%n2=nu2-nl2
           PAWD%paw_nlpspd%plr(natpaw)%d%n3=nu3-nl3


!!$           PAWD%paw_nlpspd%nboxp_c(1,1,natpaw)=nl1
!!$           PAWD%paw_nlpspd%nboxp_c(1,2,natpaw)=nl2       
!!$           PAWD%paw_nlpspd%nboxp_c(1,3,natpaw)=nl3       
!!$
!!$           PAWD%paw_nlpspd%nboxp_c(2,1,natpaw)=nu1
!!$           PAWD%paw_nlpspd%nboxp_c(2,2,natpaw)=nu2
!!$           PAWD%paw_nlpspd%nboxp_c(2,3,natpaw)=nu3

           ! fine grid quantities
           call pregion_size(at%geocode,rxyz(1,iat),radii_cf(at%iatype(iat),2),fpmult,&
                hx,hy,hz,n1,n2,n3,nl1,nu1,nl2,nu2,nl3,nu3)

           PAWD%paw_nlpspd%plr(natpaw)%d%nfl1=nl1-&
                PAWD%paw_nlpspd%plr(natpaw)%ns1
           PAWD%paw_nlpspd%plr(natpaw)%d%nfl2=nl2-&
                PAWD%paw_nlpspd%plr(natpaw)%ns2
           PAWD%paw_nlpspd%plr(natpaw)%d%nfl3=nl3-&
                PAWD%paw_nlpspd%plr(natpaw)%ns3
           PAWD%paw_nlpspd%plr(natpaw)%d%nfu1=nu1-&
                PAWD%paw_nlpspd%plr(natpaw)%ns1
           PAWD%paw_nlpspd%plr(natpaw)%d%nfu2=nu2-&
                PAWD%paw_nlpspd%plr(natpaw)%ns2
           PAWD%paw_nlpspd%plr(natpaw)%d%nfu3=nu3-&
                PAWD%paw_nlpspd%plr(natpaw)%ns3


!!$           PAWD%paw_nlpspd%nboxp_f(1,1,natpaw)=nl1
!!$           PAWD%paw_nlpspd%nboxp_f(1,2,natpaw)=nl2
!!$           PAWD%paw_nlpspd%nboxp_f(1,3,natpaw)=nl3
!!$
!!$           PAWD%paw_nlpspd%nboxp_f(2,1,natpaw)=nu1
!!$           PAWD%paw_nlpspd%nboxp_f(2,2,natpaw)=nu2
!!$           PAWD%paw_nlpspd%nboxp_f(2,3,natpaw)=nu3

        endif
     endif
  enddo
  
  
  !   if (memorylimit /= 0.e0 .and. .not. DistProjApply .and. &
  !        real(istart-1,kind=4) > memorylimit*134217728.0e0) then
  !      if (iproc == 0) then
  !         write(*,'(44x,a)') '------ On-the-fly paw projectors application'
  !      end if
  !      DistProjApply =.true.
  !   end if
  
  !calculate the fraction of the projector array used for allocate zero values
  !control the hardest and the softest gaussian
  totzerovol=0.0_gp
  maxfullvol=0.0_gp
  totfullvol=0.0_gp
  do iat=1,at%nat
     if(  at%paw_NofL(at%iatype(iat)).gt.0) then
        ityp=at%iatype(iat)
        maxrad=min(maxval(at%psppar(1:4,0,ityp)),cpmult/15.0_gp*radii_cf(ityp,3))
        zerovol=0.0_gp
        fullvol=0.0_gp
        do l=1,4
           do i=1,3
              if (at%psppar(l,i,ityp) /= 0.0_gp) then
                 rad=min(at%psppar(l,0,ityp),cpmult/15.0_gp*radii_cf(ityp,3))
                 zerovol=zerovol+(maxrad**3-rad**3)
                 fullvol=fullvol+maxrad**3
              end if
           end do
        end do
        if (fullvol >= maxfullvol .and. fullvol > 0.0_gp) then
           maxzerovol=zerovol/fullvol
           maxfullvol=fullvol
        end if
        totzerovol=totzerovol+zerovol
        totfullvol=totfullvol+fullvol
     endif
  end do

  !assign the total quantity per atom
  zerovol=0.d0
  if (totfullvol /= 0.0_gp) then
     if (PAWD%DistProjApply) then
        zerovol=maxzerovol
     else
        zerovol=totzerovol/totfullvol
     end if
  end if

  !here is the point in which the projector strategy should be decided
  !DistProjApply shoud never change after this point

  !number of elements of the projectors
  if (.not. PAWD%DistProjApply) PAWD%paw_nlpspd%nprojel=istart-1

  nkptsproj=1
  if ((.not.PAWD%DistProjApply) .and. orbs%norbp > 0) then
     nkptsproj = 0
     !the new solution did not work when there is no orbital on the processor
     do ikptp=1,orbs%nkptsp! orbs%iokpt(1), orbs%iokpt(orbs%norbp)
        ikpt=orbs%iskpts+ikptp
!!$         print *, " k points ", orbs%kpts

        if (orbs%kpts(1,ikpt)**2+orbs%kpts(2,ikpt)**2+orbs%kpts(3,ikpt)**2 >0 .and. &
             &  orbs%nspinor > 1) then
           nkptsproj = nkptsproj + 2
        else
           nkptsproj = nkptsproj + 1
        end if
     end do
  else if (PAWD%DistProjApply) then
     !the new solution did not work when there is no orbital on the processor
     do ikptp=1,orbs%nkptsp! orbs%iokpt(1), orbs%iokpt(orbs%norbp)
        ikpt=orbs%iskpts+ikptp
        if (orbs%kpts(1,ikpt)**2+orbs%kpts(2,ikpt)**2+orbs%kpts(3,ikpt)**2 >0 .and. &
             &  orbs%nspinor > 1) then
           nkptsproj = max(nkptsproj, 2)
        end if
     end do
  end if
  !   print *, " nkptsproj EST    ", nkptsproj
  !   print *, " PAWD%paw_nlpspd%nprojel EST  ", PAWD%paw_nlpspd%nprojel

  PAWD%paw_nlpspd%nprojel=nkptsproj*PAWD%paw_nlpspd%nprojel
  if (iproc == 0) then
     if (PAWD%DistProjApply) then
        write(*,'(44x,a)') '------  PAWD: On-the-fly projectors application'
     else
        write(*,'(44x,a)') '------'
     end if
     write(*,'(1x,a,i21)') 'Total number of projectors =',PAWD%paw_nlpspd%nproj
     write(*,'(1x,a,i21)') 'Total number of components =',PAWD%paw_nlpspd%nprojel
     write(*,'(1x,a,i21)') 'Percent of zero components =',nint(100.0_gp*zerovol)
  end if
contains
  
subroutine numb_proj_paw(ityp,mproj)
  integer , intent(in):: ityp
  integer, intent(out):: mproj
  

  integer :: il,jtyp

  mproj=0
  il=0
  do jtyp=1,ityp-1
     il=il+at%paw_NofL(jtyp)
  enddo
  do i =1, at%paw_NofL(ityp)
     il=il+1
     if( at%paw_l(il).ge.0) then
        mproj=mproj+at%paw_nofchannels(il)*(2*at%paw_l(il) +1)
     else
        mproj=mproj+at%paw_nofchannels(il)*(-2*at%paw_l(il) -1)        
     endif
  enddo
end subroutine numb_proj_paw

END subroutine localize_projectors_paw

subroutine bounds_to_plr_limits(thatway,icoarse,plr,nl1,nl2,nl3,nu1,nu2,nu3)
  use module_base
  use module_types
  implicit none
  logical :: thatway
  integer, intent(in) :: icoarse
  type(locreg_descriptors), intent(inout) :: plr
  integer, intent(inout) :: nl1,nl2,nl3,nu1,nu2,nu3
  !local variables
  
  if (thatway) then
     if (icoarse==1) then !coarse limits (to be done first)
        plr%ns1=nl1     
        plr%ns2=nl2       
        plr%ns3=nl3       

        plr%d%n1=nu1-nl1
        plr%d%n2=nu2-nl2
        plr%d%n3=nu3-nl3
     else if (icoarse == 2) then
        plr%d%nfl1=nl1-plr%ns1
        plr%d%nfl2=nl2-plr%ns2       
        plr%d%nfl3=nl3-plr%ns3

        plr%d%nfu1=nu1-plr%ns1
        plr%d%nfu2=nu2-plr%ns2
        plr%d%nfu3=nu3-plr%ns3
     else
        stop 'WRONG icoarse' 
     end if     
  else
     if (icoarse==1) then !coarse limits
        nl1=plr%ns1
        nl2=plr%ns2
        nl3=plr%ns3
            
        nu1=plr%d%n1+plr%ns1
        nu2=plr%d%n2+plr%ns2
        nu3=plr%d%n3+plr%ns3
     else if (icoarse == 2) then
        nl1=plr%d%nfl1+plr%ns1
        nl2=plr%d%nfl2+plr%ns2
        nl3=plr%d%nfl3+plr%ns3
            
        nu1=plr%d%nfu1+plr%ns1
        nu2=plr%d%nfu2+plr%ns2
        nu3=plr%d%nfu3+plr%ns3
     else
        stop 'WRONG icoarse, false case' 
     end if
  end if
end subroutine bounds_to_plr_limits

subroutine plr_segs_and_vctrs(plr,nseg_c,nseg_f,nvctr_c,nvctr_f)
  use module_base
  use module_types
  implicit none
  type(locreg_descriptors), intent(in) :: plr
  integer, intent(out) :: nseg_c,nseg_f,nvctr_c,nvctr_f
  !local variables
  
  nseg_c=plr%wfd%nseg_c
  nseg_f=plr%wfd%nseg_f
  nvctr_c=plr%wfd%nvctr_c
  nvctr_f=plr%wfd%nvctr_f

end subroutine plr_segs_and_vctrs
<|MERGE_RESOLUTION|>--- conflicted
+++ resolved
@@ -13,6 +13,7 @@
      radii_cf,logrid,at,orbs,nlpspd,proj_G)
   use module_base
   use module_types
+  use gaussians, only: gaussian_basis
   use yaml_output
   implicit none
   integer, intent(in) :: iproc,n1,n2,n3
@@ -42,28 +43,14 @@
   nlpspd%nproj=0
   nlpspd%nprojel=0
 
-<<<<<<< HEAD
-  if (iproc ==0) then
-     !print the number of projectors to be created
-     do ityp=1,at%ntypes
-        if(at%npspcode(ityp)==7) then
-          call numb_proj_paw_tr(ityp,at%ntypes,proj_G(ityp),mproj)
-        else
-          call numb_proj(ityp,at%ntypes,at%psppar,at%npspcode,mproj)
-        end if
-        natyp=0
-        do iat=1,at%nat
-           if (at%iatype(iat) == ityp) natyp=natyp+1
-        end do
-        write(*,'(1x,i4,2x,a6,1x,i15,i21)')&
-             ityp,trim(at%atomnames(ityp)),natyp,mproj
-     end do
-  end if
-=======
 !!$  if (iproc ==0) then
 !!$     !print the number of projectors to be created
 !!$     do ityp=1,at%ntypes
-!!$        call numb_proj(ityp,at%ntypes,at%psppar,at%npspcode,mproj)
+!!$        if(at%npspcode(ityp)==7) then
+!!$          call numb_proj_paw_tr(ityp,at%ntypes,proj_G(ityp),mproj)
+!!$        else
+!!$          call numb_proj(ityp,at%ntypes,at%psppar,at%npspcode,mproj)
+!!$        end if
 !!$        natyp=0
 !!$        do iat=1,at%nat
 !!$           if (at%iatype(iat) == ityp) natyp=natyp+1
@@ -75,7 +62,6 @@
 
   !Pb of inout
   izero=0
->>>>>>> 82c115d0
 
   do iat=1,at%nat
 
@@ -255,13 +241,6 @@
         call yaml_map('Creation strategy','Once-and-for-all')
         !write(*,'(44x,a)') '------'
      end if
-<<<<<<< HEAD
-     write(*,'(1x,a,i21)') 'Total number of projectors =',nlpspd%nproj
-     write(*,'(1x,a,i21)') 'Total number of components =',nlpspd%nprojel
-     if (.not. any(at%npspcode(:)==7)) then
-        write(*,'(1x,a,i21)') 'Percent of zero components =',nint(100.0_gp*zerovol)
-     end if
-=======
      call yaml_map('Total number of projectors',nlpspd%nproj)
      call yaml_map('Total number of components',nlpspd%nprojel)
      call yaml_map('Percent of zero components',nint(100.0_gp*zerovol))
@@ -270,7 +249,6 @@
 !!$     write(*,'(1x,a,i21)') 'Total number of components =',nlpspd%nprojel
 !!$     write(*,'(1x,a,i21)') 'Percent of zero components =',nint(100.0_gp*zerovol)
      call yaml_close_map()
->>>>>>> 82c115d0
   end if
 
 END SUBROUTINE localize_projectors
@@ -293,16 +271,9 @@
   !Local variables
   !n(c) integer, parameter :: nterm_max=20 !if GTH nterm_max=4
   integer :: istart_c,iat,iproj,nwarnings,ikpt,iskpt,iekpt
-<<<<<<< HEAD
- 
-  if (iproc.eq.0 .and. nlpspd%nproj /=0 .and. idir==0)&
-       write(*,'(1x,a)',advance='no') &
-       'Calculating wavelets expansion of projectors...'
-=======
 
   !if (iproc.eq.0 .and. nlpspd%nproj /=0 .and. idir==0) &
        !write(*,'(1x,a)',advance='no') 'Calculating wavelets expansion of projectors...'
->>>>>>> 82c115d0
   !warnings related to the projectors norm
   nwarnings=0
   !allocate these vectors up to the maximum size we can get
@@ -353,6 +324,7 @@
      lr,hx,hy,hz,rxyz,at,orbs,plr,proj,nwarnings,proj_G)
   use module_base
   use module_types
+  use gaussians, only: gaussian_basis
   implicit none
   integer, intent(in) :: iat,idir,ikpt,nprojel
   real(gp), intent(in) :: hx,hy,hz
@@ -431,12 +403,6 @@
              hx,hy,hz,kx,ky,kz,proj_G%ncplx,ncplx_k,&
              mbvctr_c,mbvctr_f,mbseg_c,mbseg_f,&
              plr%wfd%keyvglob,plr%wfd%keyglob,proj_tmp(1),nwarnings)
-        !call projector_paw_isf_all(at%geocode,at%atomnames(ityp),iat,idir,l,i,&
-        !     proj_G%psiat,proj_G%xp,proj_G%ndoc(i_shell),rxyz(1),lr,&
-        !     hx,hy,hz,kx,ky,kz,proj_G%ncplx,ncplx_k,&
-        !     mbvctr_c,mbvctr_f,mbseg_c,mbseg_f,&
-        !     plr%wfd%keyvglob,plr%wfd%keyglob,proj(istart_c:istart_c+nc-1),nwarnings)
-        !
         proj(istart_c:istart_c+nc-1)=proj(istart_c:istart_c+nc-1)+proj_tmp(1:nc)
      enddo
 
@@ -487,21 +453,8 @@
   integer, intent(inout) :: istart_c,iproj,nwarnings
   real(wp), dimension(nprojel), intent(inout) :: proj
   !Local variables
-<<<<<<< HEAD
-  character(len=*), parameter :: subname='atom_projector'
-  integer :: i_all,i_stat,ityp,mbvctr_c,mbvctr_f,mbseg_c,mbseg_f,jseg_c,l,m,i,i_g,i_shell,j
-  integer :: ncplx_k,nc,jstart_c,jj
-  integer :: lmax=5
-=======
-  integer :: ityp,mbvctr_c,mbvctr_f,mbseg_c,mbseg_f,l,i,ncplx
->>>>>>> 82c115d0
+  integer :: ityp,mbvctr_c,mbvctr_f,mbseg_c,mbseg_f,l,i,ncplx_k
   real(gp) :: kx,ky,kz
-  real(wp) :: aux
-  real(dp) :: scpr
-  real(dp) :: ddot
-  real(wp),allocatable::proj_tmp(:)
-  !for debugging
-  real(gp) :: gau_a(2),fac(2)
 
   !features of the k-point ikpt
   kx=orbs%kpts(1,ikpt)
@@ -729,303 +682,6 @@
   enddo
 END SUBROUTINE projector
 
-subroutine projector_paw_isf_all(geocode,atomname,iat,idir,l,i,&
-     factor,gau_a,ndoc,rxyz,lr,&
-     hx,hy,hz,kx,ky,kz,ncplx_g,ncplx_k,&
-     mbvctr_c,mbvctr_f,mseg_c,mseg_f,keyv_p,keyg_p,proj,nwarnings)
-  use module_base
-  use module_types
-  implicit none
-  character(len=1), intent(in) :: geocode
-  character(len=20), intent(in) :: atomname
-  integer, intent(in) :: iat,idir,l,i,mbvctr_c,mbvctr_f,mseg_c,mseg_f
-  integer, intent(in) :: ncplx_k,ncplx_g,ndoc
-  type(locreg_descriptors),intent(in) :: lr
-  real(gp), intent(in) :: hx,hy,hz,kx,ky,kz
-  !integer, dimension(2,3), intent(in) :: nboxp_c,nboxp_f
-  integer, dimension(mseg_c+mseg_f), intent(in) :: keyv_p
-  integer, dimension(2,mseg_c+mseg_f), intent(in) :: keyg_p
-  real(gp), dimension(ncplx_g,ndoc),intent(in)::gau_a,factor
-  real(gp), dimension(3), intent(in) :: rxyz
-  integer, intent(inout) :: nwarnings
-  real(wp), dimension((mbvctr_c+7*mbvctr_f)*(2*l-1)*ncplx_k), intent(out) :: proj
-  !Local variables
-  character(len=*), parameter :: subname='projector_paw_isf_all'
-  type(workarr_sumrho) :: workp
-  integer, parameter :: nterm_max=20 !if GTH nterm_max=4
-  integer :: i_stat,i_all,j
-  integer :: m,i1,i2,i3
-  integer :: istart_c,ind
-  integer :: nl1,nl2,nl3,nu1,nu2,nu3,n1,n2,n3
-  integer :: n1i,n2i,n3i
-  real(gp) :: hxh,hyh,hzh
-  real(gp) :: fgamma,fpi,rx,ry,rz,pi
-  real(dp) :: scpr,sval,cval,func
-  real(dp) :: r2,r,ylm,x,y,z,aa,bb,aux,arg
-  real(dp),dimension(2)::ww
-  real(wp),dimension(:,:,:),allocatable::proj_isf
-
-  !fpi= (4.0*math.atan(1.0))**(-0.75) factor in spherical harmonics
-  !fpi=pi^-1/2 from Ylm.
-  fpi=0.56418958354775628_gp
-  pi=3.1415926535897931_gp
-
-  hxh=0.5_dp*hx; hyh=0.5_dp*hy; hzh=0.5_dp*hz
-  !
-  rx=rxyz(1) 
-  ry=rxyz(2) 
-  rz=rxyz(3)
-
-  !initialise the work arrays
-  call initialize_work_arrays_sumrho(lr, workp)
-
-
-  n1=lr%d%n1
-  n2=lr%d%n2
-  n3=lr%d%n3
-  n1i=lr%d%n1i
-  n2i=lr%d%n2i
-  n3i=lr%d%n3i
-
-  if (geocode == 'F') then
-     nl1=14
-     nu1=15
-     nl2=14
-     nu2=15
-     nl3=14
-     nu3=15
-  else if (geocode == 'S') then
-     nl1=0
-     nu1=0
-     nl2=14
-     nu2=15
-     nl3=0
-     nu3=0
-  else if (geocode == 'P') then
-     nl1=0
-     nu1=0
-     nl2=0
-     nu2=0
-     nl3=0
-     nu3=0
-  end if
-
-
-  !allocate(proj_isf(n1*n2*n3+ndebug),stat=i_stat) 
-  allocate(proj_isf(-nl1:2*n1+1+nu1,-nl2:2*n2+1+nu2,-nl3:2*n3+1+nu3+ndebug),stat=i_stat)
-  call memocc(i_stat,proj_isf,'proj_isf',subname)
-
-  istart_c=1
-  !start of the projectors expansion routine
-
-  do m=1,2*l-1
-    !proj_isf=0.0_wp
-    !call razero(n1*n2*n3,proj_isf)
-    call razero(n1i*n2i*n3i,proj_isf)
-
-
-    ind=0
-!    do i3=nl3,nu3
-!       z=real(i3,kind=8)*hz-rz
-!       do i2=nl2,nu2
-!          y=real(i2,kind=8)*hy-rz
-!          do i1=nl1,nu1
-!             x=real(i2,kind=8)*hx-rz
-    do i3=-nl3,2*n3+1+nu3
-       z=hzh*real(i3,gp)
-       do i2=-nl2,2*n2+1+nu2
-          y=hyh*real(i2,gp)
-          do i1=-nl1,2*n1+1+nu1
-             x=hxh*real(i1,gp)
-
-             r=sqrt(x**2+y**2+z**2)
-             ind=ind+1
-!            Pending: obtain real spherical harmonics:
-!            Eq. A.3 M. Torrent.
-!            Maybe use BigDFT2Wannier routine
-!             call angularpart(l, m, 1, 1, 1, 1, 1, 1, 1, &
-!&                 xx, yy, zz, 0, 0, 0, 1, ylm)
-             ylm=0.5_dp*1/sqrt(pi)
-             r2=r*r
-             aux=0.0_dp
-             do j=1,ndoc
-               aa=gau_a(1,j)
-               bb=gau_a(2,j)
-               arg=0.5_gp*r2/aa**2
-               func=real(dexp(-real(arg,kind=8)),wp)
-               cval=real(cos(bb*r2),wp)
-               sval=real(sin(bb*r2),wp)
-               ww(1)=func*cval
-               ww(2)=func*sval
-               !
-               aa=factor(1,j)
-               bb=factor(2,j)
-               aux=aux+ww(1)*aa-ww(2)*bb
-             end do
-             !write(602,*)r,aux*r**(l-1)
-             proj_isf(i1,i2,i3)=aux*r**(l-1)*ylm
-          end do
-       end do
-     end do
-     !call isf_to_daub
-     call isf_to_daub(lr,workp,proj_isf,proj(istart_c))
-     istart_c=istart_c+(mbvctr_c+7*mbvctr_f)*ncplx_k
-  end do
-
-
-  call deallocate_work_arrays_sumrho(workp)
-
-  i_all=-product(shape(proj_isf)*kind(proj_isf))
-  deallocate(proj_isf,stat=i_stat)
-  call memocc(i_stat,i_all,'proj_isf',subname)
-
-end subroutine projector_paw_isf_all
-
-
-subroutine projector_paw_isf(geocode,atomname,iat,idir,l,i,&
-     factor,gau_a,rxyz,lr,&
-     hx,hy,hz,kx,ky,kz,ncplx_g,ncplx_k,&
-     mbvctr_c,mbvctr_f,mseg_c,mseg_f,keyv_p,keyg_p,proj,nwarnings)
-  use module_base
-  use module_types
-  implicit none
-  character(len=1), intent(in) :: geocode
-  character(len=20), intent(in) :: atomname
-  integer, intent(in) :: iat,idir,l,i,mbvctr_c,mbvctr_f,mseg_c,mseg_f
-  integer, intent(in) :: ncplx_k,ncplx_g
-  type(locreg_descriptors),intent(in) :: lr
-  real(gp), intent(in) :: hx,hy,hz,kx,ky,kz
-  !integer, dimension(2,3), intent(in) :: nboxp_c,nboxp_f
-  integer, dimension(mseg_c+mseg_f), intent(in) :: keyv_p
-  integer, dimension(2,mseg_c+mseg_f), intent(in) :: keyg_p
-  real(gp), dimension(ncplx_g),intent(in)::gau_a,factor
-  real(gp), dimension(3), intent(in) :: rxyz
-  integer, intent(inout) :: nwarnings
-  real(wp), dimension((mbvctr_c+7*mbvctr_f)*(2*l-1)*ncplx_k), intent(out) :: proj
-  !Local variables
-  character(len=*), parameter :: subname='projector_paw_isf'
-  type(workarr_sumrho) :: workp
-  integer, parameter :: nterm_max=20 !if GTH nterm_max=4
-  integer :: i_stat,i_all
-  integer :: m,i1,i2,i3
-  integer :: istart_c,ind
-  integer :: nl1,nl2,nl3,nu1,nu2,nu3,n1,n2,n3
-  integer :: n1i,n2i,n3i
-  real(gp) :: hxh,hyh,hzh
-  real(gp) :: fgamma,fpi,rx,ry,rz,pi
-  real(dp) :: scpr,sval,cval,func
-  real(dp) :: r2,r,ylm,x,y,z,arg
-  real(dp),dimension(2)::ww
-  real(wp),dimension(:,:,:),allocatable::proj_isf
-
-  !fpi= (4.0*math.atan(1.0))**(-0.75) factor in spherical harmonics
-  !fpi=pi^-1/2 from Ylm.
-  fpi=0.56418958354775628_gp
-  pi=3.1415926535897931_gp
-
-  hxh=0.5_dp*hx; hyh=0.5_dp*hy; hzh=0.5_dp*hz
-  !
-  rx=rxyz(1) 
-  ry=rxyz(2) 
-  rz=rxyz(3)
-
-  !initialise the work arrays
-  call initialize_work_arrays_sumrho(lr, workp)
-
-
-  n1=lr%d%n1
-  n2=lr%d%n2
-  n3=lr%d%n3
-  n1i=lr%d%n1i
-  n2i=lr%d%n2i
-  n3i=lr%d%n3i
-
-  if (geocode == 'F') then
-     nl1=14
-     nu1=15
-     nl2=14
-     nu2=15
-     nl3=14
-     nu3=15
-  else if (geocode == 'S') then
-     nl1=0
-     nu1=0
-     nl2=14
-     nu2=15
-     nl3=0
-     nu3=0
-  else if (geocode == 'P') then
-     nl1=0
-     nu1=0
-     nl2=0
-     nu2=0
-     nl3=0
-     nu3=0
-  end if
-
-
-  !allocate(proj_isf(n1*n2*n3+ndebug),stat=i_stat) 
-  allocate(proj_isf(-nl1:2*n1+1+nu1,-nl2:2*n2+1+nu2,-nl3:2*n3+1+nu3+ndebug),stat=i_stat)
-  call memocc(i_stat,proj_isf,'proj_isf',subname)
-
-  istart_c=1
-  !start of the projectors expansion routine
-
-  do m=1,2*l-1
-    !proj_isf=0.0_wp
-    !call razero(n1*n2*n3,proj_isf)
-    call razero(n1i*n2i*n3i,proj_isf)
-
-
-    ind=0
-!    do i3=nl3,nu3
-!       z=real(i3,kind=8)*hz-rz
-!       do i2=nl2,nu2
-!          y=real(i2,kind=8)*hy-rz
-!          do i1=nl1,nu1
-!             x=real(i2,kind=8)*hx-rz
-    do i3=-nl3,2*n3+1+nu3
-       z=hzh*real(i3,gp)
-       do i2=-nl2,2*n2+1+nu2
-          y=hyh*real(i2,gp)
-          do i1=-nl1,2*n1+1+nu1
-             x=hxh*real(i1,gp)
-
-             r=sqrt(x**2+y**2+z**2)
-             r2=r*r
-             ind=ind+1
-!            Pending: obtain real spherical harmonics:
-!            Eq. A.3 M. Torrent.
-!            Maybe use BigDFT2Wannier routine
-!             call angularpart(l, m, 1, 1, 1, 1, 1, 1, 1, &
-!&                 xx, yy, zz, 0, 0, 0, 1, ylm)
-             ylm=0.5_dp*1/sqrt(pi)
-             cval=real(cos(gau_a(2)*r2),wp)
-             sval=real(sin(gau_a(2)*r2),wp)
-             arg=0.5_gp*r2/(gau_a(1)**2)
-             func=real(dexp(-real(arg,kind=8)),wp)
-             ww(1)=func*cval
-             ww(2)=func*sval
-             func=ww(1)*factor(1)-ww(2)*factor(2) 
-             
-             proj_isf(i1,i2,i3)=func*r**(l-1)*ylm
-          end do
-       end do
-     end do
-     !call isf_to_daub
-     call isf_to_daub(lr,workp,proj_isf,proj(istart_c))
-     istart_c=istart_c+(mbvctr_c+7*mbvctr_f)*ncplx_k
-  end do
-
-
-  call deallocate_work_arrays_sumrho(workp)
-
-  i_all=-product(shape(proj_isf)*kind(proj_isf))
-  deallocate(proj_isf,stat=i_stat)
-  call memocc(i_stat,i_all,'proj_isf',subname)
-
-end subroutine projector_paw_isf
-
 subroutine projector_paw(geocode,atomname,iat,idir,l,i,&
      factor,gau_a,rxyz,lr,&
      hx,hy,hz,kx,ky,kz,ncplx_g,ncplx_k,&
@@ -1200,6 +856,7 @@
 subroutine numb_proj_paw_tr(ityp,ntypes,proj_G,mproj)
   use module_base
   use module_types
+  use gaussians, only: gaussian_basis
   implicit none
   integer, intent(in) :: ityp,ntypes
   type(gaussian_basis),intent(in)::proj_G
@@ -1241,16 +898,10 @@
   integer, parameter :: nw=65536
   logical :: perx,pery,perz !variables controlling the periodicity in x,y,z
   integer :: iterm,n_gau,ml1,ml2,ml3,mu1,mu2,mu3,i1,i2,i3
-  integer :: ns1,ns2,ns3,n1,n2,n3
-<<<<<<< HEAD
-  integer :: mvctr,i_all,i_stat,j1,i0,j0,jj,ii,i,iseg,ind_f,ind_c
-  integer :: counter !test
-  integer :: ncplx_w
-=======
+  integer :: ncplx_w,ns1,ns2,ns3,n1,n2,n3
   integer :: i_all,i_stat,j1,i0,j0,jj,ii,i,iseg,ind_f,ind_c
   integer :: mvctr1, mvctr2, mvctr3, mvctr4, mvctr5, mvctr6
   !integer :: counter !test
->>>>>>> 82c115d0
   real(wp) :: re_cmplx_prod,im_cmplx_prod
   real(gp), dimension(ncplx_g) :: factor
   real(gp) :: err_norm
@@ -1313,9 +964,6 @@
   ! make sure that the coefficients returned by CALL GAUSS_TO_DAUB are zero outside [ml:mr] 
   !n(c) err_norm=0.0_gp 
 
-<<<<<<< HEAD
-     factor(:)=fac_arr(:,iterm)
-=======
 !!  call system_clock(ncount0,ncount_rate,ncount_max)
 
   !$omp parallel default(shared) private(iterm,work,ml1,mu1,ml2,mu2,ml3,mu3) &
@@ -1332,8 +980,7 @@
   do iterm=1,nterm
      !$ ichunk=ichunk+1
      !$ if (mod(ichunk,nthread).eq.ithread) then
-     factor=fac_arr(iterm)
->>>>>>> 82c115d0
+     factor(:)=fac_arr(:,iterm)
      n_gau=lx(iterm) 
      call gauss_to_daub_k(hx,kx*hx,ncplx_w,ncplx_g,ncplx_k,factor,rx,gau_a,n_gau,ns1,n1,ml1,mu1,&
           wprojx(1,0,1,iterm),work,nw,perx) 
@@ -1351,10 +998,6 @@
      n_gau=lz(iterm) 
      call gauss_to_daub_k(hz,kz*hz,ncplx_w,ncplx_g,ncplx_k,1.d0,rz,gau_a,n_gau,ns3,n3,ml3,mu3,&
           wprojz(1,0,1,iterm),work,nw,perz)
-<<<<<<< HEAD
-  end do
-  !the filling of the projector should be different if ncplx_k==1 or 2
-=======
      !$ endif
   end do
   !$omp critical
@@ -1365,21 +1008,12 @@
   !$omp end parallel
 
   !the filling of the projector should be different if ncplx==1 or 2
->>>>>>> 82c115d0
   !split such as to avoid intensive call to if statements
 !!  call system_clock(ncount1,ncount_rate,ncount_max)
 !!  write(20,*) 'TIMING1:', dble(ncount1-ncount0)/dble(ncount_rate)
 
-<<<<<<< HEAD
-  !call system_clock(ncount0,ncount_rate,ncount_max)
   if (ncplx_w==1) then
-
-     mvctr=0
-     !$omp parallel do default(private) shared(mseg_c,keyv_p,keyg_p,n3,n2) &
-=======
-  if (ncplx == 1) then
      !$omp parallel default(private) shared(mseg_c,keyv_p,keyg_p,n3,n2) &
->>>>>>> 82c115d0
      !$omp shared(n1,proj,wprojx,wprojy,wprojz,mvctr_c) &
      !$omp shared(mvctr_f,mseg_f,nterm)
      ! coarse part
@@ -1502,31 +1136,15 @@
      end if
      !$omp end parallel
 
-<<<<<<< HEAD
   else if (ncplx_w==2) then
-
-     !part with real and imaginary part
-     !modify the openMP statements such as to benefit from parallelisation
-
-     !Here accumulate only the REAL part,
-     !The imaginary part is done below
-
-     mvctr=0
-     !$omp parallel do default(private) shared(mseg_c,keyv_p,keyg_p,n3,n2) &
-     !$omp shared(n1,proj,wprojx,wprojy,wprojz,mvctr_c) &
-     !$omp shared(nterm,mvctr_f,mseg_f)&
-     !$omp schedule(static,50)&
-     !$omp reduction(+:mvctr)
-
-
-=======
-  else if (ncplx == 2) then
      !$omp parallel default(private) shared(mseg_c,keyv_p,keyg_p,n3,n2) &
      !$omp shared(n1,proj,wprojx,wprojy,wprojz,mvctr_c) &
      !$omp shared(nterm,mvctr_f,mseg_f)
      !part with real and imaginary part
      !modify the openMP statements such as to benefit from parallelisation
->>>>>>> 82c115d0
+     !Here accumulate only the REAL part,
+     !The imaginary part is done below
+
      ! coarse part
      !$omp do
      do iseg=1,mseg_c
@@ -1543,9 +1161,6 @@
            ind_c=i-i0+jj
            proj(ind_c)=&
                 re_cmplx_prod(wprojx(1,i,1,1),wprojy(1,i2,1,1),wprojz(1,i3,1,1))
-           !Debug, change it
-           !proj(ind_c)=&
-           !     im_cmplx_prod(wprojx(1,i,1,1),wprojy(1,i2,1,1),wprojz(1,i3,1,1))
         enddo
      enddo
      !$omp end do
@@ -1565,11 +1180,6 @@
         i1=i0+j1-j0
         do i=i0,i1
            ind_f=mvctr_c+7*(i-i0+jj-1)
-<<<<<<< HEAD
-           !write(16,*)ind_f,(mvctr_c+7*mvctr_f)*ncplx_w
-           mvctr=mvctr+1
-=======
->>>>>>> 82c115d0
            proj(ind_f+1)=re_cmplx_prod(wprojx(1,i,2,1),wprojy(1,i2,1,1),wprojz(1,i3,1,1))
            proj(ind_f+2)=re_cmplx_prod(wprojx(1,i,1,1),wprojy(1,i2,2,1),wprojz(1,i3,1,1))
            proj(ind_f+3)=re_cmplx_prod(wprojx(1,i,2,1),wprojy(1,i2,2,1),wprojz(1,i3,1,1))
@@ -1577,14 +1187,6 @@
            proj(ind_f+5)=re_cmplx_prod(wprojx(1,i,2,1),wprojy(1,i2,1,1),wprojz(1,i3,2,1))
            proj(ind_f+6)=re_cmplx_prod(wprojx(1,i,1,1),wprojy(1,i2,2,1),wprojz(1,i3,2,1))
            proj(ind_f+7)=re_cmplx_prod(wprojx(1,i,2,1),wprojy(1,i2,2,1),wprojz(1,i3,2,1))
-           !Debug: change im by re
-           !proj(ind_f+1)=im_cmplx_prod(wprojx(1,i,2,1),wprojy(1,i2,1,1),wprojz(1,i3,1,1))
-           !proj(ind_f+2)=im_cmplx_prod(wprojx(1,i,1,1),wprojy(1,i2,2,1),wprojz(1,i3,1,1))
-           !proj(ind_f+3)=im_cmplx_prod(wprojx(1,i,2,1),wprojy(1,i2,2,1),wprojz(1,i3,1,1))
-           !proj(ind_f+4)=im_cmplx_prod(wprojx(1,i,1,1),wprojy(1,i2,1,1),wprojz(1,i3,2,1))
-           !proj(ind_f+5)=im_cmplx_prod(wprojx(1,i,2,1),wprojy(1,i2,1,1),wprojz(1,i3,2,1))
-           !proj(ind_f+6)=im_cmplx_prod(wprojx(1,i,1,1),wprojy(1,i2,2,1),wprojz(1,i3,2,1))
-           !proj(ind_f+7)=im_cmplx_prod(wprojx(1,i,2,1),wprojy(1,i2,2,1),wprojz(1,i3,2,1))
         enddo
      enddo
      !$omp end do
@@ -1648,22 +1250,11 @@
         !$omp enddo
      end if
 
-<<<<<<< HEAD
      if(ncplx_k==2) then
         !now the imaginary part, only for complex projectors
         !when ncplx_g==2 and ncplx_k==1 the projectors are real.
         !so we skip this part.
 
-     mvctr=0
-     !$omp parallel default(private) shared(mseg_c,keyv_p,keyg_p,n3,n2) &
-     !$omp shared(n1,proj,wprojx,wprojy,wprojz,mvctr_c) &
-     !$omp shared(nterm,mvctr_f,mseg_f)&
-     !$omp reduction(+:mvctr)
-
-=======
->>>>>>> 82c115d0
-     !now the imaginary part
-     ! coarse part
 
      !$omp do 
      do iseg=1,mseg_c
@@ -1770,20 +1361,13 @@
            end do
         end do
         !$omp enddo
-<<<<<<< HEAD
+     end if  !nterm >= 2
      !$omp end parallel
-     end if  !nterm >= 2
      end if  !ncplx_k==2
 
   end if !ncplx_w==2
-=======
-     end if
-     !$omp end parallel
-
-  end if
 !!  call system_clock(ncount2,ncount_rate,ncount_max)
 !!  write(20,*) 'TIMING2:', dble(ncount2-ncount1)/dble(ncount_rate)
->>>>>>> 82c115d0
 
   i_all=-product(shape(wprojx))*kind(wprojx)
   deallocate(wprojx,stat=i_stat)
