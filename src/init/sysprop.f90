!> @file
!!  Routines related to system properties
!! @author
!!    Copyright (C) 2010-2013 BigDFT group
!!    This file is distributed under the terms of the
!!    GNU General Public License, see ~/COPYING file
!!    or http://www.gnu.org/copyleft/gpl.txt .
!!    For the list of contributors, see ~/AUTHORS 


!> Initialize the objects needed for the computation: basis sets, allocate required space
subroutine system_initialization(iproc,nproc,dump,inputpsi,input_wf_format,dry_run,&
     & in,atoms,rxyz,&
     orbs,lnpsidim_orbs,lnpsidim_comp,lorbs,Lzd,Lzd_lin,nlpsp,comms,shift,radii_cf,&
     ref_frags, denspot, locregcenters, inwhichlocreg_old, onwhichatom_old,output_grid)
  use module_base
  use module_types
  use module_interfaces, fake_name => system_initialization
  use module_xc
  use module_fragments
  use gaussians, only: gaussian_basis
  use vdwcorrection
  use yaml_output
  implicit none
  integer, intent(in) :: iproc,nproc 
  logical, intent(in) :: dry_run, dump
  integer, intent(out) :: inputpsi, input_wf_format, lnpsidim_orbs, lnpsidim_comp
  type(input_variables), intent(in) :: in 
  type(atoms_data), intent(inout) :: atoms
  real(gp), dimension(3,atoms%astruct%nat), intent(inout) :: rxyz
  type(orbitals_data), intent(inout) :: orbs, lorbs
  type(local_zone_descriptors), intent(inout) :: Lzd, Lzd_lin
  type(DFT_PSP_projectors), intent(out) :: nlpsp
  type(communications_arrays), intent(out) :: comms
  real(gp), dimension(3), intent(out) :: shift  !< shift on the initial positions
  real(gp), dimension(atoms%astruct%ntypes,3), intent(in) :: radii_cf
  type(system_fragment), dimension(:), pointer :: ref_frags
  real(kind=8),dimension(3,atoms%astruct%nat),intent(inout),optional :: locregcenters
  integer,dimension(:),pointer,optional:: inwhichlocreg_old, onwhichatom_old
  type(DFT_local_fields), intent(out), optional :: denspot
  logical, intent(in), optional :: output_grid
  !local variables
  character(len = *), parameter :: subname = "system_initialization"
  integer :: nB,nKB,nMB,ii,iat,iorb,iatyp,i_stat,i_all,nspin_ig,norbe,norbsc,ifrag,nspinor
  real(gp), dimension(3) :: h_input
  logical:: present_inwhichlocreg_old, present_onwhichatom_old, output_grid_
  integer, dimension(:,:), allocatable :: norbsc_arr
  logical, dimension(:,:,:), allocatable :: scorb
  real(kind=8), dimension(:), allocatable :: locrad
  !Note proj_G should be filled for PAW:
  type(gaussian_basis),dimension(atoms%astruct%ntypes)::proj_G
  call f_routine(id=subname)
  !nullify dummy variables only used for PAW:
  do iatyp=1,atoms%astruct%ntypes
    call nullify_gaussian_basis(proj_G(iatyp))
  end do

  output_grid_ = .false.
  if (present(output_grid)) output_grid_ = output_grid

  if (iproc == 0 .and. dump) &
       & call print_atomic_variables(atoms, radii_cf, max(in%hx,in%hy,in%hz), &
       & in%ixc, in%dispersion)

  !grid spacings of the zone descriptors (not correct, the set is done by system size)
  Lzd=default_lzd()
  h_input=(/ in%hx, in%hy, in%hz /)
  call lzd_set_hgrids(Lzd,h_input) 

  ! Determine size alat of overall simulation cell and shift atom positions
  ! then calculate the size in units of the grid space
  call system_size(atoms,rxyz,radii_cf,in%crmult,in%frmult,&
       Lzd%hgrids(1),Lzd%hgrids(2),Lzd%hgrids(3),Lzd%Glr,shift)
  if (iproc == 0 .and. dump) &
       & call print_atoms_and_grid(Lzd%Glr, atoms, rxyz, shift, &
       & Lzd%hgrids(1),Lzd%hgrids(2),Lzd%hgrids(3))
  if (present(locregcenters)) then
      do iat=1,atoms%astruct%nat
          locregcenters(1:3,iat)=locregcenters(1:3,iat)-shift(1:3)
          if (locregcenters(1,iat)<dble(0)*lzd%hgrids(1) .or. locregcenters(1,iat)>dble(lzd%glr%d%n1)*lzd%hgrids(1) .or. &
              locregcenters(2,iat)<dble(0)*lzd%hgrids(2) .or. locregcenters(2,iat)>dble(lzd%glr%d%n2)*lzd%hgrids(2) .or. &
              locregcenters(3,iat)<dble(0)*lzd%hgrids(3) .or. locregcenters(3,iat)>dble(lzd%glr%d%n3)*lzd%hgrids(3)) then
              stop 'locregcenter outside of global box!'
          end if
      end do
  end if


  if (present(denspot)) then
     call initialize_DFT_local_fields(denspot)

     !here the initialization of dpbox can be set up
     call dpbox_set(denspot%dpbox,Lzd,iproc,nproc,bigdft_mpi%mpi_comm,in,atoms%astruct%geocode)

     ! Create the Poisson solver kernels.
     call system_initKernels(.true.,iproc,nproc,atoms%astruct%geocode,in,denspot)
     call system_createKernels(denspot, (verbose > 1))
  end if

  ! Create wavefunctions descriptors and allocate them inside the global locreg desc.
  call createWavefunctionsDescriptors(iproc,Lzd%hgrids(1),Lzd%hgrids(2),Lzd%hgrids(3),atoms,&
       rxyz,radii_cf,in%crmult,in%frmult,Lzd%Glr, output_grid_)
  if (iproc == 0 .and. dump) call print_wfd(Lzd%Glr%wfd)

  ! Create global orbs data structure.
  if(in%nspin==4) then
     nspinor=4
  else
     nspinor=1
  end if
  call orbitals_descriptors(iproc, nproc,in%gen_norb,in%gen_norbu,in%gen_norbd,in%nspin,nspinor,&
       in%gen_nkpt,in%gen_kpt,in%gen_wkpt,orbs,.false.)
  orbs%occup(1:orbs%norb*orbs%nkpts) = in%gen_occup
  if (dump .and. iproc==0) call print_orbitals(orbs, atoms%astruct%geocode)
  ! Create linear orbs data structure.
  if (in%inputpsiId == INPUT_PSI_LINEAR_AO .or. in%inputpsiId == INPUT_PSI_DISK_LINEAR &
      .or. in%inputpsiId == INPUT_PSI_MEMORY_LINEAR) then
     call init_orbitals_data_for_linear(iproc, nproc, orbs%nspinor, in, atoms%astruct, locregcenters, lorbs)

     ! There are needed for the restart (at least if the atoms have moved...)
     present_inwhichlocreg_old = present(inwhichlocreg_old)
     present_onwhichatom_old = present(onwhichatom_old)
     if (present_inwhichlocreg_old .and. .not.present_onwhichatom_old &
         .or. present_onwhichatom_old .and. .not.present_inwhichlocreg_old) then
         call yaml_warning('inwhichlocreg_old and onwhichatom_old should be present at the same time')
         stop 
     end if
     if (present_inwhichlocreg_old .and. present_onwhichatom_old) then
         call vcopy(lorbs%norb, onwhichatom_old(1), 1, lorbs%onwhichatom(1), 1)
         !call vcopy(lorbs%norb, inwhichlocreg_old(1), 1, lorbs%inwhichlocreg(1), 1)
         !use onwhichatom to build the new inwhichlocreg (because the old inwhichlocreg can be ordered differently)
         ii = 0
         do iat=1, atoms%astruct%nat
            do iorb=1,lorbs%norb
               if(iat ==  lorbs%onwhichatom(iorb)) then
                  ii = ii + 1
                  lorbs%inwhichlocreg(iorb)= ii
               end if
            end do 
         end do
         !i_all=-product(shape(inwhichlocreg_old))*kind(inwhichlocreg_old)
         !deallocate(inwhichlocreg_old,stat=i_stat)
         !call memocc(i_stat,i_all,'inwhichlocreg_old',subname)
         !i_all=-product(shape(onwhichatom_old))*kind(onwhichatom_old)
         !deallocate(onwhichatom_old,stat=i_stat)
         !call memocc(i_stat,i_all,'onwhichatom_old',subname)
     end if
  end if
  !In the case in which the number of orbitals is not "trivial" check whether they are too many
  if (in%inputpsiId /= INPUT_PSI_RANDOM) then

     ! Allocations for readAtomicOrbitals (check inguess.dat and psppar files)
     allocate(scorb(4,2,atoms%natsc+ndebug),stat=i_stat)
     call memocc(i_stat,scorb,'scorb',subname)
     allocate(norbsc_arr(atoms%natsc+1,in%nspin+ndebug),stat=i_stat)
     call memocc(i_stat,norbsc_arr,'norbsc_arr',subname)
     allocate(locrad(atoms%astruct%nat+ndebug),stat=i_stat)
     call memocc(i_stat,locrad,'locrad',subname)

     !calculate the inputguess orbitals
     !spin for inputguess orbitals
     if (in%nspin==4) then
        nspin_ig=1
     else
        nspin_ig=in%nspin
     end if

     ! Read the inguess.dat file or generate the input guess via the inguess_generator
     call readAtomicOrbitals(atoms,norbe,norbsc,nspin_ig,orbs%nspinor,&
          &   scorb,norbsc_arr,locrad)

     if (in%nspin==4) then
        !in that case the number of orbitals doubles
        norbe=2*norbe
     end if

     ! De-allocations
     i_all=-product(shape(locrad))*kind(locrad)
     deallocate(locrad,stat=i_stat)
     call memocc(i_stat,i_all,'locrad',subname)
     i_all=-product(shape(scorb))*kind(scorb)
     deallocate(scorb,stat=i_stat)
     call memocc(i_stat,i_all,'scorb',subname)
     i_all=-product(shape(norbsc_arr))*kind(norbsc_arr)
     deallocate(norbsc_arr,stat=i_stat)
     call memocc(i_stat,i_all,'norbsc_arr',subname)

     ! Check the maximum number of orbitals
     if (in%nspin==1 .or. in%nspin==4) then
        if (orbs%norb>norbe) then
           write(*,'(1x,a,i0,a,i0,a)') 'The number of orbitals (',orbs%norb,&
                &   ') must not be greater than the number of orbitals (',norbe,&
                &   ') generated from the input guess.'
           stop
        end if
     else if (in%nspin == 2) then
        if (orbs%norbu > norbe) then
           write(*,'(1x,a,i0,a,i0,a)') 'The number of orbitals up (',orbs%norbu,&
                &   ') must not be greater than the number of orbitals (',norbe,&
                &   ') generated from the input guess.'
           stop
        end if
        if (orbs%norbd > norbe) then
           write(*,'(1x,a,i0,a,i0,a)') 'The number of orbitals down (',orbs%norbd,&
                &   ') must not be greater than the number of orbitals (',norbe,&
                &   ') generated from the input guess.'
           stop
        end if
     end if
  end if

  !allocate communications arrays (allocate it before Projectors because of the definition
  !of iskpts and nkptsp)
  call orbitals_communicators(iproc,nproc,Lzd%Glr,orbs,comms)  
  if (in%inputpsiId == INPUT_PSI_LINEAR_AO .or. in%inputpsiId == INPUT_PSI_DISK_LINEAR &
      .or. in%inputpsiId == INPUT_PSI_MEMORY_LINEAR) then
     if(iproc==0 .and. dump) call print_orbital_distribution(iproc, nproc, lorbs)
  end if

  if (iproc == 0 .and. dump) then
     nB=max(orbs%npsidim_orbs,orbs%npsidim_comp)*8
     nMB=nB/1024/1024
     nKB=(nB-nMB*1024*1024)/1024
     nB=modulo(nB,1024)
     call yaml_map('Wavefunctions memory occupation for root MPI process',&
          trim(yaml_toa(nMB,fmt='(i5)'))//' MB'//trim(yaml_toa(nKB,fmt='(i5)'))//&
          ' KB'//trim(yaml_toa(nB,fmt='(i5)'))//' B')
!!$     write(*,'(1x,a,3(i5,a))') &
!!$       'Wavefunctions memory occupation for root MPI process: ',&
!!$       nMB,' MB ',nKB,' KB ',nB,' B'
  end if
  ! Done orbs


  ! fragment initializations - if not a fragment calculation, set to appropriate dummy values
  if (in%inputPsiId == INPUT_PSI_DISK_LINEAR) then
     allocate(ref_frags(in%frag%nfrag_ref))
     do ifrag=1,in%frag%nfrag_ref
        ref_frags(ifrag)=fragment_null()
     end do
     call init_fragments(in,lorbs,atoms%astruct,ref_frags)
  else
     nullify(ref_frags)
  end if

  inputpsi = in%inputPsiId
  call input_check_psi_id(inputpsi, input_wf_format, in%dir_output, &
       orbs, lorbs, iproc, nproc, in%frag%nfrag_ref, in%frag%dirname, ref_frags)

  ! See if linear scaling should be activated and build the correct Lzd 
  call check_linear_and_create_Lzd(iproc,nproc,in%linear,Lzd,atoms,orbs,in%nspin,rxyz)
  lzd_lin=default_lzd()
  call nullify_local_zone_descriptors(lzd_lin)
  lzd_lin%nlr = 0

  if (inputpsi == INPUT_PSI_LINEAR_AO .or. inputpsi == INPUT_PSI_DISK_LINEAR &
     .or. inputpsi == INPUT_PSI_MEMORY_LINEAR) then
     call copy_locreg_descriptors(Lzd%Glr, lzd_lin%glr)
     call lzd_set_hgrids(lzd_lin, Lzd%hgrids)
     if (inputpsi == INPUT_PSI_LINEAR_AO .or. inputpsi == INPUT_PSI_MEMORY_LINEAR) then
         !!write(*,*) 'rxyz',rxyz
         !!write(*,*) 'locregcenters',locregcenters
        call lzd_init_llr(iproc, nproc, in, atoms%astruct, locregcenters, lorbs, lzd_lin)
     else
        call initialize_linear_from_file(iproc,nproc,in%frag,atoms%astruct,rxyz,lorbs,lzd_lin,&
             input_wf_format,in%dir_output,'minBasis',ref_frags)
        !what to do with derivatives?
     end if
     call initLocregs(iproc, nproc, lzd_lin, Lzd_lin%hgrids(1), Lzd_lin%hgrids(2),Lzd_lin%hgrids(3), &
          atoms%astruct, lorbs, Lzd_lin%Glr, 's')
     call update_wavefunctions_size(lzd_lin,lnpsidim_orbs,lnpsidim_comp,lorbs,iproc,nproc)
  end if

  ! Calculate all projectors, or allocate array for on-the-fly calculation
  call createProjectorsArrays(Lzd%Glr,rxyz,atoms,orbs,&
       radii_cf,in%frmult,in%frmult,Lzd%hgrids(1),Lzd%hgrids(2),&
       Lzd%hgrids(3),dry_run,nlpsp,proj_G)
  if (iproc == 0 .and. dump) call print_nlpsp(nlpsp)
  !calculate the partitioning of the orbitals between the different processors

  if (dry_run) then
     call f_release_routine()
     return
  end if


  if (present(denspot)) then
     !here dpbox can be put as input
     call density_descriptors(iproc,nproc,in%nspin,in%crmult,in%frmult,atoms,&
          denspot%dpbox,in%rho_commun,rxyz,radii_cf,denspot%rhod)
     !allocate the arrays.
     call allocateRhoPot(iproc,Lzd%Glr,in%nspin,atoms,rxyz,denspot)
  end if

  !calculate the irreductible zone for this region, if necessary.
  call symmetry_set_irreductible_zone(atoms%astruct%sym,atoms%astruct%geocode, &
       & Lzd%Glr%d%n1i,Lzd%Glr%d%n2i,Lzd%Glr%d%n3i, in%nspin)

  ! A message about dispersion forces.
  call vdwcorrection_initializeparams(in%ixc, in%dispersion)

  !check the communication distribution
  if(inputpsi /= INPUT_PSI_LINEAR_AO .and. inputpsi /= INPUT_PSI_DISK_LINEAR &
     .and. inputpsi /= INPUT_PSI_MEMORY_LINEAR) then
      call check_communications(iproc,nproc,orbs,Lzd%Glr,comms)
  else
      ! Do not call check_communication, since the value of orbs%npsidim_orbs is wrong
      if(iproc==0) call yaml_warning('Do not call check_communications in the linear scaling version!')
      !if(iproc==0) write(*,*) 'WARNING: do not call check_communications in the linear scaling version!'
  end if
  call f_release_routine()
  !---end of system definition routine
END SUBROUTINE system_initialization


subroutine system_initKernels(verb, iproc, nproc, geocode, in, denspot)
  use module_types
  use module_xc
  use Poisson_Solver, except_dp => dp, except_gp => gp, except_wp => wp
  use module_base
  implicit none
  logical, intent(in) :: verb
  integer, intent(in) :: iproc, nproc
  character, intent(in) :: geocode !< @copydoc poisson_solver::doc::geocode
  type(input_variables), intent(in) :: in
  type(DFT_local_fields), intent(inout) :: denspot

  integer, parameter :: ndegree_ip = 16

  denspot%pkernel=pkernel_init(verb, iproc,nproc,in%matacc%PSolver_igpu,&
       geocode,denspot%dpbox%ndims,denspot%dpbox%hgrids,ndegree_ip,mpi_env=denspot%dpbox%mpi_env)
  !create the sequential kernel if the exctX parallelisation scheme requires it
  if ((xc_exctXfac() /= 0.0_gp .and. in%exctxpar=='OP2P' .or. in%SIC%alpha /= 0.0_gp)&
       .and. denspot%dpbox%mpi_env%nproc > 1) then
     !the communicator of this kernel is bigdft_mpi%mpi_comm
     !this might pose problems when using SIC or exact exchange with taskgroups
     denspot%pkernelseq=pkernel_init(iproc==0 .and. verb,0,1,in%matacc%PSolver_igpu,&
          geocode,denspot%dpbox%ndims,denspot%dpbox%hgrids,ndegree_ip)
  else 
     denspot%pkernelseq = denspot%pkernel
  end if

END SUBROUTINE system_initKernels

subroutine system_createKernels(denspot, verb)
  use module_base
  use module_types
  use Poisson_Solver, except_dp => dp, except_gp => gp, except_wp => wp
  implicit none
  logical, intent(in) :: verb
  type(DFT_local_fields), intent(inout) :: denspot

  call pkernel_set(denspot%pkernel,verb)
    !create the sequential kernel if pkernelseq is not pkernel
  if (denspot%pkernelseq%mpi_env%nproc == 1 .and. denspot%pkernel%mpi_env%nproc /= 1) then
     call pkernel_set(denspot%pkernelseq,.false.)
  else
     denspot%pkernelseq = denspot%pkernel
  end if

END SUBROUTINE system_createKernels


!> Calculate the important objects related to the physical properties of the system
subroutine system_properties(iproc,nproc,in,atoms,orbs,radii_cf)
  use module_base
  use module_types
  use module_interfaces, except_this_one => system_properties
  implicit none
  integer, intent(in) :: iproc,nproc
  type(input_variables), intent(in) :: in
  type(atoms_data), intent(inout) :: atoms
  type(orbitals_data), intent(inout) :: orbs
  real(gp), dimension(atoms%astruct%ntypes,3), intent(out) :: radii_cf
  !local variables
  !n(c) character(len=*), parameter :: subname='system_properties'
  integer :: nspinor

  call read_radii_variables(atoms, radii_cf, in%crmult, in%frmult, in%projrad)
!!$  call read_atomic_variables(atoms, trim(in%file_igpop),in%nspin)
  if (iproc == 0) call print_atomic_variables(atoms, radii_cf, max(in%hx,in%hy,in%hz), in%ixc, in%dispersion)
  if(in%nspin==4) then
     nspinor=4
  else
     nspinor=1
  end if
  call orbitals_descriptors(iproc, nproc,in%gen_norb,in%gen_norbu,in%gen_norbd,in%nspin,nspinor,&
       in%gen_nkpt,in%gen_kpt,in%gen_wkpt,orbs,.false.)
  orbs%occup(1:orbs%norb*orbs%nkpts) = in%gen_occup
  if (iproc==0) call print_orbitals(orbs, atoms%astruct%geocode)
END SUBROUTINE system_properties


!> Check for the need of a core density and fill the rhocore array which
!! should be passed at the rhocore pointer
subroutine calculate_rhocore(iproc,at,d,rxyz,hxh,hyh,hzh,i3s,i3xcsh,n3d,n3p,rhocore)
  use module_base
  use module_types
  use yaml_output
  implicit none
  integer, intent(in) :: iproc,i3s,n3d,i3xcsh,n3p
  real(gp), intent(in) :: hxh,hyh,hzh
  type(atoms_data), intent(in) :: at
  type(grid_dimensions), intent(in) :: d
  real(gp), dimension(3,at%astruct%nat), intent(in) :: rxyz
  real(wp), dimension(:,:,:,:), pointer :: rhocore
  !local variables
  character(len=*), parameter :: subname='calculate_rhocore'
  integer :: ityp,iat,i_stat,j3,i1,i2,ierr!,ind
  real(wp) :: tt
  real(gp) :: rx,ry,rz,rloc,cutoff
  

  !check for the need of a nonlinear core correction
!!$  donlcc=.false.
!!$  chk_nlcc: do ityp=1,at%astruct%ntypes
!!$     filename = 'nlcc.'//at%astruct%atomnames(ityp)
!!$
!!$     inquire(file=filename,exist=exists)
!!$     if (exists) then
!!$        donlcc=.true.
!!$        exit chk_nlcc
!!$     end if
!!$  end do chk_nlcc

  if (at%donlcc) then
     !allocate pointer rhocore
     allocate(rhocore(d%n1i,d%n2i,n3d,10+ndebug),stat=i_stat)
     call memocc(i_stat,rhocore,'rhocore',subname)
     !initalise it 
     if (n3d > 0) call to_zero(d%n1i*d%n2i*n3d*10,rhocore(1,1,1,1))
     !perform the loop on any of the atoms which have this feature
     do iat=1,at%astruct%nat
        ityp=at%astruct%iatype(iat)
!!$        filename = 'nlcc.'//at%astruct%atomnames(ityp)
!!$        inquire(file=filename,exist=exists)
!!$        if (exists) then
        if (at%nlcc_ngv(ityp)/=UNINITIALIZED(1) .or.&
             at%nlcc_ngc(ityp)/=UNINITIALIZED(1) ) then
           if (iproc == 0) call yaml_map('NLCC, Calculate core density for atom',trim(at%astruct%atomnames(ityp)))
           !if (iproc == 0) write(*,'(1x,a)',advance='no') 'NLCC: calculate core density for atom: '// trim(at%astruct%atomnames(ityp))//';'
           rx=rxyz(1,iat) 
           ry=rxyz(2,iat)
           rz=rxyz(3,iat)

           rloc=at%psppar(0,0,ityp)
           cutoff=10.d0*rloc

           call calc_rhocore_iat(iproc,at,ityp,rx,ry,rz,cutoff,hxh,hyh,hzh,&
                d%n1,d%n2,d%n3,d%n1i,d%n2i,d%n3i,i3s,n3d,rhocore)

           !if (iproc == 0) write(*,'(1x,a)')'done.'
        end if
     end do

     !calculate total core charge in the grid
     !In general this should be really bad

!!$     do j3=1,n3d
!!$        tt=0.0_wp
!!$        do i2=1,d%n2i
!!$           do i1=1,d%n1i
!!$              !ind=i1+(i2-1)*d%n1i+(j3+i3xcsh-1)*d%n1i*d%n2i
!!$              tt=tt+rhocore(i1,i2,j3,1)
!!$           enddo
!!$        enddo
!!$        write(17+iproc,*)j3+i3s-1,tt
!!$     enddo
!!$call MPI_BARRIER(bigdft_mpi%mpi_comm,ierr)
!!$stop
     tt=0.0_wp
     do j3=1,n3p
        do i2=1,d%n2i
           do i1=1,d%n1i
              !ind=i1+(i2-1)*d%n1i+(j3+i3xcsh-1)*d%n1i*d%n2i
              tt=tt+rhocore(i1,i2,j3+i3xcsh,1)
           enddo
        enddo
     enddo

     call mpiallred(tt,1,MPI_SUM,bigdft_mpi%mpi_comm,ierr)
     tt=tt*hxh*hyh*hzh
     if (iproc == 0) call yaml_map('Total core charge on the grid (To be compared with analytic one)', tt,fmt='(f15.7)')
     !if (iproc == 0) write(*,'(1x,a,f15.7)') 'Total core charge on the grid (To be compared with analytic one): ',tt

  else
     !No NLCC needed, nullify the pointer 
     nullify(rhocore)
  end if

END SUBROUTINE calculate_rhocore

subroutine psp_from_file(filename, nzatom, nelpsp, npspcode, &
     & ixcpsp, psppar, donlcc, rcore, qcore, radii_cf, exists, pawpatch)
  use module_base
  implicit none
  
  character(len = *), intent(in) :: filename
  integer, intent(out) :: nzatom, nelpsp, npspcode, ixcpsp
  real(gp), intent(out) :: psppar(0:4,0:6), radii_cf(3), rcore, qcore
  logical, intent(out) :: exists, pawpatch
  logical, intent(inout) ::  donlcc
  !ALEX: Some local variables
  real(gp):: fourpi, sqrt2pi
  character(len=20) :: skip

  integer :: ierror, ierror1, i, j, nn, nlterms, nprl, l
  real(dp) :: nelpsp_dp,nzatom_dp
  character(len=100) :: line

  radii_cf = UNINITIALIZED(1._gp)
  pawpatch = .false.
  inquire(file=trim(filename),exist=exists)
  if (.not. exists) return

  ! if (iproc.eq.0) write(*,*) 'opening PSP file ',filename
  open(unit=11,file=trim(filename),status='old',iostat=ierror)
  !Check the open statement
  if (ierror /= 0) then
     write(*,*) ': Failed to open the file (it must be in ABINIT format!): "',&
          trim(filename),'"'
     stop
  end if
  read(11,*)
  read(11,*) nzatom_dp, nelpsp_dp
  nzatom=int(nzatom_dp); nelpsp=int(nelpsp_dp)
  read(11,*) npspcode, ixcpsp

  psppar(:,:)=0._gp
  if (npspcode == 2) then !GTH case
     read(11,*) (psppar(0,j),j=0,4)
     do i=1,2
        read(11,*) (psppar(i,j),j=0,3-i)
     enddo
  else if (npspcode == 3) then !HGH case
     read(11,*) (psppar(0,j),j=0,4)
     read(11,*) (psppar(1,j),j=0,3)
     do i=2,4
        read(11,*) (psppar(i,j),j=0,3)
        !ALEX: Maybe this can prevent reading errors on CRAY machines?
        read(11,*) skip !k coefficients, not used for the moment (no spin-orbit coupling)
     enddo
  else if (npspcode == 7) then !PAW Pseudos
     !call yaml_comment('Reading of PAW atomic-data, under development')
     write(*,'(a)') 'Reading of PAW atomic-data, under development'

     call psp_from_file_paw()
     
  else if (npspcode == 10) then !HGH-K case
     read(11,*) psppar(0,0),nn,(psppar(0,j),j=1,nn) !local PSP parameters
     read(11,*) nlterms !number of channels of the pseudo
     prjloop: do l=1,nlterms
        read(11,*) psppar(l,0),nprl,psppar(l,1),&
             (psppar(l,j+2),j=2,nprl) !h_ij terms
        do i=2,nprl
           read(11,*) psppar(l,i),(psppar(l,i+j+1),j=i+1,nprl) !h_ij 
        end do
        if (l==1) cycle
        do i=1,nprl
           !ALEX: Maybe this can prevent reading errors on CRAY machines?
           read(11,*)skip !k coefficients, not used
        end do
     end do prjloop
  !ALEX: Add support for reading NLCC from psppar
  else if (npspcode == 12) then !HGH-NLCC: Same as HGH-K + one additional line
     read(11,*) psppar(0,0),nn,(psppar(0,j),j=1,nn) !local PSP parameters
     read(11,*) nlterms !number of channels of the pseudo
     do l=1,nlterms
        read(11,*) psppar(l,0),nprl,psppar(l,1),&
             (psppar(l,j+2),j=2,nprl) !h_ij terms
        do i=2,nprl
           read(11,*) psppar(l,i),(psppar(l,i+j+1),j=i+1,nprl) !h_ij
        end do
        if (l==1) cycle
        do i=1,nprl
           !ALEX: Maybe this can prevent reading errors on CRAY machines?
           read(11,*) skip !k coefficients, not used
        end do
     end do 
     read(11,*) rcore, qcore
     !convert the core charge fraction qcore to the amplitude of the Gaussian
     !multiplied by 4pi. This is the convention used in nlccpar(1,:).
     fourpi=4.0_gp*pi_param!8.0_gp*dacos(0.0_gp)
     sqrt2pi=sqrt(0.5_gp*fourpi)
     qcore=fourpi*qcore*real(nzatom-nelpsp,gp)/&
          (sqrt2pi*rcore)**3
     donlcc=.true.
  else
     !if (iproc == 0) then
     write(*,'(1x,a,a)') trim(filename),&
          'unrecognized pspcode: only GTH, HGH & HGH-K pseudos (ABINIT format)'
     !end if
     stop
  end if

  if (npspcode == 7) return !Skip the rest for PAW

  !old way of calculating the radii, requires modification of the PSP files
  read(11,'(a100)',iostat=ierror) line
  if (ierror /=0) then
     !if (iproc ==0) write(*,*)&
     !     ' WARNING: last line of pseudopotential missing, put an empty line'
     line=''
  end if
  read(line,*,iostat=ierror1) radii_cf(1),radii_cf(2),radii_cf(3)
  if (ierror1 /= 0 ) then
     read(line,*,iostat=ierror) radii_cf(1),radii_cf(2)
     radii_cf(3)=radii_cf(2)
     ! Open64 behaviour, if line is PAWPATCH, then radii_cf(1) = 0.
     if (ierror /= 0) radii_cf = UNINITIALIZED(1._gp)
  end if
  pawpatch = (trim(line) == "PAWPATCH")
  do
     read(11,'(a100)',iostat=ierror) line
     if (ierror /= 0 .or. pawpatch) exit
     pawpatch = (trim(line) == "PAWPATCH")
  end do
  close(11)

contains

subroutine psp_from_file_paw()
  use module_base
  use m_pawpsp, only: pawpsp_main, pawpsp_read_header, pawpsp_read_header_2
  use defs_basis, only: tol14, fnlen
  use m_pawrad, only: pawrad_type, pawrad_nullify, pawrad_destroy
  use m_pawtab, only: pawtab_type, pawtab_nullify, pawtab_destroy
  implicit none
  integer:: icoulomb,ipsp,ixc,i_all,i_stat,lnmax
  integer:: lloc,l_size,lmax,mmax,pspcod,pspxc
  integer:: pspversion,basis_size,lmn_size
  integer:: mpsang,mqgrid_ff,mqgrid_vl,mqgrid_shp
  integer:: pawxcdev,usewvl,usexcnhat,xclevel
  integer::pspso
  real(dp):: r2well,wvl_crmult,wvl_frmult
  real(dp):: xc_denpos,zionpsp,znuclpsp
  real(dp)::epsatm,xcccrc
  character(len=fnlen):: filpsp   ! name of the psp file
  character(len = *), parameter :: subname = "psp_from_file_paw"
  type(pawrad_type):: pawrad
  type(pawtab_type):: pawtab
  integer:: comm_mpi
!  type(paw_setup_t),optional,intent(in) :: psxml
!!arrays
 integer:: wvl_ngauss(2)
 real(dp),allocatable:: qgrid_ff(:),qgrid_vl(:)
 real(dp),allocatable:: ffspl(:,:,:)
 real(dp),allocatable:: vlspl(:,:)
!!Here we can use bigdft variables
! real(dp)::gth_psppar(0:4,0:6),gth_radii_cf(3)
 integer:: gth_semicore
 integer:: mesh_size
 real(dp)::gth_radii_cov
 logical:: gth_hasGeometry


  !These should be passed as arguments:
  !crmult and frmult to set the GTH radius (needed for the initial guess)
  wvl_crmult=8; wvl_frmult=8
  !Defines the number of Gaussian functions for projectors
  !See ABINIT input files documentation
  wvl_ngauss=[10,10]
  icoulomb= 1 !Fake argument, this only indicates that we are inside bigdft..
              !do not change, even if icoulomb/=1
  ipsp=1      !This is relevant only for XML.
              !This is not yet working
  xclevel=1 ! xclevel=XC functional level (1=LDA, 2=GGA)
            ! For the moment, it will just work for LDA
  pspso=0 !No spin-orbit for the moment

! Read PSP header:
  rewind(11)
  call pawpsp_read_header(lloc,l_size,mmax,pspcod,pspxc,r2well,zionpsp,znuclpsp)
  call pawpsp_read_header_2(pspversion,basis_size,lmn_size)

! Problem lnmax are unknown here,
! we have to read all of the pseudo files to know it!
! We should change the way this is done in ABINIT:
! For the moment lnmax=basis_size
! The same problem for mpsang
  lnmax=basis_size
  lmax=l_size
!  do ii=1,psps%npsp
!   mpsang=max(pspheads(ii)%lmax+1,mpsang)
!  end do
  mpsang=lmax+1

! These are just useful for 
!reciprocal space approaches (plane-waves):
  mqgrid_shp=0; mqgrid_ff=0; mqgrid_vl=0 
                          
  allocate(qgrid_ff(mqgrid_ff),stat=i_stat)
  call memocc(i_stat,qgrid_ff,'qgrid_ff',subname)
  allocate(qgrid_vl(mqgrid_vl),stat=i_stat)
  call memocc(i_stat,qgrid_vl,'qgrid_vl',subname)
  allocate(ffspl(mqgrid_ff,2,lnmax),stat=i_stat)
  call memocc(i_stat,ffspl,'ffspl',subname)
  allocate(vlspl(mqgrid_vl,2),stat=i_stat)
  call memocc(i_stat,vlspl,'vlpsl',subname)

! Define parameters:
  pawxcdev=1; usewvl=1 ; usexcnhat=0 !default
  xc_denpos=tol14
  filpsp=trim(filename)
  comm_mpi=bigdft_mpi%mpi_comm  
  mesh_size=mmax

  call pawrad_nullify(pawrad)
  call pawtab_nullify(pawtab)

  close(11)

  call pawpsp_main( &
& pawrad,pawtab,&
& filpsp,usewvl,icoulomb,ixc,xclevel,pawxcdev,usexcnhat,&
& qgrid_ff,qgrid_vl,ffspl,vlspl,epsatm,xcccrc,zionpsp,znuclpsp,&
& gth_hasGeometry,psppar,radii_cf,gth_radii_cov,gth_semicore,&
& wvl_crmult,wvl_frmult,wvl_ngauss,comm_mpi=comm_mpi)




!Print out data to validate this test:
  write(*,'(a)') 'PAW Gaussian projectors:'
  write(*,'("No. of Gaussians:", i4)')pawtab%wvl%pngau
  write(*,'("First five Gaussian complex coefficients:")')
  write(*,'(5("(",f13.7,",",f13.7")"))')pawtab%wvl%parg(:,1:5)
  write(*,'("First five Gaussian complex factors:")')
  write(*,'(5("(",f13.7,",",f13.7")"))')pawtab%wvl%pfac(:,1:5)
!
  write(*,'(a)') 'GTH parameters (for initial guess):'
  write(*,'("radii_cf= ",3f10.7)')radii_cf(:)
  write(*,'("psppar(0:1,0)= ",2f10.7)')psppar(0:1,0)

! Destroy and deallocate objects
  call pawrad_destroy(pawrad)
  call pawtab_destroy(pawtab)

  !
  i_all=-product(shape(qgrid_ff))*kind(qgrid_ff)
  deallocate(qgrid_ff,stat=i_stat)
  call memocc(i_stat,i_all,'qgrid_ff',subname)
  !
  i_all=-product(shape(qgrid_vl))*kind(qgrid_vl)
  deallocate(qgrid_vl,stat=i_stat)
  call memocc(i_stat,i_all,'qgrid_vl',subname)
  !
  i_all=-product(shape(ffspl))*kind(ffspl)
  deallocate(ffspl,stat=i_stat)
  call memocc(i_stat,i_all,'ffspl',subname)
  !
  i_all=-product(shape(vlspl))*kind(vlspl)
  deallocate(vlspl,stat=i_stat)
  call memocc(i_stat,i_all,'vlspl',subname)

!PAW is not yet working!
!Exit here
 stop

END SUBROUTINE psp_from_file_paw



END SUBROUTINE psp_from_file


subroutine nlcc_dim_from_file(filename, ngv, ngc, dim, read_nlcc)
  use module_base
  implicit none
  
  character(len = *), intent(in) :: filename
  integer, intent(inout) :: dim
  integer, intent(out) :: ngv, ngc
  logical, intent(out) :: read_nlcc

  integer :: ig, j
  real(gp), dimension(0:4) :: fake_nlcc

  inquire(file=filename,exist=read_nlcc)
  if (read_nlcc) then
     !associate the number of gaussians
     open(unit=79,file=filename,status='unknown')
     read(79,*)ngv
     if (ngv==0) then 
        ngv=UNINITIALIZED(1)
     else
        dim=dim+(ngv*(ngv+1)/2)
        do ig=1,(ngv*(ngv+1))/2
           read(79,*) (fake_nlcc(j),j=0,4)!jump the suitable lines (the file is organised with one element per line)
        end do
     end if
     read(79,*)ngc
     if (ngc==0) then
        ngc=UNINITIALIZED(1)
     else
        dim=dim+(ngc*(ngc+1))/2

        !better to read values in a fake array
        do ig=1,(ngc*(ngc+1))/2
           read(79,*) (fake_nlcc(j),j=0,4)!jump the suitable lines (the file is organised with one element per line)
        end do
     end if
     !no need to go further for the moment
     close(unit=79)
  else
     ngv=UNINITIALIZED(1)
     ngc=UNINITIALIZED(1)
  end if
END SUBROUTINE nlcc_dim_from_file


!> Update radii_cf and occupation for each type of atoms (related to pseudopotential)
subroutine read_radii_variables(atoms, radii_cf, crmult, frmult, projrad)
  use module_base
  use ao_inguess, only: atomic_info
  use module_types
  implicit none
  !Arguments
  type(atoms_data), intent(in) :: atoms
  real(gp), intent(in) :: crmult, frmult, projrad
  real(gp), dimension(atoms%astruct%ntypes,3), intent(out) :: radii_cf
  !Local Variables
  !integer, parameter :: nelecmax=32
  !character(len=2) :: symbol
  integer :: i,ityp!,mxpl,mxchg,nsccode
  real(gp) :: ehomo,maxrad,radfine!,rcov,rprb,amu

  do ityp=1,atoms%astruct%ntypes
     !see whether the atom is semicore or not
     !and consider the ground state electronic configuration
     !call eleconf(atoms%nzatom(ityp),atoms%nelpsp(ityp),symbol,rcov,rprb,ehomo,&
     !     neleconf,nsccode,mxpl,mxchg,amu)
     call atomic_info(atoms%nzatom(ityp),atoms%nelpsp(ityp),ehomo=ehomo)
          
     if (atoms%radii_cf(ityp, 1) == UNINITIALIZED(1.0_gp)) then
        !assigning the radii by calculating physical parameters
        radii_cf(ityp,1)=1._gp/sqrt(abs(2._gp*ehomo))
        radfine=100._gp
        do i=0,4
           if (atoms%psppar(i,0,ityp)/=0._gp) then
              radfine=min(radfine,atoms%psppar(i,0,ityp))
           end if
        end do
        radii_cf(ityp,2)=radfine
        radii_cf(ityp,3)=radfine
     else
        radii_cf(ityp, :) = atoms%radii_cf(ityp, :)
     end if

     ! Correct radii_cf(:,3) for the projectors.
     maxrad=0.e0_gp ! This line added by Alexey, 03.10.08, to be able to compile with -g -C
     do i=1,4
        !the maximum radii is useful only for projectors
        if (atoms%psppar(i,0,ityp)/=0._gp) then
           maxrad=max(maxrad,atoms%psppar(i,0,ityp))
        end if
     end do
     if (maxrad == 0.0_gp) then
        radii_cf(ityp,3)=0.0_gp
     else
        radii_cf(ityp,3)=max(min(crmult*radii_cf(ityp,1),projrad*maxrad)/frmult,radii_cf(ityp,2))
     end if
  enddo
END SUBROUTINE read_radii_variables

<<<<<<< HEAD
subroutine read_orbital_variables(iproc,nproc,verb,in,atoms,orbs)
  use module_base
  use module_types
  use module_interfaces
  use ao_inguess, only : count_atomic_shells
=======
subroutine read_n_orbitals(iproc, nelec_up, nelec_down, norbe, &
     & atoms, ncharge, nspin, mpol, norbsempty)
  use module_types, only: atoms_data
  use module_defs, only: gp
>>>>>>> 75c42c3a
  use yaml_output
  implicit none
  type(atoms_data), intent(in) :: atoms
  integer, intent(out) :: nelec_up, nelec_down, norbe
  integer, intent(in) :: ncharge, nspin, mpol, norbsempty, iproc

  integer :: nelec, iat, ityp, ispinsum, ichgsum, ichg, ispol, nspin_, nspinor
  integer, parameter :: nelecmax=32,lmax=4,noccmax=2
<<<<<<< HEAD
  !integer, parameter :: nmax=7
  logical :: exists
  integer :: iat,iunit,norb,norbu,norbd,nspinor,jpst,norbme,norbyou,jproc,ikpts
  integer :: norbuempty,norbdempty,nelec
  integer :: nt,ntu,ntd,ityp,ierror,ispinsum
  integer :: ispol,ichg,ichgsum,norbe,norbat,nspin
=======
>>>>>>> 75c42c3a
  integer, dimension(lmax) :: nl
  real(gp), dimension(noccmax,lmax) :: occup

  !calculate number of electrons and orbitals
  ! Number of electrons and number of semicore atoms
  nelec=0
  do iat=1,atoms%astruct%nat
     ityp=atoms%astruct%iatype(iat)
     nelec=nelec+atoms%nelpsp(ityp)
  enddo
  nelec=nelec-ncharge

  if(nelec < 0.0 ) then
    if(iproc==0) write(*,*)'ERROR: Number of electrons is negative:',nelec,'.'
    if(iproc==0) write(*,*)'FIX: decrease charge of system.'
    call mpi_finalize(iat)
    stop
  end if

  ! Number of orbitals
  if (nspin==1) then
     nelec_up=nelec
     nelec_down=0
  else if(nspin==4) then
     nelec_up=nelec
     nelec_down=0
  else 
     if (mod(nelec+mpol,2) /=0) then
        write(*,*)'ERROR: the mpol polarization should have the same parity of the number of electrons'
        stop
     end if
     nelec_up=min((nelec+mpol)/2,nelec)
     nelec_down=nelec-nelec_up

     !test if the spin is compatible with the input guess polarisations
     ispinsum=0
     ichgsum=0
     do iat=1,atoms%astruct%nat
        call charge_and_spol(atoms%astruct%input_polarization(iat),ichg,ispol)
        ispinsum=ispinsum+ispol
        ichgsum=ichgsum+ichg
     end do

     if (ispinsum /= nelec_up-nelec_down) then
        call yaml_warning('Total input polarisation (found ' // trim(yaml_toa(ispinsum)) &
             & // ') must be equal to nelec_up-nelec_down.')
        call yaml_comment('With nelec=' // trim(yaml_toa(nelec)) &
             & // ' and mpol=' // trim(yaml_toa(mpol)) // &
             & ' nelec_up-nelec_down=' // trim((yaml_toa(nelec_up-nelec_down))))
        stop
     end if

     if (ichgsum /= ncharge .and. ichgsum /= 0) then
        call yaml_warning('Total input charge (found ' // trim(yaml_toa(ichgsum)) &
             & // ') cannot be different than charge.')
        call yaml_comment('With charge =' // trim(yaml_toa(ncharge)) &
             & // ' and input charge=' // trim(yaml_toa(ichgsum)))
        stop
     end if

     !now warn if there is no input guess spin polarisation
     ispinsum=0
     do iat=1,atoms%astruct%nat
        call charge_and_spol(atoms%astruct%input_polarization(iat),ichg,ispol)
        ispinsum=ispinsum+abs(ispol)
     end do
     if (ispinsum == 0) then
        if (iproc==0 .and. norbsempty == 0) &
             call yaml_warning('Found no input polarisation, add it for a correct input guess')
        !write(*,'(1x,a)')&
        !     'WARNING: Found no input polarisation, add it for a correct input guess'
        !stop
     end if
<<<<<<< HEAD

  end if


  !initialise the values for the empty orbitals
  norbuempty=0
  norbdempty=0

  ! Test if the file 'input.occ exists
  !this access is performed at each call_bigdft run
  inquire(file=trim(in%file_occnum),exist=exists)
  iunit=0
  if (exists) then
     iunit=25
     open(unit=iunit,file=trim(in%file_occnum),form='formatted',action='read',status='old')
     if (in%nspin==1) then
        !The first line gives the number of orbitals
        read(unit=iunit,fmt=*,iostat=ierror) nt
     else
        !The first line gives the number of orbitals
        read(unit=iunit,fmt=*,iostat=ierror) ntu,ntd
     end if
     if (ierror /=0) then
        !if (iproc==0) 
          write(*,'(1x,a)') &
             'ERROR: reading the number of orbitals in the file "'//trim(in%file_occnum)//'"'
        stop
     end if
     !Check
     if (in%nspin==1) then
        if (nt<norb) then
           !if (iproc==0) 
               write(*,'(1x,a,i0,a,i0)') &
                'ERROR: In the file "'//trim(in%file_occnum)//'" the number of orbitals norb=',nt,&
                ' should be greater or equal than (nelec+1)/2=',norb
           stop
        else
           norb=nt
           norbu=norb
           norbd=0
        end if
     else
        nt=ntu+ntd
        if (nt<norb) then
           !if (iproc==0) 
               write(*,'(1x,a,i0,a,i0)') &
                'ERROR: In the file "'//trim(in%file_occnum)//'" the number of orbitals norb=',nt,&
                ' should be greater or equal than nelec=',norb
           stop
        else
           norb=nt
        end if
        if (ntu<norbu) then
           !if (iproc==0) 
                write(*,'(1x,a,i0,a,i0)') &
                'ERROR: In the file "'//trim(in%file_occnum)//'" the number of orbitals up norbu=',ntu,&
                ' should be greater or equal than min((nelec+mpol)/2,nelec)=',norbu
           stop
        else
           norbu=ntu
        end if
        if (ntd<norbd) then
           !if (iproc==0) 
                  write(*,'(1x,a,i0,a,i0)') &
                'ERROR: In the file "'//trim(in%file_occnum)//'" the number of orbitals down norbd=',ntd,&
                ' should be greater or equal than min((nelec-mpol/2),0)=',norbd
           stop
        else
           norbd=ntd
        end if
     end if
  else if (in%norbsempty > 0) then
     !total number of orbitals
     norbe=0
     if(in%nspin==4) then
        nspin=2
        nspinor=4
     else
        nspin=in%nspin
        nspinor=1
     end if

     do iat=1,atoms%astruct%nat
        ityp=atoms%astruct%iatype(iat)
        call count_atomic_shells(in%nspin,atoms%aocc(1:,iat),occup,nl)
        norbat=(nl(1)+3*nl(2)+5*nl(3)+7*nl(4))
        norbe=norbe+norbat
     end do

     !value of empty orbitals up and down, needed to fill occupation numbers
     norbuempty=min(in%norbsempty,norbe-norbu)
     norbdempty=min(in%norbsempty,norbe-norbd)

     if (in%nspin == 4 .or. in%nspin==1) then
        norb=norb+norbuempty
        norbu=norbu+norbuempty
     else if (in%nspin ==2) then
        norbu=norbu+norbuempty
        norbd=norbd+norbdempty
        norb=norbu+norbd
     end if
=======
>>>>>>> 75c42c3a
  end if

  norbe = 0
  if(nspin==4) then
     nspin_=1
     nspinor=4
  else
     nspin_=nspin
     nspinor=1
  end if
  do iat=1,atoms%astruct%nat
     ityp=atoms%astruct%iatype(iat)
     call count_atomic_shells(lmax,noccmax,nelecmax,nspin_,nspinor,atoms%aocc(1,iat),occup,nl)
     norbe=norbe+nl(1)+3*nl(2)+5*nl(3)+7*nl(4)
  end do
end subroutine read_n_orbitals

!> Find the correct position of the nlcc parameters
subroutine nlcc_start_position(ityp,atoms,ngv,ngc,islcc)
  use module_base
  use module_types
  implicit none
  integer, intent(in) :: ityp
  type(atoms_data), intent(in) :: atoms
  integer, intent(out) :: ngv,ngc,islcc
  !local variables
  integer :: ilcc,jtyp

  ilcc=0
  do jtyp=1,ityp-1
     ngv=atoms%nlcc_ngv(jtyp)
     if (ngv /= UNINITIALIZED(ngv)) ilcc=ilcc+(ngv*(ngv+1)/2)
     ngc=atoms%nlcc_ngc(jtyp)
     if (ngc /= UNINITIALIZED(ngc)) ilcc=ilcc+(ngc*(ngc+1))/2
  end do
  islcc=ilcc

  ngv=atoms%nlcc_ngv(ityp)
  if (ngv==UNINITIALIZED(1)) ngv=0
  ngc=atoms%nlcc_ngc(ityp)
  if (ngc==UNINITIALIZED(1)) ngc=0
END SUBROUTINE nlcc_start_position


!!!!> Define the descriptors of the orbitals from a given norb
!!!!! It uses the cubic strategy for partitioning the orbitals
!!!subroutine orbitals_descriptors_forLinear(iproc,nproc,norb,norbu,norbd,nspin,nspinor,nkpt,kpt,wkpt,orbs)
!!!  use module_base
!!!  use module_types
!!!  implicit none
!!!  integer, intent(in) :: iproc,nproc,norb,norbu,norbd,nkpt,nspin
!!!  integer, intent(in) :: nspinor
!!!  type(orbitals_data), intent(out) :: orbs
!!!  real(gp), dimension(nkpt), intent(in) :: wkpt
!!!  real(gp), dimension(3,nkpt), intent(in) :: kpt
!!!  !local variables
!!!  character(len=*), parameter :: subname='orbitals_descriptors'
!!!  integer :: iorb,jproc,norb_tot,ikpt,i_stat,jorb,ierr,i_all,iiorb
!!!  integer :: mpiflag
!!!  logical, dimension(:), allocatable :: GPU_for_orbs
!!!  integer, dimension(:,:), allocatable :: norb_par !(with k-pts)
!!!
!!!
!!!  allocate(orbs%norb_par(0:nproc-1+ndebug,0:nkpt),stat=i_stat)
!!!  call memocc(i_stat,orbs%norb_par,'orbs%norb_par',subname)
!!!
!!!  !assign the value of the k-points
!!!  orbs%nkpts=nkpt
!!!  !allocate vectors related to k-points
!!!  allocate(orbs%kpts(3,orbs%nkpts+ndebug),stat=i_stat)
!!!  call memocc(i_stat,orbs%kpts,'orbs%kpts',subname)
!!!  allocate(orbs%kwgts(orbs%nkpts+ndebug),stat=i_stat)
!!!  call memocc(i_stat,orbs%kwgts,'orbs%kwgts',subname)
!!!  orbs%kpts(:,1:nkpt) = kpt(:,:)
!!!  orbs%kwgts(1:nkpt) = wkpt(:)
!!!
!!!  ! Change the wavefunctions to complex if k-points are used (except gamma).
!!!  orbs%nspinor=nspinor
!!!  if (nspinor == 1) then
!!!     if (maxval(abs(orbs%kpts)) > 0._gp) orbs%nspinor=2
!!!     !nspinor=2 !fake, used for testing with gamma
!!!  end if
!!!  orbs%nspin = nspin
!!!
!!!  !initialise the array
!!!  do jproc=0,nproc-1
!!!     orbs%norb_par(jproc,0)=0 !size 0 nproc-1
!!!  end do
!!!
!!!  !create an array which indicate which processor has a GPU associated 
!!!  !from the viewpoint of the BLAS routines (deprecated, not used anymore)
!!!  if (.not. GPUshare) then
!!!     allocate(GPU_for_orbs(0:nproc-1+ndebug),stat=i_stat)
!!!     call memocc(i_stat,GPU_for_orbs,'GPU_for_orbs',subname)
!!!     
!!!     if (nproc > 1) then
!!!        call MPI_ALLGATHER(GPUconv,1,MPI_LOGICAL,GPU_for_orbs(0),1,MPI_LOGICAL,&
!!!             bigdft_mpi%mpi_comm,ierr)
!!!     else
!!!        GPU_for_orbs(0)=GPUconv
!!!     end if
!!!     
!!!     i_all=-product(shape(GPU_for_orbs))*kind(GPU_for_orbs)
!!!     deallocate(GPU_for_orbs,stat=i_stat)
!!!     call memocc(i_stat,i_all,'GPU_for_orbs',subname)
!!!  end if
!!!
!!!  allocate(norb_par(0:nproc-1,orbs%nkpts+ndebug),stat=i_stat)
!!!  call memocc(i_stat,norb_par,'norb_par',subname)
!!!
!!!  !old system for calculating k-point repartition
!!!!!$  call parallel_repartition_with_kpoints(nproc,orbs%nkpts,norb,orbs%norb_par)
!!!!!$
!!!!!$  !check the distribution
!!!!!$  norb_tot=0
!!!!!$  do jproc=0,iproc-1
!!!!!$     norb_tot=norb_tot+orbs%norb_par(jproc)
!!!!!$  end do
!!!!!$  !reference orbital for process
!!!!!$  orbs%isorb=norb_tot
!!!!!$  do jproc=iproc,nproc-1
!!!!!$     norb_tot=norb_tot+orbs%norb_par(jproc)
!!!!!$  end do
!!!!!$
!!!!!$  if(norb_tot /= norb*orbs%nkpts) then
!!!!!$     write(*,*)'ERROR: partition of orbitals incorrect, report bug.'
!!!!!$     write(*,*)orbs%norb_par(:),norb*orbs%nkpts
!!!!!$     stop
!!!!!$  end if
!!!!!$
!!!!!$  !calculate the k-points related quantities
!!!!!$  allocate(mykpts(orbs%nkpts+ndebug),stat=i_stat)
!!!!!$  call memocc(i_stat,mykpts,'mykpts',subname)
!!!!!$
!!!!!$  call parallel_repartition_per_kpoints(iproc,nproc,orbs%nkpts,norb,orbs%norb_par,&
!!!!!$       orbs%nkptsp,mykpts,norb_par)
!!!!!$  if (orbs%norb_par(iproc) >0) then
!!!!!$     orbs%iskpts=mykpts(1)-1
!!!!!$  else
!!!!!$     orbs%iskpts=0
!!!!!$  end if
!!!!!$  i_all=-product(shape(mykpts))*kind(mykpts)
!!!!!$  deallocate(mykpts,stat=i_stat)
!!!!!$  call memocc(i_stat,i_all,'mykpts',subname)
!!!
!!!  !new system for k-point repartition
!!!  call kpts_to_procs_via_obj(nproc,orbs%nkpts,norb,norb_par)
!!!  !assign the values for norb_par and check the distribution
!!!  norb_tot=0
!!!  do jproc=0,nproc-1
!!!     if (jproc==iproc) orbs%isorb=norb_tot
!!!     do ikpt=1,orbs%nkpts
!!!        orbs%norb_par(jproc,0)=orbs%norb_par(jproc,0)+norb_par(jproc,ikpt)
!!!     end do
!!!     norb_tot=norb_tot+orbs%norb_par(jproc,0)
!!!  end do
!!!
!!!  if(norb_tot /= norb*orbs%nkpts) then
!!!     write(*,*)'ERROR: partition of orbitals incorrect, report bug.'
!!!     write(*,*)orbs%norb_par(:,0),norb*orbs%nkpts
!!!     stop
!!!  end if
!!!
!!!
!!!  !allocate(orbs%ikptsp(orbs%nkptsp+ndebug),stat=i_stat)
!!!  !call memocc(i_stat,orbs%ikptsp,'orbs%ikptsp',subname)
!!!  !orbs%ikptsp(1:orbs%nkptsp)=mykpts(1:orbs%nkptsp)
!!!
!!!  !this array will be reconstructed in the orbitals_communicators routine
!!!  i_all=-product(shape(norb_par))*kind(norb_par)
!!!  deallocate(norb_par,stat=i_stat)
!!!  call memocc(i_stat,i_all,'norb_par',subname)
!!!
!!!  !assign the values of the orbitals data
!!!  orbs%norb=norb
!!!  orbs%norbp=orbs%norb_par(iproc,0)
!!!  orbs%norbu=norbu
!!!  orbs%norbd=norbd
!!!
!!!  ! Modify these values
!!!  call repartitionOrbitals2(iproc, nproc, orbs%norb, orbs%norb_par, orbs%norbp, orbs%isorb)
!!!
!!!
!!!  allocate(orbs%iokpt(orbs%norbp+ndebug),stat=i_stat)
!!!  call memocc(i_stat,orbs%iokpt,'orbs%iokpt',subname)
!!!
!!!  !assign the k-point to the given orbital, counting one orbital after each other
!!!  jorb=0
!!!  do ikpt=1,orbs%nkpts
!!!     do iorb=1,orbs%norb
!!!        jorb=jorb+1 !this runs over norb*nkpts values
!!!        if (jorb > orbs%isorb .and. jorb <= orbs%isorb+orbs%norbp) then
!!!           orbs%iokpt(jorb-orbs%isorb)=ikpt
!!!        end if
!!!     end do
!!!  end do
!!!
!!!  !allocate occupation number and spinsign
!!!  !fill them in normal way
!!!  allocate(orbs%occup(orbs%norb*orbs%nkpts+ndebug),stat=i_stat)
!!!  call memocc(i_stat,orbs%occup,'orbs%occup',subname)
!!!  allocate(orbs%spinsgn(orbs%norb*orbs%nkpts+ndebug),stat=i_stat)
!!!  call memocc(i_stat,orbs%spinsgn,'orbs%spinsgn',subname)
!!!  orbs%occup(1:orbs%norb*orbs%nkpts)=1.0_gp 
!!!  do ikpt=1,orbs%nkpts
!!!     do iorb=1,orbs%norbu
!!!        orbs%spinsgn(iorb+(ikpt-1)*orbs%norb)=1.0_gp
!!!     end do
!!!     do iorb=1,orbs%norbd
!!!        orbs%spinsgn(iorb+orbs%norbu+(ikpt-1)*orbs%norb)=-1.0_gp
!!!     end do
!!!  end do
!!!
!!!  !put a default value for the fermi energy
!!!  orbs%efermi = UNINITIALIZED(orbs%efermi)
!!!  !and also for the gap
!!!  orbs%HLgap = UNINITIALIZED(orbs%HLgap)
!!!
!!!  ! allocate inwhichlocreg
!!!
!!!  allocate(orbs%inwhichlocreg(orbs%norb*orbs%nkpts),stat=i_stat)
!!!  call memocc(i_stat,orbs%inwhichlocreg,'orbs%inwhichlocreg',subname)
!!!  ! default for inwhichlocreg
!!!  orbs%inwhichlocreg = 1
!!!
!!!  !nullify(orbs%inwhichlocregP)
!!!
!!!  !allocate the array which assign the k-point to processor in transposed version
!!!  allocate(orbs%ikptproc(orbs%nkpts+ndebug),stat=i_stat)
!!!  call memocc(i_stat,orbs%ikptproc,'orbs%ikptproc',subname)
!!!
!!!  !initialize the starting point of the potential for each orbital (to be removed?)
!!!  allocate(orbs%ispot(orbs%norbp),stat=i_stat)
!!!  call memocc(i_stat,orbs%ispot,'orbs%ispot',subname)
!!!
!!!
!!!  ! Define two new arrays:
!!!  ! - orbs%isorb_par is the same as orbs%isorb, but every process also knows
!!!  !   the reference orbital of each other process.
!!!  ! - orbs%onWhichMPI indicates on which MPI process a given orbital
!!!  !   is located.
!!!  allocate(orbs%isorb_par(0:nproc-1), stat=i_stat)
!!!  call memocc(i_stat, orbs%isorb_par, 'orbs%isorb_par', subname)
!!!  allocate(orbs%onWhichMPI(sum(orbs%norb_par(:,0))), stat=i_stat)
!!!  call memocc(i_stat, orbs%onWhichMPI, 'orbs%onWhichMPI', subname)
!!!  iiorb=0
!!!  orbs%isorb_par=0
!!!  do jproc=0,nproc-1
!!!      do iorb=1,orbs%norb_par(jproc,0)
!!!          iiorb=iiorb+1
!!!          orbs%onWhichMPI(iiorb)=jproc
!!!      end do
!!!      if(iproc==jproc) then
!!!          orbs%isorb_par(jproc)=orbs%isorb
!!!      end if
!!!  end do
!!!  call MPI_Initialized(mpiflag,ierr)
!!!  if(mpiflag /= 0 .and. nproc > 1) call mpiallred(orbs%isorb_par(0), nproc, mpi_sum, bigdft_mpi%mpi_comm, ierr)
!!!
!!!END SUBROUTINE orbitals_descriptors_forLinear


!> Routine which assign to each processor the repartition of nobj*nkpts objects
subroutine kpts_to_procs_via_obj(nproc,nkpts,nobj,nobj_par)
  use module_base
  implicit none
  integer, intent(in) :: nproc,nkpts,nobj
  integer, dimension(0:nproc-1,nkpts), intent(out) :: nobj_par
  !local varaibles
  logical :: intrep
  integer :: jproc,ikpt,iobj,nobjp_max_kpt,nprocs_with_floor,jobj,nobjp
  integer :: jkpt,nproc_per_kpt,nproc_left,kproc,nkpt_per_proc,nkpts_left
  real(gp) :: robjp,rounding_ratio

  !decide the naive number of objects which should go to each processor.
  robjp=real(nobj,gp)*real(nkpts,gp)/real(nproc,gp)
  !print *,'hereweare',robjp,nobj   
  !maximum number of objects which has to go to each processor per k-point
  nobjp_max_kpt=ceiling(modulo(robjp-epsilon(1.0_gp),real(nobj,gp)))


!see the conditions for the integer repartition of k-points
  if (nobjp_max_kpt == nobj .or. (nobjp_max_kpt==1 .and. robjp < 1.0_gp)) then
     intrep=.true.
     rounding_ratio=0.0_gp
     nprocs_with_floor=0
  else
     intrep=.false.
     !the repartition is not obvious, some processors take nobj_max_kpt objects, others take the previous integer.
     !to understand how many, we round the percentage of processors which is given by
     rounding_ratio=(robjp-real(floor(robjp), gp))
     !then this is the number of processors which will take the floor
     nprocs_with_floor=ceiling((1.0_gp-rounding_ratio)*real(nproc,gp))!nproc-(nobj*nkpts-floor(robjp)*nproc)
     !print *,'rounding_ratio,nprocs_with_floor',rounding_ratio,nprocs_with_floor
     if (nprocs_with_floor > nproc) stop 'ERROR: should not happen'
     !if (nprocs_with_floor == nproc) nprocs_with_floor=nproc-1
  end if

  !start separating the objects for the repartition which is suggested by rounding_ratio and nprocs_with_floor
  nobj_par(0:nproc-1,1:nkpts)=0
  !integer repartition
  if (intrep) then 
     !strategy for the repartition
     if (nproc >= nkpts) then
        !decide in how many processors a single k-point can be partitioned
        nproc_per_kpt=max((nproc-1),1)/nkpts !this is the minimum
        !count how many processors are left that way
        !distribute the k-point among these
        nproc_left=nproc-nproc_per_kpt*nkpts
        ikpt=0
        jproc=0
        !print *,'qui',nproc_left,nproc_per_kpt
        do kproc=0,nproc_left-1
           ikpt=ikpt+1
           if (ikpt > nkpts) stop 'ERROR: also this should not happen3'
           do iobj=0,nobj-1
              nobj_par(jproc+modulo(iobj,nproc_per_kpt+1),ikpt)=nobj_par(jproc+modulo(iobj,nproc_per_kpt+1),ikpt)+1
           end do
           jproc=jproc+nproc_per_kpt+1
        end do
        !print *,'ciao'
        if ((nproc_per_kpt+1)*nproc_left < nproc) then
           do jproc=(nproc_per_kpt+1)*nproc_left,nproc-1,nproc_per_kpt
              ikpt=ikpt+1
              !print *,'passed through here',modulo(nproc,nkpts),nkpts,ikpt,nproc_per_kpt,nproc,jproc,nproc_left
              if (ikpt > nkpts .or. jproc > nproc-1) stop 'ERROR: also this should not happen3b'
              do iobj=0,nobj-1
                 nobj_par(jproc+modulo(iobj,nproc_per_kpt),ikpt)=nobj_par(jproc+modulo(iobj,nproc_per_kpt),ikpt)+1
              end do
           end do
        end if
        !print *,'passed through here',modulo(nproc,nkpts),nkpts,ikpt,nproc_per_kpt,nproc
     else
        !decide in how many kpoints single processor can be partitioned
        nkpt_per_proc=max((nkpts-1),1)/nproc !this is the minimum
        !count how many k-points are left that way
        !distribute the processors among these
        nkpts_left=nkpts-nkpt_per_proc*nproc
        ikpt=1
        jproc=-1
        !print *,'qui',nkpts_left,nkpts_per_proc
        do jkpt=1,nkpts_left
           jproc=jproc+1
           if (jproc > nproc-1) stop 'ERROR: also this should not happen4'
           do iobj=0,(nobj)*(nkpt_per_proc+1)-1
              nobj_par(jproc,ikpt+modulo(iobj,nkpt_per_proc+1))=nobj_par(jproc,ikpt+modulo(iobj,nkpt_per_proc+1))+1
           end do
           ikpt=ikpt+nkpt_per_proc+1
        end do
        !print *,'ciao'
        if ((nkpt_per_proc+1)*nkpts_left < nkpts) then
           do ikpt=(nkpt_per_proc+1)*nkpts_left+1,nkpts,nkpt_per_proc
              jproc=jproc+1
              !print *,'passed through here',modulo(nproc,nkpts),nkpts,ikpt,nproc_per_kpt,nproc,jproc,nproc_left
              if (ikpt > nkpts .or. jproc > nproc-1) stop 'ERROR: also this should not happen4b'
              do iobj=0,(nobj)*(nkpt_per_proc)-1
                 nobj_par(jproc,ikpt+modulo(iobj,nkpt_per_proc))=nobj_par(jproc,ikpt+modulo(iobj,nkpt_per_proc))+1
              end do
           end do
        end if
           !print *,'passed through here',modulo(nproc,nkpts),nkpts,ikpt,nproc_per_kpt,nproc
     end if
  else
     !non-integer repartition
     iobj=0
     ikpt=0
     do jproc=0,nproc-2 !leave the last processor at the end
        nobjp=floor(robjp)
        !respect the rounding ratio
        if (nproc-jproc > nprocs_with_floor) nobjp=nobjp+1
        !print *,'jproc,nobjp',jproc,nobjp,nkpts,nobj,nkpts*nobj,iobj,nprocs_with_floor
        do jobj=1,nobjp
           if (modulo(iobj,nobj) ==0) ikpt=ikpt+1
           iobj=iobj+1
           if (iobj > nobj*nkpts) stop 'ERROR: also this should not happen'
           nobj_par(jproc,ikpt)=nobj_par(jproc,ikpt)+1
        end do
     end do
     !in the last processor we put the objects which are lacking
     nobjp=nobj*nkpts-iobj
     do jobj=1,nobjp
        if (modulo(iobj,nobj) ==0) ikpt=ikpt+1
        iobj=iobj+1
        !print *,'finished',jobj,nobjp,iobj,nobj*nkpts,jproc,ikpt
        if (iobj > nobj*nkpts) stop 'ERROR: also this should not happen2'
        nobj_par(nproc-1,ikpt)=nobj_par(nproc-1,ikpt)+1
     end do
  end if
END SUBROUTINE kpts_to_procs_via_obj

subroutine components_kpt_distribution(nproc,nkpts,norb,nvctr,norb_par,nvctr_par)
  use module_base
  implicit none
  integer, intent(in) :: nproc,nkpts,nvctr,norb
  integer, dimension(0:nproc-1,nkpts), intent(in) :: norb_par
  integer, dimension(0:nproc-1,nkpts), intent(out) :: nvctr_par
  !local variables
  integer :: ikpt,jsproc,jeproc,kproc,icount,ivctr,jproc,numproc
  real(gp) :: strprc,endprc

  ! This variable qas not initialized...
  icount=0

  !for any of the k-points find the processors which have such k-point associated
  call to_zero(nproc*nkpts,nvctr_par(0,1))

  do ikpt=1,nkpts
     jsproc=UNINITIALIZED(1)
     jeproc=UNINITIALIZED(1)
     find_start: do jproc=0,nproc-1
        if(norb_par(jproc,ikpt) > 0) then 
           jsproc=jproc
           exit find_start
        end if
     end do find_start
     if (jsproc == UNINITIALIZED(1)) stop 'ERROR in kpt assignments'
     if(norb_par(jsproc,ikpt) /= norb) then
        strprc=real(norb_par(jsproc,ikpt),gp)/real(norb,gp)     
     else
        strprc=1.0_gp
     end if
     if (ikpt < nkpts) then
        find_end: do jproc=jsproc,nproc-1
           if(norb_par(jproc,ikpt+1) > 0) then
              if (norb_par(jproc,ikpt)==0) then
                 jeproc=jproc-1
              else
                 jeproc=jproc
              end if
              exit find_end
           end if
        end do find_end
        if (jeproc == UNINITIALIZED(1)) stop 'ERROR in kpt assignments'
     else
        jeproc=nproc-1
     end if
     if (jeproc /= jsproc) then
        endprc=real(norb_par(jeproc,ikpt),gp)/real(norb,gp)     
     else
        endprc=0.0_gp
     end if
     !if the number of processors is bigger than the number of orbitals this means 
     !that strprc and endprc are not correctly evaluated
     !evaluate the percentace on the number of components
     if (jeproc-jsproc+1 > norb) then
        strprc=1.0_gp/real(jeproc-jsproc+1,gp)
        endprc=strprc
     end if
     !assign the number of components which corresponds to the same orbital distribution
     numproc=jeproc-jsproc+1
     icount=0

     !print *,'kpoint',ikpt,jsproc,jeproc,strprc,endprc,ceiling(strprc*real(nvctr,gp)),nvctr
     !start filling the first processor
     ivctr=min(ceiling(strprc*real(nvctr,gp)-epsilon(1.0_gp)),nvctr)
     nvctr_par(jsproc,ikpt)=ivctr!min(ceiling(strprc*real(nvctr,gp)),nvctr)
     fill_array: do 
        if (ivctr==nvctr) exit fill_array
        icount=icount+1
        kproc=jsproc+modulo(icount,numproc)
        !put the floor of the components to the first processor
        if (strprc /= 1.0_gp .and. kproc==jsproc .and. &
             nvctr_par(kproc,ikpt)==ceiling(strprc*real(nvctr,gp)-epsilon(1.0_gp))) then
           !do nothing, skip away
        else
           nvctr_par(kproc,ikpt)=&
                nvctr_par(kproc,ikpt)+1
           ivctr=ivctr+1
        end if
     end do fill_array
     !print '(a,i3,i3,i6,2(1pe25.17),i7,20i5)','here',ikpt,jsproc,jeproc,strprc,endprc,sum(nvctr_par(:,ikpt)),nvctr_par(:,ikpt)
     !print '(a,i3,i3,i6,2(1pe25.17),i7,20i5)','there',ikpt,jsproc,jeproc,strprc,endprc,sum(nvctr_par(:,ikpt)),norb_par(:,ikpt)
  end do

END SUBROUTINE components_kpt_distribution


!> Check the distribution of k points over the processors
subroutine check_kpt_distributions(nproc,nkpts,norb,ncomp,norb_par,ncomp_par,info,lub_orbs,lub_comps)
  use module_base
  implicit none
  integer, intent(in) :: nproc,nkpts,norb,ncomp
  integer, dimension(0:nproc-1,nkpts), intent(in) :: norb_par
  integer, dimension(0:nproc-1,nkpts), intent(in) :: ncomp_par
  integer, intent(inout) :: info
  integer, intent(out) :: lub_orbs,lub_comps
  !local variables
  character(len=*), parameter :: subname='check_kpt_distributions'
  logical :: notcompatible,couldbe
  integer :: ikpt,jproc,norbs,ncomps,i_all,i_stat,kproc,ieproc,isproc,jkpt
  integer, dimension(:,:), allocatable :: load_unbalancing
  !before printing the distribution schemes, check that the two distributions contain
  !the same k-points
  if (info == 0) call print_distribution_schemes(6,nproc,nkpts,norb_par,ncomp_par)

  do ikpt=1,nkpts
     isproc=UNINITIALIZED(1)
     find_isproc : do kproc=0,nproc-1
        if (ncomp_par(kproc,ikpt) > 0) then
           isproc=kproc
           exit find_isproc
        end if
     end do find_isproc
     if (isproc == UNINITIALIZED(1)) stop 'ERROR(check_kpt_distributions): isproc cannot be found'
     ieproc=UNINITIALIZED(1)
     find_ieproc : do kproc=nproc-1,0,-1
        if (ncomp_par(kproc,ikpt) > 0) then
           ieproc=kproc
           exit find_ieproc
        end if
     end do find_ieproc
     if (ieproc == UNINITIALIZED(1)) stop 'ERROR(check_kpt_distributions): ieproc cannot be found'

     norbs=0
     ncomps=0
     do jproc=0,nproc-1
        !count the total number of components
        norbs=norbs+norb_par(jproc,ikpt)
        ncomps=ncomps+ncomp_par(jproc,ikpt)
        notcompatible=(ncomp_par(jproc,ikpt) == 0 .neqv. norb_par(jproc,ikpt) == 0) 
        !check whether there are only 0 orbitals
        if (notcompatible .and. norb_par(jproc,ikpt)==0) then
           !if the processor is the last one then there should not be other k-points on this processors
           couldbe=.false.
           if (jproc == ieproc) then
              couldbe=.true.
              do jkpt=ikpt+1,nkpts
                 couldbe=couldbe .and. (norb_par(jproc,jkpt) ==0 .and. ncomp_par(jproc,jkpt)==0)
              end do
           end if
           if ((isproc < jproc .and. jproc < ieproc) .or. couldbe) notcompatible=.false.
        end if
        if (notcompatible) then     
           if (info == 0) write(*,*)' ERROR: processor ', jproc,' kpt,',ikpt,&
                'have components and orbital distributions not compatible'
           info=1
           return
           !call MPI_ABORT(bigdft_mpi%mpi_comm, ierr)
        end if
     end do
     if (norb/=norbs .or. ncomps /= ncomp) then
        if (info == 0) write(*,*)' ERROR: kpt,',ikpt,&
             'has components or orbital distributions not correct'
        info=2
        return
        !call MPI_ABORT(bigdft_mpi%mpi_comm, ierr)
     end if
  end do

  allocate(load_unbalancing(0:nproc-1,2+ndebug),stat=i_stat)
  call memocc(i_stat,load_unbalancing,'load_unbalancing',subname)

  do jproc=0,nproc-1
     load_unbalancing(jproc,:)=0
     do ikpt=1,nkpts
        load_unbalancing(jproc,1)=load_unbalancing(jproc,1)+norb_par(jproc,ikpt)
        load_unbalancing(jproc,2)=load_unbalancing(jproc,2)+ncomp_par(jproc,ikpt)
     end do
  end do

  !calculate the maximum load_unbalancing
  lub_orbs=0
  lub_comps=0
  do jproc=0,nproc-1
     do kproc=0,nproc-1
        lub_orbs=max(lub_orbs,load_unbalancing(jproc,1)-load_unbalancing(kproc,1))
        lub_comps=max(lub_comps,load_unbalancing(jproc,2)-load_unbalancing(kproc,2))
     end do
  end do

  if (info==0) write(*,*)' Kpoints Distribuitions are compatible, load unbalancings, orbs,comps:',lub_orbs,&
       '/',max(minval(load_unbalancing(:,1)),1),lub_comps,'/',minval(load_unbalancing(:,2))
  info=0
  i_all=-product(shape(load_unbalancing))*kind(load_unbalancing)
  deallocate(load_unbalancing,stat=i_stat)
  call memocc(i_stat,i_all,'load_unbalancing',subname)


END SUBROUTINE check_kpt_distributions

!>routine which associates to any of the processor a given number of objects
!! depending of the number of processors and k-points
subroutine parallel_repartition_with_kpoints(nproc,nkpts,nobj,nobj_par)
  use module_base
  implicit none
  integer, intent(in) :: nkpts,nobj,nproc
  integer, dimension(0:nproc-1), intent(out) :: nobj_par
  !local variables
  integer :: n_i,n_ip,rs_i,N_a,N_b,N_c,ikpt,jproc,i,ntmp
!!$  real(gp) :: rtmp

  ! Strategy to divide between k points.
  ! There is an nproc length to divide into orbs%nkpts segments.
  ! Segment (ikpt - 1) expand in 0 <= r_i < r_ip <= nproc.
  ! where r_i and r_ip are real values. There are two possibilities:
  !  - We can write r_i <= n_i <= n_ip <= r_ip with n_i and n_ip integers ;
  !  - or r_i <= n_i and n_ip <= r_ip and n_i = n_ip + 1.
  ! For both cases, we can divide nobj into the partition (real values):
  !  - N_a = (n_i - r_i)*nobj*nkpts/nproc (the initial part);
  !  - N_b = max((n_ip - n_i)*nobj*nkpts / nproc, 0) (the naive part, the only one if nkpts is a multiple of nproc);
  !  - N_c = (r_ip - n_ip) * nobj * orbs%nkpts / nproc (the final part);
  ! Before going to integer values, we have r_i = (ikpt - 1) * nproc / orbs%nkpts (the naive division)
  ! and r_ip = (ikpt) * nproc / orbs%nkpts (the segment endpoint)
  ! So N_a and N_b can be simplified and written instead:
  !  - N_a = int(nobj * (n_i * orbs%nkpts - (ikpt - 1) * nproc) / nproc);
  !  - N_c = int(nobj * ((ikpt) * nproc - n_ip * orbs%nkpts) / nproc)
  !  - N_b = nobj - N_a - N_c 
  ! After, if N_a > 0, we put this quantity to proc n_i - 1, if N_c > 0
  ! we put its quantity to proc n_ip ; and finally N_b is distributed
  ! among [n_i;n_ip[ procs.

  nobj_par(:)=0
  do ikpt=1,nkpts
     ! Calculation of n_i and n_ip, rs_i = r_i * orbs%nkpts to avoid rounding.
     rs_i=(ikpt-1)*nproc !integer variable for rounding purposes

     if (mod(rs_i,nkpts) == 0) then
        n_i=rs_i/nkpts 
     else
        n_i=rs_i/nkpts+1
     end if

     rs_i=ikpt*nproc
     n_ip=rs_i/nkpts
!!$     print *,'ikpt,ni,nip',ikpt,n_i,n_ip
     ! Calculation of N_a, N_b and N_c from given n_i and n_ip.
     if (n_ip >= n_i) then
        ntmp = (n_i*nkpts-(ikpt-1)*nproc) * nobj
        if (modulo(ntmp, nproc) == 0) then
           N_a = ntmp / nproc
        else
           N_a = (ntmp - modulo(ntmp, nproc) + nproc) / nproc
        end if
!!$        ntmp=n_i*nkpts-(ikpt-1)*nproc
!!$        rtmp=real(nobj,gp)/real(nproc,gp)
!!$        rtmp=rtmp*real(ntmp,gp)
!!$        N_a=floor(rtmp)
!!$        if (iproc == 0) print *,'ikpts,rtmp',ikpt,rtmp
        ntmp = (ikpt*nproc-n_ip*nkpts) * nobj
        if (modulo(ntmp, nproc) == 0) then
           N_c = ntmp / nproc
        else
           N_c = (ntmp - modulo(ntmp, nproc) + nproc) / nproc
        end if

!!$        ntmp=ikpt*nproc-n_ip*nkpts
!!$        rtmp=real(nobj,gp)/real(nproc,gp)
!!$        rtmp=rtmp*real(ntmp,gp)
!!$        N_c=ceiling(rtmp)
!!$        if (iproc == 0) print *,'ikpts,rtmp2',ikpt,rtmp,N_a,N_c
        !the corrections above are to avoid the 32 bit integer overflow
        !N_a=nint(real(nobj*(n_i*nkpts-(ikpt-1)*nproc),gp)/real(nproc,gp))
        !N_c=nint(real(nobj*(ikpt*nproc-n_ip*nkpts),gp)/real(nproc,gp))
     else
        N_c=nobj/2
        N_a=nobj-N_c
     end if
     N_b=nobj-N_a-N_c
     if (N_b == -1) then
        N_c = N_c - 1
        N_b = 0
     end if
!!$     write(*,*) ikpt, N_a, N_b, N_c
     if (nkpts > 1 .and. N_b < n_ip - n_i) stop 'ERROR:parallel_repartion_with_kpoints'
     !assign to procs the objects.
     if (N_a>0) nobj_par(n_i-1)=nobj_par(n_i-1)+N_a
     if (N_b>0) then
        do i=0,N_b-1
           jproc=n_i+mod(i,n_ip-n_i)
           nobj_par(jproc)=nobj_par(jproc)+1
        end do
     end if
     if (N_c>0) nobj_par(n_ip)=nobj_par(n_ip)+N_c
  end do
END SUBROUTINE parallel_repartition_with_kpoints


subroutine parallel_repartition_per_kpoints(iproc,nproc,nkpts,nobj,nobj_par,&
     nkptsp,mykpts,nobj_pkpt)
  implicit none
  integer, intent(in) :: iproc,nproc,nkpts,nobj
  integer, dimension(0:nproc-1), intent(in) :: nobj_par
  integer, intent(out) :: nkptsp
  integer, dimension(nkpts), intent(out) :: mykpts
  integer, dimension(0:nproc-1,nkpts), intent(out) :: nobj_pkpt
  !local variables
  integer :: ikpts,jproc,jobj,norb_tot,iorbp

  !initialise the array
  do ikpts=1,nkpts
     do jproc=0,nproc-1
        nobj_pkpt(jproc,ikpts)=0 
     end do
  end do

  !assign the k-point, counting one object after each other
  jobj=1
  ikpts=1
  !print *,'here',nobj_par(:)
  do jproc=0,nproc-1
     do iorbp=1,nobj_par(jproc)
        nobj_pkpt(jproc,ikpts)=nobj_pkpt(jproc,ikpts)+1
        if (mod(jobj,nobj)==0) then
           ikpts=ikpts+1
        end if
        jobj=jobj+1
     end do
  end do
  !some checks
  if (nobj /= 0) then
     !check the distribution
     do ikpts=1,nkpts
        !print *,'partition',ikpts,orbs%nkpts,'ikpts',nobj_pkpt(:,ikpts)
        norb_tot=0
        do jproc=0,nproc-1
           norb_tot=norb_tot+nobj_pkpt(jproc,ikpts)
        end do
        if(norb_tot /= nobj) then
           write(*,*)'ERROR: partition of objects incorrect, kpoint:',ikpts
           stop
        end if
     end do
  end if

  !calculate the number of k-points treated by each processor in both
  ! the component distribution and the orbital distribution.
  nkptsp=0
  do ikpts=1,nkpts
     if (nobj_pkpt(iproc,ikpts) /= 0) then
        nkptsp=nkptsp+1
        mykpts(nkptsp) = ikpts
     end if
  end do

END SUBROUTINE parallel_repartition_per_kpoints

subroutine pawpatch_from_file( filename, atoms,ityp, paw_tot_l, &
     paw_tot_q, paw_tot_coefficients, paw_tot_matrices, &
     storeit)
  use module_base
  use module_types
  implicit none
  character(len=*), intent(in) :: filename
  type(atoms_data), intent(inout) :: atoms
  integer , intent(IN):: ityp 
  integer , intent(INOUT):: paw_tot_l, paw_tot_q, paw_tot_coefficients, paw_tot_matrices
  logical, intent(in) :: storeit

!! local variables  
  character(len=*), parameter :: subname='pawpatch_from_file'
  integer :: npawl, ipawl, paw_l, i_stat
  integer :: paw_nofgaussians, paw_nofchannels, il, ierror, ig
  real(gp) :: paw_greal, paw_gimag, paw_ccoeff, paw_scoeff, dumpaw
  character(len=100) :: string

  !parameters for abscalc-paw

  if(.not. storeit) then
     !if(ityp == 1) then !this implies that the PSP are all present
     if (.not. associated(atoms%paw_NofL)) then
        allocate(atoms%paw_NofL(atoms%astruct%ntypes+ndebug), stat=i_stat)
        call memocc(i_stat,atoms%paw_NofL,'atoms%paw_NofL',subname)
     end if
     ! if (iproc.eq.0) write(*,*) 'opening PSP file ',filename
     open(unit=11,file=trim(filename),status='old',iostat=ierror)
     !Check the open statement
     if (ierror /= 0) then
        write(*,*) ': Failed to open the PAWpatch file "',&
             trim(filename),'"'
        stop
     end if
     
     !! search for paw_patch informations
     
     atoms%paw_NofL(ityp)=0
     do while(.true.)
        read(11,'(a)',iostat=ierror, END=110)  string
        if ( trim(string).eq. 'PAWPATCH') then
           exit
        endif
     end do
     !! explain_paw_psp_terms_in_atom_data()
     
     read(11,*) npawl
     
     atoms%paw_NofL(ityp) = npawl
     
     paw_tot_l = paw_tot_l + npawl
     do ipawl=1,npawl
        read(11,*) paw_l
        read(11,*) paw_greal
        read(11,*) paw_nofgaussians
        read(11,*) paw_nofchannels
        read(11,*)  string  !!  follow 300 PAW_Gimag factors
        paw_tot_q = paw_tot_q+paw_nofgaussians
        paw_tot_coefficients = paw_tot_coefficients + paw_nofchannels*paw_nofgaussians*2
        paw_tot_matrices=paw_tot_matrices+paw_nofchannels**2
        
        
        do ig=1, paw_nofgaussians
           read(11,*)  paw_gimag
        enddo
        read(11,*)  string  !!  !!  follow for each of the 7 channels 300 (cos_factor, sin_factor)  pairs
        do il=1, paw_nofchannels
           do ig=1, paw_nofgaussians
              read(11,*)  paw_ccoeff, paw_scoeff
           enddo
        enddo
        read(11,*)  string  !! pawpatch matrix
        do il=1, paw_nofchannels
           do ig=1, paw_nofchannels
              read(11,*)  dumpaw
           end do
        enddo
        read(11,*)  string  !! S  matrix
        do il=1, paw_nofchannels
           do ig=1, paw_nofchannels
              read(11,*)  dumpaw
           end do
        enddo
        
        read(11,*)  string  !! Sm1  matrix
        do il=1, paw_nofchannels
           do ig=1, paw_nofchannels
              read(11,*)  dumpaw
           end do
        enddo
     enddo
110  close(11)

  else
     if(ityp.eq.1) then
        allocate(atoms%paw_l  (paw_tot_l+ndebug), stat=i_stat)
        call memocc(i_stat,atoms%paw_l,'atoms%paw_l',subname)
        
        allocate(atoms%paw_nofchannels  (paw_tot_l+ndebug), stat=i_stat)
        call memocc(i_stat,atoms%paw_nofchannels,'atoms%paw_nofchannels',subname)
        
        allocate(atoms%paw_nofgaussians  (paw_tot_l+ndebug), stat=i_stat)
        call memocc(i_stat,atoms%paw_nofgaussians,'atoms%paw_nofgaussians',subname)
        
        allocate(atoms%paw_Greal  (paw_tot_l+ndebug), stat=i_stat)
        call memocc(i_stat,atoms%paw_Greal,'atoms%paw_Greal',subname)
        
        allocate(atoms%paw_Gimag ( paw_tot_q   +  ndebug), stat=i_stat)
        call memocc(i_stat,atoms%paw_Gimag,'atoms%paw_Gimag',subname)
        
        allocate(atoms%paw_Gcoeffs ( paw_tot_coefficients  +  ndebug), stat=i_stat)
        call memocc(i_stat,atoms%paw_Gcoeffs,'atoms%paw_Gcoeffs',subname)
        
        allocate(atoms%paw_H_matrices(paw_tot_matrices+ndebug), stat=i_stat)
        call memocc(i_stat,atoms%paw_H_matrices,'atoms%paw_H_matrices',subname)
        
        allocate(atoms%paw_S_matrices ( paw_tot_matrices  +  ndebug), stat=i_stat)
        call memocc(i_stat,atoms%paw_S_matrices,'atoms%paw_S_matrices',subname)
        
        
        allocate(atoms%paw_Sm1_matrices ( paw_tot_matrices  +  ndebug), stat=i_stat)
        call memocc(i_stat,atoms%paw_Sm1_matrices,'atoms%paw_Sm1_matrices',subname)
        
        
        paw_tot_l=0
        paw_tot_q = 0
        paw_tot_coefficients = 0
        paw_tot_matrices= 0
     endif
     
     if( atoms%paw_NofL(ityp).gt.0) then

        open(unit=11,file=trim(filename),status='old')

        do while(.true.)
           read(11,'(a)', END=220)  string
           if ( trim(string).eq. 'PAWPATCH') then
              exit
           endif
        end do
220     continue
        if(trim(string) .ne. 'PAWPATCH') then
           print *, "paw section not found re-reading  file ", filename
           close(11)
           stop
        end if
        
        read(11,*) npawl
        atoms%paw_NofL(ityp) = npawl
        
        
        do ipawl=1,npawl
           !! explain_paw_psp_terms_in_atom_data()
           read(11,*) atoms%paw_l(paw_tot_l+ipawl  )
           read(11,*) atoms%paw_greal(paw_tot_l+ipawl  )
           read(11,*) atoms%paw_nofgaussians(paw_tot_l+ipawl  )
           read(11,*) atoms%paw_nofchannels(paw_tot_l+ipawl  )
           paw_nofchannels = atoms%paw_nofchannels(paw_tot_l+ipawl  )
           paw_nofgaussians = atoms%paw_nofgaussians(paw_tot_l+ipawl  )
           read(11,'(a)')  string  !!  follow  paw_nofchannels PAW_Gimag factors
           
           do ig=1, paw_nofgaussians
              read(11,*)  atoms%paw_Gimag(paw_tot_q + ig )
           enddo
           read(11,'(a)')  string  !!  !!  follow for each of the Npaw channels  nofgaussians (cos_factor, sin_factor)  pairs
           !!print *, string, " reading  " , filename
           
           do il=1, paw_nofchannels
              do ig=1, paw_nofgaussians
                 read(11,*)  atoms%paw_Gcoeffs( paw_tot_coefficients + 2*(il-1)*paw_nofgaussians+2*ig-1) , &
                      atoms%paw_Gcoeffs( paw_tot_coefficients + 2*(il-1)*paw_nofgaussians+2*ig)
              enddo
           enddo
           read(11,'(a)')  string  !! pawpatch matrix
           !!print *, string, " reading  " , filename
           do il=1, paw_nofchannels
              do ig=1, paw_nofchannels
                 read(11,*)  dumpaw 
                 atoms%paw_H_matrices(paw_tot_matrices +(il-1)*paw_nofchannels+ig   )=dumpaw
              end do
           enddo
           read(11,'(a)')  string  !! S  matrix
           !!print *, string, " reading >>>>>  " , filename
           do il=1, paw_nofchannels
              do ig=1, paw_nofchannels
                 read(11,*)  dumpaw
                 atoms%paw_S_matrices(paw_tot_matrices +(il-1)*paw_nofchannels+ig   )=dumpaw
              end do
           enddo
           read(11,'(a)')  string  !! Sm1  matrix
           !!print *, string, " reading  " , filename
           do il=1, paw_nofchannels
              do ig=1, paw_nofchannels
                 read(11,*)  dumpaw
                 atoms%paw_Sm1_matrices(paw_tot_matrices +(il-1)*paw_nofchannels+ig   )=dumpaw
                 !!print *, dumpaw
              end do
           enddo
           paw_tot_q = paw_tot_q+paw_nofgaussians
           paw_tot_coefficients = paw_tot_coefficients + paw_nofchannels*paw_nofgaussians*2
           paw_tot_matrices=paw_tot_matrices+paw_nofchannels**2
        end do
        paw_tot_l = paw_tot_l + npawl
     end if
     close(11)
  endif
end subroutine pawpatch_from_file
 

subroutine system_signaling(iproc, signaling, gmainloop, KSwfn, tmb, energs, denspot, optloop, &
       & ntypes, radii_cf, crmult, frmult)
  use module_types
  implicit none
  integer, intent(in) :: iproc, ntypes
  logical, intent(in) :: signaling
  double precision, intent(in) :: gmainloop
  type(DFT_wavefunction), intent(inout) :: KSwfn, tmb
  type(DFT_local_fields), intent(inout) :: denspot
  type(DFT_optimization_loop), intent(inout) :: optloop
  type(energy_terms), intent(inout) :: energs
  real(gp), dimension(ntypes,3), intent(in) :: radii_cf
  real(gp), intent(in) :: crmult, frmult

  if (signaling) then
     ! Only iproc 0 has the C wrappers.
     if (iproc == 0) then
        call wf_new_wrapper(KSwfn%c_obj, KSwfn, 0)
        call wf_copy_from_fortran(KSwfn%c_obj, radii_cf, crmult, frmult)
        call wf_new_wrapper(tmb%c_obj, tmb, 1)
        call wf_copy_from_fortran(tmb%c_obj, radii_cf, crmult, frmult)
        call bigdft_signals_add_wf(gmainloop, KSwfn%c_obj, tmb%c_obj)
        call energs_new_wrapper(energs%c_obj, energs)
        call bigdft_signals_add_energs(gmainloop, energs%c_obj)
        call localfields_new_wrapper(denspot%c_obj, denspot)
        call bigdft_signals_add_denspot(gmainloop, denspot%c_obj)
        call optloop_new_wrapper(optLoop%c_obj, optLoop)
        call bigdft_signals_add_optloop(gmainloop, optLoop%c_obj)
     else
        KSwfn%c_obj   = UNINITIALIZED(KSwfn%c_obj)
        tmb%c_obj     = UNINITIALIZED(tmb%c_obj)
        denspot%c_obj = UNINITIALIZED(denspot%c_obj)
        optloop%c_obj = UNINITIALIZED(optloop%c_obj)
     end if
  else
     KSwfn%c_obj  = 0
     tmb%c_obj    = 0
  end if
END SUBROUTINE system_signaling<|MERGE_RESOLUTION|>--- conflicted
+++ resolved
@@ -863,18 +863,11 @@
   enddo
 END SUBROUTINE read_radii_variables
 
-<<<<<<< HEAD
-subroutine read_orbital_variables(iproc,nproc,verb,in,atoms,orbs)
-  use module_base
-  use module_types
-  use module_interfaces
-  use ao_inguess, only : count_atomic_shells
-=======
 subroutine read_n_orbitals(iproc, nelec_up, nelec_down, norbe, &
      & atoms, ncharge, nspin, mpol, norbsempty)
   use module_types, only: atoms_data
   use module_defs, only: gp
->>>>>>> 75c42c3a
+  use ao_inguess, only : count_atomic_shells
   use yaml_output
   implicit none
   type(atoms_data), intent(in) :: atoms
@@ -883,15 +876,6 @@
 
   integer :: nelec, iat, ityp, ispinsum, ichgsum, ichg, ispol, nspin_, nspinor
   integer, parameter :: nelecmax=32,lmax=4,noccmax=2
-<<<<<<< HEAD
-  !integer, parameter :: nmax=7
-  logical :: exists
-  integer :: iat,iunit,norb,norbu,norbd,nspinor,jpst,norbme,norbyou,jproc,ikpts
-  integer :: norbuempty,norbdempty,nelec
-  integer :: nt,ntu,ntd,ityp,ierror,ispinsum
-  integer :: ispol,ichg,ichgsum,norbe,norbat,nspin
-=======
->>>>>>> 75c42c3a
   integer, dimension(lmax) :: nl
   real(gp), dimension(noccmax,lmax) :: occup
 
@@ -965,110 +949,6 @@
         !     'WARNING: Found no input polarisation, add it for a correct input guess'
         !stop
      end if
-<<<<<<< HEAD
-
-  end if
-
-
-  !initialise the values for the empty orbitals
-  norbuempty=0
-  norbdempty=0
-
-  ! Test if the file 'input.occ exists
-  !this access is performed at each call_bigdft run
-  inquire(file=trim(in%file_occnum),exist=exists)
-  iunit=0
-  if (exists) then
-     iunit=25
-     open(unit=iunit,file=trim(in%file_occnum),form='formatted',action='read',status='old')
-     if (in%nspin==1) then
-        !The first line gives the number of orbitals
-        read(unit=iunit,fmt=*,iostat=ierror) nt
-     else
-        !The first line gives the number of orbitals
-        read(unit=iunit,fmt=*,iostat=ierror) ntu,ntd
-     end if
-     if (ierror /=0) then
-        !if (iproc==0) 
-          write(*,'(1x,a)') &
-             'ERROR: reading the number of orbitals in the file "'//trim(in%file_occnum)//'"'
-        stop
-     end if
-     !Check
-     if (in%nspin==1) then
-        if (nt<norb) then
-           !if (iproc==0) 
-               write(*,'(1x,a,i0,a,i0)') &
-                'ERROR: In the file "'//trim(in%file_occnum)//'" the number of orbitals norb=',nt,&
-                ' should be greater or equal than (nelec+1)/2=',norb
-           stop
-        else
-           norb=nt
-           norbu=norb
-           norbd=0
-        end if
-     else
-        nt=ntu+ntd
-        if (nt<norb) then
-           !if (iproc==0) 
-               write(*,'(1x,a,i0,a,i0)') &
-                'ERROR: In the file "'//trim(in%file_occnum)//'" the number of orbitals norb=',nt,&
-                ' should be greater or equal than nelec=',norb
-           stop
-        else
-           norb=nt
-        end if
-        if (ntu<norbu) then
-           !if (iproc==0) 
-                write(*,'(1x,a,i0,a,i0)') &
-                'ERROR: In the file "'//trim(in%file_occnum)//'" the number of orbitals up norbu=',ntu,&
-                ' should be greater or equal than min((nelec+mpol)/2,nelec)=',norbu
-           stop
-        else
-           norbu=ntu
-        end if
-        if (ntd<norbd) then
-           !if (iproc==0) 
-                  write(*,'(1x,a,i0,a,i0)') &
-                'ERROR: In the file "'//trim(in%file_occnum)//'" the number of orbitals down norbd=',ntd,&
-                ' should be greater or equal than min((nelec-mpol/2),0)=',norbd
-           stop
-        else
-           norbd=ntd
-        end if
-     end if
-  else if (in%norbsempty > 0) then
-     !total number of orbitals
-     norbe=0
-     if(in%nspin==4) then
-        nspin=2
-        nspinor=4
-     else
-        nspin=in%nspin
-        nspinor=1
-     end if
-
-     do iat=1,atoms%astruct%nat
-        ityp=atoms%astruct%iatype(iat)
-        call count_atomic_shells(in%nspin,atoms%aocc(1:,iat),occup,nl)
-        norbat=(nl(1)+3*nl(2)+5*nl(3)+7*nl(4))
-        norbe=norbe+norbat
-     end do
-
-     !value of empty orbitals up and down, needed to fill occupation numbers
-     norbuempty=min(in%norbsempty,norbe-norbu)
-     norbdempty=min(in%norbsempty,norbe-norbd)
-
-     if (in%nspin == 4 .or. in%nspin==1) then
-        norb=norb+norbuempty
-        norbu=norbu+norbuempty
-     else if (in%nspin ==2) then
-        norbu=norbu+norbuempty
-        norbd=norbd+norbdempty
-        norb=norbu+norbd
-     end if
-=======
->>>>>>> 75c42c3a
   end if
 
   norbe = 0
@@ -1081,7 +961,7 @@
   end if
   do iat=1,atoms%astruct%nat
      ityp=atoms%astruct%iatype(iat)
-     call count_atomic_shells(lmax,noccmax,nelecmax,nspin_,nspinor,atoms%aocc(1,iat),occup,nl)
+        call count_atomic_shells(nspin,atoms%aocc(1:,iat),occup,nl)
      norbe=norbe+nl(1)+3*nl(2)+5*nl(3)+7*nl(4)
   end do
 end subroutine read_n_orbitals
