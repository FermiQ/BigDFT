!> @file
!!  Routines related to system properties
!! @author
!!    Copyright (C) 2010-2013 BigDFT group
!!    This file is distributed under the terms of the
!!    GNU General Public License, see ~/COPYING file
!!    or http://www.gnu.org/copyleft/gpl.txt .
!!    For the list of contributors, see ~/AUTHORS 


!> Initialize the objects needed for the computation: basis sets, allocate required space
subroutine system_initialization(iproc,nproc,dump,inputpsi,input_wf_format,dry_run,&
     & in,atoms,rxyz,OCLconv,&
     orbs,lnpsidim_orbs,lnpsidim_comp,lorbs,Lzd,Lzd_lin,nlpsp,comms,shift,&
     ref_frags, denspot, locregcenters, inwhichlocreg_old, onwhichatom_old, &
     norb_par_ref, norbu_par_ref, norbd_par_ref,output_grid)
  use module_base
  use module_types
  use module_interfaces, fake_name => system_initialization
  use module_xc
  use module_fragments
  use vdwcorrection
  use yaml_output
  use module_atoms, only: set_symmetry_data
  use communications_base, only: comms_cubic
  use communications_init, only: orbitals_communicators
  implicit none
  integer, intent(in) :: iproc,nproc 
  logical, intent(in) :: dry_run, dump
  integer, intent(out) :: input_wf_format, lnpsidim_orbs, lnpsidim_comp
  integer, intent(inout) :: inputpsi
  type(input_variables), intent(in) :: in 
  type(atoms_data), intent(inout) :: atoms
  real(gp), dimension(3,atoms%astruct%nat), intent(inout) :: rxyz
  logical, intent(in) :: OCLconv
  type(orbitals_data), intent(inout) :: orbs, lorbs
  type(local_zone_descriptors), intent(inout) :: Lzd, Lzd_lin
  type(DFT_PSP_projectors), intent(out) :: nlpsp
  type(comms_cubic), intent(out) :: comms
  real(gp), dimension(3), intent(out) :: shift  !< shift on the initial positions
  !real(gp), dimension(atoms%astruct%ntypes,3), intent(in) :: radii_cf
  type(system_fragment), dimension(:), pointer :: ref_frags
  real(kind=8),dimension(3,atoms%astruct%nat),intent(inout),optional :: locregcenters
  integer,dimension(:),pointer,optional:: inwhichlocreg_old, onwhichatom_old
  integer,dimension(0:nproc-1),optional:: norb_par_ref, norbu_par_ref, norbd_par_ref !< support function distribution to be used as a reference
  type(DFT_local_fields), intent(out), optional :: denspot
  logical, intent(in), optional :: output_grid
  !local variables
  character(len = *), parameter :: subname = "system_initialization"
  integer :: nB,nKB,nMB,ii,iat,iorb,nspin_ig,norbe,norbsc,ifrag,nspinor
  real(gp), dimension(3) :: h_input
  logical:: present_inwhichlocreg_old, present_onwhichatom_old, output_grid_, frag_allocated, calculate_bounds
  integer, dimension(:,:), allocatable :: norbsc_arr
  integer, dimension(:), allocatable :: norb_par, norbu_par, norbd_par
  real(kind=8), dimension(:), allocatable :: locrad, times_convol
  integer :: ilr, iilr
  real(kind=8),dimension(:),allocatable :: totaltimes
  real(kind=8),dimension(2) :: time_max, time_average
  real(kind=8) :: ratio_before, ratio_after
  logical :: init_projectors_completely
  call f_routine(id=subname)


  output_grid_ = .false.
  if (present(output_grid)) output_grid_ = output_grid

  if (iproc == 0 .and. dump) &
       & call print_atomic_variables(atoms, max(in%hx,in%hy,in%hz), &
       & in%ixc, in%dispersion)

  !grid spacings of the zone descriptors (not correct, the set is done by system size)
  Lzd=default_lzd()
  h_input=(/ in%hx, in%hy, in%hz /)
  call lzd_set_hgrids(Lzd,h_input) 

  ! Determine size alat of overall simulation cell and shift atom positions
  ! then calculate the size in units of the grid space
  call system_size(atoms,rxyz,in%crmult,in%frmult,&
       Lzd%hgrids(1),Lzd%hgrids(2),Lzd%hgrids(3),OCLconv,Lzd%Glr,shift)
  if (iproc == 0 .and. dump) &
       & call print_atoms_and_grid(Lzd%Glr, atoms, rxyz, shift, &
       & Lzd%hgrids(1),Lzd%hgrids(2),Lzd%hgrids(3))
  if (present(locregcenters)) then
      do iat=1,atoms%astruct%nat
          locregcenters(1:3,iat)=locregcenters(1:3,iat)-shift(1:3)
          if (locregcenters(1,iat)<dble(0)*lzd%hgrids(1) .or. locregcenters(1,iat)>dble(lzd%glr%d%n1+1)*lzd%hgrids(1) .or. &
              locregcenters(2,iat)<dble(0)*lzd%hgrids(2) .or. locregcenters(2,iat)>dble(lzd%glr%d%n2+1)*lzd%hgrids(2) .or. &
              locregcenters(3,iat)<dble(0)*lzd%hgrids(3) .or. locregcenters(3,iat)>dble(lzd%glr%d%n3+1)*lzd%hgrids(3)) then
              !write(*,'(a,2es16.6)') 'locregcenters(1,iat), dble(lzd%glr%d%n1+1)*lzd%hgrids(1)', locregcenters(1,iat), dble(lzd%glr%d%n1+1)*lzd%hgrids(1)
              !write(*,'(a,2es16.6)') 'locregcenters(2,iat), dble(lzd%glr%d%n2+1)*lzd%hgrids(2)', locregcenters(2,iat), dble(lzd%glr%d%n2+1)*lzd%hgrids(2)
              !write(*,'(a,2es16.6)') 'locregcenters(3,iat), dble(lzd%glr%d%n3+1)*lzd%hgrids(3)', locregcenters(3,iat), dble(lzd%glr%d%n3+1)*lzd%hgrids(3)
              !write(*,'(a,3es16.6)') 'atoms%astruct%rxyz(1:3,iat)', atoms%astruct%rxyz(1:3,iat)
              stop 'locregcenter outside of global box!'
          end if
      end do
  end if


  if (present(denspot)) then
     call initialize_DFT_local_fields(denspot, in%ixc, in%nspin)

     !here the initialization of dpbox can be set up
     call dpbox_set(denspot%dpbox,Lzd,denspot%xc,iproc,nproc,bigdft_mpi%mpi_comm, &
          & in%PSolver_groupsize, in%SIC%approach, atoms%astruct%geocode, in%nspin)

     ! Create the Poisson solver kernels.
     call system_initKernels(.true.,iproc,nproc,atoms%astruct%geocode,in,denspot)
     call system_createKernels(denspot, (verbose > 1))
  end if

  ! Create wavefunctions descriptors and allocate them inside the global locreg desc.
  calculate_bounds = (inputpsi /= INPUT_PSI_LINEAR_AO .and. &
                      inputpsi /= INPUT_PSI_DISK_LINEAR .and. &
                      inputpsi /= INPUT_PSI_MEMORY_LINEAR)
  call createWavefunctionsDescriptors(iproc,Lzd%hgrids(1),Lzd%hgrids(2),Lzd%hgrids(3),atoms,&
       rxyz,in%crmult,in%frmult,calculate_bounds,Lzd%Glr, output_grid_)
  if (iproc == 0 .and. dump) call print_wfd(Lzd%Glr%wfd)

  ! Create global orbs data structure.
  if(in%nspin==4) then
     nspinor=4
  else
     nspinor=1
  end if
  call orbitals_descriptors(iproc, nproc,in%gen_norb,in%gen_norbu,in%gen_norbd,in%nspin,nspinor,&
       in%gen_nkpt,in%gen_kpt,in%gen_wkpt,orbs,LINEAR_PARTITION_NONE)
  !!write(*,*) 'orbs%norbu', orbs%norbu
  !!write(*,*) 'orbs%norbd', orbs%norbd
  !!write(*,*) 'orbs%norb', orbs%norb
  !!write(*,*) 'orbs%norbup', orbs%norbup
  !!write(*,*) 'orbs%norbdp', orbs%norbdp
  !!write(*,*) 'orbs%norbp', orbs%norbp
  orbs%occup(1:orbs%norb*orbs%nkpts) = in%gen_occup
  if (dump .and. iproc==0) call print_orbitals(orbs, atoms%astruct%geocode)

  ! See if linear scaling should be activated and build the correct Lzd 
  call check_linear_and_create_Lzd(iproc,nproc,in%linear,Lzd,atoms,orbs,in%nspin,rxyz)
  lzd_lin=default_lzd()
  call nullify_local_zone_descriptors(lzd_lin)
  lzd_lin%nlr = 0


  ! Create linear orbs data structure.
  if (inputpsi == INPUT_PSI_LINEAR_AO .or. inputpsi == INPUT_PSI_DISK_LINEAR &
      .or. inputpsi == INPUT_PSI_MEMORY_LINEAR) then
     if (inputpsi == INPUT_PSI_LINEAR_AO .or. inputpsi == INPUT_PSI_DISK_LINEAR) then
         ! First do a simple redistribution
         call init_linear_orbs(LINEAR_PARTITION_SIMPLE)
     else
         ! Directly used the reference distribution
         norb_par = f_malloc(0.to.nproc-1,id='norb_par')
         norbu_par = f_malloc(0.to.nproc-1,id='norbu_par')
         norbd_par = f_malloc(0.to.nproc-1,id='norbd_par')
         if (.not.present(norb_par_ref)) then
             call f_err_throw('norb_par_ref not present', err_name='BIGDFT_RUNTIME_ERROR')
         end if
         call vcopy(nproc, norb_par_ref(0), 1, norb_par(0), 1)
         if (.not.present(norbu_par_ref)) then
             call f_err_throw('norbu_par_ref not present', err_name='BIGDFT_RUNTIME_ERROR')
         end if
         call vcopy(nproc, norbu_par_ref(0), 1, norbu_par(0), 1)
         if (.not.present(norbd_par_ref)) then
             call f_err_throw('norbd_par_ref not present', err_name='BIGDFT_RUNTIME_ERROR')
         end if
         call vcopy(nproc, norbd_par_ref(0), 1, norbd_par(0), 1)
         call init_linear_orbs(LINEAR_PARTITION_OPTIMAL)
         call f_free(norb_par)
         call f_free(norbu_par)
         call f_free(norbd_par)
     end if
     call fragment_stuff()
     call init_lzd_linear()
     ! For restart calculations, the suport function distribution must not be modified
     if (inputpsi == INPUT_PSI_LINEAR_AO .or. inputpsi == INPUT_PSI_DISK_LINEAR) then
         times_convol = f_malloc(lorbs%norb,id='times_convol')
         call test_preconditioning()
         time_max(1) = sum(times_convol(lorbs%isorb+1:lorbs%isorb+lorbs%norbp))
         time_average(1) = time_max(1)/real(nproc,kind=8)
         norb_par = f_malloc(0.to.nproc-1,id='norb_par')
         norbu_par = f_malloc(0.to.nproc-1,id='norbu_par')
         norbd_par = f_malloc(0.to.nproc-1,id='norbd_par')
         call optimize_loadbalancing2()
         call deallocate_orbitals_data(lorbs)
         call deallocate_local_zone_descriptors(lzd_lin)
         lzd_lin=default_lzd()
         call nullify_local_zone_descriptors(lzd_lin)
         lzd_lin%nlr = 0
         ! Deallocate here fragment stuff
         !if (.not.(frag_allocated .and. (.not. in%lin%fragment_calculation) .and. inputpsi /= INPUT_PSI_DISK_LINEAR)) then
         !if (frag_allocated) then
         !if (inputpsi == INPUT_PSI_DISK_LINEAR .or. in%lin%fragment_calculation) then
         if (frag_allocated) then
             do ifrag=1,in%frag%nfrag_ref
                call fragment_free(ref_frags(ifrag))
                ref_frags(ifrag)%astruct_frg%nat=-1
                ref_frags(ifrag)%fbasis%forbs=minimal_orbitals_data_null()
                !ref_frags(ifrag)=fragment_null()
                !!call f_free_ptr(ref_frags(ifrag)%astruct_frg%iatype)
                !!call f_free_ptr(ref_frags(ifrag)%astruct_frg%ifrztyp)
                !!call f_free_ptr(ref_frags(ifrag)%astruct_frg%input_polarization)
                !!call f_free_ptr(ref_frags(ifrag)%astruct_frg%rxyz)
                !!call f_free_ptr(ref_frags(ifrag)%astruct_frg%rxyz_int)
                !!call f_free_ptr(ref_frags(ifrag)%astruct_frg%ixyz_int)
             end do
            deallocate(ref_frags)
         end if
         call init_linear_orbs(LINEAR_PARTITION_OPTIMAL)
         totaltimes = f_malloc0(nproc,id='totaltimes')
         call fragment_stuff()
         call init_lzd_linear()
         call test_preconditioning()
         time_max(2) = sum(times_convol(lorbs%isorb+1:lorbs%isorb+lorbs%norbp))
         time_average(2) = time_max(2)/real(nproc,kind=8)
         totaltimes(iproc+1) = time_max(2)
         if (nproc>1) then
             call mpiallred(time_max, mpi_max, comm=bigdft_mpi%mpi_comm)
             call mpiallred(time_average, mpi_sum, comm=bigdft_mpi%mpi_comm)
             call mpiallred(totaltimes, mpi_sum, comm=bigdft_mpi%mpi_comm)
         end if
         !ratio_before = real(time_max(1),kind=8)/real(max(1.d0,time_min(1)),kind=8) !max to prevent divide by zero
         !ratio_after = real(time_max(2),kind=8)/real(max(1.d0,time_min(2)),kind=8) !max to prevent divide by zero
         !if (iproc==0) call yaml_map('preconditioning load balancing min/max before',(/time_min(1),time_max(1)/),fmt='(es9.2)')
         !if (iproc==0) call yaml_map('preconditioning load balancing min/max after',(/time_min(2),time_max(2)/),fmt='(es9.2)')
         if (iproc==0) call yaml_map('preconditioning load balancing before',time_max(1)/time_average(1),fmt='(es9.2)')
         if (iproc==0) call yaml_map('preconditioning load balancing after',time_max(2)/time_average(2),fmt='(es9.2)')
         if (iproc==0) call yaml_map('task with max load',maxloc(totaltimes)-1)
         call f_free(norb_par)
         call f_free(norbu_par)
         call f_free(norbd_par)
         call f_free(times_convol)
         call f_free(totaltimes)
     end if
  end if


  !In the case in which the number of orbitals is not "trivial" check whether they are too many
  if (inputpsi /= INPUT_PSI_RANDOM) then

     ! Allocations for readAtomicOrbitals (check inguess.dat and psppar files)
     norbsc_arr = f_malloc((/ atoms%natsc+1, in%nspin /),id='norbsc_arr')
     locrad = f_malloc(atoms%astruct%nat,id='locrad')

     !calculate the inputguess orbitals
     !spin for inputguess orbitals
     if (in%nspin==4) then
        nspin_ig=1
     else
        nspin_ig=in%nspin
     end if

     ! Read the inguess.dat file or generate the input guess via the inguess_generator
     call readAtomicOrbitals(atoms,norbe,norbsc,nspin_ig,orbs%nspinor,&
          norbsc_arr,locrad)

     if (in%nspin==4) then
        !in that case the number of orbitals doubles
        norbe=2*norbe
     end if

     ! De-allocations
     call f_free(locrad)
     call f_free(norbsc_arr)

     ! Check the maximum number of orbitals
     if (in%nspin==1 .or. in%nspin==4) then
        if (orbs%norb>norbe) then
           write(*,'(1x,a,i0,a,i0,a)') 'The number of orbitals (',orbs%norb,&
                &   ') must not be greater than the number of orbitals (',norbe,&
                &   ') generated from the input guess.'
           stop
        end if
     else if (in%nspin == 2) then
        if (orbs%norbu > norbe) then
           write(*,'(1x,a,i0,a,i0,a)') 'The number of orbitals up (',orbs%norbu,&
                &   ') must not be greater than the number of orbitals (',norbe,&
                &   ') generated from the input guess.'
           stop
        end if
        if (orbs%norbd > norbe) then
           write(*,'(1x,a,i0,a,i0,a)') 'The number of orbitals down (',orbs%norbd,&
                &   ') must not be greater than the number of orbitals (',norbe,&
                &   ') generated from the input guess.'
           stop
        end if
     end if
  end if

  !allocate communications arrays (allocate it before Projectors because of the definition
  !of iskpts and nkptsp)
  call orbitals_communicators(iproc,nproc,Lzd%Glr,orbs,comms)  
  if (inputpsi == INPUT_PSI_LINEAR_AO .or. inputpsi == INPUT_PSI_DISK_LINEAR &
      .or. inputpsi == INPUT_PSI_MEMORY_LINEAR) then
     if(iproc==0 .and. dump) call print_orbital_distribution(iproc, nproc, lorbs)
  end if

  if (iproc == 0 .and. dump) then
     nB=max(orbs%npsidim_orbs,orbs%npsidim_comp)*8
     nMB=nB/1024/1024
     nKB=(nB-nMB*1024*1024)/1024
     nB=modulo(nB,1024)
     call yaml_map('Wavefunctions memory occupation for root MPI process',&
          trim(yaml_toa(nMB,fmt='(i5)'))//' MB'//trim(yaml_toa(nKB,fmt='(i5)'))//&
          ' KB'//trim(yaml_toa(nB,fmt='(i5)'))//' B')
!!$     write(*,'(1x,a,3(i5,a))') &
!!$       'Wavefunctions memory occupation for root MPI process: ',&
!!$       nMB,' MB ',nKB,' KB ',nB,' B'
  end if
  ! Done orbs

  !!! fragment initializations - if not a fragment calculation, set to appropriate dummy values
  if (inputpsi /= INPUT_PSI_LINEAR_AO .and. inputpsi /= INPUT_PSI_DISK_LINEAR &
      .and. inputpsi /= INPUT_PSI_MEMORY_LINEAR) then
      call fragment_stuff()
  end if
  !!frag_allocated=.false.
  !!if (inputpsi == INPUT_PSI_DISK_LINEAR .or. in%lin%fragment_calculation) then
  !!   allocate(ref_frags(in%frag%nfrag_ref))
  !!   do ifrag=1,in%frag%nfrag_ref
  !!      ref_frags(ifrag)=fragment_null()
  !!   end do
  !!   call init_fragments(in,lorbs,atoms%astruct,ref_frags)
  !!  frag_allocated=.true.
  !!else
  !!   nullify(ref_frags)
  !!end if

  !!call input_check_psi_id(inputpsi, input_wf_format, in%dir_output, &
  !!     orbs, lorbs, iproc, nproc, in%frag%nfrag_ref, in%frag%dirname, ref_frags)

  !!! we need to deallocate the fragment arrays we just allocated as not a restart calculation so this is no longer needed
  !!if (frag_allocated .and. (.not. in%lin%fragment_calculation) .and. inputpsi /= INPUT_PSI_DISK_LINEAR) then
  !!    do ifrag=1,in%frag%nfrag_ref
  !!       ref_frags(ifrag)%astruct_frg%nat=-1
  !!       ref_frags(ifrag)%fbasis%forbs=minimal_orbitals_data_null()
  !!       call fragment_free(ref_frags(ifrag))
  !!       !ref_frags(ifrag)=fragment_null()
  !!    end do
  !!   deallocate(ref_frags)
  !!end if


  ! Calculate all projectors, or allocate array for on-the-fly calculation
  ! SM: For a linear scaling calculation, some parts can be done later.
  ! SM: The following flag is false for linear scaling and true otherwise.
  init_projectors_completely = (inputpsi /= INPUT_PSI_LINEAR_AO .and. &
                                inputpsi /= INPUT_PSI_DISK_LINEAR .and. &
                                inputpsi /= INPUT_PSI_MEMORY_LINEAR)
  call createProjectorsArrays(Lzd%Glr,rxyz,atoms,orbs,&
       in%frmult,in%frmult,Lzd%hgrids(1),Lzd%hgrids(2),&
       Lzd%hgrids(3),dry_run,nlpsp,init_projectors_completely)
  if (iproc == 0 .and. dump) call print_nlpsp(nlpsp)
  !the complicated part of the descriptors has not been filled
  if (dry_run) then
     call f_release_routine()
     return
  end if
  !calculate the partitioning of the orbitals between the different processors
!  print *,'here the localization regions should have been filled already'
!  stop

  if (present(denspot)) then
     !here dpbox can be put as input
     call density_descriptors(iproc,nproc,denspot%xc,in%nspin,in%crmult,in%frmult,atoms,&
          denspot%dpbox,in%rho_commun,rxyz,denspot%rhod)
     !allocate the arrays.
     call allocateRhoPot(Lzd%Glr,in%nspin,atoms,rxyz,denspot)
  end if

  !calculate the irreductible zone for this region, if necessary.
  call set_symmetry_data(atoms%astruct%sym,atoms%astruct%geocode, &
       & Lzd%Glr%d%n1i,Lzd%Glr%d%n2i,Lzd%Glr%d%n3i, in%nspin)

  ! A message about dispersion forces.
  call vdwcorrection_initializeparams(in%ixc, in%dispersion)

  !check the communication distribution
  if(inputpsi /= INPUT_PSI_LINEAR_AO .and. inputpsi /= INPUT_PSI_DISK_LINEAR &
     .and. inputpsi /= INPUT_PSI_MEMORY_LINEAR) then
     call check_communications(iproc,nproc,orbs,Lzd,comms)
  else
      ! Do not call check_communication, since the value of orbs%npsidim_orbs is wrong
      if(iproc==0) call yaml_warning('Do not call check_communications in the linear scaling version!')
      !if(iproc==0) write(*,*) 'WARNING: do not call check_communications in the linear scaling version!'
  end if

  !Check if orbitals and electrons
  if (orbs%norb*orbs%nkpts == 0) &
     & call f_err_throw('No electrons in the system! Check your input variables or atomic positions.', &
     & err_id=BIGDFT_INPUT_VARIABLES_ERROR)

  call f_release_routine()
  !---end of system definition routine


  contains

    subroutine init_linear_orbs(linear_partition)
     implicit none
     integer,intent(in) :: linear_partition

     if (linear_partition==LINEAR_PARTITION_SIMPLE) then
         if (present(locregcenters)) then
             call init_orbitals_data_for_linear(iproc, nproc, orbs%nspinor, in, atoms%astruct, locregcenters, lorbs)
         else
             call init_orbitals_data_for_linear(iproc, nproc, orbs%nspinor, in, atoms%astruct, atoms%astruct%rxyz, lorbs)
         end if
     else if (linear_partition==LINEAR_PARTITION_OPTIMAL) then
         if (present(locregcenters)) then
             call init_orbitals_data_for_linear(iproc, nproc, orbs%nspinor, in, atoms%astruct, locregcenters, lorbs, &
                  norb_par, norbu_par, norbd_par)
         else
             call init_orbitals_data_for_linear(iproc, nproc, orbs%nspinor, in, atoms%astruct, atoms%astruct%rxyz, lorbs, &
                  norb_par, norbu_par, norbd_par)
         end if
     else
         stop 'init_linear_orbs: wrong value of linear_partition'
     end if

       ! There are needed for the restart (at least if the atoms have moved...)
       present_inwhichlocreg_old = present(inwhichlocreg_old)
       present_onwhichatom_old = present(onwhichatom_old)
       if (present_inwhichlocreg_old .and. .not.present_onwhichatom_old &
           .or. present_onwhichatom_old .and. .not.present_inwhichlocreg_old) then
           call yaml_warning('inwhichlocreg_old and onwhichatom_old should be present at the same time')
           stop 
       end if
       if (present_inwhichlocreg_old .and. present_onwhichatom_old) then
           call vcopy(lorbs%norb, onwhichatom_old(1), 1, lorbs%onwhichatom(1), 1)
           !call vcopy(lorbs%norb, inwhichlocreg_old(1), 1, lorbs%inwhichlocreg(1), 1)
           !use onwhichatom to build the new inwhichlocreg (because the old inwhichlocreg can be ordered differently)
           ii = 0
           do iat=1, atoms%astruct%nat
              do iorb=1,lorbs%norb
                 if(iat ==  lorbs%onwhichatom(iorb)) then
                    ii = ii + 1
                    lorbs%inwhichlocreg(iorb)= ii
                 end if
              end do 
           end do
           !i_all=-product(shape(inwhichlocreg_old))*kind(inwhichlocreg_old)
           !deallocate(inwhichlocreg_old,stat=i_stat)
           !call memocc(i_stat,i_all,'inwhichlocreg_old',subname)
           !i_all=-product(shape(onwhichatom_old))*kind(onwhichatom_old)
           !deallocate(onwhichatom_old,stat=i_stat)
           !call memocc(i_stat,i_all,'onwhichatom_old',subname)
       end if
     end subroutine init_linear_orbs

     subroutine init_lzd_linear()
       use locregs, only: copy_locreg_descriptors
       implicit none
       call copy_locreg_descriptors(Lzd%Glr, lzd_lin%glr)
       call lzd_set_hgrids(lzd_lin, Lzd%hgrids)
       if (inputpsi == INPUT_PSI_LINEAR_AO .or. inputpsi == INPUT_PSI_MEMORY_LINEAR) then
           !!write(*,*) 'rxyz',rxyz
           !!write(*,*) 'locregcenters',locregcenters
           if (present(locregcenters)) then
              call lzd_init_llr(iproc, nproc, in, atoms%astruct, locregcenters, lorbs, lzd_lin)
          else
              call lzd_init_llr(iproc, nproc, in, atoms%astruct, atoms%astruct%rxyz, lorbs, lzd_lin)
          end if

       else
          call initialize_linear_from_file(iproc,nproc,in%frag,atoms%astruct,rxyz,lorbs,lzd_lin,&
               input_wf_format,in%dir_output,'minBasis',ref_frags)
          !what to do with derivatives?
          ! These values are not read from file, not very nice this way
          do ilr=1,lzd_lin%nlr
              iilr=mod(ilr-1,lorbs%norbu)+1 !correct value for a spin polarized system
              lzd_lin%llr(ilr)%locrad_kernel=in%lin%locrad_kernel(iilr)
              lzd_lin%llr(ilr)%locrad_mult=in%lin%locrad_mult(iilr)
          end do
       end if

       call initLocregs(iproc, nproc, lzd_lin, Lzd_lin%hgrids(1), Lzd_lin%hgrids(2),Lzd_lin%hgrids(3), &
            atoms%astruct, lorbs, Lzd_lin%Glr, 's')
       call update_wavefunctions_size(lzd_lin,lnpsidim_orbs,lnpsidim_comp,lorbs,iproc,nproc)
     end subroutine init_lzd_linear


     subroutine test_preconditioning()
       implicit none

       !Local variables
       integer :: iorb, iiorb, ilr, ncplx, ist, i, ierr, ii, jj
       logical :: with_confpot
       real(gp) :: kx, ky, kz
       type(workarrays_quartic_convolutions),dimension(:),allocatable :: precond_convol_workarrays
       type(workarr_precond),dimension(:),allocatable :: precond_workarrays
       real(kind=8),dimension(:),allocatable :: phi
       real(kind=8) :: t1, t2, time, tt, maxtime
       integer,parameter :: nit=5
       real(kind=8),dimension(2*nit+1) :: times

      call f_zero(times_convol)
      do iorb=1,lorbs%norbp
          iiorb=lorbs%isorb+iorb
          ilr=lorbs%inwhichlocreg(iiorb)
          ii = (lzd_lin%llr(ilr)%d%n1+1)*(lzd_lin%llr(ilr)%d%n2+1)*(lzd_lin%llr(ilr)%d%n3+1)
          jj = 7*(lzd_lin%llr(ilr)%d%nfu1-lzd_lin%llr(ilr)%d%nfl1+1)*&
                 (lzd_lin%llr(ilr)%d%nfu2-lzd_lin%llr(ilr)%d%nfl2+1)*&
                 (lzd_lin%llr(ilr)%d%nfu3-lzd_lin%llr(ilr)%d%nfl3+1)
          times_convol(iiorb) = real(ii+jj,kind=8)
      end do
      if (nproc>1) then
          call mpiallred(times_convol, mpi_sum, comm=bigdft_mpi%mpi_comm)
      end if

      return !###############################################3

       phi = f_malloc(lnpsidim_orbs,id='phi')
       phi=1.d-5

      allocate(precond_convol_workarrays(lorbs%norbp))
      allocate(precond_workarrays(lorbs%norbp))
      do iorb=1,lorbs%norbp
          iiorb=lorbs%isorb+iorb
          ilr=lorbs%inwhichlocreg(iiorb)
          with_confpot = .true.
          call init_local_work_arrays(lzd_lin%llr(ilr)%d%n1, lzd_lin%llr(ilr)%d%n2, lzd_lin%llr(ilr)%d%n3, &
               lzd_lin%llr(ilr)%d%nfl1, lzd_lin%llr(ilr)%d%nfu1, &
               lzd_lin%llr(ilr)%d%nfl2, lzd_lin%llr(ilr)%d%nfu2, &
               lzd_lin%llr(ilr)%d%nfl3, lzd_lin%llr(ilr)%d%nfu3, &
               with_confpot, precond_convol_workarrays(iorb))
          kx=lorbs%kpts(1,lorbs%iokpt(iorb))
          ky=lorbs%kpts(2,lorbs%iokpt(iorb))
          kz=lorbs%kpts(3,lorbs%iokpt(iorb))
          if (kx**2+ky**2+kz**2 > 0.0_gp .or. lorbs%nspinor==2 ) then
             ncplx=2
          else
             ncplx=1
          end if
          call allocate_work_arrays(lzd_lin%llr(ilr)%geocode, lzd_lin%llr(ilr)%hybrid_on, &
               ncplx, lzd_lin%llr(ilr)%d, precond_workarrays(iorb))
      end do


      call f_zero(times_convol)

      if (nproc>1) then
          call mpi_barrier(bigdft_mpi%mpi_comm, ierr)
      end if
       ist=0
       tt = 0.d0
       do iorb=1,lorbs%norbp
           iiorb = lorbs%isorb + iorb
           ilr = lorbs%inwhichlocreg(iiorb)
           kx=lorbs%kpts(1,lorbs%iokpt(iorb))
           ky=lorbs%kpts(2,lorbs%iokpt(iorb))
           kz=lorbs%kpts(3,lorbs%iokpt(iorb))
           if (kx**2+ky**2+kz**2 > 0.0_gp .or. lorbs%nspinor==2 ) then
              ncplx=2
           else
              ncplx=1
           end if
           do i=1,2*nit+1
               t1 = mpi_wtime()
               call solvePrecondEquation(iproc, nproc, lzd_lin%llr(ilr), ncplx, 6, -0.5d0, &
                    lzd_lin%hgrids(1), lzd_lin%hgrids(2), lzd_lin%hgrids(3), &
                    lorbs%kpts(1,lorbs%iokpt(iorb)), lorbs%kpts(1,lorbs%iokpt(iorb)), lorbs%kpts(1,lorbs%iokpt(iorb)), &
                    phi(1+ist), lzd_lin%llr(ilr)%locregCenter, lorbs,&
                    1.d-3, 4, precond_convol_workarrays(iorb), precond_workarrays(iorb))
               t2 = mpi_wtime()
               times(i) = t2-t1
           end do
           ! Take the median
           write(20000+iproc,'(a,i7,2es13.2,5x,11es12.2)') 'iiorb, time, tottime, alltimes', iiorb, time, tt, times
           maxtime = maxval(times)
           do i=1,nit
               times(minloc(times,1)) = maxtime
           end do
           do i=1,2*nit
               times(maxloc(times,1)) = 0.d0
           end do
           time = maxval(times)
           tt = tt + time
           write(20000+iproc,'(a,i7,2es13.2,5x,11es12.2)') 'iiorb, time, tottime, alltimes', iiorb, time, tt, times
           times_convol(iiorb) = time
           ist = ist + (lzd_lin%llr(ilr)%wfd%nvctr_c+7*lzd_lin%llr(ilr)%wfd%nvctr_f)*ncplx
       end do
       write(20000+iproc,'(a)') '==========================='

       do iorb=1,lorbs%norbp
           iiorb=lorbs%isorb+iorb
           ilr=lorbs%inwhichlocreg(iiorb)
           call deallocate_workarrays_quartic_convolutions(precond_convol_workarrays(iorb))
           kx=lorbs%kpts(1,lorbs%iokpt(iorb))
           ky=lorbs%kpts(2,lorbs%iokpt(iorb))
           kz=lorbs%kpts(3,lorbs%iokpt(iorb))
           if (kx**2+ky**2+kz**2 > 0.0_gp .or. lorbs%nspinor==2 ) then
              ncplx=2
           else
              ncplx=1
           end if
           call deallocate_work_arrays(lzd_lin%llr(ilr)%geocode, lzd_lin%llr(ilr)%hybrid_on, &
                ncplx, precond_workarrays(iorb))
       end do
       deallocate(precond_convol_workarrays)
       deallocate(precond_workarrays)

       call f_free(phi)

       if (nproc>1) then
           call mpiallred(times_convol, mpi_sum, comm=bigdft_mpi%mpi_comm)
       end if

     end subroutine test_preconditioning

     !!subroutine optimize_loadbalancing()
     !!  implicit none

     !!  ! Local variables
     !!  integer(kind=8) :: isize, isize_ideal

     !!  ! Sum up the total size of all support functions
     !!  isize = int(lnpsidim_orbs,kind=8)
     !!  if (nproc>1) then
     !!      call mpiallred(isize, 1, mpi_sum, bigdft_mpi%mpi_comm)
     !!  end if

     !!  ! Ideal size per task (integer division)
     !!  isize_ideal = isize/int(nproc,kind=8)

     !!  ! Redistribute the support functions such that the load balancing is optimal
     !!  call redistribute(lorbs%norb, isize_ideal, norb_par)

     !!  ! The same for the up and down orbitals
     !!  isize_ideal = isize_ideal/int(in%nspin,kind=8)
     !!  call redistribute(lorbs%norbu, isize_ideal, norbu_par)
     !!  call redistribute(lorbs%norbd, isize_ideal, norbd_par)

     !!end subroutine optimize_loadbalancing

     !!subroutine redistribute(norb, isize_ideal, norb_par)
     !!  implicit none
     !!  integer,intent(in) :: norb
     !!  integer(kind=8),intent(in) :: isize_ideal
     !!  integer,dimension(0:nproc-1),intent(out) :: norb_par
     !!  integer :: jjorbtot, jjorb, jproc, jlr, jorb
     !!  integer(kind=8) :: ncount

     !!  call f_zero(norb_par)
     !!  ncount = int(0,kind=8)
     !!  jproc = 0
     !!  jjorb = 0
     !!  jjorbtot = 0
     !!  do jorb=1,norb
     !!      jjorb = jjorb + 1
     !!      jlr = lorbs%inwhichlocreg(jorb)
     !!      ncount = ncount + int(lzd_lin%llr(jlr)%wfd%nvctr_c+7*lzd_lin%llr(jlr)%wfd%nvctr_f,kind=8)
     !!      if (ncount>=isize_ideal*int(jproc+1,kind=8)) then
     !!          norb_par(jproc) = jjorb
     !!          jjorbtot = jjorbtot + jjorb
     !!          jjorb = 0
     !!          jproc = jproc + 1
     !!      end if
     !!      if (jproc==nproc-1) exit
     !!  end do
     !!  norb_par(nproc-1) = (norb - jjorbtot) !+jjorb -> why was this needed?! !take the rest
     !!  do jproc=0,nproc-1
     !!      !if (iproc==0) write(*,*) 'jproc, norb_par(jproc)', jproc, norb_par(jproc)
     !!  end do
     !!end subroutine redistribute


     subroutine optimize_loadbalancing2()
       implicit none

       ! Local variables
       real(kind=8) :: time, time_ideal

       ! Sum up the total size of all support functions
       time = sum(times_convol)

       ! Ideal size per task (integer division)
       time_ideal = time/int(nproc,kind=8)

       ! Redistribute the support functions such that the load balancing is optimal
       !!call redistribute2(lorbs%norb, time_ideal, norb_par)
       call redistribute(nproc, lorbs%norb, times_convol, time_ideal, norb_par)

       ! The same for the up and down orbitals
       time_ideal = time_ideal/int(in%nspin,kind=8)
       !!call redistribute2(lorbs%norbu, time_ideal, norbu_par)
       !!call redistribute2(lorbs%norbd, time_ideal, norbd_par)
       call redistribute(nproc, lorbs%norbu, times_convol, time_ideal, norbu_par)
       call redistribute(nproc, lorbs%norbd, times_convol, time_ideal, norbd_par)

     end subroutine optimize_loadbalancing2

     subroutine redistribute2(norb, time_ideal, norb_par)
       implicit none
       integer,intent(in) :: norb
       real(kind=8),intent(in) :: time_ideal
       integer,dimension(0:nproc-1),intent(out) :: norb_par
       integer :: jjorbtot, jjorb, jproc, jlr, jorb
       real(kind=8) :: tcount

       call f_zero(norb_par)
       if (norb>=nproc) then
           tcount = 0.d0
           jproc = 0
           jjorb = 0
           jjorbtot = 0
           do jorb=1,norb
               if (jproc==nproc-1) exit
               jjorb = jjorb + 1
               if(jorb==norb) exit !just to besure that no out of bound happens
               tcount = tcount + times_convol(jorb)
               !if (iproc==0) write(*,'(a,2i8,2es14.5)') 'jorb, jproc, tcount, diff to target', jorb, jproc, tcount, abs(tcount-time_ideal*real(jproc+1,kind=8))
               if (abs(tcount-time_ideal*real(jproc+1,kind=8)) <= &
                       abs(tcount+times_convol(jorb+1)-time_ideal*real(jproc+1,kind=8))) then
                   norb_par(jproc) = jjorb
                   jjorbtot = jjorbtot + jjorb
                   jjorb = 0
                   jproc = jproc + 1
               end if
           end do
           norb_par(nproc-1) = jjorb + (norb - jjorbtot) !take the rest
           !do jproc=0,nproc-1
           !    if (iproc==0) write(*,*) 'jproc, norb_par(jproc)', jproc, norb_par(jproc)
           !end do
       else
           ! Equal distribution
           norb_par(0:norb-1) = 1
       end if
     end subroutine redistribute2


     subroutine fragment_stuff()
       implicit none
       frag_allocated=.false.
       if (inputpsi == INPUT_PSI_DISK_LINEAR .or. in%lin%fragment_calculation) then
          allocate(ref_frags(in%frag%nfrag_ref))
          do ifrag=1,in%frag%nfrag_ref
             ref_frags(ifrag)=fragment_null()
          end do
          call init_fragments(in,lorbs,atoms%astruct,ref_frags)
         frag_allocated=.true.
       else
          nullify(ref_frags)
         frag_allocated=.false.
       end if

       call input_check_psi_id(inputpsi, input_wf_format, in%dir_output, &
            orbs, lorbs, iproc, nproc, in%frag%nfrag_ref, in%frag%dirname, ref_frags)

       ! we need to deallocate the fragment arrays we just allocated as not a restart calculation so this is no longer needed
       if (frag_allocated .and. (.not. in%lin%fragment_calculation) .and. inputpsi /= INPUT_PSI_DISK_LINEAR) then
           do ifrag=1,in%frag%nfrag_ref
              call fragment_free(ref_frags(ifrag))
              ref_frags(ifrag)%astruct_frg%nat=-1
              ref_frags(ifrag)%fbasis%forbs=minimal_orbitals_data_null()
              !ref_frags(ifrag)=fragment_null()
           end do
          deallocate(ref_frags)
         frag_allocated=.false.
       end if
     end subroutine fragment_stuff

END SUBROUTINE system_initialization


subroutine system_initKernels(verb, iproc, nproc, geocode, in, denspot)
  use module_types
  use module_xc
  use Poisson_Solver, except_dp => dp, except_gp => gp, except_wp => wp
  use module_base
  implicit none
  logical, intent(in) :: verb
  integer, intent(in) :: iproc, nproc
  character, intent(in) :: geocode !< @copydoc poisson_solver::doc::geocode
  type(input_variables), intent(in) :: in
  type(DFT_local_fields), intent(inout) :: denspot

  integer, parameter :: ndegree_ip = 16

  denspot%pkernel=pkernel_init(verb, iproc,nproc,in%matacc%PSolver_igpu,&
       geocode,denspot%dpbox%ndims,denspot%dpbox%hgrids,ndegree_ip,mpi_env=denspot%dpbox%mpi_env)
  !create the sequential kernel if the exctX parallelisation scheme requires it
  if ((xc_exctXfac(denspot%xc) /= 0.0_gp .and. in%exctxpar=='OP2P' .or. in%SIC%alpha /= 0.0_gp)&
       .and. denspot%dpbox%mpi_env%nproc > 1) then
     !the communicator of this kernel is bigdft_mpi%mpi_comm
     !this might pose problems when using SIC or exact exchange with taskgroups
     denspot%pkernelseq=pkernel_init(iproc==0 .and. verb,0,1,in%matacc%PSolver_igpu,&
          geocode,denspot%dpbox%ndims,denspot%dpbox%hgrids,ndegree_ip)
  else 
     denspot%pkernelseq = denspot%pkernel
  end if

END SUBROUTINE system_initKernels

subroutine system_createKernels(denspot, verb)
  use module_base
  use module_types
  use Poisson_Solver, except_dp => dp, except_gp => gp, except_wp => wp
  implicit none
  logical, intent(in) :: verb
  type(DFT_local_fields), intent(inout) :: denspot

  call pkernel_set(denspot%pkernel,verbose=verb)
    !create the sequential kernel if pkernelseq is not pkernel
  if (denspot%pkernelseq%mpi_env%nproc == 1 .and. denspot%pkernel%mpi_env%nproc /= 1) then
     call pkernel_set(denspot%pkernelseq,verbose=.false.)
  else
     denspot%pkernelseq = denspot%pkernel
  end if

END SUBROUTINE system_createKernels

<<<<<<< HEAD
=======
!> calculate the dielectric function for the cavitBy
subroutine epsilon_cavity(atoms,rxyz,pkernel)
  use dynamic_memory
  use Poisson_Solver
  use module_atoms
  use ao_inguess, only: atomic_info
  !use yaml_output
  use module_defs, only : Bohr_Ang
  use f_utils
  use yaml_output
  use dictionaries, only: f_err_throw
  implicit none
  type(atoms_data), intent(in) :: atoms
  real(gp), dimension(3,atoms%astruct%nat), intent(in) :: rxyz
  type(coulomb_operator), intent(inout) :: pkernel
  !local variables
  real(gp), parameter :: epsilon0=78.36d0 ! Constant dielectric permittivity of water.
  real(gp), parameter :: fact=1.2d0 ! Multiplying factor to enlarge the rigid cavity.
  integer :: i1,i2,i3,unt,i
  real(gp) :: delta,IntSur,IntVol,noeleene,Cavene,Repene,Disene
  type(atoms_iterator) :: it
  real(gp), dimension(:), allocatable :: radii,radii_nofact
  real(gp), dimension(:,:,:), allocatable :: eps,oneoeps,oneosqrteps,corr
  real(gp), dimension(:,:,:,:), allocatable :: dlogeps
  !set the vdW radii for the cavity definition
  !iterate above atoms

  radii=f_malloc(atoms%astruct%nat,id='radii')
  radii_nofact=f_malloc(atoms%astruct%nat,id='radii_nofact')
  eps=f_malloc(pkernel%ndims,id='eps')
  dlogeps=f_malloc([3,pkernel%ndims(1),pkernel%ndims(2),pkernel%ndims(3)],id='dlogeps')
  oneoeps=f_malloc(pkernel%ndims,id='oneoeps')
  oneosqrteps=f_malloc(pkernel%ndims,id='oneosqrteps')
  corr=f_malloc(pkernel%ndims,id='corr')

  it=atoms_iter(atoms%astruct)
  !python metod
  do while(atoms_iter_next(it))
     !only amu is extracted here
     call atomic_info(atoms%nzatom(it%ityp),atoms%nelpsp(it%ityp),&
          rcov=radii(it%iat))
  end do
  call yaml_map('Bohr_Ang',Bohr_Ang)

!  radii(1)=1.5d0/Bohr_Ang
!  radii(2)=1.2d0/Bohr_Ang
!  radii(3)=1.2d0/Bohr_Ang

!  delta=4.0*maxval(pkernel%hgrids)
  delta=2.0d0
  call yaml_map('Delta cavity',delta)
  delta=delta*0.25d0 ! Divided by 4 because both rigid cavities are 4*delta widespread 

  do i=1,atoms%astruct%nat
!   write(*,*)atoms%astruct%atomnames(atoms%astruct%iatype(i))
   ! Set the Pauling's set of atomic radii [R.C. Weast, ed., Handbook of chemistry and physics (CRC Press, Cleveland, 1981)].
   select case(trim(atoms%astruct%atomnames(atoms%astruct%iatype(i))))
   case('H')
    radii(i)=1.0d0
   case('C')
    radii(i)=1.5d0
   case('N')
    radii(i)=1.5d0
   case('O')
    radii(i)=1.4d0
   case('P')
    radii(i)=1.8d0
   case('Cl')
    radii(i)=1.8d0
   case default
    call f_err_throw('For rigid cavity a radius should be fixed for each atom type')
   end select
   call yaml_map('Atomic type',atoms%astruct%atomnames(atoms%astruct%iatype(i)))
   radii_nofact(i) = radii(i)/Bohr_Ang +1.05d0*delta
   radii(i) = fact*radii(i)/Bohr_Ang + 1.22d0*delta
  end do
  call yaml_map('Covalent radii',radii)

!--------------------------------------------

! Calculation of non-electrostatic contribution. Use of raddi without fact
! multiplication.
!  call epsilon_rigid_cavity_error_multiatoms(atoms%astruct%geocode,pkernel%ndims,pkernel%hgrids,atoms%astruct%nat,rxyz,radii_nofact,&
!       epsilon0,delta,eps,dlogeps,oneoeps,oneosqrteps,corr,IntSur,IntVol)
  call epsilon_rigid_cavity_new_multiatoms(atoms%astruct%geocode,pkernel%ndims,pkernel%hgrids,atoms%astruct%nat,rxyz,radii_nofact,&
       epsilon0,delta,eps,dlogeps,oneoeps,oneosqrteps,corr,IntSur,IntVol)

  call yaml_map('Surface integral',IntSur)
  call yaml_map('Volume integral',IntVol)

  Cavene= 72.d-13*Bohr_Ang*IntSur/8.238722514d-8*627.509469d0
  Repene=-22.d-13*Bohr_Ang*IntSur/8.238722514d-8*627.509469d0
  Disene=-0.35d9*IntVol*2.942191219d-13*627.509469d0
  noeleene=Cavene+Repene+Disene
  call yaml_map('Cavity energy',Cavene)
  call yaml_map('Repulsion energy',Repene)
  call yaml_map('Dispersion energy',Disene)
  call yaml_map('Total non-electrostatic energy',noeleene)

!--------------------------------------------

!  call epsilon_rigid_cavity(atoms%astruct%geocode,pkernel%ndims,pkernel%hgrids,atoms%astruct%nat,rxyz,radii,&
!       epsilon0,delta,eps)
!  call epsilon_rigid_cavity_error_multiatoms(atoms%astruct%geocode,pkernel%ndims,pkernel%hgrids,atoms%astruct%nat,rxyz,radii,&
!       epsilon0,delta,eps,dlogeps,oneoeps,oneosqrteps,corr,IntSur,IntVol)
  call epsilon_rigid_cavity_new_multiatoms(atoms%astruct%geocode,pkernel%ndims,pkernel%hgrids,atoms%astruct%nat,rxyz,radii,&
       epsilon0,delta,eps,dlogeps,oneoeps,oneosqrteps,corr,IntSur,IntVol)

  !set the epsilon to the poisson solver kernel
!  call pkernel_set_epsilon(pkernel,eps=eps)

  select case(trim(pkernel%method))
  case('PCG')
   call pkernel_set_epsilon(pkernel,oneosqrteps=oneosqrteps,corr=corr)
  case('PI') 
   call pkernel_set_epsilon(pkernel,oneoeps=oneoeps,dlogeps=dlogeps)
  end select

!!$  unt=f_get_free_unit(21)
!!$  call f_open_file(unt,file='oneoepsilon.dat')
!!$  i1=1!n03/2
!!$  do i2=1,pkernel%ndims(2)
!!$     do i3=1,pkernel%ndims(3)
!!$        write(unt,'(2(1x,I4),2(1x,e14.7))')i2,i3,pkernel%oneoeps(i1,i2+(i3-1)*pkernel%ndims(2)),&
!!$             pkernel%oneoeps(pkernel%ndims(1)/2,i2+(i3-1)*pkernel%ndims(2))
!!$     end do
!!$  end do
!!$  call f_close(unt)


  call f_free(radii)
  call f_free(radii_nofact)
  call f_free(eps)
  call f_free(dlogeps)
  call f_free(oneoeps)
  call f_free(oneosqrteps)
  call f_free(corr)
end subroutine epsilon_cavity

>>>>>>> 1a64e697

!> Calculate the important objects related to the physical properties of the system
subroutine system_properties(iproc,nproc,in,atoms,orbs)!,radii_cf)
  use module_base
  use module_types
  use module_interfaces, except_this_one => system_properties
  implicit none
  integer, intent(in) :: iproc,nproc
  type(input_variables), intent(in) :: in
  type(atoms_data), intent(in) :: atoms
  type(orbitals_data), intent(inout) :: orbs
!  real(gp), dimension(atoms%astruct%ntypes,3), intent(out) :: radii_cf
  !local variables
  !n(c) character(len=*), parameter :: subname='system_properties'
  integer :: nspinor

!  radii_cf = atoms%radii_cf
!!$  call read_radii_variables(atoms, radii_cf, in%crmult, in%frmult, in%projrad)
!!$  call read_atomic_variables(atoms, trim(in%file_igpop),in%nspin)
  if (iproc == 0) call print_atomic_variables(atoms, max(in%hx,in%hy,in%hz), in%ixc, in%dispersion)
  if(in%nspin==4) then
     nspinor=4
  else
     nspinor=1
  end if
  call orbitals_descriptors(iproc, nproc,in%gen_norb,in%gen_norbu,in%gen_norbd,in%nspin,nspinor,&
       in%gen_nkpt,in%gen_kpt,in%gen_wkpt,orbs,LINEAR_PARTITION_NONE)
  orbs%occup(1:orbs%norb*orbs%nkpts) = in%gen_occup
  if (iproc==0) call print_orbitals(orbs, atoms%astruct%geocode)

  !Check if orbitals and electrons
  if (orbs%norb*orbs%nkpts == 0) &
     & call f_err_throw('No electrons in the system. Check your input variables or atomic positions', &
     & err_id=BIGDFT_INPUT_VARIABLES_ERROR)

END SUBROUTINE system_properties


!> Check for the need of a core density and fill the rhocore array which
!! should be passed at the rhocore pointer
subroutine calculate_rhocore(at,d,rxyz,hxh,hyh,hzh,i3s,i3xcsh,n3d,n3p,rhocore)
  use module_base
  use module_types
  use yaml_output
  implicit none
  integer, intent(in) :: i3s,n3d,i3xcsh,n3p
  real(gp), intent(in) :: hxh,hyh,hzh
  type(atoms_data), intent(in) :: at
  type(grid_dimensions), intent(in) :: d
  real(gp), dimension(3,at%astruct%nat), intent(in) :: rxyz
  real(wp), dimension(:,:,:,:), pointer :: rhocore
  !local variables
  character(len=*), parameter :: subname='calculate_rhocore'
  integer :: ityp,iat,j3,i1,i2 !,ierr,ind
  real(wp) :: tt
  real(gp) :: rx,ry,rz,rloc,cutoff
  

  !check for the need of a nonlinear core correction
!!$  donlcc=.false.
!!$  chk_nlcc: do ityp=1,at%astruct%ntypes
!!$     filename = 'nlcc.'//at%astruct%atomnames(ityp)
!!$
!!$     inquire(file=filename,exist=exists)
!!$     if (exists) then
!!$        donlcc=.true.
!!$        exit chk_nlcc
!!$     end if
!!$  end do chk_nlcc

  if (at%donlcc) then
     !allocate pointer rhocore
     rhocore = f_malloc0_ptr((/ d%n1i , d%n2i , n3d , 10 /),id='rhocore')
     !perform the loop on any of the atoms which have this feature
     do iat=1,at%astruct%nat
        ityp=at%astruct%iatype(iat)
!!$        filename = 'nlcc.'//at%astruct%atomnames(ityp)
!!$        inquire(file=filename,exist=exists)
!!$        if (exists) then
        if (at%nlcc_ngv(ityp)/=UNINITIALIZED(1) .or.&
             at%nlcc_ngc(ityp)/=UNINITIALIZED(1) ) then
           if (bigdft_mpi%iproc == 0) call yaml_map('NLCC, Calculate core density for atom',trim(at%astruct%atomnames(ityp)))
           rx=rxyz(1,iat) 
           ry=rxyz(2,iat)
           rz=rxyz(3,iat)

           rloc=at%psppar(0,0,ityp)
           cutoff=10.d0*rloc

           call calc_rhocore_iat(bigdft_mpi%iproc,at,ityp,rx,ry,rz,cutoff,hxh,hyh,hzh,&
                d%n1,d%n2,d%n3,d%n1i,d%n2i,d%n3i,i3s,n3d,rhocore)

        end if
     end do

     !calculate total core charge in the grid
     !In general this should be really bad

!!$     do j3=1,n3d
!!$        tt=0.0_wp
!!$        do i2=1,d%n2i
!!$           do i1=1,d%n1i
!!$              !ind=i1+(i2-1)*d%n1i+(j3+i3xcsh-1)*d%n1i*d%n2i
!!$              tt=tt+rhocore(i1,i2,j3,1)
!!$           enddo
!!$        enddo
!!$        write(17+iproc,*)j3+i3s-1,tt
!!$     enddo
!!$call MPI_BARRIER(bigdft_mpi%mpi_comm,ierr)
!!$stop
     tt=0.0_wp
     do j3=1,n3p
        do i2=1,d%n2i
           do i1=1,d%n1i
              !ind=i1+(i2-1)*d%n1i+(j3+i3xcsh-1)*d%n1i*d%n2i
              tt=tt+rhocore(i1,i2,j3+i3xcsh,1)
           enddo
        enddo
     enddo

     if (bigdft_mpi%nproc > 1) call mpiallred(tt,1,MPI_SUM,comm=bigdft_mpi%mpi_comm)
     tt=tt*hxh*hyh*hzh
     if (bigdft_mpi%iproc == 0) call yaml_map('Total core charge on the grid (To be compared with analytic one)', tt,fmt='(f15.7)')

  else
     !No NLCC needed, nullify the pointer 
     nullify(rhocore)
  end if

END SUBROUTINE calculate_rhocore


subroutine psp_from_stream(ios, nzatom, nelpsp, npspcode, &
     & ixcpsp, psppar, donlcc, rcore, qcore, radii_cf, pawpatch)
  use module_base
  use ao_inguess
  use m_pawpsp, only: pawpsp_read_header_2
  use dictionaries
  use f_utils
  implicit none
  
  type(io_stream), intent(inout) :: ios
  integer, intent(out) :: nzatom, nelpsp, npspcode, ixcpsp
  real(gp), intent(out) :: psppar(0:4,0:6), radii_cf(3), rcore, qcore
  logical, intent(out) :: pawpatch
  logical, intent(inout) ::  donlcc
  
  !ALEX: Some local variables
  real(gp):: fourpi, sqrt2pi
  character(len=2) :: symbol

  integer :: ierror, ierror1, i, j, nn, nlterms, nprl, l, nzatom_, nelpsp_, npspcode_
  integer :: lmax,lloc,mmax
  integer:: pspversion,basis_size,lmn_size
  real(dp) :: nelpsp_dp,nzatom_dp,r2well
  character(len=max_field_length) :: line
  logical :: exists, eof

  radii_cf = UNINITIALIZED(1._gp)
  pawpatch = .false.
  !inquire(file=trim(filename),exist=exists)
  !if (.not. exists) return

  ! if (iproc.eq.0) write(*,*) 'opening PSP file ',filename
  !open(unit=11,file=trim(filename),status='old',iostat=ierror)
  !Check the open statement
  !if (ierror /= 0) then
  !   write(*,*) ': Failed to open the file (it must be in ABINIT format!): "',&
  !        trim(filename),'"'
  !   stop
  !end if
  call f_iostream_get_line(ios, line)
  call f_iostream_get_line(ios, line)
  read(line,*) nzatom_dp, nelpsp_dp
  nzatom=int(nzatom_dp); nelpsp=int(nelpsp_dp)
  call f_iostream_get_line(ios, line)
  read(line,*) npspcode, ixcpsp, lmax, lloc, mmax, r2well

  psppar(:,:)=0._gp
  if (npspcode == 2) then !GTH case
     call f_iostream_get_line(ios, line)
     read(line,*) (psppar(0,j),j=0,4)
     do i=1,2
        call f_iostream_get_line(ios, line)
        read(line,*) (psppar(i,j),j=0,3-i)
     enddo
  else if (npspcode == 3) then !HGH case
     call f_iostream_get_line(ios, line)
     read(line,*) (psppar(0,j),j=0,4)
     call f_iostream_get_line(ios, line)
     read(line,*) (psppar(1,j),j=0,3)
     do i=2,4
        call f_iostream_get_line(ios, line)
        read(line,*) (psppar(i,j),j=0,3)
        !ALEX: Maybe this can prevent reading errors on CRAY machines?
        call f_iostream_get_line(ios, line)
        !read(11,*) skip !k coefficients, not used for the moment (no spin-orbit coupling)
     enddo
  else if (npspcode == 7) then !PAW Pseudos
     ! Need NC psp for input guess.
     call atomic_info(nzatom, nelpsp, symbol = symbol)
     call psp_from_data(symbol, nzatom_, nelpsp_, npspcode_, ixcpsp, &
          & psppar, exists)
     if (.not.exists) stop "Implement here."

     ! PAW format using libPAW.
     call pawpsp_read_header_2(ios%iunit,pspversion,basis_size,lmn_size)
     ! PAW data will not be saved in the input dictionary,
     ! we keep their reading for later.
     pawpatch = .true.
  else if (npspcode == 10) then !HGH-K case
     call f_iostream_get_line(ios, line)
     read(line,*) psppar(0,0),nn,(psppar(0,j),j=1,nn) !local PSP parameters
     call f_iostream_get_line(ios, line)
     read(line,*) nlterms !number of channels of the pseudo
     prjloop: do l=1,nlterms
        call f_iostream_get_line(ios, line)
        read(line,*) psppar(l,0),nprl,psppar(l,1),&
             (psppar(l,j+2),j=2,nprl) !h_ij terms
        do i=2,nprl
           call f_iostream_get_line(ios, line)
           read(line,*) psppar(l,i),(psppar(l,i+j+1),j=i+1,nprl) !h_ij 
        end do
        if (l==1) cycle
        do i=1,nprl
           !ALEX: Maybe this can prevent reading errors on CRAY machines?
           call f_iostream_get_line(ios, line)
           !read(11,*)skip !k coefficients, not used
        end do
     end do prjloop
  !ALEX: Add support for reading NLCC from psppar
  else if (npspcode == 12) then !HGH-NLCC: Same as HGH-K + one additional line
     call f_iostream_get_line(ios, line)
     read(line,*) psppar(0,0),nn,(psppar(0,j),j=1,nn) !local PSP parameters
     call f_iostream_get_line(ios, line)
     read(line,*) nlterms !number of channels of the pseudo
     do l=1,nlterms
        call f_iostream_get_line(ios, line)
        read(line,*) psppar(l,0),nprl,psppar(l,1),&
             (psppar(l,j+2),j=2,nprl) !h_ij terms
        do i=2,nprl
           call f_iostream_get_line(ios, line)
           read(line,*) psppar(l,i),(psppar(l,i+j+1),j=i+1,nprl) !h_ij
        end do
        if (l==1) cycle
        do i=1,nprl
           !ALEX: Maybe this can prevent reading errors on CRAY machines?
           call f_iostream_get_line(ios, line)
           !read(11,*) skip !k coefficients, not used
        end do
     end do 
     call f_iostream_get_line(ios, line)
     read(line,*) rcore, qcore
     !convert the core charge fraction qcore to the amplitude of the Gaussian
     !multiplied by 4pi. This is the convention used in nlccpar(1,:).
     fourpi=4.0_gp*pi_param!8.0_gp*dacos(0.0_gp)
     sqrt2pi=sqrt(0.5_gp*fourpi)
     qcore=fourpi*qcore*real(nzatom-nelpsp,gp)/&
          (sqrt2pi*rcore)**3
     donlcc=.true.
  else
     call f_err_throw('PSP code not recognised (' // trim(yaml_toa(npspcode)) // ')', &
          err_id=BIGDFT_INPUT_VARIABLES_ERROR)
  end if

  if (npspcode /= 7) then
     
     !old way of calculating the radii, requires modification of the PSP files
     call f_iostream_get_line(ios, line, eof)
     if (eof) then
        !if (iproc ==0) write(*,*)&
        !     ' WARNING: last line of pseudopotential missing, put an empty line'
        line=''
     end if
     read(line,*,iostat=ierror1) radii_cf(1),radii_cf(2),radii_cf(3)
     if (ierror1 /= 0 ) then
        read(line,*,iostat=ierror) radii_cf(1),radii_cf(2)
        radii_cf(3)=UNINITIALIZED(1._gp)
        ! Open64 behaviour, if line is PAWPATCH, then radii_cf(1) = 0.
        if (ierror /= 0) radii_cf = UNINITIALIZED(1._gp)
     end if
     pawpatch = (trim(line) == "PAWPATCH")
     do
        call f_iostream_get_line(ios, line, eof)
        if (eof .or. pawpatch) exit
        pawpatch = (trim(line) == "PAWPATCH")
     end do
  end if
END SUBROUTINE psp_from_stream

subroutine paw_from_file(pawrad, pawtab, filename, nzatom, nelpsp, ixc)
  use module_base
  use m_pawpsp, only: pawpsp_main
  use defs_basis, only: tol14, fnlen
  use m_pawrad, only: pawrad_type, pawrad_nullify
  use m_pawtab, only: pawtab_type, pawtab_nullify
  implicit none

  type(pawrad_type), intent(out) :: pawrad
  type(pawtab_type), intent(out) :: pawtab
  character(len = *), intent(in) :: filename
  integer, intent(in) :: nzatom, nelpsp, ixc

  integer:: icoulomb,ipsp
  integer:: pawxcdev,usewvl,usexcnhat,xclevel
  integer::pspso
  real(dp):: xc_denpos
  real(dp)::epsatm,xcccrc
  character(len=fnlen):: filpsp   ! name of the psp file
  !  type(paw_setup_t),optional,intent(in) :: psxml
  !!arrays
  integer:: wvl_ngauss(2)
  integer, parameter :: mqgrid_ff = 0, mqgrid_vl = 0
  real(dp):: qgrid_ff(mqgrid_ff),qgrid_vl(mqgrid_vl)
  real(dp):: ffspl(mqgrid_ff,2,1)
  real(dp):: vlspl(mqgrid_vl,2)

  call pawrad_nullify(pawrad)
  call pawtab_nullify(pawtab)

  !These should be passed as arguments:
  !Defines the number of Gaussian functions for projectors
  !See ABINIT input files documentation
  wvl_ngauss=[10,10]
  icoulomb= 1 !Fake argument, this only indicates that we are inside bigdft..
  !do not change, even if icoulomb/=1
  ipsp=1      !This is relevant only for XML.
  !This is not yet working
  xclevel=1 ! xclevel=XC functional level (1=LDA, 2=GGA)
  ! For the moment, it will just work for LDA
  pspso=0 !No spin-orbit for the moment

  ! Define parameters:
  pawxcdev=1; usewvl=1 ; usexcnhat=0 !default
  xc_denpos=tol14
  filpsp=trim(filename)

  call pawpsp_main( &
       & pawrad,pawtab,&
       & filpsp,usewvl,icoulomb,ixc,xclevel,pawxcdev,usexcnhat,&
       & qgrid_ff,qgrid_vl,ffspl,vlspl,epsatm,xcccrc,real(nelpsp, dp),real(nzatom, dp),&
       & wvl_ngauss,comm_mpi=bigdft_mpi%mpi_comm)
END SUBROUTINE paw_from_file


subroutine nlcc_dim_from_file(filename, ngv, ngc, dim, read_nlcc)
  use module_base
  implicit none
  
  character(len = *), intent(in) :: filename
  integer, intent(inout) :: dim
  integer, intent(out) :: ngv, ngc
  logical, intent(out) :: read_nlcc

  integer :: ig, j
  real(gp), dimension(0:4) :: fake_nlcc

  inquire(file=filename,exist=read_nlcc)
  if (read_nlcc) then
     !associate the number of gaussians
     open(unit=79,file=filename,status='unknown')
     read(79,*)ngv
     if (ngv==0) then 
        ngv=UNINITIALIZED(1)
     else
        dim=dim+(ngv*(ngv+1)/2)
        do ig=1,(ngv*(ngv+1))/2
           read(79,*) (fake_nlcc(j),j=0,4)!jump the suitable lines (the file is organised with one element per line)
        end do
     end if
     read(79,*)ngc
     if (ngc==0) then
        ngc=UNINITIALIZED(1)
     else
        dim=dim+(ngc*(ngc+1))/2

        !better to read values in a fake array
        do ig=1,(ngc*(ngc+1))/2
           read(79,*) (fake_nlcc(j),j=0,4)!jump the suitable lines (the file is organised with one element per line)
        end do
     end if
     !no need to go further for the moment
     close(unit=79)
  else
     ngv=UNINITIALIZED(1)
     ngc=UNINITIALIZED(1)
  end if
END SUBROUTINE nlcc_dim_from_file


!> Calculate the number of electrons and check the polarisation (mpol)
subroutine read_n_orbitals(iproc, qelec_up, qelec_down, norbe, &
     & atoms, qcharge, nspin, mpol, norbsempty)
  use module_atoms, only: atoms_data
  use ao_inguess, only: charge_and_spol
  use module_base, only: gp, f_err_throw
  use yaml_output, only: yaml_toa , yaml_warning, yaml_comment
  use dynamic_memory
  !use ao_inguess, only : count_atomic_shells
  implicit none
  !Arguments
  type(atoms_data), intent(in) :: atoms
  integer, intent(out) :: norbe
  real(gp), intent(out) :: qelec_up, qelec_down
  real(gp), intent(in) :: qcharge
  integer, intent(in) :: nspin, mpol, norbsempty, iproc
  !Local variables
  integer :: nel, nel_up,nel_dwn,nchg,iat, ityp, ispinsum, ichgsum, ichg, ispol,iabspol!, nspinor
  real(gp) :: qelec

  call f_routine(id='read_n_orbitals')

  !calculate number of electrons and orbitals
  ! Number of electrons and number of semicore atoms
  qelec=0
  do iat=1,atoms%astruct%nat
     ityp=atoms%astruct%iatype(iat)
     qelec=qelec+real(atoms%nelpsp(ityp),gp)
  enddo
  qelec=qelec-qcharge
  !roundoff of the charge
  nel=nint(qelec)
  if (qelec - real(nel,gp) > 1.e-12_gp) nel=nel+1
  nchg=nint(-qcharge)
  if (-qcharge - real(nchg,gp) > 1.e-12_gp) nchg=nchg+1
  nchg=-nchg


  if(qelec < 0.0_gp ) then
    call f_err_throw('Number of electrons is negative:' // trim(yaml_toa(qelec)) // &
      & '. FIX: decrease value of qcharge.', err_name='BIGDFT_RUNTIME_ERROR')
  end if

  ! Number of orbitals
  if (nspin==1) then
     qelec_up=qelec
     qelec_down=0.0_gp
  else if(nspin==4) then
     qelec_up=qelec
     qelec_down=0.0_gp
  else 
     if (mod(nel+mpol,2) /=0) then
          call f_err_throw('The mpol polarization should have the same parity of the (rounded) number of electrons. ' // &
            & '(mpol=' // trim(yaml_toa(mpol)) // ' and qelec=' // trim(yaml_toa(qelec)) // ')', &
            & err_name='BIGDFT_INPUT_VARIABLES_ERROR')

     end if
     !put the charge according to the polarization.
     !non-integer part always goes to the upper spin shell
     !nelec_up=min((nelec+mpol)/2,nelec) !this is the integer part (rounded)
     nel_up=min((nel+mpol)/2,nel)
     nel_dwn=nel-nel_up
     qelec_down=real(nel_dwn,gp)
     !then the elec_up part is redefined with the actual charge
     qelec_up=qelec-qelec_down

     !test if the spin is compatible with the input guess polarisations
     ispinsum=0
     ichgsum=0
     iabspol=0
     do iat=1,atoms%astruct%nat
        call charge_and_spol(atoms%astruct%input_polarization(iat),ichg,ispol)
        ispinsum=ispinsum+ispol
        ichgsum=ichgsum+ichg
        iabspol=iabspol+abs(ispol)
     end do

     if (ispinsum /= nel_up-nel_dwn) then
        call f_err_throw('Total polarisation for the input guess (found ' // &
             trim(yaml_toa(ispinsum)) // &
             ') must be equal to rounded nel_up-nel_dwn ' // &
             '(nelec=' // trim(yaml_toa(qelec)) // ', mpol=' // trim(yaml_toa(mpol)) // &
             ', nel_up-nel_dwn=' // trim((yaml_toa(nel_up-nel_dwn))) // &
             ', nel_up=' // trim((yaml_toa(nel_up))) // &
             ', nel_dwn=' // trim((yaml_toa(nel_dwn))) // &
             '). Use the keyword "IGSpin" or add a spin component for the input guess per atom.', &
             err_name='BIGDFT_INPUT_VARIABLES_ERROR')
     end if

     if (ichgsum /= nchg .and. ichgsum /= 0) then
        call f_err_throw('Total input charge (found ' // trim(yaml_toa(ichgsum)) // &
             & ') cannot be different than rounded charge. With charge =' // trim(yaml_toa(qcharge)) // &
             & ' and input charge=' // trim(yaml_toa(ichgsum)), &
             & err_name='BIGDFT_INPUT_VARIABLES_ERROR')
     end if

     !now warn if there is no input guess spin polarisation
!!$     ispinsum=0
!!$     do iat=1,atoms%astruct%nat
!!$        call charge_and_spol(atoms%astruct%input_polarization(iat),ichg,ispol)
!!$        ispinsum=ispinsum+abs(ispol)
!!$     end do
!!$     if (ispinsum == 0) then
     if (iabspol == 0 .and. iproc==0 .and. norbsempty == 0) &
          call yaml_warning('Found no input polarisation, add it for a correct input guess')
  end if

  norbe = 0
  do iat=1,atoms%astruct%nat
     norbe=norbe+atoms%aoig(iat)%nao
  end do
  if (norbe == 0) norbe = nel !elec_up + nelec_down ! electron gas case

  call f_release_routine()

end subroutine read_n_orbitals


!> Find the correct position of the nlcc parameters
subroutine nlcc_start_position(ityp,atoms,ngv,ngc,islcc)
  use module_base
  use module_types
  implicit none
  integer, intent(in) :: ityp
  type(atoms_data), intent(in) :: atoms
  integer, intent(out) :: ngv,ngc,islcc
  !local variables
  integer :: ilcc,jtyp

  ilcc=0
  do jtyp=1,ityp-1
     ngv=atoms%nlcc_ngv(jtyp)
     if (ngv /= UNINITIALIZED(ngv)) ilcc=ilcc+(ngv*(ngv+1)/2)
     ngc=atoms%nlcc_ngc(jtyp)
     if (ngc /= UNINITIALIZED(ngc)) ilcc=ilcc+(ngc*(ngc+1))/2
  end do
  islcc=ilcc

  ngv=atoms%nlcc_ngv(ityp)
  if (ngv==UNINITIALIZED(1)) ngv=0
  ngc=atoms%nlcc_ngc(ityp)
  if (ngc==UNINITIALIZED(1)) ngc=0
END SUBROUTINE nlcc_start_position


!!!!> Define the descriptors of the orbitals from a given norb
!!!!! It uses the cubic strategy for partitioning the orbitals
!!!subroutine orbitals_descriptors_forLinear(iproc,nproc,norb,norbu,norbd,nspin,nspinor,nkpt,kpt,wkpt,orbs)
!!!  use module_base
!!!  use module_types
!!!  implicit none
!!!  integer, intent(in) :: iproc,nproc,norb,norbu,norbd,nkpt,nspin
!!!  integer, intent(in) :: nspinor
!!!  type(orbitals_data), intent(out) :: orbs
!!!  real(gp), dimension(nkpt), intent(in) :: wkpt
!!!  real(gp), dimension(3,nkpt), intent(in) :: kpt
!!!  !local variables
!!!  character(len=*), parameter :: subname='orbitals_descriptors'
!!!  integer :: iorb,jproc,norb_tot,ikpt,i_stat,jorb,ierr,i_all,iiorb
!!!  integer :: mpiflag
!!!  logical, dimension(:), allocatable :: GPU_for_orbs
!!!  integer, dimension(:,:), allocatable :: norb_par !(with k-pts)
!!!
!!!
!!!  allocate(orbs%norb_par(0:nproc-1,0:nkpt),stat=i_stat)
!!!  call memocc(i_stat,orbs%norb_par,'orbs%norb_par',subname)
!!!
!!!  !assign the value of the k-points
!!!  orbs%nkpts=nkpt
!!!  !allocate vectors related to k-points
!!!  allocate(orbs%kpts(3,orbs%nkpts),stat=i_stat)
!!!  call memocc(i_stat,orbs%kpts,'orbs%kpts',subname)
!!!  allocate(orbs%kwgts(orbs%nkpts),stat=i_stat)
!!!  call memocc(i_stat,orbs%kwgts,'orbs%kwgts',subname)
!!!  orbs%kpts(:,1:nkpt) = kpt(:,:)
!!!  orbs%kwgts(1:nkpt) = wkpt(:)
!!!
!!!  ! Change the wavefunctions to complex if k-points are used (except gamma).
!!!  orbs%nspinor=nspinor
!!!  if (nspinor == 1) then
!!!     if (maxval(abs(orbs%kpts)) > 0._gp) orbs%nspinor=2
!!!     !nspinor=2 !fake, used for testing with gamma
!!!  end if
!!!  orbs%nspin = nspin
!!!
!!!  !initialise the array
!!!  do jproc=0,nproc-1
!!!     orbs%norb_par(jproc,0)=0 !size 0 nproc-1
!!!  end do
!!!
!!!  !create an array which indicate which processor has a GPU associated 
!!!  !from the viewpoint of the BLAS routines (deprecated, not used anymore)
!!!  if (.not. GPUshare) then
!!!     allocate(GPU_for_orbs(0:nproc-1),stat=i_stat)
!!!     call memocc(i_stat,GPU_for_orbs,'GPU_for_orbs',subname)
!!!     
!!!     if (nproc > 1) then
!!!        call MPI_ALLGATHER(GPUconv,1,MPI_LOGICAL,GPU_for_orbs(0),1,MPI_LOGICAL,&
!!!             bigdft_mpi%mpi_comm,ierr)
!!!     else
!!!        GPU_for_orbs(0)=GPUconv
!!!     end if
!!!     
!!!     i_all=-product(shape(GPU_for_orbs))*kind(GPU_for_orbs)
!!!     deallocate(GPU_for_orbs,stat=i_stat)
!!!     call memocc(i_stat,i_all,'GPU_for_orbs',subname)
!!!  end if
!!!
!!!  allocate(norb_par(0:nproc-1,orbs%nkpts),stat=i_stat)
!!!  call memocc(i_stat,norb_par,'norb_par',subname)
!!!
!!!  !old system for calculating k-point repartition
!!!!!$  call parallel_repartition_with_kpoints(nproc,orbs%nkpts,norb,orbs%norb_par)
!!!!!$
!!!!!$  !check the distribution
!!!!!$  norb_tot=0
!!!!!$  do jproc=0,iproc-1
!!!!!$     norb_tot=norb_tot+orbs%norb_par(jproc)
!!!!!$  end do
!!!!!$  !reference orbital for process
!!!!!$  orbs%isorb=norb_tot
!!!!!$  do jproc=iproc,nproc-1
!!!!!$     norb_tot=norb_tot+orbs%norb_par(jproc)
!!!!!$  end do
!!!!!$
!!!!!$  if(norb_tot /= norb*orbs%nkpts) then
!!!!!$     write(*,*)'ERROR: partition of orbitals incorrect, report bug.'
!!!!!$     write(*,*)orbs%norb_par(:),norb*orbs%nkpts
!!!!!$     stop
!!!!!$  end if
!!!!!$
!!!!!$  !calculate the k-points related quantities
!!!!!$  allocate(mykpts(orbs%nkpts),stat=i_stat)
!!!!!$  call memocc(i_stat,mykpts,'mykpts',subname)
!!!!!$
!!!!!$  call parallel_repartition_per_kpoints(iproc,nproc,orbs%nkpts,norb,orbs%norb_par,&
!!!!!$       orbs%nkptsp,mykpts,norb_par)
!!!!!$  if (orbs%norb_par(iproc) >0) then
!!!!!$     orbs%iskpts=mykpts(1)-1
!!!!!$  else
!!!!!$     orbs%iskpts=0
!!!!!$  end if
!!!!!$  i_all=-product(shape(mykpts))*kind(mykpts)
!!!!!$  deallocate(mykpts,stat=i_stat)
!!!!!$  call memocc(i_stat,i_all,'mykpts',subname)
!!!
!!!  !new system for k-point repartition
!!!  call kpts_to_procs_via_obj(nproc,orbs%nkpts,norb,norb_par)
!!!  !assign the values for norb_par and check the distribution
!!!  norb_tot=0
!!!  do jproc=0,nproc-1
!!!     if (jproc==iproc) orbs%isorb=norb_tot
!!!     do ikpt=1,orbs%nkpts
!!!        orbs%norb_par(jproc,0)=orbs%norb_par(jproc,0)+norb_par(jproc,ikpt)
!!!     end do
!!!     norb_tot=norb_tot+orbs%norb_par(jproc,0)
!!!  end do
!!!
!!!  if(norb_tot /= norb*orbs%nkpts) then
!!!     write(*,*)'ERROR: partition of orbitals incorrect, report bug.'
!!!     write(*,*)orbs%norb_par(:,0),norb*orbs%nkpts
!!!     stop
!!!  end if
!!!
!!!
!!!  !allocate(orbs%ikptsp(orbs%nkptsp+ndebug),stat=i_stat)
!!!  !call memocc(i_stat,orbs%ikptsp,'orbs%ikptsp',subname)
!!!  !orbs%ikptsp(1:orbs%nkptsp)=mykpts(1:orbs%nkptsp)
!!!
!!!  !this array will be reconstructed in the orbitals_communicators routine
!!!  i_all=-product(shape(norb_par))*kind(norb_par)
!!!  deallocate(norb_par,stat=i_stat)
!!!  call memocc(i_stat,i_all,'norb_par',subname)
!!!
!!!  !assign the values of the orbitals data
!!!  orbs%norb=norb
!!!  orbs%norbp=orbs%norb_par(iproc,0)
!!!  orbs%norbu=norbu
!!!  orbs%norbd=norbd
!!!
!!!  ! Modify these values
!!!  call repartitionOrbitals2(iproc, nproc, orbs%norb, orbs%norb_par, orbs%norbp, orbs%isorb)
!!!
!!!
!!!  allocate(orbs%iokpt(orbs%norbp+ndebug),stat=i_stat)
!!!  call memocc(i_stat,orbs%iokpt,'orbs%iokpt',subname)
!!!
!!!  !assign the k-point to the given orbital, counting one orbital after each other
!!!  jorb=0
!!!  do ikpt=1,orbs%nkpts
!!!     do iorb=1,orbs%norb
!!!        jorb=jorb+1 !this runs over norb*nkpts values
!!!        if (jorb > orbs%isorb .and. jorb <= orbs%isorb+orbs%norbp) then
!!!           orbs%iokpt(jorb-orbs%isorb)=ikpt
!!!        end if
!!!     end do
!!!  end do
!!!
!!!  !allocate occupation number and spinsign
!!!  !fill them in normal way
!!!  allocate(orbs%occup(orbs%norb*orbs%nkpts+ndebug),stat=i_stat)
!!!  call memocc(i_stat,orbs%occup,'orbs%occup',subname)
!!!  allocate(orbs%spinsgn(orbs%norb*orbs%nkpts+ndebug),stat=i_stat)
!!!  call memocc(i_stat,orbs%spinsgn,'orbs%spinsgn',subname)
!!!  orbs%occup(1:orbs%norb*orbs%nkpts)=1.0_gp 
!!!  do ikpt=1,orbs%nkpts
!!!     do iorb=1,orbs%norbu
!!!        orbs%spinsgn(iorb+(ikpt-1)*orbs%norb)=1.0_gp
!!!     end do
!!!     do iorb=1,orbs%norbd
!!!        orbs%spinsgn(iorb+orbs%norbu+(ikpt-1)*orbs%norb)=-1.0_gp
!!!     end do
!!!  end do
!!!
!!!  !put a default value for the fermi energy
!!!  orbs%efermi = UNINITIALIZED(orbs%efermi)
!!!  !and also for the gap
!!!  orbs%HLgap = UNINITIALIZED(orbs%HLgap)
!!!
!!!  ! allocate inwhichlocreg
!!!
!!!  allocate(orbs%inwhichlocreg(orbs%norb*orbs%nkpts),stat=i_stat)
!!!  call memocc(i_stat,orbs%inwhichlocreg,'orbs%inwhichlocreg',subname)
!!!  ! default for inwhichlocreg
!!!  orbs%inwhichlocreg = 1
!!!
!!!  !nullify(orbs%inwhichlocregP)
!!!
!!!  !allocate the array which assign the k-point to processor in transposed version
!!!  allocate(orbs%ikptproc(orbs%nkpts+ndebug),stat=i_stat)
!!!  call memocc(i_stat,orbs%ikptproc,'orbs%ikptproc',subname)
!!!
!!!  !initialize the starting point of the potential for each orbital (to be removed?)
!!!  allocate(orbs%ispot(orbs%norbp),stat=i_stat)
!!!  call memocc(i_stat,orbs%ispot,'orbs%ispot',subname)
!!!
!!!
!!!  ! Define two new arrays:
!!!  ! - orbs%isorb_par is the same as orbs%isorb, but every process also knows
!!!  !   the reference orbital of each other process.
!!!  ! - orbs%onWhichMPI indicates on which MPI process a given orbital
!!!  !   is located.
!!!  allocate(orbs%isorb_par(0:nproc-1), stat=i_stat)
!!!  call memocc(i_stat, orbs%isorb_par, 'orbs%isorb_par', subname)
!!!  allocate(orbs%onWhichMPI(sum(orbs%norb_par(:,0))), stat=i_stat)
!!!  call memocc(i_stat, orbs%onWhichMPI, 'orbs%onWhichMPI', subname)
!!!  iiorb=0
!!!  orbs%isorb_par=0
!!!  do jproc=0,nproc-1
!!!      do iorb=1,orbs%norb_par(jproc,0)
!!!          iiorb=iiorb+1
!!!          orbs%onWhichMPI(iiorb)=jproc
!!!      end do
!!!      if(iproc==jproc) then
!!!          orbs%isorb_par(jproc)=orbs%isorb
!!!      end if
!!!  end do
!!!  call MPI_Initialized(mpiflag,ierr)
!!!  if(mpiflag /= 0 .and. nproc > 1) call mpiallred(orbs%isorb_par(0), nproc, mpi_sum, bigdft_mpi%mpi_comm, ierr)
!!!
!!!END SUBROUTINE orbitals_descriptors_forLinear


!> Routine which assigns to each processor the repartition of nobj*nkpts objects
subroutine kpts_to_procs_via_obj(nproc,nkpts,nobj,nobj_par)
  use module_base
  implicit none
  integer, intent(in) :: nproc !< No. of proc
  integer, intent(in) :: nkpts !< No. K points
  integer, intent(in) :: nobj  !< Object number (i.e. nvctr)
  integer, dimension(0:nproc-1,nkpts), intent(out) :: nobj_par !< iresult of the partition
  !local varaibles
  logical :: intrep
  integer :: jproc,ikpt,iobj,nobjp_max_kpt,nprocs_with_floor,jobj,nobjp
  integer :: jkpt,nproc_per_kpt,nproc_left,kproc,nkpt_per_proc,nkpts_left
  real(gp) :: robjp,rounding_ratio

  !decide the naive number of objects which should go to each processor.
  robjp=real(nobj,gp)*real(nkpts,gp)/real(nproc,gp)
  !print *,'hereweare',robjp,nobj   
  !maximum number of objects which has to go to each processor per k-point
  nobjp_max_kpt=ceiling(modulo(robjp-epsilon(1.0_gp),real(nobj,gp)))


!see the conditions for the integer repartition of k-points
  if (nobjp_max_kpt == nobj .or. (nobjp_max_kpt==1 .and. robjp < 1.0_gp)) then
     intrep=.true.
     rounding_ratio=0.0_gp
     nprocs_with_floor=0
  else
     intrep=.false.
     !the repartition is not obvious, some processors take nobj_max_kpt objects, others take the previous integer.
     !to understand how many, we round the percentage of processors which is given by
     rounding_ratio=(robjp-real(floor(robjp), gp))
     !then this is the number of processors which will take the floor
     nprocs_with_floor=ceiling((1.0_gp-rounding_ratio)*real(nproc,gp))!nproc-(nobj*nkpts-floor(robjp)*nproc)
     !print *,'rounding_ratio,nprocs_with_floor',rounding_ratio,nprocs_with_floor
     if (nprocs_with_floor > nproc) stop 'ERROR: should not happen'
     !if (nprocs_with_floor == nproc) nprocs_with_floor=nproc-1
  end if

  !start separating the objects for the repartition which is suggested by rounding_ratio and nprocs_with_floor
  nobj_par(0:nproc-1,1:nkpts)=0
  !integer repartition
  if (intrep) then 
     !strategy for the repartition
     if (nproc >= nkpts) then
        !decide in how many processors a single k-point can be partitioned
        nproc_per_kpt=max((nproc-1),1)/nkpts !this is the minimum
        !count how many processors are left that way
        !distribute the k-point among these
        nproc_left=nproc-nproc_per_kpt*nkpts
        ikpt=0
        jproc=0
        !print *,'here',nproc_left,nproc_per_kpt
        do kproc=0,nproc_left-1
           ikpt=ikpt+1
           if (ikpt > nkpts) stop 'ERROR: also this should not happen3'
           do iobj=0,nobj-1
              nobj_par(jproc+modulo(iobj,nproc_per_kpt+1),ikpt)=nobj_par(jproc+modulo(iobj,nproc_per_kpt+1),ikpt)+1
           end do
           jproc=jproc+nproc_per_kpt+1
        end do
        !print *,'debug'
        if ((nproc_per_kpt+1)*nproc_left < nproc) then
           do jproc=(nproc_per_kpt+1)*nproc_left,nproc-1,nproc_per_kpt
              ikpt=ikpt+1
              !print *,'passed through here',modulo(nproc,nkpts),nkpts,ikpt,nproc_per_kpt,nproc,jproc,nproc_left
              if (ikpt > nkpts .or. jproc > nproc-1) stop 'ERROR: also this should not happen3b'
              do iobj=0,nobj-1
                 nobj_par(jproc+modulo(iobj,nproc_per_kpt),ikpt)=nobj_par(jproc+modulo(iobj,nproc_per_kpt),ikpt)+1
              end do
           end do
        end if
        !print *,'passed through here',modulo(nproc,nkpts),nkpts,ikpt,nproc_per_kpt,nproc
     else
        !decide in how many kpoints single processor can be partitioned
        nkpt_per_proc=max((nkpts-1),1)/nproc !this is the minimum
        !count how many k-points are left that way
        !distribute the processors among these
        nkpts_left=nkpts-nkpt_per_proc*nproc
        ikpt=1
        jproc=-1
        !print *,'hello',nkpts_left,nkpts_per_proc
        do jkpt=1,nkpts_left
           jproc=jproc+1
           if (jproc > nproc-1) stop 'ERROR: also this should not happen4'
           do iobj=0,(nobj)*(nkpt_per_proc+1)-1
              nobj_par(jproc,ikpt+modulo(iobj,nkpt_per_proc+1))=nobj_par(jproc,ikpt+modulo(iobj,nkpt_per_proc+1))+1
           end do
           ikpt=ikpt+nkpt_per_proc+1
        end do
        !print *,'ciao'
        if ((nkpt_per_proc+1)*nkpts_left < nkpts) then
           do ikpt=(nkpt_per_proc+1)*nkpts_left+1,nkpts,nkpt_per_proc
              jproc=jproc+1
              !print *,'passed through here',modulo(nproc,nkpts),nkpts,ikpt,nproc_per_kpt,nproc,jproc,nproc_left
              if (ikpt > nkpts .or. jproc > nproc-1) stop 'ERROR: also this should not happen4b'
              do iobj=0,(nobj)*(nkpt_per_proc)-1
                 nobj_par(jproc,ikpt+modulo(iobj,nkpt_per_proc))=nobj_par(jproc,ikpt+modulo(iobj,nkpt_per_proc))+1
              end do
           end do
        end if
           !print *,'passed through here',modulo(nproc,nkpts),nkpts,ikpt,nproc_per_kpt,nproc
     end if
  else
     !non-integer repartition
     iobj=0
     ikpt=0
     do jproc=0,nproc-2 !leave the last processor at the end
        nobjp=floor(robjp)
        !respect the rounding ratio
        if (nproc-jproc > nprocs_with_floor) nobjp=nobjp+1
        !print *,'jproc,nobjp',jproc,nobjp,nkpts,nobj,nkpts*nobj,iobj,nprocs_with_floor
        do jobj=1,nobjp
           if (modulo(iobj,nobj) ==0) ikpt=ikpt+1
           iobj=iobj+1
           if (iobj > nobj*nkpts) stop 'ERROR: also this should not happen'
           nobj_par(jproc,ikpt)=nobj_par(jproc,ikpt)+1
        end do
     end do
     !in the last processor we put the objects which are lacking
     nobjp=nobj*nkpts-iobj
     do jobj=1,nobjp
        if (modulo(iobj,nobj) ==0) ikpt=ikpt+1
        iobj=iobj+1
        !print *,'finished',jobj,nobjp,iobj,nobj*nkpts,jproc,ikpt
        if (iobj > nobj*nkpts) stop 'ERROR: also this should not happen2'
        nobj_par(nproc-1,ikpt)=nobj_par(nproc-1,ikpt)+1
     end do
  end if
END SUBROUTINE kpts_to_procs_via_obj


subroutine components_kpt_distribution(nproc,nkpts,norb,nvctr,norb_par,nvctr_par)
  use module_base, only: gp, f_err_throw, f_zero,BIGDFT_RUNTIME_ERROR,&
       UNINITIALIZED
  implicit none
  !Arguments
  integer, intent(in) :: nproc,nkpts,nvctr,norb
  integer, dimension(0:nproc-1,nkpts), intent(in) :: norb_par
  integer, dimension(0:nproc-1,nkpts), intent(out) :: nvctr_par
  !local variables
  integer :: ikpt,jsproc,jeproc,kproc,icount,ivctr,jproc,numproc
  real(gp) :: strprc,endprc

  !for any of the k-points find the processors which have such k-point associated
  call f_zero(nvctr_par)

  !Loop over each k point
  do ikpt=1,nkpts
     jsproc=UNINITIALIZED(1)
     jeproc=UNINITIALIZED(1)
     find_start: do jproc=0,nproc-1
        if(norb_par(jproc,ikpt) > 0) then 
           jsproc=jproc
           exit find_start
        end if
     end do find_start
     if (jsproc == UNINITIALIZED(1)) call f_err_throw('ERROR in kpt assignments',err_id=BIGDFT_RUNTIME_ERROR)
     if(norb_par(jsproc,ikpt) /= norb) then
        strprc=real(norb_par(jsproc,ikpt),gp)/real(norb,gp)     
     else
        strprc=1.0_gp
     end if
     if (ikpt < nkpts) then
        find_end: do jproc=jsproc,nproc-1
           if(norb_par(jproc,ikpt+1) > 0) then
              if (norb_par(jproc,ikpt)==0) then
                 jeproc=jproc-1
              else
                 jeproc=jproc
              end if
              exit find_end
           end if
        end do find_end
        if (jeproc == UNINITIALIZED(1)) call f_err_throw('ERROR in kpt assignments',err_id=BIGDFT_RUNTIME_ERROR)
     else
        jeproc=nproc-1
     end if
     if (jeproc /= jsproc) then
        endprc=real(norb_par(jeproc,ikpt),gp)/real(norb,gp)     
     else
        endprc=0.0_gp
     end if
     !if the number of processors is bigger than the number of orbitals this means 
     !that strprc and endprc are not correctly evaluated
     !evaluate the percentage on the number of components
     if (jeproc-jsproc+1 > norb) then
        strprc=1.0_gp/real(jeproc-jsproc+1,gp)
        endprc=strprc
     end if

     !assign the number of components which corresponds to the same orbital distribution
     numproc=jeproc-jsproc+1
     icount=0

     !print *,'kpoint',ikpt,jsproc,jeproc,strprc,endprc,ceiling(strprc*real(nvctr,gp)),nvctr
     !start filling the first processor
     ivctr=min(ceiling(strprc*real(nvctr,gp)-epsilon(1.0_gp)),nvctr)
     nvctr_par(jsproc,ikpt)=ivctr!min(ceiling(strprc*real(nvctr,gp)),nvctr)
     fill_array: do 
        if (ivctr==nvctr) exit fill_array
        icount=icount+1
        kproc=jsproc+modulo(icount,numproc)
        !put the floor of the components to the first processor
        if (strprc /= 1.0_gp .and. kproc==jsproc .and. &
             nvctr_par(kproc,ikpt)==ceiling(strprc*real(nvctr,gp)-epsilon(1.0_gp))) then
           !do nothing, skip away
        else
           nvctr_par(kproc,ikpt) = nvctr_par(kproc,ikpt)+1
           ivctr=ivctr+1
        end if
     end do fill_array
     !print '(a,i3,i3,i6,2(1pe25.17),i7,20i5)','here',ikpt,jsproc,jeproc,strprc,endprc,sum(nvctr_par(:,ikpt)),nvctr_par(:,ikpt)
     !print '(a,i3,i3,i6,2(1pe25.17),i7,20i5)','there',ikpt,jsproc,jeproc,strprc,endprc,sum(nvctr_par(:,ikpt)),norb_par(:,ikpt)
  end do

END SUBROUTINE components_kpt_distribution


!> Check the distribution of k points over the processors
subroutine check_kpt_distributions(nproc,nkpts,norb,ncomp,norb_par,ncomp_par,info,lub_orbs,lub_comps)
  use module_base
  implicit none
  integer, intent(in) :: nproc,nkpts,norb,ncomp
  integer, dimension(0:nproc-1,nkpts), intent(in) :: norb_par
  integer, dimension(0:nproc-1,nkpts), intent(in) :: ncomp_par
  integer, intent(inout) :: info
  integer, intent(out) :: lub_orbs,lub_comps
  !local variables
  character(len=*), parameter :: subname='check_kpt_distributions'
  logical :: notcompatible,couldbe
  integer :: ikpt,jproc,norbs,ncomps,kproc,ieproc,isproc,jkpt
  integer, dimension(:,:), allocatable :: load_unbalancing
  !before printing the distribution schemes, check that the two distributions contain
  !the same k-points
  if (info == 0) call print_distribution_schemes(nproc,nkpts,norb_par,ncomp_par)

  do ikpt=1,nkpts
     isproc=UNINITIALIZED(1)
     find_isproc : do kproc=0,nproc-1
        if (ncomp_par(kproc,ikpt) > 0) then
           isproc=kproc
           exit find_isproc
        end if
     end do find_isproc
     if (isproc == UNINITIALIZED(1)) stop 'ERROR(check_kpt_distributions): isproc cannot be found'
     ieproc=UNINITIALIZED(1)
     find_ieproc : do kproc=nproc-1,0,-1
        if (ncomp_par(kproc,ikpt) > 0) then
           ieproc=kproc
           exit find_ieproc
        end if
     end do find_ieproc
     if (ieproc == UNINITIALIZED(1)) stop 'ERROR(check_kpt_distributions): ieproc cannot be found'

     norbs=0
     ncomps=0
     do jproc=0,nproc-1
        !count the total number of components
        norbs=norbs+norb_par(jproc,ikpt)
        ncomps=ncomps+ncomp_par(jproc,ikpt)
        notcompatible=(ncomp_par(jproc,ikpt) == 0 .neqv. norb_par(jproc,ikpt) == 0) 
        !check whether there are only 0 orbitals
        if (notcompatible .and. norb_par(jproc,ikpt)==0) then
           !if the processor is the last one then there should not be other k-points on this processors
           couldbe=.false.
           if (jproc == ieproc) then
              couldbe=.true.
              do jkpt=ikpt+1,nkpts
                 couldbe=couldbe .and. (norb_par(jproc,jkpt) ==0 .and. ncomp_par(jproc,jkpt)==0)
              end do
           end if
           if ((isproc < jproc .and. jproc < ieproc) .or. couldbe) notcompatible=.false.
        end if
        if (notcompatible) then     
           if (info == 0) write(*,*)' ERROR: processor ', jproc,' kpt,',ikpt,&
                'have components and orbital distributions not compatible'
           info=1
           return
           !call MPI_ABORT(bigdft_mpi%mpi_comm, ierr)
        end if
     end do
     if (norb/=norbs .or. ncomps /= ncomp) then
        if (info == 0) write(*,*)' ERROR: kpt,',ikpt,&
             'has components or orbital distributions not correct'
        info=2
        return
        !call MPI_ABORT(bigdft_mpi%mpi_comm, ierr)
     end if
  end do

  load_unbalancing = f_malloc((/ 0.to.nproc-1, 1.to.2 /),id='load_unbalancing')

  do jproc=0,nproc-1
     load_unbalancing(jproc,:)=0
     do ikpt=1,nkpts
        load_unbalancing(jproc,1)=load_unbalancing(jproc,1)+norb_par(jproc,ikpt)
        load_unbalancing(jproc,2)=load_unbalancing(jproc,2)+ncomp_par(jproc,ikpt)
     end do
  end do

  !calculate the maximum load_unbalancing
  lub_orbs=0
  lub_comps=0
  do jproc=0,nproc-1
     do kproc=0,nproc-1
        lub_orbs=max(lub_orbs,load_unbalancing(jproc,1)-load_unbalancing(kproc,1))
        lub_comps=max(lub_comps,load_unbalancing(jproc,2)-load_unbalancing(kproc,2))
     end do
  end do

  if (info==0) write(*,*)' Kpoints Distribuitions are compatible, load unbalancings, orbs,comps:',lub_orbs,&
       '/',max(minval(load_unbalancing(:,1)),1),lub_comps,'/',minval(load_unbalancing(:,2))
  info=0
  call f_free(load_unbalancing)


END SUBROUTINE check_kpt_distributions

!>routine which associates to any of the processor a given number of objects
!! depending of the number of processors and k-points
subroutine parallel_repartition_with_kpoints(nproc,nkpts,nobj,nobj_par)
  use module_base
  implicit none
  integer, intent(in) :: nkpts,nobj,nproc
  integer, dimension(0:nproc-1), intent(out) :: nobj_par
  !local variables
  integer :: n_i,n_ip,rs_i,N_a,N_b,N_c,ikpt,jproc,i,ntmp
!!$  real(gp) :: rtmp

  ! Strategy to divide between k points.
  ! There is an nproc length to divide into orbs%nkpts segments.
  ! Segment (ikpt - 1) expand in 0 <= r_i < r_ip <= nproc.
  ! where r_i and r_ip are real values. There are two possibilities:
  !  - We can write r_i <= n_i <= n_ip <= r_ip with n_i and n_ip integers ;
  !  - or r_i <= n_i and n_ip <= r_ip and n_i = n_ip + 1.
  ! For both cases, we can divide nobj into the partition (real values):
  !  - N_a = (n_i - r_i)*nobj*nkpts/nproc (the initial part);
  !  - N_b = max((n_ip - n_i)*nobj*nkpts / nproc, 0) (the naive part, the only one if nkpts is a multiple of nproc);
  !  - N_c = (r_ip - n_ip) * nobj * orbs%nkpts / nproc (the final part);
  ! Before going to integer values, we have r_i = (ikpt - 1) * nproc / orbs%nkpts (the naive division)
  ! and r_ip = (ikpt) * nproc / orbs%nkpts (the segment endpoint)
  ! So N_a and N_b can be simplified and written instead:
  !  - N_a = int(nobj * (n_i * orbs%nkpts - (ikpt - 1) * nproc) / nproc);
  !  - N_c = int(nobj * ((ikpt) * nproc - n_ip * orbs%nkpts) / nproc)
  !  - N_b = nobj - N_a - N_c 
  ! After, if N_a > 0, we put this quantity to proc n_i - 1, if N_c > 0
  ! we put its quantity to proc n_ip ; and finally N_b is distributed
  ! among [n_i;n_ip[ procs.

  nobj_par(:)=0
  do ikpt=1,nkpts
     ! Calculation of n_i and n_ip, rs_i = r_i * orbs%nkpts to avoid rounding.
     rs_i=(ikpt-1)*nproc !integer variable for rounding purposes

     if (mod(rs_i,nkpts) == 0) then
        n_i=rs_i/nkpts 
     else
        n_i=rs_i/nkpts+1
     end if

     rs_i=ikpt*nproc
     n_ip=rs_i/nkpts
!!$     print *,'ikpt,ni,nip',ikpt,n_i,n_ip
     ! Calculation of N_a, N_b and N_c from given n_i and n_ip.
     if (n_ip >= n_i) then
        ntmp = (n_i*nkpts-(ikpt-1)*nproc) * nobj
        if (modulo(ntmp, nproc) == 0) then
           N_a = ntmp / nproc
        else
           N_a = (ntmp - modulo(ntmp, nproc) + nproc) / nproc
        end if
!!$        ntmp=n_i*nkpts-(ikpt-1)*nproc
!!$        rtmp=real(nobj,gp)/real(nproc,gp)
!!$        rtmp=rtmp*real(ntmp,gp)
!!$        N_a=floor(rtmp)
!!$        if (iproc == 0) print *,'ikpts,rtmp',ikpt,rtmp
        ntmp = (ikpt*nproc-n_ip*nkpts) * nobj
        if (modulo(ntmp, nproc) == 0) then
           N_c = ntmp / nproc
        else
           N_c = (ntmp - modulo(ntmp, nproc) + nproc) / nproc
        end if

!!$        ntmp=ikpt*nproc-n_ip*nkpts
!!$        rtmp=real(nobj,gp)/real(nproc,gp)
!!$        rtmp=rtmp*real(ntmp,gp)
!!$        N_c=ceiling(rtmp)
!!$        if (iproc == 0) print *,'ikpts,rtmp2',ikpt,rtmp,N_a,N_c
        !the corrections above are to avoid the 32 bit integer overflow
        !N_a=nint(real(nobj*(n_i*nkpts-(ikpt-1)*nproc),gp)/real(nproc,gp))
        !N_c=nint(real(nobj*(ikpt*nproc-n_ip*nkpts),gp)/real(nproc,gp))
     else
        N_c=nobj/2
        N_a=nobj-N_c
     end if
     N_b=nobj-N_a-N_c
     if (N_b == -1) then
        N_c = N_c - 1
        N_b = 0
     end if
!!$     write(*,*) ikpt, N_a, N_b, N_c
     if (nkpts > 1 .and. N_b < n_ip - n_i) stop 'ERROR:parallel_repartion_with_kpoints'
     !assign to procs the objects.
     if (N_a>0) nobj_par(n_i-1)=nobj_par(n_i-1)+N_a
     if (N_b>0) then
        do i=0,N_b-1
           jproc=n_i+mod(i,n_ip-n_i)
           nobj_par(jproc)=nobj_par(jproc)+1
        end do
     end if
     if (N_c>0) nobj_par(n_ip)=nobj_par(n_ip)+N_c
  end do
END SUBROUTINE parallel_repartition_with_kpoints


subroutine parallel_repartition_per_kpoints(iproc,nproc,nkpts,nobj,nobj_par,&
     nkptsp,mykpts,nobj_pkpt)
  implicit none
  integer, intent(in) :: iproc,nproc,nkpts,nobj
  integer, dimension(0:nproc-1), intent(in) :: nobj_par
  integer, intent(out) :: nkptsp
  integer, dimension(nkpts), intent(out) :: mykpts
  integer, dimension(0:nproc-1,nkpts), intent(out) :: nobj_pkpt
  !local variables
  integer :: ikpts,jproc,jobj,norb_tot,iorbp

  !initialise the array
  do ikpts=1,nkpts
     do jproc=0,nproc-1
        nobj_pkpt(jproc,ikpts)=0 
     end do
  end do

  !assign the k-point, counting one object after each other
  jobj=1
  ikpts=1
  !print *,'here',nobj_par(:)
  do jproc=0,nproc-1
     do iorbp=1,nobj_par(jproc)
        nobj_pkpt(jproc,ikpts)=nobj_pkpt(jproc,ikpts)+1
        if (mod(jobj,nobj)==0) then
           ikpts=ikpts+1
        end if
        jobj=jobj+1
     end do
  end do
  !some checks
  if (nobj /= 0) then
     !check the distribution
     do ikpts=1,nkpts
        !print *,'partition',ikpts,orbs%nkpts,'ikpts',nobj_pkpt(:,ikpts)
        norb_tot=0
        do jproc=0,nproc-1
           norb_tot=norb_tot+nobj_pkpt(jproc,ikpts)
        end do
        if(norb_tot /= nobj) then
           write(*,*)'ERROR: partition of objects incorrect, kpoint:',ikpts
           stop
        end if
     end do
  end if

  !calculate the number of k-points treated by each processor in both
  ! the component distribution and the orbital distribution.
  nkptsp=0
  do ikpts=1,nkpts
     if (nobj_pkpt(iproc,ikpts) /= 0) then
        nkptsp=nkptsp+1
        mykpts(nkptsp) = ikpts
     end if
  end do

END SUBROUTINE parallel_repartition_per_kpoints

subroutine pawpatch_from_file( filename, atoms,ityp, paw_tot_l, &
     paw_tot_q, paw_tot_coefficients, paw_tot_matrices, &
     storeit)
  use module_base
  use module_types
  implicit none
  character(len=*), intent(in) :: filename
  type(atoms_data), intent(inout) :: atoms
  integer , intent(IN):: ityp 
  integer , intent(INOUT):: paw_tot_l, paw_tot_q, paw_tot_coefficients, paw_tot_matrices
  logical, intent(in) :: storeit

!! local variables  
  character(len=*), parameter :: subname='pawpatch_from_file'
  integer :: npawl, ipawl, paw_l
  integer :: paw_nofgaussians, paw_nofchannels, il, ierror, ig
  real(gp) :: paw_greal, paw_gimag, paw_ccoeff, paw_scoeff, dumpaw
  character(len=100) :: string

  !parameters for abscalc-paw

  if(.not. storeit) then
     !if(ityp == 1) then !this implies that the PSP are all present
     if (.not. associated(atoms%paw_NofL)) then
        atoms%paw_NofL = f_malloc_ptr(atoms%astruct%ntypes,id='atoms%paw_NofL')
     end if
     ! if (iproc.eq.0) write(*,*) 'opening PSP file ',filename
     open(unit=11,file=trim(filename),status='old',iostat=ierror)
     !Check the open statement
     if (ierror /= 0) then
        write(*,*) ': Failed to open the PAWpatch file "',&
             trim(filename),'"'
        stop
     end if
     
     !! search for paw_patch informations
     
     atoms%paw_NofL(ityp)=0
     do while(.true.)
        read(11,'(a)',iostat=ierror, END=110)  string
        if ( trim(string).eq. 'PAWPATCH') then
           exit
        endif
     end do
     !! explain_paw_psp_terms_in_atom_data()
     
     read(11,*) npawl
     
     atoms%paw_NofL(ityp) = npawl
     
     paw_tot_l = paw_tot_l + npawl
     do ipawl=1,npawl
        read(11,*) paw_l
        read(11,*) paw_greal
        read(11,*) paw_nofgaussians
        read(11,*) paw_nofchannels
        read(11,*)  string  !!  follow 300 PAW_Gimag factors
        paw_tot_q = paw_tot_q+paw_nofgaussians
        paw_tot_coefficients = paw_tot_coefficients + paw_nofchannels*paw_nofgaussians*2
        paw_tot_matrices=paw_tot_matrices+paw_nofchannels**2
        
        
        do ig=1, paw_nofgaussians
           read(11,*)  paw_gimag
        enddo
        read(11,*)  string  !!  !!  follow for each of the 7 channels 300 (cos_factor, sin_factor)  pairs
        do il=1, paw_nofchannels
           do ig=1, paw_nofgaussians
              read(11,*)  paw_ccoeff, paw_scoeff
           enddo
        enddo
        read(11,*)  string  !! pawpatch matrix
        do il=1, paw_nofchannels
           do ig=1, paw_nofchannels
              read(11,*)  dumpaw
           end do
        enddo
        read(11,*)  string  !! S  matrix
        do il=1, paw_nofchannels
           do ig=1, paw_nofchannels
              read(11,*)  dumpaw
           end do
        enddo
        
        read(11,*)  string  !! Sm1  matrix
        do il=1, paw_nofchannels
           do ig=1, paw_nofchannels
              read(11,*)  dumpaw
           end do
        enddo
     enddo
110  close(11)

  else
     if(ityp.eq.1) then
        atoms%paw_l   = f_malloc_ptr(paw_tot_l,id='atoms%paw_l  ')
        atoms%paw_nofchannels   = f_malloc_ptr(paw_tot_l,id='atoms%paw_nofchannels  ')
        atoms%paw_nofgaussians   = f_malloc_ptr(paw_tot_l,id='atoms%paw_nofgaussians  ')
        atoms%paw_Greal   = f_malloc_ptr(paw_tot_l,id='atoms%paw_Greal  ')
        atoms%paw_Gimag  = f_malloc_ptr(paw_tot_q   ,id='atoms%paw_Gimag ')
        atoms%paw_Gcoeffs  = f_malloc_ptr(paw_tot_coefficients  ,id='atoms%paw_Gcoeffs ')
        atoms%paw_H_matrices = f_malloc_ptr(paw_tot_matrices,id='atoms%paw_H_matrices')
        atoms%paw_S_matrices  = f_malloc_ptr(paw_tot_matrices  ,id='atoms%paw_S_matrices ')
        atoms%paw_Sm1_matrices  = f_malloc_ptr(paw_tot_matrices  ,id='atoms%paw_Sm1_matrices ')
        
        
        paw_tot_l=0
        paw_tot_q = 0
        paw_tot_coefficients = 0
        paw_tot_matrices= 0
     endif
     
     if( atoms%paw_NofL(ityp).gt.0) then

        open(unit=11,file=trim(filename),status='old')

        do while(.true.)
           read(11,'(a)', END=220)  string
           if ( trim(string).eq. 'PAWPATCH') then
              exit
           endif
        end do
220     continue
        if(trim(string) .ne. 'PAWPATCH') then
           print *, "paw section not found re-reading  file ", filename
           close(11)
           stop
        end if
        
        read(11,*) npawl
        atoms%paw_NofL(ityp) = npawl
        
        
        do ipawl=1,npawl
           !! explain_paw_psp_terms_in_atom_data()
           read(11,*) atoms%paw_l(paw_tot_l+ipawl  )
           read(11,*) atoms%paw_greal(paw_tot_l+ipawl  )
           read(11,*) atoms%paw_nofgaussians(paw_tot_l+ipawl  )
           read(11,*) atoms%paw_nofchannels(paw_tot_l+ipawl  )
           paw_nofchannels = atoms%paw_nofchannels(paw_tot_l+ipawl  )
           paw_nofgaussians = atoms%paw_nofgaussians(paw_tot_l+ipawl  )
           read(11,'(a)')  string  !!  follow  paw_nofchannels PAW_Gimag factors
           
           do ig=1, paw_nofgaussians
              read(11,*)  atoms%paw_Gimag(paw_tot_q + ig )
           enddo
           read(11,'(a)')  string  !!  !!  follow for each of the Npaw channels  nofgaussians (cos_factor, sin_factor)  pairs
           !!print *, string, " reading  " , filename
           
           do il=1, paw_nofchannels
              do ig=1, paw_nofgaussians
                 read(11,*)  atoms%paw_Gcoeffs( paw_tot_coefficients + 2*(il-1)*paw_nofgaussians+2*ig-1) , &
                      atoms%paw_Gcoeffs( paw_tot_coefficients + 2*(il-1)*paw_nofgaussians+2*ig)
              enddo
           enddo
           read(11,'(a)')  string  !! pawpatch matrix
           !!print *, string, " reading  " , filename
           do il=1, paw_nofchannels
              do ig=1, paw_nofchannels
                 read(11,*)  dumpaw 
                 atoms%paw_H_matrices(paw_tot_matrices +(il-1)*paw_nofchannels+ig   )=dumpaw
              end do
           enddo
           read(11,'(a)')  string  !! S  matrix
           !!print *, string, " reading >>>>>  " , filename
           do il=1, paw_nofchannels
              do ig=1, paw_nofchannels
                 read(11,*)  dumpaw
                 atoms%paw_S_matrices(paw_tot_matrices +(il-1)*paw_nofchannels+ig   )=dumpaw
              end do
           enddo
           read(11,'(a)')  string  !! Sm1  matrix
           !!print *, string, " reading  " , filename
           do il=1, paw_nofchannels
              do ig=1, paw_nofchannels
                 read(11,*)  dumpaw
                 atoms%paw_Sm1_matrices(paw_tot_matrices +(il-1)*paw_nofchannels+ig   )=dumpaw
                 !!print *, dumpaw
              end do
           enddo
           paw_tot_q = paw_tot_q+paw_nofgaussians
           paw_tot_coefficients = paw_tot_coefficients + paw_nofchannels*paw_nofgaussians*2
           paw_tot_matrices=paw_tot_matrices+paw_nofchannels**2
        end do
        paw_tot_l = paw_tot_l + npawl
     end if
     close(11)
  endif
end subroutine pawpatch_from_file

subroutine paw_init(paw, at, nspinor, nspin, npsidim, norb)
  use module_base
  use module_types
  use m_paw_an, only: paw_an_init
  use m_paw_ij, only: paw_ij_init
  use m_pawcprj, only: pawcprj_alloc, pawcprj_getdim
  use m_pawfgrtab, only: pawfgrtab_init
  use interfaces_42_libpaw, only: initrhoij
  implicit none
  type(paw_objects), intent(out) :: paw
  type(atoms_data), intent(in) :: at
  integer, intent(in) :: nspinor, nspin, npsidim, norb

  integer, parameter :: cplex = 1, pawxcdev = 1, pawcpxocc = 1, pawspnorb = 0
  integer :: i
  integer, dimension(:), allocatable :: nlmn, nattyp, l_size_atm, lexexch, lpawu
  real(gp), dimension(:,:), allocatable :: spinat

  call nullify_paw_objects(paw)
  if (.not. associated(at%pawtab)) return

  paw%usepaw = .true.
  paw%ntypes = at%astruct%ntypes
  paw%natom  = at%astruct%nat
  paw%lmnmax = maxval(at%pawtab(:)%lmn_size)

  allocate(paw%paw_an(at%astruct%nat))
  call paw_an_init(paw%paw_an, at%astruct%nat, at%astruct%ntypes, 0, nspin, cplex, pawxcdev, &
       & at%astruct%iatype, at%pawang, at%pawtab, &
       & has_vxc=1, has_vxc_ex=1, has_vhartree=1) !, &
  !&   mpi_comm_atom=mpi_enreg%comm_atom,mpi_atmtab=mpi_enreg%my_atmtab)

  allocate(paw%paw_ij(at%astruct%nat))
  call paw_ij_init(paw%paw_ij,cplex,nspinor,nspin,nspin,&
       &   0,at%astruct%nat,at%astruct%ntypes,at%astruct%iatype,at%pawtab,&
       &   has_dij=1,has_dijhartree=1,has_dijso=0,has_dijhat=0,&
       &   has_pawu_occ=1,has_exexch_pot=1) !,&
  !&   mpi_comm_atom=mpi_enreg%comm_atom,mpi_atmtab=mpi_enreg%my_atmtab)

  allocate(paw%cprj(at%astruct%nat, nspinor * nspin * norb))
  nlmn = f_malloc(at%astruct%nat, id = "nlmn")
  nattyp = f_malloc0(at%astruct%ntypes, id = "nattyp")
  do i = 1, at%astruct%nat
     nattyp(at%astruct%iatype(i)) = nattyp(at%astruct%iatype(i)) + 1
  end do
  call pawcprj_getdim(nlmn, at%astruct%nat, nattyp, at%astruct%ntypes, &
       & at%astruct%iatype, at%pawtab, 'O')
  call f_free(nattyp)
  call pawcprj_alloc(paw%cprj, 0, nlmn)
  call f_free(nlmn)

  allocate(paw%pawfgrtab(at%astruct%nat))
  l_size_atm = f_malloc(at%astruct%nat, id = "l_size_atm")
  do i = 1, at%astruct%nat
     l_size_atm(i) = at%pawtab(at%astruct%iatype(i))%lcut_size
  end do
  call pawfgrtab_init(paw%pawfgrtab, cplex, l_size_atm, nspin, at%astruct%iatype) !,&
  !&     mpi_atmtab=mpi_enreg%my_atmtab,mpi_comm_atom=mpi_enreg%comm_atom)
  call f_free(l_size_atm)

  allocate(paw%pawrhoij(at%astruct%nat))
  spinat = f_malloc0((/3, at%astruct%nat/), id = "spinat")

  lexexch = f_malloc(at%astruct%ntypes, id = "lexexch")
  lexexch = -1
  lpawu = f_malloc(at%astruct%ntypes, id = "lpawu")
  lpawu = -1
  call initrhoij(pawcpxocc, lexexch, lpawu, &
       & at%astruct%nat, at%astruct%nat, nspin, nspinor, nspin, &
       & at%astruct%ntypes, paw%pawrhoij, pawspnorb, at%pawtab, spinat, at%astruct%iatype) !,&
  !&   mpi_comm_atom=mpi_enreg%comm_atom,mpi_atmtab=mpi_enreg%my_atmtab)
  call f_free(lpawu)
  call f_free(lexexch)
  call f_free(spinat)

  paw%spsi = f_malloc_ptr(npsidim,id='paw%spsi')
end subroutine paw_init

subroutine system_signaling(iproc, signaling, gmainloop, KSwfn, tmb, energs, denspot, optloop, &
       & ntypes, radii_cf, crmult, frmult)
  use module_defs, only: gp, UNINITIALIZED
  use module_types
  implicit none
  integer, intent(in) :: iproc, ntypes
  logical, intent(in) :: signaling
  double precision, intent(in) :: gmainloop
  type(DFT_wavefunction), intent(inout) :: KSwfn, tmb
  type(DFT_local_fields), intent(inout) :: denspot
  type(DFT_optimization_loop), intent(inout) :: optloop
  type(energy_terms), intent(inout) :: energs
  real(gp), dimension(ntypes,3), intent(in) :: radii_cf
  real(gp), intent(in) :: crmult, frmult

  if (signaling) then
     ! Only iproc 0 has the C wrappers.
     if (iproc == 0) then
        call wf_new_wrapper(KSwfn%c_obj, KSwfn, 0)
        call wf_copy_from_fortran(KSwfn%c_obj, radii_cf, crmult, frmult)
        call wf_new_wrapper(tmb%c_obj, tmb, 1)
        call wf_copy_from_fortran(tmb%c_obj, radii_cf, crmult, frmult)
        call bigdft_signals_add_wf(gmainloop, KSwfn%c_obj, tmb%c_obj)
        call energs_new_wrapper(energs%c_obj, energs)
        call bigdft_signals_add_energs(gmainloop, energs%c_obj)
        call localfields_new_wrapper(denspot%c_obj, denspot)
        call bigdft_signals_add_denspot(gmainloop, denspot%c_obj)
        call optloop_new_wrapper(optLoop%c_obj, optLoop)
        call bigdft_signals_add_optloop(gmainloop, optLoop%c_obj)
     else
        KSwfn%c_obj   = UNINITIALIZED(KSwfn%c_obj)
        tmb%c_obj     = UNINITIALIZED(tmb%c_obj)
        denspot%c_obj = UNINITIALIZED(denspot%c_obj)
        optloop%c_obj = UNINITIALIZED(optloop%c_obj)
     end if
  else
     KSwfn%c_obj  = 0
     tmb%c_obj    = 0
  end if
END SUBROUTINE system_signaling


!> Given the array workload which indicates the workload on each MPI task for a
!! given distribution of the orbitals (or a similar quantity), this subroutine
!! redistributes the orbitals such that the load unbalancing is optimal
subroutine redistribute(nproc, norb, workload, workload_ideal, norb_par)
  use module_base
  implicit none

  ! Calling arguments
  integer,intent(in) :: nproc, norb
  real(kind=8),dimension(norb),intent(in) :: workload
  real(kind=8),intent(in) :: workload_ideal
  integer,dimension(0:nproc-1),intent(out) :: norb_par

  ! Local variables
  real(kind=8) :: tcount, jcount, wli, ratio, ratio_old, average
  real(kind=8),dimension(:),allocatable :: workload_par
  integer,dimension(:),allocatable :: norb_par_trial
  integer :: jproc, jjorb, jjorbtot, jorb, ii, imin, imax

  call f_routine(id='redistribute')

  wli = workload_ideal

  call f_zero(norb_par)
  if (norb>=nproc) then
      workload_par = f_malloc(0.to.nproc-1,id='workload_par')
      norb_par_trial = f_malloc(0.to.nproc-1,id='norbpar_par_trial')
      tcount = 0.d0
      jcount = 0.d0
      jproc = 0
      jjorb = 0
      jjorbtot = 0
      do jorb=1,norb
          if (jproc==nproc-1) exit
          jjorb = jjorb + 1
          if(jorb==norb) exit !just to besure that no out of bound happens
          tcount = tcount + workload(jorb)
          jcount = jcount + workload(jorb)
          if (abs(tcount-wli*real(jproc+1,kind=8)) <= &
                  abs(tcount+workload(jorb+1)-wli*real(jproc+1,kind=8))) then
          !!if (abs(tcount-workload_ideal*real(jproc+1,kind=8)) <= &
          !!        abs(tcount+workload(jorb+1)-workload_ideal*real(jproc+1,kind=8))) then
          !!if (tcount-workload_ideal*real(jproc+1,kind=8)<0.d0 .and. &
          !!        tcount+workload(jorb+1)-workload_ideal*real(jproc+1,kind=8)>0.d0) then
              norb_par(jproc) = jjorb
              workload_par(jproc) = jcount
              jjorbtot = jjorbtot + jjorb
              !if (bigdft_mpi%iproc==0) write(*,'(a,2i6,2es14.6)') 'jproc, jjorb, tcount/(jproc+1), wli', jproc, jjorb, tcount/(jproc+1), wli
              jcount = 0.d0
              jjorb = 0
              jproc = jproc + 1
              wli = get_dynamic_ideal_workload(jproc, tcount, workload_ideal)
          end if
      end do
      norb_par(nproc-1) = jjorb + (norb - jjorbtot) !take the rest
      workload_par(nproc-1) = sum(workload) - tcount
      !do jproc=0,nproc-1
      !    if (iproc==0) write(*,*) 'jproc, norb_par(jproc)', jproc, norb_par(jproc)
      !end do
      !if (bigdft_mpi%iproc==0) write(*,'(a,2i6,2es14.6)') 'jproc, jjorb, tcount/(jproc+1), workload_ideal', &
      !        jproc, jjorb+(norb-jjorbtot), sum(workload)-tcount, workload_ideal

      ! Now take away one element from the maximum and add it to the minimum.
      ! Repeat this as long as the ratio max/average decreases 
      average = sum(workload_par)/real(nproc,kind=8)
      ratio_old = maxval(workload_par)/average
      adjust_loop: do
          imin = minloc(workload_par,1) - 1 !subtract 1 because the array starts a 0
          imax = maxloc(workload_par,1) - 1 !subtract 1 because the array starts a 0
          call vcopy(nproc, norb_par(0), 1, norb_par_trial(0), 1)
          norb_par_trial(imin) = norb_par(imin) + 1
          norb_par_trial(imax) = norb_par(imax) - 1

          call f_zero(workload_par)
          ii = 0
          do jproc=0,nproc-1
              do jorb=1,norb_par_trial(jproc)
                  ii = ii + 1
                  workload_par(jproc) = workload_par(jproc) + workload(ii)
              end do
          end do
          average = sum(workload_par)/real(nproc,kind=8)
          ratio = maxval(workload_par)/average
          !if (bigdft_mpi%iproc==0) write(*,*) 'ratio, ratio_old', ratio, ratio_old
          if (ratio<ratio_old) then
              call vcopy(nproc, norb_par_trial(0), 1, norb_par(0), 1)
              ratio_old = ratio
          else
              exit adjust_loop
          end if
      end do adjust_loop

      call f_free(workload_par)
      call f_free(norb_par_trial)
  else
      ! Equal distribution
      norb_par(0:norb-1) = 1
  end if

  call f_release_routine()

  contains

    ! Get dynamically a new ideal workload
    function get_dynamic_ideal_workload(jproc, wltot, wli) result(wl)
      implicit none
      integer,intent(in) :: jproc !<currently handled task
      real(kind=8),intent(in) :: wltot !<total workload assigned so far
      real(kind=8),intent(in) :: wli !< theoretical ideal workload
      real(kind=8) :: wl !<new ideal workload
      real(kind=8) :: wls

      ! Average workload so far
      wls = wltot/real(jproc,kind=8)
 
      ! The new ideal workload is a weighted sum of the average workload so far
      ! and the theoretical ideal workload
      wl = (nproc-jproc)*wls + jproc*wli
      wl = wl/real(nproc,kind=8) 

    end function get_dynamic_ideal_workload
end subroutine redistribute<|MERGE_RESOLUTION|>--- conflicted
+++ resolved
@@ -808,8 +808,6 @@
 
 END SUBROUTINE system_createKernels
 
-<<<<<<< HEAD
-=======
 !> calculate the dielectric function for the cavitBy
 subroutine epsilon_cavity(atoms,rxyz,pkernel)
   use dynamic_memory
@@ -949,7 +947,8 @@
   call f_free(corr)
 end subroutine epsilon_cavity
 
->>>>>>> 1a64e697
+
+
 
 !> Calculate the important objects related to the physical properties of the system
 subroutine system_properties(iproc,nproc,in,atoms,orbs)!,radii_cf)
