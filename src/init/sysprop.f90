!> @file
!!  Routines related to system properties
!! @author
!!    Copyright (C) 2010-2013 BigDFT group
!!    This file is distributed under the terms of the
!!    GNU General Public License, see ~/COPYING file
!!    or http://www.gnu.org/copyleft/gpl.txt .
!!    For the list of contributors, see ~/AUTHORS 


!> Initialize the objects needed for the computation: basis sets, allocate required space
subroutine system_initialization(iproc,nproc,dump,inputpsi,input_wf_format,dry_run,&
     & in,atoms,rxyz,&
     orbs,lnpsidim_orbs,lnpsidim_comp,lorbs,Lzd,Lzd_lin,nlpsp,comms,shift,radii_cf,&
     ref_frags, denspot, locregcenters, inwhichlocreg_old, onwhichatom_old,output_grid)
  use module_base
  use module_types
  use module_interfaces, fake_name => system_initialization
  use module_xc
  use module_fragments
  use gaussians, only: gaussian_basis
  use vdwcorrection
  use yaml_output
  use module_atoms, only: set_symmetry_data
  use communications_base, only: comms_cubic
  use communications_init, only: orbitals_communicators
  implicit none
  integer, intent(in) :: iproc,nproc 
  logical, intent(in) :: dry_run, dump
  integer, intent(out) :: inputpsi, input_wf_format, lnpsidim_orbs, lnpsidim_comp
  type(input_variables), intent(in) :: in 
  type(atoms_data), intent(inout) :: atoms
  real(gp), dimension(3,atoms%astruct%nat), intent(inout) :: rxyz
  type(orbitals_data), intent(inout) :: orbs, lorbs
  type(local_zone_descriptors), intent(inout) :: Lzd, Lzd_lin
  type(DFT_PSP_projectors), intent(out) :: nlpsp
  type(comms_cubic), intent(out) :: comms
  real(gp), dimension(3), intent(out) :: shift  !< shift on the initial positions
  real(gp), dimension(atoms%astruct%ntypes,3), intent(in) :: radii_cf
  type(system_fragment), dimension(:), pointer :: ref_frags
  real(kind=8),dimension(3,atoms%astruct%nat),intent(inout),optional :: locregcenters
  integer,dimension(:),pointer,optional:: inwhichlocreg_old, onwhichatom_old
  type(DFT_local_fields), intent(out), optional :: denspot
  logical, intent(in), optional :: output_grid
  !local variables
  character(len = *), parameter :: subname = "system_initialization"
  integer :: nB,nKB,nMB,ii,iat,iorb,iatyp,i_stat,i_all,nspin_ig,norbe,norbsc,ifrag,nspinor
  real(gp), dimension(3) :: h_input
  logical:: present_inwhichlocreg_old, present_onwhichatom_old, output_grid_
  integer, dimension(:,:), allocatable :: norbsc_arr
  logical, dimension(:,:,:), allocatable :: scorb
  real(kind=8), dimension(:), allocatable :: locrad
  !Note proj_G should be filled for PAW:
  type(gaussian_basis),dimension(atoms%astruct%ntypes)::proj_G
  call f_routine(id=subname)
  !nullify dummy variables only used for PAW:
  do iatyp=1,atoms%astruct%ntypes
    call nullify_gaussian_basis(proj_G(iatyp))
  end do

  output_grid_ = .false.
  if (present(output_grid)) output_grid_ = output_grid

  if (iproc == 0 .and. dump) &
       & call print_atomic_variables(atoms, radii_cf, max(in%hx,in%hy,in%hz), &
       & in%ixc, in%dispersion)

  !grid spacings of the zone descriptors (not correct, the set is done by system size)
  Lzd=default_lzd()
  h_input=(/ in%hx, in%hy, in%hz /)
  call lzd_set_hgrids(Lzd,h_input) 

  ! Determine size alat of overall simulation cell and shift atom positions
  ! then calculate the size in units of the grid space
  call system_size(atoms,rxyz,radii_cf,in%crmult,in%frmult,&
       Lzd%hgrids(1),Lzd%hgrids(2),Lzd%hgrids(3),Lzd%Glr,shift)
  if (iproc == 0 .and. dump) &
       & call print_atoms_and_grid(Lzd%Glr, atoms, rxyz, shift, &
       & Lzd%hgrids(1),Lzd%hgrids(2),Lzd%hgrids(3))
  if (present(locregcenters)) then
      do iat=1,atoms%astruct%nat
          locregcenters(1:3,iat)=locregcenters(1:3,iat)-shift(1:3)
          if (locregcenters(1,iat)<dble(0)*lzd%hgrids(1) .or. locregcenters(1,iat)>dble(lzd%glr%d%n1)*lzd%hgrids(1) .or. &
              locregcenters(2,iat)<dble(0)*lzd%hgrids(2) .or. locregcenters(2,iat)>dble(lzd%glr%d%n2)*lzd%hgrids(2) .or. &
              locregcenters(3,iat)<dble(0)*lzd%hgrids(3) .or. locregcenters(3,iat)>dble(lzd%glr%d%n3)*lzd%hgrids(3)) then
              stop 'locregcenter outside of global box!'
          end if
      end do
  end if


  if (present(denspot)) then
     call initialize_DFT_local_fields(denspot)

     !here the initialization of dpbox can be set up
     call dpbox_set(denspot%dpbox,Lzd,iproc,nproc,bigdft_mpi%mpi_comm,in,atoms%astruct%geocode)

     ! Create the Poisson solver kernels.
     call system_initKernels(.true.,iproc,nproc,atoms%astruct%geocode,in,denspot)
     call system_createKernels(denspot, (verbose > 1))
  end if

  ! Create wavefunctions descriptors and allocate them inside the global locreg desc.
  call createWavefunctionsDescriptors(iproc,Lzd%hgrids(1),Lzd%hgrids(2),Lzd%hgrids(3),atoms,&
       rxyz,radii_cf,in%crmult,in%frmult,Lzd%Glr, output_grid_)
  if (iproc == 0 .and. dump) call print_wfd(Lzd%Glr%wfd)

  ! Create global orbs data structure.
  if(in%nspin==4) then
     nspinor=4
  else
     nspinor=1
  end if
  call orbitals_descriptors(iproc, nproc,in%gen_norb,in%gen_norbu,in%gen_norbd,in%nspin,nspinor,&
       in%gen_nkpt,in%gen_kpt,in%gen_wkpt,orbs,.false.)
  orbs%occup(1:orbs%norb*orbs%nkpts) = in%gen_occup
  if (dump .and. iproc==0) call print_orbitals(orbs, atoms%astruct%geocode)
  ! Create linear orbs data structure.
  if (in%inputpsiId == INPUT_PSI_LINEAR_AO .or. in%inputpsiId == INPUT_PSI_DISK_LINEAR &
      .or. in%inputpsiId == INPUT_PSI_MEMORY_LINEAR) then
     call init_orbitals_data_for_linear(iproc, nproc, orbs%nspinor, in, atoms%astruct, locregcenters, lorbs)

     ! There are needed for the restart (at least if the atoms have moved...)
     present_inwhichlocreg_old = present(inwhichlocreg_old)
     present_onwhichatom_old = present(onwhichatom_old)
     if (present_inwhichlocreg_old .and. .not.present_onwhichatom_old &
         .or. present_onwhichatom_old .and. .not.present_inwhichlocreg_old) then
         call yaml_warning('inwhichlocreg_old and onwhichatom_old should be present at the same time')
         stop 
     end if
     if (present_inwhichlocreg_old .and. present_onwhichatom_old) then
         call vcopy(lorbs%norb, onwhichatom_old(1), 1, lorbs%onwhichatom(1), 1)
         !call vcopy(lorbs%norb, inwhichlocreg_old(1), 1, lorbs%inwhichlocreg(1), 1)
         !use onwhichatom to build the new inwhichlocreg (because the old inwhichlocreg can be ordered differently)
         ii = 0
         do iat=1, atoms%astruct%nat
            do iorb=1,lorbs%norb
               if(iat ==  lorbs%onwhichatom(iorb)) then
                  ii = ii + 1
                  lorbs%inwhichlocreg(iorb)= ii
               end if
            end do 
         end do
         !i_all=-product(shape(inwhichlocreg_old))*kind(inwhichlocreg_old)
         !deallocate(inwhichlocreg_old,stat=i_stat)
         !call memocc(i_stat,i_all,'inwhichlocreg_old',subname)
         !i_all=-product(shape(onwhichatom_old))*kind(onwhichatom_old)
         !deallocate(onwhichatom_old,stat=i_stat)
         !call memocc(i_stat,i_all,'onwhichatom_old',subname)
     end if
  end if
  !In the case in which the number of orbitals is not "trivial" check whether they are too many
  if (in%inputpsiId /= INPUT_PSI_RANDOM) then

     ! Allocations for readAtomicOrbitals (check inguess.dat and psppar files)
     allocate(scorb(4,2,atoms%natsc+ndebug),stat=i_stat)
     call memocc(i_stat,scorb,'scorb',subname)
     allocate(norbsc_arr(atoms%natsc+1,in%nspin+ndebug),stat=i_stat)
     call memocc(i_stat,norbsc_arr,'norbsc_arr',subname)
     allocate(locrad(atoms%astruct%nat+ndebug),stat=i_stat)
     call memocc(i_stat,locrad,'locrad',subname)

     !calculate the inputguess orbitals
     !spin for inputguess orbitals
     if (in%nspin==4) then
        nspin_ig=1
     else
        nspin_ig=in%nspin
     end if

     ! Read the inguess.dat file or generate the input guess via the inguess_generator
     call readAtomicOrbitals(atoms,norbe,norbsc,nspin_ig,orbs%nspinor,&
          &   scorb,norbsc_arr,locrad)

     if (in%nspin==4) then
        !in that case the number of orbitals doubles
        norbe=2*norbe
     end if

     ! De-allocations
     i_all=-product(shape(locrad))*kind(locrad)
     deallocate(locrad,stat=i_stat)
     call memocc(i_stat,i_all,'locrad',subname)
     i_all=-product(shape(scorb))*kind(scorb)
     deallocate(scorb,stat=i_stat)
     call memocc(i_stat,i_all,'scorb',subname)
     i_all=-product(shape(norbsc_arr))*kind(norbsc_arr)
     deallocate(norbsc_arr,stat=i_stat)
     call memocc(i_stat,i_all,'norbsc_arr',subname)

     ! Check the maximum number of orbitals
     if (in%nspin==1 .or. in%nspin==4) then
        if (orbs%norb>norbe) then
           write(*,'(1x,a,i0,a,i0,a)') 'The number of orbitals (',orbs%norb,&
                &   ') must not be greater than the number of orbitals (',norbe,&
                &   ') generated from the input guess.'
           stop
        end if
     else if (in%nspin == 2) then
        if (orbs%norbu > norbe) then
           write(*,'(1x,a,i0,a,i0,a)') 'The number of orbitals up (',orbs%norbu,&
                &   ') must not be greater than the number of orbitals (',norbe,&
                &   ') generated from the input guess.'
           stop
        end if
        if (orbs%norbd > norbe) then
           write(*,'(1x,a,i0,a,i0,a)') 'The number of orbitals down (',orbs%norbd,&
                &   ') must not be greater than the number of orbitals (',norbe,&
                &   ') generated from the input guess.'
           stop
        end if
     end if
  end if

  !allocate communications arrays (allocate it before Projectors because of the definition
  !of iskpts and nkptsp)
  call orbitals_communicators(iproc,nproc,Lzd%Glr,orbs,comms)  
  if (in%inputpsiId == INPUT_PSI_LINEAR_AO .or. in%inputpsiId == INPUT_PSI_DISK_LINEAR &
      .or. in%inputpsiId == INPUT_PSI_MEMORY_LINEAR) then
     if(iproc==0 .and. dump) call print_orbital_distribution(iproc, nproc, lorbs)
  end if

  if (iproc == 0 .and. dump) then
     nB=max(orbs%npsidim_orbs,orbs%npsidim_comp)*8
     nMB=nB/1024/1024
     nKB=(nB-nMB*1024*1024)/1024
     nB=modulo(nB,1024)
     call yaml_map('Wavefunctions memory occupation for root MPI process',&
          trim(yaml_toa(nMB,fmt='(i5)'))//' MB'//trim(yaml_toa(nKB,fmt='(i5)'))//&
          ' KB'//trim(yaml_toa(nB,fmt='(i5)'))//' B')
!!$     write(*,'(1x,a,3(i5,a))') &
!!$       'Wavefunctions memory occupation for root MPI process: ',&
!!$       nMB,' MB ',nKB,' KB ',nB,' B'
  end if
  ! Done orbs


  ! fragment initializations - if not a fragment calculation, set to appropriate dummy values
  if (in%inputPsiId == INPUT_PSI_DISK_LINEAR) then
     allocate(ref_frags(in%frag%nfrag_ref))
     do ifrag=1,in%frag%nfrag_ref
        ref_frags(ifrag)=fragment_null()
     end do
     call init_fragments(in,lorbs,atoms%astruct,ref_frags)
  else
     nullify(ref_frags)
  end if

  inputpsi = in%inputPsiId
  call input_check_psi_id(inputpsi, input_wf_format, in%dir_output, &
       orbs, lorbs, iproc, nproc, in%frag%nfrag_ref, in%frag%dirname, ref_frags)

  ! See if linear scaling should be activated and build the correct Lzd 
  call check_linear_and_create_Lzd(iproc,nproc,in%linear,Lzd,atoms,orbs,in%nspin,rxyz)

  lzd_lin=default_lzd()
  call nullify_local_zone_descriptors(lzd_lin)
  lzd_lin%nlr = 0

  if (inputpsi == INPUT_PSI_LINEAR_AO .or. inputpsi == INPUT_PSI_DISK_LINEAR &
     .or. inputpsi == INPUT_PSI_MEMORY_LINEAR) then
     call copy_locreg_descriptors(Lzd%Glr, lzd_lin%glr)
     call lzd_set_hgrids(lzd_lin, Lzd%hgrids)
     if (inputpsi == INPUT_PSI_LINEAR_AO .or. inputpsi == INPUT_PSI_MEMORY_LINEAR) then
         !!write(*,*) 'rxyz',rxyz
         !!write(*,*) 'locregcenters',locregcenters
        call lzd_init_llr(iproc, nproc, in, atoms%astruct, locregcenters, lorbs, lzd_lin)
     else
        call initialize_linear_from_file(iproc,nproc,in%frag,atoms%astruct,rxyz,lorbs,lzd_lin,&
             input_wf_format,in%dir_output,'minBasis',ref_frags)
        !what to do with derivatives?
     end if

     call initLocregs(iproc, nproc, lzd_lin, Lzd_lin%hgrids(1), Lzd_lin%hgrids(2),Lzd_lin%hgrids(3), &
          atoms%astruct, lorbs, Lzd_lin%Glr, 's')
     call update_wavefunctions_size(lzd_lin,lnpsidim_orbs,lnpsidim_comp,lorbs,iproc,nproc)

  end if

  ! Calculate all projectors, or allocate array for on-the-fly calculation
  call createProjectorsArrays(Lzd%Glr,rxyz,atoms,orbs,&
       radii_cf,in%frmult,in%frmult,Lzd%hgrids(1),Lzd%hgrids(2),&
       Lzd%hgrids(3),dry_run,nlpsp,proj_G)
  if (iproc == 0 .and. dump) call print_nlpsp(nlpsp)
  !the complicated part of the descriptors has not been filled
  if (dry_run) then
     call f_release_routine()
     return
  end if
  !calculate the partitioning of the orbitals between the different processors
!  print *,'here the localization regions should have been filled already'
!  stop


  if (present(denspot)) then
     !here dpbox can be put as input
     call density_descriptors(iproc,nproc,in%nspin,in%crmult,in%frmult,atoms,&
          denspot%dpbox,in%rho_commun,rxyz,radii_cf,denspot%rhod)
     !allocate the arrays.
     call allocateRhoPot(iproc,Lzd%Glr,in%nspin,atoms,rxyz,denspot)
  end if

  !calculate the irreductible zone for this region, if necessary.
  call set_symmetry_data(atoms%astruct%sym,atoms%astruct%geocode, &
       & Lzd%Glr%d%n1i,Lzd%Glr%d%n2i,Lzd%Glr%d%n3i, in%nspin)

  ! A message about dispersion forces.
  call vdwcorrection_initializeparams(in%ixc, in%dispersion)

  !check the communication distribution
  if(inputpsi /= INPUT_PSI_LINEAR_AO .and. inputpsi /= INPUT_PSI_DISK_LINEAR &
     .and. inputpsi /= INPUT_PSI_MEMORY_LINEAR) then
      call check_communications(iproc,nproc,orbs,Lzd,comms)
  else
      ! Do not call check_communication, since the value of orbs%npsidim_orbs is wrong
      if(iproc==0) call yaml_warning('Do not call check_communications in the linear scaling version!')
      !if(iproc==0) write(*,*) 'WARNING: do not call check_communications in the linear scaling version!'
  end if
  call f_release_routine()
  !---end of system definition routine
END SUBROUTINE system_initialization


subroutine system_initKernels(verb, iproc, nproc, geocode, in, denspot)
  use module_types
  use module_xc
  use Poisson_Solver, except_dp => dp, except_gp => gp, except_wp => wp
  use module_base
  implicit none
  logical, intent(in) :: verb
  integer, intent(in) :: iproc, nproc
  character, intent(in) :: geocode !< @copydoc poisson_solver::doc::geocode
  type(input_variables), intent(in) :: in
  type(DFT_local_fields), intent(inout) :: denspot

  integer, parameter :: ndegree_ip = 16

  denspot%pkernel=pkernel_init(verb, iproc,nproc,in%matacc%PSolver_igpu,&
       geocode,denspot%dpbox%ndims,denspot%dpbox%hgrids,ndegree_ip,mpi_env=denspot%dpbox%mpi_env)
  !create the sequential kernel if the exctX parallelisation scheme requires it
  if ((xc_exctXfac() /= 0.0_gp .and. in%exctxpar=='OP2P' .or. in%SIC%alpha /= 0.0_gp)&
       .and. denspot%dpbox%mpi_env%nproc > 1) then
     !the communicator of this kernel is bigdft_mpi%mpi_comm
     !this might pose problems when using SIC or exact exchange with taskgroups
     denspot%pkernelseq=pkernel_init(iproc==0 .and. verb,0,1,in%matacc%PSolver_igpu,&
          geocode,denspot%dpbox%ndims,denspot%dpbox%hgrids,ndegree_ip)
  else 
     denspot%pkernelseq = denspot%pkernel
  end if

END SUBROUTINE system_initKernels

subroutine system_createKernels(denspot, verb)
  use module_base
  use module_types
  use Poisson_Solver, except_dp => dp, except_gp => gp, except_wp => wp
  implicit none
  logical, intent(in) :: verb
  type(DFT_local_fields), intent(inout) :: denspot

  call pkernel_set(denspot%pkernel,verb)
    !create the sequential kernel if pkernelseq is not pkernel
  if (denspot%pkernelseq%mpi_env%nproc == 1 .and. denspot%pkernel%mpi_env%nproc /= 1) then
     call pkernel_set(denspot%pkernelseq,.false.)
  else
     denspot%pkernelseq = denspot%pkernel
  end if

END SUBROUTINE system_createKernels


!> Calculate the important objects related to the physical properties of the system
subroutine system_properties(iproc,nproc,in,atoms,orbs,radii_cf)
  use module_base
  use module_types
  use module_interfaces, except_this_one => system_properties
  implicit none
  integer, intent(in) :: iproc,nproc
  type(input_variables), intent(in) :: in
  type(atoms_data), intent(inout) :: atoms
  type(orbitals_data), intent(inout) :: orbs
  real(gp), dimension(atoms%astruct%ntypes,3), intent(out) :: radii_cf
  !local variables
  !n(c) character(len=*), parameter :: subname='system_properties'
  integer :: nspinor

  call read_radii_variables(atoms, radii_cf, in%crmult, in%frmult, in%projrad)
!!$  call read_atomic_variables(atoms, trim(in%file_igpop),in%nspin)
  if (iproc == 0) call print_atomic_variables(atoms, radii_cf, max(in%hx,in%hy,in%hz), in%ixc, in%dispersion)
  if(in%nspin==4) then
     nspinor=4
  else
     nspinor=1
  end if
  call orbitals_descriptors(iproc, nproc,in%gen_norb,in%gen_norbu,in%gen_norbd,in%nspin,nspinor,&
       in%gen_nkpt,in%gen_kpt,in%gen_wkpt,orbs,.false.)
  orbs%occup(1:orbs%norb*orbs%nkpts) = in%gen_occup
  if (iproc==0) call print_orbitals(orbs, atoms%astruct%geocode)
END SUBROUTINE system_properties


!> Check for the need of a core density and fill the rhocore array which
!! should be passed at the rhocore pointer
subroutine calculate_rhocore(iproc,at,d,rxyz,hxh,hyh,hzh,i3s,i3xcsh,n3d,n3p,rhocore)
  use module_base
  use module_types
  use yaml_output
  implicit none
  integer, intent(in) :: iproc,i3s,n3d,i3xcsh,n3p
  real(gp), intent(in) :: hxh,hyh,hzh
  type(atoms_data), intent(in) :: at
  type(grid_dimensions), intent(in) :: d
  real(gp), dimension(3,at%astruct%nat), intent(in) :: rxyz
  real(wp), dimension(:,:,:,:), pointer :: rhocore
  !local variables
  character(len=*), parameter :: subname='calculate_rhocore'
  integer :: ityp,iat,i_stat,j3,i1,i2,ierr!,ind
  real(wp) :: tt
  real(gp) :: rx,ry,rz,rloc,cutoff
  

  !check for the need of a nonlinear core correction
!!$  donlcc=.false.
!!$  chk_nlcc: do ityp=1,at%astruct%ntypes
!!$     filename = 'nlcc.'//at%astruct%atomnames(ityp)
!!$
!!$     inquire(file=filename,exist=exists)
!!$     if (exists) then
!!$        donlcc=.true.
!!$        exit chk_nlcc
!!$     end if
!!$  end do chk_nlcc

  if (at%donlcc) then
     !allocate pointer rhocore
     allocate(rhocore(d%n1i,d%n2i,n3d,10+ndebug),stat=i_stat)
     call memocc(i_stat,rhocore,'rhocore',subname)
     !initalise it 
     if (n3d > 0) call to_zero(d%n1i*d%n2i*n3d*10,rhocore(1,1,1,1))
     !perform the loop on any of the atoms which have this feature
     do iat=1,at%astruct%nat
        ityp=at%astruct%iatype(iat)
!!$        filename = 'nlcc.'//at%astruct%atomnames(ityp)
!!$        inquire(file=filename,exist=exists)
!!$        if (exists) then
        if (at%nlcc_ngv(ityp)/=UNINITIALIZED(1) .or.&
             at%nlcc_ngc(ityp)/=UNINITIALIZED(1) ) then
           if (iproc == 0) call yaml_map('NLCC, Calculate core density for atom',trim(at%astruct%atomnames(ityp)))
           !if (iproc == 0) write(*,'(1x,a)',advance='no') 'NLCC: calculate core density for atom: '// trim(at%astruct%atomnames(ityp))//';'
           rx=rxyz(1,iat) 
           ry=rxyz(2,iat)
           rz=rxyz(3,iat)

           rloc=at%psppar(0,0,ityp)
           cutoff=10.d0*rloc

           call calc_rhocore_iat(iproc,at,ityp,rx,ry,rz,cutoff,hxh,hyh,hzh,&
                d%n1,d%n2,d%n3,d%n1i,d%n2i,d%n3i,i3s,n3d,rhocore)

           !if (iproc == 0) write(*,'(1x,a)')'done.'
        end if
     end do

     !calculate total core charge in the grid
     !In general this should be really bad

!!$     do j3=1,n3d
!!$        tt=0.0_wp
!!$        do i2=1,d%n2i
!!$           do i1=1,d%n1i
!!$              !ind=i1+(i2-1)*d%n1i+(j3+i3xcsh-1)*d%n1i*d%n2i
!!$              tt=tt+rhocore(i1,i2,j3,1)
!!$           enddo
!!$        enddo
!!$        write(17+iproc,*)j3+i3s-1,tt
!!$     enddo
!!$call MPI_BARRIER(bigdft_mpi%mpi_comm,ierr)
!!$stop
     tt=0.0_wp
     do j3=1,n3p
        do i2=1,d%n2i
           do i1=1,d%n1i
              !ind=i1+(i2-1)*d%n1i+(j3+i3xcsh-1)*d%n1i*d%n2i
              tt=tt+rhocore(i1,i2,j3+i3xcsh,1)
           enddo
        enddo
     enddo

     call mpiallred(tt,1,MPI_SUM,bigdft_mpi%mpi_comm,ierr)
     tt=tt*hxh*hyh*hzh
     if (iproc == 0) call yaml_map('Total core charge on the grid (To be compared with analytic one)', tt,fmt='(f15.7)')
     !if (iproc == 0) write(*,'(1x,a,f15.7)') 'Total core charge on the grid (To be compared with analytic one): ',tt

  else
     !No NLCC needed, nullify the pointer 
     nullify(rhocore)
  end if

END SUBROUTINE calculate_rhocore

subroutine psp_from_file(filename, nzatom, nelpsp, npspcode, &
     & ixcpsp, psppar, donlcc, rcore, qcore, radii_cf, exists, pawpatch)
  use module_base
  implicit none
  
  character(len = *), intent(in) :: filename
  integer, intent(out) :: nzatom, nelpsp, npspcode, ixcpsp
  real(gp), intent(out) :: psppar(0:4,0:6), radii_cf(3), rcore, qcore
  logical, intent(out) :: exists, pawpatch
  logical, intent(inout) ::  donlcc
  !ALEX: Some local variables
  real(gp):: fourpi, sqrt2pi
  character(len=20) :: skip

  integer :: ierror, ierror1, i, j, nn, nlterms, nprl, l
  real(dp) :: nelpsp_dp,nzatom_dp
  character(len=100) :: line

  radii_cf = UNINITIALIZED(1._gp)
  pawpatch = .false.
  inquire(file=trim(filename),exist=exists)
  if (.not. exists) return

  ! if (iproc.eq.0) write(*,*) 'opening PSP file ',filename
  open(unit=11,file=trim(filename),status='old',iostat=ierror)
  !Check the open statement
  if (ierror /= 0) then
     write(*,*) ': Failed to open the file (it must be in ABINIT format!): "',&
          trim(filename),'"'
     stop
  end if
  read(11,*)
  read(11,*) nzatom_dp, nelpsp_dp
  nzatom=int(nzatom_dp); nelpsp=int(nelpsp_dp)
  read(11,*) npspcode, ixcpsp

  psppar(:,:)=0._gp
  if (npspcode == 2) then !GTH case
     read(11,*) (psppar(0,j),j=0,4)
     do i=1,2
        read(11,*) (psppar(i,j),j=0,3-i)
     enddo
  else if (npspcode == 3) then !HGH case
     read(11,*) (psppar(0,j),j=0,4)
     read(11,*) (psppar(1,j),j=0,3)
     do i=2,4
        read(11,*) (psppar(i,j),j=0,3)
        !ALEX: Maybe this can prevent reading errors on CRAY machines?
        read(11,*) skip !k coefficients, not used for the moment (no spin-orbit coupling)
     enddo
  else if (npspcode == 7) then !PAW Pseudos
     !call yaml_comment('Reading of PAW atomic-data, under development')
     write(*,'(a)') 'Reading of PAW atomic-data, under development'

     call psp_from_file_paw()
     
  else if (npspcode == 10) then !HGH-K case
     read(11,*) psppar(0,0),nn,(psppar(0,j),j=1,nn) !local PSP parameters
     read(11,*) nlterms !number of channels of the pseudo
     prjloop: do l=1,nlterms
        read(11,*) psppar(l,0),nprl,psppar(l,1),&
             (psppar(l,j+2),j=2,nprl) !h_ij terms
        do i=2,nprl
           read(11,*) psppar(l,i),(psppar(l,i+j+1),j=i+1,nprl) !h_ij 
        end do
        if (l==1) cycle
        do i=1,nprl
           !ALEX: Maybe this can prevent reading errors on CRAY machines?
           read(11,*)skip !k coefficients, not used
        end do
     end do prjloop
  !ALEX: Add support for reading NLCC from psppar
  else if (npspcode == 12) then !HGH-NLCC: Same as HGH-K + one additional line
     read(11,*) psppar(0,0),nn,(psppar(0,j),j=1,nn) !local PSP parameters
     read(11,*) nlterms !number of channels of the pseudo
     do l=1,nlterms
        read(11,*) psppar(l,0),nprl,psppar(l,1),&
             (psppar(l,j+2),j=2,nprl) !h_ij terms
        do i=2,nprl
           read(11,*) psppar(l,i),(psppar(l,i+j+1),j=i+1,nprl) !h_ij
        end do
        if (l==1) cycle
        do i=1,nprl
           !ALEX: Maybe this can prevent reading errors on CRAY machines?
           read(11,*) skip !k coefficients, not used
        end do
     end do 
     read(11,*) rcore, qcore
     !convert the core charge fraction qcore to the amplitude of the Gaussian
     !multiplied by 4pi. This is the convention used in nlccpar(1,:).
     fourpi=4.0_gp*pi_param!8.0_gp*dacos(0.0_gp)
     sqrt2pi=sqrt(0.5_gp*fourpi)
     qcore=fourpi*qcore*real(nzatom-nelpsp,gp)/&
          (sqrt2pi*rcore)**3
     donlcc=.true.
  else
     !if (iproc == 0) then
     write(*,'(1x,a,a)') trim(filename),&
          'unrecognized pspcode: only GTH, HGH & HGH-K pseudos (ABINIT format)'
     !end if
     stop
  end if

  if (npspcode == 7) return !Skip the rest for PAW

  !old way of calculating the radii, requires modification of the PSP files
  read(11,'(a100)',iostat=ierror) line
  if (ierror /=0) then
     !if (iproc ==0) write(*,*)&
     !     ' WARNING: last line of pseudopotential missing, put an empty line'
     line=''
  end if
  read(line,*,iostat=ierror1) radii_cf(1),radii_cf(2),radii_cf(3)
  if (ierror1 /= 0 ) then
     read(line,*,iostat=ierror) radii_cf(1),radii_cf(2)
     radii_cf(3)=radii_cf(2)
     ! Open64 behaviour, if line is PAWPATCH, then radii_cf(1) = 0.
     if (ierror /= 0) radii_cf = UNINITIALIZED(1._gp)
  end if
  pawpatch = (trim(line) == "PAWPATCH")
  do
     read(11,'(a100)',iostat=ierror) line
     if (ierror /= 0 .or. pawpatch) exit
     pawpatch = (trim(line) == "PAWPATCH")
  end do
  close(11)

contains

subroutine psp_from_file_paw()
  use module_base
  use m_pawpsp, only: pawpsp_main, pawpsp_read_header, pawpsp_read_header_2
  use defs_basis, only: tol14, fnlen
  use m_pawrad, only: pawrad_type, pawrad_nullify, pawrad_destroy
  use m_pawtab, only: pawtab_type, pawtab_nullify, pawtab_destroy
  implicit none
  integer:: icoulomb,ipsp,ixc,i_all,i_stat,lnmax
  integer:: lloc,l_size,lmax,mmax,pspcod,pspxc
  integer:: pspversion,basis_size,lmn_size
  integer:: mpsang,mqgrid_ff,mqgrid_vl,mqgrid_shp
  integer:: pawxcdev,usewvl,usexcnhat,xclevel
  integer::pspso
  real(dp):: r2well,wvl_crmult,wvl_frmult
  real(dp):: xc_denpos,zionpsp,znuclpsp
  real(dp)::epsatm,xcccrc
  character(len=fnlen):: filpsp   ! name of the psp file
  character(len = *), parameter :: subname = "psp_from_file_paw"
  type(pawrad_type):: pawrad
  type(pawtab_type):: pawtab
  integer:: comm_mpi
!  type(paw_setup_t),optional,intent(in) :: psxml
!!arrays
 integer:: wvl_ngauss(2)
 real(dp),allocatable:: qgrid_ff(:),qgrid_vl(:)
 real(dp),allocatable:: ffspl(:,:,:)
 real(dp),allocatable:: vlspl(:,:)
!!Here we can use bigdft variables
! real(dp)::gth_psppar(0:4,0:6),gth_radii_cf(3)
 integer:: gth_semicore
 integer:: mesh_size
 real(dp)::gth_radii_cov
 logical:: gth_hasGeometry


  !These should be passed as arguments:
  !crmult and frmult to set the GTH radius (needed for the initial guess)
  wvl_crmult=8; wvl_frmult=8
  !Defines the number of Gaussian functions for projectors
  !See ABINIT input files documentation
  wvl_ngauss=[10,10]
  icoulomb= 1 !Fake argument, this only indicates that we are inside bigdft..
              !do not change, even if icoulomb/=1
  ipsp=1      !This is relevant only for XML.
              !This is not yet working
  xclevel=1 ! xclevel=XC functional level (1=LDA, 2=GGA)
            ! For the moment, it will just work for LDA
  pspso=0 !No spin-orbit for the moment

! Read PSP header:
  rewind(11)
  call pawpsp_read_header(lloc,l_size,mmax,pspcod,pspxc,r2well,zionpsp,znuclpsp)
  call pawpsp_read_header_2(pspversion,basis_size,lmn_size)

! Problem lnmax are unknown here,
! we have to read all of the pseudo files to know it!
! We should change the way this is done in ABINIT:
! For the moment lnmax=basis_size
! The same problem for mpsang
  lnmax=basis_size
  lmax=l_size
!  do ii=1,psps%npsp
!   mpsang=max(pspheads(ii)%lmax+1,mpsang)
!  end do
  mpsang=lmax+1

! These are just useful for 
!reciprocal space approaches (plane-waves):
  mqgrid_shp=0; mqgrid_ff=0; mqgrid_vl=0 
                          
  allocate(qgrid_ff(mqgrid_ff),stat=i_stat)
  call memocc(i_stat,qgrid_ff,'qgrid_ff',subname)
  allocate(qgrid_vl(mqgrid_vl),stat=i_stat)
  call memocc(i_stat,qgrid_vl,'qgrid_vl',subname)
  allocate(ffspl(mqgrid_ff,2,lnmax),stat=i_stat)
  call memocc(i_stat,ffspl,'ffspl',subname)
  allocate(vlspl(mqgrid_vl,2),stat=i_stat)
  call memocc(i_stat,vlspl,'vlpsl',subname)

! Define parameters:
  pawxcdev=1; usewvl=1 ; usexcnhat=0 !default
  xc_denpos=tol14
  filpsp=trim(filename)
  comm_mpi=bigdft_mpi%mpi_comm  
  mesh_size=mmax

  call pawrad_nullify(pawrad)
  call pawtab_nullify(pawtab)

  close(11)

  call pawpsp_main( &
& pawrad,pawtab,&
& filpsp,usewvl,icoulomb,ixc,xclevel,pawxcdev,usexcnhat,&
& qgrid_ff,qgrid_vl,ffspl,vlspl,epsatm,xcccrc,zionpsp,znuclpsp,&
& gth_hasGeometry,psppar,radii_cf,gth_radii_cov,gth_semicore,&
& wvl_crmult,wvl_frmult,wvl_ngauss,comm_mpi=comm_mpi)




!Print out data to validate this test:
  write(*,'(a)') 'PAW Gaussian projectors:'
  write(*,'("No. of Gaussians:", i4)')pawtab%wvl%pngau
  write(*,'("First five Gaussian complex coefficients:")')
  write(*,'(5("(",f13.7,",",f13.7")"))')pawtab%wvl%parg(:,1:5)
  write(*,'("First five Gaussian complex factors:")')
  write(*,'(5("(",f13.7,",",f13.7")"))')pawtab%wvl%pfac(:,1:5)
!
  write(*,'(a)') 'GTH parameters (for initial guess):'
  write(*,'("radii_cf= ",3f10.7)')radii_cf(:)
  write(*,'("psppar(0:1,0)= ",2f10.7)')psppar(0:1,0)

! Destroy and deallocate objects
  call pawrad_destroy(pawrad)
  call pawtab_destroy(pawtab)

  !
  i_all=-product(shape(qgrid_ff))*kind(qgrid_ff)
  deallocate(qgrid_ff,stat=i_stat)
  call memocc(i_stat,i_all,'qgrid_ff',subname)
  !
  i_all=-product(shape(qgrid_vl))*kind(qgrid_vl)
  deallocate(qgrid_vl,stat=i_stat)
  call memocc(i_stat,i_all,'qgrid_vl',subname)
  !
  i_all=-product(shape(ffspl))*kind(ffspl)
  deallocate(ffspl,stat=i_stat)
  call memocc(i_stat,i_all,'ffspl',subname)
  !
  i_all=-product(shape(vlspl))*kind(vlspl)
  deallocate(vlspl,stat=i_stat)
  call memocc(i_stat,i_all,'vlspl',subname)

!PAW is not yet working!
!Exit here
 stop

END SUBROUTINE psp_from_file_paw



END SUBROUTINE psp_from_file


subroutine nlcc_dim_from_file(filename, ngv, ngc, dim, read_nlcc)
  use module_base
  implicit none
  
  character(len = *), intent(in) :: filename
  integer, intent(inout) :: dim
  integer, intent(out) :: ngv, ngc
  logical, intent(out) :: read_nlcc

  integer :: ig, j
  real(gp), dimension(0:4) :: fake_nlcc

  inquire(file=filename,exist=read_nlcc)
  if (read_nlcc) then
     !associate the number of gaussians
     open(unit=79,file=filename,status='unknown')
     read(79,*)ngv
     if (ngv==0) then 
        ngv=UNINITIALIZED(1)
     else
        dim=dim+(ngv*(ngv+1)/2)
        do ig=1,(ngv*(ngv+1))/2
           read(79,*) (fake_nlcc(j),j=0,4)!jump the suitable lines (the file is organised with one element per line)
        end do
     end if
     read(79,*)ngc
     if (ngc==0) then
        ngc=UNINITIALIZED(1)
     else
        dim=dim+(ngc*(ngc+1))/2

        !better to read values in a fake array
        do ig=1,(ngc*(ngc+1))/2
           read(79,*) (fake_nlcc(j),j=0,4)!jump the suitable lines (the file is organised with one element per line)
        end do
     end if
     !no need to go further for the moment
     close(unit=79)
  else
     ngv=UNINITIALIZED(1)
     ngc=UNINITIALIZED(1)
  end if
END SUBROUTINE nlcc_dim_from_file


!> Update radii_cf and occupation for each type of atoms (related to pseudopotential)
subroutine read_radii_variables(atoms, radii_cf, crmult, frmult, projrad)
  use module_base
  use ao_inguess, only: atomic_info
  use module_types
  implicit none
  !Arguments
  type(atoms_data), intent(in) :: atoms
  real(gp), intent(in) :: crmult, frmult, projrad
  real(gp), dimension(atoms%astruct%ntypes,3), intent(out) :: radii_cf
  !Local Variables
  !integer, parameter :: nelecmax=32
  !character(len=2) :: symbol
  integer :: i,ityp!,mxpl,mxchg,nsccode
  real(gp) :: ehomo,maxrad,radfine!,rcov,rprb,amu

  do ityp=1,atoms%astruct%ntypes
<<<<<<< HEAD
     !see whether the atom is semicore or not
     !and consider the ground state electronic configuration
     !call eleconf(atoms%nzatom(ityp),atoms%nelpsp(ityp),symbol,rcov,rprb,ehomo,&
     !     neleconf,nsccode,mxpl,mxchg,amu)
=======

>>>>>>> ffa93dbe
     call atomic_info(atoms%nzatom(ityp),atoms%nelpsp(ityp),ehomo=ehomo)
          
     if (atoms%radii_cf(ityp, 1) == UNINITIALIZED(1.0_gp)) then
        !assigning the radii by calculating physical parameters
        radii_cf(ityp,1)=1._gp/sqrt(abs(2._gp*ehomo))
        radfine=100._gp
        do i=0,4
           if (atoms%psppar(i,0,ityp)/=0._gp) then
              radfine=min(radfine,atoms%psppar(i,0,ityp))
           end if
        end do
        radii_cf(ityp,2)=radfine
        radii_cf(ityp,3)=radfine
     else
        radii_cf(ityp, :) = atoms%radii_cf(ityp, :)
     end if

     ! Correct radii_cf(:,3) for the projectors.
     maxrad=0.e0_gp ! This line added by Alexey, 03.10.08, to be able to compile with -g -C
     do i=1,4
        !the maximum radii is useful only for projectors
        if (atoms%psppar(i,0,ityp)/=0._gp) then
           maxrad=max(maxrad,atoms%psppar(i,0,ityp))
        end if
     end do
     if (maxrad == 0.0_gp) then
        radii_cf(ityp,3)=0.0_gp
     else
        radii_cf(ityp,3)=max(min(crmult*radii_cf(ityp,1),projrad*maxrad)/frmult,radii_cf(ityp,2))
     end if
  enddo
END SUBROUTINE read_radii_variables

subroutine read_n_orbitals(iproc, nelec_up, nelec_down, norbe, &
     & atoms, ncharge, nspin, mpol, norbsempty)
  use module_types, only: atoms_data
  use module_defs, only: gp
  use ao_inguess, only : count_atomic_shells
  use yaml_output
  implicit none
  type(atoms_data), intent(in) :: atoms
  integer, intent(out) :: nelec_up, nelec_down, norbe
  integer, intent(in) :: ncharge, nspin, mpol, norbsempty, iproc

  integer :: nelec, iat, ityp, ispinsum, ichgsum, ichg, ispol, nspin_, nspinor
  integer, parameter :: nelecmax=32,lmax=4,noccmax=2
  integer, dimension(lmax) :: nl
  real(gp), dimension(noccmax,lmax) :: occup

  !calculate number of electrons and orbitals
  ! Number of electrons and number of semicore atoms
  nelec=0
  do iat=1,atoms%astruct%nat
     ityp=atoms%astruct%iatype(iat)
     nelec=nelec+atoms%nelpsp(ityp)
  enddo
  nelec=nelec-ncharge

  if(nelec < 0.0 ) then
    if(iproc==0) write(*,*)'ERROR: Number of electrons is negative:',nelec,'.'
    if(iproc==0) write(*,*)'FIX: decrease charge of system.'
    call mpi_finalize(iat)
    stop
  end if

  ! Number of orbitals
  if (nspin==1) then
     nelec_up=nelec
     nelec_down=0
  else if(nspin==4) then
     nelec_up=nelec
     nelec_down=0
  else 
     if (mod(nelec+mpol,2) /=0) then
        write(*,*)'ERROR: the mpol polarization should have the same parity of the number of electrons'
        stop
     end if
     nelec_up=min((nelec+mpol)/2,nelec)
     nelec_down=nelec-nelec_up

     !test if the spin is compatible with the input guess polarisations
     ispinsum=0
     ichgsum=0
     do iat=1,atoms%astruct%nat
        call charge_and_spol(atoms%astruct%input_polarization(iat),ichg,ispol)
        ispinsum=ispinsum+ispol
        ichgsum=ichgsum+ichg
     end do

     if (ispinsum /= nelec_up-nelec_down) then
        call yaml_warning('Total input polarisation (found ' // trim(yaml_toa(ispinsum)) &
             & // ') must be equal to nelec_up-nelec_down.')
        call yaml_comment('With nelec=' // trim(yaml_toa(nelec)) &
             & // ' and mpol=' // trim(yaml_toa(mpol)) // &
             & ' nelec_up-nelec_down=' // trim((yaml_toa(nelec_up-nelec_down))))
        stop
     end if

     if (ichgsum /= ncharge .and. ichgsum /= 0) then
        call yaml_warning('Total input charge (found ' // trim(yaml_toa(ichgsum)) &
             & // ') cannot be different than charge.')
        call yaml_comment('With charge =' // trim(yaml_toa(ncharge)) &
             & // ' and input charge=' // trim(yaml_toa(ichgsum)))
        stop
     end if

     !now warn if there is no input guess spin polarisation
     ispinsum=0
     do iat=1,atoms%astruct%nat
        call charge_and_spol(atoms%astruct%input_polarization(iat),ichg,ispol)
        ispinsum=ispinsum+abs(ispol)
     end do
     if (ispinsum == 0) then
        if (iproc==0 .and. norbsempty == 0) &
             call yaml_warning('Found no input polarisation, add it for a correct input guess')
        !write(*,'(1x,a)')&
        !     'WARNING: Found no input polarisation, add it for a correct input guess'
        !stop
     end if
  end if

  norbe = 0
  if(nspin==4) then
     nspin_=1
     nspinor=4
  else
     nspin_=nspin
     nspinor=1
  end if
  do iat=1,atoms%astruct%nat
     ityp=atoms%astruct%iatype(iat)
<<<<<<< HEAD
        call count_atomic_shells(nspin,atoms%aocc(1:,iat),occup,nl)
=======
        call count_atomic_shells(nspin,atoms%aoig(iat)%aocc,occup,nl)
>>>>>>> ffa93dbe
     norbe=norbe+nl(1)+3*nl(2)+5*nl(3)+7*nl(4)
  end do
end subroutine read_n_orbitals

!> Find the correct position of the nlcc parameters
subroutine nlcc_start_position(ityp,atoms,ngv,ngc,islcc)
  use module_base
  use module_types
  implicit none
  integer, intent(in) :: ityp
  type(atoms_data), intent(in) :: atoms
  integer, intent(out) :: ngv,ngc,islcc
  !local variables
  integer :: ilcc,jtyp

  ilcc=0
  do jtyp=1,ityp-1
     ngv=atoms%nlcc_ngv(jtyp)
     if (ngv /= UNINITIALIZED(ngv)) ilcc=ilcc+(ngv*(ngv+1)/2)
     ngc=atoms%nlcc_ngc(jtyp)
     if (ngc /= UNINITIALIZED(ngc)) ilcc=ilcc+(ngc*(ngc+1))/2
  end do
  islcc=ilcc

  ngv=atoms%nlcc_ngv(ityp)
  if (ngv==UNINITIALIZED(1)) ngv=0
  ngc=atoms%nlcc_ngc(ityp)
  if (ngc==UNINITIALIZED(1)) ngc=0
END SUBROUTINE nlcc_start_position


!!!!> Define the descriptors of the orbitals from a given norb
!!!!! It uses the cubic strategy for partitioning the orbitals
!!!subroutine orbitals_descriptors_forLinear(iproc,nproc,norb,norbu,norbd,nspin,nspinor,nkpt,kpt,wkpt,orbs)
!!!  use module_base
!!!  use module_types
!!!  implicit none
!!!  integer, intent(in) :: iproc,nproc,norb,norbu,norbd,nkpt,nspin
!!!  integer, intent(in) :: nspinor
!!!  type(orbitals_data), intent(out) :: orbs
!!!  real(gp), dimension(nkpt), intent(in) :: wkpt
!!!  real(gp), dimension(3,nkpt), intent(in) :: kpt
!!!  !local variables
!!!  character(len=*), parameter :: subname='orbitals_descriptors'
!!!  integer :: iorb,jproc,norb_tot,ikpt,i_stat,jorb,ierr,i_all,iiorb
!!!  integer :: mpiflag
!!!  logical, dimension(:), allocatable :: GPU_for_orbs
!!!  integer, dimension(:,:), allocatable :: norb_par !(with k-pts)
!!!
!!!
!!!  allocate(orbs%norb_par(0:nproc-1+ndebug,0:nkpt),stat=i_stat)
!!!  call memocc(i_stat,orbs%norb_par,'orbs%norb_par',subname)
!!!
!!!  !assign the value of the k-points
!!!  orbs%nkpts=nkpt
!!!  !allocate vectors related to k-points
!!!  allocate(orbs%kpts(3,orbs%nkpts+ndebug),stat=i_stat)
!!!  call memocc(i_stat,orbs%kpts,'orbs%kpts',subname)
!!!  allocate(orbs%kwgts(orbs%nkpts+ndebug),stat=i_stat)
!!!  call memocc(i_stat,orbs%kwgts,'orbs%kwgts',subname)
!!!  orbs%kpts(:,1:nkpt) = kpt(:,:)
!!!  orbs%kwgts(1:nkpt) = wkpt(:)
!!!
!!!  ! Change the wavefunctions to complex if k-points are used (except gamma).
!!!  orbs%nspinor=nspinor
!!!  if (nspinor == 1) then
!!!     if (maxval(abs(orbs%kpts)) > 0._gp) orbs%nspinor=2
!!!     !nspinor=2 !fake, used for testing with gamma
!!!  end if
!!!  orbs%nspin = nspin
!!!
!!!  !initialise the array
!!!  do jproc=0,nproc-1
!!!     orbs%norb_par(jproc,0)=0 !size 0 nproc-1
!!!  end do
!!!
!!!  !create an array which indicate which processor has a GPU associated 
!!!  !from the viewpoint of the BLAS routines (deprecated, not used anymore)
!!!  if (.not. GPUshare) then
!!!     allocate(GPU_for_orbs(0:nproc-1+ndebug),stat=i_stat)
!!!     call memocc(i_stat,GPU_for_orbs,'GPU_for_orbs',subname)
!!!     
!!!     if (nproc > 1) then
!!!        call MPI_ALLGATHER(GPUconv,1,MPI_LOGICAL,GPU_for_orbs(0),1,MPI_LOGICAL,&
!!!             bigdft_mpi%mpi_comm,ierr)
!!!     else
!!!        GPU_for_orbs(0)=GPUconv
!!!     end if
!!!     
!!!     i_all=-product(shape(GPU_for_orbs))*kind(GPU_for_orbs)
!!!     deallocate(GPU_for_orbs,stat=i_stat)
!!!     call memocc(i_stat,i_all,'GPU_for_orbs',subname)
!!!  end if
!!!
!!!  allocate(norb_par(0:nproc-1,orbs%nkpts+ndebug),stat=i_stat)
!!!  call memocc(i_stat,norb_par,'norb_par',subname)
!!!
!!!  !old system for calculating k-point repartition
!!!!!$  call parallel_repartition_with_kpoints(nproc,orbs%nkpts,norb,orbs%norb_par)
!!!!!$
!!!!!$  !check the distribution
!!!!!$  norb_tot=0
!!!!!$  do jproc=0,iproc-1
!!!!!$     norb_tot=norb_tot+orbs%norb_par(jproc)
!!!!!$  end do
!!!!!$  !reference orbital for process
!!!!!$  orbs%isorb=norb_tot
!!!!!$  do jproc=iproc,nproc-1
!!!!!$     norb_tot=norb_tot+orbs%norb_par(jproc)
!!!!!$  end do
!!!!!$
!!!!!$  if(norb_tot /= norb*orbs%nkpts) then
!!!!!$     write(*,*)'ERROR: partition of orbitals incorrect, report bug.'
!!!!!$     write(*,*)orbs%norb_par(:),norb*orbs%nkpts
!!!!!$     stop
!!!!!$  end if
!!!!!$
!!!!!$  !calculate the k-points related quantities
!!!!!$  allocate(mykpts(orbs%nkpts+ndebug),stat=i_stat)
!!!!!$  call memocc(i_stat,mykpts,'mykpts',subname)
!!!!!$
!!!!!$  call parallel_repartition_per_kpoints(iproc,nproc,orbs%nkpts,norb,orbs%norb_par,&
!!!!!$       orbs%nkptsp,mykpts,norb_par)
!!!!!$  if (orbs%norb_par(iproc) >0) then
!!!!!$     orbs%iskpts=mykpts(1)-1
!!!!!$  else
!!!!!$     orbs%iskpts=0
!!!!!$  end if
!!!!!$  i_all=-product(shape(mykpts))*kind(mykpts)
!!!!!$  deallocate(mykpts,stat=i_stat)
!!!!!$  call memocc(i_stat,i_all,'mykpts',subname)
!!!
!!!  !new system for k-point repartition
!!!  call kpts_to_procs_via_obj(nproc,orbs%nkpts,norb,norb_par)
!!!  !assign the values for norb_par and check the distribution
!!!  norb_tot=0
!!!  do jproc=0,nproc-1
!!!     if (jproc==iproc) orbs%isorb=norb_tot
!!!     do ikpt=1,orbs%nkpts
!!!        orbs%norb_par(jproc,0)=orbs%norb_par(jproc,0)+norb_par(jproc,ikpt)
!!!     end do
!!!     norb_tot=norb_tot+orbs%norb_par(jproc,0)
!!!  end do
!!!
!!!  if(norb_tot /= norb*orbs%nkpts) then
!!!     write(*,*)'ERROR: partition of orbitals incorrect, report bug.'
!!!     write(*,*)orbs%norb_par(:,0),norb*orbs%nkpts
!!!     stop
!!!  end if
!!!
!!!
!!!  !allocate(orbs%ikptsp(orbs%nkptsp+ndebug),stat=i_stat)
!!!  !call memocc(i_stat,orbs%ikptsp,'orbs%ikptsp',subname)
!!!  !orbs%ikptsp(1:orbs%nkptsp)=mykpts(1:orbs%nkptsp)
!!!
!!!  !this array will be reconstructed in the orbitals_communicators routine
!!!  i_all=-product(shape(norb_par))*kind(norb_par)
!!!  deallocate(norb_par,stat=i_stat)
!!!  call memocc(i_stat,i_all,'norb_par',subname)
!!!
!!!  !assign the values of the orbitals data
!!!  orbs%norb=norb
!!!  orbs%norbp=orbs%norb_par(iproc,0)
!!!  orbs%norbu=norbu
!!!  orbs%norbd=norbd
!!!
!!!  ! Modify these values
!!!  call repartitionOrbitals2(iproc, nproc, orbs%norb, orbs%norb_par, orbs%norbp, orbs%isorb)
!!!
!!!
!!!  allocate(orbs%iokpt(orbs%norbp+ndebug),stat=i_stat)
!!!  call memocc(i_stat,orbs%iokpt,'orbs%iokpt',subname)
!!!
!!!  !assign the k-point to the given orbital, counting one orbital after each other
!!!  jorb=0
!!!  do ikpt=1,orbs%nkpts
!!!     do iorb=1,orbs%norb
!!!        jorb=jorb+1 !this runs over norb*nkpts values
!!!        if (jorb > orbs%isorb .and. jorb <= orbs%isorb+orbs%norbp) then
!!!           orbs%iokpt(jorb-orbs%isorb)=ikpt
!!!        end if
!!!     end do
!!!  end do
!!!
!!!  !allocate occupation number and spinsign
!!!  !fill them in normal way
!!!  allocate(orbs%occup(orbs%norb*orbs%nkpts+ndebug),stat=i_stat)
!!!  call memocc(i_stat,orbs%occup,'orbs%occup',subname)
!!!  allocate(orbs%spinsgn(orbs%norb*orbs%nkpts+ndebug),stat=i_stat)
!!!  call memocc(i_stat,orbs%spinsgn,'orbs%spinsgn',subname)
!!!  orbs%occup(1:orbs%norb*orbs%nkpts)=1.0_gp 
!!!  do ikpt=1,orbs%nkpts
!!!     do iorb=1,orbs%norbu
!!!        orbs%spinsgn(iorb+(ikpt-1)*orbs%norb)=1.0_gp
!!!     end do
!!!     do iorb=1,orbs%norbd
!!!        orbs%spinsgn(iorb+orbs%norbu+(ikpt-1)*orbs%norb)=-1.0_gp
!!!     end do
!!!  end do
!!!
!!!  !put a default value for the fermi energy
!!!  orbs%efermi = UNINITIALIZED(orbs%efermi)
!!!  !and also for the gap
!!!  orbs%HLgap = UNINITIALIZED(orbs%HLgap)
!!!
!!!  ! allocate inwhichlocreg
!!!
!!!  allocate(orbs%inwhichlocreg(orbs%norb*orbs%nkpts),stat=i_stat)
!!!  call memocc(i_stat,orbs%inwhichlocreg,'orbs%inwhichlocreg',subname)
!!!  ! default for inwhichlocreg
!!!  orbs%inwhichlocreg = 1
!!!
!!!  !nullify(orbs%inwhichlocregP)
!!!
!!!  !allocate the array which assign the k-point to processor in transposed version
!!!  allocate(orbs%ikptproc(orbs%nkpts+ndebug),stat=i_stat)
!!!  call memocc(i_stat,orbs%ikptproc,'orbs%ikptproc',subname)
!!!
!!!  !initialize the starting point of the potential for each orbital (to be removed?)
!!!  allocate(orbs%ispot(orbs%norbp),stat=i_stat)
!!!  call memocc(i_stat,orbs%ispot,'orbs%ispot',subname)
!!!
!!!
!!!  ! Define two new arrays:
!!!  ! - orbs%isorb_par is the same as orbs%isorb, but every process also knows
!!!  !   the reference orbital of each other process.
!!!  ! - orbs%onWhichMPI indicates on which MPI process a given orbital
!!!  !   is located.
!!!  allocate(orbs%isorb_par(0:nproc-1), stat=i_stat)
!!!  call memocc(i_stat, orbs%isorb_par, 'orbs%isorb_par', subname)
!!!  allocate(orbs%onWhichMPI(sum(orbs%norb_par(:,0))), stat=i_stat)
!!!  call memocc(i_stat, orbs%onWhichMPI, 'orbs%onWhichMPI', subname)
!!!  iiorb=0
!!!  orbs%isorb_par=0
!!!  do jproc=0,nproc-1
!!!      do iorb=1,orbs%norb_par(jproc,0)
!!!          iiorb=iiorb+1
!!!          orbs%onWhichMPI(iiorb)=jproc
!!!      end do
!!!      if(iproc==jproc) then
!!!          orbs%isorb_par(jproc)=orbs%isorb
!!!      end if
!!!  end do
!!!  call MPI_Initialized(mpiflag,ierr)
!!!  if(mpiflag /= 0 .and. nproc > 1) call mpiallred(orbs%isorb_par(0), nproc, mpi_sum, bigdft_mpi%mpi_comm, ierr)
!!!
!!!END SUBROUTINE orbitals_descriptors_forLinear


!> Routine which assign to each processor the repartition of nobj*nkpts objects
subroutine kpts_to_procs_via_obj(nproc,nkpts,nobj,nobj_par)
  use module_base
  implicit none
  integer, intent(in) :: nproc,nkpts,nobj
  integer, dimension(0:nproc-1,nkpts), intent(out) :: nobj_par
  !local varaibles
  logical :: intrep
  integer :: jproc,ikpt,iobj,nobjp_max_kpt,nprocs_with_floor,jobj,nobjp
  integer :: jkpt,nproc_per_kpt,nproc_left,kproc,nkpt_per_proc,nkpts_left
  real(gp) :: robjp,rounding_ratio

  !decide the naive number of objects which should go to each processor.
  robjp=real(nobj,gp)*real(nkpts,gp)/real(nproc,gp)
  !print *,'hereweare',robjp,nobj   
  !maximum number of objects which has to go to each processor per k-point
  nobjp_max_kpt=ceiling(modulo(robjp-epsilon(1.0_gp),real(nobj,gp)))


!see the conditions for the integer repartition of k-points
  if (nobjp_max_kpt == nobj .or. (nobjp_max_kpt==1 .and. robjp < 1.0_gp)) then
     intrep=.true.
     rounding_ratio=0.0_gp
     nprocs_with_floor=0
  else
     intrep=.false.
     !the repartition is not obvious, some processors take nobj_max_kpt objects, others take the previous integer.
     !to understand how many, we round the percentage of processors which is given by
     rounding_ratio=(robjp-real(floor(robjp), gp))
     !then this is the number of processors which will take the floor
     nprocs_with_floor=ceiling((1.0_gp-rounding_ratio)*real(nproc,gp))!nproc-(nobj*nkpts-floor(robjp)*nproc)
     !print *,'rounding_ratio,nprocs_with_floor',rounding_ratio,nprocs_with_floor
     if (nprocs_with_floor > nproc) stop 'ERROR: should not happen'
     !if (nprocs_with_floor == nproc) nprocs_with_floor=nproc-1
  end if

  !start separating the objects for the repartition which is suggested by rounding_ratio and nprocs_with_floor
  nobj_par(0:nproc-1,1:nkpts)=0
  !integer repartition
  if (intrep) then 
     !strategy for the repartition
     if (nproc >= nkpts) then
        !decide in how many processors a single k-point can be partitioned
        nproc_per_kpt=max((nproc-1),1)/nkpts !this is the minimum
        !count how many processors are left that way
        !distribute the k-point among these
        nproc_left=nproc-nproc_per_kpt*nkpts
        ikpt=0
        jproc=0
        !print *,'here',nproc_left,nproc_per_kpt
        do kproc=0,nproc_left-1
           ikpt=ikpt+1
           if (ikpt > nkpts) stop 'ERROR: also this should not happen3'
           do iobj=0,nobj-1
              nobj_par(jproc+modulo(iobj,nproc_per_kpt+1),ikpt)=nobj_par(jproc+modulo(iobj,nproc_per_kpt+1),ikpt)+1
           end do
           jproc=jproc+nproc_per_kpt+1
        end do
        !print *,'debug'
        if ((nproc_per_kpt+1)*nproc_left < nproc) then
           do jproc=(nproc_per_kpt+1)*nproc_left,nproc-1,nproc_per_kpt
              ikpt=ikpt+1
              !print *,'passed through here',modulo(nproc,nkpts),nkpts,ikpt,nproc_per_kpt,nproc,jproc,nproc_left
              if (ikpt > nkpts .or. jproc > nproc-1) stop 'ERROR: also this should not happen3b'
              do iobj=0,nobj-1
                 nobj_par(jproc+modulo(iobj,nproc_per_kpt),ikpt)=nobj_par(jproc+modulo(iobj,nproc_per_kpt),ikpt)+1
              end do
           end do
        end if
        !print *,'passed through here',modulo(nproc,nkpts),nkpts,ikpt,nproc_per_kpt,nproc
     else
        !decide in how many kpoints single processor can be partitioned
        nkpt_per_proc=max((nkpts-1),1)/nproc !this is the minimum
        !count how many k-points are left that way
        !distribute the processors among these
        nkpts_left=nkpts-nkpt_per_proc*nproc
        ikpt=1
        jproc=-1
        !print *,'hello',nkpts_left,nkpts_per_proc
        do jkpt=1,nkpts_left
           jproc=jproc+1
           if (jproc > nproc-1) stop 'ERROR: also this should not happen4'
           do iobj=0,(nobj)*(nkpt_per_proc+1)-1
              nobj_par(jproc,ikpt+modulo(iobj,nkpt_per_proc+1))=nobj_par(jproc,ikpt+modulo(iobj,nkpt_per_proc+1))+1
           end do
           ikpt=ikpt+nkpt_per_proc+1
        end do
        !print *,'ciao'
        if ((nkpt_per_proc+1)*nkpts_left < nkpts) then
           do ikpt=(nkpt_per_proc+1)*nkpts_left+1,nkpts,nkpt_per_proc
              jproc=jproc+1
              !print *,'passed through here',modulo(nproc,nkpts),nkpts,ikpt,nproc_per_kpt,nproc,jproc,nproc_left
              if (ikpt > nkpts .or. jproc > nproc-1) stop 'ERROR: also this should not happen4b'
              do iobj=0,(nobj)*(nkpt_per_proc)-1
                 nobj_par(jproc,ikpt+modulo(iobj,nkpt_per_proc))=nobj_par(jproc,ikpt+modulo(iobj,nkpt_per_proc))+1
              end do
           end do
        end if
           !print *,'passed through here',modulo(nproc,nkpts),nkpts,ikpt,nproc_per_kpt,nproc
     end if
  else
     !non-integer repartition
     iobj=0
     ikpt=0
     do jproc=0,nproc-2 !leave the last processor at the end
        nobjp=floor(robjp)
        !respect the rounding ratio
        if (nproc-jproc > nprocs_with_floor) nobjp=nobjp+1
        !print *,'jproc,nobjp',jproc,nobjp,nkpts,nobj,nkpts*nobj,iobj,nprocs_with_floor
        do jobj=1,nobjp
           if (modulo(iobj,nobj) ==0) ikpt=ikpt+1
           iobj=iobj+1
           if (iobj > nobj*nkpts) stop 'ERROR: also this should not happen'
           nobj_par(jproc,ikpt)=nobj_par(jproc,ikpt)+1
        end do
     end do
     !in the last processor we put the objects which are lacking
     nobjp=nobj*nkpts-iobj
     do jobj=1,nobjp
        if (modulo(iobj,nobj) ==0) ikpt=ikpt+1
        iobj=iobj+1
        !print *,'finished',jobj,nobjp,iobj,nobj*nkpts,jproc,ikpt
        if (iobj > nobj*nkpts) stop 'ERROR: also this should not happen2'
        nobj_par(nproc-1,ikpt)=nobj_par(nproc-1,ikpt)+1
     end do
  end if
END SUBROUTINE kpts_to_procs_via_obj

subroutine components_kpt_distribution(nproc,nkpts,norb,nvctr,norb_par,nvctr_par)
  use module_base
  implicit none
  integer, intent(in) :: nproc,nkpts,nvctr,norb
  integer, dimension(0:nproc-1,nkpts), intent(in) :: norb_par
  integer, dimension(0:nproc-1,nkpts), intent(out) :: nvctr_par
  !local variables
  integer :: ikpt,jsproc,jeproc,kproc,icount,ivctr,jproc,numproc
  real(gp) :: strprc,endprc

  ! This variable qas not initialized...
  icount=0

  !for any of the k-points find the processors which have such k-point associated
  call to_zero(nproc*nkpts,nvctr_par(0,1))

  do ikpt=1,nkpts
     jsproc=UNINITIALIZED(1)
     jeproc=UNINITIALIZED(1)
     find_start: do jproc=0,nproc-1
        if(norb_par(jproc,ikpt) > 0) then 
           jsproc=jproc
           exit find_start
        end if
     end do find_start
     if (jsproc == UNINITIALIZED(1)) stop 'ERROR in kpt assignments'
     if(norb_par(jsproc,ikpt) /= norb) then
        strprc=real(norb_par(jsproc,ikpt),gp)/real(norb,gp)     
     else
        strprc=1.0_gp
     end if
     if (ikpt < nkpts) then
        find_end: do jproc=jsproc,nproc-1
           if(norb_par(jproc,ikpt+1) > 0) then
              if (norb_par(jproc,ikpt)==0) then
                 jeproc=jproc-1
              else
                 jeproc=jproc
              end if
              exit find_end
           end if
        end do find_end
        if (jeproc == UNINITIALIZED(1)) stop 'ERROR in kpt assignments'
     else
        jeproc=nproc-1
     end if
     if (jeproc /= jsproc) then
        endprc=real(norb_par(jeproc,ikpt),gp)/real(norb,gp)     
     else
        endprc=0.0_gp
     end if
     !if the number of processors is bigger than the number of orbitals this means 
     !that strprc and endprc are not correctly evaluated
     !evaluate the percentace on the number of components
     if (jeproc-jsproc+1 > norb) then
        strprc=1.0_gp/real(jeproc-jsproc+1,gp)
        endprc=strprc
     end if
     !assign the number of components which corresponds to the same orbital distribution
     numproc=jeproc-jsproc+1
     icount=0

     !print *,'kpoint',ikpt,jsproc,jeproc,strprc,endprc,ceiling(strprc*real(nvctr,gp)),nvctr
     !start filling the first processor
     ivctr=min(ceiling(strprc*real(nvctr,gp)-epsilon(1.0_gp)),nvctr)
     nvctr_par(jsproc,ikpt)=ivctr!min(ceiling(strprc*real(nvctr,gp)),nvctr)
     fill_array: do 
        if (ivctr==nvctr) exit fill_array
        icount=icount+1
        kproc=jsproc+modulo(icount,numproc)
        !put the floor of the components to the first processor
        if (strprc /= 1.0_gp .and. kproc==jsproc .and. &
             nvctr_par(kproc,ikpt)==ceiling(strprc*real(nvctr,gp)-epsilon(1.0_gp))) then
           !do nothing, skip away
        else
           nvctr_par(kproc,ikpt)=&
                nvctr_par(kproc,ikpt)+1
           ivctr=ivctr+1
        end if
     end do fill_array
     !print '(a,i3,i3,i6,2(1pe25.17),i7,20i5)','here',ikpt,jsproc,jeproc,strprc,endprc,sum(nvctr_par(:,ikpt)),nvctr_par(:,ikpt)
     !print '(a,i3,i3,i6,2(1pe25.17),i7,20i5)','there',ikpt,jsproc,jeproc,strprc,endprc,sum(nvctr_par(:,ikpt)),norb_par(:,ikpt)
  end do

END SUBROUTINE components_kpt_distribution


!> Check the distribution of k points over the processors
subroutine check_kpt_distributions(nproc,nkpts,norb,ncomp,norb_par,ncomp_par,info,lub_orbs,lub_comps)
  use module_base
  implicit none
  integer, intent(in) :: nproc,nkpts,norb,ncomp
  integer, dimension(0:nproc-1,nkpts), intent(in) :: norb_par
  integer, dimension(0:nproc-1,nkpts), intent(in) :: ncomp_par
  integer, intent(inout) :: info
  integer, intent(out) :: lub_orbs,lub_comps
  !local variables
  character(len=*), parameter :: subname='check_kpt_distributions'
  logical :: notcompatible,couldbe
  integer :: ikpt,jproc,norbs,ncomps,i_all,i_stat,kproc,ieproc,isproc,jkpt
  integer, dimension(:,:), allocatable :: load_unbalancing
  !before printing the distribution schemes, check that the two distributions contain
  !the same k-points
  if (info == 0) call print_distribution_schemes(6,nproc,nkpts,norb_par,ncomp_par)

  do ikpt=1,nkpts
     isproc=UNINITIALIZED(1)
     find_isproc : do kproc=0,nproc-1
        if (ncomp_par(kproc,ikpt) > 0) then
           isproc=kproc
           exit find_isproc
        end if
     end do find_isproc
     if (isproc == UNINITIALIZED(1)) stop 'ERROR(check_kpt_distributions): isproc cannot be found'
     ieproc=UNINITIALIZED(1)
     find_ieproc : do kproc=nproc-1,0,-1
        if (ncomp_par(kproc,ikpt) > 0) then
           ieproc=kproc
           exit find_ieproc
        end if
     end do find_ieproc
     if (ieproc == UNINITIALIZED(1)) stop 'ERROR(check_kpt_distributions): ieproc cannot be found'

     norbs=0
     ncomps=0
     do jproc=0,nproc-1
        !count the total number of components
        norbs=norbs+norb_par(jproc,ikpt)
        ncomps=ncomps+ncomp_par(jproc,ikpt)
        notcompatible=(ncomp_par(jproc,ikpt) == 0 .neqv. norb_par(jproc,ikpt) == 0) 
        !check whether there are only 0 orbitals
        if (notcompatible .and. norb_par(jproc,ikpt)==0) then
           !if the processor is the last one then there should not be other k-points on this processors
           couldbe=.false.
           if (jproc == ieproc) then
              couldbe=.true.
              do jkpt=ikpt+1,nkpts
                 couldbe=couldbe .and. (norb_par(jproc,jkpt) ==0 .and. ncomp_par(jproc,jkpt)==0)
              end do
           end if
           if ((isproc < jproc .and. jproc < ieproc) .or. couldbe) notcompatible=.false.
        end if
        if (notcompatible) then     
           if (info == 0) write(*,*)' ERROR: processor ', jproc,' kpt,',ikpt,&
                'have components and orbital distributions not compatible'
           info=1
           return
           !call MPI_ABORT(bigdft_mpi%mpi_comm, ierr)
        end if
     end do
     if (norb/=norbs .or. ncomps /= ncomp) then
        if (info == 0) write(*,*)' ERROR: kpt,',ikpt,&
             'has components or orbital distributions not correct'
        info=2
        return
        !call MPI_ABORT(bigdft_mpi%mpi_comm, ierr)
     end if
  end do

  allocate(load_unbalancing(0:nproc-1,2+ndebug),stat=i_stat)
  call memocc(i_stat,load_unbalancing,'load_unbalancing',subname)

  do jproc=0,nproc-1
     load_unbalancing(jproc,:)=0
     do ikpt=1,nkpts
        load_unbalancing(jproc,1)=load_unbalancing(jproc,1)+norb_par(jproc,ikpt)
        load_unbalancing(jproc,2)=load_unbalancing(jproc,2)+ncomp_par(jproc,ikpt)
     end do
  end do

  !calculate the maximum load_unbalancing
  lub_orbs=0
  lub_comps=0
  do jproc=0,nproc-1
     do kproc=0,nproc-1
        lub_orbs=max(lub_orbs,load_unbalancing(jproc,1)-load_unbalancing(kproc,1))
        lub_comps=max(lub_comps,load_unbalancing(jproc,2)-load_unbalancing(kproc,2))
     end do
  end do

  if (info==0) write(*,*)' Kpoints Distribuitions are compatible, load unbalancings, orbs,comps:',lub_orbs,&
       '/',max(minval(load_unbalancing(:,1)),1),lub_comps,'/',minval(load_unbalancing(:,2))
  info=0
  i_all=-product(shape(load_unbalancing))*kind(load_unbalancing)
  deallocate(load_unbalancing,stat=i_stat)
  call memocc(i_stat,i_all,'load_unbalancing',subname)


END SUBROUTINE check_kpt_distributions

!>routine which associates to any of the processor a given number of objects
!! depending of the number of processors and k-points
subroutine parallel_repartition_with_kpoints(nproc,nkpts,nobj,nobj_par)
  use module_base
  implicit none
  integer, intent(in) :: nkpts,nobj,nproc
  integer, dimension(0:nproc-1), intent(out) :: nobj_par
  !local variables
  integer :: n_i,n_ip,rs_i,N_a,N_b,N_c,ikpt,jproc,i,ntmp
!!$  real(gp) :: rtmp

  ! Strategy to divide between k points.
  ! There is an nproc length to divide into orbs%nkpts segments.
  ! Segment (ikpt - 1) expand in 0 <= r_i < r_ip <= nproc.
  ! where r_i and r_ip are real values. There are two possibilities:
  !  - We can write r_i <= n_i <= n_ip <= r_ip with n_i and n_ip integers ;
  !  - or r_i <= n_i and n_ip <= r_ip and n_i = n_ip + 1.
  ! For both cases, we can divide nobj into the partition (real values):
  !  - N_a = (n_i - r_i)*nobj*nkpts/nproc (the initial part);
  !  - N_b = max((n_ip - n_i)*nobj*nkpts / nproc, 0) (the naive part, the only one if nkpts is a multiple of nproc);
  !  - N_c = (r_ip - n_ip) * nobj * orbs%nkpts / nproc (the final part);
  ! Before going to integer values, we have r_i = (ikpt - 1) * nproc / orbs%nkpts (the naive division)
  ! and r_ip = (ikpt) * nproc / orbs%nkpts (the segment endpoint)
  ! So N_a and N_b can be simplified and written instead:
  !  - N_a = int(nobj * (n_i * orbs%nkpts - (ikpt - 1) * nproc) / nproc);
  !  - N_c = int(nobj * ((ikpt) * nproc - n_ip * orbs%nkpts) / nproc)
  !  - N_b = nobj - N_a - N_c 
  ! After, if N_a > 0, we put this quantity to proc n_i - 1, if N_c > 0
  ! we put its quantity to proc n_ip ; and finally N_b is distributed
  ! among [n_i;n_ip[ procs.

  nobj_par(:)=0
  do ikpt=1,nkpts
     ! Calculation of n_i and n_ip, rs_i = r_i * orbs%nkpts to avoid rounding.
     rs_i=(ikpt-1)*nproc !integer variable for rounding purposes

     if (mod(rs_i,nkpts) == 0) then
        n_i=rs_i/nkpts 
     else
        n_i=rs_i/nkpts+1
     end if

     rs_i=ikpt*nproc
     n_ip=rs_i/nkpts
!!$     print *,'ikpt,ni,nip',ikpt,n_i,n_ip
     ! Calculation of N_a, N_b and N_c from given n_i and n_ip.
     if (n_ip >= n_i) then
        ntmp = (n_i*nkpts-(ikpt-1)*nproc) * nobj
        if (modulo(ntmp, nproc) == 0) then
           N_a = ntmp / nproc
        else
           N_a = (ntmp - modulo(ntmp, nproc) + nproc) / nproc
        end if
!!$        ntmp=n_i*nkpts-(ikpt-1)*nproc
!!$        rtmp=real(nobj,gp)/real(nproc,gp)
!!$        rtmp=rtmp*real(ntmp,gp)
!!$        N_a=floor(rtmp)
!!$        if (iproc == 0) print *,'ikpts,rtmp',ikpt,rtmp
        ntmp = (ikpt*nproc-n_ip*nkpts) * nobj
        if (modulo(ntmp, nproc) == 0) then
           N_c = ntmp / nproc
        else
           N_c = (ntmp - modulo(ntmp, nproc) + nproc) / nproc
        end if

!!$        ntmp=ikpt*nproc-n_ip*nkpts
!!$        rtmp=real(nobj,gp)/real(nproc,gp)
!!$        rtmp=rtmp*real(ntmp,gp)
!!$        N_c=ceiling(rtmp)
!!$        if (iproc == 0) print *,'ikpts,rtmp2',ikpt,rtmp,N_a,N_c
        !the corrections above are to avoid the 32 bit integer overflow
        !N_a=nint(real(nobj*(n_i*nkpts-(ikpt-1)*nproc),gp)/real(nproc,gp))
        !N_c=nint(real(nobj*(ikpt*nproc-n_ip*nkpts),gp)/real(nproc,gp))
     else
        N_c=nobj/2
        N_a=nobj-N_c
     end if
     N_b=nobj-N_a-N_c
     if (N_b == -1) then
        N_c = N_c - 1
        N_b = 0
     end if
!!$     write(*,*) ikpt, N_a, N_b, N_c
     if (nkpts > 1 .and. N_b < n_ip - n_i) stop 'ERROR:parallel_repartion_with_kpoints'
     !assign to procs the objects.
     if (N_a>0) nobj_par(n_i-1)=nobj_par(n_i-1)+N_a
     if (N_b>0) then
        do i=0,N_b-1
           jproc=n_i+mod(i,n_ip-n_i)
           nobj_par(jproc)=nobj_par(jproc)+1
        end do
     end if
     if (N_c>0) nobj_par(n_ip)=nobj_par(n_ip)+N_c
  end do
END SUBROUTINE parallel_repartition_with_kpoints


subroutine parallel_repartition_per_kpoints(iproc,nproc,nkpts,nobj,nobj_par,&
     nkptsp,mykpts,nobj_pkpt)
  implicit none
  integer, intent(in) :: iproc,nproc,nkpts,nobj
  integer, dimension(0:nproc-1), intent(in) :: nobj_par
  integer, intent(out) :: nkptsp
  integer, dimension(nkpts), intent(out) :: mykpts
  integer, dimension(0:nproc-1,nkpts), intent(out) :: nobj_pkpt
  !local variables
  integer :: ikpts,jproc,jobj,norb_tot,iorbp

  !initialise the array
  do ikpts=1,nkpts
     do jproc=0,nproc-1
        nobj_pkpt(jproc,ikpts)=0 
     end do
  end do

  !assign the k-point, counting one object after each other
  jobj=1
  ikpts=1
  !print *,'here',nobj_par(:)
  do jproc=0,nproc-1
     do iorbp=1,nobj_par(jproc)
        nobj_pkpt(jproc,ikpts)=nobj_pkpt(jproc,ikpts)+1
        if (mod(jobj,nobj)==0) then
           ikpts=ikpts+1
        end if
        jobj=jobj+1
     end do
  end do
  !some checks
  if (nobj /= 0) then
     !check the distribution
     do ikpts=1,nkpts
        !print *,'partition',ikpts,orbs%nkpts,'ikpts',nobj_pkpt(:,ikpts)
        norb_tot=0
        do jproc=0,nproc-1
           norb_tot=norb_tot+nobj_pkpt(jproc,ikpts)
        end do
        if(norb_tot /= nobj) then
           write(*,*)'ERROR: partition of objects incorrect, kpoint:',ikpts
           stop
        end if
     end do
  end if

  !calculate the number of k-points treated by each processor in both
  ! the component distribution and the orbital distribution.
  nkptsp=0
  do ikpts=1,nkpts
     if (nobj_pkpt(iproc,ikpts) /= 0) then
        nkptsp=nkptsp+1
        mykpts(nkptsp) = ikpts
     end if
  end do

END SUBROUTINE parallel_repartition_per_kpoints

subroutine pawpatch_from_file( filename, atoms,ityp, paw_tot_l, &
     paw_tot_q, paw_tot_coefficients, paw_tot_matrices, &
     storeit)
  use module_base
  use module_types
  implicit none
  character(len=*), intent(in) :: filename
  type(atoms_data), intent(inout) :: atoms
  integer , intent(IN):: ityp 
  integer , intent(INOUT):: paw_tot_l, paw_tot_q, paw_tot_coefficients, paw_tot_matrices
  logical, intent(in) :: storeit

!! local variables  
  character(len=*), parameter :: subname='pawpatch_from_file'
  integer :: npawl, ipawl, paw_l, i_stat
  integer :: paw_nofgaussians, paw_nofchannels, il, ierror, ig
  real(gp) :: paw_greal, paw_gimag, paw_ccoeff, paw_scoeff, dumpaw
  character(len=100) :: string

  !parameters for abscalc-paw

  if(.not. storeit) then
     !if(ityp == 1) then !this implies that the PSP are all present
     if (.not. associated(atoms%paw_NofL)) then
        allocate(atoms%paw_NofL(atoms%astruct%ntypes+ndebug), stat=i_stat)
        call memocc(i_stat,atoms%paw_NofL,'atoms%paw_NofL',subname)
     end if
     ! if (iproc.eq.0) write(*,*) 'opening PSP file ',filename
     open(unit=11,file=trim(filename),status='old',iostat=ierror)
     !Check the open statement
     if (ierror /= 0) then
        write(*,*) ': Failed to open the PAWpatch file "',&
             trim(filename),'"'
        stop
     end if
     
     !! search for paw_patch informations
     
     atoms%paw_NofL(ityp)=0
     do while(.true.)
        read(11,'(a)',iostat=ierror, END=110)  string
        if ( trim(string).eq. 'PAWPATCH') then
           exit
        endif
     end do
     !! explain_paw_psp_terms_in_atom_data()
     
     read(11,*) npawl
     
     atoms%paw_NofL(ityp) = npawl
     
     paw_tot_l = paw_tot_l + npawl
     do ipawl=1,npawl
        read(11,*) paw_l
        read(11,*) paw_greal
        read(11,*) paw_nofgaussians
        read(11,*) paw_nofchannels
        read(11,*)  string  !!  follow 300 PAW_Gimag factors
        paw_tot_q = paw_tot_q+paw_nofgaussians
        paw_tot_coefficients = paw_tot_coefficients + paw_nofchannels*paw_nofgaussians*2
        paw_tot_matrices=paw_tot_matrices+paw_nofchannels**2
        
        
        do ig=1, paw_nofgaussians
           read(11,*)  paw_gimag
        enddo
        read(11,*)  string  !!  !!  follow for each of the 7 channels 300 (cos_factor, sin_factor)  pairs
        do il=1, paw_nofchannels
           do ig=1, paw_nofgaussians
              read(11,*)  paw_ccoeff, paw_scoeff
           enddo
        enddo
        read(11,*)  string  !! pawpatch matrix
        do il=1, paw_nofchannels
           do ig=1, paw_nofchannels
              read(11,*)  dumpaw
           end do
        enddo
        read(11,*)  string  !! S  matrix
        do il=1, paw_nofchannels
           do ig=1, paw_nofchannels
              read(11,*)  dumpaw
           end do
        enddo
        
        read(11,*)  string  !! Sm1  matrix
        do il=1, paw_nofchannels
           do ig=1, paw_nofchannels
              read(11,*)  dumpaw
           end do
        enddo
     enddo
110  close(11)

  else
     if(ityp.eq.1) then
        allocate(atoms%paw_l  (paw_tot_l+ndebug), stat=i_stat)
        call memocc(i_stat,atoms%paw_l,'atoms%paw_l',subname)
        
        allocate(atoms%paw_nofchannels  (paw_tot_l+ndebug), stat=i_stat)
        call memocc(i_stat,atoms%paw_nofchannels,'atoms%paw_nofchannels',subname)
        
        allocate(atoms%paw_nofgaussians  (paw_tot_l+ndebug), stat=i_stat)
        call memocc(i_stat,atoms%paw_nofgaussians,'atoms%paw_nofgaussians',subname)
        
        allocate(atoms%paw_Greal  (paw_tot_l+ndebug), stat=i_stat)
        call memocc(i_stat,atoms%paw_Greal,'atoms%paw_Greal',subname)
        
        allocate(atoms%paw_Gimag ( paw_tot_q   +  ndebug), stat=i_stat)
        call memocc(i_stat,atoms%paw_Gimag,'atoms%paw_Gimag',subname)
        
        allocate(atoms%paw_Gcoeffs ( paw_tot_coefficients  +  ndebug), stat=i_stat)
        call memocc(i_stat,atoms%paw_Gcoeffs,'atoms%paw_Gcoeffs',subname)
        
        allocate(atoms%paw_H_matrices(paw_tot_matrices+ndebug), stat=i_stat)
        call memocc(i_stat,atoms%paw_H_matrices,'atoms%paw_H_matrices',subname)
        
        allocate(atoms%paw_S_matrices ( paw_tot_matrices  +  ndebug), stat=i_stat)
        call memocc(i_stat,atoms%paw_S_matrices,'atoms%paw_S_matrices',subname)
        
        
        allocate(atoms%paw_Sm1_matrices ( paw_tot_matrices  +  ndebug), stat=i_stat)
        call memocc(i_stat,atoms%paw_Sm1_matrices,'atoms%paw_Sm1_matrices',subname)
        
        
        paw_tot_l=0
        paw_tot_q = 0
        paw_tot_coefficients = 0
        paw_tot_matrices= 0
     endif
     
     if( atoms%paw_NofL(ityp).gt.0) then

        open(unit=11,file=trim(filename),status='old')

        do while(.true.)
           read(11,'(a)', END=220)  string
           if ( trim(string).eq. 'PAWPATCH') then
              exit
           endif
        end do
220     continue
        if(trim(string) .ne. 'PAWPATCH') then
           print *, "paw section not found re-reading  file ", filename
           close(11)
           stop
        end if
        
        read(11,*) npawl
        atoms%paw_NofL(ityp) = npawl
        
        
        do ipawl=1,npawl
           !! explain_paw_psp_terms_in_atom_data()
           read(11,*) atoms%paw_l(paw_tot_l+ipawl  )
           read(11,*) atoms%paw_greal(paw_tot_l+ipawl  )
           read(11,*) atoms%paw_nofgaussians(paw_tot_l+ipawl  )
           read(11,*) atoms%paw_nofchannels(paw_tot_l+ipawl  )
           paw_nofchannels = atoms%paw_nofchannels(paw_tot_l+ipawl  )
           paw_nofgaussians = atoms%paw_nofgaussians(paw_tot_l+ipawl  )
           read(11,'(a)')  string  !!  follow  paw_nofchannels PAW_Gimag factors
           
           do ig=1, paw_nofgaussians
              read(11,*)  atoms%paw_Gimag(paw_tot_q + ig )
           enddo
           read(11,'(a)')  string  !!  !!  follow for each of the Npaw channels  nofgaussians (cos_factor, sin_factor)  pairs
           !!print *, string, " reading  " , filename
           
           do il=1, paw_nofchannels
              do ig=1, paw_nofgaussians
                 read(11,*)  atoms%paw_Gcoeffs( paw_tot_coefficients + 2*(il-1)*paw_nofgaussians+2*ig-1) , &
                      atoms%paw_Gcoeffs( paw_tot_coefficients + 2*(il-1)*paw_nofgaussians+2*ig)
              enddo
           enddo
           read(11,'(a)')  string  !! pawpatch matrix
           !!print *, string, " reading  " , filename
           do il=1, paw_nofchannels
              do ig=1, paw_nofchannels
                 read(11,*)  dumpaw 
                 atoms%paw_H_matrices(paw_tot_matrices +(il-1)*paw_nofchannels+ig   )=dumpaw
              end do
           enddo
           read(11,'(a)')  string  !! S  matrix
           !!print *, string, " reading >>>>>  " , filename
           do il=1, paw_nofchannels
              do ig=1, paw_nofchannels
                 read(11,*)  dumpaw
                 atoms%paw_S_matrices(paw_tot_matrices +(il-1)*paw_nofchannels+ig   )=dumpaw
              end do
           enddo
           read(11,'(a)')  string  !! Sm1  matrix
           !!print *, string, " reading  " , filename
           do il=1, paw_nofchannels
              do ig=1, paw_nofchannels
                 read(11,*)  dumpaw
                 atoms%paw_Sm1_matrices(paw_tot_matrices +(il-1)*paw_nofchannels+ig   )=dumpaw
                 !!print *, dumpaw
              end do
           enddo
           paw_tot_q = paw_tot_q+paw_nofgaussians
           paw_tot_coefficients = paw_tot_coefficients + paw_nofchannels*paw_nofgaussians*2
           paw_tot_matrices=paw_tot_matrices+paw_nofchannels**2
        end do
        paw_tot_l = paw_tot_l + npawl
     end if
     close(11)
  endif
end subroutine pawpatch_from_file
 

subroutine system_signaling(iproc, signaling, gmainloop, KSwfn, tmb, energs, denspot, optloop, &
       & ntypes, radii_cf, crmult, frmult)
  use module_types
  implicit none
  integer, intent(in) :: iproc, ntypes
  logical, intent(in) :: signaling
  double precision, intent(in) :: gmainloop
  type(DFT_wavefunction), intent(inout) :: KSwfn, tmb
  type(DFT_local_fields), intent(inout) :: denspot
  type(DFT_optimization_loop), intent(inout) :: optloop
  type(energy_terms), intent(inout) :: energs
  real(gp), dimension(ntypes,3), intent(in) :: radii_cf
  real(gp), intent(in) :: crmult, frmult

  if (signaling) then
     ! Only iproc 0 has the C wrappers.
     if (iproc == 0) then
        call wf_new_wrapper(KSwfn%c_obj, KSwfn, 0)
        call wf_copy_from_fortran(KSwfn%c_obj, radii_cf, crmult, frmult)
        call wf_new_wrapper(tmb%c_obj, tmb, 1)
        call wf_copy_from_fortran(tmb%c_obj, radii_cf, crmult, frmult)
        call bigdft_signals_add_wf(gmainloop, KSwfn%c_obj, tmb%c_obj)
        call energs_new_wrapper(energs%c_obj, energs)
        call bigdft_signals_add_energs(gmainloop, energs%c_obj)
        call localfields_new_wrapper(denspot%c_obj, denspot)
        call bigdft_signals_add_denspot(gmainloop, denspot%c_obj)
        call optloop_new_wrapper(optLoop%c_obj, optLoop)
        call bigdft_signals_add_optloop(gmainloop, optLoop%c_obj)
     else
        KSwfn%c_obj   = UNINITIALIZED(KSwfn%c_obj)
        tmb%c_obj     = UNINITIALIZED(tmb%c_obj)
        denspot%c_obj = UNINITIALIZED(denspot%c_obj)
        optloop%c_obj = UNINITIALIZED(optloop%c_obj)
     end if
  else
     KSwfn%c_obj  = 0
     tmb%c_obj    = 0
  end if
END SUBROUTINE system_signaling<|MERGE_RESOLUTION|>--- conflicted
+++ resolved
@@ -834,14 +834,7 @@
   real(gp) :: ehomo,maxrad,radfine!,rcov,rprb,amu
 
   do ityp=1,atoms%astruct%ntypes
-<<<<<<< HEAD
-     !see whether the atom is semicore or not
-     !and consider the ground state electronic configuration
-     !call eleconf(atoms%nzatom(ityp),atoms%nelpsp(ityp),symbol,rcov,rprb,ehomo,&
-     !     neleconf,nsccode,mxpl,mxchg,amu)
-=======
-
->>>>>>> ffa93dbe
+
      call atomic_info(atoms%nzatom(ityp),atoms%nelpsp(ityp),ehomo=ehomo)
           
      if (atoms%radii_cf(ityp, 1) == UNINITIALIZED(1.0_gp)) then
@@ -973,11 +966,7 @@
   end if
   do iat=1,atoms%astruct%nat
      ityp=atoms%astruct%iatype(iat)
-<<<<<<< HEAD
-        call count_atomic_shells(nspin,atoms%aocc(1:,iat),occup,nl)
-=======
         call count_atomic_shells(nspin,atoms%aoig(iat)%aocc,occup,nl)
->>>>>>> ffa93dbe
      norbe=norbe+nl(1)+3*nl(2)+5*nl(3)+7*nl(4)
   end do
 end subroutine read_n_orbitals
