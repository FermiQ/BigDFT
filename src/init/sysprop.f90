!> @file
!!  Routines related to system properties
!! @author
!!    Copyright (C) 2010-2011 BigDFT group
!!    This file is distributed under the terms of the
!!    GNU General Public License, see ~/COPYING file
!!    or http://www.gnu.org/copyleft/gpl.txt .
!!    For the list of contributors, see ~/AUTHORS 

!>Initialize the objects needed for the computation: basis sets, allocate required space
subroutine system_initialization(iproc,nproc,inputpsi,input_wf_format,in,atoms,rxyz,&
     orbs,lorbs,dlorbs,Lzd,Lzd_lin,denspot,nlpspd,comms,lcomms,dlcomms,shift,proj,radii_cf)
  use module_base
  use module_types
  use module_interfaces, fake_name => system_initialization
  use module_xc
  use vdwcorrection
  use yaml_output
  implicit none
  integer, intent(in) :: iproc,nproc 
  integer, intent(out) :: inputpsi, input_wf_format
  type(input_variables), intent(in) :: in 
  type(atoms_data), intent(inout) :: atoms
  real(gp), dimension(3,atoms%nat), intent(inout) :: rxyz
  type(orbitals_data), intent(out) :: orbs, lorbs, dlorbs
  type(local_zone_descriptors), intent(out) :: Lzd, Lzd_lin
  type(DFT_local_fields), intent(out) :: denspot
  type(nonlocal_psp_descriptors), intent(out) :: nlpspd
  type(communications_arrays), intent(out) :: comms, lcomms, dlcomms
  real(gp), dimension(3), intent(out) :: shift  !< shift on the initial positions
  real(gp), dimension(atoms%ntypes,3), intent(out) :: radii_cf
  real(wp), dimension(:), pointer :: proj
  !local variables
  character(len = *), parameter :: subname = "system_initialization"
  integer :: nelec,nB,nKB,nMB
  real(gp) :: peakmem
  real(gp), dimension(3) :: h_input

  ! Dump XC functionals.
  if (iproc == 0) call xc_dump()

  if (iproc==0) then
     write( *,'(1x,a)')&
          &   '------------------------------------------------------------------ System Properties'
  end if
  call read_radii_variables(atoms, radii_cf, in%crmult, in%frmult, in%projrad)
  if (iproc == 0) call print_atomic_variables(atoms, radii_cf, max(in%hx,in%hy,in%hz), in%ixc)

  call nullify_locreg_descriptors(Lzd%Glr)

  !grid spacings of the zone descriptors (not correct, the set is done by system size)
  h_input=(/ in%hx, in%hy, in%hz /)
  call lzd_set_hgrids(Lzd,h_input) 

  ! Determine size alat of overall simulation cell and shift atom positions
  ! then calculate the size in units of the grid space
  call system_size(iproc,atoms,rxyz,radii_cf,in%crmult,in%frmult,&
       Lzd%hgrids(1),Lzd%hgrids(2),Lzd%hgrids(3),&
       Lzd%Glr,shift)

  ! A message about dispersion forces.
  call vdwcorrection_initializeparams(in%ixc, in%dispersion)
  if (iproc == 0) call vdwcorrection_warnings(atoms, in)

  call initialize_DFT_local_fields(denspot)

  !here the initialization of dpbox can be set up

  !grid spacings and box of the density
  call dpbox_set_box(denspot%dpbox,Lzd)
  ! Create the Poisson solver kernels.
  call system_createKernels(iproc,nproc,(verbose > 1),atoms%geocode,in,denspot)
  !print *,'here',iproc,nproc,denspot%pkernel%iproc,denspot%pkernel%nproc
  !complete dpbox initialization (use kernel processes)
  call denspot_communications(denspot%pkernel%iproc_world,nproc,denspot%pkernel%iproc,&
       denspot%pkernel%nproc,denspot%pkernel%mpi_comm,&
       in%ixc,in%nspin,atoms%geocode,in%SIC%approach,denspot%dpbox)

  ! Create wavefunctions descriptors and allocate them inside the global locreg desc.
  call createWavefunctionsDescriptors(iproc,Lzd%hgrids(1),Lzd%hgrids(2),Lzd%hgrids(3),atoms,&
       rxyz,radii_cf,in%crmult,in%frmult,Lzd%Glr)

  ! Create global orbs data structure.
  call read_orbital_variables(iproc,nproc,(iproc == 0),in,atoms,orbs,nelec)
  ! Create linear orbs data structure.
  if (in%inputpsiId == INPUT_PSI_LINEAR .or. in%inputpsiId == INPUT_PSI_MEMORY_LINEAR) then
     call init_orbitals_data_for_linear(iproc, nproc, orbs%nspinor, in, atoms, Lzd%Glr, &
          & .false., rxyz, lorbs)
     call init_orbitals_data_for_linear(iproc, nproc, orbs%nspinor, in, atoms, Lzd%Glr, &
          & in%lin%useDerivativeBasisFunctions, rxyz, dlorbs)
  end if

  !allocate communications arrays (allocate it before Projectors because of the definition
  !of iskpts and nkptsp)
  call orbitals_communicators(iproc,nproc,Lzd%Glr,orbs,comms)  
  if (in%inputpsiId == INPUT_PSI_LINEAR .or. in%inputpsiId == INPUT_PSI_MEMORY_LINEAR) then
     call orbitals_communicators(iproc, nproc, Lzd%Glr, lorbs, lcomms)
     call orbitals_communicators(iproc, nproc, Lzd%Glr, dlorbs, dlcomms)

     if(iproc==0) call print_orbital_distribution(iproc, nproc, lorbs, dlorbs)

     if(.not.in%lin%transformToGlobal) then
        ! psi and psit will not be calculated, so only allocate them with size 1
        orbs%npsidim_orbs=1
        orbs%npsidim_comp=1
     end if
  end if

  if (iproc == 0) then
     nB=max(orbs%npsidim_orbs,orbs%npsidim_comp)*8
     nMB=nB/1024/1024
     nKB=(nB-nMB*1024*1024)/1024
     nB=modulo(nB,1024)
     call yaml_map('Wavefunctions memory occupation for root MPI process',&
          trim(yaml_toa(nMB,fmt='(i5)'))//' MB'//trim(yaml_toa(nKB,fmt='(i5)'))//&
          ' KB'//trim(yaml_toa(nB,fmt='(i5)')))
!!$     write(*,'(1x,a,3(i5,a))') &
!!$       'Wavefunctions memory occupation for root MPI process: ',&
!!$       nMB,' MB ',nKB,' KB ',nB,' B'
  end if
  ! Done orbs

  inputpsi = in%inputPsiId
  call input_check_psi_id(inputpsi, input_wf_format, in%dir_output, orbs, lorbs, iproc)

  ! See if linear scaling should be activated and build the correct Lzd 
  call check_linear_and_create_Lzd(iproc,nproc,in%linear,Lzd,atoms,orbs,in%nspin,rxyz)
  call nullify_local_zone_descriptors(lzd_lin)
  lzd_lin%nlr = 0
  if (inputpsi == INPUT_PSI_LINEAR .or. inputpsi == INPUT_PSI_MEMORY_LINEAR) then
     call copy_locreg_descriptors(Lzd%Glr, lzd_lin%glr, subname)
     call lzd_set_hgrids(lzd_lin, Lzd%hgrids)
     if (inputpsi == INPUT_PSI_LINEAR) then
        call lzd_init_llr(iproc, nproc, in, atoms, rxyz, lorbs, dlorbs, .true., lzd_lin)
     else
        call initialize_linear_from_file(iproc,nproc,trim(in%dir_output)//'minBasis',&
             input_wf_format,lzd_lin,lorbs,atoms,rxyz)
        !what to do with derivatives?
     end if
     call update_wavefunctions_size(lzd_lin,lorbs)
     call update_wavefunctions_size(lzd_lin,dlorbs)
  end if

  ! Calculate all projectors, or allocate array for on-the-fly calculation
  call createProjectorsArrays(iproc,Lzd%Glr,rxyz,atoms,orbs,&
       radii_cf,in%frmult,in%frmult,Lzd%hgrids(1),Lzd%hgrids(2),Lzd%hgrids(3),nlpspd,proj)

  !calculate the partitioning of the orbitals between the different processors
  !memory estimation, to be rebuilt in a more modular way
  if (iproc==0 .and. verbose > 0) then
     call MemoryEstimator(nproc,in%idsx,Lzd%Glr,&
          atoms%nat,orbs%norb,orbs%nspinor,orbs%nkpts,nlpspd%nprojel,&
          in%nspin,in%itrpmax,in%iscf,peakmem)
  end if
  
!!$  !calculate the descriptors for rho and the potentials.
!!$  call denspot_communications(iproc,nproc,Lzd%Glr%d,&
!!$       denspot%dpbox%hgrids(1),denspot%dpbox%hgrids(2),denspot%dpbox%hgrids(3),&
!!$       in,atoms,rxyz,radii_cf,denspot%dpbox,denspot%rhod)

  !here dpbox can be put as input
  call density_descriptors(iproc,nproc,in%nspin,in%crmult,in%frmult,atoms,&
       denspot%dpbox,in%rho_commun,rxyz,radii_cf,denspot%rhod)

  !allocate the arrays.
  call allocateRhoPot(iproc,Lzd%Glr,in%nspin,atoms,rxyz,denspot)

  !calculate the irreductible zone for this region, if necessary.
  call symmetry_set_irreductible_zone(atoms%sym,atoms%geocode, &
       & Lzd%Glr%d%n1i,Lzd%Glr%d%n2i,Lzd%Glr%d%n3i, in%nspin)

  !check the communication distribution
  if(inputpsi /= INPUT_PSI_LINEAR .and. inputpsi /= INPUT_PSI_MEMORY_LINEAR) then
      call check_communications(iproc,nproc,orbs,Lzd%Glr,comms)
  else
      ! Do not call check_communication, since the value of orbs%npsidim_orbs is wrong
      if(iproc==0) write(*,*) 'WARNING: do not call check_communications in the linear scaling version!'
  end if

  !---end of system definition routine
end subroutine system_initialization

subroutine system_createKernels(iproc, nproc, verb, geocode, in, denspot)
  use module_types
  use module_xc
  use Poisson_Solver
  implicit none
  integer, intent(in) :: iproc, nproc
  logical, intent(in) :: verb
  character, intent(in) :: geocode
  type(input_variables), intent(in) :: in
  type(DFT_local_fields), intent(inout) :: denspot

  integer, parameter :: ndegree_ip = 16

  !calculation of the Poisson kernel anticipated to reduce memory peak for small systems
  call createKernel(iproc,nproc,geocode,&
<<<<<<< HEAD
       d%n1i,d%n2i,d%n3i,denspot%hgrids(1),denspot%hgrids(2),denspot%hgrids(3),&
       ndegree_ip,denspot%pkernel,verb,0)
=======
       denspot%dpbox%ndims,denspot%dpbox%hgrids,&
       ndegree_ip,denspot%pkernel,verb,taskgroup_size=in%PSolver_groupsize)
>>>>>>> 061d5a03

  !create the sequential kernel if the exctX parallelisation scheme requires it
  if ((xc_exctXfac() /= 0.0_gp .and. in%exctxpar=='OP2P' .or. in%SIC%alpha /= 0.0_gp)&
       .and. nproc > 1) then
     call createKernel(0,1,geocode,&
<<<<<<< HEAD
          d%n1i,d%n2i,d%n3i,denspot%hgrids(1),denspot%hgrids(2),denspot%hgrids(3),&
          ndegree_ip,denspot%pkernelseq,.false.,0)
=======
          denspot%dpbox%ndims,denspot%dpbox%hgrids,&
          ndegree_ip,denspot%pkernelseq,.false.)
>>>>>>> 061d5a03
  else 
     denspot%pkernelseq = denspot%pkernel
  end if
END SUBROUTINE system_createKernels

!>  Calculate the important objects related to the physical properties of the system
subroutine system_properties(iproc,nproc,in,atoms,orbs,radii_cf,nelec)
  use module_base
  use module_types
  use module_interfaces, except_this_one => system_properties
  implicit none
  integer, intent(in) :: iproc,nproc
  integer, intent(out) :: nelec
  type(input_variables), intent(in) :: in
  type(atoms_data), intent(inout) :: atoms
  type(orbitals_data), intent(inout) :: orbs
  real(gp), dimension(atoms%ntypes,3), intent(out) :: radii_cf
  !local variables
  !n(c) character(len=*), parameter :: subname='system_properties'

  call read_radii_variables(atoms, radii_cf, in%crmult, in%frmult, in%projrad)
!!$  call read_atomic_variables(atoms, trim(in%file_igpop),in%nspin)
  if (iproc == 0) call print_atomic_variables(atoms, radii_cf, max(in%hx,in%hy,in%hz), in%ixc)
  call read_orbital_variables(iproc,nproc,(iproc == 0),in,atoms,orbs,nelec)
END SUBROUTINE system_properties


!>  Check for the need of a core density and fill the rhocore array which
!!  should be passed at the rhocore pointer
subroutine calculate_rhocore(iproc,at,d,rxyz,hxh,hyh,hzh,i3s,i3xcsh,n3d,n3p,rhocore)
  use module_base
  use module_types
  implicit none
  integer, intent(in) :: iproc,i3s,n3d,i3xcsh,n3p
  real(gp), intent(in) :: hxh,hyh,hzh
  type(atoms_data), intent(in) :: at
  type(grid_dimensions), intent(in) :: d
  real(gp), dimension(3,at%nat), intent(in) :: rxyz
  real(wp), dimension(:,:,:,:), pointer :: rhocore
  !local variables
  character(len=*), parameter :: subname='calculate_rhocore'
  integer :: ityp,iat,i_stat,j3,i1,i2,ierr!,ind
  real(wp) :: tt
  real(gp) :: rx,ry,rz,rloc,cutoff
  

  !check for the need of a nonlinear core correction
!!$  donlcc=.false.
!!$  chk_nlcc: do ityp=1,at%ntypes
!!$     filename = 'nlcc.'//at%atomnames(ityp)
!!$
!!$     inquire(file=filename,exist=exists)
!!$     if (exists) then
!!$        donlcc=.true.
!!$        exit chk_nlcc
!!$     end if
!!$  end do chk_nlcc

  if (at%donlcc) then
     !allocate pointer rhocore
     allocate(rhocore(d%n1i,d%n2i,n3d,4+ndebug),stat=i_stat)
     call memocc(i_stat,rhocore,'rhocore',subname)
     !initalise it 
     call to_zero(d%n1i*d%n2i*n3d*4,rhocore(1,1,1,1))
     !perform the loop on any of the atoms which have this feature
     do iat=1,at%nat
        ityp=at%iatype(iat)
!!$        filename = 'nlcc.'//at%atomnames(ityp)
!!$        inquire(file=filename,exist=exists)
!!$        if (exists) then
        if (at%nlcc_ngv(ityp)/=UNINITIALIZED(1) .or.&
             at%nlcc_ngc(ityp)/=UNINITIALIZED(1) ) then
           if (iproc == 0) write(*,'(1x,a)',advance='no')&
                'NLCC: calculate core density for atom: '//&
                trim(at%atomnames(ityp))//';'
           rx=rxyz(1,iat) 
           ry=rxyz(2,iat)
           rz=rxyz(3,iat)

           rloc=at%psppar(0,0,ityp)
           cutoff=10.d0*rloc

           call calc_rhocore_iat(iproc,at,ityp,rx,ry,rz,cutoff,hxh,hyh,hzh,&
                d%n1,d%n2,d%n3,d%n1i,d%n2i,d%n3i,i3s,n3d,rhocore)

           if (iproc == 0) write(*,'(1x,a)')'done.'
        end if
     end do

     !calculate total core charge in the grid
     !In general this should be really bad

!!$     do j3=1,n3d
!!$        tt=0.0_wp
!!$        do i2=1,d%n2i
!!$           do i1=1,d%n1i
!!$              !ind=i1+(i2-1)*d%n1i+(j3+i3xcsh-1)*d%n1i*d%n2i
!!$              tt=tt+rhocore(i1,i2,j3,1)
!!$           enddo
!!$        enddo
!!$        write(17+iproc,*)j3+i3s-1,tt
!!$     enddo
!!$call MPI_BARRIER(MPI_COMM_WORLD,ierr)
!!$stop
     tt=0.0_wp
     do j3=1,n3p
        do i2=1,d%n2i
           do i1=1,d%n1i
              !ind=i1+(i2-1)*d%n1i+(j3+i3xcsh-1)*d%n1i*d%n2i
              tt=tt+rhocore(i1,i2,j3+i3xcsh,1)
           enddo
        enddo
     enddo

     call mpiallred(tt,1,MPI_SUM,MPI_COMM_WORLD,ierr)
     tt=tt*hxh*hyh*hzh
     if (iproc == 0) write(*,'(1x,a,f15.7)') &
       'Total core charge on the grid (To be compared with analytic one): ',tt

  else
     !No NLCC needed, nullify the pointer 
     nullify(rhocore)
  end if

END SUBROUTINE calculate_rhocore

subroutine init_atomic_values(verb, atoms, ixc)
  use module_base
  use module_types
  implicit none
  
  integer, intent(in) :: ixc
  logical, intent(in) :: verb
  type(atoms_data), intent(inout) :: atoms

  !local variables
  character(len=*), parameter :: subname='init_atomic_values'
  integer :: nlcc_dim, ityp, ig, j, ngv, ngc, i_stat,i_all
  integer :: paw_tot_l,  paw_tot_q, paw_tot_coefficients, paw_tot_matrices
  logical :: exists, read_radii,exist_all
  character(len=27) :: filename
  
  ! Read values from pseudo files.
  nlcc_dim=0
  atoms%donlcc=.false.
  paw_tot_l=0
  paw_tot_q=0
  paw_tot_coefficients=0
  paw_tot_matrices=0
  exist_all=.true.
  !@ todo : eliminate the pawpatch from psppar
  nullify(atoms%paw_NofL)
  do ityp=1,atoms%ntypes
     filename = 'psppar.'//atoms%atomnames(ityp)
     call psp_from_file(filename, atoms%nzatom(ityp), atoms%nelpsp(ityp), &
           & atoms%npspcode(ityp), atoms%ixcpsp(ityp), atoms%psppar(:,:,ityp), &
          & atoms%radii_cf(ityp, :), read_radii, exists)

     if (exists) then
        !! first time just for dimension ( storeit = . false.)
        call pawpatch_from_file( filename, atoms,ityp,&
             paw_tot_l,  paw_tot_q, paw_tot_coefficients, paw_tot_matrices, .false.)
     end if
     exist_all=exist_all .and. exists

     if (.not. read_radii) atoms%radii_cf(ityp, :) = UNINITIALIZED(1.0_gp)
     if (.not. exists) then
        atoms%ixcpsp(ityp) = ixc
        call psp_from_data(atoms%atomnames(ityp), atoms%nzatom(ityp), &
             & atoms%nelpsp(ityp), atoms%npspcode(ityp), atoms%ixcpsp(ityp), &
             & atoms%psppar(:,:,ityp), exists)
        if (.not. exists) then
           if (verb) write(*,'(1x,5a)')&
                'ERROR: The pseudopotential parameter file "',trim(filename),&
                '" is lacking, and no registered pseudo found for "', &
                & trim(atoms%atomnames(ityp)), '", exiting...'
           stop
        end if
     end if
     filename ='nlcc.'//atoms%atomnames(ityp)
     call nlcc_dim_from_file(filename, atoms%nlcc_ngv(ityp), &
          atoms%nlcc_ngc(ityp), nlcc_dim, exists)
     atoms%donlcc = (atoms%donlcc .or. exists)
  end do
  
  !deallocate the paw_array if not all the atoms are present
  if (.not. exist_all .and. associated(atoms%paw_NofL)) then
     i_all=-product(shape(atoms%paw_NofL ))*kind(atoms%paw_NofL )
     deallocate(atoms%paw_NofL,stat=i_stat)
     call memocc(i_stat,i_all,'atoms%paw_NofL',subname)
     nullify(atoms%paw_NofL)
  end if

  if (exist_all) then
     do ityp=1,atoms%ntypes
        filename = 'psppar.'//atoms%atomnames(ityp)
        !! second time allocate and then store
        call pawpatch_from_file( filename, atoms,ityp,&
             paw_tot_l,   paw_tot_q, paw_tot_coefficients, paw_tot_matrices, .true.)
     end do
  else
     nullify(atoms%paw_l,atoms%paw_NofL,atoms%paw_nofchannels)
     nullify(atoms%paw_nofgaussians,atoms%paw_Greal,atoms%paw_Gimag)
     nullify(atoms%paw_Gcoeffs,atoms%paw_H_matrices,atoms%paw_S_matrices,atoms%paw_Sm1_matrices)
  end if
  !process the nlcc parameters if present 
  !(allocation is performed also with zero size)
  allocate(atoms%nlccpar(0:4,max(nlcc_dim,1)+ndebug),stat=i_stat)
  call memocc(i_stat,atoms%nlccpar,'atoms%nlccpar',subname)
  !start again the file inspection to fill nlcc parameters
  if (atoms%donlcc) then
     nlcc_dim=0
     fill_nlcc: do ityp=1,atoms%ntypes
        filename = 'nlcc.'//atoms%atomnames(ityp)
        inquire(file=filename,exist=exists)
        if (exists) then
           !read the values of the gaussian for valence and core densities
           open(unit=79,file=filename,status='unknown')
           read(79,*)ngv
           do ig=1,(ngv*(ngv+1))/2
              nlcc_dim=nlcc_dim+1
              read(79,*)(atoms%nlccpar(j,nlcc_dim),j=0,4)!rhovxp(ig),(rhovc(ig,j),j=1,4)
           end do
           read(79,*)ngc
           do ig=1,(ngc*(ngc+1))/2
              nlcc_dim=nlcc_dim+1
              read(79,*)(atoms%nlccpar(j,nlcc_dim),j=0,4)!rhocxp(ig),(rhocc(ig,j),j=1,4)
           end do
           close(unit=79)
        end if
     end do fill_nlcc
  end if
end subroutine init_atomic_values

subroutine psp_from_file(filename, nzatom, nelpsp, npspcode, &
     & ixcpsp, psppar, radii_cf, read_radii, exists)
  use module_base
  implicit none
  
  character(len = *), intent(in) :: filename
  integer, intent(out) :: nzatom, nelpsp, npspcode, ixcpsp
  real(gp), intent(out) :: psppar(0:4,0:6), radii_cf(3)
  logical, intent(out) :: read_radii, exists

  integer :: ierror, ierror1, i, j, nn, nlterms, nprl, l
  character(len=100) :: line

  read_radii = .false.
  inquire(file=trim(filename),exist=exists)
  if (.not. exists) return

  ! if (iproc.eq.0) write(*,*) 'opening PSP file ',filename
  open(unit=11,file=trim(filename),status='old',iostat=ierror)
  !Check the open statement
  if (ierror /= 0) then
     write(*,*) ': Failed to open the file (it must be in ABINIT format!): "',&
          trim(filename),'"'
     stop
  end if
  read(11,*)
  read(11,*) nzatom, nelpsp
  read(11,*) npspcode, ixcpsp

  psppar(:,:)=0._gp
  if (npspcode == 2) then !GTH case
     read(11,*) (psppar(0,j),j=0,4)
     do i=1,2
        read(11,*) (psppar(i,j),j=0,3-i)
     enddo
  else if (npspcode == 3) then !HGH case
     read(11,*) (psppar(0,j),j=0,4)
     read(11,*) (psppar(1,j),j=0,3)
     do i=2,4
        read(11,*) (psppar(i,j),j=0,3)
        read(11,*) !k coefficients, not used for the moment (no spin-orbit coupling)
     enddo
  else if (npspcode == 10) then !HGH-K case
     read(11,*) psppar(0,0),nn,(psppar(0,j),j=1,nn) !local PSP parameters
     read(11,*) nlterms !number of channels of the pseudo
     prjloop: do l=1,nlterms
        read(11,*) psppar(l,0),nprl,psppar(l,1),&
             (psppar(l,j+2),j=2,nprl) !h_ij terms
        do i=2,nprl
           read(11,*) psppar(l,i),(psppar(l,i+j+1),j=i+1,nprl) !h_ij 
        end do
        if (l==1) cycle
        do i=1,nprl
           read(11,*) !k coefficients, not used
        end do
     end do prjloop
  else
     !if (iproc == 0) then
     write(*,'(1x,a,a)') trim(filename),&
          'unrecognized pspcode: only GTH, HGH & HGH-K pseudos (ABINIT format)'
     !end if
     stop
  end if

  !old way of calculating the radii, requires modification of the PSP files
  read(11,'(a100)',iostat=ierror)line
  if (ierror /=0) then
     !if (iproc ==0) write(*,*)&
     !     ' WARNING: last line of pseudopotential missing, put an empty line'
     line=''
  end if
  read(line,*,iostat=ierror1) radii_cf(1),radii_cf(2),radii_cf(3)
  if (ierror1 /= 0 ) then
     read(line,*,iostat=ierror) radii_cf(1),radii_cf(2)
     radii_cf(3)=radii_cf(2)
  end if
  close(11)

  read_radii = (ierror == 0)
end subroutine psp_from_file

subroutine nlcc_dim_from_file(filename, ngv, ngc, dim, read_nlcc)
  use module_base
  implicit none
  
  character(len = *), intent(in) :: filename
  integer, intent(inout) :: dim
  integer, intent(out) :: ngv, ngc
  logical, intent(out) :: read_nlcc

  integer :: ig, j
  real(gp), dimension(0:4) :: fake_nlcc

  inquire(file=filename,exist=read_nlcc)
  if (read_nlcc) then
     !associate the number of gaussians
     open(unit=79,file=filename,status='unknown')
     read(79,*)ngv
     if (ngv==0) then 
        ngv=UNINITIALIZED(1)
     else
        dim=dim+(ngv*(ngv+1)/2)
        do ig=1,(ngv*(ngv+1))/2
           read(79,*) (fake_nlcc(j),j=0,4)!jump the suitable lines (the file is organised with one element per line)
        end do
     end if
     read(79,*)ngc
     if (ngc==0) then
        ngc=UNINITIALIZED(1)
     else
        dim=dim+(ngc*(ngc+1))/2

        !better to read values in a fake array
        do ig=1,(ngc*(ngc+1))/2
           read(79,*) (fake_nlcc(j),j=0,4)!jump the suitable lines (the file is organised with one element per line)
        end do
     end if
     !no need to go further for the moment
     close(unit=79)
  else
     ngv=UNINITIALIZED(1)
     ngc=UNINITIALIZED(1)
  end if
end subroutine nlcc_dim_from_file

subroutine read_radii_variables(atoms, radii_cf, crmult, frmult, projrad)
  use module_base
  use module_types
  implicit none
  type(atoms_data), intent(in) :: atoms
  real(gp), intent(in) :: crmult, frmult, projrad
  real(gp), dimension(atoms%ntypes,3), intent(out) :: radii_cf

  integer, parameter :: nelecmax=32,nmax=6,lmax=4
  character(len=2) :: symbol
  integer :: i,ityp,mxpl,mxchg,nsccode
  real(gp) :: rcov,rprb,ehomo,radfine,amu,maxrad
  real(kind=8), dimension(nmax,0:lmax-1) :: neleconf

  ! Update radii_cf and occupation.
  do ityp=1,atoms%ntypes
     !see whether the atom is semicore or not
     !and consider the ground state electronic configuration
     call eleconf(atoms%nzatom(ityp),atoms%nelpsp(ityp),symbol,rcov,rprb,ehomo,&
          neleconf,nsccode,mxpl,mxchg,amu)
     if (atoms%radii_cf(ityp, 1) == UNINITIALIZED(1.0_gp)) then
        !assigning the radii by calculating physical parameters
        radii_cf(ityp,1)=1._gp/sqrt(abs(2._gp*ehomo))
        radfine=100._gp
        do i=0,4
           if (atoms%psppar(i,0,ityp)/=0._gp) then
              radfine=min(radfine,atoms%psppar(i,0,ityp))
           end if
        end do
        radii_cf(ityp,2)=radfine
        radii_cf(ityp,3)=radfine
     else
        radii_cf(ityp, :) = atoms%radii_cf(ityp, :)
     end if

     ! Correct radii_cf(:,3) for the projectors.
     maxrad=0.e0_gp ! This line added by Alexey, 03.10.08, to be able to compile with -g -C
     do i=1,4
        !the maximum radii is useful only for projectors
        if (atoms%psppar(i,0,ityp)/=0._gp) then
           maxrad=max(maxrad,atoms%psppar(i,0,ityp))
        end if
     end do
     if (maxrad == 0.0_gp) then
        radii_cf(ityp,3)=0.0_gp
     else
        radii_cf(ityp,3)=max(min(crmult*radii_cf(ityp,1),projrad*maxrad)/frmult,radii_cf(ityp,2))
     end if
  enddo
END SUBROUTINE read_radii_variables

subroutine read_orbital_variables(iproc,nproc,verb,in,atoms,orbs,nelec)
  use module_base
  use module_types
  use module_interfaces
  implicit none
  type(input_variables), intent(in) :: in
  integer, intent(in) :: iproc,nproc
  logical, intent(in) :: verb
  type(atoms_data), intent(inout) :: atoms
  integer, intent(out) :: nelec
  type(orbitals_data), intent(inout) :: orbs
  !local variables
  character(len=*), parameter :: subname='read_orbital_variables'
  integer, parameter :: nelecmax=32,nmax=6,lmax=4,noccmax=2
  logical :: exists
  integer :: iat,iunit,norb,norbu,norbd,nspinor,jpst,norbme,norbyou,jproc,ikpts
  integer :: norbuempty,norbdempty
  integer :: nt,ntu,ntd,ityp,ierror,ispinsum
  integer :: ispol,ichg,ichgsum,norbe,norbat,nspin
  integer, dimension(lmax) :: nl
  real(gp), dimension(noccmax,lmax) :: occup

!!if(in%inputPsiId==100) then
!!     norbitals=0
!!     do i_n=1,nmax
!!         do i_l=0,min(i_n-1,lmax-1)
!!             if(neleconf(i_n,i_l)>0.d0) norbitals=norbitals+2*(i_l)+1
!!         end do
!!     end do
!!     write(*,'(a,3i6)') 'ityp, norb, orbsPerAt', ityp, norbitals, orbsPerAt(ityp)
!!     if(norbitals<orbsPerAt(ityp)) then
!!         write(*,'(a,a)') 'adding orbitals for ', atoms%atomnames(ityp)
!!         norbitals=0
!!         do i_n=1,nmax
!!             do i_l=0,min(i_n-1,lmax-1)
!!                 if(neleconf(i_n,i_l)>0.d0) norbitals=norbitals+2*(i_l)+1
!!             end do
!!         end do
!!     end if
!!end if

  !calculate number of electrons and orbitals
  ! Number of electrons and number of semicore atoms
  nelec=0
  do iat=1,atoms%nat
     ityp=atoms%iatype(iat)
     nelec=nelec+atoms%nelpsp(ityp)
  enddo
  nelec=nelec-in%ncharge
  if (verb) then
     write(*,'(1x,a,t28,i8)') 'Total Number of Electrons',nelec
  end if

  ! Number of orbitals
  if (in%nspin==1) then
     norb=(nelec+1)/2
     norbu=norb
     norbd=0
     if (mod(nelec,2).ne.0 .and. verb) then
        write(*,'(1x,a)') 'WARNING: odd number of electrons, no closed shell system'
     end if
  else if(in%nspin==4) then
     if (verb) write(*,'(1x,a)') 'Spin-polarized non-collinear calculation'
     norb=nelec
     norbu=norb
     norbd=0
  else 
     if (verb) write(*,'(1x,a)') 'Spin-polarized calculation'
     norb=nelec
     if (mod(norb+in%mpol,2) /=0) then
        write(*,*)'ERROR: the mpol polarization should have the same parity of the number of electrons'
        stop
     end if
     norbu=min((norb+in%mpol)/2,norb)
     norbd=norb-norbu

     !test if the spin is compatible with the input guess polarisations
     ispinsum=0
     ichgsum=0
     do iat=1,atoms%nat
        call charge_and_spol(atoms%natpol(iat),ichg,ispol)
        ispinsum=ispinsum+ispol
        ichgsum=ichgsum+ichg
     end do

     if (in%nspin == 2 .and. ispinsum /= norbu-norbd) then
        !if (iproc==0) then 
           write(*,'(1x,a,i0,a)')&
                'ERROR: Total input polarisation (found ',ispinsum,&
                ') must be equal to norbu-norbd.'
           write(*,'(1x,3(a,i0))')&
                'With norb=',norb,' and mpol=',in%mpol,' norbu-norbd=',norbu-norbd
        !end if
        stop
     end if

     if (ichgsum /= in%ncharge .and. ichgsum /= 0) then
        !if (iproc==0) then 
           write(*,'(1x,a,i0,a)')&
                'ERROR: Total input charge (found ',ichgsum,&
                ') cannot be different than charge.'
           write(*,'(1x,2(a,i0))')&
                'The charge is=',in%ncharge,' input charge=',ichgsum
        !end if
        stop
     end if

     !now warn if there is no input guess spin polarisation
     ispinsum=0
     do iat=1,atoms%nat
        call charge_and_spol(atoms%natpol(iat),ichg,ispol)
        ispinsum=ispinsum+abs(ispol)
     end do
     if (ispinsum == 0 .and. in%nspin==2) then
        if (iproc==0 .and. in%norbsempty == 0) &
             write(*,'(1x,a)')&
             'WARNING: Found no input polarisation, add it for a correct input guess'
        !stop
     end if

  end if

  !initialise the values for the empty orbitals
  norbuempty=0
  norbdempty=0

  ! Test if the file 'input.occ exists
  inquire(file=trim(in%file_occnum),exist=exists)
  iunit=0
  if (exists) then
     iunit=25
     open(unit=iunit,file=trim(in%file_occnum),form='formatted',action='read',status='old')
     if (in%nspin==1) then
        !The first line gives the number of orbitals
        read(unit=iunit,fmt=*,iostat=ierror) nt
     else
        !The first line gives the number of orbitals
        read(unit=iunit,fmt=*,iostat=ierror) ntu,ntd
     end if
     if (ierror /=0) then
        !if (iproc==0) 
          write(*,'(1x,a)') &
             'ERROR: reading the number of orbitals in the file "'//trim(in%file_occnum)//'"'
        stop
     end if
     !Check
     if (in%nspin==1) then
        if (nt<norb) then
           !if (iproc==0) 
               write(*,'(1x,a,i0,a,i0)') &
                'ERROR: In the file "'//trim(in%file_occnum)//'" the number of orbitals norb=',nt,&
                ' should be greater or equal than (nelec+1)/2=',norb
           stop
        else
           norb=nt
           norbu=norb
           norbd=0
        end if
     else
        nt=ntu+ntd
        if (nt<norb) then
           !if (iproc==0) 
               write(*,'(1x,a,i0,a,i0)') &
                'ERROR: In the file "'//trim(in%file_occnum)//'" the number of orbitals norb=',nt,&
                ' should be greater or equal than nelec=',norb
           stop
        else
           norb=nt
        end if
        if (ntu<norbu) then
           !if (iproc==0) 
                write(*,'(1x,a,i0,a,i0)') &
                'ERROR: In the file "'//trim(in%file_occnum)//'" the number of orbitals up norbu=',ntu,&
                ' should be greater or equal than min((nelec+mpol)/2,nelec)=',norbu
           stop
        else
           norbu=ntu
        end if
        if (ntd<norbd) then
           !if (iproc==0) 
                  write(*,'(1x,a,i0,a,i0)') &
                'ERROR: In the file "'//trim(in%file_occnum)//'" the number of orbitals down norbd=',ntd,&
                ' should be greater or equal than min((nelec-mpol/2),0)=',norbd
           stop
        else
           norbd=ntd
        end if
     end if
  else if (in%norbsempty > 0) then
     !total number of orbitals
     norbe=0
     if(in%nspin==4) then
        nspin=2
        nspinor=4
     else
        nspin=in%nspin
        nspinor=1
     end if

     do iat=1,atoms%nat
        ityp=atoms%iatype(iat)
        call count_atomic_shells(lmax,noccmax,nelecmax,nspin,nspinor,atoms%aocc(1,iat),occup,nl)
        norbat=(nl(1)+3*nl(2)+5*nl(3)+7*nl(4))
        norbe=norbe+norbat
     end do

     !value of empty orbitals up and down, needed to fill occupation numbers
     norbuempty=min(in%norbsempty,norbe-norbu)
     norbdempty=min(in%norbsempty,norbe-norbd)

     if (in%nspin == 4 .or. in%nspin==1) then
        norb=norb+norbuempty
        norbu=norbu+norbuempty
     else if (in%nspin ==2) then
        norbu=norbu+norbuempty
        norbd=norbd+norbdempty
        norb=norbu+norbd
     end if
  end if

  if(in%nspin==4) then
     nspinor=4
  else
     nspinor=1
  end if

  call orbitals_descriptors(iproc, nproc,norb,norbu,norbd,in%nspin,nspinor,&
       in%nkpt,in%kpt,in%wkpt,orbs,.false.)

  !distribution of wavefunction arrays between processors
  !tuned for the moment only on the cubic distribution
  if (verb .and. nproc > 1) then
     jpst=0
     do jproc=0,nproc-1
        norbme=orbs%norb_par(jproc,0)
        norbyou=orbs%norb_par(min(jproc+1,nproc-1),0)
        if (norbme /= norbyou .or. jproc == nproc-1) then
           !this is a screen output that must be modified
           write(*,'(3(a,i0),a)')&
                ' Processes from ',jpst,' to ',jproc,' treat ',norbme,' orbitals '
           jpst=jproc+1
        end if
     end do
     !write(*,'(3(a,i0),a)')&
     !     ' Processes from ',jpst,' to ',nproc-1,' treat ',norbyou,' orbitals '
  end if

  !assign to each k-point the same occupation number
  do ikpts=1,orbs%nkpts
     call occupation_input_variables(verb,iunit,nelec,norb,norbu,norbuempty,norbdempty,in%nspin,&
          orbs%occup(1+(ikpts-1)*orbs%norb),orbs%spinsgn(1+(ikpts-1)*orbs%norb))
  end do
end subroutine read_orbital_variables

subroutine read_atomic_variables(atoms, fileocc, nspin)
  use module_base
  use module_types
  use module_xc
  use m_ab6_symmetry
  implicit none
  character (len=*), intent(in) :: fileocc
  type(atoms_data), intent(inout) :: atoms
  integer, intent(in) :: nspin
  !local variables
  character(len=*), parameter :: subname='read_atomic_variables'
  integer, parameter :: nelecmax=32,nmax=6,lmax=4,noccmax=2
  character(len=2) :: symbol
  integer :: ityp,iat,ierror,mxpl
  integer :: mxchg,nsccode
  real(gp) :: rcov,rprb,ehomo
  real(kind=8), dimension(nmax,0:lmax-1) :: neleconf
  
  do ityp=1,atoms%ntypes
     ! We calculate atoms%aocc and atoms%amu here.
     call eleconf(atoms%nzatom(ityp),atoms%nelpsp(ityp),symbol,rcov,rprb,ehomo,&
          neleconf,nsccode,mxpl,mxchg,atoms%amu(ityp))
     call atomic_occupation_numbers(fileocc,ityp,nspin,atoms,nmax,lmax,nelecmax,&
          neleconf,nsccode,mxpl,mxchg)

     !define the localization radius for the Linear input guess
     atoms%rloc(ityp,:) = rcov * 10.0
  end do
  !print *,'iatsctype',atOMS%iasctype(:)
  atoms%natsc = 0
  do iat=1,atoms%nat
     if (atoms%iasctype(iat) /= 0) atoms%natsc=atoms%natsc+1
  enddo

  ! We modify the symmetry object with respect to the spin.
  if (atoms%sym%symObj >= 0) then
     if (nspin == 2) then
        call symmetry_set_collinear_spin(atoms%sym%symObj, atoms%nat, &
             & atoms%natpol, ierror)
!!$     else if (in%nspin == 4) then
!!$        call symmetry_set_spin(atoms%sym%symObj, atoms%nat, &
!!$             & atoms%natpol, ierror)
     end if
  end if
end subroutine read_atomic_variables

!>   Assign some of the physical system variables
!!   Performs also some cross-checks with other variables
!!   The pointer in atoms structure have to be associated or nullified.
subroutine print_atomic_variables(atoms, radii_cf, hmax, ixc)
  use module_base
  use module_types
  use module_xc
  implicit none
  type(atoms_data), intent(inout) :: atoms
  real(gp), intent(in) :: hmax
  integer, intent(in) :: ixc
  real(gp), dimension(atoms%ntypes,3), intent(in) :: radii_cf
  !local variables
  character(len=*), parameter :: subname='print_atomic_variables'
  integer, parameter :: nelecmax=32,nmax=6,lmax=4,noccmax=2
  character(len=24) :: message
  character(len=50) :: format
  integer :: i,j,k,l,ityp
  real(gp) :: minrad
  real(gp), dimension(3,3) :: hij
  real(gp), dimension(2,2,3) :: offdiagarr
  character(len=500) :: name_xc1, name_xc2

  write(*,'(1x,a)')&
       ' Atom    N.Electr.  PSP Code  Radii: Coarse     Fine  CoarsePSP    Calculated   File'

  do ityp=1,atoms%ntypes
     !control the hardest gaussian
     minrad=1.e10_gp
     do i=0,4
        if (atoms%psppar(i,0,ityp)/=0._gp) then
           minrad=min(minrad,atoms%psppar(i,0,ityp))
        end if
     end do
     !control whether the grid spacing is too high
     if (hmax > 2.5_gp*minrad) then
        write(*,'(1x,a)')&
             'WARNING: The grid spacing value may be too high to treat correctly the above pseudo.' 
        write(*,'(1x,a,f5.2,a)')&
             '         Results can be meaningless if hgrid is bigger than',2.5_gp*minrad,&
             '. At your own risk!'
     end if

     if (atoms%radii_cf(ityp, 1) == UNINITIALIZED(1.0_gp)) then
        message='         X              '
     else
        message='                   X ' 
     end if
     write(*,'(1x,a6,8x,i3,5x,i3,10x,3(1x,f8.5),a)')&
          trim(atoms%atomnames(ityp)),atoms%nelpsp(ityp),atoms%npspcode(ityp),&
          radii_cf(ityp,1),radii_cf(ityp,2),radii_cf(ityp,3),message
  end do
  !print *,'iatsctype',atOMS%iasctype(:)

  !print the pseudopotential matrices
  do l=1,3
     do i=1,2
        do j=i+1,3
           offdiagarr(i,j-i,l)=0._gp
           if (l==1) then
              if (i==1) then
                 if (j==2)   offdiagarr(i,j-i,l)=-0.5_gp*sqrt(3._gp/5._gp)
                 if (j==3)   offdiagarr(i,j-i,l)=0.5_gp*sqrt(5._gp/21._gp)
              else
                 offdiagarr(i,j-i,l)=-0.5_gp*sqrt(100._gp/63._gp)
              end if
           else if (l==2) then
              if (i==1) then
                 if (j==2)   offdiagarr(i,j-i,l)=-0.5_gp*sqrt(5._gp/7._gp)
                 if (j==3)   offdiagarr(i,j-i,l)=1._gp/6._gp*sqrt(35._gp/11._gp)
              else
                 offdiagarr(i,j-i,l)=-7._gp/3._gp*sqrt(1._gp/11._gp)
              end if
           else if (l==3) then
              if (i==1) then
                 if (j==2)   offdiagarr(i,j-i,l)=-0.5_gp*sqrt(7._gp/9._gp)
                 if (j==3)   offdiagarr(i,j-i,l)=0.5_gp*sqrt(63._gp/143._gp)
              else
                 offdiagarr(i,j-i,l)=-9._gp*sqrt(1._gp/143._gp)
              end if
           end if
        end do
     end do
  end do

  write(*,'(1x,a)')&
       '------------------------------------ Pseudopotential coefficients (Upper Triangular)'
  do ityp=1,atoms%ntypes
     write(*,'(1x,a)')&
          'Atom Name    rloc      C1        C2        C3        C4  '
     do l=0,4
        if (l==0) then
           do i=4,0,-1
              j=i
              if (atoms%psppar(l,i,ityp) /= 0._gp) exit
           end do
           write(*,'(3x,a6,5(1x,f9.5))')&
                trim(atoms%atomnames(ityp)),(atoms%psppar(l,i,ityp),i=0,j)
        else
           do i=3,0,-1
              j=i
              if (atoms%psppar(l,i,ityp) /= 0._gp) exit
           end do
           if (j /=0) then
              write(*,'(1x,a,i0,a)')&
                   '    l=',l-1,' '//'     rl        h1j       h2j       h3j '
              hij=0._gp
              do i=1,j
                 hij(i,i)=atoms%psppar(l,i,ityp)
              end do
              if (atoms%npspcode(ityp) == 3) then !traditional HGH convention
                 hij(1,2)=offdiagarr(1,1,l)*atoms%psppar(l,2,ityp)
                 hij(1,3)=offdiagarr(1,2,l)*atoms%psppar(l,3,ityp)
                 hij(2,3)=offdiagarr(2,1,l)*atoms%psppar(l,3,ityp)
              else if (atoms%npspcode(ityp) == 10) then !HGH-K convention
                 hij(1,2)=atoms%psppar(l,4,ityp)
                 hij(1,3)=atoms%psppar(l,5,ityp)
                 hij(2,3)=atoms%psppar(l,6,ityp)
              end if
              do i=1,j
                 if (i==1) then
                    write(format,'(a,2(i0,a))')"(9x,(1x,f9.5),",j,"(1x,f9.5))"
                    write(*,format)atoms%psppar(l,0,ityp),(hij(i,k),k=i,j)
                 else
                    write(format,'(a,2(i0,a))')"(19x,",i-1,"(10x),",j-i+1,"(1x,f9.5))"
                    write(*,format)(hij(i,k),k=i,j)
                 end if

              end do
           end if
        end if
     end do
     !control if the PSP is calculated with the same XC value
     if (atoms%ixcpsp(ityp) < 0) then
        call xc_get_name(name_xc1, atoms%ixcpsp(ityp), XC_MIXED)
     else
        call xc_get_name(name_xc1, atoms%ixcpsp(ityp), XC_ABINIT)
     end if
     if (ixc < 0) then
        call xc_get_name(name_xc2, ixc, XC_MIXED)
     else
        call xc_get_name(name_xc2, ixc, XC_ABINIT)
     end if
     if (trim(name_xc1) /= trim(name_xc2)) then
        write(*,'(1x,a)')&
             'WARNING: The pseudopotential file psppar."'//trim(atoms%atomnames(ityp))//'"'
        write(*,'(1x,a,i0,a,i0)')&
             '         contains a PSP generated with an XC id=',&
             atoms%ixcpsp(ityp),' while for this run ixc=',ixc
     end if
  end do

!!!  tt=dble(norb)/dble(nproc)
!!!  norbp=int((1.d0-eps_mach*tt) + tt)
!!!  !if (verb.eq.0) write(*,'(1x,a,1x,i0)') 'norbp=',norbp


  ! if linear scaling applied with more then InputGuess, then go read input.lin for radii
  !  if (in%linear /= 'OFF' .and. in%linear /= 'LIG') then
  !     lin%nlr=atoms%nat
  !     call allocateBasicArrays(atoms, lin)
  !     call readLinearParameters(verb, nproc, lin, atoms, atomNames)
  !  end if
END SUBROUTINE print_atomic_variables

!>find the correct position of the nlcc parameters
subroutine nlcc_start_position(ityp,atoms,ngv,ngc,islcc)
  use module_base
  use module_types
  implicit none
  integer, intent(in) :: ityp
  type(atoms_data), intent(in) :: atoms
  integer, intent(out) :: ngv,ngc,islcc
  !local variables
  integer :: ilcc,jtyp

  ilcc=0
  do jtyp=1,ityp-1
     ngv=atoms%nlcc_ngv(jtyp)
     if (ngv /= UNINITIALIZED(ngv)) ilcc=ilcc+(ngv*(ngv+1)/2)
     ngc=atoms%nlcc_ngc(jtyp)
     if (ngc /= UNINITIALIZED(ngc)) ilcc=ilcc+(ngc*(ngc+1))/2
  end do
  islcc=ilcc

  ngv=atoms%nlcc_ngv(ityp)
  if (ngv==UNINITIALIZED(1)) ngv=0
  ngc=atoms%nlcc_ngc(ityp)
  if (ngc==UNINITIALIZED(1)) ngc=0
END SUBROUTINE nlcc_start_position

!>   Fix all the atomic occupation numbers of the atoms which has the same type
!!   look also at the input polarisation and spin
!!   look at the file of the input occupation numbers and, if exists, modify the 
!!   occupations accordingly
subroutine atomic_occupation_numbers(filename,ityp,nspin,at,nmax,lmax,nelecmax,neleconf,nsccode,mxpl,mxchg)
  use module_base
  use module_types
  implicit none
  character(len=*), intent(in) :: filename
  integer, intent(in) :: ityp,mxpl,mxchg,nspin,nmax,lmax,nelecmax,nsccode
  type(atoms_data), intent(inout) :: at
  !integer, dimension(nmax,lmax), intent(in) :: neleconf
  real(gp), dimension(nmax,lmax), intent(in) :: neleconf
  !local variables
  integer, parameter :: noccmax=2
  character(len=100) :: string
  logical :: exists,found
  integer :: iat,ichg,ispol,nsp,nspinor,ierror,jat,l,iocc,icoll,noncoll,ispin,nl,inl,m
  real(gp) :: elec
  real(gp), dimension(nmax,lmax) :: eleconf

  !control the spin
  select case(nspin)
     case(1)
        nsp=1
        nspinor=1
        noncoll=1
     case(2)
        nsp=2
        nspinor=1
        noncoll=1
     case(4)
        nsp=1
        nspinor=4
        noncoll=2
     case default
        write(*,*)' ERROR: nspin not valid:',nspin
        stop
  end select

  inquire(file=filename,exist=exists)

  !search the corresponding atom
  if (exists) then
     open(unit=91,file=filename,status='old',iostat=ierror)
     !Check the open statement
     if (ierror /= 0) then
        write(*,*)'Failed to open the existing  file: '//filename
        stop
     end if
  end if

  !here we must check of the input guess polarisation
  !control if the values are compatible with the atom configuration
  !do this for all atoms belonging to a given type
  !control the maximum polarisation allowed: consider only non-closed shells   
  do iat=1,at%nat
     !control the atomic input guess occupation number
     !if you want no semicore input guess electrons, uncomment the following line
     !at%iasctype(iat)=0
     if (at%iatype(iat) == ityp) then
        !see whether the input.occup file contains the given atom
        found=.false.
        if (exists) then
           rewind(unit=91)
           parse_inocc: do
              read(91,'(a100)',iostat=ierror)string
              if (ierror /= 0) exit parse_inocc !file ends
              read(string,*,iostat=ierror)jat
              if (ierror /=0) stop 'Error reading line'
              if (jat==iat ) then
                 found=.true.
                 exit parse_inocc
              end if
           end do parse_inocc
        end if
        call charge_and_spol(at%natpol(iat),ichg,ispol)
        if (found) then
           call read_eleconf(string,nsp,nspinor,noccmax,nelecmax,lmax,&
                at%aocc(1,iat),at%iasctype(iat))
        else
           at%iasctype(iat)=nsccode
           if (abs(ispol) > mxpl+abs(ichg)) then
              !if (iproc ==0) 
              write(*,'(1x,a,i0,a,a,2(a,i0))')&
                   'ERROR: Input polarisation of atom No.',iat,&
                   ' (',trim(at%atomnames(ityp)),') must be <=',mxpl,&
                   ', while found ',ispol
              stop 
           end if
           if (abs(ichg) > mxchg) then
              !if (iproc ==0) 
              write(*,'(1x,a,i0,a,a,2(a,i0))')&
                   'ERROR: Input charge of atom No.',iat,&
                   ' (',trim(at%atomnames(ityp)),') must be <=',mxchg,&
                   ', while found ',ichg
              stop
           end if
           !correct the electronic configuration in case there is a charge
           !if (ichg /=0) then
           call correct_semicore(nmax,lmax-1,ichg,&
                neleconf,eleconf,at%iasctype(iat))
           !end if

           call at_occnums(ispol,nsp,nspinor,nmax,lmax,nelecmax,&
                eleconf,at%aocc(1,iat))
        end if

        !check the total number of electrons
        elec=0.0_gp
        iocc=0
        do l=1,lmax
           iocc=iocc+1
           nl=nint(at%aocc(iocc,iat))
           do inl=1,nl
              do ispin=1,nsp
                 do m=1,2*l-1
                    do icoll=1,noncoll !non-trivial only for nspinor=4
                       iocc=iocc+1
                       elec=elec+at%aocc(iocc,iat)
                    end do
                 end do
              end do
           end do
        end do
        if (nint(elec) /= at%nelpsp(ityp) - ichg) then
           write(*,*)'ERROR: the total atomic charge ',elec,&
                ' is different from the PSP charge ',at%nelpsp(ityp),&
                ' plus the charge ',-ichg
           stop
        end if
     end if
  end do

  if (exists) close(unit=91)

END SUBROUTINE atomic_occupation_numbers

!> Define the descriptors of the orbitals from a given norb
!! It uses the cubic strategy for partitioning the orbitals
subroutine orbitals_descriptors_forLinear(iproc,nproc,norb,norbu,norbd,nspin,nspinor,nkpt,kpt,wkpt,orbs)
  use module_base
  use module_types
  implicit none
  integer, intent(in) :: iproc,nproc,norb,norbu,norbd,nkpt,nspin
  integer, intent(in) :: nspinor
  type(orbitals_data), intent(out) :: orbs
  real(gp), dimension(nkpt), intent(in) :: wkpt
  real(gp), dimension(3,nkpt), intent(in) :: kpt
  !local variables
  character(len=*), parameter :: subname='orbitals_descriptors'
  integer :: iorb,jproc,norb_tot,ikpt,i_stat,jorb,ierr,i_all,iiorb
  integer :: mpiflag
  logical, dimension(:), allocatable :: GPU_for_orbs
  integer, dimension(:,:), allocatable :: norb_par !(with k-pts)

  allocate(orbs%norb_par(0:nproc-1+ndebug,0:nkpt),stat=i_stat)
  call memocc(i_stat,orbs%norb_par,'orbs%norb_par',subname)

  !assign the value of the k-points
  orbs%nkpts=nkpt
  !allocate vectors related to k-points
  allocate(orbs%kpts(3,orbs%nkpts+ndebug),stat=i_stat)
  call memocc(i_stat,orbs%kpts,'orbs%kpts',subname)
  allocate(orbs%kwgts(orbs%nkpts+ndebug),stat=i_stat)
  call memocc(i_stat,orbs%kwgts,'orbs%kwgts',subname)
  orbs%kpts(:,1:nkpt) = kpt(:,:)
  orbs%kwgts(1:nkpt) = wkpt(:)

  ! Change the wavefunctions to complex if k-points are used (except gamma).
  orbs%nspinor=nspinor
  if (nspinor == 1) then
     if (maxval(abs(orbs%kpts)) > 0._gp) orbs%nspinor=2
     !nspinor=2 !fake, used for testing with gamma
  end if
  orbs%nspin = nspin

  !initialise the array
  do jproc=0,nproc-1
     orbs%norb_par(jproc,0)=0 !size 0 nproc-1
  end do

  !create an array which indicate which processor has a GPU associated 
  !from the viewpoint of the BLAS routines (deprecated, not used anymore)
  if (.not. GPUshare) then
     allocate(GPU_for_orbs(0:nproc-1+ndebug),stat=i_stat)
     call memocc(i_stat,GPU_for_orbs,'GPU_for_orbs',subname)
     
     if (nproc > 1) then
        call MPI_ALLGATHER(GPUconv,1,MPI_LOGICAL,GPU_for_orbs(0),1,MPI_LOGICAL,&
             MPI_COMM_WORLD,ierr)
     else
        GPU_for_orbs(0)=GPUconv
     end if
     
     i_all=-product(shape(GPU_for_orbs))*kind(GPU_for_orbs)
     deallocate(GPU_for_orbs,stat=i_stat)
     call memocc(i_stat,i_all,'GPU_for_orbs',subname)
  end if

  allocate(norb_par(0:nproc-1,orbs%nkpts+ndebug),stat=i_stat)
  call memocc(i_stat,norb_par,'norb_par',subname)

  !old system for calculating k-point repartition
!!$  call parallel_repartition_with_kpoints(nproc,orbs%nkpts,norb,orbs%norb_par)
!!$
!!$  !check the distribution
!!$  norb_tot=0
!!$  do jproc=0,iproc-1
!!$     norb_tot=norb_tot+orbs%norb_par(jproc)
!!$  end do
!!$  !reference orbital for process
!!$  orbs%isorb=norb_tot
!!$  do jproc=iproc,nproc-1
!!$     norb_tot=norb_tot+orbs%norb_par(jproc)
!!$  end do
!!$
!!$  if(norb_tot /= norb*orbs%nkpts) then
!!$     write(*,*)'ERROR: partition of orbitals incorrect, report bug.'
!!$     write(*,*)orbs%norb_par(:),norb*orbs%nkpts
!!$     stop
!!$  end if
!!$
!!$  !calculate the k-points related quantities
!!$  allocate(mykpts(orbs%nkpts+ndebug),stat=i_stat)
!!$  call memocc(i_stat,mykpts,'mykpts',subname)
!!$
!!$  call parallel_repartition_per_kpoints(iproc,nproc,orbs%nkpts,norb,orbs%norb_par,&
!!$       orbs%nkptsp,mykpts,norb_par)
!!$  if (orbs%norb_par(iproc) >0) then
!!$     orbs%iskpts=mykpts(1)-1
!!$  else
!!$     orbs%iskpts=0
!!$  end if
!!$  i_all=-product(shape(mykpts))*kind(mykpts)
!!$  deallocate(mykpts,stat=i_stat)
!!$  call memocc(i_stat,i_all,'mykpts',subname)

  !new system for k-point repartition
  call kpts_to_procs_via_obj(nproc,orbs%nkpts,norb,norb_par)
  !assign the values for norb_par and check the distribution
  norb_tot=0
  do jproc=0,nproc-1
     if (jproc==iproc) orbs%isorb=norb_tot
     do ikpt=1,orbs%nkpts
        orbs%norb_par(jproc,0)=orbs%norb_par(jproc,0)+norb_par(jproc,ikpt)
     end do
     norb_tot=norb_tot+orbs%norb_par(jproc,0)
  end do

  if(norb_tot /= norb*orbs%nkpts) then
     write(*,*)'ERROR: partition of orbitals incorrect, report bug.'
     write(*,*)orbs%norb_par(:,0),norb*orbs%nkpts
     stop
  end if




  !allocate(orbs%ikptsp(orbs%nkptsp+ndebug),stat=i_stat)
  !call memocc(i_stat,orbs%ikptsp,'orbs%ikptsp',subname)
  !orbs%ikptsp(1:orbs%nkptsp)=mykpts(1:orbs%nkptsp)

  !this array will be reconstructed in the orbitals_communicators routine
  i_all=-product(shape(norb_par))*kind(norb_par)
  deallocate(norb_par,stat=i_stat)
  call memocc(i_stat,i_all,'norb_par',subname)

  !assign the values of the orbitals data
  orbs%norb=norb
  orbs%norbp=orbs%norb_par(iproc,0)
  orbs%norbu=norbu
  orbs%norbd=norbd

  ! Modify these values
  call repartitionOrbitals2(iproc, nproc, orbs%norb, orbs%norb_par, orbs%norbp, orbs%isorb)


  allocate(orbs%iokpt(orbs%norbp+ndebug),stat=i_stat)
  call memocc(i_stat,orbs%iokpt,'orbs%iokpt',subname)

  !assign the k-point to the given orbital, counting one orbital after each other
  jorb=0
  do ikpt=1,orbs%nkpts
     do iorb=1,orbs%norb
        jorb=jorb+1 !this runs over norb*nkpts values
        if (jorb > orbs%isorb .and. jorb <= orbs%isorb+orbs%norbp) then
           orbs%iokpt(jorb-orbs%isorb)=ikpt
        end if
     end do
  end do

  !allocate occupation number and spinsign
  !fill them in normal way
  allocate(orbs%occup(orbs%norb*orbs%nkpts+ndebug),stat=i_stat)
  call memocc(i_stat,orbs%occup,'orbs%occup',subname)
  allocate(orbs%spinsgn(orbs%norb*orbs%nkpts+ndebug),stat=i_stat)
  call memocc(i_stat,orbs%spinsgn,'orbs%spinsgn',subname)
  orbs%occup(1:orbs%norb*orbs%nkpts)=1.0_gp 
  do ikpt=1,orbs%nkpts
     do iorb=1,orbs%norbu
        orbs%spinsgn(iorb+(ikpt-1)*orbs%norb)=1.0_gp
     end do
     do iorb=1,orbs%norbd
        orbs%spinsgn(iorb+orbs%norbu+(ikpt-1)*orbs%norb)=-1.0_gp
     end do
  end do

  !put a default value for the fermi energy
  orbs%efermi = UNINITIALIZED(orbs%efermi)
  !and also for the gap
  orbs%HLgap = UNINITIALIZED(orbs%HLgap)

  ! allocate inwhichlocreg

  allocate(orbs%inwhichlocreg(orbs%norb*orbs%nkpts),stat=i_stat)
  call memocc(i_stat,orbs%inwhichlocreg,'orbs%inwhichlocreg',subname)
  ! default for inwhichlocreg
  orbs%inwhichlocreg = 1

  !nullify(orbs%inwhichlocregP)

  !allocate the array which assign the k-point to processor in transposed version
  allocate(orbs%ikptproc(orbs%nkpts+ndebug),stat=i_stat)
  call memocc(i_stat,orbs%ikptproc,'orbs%ikptproc',subname)

  !initialize the starting point of the potential for each orbital (to be removed?)
  allocate(orbs%ispot(orbs%norbp),stat=i_stat)
  call memocc(i_stat,orbs%ispot,'orbs%ispot',subname)


  ! Define two new arrays:
  ! - orbs%isorb_par is the same as orbs%isorb, but every process also knows
  !   the reference orbital of each other process.
  ! - orbs%onWhichMPI indicates on which MPI process a given orbital
  !   is located.
  allocate(orbs%isorb_par(0:nproc-1), stat=i_stat)
  call memocc(i_stat, orbs%isorb_par, 'orbs%isorb_par', subname)
  allocate(orbs%onWhichMPI(sum(orbs%norb_par(:,0))), stat=i_stat)
  call memocc(i_stat, orbs%onWhichMPI, 'orbs%onWhichMPI', subname)
  iiorb=0
  orbs%isorb_par=0
  do jproc=0,nproc-1
      do iorb=1,orbs%norb_par(jproc,0)
          iiorb=iiorb+1
          orbs%onWhichMPI(iiorb)=jproc
      end do
      if(iproc==jproc) then
          orbs%isorb_par(jproc)=orbs%isorb
      end if
  end do
  call MPI_Initialized(mpiflag,ierr)
  if(mpiflag /= 0) call mpiallred(orbs%isorb_par(0), nproc, mpi_sum, mpi_comm_world, ierr)

END SUBROUTINE orbitals_descriptors_forLinear


!> Routine which assign to each processor the repartition of nobj*nkpts objects
subroutine kpts_to_procs_via_obj(nproc,nkpts,nobj,nobj_par)
  use module_base
  implicit none
  integer, intent(in) :: nproc,nkpts,nobj
  integer, dimension(0:nproc-1,nkpts), intent(out) :: nobj_par
  !local varaibles
  logical :: intrep
  integer :: jproc,ikpt,iobj,nobjp_max_kpt,nprocs_with_floor,jobj,nobjp
  integer :: jkpt,nproc_per_kpt,nproc_left,kproc,nkpt_per_proc,nkpts_left
  real(gp) :: robjp,rounding_ratio

  !decide the naive number of objects which should go to each processor.
  robjp=real(nobj,gp)*real(nkpts,gp)/real(nproc,gp)
  !print *,'hereweare',robjp,nobj   
  !maximum number of objects which has to go to each processor per k-point
  nobjp_max_kpt=ceiling(modulo(robjp-epsilon(1.0_gp),real(nobj,gp)))


!see the conditions for the integer repartition of k-points
  if (nobjp_max_kpt == nobj .or. (nobjp_max_kpt==1 .and. robjp < 1.0_gp)) then
     intrep=.true.
     rounding_ratio=0.0_gp
     nprocs_with_floor=0
  else
     intrep=.false.
     !the repartition is not obvious, some processors take nobj_max_kpt objects, others take the previous integer.
     !to understand how many, we round the percentage of processors which is given by
     rounding_ratio=(robjp-real(floor(robjp)))
     !then this is the number of processors which will take the floor
     nprocs_with_floor=ceiling((1.0_gp-rounding_ratio)*real(nproc,gp))!nproc-(nobj*nkpts-floor(robjp)*nproc)
     !print *,'rounding_ratio,nprocs_with_floor',rounding_ratio,nprocs_with_floor
     if (nprocs_with_floor > nproc) stop 'ERROR: should not happen'
     !if (nprocs_with_floor == nproc) nprocs_with_floor=nproc-1
  end if

  !start separating the objects for the repartition which is suggested by rounding_ratio and nprocs_with_floor
  nobj_par(0:nproc-1,1:nkpts)=0
  !integer repartition
  if (intrep) then 
     !strategy for the repartition
     if (nproc >= nkpts) then
        !decide in how many processors a single k-point can be partitioned
        nproc_per_kpt=max((nproc-1),1)/nkpts !this is the minimum
        !count how many processors are left that way
        !distribute the k-point among these
        nproc_left=nproc-nproc_per_kpt*nkpts
        ikpt=0
        jproc=0
        !print *,'qui',nproc_left,nproc_per_kpt
        do kproc=0,nproc_left-1
           ikpt=ikpt+1
           if (ikpt > nkpts) stop 'ERROR: also this should not happen3'
           do iobj=0,nobj-1
              nobj_par(jproc+modulo(iobj,nproc_per_kpt+1),ikpt)=nobj_par(jproc+modulo(iobj,nproc_per_kpt+1),ikpt)+1
           end do
           jproc=jproc+nproc_per_kpt+1
        end do
        !print *,'ciao'
        if ((nproc_per_kpt+1)*nproc_left < nproc) then
           do jproc=(nproc_per_kpt+1)*nproc_left,nproc-1,nproc_per_kpt
              ikpt=ikpt+1
              !print *,'passed through here',modulo(nproc,nkpts),nkpts,ikpt,nproc_per_kpt,nproc,jproc,nproc_left
              if (ikpt > nkpts .or. jproc > nproc-1) stop 'ERROR: also this should not happen3b'
              do iobj=0,nobj-1
                 nobj_par(jproc+modulo(iobj,nproc_per_kpt),ikpt)=nobj_par(jproc+modulo(iobj,nproc_per_kpt),ikpt)+1
              end do
           end do
        end if
        !print *,'passed through here',modulo(nproc,nkpts),nkpts,ikpt,nproc_per_kpt,nproc
     else
        !decide in how many kpoints single processor can be partitioned
        nkpt_per_proc=max((nkpts-1),1)/nproc !this is the minimum
        !count how many k-points are left that way
        !distribute the processors among these
        nkpts_left=nkpts-nkpt_per_proc*nproc
        ikpt=1
        jproc=-1
        !print *,'qui',nkpts_left,nkpts_per_proc
        do jkpt=1,nkpts_left
           jproc=jproc+1
           if (jproc > nproc-1) stop 'ERROR: also this should not happen4'
           do iobj=0,(nobj)*(nkpt_per_proc+1)-1
              nobj_par(jproc,ikpt+modulo(iobj,nkpt_per_proc+1))=nobj_par(jproc,ikpt+modulo(iobj,nkpt_per_proc+1))+1
           end do
           ikpt=ikpt+nkpt_per_proc+1
        end do
        !print *,'ciao'
        if ((nkpt_per_proc+1)*nkpts_left < nkpts) then
           do ikpt=(nkpt_per_proc+1)*nkpts_left+1,nkpts,nkpt_per_proc
              jproc=jproc+1
              !print *,'passed through here',modulo(nproc,nkpts),nkpts,ikpt,nproc_per_kpt,nproc,jproc,nproc_left
              if (ikpt > nkpts .or. jproc > nproc-1) stop 'ERROR: also this should not happen4b'
              do iobj=0,(nobj)*(nkpt_per_proc)-1
                 nobj_par(jproc,ikpt+modulo(iobj,nkpt_per_proc))=nobj_par(jproc,ikpt+modulo(iobj,nkpt_per_proc))+1
              end do
           end do
        end if
           !print *,'passed through here',modulo(nproc,nkpts),nkpts,ikpt,nproc_per_kpt,nproc
     end if
  else
     !non-integer repartition
     iobj=0
     ikpt=0
     do jproc=0,nproc-2 !leave the last processor at the end
        nobjp=floor(robjp)
        !respect the rounding ratio
        if (nproc-jproc > nprocs_with_floor) nobjp=nobjp+1
        !print *,'jproc,nobjp',jproc,nobjp,nkpts,nobj,nkpts*nobj,iobj,nprocs_with_floor
        do jobj=1,nobjp
           if (modulo(iobj,nobj) ==0) ikpt=ikpt+1
           iobj=iobj+1
           if (iobj > nobj*nkpts) stop 'ERROR: also this should not happen'
           nobj_par(jproc,ikpt)=nobj_par(jproc,ikpt)+1
        end do
     end do
     !in the last processor we put the objects which are lacking
     nobjp=nobj*nkpts-iobj
     do jobj=1,nobjp
        if (modulo(iobj,nobj) ==0) ikpt=ikpt+1
        iobj=iobj+1
        !print *,'finished',jobj,nobjp,iobj,nobj*nkpts,jproc,ikpt
        if (iobj > nobj*nkpts) stop 'ERROR: also this should not happen2'
        nobj_par(nproc-1,ikpt)=nobj_par(nproc-1,ikpt)+1
     end do
  end if
END SUBROUTINE kpts_to_procs_via_obj

subroutine components_kpt_distribution(nproc,nkpts,norb,nvctr,norb_par,nvctr_par)
  use module_base
  implicit none
  integer, intent(in) :: nproc,nkpts,nvctr,norb
  integer, dimension(0:nproc-1,nkpts), intent(in) :: norb_par
  integer, dimension(0:nproc-1,nkpts), intent(out) :: nvctr_par
  !local variables
  integer :: ikpt,jsproc,jeproc,kproc,icount,ivctr,jproc,numproc
  real(gp) :: strprc,endprc

  ! This variable qas not initialized...
  icount=0

  !for any of the k-points find the processors which have such k-point associated
  call to_zero(nproc*nkpts,nvctr_par(0,1))

  do ikpt=1,nkpts
     jsproc=UNINITIALIZED(1)
     jeproc=UNINITIALIZED(1)
     find_start: do jproc=0,nproc-1
        if(norb_par(jproc,ikpt) > 0) then 
           jsproc=jproc
           exit find_start
        end if
     end do find_start
     if (jsproc == UNINITIALIZED(1)) stop 'ERROR in kpt assignments'
     if(norb_par(jsproc,ikpt) /= norb) then
        strprc=real(norb_par(jsproc,ikpt),gp)/real(norb,gp)     
     else
        strprc=1.0_gp
     end if
     if (ikpt < nkpts) then
        find_end: do jproc=jsproc,nproc-1
           if(norb_par(jproc,ikpt+1) > 0) then
              if (norb_par(jproc,ikpt)==0) then
                 jeproc=jproc-1
              else
                 jeproc=jproc
              end if
              exit find_end
           end if
        end do find_end
        if (jeproc == UNINITIALIZED(1)) stop 'ERROR in kpt assignments'
     else
        jeproc=nproc-1
     end if
     if (jeproc /= jsproc) then
        endprc=real(norb_par(jeproc,ikpt),gp)/real(norb,gp)     
     else
        endprc=0.0_gp
     end if
     !if the number of processors is bigger than the number of orbitals this means 
     !that strprc and endprc are not correctly evaluated
     !evaluate the percentace on the number of components
     if (jeproc-jsproc+1 > norb) then
        strprc=1.0_gp/real(jeproc-jsproc+1,gp)
        endprc=strprc
     end if
     !assign the number of components which corresponds to the same orbital distribution
     numproc=jeproc-jsproc+1
     icount=0

     !print *,'kpoint',ikpt,jsproc,jeproc,strprc,endprc,ceiling(strprc*real(nvctr,gp)),nvctr
     !start filling the first processor
     ivctr=min(ceiling(strprc*real(nvctr,gp)-epsilon(1.0_gp)),nvctr)
     nvctr_par(jsproc,ikpt)=ivctr!min(ceiling(strprc*real(nvctr,gp)),nvctr)
     fill_array: do 
        if (ivctr==nvctr) exit fill_array
        icount=icount+1
        kproc=jsproc+modulo(icount,numproc)
        !put the floor of the components to the first processor
        if (strprc /= 1.0_gp .and. kproc==jsproc .and. &
             nvctr_par(kproc,ikpt)==ceiling(strprc*real(nvctr,gp)-epsilon(1.0_gp))) then
           !do nothing, skip away
        else
           nvctr_par(kproc,ikpt)=&
                nvctr_par(kproc,ikpt)+1
           ivctr=ivctr+1
        end if
     end do fill_array
     !print '(a,i3,i3,i6,2(1pe25.17),i7,20i5)','here',ikpt,jsproc,jeproc,strprc,endprc,sum(nvctr_par(:,ikpt)),nvctr_par(:,ikpt)
     !print '(a,i3,i3,i6,2(1pe25.17),i7,20i5)','there',ikpt,jsproc,jeproc,strprc,endprc,sum(nvctr_par(:,ikpt)),norb_par(:,ikpt)
  end do

END SUBROUTINE components_kpt_distribution


!> Check the distribution of k points over the processors
subroutine check_kpt_distributions(nproc,nkpts,norb,ncomp,norb_par,ncomp_par,info,lub_orbs,lub_comps)
  use module_base
  implicit none
  integer, intent(in) :: nproc,nkpts,norb,ncomp
  integer, dimension(0:nproc-1,nkpts), intent(in) :: norb_par
  integer, dimension(0:nproc-1,nkpts), intent(in) :: ncomp_par
  integer, intent(inout) :: info
  integer, intent(out) :: lub_orbs,lub_comps
  !local variables
  character(len=*), parameter :: subname='check_kpt_distributions'
  logical :: notcompatible,couldbe
  integer :: ikpt,jproc,norbs,ncomps,i_all,i_stat,kproc,ieproc,isproc,jkpt
  integer, dimension(:,:), allocatable :: load_unbalancing
  !before printing the distribution schemes, check that the two distributions contain
  !the same k-points
  if (info == 0) call print_distribution_schemes(6,nproc,nkpts,norb_par,ncomp_par)

  do ikpt=1,nkpts
     isproc=UNINITIALIZED(1)
     find_isproc : do kproc=0,nproc-1
        if (ncomp_par(kproc,ikpt) > 0) then
           isproc=kproc
           exit find_isproc
        end if
     end do find_isproc
     if (isproc == UNINITIALIZED(1)) stop 'ERROR(check_kpt_distributions): isproc cannot be found'
     ieproc=UNINITIALIZED(1)
     find_ieproc : do kproc=nproc-1,0,-1
        if (ncomp_par(kproc,ikpt) > 0) then
           ieproc=kproc
           exit find_ieproc
        end if
     end do find_ieproc
     if (ieproc == UNINITIALIZED(1)) stop 'ERROR(check_kpt_distributions): ieproc cannot be found'

     norbs=0
     ncomps=0
     do jproc=0,nproc-1
        !count the total number of components
        norbs=norbs+norb_par(jproc,ikpt)
        ncomps=ncomps+ncomp_par(jproc,ikpt)
        notcompatible=(ncomp_par(jproc,ikpt) == 0 .neqv. norb_par(jproc,ikpt) == 0) 
        !check whether there are only 0 orbitals
        if (notcompatible .and. norb_par(jproc,ikpt)==0) then
           !if the processor is the last one then there should not be other k-points on this processors
           couldbe=.false.
           if (jproc == ieproc) then
              couldbe=.true.
              do jkpt=ikpt+1,nkpts
                 couldbe=couldbe .and. (norb_par(jproc,jkpt) ==0 .and. ncomp_par(jproc,jkpt)==0)
              end do
           end if
           if ((isproc < jproc .and. jproc < ieproc) .or. couldbe) notcompatible=.false.
        end if
        if (notcompatible) then     
           if (info == 0) write(*,*)' ERROR: processor ', jproc,' kpt,',ikpt,&
                'have components and orbital distributions not compatible'
           info=1
           return
           !call MPI_ABORT(MPI_COMM_WORLD, ierr)
        end if
     end do
     if (norb/=norbs .or. ncomps /= ncomp) then
        if (info == 0) write(*,*)' ERROR: kpt,',ikpt,&
             'has components or orbital distributions not correct'
        info=2
        return
        !call MPI_ABORT(MPI_COMM_WORLD, ierr)
     end if
  end do

  allocate(load_unbalancing(0:nproc-1,2+ndebug),stat=i_stat)
  call memocc(i_stat,load_unbalancing,'load_unbalancing',subname)

  do jproc=0,nproc-1
     load_unbalancing(jproc,:)=0
     do ikpt=1,nkpts
        load_unbalancing(jproc,1)=load_unbalancing(jproc,1)+norb_par(jproc,ikpt)
        load_unbalancing(jproc,2)=load_unbalancing(jproc,2)+ncomp_par(jproc,ikpt)
     end do
  end do

  !calculate the maximum load_unbalancing
  lub_orbs=0
  lub_comps=0
  do jproc=0,nproc-1
     do kproc=0,nproc-1
        lub_orbs=max(lub_orbs,load_unbalancing(jproc,1)-load_unbalancing(kproc,1))
        lub_comps=max(lub_comps,load_unbalancing(jproc,2)-load_unbalancing(kproc,2))
     end do
  end do

  if (info==0) write(*,*)' Kpoints Distribuitions are compatible, load unbalancings, orbs,comps:',lub_orbs,&
       '/',max(minval(load_unbalancing(:,1)),1),lub_comps,'/',minval(load_unbalancing(:,2))
  info=0
  i_all=-product(shape(load_unbalancing))*kind(load_unbalancing)
  deallocate(load_unbalancing,stat=i_stat)
  call memocc(i_stat,i_all,'load_unbalancing',subname)


END SUBROUTINE check_kpt_distributions

!>routine which associates to any of the processor a given number of objects
!! depending of the number of processors and k-points
subroutine parallel_repartition_with_kpoints(nproc,nkpts,nobj,nobj_par)
  use module_base
  implicit none
  integer, intent(in) :: nkpts,nobj,nproc
  integer, dimension(0:nproc-1), intent(out) :: nobj_par
  !local variables
  integer :: n_i,n_ip,rs_i,N_a,N_b,N_c,ikpt,jproc,i,ntmp
!!$  real(gp) :: rtmp

  ! Strategy to divide between k points.
  ! There is an nproc length to divide into orbs%nkpts segments.
  ! Segment (ikpt - 1) expand in 0 <= r_i < r_ip <= nproc.
  ! where r_i and r_ip are real values. There are two possibilities:
  !  - We can write r_i <= n_i <= n_ip <= r_ip with n_i and n_ip integers ;
  !  - or r_i <= n_i and n_ip <= r_ip and n_i = n_ip + 1.
  ! For both cases, we can divide nobj into the partition (real values):
  !  - N_a = (n_i - r_i)*nobj*nkpts/nproc (the initial part);
  !  - N_b = max((n_ip - n_i)*nobj*nkpts / nproc, 0) (the naive part, the only one if nkpts is a multiple of nproc);
  !  - N_c = (r_ip - n_ip) * nobj * orbs%nkpts / nproc (the final part);
  ! Before going to integer values, we have r_i = (ikpt - 1) * nproc / orbs%nkpts (the naive division)
  ! and r_ip = (ikpt) * nproc / orbs%nkpts (the segment endpoint)
  ! So N_a and N_b can be simplified and written instead:
  !  - N_a = int(nobj * (n_i * orbs%nkpts - (ikpt - 1) * nproc) / nproc);
  !  - N_c = int(nobj * ((ikpt) * nproc - n_ip * orbs%nkpts) / nproc)
  !  - N_b = nobj - N_a - N_c 
  ! After, if N_a > 0, we put this quantity to proc n_i - 1, if N_c > 0
  ! we put its quantity to proc n_ip ; and finally N_b is distributed
  ! among [n_i;n_ip[ procs.

  nobj_par(:)=0
  do ikpt=1,nkpts
     ! Calculation of n_i and n_ip, rs_i = r_i * orbs%nkpts to avoid rounding.
     rs_i=(ikpt-1)*nproc !integer variable for rounding purposes

     if (mod(rs_i,nkpts) == 0) then
        n_i=rs_i/nkpts 
     else
        n_i=rs_i/nkpts+1
     end if

     rs_i=ikpt*nproc
     n_ip=rs_i/nkpts
!!$     print *,'ikpt,ni,nip',ikpt,n_i,n_ip
     ! Calculation of N_a, N_b and N_c from given n_i and n_ip.
     if (n_ip >= n_i) then
        ntmp = (n_i*nkpts-(ikpt-1)*nproc) * nobj
        if (modulo(ntmp, nproc) == 0) then
           N_a = ntmp / nproc
        else
           N_a = (ntmp - modulo(ntmp, nproc) + nproc) / nproc
        end if
!!$        ntmp=n_i*nkpts-(ikpt-1)*nproc
!!$        rtmp=real(nobj,gp)/real(nproc,gp)
!!$        rtmp=rtmp*real(ntmp,gp)
!!$        N_a=floor(rtmp)
!!$        if (iproc == 0) print *,'ikpts,rtmp',ikpt,rtmp
        ntmp = (ikpt*nproc-n_ip*nkpts) * nobj
        if (modulo(ntmp, nproc) == 0) then
           N_c = ntmp / nproc
        else
           N_c = (ntmp - modulo(ntmp, nproc) + nproc) / nproc
        end if

!!$        ntmp=ikpt*nproc-n_ip*nkpts
!!$        rtmp=real(nobj,gp)/real(nproc,gp)
!!$        rtmp=rtmp*real(ntmp,gp)
!!$        N_c=ceiling(rtmp)
!!$        if (iproc == 0) print *,'ikpts,rtmp2',ikpt,rtmp,N_a,N_c
        !the corrections above are to avoid the 32 bit integer overflow
        !N_a=nint(real(nobj*(n_i*nkpts-(ikpt-1)*nproc),gp)/real(nproc,gp))
        !N_c=nint(real(nobj*(ikpt*nproc-n_ip*nkpts),gp)/real(nproc,gp))
     else
        N_c=nobj/2
        N_a=nobj-N_c
     end if
     N_b=nobj-N_a-N_c
     if (N_b == -1) then
        N_c = N_c - 1
        N_b = 0
     end if
!!$     write(*,*) ikpt, N_a, N_b, N_c
     if (nkpts > 1 .and. N_b < n_ip - n_i) stop 'ERROR:parallel_repartion_with_kpoints'
     !assign to procs the objects.
     if (N_a>0) nobj_par(n_i-1)=nobj_par(n_i-1)+N_a
     if (N_b>0) then
        do i=0,N_b-1
           jproc=n_i+mod(i,n_ip-n_i)
           nobj_par(jproc)=nobj_par(jproc)+1
        end do
     end if
     if (N_c>0) nobj_par(n_ip)=nobj_par(n_ip)+N_c
  end do
END SUBROUTINE parallel_repartition_with_kpoints


subroutine parallel_repartition_per_kpoints(iproc,nproc,nkpts,nobj,nobj_par,&
     nkptsp,mykpts,nobj_pkpt)
  implicit none
  integer, intent(in) :: iproc,nproc,nkpts,nobj
  integer, dimension(0:nproc-1), intent(in) :: nobj_par
  integer, intent(out) :: nkptsp
  integer, dimension(nkpts), intent(out) :: mykpts
  integer, dimension(0:nproc-1,nkpts), intent(out) :: nobj_pkpt
  !local variables
  integer :: ikpts,jproc,jobj,norb_tot,iorbp

  !initialise the array
  do ikpts=1,nkpts
     do jproc=0,nproc-1
        nobj_pkpt(jproc,ikpts)=0 
     end do
  end do

  !assign the k-point, counting one object after each other
  jobj=1
  ikpts=1
  !print *,'here',nobj_par(:)
  do jproc=0,nproc-1
     do iorbp=1,nobj_par(jproc)
        nobj_pkpt(jproc,ikpts)=nobj_pkpt(jproc,ikpts)+1
        if (mod(jobj,nobj)==0) then
           ikpts=ikpts+1
        end if
        jobj=jobj+1
     end do
  end do
  !some checks
  if (nobj /= 0) then
     !check the distribution
     do ikpts=1,nkpts
        !print *,'partition',ikpts,orbs%nkpts,'ikpts',nobj_pkpt(:,ikpts)
        norb_tot=0
        do jproc=0,nproc-1
           norb_tot=norb_tot+nobj_pkpt(jproc,ikpts)
        end do
        if(norb_tot /= nobj) then
           write(*,*)'ERROR: partition of objects incorrect, kpoint:',ikpts
           stop
        end if
     end do
  end if

  !calculate the number of k-points treated by each processor in both
  ! the component distribution and the orbital distribution.
  nkptsp=0
  do ikpts=1,nkpts
     if (nobj_pkpt(iproc,ikpts) /= 0) then
        nkptsp=nkptsp+1
        mykpts(nkptsp) = ikpts
     end if
  end do

END SUBROUTINE parallel_repartition_per_kpoints

subroutine pawpatch_from_file( filename, atoms,ityp, paw_tot_l, &
     paw_tot_q, paw_tot_coefficients, paw_tot_matrices, &
     storeit)
  use module_base
  use module_types
  implicit none
  character(len=*), intent(in) :: filename
  type(atoms_data), intent(inout) :: atoms
  integer , intent(IN):: ityp 
  integer , intent(INOUT):: paw_tot_l, paw_tot_q, paw_tot_coefficients, paw_tot_matrices
  logical, intent(in) :: storeit

!! local variables  
  character(len=*), parameter :: subname='pawpatch_from_file'
  integer :: npawl, ipawl, paw_l, i_stat
  integer :: paw_nofgaussians, paw_nofchannels, il, ierror, ig
  real(gp) :: paw_greal, paw_gimag, paw_ccoeff, paw_scoeff, dumpaw
  character(len=100) :: string

  !parameters for abscalc-paw

  if(.not. storeit) then
     !if(ityp == 1) then !this implies that the PSP are all present
     if (.not. associated(atoms%paw_NofL)) then
        allocate(atoms%paw_NofL(atoms%ntypes+ndebug), stat=i_stat)
        call memocc(i_stat,atoms%paw_NofL,'atoms%paw_NofL',subname)
     end if
     ! if (iproc.eq.0) write(*,*) 'opening PSP file ',filename
     open(unit=11,file=trim(filename),status='old',iostat=ierror)
     !Check the open statement
     if (ierror /= 0) then
        write(*,*) ': Failed to open the PAWpatch file "',&
             trim(filename),'"'
        stop
     end if
     
     !! search for paw_patch informations
     
     atoms%paw_NofL(ityp)=0
     do while(.true.)
        read(11,'(a)',iostat=ierror, END=110)  string
        if ( trim(string).eq. 'PAWPATCH') then
           exit
        endif
     end do
     !! explain_paw_psp_terms_in_atom_data()
     
     read(11,*) npawl
     
     atoms%paw_NofL(ityp) = npawl
     
     paw_tot_l = paw_tot_l + npawl
     do ipawl=1,npawl
        read(11,*) paw_l
        read(11,*) paw_greal
        read(11,*) paw_nofgaussians
        read(11,*) paw_nofchannels
        read(11,*)  string  !!  follow 300 PAW_Gimag factors
        paw_tot_q = paw_tot_q+paw_nofgaussians
        paw_tot_coefficients = paw_tot_coefficients + paw_nofchannels*paw_nofgaussians*2
        paw_tot_matrices=paw_tot_matrices+paw_nofchannels**2
        
        
        do ig=1, paw_nofgaussians
           read(11,*)  paw_gimag
        enddo
        read(11,*)  string  !!  !!  follow for each of the 7 channels 300 (cos_factor, sin_factor)  pairs
        do il=1, paw_nofchannels
           do ig=1, paw_nofgaussians
              read(11,*)  paw_ccoeff, paw_scoeff
           enddo
        enddo
        read(11,*)  string  !! pawpatch matrix
        do il=1, paw_nofchannels
           do ig=1, paw_nofchannels
              read(11,*)  dumpaw
           end do
        enddo
        read(11,*)  string  !! S  matrix
        do il=1, paw_nofchannels
           do ig=1, paw_nofchannels
              read(11,*)  dumpaw
           end do
        enddo
        
        read(11,*)  string  !! Sm1  matrix
        do il=1, paw_nofchannels
           do ig=1, paw_nofchannels
              read(11,*)  dumpaw
           end do
        enddo
     enddo
110  close(11)

  else
     if(ityp.eq.1) then
        allocate(atoms%paw_l  (paw_tot_l+ndebug), stat=i_stat)
        call memocc(i_stat,atoms%paw_l,'atoms%paw_l',subname)
        
        allocate(atoms%paw_nofchannels  (paw_tot_l+ndebug), stat=i_stat)
        call memocc(i_stat,atoms%paw_nofchannels,'atoms%paw_nofchannels',subname)
        
        allocate(atoms%paw_nofgaussians  (paw_tot_l+ndebug), stat=i_stat)
        call memocc(i_stat,atoms%paw_nofgaussians,'atoms%paw_nofgaussians',subname)
        
        allocate(atoms%paw_Greal  (paw_tot_l+ndebug), stat=i_stat)
        call memocc(i_stat,atoms%paw_Greal,'atoms%paw_Greal',subname)
        
        allocate(atoms%paw_Gimag ( paw_tot_q   +  ndebug), stat=i_stat)
        call memocc(i_stat,atoms%paw_Gimag,'atoms%paw_Gimag',subname)
        
        allocate(atoms%paw_Gcoeffs ( paw_tot_coefficients  +  ndebug), stat=i_stat)
        call memocc(i_stat,atoms%paw_Gcoeffs,'atoms%paw_Gcoeffs',subname)
        
        allocate(atoms%paw_H_matrices(paw_tot_matrices+ndebug), stat=i_stat)
        call memocc(i_stat,atoms%paw_H_matrices,'atoms%paw_H_matrices',subname)
        
        allocate(atoms%paw_S_matrices ( paw_tot_matrices  +  ndebug), stat=i_stat)
        call memocc(i_stat,atoms%paw_S_matrices,'atoms%paw_S_matrices',subname)
        
        
        allocate(atoms%paw_Sm1_matrices ( paw_tot_matrices  +  ndebug), stat=i_stat)
        call memocc(i_stat,atoms%paw_Sm1_matrices,'atoms%paw_Sm1_matrices',subname)
        
        
        paw_tot_l=0
        paw_tot_q = 0
        paw_tot_coefficients = 0
        paw_tot_matrices= 0
     endif
     
     if( atoms%paw_NofL(ityp).gt.0) then

        open(unit=11,file=trim(filename),status='old')

        do while(.true.)
           read(11,'(a)', END=220)  string
           if ( trim(string).eq. 'PAWPATCH') then
              exit
           endif
        end do
220     continue
        if(trim(string) .ne. 'PAWPATCH') then
           print *, "paw section not found re-reading  file ", filename
           close(11)
           stop
        end if
        
        read(11,*) npawl
        atoms%paw_NofL(ityp) = npawl
        
        
        do ipawl=1,npawl
           !! explain_paw_psp_terms_in_atom_data()
           read(11,*) atoms%paw_l(paw_tot_l+ipawl  )
           read(11,*) atoms%paw_greal(paw_tot_l+ipawl  )
           read(11,*) atoms%paw_nofgaussians(paw_tot_l+ipawl  )
           read(11,*) atoms%paw_nofchannels(paw_tot_l+ipawl  )
           paw_nofchannels = atoms%paw_nofchannels(paw_tot_l+ipawl  )
           paw_nofgaussians = atoms%paw_nofgaussians(paw_tot_l+ipawl  )
           read(11,'(a)')  string  !!  follow  paw_nofchannels PAW_Gimag factors
           
           do ig=1, paw_nofgaussians
              read(11,*)  atoms%paw_Gimag(paw_tot_q + ig )
           enddo
           read(11,'(a)')  string  !!  !!  follow for each of the Npaw channels  nofgaussians (cos_factor, sin_factor)  pairs
           !!print *, string, " reading  " , filename
           
           do il=1, paw_nofchannels
              do ig=1, paw_nofgaussians
                 read(11,*)  atoms%paw_Gcoeffs( paw_tot_coefficients + 2*(il-1)*paw_nofgaussians+2*ig-1) , &
                      atoms%paw_Gcoeffs( paw_tot_coefficients + 2*(il-1)*paw_nofgaussians+2*ig)
              enddo
           enddo
           read(11,'(a)')  string  !! pawpatch matrix
           !!print *, string, " reading  " , filename
           do il=1, paw_nofchannels
              do ig=1, paw_nofchannels
                 read(11,*)  dumpaw 
                 atoms%paw_H_matrices(paw_tot_matrices +(il-1)*paw_nofchannels+ig   )=dumpaw
              end do
           enddo
           read(11,'(a)')  string  !! S  matrix
           !!print *, string, " reading >>>>>  " , filename
           do il=1, paw_nofchannels
              do ig=1, paw_nofchannels
                 read(11,*)  dumpaw
                 atoms%paw_S_matrices(paw_tot_matrices +(il-1)*paw_nofchannels+ig   )=dumpaw
              end do
           enddo
           read(11,'(a)')  string  !! Sm1  matrix
           !!print *, string, " reading  " , filename
           do il=1, paw_nofchannels
              do ig=1, paw_nofchannels
                 read(11,*)  dumpaw
                 atoms%paw_Sm1_matrices(paw_tot_matrices +(il-1)*paw_nofchannels+ig   )=dumpaw
                 !!print *, dumpaw
              end do
           enddo
           paw_tot_q = paw_tot_q+paw_nofgaussians
           paw_tot_coefficients = paw_tot_coefficients + paw_nofchannels*paw_nofgaussians*2
           paw_tot_matrices=paw_tot_matrices+paw_nofchannels**2
        end do
        paw_tot_l = paw_tot_l + npawl
     end if
     close(11)
  endif
end subroutine pawpatch_from_file
  
subroutine system_signaling(iproc, signaling, gmainloop, KSwfn, tmb, tmbder, energs, denspot, optloop, &
       & ntypes, radii_cf, crmult, frmult)
  use module_types
  implicit none
  integer, intent(in) :: iproc, ntypes
  logical, intent(in) :: signaling
  double precision, intent(in) :: gmainloop
  type(DFT_wavefunction), intent(inout) :: KSwfn, tmb, tmbder
  type(DFT_local_fields), intent(inout) :: denspot
  type(DFT_optimization_loop), intent(inout) :: optloop
  type(energy_terms), intent(inout) :: energs
  real(gp), dimension(ntypes,3), intent(in) :: radii_cf
  real(gp), intent(in) :: crmult, frmult

  if (signaling) then
     ! Only iproc 0 has the C wrappers.
     if (iproc == 0) then
        call wf_new_wrapper(KSwfn%c_obj, KSwfn, 0)
        call wf_copy_from_fortran(KSwfn%c_obj, radii_cf, crmult, frmult)
        call wf_new_wrapper(tmb%c_obj, tmb, 1)
        call wf_copy_from_fortran(tmb%c_obj, radii_cf, crmult, frmult)
        call bigdft_signals_add_wf(gmainloop, KSwfn%c_obj, tmb%c_obj)
        call energs_new_wrapper(energs%c_obj, energs)
        call bigdft_signals_add_energs(gmainloop, energs%c_obj)
        call localfields_new_wrapper(denspot%c_obj, denspot)
        call bigdft_signals_add_denspot(gmainloop, denspot%c_obj)
        call optloop_new_wrapper(optLoop%c_obj, optLoop)
        call bigdft_signals_add_optloop(gmainloop, optLoop%c_obj)
     else
        KSwfn%c_obj   = UNINITIALIZED(KSwfn%c_obj)
        tmb%c_obj     = UNINITIALIZED(tmb%c_obj)
        denspot%c_obj = UNINITIALIZED(denspot%c_obj)
        optloop%c_obj = UNINITIALIZED(optloop%c_obj)
     end if
  else
     KSwfn%c_obj  = 0
     tmb%c_obj    = 0
     tmbder%c_obj = 0
  end if
END SUBROUTINE system_signaling<|MERGE_RESOLUTION|>--- conflicted
+++ resolved
@@ -194,26 +194,18 @@
   integer, parameter :: ndegree_ip = 16
 
   !calculation of the Poisson kernel anticipated to reduce memory peak for small systems
+  denspot%pkernel%igpu=1
   call createKernel(iproc,nproc,geocode,&
-<<<<<<< HEAD
-       d%n1i,d%n2i,d%n3i,denspot%hgrids(1),denspot%hgrids(2),denspot%hgrids(3),&
-       ndegree_ip,denspot%pkernel,verb,0)
-=======
        denspot%dpbox%ndims,denspot%dpbox%hgrids,&
        ndegree_ip,denspot%pkernel,verb,taskgroup_size=in%PSolver_groupsize)
->>>>>>> 061d5a03
 
   !create the sequential kernel if the exctX parallelisation scheme requires it
   if ((xc_exctXfac() /= 0.0_gp .and. in%exctxpar=='OP2P' .or. in%SIC%alpha /= 0.0_gp)&
        .and. nproc > 1) then
+     denspot%pkernelseq%igpu=1
      call createKernel(0,1,geocode,&
-<<<<<<< HEAD
-          d%n1i,d%n2i,d%n3i,denspot%hgrids(1),denspot%hgrids(2),denspot%hgrids(3),&
-          ndegree_ip,denspot%pkernelseq,.false.,0)
-=======
           denspot%dpbox%ndims,denspot%dpbox%hgrids,&
           ndegree_ip,denspot%pkernelseq,.false.)
->>>>>>> 061d5a03
   else 
      denspot%pkernelseq = denspot%pkernel
   end if
