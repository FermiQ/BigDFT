!> @file
!!  Routines related to system properties
!! @author
!!    Copyright (C) 2010-2011 BigDFT group
!!    This file is distributed under the terms of the
!!    GNU General Public License, see ~/COPYING file
!!    or http://www.gnu.org/copyleft/gpl.txt .
!!    For the list of contributors, see ~/AUTHORS 


!> Initialize the objects needed for the computation: basis sets, allocate required space
subroutine system_initialization(iproc,nproc,inputpsi,input_wf_format,in,atoms,rxyz,&
     orbs,lorbs,dlorbs,Lzd,Lzd_lin,denspot,nlpspd,comms,lcomms,dlcomms,shift,proj,radii_cf)
  use module_base
  use module_types
  use module_interfaces, fake_name => system_initialization
  use module_xc
  use vdwcorrection
  use yaml_output
  implicit none
  integer, intent(in) :: iproc,nproc 
  integer, intent(out) :: inputpsi, input_wf_format
  type(input_variables), intent(in) :: in 
  type(atoms_data), intent(inout) :: atoms
  real(gp), dimension(3,atoms%nat), intent(inout) :: rxyz
  type(orbitals_data), intent(out) :: orbs, lorbs, dlorbs
  type(local_zone_descriptors), intent(out) :: Lzd, Lzd_lin
  type(DFT_local_fields), intent(out) :: denspot
  type(nonlocal_psp_descriptors), intent(out) :: nlpspd
  type(communications_arrays), intent(out) :: comms, lcomms, dlcomms
  real(gp), dimension(3), intent(out) :: shift  !< shift on the initial positions
  real(gp), dimension(atoms%ntypes,3), intent(out) :: radii_cf
  real(wp), dimension(:), pointer :: proj
  !local variables
  character(len = *), parameter :: subname = "system_initialization"
  integer :: nelec,nB,nKB,nMB
  real(gp) :: peakmem
  real(gp), dimension(3) :: h_input

  ! Dump XC functionals.
  if (iproc == 0) call xc_dump()

!!$  if (iproc==0) then
!!$     write( *,'(1x,a)')&
!!$          &   '------------------------------------------------------------------ System Properties'
!!$  end if
  call read_radii_variables(atoms, radii_cf, in%crmult, in%frmult, in%projrad)
  if (iproc == 0) call print_atomic_variables(atoms, radii_cf, max(in%hx,in%hy,in%hz), in%ixc)

  Lzd=default_lzd()

  !grid spacings of the zone descriptors (not correct, the set is done by system size)
  h_input=(/ in%hx, in%hy, in%hz /)
  call lzd_set_hgrids(Lzd,h_input) 

  ! Determine size alat of overall simulation cell and shift atom positions
  ! then calculate the size in units of the grid space
  call system_size(iproc,atoms,rxyz,radii_cf,in%crmult,in%frmult,&
       Lzd%hgrids(1),Lzd%hgrids(2),Lzd%hgrids(3),&
       Lzd%Glr,shift)

  ! A message about dispersion forces.
  call vdwcorrection_initializeparams(in%ixc, in%dispersion)
  if (iproc == 0) call vdwcorrection_warnings(atoms, in)

  call initialize_DFT_local_fields(denspot)

  !here the initialization of dpbox can be set up

  !grid spacings and box of the density
  call dpbox_set_box(denspot%dpbox,Lzd)
  ! Create the Poisson solver kernels.
  call system_createKernels(iproc,nproc,(verbose > 1),atoms%geocode,in,denspot)
  !print *,'here',iproc,nproc,denspot%pkernel%iproc,denspot%pkernel%nproc
  !complete dpbox initialization (use kernel processes)
  call denspot_communications(denspot%pkernel%iproc_world,nproc,denspot%pkernel%iproc,&
       denspot%pkernel%nproc,denspot%pkernel%mpi_comm,&
       in%ixc,in%nspin,atoms%geocode,in%SIC%approach,denspot%dpbox)

  ! Create wavefunctions descriptors and allocate them inside the global locreg desc.
  call createWavefunctionsDescriptors(iproc,Lzd%hgrids(1),Lzd%hgrids(2),Lzd%hgrids(3),atoms,&
       rxyz,radii_cf,in%crmult,in%frmult,Lzd%Glr)

  ! Create global orbs data structure.
  call read_orbital_variables(iproc,nproc,(iproc == 0),in,atoms,orbs,nelec)
  ! Create linear orbs data structure.
  if (in%inputpsiId == INPUT_PSI_LINEAR_AO .or. in%inputpsiId == INPUT_PSI_MEMORY_LINEAR .or. &
      in%inputpsiId == INPUT_PSI_LINEAR_LCAO) then
     call init_orbitals_data_for_linear(iproc, nproc, orbs%nspinor, in, atoms, Lzd%Glr, &
          & .false., rxyz, lorbs)
     call init_orbitals_data_for_linear(iproc, nproc, orbs%nspinor, in, atoms, Lzd%Glr, &
          & in%lin%useDerivativeBasisFunctions, rxyz, dlorbs)
  end if

  !allocate communications arrays (allocate it before Projectors because of the definition
  !of iskpts and nkptsp)
  call orbitals_communicators(iproc,nproc,Lzd%Glr,orbs,comms)  
  if (in%inputpsiId == INPUT_PSI_LINEAR_AO .or. in%inputpsiId == INPUT_PSI_MEMORY_LINEAR .or. &
      in%inputpsiId == INPUT_PSI_LINEAR_LCAO) then
<<<<<<< HEAD
     call orbitals_communicators(iproc, nproc, Lzd%Glr, lorbs, lcomms)
     call orbitals_communicators(iproc, nproc, Lzd%Glr, dlorbs, dlcomms)
=======
     !call orbitals_communicators(iproc, nproc, Lzd%Glr, lorbs, lcomms)
     !call orbitals_communicators(iproc, nproc, Lzd%Glr, dlorbs, dlcomms)
>>>>>>> 4506aea0

     if(iproc==0) call print_orbital_distribution(iproc, nproc, lorbs, dlorbs)
  end if

  if (iproc == 0) then
     nB=max(orbs%npsidim_orbs,orbs%npsidim_comp)*8
     nMB=nB/1024/1024
     nKB=(nB-nMB*1024*1024)/1024
     nB=modulo(nB,1024)
     call yaml_map('Wavefunctions memory occupation for root MPI process',&
          trim(yaml_toa(nMB,fmt='(i5)'))//' MB'//trim(yaml_toa(nKB,fmt='(i5)'))//&
          ' KB'//trim(yaml_toa(nB,fmt='(i5)'))//' B')
!!$     write(*,'(1x,a,3(i5,a))') &
!!$       'Wavefunctions memory occupation for root MPI process: ',&
!!$       nMB,' MB ',nKB,' KB ',nB,' B'
  end if
  ! Done orbs

  inputpsi = in%inputPsiId

  call input_check_psi_id(inputpsi, input_wf_format, in%dir_output, orbs, lorbs, iproc, nproc)

  ! See if linear scaling should be activated and build the correct Lzd 
  call check_linear_and_create_Lzd(iproc,nproc,in%linear,Lzd,atoms,orbs,in%nspin,rxyz)
  lzd_lin=default_lzd()
  call nullify_local_zone_descriptors(lzd_lin)
  lzd_lin%nlr = 0
  if (inputpsi == INPUT_PSI_LINEAR_AO .or. inputpsi == INPUT_PSI_MEMORY_LINEAR .or. &
      inputpsi == INPUT_PSI_LINEAR_LCAO) then
     call copy_locreg_descriptors(Lzd%Glr, lzd_lin%glr, subname)
     call lzd_set_hgrids(lzd_lin, Lzd%hgrids)
     if (inputpsi == INPUT_PSI_LINEAR_AO .or. inputpsi == INPUT_PSI_LINEAR_LCAO) then
<<<<<<< HEAD
        call lzd_init_llr(iproc, nproc, in, atoms, rxyz, lorbs, dlorbs, .true., lzd_lin)
=======
        call lzd_init_llr(iproc, nproc, in, atoms, rxyz, lorbs, dlorbs, .false., lzd_lin) ! false as no tmbder for now
>>>>>>> 4506aea0
     else
        call initialize_linear_from_file(iproc,nproc,trim(in%dir_output)//'minBasis',&
             input_wf_format,lzd_lin,lorbs,atoms,rxyz)
        !what to do with derivatives?
     end if
     call update_wavefunctions_size(lzd_lin,lorbs,iproc,nproc)
     !call update_wavefunctions_size(lzd_lin,dlorbs,iproc,nproc) !crashes here with reading from file
  end if

  ! Calculate all projectors, or allocate array for on-the-fly calculation
  call createProjectorsArrays(iproc,Lzd%Glr,rxyz,atoms,orbs,&
       radii_cf,in%frmult,in%frmult,Lzd%hgrids(1),Lzd%hgrids(2),Lzd%hgrids(3),nlpspd,proj)
  !calculate the partitioning of the orbitals between the different processors
  !memory estimation, to be rebuilt in a more modular way
  if (iproc==0 .and. verbose > 0) then
     call MemoryEstimator(nproc,in%idsx,Lzd%Glr,&
          atoms%nat,orbs%norb,orbs%nspinor,orbs%nkpts,nlpspd%nprojel,&
          in%nspin,in%itrpmax,in%iscf,peakmem)
  end if
  
  !here dpbox can be put as input
  call density_descriptors(iproc,nproc,in%nspin,in%crmult,in%frmult,atoms,&
       denspot%dpbox,in%rho_commun,rxyz,radii_cf,denspot%rhod)

  !allocate the arrays.
  call allocateRhoPot(iproc,Lzd%Glr,in%nspin,atoms,rxyz,denspot)

  !calculate the irreductible zone for this region, if necessary.
  call symmetry_set_irreductible_zone(atoms%sym,atoms%geocode, &
       & Lzd%Glr%d%n1i,Lzd%Glr%d%n2i,Lzd%Glr%d%n3i, in%nspin)

  !check the communication distribution
  if(inputpsi /= INPUT_PSI_LINEAR_AO .and. inputpsi /= INPUT_PSI_MEMORY_LINEAR .and. &
     inputpsi /= INPUT_PSI_LINEAR_LCAO) then
      call check_communications(iproc,nproc,orbs,Lzd%Glr,comms)
  else
      ! Do not call check_communication, since the value of orbs%npsidim_orbs is wrong
      if(iproc==0) write(*,*) 'WARNING: do not call check_communications in the linear scaling version!'
  end if

  !---end of system definition routine
end subroutine system_initialization

subroutine system_createKernels(iproc, nproc, verb, geocode, in, denspot)
  use module_types
  use module_xc
  use Poisson_Solver
  implicit none
  integer, intent(in) :: iproc, nproc
  logical, intent(in) :: verb
  character, intent(in) :: geocode
  type(input_variables), intent(in) :: in
  type(DFT_local_fields), intent(inout) :: denspot

  integer, parameter :: ndegree_ip = 16

  denspot%pkernel=pkernel_init(iproc,nproc,in%PSolver_groupsize,in%PSolver_igpu,&
       geocode,denspot%dpbox%ndims,denspot%dpbox%hgrids,ndegree_ip)

  call pkernel_set(denspot%pkernel,verb)

  !create the sequential kernel if the exctX parallelisation scheme requires it
  if ((xc_exctXfac() /= 0.0_gp .and. in%exctxpar=='OP2P' .or. in%SIC%alpha /= 0.0_gp)&
       .and. nproc > 1) then

     denspot%pkernelseq=pkernel_init(0,1,1,in%PSolver_igpu,&
          geocode,denspot%dpbox%ndims,denspot%dpbox%hgrids,ndegree_ip)

     call pkernel_set(denspot%pkernelseq,.false.)

  else 
     denspot%pkernelseq = denspot%pkernel
  end if
END SUBROUTINE system_createKernels


!> Calculate the important objects related to the physical properties of the system
subroutine system_properties(iproc,nproc,in,atoms,orbs,radii_cf,nelec)
  use module_base
  use module_types
  use module_interfaces, except_this_one => system_properties
  implicit none
  integer, intent(in) :: iproc,nproc
  integer, intent(out) :: nelec
  type(input_variables), intent(in) :: in
  type(atoms_data), intent(inout) :: atoms
  type(orbitals_data), intent(inout) :: orbs
  real(gp), dimension(atoms%ntypes,3), intent(out) :: radii_cf
  !local variables
  !n(c) character(len=*), parameter :: subname='system_properties'

  call read_radii_variables(atoms, radii_cf, in%crmult, in%frmult, in%projrad)
!!$  call read_atomic_variables(atoms, trim(in%file_igpop),in%nspin)
  if (iproc == 0) call print_atomic_variables(atoms, radii_cf, max(in%hx,in%hy,in%hz), in%ixc)
  call read_orbital_variables(iproc,nproc,(iproc == 0),in,atoms,orbs,nelec)
END SUBROUTINE system_properties


!> Check for the need of a core density and fill the rhocore array which
!! should be passed at the rhocore pointer
subroutine calculate_rhocore(iproc,at,d,rxyz,hxh,hyh,hzh,i3s,i3xcsh,n3d,n3p,rhocore)
  use module_base
  use module_types
  implicit none
  integer, intent(in) :: iproc,i3s,n3d,i3xcsh,n3p
  real(gp), intent(in) :: hxh,hyh,hzh
  type(atoms_data), intent(in) :: at
  type(grid_dimensions), intent(in) :: d
  real(gp), dimension(3,at%nat), intent(in) :: rxyz
  real(wp), dimension(:,:,:,:), pointer :: rhocore
  !local variables
  character(len=*), parameter :: subname='calculate_rhocore'
  integer :: ityp,iat,i_stat,j3,i1,i2,ierr!,ind
  real(wp) :: tt
  real(gp) :: rx,ry,rz,rloc,cutoff
  

  !check for the need of a nonlinear core correction
!!$  donlcc=.false.
!!$  chk_nlcc: do ityp=1,at%ntypes
!!$     filename = 'nlcc.'//at%atomnames(ityp)
!!$
!!$     inquire(file=filename,exist=exists)
!!$     if (exists) then
!!$        donlcc=.true.
!!$        exit chk_nlcc
!!$     end if
!!$  end do chk_nlcc

  if (at%donlcc) then
     !allocate pointer rhocore
     allocate(rhocore(d%n1i,d%n2i,n3d,4+ndebug),stat=i_stat)
     call memocc(i_stat,rhocore,'rhocore',subname)
     !initalise it 
     call to_zero(d%n1i*d%n2i*n3d*4,rhocore(1,1,1,1))
     !perform the loop on any of the atoms which have this feature
     do iat=1,at%nat
        ityp=at%iatype(iat)
!!$        filename = 'nlcc.'//at%atomnames(ityp)
!!$        inquire(file=filename,exist=exists)
!!$        if (exists) then
        if (at%nlcc_ngv(ityp)/=UNINITIALIZED(1) .or.&
             at%nlcc_ngc(ityp)/=UNINITIALIZED(1) ) then
           if (iproc == 0) write(*,'(1x,a)',advance='no')&
                'NLCC: calculate core density for atom: '//&
                trim(at%atomnames(ityp))//';'
           rx=rxyz(1,iat) 
           ry=rxyz(2,iat)
           rz=rxyz(3,iat)

           rloc=at%psppar(0,0,ityp)
           cutoff=10.d0*rloc

           call calc_rhocore_iat(iproc,at,ityp,rx,ry,rz,cutoff,hxh,hyh,hzh,&
                d%n1,d%n2,d%n3,d%n1i,d%n2i,d%n3i,i3s,n3d,rhocore)

           if (iproc == 0) write(*,'(1x,a)')'done.'
        end if
     end do

     !calculate total core charge in the grid
     !In general this should be really bad

!!$     do j3=1,n3d
!!$        tt=0.0_wp
!!$        do i2=1,d%n2i
!!$           do i1=1,d%n1i
!!$              !ind=i1+(i2-1)*d%n1i+(j3+i3xcsh-1)*d%n1i*d%n2i
!!$              tt=tt+rhocore(i1,i2,j3,1)
!!$           enddo
!!$        enddo
!!$        write(17+iproc,*)j3+i3s-1,tt
!!$     enddo
!!$call MPI_BARRIER(MPI_COMM_WORLD,ierr)
!!$stop
     tt=0.0_wp
     do j3=1,n3p
        do i2=1,d%n2i
           do i1=1,d%n1i
              !ind=i1+(i2-1)*d%n1i+(j3+i3xcsh-1)*d%n1i*d%n2i
              tt=tt+rhocore(i1,i2,j3+i3xcsh,1)
           enddo
        enddo
     enddo

     call mpiallred(tt,1,MPI_SUM,MPI_COMM_WORLD,ierr)
     tt=tt*hxh*hyh*hzh
     if (iproc == 0) write(*,'(1x,a,f15.7)') &
       'Total core charge on the grid (To be compared with analytic one): ',tt

  else
     !No NLCC needed, nullify the pointer 
     nullify(rhocore)
  end if

END SUBROUTINE calculate_rhocore


subroutine init_atomic_values(verb, atoms, ixc)
  use module_base
  use module_types
  implicit none
  
  integer, intent(in) :: ixc
  logical, intent(in) :: verb
  type(atoms_data), intent(inout) :: atoms

  !local variables
  character(len=*), parameter :: subname='init_atomic_values'
  integer :: nlcc_dim, ityp, ig, j, ngv, ngc, i_stat,i_all,ierr
  integer :: paw_tot_l,  paw_tot_q, paw_tot_coefficients, paw_tot_matrices
  logical :: exists, read_radii,exist_all
  character(len=27) :: filename
  
  ! Read values from pseudo files.
  nlcc_dim=0
  atoms%donlcc=.false.
  paw_tot_l=0
  paw_tot_q=0
  paw_tot_coefficients=0
  paw_tot_matrices=0
  exist_all=.true.
  !@ todo : eliminate the pawpatch from psppar
  nullify(atoms%paw_NofL)
  do ityp=1,atoms%ntypes
     filename = 'psppar.'//atoms%atomnames(ityp)
     call psp_from_file(filename, atoms%nzatom(ityp), atoms%nelpsp(ityp), &
           & atoms%npspcode(ityp), atoms%ixcpsp(ityp), atoms%psppar(:,:,ityp), &
           & atoms%radii_cf(ityp, :), read_radii, exists)

     if (exists) then
        !! first time just for dimension ( storeit = . false.)
        call pawpatch_from_file( filename, atoms,ityp,&
             paw_tot_l,  paw_tot_q, paw_tot_coefficients, paw_tot_matrices, .false.)
     end if
     exist_all=exist_all .and. exists

     if (.not. read_radii) atoms%radii_cf(ityp, :) = UNINITIALIZED(1.0_gp)
     if (.not. exists) then
        atoms%ixcpsp(ityp) = ixc
        call psp_from_data(atoms%atomnames(ityp), atoms%nzatom(ityp), &
             & atoms%nelpsp(ityp), atoms%npspcode(ityp), atoms%ixcpsp(ityp), &
             & atoms%psppar(:,:,ityp), exists)
        if (.not. exists) then
           call MPI_BARRIER(MPI_COMM_WORLD,ierr)
           if (verb) write(*,'(1x,5a)')&
                'ERROR: The pseudopotential parameter file "',trim(filename),&
                '" is lacking, and no registered pseudo found for "', &
                & trim(atoms%atomnames(ityp)), '", exiting...'
           stop
        end if
     end if
     filename ='nlcc.'//atoms%atomnames(ityp)
     call nlcc_dim_from_file(filename, atoms%nlcc_ngv(ityp), &
          atoms%nlcc_ngc(ityp), nlcc_dim, exists)
     atoms%donlcc = (atoms%donlcc .or. exists)
  end do
  
  !deallocate the paw_array if not all the atoms are present
  if (.not. exist_all .and. associated(atoms%paw_NofL)) then
     i_all=-product(shape(atoms%paw_NofL ))*kind(atoms%paw_NofL )
     deallocate(atoms%paw_NofL,stat=i_stat)
     call memocc(i_stat,i_all,'atoms%paw_NofL',subname)
     nullify(atoms%paw_NofL)
  end if

  if (exist_all) then
     do ityp=1,atoms%ntypes
        filename = 'psppar.'//atoms%atomnames(ityp)
        !! second time allocate and then store
        call pawpatch_from_file( filename, atoms,ityp,&
             paw_tot_l,   paw_tot_q, paw_tot_coefficients, paw_tot_matrices, .true.)
     end do
  else
     nullify(atoms%paw_l,atoms%paw_NofL,atoms%paw_nofchannels)
     nullify(atoms%paw_nofgaussians,atoms%paw_Greal,atoms%paw_Gimag)
     nullify(atoms%paw_Gcoeffs,atoms%paw_H_matrices,atoms%paw_S_matrices,atoms%paw_Sm1_matrices)
  end if
  !process the nlcc parameters if present 
  !(allocation is performed also with zero size)
  allocate(atoms%nlccpar(0:4,max(nlcc_dim,1)+ndebug),stat=i_stat)
  call memocc(i_stat,atoms%nlccpar,'atoms%nlccpar',subname)
  !start again the file inspection to fill nlcc parameters
  if (atoms%donlcc) then
     nlcc_dim=0
     fill_nlcc: do ityp=1,atoms%ntypes
        filename = 'nlcc.'//atoms%atomnames(ityp)
        inquire(file=filename,exist=exists)
        if (exists) then
           !read the values of the gaussian for valence and core densities
           open(unit=79,file=filename,status='unknown')
           read(79,*)ngv
           do ig=1,(ngv*(ngv+1))/2
              nlcc_dim=nlcc_dim+1
              read(79,*)(atoms%nlccpar(j,nlcc_dim),j=0,4)!rhovxp(ig),(rhovc(ig,j),j=1,4)
           end do
           read(79,*)ngc
           do ig=1,(ngc*(ngc+1))/2
              nlcc_dim=nlcc_dim+1
              read(79,*)(atoms%nlccpar(j,nlcc_dim),j=0,4)!rhocxp(ig),(rhocc(ig,j),j=1,4)
           end do
           close(unit=79)
        end if
     end do fill_nlcc
  end if
END SUBROUTINE init_atomic_values


subroutine psp_from_file(filename, nzatom, nelpsp, npspcode, &
     & ixcpsp, psppar, radii_cf, read_radii, exists)
  use module_base
  implicit none
  
  character(len = *), intent(in) :: filename
  integer, intent(out) :: nzatom, nelpsp, npspcode, ixcpsp
  real(gp), intent(out) :: psppar(0:4,0:6), radii_cf(3)
  logical, intent(out) :: read_radii, exists

  integer :: ierror, ierror1, i, j, nn, nlterms, nprl, l
  character(len=100) :: line

  read_radii = .false.
  inquire(file=trim(filename),exist=exists)
  if (.not. exists) return

  ! if (iproc.eq.0) write(*,*) 'opening PSP file ',filename
  open(unit=11,file=trim(filename),status='old',iostat=ierror)
  !Check the open statement
  if (ierror /= 0) then
     write(*,*) ': Failed to open the file (it must be in ABINIT format!): "',&
          trim(filename),'"'
     stop
  end if
  read(11,*)
  read(11,*) nzatom, nelpsp
  read(11,*) npspcode, ixcpsp

  psppar(:,:)=0._gp
  if (npspcode == 2) then !GTH case
     read(11,*) (psppar(0,j),j=0,4)
     do i=1,2
        read(11,*) (psppar(i,j),j=0,3-i)
     enddo
  else if (npspcode == 3) then !HGH case
     read(11,*) (psppar(0,j),j=0,4)
     read(11,*) (psppar(1,j),j=0,3)
     do i=2,4
        read(11,*) (psppar(i,j),j=0,3)
        read(11,*) !k coefficients, not used for the moment (no spin-orbit coupling)
     enddo
  else if (npspcode == 10) then !HGH-K case
     read(11,*) psppar(0,0),nn,(psppar(0,j),j=1,nn) !local PSP parameters
     read(11,*) nlterms !number of channels of the pseudo
     prjloop: do l=1,nlterms
        read(11,*) psppar(l,0),nprl,psppar(l,1),&
             (psppar(l,j+2),j=2,nprl) !h_ij terms
        do i=2,nprl
           read(11,*) psppar(l,i),(psppar(l,i+j+1),j=i+1,nprl) !h_ij 
        end do
        if (l==1) cycle
        do i=1,nprl
           read(11,*) !k coefficients, not used
        end do
     end do prjloop
  else
     !if (iproc == 0) then
     write(*,'(1x,a,a)') trim(filename),&
          'unrecognized pspcode: only GTH, HGH & HGH-K pseudos (ABINIT format)'
     !end if
     stop
  end if

  !old way of calculating the radii, requires modification of the PSP files
  read(11,'(a100)',iostat=ierror)line
  if (ierror /=0) then
     !if (iproc ==0) write(*,*)&
     !     ' WARNING: last line of pseudopotential missing, put an empty line'
     line=''
  end if
  read(line,*,iostat=ierror1) radii_cf(1),radii_cf(2),radii_cf(3)
  if (ierror1 /= 0 ) then
     read(line,*,iostat=ierror) radii_cf(1),radii_cf(2)
     radii_cf(3)=radii_cf(2)
  end if
  close(11)

  read_radii = (ierror == 0)
END SUBROUTINE psp_from_file


subroutine nlcc_dim_from_file(filename, ngv, ngc, dim, read_nlcc)
  use module_base
  implicit none
  
  character(len = *), intent(in) :: filename
  integer, intent(inout) :: dim
  integer, intent(out) :: ngv, ngc
  logical, intent(out) :: read_nlcc

  integer :: ig, j
  real(gp), dimension(0:4) :: fake_nlcc

  inquire(file=filename,exist=read_nlcc)
  if (read_nlcc) then
     !associate the number of gaussians
     open(unit=79,file=filename,status='unknown')
     read(79,*)ngv
     if (ngv==0) then 
        ngv=UNINITIALIZED(1)
     else
        dim=dim+(ngv*(ngv+1)/2)
        do ig=1,(ngv*(ngv+1))/2
           read(79,*) (fake_nlcc(j),j=0,4)!jump the suitable lines (the file is organised with one element per line)
        end do
     end if
     read(79,*)ngc
     if (ngc==0) then
        ngc=UNINITIALIZED(1)
     else
        dim=dim+(ngc*(ngc+1))/2

        !better to read values in a fake array
        do ig=1,(ngc*(ngc+1))/2
           read(79,*) (fake_nlcc(j),j=0,4)!jump the suitable lines (the file is organised with one element per line)
        end do
     end if
     !no need to go further for the moment
     close(unit=79)
  else
     ngv=UNINITIALIZED(1)
     ngc=UNINITIALIZED(1)
  end if
END SUBROUTINE nlcc_dim_from_file


!> Update radii_cf and occupation for each type of atoms (related to pseudopotential)
subroutine read_radii_variables(atoms, radii_cf, crmult, frmult, projrad)
  use module_base
  use module_types
  implicit none
  type(atoms_data), intent(in) :: atoms
  real(gp), intent(in) :: crmult, frmult, projrad
  real(gp), dimension(atoms%ntypes,3), intent(out) :: radii_cf

  integer, parameter :: nelecmax=32,nmax=6,lmax=4
  character(len=2) :: symbol
  integer :: i,ityp,mxpl,mxchg,nsccode
  real(gp) :: rcov,rprb,ehomo,radfine,amu,maxrad
  real(kind=8), dimension(nmax,0:lmax-1) :: neleconf

  do ityp=1,atoms%ntypes
     !see whether the atom is semicore or not
     !and consider the ground state electronic configuration
     call eleconf(atoms%nzatom(ityp),atoms%nelpsp(ityp),symbol,rcov,rprb,ehomo,&
          neleconf,nsccode,mxpl,mxchg,amu)
     if (atoms%radii_cf(ityp, 1) == UNINITIALIZED(1.0_gp)) then
        !assigning the radii by calculating physical parameters
        radii_cf(ityp,1)=1._gp/sqrt(abs(2._gp*ehomo))
        radfine=100._gp
        do i=0,4
           if (atoms%psppar(i,0,ityp)/=0._gp) then
              radfine=min(radfine,atoms%psppar(i,0,ityp))
           end if
        end do
        radii_cf(ityp,2)=radfine
        radii_cf(ityp,3)=radfine
     else
        radii_cf(ityp, :) = atoms%radii_cf(ityp, :)
     end if

     ! Correct radii_cf(:,3) for the projectors.
     maxrad=0.e0_gp ! This line added by Alexey, 03.10.08, to be able to compile with -g -C
     do i=1,4
        !the maximum radii is useful only for projectors
        if (atoms%psppar(i,0,ityp)/=0._gp) then
           maxrad=max(maxrad,atoms%psppar(i,0,ityp))
        end if
     end do
     if (maxrad == 0.0_gp) then
        radii_cf(ityp,3)=0.0_gp
     else
        radii_cf(ityp,3)=max(min(crmult*radii_cf(ityp,1),projrad*maxrad)/frmult,radii_cf(ityp,2))
     end if
  enddo
END SUBROUTINE read_radii_variables

subroutine read_orbital_variables(iproc,nproc,verb,in,atoms,orbs,nelec)
  use module_base
  use module_types
  use module_interfaces
  use yaml_output
  implicit none
  type(input_variables), intent(in) :: in
  integer, intent(in) :: iproc,nproc
  logical, intent(in) :: verb
  type(atoms_data), intent(inout) :: atoms
  integer, intent(out) :: nelec
  type(orbitals_data), intent(inout) :: orbs
  !local variables
  character(len=*), parameter :: subname='read_orbital_variables'
  integer, parameter :: nelecmax=32,nmax=6,lmax=4,noccmax=2
  logical :: exists
  integer :: iat,iunit,norb,norbu,norbd,nspinor,jpst,norbme,norbyou,jproc,ikpts
  integer :: norbuempty,norbdempty
  integer :: nt,ntu,ntd,ityp,ierror,ispinsum
  integer :: ispol,ichg,ichgsum,norbe,norbat,nspin
  integer, dimension(lmax) :: nl
  real(gp), dimension(noccmax,lmax) :: occup

!!if(in%inputPsiId==100) then
!!     norbitals=0
!!     do i_n=1,nmax
!!         do i_l=0,min(i_n-1,lmax-1)
!!             if(neleconf(i_n,i_l)>0.d0) norbitals=norbitals+2*(i_l)+1
!!         end do
!!     end do
!!     write(*,'(a,3i6)') 'ityp, norb, orbsPerAt', ityp, norbitals, orbsPerAt(ityp)
!!     if(norbitals<orbsPerAt(ityp)) then
!!         write(*,'(a,a)') 'adding orbitals for ', atoms%atomnames(ityp)
!!         norbitals=0
!!         do i_n=1,nmax
!!             do i_l=0,min(i_n-1,lmax-1)
!!                 if(neleconf(i_n,i_l)>0.d0) norbitals=norbitals+2*(i_l)+1
!!             end do
!!         end do
!!     end if
!!end if

  !calculate number of electrons and orbitals
  ! Number of electrons and number of semicore atoms
  nelec=0
  do iat=1,atoms%nat
     ityp=atoms%iatype(iat)
     nelec=nelec+atoms%nelpsp(ityp)
  enddo
  nelec=nelec-in%ncharge
  if (verb) then
     call yaml_comment('Occupation numbers',hfill='-')
     call yaml_map('Total Number of Electrons',nelec,fmt='(i8)')
     !write(*,'(1x,a,t28,i8)') 'Total Number of Electrons',nelec
  end if

  ! Number of orbitals
  if (in%nspin==1) then
     if (verb) call yaml_map('Spin treatment','Averaged')
     norb=(nelec+1)/2
     norbu=norb
     norbd=0
     if (mod(nelec,2).ne.0 .and. verb) then
        call yaml_warning('Odd number of electrons, no closed shell system')
        !write(*,'(1x,a)') 'WARNING: odd number of electrons, no closed shell system'
     end if
  else if(in%nspin==4) then
     if (verb) call yaml_map('Spin treatment','Spinorial (non-collinearity possible)')
     !if (verb) write(*,'(1x,a)') 'Spin-polarized non-collinear calculation'
     norb=nelec
     norbu=norb
     norbd=0
  else 
     if (verb) call yaml_map('Spin treatment','Collinear')
     !if (verb) write(*,'(1x,a)') 'Spin-polarized calculation'
     norb=nelec
     if (mod(norb+in%mpol,2) /=0) then
        write(*,*)'ERROR: the mpol polarization should have the same parity of the number of electrons'
        stop
     end if
     norbu=min((norb+in%mpol)/2,norb)
     norbd=norb-norbu

     !test if the spin is compatible with the input guess polarisations
     ispinsum=0
     ichgsum=0
     do iat=1,atoms%nat
        call charge_and_spol(atoms%natpol(iat),ichg,ispol)
        ispinsum=ispinsum+ispol
        ichgsum=ichgsum+ichg
     end do

     if (in%nspin == 2 .and. ispinsum /= norbu-norbd) then
        !if (iproc==0) then 
           write(*,'(1x,a,i0,a)')&
                'ERROR: Total input polarisation (found ',ispinsum,&
                ') must be equal to norbu-norbd.'
           write(*,'(1x,3(a,i0))')&
                'With norb=',norb,' and mpol=',in%mpol,' norbu-norbd=',norbu-norbd
        !end if
        stop
     end if

     if (ichgsum /= in%ncharge .and. ichgsum /= 0) then
        !if (iproc==0) then 
           write(*,'(1x,a,i0,a)')&
                'ERROR: Total input charge (found ',ichgsum,&
                ') cannot be different than charge.'
           write(*,'(1x,2(a,i0))')&
                'The charge is=',in%ncharge,' input charge=',ichgsum
        !end if
        stop
     end if

     !now warn if there is no input guess spin polarisation
     ispinsum=0
     do iat=1,atoms%nat
        call charge_and_spol(atoms%natpol(iat),ichg,ispol)
        ispinsum=ispinsum+abs(ispol)
     end do
     if (ispinsum == 0 .and. in%nspin==2) then
        if (iproc==0 .and. in%norbsempty == 0) &
             call yaml_warning('Found no input polarisation, add it for a correct input guess')
        !write(*,'(1x,a)')&
        !     'WARNING: Found no input polarisation, add it for a correct input guess'
        !stop
     end if

  end if

  !initialise the values for the empty orbitals
  norbuempty=0
  norbdempty=0

  ! Test if the file 'input.occ exists
  !this access is performed at each call_bigdft run
  inquire(file=trim(in%file_occnum),exist=exists)
  iunit=0
  if (exists) then
     iunit=25
     open(unit=iunit,file=trim(in%file_occnum),form='formatted',action='read',status='old')
     if (in%nspin==1) then
        !The first line gives the number of orbitals
        read(unit=iunit,fmt=*,iostat=ierror) nt
     else
        !The first line gives the number of orbitals
        read(unit=iunit,fmt=*,iostat=ierror) ntu,ntd
     end if
     if (ierror /=0) then
        !if (iproc==0) 
          write(*,'(1x,a)') &
             'ERROR: reading the number of orbitals in the file "'//trim(in%file_occnum)//'"'
        stop
     end if
     !Check
     if (in%nspin==1) then
        if (nt<norb) then
           !if (iproc==0) 
               write(*,'(1x,a,i0,a,i0)') &
                'ERROR: In the file "'//trim(in%file_occnum)//'" the number of orbitals norb=',nt,&
                ' should be greater or equal than (nelec+1)/2=',norb
           stop
        else
           norb=nt
           norbu=norb
           norbd=0
        end if
     else
        nt=ntu+ntd
        if (nt<norb) then
           !if (iproc==0) 
               write(*,'(1x,a,i0,a,i0)') &
                'ERROR: In the file "'//trim(in%file_occnum)//'" the number of orbitals norb=',nt,&
                ' should be greater or equal than nelec=',norb
           stop
        else
           norb=nt
        end if
        if (ntu<norbu) then
           !if (iproc==0) 
                write(*,'(1x,a,i0,a,i0)') &
                'ERROR: In the file "'//trim(in%file_occnum)//'" the number of orbitals up norbu=',ntu,&
                ' should be greater or equal than min((nelec+mpol)/2,nelec)=',norbu
           stop
        else
           norbu=ntu
        end if
        if (ntd<norbd) then
           !if (iproc==0) 
                  write(*,'(1x,a,i0,a,i0)') &
                'ERROR: In the file "'//trim(in%file_occnum)//'" the number of orbitals down norbd=',ntd,&
                ' should be greater or equal than min((nelec-mpol/2),0)=',norbd
           stop
        else
           norbd=ntd
        end if
     end if
  else if (in%norbsempty > 0) then
     !total number of orbitals
     norbe=0
     if(in%nspin==4) then
        nspin=2
        nspinor=4
     else
        nspin=in%nspin
        nspinor=1
     end if

     do iat=1,atoms%nat
        ityp=atoms%iatype(iat)
        call count_atomic_shells(lmax,noccmax,nelecmax,nspin,nspinor,atoms%aocc(1,iat),occup,nl)
        norbat=(nl(1)+3*nl(2)+5*nl(3)+7*nl(4))
        norbe=norbe+norbat
     end do

     !value of empty orbitals up and down, needed to fill occupation numbers
     norbuempty=min(in%norbsempty,norbe-norbu)
     norbdempty=min(in%norbsempty,norbe-norbd)

     if (in%nspin == 4 .or. in%nspin==1) then
        norb=norb+norbuempty
        norbu=norbu+norbuempty
     else if (in%nspin ==2) then
        norbu=norbu+norbuempty
        norbd=norbd+norbdempty
        norb=norbu+norbd
     end if
  end if

  if(in%nspin==4) then
     nspinor=4
  else
     nspinor=1
  end if

  call orbitals_descriptors(iproc, nproc,norb,norbu,norbd,in%nspin,nspinor,&
       in%nkpt,in%kpt,in%wkpt,orbs,.false.)

  !distribution of wavefunction arrays between processors
  !tuned for the moment only on the cubic distribution
  if (verb .and. nproc > 1) then
     call yaml_open_map('Orbitals Repartition')
     jpst=0
     do jproc=0,nproc-1
        norbme=orbs%norb_par(jproc,0)
        norbyou=orbs%norb_par(min(jproc+1,nproc-1),0)
        if (norbme /= norbyou .or. jproc == nproc-1) then
           call yaml_map('MPI tasks '//trim(yaml_toa(jpst,fmt='(i0)'))//'-'//trim(yaml_toa(jproc,fmt='(i0)')),norbme,fmt='(i0)')
           !write(*,'(3(a,i0),a)')&
           !     ' Processes from ',jpst,' to ',jproc,' treat ',norbme,' orbitals '
           jpst=jproc+1
        end if
     end do
     !write(*,'(3(a,i0),a)')&
     !     ' Processes from ',jpst,' to ',nproc-1,' treat ',norbyou,' orbitals '
     call yaml_close_map()
  end if

  !assign to each k-point the same occupation number
  do ikpts=1,orbs%nkpts
     call occupation_input_variables(verb,iunit,nelec,norb,norbu,norbuempty,norbdempty,in%nspin,&
          orbs%occup(1+(ikpts-1)*orbs%norb),orbs%spinsgn(1+(ikpts-1)*orbs%norb))
  end do
end subroutine read_orbital_variables

subroutine read_atomic_variables(atoms, fileocc, nspin)
  use module_base
  use module_types
  use module_xc
  use m_ab6_symmetry
  implicit none
  character (len=*), intent(in) :: fileocc
  type(atoms_data), intent(inout) :: atoms
  integer, intent(in) :: nspin
  !local variables
  character(len=*), parameter :: subname='read_atomic_variables'
  integer, parameter :: nelecmax=32,nmax=6,lmax=4,noccmax=2
  character(len=2) :: symbol
  integer :: ityp,iat,ierror,mxpl
  integer :: mxchg,nsccode
  real(gp) :: rcov,rprb,ehomo
  real(kind=8), dimension(nmax,0:lmax-1) :: neleconf
  
  do ityp=1,atoms%ntypes
     ! We calculate atoms%aocc and atoms%amu here.
     call eleconf(atoms%nzatom(ityp),atoms%nelpsp(ityp),symbol,rcov,rprb,ehomo,&
          neleconf,nsccode,mxpl,mxchg,atoms%amu(ityp))
     call atomic_occupation_numbers(fileocc,ityp,nspin,atoms,nmax,lmax,nelecmax,&
          neleconf,nsccode,mxpl,mxchg)

     !define the localization radius for the Linear input guess
     atoms%rloc(ityp,:) = rcov * 10.0
  end do
  !print *,'iatsctype',atOMS%iasctype(:)
  atoms%natsc = 0
  do iat=1,atoms%nat
     if (atoms%iasctype(iat) /= 0) atoms%natsc=atoms%natsc+1
  enddo

  ! We modify the symmetry object with respect to the spin.
  if (atoms%sym%symObj >= 0) then
     if (nspin == 2) then
        call symmetry_set_collinear_spin(atoms%sym%symObj, atoms%nat, &
             & atoms%natpol, ierror)
!!$     else if (in%nspin == 4) then
!!$        call symmetry_set_spin(atoms%sym%symObj, atoms%nat, &
!!$             & atoms%natpol, ierror)
     end if
  end if
end subroutine read_atomic_variables

!> Assign some of the physical system variables
!! Performs also some cross-checks with other variables
!! The pointer in atoms structure have to be associated or nullified.
subroutine print_atomic_variables(atoms, radii_cf, hmax, ixc)
  use module_base
  use module_types
  use module_xc
  use yaml_output
  implicit none
  type(atoms_data), intent(inout) :: atoms
  real(gp), intent(in) :: hmax
  integer, intent(in) :: ixc
  real(gp), dimension(atoms%ntypes,3), intent(in) :: radii_cf
  !local variables
  character(len=*), parameter :: subname='print_atomic_variables'
  logical :: nonloc
  integer, parameter :: nelecmax=32,nmax=6,lmax=4,noccmax=2
  integer :: i,j,l,ityp,iat,natyp,mproj
  real(gp) :: minrad
  real(gp), dimension(3,3) :: hij
  real(gp), dimension(2,2,3) :: offdiagarr
  character(len=500) :: name_xc1, name_xc2

!!$  write(*,'(1x,a)')&
!!$       ' Atom    N.Electr.  PSP Code  Radii: Coarse     Fine  CoarsePSP    Calculated   File'

!!$  do ityp=1,atoms%ntypes
!!$     !control the hardest gaussian
!!$     minrad=1.e10_gp
!!$     do i=0,4
!!$        if (atoms%psppar(i,0,ityp)/=0._gp) then
!!$           minrad=min(minrad,atoms%psppar(i,0,ityp))
!!$        end if
!!$     end do
!!$     !control whether the grid spacing is too high
!!$     if (hmax > 2.5_gp*minrad) then
!!$        write(*,'(1x,a)')&
!!$             'WARNING: The grid spacing value may be too high to treat correctly the above pseudo.' 
!!$        write(*,'(1x,a,f5.2,a)')&
!!$             '         Results can be meaningless if hgrid is bigger than',2.5_gp*minrad,&
!!$             '. At your own risk!'
!!$     end if
!!$
!!$     if (atoms%radii_cf(ityp, 1) == UNINITIALIZED(1.0_gp)) then
!!$        message='         X              '
!!$     else
!!$        message='                   X ' 
!!$     end if
!!$     write(*,'(1x,a6,8x,i3,5x,i3,10x,3(1x,f8.5),a)')&
!!$          trim(atoms%atomnames(ityp)),atoms%nelpsp(ityp),atoms%npspcode(ityp),&
!!$          radii_cf(ityp,1),radii_cf(ityp,2),radii_cf(ityp,3),message
!!$  end do
  !print *,'iatsctype',atOMS%iasctype(:)

  !print the pseudopotential matrices
  do l=1,3
     do i=1,2
        do j=i+1,3
           offdiagarr(i,j-i,l)=0._gp
           if (l==1) then
              if (i==1) then
                 if (j==2)   offdiagarr(i,j-i,l)=-0.5_gp*sqrt(3._gp/5._gp)
                 if (j==3)   offdiagarr(i,j-i,l)=0.5_gp*sqrt(5._gp/21._gp)
              else
                 offdiagarr(i,j-i,l)=-0.5_gp*sqrt(100._gp/63._gp)
              end if
           else if (l==2) then
              if (i==1) then
                 if (j==2)   offdiagarr(i,j-i,l)=-0.5_gp*sqrt(5._gp/7._gp)
                 if (j==3)   offdiagarr(i,j-i,l)=1._gp/6._gp*sqrt(35._gp/11._gp)
              else
                 offdiagarr(i,j-i,l)=-7._gp/3._gp*sqrt(1._gp/11._gp)
              end if
           else if (l==3) then
              if (i==1) then
                 if (j==2)   offdiagarr(i,j-i,l)=-0.5_gp*sqrt(7._gp/9._gp)
                 if (j==3)   offdiagarr(i,j-i,l)=0.5_gp*sqrt(63._gp/143._gp)
              else
                 offdiagarr(i,j-i,l)=-9._gp*sqrt(1._gp/143._gp)
              end if
           end if
        end do
     end do
  end do

!  write(*,'(1x,a)')&
  !       '------------------------------------ Pseudopotential coefficients (Upper Triangular)'
  call yaml_comment('System Properties',hfill='-')
  call yaml_open_sequence('Properties of atoms in the system')
  do ityp=1,atoms%ntypes
     call yaml_sequence(advance='no')
     call yaml_map('Symbol',trim(atoms%atomnames(ityp)),advance='no')
     call yaml_comment('Type No. '//trim(yaml_toa(ityp,fmt='(i2.2)')),hfill='-')
     call yaml_map('No. of Electrons',atoms%nelpsp(ityp))
     natyp=0
     do iat=1,atoms%nat
        if (atoms%iatype(iat) == ityp) natyp=natyp+1
     end do
     call yaml_map('No. of Atoms',natyp)

     call yaml_open_map('Radii of active regions (AU)')!,flow=.true.)
       call yaml_map('Coarse',radii_cf(ityp,1),fmt='(f8.5)')
       call yaml_map('Fine',radii_cf(ityp,2),fmt='(f8.5)')
       call yaml_map('Coarse PSP',radii_cf(ityp,3),fmt='(f8.5)')
       if (atoms%radii_cf(ityp, 1) == UNINITIALIZED(1.0_gp)) then
          call yaml_map('Source','Hard-Coded')
       else
          call yaml_map('Source','PSP File')
       end if
     call yaml_close_map()

     minrad=1.e10_gp
     do i=0,4
        if (atoms%psppar(i,0,ityp)/=0._gp) then
           minrad=min(minrad,atoms%psppar(i,0,ityp))
        end if
     end do
     if (radii_cf(ityp,2) /=0.0_gp) then
        call yaml_map('Grid Spacing threshold (AU)',2.5_gp*minrad,fmt='(f5.2)')
     else
        call yaml_map('Grid Spacing threshold (AU)',1.25_gp*minrad,fmt='(f5.2)')
     end if
     !control whether the grid spacing is too high
     if (hmax > 2.5_gp*minrad) then
        call yaml_warning('Chosen Grids spacings seem too high for this atom. At you own risk!')
!!$        write(*,'(1x,a)')&
!!$             'WARNING: The grid spacing value may be too high to treat correctly the above pseudo.' 
!!$        write(*,'(1x,a,f5.2,a)')&
!!$             '         Results can be meaningless if hgrid is bigger than',2.5_gp*minrad,&
!!$             '. At your own risk!'
     end if

     select case(atoms%npspcode(ityp))
     case(2)
        call yaml_map('Pseudopotential type','GTH')
     case(3)
        call yaml_map('Pseudopotential type','HGH')
     case(10)
        call yaml_map('Pseudopotential type','HGH-K')
     end select
     if (atoms%psppar(0,0,ityp)/=0) then
        call yaml_open_map('Local PSeudo Potential (HGH convention)')
          call yaml_map('Rloc',atoms%psppar(0,0,ityp),fmt='(f9.5)')
          call yaml_map('Coefficients (c1 .. c4)',atoms%psppar(0,1:4,ityp),fmt='(f9.5)')
        call yaml_close_map()
     end if
     !see if nonlocal terms are present
     nonloc=.false.
     verify_nl: do l=1,3
        do i=3,0,-1
           j=i
           if (atoms%psppar(l,i,ityp) /= 0._gp) exit
        end do
        if (j /=0) then
           nonloc=.true.
           exit verify_nl
        end if
     end do verify_nl
     if (nonloc) then
        call yaml_open_sequence('NonLocal PSP Parameters')
        do l=1,3
           do i=3,0,-1
              j=i
              if (atoms%psppar(l,i,ityp) /= 0._gp) exit
           end do
           if (j /=0) then
              call yaml_sequence(advance='no')
              call yaml_map('Channel (l)',l-1)
              call yaml_map('Rloc',atoms%psppar(l,0,ityp),fmt='(f9.5)')
              hij=0._gp
              do i=1,j
                 hij(i,i)=atoms%psppar(l,i,ityp)
              end do
              if (atoms%npspcode(ityp) == 3) then !traditional HGH convention
                 hij(1,2)=offdiagarr(1,1,l)*atoms%psppar(l,2,ityp)
                 hij(1,3)=offdiagarr(1,2,l)*atoms%psppar(l,3,ityp)
                 hij(2,3)=offdiagarr(2,1,l)*atoms%psppar(l,3,ityp)
              else if (atoms%npspcode(ityp) == 10) then !HGH-K convention
                 hij(1,2)=atoms%psppar(l,4,ityp)
                 hij(1,3)=atoms%psppar(l,5,ityp)
                 hij(2,3)=atoms%psppar(l,6,ityp)
              end if
              call yaml_open_sequence('h_ij matrix')
                call yaml_sequence(trim(yaml_toa(hij(1,1:3),fmt='(f9.5)')))
                call yaml_sequence(trim(yaml_toa((/hij(1,2),hij(2,2),hij(2,3)/),fmt='(f9.5)')))
                call yaml_sequence(trim(yaml_toa((/hij(1,3),hij(2,3),hij(3,3)/),fmt='(f9.5)')))
              call yaml_close_sequence()
           end if
        end do
        call yaml_close_sequence()
     end if
     call numb_proj(ityp,atoms%ntypes,atoms%psppar,atoms%npspcode,mproj)
     call yaml_map('No. of projectors',mproj)

!!$     write(*,'(1x,a)')&
!!$          'Atom Name    rloc      C1        C2        C3        C4  '
!!$     do l=0,4
!!$        if (l==0) then
!!$           do i=4,0,-1
!!$              j=i
!!$              if (atoms%psppar(l,i,ityp) /= 0._gp) exit
!!$           end do
!!$           write(*,'(3x,a6,5(1x,f9.5))')&
!!$                trim(atoms%atomnames(ityp)),(atoms%psppar(l,i,ityp),i=0,j)
!!$        else
!!$           do i=3,0,-1
!!$              j=i
!!$              if (atoms%psppar(l,i,ityp) /= 0._gp) exit
!!$           end do
!!$           if (j /=0) then
!!$              write(*,'(1x,a,i0,a)')&
!!$                   '    l=',l-1,' '//'     rl        h1j       h2j       h3j '
!!$              hij=0._gp
!!$              do i=1,j
!!$                 hij(i,i)=atoms%psppar(l,i,ityp)
!!$              end do
!!$              if (atoms%npspcode(ityp) == 3) then !traditional HGH convention
!!$                 hij(1,2)=offdiagarr(1,1,l)*atoms%psppar(l,2,ityp)
!!$                 hij(1,3)=offdiagarr(1,2,l)*atoms%psppar(l,3,ityp)
!!$                 hij(2,3)=offdiagarr(2,1,l)*atoms%psppar(l,3,ityp)
!!$              else if (atoms%npspcode(ityp) == 10) then !HGH-K convention
!!$                 hij(1,2)=atoms%psppar(l,4,ityp)
!!$                 hij(1,3)=atoms%psppar(l,5,ityp)
!!$                 hij(2,3)=atoms%psppar(l,6,ityp)
!!$              end if
!!$              do i=1,j
!!$                 if (i==1) then
!!$                    write(format,'(a,2(i0,a))')"(9x,(1x,f9.5),",j,"(1x,f9.5))"
!!$                    write(*,format)atoms%psppar(l,0,ityp),(hij(i,k),k=i,j)
!!$                 else
!!$                    write(format,'(a,2(i0,a))')"(19x,",i-1,"(10x),",j-i+1,"(1x,f9.5))"
!!$                    write(*,format)(hij(i,k),k=i,j)
!!$                 end if
!!$
!!$              end do
!!$           end if
!!$        end if
!!$     end do
!!$     !control if the PSP is calculated with the same XC value
     if (atoms%ixcpsp(ityp) < 0) then
        call xc_get_name(name_xc1, atoms%ixcpsp(ityp), XC_MIXED)
     else
        call xc_get_name(name_xc1, atoms%ixcpsp(ityp), XC_ABINIT)
     end if
     if (ixc < 0) then
        call xc_get_name(name_xc2, ixc, XC_MIXED)
     else
        call xc_get_name(name_xc2, ixc, XC_ABINIT)
     end if
     call yaml_map('PSP XC','"'//trim(name_xc1)//'"')
     if (trim(name_xc1) /= trim(name_xc2)) then
        call yaml_warning('Input ixc parameter corresponds to '//trim(name_xc2)//' XC functional')
!!$        write(*,'(1x,a)')&
!!$             'WARNING: The pseudopotential file psppar."'//trim(atoms%atomnames(ityp))//'"'
!!$        write(*,'(1x,a,i0,a,i0)')&
!!$             '         contains a PSP generated with an XC id=',&
!!$             atoms%ixcpsp(ityp),' while for this run ixc=',ixc
     end if
  end do
  call yaml_close_sequence()
!!!  tt=dble(norb)/dble(nproc)
!!!  norbp=int((1.d0-eps_mach*tt) + tt)
!!!  !if (verb.eq.0) write(*,'(1x,a,1x,i0)') 'norbp=',norbp


  ! if linear scaling applied with more then InputGuess, then go read input.lin for radii
  !  if (in%linear /= 'OFF' .and. in%linear /= 'LIG') then
  !     lin%nlr=atoms%nat
  !     call allocateBasicArrays(atoms, lin)
  !     call readLinearParameters(verb, nproc, lin, atoms, atomNames)
  !  end if
END SUBROUTINE print_atomic_variables

!>find the correct position of the nlcc parameters
subroutine nlcc_start_position(ityp,atoms,ngv,ngc,islcc)
  use module_base
  use module_types
  implicit none
  integer, intent(in) :: ityp
  type(atoms_data), intent(in) :: atoms
  integer, intent(out) :: ngv,ngc,islcc
  !local variables
  integer :: ilcc,jtyp

  ilcc=0
  do jtyp=1,ityp-1
     ngv=atoms%nlcc_ngv(jtyp)
     if (ngv /= UNINITIALIZED(ngv)) ilcc=ilcc+(ngv*(ngv+1)/2)
     ngc=atoms%nlcc_ngc(jtyp)
     if (ngc /= UNINITIALIZED(ngc)) ilcc=ilcc+(ngc*(ngc+1))/2
  end do
  islcc=ilcc

  ngv=atoms%nlcc_ngv(ityp)
  if (ngv==UNINITIALIZED(1)) ngv=0
  ngc=atoms%nlcc_ngc(ityp)
  if (ngc==UNINITIALIZED(1)) ngc=0
END SUBROUTINE nlcc_start_position

!>   Fix all the atomic occupation numbers of the atoms which has the same type
!!   look also at the input polarisation and spin
!!   look at the file of the input occupation numbers and, if exists, modify the 
!!   occupations accordingly
subroutine atomic_occupation_numbers(filename,ityp,nspin,at,nmax,lmax,nelecmax,neleconf,nsccode,mxpl,mxchg)
  use module_base
  use module_types
  implicit none
  character(len=*), intent(in) :: filename
  integer, intent(in) :: ityp,mxpl,mxchg,nspin,nmax,lmax,nelecmax,nsccode
  type(atoms_data), intent(inout) :: at
  !integer, dimension(nmax,lmax), intent(in) :: neleconf
  real(gp), dimension(nmax,lmax), intent(in) :: neleconf
  !local variables
  integer, parameter :: noccmax=2
  character(len=100) :: string
  logical :: exists,found
  integer :: iat,ichg,ispol,nsp,nspinor,ierror,jat,l,iocc,icoll,noncoll,ispin,nl,inl,m
  real(gp) :: elec
  real(gp), dimension(nmax,lmax) :: eleconf

  !control the spin
  select case(nspin)
     case(1)
        nsp=1
        nspinor=1
        noncoll=1
     case(2)
        nsp=2
        nspinor=1
        noncoll=1
     case(4)
        nsp=1
        nspinor=4
        noncoll=2
     case default
        write(*,*)' ERROR: nspin not valid:',nspin
        stop
  end select

  inquire(file=filename,exist=exists)

  !search the corresponding atom
  if (exists) then
     open(unit=91,file=filename,status='old',iostat=ierror)
     !Check the open statement
     if (ierror /= 0) then
        write(*,*)'Failed to open the existing  file: '//filename
        stop
     end if
  end if

  !here we must check of the input guess polarisation
  !control if the values are compatible with the atom configuration
  !do this for all atoms belonging to a given type
  !control the maximum polarisation allowed: consider only non-closed shells   
  do iat=1,at%nat
     !control the atomic input guess occupation number
     !if you want no semicore input guess electrons, uncomment the following line
     !at%iasctype(iat)=0
     if (at%iatype(iat) == ityp) then
        !see whether the input.occup file contains the given atom
        found=.false.
        if (exists) then
           rewind(unit=91)
           parse_inocc: do
              read(91,'(a100)',iostat=ierror)string
              if (ierror /= 0) exit parse_inocc !file ends
              read(string,*,iostat=ierror)jat
              if (ierror /=0) stop 'Error reading line'
              if (jat==iat ) then
                 found=.true.
                 exit parse_inocc
              end if
           end do parse_inocc
        end if
        call charge_and_spol(at%natpol(iat),ichg,ispol)
        if (found) then
           call read_eleconf(string,nsp,nspinor,noccmax,nelecmax,lmax,&
                at%aocc(1,iat),at%iasctype(iat))
        else
           at%iasctype(iat)=nsccode
           if (abs(ispol) > mxpl+abs(ichg)) then
              !if (iproc ==0) 
              write(*,'(1x,a,i0,a,a,2(a,i0))')&
                   'ERROR: Input polarisation of atom No.',iat,&
                   ' (',trim(at%atomnames(ityp)),') must be <=',mxpl,&
                   ', while found ',ispol
              stop 
           end if
           if (abs(ichg) > mxchg) then
              !if (iproc ==0) 
              write(*,'(1x,a,i0,a,a,2(a,i0))')&
                   'ERROR: Input charge of atom No.',iat,&
                   ' (',trim(at%atomnames(ityp)),') must be <=',mxchg,&
                   ', while found ',ichg
              stop
           end if
           !correct the electronic configuration in case there is a charge
           !if (ichg /=0) then
           call correct_semicore(nmax,lmax-1,ichg,&
                neleconf,eleconf,at%iasctype(iat))
           !end if

           call at_occnums(ispol,nsp,nspinor,nmax,lmax,nelecmax,&
                eleconf,at%aocc(1,iat))
        end if

        !check the total number of electrons
        elec=0.0_gp
        iocc=0
        do l=1,lmax
           iocc=iocc+1
           nl=nint(at%aocc(iocc,iat))
           do inl=1,nl
              do ispin=1,nsp
                 do m=1,2*l-1
                    do icoll=1,noncoll !non-trivial only for nspinor=4
                       iocc=iocc+1
                       elec=elec+at%aocc(iocc,iat)
                    end do
                 end do
              end do
           end do
        end do
        if (nint(elec) /= at%nelpsp(ityp) - ichg) then
           write(*,*)'ERROR: the total atomic charge ',elec,&
                ' is different from the PSP charge ',at%nelpsp(ityp),&
                ' plus the charge ',-ichg
           stop
        end if
     end if
  end do

  if (exists) close(unit=91)

END SUBROUTINE atomic_occupation_numbers

!> Define the descriptors of the orbitals from a given norb
!! It uses the cubic strategy for partitioning the orbitals
subroutine orbitals_descriptors_forLinear(iproc,nproc,norb,norbu,norbd,nspin,nspinor,nkpt,kpt,wkpt,orbs)
  use module_base
  use module_types
  implicit none
  integer, intent(in) :: iproc,nproc,norb,norbu,norbd,nkpt,nspin
  integer, intent(in) :: nspinor
  type(orbitals_data), intent(out) :: orbs
  real(gp), dimension(nkpt), intent(in) :: wkpt
  real(gp), dimension(3,nkpt), intent(in) :: kpt
  !local variables
  character(len=*), parameter :: subname='orbitals_descriptors'
  integer :: iorb,jproc,norb_tot,ikpt,i_stat,jorb,ierr,i_all,iiorb
  integer :: mpiflag
  logical, dimension(:), allocatable :: GPU_for_orbs
  integer, dimension(:,:), allocatable :: norb_par !(with k-pts)

  allocate(orbs%norb_par(0:nproc-1+ndebug,0:nkpt),stat=i_stat)
  call memocc(i_stat,orbs%norb_par,'orbs%norb_par',subname)

  !assign the value of the k-points
  orbs%nkpts=nkpt
  !allocate vectors related to k-points
  allocate(orbs%kpts(3,orbs%nkpts+ndebug),stat=i_stat)
  call memocc(i_stat,orbs%kpts,'orbs%kpts',subname)
  allocate(orbs%kwgts(orbs%nkpts+ndebug),stat=i_stat)
  call memocc(i_stat,orbs%kwgts,'orbs%kwgts',subname)
  orbs%kpts(:,1:nkpt) = kpt(:,:)
  orbs%kwgts(1:nkpt) = wkpt(:)

  ! Change the wavefunctions to complex if k-points are used (except gamma).
  orbs%nspinor=nspinor
  if (nspinor == 1) then
     if (maxval(abs(orbs%kpts)) > 0._gp) orbs%nspinor=2
     !nspinor=2 !fake, used for testing with gamma
  end if
  orbs%nspin = nspin

  !initialise the array
  do jproc=0,nproc-1
     orbs%norb_par(jproc,0)=0 !size 0 nproc-1
  end do

  !create an array which indicate which processor has a GPU associated 
  !from the viewpoint of the BLAS routines (deprecated, not used anymore)
  if (.not. GPUshare) then
     allocate(GPU_for_orbs(0:nproc-1+ndebug),stat=i_stat)
     call memocc(i_stat,GPU_for_orbs,'GPU_for_orbs',subname)
     
     if (nproc > 1) then
        call MPI_ALLGATHER(GPUconv,1,MPI_LOGICAL,GPU_for_orbs(0),1,MPI_LOGICAL,&
             MPI_COMM_WORLD,ierr)
     else
        GPU_for_orbs(0)=GPUconv
     end if
     
     i_all=-product(shape(GPU_for_orbs))*kind(GPU_for_orbs)
     deallocate(GPU_for_orbs,stat=i_stat)
     call memocc(i_stat,i_all,'GPU_for_orbs',subname)
  end if

  allocate(norb_par(0:nproc-1,orbs%nkpts+ndebug),stat=i_stat)
  call memocc(i_stat,norb_par,'norb_par',subname)

  !old system for calculating k-point repartition
!!$  call parallel_repartition_with_kpoints(nproc,orbs%nkpts,norb,orbs%norb_par)
!!$
!!$  !check the distribution
!!$  norb_tot=0
!!$  do jproc=0,iproc-1
!!$     norb_tot=norb_tot+orbs%norb_par(jproc)
!!$  end do
!!$  !reference orbital for process
!!$  orbs%isorb=norb_tot
!!$  do jproc=iproc,nproc-1
!!$     norb_tot=norb_tot+orbs%norb_par(jproc)
!!$  end do
!!$
!!$  if(norb_tot /= norb*orbs%nkpts) then
!!$     write(*,*)'ERROR: partition of orbitals incorrect, report bug.'
!!$     write(*,*)orbs%norb_par(:),norb*orbs%nkpts
!!$     stop
!!$  end if
!!$
!!$  !calculate the k-points related quantities
!!$  allocate(mykpts(orbs%nkpts+ndebug),stat=i_stat)
!!$  call memocc(i_stat,mykpts,'mykpts',subname)
!!$
!!$  call parallel_repartition_per_kpoints(iproc,nproc,orbs%nkpts,norb,orbs%norb_par,&
!!$       orbs%nkptsp,mykpts,norb_par)
!!$  if (orbs%norb_par(iproc) >0) then
!!$     orbs%iskpts=mykpts(1)-1
!!$  else
!!$     orbs%iskpts=0
!!$  end if
!!$  i_all=-product(shape(mykpts))*kind(mykpts)
!!$  deallocate(mykpts,stat=i_stat)
!!$  call memocc(i_stat,i_all,'mykpts',subname)

  !new system for k-point repartition
  call kpts_to_procs_via_obj(nproc,orbs%nkpts,norb,norb_par)
  !assign the values for norb_par and check the distribution
  norb_tot=0
  do jproc=0,nproc-1
     if (jproc==iproc) orbs%isorb=norb_tot
     do ikpt=1,orbs%nkpts
        orbs%norb_par(jproc,0)=orbs%norb_par(jproc,0)+norb_par(jproc,ikpt)
     end do
     norb_tot=norb_tot+orbs%norb_par(jproc,0)
  end do

  if(norb_tot /= norb*orbs%nkpts) then
     write(*,*)'ERROR: partition of orbitals incorrect, report bug.'
     write(*,*)orbs%norb_par(:,0),norb*orbs%nkpts
     stop
  end if




  !allocate(orbs%ikptsp(orbs%nkptsp+ndebug),stat=i_stat)
  !call memocc(i_stat,orbs%ikptsp,'orbs%ikptsp',subname)
  !orbs%ikptsp(1:orbs%nkptsp)=mykpts(1:orbs%nkptsp)

  !this array will be reconstructed in the orbitals_communicators routine
  i_all=-product(shape(norb_par))*kind(norb_par)
  deallocate(norb_par,stat=i_stat)
  call memocc(i_stat,i_all,'norb_par',subname)

  !assign the values of the orbitals data
  orbs%norb=norb
  orbs%norbp=orbs%norb_par(iproc,0)
  orbs%norbu=norbu
  orbs%norbd=norbd

  ! Modify these values
  call repartitionOrbitals2(iproc, nproc, orbs%norb, orbs%norb_par, orbs%norbp, orbs%isorb)


  allocate(orbs%iokpt(orbs%norbp+ndebug),stat=i_stat)
  call memocc(i_stat,orbs%iokpt,'orbs%iokpt',subname)

  !assign the k-point to the given orbital, counting one orbital after each other
  jorb=0
  do ikpt=1,orbs%nkpts
     do iorb=1,orbs%norb
        jorb=jorb+1 !this runs over norb*nkpts values
        if (jorb > orbs%isorb .and. jorb <= orbs%isorb+orbs%norbp) then
           orbs%iokpt(jorb-orbs%isorb)=ikpt
        end if
     end do
  end do

  !allocate occupation number and spinsign
  !fill them in normal way
  allocate(orbs%occup(orbs%norb*orbs%nkpts+ndebug),stat=i_stat)
  call memocc(i_stat,orbs%occup,'orbs%occup',subname)
  allocate(orbs%spinsgn(orbs%norb*orbs%nkpts+ndebug),stat=i_stat)
  call memocc(i_stat,orbs%spinsgn,'orbs%spinsgn',subname)
  orbs%occup(1:orbs%norb*orbs%nkpts)=1.0_gp 
  do ikpt=1,orbs%nkpts
     do iorb=1,orbs%norbu
        orbs%spinsgn(iorb+(ikpt-1)*orbs%norb)=1.0_gp
     end do
     do iorb=1,orbs%norbd
        orbs%spinsgn(iorb+orbs%norbu+(ikpt-1)*orbs%norb)=-1.0_gp
     end do
  end do

  !put a default value for the fermi energy
  orbs%efermi = UNINITIALIZED(orbs%efermi)
  !and also for the gap
  orbs%HLgap = UNINITIALIZED(orbs%HLgap)

  ! allocate inwhichlocreg

  allocate(orbs%inwhichlocreg(orbs%norb*orbs%nkpts),stat=i_stat)
  call memocc(i_stat,orbs%inwhichlocreg,'orbs%inwhichlocreg',subname)
  ! default for inwhichlocreg
  orbs%inwhichlocreg = 1

  !nullify(orbs%inwhichlocregP)

  !allocate the array which assign the k-point to processor in transposed version
  allocate(orbs%ikptproc(orbs%nkpts+ndebug),stat=i_stat)
  call memocc(i_stat,orbs%ikptproc,'orbs%ikptproc',subname)

  !initialize the starting point of the potential for each orbital (to be removed?)
  allocate(orbs%ispot(orbs%norbp),stat=i_stat)
  call memocc(i_stat,orbs%ispot,'orbs%ispot',subname)


  ! Define two new arrays:
  ! - orbs%isorb_par is the same as orbs%isorb, but every process also knows
  !   the reference orbital of each other process.
  ! - orbs%onWhichMPI indicates on which MPI process a given orbital
  !   is located.
  allocate(orbs%isorb_par(0:nproc-1), stat=i_stat)
  call memocc(i_stat, orbs%isorb_par, 'orbs%isorb_par', subname)
  allocate(orbs%onWhichMPI(sum(orbs%norb_par(:,0))), stat=i_stat)
  call memocc(i_stat, orbs%onWhichMPI, 'orbs%onWhichMPI', subname)
  iiorb=0
  orbs%isorb_par=0
  do jproc=0,nproc-1
      do iorb=1,orbs%norb_par(jproc,0)
          iiorb=iiorb+1
          orbs%onWhichMPI(iiorb)=jproc
      end do
      if(iproc==jproc) then
          orbs%isorb_par(jproc)=orbs%isorb
      end if
  end do
  call MPI_Initialized(mpiflag,ierr)
  if(mpiflag /= 0 .and. nproc > 1) call mpiallred(orbs%isorb_par(0), nproc, mpi_sum, mpi_comm_world, ierr)

END SUBROUTINE orbitals_descriptors_forLinear


!> Routine which assign to each processor the repartition of nobj*nkpts objects
subroutine kpts_to_procs_via_obj(nproc,nkpts,nobj,nobj_par)
  use module_base
  implicit none
  integer, intent(in) :: nproc,nkpts,nobj
  integer, dimension(0:nproc-1,nkpts), intent(out) :: nobj_par
  !local varaibles
  logical :: intrep
  integer :: jproc,ikpt,iobj,nobjp_max_kpt,nprocs_with_floor,jobj,nobjp
  integer :: jkpt,nproc_per_kpt,nproc_left,kproc,nkpt_per_proc,nkpts_left
  real(gp) :: robjp,rounding_ratio

  !decide the naive number of objects which should go to each processor.
  robjp=real(nobj,gp)*real(nkpts,gp)/real(nproc,gp)
  !print *,'hereweare',robjp,nobj   
  !maximum number of objects which has to go to each processor per k-point
  nobjp_max_kpt=ceiling(modulo(robjp-epsilon(1.0_gp),real(nobj,gp)))


!see the conditions for the integer repartition of k-points
  if (nobjp_max_kpt == nobj .or. (nobjp_max_kpt==1 .and. robjp < 1.0_gp)) then
     intrep=.true.
     rounding_ratio=0.0_gp
     nprocs_with_floor=0
  else
     intrep=.false.
     !the repartition is not obvious, some processors take nobj_max_kpt objects, others take the previous integer.
     !to understand how many, we round the percentage of processors which is given by
     rounding_ratio=(robjp-real(floor(robjp)))
     !then this is the number of processors which will take the floor
     nprocs_with_floor=ceiling((1.0_gp-rounding_ratio)*real(nproc,gp))!nproc-(nobj*nkpts-floor(robjp)*nproc)
     !print *,'rounding_ratio,nprocs_with_floor',rounding_ratio,nprocs_with_floor
     if (nprocs_with_floor > nproc) stop 'ERROR: should not happen'
     !if (nprocs_with_floor == nproc) nprocs_with_floor=nproc-1
  end if

  !start separating the objects for the repartition which is suggested by rounding_ratio and nprocs_with_floor
  nobj_par(0:nproc-1,1:nkpts)=0
  !integer repartition
  if (intrep) then 
     !strategy for the repartition
     if (nproc >= nkpts) then
        !decide in how many processors a single k-point can be partitioned
        nproc_per_kpt=max((nproc-1),1)/nkpts !this is the minimum
        !count how many processors are left that way
        !distribute the k-point among these
        nproc_left=nproc-nproc_per_kpt*nkpts
        ikpt=0
        jproc=0
        !print *,'qui',nproc_left,nproc_per_kpt
        do kproc=0,nproc_left-1
           ikpt=ikpt+1
           if (ikpt > nkpts) stop 'ERROR: also this should not happen3'
           do iobj=0,nobj-1
              nobj_par(jproc+modulo(iobj,nproc_per_kpt+1),ikpt)=nobj_par(jproc+modulo(iobj,nproc_per_kpt+1),ikpt)+1
           end do
           jproc=jproc+nproc_per_kpt+1
        end do
        !print *,'ciao'
        if ((nproc_per_kpt+1)*nproc_left < nproc) then
           do jproc=(nproc_per_kpt+1)*nproc_left,nproc-1,nproc_per_kpt
              ikpt=ikpt+1
              !print *,'passed through here',modulo(nproc,nkpts),nkpts,ikpt,nproc_per_kpt,nproc,jproc,nproc_left
              if (ikpt > nkpts .or. jproc > nproc-1) stop 'ERROR: also this should not happen3b'
              do iobj=0,nobj-1
                 nobj_par(jproc+modulo(iobj,nproc_per_kpt),ikpt)=nobj_par(jproc+modulo(iobj,nproc_per_kpt),ikpt)+1
              end do
           end do
        end if
        !print *,'passed through here',modulo(nproc,nkpts),nkpts,ikpt,nproc_per_kpt,nproc
     else
        !decide in how many kpoints single processor can be partitioned
        nkpt_per_proc=max((nkpts-1),1)/nproc !this is the minimum
        !count how many k-points are left that way
        !distribute the processors among these
        nkpts_left=nkpts-nkpt_per_proc*nproc
        ikpt=1
        jproc=-1
        !print *,'qui',nkpts_left,nkpts_per_proc
        do jkpt=1,nkpts_left
           jproc=jproc+1
           if (jproc > nproc-1) stop 'ERROR: also this should not happen4'
           do iobj=0,(nobj)*(nkpt_per_proc+1)-1
              nobj_par(jproc,ikpt+modulo(iobj,nkpt_per_proc+1))=nobj_par(jproc,ikpt+modulo(iobj,nkpt_per_proc+1))+1
           end do
           ikpt=ikpt+nkpt_per_proc+1
        end do
        !print *,'ciao'
        if ((nkpt_per_proc+1)*nkpts_left < nkpts) then
           do ikpt=(nkpt_per_proc+1)*nkpts_left+1,nkpts,nkpt_per_proc
              jproc=jproc+1
              !print *,'passed through here',modulo(nproc,nkpts),nkpts,ikpt,nproc_per_kpt,nproc,jproc,nproc_left
              if (ikpt > nkpts .or. jproc > nproc-1) stop 'ERROR: also this should not happen4b'
              do iobj=0,(nobj)*(nkpt_per_proc)-1
                 nobj_par(jproc,ikpt+modulo(iobj,nkpt_per_proc))=nobj_par(jproc,ikpt+modulo(iobj,nkpt_per_proc))+1
              end do
           end do
        end if
           !print *,'passed through here',modulo(nproc,nkpts),nkpts,ikpt,nproc_per_kpt,nproc
     end if
  else
     !non-integer repartition
     iobj=0
     ikpt=0
     do jproc=0,nproc-2 !leave the last processor at the end
        nobjp=floor(robjp)
        !respect the rounding ratio
        if (nproc-jproc > nprocs_with_floor) nobjp=nobjp+1
        !print *,'jproc,nobjp',jproc,nobjp,nkpts,nobj,nkpts*nobj,iobj,nprocs_with_floor
        do jobj=1,nobjp
           if (modulo(iobj,nobj) ==0) ikpt=ikpt+1
           iobj=iobj+1
           if (iobj > nobj*nkpts) stop 'ERROR: also this should not happen'
           nobj_par(jproc,ikpt)=nobj_par(jproc,ikpt)+1
        end do
     end do
     !in the last processor we put the objects which are lacking
     nobjp=nobj*nkpts-iobj
     do jobj=1,nobjp
        if (modulo(iobj,nobj) ==0) ikpt=ikpt+1
        iobj=iobj+1
        !print *,'finished',jobj,nobjp,iobj,nobj*nkpts,jproc,ikpt
        if (iobj > nobj*nkpts) stop 'ERROR: also this should not happen2'
        nobj_par(nproc-1,ikpt)=nobj_par(nproc-1,ikpt)+1
     end do
  end if
END SUBROUTINE kpts_to_procs_via_obj

subroutine components_kpt_distribution(nproc,nkpts,norb,nvctr,norb_par,nvctr_par)
  use module_base
  implicit none
  integer, intent(in) :: nproc,nkpts,nvctr,norb
  integer, dimension(0:nproc-1,nkpts), intent(in) :: norb_par
  integer, dimension(0:nproc-1,nkpts), intent(out) :: nvctr_par
  !local variables
  integer :: ikpt,jsproc,jeproc,kproc,icount,ivctr,jproc,numproc
  real(gp) :: strprc,endprc

  ! This variable qas not initialized...
  icount=0

  !for any of the k-points find the processors which have such k-point associated
  call to_zero(nproc*nkpts,nvctr_par(0,1))

  do ikpt=1,nkpts
     jsproc=UNINITIALIZED(1)
     jeproc=UNINITIALIZED(1)
     find_start: do jproc=0,nproc-1
        if(norb_par(jproc,ikpt) > 0) then 
           jsproc=jproc
           exit find_start
        end if
     end do find_start
     if (jsproc == UNINITIALIZED(1)) stop 'ERROR in kpt assignments'
     if(norb_par(jsproc,ikpt) /= norb) then
        strprc=real(norb_par(jsproc,ikpt),gp)/real(norb,gp)     
     else
        strprc=1.0_gp
     end if
     if (ikpt < nkpts) then
        find_end: do jproc=jsproc,nproc-1
           if(norb_par(jproc,ikpt+1) > 0) then
              if (norb_par(jproc,ikpt)==0) then
                 jeproc=jproc-1
              else
                 jeproc=jproc
              end if
              exit find_end
           end if
        end do find_end
        if (jeproc == UNINITIALIZED(1)) stop 'ERROR in kpt assignments'
     else
        jeproc=nproc-1
     end if
     if (jeproc /= jsproc) then
        endprc=real(norb_par(jeproc,ikpt),gp)/real(norb,gp)     
     else
        endprc=0.0_gp
     end if
     !if the number of processors is bigger than the number of orbitals this means 
     !that strprc and endprc are not correctly evaluated
     !evaluate the percentace on the number of components
     if (jeproc-jsproc+1 > norb) then
        strprc=1.0_gp/real(jeproc-jsproc+1,gp)
        endprc=strprc
     end if
     !assign the number of components which corresponds to the same orbital distribution
     numproc=jeproc-jsproc+1
     icount=0

     !print *,'kpoint',ikpt,jsproc,jeproc,strprc,endprc,ceiling(strprc*real(nvctr,gp)),nvctr
     !start filling the first processor
     ivctr=min(ceiling(strprc*real(nvctr,gp)-epsilon(1.0_gp)),nvctr)
     nvctr_par(jsproc,ikpt)=ivctr!min(ceiling(strprc*real(nvctr,gp)),nvctr)
     fill_array: do 
        if (ivctr==nvctr) exit fill_array
        icount=icount+1
        kproc=jsproc+modulo(icount,numproc)
        !put the floor of the components to the first processor
        if (strprc /= 1.0_gp .and. kproc==jsproc .and. &
             nvctr_par(kproc,ikpt)==ceiling(strprc*real(nvctr,gp)-epsilon(1.0_gp))) then
           !do nothing, skip away
        else
           nvctr_par(kproc,ikpt)=&
                nvctr_par(kproc,ikpt)+1
           ivctr=ivctr+1
        end if
     end do fill_array
     !print '(a,i3,i3,i6,2(1pe25.17),i7,20i5)','here',ikpt,jsproc,jeproc,strprc,endprc,sum(nvctr_par(:,ikpt)),nvctr_par(:,ikpt)
     !print '(a,i3,i3,i6,2(1pe25.17),i7,20i5)','there',ikpt,jsproc,jeproc,strprc,endprc,sum(nvctr_par(:,ikpt)),norb_par(:,ikpt)
  end do

END SUBROUTINE components_kpt_distribution


!> Check the distribution of k points over the processors
subroutine check_kpt_distributions(nproc,nkpts,norb,ncomp,norb_par,ncomp_par,info,lub_orbs,lub_comps)
  use module_base
  implicit none
  integer, intent(in) :: nproc,nkpts,norb,ncomp
  integer, dimension(0:nproc-1,nkpts), intent(in) :: norb_par
  integer, dimension(0:nproc-1,nkpts), intent(in) :: ncomp_par
  integer, intent(inout) :: info
  integer, intent(out) :: lub_orbs,lub_comps
  !local variables
  character(len=*), parameter :: subname='check_kpt_distributions'
  logical :: notcompatible,couldbe
  integer :: ikpt,jproc,norbs,ncomps,i_all,i_stat,kproc,ieproc,isproc,jkpt
  integer, dimension(:,:), allocatable :: load_unbalancing
  !before printing the distribution schemes, check that the two distributions contain
  !the same k-points
  if (info == 0) call print_distribution_schemes(6,nproc,nkpts,norb_par,ncomp_par)

  do ikpt=1,nkpts
     isproc=UNINITIALIZED(1)
     find_isproc : do kproc=0,nproc-1
        if (ncomp_par(kproc,ikpt) > 0) then
           isproc=kproc
           exit find_isproc
        end if
     end do find_isproc
     if (isproc == UNINITIALIZED(1)) stop 'ERROR(check_kpt_distributions): isproc cannot be found'
     ieproc=UNINITIALIZED(1)
     find_ieproc : do kproc=nproc-1,0,-1
        if (ncomp_par(kproc,ikpt) > 0) then
           ieproc=kproc
           exit find_ieproc
        end if
     end do find_ieproc
     if (ieproc == UNINITIALIZED(1)) stop 'ERROR(check_kpt_distributions): ieproc cannot be found'

     norbs=0
     ncomps=0
     do jproc=0,nproc-1
        !count the total number of components
        norbs=norbs+norb_par(jproc,ikpt)
        ncomps=ncomps+ncomp_par(jproc,ikpt)
        notcompatible=(ncomp_par(jproc,ikpt) == 0 .neqv. norb_par(jproc,ikpt) == 0) 
        !check whether there are only 0 orbitals
        if (notcompatible .and. norb_par(jproc,ikpt)==0) then
           !if the processor is the last one then there should not be other k-points on this processors
           couldbe=.false.
           if (jproc == ieproc) then
              couldbe=.true.
              do jkpt=ikpt+1,nkpts
                 couldbe=couldbe .and. (norb_par(jproc,jkpt) ==0 .and. ncomp_par(jproc,jkpt)==0)
              end do
           end if
           if ((isproc < jproc .and. jproc < ieproc) .or. couldbe) notcompatible=.false.
        end if
        if (notcompatible) then     
           if (info == 0) write(*,*)' ERROR: processor ', jproc,' kpt,',ikpt,&
                'have components and orbital distributions not compatible'
           info=1
           return
           !call MPI_ABORT(MPI_COMM_WORLD, ierr)
        end if
     end do
     if (norb/=norbs .or. ncomps /= ncomp) then
        if (info == 0) write(*,*)' ERROR: kpt,',ikpt,&
             'has components or orbital distributions not correct'
        info=2
        return
        !call MPI_ABORT(MPI_COMM_WORLD, ierr)
     end if
  end do

  allocate(load_unbalancing(0:nproc-1,2+ndebug),stat=i_stat)
  call memocc(i_stat,load_unbalancing,'load_unbalancing',subname)

  do jproc=0,nproc-1
     load_unbalancing(jproc,:)=0
     do ikpt=1,nkpts
        load_unbalancing(jproc,1)=load_unbalancing(jproc,1)+norb_par(jproc,ikpt)
        load_unbalancing(jproc,2)=load_unbalancing(jproc,2)+ncomp_par(jproc,ikpt)
     end do
  end do

  !calculate the maximum load_unbalancing
  lub_orbs=0
  lub_comps=0
  do jproc=0,nproc-1
     do kproc=0,nproc-1
        lub_orbs=max(lub_orbs,load_unbalancing(jproc,1)-load_unbalancing(kproc,1))
        lub_comps=max(lub_comps,load_unbalancing(jproc,2)-load_unbalancing(kproc,2))
     end do
  end do

  if (info==0) write(*,*)' Kpoints Distribuitions are compatible, load unbalancings, orbs,comps:',lub_orbs,&
       '/',max(minval(load_unbalancing(:,1)),1),lub_comps,'/',minval(load_unbalancing(:,2))
  info=0
  i_all=-product(shape(load_unbalancing))*kind(load_unbalancing)
  deallocate(load_unbalancing,stat=i_stat)
  call memocc(i_stat,i_all,'load_unbalancing',subname)


END SUBROUTINE check_kpt_distributions

!>routine which associates to any of the processor a given number of objects
!! depending of the number of processors and k-points
subroutine parallel_repartition_with_kpoints(nproc,nkpts,nobj,nobj_par)
  use module_base
  implicit none
  integer, intent(in) :: nkpts,nobj,nproc
  integer, dimension(0:nproc-1), intent(out) :: nobj_par
  !local variables
  integer :: n_i,n_ip,rs_i,N_a,N_b,N_c,ikpt,jproc,i,ntmp
!!$  real(gp) :: rtmp

  ! Strategy to divide between k points.
  ! There is an nproc length to divide into orbs%nkpts segments.
  ! Segment (ikpt - 1) expand in 0 <= r_i < r_ip <= nproc.
  ! where r_i and r_ip are real values. There are two possibilities:
  !  - We can write r_i <= n_i <= n_ip <= r_ip with n_i and n_ip integers ;
  !  - or r_i <= n_i and n_ip <= r_ip and n_i = n_ip + 1.
  ! For both cases, we can divide nobj into the partition (real values):
  !  - N_a = (n_i - r_i)*nobj*nkpts/nproc (the initial part);
  !  - N_b = max((n_ip - n_i)*nobj*nkpts / nproc, 0) (the naive part, the only one if nkpts is a multiple of nproc);
  !  - N_c = (r_ip - n_ip) * nobj * orbs%nkpts / nproc (the final part);
  ! Before going to integer values, we have r_i = (ikpt - 1) * nproc / orbs%nkpts (the naive division)
  ! and r_ip = (ikpt) * nproc / orbs%nkpts (the segment endpoint)
  ! So N_a and N_b can be simplified and written instead:
  !  - N_a = int(nobj * (n_i * orbs%nkpts - (ikpt - 1) * nproc) / nproc);
  !  - N_c = int(nobj * ((ikpt) * nproc - n_ip * orbs%nkpts) / nproc)
  !  - N_b = nobj - N_a - N_c 
  ! After, if N_a > 0, we put this quantity to proc n_i - 1, if N_c > 0
  ! we put its quantity to proc n_ip ; and finally N_b is distributed
  ! among [n_i;n_ip[ procs.

  nobj_par(:)=0
  do ikpt=1,nkpts
     ! Calculation of n_i and n_ip, rs_i = r_i * orbs%nkpts to avoid rounding.
     rs_i=(ikpt-1)*nproc !integer variable for rounding purposes

     if (mod(rs_i,nkpts) == 0) then
        n_i=rs_i/nkpts 
     else
        n_i=rs_i/nkpts+1
     end if

     rs_i=ikpt*nproc
     n_ip=rs_i/nkpts
!!$     print *,'ikpt,ni,nip',ikpt,n_i,n_ip
     ! Calculation of N_a, N_b and N_c from given n_i and n_ip.
     if (n_ip >= n_i) then
        ntmp = (n_i*nkpts-(ikpt-1)*nproc) * nobj
        if (modulo(ntmp, nproc) == 0) then
           N_a = ntmp / nproc
        else
           N_a = (ntmp - modulo(ntmp, nproc) + nproc) / nproc
        end if
!!$        ntmp=n_i*nkpts-(ikpt-1)*nproc
!!$        rtmp=real(nobj,gp)/real(nproc,gp)
!!$        rtmp=rtmp*real(ntmp,gp)
!!$        N_a=floor(rtmp)
!!$        if (iproc == 0) print *,'ikpts,rtmp',ikpt,rtmp
        ntmp = (ikpt*nproc-n_ip*nkpts) * nobj
        if (modulo(ntmp, nproc) == 0) then
           N_c = ntmp / nproc
        else
           N_c = (ntmp - modulo(ntmp, nproc) + nproc) / nproc
        end if

!!$        ntmp=ikpt*nproc-n_ip*nkpts
!!$        rtmp=real(nobj,gp)/real(nproc,gp)
!!$        rtmp=rtmp*real(ntmp,gp)
!!$        N_c=ceiling(rtmp)
!!$        if (iproc == 0) print *,'ikpts,rtmp2',ikpt,rtmp,N_a,N_c
        !the corrections above are to avoid the 32 bit integer overflow
        !N_a=nint(real(nobj*(n_i*nkpts-(ikpt-1)*nproc),gp)/real(nproc,gp))
        !N_c=nint(real(nobj*(ikpt*nproc-n_ip*nkpts),gp)/real(nproc,gp))
     else
        N_c=nobj/2
        N_a=nobj-N_c
     end if
     N_b=nobj-N_a-N_c
     if (N_b == -1) then
        N_c = N_c - 1
        N_b = 0
     end if
!!$     write(*,*) ikpt, N_a, N_b, N_c
     if (nkpts > 1 .and. N_b < n_ip - n_i) stop 'ERROR:parallel_repartion_with_kpoints'
     !assign to procs the objects.
     if (N_a>0) nobj_par(n_i-1)=nobj_par(n_i-1)+N_a
     if (N_b>0) then
        do i=0,N_b-1
           jproc=n_i+mod(i,n_ip-n_i)
           nobj_par(jproc)=nobj_par(jproc)+1
        end do
     end if
     if (N_c>0) nobj_par(n_ip)=nobj_par(n_ip)+N_c
  end do
END SUBROUTINE parallel_repartition_with_kpoints


subroutine parallel_repartition_per_kpoints(iproc,nproc,nkpts,nobj,nobj_par,&
     nkptsp,mykpts,nobj_pkpt)
  implicit none
  integer, intent(in) :: iproc,nproc,nkpts,nobj
  integer, dimension(0:nproc-1), intent(in) :: nobj_par
  integer, intent(out) :: nkptsp
  integer, dimension(nkpts), intent(out) :: mykpts
  integer, dimension(0:nproc-1,nkpts), intent(out) :: nobj_pkpt
  !local variables
  integer :: ikpts,jproc,jobj,norb_tot,iorbp

  !initialise the array
  do ikpts=1,nkpts
     do jproc=0,nproc-1
        nobj_pkpt(jproc,ikpts)=0 
     end do
  end do

  !assign the k-point, counting one object after each other
  jobj=1
  ikpts=1
  !print *,'here',nobj_par(:)
  do jproc=0,nproc-1
     do iorbp=1,nobj_par(jproc)
        nobj_pkpt(jproc,ikpts)=nobj_pkpt(jproc,ikpts)+1
        if (mod(jobj,nobj)==0) then
           ikpts=ikpts+1
        end if
        jobj=jobj+1
     end do
  end do
  !some checks
  if (nobj /= 0) then
     !check the distribution
     do ikpts=1,nkpts
        !print *,'partition',ikpts,orbs%nkpts,'ikpts',nobj_pkpt(:,ikpts)
        norb_tot=0
        do jproc=0,nproc-1
           norb_tot=norb_tot+nobj_pkpt(jproc,ikpts)
        end do
        if(norb_tot /= nobj) then
           write(*,*)'ERROR: partition of objects incorrect, kpoint:',ikpts
           stop
        end if
     end do
  end if

  !calculate the number of k-points treated by each processor in both
  ! the component distribution and the orbital distribution.
  nkptsp=0
  do ikpts=1,nkpts
     if (nobj_pkpt(iproc,ikpts) /= 0) then
        nkptsp=nkptsp+1
        mykpts(nkptsp) = ikpts
     end if
  end do

END SUBROUTINE parallel_repartition_per_kpoints

subroutine pawpatch_from_file( filename, atoms,ityp, paw_tot_l, &
     paw_tot_q, paw_tot_coefficients, paw_tot_matrices, &
     storeit)
  use module_base
  use module_types
  implicit none
  character(len=*), intent(in) :: filename
  type(atoms_data), intent(inout) :: atoms
  integer , intent(IN):: ityp 
  integer , intent(INOUT):: paw_tot_l, paw_tot_q, paw_tot_coefficients, paw_tot_matrices
  logical, intent(in) :: storeit

!! local variables  
  character(len=*), parameter :: subname='pawpatch_from_file'
  integer :: npawl, ipawl, paw_l, i_stat
  integer :: paw_nofgaussians, paw_nofchannels, il, ierror, ig
  real(gp) :: paw_greal, paw_gimag, paw_ccoeff, paw_scoeff, dumpaw
  character(len=100) :: string

  !parameters for abscalc-paw

  if(.not. storeit) then
     !if(ityp == 1) then !this implies that the PSP are all present
     if (.not. associated(atoms%paw_NofL)) then
        allocate(atoms%paw_NofL(atoms%ntypes+ndebug), stat=i_stat)
        call memocc(i_stat,atoms%paw_NofL,'atoms%paw_NofL',subname)
     end if
     ! if (iproc.eq.0) write(*,*) 'opening PSP file ',filename
     open(unit=11,file=trim(filename),status='old',iostat=ierror)
     !Check the open statement
     if (ierror /= 0) then
        write(*,*) ': Failed to open the PAWpatch file "',&
             trim(filename),'"'
        stop
     end if
     
     !! search for paw_patch informations
     
     atoms%paw_NofL(ityp)=0
     do while(.true.)
        read(11,'(a)',iostat=ierror, END=110)  string
        if ( trim(string).eq. 'PAWPATCH') then
           exit
        endif
     end do
     !! explain_paw_psp_terms_in_atom_data()
     
     read(11,*) npawl
     
     atoms%paw_NofL(ityp) = npawl
     
     paw_tot_l = paw_tot_l + npawl
     do ipawl=1,npawl
        read(11,*) paw_l
        read(11,*) paw_greal
        read(11,*) paw_nofgaussians
        read(11,*) paw_nofchannels
        read(11,*)  string  !!  follow 300 PAW_Gimag factors
        paw_tot_q = paw_tot_q+paw_nofgaussians
        paw_tot_coefficients = paw_tot_coefficients + paw_nofchannels*paw_nofgaussians*2
        paw_tot_matrices=paw_tot_matrices+paw_nofchannels**2
        
        
        do ig=1, paw_nofgaussians
           read(11,*)  paw_gimag
        enddo
        read(11,*)  string  !!  !!  follow for each of the 7 channels 300 (cos_factor, sin_factor)  pairs
        do il=1, paw_nofchannels
           do ig=1, paw_nofgaussians
              read(11,*)  paw_ccoeff, paw_scoeff
           enddo
        enddo
        read(11,*)  string  !! pawpatch matrix
        do il=1, paw_nofchannels
           do ig=1, paw_nofchannels
              read(11,*)  dumpaw
           end do
        enddo
        read(11,*)  string  !! S  matrix
        do il=1, paw_nofchannels
           do ig=1, paw_nofchannels
              read(11,*)  dumpaw
           end do
        enddo
        
        read(11,*)  string  !! Sm1  matrix
        do il=1, paw_nofchannels
           do ig=1, paw_nofchannels
              read(11,*)  dumpaw
           end do
        enddo
     enddo
110  close(11)

  else
     if(ityp.eq.1) then
        allocate(atoms%paw_l  (paw_tot_l+ndebug), stat=i_stat)
        call memocc(i_stat,atoms%paw_l,'atoms%paw_l',subname)
        
        allocate(atoms%paw_nofchannels  (paw_tot_l+ndebug), stat=i_stat)
        call memocc(i_stat,atoms%paw_nofchannels,'atoms%paw_nofchannels',subname)
        
        allocate(atoms%paw_nofgaussians  (paw_tot_l+ndebug), stat=i_stat)
        call memocc(i_stat,atoms%paw_nofgaussians,'atoms%paw_nofgaussians',subname)
        
        allocate(atoms%paw_Greal  (paw_tot_l+ndebug), stat=i_stat)
        call memocc(i_stat,atoms%paw_Greal,'atoms%paw_Greal',subname)
        
        allocate(atoms%paw_Gimag ( paw_tot_q   +  ndebug), stat=i_stat)
        call memocc(i_stat,atoms%paw_Gimag,'atoms%paw_Gimag',subname)
        
        allocate(atoms%paw_Gcoeffs ( paw_tot_coefficients  +  ndebug), stat=i_stat)
        call memocc(i_stat,atoms%paw_Gcoeffs,'atoms%paw_Gcoeffs',subname)
        
        allocate(atoms%paw_H_matrices(paw_tot_matrices+ndebug), stat=i_stat)
        call memocc(i_stat,atoms%paw_H_matrices,'atoms%paw_H_matrices',subname)
        
        allocate(atoms%paw_S_matrices ( paw_tot_matrices  +  ndebug), stat=i_stat)
        call memocc(i_stat,atoms%paw_S_matrices,'atoms%paw_S_matrices',subname)
        
        
        allocate(atoms%paw_Sm1_matrices ( paw_tot_matrices  +  ndebug), stat=i_stat)
        call memocc(i_stat,atoms%paw_Sm1_matrices,'atoms%paw_Sm1_matrices',subname)
        
        
        paw_tot_l=0
        paw_tot_q = 0
        paw_tot_coefficients = 0
        paw_tot_matrices= 0
     endif
     
     if( atoms%paw_NofL(ityp).gt.0) then

        open(unit=11,file=trim(filename),status='old')

        do while(.true.)
           read(11,'(a)', END=220)  string
           if ( trim(string).eq. 'PAWPATCH') then
              exit
           endif
        end do
220     continue
        if(trim(string) .ne. 'PAWPATCH') then
           print *, "paw section not found re-reading  file ", filename
           close(11)
           stop
        end if
        
        read(11,*) npawl
        atoms%paw_NofL(ityp) = npawl
        
        
        do ipawl=1,npawl
           !! explain_paw_psp_terms_in_atom_data()
           read(11,*) atoms%paw_l(paw_tot_l+ipawl  )
           read(11,*) atoms%paw_greal(paw_tot_l+ipawl  )
           read(11,*) atoms%paw_nofgaussians(paw_tot_l+ipawl  )
           read(11,*) atoms%paw_nofchannels(paw_tot_l+ipawl  )
           paw_nofchannels = atoms%paw_nofchannels(paw_tot_l+ipawl  )
           paw_nofgaussians = atoms%paw_nofgaussians(paw_tot_l+ipawl  )
           read(11,'(a)')  string  !!  follow  paw_nofchannels PAW_Gimag factors
           
           do ig=1, paw_nofgaussians
              read(11,*)  atoms%paw_Gimag(paw_tot_q + ig )
           enddo
           read(11,'(a)')  string  !!  !!  follow for each of the Npaw channels  nofgaussians (cos_factor, sin_factor)  pairs
           !!print *, string, " reading  " , filename
           
           do il=1, paw_nofchannels
              do ig=1, paw_nofgaussians
                 read(11,*)  atoms%paw_Gcoeffs( paw_tot_coefficients + 2*(il-1)*paw_nofgaussians+2*ig-1) , &
                      atoms%paw_Gcoeffs( paw_tot_coefficients + 2*(il-1)*paw_nofgaussians+2*ig)
              enddo
           enddo
           read(11,'(a)')  string  !! pawpatch matrix
           !!print *, string, " reading  " , filename
           do il=1, paw_nofchannels
              do ig=1, paw_nofchannels
                 read(11,*)  dumpaw 
                 atoms%paw_H_matrices(paw_tot_matrices +(il-1)*paw_nofchannels+ig   )=dumpaw
              end do
           enddo
           read(11,'(a)')  string  !! S  matrix
           !!print *, string, " reading >>>>>  " , filename
           do il=1, paw_nofchannels
              do ig=1, paw_nofchannels
                 read(11,*)  dumpaw
                 atoms%paw_S_matrices(paw_tot_matrices +(il-1)*paw_nofchannels+ig   )=dumpaw
              end do
           enddo
           read(11,'(a)')  string  !! Sm1  matrix
           !!print *, string, " reading  " , filename
           do il=1, paw_nofchannels
              do ig=1, paw_nofchannels
                 read(11,*)  dumpaw
                 atoms%paw_Sm1_matrices(paw_tot_matrices +(il-1)*paw_nofchannels+ig   )=dumpaw
                 !!print *, dumpaw
              end do
           enddo
           paw_tot_q = paw_tot_q+paw_nofgaussians
           paw_tot_coefficients = paw_tot_coefficients + paw_nofchannels*paw_nofgaussians*2
           paw_tot_matrices=paw_tot_matrices+paw_nofchannels**2
        end do
        paw_tot_l = paw_tot_l + npawl
     end if
     close(11)
  endif
end subroutine pawpatch_from_file
  
subroutine system_signaling(iproc, signaling, gmainloop, KSwfn, tmb, tmbder, energs, denspot, optloop, &
       & ntypes, radii_cf, crmult, frmult)
  use module_types
  implicit none
  integer, intent(in) :: iproc, ntypes
  logical, intent(in) :: signaling
  double precision, intent(in) :: gmainloop
  type(DFT_wavefunction), intent(inout) :: KSwfn, tmb, tmbder
  type(DFT_local_fields), intent(inout) :: denspot
  type(DFT_optimization_loop), intent(inout) :: optloop
  type(energy_terms), intent(inout) :: energs
  real(gp), dimension(ntypes,3), intent(in) :: radii_cf
  real(gp), intent(in) :: crmult, frmult

  if (signaling) then
     ! Only iproc 0 has the C wrappers.
     if (iproc == 0) then
        call wf_new_wrapper(KSwfn%c_obj, KSwfn, 0)
        call wf_copy_from_fortran(KSwfn%c_obj, radii_cf, crmult, frmult)
        call wf_new_wrapper(tmb%c_obj, tmb, 1)
        call wf_copy_from_fortran(tmb%c_obj, radii_cf, crmult, frmult)
        call bigdft_signals_add_wf(gmainloop, KSwfn%c_obj, tmb%c_obj)
        call energs_new_wrapper(energs%c_obj, energs)
        call bigdft_signals_add_energs(gmainloop, energs%c_obj)
        call localfields_new_wrapper(denspot%c_obj, denspot)
        call bigdft_signals_add_denspot(gmainloop, denspot%c_obj)
        call optloop_new_wrapper(optLoop%c_obj, optLoop)
        call bigdft_signals_add_optloop(gmainloop, optLoop%c_obj)
     else
        KSwfn%c_obj   = UNINITIALIZED(KSwfn%c_obj)
        tmb%c_obj     = UNINITIALIZED(tmb%c_obj)
        denspot%c_obj = UNINITIALIZED(denspot%c_obj)
        optloop%c_obj = UNINITIALIZED(optloop%c_obj)
     end if
  else
     KSwfn%c_obj  = 0
     tmb%c_obj    = 0
     tmbder%c_obj = 0
  end if
END SUBROUTINE system_signaling<|MERGE_RESOLUTION|>--- conflicted
+++ resolved
@@ -97,13 +97,8 @@
   call orbitals_communicators(iproc,nproc,Lzd%Glr,orbs,comms)  
   if (in%inputpsiId == INPUT_PSI_LINEAR_AO .or. in%inputpsiId == INPUT_PSI_MEMORY_LINEAR .or. &
       in%inputpsiId == INPUT_PSI_LINEAR_LCAO) then
-<<<<<<< HEAD
-     call orbitals_communicators(iproc, nproc, Lzd%Glr, lorbs, lcomms)
-     call orbitals_communicators(iproc, nproc, Lzd%Glr, dlorbs, dlcomms)
-=======
      !call orbitals_communicators(iproc, nproc, Lzd%Glr, lorbs, lcomms)
      !call orbitals_communicators(iproc, nproc, Lzd%Glr, dlorbs, dlcomms)
->>>>>>> 4506aea0
 
      if(iproc==0) call print_orbital_distribution(iproc, nproc, lorbs, dlorbs)
   end if
@@ -136,11 +131,7 @@
      call copy_locreg_descriptors(Lzd%Glr, lzd_lin%glr, subname)
      call lzd_set_hgrids(lzd_lin, Lzd%hgrids)
      if (inputpsi == INPUT_PSI_LINEAR_AO .or. inputpsi == INPUT_PSI_LINEAR_LCAO) then
-<<<<<<< HEAD
-        call lzd_init_llr(iproc, nproc, in, atoms, rxyz, lorbs, dlorbs, .true., lzd_lin)
-=======
         call lzd_init_llr(iproc, nproc, in, atoms, rxyz, lorbs, dlorbs, .false., lzd_lin) ! false as no tmbder for now
->>>>>>> 4506aea0
      else
         call initialize_linear_from_file(iproc,nproc,trim(in%dir_output)//'minBasis',&
              input_wf_format,lzd_lin,lorbs,atoms,rxyz)
