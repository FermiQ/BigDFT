--- conflicted
+++ resolved
@@ -283,23 +283,9 @@
   end if
 
   ! Calculate all projectors, or allocate array for on-the-fly calculation
-<<<<<<< HEAD
-  !!if (present(locregcenters)) then
-  !!    ! signature of alinear scaling run, to be modified
-  !!    if (iproc==0) call yaml_map('calling projector creation with dry-run option',.true.)
-  !!    call createProjectorsArrays(Lzd%Glr,rxyz,atoms,orbs,&
-  !!         radii_cf,in%frmult,in%frmult,Lzd%hgrids(1),Lzd%hgrids(2),&
-  !!         Lzd%hgrids(3),.false.,nlpsp,proj_G)
-  !!else
-      call createProjectorsArrays(Lzd%Glr,rxyz,atoms,orbs,&
-           radii_cf,in%frmult,in%frmult,Lzd%hgrids(1),Lzd%hgrids(2),&
-           Lzd%hgrids(3),dry_run,nlpsp,proj_G)
-  !!end if
-=======
   call createProjectorsArrays(Lzd%Glr,rxyz,atoms,orbs,&
        radii_cf,in%frmult,in%frmult,Lzd%hgrids(1),Lzd%hgrids(2),&
        Lzd%hgrids(3),dry_run,nlpsp,proj_G)
->>>>>>> 6f52e8fc
   if (iproc == 0 .and. dump) call print_nlpsp(nlpsp)
   !the complicated part of the descriptors has not been filled
   if (dry_run) then
