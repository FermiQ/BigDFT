--- conflicted
+++ resolved
@@ -48,11 +48,7 @@
   character(len = *), parameter :: subname = "system_initialization"
   integer :: nB,nKB,nMB,ii,iat,iorb,iatyp,nspin_ig,norbe,norbsc,ifrag,nspinor
   real(gp), dimension(3) :: h_input
-<<<<<<< HEAD
-  logical:: present_inwhichlocreg_old, present_onwhichatom_old, output_grid_, frag_allocated
-=======
-  logical:: present_inwhichlocreg_old, present_onwhichatom_old, output_grid_, calculate_bounds
->>>>>>> 1a6cdf1c
+  logical:: present_inwhichlocreg_old, present_onwhichatom_old, output_grid_, frag_allocated, calculate_bounds
   integer, dimension(:,:), allocatable :: norbsc_arr
   real(kind=8), dimension(:), allocatable :: locrad
   integer :: ilr, iilr
@@ -244,6 +240,7 @@
   ! Done orbs
 
   ! fragment initializations - if not a fragment calculation, set to appropriate dummy values
+  frag_allocated=.false.
   if (inputpsi == INPUT_PSI_DISK_LINEAR .or. in%lin%fragment_calculation) then
      allocate(ref_frags(in%frag%nfrag_ref))
      do ifrag=1,in%frag%nfrag_ref
