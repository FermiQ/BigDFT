--- conflicted
+++ resolved
@@ -946,12 +946,8 @@
   call f_free(corr)
 end subroutine epsilon_cavity
 
-<<<<<<< HEAD
-=======
-
-
-
->>>>>>> cb3c0932
+
+
 !> Calculate the important objects related to the physical properties of the system
 subroutine system_properties(iproc,nproc,in,atoms,orbs)!,radii_cf)
   use module_base
