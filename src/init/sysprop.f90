--- conflicted
+++ resolved
@@ -1779,11 +1779,7 @@
            read(11,*) atoms%paw_nofchannels(paw_tot_l+ipawl  )
            paw_nofchannels = atoms%paw_nofchannels(paw_tot_l+ipawl  )
            paw_nofgaussians = atoms%paw_nofgaussians(paw_tot_l+ipawl  )
-<<<<<<< HEAD
            read(11,'(a)')  string  !!  follow  paw_nofchannels PAW_Gimag factors
-=======
-           read(11,'(a100)')  string  !!  follow  paw_nofchannels PAW_Gimag factors
->>>>>>> 74a4cdd7
            
            do ig=1, paw_nofgaussians
               read(11,*)  atoms%paw_Gimag(paw_tot_q + ig )
