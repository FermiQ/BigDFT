--- conflicted
+++ resolved
@@ -155,16 +155,8 @@
   if (inputpsi /= INPUT_PSI_RANDOM) then
 
      ! Allocations for readAtomicOrbitals (check inguess.dat and psppar files)
-<<<<<<< HEAD
-     scorb = f_malloc((/ 4, 2, atoms%natsc /),id='scorb')
      norbsc_arr = f_malloc((/ atoms%natsc+1, in%nspin /),id='norbsc_arr')
      locrad = f_malloc(atoms%astruct%nat,id='locrad')
-=======
-     allocate(norbsc_arr(atoms%natsc+1,in%nspin+ndebug),stat=i_stat)
-     call memocc(i_stat,norbsc_arr,'norbsc_arr',subname)
-     allocate(locrad(atoms%astruct%nat+ndebug),stat=i_stat)
-     call memocc(i_stat,locrad,'locrad',subname)
->>>>>>> 1c57886c
 
      !calculate the inputguess orbitals
      !spin for inputguess orbitals
@@ -184,18 +176,8 @@
      end if
 
      ! De-allocations
-<<<<<<< HEAD
      call f_free(locrad)
-     call f_free(scorb)
      call f_free(norbsc_arr)
-=======
-     i_all=-product(shape(locrad))*kind(locrad)
-     deallocate(locrad,stat=i_stat)
-     call memocc(i_stat,i_all,'locrad',subname)
-     i_all=-product(shape(norbsc_arr))*kind(norbsc_arr)
-     deallocate(norbsc_arr,stat=i_stat)
-     call memocc(i_stat,i_all,'norbsc_arr',subname)
->>>>>>> 1c57886c
 
      ! Check the maximum number of orbitals
      if (in%nspin==1 .or. in%nspin==4) then
@@ -632,131 +614,6 @@
 
 contains
 
-<<<<<<< HEAD
-subroutine psp_from_file_paw()
-  use module_base
-  use m_pawpsp, only: pawpsp_main, pawpsp_read_header, pawpsp_read_header_2
-  use defs_basis, only: tol14, fnlen
-  use m_pawrad, only: pawrad_type, pawrad_nullify, pawrad_destroy
-  use m_pawtab, only: pawtab_type, pawtab_nullify, pawtab_destroy
-  implicit none
-  integer:: icoulomb,ipsp,ixc,i_all,i_stat,lnmax
-  integer:: lloc,l_size,lmax,mmax,pspcod,pspxc
-  integer:: pspversion,basis_size,lmn_size
-  integer:: mpsang,mqgrid_ff,mqgrid_vl,mqgrid_shp
-  integer:: pawxcdev,usewvl,usexcnhat,xclevel
-  integer::pspso
-  real(dp):: r2well,wvl_crmult,wvl_frmult
-  real(dp):: xc_denpos,zionpsp,znuclpsp
-  real(dp)::epsatm,xcccrc
-  character(len=fnlen):: filpsp   ! name of the psp file
-  character(len = *), parameter :: subname = "psp_from_file_paw"
-  type(pawrad_type):: pawrad
-  type(pawtab_type):: pawtab
-  integer:: comm_mpi
-!  type(paw_setup_t),optional,intent(in) :: psxml
-!!arrays
- integer:: wvl_ngauss(2)
- real(dp),allocatable:: qgrid_ff(:),qgrid_vl(:)
- real(dp),allocatable:: ffspl(:,:,:)
- real(dp),allocatable:: vlspl(:,:)
-!!Here we can use bigdft variables
-! real(dp)::gth_psppar(0:4,0:6),gth_radii_cf(3)
- integer:: gth_semicore
- integer:: mesh_size
- real(dp)::gth_radii_cov
- logical:: gth_hasGeometry
-
-
-  !These should be passed as arguments:
-  !crmult and frmult to set the GTH radius (needed for the initial guess)
-  wvl_crmult=8; wvl_frmult=8
-  !Defines the number of Gaussian functions for projectors
-  !See ABINIT input files documentation
-  wvl_ngauss=[10,10]
-  icoulomb= 1 !Fake argument, this only indicates that we are inside bigdft..
-              !do not change, even if icoulomb/=1
-  ipsp=1      !This is relevant only for XML.
-              !This is not yet working
-  xclevel=1 ! xclevel=XC functional level (1=LDA, 2=GGA)
-            ! For the moment, it will just work for LDA
-  pspso=0 !No spin-orbit for the moment
-
-! Read PSP header:
-  rewind(11)
-  call pawpsp_read_header(lloc,l_size,mmax,pspcod,pspxc,r2well,zionpsp,znuclpsp)
-  call pawpsp_read_header_2(pspversion,basis_size,lmn_size)
-
-! Problem lnmax are unknown here,
-! we have to read all of the pseudo files to know it!
-! We should change the way this is done in ABINIT:
-! For the moment lnmax=basis_size
-! The same problem for mpsang
-  lnmax=basis_size
-  lmax=l_size
-!  do ii=1,psps%npsp
-!   mpsang=max(pspheads(ii)%lmax+1,mpsang)
-!  end do
-  mpsang=lmax+1
-
-! These are just useful for 
-!reciprocal space approaches (plane-waves):
-  mqgrid_shp=0; mqgrid_ff=0; mqgrid_vl=0 
-                          
-  qgrid_ff = f_malloc(mqgrid_ff,id='qgrid_ff')
-  qgrid_vl = f_malloc(mqgrid_vl,id='qgrid_vl')
-  ffspl = f_malloc((/ mqgrid_ff, 2, lnmax /),id='ffspl')
-  vlspl = f_malloc((/ mqgrid_vl, 2 /),id='vlspl')
-
-! Define parameters:
-  pawxcdev=1; usewvl=1 ; usexcnhat=0 !default
-  xc_denpos=tol14
-  filpsp=trim(filename)
-  comm_mpi=bigdft_mpi%mpi_comm  
-  mesh_size=mmax
-
-  call pawrad_nullify(pawrad)
-  call pawtab_nullify(pawtab)
-
-  close(11)
-
-  call pawpsp_main( &
-& pawrad,pawtab,&
-& filpsp,usewvl,icoulomb,ixc,xclevel,pawxcdev,usexcnhat,&
-& qgrid_ff,qgrid_vl,ffspl,vlspl,epsatm,xcccrc,zionpsp,znuclpsp,&
-& gth_hasGeometry,psppar,radii_cf,gth_radii_cov,gth_semicore,&
-& wvl_crmult,wvl_frmult,wvl_ngauss,comm_mpi=comm_mpi)
-
-
-
-
-!Print out data to validate this test:
-  write(*,'(a)') 'PAW Gaussian projectors:'
-  write(*,'("No. of Gaussians:", i4)')pawtab%wvl%pngau
-  write(*,'("First five Gaussian complex coefficients:")')
-  write(*,'(5("(",f13.7,",",f13.7")"))')pawtab%wvl%parg(:,1:5)
-  write(*,'("First five Gaussian complex factors:")')
-  write(*,'(5("(",f13.7,",",f13.7")"))')pawtab%wvl%pfac(:,1:5)
-!
-  write(*,'(a)') 'GTH parameters (for initial guess):'
-  write(*,'("radii_cf= ",3f10.7)')radii_cf(:)
-  write(*,'("psppar(0:1,0)= ",2f10.7)')psppar(0:1,0)
-
-! Destroy and deallocate objects
-  call pawrad_destroy(pawrad)
-  call pawtab_destroy(pawtab)
-
-  call f_free(qgrid_ff)
-  call f_free(qgrid_vl)
-  call f_free(ffspl)
-  call f_free(vlspl)
-
-!PAW is not yet working!
-!Exit here
- stop
-
-END SUBROUTINE psp_from_file_paw
-=======
    subroutine psp_from_file_paw()
      use module_base
      use m_pawpsp, only: pawpsp_main, pawpsp_read_header, pawpsp_read_header_2
@@ -827,14 +684,10 @@
    !reciprocal space approaches (plane-waves):
      mqgrid_shp=0; mqgrid_ff=0; mqgrid_vl=0 
                              
-     allocate(qgrid_ff(mqgrid_ff),stat=i_stat)
-     call memocc(i_stat,qgrid_ff,'qgrid_ff',subname)
-     allocate(qgrid_vl(mqgrid_vl),stat=i_stat)
-     call memocc(i_stat,qgrid_vl,'qgrid_vl',subname)
-     allocate(ffspl(mqgrid_ff,2,lnmax),stat=i_stat)
-     call memocc(i_stat,ffspl,'ffspl',subname)
-     allocate(vlspl(mqgrid_vl,2),stat=i_stat)
-     call memocc(i_stat,vlspl,'vlpsl',subname)
+   qgrid_ff = f_malloc(mqgrid_ff,id='qgrid_ff')
+   qgrid_vl = f_malloc(mqgrid_vl,id='qgrid_vl')
+   ffspl = f_malloc((/ mqgrid_ff, 2, lnmax /),id='ffspl')
+   vlspl = f_malloc((/ mqgrid_vl, 2 /),id='vlspl')
 
    ! Define parameters:
      pawxcdev=1; usewvl=1 ; usexcnhat=0 !default
@@ -847,7 +700,6 @@
      call pawtab_nullify(pawtab)
 
      close(11)
->>>>>>> 1c57886c
 
      call pawpsp_main( &
    & pawrad,pawtab,&
@@ -872,22 +724,10 @@
      call pawrad_destroy(pawrad)
      call pawtab_destroy(pawtab)
 
-     !
-     i_all=-product(shape(qgrid_ff))*kind(qgrid_ff)
-     deallocate(qgrid_ff,stat=i_stat)
-     call memocc(i_stat,i_all,'qgrid_ff',subname)
-     !
-     i_all=-product(shape(qgrid_vl))*kind(qgrid_vl)
-     deallocate(qgrid_vl,stat=i_stat)
-     call memocc(i_stat,i_all,'qgrid_vl',subname)
-     !
-     i_all=-product(shape(ffspl))*kind(ffspl)
-     deallocate(ffspl,stat=i_stat)
-     call memocc(i_stat,i_all,'ffspl',subname)
-     !
-     i_all=-product(shape(vlspl))*kind(vlspl)
-     deallocate(vlspl,stat=i_stat)
-     call memocc(i_stat,i_all,'vlspl',subname)
+   call f_free(qgrid_ff)
+   call f_free(qgrid_vl)
+   call f_free(ffspl)
+   call f_free(vlspl)
 
    !PAW is not yet working!
    !Exit here
