--- conflicted
+++ resolved
@@ -515,7 +515,6 @@
 end subroutine read_system_variables
 !!***
 
-<<<<<<< HEAD
 
 !!****f* BigDFT/atomic_occupation_numbers
 !! FUNCTION
@@ -525,14 +524,7 @@
 !!   occupations accordingly
 !! SOURCE
 !!
-subroutine atomic_occupation_numbers(ityp,nspin,at,nmax,lmax,nelecmax,neleconf,nsccode,mxpl,mxchg)
-=======
-!fix all the atomic occupation numbers of the atoms which has the same type
-!look also at the input polarisation and spin
-!look at the file of the input occupation numbers and, if exists, modify the 
-!occupations accordingly
 subroutine atomic_occupation_numbers(filename,ityp,nspin,at,nmax,lmax,nelecmax,neleconf,nsccode,mxpl,mxchg)
->>>>>>> cba8928f
   use module_base
   use module_types
   implicit none
