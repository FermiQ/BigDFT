--- conflicted
+++ resolved
@@ -33,11 +33,7 @@
   real(wp), dimension(:), pointer :: proj
   !local variables
   character(len = *), parameter :: subname = "system_initialization"
-<<<<<<< HEAD
-  integer :: nelec,nB,nKB,nMB,ierr,iall
-=======
   integer :: nelec,nB,nKB,nMB
->>>>>>> 51191659
   real(gp) :: peakmem
   real(gp), dimension(3) :: h_input
 
