!> @file
!!  Routines related to system properties
!! @author
!!    Copyright (C) 2010-2011 BigDFT group
!!    This file is distributed under the terms of the
!!    GNU General Public License, see ~/COPYING file
!!    or http://www.gnu.org/copyleft/gpl.txt .
!!    For the list of contributors, see ~/AUTHORS 


!> Initialize the objects needed for the computation: basis sets, allocate required space
subroutine system_initialization(iproc,nproc,inputpsi,input_wf_format,in,atoms,rxyz,&
     orbs,lnpsidim_orbs,lnpsidim_comp,lorbs,Lzd,Lzd_lin,denspot,nlpspd,comms,shift,proj,radii_cf,&
     inwhichlocreg_old, onwhichatom_old)
  use module_base
  use module_types
  use module_interfaces, fake_name => system_initialization
  use module_xc
  use vdwcorrection
  use yaml_output
  implicit none
  integer, intent(in) :: iproc,nproc 
  integer, intent(out) :: inputpsi, input_wf_format, lnpsidim_orbs, lnpsidim_comp
  type(input_variables), intent(in) :: in 
  type(atoms_data), intent(inout) :: atoms
  real(gp), dimension(3,atoms%nat), intent(inout) :: rxyz
  type(orbitals_data), intent(inout) :: orbs, lorbs
  type(local_zone_descriptors), intent(inout) :: Lzd, Lzd_lin
  type(DFT_local_fields), intent(out) :: denspot
  type(nonlocal_psp_descriptors), intent(out) :: nlpspd
  type(communications_arrays), intent(out) :: comms
  real(gp), dimension(3), intent(out) :: shift  !< shift on the initial positions
  real(gp), dimension(atoms%ntypes,3), intent(out) :: radii_cf
  real(wp), dimension(:), pointer :: proj
  integer,dimension(:),pointer,optional:: inwhichlocreg_old, onwhichatom_old
  !local variables
  character(len = *), parameter :: subname = "system_initialization"
<<<<<<< HEAD
  integer :: nelec,nB,nKB,nMB
  integer :: iatyp
  real(gp) :: peakmem
  real(gp), dimension(3) :: h_input
  !Note proj_G should be filled for PAW:
  type(gaussian_basis),dimension(atoms%nat)::proj_G

  !nullify dummy variables only used for PAW:
  do iatyp=1,atoms%ntypes
    call nullify_gaussian_basis(proj_G(iatyp))
  end do
=======
  integer :: nB,nKB,nMB,i_stat,i_all,ii,iat,iorb
  real(gp) :: peakmem
  real(gp), dimension(3) :: h_input
  logical:: present_inwhichlocreg_old, present_onwhichatom_old
>>>>>>> 82c115d0

  ! Dump XC functionals (done now in output.f90)
  !if (iproc == 0) call xc_dump()

!!$  if (iproc==0) then
!!$     write( *,'(1x,a)')&
!!$          &   '------------------------------------------------------------------ System Properties'
!!$  end if
  call read_radii_variables(atoms, radii_cf, in%crmult, in%frmult, in%projrad)
  if (iproc == 0) call print_atomic_variables(atoms, radii_cf, max(in%hx,in%hy,in%hz), in%ixc)

  Lzd=default_lzd()

  !grid spacings of the zone descriptors (not correct, the set is done by system size)
  h_input=(/ in%hx, in%hy, in%hz /)
  call lzd_set_hgrids(Lzd,h_input) 

  ! Determine size alat of overall simulation cell and shift atom positions
  ! then calculate the size in units of the grid space
  call system_size(iproc,atoms,rxyz,radii_cf,in%crmult,in%frmult,&
       Lzd%hgrids(1),Lzd%hgrids(2),Lzd%hgrids(3),&
       Lzd%Glr,shift)

  ! A message about dispersion forces.
  call vdwcorrection_initializeparams(in%ixc, in%dispersion)
  if (iproc == 0) call vdwcorrection_warnings(atoms, in)

  call initialize_DFT_local_fields(denspot)

  !here the initialization of dpbox can be set up
  call dpbox_set(denspot%dpbox,Lzd,iproc,nproc,bigdft_mpi%mpi_comm,in,atoms%geocode)

  ! Create the Poisson solver kernels.
  call system_initKernels(.true.,iproc,nproc,atoms%geocode,in,denspot)
  call system_createKernels(denspot, (verbose > 1))

  ! Create wavefunctions descriptors and allocate them inside the global locreg desc.
  call createWavefunctionsDescriptors(iproc,Lzd%hgrids(1),Lzd%hgrids(2),Lzd%hgrids(3),atoms,&
       rxyz,radii_cf,in%crmult,in%frmult,Lzd%Glr)

  ! Create global orbs data structure.
  call read_orbital_variables(iproc,nproc,(iproc == 0),in,atoms,orbs)
  ! Create linear orbs data structure.
  if (in%inputpsiId == INPUT_PSI_LINEAR_AO .or. in%inputpsiId == INPUT_PSI_DISK_LINEAR &
      .or. in%inputpsiId == INPUT_PSI_MEMORY_LINEAR) then
     call init_orbitals_data_for_linear(iproc, nproc, orbs%nspinor, in, atoms, rxyz, lorbs)

     ! There are needed for the restart (at least if the atoms have moved...)
     present_inwhichlocreg_old = present(inwhichlocreg_old)
     present_onwhichatom_old = present(onwhichatom_old)
     if (present_inwhichlocreg_old .and. .not.present_onwhichatom_old &
         .or. present_onwhichatom_old .and. .not.present_inwhichlocreg_old) then
         call yaml_warning('inwhichlocreg_old and onwhichatom_old should be present at the same time')
         stop 
     end if
     if (present_inwhichlocreg_old .and. present_onwhichatom_old) then
         call vcopy(lorbs%norb, onwhichatom_old(1), 1, lorbs%onwhichatom(1), 1)
         !call vcopy(lorbs%norb, inwhichlocreg_old(1), 1, lorbs%inwhichlocreg(1), 1)
         !use onwhichatom to build the new inwhichlocreg (because the old inwhichlocreg can be ordered differently)
         ii = 0
         do iat=1, atoms%nat
            do iorb=1,lorbs%norb
               if(iat ==  lorbs%onwhichatom(iorb)) then
                  ii = ii + 1
                  lorbs%inwhichlocreg(iorb)= ii
                  !lorbs%onwhichmpi(iorb) = ii-1
               end if
            end do 
         end do
         !i_all=-product(shape(inwhichlocreg_old))*kind(inwhichlocreg_old)
         !deallocate(inwhichlocreg_old,stat=i_stat)
         !call memocc(i_stat,i_all,'inwhichlocreg_old',subname)
         !i_all=-product(shape(onwhichatom_old))*kind(onwhichatom_old)
         !deallocate(onwhichatom_old,stat=i_stat)
         !call memocc(i_stat,i_all,'onwhichatom_old',subname)
     end if
  end if


  !allocate communications arrays (allocate it before Projectors because of the definition
  !of iskpts and nkptsp)
  call orbitals_communicators(iproc,nproc,Lzd%Glr,orbs,comms)  
  if (in%inputpsiId == INPUT_PSI_LINEAR_AO .or. in%inputpsiId == INPUT_PSI_DISK_LINEAR &
      .or. in%inputpsiId == INPUT_PSI_MEMORY_LINEAR) then
     if(iproc==0) call print_orbital_distribution(iproc, nproc, lorbs)
  end if

  if (iproc == 0) then
     nB=max(orbs%npsidim_orbs,orbs%npsidim_comp)*8
     nMB=nB/1024/1024
     nKB=(nB-nMB*1024*1024)/1024
     nB=modulo(nB,1024)
     call yaml_map('Wavefunctions memory occupation for root MPI process',&
          trim(yaml_toa(nMB,fmt='(i5)'))//' MB'//trim(yaml_toa(nKB,fmt='(i5)'))//&
          ' KB'//trim(yaml_toa(nB,fmt='(i5)'))//' B')
!!$     write(*,'(1x,a,3(i5,a))') &
!!$       'Wavefunctions memory occupation for root MPI process: ',&
!!$       nMB,' MB ',nKB,' KB ',nB,' B'
  end if
  ! Done orbs

  inputpsi = in%inputPsiId

  call input_check_psi_id(inputpsi, input_wf_format, in%dir_output, orbs, lorbs, iproc, nproc)

  ! See if linear scaling should be activated and build the correct Lzd 
  call check_linear_and_create_Lzd(iproc,nproc,in%linear,Lzd,atoms,orbs,in%nspin,rxyz)
  lzd_lin=default_lzd()
  call nullify_local_zone_descriptors(lzd_lin)
  lzd_lin%nlr = 0
  if (inputpsi == INPUT_PSI_LINEAR_AO .or. inputpsi == INPUT_PSI_DISK_LINEAR &
     .or. inputpsi == INPUT_PSI_MEMORY_LINEAR) then
     call copy_locreg_descriptors(Lzd%Glr, lzd_lin%glr, subname)
     call lzd_set_hgrids(lzd_lin, Lzd%hgrids)
     if (inputpsi == INPUT_PSI_LINEAR_AO .or. inputpsi == INPUT_PSI_MEMORY_LINEAR) then
        call lzd_init_llr(iproc, nproc, in, atoms, rxyz, lorbs, lzd_lin)
     else
        call initialize_linear_from_file(iproc,nproc,trim(in%dir_output)//'minBasis',&
             input_wf_format,lzd_lin,lorbs,atoms,rxyz)
        !what to do with derivatives?
     end if
     call update_wavefunctions_size(lzd_lin,lnpsidim_orbs,lnpsidim_comp,lorbs,iproc,nproc)
  end if

  ! Calculate all projectors, or allocate array for on-the-fly calculation
  call createProjectorsArrays(iproc,Lzd%Glr,rxyz,atoms,orbs,&
<<<<<<< HEAD
       radii_cf,in%frmult,in%frmult,Lzd%hgrids(1),Lzd%hgrids(2),&
       Lzd%hgrids(3),nlpspd,proj_G,proj)

=======
       radii_cf,in%frmult,in%frmult,Lzd%hgrids(1),Lzd%hgrids(2),Lzd%hgrids(3),nlpspd,proj)
>>>>>>> 82c115d0
  !calculate the partitioning of the orbitals between the different processors
  !memory estimation, to be rebuilt in a more modular way
  if (iproc==0 .and. verbose > 0) then
     call MemoryEstimator(nproc,in%idsx,Lzd%Glr,&
          atoms%nat,orbs%norb,orbs%nspinor,orbs%nkpts,nlpspd%nprojel,&
          in%nspin,in%itrpmax,in%iscf,peakmem)
  end if
  
  !here dpbox can be put as input
  call density_descriptors(iproc,nproc,in%nspin,in%crmult,in%frmult,atoms,&
       denspot%dpbox,in%rho_commun,rxyz,radii_cf,denspot%rhod)

  !allocate the arrays.
  call allocateRhoPot(iproc,Lzd%Glr,in%nspin,atoms,rxyz,denspot)

  !calculate the irreductible zone for this region, if necessary.
  call symmetry_set_irreductible_zone(atoms%sym,atoms%geocode, &
       & Lzd%Glr%d%n1i,Lzd%Glr%d%n2i,Lzd%Glr%d%n3i, in%nspin)

  !check the communication distribution
  if(inputpsi /= INPUT_PSI_LINEAR_AO .and. inputpsi /= INPUT_PSI_DISK_LINEAR &
     .and. inputpsi /= INPUT_PSI_MEMORY_LINEAR) then
      call check_communications(iproc,nproc,orbs,Lzd%Glr,comms)
  else
      ! Do not call check_communication, since the value of orbs%npsidim_orbs is wrong
      if(iproc==0) call yaml_warning('Do not call check_communications in the linear scaling version!')
      !if(iproc==0) write(*,*) 'WARNING: do not call check_communications in the linear scaling version!'
  end if

  !---end of system definition routine
END SUBROUTINE system_initialization


subroutine system_initKernels(verb, iproc, nproc, geocode, in, denspot)
  use module_types
  use module_xc
  use Poisson_Solver
  implicit none
  logical, intent(in) :: verb
  integer, intent(in) :: iproc, nproc
  character, intent(in) :: geocode
  type(input_variables), intent(in) :: in
  type(DFT_local_fields), intent(inout) :: denspot

  integer, parameter :: ndegree_ip = 16

  denspot%pkernel=pkernel_init(verb, iproc,nproc,in%matacc%PSolver_igpu,&
       geocode,denspot%dpbox%ndims,denspot%dpbox%hgrids,ndegree_ip,mpi_env=denspot%dpbox%mpi_env)

  !create the sequential kernel if the exctX parallelisation scheme requires it
  if ((xc_exctXfac() /= 0.0_gp .and. in%exctxpar=='OP2P' .or. in%SIC%alpha /= 0.0_gp)&
       .and. denspot%dpbox%mpi_env%nproc > 1) then
     !the communicator of this kernel is bigdft_mpi%mpi_comm
     denspot%pkernelseq=pkernel_init(iproc==0 .and. verb,0,1,in%matacc%PSolver_igpu,&
          geocode,denspot%dpbox%ndims,denspot%dpbox%hgrids,ndegree_ip)
  else 
     denspot%pkernelseq = denspot%pkernel
  end if
END SUBROUTINE system_initKernels

subroutine system_createKernels(denspot, verb)
  use module_types
  use Poisson_Solver
  implicit none
  logical, intent(in) :: verb
  type(DFT_local_fields), intent(inout) :: denspot

  call pkernel_set(denspot%pkernel,verb)
  !create the sequential kernel if pkernelseq is not pkernel
  if (denspot%pkernelseq%mpi_env%nproc == 1 .and. denspot%pkernel%mpi_env%nproc /= 1) then
     call pkernel_set(denspot%pkernelseq,.false.)
  else
     denspot%pkernelseq = denspot%pkernel
  end if
  

END SUBROUTINE system_createKernels


!> Calculate the important objects related to the physical properties of the system
subroutine system_properties(iproc,nproc,in,atoms,orbs,radii_cf)
  use module_base
  use module_types
  use module_interfaces, except_this_one => system_properties
  implicit none
  integer, intent(in) :: iproc,nproc
  type(input_variables), intent(in) :: in
  type(atoms_data), intent(inout) :: atoms
  type(orbitals_data), intent(inout) :: orbs
  real(gp), dimension(atoms%ntypes,3), intent(out) :: radii_cf
  !local variables
  !n(c) character(len=*), parameter :: subname='system_properties'

  call read_radii_variables(atoms, radii_cf, in%crmult, in%frmult, in%projrad)
!!$  call read_atomic_variables(atoms, trim(in%file_igpop),in%nspin)
  if (iproc == 0) call print_atomic_variables(atoms, radii_cf, max(in%hx,in%hy,in%hz), in%ixc)
  call read_orbital_variables(iproc,nproc,(iproc == 0),in,atoms,orbs)
END SUBROUTINE system_properties


!> Check for the need of a core density and fill the rhocore array which
!! should be passed at the rhocore pointer
subroutine calculate_rhocore(iproc,at,d,rxyz,hxh,hyh,hzh,i3s,i3xcsh,n3d,n3p,rhocore)
  use module_base
  use module_types
  use yaml_output
  implicit none
  integer, intent(in) :: iproc,i3s,n3d,i3xcsh,n3p
  real(gp), intent(in) :: hxh,hyh,hzh
  type(atoms_data), intent(in) :: at
  type(grid_dimensions), intent(in) :: d
  real(gp), dimension(3,at%nat), intent(in) :: rxyz
  real(wp), dimension(:,:,:,:), pointer :: rhocore
  !local variables
  character(len=*), parameter :: subname='calculate_rhocore'
  integer :: ityp,iat,i_stat,j3,i1,i2,ierr!,ind
  real(wp) :: tt
  real(gp) :: rx,ry,rz,rloc,cutoff
  

  !check for the need of a nonlinear core correction
!!$  donlcc=.false.
!!$  chk_nlcc: do ityp=1,at%ntypes
!!$     filename = 'nlcc.'//at%atomnames(ityp)
!!$
!!$     inquire(file=filename,exist=exists)
!!$     if (exists) then
!!$        donlcc=.true.
!!$        exit chk_nlcc
!!$     end if
!!$  end do chk_nlcc

  if (at%donlcc) then
     !allocate pointer rhocore
     allocate(rhocore(d%n1i,d%n2i,n3d,4+ndebug),stat=i_stat)
     call memocc(i_stat,rhocore,'rhocore',subname)
     !initalise it 
     call to_zero(d%n1i*d%n2i*n3d*4,rhocore(1,1,1,1))
     !perform the loop on any of the atoms which have this feature
     do iat=1,at%nat
        ityp=at%iatype(iat)
!!$        filename = 'nlcc.'//at%atomnames(ityp)
!!$        inquire(file=filename,exist=exists)
!!$        if (exists) then
        if (at%nlcc_ngv(ityp)/=UNINITIALIZED(1) .or.&
             at%nlcc_ngc(ityp)/=UNINITIALIZED(1) ) then
           if (iproc == 0) call yaml_map('NLCC, Calculate core density for atom:',trim(at%atomnames(ityp)))
           !if (iproc == 0) write(*,'(1x,a)',advance='no') 'NLCC: calculate core density for atom: '// trim(at%atomnames(ityp))//';'
           rx=rxyz(1,iat) 
           ry=rxyz(2,iat)
           rz=rxyz(3,iat)

           rloc=at%psppar(0,0,ityp)
           cutoff=10.d0*rloc

           call calc_rhocore_iat(iproc,at,ityp,rx,ry,rz,cutoff,hxh,hyh,hzh,&
                d%n1,d%n2,d%n3,d%n1i,d%n2i,d%n3i,i3s,n3d,rhocore)

           !if (iproc == 0) write(*,'(1x,a)')'done.'
        end if
     end do

     !calculate total core charge in the grid
     !In general this should be really bad

!!$     do j3=1,n3d
!!$        tt=0.0_wp
!!$        do i2=1,d%n2i
!!$           do i1=1,d%n1i
!!$              !ind=i1+(i2-1)*d%n1i+(j3+i3xcsh-1)*d%n1i*d%n2i
!!$              tt=tt+rhocore(i1,i2,j3,1)
!!$           enddo
!!$        enddo
!!$        write(17+iproc,*)j3+i3s-1,tt
!!$     enddo
!!$call MPI_BARRIER(bigdft_mpi%mpi_comm,ierr)
!!$stop
     tt=0.0_wp
     do j3=1,n3p
        do i2=1,d%n2i
           do i1=1,d%n1i
              !ind=i1+(i2-1)*d%n1i+(j3+i3xcsh-1)*d%n1i*d%n2i
              tt=tt+rhocore(i1,i2,j3+i3xcsh,1)
           enddo
        enddo
     enddo

     call mpiallred(tt,1,MPI_SUM,bigdft_mpi%mpi_comm,ierr)
     tt=tt*hxh*hyh*hzh
     if (iproc == 0) call yaml_map('Total core charge on the grid (To be compared with analytic one)', tt,fmt='(f15.7)')
     !if (iproc == 0) write(*,'(1x,a,f15.7)') 'Total core charge on the grid (To be compared with analytic one): ',tt

  else
     !No NLCC needed, nullify the pointer 
     nullify(rhocore)
  end if

END SUBROUTINE calculate_rhocore


!> Initialization of the atoms_data values especially nullification of the pointers
subroutine init_atomic_values(verb, atoms, ixc)
  use module_base
  use module_types
  implicit none
  
  integer, intent(in) :: ixc
  logical, intent(in) :: verb
  type(atoms_data), intent(inout) :: atoms

  !local variables
  character(len=*), parameter :: subname='init_atomic_values'
  real(gp), dimension(3) :: radii_cf
  integer :: nlcc_dim, ityp, ig, j, ngv, ngc, i_stat,i_all,ierr
  integer :: paw_tot_l,  paw_tot_q, paw_tot_coefficients, paw_tot_matrices
  logical :: exists, read_radii,exist_all
  character(len=27) :: filename
  
  ! Read values from pseudo files.
  nlcc_dim=0
  atoms%donlcc=.false.
  paw_tot_l=0
  paw_tot_q=0
  paw_tot_coefficients=0
  paw_tot_matrices=0

  !True if there are atoms
  exist_all=(atoms%ntypes > 0)
  !@todo: eliminate the pawpatch from psppar
  nullify(atoms%paw_NofL)
  do ityp=1,atoms%ntypes
     filename = 'psppar.'//atoms%atomnames(ityp)
     call psp_from_file(filename, atoms%nzatom(ityp), atoms%nelpsp(ityp), &
           & atoms%npspcode(ityp), atoms%ixcpsp(ityp), atoms%psppar(:,:,ityp), &
           & radii_cf, read_radii, exists)
     !To eliminate the runtime warning due to the copy of the array (TD)
     atoms%radii_cf(ityp,:)=radii_cf(:)

     if (exists) then
        !! first time just for dimension ( storeit = . false.)
        call pawpatch_from_file( filename, atoms,ityp,&
             paw_tot_l,  paw_tot_q, paw_tot_coefficients, paw_tot_matrices, .false.)
     end if
     exist_all=exist_all .and. exists

     if (.not. read_radii) atoms%radii_cf(ityp, :) = UNINITIALIZED(1.0_gp)
     if (.not. exists) then
        atoms%ixcpsp(ityp) = ixc
        call psp_from_data(atoms%atomnames(ityp), atoms%nzatom(ityp), &
             & atoms%nelpsp(ityp), atoms%npspcode(ityp), atoms%ixcpsp(ityp), &
             & atoms%psppar(:,:,ityp), exists)
        if (.not. exists) then
           call MPI_BARRIER(bigdft_mpi%mpi_comm,ierr)
           if (verb) write(*,'(1x,5a)')&
                'ERROR: The pseudopotential parameter file "',trim(filename),&
                '" is lacking, and no registered pseudo found for "', &
                & trim(atoms%atomnames(ityp)), '", exiting...'
           stop
        end if
     end if
     filename ='nlcc.'//atoms%atomnames(ityp)
     call nlcc_dim_from_file(filename, atoms%nlcc_ngv(ityp), &
          atoms%nlcc_ngc(ityp), nlcc_dim, exists)
     atoms%donlcc = (atoms%donlcc .or. exists)
  end do
  !deallocate the paw_array if not all the atoms are present
  if (.not. exist_all .and. associated(atoms%paw_NofL)) then
     i_all=-product(shape(atoms%paw_NofL ))*kind(atoms%paw_NofL )
     deallocate(atoms%paw_NofL,stat=i_stat)
     call memocc(i_stat,i_all,'atoms%paw_NofL',subname)
     nullify(atoms%paw_NofL)
  end if

  if (exist_all) then
     do ityp=1,atoms%ntypes
        filename = 'psppar.'//atoms%atomnames(ityp)
        !! second time allocate and then store
        call pawpatch_from_file( filename, atoms,ityp,&
             paw_tot_l,   paw_tot_q, paw_tot_coefficients, paw_tot_matrices, .true.)
     end do
  else
     nullify(atoms%paw_l,atoms%paw_NofL,atoms%paw_nofchannels)
     nullify(atoms%paw_nofgaussians,atoms%paw_Greal,atoms%paw_Gimag)
     nullify(atoms%paw_Gcoeffs,atoms%paw_H_matrices,atoms%paw_S_matrices,atoms%paw_Sm1_matrices)
  end if
  !process the nlcc parameters if present 
  !(allocation is performed also with zero size)
  allocate(atoms%nlccpar(0:4,max(nlcc_dim,1)+ndebug),stat=i_stat)
  call memocc(i_stat,atoms%nlccpar,'atoms%nlccpar',subname)
  !start again the file inspection to fill nlcc parameters
  if (atoms%donlcc) then
     nlcc_dim=0
     fill_nlcc: do ityp=1,atoms%ntypes
        filename = 'nlcc.'//atoms%atomnames(ityp)
        inquire(file=filename,exist=exists)
        if (exists) then
           !read the values of the gaussian for valence and core densities
           open(unit=79,file=filename,status='unknown')
           read(79,*)ngv
           do ig=1,(ngv*(ngv+1))/2
              nlcc_dim=nlcc_dim+1
              read(79,*)(atoms%nlccpar(j,nlcc_dim),j=0,4)!rhovxp(ig),(rhovc(ig,j),j=1,4)
           end do
           read(79,*)ngc
           do ig=1,(ngc*(ngc+1))/2
              nlcc_dim=nlcc_dim+1
              read(79,*)(atoms%nlccpar(j,nlcc_dim),j=0,4)!rhocxp(ig),(rhocc(ig,j),j=1,4)
           end do
           close(unit=79)
        end if
     end do fill_nlcc
  end if

END SUBROUTINE init_atomic_values


subroutine psp_from_file(filename, nzatom, nelpsp, npspcode, &
     & ixcpsp, psppar, radii_cf, read_radii, exists)
  use module_base
  implicit none
  
  character(len = *), intent(in) :: filename
  integer, intent(out) :: nzatom, nelpsp, npspcode, ixcpsp
  real(gp), intent(out) :: psppar(0:4,0:6), radii_cf(3)
  logical, intent(out) :: read_radii, exists

  integer :: ierror, ierror1, i, j, nn, nlterms, nprl, l
  character(len=100) :: line

  read_radii = .false.
  inquire(file=trim(filename),exist=exists)
  if (.not. exists) return

  ! if (iproc.eq.0) write(*,*) 'opening PSP file ',filename
  open(unit=11,file=trim(filename),status='old',iostat=ierror)
  !Check the open statement
  if (ierror /= 0) then
     write(*,*) ': Failed to open the file (it must be in ABINIT format!): "',&
          trim(filename),'"'
     stop
  end if
  read(11,*)
  read(11,*) nzatom, nelpsp
  read(11,*) npspcode, ixcpsp

  psppar(:,:)=0._gp
  if (npspcode == 2) then !GTH case
     read(11,*) (psppar(0,j),j=0,4)
     do i=1,2
        read(11,*) (psppar(i,j),j=0,3-i)
     enddo
  else if (npspcode == 3) then !HGH case
     read(11,*) (psppar(0,j),j=0,4)
     read(11,*) (psppar(1,j),j=0,3)
     do i=2,4
        read(11,*) (psppar(i,j),j=0,3)
        read(11,*) !k coefficients, not used for the moment (no spin-orbit coupling)
     enddo
  else if (npspcode == 10) then !HGH-K case
     read(11,*) psppar(0,0),nn,(psppar(0,j),j=1,nn) !local PSP parameters
     read(11,*) nlterms !number of channels of the pseudo
     prjloop: do l=1,nlterms
        read(11,*) psppar(l,0),nprl,psppar(l,1),&
             (psppar(l,j+2),j=2,nprl) !h_ij terms
        do i=2,nprl
           read(11,*) psppar(l,i),(psppar(l,i+j+1),j=i+1,nprl) !h_ij 
        end do
        if (l==1) cycle
        do i=1,nprl
           read(11,*) !k coefficients, not used
        end do
     end do prjloop
  else
     !if (iproc == 0) then
     write(*,'(1x,a,a)') trim(filename),&
          'unrecognized pspcode: only GTH, HGH & HGH-K pseudos (ABINIT format)'
     !end if
     stop
  end if

  !old way of calculating the radii, requires modification of the PSP files
  read(11,'(a100)',iostat=ierror) line
  if (ierror /=0) then
     !if (iproc ==0) write(*,*)&
     !     ' WARNING: last line of pseudopotential missing, put an empty line'
     line=''
  end if
  read(line,*,iostat=ierror1) radii_cf(1),radii_cf(2),radii_cf(3)
  if (ierror1 /= 0 ) then
     read(line,*,iostat=ierror) radii_cf(1),radii_cf(2)
     radii_cf(3)=radii_cf(2)
  end if
  close(11)

  read_radii = (ierror == 0)
END SUBROUTINE psp_from_file


subroutine nlcc_dim_from_file(filename, ngv, ngc, dim, read_nlcc)
  use module_base
  implicit none
  
  character(len = *), intent(in) :: filename
  integer, intent(inout) :: dim
  integer, intent(out) :: ngv, ngc
  logical, intent(out) :: read_nlcc

  integer :: ig, j
  real(gp), dimension(0:4) :: fake_nlcc

  inquire(file=filename,exist=read_nlcc)
  if (read_nlcc) then
     !associate the number of gaussians
     open(unit=79,file=filename,status='unknown')
     read(79,*)ngv
     if (ngv==0) then 
        ngv=UNINITIALIZED(1)
     else
        dim=dim+(ngv*(ngv+1)/2)
        do ig=1,(ngv*(ngv+1))/2
           read(79,*) (fake_nlcc(j),j=0,4)!jump the suitable lines (the file is organised with one element per line)
        end do
     end if
     read(79,*)ngc
     if (ngc==0) then
        ngc=UNINITIALIZED(1)
     else
        dim=dim+(ngc*(ngc+1))/2

        !better to read values in a fake array
        do ig=1,(ngc*(ngc+1))/2
           read(79,*) (fake_nlcc(j),j=0,4)!jump the suitable lines (the file is organised with one element per line)
        end do
     end if
     !no need to go further for the moment
     close(unit=79)
  else
     ngv=UNINITIALIZED(1)
     ngc=UNINITIALIZED(1)
  end if
END SUBROUTINE nlcc_dim_from_file


!> Update radii_cf and occupation for each type of atoms (related to pseudopotential)
subroutine read_radii_variables(atoms, radii_cf, crmult, frmult, projrad)
  use module_base
  use module_types
  implicit none
  type(atoms_data), intent(in) :: atoms
  real(gp), intent(in) :: crmult, frmult, projrad
  real(gp), dimension(atoms%ntypes,3), intent(out) :: radii_cf

  integer, parameter :: nelecmax=32,nmax=6,lmax=4
  character(len=2) :: symbol
  integer :: i,ityp,mxpl,mxchg,nsccode
  real(gp) :: rcov,rprb,ehomo,radfine,amu,maxrad
  real(kind=8), dimension(nmax,0:lmax-1) :: neleconf

  do ityp=1,atoms%ntypes
     !see whether the atom is semicore or not
     !and consider the ground state electronic configuration
     call eleconf(atoms%nzatom(ityp),atoms%nelpsp(ityp),symbol,rcov,rprb,ehomo,&
          neleconf,nsccode,mxpl,mxchg,amu)
     if (atoms%radii_cf(ityp, 1) == UNINITIALIZED(1.0_gp)) then
        !assigning the radii by calculating physical parameters
        radii_cf(ityp,1)=1._gp/sqrt(abs(2._gp*ehomo))
        radfine=100._gp
        do i=0,4
           if (atoms%psppar(i,0,ityp)/=0._gp) then
              radfine=min(radfine,atoms%psppar(i,0,ityp))
           end if
        end do
        radii_cf(ityp,2)=radfine
        radii_cf(ityp,3)=radfine
     else
        radii_cf(ityp, :) = atoms%radii_cf(ityp, :)
     end if

     ! Correct radii_cf(:,3) for the projectors.
     maxrad=0.e0_gp ! This line added by Alexey, 03.10.08, to be able to compile with -g -C
     do i=1,4
        !the maximum radii is useful only for projectors
        if (atoms%psppar(i,0,ityp)/=0._gp) then
           maxrad=max(maxrad,atoms%psppar(i,0,ityp))
        end if
     end do
     if (maxrad == 0.0_gp) then
        radii_cf(ityp,3)=0.0_gp
     else
        radii_cf(ityp,3)=max(min(crmult*radii_cf(ityp,1),projrad*maxrad)/frmult,radii_cf(ityp,2))
     end if
  enddo
END SUBROUTINE read_radii_variables


subroutine read_orbital_variables(iproc,nproc,verb,in,atoms,orbs)
  use module_base
  use module_types
  use module_interfaces
  use yaml_output
  implicit none
  type(input_variables), intent(in) :: in
  integer, intent(in) :: iproc,nproc
  logical, intent(in) :: verb
  type(atoms_data), intent(in) :: atoms
  type(orbitals_data), intent(inout) :: orbs
  !local variables
  character(len=*), parameter :: subname='read_orbital_variables'
  integer, parameter :: nelecmax=32,nmax=6,lmax=4,noccmax=2
  logical :: exists
  integer :: iat,iunit,norb,norbu,norbd,nspinor,jpst,norbme,norbyou,jproc,ikpts
  integer :: norbuempty,norbdempty,nelec
  integer :: nt,ntu,ntd,ityp,ierror,ispinsum
  integer :: ispol,ichg,ichgsum,norbe,norbat,nspin
  integer, dimension(lmax) :: nl
  real(gp), dimension(noccmax,lmax) :: occup
  character(len=60) :: radical


  !calculate number of electrons and orbitals
  ! Number of electrons and number of semicore atoms
  nelec=0
  do iat=1,atoms%nat
     ityp=atoms%iatype(iat)
     nelec=nelec+atoms%nelpsp(ityp)
  enddo
  nelec=nelec-in%ncharge

  if(nelec < 0.0 ) then
    if(iproc==0) write(*,*)'ERROR: Number of electrons is negative:',nelec,'.'
    if(iproc==0) write(*,*)'FIX: decrease charge of system.'
    call mpi_finalize(iat)
    stop
  end if

  if (verb) then
     call yaml_comment('Occupation Numbers',hfill='-')
     call yaml_map('Total Number of Electrons',nelec,fmt='(i8)')
     !write(*,'(1x,a,t28,i8)') 'Total Number of Electrons',nelec
  end if

  ! Number of orbitals
  if (in%nspin==1) then
     if (verb) call yaml_map('Spin treatment','Averaged')
     norb=(nelec+1)/2
     norbu=norb
     norbd=0
     if (mod(nelec,2).ne.0 .and. verb) then
        call yaml_warning('Odd number of electrons, no closed shell system')
        !write(*,'(1x,a)') 'WARNING: odd number of electrons, no closed shell system'
     end if
  else if(in%nspin==4) then
     if (verb) call yaml_map('Spin treatment','Spinorial (non-collinearity possible)')
     !if (verb) write(*,'(1x,a)') 'Spin-polarized non-collinear calculation'
     norb=nelec
     norbu=norb
     norbd=0
  else 
     if (verb) call yaml_map('Spin treatment','Collinear')
     !if (verb) write(*,'(1x,a)') 'Spin-polarized calculation'
     norb=nelec
     if (mod(norb+in%mpol,2) /=0) then
        write(*,*)'ERROR: the mpol polarization should have the same parity of the number of electrons'
        stop
     end if
     norbu=min((norb+in%mpol)/2,norb)
     norbd=norb-norbu

     !test if the spin is compatible with the input guess polarisations
     ispinsum=0
     ichgsum=0
     do iat=1,atoms%nat
        call charge_and_spol(atoms%natpol(iat),ichg,ispol)
        ispinsum=ispinsum+ispol
        ichgsum=ichgsum+ichg
     end do

     if (in%nspin == 2 .and. ispinsum /= norbu-norbd) then
        !if (iproc==0) then 
           call yaml_warning('Total input polarisation (found ' // trim(yaml_toa(ispinsum)) &
                & // ') must be equal to norbu-norbd.')
           call yaml_comment('With norb=' // trim(yaml_toa(norb)) // ' and mpol=' // trim(yaml_toa(in%mpol)) // &
                & ' norbu-norbd=' // trim((yaml_toa(norbu-norbd))))
           !write(*,'(1x,a,i0,a)')&
           !     'ERROR: Total input polarisation (found ',ispinsum,&
           !     ') must be equal to norbu-norbd.'
           !write(*,'(1x,3(a,i0))')&
           !     'With norb=',norb,' and mpol=',in%mpol,' norbu-norbd=',norbu-norbd
        !end if
        stop
     end if

     if (ichgsum /= in%ncharge .and. ichgsum /= 0) then
        !if (iproc==0) then 
           write(*,'(1x,a,i0,a)')&
                'ERROR: Total input charge (found ',ichgsum,&
                ') cannot be different than charge.'
           write(*,'(1x,2(a,i0))')&
                'The charge is=',in%ncharge,' input charge=',ichgsum
        !end if
        stop
     end if


     !now warn if there is no input guess spin polarisation
     ispinsum=0
     do iat=1,atoms%nat
        call charge_and_spol(atoms%natpol(iat),ichg,ispol)
        ispinsum=ispinsum+abs(ispol)
     end do
     if (ispinsum == 0 .and. in%nspin==2) then
        if (iproc==0 .and. in%norbsempty == 0) &
             call yaml_warning('Found no input polarisation, add it for a correct input guess')
        !write(*,'(1x,a)')&
        !     'WARNING: Found no input polarisation, add it for a correct input guess'
        !stop
     end if

  end if


  !initialise the values for the empty orbitals
  norbuempty=0
  norbdempty=0

  ! Test if the file 'input.occ exists
  !this access is performed at each call_bigdft run
  inquire(file=trim(in%file_occnum),exist=exists)
  iunit=0
  if (exists) then
     iunit=25
     open(unit=iunit,file=trim(in%file_occnum),form='formatted',action='read',status='old')
     if (in%nspin==1) then
        !The first line gives the number of orbitals
        read(unit=iunit,fmt=*,iostat=ierror) nt
     else
        !The first line gives the number of orbitals
        read(unit=iunit,fmt=*,iostat=ierror) ntu,ntd
     end if
     if (ierror /=0) then
        !if (iproc==0) 
          write(*,'(1x,a)') &
             'ERROR: reading the number of orbitals in the file "'//trim(in%file_occnum)//'"'
        stop
     end if
     !Check
     if (in%nspin==1) then
        if (nt<norb) then
           !if (iproc==0) 
               write(*,'(1x,a,i0,a,i0)') &
                'ERROR: In the file "'//trim(in%file_occnum)//'" the number of orbitals norb=',nt,&
                ' should be greater or equal than (nelec+1)/2=',norb
           stop
        else
           norb=nt
           norbu=norb
           norbd=0
        end if
     else
        nt=ntu+ntd
        if (nt<norb) then
           !if (iproc==0) 
               write(*,'(1x,a,i0,a,i0)') &
                'ERROR: In the file "'//trim(in%file_occnum)//'" the number of orbitals norb=',nt,&
                ' should be greater or equal than nelec=',norb
           stop
        else
           norb=nt
        end if
        if (ntu<norbu) then
           !if (iproc==0) 
                write(*,'(1x,a,i0,a,i0)') &
                'ERROR: In the file "'//trim(in%file_occnum)//'" the number of orbitals up norbu=',ntu,&
                ' should be greater or equal than min((nelec+mpol)/2,nelec)=',norbu
           stop
        else
           norbu=ntu
        end if
        if (ntd<norbd) then
           !if (iproc==0) 
                  write(*,'(1x,a,i0,a,i0)') &
                'ERROR: In the file "'//trim(in%file_occnum)//'" the number of orbitals down norbd=',ntd,&
                ' should be greater or equal than min((nelec-mpol/2),0)=',norbd
           stop
        else
           norbd=ntd
        end if
     end if
  else if (in%norbsempty > 0) then
     !total number of orbitals
     norbe=0
     if(in%nspin==4) then
        nspin=2
        nspinor=4
     else
        nspin=in%nspin
        nspinor=1
     end if

     do iat=1,atoms%nat
        ityp=atoms%iatype(iat)
        call count_atomic_shells(lmax,noccmax,nelecmax,nspin,nspinor,atoms%aocc(1,iat),occup,nl)
        norbat=(nl(1)+3*nl(2)+5*nl(3)+7*nl(4))
        norbe=norbe+norbat
     end do

     !value of empty orbitals up and down, needed to fill occupation numbers
     norbuempty=min(in%norbsempty,norbe-norbu)
     norbdempty=min(in%norbsempty,norbe-norbd)

     if (in%nspin == 4 .or. in%nspin==1) then
        norb=norb+norbuempty
        norbu=norbu+norbuempty
     else if (in%nspin ==2) then
        norbu=norbu+norbuempty
        norbd=norbd+norbdempty
        norb=norbu+norbd
     end if
  end if

  if(in%nspin==4) then
     nspinor=4
  else
     nspinor=1
  end if


  call orbitals_descriptors(iproc, nproc,norb,norbu,norbd,in%nspin,nspinor,&
       in%nkpt,in%kpt,in%wkpt,orbs,.false.)

  !distribution of wavefunction arrays between processors
  !tuned for the moment only on the cubic distribution
  if (verb .and. nproc > 1) then
     call yaml_open_map('Orbitals Repartition')
     jpst=0
     do jproc=0,nproc-1
        norbme=orbs%norb_par(jproc,0)
        norbyou=orbs%norb_par(min(jproc+1,nproc-1),0)
        if (norbme /= norbyou .or. jproc == nproc-1) then
           call yaml_map('MPI tasks '//trim(yaml_toa(jpst,fmt='(i0)'))//'-'//trim(yaml_toa(jproc,fmt='(i0)')),norbme,fmt='(i0)')
           !write(*,'(3(a,i0),a)')&
           !     ' Processes from ',jpst,' to ',jproc,' treat ',norbme,' orbitals '
           jpst=jproc+1
        end if
     end do
     !write(*,'(3(a,i0),a)')&
     !     ' Processes from ',jpst,' to ',nproc-1,' treat ',norbyou,' orbitals '
     call yaml_close_map()
  end if
  
  if (iproc == 0) then
     if (trim(in%run_name) == '') then
        radical = 'input'
     else
        radical = in%run_name
     end if
     if (verb) call yaml_map('Total Number of Orbitals',norb,fmt='(i8)')
     if (verb) then
        if (iunit /= 0) then
           call yaml_map('Occupation numbers coming from', trim(radical) // '.occ')
        else
           call yaml_map('Occupation numbers coming from','System properties')
        end if
     end if
  end if
  !assign to each k-point the same occupation number
  if (verb .and. iproc==0) call yaml_open_sequence('Input Occupation Numbers')
  do ikpts=1,orbs%nkpts
     if (verb .and. iproc == 0 .and. atoms%geocode /= 'F') then
        call yaml_comment('Kpt #' // adjustl(trim(yaml_toa(ikpts,fmt='(i4.4)'))) // ' BZ coord. = ' // &
        & trim(yaml_toa(orbs%kpts(:, ikpts),fmt='(f12.6)')))
     end if
     call occupation_input_variables(verb,iunit,nelec,norb,norbu,norbuempty,norbdempty,in%nspin,&
          orbs%occup(1+(ikpts-1)*orbs%norb),orbs%spinsgn(1+(ikpts-1)*orbs%norb))
  end do
  if (verb .and. iproc == 0) call yaml_close_sequence()
end subroutine read_orbital_variables


subroutine read_atomic_variables(atoms, fileocc, nspin)
  use module_base
  use module_types
  use module_xc
  use m_ab6_symmetry
  implicit none
  character (len=*), intent(in) :: fileocc
  type(atoms_data), intent(inout) :: atoms
  integer, intent(in) :: nspin
  !local variables
  character(len=*), parameter :: subname='read_atomic_variables'
  integer, parameter :: nelecmax=32,nmax=6,lmax=4,noccmax=2
  character(len=2) :: symbol
  integer :: ityp,iat,ierror,mxpl
  integer :: mxchg,nsccode
  real(gp) :: rcov,rprb,ehomo
  real(kind=8), dimension(nmax,0:lmax-1) :: neleconf
  
  do ityp=1,atoms%ntypes
     ! We calculate atoms%aocc and atoms%amu here.
     call eleconf(atoms%nzatom(ityp),atoms%nelpsp(ityp),symbol,rcov,rprb,ehomo,&
          neleconf,nsccode,mxpl,mxchg,atoms%amu(ityp))
     call atomic_occupation_numbers(fileocc,ityp,nspin,atoms,nmax,lmax,nelecmax,&
          neleconf,nsccode,mxpl,mxchg)

     !define the localization radius for the Linear input guess
     atoms%rloc(ityp,:) = rcov * 10.0
  end do
  !print *,'iatsctype',atOMS%iasctype(:)
  atoms%natsc = 0
  do iat=1,atoms%nat
     if (atoms%iasctype(iat) /= 0) atoms%natsc=atoms%natsc+1
  enddo

  ! We modify the symmetry object with respect to the spin.
  if (atoms%sym%symObj >= 0) then
     if (nspin == 2) then
        call symmetry_set_collinear_spin(atoms%sym%symObj, atoms%nat, &
             & atoms%natpol, ierror)
!!$     else if (in%nspin == 4) then
!!$        call symmetry_set_spin(atoms%sym%symObj, atoms%nat, &
!!$             & atoms%natpol, ierror)
     end if
  end if
END SUBROUTINE read_atomic_variables


!> Assign some of the physical system variables
!! Performs also some cross-checks with other variables
!! The pointer in atoms structure have to be associated or nullified.
subroutine print_atomic_variables(atoms, radii_cf, hmax, ixc)
  use module_base
  use module_types
  use module_xc
  use yaml_output
  implicit none
  type(atoms_data), intent(inout) :: atoms
  real(gp), intent(in) :: hmax
  integer, intent(in) :: ixc
  real(gp), dimension(atoms%ntypes,3), intent(in) :: radii_cf
  !local variables
  character(len=*), parameter :: subname='print_atomic_variables'
  logical :: nonloc
  integer, parameter :: nelecmax=32,nmax=6,lmax=4,noccmax=2
  integer :: i,j,l,ityp,iat,natyp,mproj
  real(gp) :: minrad
  real(gp), dimension(3,3) :: hij
  real(gp), dimension(2,2,3) :: offdiagarr
  character(len=500) :: name_xc1, name_xc2

!!$  write(*,'(1x,a)')&
!!$       ' Atom    N.Electr.  PSP Code  Radii: Coarse     Fine  CoarsePSP    Calculated   File'

!!$  do ityp=1,atoms%ntypes
!!$     !control the hardest gaussian
!!$     minrad=1.e10_gp
!!$     do i=0,4
!!$        if (atoms%psppar(i,0,ityp)/=0._gp) then
!!$           minrad=min(minrad,atoms%psppar(i,0,ityp))
!!$        end if
!!$     end do
!!$     !control whether the grid spacing is too high
!!$     if (hmax > 2.5_gp*minrad) then
!!$        write(*,'(1x,a)')&
!!$             'WARNING: The grid spacing value may be too high to treat correctly the above pseudo.' 
!!$        write(*,'(1x,a,f5.2,a)')&
!!$             '         Results can be meaningless if hgrid is bigger than',2.5_gp*minrad,&
!!$             '. At your own risk!'
!!$     end if
!!$
!!$     if (atoms%radii_cf(ityp, 1) == UNINITIALIZED(1.0_gp)) then
!!$        message='         X              '
!!$     else
!!$        message='                   X ' 
!!$     end if
!!$     write(*,'(1x,a6,8x,i3,5x,i3,10x,3(1x,f8.5),a)')&
!!$          trim(atoms%atomnames(ityp)),atoms%nelpsp(ityp),atoms%npspcode(ityp),&
!!$          radii_cf(ityp,1),radii_cf(ityp,2),radii_cf(ityp,3),message
!!$  end do
  !print *,'iatsctype',atOMS%iasctype(:)

  !If no atoms...
  if (atoms%ntypes == 0) return

  !print the pseudopotential matrices
  do l=1,3
     do i=1,2
        do j=i+1,3
           offdiagarr(i,j-i,l)=0._gp
           if (l==1) then
              if (i==1) then
                 if (j==2)   offdiagarr(i,j-i,l)=-0.5_gp*sqrt(3._gp/5._gp)
                 if (j==3)   offdiagarr(i,j-i,l)=0.5_gp*sqrt(5._gp/21._gp)
              else
                 offdiagarr(i,j-i,l)=-0.5_gp*sqrt(100._gp/63._gp)
              end if
           else if (l==2) then
              if (i==1) then
                 if (j==2)   offdiagarr(i,j-i,l)=-0.5_gp*sqrt(5._gp/7._gp)
                 if (j==3)   offdiagarr(i,j-i,l)=1._gp/6._gp*sqrt(35._gp/11._gp)
              else
                 offdiagarr(i,j-i,l)=-7._gp/3._gp*sqrt(1._gp/11._gp)
              end if
           else if (l==3) then
              if (i==1) then
                 if (j==2)   offdiagarr(i,j-i,l)=-0.5_gp*sqrt(7._gp/9._gp)
                 if (j==3)   offdiagarr(i,j-i,l)=0.5_gp*sqrt(63._gp/143._gp)
              else
                 offdiagarr(i,j-i,l)=-9._gp*sqrt(1._gp/143._gp)
              end if
           end if
        end do
     end do
  end do

!  write(*,'(1x,a)')&
  !       '------------------------------------ Pseudopotential coefficients (Upper Triangular)'
  call yaml_comment('System Properties',hfill='-')
  call yaml_open_sequence('Properties of atoms in the system')
  do ityp=1,atoms%ntypes
     call yaml_sequence(advance='no')
     call yaml_map('Symbol',trim(atoms%atomnames(ityp)),advance='no')
     call yaml_comment('Type No. '//trim(yaml_toa(ityp,fmt='(i2.2)')))
     call yaml_map('No. of Electrons',atoms%nelpsp(ityp))
     natyp=0
     do iat=1,atoms%nat
        if (atoms%iatype(iat) == ityp) natyp=natyp+1
     end do
     call yaml_map('No. of Atoms',natyp)

     call yaml_open_map('Radii of active regions (AU)')!,flow=.true.)
       call yaml_map('Coarse',radii_cf(ityp,1),fmt='(f8.5)')
       call yaml_map('Fine',radii_cf(ityp,2),fmt='(f8.5)')
       call yaml_map('Coarse PSP',radii_cf(ityp,3),fmt='(f8.5)')
       if (atoms%radii_cf(ityp, 1) == UNINITIALIZED(1.0_gp)) then
          call yaml_map('Source','Hard-Coded')
       else
          call yaml_map('Source','PSP File')
       end if
     call yaml_close_map()

     minrad=1.e10_gp
     do i=0,4
        if (atoms%psppar(i,0,ityp)/=0._gp) then
           minrad=min(minrad,atoms%psppar(i,0,ityp))
        end if
     end do
     if (radii_cf(ityp,2) /=0.0_gp) then
        call yaml_map('Grid Spacing threshold (AU)',2.5_gp*minrad,fmt='(f5.2)')
     else
        call yaml_map('Grid Spacing threshold (AU)',1.25_gp*minrad,fmt='(f5.2)')
     end if
     !control whether the grid spacing is too high
     if (hmax > 2.5_gp*minrad) then
        call yaml_warning('Chosen Grids spacings seem too high for this atom. At you own risk!')
!!$        write(*,'(1x,a)')&
!!$             'WARNING: The grid spacing value may be too high to treat correctly the above pseudo.' 
!!$        write(*,'(1x,a,f5.2,a)')&
!!$             '         Results can be meaningless if hgrid is bigger than',2.5_gp*minrad,&
!!$             '. At your own risk!'
     end if

     select case(atoms%npspcode(ityp))
     case(2)
        call yaml_map('Pseudopotential type','GTH')
     case(3)
        call yaml_map('Pseudopotential type','HGH')
     case(10)
        call yaml_map('Pseudopotential type','HGH-K')
     end select
     if (atoms%psppar(0,0,ityp)/=0) then
        call yaml_open_map('Local Pseudo Potential (HGH convention)')
          call yaml_map('Rloc',atoms%psppar(0,0,ityp),fmt='(f9.5)')
          call yaml_map('Coefficients (c1 .. c4)',atoms%psppar(0,1:4,ityp),fmt='(f9.5)')
        call yaml_close_map()
     end if
     !see if nonlocal terms are present
     nonloc=.false.
     verify_nl: do l=1,3
        do i=3,0,-1
           j=i
           if (atoms%psppar(l,i,ityp) /= 0._gp) exit
        end do
        if (j /=0) then
           nonloc=.true.
           exit verify_nl
        end if
     end do verify_nl
     if (nonloc) then
        call yaml_open_sequence('NonLocal PSP Parameters')
        do l=1,3
           do i=3,0,-1
              j=i
              if (atoms%psppar(l,i,ityp) /= 0._gp) exit
           end do
           if (j /=0) then
              call yaml_sequence(advance='no')
              call yaml_map('Channel (l)',l-1)
              call yaml_map('Rloc',atoms%psppar(l,0,ityp),fmt='(f9.5)')
              hij=0._gp
              do i=1,j
                 hij(i,i)=atoms%psppar(l,i,ityp)
              end do
              if (atoms%npspcode(ityp) == 3) then !traditional HGH convention
                 hij(1,2)=offdiagarr(1,1,l)*atoms%psppar(l,2,ityp)
                 hij(1,3)=offdiagarr(1,2,l)*atoms%psppar(l,3,ityp)
                 hij(2,3)=offdiagarr(2,1,l)*atoms%psppar(l,3,ityp)
              else if (atoms%npspcode(ityp) == 10) then !HGH-K convention
                 hij(1,2)=atoms%psppar(l,4,ityp)
                 hij(1,3)=atoms%psppar(l,5,ityp)
                 hij(2,3)=atoms%psppar(l,6,ityp)
              end if
              call yaml_open_sequence('h_ij matrix')
                call yaml_sequence(trim(yaml_toa(hij(1,1:3),fmt='(f9.5)')))
                call yaml_sequence(trim(yaml_toa((/hij(1,2),hij(2,2),hij(2,3)/),fmt='(f9.5)')))
                call yaml_sequence(trim(yaml_toa((/hij(1,3),hij(2,3),hij(3,3)/),fmt='(f9.5)')))
              call yaml_close_sequence()
           end if
        end do
        call yaml_close_sequence()
     end if
     call numb_proj(ityp,atoms%ntypes,atoms%psppar,atoms%npspcode,mproj)
     call yaml_map('No. of projectors',mproj)

!!$     write(*,'(1x,a)')&
!!$          'Atom Name    rloc      C1        C2        C3        C4  '
!!$     do l=0,4
!!$        if (l==0) then
!!$           do i=4,0,-1
!!$              j=i
!!$              if (atoms%psppar(l,i,ityp) /= 0._gp) exit
!!$           end do
!!$           write(*,'(3x,a6,5(1x,f9.5))')&
!!$                trim(atoms%atomnames(ityp)),(atoms%psppar(l,i,ityp),i=0,j)
!!$        else
!!$           do i=3,0,-1
!!$              j=i
!!$              if (atoms%psppar(l,i,ityp) /= 0._gp) exit
!!$           end do
!!$           if (j /=0) then
!!$              write(*,'(1x,a,i0,a)')&
!!$                   '    l=',l-1,' '//'     rl        h1j       h2j       h3j '
!!$              hij=0._gp
!!$              do i=1,j
!!$                 hij(i,i)=atoms%psppar(l,i,ityp)
!!$              end do
!!$              if (atoms%npspcode(ityp) == 3) then !traditional HGH convention
!!$                 hij(1,2)=offdiagarr(1,1,l)*atoms%psppar(l,2,ityp)
!!$                 hij(1,3)=offdiagarr(1,2,l)*atoms%psppar(l,3,ityp)
!!$                 hij(2,3)=offdiagarr(2,1,l)*atoms%psppar(l,3,ityp)
!!$              else if (atoms%npspcode(ityp) == 10) then !HGH-K convention
!!$                 hij(1,2)=atoms%psppar(l,4,ityp)
!!$                 hij(1,3)=atoms%psppar(l,5,ityp)
!!$                 hij(2,3)=atoms%psppar(l,6,ityp)
!!$              end if
!!$              do i=1,j
!!$                 if (i==1) then
!!$                    write(format,'(a,2(i0,a))')"(9x,(1x,f9.5),",j,"(1x,f9.5))"
!!$                    write(*,format)atoms%psppar(l,0,ityp),(hij(i,k),k=i,j)
!!$                 else
!!$                    write(format,'(a,2(i0,a))')"(19x,",i-1,"(10x),",j-i+1,"(1x,f9.5))"
!!$                    write(*,format)(hij(i,k),k=i,j)
!!$                 end if
!!$
!!$              end do
!!$           end if
!!$        end if
!!$     end do
!!$     !control if the PSP is calculated with the same XC value
     if (atoms%ixcpsp(ityp) < 0) then
        call xc_get_name(name_xc1, atoms%ixcpsp(ityp), XC_MIXED)
     else
        call xc_get_name(name_xc1, atoms%ixcpsp(ityp), XC_ABINIT)
     end if
     if (ixc < 0) then
        call xc_get_name(name_xc2, ixc, XC_MIXED)
     else
        call xc_get_name(name_xc2, ixc, XC_ABINIT)
     end if
     call yaml_map('PSP XC','"'//trim(name_xc1)//'"')
     if (trim(name_xc1) /= trim(name_xc2)) then
        call yaml_warning('Input ixc parameter corresponds to '//trim(name_xc2)//' XC functional')
!!$        write(*,'(1x,a)')&
!!$             'WARNING: The pseudopotential file psppar."'//trim(atoms%atomnames(ityp))//'"'
!!$        write(*,'(1x,a,i0,a,i0)')&
!!$             '         contains a PSP generated with an XC id=',&
!!$             atoms%ixcpsp(ityp),' while for this run ixc=',ixc
     end if
  end do
  call yaml_close_sequence()
!!!  tt=dble(norb)/dble(nproc)
!!!  norbp=int((1.d0-eps_mach*tt) + tt)
!!!  !if (verb.eq.0) write(*,'(1x,a,1x,i0)') 'norbp=',norbp


  ! if linear scaling applied with more then InputGuess, then go read input.lin for radii
  !  if (in%linear /= 'OFF' .and. in%linear /= 'LIG') then
  !     lin%nlr=atoms%nat
  !     call allocateBasicArrays(atoms, lin)
  !     call readLinearParameters(verb, nproc, lin, atoms, atomNames)
  !  end if
END SUBROUTINE print_atomic_variables


!> Find the correct position of the nlcc parameters
subroutine nlcc_start_position(ityp,atoms,ngv,ngc,islcc)
  use module_base
  use module_types
  implicit none
  integer, intent(in) :: ityp
  type(atoms_data), intent(in) :: atoms
  integer, intent(out) :: ngv,ngc,islcc
  !local variables
  integer :: ilcc,jtyp

  ilcc=0
  do jtyp=1,ityp-1
     ngv=atoms%nlcc_ngv(jtyp)
     if (ngv /= UNINITIALIZED(ngv)) ilcc=ilcc+(ngv*(ngv+1)/2)
     ngc=atoms%nlcc_ngc(jtyp)
     if (ngc /= UNINITIALIZED(ngc)) ilcc=ilcc+(ngc*(ngc+1))/2
  end do
  islcc=ilcc

  ngv=atoms%nlcc_ngv(ityp)
  if (ngv==UNINITIALIZED(1)) ngv=0
  ngc=atoms%nlcc_ngc(ityp)
  if (ngc==UNINITIALIZED(1)) ngc=0
END SUBROUTINE nlcc_start_position


!> Fix all the atomic occupation numbers of the atoms which has the same type
!! look also at the input polarisation and spin
!! look at the file of the input occupation numbers and, if exists, modify the 
!! occupations accordingly
subroutine atomic_occupation_numbers(filename,ityp,nspin,at,nmax,lmax,nelecmax,neleconf,nsccode,mxpl,mxchg)
  use module_base
  use module_types
  use yaml_output
  implicit none
  character(len=*), intent(in) :: filename
  integer, intent(in) :: ityp,mxpl,mxchg,nspin,nmax,lmax,nelecmax,nsccode
  type(atoms_data), intent(inout) :: at
  !integer, dimension(nmax,lmax), intent(in) :: neleconf
  real(gp), dimension(nmax,lmax), intent(in) :: neleconf
  !local variables
  integer, parameter :: noccmax=2
  character(len=100) :: string
  logical :: exists,found
  integer :: iat,ichg,ispol,nsp,nspinor,ierror,jat,l,iocc,icoll,noncoll,ispin,nl,inl,m
  real(gp) :: elec
  real(gp), dimension(nmax,lmax) :: eleconf

  !control the spin
  select case(nspin)
     case(1)
        nsp=1
        nspinor=1
        noncoll=1
     case(2)
        nsp=2
        nspinor=1
        noncoll=1
     case(4)
        nsp=1
        nspinor=4
        noncoll=2
     case default
        call yaml_warning('nspin not valid:' // trim(yaml_toa(nspin)))
        !write(*,*)' ERROR: nspin not valid:',nspin
        stop
  end select

  inquire(file=filename,exist=exists)

  !search the corresponding atom
  if (exists) then
     open(unit=91,file=filename,status='old',iostat=ierror)
     !Check the open statement
     if (ierror /= 0) then
        call yaml_warning('Failed to open the existing  file: '// trim(filename))
        !write(*,*)'Failed to open the existing  file: '//filename
        stop
     end if
  end if

  !here we must check of the input guess polarisation
  !control if the values are compatible with the atom configuration
  !do this for all atoms belonging to a given type
  !control the maximum polarisation allowed: consider only non-closed shells   
  do iat=1,at%nat
     !control the atomic input guess occupation number
     !if you want no semicore input guess electrons, uncomment the following line
     !at%iasctype(iat)=0
     if (at%iatype(iat) == ityp) then
        !see whether the input.occup file contains the given atom
        found=.false.
        if (exists) then
           rewind(unit=91)
           parse_inocc: do
              read(91,'(a100)',iostat=ierror)string
              if (ierror /= 0) exit parse_inocc !file ends
              read(string,*,iostat=ierror)jat
              if (ierror /=0) stop 'Error reading line'
              if (jat==iat ) then
                 found=.true.
                 exit parse_inocc
              end if
           end do parse_inocc
        end if
        call charge_and_spol(at%natpol(iat),ichg,ispol)
        if (found) then
           call read_eleconf(string,nsp,nspinor,noccmax,nelecmax,lmax,&
                at%aocc(1,iat),at%iasctype(iat))
        else
           at%iasctype(iat)=nsccode
           if (abs(ispol) > mxpl+abs(ichg)) then
              !if (iproc ==0) 
              write(*,'(1x,a,i0,a,a,2(a,i0))')&
                   'ERROR: Input polarisation of atom No.',iat,&
                   ' (',trim(at%atomnames(ityp)),') must be <=',mxpl,&
                   ', while found ',ispol
              stop 
           end if
           if (abs(ichg) > mxchg) then
              !if (iproc ==0) 
              write(*,'(1x,a,i0,a,a,2(a,i0))')&
                   'ERROR: Input charge of atom No.',iat,&
                   ' (',trim(at%atomnames(ityp)),') must be <=',mxchg,&
                   ', while found ',ichg
              stop
           end if
           !correct the electronic configuration in case there is a charge
           !if (ichg /=0) then
           call correct_semicore(nmax,lmax-1,ichg,&
                neleconf,eleconf,at%iasctype(iat))
           !end if

           call at_occnums(ispol,nsp,nspinor,nmax,lmax,nelecmax,&
                eleconf,at%aocc(1,iat))
        end if

        !check the total number of electrons
        elec=0.0_gp
        iocc=0
        do l=1,lmax
           iocc=iocc+1
           nl=nint(at%aocc(iocc,iat))
           do inl=1,nl
              do ispin=1,nsp
                 do m=1,2*l-1
                    do icoll=1,noncoll !non-trivial only for nspinor=4
                       iocc=iocc+1
                       elec=elec+at%aocc(iocc,iat)
                    end do
                 end do
              end do
           end do
        end do
        if (nint(elec) /= at%nelpsp(ityp) - ichg) then
           write(*,*)'ERROR: the total atomic charge ',elec,&
                ' is different from the PSP charge ',at%nelpsp(ityp),&
                ' plus the charge ',-ichg
           stop
        end if
     end if
  end do

  if (exists) close(unit=91)

END SUBROUTINE atomic_occupation_numbers


!!!!> Define the descriptors of the orbitals from a given norb
!!!!! It uses the cubic strategy for partitioning the orbitals
!!!subroutine orbitals_descriptors_forLinear(iproc,nproc,norb,norbu,norbd,nspin,nspinor,nkpt,kpt,wkpt,orbs)
!!!  use module_base
!!!  use module_types
!!!  implicit none
!!!  integer, intent(in) :: iproc,nproc,norb,norbu,norbd,nkpt,nspin
!!!  integer, intent(in) :: nspinor
!!!  type(orbitals_data), intent(out) :: orbs
!!!  real(gp), dimension(nkpt), intent(in) :: wkpt
!!!  real(gp), dimension(3,nkpt), intent(in) :: kpt
!!!  !local variables
!!!  character(len=*), parameter :: subname='orbitals_descriptors'
!!!  integer :: iorb,jproc,norb_tot,ikpt,i_stat,jorb,ierr,i_all,iiorb
!!!  integer :: mpiflag
!!!  logical, dimension(:), allocatable :: GPU_for_orbs
!!!  integer, dimension(:,:), allocatable :: norb_par !(with k-pts)
!!!
!!!
!!!  allocate(orbs%norb_par(0:nproc-1+ndebug,0:nkpt),stat=i_stat)
!!!  call memocc(i_stat,orbs%norb_par,'orbs%norb_par',subname)
!!!
!!!  !assign the value of the k-points
!!!  orbs%nkpts=nkpt
!!!  !allocate vectors related to k-points
!!!  allocate(orbs%kpts(3,orbs%nkpts+ndebug),stat=i_stat)
!!!  call memocc(i_stat,orbs%kpts,'orbs%kpts',subname)
!!!  allocate(orbs%kwgts(orbs%nkpts+ndebug),stat=i_stat)
!!!  call memocc(i_stat,orbs%kwgts,'orbs%kwgts',subname)
!!!  orbs%kpts(:,1:nkpt) = kpt(:,:)
!!!  orbs%kwgts(1:nkpt) = wkpt(:)
!!!
!!!  ! Change the wavefunctions to complex if k-points are used (except gamma).
!!!  orbs%nspinor=nspinor
!!!  if (nspinor == 1) then
!!!     if (maxval(abs(orbs%kpts)) > 0._gp) orbs%nspinor=2
!!!     !nspinor=2 !fake, used for testing with gamma
!!!  end if
!!!  orbs%nspin = nspin
!!!
!!!  !initialise the array
!!!  do jproc=0,nproc-1
!!!     orbs%norb_par(jproc,0)=0 !size 0 nproc-1
!!!  end do
!!!
!!!  !create an array which indicate which processor has a GPU associated 
!!!  !from the viewpoint of the BLAS routines (deprecated, not used anymore)
!!!  if (.not. GPUshare) then
!!!     allocate(GPU_for_orbs(0:nproc-1+ndebug),stat=i_stat)
!!!     call memocc(i_stat,GPU_for_orbs,'GPU_for_orbs',subname)
!!!     
!!!     if (nproc > 1) then
!!!        call MPI_ALLGATHER(GPUconv,1,MPI_LOGICAL,GPU_for_orbs(0),1,MPI_LOGICAL,&
!!!             bigdft_mpi%mpi_comm,ierr)
!!!     else
!!!        GPU_for_orbs(0)=GPUconv
!!!     end if
!!!     
!!!     i_all=-product(shape(GPU_for_orbs))*kind(GPU_for_orbs)
!!!     deallocate(GPU_for_orbs,stat=i_stat)
!!!     call memocc(i_stat,i_all,'GPU_for_orbs',subname)
!!!  end if
!!!
!!!  allocate(norb_par(0:nproc-1,orbs%nkpts+ndebug),stat=i_stat)
!!!  call memocc(i_stat,norb_par,'norb_par',subname)
!!!
!!!  !old system for calculating k-point repartition
!!!!!$  call parallel_repartition_with_kpoints(nproc,orbs%nkpts,norb,orbs%norb_par)
!!!!!$
!!!!!$  !check the distribution
!!!!!$  norb_tot=0
!!!!!$  do jproc=0,iproc-1
!!!!!$     norb_tot=norb_tot+orbs%norb_par(jproc)
!!!!!$  end do
!!!!!$  !reference orbital for process
!!!!!$  orbs%isorb=norb_tot
!!!!!$  do jproc=iproc,nproc-1
!!!!!$     norb_tot=norb_tot+orbs%norb_par(jproc)
!!!!!$  end do
!!!!!$
!!!!!$  if(norb_tot /= norb*orbs%nkpts) then
!!!!!$     write(*,*)'ERROR: partition of orbitals incorrect, report bug.'
!!!!!$     write(*,*)orbs%norb_par(:),norb*orbs%nkpts
!!!!!$     stop
!!!!!$  end if
!!!!!$
!!!!!$  !calculate the k-points related quantities
!!!!!$  allocate(mykpts(orbs%nkpts+ndebug),stat=i_stat)
!!!!!$  call memocc(i_stat,mykpts,'mykpts',subname)
!!!!!$
!!!!!$  call parallel_repartition_per_kpoints(iproc,nproc,orbs%nkpts,norb,orbs%norb_par,&
!!!!!$       orbs%nkptsp,mykpts,norb_par)
!!!!!$  if (orbs%norb_par(iproc) >0) then
!!!!!$     orbs%iskpts=mykpts(1)-1
!!!!!$  else
!!!!!$     orbs%iskpts=0
!!!!!$  end if
!!!!!$  i_all=-product(shape(mykpts))*kind(mykpts)
!!!!!$  deallocate(mykpts,stat=i_stat)
!!!!!$  call memocc(i_stat,i_all,'mykpts',subname)
!!!
!!!  !new system for k-point repartition
!!!  call kpts_to_procs_via_obj(nproc,orbs%nkpts,norb,norb_par)
!!!  !assign the values for norb_par and check the distribution
!!!  norb_tot=0
!!!  do jproc=0,nproc-1
!!!     if (jproc==iproc) orbs%isorb=norb_tot
!!!     do ikpt=1,orbs%nkpts
!!!        orbs%norb_par(jproc,0)=orbs%norb_par(jproc,0)+norb_par(jproc,ikpt)
!!!     end do
!!!     norb_tot=norb_tot+orbs%norb_par(jproc,0)
!!!  end do
!!!
!!!  if(norb_tot /= norb*orbs%nkpts) then
!!!     write(*,*)'ERROR: partition of orbitals incorrect, report bug.'
!!!     write(*,*)orbs%norb_par(:,0),norb*orbs%nkpts
!!!     stop
!!!  end if
!!!
!!!
!!!  !allocate(orbs%ikptsp(orbs%nkptsp+ndebug),stat=i_stat)
!!!  !call memocc(i_stat,orbs%ikptsp,'orbs%ikptsp',subname)
!!!  !orbs%ikptsp(1:orbs%nkptsp)=mykpts(1:orbs%nkptsp)
!!!
!!!  !this array will be reconstructed in the orbitals_communicators routine
!!!  i_all=-product(shape(norb_par))*kind(norb_par)
!!!  deallocate(norb_par,stat=i_stat)
!!!  call memocc(i_stat,i_all,'norb_par',subname)
!!!
!!!  !assign the values of the orbitals data
!!!  orbs%norb=norb
!!!  orbs%norbp=orbs%norb_par(iproc,0)
!!!  orbs%norbu=norbu
!!!  orbs%norbd=norbd
!!!
!!!  ! Modify these values
!!!  call repartitionOrbitals2(iproc, nproc, orbs%norb, orbs%norb_par, orbs%norbp, orbs%isorb)
!!!
!!!
!!!  allocate(orbs%iokpt(orbs%norbp+ndebug),stat=i_stat)
!!!  call memocc(i_stat,orbs%iokpt,'orbs%iokpt',subname)
!!!
!!!  !assign the k-point to the given orbital, counting one orbital after each other
!!!  jorb=0
!!!  do ikpt=1,orbs%nkpts
!!!     do iorb=1,orbs%norb
!!!        jorb=jorb+1 !this runs over norb*nkpts values
!!!        if (jorb > orbs%isorb .and. jorb <= orbs%isorb+orbs%norbp) then
!!!           orbs%iokpt(jorb-orbs%isorb)=ikpt
!!!        end if
!!!     end do
!!!  end do
!!!
!!!  !allocate occupation number and spinsign
!!!  !fill them in normal way
!!!  allocate(orbs%occup(orbs%norb*orbs%nkpts+ndebug),stat=i_stat)
!!!  call memocc(i_stat,orbs%occup,'orbs%occup',subname)
!!!  allocate(orbs%spinsgn(orbs%norb*orbs%nkpts+ndebug),stat=i_stat)
!!!  call memocc(i_stat,orbs%spinsgn,'orbs%spinsgn',subname)
!!!  orbs%occup(1:orbs%norb*orbs%nkpts)=1.0_gp 
!!!  do ikpt=1,orbs%nkpts
!!!     do iorb=1,orbs%norbu
!!!        orbs%spinsgn(iorb+(ikpt-1)*orbs%norb)=1.0_gp
!!!     end do
!!!     do iorb=1,orbs%norbd
!!!        orbs%spinsgn(iorb+orbs%norbu+(ikpt-1)*orbs%norb)=-1.0_gp
!!!     end do
!!!  end do
!!!
!!!  !put a default value for the fermi energy
!!!  orbs%efermi = UNINITIALIZED(orbs%efermi)
!!!  !and also for the gap
!!!  orbs%HLgap = UNINITIALIZED(orbs%HLgap)
!!!
!!!  ! allocate inwhichlocreg
!!!
!!!  allocate(orbs%inwhichlocreg(orbs%norb*orbs%nkpts),stat=i_stat)
!!!  call memocc(i_stat,orbs%inwhichlocreg,'orbs%inwhichlocreg',subname)
!!!  ! default for inwhichlocreg
!!!  orbs%inwhichlocreg = 1
!!!
!!!  !nullify(orbs%inwhichlocregP)
!!!
!!!  !allocate the array which assign the k-point to processor in transposed version
!!!  allocate(orbs%ikptproc(orbs%nkpts+ndebug),stat=i_stat)
!!!  call memocc(i_stat,orbs%ikptproc,'orbs%ikptproc',subname)
!!!
!!!  !initialize the starting point of the potential for each orbital (to be removed?)
!!!  allocate(orbs%ispot(orbs%norbp),stat=i_stat)
!!!  call memocc(i_stat,orbs%ispot,'orbs%ispot',subname)
!!!
!!!
!!!  ! Define two new arrays:
!!!  ! - orbs%isorb_par is the same as orbs%isorb, but every process also knows
!!!  !   the reference orbital of each other process.
!!!  ! - orbs%onWhichMPI indicates on which MPI process a given orbital
!!!  !   is located.
!!!  allocate(orbs%isorb_par(0:nproc-1), stat=i_stat)
!!!  call memocc(i_stat, orbs%isorb_par, 'orbs%isorb_par', subname)
!!!  allocate(orbs%onWhichMPI(sum(orbs%norb_par(:,0))), stat=i_stat)
!!!  call memocc(i_stat, orbs%onWhichMPI, 'orbs%onWhichMPI', subname)
!!!  iiorb=0
!!!  orbs%isorb_par=0
!!!  do jproc=0,nproc-1
!!!      do iorb=1,orbs%norb_par(jproc,0)
!!!          iiorb=iiorb+1
!!!          orbs%onWhichMPI(iiorb)=jproc
!!!      end do
!!!      if(iproc==jproc) then
!!!          orbs%isorb_par(jproc)=orbs%isorb
!!!      end if
!!!  end do
!!!  call MPI_Initialized(mpiflag,ierr)
!!!  if(mpiflag /= 0 .and. nproc > 1) call mpiallred(orbs%isorb_par(0), nproc, mpi_sum, bigdft_mpi%mpi_comm, ierr)
!!!
!!!END SUBROUTINE orbitals_descriptors_forLinear


!> Routine which assign to each processor the repartition of nobj*nkpts objects
subroutine kpts_to_procs_via_obj(nproc,nkpts,nobj,nobj_par)
  use module_base
  implicit none
  integer, intent(in) :: nproc,nkpts,nobj
  integer, dimension(0:nproc-1,nkpts), intent(out) :: nobj_par
  !local varaibles
  logical :: intrep
  integer :: jproc,ikpt,iobj,nobjp_max_kpt,nprocs_with_floor,jobj,nobjp
  integer :: jkpt,nproc_per_kpt,nproc_left,kproc,nkpt_per_proc,nkpts_left
  real(gp) :: robjp,rounding_ratio

  !decide the naive number of objects which should go to each processor.
  robjp=real(nobj,gp)*real(nkpts,gp)/real(nproc,gp)
  !print *,'hereweare',robjp,nobj   
  !maximum number of objects which has to go to each processor per k-point
  nobjp_max_kpt=ceiling(modulo(robjp-epsilon(1.0_gp),real(nobj,gp)))


!see the conditions for the integer repartition of k-points
  if (nobjp_max_kpt == nobj .or. (nobjp_max_kpt==1 .and. robjp < 1.0_gp)) then
     intrep=.true.
     rounding_ratio=0.0_gp
     nprocs_with_floor=0
  else
     intrep=.false.
     !the repartition is not obvious, some processors take nobj_max_kpt objects, others take the previous integer.
     !to understand how many, we round the percentage of processors which is given by
     rounding_ratio=(robjp-real(floor(robjp)))
     !then this is the number of processors which will take the floor
     nprocs_with_floor=ceiling((1.0_gp-rounding_ratio)*real(nproc,gp))!nproc-(nobj*nkpts-floor(robjp)*nproc)
     !print *,'rounding_ratio,nprocs_with_floor',rounding_ratio,nprocs_with_floor
     if (nprocs_with_floor > nproc) stop 'ERROR: should not happen'
     !if (nprocs_with_floor == nproc) nprocs_with_floor=nproc-1
  end if

  !start separating the objects for the repartition which is suggested by rounding_ratio and nprocs_with_floor
  nobj_par(0:nproc-1,1:nkpts)=0
  !integer repartition
  if (intrep) then 
     !strategy for the repartition
     if (nproc >= nkpts) then
        !decide in how many processors a single k-point can be partitioned
        nproc_per_kpt=max((nproc-1),1)/nkpts !this is the minimum
        !count how many processors are left that way
        !distribute the k-point among these
        nproc_left=nproc-nproc_per_kpt*nkpts
        ikpt=0
        jproc=0
        !print *,'qui',nproc_left,nproc_per_kpt
        do kproc=0,nproc_left-1
           ikpt=ikpt+1
           if (ikpt > nkpts) stop 'ERROR: also this should not happen3'
           do iobj=0,nobj-1
              nobj_par(jproc+modulo(iobj,nproc_per_kpt+1),ikpt)=nobj_par(jproc+modulo(iobj,nproc_per_kpt+1),ikpt)+1
           end do
           jproc=jproc+nproc_per_kpt+1
        end do
        !print *,'ciao'
        if ((nproc_per_kpt+1)*nproc_left < nproc) then
           do jproc=(nproc_per_kpt+1)*nproc_left,nproc-1,nproc_per_kpt
              ikpt=ikpt+1
              !print *,'passed through here',modulo(nproc,nkpts),nkpts,ikpt,nproc_per_kpt,nproc,jproc,nproc_left
              if (ikpt > nkpts .or. jproc > nproc-1) stop 'ERROR: also this should not happen3b'
              do iobj=0,nobj-1
                 nobj_par(jproc+modulo(iobj,nproc_per_kpt),ikpt)=nobj_par(jproc+modulo(iobj,nproc_per_kpt),ikpt)+1
              end do
           end do
        end if
        !print *,'passed through here',modulo(nproc,nkpts),nkpts,ikpt,nproc_per_kpt,nproc
     else
        !decide in how many kpoints single processor can be partitioned
        nkpt_per_proc=max((nkpts-1),1)/nproc !this is the minimum
        !count how many k-points are left that way
        !distribute the processors among these
        nkpts_left=nkpts-nkpt_per_proc*nproc
        ikpt=1
        jproc=-1
        !print *,'qui',nkpts_left,nkpts_per_proc
        do jkpt=1,nkpts_left
           jproc=jproc+1
           if (jproc > nproc-1) stop 'ERROR: also this should not happen4'
           do iobj=0,(nobj)*(nkpt_per_proc+1)-1
              nobj_par(jproc,ikpt+modulo(iobj,nkpt_per_proc+1))=nobj_par(jproc,ikpt+modulo(iobj,nkpt_per_proc+1))+1
           end do
           ikpt=ikpt+nkpt_per_proc+1
        end do
        !print *,'ciao'
        if ((nkpt_per_proc+1)*nkpts_left < nkpts) then
           do ikpt=(nkpt_per_proc+1)*nkpts_left+1,nkpts,nkpt_per_proc
              jproc=jproc+1
              !print *,'passed through here',modulo(nproc,nkpts),nkpts,ikpt,nproc_per_kpt,nproc,jproc,nproc_left
              if (ikpt > nkpts .or. jproc > nproc-1) stop 'ERROR: also this should not happen4b'
              do iobj=0,(nobj)*(nkpt_per_proc)-1
                 nobj_par(jproc,ikpt+modulo(iobj,nkpt_per_proc))=nobj_par(jproc,ikpt+modulo(iobj,nkpt_per_proc))+1
              end do
           end do
        end if
           !print *,'passed through here',modulo(nproc,nkpts),nkpts,ikpt,nproc_per_kpt,nproc
     end if
  else
     !non-integer repartition
     iobj=0
     ikpt=0
     do jproc=0,nproc-2 !leave the last processor at the end
        nobjp=floor(robjp)
        !respect the rounding ratio
        if (nproc-jproc > nprocs_with_floor) nobjp=nobjp+1
        !print *,'jproc,nobjp',jproc,nobjp,nkpts,nobj,nkpts*nobj,iobj,nprocs_with_floor
        do jobj=1,nobjp
           if (modulo(iobj,nobj) ==0) ikpt=ikpt+1
           iobj=iobj+1
           if (iobj > nobj*nkpts) stop 'ERROR: also this should not happen'
           nobj_par(jproc,ikpt)=nobj_par(jproc,ikpt)+1
        end do
     end do
     !in the last processor we put the objects which are lacking
     nobjp=nobj*nkpts-iobj
     do jobj=1,nobjp
        if (modulo(iobj,nobj) ==0) ikpt=ikpt+1
        iobj=iobj+1
        !print *,'finished',jobj,nobjp,iobj,nobj*nkpts,jproc,ikpt
        if (iobj > nobj*nkpts) stop 'ERROR: also this should not happen2'
        nobj_par(nproc-1,ikpt)=nobj_par(nproc-1,ikpt)+1
     end do
  end if
END SUBROUTINE kpts_to_procs_via_obj

subroutine components_kpt_distribution(nproc,nkpts,norb,nvctr,norb_par,nvctr_par)
  use module_base
  implicit none
  integer, intent(in) :: nproc,nkpts,nvctr,norb
  integer, dimension(0:nproc-1,nkpts), intent(in) :: norb_par
  integer, dimension(0:nproc-1,nkpts), intent(out) :: nvctr_par
  !local variables
  integer :: ikpt,jsproc,jeproc,kproc,icount,ivctr,jproc,numproc
  real(gp) :: strprc,endprc

  ! This variable qas not initialized...
  icount=0

  !for any of the k-points find the processors which have such k-point associated
  call to_zero(nproc*nkpts,nvctr_par(0,1))

  do ikpt=1,nkpts
     jsproc=UNINITIALIZED(1)
     jeproc=UNINITIALIZED(1)
     find_start: do jproc=0,nproc-1
        if(norb_par(jproc,ikpt) > 0) then 
           jsproc=jproc
           exit find_start
        end if
     end do find_start
     if (jsproc == UNINITIALIZED(1)) stop 'ERROR in kpt assignments'
     if(norb_par(jsproc,ikpt) /= norb) then
        strprc=real(norb_par(jsproc,ikpt),gp)/real(norb,gp)     
     else
        strprc=1.0_gp
     end if
     if (ikpt < nkpts) then
        find_end: do jproc=jsproc,nproc-1
           if(norb_par(jproc,ikpt+1) > 0) then
              if (norb_par(jproc,ikpt)==0) then
                 jeproc=jproc-1
              else
                 jeproc=jproc
              end if
              exit find_end
           end if
        end do find_end
        if (jeproc == UNINITIALIZED(1)) stop 'ERROR in kpt assignments'
     else
        jeproc=nproc-1
     end if
     if (jeproc /= jsproc) then
        endprc=real(norb_par(jeproc,ikpt),gp)/real(norb,gp)     
     else
        endprc=0.0_gp
     end if
     !if the number of processors is bigger than the number of orbitals this means 
     !that strprc and endprc are not correctly evaluated
     !evaluate the percentace on the number of components
     if (jeproc-jsproc+1 > norb) then
        strprc=1.0_gp/real(jeproc-jsproc+1,gp)
        endprc=strprc
     end if
     !assign the number of components which corresponds to the same orbital distribution
     numproc=jeproc-jsproc+1
     icount=0

     !print *,'kpoint',ikpt,jsproc,jeproc,strprc,endprc,ceiling(strprc*real(nvctr,gp)),nvctr
     !start filling the first processor
     ivctr=min(ceiling(strprc*real(nvctr,gp)-epsilon(1.0_gp)),nvctr)
     nvctr_par(jsproc,ikpt)=ivctr!min(ceiling(strprc*real(nvctr,gp)),nvctr)
     fill_array: do 
        if (ivctr==nvctr) exit fill_array
        icount=icount+1
        kproc=jsproc+modulo(icount,numproc)
        !put the floor of the components to the first processor
        if (strprc /= 1.0_gp .and. kproc==jsproc .and. &
             nvctr_par(kproc,ikpt)==ceiling(strprc*real(nvctr,gp)-epsilon(1.0_gp))) then
           !do nothing, skip away
        else
           nvctr_par(kproc,ikpt)=&
                nvctr_par(kproc,ikpt)+1
           ivctr=ivctr+1
        end if
     end do fill_array
     !print '(a,i3,i3,i6,2(1pe25.17),i7,20i5)','here',ikpt,jsproc,jeproc,strprc,endprc,sum(nvctr_par(:,ikpt)),nvctr_par(:,ikpt)
     !print '(a,i3,i3,i6,2(1pe25.17),i7,20i5)','there',ikpt,jsproc,jeproc,strprc,endprc,sum(nvctr_par(:,ikpt)),norb_par(:,ikpt)
  end do

END SUBROUTINE components_kpt_distribution


!> Check the distribution of k points over the processors
subroutine check_kpt_distributions(nproc,nkpts,norb,ncomp,norb_par,ncomp_par,info,lub_orbs,lub_comps)
  use module_base
  implicit none
  integer, intent(in) :: nproc,nkpts,norb,ncomp
  integer, dimension(0:nproc-1,nkpts), intent(in) :: norb_par
  integer, dimension(0:nproc-1,nkpts), intent(in) :: ncomp_par
  integer, intent(inout) :: info
  integer, intent(out) :: lub_orbs,lub_comps
  !local variables
  character(len=*), parameter :: subname='check_kpt_distributions'
  logical :: notcompatible,couldbe
  integer :: ikpt,jproc,norbs,ncomps,i_all,i_stat,kproc,ieproc,isproc,jkpt
  integer, dimension(:,:), allocatable :: load_unbalancing
  !before printing the distribution schemes, check that the two distributions contain
  !the same k-points
  if (info == 0) call print_distribution_schemes(6,nproc,nkpts,norb_par,ncomp_par)

  do ikpt=1,nkpts
     isproc=UNINITIALIZED(1)
     find_isproc : do kproc=0,nproc-1
        if (ncomp_par(kproc,ikpt) > 0) then
           isproc=kproc
           exit find_isproc
        end if
     end do find_isproc
     if (isproc == UNINITIALIZED(1)) stop 'ERROR(check_kpt_distributions): isproc cannot be found'
     ieproc=UNINITIALIZED(1)
     find_ieproc : do kproc=nproc-1,0,-1
        if (ncomp_par(kproc,ikpt) > 0) then
           ieproc=kproc
           exit find_ieproc
        end if
     end do find_ieproc
     if (ieproc == UNINITIALIZED(1)) stop 'ERROR(check_kpt_distributions): ieproc cannot be found'

     norbs=0
     ncomps=0
     do jproc=0,nproc-1
        !count the total number of components
        norbs=norbs+norb_par(jproc,ikpt)
        ncomps=ncomps+ncomp_par(jproc,ikpt)
        notcompatible=(ncomp_par(jproc,ikpt) == 0 .neqv. norb_par(jproc,ikpt) == 0) 
        !check whether there are only 0 orbitals
        if (notcompatible .and. norb_par(jproc,ikpt)==0) then
           !if the processor is the last one then there should not be other k-points on this processors
           couldbe=.false.
           if (jproc == ieproc) then
              couldbe=.true.
              do jkpt=ikpt+1,nkpts
                 couldbe=couldbe .and. (norb_par(jproc,jkpt) ==0 .and. ncomp_par(jproc,jkpt)==0)
              end do
           end if
           if ((isproc < jproc .and. jproc < ieproc) .or. couldbe) notcompatible=.false.
        end if
        if (notcompatible) then     
           if (info == 0) write(*,*)' ERROR: processor ', jproc,' kpt,',ikpt,&
                'have components and orbital distributions not compatible'
           info=1
           return
           !call MPI_ABORT(bigdft_mpi%mpi_comm, ierr)
        end if
     end do
     if (norb/=norbs .or. ncomps /= ncomp) then
        if (info == 0) write(*,*)' ERROR: kpt,',ikpt,&
             'has components or orbital distributions not correct'
        info=2
        return
        !call MPI_ABORT(bigdft_mpi%mpi_comm, ierr)
     end if
  end do

  allocate(load_unbalancing(0:nproc-1,2+ndebug),stat=i_stat)
  call memocc(i_stat,load_unbalancing,'load_unbalancing',subname)

  do jproc=0,nproc-1
     load_unbalancing(jproc,:)=0
     do ikpt=1,nkpts
        load_unbalancing(jproc,1)=load_unbalancing(jproc,1)+norb_par(jproc,ikpt)
        load_unbalancing(jproc,2)=load_unbalancing(jproc,2)+ncomp_par(jproc,ikpt)
     end do
  end do

  !calculate the maximum load_unbalancing
  lub_orbs=0
  lub_comps=0
  do jproc=0,nproc-1
     do kproc=0,nproc-1
        lub_orbs=max(lub_orbs,load_unbalancing(jproc,1)-load_unbalancing(kproc,1))
        lub_comps=max(lub_comps,load_unbalancing(jproc,2)-load_unbalancing(kproc,2))
     end do
  end do

  if (info==0) write(*,*)' Kpoints Distribuitions are compatible, load unbalancings, orbs,comps:',lub_orbs,&
       '/',max(minval(load_unbalancing(:,1)),1),lub_comps,'/',minval(load_unbalancing(:,2))
  info=0
  i_all=-product(shape(load_unbalancing))*kind(load_unbalancing)
  deallocate(load_unbalancing,stat=i_stat)
  call memocc(i_stat,i_all,'load_unbalancing',subname)


END SUBROUTINE check_kpt_distributions

!>routine which associates to any of the processor a given number of objects
!! depending of the number of processors and k-points
subroutine parallel_repartition_with_kpoints(nproc,nkpts,nobj,nobj_par)
  use module_base
  implicit none
  integer, intent(in) :: nkpts,nobj,nproc
  integer, dimension(0:nproc-1), intent(out) :: nobj_par
  !local variables
  integer :: n_i,n_ip,rs_i,N_a,N_b,N_c,ikpt,jproc,i,ntmp
!!$  real(gp) :: rtmp

  ! Strategy to divide between k points.
  ! There is an nproc length to divide into orbs%nkpts segments.
  ! Segment (ikpt - 1) expand in 0 <= r_i < r_ip <= nproc.
  ! where r_i and r_ip are real values. There are two possibilities:
  !  - We can write r_i <= n_i <= n_ip <= r_ip with n_i and n_ip integers ;
  !  - or r_i <= n_i and n_ip <= r_ip and n_i = n_ip + 1.
  ! For both cases, we can divide nobj into the partition (real values):
  !  - N_a = (n_i - r_i)*nobj*nkpts/nproc (the initial part);
  !  - N_b = max((n_ip - n_i)*nobj*nkpts / nproc, 0) (the naive part, the only one if nkpts is a multiple of nproc);
  !  - N_c = (r_ip - n_ip) * nobj * orbs%nkpts / nproc (the final part);
  ! Before going to integer values, we have r_i = (ikpt - 1) * nproc / orbs%nkpts (the naive division)
  ! and r_ip = (ikpt) * nproc / orbs%nkpts (the segment endpoint)
  ! So N_a and N_b can be simplified and written instead:
  !  - N_a = int(nobj * (n_i * orbs%nkpts - (ikpt - 1) * nproc) / nproc);
  !  - N_c = int(nobj * ((ikpt) * nproc - n_ip * orbs%nkpts) / nproc)
  !  - N_b = nobj - N_a - N_c 
  ! After, if N_a > 0, we put this quantity to proc n_i - 1, if N_c > 0
  ! we put its quantity to proc n_ip ; and finally N_b is distributed
  ! among [n_i;n_ip[ procs.

  nobj_par(:)=0
  do ikpt=1,nkpts
     ! Calculation of n_i and n_ip, rs_i = r_i * orbs%nkpts to avoid rounding.
     rs_i=(ikpt-1)*nproc !integer variable for rounding purposes

     if (mod(rs_i,nkpts) == 0) then
        n_i=rs_i/nkpts 
     else
        n_i=rs_i/nkpts+1
     end if

     rs_i=ikpt*nproc
     n_ip=rs_i/nkpts
!!$     print *,'ikpt,ni,nip',ikpt,n_i,n_ip
     ! Calculation of N_a, N_b and N_c from given n_i and n_ip.
     if (n_ip >= n_i) then
        ntmp = (n_i*nkpts-(ikpt-1)*nproc) * nobj
        if (modulo(ntmp, nproc) == 0) then
           N_a = ntmp / nproc
        else
           N_a = (ntmp - modulo(ntmp, nproc) + nproc) / nproc
        end if
!!$        ntmp=n_i*nkpts-(ikpt-1)*nproc
!!$        rtmp=real(nobj,gp)/real(nproc,gp)
!!$        rtmp=rtmp*real(ntmp,gp)
!!$        N_a=floor(rtmp)
!!$        if (iproc == 0) print *,'ikpts,rtmp',ikpt,rtmp
        ntmp = (ikpt*nproc-n_ip*nkpts) * nobj
        if (modulo(ntmp, nproc) == 0) then
           N_c = ntmp / nproc
        else
           N_c = (ntmp - modulo(ntmp, nproc) + nproc) / nproc
        end if

!!$        ntmp=ikpt*nproc-n_ip*nkpts
!!$        rtmp=real(nobj,gp)/real(nproc,gp)
!!$        rtmp=rtmp*real(ntmp,gp)
!!$        N_c=ceiling(rtmp)
!!$        if (iproc == 0) print *,'ikpts,rtmp2',ikpt,rtmp,N_a,N_c
        !the corrections above are to avoid the 32 bit integer overflow
        !N_a=nint(real(nobj*(n_i*nkpts-(ikpt-1)*nproc),gp)/real(nproc,gp))
        !N_c=nint(real(nobj*(ikpt*nproc-n_ip*nkpts),gp)/real(nproc,gp))
     else
        N_c=nobj/2
        N_a=nobj-N_c
     end if
     N_b=nobj-N_a-N_c
     if (N_b == -1) then
        N_c = N_c - 1
        N_b = 0
     end if
!!$     write(*,*) ikpt, N_a, N_b, N_c
     if (nkpts > 1 .and. N_b < n_ip - n_i) stop 'ERROR:parallel_repartion_with_kpoints'
     !assign to procs the objects.
     if (N_a>0) nobj_par(n_i-1)=nobj_par(n_i-1)+N_a
     if (N_b>0) then
        do i=0,N_b-1
           jproc=n_i+mod(i,n_ip-n_i)
           nobj_par(jproc)=nobj_par(jproc)+1
        end do
     end if
     if (N_c>0) nobj_par(n_ip)=nobj_par(n_ip)+N_c
  end do
END SUBROUTINE parallel_repartition_with_kpoints


subroutine parallel_repartition_per_kpoints(iproc,nproc,nkpts,nobj,nobj_par,&
     nkptsp,mykpts,nobj_pkpt)
  implicit none
  integer, intent(in) :: iproc,nproc,nkpts,nobj
  integer, dimension(0:nproc-1), intent(in) :: nobj_par
  integer, intent(out) :: nkptsp
  integer, dimension(nkpts), intent(out) :: mykpts
  integer, dimension(0:nproc-1,nkpts), intent(out) :: nobj_pkpt
  !local variables
  integer :: ikpts,jproc,jobj,norb_tot,iorbp

  !initialise the array
  do ikpts=1,nkpts
     do jproc=0,nproc-1
        nobj_pkpt(jproc,ikpts)=0 
     end do
  end do

  !assign the k-point, counting one object after each other
  jobj=1
  ikpts=1
  !print *,'here',nobj_par(:)
  do jproc=0,nproc-1
     do iorbp=1,nobj_par(jproc)
        nobj_pkpt(jproc,ikpts)=nobj_pkpt(jproc,ikpts)+1
        if (mod(jobj,nobj)==0) then
           ikpts=ikpts+1
        end if
        jobj=jobj+1
     end do
  end do
  !some checks
  if (nobj /= 0) then
     !check the distribution
     do ikpts=1,nkpts
        !print *,'partition',ikpts,orbs%nkpts,'ikpts',nobj_pkpt(:,ikpts)
        norb_tot=0
        do jproc=0,nproc-1
           norb_tot=norb_tot+nobj_pkpt(jproc,ikpts)
        end do
        if(norb_tot /= nobj) then
           write(*,*)'ERROR: partition of objects incorrect, kpoint:',ikpts
           stop
        end if
     end do
  end if

  !calculate the number of k-points treated by each processor in both
  ! the component distribution and the orbital distribution.
  nkptsp=0
  do ikpts=1,nkpts
     if (nobj_pkpt(iproc,ikpts) /= 0) then
        nkptsp=nkptsp+1
        mykpts(nkptsp) = ikpts
     end if
  end do

END SUBROUTINE parallel_repartition_per_kpoints

subroutine pawpatch_from_file( filename, atoms,ityp, paw_tot_l, &
     paw_tot_q, paw_tot_coefficients, paw_tot_matrices, &
     storeit)
  use module_base
  use module_types
  implicit none
  character(len=*), intent(in) :: filename
  type(atoms_data), intent(inout) :: atoms
  integer , intent(IN):: ityp 
  integer , intent(INOUT):: paw_tot_l, paw_tot_q, paw_tot_coefficients, paw_tot_matrices
  logical, intent(in) :: storeit

!! local variables  
  character(len=*), parameter :: subname='pawpatch_from_file'
  integer :: npawl, ipawl, paw_l, i_stat
  integer :: paw_nofgaussians, paw_nofchannels, il, ierror, ig
  real(gp) :: paw_greal, paw_gimag, paw_ccoeff, paw_scoeff, dumpaw
  character(len=100) :: string

  !parameters for abscalc-paw

  if(.not. storeit) then
     !if(ityp == 1) then !this implies that the PSP are all present
     if (.not. associated(atoms%paw_NofL)) then
        allocate(atoms%paw_NofL(atoms%ntypes+ndebug), stat=i_stat)
        call memocc(i_stat,atoms%paw_NofL,'atoms%paw_NofL',subname)
     end if
     ! if (iproc.eq.0) write(*,*) 'opening PSP file ',filename
     open(unit=11,file=trim(filename),status='old',iostat=ierror)
     !Check the open statement
     if (ierror /= 0) then
        write(*,*) ': Failed to open the PAWpatch file "',&
             trim(filename),'"'
        stop
     end if
     
     !! search for paw_patch informations
     
     atoms%paw_NofL(ityp)=0
     do while(.true.)
        read(11,'(a)',iostat=ierror, END=110)  string
        if ( trim(string).eq. 'PAWPATCH') then
           exit
        endif
     end do
     !! explain_paw_psp_terms_in_atom_data()
     
     read(11,*) npawl
     
     atoms%paw_NofL(ityp) = npawl
     
     paw_tot_l = paw_tot_l + npawl
     do ipawl=1,npawl
        read(11,*) paw_l
        read(11,*) paw_greal
        read(11,*) paw_nofgaussians
        read(11,*) paw_nofchannels
        read(11,*)  string  !!  follow 300 PAW_Gimag factors
        paw_tot_q = paw_tot_q+paw_nofgaussians
        paw_tot_coefficients = paw_tot_coefficients + paw_nofchannels*paw_nofgaussians*2
        paw_tot_matrices=paw_tot_matrices+paw_nofchannels**2
        
        
        do ig=1, paw_nofgaussians
           read(11,*)  paw_gimag
        enddo
        read(11,*)  string  !!  !!  follow for each of the 7 channels 300 (cos_factor, sin_factor)  pairs
        do il=1, paw_nofchannels
           do ig=1, paw_nofgaussians
              read(11,*)  paw_ccoeff, paw_scoeff
           enddo
        enddo
        read(11,*)  string  !! pawpatch matrix
        do il=1, paw_nofchannels
           do ig=1, paw_nofchannels
              read(11,*)  dumpaw
           end do
        enddo
        read(11,*)  string  !! S  matrix
        do il=1, paw_nofchannels
           do ig=1, paw_nofchannels
              read(11,*)  dumpaw
           end do
        enddo
        
        read(11,*)  string  !! Sm1  matrix
        do il=1, paw_nofchannels
           do ig=1, paw_nofchannels
              read(11,*)  dumpaw
           end do
        enddo
     enddo
110  close(11)

  else
     if(ityp.eq.1) then
        allocate(atoms%paw_l  (paw_tot_l+ndebug), stat=i_stat)
        call memocc(i_stat,atoms%paw_l,'atoms%paw_l',subname)
        
        allocate(atoms%paw_nofchannels  (paw_tot_l+ndebug), stat=i_stat)
        call memocc(i_stat,atoms%paw_nofchannels,'atoms%paw_nofchannels',subname)
        
        allocate(atoms%paw_nofgaussians  (paw_tot_l+ndebug), stat=i_stat)
        call memocc(i_stat,atoms%paw_nofgaussians,'atoms%paw_nofgaussians',subname)
        
        allocate(atoms%paw_Greal  (paw_tot_l+ndebug), stat=i_stat)
        call memocc(i_stat,atoms%paw_Greal,'atoms%paw_Greal',subname)
        
        allocate(atoms%paw_Gimag ( paw_tot_q   +  ndebug), stat=i_stat)
        call memocc(i_stat,atoms%paw_Gimag,'atoms%paw_Gimag',subname)
        
        allocate(atoms%paw_Gcoeffs ( paw_tot_coefficients  +  ndebug), stat=i_stat)
        call memocc(i_stat,atoms%paw_Gcoeffs,'atoms%paw_Gcoeffs',subname)
        
        allocate(atoms%paw_H_matrices(paw_tot_matrices+ndebug), stat=i_stat)
        call memocc(i_stat,atoms%paw_H_matrices,'atoms%paw_H_matrices',subname)
        
        allocate(atoms%paw_S_matrices ( paw_tot_matrices  +  ndebug), stat=i_stat)
        call memocc(i_stat,atoms%paw_S_matrices,'atoms%paw_S_matrices',subname)
        
        
        allocate(atoms%paw_Sm1_matrices ( paw_tot_matrices  +  ndebug), stat=i_stat)
        call memocc(i_stat,atoms%paw_Sm1_matrices,'atoms%paw_Sm1_matrices',subname)
        
        
        paw_tot_l=0
        paw_tot_q = 0
        paw_tot_coefficients = 0
        paw_tot_matrices= 0
     endif
     
     if( atoms%paw_NofL(ityp).gt.0) then

        open(unit=11,file=trim(filename),status='old')

        do while(.true.)
           read(11,'(a)', END=220)  string
           if ( trim(string).eq. 'PAWPATCH') then
              exit
           endif
        end do
220     continue
        if(trim(string) .ne. 'PAWPATCH') then
           print *, "paw section not found re-reading  file ", filename
           close(11)
           stop
        end if
        
        read(11,*) npawl
        atoms%paw_NofL(ityp) = npawl
        
        
        do ipawl=1,npawl
           !! explain_paw_psp_terms_in_atom_data()
           read(11,*) atoms%paw_l(paw_tot_l+ipawl  )
           read(11,*) atoms%paw_greal(paw_tot_l+ipawl  )
           read(11,*) atoms%paw_nofgaussians(paw_tot_l+ipawl  )
           read(11,*) atoms%paw_nofchannels(paw_tot_l+ipawl  )
           paw_nofchannels = atoms%paw_nofchannels(paw_tot_l+ipawl  )
           paw_nofgaussians = atoms%paw_nofgaussians(paw_tot_l+ipawl  )
           read(11,'(a)')  string  !!  follow  paw_nofchannels PAW_Gimag factors
           
           do ig=1, paw_nofgaussians
              read(11,*)  atoms%paw_Gimag(paw_tot_q + ig )
           enddo
           read(11,'(a)')  string  !!  !!  follow for each of the Npaw channels  nofgaussians (cos_factor, sin_factor)  pairs
           !!print *, string, " reading  " , filename
           
           do il=1, paw_nofchannels
              do ig=1, paw_nofgaussians
                 read(11,*)  atoms%paw_Gcoeffs( paw_tot_coefficients + 2*(il-1)*paw_nofgaussians+2*ig-1) , &
                      atoms%paw_Gcoeffs( paw_tot_coefficients + 2*(il-1)*paw_nofgaussians+2*ig)
              enddo
           enddo
           read(11,'(a)')  string  !! pawpatch matrix
           !!print *, string, " reading  " , filename
           do il=1, paw_nofchannels
              do ig=1, paw_nofchannels
                 read(11,*)  dumpaw 
                 atoms%paw_H_matrices(paw_tot_matrices +(il-1)*paw_nofchannels+ig   )=dumpaw
              end do
           enddo
           read(11,'(a)')  string  !! S  matrix
           !!print *, string, " reading >>>>>  " , filename
           do il=1, paw_nofchannels
              do ig=1, paw_nofchannels
                 read(11,*)  dumpaw
                 atoms%paw_S_matrices(paw_tot_matrices +(il-1)*paw_nofchannels+ig   )=dumpaw
              end do
           enddo
           read(11,'(a)')  string  !! Sm1  matrix
           !!print *, string, " reading  " , filename
           do il=1, paw_nofchannels
              do ig=1, paw_nofchannels
                 read(11,*)  dumpaw
                 atoms%paw_Sm1_matrices(paw_tot_matrices +(il-1)*paw_nofchannels+ig   )=dumpaw
                 !!print *, dumpaw
              end do
           enddo
           paw_tot_q = paw_tot_q+paw_nofgaussians
           paw_tot_coefficients = paw_tot_coefficients + paw_nofchannels*paw_nofgaussians*2
           paw_tot_matrices=paw_tot_matrices+paw_nofchannels**2
        end do
        paw_tot_l = paw_tot_l + npawl
     end if
     close(11)
  endif
end subroutine pawpatch_from_file
 

subroutine system_signaling(iproc, signaling, gmainloop, KSwfn, tmb, energs, denspot, optloop, &
       & ntypes, radii_cf, crmult, frmult)
  use module_types
  implicit none
  integer, intent(in) :: iproc, ntypes
  logical, intent(in) :: signaling
  double precision, intent(in) :: gmainloop
  type(DFT_wavefunction), intent(inout) :: KSwfn, tmb
  type(DFT_local_fields), intent(inout) :: denspot
  type(DFT_optimization_loop), intent(inout) :: optloop
  type(energy_terms), intent(inout) :: energs
  real(gp), dimension(ntypes,3), intent(in) :: radii_cf
  real(gp), intent(in) :: crmult, frmult

  if (signaling) then
     ! Only iproc 0 has the C wrappers.
     if (iproc == 0) then
        call wf_new_wrapper(KSwfn%c_obj, KSwfn, 0)
        call wf_copy_from_fortran(KSwfn%c_obj, radii_cf, crmult, frmult)
        call wf_new_wrapper(tmb%c_obj, tmb, 1)
        call wf_copy_from_fortran(tmb%c_obj, radii_cf, crmult, frmult)
        call bigdft_signals_add_wf(gmainloop, KSwfn%c_obj, tmb%c_obj)
        call energs_new_wrapper(energs%c_obj, energs)
        call bigdft_signals_add_energs(gmainloop, energs%c_obj)
        call localfields_new_wrapper(denspot%c_obj, denspot)
        call bigdft_signals_add_denspot(gmainloop, denspot%c_obj)
        call optloop_new_wrapper(optLoop%c_obj, optLoop)
        call bigdft_signals_add_optloop(gmainloop, optLoop%c_obj)
     else
        KSwfn%c_obj   = UNINITIALIZED(KSwfn%c_obj)
        tmb%c_obj     = UNINITIALIZED(tmb%c_obj)
        denspot%c_obj = UNINITIALIZED(denspot%c_obj)
        optloop%c_obj = UNINITIALIZED(optloop%c_obj)
     end if
  else
     KSwfn%c_obj  = 0
     tmb%c_obj    = 0
  end if
END SUBROUTINE system_signaling

!> create communicators associated to the groups of size group_size
subroutine create_group_comm(base_comm,nproc_base,group_id,group_size,group_comm)
  use module_base
  use yaml_output
  implicit none
  integer, intent(in) :: base_comm,group_size,nproc_base,group_id
  integer, intent(out) :: group_comm
  !local variables
  character(len=*), parameter :: subname='create_group_comm'
  integer :: grp,ierr,i,j,base_grp,temp_comm,i_stat,i_all
  integer, dimension(:), allocatable :: group_list

  allocate(group_list(group_size+ndebug),stat=i_stat)
  call memocc(i_stat,group_list,'group_list',subname)

  !take the base group
  call MPI_COMM_GROUP(base_comm,base_grp,ierr)
  if (ierr /=0) then
     call yaml_warning('Problem in group creation, ierr:'//yaml_toa(ierr))
     call MPI_ABORT(base_comm,1,ierr)
  end if
  do i=0,nproc_base/group_size-1
     !define the new groups and thread_id
     do j=0,group_size-1
        group_list(j+1)=i*group_size+j
     enddo
     call MPI_GROUP_INCL(base_grp,group_size,group_list,grp,ierr)
     if (ierr /=0) then
        call yaml_warning('Problem in group inclusion, ierr:'//yaml_toa(ierr))
        call MPI_ABORT(base_comm,1,ierr)
     end if
     call MPI_COMM_CREATE(base_comm,grp,temp_comm,ierr)
     if (ierr /=0) then
        call yaml_warning('Problem in communicator creator, ierr:'//yaml_toa(ierr))
        call MPI_ABORT(base_comm,1,ierr)
     end if
     !print *,'i,group_id,temp_comm',i,group_id,temp_comm
     if (i.eq. group_id) group_comm=temp_comm
  enddo

  i_all=-product(shape(group_list ))*kind(group_list )
  deallocate(group_list,stat=i_stat)
  call memocc(i_stat,i_all,'group_list',subname)


end subroutine create_group_comm<|MERGE_RESOLUTION|>--- conflicted
+++ resolved
@@ -16,6 +16,7 @@
   use module_types
   use module_interfaces, fake_name => system_initialization
   use module_xc
+  use gaussians, only: gaussian_basis
   use vdwcorrection
   use yaml_output
   implicit none
@@ -35,11 +36,10 @@
   integer,dimension(:),pointer,optional:: inwhichlocreg_old, onwhichatom_old
   !local variables
   character(len = *), parameter :: subname = "system_initialization"
-<<<<<<< HEAD
-  integer :: nelec,nB,nKB,nMB
-  integer :: iatyp
+  integer :: nB,nKB,nMB,i_stat,i_all,ii,iat,iatyp,iorb
   real(gp) :: peakmem
   real(gp), dimension(3) :: h_input
+  logical:: present_inwhichlocreg_old, present_onwhichatom_old
   !Note proj_G should be filled for PAW:
   type(gaussian_basis),dimension(atoms%nat)::proj_G
 
@@ -47,12 +47,7 @@
   do iatyp=1,atoms%ntypes
     call nullify_gaussian_basis(proj_G(iatyp))
   end do
-=======
-  integer :: nB,nKB,nMB,i_stat,i_all,ii,iat,iorb
-  real(gp) :: peakmem
-  real(gp), dimension(3) :: h_input
-  logical:: present_inwhichlocreg_old, present_onwhichatom_old
->>>>>>> 82c115d0
+
 
   ! Dump XC functionals (done now in output.f90)
   !if (iproc == 0) call xc_dump()
@@ -131,7 +126,6 @@
      end if
   end if
 
-
   !allocate communications arrays (allocate it before Projectors because of the definition
   !of iskpts and nkptsp)
   call orbitals_communicators(iproc,nproc,Lzd%Glr,orbs,comms)  
@@ -179,13 +173,8 @@
 
   ! Calculate all projectors, or allocate array for on-the-fly calculation
   call createProjectorsArrays(iproc,Lzd%Glr,rxyz,atoms,orbs,&
-<<<<<<< HEAD
        radii_cf,in%frmult,in%frmult,Lzd%hgrids(1),Lzd%hgrids(2),&
        Lzd%hgrids(3),nlpspd,proj_G,proj)
-
-=======
-       radii_cf,in%frmult,in%frmult,Lzd%hgrids(1),Lzd%hgrids(2),Lzd%hgrids(3),nlpspd,proj)
->>>>>>> 82c115d0
   !calculate the partitioning of the orbitals between the different processors
   !memory estimation, to be rebuilt in a more modular way
   if (iproc==0 .and. verbose > 0) then
@@ -912,7 +901,6 @@
      nspinor=1
   end if
 
-
   call orbitals_descriptors(iproc, nproc,norb,norbu,norbd,in%nspin,nspinor,&
        in%nkpt,in%kpt,in%wkpt,orbs,.false.)
 
@@ -963,7 +951,6 @@
   end do
   if (verb .and. iproc == 0) call yaml_close_sequence()
 end subroutine read_orbital_variables
-
 
 subroutine read_atomic_variables(atoms, fileocc, nspin)
   use module_base
