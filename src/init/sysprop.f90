!> @file
!!  Routines related to system properties
!! @author
!!    Copyright (C) 2010-2013 BigDFT group
!!    This file is distributed under the terms of the
!!    GNU General Public License, see ~/COPYING file
!!    or http://www.gnu.org/copyleft/gpl.txt .
!!    For the list of contributors, see ~/AUTHORS 


!> Initialize the objects needed for the computation: basis sets, allocate required space
subroutine system_initialization(iproc,nproc,dump,inputpsi,input_wf_format,dry_run,&
     & in,atoms,rxyz,OCLconv,&
     orbs,lnpsidim_orbs,lnpsidim_comp,lorbs,Lzd,Lzd_lin,nlpsp,comms,shift,&
     ref_frags, denspot, locregcenters, inwhichlocreg_old, onwhichatom_old, &
     norb_par_ref, norbu_par_ref, norbd_par_ref,output_grid)
  use module_base
  use module_types
  use module_interfaces, fake_name => system_initialization
  use module_xc
  use module_fragments
  use vdwcorrection
  use yaml_output
  use module_atoms, only: set_symmetry_data
  use communications_base, only: comms_cubic
  use communications_init, only: orbitals_communicators
  use Poisson_Solver, only: pkernel_allocate_cavity
  use public_enums
  implicit none
  integer, intent(in) :: iproc,nproc 
  logical, intent(in) :: dry_run, dump
  integer, intent(out) :: input_wf_format, lnpsidim_orbs, lnpsidim_comp
  type(f_enumerator), intent(inout) :: inputpsi
  type(input_variables), intent(in) :: in 
  type(atoms_data), intent(inout) :: atoms
  real(gp), dimension(3,atoms%astruct%nat), intent(inout) :: rxyz
  logical, intent(in) :: OCLconv
  type(orbitals_data), intent(inout) :: orbs, lorbs
  type(local_zone_descriptors), intent(inout) :: Lzd, Lzd_lin
  type(DFT_PSP_projectors), intent(out) :: nlpsp
  type(comms_cubic), intent(out) :: comms
  real(gp), dimension(3), intent(out) :: shift  !< shift on the initial positions
  !real(gp), dimension(atoms%astruct%ntypes,3), intent(in) :: radii_cf
  type(system_fragment), dimension(:), pointer :: ref_frags
  real(kind=8),dimension(3,atoms%astruct%nat),intent(inout),optional :: locregcenters
  integer,dimension(:),pointer,optional:: inwhichlocreg_old, onwhichatom_old
  integer,dimension(0:nproc-1),optional:: norb_par_ref, norbu_par_ref, norbd_par_ref !< support function distribution to be used as a reference
  type(DFT_local_fields), intent(out), optional :: denspot
  logical, intent(in), optional :: output_grid
  !local variables
  character(len = *), parameter :: subname = "system_initialization"
  integer :: nB,nKB,nMB,ii,iat,iorb,nspin_ig,norbe,norbsc,ifrag,nspinor
  real(gp), dimension(3) :: h_input
  logical:: present_inwhichlocreg_old, present_onwhichatom_old, output_grid_, frag_allocated, calculate_bounds
  integer, dimension(:,:), allocatable :: norbsc_arr
  integer, dimension(:), allocatable :: norb_par, norbu_par, norbd_par
  real(kind=8), dimension(:), allocatable :: locrad, times_convol
  integer :: ilr, iilr
  real(kind=8),dimension(:),allocatable :: totaltimes
  real(kind=8),dimension(2) :: time_max, time_average
  real(kind=8) :: ratio_before, ratio_after
  logical :: init_projectors_completely
  call f_routine(id=subname)


  output_grid_ = .false.
  if (present(output_grid)) output_grid_ = output_grid

  if (iproc == 0 .and. dump) &
       & call print_atomic_variables(atoms, max(in%hx,in%hy,in%hz), &
       & in%ixc, in%dispersion)

  !grid spacings of the zone descriptors (not correct, the set is done by system size)
  Lzd=default_lzd()
  h_input=(/ in%hx, in%hy, in%hz /)
  call lzd_set_hgrids(Lzd,h_input) 

  ! Determine size alat of overall simulation cell and shift atom positions
  ! then calculate the size in units of the grid space
  call system_size(atoms,rxyz,in%crmult,in%frmult,&
       Lzd%hgrids(1),Lzd%hgrids(2),Lzd%hgrids(3),OCLconv,Lzd%Glr,shift)
  if (iproc == 0 .and. dump) &
       & call print_atoms_and_grid(Lzd%Glr, atoms, rxyz, shift, &
       & Lzd%hgrids(1),Lzd%hgrids(2),Lzd%hgrids(3))
  if (present(locregcenters)) then
      do iat=1,atoms%astruct%nat
          locregcenters(1:3,iat)=locregcenters(1:3,iat)-shift(1:3)
          if (locregcenters(1,iat)<dble(0)*lzd%hgrids(1) .or. locregcenters(1,iat)>dble(lzd%glr%d%n1+1)*lzd%hgrids(1) .or. &
              locregcenters(2,iat)<dble(0)*lzd%hgrids(2) .or. locregcenters(2,iat)>dble(lzd%glr%d%n2+1)*lzd%hgrids(2) .or. &
              locregcenters(3,iat)<dble(0)*lzd%hgrids(3) .or. locregcenters(3,iat)>dble(lzd%glr%d%n3+1)*lzd%hgrids(3)) then
              !write(*,'(a,2es16.6)') 'locregcenters(1,iat), dble(lzd%glr%d%n1+1)*lzd%hgrids(1)', locregcenters(1,iat), dble(lzd%glr%d%n1+1)*lzd%hgrids(1)
              !write(*,'(a,2es16.6)') 'locregcenters(2,iat), dble(lzd%glr%d%n2+1)*lzd%hgrids(2)', locregcenters(2,iat), dble(lzd%glr%d%n2+1)*lzd%hgrids(2)
              !write(*,'(a,2es16.6)') 'locregcenters(3,iat), dble(lzd%glr%d%n3+1)*lzd%hgrids(3)', locregcenters(3,iat), dble(lzd%glr%d%n3+1)*lzd%hgrids(3)
              !write(*,'(a,3es16.6)') 'atoms%astruct%rxyz(1:3,iat)', atoms%astruct%rxyz(1:3,iat)
              stop 'locregcenter outside of global box!'
          end if
      end do
  end if

  if (present(denspot)) then
     call initialize_DFT_local_fields(denspot, in%ixc, in%nspin)

     !here the initialization of dpbox can be set up
     call dpbox_set(denspot%dpbox,Lzd,denspot%xc,iproc,nproc,bigdft_mpi%mpi_comm, &
          & in%PSolver_groupsize, in%SIC%approach, atoms%astruct%geocode, in%nspin)

     ! Create the Poisson solver kernels.
     call system_initKernels(.true.,iproc,nproc,atoms%astruct%geocode,in,denspot)
     call system_createKernels(denspot, (verbose > 1))
     if (denspot%pkernel%method .hasattr. 'rigid') then
        call epsilon_cavity(atoms,rxyz,denspot%pkernel)
        !allocate cavity, in the case of nonvacuum treatment
     else if (denspot%pkernel%method /= 'VAC') then 
          call pkernel_allocate_cavity(denspot%pkernel,&
          vacuum=.not. (denspot%pkernel%method .hasattr. 'sccs'))

          call epsinnersccs_cavity(atoms,rxyz,denspot%pkernel)

        !if (denspot%pkernel%method .hasattr. 'sccs') &
        !     call pkernel_allocate_cavity(denspot%pkernel)
     end if
  end if

  ! Create wavefunctions descriptors and allocate them inside the global locreg desc.
  calculate_bounds = .not. (inputpsi .hasattr. 'LINEAR')
!!$  (inputpsi /= INPUT_PSI_LINEAR_AO .and. &
!!$                      inputpsi /= INPUT_PSI_DISK_LINEAR .and. &
!!$                      inputpsi /= INPUT_PSI_MEMORY_LINEAR)
  call createWavefunctionsDescriptors(iproc,Lzd%hgrids(1),Lzd%hgrids(2),Lzd%hgrids(3),atoms,&
       rxyz,in%crmult,in%frmult,calculate_bounds,Lzd%Glr, output_grid_)
  if (iproc == 0 .and. dump) call print_wfd(Lzd%Glr%wfd)

  ! Create global orbs data structure.
  if(in%nspin==4) then
     nspinor=4
  else
     nspinor=1
  end if
  call orbitals_descriptors(iproc, nproc,in%gen_norb,in%gen_norbu,in%gen_norbd,in%nspin,nspinor,&
       in%gen_nkpt,in%gen_kpt,in%gen_wkpt,orbs,LINEAR_PARTITION_NONE)
  !!write(*,*) 'orbs%norbu', orbs%norbu
  !!write(*,*) 'orbs%norbd', orbs%norbd
  !!write(*,*) 'orbs%norb', orbs%norb
  !!write(*,*) 'orbs%norbup', orbs%norbup
  !!write(*,*) 'orbs%norbdp', orbs%norbdp
  !!write(*,*) 'orbs%norbp', orbs%norbp
  orbs%occup(1:orbs%norb*orbs%nkpts) = in%gen_occup
  if (dump .and. iproc==0) call print_orbitals(orbs, atoms%astruct%geocode)

  ! See if linear scaling should be activated and build the correct Lzd 
  call check_linear_and_create_Lzd(iproc,nproc,in%linear,Lzd,atoms,orbs,in%nspin,rxyz)
  lzd_lin=default_lzd()
  call nullify_local_zone_descriptors(lzd_lin)
  lzd_lin%nlr = 0


  ! Create linear orbs data structure.
  !if (inputpsi == INPUT_PSI_LINEAR_AO .or. inputpsi == INPUT_PSI_DISK_LINEAR &
  !    .or. inputpsi == INPUT_PSI_MEMORY_LINEAR) then
  if (inputpsi .hasattr. 'LINEAR') then
     !if (inputpsi == INPUT_PSI_LINEAR_AO .or. inputpsi == INPUT_PSI_DISK_LINEAR) then
     if (.not. (inputpsi .hasattr. 'MEMORY')) then ! == INPUT_PSI_LINEAR_AO .or. inputpsi == INPUT_PSI_DISK_LINEAR) then
         ! First do a simple redistribution
         call init_linear_orbs(LINEAR_PARTITION_SIMPLE)
     else
         ! Directly used the reference distribution
         norb_par = f_malloc(0.to.nproc-1,id='norb_par')
         norbu_par = f_malloc(0.to.nproc-1,id='norbu_par')
         norbd_par = f_malloc(0.to.nproc-1,id='norbd_par')
         if (.not.present(norb_par_ref)) then
             call f_err_throw('norb_par_ref not present', err_name='BIGDFT_RUNTIME_ERROR')
         end if
         call vcopy(nproc, norb_par_ref(0), 1, norb_par(0), 1)
         if (.not.present(norbu_par_ref)) then
             call f_err_throw('norbu_par_ref not present', err_name='BIGDFT_RUNTIME_ERROR')
         end if
         call vcopy(nproc, norbu_par_ref(0), 1, norbu_par(0), 1)
         if (.not.present(norbd_par_ref)) then
             call f_err_throw('norbd_par_ref not present', err_name='BIGDFT_RUNTIME_ERROR')
         end if
         call vcopy(nproc, norbd_par_ref(0), 1, norbd_par(0), 1)
         call init_linear_orbs(LINEAR_PARTITION_OPTIMAL)
         call f_free(norb_par)
         call f_free(norbu_par)
         call f_free(norbd_par)
     end if
     call fragment_stuff()
     call init_lzd_linear()
     ! For restart calculations, the suport function distribution must not be modified
<<<<<<< HEAD
     !if (inputpsi == INPUT_PSI_LINEAR_AO .or. inputpsi == INPUT_PSI_DISK_LINEAR) then
     if (.not. (inputpsi .hasattr. 'MEMORY')) then
=======
     if (inputpsi == INPUT_PSI_LINEAR_AO .or. inputpsi == INPUT_PSI_DISK_LINEAR .or. in%lin%fragment_calculation) then
>>>>>>> 5edfc1a1
         times_convol = f_malloc(lorbs%norb,id='times_convol')
         call test_preconditioning()
         time_max(1) = sum(times_convol(lorbs%isorb+1:lorbs%isorb+lorbs%norbp))
         time_average(1) = time_max(1)/real(nproc,kind=8)
         norb_par = f_malloc(0.to.nproc-1,id='norb_par')
         norbu_par = f_malloc(0.to.nproc-1,id='norbu_par')
         norbd_par = f_malloc(0.to.nproc-1,id='norbd_par')
         call optimize_loadbalancing2()
         call deallocate_orbitals_data(lorbs)
         call deallocate_local_zone_descriptors(lzd_lin)
         lzd_lin=default_lzd()
         call nullify_local_zone_descriptors(lzd_lin)
         lzd_lin%nlr = 0
         ! Deallocate here fragment stuff
         !if (.not.(frag_allocated .and. (.not. in%lin%fragment_calculation) .and. inputpsi /= INPUT_PSI_DISK_LINEAR)) then
         !if (frag_allocated) then
         !if (inputpsi == INPUT_PSI_DISK_LINEAR .or. in%lin%fragment_calculation) then
         if (frag_allocated) then
             do ifrag=1,in%frag%nfrag_ref
                call fragment_free(ref_frags(ifrag))
                ref_frags(ifrag)%astruct_frg%nat=-1
                ref_frags(ifrag)%fbasis%forbs=minimal_orbitals_data_null()
                !ref_frags(ifrag)=fragment_null()
                !!call f_free_ptr(ref_frags(ifrag)%astruct_frg%iatype)
                !!call f_free_ptr(ref_frags(ifrag)%astruct_frg%ifrztyp)
                !!call f_free_ptr(ref_frags(ifrag)%astruct_frg%input_polarization)
                !!call f_free_ptr(ref_frags(ifrag)%astruct_frg%rxyz)
                !!call f_free_ptr(ref_frags(ifrag)%astruct_frg%rxyz_int)
                !!call f_free_ptr(ref_frags(ifrag)%astruct_frg%ixyz_int)
             end do
            deallocate(ref_frags)
         end if
         call init_linear_orbs(LINEAR_PARTITION_OPTIMAL)
         totaltimes = f_malloc0(nproc,id='totaltimes')
         call fragment_stuff()
         call init_lzd_linear()
         call test_preconditioning()
         time_max(2) = sum(times_convol(lorbs%isorb+1:lorbs%isorb+lorbs%norbp))
         time_average(2) = time_max(2)/real(nproc,kind=8)
         totaltimes(iproc+1) = time_max(2)
         if (nproc>1) then
             call mpiallred(time_max, mpi_max, comm=bigdft_mpi%mpi_comm)
             call mpiallred(time_average, mpi_sum, comm=bigdft_mpi%mpi_comm)
             call mpiallred(totaltimes, mpi_sum, comm=bigdft_mpi%mpi_comm)
         end if
         !ratio_before = real(time_max(1),kind=8)/real(max(1.d0,time_min(1)),kind=8) !max to prevent divide by zero
         !ratio_after = real(time_max(2),kind=8)/real(max(1.d0,time_min(2)),kind=8) !max to prevent divide by zero
         !if (iproc==0) call yaml_map('preconditioning load balancing min/max before',(/time_min(1),time_max(1)/),fmt='(es9.2)')
         !if (iproc==0) call yaml_map('preconditioning load balancing min/max after',(/time_min(2),time_max(2)/),fmt='(es9.2)')
         if (iproc==0) call yaml_map('preconditioning load balancing before',time_max(1)/time_average(1),fmt='(es9.2)')
         if (iproc==0) call yaml_map('preconditioning load balancing after',time_max(2)/time_average(2),fmt='(es9.2)')
         if (iproc==0) call yaml_map('task with max load',maxloc(totaltimes)-1)
         call f_free(norb_par)
         call f_free(norbu_par)
         call f_free(norbd_par)
         call f_free(times_convol)
         call f_free(totaltimes)
     end if
  end if


  !In the case in which the number of orbitals is not "trivial" check whether they are too many
  if (inputpsi /= 'INPUT_PSI_RANDOM') then

     ! Allocations for readAtomicOrbitals (check inguess.dat and psppar files)
     norbsc_arr = f_malloc((/ atoms%natsc+1, in%nspin /),id='norbsc_arr')
     locrad = f_malloc(atoms%astruct%nat,id='locrad')

     !calculate the inputguess orbitals
     !spin for inputguess orbitals
     if (in%nspin==4) then
        nspin_ig=1
     else
        nspin_ig=in%nspin
     end if

     ! Read the inguess.dat file or generate the input guess via the inguess_generator
     call readAtomicOrbitals(atoms,norbe,norbsc,nspin_ig,orbs%nspinor,&
          norbsc_arr,locrad)

     if (in%nspin==4) then
        !in that case the number of orbitals doubles
        norbe=2*norbe
     end if

     ! De-allocations
     call f_free(locrad)
     call f_free(norbsc_arr)

     ! Check the maximum number of orbitals
     if (in%nspin==1 .or. in%nspin==4) then
        if (orbs%norb>norbe) then
           write(*,'(1x,a,i0,a,i0,a)') 'The number of orbitals (',orbs%norb,&
                &   ') must not be greater than the number of orbitals (',norbe,&
                &   ') generated from the input guess.'
           stop
        end if
     else if (in%nspin == 2) then
        if (orbs%norbu > norbe) then
           write(*,'(1x,a,i0,a,i0,a)') 'The number of orbitals up (',orbs%norbu,&
                &   ') must not be greater than the number of orbitals (',norbe,&
                &   ') generated from the input guess.'
           stop
        end if
        if (orbs%norbd > norbe) then
           write(*,'(1x,a,i0,a,i0,a)') 'The number of orbitals down (',orbs%norbd,&
                &   ') must not be greater than the number of orbitals (',norbe,&
                &   ') generated from the input guess.'
           stop
        end if
     end if
  end if

  !allocate communications arrays (allocate it before Projectors because of the definition
  !of iskpts and nkptsp)
  call orbitals_communicators(iproc,nproc,Lzd%Glr,orbs,comms)  
  !if (inputpsi == INPUT_PSI_LINEAR_AO .or. inputpsi == INPUT_PSI_DISK_LINEAR &
  !.or. inputpsi == INPUT_PSI_MEMORY_LINEAR) then
  if (inputpsi .hasattr. 'LINEAR') then
     if(iproc==0 .and. dump) call print_orbital_distribution(iproc, nproc, lorbs)
  end if

  if (iproc == 0 .and. dump) then
     nB=max(orbs%npsidim_orbs,orbs%npsidim_comp)*8
     nMB=nB/1024/1024
     nKB=(nB-nMB*1024*1024)/1024
     nB=modulo(nB,1024)
     call yaml_map('Wavefunctions memory occupation for root MPI process',&
          trim(yaml_toa(nMB,fmt='(i5)'))//' MB'//trim(yaml_toa(nKB,fmt='(i5)'))//&
          ' KB'//trim(yaml_toa(nB,fmt='(i5)'))//' B')
!!$     write(*,'(1x,a,3(i5,a))') &
!!$       'Wavefunctions memory occupation for root MPI process: ',&
!!$       nMB,' MB ',nKB,' KB ',nB,' B'
  end if
  ! Done orbs

  !!! fragment initializations - if not a fragment calculation, set to appropriate dummy values
  !if (inputpsi /= INPUT_PSI_LINEAR_AO .and. inputpsi /= INPUT_PSI_DISK_LINEAR &
  !    .and. inputpsi /= INPUT_PSI_MEMORY_LINEAR) then
  if (.not. (inputpsi .hasattr. 'LINEAR')) then
      call fragment_stuff()
  end if
  !!frag_allocated=.false.
  !!if (inputpsi == INPUT_PSI_DISK_LINEAR .or. in%lin%fragment_calculation) then
  !!   allocate(ref_frags(in%frag%nfrag_ref))
  !!   do ifrag=1,in%frag%nfrag_ref
  !!      ref_frags(ifrag)=fragment_null()
  !!   end do
  !!   call init_fragments(in,lorbs,atoms%astruct,ref_frags)
  !!  frag_allocated=.true.
  !!else
  !!   nullify(ref_frags)
  !!end if

  !!call input_check_psi_id(inputpsi, input_wf_format, in%dir_output, &
  !!     orbs, lorbs, iproc, nproc, in%frag%nfrag_ref, in%frag%dirname, ref_frags)

  !!! we need to deallocate the fragment arrays we just allocated as not a restart calculation so this is no longer needed
  !!if (frag_allocated .and. (.not. in%lin%fragment_calculation) .and. inputpsi /= INPUT_PSI_DISK_LINEAR) then
  !!    do ifrag=1,in%frag%nfrag_ref
  !!       ref_frags(ifrag)%astruct_frg%nat=-1
  !!       ref_frags(ifrag)%fbasis%forbs=minimal_orbitals_data_null()
  !!       call fragment_free(ref_frags(ifrag))
  !!       !ref_frags(ifrag)=fragment_null()
  !!    end do
  !!   deallocate(ref_frags)
  !!end if


  ! Calculate all projectors, or allocate array for on-the-fly calculation
  ! SM: For a linear scaling calculation, some parts can be done later.
  ! SM: The following flag is false for linear scaling and true otherwise.
  init_projectors_completely =   .not.(inputpsi .hasattr. 'LINEAR')
  !(inputpsi /= INPUT_PSI_LINEAR_AO .and. &
  !                              inputpsi /= INPUT_PSI_DISK_LINEAR .and. &
  !                              inputpsi /= INPUT_PSI_MEMORY_LINEAR)
  call createProjectorsArrays(Lzd%Glr,rxyz,atoms,orbs,&
       in%frmult,in%frmult,Lzd%hgrids(1),Lzd%hgrids(2),&
       Lzd%hgrids(3),dry_run,nlpsp,init_projectors_completely)
  if (iproc == 0 .and. dump) call print_nlpsp(nlpsp)
  !the complicated part of the descriptors has not been filled
  if (dry_run) then
     call f_release_routine()
     return
  end if
  !calculate the partitioning of the orbitals between the different processors
!  print *,'here the localization regions should have been filled already'
!  stop

  if (present(denspot)) then
     !here dpbox can be put as input
     call density_descriptors(iproc,nproc,denspot%xc,in%nspin,in%crmult,in%frmult,atoms,&
          denspot%dpbox,in%rho_commun,rxyz,denspot%rhod)
     !allocate the arrays.
     call allocateRhoPot(Lzd%Glr,in%nspin,atoms,rxyz,denspot)
  end if

  !calculate the irreductible zone for this region, if necessary.
  call set_symmetry_data(atoms%astruct%sym,atoms%astruct%geocode, &
       & Lzd%Glr%d%n1i,Lzd%Glr%d%n2i,Lzd%Glr%d%n3i, in%nspin)

  ! A message about dispersion forces.
  call vdwcorrection_initializeparams(in%ixc, in%dispersion)

  !check the communication distribution
  !if(inputpsi /= INPUT_PSI_LINEAR_AO .and. inputpsi /= INPUT_PSI_DISK_LINEAR &
  !   .and. inputpsi /= INPUT_PSI_MEMORY_LINEAR) then
  if (.not.(inputpsi .hasattr. 'LINEAR')) then
     call check_communications(iproc,nproc,orbs,Lzd,comms)
  else
      ! Do not call check_communication, since the value of orbs%npsidim_orbs is wrong
      if(iproc==0) call yaml_warning('Do not call check_communications in the linear scaling version!')
      !if(iproc==0) write(*,*) 'WARNING: do not call check_communications in the linear scaling version!'
  end if

  !Check if orbitals and electrons
  if (orbs%norb*orbs%nkpts == 0) &
     & call f_err_throw('No electrons in the system! Check your input variables or atomic positions.', &
     & err_id=BIGDFT_INPUT_VARIABLES_ERROR)

  call f_release_routine()
  !---end of system definition routine


  contains

    subroutine init_linear_orbs(linear_partition)
     implicit none
     integer,intent(in) :: linear_partition

     if (linear_partition==LINEAR_PARTITION_SIMPLE) then
         if (present(locregcenters)) then
             call init_orbitals_data_for_linear(iproc, nproc, orbs%nspinor, in, atoms%astruct, locregcenters, lorbs)
         else
             call init_orbitals_data_for_linear(iproc, nproc, orbs%nspinor, in, atoms%astruct, atoms%astruct%rxyz, lorbs)
         end if
     else if (linear_partition==LINEAR_PARTITION_OPTIMAL) then
         if (present(locregcenters)) then
             call init_orbitals_data_for_linear(iproc, nproc, orbs%nspinor, in, atoms%astruct, locregcenters, lorbs, &
                  norb_par, norbu_par, norbd_par)
         else
             call init_orbitals_data_for_linear(iproc, nproc, orbs%nspinor, in, atoms%astruct, atoms%astruct%rxyz, lorbs, &
                  norb_par, norbu_par, norbd_par)
         end if
     else
         stop 'init_linear_orbs: wrong value of linear_partition'
     end if

       ! There are needed for the restart (at least if the atoms have moved...)
       present_inwhichlocreg_old = present(inwhichlocreg_old)
       present_onwhichatom_old = present(onwhichatom_old)
       if (present_inwhichlocreg_old .and. .not.present_onwhichatom_old &
           .or. present_onwhichatom_old .and. .not.present_inwhichlocreg_old) then
           call yaml_warning('inwhichlocreg_old and onwhichatom_old should be present at the same time')
           stop 
       end if
       if (present_inwhichlocreg_old .and. present_onwhichatom_old) then
           call vcopy(lorbs%norb, onwhichatom_old(1), 1, lorbs%onwhichatom(1), 1)
           !call vcopy(lorbs%norb, inwhichlocreg_old(1), 1, lorbs%inwhichlocreg(1), 1)
           !use onwhichatom to build the new inwhichlocreg (because the old inwhichlocreg can be ordered differently)
           ii = 0
           do iat=1, atoms%astruct%nat
              do iorb=1,lorbs%norb
                 if(iat ==  lorbs%onwhichatom(iorb)) then
                    ii = ii + 1
                    lorbs%inwhichlocreg(iorb)= ii
                 end if
              end do 
           end do
           !i_all=-product(shape(inwhichlocreg_old))*kind(inwhichlocreg_old)
           !deallocate(inwhichlocreg_old,stat=i_stat)
           !call memocc(i_stat,i_all,'inwhichlocreg_old',subname)
           !i_all=-product(shape(onwhichatom_old))*kind(onwhichatom_old)
           !deallocate(onwhichatom_old,stat=i_stat)
           !call memocc(i_stat,i_all,'onwhichatom_old',subname)
       end if
     end subroutine init_linear_orbs

     subroutine init_lzd_linear()
       use locregs, only: copy_locreg_descriptors
       implicit none
       call copy_locreg_descriptors(Lzd%Glr, lzd_lin%glr)
       call lzd_set_hgrids(lzd_lin, Lzd%hgrids)
       if (inputpsi == 'INPUT_PSI_LINEAR_AO' .or. inputpsi == 'INPUT_PSI_MEMORY_LINEAR') then
           !!write(*,*) 'rxyz',rxyz
           !!write(*,*) 'locregcenters',locregcenters
           if (present(locregcenters)) then
              call lzd_init_llr(iproc, nproc, in, atoms%astruct, locregcenters, lorbs, lzd_lin)
          else
              call lzd_init_llr(iproc, nproc, in, atoms%astruct, atoms%astruct%rxyz, lorbs, lzd_lin)
          end if

       else
          call initialize_linear_from_file(iproc,nproc,in%frag,atoms%astruct,rxyz,lorbs,lzd_lin,&
               input_wf_format,in%dir_output,'minBasis',ref_frags)
          !what to do with derivatives?
          ! These values are not read from file, not very nice this way
          do ilr=1,lzd_lin%nlr
              iilr=mod(ilr-1,lorbs%norbu)+1 !correct value for a spin polarized system
              lzd_lin%llr(ilr)%locrad_kernel=in%lin%locrad_kernel(iilr)
              lzd_lin%llr(ilr)%locrad_mult=in%lin%locrad_mult(iilr)
          end do
       end if

       call initLocregs(iproc, nproc, lzd_lin, Lzd_lin%hgrids(1), Lzd_lin%hgrids(2),Lzd_lin%hgrids(3), &
            atoms%astruct, lorbs, Lzd_lin%Glr, 's')
       call update_wavefunctions_size(lzd_lin,lnpsidim_orbs,lnpsidim_comp,lorbs,iproc,nproc)
     end subroutine init_lzd_linear


     subroutine test_preconditioning()
       implicit none

       !Local variables
       integer :: iorb, iiorb, ilr, ncplx, ist, i, ierr, ii, jj
       logical :: with_confpot
       real(gp) :: kx, ky, kz
       type(workarrays_quartic_convolutions),dimension(:),allocatable :: precond_convol_workarrays
       type(workarr_precond),dimension(:),allocatable :: precond_workarrays
       real(kind=8),dimension(:),allocatable :: phi
       real(kind=8) :: t1, t2, time, tt, maxtime
       integer,parameter :: nit=5
       real(kind=8),dimension(2*nit+1) :: times

      call f_zero(times_convol)
      do iorb=1,lorbs%norbp
          iiorb=lorbs%isorb+iorb
          ilr=lorbs%inwhichlocreg(iiorb)
          ii = (lzd_lin%llr(ilr)%d%n1+1)*(lzd_lin%llr(ilr)%d%n2+1)*(lzd_lin%llr(ilr)%d%n3+1)
          jj = 7*(lzd_lin%llr(ilr)%d%nfu1-lzd_lin%llr(ilr)%d%nfl1+1)*&
                 (lzd_lin%llr(ilr)%d%nfu2-lzd_lin%llr(ilr)%d%nfl2+1)*&
                 (lzd_lin%llr(ilr)%d%nfu3-lzd_lin%llr(ilr)%d%nfl3+1)
          times_convol(iiorb) = real(ii+jj,kind=8)
      end do
      if (nproc>1) then
          call mpiallred(times_convol, mpi_sum, comm=bigdft_mpi%mpi_comm)
      end if

      return !###############################################3

       phi = f_malloc(lnpsidim_orbs,id='phi')
       phi=1.d-5

      allocate(precond_convol_workarrays(lorbs%norbp))
      allocate(precond_workarrays(lorbs%norbp))
      do iorb=1,lorbs%norbp
          iiorb=lorbs%isorb+iorb
          ilr=lorbs%inwhichlocreg(iiorb)
          with_confpot = .true.
          call init_local_work_arrays(lzd_lin%llr(ilr)%d%n1, lzd_lin%llr(ilr)%d%n2, lzd_lin%llr(ilr)%d%n3, &
               lzd_lin%llr(ilr)%d%nfl1, lzd_lin%llr(ilr)%d%nfu1, &
               lzd_lin%llr(ilr)%d%nfl2, lzd_lin%llr(ilr)%d%nfu2, &
               lzd_lin%llr(ilr)%d%nfl3, lzd_lin%llr(ilr)%d%nfu3, &
               with_confpot, precond_convol_workarrays(iorb))
          kx=lorbs%kpts(1,lorbs%iokpt(iorb))
          ky=lorbs%kpts(2,lorbs%iokpt(iorb))
          kz=lorbs%kpts(3,lorbs%iokpt(iorb))
          if (kx**2+ky**2+kz**2 > 0.0_gp .or. lorbs%nspinor==2 ) then
             ncplx=2
          else
             ncplx=1
          end if
          call allocate_work_arrays(lzd_lin%llr(ilr)%geocode, lzd_lin%llr(ilr)%hybrid_on, &
               ncplx, lzd_lin%llr(ilr)%d, precond_workarrays(iorb))
      end do


      call f_zero(times_convol)

      if (nproc>1) then
          call mpi_barrier(bigdft_mpi%mpi_comm, ierr)
      end if
       ist=0
       tt = 0.d0
       do iorb=1,lorbs%norbp
           iiorb = lorbs%isorb + iorb
           ilr = lorbs%inwhichlocreg(iiorb)
           kx=lorbs%kpts(1,lorbs%iokpt(iorb))
           ky=lorbs%kpts(2,lorbs%iokpt(iorb))
           kz=lorbs%kpts(3,lorbs%iokpt(iorb))
           if (kx**2+ky**2+kz**2 > 0.0_gp .or. lorbs%nspinor==2 ) then
              ncplx=2
           else
              ncplx=1
           end if
           do i=1,2*nit+1
               t1 = mpi_wtime()
               call solvePrecondEquation(iproc, nproc, lzd_lin%llr(ilr), ncplx, 6, -0.5d0, &
                    lzd_lin%hgrids(1), lzd_lin%hgrids(2), lzd_lin%hgrids(3), &
                    lorbs%kpts(1,lorbs%iokpt(iorb)), lorbs%kpts(1,lorbs%iokpt(iorb)), lorbs%kpts(1,lorbs%iokpt(iorb)), &
                    phi(1+ist), lzd_lin%llr(ilr)%locregCenter, lorbs,&
                    1.d-3, 4, precond_convol_workarrays(iorb), precond_workarrays(iorb))
               t2 = mpi_wtime()
               times(i) = t2-t1
           end do
           ! Take the median
           write(20000+iproc,'(a,i7,2es13.2,5x,11es12.2)') 'iiorb, time, tottime, alltimes', iiorb, time, tt, times
           maxtime = maxval(times)
           do i=1,nit
               times(minloc(times,1)) = maxtime
           end do
           do i=1,2*nit
               times(maxloc(times,1)) = 0.d0
           end do
           time = maxval(times)
           tt = tt + time
           write(20000+iproc,'(a,i7,2es13.2,5x,11es12.2)') 'iiorb, time, tottime, alltimes', iiorb, time, tt, times
           times_convol(iiorb) = time
           ist = ist + (lzd_lin%llr(ilr)%wfd%nvctr_c+7*lzd_lin%llr(ilr)%wfd%nvctr_f)*ncplx
       end do
       write(20000+iproc,'(a)') '==========================='

       do iorb=1,lorbs%norbp
           iiorb=lorbs%isorb+iorb
           ilr=lorbs%inwhichlocreg(iiorb)
           call deallocate_workarrays_quartic_convolutions(precond_convol_workarrays(iorb))
           kx=lorbs%kpts(1,lorbs%iokpt(iorb))
           ky=lorbs%kpts(2,lorbs%iokpt(iorb))
           kz=lorbs%kpts(3,lorbs%iokpt(iorb))
           if (kx**2+ky**2+kz**2 > 0.0_gp .or. lorbs%nspinor==2 ) then
              ncplx=2
           else
              ncplx=1
           end if
           call deallocate_work_arrays(lzd_lin%llr(ilr)%geocode, lzd_lin%llr(ilr)%hybrid_on, &
                ncplx, precond_workarrays(iorb))
       end do
       deallocate(precond_convol_workarrays)
       deallocate(precond_workarrays)

       call f_free(phi)

       if (nproc>1) then
           call mpiallred(times_convol, mpi_sum, comm=bigdft_mpi%mpi_comm)
       end if

     end subroutine test_preconditioning

     !!subroutine optimize_loadbalancing()
     !!  implicit none

     !!  ! Local variables
     !!  integer(kind=8) :: isize, isize_ideal

     !!  ! Sum up the total size of all support functions
     !!  isize = int(lnpsidim_orbs,kind=8)
     !!  if (nproc>1) then
     !!      call mpiallred(isize, 1, mpi_sum, bigdft_mpi%mpi_comm)
     !!  end if

     !!  ! Ideal size per task (integer division)
     !!  isize_ideal = isize/int(nproc,kind=8)

     !!  ! Redistribute the support functions such that the load balancing is optimal
     !!  call redistribute(lorbs%norb, isize_ideal, norb_par)

     !!  ! The same for the up and down orbitals
     !!  isize_ideal = isize_ideal/int(in%nspin,kind=8)
     !!  call redistribute(lorbs%norbu, isize_ideal, norbu_par)
     !!  call redistribute(lorbs%norbd, isize_ideal, norbd_par)

     !!end subroutine optimize_loadbalancing

     !!subroutine redistribute(norb, isize_ideal, norb_par)
     !!  implicit none
     !!  integer,intent(in) :: norb
     !!  integer(kind=8),intent(in) :: isize_ideal
     !!  integer,dimension(0:nproc-1),intent(out) :: norb_par
     !!  integer :: jjorbtot, jjorb, jproc, jlr, jorb
     !!  integer(kind=8) :: ncount

     !!  call f_zero(norb_par)
     !!  ncount = int(0,kind=8)
     !!  jproc = 0
     !!  jjorb = 0
     !!  jjorbtot = 0
     !!  do jorb=1,norb
     !!      jjorb = jjorb + 1
     !!      jlr = lorbs%inwhichlocreg(jorb)
     !!      ncount = ncount + int(lzd_lin%llr(jlr)%wfd%nvctr_c+7*lzd_lin%llr(jlr)%wfd%nvctr_f,kind=8)
     !!      if (ncount>=isize_ideal*int(jproc+1,kind=8)) then
     !!          norb_par(jproc) = jjorb
     !!          jjorbtot = jjorbtot + jjorb
     !!          jjorb = 0
     !!          jproc = jproc + 1
     !!      end if
     !!      if (jproc==nproc-1) exit
     !!  end do
     !!  norb_par(nproc-1) = (norb - jjorbtot) !+jjorb -> why was this needed?! !take the rest
     !!  do jproc=0,nproc-1
     !!      !if (iproc==0) write(*,*) 'jproc, norb_par(jproc)', jproc, norb_par(jproc)
     !!  end do
     !!end subroutine redistribute


     subroutine optimize_loadbalancing2()
       use sparsematrix_init, only: redistribute
       implicit none

       ! Local variables
       real(kind=8) :: time, time_ideal

       ! Sum up the total size of all support functions
       time = sum(times_convol)

       ! Ideal size per task (integer division)
       time_ideal = time/int(nproc,kind=8)

       ! Redistribute the support functions such that the load balancing is optimal
       !!call redistribute2(lorbs%norb, time_ideal, norb_par)
       call redistribute(nproc, lorbs%norb, times_convol, time_ideal, norb_par)

       ! The same for the up and down orbitals
       time_ideal = time_ideal/int(in%nspin,kind=8)
       !!call redistribute2(lorbs%norbu, time_ideal, norbu_par)
       !!call redistribute2(lorbs%norbd, time_ideal, norbd_par)
       call redistribute(nproc, lorbs%norbu, times_convol, time_ideal, norbu_par)
       call redistribute(nproc, lorbs%norbd, times_convol, time_ideal, norbd_par)

     end subroutine optimize_loadbalancing2

     !!subroutine redistribute2(norb, time_ideal, norb_par)
     !!  implicit none
     !!  integer,intent(in) :: norb
     !!  real(kind=8),intent(in) :: time_ideal
     !!  integer,dimension(0:nproc-1),intent(out) :: norb_par
     !!  integer :: jjorbtot, jjorb, jproc, jlr, jorb
     !!  real(kind=8) :: tcount

     !!  call f_zero(norb_par)
     !!  if (norb>=nproc) then
     !!      tcount = 0.d0
     !!      jproc = 0
     !!      jjorb = 0
     !!      jjorbtot = 0
     !!      do jorb=1,norb
     !!          if (jproc==nproc-1) exit
     !!          jjorb = jjorb + 1
     !!          if(jorb==norb) exit !just to besure that no out of bound happens
     !!          tcount = tcount + times_convol(jorb)
     !!          !if (iproc==0) write(*,'(a,2i8,2es14.5)') 'jorb, jproc, tcount, diff to target', jorb, jproc, tcount, abs(tcount-time_ideal*real(jproc+1,kind=8))
     !!          if (abs(tcount-time_ideal*real(jproc+1,kind=8)) <= &
     !!                  abs(tcount+times_convol(jorb+1)-time_ideal*real(jproc+1,kind=8))) then
     !!              norb_par(jproc) = jjorb
     !!              jjorbtot = jjorbtot + jjorb
     !!              jjorb = 0
     !!              jproc = jproc + 1
     !!          end if
     !!      end do
     !!      norb_par(nproc-1) = jjorb + (norb - jjorbtot) !take the rest
     !!      !do jproc=0,nproc-1
     !!      !    if (iproc==0) write(*,*) 'jproc, norb_par(jproc)', jproc, norb_par(jproc)
     !!      !end do
     !!  else
     !!      ! Equal distribution
     !!      norb_par(0:norb-1) = 1
     !!  end if
     !!end subroutine redistribute2


     subroutine fragment_stuff()
       implicit none
       frag_allocated=.false.
       if (inputpsi == 'INPUT_PSI_DISK_LINEAR' .or. in%lin%fragment_calculation) then
          allocate(ref_frags(in%frag%nfrag_ref))
          do ifrag=1,in%frag%nfrag_ref
             ref_frags(ifrag)=fragment_null()
          end do
          call init_fragments(in,lorbs,atoms%astruct,ref_frags)
         frag_allocated=.true.
       else
          nullify(ref_frags)
         frag_allocated=.false.
       end if

       call input_check_psi_id(inputpsi, input_wf_format, in%dir_output, &
            orbs, lorbs, iproc, nproc, in%frag%nfrag_ref, in%frag%dirname, ref_frags)

       ! we need to deallocate the fragment arrays we just allocated as not a restart calculation so this is no longer needed
       if (frag_allocated .and. (.not. in%lin%fragment_calculation) .and. inputpsi /= 'INPUT_PSI_DISK_LINEAR') then
           do ifrag=1,in%frag%nfrag_ref
              call fragment_free(ref_frags(ifrag))
              ref_frags(ifrag)%astruct_frg%nat=-1
              ref_frags(ifrag)%fbasis%forbs=minimal_orbitals_data_null()
              !ref_frags(ifrag)=fragment_null()
           end do
          deallocate(ref_frags)
         frag_allocated=.false.
       end if
     end subroutine fragment_stuff

END SUBROUTINE system_initialization


subroutine system_initKernels(verb, iproc, nproc, geocode, in, denspot)
  use module_types
  use module_xc
  use Poisson_Solver, except_dp => dp, except_gp => gp, except_wp => wp
  use module_base
  implicit none
  logical, intent(in) :: verb
  integer, intent(in) :: iproc, nproc
  character, intent(in) :: geocode !< @copydoc poisson_solver::doc::geocode
  type(input_variables), intent(in) :: in
  type(DFT_local_fields), intent(inout) :: denspot

  integer, parameter :: ndegree_ip = 16

  denspot%pkernel=pkernel_init(verb, iproc,nproc,in%matacc%PSolver_igpu,&
       geocode,denspot%dpbox%ndims,denspot%dpbox%hgrids,ndegree_ip,&
       mpi_env=denspot%dpbox%mpi_env,alg=in%GPS_method,cavity=in%set_epsilon)
  !create the sequential kernel if the exctX parallelisation scheme requires it
  if ((xc_exctXfac(denspot%xc) /= 0.0_gp .and. in%exctxpar=='OP2P' .or. in%SIC%alpha /= 0.0_gp)&
       .and. denspot%dpbox%mpi_env%nproc > 1) then
     !the communicator of this kernel is bigdft_mpi%mpi_comm
     !this might pose problems when using SIC or exact exchange with taskgroups
     denspot%pkernelseq=pkernel_init(iproc==0 .and. verb,0,1,in%matacc%PSolver_igpu,&
          geocode,denspot%dpbox%ndims,denspot%dpbox%hgrids,ndegree_ip,&
          alg=in%GPS_method,cavity=in%set_epsilon)
  else 
     denspot%pkernelseq = denspot%pkernel
  end if

END SUBROUTINE system_initKernels

subroutine system_createKernels(denspot, verb)
  use module_base
  use module_types
  use Poisson_Solver, except_dp => dp, except_gp => gp, except_wp => wp
  implicit none
  logical, intent(in) :: verb
  type(DFT_local_fields), intent(inout) :: denspot

  call pkernel_set(denspot%pkernel,verbose=verb)
    !create the sequential kernel if pkernelseq is not pkernel
  if (denspot%pkernelseq%mpi_env%nproc == 1 .and. denspot%pkernel%mpi_env%nproc /= 1) then
     call pkernel_set(denspot%pkernelseq,verbose=.false.)
  else
     denspot%pkernelseq = denspot%pkernel
  end if

END SUBROUTINE system_createKernels

!> calculate the dielectric function for the cavitBy
subroutine epsilon_cavity(atoms,rxyz,pkernel)
  use dynamic_memory
  use Poisson_Solver
  use module_atoms
  use ao_inguess, only: atomic_info
  !use yaml_output
  use module_defs, only : Bohr_Ang,bigdft_mpi
  use f_enums, f_str => str
  use yaml_output
  use dictionaries, only: f_err_throw
  implicit none
  type(atoms_data), intent(in) :: atoms
  real(gp), dimension(3,atoms%astruct%nat), intent(in) :: rxyz
  type(coulomb_operator), intent(inout) :: pkernel
  !local variables
  real(gp), parameter :: epsilon0=78.36d0 ! Constant dielectric permittivity of water.
  real(gp), parameter :: fact=1.2d0 ! Multiplying factor to enlarge the rigid cavity.
  integer :: i1,i2,i3,unt,i
  real(gp) :: delta,IntSur,IntVol,noeleene,Cavene,Repene,Disene
  type(atoms_iterator) :: it
  real(gp), dimension(:), allocatable :: radii,radii_nofact
  real(gp), dimension(:,:,:), allocatable :: eps,oneoeps,oneosqrteps,corr
  real(gp), dimension(:,:,:,:), allocatable :: dlogeps
  !set the vdW radii for the cavity definition
  !iterate above atoms

  radii=f_malloc(atoms%astruct%nat,id='radii')
  radii_nofact=f_malloc(atoms%astruct%nat,id='radii_nofact')
  eps=f_malloc(pkernel%ndims,id='eps')
  dlogeps=f_malloc([3,pkernel%ndims(1),pkernel%ndims(2),pkernel%ndims(3)],id='dlogeps')
  oneoeps=f_malloc(pkernel%ndims,id='oneoeps')
  oneosqrteps=f_malloc(pkernel%ndims,id='oneosqrteps')
  corr=f_malloc(pkernel%ndims,id='corr')

  it=atoms_iter(atoms%astruct)
  !python metod
  do while(atoms_iter_next(it))
     !only amu is extracted here
     call atomic_info(atoms%nzatom(it%ityp),atoms%nelpsp(it%ityp),&
          rcov=radii(it%iat))
  end do
  if(bigdft_mpi%iproc==0) call yaml_map('Bohr_Ang',Bohr_Ang)

!  radii(1)=1.5d0/Bohr_Ang
!  radii(2)=1.2d0/Bohr_Ang
!  radii(3)=1.2d0/Bohr_Ang

!  delta=4.0*maxval(pkernel%hgrids)
  delta=2.0d0
  if(bigdft_mpi%iproc==0) call yaml_map('Delta cavity',delta)
  delta=delta*0.25d0 ! Divided by 4 because both rigid cavities are 4*delta widespread 

  do i=1,atoms%astruct%nat
!   write(*,*)atoms%astruct%atomnames(atoms%astruct%iatype(i))
   ! Set the Pauling's set of atomic radii [R.C. Weast, ed., Handbook of chemistry and physics (CRC Press, Cleveland, 1981)].
   select case(trim(atoms%astruct%atomnames(atoms%astruct%iatype(i))))
   case('H')
    radii(i)=1.0d0
   case('C')
    radii(i)=1.5d0
   case('N')
    radii(i)=1.5d0
   case('O')
    radii(i)=1.4d0
   case('P')
    radii(i)=1.8d0
   case('Cl')
    radii(i)=1.8d0
   case default
    call f_err_throw('For rigid cavity a radius should be fixed for each atom type')
   end select
   if (bigdft_mpi%iproc==0) call yaml_map('Atomic type',atoms%astruct%atomnames(atoms%astruct%iatype(i)))
   radii_nofact(i) = radii(i)/Bohr_Ang +1.05d0*delta
   radii(i) = fact*radii(i)/Bohr_Ang + 1.22d0*delta
  end do
  if (bigdft_mpi%iproc==0) call yaml_map('Covalent radii',radii)

!--------------------------------------------

! Calculation of non-electrostatic contribution. Use of raddi without fact
! multiplication.
  call epsilon_rigid_cavity_error_multiatoms_bc(atoms%astruct%geocode,pkernel%ndims,pkernel%hgrids,&
       atoms%astruct%nat,rxyz,radii_nofact,&
       epsilon0,delta,eps,dlogeps,oneoeps,oneosqrteps,corr,IntSur,IntVol)
!  call epsilon_rigid_cavity_new_multiatoms(atoms%astruct%geocode,pkernel%ndims,pkernel%hgrids,atoms%astruct%nat,rxyz,radii_nofact,&
!       epsilon0,delta,eps,dlogeps,oneoeps,oneosqrteps,corr,IntSur,IntVol)

  if (bigdft_mpi%iproc==0) then
     call yaml_map('Surface integral',IntSur)
     call yaml_map('Volume integral',IntVol)
  end if
  Cavene= 72.d-13*Bohr_Ang*IntSur/8.238722514d-8*627.509469d0
  Repene=-22.d-13*Bohr_Ang*IntSur/8.238722514d-8*627.509469d0
  Disene=-0.35d9*IntVol*2.942191219d-13*627.509469d0
  noeleene=Cavene+Repene+Disene
  if (bigdft_mpi%iproc==0) then
     call yaml_map('Cavity energy',Cavene)
     call yaml_map('Repulsion energy',Repene)
     call yaml_map('Dispersion energy',Disene)
     call yaml_map('Total non-electrostatic energy',noeleene)
  end if

!--------------------------------------------

!  call epsilon_rigid_cavity(atoms%astruct%geocode,pkernel%ndims,pkernel%hgrids,atoms%astruct%nat,rxyz,radii,&
!       epsilon0,delta,eps)
  call epsilon_rigid_cavity_error_multiatoms_bc(atoms%astruct%geocode,pkernel%ndims,pkernel%hgrids,atoms%astruct%nat,rxyz,radii,&
       epsilon0,delta,eps,dlogeps,oneoeps,oneosqrteps,corr,IntSur,IntVol)
!  call epsilon_rigid_cavity_new_multiatoms(atoms%astruct%geocode,pkernel%ndims,pkernel%hgrids,atoms%astruct%nat,rxyz,radii,&
!       epsilon0,delta,eps,dlogeps,oneoeps,oneosqrteps,corr,IntSur,IntVol)

  !set the epsilon to the poisson solver kernel
!  call pkernel_set_epsilon(pkernel,eps=eps)

  !!!!!set the fake cavity to restore the value in vacuum
!!$  corr=0.d0
!!$  oneosqrteps=1.d0

  select case(trim(f_str(pkernel%method)))
  case('PCG')
   call pkernel_set_epsilon(pkernel,oneosqrteps=oneosqrteps,corr=corr)
  case('PI') 
   call pkernel_set_epsilon(pkernel,oneoeps=oneoeps,dlogeps=dlogeps)
  end select

!!$  unt=f_get_free_unit(21)
!!$  call f_open_file(unt,file='oneoepsilon.dat')
!!$  i1=1!n03/2
!!$  do i2=1,pkernel%ndims(2)
!!$     do i3=1,pkernel%ndims(3)
!!$        write(unt,'(2(1x,I4),2(1x,e14.7))')i2,i3,pkernel%oneoeps(i1,i2+(i3-1)*pkernel%ndims(2)),&
!!$             pkernel%oneoeps(pkernel%ndims(1)/2,i2+(i3-1)*pkernel%ndims(2))
!!$     end do
!!$  end do
!!$  call f_close(unt)

  call f_free(radii)
  call f_free(radii_nofact)
  call f_free(eps)
  call f_free(dlogeps)
  call f_free(oneoeps)
  call f_free(oneosqrteps)
  call f_free(corr)
end subroutine epsilon_cavity

!> calculate the inner cavity for a sccs run to avoit discontinuity in epsilon
!! due to near-zero edens near atoms
subroutine epsinnersccs_cavity(atoms,rxyz,pkernel)
  use dynamic_memory
  use Poisson_Solver
  use module_atoms
  use ao_inguess, only: atomic_info
  !use yaml_output
  use module_defs, only : Bohr_Ang,bigdft_mpi
  use f_enums, f_str => str
  use yaml_output
  use dictionaries, only: f_err_throw
  implicit none
  type(atoms_data), intent(in) :: atoms
  real(gp), dimension(3,atoms%astruct%nat), intent(in) :: rxyz
  type(coulomb_operator), intent(inout) :: pkernel

  !local variables
  integer :: i,n1,n23,i3s
  real(gp) :: delta
  type(atoms_iterator) :: it
  real(gp), dimension(:), allocatable :: radii
  real(gp), dimension(:,:,:), allocatable :: eps

  radii=f_malloc(atoms%astruct%nat,id='radii')
  eps=f_malloc(pkernel%ndims,id='eps')

  it=atoms_iter(atoms%astruct)
  !python metod
  do while(atoms_iter_next(it))
     !only amu is extracted here
     call atomic_info(atoms%nzatom(it%ityp),atoms%nelpsp(it%ityp),&
          rcov=radii(it%iat))
  end do

!  if(bigdft_mpi%iproc==0) call yaml_map('Bohr_Ang',Bohr_Ang)

  delta=2.0*maxval(pkernel%hgrids)
!  if(bigdft_mpi%iproc==0) call yaml_map('Delta cavity',delta)

  do i=1,atoms%astruct%nat
   radii(i) = 0.5d0/Bohr_Ang
  end do
!  if (bigdft_mpi%iproc==0) call yaml_map('Covalent radii',radii)

  call epsinnersccs_rigid_cavity_error_multiatoms_bc(atoms%astruct%geocode,&
       pkernel%ndims,pkernel%hgrids,atoms%astruct%nat,rxyz,radii,delta,eps)

  n1=pkernel%ndims(1)
  n23=pkernel%ndims(2)*pkernel%grid%n3p
  !starting point in third direction
  i3s=pkernel%grid%istart+1
  if (pkernel%grid%n3p==0) i3s=1

  call f_memcpy(n=n1*n23,src=eps(1,1,i3s),dest=pkernel%epsinnersccs)

  call f_free(radii)
  call f_free(eps)
end subroutine epsinnersccs_cavity

!> Calculate the important objects related to the physical properties of the system
subroutine system_properties(iproc,nproc,in,atoms,orbs)!,radii_cf)
  use module_base
  use module_types
  use module_interfaces
  use public_enums
  implicit none
  integer, intent(in) :: iproc,nproc
  type(input_variables), intent(in) :: in
  type(atoms_data), intent(in) :: atoms
  type(orbitals_data), intent(inout) :: orbs
!  real(gp), dimension(atoms%astruct%ntypes,3), intent(out) :: radii_cf
  !local variables
  !n(c) character(len=*), parameter :: subname='system_properties'
  integer :: nspinor

!  radii_cf = atoms%radii_cf
!!$  call read_radii_variables(atoms, radii_cf, in%crmult, in%frmult, in%projrad)
!!$  call read_atomic_variables(atoms, trim(in%file_igpop),in%nspin)
  if (iproc == 0) call print_atomic_variables(atoms, max(in%hx,in%hy,in%hz), in%ixc, in%dispersion)
  if(in%nspin==4) then
     nspinor=4
  else
     nspinor=1
  end if
  call orbitals_descriptors(iproc, nproc,in%gen_norb,in%gen_norbu,in%gen_norbd,in%nspin,nspinor,&
       in%gen_nkpt,in%gen_kpt,in%gen_wkpt,orbs,LINEAR_PARTITION_NONE)
  orbs%occup(1:orbs%norb*orbs%nkpts) = in%gen_occup
  if (iproc==0) call print_orbitals(orbs, atoms%astruct%geocode)

  !Check if orbitals and electrons
  if (orbs%norb*orbs%nkpts == 0) &
     & call f_err_throw('No electrons in the system. Check your input variables or atomic positions', &
     & err_id=BIGDFT_INPUT_VARIABLES_ERROR)

END SUBROUTINE system_properties


!> Check for the need of a core density and fill the rhocore array which
!! should be passed at the rhocore pointer
subroutine calculate_rhocore(at,d,rxyz,hxh,hyh,hzh,i3s,i3xcsh,n3d,n3p,rhocore)
  use module_base
  use module_types
  use yaml_output
  implicit none
  integer, intent(in) :: i3s,n3d,i3xcsh,n3p
  real(gp), intent(in) :: hxh,hyh,hzh
  type(atoms_data), intent(in) :: at
  type(grid_dimensions), intent(in) :: d
  real(gp), dimension(3,at%astruct%nat), intent(in) :: rxyz
  real(wp), dimension(:,:,:,:), pointer :: rhocore
  !local variables
  character(len=*), parameter :: subname='calculate_rhocore'
  integer :: ityp,iat,j3,i1,i2 !,ierr,ind
  real(wp) :: tt
  real(gp) :: rx,ry,rz,rloc,cutoff
  

  !check for the need of a nonlinear core correction
!!$  donlcc=.false.
!!$  chk_nlcc: do ityp=1,at%astruct%ntypes
!!$     filename = 'nlcc.'//at%astruct%atomnames(ityp)
!!$
!!$     inquire(file=filename,exist=exists)
!!$     if (exists) then
!!$        donlcc=.true.
!!$        exit chk_nlcc
!!$     end if
!!$  end do chk_nlcc

  if (at%donlcc) then
     !allocate pointer rhocore
     rhocore = f_malloc0_ptr((/ d%n1i , d%n2i , n3d , 10 /),id='rhocore')
     !perform the loop on any of the atoms which have this feature
     do iat=1,at%astruct%nat
        ityp=at%astruct%iatype(iat)
!!$        filename = 'nlcc.'//at%astruct%atomnames(ityp)
!!$        inquire(file=filename,exist=exists)
!!$        if (exists) then
        if (at%nlcc_ngv(ityp)/=UNINITIALIZED(1) .or.&
             at%nlcc_ngc(ityp)/=UNINITIALIZED(1) ) then
           if (bigdft_mpi%iproc == 0) call yaml_map('NLCC, Calculate core density for atom',trim(at%astruct%atomnames(ityp)))
           rx=rxyz(1,iat) 
           ry=rxyz(2,iat)
           rz=rxyz(3,iat)

           rloc=at%psppar(0,0,ityp)
           cutoff=10.d0*rloc

           call calc_rhocore_iat(bigdft_mpi%iproc,at,ityp,rx,ry,rz,cutoff,hxh,hyh,hzh,&
                d%n1,d%n2,d%n3,d%n1i,d%n2i,d%n3i,i3s,n3d,rhocore)

        end if
     end do

     !calculate total core charge in the grid
     !In general this should be really bad

!!$     do j3=1,n3d
!!$        tt=0.0_wp
!!$        do i2=1,d%n2i
!!$           do i1=1,d%n1i
!!$              !ind=i1+(i2-1)*d%n1i+(j3+i3xcsh-1)*d%n1i*d%n2i
!!$              tt=tt+rhocore(i1,i2,j3,1)
!!$           enddo
!!$        enddo
!!$        write(17+iproc,*)j3+i3s-1,tt
!!$     enddo
!!$call MPI_BARRIER(bigdft_mpi%mpi_comm,ierr)
!!$stop
     tt=0.0_wp
     do j3=1,n3p
        do i2=1,d%n2i
           do i1=1,d%n1i
              !ind=i1+(i2-1)*d%n1i+(j3+i3xcsh-1)*d%n1i*d%n2i
              tt=tt+rhocore(i1,i2,j3+i3xcsh,1)
           enddo
        enddo
     enddo

     if (bigdft_mpi%nproc > 1) call mpiallred(tt,1,MPI_SUM,comm=bigdft_mpi%mpi_comm)
     tt=tt*hxh*hyh*hzh
     if (bigdft_mpi%iproc == 0) call yaml_map('Total core charge on the grid (To be compared with analytic one)', tt,fmt='(f15.7)')

  else
     !No NLCC needed, nullify the pointer 
     nullify(rhocore)
  end if

END SUBROUTINE calculate_rhocore


subroutine psp_from_stream(ios, nzatom, nelpsp, npspcode, &
     & ixcpsp, psppar, donlcc, rcore, qcore, radii_cf, pawpatch)
  use module_base
  use ao_inguess
  use m_pawpsp, only: pawpsp_read_header_2
  use dictionaries
  use f_utils
  implicit none
  
  type(io_stream), intent(inout) :: ios
  integer, intent(out) :: nzatom, nelpsp, npspcode, ixcpsp
  real(gp), intent(out) :: psppar(0:4,0:6), radii_cf(3), rcore, qcore
  logical, intent(out) :: pawpatch
  logical, intent(inout) ::  donlcc
  
  !ALEX: Some local variables
  real(gp):: fourpi, sqrt2pi
  character(len=2) :: symbol

  integer :: ierror, ierror1, i, j, nn, nlterms, nprl, l, nzatom_, nelpsp_, npspcode_
  integer :: lmax,lloc,mmax
  integer:: pspversion,basis_size,lmn_size
  real(dp) :: nelpsp_dp,nzatom_dp,r2well
  character(len=max_field_length) :: line
  logical :: exists, eof

  radii_cf = UNINITIALIZED(1._gp)
  pawpatch = .false.
  !inquire(file=trim(filename),exist=exists)
  !if (.not. exists) return

  ! if (iproc.eq.0) write(*,*) 'opening PSP file ',filename
  !open(unit=11,file=trim(filename),status='old',iostat=ierror)
  !Check the open statement
  !if (ierror /= 0) then
  !   write(*,*) ': Failed to open the file (it must be in ABINIT format!): "',&
  !        trim(filename),'"'
  !   stop
  !end if
  call f_iostream_get_line(ios, line)
  call f_iostream_get_line(ios, line)
  read(line,*) nzatom_dp, nelpsp_dp
  nzatom=int(nzatom_dp); nelpsp=int(nelpsp_dp)
  call f_iostream_get_line(ios, line)
  read(line,*) npspcode, ixcpsp, lmax, lloc, mmax, r2well

  psppar(:,:)=0._gp
  if (npspcode == 2) then !GTH case
     call f_iostream_get_line(ios, line)
     read(line,*) (psppar(0,j),j=0,4)
     do i=1,2
        call f_iostream_get_line(ios, line)
        read(line,*) (psppar(i,j),j=0,3-i)
     enddo
  else if (npspcode == 3) then !HGH case
     call f_iostream_get_line(ios, line)
     read(line,*) (psppar(0,j),j=0,4)
     call f_iostream_get_line(ios, line)
     read(line,*) (psppar(1,j),j=0,3)
     do i=2,4
        call f_iostream_get_line(ios, line)
        read(line,*) (psppar(i,j),j=0,3)
        !ALEX: Maybe this can prevent reading errors on CRAY machines?
        call f_iostream_get_line(ios, line)
        !read(11,*) skip !k coefficients, not used for the moment (no spin-orbit coupling)
     enddo
  else if (npspcode == 7) then !PAW Pseudos
     ! Need NC psp for input guess.
     call atomic_info(nzatom, nelpsp, symbol = symbol)
     call psp_from_data(symbol, nzatom_, nelpsp_, npspcode_, ixcpsp, &
          & psppar, exists)
     if (.not.exists) stop "Implement here."

     ! PAW format using libPAW.
     call pawpsp_read_header_2(ios%iunit,pspversion,basis_size,lmn_size)
     ! PAW data will not be saved in the input dictionary,
     ! we keep their reading for later.
     pawpatch = .true.
  else if (npspcode == 10) then !HGH-K case
     call f_iostream_get_line(ios, line)
     read(line,*) psppar(0,0),nn,(psppar(0,j),j=1,nn) !local PSP parameters
     call f_iostream_get_line(ios, line)
     read(line,*) nlterms !number of channels of the pseudo
     prjloop: do l=1,nlterms
        call f_iostream_get_line(ios, line)
        read(line,*) psppar(l,0),nprl,psppar(l,1),&
             (psppar(l,j+2),j=2,nprl) !h_ij terms
        do i=2,nprl
           call f_iostream_get_line(ios, line)
           read(line,*) psppar(l,i),(psppar(l,i+j+1),j=i+1,nprl) !h_ij 
        end do
        if (l==1) cycle
        do i=1,nprl
           !ALEX: Maybe this can prevent reading errors on CRAY machines?
           call f_iostream_get_line(ios, line)
           !read(11,*)skip !k coefficients, not used
        end do
     end do prjloop
  !ALEX: Add support for reading NLCC from psppar
  else if (npspcode == 12) then !HGH-NLCC: Same as HGH-K + one additional line
     call f_iostream_get_line(ios, line)
     read(line,*) psppar(0,0),nn,(psppar(0,j),j=1,nn) !local PSP parameters
     call f_iostream_get_line(ios, line)
     read(line,*) nlterms !number of channels of the pseudo
     do l=1,nlterms
        call f_iostream_get_line(ios, line)
        read(line,*) psppar(l,0),nprl,psppar(l,1),&
             (psppar(l,j+2),j=2,nprl) !h_ij terms
        do i=2,nprl
           call f_iostream_get_line(ios, line)
           read(line,*) psppar(l,i),(psppar(l,i+j+1),j=i+1,nprl) !h_ij
        end do
        if (l==1) cycle
        do i=1,nprl
           !ALEX: Maybe this can prevent reading errors on CRAY machines?
           call f_iostream_get_line(ios, line)
           !read(11,*) skip !k coefficients, not used
        end do
     end do 
     call f_iostream_get_line(ios, line)
     read(line,*) rcore, qcore
     !convert the core charge fraction qcore to the amplitude of the Gaussian
     !multiplied by 4pi. This is the convention used in nlccpar(1,:).
     fourpi=4.0_gp*pi_param!8.0_gp*dacos(0.0_gp)
     sqrt2pi=sqrt(0.5_gp*fourpi)
     qcore=fourpi*qcore*real(nzatom-nelpsp,gp)/&
          (sqrt2pi*rcore)**3
     donlcc=.true.
  else
     call f_err_throw('PSP code not recognised (' // trim(yaml_toa(npspcode)) // ')', &
          err_id=BIGDFT_INPUT_VARIABLES_ERROR)
  end if

  if (npspcode /= 7) then
     
     !old way of calculating the radii, requires modification of the PSP files
     call f_iostream_get_line(ios, line, eof)
     if (eof) then
        !if (iproc ==0) write(*,*)&
        !     ' WARNING: last line of pseudopotential missing, put an empty line'
        line=''
     end if
     read(line,*,iostat=ierror1) radii_cf(1),radii_cf(2),radii_cf(3)
     if (ierror1 /= 0 ) then
        read(line,*,iostat=ierror) radii_cf(1),radii_cf(2)
        radii_cf(3)=UNINITIALIZED(1._gp)
        ! Open64 behaviour, if line is PAWPATCH, then radii_cf(1) = 0.
        if (ierror /= 0) radii_cf = UNINITIALIZED(1._gp)
     end if
     pawpatch = (trim(line) == "PAWPATCH")
     do
        call f_iostream_get_line(ios, line, eof)
        if (eof .or. pawpatch) exit
        pawpatch = (trim(line) == "PAWPATCH")
     end do
  end if
END SUBROUTINE psp_from_stream

subroutine paw_from_file(pawrad, pawtab, filename, nzatom, nelpsp, ixc)
  use module_base
  use m_pawpsp, only: pawpsp_main
  use defs_basis, only: tol14, fnlen
  use m_pawrad, only: pawrad_type, pawrad_nullify
  use m_pawtab, only: pawtab_type, pawtab_nullify
  implicit none

  type(pawrad_type), intent(out) :: pawrad
  type(pawtab_type), intent(out) :: pawtab
  character(len = *), intent(in) :: filename
  integer, intent(in) :: nzatom, nelpsp, ixc

  integer:: icoulomb,ipsp
  integer:: pawxcdev,usewvl,usexcnhat,xclevel
  integer::pspso
  real(dp):: xc_denpos
  real(dp)::epsatm,xcccrc
  character(len=fnlen):: filpsp   ! name of the psp file
  !  type(paw_setup_t),optional,intent(in) :: psxml
  !!arrays
  integer:: wvl_ngauss(2)
  integer, parameter :: mqgrid_ff = 0, mqgrid_vl = 0
  real(dp):: qgrid_ff(mqgrid_ff),qgrid_vl(mqgrid_vl)
  real(dp):: ffspl(mqgrid_ff,2,1)
  real(dp):: vlspl(mqgrid_vl,2)

  call pawrad_nullify(pawrad)
  call pawtab_nullify(pawtab)

  !These should be passed as arguments:
  !Defines the number of Gaussian functions for projectors
  !See ABINIT input files documentation
  wvl_ngauss=[10,10]
  icoulomb= 1 !Fake argument, this only indicates that we are inside bigdft..
  !do not change, even if icoulomb/=1
  ipsp=1      !This is relevant only for XML.
  !This is not yet working
  xclevel=1 ! xclevel=XC functional level (1=LDA, 2=GGA)
  ! For the moment, it will just work for LDA
  pspso=0 !No spin-orbit for the moment

  ! Define parameters:
  pawxcdev=1; usewvl=1 ; usexcnhat=0 !default
  xc_denpos=tol14
  filpsp=trim(filename)

  call pawpsp_main( &
       & pawrad,pawtab,&
       & filpsp,usewvl,icoulomb,ixc,xclevel,pawxcdev,usexcnhat,&
       & qgrid_ff,qgrid_vl,ffspl,vlspl,epsatm,xcccrc,real(nelpsp, dp),real(nzatom, dp),&
       & wvl_ngauss,comm_mpi=bigdft_mpi%mpi_comm)
END SUBROUTINE paw_from_file


subroutine nlcc_dim_from_file(filename, ngv, ngc, dim, read_nlcc)
  use module_base
  implicit none
  
  character(len = *), intent(in) :: filename
  integer, intent(inout) :: dim
  integer, intent(out) :: ngv, ngc
  logical, intent(out) :: read_nlcc

  integer :: ig, j
  real(gp), dimension(0:4) :: fake_nlcc

  inquire(file=filename,exist=read_nlcc)
  if (read_nlcc) then
     !associate the number of gaussians
     open(unit=79,file=filename,status='unknown')
     read(79,*)ngv
     if (ngv==0) then 
        ngv=UNINITIALIZED(1)
     else
        dim=dim+(ngv*(ngv+1)/2)
        do ig=1,(ngv*(ngv+1))/2
           read(79,*) (fake_nlcc(j),j=0,4)!jump the suitable lines (the file is organised with one element per line)
        end do
     end if
     read(79,*)ngc
     if (ngc==0) then
        ngc=UNINITIALIZED(1)
     else
        dim=dim+(ngc*(ngc+1))/2

        !better to read values in a fake array
        do ig=1,(ngc*(ngc+1))/2
           read(79,*) (fake_nlcc(j),j=0,4)!jump the suitable lines (the file is organised with one element per line)
        end do
     end if
     !no need to go further for the moment
     close(unit=79)
  else
     ngv=UNINITIALIZED(1)
     ngc=UNINITIALIZED(1)
  end if
END SUBROUTINE nlcc_dim_from_file


!> Calculate the number of electrons and check the polarisation (mpol)
subroutine read_n_orbitals(iproc, qelec_up, qelec_down, norbe, &
     & atoms, qcharge, nspin, mpol, norbsempty)
  use module_atoms, only: atoms_data
  use ao_inguess, only: charge_and_spol
  use module_base, only: gp, f_err_throw
  use yaml_output, only: yaml_toa , yaml_warning, yaml_comment
  use dynamic_memory
  !use ao_inguess, only : count_atomic_shells
  implicit none
  !Arguments
  type(atoms_data), intent(in) :: atoms
  integer, intent(out) :: norbe
  real(gp), intent(out) :: qelec_up, qelec_down
  real(gp), intent(in) :: qcharge
  integer, intent(in) :: nspin, mpol, norbsempty, iproc
  !Local variables
  integer :: nel, nel_up,nel_dwn,nchg,iat, ityp, ispinsum, ichgsum, ichg, ispol,iabspol!, nspinor
  real(gp) :: qelec

  call f_routine(id='read_n_orbitals')

  !calculate number of electrons and orbitals
  ! Number of electrons and number of semicore atoms
  qelec=0
  do iat=1,atoms%astruct%nat
     ityp=atoms%astruct%iatype(iat)
     qelec=qelec+real(atoms%nelpsp(ityp),gp)
  enddo
  qelec=qelec-qcharge
  !roundoff of the charge
  nel=nint(qelec)
  if (qelec - real(nel,gp) > 1.e-12_gp) nel=nel+1
  nchg=nint(-qcharge)
  if (-qcharge - real(nchg,gp) > 1.e-12_gp) nchg=nchg+1
  nchg=-nchg


  if(qelec < 0.0_gp ) then
    call f_err_throw('Number of electrons is negative:' // trim(yaml_toa(qelec)) // &
      & '. FIX: decrease value of qcharge.', err_name='BIGDFT_RUNTIME_ERROR')
  end if

  ! Number of orbitals
  if (nspin==1) then
     qelec_up=qelec
     qelec_down=0.0_gp
  else if(nspin==4) then
     qelec_up=qelec
     qelec_down=0.0_gp
  else 
     if (mod(nel+mpol,2) /=0) then
          call f_err_throw('The mpol polarization should have the same parity of the (rounded) number of electrons. ' // &
            & '(mpol=' // trim(yaml_toa(mpol)) // ' and qelec=' // trim(yaml_toa(qelec)) // ')', &
            & err_name='BIGDFT_INPUT_VARIABLES_ERROR')

     end if
     !put the charge according to the polarization.
     !non-integer part always goes to the upper spin shell
     !nelec_up=min((nelec+mpol)/2,nelec) !this is the integer part (rounded)
     nel_up=min((nel+mpol)/2,nel)
     nel_dwn=nel-nel_up
     qelec_down=real(nel_dwn,gp)
     !then the elec_up part is redefined with the actual charge
     qelec_up=qelec-qelec_down

     !test if the spin is compatible with the input guess polarisations
     ispinsum=0
     ichgsum=0
     iabspol=0
     do iat=1,atoms%astruct%nat
        call charge_and_spol(atoms%astruct%input_polarization(iat),ichg,ispol)
        ispinsum=ispinsum+ispol
        ichgsum=ichgsum+ichg
        iabspol=iabspol+abs(ispol)
     end do

     if (ispinsum /= nel_up-nel_dwn) then
        call f_err_throw('Total polarisation for the input guess (found ' // &
             trim(yaml_toa(ispinsum)) // &
             ') must be equal to rounded nel_up-nel_dwn ' // &
             '(nelec=' // trim(yaml_toa(qelec)) // ', mpol=' // trim(yaml_toa(mpol)) // &
             ', nel_up-nel_dwn=' // trim((yaml_toa(nel_up-nel_dwn))) // &
             ', nel_up=' // trim((yaml_toa(nel_up))) // &
             ', nel_dwn=' // trim((yaml_toa(nel_dwn))) // &
             '). Use the keyword "IGSpin" or add a spin component for the input guess per atom.', &
             err_name='BIGDFT_INPUT_VARIABLES_ERROR')
     end if

     if (ichgsum /= nchg .and. ichgsum /= 0) then
        call f_err_throw('Total input charge (found ' // trim(yaml_toa(ichgsum)) // &
             & ') cannot be different than rounded charge. With charge =' // trim(yaml_toa(qcharge)) // &
             & ' and input charge=' // trim(yaml_toa(ichgsum)), &
             & err_name='BIGDFT_INPUT_VARIABLES_ERROR')
     end if

     !now warn if there is no input guess spin polarisation
!!$     ispinsum=0
!!$     do iat=1,atoms%astruct%nat
!!$        call charge_and_spol(atoms%astruct%input_polarization(iat),ichg,ispol)
!!$        ispinsum=ispinsum+abs(ispol)
!!$     end do
!!$     if (ispinsum == 0) then
     if (iabspol == 0 .and. iproc==0 .and. norbsempty == 0) &
          call yaml_warning('Found no input polarisation, add it for a correct input guess')
  end if

  norbe = 0
  do iat=1,atoms%astruct%nat
     norbe=norbe+atoms%aoig(iat)%nao
  end do
  if (norbe == 0) norbe = nel !elec_up + nelec_down ! electron gas case

  call f_release_routine()

end subroutine read_n_orbitals


!> Find the correct position of the nlcc parameters
subroutine nlcc_start_position(ityp,atoms,ngv,ngc,islcc)
  use module_base
  use module_types
  implicit none
  integer, intent(in) :: ityp
  type(atoms_data), intent(in) :: atoms
  integer, intent(out) :: ngv,ngc,islcc
  !local variables
  integer :: ilcc,jtyp

  ilcc=0
  do jtyp=1,ityp-1
     ngv=atoms%nlcc_ngv(jtyp)
     if (ngv /= UNINITIALIZED(ngv)) ilcc=ilcc+(ngv*(ngv+1)/2)
     ngc=atoms%nlcc_ngc(jtyp)
     if (ngc /= UNINITIALIZED(ngc)) ilcc=ilcc+(ngc*(ngc+1))/2
  end do
  islcc=ilcc

  ngv=atoms%nlcc_ngv(ityp)
  if (ngv==UNINITIALIZED(1)) ngv=0
  ngc=atoms%nlcc_ngc(ityp)
  if (ngc==UNINITIALIZED(1)) ngc=0
END SUBROUTINE nlcc_start_position


!!!!> Define the descriptors of the orbitals from a given norb
!!!!! It uses the cubic strategy for partitioning the orbitals
!!!subroutine orbitals_descriptors_forLinear(iproc,nproc,norb,norbu,norbd,nspin,nspinor,nkpt,kpt,wkpt,orbs)
!!!  use module_base
!!!  use module_types
!!!  implicit none
!!!  integer, intent(in) :: iproc,nproc,norb,norbu,norbd,nkpt,nspin
!!!  integer, intent(in) :: nspinor
!!!  type(orbitals_data), intent(out) :: orbs
!!!  real(gp), dimension(nkpt), intent(in) :: wkpt
!!!  real(gp), dimension(3,nkpt), intent(in) :: kpt
!!!  !local variables
!!!  character(len=*), parameter :: subname='orbitals_descriptors'
!!!  integer :: iorb,jproc,norb_tot,ikpt,i_stat,jorb,ierr,i_all,iiorb
!!!  integer :: mpiflag
!!!  logical, dimension(:), allocatable :: GPU_for_orbs
!!!  integer, dimension(:,:), allocatable :: norb_par !(with k-pts)
!!!
!!!
!!!  allocate(orbs%norb_par(0:nproc-1,0:nkpt),stat=i_stat)
!!!  call memocc(i_stat,orbs%norb_par,'orbs%norb_par',subname)
!!!
!!!  !assign the value of the k-points
!!!  orbs%nkpts=nkpt
!!!  !allocate vectors related to k-points
!!!  allocate(orbs%kpts(3,orbs%nkpts),stat=i_stat)
!!!  call memocc(i_stat,orbs%kpts,'orbs%kpts',subname)
!!!  allocate(orbs%kwgts(orbs%nkpts),stat=i_stat)
!!!  call memocc(i_stat,orbs%kwgts,'orbs%kwgts',subname)
!!!  orbs%kpts(:,1:nkpt) = kpt(:,:)
!!!  orbs%kwgts(1:nkpt) = wkpt(:)
!!!
!!!  ! Change the wavefunctions to complex if k-points are used (except gamma).
!!!  orbs%nspinor=nspinor
!!!  if (nspinor == 1) then
!!!     if (maxval(abs(orbs%kpts)) > 0._gp) orbs%nspinor=2
!!!     !nspinor=2 !fake, used for testing with gamma
!!!  end if
!!!  orbs%nspin = nspin
!!!
!!!  !initialise the array
!!!  do jproc=0,nproc-1
!!!     orbs%norb_par(jproc,0)=0 !size 0 nproc-1
!!!  end do
!!!
!!!  !create an array which indicate which processor has a GPU associated 
!!!  !from the viewpoint of the BLAS routines (deprecated, not used anymore)
!!!  if (.not. GPUshare) then
!!!     allocate(GPU_for_orbs(0:nproc-1),stat=i_stat)
!!!     call memocc(i_stat,GPU_for_orbs,'GPU_for_orbs',subname)
!!!     
!!!     if (nproc > 1) then
!!!        call MPI_ALLGATHER(GPUconv,1,MPI_LOGICAL,GPU_for_orbs(0),1,MPI_LOGICAL,&
!!!             bigdft_mpi%mpi_comm,ierr)
!!!     else
!!!        GPU_for_orbs(0)=GPUconv
!!!     end if
!!!     
!!!     i_all=-product(shape(GPU_for_orbs))*kind(GPU_for_orbs)
!!!     deallocate(GPU_for_orbs,stat=i_stat)
!!!     call memocc(i_stat,i_all,'GPU_for_orbs',subname)
!!!  end if
!!!
!!!  allocate(norb_par(0:nproc-1,orbs%nkpts),stat=i_stat)
!!!  call memocc(i_stat,norb_par,'norb_par',subname)
!!!
!!!  !old system for calculating k-point repartition
!!!!!$  call parallel_repartition_with_kpoints(nproc,orbs%nkpts,norb,orbs%norb_par)
!!!!!$
!!!!!$  !check the distribution
!!!!!$  norb_tot=0
!!!!!$  do jproc=0,iproc-1
!!!!!$     norb_tot=norb_tot+orbs%norb_par(jproc)
!!!!!$  end do
!!!!!$  !reference orbital for process
!!!!!$  orbs%isorb=norb_tot
!!!!!$  do jproc=iproc,nproc-1
!!!!!$     norb_tot=norb_tot+orbs%norb_par(jproc)
!!!!!$  end do
!!!!!$
!!!!!$  if(norb_tot /= norb*orbs%nkpts) then
!!!!!$     write(*,*)'ERROR: partition of orbitals incorrect, report bug.'
!!!!!$     write(*,*)orbs%norb_par(:),norb*orbs%nkpts
!!!!!$     stop
!!!!!$  end if
!!!!!$
!!!!!$  !calculate the k-points related quantities
!!!!!$  allocate(mykpts(orbs%nkpts),stat=i_stat)
!!!!!$  call memocc(i_stat,mykpts,'mykpts',subname)
!!!!!$
!!!!!$  call parallel_repartition_per_kpoints(iproc,nproc,orbs%nkpts,norb,orbs%norb_par,&
!!!!!$       orbs%nkptsp,mykpts,norb_par)
!!!!!$  if (orbs%norb_par(iproc) >0) then
!!!!!$     orbs%iskpts=mykpts(1)-1
!!!!!$  else
!!!!!$     orbs%iskpts=0
!!!!!$  end if
!!!!!$  i_all=-product(shape(mykpts))*kind(mykpts)
!!!!!$  deallocate(mykpts,stat=i_stat)
!!!!!$  call memocc(i_stat,i_all,'mykpts',subname)
!!!
!!!  !new system for k-point repartition
!!!  call kpts_to_procs_via_obj(nproc,orbs%nkpts,norb,norb_par)
!!!  !assign the values for norb_par and check the distribution
!!!  norb_tot=0
!!!  do jproc=0,nproc-1
!!!     if (jproc==iproc) orbs%isorb=norb_tot
!!!     do ikpt=1,orbs%nkpts
!!!        orbs%norb_par(jproc,0)=orbs%norb_par(jproc,0)+norb_par(jproc,ikpt)
!!!     end do
!!!     norb_tot=norb_tot+orbs%norb_par(jproc,0)
!!!  end do
!!!
!!!  if(norb_tot /= norb*orbs%nkpts) then
!!!     write(*,*)'ERROR: partition of orbitals incorrect, report bug.'
!!!     write(*,*)orbs%norb_par(:,0),norb*orbs%nkpts
!!!     stop
!!!  end if
!!!
!!!
!!!  !allocate(orbs%ikptsp(orbs%nkptsp+ndebug),stat=i_stat)
!!!  !call memocc(i_stat,orbs%ikptsp,'orbs%ikptsp',subname)
!!!  !orbs%ikptsp(1:orbs%nkptsp)=mykpts(1:orbs%nkptsp)
!!!
!!!  !this array will be reconstructed in the orbitals_communicators routine
!!!  i_all=-product(shape(norb_par))*kind(norb_par)
!!!  deallocate(norb_par,stat=i_stat)
!!!  call memocc(i_stat,i_all,'norb_par',subname)
!!!
!!!  !assign the values of the orbitals data
!!!  orbs%norb=norb
!!!  orbs%norbp=orbs%norb_par(iproc,0)
!!!  orbs%norbu=norbu
!!!  orbs%norbd=norbd
!!!
!!!  ! Modify these values
!!!  call repartitionOrbitals2(iproc, nproc, orbs%norb, orbs%norb_par, orbs%norbp, orbs%isorb)
!!!
!!!
!!!  allocate(orbs%iokpt(orbs%norbp+ndebug),stat=i_stat)
!!!  call memocc(i_stat,orbs%iokpt,'orbs%iokpt',subname)
!!!
!!!  !assign the k-point to the given orbital, counting one orbital after each other
!!!  jorb=0
!!!  do ikpt=1,orbs%nkpts
!!!     do iorb=1,orbs%norb
!!!        jorb=jorb+1 !this runs over norb*nkpts values
!!!        if (jorb > orbs%isorb .and. jorb <= orbs%isorb+orbs%norbp) then
!!!           orbs%iokpt(jorb-orbs%isorb)=ikpt
!!!        end if
!!!     end do
!!!  end do
!!!
!!!  !allocate occupation number and spinsign
!!!  !fill them in normal way
!!!  allocate(orbs%occup(orbs%norb*orbs%nkpts+ndebug),stat=i_stat)
!!!  call memocc(i_stat,orbs%occup,'orbs%occup',subname)
!!!  allocate(orbs%spinsgn(orbs%norb*orbs%nkpts+ndebug),stat=i_stat)
!!!  call memocc(i_stat,orbs%spinsgn,'orbs%spinsgn',subname)
!!!  orbs%occup(1:orbs%norb*orbs%nkpts)=1.0_gp 
!!!  do ikpt=1,orbs%nkpts
!!!     do iorb=1,orbs%norbu
!!!        orbs%spinsgn(iorb+(ikpt-1)*orbs%norb)=1.0_gp
!!!     end do
!!!     do iorb=1,orbs%norbd
!!!        orbs%spinsgn(iorb+orbs%norbu+(ikpt-1)*orbs%norb)=-1.0_gp
!!!     end do
!!!  end do
!!!
!!!  !put a default value for the fermi energy
!!!  orbs%efermi = UNINITIALIZED(orbs%efermi)
!!!  !and also for the gap
!!!  orbs%HLgap = UNINITIALIZED(orbs%HLgap)
!!!
!!!  ! allocate inwhichlocreg
!!!
!!!  allocate(orbs%inwhichlocreg(orbs%norb*orbs%nkpts),stat=i_stat)
!!!  call memocc(i_stat,orbs%inwhichlocreg,'orbs%inwhichlocreg',subname)
!!!  ! default for inwhichlocreg
!!!  orbs%inwhichlocreg = 1
!!!
!!!  !nullify(orbs%inwhichlocregP)
!!!
!!!  !allocate the array which assign the k-point to processor in transposed version
!!!  allocate(orbs%ikptproc(orbs%nkpts+ndebug),stat=i_stat)
!!!  call memocc(i_stat,orbs%ikptproc,'orbs%ikptproc',subname)
!!!
!!!  !initialize the starting point of the potential for each orbital (to be removed?)
!!!  allocate(orbs%ispot(orbs%norbp),stat=i_stat)
!!!  call memocc(i_stat,orbs%ispot,'orbs%ispot',subname)
!!!
!!!
!!!  ! Define two new arrays:
!!!  ! - orbs%isorb_par is the same as orbs%isorb, but every process also knows
!!!  !   the reference orbital of each other process.
!!!  ! - orbs%onWhichMPI indicates on which MPI process a given orbital
!!!  !   is located.
!!!  allocate(orbs%isorb_par(0:nproc-1), stat=i_stat)
!!!  call memocc(i_stat, orbs%isorb_par, 'orbs%isorb_par', subname)
!!!  allocate(orbs%onWhichMPI(sum(orbs%norb_par(:,0))), stat=i_stat)
!!!  call memocc(i_stat, orbs%onWhichMPI, 'orbs%onWhichMPI', subname)
!!!  iiorb=0
!!!  orbs%isorb_par=0
!!!  do jproc=0,nproc-1
!!!      do iorb=1,orbs%norb_par(jproc,0)
!!!          iiorb=iiorb+1
!!!          orbs%onWhichMPI(iiorb)=jproc
!!!      end do
!!!      if(iproc==jproc) then
!!!          orbs%isorb_par(jproc)=orbs%isorb
!!!      end if
!!!  end do
!!!  call MPI_Initialized(mpiflag,ierr)
!!!  if(mpiflag /= 0 .and. nproc > 1) call mpiallred(orbs%isorb_par(0), nproc, mpi_sum, bigdft_mpi%mpi_comm, ierr)
!!!
!!!END SUBROUTINE orbitals_descriptors_forLinear


!> Routine which assigns to each processor the repartition of nobj*nkpts objects
subroutine kpts_to_procs_via_obj(nproc,nkpts,nobj,nobj_par)
  use module_base
  implicit none
  integer, intent(in) :: nproc !< No. of proc
  integer, intent(in) :: nkpts !< No. K points
  integer, intent(in) :: nobj  !< Object number (i.e. nvctr)
  integer, dimension(0:nproc-1,nkpts), intent(out) :: nobj_par !< iresult of the partition
  !local varaibles
  logical :: intrep
  integer :: jproc,ikpt,iobj,nobjp_max_kpt,nprocs_with_floor,jobj,nobjp
  integer :: jkpt,nproc_per_kpt,nproc_left,kproc,nkpt_per_proc,nkpts_left
  real(gp) :: robjp,rounding_ratio

  !decide the naive number of objects which should go to each processor.
  robjp=real(nobj,gp)*real(nkpts,gp)/real(nproc,gp)
  !print *,'hereweare',robjp,nobj   
  !maximum number of objects which has to go to each processor per k-point
  nobjp_max_kpt=ceiling(modulo(robjp-epsilon(1.0_gp),real(nobj,gp)))


!see the conditions for the integer repartition of k-points
  if (nobjp_max_kpt == nobj .or. (nobjp_max_kpt==1 .and. robjp < 1.0_gp)) then
     intrep=.true.
     rounding_ratio=0.0_gp
     nprocs_with_floor=0
  else
     intrep=.false.
     !the repartition is not obvious, some processors take nobj_max_kpt objects, others take the previous integer.
     !to understand how many, we round the percentage of processors which is given by
     rounding_ratio=(robjp-real(floor(robjp), gp))
     !then this is the number of processors which will take the floor
     nprocs_with_floor=ceiling((1.0_gp-rounding_ratio)*real(nproc,gp))!nproc-(nobj*nkpts-floor(robjp)*nproc)
     !print *,'rounding_ratio,nprocs_with_floor',rounding_ratio,nprocs_with_floor
     if (nprocs_with_floor > nproc) stop 'ERROR: should not happen'
     !if (nprocs_with_floor == nproc) nprocs_with_floor=nproc-1
  end if

  !start separating the objects for the repartition which is suggested by rounding_ratio and nprocs_with_floor
  nobj_par(0:nproc-1,1:nkpts)=0
  !integer repartition
  if (intrep) then 
     !strategy for the repartition
     if (nproc >= nkpts) then
        !decide in how many processors a single k-point can be partitioned
        nproc_per_kpt=max((nproc-1),1)/nkpts !this is the minimum
        !count how many processors are left that way
        !distribute the k-point among these
        nproc_left=nproc-nproc_per_kpt*nkpts
        ikpt=0
        jproc=0
        !print *,'here',nproc_left,nproc_per_kpt
        do kproc=0,nproc_left-1
           ikpt=ikpt+1
           if (ikpt > nkpts) stop 'ERROR: also this should not happen3'
           do iobj=0,nobj-1
              nobj_par(jproc+modulo(iobj,nproc_per_kpt+1),ikpt)=nobj_par(jproc+modulo(iobj,nproc_per_kpt+1),ikpt)+1
           end do
           jproc=jproc+nproc_per_kpt+1
        end do
        !print *,'debug'
        if ((nproc_per_kpt+1)*nproc_left < nproc) then
           do jproc=(nproc_per_kpt+1)*nproc_left,nproc-1,nproc_per_kpt
              ikpt=ikpt+1
              !print *,'passed through here',modulo(nproc,nkpts),nkpts,ikpt,nproc_per_kpt,nproc,jproc,nproc_left
              if (ikpt > nkpts .or. jproc > nproc-1) stop 'ERROR: also this should not happen3b'
              do iobj=0,nobj-1
                 nobj_par(jproc+modulo(iobj,nproc_per_kpt),ikpt)=nobj_par(jproc+modulo(iobj,nproc_per_kpt),ikpt)+1
              end do
           end do
        end if
        !print *,'passed through here',modulo(nproc,nkpts),nkpts,ikpt,nproc_per_kpt,nproc
     else
        !decide in how many kpoints single processor can be partitioned
        nkpt_per_proc=max((nkpts-1),1)/nproc !this is the minimum
        !count how many k-points are left that way
        !distribute the processors among these
        nkpts_left=nkpts-nkpt_per_proc*nproc
        ikpt=1
        jproc=-1
        !print *,'hello',nkpts_left,nkpts_per_proc
        do jkpt=1,nkpts_left
           jproc=jproc+1
           if (jproc > nproc-1) stop 'ERROR: also this should not happen4'
           do iobj=0,(nobj)*(nkpt_per_proc+1)-1
              nobj_par(jproc,ikpt+modulo(iobj,nkpt_per_proc+1))=nobj_par(jproc,ikpt+modulo(iobj,nkpt_per_proc+1))+1
           end do
           ikpt=ikpt+nkpt_per_proc+1
        end do
        !print *,'ciao'
        if ((nkpt_per_proc+1)*nkpts_left < nkpts) then
           do ikpt=(nkpt_per_proc+1)*nkpts_left+1,nkpts,nkpt_per_proc
              jproc=jproc+1
              !print *,'passed through here',modulo(nproc,nkpts),nkpts,ikpt,nproc_per_kpt,nproc,jproc,nproc_left
              if (ikpt > nkpts .or. jproc > nproc-1) stop 'ERROR: also this should not happen4b'
              do iobj=0,(nobj)*(nkpt_per_proc)-1
                 nobj_par(jproc,ikpt+modulo(iobj,nkpt_per_proc))=nobj_par(jproc,ikpt+modulo(iobj,nkpt_per_proc))+1
              end do
           end do
        end if
           !print *,'passed through here',modulo(nproc,nkpts),nkpts,ikpt,nproc_per_kpt,nproc
     end if
  else
     !non-integer repartition
     iobj=0
     ikpt=0
     do jproc=0,nproc-2 !leave the last processor at the end
        nobjp=floor(robjp)
        !respect the rounding ratio
        if (nproc-jproc > nprocs_with_floor) nobjp=nobjp+1
        !print *,'jproc,nobjp',jproc,nobjp,nkpts,nobj,nkpts*nobj,iobj,nprocs_with_floor
        do jobj=1,nobjp
           if (modulo(iobj,nobj) ==0) ikpt=ikpt+1
           iobj=iobj+1
           if (iobj > nobj*nkpts) stop 'ERROR: also this should not happen'
           nobj_par(jproc,ikpt)=nobj_par(jproc,ikpt)+1
        end do
     end do
     !in the last processor we put the objects which are lacking
     nobjp=nobj*nkpts-iobj
     do jobj=1,nobjp
        if (modulo(iobj,nobj) ==0) ikpt=ikpt+1
        iobj=iobj+1
        !print *,'finished',jobj,nobjp,iobj,nobj*nkpts,jproc,ikpt
        if (iobj > nobj*nkpts) stop 'ERROR: also this should not happen2'
        nobj_par(nproc-1,ikpt)=nobj_par(nproc-1,ikpt)+1
     end do
  end if
END SUBROUTINE kpts_to_procs_via_obj


subroutine components_kpt_distribution(nproc,nkpts,norb,nvctr,norb_par,nvctr_par)
  use module_base, only: gp, f_err_throw, f_zero,BIGDFT_RUNTIME_ERROR,&
       UNINITIALIZED
  implicit none
  !Arguments
  integer, intent(in) :: nproc,nkpts,nvctr,norb
  integer, dimension(0:nproc-1,nkpts), intent(in) :: norb_par
  integer, dimension(0:nproc-1,nkpts), intent(out) :: nvctr_par
  !local variables
  integer :: ikpt,jsproc,jeproc,kproc,icount,ivctr,jproc,numproc
  real(gp) :: strprc,endprc

  !for any of the k-points find the processors which have such k-point associated
  call f_zero(nvctr_par)

  !Loop over each k point
  do ikpt=1,nkpts
     jsproc=UNINITIALIZED(1)
     jeproc=UNINITIALIZED(1)
     find_start: do jproc=0,nproc-1
        if(norb_par(jproc,ikpt) > 0) then 
           jsproc=jproc
           exit find_start
        end if
     end do find_start
     if (jsproc == UNINITIALIZED(1)) call f_err_throw('ERROR in kpt assignments',err_id=BIGDFT_RUNTIME_ERROR)
     if(norb_par(jsproc,ikpt) /= norb) then
        strprc=real(norb_par(jsproc,ikpt),gp)/real(norb,gp)     
     else
        strprc=1.0_gp
     end if
     if (ikpt < nkpts) then
        find_end: do jproc=jsproc,nproc-1
           if(norb_par(jproc,ikpt+1) > 0) then
              if (norb_par(jproc,ikpt)==0) then
                 jeproc=jproc-1
              else
                 jeproc=jproc
              end if
              exit find_end
           end if
        end do find_end
        if (jeproc == UNINITIALIZED(1)) call f_err_throw('ERROR in kpt assignments',err_id=BIGDFT_RUNTIME_ERROR)
     else
        jeproc=nproc-1
     end if
     if (jeproc /= jsproc) then
        endprc=real(norb_par(jeproc,ikpt),gp)/real(norb,gp)     
     else
        endprc=0.0_gp
     end if
     !if the number of processors is bigger than the number of orbitals this means 
     !that strprc and endprc are not correctly evaluated
     !evaluate the percentage on the number of components
     if (jeproc-jsproc+1 > norb) then
        strprc=1.0_gp/real(jeproc-jsproc+1,gp)
        endprc=strprc
     end if

     !assign the number of components which corresponds to the same orbital distribution
     numproc=jeproc-jsproc+1
     icount=0

     !print *,'kpoint',ikpt,jsproc,jeproc,strprc,endprc,ceiling(strprc*real(nvctr,gp)),nvctr
     !start filling the first processor
     ivctr=min(ceiling(strprc*real(nvctr,gp)-epsilon(1.0_gp)),nvctr)
     nvctr_par(jsproc,ikpt)=ivctr!min(ceiling(strprc*real(nvctr,gp)),nvctr)
     fill_array: do 
        if (ivctr==nvctr) exit fill_array
        icount=icount+1
        kproc=jsproc+modulo(icount,numproc)
        !put the floor of the components to the first processor
        if (strprc /= 1.0_gp .and. kproc==jsproc .and. &
             nvctr_par(kproc,ikpt)==ceiling(strprc*real(nvctr,gp)-epsilon(1.0_gp))) then
           !do nothing, skip away
        else
           nvctr_par(kproc,ikpt) = nvctr_par(kproc,ikpt)+1
           ivctr=ivctr+1
        end if
     end do fill_array
     !print '(a,i3,i3,i6,2(1pe25.17),i7,20i5)','here',ikpt,jsproc,jeproc,strprc,endprc,sum(nvctr_par(:,ikpt)),nvctr_par(:,ikpt)
     !print '(a,i3,i3,i6,2(1pe25.17),i7,20i5)','there',ikpt,jsproc,jeproc,strprc,endprc,sum(nvctr_par(:,ikpt)),norb_par(:,ikpt)
  end do

END SUBROUTINE components_kpt_distribution


!> Check the distribution of k points over the processors
subroutine check_kpt_distributions(nproc,nkpts,norb,ncomp,norb_par,ncomp_par,info,lub_orbs,lub_comps)
  use module_base
  implicit none
  integer, intent(in) :: nproc,nkpts,norb,ncomp
  integer, dimension(0:nproc-1,nkpts), intent(in) :: norb_par
  integer, dimension(0:nproc-1,nkpts), intent(in) :: ncomp_par
  integer, intent(inout) :: info
  integer, intent(out) :: lub_orbs,lub_comps
  !local variables
  character(len=*), parameter :: subname='check_kpt_distributions'
  logical :: notcompatible,couldbe
  integer :: ikpt,jproc,norbs,ncomps,kproc,ieproc,isproc,jkpt
  integer, dimension(:,:), allocatable :: load_unbalancing
  !before printing the distribution schemes, check that the two distributions contain
  !the same k-points
  if (info == 0) call print_distribution_schemes(nproc,nkpts,norb_par,ncomp_par)

  do ikpt=1,nkpts
     isproc=UNINITIALIZED(1)
     find_isproc : do kproc=0,nproc-1
        if (ncomp_par(kproc,ikpt) > 0) then
           isproc=kproc
           exit find_isproc
        end if
     end do find_isproc
     if (isproc == UNINITIALIZED(1)) stop 'ERROR(check_kpt_distributions): isproc cannot be found'
     ieproc=UNINITIALIZED(1)
     find_ieproc : do kproc=nproc-1,0,-1
        if (ncomp_par(kproc,ikpt) > 0) then
           ieproc=kproc
           exit find_ieproc
        end if
     end do find_ieproc
     if (ieproc == UNINITIALIZED(1)) stop 'ERROR(check_kpt_distributions): ieproc cannot be found'

     norbs=0
     ncomps=0
     do jproc=0,nproc-1
        !count the total number of components
        norbs=norbs+norb_par(jproc,ikpt)
        ncomps=ncomps+ncomp_par(jproc,ikpt)
        notcompatible=(ncomp_par(jproc,ikpt) == 0 .neqv. norb_par(jproc,ikpt) == 0) 
        !check whether there are only 0 orbitals
        if (notcompatible .and. norb_par(jproc,ikpt)==0) then
           !if the processor is the last one then there should not be other k-points on this processors
           couldbe=.false.
           if (jproc == ieproc) then
              couldbe=.true.
              do jkpt=ikpt+1,nkpts
                 couldbe=couldbe .and. (norb_par(jproc,jkpt) ==0 .and. ncomp_par(jproc,jkpt)==0)
              end do
           end if
           if ((isproc < jproc .and. jproc < ieproc) .or. couldbe) notcompatible=.false.
        end if
        if (notcompatible) then     
           if (info == 0) write(*,*)' ERROR: processor ', jproc,' kpt,',ikpt,&
                'have components and orbital distributions not compatible'
           info=1
           return
           !call MPI_ABORT(bigdft_mpi%mpi_comm, ierr)
        end if
     end do
     if (norb/=norbs .or. ncomps /= ncomp) then
        if (info == 0) write(*,*)' ERROR: kpt,',ikpt,&
             'has components or orbital distributions not correct'
        info=2
        return
        !call MPI_ABORT(bigdft_mpi%mpi_comm, ierr)
     end if
  end do

  load_unbalancing = f_malloc((/ 0.to.nproc-1, 1.to.2 /),id='load_unbalancing')

  do jproc=0,nproc-1
     load_unbalancing(jproc,:)=0
     do ikpt=1,nkpts
        load_unbalancing(jproc,1)=load_unbalancing(jproc,1)+norb_par(jproc,ikpt)
        load_unbalancing(jproc,2)=load_unbalancing(jproc,2)+ncomp_par(jproc,ikpt)
     end do
  end do

  !calculate the maximum load_unbalancing
  lub_orbs=0
  lub_comps=0
  do jproc=0,nproc-1
     do kproc=0,nproc-1
        lub_orbs=max(lub_orbs,load_unbalancing(jproc,1)-load_unbalancing(kproc,1))
        lub_comps=max(lub_comps,load_unbalancing(jproc,2)-load_unbalancing(kproc,2))
     end do
  end do

  if (info==0) write(*,*)' Kpoints Distribuitions are compatible, load unbalancings, orbs,comps:',lub_orbs,&
       '/',max(minval(load_unbalancing(:,1)),1),lub_comps,'/',minval(load_unbalancing(:,2))
  info=0
  call f_free(load_unbalancing)


END SUBROUTINE check_kpt_distributions

!>routine which associates to any of the processor a given number of objects
!! depending of the number of processors and k-points
subroutine parallel_repartition_with_kpoints(nproc,nkpts,nobj,nobj_par)
  use module_base
  implicit none
  integer, intent(in) :: nkpts,nobj,nproc
  integer, dimension(0:nproc-1), intent(out) :: nobj_par
  !local variables
  integer :: n_i,n_ip,rs_i,N_a,N_b,N_c,ikpt,jproc,i,ntmp
!!$  real(gp) :: rtmp

  ! Strategy to divide between k points.
  ! There is an nproc length to divide into orbs%nkpts segments.
  ! Segment (ikpt - 1) expand in 0 <= r_i < r_ip <= nproc.
  ! where r_i and r_ip are real values. There are two possibilities:
  !  - We can write r_i <= n_i <= n_ip <= r_ip with n_i and n_ip integers ;
  !  - or r_i <= n_i and n_ip <= r_ip and n_i = n_ip + 1.
  ! For both cases, we can divide nobj into the partition (real values):
  !  - N_a = (n_i - r_i)*nobj*nkpts/nproc (the initial part);
  !  - N_b = max((n_ip - n_i)*nobj*nkpts / nproc, 0) (the naive part, the only one if nkpts is a multiple of nproc);
  !  - N_c = (r_ip - n_ip) * nobj * orbs%nkpts / nproc (the final part);
  ! Before going to integer values, we have r_i = (ikpt - 1) * nproc / orbs%nkpts (the naive division)
  ! and r_ip = (ikpt) * nproc / orbs%nkpts (the segment endpoint)
  ! So N_a and N_b can be simplified and written instead:
  !  - N_a = int(nobj * (n_i * orbs%nkpts - (ikpt - 1) * nproc) / nproc);
  !  - N_c = int(nobj * ((ikpt) * nproc - n_ip * orbs%nkpts) / nproc)
  !  - N_b = nobj - N_a - N_c 
  ! After, if N_a > 0, we put this quantity to proc n_i - 1, if N_c > 0
  ! we put its quantity to proc n_ip ; and finally N_b is distributed
  ! among [n_i;n_ip[ procs.

  nobj_par(:)=0
  do ikpt=1,nkpts
     ! Calculation of n_i and n_ip, rs_i = r_i * orbs%nkpts to avoid rounding.
     rs_i=(ikpt-1)*nproc !integer variable for rounding purposes

     if (mod(rs_i,nkpts) == 0) then
        n_i=rs_i/nkpts 
     else
        n_i=rs_i/nkpts+1
     end if

     rs_i=ikpt*nproc
     n_ip=rs_i/nkpts
!!$     print *,'ikpt,ni,nip',ikpt,n_i,n_ip
     ! Calculation of N_a, N_b and N_c from given n_i and n_ip.
     if (n_ip >= n_i) then
        ntmp = (n_i*nkpts-(ikpt-1)*nproc) * nobj
        if (modulo(ntmp, nproc) == 0) then
           N_a = ntmp / nproc
        else
           N_a = (ntmp - modulo(ntmp, nproc) + nproc) / nproc
        end if
!!$        ntmp=n_i*nkpts-(ikpt-1)*nproc
!!$        rtmp=real(nobj,gp)/real(nproc,gp)
!!$        rtmp=rtmp*real(ntmp,gp)
!!$        N_a=floor(rtmp)
!!$        if (iproc == 0) print *,'ikpts,rtmp',ikpt,rtmp
        ntmp = (ikpt*nproc-n_ip*nkpts) * nobj
        if (modulo(ntmp, nproc) == 0) then
           N_c = ntmp / nproc
        else
           N_c = (ntmp - modulo(ntmp, nproc) + nproc) / nproc
        end if

!!$        ntmp=ikpt*nproc-n_ip*nkpts
!!$        rtmp=real(nobj,gp)/real(nproc,gp)
!!$        rtmp=rtmp*real(ntmp,gp)
!!$        N_c=ceiling(rtmp)
!!$        if (iproc == 0) print *,'ikpts,rtmp2',ikpt,rtmp,N_a,N_c
        !the corrections above are to avoid the 32 bit integer overflow
        !N_a=nint(real(nobj*(n_i*nkpts-(ikpt-1)*nproc),gp)/real(nproc,gp))
        !N_c=nint(real(nobj*(ikpt*nproc-n_ip*nkpts),gp)/real(nproc,gp))
     else
        N_c=nobj/2
        N_a=nobj-N_c
     end if
     N_b=nobj-N_a-N_c
     if (N_b == -1) then
        N_c = N_c - 1
        N_b = 0
     end if
!!$     write(*,*) ikpt, N_a, N_b, N_c
     if (nkpts > 1 .and. N_b < n_ip - n_i) stop 'ERROR:parallel_repartion_with_kpoints'
     !assign to procs the objects.
     if (N_a>0) nobj_par(n_i-1)=nobj_par(n_i-1)+N_a
     if (N_b>0) then
        do i=0,N_b-1
           jproc=n_i+mod(i,n_ip-n_i)
           nobj_par(jproc)=nobj_par(jproc)+1
        end do
     end if
     if (N_c>0) nobj_par(n_ip)=nobj_par(n_ip)+N_c
  end do
END SUBROUTINE parallel_repartition_with_kpoints


subroutine parallel_repartition_per_kpoints(iproc,nproc,nkpts,nobj,nobj_par,&
     nkptsp,mykpts,nobj_pkpt)
  implicit none
  integer, intent(in) :: iproc,nproc,nkpts,nobj
  integer, dimension(0:nproc-1), intent(in) :: nobj_par
  integer, intent(out) :: nkptsp
  integer, dimension(nkpts), intent(out) :: mykpts
  integer, dimension(0:nproc-1,nkpts), intent(out) :: nobj_pkpt
  !local variables
  integer :: ikpts,jproc,jobj,norb_tot,iorbp

  !initialise the array
  do ikpts=1,nkpts
     do jproc=0,nproc-1
        nobj_pkpt(jproc,ikpts)=0 
     end do
  end do

  !assign the k-point, counting one object after each other
  jobj=1
  ikpts=1
  !print *,'here',nobj_par(:)
  do jproc=0,nproc-1
     do iorbp=1,nobj_par(jproc)
        nobj_pkpt(jproc,ikpts)=nobj_pkpt(jproc,ikpts)+1
        if (mod(jobj,nobj)==0) then
           ikpts=ikpts+1
        end if
        jobj=jobj+1
     end do
  end do
  !some checks
  if (nobj /= 0) then
     !check the distribution
     do ikpts=1,nkpts
        !print *,'partition',ikpts,orbs%nkpts,'ikpts',nobj_pkpt(:,ikpts)
        norb_tot=0
        do jproc=0,nproc-1
           norb_tot=norb_tot+nobj_pkpt(jproc,ikpts)
        end do
        if(norb_tot /= nobj) then
           write(*,*)'ERROR: partition of objects incorrect, kpoint:',ikpts
           stop
        end if
     end do
  end if

  !calculate the number of k-points treated by each processor in both
  ! the component distribution and the orbital distribution.
  nkptsp=0
  do ikpts=1,nkpts
     if (nobj_pkpt(iproc,ikpts) /= 0) then
        nkptsp=nkptsp+1
        mykpts(nkptsp) = ikpts
     end if
  end do

END SUBROUTINE parallel_repartition_per_kpoints

subroutine pawpatch_from_file( filename, atoms,ityp, paw_tot_l, &
     paw_tot_q, paw_tot_coefficients, paw_tot_matrices, &
     storeit)
  use module_base
  use module_types
  implicit none
  character(len=*), intent(in) :: filename
  type(atoms_data), intent(inout) :: atoms
  integer , intent(in):: ityp 
  integer , intent(inout):: paw_tot_l, paw_tot_q, paw_tot_coefficients, paw_tot_matrices
  logical, intent(in) :: storeit

!! local variables  
  character(len=*), parameter :: subname='pawpatch_from_file'
  integer :: npawl, ipawl, paw_l
  integer :: paw_nofgaussians, paw_nofchannels, il, ierror, ig
  real(gp) :: paw_greal, paw_gimag, paw_ccoeff, paw_scoeff, dumpaw
  character(len=100) :: string

  !parameters for abscalc-paw

  if(.not. storeit) then
     !if(ityp == 1) then !this implies that the PSP are all present
     if (.not. associated(atoms%paw_NofL)) then
        atoms%paw_NofL = f_malloc_ptr(atoms%astruct%ntypes,id='atoms%paw_NofL')
     end if
     ! if (iproc.eq.0) write(*,*) 'opening PSP file ',filename
     open(unit=11,file=trim(filename),status='old',iostat=ierror)
     !Check the open statement
     if (ierror /= 0) then
        write(*,*) ': Failed to open the PAWpatch file "',&
             trim(filename),'"'
        stop
     end if
     
     !! search for paw_patch informations
     
     atoms%paw_NofL(ityp)=0
     do while(.true.)
        read(11,'(a)',iostat=ierror, END=110)  string
        if ( trim(string).eq. 'PAWPATCH') then
           exit
        endif
     end do
     !! explain_paw_psp_terms_in_atom_data()
     
     read(11,*) npawl
     
     atoms%paw_NofL(ityp) = npawl
     
     paw_tot_l = paw_tot_l + npawl
     do ipawl=1,npawl
        read(11,*) paw_l
        read(11,*) paw_greal
        read(11,*) paw_nofgaussians
        read(11,*) paw_nofchannels
        read(11,*)  string  !!  follow 300 PAW_Gimag factors
        paw_tot_q = paw_tot_q+paw_nofgaussians
        paw_tot_coefficients = paw_tot_coefficients + paw_nofchannels*paw_nofgaussians*2
        paw_tot_matrices=paw_tot_matrices+paw_nofchannels**2
        
        
        do ig=1, paw_nofgaussians
           read(11,*)  paw_gimag
        enddo
        read(11,*)  string  !!  !!  follow for each of the 7 channels 300 (cos_factor, sin_factor)  pairs
        do il=1, paw_nofchannels
           do ig=1, paw_nofgaussians
              read(11,*)  paw_ccoeff, paw_scoeff
           enddo
        enddo
        read(11,*)  string  !! pawpatch matrix
        do il=1, paw_nofchannels
           do ig=1, paw_nofchannels
              read(11,*)  dumpaw
           end do
        enddo
        read(11,*)  string  !! S  matrix
        do il=1, paw_nofchannels
           do ig=1, paw_nofchannels
              read(11,*)  dumpaw
           end do
        enddo
        
        read(11,*)  string  !! Sm1  matrix
        do il=1, paw_nofchannels
           do ig=1, paw_nofchannels
              read(11,*)  dumpaw
           end do
        enddo
     enddo
110  close(11)

  else
     if(ityp.eq.1) then
        atoms%paw_l   = f_malloc_ptr(paw_tot_l,id='atoms%paw_l  ')
        atoms%paw_nofchannels   = f_malloc_ptr(paw_tot_l,id='atoms%paw_nofchannels  ')
        atoms%paw_nofgaussians   = f_malloc_ptr(paw_tot_l,id='atoms%paw_nofgaussians  ')
        atoms%paw_Greal   = f_malloc_ptr(paw_tot_l,id='atoms%paw_Greal  ')
        atoms%paw_Gimag  = f_malloc_ptr(paw_tot_q   ,id='atoms%paw_Gimag ')
        atoms%paw_Gcoeffs  = f_malloc_ptr(paw_tot_coefficients  ,id='atoms%paw_Gcoeffs ')
        atoms%paw_H_matrices = f_malloc_ptr(paw_tot_matrices,id='atoms%paw_H_matrices')
        atoms%paw_S_matrices  = f_malloc_ptr(paw_tot_matrices  ,id='atoms%paw_S_matrices ')
        atoms%paw_Sm1_matrices  = f_malloc_ptr(paw_tot_matrices  ,id='atoms%paw_Sm1_matrices ')
        
        
        paw_tot_l=0
        paw_tot_q = 0
        paw_tot_coefficients = 0
        paw_tot_matrices= 0
     endif
     
     if( atoms%paw_NofL(ityp).gt.0) then

        open(unit=11,file=trim(filename),status='old')

        do while(.true.)
           read(11,'(a)', END=220)  string
           if ( trim(string).eq. 'PAWPATCH') then
              exit
           endif
        end do
220     continue
        if(trim(string) .ne. 'PAWPATCH') then
           print *, "paw section not found re-reading  file ", filename
           close(11)
           stop
        end if
        
        read(11,*) npawl
        atoms%paw_NofL(ityp) = npawl
        
        
        do ipawl=1,npawl
           !! explain_paw_psp_terms_in_atom_data()
           read(11,*) atoms%paw_l(paw_tot_l+ipawl  )
           read(11,*) atoms%paw_greal(paw_tot_l+ipawl  )
           read(11,*) atoms%paw_nofgaussians(paw_tot_l+ipawl  )
           read(11,*) atoms%paw_nofchannels(paw_tot_l+ipawl  )
           paw_nofchannels = atoms%paw_nofchannels(paw_tot_l+ipawl  )
           paw_nofgaussians = atoms%paw_nofgaussians(paw_tot_l+ipawl  )
           read(11,'(a)')  string  !!  follow  paw_nofchannels PAW_Gimag factors
           
           do ig=1, paw_nofgaussians
              read(11,*)  atoms%paw_Gimag(paw_tot_q + ig )
           enddo
           read(11,'(a)')  string  !!  !!  follow for each of the Npaw channels  nofgaussians (cos_factor, sin_factor)  pairs
           !!print *, string, " reading  " , filename
           
           do il=1, paw_nofchannels
              do ig=1, paw_nofgaussians
                 read(11,*)  atoms%paw_Gcoeffs( paw_tot_coefficients + 2*(il-1)*paw_nofgaussians+2*ig-1) , &
                      atoms%paw_Gcoeffs( paw_tot_coefficients + 2*(il-1)*paw_nofgaussians+2*ig)
              enddo
           enddo
           read(11,'(a)')  string  !! pawpatch matrix
           !!print *, string, " reading  " , filename
           do il=1, paw_nofchannels
              do ig=1, paw_nofchannels
                 read(11,*)  dumpaw 
                 atoms%paw_H_matrices(paw_tot_matrices +(il-1)*paw_nofchannels+ig   )=dumpaw
              end do
           enddo
           read(11,'(a)')  string  !! S  matrix
           !!print *, string, " reading >>>>>  " , filename
           do il=1, paw_nofchannels
              do ig=1, paw_nofchannels
                 read(11,*)  dumpaw
                 atoms%paw_S_matrices(paw_tot_matrices +(il-1)*paw_nofchannels+ig   )=dumpaw
              end do
           enddo
           read(11,'(a)')  string  !! Sm1  matrix
           !!print *, string, " reading  " , filename
           do il=1, paw_nofchannels
              do ig=1, paw_nofchannels
                 read(11,*)  dumpaw
                 atoms%paw_Sm1_matrices(paw_tot_matrices +(il-1)*paw_nofchannels+ig   )=dumpaw
                 !!print *, dumpaw
              end do
           enddo
           paw_tot_q = paw_tot_q+paw_nofgaussians
           paw_tot_coefficients = paw_tot_coefficients + paw_nofchannels*paw_nofgaussians*2
           paw_tot_matrices=paw_tot_matrices+paw_nofchannels**2
        end do
        paw_tot_l = paw_tot_l + npawl
     end if
     close(11)
  endif
end subroutine pawpatch_from_file

subroutine paw_init(paw, at, nspinor, nspin, npsidim, norb)
  use module_base
  use module_types
  use m_paw_an, only: paw_an_init
  use m_paw_ij, only: paw_ij_init
  use m_pawcprj, only: pawcprj_alloc, pawcprj_getdim
  use m_pawfgrtab, only: pawfgrtab_init
  use interfaces_42_libpaw, only: initrhoij
  implicit none
  type(paw_objects), intent(out) :: paw
  type(atoms_data), intent(in) :: at
  integer, intent(in) :: nspinor, nspin, npsidim, norb

  integer, parameter :: cplex = 1, pawxcdev = 1, pawcpxocc = 1, pawspnorb = 0
  integer :: i
  integer, dimension(:), allocatable :: nlmn, nattyp, l_size_atm, lexexch, lpawu
  real(gp), dimension(:,:), allocatable :: spinat

  call nullify_paw_objects(paw)
  if (.not. associated(at%pawtab)) return

  paw%usepaw = .true.
  paw%ntypes = at%astruct%ntypes
  paw%natom  = at%astruct%nat
  paw%lmnmax = maxval(at%pawtab(:)%lmn_size)

  allocate(paw%paw_an(at%astruct%nat))
  call paw_an_init(paw%paw_an, at%astruct%nat, at%astruct%ntypes, 0, nspin, cplex, pawxcdev, &
       & at%astruct%iatype, at%pawang, at%pawtab, &
       & has_vxc=1, has_vxc_ex=1, has_vhartree=1) !, &
  !&   mpi_comm_atom=mpi_enreg%comm_atom,mpi_atmtab=mpi_enreg%my_atmtab)

  allocate(paw%paw_ij(at%astruct%nat))
  call paw_ij_init(paw%paw_ij,cplex,nspinor,nspin,nspin,&
       &   0,at%astruct%nat,at%astruct%ntypes,at%astruct%iatype,at%pawtab,&
       &   has_dij=1,has_dijhartree=1,has_dijso=0,has_dijhat=0,&
       &   has_pawu_occ=1,has_exexch_pot=1) !,&
  !&   mpi_comm_atom=mpi_enreg%comm_atom,mpi_atmtab=mpi_enreg%my_atmtab)

  allocate(paw%cprj(at%astruct%nat, nspinor * nspin * norb))
  nlmn = f_malloc(at%astruct%nat, id = "nlmn")
  nattyp = f_malloc0(at%astruct%ntypes, id = "nattyp")
  do i = 1, at%astruct%nat
     nattyp(at%astruct%iatype(i)) = nattyp(at%astruct%iatype(i)) + 1
  end do
  call pawcprj_getdim(nlmn, at%astruct%nat, nattyp, at%astruct%ntypes, &
       & at%astruct%iatype, at%pawtab, 'O')
  call f_free(nattyp)
  call pawcprj_alloc(paw%cprj, 0, nlmn)
  call f_free(nlmn)

  allocate(paw%pawfgrtab(at%astruct%nat))
  l_size_atm = f_malloc(at%astruct%nat, id = "l_size_atm")
  do i = 1, at%astruct%nat
     l_size_atm(i) = at%pawtab(at%astruct%iatype(i))%lcut_size
  end do
  call pawfgrtab_init(paw%pawfgrtab, cplex, l_size_atm, nspin, at%astruct%iatype) !,&
  !&     mpi_atmtab=mpi_enreg%my_atmtab,mpi_comm_atom=mpi_enreg%comm_atom)
  call f_free(l_size_atm)

  allocate(paw%pawrhoij(at%astruct%nat))
  spinat = f_malloc0((/3, at%astruct%nat/), id = "spinat")

  lexexch = f_malloc(at%astruct%ntypes, id = "lexexch")
  lexexch = -1
  lpawu = f_malloc(at%astruct%ntypes, id = "lpawu")
  lpawu = -1
  call initrhoij(pawcpxocc, lexexch, lpawu, &
       & at%astruct%nat, at%astruct%nat, nspin, nspinor, nspin, &
       & at%astruct%ntypes, paw%pawrhoij, pawspnorb, at%pawtab, spinat, at%astruct%iatype) !,&
  !&   mpi_comm_atom=mpi_enreg%comm_atom,mpi_atmtab=mpi_enreg%my_atmtab)
  call f_free(lpawu)
  call f_free(lexexch)
  call f_free(spinat)

  paw%spsi = f_malloc_ptr(npsidim,id='paw%spsi')
end subroutine paw_init

subroutine system_signaling(iproc, signaling, gmainloop, KSwfn, tmb, energs, denspot, optloop, &
       & ntypes, radii_cf, crmult, frmult)
  use module_defs, only: gp, UNINITIALIZED
  use module_types
  implicit none
  integer, intent(in) :: iproc, ntypes
  logical, intent(in) :: signaling
  double precision, intent(in) :: gmainloop
  type(DFT_wavefunction), intent(inout) :: KSwfn, tmb
  type(DFT_local_fields), intent(inout) :: denspot
  type(DFT_optimization_loop), intent(inout) :: optloop
  type(energy_terms), intent(inout) :: energs
  real(gp), dimension(ntypes,3), intent(in) :: radii_cf
  real(gp), intent(in) :: crmult, frmult

  if (signaling) then
     ! Only iproc 0 has the C wrappers.
     if (iproc == 0) then
        call wf_new_wrapper(KSwfn%c_obj, KSwfn, 0)
        call wf_copy_from_fortran(KSwfn%c_obj, radii_cf, crmult, frmult)
        call wf_new_wrapper(tmb%c_obj, tmb, 1)
        call wf_copy_from_fortran(tmb%c_obj, radii_cf, crmult, frmult)
        call bigdft_signals_add_wf(gmainloop, KSwfn%c_obj, tmb%c_obj)
        call energs_new_wrapper(energs%c_obj, energs)
        call bigdft_signals_add_energs(gmainloop, energs%c_obj)
        call localfields_new_wrapper(denspot%c_obj, denspot)
        call bigdft_signals_add_denspot(gmainloop, denspot%c_obj)
        call optloop_new_wrapper(optLoop%c_obj, optLoop)
        call bigdft_signals_add_optloop(gmainloop, optLoop%c_obj)
     else
        KSwfn%c_obj   = UNINITIALIZED(KSwfn%c_obj)
        tmb%c_obj     = UNINITIALIZED(tmb%c_obj)
        denspot%c_obj = UNINITIALIZED(denspot%c_obj)
        optloop%c_obj = UNINITIALIZED(optloop%c_obj)
     end if
  else
     KSwfn%c_obj  = 0
     tmb%c_obj    = 0
  end if
END SUBROUTINE system_signaling<|MERGE_RESOLUTION|>--- conflicted
+++ resolved
@@ -187,12 +187,9 @@
      call fragment_stuff()
      call init_lzd_linear()
      ! For restart calculations, the suport function distribution must not be modified
-<<<<<<< HEAD
      !if (inputpsi == INPUT_PSI_LINEAR_AO .or. inputpsi == INPUT_PSI_DISK_LINEAR) then
-     if (.not. (inputpsi .hasattr. 'MEMORY')) then
-=======
-     if (inputpsi == INPUT_PSI_LINEAR_AO .or. inputpsi == INPUT_PSI_DISK_LINEAR .or. in%lin%fragment_calculation) then
->>>>>>> 5edfc1a1
+     !SM: added the ".or. fin%lin%fragment_calculation", as this came from a merge with Laura...
+     if (.not. (inputpsi .hasattr. 'MEMORY') .or. in%lin%fragment_calculation) then
          times_convol = f_malloc(lorbs%norb,id='times_convol')
          call test_preconditioning()
          time_max(1) = sum(times_convol(lorbs%isorb+1:lorbs%isorb+lorbs%norbp))
