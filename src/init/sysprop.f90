--- conflicted
+++ resolved
@@ -121,12 +121,7 @@
   ! Done orbs
 
   inputpsi = in%inputPsiId
-<<<<<<< HEAD
   call input_check_psi_id(inputpsi, input_wf_format, in%dir_output, orbs, lorbs, iproc, nproc)
-=======
-
-  call input_check_psi_id(inputpsi, input_wf_format, in%dir_output, orbs, lorbs, iproc)
->>>>>>> b2641536
 
   ! See if linear scaling should be activated and build the correct Lzd 
   call check_linear_and_create_Lzd(iproc,nproc,in%linear,Lzd,atoms,orbs,in%nspin,rxyz)
