!> @file
!!  Routines related to system properties
!! @author
!!    Copyright (C) 2010-2013 BigDFT group
!!    This file is distributed under the terms of the
!!    GNU General Public License, see ~/COPYING file
!!    or http://www.gnu.org/copyleft/gpl.txt .
!!    For the list of contributors, see ~/AUTHORS 


!> Initialize the objects needed for the computation: basis sets, allocate required space
subroutine system_initialization(iproc,nproc,dump,inputpsi,input_wf_format,dry_run,&
     & in,atoms,rxyz,OCLconv,&
     orbs,lnpsidim_orbs,lnpsidim_comp,lorbs,Lzd,Lzd_lin,nlpsp,comms,shift,&
     ref_frags, denspot, locregcenters, inwhichlocreg_old, onwhichatom_old, &
     norb_par_ref, norbu_par_ref, norbd_par_ref,output_grid)
  use module_base
  use module_types
  use module_interfaces, only: createWavefunctionsDescriptors, &
       init_orbitals_data_for_linear, orbitals_descriptors,input_check_psi_id,initialize_linear_from_file
  use module_xc
  use module_fragments
  use vdwcorrection
  use yaml_output
  use module_atoms, only: set_symmetry_data
  use communications_base, only: comms_cubic
  use communications_init, only: orbitals_communicators
  use Poisson_Solver, only: pkernel_allocate_cavity
  use public_enums
  use f_enums
  use locreg_operations
  use locregs_init, only: initLocregs
  use orbitalbasis
  implicit none
  integer, intent(in) :: iproc,nproc 
  logical, intent(in) :: dry_run, dump
  integer, intent(out) :: input_wf_format, lnpsidim_orbs, lnpsidim_comp
  type(f_enumerator), intent(inout) :: inputpsi
  type(input_variables), intent(in) :: in 
  type(atoms_data), intent(inout) :: atoms
  real(gp), dimension(3,atoms%astruct%nat), intent(inout) :: rxyz
  logical, intent(in) :: OCLconv
  type(orbitals_data), intent(inout) :: orbs, lorbs
  type(local_zone_descriptors), intent(inout) :: Lzd, Lzd_lin
  type(DFT_PSP_projectors), intent(out) :: nlpsp
  type(comms_cubic), intent(out) :: comms
  real(gp), dimension(3), intent(out) :: shift  !< shift on the initial positions
  !real(gp), dimension(atoms%astruct%ntypes,3), intent(in) :: radii_cf
  type(system_fragment), dimension(:), pointer :: ref_frags
  real(kind=8),dimension(3,atoms%astruct%nat),intent(inout),optional :: locregcenters
  integer,dimension(:),pointer,optional:: inwhichlocreg_old, onwhichatom_old
  integer,dimension(0:nproc-1),optional:: norb_par_ref, norbu_par_ref, norbd_par_ref !< support function distribution to be used as a reference
  type(DFT_local_fields), intent(out), optional :: denspot
  logical, intent(in), optional :: output_grid
  !local variables
  character(len = *), parameter :: subname = "system_initialization"
  integer :: nB,nKB,nMB,ii,iat,iorb,nspin_ig,norbe,norbsc,ifrag,nspinor
  real(gp), dimension(3) :: h_input
  logical:: present_inwhichlocreg_old, present_onwhichatom_old, output_grid_, frag_allocated, calculate_bounds
  integer, dimension(:,:), allocatable :: norbsc_arr
  integer, dimension(:), allocatable :: norb_par, norbu_par, norbd_par
  real(kind=8), dimension(:), allocatable :: locrad, times_convol
  integer :: ilr, iilr
  real(kind=8),dimension(:),allocatable :: totaltimes
  real(kind=8),dimension(2) :: time_max, time_average
! real(kind=8) :: ratio_before, ratio_after
  logical :: init_projectors_completely
  type(orbital_basis) :: ob
  call f_routine(id=subname)


  output_grid_ = .false.
  if (present(output_grid)) output_grid_ = output_grid

  if (iproc == 0 .and. dump) &
       & call print_atomic_variables(atoms, max(in%hx,in%hy,in%hz), &
       & in%ixc, in%dispersion)

  !grid spacings of the zone descriptors (not correct, the set is done by system size)
  Lzd=default_lzd()
  h_input=(/ in%hx, in%hy, in%hz /)
  call lzd_set_hgrids(Lzd,h_input) 

  ! Determine size alat of overall simulation cell and shift atom positions
  ! then calculate the size in units of the grid space
  call system_size(atoms,rxyz,in%crmult,in%frmult,&
       Lzd%hgrids(1),Lzd%hgrids(2),Lzd%hgrids(3),OCLconv,Lzd%Glr,shift)
  if (iproc == 0 .and. dump) &
       & call print_atoms_and_grid(Lzd%Glr, atoms, rxyz, shift, &
       & Lzd%hgrids(1),Lzd%hgrids(2),Lzd%hgrids(3))
  if (present(locregcenters)) then
      do iat=1,atoms%astruct%nat
          locregcenters(1:3,iat)=locregcenters(1:3,iat)-shift(1:3)
          if (locregcenters(1,iat)<dble(0)*lzd%hgrids(1) .or. locregcenters(1,iat)>dble(lzd%glr%d%n1+1)*lzd%hgrids(1) .or. &
              locregcenters(2,iat)<dble(0)*lzd%hgrids(2) .or. locregcenters(2,iat)>dble(lzd%glr%d%n2+1)*lzd%hgrids(2) .or. &
              locregcenters(3,iat)<dble(0)*lzd%hgrids(3) .or. locregcenters(3,iat)>dble(lzd%glr%d%n3+1)*lzd%hgrids(3)) then
              !write(*,'(a,2es16.6)') 'locregcenters(1,iat), dble(lzd%glr%d%n1+1)*lzd%hgrids(1)', locregcenters(1,iat), dble(lzd%glr%d%n1+1)*lzd%hgrids(1)
              !write(*,'(a,2es16.6)') 'locregcenters(2,iat), dble(lzd%glr%d%n2+1)*lzd%hgrids(2)', locregcenters(2,iat), dble(lzd%glr%d%n2+1)*lzd%hgrids(2)
              !write(*,'(a,2es16.6)') 'locregcenters(3,iat), dble(lzd%glr%d%n3+1)*lzd%hgrids(3)', locregcenters(3,iat), dble(lzd%glr%d%n3+1)*lzd%hgrids(3)
              !write(*,'(a,3es16.6)') 'atoms%astruct%rxyz(1:3,iat)', atoms%astruct%rxyz(1:3,iat)
              !stop 'locregcenter outside of global box!'
              call f_err_throw('locregcenter outside of global box!', err_name='BIGDFT_RUNTIME_ERROR')
          end if
      end do
  end if

  if (present(denspot)) then
     call initialize_DFT_local_fields(denspot, in%ixc, in%nspin)

     !here the initialization of dpbox can be set up
     call dpbox_set(denspot%dpbox,Lzd,denspot%xc,iproc,nproc,bigdft_mpi%mpi_comm, &
          & in%PSolver_groupsize, in%SIC%approach, atoms%astruct%geocode, in%nspin,&
          in%matacc%PSolver_igpu)

     ! Create the Poisson solver kernels.
     call system_initKernels(.true.,iproc,nproc,atoms%astruct%geocode,in,denspot)
     call system_createKernels(denspot, (verbose > 1))
     if (denspot%pkernel%method .hasattr. 'rigid') then
        call epsilon_cavity(atoms,rxyz,denspot%pkernel)
        !allocate cavity, in the case of nonvacuum treatment
     else if (denspot%pkernel%method /= 'VAC') then 
          call pkernel_allocate_cavity(denspot%pkernel,&
          vacuum=.not. (denspot%pkernel%method .hasattr. 'sccs'))

          call epsinnersccs_cavity(atoms,rxyz,denspot%pkernel)

        !if (denspot%pkernel%method .hasattr. 'sccs') &
        !     call pkernel_allocate_cavity(denspot%pkernel)
     end if
  end if

  ! Create wavefunctions descriptors and allocate them inside the global locreg desc.
  calculate_bounds = .not. (inputpsi .hasattr. 'LINEAR')
!!$  (inputpsi /= INPUT_PSI_LINEAR_AO .and. &
!!$                      inputpsi /= INPUT_PSI_DISK_LINEAR .and. &
!!$                      inputpsi /= INPUT_PSI_MEMORY_LINEAR)
  call createWavefunctionsDescriptors(iproc,Lzd%hgrids(1),Lzd%hgrids(2),Lzd%hgrids(3),atoms,&
       rxyz,in%crmult,in%frmult,calculate_bounds,Lzd%Glr, output_grid_)
  if (iproc == 0 .and. dump) call print_wfd(Lzd%Glr%wfd)

  ! Create global orbs data structure.
  if(in%nspin==4) then
     nspinor=4
  else
     nspinor=1
  end if
  call orbitals_descriptors(iproc, nproc,in%gen_norb,in%gen_norbu,in%gen_norbd,in%nspin,nspinor,&
       in%gen_nkpt,in%gen_kpt,in%gen_wkpt,orbs,LINEAR_PARTITION_NONE)
  !!write(*,*) 'orbs%norbu', orbs%norbu
  !!write(*,*) 'orbs%norbd', orbs%norbd
  !!write(*,*) 'orbs%norb', orbs%norb
  !!write(*,*) 'orbs%norbup', orbs%norbup
  !!write(*,*) 'orbs%norbdp', orbs%norbdp
  !!write(*,*) 'orbs%norbp', orbs%norbp
  orbs%occup(1:orbs%norb*orbs%nkpts) = in%gen_occup
  if (dump .and. iproc==0) call print_orbitals(orbs, atoms%astruct%geocode)

  ! See if linear scaling should be activated and build the correct Lzd 
  call check_linear_and_create_Lzd(iproc,nproc,in%linear,Lzd,atoms,orbs,in%nspin,rxyz)
  lzd_lin=default_lzd()
  call nullify_local_zone_descriptors(lzd_lin)
  lzd_lin%nlr = 0

  ! Create linear orbs data structure.
  !if (inputpsi == INPUT_PSI_LINEAR_AO .or. inputpsi == INPUT_PSI_DISK_LINEAR &
  !    .or. inputpsi == INPUT_PSI_MEMORY_LINEAR) then
  if (inputpsi .hasattr. 'LINEAR') then
     !if (inputpsi == INPUT_PSI_LINEAR_AO .or. inputpsi == INPUT_PSI_DISK_LINEAR) then
     if (.not. (inputpsi .hasattr. 'MEMORY')) then ! == INPUT_PSI_LINEAR_AO .or. inputpsi == INPUT_PSI_DISK_LINEAR) then
         ! First do a simple redistribution
         call init_linear_orbs(LINEAR_PARTITION_SIMPLE)
     else
         ! Directly used the reference distribution
         norb_par = f_malloc(0.to.nproc-1,id='norb_par')
         norbu_par = f_malloc(0.to.nproc-1,id='norbu_par')
         norbd_par = f_malloc(0.to.nproc-1,id='norbd_par')
         if (.not.present(norb_par_ref)) then
             call f_err_throw('norb_par_ref not present', err_name='BIGDFT_RUNTIME_ERROR')
         end if
         call vcopy(nproc, norb_par_ref(0), 1, norb_par(0), 1)
         if (.not.present(norbu_par_ref)) then
             call f_err_throw('norbu_par_ref not present', err_name='BIGDFT_RUNTIME_ERROR')
         end if
         call vcopy(nproc, norbu_par_ref(0), 1, norbu_par(0), 1)
         if (.not.present(norbd_par_ref)) then
             call f_err_throw('norbd_par_ref not present', err_name='BIGDFT_RUNTIME_ERROR')
         end if
         call vcopy(nproc, norbd_par_ref(0), 1, norbd_par(0), 1)
         call init_linear_orbs(LINEAR_PARTITION_OPTIMAL)
         call f_free(norb_par)
         call f_free(norbu_par)
         call f_free(norbd_par)
     end if
     call fragment_stuff()
     call init_lzd_linear()
     ! For restart calculations, the suport function distribution must not be modified
     !if (inputpsi == INPUT_PSI_LINEAR_AO .or. inputpsi == INPUT_PSI_DISK_LINEAR .or. in%lin%fragment_calculation) then
     !SM: added the ".or. fin%lin%fragment_calculation", as this came from a merge with Laura...
     if (.not. (inputpsi .hasattr. 'MEMORY') .or. in%lin%fragment_calculation) then
         times_convol = f_malloc(lorbs%norb,id='times_convol')
         call test_preconditioning()
         time_max(1) = sum(times_convol(lorbs%isorb+1:lorbs%isorb+lorbs%norbp))
         time_average(1) = time_max(1)/real(nproc,kind=8)
         norb_par = f_malloc(0.to.nproc-1,id='norb_par')
         norbu_par = f_malloc(0.to.nproc-1,id='norbu_par')
         norbd_par = f_malloc(0.to.nproc-1,id='norbd_par')
         call optimize_loadbalancing2()
         call deallocate_orbitals_data(lorbs)
         call deallocate_local_zone_descriptors(lzd_lin)
         lzd_lin=default_lzd()
         call nullify_local_zone_descriptors(lzd_lin)
         lzd_lin%nlr = 0
         ! Deallocate here fragment stuff
         !if (.not.(frag_allocated .and. (.not. in%lin%fragment_calculation) .and. inputpsi /= INPUT_PSI_DISK_LINEAR)) then
         !if (frag_allocated) then
         !if (inputpsi == INPUT_PSI_DISK_LINEAR .or. in%lin%fragment_calculation) then
         if (frag_allocated) then
             do ifrag=1,in%frag%nfrag_ref
                call fragment_free(ref_frags(ifrag))
                ref_frags(ifrag)%astruct_frg%nat=-1
                ref_frags(ifrag)%fbasis%forbs=minimal_orbitals_data_null()
                !ref_frags(ifrag)=fragment_null()
                !!call f_free_ptr(ref_frags(ifrag)%astruct_frg%iatype)
                !!call f_free_ptr(ref_frags(ifrag)%astruct_frg%ifrztyp)
                !!call f_free_ptr(ref_frags(ifrag)%astruct_frg%input_polarization)
                !!call f_free_ptr(ref_frags(ifrag)%astruct_frg%rxyz)
                !!call f_free_ptr(ref_frags(ifrag)%astruct_frg%rxyz_int)
                !!call f_free_ptr(ref_frags(ifrag)%astruct_frg%ixyz_int)
             end do
            deallocate(ref_frags)
         end if
         call init_linear_orbs(LINEAR_PARTITION_OPTIMAL)
         totaltimes = f_malloc0(nproc,id='totaltimes')
         call fragment_stuff()
         call init_lzd_linear()
         call test_preconditioning()
         time_max(2) = sum(times_convol(lorbs%isorb+1:lorbs%isorb+lorbs%norbp))
         time_average(2) = time_max(2)/real(nproc,kind=8)
         totaltimes(iproc+1) = time_max(2)
         if (nproc>1) then
             call mpiallred(time_max, mpi_max, comm=bigdft_mpi%mpi_comm)
             call mpiallred(time_average, mpi_sum, comm=bigdft_mpi%mpi_comm)
             call mpiallred(totaltimes, mpi_sum, comm=bigdft_mpi%mpi_comm)
         end if
         !ratio_before = real(time_max(1),kind=8)/real(max(1.d0,time_min(1)),kind=8) !max to prevent divide by zero
         !ratio_after = real(time_max(2),kind=8)/real(max(1.d0,time_min(2)),kind=8) !max to prevent divide by zero
         !if (iproc==0) call yaml_map('preconditioning load balancing min/max before',(/time_min(1),time_max(1)/),fmt='(es9.2)')
         !if (iproc==0) call yaml_map('preconditioning load balancing min/max after',(/time_min(2),time_max(2)/),fmt='(es9.2)')
         if (iproc==0) call yaml_map('preconditioning load balancing before',time_max(1)/time_average(1),fmt='(es9.2)')
         if (iproc==0) call yaml_map('preconditioning load balancing after',time_max(2)/time_average(2),fmt='(es9.2)')
         if (iproc==0) call yaml_map('task with max load',maxloc(totaltimes)-1)
         call f_free(norb_par)
         call f_free(norbu_par)
         call f_free(norbd_par)
         call f_free(times_convol)
         call f_free(totaltimes)
     end if
  end if


  !In the case in which the number of orbitals is not "trivial" check whether they are too many
  if (inputpsi /= 'INPUT_PSI_RANDOM') then

     ! Allocations for readAtomicOrbitals (check inguess.dat and psppar files)
     norbsc_arr = f_malloc((/ atoms%natsc+1, in%nspin /),id='norbsc_arr')
     locrad = f_malloc(atoms%astruct%nat,id='locrad')

     !calculate the inputguess orbitals
     !spin for inputguess orbitals
     if (in%nspin==4) then
        nspin_ig=1
     else
        nspin_ig=in%nspin
     end if

     ! Read the inguess.dat file or generate the input guess via the inguess_generator
     call readAtomicOrbitals(atoms,norbe,norbsc,nspin_ig,orbs%nspinor,&
          norbsc_arr,locrad)

     if (in%nspin==4) then
        !in that case the number of orbitals doubles
        norbe=2*norbe
     end if

     ! De-allocations
     call f_free(locrad)
     call f_free(norbsc_arr)

     !Check if orbitals and electrons are present
     if (orbs%norb*orbs%nkpts == 0) &
        & call f_err_throw('No electrons in the system! Check your input variables or atomic positions.', &
        & err_id=BIGDFT_INPUT_VARIABLES_ERROR)
     ! Check the maximum number of orbitals
     if (in%nspin==1 .or. in%nspin==4) then
        if (orbs%norb>norbe) then
           !write(*,'(1x,a,i0,a,i0,a)') 'The number of orbitals (',orbs%norb,&
           !     &   ') must not be greater than the number of orbitals (',norbe,&
           !     &   ') generated from the input guess.'
           !stop
           call f_err_throw('The number of orbitals ('+yaml_toa(orbs%norb)// &
                &   ') must not be greater than the number of orbitals ('+yaml_toa(norbe)// &
                &   ') generated from the input guess.',err_id=BIGDFT_INPUT_VARIABLES_ERROR)
        end if
     else if (in%nspin == 2) then
        if (orbs%norbu > norbe) then
           !write(*,'(1x,a,i0,a,i0,a)') 'The number of orbitals up (',orbs%norbu,&
           !     &   ') must not be greater than the number of orbitals (',norbe,&
           !     &   ') generated from the input guess.'
           !stop
           call f_err_throw('The number of orbitals up ('+yaml_toa(orbs%norbu)// &
                &   ') must not be greater than the number of orbitals ('+yaml_toa(norbe)// &
                &   ') generated from the input guess.',err_id=BIGDFT_INPUT_VARIABLES_ERROR)
        end if
        if (orbs%norbd > norbe) then
           !write(*,'(1x,a,i0,a,i0,a)') 'The number of orbitals down (',orbs%norbd,&
           !     &   ') must not be greater than the number of orbitals (',norbe,&
           !     &   ') generated from the input guess.'
           !stop
           call f_err_throw('The number of orbitals down ('+yaml_toa(orbs%norbd) //&
                &   ') must not be greater than the number of orbitals ('+yaml_toa(norbe) //&
                &   ') generated from the input guess.',err_id=BIGDFT_INPUT_VARIABLES_ERROR)
        end if
     end if
  end if

  !allocate communications arrays (allocate it before Projectors because of the definition
  !of iskpts and nkptsp)
  call orbitals_communicators(iproc,nproc,Lzd%Glr,orbs,comms)  
  !if (inputpsi == INPUT_PSI_LINEAR_AO .or. inputpsi == INPUT_PSI_DISK_LINEAR &
  !.or. inputpsi == INPUT_PSI_MEMORY_LINEAR) then
  if (inputpsi .hasattr. 'LINEAR') then
     if(iproc==0 .and. dump) call print_orbital_distribution(iproc, nproc, lorbs)
  end if

  if (iproc == 0 .and. dump) then
     nB=max(orbs%npsidim_orbs,orbs%npsidim_comp)*8
     nMB=nB/1024/1024
     nKB=(nB-nMB*1024*1024)/1024
     nB=modulo(nB,1024)
     call yaml_map('Wavefunctions memory occupation for root MPI process',&
          trim(yaml_toa(nMB,fmt='(i5)'))//' MB'//trim(yaml_toa(nKB,fmt='(i5)'))//&
          ' KB'//trim(yaml_toa(nB,fmt='(i5)'))//' B')
!!$     write(*,'(1x,a,3(i5,a))') &
!!$       'Wavefunctions memory occupation for root MPI process: ',&
!!$       nMB,' MB ',nKB,' KB ',nB,' B'
  end if
  ! Done orbs

  !!! fragment initializations - if not a fragment calculation, set to appropriate dummy values
  !if (inputpsi /= INPUT_PSI_LINEAR_AO .and. inputpsi /= INPUT_PSI_DISK_LINEAR &
  !    .and. inputpsi /= INPUT_PSI_MEMORY_LINEAR) then
  if (.not. (inputpsi .hasattr. 'LINEAR')) then
      call fragment_stuff()
  end if
  !!frag_allocated=.false.
  !!if (inputpsi == INPUT_PSI_DISK_LINEAR .or. in%lin%fragment_calculation) then
  !!   allocate(ref_frags(in%frag%nfrag_ref))
  !!   do ifrag=1,in%frag%nfrag_ref
  !!      ref_frags(ifrag)=fragment_null()
  !!   end do
  !!   call init_fragments(in,lorbs,atoms%astruct,ref_frags)
  !!  frag_allocated=.true.
  !!else
  !!   nullify(ref_frags)
  !!end if

  !!call input_check_psi_id(inputpsi, input_wf_format, in%dir_output, &
  !!     orbs, lorbs, iproc, nproc, in%frag%nfrag_ref, in%frag%dirname, ref_frags)

  !!! we need to deallocate the fragment arrays we just allocated as not a restart calculation so this is no longer needed
  !!if (frag_allocated .and. (.not. in%lin%fragment_calculation) .and. inputpsi /= INPUT_PSI_DISK_LINEAR) then
  !!    do ifrag=1,in%frag%nfrag_ref
  !!       ref_frags(ifrag)%astruct_frg%nat=-1
  !!       ref_frags(ifrag)%fbasis%forbs=minimal_orbitals_data_null()
  !!       call fragment_free(ref_frags(ifrag))
  !!       !ref_frags(ifrag)=fragment_null()
  !!    end do
  !!   deallocate(ref_frags)
  !!end if


  ! Calculate all projectors, or allocate array for on-the-fly calculation
  ! SM: For a linear scaling calculation, some parts can be done later.
  ! SM: The following flag is false for linear scaling and true otherwise.
  init_projectors_completely =   .not.(inputpsi .hasattr. 'LINEAR')
  !(inputpsi /= INPUT_PSI_LINEAR_AO .and. &
  !                              inputpsi /= INPUT_PSI_DISK_LINEAR .and. &
  !                              inputpsi /= INPUT_PSI_MEMORY_LINEAR)
  call orbital_basis_associate(ob,orbs=orbs,Lzd=Lzd)
  call createProjectorsArrays(Lzd%Glr,rxyz,atoms,ob,&
       in%frmult,in%frmult,Lzd%hgrids(1),Lzd%hgrids(2),&
       Lzd%hgrids(3),dry_run,nlpsp,init_projectors_completely)
  call orbital_basis_release(ob)
  if (iproc == 0 .and. dump) call print_nlpsp(nlpsp)
  !the complicated part of the descriptors has not been filled
  if (dry_run) then
     call f_release_routine()
     return
  end if
  !calculate the partitioning of the orbitals between the different processors
!  print *,'here the localization regions should have been filled already'
!  stop

  if (present(denspot)) then
     !here dpbox can be put as input
     call density_descriptors(iproc,nproc,denspot%xc,in%nspin,in%crmult,in%frmult,atoms,&
          denspot%dpbox,in%rho_commun,rxyz,denspot%rhod)
     !allocate the arrays.
     call allocateRhoPot(Lzd%Glr,in%nspin,atoms,rxyz,denspot)
  end if

  !calculate the irreductible zone for this region, if necessary.
  call set_symmetry_data(atoms%astruct%sym,atoms%astruct%geocode, &
       & Lzd%Glr%d%n1i,Lzd%Glr%d%n2i,Lzd%Glr%d%n3i, in%nspin)

  ! A message about dispersion forces.
  call vdwcorrection_initializeparams(in%ixc, in%dispersion)

  !check the communication distribution
  !if(inputpsi /= INPUT_PSI_LINEAR_AO .and. inputpsi /= INPUT_PSI_DISK_LINEAR &
  !   .and. inputpsi /= INPUT_PSI_MEMORY_LINEAR) then
  if (.not.(inputpsi .hasattr. 'LINEAR')) then
     call check_communications(iproc,nproc,orbs,Lzd,comms)
  else
      ! Do not call check_communication, since the value of orbs%npsidim_orbs is wrong
      if(iproc==0) call yaml_warning('Do not call check_communications in the linear scaling version!')
      !if(iproc==0) write(*,*) 'WARNING: do not call check_communications in the linear scaling version!'
  end if

  call f_release_routine()
  !---end of system definition routine


  contains


    subroutine init_linear_orbs(linear_partition)
     implicit none
     integer,intent(in) :: linear_partition

     if (linear_partition==LINEAR_PARTITION_SIMPLE) then
         if (present(locregcenters)) then
             call init_orbitals_data_for_linear(iproc, nproc, orbs%nspinor, in, atoms%astruct, locregcenters, lorbs)
         else
             call init_orbitals_data_for_linear(iproc, nproc, orbs%nspinor, in, atoms%astruct, atoms%astruct%rxyz, lorbs)
         end if
     else if (linear_partition==LINEAR_PARTITION_OPTIMAL) then
         if (present(locregcenters)) then
             call init_orbitals_data_for_linear(iproc, nproc, orbs%nspinor, in, atoms%astruct, locregcenters, lorbs, &
                  norb_par, norbu_par, norbd_par)
         else
             call init_orbitals_data_for_linear(iproc, nproc, orbs%nspinor, in, atoms%astruct, atoms%astruct%rxyz, lorbs, &
                  norb_par, norbu_par, norbd_par)
         end if
     else
         !stop 'init_linear_orbs: wrong value of linear_partition'
         call f_err_throw('init_linear_orbs: wrong value of linear_partition',err_name='BIGDFT_RUNTIME_ERROR')
     end if

       ! There are needed for the restart (at least if the atoms have moved...)
       present_inwhichlocreg_old = present(inwhichlocreg_old)
       present_onwhichatom_old = present(onwhichatom_old)
       if (present_inwhichlocreg_old .and. .not.present_onwhichatom_old &
           .or. present_onwhichatom_old .and. .not.present_inwhichlocreg_old) then
           call f_err_throw('inwhichlocreg_old and onwhichatom_old should be present at the same time', &
           & err_name='BIGDFT_INPUT_VARIABLES_ERROR')
           !stop 
       end if
       if (present_inwhichlocreg_old .and. present_onwhichatom_old) then
           call vcopy(lorbs%norb, onwhichatom_old(1), 1, lorbs%onwhichatom(1), 1)
           !call vcopy(lorbs%norb, inwhichlocreg_old(1), 1, lorbs%inwhichlocreg(1), 1)
           !use onwhichatom to build the new inwhichlocreg (because the old inwhichlocreg can be ordered differently)
           ii = 0
           do iat=1, atoms%astruct%nat
              !only want to do this for spin=1!
              do iorb=1,lorbs%norbu
                 if(iat ==  lorbs%onwhichatom(iorb)) then
                    ii = ii + 1
                    lorbs%inwhichlocreg(iorb)= ii
                 end if
              end do 
           end do

           ! LR: not sure if this is the best way to do this but it seems to work...
           ! Correction for spin polarized systems. For non polarized systems, norbu=norb and the loop does nothing.
           do iorb=lorbs%norbu+1,lorbs%norb
               lorbs%inwhichlocreg(iorb)=lorbs%inwhichlocreg(iorb-lorbs%norbu)+lorbs%norbu
           end do

           !i_all=-product(shape(inwhichlocreg_old))*kind(inwhichlocreg_old)
           !deallocate(inwhichlocreg_old,stat=i_stat)
           !call memocc(i_stat,i_all,'inwhichlocreg_old',subname)
           !i_all=-product(shape(onwhichatom_old))*kind(onwhichatom_old)
           !deallocate(onwhichatom_old,stat=i_stat)
           !call memocc(i_stat,i_all,'onwhichatom_old',subname)
       end if
     end subroutine init_linear_orbs

     subroutine init_lzd_linear()
       use locregs, only: copy_locreg_descriptors
       implicit none
       call copy_locreg_descriptors(Lzd%Glr, lzd_lin%glr)
       call lzd_set_hgrids(lzd_lin, Lzd%hgrids)
       if (inputpsi == 'INPUT_PSI_LINEAR_AO' .or. inputpsi == 'INPUT_PSI_MEMORY_LINEAR') then
           !!write(*,*) 'rxyz',rxyz
           !!write(*,*) 'locregcenters',locregcenters
           if (present(locregcenters)) then
              call lzd_init_llr(iproc, nproc, in, atoms%astruct, locregcenters, lorbs, lzd_lin)
          else
              call lzd_init_llr(iproc, nproc, in, atoms%astruct, atoms%astruct%rxyz, lorbs, lzd_lin)
          end if

       else
          call initialize_linear_from_file(iproc,nproc,in%frag,atoms%astruct,rxyz,lorbs,lzd_lin,&
               input_wf_format,in%dir_output,'minBasis',ref_frags)
          !what to do with derivatives?
          ! These values are not read from file, not very nice this way
          do ilr=1,lzd_lin%nlr
              iilr=mod(ilr-1,lorbs%norbu)+1 !correct value for a spin polarized system
              lzd_lin%llr(ilr)%locrad_kernel=in%lin%locrad_kernel(iilr)
              lzd_lin%llr(ilr)%locrad_mult=in%lin%locrad_mult(iilr)
          end do
       end if

       call initLocregs(iproc, nproc, lzd_lin, Lzd_lin%hgrids(1), Lzd_lin%hgrids(2),Lzd_lin%hgrids(3), &
            atoms%astruct, lorbs, Lzd_lin%Glr, 's')
       call update_wavefunctions_size(lzd_lin,lnpsidim_orbs,lnpsidim_comp,lorbs,iproc,nproc)
     end subroutine init_lzd_linear


     subroutine test_preconditioning()
       implicit none

       !Local variables
       integer :: iorb, iiorb, ilr, ncplx, ist, i, ierr, ii, jj
       logical :: with_confpot
       real(gp) :: kx, ky, kz
       type(workarrays_quartic_convolutions),dimension(:),allocatable :: precond_convol_workarrays
       type(workarr_precond),dimension(:),allocatable :: precond_workarrays
       real(kind=8),dimension(:),allocatable :: phi
       real(kind=8) :: t1, t2, time, tt, maxtime
       integer,parameter :: nit=5
       real(kind=8),dimension(2*nit+1) :: times

      call f_zero(times_convol)
      do iorb=1,lorbs%norbp
          iiorb=lorbs%isorb+iorb
          ilr=lorbs%inwhichlocreg(iiorb)
          ii = (lzd_lin%llr(ilr)%d%n1+1)*(lzd_lin%llr(ilr)%d%n2+1)*(lzd_lin%llr(ilr)%d%n3+1)
          jj = 7*(lzd_lin%llr(ilr)%d%nfu1-lzd_lin%llr(ilr)%d%nfl1+1)*&
                 (lzd_lin%llr(ilr)%d%nfu2-lzd_lin%llr(ilr)%d%nfl2+1)*&
                 (lzd_lin%llr(ilr)%d%nfu3-lzd_lin%llr(ilr)%d%nfl3+1)
          times_convol(iiorb) = real(ii+jj,kind=8)
      end do
      if (nproc>1) then
          call mpiallred(times_convol, mpi_sum, comm=bigdft_mpi%mpi_comm)
      end if

      return !###############################################3

       phi = f_malloc(lnpsidim_orbs,id='phi')
       phi=1.d-5

      allocate(precond_convol_workarrays(lorbs%norbp))
      allocate(precond_workarrays(lorbs%norbp))
      do iorb=1,lorbs%norbp
          iiorb=lorbs%isorb+iorb
          ilr=lorbs%inwhichlocreg(iiorb)
          with_confpot = .true.
          call init_local_work_arrays(lzd_lin%llr(ilr)%d%n1, lzd_lin%llr(ilr)%d%n2, lzd_lin%llr(ilr)%d%n3, &
               lzd_lin%llr(ilr)%d%nfl1, lzd_lin%llr(ilr)%d%nfu1, &
               lzd_lin%llr(ilr)%d%nfl2, lzd_lin%llr(ilr)%d%nfu2, &
               lzd_lin%llr(ilr)%d%nfl3, lzd_lin%llr(ilr)%d%nfu3, &
               with_confpot, precond_convol_workarrays(iorb))
          kx=lorbs%kpts(1,lorbs%iokpt(iorb))
          ky=lorbs%kpts(2,lorbs%iokpt(iorb))
          kz=lorbs%kpts(3,lorbs%iokpt(iorb))
          if (kx**2+ky**2+kz**2 > 0.0_gp .or. lorbs%nspinor==2 ) then
             ncplx=2
          else
             ncplx=1
          end if
          call allocate_work_arrays(lzd_lin%llr(ilr)%geocode, lzd_lin%llr(ilr)%hybrid_on, &
               ncplx, lzd_lin%llr(ilr)%d, precond_workarrays(iorb))
      end do


      call f_zero(times_convol)

      if (nproc>1) then
          call mpi_barrier(bigdft_mpi%mpi_comm, ierr)
      end if
       ist=0
       tt = 0.d0
       do iorb=1,lorbs%norbp
           iiorb = lorbs%isorb + iorb
           ilr = lorbs%inwhichlocreg(iiorb)
           kx=lorbs%kpts(1,lorbs%iokpt(iorb))
           ky=lorbs%kpts(2,lorbs%iokpt(iorb))
           kz=lorbs%kpts(3,lorbs%iokpt(iorb))
           if (kx**2+ky**2+kz**2 > 0.0_gp .or. lorbs%nspinor==2 ) then
              ncplx=2
           else
              ncplx=1
           end if
           do i=1,2*nit+1
               t1 = mpi_wtime()
               call solvePrecondEquation(iproc, nproc, lzd_lin%llr(ilr), ncplx, 6, -0.5d0, &
                    lzd_lin%hgrids(1), lzd_lin%hgrids(2), lzd_lin%hgrids(3), &
                    lorbs%kpts(1,lorbs%iokpt(iorb)), lorbs%kpts(1,lorbs%iokpt(iorb)), lorbs%kpts(1,lorbs%iokpt(iorb)), &
                    phi(1+ist), lzd_lin%llr(ilr)%locregCenter,&
                    1.d-3, 4, precond_convol_workarrays(iorb), precond_workarrays(iorb))
               t2 = mpi_wtime()
               times(i) = t2-t1
           end do
           ! Take the median
           write(20000+iproc,'(a,i7,2es13.2,5x,11es12.2)') 'iiorb, time, tottime, alltimes', iiorb, time, tt, times
           maxtime = maxval(times)
           do i=1,nit
               times(minloc(times,1)) = maxtime
           end do
           do i=1,2*nit
               times(maxloc(times,1)) = 0.d0
           end do
           time = maxval(times)
           tt = tt + time
           write(20000+iproc,'(a,i7,2es13.2,5x,11es12.2)') 'iiorb, time, tottime, alltimes', iiorb, time, tt, times
           times_convol(iiorb) = time
           ist = ist + (lzd_lin%llr(ilr)%wfd%nvctr_c+7*lzd_lin%llr(ilr)%wfd%nvctr_f)*ncplx
       end do
       write(20000+iproc,'(a)') '==========================='

       do iorb=1,lorbs%norbp
           iiorb=lorbs%isorb+iorb
           ilr=lorbs%inwhichlocreg(iiorb)
           call deallocate_workarrays_quartic_convolutions(precond_convol_workarrays(iorb))
           kx=lorbs%kpts(1,lorbs%iokpt(iorb))
           ky=lorbs%kpts(2,lorbs%iokpt(iorb))
           kz=lorbs%kpts(3,lorbs%iokpt(iorb))
           if (kx**2+ky**2+kz**2 > 0.0_gp .or. lorbs%nspinor==2 ) then
              ncplx=2
           else
              ncplx=1
           end if
           call deallocate_work_arrays(lzd_lin%llr(ilr)%geocode, lzd_lin%llr(ilr)%hybrid_on, &
                ncplx, precond_workarrays(iorb))
       end do
       deallocate(precond_convol_workarrays)
       deallocate(precond_workarrays)

       call f_free(phi)

       if (nproc>1) then
           call mpiallred(times_convol, mpi_sum, comm=bigdft_mpi%mpi_comm)
       end if

     end subroutine test_preconditioning

     !!subroutine optimize_loadbalancing()
     !!  implicit none

     !!  ! Local variables
     !!  integer(kind=8) :: isize, isize_ideal

     !!  ! Sum up the total size of all support functions
     !!  isize = int(lnpsidim_orbs,kind=8)
     !!  if (nproc>1) then
     !!      call mpiallred(isize, 1, mpi_sum, bigdft_mpi%mpi_comm)
     !!  end if

     !!  ! Ideal size per task (integer division)
     !!  isize_ideal = isize/int(nproc,kind=8)

     !!  ! Redistribute the support functions such that the load balancing is optimal
     !!  call redistribute(lorbs%norb, isize_ideal, norb_par)

     !!  ! The same for the up and down orbitals
     !!  isize_ideal = isize_ideal/int(in%nspin,kind=8)
     !!  call redistribute(lorbs%norbu, isize_ideal, norbu_par)
     !!  call redistribute(lorbs%norbd, isize_ideal, norbd_par)

     !!end subroutine optimize_loadbalancing

     !!subroutine redistribute(norb, isize_ideal, norb_par)
     !!  implicit none
     !!  integer,intent(in) :: norb
     !!  integer(kind=8),intent(in) :: isize_ideal
     !!  integer,dimension(0:nproc-1),intent(out) :: norb_par
     !!  integer :: jjorbtot, jjorb, jproc, jlr, jorb
     !!  integer(kind=8) :: ncount

     !!  call f_zero(norb_par)
     !!  ncount = int(0,kind=8)
     !!  jproc = 0
     !!  jjorb = 0
     !!  jjorbtot = 0
     !!  do jorb=1,norb
     !!      jjorb = jjorb + 1
     !!      jlr = lorbs%inwhichlocreg(jorb)
     !!      ncount = ncount + int(lzd_lin%llr(jlr)%wfd%nvctr_c+7*lzd_lin%llr(jlr)%wfd%nvctr_f,kind=8)
     !!      if (ncount>=isize_ideal*int(jproc+1,kind=8)) then
     !!          norb_par(jproc) = jjorb
     !!          jjorbtot = jjorbtot + jjorb
     !!          jjorb = 0
     !!          jproc = jproc + 1
     !!      end if
     !!      if (jproc==nproc-1) exit
     !!  end do
     !!  norb_par(nproc-1) = (norb - jjorbtot) !+jjorb -> why was this needed?! !take the rest
     !!  do jproc=0,nproc-1
     !!      !if (iproc==0) write(*,*) 'jproc, norb_par(jproc)', jproc, norb_par(jproc)
     !!  end do
     !!end subroutine redistribute


     subroutine optimize_loadbalancing2()
       use sparsematrix_init, only: redistribute
       implicit none

       ! Local variables
       real(kind=8) :: time, time_ideal

       ! Sum up the total size of all support functions
       time = sum(times_convol)

       ! Ideal size per task (integer division)
       time_ideal = time/int(nproc,kind=8)

       ! Redistribute the support functions such that the load balancing is optimal
       !!call redistribute2(lorbs%norb, time_ideal, norb_par)
       call redistribute(nproc, lorbs%norb, times_convol, time_ideal, norb_par)

       ! The same for the up and down orbitals
       time_ideal = time_ideal/int(in%nspin,kind=8)
       !!call redistribute2(lorbs%norbu, time_ideal, norbu_par)
       !!call redistribute2(lorbs%norbd, time_ideal, norbd_par)
       call redistribute(nproc, lorbs%norbu, times_convol, time_ideal, norbu_par)
       call redistribute(nproc, lorbs%norbd, times_convol, time_ideal, norbd_par)

     end subroutine optimize_loadbalancing2

     !!subroutine redistribute2(norb, time_ideal, norb_par)
     !!  implicit none
     !!  integer,intent(in) :: norb
     !!  real(kind=8),intent(in) :: time_ideal
     !!  integer,dimension(0:nproc-1),intent(out) :: norb_par
     !!  integer :: jjorbtot, jjorb, jproc, jlr, jorb
     !!  real(kind=8) :: tcount
       !integer :: jlr

     !!  call f_zero(norb_par)
     !!  if (norb>=nproc) then
     !!      tcount = 0.d0
     !!      jproc = 0
     !!      jjorb = 0
     !!      jjorbtot = 0
     !!      do jorb=1,norb
     !!          if (jproc==nproc-1) exit
     !!          jjorb = jjorb + 1
     !!          if(jorb==norb) exit !just to besure that no out of bound happens
     !!          tcount = tcount + times_convol(jorb)
     !!          !if (iproc==0) write(*,'(a,2i8,2es14.5)') 'jorb, jproc, tcount, diff to target', jorb, jproc, tcount, abs(tcount-time_ideal*real(jproc+1,kind=8))
     !!          if (abs(tcount-time_ideal*real(jproc+1,kind=8)) <= &
     !!                  abs(tcount+times_convol(jorb+1)-time_ideal*real(jproc+1,kind=8))) then
     !!              norb_par(jproc) = jjorb
     !!              jjorbtot = jjorbtot + jjorb
     !!              jjorb = 0
     !!              jproc = jproc + 1
     !!          end if
     !!      end do
     !!      norb_par(nproc-1) = jjorb + (norb - jjorbtot) !take the rest
     !!      !do jproc=0,nproc-1
     !!      !    if (iproc==0) write(*,*) 'jproc, norb_par(jproc)', jproc, norb_par(jproc)
     !!      !end do
     !!  else
     !!      ! Equal distribution
     !!      norb_par(0:norb-1) = 1
     !!  end if
     !!end subroutine redistribute2


     subroutine fragment_stuff()
       implicit none
       integer :: iorbn
       integer, allocatable, dimension(:) :: inwhichlocreg_tmp, onwhichatom_tmp

       frag_allocated=.false.
       if (inputpsi == 'INPUT_PSI_DISK_LINEAR' .or. in%lin%fragment_calculation) then
          allocate(ref_frags(in%frag%nfrag_ref))
          do ifrag=1,in%frag%nfrag_ref
             ref_frags(ifrag)=fragment_null()
          end do
          call init_fragments(in,lorbs,atoms%astruct,ref_frags)
         frag_allocated=.true.
       else
          nullify(ref_frags)
         frag_allocated=.false.
       end if

       call input_check_psi_id(inputpsi, input_wf_format, in%dir_output, &
            orbs, lorbs, iproc, nproc, in%frag%nfrag_ref, in%frag%dirname, ref_frags)

       ! we need to deallocate the fragment arrays we just allocated as not a restart calculation so this is no longer needed
       if (frag_allocated .and. (.not. in%lin%fragment_calculation) .and. inputpsi /= 'INPUT_PSI_DISK_LINEAR') then
           do ifrag=1,in%frag%nfrag_ref
              call fragment_free(ref_frags(ifrag))
              ref_frags(ifrag)%astruct_frg%nat=-1
              ref_frags(ifrag)%fbasis%forbs=minimal_orbitals_data_null()
              !ref_frags(ifrag)=fragment_null()
           end do
          deallocate(ref_frags)
         frag_allocated=.false.
       end if

       ! not sure if this will mess up load balancing but we want the tmbs to stay in input file order
       ! for reading for disk this is taken care of automatically
       if (in%lin%fragment_calculation .and. inputpsi /= 'INPUT_PSI_DISK_LINEAR') then
          inwhichlocreg_tmp = f_malloc(lorbs%norb,id='inwhichlocreg_tmp')
          onwhichatom_tmp = f_malloc(lorbs%norb,id='onwhichatom_tmp') 

          call vcopy(lorbs%norb,lorbs%inwhichlocreg(1),1,inwhichlocreg_tmp(1),1)
          call vcopy(lorbs%norb,lorbs%onwhichatom(1),1,onwhichatom_tmp(1),1)

          ! might be a better way of doing this...
          iorbn=0
          do iat=1,atoms%astruct%nat
             do iorb=1,lorbs%norb
                if (onwhichatom_tmp(iorb)/=iat) cycle
                iorbn = iorbn+1
                lorbs%onwhichatom(iorbn) = iat
                lorbs%inwhichlocreg(iorbn) = inwhichlocreg_tmp(iorb)
                ! double check - might not always be true in future
                if (iorbn /= inwhichlocreg_tmp(iorb)) stop 'Error reordering tmbs for fragment calculation'
             end do
          end do
          if (iorbn /= lorbs%norb) stop 'Error reordering tmbs for fragment calculation'

          call f_free(inwhichlocreg_tmp)
          call f_free(onwhichatom_tmp)
       end if

     end subroutine fragment_stuff

END SUBROUTINE system_initialization


subroutine system_initKernels(verb, iproc, nproc, geocode, in, denspot)
  use module_types
  use module_xc
  use Poisson_Solver, except_dp => dp, except_gp => gp
  use module_base
  implicit none
  logical, intent(in) :: verb
  integer, intent(in) :: iproc, nproc
  character, intent(in) :: geocode !< @copydoc poisson_solver::doc::geocode
  type(input_variables), intent(in) :: in
  type(DFT_local_fields), intent(inout) :: denspot

  integer, parameter :: ndegree_ip = 16

!!$  denspot%pkernel=pkernel_init(verb, iproc,nproc,in%matacc%PSolver_igpu,&
!!$       geocode,denspot%dpbox%ndims,denspot%dpbox%hgrids,ndegree_ip,&
!!$       mpi_env=denspot%dpbox%mpi_env,alg=in%GPS_method,cavity=in%set_epsilon)
  denspot%pkernel=pkernel_init(iproc,nproc,in%PS_dict,&
       geocode,denspot%dpbox%ndims,denspot%dpbox%hgrids,&
       mpi_env=denspot%dpbox%mpi_env)

  !create the sequential kernel if the exctX parallelisation scheme requires it
  if ((xc_exctXfac(denspot%xc) /= 0.0_gp .and. in%exctxpar=='OP2P' .or. in%SIC%alpha /= 0.0_gp)&
       .and. denspot%dpbox%mpi_env%nproc > 1) then
     !the communicator of this kernel is bigdft_mpi%mpi_comm
     !this might pose problems when using SIC or exact exchange with taskgroups
!!$     denspot%pkernelseq=pkernel_init(iproc==0 .and. verb,0,1,in%matacc%PSolver_igpu,&
!!$          geocode,denspot%dpbox%ndims,denspot%dpbox%hgrids,ndegree_ip,&
!!$          alg=in%GPS_method,cavity=in%set_epsilon)
     denspot%pkernelseq=pkernel_init(0,1,in%PS_dict_seq,&
          geocode,denspot%dpbox%ndims,denspot%dpbox%hgrids)
  else 
     denspot%pkernelseq = denspot%pkernel
  end if

END SUBROUTINE system_initKernels

subroutine system_createKernels(denspot, verb)
  use module_base
  use module_types
  use Poisson_Solver, except_dp => dp, except_gp => gp
  implicit none
  logical, intent(in) :: verb
  type(DFT_local_fields), intent(inout) :: denspot
  call pkernel_set(denspot%pkernel,verbose=verb)
    !create the sequential kernel if pkernelseq is not pkernel
  if (denspot%pkernelseq%mpi_env%nproc == 1 .and. denspot%pkernel%mpi_env%nproc /= 1) then
     call pkernel_set(denspot%pkernelseq,verbose=.false.)
  else
     denspot%pkernelseq = denspot%pkernel
  end if

END SUBROUTINE system_createKernels

!> calculate the dielectric function for the cavitBy
subroutine epsilon_cavity(atoms,rxyz,pkernel)
  use dynamic_memory
  use Poisson_Solver
  use module_atoms
  use ao_inguess, only: atomic_info
  !use yaml_output
  use numerics, only : Bohr_Ang
  use module_base, only: bigdft_mpi,f_zero
  use f_enums, f_str => str
  use yaml_output
  use dictionaries, only: f_err_throw
  use box
  use bounds, only: locreg_mesh_origin
  implicit none
  type(atoms_data), intent(in) :: atoms
  real(gp), dimension(3,atoms%astruct%nat), intent(in) :: rxyz
  type(coulomb_operator), intent(inout) :: pkernel
  !local variables
  real(gp), parameter :: fact=1.2d0 ! Multiplying factor to enlarge the rigid cavity.
  integer :: i,iat
  !integer :: i1,i2,i3,unt,i3s,i23
  real(gp) :: IntSur,IntVol,noeleene,Cavene,Repene,Disene,IntSurt,IntVolt,diffSur,diffVol
  type(atoms_iterator) :: it
  real(gp), dimension(:), allocatable :: radii,radii_nofact
  real(gp), dimension(:,:), allocatable :: rxyz_shifted
  real(gp), dimension(:,:,:), allocatable :: eps,oneoeps,oneosqrteps,corr
  real(gp), dimension(:,:,:,:), allocatable :: dlogeps
  real(gp), dimension(:,:,:), allocatable :: epst,oneoepst,oneosqrtepst,corrt
  real(gp), dimension(:,:,:,:), allocatable :: dlogepst
  type(cell) :: mesh
<<<<<<< HEAD
=======
  real(dp), dimension(3) :: origin
>>>>>>> 4b5c8a82

  !set the vdW radii for the cavity definition
  !iterate above atoms

  radii=f_malloc(atoms%astruct%nat,id='radii')
  radii_nofact=f_malloc(atoms%astruct%nat,id='radii_nofact')
  eps=f_malloc(pkernel%ndims,id='eps')
  dlogeps=f_malloc([3,pkernel%ndims(1),pkernel%ndims(2),pkernel%ndims(3)],id='dlogeps')
  oneoeps=f_malloc(pkernel%ndims,id='oneoeps')
  oneosqrteps=f_malloc(pkernel%ndims,id='oneosqrteps')
  corr=f_malloc(pkernel%ndims,id='corr')
  epst=f_malloc(pkernel%ndims,id='epst')
  dlogepst=f_malloc([3,pkernel%ndims(1),pkernel%ndims(2),pkernel%ndims(3)],id='dlogepst')
  oneoepst=f_malloc(pkernel%ndims,id='oneoepst')
  oneosqrtepst=f_malloc(pkernel%ndims,id='oneosqrtepst')
  corrt=f_malloc(pkernel%ndims,id='corrt')

  it=atoms_iter(atoms%astruct)
  !python metod
  do while(atoms_iter_next(it))
     !only amu is extracted here
     call atomic_info(atoms%nzatom(it%ityp),atoms%nelpsp(it%ityp),&
          rcov=radii(it%iat))
  end do
  !if(bigdft_mpi%iproc==0) call yaml_map('Bohr_Ang',Bohr_Ang)

!  radii(1)=1.5d0/Bohr_Ang
!  radii(2)=1.2d0/Bohr_Ang
!  radii(3)=1.2d0/Bohr_Ang

!  delta=4.0*maxval(pkernel%hgrids)
  !delta=2.0d0
  !delta=delta*0.25d0 ! Divided by 4 because both rigid cavities are 4*delta widespread 

  do i=1,atoms%astruct%nat
!   write(*,*)atoms%astruct%atomnames(atoms%astruct%iatype(i))
   ! Set the Pauling's set of atomic radii [R.C. Weast, ed., Handbook of chemistry and physics (CRC Press, Cleveland, 1981)].
   select case(trim(atoms%astruct%atomnames(atoms%astruct%iatype(i))))
   case('H')
    radii(i)=1.0d0 !Pauling's set
    !radii(i)=1.20d0 !Bondi's radii 
   case('C')
    radii(i)=1.50d0 !Pauling's set
    !radii(i)=1.70d0 !Bondi's radii 
   case('N')
    radii(i)=1.50d0 !Pauling's set
    !radii(i)=1.55d0 !Bondi's radii 
   case('O')
    radii(i)=1.40d0 !Pauling's set
    !radii(i)=1.52d0 !Bondi's radii 
   case('P')
    radii(i)=1.80d0 !Pauling's set
    !radii(i)=1.8d0 !Bondi's radii 
   case('S')
    radii(i)=1.80d0 !Pauling's set
    !radii(i)=1.80d0 !Bondi's radii 
   case('Cl')
    radii(i)=1.80d0 !Pauling's set
    !radii(i)=1.75d0 !Bondi's radii 
   case('Ti')
    radii(i)=1.80d0 !Pauling's set
    !radii(i)=1.80d0 !Bondi's radii 
   case('Pb')
    radii(i)=1.80d0 !Pauling's set
    !radii(i)=1.75d0 !Bondi's radii 
   case('I')
    radii(i)=1.80d0 !Pauling's set
    !radii(i)=1.80d0 !Bondi's radii 
   case default
    call f_err_throw('For rigid cavity a radius should be fixed for each atom type')
   end select
   !if (bigdft_mpi%iproc==0) call yaml_map('Atomic type',atoms%astruct%atomnames(atoms%astruct%iatype(i)))
   radii_nofact(i) = radii(i)/Bohr_Ang +1.05d0*pkernel%cavity%delta
   radii(i) = fact*radii(i)/Bohr_Ang + 1.22d0*pkernel%cavity%delta
  end do
  if (bigdft_mpi%iproc==0) call yaml_map('Covalent radii',radii)

!--------------------------------------------

! Calculation of non-electrostatic contribution. Use of raddi without fact
! multiplication.
!  call epsilon_rigid_cavity_error_multiatoms_bc(atoms%astruct%geocode,pkernel%ndims,pkernel%hgrids,&
!       atoms%astruct%nat,rxyz,radii_nofact,&
!       epsilon0,delta,eps,dlogeps,oneoeps,oneosqrteps,corr,IntSur,IntVol)
!  call epsilon_rigid_cavity_new_multiatoms(atoms%astruct%geocode,pkernel%ndims,pkernel%hgrids,atoms%astruct%nat,rxyz,radii_nofact,&
!       epsilon0,delta,eps,dlogeps,oneoeps,oneosqrteps,corr,IntSur,IntVol)

!  if (bigdft_mpi%iproc==0) then
!     call yaml_map('Surface integral',IntSur)
!     call yaml_map('Volume integral',IntVol)
!  end if
!  Cavene= 72.d-13*Bohr_Ang*IntSur/8.238722514d-8*627.509469d0
!  Repene=-22.d-13*Bohr_Ang*IntSur/8.238722514d-8*627.509469d0
!  Disene=-0.35d9*IntVol*2.942191219d-13*627.509469d0
!  noeleene=Cavene+Repene+Disene
!  if (bigdft_mpi%iproc==0) then
!     call yaml_map('Cavity energy',Cavene)
!     call yaml_map('Repulsion energy',Repene)
!     call yaml_map('Dispersion energy',Disene)
!     call yaml_map('Total non-electrostatic energy',noeleene)
!  end if

!--------------------------------------------

<<<<<<< HEAD
!  call epsilon_rigid_cavity(atoms%astruct%geocode,pkernel%ndims,pkernel%hgrids,atoms%astruct%nat,rxyz,radii,&
!       epsilon0,delta,eps)
  call epsilon_rigid_cavity_error_multiatoms_bc(atoms%astruct%geocode,pkernel%ndims,pkernel%hgrids,atoms%astruct%nat,rxyz,radii,&
       pkernel%cavity%epsilon0,pkernel%cavity%delta,epst,dlogepst,oneoepst,oneosqrtepst,corrt,IntSurt,IntVolt)
!  call epsilon_rigid_cavity_new_multiatoms(atoms%astruct%geocode,pkernel%ndims,pkernel%hgrids,atoms%astruct%nat,rxyz,radii,&
!       epsilon0,delta,eps,dlogeps,oneoeps,oneosqrteps,corr,IntSur,IntVol)

!------New way to calculate cavity vectors--------------------------
  mesh=cell_new(atoms%astruct%geocode,pkernel%ndims,pkernel%hgrids)

  call epsilon_rigid_cavity_soft_PCM(mesh,atoms%astruct%nat,rxyz,radii,pkernel%cavity,&
       eps,dlogeps,oneoeps,oneosqrteps,corr,IntSur,IntVol)

  call check_accuracy_3d(pkernel%ndims(1),pkernel%ndims(2),pkernel%ndims(3),i,eps,epst)
  call check_accuracy_4d(pkernel%ndims(1),pkernel%ndims(2),pkernel%ndims(3),i,dlogeps,dlogepst)
  call check_accuracy_3d(pkernel%ndims(1),pkernel%ndims(2),pkernel%ndims(3),i,oneoeps,oneoepst)
  call check_accuracy_3d(pkernel%ndims(1),pkernel%ndims(2),pkernel%ndims(3),i,oneosqrteps,oneosqrtepst)
  call check_accuracy_3d(pkernel%ndims(1),pkernel%ndims(2),pkernel%ndims(3),i,corr,corrt)

!-------------------------------------------------------------------

  pkernel%IntSur=IntSur
  pkernel%IntVol=IntVol

  diffSur=IntSurt-pkernel%IntSur
  diffVol=IntVolt-pkernel%IntVol
  if (bigdft_mpi%iproc==0) then
     call yaml_map('Old Surface integral',IntSurt)
     call yaml_map('Old Volume integral',IntVolt)
     call yaml_map('Surface integral',pkernel%IntSur)
     call yaml_map('Volume integral',pkernel%IntVol)
     call yaml_map('Surface integral diff',diffSur)
     call yaml_map('Volume integral diff',diffVol)
  end if
  Cavene= pkernel%cavity%gammaS*pkernel%IntSur*627.509469d0
  Repene= pkernel%cavity%alphaS*pkernel%IntSur*627.509469d0
  Disene= pkernel%cavity%betaV*pkernel%IntVol*627.509469d0
  noeleene=Cavene+Repene+Disene
  if (bigdft_mpi%iproc==0) then
     call yaml_map('Cavity energy',Cavene)
     call yaml_map('Repulsion energy',Repene)
     call yaml_map('Dispersion energy',Disene)
     call yaml_map('Total non-electrostatic energy',noeleene)
  end if
=======
!!$!  call epsilon_rigid_cavity(atoms%astruct%geocode,pkernel%ndims,pkernel%hgrids,atoms%astruct%nat,rxyz,radii,&
!!$!       epsilon0,delta,eps)
!!$  call epsilon_rigid_cavity_error_multiatoms_bc(atoms%astruct%geocode,pkernel%ndims,pkernel%hgrids,atoms%astruct%nat,rxyz,radii,&
!!$       pkernel%cavity%epsilon0,pkernel%cavity%delta,epst,dlogepst,oneoepst,oneosqrtepst,corrt,IntSurt,IntVolt)
!!$!  call epsilon_rigid_cavity_new_multiatoms(atoms%astruct%geocode,pkernel%ndims,pkernel%hgrids,atoms%astruct%nat,rxyz,radii,&
!!$!       epsilon0,delta,eps,dlogeps,oneoeps,oneosqrteps,corr,IntSur,IntVol)
!!$
!!$!------New way to calculate cavity vectors--------------------------
!!$  mesh=cell_new(atoms%astruct%geocode,pkernel%ndims,pkernel%hgrids)
!!$
!!$  call epsilon_rigid_cavity_soft_PCM(mesh,atoms%astruct%nat,rxyz,radii,pkernel%cavity,&
!!$       eps,dlogeps,oneoeps,oneosqrteps,corr,IntSur,IntVol)
!!$
!!$  call check_accuracy_3d(pkernel%ndims(1),pkernel%ndims(2),pkernel%ndims(3),i,eps,epst)
!!$  call check_accuracy_4d(pkernel%ndims(1),pkernel%ndims(2),pkernel%ndims(3),i,dlogeps,dlogepst)
!!$  call check_accuracy_3d(pkernel%ndims(1),pkernel%ndims(2),pkernel%ndims(3),i,oneoeps,oneoepst)
!!$  call check_accuracy_3d(pkernel%ndims(1),pkernel%ndims(2),pkernel%ndims(3),i,oneosqrteps,oneosqrtepst)
!!$  call check_accuracy_3d(pkernel%ndims(1),pkernel%ndims(2),pkernel%ndims(3),i,corr,corrt)
!!$
!-------------------------------------------------------------------

!!$  if (pkernel%mpi_env%iproc /=0) call f_zero(IntSur)
!!$  if (pkernel%mpi_env%iproc /=0) call f_zero(IntVol)
!!$  pkernel%IntSur=IntSur
!!$  pkernel%IntVol=IntVol
!!$
!!$  diffSur=IntSurt-pkernel%IntSur
!!$  diffVol=IntVolt-pkernel%IntVol
!!$  if (bigdft_mpi%iproc==0) then
!!$     call yaml_map('Old Surface integral',IntSurt)
!!$     call yaml_map('Old Volume integral',IntVolt)
!!$     call yaml_map('Surface integral',pkernel%IntSur)
!!$     call yaml_map('Volume integral',pkernel%IntVol)
!!$     call yaml_map('Surface integral diff',diffSur)
!!$     call yaml_map('Volume integral diff',diffVol)
!!$  end if
!!$  Cavene= pkernel%cavity%gammaS*pkernel%IntSur*627.509469d0
!!$  Repene= pkernel%cavity%alphaS*pkernel%IntSur*627.509469d0
!!$  Disene= pkernel%cavity%betaV*pkernel%IntVol*627.509469d0
!!$  noeleene=Cavene+Repene+Disene
!!$  if (bigdft_mpi%iproc==0) then
!!$     call yaml_map('Cavity energy',Cavene)
!!$     call yaml_map('Repulsion energy',Repene)
!!$     call yaml_map('Dispersion energy',Disene)
!!$     call yaml_map('Total non-electrostatic energy',noeleene)
!!$  end if
>>>>>>> 4b5c8a82

  !set the epsilon to the poisson solver kernel
!  call pkernel_set_epsilon(pkernel,eps=eps)

  !!!!!set the fake cavity to restore the value in vacuum
!!$  corr=0.d0
!!$  oneosqrteps=1.d0

  !if(bigdft_mpi%iproc==0) call yaml_map('Im here',1)

  !here the pkernel_set_epsilon routine should been modified to accept
  !already the radii and the atoms
<<<<<<< HEAD
  

  select case(trim(f_str(pkernel%method)))
  case('PCG')
   call pkernel_set_epsilon(pkernel,eps=eps,oneosqrteps=oneosqrteps,corr=corr)
!   call pkernel_set_epsilon(pkernel,eps=eps)
  case('PI') 
   call pkernel_set_epsilon(pkernel,eps=eps,oneoeps=oneoeps,dlogeps=dlogeps)
!   call pkernel_set_epsilon(pkernel,eps=eps)
  end select
=======
  mesh=cell_new(atoms%astruct%geocode,pkernel%ndims,pkernel%hgrids)
  origin=locreg_mesh_origin(mesh)
  rxyz_shifted=f_malloc([3,atoms%astruct%nat],id='rxyz_shifted')
  do iat=1,atoms%astruct%nat
     rxyz_shifted(:,iat)=rxyz(:,iat)+origin
  end do
  call pkernel_set_epsilon(pkernel,nat=atoms%astruct%nat,rxyz=rxyz_shifted,radii=radii)
  call f_free(rxyz_shifted)
!!$  select case(trim(f_str(pkernel%method)))
!!$  case('PCG')
!!$   call pkernel_set_epsilon(pkernel,eps=eps,oneosqrteps=oneosqrteps,corr=corr)
!!$!   call pkernel_set_epsilon(pkernel,eps=eps)
!!$  case('PI') 
!!$   call pkernel_set_epsilon(pkernel,eps=eps,oneoeps=oneoeps,dlogeps=dlogeps)
!!$!   call pkernel_set_epsilon(pkernel,eps=eps)
!!$  end select
>>>>>>> 4b5c8a82

!!$  !starting point in third direction
!!$  i3s=pkernel%grid%istart+1
!!$  i23=1
!!$  do i3=i3s,i3s+pkernel%grid%n3p-1!kernel%ndims(3)
!!$     do i2=1,pkernel%ndims(2)
!!$        do i1=1,pkernel%ndims(1)
!!$           pkernel%cavity(i1,i23)=eps(i1,i2,i3)
!!$        end do
!!$        i23=i23+1
!!$     end do
!!$  end do

!!$  unt=f_get_free_unit(21)
!!$  call f_open_file(unt,file='oneoepsilon.dat')
!!$  i1=1!n03/2
!!$  do i2=1,pkernel%ndims(2)
!!$     do i3=1,pkernel%ndims(3)
!!$        write(unt,'(2(1x,I4),2(1x,e14.7))')i2,i3,pkernel%oneoeps(i1,i2+(i3-1)*pkernel%ndims(2)),&
!!$             pkernel%oneoeps(pkernel%ndims(1)/2,i2+(i3-1)*pkernel%ndims(2))
!!$     end do
!!$  end do
!!$  call f_close(unt)

  call f_free(radii)
  call f_free(radii_nofact)
  call f_free(eps)
  call f_free(dlogeps)
  call f_free(oneoeps)
  call f_free(oneosqrteps)
  call f_free(corr)
  call f_free(epst)
  call f_free(dlogepst)
  call f_free(oneoepst)
  call f_free(oneosqrtepst)
  call f_free(corrt)
end subroutine epsilon_cavity

!> Check the difference of two 3 dimensional vectors
subroutine check_accuracy_3d(n01,n02,n03,i,r1,r2)
  use yaml_output
  use dynamic_memory
  use f_utils
  use module_base, only: bigdft_mpi
  implicit none
  integer, intent(in) :: n01
  integer, intent(in) :: n02
  integer, intent(in) :: n03
  integer, intent(in) :: i
  real(kind=8), dimension(n01,n02,n03), intent(in) :: r1,r2
  !automatic array, to be check is stack poses problem
  real(kind=8), dimension(:,:,:), allocatable :: re
  integer :: i1,i2,i3,j,i1_max,i2_max,i3_max,jj,unt
  real(kind=8) :: max_val,fact
  character(len=20) :: str

  re=f_malloc([n01,n02,n03],id='re')

      max_val = 0.d0
      i1_max = 1
      i2_max = 1
      i3_max = 1
      do i3=1,n03
         do i2=1,n02
            do i1=1,n01
               re(i1,i2,i3) = r1(i1,i2,i3) - r2(i1,i2,i3)
               fact=abs(re(i1,i2,i3))
               if (max_val < fact) then
                  max_val = fact
                  i1_max = i1
                  i2_max = i2
                  i3_max = i3
               end if
            end do
         end do
      end do
  if (bigdft_mpi%iproc==0) then
      if (max_val == 0.d0) then
         call yaml_map('Inf. Norm difference with reference',0.d0)
      else
         call yaml_mapping_open('Inf. Norm difference with reference')
         call yaml_map('Value',max_val,fmt='(1pe22.15)')
         call yaml_map('Point',[i1_max,i2_max,i3_max],fmt='(i4)')
         call yaml_map('Some values',[re(n01/2,n02/2,n03/2),re(2,n02/2,n03/2),re(10,n02/2,n03/2)],&
              fmt='(1pe22.15)')
         call yaml_mapping_close()
      end if
  end if
  call f_free(re)

end subroutine check_accuracy_3d

!> Check the difference of two 4 dimensional vectors
subroutine check_accuracy_4d(n01,n02,n03,i,r1,r2)
  use yaml_output
  use dynamic_memory
  use f_utils
  use module_base, only: bigdft_mpi
  implicit none
  integer, intent(in) :: n01
  integer, intent(in) :: n02
  integer, intent(in) :: n03
  integer, intent(in) :: i
  real(kind=8), dimension(3,n01,n02,n03), intent(in) :: r1,r2
  !automatic array, to be check is stack poses problem
  real(kind=8), dimension(:,:,:,:), allocatable :: re
  integer :: i1,i2,i3,j,i1_max,i2_max,i3_max,jj,unt
  real(kind=8) :: max_val,fact
  character(len=20) :: str
  
  re=f_malloc([3,n01,n02,n03],id='re')

      max_val = 0.d0
      i1_max = 1
      i2_max = 1
      i3_max = 1
      do i3=1,n03
         do i2=1,n02
            do i1=1,n01
               do j=1,3
               re(j,i1,i2,i3) = r1(j,i1,i2,i3) - r2(j,i1,i2,i3)
               fact=abs(re(j,i1,i2,i3))
               if (max_val < fact) then
                  max_val = fact
                  i1_max = i1
                  i2_max = i2
                  i3_max = i3
               end if
               end do
            end do
         end do
      end do
  if (bigdft_mpi%iproc==0) then
      if (max_val == 0.d0) then
         call yaml_map('Inf. Norm difference with reference',0.d0)
      else
         call yaml_mapping_open('Inf. Norm difference with reference')
         call yaml_map('Value',max_val,fmt='(1pe22.15)')
         call yaml_map('Point',[i1_max,i2_max,i3_max],fmt='(i4)')
         call yaml_map('Some values',[re(1,n01/2,n02/2,n03/2),re(1,2,n02/2,n03/2),re(1,10,n02/2,n03/2)],&
              fmt='(1pe22.15)')
         call yaml_mapping_close()
      end if
  end if
  call f_free(re)

end subroutine check_accuracy_4d

!> Calculate the inner cavity for a sccs run to avoit discontinuity in epsilon
!! due to near-zero edens near atoms
subroutine epsinnersccs_cavity(atoms,rxyz,pkernel)
  use dynamic_memory
  use Poisson_Solver
  use module_atoms
  use ao_inguess, only: atomic_info
  !use yaml_output
  use numerics, only : Bohr_Ang
  use module_base, only: bigdft_mpi
  use f_enums, f_str => str
  use yaml_output
  use dictionaries, only: f_err_throw
  implicit none
  type(atoms_data), intent(in) :: atoms
  real(gp), dimension(3,atoms%astruct%nat), intent(in) :: rxyz
  type(coulomb_operator), intent(inout) :: pkernel

  !local variables
  integer :: i,n1,n23,i3s
  real(gp) :: delta
  type(atoms_iterator) :: it
  real(gp), dimension(:), allocatable :: radii
  real(gp), dimension(:,:,:), allocatable :: eps

  radii=f_malloc(atoms%astruct%nat,id='radii')
  eps=f_malloc(pkernel%ndims,id='eps')

  it=atoms_iter(atoms%astruct)
  !python metod
  do while(atoms_iter_next(it))
     !only amu is extracted here
     call atomic_info(atoms%nzatom(it%ityp),atoms%nelpsp(it%ityp),&
          rcov=radii(it%iat))
  end do

!  if(bigdft_mpi%iproc==0) call yaml_map('Bohr_Ang',Bohr_Ang)

  delta=2.0*maxval(pkernel%hgrids)
!  if(bigdft_mpi%iproc==0) call yaml_map('Delta cavity',delta)

  do i=1,atoms%astruct%nat
   radii(i) = 0.5d0/Bohr_Ang
  end do
!  if (bigdft_mpi%iproc==0) call yaml_map('Covalent radii',radii)

  call epsinnersccs_rigid_cavity_error_multiatoms_bc(atoms%astruct%geocode,&
       pkernel%ndims,pkernel%hgrids,atoms%astruct%nat,rxyz,radii,delta,eps)

  n1=pkernel%ndims(1)
  n23=pkernel%ndims(2)*pkernel%grid%n3p
  !starting point in third direction
  i3s=pkernel%grid%istart+1
  if (pkernel%grid%n3p==0) i3s=1

  call f_memcpy(n=n1*n23,src=eps(1,1,i3s),dest=pkernel%w%epsinnersccs)

  call f_free(radii)
  call f_free(eps)
end subroutine epsinnersccs_cavity

!> Calculate the important objects related to the physical properties of the system
subroutine system_properties(iproc,nproc,in,atoms,orbs)!,radii_cf)
  use module_base
  use module_types
  use module_interfaces, only: orbitals_descriptors
  use public_enums
  implicit none
  integer, intent(in) :: iproc,nproc
  type(input_variables), intent(in) :: in
  type(atoms_data), intent(in) :: atoms
  type(orbitals_data), intent(inout) :: orbs
!  real(gp), dimension(atoms%astruct%ntypes,3), intent(out) :: radii_cf
  !local variables
  !n(c) character(len=*), parameter :: subname='system_properties'
  integer :: nspinor

!  radii_cf = atoms%radii_cf
!!$  call read_radii_variables(atoms, radii_cf, in%crmult, in%frmult, in%projrad)
!!$  call read_atomic_variables(atoms, trim(in%file_igpop),in%nspin)
  if (iproc == 0) call print_atomic_variables(atoms, max(in%hx,in%hy,in%hz), in%ixc, in%dispersion)
  if(in%nspin==4) then
     nspinor=4
  else
     nspinor=1
  end if
  call orbitals_descriptors(iproc, nproc,in%gen_norb,in%gen_norbu,in%gen_norbd,in%nspin,nspinor,&
       in%gen_nkpt,in%gen_kpt,in%gen_wkpt,orbs,LINEAR_PARTITION_NONE)
  orbs%occup(1:orbs%norb*orbs%nkpts) = in%gen_occup
  if (iproc==0) call print_orbitals(orbs, atoms%astruct%geocode)

  !Check if orbitals and electrons
  if (orbs%norb*orbs%nkpts == 0) &
     & call f_err_throw('No electrons in the system. Check your input variables or atomic positions', &
     & err_id=BIGDFT_INPUT_VARIABLES_ERROR)

END SUBROUTINE system_properties


!> Check for the need of a core density and fill the rhocore array which
!! should be passed at the rhocore pointer
subroutine calculate_rhocore(at,d,rxyz,hxh,hyh,hzh,i3s,i3xcsh,n3d,n3p,rhocore)
  use module_base
  use module_types
  use yaml_output
  implicit none
  integer, intent(in) :: i3s,n3d,i3xcsh,n3p
  real(gp), intent(in) :: hxh,hyh,hzh
  type(atoms_data), intent(in) :: at
  type(grid_dimensions), intent(in) :: d
  real(gp), dimension(3,at%astruct%nat), intent(in) :: rxyz
  real(wp), dimension(:,:,:,:), pointer :: rhocore
  !local variables
  character(len=*), parameter :: subname='calculate_rhocore'
  integer :: ityp,iat,j3,i1,i2 !,ierr,ind
  real(wp) :: tt
  real(gp) :: rx,ry,rz,rloc,cutoff,chgat
  real(gp), dimension(:), allocatable :: chg_at
  

  !check for the need of a nonlinear core correction
!!$  donlcc=.false.
!!$  chk_nlcc: do ityp=1,at%astruct%ntypes
!!$     filename = 'nlcc.'//at%astruct%atomnames(ityp)
!!$
!!$     inquire(file=filename,exist=exists)
!!$     if (exists) then
!!$        donlcc=.true.
!!$        exit chk_nlcc
!!$     end if
!!$  end do chk_nlcc

  if (at%donlcc) then
     !allocate pointer rhocore
     chg_at=f_malloc0(at%astruct%ntypes,id='chg_at')
     rhocore = f_malloc0_ptr((/ d%n1i , d%n2i , n3d , 10 /),id='rhocore')
     !perform the loop on any of the atoms which have this feature
     do iat=1,at%astruct%nat
        ityp=at%astruct%iatype(iat)
        if (at%nlcc_ngv(ityp)/=UNINITIALIZED(1) .or.&
             at%nlcc_ngc(ityp)/=UNINITIALIZED(1) ) then
           !if (bigdft_mpi%iproc == 0) call yaml_map('NLCC, Calculate core density for atom',trim(at%astruct%atomnames(ityp)))
           rx=rxyz(1,iat) 
           ry=rxyz(2,iat)
           rz=rxyz(3,iat)

           rloc=at%psppar(0,0,ityp)
           cutoff=10.d0*rloc

           call calc_rhocore_iat(bigdft_mpi%iproc,at,ityp,rx,ry,rz,cutoff,hxh,hyh,hzh,&
                d%n1,d%n2,d%n3,d%n1i,d%n2i,d%n3i,i3s,n3d,chgat,rhocore)
           chg_at(ityp)=chg_at(ityp)+chgat
        end if
     end do

     !calculate total core charge in the grid
     !In general this should be really bad

!!$     do j3=1,n3d
!!$        tt=0.0_wp
!!$        do i2=1,d%n2i
!!$           do i1=1,d%n1i
!!$              !ind=i1+(i2-1)*d%n1i+(j3+i3xcsh-1)*d%n1i*d%n2i
!!$              tt=tt+rhocore(i1,i2,j3,1)
!!$           enddo
!!$        enddo
!!$        write(17+iproc,*)j3+i3s-1,tt
!!$     enddo
!!$call MPI_BARRIER(bigdft_mpi%mpi_comm,ierr)
!!$stop
     tt=0.0_wp
     do j3=1,n3p
        do i2=1,d%n2i
           do i1=1,d%n1i
              !ind=i1+(i2-1)*d%n1i+(j3+i3xcsh-1)*d%n1i*d%n2i
              tt=tt+rhocore(i1,i2,j3+i3xcsh,1)
           enddo
        enddo
     enddo

     if (bigdft_mpi%nproc > 1) call mpiallred(tt,1,MPI_SUM,comm=bigdft_mpi%mpi_comm)
     tt=tt*hxh*hyh*hzh
     if (bigdft_mpi%iproc == 0) then
        call yaml_mapping_open('Analytic core charges for atom species')
        do ityp=1,at%astruct%ntypes
           if (chg_at(ityp) /= 0.0_gp) &
                call yaml_map(trim(at%astruct%atomnames(ityp)),chg_at(ityp),fmt='(f15.7)')
        end do
        call yaml_mapping_close()
        call yaml_map('Total core charge',sum(chg_at),fmt='(f15.7)')
        call yaml_map('Total core charge on the grid (To be compared with analytic one)', tt,fmt='(f15.7)')
     end if
     call f_free(chg_at)
  else
     !No NLCC needed, nullify the pointer 
     nullify(rhocore)
  end if

END SUBROUTINE calculate_rhocore




!!$subroutine nlcc_dim_from_file(filename, ngv, ngc, dim, read_nlcc)
!!$  use module_base
!!$  implicit none
!!$  
!!$  character(len = *), intent(in) :: filename
!!$  integer, intent(inout) :: dim
!!$  integer, intent(out) :: ngv, ngc
!!$  logical, intent(out) :: read_nlcc
!!$
!!$  integer :: ig, j
!!$  real(gp), dimension(0:4) :: fake_nlcc
!!$
!!$  inquire(file=filename,exist=read_nlcc)
!!$  if (read_nlcc) then
!!$     !associate the number of gaussians
!!$     open(unit=79,file=filename,status='unknown')
!!$     read(79,*)ngv
!!$     if (ngv==0) then 
!!$        ngv=UNINITIALIZED(1)
!!$     else
!!$        dim=dim+(ngv*(ngv+1)/2)
!!$        do ig=1,(ngv*(ngv+1))/2
!!$           read(79,*) (fake_nlcc(j),j=0,4)!jump the suitable lines (the file is organised with one element per line)
!!$        end do
!!$     end if
!!$     read(79,*)ngc
!!$     if (ngc==0) then
!!$        ngc=UNINITIALIZED(1)
!!$     else
!!$        dim=dim+(ngc*(ngc+1))/2
!!$
!!$        !better to read values in a fake array
!!$        do ig=1,(ngc*(ngc+1))/2
!!$           read(79,*) (fake_nlcc(j),j=0,4)!jump the suitable lines (the file is organised with one element per line)
!!$        end do
!!$     end if
!!$     !no need to go further for the moment
!!$     close(unit=79)
!!$  else
!!$     ngv=UNINITIALIZED(1)
!!$     ngc=UNINITIALIZED(1)
!!$  end if
!!$END SUBROUTINE nlcc_dim_from_file


!> Calculate the number of electrons and check the polarisation (mpol)
subroutine read_n_orbitals(iproc, qelec_up, qelec_down, norbe, &
     & atoms, qcharge, nspin, mpol, norbsempty)
  use module_atoms, only: atoms_data
  use ao_inguess, only: charge_and_spol
  use module_defs, only: gp
  use dictionaries, only: f_err_throw
  use yaml_strings
  use yaml_output, only: yaml_warning, yaml_comment
  use dynamic_memory
  !use ao_inguess, only : count_atomic_shells
  implicit none
  !Arguments
  type(atoms_data), intent(in) :: atoms
  integer, intent(out) :: norbe
  real(gp), intent(out) :: qelec_up, qelec_down
  real(gp), intent(in) :: qcharge
  integer, intent(in) :: nspin, mpol, norbsempty, iproc
  !Local variables
  logical :: int_charge
  integer :: nel, nel_up,nel_dwn,nchg,iat, ityp, ispinsum, ichgsum, ichg, ispol,iabspol!, nspinor
  real(gp) :: qelec

  call f_routine(id='read_n_orbitals')

  !calculate number of electrons and orbitals
  ! Number of electrons and number of semicore atoms
  qelec=0
  do iat=1,atoms%astruct%nat
     ityp=atoms%astruct%iatype(iat)
     qelec=qelec+real(atoms%nelpsp(ityp),gp)
  enddo
  qelec=qelec-qcharge
  !roundoff of the charge
  nel=nint(qelec)
  if (qelec - real(nel,gp) > 1.e-12_gp) nel=nel+1
  nchg=nint(-qcharge)
  if (-qcharge - real(nchg,gp) > 1.e-12_gp) nchg=nchg+1
  nchg=-nchg

  int_charge = real(nint(qelec),gp) == qelec

  if(qelec < 0.0_gp ) then
    call f_err_throw('Number of electrons is negative:' // trim(yaml_toa(qelec)) // &
      & '. FIX: decrease value of qcharge.', err_name='BIGDFT_RUNTIME_ERROR')
  end if

  ! Number of orbitals
  if (nspin==1) then
     qelec_up=qelec
     qelec_down=0.0_gp
  else if(nspin==4) then
     qelec_up=qelec
     qelec_down=0.0_gp
  else 
     if (mod(nel+mpol,2) /=0 .and. int_charge) then
          call f_err_throw('The mpol polarization should have the same parity of the (rounded) number of electrons. ' // &
            & '(mpol='+mpol+' and qelec='+qelec+')', &
            & err_name='BIGDFT_INPUT_VARIABLES_ERROR')

     end if
     !put the charge according to the polarization.
     !non-integer part always goes to the upper spin shell
     !nelec_up=min((nelec+mpol)/2,nelec) !this is the integer part (rounded)
     nel_up=min((nel+mpol)/2,nel)
     nel_dwn=nel-nel_up
     qelec_down=real(nel_dwn,gp)
     !then the elec_up part is redefined with the actual charge
     qelec_up=qelec-qelec_down

     !test if the spin is compatible with the input guess polarisations
     ispinsum=0
     ichgsum=0
     iabspol=0
     do iat=1,atoms%astruct%nat
        call charge_and_spol(atoms%astruct%input_polarization(iat),ichg,ispol)
        ispinsum=ispinsum+ispol
        ichgsum=ichgsum+ichg
        iabspol=iabspol+abs(ispol)
     end do

     if (ispinsum /= nel_up-nel_dwn .and. int_charge) then
        call f_err_throw('Total polarisation for the input guess (found ' // &
             trim(yaml_toa(ispinsum)) // &
             ') must be equal to rounded nel_up-nel_dwn ' // &
             '(nelec=' // trim(yaml_toa(qelec)) // ', mpol=' // trim(yaml_toa(mpol)) // &
             ', nel_up-nel_dwn=' // trim((yaml_toa(nel_up-nel_dwn))) // &
             ', nel_up=' // trim((yaml_toa(nel_up))) // &
             ', nel_dwn=' // trim((yaml_toa(nel_dwn))) // &
             '). Use the keyword "IGSpin" or add a spin component for the input guess per atom.', &
             err_name='BIGDFT_INPUT_VARIABLES_ERROR')
     end if

     if (ichgsum /= nchg .and. ichgsum /= 0) then
        call f_err_throw('Total input charge (found ' // trim(yaml_toa(ichgsum)) // &
             & ') cannot be different than rounded charge. With charge =' // trim(yaml_toa(qcharge)) // &
             & ' and input charge=' // trim(yaml_toa(ichgsum)), &
             & err_name='BIGDFT_INPUT_VARIABLES_ERROR')
     end if

     !now warn if there is no input guess spin polarisation
!!$     ispinsum=0
!!$     do iat=1,atoms%astruct%nat
!!$        call charge_and_spol(atoms%astruct%input_polarization(iat),ichg,ispol)
!!$        ispinsum=ispinsum+abs(ispol)
!!$     end do
!!$     if (ispinsum == 0) then
     if (iabspol == 0 .and. iproc==0 .and. norbsempty == 0) &
          call yaml_warning('Found no input polarisation, add it for a correct input guess')
  end if

  norbe = 0
  do iat=1,atoms%astruct%nat
     norbe=norbe+atoms%aoig(iat)%nao
  end do
  if (norbe == 0) norbe = nel !elec_up + nelec_down ! electron gas case

  call f_release_routine()

end subroutine read_n_orbitals


!> Find the correct position of the nlcc parameters
subroutine nlcc_start_position(ityp,atoms,ngv,ngc,islcc)
  use module_base
  use module_types
  implicit none
  integer, intent(in) :: ityp
  type(atoms_data), intent(in) :: atoms
  integer, intent(out) :: ngv,ngc,islcc
  !local variables
  integer :: ilcc,jtyp

  ilcc=0
  do jtyp=1,ityp-1
     ngv=atoms%nlcc_ngv(jtyp)
     if (ngv /= UNINITIALIZED(ngv)) ilcc=ilcc+(ngv*(ngv+1)/2)
     ngc=atoms%nlcc_ngc(jtyp)
     if (ngc /= UNINITIALIZED(ngc)) ilcc=ilcc+(ngc*(ngc+1))/2
  end do
  islcc=ilcc

  ngv=atoms%nlcc_ngv(ityp)
  if (ngv==UNINITIALIZED(1)) ngv=0
  ngc=atoms%nlcc_ngc(ityp)
  if (ngc==UNINITIALIZED(1)) ngc=0
END SUBROUTINE nlcc_start_position


!!!!> Define the descriptors of the orbitals from a given norb
!!!!! It uses the cubic strategy for partitioning the orbitals
!!!subroutine orbitals_descriptors_forLinear(iproc,nproc,norb,norbu,norbd,nspin,nspinor,nkpt,kpt,wkpt,orbs)
!!!  use module_base
!!!  use module_types
!!!  implicit none
!!!  integer, intent(in) :: iproc,nproc,norb,norbu,norbd,nkpt,nspin
!!!  integer, intent(in) :: nspinor
!!!  type(orbitals_data), intent(out) :: orbs
!!!  real(gp), dimension(nkpt), intent(in) :: wkpt
!!!  real(gp), dimension(3,nkpt), intent(in) :: kpt
!!!  !local variables
!!!  character(len=*), parameter :: subname='orbitals_descriptors'
!!!  integer :: iorb,jproc,norb_tot,ikpt,i_stat,jorb,ierr,i_all,iiorb
!!!  integer :: mpiflag
!!!  logical, dimension(:), allocatable :: GPU_for_orbs
!!!  integer, dimension(:,:), allocatable :: norb_par !(with k-pts)
!!!
!!!
!!!  allocate(orbs%norb_par(0:nproc-1,0:nkpt),stat=i_stat)
!!!  call memocc(i_stat,orbs%norb_par,'orbs%norb_par',subname)
!!!
!!!  !assign the value of the k-points
!!!  orbs%nkpts=nkpt
!!!  !allocate vectors related to k-points
!!!  allocate(orbs%kpts(3,orbs%nkpts),stat=i_stat)
!!!  call memocc(i_stat,orbs%kpts,'orbs%kpts',subname)
!!!  allocate(orbs%kwgts(orbs%nkpts),stat=i_stat)
!!!  call memocc(i_stat,orbs%kwgts,'orbs%kwgts',subname)
!!!  orbs%kpts(:,1:nkpt) = kpt(:,:)
!!!  orbs%kwgts(1:nkpt) = wkpt(:)
!!!
!!!  ! Change the wavefunctions to complex if k-points are used (except gamma).
!!!  orbs%nspinor=nspinor
!!!  if (nspinor == 1) then
!!!     if (maxval(abs(orbs%kpts)) > 0._gp) orbs%nspinor=2
!!!     !nspinor=2 !fake, used for testing with gamma
!!!  end if
!!!  orbs%nspin = nspin
!!!
!!!  !initialise the array
!!!  do jproc=0,nproc-1
!!!     orbs%norb_par(jproc,0)=0 !size 0 nproc-1
!!!  end do
!!!
!!!  !create an array which indicate which processor has a GPU associated 
!!!  !from the viewpoint of the BLAS routines (deprecated, not used anymore)
!!!  if (.not. GPUshare) then
!!!     allocate(GPU_for_orbs(0:nproc-1),stat=i_stat)
!!!     call memocc(i_stat,GPU_for_orbs,'GPU_for_orbs',subname)
!!!     
!!!     if (nproc > 1) then
!!!        call MPI_ALLGATHER(GPUconv,1,MPI_LOGICAL,GPU_for_orbs(0),1,MPI_LOGICAL,&
!!!             bigdft_mpi%mpi_comm,ierr)
!!!     else
!!!        GPU_for_orbs(0)=GPUconv
!!!     end if
!!!     
!!!     i_all=-product(shape(GPU_for_orbs))*kind(GPU_for_orbs)
!!!     deallocate(GPU_for_orbs,stat=i_stat)
!!!     call memocc(i_stat,i_all,'GPU_for_orbs',subname)
!!!  end if
!!!
!!!  allocate(norb_par(0:nproc-1,orbs%nkpts),stat=i_stat)
!!!  call memocc(i_stat,norb_par,'norb_par',subname)
!!!
!!!  !old system for calculating k-point repartition
!!!!!$  call parallel_repartition_with_kpoints(nproc,orbs%nkpts,norb,orbs%norb_par)
!!!!!$
!!!!!$  !check the distribution
!!!!!$  norb_tot=0
!!!!!$  do jproc=0,iproc-1
!!!!!$     norb_tot=norb_tot+orbs%norb_par(jproc)
!!!!!$  end do
!!!!!$  !reference orbital for process
!!!!!$  orbs%isorb=norb_tot
!!!!!$  do jproc=iproc,nproc-1
!!!!!$     norb_tot=norb_tot+orbs%norb_par(jproc)
!!!!!$  end do
!!!!!$
!!!!!$  if(norb_tot /= norb*orbs%nkpts) then
!!!!!$     write(*,*)'ERROR: partition of orbitals incorrect, report bug.'
!!!!!$     write(*,*)orbs%norb_par(:),norb*orbs%nkpts
!!!!!$     stop
!!!!!$  end if
!!!!!$
!!!!!$  !calculate the k-points related quantities
!!!!!$  allocate(mykpts(orbs%nkpts),stat=i_stat)
!!!!!$  call memocc(i_stat,mykpts,'mykpts',subname)
!!!!!$
!!!!!$  call parallel_repartition_per_kpoints(iproc,nproc,orbs%nkpts,norb,orbs%norb_par,&
!!!!!$       orbs%nkptsp,mykpts,norb_par)
!!!!!$  if (orbs%norb_par(iproc) >0) then
!!!!!$     orbs%iskpts=mykpts(1)-1
!!!!!$  else
!!!!!$     orbs%iskpts=0
!!!!!$  end if
!!!!!$  i_all=-product(shape(mykpts))*kind(mykpts)
!!!!!$  deallocate(mykpts,stat=i_stat)
!!!!!$  call memocc(i_stat,i_all,'mykpts',subname)
!!!
!!!  !new system for k-point repartition
!!!  call kpts_to_procs_via_obj(nproc,orbs%nkpts,norb,norb_par)
!!!  !assign the values for norb_par and check the distribution
!!!  norb_tot=0
!!!  do jproc=0,nproc-1
!!!     if (jproc==iproc) orbs%isorb=norb_tot
!!!     do ikpt=1,orbs%nkpts
!!!        orbs%norb_par(jproc,0)=orbs%norb_par(jproc,0)+norb_par(jproc,ikpt)
!!!     end do
!!!     norb_tot=norb_tot+orbs%norb_par(jproc,0)
!!!  end do
!!!
!!!  if(norb_tot /= norb*orbs%nkpts) then
!!!     write(*,*)'ERROR: partition of orbitals incorrect, report bug.'
!!!     write(*,*)orbs%norb_par(:,0),norb*orbs%nkpts
!!!     stop
!!!  end if
!!!
!!!
!!!  !allocate(orbs%ikptsp(orbs%nkptsp+ndebug),stat=i_stat)
!!!  !call memocc(i_stat,orbs%ikptsp,'orbs%ikptsp',subname)
!!!  !orbs%ikptsp(1:orbs%nkptsp)=mykpts(1:orbs%nkptsp)
!!!
!!!  !this array will be reconstructed in the orbitals_communicators routine
!!!  i_all=-product(shape(norb_par))*kind(norb_par)
!!!  deallocate(norb_par,stat=i_stat)
!!!  call memocc(i_stat,i_all,'norb_par',subname)
!!!
!!!  !assign the values of the orbitals data
!!!  orbs%norb=norb
!!!  orbs%norbp=orbs%norb_par(iproc,0)
!!!  orbs%norbu=norbu
!!!  orbs%norbd=norbd
!!!
!!!  ! Modify these values
!!!  call repartitionOrbitals2(iproc, nproc, orbs%norb, orbs%norb_par, orbs%norbp, orbs%isorb)
!!!
!!!
!!!  allocate(orbs%iokpt(orbs%norbp+ndebug),stat=i_stat)
!!!  call memocc(i_stat,orbs%iokpt,'orbs%iokpt',subname)
!!!
!!!  !assign the k-point to the given orbital, counting one orbital after each other
!!!  jorb=0
!!!  do ikpt=1,orbs%nkpts
!!!     do iorb=1,orbs%norb
!!!        jorb=jorb+1 !this runs over norb*nkpts values
!!!        if (jorb > orbs%isorb .and. jorb <= orbs%isorb+orbs%norbp) then
!!!           orbs%iokpt(jorb-orbs%isorb)=ikpt
!!!        end if
!!!     end do
!!!  end do
!!!
!!!  !allocate occupation number and spinsign
!!!  !fill them in normal way
!!!  allocate(orbs%occup(orbs%norb*orbs%nkpts+ndebug),stat=i_stat)
!!!  call memocc(i_stat,orbs%occup,'orbs%occup',subname)
!!!  allocate(orbs%spinsgn(orbs%norb*orbs%nkpts+ndebug),stat=i_stat)
!!!  call memocc(i_stat,orbs%spinsgn,'orbs%spinsgn',subname)
!!!  orbs%occup(1:orbs%norb*orbs%nkpts)=1.0_gp 
!!!  do ikpt=1,orbs%nkpts
!!!     do iorb=1,orbs%norbu
!!!        orbs%spinsgn(iorb+(ikpt-1)*orbs%norb)=1.0_gp
!!!     end do
!!!     do iorb=1,orbs%norbd
!!!        orbs%spinsgn(iorb+orbs%norbu+(ikpt-1)*orbs%norb)=-1.0_gp
!!!     end do
!!!  end do
!!!
!!!  !put a default value for the fermi energy
!!!  orbs%efermi = UNINITIALIZED(orbs%efermi)
!!!  !and also for the gap
!!!  orbs%HLgap = UNINITIALIZED(orbs%HLgap)
!!!
!!!  ! allocate inwhichlocreg
!!!
!!!  allocate(orbs%inwhichlocreg(orbs%norb*orbs%nkpts),stat=i_stat)
!!!  call memocc(i_stat,orbs%inwhichlocreg,'orbs%inwhichlocreg',subname)
!!!  ! default for inwhichlocreg
!!!  orbs%inwhichlocreg = 1
!!!
!!!  !nullify(orbs%inwhichlocregP)
!!!
!!!  !allocate the array which assign the k-point to processor in transposed version
!!!  allocate(orbs%ikptproc(orbs%nkpts+ndebug),stat=i_stat)
!!!  call memocc(i_stat,orbs%ikptproc,'orbs%ikptproc',subname)
!!!
!!!  !initialize the starting point of the potential for each orbital (to be removed?)
!!!  allocate(orbs%ispot(orbs%norbp),stat=i_stat)
!!!  call memocc(i_stat,orbs%ispot,'orbs%ispot',subname)
!!!
!!!
!!!  ! Define two new arrays:
!!!  ! - orbs%isorb_par is the same as orbs%isorb, but every process also knows
!!!  !   the reference orbital of each other process.
!!!  ! - orbs%onWhichMPI indicates on which MPI process a given orbital
!!!  !   is located.
!!!  allocate(orbs%isorb_par(0:nproc-1), stat=i_stat)
!!!  call memocc(i_stat, orbs%isorb_par, 'orbs%isorb_par', subname)
!!!  allocate(orbs%onWhichMPI(sum(orbs%norb_par(:,0))), stat=i_stat)
!!!  call memocc(i_stat, orbs%onWhichMPI, 'orbs%onWhichMPI', subname)
!!!  iiorb=0
!!!  orbs%isorb_par=0
!!!  do jproc=0,nproc-1
!!!      do iorb=1,orbs%norb_par(jproc,0)
!!!          iiorb=iiorb+1
!!!          orbs%onWhichMPI(iiorb)=jproc
!!!      end do
!!!      if(iproc==jproc) then
!!!          orbs%isorb_par(jproc)=orbs%isorb
!!!      end if
!!!  end do
!!!  call MPI_Initialized(mpiflag,ierr)
!!!  if(mpiflag /= 0 .and. nproc > 1) call mpiallred(orbs%isorb_par(0), nproc, mpi_sum, bigdft_mpi%mpi_comm, ierr)
!!!
!!!END SUBROUTINE orbitals_descriptors_forLinear


!> Routine which assigns to each processor the repartition of nobj*nkpts objects
subroutine kpts_to_procs_via_obj(nproc,nkpts,nobj,nobj_par)
  use module_base
  implicit none
  integer, intent(in) :: nproc !< No. of proc
  integer, intent(in) :: nkpts !< No. K points
  integer, intent(in) :: nobj  !< Object number (i.e. nvctr)
  integer, dimension(0:nproc-1,nkpts), intent(out) :: nobj_par !< iresult of the partition
  !local varaibles
  logical :: intrep
  integer :: jproc,ikpt,iobj,nobjp_max_kpt,nprocs_with_floor,jobj,nobjp
  integer :: jkpt,nproc_per_kpt,nproc_left,kproc,nkpt_per_proc,nkpts_left
  real(gp) :: robjp,rounding_ratio

  !decide the naive number of objects which should go to each processor.
  robjp=real(nobj,gp)*real(nkpts,gp)/real(nproc,gp)
  !print *,'hereweare',robjp,nobj   
  !maximum number of objects which has to go to each processor per k-point
  nobjp_max_kpt=ceiling(modulo(robjp-epsilon(1.0_gp),real(nobj,gp)))


!see the conditions for the integer repartition of k-points
  if (nobjp_max_kpt == nobj .or. (nobjp_max_kpt==1 .and. robjp < 1.0_gp)) then
     intrep=.true.
     rounding_ratio=0.0_gp
     nprocs_with_floor=0
  else
     intrep=.false.
     !the repartition is not obvious, some processors take nobj_max_kpt objects, others take the previous integer.
     !to understand how many, we round the percentage of processors which is given by
     rounding_ratio=(robjp-real(floor(robjp), gp))
     !then this is the number of processors which will take the floor
     nprocs_with_floor=ceiling((1.0_gp-rounding_ratio)*real(nproc,gp))!nproc-(nobj*nkpts-floor(robjp)*nproc)
     !print *,'rounding_ratio,nprocs_with_floor',rounding_ratio,nprocs_with_floor
     if (nprocs_with_floor > nproc) stop 'ERROR: should not happen'
     !if (nprocs_with_floor == nproc) nprocs_with_floor=nproc-1
  end if

  !start separating the objects for the repartition which is suggested by rounding_ratio and nprocs_with_floor
  nobj_par(0:nproc-1,1:nkpts)=0
  !integer repartition
  if (intrep) then 
     !strategy for the repartition
     if (nproc >= nkpts) then
        !decide in how many processors a single k-point can be partitioned
        nproc_per_kpt=max((nproc-1),1)/nkpts !this is the minimum
        !count how many processors are left that way
        !distribute the k-point among these
        nproc_left=nproc-nproc_per_kpt*nkpts
        ikpt=0
        jproc=0
        !print *,'here',nproc_left,nproc_per_kpt
        do kproc=0,nproc_left-1
           ikpt=ikpt+1
           if (ikpt > nkpts) stop 'ERROR: also this should not happen3'
           do iobj=0,nobj-1
              nobj_par(jproc+modulo(iobj,nproc_per_kpt+1),ikpt)=nobj_par(jproc+modulo(iobj,nproc_per_kpt+1),ikpt)+1
           end do
           jproc=jproc+nproc_per_kpt+1
        end do
        !print *,'debug'
        if ((nproc_per_kpt+1)*nproc_left < nproc) then
           do jproc=(nproc_per_kpt+1)*nproc_left,nproc-1,nproc_per_kpt
              ikpt=ikpt+1
              !print *,'passed through here',modulo(nproc,nkpts),nkpts,ikpt,nproc_per_kpt,nproc,jproc,nproc_left
              if (ikpt > nkpts .or. jproc > nproc-1) stop 'ERROR: also this should not happen3b'
              do iobj=0,nobj-1
                 nobj_par(jproc+modulo(iobj,nproc_per_kpt),ikpt)=nobj_par(jproc+modulo(iobj,nproc_per_kpt),ikpt)+1
              end do
           end do
        end if
        !print *,'passed through here',modulo(nproc,nkpts),nkpts,ikpt,nproc_per_kpt,nproc
     else
        !decide in how many kpoints single processor can be partitioned
        nkpt_per_proc=max((nkpts-1),1)/nproc !this is the minimum
        !count how many k-points are left that way
        !distribute the processors among these
        nkpts_left=nkpts-nkpt_per_proc*nproc
        ikpt=1
        jproc=-1
        !print *,'hello',nkpts_left,nkpts_per_proc
        do jkpt=1,nkpts_left
           jproc=jproc+1
           if (jproc > nproc-1) stop 'ERROR: also this should not happen4'
           do iobj=0,(nobj)*(nkpt_per_proc+1)-1
              nobj_par(jproc,ikpt+modulo(iobj,nkpt_per_proc+1))=nobj_par(jproc,ikpt+modulo(iobj,nkpt_per_proc+1))+1
           end do
           ikpt=ikpt+nkpt_per_proc+1
        end do
        !print *,'ciao'
        if ((nkpt_per_proc+1)*nkpts_left < nkpts) then
           do ikpt=(nkpt_per_proc+1)*nkpts_left+1,nkpts,nkpt_per_proc
              jproc=jproc+1
              !print *,'passed through here',modulo(nproc,nkpts),nkpts,ikpt,nproc_per_kpt,nproc,jproc,nproc_left
              if (ikpt > nkpts .or. jproc > nproc-1) stop 'ERROR: also this should not happen4b'
              do iobj=0,(nobj)*(nkpt_per_proc)-1
                 nobj_par(jproc,ikpt+modulo(iobj,nkpt_per_proc))=nobj_par(jproc,ikpt+modulo(iobj,nkpt_per_proc))+1
              end do
           end do
        end if
           !print *,'passed through here',modulo(nproc,nkpts),nkpts,ikpt,nproc_per_kpt,nproc
     end if
  else
     !non-integer repartition
     iobj=0
     ikpt=0
     do jproc=0,nproc-2 !leave the last processor at the end
        nobjp=floor(robjp)
        !respect the rounding ratio
        if (nproc-jproc > nprocs_with_floor) nobjp=nobjp+1
        !print *,'jproc,nobjp',jproc,nobjp,nkpts,nobj,nkpts*nobj,iobj,nprocs_with_floor
        do jobj=1,nobjp
           if (modulo(iobj,nobj) ==0) ikpt=ikpt+1
           iobj=iobj+1
           if (iobj > nobj*nkpts) stop 'ERROR: also this should not happen'
           nobj_par(jproc,ikpt)=nobj_par(jproc,ikpt)+1
        end do
     end do
     !in the last processor we put the objects which are lacking
     nobjp=nobj*nkpts-iobj
     do jobj=1,nobjp
        if (modulo(iobj,nobj) ==0) ikpt=ikpt+1
        iobj=iobj+1
        !print *,'finished',jobj,nobjp,iobj,nobj*nkpts,jproc,ikpt
        if (iobj > nobj*nkpts) stop 'ERROR: also this should not happen2'
        nobj_par(nproc-1,ikpt)=nobj_par(nproc-1,ikpt)+1
     end do
  end if
END SUBROUTINE kpts_to_procs_via_obj


subroutine components_kpt_distribution(nproc,nkpts,norb,nvctr,norb_par,nvctr_par)
  use module_base, only: gp, f_err_throw, f_zero,BIGDFT_RUNTIME_ERROR,&
       UNINITIALIZED
  implicit none
  !Arguments
  integer, intent(in) :: nproc,nkpts,nvctr,norb
  integer, dimension(0:nproc-1,nkpts), intent(in) :: norb_par
  integer, dimension(0:nproc-1,nkpts), intent(out) :: nvctr_par
  !local variables
  integer :: ikpt,jsproc,jeproc,kproc,icount,ivctr,jproc,numproc
  real(gp) :: strprc,endprc

  !for any of the k-points find the processors which have such k-point associated
  call f_zero(nvctr_par)

  !Loop over each k point
  do ikpt=1,nkpts
     jsproc=UNINITIALIZED(1)
     jeproc=UNINITIALIZED(1)
     find_start: do jproc=0,nproc-1
        if(norb_par(jproc,ikpt) > 0) then 
           jsproc=jproc
           exit find_start
        end if
     end do find_start
     if (jsproc == UNINITIALIZED(1)) call f_err_throw('ERROR in kpt assignments',err_id=BIGDFT_RUNTIME_ERROR)
     if(norb_par(jsproc,ikpt) /= norb) then
        strprc=real(norb_par(jsproc,ikpt),gp)/real(norb,gp)     
     else
        strprc=1.0_gp
     end if
     if (ikpt < nkpts) then
        find_end: do jproc=jsproc,nproc-1
           if(norb_par(jproc,ikpt+1) > 0) then
              if (norb_par(jproc,ikpt)==0) then
                 jeproc=jproc-1
              else
                 jeproc=jproc
              end if
              exit find_end
           end if
        end do find_end
        if (jeproc == UNINITIALIZED(1)) call f_err_throw('ERROR in kpt assignments',err_id=BIGDFT_RUNTIME_ERROR)
     else
        jeproc=nproc-1
     end if
     if (jeproc /= jsproc) then
        endprc=real(norb_par(jeproc,ikpt),gp)/real(norb,gp)     
     else
        endprc=0.0_gp
     end if
     !if the number of processors is bigger than the number of orbitals this means 
     !that strprc and endprc are not correctly evaluated
     !evaluate the percentage on the number of components
     if (jeproc-jsproc+1 > norb) then
        strprc=1.0_gp/real(jeproc-jsproc+1,gp)
        endprc=strprc
     end if

     !assign the number of components which corresponds to the same orbital distribution
     numproc=jeproc-jsproc+1
     icount=0

     !print *,'kpoint',ikpt,jsproc,jeproc,strprc,endprc,ceiling(strprc*real(nvctr,gp)),nvctr
     !start filling the first processor
     ivctr=min(ceiling(strprc*real(nvctr,gp)-epsilon(1.0_gp)),nvctr)
     nvctr_par(jsproc,ikpt)=ivctr!min(ceiling(strprc*real(nvctr,gp)),nvctr)
     fill_array: do 
        if (ivctr==nvctr) exit fill_array
        icount=icount+1
        kproc=jsproc+modulo(icount,numproc)
        !put the floor of the components to the first processor
        if (strprc /= 1.0_gp .and. kproc==jsproc .and. &
             nvctr_par(kproc,ikpt)==ceiling(strprc*real(nvctr,gp)-epsilon(1.0_gp))) then
           !do nothing, skip away
        else
           nvctr_par(kproc,ikpt) = nvctr_par(kproc,ikpt)+1
           ivctr=ivctr+1
        end if
     end do fill_array
     !print '(a,i3,i3,i6,2(1pe25.17),i7,20i5)','here',ikpt,jsproc,jeproc,strprc,endprc,sum(nvctr_par(:,ikpt)),nvctr_par(:,ikpt)
     !print '(a,i3,i3,i6,2(1pe25.17),i7,20i5)','there',ikpt,jsproc,jeproc,strprc,endprc,sum(nvctr_par(:,ikpt)),norb_par(:,ikpt)
  end do

END SUBROUTINE components_kpt_distribution


!> Check the distribution of k points over the processors
subroutine check_kpt_distributions(nproc,nkpts,norb,ncomp,norb_par,ncomp_par,info,lub_orbs,lub_comps)
  use module_base
  implicit none
  integer, intent(in) :: nproc,nkpts,norb,ncomp
  integer, dimension(0:nproc-1,nkpts), intent(in) :: norb_par
  integer, dimension(0:nproc-1,nkpts), intent(in) :: ncomp_par
  integer, intent(inout) :: info
  integer, intent(out) :: lub_orbs,lub_comps
  !local variables
  character(len=*), parameter :: subname='check_kpt_distributions'
  logical :: notcompatible,couldbe
  integer :: ikpt,jproc,norbs,ncomps,kproc,ieproc,isproc,jkpt
  integer, dimension(:,:), allocatable :: load_unbalancing
  !before printing the distribution schemes, check that the two distributions contain
  !the same k-points
  if (info == 0) call print_distribution_schemes(nproc,nkpts,norb_par,ncomp_par)

  do ikpt=1,nkpts
     isproc=UNINITIALIZED(1)
     find_isproc : do kproc=0,nproc-1
        if (ncomp_par(kproc,ikpt) > 0) then
           isproc=kproc
           exit find_isproc
        end if
     end do find_isproc
     !if (isproc == UNINITIALIZED(1)) stop 'ERROR(check_kpt_distributions): isproc cannot be found'
     if (isproc == UNINITIALIZED(1)) call f_err_throw( &
        & 'isproc cannot be found',err_name='BIGDFT_RUNTIME_ERROR')
     ieproc=UNINITIALIZED(1)
     find_ieproc : do kproc=nproc-1,0,-1
        if (ncomp_par(kproc,ikpt) > 0) then
           ieproc=kproc
           exit find_ieproc
        end if
     end do find_ieproc
     !if (ieproc == UNINITIALIZED(1)) stop 'ERROR(check_kpt_distributions): ieproc cannot be found'
     if (ieproc == UNINITIALIZED(1)) call f_err_throw( &
        & 'ieproc cannot be found', err_name='BIGDFT_RUNTIME_ERROR')

     norbs=0
     ncomps=0
     do jproc=0,nproc-1
        !count the total number of components
        norbs=norbs+norb_par(jproc,ikpt)
        ncomps=ncomps+ncomp_par(jproc,ikpt)
        notcompatible=(ncomp_par(jproc,ikpt) == 0 .neqv. norb_par(jproc,ikpt) == 0) 
        !check whether there are only 0 orbitals
        if (notcompatible .and. norb_par(jproc,ikpt)==0) then
           !if the processor is the last one then there should not be other k-points on this processors
           couldbe=.false.
           if (jproc == ieproc) then
              couldbe=.true.
              do jkpt=ikpt+1,nkpts
                 couldbe=couldbe .and. (norb_par(jproc,jkpt) ==0 .and. ncomp_par(jproc,jkpt)==0)
              end do
           end if
           if ((isproc < jproc .and. jproc < ieproc) .or. couldbe) notcompatible=.false.
        end if
        if (notcompatible) then     
           if (info == 0) write(*,*)' ERROR: processor ', jproc,' kpt,',ikpt,&
                'have components and orbital distributions not compatible'
           info=1
           return
           !call MPI_ABORT(bigdft_mpi%mpi_comm, ierr)
        end if
     end do
     if (norb/=norbs .or. ncomps /= ncomp) then
        if (info == 0) write(*,*)' ERROR: kpt,',ikpt,&
             'has components or orbital distributions not correct'
        info=2
        return
        !call MPI_ABORT(bigdft_mpi%mpi_comm, ierr)
     end if
  end do

  load_unbalancing = f_malloc((/ 0.to.nproc-1, 1.to.2 /),id='load_unbalancing')

  do jproc=0,nproc-1
     load_unbalancing(jproc,:)=0
     do ikpt=1,nkpts
        load_unbalancing(jproc,1)=load_unbalancing(jproc,1)+norb_par(jproc,ikpt)
        load_unbalancing(jproc,2)=load_unbalancing(jproc,2)+ncomp_par(jproc,ikpt)
     end do
  end do

  !calculate the maximum load_unbalancing
  lub_orbs=0
  lub_comps=0
  do jproc=0,nproc-1
     do kproc=0,nproc-1
        lub_orbs=max(lub_orbs,load_unbalancing(jproc,1)-load_unbalancing(kproc,1))
        lub_comps=max(lub_comps,load_unbalancing(jproc,2)-load_unbalancing(kproc,2))
     end do
  end do

  if (info==0) write(*,*)' Kpoints Distribuitions are compatible, load unbalancings, orbs,comps:',lub_orbs,&
       '/',max(minval(load_unbalancing(:,1)),1),lub_comps,'/',minval(load_unbalancing(:,2))
  info=0
  call f_free(load_unbalancing)


END SUBROUTINE check_kpt_distributions

!> Routine which associates to any of the processor a given number of objects
!! depending of the number of processors and k-points
subroutine parallel_repartition_with_kpoints(nproc,nkpts,nobj,nobj_par)
  use module_base
  implicit none
  integer, intent(in) :: nkpts,nobj,nproc
  integer, dimension(0:nproc-1), intent(out) :: nobj_par
  !local variables
  integer :: n_i,n_ip,rs_i,N_a,N_b,N_c,ikpt,jproc,i,ntmp
!!$  real(gp) :: rtmp

  ! Strategy to divide between k points.
  ! There is an nproc length to divide into orbs%nkpts segments.
  ! Segment (ikpt - 1) expand in 0 <= r_i < r_ip <= nproc.
  ! where r_i and r_ip are real values. There are two possibilities:
  !  - We can write r_i <= n_i <= n_ip <= r_ip with n_i and n_ip integers ;
  !  - or r_i <= n_i and n_ip <= r_ip and n_i = n_ip + 1.
  ! For both cases, we can divide nobj into the partition (real values):
  !  - N_a = (n_i - r_i)*nobj*nkpts/nproc (the initial part);
  !  - N_b = max((n_ip - n_i)*nobj*nkpts / nproc, 0) (the naive part, the only one if nkpts is a multiple of nproc);
  !  - N_c = (r_ip - n_ip) * nobj * orbs%nkpts / nproc (the final part);
  ! Before going to integer values, we have r_i = (ikpt - 1) * nproc / orbs%nkpts (the naive division)
  ! and r_ip = (ikpt) * nproc / orbs%nkpts (the segment endpoint)
  ! So N_a and N_b can be simplified and written instead:
  !  - N_a = int(nobj * (n_i * orbs%nkpts - (ikpt - 1) * nproc) / nproc);
  !  - N_c = int(nobj * ((ikpt) * nproc - n_ip * orbs%nkpts) / nproc)
  !  - N_b = nobj - N_a - N_c 
  ! After, if N_a > 0, we put this quantity to proc n_i - 1, if N_c > 0
  ! we put its quantity to proc n_ip ; and finally N_b is distributed
  ! among [n_i;n_ip[ procs.

  nobj_par(:)=0
  do ikpt=1,nkpts
     ! Calculation of n_i and n_ip, rs_i = r_i * orbs%nkpts to avoid rounding.
     rs_i=(ikpt-1)*nproc !integer variable for rounding purposes

     if (mod(rs_i,nkpts) == 0) then
        n_i=rs_i/nkpts 
     else
        n_i=rs_i/nkpts+1
     end if

     rs_i=ikpt*nproc
     n_ip=rs_i/nkpts
!!$     print *,'ikpt,ni,nip',ikpt,n_i,n_ip
     ! Calculation of N_a, N_b and N_c from given n_i and n_ip.
     if (n_ip >= n_i) then
        ntmp = (n_i*nkpts-(ikpt-1)*nproc) * nobj
        if (modulo(ntmp, nproc) == 0) then
           N_a = ntmp / nproc
        else
           N_a = (ntmp - modulo(ntmp, nproc) + nproc) / nproc
        end if
!!$        ntmp=n_i*nkpts-(ikpt-1)*nproc
!!$        rtmp=real(nobj,gp)/real(nproc,gp)
!!$        rtmp=rtmp*real(ntmp,gp)
!!$        N_a=floor(rtmp)
!!$        if (iproc == 0) print *,'ikpts,rtmp',ikpt,rtmp
        ntmp = (ikpt*nproc-n_ip*nkpts) * nobj
        if (modulo(ntmp, nproc) == 0) then
           N_c = ntmp / nproc
        else
           N_c = (ntmp - modulo(ntmp, nproc) + nproc) / nproc
        end if

!!$        ntmp=ikpt*nproc-n_ip*nkpts
!!$        rtmp=real(nobj,gp)/real(nproc,gp)
!!$        rtmp=rtmp*real(ntmp,gp)
!!$        N_c=ceiling(rtmp)
!!$        if (iproc == 0) print *,'ikpts,rtmp2',ikpt,rtmp,N_a,N_c
        !the corrections above are to avoid the 32 bit integer overflow
        !N_a=nint(real(nobj*(n_i*nkpts-(ikpt-1)*nproc),gp)/real(nproc,gp))
        !N_c=nint(real(nobj*(ikpt*nproc-n_ip*nkpts),gp)/real(nproc,gp))
     else
        N_c=nobj/2
        N_a=nobj-N_c
     end if
     N_b=nobj-N_a-N_c
     if (N_b == -1) then
        N_c = N_c - 1
        N_b = 0
     end if
!!$     write(*,*) ikpt, N_a, N_b, N_c
     if (nkpts > 1 .and. N_b < n_ip - n_i) stop 'ERROR:parallel_repartion_with_kpoints'
     !assign to procs the objects.
     if (N_a>0) nobj_par(n_i-1)=nobj_par(n_i-1)+N_a
     if (N_b>0) then
        do i=0,N_b-1
           jproc=n_i+mod(i,n_ip-n_i)
           nobj_par(jproc)=nobj_par(jproc)+1
        end do
     end if
     if (N_c>0) nobj_par(n_ip)=nobj_par(n_ip)+N_c
  end do
END SUBROUTINE parallel_repartition_with_kpoints


subroutine parallel_repartition_per_kpoints(iproc,nproc,nkpts,nobj,nobj_par,&
     nkptsp,mykpts,nobj_pkpt)
  implicit none
  integer, intent(in) :: iproc,nproc,nkpts,nobj
  integer, dimension(0:nproc-1), intent(in) :: nobj_par
  integer, intent(out) :: nkptsp
  integer, dimension(nkpts), intent(out) :: mykpts
  integer, dimension(0:nproc-1,nkpts), intent(out) :: nobj_pkpt
  !local variables
  integer :: ikpts,jproc,jobj,norb_tot,iorbp

  !initialise the array
  do ikpts=1,nkpts
     do jproc=0,nproc-1
        nobj_pkpt(jproc,ikpts)=0 
     end do
  end do

  !assign the k-point, counting one object after each other
  jobj=1
  ikpts=1
  !print *,'here',nobj_par(:)
  do jproc=0,nproc-1
     do iorbp=1,nobj_par(jproc)
        nobj_pkpt(jproc,ikpts)=nobj_pkpt(jproc,ikpts)+1
        if (mod(jobj,nobj)==0) then
           ikpts=ikpts+1
        end if
        jobj=jobj+1
     end do
  end do
  !some checks
  if (nobj /= 0) then
     !check the distribution
     do ikpts=1,nkpts
        !print *,'partition',ikpts,orbs%nkpts,'ikpts',nobj_pkpt(:,ikpts)
        norb_tot=0
        do jproc=0,nproc-1
           norb_tot=norb_tot+nobj_pkpt(jproc,ikpts)
        end do
        if(norb_tot /= nobj) then
           write(*,*)'ERROR: partition of objects incorrect, kpoint:',ikpts
           stop
        end if
     end do
  end if

  !calculate the number of k-points treated by each processor in both
  ! the component distribution and the orbital distribution.
  nkptsp=0
  do ikpts=1,nkpts
     if (nobj_pkpt(iproc,ikpts) /= 0) then
        nkptsp=nkptsp+1
        mykpts(nkptsp) = ikpts
     end if
  end do

END SUBROUTINE parallel_repartition_per_kpoints

subroutine pawpatch_from_file( filename, atoms,ityp, paw_tot_l, &
     paw_tot_q, paw_tot_coefficients, paw_tot_matrices, &
     storeit)
  use module_base
  use module_types
  implicit none
  character(len=*), intent(in) :: filename
  type(atoms_data), intent(inout) :: atoms
  integer , intent(in):: ityp 
  integer , intent(inout):: paw_tot_l, paw_tot_q, paw_tot_coefficients, paw_tot_matrices
  logical, intent(in) :: storeit

!! local variables  
  character(len=*), parameter :: subname='pawpatch_from_file'
  integer :: npawl, ipawl, paw_l
  integer :: paw_nofgaussians, paw_nofchannels, il, ierror, ig
  real(gp) :: paw_greal, paw_gimag, paw_ccoeff, paw_scoeff, dumpaw
  character(len=100) :: string

  !parameters for abscalc-paw

  if(.not. storeit) then
     !if(ityp == 1) then !this implies that the PSP are all present
     if (.not. associated(atoms%paw_NofL)) then
        atoms%paw_NofL = f_malloc_ptr(atoms%astruct%ntypes,id='atoms%paw_NofL')
     end if
     ! if (iproc.eq.0) write(*,*) 'opening PSP file ',filename
     open(unit=11,file=trim(filename),status='old',iostat=ierror)
     !Check the open statement
     if (ierror /= 0) then
        write(*,*) ': Failed to open the PAWpatch file "',&
             trim(filename),'"'
        stop
     end if
     
     !! search for paw_patch informations
     
     atoms%paw_NofL(ityp)=0
     do while(.true.)
        read(11,'(a)',iostat=ierror, END=110)  string
        if ( trim(string).eq. 'PAWPATCH') then
           exit
        endif
     end do
     !! explain_paw_psp_terms_in_atom_data()
     
     read(11,*) npawl
     
     atoms%paw_NofL(ityp) = npawl
     
     paw_tot_l = paw_tot_l + npawl
     do ipawl=1,npawl
        read(11,*) paw_l
        read(11,*) paw_greal
        read(11,*) paw_nofgaussians
        read(11,*) paw_nofchannels
        read(11,*)  string  !!  follow 300 PAW_Gimag factors
        paw_tot_q = paw_tot_q+paw_nofgaussians
        paw_tot_coefficients = paw_tot_coefficients + paw_nofchannels*paw_nofgaussians*2
        paw_tot_matrices=paw_tot_matrices+paw_nofchannels**2
        
        
        do ig=1, paw_nofgaussians
           read(11,*)  paw_gimag
        enddo
        read(11,*)  string  !!  !!  follow for each of the 7 channels 300 (cos_factor, sin_factor)  pairs
        do il=1, paw_nofchannels
           do ig=1, paw_nofgaussians
              read(11,*)  paw_ccoeff, paw_scoeff
           enddo
        enddo
        read(11,*)  string  !! pawpatch matrix
        do il=1, paw_nofchannels
           do ig=1, paw_nofchannels
              read(11,*)  dumpaw
           end do
        enddo
        read(11,*)  string  !! S  matrix
        do il=1, paw_nofchannels
           do ig=1, paw_nofchannels
              read(11,*)  dumpaw
           end do
        enddo
        
        read(11,*)  string  !! Sm1  matrix
        do il=1, paw_nofchannels
           do ig=1, paw_nofchannels
              read(11,*)  dumpaw
           end do
        enddo
     enddo
110  close(11)

  else
     if(ityp.eq.1) then
        atoms%paw_l   = f_malloc_ptr(paw_tot_l,id='atoms%paw_l  ')
        atoms%paw_nofchannels   = f_malloc_ptr(paw_tot_l,id='atoms%paw_nofchannels  ')
        atoms%paw_nofgaussians   = f_malloc_ptr(paw_tot_l,id='atoms%paw_nofgaussians  ')
        atoms%paw_Greal   = f_malloc_ptr(paw_tot_l,id='atoms%paw_Greal  ')
        atoms%paw_Gimag  = f_malloc_ptr(paw_tot_q   ,id='atoms%paw_Gimag ')
        atoms%paw_Gcoeffs  = f_malloc_ptr(paw_tot_coefficients  ,id='atoms%paw_Gcoeffs ')
        atoms%paw_H_matrices = f_malloc_ptr(paw_tot_matrices,id='atoms%paw_H_matrices')
        atoms%paw_S_matrices  = f_malloc_ptr(paw_tot_matrices  ,id='atoms%paw_S_matrices ')
        atoms%paw_Sm1_matrices  = f_malloc_ptr(paw_tot_matrices  ,id='atoms%paw_Sm1_matrices ')
        
        
        paw_tot_l=0
        paw_tot_q = 0
        paw_tot_coefficients = 0
        paw_tot_matrices= 0
     endif
     
     if( atoms%paw_NofL(ityp).gt.0) then

        open(unit=11,file=trim(filename),status='old')

        do while(.true.)
           read(11,'(a)', END=220)  string
           if ( trim(string).eq. 'PAWPATCH') then
              exit
           endif
        end do
220     continue
        if(trim(string) .ne. 'PAWPATCH') then
           print *, "paw section not found re-reading  file ", filename
           close(11)
           stop
        end if
        
        read(11,*) npawl
        atoms%paw_NofL(ityp) = npawl
        
        
        do ipawl=1,npawl
           !! explain_paw_psp_terms_in_atom_data()
           read(11,*) atoms%paw_l(paw_tot_l+ipawl  )
           read(11,*) atoms%paw_greal(paw_tot_l+ipawl  )
           read(11,*) atoms%paw_nofgaussians(paw_tot_l+ipawl  )
           read(11,*) atoms%paw_nofchannels(paw_tot_l+ipawl  )
           paw_nofchannels = atoms%paw_nofchannels(paw_tot_l+ipawl  )
           paw_nofgaussians = atoms%paw_nofgaussians(paw_tot_l+ipawl  )
           read(11,'(a)')  string  !!  follow  paw_nofchannels PAW_Gimag factors
           
           do ig=1, paw_nofgaussians
              read(11,*)  atoms%paw_Gimag(paw_tot_q + ig )
           enddo
           read(11,'(a)')  string  !!  !!  follow for each of the Npaw channels  nofgaussians (cos_factor, sin_factor)  pairs
           !!print *, string, " reading  " , filename
           
           do il=1, paw_nofchannels
              do ig=1, paw_nofgaussians
                 read(11,*)  atoms%paw_Gcoeffs( paw_tot_coefficients + 2*(il-1)*paw_nofgaussians+2*ig-1) , &
                      atoms%paw_Gcoeffs( paw_tot_coefficients + 2*(il-1)*paw_nofgaussians+2*ig)
              enddo
           enddo
           read(11,'(a)')  string  !! pawpatch matrix
           !!print *, string, " reading  " , filename
           do il=1, paw_nofchannels
              do ig=1, paw_nofchannels
                 read(11,*)  dumpaw 
                 atoms%paw_H_matrices(paw_tot_matrices +(il-1)*paw_nofchannels+ig   )=dumpaw
              end do
           enddo
           read(11,'(a)')  string  !! S  matrix
           !!print *, string, " reading >>>>>  " , filename
           do il=1, paw_nofchannels
              do ig=1, paw_nofchannels
                 read(11,*)  dumpaw
                 atoms%paw_S_matrices(paw_tot_matrices +(il-1)*paw_nofchannels+ig   )=dumpaw
              end do
           enddo
           read(11,'(a)')  string  !! Sm1  matrix
           !!print *, string, " reading  " , filename
           do il=1, paw_nofchannels
              do ig=1, paw_nofchannels
                 read(11,*)  dumpaw
                 atoms%paw_Sm1_matrices(paw_tot_matrices +(il-1)*paw_nofchannels+ig   )=dumpaw
                 !!print *, dumpaw
              end do
           enddo
           paw_tot_q = paw_tot_q+paw_nofgaussians
           paw_tot_coefficients = paw_tot_coefficients + paw_nofchannels*paw_nofgaussians*2
           paw_tot_matrices=paw_tot_matrices+paw_nofchannels**2
        end do
        paw_tot_l = paw_tot_l + npawl
     end if
     close(11)
  endif
end subroutine pawpatch_from_file

subroutine paw_init(paw, at, nspinor, nspin, npsidim, norb)
  use module_base
  use module_types
  use m_paw_an, only: paw_an_init
  use m_paw_ij, only: paw_ij_init
  use m_pawcprj, only: pawcprj_alloc, pawcprj_getdim
  use m_pawfgrtab, only: pawfgrtab_init
  use interfaces_42_libpaw, only: initrhoij
  implicit none
  type(paw_objects), intent(out) :: paw
  type(atoms_data), intent(in) :: at
  integer, intent(in) :: nspinor, nspin, npsidim, norb

  integer, parameter :: cplex = 1, pawxcdev = 1, pawcpxocc = 1, pawspnorb = 0
  integer :: i
  integer, dimension(:), allocatable :: nlmn, nattyp, l_size_atm, lexexch, lpawu
  real(gp), dimension(:,:), allocatable :: spinat

  call nullify_paw_objects(paw)
  if (.not. associated(at%pawtab)) return

  paw%usepaw = .true.
  paw%ntypes = at%astruct%ntypes
  paw%natom  = at%astruct%nat
  paw%lmnmax = maxval(at%pawtab(:)%lmn_size)

  allocate(paw%paw_an(at%astruct%nat))
  call paw_an_init(paw%paw_an, at%astruct%nat, at%astruct%ntypes, 0, nspin, cplex, pawxcdev, &
       & at%astruct%iatype, at%pawang, at%pawtab, &
       & has_vxc=1, has_vxc_ex=1, has_vhartree=1) !, &
  !&   mpi_comm_atom=mpi_enreg%comm_atom,mpi_atmtab=mpi_enreg%my_atmtab)

  allocate(paw%paw_ij(at%astruct%nat))
  call paw_ij_init(paw%paw_ij,cplex,nspinor,nspin,nspin,&
       &   0,at%astruct%nat,at%astruct%ntypes,at%astruct%iatype,at%pawtab,&
       &   has_dij=1,has_dijhartree=1,has_dijso=0,has_dijhat=0,&
       &   has_pawu_occ=1,has_exexch_pot=1) !,&
  !&   mpi_comm_atom=mpi_enreg%comm_atom,mpi_atmtab=mpi_enreg%my_atmtab)

  allocate(paw%cprj(at%astruct%nat, nspinor * nspin * norb))
  nlmn = f_malloc(at%astruct%nat, id = "nlmn")
  nattyp = f_malloc0(at%astruct%ntypes, id = "nattyp")
  do i = 1, at%astruct%nat
     nattyp(at%astruct%iatype(i)) = nattyp(at%astruct%iatype(i)) + 1
  end do
  call pawcprj_getdim(nlmn, at%astruct%nat, nattyp, at%astruct%ntypes, &
       & at%astruct%iatype, at%pawtab, 'O')
  call f_free(nattyp)
  call pawcprj_alloc(paw%cprj, 0, nlmn)
  call f_free(nlmn)

  allocate(paw%pawfgrtab(at%astruct%nat))
  l_size_atm = f_malloc(at%astruct%nat, id = "l_size_atm")
  do i = 1, at%astruct%nat
     l_size_atm(i) = at%pawtab(at%astruct%iatype(i))%lcut_size
  end do
  call pawfgrtab_init(paw%pawfgrtab, cplex, l_size_atm, nspin, at%astruct%iatype) !,&
  !&     mpi_atmtab=mpi_enreg%my_atmtab,mpi_comm_atom=mpi_enreg%comm_atom)
  call f_free(l_size_atm)

  allocate(paw%pawrhoij(at%astruct%nat))
  spinat = f_malloc0((/3, at%astruct%nat/), id = "spinat")

  lexexch = f_malloc(at%astruct%ntypes, id = "lexexch")
  lexexch = -1
  lpawu = f_malloc(at%astruct%ntypes, id = "lpawu")
  lpawu = -1
  call initrhoij(pawcpxocc, lexexch, lpawu, &
       & at%astruct%nat, at%astruct%nat, nspin, nspinor, nspin, &
       & at%astruct%ntypes, paw%pawrhoij, pawspnorb, at%pawtab, spinat, at%astruct%iatype) !,&
  !&   mpi_comm_atom=mpi_enreg%comm_atom,mpi_atmtab=mpi_enreg%my_atmtab)
  call f_free(lpawu)
  call f_free(lexexch)
  call f_free(spinat)

  paw%spsi = f_malloc_ptr(npsidim,id='paw%spsi')
end subroutine paw_init

subroutine system_signaling(iproc, signaling, gmainloop, KSwfn, tmb, energs, denspot, optloop, &
       & ntypes, radii_cf, crmult, frmult)
  use module_defs, only: gp, UNINITIALIZED
  use module_types
  implicit none
  integer, intent(in) :: iproc, ntypes
  logical, intent(in) :: signaling
  double precision, intent(in) :: gmainloop
  type(DFT_wavefunction), intent(inout) :: KSwfn, tmb
  type(DFT_local_fields), intent(inout) :: denspot
  type(DFT_optimization_loop), intent(inout) :: optloop
  type(energy_terms), intent(inout) :: energs
  real(gp), dimension(ntypes,3), intent(in) :: radii_cf
  real(gp), intent(in) :: crmult, frmult

  if (signaling) then
     ! Only iproc 0 has the C wrappers.
     if (iproc == 0) then
        call wf_new_wrapper(KSwfn%c_obj, KSwfn, 0)
        call wf_copy_from_fortran(KSwfn%c_obj, radii_cf, crmult, frmult)
        call wf_new_wrapper(tmb%c_obj, tmb, 1)
        call wf_copy_from_fortran(tmb%c_obj, radii_cf, crmult, frmult)
        call bigdft_signals_add_wf(gmainloop, KSwfn%c_obj, tmb%c_obj)
        call energs_new_wrapper(energs%c_obj, energs)
        call bigdft_signals_add_energs(gmainloop, energs%c_obj)
        call localfields_new_wrapper(denspot%c_obj, denspot)
        call bigdft_signals_add_denspot(gmainloop, denspot%c_obj)
        call optloop_new_wrapper(optLoop%c_obj, optLoop)
        call bigdft_signals_add_optloop(gmainloop, optLoop%c_obj)
     else
        KSwfn%c_obj   = UNINITIALIZED(KSwfn%c_obj)
        tmb%c_obj     = UNINITIALIZED(tmb%c_obj)
        denspot%c_obj = UNINITIALIZED(denspot%c_obj)
        optloop%c_obj = UNINITIALIZED(optloop%c_obj)
     end if
  else
     KSwfn%c_obj  = 0
     tmb%c_obj    = 0
  end if
END SUBROUTINE system_signaling<|MERGE_RESOLUTION|>--- conflicted
+++ resolved
@@ -929,10 +929,7 @@
   real(gp), dimension(:,:,:), allocatable :: epst,oneoepst,oneosqrtepst,corrt
   real(gp), dimension(:,:,:,:), allocatable :: dlogepst
   type(cell) :: mesh
-<<<<<<< HEAD
-=======
   real(dp), dimension(3) :: origin
->>>>>>> 4b5c8a82
 
   !set the vdW radii for the cavity definition
   !iterate above atoms
@@ -1037,52 +1034,6 @@
 
 !--------------------------------------------
 
-<<<<<<< HEAD
-!  call epsilon_rigid_cavity(atoms%astruct%geocode,pkernel%ndims,pkernel%hgrids,atoms%astruct%nat,rxyz,radii,&
-!       epsilon0,delta,eps)
-  call epsilon_rigid_cavity_error_multiatoms_bc(atoms%astruct%geocode,pkernel%ndims,pkernel%hgrids,atoms%astruct%nat,rxyz,radii,&
-       pkernel%cavity%epsilon0,pkernel%cavity%delta,epst,dlogepst,oneoepst,oneosqrtepst,corrt,IntSurt,IntVolt)
-!  call epsilon_rigid_cavity_new_multiatoms(atoms%astruct%geocode,pkernel%ndims,pkernel%hgrids,atoms%astruct%nat,rxyz,radii,&
-!       epsilon0,delta,eps,dlogeps,oneoeps,oneosqrteps,corr,IntSur,IntVol)
-
-!------New way to calculate cavity vectors--------------------------
-  mesh=cell_new(atoms%astruct%geocode,pkernel%ndims,pkernel%hgrids)
-
-  call epsilon_rigid_cavity_soft_PCM(mesh,atoms%astruct%nat,rxyz,radii,pkernel%cavity,&
-       eps,dlogeps,oneoeps,oneosqrteps,corr,IntSur,IntVol)
-
-  call check_accuracy_3d(pkernel%ndims(1),pkernel%ndims(2),pkernel%ndims(3),i,eps,epst)
-  call check_accuracy_4d(pkernel%ndims(1),pkernel%ndims(2),pkernel%ndims(3),i,dlogeps,dlogepst)
-  call check_accuracy_3d(pkernel%ndims(1),pkernel%ndims(2),pkernel%ndims(3),i,oneoeps,oneoepst)
-  call check_accuracy_3d(pkernel%ndims(1),pkernel%ndims(2),pkernel%ndims(3),i,oneosqrteps,oneosqrtepst)
-  call check_accuracy_3d(pkernel%ndims(1),pkernel%ndims(2),pkernel%ndims(3),i,corr,corrt)
-
-!-------------------------------------------------------------------
-
-  pkernel%IntSur=IntSur
-  pkernel%IntVol=IntVol
-
-  diffSur=IntSurt-pkernel%IntSur
-  diffVol=IntVolt-pkernel%IntVol
-  if (bigdft_mpi%iproc==0) then
-     call yaml_map('Old Surface integral',IntSurt)
-     call yaml_map('Old Volume integral',IntVolt)
-     call yaml_map('Surface integral',pkernel%IntSur)
-     call yaml_map('Volume integral',pkernel%IntVol)
-     call yaml_map('Surface integral diff',diffSur)
-     call yaml_map('Volume integral diff',diffVol)
-  end if
-  Cavene= pkernel%cavity%gammaS*pkernel%IntSur*627.509469d0
-  Repene= pkernel%cavity%alphaS*pkernel%IntSur*627.509469d0
-  Disene= pkernel%cavity%betaV*pkernel%IntVol*627.509469d0
-  noeleene=Cavene+Repene+Disene
-  if (bigdft_mpi%iproc==0) then
-     call yaml_map('Cavity energy',Cavene)
-     call yaml_map('Repulsion energy',Repene)
-     call yaml_map('Dispersion energy',Disene)
-     call yaml_map('Total non-electrostatic energy',noeleene)
-  end if
-=======
 !!$!  call epsilon_rigid_cavity(atoms%astruct%geocode,pkernel%ndims,pkernel%hgrids,atoms%astruct%nat,rxyz,radii,&
 !!$!       epsilon0,delta,eps)
 !!$  call epsilon_rigid_cavity_error_multiatoms_bc(atoms%astruct%geocode,pkernel%ndims,pkernel%hgrids,atoms%astruct%nat,rxyz,radii,&
@@ -1129,7 +1080,6 @@
 !!$     call yaml_map('Dispersion energy',Disene)
 !!$     call yaml_map('Total non-electrostatic energy',noeleene)
 !!$  end if
->>>>>>> 4b5c8a82
 
   !set the epsilon to the poisson solver kernel
 !  call pkernel_set_epsilon(pkernel,eps=eps)
@@ -1142,18 +1092,6 @@
 
   !here the pkernel_set_epsilon routine should been modified to accept
   !already the radii and the atoms
-<<<<<<< HEAD
-  
-
-  select case(trim(f_str(pkernel%method)))
-  case('PCG')
-   call pkernel_set_epsilon(pkernel,eps=eps,oneosqrteps=oneosqrteps,corr=corr)
-!   call pkernel_set_epsilon(pkernel,eps=eps)
-  case('PI') 
-   call pkernel_set_epsilon(pkernel,eps=eps,oneoeps=oneoeps,dlogeps=dlogeps)
-!   call pkernel_set_epsilon(pkernel,eps=eps)
-  end select
-=======
   mesh=cell_new(atoms%astruct%geocode,pkernel%ndims,pkernel%hgrids)
   origin=locreg_mesh_origin(mesh)
   rxyz_shifted=f_malloc([3,atoms%astruct%nat],id='rxyz_shifted')
@@ -1170,7 +1108,6 @@
 !!$   call pkernel_set_epsilon(pkernel,eps=eps,oneoeps=oneoeps,dlogeps=dlogeps)
 !!$!   call pkernel_set_epsilon(pkernel,eps=eps)
 !!$  end select
->>>>>>> 4b5c8a82
 
 !!$  !starting point in third direction
 !!$  i3s=pkernel%grid%istart+1
