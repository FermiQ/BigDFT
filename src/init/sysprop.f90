--- conflicted
+++ resolved
@@ -1349,10 +1349,6 @@
   allocate(load_unbalancing(0:nproc-1,2+ndebug),stat=i_stat)
   call memocc(i_stat,load_unbalancing,'load_unbalancing',subname)
 
-<<<<<<< HEAD
-
-=======
->>>>>>> a6422e7e
   do jproc=0,nproc-1
      load_unbalancing(jproc,:)=0
      do ikpt=1,nkpts
