--- conflicted
+++ resolved
@@ -34,11 +34,7 @@
   real(gp), dimension(3), intent(out) :: shift  !< shift on the initial positions
   real(gp), dimension(atoms%astruct%ntypes,3), intent(out) :: radii_cf
   real(wp), dimension(:), pointer :: proj
-<<<<<<< HEAD
-  type(system_fragment), dimension(in%frag%nfrag_ref), intent(inout) :: ref_frags
-=======
   type(system_fragment), dimension(:), pointer :: ref_frags
->>>>>>> d4f50f90
   integer,dimension(:),pointer,optional:: inwhichlocreg_old, onwhichatom_old
   !local variables
   character(len = *), parameter :: subname = "system_initialization"
@@ -162,13 +158,8 @@
 
   inputpsi = in%inputPsiId
 
-<<<<<<< HEAD
-  call input_check_psi_id(inputpsi, input_wf_format, in%dir_output, in%frag%nfrag_ref, in%frag%label, &
-       orbs, lorbs, iproc, nproc, ref_frags)
-=======
   call input_check_psi_id(inputpsi, input_wf_format, in%dir_output, &
        orbs, lorbs, iproc, nproc, in%frag%nfrag_ref, in%frag%dirname, ref_frags)
->>>>>>> d4f50f90
 
   ! See if linear scaling should be activated and build the correct Lzd 
   call check_linear_and_create_Lzd(iproc,nproc,in%linear,Lzd,atoms,orbs,in%nspin,rxyz)
