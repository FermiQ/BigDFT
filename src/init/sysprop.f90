!> @file
!!  Routines related to system properties
!! @author
!!    Copyright (C) 2010-2013 BigDFT group
!!    This file is distributed under the terms of the
!!    GNU General Public License, see ~/COPYING file
!!    or http://www.gnu.org/copyleft/gpl.txt .
!!    For the list of contributors, see ~/AUTHORS 


!> Initialize the objects needed for the computation: basis sets, allocate required space
subroutine system_initialization(iproc,nproc,dump,inputpsi,input_wf_format,dry_run,&
     & in,atoms,rxyz,&
     orbs,lnpsidim_orbs,lnpsidim_comp,lorbs,Lzd,Lzd_lin,nlpsp,comms,shift,radii_cf,&
     ref_frags, denspot, locregcenters, inwhichlocreg_old, onwhichatom_old,output_grid)
  use module_base
  use module_types
  use module_interfaces, fake_name => system_initialization
  use module_xc
  use module_fragments
  use gaussians, only: gaussian_basis
  use vdwcorrection
  use yaml_output
  implicit none
  integer, intent(in) :: iproc,nproc 
  logical, intent(in) :: dry_run, dump
  integer, intent(out) :: inputpsi, input_wf_format, lnpsidim_orbs, lnpsidim_comp
  type(input_variables), intent(in) :: in 
  type(atoms_data), intent(inout) :: atoms
  real(gp), dimension(3,atoms%astruct%nat), intent(inout) :: rxyz
  type(orbitals_data), intent(inout) :: orbs, lorbs
  type(local_zone_descriptors), intent(inout) :: Lzd, Lzd_lin
  type(DFT_PSP_projectors), intent(out) :: nlpsp
  type(communications_arrays), intent(out) :: comms
  real(gp), dimension(3), intent(out) :: shift  !< shift on the initial positions
  real(gp), dimension(atoms%astruct%ntypes,3), intent(in) :: radii_cf
  type(system_fragment), dimension(:), pointer :: ref_frags
  real(kind=8),dimension(3,atoms%astruct%nat),intent(inout),optional :: locregcenters
  integer,dimension(:),pointer,optional:: inwhichlocreg_old, onwhichatom_old
  type(DFT_local_fields), intent(out), optional :: denspot
  logical, intent(in), optional :: output_grid
  !local variables
  character(len = *), parameter :: subname = "system_initialization"
  integer :: nB,nKB,nMB,ii,iat,iorb,iatyp,i_stat,i_all,nspin_ig,norbe,norbsc,ifrag
  real(gp), dimension(3) :: h_input
  logical:: present_inwhichlocreg_old, present_onwhichatom_old, output_grid_
  integer, dimension(:,:), allocatable :: norbsc_arr
  logical, dimension(:,:,:), allocatable :: scorb
  real(kind=8), dimension(:), allocatable :: locrad
  !Note proj_G should be filled for PAW:
  type(gaussian_basis),dimension(atoms%astruct%ntypes)::proj_G
  call f_routine(id=subname)
  !nullify dummy variables only used for PAW:
  do iatyp=1,atoms%astruct%ntypes
    call nullify_gaussian_basis(proj_G(iatyp))
  end do

  output_grid_ = .false.
  if (present(output_grid)) output_grid_ = output_grid

  if (iproc == 0 .and. dump) &
       & call print_atomic_variables(atoms, radii_cf, max(in%hx,in%hy,in%hz), &
       & in%ixc, in%dispersion)

  !grid spacings of the zone descriptors (not correct, the set is done by system size)
  Lzd=default_lzd()
  h_input=(/ in%hx, in%hy, in%hz /)
  call lzd_set_hgrids(Lzd,h_input) 

  ! Determine size alat of overall simulation cell and shift atom positions
  ! then calculate the size in units of the grid space
  call system_size(atoms,rxyz,radii_cf,in%crmult,in%frmult,&
       Lzd%hgrids(1),Lzd%hgrids(2),Lzd%hgrids(3),Lzd%Glr,shift)
  if (iproc == 0 .and. dump) &
       & call print_atoms_and_grid(Lzd%Glr, atoms, rxyz, shift, &
       & Lzd%hgrids(1),Lzd%hgrids(2),Lzd%hgrids(3))
  if (present(locregcenters)) then
      do iat=1,atoms%astruct%nat
          locregcenters(1:3,iat)=locregcenters(1:3,iat)-shift(1:3)
          if (locregcenters(1,iat)<dble(0)*lzd%hgrids(1) .or. locregcenters(1,iat)>dble(lzd%glr%d%n1)*lzd%hgrids(1) .or. &
              locregcenters(2,iat)<dble(0)*lzd%hgrids(2) .or. locregcenters(2,iat)>dble(lzd%glr%d%n2)*lzd%hgrids(2) .or. &
              locregcenters(3,iat)<dble(0)*lzd%hgrids(3) .or. locregcenters(3,iat)>dble(lzd%glr%d%n3)*lzd%hgrids(3)) then
              stop 'locregcenter outside of global box!'
          end if
      end do
  end if


  if (present(denspot)) then
     call initialize_DFT_local_fields(denspot)

     !here the initialization of dpbox can be set up
     call dpbox_set(denspot%dpbox,Lzd,iproc,nproc,bigdft_mpi%mpi_comm,in,atoms%astruct%geocode)

     ! Create the Poisson solver kernels.
     call system_initKernels(.true.,iproc,nproc,atoms%astruct%geocode,in,denspot)
     call system_createKernels(denspot, (verbose > 1))
  end if

  ! Create wavefunctions descriptors and allocate them inside the global locreg desc.
  call createWavefunctionsDescriptors(iproc,Lzd%hgrids(1),Lzd%hgrids(2),Lzd%hgrids(3),atoms,&
       rxyz,radii_cf,in%crmult,in%frmult,Lzd%Glr, output_grid_)
  if (iproc == 0 .and. dump) call print_wfd(Lzd%Glr%wfd)

  ! Create global orbs data structure.
  call read_orbital_variables(iproc,nproc,(iproc == 0 .and. dump),in,atoms,orbs)
  ! Create linear orbs data structure.
  if (in%inputpsiId == INPUT_PSI_LINEAR_AO .or. in%inputpsiId == INPUT_PSI_DISK_LINEAR &
      .or. in%inputpsiId == INPUT_PSI_MEMORY_LINEAR) then
     call init_orbitals_data_for_linear(iproc, nproc, orbs%nspinor, in, atoms%astruct, locregcenters, lorbs)

     ! There are needed for the restart (at least if the atoms have moved...)
     present_inwhichlocreg_old = present(inwhichlocreg_old)
     present_onwhichatom_old = present(onwhichatom_old)
     if (present_inwhichlocreg_old .and. .not.present_onwhichatom_old &
         .or. present_onwhichatom_old .and. .not.present_inwhichlocreg_old) then
         call yaml_warning('inwhichlocreg_old and onwhichatom_old should be present at the same time')
         stop 
     end if
     if (present_inwhichlocreg_old .and. present_onwhichatom_old) then
         call vcopy(lorbs%norb, onwhichatom_old(1), 1, lorbs%onwhichatom(1), 1)
         !call vcopy(lorbs%norb, inwhichlocreg_old(1), 1, lorbs%inwhichlocreg(1), 1)
         !use onwhichatom to build the new inwhichlocreg (because the old inwhichlocreg can be ordered differently)
         ii = 0
         do iat=1, atoms%astruct%nat
            do iorb=1,lorbs%norb
               if(iat ==  lorbs%onwhichatom(iorb)) then
                  ii = ii + 1
                  lorbs%inwhichlocreg(iorb)= ii
               end if
            end do 
         end do
         !i_all=-product(shape(inwhichlocreg_old))*kind(inwhichlocreg_old)
         !deallocate(inwhichlocreg_old,stat=i_stat)
         !call memocc(i_stat,i_all,'inwhichlocreg_old',subname)
         !i_all=-product(shape(onwhichatom_old))*kind(onwhichatom_old)
         !deallocate(onwhichatom_old,stat=i_stat)
         !call memocc(i_stat,i_all,'onwhichatom_old',subname)
     end if
  end if
  !In the case in which the number of orbitals is not "trivial" check whether they are too many
  if (in%inputpsiId /= INPUT_PSI_RANDOM) then

     ! Allocations for readAtomicOrbitals (check inguess.dat and psppar files)
     allocate(scorb(4,2,atoms%natsc+ndebug),stat=i_stat)
     call memocc(i_stat,scorb,'scorb',subname)
     allocate(norbsc_arr(atoms%natsc+1,in%nspin+ndebug),stat=i_stat)
     call memocc(i_stat,norbsc_arr,'norbsc_arr',subname)
     allocate(locrad(atoms%astruct%nat+ndebug),stat=i_stat)
     call memocc(i_stat,locrad,'locrad',subname)

     !calculate the inputguess orbitals
     !spin for inputguess orbitals
     if (in%nspin==4) then
        nspin_ig=1
     else
        nspin_ig=in%nspin
     end if

     ! Read the inguess.dat file or generate the input guess via the inguess_generator
     call readAtomicOrbitals(atoms,norbe,norbsc,nspin_ig,orbs%nspinor,&
          &   scorb,norbsc_arr,locrad)

     if (in%nspin==4) then
        !in that case the number of orbitals doubles
        norbe=2*norbe
     end if

     ! De-allocations
     i_all=-product(shape(locrad))*kind(locrad)
     deallocate(locrad,stat=i_stat)
     call memocc(i_stat,i_all,'locrad',subname)
     i_all=-product(shape(scorb))*kind(scorb)
     deallocate(scorb,stat=i_stat)
     call memocc(i_stat,i_all,'scorb',subname)
     i_all=-product(shape(norbsc_arr))*kind(norbsc_arr)
     deallocate(norbsc_arr,stat=i_stat)
     call memocc(i_stat,i_all,'norbsc_arr',subname)

     ! Check the maximum number of orbitals
     if (in%nspin==1 .or. in%nspin==4) then
        if (orbs%norb>norbe) then
           write(*,'(1x,a,i0,a,i0,a)') 'The number of orbitals (',orbs%norb,&
                &   ') must not be greater than the number of orbitals (',norbe,&
                &   ') generated from the input guess.'
           stop
        end if
     else if (in%nspin == 2) then
        if (orbs%norbu > norbe) then
           write(*,'(1x,a,i0,a,i0,a)') 'The number of orbitals up (',orbs%norbu,&
                &   ') must not be greater than the number of orbitals (',norbe,&
                &   ') generated from the input guess.'
           stop
        end if
        if (orbs%norbd > norbe) then
           write(*,'(1x,a,i0,a,i0,a)') 'The number of orbitals down (',orbs%norbd,&
                &   ') must not be greater than the number of orbitals (',norbe,&
                &   ') generated from the input guess.'
           stop
        end if
     end if
  end if

  !allocate communications arrays (allocate it before Projectors because of the definition
  !of iskpts and nkptsp)
  call orbitals_communicators(iproc,nproc,Lzd%Glr,orbs,comms)  
  if (in%inputpsiId == INPUT_PSI_LINEAR_AO .or. in%inputpsiId == INPUT_PSI_DISK_LINEAR &
      .or. in%inputpsiId == INPUT_PSI_MEMORY_LINEAR) then
     if(iproc==0 .and. dump) call print_orbital_distribution(iproc, nproc, lorbs)
  end if

  if (iproc == 0 .and. dump) then
     nB=max(orbs%npsidim_orbs,orbs%npsidim_comp)*8
     nMB=nB/1024/1024
     nKB=(nB-nMB*1024*1024)/1024
     nB=modulo(nB,1024)
     call yaml_map('Wavefunctions memory occupation for root MPI process',&
          trim(yaml_toa(nMB,fmt='(i5)'))//' MB'//trim(yaml_toa(nKB,fmt='(i5)'))//&
          ' KB'//trim(yaml_toa(nB,fmt='(i5)'))//' B')
!!$     write(*,'(1x,a,3(i5,a))') &
!!$       'Wavefunctions memory occupation for root MPI process: ',&
!!$       nMB,' MB ',nKB,' KB ',nB,' B'
  end if
  ! Done orbs


  ! fragment initializations - if not a fragment calculation, set to appropriate dummy values
  if (in%inputPsiId == INPUT_PSI_DISK_LINEAR) then
     allocate(ref_frags(in%frag%nfrag_ref))
     do ifrag=1,in%frag%nfrag_ref
        ref_frags(ifrag)=fragment_null()
     end do
     call init_fragments(in,lorbs,atoms%astruct,ref_frags)
  else
     nullify(ref_frags)
  end if

  inputpsi = in%inputPsiId
  call input_check_psi_id(inputpsi, input_wf_format, in%dir_output, &
       orbs, lorbs, iproc, nproc, in%frag%nfrag_ref, in%frag%dirname, ref_frags)

  ! See if linear scaling should be activated and build the correct Lzd 
  call check_linear_and_create_Lzd(iproc,nproc,in%linear,Lzd,atoms,orbs,in%nspin,rxyz)
  lzd_lin=default_lzd()
  call nullify_local_zone_descriptors(lzd_lin)
  lzd_lin%nlr = 0

  if (inputpsi == INPUT_PSI_LINEAR_AO .or. inputpsi == INPUT_PSI_DISK_LINEAR &
     .or. inputpsi == INPUT_PSI_MEMORY_LINEAR) then
     call copy_locreg_descriptors(Lzd%Glr, lzd_lin%glr)
     call lzd_set_hgrids(lzd_lin, Lzd%hgrids)
     if (inputpsi == INPUT_PSI_LINEAR_AO .or. inputpsi == INPUT_PSI_MEMORY_LINEAR) then
         !!write(*,*) 'rxyz',rxyz
         !!write(*,*) 'locregcenters',locregcenters
        call lzd_init_llr(iproc, nproc, in, atoms%astruct, locregcenters, lorbs, lzd_lin)
     else
        call initialize_linear_from_file(iproc,nproc,in%frag,atoms%astruct,rxyz,lorbs,lzd_lin,&
             input_wf_format,in%dir_output,'minBasis',ref_frags)
        !what to do with derivatives?
     end if
     call initLocregs(iproc, nproc, lzd_lin, Lzd_lin%hgrids(1), Lzd_lin%hgrids(2),Lzd_lin%hgrids(3), &
          atoms%astruct, lorbs, Lzd_lin%Glr, 's')
     call update_wavefunctions_size(lzd_lin,lnpsidim_orbs,lnpsidim_comp,lorbs,iproc,nproc)
  end if

  ! Calculate all projectors, or allocate array for on-the-fly calculation
  call createProjectorsArrays(Lzd%Glr,rxyz,atoms,orbs,&
       radii_cf,in%frmult,in%frmult,Lzd%hgrids(1),Lzd%hgrids(2),&
       Lzd%hgrids(3),dry_run,nlpsp,proj_G)
  if (iproc == 0 .and. dump) call print_nlpsp(nlpsp)
  !calculate the partitioning of the orbitals between the different processors

  if (dry_run) then
     call f_release_routine()
     return
  end if


  if (present(denspot)) then
     !here dpbox can be put as input
     call density_descriptors(iproc,nproc,in%nspin,in%crmult,in%frmult,atoms,&
          denspot%dpbox,in%rho_commun,rxyz,radii_cf,denspot%rhod)
     !allocate the arrays.
     call allocateRhoPot(iproc,Lzd%Glr,in%nspin,atoms,rxyz,denspot)
  end if

  !calculate the irreductible zone for this region, if necessary.
  call symmetry_set_irreductible_zone(atoms%astruct%sym,atoms%astruct%geocode, &
       & Lzd%Glr%d%n1i,Lzd%Glr%d%n2i,Lzd%Glr%d%n3i, in%nspin)

  ! A message about dispersion forces.
  call vdwcorrection_initializeparams(in%ixc, in%dispersion)

  !check the communication distribution
  if(inputpsi /= INPUT_PSI_LINEAR_AO .and. inputpsi /= INPUT_PSI_DISK_LINEAR &
     .and. inputpsi /= INPUT_PSI_MEMORY_LINEAR) then
      call check_communications(iproc,nproc,orbs,Lzd%Glr,comms)
  else
      ! Do not call check_communication, since the value of orbs%npsidim_orbs is wrong
      if(iproc==0) call yaml_warning('Do not call check_communications in the linear scaling version!')
      !if(iproc==0) write(*,*) 'WARNING: do not call check_communications in the linear scaling version!'
  end if
  call f_release_routine()
  !---end of system definition routine
END SUBROUTINE system_initialization


subroutine system_initKernels(verb, iproc, nproc, geocode, in, denspot)
  use module_types
  use module_xc
  use Poisson_Solver, except_dp => dp, except_gp => gp, except_wp => wp
  use module_base
  implicit none
  logical, intent(in) :: verb
  integer, intent(in) :: iproc, nproc
  character, intent(in) :: geocode !< @copydoc poisson_solver::doc::geocode
  type(input_variables), intent(in) :: in
  type(DFT_local_fields), intent(inout) :: denspot

  integer, parameter :: ndegree_ip = 16

  denspot%pkernel=pkernel_init(verb, iproc,nproc,in%matacc%PSolver_igpu,&
       geocode,denspot%dpbox%ndims,denspot%dpbox%hgrids,ndegree_ip,mpi_env=denspot%dpbox%mpi_env)
  !create the sequential kernel if the exctX parallelisation scheme requires it
  if ((xc_exctXfac() /= 0.0_gp .and. in%exctxpar=='OP2P' .or. in%SIC%alpha /= 0.0_gp)&
       .and. denspot%dpbox%mpi_env%nproc > 1) then
     !the communicator of this kernel is bigdft_mpi%mpi_comm
     !this might pose problems when using SIC or exact exchange with taskgroups
     denspot%pkernelseq=pkernel_init(iproc==0 .and. verb,0,1,in%matacc%PSolver_igpu,&
          geocode,denspot%dpbox%ndims,denspot%dpbox%hgrids,ndegree_ip)
  else 
     denspot%pkernelseq = denspot%pkernel
  end if

END SUBROUTINE system_initKernels

subroutine system_createKernels(denspot, verb)
  use module_base
  use module_types
  use Poisson_Solver, except_dp => dp, except_gp => gp, except_wp => wp
  implicit none
  logical, intent(in) :: verb
  type(DFT_local_fields), intent(inout) :: denspot

  call pkernel_set(denspot%pkernel,verb)
    !create the sequential kernel if pkernelseq is not pkernel
  if (denspot%pkernelseq%mpi_env%nproc == 1 .and. denspot%pkernel%mpi_env%nproc /= 1) then
     call pkernel_set(denspot%pkernelseq,.false.)
  else
     denspot%pkernelseq = denspot%pkernel
  end if

END SUBROUTINE system_createKernels


!> Calculate the important objects related to the physical properties of the system
subroutine system_properties(iproc,nproc,in,atoms,orbs,radii_cf)
  use module_base
  use module_types
  use module_interfaces, except_this_one => system_properties
  implicit none
  integer, intent(in) :: iproc,nproc
  type(input_variables), intent(in) :: in
  type(atoms_data), intent(inout) :: atoms
  type(orbitals_data), intent(inout) :: orbs
  real(gp), dimension(atoms%astruct%ntypes,3), intent(out) :: radii_cf
  !local variables
  !n(c) character(len=*), parameter :: subname='system_properties'

  call read_radii_variables(atoms, radii_cf, in%crmult, in%frmult, in%projrad)
!!$  call read_atomic_variables(atoms, trim(in%file_igpop),in%nspin)
  if (iproc == 0) call print_atomic_variables(atoms, radii_cf, max(in%hx,in%hy,in%hz), in%ixc, in%dispersion)
  call read_orbital_variables(iproc,nproc,(iproc == 0),in,atoms,orbs)
END SUBROUTINE system_properties


!> Check for the need of a core density and fill the rhocore array which
!! should be passed at the rhocore pointer
subroutine calculate_rhocore(iproc,at,d,rxyz,hxh,hyh,hzh,i3s,i3xcsh,n3d,n3p,rhocore)
  use module_base
  use module_types
  use yaml_output
  implicit none
  integer, intent(in) :: iproc,i3s,n3d,i3xcsh,n3p
  real(gp), intent(in) :: hxh,hyh,hzh
  type(atoms_data), intent(in) :: at
  type(grid_dimensions), intent(in) :: d
  real(gp), dimension(3,at%astruct%nat), intent(in) :: rxyz
  real(wp), dimension(:,:,:,:), pointer :: rhocore
  !local variables
  character(len=*), parameter :: subname='calculate_rhocore'
  integer :: ityp,iat,i_stat,j3,i1,i2,ierr!,ind
  real(wp) :: tt
  real(gp) :: rx,ry,rz,rloc,cutoff
  

  !check for the need of a nonlinear core correction
!!$  donlcc=.false.
!!$  chk_nlcc: do ityp=1,at%astruct%ntypes
!!$     filename = 'nlcc.'//at%astruct%atomnames(ityp)
!!$
!!$     inquire(file=filename,exist=exists)
!!$     if (exists) then
!!$        donlcc=.true.
!!$        exit chk_nlcc
!!$     end if
!!$  end do chk_nlcc

  if (at%donlcc) then
     !allocate pointer rhocore
     allocate(rhocore(d%n1i,d%n2i,n3d,10+ndebug),stat=i_stat)
     call memocc(i_stat,rhocore,'rhocore',subname)
     !initalise it 
     if (n3d > 0) call to_zero(d%n1i*d%n2i*n3d*10,rhocore(1,1,1,1))
     !perform the loop on any of the atoms which have this feature
     do iat=1,at%astruct%nat
        ityp=at%astruct%iatype(iat)
!!$        filename = 'nlcc.'//at%astruct%atomnames(ityp)
!!$        inquire(file=filename,exist=exists)
!!$        if (exists) then
        if (at%nlcc_ngv(ityp)/=UNINITIALIZED(1) .or.&
             at%nlcc_ngc(ityp)/=UNINITIALIZED(1) ) then
           if (iproc == 0) call yaml_map('NLCC, Calculate core density for atom',trim(at%astruct%atomnames(ityp)))
           !if (iproc == 0) write(*,'(1x,a)',advance='no') 'NLCC: calculate core density for atom: '// trim(at%astruct%atomnames(ityp))//';'
           rx=rxyz(1,iat) 
           ry=rxyz(2,iat)
           rz=rxyz(3,iat)

           rloc=at%psppar(0,0,ityp)
           cutoff=10.d0*rloc

           call calc_rhocore_iat(iproc,at,ityp,rx,ry,rz,cutoff,hxh,hyh,hzh,&
                d%n1,d%n2,d%n3,d%n1i,d%n2i,d%n3i,i3s,n3d,rhocore)

           !if (iproc == 0) write(*,'(1x,a)')'done.'
        end if
     end do

     !calculate total core charge in the grid
     !In general this should be really bad

!!$     do j3=1,n3d
!!$        tt=0.0_wp
!!$        do i2=1,d%n2i
!!$           do i1=1,d%n1i
!!$              !ind=i1+(i2-1)*d%n1i+(j3+i3xcsh-1)*d%n1i*d%n2i
!!$              tt=tt+rhocore(i1,i2,j3,1)
!!$           enddo
!!$        enddo
!!$        write(17+iproc,*)j3+i3s-1,tt
!!$     enddo
!!$call MPI_BARRIER(bigdft_mpi%mpi_comm,ierr)
!!$stop
     tt=0.0_wp
     do j3=1,n3p
        do i2=1,d%n2i
           do i1=1,d%n1i
              !ind=i1+(i2-1)*d%n1i+(j3+i3xcsh-1)*d%n1i*d%n2i
              tt=tt+rhocore(i1,i2,j3+i3xcsh,1)
           enddo
        enddo
     enddo

     call mpiallred(tt,1,MPI_SUM,bigdft_mpi%mpi_comm,ierr)
     tt=tt*hxh*hyh*hzh
     if (iproc == 0) call yaml_map('Total core charge on the grid (To be compared with analytic one)', tt,fmt='(f15.7)')
     !if (iproc == 0) write(*,'(1x,a,f15.7)') 'Total core charge on the grid (To be compared with analytic one): ',tt

  else
     !No NLCC needed, nullify the pointer 
     nullify(rhocore)
  end if

END SUBROUTINE calculate_rhocore

subroutine psp_from_file(filename, nzatom, nelpsp, npspcode, &
     & ixcpsp, psppar, donlcc, rcore, qcore, radii_cf, exists, pawpatch)
  use module_base
  implicit none
  
  character(len = *), intent(in) :: filename
  integer, intent(out) :: nzatom, nelpsp, npspcode, ixcpsp
  real(gp), intent(out) :: psppar(0:4,0:6), radii_cf(3), rcore, qcore
  logical, intent(out) :: exists, pawpatch
  logical, intent(inout) ::  donlcc
  !ALEX: Some local variables
  real(gp):: fourpi, sqrt2pi
  character(len=20) :: skip

  integer :: ierror, ierror1, i, j, nn, nlterms, nprl, l
  real(dp) :: nelpsp_dp,nzatom_dp
  character(len=100) :: line

  radii_cf = UNINITIALIZED(1._gp)
  pawpatch = .false.
  inquire(file=trim(filename),exist=exists)
  if (.not. exists) return

  ! if (iproc.eq.0) write(*,*) 'opening PSP file ',filename
  open(unit=11,file=trim(filename),status='old',iostat=ierror)
  !Check the open statement
  if (ierror /= 0) then
     write(*,*) ': Failed to open the file (it must be in ABINIT format!): "',&
          trim(filename),'"'
     stop
  end if
  read(11,*)
  read(11,*) nzatom_dp, nelpsp_dp
  nzatom=int(nzatom_dp); nelpsp=int(nelpsp_dp)
  read(11,*) npspcode, ixcpsp

  psppar(:,:)=0._gp
  if (npspcode == 2) then !GTH case
     read(11,*) (psppar(0,j),j=0,4)
     do i=1,2
        read(11,*) (psppar(i,j),j=0,3-i)
     enddo
  else if (npspcode == 3) then !HGH case
     read(11,*) (psppar(0,j),j=0,4)
     read(11,*) (psppar(1,j),j=0,3)
     do i=2,4
        read(11,*) (psppar(i,j),j=0,3)
        !ALEX: Maybe this can prevent reading errors on CRAY machines?
        read(11,*) skip !k coefficients, not used for the moment (no spin-orbit coupling)
     enddo
  else if (npspcode == 7) then !PAW Pseudos
     !call yaml_comment('Reading of PAW atomic-data, under development')
     write(*,'(a)') 'Reading of PAW atomic-data, under development'

     call psp_from_file_paw()
     
  else if (npspcode == 10) then !HGH-K case
     read(11,*) psppar(0,0),nn,(psppar(0,j),j=1,nn) !local PSP parameters
     read(11,*) nlterms !number of channels of the pseudo
     prjloop: do l=1,nlterms
        read(11,*) psppar(l,0),nprl,psppar(l,1),&
             (psppar(l,j+2),j=2,nprl) !h_ij terms
        do i=2,nprl
           read(11,*) psppar(l,i),(psppar(l,i+j+1),j=i+1,nprl) !h_ij 
        end do
        if (l==1) cycle
        do i=1,nprl
           !ALEX: Maybe this can prevent reading errors on CRAY machines?
           read(11,*)skip !k coefficients, not used
        end do
     end do prjloop
  !ALEX: Add support for reading NLCC from psppar
  else if (npspcode == 12) then !HGH-NLCC: Same as HGH-K + one additional line
     read(11,*) psppar(0,0),nn,(psppar(0,j),j=1,nn) !local PSP parameters
     read(11,*) nlterms !number of channels of the pseudo
     do l=1,nlterms
        read(11,*) psppar(l,0),nprl,psppar(l,1),&
             (psppar(l,j+2),j=2,nprl) !h_ij terms
        do i=2,nprl
           read(11,*) psppar(l,i),(psppar(l,i+j+1),j=i+1,nprl) !h_ij
        end do
        if (l==1) cycle
        do i=1,nprl
           !ALEX: Maybe this can prevent reading errors on CRAY machines?
           read(11,*) skip !k coefficients, not used
        end do
     end do 
     read(11,*) rcore, qcore
     !convert the core charge fraction qcore to the amplitude of the Gaussian
     !multiplied by 4pi. This is the convention used in nlccpar(1,:).
     fourpi=4.0_gp*pi_param!8.0_gp*dacos(0.0_gp)
     sqrt2pi=sqrt(0.5_gp*fourpi)
     qcore=fourpi*qcore*real(nzatom-nelpsp,gp)/&
          (sqrt2pi*rcore)**3
     donlcc=.true.
  else
     !if (iproc == 0) then
     write(*,'(1x,a,a)') trim(filename),&
          'unrecognized pspcode: only GTH, HGH & HGH-K pseudos (ABINIT format)'
     !end if
     stop
  end if

  if (npspcode == 7) return !Skip the rest for PAW

  !old way of calculating the radii, requires modification of the PSP files
  read(11,'(a100)',iostat=ierror) line
  if (ierror /=0) then
     !if (iproc ==0) write(*,*)&
     !     ' WARNING: last line of pseudopotential missing, put an empty line'
     line=''
  end if
  read(line,*,iostat=ierror1) radii_cf(1),radii_cf(2),radii_cf(3)
  if (ierror1 /= 0 ) then
     read(line,*,iostat=ierror) radii_cf(1),radii_cf(2)
     radii_cf(3)=radii_cf(2)
  end if
  pawpatch = (trim(line) == "PAWPATCH")
  do
     read(11,'(a100)',iostat=ierror) line
     if (ierror /= 0 .or. pawpatch) exit
     pawpatch = (trim(line) == "PAWPATCH")
  end do
  close(11)

contains

subroutine psp_from_file_paw()
  use module_base
  use m_pawpsp, only: pawpsp_main, pawpsp_read_header, pawpsp_read_header_2
  use defs_basis, only: tol14, fnlen
  use m_pawrad, only: pawrad_type, pawrad_nullify, pawrad_destroy
  use m_pawtab, only: pawtab_type, pawtab_nullify, pawtab_destroy
  implicit none
  integer:: icoulomb,ipsp,ixc,i_all,i_stat,lnmax
  integer:: lloc,l_size,lmax,mmax,pspcod,pspxc
  integer:: pspversion,basis_size,lmn_size
  integer:: mpsang,mqgrid_ff,mqgrid_vl,mqgrid_shp
  integer:: pawxcdev,usewvl,usexcnhat,xclevel
  integer::pspso
  real(dp):: r2well,wvl_crmult,wvl_frmult
  real(dp):: xc_denpos,zionpsp,znuclpsp
  real(dp)::epsatm,xcccrc
  character(len=fnlen):: filpsp   ! name of the psp file
  character(len = *), parameter :: subname = "psp_from_file_paw"
  type(pawrad_type):: pawrad
  type(pawtab_type):: pawtab
  integer:: comm_mpi
!  type(paw_setup_t),optional,intent(in) :: psxml
!!arrays
 integer:: wvl_ngauss(2)
 real(dp),allocatable:: qgrid_ff(:),qgrid_vl(:)
 real(dp),allocatable:: ffspl(:,:,:)
 real(dp),allocatable:: vlspl(:,:)
!!Here we can use bigdft variables
! real(dp)::gth_psppar(0:4,0:6),gth_radii_cf(3)
 integer:: gth_semicore
 integer:: mesh_size
 real(dp)::gth_radii_cov
 logical:: gth_hasGeometry


  !These should be passed as arguments:
  !crmult and frmult to set the GTH radius (needed for the initial guess)
  wvl_crmult=8; wvl_frmult=8
  !Defines the number of Gaussian functions for projectors
  !See ABINIT input files documentation
  wvl_ngauss=[10,10]
  icoulomb= 1 !Fake argument, this only indicates that we are inside bigdft..
              !do not change, even if icoulomb/=1
  ipsp=1      !This is relevant only for XML.
              !This is not yet working
  xclevel=1 ! xclevel=XC functional level (1=LDA, 2=GGA)
            ! For the moment, it will just work for LDA
  pspso=0 !No spin-orbit for the moment

! Read PSP header:
  rewind(11)
  call pawpsp_read_header(lloc,l_size,mmax,pspcod,pspxc,r2well,zionpsp,znuclpsp)
  call pawpsp_read_header_2(pspversion,basis_size,lmn_size)

! Problem lnmax are unknown here,
! we have to read all of the pseudo files to know it!
! We should change the way this is done in ABINIT:
! For the moment lnmax=basis_size
! The same problem for mpsang
  lnmax=basis_size
  lmax=l_size
!  do ii=1,psps%npsp
!   mpsang=max(pspheads(ii)%lmax+1,mpsang)
!  end do
  mpsang=lmax+1

! These are just useful for 
!reciprocal space approaches (plane-waves):
  mqgrid_shp=0; mqgrid_ff=0; mqgrid_vl=0 
                          
  allocate(qgrid_ff(mqgrid_ff),stat=i_stat)
  call memocc(i_stat,qgrid_ff,'qgrid_ff',subname)
  allocate(qgrid_vl(mqgrid_vl),stat=i_stat)
  call memocc(i_stat,qgrid_vl,'qgrid_vl',subname)
  allocate(ffspl(mqgrid_ff,2,lnmax),stat=i_stat)
  call memocc(i_stat,ffspl,'ffspl',subname)
  allocate(vlspl(mqgrid_vl,2),stat=i_stat)
  call memocc(i_stat,vlspl,'vlpsl',subname)

! Define parameters:
  pawxcdev=1; usewvl=1 ; usexcnhat=0 !default
  xc_denpos=tol14
  filpsp=trim(filename)
  comm_mpi=bigdft_mpi%mpi_comm  
  mesh_size=mmax

  call pawrad_nullify(pawrad)
  call pawtab_nullify(pawtab)

  close(11)

  call pawpsp_main( &
& pawrad,pawtab,&
& filpsp,usewvl,icoulomb,ixc,xclevel,pawxcdev,usexcnhat,&
& qgrid_ff,qgrid_vl,ffspl,vlspl,epsatm,xcccrc,zionpsp,znuclpsp,&
& gth_hasGeometry,psppar,radii_cf,gth_radii_cov,gth_semicore,&
& wvl_crmult,wvl_frmult,wvl_ngauss,comm_mpi=comm_mpi)




!Print out data to validate this test:
  write(*,'(a)') 'PAW Gaussian projectors:'
  write(*,'("No. of Gaussians:", i4)')pawtab%wvl%pngau
  write(*,'("First five Gaussian complex coefficients:")')
  write(*,'(5("(",f13.7,",",f13.7")"))')pawtab%wvl%parg(:,1:5)
  write(*,'("First five Gaussian complex factors:")')
  write(*,'(5("(",f13.7,",",f13.7")"))')pawtab%wvl%pfac(:,1:5)
!
  write(*,'(a)') 'GTH parameters (for initial guess):'
  write(*,'("radii_cf= ",3f10.7)')radii_cf(:)
  write(*,'("psppar(0:1,0)= ",2f10.7)')psppar(0:1,0)

! Destroy and deallocate objects
  call pawrad_destroy(pawrad)
  call pawtab_destroy(pawtab)

  !
  i_all=-product(shape(qgrid_ff))*kind(qgrid_ff)
  deallocate(qgrid_ff,stat=i_stat)
  call memocc(i_stat,i_all,'qgrid_ff',subname)
  !
  i_all=-product(shape(qgrid_vl))*kind(qgrid_vl)
  deallocate(qgrid_vl,stat=i_stat)
  call memocc(i_stat,i_all,'qgrid_vl',subname)
  !
  i_all=-product(shape(ffspl))*kind(ffspl)
  deallocate(ffspl,stat=i_stat)
  call memocc(i_stat,i_all,'ffspl',subname)
  !
  i_all=-product(shape(vlspl))*kind(vlspl)
  deallocate(vlspl,stat=i_stat)
  call memocc(i_stat,i_all,'vlspl',subname)

!PAW is not yet working!
!Exit here
 stop

END SUBROUTINE psp_from_file_paw



END SUBROUTINE psp_from_file


subroutine nlcc_dim_from_file(filename, ngv, ngc, dim, read_nlcc)
  use module_base
  implicit none
  
  character(len = *), intent(in) :: filename
  integer, intent(inout) :: dim
  integer, intent(out) :: ngv, ngc
  logical, intent(out) :: read_nlcc

  integer :: ig, j
  real(gp), dimension(0:4) :: fake_nlcc

  inquire(file=filename,exist=read_nlcc)
  if (read_nlcc) then
     !associate the number of gaussians
     open(unit=79,file=filename,status='unknown')
     read(79,*)ngv
     if (ngv==0) then 
        ngv=UNINITIALIZED(1)
     else
        dim=dim+(ngv*(ngv+1)/2)
        do ig=1,(ngv*(ngv+1))/2
           read(79,*) (fake_nlcc(j),j=0,4)!jump the suitable lines (the file is organised with one element per line)
        end do
     end if
     read(79,*)ngc
     if (ngc==0) then
        ngc=UNINITIALIZED(1)
     else
        dim=dim+(ngc*(ngc+1))/2

        !better to read values in a fake array
        do ig=1,(ngc*(ngc+1))/2
           read(79,*) (fake_nlcc(j),j=0,4)!jump the suitable lines (the file is organised with one element per line)
        end do
     end if
     !no need to go further for the moment
     close(unit=79)
  else
     ngv=UNINITIALIZED(1)
     ngc=UNINITIALIZED(1)
  end if
END SUBROUTINE nlcc_dim_from_file


!> Update radii_cf and occupation for each type of atoms (related to pseudopotential)
subroutine read_radii_variables(atoms, radii_cf, crmult, frmult, projrad)
  use module_base
  use module_types
  implicit none
  !Arguments
  type(atoms_data), intent(in) :: atoms
  real(gp), intent(in) :: crmult, frmult, projrad
  real(gp), dimension(atoms%astruct%ntypes,3), intent(out) :: radii_cf
  !Local Variables
  integer, parameter :: nmax=7,lmax=4
  !integer, parameter :: nelecmax=32
  character(len=2) :: symbol
  integer :: i,ityp,mxpl,mxchg,nsccode
  real(gp) :: rcov,rprb,ehomo,radfine,amu,maxrad
  real(kind=8), dimension(nmax,0:lmax-1) :: neleconf

  do ityp=1,atoms%astruct%ntypes
     !see whether the atom is semicore or not
     !and consider the ground state electronic configuration
     call eleconf(atoms%nzatom(ityp),atoms%nelpsp(ityp),symbol,rcov,rprb,ehomo,&
          neleconf,nsccode,mxpl,mxchg,amu)
     if (atoms%radii_cf(ityp, 1) == UNINITIALIZED(1.0_gp)) then
        !assigning the radii by calculating physical parameters
        radii_cf(ityp,1)=1._gp/sqrt(abs(2._gp*ehomo))
        radfine=100._gp
        do i=0,4
           if (atoms%psppar(i,0,ityp)/=0._gp) then
              radfine=min(radfine,atoms%psppar(i,0,ityp))
           end if
        end do
        radii_cf(ityp,2)=radfine
        radii_cf(ityp,3)=radfine
     else
        radii_cf(ityp, :) = atoms%radii_cf(ityp, :)
     end if

     ! Correct radii_cf(:,3) for the projectors.
     maxrad=0.e0_gp ! This line added by Alexey, 03.10.08, to be able to compile with -g -C
     do i=1,4
        !the maximum radii is useful only for projectors
        if (atoms%psppar(i,0,ityp)/=0._gp) then
           maxrad=max(maxrad,atoms%psppar(i,0,ityp))
        end if
     end do
     if (maxrad == 0.0_gp) then
        radii_cf(ityp,3)=0.0_gp
     else
        radii_cf(ityp,3)=max(min(crmult*radii_cf(ityp,1),projrad*maxrad)/frmult,radii_cf(ityp,2))
     end if
  enddo
END SUBROUTINE read_radii_variables

subroutine read_orbital_variables(iproc,nproc,verb,in,atoms,orbs)
  use module_base
  use module_types
  use module_interfaces
  use yaml_output
  implicit none
  type(input_variables), intent(in) :: in
  integer, intent(in) :: iproc,nproc
  logical, intent(in) :: verb
  type(atoms_data), intent(in) :: atoms
  type(orbitals_data), intent(inout) :: orbs
  !local variables
  !character(len=*), parameter :: subname='read_orbital_variables'
  integer, parameter :: nelecmax=32,lmax=4,noccmax=2
  !integer, parameter :: nmax=7
  logical :: exists
  integer :: iat,iunit,norb,norbu,norbd,nspinor,jpst,norbme,norbyou,jproc,ikpts
  integer :: norbuempty,norbdempty,nelec
  integer :: nt,ntu,ntd,ityp,ierror,ispinsum
  integer :: ispol,ichg,ichgsum,norbe,norbat,nspin
  integer, dimension(lmax) :: nl
  real(gp), dimension(noccmax,lmax) :: occup
  character(len=100) :: radical

  !calculate number of electrons and orbitals
  ! Number of electrons and number of semicore atoms
  nelec=0
  do iat=1,atoms%astruct%nat
     ityp=atoms%astruct%iatype(iat)
     nelec=nelec+atoms%nelpsp(ityp)
  enddo
  nelec=nelec-in%ncharge

  if(nelec < 0.0 ) then
    if(iproc==0) write(*,*)'ERROR: Number of electrons is negative:',nelec,'.'
    if(iproc==0) write(*,*)'FIX: decrease charge of system.'
    call mpi_finalize(iat)
    stop
  end if

  if (verb) then
     call yaml_comment('Occupation Numbers',hfill='-')
     call yaml_map('Total Number of Electrons',nelec,fmt='(i8)')
     !write(*,'(1x,a,t28,i8)') 'Total Number of Electrons',nelec
  end if

  ! Number of orbitals
  if (in%nspin==1) then
     if (verb) call yaml_map('Spin treatment','Averaged')
     norb=(nelec+1)/2
     norbu=norb
     norbd=0
     if (mod(nelec,2).ne.0 .and. verb) then
        call yaml_warning('Odd number of electrons, no closed shell system')
        !write(*,'(1x,a)') 'WARNING: odd number of electrons, no closed shell system'
     end if
  else if(in%nspin==4) then
     if (verb) call yaml_map('Spin treatment','Spinorial (non-collinearity possible)')
     !if (verb) write(*,'(1x,a)') 'Spin-polarized non-collinear calculation'
     norb=nelec
     norbu=norb
     norbd=0
  else 
     if (verb) call yaml_map('Spin treatment','Collinear')
     !if (verb) write(*,'(1x,a)') 'Spin-polarized calculation'
     norb=nelec
     if (mod(norb+in%mpol,2) /=0) then
        write(*,*)'ERROR: the mpol polarization should have the same parity of the number of electrons'
        stop
     end if
     norbu=min((norb+in%mpol)/2,norb)
     norbd=norb-norbu

     !test if the spin is compatible with the input guess polarisations
     ispinsum=0
     ichgsum=0
     do iat=1,atoms%astruct%nat
        call charge_and_spol(atoms%astruct%input_polarization(iat),ichg,ispol)
        ispinsum=ispinsum+ispol
        ichgsum=ichgsum+ichg
     end do

     if (in%nspin == 2 .and. ispinsum /= norbu-norbd) then
        !if (iproc==0) then 
           call yaml_warning('Total input polarisation (found ' // trim(yaml_toa(ispinsum)) &
                & // ') must be equal to norbu-norbd.')
           call yaml_comment('With norb=' // trim(yaml_toa(norb)) // ' and mpol=' // trim(yaml_toa(in%mpol)) // &
                & ' norbu-norbd=' // trim((yaml_toa(norbu-norbd))))
           !write(*,'(1x,a,i0,a)')&
           !     'ERROR: Total input polarisation (found ',ispinsum,&
           !     ') must be equal to norbu-norbd.'
           !write(*,'(1x,3(a,i0))')&
           !     'With norb=',norb,' and mpol=',in%mpol,' norbu-norbd=',norbu-norbd
        !end if
        stop
     end if

     if (ichgsum /= in%ncharge .and. ichgsum /= 0) then
        !if (iproc==0) then 
           write(*,'(1x,a,i0,a)')&
                'ERROR: Total input charge (found ',ichgsum,&
                ') cannot be different than charge.'
           write(*,'(1x,2(a,i0))')&
                'The charge is=',in%ncharge,' input charge=',ichgsum
        !end if
        stop
     end if


     !now warn if there is no input guess spin polarisation
     ispinsum=0
     do iat=1,atoms%astruct%nat
        call charge_and_spol(atoms%astruct%input_polarization(iat),ichg,ispol)
        ispinsum=ispinsum+abs(ispol)
     end do
     if (ispinsum == 0 .and. in%nspin==2) then
        if (iproc==0 .and. in%norbsempty == 0) &
             call yaml_warning('Found no input polarisation, add it for a correct input guess')
        !write(*,'(1x,a)')&
        !     'WARNING: Found no input polarisation, add it for a correct input guess'
        !stop
     end if

  end if


  !initialise the values for the empty orbitals
  norbuempty=0
  norbdempty=0

  ! Test if the file 'input.occ exists
  !this access is performed at each call_bigdft run
  inquire(file=trim(in%file_occnum),exist=exists)
  iunit=0
  if (exists) then
     iunit=25
     open(unit=iunit,file=trim(in%file_occnum),form='formatted',action='read',status='old')
     if (in%nspin==1) then
        !The first line gives the number of orbitals
        read(unit=iunit,fmt=*,iostat=ierror) nt
     else
        !The first line gives the number of orbitals
        read(unit=iunit,fmt=*,iostat=ierror) ntu,ntd
     end if
     if (ierror /=0) then
        !if (iproc==0) 
          write(*,'(1x,a)') &
             'ERROR: reading the number of orbitals in the file "'//trim(in%file_occnum)//'"'
        stop
     end if
     !Check
     if (in%nspin==1) then
        if (nt<norb) then
           !if (iproc==0) 
               write(*,'(1x,a,i0,a,i0)') &
                'ERROR: In the file "'//trim(in%file_occnum)//'" the number of orbitals norb=',nt,&
                ' should be greater or equal than (nelec+1)/2=',norb
           stop
        else
           norb=nt
           norbu=norb
           norbd=0
        end if
     else
        nt=ntu+ntd
        if (nt<norb) then
           !if (iproc==0) 
               write(*,'(1x,a,i0,a,i0)') &
                'ERROR: In the file "'//trim(in%file_occnum)//'" the number of orbitals norb=',nt,&
                ' should be greater or equal than nelec=',norb
           stop
        else
           norb=nt
        end if
        if (ntu<norbu) then
           !if (iproc==0) 
                write(*,'(1x,a,i0,a,i0)') &
                'ERROR: In the file "'//trim(in%file_occnum)//'" the number of orbitals up norbu=',ntu,&
                ' should be greater or equal than min((nelec+mpol)/2,nelec)=',norbu
           stop
        else
           norbu=ntu
        end if
        if (ntd<norbd) then
           !if (iproc==0) 
                  write(*,'(1x,a,i0,a,i0)') &
                'ERROR: In the file "'//trim(in%file_occnum)//'" the number of orbitals down norbd=',ntd,&
                ' should be greater or equal than min((nelec-mpol/2),0)=',norbd
           stop
        else
           norbd=ntd
        end if
     end if
  else if (in%norbsempty > 0) then
     !total number of orbitals
     norbe=0
     if(in%nspin==4) then
        nspin=2
        nspinor=4
     else
        nspin=in%nspin
        nspinor=1
     end if

     do iat=1,atoms%astruct%nat
        ityp=atoms%astruct%iatype(iat)
        call count_atomic_shells(lmax,noccmax,nelecmax,nspin,nspinor,atoms%aocc(1,iat),occup,nl)
        norbat=(nl(1)+3*nl(2)+5*nl(3)+7*nl(4))
        norbe=norbe+norbat
     end do

     !value of empty orbitals up and down, needed to fill occupation numbers
     norbuempty=min(in%norbsempty,norbe-norbu)
     norbdempty=min(in%norbsempty,norbe-norbd)

     if (in%nspin == 4 .or. in%nspin==1) then
        norb=norb+norbuempty
        norbu=norbu+norbuempty
     else if (in%nspin ==2) then
        norbu=norbu+norbuempty
        norbd=norbd+norbdempty
        norb=norbu+norbd
     end if
  end if

  if(in%nspin==4) then
     nspinor=4
  else
     nspinor=1
  end if

  call orbitals_descriptors(iproc, nproc,norb,norbu,norbd,in%nspin,nspinor,&
       in%gen_nkpt,in%gen_kpt,in%gen_wkpt,orbs,.false.)

  !distribution of wavefunction arrays between processors
  !tuned for the moment only on the cubic distribution
  if (verb .and. nproc > 1) then
     call yaml_open_map('Orbitals Repartition')
     jpst=0
     do jproc=0,nproc-1
        norbme=orbs%norb_par(jproc,0)
        norbyou=orbs%norb_par(min(jproc+1,nproc-1),0)
        if (norbme /= norbyou .or. jproc == nproc-1) then
           call yaml_map('MPI tasks '//trim(yaml_toa(jpst,fmt='(i0)'))//'-'//trim(yaml_toa(jproc,fmt='(i0)')),norbme,fmt='(i0)')
           !write(*,'(3(a,i0),a)')&
           !     ' Processes from ',jpst,' to ',jproc,' treat ',norbme,' orbitals '
           jpst=jproc+1
        end if
     end do
     !write(*,'(3(a,i0),a)')&
     !     ' Processes from ',jpst,' to ',nproc-1,' treat ',norbyou,' orbitals '
     call yaml_close_map()
  end if
  
  if (iproc == 0) then
     if (trim(in%run_name) == '') then
        radical = 'input'
     else
        radical = in%run_name
     end if
     if (verb) call yaml_map('Total Number of Orbitals',norb,fmt='(i8)')
     if (verb) then
        if (iunit /= 0) then
           call yaml_map('Occupation numbers coming from', trim(radical) // '.occ')
        else
           call yaml_map('Occupation numbers coming from','System properties')
        end if
     end if
  end if
  !assign to each k-point the same occupation number
  if (verb .and. iproc==0) call yaml_open_sequence('Input Occupation Numbers')
  do ikpts=1,orbs%nkpts
     if (verb .and. iproc == 0 .and. atoms%astruct%geocode /= 'F') then
        call yaml_comment('Kpt #' // adjustl(trim(yaml_toa(ikpts,fmt='(i4.4)'))) // ' BZ coord. = ' // &
        & trim(yaml_toa(orbs%kpts(:, ikpts),fmt='(f12.6)')))
     end if
     call occupation_input_variables(verb,iunit,nelec,norb,norbu,norbuempty,norbdempty,in%nspin,&
          orbs%occup(1+(ikpts-1)*orbs%norb),orbs%spinsgn(1+(ikpts-1)*orbs%norb))
  end do
  if (verb .and. iproc == 0) call yaml_close_sequence()
end subroutine read_orbital_variables


<<<<<<< HEAD
subroutine read_atomic_variables(atoms, fileocc, nspin)
  use module_base
  use module_types
  use module_xc
  use m_ab6_symmetry
  implicit none
  character (len=*), intent(in) :: fileocc
  type(atoms_data), intent(inout) :: atoms
  integer, intent(in) :: nspin
  !local variables
  !character(len=*), parameter :: subname='read_atomic_variables'
  integer, parameter :: nelecmax=32,nmax=7,lmax=4
  !integer, parameter :: noccmax=2
  character(len=2) :: symbol
  integer :: ityp,iat,ierror,mxpl
  integer :: mxchg,nsccode
  real(gp) :: rcov,rprb,ehomo
  real(kind=8), dimension(nmax,0:lmax-1) :: neleconf
  
  do ityp=1,atoms%astruct%ntypes
     ! We calculate atoms%aocc and atoms%amu here.
     call eleconf(atoms%nzatom(ityp),atoms%nelpsp(ityp),symbol,rcov,rprb,ehomo,&
          neleconf,nsccode,mxpl,mxchg,atoms%amu(ityp))
     call atomic_occupation_numbers(fileocc,ityp,nspin,atoms,nmax,lmax,nelecmax,&
          neleconf,nsccode,mxpl,mxchg)

     !define the localization radius for the Linear input guess
     atoms%rloc(ityp,:) = rcov * 10.0
  end do
  !print *,'iatsctype',atOMS%iasctype(:)
  atoms%natsc = 0
  do iat=1,atoms%astruct%nat
     if (atoms%iasctype(iat) /= 0) atoms%natsc=atoms%natsc+1
  enddo

  ! We modify the symmetry object with respect to the spin.
  if (atoms%astruct%sym%symObj >= 0) then
     if (nspin == 2) then
        call symmetry_set_collinear_spin(atoms%astruct%sym%symObj, atoms%astruct%nat, &
             & atoms%astruct%input_polarization, ierror)
!!$     else if (in%nspin == 4) then
!!$        call symmetry_set_spin(atoms%astruct%sym%symObj, atoms%astruct%nat, &
!!$             & atoms%astruct%input_polarization, ierror)
     end if
  end if
END SUBROUTINE read_atomic_variables


!> Assign some of the physical system variables
!! Performs also some cross-checks with other variables
!! The pointer in atoms structure have to be associated or nullified.
subroutine print_atomic_variables(atoms, radii_cf, hmax, ixc)
  use module_base
  use module_types
  use module_xc
  use yaml_output
  implicit none
  type(atoms_data), intent(inout) :: atoms
  real(gp), intent(in) :: hmax
  integer, intent(in) :: ixc
  real(gp), dimension(atoms%astruct%ntypes,3), intent(in) :: radii_cf
  !local variables
  !character(len=*), parameter :: subname='print_atomic_variables'
  !integer, parameter :: nelecmax=32,nmax=7,lmax=4,noccmax=2
  logical :: nonloc
  integer :: i,j,l,ityp,iat,natyp,mproj,inlcc
  real(gp) :: minrad
  real(gp), dimension(3,3) :: hij
  real(gp), dimension(2,2,3) :: offdiagarr
  character(len=500) :: name_xc1, name_xc2

  !If no atoms...
  if (atoms%astruct%ntypes == 0) return

  !print the pseudopotential matrices
  do l=1,3
     do i=1,2
        do j=i+1,3
           offdiagarr(i,j-i,l)=0._gp
           if (l==1) then
              if (i==1) then
                 if (j==2)   offdiagarr(i,j-i,l)=-0.5_gp*sqrt(3._gp/5._gp)
                 if (j==3)   offdiagarr(i,j-i,l)=0.5_gp*sqrt(5._gp/21._gp)
              else
                 offdiagarr(i,j-i,l)=-0.5_gp*sqrt(100._gp/63._gp)
              end if
           else if (l==2) then
              if (i==1) then
                 if (j==2)   offdiagarr(i,j-i,l)=-0.5_gp*sqrt(5._gp/7._gp)
                 if (j==3)   offdiagarr(i,j-i,l)=1._gp/6._gp*sqrt(35._gp/11._gp)
              else
                 offdiagarr(i,j-i,l)=-7._gp/3._gp*sqrt(1._gp/11._gp)
              end if
           else if (l==3) then
              if (i==1) then
                 if (j==2)   offdiagarr(i,j-i,l)=-0.5_gp*sqrt(7._gp/9._gp)
                 if (j==3)   offdiagarr(i,j-i,l)=0.5_gp*sqrt(63._gp/143._gp)
              else
                 offdiagarr(i,j-i,l)=-9._gp*sqrt(1._gp/143._gp)
              end if
           end if
        end do
     end do
  end do

!  write(*,'(1x,a)')&
  !       '------------------------------------ Pseudopotential coefficients (Upper Triangular)'
  inlcc=0
  call yaml_comment('System Properties',hfill='-')
  call yaml_open_sequence('Properties of atoms in the system')
  do ityp=1,atoms%astruct%ntypes
     call yaml_sequence(advance='no')
     call yaml_map('Symbol',trim(atoms%astruct%atomnames(ityp)),advance='no')
     call yaml_comment('Type No. '//trim(yaml_toa(ityp,fmt='(i2.2)')))
     call yaml_map('No. of Electrons',atoms%nelpsp(ityp))
     natyp=0
     do iat=1,atoms%astruct%nat
        if (atoms%astruct%iatype(iat) == ityp) natyp=natyp+1
     end do
     call yaml_map('No. of Atoms',natyp)

     call yaml_open_map('Radii of active regions (AU)')!,flow=.true.)
       call yaml_map('Coarse',radii_cf(ityp,1),fmt='(f8.5)')
       call yaml_map('Fine',radii_cf(ityp,2),fmt='(f8.5)')
       call yaml_map('Coarse PSP',radii_cf(ityp,3),fmt='(f8.5)')
       if (atoms%radii_cf(ityp, 1) == UNINITIALIZED(1.0_gp)) then
          call yaml_map('Source','Hard-Coded')
       else
          call yaml_map('Source','PSP File')
       end if
     call yaml_close_map()

     minrad=1.e10_gp
     do i=0,4
        if (atoms%psppar(i,0,ityp)/=0._gp) then
           minrad=min(minrad,atoms%psppar(i,0,ityp))
        end if
     end do
     if (radii_cf(ityp,2) /=0.0_gp) then
        call yaml_map('Grid Spacing threshold (AU)',2.5_gp*minrad,fmt='(f5.2)')
     else
        call yaml_map('Grid Spacing threshold (AU)',1.25_gp*minrad,fmt='(f5.2)')
     end if
     !control whether the grid spacing is too high
     if (hmax > 2.5_gp*minrad) then
        call yaml_warning('Chosen Grid spacings seem too high for this atom. At you own risk!')
     end if

     select case(atoms%npspcode(ityp))
     case(2)
        call yaml_map('Pseudopotential type','GTH')
     case(3)
        call yaml_map('Pseudopotential type','HGH')
     case(10)
        call yaml_map('Pseudopotential type','HGH-K')
     case(12)
        call yaml_map('Pseudopotential type','HGH-K + NLCC')
     end select
     if (atoms%psppar(0,0,ityp)/=0) then
        call yaml_open_map('Local Pseudo Potential (HGH convention)')
          call yaml_map('Rloc',atoms%psppar(0,0,ityp),fmt='(f9.5)')
          call yaml_map('Coefficients (c1 .. c4)',atoms%psppar(0,1:4,ityp),fmt='(f9.5)')
        call yaml_close_map()
     end if
     !nlcc term
     if (atoms%npspcode(ityp) == 12) then
        inlcc=inlcc+1
        call yaml_open_map('Non Linear Core Correction term')
            call yaml_map('Rcore',atoms%nlccpar(0,inlcc),fmt='(f9.5)')
            call yaml_map('Core charge',atoms%nlccpar(1,inlcc),fmt='(f9.5)')
        call yaml_close_map()
     end if
     !see if nonlocal terms are present
     nonloc=.false.
     verify_nl: do l=1,3
        do i=3,0,-1
           j=i
           if (atoms%psppar(l,i,ityp) /= 0._gp) exit
        end do
        if (j /=0) then
           nonloc=.true.
           exit verify_nl
        end if
     end do verify_nl
     if (nonloc) then
        call yaml_open_sequence('NonLocal PSP Parameters')
        do l=1,3
           do i=3,0,-1
              j=i
              if (atoms%psppar(l,i,ityp) /= 0._gp) exit
           end do
           if (j /=0) then
              call yaml_sequence(advance='no')
              call yaml_map('Channel (l)',l-1)
              call yaml_map('Rloc',atoms%psppar(l,0,ityp),fmt='(f9.5)')
              hij=0._gp
              do i=1,j
                 hij(i,i)=atoms%psppar(l,i,ityp)
              end do
              if (atoms%npspcode(ityp) == 3) then !traditional HGH convention
                 hij(1,2)=offdiagarr(1,1,l)*atoms%psppar(l,2,ityp)
                 hij(1,3)=offdiagarr(1,2,l)*atoms%psppar(l,3,ityp)
                 hij(2,3)=offdiagarr(2,1,l)*atoms%psppar(l,3,ityp)
              else if (atoms%npspcode(ityp) == 10 &
                  .or. atoms%npspcode(ityp) == 12) then !HGH-K convention
                 hij(1,2)=atoms%psppar(l,4,ityp)
                 hij(1,3)=atoms%psppar(l,5,ityp)
                 hij(2,3)=atoms%psppar(l,6,ityp)
              end if
              call yaml_open_sequence('h_ij matrix')
                call yaml_sequence(trim(yaml_toa(hij(1,1:3),fmt='(f9.5)')))
                call yaml_sequence(trim(yaml_toa((/hij(1,2),hij(2,2),hij(2,3)/),fmt='(f9.5)')))
                call yaml_sequence(trim(yaml_toa((/hij(1,3),hij(2,3),hij(3,3)/),fmt='(f9.5)')))
              call yaml_close_sequence()
           end if
        end do
        call yaml_close_sequence()
     end if
     call numb_proj(ityp,atoms%astruct%ntypes,atoms%psppar,atoms%npspcode,mproj)
     call yaml_map('No. of projectors',mproj)

     !control if the PSP is calculated with the same XC value
     if (atoms%ixcpsp(ityp) < 0) then
        call xc_get_name(name_xc1, atoms%ixcpsp(ityp), XC_MIXED)
     else
        call xc_get_name(name_xc1, atoms%ixcpsp(ityp), XC_ABINIT)
     end if
     if (ixc < 0) then
        call xc_get_name(name_xc2, ixc, XC_MIXED)
     else
        call xc_get_name(name_xc2, ixc, XC_ABINIT)
     end if
     call yaml_map('PSP XC','"'//trim(name_xc1)//'"')
     if (trim(name_xc1) /= trim(name_xc2)) then
        call yaml_warning('Input XC is "'//trim(name_xc2) // '"')
     end if
  end do
  call yaml_close_sequence()
!!!  tt=dble(norb)/dble(nproc)
!!!  norbp=int((1.d0-eps_mach*tt) + tt)
!!!  !if (verb.eq.0) write(*,'(1x,a,1x,i0)') 'norbp=',norbp


  ! if linear scaling applied with more then InputGuess, then go read input.lin for radii
  !  if (in%linear /= 'OFF' .and. in%linear /= 'LIG') then
  !     lin%nlr=atoms%astruct%nat
  !     call allocateBasicArrays(atoms, lin)
  !     call readLinearParameters(verb, nproc, lin, atoms, atomNames)
  !  end if
END SUBROUTINE print_atomic_variables


=======
>>>>>>> 9ee0025f
!> Find the correct position of the nlcc parameters
subroutine nlcc_start_position(ityp,atoms,ngv,ngc,islcc)
  use module_base
  use module_types
  implicit none
  integer, intent(in) :: ityp
  type(atoms_data), intent(in) :: atoms
  integer, intent(out) :: ngv,ngc,islcc
  !local variables
  integer :: ilcc,jtyp

  ilcc=0
  do jtyp=1,ityp-1
     ngv=atoms%nlcc_ngv(jtyp)
     if (ngv /= UNINITIALIZED(ngv)) ilcc=ilcc+(ngv*(ngv+1)/2)
     ngc=atoms%nlcc_ngc(jtyp)
     if (ngc /= UNINITIALIZED(ngc)) ilcc=ilcc+(ngc*(ngc+1))/2
  end do
  islcc=ilcc

  ngv=atoms%nlcc_ngv(ityp)
  if (ngv==UNINITIALIZED(1)) ngv=0
  ngc=atoms%nlcc_ngc(ityp)
  if (ngc==UNINITIALIZED(1)) ngc=0
END SUBROUTINE nlcc_start_position


!!!!> Define the descriptors of the orbitals from a given norb
!!!!! It uses the cubic strategy for partitioning the orbitals
!!!subroutine orbitals_descriptors_forLinear(iproc,nproc,norb,norbu,norbd,nspin,nspinor,nkpt,kpt,wkpt,orbs)
!!!  use module_base
!!!  use module_types
!!!  implicit none
!!!  integer, intent(in) :: iproc,nproc,norb,norbu,norbd,nkpt,nspin
!!!  integer, intent(in) :: nspinor
!!!  type(orbitals_data), intent(out) :: orbs
!!!  real(gp), dimension(nkpt), intent(in) :: wkpt
!!!  real(gp), dimension(3,nkpt), intent(in) :: kpt
!!!  !local variables
!!!  character(len=*), parameter :: subname='orbitals_descriptors'
!!!  integer :: iorb,jproc,norb_tot,ikpt,i_stat,jorb,ierr,i_all,iiorb
!!!  integer :: mpiflag
!!!  logical, dimension(:), allocatable :: GPU_for_orbs
!!!  integer, dimension(:,:), allocatable :: norb_par !(with k-pts)
!!!
!!!
!!!  allocate(orbs%norb_par(0:nproc-1+ndebug,0:nkpt),stat=i_stat)
!!!  call memocc(i_stat,orbs%norb_par,'orbs%norb_par',subname)
!!!
!!!  !assign the value of the k-points
!!!  orbs%nkpts=nkpt
!!!  !allocate vectors related to k-points
!!!  allocate(orbs%kpts(3,orbs%nkpts+ndebug),stat=i_stat)
!!!  call memocc(i_stat,orbs%kpts,'orbs%kpts',subname)
!!!  allocate(orbs%kwgts(orbs%nkpts+ndebug),stat=i_stat)
!!!  call memocc(i_stat,orbs%kwgts,'orbs%kwgts',subname)
!!!  orbs%kpts(:,1:nkpt) = kpt(:,:)
!!!  orbs%kwgts(1:nkpt) = wkpt(:)
!!!
!!!  ! Change the wavefunctions to complex if k-points are used (except gamma).
!!!  orbs%nspinor=nspinor
!!!  if (nspinor == 1) then
!!!     if (maxval(abs(orbs%kpts)) > 0._gp) orbs%nspinor=2
!!!     !nspinor=2 !fake, used for testing with gamma
!!!  end if
!!!  orbs%nspin = nspin
!!!
!!!  !initialise the array
!!!  do jproc=0,nproc-1
!!!     orbs%norb_par(jproc,0)=0 !size 0 nproc-1
!!!  end do
!!!
!!!  !create an array which indicate which processor has a GPU associated 
!!!  !from the viewpoint of the BLAS routines (deprecated, not used anymore)
!!!  if (.not. GPUshare) then
!!!     allocate(GPU_for_orbs(0:nproc-1+ndebug),stat=i_stat)
!!!     call memocc(i_stat,GPU_for_orbs,'GPU_for_orbs',subname)
!!!     
!!!     if (nproc > 1) then
!!!        call MPI_ALLGATHER(GPUconv,1,MPI_LOGICAL,GPU_for_orbs(0),1,MPI_LOGICAL,&
!!!             bigdft_mpi%mpi_comm,ierr)
!!!     else
!!!        GPU_for_orbs(0)=GPUconv
!!!     end if
!!!     
!!!     i_all=-product(shape(GPU_for_orbs))*kind(GPU_for_orbs)
!!!     deallocate(GPU_for_orbs,stat=i_stat)
!!!     call memocc(i_stat,i_all,'GPU_for_orbs',subname)
!!!  end if
!!!
!!!  allocate(norb_par(0:nproc-1,orbs%nkpts+ndebug),stat=i_stat)
!!!  call memocc(i_stat,norb_par,'norb_par',subname)
!!!
!!!  !old system for calculating k-point repartition
!!!!!$  call parallel_repartition_with_kpoints(nproc,orbs%nkpts,norb,orbs%norb_par)
!!!!!$
!!!!!$  !check the distribution
!!!!!$  norb_tot=0
!!!!!$  do jproc=0,iproc-1
!!!!!$     norb_tot=norb_tot+orbs%norb_par(jproc)
!!!!!$  end do
!!!!!$  !reference orbital for process
!!!!!$  orbs%isorb=norb_tot
!!!!!$  do jproc=iproc,nproc-1
!!!!!$     norb_tot=norb_tot+orbs%norb_par(jproc)
!!!!!$  end do
!!!!!$
!!!!!$  if(norb_tot /= norb*orbs%nkpts) then
!!!!!$     write(*,*)'ERROR: partition of orbitals incorrect, report bug.'
!!!!!$     write(*,*)orbs%norb_par(:),norb*orbs%nkpts
!!!!!$     stop
!!!!!$  end if
!!!!!$
!!!!!$  !calculate the k-points related quantities
!!!!!$  allocate(mykpts(orbs%nkpts+ndebug),stat=i_stat)
!!!!!$  call memocc(i_stat,mykpts,'mykpts',subname)
!!!!!$
!!!!!$  call parallel_repartition_per_kpoints(iproc,nproc,orbs%nkpts,norb,orbs%norb_par,&
!!!!!$       orbs%nkptsp,mykpts,norb_par)
!!!!!$  if (orbs%norb_par(iproc) >0) then
!!!!!$     orbs%iskpts=mykpts(1)-1
!!!!!$  else
!!!!!$     orbs%iskpts=0
!!!!!$  end if
!!!!!$  i_all=-product(shape(mykpts))*kind(mykpts)
!!!!!$  deallocate(mykpts,stat=i_stat)
!!!!!$  call memocc(i_stat,i_all,'mykpts',subname)
!!!
!!!  !new system for k-point repartition
!!!  call kpts_to_procs_via_obj(nproc,orbs%nkpts,norb,norb_par)
!!!  !assign the values for norb_par and check the distribution
!!!  norb_tot=0
!!!  do jproc=0,nproc-1
!!!     if (jproc==iproc) orbs%isorb=norb_tot
!!!     do ikpt=1,orbs%nkpts
!!!        orbs%norb_par(jproc,0)=orbs%norb_par(jproc,0)+norb_par(jproc,ikpt)
!!!     end do
!!!     norb_tot=norb_tot+orbs%norb_par(jproc,0)
!!!  end do
!!!
!!!  if(norb_tot /= norb*orbs%nkpts) then
!!!     write(*,*)'ERROR: partition of orbitals incorrect, report bug.'
!!!     write(*,*)orbs%norb_par(:,0),norb*orbs%nkpts
!!!     stop
!!!  end if
!!!
!!!
!!!  !allocate(orbs%ikptsp(orbs%nkptsp+ndebug),stat=i_stat)
!!!  !call memocc(i_stat,orbs%ikptsp,'orbs%ikptsp',subname)
!!!  !orbs%ikptsp(1:orbs%nkptsp)=mykpts(1:orbs%nkptsp)
!!!
!!!  !this array will be reconstructed in the orbitals_communicators routine
!!!  i_all=-product(shape(norb_par))*kind(norb_par)
!!!  deallocate(norb_par,stat=i_stat)
!!!  call memocc(i_stat,i_all,'norb_par',subname)
!!!
!!!  !assign the values of the orbitals data
!!!  orbs%norb=norb
!!!  orbs%norbp=orbs%norb_par(iproc,0)
!!!  orbs%norbu=norbu
!!!  orbs%norbd=norbd
!!!
!!!  ! Modify these values
!!!  call repartitionOrbitals2(iproc, nproc, orbs%norb, orbs%norb_par, orbs%norbp, orbs%isorb)
!!!
!!!
!!!  allocate(orbs%iokpt(orbs%norbp+ndebug),stat=i_stat)
!!!  call memocc(i_stat,orbs%iokpt,'orbs%iokpt',subname)
!!!
!!!  !assign the k-point to the given orbital, counting one orbital after each other
!!!  jorb=0
!!!  do ikpt=1,orbs%nkpts
!!!     do iorb=1,orbs%norb
!!!        jorb=jorb+1 !this runs over norb*nkpts values
!!!        if (jorb > orbs%isorb .and. jorb <= orbs%isorb+orbs%norbp) then
!!!           orbs%iokpt(jorb-orbs%isorb)=ikpt
!!!        end if
!!!     end do
!!!  end do
!!!
!!!  !allocate occupation number and spinsign
!!!  !fill them in normal way
!!!  allocate(orbs%occup(orbs%norb*orbs%nkpts+ndebug),stat=i_stat)
!!!  call memocc(i_stat,orbs%occup,'orbs%occup',subname)
!!!  allocate(orbs%spinsgn(orbs%norb*orbs%nkpts+ndebug),stat=i_stat)
!!!  call memocc(i_stat,orbs%spinsgn,'orbs%spinsgn',subname)
!!!  orbs%occup(1:orbs%norb*orbs%nkpts)=1.0_gp 
!!!  do ikpt=1,orbs%nkpts
!!!     do iorb=1,orbs%norbu
!!!        orbs%spinsgn(iorb+(ikpt-1)*orbs%norb)=1.0_gp
!!!     end do
!!!     do iorb=1,orbs%norbd
!!!        orbs%spinsgn(iorb+orbs%norbu+(ikpt-1)*orbs%norb)=-1.0_gp
!!!     end do
!!!  end do
!!!
!!!  !put a default value for the fermi energy
!!!  orbs%efermi = UNINITIALIZED(orbs%efermi)
!!!  !and also for the gap
!!!  orbs%HLgap = UNINITIALIZED(orbs%HLgap)
!!!
!!!  ! allocate inwhichlocreg
!!!
!!!  allocate(orbs%inwhichlocreg(orbs%norb*orbs%nkpts),stat=i_stat)
!!!  call memocc(i_stat,orbs%inwhichlocreg,'orbs%inwhichlocreg',subname)
!!!  ! default for inwhichlocreg
!!!  orbs%inwhichlocreg = 1
!!!
!!!  !nullify(orbs%inwhichlocregP)
!!!
!!!  !allocate the array which assign the k-point to processor in transposed version
!!!  allocate(orbs%ikptproc(orbs%nkpts+ndebug),stat=i_stat)
!!!  call memocc(i_stat,orbs%ikptproc,'orbs%ikptproc',subname)
!!!
!!!  !initialize the starting point of the potential for each orbital (to be removed?)
!!!  allocate(orbs%ispot(orbs%norbp),stat=i_stat)
!!!  call memocc(i_stat,orbs%ispot,'orbs%ispot',subname)
!!!
!!!
!!!  ! Define two new arrays:
!!!  ! - orbs%isorb_par is the same as orbs%isorb, but every process also knows
!!!  !   the reference orbital of each other process.
!!!  ! - orbs%onWhichMPI indicates on which MPI process a given orbital
!!!  !   is located.
!!!  allocate(orbs%isorb_par(0:nproc-1), stat=i_stat)
!!!  call memocc(i_stat, orbs%isorb_par, 'orbs%isorb_par', subname)
!!!  allocate(orbs%onWhichMPI(sum(orbs%norb_par(:,0))), stat=i_stat)
!!!  call memocc(i_stat, orbs%onWhichMPI, 'orbs%onWhichMPI', subname)
!!!  iiorb=0
!!!  orbs%isorb_par=0
!!!  do jproc=0,nproc-1
!!!      do iorb=1,orbs%norb_par(jproc,0)
!!!          iiorb=iiorb+1
!!!          orbs%onWhichMPI(iiorb)=jproc
!!!      end do
!!!      if(iproc==jproc) then
!!!          orbs%isorb_par(jproc)=orbs%isorb
!!!      end if
!!!  end do
!!!  call MPI_Initialized(mpiflag,ierr)
!!!  if(mpiflag /= 0 .and. nproc > 1) call mpiallred(orbs%isorb_par(0), nproc, mpi_sum, bigdft_mpi%mpi_comm, ierr)
!!!
!!!END SUBROUTINE orbitals_descriptors_forLinear


!> Routine which assign to each processor the repartition of nobj*nkpts objects
subroutine kpts_to_procs_via_obj(nproc,nkpts,nobj,nobj_par)
  use module_base
  implicit none
  integer, intent(in) :: nproc,nkpts,nobj
  integer, dimension(0:nproc-1,nkpts), intent(out) :: nobj_par
  !local varaibles
  logical :: intrep
  integer :: jproc,ikpt,iobj,nobjp_max_kpt,nprocs_with_floor,jobj,nobjp
  integer :: jkpt,nproc_per_kpt,nproc_left,kproc,nkpt_per_proc,nkpts_left
  real(gp) :: robjp,rounding_ratio

  !decide the naive number of objects which should go to each processor.
  robjp=real(nobj,gp)*real(nkpts,gp)/real(nproc,gp)
  !print *,'hereweare',robjp,nobj   
  !maximum number of objects which has to go to each processor per k-point
  nobjp_max_kpt=ceiling(modulo(robjp-epsilon(1.0_gp),real(nobj,gp)))


!see the conditions for the integer repartition of k-points
  if (nobjp_max_kpt == nobj .or. (nobjp_max_kpt==1 .and. robjp < 1.0_gp)) then
     intrep=.true.
     rounding_ratio=0.0_gp
     nprocs_with_floor=0
  else
     intrep=.false.
     !the repartition is not obvious, some processors take nobj_max_kpt objects, others take the previous integer.
     !to understand how many, we round the percentage of processors which is given by
     rounding_ratio=(robjp-real(floor(robjp), gp))
     !then this is the number of processors which will take the floor
     nprocs_with_floor=ceiling((1.0_gp-rounding_ratio)*real(nproc,gp))!nproc-(nobj*nkpts-floor(robjp)*nproc)
     !print *,'rounding_ratio,nprocs_with_floor',rounding_ratio,nprocs_with_floor
     if (nprocs_with_floor > nproc) stop 'ERROR: should not happen'
     !if (nprocs_with_floor == nproc) nprocs_with_floor=nproc-1
  end if

  !start separating the objects for the repartition which is suggested by rounding_ratio and nprocs_with_floor
  nobj_par(0:nproc-1,1:nkpts)=0
  !integer repartition
  if (intrep) then 
     !strategy for the repartition
     if (nproc >= nkpts) then
        !decide in how many processors a single k-point can be partitioned
        nproc_per_kpt=max((nproc-1),1)/nkpts !this is the minimum
        !count how many processors are left that way
        !distribute the k-point among these
        nproc_left=nproc-nproc_per_kpt*nkpts
        ikpt=0
        jproc=0
        !print *,'qui',nproc_left,nproc_per_kpt
        do kproc=0,nproc_left-1
           ikpt=ikpt+1
           if (ikpt > nkpts) stop 'ERROR: also this should not happen3'
           do iobj=0,nobj-1
              nobj_par(jproc+modulo(iobj,nproc_per_kpt+1),ikpt)=nobj_par(jproc+modulo(iobj,nproc_per_kpt+1),ikpt)+1
           end do
           jproc=jproc+nproc_per_kpt+1
        end do
        !print *,'ciao'
        if ((nproc_per_kpt+1)*nproc_left < nproc) then
           do jproc=(nproc_per_kpt+1)*nproc_left,nproc-1,nproc_per_kpt
              ikpt=ikpt+1
              !print *,'passed through here',modulo(nproc,nkpts),nkpts,ikpt,nproc_per_kpt,nproc,jproc,nproc_left
              if (ikpt > nkpts .or. jproc > nproc-1) stop 'ERROR: also this should not happen3b'
              do iobj=0,nobj-1
                 nobj_par(jproc+modulo(iobj,nproc_per_kpt),ikpt)=nobj_par(jproc+modulo(iobj,nproc_per_kpt),ikpt)+1
              end do
           end do
        end if
        !print *,'passed through here',modulo(nproc,nkpts),nkpts,ikpt,nproc_per_kpt,nproc
     else
        !decide in how many kpoints single processor can be partitioned
        nkpt_per_proc=max((nkpts-1),1)/nproc !this is the minimum
        !count how many k-points are left that way
        !distribute the processors among these
        nkpts_left=nkpts-nkpt_per_proc*nproc
        ikpt=1
        jproc=-1
        !print *,'qui',nkpts_left,nkpts_per_proc
        do jkpt=1,nkpts_left
           jproc=jproc+1
           if (jproc > nproc-1) stop 'ERROR: also this should not happen4'
           do iobj=0,(nobj)*(nkpt_per_proc+1)-1
              nobj_par(jproc,ikpt+modulo(iobj,nkpt_per_proc+1))=nobj_par(jproc,ikpt+modulo(iobj,nkpt_per_proc+1))+1
           end do
           ikpt=ikpt+nkpt_per_proc+1
        end do
        !print *,'ciao'
        if ((nkpt_per_proc+1)*nkpts_left < nkpts) then
           do ikpt=(nkpt_per_proc+1)*nkpts_left+1,nkpts,nkpt_per_proc
              jproc=jproc+1
              !print *,'passed through here',modulo(nproc,nkpts),nkpts,ikpt,nproc_per_kpt,nproc,jproc,nproc_left
              if (ikpt > nkpts .or. jproc > nproc-1) stop 'ERROR: also this should not happen4b'
              do iobj=0,(nobj)*(nkpt_per_proc)-1
                 nobj_par(jproc,ikpt+modulo(iobj,nkpt_per_proc))=nobj_par(jproc,ikpt+modulo(iobj,nkpt_per_proc))+1
              end do
           end do
        end if
           !print *,'passed through here',modulo(nproc,nkpts),nkpts,ikpt,nproc_per_kpt,nproc
     end if
  else
     !non-integer repartition
     iobj=0
     ikpt=0
     do jproc=0,nproc-2 !leave the last processor at the end
        nobjp=floor(robjp)
        !respect the rounding ratio
        if (nproc-jproc > nprocs_with_floor) nobjp=nobjp+1
        !print *,'jproc,nobjp',jproc,nobjp,nkpts,nobj,nkpts*nobj,iobj,nprocs_with_floor
        do jobj=1,nobjp
           if (modulo(iobj,nobj) ==0) ikpt=ikpt+1
           iobj=iobj+1
           if (iobj > nobj*nkpts) stop 'ERROR: also this should not happen'
           nobj_par(jproc,ikpt)=nobj_par(jproc,ikpt)+1
        end do
     end do
     !in the last processor we put the objects which are lacking
     nobjp=nobj*nkpts-iobj
     do jobj=1,nobjp
        if (modulo(iobj,nobj) ==0) ikpt=ikpt+1
        iobj=iobj+1
        !print *,'finished',jobj,nobjp,iobj,nobj*nkpts,jproc,ikpt
        if (iobj > nobj*nkpts) stop 'ERROR: also this should not happen2'
        nobj_par(nproc-1,ikpt)=nobj_par(nproc-1,ikpt)+1
     end do
  end if
END SUBROUTINE kpts_to_procs_via_obj

subroutine components_kpt_distribution(nproc,nkpts,norb,nvctr,norb_par,nvctr_par)
  use module_base
  implicit none
  integer, intent(in) :: nproc,nkpts,nvctr,norb
  integer, dimension(0:nproc-1,nkpts), intent(in) :: norb_par
  integer, dimension(0:nproc-1,nkpts), intent(out) :: nvctr_par
  !local variables
  integer :: ikpt,jsproc,jeproc,kproc,icount,ivctr,jproc,numproc
  real(gp) :: strprc,endprc

  ! This variable qas not initialized...
  icount=0

  !for any of the k-points find the processors which have such k-point associated
  call to_zero(nproc*nkpts,nvctr_par(0,1))

  do ikpt=1,nkpts
     jsproc=UNINITIALIZED(1)
     jeproc=UNINITIALIZED(1)
     find_start: do jproc=0,nproc-1
        if(norb_par(jproc,ikpt) > 0) then 
           jsproc=jproc
           exit find_start
        end if
     end do find_start
     if (jsproc == UNINITIALIZED(1)) stop 'ERROR in kpt assignments'
     if(norb_par(jsproc,ikpt) /= norb) then
        strprc=real(norb_par(jsproc,ikpt),gp)/real(norb,gp)     
     else
        strprc=1.0_gp
     end if
     if (ikpt < nkpts) then
        find_end: do jproc=jsproc,nproc-1
           if(norb_par(jproc,ikpt+1) > 0) then
              if (norb_par(jproc,ikpt)==0) then
                 jeproc=jproc-1
              else
                 jeproc=jproc
              end if
              exit find_end
           end if
        end do find_end
        if (jeproc == UNINITIALIZED(1)) stop 'ERROR in kpt assignments'
     else
        jeproc=nproc-1
     end if
     if (jeproc /= jsproc) then
        endprc=real(norb_par(jeproc,ikpt),gp)/real(norb,gp)     
     else
        endprc=0.0_gp
     end if
     !if the number of processors is bigger than the number of orbitals this means 
     !that strprc and endprc are not correctly evaluated
     !evaluate the percentace on the number of components
     if (jeproc-jsproc+1 > norb) then
        strprc=1.0_gp/real(jeproc-jsproc+1,gp)
        endprc=strprc
     end if
     !assign the number of components which corresponds to the same orbital distribution
     numproc=jeproc-jsproc+1
     icount=0

     !print *,'kpoint',ikpt,jsproc,jeproc,strprc,endprc,ceiling(strprc*real(nvctr,gp)),nvctr
     !start filling the first processor
     ivctr=min(ceiling(strprc*real(nvctr,gp)-epsilon(1.0_gp)),nvctr)
     nvctr_par(jsproc,ikpt)=ivctr!min(ceiling(strprc*real(nvctr,gp)),nvctr)
     fill_array: do 
        if (ivctr==nvctr) exit fill_array
        icount=icount+1
        kproc=jsproc+modulo(icount,numproc)
        !put the floor of the components to the first processor
        if (strprc /= 1.0_gp .and. kproc==jsproc .and. &
             nvctr_par(kproc,ikpt)==ceiling(strprc*real(nvctr,gp)-epsilon(1.0_gp))) then
           !do nothing, skip away
        else
           nvctr_par(kproc,ikpt)=&
                nvctr_par(kproc,ikpt)+1
           ivctr=ivctr+1
        end if
     end do fill_array
     !print '(a,i3,i3,i6,2(1pe25.17),i7,20i5)','here',ikpt,jsproc,jeproc,strprc,endprc,sum(nvctr_par(:,ikpt)),nvctr_par(:,ikpt)
     !print '(a,i3,i3,i6,2(1pe25.17),i7,20i5)','there',ikpt,jsproc,jeproc,strprc,endprc,sum(nvctr_par(:,ikpt)),norb_par(:,ikpt)
  end do

END SUBROUTINE components_kpt_distribution


!> Check the distribution of k points over the processors
subroutine check_kpt_distributions(nproc,nkpts,norb,ncomp,norb_par,ncomp_par,info,lub_orbs,lub_comps)
  use module_base
  implicit none
  integer, intent(in) :: nproc,nkpts,norb,ncomp
  integer, dimension(0:nproc-1,nkpts), intent(in) :: norb_par
  integer, dimension(0:nproc-1,nkpts), intent(in) :: ncomp_par
  integer, intent(inout) :: info
  integer, intent(out) :: lub_orbs,lub_comps
  !local variables
  character(len=*), parameter :: subname='check_kpt_distributions'
  logical :: notcompatible,couldbe
  integer :: ikpt,jproc,norbs,ncomps,i_all,i_stat,kproc,ieproc,isproc,jkpt
  integer, dimension(:,:), allocatable :: load_unbalancing
  !before printing the distribution schemes, check that the two distributions contain
  !the same k-points
  if (info == 0) call print_distribution_schemes(6,nproc,nkpts,norb_par,ncomp_par)

  do ikpt=1,nkpts
     isproc=UNINITIALIZED(1)
     find_isproc : do kproc=0,nproc-1
        if (ncomp_par(kproc,ikpt) > 0) then
           isproc=kproc
           exit find_isproc
        end if
     end do find_isproc
     if (isproc == UNINITIALIZED(1)) stop 'ERROR(check_kpt_distributions): isproc cannot be found'
     ieproc=UNINITIALIZED(1)
     find_ieproc : do kproc=nproc-1,0,-1
        if (ncomp_par(kproc,ikpt) > 0) then
           ieproc=kproc
           exit find_ieproc
        end if
     end do find_ieproc
     if (ieproc == UNINITIALIZED(1)) stop 'ERROR(check_kpt_distributions): ieproc cannot be found'

     norbs=0
     ncomps=0
     do jproc=0,nproc-1
        !count the total number of components
        norbs=norbs+norb_par(jproc,ikpt)
        ncomps=ncomps+ncomp_par(jproc,ikpt)
        notcompatible=(ncomp_par(jproc,ikpt) == 0 .neqv. norb_par(jproc,ikpt) == 0) 
        !check whether there are only 0 orbitals
        if (notcompatible .and. norb_par(jproc,ikpt)==0) then
           !if the processor is the last one then there should not be other k-points on this processors
           couldbe=.false.
           if (jproc == ieproc) then
              couldbe=.true.
              do jkpt=ikpt+1,nkpts
                 couldbe=couldbe .and. (norb_par(jproc,jkpt) ==0 .and. ncomp_par(jproc,jkpt)==0)
              end do
           end if
           if ((isproc < jproc .and. jproc < ieproc) .or. couldbe) notcompatible=.false.
        end if
        if (notcompatible) then     
           if (info == 0) write(*,*)' ERROR: processor ', jproc,' kpt,',ikpt,&
                'have components and orbital distributions not compatible'
           info=1
           return
           !call MPI_ABORT(bigdft_mpi%mpi_comm, ierr)
        end if
     end do
     if (norb/=norbs .or. ncomps /= ncomp) then
        if (info == 0) write(*,*)' ERROR: kpt,',ikpt,&
             'has components or orbital distributions not correct'
        info=2
        return
        !call MPI_ABORT(bigdft_mpi%mpi_comm, ierr)
     end if
  end do

  allocate(load_unbalancing(0:nproc-1,2+ndebug),stat=i_stat)
  call memocc(i_stat,load_unbalancing,'load_unbalancing',subname)

  do jproc=0,nproc-1
     load_unbalancing(jproc,:)=0
     do ikpt=1,nkpts
        load_unbalancing(jproc,1)=load_unbalancing(jproc,1)+norb_par(jproc,ikpt)
        load_unbalancing(jproc,2)=load_unbalancing(jproc,2)+ncomp_par(jproc,ikpt)
     end do
  end do

  !calculate the maximum load_unbalancing
  lub_orbs=0
  lub_comps=0
  do jproc=0,nproc-1
     do kproc=0,nproc-1
        lub_orbs=max(lub_orbs,load_unbalancing(jproc,1)-load_unbalancing(kproc,1))
        lub_comps=max(lub_comps,load_unbalancing(jproc,2)-load_unbalancing(kproc,2))
     end do
  end do

  if (info==0) write(*,*)' Kpoints Distribuitions are compatible, load unbalancings, orbs,comps:',lub_orbs,&
       '/',max(minval(load_unbalancing(:,1)),1),lub_comps,'/',minval(load_unbalancing(:,2))
  info=0
  i_all=-product(shape(load_unbalancing))*kind(load_unbalancing)
  deallocate(load_unbalancing,stat=i_stat)
  call memocc(i_stat,i_all,'load_unbalancing',subname)


END SUBROUTINE check_kpt_distributions

!>routine which associates to any of the processor a given number of objects
!! depending of the number of processors and k-points
subroutine parallel_repartition_with_kpoints(nproc,nkpts,nobj,nobj_par)
  use module_base
  implicit none
  integer, intent(in) :: nkpts,nobj,nproc
  integer, dimension(0:nproc-1), intent(out) :: nobj_par
  !local variables
  integer :: n_i,n_ip,rs_i,N_a,N_b,N_c,ikpt,jproc,i,ntmp
!!$  real(gp) :: rtmp

  ! Strategy to divide between k points.
  ! There is an nproc length to divide into orbs%nkpts segments.
  ! Segment (ikpt - 1) expand in 0 <= r_i < r_ip <= nproc.
  ! where r_i and r_ip are real values. There are two possibilities:
  !  - We can write r_i <= n_i <= n_ip <= r_ip with n_i and n_ip integers ;
  !  - or r_i <= n_i and n_ip <= r_ip and n_i = n_ip + 1.
  ! For both cases, we can divide nobj into the partition (real values):
  !  - N_a = (n_i - r_i)*nobj*nkpts/nproc (the initial part);
  !  - N_b = max((n_ip - n_i)*nobj*nkpts / nproc, 0) (the naive part, the only one if nkpts is a multiple of nproc);
  !  - N_c = (r_ip - n_ip) * nobj * orbs%nkpts / nproc (the final part);
  ! Before going to integer values, we have r_i = (ikpt - 1) * nproc / orbs%nkpts (the naive division)
  ! and r_ip = (ikpt) * nproc / orbs%nkpts (the segment endpoint)
  ! So N_a and N_b can be simplified and written instead:
  !  - N_a = int(nobj * (n_i * orbs%nkpts - (ikpt - 1) * nproc) / nproc);
  !  - N_c = int(nobj * ((ikpt) * nproc - n_ip * orbs%nkpts) / nproc)
  !  - N_b = nobj - N_a - N_c 
  ! After, if N_a > 0, we put this quantity to proc n_i - 1, if N_c > 0
  ! we put its quantity to proc n_ip ; and finally N_b is distributed
  ! among [n_i;n_ip[ procs.

  nobj_par(:)=0
  do ikpt=1,nkpts
     ! Calculation of n_i and n_ip, rs_i = r_i * orbs%nkpts to avoid rounding.
     rs_i=(ikpt-1)*nproc !integer variable for rounding purposes

     if (mod(rs_i,nkpts) == 0) then
        n_i=rs_i/nkpts 
     else
        n_i=rs_i/nkpts+1
     end if

     rs_i=ikpt*nproc
     n_ip=rs_i/nkpts
!!$     print *,'ikpt,ni,nip',ikpt,n_i,n_ip
     ! Calculation of N_a, N_b and N_c from given n_i and n_ip.
     if (n_ip >= n_i) then
        ntmp = (n_i*nkpts-(ikpt-1)*nproc) * nobj
        if (modulo(ntmp, nproc) == 0) then
           N_a = ntmp / nproc
        else
           N_a = (ntmp - modulo(ntmp, nproc) + nproc) / nproc
        end if
!!$        ntmp=n_i*nkpts-(ikpt-1)*nproc
!!$        rtmp=real(nobj,gp)/real(nproc,gp)
!!$        rtmp=rtmp*real(ntmp,gp)
!!$        N_a=floor(rtmp)
!!$        if (iproc == 0) print *,'ikpts,rtmp',ikpt,rtmp
        ntmp = (ikpt*nproc-n_ip*nkpts) * nobj
        if (modulo(ntmp, nproc) == 0) then
           N_c = ntmp / nproc
        else
           N_c = (ntmp - modulo(ntmp, nproc) + nproc) / nproc
        end if

!!$        ntmp=ikpt*nproc-n_ip*nkpts
!!$        rtmp=real(nobj,gp)/real(nproc,gp)
!!$        rtmp=rtmp*real(ntmp,gp)
!!$        N_c=ceiling(rtmp)
!!$        if (iproc == 0) print *,'ikpts,rtmp2',ikpt,rtmp,N_a,N_c
        !the corrections above are to avoid the 32 bit integer overflow
        !N_a=nint(real(nobj*(n_i*nkpts-(ikpt-1)*nproc),gp)/real(nproc,gp))
        !N_c=nint(real(nobj*(ikpt*nproc-n_ip*nkpts),gp)/real(nproc,gp))
     else
        N_c=nobj/2
        N_a=nobj-N_c
     end if
     N_b=nobj-N_a-N_c
     if (N_b == -1) then
        N_c = N_c - 1
        N_b = 0
     end if
!!$     write(*,*) ikpt, N_a, N_b, N_c
     if (nkpts > 1 .and. N_b < n_ip - n_i) stop 'ERROR:parallel_repartion_with_kpoints'
     !assign to procs the objects.
     if (N_a>0) nobj_par(n_i-1)=nobj_par(n_i-1)+N_a
     if (N_b>0) then
        do i=0,N_b-1
           jproc=n_i+mod(i,n_ip-n_i)
           nobj_par(jproc)=nobj_par(jproc)+1
        end do
     end if
     if (N_c>0) nobj_par(n_ip)=nobj_par(n_ip)+N_c
  end do
END SUBROUTINE parallel_repartition_with_kpoints


subroutine parallel_repartition_per_kpoints(iproc,nproc,nkpts,nobj,nobj_par,&
     nkptsp,mykpts,nobj_pkpt)
  implicit none
  integer, intent(in) :: iproc,nproc,nkpts,nobj
  integer, dimension(0:nproc-1), intent(in) :: nobj_par
  integer, intent(out) :: nkptsp
  integer, dimension(nkpts), intent(out) :: mykpts
  integer, dimension(0:nproc-1,nkpts), intent(out) :: nobj_pkpt
  !local variables
  integer :: ikpts,jproc,jobj,norb_tot,iorbp

  !initialise the array
  do ikpts=1,nkpts
     do jproc=0,nproc-1
        nobj_pkpt(jproc,ikpts)=0 
     end do
  end do

  !assign the k-point, counting one object after each other
  jobj=1
  ikpts=1
  !print *,'here',nobj_par(:)
  do jproc=0,nproc-1
     do iorbp=1,nobj_par(jproc)
        nobj_pkpt(jproc,ikpts)=nobj_pkpt(jproc,ikpts)+1
        if (mod(jobj,nobj)==0) then
           ikpts=ikpts+1
        end if
        jobj=jobj+1
     end do
  end do
  !some checks
  if (nobj /= 0) then
     !check the distribution
     do ikpts=1,nkpts
        !print *,'partition',ikpts,orbs%nkpts,'ikpts',nobj_pkpt(:,ikpts)
        norb_tot=0
        do jproc=0,nproc-1
           norb_tot=norb_tot+nobj_pkpt(jproc,ikpts)
        end do
        if(norb_tot /= nobj) then
           write(*,*)'ERROR: partition of objects incorrect, kpoint:',ikpts
           stop
        end if
     end do
  end if

  !calculate the number of k-points treated by each processor in both
  ! the component distribution and the orbital distribution.
  nkptsp=0
  do ikpts=1,nkpts
     if (nobj_pkpt(iproc,ikpts) /= 0) then
        nkptsp=nkptsp+1
        mykpts(nkptsp) = ikpts
     end if
  end do

END SUBROUTINE parallel_repartition_per_kpoints

subroutine pawpatch_from_file( filename, atoms,ityp, paw_tot_l, &
     paw_tot_q, paw_tot_coefficients, paw_tot_matrices, &
     storeit)
  use module_base
  use module_types
  implicit none
  character(len=*), intent(in) :: filename
  type(atoms_data), intent(inout) :: atoms
  integer , intent(IN):: ityp 
  integer , intent(INOUT):: paw_tot_l, paw_tot_q, paw_tot_coefficients, paw_tot_matrices
  logical, intent(in) :: storeit

!! local variables  
  character(len=*), parameter :: subname='pawpatch_from_file'
  integer :: npawl, ipawl, paw_l, i_stat
  integer :: paw_nofgaussians, paw_nofchannels, il, ierror, ig
  real(gp) :: paw_greal, paw_gimag, paw_ccoeff, paw_scoeff, dumpaw
  character(len=100) :: string

  !parameters for abscalc-paw

  if(.not. storeit) then
     !if(ityp == 1) then !this implies that the PSP are all present
     if (.not. associated(atoms%paw_NofL)) then
        allocate(atoms%paw_NofL(atoms%astruct%ntypes+ndebug), stat=i_stat)
        call memocc(i_stat,atoms%paw_NofL,'atoms%paw_NofL',subname)
     end if
     ! if (iproc.eq.0) write(*,*) 'opening PSP file ',filename
     open(unit=11,file=trim(filename),status='old',iostat=ierror)
     !Check the open statement
     if (ierror /= 0) then
        write(*,*) ': Failed to open the PAWpatch file "',&
             trim(filename),'"'
        stop
     end if
     
     !! search for paw_patch informations
     
     atoms%paw_NofL(ityp)=0
     do while(.true.)
        read(11,'(a)',iostat=ierror, END=110)  string
        if ( trim(string).eq. 'PAWPATCH') then
           exit
        endif
     end do
     !! explain_paw_psp_terms_in_atom_data()
     
     read(11,*) npawl
     
     atoms%paw_NofL(ityp) = npawl
     
     paw_tot_l = paw_tot_l + npawl
     do ipawl=1,npawl
        read(11,*) paw_l
        read(11,*) paw_greal
        read(11,*) paw_nofgaussians
        read(11,*) paw_nofchannels
        read(11,*)  string  !!  follow 300 PAW_Gimag factors
        paw_tot_q = paw_tot_q+paw_nofgaussians
        paw_tot_coefficients = paw_tot_coefficients + paw_nofchannels*paw_nofgaussians*2
        paw_tot_matrices=paw_tot_matrices+paw_nofchannels**2
        
        
        do ig=1, paw_nofgaussians
           read(11,*)  paw_gimag
        enddo
        read(11,*)  string  !!  !!  follow for each of the 7 channels 300 (cos_factor, sin_factor)  pairs
        do il=1, paw_nofchannels
           do ig=1, paw_nofgaussians
              read(11,*)  paw_ccoeff, paw_scoeff
           enddo
        enddo
        read(11,*)  string  !! pawpatch matrix
        do il=1, paw_nofchannels
           do ig=1, paw_nofchannels
              read(11,*)  dumpaw
           end do
        enddo
        read(11,*)  string  !! S  matrix
        do il=1, paw_nofchannels
           do ig=1, paw_nofchannels
              read(11,*)  dumpaw
           end do
        enddo
        
        read(11,*)  string  !! Sm1  matrix
        do il=1, paw_nofchannels
           do ig=1, paw_nofchannels
              read(11,*)  dumpaw
           end do
        enddo
     enddo
110  close(11)

  else
     if(ityp.eq.1) then
        allocate(atoms%paw_l  (paw_tot_l+ndebug), stat=i_stat)
        call memocc(i_stat,atoms%paw_l,'atoms%paw_l',subname)
        
        allocate(atoms%paw_nofchannels  (paw_tot_l+ndebug), stat=i_stat)
        call memocc(i_stat,atoms%paw_nofchannels,'atoms%paw_nofchannels',subname)
        
        allocate(atoms%paw_nofgaussians  (paw_tot_l+ndebug), stat=i_stat)
        call memocc(i_stat,atoms%paw_nofgaussians,'atoms%paw_nofgaussians',subname)
        
        allocate(atoms%paw_Greal  (paw_tot_l+ndebug), stat=i_stat)
        call memocc(i_stat,atoms%paw_Greal,'atoms%paw_Greal',subname)
        
        allocate(atoms%paw_Gimag ( paw_tot_q   +  ndebug), stat=i_stat)
        call memocc(i_stat,atoms%paw_Gimag,'atoms%paw_Gimag',subname)
        
        allocate(atoms%paw_Gcoeffs ( paw_tot_coefficients  +  ndebug), stat=i_stat)
        call memocc(i_stat,atoms%paw_Gcoeffs,'atoms%paw_Gcoeffs',subname)
        
        allocate(atoms%paw_H_matrices(paw_tot_matrices+ndebug), stat=i_stat)
        call memocc(i_stat,atoms%paw_H_matrices,'atoms%paw_H_matrices',subname)
        
        allocate(atoms%paw_S_matrices ( paw_tot_matrices  +  ndebug), stat=i_stat)
        call memocc(i_stat,atoms%paw_S_matrices,'atoms%paw_S_matrices',subname)
        
        
        allocate(atoms%paw_Sm1_matrices ( paw_tot_matrices  +  ndebug), stat=i_stat)
        call memocc(i_stat,atoms%paw_Sm1_matrices,'atoms%paw_Sm1_matrices',subname)
        
        
        paw_tot_l=0
        paw_tot_q = 0
        paw_tot_coefficients = 0
        paw_tot_matrices= 0
     endif
     
     if( atoms%paw_NofL(ityp).gt.0) then

        open(unit=11,file=trim(filename),status='old')

        do while(.true.)
           read(11,'(a)', END=220)  string
           if ( trim(string).eq. 'PAWPATCH') then
              exit
           endif
        end do
220     continue
        if(trim(string) .ne. 'PAWPATCH') then
           print *, "paw section not found re-reading  file ", filename
           close(11)
           stop
        end if
        
        read(11,*) npawl
        atoms%paw_NofL(ityp) = npawl
        
        
        do ipawl=1,npawl
           !! explain_paw_psp_terms_in_atom_data()
           read(11,*) atoms%paw_l(paw_tot_l+ipawl  )
           read(11,*) atoms%paw_greal(paw_tot_l+ipawl  )
           read(11,*) atoms%paw_nofgaussians(paw_tot_l+ipawl  )
           read(11,*) atoms%paw_nofchannels(paw_tot_l+ipawl  )
           paw_nofchannels = atoms%paw_nofchannels(paw_tot_l+ipawl  )
           paw_nofgaussians = atoms%paw_nofgaussians(paw_tot_l+ipawl  )
           read(11,'(a)')  string  !!  follow  paw_nofchannels PAW_Gimag factors
           
           do ig=1, paw_nofgaussians
              read(11,*)  atoms%paw_Gimag(paw_tot_q + ig )
           enddo
           read(11,'(a)')  string  !!  !!  follow for each of the Npaw channels  nofgaussians (cos_factor, sin_factor)  pairs
           !!print *, string, " reading  " , filename
           
           do il=1, paw_nofchannels
              do ig=1, paw_nofgaussians
                 read(11,*)  atoms%paw_Gcoeffs( paw_tot_coefficients + 2*(il-1)*paw_nofgaussians+2*ig-1) , &
                      atoms%paw_Gcoeffs( paw_tot_coefficients + 2*(il-1)*paw_nofgaussians+2*ig)
              enddo
           enddo
           read(11,'(a)')  string  !! pawpatch matrix
           !!print *, string, " reading  " , filename
           do il=1, paw_nofchannels
              do ig=1, paw_nofchannels
                 read(11,*)  dumpaw 
                 atoms%paw_H_matrices(paw_tot_matrices +(il-1)*paw_nofchannels+ig   )=dumpaw
              end do
           enddo
           read(11,'(a)')  string  !! S  matrix
           !!print *, string, " reading >>>>>  " , filename
           do il=1, paw_nofchannels
              do ig=1, paw_nofchannels
                 read(11,*)  dumpaw
                 atoms%paw_S_matrices(paw_tot_matrices +(il-1)*paw_nofchannels+ig   )=dumpaw
              end do
           enddo
           read(11,'(a)')  string  !! Sm1  matrix
           !!print *, string, " reading  " , filename
           do il=1, paw_nofchannels
              do ig=1, paw_nofchannels
                 read(11,*)  dumpaw
                 atoms%paw_Sm1_matrices(paw_tot_matrices +(il-1)*paw_nofchannels+ig   )=dumpaw
                 !!print *, dumpaw
              end do
           enddo
           paw_tot_q = paw_tot_q+paw_nofgaussians
           paw_tot_coefficients = paw_tot_coefficients + paw_nofchannels*paw_nofgaussians*2
           paw_tot_matrices=paw_tot_matrices+paw_nofchannels**2
        end do
        paw_tot_l = paw_tot_l + npawl
     end if
     close(11)
  endif
end subroutine pawpatch_from_file
 

subroutine system_signaling(iproc, signaling, gmainloop, KSwfn, tmb, energs, denspot, optloop, &
       & ntypes, radii_cf, crmult, frmult)
  use module_types
  implicit none
  integer, intent(in) :: iproc, ntypes
  logical, intent(in) :: signaling
  double precision, intent(in) :: gmainloop
  type(DFT_wavefunction), intent(inout) :: KSwfn, tmb
  type(DFT_local_fields), intent(inout) :: denspot
  type(DFT_optimization_loop), intent(inout) :: optloop
  type(energy_terms), intent(inout) :: energs
  real(gp), dimension(ntypes,3), intent(in) :: radii_cf
  real(gp), intent(in) :: crmult, frmult

  if (signaling) then
     ! Only iproc 0 has the C wrappers.
     if (iproc == 0) then
        call wf_new_wrapper(KSwfn%c_obj, KSwfn, 0)
        call wf_copy_from_fortran(KSwfn%c_obj, radii_cf, crmult, frmult)
        call wf_new_wrapper(tmb%c_obj, tmb, 1)
        call wf_copy_from_fortran(tmb%c_obj, radii_cf, crmult, frmult)
        call bigdft_signals_add_wf(gmainloop, KSwfn%c_obj, tmb%c_obj)
        call energs_new_wrapper(energs%c_obj, energs)
        call bigdft_signals_add_energs(gmainloop, energs%c_obj)
        call localfields_new_wrapper(denspot%c_obj, denspot)
        call bigdft_signals_add_denspot(gmainloop, denspot%c_obj)
        call optloop_new_wrapper(optLoop%c_obj, optLoop)
        call bigdft_signals_add_optloop(gmainloop, optLoop%c_obj)
     else
        KSwfn%c_obj   = UNINITIALIZED(KSwfn%c_obj)
        tmb%c_obj     = UNINITIALIZED(tmb%c_obj)
        denspot%c_obj = UNINITIALIZED(denspot%c_obj)
        optloop%c_obj = UNINITIALIZED(optloop%c_obj)
     end if
  else
     KSwfn%c_obj  = 0
     tmb%c_obj    = 0
  end if
END SUBROUTINE system_signaling<|MERGE_RESOLUTION|>--- conflicted
+++ resolved
@@ -1126,261 +1126,6 @@
 end subroutine read_orbital_variables
 
 
-<<<<<<< HEAD
-subroutine read_atomic_variables(atoms, fileocc, nspin)
-  use module_base
-  use module_types
-  use module_xc
-  use m_ab6_symmetry
-  implicit none
-  character (len=*), intent(in) :: fileocc
-  type(atoms_data), intent(inout) :: atoms
-  integer, intent(in) :: nspin
-  !local variables
-  !character(len=*), parameter :: subname='read_atomic_variables'
-  integer, parameter :: nelecmax=32,nmax=7,lmax=4
-  !integer, parameter :: noccmax=2
-  character(len=2) :: symbol
-  integer :: ityp,iat,ierror,mxpl
-  integer :: mxchg,nsccode
-  real(gp) :: rcov,rprb,ehomo
-  real(kind=8), dimension(nmax,0:lmax-1) :: neleconf
-  
-  do ityp=1,atoms%astruct%ntypes
-     ! We calculate atoms%aocc and atoms%amu here.
-     call eleconf(atoms%nzatom(ityp),atoms%nelpsp(ityp),symbol,rcov,rprb,ehomo,&
-          neleconf,nsccode,mxpl,mxchg,atoms%amu(ityp))
-     call atomic_occupation_numbers(fileocc,ityp,nspin,atoms,nmax,lmax,nelecmax,&
-          neleconf,nsccode,mxpl,mxchg)
-
-     !define the localization radius for the Linear input guess
-     atoms%rloc(ityp,:) = rcov * 10.0
-  end do
-  !print *,'iatsctype',atOMS%iasctype(:)
-  atoms%natsc = 0
-  do iat=1,atoms%astruct%nat
-     if (atoms%iasctype(iat) /= 0) atoms%natsc=atoms%natsc+1
-  enddo
-
-  ! We modify the symmetry object with respect to the spin.
-  if (atoms%astruct%sym%symObj >= 0) then
-     if (nspin == 2) then
-        call symmetry_set_collinear_spin(atoms%astruct%sym%symObj, atoms%astruct%nat, &
-             & atoms%astruct%input_polarization, ierror)
-!!$     else if (in%nspin == 4) then
-!!$        call symmetry_set_spin(atoms%astruct%sym%symObj, atoms%astruct%nat, &
-!!$             & atoms%astruct%input_polarization, ierror)
-     end if
-  end if
-END SUBROUTINE read_atomic_variables
-
-
-!> Assign some of the physical system variables
-!! Performs also some cross-checks with other variables
-!! The pointer in atoms structure have to be associated or nullified.
-subroutine print_atomic_variables(atoms, radii_cf, hmax, ixc)
-  use module_base
-  use module_types
-  use module_xc
-  use yaml_output
-  implicit none
-  type(atoms_data), intent(inout) :: atoms
-  real(gp), intent(in) :: hmax
-  integer, intent(in) :: ixc
-  real(gp), dimension(atoms%astruct%ntypes,3), intent(in) :: radii_cf
-  !local variables
-  !character(len=*), parameter :: subname='print_atomic_variables'
-  !integer, parameter :: nelecmax=32,nmax=7,lmax=4,noccmax=2
-  logical :: nonloc
-  integer :: i,j,l,ityp,iat,natyp,mproj,inlcc
-  real(gp) :: minrad
-  real(gp), dimension(3,3) :: hij
-  real(gp), dimension(2,2,3) :: offdiagarr
-  character(len=500) :: name_xc1, name_xc2
-
-  !If no atoms...
-  if (atoms%astruct%ntypes == 0) return
-
-  !print the pseudopotential matrices
-  do l=1,3
-     do i=1,2
-        do j=i+1,3
-           offdiagarr(i,j-i,l)=0._gp
-           if (l==1) then
-              if (i==1) then
-                 if (j==2)   offdiagarr(i,j-i,l)=-0.5_gp*sqrt(3._gp/5._gp)
-                 if (j==3)   offdiagarr(i,j-i,l)=0.5_gp*sqrt(5._gp/21._gp)
-              else
-                 offdiagarr(i,j-i,l)=-0.5_gp*sqrt(100._gp/63._gp)
-              end if
-           else if (l==2) then
-              if (i==1) then
-                 if (j==2)   offdiagarr(i,j-i,l)=-0.5_gp*sqrt(5._gp/7._gp)
-                 if (j==3)   offdiagarr(i,j-i,l)=1._gp/6._gp*sqrt(35._gp/11._gp)
-              else
-                 offdiagarr(i,j-i,l)=-7._gp/3._gp*sqrt(1._gp/11._gp)
-              end if
-           else if (l==3) then
-              if (i==1) then
-                 if (j==2)   offdiagarr(i,j-i,l)=-0.5_gp*sqrt(7._gp/9._gp)
-                 if (j==3)   offdiagarr(i,j-i,l)=0.5_gp*sqrt(63._gp/143._gp)
-              else
-                 offdiagarr(i,j-i,l)=-9._gp*sqrt(1._gp/143._gp)
-              end if
-           end if
-        end do
-     end do
-  end do
-
-!  write(*,'(1x,a)')&
-  !       '------------------------------------ Pseudopotential coefficients (Upper Triangular)'
-  inlcc=0
-  call yaml_comment('System Properties',hfill='-')
-  call yaml_open_sequence('Properties of atoms in the system')
-  do ityp=1,atoms%astruct%ntypes
-     call yaml_sequence(advance='no')
-     call yaml_map('Symbol',trim(atoms%astruct%atomnames(ityp)),advance='no')
-     call yaml_comment('Type No. '//trim(yaml_toa(ityp,fmt='(i2.2)')))
-     call yaml_map('No. of Electrons',atoms%nelpsp(ityp))
-     natyp=0
-     do iat=1,atoms%astruct%nat
-        if (atoms%astruct%iatype(iat) == ityp) natyp=natyp+1
-     end do
-     call yaml_map('No. of Atoms',natyp)
-
-     call yaml_open_map('Radii of active regions (AU)')!,flow=.true.)
-       call yaml_map('Coarse',radii_cf(ityp,1),fmt='(f8.5)')
-       call yaml_map('Fine',radii_cf(ityp,2),fmt='(f8.5)')
-       call yaml_map('Coarse PSP',radii_cf(ityp,3),fmt='(f8.5)')
-       if (atoms%radii_cf(ityp, 1) == UNINITIALIZED(1.0_gp)) then
-          call yaml_map('Source','Hard-Coded')
-       else
-          call yaml_map('Source','PSP File')
-       end if
-     call yaml_close_map()
-
-     minrad=1.e10_gp
-     do i=0,4
-        if (atoms%psppar(i,0,ityp)/=0._gp) then
-           minrad=min(minrad,atoms%psppar(i,0,ityp))
-        end if
-     end do
-     if (radii_cf(ityp,2) /=0.0_gp) then
-        call yaml_map('Grid Spacing threshold (AU)',2.5_gp*minrad,fmt='(f5.2)')
-     else
-        call yaml_map('Grid Spacing threshold (AU)',1.25_gp*minrad,fmt='(f5.2)')
-     end if
-     !control whether the grid spacing is too high
-     if (hmax > 2.5_gp*minrad) then
-        call yaml_warning('Chosen Grid spacings seem too high for this atom. At you own risk!')
-     end if
-
-     select case(atoms%npspcode(ityp))
-     case(2)
-        call yaml_map('Pseudopotential type','GTH')
-     case(3)
-        call yaml_map('Pseudopotential type','HGH')
-     case(10)
-        call yaml_map('Pseudopotential type','HGH-K')
-     case(12)
-        call yaml_map('Pseudopotential type','HGH-K + NLCC')
-     end select
-     if (atoms%psppar(0,0,ityp)/=0) then
-        call yaml_open_map('Local Pseudo Potential (HGH convention)')
-          call yaml_map('Rloc',atoms%psppar(0,0,ityp),fmt='(f9.5)')
-          call yaml_map('Coefficients (c1 .. c4)',atoms%psppar(0,1:4,ityp),fmt='(f9.5)')
-        call yaml_close_map()
-     end if
-     !nlcc term
-     if (atoms%npspcode(ityp) == 12) then
-        inlcc=inlcc+1
-        call yaml_open_map('Non Linear Core Correction term')
-            call yaml_map('Rcore',atoms%nlccpar(0,inlcc),fmt='(f9.5)')
-            call yaml_map('Core charge',atoms%nlccpar(1,inlcc),fmt='(f9.5)')
-        call yaml_close_map()
-     end if
-     !see if nonlocal terms are present
-     nonloc=.false.
-     verify_nl: do l=1,3
-        do i=3,0,-1
-           j=i
-           if (atoms%psppar(l,i,ityp) /= 0._gp) exit
-        end do
-        if (j /=0) then
-           nonloc=.true.
-           exit verify_nl
-        end if
-     end do verify_nl
-     if (nonloc) then
-        call yaml_open_sequence('NonLocal PSP Parameters')
-        do l=1,3
-           do i=3,0,-1
-              j=i
-              if (atoms%psppar(l,i,ityp) /= 0._gp) exit
-           end do
-           if (j /=0) then
-              call yaml_sequence(advance='no')
-              call yaml_map('Channel (l)',l-1)
-              call yaml_map('Rloc',atoms%psppar(l,0,ityp),fmt='(f9.5)')
-              hij=0._gp
-              do i=1,j
-                 hij(i,i)=atoms%psppar(l,i,ityp)
-              end do
-              if (atoms%npspcode(ityp) == 3) then !traditional HGH convention
-                 hij(1,2)=offdiagarr(1,1,l)*atoms%psppar(l,2,ityp)
-                 hij(1,3)=offdiagarr(1,2,l)*atoms%psppar(l,3,ityp)
-                 hij(2,3)=offdiagarr(2,1,l)*atoms%psppar(l,3,ityp)
-              else if (atoms%npspcode(ityp) == 10 &
-                  .or. atoms%npspcode(ityp) == 12) then !HGH-K convention
-                 hij(1,2)=atoms%psppar(l,4,ityp)
-                 hij(1,3)=atoms%psppar(l,5,ityp)
-                 hij(2,3)=atoms%psppar(l,6,ityp)
-              end if
-              call yaml_open_sequence('h_ij matrix')
-                call yaml_sequence(trim(yaml_toa(hij(1,1:3),fmt='(f9.5)')))
-                call yaml_sequence(trim(yaml_toa((/hij(1,2),hij(2,2),hij(2,3)/),fmt='(f9.5)')))
-                call yaml_sequence(trim(yaml_toa((/hij(1,3),hij(2,3),hij(3,3)/),fmt='(f9.5)')))
-              call yaml_close_sequence()
-           end if
-        end do
-        call yaml_close_sequence()
-     end if
-     call numb_proj(ityp,atoms%astruct%ntypes,atoms%psppar,atoms%npspcode,mproj)
-     call yaml_map('No. of projectors',mproj)
-
-     !control if the PSP is calculated with the same XC value
-     if (atoms%ixcpsp(ityp) < 0) then
-        call xc_get_name(name_xc1, atoms%ixcpsp(ityp), XC_MIXED)
-     else
-        call xc_get_name(name_xc1, atoms%ixcpsp(ityp), XC_ABINIT)
-     end if
-     if (ixc < 0) then
-        call xc_get_name(name_xc2, ixc, XC_MIXED)
-     else
-        call xc_get_name(name_xc2, ixc, XC_ABINIT)
-     end if
-     call yaml_map('PSP XC','"'//trim(name_xc1)//'"')
-     if (trim(name_xc1) /= trim(name_xc2)) then
-        call yaml_warning('Input XC is "'//trim(name_xc2) // '"')
-     end if
-  end do
-  call yaml_close_sequence()
-!!!  tt=dble(norb)/dble(nproc)
-!!!  norbp=int((1.d0-eps_mach*tt) + tt)
-!!!  !if (verb.eq.0) write(*,'(1x,a,1x,i0)') 'norbp=',norbp
-
-
-  ! if linear scaling applied with more then InputGuess, then go read input.lin for radii
-  !  if (in%linear /= 'OFF' .and. in%linear /= 'LIG') then
-  !     lin%nlr=atoms%astruct%nat
-  !     call allocateBasicArrays(atoms, lin)
-  !     call readLinearParameters(verb, nproc, lin, atoms, atomNames)
-  !  end if
-END SUBROUTINE print_atomic_variables
-
-
-=======
->>>>>>> 9ee0025f
 !> Find the correct position of the nlcc parameters
 subroutine nlcc_start_position(ityp,atoms,ngv,ngc,islcc)
   use module_base
