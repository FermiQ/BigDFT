!> @file
!!  Routines related to system properties
!! @author
!!    Copyright (C) 2010-2013 BigDFT group
!!    This file is distributed under the terms of the
!!    GNU General Public License, see ~/COPYING file
!!    or http://www.gnu.org/copyleft/gpl.txt .
!!    For the list of contributors, see ~/AUTHORS 


!> Initialize the objects needed for the computation: basis sets, allocate required space
subroutine system_initialization(iproc,nproc,dump,inputpsi,input_wf_format,dry_run,&
     & in,atoms,rxyz,OCLconv,&
     orbs,lnpsidim_orbs,lnpsidim_comp,lorbs,Lzd,Lzd_lin,nlpsp,comms,shift,radii_cf,&
     ref_frags, denspot, locregcenters, inwhichlocreg_old, onwhichatom_old,output_grid)
  use module_base
  use module_types
  use module_interfaces, fake_name => system_initialization
  use module_xc
  use module_fragments
  use gaussians, only: gaussian_basis
  use vdwcorrection
  use yaml_output
  use module_atoms, only: set_symmetry_data
  implicit none
  integer, intent(in) :: iproc,nproc 
  logical, intent(in) :: dry_run, dump
  integer, intent(out) :: input_wf_format, lnpsidim_orbs, lnpsidim_comp
  integer, intent(inout) :: inputpsi
  type(input_variables), intent(in) :: in 
  type(atoms_data), intent(inout) :: atoms
  real(gp), dimension(3,atoms%astruct%nat), intent(inout) :: rxyz
  logical, intent(in) :: OCLconv
  type(orbitals_data), intent(inout) :: orbs, lorbs
  type(local_zone_descriptors), intent(inout) :: Lzd, Lzd_lin
  type(DFT_PSP_projectors), intent(out) :: nlpsp
  type(communications_arrays), intent(out) :: comms
  real(gp), dimension(3), intent(out) :: shift  !< shift on the initial positions
  real(gp), dimension(atoms%astruct%ntypes,3), intent(in) :: radii_cf
  type(system_fragment), dimension(:), pointer :: ref_frags
  real(kind=8),dimension(3,atoms%astruct%nat),intent(inout),optional :: locregcenters
  integer,dimension(:),pointer,optional:: inwhichlocreg_old, onwhichatom_old
  type(DFT_local_fields), intent(out), optional :: denspot
  logical, intent(in), optional :: output_grid
  !local variables
  character(len = *), parameter :: subname = "system_initialization"
  integer :: nB,nKB,nMB,ii,iat,iorb,iatyp,i_stat,i_all,nspin_ig,norbe,norbsc,ifrag,nspinor
  real(gp), dimension(3) :: h_input
  logical:: present_inwhichlocreg_old, present_onwhichatom_old, output_grid_
  integer, dimension(:,:), allocatable :: norbsc_arr
  logical, dimension(:,:,:), allocatable :: scorb
  real(kind=8), dimension(:), allocatable :: locrad
  !Note proj_G should be filled for PAW:
  type(gaussian_basis),dimension(atoms%astruct%ntypes)::proj_G
  call f_routine(id=subname)
  !nullify dummy variables only used for PAW:
  do iatyp=1,atoms%astruct%ntypes
    call nullify_gaussian_basis(proj_G(iatyp))
  end do

  output_grid_ = .false.
  if (present(output_grid)) output_grid_ = output_grid

  if (iproc == 0 .and. dump) &
       & call print_atomic_variables(atoms, radii_cf, max(in%hx,in%hy,in%hz), &
       & in%ixc, in%dispersion)

  !grid spacings of the zone descriptors (not correct, the set is done by system size)
  Lzd=default_lzd()
  h_input=(/ in%hx, in%hy, in%hz /)
  call lzd_set_hgrids(Lzd,h_input) 

  ! Determine size alat of overall simulation cell and shift atom positions
  ! then calculate the size in units of the grid space
  call system_size(atoms,rxyz,radii_cf,in%crmult,in%frmult,&
       Lzd%hgrids(1),Lzd%hgrids(2),Lzd%hgrids(3),OCLconv,Lzd%Glr,shift)
  if (iproc == 0 .and. dump) &
       & call print_atoms_and_grid(Lzd%Glr, atoms, rxyz, shift, &
       & Lzd%hgrids(1),Lzd%hgrids(2),Lzd%hgrids(3))
  if (present(locregcenters)) then
      do iat=1,atoms%astruct%nat
          locregcenters(1:3,iat)=locregcenters(1:3,iat)-shift(1:3)
          if (locregcenters(1,iat)<dble(0)*lzd%hgrids(1) .or. locregcenters(1,iat)>dble(lzd%glr%d%n1)*lzd%hgrids(1) .or. &
              locregcenters(2,iat)<dble(0)*lzd%hgrids(2) .or. locregcenters(2,iat)>dble(lzd%glr%d%n2)*lzd%hgrids(2) .or. &
              locregcenters(3,iat)<dble(0)*lzd%hgrids(3) .or. locregcenters(3,iat)>dble(lzd%glr%d%n3)*lzd%hgrids(3)) then
              stop 'locregcenter outside of global box!'
          end if
      end do
  end if


  if (present(denspot)) then
     call initialize_DFT_local_fields(denspot, in%ixc, in%nspin)

     !here the initialization of dpbox can be set up
     call dpbox_set(denspot%dpbox,Lzd,denspot%xc,iproc,nproc,bigdft_mpi%mpi_comm, &
          & in%PSolver_groupsize, in%SIC%approach, atoms%astruct%geocode, in%nspin)

     ! Create the Poisson solver kernels.
     call system_initKernels(.true.,iproc,nproc,atoms%astruct%geocode,in,denspot)
     call system_createKernels(denspot, (verbose > 1))
  end if

  ! Create wavefunctions descriptors and allocate them inside the global locreg desc.
  call createWavefunctionsDescriptors(iproc,Lzd%hgrids(1),Lzd%hgrids(2),Lzd%hgrids(3),atoms,&
       rxyz,radii_cf,in%crmult,in%frmult,Lzd%Glr, output_grid_)
  if (iproc == 0 .and. dump) call print_wfd(Lzd%Glr%wfd)

  ! Create global orbs data structure.
  if(in%nspin==4) then
     nspinor=4
  else
     nspinor=1
  end if
  call orbitals_descriptors(iproc, nproc,in%gen_norb,in%gen_norbu,in%gen_norbd,in%nspin,nspinor,&
       in%gen_nkpt,in%gen_kpt,in%gen_wkpt,orbs,.false.)
  orbs%occup(1:orbs%norb*orbs%nkpts) = in%gen_occup
  if (dump .and. iproc==0) call print_orbitals(orbs, atoms%astruct%geocode)
  ! Create linear orbs data structure.
<<<<<<< HEAD
  if (inputpsi == INPUT_PSI_LINEAR_AO .or. inputpsi == INPUT_PSI_DISK_LINEAR &
      .or. inputpsi == INPUT_PSI_MEMORY_LINEAR) then
     call init_orbitals_data_for_linear(iproc, nproc, orbs%nspinor, in, atoms%astruct, rxyz, lorbs)
=======
  if (in%inputpsiId == INPUT_PSI_LINEAR_AO .or. in%inputpsiId == INPUT_PSI_DISK_LINEAR &
      .or. in%inputpsiId == INPUT_PSI_MEMORY_LINEAR) then
     call init_orbitals_data_for_linear(iproc, nproc, orbs%nspinor, in, atoms%astruct, locregcenters, lorbs)
>>>>>>> 4fba34ae

     ! There are needed for the restart (at least if the atoms have moved...)
     present_inwhichlocreg_old = present(inwhichlocreg_old)
     present_onwhichatom_old = present(onwhichatom_old)
     if (present_inwhichlocreg_old .and. .not.present_onwhichatom_old &
         .or. present_onwhichatom_old .and. .not.present_inwhichlocreg_old) then
         call yaml_warning('inwhichlocreg_old and onwhichatom_old should be present at the same time')
         stop 
     end if
     if (present_inwhichlocreg_old .and. present_onwhichatom_old) then
         call vcopy(lorbs%norb, onwhichatom_old(1), 1, lorbs%onwhichatom(1), 1)
         !call vcopy(lorbs%norb, inwhichlocreg_old(1), 1, lorbs%inwhichlocreg(1), 1)
         !use onwhichatom to build the new inwhichlocreg (because the old inwhichlocreg can be ordered differently)
         ii = 0
         do iat=1, atoms%astruct%nat
            do iorb=1,lorbs%norb
               if(iat ==  lorbs%onwhichatom(iorb)) then
                  ii = ii + 1
                  lorbs%inwhichlocreg(iorb)= ii
               end if
            end do 
         end do
         !i_all=-product(shape(inwhichlocreg_old))*kind(inwhichlocreg_old)
         !deallocate(inwhichlocreg_old,stat=i_stat)
         !call memocc(i_stat,i_all,'inwhichlocreg_old',subname)
         !i_all=-product(shape(onwhichatom_old))*kind(onwhichatom_old)
         !deallocate(onwhichatom_old,stat=i_stat)
         !call memocc(i_stat,i_all,'onwhichatom_old',subname)
     end if
  end if
  !In the case in which the number of orbitals is not "trivial" check whether they are too many
  if (inputpsi /= INPUT_PSI_RANDOM) then

     ! Allocations for readAtomicOrbitals (check inguess.dat and psppar files)
     allocate(scorb(4,2,atoms%natsc+ndebug),stat=i_stat)
     call memocc(i_stat,scorb,'scorb',subname)
     allocate(norbsc_arr(atoms%natsc+1,in%nspin+ndebug),stat=i_stat)
     call memocc(i_stat,norbsc_arr,'norbsc_arr',subname)
     allocate(locrad(atoms%astruct%nat+ndebug),stat=i_stat)
     call memocc(i_stat,locrad,'locrad',subname)

     !calculate the inputguess orbitals
     !spin for inputguess orbitals
     if (in%nspin==4) then
        nspin_ig=1
     else
        nspin_ig=in%nspin
     end if

     ! Read the inguess.dat file or generate the input guess via the inguess_generator
     call readAtomicOrbitals(atoms,norbe,norbsc,nspin_ig,orbs%nspinor,&
          &   scorb,norbsc_arr,locrad)

     if (in%nspin==4) then
        !in that case the number of orbitals doubles
        norbe=2*norbe
     end if

     ! De-allocations
     i_all=-product(shape(locrad))*kind(locrad)
     deallocate(locrad,stat=i_stat)
     call memocc(i_stat,i_all,'locrad',subname)
     i_all=-product(shape(scorb))*kind(scorb)
     deallocate(scorb,stat=i_stat)
     call memocc(i_stat,i_all,'scorb',subname)
     i_all=-product(shape(norbsc_arr))*kind(norbsc_arr)
     deallocate(norbsc_arr,stat=i_stat)
     call memocc(i_stat,i_all,'norbsc_arr',subname)

     ! Check the maximum number of orbitals
     if (in%nspin==1 .or. in%nspin==4) then
        if (orbs%norb>norbe) then
           write(*,'(1x,a,i0,a,i0,a)') 'The number of orbitals (',orbs%norb,&
                &   ') must not be greater than the number of orbitals (',norbe,&
                &   ') generated from the input guess.'
           stop
        end if
     else if (in%nspin == 2) then
        if (orbs%norbu > norbe) then
           write(*,'(1x,a,i0,a,i0,a)') 'The number of orbitals up (',orbs%norbu,&
                &   ') must not be greater than the number of orbitals (',norbe,&
                &   ') generated from the input guess.'
           stop
        end if
        if (orbs%norbd > norbe) then
           write(*,'(1x,a,i0,a,i0,a)') 'The number of orbitals down (',orbs%norbd,&
                &   ') must not be greater than the number of orbitals (',norbe,&
                &   ') generated from the input guess.'
           stop
        end if
     end if
  end if

  !allocate communications arrays (allocate it before Projectors because of the definition
  !of iskpts and nkptsp)
  call orbitals_communicators(iproc,nproc,Lzd%Glr,orbs,comms)  
  if (inputpsi == INPUT_PSI_LINEAR_AO .or. inputpsi == INPUT_PSI_DISK_LINEAR &
      .or. inputpsi == INPUT_PSI_MEMORY_LINEAR) then
     if(iproc==0 .and. dump) call print_orbital_distribution(iproc, nproc, lorbs)
  end if

  if (iproc == 0 .and. dump) then
     nB=max(orbs%npsidim_orbs,orbs%npsidim_comp)*8
     nMB=nB/1024/1024
     nKB=(nB-nMB*1024*1024)/1024
     nB=modulo(nB,1024)
     call yaml_map('Wavefunctions memory occupation for root MPI process',&
          trim(yaml_toa(nMB,fmt='(i5)'))//' MB'//trim(yaml_toa(nKB,fmt='(i5)'))//&
          ' KB'//trim(yaml_toa(nB,fmt='(i5)'))//' B')
!!$     write(*,'(1x,a,3(i5,a))') &
!!$       'Wavefunctions memory occupation for root MPI process: ',&
!!$       nMB,' MB ',nKB,' KB ',nB,' B'
  end if
  ! Done orbs


  ! fragment initializations - if not a fragment calculation, set to appropriate dummy values
  if (inputpsi == INPUT_PSI_DISK_LINEAR) then
     allocate(ref_frags(in%frag%nfrag_ref))
     do ifrag=1,in%frag%nfrag_ref
        ref_frags(ifrag)=fragment_null()
     end do
     call init_fragments(in,lorbs,atoms%astruct,ref_frags)
  else
     nullify(ref_frags)
  end if

  call input_check_psi_id(inputpsi, input_wf_format, in%dir_output, &
       orbs, lorbs, iproc, nproc, in%frag%nfrag_ref, in%frag%dirname, ref_frags)

  ! See if linear scaling should be activated and build the correct Lzd 
  call check_linear_and_create_Lzd(iproc,nproc,in%linear,Lzd,atoms,orbs,in%nspin,rxyz)

  lzd_lin=default_lzd()
  call nullify_local_zone_descriptors(lzd_lin)
  lzd_lin%nlr = 0

  if (inputpsi == INPUT_PSI_LINEAR_AO .or. inputpsi == INPUT_PSI_DISK_LINEAR &
     .or. inputpsi == INPUT_PSI_MEMORY_LINEAR) then
     call copy_locreg_descriptors(Lzd%Glr, lzd_lin%glr)
     call lzd_set_hgrids(lzd_lin, Lzd%hgrids)
     if (inputpsi == INPUT_PSI_LINEAR_AO .or. inputpsi == INPUT_PSI_MEMORY_LINEAR) then
         !!write(*,*) 'rxyz',rxyz
         !!write(*,*) 'locregcenters',locregcenters
        call lzd_init_llr(iproc, nproc, in, atoms%astruct, locregcenters, lorbs, lzd_lin)
     else
        call initialize_linear_from_file(iproc,nproc,in%frag,atoms%astruct,rxyz,lorbs,lzd_lin,&
             input_wf_format,in%dir_output,'minBasis',ref_frags)
        !what to do with derivatives?
     end if

     call initLocregs(iproc, nproc, lzd_lin, Lzd_lin%hgrids(1), Lzd_lin%hgrids(2),Lzd_lin%hgrids(3), &
          atoms%astruct, lorbs, Lzd_lin%Glr, 's')
     call update_wavefunctions_size(lzd_lin,lnpsidim_orbs,lnpsidim_comp,lorbs,iproc,nproc)

  end if

  ! Calculate all projectors, or allocate array for on-the-fly calculation
  call createProjectorsArrays(Lzd%Glr,rxyz,atoms,orbs,&
       radii_cf,in%frmult,in%frmult,Lzd%hgrids(1),Lzd%hgrids(2),&
       Lzd%hgrids(3),dry_run,nlpsp,proj_G)
  if (iproc == 0 .and. dump) call print_nlpsp(nlpsp)
  !calculate the partitioning of the orbitals between the different processors

  if (dry_run) then
     call f_release_routine()
     return
  end if


  if (present(denspot)) then
     !here dpbox can be put as input
     call density_descriptors(iproc,nproc,denspot%xc,in%nspin,in%crmult,in%frmult,atoms,&
          denspot%dpbox,in%rho_commun,rxyz,radii_cf,denspot%rhod)
     !allocate the arrays.
     call allocateRhoPot(iproc,Lzd%Glr,in%nspin,atoms,rxyz,denspot)
  end if

  !calculate the irreductible zone for this region, if necessary.
  call set_symmetry_data(atoms%astruct%sym,atoms%astruct%geocode, &
       & Lzd%Glr%d%n1i,Lzd%Glr%d%n2i,Lzd%Glr%d%n3i, in%nspin)

  ! A message about dispersion forces.
  call vdwcorrection_initializeparams(in%ixc, in%dispersion)

  !check the communication distribution
  if(inputpsi /= INPUT_PSI_LINEAR_AO .and. inputpsi /= INPUT_PSI_DISK_LINEAR &
     .and. inputpsi /= INPUT_PSI_MEMORY_LINEAR) then
      call check_communications(iproc,nproc,orbs,Lzd%Glr,comms)
  else
      ! Do not call check_communication, since the value of orbs%npsidim_orbs is wrong
      if(iproc==0) call yaml_warning('Do not call check_communications in the linear scaling version!')
      !if(iproc==0) write(*,*) 'WARNING: do not call check_communications in the linear scaling version!'
  end if
  call f_release_routine()
  !---end of system definition routine
END SUBROUTINE system_initialization


subroutine system_initKernels(verb, iproc, nproc, geocode, in, denspot)
  use module_types
  use module_xc
  use Poisson_Solver, except_dp => dp, except_gp => gp, except_wp => wp
  use module_base
  implicit none
  logical, intent(in) :: verb
  integer, intent(in) :: iproc, nproc
  character, intent(in) :: geocode !< @copydoc poisson_solver::doc::geocode
  type(input_variables), intent(in) :: in
  type(DFT_local_fields), intent(inout) :: denspot

  integer, parameter :: ndegree_ip = 16

  denspot%pkernel=pkernel_init(verb, iproc,nproc,in%matacc%PSolver_igpu,&
       geocode,denspot%dpbox%ndims,denspot%dpbox%hgrids,ndegree_ip,mpi_env=denspot%dpbox%mpi_env)
  !create the sequential kernel if the exctX parallelisation scheme requires it
  if ((xc_exctXfac(denspot%xc) /= 0.0_gp .and. in%exctxpar=='OP2P' .or. in%SIC%alpha /= 0.0_gp)&
       .and. denspot%dpbox%mpi_env%nproc > 1) then
     !the communicator of this kernel is bigdft_mpi%mpi_comm
     !this might pose problems when using SIC or exact exchange with taskgroups
     denspot%pkernelseq=pkernel_init(iproc==0 .and. verb,0,1,in%matacc%PSolver_igpu,&
          geocode,denspot%dpbox%ndims,denspot%dpbox%hgrids,ndegree_ip)
  else 
     denspot%pkernelseq = denspot%pkernel
  end if

END SUBROUTINE system_initKernels

subroutine system_createKernels(denspot, verb)
  use module_base
  use module_types
  use Poisson_Solver, except_dp => dp, except_gp => gp, except_wp => wp
  implicit none
  logical, intent(in) :: verb
  type(DFT_local_fields), intent(inout) :: denspot

  call pkernel_set(denspot%pkernel,verb)
    !create the sequential kernel if pkernelseq is not pkernel
  if (denspot%pkernelseq%mpi_env%nproc == 1 .and. denspot%pkernel%mpi_env%nproc /= 1) then
     call pkernel_set(denspot%pkernelseq,.false.)
  else
     denspot%pkernelseq = denspot%pkernel
  end if

END SUBROUTINE system_createKernels


!> Calculate the important objects related to the physical properties of the system
subroutine system_properties(iproc,nproc,in,atoms,orbs,radii_cf)
  use module_base
  use module_types
  use module_interfaces, except_this_one => system_properties
  implicit none
  integer, intent(in) :: iproc,nproc
  type(input_variables), intent(in) :: in
  type(atoms_data), intent(inout) :: atoms
  type(orbitals_data), intent(inout) :: orbs
  real(gp), dimension(atoms%astruct%ntypes,3), intent(out) :: radii_cf
  !local variables
  !n(c) character(len=*), parameter :: subname='system_properties'
  integer :: nspinor

  call read_radii_variables(atoms, radii_cf, in%crmult, in%frmult, in%projrad)
!!$  call read_atomic_variables(atoms, trim(in%file_igpop),in%nspin)
  if (iproc == 0) call print_atomic_variables(atoms, radii_cf, max(in%hx,in%hy,in%hz), in%ixc, in%dispersion)
  if(in%nspin==4) then
     nspinor=4
  else
     nspinor=1
  end if
  call orbitals_descriptors(iproc, nproc,in%gen_norb,in%gen_norbu,in%gen_norbd,in%nspin,nspinor,&
       in%gen_nkpt,in%gen_kpt,in%gen_wkpt,orbs,.false.)
  orbs%occup(1:orbs%norb*orbs%nkpts) = in%gen_occup
  if (iproc==0) call print_orbitals(orbs, atoms%astruct%geocode)
END SUBROUTINE system_properties


!> Check for the need of a core density and fill the rhocore array which
!! should be passed at the rhocore pointer
subroutine calculate_rhocore(iproc,at,d,rxyz,hxh,hyh,hzh,i3s,i3xcsh,n3d,n3p,rhocore)
  use module_base
  use module_types
  use yaml_output
  implicit none
  integer, intent(in) :: iproc,i3s,n3d,i3xcsh,n3p
  real(gp), intent(in) :: hxh,hyh,hzh
  type(atoms_data), intent(in) :: at
  type(grid_dimensions), intent(in) :: d
  real(gp), dimension(3,at%astruct%nat), intent(in) :: rxyz
  real(wp), dimension(:,:,:,:), pointer :: rhocore
  !local variables
  character(len=*), parameter :: subname='calculate_rhocore'
  integer :: ityp,iat,i_stat,j3,i1,i2,ierr!,ind
  real(wp) :: tt
  real(gp) :: rx,ry,rz,rloc,cutoff
  

  !check for the need of a nonlinear core correction
!!$  donlcc=.false.
!!$  chk_nlcc: do ityp=1,at%astruct%ntypes
!!$     filename = 'nlcc.'//at%astruct%atomnames(ityp)
!!$
!!$     inquire(file=filename,exist=exists)
!!$     if (exists) then
!!$        donlcc=.true.
!!$        exit chk_nlcc
!!$     end if
!!$  end do chk_nlcc

  if (at%donlcc) then
     !allocate pointer rhocore
     allocate(rhocore(d%n1i,d%n2i,n3d,10+ndebug),stat=i_stat)
     call memocc(i_stat,rhocore,'rhocore',subname)
     !initalise it 
     if (n3d > 0) call to_zero(d%n1i*d%n2i*n3d*10,rhocore(1,1,1,1))
     !perform the loop on any of the atoms which have this feature
     do iat=1,at%astruct%nat
        ityp=at%astruct%iatype(iat)
!!$        filename = 'nlcc.'//at%astruct%atomnames(ityp)
!!$        inquire(file=filename,exist=exists)
!!$        if (exists) then
        if (at%nlcc_ngv(ityp)/=UNINITIALIZED(1) .or.&
             at%nlcc_ngc(ityp)/=UNINITIALIZED(1) ) then
           if (iproc == 0) call yaml_map('NLCC, Calculate core density for atom',trim(at%astruct%atomnames(ityp)))
           !if (iproc == 0) write(*,'(1x,a)',advance='no') 'NLCC: calculate core density for atom: '// trim(at%astruct%atomnames(ityp))//';'
           rx=rxyz(1,iat) 
           ry=rxyz(2,iat)
           rz=rxyz(3,iat)

           rloc=at%psppar(0,0,ityp)
           cutoff=10.d0*rloc

           call calc_rhocore_iat(iproc,at,ityp,rx,ry,rz,cutoff,hxh,hyh,hzh,&
                d%n1,d%n2,d%n3,d%n1i,d%n2i,d%n3i,i3s,n3d,rhocore)

           !if (iproc == 0) write(*,'(1x,a)')'done.'
        end if
     end do

     !calculate total core charge in the grid
     !In general this should be really bad

!!$     do j3=1,n3d
!!$        tt=0.0_wp
!!$        do i2=1,d%n2i
!!$           do i1=1,d%n1i
!!$              !ind=i1+(i2-1)*d%n1i+(j3+i3xcsh-1)*d%n1i*d%n2i
!!$              tt=tt+rhocore(i1,i2,j3,1)
!!$           enddo
!!$        enddo
!!$        write(17+iproc,*)j3+i3s-1,tt
!!$     enddo
!!$call MPI_BARRIER(bigdft_mpi%mpi_comm,ierr)
!!$stop
     tt=0.0_wp
     do j3=1,n3p
        do i2=1,d%n2i
           do i1=1,d%n1i
              !ind=i1+(i2-1)*d%n1i+(j3+i3xcsh-1)*d%n1i*d%n2i
              tt=tt+rhocore(i1,i2,j3+i3xcsh,1)
           enddo
        enddo
     enddo

     call mpiallred(tt,1,MPI_SUM,bigdft_mpi%mpi_comm,ierr)
     tt=tt*hxh*hyh*hzh
     if (iproc == 0) call yaml_map('Total core charge on the grid (To be compared with analytic one)', tt,fmt='(f15.7)')
     !if (iproc == 0) write(*,'(1x,a,f15.7)') 'Total core charge on the grid (To be compared with analytic one): ',tt

  else
     !No NLCC needed, nullify the pointer 
     nullify(rhocore)
  end if

END SUBROUTINE calculate_rhocore

subroutine psp_from_file(filename, nzatom, nelpsp, npspcode, &
     & ixcpsp, psppar, donlcc, rcore, qcore, radii_cf, exists, pawpatch)
  use module_base
  implicit none
  
  character(len = *), intent(in) :: filename
  integer, intent(out) :: nzatom, nelpsp, npspcode, ixcpsp
  real(gp), intent(out) :: psppar(0:4,0:6), radii_cf(3), rcore, qcore
  logical, intent(out) :: exists, pawpatch
  logical, intent(inout) ::  donlcc
  !ALEX: Some local variables
  real(gp):: fourpi, sqrt2pi
  character(len=20) :: skip

  integer :: ierror, ierror1, i, j, nn, nlterms, nprl, l
  real(dp) :: nelpsp_dp,nzatom_dp
  character(len=100) :: line

  radii_cf = UNINITIALIZED(1._gp)
  pawpatch = .false.
  inquire(file=trim(filename),exist=exists)
  if (.not. exists) return

  ! if (iproc.eq.0) write(*,*) 'opening PSP file ',filename
  open(unit=11,file=trim(filename),status='old',iostat=ierror)
  !Check the open statement
  if (ierror /= 0) then
     write(*,*) ': Failed to open the file (it must be in ABINIT format!): "',&
          trim(filename),'"'
     stop
  end if
  read(11,*)
  read(11,*) nzatom_dp, nelpsp_dp
  nzatom=int(nzatom_dp); nelpsp=int(nelpsp_dp)
  read(11,*) npspcode, ixcpsp

  psppar(:,:)=0._gp
  if (npspcode == 2) then !GTH case
     read(11,*) (psppar(0,j),j=0,4)
     do i=1,2
        read(11,*) (psppar(i,j),j=0,3-i)
     enddo
  else if (npspcode == 3) then !HGH case
     read(11,*) (psppar(0,j),j=0,4)
     read(11,*) (psppar(1,j),j=0,3)
     do i=2,4
        read(11,*) (psppar(i,j),j=0,3)
        !ALEX: Maybe this can prevent reading errors on CRAY machines?
        read(11,*) skip !k coefficients, not used for the moment (no spin-orbit coupling)
     enddo
  else if (npspcode == 7) then !PAW Pseudos
     !call yaml_comment('Reading of PAW atomic-data, under development')
     write(*,'(a)') 'Reading of PAW atomic-data, under development'

     call psp_from_file_paw()
     
  else if (npspcode == 10) then !HGH-K case
     read(11,*) psppar(0,0),nn,(psppar(0,j),j=1,nn) !local PSP parameters
     read(11,*) nlterms !number of channels of the pseudo
     prjloop: do l=1,nlterms
        read(11,*) psppar(l,0),nprl,psppar(l,1),&
             (psppar(l,j+2),j=2,nprl) !h_ij terms
        do i=2,nprl
           read(11,*) psppar(l,i),(psppar(l,i+j+1),j=i+1,nprl) !h_ij 
        end do
        if (l==1) cycle
        do i=1,nprl
           !ALEX: Maybe this can prevent reading errors on CRAY machines?
           read(11,*)skip !k coefficients, not used
        end do
     end do prjloop
  !ALEX: Add support for reading NLCC from psppar
  else if (npspcode == 12) then !HGH-NLCC: Same as HGH-K + one additional line
     read(11,*) psppar(0,0),nn,(psppar(0,j),j=1,nn) !local PSP parameters
     read(11,*) nlterms !number of channels of the pseudo
     do l=1,nlterms
        read(11,*) psppar(l,0),nprl,psppar(l,1),&
             (psppar(l,j+2),j=2,nprl) !h_ij terms
        do i=2,nprl
           read(11,*) psppar(l,i),(psppar(l,i+j+1),j=i+1,nprl) !h_ij
        end do
        if (l==1) cycle
        do i=1,nprl
           !ALEX: Maybe this can prevent reading errors on CRAY machines?
           read(11,*) skip !k coefficients, not used
        end do
     end do 
     read(11,*) rcore, qcore
     !convert the core charge fraction qcore to the amplitude of the Gaussian
     !multiplied by 4pi. This is the convention used in nlccpar(1,:).
     fourpi=4.0_gp*pi_param!8.0_gp*dacos(0.0_gp)
     sqrt2pi=sqrt(0.5_gp*fourpi)
     qcore=fourpi*qcore*real(nzatom-nelpsp,gp)/&
          (sqrt2pi*rcore)**3
     donlcc=.true.
  else
     !if (iproc == 0) then
     write(*,'(1x,a,a)') trim(filename),&
          'unrecognized pspcode: only GTH, HGH & HGH-K pseudos (ABINIT format)'
     !end if
     stop
  end if

  if (npspcode == 7) return !Skip the rest for PAW

  !old way of calculating the radii, requires modification of the PSP files
  read(11,'(a100)',iostat=ierror) line
  if (ierror /=0) then
     !if (iproc ==0) write(*,*)&
     !     ' WARNING: last line of pseudopotential missing, put an empty line'
     line=''
  end if
  read(line,*,iostat=ierror1) radii_cf(1),radii_cf(2),radii_cf(3)
  if (ierror1 /= 0 ) then
     read(line,*,iostat=ierror) radii_cf(1),radii_cf(2)
     radii_cf(3)=radii_cf(2)
     ! Open64 behaviour, if line is PAWPATCH, then radii_cf(1) = 0.
     if (ierror /= 0) radii_cf = UNINITIALIZED(1._gp)
  end if
  pawpatch = (trim(line) == "PAWPATCH")
  do
     read(11,'(a100)',iostat=ierror) line
     if (ierror /= 0 .or. pawpatch) exit
     pawpatch = (trim(line) == "PAWPATCH")
  end do
  close(11)

contains

subroutine psp_from_file_paw()
  use module_base
  use m_pawpsp, only: pawpsp_main, pawpsp_read_header, pawpsp_read_header_2
  use defs_basis, only: tol14, fnlen
  use m_pawrad, only: pawrad_type, pawrad_nullify, pawrad_destroy
  use m_pawtab, only: pawtab_type, pawtab_nullify, pawtab_destroy
  implicit none
  integer:: icoulomb,ipsp,ixc,i_all,i_stat,lnmax
  integer:: lloc,l_size,lmax,mmax,pspcod,pspxc
  integer:: pspversion,basis_size,lmn_size
  integer:: mpsang,mqgrid_ff,mqgrid_vl,mqgrid_shp
  integer:: pawxcdev,usewvl,usexcnhat,xclevel
  integer::pspso
  real(dp):: r2well,wvl_crmult,wvl_frmult
  real(dp):: xc_denpos,zionpsp,znuclpsp
  real(dp)::epsatm,xcccrc
  character(len=fnlen):: filpsp   ! name of the psp file
  character(len = *), parameter :: subname = "psp_from_file_paw"
  type(pawrad_type):: pawrad
  type(pawtab_type):: pawtab
  integer:: comm_mpi
!  type(paw_setup_t),optional,intent(in) :: psxml
!!arrays
 integer:: wvl_ngauss(2)
 real(dp),allocatable:: qgrid_ff(:),qgrid_vl(:)
 real(dp),allocatable:: ffspl(:,:,:)
 real(dp),allocatable:: vlspl(:,:)
!!Here we can use bigdft variables
! real(dp)::gth_psppar(0:4,0:6),gth_radii_cf(3)
 integer:: gth_semicore
 integer:: mesh_size
 real(dp)::gth_radii_cov
 logical:: gth_hasGeometry


  !These should be passed as arguments:
  !crmult and frmult to set the GTH radius (needed for the initial guess)
  wvl_crmult=8; wvl_frmult=8
  !Defines the number of Gaussian functions for projectors
  !See ABINIT input files documentation
  wvl_ngauss=[10,10]
  icoulomb= 1 !Fake argument, this only indicates that we are inside bigdft..
              !do not change, even if icoulomb/=1
  ipsp=1      !This is relevant only for XML.
              !This is not yet working
  xclevel=1 ! xclevel=XC functional level (1=LDA, 2=GGA)
            ! For the moment, it will just work for LDA
  pspso=0 !No spin-orbit for the moment

! Read PSP header:
  rewind(11)
  call pawpsp_read_header(lloc,l_size,mmax,pspcod,pspxc,r2well,zionpsp,znuclpsp)
  call pawpsp_read_header_2(pspversion,basis_size,lmn_size)

! Problem lnmax are unknown here,
! we have to read all of the pseudo files to know it!
! We should change the way this is done in ABINIT:
! For the moment lnmax=basis_size
! The same problem for mpsang
  lnmax=basis_size
  lmax=l_size
!  do ii=1,psps%npsp
!   mpsang=max(pspheads(ii)%lmax+1,mpsang)
!  end do
  mpsang=lmax+1

! These are just useful for 
!reciprocal space approaches (plane-waves):
  mqgrid_shp=0; mqgrid_ff=0; mqgrid_vl=0 
                          
  allocate(qgrid_ff(mqgrid_ff),stat=i_stat)
  call memocc(i_stat,qgrid_ff,'qgrid_ff',subname)
  allocate(qgrid_vl(mqgrid_vl),stat=i_stat)
  call memocc(i_stat,qgrid_vl,'qgrid_vl',subname)
  allocate(ffspl(mqgrid_ff,2,lnmax),stat=i_stat)
  call memocc(i_stat,ffspl,'ffspl',subname)
  allocate(vlspl(mqgrid_vl,2),stat=i_stat)
  call memocc(i_stat,vlspl,'vlpsl',subname)

! Define parameters:
  pawxcdev=1; usewvl=1 ; usexcnhat=0 !default
  xc_denpos=tol14
  filpsp=trim(filename)
  comm_mpi=bigdft_mpi%mpi_comm  
  mesh_size=mmax

  call pawrad_nullify(pawrad)
  call pawtab_nullify(pawtab)

  close(11)

  call pawpsp_main( &
& pawrad,pawtab,&
& filpsp,usewvl,icoulomb,ixc,xclevel,pawxcdev,usexcnhat,&
& qgrid_ff,qgrid_vl,ffspl,vlspl,epsatm,xcccrc,zionpsp,znuclpsp,&
& gth_hasGeometry,psppar,radii_cf,gth_radii_cov,gth_semicore,&
& wvl_crmult,wvl_frmult,wvl_ngauss,comm_mpi=comm_mpi)




!Print out data to validate this test:
  write(*,'(a)') 'PAW Gaussian projectors:'
  write(*,'("No. of Gaussians:", i4)')pawtab%wvl%pngau
  write(*,'("First five Gaussian complex coefficients:")')
  write(*,'(5("(",f13.7,",",f13.7")"))')pawtab%wvl%parg(:,1:5)
  write(*,'("First five Gaussian complex factors:")')
  write(*,'(5("(",f13.7,",",f13.7")"))')pawtab%wvl%pfac(:,1:5)
!
  write(*,'(a)') 'GTH parameters (for initial guess):'
  write(*,'("radii_cf= ",3f10.7)')radii_cf(:)
  write(*,'("psppar(0:1,0)= ",2f10.7)')psppar(0:1,0)

! Destroy and deallocate objects
  call pawrad_destroy(pawrad)
  call pawtab_destroy(pawtab)

  !
  i_all=-product(shape(qgrid_ff))*kind(qgrid_ff)
  deallocate(qgrid_ff,stat=i_stat)
  call memocc(i_stat,i_all,'qgrid_ff',subname)
  !
  i_all=-product(shape(qgrid_vl))*kind(qgrid_vl)
  deallocate(qgrid_vl,stat=i_stat)
  call memocc(i_stat,i_all,'qgrid_vl',subname)
  !
  i_all=-product(shape(ffspl))*kind(ffspl)
  deallocate(ffspl,stat=i_stat)
  call memocc(i_stat,i_all,'ffspl',subname)
  !
  i_all=-product(shape(vlspl))*kind(vlspl)
  deallocate(vlspl,stat=i_stat)
  call memocc(i_stat,i_all,'vlspl',subname)

!PAW is not yet working!
!Exit here
 stop

END SUBROUTINE psp_from_file_paw



END SUBROUTINE psp_from_file


subroutine nlcc_dim_from_file(filename, ngv, ngc, dim, read_nlcc)
  use module_base
  implicit none
  
  character(len = *), intent(in) :: filename
  integer, intent(inout) :: dim
  integer, intent(out) :: ngv, ngc
  logical, intent(out) :: read_nlcc

  integer :: ig, j
  real(gp), dimension(0:4) :: fake_nlcc

  inquire(file=filename,exist=read_nlcc)
  if (read_nlcc) then
     !associate the number of gaussians
     open(unit=79,file=filename,status='unknown')
     read(79,*)ngv
     if (ngv==0) then 
        ngv=UNINITIALIZED(1)
     else
        dim=dim+(ngv*(ngv+1)/2)
        do ig=1,(ngv*(ngv+1))/2
           read(79,*) (fake_nlcc(j),j=0,4)!jump the suitable lines (the file is organised with one element per line)
        end do
     end if
     read(79,*)ngc
     if (ngc==0) then
        ngc=UNINITIALIZED(1)
     else
        dim=dim+(ngc*(ngc+1))/2

        !better to read values in a fake array
        do ig=1,(ngc*(ngc+1))/2
           read(79,*) (fake_nlcc(j),j=0,4)!jump the suitable lines (the file is organised with one element per line)
        end do
     end if
     !no need to go further for the moment
     close(unit=79)
  else
     ngv=UNINITIALIZED(1)
     ngc=UNINITIALIZED(1)
  end if
END SUBROUTINE nlcc_dim_from_file


!> Update radii_cf and occupation for each type of atoms (related to pseudopotential)
subroutine read_radii_variables(atoms, radii_cf, crmult, frmult, projrad)
  use module_base
  use ao_inguess, only: atomic_info
  use module_types
  implicit none
  !Arguments
  type(atoms_data), intent(in) :: atoms
  real(gp), intent(in) :: crmult, frmult, projrad
  real(gp), dimension(atoms%astruct%ntypes,3), intent(out) :: radii_cf
  !Local Variables
  !integer, parameter :: nelecmax=32
  !character(len=2) :: symbol
  integer :: i,ityp!,mxpl,mxchg,nsccode
  real(gp) :: ehomo,maxrad,radfine!,rcov,rprb,amu

  do ityp=1,atoms%astruct%ntypes

     call atomic_info(atoms%nzatom(ityp),atoms%nelpsp(ityp),ehomo=ehomo)
          
     if (atoms%radii_cf(ityp, 1) == UNINITIALIZED(1.0_gp)) then
        !assigning the radii by calculating physical parameters
        radii_cf(ityp,1)=1._gp/sqrt(abs(2._gp*ehomo))
        radfine=100._gp
        do i=0,4
           if (atoms%psppar(i,0,ityp)/=0._gp) then
              radfine=min(radfine,atoms%psppar(i,0,ityp))
           end if
        end do
        radii_cf(ityp,2)=radfine
        radii_cf(ityp,3)=radfine
     else
        radii_cf(ityp, :) = atoms%radii_cf(ityp, :)
     end if

     ! Correct radii_cf(:,3) for the projectors.
     maxrad=0.e0_gp ! This line added by Alexey, 03.10.08, to be able to compile with -g -C
     do i=1,4
        !the maximum radii is useful only for projectors
        if (atoms%psppar(i,0,ityp)/=0._gp) then
           maxrad=max(maxrad,atoms%psppar(i,0,ityp))
        end if
     end do
     if (maxrad == 0.0_gp) then
        radii_cf(ityp,3)=0.0_gp
     else
        radii_cf(ityp,3)=max(min(crmult*radii_cf(ityp,1),projrad*maxrad)/frmult,radii_cf(ityp,2))
     end if
  enddo
END SUBROUTINE read_radii_variables

subroutine read_n_orbitals(iproc, nelec_up, nelec_down, norbe, &
     & atoms, ncharge, nspin, mpol, norbsempty)
  use module_types, only: atoms_data
  use module_defs, only: gp
  use ao_inguess, only : count_atomic_shells
  use yaml_output
  implicit none
  type(atoms_data), intent(in) :: atoms
  integer, intent(out) :: nelec_up, nelec_down, norbe
  integer, intent(in) :: ncharge, nspin, mpol, norbsempty, iproc

  integer :: nelec, iat, ityp, ispinsum, ichgsum, ichg, ispol, nspin_, nspinor
  integer, parameter :: nelecmax=32,lmax=4,noccmax=2
  integer, dimension(lmax) :: nl
  real(gp), dimension(noccmax,lmax) :: occup

  !calculate number of electrons and orbitals
  ! Number of electrons and number of semicore atoms
  nelec=0
  do iat=1,atoms%astruct%nat
     ityp=atoms%astruct%iatype(iat)
     nelec=nelec+atoms%nelpsp(ityp)
  enddo
  nelec=nelec-ncharge

  if(nelec < 0.0 ) then
    if(iproc==0) write(*,*)'ERROR: Number of electrons is negative:',nelec,'.'
    if(iproc==0) write(*,*)'FIX: decrease charge of system.'
    call mpi_finalize(iat)
    stop
  end if

  ! Number of orbitals
  if (nspin==1) then
     nelec_up=nelec
     nelec_down=0
  else if(nspin==4) then
     nelec_up=nelec
     nelec_down=0
  else 
     if (mod(nelec+mpol,2) /=0) then
        write(*,*)'ERROR: the mpol polarization should have the same parity of the number of electrons'
        stop
     end if
     nelec_up=min((nelec+mpol)/2,nelec)
     nelec_down=nelec-nelec_up

     !test if the spin is compatible with the input guess polarisations
     ispinsum=0
     ichgsum=0
     do iat=1,atoms%astruct%nat
        call charge_and_spol(atoms%astruct%input_polarization(iat),ichg,ispol)
        ispinsum=ispinsum+ispol
        ichgsum=ichgsum+ichg
     end do

     if (ispinsum /= nelec_up-nelec_down) then
        call yaml_warning('Total input polarisation (found ' // trim(yaml_toa(ispinsum)) &
             & // ') must be equal to nelec_up-nelec_down.')
        call yaml_comment('With nelec=' // trim(yaml_toa(nelec)) &
             & // ' and mpol=' // trim(yaml_toa(mpol)) // &
             & ' nelec_up-nelec_down=' // trim((yaml_toa(nelec_up-nelec_down))))
        stop
     end if

     if (ichgsum /= ncharge .and. ichgsum /= 0) then
        call yaml_warning('Total input charge (found ' // trim(yaml_toa(ichgsum)) &
             & // ') cannot be different than charge.')
        call yaml_comment('With charge =' // trim(yaml_toa(ncharge)) &
             & // ' and input charge=' // trim(yaml_toa(ichgsum)))
        stop
     end if

     !now warn if there is no input guess spin polarisation
     ispinsum=0
     do iat=1,atoms%astruct%nat
        call charge_and_spol(atoms%astruct%input_polarization(iat),ichg,ispol)
        ispinsum=ispinsum+abs(ispol)
     end do
     if (ispinsum == 0) then
        if (iproc==0 .and. norbsempty == 0) &
             call yaml_warning('Found no input polarisation, add it for a correct input guess')
        !write(*,'(1x,a)')&
        !     'WARNING: Found no input polarisation, add it for a correct input guess'
        !stop
     end if
  end if

  norbe = 0
  if(nspin==4) then
     nspin_=1
     nspinor=4
  else
     nspin_=nspin
     nspinor=1
  end if
  do iat=1,atoms%astruct%nat
     ityp=atoms%astruct%iatype(iat)
        call count_atomic_shells(nspin,atoms%aoig(iat)%aocc,occup,nl)
     norbe=norbe+nl(1)+3*nl(2)+5*nl(3)+7*nl(4)
  end do
end subroutine read_n_orbitals

!> Find the correct position of the nlcc parameters
subroutine nlcc_start_position(ityp,atoms,ngv,ngc,islcc)
  use module_base
  use module_types
  implicit none
  integer, intent(in) :: ityp
  type(atoms_data), intent(in) :: atoms
  integer, intent(out) :: ngv,ngc,islcc
  !local variables
  integer :: ilcc,jtyp

  ilcc=0
  do jtyp=1,ityp-1
     ngv=atoms%nlcc_ngv(jtyp)
     if (ngv /= UNINITIALIZED(ngv)) ilcc=ilcc+(ngv*(ngv+1)/2)
     ngc=atoms%nlcc_ngc(jtyp)
     if (ngc /= UNINITIALIZED(ngc)) ilcc=ilcc+(ngc*(ngc+1))/2
  end do
  islcc=ilcc

  ngv=atoms%nlcc_ngv(ityp)
  if (ngv==UNINITIALIZED(1)) ngv=0
  ngc=atoms%nlcc_ngc(ityp)
  if (ngc==UNINITIALIZED(1)) ngc=0
END SUBROUTINE nlcc_start_position


!!!!> Define the descriptors of the orbitals from a given norb
!!!!! It uses the cubic strategy for partitioning the orbitals
!!!subroutine orbitals_descriptors_forLinear(iproc,nproc,norb,norbu,norbd,nspin,nspinor,nkpt,kpt,wkpt,orbs)
!!!  use module_base
!!!  use module_types
!!!  implicit none
!!!  integer, intent(in) :: iproc,nproc,norb,norbu,norbd,nkpt,nspin
!!!  integer, intent(in) :: nspinor
!!!  type(orbitals_data), intent(out) :: orbs
!!!  real(gp), dimension(nkpt), intent(in) :: wkpt
!!!  real(gp), dimension(3,nkpt), intent(in) :: kpt
!!!  !local variables
!!!  character(len=*), parameter :: subname='orbitals_descriptors'
!!!  integer :: iorb,jproc,norb_tot,ikpt,i_stat,jorb,ierr,i_all,iiorb
!!!  integer :: mpiflag
!!!  logical, dimension(:), allocatable :: GPU_for_orbs
!!!  integer, dimension(:,:), allocatable :: norb_par !(with k-pts)
!!!
!!!
!!!  allocate(orbs%norb_par(0:nproc-1+ndebug,0:nkpt),stat=i_stat)
!!!  call memocc(i_stat,orbs%norb_par,'orbs%norb_par',subname)
!!!
!!!  !assign the value of the k-points
!!!  orbs%nkpts=nkpt
!!!  !allocate vectors related to k-points
!!!  allocate(orbs%kpts(3,orbs%nkpts+ndebug),stat=i_stat)
!!!  call memocc(i_stat,orbs%kpts,'orbs%kpts',subname)
!!!  allocate(orbs%kwgts(orbs%nkpts+ndebug),stat=i_stat)
!!!  call memocc(i_stat,orbs%kwgts,'orbs%kwgts',subname)
!!!  orbs%kpts(:,1:nkpt) = kpt(:,:)
!!!  orbs%kwgts(1:nkpt) = wkpt(:)
!!!
!!!  ! Change the wavefunctions to complex if k-points are used (except gamma).
!!!  orbs%nspinor=nspinor
!!!  if (nspinor == 1) then
!!!     if (maxval(abs(orbs%kpts)) > 0._gp) orbs%nspinor=2
!!!     !nspinor=2 !fake, used for testing with gamma
!!!  end if
!!!  orbs%nspin = nspin
!!!
!!!  !initialise the array
!!!  do jproc=0,nproc-1
!!!     orbs%norb_par(jproc,0)=0 !size 0 nproc-1
!!!  end do
!!!
!!!  !create an array which indicate which processor has a GPU associated 
!!!  !from the viewpoint of the BLAS routines (deprecated, not used anymore)
!!!  if (.not. GPUshare) then
!!!     allocate(GPU_for_orbs(0:nproc-1+ndebug),stat=i_stat)
!!!     call memocc(i_stat,GPU_for_orbs,'GPU_for_orbs',subname)
!!!     
!!!     if (nproc > 1) then
!!!        call MPI_ALLGATHER(GPUconv,1,MPI_LOGICAL,GPU_for_orbs(0),1,MPI_LOGICAL,&
!!!             bigdft_mpi%mpi_comm,ierr)
!!!     else
!!!        GPU_for_orbs(0)=GPUconv
!!!     end if
!!!     
!!!     i_all=-product(shape(GPU_for_orbs))*kind(GPU_for_orbs)
!!!     deallocate(GPU_for_orbs,stat=i_stat)
!!!     call memocc(i_stat,i_all,'GPU_for_orbs',subname)
!!!  end if
!!!
!!!  allocate(norb_par(0:nproc-1,orbs%nkpts+ndebug),stat=i_stat)
!!!  call memocc(i_stat,norb_par,'norb_par',subname)
!!!
!!!  !old system for calculating k-point repartition
!!!!!$  call parallel_repartition_with_kpoints(nproc,orbs%nkpts,norb,orbs%norb_par)
!!!!!$
!!!!!$  !check the distribution
!!!!!$  norb_tot=0
!!!!!$  do jproc=0,iproc-1
!!!!!$     norb_tot=norb_tot+orbs%norb_par(jproc)
!!!!!$  end do
!!!!!$  !reference orbital for process
!!!!!$  orbs%isorb=norb_tot
!!!!!$  do jproc=iproc,nproc-1
!!!!!$     norb_tot=norb_tot+orbs%norb_par(jproc)
!!!!!$  end do
!!!!!$
!!!!!$  if(norb_tot /= norb*orbs%nkpts) then
!!!!!$     write(*,*)'ERROR: partition of orbitals incorrect, report bug.'
!!!!!$     write(*,*)orbs%norb_par(:),norb*orbs%nkpts
!!!!!$     stop
!!!!!$  end if
!!!!!$
!!!!!$  !calculate the k-points related quantities
!!!!!$  allocate(mykpts(orbs%nkpts+ndebug),stat=i_stat)
!!!!!$  call memocc(i_stat,mykpts,'mykpts',subname)
!!!!!$
!!!!!$  call parallel_repartition_per_kpoints(iproc,nproc,orbs%nkpts,norb,orbs%norb_par,&
!!!!!$       orbs%nkptsp,mykpts,norb_par)
!!!!!$  if (orbs%norb_par(iproc) >0) then
!!!!!$     orbs%iskpts=mykpts(1)-1
!!!!!$  else
!!!!!$     orbs%iskpts=0
!!!!!$  end if
!!!!!$  i_all=-product(shape(mykpts))*kind(mykpts)
!!!!!$  deallocate(mykpts,stat=i_stat)
!!!!!$  call memocc(i_stat,i_all,'mykpts',subname)
!!!
!!!  !new system for k-point repartition
!!!  call kpts_to_procs_via_obj(nproc,orbs%nkpts,norb,norb_par)
!!!  !assign the values for norb_par and check the distribution
!!!  norb_tot=0
!!!  do jproc=0,nproc-1
!!!     if (jproc==iproc) orbs%isorb=norb_tot
!!!     do ikpt=1,orbs%nkpts
!!!        orbs%norb_par(jproc,0)=orbs%norb_par(jproc,0)+norb_par(jproc,ikpt)
!!!     end do
!!!     norb_tot=norb_tot+orbs%norb_par(jproc,0)
!!!  end do
!!!
!!!  if(norb_tot /= norb*orbs%nkpts) then
!!!     write(*,*)'ERROR: partition of orbitals incorrect, report bug.'
!!!     write(*,*)orbs%norb_par(:,0),norb*orbs%nkpts
!!!     stop
!!!  end if
!!!
!!!
!!!  !allocate(orbs%ikptsp(orbs%nkptsp+ndebug),stat=i_stat)
!!!  !call memocc(i_stat,orbs%ikptsp,'orbs%ikptsp',subname)
!!!  !orbs%ikptsp(1:orbs%nkptsp)=mykpts(1:orbs%nkptsp)
!!!
!!!  !this array will be reconstructed in the orbitals_communicators routine
!!!  i_all=-product(shape(norb_par))*kind(norb_par)
!!!  deallocate(norb_par,stat=i_stat)
!!!  call memocc(i_stat,i_all,'norb_par',subname)
!!!
!!!  !assign the values of the orbitals data
!!!  orbs%norb=norb
!!!  orbs%norbp=orbs%norb_par(iproc,0)
!!!  orbs%norbu=norbu
!!!  orbs%norbd=norbd
!!!
!!!  ! Modify these values
!!!  call repartitionOrbitals2(iproc, nproc, orbs%norb, orbs%norb_par, orbs%norbp, orbs%isorb)
!!!
!!!
!!!  allocate(orbs%iokpt(orbs%norbp+ndebug),stat=i_stat)
!!!  call memocc(i_stat,orbs%iokpt,'orbs%iokpt',subname)
!!!
!!!  !assign the k-point to the given orbital, counting one orbital after each other
!!!  jorb=0
!!!  do ikpt=1,orbs%nkpts
!!!     do iorb=1,orbs%norb
!!!        jorb=jorb+1 !this runs over norb*nkpts values
!!!        if (jorb > orbs%isorb .and. jorb <= orbs%isorb+orbs%norbp) then
!!!           orbs%iokpt(jorb-orbs%isorb)=ikpt
!!!        end if
!!!     end do
!!!  end do
!!!
!!!  !allocate occupation number and spinsign
!!!  !fill them in normal way
!!!  allocate(orbs%occup(orbs%norb*orbs%nkpts+ndebug),stat=i_stat)
!!!  call memocc(i_stat,orbs%occup,'orbs%occup',subname)
!!!  allocate(orbs%spinsgn(orbs%norb*orbs%nkpts+ndebug),stat=i_stat)
!!!  call memocc(i_stat,orbs%spinsgn,'orbs%spinsgn',subname)
!!!  orbs%occup(1:orbs%norb*orbs%nkpts)=1.0_gp 
!!!  do ikpt=1,orbs%nkpts
!!!     do iorb=1,orbs%norbu
!!!        orbs%spinsgn(iorb+(ikpt-1)*orbs%norb)=1.0_gp
!!!     end do
!!!     do iorb=1,orbs%norbd
!!!        orbs%spinsgn(iorb+orbs%norbu+(ikpt-1)*orbs%norb)=-1.0_gp
!!!     end do
!!!  end do
!!!
!!!  !put a default value for the fermi energy
!!!  orbs%efermi = UNINITIALIZED(orbs%efermi)
!!!  !and also for the gap
!!!  orbs%HLgap = UNINITIALIZED(orbs%HLgap)
!!!
!!!  ! allocate inwhichlocreg
!!!
!!!  allocate(orbs%inwhichlocreg(orbs%norb*orbs%nkpts),stat=i_stat)
!!!  call memocc(i_stat,orbs%inwhichlocreg,'orbs%inwhichlocreg',subname)
!!!  ! default for inwhichlocreg
!!!  orbs%inwhichlocreg = 1
!!!
!!!  !nullify(orbs%inwhichlocregP)
!!!
!!!  !allocate the array which assign the k-point to processor in transposed version
!!!  allocate(orbs%ikptproc(orbs%nkpts+ndebug),stat=i_stat)
!!!  call memocc(i_stat,orbs%ikptproc,'orbs%ikptproc',subname)
!!!
!!!  !initialize the starting point of the potential for each orbital (to be removed?)
!!!  allocate(orbs%ispot(orbs%norbp),stat=i_stat)
!!!  call memocc(i_stat,orbs%ispot,'orbs%ispot',subname)
!!!
!!!
!!!  ! Define two new arrays:
!!!  ! - orbs%isorb_par is the same as orbs%isorb, but every process also knows
!!!  !   the reference orbital of each other process.
!!!  ! - orbs%onWhichMPI indicates on which MPI process a given orbital
!!!  !   is located.
!!!  allocate(orbs%isorb_par(0:nproc-1), stat=i_stat)
!!!  call memocc(i_stat, orbs%isorb_par, 'orbs%isorb_par', subname)
!!!  allocate(orbs%onWhichMPI(sum(orbs%norb_par(:,0))), stat=i_stat)
!!!  call memocc(i_stat, orbs%onWhichMPI, 'orbs%onWhichMPI', subname)
!!!  iiorb=0
!!!  orbs%isorb_par=0
!!!  do jproc=0,nproc-1
!!!      do iorb=1,orbs%norb_par(jproc,0)
!!!          iiorb=iiorb+1
!!!          orbs%onWhichMPI(iiorb)=jproc
!!!      end do
!!!      if(iproc==jproc) then
!!!          orbs%isorb_par(jproc)=orbs%isorb
!!!      end if
!!!  end do
!!!  call MPI_Initialized(mpiflag,ierr)
!!!  if(mpiflag /= 0 .and. nproc > 1) call mpiallred(orbs%isorb_par(0), nproc, mpi_sum, bigdft_mpi%mpi_comm, ierr)
!!!
!!!END SUBROUTINE orbitals_descriptors_forLinear


!> Routine which assign to each processor the repartition of nobj*nkpts objects
subroutine kpts_to_procs_via_obj(nproc,nkpts,nobj,nobj_par)
  use module_base
  implicit none
  integer, intent(in) :: nproc,nkpts,nobj
  integer, dimension(0:nproc-1,nkpts), intent(out) :: nobj_par
  !local varaibles
  logical :: intrep
  integer :: jproc,ikpt,iobj,nobjp_max_kpt,nprocs_with_floor,jobj,nobjp
  integer :: jkpt,nproc_per_kpt,nproc_left,kproc,nkpt_per_proc,nkpts_left
  real(gp) :: robjp,rounding_ratio

  !decide the naive number of objects which should go to each processor.
  robjp=real(nobj,gp)*real(nkpts,gp)/real(nproc,gp)
  !print *,'hereweare',robjp,nobj   
  !maximum number of objects which has to go to each processor per k-point
  nobjp_max_kpt=ceiling(modulo(robjp-epsilon(1.0_gp),real(nobj,gp)))


!see the conditions for the integer repartition of k-points
  if (nobjp_max_kpt == nobj .or. (nobjp_max_kpt==1 .and. robjp < 1.0_gp)) then
     intrep=.true.
     rounding_ratio=0.0_gp
     nprocs_with_floor=0
  else
     intrep=.false.
     !the repartition is not obvious, some processors take nobj_max_kpt objects, others take the previous integer.
     !to understand how many, we round the percentage of processors which is given by
     rounding_ratio=(robjp-real(floor(robjp), gp))
     !then this is the number of processors which will take the floor
     nprocs_with_floor=ceiling((1.0_gp-rounding_ratio)*real(nproc,gp))!nproc-(nobj*nkpts-floor(robjp)*nproc)
     !print *,'rounding_ratio,nprocs_with_floor',rounding_ratio,nprocs_with_floor
     if (nprocs_with_floor > nproc) stop 'ERROR: should not happen'
     !if (nprocs_with_floor == nproc) nprocs_with_floor=nproc-1
  end if

  !start separating the objects for the repartition which is suggested by rounding_ratio and nprocs_with_floor
  nobj_par(0:nproc-1,1:nkpts)=0
  !integer repartition
  if (intrep) then 
     !strategy for the repartition
     if (nproc >= nkpts) then
        !decide in how many processors a single k-point can be partitioned
        nproc_per_kpt=max((nproc-1),1)/nkpts !this is the minimum
        !count how many processors are left that way
        !distribute the k-point among these
        nproc_left=nproc-nproc_per_kpt*nkpts
        ikpt=0
        jproc=0
        !print *,'qui',nproc_left,nproc_per_kpt
        do kproc=0,nproc_left-1
           ikpt=ikpt+1
           if (ikpt > nkpts) stop 'ERROR: also this should not happen3'
           do iobj=0,nobj-1
              nobj_par(jproc+modulo(iobj,nproc_per_kpt+1),ikpt)=nobj_par(jproc+modulo(iobj,nproc_per_kpt+1),ikpt)+1
           end do
           jproc=jproc+nproc_per_kpt+1
        end do
        !print *,'ciao'
        if ((nproc_per_kpt+1)*nproc_left < nproc) then
           do jproc=(nproc_per_kpt+1)*nproc_left,nproc-1,nproc_per_kpt
              ikpt=ikpt+1
              !print *,'passed through here',modulo(nproc,nkpts),nkpts,ikpt,nproc_per_kpt,nproc,jproc,nproc_left
              if (ikpt > nkpts .or. jproc > nproc-1) stop 'ERROR: also this should not happen3b'
              do iobj=0,nobj-1
                 nobj_par(jproc+modulo(iobj,nproc_per_kpt),ikpt)=nobj_par(jproc+modulo(iobj,nproc_per_kpt),ikpt)+1
              end do
           end do
        end if
        !print *,'passed through here',modulo(nproc,nkpts),nkpts,ikpt,nproc_per_kpt,nproc
     else
        !decide in how many kpoints single processor can be partitioned
        nkpt_per_proc=max((nkpts-1),1)/nproc !this is the minimum
        !count how many k-points are left that way
        !distribute the processors among these
        nkpts_left=nkpts-nkpt_per_proc*nproc
        ikpt=1
        jproc=-1
        !print *,'qui',nkpts_left,nkpts_per_proc
        do jkpt=1,nkpts_left
           jproc=jproc+1
           if (jproc > nproc-1) stop 'ERROR: also this should not happen4'
           do iobj=0,(nobj)*(nkpt_per_proc+1)-1
              nobj_par(jproc,ikpt+modulo(iobj,nkpt_per_proc+1))=nobj_par(jproc,ikpt+modulo(iobj,nkpt_per_proc+1))+1
           end do
           ikpt=ikpt+nkpt_per_proc+1
        end do
        !print *,'ciao'
        if ((nkpt_per_proc+1)*nkpts_left < nkpts) then
           do ikpt=(nkpt_per_proc+1)*nkpts_left+1,nkpts,nkpt_per_proc
              jproc=jproc+1
              !print *,'passed through here',modulo(nproc,nkpts),nkpts,ikpt,nproc_per_kpt,nproc,jproc,nproc_left
              if (ikpt > nkpts .or. jproc > nproc-1) stop 'ERROR: also this should not happen4b'
              do iobj=0,(nobj)*(nkpt_per_proc)-1
                 nobj_par(jproc,ikpt+modulo(iobj,nkpt_per_proc))=nobj_par(jproc,ikpt+modulo(iobj,nkpt_per_proc))+1
              end do
           end do
        end if
           !print *,'passed through here',modulo(nproc,nkpts),nkpts,ikpt,nproc_per_kpt,nproc
     end if
  else
     !non-integer repartition
     iobj=0
     ikpt=0
     do jproc=0,nproc-2 !leave the last processor at the end
        nobjp=floor(robjp)
        !respect the rounding ratio
        if (nproc-jproc > nprocs_with_floor) nobjp=nobjp+1
        !print *,'jproc,nobjp',jproc,nobjp,nkpts,nobj,nkpts*nobj,iobj,nprocs_with_floor
        do jobj=1,nobjp
           if (modulo(iobj,nobj) ==0) ikpt=ikpt+1
           iobj=iobj+1
           if (iobj > nobj*nkpts) stop 'ERROR: also this should not happen'
           nobj_par(jproc,ikpt)=nobj_par(jproc,ikpt)+1
        end do
     end do
     !in the last processor we put the objects which are lacking
     nobjp=nobj*nkpts-iobj
     do jobj=1,nobjp
        if (modulo(iobj,nobj) ==0) ikpt=ikpt+1
        iobj=iobj+1
        !print *,'finished',jobj,nobjp,iobj,nobj*nkpts,jproc,ikpt
        if (iobj > nobj*nkpts) stop 'ERROR: also this should not happen2'
        nobj_par(nproc-1,ikpt)=nobj_par(nproc-1,ikpt)+1
     end do
  end if
END SUBROUTINE kpts_to_procs_via_obj

subroutine components_kpt_distribution(nproc,nkpts,norb,nvctr,norb_par,nvctr_par)
  use module_base
  implicit none
  integer, intent(in) :: nproc,nkpts,nvctr,norb
  integer, dimension(0:nproc-1,nkpts), intent(in) :: norb_par
  integer, dimension(0:nproc-1,nkpts), intent(out) :: nvctr_par
  !local variables
  integer :: ikpt,jsproc,jeproc,kproc,icount,ivctr,jproc,numproc
  real(gp) :: strprc,endprc

  ! This variable qas not initialized...
  icount=0

  !for any of the k-points find the processors which have such k-point associated
  call to_zero(nproc*nkpts,nvctr_par(0,1))

  do ikpt=1,nkpts
     jsproc=UNINITIALIZED(1)
     jeproc=UNINITIALIZED(1)
     find_start: do jproc=0,nproc-1
        if(norb_par(jproc,ikpt) > 0) then 
           jsproc=jproc
           exit find_start
        end if
     end do find_start
     if (jsproc == UNINITIALIZED(1)) stop 'ERROR in kpt assignments'
     if(norb_par(jsproc,ikpt) /= norb) then
        strprc=real(norb_par(jsproc,ikpt),gp)/real(norb,gp)     
     else
        strprc=1.0_gp
     end if
     if (ikpt < nkpts) then
        find_end: do jproc=jsproc,nproc-1
           if(norb_par(jproc,ikpt+1) > 0) then
              if (norb_par(jproc,ikpt)==0) then
                 jeproc=jproc-1
              else
                 jeproc=jproc
              end if
              exit find_end
           end if
        end do find_end
        if (jeproc == UNINITIALIZED(1)) stop 'ERROR in kpt assignments'
     else
        jeproc=nproc-1
     end if
     if (jeproc /= jsproc) then
        endprc=real(norb_par(jeproc,ikpt),gp)/real(norb,gp)     
     else
        endprc=0.0_gp
     end if
     !if the number of processors is bigger than the number of orbitals this means 
     !that strprc and endprc are not correctly evaluated
     !evaluate the percentace on the number of components
     if (jeproc-jsproc+1 > norb) then
        strprc=1.0_gp/real(jeproc-jsproc+1,gp)
        endprc=strprc
     end if
     !assign the number of components which corresponds to the same orbital distribution
     numproc=jeproc-jsproc+1
     icount=0

     !print *,'kpoint',ikpt,jsproc,jeproc,strprc,endprc,ceiling(strprc*real(nvctr,gp)),nvctr
     !start filling the first processor
     ivctr=min(ceiling(strprc*real(nvctr,gp)-epsilon(1.0_gp)),nvctr)
     nvctr_par(jsproc,ikpt)=ivctr!min(ceiling(strprc*real(nvctr,gp)),nvctr)
     fill_array: do 
        if (ivctr==nvctr) exit fill_array
        icount=icount+1
        kproc=jsproc+modulo(icount,numproc)
        !put the floor of the components to the first processor
        if (strprc /= 1.0_gp .and. kproc==jsproc .and. &
             nvctr_par(kproc,ikpt)==ceiling(strprc*real(nvctr,gp)-epsilon(1.0_gp))) then
           !do nothing, skip away
        else
           nvctr_par(kproc,ikpt)=&
                nvctr_par(kproc,ikpt)+1
           ivctr=ivctr+1
        end if
     end do fill_array
     !print '(a,i3,i3,i6,2(1pe25.17),i7,20i5)','here',ikpt,jsproc,jeproc,strprc,endprc,sum(nvctr_par(:,ikpt)),nvctr_par(:,ikpt)
     !print '(a,i3,i3,i6,2(1pe25.17),i7,20i5)','there',ikpt,jsproc,jeproc,strprc,endprc,sum(nvctr_par(:,ikpt)),norb_par(:,ikpt)
  end do

END SUBROUTINE components_kpt_distribution


!> Check the distribution of k points over the processors
subroutine check_kpt_distributions(nproc,nkpts,norb,ncomp,norb_par,ncomp_par,info,lub_orbs,lub_comps)
  use module_base
  implicit none
  integer, intent(in) :: nproc,nkpts,norb,ncomp
  integer, dimension(0:nproc-1,nkpts), intent(in) :: norb_par
  integer, dimension(0:nproc-1,nkpts), intent(in) :: ncomp_par
  integer, intent(inout) :: info
  integer, intent(out) :: lub_orbs,lub_comps
  !local variables
  character(len=*), parameter :: subname='check_kpt_distributions'
  logical :: notcompatible,couldbe
  integer :: ikpt,jproc,norbs,ncomps,i_all,i_stat,kproc,ieproc,isproc,jkpt
  integer, dimension(:,:), allocatable :: load_unbalancing
  !before printing the distribution schemes, check that the two distributions contain
  !the same k-points
  if (info == 0) call print_distribution_schemes(6,nproc,nkpts,norb_par,ncomp_par)

  do ikpt=1,nkpts
     isproc=UNINITIALIZED(1)
     find_isproc : do kproc=0,nproc-1
        if (ncomp_par(kproc,ikpt) > 0) then
           isproc=kproc
           exit find_isproc
        end if
     end do find_isproc
     if (isproc == UNINITIALIZED(1)) stop 'ERROR(check_kpt_distributions): isproc cannot be found'
     ieproc=UNINITIALIZED(1)
     find_ieproc : do kproc=nproc-1,0,-1
        if (ncomp_par(kproc,ikpt) > 0) then
           ieproc=kproc
           exit find_ieproc
        end if
     end do find_ieproc
     if (ieproc == UNINITIALIZED(1)) stop 'ERROR(check_kpt_distributions): ieproc cannot be found'

     norbs=0
     ncomps=0
     do jproc=0,nproc-1
        !count the total number of components
        norbs=norbs+norb_par(jproc,ikpt)
        ncomps=ncomps+ncomp_par(jproc,ikpt)
        notcompatible=(ncomp_par(jproc,ikpt) == 0 .neqv. norb_par(jproc,ikpt) == 0) 
        !check whether there are only 0 orbitals
        if (notcompatible .and. norb_par(jproc,ikpt)==0) then
           !if the processor is the last one then there should not be other k-points on this processors
           couldbe=.false.
           if (jproc == ieproc) then
              couldbe=.true.
              do jkpt=ikpt+1,nkpts
                 couldbe=couldbe .and. (norb_par(jproc,jkpt) ==0 .and. ncomp_par(jproc,jkpt)==0)
              end do
           end if
           if ((isproc < jproc .and. jproc < ieproc) .or. couldbe) notcompatible=.false.
        end if
        if (notcompatible) then     
           if (info == 0) write(*,*)' ERROR: processor ', jproc,' kpt,',ikpt,&
                'have components and orbital distributions not compatible'
           info=1
           return
           !call MPI_ABORT(bigdft_mpi%mpi_comm, ierr)
        end if
     end do
     if (norb/=norbs .or. ncomps /= ncomp) then
        if (info == 0) write(*,*)' ERROR: kpt,',ikpt,&
             'has components or orbital distributions not correct'
        info=2
        return
        !call MPI_ABORT(bigdft_mpi%mpi_comm, ierr)
     end if
  end do

  allocate(load_unbalancing(0:nproc-1,2+ndebug),stat=i_stat)
  call memocc(i_stat,load_unbalancing,'load_unbalancing',subname)

  do jproc=0,nproc-1
     load_unbalancing(jproc,:)=0
     do ikpt=1,nkpts
        load_unbalancing(jproc,1)=load_unbalancing(jproc,1)+norb_par(jproc,ikpt)
        load_unbalancing(jproc,2)=load_unbalancing(jproc,2)+ncomp_par(jproc,ikpt)
     end do
  end do

  !calculate the maximum load_unbalancing
  lub_orbs=0
  lub_comps=0
  do jproc=0,nproc-1
     do kproc=0,nproc-1
        lub_orbs=max(lub_orbs,load_unbalancing(jproc,1)-load_unbalancing(kproc,1))
        lub_comps=max(lub_comps,load_unbalancing(jproc,2)-load_unbalancing(kproc,2))
     end do
  end do

  if (info==0) write(*,*)' Kpoints Distribuitions are compatible, load unbalancings, orbs,comps:',lub_orbs,&
       '/',max(minval(load_unbalancing(:,1)),1),lub_comps,'/',minval(load_unbalancing(:,2))
  info=0
  i_all=-product(shape(load_unbalancing))*kind(load_unbalancing)
  deallocate(load_unbalancing,stat=i_stat)
  call memocc(i_stat,i_all,'load_unbalancing',subname)


END SUBROUTINE check_kpt_distributions

!>routine which associates to any of the processor a given number of objects
!! depending of the number of processors and k-points
subroutine parallel_repartition_with_kpoints(nproc,nkpts,nobj,nobj_par)
  use module_base
  implicit none
  integer, intent(in) :: nkpts,nobj,nproc
  integer, dimension(0:nproc-1), intent(out) :: nobj_par
  !local variables
  integer :: n_i,n_ip,rs_i,N_a,N_b,N_c,ikpt,jproc,i,ntmp
!!$  real(gp) :: rtmp

  ! Strategy to divide between k points.
  ! There is an nproc length to divide into orbs%nkpts segments.
  ! Segment (ikpt - 1) expand in 0 <= r_i < r_ip <= nproc.
  ! where r_i and r_ip are real values. There are two possibilities:
  !  - We can write r_i <= n_i <= n_ip <= r_ip with n_i and n_ip integers ;
  !  - or r_i <= n_i and n_ip <= r_ip and n_i = n_ip + 1.
  ! For both cases, we can divide nobj into the partition (real values):
  !  - N_a = (n_i - r_i)*nobj*nkpts/nproc (the initial part);
  !  - N_b = max((n_ip - n_i)*nobj*nkpts / nproc, 0) (the naive part, the only one if nkpts is a multiple of nproc);
  !  - N_c = (r_ip - n_ip) * nobj * orbs%nkpts / nproc (the final part);
  ! Before going to integer values, we have r_i = (ikpt - 1) * nproc / orbs%nkpts (the naive division)
  ! and r_ip = (ikpt) * nproc / orbs%nkpts (the segment endpoint)
  ! So N_a and N_b can be simplified and written instead:
  !  - N_a = int(nobj * (n_i * orbs%nkpts - (ikpt - 1) * nproc) / nproc);
  !  - N_c = int(nobj * ((ikpt) * nproc - n_ip * orbs%nkpts) / nproc)
  !  - N_b = nobj - N_a - N_c 
  ! After, if N_a > 0, we put this quantity to proc n_i - 1, if N_c > 0
  ! we put its quantity to proc n_ip ; and finally N_b is distributed
  ! among [n_i;n_ip[ procs.

  nobj_par(:)=0
  do ikpt=1,nkpts
     ! Calculation of n_i and n_ip, rs_i = r_i * orbs%nkpts to avoid rounding.
     rs_i=(ikpt-1)*nproc !integer variable for rounding purposes

     if (mod(rs_i,nkpts) == 0) then
        n_i=rs_i/nkpts 
     else
        n_i=rs_i/nkpts+1
     end if

     rs_i=ikpt*nproc
     n_ip=rs_i/nkpts
!!$     print *,'ikpt,ni,nip',ikpt,n_i,n_ip
     ! Calculation of N_a, N_b and N_c from given n_i and n_ip.
     if (n_ip >= n_i) then
        ntmp = (n_i*nkpts-(ikpt-1)*nproc) * nobj
        if (modulo(ntmp, nproc) == 0) then
           N_a = ntmp / nproc
        else
           N_a = (ntmp - modulo(ntmp, nproc) + nproc) / nproc
        end if
!!$        ntmp=n_i*nkpts-(ikpt-1)*nproc
!!$        rtmp=real(nobj,gp)/real(nproc,gp)
!!$        rtmp=rtmp*real(ntmp,gp)
!!$        N_a=floor(rtmp)
!!$        if (iproc == 0) print *,'ikpts,rtmp',ikpt,rtmp
        ntmp = (ikpt*nproc-n_ip*nkpts) * nobj
        if (modulo(ntmp, nproc) == 0) then
           N_c = ntmp / nproc
        else
           N_c = (ntmp - modulo(ntmp, nproc) + nproc) / nproc
        end if

!!$        ntmp=ikpt*nproc-n_ip*nkpts
!!$        rtmp=real(nobj,gp)/real(nproc,gp)
!!$        rtmp=rtmp*real(ntmp,gp)
!!$        N_c=ceiling(rtmp)
!!$        if (iproc == 0) print *,'ikpts,rtmp2',ikpt,rtmp,N_a,N_c
        !the corrections above are to avoid the 32 bit integer overflow
        !N_a=nint(real(nobj*(n_i*nkpts-(ikpt-1)*nproc),gp)/real(nproc,gp))
        !N_c=nint(real(nobj*(ikpt*nproc-n_ip*nkpts),gp)/real(nproc,gp))
     else
        N_c=nobj/2
        N_a=nobj-N_c
     end if
     N_b=nobj-N_a-N_c
     if (N_b == -1) then
        N_c = N_c - 1
        N_b = 0
     end if
!!$     write(*,*) ikpt, N_a, N_b, N_c
     if (nkpts > 1 .and. N_b < n_ip - n_i) stop 'ERROR:parallel_repartion_with_kpoints'
     !assign to procs the objects.
     if (N_a>0) nobj_par(n_i-1)=nobj_par(n_i-1)+N_a
     if (N_b>0) then
        do i=0,N_b-1
           jproc=n_i+mod(i,n_ip-n_i)
           nobj_par(jproc)=nobj_par(jproc)+1
        end do
     end if
     if (N_c>0) nobj_par(n_ip)=nobj_par(n_ip)+N_c
  end do
END SUBROUTINE parallel_repartition_with_kpoints


subroutine parallel_repartition_per_kpoints(iproc,nproc,nkpts,nobj,nobj_par,&
     nkptsp,mykpts,nobj_pkpt)
  implicit none
  integer, intent(in) :: iproc,nproc,nkpts,nobj
  integer, dimension(0:nproc-1), intent(in) :: nobj_par
  integer, intent(out) :: nkptsp
  integer, dimension(nkpts), intent(out) :: mykpts
  integer, dimension(0:nproc-1,nkpts), intent(out) :: nobj_pkpt
  !local variables
  integer :: ikpts,jproc,jobj,norb_tot,iorbp

  !initialise the array
  do ikpts=1,nkpts
     do jproc=0,nproc-1
        nobj_pkpt(jproc,ikpts)=0 
     end do
  end do

  !assign the k-point, counting one object after each other
  jobj=1
  ikpts=1
  !print *,'here',nobj_par(:)
  do jproc=0,nproc-1
     do iorbp=1,nobj_par(jproc)
        nobj_pkpt(jproc,ikpts)=nobj_pkpt(jproc,ikpts)+1
        if (mod(jobj,nobj)==0) then
           ikpts=ikpts+1
        end if
        jobj=jobj+1
     end do
  end do
  !some checks
  if (nobj /= 0) then
     !check the distribution
     do ikpts=1,nkpts
        !print *,'partition',ikpts,orbs%nkpts,'ikpts',nobj_pkpt(:,ikpts)
        norb_tot=0
        do jproc=0,nproc-1
           norb_tot=norb_tot+nobj_pkpt(jproc,ikpts)
        end do
        if(norb_tot /= nobj) then
           write(*,*)'ERROR: partition of objects incorrect, kpoint:',ikpts
           stop
        end if
     end do
  end if

  !calculate the number of k-points treated by each processor in both
  ! the component distribution and the orbital distribution.
  nkptsp=0
  do ikpts=1,nkpts
     if (nobj_pkpt(iproc,ikpts) /= 0) then
        nkptsp=nkptsp+1
        mykpts(nkptsp) = ikpts
     end if
  end do

END SUBROUTINE parallel_repartition_per_kpoints

subroutine pawpatch_from_file( filename, atoms,ityp, paw_tot_l, &
     paw_tot_q, paw_tot_coefficients, paw_tot_matrices, &
     storeit)
  use module_base
  use module_types
  implicit none
  character(len=*), intent(in) :: filename
  type(atoms_data), intent(inout) :: atoms
  integer , intent(IN):: ityp 
  integer , intent(INOUT):: paw_tot_l, paw_tot_q, paw_tot_coefficients, paw_tot_matrices
  logical, intent(in) :: storeit

!! local variables  
  character(len=*), parameter :: subname='pawpatch_from_file'
  integer :: npawl, ipawl, paw_l, i_stat
  integer :: paw_nofgaussians, paw_nofchannels, il, ierror, ig
  real(gp) :: paw_greal, paw_gimag, paw_ccoeff, paw_scoeff, dumpaw
  character(len=100) :: string

  !parameters for abscalc-paw

  if(.not. storeit) then
     !if(ityp == 1) then !this implies that the PSP are all present
     if (.not. associated(atoms%paw_NofL)) then
        allocate(atoms%paw_NofL(atoms%astruct%ntypes+ndebug), stat=i_stat)
        call memocc(i_stat,atoms%paw_NofL,'atoms%paw_NofL',subname)
     end if
     ! if (iproc.eq.0) write(*,*) 'opening PSP file ',filename
     open(unit=11,file=trim(filename),status='old',iostat=ierror)
     !Check the open statement
     if (ierror /= 0) then
        write(*,*) ': Failed to open the PAWpatch file "',&
             trim(filename),'"'
        stop
     end if
     
     !! search for paw_patch informations
     
     atoms%paw_NofL(ityp)=0
     do while(.true.)
        read(11,'(a)',iostat=ierror, END=110)  string
        if ( trim(string).eq. 'PAWPATCH') then
           exit
        endif
     end do
     !! explain_paw_psp_terms_in_atom_data()
     
     read(11,*) npawl
     
     atoms%paw_NofL(ityp) = npawl
     
     paw_tot_l = paw_tot_l + npawl
     do ipawl=1,npawl
        read(11,*) paw_l
        read(11,*) paw_greal
        read(11,*) paw_nofgaussians
        read(11,*) paw_nofchannels
        read(11,*)  string  !!  follow 300 PAW_Gimag factors
        paw_tot_q = paw_tot_q+paw_nofgaussians
        paw_tot_coefficients = paw_tot_coefficients + paw_nofchannels*paw_nofgaussians*2
        paw_tot_matrices=paw_tot_matrices+paw_nofchannels**2
        
        
        do ig=1, paw_nofgaussians
           read(11,*)  paw_gimag
        enddo
        read(11,*)  string  !!  !!  follow for each of the 7 channels 300 (cos_factor, sin_factor)  pairs
        do il=1, paw_nofchannels
           do ig=1, paw_nofgaussians
              read(11,*)  paw_ccoeff, paw_scoeff
           enddo
        enddo
        read(11,*)  string  !! pawpatch matrix
        do il=1, paw_nofchannels
           do ig=1, paw_nofchannels
              read(11,*)  dumpaw
           end do
        enddo
        read(11,*)  string  !! S  matrix
        do il=1, paw_nofchannels
           do ig=1, paw_nofchannels
              read(11,*)  dumpaw
           end do
        enddo
        
        read(11,*)  string  !! Sm1  matrix
        do il=1, paw_nofchannels
           do ig=1, paw_nofchannels
              read(11,*)  dumpaw
           end do
        enddo
     enddo
110  close(11)

  else
     if(ityp.eq.1) then
        allocate(atoms%paw_l  (paw_tot_l+ndebug), stat=i_stat)
        call memocc(i_stat,atoms%paw_l,'atoms%paw_l',subname)
        
        allocate(atoms%paw_nofchannels  (paw_tot_l+ndebug), stat=i_stat)
        call memocc(i_stat,atoms%paw_nofchannels,'atoms%paw_nofchannels',subname)
        
        allocate(atoms%paw_nofgaussians  (paw_tot_l+ndebug), stat=i_stat)
        call memocc(i_stat,atoms%paw_nofgaussians,'atoms%paw_nofgaussians',subname)
        
        allocate(atoms%paw_Greal  (paw_tot_l+ndebug), stat=i_stat)
        call memocc(i_stat,atoms%paw_Greal,'atoms%paw_Greal',subname)
        
        allocate(atoms%paw_Gimag ( paw_tot_q   +  ndebug), stat=i_stat)
        call memocc(i_stat,atoms%paw_Gimag,'atoms%paw_Gimag',subname)
        
        allocate(atoms%paw_Gcoeffs ( paw_tot_coefficients  +  ndebug), stat=i_stat)
        call memocc(i_stat,atoms%paw_Gcoeffs,'atoms%paw_Gcoeffs',subname)
        
        allocate(atoms%paw_H_matrices(paw_tot_matrices+ndebug), stat=i_stat)
        call memocc(i_stat,atoms%paw_H_matrices,'atoms%paw_H_matrices',subname)
        
        allocate(atoms%paw_S_matrices ( paw_tot_matrices  +  ndebug), stat=i_stat)
        call memocc(i_stat,atoms%paw_S_matrices,'atoms%paw_S_matrices',subname)
        
        
        allocate(atoms%paw_Sm1_matrices ( paw_tot_matrices  +  ndebug), stat=i_stat)
        call memocc(i_stat,atoms%paw_Sm1_matrices,'atoms%paw_Sm1_matrices',subname)
        
        
        paw_tot_l=0
        paw_tot_q = 0
        paw_tot_coefficients = 0
        paw_tot_matrices= 0
     endif
     
     if( atoms%paw_NofL(ityp).gt.0) then

        open(unit=11,file=trim(filename),status='old')

        do while(.true.)
           read(11,'(a)', END=220)  string
           if ( trim(string).eq. 'PAWPATCH') then
              exit
           endif
        end do
220     continue
        if(trim(string) .ne. 'PAWPATCH') then
           print *, "paw section not found re-reading  file ", filename
           close(11)
           stop
        end if
        
        read(11,*) npawl
        atoms%paw_NofL(ityp) = npawl
        
        
        do ipawl=1,npawl
           !! explain_paw_psp_terms_in_atom_data()
           read(11,*) atoms%paw_l(paw_tot_l+ipawl  )
           read(11,*) atoms%paw_greal(paw_tot_l+ipawl  )
           read(11,*) atoms%paw_nofgaussians(paw_tot_l+ipawl  )
           read(11,*) atoms%paw_nofchannels(paw_tot_l+ipawl  )
           paw_nofchannels = atoms%paw_nofchannels(paw_tot_l+ipawl  )
           paw_nofgaussians = atoms%paw_nofgaussians(paw_tot_l+ipawl  )
           read(11,'(a)')  string  !!  follow  paw_nofchannels PAW_Gimag factors
           
           do ig=1, paw_nofgaussians
              read(11,*)  atoms%paw_Gimag(paw_tot_q + ig )
           enddo
           read(11,'(a)')  string  !!  !!  follow for each of the Npaw channels  nofgaussians (cos_factor, sin_factor)  pairs
           !!print *, string, " reading  " , filename
           
           do il=1, paw_nofchannels
              do ig=1, paw_nofgaussians
                 read(11,*)  atoms%paw_Gcoeffs( paw_tot_coefficients + 2*(il-1)*paw_nofgaussians+2*ig-1) , &
                      atoms%paw_Gcoeffs( paw_tot_coefficients + 2*(il-1)*paw_nofgaussians+2*ig)
              enddo
           enddo
           read(11,'(a)')  string  !! pawpatch matrix
           !!print *, string, " reading  " , filename
           do il=1, paw_nofchannels
              do ig=1, paw_nofchannels
                 read(11,*)  dumpaw 
                 atoms%paw_H_matrices(paw_tot_matrices +(il-1)*paw_nofchannels+ig   )=dumpaw
              end do
           enddo
           read(11,'(a)')  string  !! S  matrix
           !!print *, string, " reading >>>>>  " , filename
           do il=1, paw_nofchannels
              do ig=1, paw_nofchannels
                 read(11,*)  dumpaw
                 atoms%paw_S_matrices(paw_tot_matrices +(il-1)*paw_nofchannels+ig   )=dumpaw
              end do
           enddo
           read(11,'(a)')  string  !! Sm1  matrix
           !!print *, string, " reading  " , filename
           do il=1, paw_nofchannels
              do ig=1, paw_nofchannels
                 read(11,*)  dumpaw
                 atoms%paw_Sm1_matrices(paw_tot_matrices +(il-1)*paw_nofchannels+ig   )=dumpaw
                 !!print *, dumpaw
              end do
           enddo
           paw_tot_q = paw_tot_q+paw_nofgaussians
           paw_tot_coefficients = paw_tot_coefficients + paw_nofchannels*paw_nofgaussians*2
           paw_tot_matrices=paw_tot_matrices+paw_nofchannels**2
        end do
        paw_tot_l = paw_tot_l + npawl
     end if
     close(11)
  endif
end subroutine pawpatch_from_file
 

subroutine system_signaling(iproc, signaling, gmainloop, KSwfn, tmb, energs, denspot, optloop, &
       & ntypes, radii_cf, crmult, frmult)
  use module_types
  implicit none
  integer, intent(in) :: iproc, ntypes
  logical, intent(in) :: signaling
  double precision, intent(in) :: gmainloop
  type(DFT_wavefunction), intent(inout) :: KSwfn, tmb
  type(DFT_local_fields), intent(inout) :: denspot
  type(DFT_optimization_loop), intent(inout) :: optloop
  type(energy_terms), intent(inout) :: energs
  real(gp), dimension(ntypes,3), intent(in) :: radii_cf
  real(gp), intent(in) :: crmult, frmult

  if (signaling) then
     ! Only iproc 0 has the C wrappers.
     if (iproc == 0) then
        call wf_new_wrapper(KSwfn%c_obj, KSwfn, 0)
        call wf_copy_from_fortran(KSwfn%c_obj, radii_cf, crmult, frmult)
        call wf_new_wrapper(tmb%c_obj, tmb, 1)
        call wf_copy_from_fortran(tmb%c_obj, radii_cf, crmult, frmult)
        call bigdft_signals_add_wf(gmainloop, KSwfn%c_obj, tmb%c_obj)
        call energs_new_wrapper(energs%c_obj, energs)
        call bigdft_signals_add_energs(gmainloop, energs%c_obj)
        call localfields_new_wrapper(denspot%c_obj, denspot)
        call bigdft_signals_add_denspot(gmainloop, denspot%c_obj)
        call optloop_new_wrapper(optLoop%c_obj, optLoop)
        call bigdft_signals_add_optloop(gmainloop, optLoop%c_obj)
     else
        KSwfn%c_obj   = UNINITIALIZED(KSwfn%c_obj)
        tmb%c_obj     = UNINITIALIZED(tmb%c_obj)
        denspot%c_obj = UNINITIALIZED(denspot%c_obj)
        optloop%c_obj = UNINITIALIZED(optloop%c_obj)
     end if
  else
     KSwfn%c_obj  = 0
     tmb%c_obj    = 0
  end if
END SUBROUTINE system_signaling<|MERGE_RESOLUTION|>--- conflicted
+++ resolved
@@ -117,15 +117,9 @@
   orbs%occup(1:orbs%norb*orbs%nkpts) = in%gen_occup
   if (dump .and. iproc==0) call print_orbitals(orbs, atoms%astruct%geocode)
   ! Create linear orbs data structure.
-<<<<<<< HEAD
   if (inputpsi == INPUT_PSI_LINEAR_AO .or. inputpsi == INPUT_PSI_DISK_LINEAR &
       .or. inputpsi == INPUT_PSI_MEMORY_LINEAR) then
-     call init_orbitals_data_for_linear(iproc, nproc, orbs%nspinor, in, atoms%astruct, rxyz, lorbs)
-=======
-  if (in%inputpsiId == INPUT_PSI_LINEAR_AO .or. in%inputpsiId == INPUT_PSI_DISK_LINEAR &
-      .or. in%inputpsiId == INPUT_PSI_MEMORY_LINEAR) then
      call init_orbitals_data_for_linear(iproc, nproc, orbs%nspinor, in, atoms%astruct, locregcenters, lorbs)
->>>>>>> 4fba34ae
 
      ! There are needed for the restart (at least if the atoms have moved...)
      present_inwhichlocreg_old = present(inwhichlocreg_old)
