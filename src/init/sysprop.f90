!> @file
!!  Routines related to system properties
!! @author
!!    Copyright (C) 2010-2011 BigDFT group
!!    This file is distributed under the terms of the
!!    GNU General Public License, see ~/COPYING file
!!    or http://www.gnu.org/copyleft/gpl.txt .
!!    For the list of contributors, see ~/AUTHORS 


!>  Calculate the important objects related to the physical properties of the system
subroutine system_properties(iproc,nproc,in,atoms,orbs,radii_cf,nelec)
  use module_base
  use module_types
  use module_interfaces, except_this_one => system_properties
  implicit none
  integer, intent(in) :: iproc,nproc
  integer, intent(out) :: nelec
  type(input_variables), intent(in) :: in
  type(atoms_data), intent(inout) :: atoms
  type(orbitals_data), intent(inout) :: orbs
  real(gp), dimension(atoms%ntypes,3), intent(out) :: radii_cf
  !local variables
  !n(c) character(len=*), parameter :: subname='system_properties'
  integer :: iunit,norb,norbu,norbd,nspinor,jpst,norbme,norbyou,jproc,ikpts
  integer :: norbuempty,norbdempty

  call read_system_variables('input.occup',iproc,nproc,in,atoms,radii_cf,nelec,&
       norb,norbu,norbd,norbuempty,norbdempty,iunit)

  if(in%nspin==4) then
     nspinor=4
  else
     nspinor=1
  end if

  call orbitals_descriptors(iproc, nproc,norb,norbu,norbd,in%nspin,nspinor, &
       & in%nkpt,in%kpt,in%wkpt,orbs)

  !distribution of wavefunction arrays between processors
  !tuned for the moment only on the cubic distribution
  if (iproc == 0 .and. nproc > 1) then
     jpst=0
     do jproc=0,nproc-1
        norbme=orbs%norb_par(jproc,0)
        norbyou=orbs%norb_par(min(jproc+1,nproc-1),0)
        if (norbme /= norbyou .or. jproc == nproc-1) then
           !this is a screen output that must be modified
           write(*,'(3(a,i0),a)')&
                ' Processes from ',jpst,' to ',jproc,' treat ',norbme,' orbitals '
           jpst=jproc+1
        end if
     end do
     !write(*,'(3(a,i0),a)')&
     !     ' Processes from ',jpst,' to ',nproc-1,' treat ',norbyou,' orbitals '
  end if

  !assign to each k-point the same occupation number
  do ikpts=1,orbs%nkpts
     call occupation_input_variables(iproc,iunit,nelec,norb,norbu,norbuempty,norbdempty,in%nspin,&
          orbs%occup(1+(ikpts-1)*orbs%norb),orbs%spinsgn(1+(ikpts-1)*orbs%norb))
  end do

END SUBROUTINE system_properties


!>  Check for the need of a core density and fill the rhocore array which
!!  should be passed at the rhocore pointer
subroutine calculate_rhocore(iproc,at,d,rxyz,hxh,hyh,hzh,i3s,i3xcsh,n3d,n3p,rhocore)
  use module_base
  use module_types
  implicit none
  integer, intent(in) :: iproc,i3s,n3d,i3xcsh,n3p
  real(gp), intent(in) :: hxh,hyh,hzh
  type(atoms_data), intent(in) :: at
  type(grid_dimensions), intent(in) :: d
  real(gp), dimension(3,at%nat), intent(in) :: rxyz
  real(wp), dimension(:), pointer :: rhocore
  !local variables
  character(len=*), parameter :: subname='calculate_rhocore'
  integer :: ityp,iat,i_stat,j3,i1,i2,ind,ierr
  real(wp) :: tt
  real(gp) :: rx,ry,rz,rloc,cutoff
  

  !check for the need of a nonlinear core correction
!!$  donlcc=.false.
!!$  chk_nlcc: do ityp=1,at%ntypes
!!$     filename = 'nlcc.'//at%atomnames(ityp)
!!$
!!$     inquire(file=filename,exist=exists)
!!$     if (exists) then
!!$        donlcc=.true.
!!$        exit chk_nlcc
!!$     end if
!!$  end do chk_nlcc

  if (at%donlcc) then
     !allocate pointer rhocore
     allocate(rhocore(d%n1i*d%n2i*n3d+ndebug),stat=i_stat)
     call memocc(i_stat,rhocore,'rhocore',subname)
     !initalise it 
     call razero(d%n1i*d%n2i*n3d,rhocore)
     !perform the loop on any of the atoms which have this feature
     do iat=1,at%nat
        ityp=at%iatype(iat)
!!$        filename = 'nlcc.'//at%atomnames(ityp)
!!$        inquire(file=filename,exist=exists)
!!$        if (exists) then
        if (at%nlcc_ngv(ityp)/=UNINITIALIZED(1) .or. at%nlcc_ngc(ityp)/=UNINITIALIZED(1) ) then
           if (iproc == 0) write(*,'(1x,a)',advance='no')&
                'NLCC: calculate core density for atom: '//&
                trim(at%atomnames(ityp))//';'
           rx=rxyz(1,iat) 
           ry=rxyz(2,iat)
           rz=rxyz(3,iat)

           rloc=at%psppar(0,0,ityp)
           cutoff=10.d0*rloc

           call calc_rhocore_iat(iproc,at,ityp,rx,ry,rz,cutoff,hxh,hyh,hzh,&
                d%n1,d%n2,d%n3,d%n1i,d%n2i,i3s,n3d,rhocore)

           if (iproc == 0) write(*,'(1x,a)')'done.'
        end if
     end do

     !calculate total core charge in the grid
     !In general this should be really bad
     tt=0.0_wp
     do j3=1,n3p
        do i2=1,d%n2i
           do i1=1,d%n1i
              ind=i1+(i2-1)*d%n1i+(j3+i3xcsh-1)*d%n1i*d%n2i
              tt=tt+rhocore(ind)
           enddo
        enddo
     enddo
     call mpiallred(tt,1,MPI_SUM,MPI_COMM_WORLD,ierr)
     tt=tt*hxh*hyh*hzh
     if (iproc == 0) write(*,'(1x,a,f15.7)') &
       'Total core charge on the grid (generally bad, overestimated approx.): ',tt

  else
     !No NLCC needed, nullify the pointer 
     nullify(rhocore)
  end if

END SUBROUTINE calculate_rhocore

subroutine init_atomic_values(iproc, atoms, ixc)
  use module_base
  use module_types
  implicit none
  
  integer, intent(in) :: iproc, ixc
  type(atoms_data), intent(inout) :: atoms

  !local variables
  character(len=*), parameter :: subname='init_atomic_values'
  integer :: nlcc_dim, ityp, ig, j, ngv, ngc, i_stat
  integer :: paw_tot_l,  paw_tot_q, paw_tot_coefficients, paw_tot_matrices
  logical :: exists, read_radii,exist_all
  character(len=27) :: filename
     
  ! Read values from pseudo files.
  nlcc_dim=0
  atoms%donlcc=.false.
  paw_tot_l=0
  paw_tot_q=0
  paw_tot_coefficients=0
  paw_tot_matrices=0
  exist_all=.true.
  !@ todo : eliminate the pawpatch from psppar
  do ityp=1,atoms%ntypes
     filename = 'psppar.'//atoms%atomnames(ityp)
     call psp_from_file(iproc, filename, atoms%nzatom(ityp), atoms%nelpsp(ityp), &
          & atoms%npspcode(ityp), atoms%ixcpsp(ityp), atoms%psppar(:,:,ityp), &
          & atoms%radii_cf(ityp, :), read_radii, exists)

     if (exists) then
        !! first time just for dimension ( storeit = . false.)
        call pawpatch_from_file( filename, atoms,ityp,&
             paw_tot_l,  paw_tot_q, paw_tot_coefficients, paw_tot_matrices, .false.)
     end if
     exist_all=exist_all .and. exists

     if (.not. read_radii) atoms%radii_cf(ityp, :) = UNINITIALIZED(1.0_gp)
     if (.not. exists) then
        atoms%ixcpsp(ityp) = ixc
        call psp_from_data(atoms%atomnames(ityp), atoms%nzatom(ityp), &
             & atoms%nelpsp(ityp), atoms%npspcode(ityp), atoms%ixcpsp(ityp), &
             & atoms%psppar(:,:,ityp), exists)
        if (.not. exists) then
           if (iproc ==0) write(*,'(1x,5a)')&
                'ERROR: The pseudopotential parameter file "',trim(filename),&
                '" is lacking, and no registered pseudo found for "', &
                & trim(atoms%atomnames(ityp)), '", exiting...'
           stop
        end if
     end if
     filename ='nlcc.'//atoms%atomnames(ityp)
     call nlcc_dim_from_file(filename, atoms%nlcc_ngv(ityp), &
          & atoms%nlcc_ngc(ityp), nlcc_dim, exists)
     atoms%donlcc = (atoms%donlcc .or. exists)
  end do
  
  if (exist_all) then
     do ityp=1,atoms%ntypes
        filename = 'psppar.'//atoms%atomnames(ityp)
        !! second time allocate and then store
        call pawpatch_from_file( filename, atoms,ityp,&
             paw_tot_l,   paw_tot_q, paw_tot_coefficients, paw_tot_matrices, .true.)
     end do
  else
     nullify(atoms%paw_l,atoms%paw_NofL,atoms%paw_nofchannels)
     nullify(atoms%paw_nofgaussians,atoms%paw_Greal,atoms%paw_Gimag)
     nullify(atoms%paw_Gcoeffs,atoms%paw_H_matrices,atoms%paw_S_matrices,atoms%paw_Sm1_matrices)
  end if

  !process the nlcc parameters if present 
  !(allocation is performed also with zero size)
  allocate(atoms%nlccpar(0:4,max(nlcc_dim,1)+ndebug),stat=i_stat)
  call memocc(i_stat,atoms%nlccpar,'atoms%nlccpar',subname)
  !start again the file inspection to fill nlcc parameters
  if (atoms%donlcc) then
     nlcc_dim=0
     fill_nlcc: do ityp=1,atoms%ntypes
        filename = 'nlcc.'//atoms%atomnames(ityp)
        inquire(file=filename,exist=exists)
        if (exists) then
           !read the values of the gaussian for valence and core densities
           open(unit=79,file=filename,status='unknown')
           read(79,*)ngv
           do ig=1,(ngv*(ngv+1))/2
              nlcc_dim=nlcc_dim+1
              read(79,*)(atoms%nlccpar(j,nlcc_dim),j=0,4)!rhovxp(ig),(rhovc(ig,j),j=1,4)
           end do
           read(79,*)ngc
           do ig=1,(ngc*(ngc+1))/2
              nlcc_dim=nlcc_dim+1
              read(79,*)(atoms%nlccpar(j,nlcc_dim),j=0,4)!rhocxp(ig),(rhocc(ig,j),j=1,4)
           end do
           close(unit=79)
        end if
     end do fill_nlcc
  end if
end subroutine init_atomic_values

subroutine psp_from_file(iproc, filename, nzatom, nelpsp, npspcode, &
     & ixcpsp, psppar, radii_cf, read_radii, exists)
  use module_base
  implicit none
  
  character(len = *), intent(in) :: filename
  integer, intent(in) :: iproc
  integer, intent(out) :: nzatom, nelpsp, npspcode, ixcpsp
  real(gp), intent(out) :: psppar(0:4,0:6), radii_cf(3)
  logical, intent(out) :: read_radii, exists

  integer :: ierror, ierror1, i, j, nn, nlterms, nprl, l
  character(len=100) :: line

  read_radii = .false.
  inquire(file=trim(filename),exist=exists)
  if (.not. exists) return

  ! if (iproc.eq.0) write(*,*) 'opening PSP file ',filename
  open(unit=11,file=trim(filename),status='old',iostat=ierror)
  !Check the open statement
  if (ierror /= 0) then
     write(*,*) 'iproc=',iproc,&
          ': Failed to open the file (it must be in ABINIT format!): "',&
          trim(filename),'"'
     stop
  end if
  read(11,*)
  read(11,*) nzatom, nelpsp
  read(11,*) npspcode, ixcpsp

  psppar(:,:)=0._gp
  if (npspcode == 2) then !GTH case
     read(11,*) (psppar(0,j),j=0,4)
     do i=1,2
        read(11,*) (psppar(i,j),j=0,3-i)
     enddo
  else if (npspcode == 3) then !HGH case
     read(11,*) (psppar(0,j),j=0,4)
     read(11,*) (psppar(1,j),j=0,3)
     do i=2,4
        read(11,*) (psppar(i,j),j=0,3)
        read(11,*) !k coefficients, not used for the moment (no spin-orbit coupling)
     enddo
  else if (npspcode == 10) then !HGH-K case
     read(11,*) psppar(0,0),nn,(psppar(0,j),j=1,nn) !local PSP parameters
     read(11,*) nlterms !number of channels of the pseudo
     prjloop: do l=1,nlterms
        read(11,*) psppar(l,0),nprl,psppar(l,1),&
             (psppar(l,j+2),j=2,nprl) !h_ij terms
        do i=2,nprl
           read(11,*) psppar(l,i),(psppar(l,i+j+1),j=i+1,nprl) !h_ij 
        end do
        if (l==1) cycle
        do i=1,nprl
           read(11,*) !k coefficients, not used
        end do
     end do prjloop
  else
     !if (iproc == 0) then
     write(*,'(1x,a,a)') trim(filename),&
          'unrecognized pspcode: only GTH, HGH & HGH-K pseudos (ABINIT format)'
     !end if
     stop
  end if

  !old way of calculating the radii, requires modification of the PSP files
  read(11,'(a100)',iostat=ierror)line
  if (ierror /=0) then
     !if (iproc ==0) write(*,*)&
     !     ' WARNING: last line of pseudopotential missing, put an empty line'
     line=''
  end if
  read(line,*,iostat=ierror1) radii_cf(1),radii_cf(2),radii_cf(3)
  if (ierror1 /= 0 ) then
     read(line,*,iostat=ierror) radii_cf(1),radii_cf(2)
     radii_cf(3)=radii_cf(2)
  end if
  close(11)

  read_radii = (ierror == 0)
end subroutine psp_from_file

subroutine nlcc_dim_from_file(filename, ngv, ngc, dim, read_nlcc)
  use module_base
  implicit none
  
  character(len = *), intent(in) :: filename
  integer, intent(inout) :: dim
  integer, intent(out) :: ngv, ngc
  logical, intent(out) :: read_nlcc

  integer :: ig, j
  real(gp), dimension(0:4) :: fake_nlcc

  inquire(file=filename,exist=read_nlcc)
  if (read_nlcc) then
     !associate the number of gaussians
     open(unit=79,file=filename,status='unknown')
     read(79,*)ngv
     if (ngv==0) ngv=UNINITIALIZED(1)
     dim=dim+(ngv*(ngv+1)/2)
     do ig=1,(ngv*(ngv+1))/2
        read(79,*) (fake_nlcc(j),j=0,4)!jump the suitable lines (the file is organised with one element per line)
     end do
     read(79,*)ngc
     if (ngc==0) ngc=UNINITIALIZED(1)
     dim=dim+(ngc*(ngc+1))/2
     !better to read values in a fake array
     do ig=1,(ngc*(ngc+1))/2
        read(79,*) (fake_nlcc(j),j=0,4)!jump the suitable lines (the file is organised with one element per line)
     end do
     !no need to go further for the moment
     close(unit=79)
  else
     ngv=UNINITIALIZED(1)
     ngc=UNINITIALIZED(1)
  end if
end subroutine nlcc_dim_from_file

subroutine read_radii_variables(atoms, radii_cf)
  use module_base
  use module_types
  implicit none
  type(atoms_data), intent(in) :: atoms
  real(gp), dimension(atoms%ntypes,3), intent(out) :: radii_cf

  integer, parameter :: nelecmax=32,nmax=6,lmax=4
  character(len=2) :: symbol
  integer :: i,ityp,mxpl,mxchg,nsccode
  real(gp) :: rcov,rprb,ehomo,radfine,amu
  real(kind=8), dimension(nmax,0:lmax-1) :: neleconf

  ! Update radii_cf and occupation.
  do ityp=1,atoms%ntypes
     !see whether the atom is semicore or not
     !and consider the ground state electronic configuration
     call eleconf(atoms%nzatom(ityp),atoms%nelpsp(ityp),symbol,rcov,rprb,ehomo,&
          neleconf,nsccode,mxpl,mxchg,amu)
     if (atoms%radii_cf(ityp, 1) == UNINITIALIZED(1.0_gp)) then
        !assigning the radii by calculating physical parameters
        radii_cf(ityp,1)=1._gp/sqrt(abs(2._gp*ehomo))
        radfine=100._gp
        do i=0,4
           if (atoms%psppar(i,0,ityp)/=0._gp) then
              radfine=min(radfine,atoms%psppar(i,0,ityp))
           end if
        end do
        radii_cf(ityp,2)=radfine
        radii_cf(ityp,3)=radfine
     else
        radii_cf(ityp, :) = atoms%radii_cf(ityp, :)
     end if
  enddo
END SUBROUTINE read_radii_variables

!>   Assign some of the physical system variables
!!   Performs also some cross-checks with other variables
!!   The pointer in atoms structure have to be associated or nullified.
subroutine read_system_variables(fileocc,iproc,nproc,in,atoms,radii_cf,&
     nelec,norb,norbu,norbd,norbuempty,norbdempty,iunit)
  use module_base
  use module_types
  use module_xc
  use m_ab6_symmetry
  implicit none
  character (len=*), intent(in) :: fileocc
  type(input_variables), intent(in) :: in
  integer, intent(in) :: iproc,nproc
  type(atoms_data), intent(inout) :: atoms
  integer, intent(out) :: nelec,norb,norbu,norbd,iunit,norbuempty,norbdempty
  real(gp), dimension(atoms%ntypes,3), intent(out) :: radii_cf
  !local variables
  character(len=*), parameter :: subname='read_system_variables'
  integer, parameter :: nelecmax=32,nmax=6,lmax=4,noccmax=2
  logical :: exists
  character(len=2) :: symbol
  character(len=24) :: message
  character(len=50) :: format
  integer :: i,j,k,l,iat,nt,ntu,ntd,ityp,ierror,ispinsum,mxpl
  integer :: ispol,mxchg,ichg,ichgsum,nsccode,norbe,norbat,nspinor,nspin
  real(gp) :: rcov,rprb,ehomo,minrad,maxrad
  real(gp), dimension(3,3) :: hij
  real(gp), dimension(2,2,3) :: offdiagarr
  !integer, dimension(nmax,0:lmax-1) :: neleconf
  real(kind=8), dimension(nmax,0:lmax-1) :: neleconf
  integer, dimension(lmax) :: nl
  real(gp), dimension(noccmax,lmax) :: occup
  character(len=500) :: name_xc1, name_xc2
  type(linearParameters) :: lin
  character(len=20),dimension(atoms%ntypes):: atomNames

<<<<<<< HEAD

  allocate(atoms%iasctype(atoms%nat+ndebug),stat=i_stat)
  call memocc(i_stat,atoms%iasctype,'atoms%iasctype',subname)
  allocate(atoms%aocc(nelecmax,atoms%nat+ndebug),stat=i_stat)
  call memocc(i_stat,atoms%aocc,'atoms%aocc',subname)

  ! in case of linear scaling, allocate the localization radii
  if(in%linear == 'LIG') then
     allocate(atoms%rloc(atoms%ntypes,3),stat=i_stat)
     call memocc(i_stat,atoms%rloc,'atoms%rloc',subname)
  end if

  ! if linear scaling applied with more then InputGuess, then go read input.lin for radii
!  if (in%linear /= 'OFF' .and. in%linear /= 'LIG') then
!     lin%nlr=atoms%nat
!     call allocateBasicArrays(atoms, lin)
!     call readLinearParameters(iproc, nproc, lin, atoms, atomNames)
!  end if

  ! Update radii_cf and occupation.
=======
>>>>>>> 4fc3c1c1
  if (iproc == 0) then
     write(*,'(1x,a)')&
          ' Atom    N.Electr.  PSP Code  Radii: Coarse     Fine  CoarsePSP    Calculated   File'
  end if
  call read_radii_variables(atoms, radii_cf)
  do ityp=1,atoms%ntypes
<<<<<<< HEAD
     message='                   X ' 

     !see whether the atom is semicore or not
     !and consider the ground state electronic configuration
     call eleconf(atoms%nzatom(ityp),atoms%nelpsp(ityp),symbol,rcov,rprb,ehomo,&
          neleconf,nsccode,mxpl,mxchg,atoms%amu(ityp))
     if (atoms%radii_cf(ityp, 1) == UNINITIALIZED(1.0_gp)) then
        !assigning the radii by calculating physical parameters
        radii_cf(ityp,1)=1._gp/sqrt(abs(2._gp*ehomo))
        radfine=100._gp
        do i=0,4
           if (atoms%psppar(i,0,ityp)/=0._gp) then
              radfine=min(radfine,atoms%psppar(i,0,ityp))
           end if
        end do
        radii_cf(ityp,2)=radfine
        message='         X              '
        radii_cf(ityp,3)=radfine
     else
        radii_cf(ityp, :) = atoms%radii_cf(ityp, :)
     end if

     !define the localization radius for the Linear input guess
     if(in%linear == 'LIG') then
        atoms%rloc(ityp,:) = rcov * 10.0
     end if

!!if(in%inputPsiId==100) then
!!     norbitals=0
!!     do i_n=1,nmax
!!         do i_l=0,min(i_n-1,lmax-1)
!!             if(neleconf(i_n,i_l)>0.d0) norbitals=norbitals+2*(i_l)+1
!!         end do
!!     end do
!!     write(*,'(a,3i6)') 'ityp, norb, orbsPerAt', ityp, norbitals, orbsPerAt(ityp)
!!     if(norbitals<orbsPerAt(ityp)) then
!!         write(*,'(a,a)') 'adding orbitals for ', atoms%atomnames(ityp)
!!         norbitals=0
!!         do i_n=1,nmax
!!             do i_l=0,min(i_n-1,lmax-1)
!!                 if(neleconf(i_n,i_l)>0.d0) norbitals=norbitals+2*(i_l)+1
!!             end do
!!         end do
!!     end if
!!end if


=======
>>>>>>> 4fc3c1c1
     !control the hardest and the softest gaussian
     minrad=1.e10_gp
     maxrad=0.e0_gp ! This line added by Alexey, 03.10.08, to be able to compile with -g -C
     do i=0,4
        !the maximum radii is useful only for projectors
        if (i==1) maxrad=0.0_gp
        if (atoms%psppar(i,0,ityp)/=0._gp) then
           minrad=min(minrad,atoms%psppar(i,0,ityp))
           maxrad=max(maxrad,atoms%psppar(i,0,ityp))
        end if
     end do
     !control whether the grid spacing is too high
     if (max(in%hx,in%hy,in%hz) > 2.5_gp*minrad .and. iproc == 0) then
        write(*,'(1x,a)')&
             'WARNING: The grid spacing value may be too high to treat correctly the above pseudo.' 
        write(*,'(1x,a,f5.2,a)')&
             '         Results can be meaningless if hgrid is bigger than',2.5_gp*minrad,&
             '. At your own risk!'
     end if
     !correct the coarse radius for projectors
     !it is always multiplied by frmult
     !NOTE this radius is chosen such as to make the projector be defined always on the same sphere
     !     of the atom. This is clearly too much since such sphere is built to the exp decay of the wavefunction
     !     and not for the gaussian decaying of the pseudopotential projector
     !     add a proper variable in input.perf
     if (maxrad == 0.0_gp) then
        radii_cf(ityp,3)=0.0_gp
     else
        radii_cf(ityp,3)=max(min(in%crmult*radii_cf(ityp,1),in%projrad*maxrad)/in%frmult,radii_cf(ityp,2))
     end if

     if (iproc==0) then
        if (atoms%radii_cf(ityp, 1) == UNINITIALIZED(1.0_gp)) then
           message='         X              '
        else
           message='                   X ' 
        end if
        write(*,'(1x,a6,8x,i3,5x,i3,10x,3(1x,f8.5),a)')&
             trim(atoms%atomnames(ityp)),atoms%nelpsp(ityp),atoms%npspcode(ityp),&
             radii_cf(ityp,1),radii_cf(ityp,2),radii_cf(ityp,3),message
     end if

     ! We calculate atoms%aocc and atoms%amu here.
     call eleconf(atoms%nzatom(ityp),atoms%nelpsp(ityp),symbol,rcov,rprb,ehomo,&
          neleconf,nsccode,mxpl,mxchg,atoms%amu(ityp))
     call atomic_occupation_numbers(fileocc,ityp,in%nspin,atoms,nmax,lmax,nelecmax,&
          neleconf,nsccode,mxpl,mxchg)
  end do
  !print *,'iatsctype',atOMS%iasctype(:)

  !print the pseudopotential matrices
  if (iproc == 0) then
     do l=1,3
        do i=1,2
           do j=i+1,3
              offdiagarr(i,j-i,l)=0._gp
              if (l==1) then
                 if (i==1) then
                    if (j==2)   offdiagarr(i,j-i,l)=-0.5_gp*sqrt(3._gp/5._gp)
                    if (j==3)   offdiagarr(i,j-i,l)=0.5_gp*sqrt(5._gp/21._gp)
                 else
                    offdiagarr(i,j-i,l)=-0.5_gp*sqrt(100._gp/63._gp)
                 end if
              else if (l==2) then
                 if (i==1) then
                    if (j==2)   offdiagarr(i,j-i,l)=-0.5_gp*sqrt(5._gp/7._gp)
                    if (j==3)   offdiagarr(i,j-i,l)=1._gp/6._gp*sqrt(35._gp/11._gp)
                 else
                    offdiagarr(i,j-i,l)=-7._gp/3._gp*sqrt(1._gp/11._gp)
                 end if
              else if (l==3) then
                 if (i==1) then
                    if (j==2)   offdiagarr(i,j-i,l)=-0.5_gp*sqrt(7._gp/9._gp)
                    if (j==3)   offdiagarr(i,j-i,l)=0.5_gp*sqrt(63._gp/143._gp)
                 else
                    offdiagarr(i,j-i,l)=-9._gp*sqrt(1._gp/143._gp)
                 end if
              end if
           end do
        end do
     end do

     write(*,'(1x,a)')&
          '------------------------------------ Pseudopotential coefficients (Upper Triangular)'
     do ityp=1,atoms%ntypes
        write(*,'(1x,a)')&
             'Atom Name    rloc      C1        C2        C3        C4  '
        do l=0,4
           if (l==0) then
              do i=4,0,-1
                 j=i
                 if (atoms%psppar(l,i,ityp) /= 0._gp) exit
              end do
              write(*,'(3x,a6,5(1x,f9.5))')&
                   trim(atoms%atomnames(ityp)),(atoms%psppar(l,i,ityp),i=0,j)
           else
              do i=3,0,-1
                 j=i
                 if (atoms%psppar(l,i,ityp) /= 0._gp) exit
              end do
              if (j /=0) then
                 write(*,'(1x,a,i0,a)')&
                      '    l=',l-1,' '//'     rl        h1j       h2j       h3j '
                 hij=0._gp
                 do i=1,j
                    hij(i,i)=atoms%psppar(l,i,ityp)
                 end do
                 if (atoms%npspcode(ityp) == 3) then !traditional HGH convention
                    hij(1,2)=offdiagarr(1,1,l)*atoms%psppar(l,2,ityp)
                    hij(1,3)=offdiagarr(1,2,l)*atoms%psppar(l,3,ityp)
                    hij(2,3)=offdiagarr(2,1,l)*atoms%psppar(l,3,ityp)
                 else if (atoms%npspcode(ityp) == 10) then !HGH-K convention
                    hij(1,2)=atoms%psppar(l,4,ityp)
                    hij(1,3)=atoms%psppar(l,5,ityp)
                    hij(2,3)=atoms%psppar(l,6,ityp)
                 end if
                 do i=1,j
                    if (i==1) then
                       write(format,'(a,2(i0,a))')"(9x,(1x,f9.5),",j,"(1x,f9.5))"
                       write(*,format)atoms%psppar(l,0,ityp),(hij(i,k),k=i,j)
                    else
                       write(format,'(a,2(i0,a))')"(19x,",i-1,"(10x),",j-i+1,"(1x,f9.5))"
                       write(*,format)(hij(i,k),k=i,j)
                    end if

                 end do
              end if
           end if
        end do
        !control if the PSP is calculated with the same XC value
        if (atoms%ixcpsp(ityp) < 0) then
           call xc_get_name(name_xc1, atoms%ixcpsp(ityp), XC_MIXED)
        else
           call xc_get_name(name_xc1, atoms%ixcpsp(ityp), XC_ABINIT)
        end if
        if (in%ixc < 0) then
           call xc_get_name(name_xc2, in%ixc, XC_MIXED)
        else
           call xc_get_name(name_xc2, in%ixc, XC_ABINIT)
        end if
        if (trim(name_xc1) /= trim(name_xc2) .and. iproc==0) then
           write(*,'(1x,a)')&
                'WARNING: The pseudopotential file psppar."'//trim(atoms%atomnames(ityp))//'"'
           write(*,'(1x,a,i0,a,i0)')&
                '         contains a PSP generated with an XC id=',&
                atoms%ixcpsp(ityp),' while for this run ixc=',in%ixc
        end if
     end do
  end if

  !calculate number of electrons and orbitals
  ! Number of electrons and number of semicore atoms
  nelec=0
  atoms%natsc=0
  do iat=1,atoms%nat
     ityp=atoms%iatype(iat)
     nelec=nelec+atoms%nelpsp(ityp)
     nsccode=atoms%iasctype(iat)

     !print *,'nsccode,iat2',nsccode
     !this part should be removed one the occupation number has been passed
     !call charge_and_spol(atoms%natpol(iat),ichg,ispol)
     !if (ichg /=0) then
     !   call eleconf(atoms%nzatom(ityp),atoms%nelpsp(ityp),symbol,rcov,rprb,ehomo,&
     !        neleconf,atoms%iasctype(ityp),mxpl,mxchg,atoms%amu(ityp))
     !   call correct_semicore(6,3,ichg,neleconf,nsccode)
     !end if
     !end of part to be removed
     if (nsccode/= 0) atoms%natsc=atoms%natsc+1
  enddo
  nelec=nelec-in%ncharge
  if (iproc == 0) then
     write(*,'(1x,a,t28,i8)') 'Total Number of Electrons',nelec
  end if

  ! Number of orbitals
  if (in%nspin==1) then
     norb=(nelec+1)/2
     norbu=norb
     norbd=0
     if (mod(nelec,2).ne.0 .and. iproc==0) then
        write(*,'(1x,a)') 'WARNING: odd number of electrons, no closed shell system'
     end if
  else if(in%nspin==4) then
     if (iproc==0) write(*,'(1x,a)') 'Spin-polarized non-collinear calculation'
     norb=nelec
     norbu=norb
     norbd=0
  else 
     if (iproc==0) write(*,'(1x,a)') 'Spin-polarized calculation'
     norb=nelec
     if (mod(norb+in%mpol,2) /=0) then
        write(*,*)'ERROR: the mpol polarization should have the same parity of the number of electrons'
        stop
     end if
     norbu=min((norb+in%mpol)/2,norb)
     norbd=norb-norbu

     !test if the spin is compatible with the input guess polarisations
     ispinsum=0
     ichgsum=0
     do iat=1,atoms%nat
        call charge_and_spol(atoms%natpol(iat),ichg,ispol)
        ispinsum=ispinsum+ispol
        ichgsum=ichgsum+ichg
     end do

     if (in%nspin == 2 .and. ispinsum /= norbu-norbd) then
        !if (iproc==0) then 
           write(*,'(1x,a,i0,a)')&
                'ERROR: Total input polarisation (found ',ispinsum,&
                ') must be equal to norbu-norbd.'
           write(*,'(1x,3(a,i0))')&
                'With norb=',norb,' and mpol=',in%mpol,' norbu-norbd=',norbu-norbd
        !end if
        stop
     end if

     if (ichgsum /= in%ncharge .and. ichgsum /= 0) then
        !if (iproc==0) then 
           write(*,'(1x,a,i0,a)')&
                'ERROR: Total input charge (found ',ichgsum,&
                ') cannot be different than charge.'
           write(*,'(1x,2(a,i0))')&
                'The charge is=',in%ncharge,' input charge=',ichgsum
        !end if
        stop
     end if

     !now warn if there is no input guess spin polarisation
     ispinsum=0
     do iat=1,atoms%nat
        call charge_and_spol(atoms%natpol(iat),ichg,ispol)
        ispinsum=ispinsum+abs(ispol)
     end do
     if (ispinsum == 0 .and. in%nspin==2) then
        if (iproc==0 .and. in%norbsempty == 0) &
             write(*,'(1x,a)')&
             'WARNING: Found no input polarisation, add it for a correct input guess'
        !stop
     end if

  end if

  !initialise the values for the empty orbitals
  norbuempty=0
  norbdempty=0

  ! Test if the file 'input.occ exists
  inquire(file=trim(in%file_occnum),exist=exists)
  iunit=0
  if (exists) then
     iunit=25
     open(unit=iunit,file=trim(in%file_occnum),form='formatted',action='read',status='old')
     if (in%nspin==1) then
        !The first line gives the number of orbitals
        read(unit=iunit,fmt=*,iostat=ierror) nt
     else
        !The first line gives the number of orbitals
        read(unit=iunit,fmt=*,iostat=ierror) ntu,ntd
     end if
     if (ierror /=0) then
        !if (iproc==0) 
          write(*,'(1x,a)') &
             'ERROR: reading the number of orbitals in the file "'//trim(in%file_occnum)//'"'
        stop
     end if
     !Check
     if (in%nspin==1) then
        if (nt<norb) then
           !if (iproc==0) 
               write(*,'(1x,a,i0,a,i0)') &
                'ERROR: In the file "'//trim(in%file_occnum)//'" the number of orbitals norb=',nt,&
                ' should be greater or equal than (nelec+1)/2=',norb
           stop
        else
           norb=nt
           norbu=norb
           norbd=0
        end if
     else
        nt=ntu+ntd
        if (nt<norb) then
           !if (iproc==0) 
               write(*,'(1x,a,i0,a,i0)') &
                'ERROR: In the file "'//trim(in%file_occnum)//'" the number of orbitals norb=',nt,&
                ' should be greater or equal than nelec=',norb
           stop
        else
           norb=nt
        end if
        if (ntu<norbu) then
           !if (iproc==0) 
                write(*,'(1x,a,i0,a,i0)') &
                'ERROR: In the file "'//trim(in%file_occnum)//'" the number of orbitals up norbu=',ntu,&
                ' should be greater or equal than min((nelec+mpol)/2,nelec)=',norbu
           stop
        else
           norbu=ntu
        end if
        if (ntd<norbd) then
           !if (iproc==0) 
                  write(*,'(1x,a,i0,a,i0)') &
                'ERROR: In the file "'//trim(in%file_occnum)//'" the number of orbitals down norbd=',ntd,&
                ' should be greater or equal than min((nelec-mpol/2),0)=',norbd
           stop
        else
           norbd=ntd
        end if
     end if
  else if (in%norbsempty > 0) then
     !total number of orbitals
     norbe=0
     if(in%nspin==4) then
        nspin=2
        nspinor=4
     else
        nspin=in%nspin
        nspinor=1
     end if

     do iat=1,atoms%nat
        ityp=atoms%iatype(iat)
        call count_atomic_shells(lmax,noccmax,nelecmax,nspin,nspinor,atoms%aocc(1,iat),occup,nl)
        norbat=(nl(1)+3*nl(2)+5*nl(3)+7*nl(4))
        norbe=norbe+norbat
     end do

     !value of empty orbitals up and down, needed to fill occupation numbers
     norbuempty=min(in%norbsempty,norbe-norbu)
     norbdempty=min(in%norbsempty,norbe-norbd)

     if (in%nspin == 4 .or. in%nspin==1) then
        norb=norb+norbuempty
        norbu=norbu+norbuempty
     else if (in%nspin ==2) then
        norbu=norbu+norbuempty
        norbd=norbd+norbdempty
        norb=norbu+norbd
     end if
  end if

  ! We modify the symmetry object with respect to the spin.
  if (atoms%symObj >= 0) then
     if (in%nspin == 2) then
        call symmetry_set_collinear_spin(atoms%symObj, atoms%nat, &
             & atoms%natpol, ierror)
!!$     else if (in%nspin == 4) then
!!$        call symmetry_set_spin(atoms%symObj, atoms%nat, &
!!$             & atoms%natpol, ierror)
     end if
  end if

!!!  tt=dble(norb)/dble(nproc)
!!!  norbp=int((1.d0-eps_mach*tt) + tt)
!!!  !if (iproc.eq.0) write(*,'(1x,a,1x,i0)') 'norbp=',norbp

END SUBROUTINE read_system_variables

!>find the correct position of the nlcc parameters
subroutine nlcc_start_position(ityp,atoms,ngv,ngc,islcc)
  use module_base
  use module_types
  implicit none
  integer, intent(in) :: ityp
  type(atoms_data), intent(in) :: atoms
  integer, intent(out) :: ngv,ngc,islcc
  !local variables
  integer :: ilcc,jtyp

  ilcc=0
  do jtyp=1,ityp-1
     ngv=atoms%nlcc_ngv(jtyp)
     if (ngv /= UNINITIALIZED(ngv)) ilcc=ilcc+(ngv*(ngv+1)/2)
     ngc=atoms%nlcc_ngc(jtyp)
     if (ngc /= UNINITIALIZED(ngc)) ilcc=ilcc+(ngc*(ngc+1))/2
  end do
  islcc=ilcc

  ngv=atoms%nlcc_ngv(ityp)
  if (ngv==UNINITIALIZED(1)) ngv=0
  ngc=atoms%nlcc_ngc(ityp)
  if (ngc==UNINITIALIZED(1)) ngc=0
END SUBROUTINE nlcc_start_position

!>   Fix all the atomic occupation numbers of the atoms which has the same type
!!   look also at the input polarisation and spin
!!   look at the file of the input occupation numbers and, if exists, modify the 
!!   occupations accordingly
subroutine atomic_occupation_numbers(filename,ityp,nspin,at,nmax,lmax,nelecmax,neleconf,nsccode,mxpl,mxchg)
  use module_base
  use module_types
  implicit none
  character(len=*), intent(in) :: filename
  integer, intent(in) :: ityp,mxpl,mxchg,nspin,nmax,lmax,nelecmax,nsccode
  type(atoms_data), intent(inout) :: at
  !integer, dimension(nmax,lmax), intent(in) :: neleconf
  real(gp), dimension(nmax,lmax), intent(in) :: neleconf
  !local variables
  integer, parameter :: noccmax=2
  character(len=100) :: string
  logical :: exists,found
  integer :: iat,ichg,ispol,nsp,nspinor,ierror,jat,l,iocc,icoll,noncoll,ispin,nl,inl,m
  real(gp) :: elec
  real(gp), dimension(nmax,lmax) :: eleconf

  !control the spin
  select case(nspin)
     case(1)
        nsp=1
        nspinor=1
        noncoll=1
     case(2)
        nsp=2
        nspinor=1
        noncoll=1
     case(4)
        nsp=1
        nspinor=4
        noncoll=2
     case default
        write(*,*)' ERROR: nspin not valid:',nspin
        stop
  end select

  inquire(file=filename,exist=exists)

  !search the corresponding atom
  if (exists) then
     open(unit=91,file=filename,status='old',iostat=ierror)
     !Check the open statement
     if (ierror /= 0) then
        write(*,*)'Failed to open the existing  file: '//filename
        stop
     end if
  end if

  !here we must check of the input guess polarisation
  !control if the values are compatible with the atom configuration
  !do this for all atoms belonging to a given type
  !control the maximum polarisation allowed: consider only non-closed shells   
  do iat=1,at%nat
     !control the atomic input guess occupation number
     !if you want no semicore input guess electrons, uncomment the following line
     !at%iasctype(iat)=0
     if (at%iatype(iat) == ityp) then
        !see whether the input.occup file contains the given atom
        found=.false.
        if (exists) then
           rewind(unit=91)
           parse_inocc: do
              read(91,'(a100)',iostat=ierror)string
              if (ierror /= 0) exit parse_inocc !file ends
              read(string,*,iostat=ierror)jat
              if (ierror /=0) stop 'Error reading line'
              if (jat==iat ) then
                 found=.true.
                 exit parse_inocc
              end if
           end do parse_inocc
        end if
        call charge_and_spol(at%natpol(iat),ichg,ispol)
        if (found) then
           call read_eleconf(string,nsp,nspinor,noccmax,nelecmax,lmax,&
                at%aocc(1,iat),at%iasctype(iat))
        else
           at%iasctype(iat)=nsccode
           if (abs(ispol) > mxpl+abs(ichg)) then
              !if (iproc ==0) 
              write(*,'(1x,a,i0,a,a,2(a,i0))')&
                   'ERROR: Input polarisation of atom No.',iat,&
                   ' (',trim(at%atomnames(ityp)),') must be <=',mxpl,&
                   ', while found ',ispol
              stop 
           end if
           if (abs(ichg) > mxchg) then
              !if (iproc ==0) 
              write(*,'(1x,a,i0,a,a,2(a,i0))')&
                   'ERROR: Input charge of atom No.',iat,&
                   ' (',trim(at%atomnames(ityp)),') must be <=',mxchg,&
                   ', while found ',ichg
              stop
           end if
           !correct the electronic configuration in case there is a charge
           !if (ichg /=0) then
           call correct_semicore(nmax,lmax-1,ichg,&
                neleconf,eleconf,at%iasctype(iat))
           !end if

           call at_occnums(ispol,nsp,nspinor,nmax,lmax,nelecmax,&
                eleconf,at%aocc(1,iat))
        end if

        !check the total number of electrons
        elec=0.0_gp
        iocc=0
        do l=1,lmax
           iocc=iocc+1
           nl=nint(at%aocc(iocc,iat))
           do inl=1,nl
              do ispin=1,nsp
                 do m=1,2*l-1
                    do icoll=1,noncoll !non-trivial only for nspinor=4
                       iocc=iocc+1
                       elec=elec+at%aocc(iocc,iat)
                    end do
                 end do
              end do
           end do
        end do
        if (nint(elec) /= at%nelpsp(ityp) - ichg) then
           write(*,*)'ERROR: the total atomic charge ',elec,&
                ' is different from the PSP charge ',at%nelpsp(ityp),&
                ' plus the charge ',-ichg
           stop
        end if
     end if
  end do

  if (exists) close(unit=91)

END SUBROUTINE atomic_occupation_numbers


!> Define the descriptors of the orbitals from a given norb
!! It uses the cubic strategy for partitioning the orbitals
subroutine orbitals_descriptors(iproc,nproc,norb,norbu,norbd,nspin,nspinor,nkpt,kpt,wkpt,orbs,basedist)
  use module_base
  use module_types
  implicit none
  integer, intent(in) :: iproc,nproc,norb,norbu,norbd,nkpt,nspin
  integer, intent(in) :: nspinor
  type(orbitals_data), intent(inout) :: orbs
  real(gp), dimension(nkpt), intent(in) :: wkpt
  real(gp), dimension(3,nkpt), intent(in) :: kpt
  integer, dimension(0:nproc-1,nkpt), intent(in), optional :: basedist !> optional argument indicating the base orbitals distribution to start from
  !local variables
  character(len=*), parameter :: subname='orbitals_descriptors'
  integer :: iorb,jproc,norb_tot,ikpt,i_stat,jorb,ierr,i_all,norb_base,iiorb
  integer :: mpiflag
  logical, dimension(:), allocatable :: GPU_for_orbs
  integer, dimension(:,:), allocatable :: norb_par !(with k-pts)

  allocate(orbs%norb_par(0:nproc-1,0:nkpt+ndebug),stat=i_stat)
  call memocc(i_stat,orbs%norb_par,'orbs%norb_par',subname)

  !assign the value of the k-points
  orbs%nkpts=nkpt
  !allocate vectors related to k-points
  allocate(orbs%kpts(3,orbs%nkpts+ndebug),stat=i_stat)
  call memocc(i_stat,orbs%kpts,'orbs%kpts',subname)
  allocate(orbs%kwgts(orbs%nkpts+ndebug),stat=i_stat)
  call memocc(i_stat,orbs%kwgts,'orbs%kwgts',subname)
  orbs%kpts(:,1:nkpt) = kpt(:,:)
  orbs%kwgts(1:nkpt) = wkpt(:)

  ! Change the wavefunctions to complex if k-points are used (except gamma).
  orbs%nspinor=nspinor
  if (nspinor == 1) then
     if (maxval(abs(orbs%kpts)) > 0._gp) orbs%nspinor=2
     !nspinor=2 !fake, used for testing with gamma
  end if
  orbs%nspin = nspin

  !initialise the array
  call to_zero(nproc*(nkpt+1),orbs%norb_par(0,0))

  !create an array which indicate which processor has a GPU associated 
  !from the viewpoint of the BLAS routines (deprecated, not used anymore)
  if (.not. GPUshare) then
     allocate(GPU_for_orbs(0:nproc-1+ndebug),stat=i_stat)
     call memocc(i_stat,GPU_for_orbs,'GPU_for_orbs',subname)
     
     if (nproc > 1) then
        call MPI_ALLGATHER(GPUconv,1,MPI_LOGICAL,GPU_for_orbs(0),1,MPI_LOGICAL,&
             MPI_COMM_WORLD,ierr)
     else
        GPU_for_orbs(0)=GPUconv
     end if
     
     i_all=-product(shape(GPU_for_orbs))*kind(GPU_for_orbs)
     deallocate(GPU_for_orbs,stat=i_stat)
     call memocc(i_stat,i_all,'GPU_for_orbs',subname)
  end if

  allocate(norb_par(0:nproc-1,orbs%nkpts+ndebug),stat=i_stat)
  call memocc(i_stat,norb_par,'norb_par',subname)

  !old system for calculating k-point repartition
!!$  call parallel_repartition_with_kpoints(nproc,orbs%nkpts,norb,orbs%norb_par)
!!$
!!$  !check the distribution
!!$  norb_tot=0
!!$  do jproc=0,iproc-1
!!$     norb_tot=norb_tot+orbs%norb_par(jproc)
!!$  end do
!!$  !reference orbital for process
!!$  orbs%isorb=norb_tot
!!$  do jproc=iproc,nproc-1
!!$     norb_tot=norb_tot+orbs%norb_par(jproc)
!!$  end do
!!$
!!$  if(norb_tot /= norb*orbs%nkpts) then
!!$     write(*,*)'ERROR: partition of orbitals incorrect, report bug.'
!!$     write(*,*)orbs%norb_par(:),norb*orbs%nkpts
!!$     stop
!!$  end if
!!$
!!$  !calculate the k-points related quantities
!!$  allocate(mykpts(orbs%nkpts+ndebug),stat=i_stat)
!!$  call memocc(i_stat,mykpts,'mykpts',subname)
!!$
!!$  call parallel_repartition_per_kpoints(iproc,nproc,orbs%nkpts,norb,orbs%norb_par,&
!!$       orbs%nkptsp,mykpts,norb_par)
!!$  if (orbs%norb_par(iproc) >0) then
!!$     orbs%iskpts=mykpts(1)-1
!!$  else
!!$     orbs%iskpts=0
!!$  end if
!!$  i_all=-product(shape(mykpts))*kind(mykpts)
!!$  deallocate(mykpts,stat=i_stat)
!!$  call memocc(i_stat,i_all,'mykpts',subname)

  !new system for k-point repartition
  norb_base=0
  if (present(basedist)) then
     !the first k-point takes the number of orbitals
     do jproc=0,nproc-1
        norb_base=norb_base+basedist(jproc,1)
     end do
     call components_kpt_distribution(nproc,orbs%nkpts,norb_base,norb,basedist,norb_par)
  else
     call kpts_to_procs_via_obj(nproc,orbs%nkpts,norb,norb_par)
  end if
  !assign the values for norb_par and check the distribution
  norb_tot=0
  do jproc=0,nproc-1
     if (jproc==iproc) orbs%isorb=norb_tot
     do ikpt=1,orbs%nkpts
        orbs%norb_par(jproc,0)=orbs%norb_par(jproc,0)+norb_par(jproc,ikpt)
        orbs%norb_par(jproc,ikpt)=norb_par(jproc,ikpt)
     end do
     norb_tot=norb_tot+orbs%norb_par(jproc,0)
  end do

  if(norb_tot /= norb*orbs%nkpts) then
     write(*,*)'ERROR: partition of orbitals incorrect, report bug.'
     write(*,*)orbs%norb_par(:,0),norb*orbs%nkpts
     stop
  end if



  !allocate(orbs%ikptsp(orbs%nkptsp+ndebug),stat=i_stat)
  !call memocc(i_stat,orbs%ikptsp,'orbs%ikptsp',subname)
  !orbs%ikptsp(1:orbs%nkptsp)=mykpts(1:orbs%nkptsp)

  !this array will be reconstructed in the orbitals_communicators routine
  i_all=-product(shape(norb_par))*kind(norb_par)
  deallocate(norb_par,stat=i_stat)
  call memocc(i_stat,i_all,'norb_par',subname)

  !assign the values of the orbitals data
  orbs%norb=norb
  orbs%norbp=orbs%norb_par(iproc,0)
  orbs%norbu=norbu
  orbs%norbd=norbd

  allocate(orbs%iokpt(orbs%norbp+ndebug),stat=i_stat)
  call memocc(i_stat,orbs%iokpt,'orbs%iokpt',subname)

  !assign the k-point to the given orbital, counting one orbital after each other
  jorb=0
  do ikpt=1,orbs%nkpts
     do iorb=1,orbs%norb
        jorb=jorb+1 !this runs over norb*nkpts values
        if (jorb > orbs%isorb .and. jorb <= orbs%isorb+orbs%norbp) then
           orbs%iokpt(jorb-orbs%isorb)=ikpt
        end if
     end do
  end do

  !allocate occupation number and spinsign
  !fill them in normal way
  allocate(orbs%occup(orbs%norb*orbs%nkpts+ndebug),stat=i_stat)
  call memocc(i_stat,orbs%occup,'orbs%occup',subname)
  allocate(orbs%spinsgn(orbs%norb*orbs%nkpts+ndebug),stat=i_stat)
  call memocc(i_stat,orbs%spinsgn,'orbs%spinsgn',subname)
  orbs%occup(1:orbs%norb*orbs%nkpts)=1.0_gp 
  do ikpt=1,orbs%nkpts
     do iorb=1,orbs%norbu
        orbs%spinsgn(iorb+(ikpt-1)*orbs%norb)=1.0_gp
     end do
     do iorb=1,orbs%norbd
        orbs%spinsgn(iorb+orbs%norbu+(ikpt-1)*orbs%norb)=-1.0_gp
     end do
  end do

  !put a default value for the fermi energy
  orbs%efermi = UNINITIALIZED(orbs%efermi)
  !and also for the gap
  orbs%HLgap = UNINITIALIZED(orbs%HLgap)

  ! allocate inwhichlocreg
  allocate(orbs%inwhichlocreg(orbs%norb*orbs%nkpts),stat=i_stat)
  call memocc(i_stat,orbs%inwhichlocreg,'orbs%inwhichlocreg',subname)
  ! default for inwhichlocreg (any orbital is sit on the same function)
  orbs%inwhichlocreg = 1

  !initialize the starting point of the potential for each orbital (to be removed?)
  allocate(orbs%ispot(orbs%norbp),stat=i_stat)
  call memocc(i_stat,orbs%ispot,'orbs%ispot',subname)


  !allocate the array which assign the k-point to processor in transposed version
  allocate(orbs%ikptproc(orbs%nkpts+ndebug),stat=i_stat)
  call memocc(i_stat,orbs%ikptproc,'orbs%ikptproc',subname)


  ! Define two new arrays:
  ! - orbs%isorb_par is the same as orbs%isorb, but every process also knows
  !   the reference orbital of each other process.
  ! - orbs%onWhichMPI indicates on which MPI process a given orbital
  !   is located.
  allocate(orbs%isorb_par(0:nproc-1), stat=i_stat)
  call memocc(i_stat, orbs%isorb_par, 'orbs%isorb_par', subname)
  allocate(orbs%onWhichMPI(sum(orbs%norb_par)), stat=i_stat)
  call memocc(i_stat, orbs%onWhichMPI, 'orbs%onWhichMPI', subname)
  iiorb=0
  orbs%isorb_par=0
  do jproc=0,nproc-1
      do iorb=1,orbs%norb_par(jproc,0)
          iiorb=iiorb+1
          orbs%onWhichMPI(iiorb)=jproc
      end do
      if(iproc==jproc) then
          orbs%isorb_par(jproc)=orbs%isorb
      end if
  end do
  call MPI_Initialized(mpiflag,ierr)
  if(mpiflag /= 0) call mpiallred(orbs%isorb_par(0), nproc, mpi_sum, mpi_comm_world, ierr)
  

END SUBROUTINE orbitals_descriptors




!> Define the descriptors of the orbitals from a given norb
!! It uses the cubic strategy for partitioning the orbitals
subroutine orbitals_descriptors_forLinear(iproc,nproc,norb,norbu,norbd,nspin,nspinor,nkpt,kpt,wkpt,orbs)
  use module_base
  use module_types
  implicit none
  integer, intent(in) :: iproc,nproc,norb,norbu,norbd,nkpt,nspin
  integer, intent(in) :: nspinor
  type(orbitals_data), intent(out) :: orbs
  real(gp), dimension(nkpt), intent(in) :: wkpt
  real(gp), dimension(3,nkpt), intent(in) :: kpt
  !local variables
  character(len=*), parameter :: subname='orbitals_descriptors'
  integer :: iorb,jproc,norb_tot,ikpt,i_stat,jorb,ierr,i_all,iiorb
  integer :: mpiflag
  logical, dimension(:), allocatable :: GPU_for_orbs
  integer, dimension(:,:), allocatable :: norb_par !(with k-pts)

  allocate(orbs%norb_par(0:nproc-1+ndebug,0:nkpt),stat=i_stat)
  call memocc(i_stat,orbs%norb_par,'orbs%norb_par',subname)

  !assign the value of the k-points
  orbs%nkpts=nkpt
  !allocate vectors related to k-points
  allocate(orbs%kpts(3,orbs%nkpts+ndebug),stat=i_stat)
  call memocc(i_stat,orbs%kpts,'orbs%kpts',subname)
  allocate(orbs%kwgts(orbs%nkpts+ndebug),stat=i_stat)
  call memocc(i_stat,orbs%kwgts,'orbs%kwgts',subname)
  orbs%kpts(:,1:nkpt) = kpt(:,:)
  orbs%kwgts(1:nkpt) = wkpt(:)

  ! Change the wavefunctions to complex if k-points are used (except gamma).
  orbs%nspinor=nspinor
  if (nspinor == 1) then
     if (maxval(abs(orbs%kpts)) > 0._gp) orbs%nspinor=2
     !nspinor=2 !fake, used for testing with gamma
  end if
  orbs%nspin = nspin

  !initialise the array
  do jproc=0,nproc-1
     orbs%norb_par(jproc,0)=0 !size 0 nproc-1
  end do

  !create an array which indicate which processor has a GPU associated 
  !from the viewpoint of the BLAS routines (deprecated, not used anymore)
  if (.not. GPUshare) then
     allocate(GPU_for_orbs(0:nproc-1+ndebug),stat=i_stat)
     call memocc(i_stat,GPU_for_orbs,'GPU_for_orbs',subname)
     
     if (nproc > 1) then
        call MPI_ALLGATHER(GPUconv,1,MPI_LOGICAL,GPU_for_orbs(0),1,MPI_LOGICAL,&
             MPI_COMM_WORLD,ierr)
     else
        GPU_for_orbs(0)=GPUconv
     end if
     
     i_all=-product(shape(GPU_for_orbs))*kind(GPU_for_orbs)
     deallocate(GPU_for_orbs,stat=i_stat)
     call memocc(i_stat,i_all,'GPU_for_orbs',subname)
  end if

  allocate(norb_par(0:nproc-1,orbs%nkpts+ndebug),stat=i_stat)
  call memocc(i_stat,norb_par,'norb_par',subname)

  !old system for calculating k-point repartition
!!$  call parallel_repartition_with_kpoints(nproc,orbs%nkpts,norb,orbs%norb_par)
!!$
!!$  !check the distribution
!!$  norb_tot=0
!!$  do jproc=0,iproc-1
!!$     norb_tot=norb_tot+orbs%norb_par(jproc)
!!$  end do
!!$  !reference orbital for process
!!$  orbs%isorb=norb_tot
!!$  do jproc=iproc,nproc-1
!!$     norb_tot=norb_tot+orbs%norb_par(jproc)
!!$  end do
!!$
!!$  if(norb_tot /= norb*orbs%nkpts) then
!!$     write(*,*)'ERROR: partition of orbitals incorrect, report bug.'
!!$     write(*,*)orbs%norb_par(:),norb*orbs%nkpts
!!$     stop
!!$  end if
!!$
!!$  !calculate the k-points related quantities
!!$  allocate(mykpts(orbs%nkpts+ndebug),stat=i_stat)
!!$  call memocc(i_stat,mykpts,'mykpts',subname)
!!$
!!$  call parallel_repartition_per_kpoints(iproc,nproc,orbs%nkpts,norb,orbs%norb_par,&
!!$       orbs%nkptsp,mykpts,norb_par)
!!$  if (orbs%norb_par(iproc) >0) then
!!$     orbs%iskpts=mykpts(1)-1
!!$  else
!!$     orbs%iskpts=0
!!$  end if
!!$  i_all=-product(shape(mykpts))*kind(mykpts)
!!$  deallocate(mykpts,stat=i_stat)
!!$  call memocc(i_stat,i_all,'mykpts',subname)

  !new system for k-point repartition
  call kpts_to_procs_via_obj(nproc,orbs%nkpts,norb,norb_par)
  !assign the values for norb_par and check the distribution
  norb_tot=0
  do jproc=0,nproc-1
     if (jproc==iproc) orbs%isorb=norb_tot
     do ikpt=1,orbs%nkpts
        orbs%norb_par(jproc,0)=orbs%norb_par(jproc,0)+norb_par(jproc,ikpt)
     end do
     norb_tot=norb_tot+orbs%norb_par(jproc,0)
  end do

  if(norb_tot /= norb*orbs%nkpts) then
     write(*,*)'ERROR: partition of orbitals incorrect, report bug.'
     write(*,*)orbs%norb_par(:,0),norb*orbs%nkpts
     stop
  end if



  !allocate(orbs%ikptsp(orbs%nkptsp+ndebug),stat=i_stat)
  !call memocc(i_stat,orbs%ikptsp,'orbs%ikptsp',subname)
  !orbs%ikptsp(1:orbs%nkptsp)=mykpts(1:orbs%nkptsp)

  !this array will be reconstructed in the orbitals_communicators routine
  i_all=-product(shape(norb_par))*kind(norb_par)
  deallocate(norb_par,stat=i_stat)
  call memocc(i_stat,i_all,'norb_par',subname)

  !assign the values of the orbitals data
  orbs%norb=norb
  orbs%norbp=orbs%norb_par(iproc,0)
  orbs%norbu=norbu
  orbs%norbd=norbd

  ! Modify these values
  call repartitionOrbitals2(iproc, nproc, orbs%norb, orbs%norb_par, orbs%norbp, orbs%isorb)

  allocate(orbs%iokpt(orbs%norbp+ndebug),stat=i_stat)
  call memocc(i_stat,orbs%iokpt,'orbs%iokpt',subname)

  !assign the k-point to the given orbital, counting one orbital after each other
  jorb=0
  do ikpt=1,orbs%nkpts
     do iorb=1,orbs%norb
        jorb=jorb+1 !this runs over norb*nkpts values
        if (jorb > orbs%isorb .and. jorb <= orbs%isorb+orbs%norbp) then
           orbs%iokpt(jorb-orbs%isorb)=ikpt
        end if
     end do
  end do

  !allocate occupation number and spinsign
  !fill them in normal way
  allocate(orbs%occup(orbs%norb*orbs%nkpts+ndebug),stat=i_stat)
  call memocc(i_stat,orbs%occup,'orbs%occup',subname)
  allocate(orbs%spinsgn(orbs%norb*orbs%nkpts+ndebug),stat=i_stat)
  call memocc(i_stat,orbs%spinsgn,'orbs%spinsgn',subname)
  orbs%occup(1:orbs%norb*orbs%nkpts)=1.0_gp 
  do ikpt=1,orbs%nkpts
     do iorb=1,orbs%norbu
        orbs%spinsgn(iorb+(ikpt-1)*orbs%norb)=1.0_gp
     end do
     do iorb=1,orbs%norbd
        orbs%spinsgn(iorb+orbs%norbu+(ikpt-1)*orbs%norb)=-1.0_gp
     end do
  end do

  !put a default value for the fermi energy
  orbs%efermi = UNINITIALIZED(orbs%efermi)
  !and also for the gap
  orbs%HLgap = UNINITIALIZED(orbs%HLgap)

  ! allocate inwhichlocreg

  allocate(orbs%inwhichlocreg(orbs%norb*orbs%nkpts),stat=i_stat)
  call memocc(i_stat,orbs%inwhichlocreg,'orbs%inwhichlocreg',subname)
  ! default for inwhichlocreg
  orbs%inwhichlocreg = 1

  !allocate the array which assign the k-point to processor in transposed version
  allocate(orbs%ikptproc(orbs%nkpts+ndebug),stat=i_stat)
  call memocc(i_stat,orbs%ikptproc,'orbs%ikptproc',subname)

  !initialize the starting point of the potential for each orbital (to be removed?)
  allocate(orbs%ispot(orbs%norbp),stat=i_stat)
  call memocc(i_stat,orbs%ispot,'orbs%ispot',subname)


  ! Define two new arrays:
  ! - orbs%isorb_par is the same as orbs%isorb, but every process also knows
  !   the reference orbital of each other process.
  ! - orbs%onWhichMPI indicates on which MPI process a given orbital
  !   is located.
  allocate(orbs%isorb_par(0:nproc-1), stat=i_stat)
  call memocc(i_stat, orbs%isorb_par, 'orbs%isorb_par', subname)
  allocate(orbs%onWhichMPI(sum(orbs%norb_par(:,0))), stat=i_stat)
  call memocc(i_stat, orbs%onWhichMPI, 'orbs%onWhichMPI', subname)
  iiorb=0
  orbs%isorb_par=0
  do jproc=0,nproc-1
      do iorb=1,orbs%norb_par(jproc,0)
          iiorb=iiorb+1
          orbs%onWhichMPI(iiorb)=jproc
      end do
      if(iproc==jproc) then
          orbs%isorb_par(jproc)=orbs%isorb
      end if
  end do
  call MPI_Initialized(mpiflag,ierr)
  if(mpiflag /= 0) call mpiallred(orbs%isorb_par(0), nproc, mpi_sum, mpi_comm_world, ierr)
  

END SUBROUTINE orbitals_descriptors_forLinear







!> Routine which assign to each processor the repartition of nobj*nkpts objects
subroutine kpts_to_procs_via_obj(nproc,nkpts,nobj,nobj_par)
  use module_base
  implicit none
  integer, intent(in) :: nproc,nkpts,nobj
  integer, dimension(0:nproc-1,nkpts), intent(out) :: nobj_par
  !local varaibles
  logical :: intrep
  integer :: jproc,ikpt,iobj,nobjp_max_kpt,nprocs_with_floor,jobj,nobjp
  integer :: jkpt,nproc_per_kpt,nproc_left,kproc,nkpt_per_proc,nkpts_left
  real(gp) :: robjp,rounding_ratio

  !decide the naive number of objects which should go to each processor.
  robjp=real(nobj,gp)*real(nkpts,gp)/real(nproc,gp)
  !print *,'hereweare',robjp,nobj   
  !maximum number of objects which has to go to each processor per k-point
  nobjp_max_kpt=ceiling(modulo(robjp-epsilon(1.0_gp),real(nobj,gp)))


!see the conditions for the integer repartition of k-points
  if (nobjp_max_kpt == nobj .or. (nobjp_max_kpt==1 .and. robjp < 1.0_gp)) then
     intrep=.true.
     rounding_ratio=0.0_gp
     nprocs_with_floor=0
  else
     intrep=.false.
     !the repartition is not obvious, some processors take nobj_max_kpt objects, others take the previous integer.
     !to understand how many, we round the percentage of processors which is given by
     rounding_ratio=(robjp-real(floor(robjp)))
     !then this is the number of processors which will take the floor
     nprocs_with_floor=ceiling((1.0_gp-rounding_ratio)*real(nproc,gp))!nproc-(nobj*nkpts-floor(robjp)*nproc)
     !print *,'rounding_ratio,nprocs_with_floor',rounding_ratio,nprocs_with_floor
     if (nprocs_with_floor > nproc) stop 'ERROR: should not happen'
     !if (nprocs_with_floor == nproc) nprocs_with_floor=nproc-1
  end if

  !start separating the objects for the repartition which is suggested by rounding_ratio and nprocs_with_floor
  nobj_par(0:nproc-1,1:nkpts)=0
  !integer repartition
  if (intrep) then 
     !strategy for the repartition
     if (nproc >= nkpts) then
        !decide in how many processors a single k-point can be partitioned
        nproc_per_kpt=max((nproc-1),1)/nkpts !this is the minimum
        !count how many processors are left that way
        !distribute the k-point among these
        nproc_left=nproc-nproc_per_kpt*nkpts
        ikpt=0
        jproc=0
        !print *,'qui',nproc_left,nproc_per_kpt
        do kproc=0,nproc_left-1
           ikpt=ikpt+1
           if (ikpt > nkpts) stop 'ERROR: also this should not happen3'
           do iobj=0,nobj-1
              nobj_par(jproc+modulo(iobj,nproc_per_kpt+1),ikpt)=nobj_par(jproc+modulo(iobj,nproc_per_kpt+1),ikpt)+1
           end do
           jproc=jproc+nproc_per_kpt+1
        end do
        !print *,'ciao'
        if ((nproc_per_kpt+1)*nproc_left < nproc) then
           do jproc=(nproc_per_kpt+1)*nproc_left,nproc-1,nproc_per_kpt
              ikpt=ikpt+1
              !print *,'passed through here',modulo(nproc,nkpts),nkpts,ikpt,nproc_per_kpt,nproc,jproc,nproc_left
              if (ikpt > nkpts .or. jproc > nproc-1) stop 'ERROR: also this should not happen3b'
              do iobj=0,nobj-1
                 nobj_par(jproc+modulo(iobj,nproc_per_kpt),ikpt)=nobj_par(jproc+modulo(iobj,nproc_per_kpt),ikpt)+1
              end do
           end do
        end if
        !print *,'passed through here',modulo(nproc,nkpts),nkpts,ikpt,nproc_per_kpt,nproc
     else
        !decide in how many kpoints single processor can be partitioned
        nkpt_per_proc=max((nkpts-1),1)/nproc !this is the minimum
        !count how many k-points are left that way
        !distribute the processors among these
        nkpts_left=nkpts-nkpt_per_proc*nproc
        ikpt=1
        jproc=-1
        !print *,'qui',nkpts_left,nkpts_per_proc
        do jkpt=1,nkpts_left
           jproc=jproc+1
           if (jproc > nproc-1) stop 'ERROR: also this should not happen4'
           do iobj=0,(nobj)*(nkpt_per_proc+1)-1
              nobj_par(jproc,ikpt+modulo(iobj,nkpt_per_proc+1))=nobj_par(jproc,ikpt+modulo(iobj,nkpt_per_proc+1))+1
           end do
           ikpt=ikpt+nkpt_per_proc+1
        end do
        !print *,'ciao'
        if ((nkpt_per_proc+1)*nkpts_left < nkpts) then
           do ikpt=(nkpt_per_proc+1)*nkpts_left+1,nkpts,nkpt_per_proc
              jproc=jproc+1
              !print *,'passed through here',modulo(nproc,nkpts),nkpts,ikpt,nproc_per_kpt,nproc,jproc,nproc_left
              if (ikpt > nkpts .or. jproc > nproc-1) stop 'ERROR: also this should not happen4b'
              do iobj=0,(nobj)*(nkpt_per_proc)-1
                 nobj_par(jproc,ikpt+modulo(iobj,nkpt_per_proc))=nobj_par(jproc,ikpt+modulo(iobj,nkpt_per_proc))+1
              end do
           end do
        end if
           !print *,'passed through here',modulo(nproc,nkpts),nkpts,ikpt,nproc_per_kpt,nproc
     end if
  else
     !non-integer repartition
     iobj=0
     ikpt=0
     do jproc=0,nproc-2 !leave the last processor at the end
        nobjp=floor(robjp)
        !respect the rounding ratio
        if (nproc-jproc > nprocs_with_floor) nobjp=nobjp+1
        !print *,'jproc,nobjp',jproc,nobjp,nkpts,nobj,nkpts*nobj,iobj,nprocs_with_floor
        do jobj=1,nobjp
           if (modulo(iobj,nobj) ==0) ikpt=ikpt+1
           iobj=iobj+1
           if (iobj > nobj*nkpts) stop 'ERROR: also this should not happen'
           nobj_par(jproc,ikpt)=nobj_par(jproc,ikpt)+1
        end do
     end do
     !in the last processor we put the objects which are lacking
     nobjp=nobj*nkpts-iobj
     do jobj=1,nobjp
        if (modulo(iobj,nobj) ==0) ikpt=ikpt+1
        iobj=iobj+1
        !print *,'finished',jobj,nobjp,iobj,nobj*nkpts,jproc,ikpt
        if (iobj > nobj*nkpts) stop 'ERROR: also this should not happen2'
        nobj_par(nproc-1,ikpt)=nobj_par(nproc-1,ikpt)+1
     end do
  end if
END SUBROUTINE kpts_to_procs_via_obj

subroutine components_kpt_distribution(nproc,nkpts,norb,nvctr,norb_par,nvctr_par)
  use module_base
  implicit none
  integer, intent(in) :: nproc,nkpts,nvctr,norb
  integer, dimension(0:nproc-1,nkpts), intent(in) :: norb_par
  integer, dimension(0:nproc-1,nkpts), intent(out) :: nvctr_par
  !local variables
  integer :: ikpt,jsproc,jeproc,kproc,icount,ivctr,jproc,numproc
  real(gp) :: strprc,endprc

  ! This variable qas not initialized...
  icount=0

  !for any of the k-points find the processors which have such k-point associated
  call to_zero(nproc*nkpts,nvctr_par(0,1))

  do ikpt=1,nkpts
     jsproc=UNINITIALIZED(1)
     jeproc=UNINITIALIZED(1)
     find_start: do jproc=0,nproc-1
        if(norb_par(jproc,ikpt) > 0) then 
           jsproc=jproc
           exit find_start
        end if
     end do find_start
     if (jsproc == UNINITIALIZED(1)) stop 'ERROR in kpt assignments'
     if(norb_par(jsproc,ikpt) /= norb) then
        strprc=real(norb_par(jsproc,ikpt),gp)/real(norb,gp)     
     else
        strprc=1.0_gp
     end if
     if (ikpt < nkpts) then
        find_end: do jproc=jsproc,nproc-1
           if(norb_par(jproc,ikpt+1) > 0) then
              if (norb_par(jproc,ikpt)==0) then
                 jeproc=jproc-1
              else
                 jeproc=jproc
              end if
              exit find_end
           end if
        end do find_end
        if (jeproc == UNINITIALIZED(1)) stop 'ERROR in kpt assignments'
     else
        jeproc=nproc-1
     end if
     if (jeproc /= jsproc) then
        endprc=real(norb_par(jeproc,ikpt),gp)/real(norb,gp)     
     else
        endprc=0.0_gp
     end if
     !if the number of processors is bigger than the number of orbitals this means 
     !that strprc and endprc are not correctly evaluated
     !evaluate the percentace on the number of components
     if (jeproc-jsproc+1 > norb) then
        strprc=1.0_gp/real(jeproc-jsproc+1,gp)
        endprc=strprc
     end if
     !assign the number of components which corresponds to the same orbital distribution
     numproc=jeproc-jsproc+1
     icount=0

     !print *,'kpoint',ikpt,jsproc,jeproc,strprc,endprc,ceiling(strprc*real(nvctr,gp)),nvctr
     !start filling the first processor
     ivctr=min(ceiling(strprc*real(nvctr,gp)-epsilon(1.0_gp)),nvctr)
     nvctr_par(jsproc,ikpt)=ivctr!min(ceiling(strprc*real(nvctr,gp)),nvctr)
     fill_array: do 
        if (ivctr==nvctr) exit fill_array
        icount=icount+1
        kproc=jsproc+modulo(icount,numproc)
        !put the floor of the components to the first processor
        if (strprc /= 1.0_gp .and. kproc==jsproc .and. &
             nvctr_par(kproc,ikpt)==ceiling(strprc*real(nvctr,gp)-epsilon(1.0_gp))) then
           !do nothing, skip away
        else
           nvctr_par(kproc,ikpt)=&
                nvctr_par(kproc,ikpt)+1
           ivctr=ivctr+1
        end if
     end do fill_array
     !print '(a,i3,i3,i6,2(1pe25.17),i7,20i5)','here',ikpt,jsproc,jeproc,strprc,endprc,sum(nvctr_par(:,ikpt)),nvctr_par(:,ikpt)
     !print '(a,i3,i3,i6,2(1pe25.17),i7,20i5)','there',ikpt,jsproc,jeproc,strprc,endprc,sum(nvctr_par(:,ikpt)),norb_par(:,ikpt)
  end do

END SUBROUTINE components_kpt_distribution


!> Check the distribution of k points over the processors
subroutine check_kpt_distributions(nproc,nkpts,norb,ncomp,norb_par,ncomp_par,info,lub_orbs,lub_comps)
  use module_base
  implicit none
  integer, intent(in) :: nproc,nkpts,norb,ncomp
  integer, dimension(0:nproc-1,nkpts), intent(in) :: norb_par
  integer, dimension(0:nproc-1,nkpts), intent(in) :: ncomp_par
  integer, intent(inout) :: info
  integer, intent(out) :: lub_orbs,lub_comps
  !local variables
  character(len=*), parameter :: subname='check_kpt_distributions'
  logical :: notcompatible,couldbe
  integer :: ikpt,jproc,norbs,ncomps,i_all,i_stat,kproc,ieproc,isproc,jkpt
  integer, dimension(:,:), allocatable :: load_unbalancing
  !before printing the distribution schemes, check that the two distributions contain
  !the same k-points
  if (info == 0) call print_distribution_schemes(6,nproc,nkpts,norb_par,ncomp_par)

  do ikpt=1,nkpts
     isproc=UNINITIALIZED(1)
     find_isproc : do kproc=0,nproc-1
        if (ncomp_par(kproc,ikpt) > 0) then
           isproc=kproc
           exit find_isproc
        end if
     end do find_isproc
     if (isproc == UNINITIALIZED(1)) stop 'ERROR(check_kpt_distributions): isproc cannot be found'
     ieproc=UNINITIALIZED(1)
     find_ieproc : do kproc=nproc-1,0,-1
        if (ncomp_par(kproc,ikpt) > 0) then
           ieproc=kproc
           exit find_ieproc
        end if
     end do find_ieproc
     if (ieproc == UNINITIALIZED(1)) stop 'ERROR(check_kpt_distributions): ieproc cannot be found'

     norbs=0
     ncomps=0
     do jproc=0,nproc-1
        !count the total number of components
        norbs=norbs+norb_par(jproc,ikpt)
        ncomps=ncomps+ncomp_par(jproc,ikpt)
        notcompatible=(ncomp_par(jproc,ikpt) == 0 .neqv. norb_par(jproc,ikpt) == 0) 
        !check whether there are only 0 orbitals
        if (notcompatible .and. norb_par(jproc,ikpt)==0) then
           !if the processor is the last one then there should not be other k-points on this processors
           couldbe=.false.
           if (jproc == ieproc) then
              couldbe=.true.
              do jkpt=ikpt+1,nkpts
                 couldbe=couldbe .and. (norb_par(jproc,jkpt) ==0 .and. ncomp_par(jproc,jkpt)==0)
              end do
           end if
           if ((isproc < jproc .and. jproc < ieproc) .or. couldbe) notcompatible=.false.
        end if
        if (notcompatible) then     
           if (info == 0) write(*,*)' ERROR: processor ', jproc,' kpt,',ikpt,&
                'have components and orbital distributions not compatible'
           info=1
           return
           !call MPI_ABORT(MPI_COMM_WORLD, ierr)
        end if
     end do
     if (norb/=norbs .or. ncomps /= ncomp) then
        if (info == 0) write(*,*)' ERROR: kpt,',ikpt,&
             'has components or orbital distributions not correct'
        info=2
        return
        !call MPI_ABORT(MPI_COMM_WORLD, ierr)
     end if
  end do

  allocate(load_unbalancing(0:nproc-1,2+ndebug),stat=i_stat)
  call memocc(i_stat,load_unbalancing,'load_unbalancing',subname)

  do jproc=0,nproc-1
     load_unbalancing(jproc,:)=0
     do ikpt=1,nkpts
        load_unbalancing(jproc,1)=load_unbalancing(jproc,1)+norb_par(jproc,ikpt)
        load_unbalancing(jproc,2)=load_unbalancing(jproc,2)+ncomp_par(jproc,ikpt)
     end do
  end do

  !calculate the maximum load_unbalancing
  lub_orbs=0
  lub_comps=0
  do jproc=0,nproc-1
     do kproc=0,nproc-1
        lub_orbs=max(lub_orbs,load_unbalancing(jproc,1)-load_unbalancing(kproc,1))
        lub_comps=max(lub_comps,load_unbalancing(jproc,2)-load_unbalancing(kproc,2))
     end do
  end do

  if (info==0) write(*,*)' Kpoints Distribuitions are compatible, load unbalancings, orbs,comps:',lub_orbs,&
       '/',max(minval(load_unbalancing(:,1)),1),lub_comps,'/',minval(load_unbalancing(:,2))
  info=0
  i_all=-product(shape(load_unbalancing))*kind(load_unbalancing)
  deallocate(load_unbalancing,stat=i_stat)
  call memocc(i_stat,i_all,'load_unbalancing',subname)


END SUBROUTINE check_kpt_distributions

!>routine which associates to any of the processor a given number of objects
!! depending of the number of processors and k-points
subroutine parallel_repartition_with_kpoints(nproc,nkpts,nobj,nobj_par)
  use module_base
  implicit none
  integer, intent(in) :: nkpts,nobj,nproc
  integer, dimension(0:nproc-1), intent(out) :: nobj_par
  !local variables
  integer :: n_i,n_ip,rs_i,N_a,N_b,N_c,ikpt,jproc,i,ntmp
!!$  real(gp) :: rtmp

  ! Strategy to divide between k points.
  ! There is an nproc length to divide into orbs%nkpts segments.
  ! Segment (ikpt - 1) expand in 0 <= r_i < r_ip <= nproc.
  ! where r_i and r_ip are real values. There are two possibilities:
  !  - We can write r_i <= n_i <= n_ip <= r_ip with n_i and n_ip integers ;
  !  - or r_i <= n_i and n_ip <= r_ip and n_i = n_ip + 1.
  ! For both cases, we can divide nobj into the partition (real values):
  !  - N_a = (n_i - r_i)*nobj*nkpts/nproc (the initial part);
  !  - N_b = max((n_ip - n_i)*nobj*nkpts / nproc, 0) (the naive part, the only one if nkpts is a multiple of nproc);
  !  - N_c = (r_ip - n_ip) * nobj * orbs%nkpts / nproc (the final part);
  ! Before going to integer values, we have r_i = (ikpt - 1) * nproc / orbs%nkpts (the naive division)
  ! and r_ip = (ikpt) * nproc / orbs%nkpts (the segment endpoint)
  ! So N_a and N_b can be simplified and written instead:
  !  - N_a = int(nobj * (n_i * orbs%nkpts - (ikpt - 1) * nproc) / nproc);
  !  - N_c = int(nobj * ((ikpt) * nproc - n_ip * orbs%nkpts) / nproc)
  !  - N_b = nobj - N_a - N_c 
  ! After, if N_a > 0, we put this quantity to proc n_i - 1, if N_c > 0
  ! we put its quantity to proc n_ip ; and finally N_b is distributed
  ! among [n_i;n_ip[ procs.

  nobj_par(:)=0
  do ikpt=1,nkpts
     ! Calculation of n_i and n_ip, rs_i = r_i * orbs%nkpts to avoid rounding.
     rs_i=(ikpt-1)*nproc !integer variable for rounding purposes

     if (mod(rs_i,nkpts) == 0) then
        n_i=rs_i/nkpts 
     else
        n_i=rs_i/nkpts+1
     end if

     rs_i=ikpt*nproc
     n_ip=rs_i/nkpts
!!$     print *,'ikpt,ni,nip',ikpt,n_i,n_ip
     ! Calculation of N_a, N_b and N_c from given n_i and n_ip.
     if (n_ip >= n_i) then
        ntmp = (n_i*nkpts-(ikpt-1)*nproc) * nobj
        if (modulo(ntmp, nproc) == 0) then
           N_a = ntmp / nproc
        else
           N_a = (ntmp - modulo(ntmp, nproc) + nproc) / nproc
        end if
!!$        ntmp=n_i*nkpts-(ikpt-1)*nproc
!!$        rtmp=real(nobj,gp)/real(nproc,gp)
!!$        rtmp=rtmp*real(ntmp,gp)
!!$        N_a=floor(rtmp)
!!$        if (iproc == 0) print *,'ikpts,rtmp',ikpt,rtmp
        ntmp = (ikpt*nproc-n_ip*nkpts) * nobj
        if (modulo(ntmp, nproc) == 0) then
           N_c = ntmp / nproc
        else
           N_c = (ntmp - modulo(ntmp, nproc) + nproc) / nproc
        end if

!!$        ntmp=ikpt*nproc-n_ip*nkpts
!!$        rtmp=real(nobj,gp)/real(nproc,gp)
!!$        rtmp=rtmp*real(ntmp,gp)
!!$        N_c=ceiling(rtmp)
!!$        if (iproc == 0) print *,'ikpts,rtmp2',ikpt,rtmp,N_a,N_c
        !the corrections above are to avoid the 32 bit integer overflow
        !N_a=nint(real(nobj*(n_i*nkpts-(ikpt-1)*nproc),gp)/real(nproc,gp))
        !N_c=nint(real(nobj*(ikpt*nproc-n_ip*nkpts),gp)/real(nproc,gp))
     else
        N_c=nobj/2
        N_a=nobj-N_c
     end if
     N_b=nobj-N_a-N_c
     if (N_b == -1) then
        N_c = N_c - 1
        N_b = 0
     end if
!!$     write(*,*) ikpt, N_a, N_b, N_c
     if (nkpts > 1 .and. N_b < n_ip - n_i) stop 'ERROR:parallel_repartion_with_kpoints'
     !assign to procs the objects.
     if (N_a>0) nobj_par(n_i-1)=nobj_par(n_i-1)+N_a
     if (N_b>0) then
        do i=0,N_b-1
           jproc=n_i+mod(i,n_ip-n_i)
           nobj_par(jproc)=nobj_par(jproc)+1
        end do
     end if
     if (N_c>0) nobj_par(n_ip)=nobj_par(n_ip)+N_c
  end do
END SUBROUTINE parallel_repartition_with_kpoints


subroutine parallel_repartition_per_kpoints(iproc,nproc,nkpts,nobj,nobj_par,&
     nkptsp,mykpts,nobj_pkpt)
  implicit none
  integer, intent(in) :: iproc,nproc,nkpts,nobj
  integer, dimension(0:nproc-1), intent(in) :: nobj_par
  integer, intent(out) :: nkptsp
  integer, dimension(nkpts), intent(out) :: mykpts
  integer, dimension(0:nproc-1,nkpts), intent(out) :: nobj_pkpt
  !local variables
  integer :: ikpts,jproc,jobj,norb_tot,iorbp

  !initialise the array
  do ikpts=1,nkpts
     do jproc=0,nproc-1
        nobj_pkpt(jproc,ikpts)=0 
     end do
  end do

  !assign the k-point, counting one object after each other
  jobj=1
  ikpts=1
  !print *,'here',nobj_par(:)
  do jproc=0,nproc-1
     do iorbp=1,nobj_par(jproc)
        nobj_pkpt(jproc,ikpts)=nobj_pkpt(jproc,ikpts)+1
        if (mod(jobj,nobj)==0) then
           ikpts=ikpts+1
        end if
        jobj=jobj+1
     end do
  end do
  !some checks
  if (nobj /= 0) then
     !check the distribution
     do ikpts=1,nkpts
        !print *,'partition',ikpts,orbs%nkpts,'ikpts',nobj_pkpt(:,ikpts)
        norb_tot=0
        do jproc=0,nproc-1
           norb_tot=norb_tot+nobj_pkpt(jproc,ikpts)
        end do
        if(norb_tot /= nobj) then
           write(*,*)'ERROR: partition of objects incorrect, kpoint:',ikpts
           stop
        end if
     end do
  end if

  !calculate the number of k-points treated by each processor in both
  ! the component distribution and the orbital distribution.
  nkptsp=0
  do ikpts=1,nkpts
     if (nobj_pkpt(iproc,ikpts) /= 0) then
        nkptsp=nkptsp+1
        mykpts(nkptsp) = ikpts
     end if
  end do

END SUBROUTINE parallel_repartition_per_kpoints

subroutine pawpatch_from_file( filename, atoms,ityp, paw_tot_l, &
     paw_tot_q, paw_tot_coefficients, paw_tot_matrices, &
     storeit)
  use module_base
  use module_types
  implicit none
  character(len=*), intent(in) :: filename
  type(atoms_data), intent(inout) :: atoms
  integer , intent(IN):: ityp 
  integer , intent(INOUT):: paw_tot_l, paw_tot_q, paw_tot_coefficients, paw_tot_matrices
  logical, intent(in) :: storeit

!! local variables  
  character(len=*), parameter :: subname='pawpatch_from_file'
  integer :: npawl, ipawl, paw_l, i_stat
  integer :: paw_nofgaussians, paw_nofchannels, il, ierror, ig
  real(gp) :: paw_greal, paw_gimag, paw_ccoeff, paw_scoeff, dumpaw
  character(len=100) :: string

  !parameters for abscalc-paw

  if(.not. storeit) then
     if(ityp.eq.1) then
        allocate(atoms%paw_NofL(atoms%ntypes+ndebug), stat=i_stat)
        call memocc(i_stat,atoms%paw_NofL,'atoms%paw_NofL',subname)
     end if
     ! if (iproc.eq.0) write(*,*) 'opening PSP file ',filename
     open(unit=11,file=trim(filename),status='old',iostat=ierror)
     !Check the open statement
     if (ierror /= 0) then
        write(*,*) ': Failed to open the PAWpatch file "',&
             trim(filename),'"'
        stop
     end if
     
     !! search for paw_patch informations
     
     atoms%paw_NofL(ityp)=0
     do while(.true.)
        read(11,'(a)',iostat=ierror, END=110)  string
        if ( trim(string).eq. 'PAWPATCH') then
           exit
        endif
     end do
     !! explain_paw_psp_terms_in_atom_data()
     
     read(11,*) npawl
     
     atoms%paw_NofL(ityp) = npawl
     
     paw_tot_l = paw_tot_l + npawl
     do ipawl=1,npawl
        read(11,*) paw_l
        read(11,*) paw_greal
        read(11,*) paw_nofgaussians
        read(11,*) paw_nofchannels
        read(11,*)  string  !!  follow 300 PAW_Gimag factors
        paw_tot_q = paw_tot_q+paw_nofgaussians
        paw_tot_coefficients = paw_tot_coefficients + paw_nofchannels*paw_nofgaussians*2
        paw_tot_matrices=paw_tot_matrices+paw_nofchannels**2
        
        
        do ig=1, paw_nofgaussians
           read(11,*)  paw_gimag
        enddo
        read(11,*)  string  !!  !!  follow for each of the 7 channels 300 (cos_factor, sin_factor)  pairs
        do il=1, paw_nofchannels
           do ig=1, paw_nofgaussians
              read(11,*)  paw_ccoeff, paw_scoeff
           enddo
        enddo
        read(11,*)  string  !! pawpatch matrix
        do il=1, paw_nofchannels
           do ig=1, paw_nofchannels
              read(11,*)  dumpaw
           end do
        enddo
        read(11,*)  string  !! S  matrix
        do il=1, paw_nofchannels
           do ig=1, paw_nofchannels
              read(11,*)  dumpaw
           end do
        enddo
        
        read(11,*)  string  !! Sm1  matrix
        do il=1, paw_nofchannels
           do ig=1, paw_nofchannels
              read(11,*)  dumpaw
           end do
        enddo
     enddo
110  close(11)

  else
     if(ityp.eq.1) then
        allocate(atoms%paw_l  (paw_tot_l+ndebug), stat=i_stat)
        call memocc(i_stat,atoms%paw_l,'atoms%paw_l',subname)
        
        allocate(atoms%paw_nofchannels  (paw_tot_l+ndebug), stat=i_stat)
        call memocc(i_stat,atoms%paw_nofchannels,'atoms%paw_nofchannels',subname)
        
        allocate(atoms%paw_nofgaussians  (paw_tot_l+ndebug), stat=i_stat)
        call memocc(i_stat,atoms%paw_nofgaussians,'atoms%paw_nofgaussians',subname)
        
        allocate(atoms%paw_Greal  (paw_tot_l+ndebug), stat=i_stat)
        call memocc(i_stat,atoms%paw_Greal,'atoms%paw_Greal',subname)
        
        allocate(atoms%paw_Gimag ( paw_tot_q   +  ndebug), stat=i_stat)
        call memocc(i_stat,atoms%paw_Gimag,'atoms%paw_Gimag',subname)
        
        allocate(atoms%paw_Gcoeffs ( paw_tot_coefficients  +  ndebug), stat=i_stat)
        call memocc(i_stat,atoms%paw_Gcoeffs,'atoms%paw_Gcoeffs',subname)
        
        allocate(atoms%paw_H_matrices(paw_tot_matrices+ndebug), stat=i_stat)
        call memocc(i_stat,atoms%paw_H_matrices,'atoms%paw_H_matrices',subname)
        
        allocate(atoms%paw_S_matrices ( paw_tot_matrices  +  ndebug), stat=i_stat)
        call memocc(i_stat,atoms%paw_S_matrices,'atoms%paw_S_matrices',subname)
        
        
        allocate(atoms%paw_Sm1_matrices ( paw_tot_matrices  +  ndebug), stat=i_stat)
        call memocc(i_stat,atoms%paw_Sm1_matrices,'atoms%paw_Sm1_matrices',subname)
        
        
        paw_tot_l=0
        paw_tot_q = 0
        paw_tot_coefficients = 0
        paw_tot_matrices= 0
     endif
     
     if( atoms%paw_NofL(ityp).gt.0) then

        open(unit=11,file=trim(filename),status='old')

        do while(.true.)
           read(11,'(a)', END=220)  string
           if ( trim(string).eq. 'PAWPATCH') then
              exit
           endif
        end do
220     continue
        if(trim(string) .ne. 'PAWPATCH') then
           print *, "paw section not found re-reading  file ", filename
           close(11)
           stop
        end if
        
        read(11,*) npawl
        atoms%paw_NofL(ityp) = npawl
        
        
        do ipawl=1,npawl
           !! explain_paw_psp_terms_in_atom_data()
           read(11,*) atoms%paw_l(paw_tot_l+ipawl  )
           read(11,*) atoms%paw_greal(paw_tot_l+ipawl  )
           read(11,*) atoms%paw_nofgaussians(paw_tot_l+ipawl  )
           read(11,*) atoms%paw_nofchannels(paw_tot_l+ipawl  )
           paw_nofchannels = atoms%paw_nofchannels(paw_tot_l+ipawl  )
           paw_nofgaussians = atoms%paw_nofgaussians(paw_tot_l+ipawl  )
           read(11,'(a)')  string  !!  follow  paw_nofchannels PAW_Gimag factors
           
           do ig=1, paw_nofgaussians
              read(11,*)  atoms%paw_Gimag(paw_tot_q + ig )
           enddo
           read(11,'(a)')  string  !!  !!  follow for each of the Npaw channels  nofgaussians (cos_factor, sin_factor)  pairs
           !!print *, string, " reading  " , filename
           
           do il=1, paw_nofchannels
              do ig=1, paw_nofgaussians
                 read(11,*)  atoms%paw_Gcoeffs( paw_tot_coefficients + 2*(il-1)*paw_nofgaussians+2*ig-1) , &
                      atoms%paw_Gcoeffs( paw_tot_coefficients + 2*(il-1)*paw_nofgaussians+2*ig)
              enddo
           enddo
           read(11,'(a)')  string  !! pawpatch matrix
           !!print *, string, " reading  " , filename
           do il=1, paw_nofchannels
              do ig=1, paw_nofchannels
                 read(11,*)  dumpaw 
                 atoms%paw_H_matrices(paw_tot_matrices +(il-1)*paw_nofchannels+ig   )=dumpaw
              end do
           enddo
           read(11,'(a)')  string  !! S  matrix
           !!print *, string, " reading >>>>>  " , filename
           do il=1, paw_nofchannels
              do ig=1, paw_nofchannels
                 read(11,*)  dumpaw
                 atoms%paw_S_matrices(paw_tot_matrices +(il-1)*paw_nofchannels+ig   )=dumpaw
              end do
           enddo
           read(11,'(a)')  string  !! Sm1  matrix
           !!print *, string, " reading  " , filename
           do il=1, paw_nofchannels
              do ig=1, paw_nofchannels
                 read(11,*)  dumpaw
                 atoms%paw_Sm1_matrices(paw_tot_matrices +(il-1)*paw_nofchannels+ig   )=dumpaw
                 !!print *, dumpaw
              end do
           enddo
           paw_tot_q = paw_tot_q+paw_nofgaussians
           paw_tot_coefficients = paw_tot_coefficients + paw_nofchannels*paw_nofgaussians*2
           paw_tot_matrices=paw_tot_matrices+paw_nofchannels**2
        end do
        paw_tot_l = paw_tot_l + npawl
     end if
     close(11)
  endif
end subroutine pawpatch_from_file
  <|MERGE_RESOLUTION|>--- conflicted
+++ resolved
@@ -426,7 +426,7 @@
   character(len=2) :: symbol
   character(len=24) :: message
   character(len=50) :: format
-  integer :: i,j,k,l,iat,nt,ntu,ntd,ityp,ierror,ispinsum,mxpl
+  integer :: i,j,k,l,iat,nt,ntu,ntd,ityp,ierror,ispinsum,mxpl,i_stat
   integer :: ispol,mxchg,ichg,ichgsum,nsccode,norbe,norbat,nspinor,nspin
   real(gp) :: rcov,rprb,ehomo,minrad,maxrad
   real(gp), dimension(3,3) :: hij
@@ -439,13 +439,6 @@
   type(linearParameters) :: lin
   character(len=20),dimension(atoms%ntypes):: atomNames
 
-<<<<<<< HEAD
-
-  allocate(atoms%iasctype(atoms%nat+ndebug),stat=i_stat)
-  call memocc(i_stat,atoms%iasctype,'atoms%iasctype',subname)
-  allocate(atoms%aocc(nelecmax,atoms%nat+ndebug),stat=i_stat)
-  call memocc(i_stat,atoms%aocc,'atoms%aocc',subname)
-
   ! in case of linear scaling, allocate the localization radii
   if(in%linear == 'LIG') then
      allocate(atoms%rloc(atoms%ntypes,3),stat=i_stat)
@@ -459,37 +452,12 @@
 !     call readLinearParameters(iproc, nproc, lin, atoms, atomNames)
 !  end if
 
-  ! Update radii_cf and occupation.
-=======
->>>>>>> 4fc3c1c1
   if (iproc == 0) then
      write(*,'(1x,a)')&
           ' Atom    N.Electr.  PSP Code  Radii: Coarse     Fine  CoarsePSP    Calculated   File'
   end if
   call read_radii_variables(atoms, radii_cf)
   do ityp=1,atoms%ntypes
-<<<<<<< HEAD
-     message='                   X ' 
-
-     !see whether the atom is semicore or not
-     !and consider the ground state electronic configuration
-     call eleconf(atoms%nzatom(ityp),atoms%nelpsp(ityp),symbol,rcov,rprb,ehomo,&
-          neleconf,nsccode,mxpl,mxchg,atoms%amu(ityp))
-     if (atoms%radii_cf(ityp, 1) == UNINITIALIZED(1.0_gp)) then
-        !assigning the radii by calculating physical parameters
-        radii_cf(ityp,1)=1._gp/sqrt(abs(2._gp*ehomo))
-        radfine=100._gp
-        do i=0,4
-           if (atoms%psppar(i,0,ityp)/=0._gp) then
-              radfine=min(radfine,atoms%psppar(i,0,ityp))
-           end if
-        end do
-        radii_cf(ityp,2)=radfine
-        message='         X              '
-        radii_cf(ityp,3)=radfine
-     else
-        radii_cf(ityp, :) = atoms%radii_cf(ityp, :)
-     end if
 
      !define the localization radius for the Linear input guess
      if(in%linear == 'LIG') then
@@ -516,8 +484,6 @@
 !!end if
 
 
-=======
->>>>>>> 4fc3c1c1
      !control the hardest and the softest gaussian
      minrad=1.e10_gp
      maxrad=0.e0_gp ! This line added by Alexey, 03.10.08, to be able to compile with -g -C
@@ -1445,6 +1411,8 @@
   call memocc(i_stat,orbs%inwhichlocreg,'orbs%inwhichlocreg',subname)
   ! default for inwhichlocreg
   orbs%inwhichlocreg = 1
+
+  nullify(orbs%inwhichlocregP)
 
   !allocate the array which assign the k-point to processor in transposed version
   allocate(orbs%ikptproc(orbs%nkpts+ndebug),stat=i_stat)
