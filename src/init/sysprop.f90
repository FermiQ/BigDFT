!> @file
!!  Routines related to system properties
!! @author
!!    Copyright (C) 2010-2011 BigDFT group
!!    This file is distributed under the terms of the
!!    GNU General Public License, see ~/COPYING file
!!    or http://www.gnu.org/copyleft/gpl.txt .
!!    For the list of contributors, see ~/AUTHORS 


!> Initialize the objects needed for the computation: basis sets, allocate required space
subroutine system_initialization(iproc,nproc,inputpsi,input_wf_format,in,atoms,rxyz,&
<<<<<<< HEAD
     orbs,lorbs,Lzd,Lzd_lin,denspot,nlpspd,comms,shift,proj,radii_cf)
=======
     orbs,lorbs,Lzd,Lzd_lin,denspot,nlpspd,comms,lcomms,shift,proj,radii_cf,&
     inwhichlocreg_old, onwhichatom_old)
>>>>>>> 5d5f4f87
  use module_base
  use module_types
  use module_interfaces, fake_name => system_initialization
  use module_xc
  use vdwcorrection
  use yaml_output
  implicit none
  integer, intent(in) :: iproc,nproc 
  integer, intent(out) :: inputpsi, input_wf_format
  type(input_variables), intent(in) :: in 
  type(atoms_data), intent(inout) :: atoms
  real(gp), dimension(3,atoms%nat), intent(inout) :: rxyz
  type(orbitals_data), intent(out) :: orbs, lorbs
  type(local_zone_descriptors), intent(out) :: Lzd, Lzd_lin
  type(DFT_local_fields), intent(out) :: denspot
  type(nonlocal_psp_descriptors), intent(out) :: nlpspd
  type(communications_arrays), intent(out) :: comms
  real(gp), dimension(3), intent(out) :: shift  !< shift on the initial positions
  real(gp), dimension(atoms%ntypes,3), intent(out) :: radii_cf
  real(wp), dimension(:), pointer :: proj
  integer,dimension(:),pointer,optional:: inwhichlocreg_old, onwhichatom_old
  !local variables
  character(len = *), parameter :: subname = "system_initialization"
  integer :: nelec,nB,nKB,nMB,i_stat,i_all
  real(gp) :: peakmem
  real(gp), dimension(3) :: h_input
  logical:: present_inwhichlocreg_old, present_onwhichatom_old

  ! Dump XC functionals.
  if (iproc == 0) call xc_dump()

!!$  if (iproc==0) then
!!$     write( *,'(1x,a)')&
!!$          &   '------------------------------------------------------------------ System Properties'
!!$  end if
  call read_radii_variables(atoms, radii_cf, in%crmult, in%frmult, in%projrad)
  if (iproc == 0) call print_atomic_variables(atoms, radii_cf, max(in%hx,in%hy,in%hz), in%ixc)

  Lzd=default_lzd()

  !grid spacings of the zone descriptors (not correct, the set is done by system size)
  h_input=(/ in%hx, in%hy, in%hz /)
  call lzd_set_hgrids(Lzd,h_input) 

  ! Determine size alat of overall simulation cell and shift atom positions
  ! then calculate the size in units of the grid space
  call system_size(iproc,atoms,rxyz,radii_cf,in%crmult,in%frmult,&
       Lzd%hgrids(1),Lzd%hgrids(2),Lzd%hgrids(3),&
       Lzd%Glr,shift)

  ! A message about dispersion forces.
  call vdwcorrection_initializeparams(in%ixc, in%dispersion)
  if (iproc == 0) call vdwcorrection_warnings(atoms, in)

  call initialize_DFT_local_fields(denspot)

  !here the initialization of dpbox can be set up
  call dpbox_set(denspot%dpbox,Lzd,iproc,nproc,bigdft_mpi%mpi_comm,in,atoms%geocode)

  ! Create the Poisson solver kernels.
  call system_initKernels(.true.,iproc,nproc,atoms%geocode,in,denspot)
  call system_createKernels(denspot, (verbose > 1))

  ! Create wavefunctions descriptors and allocate them inside the global locreg desc.
  call createWavefunctionsDescriptors(iproc,Lzd%hgrids(1),Lzd%hgrids(2),Lzd%hgrids(3),atoms,&
       rxyz,radii_cf,in%crmult,in%frmult,Lzd%Glr)

  ! Create global orbs data structure.
  call read_orbital_variables(iproc,nproc,(iproc == 0),in,atoms,orbs,nelec)
  ! Create linear orbs data structure.
  if (in%inputpsiId == INPUT_PSI_LINEAR_AO .or. in%inputpsiId == INPUT_PSI_DISK_LINEAR &
      .or. in%inputpsiId == INPUT_PSI_MEMORY_LINEAR) then
     call init_orbitals_data_for_linear(iproc, nproc, orbs%nspinor, in, atoms, Lzd%Glr, &
          & .false., rxyz, lorbs)

     ! There are needed for the restart (at least if the atoms have moved...)
     present_inwhichlocreg_old = present(inwhichlocreg_old)
     present_onwhichatom_old = present(onwhichatom_old)
     if (present_inwhichlocreg_old .and. .not.present_onwhichatom_old &
         .or. present_onwhichatom_old .and. .not.present_inwhichlocreg_old) then
         stop 'inwhichlocreg_old and onwhichatom_old should be present at the same time'
     end if
     if (present_inwhichlocreg_old .and. present_onwhichatom_old) then
         call vcopy(lorbs%norb, inwhichlocreg_old(1), 1, lorbs%inwhichlocreg(1), 1)
         call vcopy(lorbs%norb, onwhichatom_old(1), 1, lorbs%onwhichatom(1), 1)
         i_all=-product(shape(inwhichlocreg_old))*kind(inwhichlocreg_old)
         deallocate(inwhichlocreg_old,stat=i_stat)
         call memocc(i_stat,i_all,'inwhichlocreg_old',subname)
         i_all=-product(shape(onwhichatom_old))*kind(onwhichatom_old)
         deallocate(onwhichatom_old,stat=i_stat)
         call memocc(i_stat,i_all,'onwhichatom_old',subname)
     end if
  end if


  !allocate communications arrays (allocate it before Projectors because of the definition
  !of iskpts and nkptsp)
  call orbitals_communicators(iproc,nproc,Lzd%Glr,orbs,comms)  
  if (in%inputpsiId == INPUT_PSI_LINEAR_AO .or. in%inputpsiId == INPUT_PSI_DISK_LINEAR &
      .or. in%inputpsiId == INPUT_PSI_MEMORY_LINEAR) then
     if(iproc==0) call print_orbital_distribution(iproc, nproc, lorbs)
  end if

  if (iproc == 0) then
     nB=max(orbs%npsidim_orbs,orbs%npsidim_comp)*8
     nMB=nB/1024/1024
     nKB=(nB-nMB*1024*1024)/1024
     nB=modulo(nB,1024)
     call yaml_map('Wavefunctions memory occupation for root MPI process',&
          trim(yaml_toa(nMB,fmt='(i5)'))//' MB'//trim(yaml_toa(nKB,fmt='(i5)'))//&
          ' KB'//trim(yaml_toa(nB,fmt='(i5)'))//' B')
!!$     write(*,'(1x,a,3(i5,a))') &
!!$       'Wavefunctions memory occupation for root MPI process: ',&
!!$       nMB,' MB ',nKB,' KB ',nB,' B'
  end if
  ! Done orbs

  inputpsi = in%inputPsiId

  call input_check_psi_id(inputpsi, input_wf_format, in%dir_output, orbs, lorbs, iproc, nproc)

  ! See if linear scaling should be activated and build the correct Lzd 
  call check_linear_and_create_Lzd(iproc,nproc,in%linear,Lzd,atoms,orbs,in%nspin,rxyz)
  lzd_lin=default_lzd()
  call nullify_local_zone_descriptors(lzd_lin)
  lzd_lin%nlr = 0
  if (inputpsi == INPUT_PSI_LINEAR_AO .or. inputpsi == INPUT_PSI_DISK_LINEAR &
     .or. inputpsi == INPUT_PSI_MEMORY_LINEAR) then
     call copy_locreg_descriptors(Lzd%Glr, lzd_lin%glr, subname)
     call lzd_set_hgrids(lzd_lin, Lzd%hgrids)
     if (inputpsi == INPUT_PSI_LINEAR_AO .or. inputpsi == INPUT_PSI_MEMORY_LINEAR) then
        call lzd_init_llr(iproc, nproc, in, atoms, rxyz, lorbs, lzd_lin)
     else
        call initialize_linear_from_file(iproc,nproc,trim(in%dir_output)//'minBasis',&
             input_wf_format,lzd_lin,lorbs,atoms,rxyz)
        !what to do with derivatives?
     end if
     call update_wavefunctions_size(lzd_lin,lorbs,iproc,nproc)
  end if

  ! Calculate all projectors, or allocate array for on-the-fly calculation
  call createProjectorsArrays(iproc,Lzd%Glr,rxyz,atoms,orbs,&
       radii_cf,in%frmult,in%frmult,Lzd%hgrids(1),Lzd%hgrids(2),Lzd%hgrids(3),nlpspd,proj)
  !calculate the partitioning of the orbitals between the different processors
  !memory estimation, to be rebuilt in a more modular way
  if (iproc==0 .and. verbose > 0) then
     call MemoryEstimator(nproc,in%idsx,Lzd%Glr,&
          atoms%nat,orbs%norb,orbs%nspinor,orbs%nkpts,nlpspd%nprojel,&
          in%nspin,in%itrpmax,in%iscf,peakmem)
  end if
  
  !here dpbox can be put as input
  call density_descriptors(iproc,nproc,in%nspin,in%crmult,in%frmult,atoms,&
       denspot%dpbox,in%rho_commun,rxyz,radii_cf,denspot%rhod)

  !allocate the arrays.
  call allocateRhoPot(iproc,Lzd%Glr,in%nspin,atoms,rxyz,denspot)

  !calculate the irreductible zone for this region, if necessary.
  call symmetry_set_irreductible_zone(atoms%sym,atoms%geocode, &
       & Lzd%Glr%d%n1i,Lzd%Glr%d%n2i,Lzd%Glr%d%n3i, in%nspin)

  !check the communication distribution
  if(inputpsi /= INPUT_PSI_LINEAR_AO .and. inputpsi /= INPUT_PSI_DISK_LINEAR &
     .and. inputpsi /= INPUT_PSI_MEMORY_LINEAR) then
      call check_communications(iproc,nproc,orbs,Lzd%Glr,comms)
  else
      ! Do not call check_communication, since the value of orbs%npsidim_orbs is wrong
      if(iproc==0) write(*,*) 'WARNING: do not call check_communications in the linear scaling version!'
  end if

  !---end of system definition routine
END SUBROUTINE system_initialization


subroutine system_initKernels(verb, iproc, nproc, geocode, in, denspot)
  use module_types
  use module_xc
  use Poisson_Solver
  implicit none
  logical, intent(in) :: verb
  integer, intent(in) :: iproc, nproc
  character, intent(in) :: geocode
  type(input_variables), intent(in) :: in
  type(DFT_local_fields), intent(inout) :: denspot

  integer, parameter :: ndegree_ip = 16

  denspot%pkernel=pkernel_init(verb, iproc,nproc,in%matacc%PSolver_igpu,&
       geocode,denspot%dpbox%ndims,denspot%dpbox%hgrids,ndegree_ip,mpi_env=denspot%dpbox%mpi_env)

  !create the sequential kernel if the exctX parallelisation scheme requires it
  if ((xc_exctXfac() /= 0.0_gp .and. in%exctxpar=='OP2P' .or. in%SIC%alpha /= 0.0_gp)&
       .and. nproc > 1) then
     !the communicator of this kernel is MPI_COMM_WORLD
     denspot%pkernelseq=pkernel_init(verb,0,1,in%matacc%PSolver_igpu,&
          geocode,denspot%dpbox%ndims,denspot%dpbox%hgrids,ndegree_ip)
  else 
     denspot%pkernelseq = denspot%pkernel
  end if
END SUBROUTINE system_initKernels

subroutine system_createKernels(denspot, verb)
  use module_types
  use Poisson_Solver
  implicit none
  logical, intent(in) :: verb
  type(DFT_local_fields), intent(inout) :: denspot

  call pkernel_set(denspot%pkernel,verb)
  !create the sequential kernel if pkernelseq is not pkernel
  if (denspot%pkernelseq%mpi_env%nproc == 1 .and. denspot%pkernel%mpi_env%nproc /= 1) then
     call pkernel_set(denspot%pkernelseq,.false.)
  else
     denspot%pkernelseq%kernel => denspot%pkernel%kernel   
  end if
  

END SUBROUTINE system_createKernels


!> Calculate the important objects related to the physical properties of the system
subroutine system_properties(iproc,nproc,in,atoms,orbs,radii_cf,nelec)
  use module_base
  use module_types
  use module_interfaces, except_this_one => system_properties
  implicit none
  integer, intent(in) :: iproc,nproc
  integer, intent(out) :: nelec
  type(input_variables), intent(in) :: in
  type(atoms_data), intent(inout) :: atoms
  type(orbitals_data), intent(inout) :: orbs
  real(gp), dimension(atoms%ntypes,3), intent(out) :: radii_cf
  !local variables
  !n(c) character(len=*), parameter :: subname='system_properties'

  call read_radii_variables(atoms, radii_cf, in%crmult, in%frmult, in%projrad)
!!$  call read_atomic_variables(atoms, trim(in%file_igpop),in%nspin)
  if (iproc == 0) call print_atomic_variables(atoms, radii_cf, max(in%hx,in%hy,in%hz), in%ixc)
  call read_orbital_variables(iproc,nproc,(iproc == 0),in,atoms,orbs,nelec)
END SUBROUTINE system_properties


!> Check for the need of a core density and fill the rhocore array which
!! should be passed at the rhocore pointer
subroutine calculate_rhocore(iproc,at,d,rxyz,hxh,hyh,hzh,i3s,i3xcsh,n3d,n3p,rhocore)
  use module_base
  use module_types
  implicit none
  integer, intent(in) :: iproc,i3s,n3d,i3xcsh,n3p
  real(gp), intent(in) :: hxh,hyh,hzh
  type(atoms_data), intent(in) :: at
  type(grid_dimensions), intent(in) :: d
  real(gp), dimension(3,at%nat), intent(in) :: rxyz
  real(wp), dimension(:,:,:,:), pointer :: rhocore
  !local variables
  character(len=*), parameter :: subname='calculate_rhocore'
  integer :: ityp,iat,i_stat,j3,i1,i2,ierr!,ind
  real(wp) :: tt
  real(gp) :: rx,ry,rz,rloc,cutoff
  

  !check for the need of a nonlinear core correction
!!$  donlcc=.false.
!!$  chk_nlcc: do ityp=1,at%ntypes
!!$     filename = 'nlcc.'//at%atomnames(ityp)
!!$
!!$     inquire(file=filename,exist=exists)
!!$     if (exists) then
!!$        donlcc=.true.
!!$        exit chk_nlcc
!!$     end if
!!$  end do chk_nlcc

  if (at%donlcc) then
     !allocate pointer rhocore
     allocate(rhocore(d%n1i,d%n2i,n3d,4+ndebug),stat=i_stat)
     call memocc(i_stat,rhocore,'rhocore',subname)
     !initalise it 
     call to_zero(d%n1i*d%n2i*n3d*4,rhocore(1,1,1,1))
     !perform the loop on any of the atoms which have this feature
     do iat=1,at%nat
        ityp=at%iatype(iat)
!!$        filename = 'nlcc.'//at%atomnames(ityp)
!!$        inquire(file=filename,exist=exists)
!!$        if (exists) then
        if (at%nlcc_ngv(ityp)/=UNINITIALIZED(1) .or.&
             at%nlcc_ngc(ityp)/=UNINITIALIZED(1) ) then
           if (iproc == 0) write(*,'(1x,a)',advance='no')&
                'NLCC: calculate core density for atom: '//&
                trim(at%atomnames(ityp))//';'
           rx=rxyz(1,iat) 
           ry=rxyz(2,iat)
           rz=rxyz(3,iat)

           rloc=at%psppar(0,0,ityp)
           cutoff=10.d0*rloc

           call calc_rhocore_iat(iproc,at,ityp,rx,ry,rz,cutoff,hxh,hyh,hzh,&
                d%n1,d%n2,d%n3,d%n1i,d%n2i,d%n3i,i3s,n3d,rhocore)

           if (iproc == 0) write(*,'(1x,a)')'done.'
        end if
     end do

     !calculate total core charge in the grid
     !In general this should be really bad

!!$     do j3=1,n3d
!!$        tt=0.0_wp
!!$        do i2=1,d%n2i
!!$           do i1=1,d%n1i
!!$              !ind=i1+(i2-1)*d%n1i+(j3+i3xcsh-1)*d%n1i*d%n2i
!!$              tt=tt+rhocore(i1,i2,j3,1)
!!$           enddo
!!$        enddo
!!$        write(17+iproc,*)j3+i3s-1,tt
!!$     enddo
!!$call MPI_BARRIER(bigdft_mpi%mpi_comm,ierr)
!!$stop
     tt=0.0_wp
     do j3=1,n3p
        do i2=1,d%n2i
           do i1=1,d%n1i
              !ind=i1+(i2-1)*d%n1i+(j3+i3xcsh-1)*d%n1i*d%n2i
              tt=tt+rhocore(i1,i2,j3+i3xcsh,1)
           enddo
        enddo
     enddo

     call mpiallred(tt,1,MPI_SUM,bigdft_mpi%mpi_comm,ierr)
     tt=tt*hxh*hyh*hzh
     if (iproc == 0) write(*,'(1x,a,f15.7)') &
       'Total core charge on the grid (To be compared with analytic one): ',tt

  else
     !No NLCC needed, nullify the pointer 
     nullify(rhocore)
  end if

END SUBROUTINE calculate_rhocore


!> Initialization of the atoms_data values especially nullification of the pointers
subroutine init_atomic_values(verb, atoms, ixc)
  use module_base
  use module_types
  implicit none
  
  integer, intent(in) :: ixc
  logical, intent(in) :: verb
  type(atoms_data), intent(inout) :: atoms

  !local variables
  character(len=*), parameter :: subname='init_atomic_values'
  real(gp), dimension(3) :: radii_cf
  integer :: nlcc_dim, ityp, ig, j, ngv, ngc, i_stat,i_all,ierr
  integer :: paw_tot_l,  paw_tot_q, paw_tot_coefficients, paw_tot_matrices
  logical :: exists, read_radii,exist_all
  character(len=27) :: filename
  
  ! Read values from pseudo files.
  nlcc_dim=0
  atoms%donlcc=.false.
  paw_tot_l=0
  paw_tot_q=0
  paw_tot_coefficients=0
  paw_tot_matrices=0
  !True if there are atoms
  exist_all=(atoms%ntypes > 0)
  !@todo: eliminate the pawpatch from psppar
  nullify(atoms%paw_NofL)
  do ityp=1,atoms%ntypes
     filename = 'psppar.'//atoms%atomnames(ityp)
     call psp_from_file(filename, atoms%nzatom(ityp), atoms%nelpsp(ityp), &
           & atoms%npspcode(ityp), atoms%ixcpsp(ityp), atoms%psppar(:,:,ityp), &
           & radii_cf, read_radii, exists)
     !To eliminate the runtime warning due to the copy of the array (TD)
     atoms%radii_cf(ityp,:)=radii_cf(:)

     if (exists) then
        !! first time just for dimension ( storeit = . false.)
        call pawpatch_from_file( filename, atoms,ityp,&
             paw_tot_l,  paw_tot_q, paw_tot_coefficients, paw_tot_matrices, .false.)
     end if
     exist_all=exist_all .and. exists

     if (.not. read_radii) atoms%radii_cf(ityp, :) = UNINITIALIZED(1.0_gp)
     if (.not. exists) then
        atoms%ixcpsp(ityp) = ixc
        call psp_from_data(atoms%atomnames(ityp), atoms%nzatom(ityp), &
             & atoms%nelpsp(ityp), atoms%npspcode(ityp), atoms%ixcpsp(ityp), &
             & atoms%psppar(:,:,ityp), exists)
        if (.not. exists) then
           call MPI_BARRIER(bigdft_mpi%mpi_comm,ierr)
           if (verb) write(*,'(1x,5a)')&
                'ERROR: The pseudopotential parameter file "',trim(filename),&
                '" is lacking, and no registered pseudo found for "', &
                & trim(atoms%atomnames(ityp)), '", exiting...'
           stop
        end if
     end if
     filename ='nlcc.'//atoms%atomnames(ityp)
     call nlcc_dim_from_file(filename, atoms%nlcc_ngv(ityp), &
          atoms%nlcc_ngc(ityp), nlcc_dim, exists)
     atoms%donlcc = (atoms%donlcc .or. exists)
  end do
  
  !deallocate the paw_array if not all the atoms are present
  if (.not. exist_all .and. associated(atoms%paw_NofL)) then
     i_all=-product(shape(atoms%paw_NofL ))*kind(atoms%paw_NofL )
     deallocate(atoms%paw_NofL,stat=i_stat)
     call memocc(i_stat,i_all,'atoms%paw_NofL',subname)
     nullify(atoms%paw_NofL)
  end if

  if (exist_all) then
     do ityp=1,atoms%ntypes
        filename = 'psppar.'//atoms%atomnames(ityp)
        !! second time allocate and then store
        call pawpatch_from_file( filename, atoms,ityp,&
             paw_tot_l,   paw_tot_q, paw_tot_coefficients, paw_tot_matrices, .true.)
     end do
  else
     nullify(atoms%paw_l,atoms%paw_NofL,atoms%paw_nofchannels)
     nullify(atoms%paw_nofgaussians,atoms%paw_Greal,atoms%paw_Gimag)
     nullify(atoms%paw_Gcoeffs,atoms%paw_H_matrices,atoms%paw_S_matrices,atoms%paw_Sm1_matrices)
  end if
  !process the nlcc parameters if present 
  !(allocation is performed also with zero size)
  allocate(atoms%nlccpar(0:4,max(nlcc_dim,1)+ndebug),stat=i_stat)
  call memocc(i_stat,atoms%nlccpar,'atoms%nlccpar',subname)
  !start again the file inspection to fill nlcc parameters
  if (atoms%donlcc) then
     nlcc_dim=0
     fill_nlcc: do ityp=1,atoms%ntypes
        filename = 'nlcc.'//atoms%atomnames(ityp)
        inquire(file=filename,exist=exists)
        if (exists) then
           !read the values of the gaussian for valence and core densities
           open(unit=79,file=filename,status='unknown')
           read(79,*)ngv
           do ig=1,(ngv*(ngv+1))/2
              nlcc_dim=nlcc_dim+1
              read(79,*)(atoms%nlccpar(j,nlcc_dim),j=0,4)!rhovxp(ig),(rhovc(ig,j),j=1,4)
           end do
           read(79,*)ngc
           do ig=1,(ngc*(ngc+1))/2
              nlcc_dim=nlcc_dim+1
              read(79,*)(atoms%nlccpar(j,nlcc_dim),j=0,4)!rhocxp(ig),(rhocc(ig,j),j=1,4)
           end do
           close(unit=79)
        end if
     end do fill_nlcc
  end if
END SUBROUTINE init_atomic_values


subroutine psp_from_file(filename, nzatom, nelpsp, npspcode, &
     & ixcpsp, psppar, radii_cf, read_radii, exists)
  use module_base
  implicit none
  
  character(len = *), intent(in) :: filename
  integer, intent(out) :: nzatom, nelpsp, npspcode, ixcpsp
  real(gp), intent(out) :: psppar(0:4,0:6), radii_cf(3)
  logical, intent(out) :: read_radii, exists

  integer :: ierror, ierror1, i, j, nn, nlterms, nprl, l
  character(len=100) :: line

  read_radii = .false.
  inquire(file=trim(filename),exist=exists)
  if (.not. exists) return

  ! if (iproc.eq.0) write(*,*) 'opening PSP file ',filename
  open(unit=11,file=trim(filename),status='old',iostat=ierror)
  !Check the open statement
  if (ierror /= 0) then
     write(*,*) ': Failed to open the file (it must be in ABINIT format!): "',&
          trim(filename),'"'
     stop
  end if
  read(11,*)
  read(11,*) nzatom, nelpsp
  read(11,*) npspcode, ixcpsp

  psppar(:,:)=0._gp
  if (npspcode == 2) then !GTH case
     read(11,*) (psppar(0,j),j=0,4)
     do i=1,2
        read(11,*) (psppar(i,j),j=0,3-i)
     enddo
  else if (npspcode == 3) then !HGH case
     read(11,*) (psppar(0,j),j=0,4)
     read(11,*) (psppar(1,j),j=0,3)
     do i=2,4
        read(11,*) (psppar(i,j),j=0,3)
        read(11,*) !k coefficients, not used for the moment (no spin-orbit coupling)
     enddo
  else if (npspcode == 10) then !HGH-K case
     read(11,*) psppar(0,0),nn,(psppar(0,j),j=1,nn) !local PSP parameters
     read(11,*) nlterms !number of channels of the pseudo
     prjloop: do l=1,nlterms
        read(11,*) psppar(l,0),nprl,psppar(l,1),&
             (psppar(l,j+2),j=2,nprl) !h_ij terms
        do i=2,nprl
           read(11,*) psppar(l,i),(psppar(l,i+j+1),j=i+1,nprl) !h_ij 
        end do
        if (l==1) cycle
        do i=1,nprl
           read(11,*) !k coefficients, not used
        end do
     end do prjloop
  else
     !if (iproc == 0) then
     write(*,'(1x,a,a)') trim(filename),&
          'unrecognized pspcode: only GTH, HGH & HGH-K pseudos (ABINIT format)'
     !end if
     stop
  end if

  !old way of calculating the radii, requires modification of the PSP files
  read(11,'(a100)',iostat=ierror) line
  if (ierror /=0) then
     !if (iproc ==0) write(*,*)&
     !     ' WARNING: last line of pseudopotential missing, put an empty line'
     line=''
  end if
  read(line,*,iostat=ierror1) radii_cf(1),radii_cf(2),radii_cf(3)
  if (ierror1 /= 0 ) then
     read(line,*,iostat=ierror) radii_cf(1),radii_cf(2)
     radii_cf(3)=radii_cf(2)
  end if
  close(11)

  read_radii = (ierror == 0)
END SUBROUTINE psp_from_file


subroutine nlcc_dim_from_file(filename, ngv, ngc, dim, read_nlcc)
  use module_base
  implicit none
  
  character(len = *), intent(in) :: filename
  integer, intent(inout) :: dim
  integer, intent(out) :: ngv, ngc
  logical, intent(out) :: read_nlcc

  integer :: ig, j
  real(gp), dimension(0:4) :: fake_nlcc

  inquire(file=filename,exist=read_nlcc)
  if (read_nlcc) then
     !associate the number of gaussians
     open(unit=79,file=filename,status='unknown')
     read(79,*)ngv
     if (ngv==0) then 
        ngv=UNINITIALIZED(1)
     else
        dim=dim+(ngv*(ngv+1)/2)
        do ig=1,(ngv*(ngv+1))/2
           read(79,*) (fake_nlcc(j),j=0,4)!jump the suitable lines (the file is organised with one element per line)
        end do
     end if
     read(79,*)ngc
     if (ngc==0) then
        ngc=UNINITIALIZED(1)
     else
        dim=dim+(ngc*(ngc+1))/2

        !better to read values in a fake array
        do ig=1,(ngc*(ngc+1))/2
           read(79,*) (fake_nlcc(j),j=0,4)!jump the suitable lines (the file is organised with one element per line)
        end do
     end if
     !no need to go further for the moment
     close(unit=79)
  else
     ngv=UNINITIALIZED(1)
     ngc=UNINITIALIZED(1)
  end if
END SUBROUTINE nlcc_dim_from_file


!> Update radii_cf and occupation for each type of atoms (related to pseudopotential)
subroutine read_radii_variables(atoms, radii_cf, crmult, frmult, projrad)
  use module_base
  use module_types
  implicit none
  type(atoms_data), intent(in) :: atoms
  real(gp), intent(in) :: crmult, frmult, projrad
  real(gp), dimension(atoms%ntypes,3), intent(out) :: radii_cf

  integer, parameter :: nelecmax=32,nmax=6,lmax=4
  character(len=2) :: symbol
  integer :: i,ityp,mxpl,mxchg,nsccode
  real(gp) :: rcov,rprb,ehomo,radfine,amu,maxrad
  real(kind=8), dimension(nmax,0:lmax-1) :: neleconf

  do ityp=1,atoms%ntypes
     !see whether the atom is semicore or not
     !and consider the ground state electronic configuration
     call eleconf(atoms%nzatom(ityp),atoms%nelpsp(ityp),symbol,rcov,rprb,ehomo,&
          neleconf,nsccode,mxpl,mxchg,amu)
     if (atoms%radii_cf(ityp, 1) == UNINITIALIZED(1.0_gp)) then
        !assigning the radii by calculating physical parameters
        radii_cf(ityp,1)=1._gp/sqrt(abs(2._gp*ehomo))
        radfine=100._gp
        do i=0,4
           if (atoms%psppar(i,0,ityp)/=0._gp) then
              radfine=min(radfine,atoms%psppar(i,0,ityp))
           end if
        end do
        radii_cf(ityp,2)=radfine
        radii_cf(ityp,3)=radfine
     else
        radii_cf(ityp, :) = atoms%radii_cf(ityp, :)
     end if

     ! Correct radii_cf(:,3) for the projectors.
     maxrad=0.e0_gp ! This line added by Alexey, 03.10.08, to be able to compile with -g -C
     do i=1,4
        !the maximum radii is useful only for projectors
        if (atoms%psppar(i,0,ityp)/=0._gp) then
           maxrad=max(maxrad,atoms%psppar(i,0,ityp))
        end if
     end do
     if (maxrad == 0.0_gp) then
        radii_cf(ityp,3)=0.0_gp
     else
        radii_cf(ityp,3)=max(min(crmult*radii_cf(ityp,1),projrad*maxrad)/frmult,radii_cf(ityp,2))
     end if
  enddo
END SUBROUTINE read_radii_variables


subroutine read_orbital_variables(iproc,nproc,verb,in,atoms,orbs,nelec)
  use module_base
  use module_types
  use module_interfaces
  use yaml_output
  implicit none
  type(input_variables), intent(in) :: in
  integer, intent(in) :: iproc,nproc
  logical, intent(in) :: verb
  type(atoms_data), intent(inout) :: atoms
  integer, intent(out) :: nelec
  type(orbitals_data), intent(inout) :: orbs
  !local variables
  character(len=*), parameter :: subname='read_orbital_variables'
  integer, parameter :: nelecmax=32,nmax=6,lmax=4,noccmax=2
  logical :: exists
  integer :: iat,iunit,norb,norbu,norbd,nspinor,jpst,norbme,norbyou,jproc,ikpts
  integer :: norbuempty,norbdempty
  integer :: nt,ntu,ntd,ityp,ierror,ispinsum
  integer :: ispol,ichg,ichgsum,norbe,norbat,nspin
  integer, dimension(lmax) :: nl
  real(gp), dimension(noccmax,lmax) :: occup

!!if(in%inputPsiId==100) then
!!     norbitals=0
!!     do i_n=1,nmax
!!         do i_l=0,min(i_n-1,lmax-1)
!!             if(neleconf(i_n,i_l)>0.d0) norbitals=norbitals+2*(i_l)+1
!!         end do
!!     end do
!!     write(*,'(a,3i6)') 'ityp, norb, orbsPerAt', ityp, norbitals, orbsPerAt(ityp)
!!     if(norbitals<orbsPerAt(ityp)) then
!!         write(*,'(a,a)') 'adding orbitals for ', atoms%atomnames(ityp)
!!         norbitals=0
!!         do i_n=1,nmax
!!             do i_l=0,min(i_n-1,lmax-1)
!!                 if(neleconf(i_n,i_l)>0.d0) norbitals=norbitals+2*(i_l)+1
!!             end do
!!         end do
!!     end if
!!end if

  !calculate number of electrons and orbitals
  ! Number of electrons and number of semicore atoms
  nelec=0
  do iat=1,atoms%nat
     ityp=atoms%iatype(iat)
     nelec=nelec+atoms%nelpsp(ityp)
  enddo
  nelec=nelec-in%ncharge

  if(nelec < 0.0 ) then
    if(iproc==0) write(*,*)'ERROR: Number of electrons is negative:',nelec,'.'
    if(iproc==0) write(*,*)'FIX: decrease charge of system.'
    call mpi_finalize(iat)
    stop
  end if

  if (verb) then
     call yaml_comment('Occupation numbers',hfill='-')
     call yaml_map('Total Number of Electrons',nelec,fmt='(i8)')
     !write(*,'(1x,a,t28,i8)') 'Total Number of Electrons',nelec
  end if

  ! Number of orbitals
  if (in%nspin==1) then
     if (verb) call yaml_map('Spin treatment','Averaged')
     norb=(nelec+1)/2
     norbu=norb
     norbd=0
     if (mod(nelec,2).ne.0 .and. verb) then
        call yaml_warning('Odd number of electrons, no closed shell system')
        !write(*,'(1x,a)') 'WARNING: odd number of electrons, no closed shell system'
     end if
  else if(in%nspin==4) then
     if (verb) call yaml_map('Spin treatment','Spinorial (non-collinearity possible)')
     !if (verb) write(*,'(1x,a)') 'Spin-polarized non-collinear calculation'
     norb=nelec
     norbu=norb
     norbd=0
  else 
     if (verb) call yaml_map('Spin treatment','Collinear')
     !if (verb) write(*,'(1x,a)') 'Spin-polarized calculation'
     norb=nelec
     if (mod(norb+in%mpol,2) /=0) then
        write(*,*)'ERROR: the mpol polarization should have the same parity of the number of electrons'
        stop
     end if
     norbu=min((norb+in%mpol)/2,norb)
     norbd=norb-norbu

     !test if the spin is compatible with the input guess polarisations
     ispinsum=0
     ichgsum=0
     do iat=1,atoms%nat
        call charge_and_spol(atoms%natpol(iat),ichg,ispol)
        ispinsum=ispinsum+ispol
        ichgsum=ichgsum+ichg
     end do

     if (in%nspin == 2 .and. ispinsum /= norbu-norbd) then
        !if (iproc==0) then 
           write(*,'(1x,a,i0,a)')&
                'ERROR: Total input polarisation (found ',ispinsum,&
                ') must be equal to norbu-norbd.'
           write(*,'(1x,3(a,i0))')&
                'With norb=',norb,' and mpol=',in%mpol,' norbu-norbd=',norbu-norbd
        !end if
        stop
     end if

     if (ichgsum /= in%ncharge .and. ichgsum /= 0) then
        !if (iproc==0) then 
           write(*,'(1x,a,i0,a)')&
                'ERROR: Total input charge (found ',ichgsum,&
                ') cannot be different than charge.'
           write(*,'(1x,2(a,i0))')&
                'The charge is=',in%ncharge,' input charge=',ichgsum
        !end if
        stop
     end if


     !now warn if there is no input guess spin polarisation
     ispinsum=0
     do iat=1,atoms%nat
        call charge_and_spol(atoms%natpol(iat),ichg,ispol)
        ispinsum=ispinsum+abs(ispol)
     end do
     if (ispinsum == 0 .and. in%nspin==2) then
        if (iproc==0 .and. in%norbsempty == 0) &
             call yaml_warning('Found no input polarisation, add it for a correct input guess')
        !write(*,'(1x,a)')&
        !     'WARNING: Found no input polarisation, add it for a correct input guess'
        !stop
     end if

  end if


  !initialise the values for the empty orbitals
  norbuempty=0
  norbdempty=0

  ! Test if the file 'input.occ exists
  !this access is performed at each call_bigdft run
  inquire(file=trim(in%file_occnum),exist=exists)
  iunit=0
  if (exists) then
     iunit=25
     open(unit=iunit,file=trim(in%file_occnum),form='formatted',action='read',status='old')
     if (in%nspin==1) then
        !The first line gives the number of orbitals
        read(unit=iunit,fmt=*,iostat=ierror) nt
     else
        !The first line gives the number of orbitals
        read(unit=iunit,fmt=*,iostat=ierror) ntu,ntd
     end if
     if (ierror /=0) then
        !if (iproc==0) 
          write(*,'(1x,a)') &
             'ERROR: reading the number of orbitals in the file "'//trim(in%file_occnum)//'"'
        stop
     end if
     !Check
     if (in%nspin==1) then
        if (nt<norb) then
           !if (iproc==0) 
               write(*,'(1x,a,i0,a,i0)') &
                'ERROR: In the file "'//trim(in%file_occnum)//'" the number of orbitals norb=',nt,&
                ' should be greater or equal than (nelec+1)/2=',norb
           stop
        else
           norb=nt
           norbu=norb
           norbd=0
        end if
     else
        nt=ntu+ntd
        if (nt<norb) then
           !if (iproc==0) 
               write(*,'(1x,a,i0,a,i0)') &
                'ERROR: In the file "'//trim(in%file_occnum)//'" the number of orbitals norb=',nt,&
                ' should be greater or equal than nelec=',norb
           stop
        else
           norb=nt
        end if
        if (ntu<norbu) then
           !if (iproc==0) 
                write(*,'(1x,a,i0,a,i0)') &
                'ERROR: In the file "'//trim(in%file_occnum)//'" the number of orbitals up norbu=',ntu,&
                ' should be greater or equal than min((nelec+mpol)/2,nelec)=',norbu
           stop
        else
           norbu=ntu
        end if
        if (ntd<norbd) then
           !if (iproc==0) 
                  write(*,'(1x,a,i0,a,i0)') &
                'ERROR: In the file "'//trim(in%file_occnum)//'" the number of orbitals down norbd=',ntd,&
                ' should be greater or equal than min((nelec-mpol/2),0)=',norbd
           stop
        else
           norbd=ntd
        end if
     end if
  else if (in%norbsempty > 0) then
     !total number of orbitals
     norbe=0
     if(in%nspin==4) then
        nspin=2
        nspinor=4
     else
        nspin=in%nspin
        nspinor=1
     end if

     do iat=1,atoms%nat
        ityp=atoms%iatype(iat)
        call count_atomic_shells(lmax,noccmax,nelecmax,nspin,nspinor,atoms%aocc(1,iat),occup,nl)
        norbat=(nl(1)+3*nl(2)+5*nl(3)+7*nl(4))
        norbe=norbe+norbat
     end do

     !value of empty orbitals up and down, needed to fill occupation numbers
     norbuempty=min(in%norbsempty,norbe-norbu)
     norbdempty=min(in%norbsempty,norbe-norbd)

     if (in%nspin == 4 .or. in%nspin==1) then
        norb=norb+norbuempty
        norbu=norbu+norbuempty
     else if (in%nspin ==2) then
        norbu=norbu+norbuempty
        norbd=norbd+norbdempty
        norb=norbu+norbd
     end if
  end if

  if(in%nspin==4) then
     nspinor=4
  else
     nspinor=1
  end if


  call orbitals_descriptors(iproc, nproc,norb,norbu,norbd,in%nspin,nspinor,&
       in%nkpt,in%kpt,in%wkpt,orbs,.false.)

  !distribution of wavefunction arrays between processors
  !tuned for the moment only on the cubic distribution
  if (verb .and. nproc > 1) then
     call yaml_open_map('Orbitals Repartition')
     jpst=0
     do jproc=0,nproc-1
        norbme=orbs%norb_par(jproc,0)
        norbyou=orbs%norb_par(min(jproc+1,nproc-1),0)
        if (norbme /= norbyou .or. jproc == nproc-1) then
           call yaml_map('MPI tasks '//trim(yaml_toa(jpst,fmt='(i0)'))//'-'//trim(yaml_toa(jproc,fmt='(i0)')),norbme,fmt='(i0)')
           !write(*,'(3(a,i0),a)')&
           !     ' Processes from ',jpst,' to ',jproc,' treat ',norbme,' orbitals '
           jpst=jproc+1
        end if
     end do
     !write(*,'(3(a,i0),a)')&
     !     ' Processes from ',jpst,' to ',nproc-1,' treat ',norbyou,' orbitals '
     call yaml_close_map()
  end if

  !assign to each k-point the same occupation number
  do ikpts=1,orbs%nkpts
     call occupation_input_variables(verb,iunit,nelec,norb,norbu,norbuempty,norbdempty,in%nspin,&
          orbs%occup(1+(ikpts-1)*orbs%norb),orbs%spinsgn(1+(ikpts-1)*orbs%norb))
  end do
end subroutine read_orbital_variables


subroutine read_atomic_variables(atoms, fileocc, nspin)
  use module_base
  use module_types
  use module_xc
  use m_ab6_symmetry
  implicit none
  character (len=*), intent(in) :: fileocc
  type(atoms_data), intent(inout) :: atoms
  integer, intent(in) :: nspin
  !local variables
  character(len=*), parameter :: subname='read_atomic_variables'
  integer, parameter :: nelecmax=32,nmax=6,lmax=4,noccmax=2
  character(len=2) :: symbol
  integer :: ityp,iat,ierror,mxpl
  integer :: mxchg,nsccode
  real(gp) :: rcov,rprb,ehomo
  real(kind=8), dimension(nmax,0:lmax-1) :: neleconf
  
  do ityp=1,atoms%ntypes
     ! We calculate atoms%aocc and atoms%amu here.
     call eleconf(atoms%nzatom(ityp),atoms%nelpsp(ityp),symbol,rcov,rprb,ehomo,&
          neleconf,nsccode,mxpl,mxchg,atoms%amu(ityp))
     call atomic_occupation_numbers(fileocc,ityp,nspin,atoms,nmax,lmax,nelecmax,&
          neleconf,nsccode,mxpl,mxchg)

     !define the localization radius for the Linear input guess
     atoms%rloc(ityp,:) = rcov * 10.0
  end do
  !print *,'iatsctype',atOMS%iasctype(:)
  atoms%natsc = 0
  do iat=1,atoms%nat
     if (atoms%iasctype(iat) /= 0) atoms%natsc=atoms%natsc+1
  enddo

  ! We modify the symmetry object with respect to the spin.
  if (atoms%sym%symObj >= 0) then
     if (nspin == 2) then
        call symmetry_set_collinear_spin(atoms%sym%symObj, atoms%nat, &
             & atoms%natpol, ierror)
!!$     else if (in%nspin == 4) then
!!$        call symmetry_set_spin(atoms%sym%symObj, atoms%nat, &
!!$             & atoms%natpol, ierror)
     end if
  end if
END SUBROUTINE read_atomic_variables


!> Assign some of the physical system variables
!! Performs also some cross-checks with other variables
!! The pointer in atoms structure have to be associated or nullified.
subroutine print_atomic_variables(atoms, radii_cf, hmax, ixc)
  use module_base
  use module_types
  use module_xc
  use yaml_output
  implicit none
  type(atoms_data), intent(inout) :: atoms
  real(gp), intent(in) :: hmax
  integer, intent(in) :: ixc
  real(gp), dimension(atoms%ntypes,3), intent(in) :: radii_cf
  !local variables
  character(len=*), parameter :: subname='print_atomic_variables'
  logical :: nonloc
  integer, parameter :: nelecmax=32,nmax=6,lmax=4,noccmax=2
  integer :: i,j,l,ityp,iat,natyp,mproj
  real(gp) :: minrad
  real(gp), dimension(3,3) :: hij
  real(gp), dimension(2,2,3) :: offdiagarr
  character(len=500) :: name_xc1, name_xc2

!!$  write(*,'(1x,a)')&
!!$       ' Atom    N.Electr.  PSP Code  Radii: Coarse     Fine  CoarsePSP    Calculated   File'

!!$  do ityp=1,atoms%ntypes
!!$     !control the hardest gaussian
!!$     minrad=1.e10_gp
!!$     do i=0,4
!!$        if (atoms%psppar(i,0,ityp)/=0._gp) then
!!$           minrad=min(minrad,atoms%psppar(i,0,ityp))
!!$        end if
!!$     end do
!!$     !control whether the grid spacing is too high
!!$     if (hmax > 2.5_gp*minrad) then
!!$        write(*,'(1x,a)')&
!!$             'WARNING: The grid spacing value may be too high to treat correctly the above pseudo.' 
!!$        write(*,'(1x,a,f5.2,a)')&
!!$             '         Results can be meaningless if hgrid is bigger than',2.5_gp*minrad,&
!!$             '. At your own risk!'
!!$     end if
!!$
!!$     if (atoms%radii_cf(ityp, 1) == UNINITIALIZED(1.0_gp)) then
!!$        message='         X              '
!!$     else
!!$        message='                   X ' 
!!$     end if
!!$     write(*,'(1x,a6,8x,i3,5x,i3,10x,3(1x,f8.5),a)')&
!!$          trim(atoms%atomnames(ityp)),atoms%nelpsp(ityp),atoms%npspcode(ityp),&
!!$          radii_cf(ityp,1),radii_cf(ityp,2),radii_cf(ityp,3),message
!!$  end do
  !print *,'iatsctype',atOMS%iasctype(:)

  !If no atoms...
  if (atoms%ntypes == 0) return

  !print the pseudopotential matrices
  do l=1,3
     do i=1,2
        do j=i+1,3
           offdiagarr(i,j-i,l)=0._gp
           if (l==1) then
              if (i==1) then
                 if (j==2)   offdiagarr(i,j-i,l)=-0.5_gp*sqrt(3._gp/5._gp)
                 if (j==3)   offdiagarr(i,j-i,l)=0.5_gp*sqrt(5._gp/21._gp)
              else
                 offdiagarr(i,j-i,l)=-0.5_gp*sqrt(100._gp/63._gp)
              end if
           else if (l==2) then
              if (i==1) then
                 if (j==2)   offdiagarr(i,j-i,l)=-0.5_gp*sqrt(5._gp/7._gp)
                 if (j==3)   offdiagarr(i,j-i,l)=1._gp/6._gp*sqrt(35._gp/11._gp)
              else
                 offdiagarr(i,j-i,l)=-7._gp/3._gp*sqrt(1._gp/11._gp)
              end if
           else if (l==3) then
              if (i==1) then
                 if (j==2)   offdiagarr(i,j-i,l)=-0.5_gp*sqrt(7._gp/9._gp)
                 if (j==3)   offdiagarr(i,j-i,l)=0.5_gp*sqrt(63._gp/143._gp)
              else
                 offdiagarr(i,j-i,l)=-9._gp*sqrt(1._gp/143._gp)
              end if
           end if
        end do
     end do
  end do

!  write(*,'(1x,a)')&
  !       '------------------------------------ Pseudopotential coefficients (Upper Triangular)'
  call yaml_comment('System Properties',hfill='-')
  call yaml_open_sequence('Properties of atoms in the system')
  do ityp=1,atoms%ntypes
     call yaml_sequence(advance='no')
     call yaml_map('Symbol',trim(atoms%atomnames(ityp)),advance='no')
     call yaml_comment('Type No. '//trim(yaml_toa(ityp,fmt='(i2.2)')),hfill='-')
     call yaml_map('No. of Electrons',atoms%nelpsp(ityp))
     natyp=0
     do iat=1,atoms%nat
        if (atoms%iatype(iat) == ityp) natyp=natyp+1
     end do
     call yaml_map('No. of Atoms',natyp)

     call yaml_open_map('Radii of active regions (AU)')!,flow=.true.)
       call yaml_map('Coarse',radii_cf(ityp,1),fmt='(f8.5)')
       call yaml_map('Fine',radii_cf(ityp,2),fmt='(f8.5)')
       call yaml_map('Coarse PSP',radii_cf(ityp,3),fmt='(f8.5)')
       if (atoms%radii_cf(ityp, 1) == UNINITIALIZED(1.0_gp)) then
          call yaml_map('Source','Hard-Coded')
       else
          call yaml_map('Source','PSP File')
       end if
     call yaml_close_map()

     minrad=1.e10_gp
     do i=0,4
        if (atoms%psppar(i,0,ityp)/=0._gp) then
           minrad=min(minrad,atoms%psppar(i,0,ityp))
        end if
     end do
     if (radii_cf(ityp,2) /=0.0_gp) then
        call yaml_map('Grid Spacing threshold (AU)',2.5_gp*minrad,fmt='(f5.2)')
     else
        call yaml_map('Grid Spacing threshold (AU)',1.25_gp*minrad,fmt='(f5.2)')
     end if
     !control whether the grid spacing is too high
     if (hmax > 2.5_gp*minrad) then
        call yaml_warning('Chosen Grids spacings seem too high for this atom. At you own risk!')
!!$        write(*,'(1x,a)')&
!!$             'WARNING: The grid spacing value may be too high to treat correctly the above pseudo.' 
!!$        write(*,'(1x,a,f5.2,a)')&
!!$             '         Results can be meaningless if hgrid is bigger than',2.5_gp*minrad,&
!!$             '. At your own risk!'
     end if

     select case(atoms%npspcode(ityp))
     case(2)
        call yaml_map('Pseudopotential type','GTH')
     case(3)
        call yaml_map('Pseudopotential type','HGH')
     case(10)
        call yaml_map('Pseudopotential type','HGH-K')
     end select
     if (atoms%psppar(0,0,ityp)/=0) then
        call yaml_open_map('Local Pseudo Potential (HGH convention)')
          call yaml_map('Rloc',atoms%psppar(0,0,ityp),fmt='(f9.5)')
          call yaml_map('Coefficients (c1 .. c4)',atoms%psppar(0,1:4,ityp),fmt='(f9.5)')
        call yaml_close_map()
     end if
     !see if nonlocal terms are present
     nonloc=.false.
     verify_nl: do l=1,3
        do i=3,0,-1
           j=i
           if (atoms%psppar(l,i,ityp) /= 0._gp) exit
        end do
        if (j /=0) then
           nonloc=.true.
           exit verify_nl
        end if
     end do verify_nl
     if (nonloc) then
        call yaml_open_sequence('NonLocal PSP Parameters')
        do l=1,3
           do i=3,0,-1
              j=i
              if (atoms%psppar(l,i,ityp) /= 0._gp) exit
           end do
           if (j /=0) then
              call yaml_sequence(advance='no')
              call yaml_map('Channel (l)',l-1)
              call yaml_map('Rloc',atoms%psppar(l,0,ityp),fmt='(f9.5)')
              hij=0._gp
              do i=1,j
                 hij(i,i)=atoms%psppar(l,i,ityp)
              end do
              if (atoms%npspcode(ityp) == 3) then !traditional HGH convention
                 hij(1,2)=offdiagarr(1,1,l)*atoms%psppar(l,2,ityp)
                 hij(1,3)=offdiagarr(1,2,l)*atoms%psppar(l,3,ityp)
                 hij(2,3)=offdiagarr(2,1,l)*atoms%psppar(l,3,ityp)
              else if (atoms%npspcode(ityp) == 10) then !HGH-K convention
                 hij(1,2)=atoms%psppar(l,4,ityp)
                 hij(1,3)=atoms%psppar(l,5,ityp)
                 hij(2,3)=atoms%psppar(l,6,ityp)
              end if
              call yaml_open_sequence('h_ij matrix')
                call yaml_sequence(trim(yaml_toa(hij(1,1:3),fmt='(f9.5)')))
                call yaml_sequence(trim(yaml_toa((/hij(1,2),hij(2,2),hij(2,3)/),fmt='(f9.5)')))
                call yaml_sequence(trim(yaml_toa((/hij(1,3),hij(2,3),hij(3,3)/),fmt='(f9.5)')))
              call yaml_close_sequence()
           end if
        end do
        call yaml_close_sequence()
     end if
     call numb_proj(ityp,atoms%ntypes,atoms%psppar,atoms%npspcode,mproj)
     call yaml_map('No. of projectors',mproj)

!!$     write(*,'(1x,a)')&
!!$          'Atom Name    rloc      C1        C2        C3        C4  '
!!$     do l=0,4
!!$        if (l==0) then
!!$           do i=4,0,-1
!!$              j=i
!!$              if (atoms%psppar(l,i,ityp) /= 0._gp) exit
!!$           end do
!!$           write(*,'(3x,a6,5(1x,f9.5))')&
!!$                trim(atoms%atomnames(ityp)),(atoms%psppar(l,i,ityp),i=0,j)
!!$        else
!!$           do i=3,0,-1
!!$              j=i
!!$              if (atoms%psppar(l,i,ityp) /= 0._gp) exit
!!$           end do
!!$           if (j /=0) then
!!$              write(*,'(1x,a,i0,a)')&
!!$                   '    l=',l-1,' '//'     rl        h1j       h2j       h3j '
!!$              hij=0._gp
!!$              do i=1,j
!!$                 hij(i,i)=atoms%psppar(l,i,ityp)
!!$              end do
!!$              if (atoms%npspcode(ityp) == 3) then !traditional HGH convention
!!$                 hij(1,2)=offdiagarr(1,1,l)*atoms%psppar(l,2,ityp)
!!$                 hij(1,3)=offdiagarr(1,2,l)*atoms%psppar(l,3,ityp)
!!$                 hij(2,3)=offdiagarr(2,1,l)*atoms%psppar(l,3,ityp)
!!$              else if (atoms%npspcode(ityp) == 10) then !HGH-K convention
!!$                 hij(1,2)=atoms%psppar(l,4,ityp)
!!$                 hij(1,3)=atoms%psppar(l,5,ityp)
!!$                 hij(2,3)=atoms%psppar(l,6,ityp)
!!$              end if
!!$              do i=1,j
!!$                 if (i==1) then
!!$                    write(format,'(a,2(i0,a))')"(9x,(1x,f9.5),",j,"(1x,f9.5))"
!!$                    write(*,format)atoms%psppar(l,0,ityp),(hij(i,k),k=i,j)
!!$                 else
!!$                    write(format,'(a,2(i0,a))')"(19x,",i-1,"(10x),",j-i+1,"(1x,f9.5))"
!!$                    write(*,format)(hij(i,k),k=i,j)
!!$                 end if
!!$
!!$              end do
!!$           end if
!!$        end if
!!$     end do
!!$     !control if the PSP is calculated with the same XC value
     if (atoms%ixcpsp(ityp) < 0) then
        call xc_get_name(name_xc1, atoms%ixcpsp(ityp), XC_MIXED)
     else
        call xc_get_name(name_xc1, atoms%ixcpsp(ityp), XC_ABINIT)
     end if
     if (ixc < 0) then
        call xc_get_name(name_xc2, ixc, XC_MIXED)
     else
        call xc_get_name(name_xc2, ixc, XC_ABINIT)
     end if
     call yaml_map('PSP XC','"'//trim(name_xc1)//'"')
     if (trim(name_xc1) /= trim(name_xc2)) then
        call yaml_warning('Input ixc parameter corresponds to '//trim(name_xc2)//' XC functional')
!!$        write(*,'(1x,a)')&
!!$             'WARNING: The pseudopotential file psppar."'//trim(atoms%atomnames(ityp))//'"'
!!$        write(*,'(1x,a,i0,a,i0)')&
!!$             '         contains a PSP generated with an XC id=',&
!!$             atoms%ixcpsp(ityp),' while for this run ixc=',ixc
     end if
  end do
  call yaml_close_sequence()
!!!  tt=dble(norb)/dble(nproc)
!!!  norbp=int((1.d0-eps_mach*tt) + tt)
!!!  !if (verb.eq.0) write(*,'(1x,a,1x,i0)') 'norbp=',norbp


  ! if linear scaling applied with more then InputGuess, then go read input.lin for radii
  !  if (in%linear /= 'OFF' .and. in%linear /= 'LIG') then
  !     lin%nlr=atoms%nat
  !     call allocateBasicArrays(atoms, lin)
  !     call readLinearParameters(verb, nproc, lin, atoms, atomNames)
  !  end if
END SUBROUTINE print_atomic_variables


!> Find the correct position of the nlcc parameters
subroutine nlcc_start_position(ityp,atoms,ngv,ngc,islcc)
  use module_base
  use module_types
  implicit none
  integer, intent(in) :: ityp
  type(atoms_data), intent(in) :: atoms
  integer, intent(out) :: ngv,ngc,islcc
  !local variables
  integer :: ilcc,jtyp

  ilcc=0
  do jtyp=1,ityp-1
     ngv=atoms%nlcc_ngv(jtyp)
     if (ngv /= UNINITIALIZED(ngv)) ilcc=ilcc+(ngv*(ngv+1)/2)
     ngc=atoms%nlcc_ngc(jtyp)
     if (ngc /= UNINITIALIZED(ngc)) ilcc=ilcc+(ngc*(ngc+1))/2
  end do
  islcc=ilcc

  ngv=atoms%nlcc_ngv(ityp)
  if (ngv==UNINITIALIZED(1)) ngv=0
  ngc=atoms%nlcc_ngc(ityp)
  if (ngc==UNINITIALIZED(1)) ngc=0
END SUBROUTINE nlcc_start_position

!>   Fix all the atomic occupation numbers of the atoms which has the same type
!!   look also at the input polarisation and spin
!!   look at the file of the input occupation numbers and, if exists, modify the 
!!   occupations accordingly
subroutine atomic_occupation_numbers(filename,ityp,nspin,at,nmax,lmax,nelecmax,neleconf,nsccode,mxpl,mxchg)
  use module_base
  use module_types
  implicit none
  character(len=*), intent(in) :: filename
  integer, intent(in) :: ityp,mxpl,mxchg,nspin,nmax,lmax,nelecmax,nsccode
  type(atoms_data), intent(inout) :: at
  !integer, dimension(nmax,lmax), intent(in) :: neleconf
  real(gp), dimension(nmax,lmax), intent(in) :: neleconf
  !local variables
  integer, parameter :: noccmax=2
  character(len=100) :: string
  logical :: exists,found
  integer :: iat,ichg,ispol,nsp,nspinor,ierror,jat,l,iocc,icoll,noncoll,ispin,nl,inl,m
  real(gp) :: elec
  real(gp), dimension(nmax,lmax) :: eleconf

  !control the spin
  select case(nspin)
     case(1)
        nsp=1
        nspinor=1
        noncoll=1
     case(2)
        nsp=2
        nspinor=1
        noncoll=1
     case(4)
        nsp=1
        nspinor=4
        noncoll=2
     case default
        write(*,*)' ERROR: nspin not valid:',nspin
        stop
  end select

  inquire(file=filename,exist=exists)

  !search the corresponding atom
  if (exists) then
     open(unit=91,file=filename,status='old',iostat=ierror)
     !Check the open statement
     if (ierror /= 0) then
        write(*,*)'Failed to open the existing  file: '//filename
        stop
     end if
  end if

  !here we must check of the input guess polarisation
  !control if the values are compatible with the atom configuration
  !do this for all atoms belonging to a given type
  !control the maximum polarisation allowed: consider only non-closed shells   
  do iat=1,at%nat
     !control the atomic input guess occupation number
     !if you want no semicore input guess electrons, uncomment the following line
     !at%iasctype(iat)=0
     if (at%iatype(iat) == ityp) then
        !see whether the input.occup file contains the given atom
        found=.false.
        if (exists) then
           rewind(unit=91)
           parse_inocc: do
              read(91,'(a100)',iostat=ierror)string
              if (ierror /= 0) exit parse_inocc !file ends
              read(string,*,iostat=ierror)jat
              if (ierror /=0) stop 'Error reading line'
              if (jat==iat ) then
                 found=.true.
                 exit parse_inocc
              end if
           end do parse_inocc
        end if
        call charge_and_spol(at%natpol(iat),ichg,ispol)
        if (found) then
           call read_eleconf(string,nsp,nspinor,noccmax,nelecmax,lmax,&
                at%aocc(1,iat),at%iasctype(iat))
        else
           at%iasctype(iat)=nsccode
           if (abs(ispol) > mxpl+abs(ichg)) then
              !if (iproc ==0) 
              write(*,'(1x,a,i0,a,a,2(a,i0))')&
                   'ERROR: Input polarisation of atom No.',iat,&
                   ' (',trim(at%atomnames(ityp)),') must be <=',mxpl,&
                   ', while found ',ispol
              stop 
           end if
           if (abs(ichg) > mxchg) then
              !if (iproc ==0) 
              write(*,'(1x,a,i0,a,a,2(a,i0))')&
                   'ERROR: Input charge of atom No.',iat,&
                   ' (',trim(at%atomnames(ityp)),') must be <=',mxchg,&
                   ', while found ',ichg
              stop
           end if
           !correct the electronic configuration in case there is a charge
           !if (ichg /=0) then
           call correct_semicore(nmax,lmax-1,ichg,&
                neleconf,eleconf,at%iasctype(iat))
           !end if

           call at_occnums(ispol,nsp,nspinor,nmax,lmax,nelecmax,&
                eleconf,at%aocc(1,iat))
        end if

        !check the total number of electrons
        elec=0.0_gp
        iocc=0
        do l=1,lmax
           iocc=iocc+1
           nl=nint(at%aocc(iocc,iat))
           do inl=1,nl
              do ispin=1,nsp
                 do m=1,2*l-1
                    do icoll=1,noncoll !non-trivial only for nspinor=4
                       iocc=iocc+1
                       elec=elec+at%aocc(iocc,iat)
                    end do
                 end do
              end do
           end do
        end do
        if (nint(elec) /= at%nelpsp(ityp) - ichg) then
           write(*,*)'ERROR: the total atomic charge ',elec,&
                ' is different from the PSP charge ',at%nelpsp(ityp),&
                ' plus the charge ',-ichg
           stop
        end if
     end if
  end do

  if (exists) close(unit=91)

END SUBROUTINE atomic_occupation_numbers


!> Define the descriptors of the orbitals from a given norb
!! It uses the cubic strategy for partitioning the orbitals
subroutine orbitals_descriptors_forLinear(iproc,nproc,norb,norbu,norbd,nspin,nspinor,nkpt,kpt,wkpt,orbs)
  use module_base
  use module_types
  implicit none
  integer, intent(in) :: iproc,nproc,norb,norbu,norbd,nkpt,nspin
  integer, intent(in) :: nspinor
  type(orbitals_data), intent(out) :: orbs
  real(gp), dimension(nkpt), intent(in) :: wkpt
  real(gp), dimension(3,nkpt), intent(in) :: kpt
  !local variables
  character(len=*), parameter :: subname='orbitals_descriptors'
  integer :: iorb,jproc,norb_tot,ikpt,i_stat,jorb,ierr,i_all,iiorb
  integer :: mpiflag
  logical, dimension(:), allocatable :: GPU_for_orbs
  integer, dimension(:,:), allocatable :: norb_par !(with k-pts)


  allocate(orbs%norb_par(0:nproc-1+ndebug,0:nkpt),stat=i_stat)
  call memocc(i_stat,orbs%norb_par,'orbs%norb_par',subname)

  !assign the value of the k-points
  orbs%nkpts=nkpt
  !allocate vectors related to k-points
  allocate(orbs%kpts(3,orbs%nkpts+ndebug),stat=i_stat)
  call memocc(i_stat,orbs%kpts,'orbs%kpts',subname)
  allocate(orbs%kwgts(orbs%nkpts+ndebug),stat=i_stat)
  call memocc(i_stat,orbs%kwgts,'orbs%kwgts',subname)
  orbs%kpts(:,1:nkpt) = kpt(:,:)
  orbs%kwgts(1:nkpt) = wkpt(:)

  ! Change the wavefunctions to complex if k-points are used (except gamma).
  orbs%nspinor=nspinor
  if (nspinor == 1) then
     if (maxval(abs(orbs%kpts)) > 0._gp) orbs%nspinor=2
     !nspinor=2 !fake, used for testing with gamma
  end if
  orbs%nspin = nspin

  !initialise the array
  do jproc=0,nproc-1
     orbs%norb_par(jproc,0)=0 !size 0 nproc-1
  end do

  !create an array which indicate which processor has a GPU associated 
  !from the viewpoint of the BLAS routines (deprecated, not used anymore)
  if (.not. GPUshare) then
     allocate(GPU_for_orbs(0:nproc-1+ndebug),stat=i_stat)
     call memocc(i_stat,GPU_for_orbs,'GPU_for_orbs',subname)
     
     if (nproc > 1) then
        call MPI_ALLGATHER(GPUconv,1,MPI_LOGICAL,GPU_for_orbs(0),1,MPI_LOGICAL,&
             bigdft_mpi%mpi_comm,ierr)
     else
        GPU_for_orbs(0)=GPUconv
     end if
     
     i_all=-product(shape(GPU_for_orbs))*kind(GPU_for_orbs)
     deallocate(GPU_for_orbs,stat=i_stat)
     call memocc(i_stat,i_all,'GPU_for_orbs',subname)
  end if

  allocate(norb_par(0:nproc-1,orbs%nkpts+ndebug),stat=i_stat)
  call memocc(i_stat,norb_par,'norb_par',subname)

  !old system for calculating k-point repartition
!!$  call parallel_repartition_with_kpoints(nproc,orbs%nkpts,norb,orbs%norb_par)
!!$
!!$  !check the distribution
!!$  norb_tot=0
!!$  do jproc=0,iproc-1
!!$     norb_tot=norb_tot+orbs%norb_par(jproc)
!!$  end do
!!$  !reference orbital for process
!!$  orbs%isorb=norb_tot
!!$  do jproc=iproc,nproc-1
!!$     norb_tot=norb_tot+orbs%norb_par(jproc)
!!$  end do
!!$
!!$  if(norb_tot /= norb*orbs%nkpts) then
!!$     write(*,*)'ERROR: partition of orbitals incorrect, report bug.'
!!$     write(*,*)orbs%norb_par(:),norb*orbs%nkpts
!!$     stop
!!$  end if
!!$
!!$  !calculate the k-points related quantities
!!$  allocate(mykpts(orbs%nkpts+ndebug),stat=i_stat)
!!$  call memocc(i_stat,mykpts,'mykpts',subname)
!!$
!!$  call parallel_repartition_per_kpoints(iproc,nproc,orbs%nkpts,norb,orbs%norb_par,&
!!$       orbs%nkptsp,mykpts,norb_par)
!!$  if (orbs%norb_par(iproc) >0) then
!!$     orbs%iskpts=mykpts(1)-1
!!$  else
!!$     orbs%iskpts=0
!!$  end if
!!$  i_all=-product(shape(mykpts))*kind(mykpts)
!!$  deallocate(mykpts,stat=i_stat)
!!$  call memocc(i_stat,i_all,'mykpts',subname)

  !new system for k-point repartition
  call kpts_to_procs_via_obj(nproc,orbs%nkpts,norb,norb_par)
  !assign the values for norb_par and check the distribution
  norb_tot=0
  do jproc=0,nproc-1
     if (jproc==iproc) orbs%isorb=norb_tot
     do ikpt=1,orbs%nkpts
        orbs%norb_par(jproc,0)=orbs%norb_par(jproc,0)+norb_par(jproc,ikpt)
     end do
     norb_tot=norb_tot+orbs%norb_par(jproc,0)
  end do

  if(norb_tot /= norb*orbs%nkpts) then
     write(*,*)'ERROR: partition of orbitals incorrect, report bug.'
     write(*,*)orbs%norb_par(:,0),norb*orbs%nkpts
     stop
  end if


  !allocate(orbs%ikptsp(orbs%nkptsp+ndebug),stat=i_stat)
  !call memocc(i_stat,orbs%ikptsp,'orbs%ikptsp',subname)
  !orbs%ikptsp(1:orbs%nkptsp)=mykpts(1:orbs%nkptsp)

  !this array will be reconstructed in the orbitals_communicators routine
  i_all=-product(shape(norb_par))*kind(norb_par)
  deallocate(norb_par,stat=i_stat)
  call memocc(i_stat,i_all,'norb_par',subname)

  !assign the values of the orbitals data
  orbs%norb=norb
  orbs%norbp=orbs%norb_par(iproc,0)
  orbs%norbu=norbu
  orbs%norbd=norbd

  ! Modify these values
  call repartitionOrbitals2(iproc, nproc, orbs%norb, orbs%norb_par, orbs%norbp, orbs%isorb)


  allocate(orbs%iokpt(orbs%norbp+ndebug),stat=i_stat)
  call memocc(i_stat,orbs%iokpt,'orbs%iokpt',subname)

  !assign the k-point to the given orbital, counting one orbital after each other
  jorb=0
  do ikpt=1,orbs%nkpts
     do iorb=1,orbs%norb
        jorb=jorb+1 !this runs over norb*nkpts values
        if (jorb > orbs%isorb .and. jorb <= orbs%isorb+orbs%norbp) then
           orbs%iokpt(jorb-orbs%isorb)=ikpt
        end if
     end do
  end do

  !allocate occupation number and spinsign
  !fill them in normal way
  allocate(orbs%occup(orbs%norb*orbs%nkpts+ndebug),stat=i_stat)
  call memocc(i_stat,orbs%occup,'orbs%occup',subname)
  allocate(orbs%spinsgn(orbs%norb*orbs%nkpts+ndebug),stat=i_stat)
  call memocc(i_stat,orbs%spinsgn,'orbs%spinsgn',subname)
  orbs%occup(1:orbs%norb*orbs%nkpts)=1.0_gp 
  do ikpt=1,orbs%nkpts
     do iorb=1,orbs%norbu
        orbs%spinsgn(iorb+(ikpt-1)*orbs%norb)=1.0_gp
     end do
     do iorb=1,orbs%norbd
        orbs%spinsgn(iorb+orbs%norbu+(ikpt-1)*orbs%norb)=-1.0_gp
     end do
  end do

  !put a default value for the fermi energy
  orbs%efermi = UNINITIALIZED(orbs%efermi)
  !and also for the gap
  orbs%HLgap = UNINITIALIZED(orbs%HLgap)

  ! allocate inwhichlocreg

  allocate(orbs%inwhichlocreg(orbs%norb*orbs%nkpts),stat=i_stat)
  call memocc(i_stat,orbs%inwhichlocreg,'orbs%inwhichlocreg',subname)
  ! default for inwhichlocreg
  orbs%inwhichlocreg = 1

  !nullify(orbs%inwhichlocregP)

  !allocate the array which assign the k-point to processor in transposed version
  allocate(orbs%ikptproc(orbs%nkpts+ndebug),stat=i_stat)
  call memocc(i_stat,orbs%ikptproc,'orbs%ikptproc',subname)

  !initialize the starting point of the potential for each orbital (to be removed?)
  allocate(orbs%ispot(orbs%norbp),stat=i_stat)
  call memocc(i_stat,orbs%ispot,'orbs%ispot',subname)


  ! Define two new arrays:
  ! - orbs%isorb_par is the same as orbs%isorb, but every process also knows
  !   the reference orbital of each other process.
  ! - orbs%onWhichMPI indicates on which MPI process a given orbital
  !   is located.
  allocate(orbs%isorb_par(0:nproc-1), stat=i_stat)
  call memocc(i_stat, orbs%isorb_par, 'orbs%isorb_par', subname)
  allocate(orbs%onWhichMPI(sum(orbs%norb_par(:,0))), stat=i_stat)
  call memocc(i_stat, orbs%onWhichMPI, 'orbs%onWhichMPI', subname)
  iiorb=0
  orbs%isorb_par=0
  do jproc=0,nproc-1
      do iorb=1,orbs%norb_par(jproc,0)
          iiorb=iiorb+1
          orbs%onWhichMPI(iiorb)=jproc
      end do
      if(iproc==jproc) then
          orbs%isorb_par(jproc)=orbs%isorb
      end if
  end do
  call MPI_Initialized(mpiflag,ierr)
  if(mpiflag /= 0 .and. nproc > 1) call mpiallred(orbs%isorb_par(0), nproc, mpi_sum, bigdft_mpi%mpi_comm, ierr)

END SUBROUTINE orbitals_descriptors_forLinear


!> Routine which assign to each processor the repartition of nobj*nkpts objects
subroutine kpts_to_procs_via_obj(nproc,nkpts,nobj,nobj_par)
  use module_base
  implicit none
  integer, intent(in) :: nproc,nkpts,nobj
  integer, dimension(0:nproc-1,nkpts), intent(out) :: nobj_par
  !local varaibles
  logical :: intrep
  integer :: jproc,ikpt,iobj,nobjp_max_kpt,nprocs_with_floor,jobj,nobjp
  integer :: jkpt,nproc_per_kpt,nproc_left,kproc,nkpt_per_proc,nkpts_left
  real(gp) :: robjp,rounding_ratio

  !decide the naive number of objects which should go to each processor.
  robjp=real(nobj,gp)*real(nkpts,gp)/real(nproc,gp)
  !print *,'hereweare',robjp,nobj   
  !maximum number of objects which has to go to each processor per k-point
  nobjp_max_kpt=ceiling(modulo(robjp-epsilon(1.0_gp),real(nobj,gp)))


!see the conditions for the integer repartition of k-points
  if (nobjp_max_kpt == nobj .or. (nobjp_max_kpt==1 .and. robjp < 1.0_gp)) then
     intrep=.true.
     rounding_ratio=0.0_gp
     nprocs_with_floor=0
  else
     intrep=.false.
     !the repartition is not obvious, some processors take nobj_max_kpt objects, others take the previous integer.
     !to understand how many, we round the percentage of processors which is given by
     rounding_ratio=(robjp-real(floor(robjp)))
     !then this is the number of processors which will take the floor
     nprocs_with_floor=ceiling((1.0_gp-rounding_ratio)*real(nproc,gp))!nproc-(nobj*nkpts-floor(robjp)*nproc)
     !print *,'rounding_ratio,nprocs_with_floor',rounding_ratio,nprocs_with_floor
     if (nprocs_with_floor > nproc) stop 'ERROR: should not happen'
     !if (nprocs_with_floor == nproc) nprocs_with_floor=nproc-1
  end if

  !start separating the objects for the repartition which is suggested by rounding_ratio and nprocs_with_floor
  nobj_par(0:nproc-1,1:nkpts)=0
  !integer repartition
  if (intrep) then 
     !strategy for the repartition
     if (nproc >= nkpts) then
        !decide in how many processors a single k-point can be partitioned
        nproc_per_kpt=max((nproc-1),1)/nkpts !this is the minimum
        !count how many processors are left that way
        !distribute the k-point among these
        nproc_left=nproc-nproc_per_kpt*nkpts
        ikpt=0
        jproc=0
        !print *,'qui',nproc_left,nproc_per_kpt
        do kproc=0,nproc_left-1
           ikpt=ikpt+1
           if (ikpt > nkpts) stop 'ERROR: also this should not happen3'
           do iobj=0,nobj-1
              nobj_par(jproc+modulo(iobj,nproc_per_kpt+1),ikpt)=nobj_par(jproc+modulo(iobj,nproc_per_kpt+1),ikpt)+1
           end do
           jproc=jproc+nproc_per_kpt+1
        end do
        !print *,'ciao'
        if ((nproc_per_kpt+1)*nproc_left < nproc) then
           do jproc=(nproc_per_kpt+1)*nproc_left,nproc-1,nproc_per_kpt
              ikpt=ikpt+1
              !print *,'passed through here',modulo(nproc,nkpts),nkpts,ikpt,nproc_per_kpt,nproc,jproc,nproc_left
              if (ikpt > nkpts .or. jproc > nproc-1) stop 'ERROR: also this should not happen3b'
              do iobj=0,nobj-1
                 nobj_par(jproc+modulo(iobj,nproc_per_kpt),ikpt)=nobj_par(jproc+modulo(iobj,nproc_per_kpt),ikpt)+1
              end do
           end do
        end if
        !print *,'passed through here',modulo(nproc,nkpts),nkpts,ikpt,nproc_per_kpt,nproc
     else
        !decide in how many kpoints single processor can be partitioned
        nkpt_per_proc=max((nkpts-1),1)/nproc !this is the minimum
        !count how many k-points are left that way
        !distribute the processors among these
        nkpts_left=nkpts-nkpt_per_proc*nproc
        ikpt=1
        jproc=-1
        !print *,'qui',nkpts_left,nkpts_per_proc
        do jkpt=1,nkpts_left
           jproc=jproc+1
           if (jproc > nproc-1) stop 'ERROR: also this should not happen4'
           do iobj=0,(nobj)*(nkpt_per_proc+1)-1
              nobj_par(jproc,ikpt+modulo(iobj,nkpt_per_proc+1))=nobj_par(jproc,ikpt+modulo(iobj,nkpt_per_proc+1))+1
           end do
           ikpt=ikpt+nkpt_per_proc+1
        end do
        !print *,'ciao'
        if ((nkpt_per_proc+1)*nkpts_left < nkpts) then
           do ikpt=(nkpt_per_proc+1)*nkpts_left+1,nkpts,nkpt_per_proc
              jproc=jproc+1
              !print *,'passed through here',modulo(nproc,nkpts),nkpts,ikpt,nproc_per_kpt,nproc,jproc,nproc_left
              if (ikpt > nkpts .or. jproc > nproc-1) stop 'ERROR: also this should not happen4b'
              do iobj=0,(nobj)*(nkpt_per_proc)-1
                 nobj_par(jproc,ikpt+modulo(iobj,nkpt_per_proc))=nobj_par(jproc,ikpt+modulo(iobj,nkpt_per_proc))+1
              end do
           end do
        end if
           !print *,'passed through here',modulo(nproc,nkpts),nkpts,ikpt,nproc_per_kpt,nproc
     end if
  else
     !non-integer repartition
     iobj=0
     ikpt=0
     do jproc=0,nproc-2 !leave the last processor at the end
        nobjp=floor(robjp)
        !respect the rounding ratio
        if (nproc-jproc > nprocs_with_floor) nobjp=nobjp+1
        !print *,'jproc,nobjp',jproc,nobjp,nkpts,nobj,nkpts*nobj,iobj,nprocs_with_floor
        do jobj=1,nobjp
           if (modulo(iobj,nobj) ==0) ikpt=ikpt+1
           iobj=iobj+1
           if (iobj > nobj*nkpts) stop 'ERROR: also this should not happen'
           nobj_par(jproc,ikpt)=nobj_par(jproc,ikpt)+1
        end do
     end do
     !in the last processor we put the objects which are lacking
     nobjp=nobj*nkpts-iobj
     do jobj=1,nobjp
        if (modulo(iobj,nobj) ==0) ikpt=ikpt+1
        iobj=iobj+1
        !print *,'finished',jobj,nobjp,iobj,nobj*nkpts,jproc,ikpt
        if (iobj > nobj*nkpts) stop 'ERROR: also this should not happen2'
        nobj_par(nproc-1,ikpt)=nobj_par(nproc-1,ikpt)+1
     end do
  end if
END SUBROUTINE kpts_to_procs_via_obj

subroutine components_kpt_distribution(nproc,nkpts,norb,nvctr,norb_par,nvctr_par)
  use module_base
  implicit none
  integer, intent(in) :: nproc,nkpts,nvctr,norb
  integer, dimension(0:nproc-1,nkpts), intent(in) :: norb_par
  integer, dimension(0:nproc-1,nkpts), intent(out) :: nvctr_par
  !local variables
  integer :: ikpt,jsproc,jeproc,kproc,icount,ivctr,jproc,numproc
  real(gp) :: strprc,endprc

  ! This variable qas not initialized...
  icount=0

  !for any of the k-points find the processors which have such k-point associated
  call to_zero(nproc*nkpts,nvctr_par(0,1))

  do ikpt=1,nkpts
     jsproc=UNINITIALIZED(1)
     jeproc=UNINITIALIZED(1)
     find_start: do jproc=0,nproc-1
        if(norb_par(jproc,ikpt) > 0) then 
           jsproc=jproc
           exit find_start
        end if
     end do find_start
     if (jsproc == UNINITIALIZED(1)) stop 'ERROR in kpt assignments'
     if(norb_par(jsproc,ikpt) /= norb) then
        strprc=real(norb_par(jsproc,ikpt),gp)/real(norb,gp)     
     else
        strprc=1.0_gp
     end if
     if (ikpt < nkpts) then
        find_end: do jproc=jsproc,nproc-1
           if(norb_par(jproc,ikpt+1) > 0) then
              if (norb_par(jproc,ikpt)==0) then
                 jeproc=jproc-1
              else
                 jeproc=jproc
              end if
              exit find_end
           end if
        end do find_end
        if (jeproc == UNINITIALIZED(1)) stop 'ERROR in kpt assignments'
     else
        jeproc=nproc-1
     end if
     if (jeproc /= jsproc) then
        endprc=real(norb_par(jeproc,ikpt),gp)/real(norb,gp)     
     else
        endprc=0.0_gp
     end if
     !if the number of processors is bigger than the number of orbitals this means 
     !that strprc and endprc are not correctly evaluated
     !evaluate the percentace on the number of components
     if (jeproc-jsproc+1 > norb) then
        strprc=1.0_gp/real(jeproc-jsproc+1,gp)
        endprc=strprc
     end if
     !assign the number of components which corresponds to the same orbital distribution
     numproc=jeproc-jsproc+1
     icount=0

     !print *,'kpoint',ikpt,jsproc,jeproc,strprc,endprc,ceiling(strprc*real(nvctr,gp)),nvctr
     !start filling the first processor
     ivctr=min(ceiling(strprc*real(nvctr,gp)-epsilon(1.0_gp)),nvctr)
     nvctr_par(jsproc,ikpt)=ivctr!min(ceiling(strprc*real(nvctr,gp)),nvctr)
     fill_array: do 
        if (ivctr==nvctr) exit fill_array
        icount=icount+1
        kproc=jsproc+modulo(icount,numproc)
        !put the floor of the components to the first processor
        if (strprc /= 1.0_gp .and. kproc==jsproc .and. &
             nvctr_par(kproc,ikpt)==ceiling(strprc*real(nvctr,gp)-epsilon(1.0_gp))) then
           !do nothing, skip away
        else
           nvctr_par(kproc,ikpt)=&
                nvctr_par(kproc,ikpt)+1
           ivctr=ivctr+1
        end if
     end do fill_array
     !print '(a,i3,i3,i6,2(1pe25.17),i7,20i5)','here',ikpt,jsproc,jeproc,strprc,endprc,sum(nvctr_par(:,ikpt)),nvctr_par(:,ikpt)
     !print '(a,i3,i3,i6,2(1pe25.17),i7,20i5)','there',ikpt,jsproc,jeproc,strprc,endprc,sum(nvctr_par(:,ikpt)),norb_par(:,ikpt)
  end do

END SUBROUTINE components_kpt_distribution


!> Check the distribution of k points over the processors
subroutine check_kpt_distributions(nproc,nkpts,norb,ncomp,norb_par,ncomp_par,info,lub_orbs,lub_comps)
  use module_base
  implicit none
  integer, intent(in) :: nproc,nkpts,norb,ncomp
  integer, dimension(0:nproc-1,nkpts), intent(in) :: norb_par
  integer, dimension(0:nproc-1,nkpts), intent(in) :: ncomp_par
  integer, intent(inout) :: info
  integer, intent(out) :: lub_orbs,lub_comps
  !local variables
  character(len=*), parameter :: subname='check_kpt_distributions'
  logical :: notcompatible,couldbe
  integer :: ikpt,jproc,norbs,ncomps,i_all,i_stat,kproc,ieproc,isproc,jkpt
  integer, dimension(:,:), allocatable :: load_unbalancing
  !before printing the distribution schemes, check that the two distributions contain
  !the same k-points
  if (info == 0) call print_distribution_schemes(6,nproc,nkpts,norb_par,ncomp_par)

  do ikpt=1,nkpts
     isproc=UNINITIALIZED(1)
     find_isproc : do kproc=0,nproc-1
        if (ncomp_par(kproc,ikpt) > 0) then
           isproc=kproc
           exit find_isproc
        end if
     end do find_isproc
     if (isproc == UNINITIALIZED(1)) stop 'ERROR(check_kpt_distributions): isproc cannot be found'
     ieproc=UNINITIALIZED(1)
     find_ieproc : do kproc=nproc-1,0,-1
        if (ncomp_par(kproc,ikpt) > 0) then
           ieproc=kproc
           exit find_ieproc
        end if
     end do find_ieproc
     if (ieproc == UNINITIALIZED(1)) stop 'ERROR(check_kpt_distributions): ieproc cannot be found'

     norbs=0
     ncomps=0
     do jproc=0,nproc-1
        !count the total number of components
        norbs=norbs+norb_par(jproc,ikpt)
        ncomps=ncomps+ncomp_par(jproc,ikpt)
        notcompatible=(ncomp_par(jproc,ikpt) == 0 .neqv. norb_par(jproc,ikpt) == 0) 
        !check whether there are only 0 orbitals
        if (notcompatible .and. norb_par(jproc,ikpt)==0) then
           !if the processor is the last one then there should not be other k-points on this processors
           couldbe=.false.
           if (jproc == ieproc) then
              couldbe=.true.
              do jkpt=ikpt+1,nkpts
                 couldbe=couldbe .and. (norb_par(jproc,jkpt) ==0 .and. ncomp_par(jproc,jkpt)==0)
              end do
           end if
           if ((isproc < jproc .and. jproc < ieproc) .or. couldbe) notcompatible=.false.
        end if
        if (notcompatible) then     
           if (info == 0) write(*,*)' ERROR: processor ', jproc,' kpt,',ikpt,&
                'have components and orbital distributions not compatible'
           info=1
           return
           !call MPI_ABORT(bigdft_mpi%mpi_comm, ierr)
        end if
     end do
     if (norb/=norbs .or. ncomps /= ncomp) then
        if (info == 0) write(*,*)' ERROR: kpt,',ikpt,&
             'has components or orbital distributions not correct'
        info=2
        return
        !call MPI_ABORT(bigdft_mpi%mpi_comm, ierr)
     end if
  end do

  allocate(load_unbalancing(0:nproc-1,2+ndebug),stat=i_stat)
  call memocc(i_stat,load_unbalancing,'load_unbalancing',subname)

  do jproc=0,nproc-1
     load_unbalancing(jproc,:)=0
     do ikpt=1,nkpts
        load_unbalancing(jproc,1)=load_unbalancing(jproc,1)+norb_par(jproc,ikpt)
        load_unbalancing(jproc,2)=load_unbalancing(jproc,2)+ncomp_par(jproc,ikpt)
     end do
  end do

  !calculate the maximum load_unbalancing
  lub_orbs=0
  lub_comps=0
  do jproc=0,nproc-1
     do kproc=0,nproc-1
        lub_orbs=max(lub_orbs,load_unbalancing(jproc,1)-load_unbalancing(kproc,1))
        lub_comps=max(lub_comps,load_unbalancing(jproc,2)-load_unbalancing(kproc,2))
     end do
  end do

  if (info==0) write(*,*)' Kpoints Distribuitions are compatible, load unbalancings, orbs,comps:',lub_orbs,&
       '/',max(minval(load_unbalancing(:,1)),1),lub_comps,'/',minval(load_unbalancing(:,2))
  info=0
  i_all=-product(shape(load_unbalancing))*kind(load_unbalancing)
  deallocate(load_unbalancing,stat=i_stat)
  call memocc(i_stat,i_all,'load_unbalancing',subname)


END SUBROUTINE check_kpt_distributions

!>routine which associates to any of the processor a given number of objects
!! depending of the number of processors and k-points
subroutine parallel_repartition_with_kpoints(nproc,nkpts,nobj,nobj_par)
  use module_base
  implicit none
  integer, intent(in) :: nkpts,nobj,nproc
  integer, dimension(0:nproc-1), intent(out) :: nobj_par
  !local variables
  integer :: n_i,n_ip,rs_i,N_a,N_b,N_c,ikpt,jproc,i,ntmp
!!$  real(gp) :: rtmp

  ! Strategy to divide between k points.
  ! There is an nproc length to divide into orbs%nkpts segments.
  ! Segment (ikpt - 1) expand in 0 <= r_i < r_ip <= nproc.
  ! where r_i and r_ip are real values. There are two possibilities:
  !  - We can write r_i <= n_i <= n_ip <= r_ip with n_i and n_ip integers ;
  !  - or r_i <= n_i and n_ip <= r_ip and n_i = n_ip + 1.
  ! For both cases, we can divide nobj into the partition (real values):
  !  - N_a = (n_i - r_i)*nobj*nkpts/nproc (the initial part);
  !  - N_b = max((n_ip - n_i)*nobj*nkpts / nproc, 0) (the naive part, the only one if nkpts is a multiple of nproc);
  !  - N_c = (r_ip - n_ip) * nobj * orbs%nkpts / nproc (the final part);
  ! Before going to integer values, we have r_i = (ikpt - 1) * nproc / orbs%nkpts (the naive division)
  ! and r_ip = (ikpt) * nproc / orbs%nkpts (the segment endpoint)
  ! So N_a and N_b can be simplified and written instead:
  !  - N_a = int(nobj * (n_i * orbs%nkpts - (ikpt - 1) * nproc) / nproc);
  !  - N_c = int(nobj * ((ikpt) * nproc - n_ip * orbs%nkpts) / nproc)
  !  - N_b = nobj - N_a - N_c 
  ! After, if N_a > 0, we put this quantity to proc n_i - 1, if N_c > 0
  ! we put its quantity to proc n_ip ; and finally N_b is distributed
  ! among [n_i;n_ip[ procs.

  nobj_par(:)=0
  do ikpt=1,nkpts
     ! Calculation of n_i and n_ip, rs_i = r_i * orbs%nkpts to avoid rounding.
     rs_i=(ikpt-1)*nproc !integer variable for rounding purposes

     if (mod(rs_i,nkpts) == 0) then
        n_i=rs_i/nkpts 
     else
        n_i=rs_i/nkpts+1
     end if

     rs_i=ikpt*nproc
     n_ip=rs_i/nkpts
!!$     print *,'ikpt,ni,nip',ikpt,n_i,n_ip
     ! Calculation of N_a, N_b and N_c from given n_i and n_ip.
     if (n_ip >= n_i) then
        ntmp = (n_i*nkpts-(ikpt-1)*nproc) * nobj
        if (modulo(ntmp, nproc) == 0) then
           N_a = ntmp / nproc
        else
           N_a = (ntmp - modulo(ntmp, nproc) + nproc) / nproc
        end if
!!$        ntmp=n_i*nkpts-(ikpt-1)*nproc
!!$        rtmp=real(nobj,gp)/real(nproc,gp)
!!$        rtmp=rtmp*real(ntmp,gp)
!!$        N_a=floor(rtmp)
!!$        if (iproc == 0) print *,'ikpts,rtmp',ikpt,rtmp
        ntmp = (ikpt*nproc-n_ip*nkpts) * nobj
        if (modulo(ntmp, nproc) == 0) then
           N_c = ntmp / nproc
        else
           N_c = (ntmp - modulo(ntmp, nproc) + nproc) / nproc
        end if

!!$        ntmp=ikpt*nproc-n_ip*nkpts
!!$        rtmp=real(nobj,gp)/real(nproc,gp)
!!$        rtmp=rtmp*real(ntmp,gp)
!!$        N_c=ceiling(rtmp)
!!$        if (iproc == 0) print *,'ikpts,rtmp2',ikpt,rtmp,N_a,N_c
        !the corrections above are to avoid the 32 bit integer overflow
        !N_a=nint(real(nobj*(n_i*nkpts-(ikpt-1)*nproc),gp)/real(nproc,gp))
        !N_c=nint(real(nobj*(ikpt*nproc-n_ip*nkpts),gp)/real(nproc,gp))
     else
        N_c=nobj/2
        N_a=nobj-N_c
     end if
     N_b=nobj-N_a-N_c
     if (N_b == -1) then
        N_c = N_c - 1
        N_b = 0
     end if
!!$     write(*,*) ikpt, N_a, N_b, N_c
     if (nkpts > 1 .and. N_b < n_ip - n_i) stop 'ERROR:parallel_repartion_with_kpoints'
     !assign to procs the objects.
     if (N_a>0) nobj_par(n_i-1)=nobj_par(n_i-1)+N_a
     if (N_b>0) then
        do i=0,N_b-1
           jproc=n_i+mod(i,n_ip-n_i)
           nobj_par(jproc)=nobj_par(jproc)+1
        end do
     end if
     if (N_c>0) nobj_par(n_ip)=nobj_par(n_ip)+N_c
  end do
END SUBROUTINE parallel_repartition_with_kpoints


subroutine parallel_repartition_per_kpoints(iproc,nproc,nkpts,nobj,nobj_par,&
     nkptsp,mykpts,nobj_pkpt)
  implicit none
  integer, intent(in) :: iproc,nproc,nkpts,nobj
  integer, dimension(0:nproc-1), intent(in) :: nobj_par
  integer, intent(out) :: nkptsp
  integer, dimension(nkpts), intent(out) :: mykpts
  integer, dimension(0:nproc-1,nkpts), intent(out) :: nobj_pkpt
  !local variables
  integer :: ikpts,jproc,jobj,norb_tot,iorbp

  !initialise the array
  do ikpts=1,nkpts
     do jproc=0,nproc-1
        nobj_pkpt(jproc,ikpts)=0 
     end do
  end do

  !assign the k-point, counting one object after each other
  jobj=1
  ikpts=1
  !print *,'here',nobj_par(:)
  do jproc=0,nproc-1
     do iorbp=1,nobj_par(jproc)
        nobj_pkpt(jproc,ikpts)=nobj_pkpt(jproc,ikpts)+1
        if (mod(jobj,nobj)==0) then
           ikpts=ikpts+1
        end if
        jobj=jobj+1
     end do
  end do
  !some checks
  if (nobj /= 0) then
     !check the distribution
     do ikpts=1,nkpts
        !print *,'partition',ikpts,orbs%nkpts,'ikpts',nobj_pkpt(:,ikpts)
        norb_tot=0
        do jproc=0,nproc-1
           norb_tot=norb_tot+nobj_pkpt(jproc,ikpts)
        end do
        if(norb_tot /= nobj) then
           write(*,*)'ERROR: partition of objects incorrect, kpoint:',ikpts
           stop
        end if
     end do
  end if

  !calculate the number of k-points treated by each processor in both
  ! the component distribution and the orbital distribution.
  nkptsp=0
  do ikpts=1,nkpts
     if (nobj_pkpt(iproc,ikpts) /= 0) then
        nkptsp=nkptsp+1
        mykpts(nkptsp) = ikpts
     end if
  end do

END SUBROUTINE parallel_repartition_per_kpoints

subroutine pawpatch_from_file( filename, atoms,ityp, paw_tot_l, &
     paw_tot_q, paw_tot_coefficients, paw_tot_matrices, &
     storeit)
  use module_base
  use module_types
  implicit none
  character(len=*), intent(in) :: filename
  type(atoms_data), intent(inout) :: atoms
  integer , intent(IN):: ityp 
  integer , intent(INOUT):: paw_tot_l, paw_tot_q, paw_tot_coefficients, paw_tot_matrices
  logical, intent(in) :: storeit

!! local variables  
  character(len=*), parameter :: subname='pawpatch_from_file'
  integer :: npawl, ipawl, paw_l, i_stat
  integer :: paw_nofgaussians, paw_nofchannels, il, ierror, ig
  real(gp) :: paw_greal, paw_gimag, paw_ccoeff, paw_scoeff, dumpaw
  character(len=100) :: string

  !parameters for abscalc-paw

  if(.not. storeit) then
     !if(ityp == 1) then !this implies that the PSP are all present
     if (.not. associated(atoms%paw_NofL)) then
        allocate(atoms%paw_NofL(atoms%ntypes+ndebug), stat=i_stat)
        call memocc(i_stat,atoms%paw_NofL,'atoms%paw_NofL',subname)
     end if
     ! if (iproc.eq.0) write(*,*) 'opening PSP file ',filename
     open(unit=11,file=trim(filename),status='old',iostat=ierror)
     !Check the open statement
     if (ierror /= 0) then
        write(*,*) ': Failed to open the PAWpatch file "',&
             trim(filename),'"'
        stop
     end if
     
     !! search for paw_patch informations
     
     atoms%paw_NofL(ityp)=0
     do while(.true.)
        read(11,'(a)',iostat=ierror, END=110)  string
        if ( trim(string).eq. 'PAWPATCH') then
           exit
        endif
     end do
     !! explain_paw_psp_terms_in_atom_data()
     
     read(11,*) npawl
     
     atoms%paw_NofL(ityp) = npawl
     
     paw_tot_l = paw_tot_l + npawl
     do ipawl=1,npawl
        read(11,*) paw_l
        read(11,*) paw_greal
        read(11,*) paw_nofgaussians
        read(11,*) paw_nofchannels
        read(11,*)  string  !!  follow 300 PAW_Gimag factors
        paw_tot_q = paw_tot_q+paw_nofgaussians
        paw_tot_coefficients = paw_tot_coefficients + paw_nofchannels*paw_nofgaussians*2
        paw_tot_matrices=paw_tot_matrices+paw_nofchannels**2
        
        
        do ig=1, paw_nofgaussians
           read(11,*)  paw_gimag
        enddo
        read(11,*)  string  !!  !!  follow for each of the 7 channels 300 (cos_factor, sin_factor)  pairs
        do il=1, paw_nofchannels
           do ig=1, paw_nofgaussians
              read(11,*)  paw_ccoeff, paw_scoeff
           enddo
        enddo
        read(11,*)  string  !! pawpatch matrix
        do il=1, paw_nofchannels
           do ig=1, paw_nofchannels
              read(11,*)  dumpaw
           end do
        enddo
        read(11,*)  string  !! S  matrix
        do il=1, paw_nofchannels
           do ig=1, paw_nofchannels
              read(11,*)  dumpaw
           end do
        enddo
        
        read(11,*)  string  !! Sm1  matrix
        do il=1, paw_nofchannels
           do ig=1, paw_nofchannels
              read(11,*)  dumpaw
           end do
        enddo
     enddo
110  close(11)

  else
     if(ityp.eq.1) then
        allocate(atoms%paw_l  (paw_tot_l+ndebug), stat=i_stat)
        call memocc(i_stat,atoms%paw_l,'atoms%paw_l',subname)
        
        allocate(atoms%paw_nofchannels  (paw_tot_l+ndebug), stat=i_stat)
        call memocc(i_stat,atoms%paw_nofchannels,'atoms%paw_nofchannels',subname)
        
        allocate(atoms%paw_nofgaussians  (paw_tot_l+ndebug), stat=i_stat)
        call memocc(i_stat,atoms%paw_nofgaussians,'atoms%paw_nofgaussians',subname)
        
        allocate(atoms%paw_Greal  (paw_tot_l+ndebug), stat=i_stat)
        call memocc(i_stat,atoms%paw_Greal,'atoms%paw_Greal',subname)
        
        allocate(atoms%paw_Gimag ( paw_tot_q   +  ndebug), stat=i_stat)
        call memocc(i_stat,atoms%paw_Gimag,'atoms%paw_Gimag',subname)
        
        allocate(atoms%paw_Gcoeffs ( paw_tot_coefficients  +  ndebug), stat=i_stat)
        call memocc(i_stat,atoms%paw_Gcoeffs,'atoms%paw_Gcoeffs',subname)
        
        allocate(atoms%paw_H_matrices(paw_tot_matrices+ndebug), stat=i_stat)
        call memocc(i_stat,atoms%paw_H_matrices,'atoms%paw_H_matrices',subname)
        
        allocate(atoms%paw_S_matrices ( paw_tot_matrices  +  ndebug), stat=i_stat)
        call memocc(i_stat,atoms%paw_S_matrices,'atoms%paw_S_matrices',subname)
        
        
        allocate(atoms%paw_Sm1_matrices ( paw_tot_matrices  +  ndebug), stat=i_stat)
        call memocc(i_stat,atoms%paw_Sm1_matrices,'atoms%paw_Sm1_matrices',subname)
        
        
        paw_tot_l=0
        paw_tot_q = 0
        paw_tot_coefficients = 0
        paw_tot_matrices= 0
     endif
     
     if( atoms%paw_NofL(ityp).gt.0) then

        open(unit=11,file=trim(filename),status='old')

        do while(.true.)
           read(11,'(a)', END=220)  string
           if ( trim(string).eq. 'PAWPATCH') then
              exit
           endif
        end do
220     continue
        if(trim(string) .ne. 'PAWPATCH') then
           print *, "paw section not found re-reading  file ", filename
           close(11)
           stop
        end if
        
        read(11,*) npawl
        atoms%paw_NofL(ityp) = npawl
        
        
        do ipawl=1,npawl
           !! explain_paw_psp_terms_in_atom_data()
           read(11,*) atoms%paw_l(paw_tot_l+ipawl  )
           read(11,*) atoms%paw_greal(paw_tot_l+ipawl  )
           read(11,*) atoms%paw_nofgaussians(paw_tot_l+ipawl  )
           read(11,*) atoms%paw_nofchannels(paw_tot_l+ipawl  )
           paw_nofchannels = atoms%paw_nofchannels(paw_tot_l+ipawl  )
           paw_nofgaussians = atoms%paw_nofgaussians(paw_tot_l+ipawl  )
           read(11,'(a)')  string  !!  follow  paw_nofchannels PAW_Gimag factors
           
           do ig=1, paw_nofgaussians
              read(11,*)  atoms%paw_Gimag(paw_tot_q + ig )
           enddo
           read(11,'(a)')  string  !!  !!  follow for each of the Npaw channels  nofgaussians (cos_factor, sin_factor)  pairs
           !!print *, string, " reading  " , filename
           
           do il=1, paw_nofchannels
              do ig=1, paw_nofgaussians
                 read(11,*)  atoms%paw_Gcoeffs( paw_tot_coefficients + 2*(il-1)*paw_nofgaussians+2*ig-1) , &
                      atoms%paw_Gcoeffs( paw_tot_coefficients + 2*(il-1)*paw_nofgaussians+2*ig)
              enddo
           enddo
           read(11,'(a)')  string  !! pawpatch matrix
           !!print *, string, " reading  " , filename
           do il=1, paw_nofchannels
              do ig=1, paw_nofchannels
                 read(11,*)  dumpaw 
                 atoms%paw_H_matrices(paw_tot_matrices +(il-1)*paw_nofchannels+ig   )=dumpaw
              end do
           enddo
           read(11,'(a)')  string  !! S  matrix
           !!print *, string, " reading >>>>>  " , filename
           do il=1, paw_nofchannels
              do ig=1, paw_nofchannels
                 read(11,*)  dumpaw
                 atoms%paw_S_matrices(paw_tot_matrices +(il-1)*paw_nofchannels+ig   )=dumpaw
              end do
           enddo
           read(11,'(a)')  string  !! Sm1  matrix
           !!print *, string, " reading  " , filename
           do il=1, paw_nofchannels
              do ig=1, paw_nofchannels
                 read(11,*)  dumpaw
                 atoms%paw_Sm1_matrices(paw_tot_matrices +(il-1)*paw_nofchannels+ig   )=dumpaw
                 !!print *, dumpaw
              end do
           enddo
           paw_tot_q = paw_tot_q+paw_nofgaussians
           paw_tot_coefficients = paw_tot_coefficients + paw_nofchannels*paw_nofgaussians*2
           paw_tot_matrices=paw_tot_matrices+paw_nofchannels**2
        end do
        paw_tot_l = paw_tot_l + npawl
     end if
     close(11)
  endif
end subroutine pawpatch_from_file
  
subroutine system_signaling(iproc, signaling, gmainloop, KSwfn, tmb, energs, denspot, optloop, &
       & ntypes, radii_cf, crmult, frmult)
  use module_types
  implicit none
  integer, intent(in) :: iproc, ntypes
  logical, intent(in) :: signaling
  double precision, intent(in) :: gmainloop
  type(DFT_wavefunction), intent(inout) :: KSwfn, tmb
  type(DFT_local_fields), intent(inout) :: denspot
  type(DFT_optimization_loop), intent(inout) :: optloop
  type(energy_terms), intent(inout) :: energs
  real(gp), dimension(ntypes,3), intent(in) :: radii_cf
  real(gp), intent(in) :: crmult, frmult

  if (signaling) then
     ! Only iproc 0 has the C wrappers.
     if (iproc == 0) then
        call wf_new_wrapper(KSwfn%c_obj, KSwfn, 0)
        call wf_copy_from_fortran(KSwfn%c_obj, radii_cf, crmult, frmult)
        call wf_new_wrapper(tmb%c_obj, tmb, 1)
        call wf_copy_from_fortran(tmb%c_obj, radii_cf, crmult, frmult)
        call bigdft_signals_add_wf(gmainloop, KSwfn%c_obj, tmb%c_obj)
        call energs_new_wrapper(energs%c_obj, energs)
        call bigdft_signals_add_energs(gmainloop, energs%c_obj)
        call localfields_new_wrapper(denspot%c_obj, denspot)
        call bigdft_signals_add_denspot(gmainloop, denspot%c_obj)
        call optloop_new_wrapper(optLoop%c_obj, optLoop)
        call bigdft_signals_add_optloop(gmainloop, optLoop%c_obj)
     else
        KSwfn%c_obj   = UNINITIALIZED(KSwfn%c_obj)
        tmb%c_obj     = UNINITIALIZED(tmb%c_obj)
        denspot%c_obj = UNINITIALIZED(denspot%c_obj)
        optloop%c_obj = UNINITIALIZED(optloop%c_obj)
     end if
  else
     KSwfn%c_obj  = 0
     tmb%c_obj    = 0
  end if
END SUBROUTINE system_signaling

!> create communicators associated to the groups of size group_size
subroutine create_group_comm(base_comm,nproc_base,group_id,group_size,group_comm)
  use module_base
  use yaml_output
  implicit none
  integer, intent(in) :: base_comm,group_size,nproc_base,group_id
  integer, intent(out) :: group_comm
  !local variables
  character(len=*), parameter :: subname='create_group_comm'
  integer :: grp,ierr,i,j,base_grp,temp_comm,i_stat,i_all
  integer, dimension(:), allocatable :: group_list

  allocate(group_list(group_size+ndebug),stat=i_stat)
  call memocc(i_stat,group_list,'group_list',subname)

  !take the base group
  call MPI_COMM_GROUP(base_comm,base_grp,ierr)
  if (ierr /=0) then
     call yaml_warning('Problem in group creation, ierr:'//yaml_toa(ierr))
     call MPI_ABORT(base_comm,1,ierr)
  end if
  do i=0,nproc_base/group_size-1
     !define the new groups and thread_id
     do j=0,group_size-1
        group_list(j+1)=i*group_size+j
     enddo
     call MPI_GROUP_INCL(base_grp,group_size,group_list,grp,ierr)
     if (ierr /=0) then
        call yaml_warning('Problem in group inclusion, ierr:'//yaml_toa(ierr))
        call MPI_ABORT(base_comm,1,ierr)
     end if
     call MPI_COMM_CREATE(base_comm,grp,temp_comm,ierr)
     if (ierr /=0) then
        call yaml_warning('Problem in communicator creator, ierr:'//yaml_toa(ierr))
        call MPI_ABORT(base_comm,1,ierr)
     end if
     !print *,'i,group_id,temp_comm',i,group_id,temp_comm
     if (i.eq. group_id) group_comm=temp_comm
  enddo

  i_all=-product(shape(group_list ))*kind(group_list )
  deallocate(group_list,stat=i_stat)
  call memocc(i_stat,i_all,'group_list',subname)


end subroutine create_group_comm<|MERGE_RESOLUTION|>--- conflicted
+++ resolved
@@ -10,12 +10,8 @@
 
 !> Initialize the objects needed for the computation: basis sets, allocate required space
 subroutine system_initialization(iproc,nproc,inputpsi,input_wf_format,in,atoms,rxyz,&
-<<<<<<< HEAD
-     orbs,lorbs,Lzd,Lzd_lin,denspot,nlpspd,comms,shift,proj,radii_cf)
-=======
-     orbs,lorbs,Lzd,Lzd_lin,denspot,nlpspd,comms,lcomms,shift,proj,radii_cf,&
+     orbs,lorbs,Lzd,Lzd_lin,denspot,nlpspd,comms,shift,proj,radii_cf,&
      inwhichlocreg_old, onwhichatom_old)
->>>>>>> 5d5f4f87
   use module_base
   use module_types
   use module_interfaces, fake_name => system_initialization
