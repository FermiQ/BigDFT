!> @file
!!  Routines related to system properties
!! @author
!!    Copyright (C) 2010-2013 BigDFT group
!!    This file is distributed under the terms of the
!!    GNU General Public License, see ~/COPYING file
!!    or http://www.gnu.org/copyleft/gpl.txt .
!!    For the list of contributors, see ~/AUTHORS 


!> Initialize the objects needed for the computation: basis sets, allocate required space
subroutine system_initialization(iproc,nproc,dump,inputpsi,input_wf_format,dry_run,&
     & in,atoms,rxyz,OCLconv,&
     orbs,lnpsidim_orbs,lnpsidim_comp,lorbs,Lzd,Lzd_lin,nlpsp,comms,shift,&
     ref_frags, denspot, locregcenters, inwhichlocreg_old, onwhichatom_old,output_grid)
  use module_base
  use module_types
  use module_interfaces, fake_name => system_initialization
  use module_xc
  use module_fragments
  use vdwcorrection
  use yaml_output
  use module_atoms, only: set_symmetry_data
  use communications_base, only: comms_cubic
  use communications_init, only: orbitals_communicators
  implicit none
  integer, intent(in) :: iproc,nproc 
  logical, intent(in) :: dry_run, dump
  integer, intent(out) :: input_wf_format, lnpsidim_orbs, lnpsidim_comp
  integer, intent(inout) :: inputpsi
  type(input_variables), intent(in) :: in 
  type(atoms_data), intent(inout) :: atoms
  real(gp), dimension(3,atoms%astruct%nat), intent(inout) :: rxyz
  logical, intent(in) :: OCLconv
  type(orbitals_data), intent(inout) :: orbs, lorbs
  type(local_zone_descriptors), intent(inout) :: Lzd, Lzd_lin
  type(DFT_PSP_projectors), intent(out) :: nlpsp
  type(comms_cubic), intent(out) :: comms
  real(gp), dimension(3), intent(out) :: shift  !< shift on the initial positions
  !real(gp), dimension(atoms%astruct%ntypes,3), intent(in) :: radii_cf
  type(system_fragment), dimension(:), pointer :: ref_frags
  real(kind=8),dimension(3,atoms%astruct%nat),intent(inout),optional :: locregcenters
  integer,dimension(:),pointer,optional:: inwhichlocreg_old, onwhichatom_old
  type(DFT_local_fields), intent(out), optional :: denspot
  logical, intent(in), optional :: output_grid
  !local variables
  character(len = *), parameter :: subname = "system_initialization"
  integer :: nB,nKB,nMB,ii,iat,iorb,nspin_ig,norbe,norbsc,ifrag,nspinor
  real(gp), dimension(3) :: h_input
  logical:: present_inwhichlocreg_old, present_onwhichatom_old, output_grid_, frag_allocated, calculate_bounds
  integer, dimension(:,:), allocatable :: norbsc_arr
  real(kind=8), dimension(:), allocatable :: locrad
<<<<<<< HEAD
  integer :: ilr, iilr
  !Note proj_G should be filled for PAW:
  type(gaussian_basis),dimension(atoms%astruct%ntypes)::proj_G
=======

>>>>>>> 282edb5b
  call f_routine(id=subname)

  output_grid_ = .false.
  if (present(output_grid)) output_grid_ = output_grid

  if (iproc == 0 .and. dump) &
       & call print_atomic_variables(atoms, max(in%hx,in%hy,in%hz), &
       & in%ixc, in%dispersion)

  !grid spacings of the zone descriptors (not correct, the set is done by system size)
  Lzd=default_lzd()
  h_input=(/ in%hx, in%hy, in%hz /)
  call lzd_set_hgrids(Lzd,h_input) 

  ! Determine size alat of overall simulation cell and shift atom positions
  ! then calculate the size in units of the grid space
  call system_size(atoms,rxyz,in%crmult,in%frmult,&
       Lzd%hgrids(1),Lzd%hgrids(2),Lzd%hgrids(3),OCLconv,Lzd%Glr,shift)
  if (iproc == 0 .and. dump) &
       & call print_atoms_and_grid(Lzd%Glr, atoms, rxyz, shift, &
       & Lzd%hgrids(1),Lzd%hgrids(2),Lzd%hgrids(3))
  if (present(locregcenters)) then
      do iat=1,atoms%astruct%nat
          locregcenters(1:3,iat)=locregcenters(1:3,iat)-shift(1:3)
          if (locregcenters(1,iat)<dble(0)*lzd%hgrids(1) .or. locregcenters(1,iat)>dble(lzd%glr%d%n1)*lzd%hgrids(1) .or. &
              locregcenters(2,iat)<dble(0)*lzd%hgrids(2) .or. locregcenters(2,iat)>dble(lzd%glr%d%n2)*lzd%hgrids(2) .or. &
              locregcenters(3,iat)<dble(0)*lzd%hgrids(3) .or. locregcenters(3,iat)>dble(lzd%glr%d%n3)*lzd%hgrids(3)) then
              stop 'locregcenter outside of global box!'
          end if
      end do
  end if


  if (present(denspot)) then
     call initialize_DFT_local_fields(denspot, in%ixc, in%nspin)

     !here the initialization of dpbox can be set up
     call dpbox_set(denspot%dpbox,Lzd,denspot%xc,iproc,nproc,bigdft_mpi%mpi_comm, &
          & in%PSolver_groupsize, in%SIC%approach, atoms%astruct%geocode, in%nspin)

     ! Create the Poisson solver kernels.
     call system_initKernels(.true.,iproc,nproc,atoms%astruct%geocode,in,denspot)
     call system_createKernels(denspot, (verbose > 1))
  end if

  ! Create wavefunctions descriptors and allocate them inside the global locreg desc.
  calculate_bounds = (inputpsi /= INPUT_PSI_LINEAR_AO .and. &
                      inputpsi /= INPUT_PSI_DISK_LINEAR .and. &
                      inputpsi /= INPUT_PSI_MEMORY_LINEAR)
  call createWavefunctionsDescriptors(iproc,Lzd%hgrids(1),Lzd%hgrids(2),Lzd%hgrids(3),atoms,&
<<<<<<< HEAD
       rxyz,radii_cf,in%crmult,in%frmult,calculate_bounds,Lzd%Glr, output_grid_)
=======
       rxyz,in%crmult,in%frmult,Lzd%Glr, output_grid_)
>>>>>>> 282edb5b
  if (iproc == 0 .and. dump) call print_wfd(Lzd%Glr%wfd)

  ! Create global orbs data structure.
  if(in%nspin==4) then
     nspinor=4
  else
     nspinor=1
  end if
  call orbitals_descriptors(iproc, nproc,in%gen_norb,in%gen_norbu,in%gen_norbd,in%nspin,nspinor,&
       in%gen_nkpt,in%gen_kpt,in%gen_wkpt,orbs,.false.)
  !!write(*,*) 'orbs%norbu', orbs%norbu
  !!write(*,*) 'orbs%norbd', orbs%norbd
  !!write(*,*) 'orbs%norb', orbs%norb
  !!write(*,*) 'orbs%norbup', orbs%norbup
  !!write(*,*) 'orbs%norbdp', orbs%norbdp
  !!write(*,*) 'orbs%norbp', orbs%norbp
  orbs%occup(1:orbs%norb*orbs%nkpts) = in%gen_occup
  if (dump .and. iproc==0) call print_orbitals(orbs, atoms%astruct%geocode)
  ! Create linear orbs data structure.
  if (inputpsi == INPUT_PSI_LINEAR_AO .or. inputpsi == INPUT_PSI_DISK_LINEAR &
      .or. inputpsi == INPUT_PSI_MEMORY_LINEAR) then
     if (present(locregcenters)) then
         call init_orbitals_data_for_linear(iproc, nproc, orbs%nspinor, in, atoms%astruct, locregcenters, lorbs)
     else
         call init_orbitals_data_for_linear(iproc, nproc, orbs%nspinor, in, atoms%astruct, atoms%astruct%rxyz, lorbs)
     end if

     ! There are needed for the restart (at least if the atoms have moved...)
     present_inwhichlocreg_old = present(inwhichlocreg_old)
     present_onwhichatom_old = present(onwhichatom_old)
     if (present_inwhichlocreg_old .and. .not.present_onwhichatom_old &
         .or. present_onwhichatom_old .and. .not.present_inwhichlocreg_old) then
         call yaml_warning('inwhichlocreg_old and onwhichatom_old should be present at the same time')
         stop 
     end if
     if (present_inwhichlocreg_old .and. present_onwhichatom_old) then
         call vcopy(lorbs%norb, onwhichatom_old(1), 1, lorbs%onwhichatom(1), 1)
         !call vcopy(lorbs%norb, inwhichlocreg_old(1), 1, lorbs%inwhichlocreg(1), 1)
         !use onwhichatom to build the new inwhichlocreg (because the old inwhichlocreg can be ordered differently)
         ii = 0
         do iat=1, atoms%astruct%nat
            do iorb=1,lorbs%norb
               if(iat ==  lorbs%onwhichatom(iorb)) then
                  ii = ii + 1
                  lorbs%inwhichlocreg(iorb)= ii
               end if
            end do 
         end do
         !i_all=-product(shape(inwhichlocreg_old))*kind(inwhichlocreg_old)
         !deallocate(inwhichlocreg_old,stat=i_stat)
         !call memocc(i_stat,i_all,'inwhichlocreg_old',subname)
         !i_all=-product(shape(onwhichatom_old))*kind(onwhichatom_old)
         !deallocate(onwhichatom_old,stat=i_stat)
         !call memocc(i_stat,i_all,'onwhichatom_old',subname)
     end if
  end if
  !In the case in which the number of orbitals is not "trivial" check whether they are too many
  if (inputpsi /= INPUT_PSI_RANDOM) then

     ! Allocations for readAtomicOrbitals (check inguess.dat and psppar files)
     norbsc_arr = f_malloc((/ atoms%natsc+1, in%nspin /),id='norbsc_arr')
     locrad = f_malloc(atoms%astruct%nat,id='locrad')

     !calculate the inputguess orbitals
     !spin for inputguess orbitals
     if (in%nspin==4) then
        nspin_ig=1
     else
        nspin_ig=in%nspin
     end if

     ! Read the inguess.dat file or generate the input guess via the inguess_generator
     call readAtomicOrbitals(atoms,norbe,norbsc,nspin_ig,orbs%nspinor,&
          norbsc_arr,locrad)

     if (in%nspin==4) then
        !in that case the number of orbitals doubles
        norbe=2*norbe
     end if

     ! De-allocations
     call f_free(locrad)
     call f_free(norbsc_arr)

     ! Check the maximum number of orbitals
     if (in%nspin==1 .or. in%nspin==4) then
        if (orbs%norb>norbe) then
           write(*,'(1x,a,i0,a,i0,a)') 'The number of orbitals (',orbs%norb,&
                &   ') must not be greater than the number of orbitals (',norbe,&
                &   ') generated from the input guess.'
           stop
        end if
     else if (in%nspin == 2) then
        if (orbs%norbu > norbe) then
           write(*,'(1x,a,i0,a,i0,a)') 'The number of orbitals up (',orbs%norbu,&
                &   ') must not be greater than the number of orbitals (',norbe,&
                &   ') generated from the input guess.'
           stop
        end if
        if (orbs%norbd > norbe) then
           write(*,'(1x,a,i0,a,i0,a)') 'The number of orbitals down (',orbs%norbd,&
                &   ') must not be greater than the number of orbitals (',norbe,&
                &   ') generated from the input guess.'
           stop
        end if
     end if
  end if

  !allocate communications arrays (allocate it before Projectors because of the definition
  !of iskpts and nkptsp)
  call orbitals_communicators(iproc,nproc,Lzd%Glr,orbs,comms)  
  if (inputpsi == INPUT_PSI_LINEAR_AO .or. inputpsi == INPUT_PSI_DISK_LINEAR &
      .or. inputpsi == INPUT_PSI_MEMORY_LINEAR) then
     if(iproc==0 .and. dump) call print_orbital_distribution(iproc, nproc, lorbs)
  end if

  if (iproc == 0 .and. dump) then
     nB=max(orbs%npsidim_orbs,orbs%npsidim_comp)*8
     nMB=nB/1024/1024
     nKB=(nB-nMB*1024*1024)/1024
     nB=modulo(nB,1024)
     call yaml_map('Wavefunctions memory occupation for root MPI process',&
          trim(yaml_toa(nMB,fmt='(i5)'))//' MB'//trim(yaml_toa(nKB,fmt='(i5)'))//&
          ' KB'//trim(yaml_toa(nB,fmt='(i5)'))//' B')
!!$     write(*,'(1x,a,3(i5,a))') &
!!$       'Wavefunctions memory occupation for root MPI process: ',&
!!$       nMB,' MB ',nKB,' KB ',nB,' B'
  end if
  ! Done orbs

  ! fragment initializations - if not a fragment calculation, set to appropriate dummy values
  frag_allocated=.false.
  if (inputpsi == INPUT_PSI_DISK_LINEAR .or. in%lin%fragment_calculation) then
     allocate(ref_frags(in%frag%nfrag_ref))
     do ifrag=1,in%frag%nfrag_ref
        ref_frags(ifrag)=fragment_null()
     end do
     call init_fragments(in,lorbs,atoms%astruct,ref_frags)
    frag_allocated=.true.
  else
     nullify(ref_frags)
  end if

  call input_check_psi_id(inputpsi, input_wf_format, in%dir_output, &
       orbs, lorbs, iproc, nproc, in%frag%nfrag_ref, in%frag%dirname, ref_frags)

  ! we need to deallocate the fragment arrays we just allocated as not a restart calculation so this is no longer needed
  if (frag_allocated .and. (.not. in%lin%fragment_calculation) .and. inputpsi /= INPUT_PSI_DISK_LINEAR) then
      do ifrag=1,in%frag%nfrag_ref
         ref_frags(ifrag)%astruct_frg%nat=-1
         ref_frags(ifrag)%fbasis%forbs=minimal_orbitals_data_null()
         call fragment_free(ref_frags(ifrag))
         !ref_frags(ifrag)=fragment_null()
      end do
     deallocate(ref_frags)
  end if

  ! See if linear scaling should be activated and build the correct Lzd 
  call check_linear_and_create_Lzd(iproc,nproc,in%linear,Lzd,atoms,orbs,in%nspin,rxyz)

  lzd_lin=default_lzd()
  call nullify_local_zone_descriptors(lzd_lin)
  lzd_lin%nlr = 0

  if (inputpsi == INPUT_PSI_LINEAR_AO .or. inputpsi == INPUT_PSI_DISK_LINEAR &
     .or. inputpsi == INPUT_PSI_MEMORY_LINEAR) then
     call copy_locreg_descriptors(Lzd%Glr, lzd_lin%glr)
     call lzd_set_hgrids(lzd_lin, Lzd%hgrids)
     if (inputpsi == INPUT_PSI_LINEAR_AO .or. inputpsi == INPUT_PSI_MEMORY_LINEAR) then
         !!write(*,*) 'rxyz',rxyz
         !!write(*,*) 'locregcenters',locregcenters
         if (present(locregcenters)) then
            call lzd_init_llr(iproc, nproc, in, atoms%astruct, locregcenters, lorbs, lzd_lin)
        else
            call lzd_init_llr(iproc, nproc, in, atoms%astruct, atoms%astruct%rxyz, lorbs, lzd_lin)
        end if

     else
        call initialize_linear_from_file(iproc,nproc,in%frag,atoms%astruct,rxyz,lorbs,lzd_lin,&
             input_wf_format,in%dir_output,'minBasis',ref_frags)
        !what to do with derivatives?
        ! These values are not read from file, not very nice this way
        do ilr=1,lzd_lin%nlr
            iilr=mod(ilr-1,lorbs%norbu)+1 !correct value for a spin polarized system
            lzd_lin%llr(ilr)%locrad_kernel=in%lin%locrad_kernel(iilr)
            lzd_lin%llr(ilr)%locrad_mult=in%lin%locrad_mult(iilr)
        end do
     end if

     call initLocregs(iproc, nproc, lzd_lin, Lzd_lin%hgrids(1), Lzd_lin%hgrids(2),Lzd_lin%hgrids(3), &
          atoms%astruct, lorbs, Lzd_lin%Glr, 's')
     call update_wavefunctions_size(lzd_lin,lnpsidim_orbs,lnpsidim_comp,lorbs,iproc,nproc)

  end if

  ! Calculate all projectors, or allocate array for on-the-fly calculation
  call createProjectorsArrays(Lzd%Glr,rxyz,atoms,orbs,&
       in%frmult,in%frmult,Lzd%hgrids(1),Lzd%hgrids(2),&
       Lzd%hgrids(3),dry_run,nlpsp)
  if (iproc == 0 .and. dump) call print_nlpsp(nlpsp)
  !the complicated part of the descriptors has not been filled
  if (dry_run) then
     call f_release_routine()
     return
  end if
  !calculate the partitioning of the orbitals between the different processors
!  print *,'here the localization regions should have been filled already'
!  stop

  if (present(denspot)) then
     !here dpbox can be put as input
     call density_descriptors(iproc,nproc,denspot%xc,in%nspin,in%crmult,in%frmult,atoms,&
          denspot%dpbox,in%rho_commun,rxyz,denspot%rhod)
     !allocate the arrays.
     call allocateRhoPot(Lzd%Glr,in%nspin,atoms,rxyz,denspot)
  end if

  !calculate the irreductible zone for this region, if necessary.
  call set_symmetry_data(atoms%astruct%sym,atoms%astruct%geocode, &
       & Lzd%Glr%d%n1i,Lzd%Glr%d%n2i,Lzd%Glr%d%n3i, in%nspin)

  ! A message about dispersion forces.
  call vdwcorrection_initializeparams(in%ixc, in%dispersion)

  !check the communication distribution
  if(inputpsi /= INPUT_PSI_LINEAR_AO .and. inputpsi /= INPUT_PSI_DISK_LINEAR &
     .and. inputpsi /= INPUT_PSI_MEMORY_LINEAR) then
      call check_communications(iproc,nproc,orbs,Lzd,comms)
  else
      ! Do not call check_communication, since the value of orbs%npsidim_orbs is wrong
      if(iproc==0) call yaml_warning('Do not call check_communications in the linear scaling version!')
      !if(iproc==0) write(*,*) 'WARNING: do not call check_communications in the linear scaling version!'
  end if

  !Check if orbitals and electrons
  if (orbs%norb*orbs%nkpts == 0) &
     & call f_err_throw('No electrons in the system! Check your input variables or atomic positions.', &
     & err_id=BIGDFT_INPUT_VARIABLES_ERROR)

  call f_release_routine()
  !---end of system definition routine

END SUBROUTINE system_initialization


subroutine system_initKernels(verb, iproc, nproc, geocode, in, denspot)
  use module_types
  use module_xc
  use Poisson_Solver, except_dp => dp, except_gp => gp, except_wp => wp
  use module_base
  implicit none
  logical, intent(in) :: verb
  integer, intent(in) :: iproc, nproc
  character, intent(in) :: geocode !< @copydoc poisson_solver::doc::geocode
  type(input_variables), intent(in) :: in
  type(DFT_local_fields), intent(inout) :: denspot

  integer, parameter :: ndegree_ip = 16

  denspot%pkernel=pkernel_init(verb, iproc,nproc,in%matacc%PSolver_igpu,&
       geocode,denspot%dpbox%ndims,denspot%dpbox%hgrids,ndegree_ip,mpi_env=denspot%dpbox%mpi_env)
  !create the sequential kernel if the exctX parallelisation scheme requires it
  if ((xc_exctXfac(denspot%xc) /= 0.0_gp .and. in%exctxpar=='OP2P' .or. in%SIC%alpha /= 0.0_gp)&
       .and. denspot%dpbox%mpi_env%nproc > 1) then
     !the communicator of this kernel is bigdft_mpi%mpi_comm
     !this might pose problems when using SIC or exact exchange with taskgroups
     denspot%pkernelseq=pkernel_init(iproc==0 .and. verb,0,1,in%matacc%PSolver_igpu,&
          geocode,denspot%dpbox%ndims,denspot%dpbox%hgrids,ndegree_ip)
  else 
     denspot%pkernelseq = denspot%pkernel
  end if

END SUBROUTINE system_initKernels

subroutine system_createKernels(denspot, verb)
  use module_base
  use module_types
  use Poisson_Solver, except_dp => dp, except_gp => gp, except_wp => wp
  implicit none
  logical, intent(in) :: verb
  type(DFT_local_fields), intent(inout) :: denspot

  call pkernel_set(denspot%pkernel,verb)
    !create the sequential kernel if pkernelseq is not pkernel
  if (denspot%pkernelseq%mpi_env%nproc == 1 .and. denspot%pkernel%mpi_env%nproc /= 1) then
     call pkernel_set(denspot%pkernelseq,.false.)
  else
     denspot%pkernelseq = denspot%pkernel
  end if

END SUBROUTINE system_createKernels


!> Calculate the important objects related to the physical properties of the system
subroutine system_properties(iproc,nproc,in,atoms,orbs)!,radii_cf)
  use module_base
  use module_types
  use module_interfaces, except_this_one => system_properties
  implicit none
  integer, intent(in) :: iproc,nproc
  type(input_variables), intent(in) :: in
  type(atoms_data), intent(in) :: atoms
  type(orbitals_data), intent(inout) :: orbs
!  real(gp), dimension(atoms%astruct%ntypes,3), intent(out) :: radii_cf
  !local variables
  !n(c) character(len=*), parameter :: subname='system_properties'
  integer :: nspinor

!  radii_cf = atoms%radii_cf
!!$  call read_radii_variables(atoms, radii_cf, in%crmult, in%frmult, in%projrad)
!!$  call read_atomic_variables(atoms, trim(in%file_igpop),in%nspin)
  if (iproc == 0) call print_atomic_variables(atoms, max(in%hx,in%hy,in%hz), in%ixc, in%dispersion)
  if(in%nspin==4) then
     nspinor=4
  else
     nspinor=1
  end if
  call orbitals_descriptors(iproc, nproc,in%gen_norb,in%gen_norbu,in%gen_norbd,in%nspin,nspinor,&
       in%gen_nkpt,in%gen_kpt,in%gen_wkpt,orbs,.false.)
  orbs%occup(1:orbs%norb*orbs%nkpts) = in%gen_occup
  if (iproc==0) call print_orbitals(orbs, atoms%astruct%geocode)

  !Check if orbitals and electrons
  if (orbs%norb*orbs%nkpts == 0) &
     & call f_err_throw('No electrons in the system. Check your input variables or atomic positions', &
     & err_id=BIGDFT_INPUT_VARIABLES_ERROR)

END SUBROUTINE system_properties


!> Check for the need of a core density and fill the rhocore array which
!! should be passed at the rhocore pointer
subroutine calculate_rhocore(at,d,rxyz,hxh,hyh,hzh,i3s,i3xcsh,n3d,n3p,rhocore)
  use module_base
  use module_types
  use yaml_output
  implicit none
  integer, intent(in) :: i3s,n3d,i3xcsh,n3p
  real(gp), intent(in) :: hxh,hyh,hzh
  type(atoms_data), intent(in) :: at
  type(grid_dimensions), intent(in) :: d
  real(gp), dimension(3,at%astruct%nat), intent(in) :: rxyz
  real(wp), dimension(:,:,:,:), pointer :: rhocore
  !local variables
  character(len=*), parameter :: subname='calculate_rhocore'
  integer :: ityp,iat,j3,i1,i2 !,ierr,ind
  real(wp) :: tt
  real(gp) :: rx,ry,rz,rloc,cutoff
  

  !check for the need of a nonlinear core correction
!!$  donlcc=.false.
!!$  chk_nlcc: do ityp=1,at%astruct%ntypes
!!$     filename = 'nlcc.'//at%astruct%atomnames(ityp)
!!$
!!$     inquire(file=filename,exist=exists)
!!$     if (exists) then
!!$        donlcc=.true.
!!$        exit chk_nlcc
!!$     end if
!!$  end do chk_nlcc

  if (at%donlcc) then
     !allocate pointer rhocore
     rhocore = f_malloc_ptr((/ d%n1i , d%n2i , n3d , 10 /),id='rhocore')
     !initalise it 
     if (n3d > 0) call to_zero(d%n1i*d%n2i*n3d*10,rhocore(1,1,1,1))
     !perform the loop on any of the atoms which have this feature
     do iat=1,at%astruct%nat
        ityp=at%astruct%iatype(iat)
!!$        filename = 'nlcc.'//at%astruct%atomnames(ityp)
!!$        inquire(file=filename,exist=exists)
!!$        if (exists) then
        if (at%nlcc_ngv(ityp)/=UNINITIALIZED(1) .or.&
             at%nlcc_ngc(ityp)/=UNINITIALIZED(1) ) then
           if (bigdft_mpi%iproc == 0) call yaml_map('NLCC, Calculate core density for atom',trim(at%astruct%atomnames(ityp)))
           rx=rxyz(1,iat) 
           ry=rxyz(2,iat)
           rz=rxyz(3,iat)

           rloc=at%psppar(0,0,ityp)
           cutoff=10.d0*rloc

           call calc_rhocore_iat(bigdft_mpi%iproc,at,ityp,rx,ry,rz,cutoff,hxh,hyh,hzh,&
                d%n1,d%n2,d%n3,d%n1i,d%n2i,d%n3i,i3s,n3d,rhocore)

        end if
     end do

     !calculate total core charge in the grid
     !In general this should be really bad

!!$     do j3=1,n3d
!!$        tt=0.0_wp
!!$        do i2=1,d%n2i
!!$           do i1=1,d%n1i
!!$              !ind=i1+(i2-1)*d%n1i+(j3+i3xcsh-1)*d%n1i*d%n2i
!!$              tt=tt+rhocore(i1,i2,j3,1)
!!$           enddo
!!$        enddo
!!$        write(17+iproc,*)j3+i3s-1,tt
!!$     enddo
!!$call MPI_BARRIER(bigdft_mpi%mpi_comm,ierr)
!!$stop
     tt=0.0_wp
     do j3=1,n3p
        do i2=1,d%n2i
           do i1=1,d%n1i
              !ind=i1+(i2-1)*d%n1i+(j3+i3xcsh-1)*d%n1i*d%n2i
              tt=tt+rhocore(i1,i2,j3+i3xcsh,1)
           enddo
        enddo
     enddo

     if (bigdft_mpi%nproc > 1) call mpiallred(tt,1,MPI_SUM,bigdft_mpi%mpi_comm)
     tt=tt*hxh*hyh*hzh
     if (bigdft_mpi%iproc == 0) call yaml_map('Total core charge on the grid (To be compared with analytic one)', tt,fmt='(f15.7)')

  else
     !No NLCC needed, nullify the pointer 
     nullify(rhocore)
  end if

END SUBROUTINE calculate_rhocore


subroutine psp_from_file(filename, nzatom, nelpsp, npspcode, &
     & ixcpsp, psppar, donlcc, rcore, qcore, radii_cf, exists, pawpatch)
  use module_base
  use ao_inguess
  use m_pawpsp, only: pawpsp_read_header_2
  implicit none
  
  character(len = *), intent(in) :: filename
  integer, intent(out) :: nzatom, nelpsp, npspcode, ixcpsp
  real(gp), intent(out) :: psppar(0:4,0:6), radii_cf(3), rcore, qcore
  logical, intent(out) :: exists, pawpatch
  logical, intent(inout) ::  donlcc
  !ALEX: Some local variables
  real(gp):: fourpi, sqrt2pi
  character(len=2) :: symbol
  character(len=20) :: skip

  integer :: ierror, ierror1, i, j, nn, nlterms, nprl, l, nzatom_, nelpsp_, npspcode_
  integer :: lmax,lloc,mmax
  integer:: pspversion,basis_size,lmn_size
  real(dp) :: nelpsp_dp,nzatom_dp,r2well
  character(len=100) :: line

  radii_cf = UNINITIALIZED(1._gp)
  pawpatch = .false.
  inquire(file=trim(filename),exist=exists)
  if (.not. exists) return

  ! if (iproc.eq.0) write(*,*) 'opening PSP file ',filename
  open(unit=11,file=trim(filename),status='old',iostat=ierror)
  !Check the open statement
  if (ierror /= 0) then
     write(*,*) ': Failed to open the file (it must be in ABINIT format!): "',&
          trim(filename),'"'
     stop
  end if
  read(11,*)
  read(11,*) nzatom_dp, nelpsp_dp
  nzatom=int(nzatom_dp); nelpsp=int(nelpsp_dp)
  read(11,*) npspcode, ixcpsp, lmax, lloc, mmax, r2well

  psppar(:,:)=0._gp
  if (npspcode == 2) then !GTH case
     read(11,*) (psppar(0,j),j=0,4)
     do i=1,2
        read(11,*) (psppar(i,j),j=0,3-i)
     enddo
  else if (npspcode == 3) then !HGH case
     read(11,*) (psppar(0,j),j=0,4)
     read(11,*) (psppar(1,j),j=0,3)
     do i=2,4
        read(11,*) (psppar(i,j),j=0,3)
        !ALEX: Maybe this can prevent reading errors on CRAY machines?
        read(11,*) skip !k coefficients, not used for the moment (no spin-orbit coupling)
     enddo
  else if (npspcode == 7) then !PAW Pseudos
     ! Need NC psp for input guess.
     call atomic_info(nzatom, nelpsp, symbol = symbol)
     call psp_from_data(symbol, nzatom_, nelpsp_, npspcode_, ixcpsp, &
          & psppar, exists)
     if (.not.exists) stop "Implement here."

     ! PAW format using libPAW.
     call pawpsp_read_header_2(11,pspversion,basis_size,lmn_size)
     ! PAW data will not be saved in the input dictionary,
     ! we keep their reading for later.
     pawpatch = .true.
  else if (npspcode == 10) then !HGH-K case
     read(11,*) psppar(0,0),nn,(psppar(0,j),j=1,nn) !local PSP parameters
     read(11,*) nlterms !number of channels of the pseudo
     prjloop: do l=1,nlterms
        read(11,*) psppar(l,0),nprl,psppar(l,1),&
             (psppar(l,j+2),j=2,nprl) !h_ij terms
        do i=2,nprl
           read(11,*) psppar(l,i),(psppar(l,i+j+1),j=i+1,nprl) !h_ij 
        end do
        if (l==1) cycle
        do i=1,nprl
           !ALEX: Maybe this can prevent reading errors on CRAY machines?
           read(11,*)skip !k coefficients, not used
        end do
     end do prjloop
  !ALEX: Add support for reading NLCC from psppar
  else if (npspcode == 12) then !HGH-NLCC: Same as HGH-K + one additional line
     read(11,*) psppar(0,0),nn,(psppar(0,j),j=1,nn) !local PSP parameters
     read(11,*) nlterms !number of channels of the pseudo
     do l=1,nlterms
        read(11,*) psppar(l,0),nprl,psppar(l,1),&
             (psppar(l,j+2),j=2,nprl) !h_ij terms
        do i=2,nprl
           read(11,*) psppar(l,i),(psppar(l,i+j+1),j=i+1,nprl) !h_ij
        end do
        if (l==1) cycle
        do i=1,nprl
           !ALEX: Maybe this can prevent reading errors on CRAY machines?
           read(11,*) skip !k coefficients, not used
        end do
     end do 
     read(11,*) rcore, qcore
     !convert the core charge fraction qcore to the amplitude of the Gaussian
     !multiplied by 4pi. This is the convention used in nlccpar(1,:).
     fourpi=4.0_gp*pi_param!8.0_gp*dacos(0.0_gp)
     sqrt2pi=sqrt(0.5_gp*fourpi)
     qcore=fourpi*qcore*real(nzatom-nelpsp,gp)/&
          (sqrt2pi*rcore)**3
     donlcc=.true.
  else
     !if (iproc == 0) then
     write(*,'(1x,a,a)') trim(filename),&
          'unrecognized pspcode: only GTH, HGH & HGH-K pseudos (ABINIT format)'
     !end if
     stop
  end if

  if (npspcode /= 7) then
     
     !old way of calculating the radii, requires modification of the PSP files
     read(11,'(a100)',iostat=ierror) line
     if (ierror /=0) then
        !if (iproc ==0) write(*,*)&
        !     ' WARNING: last line of pseudopotential missing, put an empty line'
        line=''
     end if
     read(line,*,iostat=ierror1) radii_cf(1),radii_cf(2),radii_cf(3)
     if (ierror1 /= 0 ) then
        read(line,*,iostat=ierror) radii_cf(1),radii_cf(2)
        radii_cf(3)=UNINITIALIZED(1._gp)
        ! Open64 behaviour, if line is PAWPATCH, then radii_cf(1) = 0.
        if (ierror /= 0) radii_cf = UNINITIALIZED(1._gp)
     end if
     pawpatch = (trim(line) == "PAWPATCH")
     do
        read(11,'(a100)',iostat=ierror) line
        if (ierror /= 0 .or. pawpatch) exit
        pawpatch = (trim(line) == "PAWPATCH")
     end do
  end if

  close(11)
END SUBROUTINE psp_from_file

subroutine paw_from_file(pawrad, pawtab, filename, nzatom, nelpsp, ixc)
  use module_base
  use m_pawpsp, only: pawpsp_main
  use defs_basis, only: tol14, fnlen
  use m_pawrad, only: pawrad_type, pawrad_nullify
  use m_pawtab, only: pawtab_type, pawtab_nullify
  implicit none

  type(pawrad_type), intent(out) :: pawrad
  type(pawtab_type), intent(out) :: pawtab
  character(len = *), intent(in) :: filename
  integer, intent(in) :: nzatom, nelpsp, ixc

  integer:: icoulomb,ipsp
  integer:: pawxcdev,usewvl,usexcnhat,xclevel
  integer::pspso
  real(dp):: xc_denpos
  real(dp)::epsatm,xcccrc
  character(len=fnlen):: filpsp   ! name of the psp file
  !  type(paw_setup_t),optional,intent(in) :: psxml
  !!arrays
  integer:: wvl_ngauss(2)
  integer, parameter :: mqgrid_ff = 0, mqgrid_vl = 0
  real(dp):: qgrid_ff(mqgrid_ff),qgrid_vl(mqgrid_vl)
  real(dp):: ffspl(mqgrid_ff,2,1)
  real(dp):: vlspl(mqgrid_vl,2)

  call pawrad_nullify(pawrad)
  call pawtab_nullify(pawtab)

  !These should be passed as arguments:
  !Defines the number of Gaussian functions for projectors
  !See ABINIT input files documentation
  wvl_ngauss=[10,10]
  icoulomb= 1 !Fake argument, this only indicates that we are inside bigdft..
  !do not change, even if icoulomb/=1
  ipsp=1      !This is relevant only for XML.
  !This is not yet working
  xclevel=1 ! xclevel=XC functional level (1=LDA, 2=GGA)
  ! For the moment, it will just work for LDA
  pspso=0 !No spin-orbit for the moment

  ! Define parameters:
  pawxcdev=1; usewvl=1 ; usexcnhat=0 !default
  xc_denpos=tol14
  filpsp=trim(filename)

  call pawpsp_main( &
       & pawrad,pawtab,&
       & filpsp,usewvl,icoulomb,ixc,xclevel,pawxcdev,usexcnhat,&
       & qgrid_ff,qgrid_vl,ffspl,vlspl,epsatm,xcccrc,real(nelpsp, dp),real(nzatom, dp),&
       & wvl_ngauss,comm_mpi=bigdft_mpi%mpi_comm)
END SUBROUTINE paw_from_file


subroutine nlcc_dim_from_file(filename, ngv, ngc, dim, read_nlcc)
  use module_base
  implicit none
  
  character(len = *), intent(in) :: filename
  integer, intent(inout) :: dim
  integer, intent(out) :: ngv, ngc
  logical, intent(out) :: read_nlcc

  integer :: ig, j
  real(gp), dimension(0:4) :: fake_nlcc

  inquire(file=filename,exist=read_nlcc)
  if (read_nlcc) then
     !associate the number of gaussians
     open(unit=79,file=filename,status='unknown')
     read(79,*)ngv
     if (ngv==0) then 
        ngv=UNINITIALIZED(1)
     else
        dim=dim+(ngv*(ngv+1)/2)
        do ig=1,(ngv*(ngv+1))/2
           read(79,*) (fake_nlcc(j),j=0,4)!jump the suitable lines (the file is organised with one element per line)
        end do
     end if
     read(79,*)ngc
     if (ngc==0) then
        ngc=UNINITIALIZED(1)
     else
        dim=dim+(ngc*(ngc+1))/2

        !better to read values in a fake array
        do ig=1,(ngc*(ngc+1))/2
           read(79,*) (fake_nlcc(j),j=0,4)!jump the suitable lines (the file is organised with one element per line)
        end do
     end if
     !no need to go further for the moment
     close(unit=79)
  else
     ngv=UNINITIALIZED(1)
     ngc=UNINITIALIZED(1)
  end if
END SUBROUTINE nlcc_dim_from_file


!> Calculate the number of electrons and check the polarisation (mpol)
subroutine read_n_orbitals(iproc, nelec_up, nelec_down, norbe, &
     & atoms, ncharge, nspin, mpol, norbsempty)
  use module_atoms, only: atoms_data
  use ao_inguess, only: charge_and_spol
  use module_base, only: gp, f_err_throw
  use yaml_output, only: yaml_toa , yaml_warning, yaml_comment
  !use ao_inguess, only : count_atomic_shells
  implicit none
  !Arguments
  type(atoms_data), intent(in) :: atoms
  integer, intent(out) :: nelec_up, nelec_down, norbe
  integer, intent(in) :: ncharge, nspin, mpol, norbsempty, iproc
  !Local variables
  integer :: nelec, iat, ityp, ispinsum, ichgsum, ichg, ispol!, nspinor
  !integer, parameter :: nelecmax=32,lmax=4,noccmax=2
  !integer, dimension(lmax) :: nl
  !real(gp), dimension(noccmax,lmax) :: occup

  !calculate number of electrons and orbitals
  ! Number of electrons and number of semicore atoms
  nelec=0
  do iat=1,atoms%astruct%nat
     ityp=atoms%astruct%iatype(iat)
     nelec=nelec+atoms%nelpsp(ityp)
  enddo
  nelec=nelec-ncharge

  if(nelec < 0.0 ) then
    !if(iproc==0) write(*,*)'ERROR: Number of electrons is negative:',nelec,'.'
    !if(iproc==0) write(*,*)'FIX: decrease charge of system.'
    !call mpi_finalize(iat)
    !stop
    call f_err_throw('Number of electrons is negative:' // trim(yaml_toa(nelec)) // &
      & '. FIX: decrease charge of system.', err_name='BIGDFT_RUNTIME_ERROR')
  end if

  ! Number of orbitals
  if (nspin==1) then
     nelec_up=nelec
     nelec_down=0
  else if(nspin==4) then
     nelec_up=nelec
     nelec_down=0
  else 
     if (mod(nelec+mpol,2) /=0) then
          call f_err_throw('The mpol polarization should have the same parity of the number of electrons. ' // &
            & '(mpol=' // trim(yaml_toa(mpol)) // ' and nelec=' // trim(yaml_toa(nelec)) // ')', &
            & err_name='BIGDFT_INPUT_VARIABLES_ERROR')
        !write(*,*)'ERROR: '
        !stop
     end if
     nelec_up=min((nelec+mpol)/2,nelec)
     nelec_down=nelec-nelec_up

     !test if the spin is compatible with the input guess polarisations
     ispinsum=0
     ichgsum=0
     do iat=1,atoms%astruct%nat
        call charge_and_spol(atoms%astruct%input_polarization(iat),ichg,ispol)
        ispinsum=ispinsum+ispol
        ichgsum=ichgsum+ichg
     end do

     if (ispinsum /= nelec_up-nelec_down) then
        !call yaml_warning('Total input polarisation (found ' // trim(yaml_toa(ispinsum)) &
        !     & // ') must be equal to nelec_up-nelec_down.')
        !call yaml_comment('With nelec=' // trim(yaml_toa(nelec)) &
        !     & // ' and mpol=' // trim(yaml_toa(mpol)) // &
        !     & ' nelec_up-nelec_down=' // trim((yaml_toa(nelec_up-nelec_down))))
        !stop
        call f_err_throw('Total polarisation for the input guess (found ' // trim(yaml_toa(ispinsum)) // &
           & ') must be equal to nelec_up-nelec_down ' // &
           & '(nelec=' // trim(yaml_toa(nelec)) // ', mpol=' // trim(yaml_toa(mpol)) // &
           & ', nelec_up-nelec_down=' // trim((yaml_toa(nelec_up-nelec_down))) // &
           & ', nelec_up=' // trim((yaml_toa(nelec_up))) // &
           & ', nelec_down=' // trim((yaml_toa(nelec_down))) // &
           & '). Use the keyword "IGSpin" or add a spin component for the input guess per atom.', &
           & err_name='BIGDFT_INPUT_VARIABLES_ERROR')
     end if

     if (ichgsum /= ncharge .and. ichgsum /= 0) then
        !call yaml_warning('Total input charge (found ' // trim(yaml_toa(ichgsum)) &
        !     & // ') cannot be different than charge.')
        !call yaml_comment('With charge =' // trim(yaml_toa(ncharge)) &
        !     & // ' and input charge=' // trim(yaml_toa(ichgsum)))
        !stop
        call f_err_throw('Total input charge (found ' // trim(yaml_toa(ichgsum)) // &
             & ') cannot be different than charge. With charge =' // trim(yaml_toa(ncharge)) // &
             & ' and input charge=' // trim(yaml_toa(ichgsum)), &
             & err_name='BIGDFT_INPUT_VARIABLES_ERROR')
     end if

     !now warn if there is no input guess spin polarisation
     ispinsum=0
     do iat=1,atoms%astruct%nat
        call charge_and_spol(atoms%astruct%input_polarization(iat),ichg,ispol)
        ispinsum=ispinsum+abs(ispol)
     end do
     if (ispinsum == 0) then
        if (iproc==0 .and. norbsempty == 0) &
             call yaml_warning('Found no input polarisation, add it for a correct input guess')
        !write(*,'(1x,a)')&
        !     'WARNING: Found no input polarisation, add it for a correct input guess'
        !stop
     end if
  end if

  norbe = 0
  !if(nspin==4) then
  !   nspinor=4
  !else
  !   nspinor=1
  !end if
  do iat=1,atoms%astruct%nat
     !ityp=atoms%astruct%iatype(iat)
     !call count_atomic_shells(nspin,atoms%aoig(iat)%aocc,occup,nl)
     norbe=norbe+atoms%aoig(iat)%nao!nl(1)+3*nl(2)+5*nl(3)+7*nl(4)
  end do
end subroutine read_n_orbitals


!> Find the correct position of the nlcc parameters
subroutine nlcc_start_position(ityp,atoms,ngv,ngc,islcc)
  use module_base
  use module_types
  implicit none
  integer, intent(in) :: ityp
  type(atoms_data), intent(in) :: atoms
  integer, intent(out) :: ngv,ngc,islcc
  !local variables
  integer :: ilcc,jtyp

  ilcc=0
  do jtyp=1,ityp-1
     ngv=atoms%nlcc_ngv(jtyp)
     if (ngv /= UNINITIALIZED(ngv)) ilcc=ilcc+(ngv*(ngv+1)/2)
     ngc=atoms%nlcc_ngc(jtyp)
     if (ngc /= UNINITIALIZED(ngc)) ilcc=ilcc+(ngc*(ngc+1))/2
  end do
  islcc=ilcc

  ngv=atoms%nlcc_ngv(ityp)
  if (ngv==UNINITIALIZED(1)) ngv=0
  ngc=atoms%nlcc_ngc(ityp)
  if (ngc==UNINITIALIZED(1)) ngc=0
END SUBROUTINE nlcc_start_position


!!!!> Define the descriptors of the orbitals from a given norb
!!!!! It uses the cubic strategy for partitioning the orbitals
!!!subroutine orbitals_descriptors_forLinear(iproc,nproc,norb,norbu,norbd,nspin,nspinor,nkpt,kpt,wkpt,orbs)
!!!  use module_base
!!!  use module_types
!!!  implicit none
!!!  integer, intent(in) :: iproc,nproc,norb,norbu,norbd,nkpt,nspin
!!!  integer, intent(in) :: nspinor
!!!  type(orbitals_data), intent(out) :: orbs
!!!  real(gp), dimension(nkpt), intent(in) :: wkpt
!!!  real(gp), dimension(3,nkpt), intent(in) :: kpt
!!!  !local variables
!!!  character(len=*), parameter :: subname='orbitals_descriptors'
!!!  integer :: iorb,jproc,norb_tot,ikpt,i_stat,jorb,ierr,i_all,iiorb
!!!  integer :: mpiflag
!!!  logical, dimension(:), allocatable :: GPU_for_orbs
!!!  integer, dimension(:,:), allocatable :: norb_par !(with k-pts)
!!!
!!!
!!!  allocate(orbs%norb_par(0:nproc-1,0:nkpt),stat=i_stat)
!!!  call memocc(i_stat,orbs%norb_par,'orbs%norb_par',subname)
!!!
!!!  !assign the value of the k-points
!!!  orbs%nkpts=nkpt
!!!  !allocate vectors related to k-points
!!!  allocate(orbs%kpts(3,orbs%nkpts),stat=i_stat)
!!!  call memocc(i_stat,orbs%kpts,'orbs%kpts',subname)
!!!  allocate(orbs%kwgts(orbs%nkpts),stat=i_stat)
!!!  call memocc(i_stat,orbs%kwgts,'orbs%kwgts',subname)
!!!  orbs%kpts(:,1:nkpt) = kpt(:,:)
!!!  orbs%kwgts(1:nkpt) = wkpt(:)
!!!
!!!  ! Change the wavefunctions to complex if k-points are used (except gamma).
!!!  orbs%nspinor=nspinor
!!!  if (nspinor == 1) then
!!!     if (maxval(abs(orbs%kpts)) > 0._gp) orbs%nspinor=2
!!!     !nspinor=2 !fake, used for testing with gamma
!!!  end if
!!!  orbs%nspin = nspin
!!!
!!!  !initialise the array
!!!  do jproc=0,nproc-1
!!!     orbs%norb_par(jproc,0)=0 !size 0 nproc-1
!!!  end do
!!!
!!!  !create an array which indicate which processor has a GPU associated 
!!!  !from the viewpoint of the BLAS routines (deprecated, not used anymore)
!!!  if (.not. GPUshare) then
!!!     allocate(GPU_for_orbs(0:nproc-1),stat=i_stat)
!!!     call memocc(i_stat,GPU_for_orbs,'GPU_for_orbs',subname)
!!!     
!!!     if (nproc > 1) then
!!!        call MPI_ALLGATHER(GPUconv,1,MPI_LOGICAL,GPU_for_orbs(0),1,MPI_LOGICAL,&
!!!             bigdft_mpi%mpi_comm,ierr)
!!!     else
!!!        GPU_for_orbs(0)=GPUconv
!!!     end if
!!!     
!!!     i_all=-product(shape(GPU_for_orbs))*kind(GPU_for_orbs)
!!!     deallocate(GPU_for_orbs,stat=i_stat)
!!!     call memocc(i_stat,i_all,'GPU_for_orbs',subname)
!!!  end if
!!!
!!!  allocate(norb_par(0:nproc-1,orbs%nkpts),stat=i_stat)
!!!  call memocc(i_stat,norb_par,'norb_par',subname)
!!!
!!!  !old system for calculating k-point repartition
!!!!!$  call parallel_repartition_with_kpoints(nproc,orbs%nkpts,norb,orbs%norb_par)
!!!!!$
!!!!!$  !check the distribution
!!!!!$  norb_tot=0
!!!!!$  do jproc=0,iproc-1
!!!!!$     norb_tot=norb_tot+orbs%norb_par(jproc)
!!!!!$  end do
!!!!!$  !reference orbital for process
!!!!!$  orbs%isorb=norb_tot
!!!!!$  do jproc=iproc,nproc-1
!!!!!$     norb_tot=norb_tot+orbs%norb_par(jproc)
!!!!!$  end do
!!!!!$
!!!!!$  if(norb_tot /= norb*orbs%nkpts) then
!!!!!$     write(*,*)'ERROR: partition of orbitals incorrect, report bug.'
!!!!!$     write(*,*)orbs%norb_par(:),norb*orbs%nkpts
!!!!!$     stop
!!!!!$  end if
!!!!!$
!!!!!$  !calculate the k-points related quantities
!!!!!$  allocate(mykpts(orbs%nkpts),stat=i_stat)
!!!!!$  call memocc(i_stat,mykpts,'mykpts',subname)
!!!!!$
!!!!!$  call parallel_repartition_per_kpoints(iproc,nproc,orbs%nkpts,norb,orbs%norb_par,&
!!!!!$       orbs%nkptsp,mykpts,norb_par)
!!!!!$  if (orbs%norb_par(iproc) >0) then
!!!!!$     orbs%iskpts=mykpts(1)-1
!!!!!$  else
!!!!!$     orbs%iskpts=0
!!!!!$  end if
!!!!!$  i_all=-product(shape(mykpts))*kind(mykpts)
!!!!!$  deallocate(mykpts,stat=i_stat)
!!!!!$  call memocc(i_stat,i_all,'mykpts',subname)
!!!
!!!  !new system for k-point repartition
!!!  call kpts_to_procs_via_obj(nproc,orbs%nkpts,norb,norb_par)
!!!  !assign the values for norb_par and check the distribution
!!!  norb_tot=0
!!!  do jproc=0,nproc-1
!!!     if (jproc==iproc) orbs%isorb=norb_tot
!!!     do ikpt=1,orbs%nkpts
!!!        orbs%norb_par(jproc,0)=orbs%norb_par(jproc,0)+norb_par(jproc,ikpt)
!!!     end do
!!!     norb_tot=norb_tot+orbs%norb_par(jproc,0)
!!!  end do
!!!
!!!  if(norb_tot /= norb*orbs%nkpts) then
!!!     write(*,*)'ERROR: partition of orbitals incorrect, report bug.'
!!!     write(*,*)orbs%norb_par(:,0),norb*orbs%nkpts
!!!     stop
!!!  end if
!!!
!!!
!!!  !allocate(orbs%ikptsp(orbs%nkptsp+ndebug),stat=i_stat)
!!!  !call memocc(i_stat,orbs%ikptsp,'orbs%ikptsp',subname)
!!!  !orbs%ikptsp(1:orbs%nkptsp)=mykpts(1:orbs%nkptsp)
!!!
!!!  !this array will be reconstructed in the orbitals_communicators routine
!!!  i_all=-product(shape(norb_par))*kind(norb_par)
!!!  deallocate(norb_par,stat=i_stat)
!!!  call memocc(i_stat,i_all,'norb_par',subname)
!!!
!!!  !assign the values of the orbitals data
!!!  orbs%norb=norb
!!!  orbs%norbp=orbs%norb_par(iproc,0)
!!!  orbs%norbu=norbu
!!!  orbs%norbd=norbd
!!!
!!!  ! Modify these values
!!!  call repartitionOrbitals2(iproc, nproc, orbs%norb, orbs%norb_par, orbs%norbp, orbs%isorb)
!!!
!!!
!!!  allocate(orbs%iokpt(orbs%norbp+ndebug),stat=i_stat)
!!!  call memocc(i_stat,orbs%iokpt,'orbs%iokpt',subname)
!!!
!!!  !assign the k-point to the given orbital, counting one orbital after each other
!!!  jorb=0
!!!  do ikpt=1,orbs%nkpts
!!!     do iorb=1,orbs%norb
!!!        jorb=jorb+1 !this runs over norb*nkpts values
!!!        if (jorb > orbs%isorb .and. jorb <= orbs%isorb+orbs%norbp) then
!!!           orbs%iokpt(jorb-orbs%isorb)=ikpt
!!!        end if
!!!     end do
!!!  end do
!!!
!!!  !allocate occupation number and spinsign
!!!  !fill them in normal way
!!!  allocate(orbs%occup(orbs%norb*orbs%nkpts+ndebug),stat=i_stat)
!!!  call memocc(i_stat,orbs%occup,'orbs%occup',subname)
!!!  allocate(orbs%spinsgn(orbs%norb*orbs%nkpts+ndebug),stat=i_stat)
!!!  call memocc(i_stat,orbs%spinsgn,'orbs%spinsgn',subname)
!!!  orbs%occup(1:orbs%norb*orbs%nkpts)=1.0_gp 
!!!  do ikpt=1,orbs%nkpts
!!!     do iorb=1,orbs%norbu
!!!        orbs%spinsgn(iorb+(ikpt-1)*orbs%norb)=1.0_gp
!!!     end do
!!!     do iorb=1,orbs%norbd
!!!        orbs%spinsgn(iorb+orbs%norbu+(ikpt-1)*orbs%norb)=-1.0_gp
!!!     end do
!!!  end do
!!!
!!!  !put a default value for the fermi energy
!!!  orbs%efermi = UNINITIALIZED(orbs%efermi)
!!!  !and also for the gap
!!!  orbs%HLgap = UNINITIALIZED(orbs%HLgap)
!!!
!!!  ! allocate inwhichlocreg
!!!
!!!  allocate(orbs%inwhichlocreg(orbs%norb*orbs%nkpts),stat=i_stat)
!!!  call memocc(i_stat,orbs%inwhichlocreg,'orbs%inwhichlocreg',subname)
!!!  ! default for inwhichlocreg
!!!  orbs%inwhichlocreg = 1
!!!
!!!  !nullify(orbs%inwhichlocregP)
!!!
!!!  !allocate the array which assign the k-point to processor in transposed version
!!!  allocate(orbs%ikptproc(orbs%nkpts+ndebug),stat=i_stat)
!!!  call memocc(i_stat,orbs%ikptproc,'orbs%ikptproc',subname)
!!!
!!!  !initialize the starting point of the potential for each orbital (to be removed?)
!!!  allocate(orbs%ispot(orbs%norbp),stat=i_stat)
!!!  call memocc(i_stat,orbs%ispot,'orbs%ispot',subname)
!!!
!!!
!!!  ! Define two new arrays:
!!!  ! - orbs%isorb_par is the same as orbs%isorb, but every process also knows
!!!  !   the reference orbital of each other process.
!!!  ! - orbs%onWhichMPI indicates on which MPI process a given orbital
!!!  !   is located.
!!!  allocate(orbs%isorb_par(0:nproc-1), stat=i_stat)
!!!  call memocc(i_stat, orbs%isorb_par, 'orbs%isorb_par', subname)
!!!  allocate(orbs%onWhichMPI(sum(orbs%norb_par(:,0))), stat=i_stat)
!!!  call memocc(i_stat, orbs%onWhichMPI, 'orbs%onWhichMPI', subname)
!!!  iiorb=0
!!!  orbs%isorb_par=0
!!!  do jproc=0,nproc-1
!!!      do iorb=1,orbs%norb_par(jproc,0)
!!!          iiorb=iiorb+1
!!!          orbs%onWhichMPI(iiorb)=jproc
!!!      end do
!!!      if(iproc==jproc) then
!!!          orbs%isorb_par(jproc)=orbs%isorb
!!!      end if
!!!  end do
!!!  call MPI_Initialized(mpiflag,ierr)
!!!  if(mpiflag /= 0 .and. nproc > 1) call mpiallred(orbs%isorb_par(0), nproc, mpi_sum, bigdft_mpi%mpi_comm, ierr)
!!!
!!!END SUBROUTINE orbitals_descriptors_forLinear


!> Routine which assigns to each processor the repartition of nobj*nkpts objects
subroutine kpts_to_procs_via_obj(nproc,nkpts,nobj,nobj_par)
  use module_base
  implicit none
  integer, intent(in) :: nproc !< No. of proc
  integer, intent(in) :: nkpts !< No. K points
  integer, intent(in) :: nobj  !< Object number (i.e. nvctr)
  integer, dimension(0:nproc-1,nkpts), intent(out) :: nobj_par !< iresult of the partition
  !local varaibles
  logical :: intrep
  integer :: jproc,ikpt,iobj,nobjp_max_kpt,nprocs_with_floor,jobj,nobjp
  integer :: jkpt,nproc_per_kpt,nproc_left,kproc,nkpt_per_proc,nkpts_left
  real(gp) :: robjp,rounding_ratio

  !decide the naive number of objects which should go to each processor.
  robjp=real(nobj,gp)*real(nkpts,gp)/real(nproc,gp)
  !print *,'hereweare',robjp,nobj   
  !maximum number of objects which has to go to each processor per k-point
  nobjp_max_kpt=ceiling(modulo(robjp-epsilon(1.0_gp),real(nobj,gp)))


!see the conditions for the integer repartition of k-points
  if (nobjp_max_kpt == nobj .or. (nobjp_max_kpt==1 .and. robjp < 1.0_gp)) then
     intrep=.true.
     rounding_ratio=0.0_gp
     nprocs_with_floor=0
  else
     intrep=.false.
     !the repartition is not obvious, some processors take nobj_max_kpt objects, others take the previous integer.
     !to understand how many, we round the percentage of processors which is given by
     rounding_ratio=(robjp-real(floor(robjp), gp))
     !then this is the number of processors which will take the floor
     nprocs_with_floor=ceiling((1.0_gp-rounding_ratio)*real(nproc,gp))!nproc-(nobj*nkpts-floor(robjp)*nproc)
     !print *,'rounding_ratio,nprocs_with_floor',rounding_ratio,nprocs_with_floor
     if (nprocs_with_floor > nproc) stop 'ERROR: should not happen'
     !if (nprocs_with_floor == nproc) nprocs_with_floor=nproc-1
  end if

  !start separating the objects for the repartition which is suggested by rounding_ratio and nprocs_with_floor
  nobj_par(0:nproc-1,1:nkpts)=0
  !integer repartition
  if (intrep) then 
     !strategy for the repartition
     if (nproc >= nkpts) then
        !decide in how many processors a single k-point can be partitioned
        nproc_per_kpt=max((nproc-1),1)/nkpts !this is the minimum
        !count how many processors are left that way
        !distribute the k-point among these
        nproc_left=nproc-nproc_per_kpt*nkpts
        ikpt=0
        jproc=0
        !print *,'here',nproc_left,nproc_per_kpt
        do kproc=0,nproc_left-1
           ikpt=ikpt+1
           if (ikpt > nkpts) stop 'ERROR: also this should not happen3'
           do iobj=0,nobj-1
              nobj_par(jproc+modulo(iobj,nproc_per_kpt+1),ikpt)=nobj_par(jproc+modulo(iobj,nproc_per_kpt+1),ikpt)+1
           end do
           jproc=jproc+nproc_per_kpt+1
        end do
        !print *,'debug'
        if ((nproc_per_kpt+1)*nproc_left < nproc) then
           do jproc=(nproc_per_kpt+1)*nproc_left,nproc-1,nproc_per_kpt
              ikpt=ikpt+1
              !print *,'passed through here',modulo(nproc,nkpts),nkpts,ikpt,nproc_per_kpt,nproc,jproc,nproc_left
              if (ikpt > nkpts .or. jproc > nproc-1) stop 'ERROR: also this should not happen3b'
              do iobj=0,nobj-1
                 nobj_par(jproc+modulo(iobj,nproc_per_kpt),ikpt)=nobj_par(jproc+modulo(iobj,nproc_per_kpt),ikpt)+1
              end do
           end do
        end if
        !print *,'passed through here',modulo(nproc,nkpts),nkpts,ikpt,nproc_per_kpt,nproc
     else
        !decide in how many kpoints single processor can be partitioned
        nkpt_per_proc=max((nkpts-1),1)/nproc !this is the minimum
        !count how many k-points are left that way
        !distribute the processors among these
        nkpts_left=nkpts-nkpt_per_proc*nproc
        ikpt=1
        jproc=-1
        !print *,'hello',nkpts_left,nkpts_per_proc
        do jkpt=1,nkpts_left
           jproc=jproc+1
           if (jproc > nproc-1) stop 'ERROR: also this should not happen4'
           do iobj=0,(nobj)*(nkpt_per_proc+1)-1
              nobj_par(jproc,ikpt+modulo(iobj,nkpt_per_proc+1))=nobj_par(jproc,ikpt+modulo(iobj,nkpt_per_proc+1))+1
           end do
           ikpt=ikpt+nkpt_per_proc+1
        end do
        !print *,'ciao'
        if ((nkpt_per_proc+1)*nkpts_left < nkpts) then
           do ikpt=(nkpt_per_proc+1)*nkpts_left+1,nkpts,nkpt_per_proc
              jproc=jproc+1
              !print *,'passed through here',modulo(nproc,nkpts),nkpts,ikpt,nproc_per_kpt,nproc,jproc,nproc_left
              if (ikpt > nkpts .or. jproc > nproc-1) stop 'ERROR: also this should not happen4b'
              do iobj=0,(nobj)*(nkpt_per_proc)-1
                 nobj_par(jproc,ikpt+modulo(iobj,nkpt_per_proc))=nobj_par(jproc,ikpt+modulo(iobj,nkpt_per_proc))+1
              end do
           end do
        end if
           !print *,'passed through here',modulo(nproc,nkpts),nkpts,ikpt,nproc_per_kpt,nproc
     end if
  else
     !non-integer repartition
     iobj=0
     ikpt=0
     do jproc=0,nproc-2 !leave the last processor at the end
        nobjp=floor(robjp)
        !respect the rounding ratio
        if (nproc-jproc > nprocs_with_floor) nobjp=nobjp+1
        !print *,'jproc,nobjp',jproc,nobjp,nkpts,nobj,nkpts*nobj,iobj,nprocs_with_floor
        do jobj=1,nobjp
           if (modulo(iobj,nobj) ==0) ikpt=ikpt+1
           iobj=iobj+1
           if (iobj > nobj*nkpts) stop 'ERROR: also this should not happen'
           nobj_par(jproc,ikpt)=nobj_par(jproc,ikpt)+1
        end do
     end do
     !in the last processor we put the objects which are lacking
     nobjp=nobj*nkpts-iobj
     do jobj=1,nobjp
        if (modulo(iobj,nobj) ==0) ikpt=ikpt+1
        iobj=iobj+1
        !print *,'finished',jobj,nobjp,iobj,nobj*nkpts,jproc,ikpt
        if (iobj > nobj*nkpts) stop 'ERROR: also this should not happen2'
        nobj_par(nproc-1,ikpt)=nobj_par(nproc-1,ikpt)+1
     end do
  end if
END SUBROUTINE kpts_to_procs_via_obj


subroutine components_kpt_distribution(nproc,nkpts,norb,nvctr,norb_par,nvctr_par)
  use module_base, only: gp, f_err_throw, to_zero,BIGDFT_RUNTIME_ERROR,&
       UNINITIALIZED
  implicit none
  !Arguments
  integer, intent(in) :: nproc,nkpts,nvctr,norb
  integer, dimension(0:nproc-1,nkpts), intent(in) :: norb_par
  integer, dimension(0:nproc-1,nkpts), intent(out) :: nvctr_par
  !local variables
  integer :: ikpt,jsproc,jeproc,kproc,icount,ivctr,jproc,numproc
  real(gp) :: strprc,endprc

  !for any of the k-points find the processors which have such k-point associated
  call to_zero(nproc*nkpts,nvctr_par(0,1))


  !Loop over each k point
  do ikpt=1,nkpts
     jsproc=UNINITIALIZED(1)
     jeproc=UNINITIALIZED(1)
     find_start: do jproc=0,nproc-1
        if(norb_par(jproc,ikpt) > 0) then 
           jsproc=jproc
           exit find_start
        end if
     end do find_start
     if (jsproc == UNINITIALIZED(1)) call f_err_throw('ERROR in kpt assignments',err_id=BIGDFT_RUNTIME_ERROR)
     if(norb_par(jsproc,ikpt) /= norb) then
        strprc=real(norb_par(jsproc,ikpt),gp)/real(norb,gp)     
     else
        strprc=1.0_gp
     end if
     if (ikpt < nkpts) then
        find_end: do jproc=jsproc,nproc-1
           if(norb_par(jproc,ikpt+1) > 0) then
              if (norb_par(jproc,ikpt)==0) then
                 jeproc=jproc-1
              else
                 jeproc=jproc
              end if
              exit find_end
           end if
        end do find_end
        if (jeproc == UNINITIALIZED(1)) call f_err_throw('ERROR in kpt assignments',err_id=BIGDFT_RUNTIME_ERROR)
     else
        jeproc=nproc-1
     end if
     if (jeproc /= jsproc) then
        endprc=real(norb_par(jeproc,ikpt),gp)/real(norb,gp)     
     else
        endprc=0.0_gp
     end if
     !if the number of processors is bigger than the number of orbitals this means 
     !that strprc and endprc are not correctly evaluated
     !evaluate the percentage on the number of components
     if (jeproc-jsproc+1 > norb) then
        strprc=1.0_gp/real(jeproc-jsproc+1,gp)
        endprc=strprc
     end if

     !assign the number of components which corresponds to the same orbital distribution
     numproc=jeproc-jsproc+1
     icount=0

     !print *,'kpoint',ikpt,jsproc,jeproc,strprc,endprc,ceiling(strprc*real(nvctr,gp)),nvctr
     !start filling the first processor
     ivctr=min(ceiling(strprc*real(nvctr,gp)-epsilon(1.0_gp)),nvctr)
     nvctr_par(jsproc,ikpt)=ivctr!min(ceiling(strprc*real(nvctr,gp)),nvctr)
     fill_array: do 
        if (ivctr==nvctr) exit fill_array
        icount=icount+1
        kproc=jsproc+modulo(icount,numproc)
        !put the floor of the components to the first processor
        if (strprc /= 1.0_gp .and. kproc==jsproc .and. &
             nvctr_par(kproc,ikpt)==ceiling(strprc*real(nvctr,gp)-epsilon(1.0_gp))) then
           !do nothing, skip away
        else
           nvctr_par(kproc,ikpt) = nvctr_par(kproc,ikpt)+1
           ivctr=ivctr+1
        end if
     end do fill_array
     !print '(a,i3,i3,i6,2(1pe25.17),i7,20i5)','here',ikpt,jsproc,jeproc,strprc,endprc,sum(nvctr_par(:,ikpt)),nvctr_par(:,ikpt)
     !print '(a,i3,i3,i6,2(1pe25.17),i7,20i5)','there',ikpt,jsproc,jeproc,strprc,endprc,sum(nvctr_par(:,ikpt)),norb_par(:,ikpt)
  end do

END SUBROUTINE components_kpt_distribution


!> Check the distribution of k points over the processors
subroutine check_kpt_distributions(nproc,nkpts,norb,ncomp,norb_par,ncomp_par,info,lub_orbs,lub_comps)
  use module_base
  implicit none
  integer, intent(in) :: nproc,nkpts,norb,ncomp
  integer, dimension(0:nproc-1,nkpts), intent(in) :: norb_par
  integer, dimension(0:nproc-1,nkpts), intent(in) :: ncomp_par
  integer, intent(inout) :: info
  integer, intent(out) :: lub_orbs,lub_comps
  !local variables
  character(len=*), parameter :: subname='check_kpt_distributions'
  logical :: notcompatible,couldbe
  integer :: ikpt,jproc,norbs,ncomps,kproc,ieproc,isproc,jkpt
  integer, dimension(:,:), allocatable :: load_unbalancing
  !before printing the distribution schemes, check that the two distributions contain
  !the same k-points
  if (info == 0) call print_distribution_schemes(nproc,nkpts,norb_par,ncomp_par)

  do ikpt=1,nkpts
     isproc=UNINITIALIZED(1)
     find_isproc : do kproc=0,nproc-1
        if (ncomp_par(kproc,ikpt) > 0) then
           isproc=kproc
           exit find_isproc
        end if
     end do find_isproc
     if (isproc == UNINITIALIZED(1)) stop 'ERROR(check_kpt_distributions): isproc cannot be found'
     ieproc=UNINITIALIZED(1)
     find_ieproc : do kproc=nproc-1,0,-1
        if (ncomp_par(kproc,ikpt) > 0) then
           ieproc=kproc
           exit find_ieproc
        end if
     end do find_ieproc
     if (ieproc == UNINITIALIZED(1)) stop 'ERROR(check_kpt_distributions): ieproc cannot be found'

     norbs=0
     ncomps=0
     do jproc=0,nproc-1
        !count the total number of components
        norbs=norbs+norb_par(jproc,ikpt)
        ncomps=ncomps+ncomp_par(jproc,ikpt)
        notcompatible=(ncomp_par(jproc,ikpt) == 0 .neqv. norb_par(jproc,ikpt) == 0) 
        !check whether there are only 0 orbitals
        if (notcompatible .and. norb_par(jproc,ikpt)==0) then
           !if the processor is the last one then there should not be other k-points on this processors
           couldbe=.false.
           if (jproc == ieproc) then
              couldbe=.true.
              do jkpt=ikpt+1,nkpts
                 couldbe=couldbe .and. (norb_par(jproc,jkpt) ==0 .and. ncomp_par(jproc,jkpt)==0)
              end do
           end if
           if ((isproc < jproc .and. jproc < ieproc) .or. couldbe) notcompatible=.false.
        end if
        if (notcompatible) then     
           if (info == 0) write(*,*)' ERROR: processor ', jproc,' kpt,',ikpt,&
                'have components and orbital distributions not compatible'
           info=1
           return
           !call MPI_ABORT(bigdft_mpi%mpi_comm, ierr)
        end if
     end do
     if (norb/=norbs .or. ncomps /= ncomp) then
        if (info == 0) write(*,*)' ERROR: kpt,',ikpt,&
             'has components or orbital distributions not correct'
        info=2
        return
        !call MPI_ABORT(bigdft_mpi%mpi_comm, ierr)
     end if
  end do

  load_unbalancing = f_malloc((/ 0.to.nproc-1, 1.to.2 /),id='load_unbalancing')

  do jproc=0,nproc-1
     load_unbalancing(jproc,:)=0
     do ikpt=1,nkpts
        load_unbalancing(jproc,1)=load_unbalancing(jproc,1)+norb_par(jproc,ikpt)
        load_unbalancing(jproc,2)=load_unbalancing(jproc,2)+ncomp_par(jproc,ikpt)
     end do
  end do

  !calculate the maximum load_unbalancing
  lub_orbs=0
  lub_comps=0
  do jproc=0,nproc-1
     do kproc=0,nproc-1
        lub_orbs=max(lub_orbs,load_unbalancing(jproc,1)-load_unbalancing(kproc,1))
        lub_comps=max(lub_comps,load_unbalancing(jproc,2)-load_unbalancing(kproc,2))
     end do
  end do

  if (info==0) write(*,*)' Kpoints Distribuitions are compatible, load unbalancings, orbs,comps:',lub_orbs,&
       '/',max(minval(load_unbalancing(:,1)),1),lub_comps,'/',minval(load_unbalancing(:,2))
  info=0
  call f_free(load_unbalancing)


END SUBROUTINE check_kpt_distributions

!>routine which associates to any of the processor a given number of objects
!! depending of the number of processors and k-points
subroutine parallel_repartition_with_kpoints(nproc,nkpts,nobj,nobj_par)
  use module_base
  implicit none
  integer, intent(in) :: nkpts,nobj,nproc
  integer, dimension(0:nproc-1), intent(out) :: nobj_par
  !local variables
  integer :: n_i,n_ip,rs_i,N_a,N_b,N_c,ikpt,jproc,i,ntmp
!!$  real(gp) :: rtmp

  ! Strategy to divide between k points.
  ! There is an nproc length to divide into orbs%nkpts segments.
  ! Segment (ikpt - 1) expand in 0 <= r_i < r_ip <= nproc.
  ! where r_i and r_ip are real values. There are two possibilities:
  !  - We can write r_i <= n_i <= n_ip <= r_ip with n_i and n_ip integers ;
  !  - or r_i <= n_i and n_ip <= r_ip and n_i = n_ip + 1.
  ! For both cases, we can divide nobj into the partition (real values):
  !  - N_a = (n_i - r_i)*nobj*nkpts/nproc (the initial part);
  !  - N_b = max((n_ip - n_i)*nobj*nkpts / nproc, 0) (the naive part, the only one if nkpts is a multiple of nproc);
  !  - N_c = (r_ip - n_ip) * nobj * orbs%nkpts / nproc (the final part);
  ! Before going to integer values, we have r_i = (ikpt - 1) * nproc / orbs%nkpts (the naive division)
  ! and r_ip = (ikpt) * nproc / orbs%nkpts (the segment endpoint)
  ! So N_a and N_b can be simplified and written instead:
  !  - N_a = int(nobj * (n_i * orbs%nkpts - (ikpt - 1) * nproc) / nproc);
  !  - N_c = int(nobj * ((ikpt) * nproc - n_ip * orbs%nkpts) / nproc)
  !  - N_b = nobj - N_a - N_c 
  ! After, if N_a > 0, we put this quantity to proc n_i - 1, if N_c > 0
  ! we put its quantity to proc n_ip ; and finally N_b is distributed
  ! among [n_i;n_ip[ procs.

  nobj_par(:)=0
  do ikpt=1,nkpts
     ! Calculation of n_i and n_ip, rs_i = r_i * orbs%nkpts to avoid rounding.
     rs_i=(ikpt-1)*nproc !integer variable for rounding purposes

     if (mod(rs_i,nkpts) == 0) then
        n_i=rs_i/nkpts 
     else
        n_i=rs_i/nkpts+1
     end if

     rs_i=ikpt*nproc
     n_ip=rs_i/nkpts
!!$     print *,'ikpt,ni,nip',ikpt,n_i,n_ip
     ! Calculation of N_a, N_b and N_c from given n_i and n_ip.
     if (n_ip >= n_i) then
        ntmp = (n_i*nkpts-(ikpt-1)*nproc) * nobj
        if (modulo(ntmp, nproc) == 0) then
           N_a = ntmp / nproc
        else
           N_a = (ntmp - modulo(ntmp, nproc) + nproc) / nproc
        end if
!!$        ntmp=n_i*nkpts-(ikpt-1)*nproc
!!$        rtmp=real(nobj,gp)/real(nproc,gp)
!!$        rtmp=rtmp*real(ntmp,gp)
!!$        N_a=floor(rtmp)
!!$        if (iproc == 0) print *,'ikpts,rtmp',ikpt,rtmp
        ntmp = (ikpt*nproc-n_ip*nkpts) * nobj
        if (modulo(ntmp, nproc) == 0) then
           N_c = ntmp / nproc
        else
           N_c = (ntmp - modulo(ntmp, nproc) + nproc) / nproc
        end if

!!$        ntmp=ikpt*nproc-n_ip*nkpts
!!$        rtmp=real(nobj,gp)/real(nproc,gp)
!!$        rtmp=rtmp*real(ntmp,gp)
!!$        N_c=ceiling(rtmp)
!!$        if (iproc == 0) print *,'ikpts,rtmp2',ikpt,rtmp,N_a,N_c
        !the corrections above are to avoid the 32 bit integer overflow
        !N_a=nint(real(nobj*(n_i*nkpts-(ikpt-1)*nproc),gp)/real(nproc,gp))
        !N_c=nint(real(nobj*(ikpt*nproc-n_ip*nkpts),gp)/real(nproc,gp))
     else
        N_c=nobj/2
        N_a=nobj-N_c
     end if
     N_b=nobj-N_a-N_c
     if (N_b == -1) then
        N_c = N_c - 1
        N_b = 0
     end if
!!$     write(*,*) ikpt, N_a, N_b, N_c
     if (nkpts > 1 .and. N_b < n_ip - n_i) stop 'ERROR:parallel_repartion_with_kpoints'
     !assign to procs the objects.
     if (N_a>0) nobj_par(n_i-1)=nobj_par(n_i-1)+N_a
     if (N_b>0) then
        do i=0,N_b-1
           jproc=n_i+mod(i,n_ip-n_i)
           nobj_par(jproc)=nobj_par(jproc)+1
        end do
     end if
     if (N_c>0) nobj_par(n_ip)=nobj_par(n_ip)+N_c
  end do
END SUBROUTINE parallel_repartition_with_kpoints


subroutine parallel_repartition_per_kpoints(iproc,nproc,nkpts,nobj,nobj_par,&
     nkptsp,mykpts,nobj_pkpt)
  implicit none
  integer, intent(in) :: iproc,nproc,nkpts,nobj
  integer, dimension(0:nproc-1), intent(in) :: nobj_par
  integer, intent(out) :: nkptsp
  integer, dimension(nkpts), intent(out) :: mykpts
  integer, dimension(0:nproc-1,nkpts), intent(out) :: nobj_pkpt
  !local variables
  integer :: ikpts,jproc,jobj,norb_tot,iorbp

  !initialise the array
  do ikpts=1,nkpts
     do jproc=0,nproc-1
        nobj_pkpt(jproc,ikpts)=0 
     end do
  end do

  !assign the k-point, counting one object after each other
  jobj=1
  ikpts=1
  !print *,'here',nobj_par(:)
  do jproc=0,nproc-1
     do iorbp=1,nobj_par(jproc)
        nobj_pkpt(jproc,ikpts)=nobj_pkpt(jproc,ikpts)+1
        if (mod(jobj,nobj)==0) then
           ikpts=ikpts+1
        end if
        jobj=jobj+1
     end do
  end do
  !some checks
  if (nobj /= 0) then
     !check the distribution
     do ikpts=1,nkpts
        !print *,'partition',ikpts,orbs%nkpts,'ikpts',nobj_pkpt(:,ikpts)
        norb_tot=0
        do jproc=0,nproc-1
           norb_tot=norb_tot+nobj_pkpt(jproc,ikpts)
        end do
        if(norb_tot /= nobj) then
           write(*,*)'ERROR: partition of objects incorrect, kpoint:',ikpts
           stop
        end if
     end do
  end if

  !calculate the number of k-points treated by each processor in both
  ! the component distribution and the orbital distribution.
  nkptsp=0
  do ikpts=1,nkpts
     if (nobj_pkpt(iproc,ikpts) /= 0) then
        nkptsp=nkptsp+1
        mykpts(nkptsp) = ikpts
     end if
  end do

END SUBROUTINE parallel_repartition_per_kpoints

subroutine pawpatch_from_file( filename, atoms,ityp, paw_tot_l, &
     paw_tot_q, paw_tot_coefficients, paw_tot_matrices, &
     storeit)
  use module_base
  use module_types
  implicit none
  character(len=*), intent(in) :: filename
  type(atoms_data), intent(inout) :: atoms
  integer , intent(IN):: ityp 
  integer , intent(INOUT):: paw_tot_l, paw_tot_q, paw_tot_coefficients, paw_tot_matrices
  logical, intent(in) :: storeit

!! local variables  
  character(len=*), parameter :: subname='pawpatch_from_file'
  integer :: npawl, ipawl, paw_l
  integer :: paw_nofgaussians, paw_nofchannels, il, ierror, ig
  real(gp) :: paw_greal, paw_gimag, paw_ccoeff, paw_scoeff, dumpaw
  character(len=100) :: string

  !parameters for abscalc-paw

  if(.not. storeit) then
     !if(ityp == 1) then !this implies that the PSP are all present
     if (.not. associated(atoms%paw_NofL)) then
        atoms%paw_NofL = f_malloc_ptr(atoms%astruct%ntypes,id='atoms%paw_NofL')
     end if
     ! if (iproc.eq.0) write(*,*) 'opening PSP file ',filename
     open(unit=11,file=trim(filename),status='old',iostat=ierror)
     !Check the open statement
     if (ierror /= 0) then
        write(*,*) ': Failed to open the PAWpatch file "',&
             trim(filename),'"'
        stop
     end if
     
     !! search for paw_patch informations
     
     atoms%paw_NofL(ityp)=0
     do while(.true.)
        read(11,'(a)',iostat=ierror, END=110)  string
        if ( trim(string).eq. 'PAWPATCH') then
           exit
        endif
     end do
     !! explain_paw_psp_terms_in_atom_data()
     
     read(11,*) npawl
     
     atoms%paw_NofL(ityp) = npawl
     
     paw_tot_l = paw_tot_l + npawl
     do ipawl=1,npawl
        read(11,*) paw_l
        read(11,*) paw_greal
        read(11,*) paw_nofgaussians
        read(11,*) paw_nofchannels
        read(11,*)  string  !!  follow 300 PAW_Gimag factors
        paw_tot_q = paw_tot_q+paw_nofgaussians
        paw_tot_coefficients = paw_tot_coefficients + paw_nofchannels*paw_nofgaussians*2
        paw_tot_matrices=paw_tot_matrices+paw_nofchannels**2
        
        
        do ig=1, paw_nofgaussians
           read(11,*)  paw_gimag
        enddo
        read(11,*)  string  !!  !!  follow for each of the 7 channels 300 (cos_factor, sin_factor)  pairs
        do il=1, paw_nofchannels
           do ig=1, paw_nofgaussians
              read(11,*)  paw_ccoeff, paw_scoeff
           enddo
        enddo
        read(11,*)  string  !! pawpatch matrix
        do il=1, paw_nofchannels
           do ig=1, paw_nofchannels
              read(11,*)  dumpaw
           end do
        enddo
        read(11,*)  string  !! S  matrix
        do il=1, paw_nofchannels
           do ig=1, paw_nofchannels
              read(11,*)  dumpaw
           end do
        enddo
        
        read(11,*)  string  !! Sm1  matrix
        do il=1, paw_nofchannels
           do ig=1, paw_nofchannels
              read(11,*)  dumpaw
           end do
        enddo
     enddo
110  close(11)

  else
     if(ityp.eq.1) then
        atoms%paw_l   = f_malloc_ptr(paw_tot_l,id='atoms%paw_l  ')
        atoms%paw_nofchannels   = f_malloc_ptr(paw_tot_l,id='atoms%paw_nofchannels  ')
        atoms%paw_nofgaussians   = f_malloc_ptr(paw_tot_l,id='atoms%paw_nofgaussians  ')
        atoms%paw_Greal   = f_malloc_ptr(paw_tot_l,id='atoms%paw_Greal  ')
        atoms%paw_Gimag  = f_malloc_ptr(paw_tot_q   ,id='atoms%paw_Gimag ')
        atoms%paw_Gcoeffs  = f_malloc_ptr(paw_tot_coefficients  ,id='atoms%paw_Gcoeffs ')
        atoms%paw_H_matrices = f_malloc_ptr(paw_tot_matrices,id='atoms%paw_H_matrices')
        atoms%paw_S_matrices  = f_malloc_ptr(paw_tot_matrices  ,id='atoms%paw_S_matrices ')
        atoms%paw_Sm1_matrices  = f_malloc_ptr(paw_tot_matrices  ,id='atoms%paw_Sm1_matrices ')
        
        
        paw_tot_l=0
        paw_tot_q = 0
        paw_tot_coefficients = 0
        paw_tot_matrices= 0
     endif
     
     if( atoms%paw_NofL(ityp).gt.0) then

        open(unit=11,file=trim(filename),status='old')

        do while(.true.)
           read(11,'(a)', END=220)  string
           if ( trim(string).eq. 'PAWPATCH') then
              exit
           endif
        end do
220     continue
        if(trim(string) .ne. 'PAWPATCH') then
           print *, "paw section not found re-reading  file ", filename
           close(11)
           stop
        end if
        
        read(11,*) npawl
        atoms%paw_NofL(ityp) = npawl
        
        
        do ipawl=1,npawl
           !! explain_paw_psp_terms_in_atom_data()
           read(11,*) atoms%paw_l(paw_tot_l+ipawl  )
           read(11,*) atoms%paw_greal(paw_tot_l+ipawl  )
           read(11,*) atoms%paw_nofgaussians(paw_tot_l+ipawl  )
           read(11,*) atoms%paw_nofchannels(paw_tot_l+ipawl  )
           paw_nofchannels = atoms%paw_nofchannels(paw_tot_l+ipawl  )
           paw_nofgaussians = atoms%paw_nofgaussians(paw_tot_l+ipawl  )
           read(11,'(a)')  string  !!  follow  paw_nofchannels PAW_Gimag factors
           
           do ig=1, paw_nofgaussians
              read(11,*)  atoms%paw_Gimag(paw_tot_q + ig )
           enddo
           read(11,'(a)')  string  !!  !!  follow for each of the Npaw channels  nofgaussians (cos_factor, sin_factor)  pairs
           !!print *, string, " reading  " , filename
           
           do il=1, paw_nofchannels
              do ig=1, paw_nofgaussians
                 read(11,*)  atoms%paw_Gcoeffs( paw_tot_coefficients + 2*(il-1)*paw_nofgaussians+2*ig-1) , &
                      atoms%paw_Gcoeffs( paw_tot_coefficients + 2*(il-1)*paw_nofgaussians+2*ig)
              enddo
           enddo
           read(11,'(a)')  string  !! pawpatch matrix
           !!print *, string, " reading  " , filename
           do il=1, paw_nofchannels
              do ig=1, paw_nofchannels
                 read(11,*)  dumpaw 
                 atoms%paw_H_matrices(paw_tot_matrices +(il-1)*paw_nofchannels+ig   )=dumpaw
              end do
           enddo
           read(11,'(a)')  string  !! S  matrix
           !!print *, string, " reading >>>>>  " , filename
           do il=1, paw_nofchannels
              do ig=1, paw_nofchannels
                 read(11,*)  dumpaw
                 atoms%paw_S_matrices(paw_tot_matrices +(il-1)*paw_nofchannels+ig   )=dumpaw
              end do
           enddo
           read(11,'(a)')  string  !! Sm1  matrix
           !!print *, string, " reading  " , filename
           do il=1, paw_nofchannels
              do ig=1, paw_nofchannels
                 read(11,*)  dumpaw
                 atoms%paw_Sm1_matrices(paw_tot_matrices +(il-1)*paw_nofchannels+ig   )=dumpaw
                 !!print *, dumpaw
              end do
           enddo
           paw_tot_q = paw_tot_q+paw_nofgaussians
           paw_tot_coefficients = paw_tot_coefficients + paw_nofchannels*paw_nofgaussians*2
           paw_tot_matrices=paw_tot_matrices+paw_nofchannels**2
        end do
        paw_tot_l = paw_tot_l + npawl
     end if
     close(11)
  endif
end subroutine pawpatch_from_file

subroutine paw_init(paw, at, nspinor, nspin, npsidim, norb)
  use module_base
  use module_types
  use m_paw_an, only: paw_an_init
  use m_paw_ij, only: paw_ij_init
  use m_pawcprj, only: pawcprj_alloc, pawcprj_getdim
  use m_pawfgrtab, only: pawfgrtab_init
  use interfaces_42_libpaw, only: initrhoij
  implicit none
  type(paw_objects), intent(out) :: paw
  type(atoms_data), intent(in) :: at
  integer, intent(in) :: nspinor, nspin, npsidim, norb

  integer, parameter :: cplex = 1, pawxcdev = 1, pawcpxocc = 1, pawspnorb = 0
  integer :: i
  integer, dimension(:), allocatable :: nlmn, nattyp, l_size_atm, lexexch, lpawu
  real(gp), dimension(:,:), allocatable :: spinat

  call nullify_paw_objects(paw)
  if (.not. associated(at%pawtab)) return

  paw%usepaw = .true.
  paw%ntypes = at%astruct%ntypes
  paw%natom  = at%astruct%nat
  paw%lmnmax = maxval(at%pawtab(:)%lmn_size)

  allocate(paw%paw_an(at%astruct%nat))
  call paw_an_init(paw%paw_an, at%astruct%nat, at%astruct%ntypes, 0, nspin, cplex, pawxcdev, &
       & at%astruct%iatype, at%pawang, at%pawtab, &
       & has_vxc=1, has_vxc_ex=1, has_vhartree=1) !, &
  !&   mpi_comm_atom=mpi_enreg%comm_atom,mpi_atmtab=mpi_enreg%my_atmtab)

  allocate(paw%paw_ij(at%astruct%nat))
  call paw_ij_init(paw%paw_ij,cplex,nspinor,nspin,nspin,&
       &   0,at%astruct%nat,at%astruct%ntypes,at%astruct%iatype,at%pawtab,&
       &   has_dij=1,has_dijhartree=1,has_dijso=0,has_dijhat=0,&
       &   has_pawu_occ=1,has_exexch_pot=1) !,&
  !&   mpi_comm_atom=mpi_enreg%comm_atom,mpi_atmtab=mpi_enreg%my_atmtab)

  allocate(paw%cprj(at%astruct%nat, nspinor * nspin * norb))
  nlmn = f_malloc(at%astruct%nat, id = "nlmn")
  nattyp = f_malloc(at%astruct%ntypes, id = "nattyp")
  call to_zero(at%astruct%ntypes, nattyp(1))
  do i = 1, at%astruct%nat
     nattyp(at%astruct%iatype(i)) = nattyp(at%astruct%iatype(i)) + 1
  end do
  call pawcprj_getdim(nlmn, at%astruct%nat, nattyp, at%astruct%ntypes, &
       & at%astruct%iatype, at%pawtab, 'O')
  call f_free(nattyp)
  call pawcprj_alloc(paw%cprj, 0, nlmn)
  call f_free(nlmn)

  allocate(paw%pawfgrtab(at%astruct%nat))
  l_size_atm = f_malloc(at%astruct%nat, id = "l_size_atm")
  do i = 1, at%astruct%nat
     l_size_atm(i) = at%pawtab(at%astruct%iatype(i))%lcut_size
  end do
  call pawfgrtab_init(paw%pawfgrtab, cplex, l_size_atm, nspin, at%astruct%iatype) !,&
  !&     mpi_atmtab=mpi_enreg%my_atmtab,mpi_comm_atom=mpi_enreg%comm_atom)
  call f_free(l_size_atm)

  allocate(paw%pawrhoij(at%astruct%nat))
  spinat = f_malloc((/3, at%astruct%nat/), id = "spinat")
  call to_zero(3 * at%astruct%nat, spinat(1,1))
  lexexch = f_malloc(at%astruct%ntypes, id = "lexexch")
  lexexch = -1
  lpawu = f_malloc(at%astruct%ntypes, id = "lpawu")
  lpawu = -1
  call initrhoij(pawcpxocc, lexexch, lpawu, &
       & at%astruct%nat, at%astruct%nat, nspin, nspinor, nspin, &
       & at%astruct%ntypes, paw%pawrhoij, pawspnorb, at%pawtab, spinat, at%astruct%iatype) !,&
  !&   mpi_comm_atom=mpi_enreg%comm_atom,mpi_atmtab=mpi_enreg%my_atmtab)
  call f_free(lpawu)
  call f_free(lexexch)
  call f_free(spinat)

  paw%spsi = f_malloc_ptr(npsidim,id='paw%spsi')
end subroutine paw_init

subroutine system_signaling(iproc, signaling, gmainloop, KSwfn, tmb, energs, denspot, optloop, &
       & ntypes, radii_cf, crmult, frmult)
  use module_defs, only: gp, UNINITIALIZED
  use module_types
  implicit none
  integer, intent(in) :: iproc, ntypes
  logical, intent(in) :: signaling
  double precision, intent(in) :: gmainloop
  type(DFT_wavefunction), intent(inout) :: KSwfn, tmb
  type(DFT_local_fields), intent(inout) :: denspot
  type(DFT_optimization_loop), intent(inout) :: optloop
  type(energy_terms), intent(inout) :: energs
  real(gp), dimension(ntypes,3), intent(in) :: radii_cf
  real(gp), intent(in) :: crmult, frmult

  if (signaling) then
     ! Only iproc 0 has the C wrappers.
     if (iproc == 0) then
        call wf_new_wrapper(KSwfn%c_obj, KSwfn, 0)
        call wf_copy_from_fortran(KSwfn%c_obj, radii_cf, crmult, frmult)
        call wf_new_wrapper(tmb%c_obj, tmb, 1)
        call wf_copy_from_fortran(tmb%c_obj, radii_cf, crmult, frmult)
        call bigdft_signals_add_wf(gmainloop, KSwfn%c_obj, tmb%c_obj)
        call energs_new_wrapper(energs%c_obj, energs)
        call bigdft_signals_add_energs(gmainloop, energs%c_obj)
        call localfields_new_wrapper(denspot%c_obj, denspot)
        call bigdft_signals_add_denspot(gmainloop, denspot%c_obj)
        call optloop_new_wrapper(optLoop%c_obj, optLoop)
        call bigdft_signals_add_optloop(gmainloop, optLoop%c_obj)
     else
        KSwfn%c_obj   = UNINITIALIZED(KSwfn%c_obj)
        tmb%c_obj     = UNINITIALIZED(tmb%c_obj)
        denspot%c_obj = UNINITIALIZED(denspot%c_obj)
        optloop%c_obj = UNINITIALIZED(optloop%c_obj)
     end if
  else
     KSwfn%c_obj  = 0
     tmb%c_obj    = 0
  end if
END SUBROUTINE system_signaling<|MERGE_RESOLUTION|>--- conflicted
+++ resolved
@@ -50,13 +50,7 @@
   logical:: present_inwhichlocreg_old, present_onwhichatom_old, output_grid_, frag_allocated, calculate_bounds
   integer, dimension(:,:), allocatable :: norbsc_arr
   real(kind=8), dimension(:), allocatable :: locrad
-<<<<<<< HEAD
   integer :: ilr, iilr
-  !Note proj_G should be filled for PAW:
-  type(gaussian_basis),dimension(atoms%astruct%ntypes)::proj_G
-=======
-
->>>>>>> 282edb5b
   call f_routine(id=subname)
 
   output_grid_ = .false.
@@ -107,11 +101,7 @@
                       inputpsi /= INPUT_PSI_DISK_LINEAR .and. &
                       inputpsi /= INPUT_PSI_MEMORY_LINEAR)
   call createWavefunctionsDescriptors(iproc,Lzd%hgrids(1),Lzd%hgrids(2),Lzd%hgrids(3),atoms,&
-<<<<<<< HEAD
-       rxyz,radii_cf,in%crmult,in%frmult,calculate_bounds,Lzd%Glr, output_grid_)
-=======
-       rxyz,in%crmult,in%frmult,Lzd%Glr, output_grid_)
->>>>>>> 282edb5b
+       rxyz,in%crmult,in%frmult,calculate_bounds,Lzd%Glr, output_grid_)
   if (iproc == 0 .and. dump) call print_wfd(Lzd%Glr%wfd)
 
   ! Create global orbs data structure.
