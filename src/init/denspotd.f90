!> @file
!!  Routines to create descriptor arrays for density and potential
!! @author
!!    Copyright (C) 2007-2015 BigDFT group (LG)
!!    This file is distributed under the terms of the
!!    GNU General Public License, see ~/COPYING file
!!    or http://www.gnu.org/copyleft/gpl.txt .
!!    For the list of contributors, see ~/AUTHORS 


!> Denspot initialization
subroutine initialize_DFT_local_fields(denspot, ixc, nspden)
  use module_base
  use module_dpbox, only: dpbox_null
  use module_types
  use module_xc
  use public_enums
  implicit none
  type(DFT_local_fields), intent(inout) :: denspot
  integer, intent(in) :: ixc, nspden

  denspot%rhov_is = EMPTY
  nullify(denspot%rho_C)
  nullify(denspot%V_ext)
  nullify(denspot%rho_ion)
  nullify(denspot%Vloc_KS)
  nullify(denspot%rho_psi)
  nullify(denspot%V_XC)
  nullify(denspot%f_XC)
  nullify(denspot%rho_work)
  nullify(denspot%pot_work)
  nullify(denspot%rhov)

  denspot%psoffset=0.0_gp

  if (verbose >1) then
     denspot%PSquiet='NO '
  else
     denspot%PSquiet='YES'
  end if

  call initialize_coulomb_operator(denspot%pkernel)
  call initialize_coulomb_operator(denspot%pkernelseq)
  call initialize_rho_descriptors(denspot%rhod)
  denspot%dpbox=dpbox_null()

  nullify(denspot%mix)

  if (ixc < 0) then
     call xc_init(denspot%xc, ixc, XC_MIXED, nspden)
  else
     call xc_init(denspot%xc, ixc, XC_ABINIT, nspden)
  end if
end subroutine initialize_DFT_local_fields


subroutine initialize_coulomb_operator(kernel)
  use module_base
  use module_types
  implicit none
  type(coulomb_operator), intent(out) :: kernel
  
  nullify(kernel%kernel)

  
end subroutine initialize_coulomb_operator


subroutine initialize_rho_descriptors(rhod)
  use module_base
  use module_types
  implicit none
  type(rho_descriptors), intent(out) :: rhod

  rhod%geocode='X' !fake value
  rhod%icomm=1 !< lda case
  rhod%nrhotot=uninitialized(rhod%nrhotot)
  rhod%n_csegs=uninitialized(rhod%n_csegs)
  rhod%n_fsegs=uninitialized(rhod%n_fsegs)
  rhod%dp_size=uninitialized(rhod%dp_size)
  rhod%sp_size=uninitialized(rhod%sp_size)
  
  nullify(rhod%spkey,rhod%dpkey,rhod%cseg_b,rhod%fseg_b)

end subroutine initialize_rho_descriptors


<<<<<<< HEAD
subroutine dpbox_set(dpbox,Lzd,xc,iproc,nproc,mpi_comm,PS_groupsize,SICapproach,geocode,nspin,igpu)
=======
!> Initialize dpbox from the local zone descriptors
subroutine dpbox_set(dpbox,Lzd,xc,iproc,nproc,mpi_comm,PS_groupsize,SICapproach,geocode,nspin)
>>>>>>> be3b50c0
  use module_base
  use module_dpbox, only: denspot_distribution,dpbox_null
  use module_types
  use module_xc
  implicit none
  integer, intent(in) :: iproc,nproc,mpi_comm,PS_groupsize,nspin,igpu
  character(len=1), intent(in) :: geocode !< @copydoc poisson_solver::doc::geocode
  character(len=4), intent(in) :: SICapproach
  type(local_zone_descriptors), intent(in) :: Lzd
  type(xc_info), intent(in) :: xc
  type(denspot_distribution), intent(out) :: dpbox
  !local variables
  integer :: npsolver_groupsize

  dpbox=dpbox_null()

  call dpbox_set_box(dpbox,Lzd)

  !if the taskgroup size is not a divisor of nproc do not create taskgroups
  if (nproc > 1 .and. PS_groupsize > 0 .and. &
       PS_groupsize < nproc .and.&
       mod(nproc,PS_groupsize)==0) then
     npsolver_groupsize=PS_groupsize
  else
     npsolver_groupsize=nproc
  end if
  call mpi_environment_set(dpbox%mpi_env,iproc,nproc,mpi_comm,npsolver_groupsize)

  call denspot_communications(dpbox%mpi_env%iproc,dpbox%mpi_env%nproc,igpu,xc,&
                              nspin,geocode,SICapproach,dpbox)

end subroutine dpbox_set


<<<<<<< HEAD
!> Free the desnpot_distribution structure
subroutine dpbox_free(dpbox)
  use module_base
  use module_types
  implicit none
  type(denspot_distribution), intent(inout) :: dpbox

  if (associated(dpbox%nscatterarr)) then
     call f_free_ptr(dpbox%nscatterarr)
  end if

  if (associated(dpbox%ngatherarr)) then
     call f_free_ptr(dpbox%ngatherarr)
  end if
  
  !if (dpbox%mpi_env%mpi_comm /= bigdft_mpi%mpi_comm) then
  call release_mpi_environment(dpbox%mpi_env)
  !end if

  dpbox=dpbox_null()

END SUBROUTINE dpbox_free


=======
!> Initialize dpbox (density pot distribution) i.e. the parameters defining the grid
>>>>>>> be3b50c0
subroutine dpbox_set_box(dpbox,Lzd)
  use module_base
  use module_dpbox, only: denspot_distribution
  use module_types
  implicit none
  type(local_zone_descriptors), intent(in) :: Lzd
  type(denspot_distribution), intent(inout) :: dpbox
 
  !The grid for the potential is twice finer
  dpbox%hgrids(1)=0.5_gp*Lzd%hgrids(1)
  dpbox%hgrids(2)=0.5_gp*Lzd%hgrids(2)
  dpbox%hgrids(3)=0.5_gp*Lzd%hgrids(3)
  !Same dimension
  dpbox%ndims(1)=Lzd%Glr%d%n1i
  dpbox%ndims(2)=Lzd%Glr%d%n2i
  dpbox%ndims(3)=Lzd%Glr%d%n3i
  dpbox%geocode=Lzd%Glr%geocode

end subroutine dpbox_set_box


!> Set the history for mixing in denspot%mix
subroutine denspot_set_history(denspot, iscf, nspin, &
     npulayit)
  use module_base
  use module_types
  use m_ab7_mixing
  use public_enums, only: SCF_KIND_DIRECT_MINIMIZATION
  implicit none
  type(DFT_local_fields), intent(inout) :: denspot
  integer, intent(in) :: iscf, nspin
  integer,intent(in),optional :: npulayit
  
  integer :: potden, npoints, ierr
  character(len=500) :: errmess

  if (iscf < 10) then
     ! Mixing over potential so use dimension of pot (n3p)
     potden = AB7_MIXING_POTENTIAL
     npoints = denspot%dpbox%ndims(1)*denspot%dpbox%ndims(2)*denspot%dpbox%n3p
!!!     npoints = n1i*n2i*denspot%dpbox%n3p
  else
     ! Mixing over density so use dimension of density (n3d)
     potden = AB7_MIXING_DENSITY
     npoints = denspot%dpbox%ndims(1)*denspot%dpbox%ndims(2)*denspot%dpbox%n3d
!!!     npoints = n1i*n2i*denspot%dpbox%n3d
  end if
  if (iscf > SCF_KIND_DIRECT_MINIMIZATION) then
     allocate(denspot%mix)
     if (present(npulayit)) then
         call ab7_mixing_new(denspot%mix, modulo(iscf, 10), potden, &
              AB7_MIXING_REAL_SPACE, npoints, nspin, 0, &
              ierr, errmess, npulayit=npulayit, useprec = .false.)
     else
         call ab7_mixing_new(denspot%mix, modulo(iscf, 10), potden, &
              AB7_MIXING_REAL_SPACE, npoints, nspin, 0, &
              ierr, errmess, useprec = .false.)
     end if
     call ab7_mixing_eval_allocate(denspot%mix)
  else
     nullify(denspot%mix)
  end if
end subroutine denspot_set_history


subroutine denspot_free_history(denspot)
  use module_types
  use m_ab7_mixing
  implicit none
  type(DFT_local_fields), intent(inout) :: denspot
  
  if (associated(denspot%mix)) then
      call ab7_mixing_deallocate(denspot%mix)
      deallocate(denspot%mix)
  end if
end subroutine denspot_free_history


<<<<<<< HEAD
subroutine denspot_communications(iproc,nproc,igpu,xc,nspin,geocode,SICapproach,dpbox)
=======
!> Create descriptors for density and potentials (parallel distribution)
subroutine denspot_communications(iproc,nproc,xc,nspin,geocode,SICapproach,dpbox)
>>>>>>> be3b50c0
  use module_base
  use module_dpbox, only: denspot_distribution
  use module_types
  use module_xc
  implicit none
  integer, intent(in) :: nspin,iproc,nproc,igpu
  type(xc_info), intent(in) :: xc
  character(len=1), intent(in) :: geocode !< @copydoc poisson_solver::doc::geocode
  character(len=4), intent(in) :: SICapproach
  type(denspot_distribution), intent(inout) :: dpbox

  ! Create descriptors for density and potentials.

  ! these arrays should be included in the comms descriptor
  ! allocate values of the array for the data scattering in sumrho
  ! its values are ignored in the datacode='G' case
  dpbox%nscatterarr = f_malloc_ptr((/ 0.to.nproc-1, 1.to.4 /),id='dpbox%nscatterarr')
  !allocate array for the communications of the potential
  !also used for the density
  dpbox%ngatherarr = f_malloc_ptr((/ 0.to.nproc-1, 1.to.3 /),id='dpbox%ngatherarr')

  call dpbox_repartition(iproc,nproc,igpu,geocode,'D',xc,dpbox)

  ! Allocate Charge density / Potential in real space
  ! here the full_density treatment should be put
  dpbox%nrhodim=nspin
  dpbox%i3rho_add=0
  if (trim(SICapproach)=='NK') then
     dpbox%nrhodim=2*dpbox%nrhodim !to be eliminated with an orbital-dependent potential
     dpbox%i3rho_add=dpbox%ndims(1)*dpbox%ndims(2)*dpbox%i3xcsh+1
  end if

  !fill the full_local_potential dimension
  dpbox%ndimpot=dpbox%ndims(1)*dpbox%ndims(2)*dpbox%n3p
  dpbox%ndimgrid=dpbox%ndims(1)*dpbox%ndims(2)*dpbox%ndims(3)
  dpbox%ndimrhopot=dpbox%ndims(1)*dpbox%ndims(2)*dpbox%n3d*dpbox%nrhodim
end subroutine denspot_communications


subroutine denspot_set_rhov_status(denspot, status, istep, iproc, nproc)
  use module_base
  use module_types
  implicit none
  type(DFT_local_fields), intent(inout) :: denspot
  integer, intent(in) :: status, istep, iproc, nproc

  denspot%rhov_is = status
  
  if (denspot%c_obj /= 0) then
     call denspot_emit_rhov(denspot, istep, iproc, nproc)
  end if
end subroutine denspot_set_rhov_status


subroutine denspot_full_density(denspot, rho_full, iproc, new)
  use module_base
  use module_types
  use memory_profiling
  implicit none
  type(DFT_local_fields), intent(in) :: denspot
  integer, intent(in) :: iproc
  integer, intent(out) :: new
  real(gp), dimension(:), pointer :: rho_full

  character(len = *), parameter :: subname = "denspot_full_density"
  integer :: nslice, ierr, irhodim, irhoxcsh

  new = 0
  nslice = max(denspot%dpbox%ndimpot, 1)
  if (nslice < denspot%dpbox%ndimgrid) then
     if (iproc == 0) then
        !allocate full density in pot_ion array
        rho_full = f_malloc_ptr(denspot%dpbox%ndimgrid*denspot%dpbox%nrhodim,id='rho_full')
        new = 1
        
        ! Ask to gather density to other procs.
        !LG: wtf is that? call MPI_BCAST(0, 1, MPI_INTEGER, 0, bigdft_mpi%mpi_comm, ierr)
     end if

     if (denspot%dpbox%ndimrhopot > 0) then
        irhoxcsh = nslice / denspot%dpbox%n3p * denspot%dpbox%i3xcsh
     else
        irhoxcsh = 0
     end if     
     do irhodim = 1, denspot%dpbox%nrhodim, 1
        if (iproc == 0) then
           call MPI_GATHERV(denspot%rhov(nslice * (irhodim - 1) + irhoxcsh + 1),&
                nslice,mpidtypd,rho_full(denspot%dpbox%ndimgrid * (irhodim - 1) + 1),&
                denspot%dpbox%ngatherarr(0,1),denspot%dpbox%ngatherarr(0,2),&
                mpidtypd,0,bigdft_mpi%mpi_comm,ierr)
        else
           call MPI_GATHERV(denspot%rhov(nslice * (irhodim - 1) + irhoxcsh + 1),&
                nslice,mpidtypd,rho_full(1),&
                denspot%dpbox%ngatherarr(0,1),denspot%dpbox%ngatherarr(0,2),&
                mpidtypd,0,bigdft_mpi%mpi_comm,ierr)
        end if
     end do
  else
     rho_full => denspot%rhov
  end if
END SUBROUTINE denspot_full_density


subroutine denspot_full_v_ext(denspot, pot_full, iproc, new)
  use module_base
  use module_types
  use memory_profiling
  implicit none
  type(DFT_local_fields), intent(in) :: denspot
  integer, intent(in) :: iproc
  integer, intent(out) :: new
  real(gp), pointer :: pot_full(:)

  character(len = *), parameter :: subname = "localfields_full_potential"
  integer :: ierr

  new = 0
  if (denspot%dpbox%ndimpot < denspot%dpbox%ndimgrid) then
     if (iproc == 0) then
        !allocate full density in pot_ion array
        pot_full = f_malloc_ptr(denspot%dpbox%ndimgrid,id='pot_full')
        new = 1
      
        ! Ask to gather density to other procs.
        !!!call MPI_BCAST(1, 1, MPI_INTEGER, 0, bigdft_mpi%mpi_comm, ierr)
     end if

     call MPI_GATHERV(denspot%v_ext(1,1,1,1),max(denspot%dpbox%ndimpot, 1),&
          mpidtypd,pot_full(1),denspot%dpbox%ngatherarr(0,1),&
          denspot%dpbox%ngatherarr(0,2),mpidtypd,0,bigdft_mpi%mpi_comm,ierr)
  else
     pot_full => denspot%rhov
  end if
END SUBROUTINE denspot_full_v_ext


subroutine denspot_emit_rhov(denspot, iter, iproc, nproc)
  use module_base
  use module_types
  implicit none
  type(DFT_local_fields), intent(in) :: denspot
  integer, intent(in) :: iter, iproc, nproc

  character(len = *), parameter :: subname = "denspot_emit_rhov"
  integer, parameter :: SIGNAL_DONE = -1
  integer, parameter :: SIGNAL_DENSITY = 0
  integer :: message, ierr, new
  real(gp), pointer :: full_dummy(:)
  interface
     subroutine denspot_full_density(denspot, rho_full, iproc, new)
       use module_defs, only: gp
       use module_types
       implicit none
       type(DFT_local_fields), intent(in) :: denspot
       integer, intent(in) :: iproc
       integer, intent(out) :: new

       real(gp), dimension(:), pointer :: rho_full
     END SUBROUTINE denspot_full_density
  end interface

  call timing(iproc,'rhov_signals  ','ON')
  if (iproc == 0) then
     ! Only iproc 0 emit the signal. This call is blocking.
     ! All other procs are blocked by the bcast to wait for
     ! possible transfer to proc 0.
     call localfields_emit_rhov(denspot%c_obj, iter)
     if (nproc > 1) then
        ! After handling the signal, iproc 0 broadcasts to other
        ! proc to continue (jproc == -1).
        message = SIGNAL_DONE
        call mpibcast(message, 1,comm=bigdft_mpi%mpi_comm)
     end if
  else
     do
        call mpibcast(message, 1,comm=bigdft_mpi%mpi_comm)
        if (message == SIGNAL_DONE) then
           exit
        else if (message == SIGNAL_DENSITY) then
           full_dummy = f_malloc_ptr(denspot%dpbox%nrhodim,id='full_dummy')
           ! Gather density to iproc 0
           call denspot_full_density(denspot, full_dummy, iproc, new)
           call f_free_ptr(full_dummy)
        end if
     end do
  end if
  call timing(iproc,'rhov_signals  ','OF')
END SUBROUTINE denspot_emit_rhov


subroutine denspot_emit_v_ext(denspot, iproc, nproc)
  use module_base
  use module_types
  implicit none
  !Arguments
  type(DFT_local_fields), intent(in) :: denspot
  integer, intent(in) :: iproc, nproc
  !Local variables
  character(len = *), parameter :: subname = "denspot_emit_v_ext"
  integer, parameter :: SIGNAL_DONE = -1
  integer :: message, ierr, new
  real(gp), pointer :: full_dummy(:)
  interface
     subroutine denspot_full_v_ext(denspot, pot_full, iproc, new)
       use module_defs, only: gp
       use module_types
       implicit none
       type(DFT_local_fields), intent(in) :: denspot
       integer, intent(in) :: iproc
       integer, intent(out) :: new
       real(gp), pointer :: pot_full(:)
     END SUBROUTINE denspot_full_v_ext
  end interface

  call timing(iproc,'rhov_signals  ','ON')
  if (iproc == 0) then
     ! Only iproc 0 emit the signal. This call is blocking.
     ! All other procs are blocked by the bcast to wait for
     ! possible transfer to proc 0.
     call localfields_emit_v_ext(denspot%c_obj)
     if (nproc > 1) then
        ! After handling the signal, iproc 0 broadcasts to other
        ! proc to continue (jproc == -1).
        message = SIGNAL_DONE
        call mpibcast(message, 1,comm=bigdft_mpi%mpi_comm)
     end if
  else
     do
        call mpibcast(message, 1,comm=bigdft_mpi%mpi_comm)
        !call MPI_BCAST(message, 1, MPI_INTEGER, 0, bigdft_mpi%mpi_comm, ierr)
        if (message == SIGNAL_DONE) then
           exit
        else
           full_dummy = f_malloc_ptr(1,id='full_dummy')
           ! Gather density to iproc 0
           call denspot_full_v_ext(denspot, full_dummy, iproc, new)
           call f_free_ptr(full_dummy)
        end if
     end do
  end if
  call timing(iproc,'rhov_signals  ','OF')
END SUBROUTINE denspot_emit_v_ext


!> Allocate density and potentials.
subroutine allocateRhoPot(Glr,nspin,atoms,rxyz,denspot)
  use module_base
  use module_types
  use module_interfaces, only: calculate_rhocore
  implicit none
  integer, intent(in) :: nspin
  type(locreg_descriptors), intent(in) :: Glr
  type(atoms_data), intent(in) :: atoms
  real(gp), dimension(3,atoms%astruct%nat), intent(in) :: rxyz
  type(DFT_local_fields), intent(inout) :: denspot

  !allocate ionic potential
  if (denspot%dpbox%n3pi > 0) then
     denspot%V_ext = f_malloc_ptr((/ Glr%d%n1i , Glr%d%n2i , denspot%dpbox%n3pi , 1 /),id='denspot%V_ext')
  else
     denspot%V_ext = f_malloc_ptr((/ 1 , 1 , 1 , 1 /),id='denspot%V_ext')
  end if
  !Allocate XC potential
  if (denspot%dpbox%n3p >0) then
     denspot%V_XC = f_malloc_ptr((/ Glr%d%n1i , Glr%d%n2i , denspot%dpbox%n3p , nspin /),id='denspot%V_XC')
  else
     denspot%V_XC = f_malloc_ptr((/ 1 , 1 , 1 , nspin /),id='denspot%V_XC')
  end if

  !allocate ionic density in the case of a cavity calculation
  if (denspot%pkernel%method /= 'VAC') then
     if (denspot%dpbox%n3pi > 0) then
        denspot%rho_ion = f_malloc_ptr([ Glr%d%n1i , Glr%d%n2i , denspot%dpbox%n3pi , 1 ],id='denspot%rho_ion')
     else
        denspot%rho_ion = f_malloc_ptr([ 1 , 1 , 1 , 1 ],id='denspot%rho_ion')
     end if
  else
     denspot%rho_ion = f_malloc_ptr([ 1 , 1 , 1 , 1 ],id='denspot%rho_ion')
  end if

  if (denspot%dpbox%n3d >0) then
     denspot%rhov = f_malloc_ptr(Glr%d%n1i*Glr%d%n2i*denspot%dpbox%n3d*&
          denspot%dpbox%nrhodim,id='denspot%rhov')
  else
     denspot%rhov = f_malloc_ptr(denspot%dpbox%nrhodim,id='denspot%rhov')
  end if
  !check if non-linear core correction should be applied, and allocate the 
  !pointer if it is the case
  !print *,'i3xcsh',denspot%dpbox%i3s,denspot%dpbox%i3xcsh,denspot%dpbox%n3d
  call calculate_rhocore(atoms,Glr%d,rxyz,&
       denspot%dpbox%hgrids(1),denspot%dpbox%hgrids(2),denspot%dpbox%hgrids(3),&
       denspot%dpbox%i3s,denspot%dpbox%i3xcsh,&
       denspot%dpbox%n3d,denspot%dpbox%n3p,denspot%rho_C)

END SUBROUTINE allocateRhoPot


!!$!> Create the descriptors for the density and the potential
!!$subroutine createDensPotDescriptors(iproc,nproc,atoms,gdim,hxh,hyh,hzh,&
!!$     rxyz,crmult,frmult,radii_cf,nspin,datacode,ixc,rho_commun,&
!!$     n3d,n3p,n3pi,i3xcsh,i3s,nscatterarr,ngatherarr,rhodsc)


<<<<<<< HEAD
!> Create the descriptors for the density and the potential
subroutine dpbox_repartition(iproc,nproc,igpu,geocode,datacode,xc,dpbox)
=======
!> Do the parallel distribution and the descriptors for the density and the potential
subroutine dpbox_repartition(iproc,nproc,geocode,datacode,xc,dpbox)
>>>>>>> be3b50c0

  use module_base
  use module_dpbox, only: denspot_distribution
  use module_types
  use Poisson_Solver
  use module_xc
  implicit none
  !Arguments
  integer, intent(in) :: iproc,nproc,igpu
  type(xc_info), intent(in) :: xc
  character(len=1), intent(in) :: geocode  !< @copydoc poisson_solver::doc::geocode
  character(len=1), intent(in) :: datacode !< @copydoc poisson_solver::doc::datacode
  type(denspot_distribution), intent(inout) :: dpbox
  !Local variables
  integer :: jproc,n3d,n3p,n3pi,i3xcsh,i3s

  if (datacode == 'D') then
     do jproc=0,nproc-1
        call PS_dim4allocation(geocode,datacode,jproc,nproc,&
             dpbox%ndims(1),dpbox%ndims(2),dpbox%ndims(3),xc_isgga(xc),(xc%ixc/=13),&
             igpu,n3d,n3p,n3pi,i3xcsh,i3s)
        dpbox%nscatterarr(jproc,1)=n3d            !number of planes for the density
        dpbox%nscatterarr(jproc,2)=n3p            !number of planes for the potential
        dpbox%nscatterarr(jproc,3)=i3s+i3xcsh-1   !starting offset for the potential
        dpbox%nscatterarr(jproc,4)=i3xcsh         !GGA XC shift between density and potential
     end do
  end if

  if (iproc < nproc) then
     dpbox%n3d=dpbox%nscatterarr(iproc,1)
     dpbox%n3p=dpbox%nscatterarr(iproc,2)
     dpbox%i3xcsh=dpbox%nscatterarr(iproc,4)
     dpbox%i3s=dpbox%nscatterarr(iproc,3)-dpbox%i3xcsh+1
     dpbox%n3pi=dpbox%n3p
  else
     dpbox%n3d=0
     dpbox%n3p=0
     dpbox%i3xcsh=0
     dpbox%i3s=1
     dpbox%n3pi=dpbox%n3p
  end if

  dpbox%ngatherarr(:,1)=dpbox%ndims(1)*dpbox%ndims(2)*dpbox%nscatterarr(:,2)
  dpbox%ngatherarr(:,2)=dpbox%ndims(1)*dpbox%ndims(2)*dpbox%nscatterarr(:,3)
  !for the density
  dpbox%ngatherarr(:,3)=dpbox%ndims(1)*dpbox%ndims(2)*dpbox%nscatterarr(:,1)

end subroutine dpbox_repartition


!!$  !calculate dimensions of the complete array to be allocated before the reduction procedure
!!$  if (rhodsc%icomm==1) then
!!$     rhodsc%nrhotot=0
!!$     do jproc=0,nproc-1
!!$        rhodsc%nrhotot=rhodsc%nrhotot+nscatterarr(jproc,1)
!!$     end do
!!$  else
!!$     rhodsc%nrhotot=ndims(3)
!!$  end if

!END SUBROUTINE createDensPotDescriptors


subroutine density_descriptors(iproc,nproc,xc,nspin,crmult,frmult,atoms,dpbox,&
     rho_commun,rxyz,rhodsc)
  use module_base
  use module_dpbox, only:  denspot_distribution
  use module_types
  use module_xc
  implicit none
  integer, intent(in) :: iproc,nproc,nspin
  type(xc_info), intent(in) :: xc
  real(gp), intent(in) :: crmult,frmult
  type(atoms_data), intent(in) :: atoms
  type(denspot_distribution), intent(in) :: dpbox
  character(len=3), intent(in) :: rho_commun
  real(gp), dimension(3,atoms%astruct%nat), intent(in) :: rxyz
  !real(gp), dimension(atoms%astruct%ntypes,3), intent(in) :: radii_cf
  type(rho_descriptors), intent(out) :: rhodsc
  !local variables

  if (.not.xc_isgga(xc)) then
     rhodsc%icomm=1
  else
     rhodsc%icomm=0
  endif

  !decide rho communication strategy
  !old way
  !override the  default
  if (rho_commun=='DBL') then
     rhodsc%icomm=0
  else if (rho_commun == 'RSC') then
     rhodsc%icomm=1
  else if (rho_commun=='MIX' .and. (atoms%astruct%geocode.eq.'F') .and. (nproc > 1)) then
     rhodsc%icomm=2
  end if
  
!!$  !recent way
!!$  if ((atoms%astruct%geocode.eq.'F') .and. (nproc > 1)) then
!!$     rhodsc%icomm=2
!!$  end if
!!$  !override the  default
!!$  if (rho_commun=='DBL') then
!!$     rhodsc%icomm=0
!!$  else if (rho_commun == 'RSC') then
!!$     rhodsc%icomm=1
!!$  end if

  !in the case of taskgroups the RSC scheme should be overridden
  if (rhodsc%icomm==1 .and. size(dpbox%nscatterarr,1) < nproc) then
     if (atoms%astruct%geocode.eq.'F') then
        rhodsc%icomm=2
     else
        rhodsc%icomm=0
     end if
  end if
  !write (*,*) 'hxh,hyh,hzh',hgrids(1),hgrids(2),hgrids(3)
  !create rhopot descriptors
  !allocate rho_descriptors if the density repartition is activated

  if (rhodsc%icomm==2) then !rho_commun=='MIX' .and. (atoms%astruct%geocode.eq.'F') .and. (nproc > 1)) then! .and. xc_isgga()) then
     call rho_segkey(iproc,atoms,rxyz,crmult,frmult,&
          dpbox%ndims(1),dpbox%ndims(2),dpbox%ndims(3),&
          dpbox%hgrids(1),dpbox%hgrids(2),dpbox%hgrids(3),nspin,rhodsc,.false.)
  else
     !nullify rhodsc pointers
     nullify(rhodsc%spkey)
     nullify(rhodsc%dpkey)
     nullify(rhodsc%cseg_b)
     nullify(rhodsc%fseg_b)
  end if
  
  !calculate dimensions of the complete array to be allocated before the reduction procedure
  if (rhodsc%icomm==1) then
     rhodsc%nrhotot=sum(dpbox%nscatterarr(:,1))
  else
     rhodsc%nrhotot=dpbox%ndims(3)
  end if
 
end subroutine density_descriptors

!> routine which initialised the potential data
subroutine default_confinement_data(confdatarr,norbp)
  use locreg_operations, only: confpot_data,nullify_confpot_data
  implicit none
  integer, intent(in) :: norbp
  type(confpot_data), dimension(norbp), intent(out) :: confdatarr
  !local variables
  integer :: iorb

  !initialize the confdatarr
  do iorb=1,norbp
     call nullify_confpot_data(confdatarr(iorb))
  end do
end subroutine default_confinement_data




subroutine define_confinement_data(confdatarr,orbs,rxyz,at,hx,hy,hz,&
           confpotorder,potentialprefac,Lzd,confinementCenter)
  use module_base
  use module_types
  use locreg_operations, only: confpot_data
  use bounds, only: geocode_buffers
  implicit none
  real(gp), intent(in) :: hx,hy,hz
  type(atoms_data), intent(in) :: at
  type(orbitals_data), intent(in) :: orbs
  !!type(linearParameters), intent(in) :: lin
  integer,intent(in):: confpotorder
  real(gp),dimension(at%astruct%ntypes),intent(in):: potentialprefac
  type(local_zone_descriptors), intent(in) :: Lzd
  real(gp), dimension(3,at%astruct%nat), intent(in) :: rxyz
  integer, dimension(orbs%norb), intent(in) :: confinementCenter
  type(confpot_data), dimension(orbs%norbp), intent(out) :: confdatarr
  !local variables
  integer :: iorb,nl1,nl2,nl3,ilr,icenter

  !initialize the confdatarr
  do iorb=1,orbs%norbp
     ilr=orbs%inWhichlocreg(orbs%isorb+iorb)
     icenter=confinementCenter(orbs%isorb+iorb)
     !!confdatarr(iorb)%potorder=lin%confpotorder
     !!confdatarr(iorb)%prefac=lin%potentialprefac(at%astruct%iatype(icenter))
     confdatarr(iorb)%potorder=confpotorder
     confdatarr(iorb)%prefac=potentialprefac(at%astruct%iatype(icenter))
     confdatarr(iorb)%hh(1)=.5_gp*hx
     confdatarr(iorb)%hh(2)=.5_gp*hy
     confdatarr(iorb)%hh(3)=.5_gp*hz
     confdatarr(iorb)%rxyzConf(1:3)=rxyz(1:3,icenter)!Lzd%Llr(ilr)%locregCenter(1:3)
     call geocode_buffers(Lzd%Llr(ilr)%geocode, lzd%glr%geocode, nl1, nl2, nl3)
     confdatarr(iorb)%ioffset(1)=lzd%llr(ilr)%nsi1-nl1-1
     confdatarr(iorb)%ioffset(2)=lzd%llr(ilr)%nsi2-nl2-1
     confdatarr(iorb)%ioffset(3)=lzd%llr(ilr)%nsi3-nl3-1
     !confdatarr(iorb)%ioffset(1)=lzd%llr(ilr)%nsi1-1
     !confdatarr(iorb)%ioffset(2)=lzd%llr(ilr)%nsi2-1
     !confdatarr(iorb)%ioffset(3)=lzd%llr(ilr)%nsi3-1
     !confdatarr(iorb)%ioffset(1)=modulo(lzd%llr(ilr)%nsi1-1,lzd%glr%d%n1i)+1-nl1-1
     !confdatarr(iorb)%ioffset(2)=modulo(lzd%llr(ilr)%nsi2-1,lzd%glr%d%n2i)+1-nl2-1
     !confdatarr(iorb)%ioffset(3)=modulo(lzd%llr(ilr)%nsi3-1,lzd%glr%d%n3i)+1-nl3-1
     confdatarr(iorb)%damping   =1.0_gp
  end do

end subroutine define_confinement_data

  


!> Print the distribution schemes
subroutine print_distribution_schemes(nproc,nkpts,norb_par,nvctr_par)
  use module_base
  use yaml_output
  implicit none
  !Arguments
  integer, intent(in) :: nproc,nkpts
  integer, dimension(0:nproc-1,nkpts), intent(in) :: norb_par,nvctr_par
  !local variables
  integer :: jproc,ikpt,norbp,isorb,ieorb,isko,ieko,nvctrp,ispsi,iepsi,iekc,iskc
  integer :: iko,ikc,nko,nkc
  integer :: indentlevel

  call yaml_sequence_open('Direct and transposed data repartition')
     do jproc=0,nproc-1
        call start_end_distribution(nproc,nkpts,jproc,norb_par,isko,ieko,norbp)
        call start_end_distribution(nproc,nkpts,jproc,nvctr_par,iskc,iekc,nvctrp)
        iko=isko
        ikc=iskc
        nko=ieko-isko+1
        nkc=iekc-iskc+1
        !print total number of orbitals and components
        call yaml_mapping_open('Process'//trim(yaml_toa(jproc)))

           call yaml_map('Orbitals and Components', (/ norbp, nvctrp /))
           if (norbp /= 0) then
              call yaml_stream_attributes(indent=indentlevel)
              call yaml_sequence_open('Distribution',flow=.true.)
              call yaml_comment('Orbitals: [From, To], Components: [From, To]')
                 call yaml_newline()
                 do ikpt=1,min(nko,nkc)
                    call start_end_comps(nproc,jproc,norb_par(0,iko),isorb,ieorb)
                    call start_end_comps(nproc,jproc,nvctr_par(0,ikc),ispsi,iepsi)
                    call yaml_newline()
                    call yaml_sequence_open(repeat(' ', max(indentlevel+1,0)) // &
                         & "Kpt"//trim(yaml_toa(iko,fmt='(i4.4)')),flow=.true.)
                       call yaml_map("Orbitals",(/ isorb, ieorb /),fmt='(i5)')
                       call yaml_map("Components",(/ ispsi, iepsi /),fmt='(i8)')
                    call yaml_sequence_close()
                    iko=iko+1
                    ikc=ikc+1
                 end do
                 if (nko > nkc) then
                    do ikpt=nkc+1,nko
                       call start_end_comps(nproc,jproc,norb_par(0,iko),isorb,ieorb)
                       call yaml_sequence_open("Kpt"//trim(yaml_toa(iko,fmt='(i4.4)')),flow=.true.)
                       call yaml_map("Orbitals",(/ isorb, ieorb /),fmt='(i5)')
                       call yaml_sequence_close()
                       call yaml_newline()
                       iko=iko+1
                    end do
                 else if (nkc > nko) then
                    do ikpt=nko+1,nkc
                       call start_end_comps(nproc,jproc,nvctr_par(0,ikc),ispsi,iepsi)
                       call yaml_sequence_open("Kpt"//trim(yaml_toa(iko,fmt='(i4.4)')),flow=.true.)
                       call yaml_map("Components",(/ ispsi, iepsi /),fmt='(i8)')
                       call yaml_sequence_close()
                       call yaml_newline()
                    end do
                 end if
              call yaml_sequence_close()
           end if

        call yaml_mapping_close() ! for Process jproc
     end do
  call yaml_sequence_close()  ! for Data distribution
  
END SUBROUTINE print_distribution_schemes


subroutine start_end_distribution(nproc,nkpts,jproc,ndist,is,ie,norbp)
  implicit none
  integer, intent(in) :: nproc,nkpts,jproc
  integer, dimension(0:nproc-1,nkpts), intent(in) :: ndist
  integer, intent(out) :: is,ie,norbp
  !local variables
  integer :: ikpt
  norbp=0
  do ikpt=1,nkpts
     norbp=norbp+ndist(jproc,ikpt)
  end do
  if (norbp == 0) then
     is=nkpts
     ie=nkpts
  end if
  loop_is: do ikpt=1,nkpts
     if (ndist(jproc,ikpt) /= 0) then
        is=ikpt
        exit loop_is
     end if
  end do loop_is
  loop_ie: do ikpt=nkpts,1,-1
     if (ndist(jproc,ikpt) /= 0) then
        ie=ikpt
        exit loop_ie
     end if
  end do loop_ie
END SUBROUTINE start_end_distribution


subroutine start_end_comps(nproc,jproc,ndist,is,ie)
  implicit none
  integer, intent(in) :: nproc,jproc
  integer, dimension(0:nproc-1), intent(in) :: ndist
  integer, intent(out) :: is,ie
  !local variables
  integer :: kproc

  is=1
  do kproc=0,jproc-1
     is=is+ndist(kproc)
  end do
  ie=is+ndist(jproc)-1
  
END SUBROUTINE start_end_comps<|MERGE_RESOLUTION|>--- conflicted
+++ resolved
@@ -85,12 +85,8 @@
 end subroutine initialize_rho_descriptors
 
 
-<<<<<<< HEAD
+!> Initialize dpbox from the local zone descriptors
 subroutine dpbox_set(dpbox,Lzd,xc,iproc,nproc,mpi_comm,PS_groupsize,SICapproach,geocode,nspin,igpu)
-=======
-!> Initialize dpbox from the local zone descriptors
-subroutine dpbox_set(dpbox,Lzd,xc,iproc,nproc,mpi_comm,PS_groupsize,SICapproach,geocode,nspin)
->>>>>>> be3b50c0
   use module_base
   use module_dpbox, only: denspot_distribution,dpbox_null
   use module_types
@@ -125,34 +121,7 @@
 end subroutine dpbox_set
 
 
-<<<<<<< HEAD
-!> Free the desnpot_distribution structure
-subroutine dpbox_free(dpbox)
-  use module_base
-  use module_types
-  implicit none
-  type(denspot_distribution), intent(inout) :: dpbox
-
-  if (associated(dpbox%nscatterarr)) then
-     call f_free_ptr(dpbox%nscatterarr)
-  end if
-
-  if (associated(dpbox%ngatherarr)) then
-     call f_free_ptr(dpbox%ngatherarr)
-  end if
-  
-  !if (dpbox%mpi_env%mpi_comm /= bigdft_mpi%mpi_comm) then
-  call release_mpi_environment(dpbox%mpi_env)
-  !end if
-
-  dpbox=dpbox_null()
-
-END SUBROUTINE dpbox_free
-
-
-=======
 !> Initialize dpbox (density pot distribution) i.e. the parameters defining the grid
->>>>>>> be3b50c0
 subroutine dpbox_set_box(dpbox,Lzd)
   use module_base
   use module_dpbox, only: denspot_distribution
@@ -231,12 +200,8 @@
 end subroutine denspot_free_history
 
 
-<<<<<<< HEAD
+!> Create descriptors for density and potentials (parallel distribution)
 subroutine denspot_communications(iproc,nproc,igpu,xc,nspin,geocode,SICapproach,dpbox)
-=======
-!> Create descriptors for density and potentials (parallel distribution)
-subroutine denspot_communications(iproc,nproc,xc,nspin,geocode,SICapproach,dpbox)
->>>>>>> be3b50c0
   use module_base
   use module_dpbox, only: denspot_distribution
   use module_types
@@ -540,13 +505,8 @@
 !!$     n3d,n3p,n3pi,i3xcsh,i3s,nscatterarr,ngatherarr,rhodsc)
 
 
-<<<<<<< HEAD
-!> Create the descriptors for the density and the potential
+!> Do the parallel distribution and the descriptors for the density and the potential
 subroutine dpbox_repartition(iproc,nproc,igpu,geocode,datacode,xc,dpbox)
-=======
-!> Do the parallel distribution and the descriptors for the density and the potential
-subroutine dpbox_repartition(iproc,nproc,geocode,datacode,xc,dpbox)
->>>>>>> be3b50c0
 
   use module_base
   use module_dpbox, only: denspot_distribution
