!> @file
!!  Routines to create descriptor arrays for density and potential
!! @author
!!    Copyright (C) 2007-2011 BigDFT group (LG)
!!    This file is distributed under the terms of the
!!    GNU General Public License, see ~/COPYING file
!!    or http://www.gnu.org/copyleft/gpl.txt .
!!    For the list of contributors, see ~/AUTHORS 


!> Create the descriptors for the density and the potential
subroutine createDensPotDescriptors(iproc,nproc,atoms,gdim,hxh,hyh,hzh,&
     rxyz,crmult,frmult,radii_cf,nspin,datacode,ixc,rho_commun,&
     n3d,n3p,n3pi,i3xcsh,i3s,nscatterarr,ngatherarr,rhodsc)
  use module_base
  use module_types
  use Poisson_Solver
  use module_xc
  implicit none
  !Arguments
  character(len=1), intent(in) :: datacode
  character(len=3), intent(in) :: rho_commun
  integer, intent(in) :: iproc,nproc,ixc,nspin
  real(gp), intent(in) :: crmult,frmult,hxh,hyh,hzh
  type(atoms_data), intent(in) :: atoms
  type(grid_dimensions), intent(in) :: gdim
  real(gp), dimension(atoms%ntypes,3), intent(in) :: radii_cf
  real(gp), dimension(3,atoms%nat), intent(in) :: rxyz
  integer, intent(out) ::  n3d,n3p,n3pi,i3xcsh,i3s
  type(rho_descriptors), intent(out) :: rhodsc
  integer, dimension(0:nproc-1,4), intent(out) :: nscatterarr
  integer, dimension(0:nproc-1,2), intent(out) :: ngatherarr
  !Local variables
  integer :: jproc

  if (datacode == 'D') then
     do jproc=0,iproc-1
        call PS_dim4allocation(atoms%geocode,datacode,jproc,nproc,&
             gdim%n1i,gdim%n2i,gdim%n3i,ixc,&
             n3d,n3p,n3pi,i3xcsh,i3s)
        nscatterarr(jproc,1)=n3d            !number of planes for the density
        nscatterarr(jproc,2)=n3p            !number of planes for the potential
        nscatterarr(jproc,3)=i3s+i3xcsh-1   !starting offset for the potential
        nscatterarr(jproc,4)=i3xcsh         !GGA XC shift between density and potential
     end do
     do jproc=iproc+1,nproc-1
        call PS_dim4allocation(atoms%geocode,datacode,jproc,nproc,&
             gdim%n1i,gdim%n2i,gdim%n3i,ixc,&
             n3d,n3p,n3pi,i3xcsh,i3s)
        nscatterarr(jproc,1)=n3d
        nscatterarr(jproc,2)=n3p
        nscatterarr(jproc,3)=i3s+i3xcsh-1
        nscatterarr(jproc,4)=i3xcsh
     end do
  end if

  call PS_dim4allocation(atoms%geocode,datacode,iproc,nproc,&
       gdim%n1i,gdim%n2i,gdim%n3i,ixc,&
       n3d,n3p,n3pi,i3xcsh,i3s)
  nscatterarr(iproc,1)=n3d
  nscatterarr(iproc,2)=n3p
  nscatterarr(iproc,3)=i3s+i3xcsh-1
  nscatterarr(iproc,4)=i3xcsh

  ngatherarr(:,1)=gdim%n1i*gdim%n2i*nscatterarr(:,2)
  ngatherarr(:,2)=gdim%n1i*gdim%n2i*nscatterarr(:,3)

  !create rhopot descriptors
    !allocate rho_descriptors if the density repartition is activated
  !decide rho communication strategy
  if (rho_commun=='MIX' .and. (atoms%geocode.eq.'F') .and. (nproc > 1) .and. xc_isgga()) then
     call rho_segkey(iproc,atoms,rxyz,crmult,frmult,radii_cf,&
          gdim%n1,gdim%n2,gdim%n3,gdim%n1i,gdim%n2i,gdim%n3i,&
          hxh,hyh,hzh,nspin,rhodsc,.false.)
     rhodsc%icomm=2
  else
     !nullify rhodsc pointers
     nullify(rhodsc%spkey)
     nullify(rhodsc%dpkey)
     nullify(rhodsc%cseg_b)
     nullify(rhodsc%fseg_b)
     if (.not.xc_isgga()) then
        rhodsc%icomm=1
     else
        rhodsc%icomm=0
     endif
  end if


END SUBROUTINE createDensPotDescriptors


!> Partition the orbitals between processors to ensure load balancing
!! the criterion will depend on GPU computation
!! and/or on the sizes of the different localisation region.
!!
!! Calculate the number of elements to be sent to each process
!! and the array of displacements.
!! Cubic strategy: 
!!    - the components are equally distributed among the wavefunctions
!!    - each processor has all the orbitals in transposed form
!!    - each wavefunction is equally distributed in its transposed form
!!    - this holds for each k-point, which regroups different processors
subroutine orbitals_communicators(iproc,nproc,lr,orbs,comms)
  use module_base
  use module_types
  implicit none
  integer, intent(in) :: iproc,nproc
  type(locreg_descriptors), intent(in) :: lr
  type(orbitals_data), intent(inout) :: orbs
  type(communications_arrays), intent(out) :: comms
  !local variables
  character(len=*), parameter :: subname='orbitals_communicators'
  logical :: yesorb,yescomp
  integer :: jproc,nvctr_tot,ikpts,iorbp,jorb,norb_tot,ikpt,i_stat,i_all
  integer :: nkptsp,ierr,kproc,jkpts,jkpte,jsorb,lubo,lubc,info
  integer, dimension(:), allocatable :: mykpts
  logical, dimension(:), allocatable :: GPU_for_comp
  integer, dimension(:,:), allocatable :: nvctr_par,norb_par !<for all the components and orbitals (with k-pts)
  
  !check of allocation of important arrays
  if (.not. associated(orbs%norb_par)) then
     write(*,*)'ERROR: norb_par array not allocated'
     stop
  end if

  allocate(nvctr_par(0:nproc-1,0:orbs%nkpts+ndebug),stat=i_stat)
  call memocc(i_stat,nvctr_par,'nvctr_par',subname)
  allocate(norb_par(0:nproc-1,0:orbs%nkpts+ndebug),stat=i_stat)
  call memocc(i_stat,norb_par,'norb_par',subname)
  allocate(mykpts(orbs%nkpts+ndebug),stat=i_stat)
  call memocc(i_stat,mykpts,'mykpts',subname)

  !initialise the arrays
  do ikpts=0,orbs%nkpts
     do jproc=0,nproc-1
        nvctr_par(jproc,ikpts)=0 
        norb_par(jproc,ikpts)=0 
     end do
  end do

  !calculate the same k-point distribution for the orbitals
  !assign the k-point to the given orbital, counting one orbital after each other
  jorb=1
  ikpts=1
  do jproc=0,nproc-1
     do iorbp=1,orbs%norb_par(jproc)
        norb_par(jproc,ikpts)=norb_par(jproc,ikpts)+1
        if (mod(jorb,orbs%norb)==0) then
           ikpts=ikpts+1
        end if
        jorb=jorb+1
     end do
  end do
  !some checks
  if (orbs%norb /= 0) then
     !check the distribution
     do ikpts=1,orbs%nkpts
        !print *,'partition',ikpts,orbs%nkpts,'ikpts',norb_par(:,ikpts)
        norb_tot=0
        do jproc=0,nproc-1
           norb_tot=norb_tot+norb_par(jproc,ikpts)
        end do
        if(norb_tot /= orbs%norb) then
           write(*,*)'ERROR: partition of orbitals incorrect, kpoint:',ikpts
           stop
        end if
     end do
  end if


  !balance the components between processors
  !in the most symmetric way
  !here the components are taken into account for all the k-points

  !create an array which indicate which processor has a GPU associated 
  !from the viewpoint of the BLAS routines (deprecated, not used anymore)
  allocate(GPU_for_comp(0:nproc-1+ndebug),stat=i_stat)
  call memocc(i_stat,GPU_for_comp,'GPU_for_comp',subname)

  if (nproc > 1 .and. .not. GPUshare) then
     call MPI_ALLGATHER(GPUblas,1,MPI_LOGICAL,GPU_for_comp(0),1,MPI_LOGICAL,&
          MPI_COMM_WORLD,ierr)
  else
     GPU_for_comp(0)=GPUblas
  end if

  i_all=-product(shape(GPU_for_comp))*kind(GPU_for_comp)
  deallocate(GPU_for_comp,stat=i_stat)
  call memocc(i_stat,i_all,'GPU_for_comp',subname)

<<<<<<< HEAD
  !decide the repartition for the components in the same way as the orbitals
  call parallel_repartition_with_kpoints(nproc,orbs%nkpts,(lr%wfd%nvctr_c+7*lr%wfd%nvctr_f),nvctr_par)

!!$  i=1
!!$  j=1
!!$  loop_components: do 
!!$     jproc=mod(i-1,nproc)
!!$     if (.true.) then !here there is the criterion for filling a processor
!!$        nvctr_par(jproc,0)=nvctr_par(jproc,0)+1
!!$        j=j+1
!!$     end if
!!$     if (j > (lr%wfd%nvctr_c+7*lr%wfd%nvctr_f)*orbs%nkpts) exit loop_components
!!$     i=i+1
!!$  end do loop_components


  ikpts=1
  ncomp_res=(lr%wfd%nvctr_c+7*lr%wfd%nvctr_f)
  do jproc=0,nproc-1
     loop_comps: do
        if (nvctr_par(jproc,0) >= ncomp_res) then
           nvctr_par(jproc,ikpts)= ncomp_res
           ikpts=ikpts+1
           nvctr_par(jproc,0)=nvctr_par(jproc,0)-ncomp_res
           ncomp_res=(lr%wfd%nvctr_c+7*lr%wfd%nvctr_f)
        else
           nvctr_par(jproc,ikpts)= nvctr_par(jproc,0)
           ncomp_res=ncomp_res-nvctr_par(jproc,0)
           nvctr_par(jproc,0)=0
           exit loop_comps
        end if
        if (nvctr_par(jproc,0) == 0 ) then
           ncomp_res=(lr%wfd%nvctr_c+7*lr%wfd%nvctr_f)
           exit loop_comps
        end if

     end do loop_comps
  end do
!write(*,'(a,i2,3x,8i7,i10)') 'iproc, nvctr_par(jproc), sum', iproc, (nvctr_par(jproc,1), jproc=0,nproc-1), sum(nvctr_par(:,1))
!write(*,*) 'iproc, (lr%wfd%nvctr_c+7*lr%wfd%nvctr_f)*orbs%norbp', iproc, (lr%wfd%nvctr_c+7*lr%wfd%nvctr_f)*orbs%norbp
=======
  !old k-point repartition
!!$  !decide the repartition for the components in the same way as the orbitals
!!$  call parallel_repartition_with_kpoints(nproc,orbs%nkpts,(lr%wfd%nvctr_c+7*lr%wfd%nvctr_f),nvctr_par)

!!$  ikpts=1
!!$  ncomp_res=(lr%wfd%nvctr_c+7*lr%wfd%nvctr_f)
!!$  do jproc=0,nproc-1
!!$     loop_comps: do
!!$        if (nvctr_par(jproc,0) >= ncomp_res) then
!!$           nvctr_par(jproc,ikpts)= ncomp_res
!!$           ikpts=ikpts+1
!!$           nvctr_par(jproc,0)=nvctr_par(jproc,0)-ncomp_res
!!$           ncomp_res=(lr%wfd%nvctr_c+7*lr%wfd%nvctr_f)
!!$        else
!!$           nvctr_par(jproc,ikpts)= nvctr_par(jproc,0)
!!$           ncomp_res=ncomp_res-nvctr_par(jproc,0)
!!$           nvctr_par(jproc,0)=0
!!$           exit loop_comps
!!$        end if
!!$        if (nvctr_par(jproc,0) == 0 ) then
!!$           ncomp_res=(lr%wfd%nvctr_c+7*lr%wfd%nvctr_f)
!!$           exit loop_comps
!!$        end if
!!$
!!$     end do loop_comps
!!$  end do

  !new k-point repartition
  !first try the naive repartition
  call kpts_to_procs_via_obj(nproc,orbs%nkpts,(lr%wfd%nvctr_c+7*lr%wfd%nvctr_f),nvctr_par(0,1))
  !then silently check whether the distribution agree
  info=-1
  call check_kpt_distributions(nproc,orbs%nkpts,orbs%norb,(lr%wfd%nvctr_c+7*lr%wfd%nvctr_f),&
       norb_par(0,1),nvctr_par(0,1),info,lubo,lubc)
  if (info/=0) then !redo the distribution based on the orbitals scheme
     info=-1
     call components_kpt_distribution(nproc,orbs%nkpts,orbs%norb,(lr%wfd%nvctr_c+7*lr%wfd%nvctr_f),norb_par(0,1),nvctr_par(0,1))
     call check_kpt_distributions(nproc,orbs%nkpts,orbs%norb,(lr%wfd%nvctr_c+7*lr%wfd%nvctr_f),&
          norb_par(0,1),nvctr_par(0,1),info,lubo,lubc)
  end if
  if (info /=0) then
     if (iproc==0) write(*,*)'ERROR for nproc,nkpts,norb,nvctr',nproc,orbs%nkpts,orbs%norb,(lr%wfd%nvctr_c+7*lr%wfd%nvctr_f)
     stop
  end if
>>>>>>> b56b7703

  !some checks
  !check the distribution
  do ikpts=1,orbs%nkpts
     !print *,'iproc,cpts:',lr%wfd%nvctr_c+7*lr%wfd%nvctr_f,nvctr_par(:,ikpts)
     nvctr_tot=0
     do jproc=0,nproc-1
        nvctr_tot=nvctr_tot+nvctr_par(jproc,ikpts)
     end do
     if(nvctr_tot /= lr%wfd%nvctr_c+7*lr%wfd%nvctr_f) then
        write(*,*)'ERROR: partition of components incorrect, kpoint:',ikpts
        stop
     end if
  end do

  !this function which associates a given k-point to a processor in the component distribution
  !the association is chosen such that each k-point is associated to only
  !one processor
  !if two processors treat the same k-point the processor which highest rank is chosen
  do ikpts=1,orbs%nkpts
     loop_jproc: do jproc=nproc-1,0,-1
        if (nvctr_par(jproc,ikpts) /= 0) then
           orbs%ikptproc(ikpts)=jproc
           exit loop_jproc
        end if
     end do loop_jproc
  end do
  
  !print *,'check',orbs%ikptproc(:)

<<<<<<< HEAD
  !calculate the same k-point distribution for the orbitals
  !assign the k-point to the given orbital, counting one orbital after each other
  jorb=1
  ikpts=1
  !print *,'here',orbs%norb_par(:)
!write(*,*) 'orbs%norb_par',orbs%norb_par
  do jproc=0,nproc-1
     do iorbp=1,orbs%norb_par(jproc)
        norb_par(jproc,ikpts)=norb_par(jproc,ikpts)+1
        if (mod(jorb,orbs%norb)==0) then
           ikpts=ikpts+1
        end if
        jorb=jorb+1
     end do
  end do
  !some checks
  if (orbs%norb /= 0) then
     !check the distribution
     do ikpts=1,orbs%nkpts
        !print *,'partition',ikpts,orbs%nkpts,'ikpts',norb_par(:,ikpts)
        norb_tot=0
        do jproc=0,nproc-1
           norb_tot=norb_tot+norb_par(jproc,ikpts)
        end do
        if(norb_tot /= orbs%norb) then
           write(*,*)'ERROR: partition of orbitals incorrect, kpoint:',ikpts
           stop
        end if
     end do
  end if
=======
>>>>>>> b56b7703

  !calculate the number of k-points treated by each processor in both
  ! the component distribution and the orbital distribution.
  !to have a correct distribution, a k-point should be divided between the same processors
  nkptsp=0
  orbs%iskpts=-1
  do ikpts=1,orbs%nkpts
     if (nvctr_par(iproc,ikpts) /= 0 .or. norb_par(iproc,ikpts) /= 0) then
        if (orbs%iskpts == -1) orbs%iskpts=ikpts-1
        nkptsp=nkptsp+1
        mykpts(nkptsp) = ikpts
     end if
  end do
  orbs%nkptsp=nkptsp

!!$  allocate(orbs%ikptsp(orbs%nkptsp+ndebug),stat=i_stat)
!!$  call memocc(i_stat,orbs%ikptsp,'orbs%ikptsp',subname)
!!$  orbs%ikptsp(1:orbs%nkptsp)=mykpts(1:orbs%nkptsp)

  !print the distribution scheme used for this set of orbital
  !in the case of multiple k-points
  if (iproc == 0 .and. verbose > 1 .and. orbs%nkpts > 1) then
     call print_distribution_schemes(6,nproc,orbs%nkpts,norb_par(0,1),nvctr_par(0,1))
  end if
  !print *,iproc,orbs%nkptsp,orbs%norbp,orbs%norb,orbs%nkpts
  !call MPI_BARRIER(MPI_COMM_WORLD,ierr)
  !call MPI_FINALIZE(ierr)
  !stop
  !check that for any processor the orbital k-point repartition is contained into the components
  do jproc=0,nproc-1
     jsorb=0
     do kproc=0,jproc-1
        jsorb=jsorb+orbs%norb_par(kproc)
     end do
     jkpts=min(jsorb/orbs%norb+1,orbs%nkpts)
     if (nvctr_par(jproc,jkpts) == 0 .and. orbs%norb_par(jproc) /=0 ) then
        if (iproc ==0) write(*,*)'ERROR, jproc: ',jproc,' the orbital k-points distribution starts before the components one'
        !print *,jsorb,jkpts,jproc,orbs%iskpts,nvctr_par(jproc,jkpts)
        stop
     end if
     jkpte=min((jsorb+orbs%norb_par(jproc)-1)/orbs%norb+1,orbs%nkpts)
     if (nvctr_par(jproc,jkpte) == 0 .and. orbs%norb_par(jproc) /=0) then
        if (iproc ==0) write(*,*)'ERROR, jproc: ',jproc,' the orbital k-points distribution ends after the components one'
        print *,jsorb,jkpte,jproc,orbs%iskpts,orbs%nkptsp,nvctr_par(jproc,jkpte)
        stop
     end if
  end do


  !before printing the distribution schemes, check that the two distributions contain
  !the same k-points
  yesorb=.false.
  kpt_components: do ikpts=1,orbs%nkptsp
     ikpt=orbs%iskpts+ikpts
     do jorb=1,orbs%norbp
        if (orbs%iokpt(jorb) == ikpt) yesorb=.true.
     end do
     if (.not. yesorb .and. orbs%norbp /= 0) then
        write(*,*)' ERROR: processor ', iproc,' kpt ',ikpt,&
             ' not found in the orbital distribution'
        call MPI_ABORT(MPI_COMM_WORLD, ierr)
     end if
  end do kpt_components

  yescomp=.false.
  kpt_orbitals: do jorb=1,orbs%norbp
     ikpt=orbs%iokpt(jorb)   
     do ikpts=1,orbs%nkptsp
        if (orbs%iskpts+ikpts == ikpt) yescomp=.true.
     end do
     if (.not. yescomp) then
        write(*,*)' ERROR: processor ', iproc,' kpt,',ikpt,&
             'not found in the component distribution'
        call MPI_ABORT(MPI_COMM_WORLD, ierr)
     end if
  end do kpt_orbitals

  !print *,'AAAAiproc',iproc,orbs%iskpts,orbs%iskpts+orbs%nkptsp

  !allocate communication arrays
  allocate(comms%nvctr_par(0:nproc-1,orbs%nkptsp+ndebug),stat=i_stat)
  call memocc(i_stat,comms%nvctr_par,'nvctr_par',subname)

  allocate(comms%ncntd(0:nproc-1+ndebug),stat=i_stat)
  call memocc(i_stat,comms%ncntd,'ncntd',subname)

  allocate(comms%ncntt(0:nproc-1+ndebug),stat=i_stat)
  call memocc(i_stat,comms%ncntt,'ncntt',subname)
  allocate(comms%ndspld(0:nproc-1+ndebug),stat=i_stat)
  call memocc(i_stat,comms%ndspld,'ndspld',subname)
  allocate(comms%ndsplt(0:nproc-1+ndebug),stat=i_stat)
  call memocc(i_stat,comms%ndsplt,'ndsplt',subname)

  !assign the partition of the k-points to the communication array
  do ikpts=1,orbs%nkptsp
     ikpt=orbs%iskpts+ikpts!orbs%ikptsp(ikpts)
     do jproc=0,nproc-1
        comms%nvctr_par(jproc,ikpts)=nvctr_par(jproc,ikpt) 
     end do
  end do

  !with this distribution the orbitals and the components are ordered following k-points
  !there must be no overlap for the components
  !here we will print out the k-points components distribution, in the transposed and in the direct way

  do jproc=0,nproc-1
     comms%ncntd(jproc)=0
     do ikpts=1,orbs%nkpts
        comms%ncntd(jproc)=comms%ncntd(jproc)+&
             nvctr_par(jproc,ikpts)*norb_par(iproc,ikpts)*orbs%nspinor
     end do
  end do
  comms%ndspld(0)=0
  do jproc=1,nproc-1
     comms%ndspld(jproc)=comms%ndspld(jproc-1)+comms%ncntd(jproc-1)
  end do
  !receive buffer
  do jproc=0,nproc-1
     comms%ncntt(jproc)=0
     do ikpts=1,orbs%nkpts
        comms%ncntt(jproc)=comms%ncntt(jproc)+&
             nvctr_par(iproc,ikpts)*norb_par(jproc,ikpts)*orbs%nspinor
     end do
  end do
  comms%ndsplt(0)=0
  do jproc=1,nproc-1
     comms%ndsplt(jproc)=comms%ndsplt(jproc-1)+comms%ncntt(jproc-1)
  end do

  !print *,'iproc,comms',iproc,comms%ncntd,comms%ndspld,comms%ncntt,comms%ndsplt

  i_all=-product(shape(nvctr_par))*kind(nvctr_par)
  deallocate(nvctr_par,stat=i_stat)
  call memocc(i_stat,i_all,'nvctr_par',subname)
  i_all=-product(shape(norb_par))*kind(norb_par)
  deallocate(norb_par,stat=i_stat)
  call memocc(i_stat,i_all,'norb_par',subname)
  i_all=-product(shape(mykpts))*kind(mykpts)
  deallocate(mykpts,stat=i_stat)
  call memocc(i_stat,i_all,'mykpts',subname)

  !calculate the dimension of the wavefunction
  !for the given processor
  orbs%npsidim=max((lr%wfd%nvctr_c+7*lr%wfd%nvctr_f)*orbs%norb_par(iproc)*orbs%nspinor,&
       sum(comms%ncntt(0:nproc-1)))

  if (iproc == 0) write(*,'(1x,a,i0)') &
       'Wavefunctions memory occupation for root processor (Bytes): ',&
       orbs%npsidim*8

END SUBROUTINE orbitals_communicators


!> Print the distribution schemes
subroutine print_distribution_schemes(unit,nproc,nkpts,norb_par,nvctr_par)
  use module_base
  implicit none
  !Arguments
  integer, intent(in) :: nproc,nkpts,unit
  integer, dimension(0:nproc-1,nkpts), intent(in) :: norb_par,nvctr_par
  !local variables
  integer :: jproc,ikpt,norbp,isorb,ieorb,isko,ieko,nvctrp,ispsi,iepsi,iekc,iskc
  integer :: iko,ikc,nko,nkc

  write(unit,'(1x,a,a)')repeat('-',46),'Direct and transposed data repartition'
  write(unit,'(1x,8(a))')'| proc |',' N. Orbitals | K-pt |  Orbitals  ',&
       '|| N. Components | K-pt |    Components   |'
  do jproc=0,nproc-1
     call start_end_distribution(nproc,nkpts,jproc,norb_par,isko,ieko,norbp)
     call start_end_distribution(nproc,nkpts,jproc,nvctr_par,iskc,iekc,nvctrp)
     iko=isko
     ikc=iskc
     nko=ieko-isko+1
     nkc=iekc-iskc+1
     !print total number of orbitals and components
     write(unit,'(1x,a,i4,a,i8,a,i13,a)')'| ',jproc,' |',norbp,&
          repeat(' ',5)//'|'//repeat('-',6)//'|'//repeat('-',12)//'||',&
          nvctrp,&
          repeat(' ',2)//'|'//repeat('-',6)//'|'//repeat('-',17)//'|'
     !change the values to zero if there is no orbital
     do ikpt=1,min(nko,nkc)
        call start_end_comps(nproc,jproc,norb_par(0,iko),isorb,ieorb)
        call start_end_comps(nproc,jproc,nvctr_par(0,ikc),ispsi,iepsi)
        if (norbp/=0) then
           write(unit,'(a,i4,a,i5,a,i5,a,i4,a,i8,a,i8,a)')&
                ' |'//repeat(' ',6)//'|'//repeat(' ',13)//'|',&
                iko,'  |',isorb,'-',ieorb,&
                ' ||'//repeat(' ',15)//'|',&
                ikc,'  |',ispsi,'-',iepsi,'|'
        else
           write(unit,'(a,i4,a,i5,a,i5,a,i4,a,i8,a,i8,a)')&
                ' |'//repeat(' ',6)//'|'//repeat(' ',13)//'|',&
                0,'  |',0,'-',-1,&
                ' ||'//repeat(' ',15)//'|',&
                ikc,'  |',ispsi,'-',iepsi,'|'
        end if
        iko=iko+1
        ikc=ikc+1
     end do
     if (nko > nkc) then
        do ikpt=nkc+1,nko
           if (norbp/=0) then
              call start_end_comps(nproc,jproc,norb_par(0,iko),isorb,ieorb)
              write(unit,'(a,i4,a,i5,a,i5,2a)') &
                   & ' |'//repeat(' ',6)//'|'//repeat(' ',13)//'|',&
                   & iko,'  |',isorb,'-',ieorb, ' ||'//repeat(' ',15)//'|',&
                   & '      |                 |'
           else
              write(unit,'(a,i4,a,i5,a,i5,2a)') &
                   & ' |'//repeat(' ',6)//'|'//repeat(' ',13)//'|',&
                   & 0,'  |',0,'-',-1, ' ||'//repeat(' ',15)//'|',&
                   & '      |                 |'
           end if
           iko=iko+1
        end do
     else if (nkc > nko) then
        do ikpt=nko+1,nkc
           call start_end_comps(nproc,jproc,nvctr_par(0,ikc),ispsi,iepsi)
           write(unit,'(a,i4,a,i8,a,i8,a)')&
                ' |'//repeat(' ',6)//'|'//repeat(' ',13)//'|'//repeat(' ',4)//'  |'//&
                repeat(' ',12)//'||'//repeat(' ',15)//'|',&
                ikc,'  |',ispsi,'-',iepsi,'|'
           ikc=ikc+1
        end do
     end if
  end do
  
END SUBROUTINE print_distribution_schemes


subroutine start_end_distribution(nproc,nkpts,jproc,ndist,is,ie,norbp)
  implicit none
  integer, intent(in) :: nproc,nkpts,jproc
  integer, dimension(0:nproc-1,nkpts), intent(in) :: ndist
  integer, intent(out) :: is,ie,norbp
  !local variables
  integer :: ikpt
  norbp=0
  do ikpt=1,nkpts
     norbp=norbp+ndist(jproc,ikpt)
  end do
  if (norbp == 0) then
     is=nkpts
     ie=nkpts
  end if
  loop_is: do ikpt=1,nkpts
     if (ndist(jproc,ikpt) /= 0) then
        is=ikpt
        exit loop_is
     end if
  end do loop_is
  loop_ie: do ikpt=nkpts,1,-1
     if (ndist(jproc,ikpt) /= 0) then
        ie=ikpt
        exit loop_ie
     end if
  end do loop_ie
END SUBROUTINE start_end_distribution


subroutine start_end_comps(nproc,jproc,ndist,is,ie)
  implicit none
  integer, intent(in) :: nproc,jproc
  integer, dimension(0:nproc-1), intent(in) :: ndist
  integer, intent(out) :: is,ie
  !local variables
  integer :: kproc

  is=1
  do kproc=0,jproc-1
     is=is+ndist(kproc)
  end do
  ie=is+ndist(jproc)-1
  
END SUBROUTINE start_end_comps<|MERGE_RESOLUTION|>--- conflicted
+++ resolved
@@ -189,48 +189,6 @@
   deallocate(GPU_for_comp,stat=i_stat)
   call memocc(i_stat,i_all,'GPU_for_comp',subname)
 
-<<<<<<< HEAD
-  !decide the repartition for the components in the same way as the orbitals
-  call parallel_repartition_with_kpoints(nproc,orbs%nkpts,(lr%wfd%nvctr_c+7*lr%wfd%nvctr_f),nvctr_par)
-
-!!$  i=1
-!!$  j=1
-!!$  loop_components: do 
-!!$     jproc=mod(i-1,nproc)
-!!$     if (.true.) then !here there is the criterion for filling a processor
-!!$        nvctr_par(jproc,0)=nvctr_par(jproc,0)+1
-!!$        j=j+1
-!!$     end if
-!!$     if (j > (lr%wfd%nvctr_c+7*lr%wfd%nvctr_f)*orbs%nkpts) exit loop_components
-!!$     i=i+1
-!!$  end do loop_components
-
-
-  ikpts=1
-  ncomp_res=(lr%wfd%nvctr_c+7*lr%wfd%nvctr_f)
-  do jproc=0,nproc-1
-     loop_comps: do
-        if (nvctr_par(jproc,0) >= ncomp_res) then
-           nvctr_par(jproc,ikpts)= ncomp_res
-           ikpts=ikpts+1
-           nvctr_par(jproc,0)=nvctr_par(jproc,0)-ncomp_res
-           ncomp_res=(lr%wfd%nvctr_c+7*lr%wfd%nvctr_f)
-        else
-           nvctr_par(jproc,ikpts)= nvctr_par(jproc,0)
-           ncomp_res=ncomp_res-nvctr_par(jproc,0)
-           nvctr_par(jproc,0)=0
-           exit loop_comps
-        end if
-        if (nvctr_par(jproc,0) == 0 ) then
-           ncomp_res=(lr%wfd%nvctr_c+7*lr%wfd%nvctr_f)
-           exit loop_comps
-        end if
-
-     end do loop_comps
-  end do
-!write(*,'(a,i2,3x,8i7,i10)') 'iproc, nvctr_par(jproc), sum', iproc, (nvctr_par(jproc,1), jproc=0,nproc-1), sum(nvctr_par(:,1))
-!write(*,*) 'iproc, (lr%wfd%nvctr_c+7*lr%wfd%nvctr_f)*orbs%norbp', iproc, (lr%wfd%nvctr_c+7*lr%wfd%nvctr_f)*orbs%norbp
-=======
   !old k-point repartition
 !!$  !decide the repartition for the components in the same way as the orbitals
 !!$  call parallel_repartition_with_kpoints(nproc,orbs%nkpts,(lr%wfd%nvctr_c+7*lr%wfd%nvctr_f),nvctr_par)
@@ -275,8 +233,9 @@
      if (iproc==0) write(*,*)'ERROR for nproc,nkpts,norb,nvctr',nproc,orbs%nkpts,orbs%norb,(lr%wfd%nvctr_c+7*lr%wfd%nvctr_f)
      stop
   end if
->>>>>>> b56b7703
-
+
+!write(*,'(a,i2,3x,8i7,i10)') 'iproc, nvctr_par(jproc), sum', iproc, (nvctr_par(jproc,1), jproc=0,nproc-1), sum(nvctr_par(:,1))
+!write(*,*) 'iproc, (lr%wfd%nvctr_c+7*lr%wfd%nvctr_f)*orbs%norbp', iproc, (lr%wfd%nvctr_c+7*lr%wfd%nvctr_f)*orbs%norbp
   !some checks
   !check the distribution
   do ikpts=1,orbs%nkpts
@@ -306,39 +265,7 @@
   
   !print *,'check',orbs%ikptproc(:)
 
-<<<<<<< HEAD
-  !calculate the same k-point distribution for the orbitals
-  !assign the k-point to the given orbital, counting one orbital after each other
-  jorb=1
-  ikpts=1
-  !print *,'here',orbs%norb_par(:)
 !write(*,*) 'orbs%norb_par',orbs%norb_par
-  do jproc=0,nproc-1
-     do iorbp=1,orbs%norb_par(jproc)
-        norb_par(jproc,ikpts)=norb_par(jproc,ikpts)+1
-        if (mod(jorb,orbs%norb)==0) then
-           ikpts=ikpts+1
-        end if
-        jorb=jorb+1
-     end do
-  end do
-  !some checks
-  if (orbs%norb /= 0) then
-     !check the distribution
-     do ikpts=1,orbs%nkpts
-        !print *,'partition',ikpts,orbs%nkpts,'ikpts',norb_par(:,ikpts)
-        norb_tot=0
-        do jproc=0,nproc-1
-           norb_tot=norb_tot+norb_par(jproc,ikpts)
-        end do
-        if(norb_tot /= orbs%norb) then
-           write(*,*)'ERROR: partition of orbitals incorrect, kpoint:',ikpts
-           stop
-        end if
-     end do
-  end if
-=======
->>>>>>> b56b7703
 
   !calculate the number of k-points treated by each processor in both
   ! the component distribution and the orbital distribution.
