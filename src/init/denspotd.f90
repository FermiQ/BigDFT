--- conflicted
+++ resolved
@@ -140,17 +140,20 @@
   deallocate(GPU_for_comp,stat=i_stat)
   call memocc(i_stat,i_all,'GPU_for_comp',subname)
 
-  i=1
-  j=1
-  loop_components: do 
-     jproc=mod(i-1,nproc)
-     if (.true.) then !here there is the criterion for filling a processor
-        nvctr_par(jproc,0)=nvctr_par(jproc,0)+1
-        j=j+1
-     end if
-     if (j > (lr%wfd%nvctr_c+7*lr%wfd%nvctr_f)*orbs%nkpts) exit loop_components
-     i=i+1
-  end do loop_components
+  !decide the repartition for the components in the same way as the orbitals
+  call parallel_repartition_with_kpoints(nproc,orbs%nkpts,(lr%wfd%nvctr_c+7*lr%wfd%nvctr_f),nvctr_par)
+
+!!$  i=1
+!!$  j=1
+!!$  loop_components: do 
+!!$     jproc=mod(i-1,nproc)
+!!$     if (.true.) then !here there is the criterion for filling a processor
+!!$        nvctr_par(jproc,0)=nvctr_par(jproc,0)+1
+!!$        j=j+1
+!!$     end if
+!!$     if (j > (lr%wfd%nvctr_c+7*lr%wfd%nvctr_f)*orbs%nkpts) exit loop_components
+!!$     i=i+1
+!!$  end do loop_components
 
 
   ikpts=1
@@ -190,26 +193,7 @@
      end if
   end do
 
-<<<<<<< HEAD
-  !calculate the number of k-points treated by each processor in the component distribution
-  nkptsp=0
-  iskpts=-1
-  do ikpts=1,orbs%nkpts
-     if (nvctr_par(iproc,ikpts) /= 0) then
-        nkptsp=nkptsp+1
-        if (iskpts == -1) then
-           iskpts=ikpts-1
-        end if
-     end if
-  end do
-  
-  orbs%nkptsp=nkptsp
-  orbs%iskpts=iskpts
-
   !this function which associates a given k-point to a processor in the component distribution
-=======
-  !this function which associates a given k-point to a processor 
->>>>>>> f67a7806
   !the association is chosen such that each k-point is associated to only
   !one processor
   !if two processors treat the same k-point the processor which highest rank is chosen
@@ -257,16 +241,19 @@
   !calculate the number of k-points treated by each processor in both
   ! the component distribution and the orbital distribution.
   nkptsp=0
+  orbs%iskpts=-1
   do ikpts=1,orbs%nkpts
      if (nvctr_par(iproc,ikpts) /= 0 .or. norb_par(iproc,ikpts) /= 0) then
+        if (orbs%iskpts == -1) orbs%iskpts=ikpts-1
         nkptsp=nkptsp+1
         mykpts(nkptsp) = ikpts
      end if
   end do
   orbs%nkptsp=nkptsp
-  allocate(orbs%ikptsp(orbs%nkptsp+ndebug),stat=i_stat)
-  call memocc(i_stat,orbs%ikptsp,'orbs%ikptsp',subname)
-  orbs%ikptsp(1:orbs%nkptsp)=mykpts(1:orbs%nkptsp)
+
+!!$  allocate(orbs%ikptsp(orbs%nkptsp+ndebug),stat=i_stat)
+!!$  call memocc(i_stat,orbs%ikptsp,'orbs%ikptsp',subname)
+!!$  orbs%ikptsp(1:orbs%nkptsp)=mykpts(1:orbs%nkptsp)
 
   !print the distribution scheme ussed for this set of orbital
   !in the case of multiple k-points
@@ -318,7 +305,7 @@
 
   !assign the partition of the k-points to the communication array
   do ikpts=1,orbs%nkptsp
-     ikpt=orbs%ikptsp(ikpts)
+     ikpt=orbs%iskpts+ikpts!orbs%ikptsp(ikpts)
      do jproc=0,nproc-1
         comms%nvctr_par(jproc,ikpts)=nvctr_par(jproc,ikpt) 
      end do
