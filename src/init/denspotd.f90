!> @file
!!  Routines to create descriptor arrays for density and potential
!! @author
!!    Copyright (C) 2007-2011 BigDFT group (LG)
!!    This file is distributed under the terms of the
!!    GNU General Public License, see ~/COPYING file
!!    or http://www.gnu.org/copyleft/gpl.txt .
!!    For the list of contributors, see ~/AUTHORS 

!> Denspot initialization
subroutine initialize_DFT_local_fields(denspot)
  use module_base
  use module_types
  implicit none
  type(DFT_local_fields), intent(out) :: denspot
  !local variables
  integer :: i

  denspot%rhov_is = EMPTY
  nullify(denspot%rho_C,denspot%V_ext,denspot%Vloc_KS,denspot%rho_psi)
  nullify(denspot%V_XC,denspot%pkernel,denspot%pkernelseq)
  nullify(denspot%f_XC,denspot%rho_full,denspot%pot_full,denspot%rhov)

  denspot%psoffset=0.0_gp

  do i=1,3
     denspot%hgrids(i)=uninitialized(denspot%hgrids(i))
  end do
  if (verbose >1) then
     denspot%PSquiet='NO '
  else
     denspot%PSquiet='YES'
  end if

  call initialize_rho_descriptors(denspot%rhod)
  call initialize_denspot_distribution(denspot%dpcom)

end subroutine initialize_DFT_local_fields

subroutine initialize_denspot_distribution(dpcom)
  use module_base
  use module_types
  implicit none
  type(denspot_distribution), intent(out) :: dpcom
  
  dpcom%n3d      =uninitialized(dpcom%n3d)      
  dpcom%n3p      =uninitialized(dpcom%n3p)      
  dpcom%n3pi     =uninitialized(dpcom%n3pi)     
  dpcom%i3xcsh   =uninitialized(dpcom%i3xcsh)   
  dpcom%i3s      =uninitialized(dpcom%i3s)      
  dpcom%nrhodim  =uninitialized(dpcom%nrhodim)  
  dpcom%i3rho_add=uninitialized(dpcom%i3rho_add)

  nullify(dpcom%nscatterarr,dpcom%ngatherarr)
  
end subroutine initialize_denspot_distribution

subroutine initialize_rho_descriptors(rhod)
  use module_base
  use module_types
  implicit none
  type(rho_descriptors), intent(out) :: rhod

  rhod%geocode='X' !fake value
  rhod%icomm=1 !< lda case
  rhod%nrhotot=uninitialized(rhod%nrhotot)
  rhod%n_csegs=uninitialized(rhod%n_csegs)
  rhod%n_fsegs=uninitialized(rhod%n_fsegs)
  rhod%dp_size=uninitialized(rhod%dp_size)
  rhod%sp_size=uninitialized(rhod%sp_size)
  
  nullify(rhod%spkey,rhod%dpkey,rhod%cseg_b,rhod%fseg_b)

end subroutine initialize_rho_descriptors

subroutine denspot_communications(iproc,nproc,grid,hxh,hyh,hzh,in,atoms,rxyz,radii_cf,dpcom,rhod)
  use module_base
  use module_types
  use module_interfaces, except_this_one => denspot_communications
  implicit none
  integer, intent(in) :: iproc, nproc
  type(grid_dimensions), intent(in) :: grid
  real(gp), intent(in) :: hxh, hyh, hzh
  type(input_variables), intent(in) :: in
  type(atoms_data), intent(in) :: atoms
  real(gp), dimension(3,atoms%nat), intent(in) :: rxyz
  real(gp), dimension(atoms%ntypes,3), intent(in) :: radii_cf
  type(denspot_distribution), intent(inout) :: dpcom
  type(rho_descriptors), intent(out) :: rhod
  !local variables
  character(len = *), parameter :: subname = 'denspot_communications' 
  integer :: i_stat

  ! Create descriptors for density and potentials.
  ! ------------------
  !these arrays should be included in the comms descriptor
  !allocate values of the array for the data scattering in sumrho
  !its values are ignored in the datacode='G' case
  allocate(dpcom%nscatterarr(0:nproc-1,4+ndebug),stat=i_stat)
  call memocc(i_stat,dpcom%nscatterarr,'nscatterarr',subname)
  !allocate array for the communications of the potential
  allocate(dpcom%ngatherarr(0:nproc-1,2+ndebug),stat=i_stat)
  call memocc(i_stat,dpcom%ngatherarr,'ngatherarr',subname)

  !create the descriptors for the density and the potential
  !these descriptors should take into account the localisation regions
  call createDensPotDescriptors(iproc,nproc,atoms,grid,hxh,hyh,hzh, &
       rxyz,in%crmult,in%frmult,radii_cf,in%nspin,'D',in%ixc,in%rho_commun, &
       dpcom%n3d,dpcom%n3p,&
       dpcom%n3pi,dpcom%i3xcsh,dpcom%i3s, &
       dpcom%nscatterarr,dpcom%ngatherarr,rhod)

  !Allocate Charge density / Potential in real space
  !here the full_density treatment should be put
  dpcom%nrhodim=in%nspin
  dpcom%i3rho_add=0
  if (trim(in%SIC%approach)=='NK') then
     dpcom%nrhodim=2*dpcom%nrhodim
     dpcom%i3rho_add=grid%n1i*grid%n2i*dpcom%i3xcsh+1
  end if

  !fill the full_local_potential dimension
  dpcom%ndimpot=grid%n1i*grid%n2i*dpcom%n3p
  dpcom%ndimgrid=grid%n1i*grid%n2i*grid%n3i
  dpcom%ndimrhopot=grid%n1i*grid%n2i*dpcom%n3d*&
       dpcom%nrhodim

end subroutine denspot_communications

subroutine allocateRhoPot(iproc,Glr,nspin,atoms,rxyz,denspot)
  use module_base
  use module_types
  use module_interfaces, except_this_one => allocateRhoPot
  implicit none
  integer, intent(in) :: iproc,nspin
  type(locreg_descriptors), intent(in) :: Glr
  type(atoms_data), intent(in) :: atoms
  real(gp), dimension(3,atoms%nat), intent(in) :: rxyz
  type(DFT_local_fields), intent(inout) :: denspot

  character(len = *), parameter :: subname = "allocateRhoPot"
  integer :: i_stat

  ! Allocate density and potentials.
  ! --------
  !allocate ionic potential
  if (denspot%dpcom%n3pi > 0) then
     allocate(denspot%V_ext(Glr%d%n1i,Glr%d%n2i,denspot%dpcom%n3pi,1+ndebug),stat=i_stat)
     call memocc(i_stat,denspot%V_ext,'V_ext',subname)
  else
     allocate(denspot%V_ext(1,1,1,1+ndebug),stat=i_stat)
     call memocc(i_stat,denspot%V_ext,'pot_ion',subname)
  end if
  !Allocate XC potential
  if (denspot%dpcom%n3p >0) then
     allocate(denspot%V_XC(Glr%d%n1i,Glr%d%n2i,denspot%dpcom%n3p,nspin+ndebug),stat=i_stat)
     call memocc(i_stat,denspot%V_XC,'V_XC',subname)
  else
     allocate(denspot%V_XC(1,1,1,nspin+ndebug),stat=i_stat)
     call memocc(i_stat,denspot%V_XC,'V_XC',subname)
  end if

  if (denspot%dpcom%n3d >0) then
     allocate(denspot%rhov(Glr%d%n1i*Glr%d%n2i*denspot%dpcom%n3d*&
          denspot%dpcom%nrhodim+ndebug),stat=i_stat)
     call memocc(i_stat,denspot%rhov,'rhov',subname)
  else
     allocate(denspot%rhov(denspot%dpcom%nrhodim+ndebug),stat=i_stat)
     call memocc(i_stat,denspot%rhov,'rhov',subname)
  end if
  !check if non-linear core correction should be applied, and allocate the 
  !pointer if it is the case
  !print *,'i3xcsh',denspot%dpcom%i3s,denspot%dpcom%i3xcsh,denspot%dpcom%n3d
  call calculate_rhocore(iproc,atoms,Glr%d,rxyz,&
       denspot%hgrids(1),denspot%hgrids(2),denspot%hgrids(3),&
       denspot%dpcom%i3s,denspot%dpcom%i3xcsh,&
       denspot%dpcom%n3d,denspot%dpcom%n3p,denspot%rho_C)
  
!!$  !calculate the XC energy of rhocore
!!$  call XC_potential(atoms%geocode,'D',iproc,nproc,&
!!$       Lzd%Glr%d%n1i,Lzd%Glr%d%n2i,Lzd%Glr%d%n3i,ixc,hxh,hyh,hzh,&
!!$       denspot%rhov,eexcu,vexcu,orbs%nspin,denspot%rho_C,denspot%V_XC,xcstr)


END SUBROUTINE allocateRhoPot

!> Create the descriptors for the density and the potential
subroutine createDensPotDescriptors(iproc,nproc,atoms,gdim,hxh,hyh,hzh,&
     rxyz,crmult,frmult,radii_cf,nspin,datacode,ixc,rho_commun,&
     n3d,n3p,n3pi,i3xcsh,i3s,nscatterarr,ngatherarr,rhodsc)
  use module_base
  use module_types
  use Poisson_Solver
  use module_xc
  implicit none
  !Arguments
  character(len=1), intent(in) :: datacode
  character(len=3), intent(in) :: rho_commun
  integer, intent(in) :: iproc,nproc,ixc,nspin
  real(gp), intent(in) :: crmult,frmult,hxh,hyh,hzh
  type(atoms_data), intent(in) :: atoms
  type(grid_dimensions), intent(in) :: gdim
  real(gp), dimension(atoms%ntypes,3), intent(in) :: radii_cf
  real(gp), dimension(3,atoms%nat), intent(in) :: rxyz
  integer, intent(out) ::  n3d,n3p,n3pi,i3xcsh,i3s
  type(rho_descriptors), intent(out) :: rhodsc
  integer, dimension(0:nproc-1,4), intent(out) :: nscatterarr
  integer, dimension(0:nproc-1,2), intent(out) :: ngatherarr
  !Local variables
  integer :: jproc

  if (datacode == 'D') then
     do jproc=0,iproc-1
        call PS_dim4allocation(atoms%geocode,datacode,jproc,nproc,&
             gdim%n1i,gdim%n2i,gdim%n3i,ixc,&
             n3d,n3p,n3pi,i3xcsh,i3s)
        nscatterarr(jproc,1)=n3d            !number of planes for the density
        nscatterarr(jproc,2)=n3p            !number of planes for the potential
        nscatterarr(jproc,3)=i3s+i3xcsh-1   !starting offset for the potential
        nscatterarr(jproc,4)=i3xcsh         !GGA XC shift between density and potential
     end do
     do jproc=iproc+1,nproc-1
        call PS_dim4allocation(atoms%geocode,datacode,jproc,nproc,&
             gdim%n1i,gdim%n2i,gdim%n3i,ixc,&
             n3d,n3p,n3pi,i3xcsh,i3s)
        nscatterarr(jproc,1)=n3d
        nscatterarr(jproc,2)=n3p
        nscatterarr(jproc,3)=i3s+i3xcsh-1
        nscatterarr(jproc,4)=i3xcsh
     end do
  end if

  call PS_dim4allocation(atoms%geocode,datacode,iproc,nproc,&
       gdim%n1i,gdim%n2i,gdim%n3i,ixc,&
       n3d,n3p,n3pi,i3xcsh,i3s)
  nscatterarr(iproc,1)=n3d
  nscatterarr(iproc,2)=n3p
  nscatterarr(iproc,3)=i3s+i3xcsh-1
  nscatterarr(iproc,4)=i3xcsh

  ngatherarr(:,1)=gdim%n1i*gdim%n2i*nscatterarr(:,2)
  ngatherarr(:,2)=gdim%n1i*gdim%n2i*nscatterarr(:,3)

!write (*,*) 'hxh,hyh,hzh',hxh,hyh,hzh
  !create rhopot descriptors
    !allocate rho_descriptors if the density repartition is activated
  !decide rho communication strategy
  if (rho_commun=='MIX' .and. (atoms%geocode.eq.'F') .and. (nproc > 1) .and. xc_isgga()) then
     call rho_segkey(iproc,atoms,rxyz,crmult,frmult,radii_cf,&
          gdim%n1i,gdim%n2i,gdim%n3i,&
          hxh,hyh,hzh,nspin,rhodsc,.false.)
     rhodsc%icomm=2
  else
     !nullify rhodsc pointers
     nullify(rhodsc%spkey)
     nullify(rhodsc%dpkey)
     nullify(rhodsc%cseg_b)
     nullify(rhodsc%fseg_b)
     if (.not.xc_isgga()) then
        rhodsc%icomm=1
     else
        rhodsc%icomm=0
     endif
  end if

  !calculate dimensions of the complete array to be allocated before the reduction procedure
  if (rhodsc%icomm==1) then
     rhodsc%nrhotot=0
     do jproc=0,nproc-1
        rhodsc%nrhotot=rhodsc%nrhotot+nscatterarr(jproc,1)
     end do
  else
     rhodsc%nrhotot=gdim%n3i
  end if

END SUBROUTINE createDensPotDescriptors

!> routine which initialised the potential data
subroutine default_confinement_data(confdatarr,norbp)
  use module_base
  use module_types
  implicit none
  integer, intent(in) :: norbp
  type(confpot_data), dimension(norbp), intent(out) :: confdatarr
  !local variables
  integer :: iorb

  !initialize the confdatarr
  do iorb=1,norbp
     confdatarr(iorb)%potorder=0
     !the rest is not useful
     confdatarr(iorb)%prefac     =UNINITIALIZED(confdatarr(iorb)%prefac)     
     confdatarr(iorb)%hh(1)      =UNINITIALIZED(confdatarr(iorb)%hh(1))      
     confdatarr(iorb)%hh(2)      =UNINITIALIZED(confdatarr(iorb)%hh(2))      
     confdatarr(iorb)%hh(3)      =UNINITIALIZED(confdatarr(iorb)%hh(3))      
     confdatarr(iorb)%rxyzConf(1)=UNINITIALIZED(confdatarr(iorb)%rxyzConf(1))
     confdatarr(iorb)%rxyzConf(2)=UNINITIALIZED(confdatarr(iorb)%rxyzConf(2))
     confdatarr(iorb)%rxyzConf(3)=UNINITIALIZED(confdatarr(iorb)%rxyzConf(3))
     confdatarr(iorb)%ioffset(1) =UNINITIALIZED(confdatarr(iorb)%ioffset(1)) 
     confdatarr(iorb)%ioffset(2) =UNINITIALIZED(confdatarr(iorb)%ioffset(2)) 
     confdatarr(iorb)%ioffset(3) =UNINITIALIZED(confdatarr(iorb)%ioffset(3)) 

  end do
end subroutine default_confinement_data

subroutine define_confinement_data(confdatarr,orbs,rxyz,at,hx,hy,hz,&
           confpotorder,potentialprefac,Lzd,confinementCenter)
  use module_base
  use module_types
  implicit none
  real(gp), intent(in) :: hx,hy,hz
  type(atoms_data), intent(in) :: at
  type(orbitals_data), intent(in) :: orbs
  !!type(linearParameters), intent(in) :: lin
  integer,intent(in):: confpotorder
  real(gp),dimension(at%ntypes),intent(in):: potentialprefac
  type(local_zone_descriptors), intent(in) :: Lzd
  real(gp), dimension(3,at%nat), intent(in) :: rxyz
  integer, dimension(orbs%norb), intent(in) :: confinementCenter
  type(confpot_data), dimension(orbs%norbp), intent(out) :: confdatarr
  !local variables
  integer :: iorb,nl1,nl2,nl3,icenter,ilr

  !initialize the confdatarr
  do iorb=1,orbs%norbp
     ilr=orbs%inWhichlocreg(orbs%isorb+iorb)
     icenter=confinementCenter(orbs%isorb+iorb)
     !!confdatarr(iorb)%potorder=lin%confpotorder
     !!confdatarr(iorb)%prefac=lin%potentialprefac(at%iatype(icenter))
     confdatarr(iorb)%potorder=confpotorder
     confdatarr(iorb)%prefac=potentialprefac(at%iatype(icenter))
     confdatarr(iorb)%hh(1)=.5_gp*hx
     confdatarr(iorb)%hh(2)=.5_gp*hy
     confdatarr(iorb)%hh(3)=.5_gp*hz
     confdatarr(iorb)%rxyzConf(1:3)=rxyz(1:3,icenter)
     call geocode_buffers(Lzd%Llr(ilr)%geocode,nl1,nl2,nl3)
     confdatarr(iorb)%ioffset(1)=lzd%llr(ilr)%nsi1-nl1-1
     confdatarr(iorb)%ioffset(2)=lzd%llr(ilr)%nsi2-nl2-1
     confdatarr(iorb)%ioffset(3)=lzd%llr(ilr)%nsi3-nl3-1
  end do

contains

    subroutine geocode_buffers(geocode,nl1,nl2,nl3)
      implicit none
      integer, intent(in) :: nl1,nl2,nl3
      character(len=1), intent(in) :: geocode
      !local variables
      logical :: perx,pery,perz
      integer :: nr1,nr2,nr3

      !conditions for periodicity in the three directions
      perx=(geocode /= 'F')
      pery=(geocode == 'P')
      perz=(geocode /= 'F')

      call ext_buffers(perx,nl1,nr1)
      call ext_buffers(pery,nl2,nr2)
      call ext_buffers(perz,nl3,nr3)

    end subroutine geocode_buffers
  
end subroutine define_confinement_data


<<<<<<< HEAD
!> Partition the orbitals between processors to ensure load balancing
!! the criterion will depend on GPU computation
!! and/or on the sizes of the different localisation region.
!!
!! Calculate the number of elements to be sent to each process
!! and the array of displacements.
!! Cubic strategy: 
!!    - the components are equally distributed among the wavefunctions
!!    - each processor has all the orbitals in transposed form
!!    - each wavefunction is equally distributed in its transposed form
!!    - this holds for each k-point, which regroups different processors
subroutine orbitals_communicators(iproc,nproc,lr,orbs,comms,basedist)
  use module_base
  use module_types
  implicit none
  integer, intent(in) :: iproc,nproc
  type(locreg_descriptors), intent(in) :: lr
  type(orbitals_data), intent(inout) :: orbs
  type(communications_arrays), intent(out) :: comms
  integer, dimension(0:nproc-1,orbs%nkpts), intent(in), optional :: basedist
  !local variables
  character(len=*), parameter :: subname='orbitals_communicators'
  logical :: yesorb,yescomp
  integer :: jproc,nvctr_tot,ikpts,iorbp,jorb,norb_tot,ikpt,i_stat,i_all
  integer :: nkptsp,ierr,kproc,jkpts,jkpte,jsorb,lubo,lubc,info,jkpt
  integer, dimension(:), allocatable :: mykpts
  logical, dimension(:), allocatable :: GPU_for_comp
  integer, dimension(:,:), allocatable :: nvctr_par,norb_par !<for all the components and orbitals (with k-pts)
  
  !check of allocation of important arrays
  if (.not. associated(orbs%norb_par)) then
     write(*,*)'ERROR: norb_par array not allocated'
     stop
  end if

  allocate(nvctr_par(0:nproc-1,0:orbs%nkpts+ndebug),stat=i_stat)
  call memocc(i_stat,nvctr_par,'nvctr_par',subname)
  allocate(norb_par(0:nproc-1,0:orbs%nkpts+ndebug),stat=i_stat)
  call memocc(i_stat,norb_par,'norb_par',subname)
  allocate(mykpts(orbs%nkpts+ndebug),stat=i_stat)
  call memocc(i_stat,mykpts,'mykpts',subname)

  !initialise the arrays
  do ikpts=0,orbs%nkpts
     do jproc=0,nproc-1
        nvctr_par(jproc,ikpts)=0 
        norb_par(jproc,ikpts)=0 
     end do
  end do

  !calculate the same k-point distribution for the orbitals
  !assign the k-point to the given orbital, counting one orbital after each other
  jorb=1
  ikpts=1
  do jproc=0,nproc-1
     do iorbp=1,orbs%norb_par(jproc,0)
        norb_par(jproc,ikpts)=norb_par(jproc,ikpts)+1
        if (mod(jorb,orbs%norb)==0) then
           ikpts=ikpts+1
        end if
        jorb=jorb+1
     end do
  end do
  !some checks
  if (orbs%norb /= 0) then
     !check the distribution
     do ikpts=1,orbs%nkpts
        !print *,'partition',ikpts,orbs%nkpts,'ikpts',norb_par(:,ikpts)
        norb_tot=0
        do jproc=0,nproc-1
           norb_tot=norb_tot+norb_par(jproc,ikpts)
        end do
        if(norb_tot /= orbs%norb) then
           write(*,*)'ERROR: partition of orbitals incorrect, kpoint:',ikpts
           stop
        end if
     end do
  end if


  !balance the components between processors
  !in the most symmetric way
  !here the components are taken into account for all the k-points

  !create an array which indicate which processor has a GPU associated 
  !from the viewpoint of the BLAS routines (deprecated, not used anymore)
  allocate(GPU_for_comp(0:nproc-1+ndebug),stat=i_stat)
  call memocc(i_stat,GPU_for_comp,'GPU_for_comp',subname)

  if (nproc > 1 .and. .not. GPUshare) then
     call MPI_ALLGATHER(GPUblas,1,MPI_LOGICAL,GPU_for_comp(0),1,MPI_LOGICAL,&
          MPI_COMM_WORLD,ierr)
  else
     GPU_for_comp(0)=GPUblas
  end if

  i_all=-product(shape(GPU_for_comp))*kind(GPU_for_comp)
  deallocate(GPU_for_comp,stat=i_stat)
  call memocc(i_stat,i_all,'GPU_for_comp',subname)

  !old k-point repartition
!!$  !decide the repartition for the components in the same way as the orbitals
!!$  call parallel_repartition_with_kpoints(nproc,orbs%nkpts,(lr%wfd%nvctr_c+7*lr%wfd%nvctr_f),nvctr_par)

!!$  ikpts=1
!!$  ncomp_res=(lr%wfd%nvctr_c+7*lr%wfd%nvctr_f)
!!$  do jproc=0,nproc-1
!!$     loop_comps: do
!!$        if (nvctr_par(jproc,0) >= ncomp_res) then
!!$           nvctr_par(jproc,ikpts)= ncomp_res
!!$           ikpts=ikpts+1
!!$           nvctr_par(jproc,0)=nvctr_par(jproc,0)-ncomp_res
!!$           ncomp_res=(lr%wfd%nvctr_c+7*lr%wfd%nvctr_f)
!!$        else
!!$           nvctr_par(jproc,ikpts)= nvctr_par(jproc,0)
!!$           ncomp_res=ncomp_res-nvctr_par(jproc,0)
!!$           nvctr_par(jproc,0)=0
!!$           exit loop_comps
!!$        end if
!!$        if (nvctr_par(jproc,0) == 0 ) then
!!$           ncomp_res=(lr%wfd%nvctr_c+7*lr%wfd%nvctr_f)
!!$           exit loop_comps
!!$        end if
!!$
!!$     end do loop_comps
!!$  end do

  !new k-point repartition
  if (present(basedist)) then
     do jkpt=1,orbs%nkpts
        do jproc=0,nproc-1
           nvctr_par(jproc,jkpt)=basedist(jproc,jkpt)
        end do
     end do
  else
     !first try the naive repartition
     call kpts_to_procs_via_obj(nproc,orbs%nkpts,(lr%wfd%nvctr_c+7*lr%wfd%nvctr_f),nvctr_par(0,1))
  end if
  !then silently check whether the distribution agree
  info=-1
  call check_kpt_distributions(nproc,orbs%nkpts,orbs%norb,(lr%wfd%nvctr_c+7*lr%wfd%nvctr_f),&
       norb_par(0,1),nvctr_par(0,1),info,lubo,lubc)
  if (info/=0 .and. .not. present(basedist)) then !redo the distribution based on the orbitals scheme
     info=-1
     call components_kpt_distribution(nproc,orbs%nkpts,orbs%norb,(lr%wfd%nvctr_c+7*lr%wfd%nvctr_f),norb_par(0,1),nvctr_par(0,1))
     call check_kpt_distributions(nproc,orbs%nkpts,orbs%norb,(lr%wfd%nvctr_c+7*lr%wfd%nvctr_f),&
          norb_par(0,1),nvctr_par(0,1),info,lubo,lubc)
  end if
  if (info /=0) then
     if (iproc==0) then
        write(*,*)'ERROR for nproc,nkpts,norb,nvctr',nproc,orbs%nkpts,orbs%norb,(lr%wfd%nvctr_c+7*lr%wfd%nvctr_f)
        call print_distribution_schemes(6,nproc,orbs%nkpts,norb_par(0,1),nvctr_par(0,1))
     end if
     call MPI_BARRIER(MPI_COMM_WORLD,ierr)
     stop
  end if

!write(*,'(a,i2,3x,8i7,i10)') 'iproc, nvctr_par(jproc), sum', iproc, (nvctr_par(jproc,1), jproc=0,nproc-1), sum(nvctr_par(:,1))
!write(*,*) 'iproc, (lr%wfd%nvctr_c+7*lr%wfd%nvctr_f)*orbs%norbp', iproc, (lr%wfd%nvctr_c+7*lr%wfd%nvctr_f)*orbs%norbp
  !some checks
  !check the distribution
  do ikpts=1,orbs%nkpts
     !print *,'iproc,cpts:',lr%wfd%nvctr_c+7*lr%wfd%nvctr_f,nvctr_par(:,ikpts)
     nvctr_tot=0
     do jproc=0,nproc-1
        nvctr_tot=nvctr_tot+nvctr_par(jproc,ikpts)
     end do
     if(nvctr_tot /= lr%wfd%nvctr_c+7*lr%wfd%nvctr_f) then
        write(*,*)'ERROR: partition of components incorrect, kpoint:',ikpts
        stop
     end if
  end do

  !this function which associates a given k-point to a processor in the component distribution
  !the association is chosen such that each k-point is associated to only
  !one processor
  !if two processors treat the same k-point the processor which highest rank is chosen
  do ikpts=1,orbs%nkpts
     loop_jproc: do jproc=nproc-1,0,-1
        if (nvctr_par(jproc,ikpts) /= 0) then
           orbs%ikptproc(ikpts)=jproc
           exit loop_jproc
        end if
     end do loop_jproc
  end do
  
  !print*,'check',orbs%ikptproc(:)

!write(*,*) 'orbs%norb_par',orbs%norb_par

  !calculate the number of k-points treated by each processor in both
  ! the component distribution and the orbital distribution.
  !to have a correct distribution, a k-point should be divided between the same processors
  nkptsp=0
  orbs%iskpts=-1
  do ikpts=1,orbs%nkpts
     if (nvctr_par(iproc,ikpts) /= 0 .or. norb_par(iproc,ikpts) /= 0) then
        if (orbs%iskpts == -1) orbs%iskpts=ikpts-1
        nkptsp=nkptsp+1
        mykpts(nkptsp) = ikpts
     end if
  end do
  orbs%nkptsp=nkptsp

!!$  allocate(orbs%ikptsp(orbs%nkptsp+ndebug),stat=i_stat)
!!$  call memocc(i_stat,orbs%ikptsp,'orbs%ikptsp',subname)
!!$  orbs%ikptsp(1:orbs%nkptsp)=mykpts(1:orbs%nkptsp)

  !print the distribution scheme used for this set of orbital
  !in the case of multiple k-points
  if (iproc == 0 .and. verbose > 1 .and. orbs%nkpts > 1) then
     call print_distribution_schemes(6,nproc,orbs%nkpts,norb_par(0,1),nvctr_par(0,1))
  end if

  !print *,iproc,orbs%nkptsp,orbs%norbp,orbs%norb,orbs%nkpts
  !call MPI_BARRIER(MPI_COMM_WORLD,ierr)
  !call MPI_FINALIZE(ierr)
  !stop
  !check that for any processor the orbital k-point repartition is contained into the components
  do jproc=0,nproc-1
     jsorb=0
     do kproc=0,jproc-1
        jsorb=jsorb+orbs%norb_par(kproc,0)
     end do
     jkpts=min(jsorb/orbs%norb+1,orbs%nkpts)
     if (nvctr_par(jproc,jkpts) == 0 .and. orbs%norb_par(jproc,0) /=0 ) then
        if (iproc ==0) write(*,*)'ERROR, jproc: ',jproc,' the orbital k-points distribution starts before the components one'
        !print *,jsorb,jkpts,jproc,orbs%iskpts,nvctr_par(jproc,jkpts)
        stop
     end if
     jkpte=min((jsorb+orbs%norb_par(jproc,0)-1)/orbs%norb+1,orbs%nkpts)
     if (nvctr_par(jproc,jkpte) == 0 .and. orbs%norb_par(jproc,0) /=0) then
        if (iproc ==0) write(*,*)'ERROR, jproc: ',jproc,&
             ' the orbital k-points distribution ends after the components one'
        print *,jsorb,jkpte,jproc,orbs%iskpts,orbs%nkptsp,nvctr_par(jproc,jkpte)
        stop
     end if
  end do

  !before printing the distribution schemes, check that the two distributions contain
  !the same k-points
  yesorb=.false.
  kpt_components: do ikpts=1,orbs%nkptsp
     ikpt=orbs%iskpts+ikpts
     do jorb=1,orbs%norbp
        if (orbs%iokpt(jorb) == ikpt) yesorb=.true.
     end do
     if (.not. yesorb .and. orbs%norbp /= 0) then
        write(*,*)' ERROR: processor ', iproc,' kpt ',ikpt,&
             ' not found in the orbital distribution'
        call MPI_ABORT(MPI_COMM_WORLD, ierr)
     end if
  end do kpt_components

  yescomp=.false.
  kpt_orbitals: do jorb=1,orbs%norbp
     ikpt=orbs%iokpt(jorb)   
     do ikpts=1,orbs%nkptsp
        if (orbs%iskpts+ikpts == ikpt) yescomp=.true.
     end do
     if (.not. yescomp) then
        write(*,*)' ERROR: processor ', iproc,' kpt,',ikpt,&
             'not found in the component distribution'
        call MPI_ABORT(MPI_COMM_WORLD, ierr)
     end if
  end do kpt_orbitals

  !print *,'AAAAiproc',iproc,orbs%iskpts,orbs%iskpts+orbs%nkptsp

  !allocate communication arrays
  allocate(comms%nvctr_par(0:nproc-1,0:orbs%nkpts+ndebug),stat=i_stat)
  call memocc(i_stat,comms%nvctr_par,'nvctr_par',subname)

  allocate(comms%ncntd(0:nproc-1+ndebug),stat=i_stat)
  call memocc(i_stat,comms%ncntd,'ncntd',subname)

  allocate(comms%ncntt(0:nproc-1+ndebug),stat=i_stat)
  call memocc(i_stat,comms%ncntt,'ncntt',subname)
  allocate(comms%ndspld(0:nproc-1+ndebug),stat=i_stat)
  call memocc(i_stat,comms%ndspld,'ndspld',subname)
  allocate(comms%ndsplt(0:nproc-1+ndebug),stat=i_stat)
  call memocc(i_stat,comms%ndsplt,'ndsplt',subname)

  !assign the partition of the k-points to the communication array
  !calculate the number of componenets associated to the k-point
  do jproc=0,nproc-1
     comms%nvctr_par(jproc,0)=0
     do ikpt=1,orbs%nkpts
        comms%nvctr_par(jproc,0)=comms%nvctr_par(jproc,0)+&
             nvctr_par(jproc,ikpt) 
        comms%nvctr_par(jproc,ikpt)=nvctr_par(jproc,ikpt)
     end do
  end do
!!$  do ikpts=1,orbs%nkptsp
!!$     ikpt=orbs%iskpts+ikpts!orbs%ikptsp(ikpts)
!!$     do jproc=0,nproc-1
!!$        comms%nvctr_par(jproc,ikpts)=nvctr_par(jproc,ikpt) 
!!$     end do
!!$  end do

  !with this distribution the orbitals and the components are ordered following k-points
  !there must be no overlap for the components
  !here we will print out the k-points components distribution, in the transposed and in the direct way

  do jproc=0,nproc-1
     comms%ncntd(jproc)=0
     do ikpts=1,orbs%nkpts
        comms%ncntd(jproc)=comms%ncntd(jproc)+&
             nvctr_par(jproc,ikpts)*norb_par(iproc,ikpts)*orbs%nspinor
     end do
  end do
  comms%ndspld(0)=0
  do jproc=1,nproc-1
     comms%ndspld(jproc)=comms%ndspld(jproc-1)+comms%ncntd(jproc-1)
  end do
  !receive buffer
  do jproc=0,nproc-1
     comms%ncntt(jproc)=0
     do ikpts=1,orbs%nkpts
        comms%ncntt(jproc)=comms%ncntt(jproc)+&
             nvctr_par(iproc,ikpts)*norb_par(jproc,ikpts)*orbs%nspinor
     end do
  end do
  comms%ndsplt(0)=0
  do jproc=1,nproc-1
     comms%ndsplt(jproc)=comms%ndsplt(jproc-1)+comms%ncntt(jproc-1)
  end do

  !print *,'iproc,comms',iproc,comms%ncntd,comms%ndspld,comms%ncntt,comms%ndsplt

  i_all=-product(shape(nvctr_par))*kind(nvctr_par)
  deallocate(nvctr_par,stat=i_stat)
  call memocc(i_stat,i_all,'nvctr_par',subname)
  i_all=-product(shape(norb_par))*kind(norb_par)
  deallocate(norb_par,stat=i_stat)
  call memocc(i_stat,i_all,'norb_par',subname)
  i_all=-product(shape(mykpts))*kind(mykpts)
  deallocate(mykpts,stat=i_stat)
  call memocc(i_stat,i_all,'mykpts',subname)

  !calculate the dimension of the wavefunction
  !for the given processor (this is only the cubic strategy)
  orbs%npsidim_orbs=(lr%wfd%nvctr_c+7*lr%wfd%nvctr_f)*orbs%norb_par(iproc,0)*orbs%nspinor
  orbs%npsidim_comp=sum(comms%ncntt(0:nproc-1))
!!$  orbs%npsidim=max((lr%wfd%nvctr_c+7*lr%wfd%nvctr_f)*orbs%norb_par(iproc,0)*orbs%nspinor,&
!!$       sum(comms%ncntt(0:nproc-1)))

END SUBROUTINE orbitals_communicators

=======
>>>>>>> 424007d3
!> Print the distribution schemes
subroutine print_distribution_schemes(unit,nproc,nkpts,norb_par,nvctr_par)
  use module_base
  implicit none
  !Arguments
  integer, intent(in) :: nproc,nkpts,unit
  integer, dimension(0:nproc-1,nkpts), intent(in) :: norb_par,nvctr_par
  !local variables
  integer :: jproc,ikpt,norbp,isorb,ieorb,isko,ieko,nvctrp,ispsi,iepsi,iekc,iskc
  integer :: iko,ikc,nko,nkc

  write(unit,'(1x,a,a)')repeat('-',46),'Direct and transposed data repartition'
  write(unit,'(1x,8(a))')'| proc |',' N. Orbitals | K-pt |  Orbitals  ',&
       '|| N. Components | K-pt |    Components   |'
  do jproc=0,nproc-1
     call start_end_distribution(nproc,nkpts,jproc,norb_par,isko,ieko,norbp)
     call start_end_distribution(nproc,nkpts,jproc,nvctr_par,iskc,iekc,nvctrp)
     iko=isko
     ikc=iskc
     nko=ieko-isko+1
     nkc=iekc-iskc+1
     !print total number of orbitals and components
     write(unit,'(1x,a,i4,a,i8,a,i13,a)')'| ',jproc,' |',norbp,&
          repeat(' ',5)//'|'//repeat('-',6)//'|'//repeat('-',12)//'||',&
          nvctrp,&
          repeat(' ',2)//'|'//repeat('-',6)//'|'//repeat('-',17)//'|'
     !change the values to zero if there is no orbital
     do ikpt=1,min(nko,nkc)
        call start_end_comps(nproc,jproc,norb_par(0,iko),isorb,ieorb)
        call start_end_comps(nproc,jproc,nvctr_par(0,ikc),ispsi,iepsi)
        if (norbp/=0) then
           write(unit,'(a,i4,a,i5,a,i5,a,i4,a,i8,a,i8,a)')&
                ' |'//repeat(' ',6)//'|'//repeat(' ',13)//'|',&
                iko,'  |',isorb,'-',ieorb,&
                ' ||'//repeat(' ',15)//'|',&
                ikc,'  |',ispsi,'-',iepsi,'|'
        else
           write(unit,'(a,i4,a,i5,a,i5,a,i4,a,i8,a,i8,a)')&
                ' |'//repeat(' ',6)//'|'//repeat(' ',13)//'|',&
                0,'  |',0,'-',-1,&
                ' ||'//repeat(' ',15)//'|',&
                ikc,'  |',ispsi,'-',iepsi,'|'
        end if
        iko=iko+1
        ikc=ikc+1
     end do
     if (nko > nkc) then
        do ikpt=nkc+1,nko
           if (norbp/=0) then
              call start_end_comps(nproc,jproc,norb_par(0,iko),isorb,ieorb)
              write(unit,'(a,i4,a,i5,a,i5,2a)') &
                   & ' |'//repeat(' ',6)//'|'//repeat(' ',13)//'|',&
                   & iko,'  |',isorb,'-',ieorb, ' ||'//repeat(' ',15)//'|',&
                   & '      |                 |'
           else
              write(unit,'(a,i4,a,i5,a,i5,2a)') &
                   & ' |'//repeat(' ',6)//'|'//repeat(' ',13)//'|',&
                   & 0,'  |',0,'-',-1, ' ||'//repeat(' ',15)//'|',&
                   & '      |                 |'
           end if
           iko=iko+1
        end do
     else if (nkc > nko) then
        do ikpt=nko+1,nkc
           call start_end_comps(nproc,jproc,nvctr_par(0,ikc),ispsi,iepsi)
           write(unit,'(a,i4,a,i8,a,i8,a)')&
                ' |'//repeat(' ',6)//'|'//repeat(' ',13)//'|'//repeat(' ',4)//'  |'//&
                repeat(' ',12)//'||'//repeat(' ',15)//'|',&
                ikc,'  |',ispsi,'-',iepsi,'|'
           ikc=ikc+1
        end do
     end if
  end do
  
END SUBROUTINE print_distribution_schemes


subroutine start_end_distribution(nproc,nkpts,jproc,ndist,is,ie,norbp)
  implicit none
  integer, intent(in) :: nproc,nkpts,jproc
  integer, dimension(0:nproc-1,nkpts), intent(in) :: ndist
  integer, intent(out) :: is,ie,norbp
  !local variables
  integer :: ikpt
  norbp=0
  do ikpt=1,nkpts
     norbp=norbp+ndist(jproc,ikpt)
  end do
  if (norbp == 0) then
     is=nkpts
     ie=nkpts
  end if
  loop_is: do ikpt=1,nkpts
     if (ndist(jproc,ikpt) /= 0) then
        is=ikpt
        exit loop_is
     end if
  end do loop_is
  loop_ie: do ikpt=nkpts,1,-1
     if (ndist(jproc,ikpt) /= 0) then
        ie=ikpt
        exit loop_ie
     end if
  end do loop_ie
END SUBROUTINE start_end_distribution


subroutine start_end_comps(nproc,jproc,ndist,is,ie)
  implicit none
  integer, intent(in) :: nproc,jproc
  integer, dimension(0:nproc-1), intent(in) :: ndist
  integer, intent(out) :: is,ie
  !local variables
  integer :: kproc

  is=1
  do kproc=0,jproc-1
     is=is+ndist(kproc)
  end do
  ie=is+ndist(jproc)-1
  
END SUBROUTINE start_end_comps<|MERGE_RESOLUTION|>--- conflicted
+++ resolved
@@ -363,358 +363,6 @@
 end subroutine define_confinement_data
 
 
-<<<<<<< HEAD
-!> Partition the orbitals between processors to ensure load balancing
-!! the criterion will depend on GPU computation
-!! and/or on the sizes of the different localisation region.
-!!
-!! Calculate the number of elements to be sent to each process
-!! and the array of displacements.
-!! Cubic strategy: 
-!!    - the components are equally distributed among the wavefunctions
-!!    - each processor has all the orbitals in transposed form
-!!    - each wavefunction is equally distributed in its transposed form
-!!    - this holds for each k-point, which regroups different processors
-subroutine orbitals_communicators(iproc,nproc,lr,orbs,comms,basedist)
-  use module_base
-  use module_types
-  implicit none
-  integer, intent(in) :: iproc,nproc
-  type(locreg_descriptors), intent(in) :: lr
-  type(orbitals_data), intent(inout) :: orbs
-  type(communications_arrays), intent(out) :: comms
-  integer, dimension(0:nproc-1,orbs%nkpts), intent(in), optional :: basedist
-  !local variables
-  character(len=*), parameter :: subname='orbitals_communicators'
-  logical :: yesorb,yescomp
-  integer :: jproc,nvctr_tot,ikpts,iorbp,jorb,norb_tot,ikpt,i_stat,i_all
-  integer :: nkptsp,ierr,kproc,jkpts,jkpte,jsorb,lubo,lubc,info,jkpt
-  integer, dimension(:), allocatable :: mykpts
-  logical, dimension(:), allocatable :: GPU_for_comp
-  integer, dimension(:,:), allocatable :: nvctr_par,norb_par !<for all the components and orbitals (with k-pts)
-  
-  !check of allocation of important arrays
-  if (.not. associated(orbs%norb_par)) then
-     write(*,*)'ERROR: norb_par array not allocated'
-     stop
-  end if
-
-  allocate(nvctr_par(0:nproc-1,0:orbs%nkpts+ndebug),stat=i_stat)
-  call memocc(i_stat,nvctr_par,'nvctr_par',subname)
-  allocate(norb_par(0:nproc-1,0:orbs%nkpts+ndebug),stat=i_stat)
-  call memocc(i_stat,norb_par,'norb_par',subname)
-  allocate(mykpts(orbs%nkpts+ndebug),stat=i_stat)
-  call memocc(i_stat,mykpts,'mykpts',subname)
-
-  !initialise the arrays
-  do ikpts=0,orbs%nkpts
-     do jproc=0,nproc-1
-        nvctr_par(jproc,ikpts)=0 
-        norb_par(jproc,ikpts)=0 
-     end do
-  end do
-
-  !calculate the same k-point distribution for the orbitals
-  !assign the k-point to the given orbital, counting one orbital after each other
-  jorb=1
-  ikpts=1
-  do jproc=0,nproc-1
-     do iorbp=1,orbs%norb_par(jproc,0)
-        norb_par(jproc,ikpts)=norb_par(jproc,ikpts)+1
-        if (mod(jorb,orbs%norb)==0) then
-           ikpts=ikpts+1
-        end if
-        jorb=jorb+1
-     end do
-  end do
-  !some checks
-  if (orbs%norb /= 0) then
-     !check the distribution
-     do ikpts=1,orbs%nkpts
-        !print *,'partition',ikpts,orbs%nkpts,'ikpts',norb_par(:,ikpts)
-        norb_tot=0
-        do jproc=0,nproc-1
-           norb_tot=norb_tot+norb_par(jproc,ikpts)
-        end do
-        if(norb_tot /= orbs%norb) then
-           write(*,*)'ERROR: partition of orbitals incorrect, kpoint:',ikpts
-           stop
-        end if
-     end do
-  end if
-
-
-  !balance the components between processors
-  !in the most symmetric way
-  !here the components are taken into account for all the k-points
-
-  !create an array which indicate which processor has a GPU associated 
-  !from the viewpoint of the BLAS routines (deprecated, not used anymore)
-  allocate(GPU_for_comp(0:nproc-1+ndebug),stat=i_stat)
-  call memocc(i_stat,GPU_for_comp,'GPU_for_comp',subname)
-
-  if (nproc > 1 .and. .not. GPUshare) then
-     call MPI_ALLGATHER(GPUblas,1,MPI_LOGICAL,GPU_for_comp(0),1,MPI_LOGICAL,&
-          MPI_COMM_WORLD,ierr)
-  else
-     GPU_for_comp(0)=GPUblas
-  end if
-
-  i_all=-product(shape(GPU_for_comp))*kind(GPU_for_comp)
-  deallocate(GPU_for_comp,stat=i_stat)
-  call memocc(i_stat,i_all,'GPU_for_comp',subname)
-
-  !old k-point repartition
-!!$  !decide the repartition for the components in the same way as the orbitals
-!!$  call parallel_repartition_with_kpoints(nproc,orbs%nkpts,(lr%wfd%nvctr_c+7*lr%wfd%nvctr_f),nvctr_par)
-
-!!$  ikpts=1
-!!$  ncomp_res=(lr%wfd%nvctr_c+7*lr%wfd%nvctr_f)
-!!$  do jproc=0,nproc-1
-!!$     loop_comps: do
-!!$        if (nvctr_par(jproc,0) >= ncomp_res) then
-!!$           nvctr_par(jproc,ikpts)= ncomp_res
-!!$           ikpts=ikpts+1
-!!$           nvctr_par(jproc,0)=nvctr_par(jproc,0)-ncomp_res
-!!$           ncomp_res=(lr%wfd%nvctr_c+7*lr%wfd%nvctr_f)
-!!$        else
-!!$           nvctr_par(jproc,ikpts)= nvctr_par(jproc,0)
-!!$           ncomp_res=ncomp_res-nvctr_par(jproc,0)
-!!$           nvctr_par(jproc,0)=0
-!!$           exit loop_comps
-!!$        end if
-!!$        if (nvctr_par(jproc,0) == 0 ) then
-!!$           ncomp_res=(lr%wfd%nvctr_c+7*lr%wfd%nvctr_f)
-!!$           exit loop_comps
-!!$        end if
-!!$
-!!$     end do loop_comps
-!!$  end do
-
-  !new k-point repartition
-  if (present(basedist)) then
-     do jkpt=1,orbs%nkpts
-        do jproc=0,nproc-1
-           nvctr_par(jproc,jkpt)=basedist(jproc,jkpt)
-        end do
-     end do
-  else
-     !first try the naive repartition
-     call kpts_to_procs_via_obj(nproc,orbs%nkpts,(lr%wfd%nvctr_c+7*lr%wfd%nvctr_f),nvctr_par(0,1))
-  end if
-  !then silently check whether the distribution agree
-  info=-1
-  call check_kpt_distributions(nproc,orbs%nkpts,orbs%norb,(lr%wfd%nvctr_c+7*lr%wfd%nvctr_f),&
-       norb_par(0,1),nvctr_par(0,1),info,lubo,lubc)
-  if (info/=0 .and. .not. present(basedist)) then !redo the distribution based on the orbitals scheme
-     info=-1
-     call components_kpt_distribution(nproc,orbs%nkpts,orbs%norb,(lr%wfd%nvctr_c+7*lr%wfd%nvctr_f),norb_par(0,1),nvctr_par(0,1))
-     call check_kpt_distributions(nproc,orbs%nkpts,orbs%norb,(lr%wfd%nvctr_c+7*lr%wfd%nvctr_f),&
-          norb_par(0,1),nvctr_par(0,1),info,lubo,lubc)
-  end if
-  if (info /=0) then
-     if (iproc==0) then
-        write(*,*)'ERROR for nproc,nkpts,norb,nvctr',nproc,orbs%nkpts,orbs%norb,(lr%wfd%nvctr_c+7*lr%wfd%nvctr_f)
-        call print_distribution_schemes(6,nproc,orbs%nkpts,norb_par(0,1),nvctr_par(0,1))
-     end if
-     call MPI_BARRIER(MPI_COMM_WORLD,ierr)
-     stop
-  end if
-
-!write(*,'(a,i2,3x,8i7,i10)') 'iproc, nvctr_par(jproc), sum', iproc, (nvctr_par(jproc,1), jproc=0,nproc-1), sum(nvctr_par(:,1))
-!write(*,*) 'iproc, (lr%wfd%nvctr_c+7*lr%wfd%nvctr_f)*orbs%norbp', iproc, (lr%wfd%nvctr_c+7*lr%wfd%nvctr_f)*orbs%norbp
-  !some checks
-  !check the distribution
-  do ikpts=1,orbs%nkpts
-     !print *,'iproc,cpts:',lr%wfd%nvctr_c+7*lr%wfd%nvctr_f,nvctr_par(:,ikpts)
-     nvctr_tot=0
-     do jproc=0,nproc-1
-        nvctr_tot=nvctr_tot+nvctr_par(jproc,ikpts)
-     end do
-     if(nvctr_tot /= lr%wfd%nvctr_c+7*lr%wfd%nvctr_f) then
-        write(*,*)'ERROR: partition of components incorrect, kpoint:',ikpts
-        stop
-     end if
-  end do
-
-  !this function which associates a given k-point to a processor in the component distribution
-  !the association is chosen such that each k-point is associated to only
-  !one processor
-  !if two processors treat the same k-point the processor which highest rank is chosen
-  do ikpts=1,orbs%nkpts
-     loop_jproc: do jproc=nproc-1,0,-1
-        if (nvctr_par(jproc,ikpts) /= 0) then
-           orbs%ikptproc(ikpts)=jproc
-           exit loop_jproc
-        end if
-     end do loop_jproc
-  end do
-  
-  !print*,'check',orbs%ikptproc(:)
-
-!write(*,*) 'orbs%norb_par',orbs%norb_par
-
-  !calculate the number of k-points treated by each processor in both
-  ! the component distribution and the orbital distribution.
-  !to have a correct distribution, a k-point should be divided between the same processors
-  nkptsp=0
-  orbs%iskpts=-1
-  do ikpts=1,orbs%nkpts
-     if (nvctr_par(iproc,ikpts) /= 0 .or. norb_par(iproc,ikpts) /= 0) then
-        if (orbs%iskpts == -1) orbs%iskpts=ikpts-1
-        nkptsp=nkptsp+1
-        mykpts(nkptsp) = ikpts
-     end if
-  end do
-  orbs%nkptsp=nkptsp
-
-!!$  allocate(orbs%ikptsp(orbs%nkptsp+ndebug),stat=i_stat)
-!!$  call memocc(i_stat,orbs%ikptsp,'orbs%ikptsp',subname)
-!!$  orbs%ikptsp(1:orbs%nkptsp)=mykpts(1:orbs%nkptsp)
-
-  !print the distribution scheme used for this set of orbital
-  !in the case of multiple k-points
-  if (iproc == 0 .and. verbose > 1 .and. orbs%nkpts > 1) then
-     call print_distribution_schemes(6,nproc,orbs%nkpts,norb_par(0,1),nvctr_par(0,1))
-  end if
-
-  !print *,iproc,orbs%nkptsp,orbs%norbp,orbs%norb,orbs%nkpts
-  !call MPI_BARRIER(MPI_COMM_WORLD,ierr)
-  !call MPI_FINALIZE(ierr)
-  !stop
-  !check that for any processor the orbital k-point repartition is contained into the components
-  do jproc=0,nproc-1
-     jsorb=0
-     do kproc=0,jproc-1
-        jsorb=jsorb+orbs%norb_par(kproc,0)
-     end do
-     jkpts=min(jsorb/orbs%norb+1,orbs%nkpts)
-     if (nvctr_par(jproc,jkpts) == 0 .and. orbs%norb_par(jproc,0) /=0 ) then
-        if (iproc ==0) write(*,*)'ERROR, jproc: ',jproc,' the orbital k-points distribution starts before the components one'
-        !print *,jsorb,jkpts,jproc,orbs%iskpts,nvctr_par(jproc,jkpts)
-        stop
-     end if
-     jkpte=min((jsorb+orbs%norb_par(jproc,0)-1)/orbs%norb+1,orbs%nkpts)
-     if (nvctr_par(jproc,jkpte) == 0 .and. orbs%norb_par(jproc,0) /=0) then
-        if (iproc ==0) write(*,*)'ERROR, jproc: ',jproc,&
-             ' the orbital k-points distribution ends after the components one'
-        print *,jsorb,jkpte,jproc,orbs%iskpts,orbs%nkptsp,nvctr_par(jproc,jkpte)
-        stop
-     end if
-  end do
-
-  !before printing the distribution schemes, check that the two distributions contain
-  !the same k-points
-  yesorb=.false.
-  kpt_components: do ikpts=1,orbs%nkptsp
-     ikpt=orbs%iskpts+ikpts
-     do jorb=1,orbs%norbp
-        if (orbs%iokpt(jorb) == ikpt) yesorb=.true.
-     end do
-     if (.not. yesorb .and. orbs%norbp /= 0) then
-        write(*,*)' ERROR: processor ', iproc,' kpt ',ikpt,&
-             ' not found in the orbital distribution'
-        call MPI_ABORT(MPI_COMM_WORLD, ierr)
-     end if
-  end do kpt_components
-
-  yescomp=.false.
-  kpt_orbitals: do jorb=1,orbs%norbp
-     ikpt=orbs%iokpt(jorb)   
-     do ikpts=1,orbs%nkptsp
-        if (orbs%iskpts+ikpts == ikpt) yescomp=.true.
-     end do
-     if (.not. yescomp) then
-        write(*,*)' ERROR: processor ', iproc,' kpt,',ikpt,&
-             'not found in the component distribution'
-        call MPI_ABORT(MPI_COMM_WORLD, ierr)
-     end if
-  end do kpt_orbitals
-
-  !print *,'AAAAiproc',iproc,orbs%iskpts,orbs%iskpts+orbs%nkptsp
-
-  !allocate communication arrays
-  allocate(comms%nvctr_par(0:nproc-1,0:orbs%nkpts+ndebug),stat=i_stat)
-  call memocc(i_stat,comms%nvctr_par,'nvctr_par',subname)
-
-  allocate(comms%ncntd(0:nproc-1+ndebug),stat=i_stat)
-  call memocc(i_stat,comms%ncntd,'ncntd',subname)
-
-  allocate(comms%ncntt(0:nproc-1+ndebug),stat=i_stat)
-  call memocc(i_stat,comms%ncntt,'ncntt',subname)
-  allocate(comms%ndspld(0:nproc-1+ndebug),stat=i_stat)
-  call memocc(i_stat,comms%ndspld,'ndspld',subname)
-  allocate(comms%ndsplt(0:nproc-1+ndebug),stat=i_stat)
-  call memocc(i_stat,comms%ndsplt,'ndsplt',subname)
-
-  !assign the partition of the k-points to the communication array
-  !calculate the number of componenets associated to the k-point
-  do jproc=0,nproc-1
-     comms%nvctr_par(jproc,0)=0
-     do ikpt=1,orbs%nkpts
-        comms%nvctr_par(jproc,0)=comms%nvctr_par(jproc,0)+&
-             nvctr_par(jproc,ikpt) 
-        comms%nvctr_par(jproc,ikpt)=nvctr_par(jproc,ikpt)
-     end do
-  end do
-!!$  do ikpts=1,orbs%nkptsp
-!!$     ikpt=orbs%iskpts+ikpts!orbs%ikptsp(ikpts)
-!!$     do jproc=0,nproc-1
-!!$        comms%nvctr_par(jproc,ikpts)=nvctr_par(jproc,ikpt) 
-!!$     end do
-!!$  end do
-
-  !with this distribution the orbitals and the components are ordered following k-points
-  !there must be no overlap for the components
-  !here we will print out the k-points components distribution, in the transposed and in the direct way
-
-  do jproc=0,nproc-1
-     comms%ncntd(jproc)=0
-     do ikpts=1,orbs%nkpts
-        comms%ncntd(jproc)=comms%ncntd(jproc)+&
-             nvctr_par(jproc,ikpts)*norb_par(iproc,ikpts)*orbs%nspinor
-     end do
-  end do
-  comms%ndspld(0)=0
-  do jproc=1,nproc-1
-     comms%ndspld(jproc)=comms%ndspld(jproc-1)+comms%ncntd(jproc-1)
-  end do
-  !receive buffer
-  do jproc=0,nproc-1
-     comms%ncntt(jproc)=0
-     do ikpts=1,orbs%nkpts
-        comms%ncntt(jproc)=comms%ncntt(jproc)+&
-             nvctr_par(iproc,ikpts)*norb_par(jproc,ikpts)*orbs%nspinor
-     end do
-  end do
-  comms%ndsplt(0)=0
-  do jproc=1,nproc-1
-     comms%ndsplt(jproc)=comms%ndsplt(jproc-1)+comms%ncntt(jproc-1)
-  end do
-
-  !print *,'iproc,comms',iproc,comms%ncntd,comms%ndspld,comms%ncntt,comms%ndsplt
-
-  i_all=-product(shape(nvctr_par))*kind(nvctr_par)
-  deallocate(nvctr_par,stat=i_stat)
-  call memocc(i_stat,i_all,'nvctr_par',subname)
-  i_all=-product(shape(norb_par))*kind(norb_par)
-  deallocate(norb_par,stat=i_stat)
-  call memocc(i_stat,i_all,'norb_par',subname)
-  i_all=-product(shape(mykpts))*kind(mykpts)
-  deallocate(mykpts,stat=i_stat)
-  call memocc(i_stat,i_all,'mykpts',subname)
-
-  !calculate the dimension of the wavefunction
-  !for the given processor (this is only the cubic strategy)
-  orbs%npsidim_orbs=(lr%wfd%nvctr_c+7*lr%wfd%nvctr_f)*orbs%norb_par(iproc,0)*orbs%nspinor
-  orbs%npsidim_comp=sum(comms%ncntt(0:nproc-1))
-!!$  orbs%npsidim=max((lr%wfd%nvctr_c+7*lr%wfd%nvctr_f)*orbs%norb_par(iproc,0)*orbs%nspinor,&
-!!$       sum(comms%ncntt(0:nproc-1)))
-
-END SUBROUTINE orbitals_communicators
-
-=======
->>>>>>> 424007d3
 !> Print the distribution schemes
 subroutine print_distribution_schemes(unit,nproc,nkpts,norb_par,nvctr_par)
   use module_base
