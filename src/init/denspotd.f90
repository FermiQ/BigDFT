--- conflicted
+++ resolved
@@ -688,10 +688,6 @@
 
     subroutine geocode_buffers(geocode,nl1,nl2,nl3)
       implicit none
-<<<<<<< HEAD
-      integer, intent(out) :: nl1,nl2,nl3
-=======
->>>>>>> b822b291
       character(len=1), intent(in) :: geocode
       integer, intent(out) :: nl1,nl2,nl3
       !local variables
