!> @file
!!  Routines to create descriptor arrays for density and potential
!! @author
!!    Copyright (C) 2007-2011 BigDFT group (LG)
!!    This file is distributed under the terms of the
!!    GNU General Public License, see ~/COPYING file
!!    or http://www.gnu.org/copyleft/gpl.txt .
!!    For the list of contributors, see ~/AUTHORS 

!> Denspot initialization
subroutine initialize_DFT_local_fields(denspot)
  use module_base
  use module_types
  implicit none
  type(DFT_local_fields), intent(inout) :: denspot

  denspot%rhov_is = EMPTY
  nullify(denspot%rho_C,denspot%V_ext,denspot%Vloc_KS,denspot%rho_psi)
  nullify(denspot%V_XC,denspot%pkernel,denspot%pkernelseq)
  nullify(denspot%f_XC,denspot%rho_work,denspot%pot_work,denspot%rhov)

  denspot%psoffset=0.0_gp

  if (verbose >1) then
     denspot%PSquiet='NO '
  else
     denspot%PSquiet='YES'
  end if

  call initialize_rho_descriptors(denspot%rhod)
  call initialize_denspot_distribution(denspot%dpbox)

  nullify(denspot%mix)
end subroutine initialize_DFT_local_fields

subroutine initialize_denspot_distribution(dpbox)
  use module_base
  use module_types
  implicit none
  type(denspot_distribution), intent(out) :: dpbox
  !local variables
  integer :: i
  
  dpbox%n3d      =uninitialized(dpbox%n3d)      
  dpbox%n3p      =uninitialized(dpbox%n3p)      
  dpbox%n3pi     =uninitialized(dpbox%n3pi)     
  dpbox%i3xcsh   =uninitialized(dpbox%i3xcsh)   
  dpbox%i3s      =uninitialized(dpbox%i3s)      
  dpbox%nrhodim  =uninitialized(dpbox%nrhodim)  
  dpbox%i3rho_add=uninitialized(dpbox%i3rho_add)
  do i=1,3
     dpbox%hgrids(i)=uninitialized(dpbox%hgrids(i))
     dpbox%ndims(i)=uninitialized(dpbox%ndims(i))
  end do

  nullify(dpbox%nscatterarr,dpbox%ngatherarr)
  
end subroutine initialize_denspot_distribution

subroutine initialize_rho_descriptors(rhod)
  use module_base
  use module_types
  implicit none
  type(rho_descriptors), intent(out) :: rhod

  rhod%geocode='X' !fake value
  rhod%icomm=1 !< lda case
  rhod%nrhotot=uninitialized(rhod%nrhotot)
  rhod%n_csegs=uninitialized(rhod%n_csegs)
  rhod%n_fsegs=uninitialized(rhod%n_fsegs)
  rhod%dp_size=uninitialized(rhod%dp_size)
  rhod%sp_size=uninitialized(rhod%sp_size)
  
  nullify(rhod%spkey,rhod%dpkey,rhod%cseg_b,rhod%fseg_b)

end subroutine initialize_rho_descriptors

subroutine dpbox_set_box(dpbox,Lzd)
  use module_base
  use module_types
  implicit none
  type(local_zone_descriptors), intent(in) :: Lzd
  type(denspot_distribution), intent(inout) :: dpbox
  
  dpbox%hgrids(1)=0.5_gp*Lzd%hgrids(1)
  dpbox%hgrids(2)=0.5_gp*Lzd%hgrids(2)
  dpbox%hgrids(3)=0.5_gp*Lzd%hgrids(3)
  dpbox%ndims(1)=Lzd%Glr%d%n1i
  dpbox%ndims(2)=Lzd%Glr%d%n2i
  dpbox%ndims(3)=Lzd%Glr%d%n3i
end subroutine dpbox_set_box

!>todo: remove n1i and n2i
subroutine denspot_set_history(denspot, iscf, nspin, &
     & n1i, n2i) !to be removed arguments when denspot has dimensions
  use module_base
  use module_types
  use m_ab6_mixing
  implicit none
  type(DFT_local_fields), intent(inout) :: denspot
  integer, intent(in) :: iscf, n1i, n2i, nspin
  
  integer :: potden, npoints, ierr
  character(len=500) :: errmess

  if (iscf < 10) then
     potden = AB6_MIXING_POTENTIAL
     npoints = n1i*n2i*denspot%dpbox%n3p
     if (denspot%dpbox%n3p==0) npoints=1
  else
     potden = AB6_MIXING_DENSITY
     npoints = n1i*n2i*denspot%dpbox%n3d
     if (denspot%dpbox%n3d==0) npoints=1
  end if
  if (iscf > SCF_KIND_DIRECT_MINIMIZATION) then
     allocate(denspot%mix)
     call ab6_mixing_new(denspot%mix, modulo(iscf, 10), potden, &
          AB6_MIXING_REAL_SPACE, npoints, nspin, 0, &
          ierr, errmess, useprec = .false.)
     call ab6_mixing_eval_allocate(denspot%mix)
  else
     nullify(denspot%mix)
  end if
end subroutine denspot_set_history

subroutine denspot_communications(iproc,nproc,ixc,nspin,geocode,SICapproach,dpbox)
  use module_base
  use module_types
  use module_interfaces, except_this_one => denspot_communications
  implicit none
  integer, intent(in) :: iproc, nproc,ixc,nspin
!  type(grid_dimensions), intent(in) :: grid
!  real(gp), intent(in) :: hxh, hyh, hzh
!  type(input_variables), intent(in) :: in
  character(len=*), intent(in) :: geocode,SICapproach
!  type(atoms_data), intent(in) :: atoms
!  real(gp), dimension(3,atoms%nat), intent(in) :: rxyz
!  real(gp), dimension(atoms%ntypes,3), intent(in) :: radii_cf
  type(denspot_distribution), intent(inout) :: dpbox
!  type(rho_descriptors), intent(out) :: rhod
  !local variables
  character(len = *), parameter :: subname = 'denspot_communications' 
  integer :: i_stat

  ! Create descriptors for density and potentials.
  ! ------------------
  !these arrays should be included in the comms descriptor
  !allocate values of the array for the data scattering in sumrho
  !its values are ignored in the datacode='G' case
  allocate(dpbox%nscatterarr(0:nproc-1,4+ndebug),stat=i_stat)
  call memocc(i_stat,dpbox%nscatterarr,'nscatterarr',subname)
  !allocate array for the communications of the potential
  allocate(dpbox%ngatherarr(0:nproc-1,2+ndebug),stat=i_stat)
  call memocc(i_stat,dpbox%ngatherarr,'ngatherarr',subname)

  call dpbox_repartition(iproc,nproc,geocode,'D',ixc,dpbox)

!!$  !create the descriptors for the density and the potential
!!$  !these descriptors should take into account the localisation regions
!!$  call createDensPotDescriptors(iproc,nproc,atoms,grid,hxh,hyh,hzh, &
!!$       rxyz,in%crmult,in%frmult,radii_cf,in%nspin,'D',in%ixc,in%rho_commun, &
!!$       dpbox%n3d,dpbox%n3p,&
!!$       dpbox%n3pi,dpbox%i3xcsh,dpbox%i3s, &
!!$       dpbox%nscatterarr,dpbox%ngatherarr,rhod)

  !Allocate Charge density / Potential in real space
  !here the full_density treatment should be put
  dpbox%nrhodim=nspin
  dpbox%i3rho_add=0
  if (trim(SICapproach)=='NK') then
     dpbox%nrhodim=2*dpbox%nrhodim !to be eliminated with a orbital-dependent potential
     dpbox%i3rho_add=dpbox%ndims(1)*dpbox%ndims(2)*dpbox%i3xcsh+1
  end if

  !fill the full_local_potential dimension
  dpbox%ndimpot=dpbox%ndims(1)*dpbox%ndims(2)*dpbox%n3p
  dpbox%ndimgrid=dpbox%ndims(1)*dpbox%ndims(2)*dpbox%ndims(3)
  dpbox%ndimrhopot=dpbox%ndims(1)*dpbox%ndims(2)*dpbox%n3d*&
       dpbox%nrhodim
end subroutine denspot_communications

subroutine denspot_set_rhov_status(denspot, status, istep, iproc, nproc)
  use module_base
  use module_types
  implicit none
  type(DFT_local_fields), intent(inout) :: denspot
  integer, intent(in) :: status, istep, iproc, nproc

  denspot%rhov_is = status
  
<<<<<<< HEAD
  if (denspot%c_obj /= 0) then
     call denspot_emit_rhov(denspot, istep, iproc, nproc)
=======
  if (denspot%c_obj /= 0.d0) then
     call denspot_emit_rhov(denspot%c_obj, istep)
>>>>>>> fa5378d4
  end if
end subroutine denspot_set_rhov_status

subroutine denspot_full_density(denspot, rho_full, iproc, new)
  use module_base
  use module_types
  use m_profiling
  implicit none
  type(DFT_local_fields), intent(in) :: denspot
  integer, intent(in) :: iproc
  integer, intent(out) :: new
  real(gp), dimension(:), pointer :: rho_full

  character(len = *), parameter :: subname = "denspot_full_density"
  integer :: i_stat, nslice, ierr, irhodim, irhoxcsh

  new = 0
  nslice = max(denspot%dpbox%ndimpot, 1)
  if (nslice < denspot%dpbox%ndimgrid) then
     if (iproc == 0) then
        !allocate full density in pot_ion array
        allocate(rho_full(denspot%dpbox%ndimgrid*denspot%dpbox%nrhodim+ndebug),stat=i_stat)
        call memocc(i_stat,rho_full,'rho_full',subname)
        new = 1
        
        ! Ask to gather density to other procs.
        call MPI_BCAST(0, 1, MPI_INTEGER, 0, MPI_COMM_WORLD, ierr)
     end if

     if (denspot%dpbox%ndimrhopot > 0) then
        irhoxcsh = nslice / denspot%dpbox%n3p * denspot%dpbox%i3xcsh
     else
        irhoxcsh = 0
     end if     
     do irhodim = 1, denspot%dpbox%nrhodim, 1
        call MPI_GATHERV(denspot%rhov(nslice * (irhodim - 1) + irhoxcsh + 1),&
             nslice,mpidtypd,rho_full(denspot%dpbox%ndimgrid * (irhodim - 1) + 1),&
             denspot%dpbox%ngatherarr(0,1),denspot%dpbox%ngatherarr(0,2),&
             mpidtypd,0,MPI_COMM_WORLD,ierr)
     end do
  else
     rho_full => denspot%rhov
  end if
END SUBROUTINE denspot_full_density
subroutine denspot_full_v_ext(denspot, pot_full, iproc, new)
  use module_base
  use module_types
  use m_profiling
  implicit none
  type(DFT_local_fields), intent(in) :: denspot
  integer, intent(in) :: iproc
  integer, intent(out) :: new
  real(gp), pointer :: pot_full(:)

  character(len = *), parameter :: subname = "localfields_full_potential"
  integer :: i_stat, ierr

  new = 0
  if (denspot%dpbox%ndimpot < denspot%dpbox%ndimgrid) then
     if (iproc == 0) then
        !allocate full density in pot_ion array
        allocate(pot_full(denspot%dpbox%ndimgrid+ndebug),stat=i_stat)
        call memocc(i_stat,pot_full,'pot_full',subname)
        new = 1
      
        ! Ask to gather density to other procs.
        call MPI_BCAST(1, 1, MPI_INTEGER, 0, MPI_COMM_WORLD, ierr)
     end if

     call MPI_GATHERV(denspot%v_ext(1,1,1,1),max(denspot%dpbox%ndimpot, 1),&
          mpidtypd,pot_full(1),denspot%dpbox%ngatherarr(0,1),&
          denspot%dpbox%ngatherarr(0,2),mpidtypd,0,MPI_COMM_WORLD,ierr)
  else
     pot_full => denspot%rhov
  end if
END SUBROUTINE denspot_full_v_ext
subroutine denspot_emit_rhov(denspot, iter, iproc, nproc)
  use module_base
  use module_types
  implicit none
  type(DFT_local_fields), intent(in) :: denspot
  integer, intent(in) :: iter, iproc, nproc

  character(len = *), parameter :: subname = "denspot_emit_rhov"
  integer, parameter :: SIGNAL_DONE = -1
  integer, parameter :: SIGNAL_DENSITY = 0
  integer :: message, ierr, i_stat, i_all, new
  real(gp), pointer :: full_dummy(:)
  interface
     subroutine denspot_full_density(denspot, rho_full, iproc, new)
       use module_types
       implicit none
       type(DFT_local_fields), intent(in) :: denspot
       integer, intent(in) :: iproc
       integer, intent(out) :: new
       real(gp), dimension(:), pointer :: rho_full
     END SUBROUTINE denspot_full_density
  end interface

  call timing(iproc,'rhov_signals  ','ON')
  if (iproc == 0) then
     ! Only iproc 0 emit the signal. This call is blocking.
     ! All other procs are blocked by the bcast to wait for
     ! possible transfer to proc 0.
     call localfields_emit_rhov(denspot%c_obj, iter)
     if (nproc > 1) then
        ! After handling the signal, iproc 0 broadcasts to other
        ! proc to continue (jproc == -1).
        message = SIGNAL_DONE
        call MPI_BCAST(message, 1, MPI_INTEGER, 0, MPI_COMM_WORLD, ierr)
     end if
  else
     do
        call MPI_BCAST(message, 1, MPI_INTEGER, 0, MPI_COMM_WORLD, ierr)
        if (message == SIGNAL_DONE) then
           exit
        else if (message == SIGNAL_DENSITY) then
           allocate(full_dummy(denspot%dpbox%nrhodim+ndebug),stat=i_stat)
           call memocc(i_stat,full_dummy,'full_dummy',subname)
           ! Gather density to iproc 0
           call denspot_full_density(denspot, full_dummy, iproc, new)
           i_all=-product(shape(full_dummy))*kind(full_dummy)
           deallocate(full_dummy,stat=i_stat)
           call memocc(i_stat,i_all,'full_dummy',subname)
        end if
     end do
  end if
  call timing(iproc,'rhov_signals  ','OF')
END SUBROUTINE denspot_emit_rhov
subroutine denspot_emit_v_ext(denspot, iproc, nproc)
  use module_base
  use module_types
  implicit none
  type(DFT_local_fields), intent(in) :: denspot
  integer, intent(in) :: iproc, nproc

  character(len = *), parameter :: subname = "denspot_emit_v_ext"
  integer, parameter :: SIGNAL_DONE = -1
  integer :: message, ierr, i_stat, i_all, new
  real(gp), pointer :: full_dummy(:)
  interface
     subroutine denspot_full_v_ext(denspot, pot_full, iproc, new)
       use module_types
       implicit none
       type(DFT_local_fields), intent(in) :: denspot
       integer, intent(in) :: iproc
       integer, intent(out) :: new
       real(gp), pointer :: pot_full(:)
     END SUBROUTINE denspot_full_v_ext
  end interface

  call timing(iproc,'rhov_signals  ','ON')
  if (iproc == 0) then
     ! Only iproc 0 emit the signal. This call is blocking.
     ! All other procs are blocked by the bcast to wait for
     ! possible transfer to proc 0.
     call localfields_emit_v_ext(denspot%c_obj)
     if (nproc > 1) then
        ! After handling the signal, iproc 0 broadcasts to other
        ! proc to continue (jproc == -1).
        message = SIGNAL_DONE
        call MPI_BCAST(message, 1, MPI_INTEGER, 0, MPI_COMM_WORLD, ierr)
     end if
  else
     do
        call MPI_BCAST(message, 1, MPI_INTEGER, 0, MPI_COMM_WORLD, ierr)
        if (message == SIGNAL_DONE) then
           exit
        else
           allocate(full_dummy(1+ndebug),stat=i_stat)
           call memocc(i_stat,full_dummy,'full_dummy',subname)
           ! Gather density to iproc 0
           call denspot_full_v_ext(denspot, full_dummy, iproc, new)
           i_all=-product(shape(full_dummy))*kind(full_dummy)
           deallocate(full_dummy,stat=i_stat)
           call memocc(i_stat,i_all,'full_dummy',subname)
        end if
     end do
  end if
  call timing(iproc,'rhov_signals  ','OF')
END SUBROUTINE denspot_emit_v_ext

subroutine allocateRhoPot(iproc,Glr,nspin,atoms,rxyz,denspot)
  use module_base
  use module_types
  use module_interfaces, except_this_one => allocateRhoPot
  use m_ab6_mixing
  implicit none
  integer, intent(in) :: iproc,nspin
  type(locreg_descriptors), intent(in) :: Glr
  type(atoms_data), intent(in) :: atoms
  real(gp), dimension(3,atoms%nat), intent(in) :: rxyz
  type(DFT_local_fields), intent(inout) :: denspot

  character(len = *), parameter :: subname = "allocateRhoPot"
  integer :: i_stat

  ! Allocate density and potentials.
  ! --------
  !allocate ionic potential
  if (denspot%dpbox%n3pi > 0) then
     allocate(denspot%V_ext(Glr%d%n1i,Glr%d%n2i,denspot%dpbox%n3pi,1+ndebug),stat=i_stat)
     call memocc(i_stat,denspot%V_ext,'V_ext',subname)
  else
     allocate(denspot%V_ext(1,1,1,1+ndebug),stat=i_stat)
     call memocc(i_stat,denspot%V_ext,'pot_ion',subname)
  end if
  !Allocate XC potential
  if (denspot%dpbox%n3p >0) then
     allocate(denspot%V_XC(Glr%d%n1i,Glr%d%n2i,denspot%dpbox%n3p,nspin+ndebug),stat=i_stat)
     call memocc(i_stat,denspot%V_XC,'V_XC',subname)
  else
     allocate(denspot%V_XC(1,1,1,nspin+ndebug),stat=i_stat)
     call memocc(i_stat,denspot%V_XC,'V_XC',subname)
  end if

  if (denspot%dpbox%n3d >0) then
     allocate(denspot%rhov(Glr%d%n1i*Glr%d%n2i*denspot%dpbox%n3d*&
          denspot%dpbox%nrhodim+ndebug),stat=i_stat)
     call memocc(i_stat,denspot%rhov,'rhov',subname)
  else
     allocate(denspot%rhov(denspot%dpbox%nrhodim+ndebug),stat=i_stat)
     call memocc(i_stat,denspot%rhov,'rhov',subname)
  end if
  !check if non-linear core correction should be applied, and allocate the 
  !pointer if it is the case
  !print *,'i3xcsh',denspot%dpbox%i3s,denspot%dpbox%i3xcsh,denspot%dpbox%n3d
  call calculate_rhocore(iproc,atoms,Glr%d,rxyz,&
       denspot%dpbox%hgrids(1),denspot%dpbox%hgrids(2),denspot%dpbox%hgrids(3),&
       denspot%dpbox%i3s,denspot%dpbox%i3xcsh,&
       denspot%dpbox%n3d,denspot%dpbox%n3p,denspot%rho_C)

!!$  !calculate the XC energy of rhocore
!!$  call xc_init_rho(denspot%dpbox%nrhodim,denspot%rhov,1)
!!$  call XC_potential(atoms%geocode,'D',iproc,nproc,&
!!$       Lzd%Glr%d%n1i,Lzd%Glr%d%n2i,Lzd%Glr%d%n3i,ixc,hxh,hyh,hzh,&
!!$       denspot%rhov,eexcu,vexcu,orbs%nspin,denspot%rho_C,denspot%V_XC,xcstr)


END SUBROUTINE allocateRhoPot

!!$!> Create the descriptors for the density and the potential
!!$subroutine createDensPotDescriptors(iproc,nproc,atoms,gdim,hxh,hyh,hzh,&
!!$     rxyz,crmult,frmult,radii_cf,nspin,datacode,ixc,rho_commun,&
!!$     n3d,n3p,n3pi,i3xcsh,i3s,nscatterarr,ngatherarr,rhodsc)
!> Create the descriptors for the density and the potential
subroutine dpbox_repartition(iproc,nproc,geocode,datacode,ixc,dpbox)

  use module_base
  use module_types
  use Poisson_Solver
  use module_xc
  implicit none
  !Arguments
  integer, intent(in) :: iproc,nproc,ixc
  character(len=1), intent(in) :: geocode,datacode
  type(denspot_distribution), intent(inout) :: dpbox
  !Local variables
  integer :: jproc,n3d,n3p,n3pi,i3xcsh,i3s

  if (datacode == 'D') then
     do jproc=0,nproc-1
        call PS_dim4allocation(geocode,datacode,jproc,nproc,&
             dpbox%ndims(1),dpbox%ndims(2),dpbox%ndims(3),ixc,&
             n3d,n3p,n3pi,i3xcsh,i3s)
        dpbox%nscatterarr(jproc,1)=n3d            !number of planes for the density
        dpbox%nscatterarr(jproc,2)=n3p            !number of planes for the potential
        dpbox%nscatterarr(jproc,3)=i3s+i3xcsh-1   !starting offset for the potential
        dpbox%nscatterarr(jproc,4)=i3xcsh         !GGA XC shift between density and potential
     end do
  end if

  if (iproc< nproc) then
     dpbox%n3d=dpbox%nscatterarr(iproc,1)
     dpbox%n3p=dpbox%nscatterarr(iproc,2)
     dpbox%i3xcsh=dpbox%nscatterarr(iproc,4)
     dpbox%i3s=dpbox%nscatterarr(iproc,3)-dpbox%i3xcsh+1
     dpbox%n3pi=dpbox%n3p
  else
     dpbox%n3d=0
     dpbox%n3p=0
     dpbox%i3xcsh=0
     dpbox%i3s=1
     dpbox%n3pi=dpbox%n3p
  end if

  dpbox%ngatherarr(:,1)=dpbox%ndims(1)*dpbox%ndims(2)*dpbox%nscatterarr(:,2)
  dpbox%ngatherarr(:,2)=dpbox%ndims(1)*dpbox%ndims(2)*dpbox%nscatterarr(:,3)

end subroutine dpbox_repartition

!!$  !calculate dimensions of the complete array to be allocated before the reduction procedure
!!$  if (rhodsc%icomm==1) then
!!$     rhodsc%nrhotot=0
!!$     do jproc=0,nproc-1
!!$        rhodsc%nrhotot=rhodsc%nrhotot+nscatterarr(jproc,1)
!!$     end do
!!$  else
!!$     rhodsc%nrhotot=ndims(3)
!!$  end if

!END SUBROUTINE createDensPotDescriptors

subroutine density_descriptors(iproc,nproc,nspin,crmult,frmult,atoms,dpbox,&
     rho_commun,rxyz,radii_cf,rhodsc)
  use module_base
  use module_types
  use module_xc
  implicit none
  integer, intent(in) :: iproc,nproc,nspin
  real(gp), intent(in) :: crmult,frmult
  type(atoms_data), intent(in) :: atoms
  type(denspot_distribution), intent(in) :: dpbox
  character(len=3), intent(in) :: rho_commun
  real(gp), dimension(3,atoms%nat), intent(in) :: rxyz
  real(gp), dimension(atoms%ntypes,3), intent(in) :: radii_cf
  type(rho_descriptors), intent(out) :: rhodsc
  
  !write (*,*) 'hxh,hyh,hzh',hgrids(1),hgrids(2),hgrids(3)
  !create rhopot descriptors
  !allocate rho_descriptors if the density repartition is activated
  !decide rho communication strategy
  if (rho_commun=='MIX' .and. (atoms%geocode.eq.'F') .and. (nproc > 1) .and. xc_isgga()) then
     call rho_segkey(iproc,atoms,rxyz,crmult,frmult,radii_cf,&
          dpbox%ndims(1),dpbox%ndims(2),dpbox%ndims(3),&
          dpbox%hgrids(1),dpbox%hgrids(2),dpbox%hgrids(3),nspin,rhodsc,.false.)
     rhodsc%icomm=2
  else
     !nullify rhodsc pointers
     nullify(rhodsc%spkey)
     nullify(rhodsc%dpkey)
     nullify(rhodsc%cseg_b)
     nullify(rhodsc%fseg_b)
     if (.not.xc_isgga()) then
        rhodsc%icomm=1
     else
        rhodsc%icomm=0
     endif
  end if
  
  !calculate dimensions of the complete array to be allocated before the reduction procedure
  if (rhodsc%icomm==1) then
     rhodsc%nrhotot=sum(dpbox%nscatterarr(:,1))
  else
     rhodsc%nrhotot=dpbox%ndims(3)
  end if
  
end subroutine density_descriptors


!> routine which initialised the potential data
subroutine default_confinement_data(confdatarr,norbp)
  use module_base
  use module_types
  implicit none
  integer, intent(in) :: norbp
  type(confpot_data), dimension(norbp), intent(out) :: confdatarr
  !local variables
  integer :: iorb

  !initialize the confdatarr
  do iorb=1,norbp
     confdatarr(iorb)%potorder=0
     !the rest is not useful
     confdatarr(iorb)%prefac     =UNINITIALIZED(confdatarr(iorb)%prefac)     
     confdatarr(iorb)%hh(1)      =UNINITIALIZED(confdatarr(iorb)%hh(1))      
     confdatarr(iorb)%hh(2)      =UNINITIALIZED(confdatarr(iorb)%hh(2))      
     confdatarr(iorb)%hh(3)      =UNINITIALIZED(confdatarr(iorb)%hh(3))      
     confdatarr(iorb)%rxyzConf(1)=UNINITIALIZED(confdatarr(iorb)%rxyzConf(1))
     confdatarr(iorb)%rxyzConf(2)=UNINITIALIZED(confdatarr(iorb)%rxyzConf(2))
     confdatarr(iorb)%rxyzConf(3)=UNINITIALIZED(confdatarr(iorb)%rxyzConf(3))
     confdatarr(iorb)%ioffset(1) =UNINITIALIZED(confdatarr(iorb)%ioffset(1)) 
     confdatarr(iorb)%ioffset(2) =UNINITIALIZED(confdatarr(iorb)%ioffset(2)) 
     confdatarr(iorb)%ioffset(3) =UNINITIALIZED(confdatarr(iorb)%ioffset(3)) 

  end do
end subroutine default_confinement_data

subroutine define_confinement_data(confdatarr,orbs,rxyz,at,hx,hy,hz,&
           confpotorder,potentialprefac,Lzd,confinementCenter)
  use module_base
  use module_types
  implicit none
  real(gp), intent(in) :: hx,hy,hz
  type(atoms_data), intent(in) :: at
  type(orbitals_data), intent(in) :: orbs
  !!type(linearParameters), intent(in) :: lin
  integer,intent(in):: confpotorder
  real(gp),dimension(at%ntypes),intent(in):: potentialprefac
  type(local_zone_descriptors), intent(in) :: Lzd
  real(gp), dimension(3,at%nat), intent(in) :: rxyz
  integer, dimension(orbs%norb), intent(in) :: confinementCenter
  type(confpot_data), dimension(orbs%norbp), intent(out) :: confdatarr
  !local variables
  integer :: iorb,nl1,nl2,nl3,ilr,icenter

  !initialize the confdatarr
  do iorb=1,orbs%norbp
     ilr=orbs%inWhichlocreg(orbs%isorb+iorb)
     icenter=confinementCenter(orbs%isorb+iorb)
     !!confdatarr(iorb)%potorder=lin%confpotorder
     !!confdatarr(iorb)%prefac=lin%potentialprefac(at%iatype(icenter))
     confdatarr(iorb)%potorder=confpotorder
     confdatarr(iorb)%prefac=potentialprefac(at%iatype(icenter))
     confdatarr(iorb)%hh(1)=.5_gp*hx
     confdatarr(iorb)%hh(2)=.5_gp*hy
     confdatarr(iorb)%hh(3)=.5_gp*hz
     confdatarr(iorb)%rxyzConf(1:3)=rxyz(1:3,icenter)!Lzd%Llr(ilr)%locregCenter(1:3)
     call geocode_buffers(Lzd%Llr(ilr)%geocode,nl1,nl2,nl3)
     confdatarr(iorb)%ioffset(1)=lzd%llr(ilr)%nsi1-nl1-1
     confdatarr(iorb)%ioffset(2)=lzd%llr(ilr)%nsi2-nl2-1
     confdatarr(iorb)%ioffset(3)=lzd%llr(ilr)%nsi3-nl3-1
  end do

contains

    subroutine geocode_buffers(geocode,nl1,nl2,nl3)
      implicit none
      integer, intent(in) :: nl1,nl2,nl3
      character(len=1), intent(in) :: geocode
      !local variables
      logical :: perx,pery,perz
      integer :: nr1,nr2,nr3

      !conditions for periodicity in the three directions
      perx=(geocode /= 'F')
      pery=(geocode == 'P')
      perz=(geocode /= 'F')

      call ext_buffers(perx,nl1,nr1)
      call ext_buffers(pery,nl2,nr2)
      call ext_buffers(perz,nl3,nr3)

    end subroutine geocode_buffers
  
end subroutine define_confinement_data


!> Print the distribution schemes
subroutine print_distribution_schemes(unit,nproc,nkpts,norb_par,nvctr_par)
  use module_base
  implicit none
  !Arguments
  integer, intent(in) :: nproc,nkpts,unit
  integer, dimension(0:nproc-1,nkpts), intent(in) :: norb_par,nvctr_par
  !local variables
  integer :: jproc,ikpt,norbp,isorb,ieorb,isko,ieko,nvctrp,ispsi,iepsi,iekc,iskc
  integer :: iko,ikc,nko,nkc

  write(unit,'(1x,a,a)')repeat('-',46),'Direct and transposed data repartition'
  write(unit,'(1x,8(a))')'| proc |',' N. Orbitals | K-pt |  Orbitals  ',&
       '|| N. Components | K-pt |    Components   |'
  do jproc=0,nproc-1
     call start_end_distribution(nproc,nkpts,jproc,norb_par,isko,ieko,norbp)
     call start_end_distribution(nproc,nkpts,jproc,nvctr_par,iskc,iekc,nvctrp)
     iko=isko
     ikc=iskc
     nko=ieko-isko+1
     nkc=iekc-iskc+1
     !print total number of orbitals and components
     write(unit,'(1x,a,i4,a,i8,a,i13,a)')'| ',jproc,' |',norbp,&
          repeat(' ',5)//'|'//repeat('-',6)//'|'//repeat('-',12)//'||',&
          nvctrp,&
          repeat(' ',2)//'|'//repeat('-',6)//'|'//repeat('-',17)//'|'
     !change the values to zero if there is no orbital
     do ikpt=1,min(nko,nkc)
        call start_end_comps(nproc,jproc,norb_par(0,iko),isorb,ieorb)
        call start_end_comps(nproc,jproc,nvctr_par(0,ikc),ispsi,iepsi)
        if (norbp/=0) then
           write(unit,'(a,i4,a,i5,a,i5,a,i4,a,i8,a,i8,a)')&
                ' |'//repeat(' ',6)//'|'//repeat(' ',13)//'|',&
                iko,'  |',isorb,'-',ieorb,&
                ' ||'//repeat(' ',15)//'|',&
                ikc,'  |',ispsi,'-',iepsi,'|'
        else
           write(unit,'(a,i4,a,i5,a,i5,a,i4,a,i8,a,i8,a)')&
                ' |'//repeat(' ',6)//'|'//repeat(' ',13)//'|',&
                0,'  |',0,'-',-1,&
                ' ||'//repeat(' ',15)//'|',&
                ikc,'  |',ispsi,'-',iepsi,'|'
        end if
        iko=iko+1
        ikc=ikc+1
     end do
     if (nko > nkc) then
        do ikpt=nkc+1,nko
           if (norbp/=0) then
              call start_end_comps(nproc,jproc,norb_par(0,iko),isorb,ieorb)
              write(unit,'(a,i4,a,i5,a,i5,2a)') &
                   & ' |'//repeat(' ',6)//'|'//repeat(' ',13)//'|',&
                   & iko,'  |',isorb,'-',ieorb, ' ||'//repeat(' ',15)//'|',&
                   & '      |                 |'
           else
              write(unit,'(a,i4,a,i5,a,i5,2a)') &
                   & ' |'//repeat(' ',6)//'|'//repeat(' ',13)//'|',&
                   & 0,'  |',0,'-',-1, ' ||'//repeat(' ',15)//'|',&
                   & '      |                 |'
           end if
           iko=iko+1
        end do
     else if (nkc > nko) then
        do ikpt=nko+1,nkc
           call start_end_comps(nproc,jproc,nvctr_par(0,ikc),ispsi,iepsi)
           write(unit,'(a,i4,a,i8,a,i8,a)')&
                ' |'//repeat(' ',6)//'|'//repeat(' ',13)//'|'//repeat(' ',4)//'  |'//&
                repeat(' ',12)//'||'//repeat(' ',15)//'|',&
                ikc,'  |',ispsi,'-',iepsi,'|'
           ikc=ikc+1
        end do
     end if
  end do
  
END SUBROUTINE print_distribution_schemes


subroutine start_end_distribution(nproc,nkpts,jproc,ndist,is,ie,norbp)
  implicit none
  integer, intent(in) :: nproc,nkpts,jproc
  integer, dimension(0:nproc-1,nkpts), intent(in) :: ndist
  integer, intent(out) :: is,ie,norbp
  !local variables
  integer :: ikpt
  norbp=0
  do ikpt=1,nkpts
     norbp=norbp+ndist(jproc,ikpt)
  end do
  if (norbp == 0) then
     is=nkpts
     ie=nkpts
  end if
  loop_is: do ikpt=1,nkpts
     if (ndist(jproc,ikpt) /= 0) then
        is=ikpt
        exit loop_is
     end if
  end do loop_is
  loop_ie: do ikpt=nkpts,1,-1
     if (ndist(jproc,ikpt) /= 0) then
        ie=ikpt
        exit loop_ie
     end if
  end do loop_ie
END SUBROUTINE start_end_distribution


subroutine start_end_comps(nproc,jproc,ndist,is,ie)
  implicit none
  integer, intent(in) :: nproc,jproc
  integer, dimension(0:nproc-1), intent(in) :: ndist
  integer, intent(out) :: is,ie
  !local variables
  integer :: kproc

  is=1
  do kproc=0,jproc-1
     is=is+ndist(kproc)
  end do
  ie=is+ndist(jproc)-1
  
END SUBROUTINE start_end_comps<|MERGE_RESOLUTION|>--- conflicted
+++ resolved
@@ -188,13 +188,8 @@
 
   denspot%rhov_is = status
   
-<<<<<<< HEAD
-  if (denspot%c_obj /= 0) then
+  if (denspot%c_obj /= 0.d0) then
      call denspot_emit_rhov(denspot, istep, iproc, nproc)
-=======
-  if (denspot%c_obj /= 0.d0) then
-     call denspot_emit_rhov(denspot%c_obj, istep)
->>>>>>> fa5378d4
   end if
 end subroutine denspot_set_rhov_status
 
