!> @file
!!  Routines to create descriptor arrays for density and potential
!! @author
!!    Copyright (C) 2007-2011 BigDFT group (LG)
!!    This file is distributed under the terms of the
!!    GNU General Public License, see ~/COPYING file
!!    or http://www.gnu.org/copyleft/gpl.txt .
!!    For the list of contributors, see ~/AUTHORS 

!> Denspot initialization
subroutine initialize_DFT_local_fields(denspot)
  use module_base
  use module_types
  implicit none
  type(DFT_local_fields), intent(inout) :: denspot

  denspot%rhov_is = EMPTY
  nullify(denspot%rho_C,denspot%V_ext,denspot%Vloc_KS,denspot%rho_psi)
  nullify(denspot%V_XC)
  nullify(denspot%f_XC,denspot%rho_work,denspot%pot_work,denspot%rhov)

  denspot%psoffset=0.0_gp

  if (verbose >1) then
     denspot%PSquiet='NO '
  else
     denspot%PSquiet='YES'
  end if

  call initialize_coulomb_operator(denspot%pkernel)
  call initialize_coulomb_operator(denspot%pkernelseq)
  call initialize_rho_descriptors(denspot%rhod)
  call initialize_denspot_distribution(denspot%dpbox)

  nullify(denspot%mix)
end subroutine initialize_DFT_local_fields

subroutine initialize_coulomb_operator(kernel)
  use module_base
  use module_types
  implicit none
  type(coulomb_operator), intent(out) :: kernel
  
  nullify(kernel%kernel)

  
end subroutine initialize_coulomb_operator


subroutine initialize_denspot_distribution(dpbox)
  use module_base
  use module_types
  implicit none
  type(denspot_distribution), intent(out) :: dpbox
  !local variables
  integer :: i
  
  dpbox%n3d      =uninitialized(dpbox%n3d)      
  dpbox%n3p      =uninitialized(dpbox%n3p)      
  dpbox%n3pi     =uninitialized(dpbox%n3pi)     
  dpbox%i3xcsh   =uninitialized(dpbox%i3xcsh)   
  dpbox%i3s      =uninitialized(dpbox%i3s)      
  dpbox%nrhodim  =uninitialized(dpbox%nrhodim)  
  dpbox%i3rho_add=uninitialized(dpbox%i3rho_add)
  do i=1,3
     dpbox%hgrids(i)=uninitialized(dpbox%hgrids(i))
     dpbox%ndims(i)=uninitialized(dpbox%ndims(i))
  end do

  nullify(dpbox%nscatterarr,dpbox%ngatherarr)
  dpbox%iproc=0
  dpbox%iproc_world=0
  dpbox%nproc=1
  dpbox%mpi_comm=MPI_COMM_WORLD
  
end subroutine initialize_denspot_distribution

subroutine initialize_rho_descriptors(rhod)
  use module_base
  use module_types
  implicit none
  type(rho_descriptors), intent(out) :: rhod

  rhod%geocode='X' !fake value
  rhod%icomm=1 !< lda case
  rhod%nrhotot=uninitialized(rhod%nrhotot)
  rhod%n_csegs=uninitialized(rhod%n_csegs)
  rhod%n_fsegs=uninitialized(rhod%n_fsegs)
  rhod%dp_size=uninitialized(rhod%dp_size)
  rhod%sp_size=uninitialized(rhod%sp_size)
  
  nullify(rhod%spkey,rhod%dpkey,rhod%cseg_b,rhod%fseg_b)

end subroutine initialize_rho_descriptors

subroutine dpbox_set_box(dpbox,Lzd)
  use module_base
  use module_types
  implicit none
  type(local_zone_descriptors), intent(in) :: Lzd
  type(denspot_distribution), intent(inout) :: dpbox
  
  dpbox%hgrids(1)=0.5_gp*Lzd%hgrids(1)
  dpbox%hgrids(2)=0.5_gp*Lzd%hgrids(2)
  dpbox%hgrids(3)=0.5_gp*Lzd%hgrids(3)
  dpbox%ndims(1)=Lzd%Glr%d%n1i
  dpbox%ndims(2)=Lzd%Glr%d%n2i
  dpbox%ndims(3)=Lzd%Glr%d%n3i

end subroutine dpbox_set_box

!>todo: remove n1i and n2i
subroutine denspot_set_history(denspot, iscf, nspin, &
     & n1i, n2i) !to be removed arguments when denspot has dimensions
  use module_base
  use module_types
  use m_ab6_mixing
  implicit none
  type(DFT_local_fields), intent(inout) :: denspot
  integer, intent(in) :: iscf, n1i, n2i, nspin
  
  integer :: potden, npoints, ierr
  character(len=500) :: errmess

  if (iscf < 10) then
     potden = AB6_MIXING_POTENTIAL
     npoints = n1i*n2i*denspot%dpbox%n3p
     if (denspot%dpbox%n3p==0) npoints=1
  else
     potden = AB6_MIXING_DENSITY
     npoints = n1i*n2i*denspot%dpbox%n3d
     if (denspot%dpbox%n3d==0) npoints=1
  end if
  if (iscf > SCF_KIND_DIRECT_MINIMIZATION) then
     allocate(denspot%mix)
     call ab6_mixing_new(denspot%mix, modulo(iscf, 10), potden, &
          AB6_MIXING_REAL_SPACE, npoints, nspin, 0, &
          ierr, errmess, useprec = .false.)
     call ab6_mixing_eval_allocate(denspot%mix)
  else
     nullify(denspot%mix)
  end if
end subroutine denspot_set_history

<<<<<<< HEAD
subroutine denspot_free_history(denspot)
  use module_types
  use m_ab6_mixing
  implicit none
  type(DFT_local_fields), intent(inout) :: denspot
  
  if (associated(denspot%mix)) then
     call ab6_mixing_deallocate(denspot%mix)
     deallocate(denspot%mix)
  end if
end subroutine denspot_free_history

subroutine denspot_communications(iproc,nproc,ixc,nspin,geocode,SICapproach,dpbox)
=======

subroutine denspot_communications(iproc_world,nproc_world,iproc,nproc,mpi_comm,&
     ixc,nspin,geocode,SICapproach,dpbox)
>>>>>>> b2641536
  use module_base
  use module_types
  use module_interfaces, except_this_one => denspot_communications
  implicit none
  integer, intent(in) :: iproc_world,iproc,nproc,mpi_comm,ixc,nspin,nproc_world
  character(len=1), intent(in) :: geocode
  character(len=4), intent(in) :: SICapproach
  type(denspot_distribution), intent(inout) :: dpbox
  !local variables
  character(len = *), parameter :: subname = 'denspot_communications' 
  integer :: i_stat

  dpbox%iproc_world=iproc_world
  dpbox%nproc_world=nproc_world
  dpbox%iproc=iproc
  dpbox%nproc=nproc
  dpbox%mpi_comm=mpi_comm

  ! Create descriptors for density and potentials.
  ! ------------------
  !these arrays should be included in the comms descriptor
  !allocate values of the array for the data scattering in sumrho
  !its values are ignored in the datacode='G' case
  allocate(dpbox%nscatterarr(0:nproc-1,4+ndebug),stat=i_stat)
  call memocc(i_stat,dpbox%nscatterarr,'nscatterarr',subname)
  !allocate array for the communications of the potential
  !also used for the density
  allocate(dpbox%ngatherarr(0:nproc-1,3+ndebug),stat=i_stat)
  call memocc(i_stat,dpbox%ngatherarr,'ngatherarr',subname)

  call dpbox_repartition(iproc,nproc,geocode,'D',ixc,dpbox)

!!$  !create the descriptors for the density and the potential
!!$  !these descriptors should take into account the localisation regions
!!$  call createDensPotDescriptors(iproc,nproc,atoms,grid,hxh,hyh,hzh, &
!!$       rxyz,in%crmult,in%frmult,radii_cf,in%nspin,'D',in%ixc,in%rho_commun, &
!!$       dpbox%n3d,dpbox%n3p,&
!!$       dpbox%n3pi,dpbox%i3xcsh,dpbox%i3s, &
!!$       dpbox%nscatterarr,dpbox%ngatherarr,rhod)

  !Allocate Charge density / Potential in real space
  !here the full_density treatment should be put
  dpbox%nrhodim=nspin
  dpbox%i3rho_add=0
  if (trim(SICapproach)=='NK') then
     dpbox%nrhodim=2*dpbox%nrhodim !to be eliminated with a orbital-dependent potential
     dpbox%i3rho_add=dpbox%ndims(1)*dpbox%ndims(2)*dpbox%i3xcsh+1
  end if

  !fill the full_local_potential dimension
  dpbox%ndimpot=dpbox%ndims(1)*dpbox%ndims(2)*dpbox%n3p
  dpbox%ndimgrid=dpbox%ndims(1)*dpbox%ndims(2)*dpbox%ndims(3)
  dpbox%ndimrhopot=dpbox%ndims(1)*dpbox%ndims(2)*dpbox%n3d*&
       dpbox%nrhodim
end subroutine denspot_communications

subroutine denspot_set_rhov_status(denspot, status, istep, iproc, nproc)
  use module_base
  use module_types
  implicit none
  type(DFT_local_fields), intent(inout) :: denspot
  integer, intent(in) :: status, istep, iproc, nproc

  denspot%rhov_is = status
  
  if (denspot%c_obj /= 0) then
     call denspot_emit_rhov(denspot, istep, iproc, nproc)
  end if
end subroutine denspot_set_rhov_status

subroutine denspot_full_density(denspot, rho_full, iproc, new)
  use module_base
  use module_types
  use m_profiling
  implicit none
  type(DFT_local_fields), intent(in) :: denspot
  integer, intent(in) :: iproc
  integer, intent(out) :: new
  real(gp), dimension(:), pointer :: rho_full

  character(len = *), parameter :: subname = "denspot_full_density"
  integer :: i_stat, nslice, ierr, irhodim, irhoxcsh

  new = 0
  nslice = max(denspot%dpbox%ndimpot, 1)
  if (nslice < denspot%dpbox%ndimgrid) then
     if (iproc == 0) then
        !allocate full density in pot_ion array
        allocate(rho_full(denspot%dpbox%ndimgrid*denspot%dpbox%nrhodim+ndebug),stat=i_stat)
        call memocc(i_stat,rho_full,'rho_full',subname)
        new = 1
        
        ! Ask to gather density to other procs.
        call MPI_BCAST(0, 1, MPI_INTEGER, 0, MPI_COMM_WORLD, ierr)
     end if

     if (denspot%dpbox%ndimrhopot > 0) then
        irhoxcsh = nslice / denspot%dpbox%n3p * denspot%dpbox%i3xcsh
     else
        irhoxcsh = 0
     end if     
     do irhodim = 1, denspot%dpbox%nrhodim, 1
        if (iproc == 0) then
           call MPI_GATHERV(denspot%rhov(nslice * (irhodim - 1) + irhoxcsh + 1),&
                nslice,mpidtypd,rho_full(denspot%dpbox%ndimgrid * (irhodim - 1) + 1),&
                denspot%dpbox%ngatherarr(0,1),denspot%dpbox%ngatherarr(0,2),&
                mpidtypd,0,MPI_COMM_WORLD,ierr)
        else
           call MPI_GATHERV(denspot%rhov(nslice * (irhodim - 1) + irhoxcsh + 1),&
                nslice,mpidtypd,rho_full(1),&
                denspot%dpbox%ngatherarr(0,1),denspot%dpbox%ngatherarr(0,2),&
                mpidtypd,0,MPI_COMM_WORLD,ierr)
        end if
     end do
  else
     rho_full => denspot%rhov
  end if
END SUBROUTINE denspot_full_density
subroutine denspot_full_v_ext(denspot, pot_full, iproc, new)
  use module_base
  use module_types
  use m_profiling
  implicit none
  type(DFT_local_fields), intent(in) :: denspot
  integer, intent(in) :: iproc
  integer, intent(out) :: new
  real(gp), pointer :: pot_full(:)

  character(len = *), parameter :: subname = "localfields_full_potential"
  integer :: i_stat, ierr

  new = 0
  if (denspot%dpbox%ndimpot < denspot%dpbox%ndimgrid) then
     if (iproc == 0) then
        !allocate full density in pot_ion array
        allocate(pot_full(denspot%dpbox%ndimgrid+ndebug),stat=i_stat)
        call memocc(i_stat,pot_full,'pot_full',subname)
        new = 1
      
        ! Ask to gather density to other procs.
        call MPI_BCAST(1, 1, MPI_INTEGER, 0, MPI_COMM_WORLD, ierr)
     end if

     call MPI_GATHERV(denspot%v_ext(1,1,1,1),max(denspot%dpbox%ndimpot, 1),&
          mpidtypd,pot_full(1),denspot%dpbox%ngatherarr(0,1),&
          denspot%dpbox%ngatherarr(0,2),mpidtypd,0,MPI_COMM_WORLD,ierr)
  else
     pot_full => denspot%rhov
  end if
END SUBROUTINE denspot_full_v_ext
subroutine denspot_emit_rhov(denspot, iter, iproc, nproc)
  use module_base
  use module_types
  implicit none
  type(DFT_local_fields), intent(in) :: denspot
  integer, intent(in) :: iter, iproc, nproc

  character(len = *), parameter :: subname = "denspot_emit_rhov"
  integer, parameter :: SIGNAL_DONE = -1
  integer, parameter :: SIGNAL_DENSITY = 0
  integer :: message, ierr, i_stat, i_all, new
  real(gp), pointer :: full_dummy(:)
  interface
     subroutine denspot_full_density(denspot, rho_full, iproc, new)
       use module_types
       implicit none
       type(DFT_local_fields), intent(in) :: denspot
       integer, intent(in) :: iproc
       integer, intent(out) :: new
       real(gp), dimension(:), pointer :: rho_full
     END SUBROUTINE denspot_full_density
  end interface

  call timing(iproc,'rhov_signals  ','ON')
  if (iproc == 0) then
     ! Only iproc 0 emit the signal. This call is blocking.
     ! All other procs are blocked by the bcast to wait for
     ! possible transfer to proc 0.
     call localfields_emit_rhov(denspot%c_obj, iter)
     if (nproc > 1) then
        ! After handling the signal, iproc 0 broadcasts to other
        ! proc to continue (jproc == -1).
        message = SIGNAL_DONE
        call MPI_BCAST(message, 1, MPI_INTEGER, 0, MPI_COMM_WORLD, ierr)
     end if
  else
     do
        call MPI_BCAST(message, 1, MPI_INTEGER, 0, MPI_COMM_WORLD, ierr)
        if (message == SIGNAL_DONE) then
           exit
        else if (message == SIGNAL_DENSITY) then
           allocate(full_dummy(denspot%dpbox%nrhodim+ndebug),stat=i_stat)
           call memocc(i_stat,full_dummy,'full_dummy',subname)
           ! Gather density to iproc 0
           call denspot_full_density(denspot, full_dummy, iproc, new)
           i_all=-product(shape(full_dummy))*kind(full_dummy)
           deallocate(full_dummy,stat=i_stat)
           call memocc(i_stat,i_all,'full_dummy',subname)
        end if
     end do
  end if
  call timing(iproc,'rhov_signals  ','OF')
END SUBROUTINE denspot_emit_rhov
subroutine denspot_emit_v_ext(denspot, iproc, nproc)
  use module_base
  use module_types
  implicit none
  type(DFT_local_fields), intent(in) :: denspot
  integer, intent(in) :: iproc, nproc

  character(len = *), parameter :: subname = "denspot_emit_v_ext"
  integer, parameter :: SIGNAL_DONE = -1
  integer :: message, ierr, i_stat, i_all, new
  real(gp), pointer :: full_dummy(:)
  interface
     subroutine denspot_full_v_ext(denspot, pot_full, iproc, new)
       use module_types
       implicit none
       type(DFT_local_fields), intent(in) :: denspot
       integer, intent(in) :: iproc
       integer, intent(out) :: new
       real(gp), pointer :: pot_full(:)
     END SUBROUTINE denspot_full_v_ext
  end interface

  call timing(iproc,'rhov_signals  ','ON')
  if (iproc == 0) then
     ! Only iproc 0 emit the signal. This call is blocking.
     ! All other procs are blocked by the bcast to wait for
     ! possible transfer to proc 0.
     call localfields_emit_v_ext(denspot%c_obj)
     if (nproc > 1) then
        ! After handling the signal, iproc 0 broadcasts to other
        ! proc to continue (jproc == -1).
        message = SIGNAL_DONE
        call MPI_BCAST(message, 1, MPI_INTEGER, 0, MPI_COMM_WORLD, ierr)
     end if
  else
     do
        call MPI_BCAST(message, 1, MPI_INTEGER, 0, MPI_COMM_WORLD, ierr)
        if (message == SIGNAL_DONE) then
           exit
        else
           allocate(full_dummy(1+ndebug),stat=i_stat)
           call memocc(i_stat,full_dummy,'full_dummy',subname)
           ! Gather density to iproc 0
           call denspot_full_v_ext(denspot, full_dummy, iproc, new)
           i_all=-product(shape(full_dummy))*kind(full_dummy)
           deallocate(full_dummy,stat=i_stat)
           call memocc(i_stat,i_all,'full_dummy',subname)
        end if
     end do
  end if
  call timing(iproc,'rhov_signals  ','OF')
END SUBROUTINE denspot_emit_v_ext

subroutine allocateRhoPot(iproc,Glr,nspin,atoms,rxyz,denspot)
  use module_base
  use module_types
  use module_interfaces, except_this_one => allocateRhoPot
  use m_ab6_mixing
  implicit none
  integer, intent(in) :: iproc,nspin
  type(locreg_descriptors), intent(in) :: Glr
  type(atoms_data), intent(in) :: atoms
  real(gp), dimension(3,atoms%nat), intent(in) :: rxyz
  type(DFT_local_fields), intent(inout) :: denspot

  character(len = *), parameter :: subname = "allocateRhoPot"
  integer :: i_stat

  ! Allocate density and potentials.
  ! --------
  !allocate ionic potential
  if (denspot%dpbox%n3pi > 0) then
     allocate(denspot%V_ext(Glr%d%n1i,Glr%d%n2i,denspot%dpbox%n3pi,1+ndebug),stat=i_stat)
     call memocc(i_stat,denspot%V_ext,'V_ext',subname)
  else
     allocate(denspot%V_ext(1,1,1,1+ndebug),stat=i_stat)
     call memocc(i_stat,denspot%V_ext,'pot_ion',subname)
  end if
  !Allocate XC potential
  if (denspot%dpbox%n3p >0) then
     allocate(denspot%V_XC(Glr%d%n1i,Glr%d%n2i,denspot%dpbox%n3p,nspin+ndebug),stat=i_stat)
     call memocc(i_stat,denspot%V_XC,'V_XC',subname)
  else
     allocate(denspot%V_XC(1,1,1,nspin+ndebug),stat=i_stat)
     call memocc(i_stat,denspot%V_XC,'V_XC',subname)
  end if

  if (denspot%dpbox%n3d >0) then
     allocate(denspot%rhov(Glr%d%n1i*Glr%d%n2i*denspot%dpbox%n3d*&
          denspot%dpbox%nrhodim+ndebug),stat=i_stat)
     call memocc(i_stat,denspot%rhov,'rhov',subname)
  else
     allocate(denspot%rhov(denspot%dpbox%nrhodim+ndebug),stat=i_stat)
     call memocc(i_stat,denspot%rhov,'rhov',subname)
  end if
  !check if non-linear core correction should be applied, and allocate the 
  !pointer if it is the case
  !print *,'i3xcsh',denspot%dpbox%i3s,denspot%dpbox%i3xcsh,denspot%dpbox%n3d
  call calculate_rhocore(iproc,atoms,Glr%d,rxyz,&
       denspot%dpbox%hgrids(1),denspot%dpbox%hgrids(2),denspot%dpbox%hgrids(3),&
       denspot%dpbox%i3s,denspot%dpbox%i3xcsh,&
       denspot%dpbox%n3d,denspot%dpbox%n3p,denspot%rho_C)

!!$  !calculate the XC energy of rhocore
!!$  call xc_init_rho(denspot%dpbox%nrhodim,denspot%rhov,1)
!!$  call XC_potential(atoms%geocode,'D',iproc,nproc,&
!!$       Lzd%Glr%d%n1i,Lzd%Glr%d%n2i,Lzd%Glr%d%n3i,ixc,hxh,hyh,hzh,&
!!$       denspot%rhov,eexcu,vexcu,orbs%nspin,denspot%rho_C,denspot%V_XC,xcstr)


END SUBROUTINE allocateRhoPot

!!$!> Create the descriptors for the density and the potential
!!$subroutine createDensPotDescriptors(iproc,nproc,atoms,gdim,hxh,hyh,hzh,&
!!$     rxyz,crmult,frmult,radii_cf,nspin,datacode,ixc,rho_commun,&
!!$     n3d,n3p,n3pi,i3xcsh,i3s,nscatterarr,ngatherarr,rhodsc)
!> Create the descriptors for the density and the potential
subroutine dpbox_repartition(iproc,nproc,geocode,datacode,ixc,dpbox)

  use module_base
  use module_types
  use Poisson_Solver
  use module_xc
  implicit none
  !Arguments
  integer, intent(in) :: iproc,nproc,ixc
  character(len=1), intent(in) :: geocode,datacode
  type(denspot_distribution), intent(inout) :: dpbox
  !Local variables
  integer :: jproc,n3d,n3p,n3pi,i3xcsh,i3s

  if (datacode == 'D') then
     do jproc=0,nproc-1
        call PS_dim4allocation(geocode,datacode,jproc,nproc,&
             dpbox%ndims(1),dpbox%ndims(2),dpbox%ndims(3),ixc,&
             n3d,n3p,n3pi,i3xcsh,i3s)
        dpbox%nscatterarr(jproc,1)=n3d            !number of planes for the density
        dpbox%nscatterarr(jproc,2)=n3p            !number of planes for the potential
        dpbox%nscatterarr(jproc,3)=i3s+i3xcsh-1   !starting offset for the potential
        dpbox%nscatterarr(jproc,4)=i3xcsh         !GGA XC shift between density and potential
     end do
  end if

  if (iproc< nproc) then
     dpbox%n3d=dpbox%nscatterarr(iproc,1)
     dpbox%n3p=dpbox%nscatterarr(iproc,2)
     dpbox%i3xcsh=dpbox%nscatterarr(iproc,4)
     dpbox%i3s=dpbox%nscatterarr(iproc,3)-dpbox%i3xcsh+1
     dpbox%n3pi=dpbox%n3p
  else
     dpbox%n3d=0
     dpbox%n3p=0
     dpbox%i3xcsh=0
     dpbox%i3s=1
     dpbox%n3pi=dpbox%n3p
  end if

  dpbox%ngatherarr(:,1)=dpbox%ndims(1)*dpbox%ndims(2)*dpbox%nscatterarr(:,2)
  dpbox%ngatherarr(:,2)=dpbox%ndims(1)*dpbox%ndims(2)*dpbox%nscatterarr(:,3)
  !for the density
  dpbox%ngatherarr(:,3)=dpbox%ndims(1)*dpbox%ndims(2)*dpbox%nscatterarr(:,1)

end subroutine dpbox_repartition

!!$  !calculate dimensions of the complete array to be allocated before the reduction procedure
!!$  if (rhodsc%icomm==1) then
!!$     rhodsc%nrhotot=0
!!$     do jproc=0,nproc-1
!!$        rhodsc%nrhotot=rhodsc%nrhotot+nscatterarr(jproc,1)
!!$     end do
!!$  else
!!$     rhodsc%nrhotot=ndims(3)
!!$  end if

!END SUBROUTINE createDensPotDescriptors

subroutine density_descriptors(iproc,nproc,nspin,crmult,frmult,atoms,dpbox,&
     rho_commun,rxyz,radii_cf,rhodsc)
  use module_base
  use module_types
  use module_xc
  use module_interfaces, except_this_one => density_descriptors
  implicit none
  integer, intent(in) :: iproc,nproc,nspin
  real(gp), intent(in) :: crmult,frmult
  type(atoms_data), intent(in) :: atoms
  type(denspot_distribution), intent(in) :: dpbox
  character(len=3), intent(in) :: rho_commun
  real(gp), dimension(3,atoms%nat), intent(in) :: rxyz
  real(gp), dimension(atoms%ntypes,3), intent(in) :: radii_cf
  type(rho_descriptors), intent(out) :: rhodsc
  !local variables
  integer :: ierr

  if (.not.xc_isgga()) then
     rhodsc%icomm=1
  else
     rhodsc%icomm=0
  endif

  !decide rho communication strategy
  !old way
  !override the  default
  if (rho_commun=='DBL') then
     rhodsc%icomm=0
  else if (rho_commun == 'RSC') then
     rhodsc%icomm=1
  else if (rho_commun=='MIX' .and. (atoms%geocode.eq.'F') .and. (nproc > 1)) then
     rhodsc%icomm=2
  end if
  
!!$  !recent way
!!$  if ((atoms%geocode.eq.'F') .and. (nproc > 1)) then
!!$     rhodsc%icomm=2
!!$  end if
!!$  !override the  default
!!$  if (rho_commun=='DBL') then
!!$     rhodsc%icomm=0
!!$  else if (rho_commun == 'RSC') then
!!$     rhodsc%icomm=1
!!$  end if

  !in the case of taskgroups the RSC scheme should be overrided
  if (rhodsc%icomm==1 .and. size(dpbox%nscatterarr,1) < nproc) then
     if (atoms%geocode.eq.'F') then
        rhodsc%icomm=2
     else
        rhodsc%icomm=0
     end if
  end if
  !write (*,*) 'hxh,hyh,hzh',hgrids(1),hgrids(2),hgrids(3)
  !create rhopot descriptors
  !allocate rho_descriptors if the density repartition is activated
 
  if (rhodsc%icomm==2) then !rho_commun=='MIX' .and. (atoms%geocode.eq.'F') .and. (nproc > 1)) then! .and. xc_isgga()) then
     call rho_segkey(iproc,atoms,rxyz,crmult,frmult,radii_cf,&
          dpbox%ndims(1),dpbox%ndims(2),dpbox%ndims(3),&
          dpbox%hgrids(1),dpbox%hgrids(2),dpbox%hgrids(3),nspin,rhodsc,.false.)
  else
     !nullify rhodsc pointers
     nullify(rhodsc%spkey)
     nullify(rhodsc%dpkey)
     nullify(rhodsc%cseg_b)
     nullify(rhodsc%fseg_b)
  end if
  
  !calculate dimensions of the complete array to be allocated before the reduction procedure
  if (rhodsc%icomm==1) then
     rhodsc%nrhotot=sum(dpbox%nscatterarr(:,1))
  else
     rhodsc%nrhotot=dpbox%ndims(3)
  end if
 
end subroutine density_descriptors


!> routine which initialised the potential data
subroutine default_confinement_data(confdatarr,norbp)
  use module_base
  use module_types
  implicit none
  integer, intent(in) :: norbp
  type(confpot_data), dimension(norbp), intent(out) :: confdatarr
  !local variables
  integer :: iorb

  !initialize the confdatarr
  do iorb=1,norbp
     confdatarr(iorb)%potorder=0
     !the rest is not useful
     confdatarr(iorb)%prefac     =UNINITIALIZED(confdatarr(iorb)%prefac)     
     confdatarr(iorb)%hh(1)      =UNINITIALIZED(confdatarr(iorb)%hh(1))      
     confdatarr(iorb)%hh(2)      =UNINITIALIZED(confdatarr(iorb)%hh(2))      
     confdatarr(iorb)%hh(3)      =UNINITIALIZED(confdatarr(iorb)%hh(3))      
     confdatarr(iorb)%rxyzConf(1)=UNINITIALIZED(confdatarr(iorb)%rxyzConf(1))
     confdatarr(iorb)%rxyzConf(2)=UNINITIALIZED(confdatarr(iorb)%rxyzConf(2))
     confdatarr(iorb)%rxyzConf(3)=UNINITIALIZED(confdatarr(iorb)%rxyzConf(3))
     confdatarr(iorb)%ioffset(1) =UNINITIALIZED(confdatarr(iorb)%ioffset(1)) 
     confdatarr(iorb)%ioffset(2) =UNINITIALIZED(confdatarr(iorb)%ioffset(2)) 
     confdatarr(iorb)%ioffset(3) =UNINITIALIZED(confdatarr(iorb)%ioffset(3)) 

  end do
end subroutine default_confinement_data

subroutine define_confinement_data(confdatarr,orbs,rxyz,at,hx,hy,hz,&
           confpotorder,potentialprefac,Lzd,confinementCenter)
  use module_base
  use module_types
  implicit none
  real(gp), intent(in) :: hx,hy,hz
  type(atoms_data), intent(in) :: at
  type(orbitals_data), intent(in) :: orbs
  !!type(linearParameters), intent(in) :: lin
  integer,intent(in):: confpotorder
  real(gp),dimension(at%ntypes),intent(in):: potentialprefac
  type(local_zone_descriptors), intent(in) :: Lzd
  real(gp), dimension(3,at%nat), intent(in) :: rxyz
  integer, dimension(orbs%norb), intent(in) :: confinementCenter
  type(confpot_data), dimension(orbs%norbp), intent(out) :: confdatarr
  !local variables
  integer :: iorb,nl1,nl2,nl3,ilr,icenter

  !initialize the confdatarr
  do iorb=1,orbs%norbp
     ilr=orbs%inWhichlocreg(orbs%isorb+iorb)
     icenter=confinementCenter(orbs%isorb+iorb)
     !!confdatarr(iorb)%potorder=lin%confpotorder
     !!confdatarr(iorb)%prefac=lin%potentialprefac(at%iatype(icenter))
     confdatarr(iorb)%potorder=confpotorder
     confdatarr(iorb)%prefac=potentialprefac(at%iatype(icenter))
     confdatarr(iorb)%hh(1)=.5_gp*hx
     confdatarr(iorb)%hh(2)=.5_gp*hy
     confdatarr(iorb)%hh(3)=.5_gp*hz
     confdatarr(iorb)%rxyzConf(1:3)=rxyz(1:3,icenter)!Lzd%Llr(ilr)%locregCenter(1:3)
     call geocode_buffers(Lzd%Llr(ilr)%geocode,nl1,nl2,nl3)
     confdatarr(iorb)%ioffset(1)=lzd%llr(ilr)%nsi1-nl1-1
     confdatarr(iorb)%ioffset(2)=lzd%llr(ilr)%nsi2-nl2-1
     confdatarr(iorb)%ioffset(3)=lzd%llr(ilr)%nsi3-nl3-1
  end do

contains

    subroutine geocode_buffers(geocode,nl1,nl2,nl3)
      implicit none
      integer, intent(in) :: nl1,nl2,nl3
      character(len=1), intent(in) :: geocode
      !local variables
      logical :: perx,pery,perz
      integer :: nr1,nr2,nr3

      !conditions for periodicity in the three directions
      perx=(geocode /= 'F')
      pery=(geocode == 'P')
      perz=(geocode /= 'F')

      call ext_buffers(perx,nl1,nr1)
      call ext_buffers(pery,nl2,nr2)
      call ext_buffers(perz,nl3,nr3)

    end subroutine geocode_buffers
  
end subroutine define_confinement_data


!> Print the distribution schemes
subroutine print_distribution_schemes(unit,nproc,nkpts,norb_par,nvctr_par)
  use module_base
  implicit none
  !Arguments
  integer, intent(in) :: nproc,nkpts,unit
  integer, dimension(0:nproc-1,nkpts), intent(in) :: norb_par,nvctr_par
  !local variables
  integer :: jproc,ikpt,norbp,isorb,ieorb,isko,ieko,nvctrp,ispsi,iepsi,iekc,iskc
  integer :: iko,ikc,nko,nkc

  write(unit,'(1x,a,a)')repeat('-',46),'Direct and transposed data repartition'
  write(unit,'(1x,8(a))')'| proc |',' N. Orbitals | K-pt |  Orbitals  ',&
       '|| N. Components | K-pt |    Components   |'
  do jproc=0,nproc-1
     call start_end_distribution(nproc,nkpts,jproc,norb_par,isko,ieko,norbp)
     call start_end_distribution(nproc,nkpts,jproc,nvctr_par,iskc,iekc,nvctrp)
     iko=isko
     ikc=iskc
     nko=ieko-isko+1
     nkc=iekc-iskc+1
     !print total number of orbitals and components
     write(unit,'(1x,a,i4,a,i8,a,i13,a)')'| ',jproc,' |',norbp,&
          repeat(' ',5)//'|'//repeat('-',6)//'|'//repeat('-',12)//'||',&
          nvctrp,&
          repeat(' ',2)//'|'//repeat('-',6)//'|'//repeat('-',17)//'|'
     !change the values to zero if there is no orbital
     do ikpt=1,min(nko,nkc)
        call start_end_comps(nproc,jproc,norb_par(0,iko),isorb,ieorb)
        call start_end_comps(nproc,jproc,nvctr_par(0,ikc),ispsi,iepsi)
        if (norbp/=0) then
           write(unit,'(a,i4,a,i5,a,i5,a,i4,a,i8,a,i8,a)')&
                ' |'//repeat(' ',6)//'|'//repeat(' ',13)//'|',&
                iko,'  |',isorb,'-',ieorb,&
                ' ||'//repeat(' ',15)//'|',&
                ikc,'  |',ispsi,'-',iepsi,'|'
        else
           write(unit,'(a,i4,a,i5,a,i5,a,i4,a,i8,a,i8,a)')&
                ' |'//repeat(' ',6)//'|'//repeat(' ',13)//'|',&
                0,'  |',0,'-',-1,&
                ' ||'//repeat(' ',15)//'|',&
                ikc,'  |',ispsi,'-',iepsi,'|'
        end if
        iko=iko+1
        ikc=ikc+1
     end do
     if (nko > nkc) then
        do ikpt=nkc+1,nko
           if (norbp/=0) then
              call start_end_comps(nproc,jproc,norb_par(0,iko),isorb,ieorb)
              write(unit,'(a,i4,a,i5,a,i5,2a)') &
                   & ' |'//repeat(' ',6)//'|'//repeat(' ',13)//'|',&
                   & iko,'  |',isorb,'-',ieorb, ' ||'//repeat(' ',15)//'|',&
                   & '      |                 |'
           else
              write(unit,'(a,i4,a,i5,a,i5,2a)') &
                   & ' |'//repeat(' ',6)//'|'//repeat(' ',13)//'|',&
                   & 0,'  |',0,'-',-1, ' ||'//repeat(' ',15)//'|',&
                   & '      |                 |'
           end if
           iko=iko+1
        end do
     else if (nkc > nko) then
        do ikpt=nko+1,nkc
           call start_end_comps(nproc,jproc,nvctr_par(0,ikc),ispsi,iepsi)
           write(unit,'(a,i4,a,i8,a,i8,a)')&
                ' |'//repeat(' ',6)//'|'//repeat(' ',13)//'|'//repeat(' ',4)//'  |'//&
                repeat(' ',12)//'||'//repeat(' ',15)//'|',&
                ikc,'  |',ispsi,'-',iepsi,'|'
           ikc=ikc+1
        end do
     end if
  end do
  
END SUBROUTINE print_distribution_schemes


subroutine start_end_distribution(nproc,nkpts,jproc,ndist,is,ie,norbp)
  implicit none
  integer, intent(in) :: nproc,nkpts,jproc
  integer, dimension(0:nproc-1,nkpts), intent(in) :: ndist
  integer, intent(out) :: is,ie,norbp
  !local variables
  integer :: ikpt
  norbp=0
  do ikpt=1,nkpts
     norbp=norbp+ndist(jproc,ikpt)
  end do
  if (norbp == 0) then
     is=nkpts
     ie=nkpts
  end if
  loop_is: do ikpt=1,nkpts
     if (ndist(jproc,ikpt) /= 0) then
        is=ikpt
        exit loop_is
     end if
  end do loop_is
  loop_ie: do ikpt=nkpts,1,-1
     if (ndist(jproc,ikpt) /= 0) then
        ie=ikpt
        exit loop_ie
     end if
  end do loop_ie
END SUBROUTINE start_end_distribution


subroutine start_end_comps(nproc,jproc,ndist,is,ie)
  implicit none
  integer, intent(in) :: nproc,jproc
  integer, dimension(0:nproc-1), intent(in) :: ndist
  integer, intent(out) :: is,ie
  !local variables
  integer :: kproc

  is=1
  do kproc=0,jproc-1
     is=is+ndist(kproc)
  end do
  ie=is+ndist(jproc)-1
  
END SUBROUTINE start_end_comps<|MERGE_RESOLUTION|>--- conflicted
+++ resolved
@@ -142,7 +142,6 @@
   end if
 end subroutine denspot_set_history
 
-<<<<<<< HEAD
 subroutine denspot_free_history(denspot)
   use module_types
   use m_ab6_mixing
@@ -155,12 +154,8 @@
   end if
 end subroutine denspot_free_history
 
-subroutine denspot_communications(iproc,nproc,ixc,nspin,geocode,SICapproach,dpbox)
-=======
-
 subroutine denspot_communications(iproc_world,nproc_world,iproc,nproc,mpi_comm,&
      ixc,nspin,geocode,SICapproach,dpbox)
->>>>>>> b2641536
   use module_base
   use module_types
   use module_interfaces, except_this_one => denspot_communications
