!> @file
!!  Routines to create the localisation region
!! @author 
!!    Copyright (C) 2010-2011 BigDFT group
!!    This file is distributed under the terms of the
!!    GNU General Public License, see ~/COPYING file
!!    or http://www.gnu.org/copyleft/gpl.txt .
!!    For the list of contributors, see ~/AUTHORS 


!> Create the localisation region information for cubic code
subroutine create_Glr(geocode,n1,n2,n3,nfl1,nfl2,nfl3,nfu1,nfu2,nfu3,n1i,n2i,n3i,wfd,bounds,Glr)
  use locregs
  implicit none
  character(len=1), intent(in) :: geocode !< @copydoc poisson_solver::doc::geocode
  integer, intent(in) :: n1,n2,n3,nfl1,nfl2,nfl3,nfu1,nfu2,nfu3,n1i,n2i,n3i
  type(wavefunctions_descriptors), intent(in) :: wfd
  type(convolutions_bounds), intent(in) :: bounds
  type(locreg_descriptors), intent(out) :: Glr

  Glr%geocode=geocode
  Glr%ns1=0
  Glr%ns2=0
  Glr%ns3=0
  Glr%d%n1=n1
  Glr%d%n2=n2
  Glr%d%n3=n3
  Glr%d%nfl1=nfl1
  Glr%d%nfl2=nfl2
  Glr%d%nfl3=nfl3
  Glr%d%nfu1=nfu1
  Glr%d%nfu2=nfu2
  Glr%d%nfu3=nfu3
  Glr%d%n1i=n1i
  Glr%d%n2i=n2i
  Glr%d%n3i=n3i
  Glr%wfd=wfd !it just associates the pointers
  if (geocode == 'F') then
     Glr%bounds=bounds
  end if
END SUBROUTINE create_Glr


!> Determine a set of localisation regions from the centers and the radii.
!! cut in cubes the global reference system
!!subroutine determine_locreg(nlr,cxyz,locrad,hx,hy,hz,Glr,Llr)
!!  use module_base
!!  use module_types
!!  implicit none
!!  integer, intent(in) :: nlr
!!  real(gp), intent(in) :: hx,hy,hz
!!  type(locreg_descriptors), intent(in) :: Glr
!!  real(gp), dimension(nlr), intent(in) :: locrad
!!  real(gp), dimension(3,nlr), intent(in) :: cxyz
!!  type(locreg_descriptors), dimension(nlr), intent(out) :: Llr
!!  !local variables
!!  character(len=*), parameter :: subname='determine_locreg'
!!  logical :: perx,pery,perz
!!  integer :: ilr,isx,isy,isz,iex,iey,iez
!!  real(gp) :: rx,ry,rz,cutoff
!!
!!  !determine the limits of the different localisation regions
!!  do ilr=1,nlr
!!
!!     rx=cxyz(1,ilr)
!!     ry=cxyz(2,ilr)
!!     rz=cxyz(3,ilr)
!!
!!     cutoff=locrad(ilr)
!!
!!     isx=floor((rx-cutoff)/hx)
!!     isy=floor((ry-cutoff)/hy)
!!     isz=floor((rz-cutoff)/hz)
!!
!!     iex=ceiling((rx+cutoff)/hx)
!!     iey=ceiling((ry+cutoff)/hy)
!!     iez=ceiling((rz+cutoff)/hz)
!!
!!     !assign the geometric code to the localisation region
!!     select case(Glr%geocode)
!!     case('F')
!!        isx=max(isx,0)
!!        isy=max(isy,0)
!!        isz=max(isz,0)
!!        
!!        iex=min(iex,Glr%d%n1)
!!        iey=min(iey,Glr%d%n2)
!!        iez=min(iez,Glr%d%n3)
!!
!!        perx=.false.
!!        pery=.false.
!!        perz=.false.
!!        Llr(ilr)%geocode='F'
!!     case('S')
!!        if (iex - isx >= Glr%d%n1 - 14) then
!!           isx=0
!!           iex=Glr%d%n1
!!           perx=.true.
!!        else
!!           isx=modulo(isx,Glr%d%n1+1)
!!           iex=modulo(iex,Glr%d%n1+1)
!!           perx=.false.
!!        end if
!!
!!        isy=max(isy,0)
!!        iey=min(iey,Glr%d%n2)
!!        pery=.false.
!!
!!        !control the geometric code for the localisation region
!!        if (iez - isz >= Glr%d%n3 - 14) then
!!           isz=0
!!           iez=Glr%d%n3
!!           perz=.true.
!!        else
!!           isz=modulo(isz,Glr%d%n3+1)
!!           iez=modulo(iez,Glr%d%n3+1)
!!           perz=.false.
!!        end if
!!
!!        if (perx .and. perz) then
!!           Llr(ilr)%geocode='S'
!!        else if (.not.perx .and. .not.perz) then
!!           Llr(ilr)%geocode='F'
!!        else
!!           write(*,*)'ERROR: localisation region geometry not allowed'
!!           stop
!!        end if
!!
!!     case('P')
!!        if (iex - isx >= Glr%d%n1 - 14) then
!!           isx=0
!!           iex=Glr%d%n1
!!           perx=.true.
!!        else
!!           isx=modulo(isx,Glr%d%n1+1)
!!           iex=modulo(iex,Glr%d%n1+1)
!!           perx=.false.
!!        end if
!!        if (iey - isy >= Glr%d%n2 - 14) then
!!           isy=0
!!           iey=Glr%d%n2
!!           pery=.true.
!!        else
!!           isy=modulo(isy,Glr%d%n2+1)
!!           iey=modulo(iey,Glr%d%n2+1)
!!           pery=.false.
!!        end if
!!        if (iez - isz >= Glr%d%n3 - 14) then
!!           isz=0
!!           iez=Glr%d%n3
!!           perz=.true.
!!        else
!!           isz=modulo(isz,Glr%d%n3+1)
!!           iez=modulo(iez,Glr%d%n3+1)
!!           perz=.false.
!!        end if
!!        if (perx .and. perz .and. pery) then
!!           Llr(ilr)%geocode='P'
!!        else if (.not.perx .and. .not.perz .and. .not. pery) then
!!           Llr(ilr)%geocode='F'
!!        else if (perx .and. perz .and. .not. pery) then
!!           Llr(ilr)%geocode='S'
!!        else
!!           write(*,*)'ERROR: localisation region geometry not allowed'
!!           stop
!!        end if
!!
!!     end select
!!     
!!     !values for the starting point of the cube
!!     Llr(ilr)%ns1=isx
!!     Llr(ilr)%ns2=isy
!!     Llr(ilr)%ns3=isz
!!     !dimensions of the localisation region
!!     Llr(ilr)%d%n1=iex-isx
!!     Llr(ilr)%d%n2=iey-isy
!!     Llr(ilr)%d%n3=iez-isz
!!
!!     !dimensions of the fine grid inside the localisation region
!!     if (isx < iex) then
!!        Llr(ilr)%d%nfl1=max(isx,Glr%d%nfl1)-isx
!!        Llr(ilr)%d%nfu1=min(iex,Glr%d%nfu1)-isx
!!     else
!!        write(*,*)'Yet to be implemented (little effort?)'
!!        stop
!!     end if
!!
!!     if (isy < iey) then
!!        Llr(ilr)%d%nfl2=max(isy,Glr%d%nfl2)-isy
!!        Llr(ilr)%d%nfu2=min(iey,Glr%d%nfu2)-isy
!!     else
!!        write(*,*)'Yet to be implemented (little effort?)'
!!        stop
!!     end if
!!
!!     if (isz < iez) then
!!        Llr(ilr)%d%nfl3=max(isz,Glr%d%nfl3)-isz
!!        Llr(ilr)%d%nfu3=min(iez,Glr%d%nfu3)-isz
!!     else
!!        write(*,*)'Yet to be implemented (little effort?)'
!!        stop
!!     end if
!!     
!!     !dimensions of the interpolating scaling functions grid
!!     select case(Llr(ilr)%geocode)
!!     case('F')
!!        Llr(ilr)%d%n1i=2*Llr(ilr)%d%n1+31
!!        Llr(ilr)%d%n2i=2*Llr(ilr)%d%n2+31
!!        Llr(ilr)%d%n3i=2*Llr(ilr)%d%n3+31
!!     case('S')
!!        Llr(ilr)%d%n1i=2*Llr(ilr)%d%n1+2
!!        Llr(ilr)%d%n2i=2*Llr(ilr)%d%n2+31
!!        Llr(ilr)%d%n3i=2*Llr(ilr)%d%n3+2
!!     case('P')
!!        Llr(ilr)%d%n1i=2*Llr(ilr)%d%n1+2
!!        Llr(ilr)%d%n2i=2*Llr(ilr)%d%n2+2
!!        Llr(ilr)%d%n3i=2*Llr(ilr)%d%n3+2
!!     end select
!!
!!     
!!     !define the wavefunction descriptors inside the localisation region
!!     !calculate the number of point and segments for local localisation regions
!!     !coarse part
!!     call num_segkeys_loc(Glr%d%n1,Glr%d%n2,isx,iex,isy,iey,isz,iez,&
!!          Glr%wfd%nseg_c,Glr%wfd%nvctr_c,Glr%wfd%keyg(1,1),Glr%wfd%keyv(1),&
!!          Llr(ilr)%wfd%nseg_c,Llr(ilr)%wfd%nvctr_c)
!!     !fine part
!!     call num_segkeys_loc(Glr%d%n1,Glr%d%n2,isx,iex,isy,iey,isz,iez,&
!!          Glr%wfd%nseg_f,Glr%wfd%nvctr_f,&
!!          Glr%wfd%keyg(1,Glr%wfd%nseg_c+min(1,Glr%wfd%nseg_f)),&
!!          Glr%wfd%keyv(Glr%wfd%nseg_c+min(1,Glr%wfd%nseg_f)),&
!!          Llr(ilr)%wfd%nseg_f,Llr(ilr)%wfd%nvctr_f)
!!
!!     !allocate the wavefunction descriptors following the needs
!!     call allocate_wfd(Llr(ilr)%wfd,subname)
!!
!!     !fill such descriptors
!!     !coarse part
!!     call segkeys_loc(Glr%d%n1,Glr%d%n2,isx,iex,isy,iey,isz,iez,& !n(m)
!!          Glr%wfd%nseg_c,Glr%wfd%keyg(1,1),Glr%wfd%keyv(1),&
!!          Llr(ilr)%wfd%nseg_c,Llr(ilr)%wfd%nvctr_c,&
!!          Llr(ilr)%wfd%keyg(1,1),Llr(ilr)%wfd%keyv(1))
!!     !fine part
!!     call segkeys_loc(Glr%d%n1,Glr%d%n2,isx,iex,isy,iey,isz,iez,& !n(m) 
!!          Glr%wfd%nseg_f,&
!!          Glr%wfd%keyg(1,Glr%wfd%nseg_c+min(1,Glr%wfd%nseg_f)),&
!!          Glr%wfd%keyv(Glr%wfd%nseg_c+min(1,Glr%wfd%nseg_f)),&
!!          Llr(ilr)%wfd%nseg_f,Llr(ilr)%wfd%nvctr_f,&
!!          Llr(ilr)%wfd%keyg(1,Llr(ilr)%wfd%nseg_c+min(1,Llr(ilr)%wfd%nseg_f)),&
!!          Llr(ilr)%wfd%keyv(Llr(ilr)%wfd%nseg_c+min(1,Llr(ilr)%wfd%nseg_f)))
!!
!!     !if the localisation region is isolated build also the bounds
!!     if (Llr(ilr)%geocode=='F') then
!!        call locreg_bounds(Llr(ilr)%d%n1,Llr(ilr)%d%n2,Llr(ilr)%d%n3,&
!!             Llr(ilr)%d%nfl1,Llr(ilr)%d%nfu1,Llr(ilr)%d%nfl2,Llr(ilr)%d%nfu2,&
!!             Llr(ilr)%d%nfl3,Llr(ilr)%d%nfu3,Llr(ilr)%wfd,Llr(ilr)%bounds)
!!     end if
!!
!!  end do
!!
!!  !after all localisation regions are determined draw them
!!  !call draw_locregs(nlr,hx,hy,hz,Llr)
!!
!!END SUBROUTINE determine_locreg


subroutine draw_locregs(nlr,hx,hy,hz,Llr)
  use module_base
  use locregs
  use bounds, only: wfd_to_logrids
  implicit none
  integer, intent(in) :: nlr
  real(gp), intent(in) :: hx,hy,hz
  type(locreg_descriptors), dimension(nlr), intent(in) :: Llr
  !local variables
  character(len=*), parameter :: subname='draw_locregs'
  character(len=4) :: message
  integer :: i1,i2,i3,ilr,nvctr_tot
  logical, dimension(:,:,:), allocatable :: logrid_c,logrid_f

  !calculate total number
  nvctr_tot=0
  do ilr=1,nlr
     nvctr_tot=nvctr_tot+Llr(ilr)%wfd%nvctr_c+Llr(ilr)%wfd%nvctr_f
  end do

  !open file for writing
  open(unit=22,file='locregs.xyz',status='unknown')
  write(22,*) nvctr_tot,' atomic'
  write(22,*)'coarse and fine points of all the different localisation regions'

  do ilr=1,nlr
     !define logrids
     logrid_c = f_malloc((/ 0.to.Llr(ilr)%d%n1, 0.to.Llr(ilr)%d%n2, 0.to.Llr(ilr)%d%n3 /),id='logrid_c')
     logrid_f = f_malloc((/ 0.to.Llr(ilr)%d%n1, 0.to.Llr(ilr)%d%n2, 0.to.Llr(ilr)%d%n3 /),id='logrid_f')

     call wfd_to_logrids(Llr(ilr)%d%n1,Llr(ilr)%d%n2,Llr(ilr)%d%n3,Llr(ilr)%wfd,&
          logrid_c,logrid_f)

     write(message,'(1a,i0)')'g',ilr
     do i3=0,Llr(ilr)%d%n3  
        do i2=0,Llr(ilr)%d%n2  
           do i1=0,Llr(ilr)%d%n1
              if (logrid_c(i1,i2,i3))&
                   write(22,'(a4,2x,3(1x,e10.3))') &
                   message,real(i1+Llr(ilr)%ns1,gp)*hx,&
                   real(i2+Llr(ilr)%ns2,gp)*hy,real(i3+Llr(ilr)%ns3,gp)*hz
           enddo
        enddo
     end do
     write(message,'(1a,i0)')'G',ilr
     do i3=0,Llr(ilr)%d%n3 
        do i2=0,Llr(ilr)%d%n2 
           do i1=0,Llr(ilr)%d%n1
              if (logrid_f(i1,i2,i3))&
                   write(22,'(a4,2x,3(1x,e10.3))') &
                   message,real(i1+Llr(ilr)%ns1,gp)*hx,&
                   real(i2+Llr(ilr)%ns2,gp)*hy,real(i3+Llr(ilr)%ns3,gp)*hz
           enddo
        enddo
     enddo


     call f_free(logrid_c)
     call f_free(logrid_f)
  end do

  !close file for writing
  close(unit=22)  
END SUBROUTINE draw_locregs

<<<<<<< HEAD

!> Calculates the bounds arrays needed for convolutions
subroutine locreg_bounds(n1,n2,n3,nfl1,nfu1,nfl2,nfu2,nfl3,nfu3,wfd,bounds)
  use module_base
  use locregs
  !use module_interfaces, except_this_one => locreg_bounds
  implicit none
  !Arguments
  integer, intent(in) :: n1,n2,n3
  integer, intent(in) :: nfl1,nfu1,nfl2,nfu2,nfl3,nfu3
  type(wavefunctions_descriptors), intent(in) :: wfd
  type(convolutions_bounds), intent(out) :: bounds
  !Local variables
  character(len=*), parameter :: subname='locreg_bounds'
  logical, dimension(:,:,:), allocatable :: logrid_c,logrid_f

  call f_routine(id=subname)

  !define logrids
  logrid_c = f_malloc((/ 0.to.n1, 0.to.n2, 0.to.n3 /),id='logrid_c')
  logrid_f = f_malloc((/ 0.to.n1, 0.to.n2, 0.to.n3 /),id='logrid_f')
  
  call wfd_to_logrids(n1,n2,n3,wfd,logrid_c,logrid_f)

  !allocate and calculate kinetic bounds
  bounds%kb%ibyz_c = f_malloc_ptr((/ 1.to.2,0.to.n2,0.to.n3/),id='bounds%kb%ibyz_c')
  bounds%kb%ibxz_c = f_malloc_ptr((/ 1.to.2,0.to.n1,0.to.n3/),id='bounds%kb%ibxz_c')
  bounds%kb%ibxy_c = f_malloc_ptr((/ 1.to.2,0.to.n1,0.to.n2/),id='bounds%kb%ibxy_c')
  bounds%kb%ibyz_f = f_malloc_ptr((/ 1.to.2,0.to.n2,0.to.n3/),id='bounds%kb%ibyz_f')
  bounds%kb%ibxz_f = f_malloc_ptr((/ 1.to.2,0.to.n1,0.to.n3/),id='bounds%kb%ibxz_f')
  bounds%kb%ibxy_f = f_malloc_ptr((/ 1.to.2,0.to.n1,0.to.n2/),id='bounds%kb%ibxy_f')

  call make_bounds(n1,n2,n3,logrid_c,bounds%kb%ibyz_c,bounds%kb%ibxz_c,bounds%kb%ibxy_c)
  call make_bounds(n1,n2,n3,logrid_f,bounds%kb%ibyz_f,bounds%kb%ibxz_f,bounds%kb%ibxy_f)

  call f_free(logrid_c)
  call f_free(logrid_f)
  
  !allocate grow, shrink and real bounds
  bounds%gb%ibzxx_c = f_malloc_ptr((/ 1.to.2, 0.to.n3, -14.to.2*n1+16 /),id='bounds%gb%ibzxx_c')
  bounds%gb%ibxxyy_c = f_malloc_ptr((/ 1.to.2, -14.to.2*n1+16, -14.to.2*n2+16 /),id='bounds%gb%ibxxyy_c')
  bounds%gb%ibyz_ff = f_malloc_ptr((/ 1.to.2, nfl2.to.nfu2, nfl3.to.nfu3 /),id='bounds%gb%ibyz_ff')
  bounds%gb%ibzxx_f = f_malloc_ptr((/ 1.to.2, nfl3.to.nfu3, 2*nfl1-14.to.2*nfu1+16 /),id='bounds%gb%ibzxx_f')
  bounds%gb%ibxxyy_f = f_malloc_ptr((/ 1.to.2, 2*nfl1-14.to.2*nfu1+16, 2*nfl2-14.to.2*nfu2+16 /),id='bounds%gb%ibxxyy_f')

  bounds%sb%ibzzx_c = f_malloc_ptr((/ 1.to.2 , -14.to.2*n3+16 , 0.to.n1 /),id='bounds%sb%ibzzx_c')
  bounds%sb%ibyyzz_c = f_malloc_ptr((/ 1.to.2, -14.to.2*n2+16, -14.to.2*n3+16 /),id='bounds%sb%ibyyzz_c')
  bounds%sb%ibxy_ff = f_malloc_ptr((/ 1.to.2, nfl1.to.nfu1, nfl2.to.nfu2 /),id='bounds%sb%ibxy_ff')
  bounds%sb%ibzzx_f = f_malloc_ptr((/ 1.to.2, -14+2*nfl3.to.2*nfu3+16, nfl1.to.nfu1 /),id='bounds%sb%ibzzx_f')
  bounds%sb%ibyyzz_f = f_malloc_ptr((/ 1.to.2, -14+2*nfl2.to.2*nfu2+16, -14+2*nfl3.to.2*nfu3+16 /),id='bounds%sb%ibyyzz_f')

  bounds%ibyyzz_r = f_malloc_ptr((/ 1.to.2,-14.to.2*n2+16,-14.to.2*n3+16/),id='bounds%ibyyzz_r')

  call make_all_ib(n1,n2,n3,nfl1,nfu1,nfl2,nfu2,nfl3,nfu3,&
       bounds%kb%ibxy_c,bounds%sb%ibzzx_c,bounds%sb%ibyyzz_c,&
       bounds%kb%ibxy_f,bounds%sb%ibxy_ff,bounds%sb%ibzzx_f,bounds%sb%ibyyzz_f,&
       bounds%kb%ibyz_c,bounds%gb%ibzxx_c,bounds%gb%ibxxyy_c,&
       bounds%kb%ibyz_f,bounds%gb%ibyz_ff,bounds%gb%ibzxx_f,bounds%gb%ibxxyy_f,&
       bounds%ibyyzz_r)

  call f_release_routine()

END SUBROUTINE locreg_bounds







=======
>>>>>>> cf1cab5b
<|MERGE_RESOLUTION|>--- conflicted
+++ resolved
@@ -329,76 +329,3 @@
   close(unit=22)  
 END SUBROUTINE draw_locregs
 
-<<<<<<< HEAD
-
-!> Calculates the bounds arrays needed for convolutions
-subroutine locreg_bounds(n1,n2,n3,nfl1,nfu1,nfl2,nfu2,nfl3,nfu3,wfd,bounds)
-  use module_base
-  use locregs
-  !use module_interfaces, except_this_one => locreg_bounds
-  implicit none
-  !Arguments
-  integer, intent(in) :: n1,n2,n3
-  integer, intent(in) :: nfl1,nfu1,nfl2,nfu2,nfl3,nfu3
-  type(wavefunctions_descriptors), intent(in) :: wfd
-  type(convolutions_bounds), intent(out) :: bounds
-  !Local variables
-  character(len=*), parameter :: subname='locreg_bounds'
-  logical, dimension(:,:,:), allocatable :: logrid_c,logrid_f
-
-  call f_routine(id=subname)
-
-  !define logrids
-  logrid_c = f_malloc((/ 0.to.n1, 0.to.n2, 0.to.n3 /),id='logrid_c')
-  logrid_f = f_malloc((/ 0.to.n1, 0.to.n2, 0.to.n3 /),id='logrid_f')
-  
-  call wfd_to_logrids(n1,n2,n3,wfd,logrid_c,logrid_f)
-
-  !allocate and calculate kinetic bounds
-  bounds%kb%ibyz_c = f_malloc_ptr((/ 1.to.2,0.to.n2,0.to.n3/),id='bounds%kb%ibyz_c')
-  bounds%kb%ibxz_c = f_malloc_ptr((/ 1.to.2,0.to.n1,0.to.n3/),id='bounds%kb%ibxz_c')
-  bounds%kb%ibxy_c = f_malloc_ptr((/ 1.to.2,0.to.n1,0.to.n2/),id='bounds%kb%ibxy_c')
-  bounds%kb%ibyz_f = f_malloc_ptr((/ 1.to.2,0.to.n2,0.to.n3/),id='bounds%kb%ibyz_f')
-  bounds%kb%ibxz_f = f_malloc_ptr((/ 1.to.2,0.to.n1,0.to.n3/),id='bounds%kb%ibxz_f')
-  bounds%kb%ibxy_f = f_malloc_ptr((/ 1.to.2,0.to.n1,0.to.n2/),id='bounds%kb%ibxy_f')
-
-  call make_bounds(n1,n2,n3,logrid_c,bounds%kb%ibyz_c,bounds%kb%ibxz_c,bounds%kb%ibxy_c)
-  call make_bounds(n1,n2,n3,logrid_f,bounds%kb%ibyz_f,bounds%kb%ibxz_f,bounds%kb%ibxy_f)
-
-  call f_free(logrid_c)
-  call f_free(logrid_f)
-  
-  !allocate grow, shrink and real bounds
-  bounds%gb%ibzxx_c = f_malloc_ptr((/ 1.to.2, 0.to.n3, -14.to.2*n1+16 /),id='bounds%gb%ibzxx_c')
-  bounds%gb%ibxxyy_c = f_malloc_ptr((/ 1.to.2, -14.to.2*n1+16, -14.to.2*n2+16 /),id='bounds%gb%ibxxyy_c')
-  bounds%gb%ibyz_ff = f_malloc_ptr((/ 1.to.2, nfl2.to.nfu2, nfl3.to.nfu3 /),id='bounds%gb%ibyz_ff')
-  bounds%gb%ibzxx_f = f_malloc_ptr((/ 1.to.2, nfl3.to.nfu3, 2*nfl1-14.to.2*nfu1+16 /),id='bounds%gb%ibzxx_f')
-  bounds%gb%ibxxyy_f = f_malloc_ptr((/ 1.to.2, 2*nfl1-14.to.2*nfu1+16, 2*nfl2-14.to.2*nfu2+16 /),id='bounds%gb%ibxxyy_f')
-
-  bounds%sb%ibzzx_c = f_malloc_ptr((/ 1.to.2 , -14.to.2*n3+16 , 0.to.n1 /),id='bounds%sb%ibzzx_c')
-  bounds%sb%ibyyzz_c = f_malloc_ptr((/ 1.to.2, -14.to.2*n2+16, -14.to.2*n3+16 /),id='bounds%sb%ibyyzz_c')
-  bounds%sb%ibxy_ff = f_malloc_ptr((/ 1.to.2, nfl1.to.nfu1, nfl2.to.nfu2 /),id='bounds%sb%ibxy_ff')
-  bounds%sb%ibzzx_f = f_malloc_ptr((/ 1.to.2, -14+2*nfl3.to.2*nfu3+16, nfl1.to.nfu1 /),id='bounds%sb%ibzzx_f')
-  bounds%sb%ibyyzz_f = f_malloc_ptr((/ 1.to.2, -14+2*nfl2.to.2*nfu2+16, -14+2*nfl3.to.2*nfu3+16 /),id='bounds%sb%ibyyzz_f')
-
-  bounds%ibyyzz_r = f_malloc_ptr((/ 1.to.2,-14.to.2*n2+16,-14.to.2*n3+16/),id='bounds%ibyyzz_r')
-
-  call make_all_ib(n1,n2,n3,nfl1,nfu1,nfl2,nfu2,nfl3,nfu3,&
-       bounds%kb%ibxy_c,bounds%sb%ibzzx_c,bounds%sb%ibyyzz_c,&
-       bounds%kb%ibxy_f,bounds%sb%ibxy_ff,bounds%sb%ibzzx_f,bounds%sb%ibyyzz_f,&
-       bounds%kb%ibyz_c,bounds%gb%ibzxx_c,bounds%gb%ibxxyy_c,&
-       bounds%kb%ibyz_f,bounds%gb%ibyz_ff,bounds%gb%ibzxx_f,bounds%gb%ibxxyy_f,&
-       bounds%ibyyzz_r)
-
-  call f_release_routine()
-
-END SUBROUTINE locreg_bounds
-
-
-
-
-
-
-
-=======
->>>>>>> cf1cab5b
