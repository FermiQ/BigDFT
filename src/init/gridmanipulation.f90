!!****f* BigDFT/system_size
!! FUNCTION
!!   Calculates the overall size of the simulation cell 
!!   and shifts the atoms such that their position is the most symmetric possible.
!!   Assign these values to the global localisation region descriptor.
!! SOURCE
!!
!!***
subroutine system_size(iproc,atoms,rxyz,radii_cf,crmult,frmult,hx,hy,hz,Glr)
  use module_base
  use module_types
  implicit none
  type(atoms_data), intent(inout) :: atoms
  integer, intent(in) :: iproc
  real(gp), intent(in) :: crmult,frmult
  real(gp), dimension(3,atoms%nat), intent(inout) :: rxyz
  real(gp), dimension(atoms%ntypes,3), intent(in) :: radii_cf
  real(gp), intent(inout) :: hx,hy,hz
  type(locreg_descriptors), intent(out) :: Glr
  !local variables
  integer, parameter :: lupfil=14
  real(gp), parameter ::eps_mach=1.e-12_gp,onem=1.0_gp-eps_mach
  integer :: iat,j,n1,n2,n3,nfl1,nfl2,nfl3,nfu1,nfu2,nfu3,n1i,n2i,n3i
  real(gp) :: rad,cxmin,cxmax,cymin,cymax,czmin,czmax,alatrue1,alatrue2,alatrue3

  !check the geometry code with the grid spacings
  if (atoms%geocode == 'F' .and. (hx/=hy .or. hx/=hz .or. hy/=hz)) then
     write(*,'(1x,a)')'ERROR: The values of the grid spacings must be equal in the Free BC case'
     stop
  end if


  !calculate the extremes of the boxes taking into account the spheres around the atoms
  cxmax=-1.e10_gp 
  cxmin=1.e10_gp

  cymax=-1.e10_gp 
  cymin=1.e10_gp

  czmax=-1.e10_gp 
  czmin=1.e10_gp

  do iat=1,atoms%nat

     rad=radii_cf(atoms%iatype(iat),1)*crmult

     cxmax=max(cxmax,rxyz(1,iat)+rad) 
     cxmin=min(cxmin,rxyz(1,iat)-rad)

     cymax=max(cymax,rxyz(2,iat)+rad) 
     cymin=min(cymin,rxyz(2,iat)-rad)
     
     czmax=max(czmax,rxyz(3,iat)+rad) 
     czmin=min(czmin,rxyz(3,iat)-rad)
  enddo

  cxmax=cxmax+eps_mach 
  cymax=cymax+eps_mach  
  czmax=czmax+eps_mach  

  cxmin=cxmin-eps_mach
  cymin=cymin-eps_mach
  czmin=czmin-eps_mach


  !define the box sizes for free BC, and calculate dimensions for the fine grid with ISF
  if (atoms%geocode == 'F') then
     atoms%alat1=(cxmax-cxmin)
     atoms%alat2=(cymax-cymin)
     atoms%alat3=(czmax-czmin)

     ! grid sizes n1,n2,n3
     n1=int(atoms%alat1/hx)
     n2=int(atoms%alat2/hy)
     n3=int(atoms%alat3/hz)
     alatrue1=real(n1,gp)*hx
     alatrue2=real(n2,gp)*hy
     alatrue3=real(n3,gp)*hz

     n1i=2*n1+31
     n2i=2*n2+31
     n3i=2*n3+31

  else if (atoms%geocode == 'P') then 
     !define the grid spacings, controlling the FFT compatibility
     call correct_grid(atoms%alat1,hx,n1)
     call correct_grid(atoms%alat2,hy,n2)
     call correct_grid(atoms%alat3,hz,n3)
     alatrue1=(cxmax-cxmin)
     alatrue2=(cymax-cymin)
     alatrue3=(czmax-czmin)

     n1i=2*n1+2
     n2i=2*n2+2
     n3i=2*n3+2

  else if (atoms%geocode == 'S') then
     call correct_grid(atoms%alat1,hx,n1)
     atoms%alat2=(cymax-cymin)
     call correct_grid(atoms%alat3,hz,n3)

     alatrue1=(cxmax-cxmin)
     n2=int(atoms%alat2/hy)
     alatrue2=real(n2,gp)*hy
     alatrue3=(czmax-czmin)

     n1i=2*n1+2
     n2i=2*n2+31
     n3i=2*n3+2

  end if

  !balanced shift taking into account the missing space
  cxmin=cxmin+0.5_gp*(atoms%alat1-alatrue1)
  cymin=cymin+0.5_gp*(atoms%alat2-alatrue2)
  czmin=czmin+0.5_gp*(atoms%alat3-alatrue3)

  !correct the box sizes for the isolated case
  if (atoms%geocode == 'F') then
     atoms%alat1=alatrue1
     atoms%alat2=alatrue2
     atoms%alat3=alatrue3
  else if (atoms%geocode == 'S') then
     cxmin=0.0_gp
     atoms%alat2=alatrue2
     czmin=0.0_gp
  else if (atoms%geocode == 'P') then
     !for the moment we do not put the shift, at the end it will be tested
     !here we should put the center of mass
     cxmin=0.0_gp
     cymin=0.0_gp
     czmin=0.0_gp
  end if

  do iat=1,atoms%nat
     rxyz(1,iat)=rxyz(1,iat)-cxmin
     rxyz(2,iat)=rxyz(2,iat)-cymin
     rxyz(3,iat)=rxyz(3,iat)-czmin
  enddo

  ! fine grid size (needed for creation of input wavefunction, preconditioning)
  nfl1=n1 
  nfl2=n2 
  nfl3=n3

  nfu1=0 
  nfu2=0 
  nfu3=0

  do iat=1,atoms%nat
     rad=radii_cf(atoms%iatype(iat),2)*frmult
     if (rad > 0.0_gp) then
        nfl1=min(nfl1,ceiling((rxyz(1,iat)-rad)/hx - eps_mach))
        nfu1=max(nfu1,floor((rxyz(1,iat)+rad)/hx + eps_mach))
        
        nfl2=min(nfl2,ceiling((rxyz(2,iat)-rad)/hy - eps_mach))
        nfu2=max(nfu2,floor((rxyz(2,iat)+rad)/hy + eps_mach))
        
        nfl3=min(nfl3,ceiling((rxyz(3,iat)-rad)/hz - eps_mach)) 
        nfu3=max(nfu3,floor((rxyz(3,iat)+rad)/hz + eps_mach))
     end if
  enddo

  !correct the values of the delimiter if they go outside the box
  if (nfl1 < 0 .or. nfu1 > n1) then
     nfl1=0
     nfu1=n1
  end if
  if (nfl2 < 0 .or. nfu2 > n2) then
     nfl2=0
     nfu2=n2
  end if
  if (nfl3 < 0 .or. nfu3 > n3) then
     nfl3=0
     nfu3=n3
  end if

  !correct the values of the delimiter if there are no wavelets
  if (nfl1 == n1 .and. nfu1 == 0) then
     nfl1=n1/2
     nfu1=n1/2
  end if
  if (nfl2 == n2 .and. nfu2 == 0) then
     nfl2=n2/2
     nfu2=n2/2
  end if
  if (nfl3 == n3 .and. nfu3 == 0) then
     nfl3=n3/2
     nfu3=n3/2
  end if


  if (iproc == 0) then
     write(*,'(1x,a,19x,a)') 'Shifted atomic positions, Atomic Units:','grid spacing units:'
     do iat=1,atoms%nat
        write(*,'(1x,i5,1x,a6,3(1x,1pe12.5),3x,3(1x,0pf9.3))') &
             iat,trim(atoms%atomnames(atoms%iatype(iat))),&
             (rxyz(j,iat),j=1,3),rxyz(1,iat)/hx,rxyz(2,iat)/hy,rxyz(3,iat)/hz
     enddo
     write(*,'(1x,a,3(1x,1pe12.5),a,3(1x,0pf5.2))') &
          '   Shift of=',-cxmin,-cymin,-czmin,' Grid Spacings=',hx,hy,hz
     write(*,'(1x,a,3(1x,1pe12.5),3x,3(1x,i9))')&
          '  Box Sizes=',atoms%alat1,atoms%alat2,atoms%alat3,n1,n2,n3
     write(*,'(1x,a,3x,3(3x,i4,a1,i0))')&
          '      Extremes for the high resolution grid points:',&
          nfl1,'<',nfu1,nfl2,'<',nfu2,nfl3,'<',nfu3
  endif

  !assign the values
  Glr%d%n1  =n1  
  Glr%d%n2  =n2  
  Glr%d%n3  =n3  
  Glr%d%n1i =n1i 
  Glr%d%n2i =n2i 
  Glr%d%n3i =n3i 
  Glr%d%nfl1=nfl1
  Glr%d%nfl2=nfl2
  Glr%d%nfl3=nfl3
  Glr%d%nfu1=nfu1
  Glr%d%nfu2=nfu2
  Glr%d%nfu3=nfu3

  Glr%ns1=0
  Glr%ns2=0
  Glr%ns3=0

  !while using k-points this condition should be disabled
  !evaluate if the conditiond for the hybrid evaluation if periodic BC hold
  Glr%hybrid_on=                   (nfu1-nfl1+lupfil < n1+1)
  Glr%hybrid_on=(Glr%hybrid_on.and.(nfu2-nfl2+lupfil < n2+1))
  Glr%hybrid_on=(Glr%hybrid_on.and.(nfu3-nfl3+lupfil < n3+1))


  if (Glr%hybrid_on) then
     if (iproc == 0) write(*,*)'wavelet localization is ON'
  else
     if (iproc == 0) write(*,*)'wavelet localization is OFF'
  endif


end subroutine system_size

!!****f* BigDFT/correct_grid
!! FUNCTION
!!   Here the dimensions should be corrected in order to 
!!   allow the fft for the preconditioner and for Poisson Solver
!! SOURCE
!!
!!***
subroutine correct_grid(a,h,n)
  use module_base
  use Poisson_Solver
  implicit none
  real(gp), intent(in) :: a
  integer, intent(inout) :: n
  real(gp), intent(inout) :: h
  !local variables
  integer :: m,m2,nt

  n=ceiling(a/h)-1
  nt=n+1
  do
     !correct the direct dimension
     call fourier_dim(nt,m)

     !control if the double of this dimension is compatible with the FFT
     call fourier_dim(2*m,m2)
     !if this check is passed both the preconditioner and the PSolver works
     if (m2==2*m) exit

     nt=m+1
  end do
  n=m-1

!!$  !here the dimensions should be corrected in order to 
!!$  !allow the fft for the preconditioner
!!$  m=2*n+2
!!$  do 
!!$     call fourier_dim(m,m)
!!$     if ((m/2)*2==m) then
!!$        n=(m-2)/2
!!$        exit
!!$     else
!!$        m=m+1
!!$     end if
!!$  end do

  h=a/real(n+1,gp)
  
end subroutine correct_grid

! Calculates the length of the keys describing a wavefunction data structure
subroutine num_segkeys(n1,n2,n3,nl1,nu1,nl2,nu2,nl3,nu3,logrid,mseg,mvctr)
  implicit none
  integer, intent(in) :: n1,n2,n3,nl1,nu1,nl2,nu2,nl3,nu3
  logical, dimension(0:n1,0:n2,0:n3), intent(in) :: logrid 
  integer, intent(out) :: mseg,mvctr
  !local variables
  logical :: plogrid
  integer :: i1,i2,i3,nsrt,nend,nsrti,nendi,mvctri
  mvctr=0
  nsrt=0
  nend=0
!$omp parallel default(private) shared(nl3,nu3,nl2,nu2,nl1,nu1,logrid,mvctr,nsrt,nend)
  mvctri=0
  nsrti=0
  nendi=0
!$omp do  
  do i3=nl3,nu3 
     do i2=nl2,nu2
        plogrid=.false.
        do i1=nl1,nu1
           if (logrid(i1,i2,i3)) then
              mvctri=mvctri+1
              if (plogrid .eqv. .false.) then
                 nsrti=nsrti+1
              endif
           else
              if (plogrid .eqv. .true.) then
                 nendi=nendi+1
              endif
           endif
           plogrid=logrid(i1,i2,i3)
        enddo
        if (plogrid .eqv. .true.) then
           nendi=nendi+1
        endif
     enddo
  enddo
!$omp enddo
!$omp critical
mvctr=mvctr+mvctri
nsrt=nsrt+nsrti
nend=nend+nendi
!$omp end critical
!$omp end parallel
  if (nend.ne.nsrt) then 
     write(*,*)' ERROR: nend <> nsrt',nend,nsrt
     stop 
  endif
  mseg=nend
  
end subroutine num_segkeys

! Calculates the keys describing a wavefunction data structure
subroutine segkeys(n1,n2,n3,nl1,nu1,nl2,nu2,nl3,nu3,logrid,mseg,keyg,keyv)
  !implicit real(kind=8) (a-h,o-z)
  implicit none
  integer, intent(in) :: n1,n2,n3,nl1,nu1,nl2,nu2,nl3,nu3,mseg
  logical, dimension(0:n1,0:n2,0:n3), intent(in) :: logrid  
  integer, dimension(mseg), intent(out) :: keyv
  integer, dimension(2,mseg), intent(out) :: keyg
  !local variables
  logical :: plogrid
  integer :: mvctr,nsrt,nend,i1,i2,i3,ngridp

  mvctr=0
  nsrt=0
  nend=0
  do i3=nl3,nu3 
     do i2=nl2,nu2
     plogrid=.false.
     do i1=nl1,nu1
        ngridp=i3*((n1+1)*(n2+1)) + i2*(n1+1) + i1+1
        if (logrid(i1,i2,i3)) then
           mvctr=mvctr+1
           if (plogrid .eqv. .false.) then
              nsrt=nsrt+1
              keyg(1,nsrt)=ngridp
              keyv(nsrt)=mvctr
           endif
        else
           if (plogrid .eqv. .true.) then
              nend=nend+1
              keyg(2,nend)=ngridp-1
           endif
        endif
        plogrid=logrid(i1,i2,i3)
     enddo
     if (plogrid .eqv. .true.) then
        nend=nend+1
        keyg(2,nend)=ngridp
     endif
  enddo; enddo
  if (nend /= nsrt) then 
     write(*,*) 'nend , nsrt',nend,nsrt
     stop 'nend <> nsrt'
  endif
  !mseg=nend
end subroutine segkeys

subroutine fill_logrid(geocode,n1,n2,n3,nl1,nu1,nl2,nu2,nl3,nu3,nbuf,nat,  &
     ntypes,iatype,rxyz,radii,rmult,hx,hy,hz,logrid)
  ! set up an array logrid(i1,i2,i3) that specifies whether the grid point
  ! i1,i2,i3 is the center of a scaling function/wavelet
  use module_base
  implicit none
  character(len=1), intent(in) :: geocode
  integer, intent(in) :: n1,n2,n3,nl1,nu1,nl2,nu2,nl3,nu3,nbuf,nat,ntypes
  real(gp), intent(in) :: rmult,hx,hy,hz
  integer, dimension(nat), intent(in) :: iatype
  real(gp), dimension(ntypes), intent(in) :: radii
  real(gp), dimension(3,nat), intent(in) :: rxyz
  logical, dimension(0:n1,0:n2,0:n3), intent(out) :: logrid
  !local variables
  real(kind=8), parameter :: eps_mach=1.d-12,onem=1.d0-eps_mach
  integer :: i1,i2,i3,iat,ml1,ml2,ml3,mu1,mu2,mu3,j1,j2,j3
  real(gp) :: dx,dy2,dz2,rad

  !some checks
  if (geocode /='F') then
     !the nbuf value makes sense only in the case of free BC
     if (nbuf /=0) then
        write(*,'(1x,a)')'ERROR: a nonzero value of nbuf is allowed only for Free BC (tails)'
        stop
     end if
     !the grid spacings must be the same
     if (hx/= hy .or. hy /=hz .or. hx/=hz) then
!        write(*,'(1x,a)')'ERROR: For Free BC the grid spacings must be the same'
     end if
  end if

  if (geocode == 'F') then
     do i3=nl3,nu3 
        do i2=nl2,nu2 
           do i1=nl1,nu1
              logrid(i1,i2,i3)=.false.
           enddo
        enddo
     enddo
  else !
     do i3=0,n3 
        do i2=0,n2 
           do i1=0,n1
              logrid(i1,i2,i3)=.false.
           enddo
        enddo
     enddo
  end if

  do iat=1,nat
     rad=radii(iatype(iat))*rmult+real(nbuf,gp)*hx
<<<<<<< HEAD
     if (rad /= 0.0_gp) then
        !        write(*,*) 'iat,nat,rad',iat,nat,rad
        ml1=ceiling((rxyz(1,iat)-rad)/hx - eps_mach)  
        ml2=ceiling((rxyz(2,iat)-rad)/hy - eps_mach)   
        ml3=ceiling((rxyz(3,iat)-rad)/hz - eps_mach)   
        mu1=floor((rxyz(1,iat)+rad)/hx + eps_mach)
        mu2=floor((rxyz(2,iat)+rad)/hy + eps_mach)
        mu3=floor((rxyz(3,iat)+rad)/hz + eps_mach)
        !for Free BC, there must be no incoherences with the previously calculated delimiters
        if (geocode == 'F') then
           if (ml1 < nl1) stop 'ml1 < nl1'
           if (ml2 < nl2) stop 'ml2 < nl2'
           if (ml3 < nl3) stop 'ml3 < nl3'

           if (mu1 > nu1) stop 'mu1 > nu1'
           if (mu2 > nu2) stop 'mu2 > nu2'
           if (mu3 > nu3) stop 'mu3 > nu3'
        end if
        !what follows works always provided the check before
        do i3=ml3,mu3
           dz2=(real(i3,gp)*hz-rxyz(3,iat))**2
           j3=modulo(i3,n3+1)
           do i2=ml2,mu2
              dy2=(real(i2,gp)*hy-rxyz(2,iat))**2
              j2=modulo(i2,n2+1)
              do i1=ml1,mu1
                 j1=modulo(i1,n1+1)
                 dx=real(i1,gp)*hx-rxyz(1,iat)
                 if (dx**2+(dy2+dz2) <= rad**2) then 
                    logrid(j1,j2,j3)=.true.
                 endif
              enddo
           enddo
        enddo
     end if
=======
     !        write(*,*) 'iat,nat,rad',iat,nat,rad
     ml1=ceiling((rxyz(1,iat)-rad)/hx - eps_mach)  
     ml2=ceiling((rxyz(2,iat)-rad)/hy - eps_mach)   
     ml3=ceiling((rxyz(3,iat)-rad)/hz - eps_mach)   
     mu1=floor((rxyz(1,iat)+rad)/hx + eps_mach)
     mu2=floor((rxyz(2,iat)+rad)/hy + eps_mach)
     mu3=floor((rxyz(3,iat)+rad)/hz + eps_mach)
     !for Free BC, there must be no incoherences with the previously calculated delimiters
     if (geocode == 'F') then
        if (ml1 < nl1) stop 'ml1 < nl1'
        if (ml2 < nl2) stop 'ml2 < nl2'
        if (ml3 < nl3) stop 'ml3 < nl3'

        if (mu1 > nu1) stop 'mu1 > nu1'
        if (mu2 > nu2) stop 'mu2 > nu2'
        if (mu3 > nu3) stop 'mu3 > nu3'
     end if
     !what follows works always provided the check before
!$omp parallel default(shared) private(i3,dz2,j3,i2,dy2,j2,i1,j1,dx)
!$omp do
     do i3=ml3,mu3
        dz2=(real(i3,gp)*hz-rxyz(3,iat))**2
        j3=modulo(i3,n3+1)
        do i2=ml2,mu2
           dy2=(real(i2,gp)*hy-rxyz(2,iat))**2
           j2=modulo(i2,n2+1)
           do i1=ml1,mu1
              j1=modulo(i1,n1+1)
              dx=real(i1,gp)*hx-rxyz(1,iat)
              if (dx**2+(dy2+dz2) <= rad**2) then 
                 logrid(j1,j2,j3)=.true.
              endif
           enddo
        enddo
     enddo
!$omp enddo
!$omp end parallel
>>>>>>> 1f1c51ea
  enddo

END SUBROUTINE fill_logrid

subroutine make_bounds(n1,n2,n3,logrid,ibyz,ibxz,ibxy)
  implicit none
  integer, intent(in) :: n1,n2,n3
  logical, dimension(0:n1,0:n2,0:n3), intent(in) :: logrid
  integer, dimension(2,0:n2,0:n3), intent(out) :: ibyz
  integer, dimension(2,0:n1,0:n3), intent(out) :: ibxz
  integer, dimension(2,0:n1,0:n2), intent(out) :: ibxy
  !local variables
  integer :: i1,i2,i3

  do i3=0,n3 
     do i2=0,n2 
        ibyz(1,i2,i3)= 1000
        ibyz(2,i2,i3)=-1000

        loop_i1s: do i1=0,n1
           if (logrid(i1,i2,i3)) then 
              ibyz(1,i2,i3)=i1
              exit loop_i1s
           endif
        enddo loop_i1s

        loop_i1e: do i1=n1,0,-1
           if (logrid(i1,i2,i3)) then 
              ibyz(2,i2,i3)=i1
              exit loop_i1e
           endif
        enddo loop_i1e
     end do
  end do


  do i3=0,n3 
     do i1=0,n1
        ibxz(1,i1,i3)= 1000
        ibxz(2,i1,i3)=-1000

        loop_i2s: do i2=0,n2 
           if (logrid(i1,i2,i3)) then 
              ibxz(1,i1,i3)=i2
              exit loop_i2s
           endif
        enddo loop_i2s

        loop_i2e: do i2=n2,0,-1
           if (logrid(i1,i2,i3)) then 
              ibxz(2,i1,i3)=i2
              exit loop_i2e
           endif
        enddo loop_i2e

     end do
  end do


  do i2=0,n2 
     do i1=0,n1 
        ibxy(1,i1,i2)= 1000
        ibxy(2,i1,i2)=-1000

        loop_i3s: do i3=0,n3
           if (logrid(i1,i2,i3)) then 
              ibxy(1,i1,i2)=i3
              exit loop_i3s
           endif
        enddo loop_i3s

        loop_i3e: do i3=n3,0,-1
           if (logrid(i1,i2,i3)) then 
              ibxy(2,i1,i2)=i3
              exit loop_i3e
           endif
        enddo loop_i3e
     end do
  end do

end subroutine make_bounds
<|MERGE_RESOLUTION|>--- conflicted
+++ resolved
@@ -440,7 +440,6 @@
 
   do iat=1,nat
      rad=radii(iatype(iat))*rmult+real(nbuf,gp)*hx
-<<<<<<< HEAD
      if (rad /= 0.0_gp) then
         !        write(*,*) 'iat,nat,rad',iat,nat,rad
         ml1=ceiling((rxyz(1,iat)-rad)/hx - eps_mach)  
@@ -460,6 +459,8 @@
            if (mu3 > nu3) stop 'mu3 > nu3'
         end if
         !what follows works always provided the check before
+!$omp parallel default(shared) private(i3,dz2,j3,i2,dy2,j2,i1,j1,dx)
+!$omp do
         do i3=ml3,mu3
            dz2=(real(i3,gp)*hz-rxyz(3,iat))**2
            j3=modulo(i3,n3+1)
@@ -475,46 +476,9 @@
               enddo
            enddo
         enddo
-     end if
-=======
-     !        write(*,*) 'iat,nat,rad',iat,nat,rad
-     ml1=ceiling((rxyz(1,iat)-rad)/hx - eps_mach)  
-     ml2=ceiling((rxyz(2,iat)-rad)/hy - eps_mach)   
-     ml3=ceiling((rxyz(3,iat)-rad)/hz - eps_mach)   
-     mu1=floor((rxyz(1,iat)+rad)/hx + eps_mach)
-     mu2=floor((rxyz(2,iat)+rad)/hy + eps_mach)
-     mu3=floor((rxyz(3,iat)+rad)/hz + eps_mach)
-     !for Free BC, there must be no incoherences with the previously calculated delimiters
-     if (geocode == 'F') then
-        if (ml1 < nl1) stop 'ml1 < nl1'
-        if (ml2 < nl2) stop 'ml2 < nl2'
-        if (ml3 < nl3) stop 'ml3 < nl3'
-
-        if (mu1 > nu1) stop 'mu1 > nu1'
-        if (mu2 > nu2) stop 'mu2 > nu2'
-        if (mu3 > nu3) stop 'mu3 > nu3'
-     end if
-     !what follows works always provided the check before
-!$omp parallel default(shared) private(i3,dz2,j3,i2,dy2,j2,i1,j1,dx)
-!$omp do
-     do i3=ml3,mu3
-        dz2=(real(i3,gp)*hz-rxyz(3,iat))**2
-        j3=modulo(i3,n3+1)
-        do i2=ml2,mu2
-           dy2=(real(i2,gp)*hy-rxyz(2,iat))**2
-           j2=modulo(i2,n2+1)
-           do i1=ml1,mu1
-              j1=modulo(i1,n1+1)
-              dx=real(i1,gp)*hx-rxyz(1,iat)
-              if (dx**2+(dy2+dz2) <= rad**2) then 
-                 logrid(j1,j2,j3)=.true.
-              endif
-           enddo
-        enddo
-     enddo
 !$omp enddo
 !$omp end parallel
->>>>>>> 1f1c51ea
+  end if
   enddo
 
 END SUBROUTINE fill_logrid
