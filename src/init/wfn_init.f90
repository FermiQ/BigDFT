--- conflicted
+++ resolved
@@ -137,19 +137,11 @@
    !!!  nvctr=wfd%nvctr_c+7*wfd%nvctr_f
    !!!  if (.not. present(orbsv)) then
    !!!     call build_eigenvectors(orbs%norbu,orbs%norbd,orbs%norb,norbtot,nvctrp,&
-<<<<<<< HEAD
-         !!!          natsceff,nspin,orbs%nspinor,ndim_hamovr,norbgrp,hamovr,psi,psit)
-   !!!  else
-   !!!     call build_eigenvectors(orbs%norbu,orbs%norbd,orbs%norb,norbtot,nvctrp,&
-         !!!          natsceff,nspin,orbs%nspinor,ndim_hamovr,norbgrp,hamovr,psi,psit,orbsv%norb,psivirt)
-   !!!  end if
-=======
 !!!          natsceff,nspin,orbs%nspinor,ndim_hamovr,norbgrp,hamovr,psi,psit)
    !!!  else
    !!!     call build_eigenvectors(orbs%norbu,orbs%norbd,orbs%norb,norbtot,nvctrp,&
       !!!          natsceff,nspin,orbs%nspinor,ndim_hamovr,norbgrp,hamovr,psi,psit,orbsv%norb,psivirt)
 !!!  end if
->>>>>>> 6c37c6e1
    !!!  
    !!!  !if(nproc==1.and.nspinor==4) call psitransspi(nvctrp,norbu+norbd,psit,.false.)
    !!!     
@@ -206,11 +198,7 @@
    !!!
    !!!  !this untranspose also the wavefunctions 
    !!!  call untranspose_v(iproc,nproc,orbs%norbp,orbs%nspinor,wfd,nvctrp,comms,&
-<<<<<<< HEAD
-         !!!       psit,work=hpsi,outadd=psi(1))
-=======
         !!!       psit,work=hpsi,outadd=psi(1))
->>>>>>> 6c37c6e1
    !!!
    !!!  if (nproc == 1) then
    !!!     nullify(psit)
@@ -1087,15 +1075,9 @@
          !        print *,'ncplx,nspinor',ncplx,nspinor
          !        do jorb=1,8!norbi
          !           write(17,'(i0,1x,48(1pe10.1))')jorb,&
-<<<<<<< HEAD
-               !                ((hamovr(2*(iorb-1)+icplx+(jorb-1)*ncplx*norbi,1),icplx=1,ncplx),iorb=1,8)!norbi)
-         !           write(18,'(i0,1x,48(1pe10.1))')jorb,&
-               !                ((hamovr(2*(iorb-1)+icplx+(jorb-1)*ncplx*norbi,2),icplx=1,ncplx),iorb=1,8)!norbi)
-=======
          !                ((hamovr(2*(iorb-1)+icplx+(jorb-1)*ncplx*norbi,1),icplx=1,ncplx),iorb=1,8)!norbi)
          !           write(18,'(i0,1x,48(1pe10.1))')jorb,&
          !                ((hamovr(2*(iorb-1)+icplx+(jorb-1)*ncplx*norbi,2),icplx=1,ncplx),iorb=1,8)!norbi)
->>>>>>> 6c37c6e1
          !        end do
          !
          !        close(17)
@@ -1243,43 +1225,23 @@
 !!$     do jjorb=1,8!norbi
       !!$        !   do jiorb=1,norbi
       !!$        !      write(12,'(1x,2(i0,1x),200(1pe24.17,1x))')jjorb,jiorb,&
-<<<<<<< HEAD
-            !!$        !           hamovr(jjorb+norbi*(jiorb-1),1),hamovr(jjorb+norbi*(jiorb-1),2)
+!!$        !           hamovr(jjorb+norbi*(jiorb-1),1),hamovr(jjorb+norbi*(jiorb-1),2)
       !!$        !   end do
       !!$        !end do
       !!$        !close(12)
 !!$        open(33+2*(i-1)+100*iproc)
 !!$        write(33+2*(i-1)+100*iproc,'(2000(1pe10.2))')&
-!!$             (hamovr(imatrst-1+jiorb+(jjorb-1)*norbi*ncomp*ncplx,1),jiorb=1,8*ncomp*ncplx)
+            !!$                (hamovr(imatrst-1+jiorb+(jjorb-1)*norbi*ncomp*ncplx,1),jiorb=1,8*ncomp*ncplx)
 !!$        !                (hamovr(imatrst-1+jiorb+(jjorb-1)*norbi*ncomp*ncplx,1),jiorb=1,norbi*ncomp*ncplx)
 !!$     end do
 !!$     close(33+2*(i-1)+100*iproc)
 !!$     open(34+2*(i-1)+100*iproc)
 !!$     do jjorb=1,8!norbi
 !!$        write(34+2*(i-1)+100*iproc,'(2000(1pe10.2))')&
-!!$             (hamovr(imatrst-1+jiorb+(jjorb-1)*norbi*ncomp*ncplx,2),jiorb=1,8*ncomp*ncplx)
+            !!$                (hamovr(imatrst-1+jiorb+(jjorb-1)*norbi*ncomp*ncplx,2),jiorb=1,8*ncomp*ncplx)
 !!$        !                (hamovr(imatrst-1+jiorb+(jjorb-1)*norbi*ncomp*ncplx,2),jiorb=1,norbi*ncomp*ncplx)
 !!$     end do
 !!$     close(34+2*(i-1)+100*iproc+100*iproc)
-=======
-!!$        !           hamovr(jjorb+norbi*(jiorb-1),1),hamovr(jjorb+norbi*(jiorb-1),2)
-      !!$        !   end do
-      !!$        !end do
-      !!$        !close(12)
-      !!$        open(33+2*(i-1))
-      !!$        write(33+2*(i-1),'(2000(1pe10.2))')&
-            !!$                (hamovr(imatrst-1+jiorb+(jjorb-1)*norbi*ncomp*ncplx,1),jiorb=1,8*ncomp*ncplx)
-      !!$!                (hamovr(imatrst-1+jiorb+(jjorb-1)*norbi*ncomp*ncplx,1),jiorb=1,norbi*ncomp*ncplx)
-      !!$        end do
-      !!$        close(33+2*(i-1))
-      !!$        open(34+2*(i-1))
-      !!$        do jjorb=1,8!norbi
-      !!$           write(34+2*(i-1),'(2000(1pe10.2))')&
-            !!$                (hamovr(imatrst-1+jiorb+(jjorb-1)*norbi*ncomp*ncplx,2),jiorb=1,8*ncomp*ncplx)
-      !!$!                (hamovr(imatrst-1+jiorb+(jjorb-1)*norbi*ncomp*ncplx,2),jiorb=1,norbi*ncomp*ncplx)
-      !!$        end do
-      !!$        close(34+2*(i-1))
->>>>>>> 6c37c6e1
       !!$
 !!$     !end if
       !!$     stop
