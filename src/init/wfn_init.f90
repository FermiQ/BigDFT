!> @file
!!  Diagonalisation of the input guess in the gaussian basis set
!! @author
!!    Copyright (C) 2008-2011 BigDFT group (LG)
!!    This file is distributed under the terms of the
!!    GNU General Public License, see ~/COPYING file
!!    or http://www.gnu.org/copyleft/gpl.txt .
!!    For the list of contributors, see ~/AUTHORS 


!>  Diagonalise the hamiltonian in a basis set of norbe orbitals and select the first
!!  norb eigenvectors. Works also with the spin-polarisation case and perform also the 
!!  treatment of semicore atoms. 
!!  In the absence of norbe parameters, it simply diagonalize the hamiltonian in the given
!!  orbital basis set.
!!  Works for wavefunctions given in a Gaussian basis set provided bt the structure G
subroutine Gaussian_DiagHam(iproc,nproc,natsc,nspin,orbs,G,mpirequests,&
      &   psigau,hpsigau,orbse,etol,norbsc_arr)
   use module_base
   use module_types
   use module_interfaces
   implicit none
   integer, intent(in) :: iproc,nproc,natsc,nspin
   real(gp), intent(in) :: etol
   type(gaussian_basis), intent(in) :: G
   type(orbitals_data), intent(inout) :: orbs
   type(orbitals_data), intent(in) :: orbse
   integer, dimension(nproc-1), intent(in) :: mpirequests
   integer, dimension(natsc+1,nspin), intent(in) :: norbsc_arr
   real(wp), dimension(orbse%nspinor*G%ncoeff,orbse%norbp), intent(in) :: psigau,hpsigau
   !local variables
   character(len=*), parameter :: subname='Gaussian_DiagHam'
   !n(c) real(kind=8), parameter :: eps_mach=1.d-12
   logical :: semicore,minimal
   integer :: i,ndim_hamovr,i_all,i_stat,norbi_max,j
   integer :: natsceff,ndh1,ispin,nspinor !n(c) norbtot,norbsc,npsidim
   real(gp) :: tolerance
   integer, dimension(:,:), allocatable :: norbgrp
   real(wp), dimension(:,:), allocatable :: hamovr

   tolerance=etol

   minimal=.true.!present(orbse)

   semicore=.true.!present(norbsc_arr)

   !define the grouping of the orbitals: for the semicore case, follow the semicore atoms,
   !otherwise use the number of orbitals, separated in the spin-polarised case
   !for the spin polarised case it is supposed that the semicore orbitals are disposed equally
   if (semicore) then
      !if (present(orbsv)) then
      !   norbi_max=max(maxval(norbsc_arr),orbsv%norb)
      !else
      norbi_max=maxval(norbsc_arr)
      !end if

      !calculate the dimension of the overlap matrix
      !take the maximum as the two spin dimensions
      ndim_hamovr=0
      do ispin=1,nspin
         ndh1=0
         !n(c) norbsc=0
         do i=1,natsc+1
            ndh1=ndh1+norbsc_arr(i,ispin)**2
         end do
         ndim_hamovr=max(ndim_hamovr,ndh1)
      end do
      if (natsc > 0) then
         if (nspin == 2) then
            if (sum(norbsc_arr(1:natsc,1)) /= sum(norbsc_arr(1:natsc,2))) then
               write(*,'(1x,a)')&
                  &   'ERROR (DiagHam): The number of semicore orbitals must be the same for both spins'
               stop
            end if
         end if
         !n(c) norbsc=sum(norbsc_arr(1:natsc,1))
      else
         !n(c) norbsc=0
      end if

      natsceff=natsc
      allocate(norbgrp(natsceff+1,nspin+ndebug),stat=i_stat)
      call memocc(i_stat,norbgrp,'norbgrp',subname)

      !assign the grouping of the orbitals
      do j=1,nspin
         do i=1,natsceff+1
            norbgrp(i,j)=norbsc_arr(i,j)
         end do
      end do
   else
      !this works also for non spin-polarised since there norbu=norb
      norbi_max=max(orbs%norbu,orbs%norbd) 
      ndim_hamovr=norbi_max**2

      natsceff=0
      allocate(norbgrp(1,nspin+ndebug),stat=i_stat)
      call memocc(i_stat,norbgrp,'norbgrp',subname)

      !n(c) norbsc=0
      norbgrp(1,1)=orbs%norbu
      if (nspin == 2) norbgrp(1,2)=orbs%norbd

   end if

   !assign total orbital number for calculating the overlap matrix and diagonalise the system

   if(minimal) then
      !n(c) norbtot=orbse%norb !beware that norbe is equal both for spin up and down
      !n(c) npsidim=orbse%npsidim
      nspinor=orbse%nspinor
   else
      !n(c) norbtot=orbs%norb
      !n(c) npsidim=orbs%npsidim
      nspinor=orbs%nspinor
   end if

   allocate(hamovr(nspin*ndim_hamovr,2+ndebug),stat=i_stat)
   call memocc(i_stat,hamovr,'hamovr',subname)

   if (iproc.eq.0) write(*,'(1x,a)',advance='no')&
      &   'Overlap Matrix...'

   call overlap_and_gather(iproc,nproc,mpirequests,G%ncoeff,natsc,nspin,ndim_hamovr,orbse,&
      &   norbsc_arr,psigau,hpsigau,hamovr)

   call solve_eigensystem(norbi_max,&
      &   ndim_hamovr,sum(norbgrp),natsceff,nspin,nspinor,norbgrp,hamovr,orbs%eval)
   !!!
   !!!  !allocate the pointer for virtual orbitals
   !!!  if(present(orbsv) .and. present(psivirt) .and. orbsv%norb > 0) then
   !!!     allocate(psivirt(orbsv%npsidim+ndebug),stat=i_stat)
   !!!     call memocc(i_stat,psivirt,'psivirt',subname)
   !!!  end if
   !!!
   !!!  if (iproc.eq.0) write(*,'(1x,a)',advance='no')'Building orthogonal Wavefunctions...'
   !!!  nvctr=wfd%nvctr_c+7*wfd%nvctr_f
   !!!  if (.not. present(orbsv)) then
   !!!     call build_eigenvectors(orbs%norbu,orbs%norbd,orbs%norb,norbtot,nvctrp,&
!!!          natsceff,nspin,orbs%nspinor,ndim_hamovr,norbgrp,hamovr,psi,psit)
   !!!  else
   !!!     call build_eigenvectors(orbs%norbu,orbs%norbd,orbs%norb,norbtot,nvctrp,&
      !!!          natsceff,nspin,orbs%nspinor,ndim_hamovr,norbgrp,hamovr,psi,psit,orbsv%norb,psivirt)
!!!  end if
   !!!  
   !!!  !if(nproc==1.and.nspinor==4) call psitransspi(nvctrp,norbu+norbd,psit,.false.)
   !!!     
   i_all=-product(shape(hamovr))*kind(hamovr)
   deallocate(hamovr,stat=i_stat)
   call memocc(i_stat,i_all,'hamovr',subname)
   !!!  i_all=-product(shape(norbgrp))*kind(norbgrp)
   !!!  deallocate(norbgrp,stat=i_stat)
   !!!  call memocc(i_stat,i_all,'norbgrp',subname)
   !!!
   !!!  if (minimal) then
   !!!     !deallocate the old psi
   !!!     i_all=-product(shape(psi))*kind(psi)
   !!!     deallocate(psi,stat=i_stat)
   !!!     call memocc(i_stat,i_all,'psi',subname)
   !!!  else if (nproc == 1) then
   !!!     !reverse objects for the normal diagonalisation in serial
   !!!     !at this stage hpsi is the eigenvectors and psi is the old wavefunction
   !!!     !this will restore the correct identification
   !!!     nullify(hpsi)
   !!!     hpsi => psi
   !!!!     if(nspinor==4) call psitransspi(nvctrp,norb,psit,.false.) 
   !!!    nullify(psi)
   !!!     psi => psit
   !!!  end if
   !!!
   !!!  !orthogonalise the orbitals in the case of semi-core atoms
   !!!  if (norbsc > 0) then
   !if(nspin==1) then
   !   call orthon_p(iproc,nproc,norb,nvctrp,wfd%nvctr_c+7*wfd%nvctr_f,psit,nspinor) 
   !else
   !!!     call orthon_p(iproc,nproc,orbs%norbu,nvctrp,wfd%nvctr_c+7*wfd%nvctr_f,psit,&
         !!!          orbs%nspinor) 
   !!!     if(orbs%norbd > 0) then
   !!!        call orthon_p(iproc,nproc,orbs%norbd,nvctrp,wfd%nvctr_c+7*wfd%nvctr_f,&
         !!!             psit(1+nvctrp*orbs%norbu),orbs%nspinor) 
   !   end if
   !!!     end if
   !!!  end if
   !!!
   !!!
   !!!  if (minimal) then
   !!!     allocate(hpsi(orbs%npsidim+ndebug),stat=i_stat)
   !!!     call memocc(i_stat,hpsi,'hpsi',subname)
   !!!!     hpsi=0.0d0
   !!!     if (nproc > 1) then
   !!!        !allocate the direct wavefunction
   !!!        allocate(psi(orbs%npsidim+ndebug),stat=i_stat)
   !!!        call memocc(i_stat,psi,'psi',subname)
   !!!     else
   !!!        psi => psit
   !!!     end if
   !!!  end if
   !!!
   !!!  !this untranspose also the wavefunctions 
   !!!  call untranspose_v(iproc,nproc,orbs%norbp,orbs%nspinor,wfd,nvctrp,comms,&
        !!!       psit,work=hpsi,outadd=psi(1))
   !!!
   !!!  if (nproc == 1) then
   !!!     nullify(psit)
   !!!  end if

END SUBROUTINE Gaussian_DiagHam


!>    Diagonalise the hamiltonian in a basis set of norbe orbitals and select the first
!!    norb eigenvectors. Works also with the spin-polarisation case and perform also the 
!!    treatment of semicore atoms. 
!!    In the absence of norbe parameters, it simply diagonalizes the hamiltonian in the given
!!    orbital basis set.
!! @author
!! INPUT VARIABLES
!!    @param iproc  process id
!!    @param nproc  number of mpi processes
!!    @param natsc  number of semicore atoms for the orthogonalisation treatment
!!                  used as a dimension for the array of semicore atoms
!!    @param nspin  spin polarised id; 1 => non spin-polarised; 2 => spin-polarised (collinear)
!!    @param norbu  number of up orbitals in the spin-polarised case; for non spin-pol equal to norb
!!    @param norbd  number of down orbitals in the spin-polarised case; for non spin-pol equal to 0
!!    @param norb   total number of orbitals of the resulting eigenfunctions
!!    @param norbp  number of orbitals in parallel. For nproc=1 norbp=norb
!!    @param nvirte number of virtual orbitals to be saved as input guess 
!!                  for the Davidson method (for both spins)
!!    @param nvctrp number of points of the wavefunctions for each orbital in the transposed sense
!!    @param wfd    data structure of the wavefunction descriptors
!!    @param norbe  (optional) number of orbitals of the initial set of wavefunction, to be reduced
!!    @param etol    tolerance for which a degeneracy should be printed. Set to zero if absent
!! INPUT-OUTPUT VARIABLES
!!    @param psi    wavefunctions. 
!!                  - If norbe is absent: on input, set of norb wavefunctions, 
!!                                      on output eigenfunctions
!!                  - If norbe is present: on input, set of norbe wavefunctions, 
!!                                      on output the first norb eigenfunctions
!!    @param hpsi   hamiltonian on the wavefunctions
!!                  - If norbe is absent: on input, set of norb arrays, 
!!                                      destroyed on output
!!                  - If norbe is present: on input, set of norbe wavefunctions, 
!!                                      destroyed on output
!! OUTPUT VARIABLES
!!    @param psit   wavefunctions in the transposed form.
!!           On input: nullified
!!           on Output: transposed wavefunction but only if nproc>1, nullified otherwise
!!    @param psivirt wavefunctions for input guess of the Davidson method in gaussian form
!!           On input, if present: coefficients of the orbitals in the gaussian basis set 
!!           if nvirte >0: on Output, eigenvectors after input guess
!!           if nvirte=0: unchanged on output
!!    @param eval   array of the first norb eigenvalues       
!! Author:
!!    Luigi Genovese (2007-2009-2011)
!!    Stephan Mohr (2010-2011)
subroutine DiagHam(iproc,nproc,natsc,nspin,orbs,wfd,comms,&
      &   psi,hpsi,psit,orthpar,passmat,& !mandatory
      orbse,commse,etol,norbsc_arr,orbsv,psivirt) !optional
   use module_base
   use module_types
   use module_interfaces, except_this_one => DiagHam
   implicit none
   integer, intent(in) :: iproc,nproc,natsc,nspin
   type(wavefunctions_descriptors), intent(in) :: wfd
   type(communications_arrays), target, intent(in) :: comms
   type(orbitals_data), target, intent(inout) :: orbs
   type(orthon_data), intent(in) :: orthpar
   real(wp), dimension(*), intent(out) :: passmat !< passage matrix for building the eigenvectors (the size depends of the optional arguments)
   real(wp), dimension(:), pointer :: psi,hpsi,psit
   !optional arguments
   real(gp), optional, intent(in) :: etol
   type(orbitals_data), optional, intent(in) :: orbsv
   type(orbitals_data), optional, target, intent(in) :: orbse
   type(communications_arrays), optional, target, intent(in) :: commse
   integer, optional, dimension(natsc+1,nspin), intent(in) :: norbsc_arr
   real(wp), dimension(:), pointer, optional :: psivirt
   !local variables
   character(len=*), parameter :: subname='DiagHam'
   !n(c) real(kind=8), parameter :: eps_mach=1.d-12
  logical :: semicore,minimal,linear_nosemicore
   integer :: ikptp,ikpt,nvctrp
   integer :: i,ndim_hamovr,i_all,i_stat,ierr,norbi_max,j,noncoll,ispm,ncplx
   integer :: norbtot,natsceff,norbsc,ndh1,ispin,npsidim,nspinor,ispsi,ispsie,ispsiv !n(c) nvctr
   real(gp) :: tolerance
   type(orbitals_data), pointer :: orbsu
   type(communications_arrays), pointer :: commu
   integer, dimension(:,:), allocatable :: norbgrp
   real(wp), dimension(:,:,:), allocatable :: hamovr
   real(wp), dimension(:), pointer :: psiw

   !performs some check of the arguments
   if (present(orbse) .neqv. present(commse)) then
      !if (iproc ==0) 
      write(*,'(1x,a)')&
         &   'ERROR (DiagHam): the variables orbse and commse must be present at the same time'
      stop
   else
      minimal=present(orbse)
   end if

   if (present(etol)) then
      tolerance=etol
   else
      tolerance=0.0_gp
   end if

   semicore=present(norbsc_arr)

   !assign total orbital number for calculating the overlap matrix and diagonalise the system

   if(minimal) then
      norbtot=orbse%norb !beware that norbe is equal both for spin up and down
      commu => commse
      orbsu => orbse
      npsidim=max(orbse%npsidim_orbs,orbse%npsidim_comp)
      nspinor=orbse%nspinor
   else
      norbtot=orbs%norb
      commu => comms
      orbsu => orbs
      npsidim=max(orbs%npsidim_orbs,orbs%npsidim_comp)
      nspinor=orbs%nspinor
   end if
   if (nproc > 1) then
      allocate(psiw(npsidim+ndebug),stat=i_stat)
      call memocc(i_stat,psiw,'psiw',subname)
   else
      nullify(psiw)
   end if

   !transpose all the wavefunctions for having a piece of all the orbitals 
   !for each processor
   call transpose_v(iproc,nproc,orbsu,wfd,commu,psi,work=psiw)
   call transpose_v(iproc,nproc,orbsu,wfd,commu,hpsi,work=psiw)

   if (nproc > 1) then
      i_all=-product(shape(psiw))*kind(psiw)
      deallocate(psiw,stat=i_stat)
      call memocc(i_stat,i_all,'psiw',subname)
   end if

   !define the grouping of the orbitals: for the semicore case, follow the semicore atoms,
   !otherwise use the number of orbitals, separated in the spin-polarised case
   !for the spin-polarised case it is supposed that the semicore orbitals are disposed equally
   !fon non-collinear spins, the orbitals atoms are doubled
   !calculate the maximum of the dimension for each k-point
   if (orbs%nspinor == 4) then
      noncoll=2
   else
      noncoll=1
   end if

   if (semicore) then
      if (present(orbsv)) then
         norbi_max=max(noncoll*maxval(norbsc_arr),orbsv%norb)
      else
         norbi_max=noncoll*maxval(norbsc_arr)
      end if

      !calculate the dimension of the overlap matrix
      !take the maximum as the two spin dimensions
      ndim_hamovr=0
      do ispin=1,nspin
         ndh1=0
         norbsc=0
         do i=1,natsc+1
            ndh1=ndh1+(noncoll*norbsc_arr(i,ispin))**2
         end do
         ndim_hamovr=max(ndim_hamovr,ndh1)
      end do
      if (natsc > 0) then
         if (nspin == 2) then
            if (sum(norbsc_arr(1:natsc,1)) /= sum(norbsc_arr(1:natsc,2))) then
               write(*,'(1x,a)')&
                  &   'ERROR (DiagHam): The number of semicore orbitals must be the same for both spins'
               stop
            end if
         end if
         norbsc=noncoll*sum(norbsc_arr(1:natsc,1))
      else
         norbsc=0
      end if

      natsceff=natsc
      allocate(norbgrp(natsceff+1,nspin+ndebug),stat=i_stat)
      call memocc(i_stat,norbgrp,'norbgrp',subname)

      !assign the grouping of the orbitals
      do j=1,nspin
         do i=1,natsceff+1
            norbgrp(i,j)=noncoll*norbsc_arr(i,j)
         end do
      end do
   else
      !this works also for non spin-polarised since there norbu=norb
      norbi_max=max(orbs%norbu,orbs%norbd) 
      ndim_hamovr=norbi_max**2
      natsceff=0
      allocate(norbgrp(1,nspin+ndebug),stat=i_stat)
      call memocc(i_stat,norbgrp,'norbgrp',subname)

      norbsc=0
      norbgrp(1,1)=orbs%norbu
      if (nspin == 2) norbgrp(1,2)=orbs%norbd

   end if

   !for complex matrices the dimension is doubled
   if (nspinor /=1) then
      ndim_hamovr=2*ndim_hamovr
   end if

   allocate(hamovr(nspin*ndim_hamovr,2,orbsu%nkpts+ndebug),stat=i_stat)
   call memocc(i_stat,hamovr,'hamovr',subname)

   !initialise hamovr
   call razero(nspin*ndim_hamovr*2*orbsu%nkpts,hamovr)

   if (iproc == 0 .and. verbose > 1) write(*,'(1x,a)',advance='no')&
      &   'Overlap Matrix...'

   !after having applied the hamiltonian to all the atomic orbitals
   !we split the semicore orbitals from the valence ones
   !this is possible since the semicore orbitals are the first in the 
   !order, so the linear algebra on the transposed wavefunctions 
   !may be splitted
   ispsi=1
   do ikptp=1,orbsu%nkptsp
      ikpt=orbsu%iskpts+ikptp!orbsu%ikptsp(ikptp)

      nvctrp=commu%nvctr_par(iproc,ikpt )
      if (nvctrp == 0) cycle

      !print *,'iproc,nvctrp,nspin,norb,ispsi,ndimovrlp',iproc,nvctrp,nspin,norb,ispsi,ndimovrlp(ispin,ikpt-1)
      call overlap_matrices(norbtot,nvctrp,natsceff,nspin,nspinor,&
         &   ndim_hamovr,norbgrp,hamovr(1,1,ikpt),psi(ispsi),hpsi(ispsi))

      ispsi=ispsi+nvctrp*norbtot*orbsu%nspinor
   end do

   !  if(iproc==0 .and. verbose>1) write(*,'(a)') ' done.'
   !if (iproc == 0) print *,'hamovr,iproc:',iproc,hamovr

   if (minimal) then
      !deallocate hpsi in the case of a minimal basis
      i_all=-product(shape(hpsi))*kind(hpsi)
      deallocate(hpsi,stat=i_stat)
      call memocc(i_stat,i_all,'hpsi',subname)
   end if

   if (nproc > 1) then
      !reduce the overlap matrix between all the processors
      call mpiallred(hamovr(1,1,1),2*nspin*ndim_hamovr*orbsu%nkpts,&
         &   MPI_SUM,MPI_COMM_WORLD,ierr)
   end if

! DEBUG
!  if(iproc == 0) then
!     print *,'size(hamovr)',size(hamovr,1),size(hamovr,2),size(hamovr,3)
!     do i_all=1,size(hamovr,1)
!        print *,'iel, ham, ovr:',i_all,hamovr(i_all,1,:),hamovr(i_all,2,:)
!     end do
!  end if
! END DEBUG

   !in the case of minimal basis allocate now the transposed wavefunction
   !otherwise do it only in parallel
   if (.not. associated(psit)) then
      if (minimal .or. nproc > 1) then
         allocate(psit(max(orbs%npsidim_orbs,orbs%npsidim_comp)+ndebug),stat=i_stat)
         call memocc(i_stat,psit,'psit',subname)
      else
         psit => hpsi
      end if
   end if

   ! There are two possibilities to generate the input guess
   differentInputGuess: if(.not. orthpar%directDiag) then
      if(iproc==0) write(*,'(1x,a)') 'Iterative diagonalization...'

      if(present(orbsv)) then
         write(*,'(a)') 'ERROR: Virtual orbitals cannot be handled with the iterative input guess at the moment.'
         write(*,'(a)') "Change the value of input%directDiag in 'input.perf' to 'T'."
         stop
      end if
      call inputguessParallel(iproc, nproc, orbs, norbsc_arr, hamovr, &
         &   psi, psit, orthpar, nspin, nspinor, npsidim, comms, natsc, ndim_hamovr, norbsc)

   else

      if(iproc==0) write(*,'(1x,a)') 'Direct diagonalization...'

      call timing(iproc, 'Input_comput', 'ON')

      ispsi=1
      !it is important that the k-points repartition of the inputguess orbitals
      !coincides with the one of the SCF orbitals
      do ikptp=1,orbsu%nkptsp
         ikpt=orbsu%iskpts+ikptp!orbs%ikptsp(ikptp)
         call solve_eigensystem(norbi_max,&
            &   ndim_hamovr,sum(norbgrp),natsceff,nspin,nspinor,norbgrp,hamovr(1,1,ikpt),&
            &   orbsu%eval((ikpt-1)*orbsu%norb+1)) !changed from orbs

         !assign the value for the orbital
         call vcopy(orbs%norbu,orbsu%eval((ikpt-1)*orbsu%norb+1),1,orbs%eval((ikpt-1)*orbs%norb+1),1)
         if (orbs%norbd >0) then
            call vcopy(orbs%norbd,orbsu%eval((ikpt-1)*orbsu%norb+orbsu%norbu+1),1,orbs%eval((ikpt-1)*orbs%norb+orbs%norbu+1),1)
         end if
         !do iorb=1,orbs%norbu
         !   orbs%eval((ikpt-1)*orbs%norb+iorb)=orbsu%eval((ikpt-1)*orbsu%norb+iorb)
         !end do
         !case for collinear spin
         !do iorb=1,orbs%norbd
         !   orbs%eval((ikpt-1)*orbs%norb+iorb+orbs%norbu)=orbsu%eval((ikpt-1)*orbsu%norb+iorb+orbsu%norbu)
         !end do
      end do

      !broadcast values for k-points 
      call broadcast_kpt_objects(nproc, orbsu%nkpts, orbsu%norb, &
         &   orbsu%eval(1), orbsu%ikptproc)

      

      if (iproc ==0) then 
         call write_ig_eigenvectors(tolerance,orbsu,nspin,orbs%norb,orbs%norbu,orbs%norbd)
      end if
      !!$  !not necessary anymore since psivirt is gaussian
      !allocate the pointer for virtual orbitals
      if(present(orbsv) .and. present(psivirt)) then
         if (orbsv%norb > 0) then
            allocate(psivirt(max(orbsv%npsidim_orbs,orbsv%npsidim_comp)+ndebug),stat=i_stat)
            call memocc(i_stat,psivirt,'psivirt',subname)
         end if
      else if(present(psivirt)) then
         if (orbsv%norb == 0) then
            allocate(psivirt(1+ndebug),stat=i_stat)
            call memocc(i_stat,psivirt,'psivirt',subname)
         end if
      end if

      if (iproc == 0 .and. verbose > 1) write(*,'(1x,a)',advance='no')'Building orthogonal Wavefunctions...'
      !n(c) nvctr=wfd%nvctr_c+7*wfd%nvctr_f

      ispsi=1
      ispsie=1
      ispsiv=1
      ispm=1
      !number of complex components
      ncplx=1
      if (nspinor > 1) ncplx=2
      do ikptp=1,orbsu%nkptsp
         ikpt=orbsu%iskpts+ikptp!orbsu%ikptsp(ikptp)

         nvctrp=commu%nvctr_par(iproc,ikpt )
         if (nvctrp == 0) cycle

         if (.not. present(orbsv)) then
            call build_eigenvectors(iproc,orbs%norbu,orbs%norbd,orbs%norb,norbtot,nvctrp,&
               &   natsceff,nspin,nspinor,orbs%nspinor,ndim_hamovr,norbgrp,hamovr(1,1,ikpt),&
               &   psi(ispsie:),psit(ispsi:),passmat(ispm))
         else
            call build_eigenvectors(iproc,orbs%norbu,orbs%norbd,orbs%norb,norbtot,nvctrp,&
               &   natsceff,nspin,nspinor,orbs%nspinor,ndim_hamovr,norbgrp,hamovr(1,1,ikpt),&
               &   psi(ispsie:),psit(ispsi:),passmat(ispm),&
               &   (/orbsv%norbu,orbsv%norbd/),psivirt(ispsiv:))
         end if
         ispsi=ispsi+nvctrp*orbs%norb*orbs%nspinor
         ispsie=ispsie+nvctrp*norbtot*orbs%nspinor
         ispm=ispm+ncplx*(orbsu%norbu*orbs%norbu+orbsu%norbd*orbs%norbd)
         !print *,'iproc,nkptsp,',iproc,orbsu%nkptsp,ispm
         if (present(orbsv)) ispsiv=ispsiv+nvctrp*orbsv%norb*orbs%nspinor
      end do

      !if(nproc==1.and.nspinor==4) call psitransspi(nvctrp,norbu+norbd,psit,.false.)
      if (iproc == 0 .and. verbose > 1) write(*,'(1x,a)') 'done.'

      if(present(psivirt)) then
         if (orbsv%norb == 0) then
            i_all=-product(shape(psivirt))*kind(psivirt)
            deallocate(psivirt,stat=i_stat)
            call memocc(i_stat,i_all,'psivirt',subname)
         end if
      end if
      call timing(iproc, 'Input_comput', 'OF')

   end if differentInputGuess


   i_all=-product(shape(hamovr))*kind(hamovr)
   deallocate(hamovr,stat=i_stat)
   call memocc(i_stat,i_all,'hamovr',subname)
   i_all=-product(shape(norbgrp))*kind(norbgrp)
   deallocate(norbgrp,stat=i_stat)
   call memocc(i_stat,i_all,'norbgrp',subname)

   !print * ,'debug2,iproc',iproc,orbsv%norb,orbsv%norbp,orbsv%norbu,orbsv%norbd,orbsv%npsidim
   if (minimal) then
      !deallocate the old psi
      i_all=-product(shape(psi))*kind(psi)
      deallocate(psi,stat=i_stat)
      call memocc(i_stat,i_all,'psi',subname)
   else if (nproc == 1) then
      !!$     !reverse objects for the normal diagonalisation in serial
      !!$     !at this stage hpsi is the eigenvectors and psi is the old wavefunction
      !!$     !this will restore the correct identification
      !!$     nullify(hpsi)
      !!$     hpsi => psi
      !!$     !     if(nspinor==4) call psitransspi(nvctrp,norb,psit,.false.) 
      !!$     nullify(psi)
      !!$     psi => psit
   end if

   !orthogonalise the orbitals in the case of semi-core atoms
   if (norbsc > 0) then
      call orthogonalize(iproc,nproc,orbs,comms,psit,orthpar)
   end if
   if (minimal) then
      allocate(hpsi(max(orbs%npsidim_orbs,orbs%npsidim_comp)+ndebug),stat=i_stat)
      call memocc(i_stat,hpsi,'hpsi',subname)
      !     hpsi=0.0d0
      if (nproc > 1) then
         !allocate the direct wavefunction
         allocate(psi(max(orbs%npsidim_orbs,orbs%npsidim_comp)+ndebug),stat=i_stat)
         call memocc(i_stat,psi,'psi',subname)
      else
         psi => psit
      end if
   end if
   !this untranspose also the wavefunctions 
   call untranspose_v(iproc,nproc,orbs,wfd,comms,&
      &   psit,work=hpsi,outadd=psi(1))

   if (nproc == 1 .and. minimal) then
      nullify(psit)
   end if

END SUBROUTINE DiagHam

subroutine LDiagHam(iproc,nproc,natsc,nspin,orbs,Lzd,Lzde,comms,&
     psi,hpsi,psit,orthpar,passmat,iscf,Tel,occopt,& !mandatory
     orbse,commse,etol,norbsc_arr,orbsv,psivirt) !optional
  use module_base
  use module_types
  use module_interfaces, except_this_one => LDiagHam
  use yaml_output
  implicit none
  integer, intent(in) :: iproc,nproc,natsc,nspin,occopt,iscf
  real(gp), intent(in) :: Tel
  type(local_zone_descriptors) :: Lzd        !> Information about the locregs after LIG
  type(local_zone_descriptors) :: Lzde       !> Informtation about the locregs for LIG
  type(communications_arrays), target, intent(in) :: comms
  type(orbitals_data), target, intent(inout) :: orbs
  type(orthon_data),intent(in):: orthpar 
  real(wp), dimension(*), intent(out) :: passmat !< passage matrix for building the eigenvectors (the size depends of the optional arguments)
  real(wp), dimension(:), pointer :: psi,hpsi,psit
  !optional arguments
  real(gp), optional, intent(in) :: etol
  type(orbitals_data), optional, intent(in) :: orbsv
  type(orbitals_data), optional, target, intent(inout) :: orbse
  type(communications_arrays), optional, target, intent(in) :: commse
  integer, optional, dimension(natsc+1,nspin), intent(in) :: norbsc_arr
  real(wp), dimension(:), pointer, optional :: psivirt
  !local variables
  character(len=*), parameter :: subname='LDiagHam'
  real(kind=8), parameter :: eps_mach=1.d-12
  logical :: semicore,minimal,linear_nosemicore
  integer :: ikptp,ikpt,nvctrp,ilr,psishift1,ldim,totshift,iorb,Gdim
  integer :: i,ndim_hamovr,i_all,i_stat,ierr,norbi_max,j,noncoll,ispm,ncplx,idum
  integer :: norbtot,natsceff,norbsc,ndh1,ispin,nvctr,npsidim,nspinor,ispsi,ispsie,ispsiv
  real(kind=4) :: tt,builtin_rand
  real(gp) :: tolerance
  type(orbitals_data), pointer :: orbsu
  type(communications_arrays), pointer :: commu
  integer, dimension(:,:), allocatable :: norbgrp
  real(wp), dimension(:,:,:), allocatable :: hamovr
  real(wp), dimension(:), pointer :: psiw
  real(wp), dimension(:,:,:), pointer :: mom_vec_fake
     
  !performs some check of the arguments
  if (present(orbse) .neqv. present(commse)) then
     !if (iproc ==0) 
           write(*,'(1x,a)')&
          'ERROR (DiagHam): the variables orbse and commse must be present at the same time'
     stop
  else
     minimal=present(orbse)
  end if

  if (present(etol)) then
     tolerance=etol
  else
     tolerance=0.0_gp
  end if

  !check for semicore approach (not allowed in the linear case)
  semicore=present(norbsc_arr) 

  !assign total orbital number for calculating the overlap matrix and diagonalise the system

  if(minimal) then
     norbtot=orbse%norb !beware that norbe is equal both for spin up and down
     commu => commse
     orbsu => orbse
     npsidim=max(orbse%npsidim_orbs,orbse%npsidim_comp)
     nspinor=orbse%nspinor
  else
     norbtot=orbs%norb
     commu => comms
     orbsu => orbs
     npsidim=max(orbs%npsidim_orbs,orbs%npsidim_comp)
     nspinor=orbs%nspinor
  end if

  if (nproc > 1 .or. Lzde%linear) then
     Gdim = (Lzde%Glr%wfd%nvctr_c+7*Lzde%Glr%wfd%nvctr_f)*orbsu%norb_par(iproc,0)*orbsu%nspinor
     allocate(psiw(max(npsidim,Gdim)+ndebug),stat=i_stat)
     call memocc(i_stat,psiw,'psiw',subname)
  else
     nullify(psiw)
  end if

  !transpose all the wavefunctions for having a piece of all the orbitals
  call transpose_v2(iproc,nproc,orbsu,Lzde,commu,psi,work=psiw)
  call transpose_v2(iproc,nproc,orbsu,Lzde,commu,hpsi,work=psiw)

  if(nproc > 1.or. Lzde%linear) then
     i_all=-product(shape(psiw))*kind(psiw)
     deallocate(psiw,stat=i_stat)
     call memocc(i_stat,i_all,'psiw',subname)
  else
     nullify(psiw)
  end if

  !define the grouping of the orbitals: for the semicore case, follow the semicore atoms,
  !otherwise use the number of orbitals, separated in the spin-polarised case
  !for the spin-polarised case it is supposed that the semicore orbitals are disposed equally
  !fon non-collinear spins, the orbitals atoms are doubled
  !calculate the maximum of the dimension for each k-point
  if (orbs%nspinor == 4) then
     noncoll=2
  else
     noncoll=1
  end if
  
  if (semicore) then
     if (present(orbsv)) then
        norbi_max=max(noncoll*maxval(norbsc_arr),orbsv%norb)
     else
        norbi_max=noncoll*maxval(norbsc_arr)
     end if

     !calculate the dimension of the overlap matrix
     !take the maximum as the two spin dimensions
     ndim_hamovr=0
     do ispin=1,nspin
        ndh1=0
        norbsc=0
        do i=1,natsc+1
           ndh1=ndh1+(noncoll*norbsc_arr(i,ispin))**2
        end do
        ndim_hamovr=max(ndim_hamovr,ndh1)
     end do
     if (natsc > 0) then
        if (nspin == 2) then
           if (sum(norbsc_arr(1:natsc,1)) /= sum(norbsc_arr(1:natsc,2))) then
              write(*,'(1x,a)')&
                'ERROR (DiagHam): The number of semicore orbitals must be the same for both spins'
              stop
           end if
        end if
        norbsc=noncoll*sum(norbsc_arr(1:natsc,1))
     else
        norbsc=0
     end if

     natsceff=natsc
     allocate(norbgrp(natsceff+1,nspin+ndebug),stat=i_stat)
     call memocc(i_stat,norbgrp,'norbgrp',subname)

     !assign the grouping of the orbitals
     do j=1,nspin
        do i=1,natsceff+1
           norbgrp(i,j)=noncoll*norbsc_arr(i,j)
        end do
     end do
  else
     !this works also for non spin-polarised since there norbu=norb
     norbi_max=max(orbs%norbu,orbs%norbd) 
     ndim_hamovr=norbi_max**2
     natsceff=0
     allocate(norbgrp(1,nspin+ndebug),stat=i_stat)
     call memocc(i_stat,norbgrp,'norbgrp',subname)

     norbsc=0
     norbgrp(1,1)=orbs%norbu
     if (nspin == 2) norbgrp(1,2)=orbs%norbd

  end if

  !for complex matrices the dimension is doubled
  if (nspinor /=1) then
     ndim_hamovr=2*ndim_hamovr
  end if


  allocate(hamovr(nspin*ndim_hamovr,2,orbsu%nkpts+ndebug),stat=i_stat)
  call memocc(i_stat,hamovr,'hamovr',subname)

  !initialise hamovr
  call razero(nspin*ndim_hamovr*2*orbsu%nkpts,hamovr)

  if (iproc == 0 .and. verbose > 1) call yaml_open_map('IG Overlap Matrices')
  !     'Overlap Matrix...'


  !after having applied the hamiltonian to all the atomic orbitals
  !we split the semicore orbitals from the valence ones
  !this is possible since the semicore orbitals are the first in the 
  !order, so the linear algebra on the transposed wavefunctions 
  !may be splitted
  ispsi=1
  do ikptp=1,orbsu%nkptsp
     ikpt=orbsu%iskpts+ikptp!orbsu%ikptsp(ikptp)
     
     nvctrp=commu%nvctr_par(iproc,ikpt)
     if (nvctrp == 0) cycle
     
     !print *,'iproc,nvctrp,nspin,norb,ispsi,ndimovrlp',iproc,nvctrp,nspin,norb,ispsi,ndimovrlp(ispin,ikpt-1)
     call overlap_matrices(norbtot,nvctrp,natsceff,nspin,nspinor,&
          & ndim_hamovr,norbgrp,hamovr(1,1,ikpt),psi(ispsi),hpsi(ispsi))
     
     ispsi=ispsi+nvctrp*norbtot*orbsu%nspinor
  end do

  if (iproc == 0 .and. verbose > 1) call yaml_map('Calculated',.true.)

!  if(iproc==0 .and. verbose>1) write(*,'(a)') ' done.'
  !if (iproc == 0) print *,'hamovr,iproc:',iproc,hamovr

  if (minimal) then
     !deallocate hpsi in the case of a minimal basis
     i_all=-product(shape(hpsi))*kind(hpsi)
     deallocate(hpsi,stat=i_stat)
     call memocc(i_stat,i_all,'hpsi',subname)
  end if

  if (nproc > 1) then
     !reduce the overlap matrix between all the processors
     call mpiallred(hamovr(1,1,1),2*nspin*ndim_hamovr*orbsu%nkpts,&
          MPI_SUM,MPI_COMM_WORLD,ierr)
  end if

! DEBUG
!  if(iproc == 0) then
!     print *,'size(hamovr)',size(hamovr,1),size(hamovr,2),size(hamovr,3)
!     do i_all=1,size(hamovr,1)
!        print *,'iel, ham, ovr:',i_all,hamovr(i_all,1,:),hamovr(i_all,2,:)
!     end do
!  end if
! END DEBUG

  !in the case of minimal basis allocate now the transposed wavefunction
  !otherwise do it only in parallel
  if(.not. associated(psit)) then
     if (minimal .or. nproc > 1) then
        allocate(psit(max(orbs%npsidim_orbs,orbs%npsidim_comp)+ndebug),stat=i_stat)
        call memocc(i_stat,psit,'psit',subname)
     else
        psit => hpsi
     end if
  end if

  ! There are two possibilities to generate the input guess
  differentInputGuess: if(.not. orthpar%directDiag) then
     if (iproc == 0 .and. verbose > 1) then
        call yaml_close_map()
        call yaml_newline()
     end if
     if(iproc==0) write(*,'(1x,a)') 'Iterative diagonalization...'

     if(present(orbsv)) then
        write(*,'(a)') 'ERROR: Virtual orbitals cannot be handled with the iterative input guess at the moment.'
        write(*,'(a)') "Change the value of input%directDiag in 'input.perf' to 'F'."
        stop
     end if
     call inputguessParallel(iproc, nproc, orbs, norbsc_arr, hamovr, &
          psi, psit, orthpar, nspin, nspinor, npsidim, comms, natsc, ndim_hamovr, norbsc)

  else
     
     !,if(iproc==0) write(*,'(1x,a)') 'Direct diagonalization...'
     
     call timing(iproc, 'Input_comput', 'ON')

<<<<<<< HEAD
      call timing(iproc, 'Input_comput', 'ON')

      !it is important that the k-points repartition of the inputguess orbitals
      !coincides with the one of the SCF orbitals
      do ikptp=1,orbsu%nkptsp
         ikpt=orbsu%iskpts+ikptp!orbs%ikptsp(ikptp)
         call solve_eigensystem(norbi_max,&
              ndim_hamovr,sum(norbgrp),natsceff,nspin,nspinor,norbgrp,hamovr(1,1,ikpt),&
              orbsu%eval((ikpt-1)*orbsu%norb+1)) !changed from orbs
=======
     !it is important that the k-points repartition of the inputguess orbitals
     !coincides with the one of the SCF orbitals
     do ikptp=1,orbsu%nkptsp
        ikpt=orbsu%iskpts+ikptp!orbs%ikptsp(ikptp)
        call solve_eigensystem(norbi_max,&
             ndim_hamovr,sum(norbgrp),natsceff,nspin,nspinor,norbgrp,hamovr(1,1,ikpt),&
             orbsu%eval((ikpt-1)*orbsu%norb+1)) !changed from orbs
>>>>>>> 4b468f70

        !assign the value for the orbital
        call vcopy(orbs%norbu,orbsu%eval((ikpt-1)*orbsu%norb+1),1,orbs%eval((ikpt-1)*orbs%norb+1),1)
        if (orbs%norbd >0) then
           call vcopy(orbs%norbd,orbsu%eval((ikpt-1)*orbsu%norb+orbsu%norbu+1),1,orbs%eval((ikpt-1)*orbs%norb+orbs%norbu+1),1)
        end if
        !do iorb=1,orbs%norbu
        !   orbs%eval((ikpt-1)*orbs%norb+iorb)=orbsu%eval((ikpt-1)*orbsu%norb+iorb)
        !end do
        !case for collinear spin
        !do iorb=1,orbs%norbd
        !   orbs%eval((ikpt-1)*orbs%norb+iorb+orbs%norbu)=orbsu%eval((ikpt-1)*orbsu%norb+iorb+orbsu%norbu)
        !end do
<<<<<<< HEAD
      end do
     
      if (iproc == 0 .and. verbose > 1) then
         call yaml_map('Diagonalized',.true.)
         call yaml_close_map()
         call yaml_newline()
      end if
=======
     end do

     if (iproc == 0 .and. verbose > 1) then
        call yaml_map('Diagonalized',.true.)
        call yaml_close_map()
        call yaml_newline()
     end if
>>>>>>> 4b468f70

     !broadcast values for k-points 
     call broadcast_kpt_objects(nproc, orbsu%nkpts, orbsu%norb, &
          & orbsu%eval(1), orbsu%ikptproc)

     !here the value of the IG occupation numbers can be calculated
     if (iscf > SCF_KIND_DIRECT_MINIMIZATION .or. Tel > 0.0_gp) then

        !add a small displacement in the eigenvalues
        do iorb=1,orbsu%norb*orbsu%nkpts
           tt=builtin_rand(idum)
           orbsu%eval(iorb)=orbsu%eval(iorb)*(1.0_gp+max(Tel,1.0e-3_gp)*real(tt,gp))
        end do

        !correct the occupation numbers wrt fermi level
        call evaltoocc(iproc,nproc,.false.,Tel,orbsu,occopt)
     else if (minimal) then
        !clean the array of the IG occupation
        call to_zero(orbse%norb*orbse%nkpts,orbse%occup(1))
        !put the actual values on it
        call dcopy(orbs%norb*orbs%nkpts,orbs%occup(1),1,orbse%occup(1),1)
     end if

     if (iproc ==0) then 
        nullify(mom_vec_fake)
        call write_eigenvalues_data(nproc,tolerance,orbsu,mom_vec_fake)
        !call write_ig_eigenvectors(tolerance,orbsu,nspin,orbs%norb,orbs%norbu,orbs%norbd)
     end if

!!$  !not necessary anymore since psivirt is gaussian
     !allocate the pointer for virtual orbitals
     if(present(orbsv) .and. present(psivirt)) then
        if (orbsv%norb > 0) then
           allocate(psivirt(max(orbsv%npsidim_comp,orbsv%npsidim_orbs)+ndebug),stat=i_stat)
           call memocc(i_stat,psivirt,'psivirt',subname)
        end if
     else if(present(psivirt)) then
        if (orbsv%norb == 0) then
           allocate(psivirt(1+ndebug),stat=i_stat)
           call memocc(i_stat,psivirt,'psivirt',subname)
        end if
     end if

     !if (iproc == 0 .and. verbose > 1) write(*,'(1x,a)',advance='no')'Building orthogonal Wavefunctions...'
     nvctr=Lzde%Glr%wfd%nvctr_c+7*Lzde%Glr%wfd%nvctr_f

     ispsi=1
     ispsie=1
     ispsiv=1
     ispm=1
     !number of complex components
     ncplx=1
     if (nspinor > 1) ncplx=2
     do ikptp=1,orbsu%nkptsp
        ikpt=orbsu%iskpts+ikptp!orbsu%ikptsp(ikptp)

        nvctrp=commu%nvctr_par(iproc,ikpt)
        if (nvctrp == 0) cycle

        if (.not. present(orbsv)) then
           call build_eigenvectors(iproc,orbs%norbu,orbs%norbd,orbs%norb,norbtot,nvctrp,&
                natsceff,nspin,nspinor,orbs%nspinor,ndim_hamovr,norbgrp,hamovr(1,1,ikpt),&
                psi(ispsie:),psit(ispsi:),passmat(ispm))
        else
           call build_eigenvectors(iproc,orbs%norbu,orbs%norbd,orbs%norb,norbtot,nvctrp,&
                natsceff,nspin,nspinor,orbs%nspinor,ndim_hamovr,norbgrp,hamovr(1,1,ikpt),&
                psi(ispsie:),psit(ispsi:),passmat(ispm),&
                (/orbsv%norbu,orbsv%norbd/),psivirt(ispsiv:))
        end if
        ispsi=ispsi+nvctrp*orbs%norb*orbs%nspinor
        ispsie=ispsie+nvctrp*norbtot*orbs%nspinor
        ispm=ispm+ncplx*(orbsu%norbu*orbs%norbu+orbsu%norbd*orbs%norbd)
        if (present(orbsv)) ispsiv=ispsiv+nvctrp*orbsv%norb*orbs%nspinor
     end do
     if (iproc == 0 .and. verbose > 1) call yaml_map('IG wavefunctions defined',.true.)
     !if(nproc==1.and.nspinor==4) call psitransspi(nvctrp,norbu+norbd,psit,.false.)
     !if (iproc == 0 .and. verbose > 1) write(*,'(1x,a)') 'done.'

     if(present(psivirt)) then
        if (orbsv%norb == 0) then
           i_all=-product(shape(psivirt))*kind(psivirt)
           deallocate(psivirt,stat=i_stat)
           call memocc(i_stat,i_all,'psivirt',subname)
        end if
     end if
     call timing(iproc, 'Input_comput', 'OF')

  end if differentInputGuess

     
  i_all=-product(shape(hamovr))*kind(hamovr)
  deallocate(hamovr,stat=i_stat)
  call memocc(i_stat,i_all,'hamovr',subname)
  i_all=-product(shape(norbgrp))*kind(norbgrp)
  deallocate(norbgrp,stat=i_stat)
  call memocc(i_stat,i_all,'norbgrp',subname)


  !print * ,'debug2,iproc',iproc,orbsv%norb,orbsv%norbp,orbsv%norbu,orbsv%norbd,orbsv%npsidim
  if (minimal) then
     !deallocate the old psi
     i_all=-product(shape(psi))*kind(psi)
     deallocate(psi,stat=i_stat)
     call memocc(i_stat,i_all,'psi',subname)
  else if (nproc == 1) then
!!$     !reverse objects for the normal diagonalisation in serial
!!$     !at this stage hpsi is the eigenvectors and psi is the old wavefunction
!!$     !this will restore the correct identification
!!$     nullify(hpsi)
!!$     hpsi => psi
!!$     if(nspinor==4) call psitransspi(nvctrp,norb,psit,.false.) 
!!$     nullify(psi)
!!$     psi => psit
  end if

  !orthogonalise the orbitals in the case of semi-core atoms
  if (norbsc > 0) then
     call orthogonalize(iproc,nproc,orbs,comms,psit,orthpar)
  end if

  if (minimal) then
     allocate(hpsi(max(orbs%npsidim_orbs,orbs%npsidim_comp)+ndebug),stat=i_stat)
     call memocc(i_stat,hpsi,'hpsi',subname)
!     hpsi=0.0d0
     if (nproc > 1) then
        !allocate the direct wavefunction
        allocate(psi(max(orbs%npsidim_orbs,orbs%npsidim_comp)+ndebug),stat=i_stat)
        call memocc(i_stat,psi,'psi',subname)
     else
        psi => psit
     end if
  end if

  !this untranspose also the wavefunctions 
  call untranspose_v(iproc,nproc,orbs,Lzd%Glr%wfd,comms,&
       psit,work=hpsi,outadd=psi(1))

  if (nproc == 1 .and. minimal) then
     nullify(psit)
  end if

  ! reput the good wavefunction dimensions:  
  if(.not. Lzd%linear) call wavefunction_dimension(Lzd,orbs)     


END SUBROUTINE LDiagHam


subroutine overlap_matrices(norbe,nvctrp,natsc,nspin,nspinor,ndim_hamovr,&
      &   norbsc_arr,hamovr,psi,hpsi)
   use module_base
   implicit none
   integer, intent(in) :: norbe,nvctrp,natsc,ndim_hamovr,nspin,nspinor
   integer, dimension(natsc+1,nspin), intent(in) :: norbsc_arr
   real(wp), dimension(nspin*ndim_hamovr,2), intent(out) :: hamovr
   real(wp), dimension(nvctrp*nspinor,norbe), intent(in) :: psi,hpsi
   !local variables
   integer :: iorbst,imatrst,norbi,i,ispin,ncomp,ncplx
     integer :: iorb, jorb, icplx
   !WARNING: here nspin=1 for nspinor=4
   if(nspinor == 1) then
      ncplx=1
      elseif(nspinor == 2) then
      ncplx=2
      ncomp=1
   else if (nspinor == 4) then
      ncplx=2
      ncomp=2
   end if

   !calculate the overlap matrix for each group of the semicore atoms
   !       hamovr(jorb,iorb,3)=+psit(k,jorb)*hpsit(k,iorb)
   !       hamovr(jorb,iorb,4)=+psit(k,jorb)* psit(k,iorb)
   iorbst=1
   imatrst=1
   do ispin=1,nspin !this construct assumes that the semicore is identical for both the spins
      do i=1,natsc+1
         norbi=norbsc_arr(i,ispin)
         if (nspinor ==1) then
            call gemm('T','N',norbi,norbi,nvctrp,1.0_wp,psi(1,iorbst),max(1,nvctrp),&
               &   hpsi(1,iorbst),max(1,nvctrp),&
               &   0.0_wp,hamovr(imatrst,1),norbi)
            !here probably dsyrk can be used
            call gemm('T','N',norbi,norbi,nvctrp,1.0_wp,psi(1,iorbst),max(1,nvctrp),&
               &   psi(1,iorbst),max(1,nvctrp),0.0_wp,hamovr(imatrst,2),norbi)
         else
            call c_gemm('C','N',norbi,norbi,ncomp*nvctrp,(1.0_wp,0.0_wp),psi(1,iorbst),&
               &   max(1,ncomp*nvctrp),hpsi(1,iorbst),max(1,ncomp*nvctrp),&
               &   (0.0_wp,0.0_wp),hamovr(imatrst,1),norbi)
            !here probably zherk can be used
            call c_gemm('C','N',norbi,norbi,ncomp*nvctrp,(1.0_wp,0.0_wp),psi(1,iorbst),&
               &   max(1,ncomp*nvctrp),psi(1,iorbst),max(1,ncomp*nvctrp),&
               &   (0.0_wp,0.0_wp),hamovr(imatrst,2),norbi)
         end if
!!$               open(17)
!!$               open(18)
!!$               print *,'ncplx,nspinor',ncplx,nspinor
!!$               do jorb=1,norbi
!!$                  write(17,'(i0,1x,48(1pe10.1))')jorb,&
!!$                       ((hamovr(2*(iorb-1)+icplx+(jorb-1)*ncplx*norbi,1),icplx=1,ncplx),iorb=1,8)!norbi)
!!$                  write(18,'(i0,1x,48(1pe10.1))')jorb,&
!!$                       ((hamovr(2*(iorb-1)+icplx+(jorb-1)*ncplx*norbi,2),icplx=1,ncplx),iorb=1,8)!norbi)
!!$               end do
!!$         
!!$               close(17)
!!$               close(18)
!!$                 stop

         !print out the passage matrix (valid for one k-point only and ncplx=1)
!!$         print *,'HAMILTONIAN' 
!!$         do iorb=1,norbi
!!$            write(*,'(i6,100(1pe16.7))')iorb,(hamovr(imatrst+iorb-1+norbi*(jorb-1),1),jorb=1,norbi)
!!$         end do
!!$         print *,'OVERLAP' 
!!$         do iorb=1,norbi
!!$            write(*,'(i6,100(1pe16.7))')iorb,(hamovr(imatrst+iorb-1+norbi*(jorb-1),2),jorb=1,norbi)
!!$       end do
!!$stop 
         iorbst=iorbst+norbi
         imatrst=imatrst+ncplx*norbi**2
      end do
   end do

END SUBROUTINE overlap_matrices


subroutine solve_eigensystem(norbi_max,ndim_hamovr,ndim_eval,&
      &   natsc,nspin,nspinor,&
      &   norbsc_arr,hamovr,eval)
   use module_base
   implicit none
   integer, intent(in) :: norbi_max,ndim_hamovr,natsc,nspin,nspinor,ndim_eval
   integer, dimension(natsc+1,nspin), intent(in) :: norbsc_arr
   real(wp), dimension(nspin*ndim_hamovr,2), intent(inout) :: hamovr
   real(wp), dimension(ndim_eval), intent(out) :: eval
   !local variables
   character(len=*), parameter :: subname='solve_eigensystem'
   !n(c) character(len=25) :: gapstring
   !n(c) character(len=64) :: message
   integer :: iorbst,imatrst,norbi,n_lp,info,i_all,i_stat,i,ncplx !n(c) iorb, ncomp, ndegen
   integer :: norbj,jiorb,jjorb,ihs,ispin,norbij,norbu_ig !n(c) nwrtmsg
   !n(c) real(wp), dimension(2) :: preval
   real(wp), dimension(:), allocatable :: work_lp,evale,work_rp
   !n(c) real(gp) :: HLIGgap

   !if(iproc==0) write(30100,*) hamovr(1:ndim_hamovr,1)
   !if(iproc==0) write(30110,*) hamovr(1:ndim_hamovr,2)
   !if(iproc==0) write(30101,*) hamovr(ndim_hamovr+1:2*ndim_hamovr,1)
   !if(iproc==0) write(30111,*) hamovr(ndim_hamovr+1:2*ndim_hamovr,2)

   !calculate the total number of up orbitals for the input guess
   norbu_ig=0
   do i=1,natsc+1
      norbu_ig=norbu_ig+norbsc_arr(i,1)
   end do

   !WARNING: here nspin=1 for nspinor=4
   if(nspinor == 1) then
      ncplx=1
      !n(c) ncomp=1
      elseif(nspinor == 2) then
      ncplx=2
      !n(c) ncomp=1
   else if (nspinor == 4) then
      ncplx=2
      !n(c) ncomp=2
   end if

   !find the eigenfunctions for each group
   n_lp=max(10,4*norbi_max)
   allocate(work_lp(ncplx*n_lp+ndebug),stat=i_stat)
   call memocc(i_stat,work_lp,'work_lp',subname)
   allocate(evale(nspin*norbi_max+ndebug),stat=i_stat)
   call memocc(i_stat,evale,'evale',subname)

   if (nspinor /= 1) then
      allocate(work_rp(3*norbi_max+1+ndebug),stat=i_stat)
      call memocc(i_stat,work_rp,'work_rp',subname)
   end if

   !if (iproc == 0 .and. verbose > 1) write(*,'(1x,a)')'Linear Algebra...'
  
   !n(c) nwrtmsg=0
   !n(c) ndegen=0

   !n(c) preval=0.0_wp
   iorbst=1
   imatrst=1
   do i=1,natsc+1
      norbi=norbsc_arr(i,1)

      if (nspinor == 1) then
         !if(iproc==0) write(*,*) 'imatrst',imatrst
         call sygv(1,'V','U',norbi,hamovr(imatrst,1),norbi,hamovr(imatrst,2),&
            &   norbi,evale(1),work_lp(1),n_lp,info)
         if (info /= 0) write(*,*) 'SYGV ERROR',info,i,natsc+1

         !do the diagonalisation separately in case of spin polarization     
         if (nspin==2) then
           !if(iproc==0) write(*,*) 'imatrst+ndim_hamovr',imatrst+ndim_hamovr
            norbj=norbsc_arr(i,2)
            call sygv(1,'V','U',norbj,hamovr(imatrst+ndim_hamovr,1),&
               &   norbj,hamovr(imatrst+ndim_hamovr,2),norbj,evale(norbi+1),work_lp(1),n_lp,info)
            if (info /= 0) write(*,*) 'SYGV ERROR',info,i,natsc+1
         end if
      else
         call hegv(1,'V','U',norbi,hamovr(imatrst,1),norbi,hamovr(imatrst,2),&
            &   norbi,evale(1),work_lp(1),n_lp,work_rp(1),info)
         if (info /= 0) write(*,*) 'HEGV ERROR',info,i,natsc+1

         !do the diagonalisation separately in case of spin polarization     
         if (nspin==2) then
            norbj=norbsc_arr(i,2)
            call hegv(1,'V','U',norbj,hamovr(imatrst+ndim_hamovr,1),&
               &   norbj,hamovr(imatrst+ndim_hamovr,2),norbj,evale(norbi+1),&
               &   work_lp(1),n_lp,work_rp(1),info)
            if (info /= 0) write(*,*) 'HEGV ERROR',info,i,natsc+1
         end if

      end if

      !check the sign of the eigenvector, control the choice per MPI process
      !this is useful when different MPI processes gave eigenvectors with different phases
      norbij=norbi
      ihs=imatrst
      do ispin=1,nspin
         do jjorb=1,norbij
            !if it is negative change the sign to all the values
            if (hamovr(ihs+(jjorb-1)*norbij*ncplx,1) < 0.0_wp) then
               do jiorb=1,norbij*ncplx
                  hamovr(ihs-1+jiorb+(jjorb-1)*norbij*ncplx,1)=&
                      -hamovr(ihs-1+jiorb+(jjorb-1)*norbij*ncplx,1)
               end do
            end if
         end do
         if (nspin==2) then
            norbij=norbj
            ihs=ihs+ndim_hamovr
         end if
      end do


      !!$     if (iproc == 0) then
!!$     print *,norbi,ncomp,ncplx,imatrst
!!$     !write the matrices on a file
!!$     !open(12)
!!$     do jjorb=1,8!norbi
      !!$        !   do jiorb=1,norbi
      !!$        !      write(12,'(1x,2(i0,1x),200(1pe24.17,1x))')jjorb,jiorb,&
!!$        !           hamovr(jjorb+norbi*(jiorb-1),1),hamovr(jjorb+norbi*(jiorb-1),2)
      !!$        !   end do
      !!$        !end do
      !!$        !close(12)
!!$        open(33+2*(i-1)+100*iproc)
!!$        write(33+2*(i-1)+100*iproc,'(2000(1pe10.2))')&
            !!$                (hamovr(imatrst-1+jiorb+(jjorb-1)*norbi*ncomp*ncplx,1),jiorb=1,8*ncomp*ncplx)
!!$        !                (hamovr(imatrst-1+jiorb+(jjorb-1)*norbi*ncomp*ncplx,1),jiorb=1,norbi*ncomp*ncplx)
!!$     end do
!!$     close(33+2*(i-1)+100*iproc)
!!$     open(34+2*(i-1)+100*iproc)
!!$     do jjorb=1,8!norbi
!!$        write(34+2*(i-1)+100*iproc,'(2000(1pe10.2))')&
            !!$                (hamovr(imatrst-1+jiorb+(jjorb-1)*norbi*ncomp*ncplx,2),jiorb=1,8*ncomp*ncplx)
!!$        !                (hamovr(imatrst-1+jiorb+(jjorb-1)*norbi*ncomp*ncplx,2),jiorb=1,norbi*ncomp*ncplx)
!!$     end do
!!$     close(34+2*(i-1)+100*iproc+100*iproc)
      !!$
!!$     !end if
      !!$     stop

      !!$     if (iproc ==0) then
      !!$        call write_ig_eigenvectors(etol,norbi,nspin,iorbst,norb,norbu,norbd,evale)
      !!$     end if
      !!$     if (nspin==1) then
      !!$        do iorb=iorbst,min(norbi+iorbst-1,norb)
      !!$           eval(iorb)=evale(iorb-iorbst+1)
      !!$        end do
      !!$     else
      !!$        do iorb=iorbst,min(norbi+iorbst-1,norbu)
      !!$           eval(iorb)=evale(iorb-iorbst+1)
      !!$        end do
      !!$        do iorb=iorbst,min(norbi+iorbst-1,norbd)
      !!$           eval(iorb+norbu)=evale(iorb-iorbst+1+norbi)
      !!$        end do
      !!$     end if

      !here we should copy all the eigenvalues in the eval array
      if (nspin > 2) stop 'ERROR(solve_eigensystem): nspin too high'

      call vcopy(norbi,evale(1),1,eval(iorbst),1)
      if (nspin==2) call vcopy(norbi,evale(norbi+1),1,eval(iorbst+norbu_ig),1)

      iorbst=iorbst+norbi
      imatrst=imatrst+ncplx*norbi**2
   end do

   if (nspinor /= 1) then
      i_all=-product(shape(work_rp))*kind(work_rp)
      deallocate(work_rp,stat=i_stat)
      call memocc(i_stat,i_all,'work_rp',subname)
   end if

   i_all=-product(shape(work_lp))*kind(work_lp)
   deallocate(work_lp,stat=i_stat)
   call memocc(i_stat,i_all,'work_lp',subname)
   i_all=-product(shape(evale))*kind(evale)
   deallocate(evale,stat=i_stat)
   call memocc(i_stat,i_all,'evale',subname)

END SUBROUTINE solve_eigensystem

subroutine build_eigenvectors(iproc,norbu,norbd,norb,norbe,nvctrp,natsc,nspin,nspinore,nspinor,&
      &   ndim_hamovr,norbsc_arr,hamovr,psi,ppsit,passmat,nvirte,psivirt)
   use module_base
   implicit none
   !Arguments
   integer, intent(in) :: norbu,norbd,norb,norbe,nvctrp,natsc,nspin,nspinor,ndim_hamovr,nspinore
   integer, dimension(natsc+1,nspin), intent(in) :: norbsc_arr
   real(wp), dimension(nspin*ndim_hamovr), intent(in) :: hamovr
   real(wp), dimension(nvctrp*nspinore,norbe), intent(in) :: psi
   real(wp), dimension(nvctrp*nspinor,norb), intent(out) :: ppsit
   real(wp), dimension(*), intent(out) :: passmat !< passage matrix between ppsit and psi (the size depends of the complex arguments)
   integer, dimension(2), intent(in), optional :: nvirte
   real(wp), dimension(*), optional :: psivirt
   !Local variables
   !n(c) character(len=*), parameter :: subname='build_eigenvectors'
   !n(c) integer, parameter :: iunit=1978
   integer :: ispin,iorbst,iorbst2,imatrst,norbsc,norbi,norbj
   integer :: ncplx,ncomp,i,ispsiv
   integer:: j,iproc,ispm

!  if(iproc==0) then
!      do j=1,size(hamovr)
!          !write(100001,*) hamovr(j)
!      end do
!  end if

   !WARNING: here nspin=1 for nspinor=4
   if(nspinor == 1) then
      ncplx=1
      ncomp=1
      elseif(nspinor == 2) then
      ncplx=2
      ncomp=1
   else if (nspinor == 4) then
      ncplx=2
      ncomp=2
   end if

   !!$  !if present psivirt allocate an auxiliary array for the gaussians components
   !!$  if (present(psivirt) .and. nspinor /= 1) then
   !!$     
   !!$     if (nspinor == 4) then
   !!$        ncoeff=orbse%norb/2
   !!$     else
   !!$        ncoeff=orbse%norbu
   !!$     end if
   !!$     allocate(psigau(ncplx,ncoeff,ncomp,orbse%norb+ndebug),stat=i_stat)
   !!$     call memocc(i_stat,psigau,'psigau',subname)
   !!$
   !!$     !copy the values of the original array
   !!$     call dcopy(ncoeff,psivirt,1,psigau(
   !!$  end if

   !perform the vector-matrix multiplication for building the input wavefunctions
   ! ppsit(k,iorb)=+psit(k,jorb)*hamovr(jorb,iorb,1)
   !ppsi(k,iorb)=+psi(k,jorb)*hamovr(jorb,iorb,1)
   !allocate the pointer for virtual orbitals
   iorbst=1
   iorbst2=1
   imatrst=1
   ispsiv=1
   ispm=1
   do ispin=1,nspin
      norbsc=0
      do i=1,natsc
         norbi=norbsc_arr(i,ispin)
         norbsc=norbsc+norbi
         if (nspinor == 1) then
            call gemm('N','N',nvctrp,norbi,norbi,1.0_wp,psi(1,iorbst),max(1,nvctrp),&
               &   hamovr(imatrst),norbi,0.0_wp,ppsit(1,iorbst2),max(1,nvctrp))
         else
            call c_gemm('N','N',ncomp*nvctrp,norbi,norbi,(1.0_wp,0.0_wp),&
               &   psi(1,iorbst),max(1,ncomp*nvctrp),hamovr(imatrst),norbi,&
               &   (0.0_wp,0.0_wp),ppsit(1,iorbst2),max(1,ncomp*nvctrp))
         end if
         !store the values of the passage matrix in passmat array
         call dcopy(ncplx*norbi**2,hamovr(imatrst),1,passmat(imatrst),1)

         iorbst=iorbst+norbi
         iorbst2=iorbst2+norbi
         imatrst=imatrst+ncplx*norbi**2
         ispm=ispm+ncplx*norbi**2
      end do
      norbi=norbsc_arr(natsc+1,ispin)
      if(ispin==1) norbj=norbu-norbsc
      if(ispin==2) norbj=norbd-norbsc
      !        write(*,'(1x,a,5i4)') "DIMS:",norbi,norbj,iorbst,imatrst
      !        norbj=norb-norbsc
      if(norbj>0) then
         if (nspinor == 1) then
            call gemm('N','N',nvctrp,norbj,norbi,1.0_wp,psi(1,iorbst),max(1,nvctrp),&
               &   hamovr(imatrst),norbi,0.0_wp,ppsit(1,iorbst2),max(1,nvctrp))
         else
            call c_gemm('N','N',ncomp*nvctrp,norbj,norbi,(1.0_wp,0.0_wp),&
               &   psi(1,iorbst),max(1,ncomp*nvctrp),hamovr(imatrst),norbi,&
               &   (0.0_wp,0.0_wp),ppsit(1,iorbst2),max(1,ncomp*nvctrp))

         end if
      end if
      !store the values of the passage matrix in passmat array
      !print *,'iproc,BBBB11111,',iproc,ispm,norbi,norbj
      call dcopy(ncplx*norbi*norbj,hamovr(imatrst),1,passmat(ispm),1)
      ispm=ispm+ncplx*norbi*norbj
      !print *,'iproc,BBBB,',iproc,ispm,norbi,norbj
      !!$     !now store the input wavefunctions for the Davidson treatment
      !!$     !we take the rest of the orbitals which are not assigned
      !!$     !from the group of non-semicore orbitals
      !!$     !the results are orthogonal with each other by construction
      if (present(nvirte)) then
         if (nvirte(ispin) >0) then
            if (nspinor == 1) then
               !print *,'debug',ispin,nvirte,imatrst+norbi*norbj,nspin*ndim_hamovr
               call gemm('N','N',nvctrp,nvirte(ispin),norbi,1.0_wp,&
                  &   psi(1,iorbst),max(1,nvctrp),&
                  &   hamovr(imatrst+norbi*norbj),norbi,0.0_wp,psivirt(ispsiv),max(1,nvctrp))
            else
               call c_gemm('N','N',ncomp*nvctrp,nvirte(ispin),norbi,(1.0_wp,0.0_wp),&
                  &   psi(1,iorbst),max(1,ncomp*nvctrp),hamovr(imatrst+ncplx*norbi*norbj),norbi,&
                  &   (0.0_wp,0.0_wp),psivirt(ispsiv),max(1,ncomp*nvctrp))
            end if
            ispsiv=ispsiv+nvctrp*nvirte(ispin)*nspinor
         end if
         !store the values of the passage matrix in passmat array
         call dcopy(ncplx*norbi*nvirte(ispin),hamovr(imatrst+ncplx*norbi*norbj),1,passmat(ispm),1)
         ispm=ispm+ncplx*norbi*nvirte(ispin)
      end if
      iorbst=norbi+norbsc+1 !this is equal to norbe+1
      iorbst2=norbu+1
      imatrst=ndim_hamovr+1
   end do

END SUBROUTINE build_eigenvectors


!> Reads magnetic moments from file ('moments') and transforms the
!! atomic orbitals to spinors 
!! warning: Does currently not work for mx<0
subroutine psitospi(iproc,nproc,norbe,norbep, &
      &   nvctr_c,nvctr_f,nat,nspin,spinsgne,otoa,psi)
   use module_base
   implicit none
   !Arguments
   integer, intent(in) :: norbe,norbep,iproc,nproc,nat,nspin
   integer, intent(in) :: nvctr_c,nvctr_f
   integer, dimension(norbep), intent(in) :: otoa
   integer, dimension(norbe*nspin), intent(in) :: spinsgne
   real(kind=8), dimension(nvctr_c+7*nvctr_f,4*norbep), intent(out) :: psi
   !local variables
   character(len=*), parameter :: subname='psitospi'
   logical :: myorbital
   integer :: i_all,i_stat,nvctr
   integer :: iorb,jorb,iat,i
   real(kind=8) :: mx,my,mz,mnorm,fac
   real(kind=8), dimension(:,:), allocatable :: mom
   !n(c) integer, dimension(2) :: iorbsc,iorbv

   !initialise the orbital counters
   !n(c) iorbsc(1)=0
   !n(c) iorbv(1)=norbsc
   !used in case of spin-polarisation, ignored otherwise
   !n(c) iorbsc(2)=norbe
   !n(c) iorbv(2)=norbsc+norbe

   if (iproc ==0) then
      write(*,'(1x,a)',advance='no')'Transforming AIO to spinors...'
   end if

   nvctr=nvctr_c+7*nvctr_f

   allocate(mom(3,nat+ndebug),stat=i_stat)
   call memocc(i_stat,mom,'mom',subname)

   open(unit=1978,file='moments')
   do iat=1,nat
      read(1978,*) mx,my,mz
      mnorm=sqrt(mx**2+my**2+mz**2)
      mom(1,iat)=mx/mnorm
      mom(2,iat)=my/mnorm
      mom(3,iat)=mz/mnorm
   end do
   close(1978)
   fac=0.5d0
   do iorb=norbep*nproc,1,-1
      jorb=iorb-iproc*norbep
      !     print *,'Kolla', shape(psi),4*iorb,shape(spinsgne),iorb
      if (myorbital(iorb,nspin*norbe,iproc,nproc)) then
         mx=mom(1,otoa(iorb))
         my=mom(2,otoa(iorb))
         mz=mom(3,otoa(iorb))
         if(spinsgne(jorb)>0.0d0) then
            do i=1,nvctr
               psi(i,iorb*4-3) = (mz+fac*(my+mx))*psi(i,iorb)
               psi(i,iorb*4-2) = fac*(my-mx)*psi(i,iorb)
               psi(i,iorb*4-1) = (fac*(mx-my))*psi(i,iorb)
               psi(i,iorb*4)   = fac*(my-mx)*psi(i,iorb)
            end do
         else
            do i=1,nvctr
               psi(i,iorb*4-3) = (fac*(mx+my))*psi(i,iorb)
               psi(i,iorb*4-2) = -fac*(my+mx)*psi(i,iorb)
               psi(i,iorb*4-1) = -(mz+fac*(my+mx))*psi(i,iorb)
               psi(i,iorb*4)   = -fac*(my-mx)*psi(i,iorb)
            end do
         end if
      end if
      !     print *,'OtoA',(otoa(iorb),iorb=1,norbe)

   end do
   i_all=-product(shape(mom))*kind(mom)
   deallocate(mom,stat=i_stat)
   call memocc(i_stat,i_all,'mom',subname)

   if (iproc ==0) then
      write(*,'(1x,a)')'done.'
   end if

END SUBROUTINE psitospi


!>  Generates an input guess for the wavefunctions. 
!! To do this, the eigenvectors of the Hamiltonian are found by an iterative procedure.
!!  This gives a guess for the orbitals in the basis of atomic orbitals. These eigenfunctions are then transformed to the
!!  wavelet basis.
!!
!! Calling arguments
!! ==================
!!  Input arguments
!!    @param iproc            process ID
!!    @param nproc            number of processes
!!    @param orbs             type containing orbitals data
!!    @param norbtot          total number of atomic orbitals
!!    @param psi              contains the atomic orbitals
!!    @param input            data type that contains many parameters
!!    @param nspin            nspin==1 -> no spin polarization
!!    @param                  nspin==2 -> spin polarization
!!    @param nspinor          nspinor==1 -> real wavefunction
!!    @param                  nspinor==2 -> complex wavefunction
!!    @param sizePsi          length of the vector psi
!!    @param comms            type containing parameters for communicating the wavefunstion between processors
!!    @param natsc            number of semicore atoms
!!    @param ndim_hamovr      first dimension of hamovr
!!    @param norbsc           number of semicore orbitals
!!  Input/Output arguments
!!    @param hamovr           array containing both Hamiltonian and overlap matrix:
!!                            hamovr(:,:,1,:) is the Hamiltonian, hamovr(:,:,2,:) is the overlap matrix
!!  Output arguments
!!    @param psiGuessWavelet  contains the input guess vectors in wavelet basis
subroutine inputguessParallel(iproc, nproc, orbs, norbscArr, hamovr, psi,&
      &   psiGuessWavelet, orthpar, nspin, nspinor, sizePsi, comms, natsc, ndim_hamovr, norbsc)
   use module_base
   use module_types
   implicit none

   ! Calling arguments
   integer,intent(in):: iproc, nproc, nspin, nspinor, sizePsi, natsc, ndim_hamovr, norbsc
   integer, dimension(natsc+1,nspin), intent(in) :: norbscArr
   type(orbitals_data), intent(in) :: orbs
   !real(kind=8),dimension(norbtot*norbtot*nspinor,nspin,2,orbs%nkpts),intent(in):: hamovr
   real(kind=8),dimension(ndim_hamovr,nspin,2,orbs%nkpts),intent(inout):: hamovr
   real(kind=8),dimension(sizePsi),intent(in):: psi
   real(kind=8),dimension(max(orbs%npsidim_orbs,orbs%npsidim_comp)),intent(out):: psiGuessWavelet
   type(orthon_data),intent(inout):: orthpar
   type(communications_arrays), intent(in):: comms

   ! Local variables
   integer :: i, j, iorb, jorb, ispin, ii, jj, kk, norbtot, norbtotPad, iter, ierr, itermax
   integer :: ist, i_stat, i_all, nprocSub, ishift, jjorb
   integer :: jspin, ist2, ishift2, norb, blocksize, lwork
   integer :: norbi, norbj, iat, imatrst, imatrst2, ihs, jiorb, norbij, ncplx, ncomp
   integer :: istpsi, istpsit, nvctrp, kkSave, iiSave, jproc, ist3, ikptp2, ikpt2
   integer :: blocksizeSmall, nprocSubu, nprocSubd, nspinSub, isp, kp, ikpt, ikptp
   integer :: istpsiS, istpsitS, info, wholeGroup, newGroup, newComm
   integer :: newGroupu, newCommu, newGroupd, newCommd
   integer,dimension(:),allocatable:: sendcounts, sdispls, recvcounts, rdispls, norbpArr,&
      &   norbtotpArr, kArr, kstArr, nkArr, norbArr
   integer,dimension(:),allocatable:: newID, newIDu, newIDd, norbpArrSimul, norbpArrSimulLoc
   real :: ttreal
   real(kind=8):: gradientNorm, cosangle, tol, tt, ddot, dnrm2
   real(kind=8),dimension(2):: gradientMax
   real(kind=8),dimension(:),allocatable:: alphaArr, rayleigh, evale, sceval, work, rwork
   real(kind=8),dimension(:,:),allocatable:: gradient, gradientOld
   real(kind=8),dimension(:,:,:),allocatable:: psiGuessP, overlapPsiGuessP, psiGuess, psiGuessPTrunc, sortArr
   real(kind=8),dimension(:,:,:,:),allocatable:: HamPad, overlapPad
   integer,dimension(:,:,:),allocatable:: kpArr
   logical:: success, warning, simul
   complex(kind=8):: zdotc, zz
  integer :: stat(mpi_status_size)
  character(len=*),parameter :: subname='inputguessParallel'


   ! Start the timing for the input guess.
   call timing(iproc, 'Input_comput', 'ON')

   ! First determine how many processes are necessary to perform the input guess. The number of orbitals that
   ! is to be handled by a process is specified by input%norbpInguess.
   ! Processes 1 to nprocSubu will handle the up orbitals, processes nprocSubu+1 to nprocSubu+nprocSubd will
   ! handle the down orbitals. If npsin==1, set nprocSubu=nprocSubd=nprocSub.
   if(nspin==2) then
      nprocSubu=ceiling(dble((orbs%norbu-norbsc)*orbs%nkpts)/dble(orthpar%norbpInguess))
      nprocSubd=ceiling(dble((orbs%norbd-norbsc)*orbs%nkpts)/dble(orthpar%norbpInguess))
      if(nprocSubu+nprocSubd<=nproc) then
         ! There are enough processes to treat spin up and down simultaneously. This is indicated by setting
         ! sumul=.true. and nspinSub=1, i.e. there will be no spin loop ispin=1,nspinSub.
         if(iproc==0) write(*,'(3x,a)') 'There are enough processors to treat spin up and down simultaneously.'
         simul=.true.
         nspinSub=1
      else
         ! Otherwise simul=.false. and there is a loop ispin=1,nspinSub.
         simul=.false.
         nspinSub=nspin
      end if
   else if(nspin==1) then
      nspinSub=nspin
      nprocSub=ceiling(dble((orbs%norb-norbsc)*orbs%nkpts)/dble(orthpar%norbpInguess))
      nprocSubu=nprocSub
      nprocSubd=nprocSub
      simul=.false.
   end if


   allocate(norbArr(nspin), stat=i_stat)
   call memocc(i_stat, norbArr, 'norbArr', subname)
   do ispin=1,nspin
      if(ispin==1) norbArr(ispin)=(orbs%norbu-norbsc)*orbs%nkpts
      if(ispin==2) norbArr(ispin)=(orbs%norbd-norbsc)*orbs%nkpts
   end do


   ! Now make a loop over spin up and down. If simul is true (i.e. nSpinSub=1), there is actually no loop.
   spinLoop: do isp=1,nspinSub
      ! Determine the value of ispin. If simul is false, then simply ispin=isp.
      if(.not.simul) then
         ispin=isp
      else
         ! Otherwise ispin is 1 for the processes treating the up orbitals and
         ! 2 for the processes treating the down orbitals.
         if(0<=iproc .and. iproc<=nprocSubu-1) then
            ispin=1
         else
            ispin=2
         end if
      end if
      if(iproc==0 .and. .not.simul) then
         if(ispin==1) write(*,'(3x,a)') 'treating up orbitals.'
         if(ispin==2) write(*,'(3x,a)') 'treating down orbitals.'
      end if

      ! Determine the value of norb, again depending wheter the process is treating up or
      ! down orbitals.
      if(ispin==1) then
         norb=(orbs%norbu-norbsc)*orbs%nkpts
      else if(ispin==2) then
         norb=(orbs%norbd-norbsc)*orbs%nkpts
      end if


      ! The variable input%norbpInguess indicates how many orbitals shall be treated by each process.
      ! This requires at least norb/input%norbpInguess processes.
      if(orthpar%norbpInguess>norb) then
         if(.not. simul) then
            if(iproc==0) write(*,'(5x,a,2(i0,a))') 'WARNING: You want each process to treat ',&
               &   orthpar%norbpInguess,' orbitals, whereas there are only ',norb,'.'
            if(iproc==0) write(*,'(7x,a,i0,a)') 'The value of orthpar%norbpInguess is adjusted to ',norb, '.'
         else
            if(iproc==0) write(*,'(3x,a,2(i0,a))') 'WARNING: You want each process to treat ',&
               &   orthpar%norbpInguess,' orbitals, whereas there are only ',norb,'.'
            if(iproc==0) write(*,'(5x,a,i0,a)') 'The value of orthpar%norbpInguess is adjusted to ',norb, '.'
         end if
         orthpar%norbpInguess=norb
      end if

      ! Determine how many processes are necessary for the input guess. If this number exceeds the total
      ! number of processes, the program does not stop, but adjusts the number of orbitals treated by each
      ! process and prints a warning.
      nprocSub=ceiling(dble(norb)/dble(orthpar%norbpInguess))
      if(nprocSub>nproc) then
         warning=.true.
         nprocSub=nproc
      else
         warning=.false.
      end if

      ! Determine how the orbitals shall be distributed to these processes:
      !   norbpArr(i) (i=0,nproc-1) is the number of orbitals treated by process i if the wavefunction is not transposed.
      if(ispin==1 .or. simul) then
         allocate(norbpArr(0:nproc-1), stat=i_stat)
         call memocc(i_stat, norbpArr, 'norbpArr', subname)
      end if
      norbpArr=0
      tt=dble(norb)/dble(nprocSub)
      ii=floor(tt)
      ! ii is now the number of orbitals that every process has. Distribute the remaining ones.
      if(.not.simul .or. iproc<nprocSubu) then
         ! These are the up orbitals if simul is true. Otherwise theses are the up orbitals 
         ! in the first iteration of spinLoop and the down orbitals in the second iteration.
         norbpArr(0:nprocSub-1)=ii
         kk=norb-nprocSub*ii
         norbpArr(0:kk-1)=ii+1
      else
         ! These are the down orbitals if simul is true. Otherwise this branch is never reached.
         norbpArr(nprocSubu:nprocSubu+nprocSubd-1)=ii
         kk=norb-nprocSub*ii
         norbpArr(nprocSubu:nprocSubu+kk-1)=ii+1
      end if
      ! Save kk and ii for printing them later in.
      kkSave=kk 
      iiSave=ii

      ! If simul is true, then there are two version of norbpArr, one for the up orbitals (and known only by
      ! the processes handling the up orbitals) and one for the down orbitals (and known only by the processes
      ! handling the down orbitals). In the end it is however necessary that all processes know norbpArr of all 
      ! processes. This is achieved by merging the two versions of norbpArr in norbpArrSimul and distributing it
      ! to all processes.
      if(simul) then
         allocate(norbpArrSimul(0:nproc-1), stat=i_stat)
         call memocc(i_stat, norbpArrSimul, 'norbpArrSimul', subname)
         allocate(norbpArrSimulLoc(0:nproc-1), stat=i_stat)
         call memocc(i_stat, norbpArrSimulLoc, 'norbpArrSimulLoc', subname)
         norbpArrSimul=0
         norbpArrSimulLoc=0
         if(iproc<nprocSubu+nprocSubd) norbpArrSimulLoc(iproc)=norbpArr(iproc)
         call mpi_allreduce(norbpArrSimulLoc(0), norbpArrSimul(0), nprocSubu+nprocSubd, mpi_integer, mpi_sum, mpi_comm_world, ierr)
         i_all=-product(shape(norbpArrSimulLoc))*kind(norbpArrSimulLoc)
         deallocate(norbpArrSimulLoc, stat=i_stat)
         call memocc(i_stat, i_all, 'norbpArrSimulLoc', subname)
      end if

      ! Determine which orbitals belong to which k-point. kArr(i)=j means that orbital i belongs to k-point j.
      ! Since the k-points are distributed among several processes, the values of kArr are of course distinct for
      ! each process.
      if(.not. simul .and. ispin==2) then
         i_all=-product(shape(kArr))*kind(kArr)
         deallocate(kArr, stat=i_stat)
         call memocc(i_stat, i_all, 'kArr', subname)
      end if
      allocate(kArr(1:norbpArr(iproc)), stat=i_stat)
      call memocc(i_stat, kArr, 'kArr', subname)
      ii=0
      if(.not.simul) then
         jj=nprocSub-1
      else
         jj=nprocSubu+nprocSubd-1
      end if
      ! First make a loop over all processes involved in calculating the input guess.
      do i=0,jj
         ! Now make a loop over the orbitals handled by process i. Together with the outer loop, this will
         ! create a loop over all orbitals of all k-points.
         do iorb=1,norbpArr(i)
            ! kk is now going along all orbitals of all k-points. If iproc==i, then process iproc
            ! is handling this orbital and kk is therefore written to kArr.
            if(ispin==1) kk=floor(real(ii)/real(orbs%norbu-norbsc))+1
            if(ispin==2) kk=floor(real(ii)/real(orbs%norbd-norbsc))+1
            if(iproc==i) kArr(iorb)=kk
            ii=ii+1
         end do
      end do

      ! kp is the number of k-points handled by the process.
      kp=maxval(kArr)-minval(kArr)+1

      ! Determine the starting index of the k-points within kArr (kstArr) and the number of orbitals
      ! belonging to a given k-point and handled by a given process (nkArr):
      !   kstArr(i)=j means that the orbitals belonging to the i-th k-point handled by this process
      !     start at index j in kArr. kstArr(1)=1 is always fulfilled.
      !   nkArr(i)=j means that this process handels j orbitals belonging to the i-th k-point handled
      !     by this process.
      if(.not. simul .and. ispin==2) then
         i_all=-product(shape(kstArr))*kind(kstArr)
         deallocate(kstArr, stat=i_stat)
         call memocc(i_stat, i_all, 'kstArr', subname)
      end if
      allocate(kstArr(kp), stat=i_stat)
      call memocc(i_stat, kstArr, 'kstArr', subname)
      if(.not. simul .and. ispin==2) then
         i_all=-product(shape(nkArr))*kind(nkArr)
         deallocate(nkArr, stat=i_stat)
         call memocc(i_stat, i_all, 'nkArr', subname)
      end if
      allocate(nkArr(kp), stat=i_stat)
      call memocc(i_stat, nkArr, 'nkArr', subname)
      ! The first starting index is of course one.
      kstArr(1)=1
      if(kp>1) then
         ! This means that the process handles more than one k-point.
         ii=1
         jj=1
         ! Make a loop over all orbitals handled by this process.
         do iorb=2,norbpArr(iproc)
            if(kArr(iorb)>kArr(iorb-1)) then
               ! We reached a 'boundary' of two k-points.
               ii=ii+1
               kstArr(ii)=iorb
               nkArr(ii-1)=jj
               jj=0
            end if
            ! Count up the orbitals
            jj=jj+1
         end do
         ! These are the remaining orbitals.
         nkArr(ii)=jj
      else
         ! If the process handles only one k-point, then obviously all orbitals
         ! belong to this k-point.
         nkArr(1)=norbpArr(iproc)
      end if

      ! Write some information on how the input guess is generated.    
      if(.not. warning) then
         if(.not.simul) then
            if(iproc==0) write(*,'(5x,a,i0,a)') 'Generating input guess with ',nprocSub,' processes:'
            if(iproc==0 .and. kkSave/=0) write(*,'(7x,a,5(i0,a))') 'Processes from 0 to ',kkSave-1,' treat ',&
               &   iiSave+1,' orbitals, processes from ',kkSave,' to ',nprocSub-1,' treat ',iiSave,' orbitals.'
            if(iproc==0 .and. kkSave==0) write(*,'(7x,a,2(i0,a))') 'Processes from 0 to ',nprocSub-1,' treat ',&
               &   iiSave,' orbitals.'
            if(iproc==0 .and. nprocSub<nproc) write(*,'(7x,a,2(i0,a))') 'Processes from ',nprocSub,' to ',&
               &   nproc,' will idle.'
         else
            if(iproc==0) write(*,'(3x,a,i0,a)') 'Generating input guess with ',nprocSubu+nprocSubd,' processes:'
            if(iproc==0 .and. kkSave/=0) write(*,'(5x,a,5(i0,a))') 'up orbitals: Processes from 0 to ',kkSave-1,&
               &   ' treat ',iiSave+1,' orbitals, processes from ',&
               &   kkSave,' to ',nprocSub-1,' treat ',iiSave,' orbitals.'
            if(iproc==0 .and. kkSave==0) write(*,'(5x,a,2(i0,a))') 'up orbitals: Processes from 0 to ',&
               &   nprocSub-1,' treat ',iiSave,' orbitals.'

            ! Send some information to root process to ensure that they are printed in the correct order.
            if(iproc==nprocSubu) call mpi_send(kkSave, 1, mpi_integer, 0, 1, mpi_comm_world, ierr)
            if(iproc==nprocSubu) call mpi_send(iiSave, 1, mpi_integer, 0, 2, mpi_comm_world, ierr)
            if(iproc==0) call mpi_recv(kkSave, 1, mpi_integer, nprocSubu, 1, mpi_comm_world, stat, ierr)
            if(iproc==0) call mpi_recv(iiSave, 1, mpi_integer, nprocSubu, 2, mpi_comm_world, stat, ierr)
            if(iproc==0 .and. kkSave/=0) write(*,'(5x,a,6(i0,a))') 'down orbitals: Processes from ',&
               &   nprocSubu,' to ',nprocSubu+kkSave-1,' treat ',iiSave+1,' orbitals, processes from ',&
               &   nprocSubu+kkSave,' to ',nprocSubu+nprocSubd-1,' treat ',iiSave,' orbitals.'
            if(iproc==0 .and. kkSave==0) write(*,'(5x,a,3(i0,a))') 'down orbitals: Processes from ',&
               &   nprocSubu,' to ',nprocSubu+nprocSubd-1,' treat ',iiSave,' orbitals.'
            if(iproc==0 .and. nprocSub<nproc) write(*,'(5x,a,2(i0,a))') 'Processes from ',nprocSubu+nprocSubd,&
               &   ' to ',nproc,' will idle.'
         end if
      else
         if(.not. simul) then
            if(iproc==0) write(*,'(5x,a,i0,a)') 'Generating input guess with ',nprocSub,' processes:'
            if(iproc==0 .and. kkSave/=0) write(*,'(7x,a,5(i0,a))') 'Processes from 0 to ',kkSave-1,'  treat ',iiSave+1,&
               &   ' orbitals, processes from ',kkSave,' to ',nprocSub-1,' treat ',iiSave,' orbitals.'
            if(iproc==0 .and. kkSave==0) write(*,'(7x,a,2(i0,a))') 'Processes from 0 to ',nprocSub-1,'  treat ',iiSave,' orbitals.'
            if(iproc==0) write(*,'(7x,a)') 'WARNING: this is more than intended!'
         else
            if(iproc==0) write(*,'(3x,a,i0,a)') 'Generating input guess with ',nprocSub,' processes:'
            if(iproc==0 .and. kkSave/=0) write(*,'(5x,a,5(i0,a))') 'Processes from 0 to ',kkSave-1,'  treat ',iiSave+1,&
               &   ' orbitals, processes from ',kkSave,' to ',nprocSub-1,' treat ',iiSave,' orbitals.'
            if(iproc==0 .and. kkSave==0) write(*,'(5x,a,2(i0,a))') 'Processes from 0 to ',nprocSub-1,'  treat ',iiSave,' orbitals.'
            if(iproc==0) write(*,'(5x,a)') 'WARNING: this is more than intended!'
         end if
      end if

      if(nprocSub>norb) then
         if(iproc==0) write(*,'(3x,a)') 'ERROR: the number of MPI processes must not be larger than the number of orbitals.'
         if(iproc==0) write(*,'(3x,a,i0,a)') 'You cannot use more than ',norb,' processes.'
         stop
      end if


      ! Since the input guess is possibly generated with only a part of all MPI processes, we need a new MPI communicator
      ! involving only the active processes. For the case where simul is true, we even need two new MPI communicators
      ! handling up and down orbitals, respectively.
      if(ispin==2 .and. .not.simul) then
         i_all=-product(shape(newID))*kind(newID)
         deallocate(newID, stat=i_stat)
         call memocc(i_stat, i_all, 'newID', subname)
      end if
      if(.not.simul) then
         allocate(newID(0:nprocSub-1), stat=i_stat)
         call memocc(i_stat, newID, 'newID', subname)
         ! Assign the IDs of the active processes to newID.
         do iorb=0,nprocSub-1
            newID(iorb)=iorb
         end do
         ! Create the new communicator newComm.
         call mpi_comm_group(mpi_comm_world, wholeGroup, ierr)
         call mpi_group_incl(wholeGroup, nprocSub, newID, newGroup, ierr)
         call mpi_comm_create(mpi_comm_world, newGroup, newComm, ierr)
      else
         allocate(newIDu(0:nprocSubu-1), stat=i_stat)
         call memocc(i_stat, newIDu, 'newIDu', subname)
         allocate(newIDd(0:nprocSubd-1), stat=i_stat)
         call memocc(i_stat, newIDd, 'newIDd', subname)
         ! Assign the IDs of the processes handling the up orbitals to newIDu
         do iorb=0,nprocSubu-1
            newIDu(iorb)=iorb
         end do
         ! Create the new communicator newCommu.
         call mpi_comm_group(mpi_comm_world, wholeGroup, ierr)
         call mpi_group_incl(wholeGroup, nprocSubu, newIDu, newGroupu, ierr)
         call mpi_comm_create(mpi_comm_world, newGroupu, newCommu, ierr)
         ! Assign the IDs of the processes handling the down orbitals to newIDd
         do iorb=0,nprocSubd-1
            newIDd(iorb)=nprocSubu+iorb
         end do
         ! Create the new communicator newCommd.
         call mpi_comm_group(mpi_comm_world, wholeGroup, ierr)
         call mpi_group_incl(wholeGroup, nprocSubd, newIDd, newGroupd, ierr)
         call mpi_comm_create(mpi_comm_world, newGroupd, newCommd, ierr)
      end if


      ! In order to symplify the transposing/untransposing, the orbitals are padded with zeros such that 
      ! they can be distributed evenly over all processes when being transposed. The new length of the 
      ! orbitals after this padding is then given by norbtotPad.
      norbtot=norbscArr(natsc+1,ispin)
      norbtotPad=norbtot
      do
         if(mod(norbtotPad, nprocSub)==0) exit
         norbtotPad=norbtotPad+1
      end do
      if(.not. simul) then
         if(iproc==0 .and. ispin==1) write(*,'(5x,a,i0,a)') &
            &   'up orbitals: padding the orbitals with ',norbtotPad-norbtot,' zeros.'
      else
         if(iproc==0 .and. ispin==1) write(*,'(3x,a,i0,a)') &
            &   'up orbitals: padding the orbitals with ',norbtotPad-norbtot,' zeros.'
      end if
      if(simul) then
         ! Send some information to root process to ensure that they are printed in the correct order.
         if(iproc==nprocSubu) call mpi_send(norbtotPad, 1, mpi_integer, 0, 1, mpi_comm_world, ierr)
         if(iproc==0) call mpi_recv(norbtotPad, 1, mpi_integer, nprocSubu, 1, mpi_comm_world, stat, ierr)
      end if
      if(.not. simul) then
         if((simul .and. iproc==0) .or. (.not. simul .and. ispin==2 .and. iproc==0))&
            &   write(*,'(5x,a,i0,a)') &
            &   'down orbitals: padding the orbitals with ',norbtotPad-norbtot,' zeros.'
      else
         if((simul .and. iproc==0) .or. (.not. simul .and. ispin==2 .and. iproc==0))&
            &   write(*,'(3x,a,i0,a)') &
            &   'down orbitals: padding the orbitals with ',norbtotPad-norbtot,' zeros.'
      end if



      ! Allocate the reamaining arrays.
      ! Allocate them also for the processes which do not treat any orbital; in this case, allocate
      ! them with (norbtotPad,1).
      if(ispin==2 .and. .not.simul) then
         ! Deallocate all arrays to reallocate them with different size
         i_all=-product(shape(gradient))*kind(gradient)
         deallocate(gradient, stat=i_stat)
         call memocc(i_stat, i_all, 'gradient', subname)

         i_all=-product(shape(gradientOld))*kind(gradientOld)
         deallocate(gradientOld, stat=i_stat)
         call memocc(i_stat, i_all, 'gradientOld', subname)

         i_all=-product(shape(overlapPsiGuessP))*kind(overlapPsiGuessP)
         deallocate(overlapPsiGuessP, stat=i_stat)
         call memocc(i_stat, i_all, 'overlapPsiGuessP', subname)

         i_all=-product(shape(overlapPad))*kind(overlapPad)
         deallocate(overlapPad, stat=i_stat)
         call memocc(i_stat, i_all, 'overlapPad', subname)

         i_all=-product(shape(HamPad))*kind(HamPad)
         deallocate(HamPad, stat=i_stat)
         call memocc(i_stat, i_all, 'HamPad', subname)

         i_all=-product(shape(psiGuessP))*kind(psiGuessP)
         deallocate(psiGuessP, stat=i_stat)
         call memocc(i_stat, i_all, 'psiGuessP', subname)

         i_all=-product(shape(norbtotpArr))*kind(norbtotpArr)
         deallocate(norbtotpArr, stat=i_stat)
         call memocc(i_stat, i_all, 'norbtotpArr', subname)

         i_all=-product(shape(alphaArr))*kind(alphaArr)
         deallocate(alphaArr, stat=i_stat)
         call memocc(i_stat, i_all, 'alphaArr', subname)

         i_all=-product(shape(rayleigh))*kind(rayleigh)
         deallocate(rayleigh, stat=i_stat)
         call memocc(i_stat, i_all, 'rayleigh', subname)

         i_all=-product(shape(psiGuess))*kind(psiGuess)
         deallocate(psiGuess, stat=i_stat)
         call memocc(i_stat, i_all, 'psiGuess', subname)
      end if

      allocate(psiGuessP(norbtotPad*nspinor,max(norbpArr(iproc),1),nspin), stat=i_stat)
      call memocc(i_stat, psiGuessP, 'psiGuessP', subname)

      allocate(overlapPad(norbtotPad*nspinor,norbtotPad,nspin,kp), stat=i_stat)
      call memocc(i_stat, overlapPad, 'overlapPad', subname)

      allocate(HamPad(norbtotPad*nspinor,norbtotPad,nspin,kp), stat=i_stat)
      call memocc(i_stat, HamPad, 'HamPad', subname)

      allocate(overlapPsiGuessP(norbtotPad*nspinor,max(norbpArr(iproc),1),nspin), stat=i_stat)
      call memocc(i_stat, overlapPsiGuessP, 'overlapPsiGuessP', subname)

      allocate(gradient(norbtotPad*nspinor,max(norbpArr(iproc),1)), stat=i_stat)
      call memocc(i_stat, gradient, 'gradient', subname)

      allocate(gradientOld(norbtotPad*nspinor,max(norbpArr(iproc),1)), stat=i_stat)
      call memocc(i_stat, gradientOld, 'gradientOldPaddded', subname)

      allocate(psiGuess(norbtot*nspinor,(max(orbs%norbu,orbs%norbd)-norbsc)*orbs%nkpts,nspin), stat=i_stat)
      call memocc(i_stat, psiGuess, 'psiGuess', subname)

      allocate(alphaArr(max(norbpArr(iproc),1)), stat=i_stat)
      call memocc(i_stat, alphaArr, 'alphaArr', subname)

      allocate(rayleigh(max(norbpArr(iproc),1)), stat=i_stat)
      call memocc(i_stat, rayleigh, 'rayleigh', subname)

      if(.not.simul) then
         allocate(norbtotpArr(0:nprocSub-1), stat=i_stat)
         call memocc(i_stat, norbtotpArr, 'norbtotpArr', subname)
      else
         if(0<=iproc .and. iproc<nprocSubu) then
            allocate(norbtotpArr(0:nprocSubu-1), stat=i_stat)
            call memocc(i_stat, norbtotpArr, 'norbtotpArr', subname)
         else 
            allocate(norbtotpArr(nprocSubu:nprocSubu+nprocSubd-1), stat=i_stat)
            call memocc(i_stat, norbtotpArr, 'norbtotpArr', subname)
         end if
      end if

      if(ispin==1 .or. simul) then
         allocate(sortArr(1:max(orbs%norbu,orbs%norbd)-norbsc,orbs%nkpts,nspin), stat=i_stat)
         call memocc(i_stat, sortArr, 'sortArr', subname)
         sortArr=0.d0
      end if


      ! The input guess is possibly generated only with a part of all MPI processes.
      ! The following if construct is therefore only executed by the active processes. The other
      ! 'wait' at the end of this if construct at a MPI barrier.
      processIf: if(iproc<nprocSub .or. (simul .and. iproc<nprocSubu+nprocSubd)) then
         if(simul) then
            ! For the case where simul is true, there are two communicators newCommu and newCommd.
            ! For simplicity only one name (newComm) will be used in the following.
            if(0<=iproc .and. iproc<nprocSubu) then
               newComm=newCommu
            else
               newComm=newCommd
            end if
         end if



         ! NorbtotpArr gives the number of non-zero atomic orbitals that each process has when the wavefunction 
         ! is transposed. The total number (including zeros) would be given by norbtotPad/nprocSub.
         if(.not.simul .or. (0<=iproc .and. iproc<nprocSubu)) then
            ! This is the up case if simul or, if simul is false, the up case in the first iteration of
            ! spinLoop and the down case in the second iteration.
            tt=norbtot/dble(nprocSub)
            ii=floor(tt)
            ! ii is now the number of orbitals that every process has. Distribute the remaining ones.
            norbtotpArr=ii
            kk=norbtot-nprocSub*ii
            norbtotpArr(0:kk-1)=ii+1

            ! Check wheter this distribution is correct
            ii=0
            do iorb=0,nprocSub-1
               ii=ii+norbtotpArr(iorb)
            end do
            if(ii/=norbtot) then
               if(iproc==0) write(*,'(3x,a)') 'ERROR: wrong partition of norbtot'   
               stop
            end if
         else
            ! This is the down case if simul is true; if simul is false, this branch is not reached.
            tt=norbtot/dble(nprocSub)
            ii=floor(tt)
            ! ii is now the number of orbitals that every process has. Distribute the remaining ones.
            norbtotpArr=ii
            kk=norbtot-nprocSub*ii
            norbtotpArr(nprocSubu:nprocSubu+kk-1)=ii+1

            ! Check wheter this distribution is correct
            ii=0
            do iorb=0,nprocSub-1
               ii=ii+norbtotpArr(nprocSubu+iorb)
            end do
            if(ii/=norbtot) then
               if(iproc==0) write(*,'(3x,a)') 'ERROR: wrong partition of norbtot'   
               stop
            end if
         end if


         ! Random initialization of psiGuessP. This array contains the orbitals treated by the current process.
         ! Initialize the random number generator. Make sure that it initialized differently for each iproc and ispin.
         call initRandomSeed(iproc, ispin)
         do iorb=1,norbpArr(iproc)
            do j=1,norbtot*nspinor
               call random_number(ttreal)
               psiGuessP(j,iorb,ispin)=dble(ttreal)
            end do
            ! Pad with zeros.
            do j=norbtot*nspinor+1,norbtotPad*nspinor
               psiGuessP(j,iorb,ispin)=0.d0
            end do
         end do


         ! Pad the Hamiltonian and the overlap matrix with zeroes, for all k-points.
         ! Skip the semi core orbitals.
         ii=0
         do i=1,natsc
            ii=ii+norbscArr(i,ispin)**2*nspinor
         end do
         ! First copy all columns and pad them with zeros.
         do ikpt=1,kp
            kk=ikpt+minval(kArr)-1
            do iorb=1,norbtot
               call dcopy(norbtot*nspinor, hamovr(ii+(iorb-1)*norbtot*nspinor+1,ispin,1,kk), 1,&
                  &   HamPad(1,iorb,ispin,ikpt), 1)
               call dcopy(norbtot*nspinor, hamovr(ii+(iorb-1)*norbtot*nspinor+1,ispin,2,kk), 1,&
                  &   overlapPad(1,iorb,ispin,ikpt), 1)
               do j=norbtot*nspinor+1,norbtotPad*nspinor
                  HamPad(j,iorb,ispin,ikpt)=0.d0
                  overlapPad(j,iorb,ispin,ikpt)=0.d0
               end do
            end do
            ! Now add the columns containing only zeros.
            do iorb=norbtot+1,norbtotPad
               do j=1,norbtotPad*nspinor
                  HamPad(j,iorb,ispin,ikpt)=0.d0
                  overlapPad(j,iorb,ispin,ikpt)=0.d0
               end do
            end do
         end do




         ! Calculate the matrix product overlapPad*psiGuessP=overlapPsiGuessP.
         do ikpt=1,kp
            if(nspinor==1) then
               call dsymm('l', 'u', norbtotPad, nkArr(ikpt), 1.d0, overlapPad(1,1,ispin,ikpt),&
                  &   norbtotPad, psiGuessP(1,kstArr(ikpt),ispin), &
                  &   norbtotPad, 0.d0, overlapPsiGuessP(1,kstArr(ikpt),ispin), norbtotPad)
            else
               call zhemm('l', 'l', norbtotPad, nkArr(ikpt), (1.d0,0.d0), overlapPad(1,1,ispin,ikpt),&
                  &   norbtotPad, psiGuessP(1,kstArr(ikpt),ispin), &
                  &   norbtotPad, (0.d0,0.d0), overlapPsiGuessP(1,kstArr(ikpt),ispin), norbtotPad)
            end if
         end do
         ! Orthonormalize the orbitals.
         blocksize=-1 ; blocksizeSmall=-1
         if(.not. simul .or. iproc<nprocSubu) then
            call orthonormalizePsi(iproc, nprocSub, norbtotPad, norb, norbpArr(iproc), &
               &   norbpArr(0), norbtotpArr(0), psiGuessP(1,1,ispin), &
               &   overlapPsiGuessP(1,1,ispin), newComm, orthpar, orbs, 0, nspinor, blocksize, blocksizeSmall)
         else
            call orthonormalizePsi(iproc, nprocSub, norbtotPad, norb, norbpArr(iproc), &
               &   norbpArr(nprocSubu), norbtotpArr(nprocSubu), &
               &   psiGuessP(1,1,ispin), overlapPsiGuessP(1,1,ispin), newComm, orthpar, &
               &   orbs, nprocSubu, nspinor, blocksize, blocksizeSmall)
         end if



         ! Improve the input guess for the orbitals. To do this, calculate for each orbital the gradient g which is given as
         !   |g>=H|psi>-e|psi>, where e=<psi|H|psi>/<psi|S|psi> (with psi being an orbital, H the Hamiltonian and S the overlap matrix).
         ! The eigenvectors are then improved by following this gradient using a steepest descent with variabel step size. After each step,
         ! the orbitals are orthonormalized.

         ! Initialize some variables
         itermax=500 
         success=.false.
         alphaArr=5.d-1  ! the initial step size
         tol=orthpar%iguessTol  ! the criterion for exiting the loop

         if(.not. simul) then
            if(iproc==0) write(*,'(5x,a)',advance='no') 'Iteratively determining eigenvectors... '
         else
            if(iproc==0) write(*,'(3x,a)',advance='no') 'Iteratively determining eigenvectors... '
         end if

         ! This is the main loop
         mainLoop: do iter=1,itermax
            do ikpt=1,kp
               ! Calculate the matrix products HamPad*psiGuessP and overlapPad*psiGuessP
               if(nspinor==1) then
                  call dsymm('l', 'u', norbtotPad, nkArr(ikpt), 1.d0, HamPad(1,1,ispin,ikpt),&
                     &   norbtotPad, psiGuessP(1,kstArr(ikpt),ispin), &
                     &   norbtotPad, 0.d0, gradient(1,kstArr(ikpt)), norbtotPad)
                  call dsymm('l', 'u', norbtotPad, nkArr(ikpt), 1.d0, overlapPad(1,1,ispin,ikpt),&
                     &   norbtotPad, psiGuessP(1,kstArr(ikpt),ispin), &
                     &   norbtotPad, 0.d0, overlapPsiGuessP(1,kstArr(ikpt),ispin), norbtotPad)
               else
                  call zhemm('l', 'l', norbtotPad, nkArr(ikpt), (1.d0,0.d0), HamPad(1,1,ispin,ikpt), &
                     &   norbtotPad, psiGuessP(1,kstArr(ikpt),ispin), &
                     &   norbtotPad, (0.d0,0.d0), gradient(1,kstArr(ikpt)), norbtotPad)
                  call zhemm('l', 'l', norbtotPad, nkArr(ikpt), (1.d0,0.d0), overlapPad(1,1,ispin,ikpt),&
                     &   norbtotPad, psiGuessP(1,kstArr(ikpt),ispin), &
                     &   norbtotPad, (0.d0,0.d0), overlapPsiGuessP(1,kstArr(ikpt),ispin), norbtotPad)
               end if
            end do
            ! Calculate the rayleigh quotients rayleigh(i)=<psi|H|psi>/<psi|S|psi>. Since the orbitals are normalized, <psi|S|psi> is equal to one.
            do iorb=1,norbpArr(iproc)
               if(nspinor==1) then
                  rayleigh(iorb)=ddot(norbtotPad, psiGuessP(1,iorb,ispin), 1, gradient(1,iorb), 1)
               else
                  zz=zdotc(norbtotPad, psiGuessP(1,iorb,ispin), 1, gradient(1,iorb), 1)
                  call dcopy(1, zz, 1, rayleigh(iorb), 1)
               end if

               if(iorb==1) then
               end if
            end do

            ! Calculate the gradient |g(i)>=H|psi(i)>-rayleigh(i)*S|psi(i)>
            gradientMax=0.d0
            do iorb=1,norbpArr(iproc)
               call daxpy(norbtotPad*nspinor, -rayleigh(iorb), overlapPsiGuessP(1,iorb,ispin), 1, gradient(1,iorb), 1)

               if(iter>2) then
                  ! Adapt the step size if iter>2.
                  ! First determine the angle between to consecutive gradients to adapt the step size.
                  if(nspinor==1) then
                     cosangle=ddot(norbtotPad, gradient(1,iorb), 1, gradientOld(1,iorb), 1)
                     cosangle=cosangle/(dnrm2(norbtotPad, gradient(1,iorb), 1)*dnrm2(norbtotPad, gradientOld(1,iorb), 1))
                  else
                     zz=zdotc(norbtotPad, gradient(1,iorb), 1, gradientOld(1,iorb), 1)
                     call dcopy(1, zz, 1, cosangle, 1)
                     zz=zdotc(norbtotPad, gradient(1,iorb), 1, gradient(1,iorb), 1)
                     call dcopy(1, zz, 1, tt, 1)
                     tt=sqrt(tt)
                     cosangle=cosangle/tt
                     zz=zdotc(norbtotPad, gradientOld(1,iorb), 1, gradientOld(1,iorb), 1)
                     call dcopy(1, zz, 1, tt, 1)
                     tt=sqrt(tt)
                     cosangle=cosangle/tt
                  end if
                  ! Adapt the gradient depending on the value of this angle.
                  if(cosangle>9.d-1) then
                     alphaArr(iorb)=alphaArr(iorb)*1.1d0
                  else
                     alphaArr(iorb)=alphaArr(iorb)*6.d-1
                  end if
               end if
               ! Copy the current gradient to gradientOld.
               call dcopy(norbtotPad*nspinor, gradient(1,iorb), 1, gradientOld(1,iorb), 1)
               ! Calculate the square of the norm of the gradient.
               if(nspinor==1) then
                  gradientNorm=ddot(norbtotPad,gradient(1,iorb),1,gradient(1,iorb),1)
               else
                  zz=zdotc(norbtotPad,gradient(1,iorb),1,gradient(1,iorb),1)
                  call dcopy(1, zz, 1, gradientNorm, 1)
               end if
               ! Determine the maximal gradient norm among all vectors treated by this processor.
               if(gradientNorm>gradientMax(2)) gradientMax(2)=gradientNorm
            end do
            ! Determine the maximal gradient norm among all orbitals.
            if(nprocSub>1) then
               call timing(iproc, 'Input_comput', 'OF')
               call timing(iproc, 'Input_commun', 'ON')
               call mpi_allreduce(gradientMax(2), gradientMax(1), 1, mpi_double_precision, mpi_max, newComm, ierr)
               call timing(iproc, 'Input_commun', 'OF')
               call timing(iproc, 'Input_comput', 'ON')
            else
               gradientMax(1)=gradientMax(2)
            end if
            ! Exit if the maximal gradient norm among all orbitals is smaller than tol.
            if(gradientMax(1)<tol) success=.true.

            if(success) then
               if(iproc==0) write(*,'(a,i0,a)') 'done in ',iter-1,' iterations.'
               exit mainLoop
            end if

            ! Improve the eigenvectors by following the gradient using steepest descent.
            do iorb=1,norbpArr(iproc)
               call daxpy(norbtotPad*nspinor, -alphaArr(iorb), gradient(1,iorb), 1, psiGuessP(1,iorb,ispin), 1)
            end do


            ! Calculate the matrix product overlapPad*psiGuessP=overlapPsiGuessP
            do ikpt=1,kp
               if(nspinor==1) then
                  call dsymm('l', 'u', norbtotPad, nkArr(ikpt), 1.d0, overlapPad(1,1,ispin,ikpt),&
                     &   norbtotPad, psiGuessP(1,kstArr(ikpt),ispin),&
                     &   norbtotPad, 0.d0, overlapPsiGuessP(1,kstArr(ikpt),ispin), norbtotPad)
               else
                  call zhemm('l', 'l', norbtotPad, nkArr(ikpt), (1.d0,0.d0), overlapPad(1,1,ispin,ikpt),&
                     &   norbtotPad, psiGuessP(1,kstArr(ikpt),ispin), &
                     &   norbtotPad, (0.d0,0.d0), overlapPsiGuessP(1,kstArr(ikpt),ispin), norbtotPad)
               end if
            end do
            ! Orthonormalize the orbitals
            if(.not. simul .or. iproc<nprocSubu) then
               call orthonormalizePsi(iproc, nprocSub, norbtotPad, norb, norbpArr(iproc), norbpArr(0), &
                  &   norbtotpArr(0), psiGuessP(1,1,ispin), &
                  &   overlapPsiGuessP(1,1,ispin), newComm, orthpar, orbs, 0, nspinor, blocksize, blocksizeSmall)
            else
               call orthonormalizePsi(iproc, nprocSub, norbtotPad, norb, norbpArr(iproc), norbpArr(nprocSubu),&
                  &   norbtotpArr(nprocSubu), &
                  &   psiGuessP(1,1,ispin), overlapPsiGuessP(1,1,ispin), newComm,orthpar, orbs, nprocSubu, &
                  &   nspinor, blocksize, blocksizeSmall)
            end if

         end do mainLoop

         ! Write a warning in case no convergence was reached within the allowed number of iterations.
         if(.not. success) then
            if(iproc==0) write(*,'(a,i0,a,es9.3)') 'WARNING: no convergence after ',itermax,&
               &   ' iterations. gradientMax=',gradientMax(1)
         end if

      end if processIf



      ! Here the processes that are not involved in the input guess wait for the other processes.
      call mpi_barrier(mpi_comm_world, ierr)


      ! Allocate the arrays needed for distributing the eigenvectors and eigenvalues to all processes.
      if(ispin==1 .or. simul) then
         allocate(sendcounts(0:nproc-1), stat=i_stat)
         call memocc(i_stat, sendcounts, 'sendcounts', subname)

         allocate(recvcounts(0:nproc-1), stat=i_stat)
         call memocc(i_stat, recvcounts, 'recvcounts', subname)

         allocate(sdispls(0:nproc-1), stat=i_stat)
         call memocc(i_stat, sdispls, 'sdispls', subname)

         allocate(rdispls(0:nproc-1), stat=i_stat)
         call memocc(i_stat, rdispls, 'rdispls', subname)
      end if


      ! Send all eigenvalues to all processes. These values were calculated in the last iteration of mainLoop.
      ! First define the arrays needed for mpi_allgatherv.
      if(nproc>1) then
         ii=0
         if(.not.simul) then
            do i=0,nproc-1
               recvcounts(i)=norbpArr(i)
               rdispls(i)=ii
               ii=ii+norbpArr(i)
            end do
         else
            do i=0,nproc-1
               recvcounts(i)=norbpArrSimul(i)
               rdispls(i)=ii
               ii=ii+norbpArrSimul(i)
            end do
         end if
         if(.not.simul) then
            !ist=(ispin-1)*norb+1
            if(ispin==1) ist=1
            if(ispin==2) ist=norbArr(1)+1
            call timing(iproc, 'Input_comput', 'OF')
            call timing(iproc, 'Input_commun', 'ON')
            call mpi_allgatherv(rayleigh(1), norbpArr(iproc), mpi_double_precision, orbs%eval(ist), &
               &   recvcounts, rdispls, mpi_double_precision, mpi_comm_world, ierr)
            call timing(iproc, 'Input_commun', 'OF')
            call timing(iproc, 'Input_comput', 'ON')
            ii=ii+norb/orbs%nkpts
         else
            call timing(iproc, 'Input_comput', 'OF')
            call timing(iproc, 'Input_commun', 'ON')
            call mpi_allgatherv(rayleigh(1), norbpArrSimul(iproc), mpi_double_precision, orbs%eval(1), &
               &   recvcounts, rdispls, mpi_double_precision, mpi_comm_world, ierr)
            call timing(iproc, 'Input_commun', 'OF')
            call timing(iproc, 'Input_comput', 'ON')
            ii=ii+norb/orbs%nkpts
         end if
      else
         if(simul) stop 'should not happen...'
         ii=0
         do ikpt=1,orbs%nkpts
            call dcopy(norb, rayleigh(1), 1, orbs%eval(1+ii), 1)
            ii=ii+1
         end do
      end if


      ! Send all eigenvectors to all processes. Since these eigenvectors contain some padded zeros, we can first
      ! cut off these zeros.
      allocate(psiGuessPTrunc(norbtot*nspinor,max(norbpArr(iproc),1),nspin), stat=i_stat)
      call memocc(i_stat, psiGuessPTrunc, 'psiGuessPTrunc', subname)
      do iorb=1,norbpArr(iproc)
         call dcopy(norbtot*nspinor, psiGuessP(1,iorb,ispin), 1, psiGuessPTrunc(1,iorb,ispin), 1)
      end do
      ! Define the values necessary for mpi_allgatherv
      if(nproc>1) then
         ii=0
         if(.not.simul) then
            do i=0,nproc-1
               recvcounts(i)=norbtot*nspinor*norbpArr(i)
               rdispls(i)=ii
               ii=ii+recvcounts(i)
            end do
         else
            kk=0
            do i=0,nproc-1
               recvcounts(i)=norbtot*nspinor*norbpArrSimul(i)
               rdispls(i)=ii
               kk=kk+norbpArrSimul(i)
               ii=ii+norbtot*nspinor*norbpArrSimul(i)
               ! Skip 'emtpy' vectors in the case that there are more down orbitals than up orbitals.
               ! This makes sure that the down orbitals are copied to the right place.
               if(orbs%norbd>orbs%norbu .and. mod(kk,orbs%norbu-norbsc)==0) then
                  !if(iproc==0) write(*,'(a,i0)') 'skip at ',kk
                  ii=ii+norbtot*nspinor*(orbs%norbd-orbs%norbu)
               end if
            end do
         end if
         if(.not.simul) then
            call timing(iproc, 'Input_comput', 'OF')
            call timing(iproc, 'Input_commun', 'ON')
            call mpi_allgatherv(psiGuessPTrunc(1,1,ispin), norbtot*nspinor*norbpArr(iproc), mpi_double_precision, &
               &   psiGuess(1,1,ispin), recvcounts, rdispls, mpi_double_precision, mpi_comm_world, ierr)
            call timing(iproc, 'Input_commun', 'OF')
            call timing(iproc, 'Input_comput', 'ON')
         else
            call timing(iproc, 'Input_comput', 'OF')
            call timing(iproc, 'Input_commun', 'ON')
            call mpi_allgatherv(psiGuessPTrunc(1,1,ispin), norbtot*nspinor*norbpArrSimul(iproc), mpi_double_precision, &
               &   psiGuess(1,1,1), recvcounts, rdispls, mpi_double_precision, mpi_comm_world, ierr)
            call timing(iproc, 'Input_commun', 'OF')
            call timing(iproc, 'Input_comput', 'ON')
         end if
      else
         if(simul) stop 'should not happen...'
         call dcopy(norbtot*nspinor*norb, psiGuessP(1,1,ispin), 1, psiGuess(1,1,ispin), 1)
      end if
      i_all=-product(shape(psiGuessPTrunc))*kind(psiGuessPTrunc)
      deallocate(psiGuessPTrunc, stat=i_stat)
      call memocc(i_stat, i_all, 'psiGuessPTrunc', subname)



      ! Transform the eigenvectors to the wavelet basis.
      ! These are the starting indices of the vectors: istpsi is the starting vector for psi
      ! istpsit that for psiGuessWavelet. For the case where simul is true, we use istpsiS and
      ! istpsitS, respectively. If there are any semicore orbitals, we skip them using ishift
      ! (for psiGuessWavelet) and ishift2 (for psi).
      istpsi=1
      istpsit=1
      istpsitS=1
      istpsiS=1
      ishift=0
      ishift2=0


      if(.not. simul) then
         if(iproc==0) write(*,'(5x,a)',advance='no') 'Transforming to wavelet basis... '
      else
         if(iproc==0) write(*,'(3x,a)',advance='no') 'Transforming to wavelet basis... '
      end if
      ! First make a loop over the k points handled by this process.
      do ikptp=1,orbs%nkptsp
         ! ikpt is the index of the k point.
         ikpt=orbs%iskpts+ikptp
         ! nvctrp is the length of the vectors.
         nvctrp=comms%nvctr_par(iproc,ikpt)

         ! If simul is false and ispin==2, we are treating the down orbitals. Therefore we have to skip
         ! the up orbitals. We have to do this skipping for each k-point since in memory the spin up and 
         ! down orbitals are consecutive for each k-point.
         ! (i.e. schematically: in memory: (orbUp(k1),orbDown(k1)),(orbUp(k2),orbDown(k2)),...)
         if(ispin==2) istpsi=istpsi+nvctrp*norbtot*orbs%nspinor
         if(ispin==2) istpsit=istpsit+nvctrp*norbArr(1)/orbs%nkpts*orbs%nspinor
         if (nvctrp == 0) cycle

         if(.not.simul) then
            ! Now transform to wavelets.
            ! Skip the semicore orbitals.
            ishift=ishift+norbsc*nvctrp*orbs%nspinor
            ishift2=ishift2+sum(norbscArr(1:natsc,1))*nvctrp*orbs%nspinor
            if(ispin==2) ishift=ishift+norbsc*nvctrp*orbs%nspinor
            if(ispin==2) ishift2=ishift2+sum(norbscArr(1:natsc,2))*nvctrp*orbs%nspinor
            if(nspinor==1) then
               ii=(ikpt-1)*norb/orbs%nkpts+1
               call dgemm('n', 'n', nvctrp, norb, norbtot, 1.d0, psi(ishift2+istpsi), nvctrp, psiGuess(1,ii,ispin), &
                  &   norbtot, 0.d0, psiGuessWavelet(ishift+istpsit), nvctrp)
            else
               ii=(ikpt-1)*norb/orbs%nkpts+1
               call zgemm('n', 'n', nvctrp, norb/orbs%nkpts, norbtot, (1.d0,0.d0), psi(ishift2+istpsi),&
                  &   nvctrp, psiGuess(1,ii,ispin), &
                  &   norbtot, (0.d0,0.d0), psiGuessWavelet(ishift+istpsit), nvctrp)
            end if
            if(ispin==1 .and. nspin==2) ishift=ishift+norbsc*nvctrp*orbs%nspinor
            if(ispin==1 .and. nspin==2) ishift2=ishift2+sum(norbscArr(1:natsc,1))*nvctrp*orbs%nspinor
         else
            ! If simul is true, we can treat spin up and down using a simple loop. Since spin up and down are consecutive in memory,
            ! we can just advance the index without skipping.
            do ispin=1,nspin
               if(ispin==1) then
                  norb=(orbs%norbu-norbsc)*orbs%nkpts
               else
                  norb=(orbs%norbd-norbsc)*orbs%nkpts
               end if
               ishift=ishift+norbsc*nvctrp*orbs%nspinor
               ishift2=ishift2+sum(norbscArr(1:natsc,ispin))*nvctrp*orbs%nspinor
               if(nspinor==1) then
                  ii=(ikpt-1)*norb/orbs%nkpts+1
                  call dgemm('n', 'n', nvctrp, norb, norbtot, 1.d0, psi(ishift2+istpsiS), nvctrp, &
                     &   psiGuess(1,ii,ispin), norbtot, 0.d0, psiGuessWavelet(ishift+istpsitS), nvctrp)
               else
                  ii=(ikpt-1)*(max(orbs%norbu,orbs%norbd)-norbsc)+1
                  call zgemm('n', 'n', nvctrp, norb/orbs%nkpts, norbtot, (1.d0,0.d0), psi(ishift2+istpsiS), nvctrp, &
                     &   psiGuess(1,ii,ispin), norbtot, (0.d0,0.d0), psiGuessWavelet(ishift+istpsitS), nvctrp)
               end if
               istpsitS=istpsitS+norb/orbs%nkpts*nvctrp*nspinor
               istpsiS=istpsiS+norbtot*nvctrp*nspinor
            end do
         end if

         ! This is the second part of the skipping procedure for the case simul=.false.
         ! If ispin==1, we move the indices to the next up orbitals (i.e. skipping the down orbitals);
         ! if ispin==2, we advance the indices to the beginning of the next up orbitals and skip them
         ! in the next iteration of ikptp (this can not be done here since nvctrp may be different for
         ! the next k-point).
         if(ispin==1) istpsi=istpsi+nvctrp*norbtot*orbs%nspinor*nspin
         if(ispin==2) istpsi=istpsi+nvctrp*norbtot*orbs%nspinor
         if(ispin==1) istpsit=istpsit+nvctrp*norbArr(1)/orbs%nkpts*orbs%nspinor
         if(nspin==2 .and. ispin==1) istpsit=istpsit+nvctrp*norbArr(2)/orbs%nkpts*orbs%nspinor
         if(ispin==2) istpsit=istpsit+nvctrp*norb/orbs%nkpts*orbs%nspinor
      end do

      if(iproc==0) write(*,'(a)') 'done.'

   end do spinLoop

   ! The eigenvalues are now stored in the following way:
   ! (e11)(e21)(e31)(e12)(e22)(e32), where (eij) means the eigenvalues of k-point i and spin j.
   ! For further processing they have to be rearranged:
   ! (e11)(e12)(e21)(e22)(e31)(e32). 
   ! Use alphaArr as temporary array
   i_all=-product(shape(alphaArr))*kind(alphaArr)
   deallocate(alphaArr, stat=i_stat)
   call memocc(i_stat, i_all, 'alphaArr', subname)

   allocate(alphaArr((orbs%norb-norbsc)*orbs%nkpts*nspin), stat=i_stat)
   call memocc(i_stat, alphaArr, 'alphaArr', subname)

   call dcopy((orbs%norb-norbsc)*orbs%nkpts*nspin, orbs%eval(1), 1, alphaArr(1), 1)
   ist=1
   do ikpt=1,orbs%nkpts
      kk=(ikpt-1)*(orbs%norbu-norbsc)+1
      do ispin=1,nspin
         if(ispin==1) ii=orbs%norbu-norbsc
         if(ispin==2) ii=orbs%norbd-norbsc
         call dcopy(ii, alphaArr(kk), 1, orbs%eval(ist), 1)
         kk=kk+ii*orbs%nkpts
         ist=ist+ii
      end do
   end do


   ! Now treat the semicore orbitals, if there are any.
   semicoreIf: if(natsc>0) then
      if(iproc==0) write(*,'(3x,a)',advance='no') 'Generating input guess for semicore orbitals...'

      if(nspinor == 1) then
         ncplx=1
         ncomp=1
         elseif(nspinor == 2) then
         ncplx=2
         ncomp=1
      else if (nspinor == 4) then
         ncplx=2
         ncomp=2
      end if


      ! Determine the number of semicore orbitals.
      ii=sum(norbscArr(1:natsc,1))
      if(nspin==2) jj=sum(norbscArr(1:natsc,2))

      ! Allocate the arrays which will contain the eigenvalues.
      if(nspin==1) allocate(evale(2*ii*nspin*orbs%nkpts), stat=i_stat)
      if(nspin==2) allocate(evale(2*max(ii,jj)*nspin*orbs%nkpts), stat=i_stat)
      call memocc(i_stat, evale, 'evale', subname)



      ist=1
      ! Diagonalize the semicore Hamiltonian for each k-point handled by this process.
      kptLoop: do ikptp=1,orbs%nkptsp
         ! ikpt is the number of the k-point.
         ikpt=orbs%iskpts+ikptp
         imatrst=1
         imatrst2=ndim_hamovr+1
         ! Make a loop over the number of semicore atoms.
         natscLoop: do iat=1,natsc

            ! norbi is the number of semicore orbitals for this atom.
            norbi=norbscArr(iat,1)
            if(nspinor==1) then

               ! Get the optimal work array size
               allocate(work(1), stat=i_stat)
               call memocc(i_stat, work, 'work', subname)
               call dsygv(1, 'v', 'u', norbi, hamovr(imatrst,1,1,ikpt), norbi, hamovr(imatrst,1,2,ikpt), &
                  &   norbi, evale(ist), work(1), -1, info)
               lwork=work(1)
               i_all=-product(shape(work))*kind(work)
               deallocate(work, stat=i_stat)
               call memocc(i_stat, i_all, 'work', subname)
               allocate(work(lwork), stat=i_stat)
               call memocc(i_stat, work, 'work', subname)

               call dsygv(1, 'v', 'u', norbi, hamovr(imatrst,1,1,ikpt), norbi, hamovr(imatrst,1,2,ikpt), &
                  &   norbi, evale(ist), work(1), lwork, info)
               if(info/=0) write(*,'(a,i0)') 'ERROR in dsygv, info=',info
               ist=ist+norbi
               if(nspin==1) then
                  i_all=-product(shape(work))*kind(work)
                  deallocate(work, stat=i_stat)
                  call memocc(i_stat, i_all, 'work', subname)
               end if

               ! Diagonalize the Hamiltonian for the down orbitals if we have spin polarization.
               if (nspin==2) then
                  ! norbj is the number of down orbitals.
                  norbj=norbscArr(iat,2)
                  call dsygv(1, 'v', 'u', norbj, hamovr(imatrst,2,1,ikpt), &
                     &   norbj, hamovr(imatrst,2,2,ikpt), norbj, evale(ist), work(1), lwork, info)
                  if(info/=0) write(*,'(a,i0)') 'ERROR in dsygv, info=',info
                  ist=ist+norbj
                  i_all=-product(shape(work))*kind(work)
                  deallocate(work, stat=i_stat)
                  call memocc(i_stat, i_all, 'work', subname)
               end if

            else

               ! Get the optimal work array size
               allocate(work(1), stat=i_stat)
               call memocc(i_stat, work, 'work', subname)
               allocate(rwork(1), stat=i_stat)
               call memocc(i_stat, rwork, 'rwork', subname)
               call zhegv(1, 'v', 'u', norbi, hamovr(imatrst,1,1,ikpt), norbi, hamovr(imatrst,1,2,ikpt), &
                  &   norbi, evale(ist), work(1), -1, work(1), info)
               lwork=work(1)
               i_all=-product(shape(work))*kind(work)
               deallocate(work, stat=i_stat)
               call memocc(i_stat, i_all, 'work', subname)
               i_all=-product(shape(rwork))*kind(rwork)
               deallocate(rwork, stat=i_stat)
               call memocc(i_stat, i_all, 'rwork', subname)
               allocate(work(lwork), stat=i_stat)
               call memocc(i_stat, work, 'work', subname)
               allocate(rwork(lwork), stat=i_stat)
               call memocc(i_stat, rwork, 'rwork', subname)

               call zhegv(1, 'v', 'u', norbi, hamovr(imatrst,1,1,ikpt), norbi, hamovr(imatrst,1,2,ikpt), &
                  &   norbi, evale(ist), work(1), lwork, rwork(1), info)
               if(info/=0) write(*,'(a,i0)') 'ERROR in zhegv, info=',info
               ist=ist+norbi
               if(nspin==1) then
                  i_all=-product(shape(work))*kind(work)
                  deallocate(work, stat=i_stat)
                  call memocc(i_stat, i_all, 'work', subname)
                  i_all=-product(shape(rwork))*kind(rwork)
                  deallocate(rwork, stat=i_stat)
                  call memocc(i_stat, i_all, 'rwork', subname)
               end if

               ! Diagonalize the Hamiltonian for the down orbitals if we have spin polarization.
               if (nspin==2) then
                  norbj=norbscArr(iat,2)
                  call zhegv(1, 'v', 'u', norbj, hamovr(imatrst,2,1,ikpt), &
                     &   norbj, hamovr(imatrst,2,2,ikpt), norbj, evale(ist), &
                     &   work(ist), lwork, rwork(1), info)
                  if(info/=0) write(*,'(a,i0)') 'ERROR in zhegv, info=',info
                  ist=ist+norbj
                  i_all=-product(shape(work))*kind(work)
                  deallocate(work, stat=i_stat)
                  call memocc(i_stat, i_all, 'work', subname)
                  i_all=-product(shape(rwork))*kind(rwork)
                  deallocate(rwork, stat=i_stat)
                  call memocc(i_stat, i_all, 'rwork', subname)
               end if

            end if

            ! Make sure that the eigenvectors of all MPI processes are the same.
            norbij=norbi
            ihs=imatrst
            do jspin=1,nspin
               do jjorb=1,norbij
                  ! If it is negative change the sign to all the values.
                  if (hamovr(ihs+(jjorb-1)*norbij*ncplx,jspin,1,ikpt) < 0.0_wp) then
                     do jiorb=1,norbij*ncplx
                        hamovr(ihs-1+jiorb+(jjorb-1)*norbij*ncplx,jspin,1,ikpt)=&
                           &   -hamovr(ihs-1+jiorb+(jjorb-1)*norbij*ncplx,jspin,1,ikpt)
                     end do
                  end if
               end do
               if (nspin==2) then
                  norbij=norbj
               end if
            end do
            imatrst=imatrst+ncplx*norbi**2
            if(nspin>1) imatrst2=imatrst2+ncplx*norbj**2

         end do natscLoop
      end do kptLoop


      ! Now transform the eigenvectors to the wavelet basis.
      ! ist is the starting index of the atomic orbitals (in wavelet basis), ist2 the starting index of
      ! the eigenvectors in wavelet basis, imatrst is the starting index in atomic orbitals basis.
      ist=1
      ist2=1
      ! Make a loop over all k-points handled by this process.
      do ikptp=1,orbs%nkptsp
         ! ikpt is the number of the k-point.
         ikpt=orbs%iskpts+ikptp
         ! nvctrp is the number of components for this k-point which are handled by this process.
         nvctrp=comms%nvctr_par(iproc,ikpt)
         ! Make a loop over the spins.
         do jspin=1,nspin
            imatrst=1
            ! Make a loop over the number of semicore atoms.
            do iat=1,natsc
               ! norbi is ths number of semicore orbitals for this atom.
               norbi=norbscArr(iat,jspin)
               if(nspinor==1) then
                  call gemm('n', 'n', nvctrp, norbi, norbi, 1.0_wp, psi(ist), max(1,nvctrp), &
                     &   hamovr(imatrst,jspin,1,ikpt), norbi, 0.0_wp, psiGuessWavelet(ist2), max(1,nvctrp))
               else
                  call c_gemm('n', 'n', ncomp*nvctrp, norbi, norbi, (1.0_wp,0.0_wp), &
                     &   psi(ist), max(1,ncomp*nvctrp), hamovr(imatrst,jspin,1,ikpt), norbi, &
                     &   (0.0_wp,0.0_wp), psiGuessWavelet(ist2), max(1,ncomp*nvctrp))
               end if
               ist=ist+norbi*nvctrp*nspinor
               ist2=ist2+norbi*nvctrp*nspinor
               imatrst=imatrst+ncplx*norbi**2
            end do
            ! Skip the non-semicore orbitals.
            if(jspin==1) ist2=ist2+nvctrp*(orbs%norbu-norbsc)*orbs%nspinor
            if(jspin==2) ist2=ist2+nvctrp*(orbs%norbd-norbsc)*orbs%nspinor
            ist=ist+nvctrp*norbscArr(natsc+1,jspin)*orbs%nspinor
         end do
      end do


      ! Now send all eigenvalues of all k-points to all processes.
      ! First find out which process handles which k-points.
      allocate(kpArr(orbs%nkpts,0:nproc-1,2), stat=i_stat)
      call memocc(i_stat, kpArr, 'kpArr', subname)
      allocate(sceval(norbsc*nspin*orbs%nkpts), stat=i_stat)
      call memocc(i_stat, sceval, 'sceval', subname)

      ! If process i handles k-point j, set kpArr(j,i) to 1. Then make a mpi_allreduce
      ! to collect this informations from all processes.
      kpArr=0
      do ikptp=1,orbs%nkptsp
         ikpt=orbs%iskpts+ikptp
         kpArr(ikpt,iproc,2)=1
      end do
      call timing(iproc, 'Input_comput', 'OF')
      call timing(iproc, 'Input_commun', 'ON')
      call mpi_allreduce(kpArr(1,0,2), kparr(1,0,1), orbs%nkpts*nproc, mpi_integer, mpi_sum, mpi_comm_world, ierr)
      call timing(iproc, 'Input_commun', 'OF')
      call timing(iproc, 'Input_comput', 'ON')

      ! ist2 is the starting index of the collected orbitals in sceval.
      ist2=1
      ! Make a loop over all k-points.
      do ikpt=1,orbs%nkpts
         ! Find the process with lowest process ID handling this k-point.
         do i=0,nproc-1
            if(kpArr(ikpt,i,1)==1) then
               ! Process jproc is the process we want.
               jproc=i
               exit
            end if
         end do
         ! Send the eigenvalues from process jproc to all processes.
         ist=1
         if(iproc==jproc) then
            ! Determine the starting index of the required k-point among the orbitals
            ! handled by process jproc.
            do ikptp2=1,orbs%nkptsp
               ikpt2=orbs%iskpts+ikptp2
               if(ikpt2==ikpt) exit
               ist=ist+norbsc*nspin
            end do
            ! Copy the orbitals of this k-point to sceval.
            call dcopy(norbsc*nspin, evale(ist), 1, sceval(ist2), 1)
         end if
         ! Send the orbitals to all processes.
         call timing(iproc, 'Input_comput', 'OF')
         call timing(iproc, 'Input_commun', 'ON')
         call mpi_bcast(sceval(ist2), norbsc*nspin, mpi_double_precision, jproc, mpi_comm_world, ierr)
         call timing(iproc, 'Input_commun', 'OF')
         call timing(iproc, 'Input_comput', 'ON')
         ist2=ist2+norbsc*nspin
      end do

      if(iproc==0) write(*,'(a)') ' done.'

   end if semicoreIf



   ! Sort the (non-semicore) eigenvalues to print them. This requires to copy them first to sortArr since a given 
   ! eigenvalue has to remain associated with its eigenvector.
   ! This part is not implemented very efficiently, but it should not matter.
   if(.not.simul) then
      sortArr=0.d0
      ist=1
      do ikpt=1,orbs%nkpts
         do ispin=1,nspin
            if(ispin==1) ii=orbs%norbu-norbsc
            if(ispin==2) ii=orbs%norbd-norbsc
            call dcopy(ii, orbs%eval(ist), 1, sortArr(1,ikpt,ispin), 1)
            ist=ist+ii
         end do
      end do
      do ikpt=1,orbs%nkpts
         do ispin=1,nspin
            if(ispin==1) ii=orbs%norbu-norbsc
            if(ispin==2) ii=orbs%norbd-norbsc
            do iorb=1,ii
               do jorb=iorb,ii
                  if(sortArr(jorb,ikpt,ispin)<sortArr(iorb,ikpt,ispin)) then
                     tt=sortArr(iorb,ikpt,ispin)
                     sortArr(iorb,ikpt,ispin)=sortArr(jorb,ikpt,ispin)
                     sortArr(jorb,ikpt,ispin)=tt
                  end if
               end do
            end do
         end do
      end do
   else
      ist=1
      sortArr=0.d0
      do ikpt=1,orbs%nkpts
         do ispin=1,nspin
            if(ispin==1) then
               norb=orbs%norbu-norbsc
            else
               norb=orbs%norbd-norbsc
            end if
            call dcopy(norb, orbs%eval(ist), 1, sortArr(1,ikpt,ispin), 1)
            ist=ist+norb
         end do
      end do
      ist=1
      do ispin=1,nspin
         if(ispin==1) then
            norb=(orbs%norbu-norbsc)*orbs%nkpts
         else
            norb=(orbs%norbd-norbsc)*orbs%nkpts
         end if
         ist=ist+norb
         do ikpt=1,orbs%nkpts
            do iorb=1,norb/orbs%nkpts 
               do jorb=iorb,norb/orbs%nkpts
                  if(sortArr(jorb,ikpt,ispin)<sortArr(iorb,ikpt,ispin)) then
                     tt=sortArr(iorb,ikpt,ispin)
                     sortArr(iorb,ikpt,ispin)=sortArr(jorb,ikpt,ispin)
                     sortArr(jorb,ikpt,ispin)=tt
                  end if
               end do
            end do
         end do
      end do
   end if



   ! Now print out the eigenvalues. The semicore eigenvalues are stored in sceval, the
   ! non-semicore eigenvalues in sortArr.
   if(iproc==0) write(*,'(1x,a)') 'Sorted list of eigenvalues:'
   if(iproc==0) then
      if(nspin==1) then
         do ikpt=1,orbs%nkpts
            ii=0
            if(orbs%nkpts>1) write(*,'(/,3x,a,i0,a)') '------- k-point ',ikpt,' -------'
            do iat=1,natsc
               do j=1,norbscArr(iat,1)
                  ii=ii+1
                  if(iat/=natsc .or. j/=norbscArr(iat,1)) then
                     write(*,'(5x,a,i0,a,es14.5)') 'eval(',ii,')',sceval(ii)
                  else
                     write(*,'(5x,a,i0,a,es14.5,a)') 'eval(',ii,')',sceval(ii),' <--- last semicore orbital'
                  end if
               end do
            end do
            do iorb=1,norb/orbs%nkpts
               write(*,'(5x,a,i0,a,es14.5)') 'eval(',ii+iorb,')',sortArr(iorb,ikpt,1)
            end do
         end do
      else if(nspin==2) then
         do ikpt=1,orbs%nkpts
            ii=0
            if(orbs%nkpts>1) write(*,'(/,20x,a,i0,a)') '------- k-point ',ikpt,' -------'
            do iat=1,natsc
               do j=1,maxval(norbscArr(iat,:))
                  ii=ii+1
                  if(iat/=natsc .or. j/=norbscArr(iat,1)) then
                     write(*,'(5x,a,i0,a,es14.5,8x,a,i0,a,es14.5)') 'eval(',ii,',u)',evale(ii), &
                        &   'eval(',ii,',d)',sceval(norbscArr(iat,1)+ii)
                  else
                     write(*,'(5x,a,i0,a,es14.5,8x,a,i0,a,es14.5,a)') 'eval(',ii,',u)',evale(ii), &
                        &   'eval(',ii,',d)',sceval(norbscArr(iat,1)+ii),' <--- last semicore orbital'
                  end if
               end do
            end do
            do iorb=1,norb/orbs%nkpts
               write(*,'(5x,a,i0,a,es14.5,8x,a,i0,a,es14.5)') 'eval(',ii+iorb,',u)', &
                  &   sortArr(iorb,ikpt,1),'eval(',ii+iorb,',d)',sortArr(iorb,ikpt,2)
            end do
         end do
      end if
   end if


   ! Merge the semicore eigenvalues and non-semicore eigenvalues and store them in orbs%eval.
   ! This is obly necessary if there are some semicore orbitals.
   ! Use sortArr as temporary array.
   if(norbsc>0) then

      i_all=-product(shape(sortArr))*kind(sortArr)
      deallocate(sortArr, stat=i_stat)
      call memocc(i_stat, i_all, 'sortArr', subname)

      allocate(sortArr((orbs%norb-nspin*norbsc)*nspin*orbs%nkpts,1,1), stat=i_stat)
      call memocc(i_stat, sortArr, 'sortArr', subname)

      ! The starting indices:
      !   ist is the starting index of the merged eigenvalues
      !   ist2 is the starting index of the semicore orbitals
      !   ist3 is the starting index of the non-semicore orbitals.
      ist=1
      ist2=1
      ist3=1 
      ! First copy the non-semicore orbitals to the temporary array.
      call dcopy((orbs%norb-nspin*norbsc)*nspin, orbs%eval(1), 1, sortArr(1,1,1), 1)
      ! Make a loop over all k-points.
      do ikpt=1,orbs%nkpts
         ! Make a loop over spin up and down.
         do ispin=1,nspin
            if(ispin==1) then 
               norb=orbs%norbu-norbsc 
            else 
               norb=orbs%norbd-norbsc 
            end if
            ! Copy the semicore orbitals.
            call dcopy(norbsc, sceval(ist2), 1, orbs%eval(ist),1)
            ist=ist+norbsc
            ist2=ist2+norbsc
            ! Copy the non-semicore orbitals.
            call dcopy(norb, sortArr(ist3,1,1), 1, orbs%eval(ist),1)
            ist=ist+norb
            ist3=ist3+norb
         end do
      end do
   end if




   ! Deallocate all arrays.
   i_all=-product(shape(gradient))*kind(gradient)
   deallocate(gradient, stat=i_stat)
   call memocc(i_stat, i_all, 'gradient', subname)

   i_all=-product(shape(gradientOld))*kind(gradientOld)
   deallocate(gradientOld, stat=i_stat)
   call memocc(i_stat, i_all, 'gradientOld', subname)

   i_all=-product(shape(overlapPsiGuessP))*kind(overlapPsiGuessP)
   deallocate(overlapPsiGuessP, stat=i_stat)
   call memocc(i_stat, i_all, 'overlapPsiGuessP', subname)

   i_all=-product(shape(overlapPad))*kind(overlapPad)
   deallocate(overlapPad, stat=i_stat)
   call memocc(i_stat, i_all, 'overlapPad', subname)

   i_all=-product(shape(HamPad))*kind(HamPad)
   deallocate(HamPad, stat=i_stat)
   call memocc(i_stat, i_all, 'HamPad', subname)

   i_all=-product(shape(psiGuessP))*kind(psiGuessP)
   deallocate(psiGuessP, stat=i_stat)
   call memocc(i_stat, i_all, 'psiGuessP', subname)

   i_all=-product(shape(norbpArr))*kind(norbpArr)
   deallocate(norbpArr, stat=i_stat)
   call memocc(i_stat, i_all, 'norbpArr', subname)

   if(simul) then
      i_all=-product(shape(norbpArrSimul))*kind(norbpArrSimul)
      deallocate(norbpArrSimul, stat=i_stat)
      call memocc(i_stat, i_all, 'norbpArrSimul', subname)
   end if

   i_all=-product(shape(norbtotpArr))*kind(norbtotpArr)
   deallocate(norbtotpArr, stat=i_stat)
   call memocc(i_stat, i_all, 'norbtotpArr', subname)

   i_all=-product(shape(sendcounts))*kind(sendcounts)
   deallocate(sendcounts, stat=i_stat)
   call memocc(i_stat, i_all, 'sendcounts', subname)

   i_all=-product(shape(recvcounts))*kind(recvcounts)
   deallocate(recvcounts, stat=i_stat)
   call memocc(i_stat, i_all, 'recvcounts', subname)

   i_all=-product(shape(sdispls))*kind(sdispls)
   deallocate(sdispls, stat=i_stat)
   call memocc(i_stat, i_all, 'sdidpls', subname)

   i_all=-product(shape(rdispls))*kind(rdispls)
   deallocate(rdispls, stat=i_stat)
   call memocc(i_stat, i_all, 'rdidpls', subname)

   i_all=-product(shape(alphaArr))*kind(alphaArr)
   deallocate(alphaArr, stat=i_stat)
   call memocc(i_stat, i_all, 'alphaArr', subname)

   i_all=-product(shape(rayleigh))*kind(rayleigh)
   deallocate(rayleigh, stat=i_stat)
   call memocc(i_stat, i_all, 'rayleigh', subname)

   i_all=-product(shape(psiGuess))*kind(psiGuess)
   deallocate(psiGuess, stat=i_stat)
   call memocc(i_stat, i_all, 'psiGuess', subname)

   i_all=-product(shape(sortArr))*kind(sortArr)
   deallocate(sortArr, stat=i_stat)
   call memocc(i_stat, i_all, 'sortArr', subname)

   i_all=-product(shape(kstArr))*kind(kstArr)
   deallocate(kstArr, stat=i_stat)
   call memocc(i_stat, i_all, 'kstArr', subname)

   i_all=-product(shape(nkArr))*kind(nkArr)
   deallocate(nkArr, stat=i_stat)
   call memocc(i_stat, i_all, 'nkArr', subname)

   i_all=-product(shape(kArr))*kind(kArr)
   deallocate(kArr, stat=i_stat)
   call memocc(i_stat, i_all, 'kArr', subname)

   if(.not.simul) then
      i_all=-product(shape(newID))*kind(newID)
      deallocate(newID, stat=i_stat)
      call memocc(i_stat, i_all, 'newID', subname)
   end if

   if(simul) then
      i_all=-product(shape(newIDu))*kind(newIDu)
      deallocate(newIDu, stat=i_stat)
      call memocc(i_stat, i_all, 'newIDu', subname)

      i_all=-product(shape(newIDd))*kind(newIDd)
      deallocate(newIDd, stat=i_stat)
      call memocc(i_stat, i_all, 'newIDd', subname)
   end if

   i_all=-product(shape(norbArr))*kind(norbArr)
   deallocate(norbArr, stat=i_stat)
   call memocc(i_stat, i_all, 'norbArr', subname)

   if(natsc>0) then
      i_all=-product(shape(kpArr))*kind(kpArr)
      deallocate(kpArr, stat=i_stat)
      call memocc(i_stat, i_all, 'kpArr', subname)

      i_all=-product(shape(sceval))*kind(sceval)
      deallocate(sceval, stat=i_stat)
      call memocc(i_stat, i_all, 'sceval', subname)

      i_all=-product(shape(evale))*kind(evale)
      deallocate(evale, stat=i_stat)
      call memocc(i_stat, i_all, 'evale', subname)
   end if

   if(iproc==0) write(*,'(1x,a)') 'Input guess successfully generated.'

   ! Stop the timing for the input guess.
   call timing(iproc, 'Input_comput', 'OF')

END SUBROUTINE inputguessParallel


!>  This subroutine orthonormalizes the orbitals psi in a parallel way. To do so, it first transposes the orbitals to all
!!  processors using mpi_alltoallv. The orthonomalization is then done in this data layout using a combination of blockwise Gram-Schmidt
!!  and Cholesky orthonomalization. At the end the vectors are again untransposed.
!!
!! Calling arguments:
!! =================
!!  Input arguments:
!!    @param iproc                  process ID
!!    @param nproc                  total number of processes
!!    @param norbtot                length of the vectors that have to be orthonormalized
!!    @param norb                   total number of vectors that have to be orthonomalized, shared over all processes
!!    @param norbp                  number of vectors held by current process
!!    @param norbpArr               array indicating the number of vectors held by each process (e.g. norbpArr(i) is the number of vectors
!!                                  held by process i)
!!    @param norbtotpArr            array indicating how many orbitals each process treats (without the padded zeros) if the wavefunctions
!!                                  are transposed
!!    @param overlapPsi             the vectors after the application of the overlap matrix
!!    @param newComm                the MPI communicator for the processes handling this orthonormalization (not necessarily all MPI processes)
!!    @param input                  contains some parameters
!!    @param simul                  if simul is true, the up and down orbitals are treated in parallel
!!    @param orbs                   type that contains many parameters concerning the orbitals
!!    @param nprocSt                starting process ID of the the processes in newComm
!!    @param nspinor                real wavefunction -> nspinor=1, complex wavefunction -> nspinor>1
!!    @param blocksize              the block size for the blockwise orthonormalization procesure
!!    @param blocksizeSmall         the block size for the orbitals that did not match into blocksize
!!  Input/Output arguments:
!!    @param psi                    on input: the vectors to be orthonormalized
!!                                  on output: the orthonomalized vectors
subroutine orthonormalizePsi(iproc, nproc, norbtot, norb, norbp, norbpArr,&
      &   norbtotpArr, psi, overlapPsi, newComm, orthpar, &
      &   orbs, nprocSt, nspinor, blocksize, blocksizeSmall)
   use module_base
   use module_types
   implicit none

   ! Calling arguments
   integer, intent(in):: iproc, nproc, norbtot, norb, norbp, newComm, nprocSt, nspinor
   integer, intent(in out):: blocksize
   integer, dimension(nprocSt:nprocSt+nproc-1),intent(in):: norbtotpArr, norbpArr
   real(kind=8), dimension(norbtot*norbp*nspinor),intent(in):: overlapPsi
   real(kind=8), dimension(norbtot*norbp*nspinor),intent(in out):: psi
   type(orthon_data), intent(in):: orthpar
   type(orbitals_data), intent(in out) :: orbs

   ! Local variables
   integer:: i, j, iorb, iblock, jblock, ii, jj, ist, jst, iter, iter2, gcd,&
      &   blocksizeSmall, norbtotp, ierr, i_stat, i_all, getBlocksize
   real(kind=8),dimension(:),allocatable:: psiW, overlapPsiW, psiWTrans, overlapPsiWTrans
   integer,dimension(:),allocatable:: sendcounts, recvcounts, sdispls, rdispls
   character(len=*),parameter:: subname='orthonormalizePsi'



   !< This variable is the part of each orbital that will be distributed to each processor and will be used throughout the subroutine.
   norbtotp=norbtot/nproc

   ! Allocate all arrays
   allocate(psiW(norbtot*norbp*nspinor), stat=i_stat)
   call memocc(i_stat, psiW, 'psiW', subname)

   allocate(overlapPsiW(norbtot*norbp*nspinor), stat=i_stat)
   call memocc(i_stat, overlapPsiW, 'overlapPsiW', subname)

   allocate(psiWTrans(norbtotp*norb*nspinor), stat=i_stat)
   call memocc(i_stat, psiWTrans, 'psiWTrans', subname)

   allocate(overlapPsiWTrans(norbtotp*norb*nspinor), stat=i_stat)
   call memocc(i_stat, overlapPsiWTrans, 'overlapPsiWTrans', subname)

   allocate(sendcounts(nprocSt:nprocSt+nproc-1), stat=i_stat)
   call memocc(i_stat, sendcounts, 'sendcounts', subname)

   allocate(recvcounts(nprocSt:nprocSt+nproc-1), stat=i_stat)
   call memocc(i_stat, recvcounts, 'recvcounts', subname)

   allocate(sdispls(nprocSt:nprocSt+nproc-1), stat=i_stat)
   call memocc(i_stat, sdispls, 'sdispls', subname)

   allocate(rdispls(nprocSt:nprocSt+nproc-1), stat=i_stat)
   call memocc(i_stat, rdispls, 'rdispls', subname)


   if(nproc>1) then
      ! Rearrange psi and overlapPsi in memory such that they can be transposed using a single call to mpi_alltoallv.
      ! Here is a small example for illustration:
      ! Assume nproc=5, norbtot=10, norbtotpArr(i)=2 (i=0,1,2), norbtotpArr(i)=1, (i=3,4), norbpArr(i)=2 (i=0,1), norbpArr(i)=1 (i=2,3,4).
      ! Then the two vectors will be modified in the following way; for clarity we also show the same thing for the other processes.
      !       process 0                process 1            process 2        process 3        process 4
      !   1   9       1  13   |   17  25      17  29   |   33      33   |   41      41   |   49      49
      !   2  10       2  14   |   18  26      18  30   |   34      34   |   42      42   |   50      50
      !   3  11       9   7   |   19  27      25  23   |   35      35   |   43      43   |   51      51
      !   4  12      10   0   |   20  28      26   0   |   36      36   |   44      44   |   52      52
      !   5  13  =>   3   8   |   21  29  =>  19  24   |   37  =>  37   |   45  =>  45   |   53  =>  53
      !   6  14       4   0   |   22  30      20   0   |   38      38   |   46      46   |   54      54
      !   7  15      11  15   |   23  31      27  31   |   39      39   |   47      47   |   55      55
      !   8  16      12   0   |   24  32      28   0   |   40       0   |   48       0   |   56       0 
      !   0   0       5  16   |    0   0      21  32   |    0      40   |    0      48   |    0      56
      !   0   0       6   0   |    0   0      22   0   |    0       0   |    0       0   |    0       0 

      jj=1
      ii=0
      do i=nprocSt,nprocSt+nproc-1
         do iorb=0,norbp-1
            ! Copy the non-zero parts
            call dcopy(norbtotpArr(i)*nspinor, psi(ii+iorb*norbtot*nspinor+1), 1, psiW(jj), 1)
            call dcopy(norbtotpArr(i)*nspinor, overlapPsi(ii+iorb*norbtot*nspinor+1), 1, overlapPsiW(jj), 1)
            jj=jj+norbtotpArr(i)*nspinor
            do j=norbtotpArr(i)+1,norbtotp
               ! "Copy" the zeros. This happens only if norbtotpArr(i) < norbtotp
               psiW(jj)=0.d0
               if(nspinor>1) psiW(jj+1)=0.d0
               overlapPsiW(jj)=0.d0
               if(nspinor>1) overlapPsiW(jj+1)=0.d0
               jj=jj+nspinor
            end do
         end do
         ii=ii+norbtotpArr(i)*nspinor
      end do


      ! Define the values used for the call to mpi_alltoallv.
      ! Assume again the above example, then we would have:
      ! for iproc==0,1:   sendcounts(i)=4 (i=0,...,4)  ;  sdidpls(0)=0, sdipls(1)=4, sdipls(2)=8, sdipls(3)=12, sdipls(4)=16
      !                   recvcounts(i)=4 (i=0,1), recvcounts(i)=2 (i=2,3,4) ; rdidpls(0)=0, rdipls(1)=4, rdipls(2)=8, rdipls(3)=10, rdipls(4)=12
      ! for iproc==2,3,4: sendcounts(i)=2 (i=0,...,4)  ;  sdidpls(0)=0, sdipls(1)=2, sdipls(2)=4, sdipls(3)=6, sdipls(4)=8
      !                   recvcounts(i)=4 (i=0,1,2), recvcounts(i)=2 (i=3,4) ; rdidpls(0)=0, rdipls(1)=4, rdipls(2)=8, rdipls(3)=10, rdipls(4)=12
      ii=0 ; jj=0
      do i=nprocSt,nprocSt+nproc-1
         ! A given process sends the same amount if data to each process...
         sendcounts(i)=norbtotp*norbpArr(iproc)*nspinor
         sdispls(i)=ii
         ii=ii+sendcounts(i)
      end do
      do i=nprocSt,nprocSt+nproc-1
         ! ... but receives a different amount from each process.
         recvcounts(i)=norbtotp*norbpArr(i)*nspinor
         rdispls(i)=jj
         jj=jj+recvcounts(i)
      end do

      ! Transpose psiW (to psiWTrans) and overlapPsiW (to overlapPsiWTrans)
      ! Assuming the above example, this would result in the following vectors held by each process:
      !       process 0               process 1                process 2                process 3                process 4
      !  1  9 17 25 33 41 49  |   3 11 19 27 35 43 51  |   5 13 21 29 37 45 53  |   7 15 23 31 39 47 55  |   8 16 24 32 40 48 56
      !  2 10 18 26 34 42 50  |   4 12 20 28 36 44 52  |   6 14 22 30 38 46 54  |   0  0  0  0  0  0  0  |   0  0  0  0  0  0  0

      call timing(iproc, 'Input_comput', 'OF')
      call timing(iproc, 'Input_commun', 'ON')
      call mpi_alltoallv(psiW(1), sendcounts, sdispls, mpi_double_precision, psiWTrans(1), &
         &   recvcounts, rdispls, mpi_double_precision, newComm, ierr)
      call mpi_alltoallv(overlapPsiW(1), sendcounts, sdispls, mpi_double_precision, overlapPsiWTrans(1),&
         &   recvcounts, rdispls, mpi_double_precision, newComm, ierr)
      call timing(iproc, 'Input_commun', 'OF')
      call timing(iproc, 'Input_comput', 'ON')
   else
      call dcopy(norbtot*norbp*nspinor, psi, 1, psiWTrans, 1)
      call dcopy(norbtot*norbp*nspinor, overlapPsi, 1, overlapPsiWTrans, 1)
   end if


   ! Now orthonormalize the orbitals.
   ! There are two orthonormalization subroutines: gramschmidtOverlap orthogonalizes a given bunch of vectors to another bunch
   ! of already orthonormal vectors, and the subroutine choleskyOverlap orthonormalizes the given bunch.
   ! First determine how many bunches can be created for the given blocksize.
   if(blocksize==-1) blocksize=getBlocksize(orthpar, norb/orbs%nkpts)
   iter=floor(real(norb)/real(blocksize*orbs%nkpts))
   do iblock=1,iter
      ! ist is the starting vector of the current bunch. 
      ist=blocksize*(iblock-1)+1
      ! Now orthogonalize this bunch to all previous ones.
      do j=1,iblock-1
         ! jst is the starting vector of the bunch to which the current bunch has to be orthogonalized.
         jst=blocksize*(j-1)+1
         call gramschmidtOverlap(iproc, nproc, norbtotp, blocksize, psiWTrans(1),&
            &   overlapPsiwTrans(1), newComm, ist, jst, norb/orbs%nkpts, orbs%nkpts, nspinor)
      end do
      ! Orthonormalize the current bunch of vectors.
      call choleskyOverlap(iproc, nproc, norbtotp, blocksize, psiWTrans(1), overlapPsiWTrans(1), &
         &   newComm, ist, norb/orbs%nkpts, orbs%nkpts, nspinor)
   end do

   ! Orthonormalize the remaining vectors, if there are any.
   remainingIf: if(blocksize*iter/=norb/orbs%nkpts) then
      ! ist is the starting vector of the bunch that still havs to be orthonormalized.
      ist=blocksize*iter+1
      ! We have to find a new block size that matches both the remaining vectors and the already orthonomalized ones. This is done by determining
      ! the greatest common divisor of these two numbers.
      if(blocksizeSmall==-1) blocksizeSmall=gcd(blocksize*iter,norb/orbs%nkpts-ist+1)
      ! Determine how many bunches can be created with this new block size.
      iter2=(norb/orbs%nkpts-ist+1)/blocksizeSmall
      ! Now make a loop over all these blocks
      do iblock=1,iter2
         ! ist is the starting vector of the current bunch.
         ist=iter*blocksize+blocksizeSmall*(iblock-1)+1
         ! Now orthogonalize this bunch to all previous ones.
         do jblock=1,(blocksize*iter)/blocksizeSmall+iblock-1
            ! jst is the starting vector of the bunch to which the current bunch has to be orthogonalized.
            jst=blocksizeSmall*(jblock-1)+1
            call gramschmidtOverlap(iproc, nproc, norbtotp, blocksizeSmall, psiWTrans(1), &
               &   overlapPsiwTrans(1), newComm, ist, jst, norb/orbs%nkpts, orbs%nkpts, nspinor)
         end do
         ! Orthonormalize the current bunch of vectors.
         call choleskyOverlap(iproc, nproc, norbtotp, blocksizeSmall, psiWTrans(1),&
            &   overlapPsiWTrans(1), newComm, ist, norb/orbs%nkpts, orbs%nkpts, nspinor)
      end do
   end if remainingIf


   if(nproc>1) then
      ! Now the orthonormalization is done, so we can untranspose the vectors.
      ! First define the variables for the MPI call.
      ii=0 ; jj=0
      do i=nprocSt,nprocSt+nproc-1
         ! Now a given process sends a different amount if data to each process...
         sendcounts(i)=norbtotp*norbpArr(i)*nspinor
         sdispls(i)=ii
         ii=ii+norbtotp*norbpArr(i)*nspinor
      end do
      do i=nprocSt,nprocSt+nproc-1
         ! ... but receives the same amount from each process.
         recvcounts(i)=norbtotp*norbpArr(iproc)*nspinor
         rdispls(i)=jj
         jj=jj+norbtotp*norbpArr(iproc)*nspinor
      end do
      ! Now untranspose the vectors.
      call timing(iproc, 'Input_comput', 'OF')
      call timing(iproc, 'Input_commun', 'ON')
      call mpi_alltoallv(psiWTrans(1), sendcounts, sdispls, mpi_double_precision, psiW(1),&
         &   recvcounts, rdispls, mpi_double_precision, newComm, ierr)
      call timing(iproc, 'Input_commun', 'OF')
      call timing(iproc, 'Input_comput', 'ON')

      ! Now rearrange back the vectors.
      ii=0
      jj=1
      do i=nprocSt,nprocSt+nproc-1
         do iorb=0,norbp-1
            call dcopy(norbtotp*nspinor, psiW(jj), 1, psi(ii+iorb*norbtot*nspinor+1), 1)
            jj=jj+norbtotp*nspinor
         end do
         ii=ii+norbtotpArr(i)*nspinor
      end do
   else
      call dcopy(norbtot*norbp*nspinor, psiWTrans, 1, psi, 1)
   end if


   ! Deallocate all arrays
   i_all=-product(shape(psiW))*kind(psiW)
   deallocate(psiW, stat=i_stat)
   call memocc(i_stat, i_all, 'psiW', subname)

   i_all=-product(shape(overlapPsiW))*kind(overlapPsiW)
   deallocate(overlapPsiW, stat=i_stat)
   call memocc(i_stat, i_all, 'overlapPsiW', subname)

   i_all=-product(shape(psiWTrans))*kind(psiWTrans)
   deallocate(psiWTrans, stat=i_stat)
   call memocc(i_stat, i_all, 'psiWTrans', subname)

   i_all=-product(shape(overlapPsiWTrans))*kind(overlapPsiWTrans)
   deallocate(overlapPsiWTrans, stat=i_stat)
   call memocc(i_stat, i_all, 'overlapPsiWTrans', subname)

   i_all=-product(shape(sendcounts))*kind(sendcounts)
   deallocate(sendcounts, stat=i_stat)
   call memocc(i_stat, i_all, 'sendcounts', subname)

   i_all=-product(shape(recvcounts))*kind(recvcounts)
   deallocate(recvcounts, stat=i_stat)
   call memocc(i_stat, i_all, 'recvcounts', subname)

   i_all=-product(shape(sdispls))*kind(sdispls)
   deallocate(sdispls, stat=i_stat)
   call memocc(i_stat, i_all, 'sdidpls', subname)

   i_all=-product(shape(rdispls))*kind(rdispls)
   deallocate(rdispls, stat=i_stat)
   call memocc(i_stat, i_all, 'rdidpls', subname)

END SUBROUTINE orthonormalizePsi


!>  This subroutine orthogonalizes a given bunch of vectors (psi) to another bunch of equal size (psi). These other vectors
!!  are assumed to be orthonomal themselves. The orthonormalization is done in parallel, assuming that each process holds a 
!!  small portion of each vector.
!!
!! Calling arguments:
!! =================
!!  Input arguments:
!!    @param iproc       process ID
!!    @param nproc       total number of processes
!!    @param norbtot     length of the vectors
!!    @param overlapPsi  the overlap matrix applied to psi. The vectors are orthogonalized with respect to this overlap matrix.
!!    @param newComm     the MPI communicator for the processes handling this orthonormalization (not necessarily all MPI processes)
!!    @param istThis     starting index of the orbitals that shall be orthogonalized
!!    @param istOther    starting index of the orbitals to which the orbitals starting at istThis shall be orthogonalized
!!    @param norb        total number of vectors
!!    @param nkpts       number of k-points
!!    @param nspinor     real wavefunction -> nspinor=1, complex wavefunction -> nspinor>1
!!  Input/Output arguments:
!!    @param psi         the vectors that shall be orthogonalized.
subroutine gramschmidtOverlap(iproc, nproc, norbtot, blocksize, psi, overlapPsi, newComm,&
      &   istThis, istOther, norb, nkpts, nspinor)
   use module_base
   implicit none

   ! Calling arguments
   integer,intent(in):: iproc, nproc, norbtot, blocksize, newComm, istThis, istOther, norb, nkpts, nspinor
   real(kind=8),dimension(1:norbtot*nspinor,1:norb,nkpts),intent(in):: overlapPsi
   real(kind=8),dimension(1:norbtot*nspinor,1:norb,nkpts),intent(in out):: psi

   ! Local arguments
   integer:: ikpt, ist, ierr, i_stat, i_all
   real(kind=8),dimension(:,:),allocatable:: A
   real(kind=8),dimension(:,:,:),allocatable:: ovrlp
   character(len=*),parameter:: subname='gramschmidtOverlap'

   ! Allocate the matrix A which will hold some partial results.
   allocate(A(1:norbtot*nspinor,1:blocksize), stat=i_stat)
   call memocc(i_stat, A, 'A', subname)

   ! Allocate the matrix ovrlp which will save the overlap between the orbitals in psi and psi. For the parallel case we add another
   ! dimension: Each process writes its values to ovrlp(:,:,2) and then an mpi_allreduce will sum the contributions from all processes to ovrlp(:,:,1).
   if(nproc>1) then
      ist=2
   else
      ist=1
   end if
   allocate(ovrlp(1:blocksize*blocksize*nspinor,nkpts,ist), stat=i_stat)
   call memocc(i_stat, ovrlp, 'ovrlp', subname)

   ! Now calculate this overlap matrix: ovrlp=<psi|overlap|psi>.
   do ikpt=1,nkpts
      if(nspinor==1) then
         call dgemm('t', 'n', blocksize, blocksize, norbtot, 1.d0, psi(1,istOther,ikpt), norbtot,&
            &   overlapPsi(1,istThis,ikpt), norbtot, 0.d0, ovrlp(1,ikpt,ist), blocksize)
      else
         call zgemm('c', 'n', blocksize, blocksize, norbtot, (1.d0,0.d0), psi(1,istOther,ikpt), norbtot,&
            &   overlapPsi(1,istThis,ikpt), norbtot, (0.d0,0.d0), ovrlp(1,ikpt,ist), blocksize)
      end if
   end do
   if(nproc>1) then
      call timing(iproc, 'Input_comput', 'OF')
      call timing(iproc, 'Input_commun', 'ON')
      call mpi_allreduce (ovrlp(1,1,2), ovrlp(1,1,1), blocksize*blocksize*nspinor*nkpts,&
         &   mpi_double_precision, mpi_sum, newComm, ierr)
      call timing(iproc, 'Input_commun', 'OF')
      call timing(iproc, 'Input_comput', 'ON')
   end if

   do ikpt=1,nkpts
      ! Calculate matrix product psi*ovrlp=A. This will give the components that will be projected out of psi.
      ! We actually calculate -psi*ovrlp=-A, since this is better for further processing with daxpy.
      if(nspinor==1) then
         call dgemm('n', 'n', norbtot, blocksize, blocksize, -1.d0, psi(1,istOther,ikpt), &
            &   norbtot, ovrlp(1,ikpt,1), blocksize, 0.d0, A, norbtot)
      else
         call zgemm('n', 'n', norbtot, blocksize, blocksize, (-1.d0,0.d0), psi(1,istOther,ikpt),&
            &   norbtot, ovrlp(1,ikpt,1), blocksize, (0.d0,0.d0), A, norbtot)
      end if
      ! Now project out: psi=psi-A.
      ! Since we calculated -A, we have to put psi=psi+A and can use daxpy to perform psi=A+psi
      if(nspinor==1) then
         call daxpy(norbtot*blocksize, 1.d0, A, 1, psi(1,istThis,ikpt), 1)
      else
         call zaxpy(norbtot*blocksize, (1.d0,0.d0), A, 1, psi(1,istThis,ikpt), 1)
      end if
   end do

   ! Deallocate all arrays
   i_all=-product(shape(A))*kind(A)
   deallocate(A, stat=i_stat)
   call memocc(i_stat, i_all, 'A', subname)

   i_all=-product(shape(ovrlp))*kind(ovrlp)
   deallocate(ovrlp, stat=i_stat)
   call memocc(i_stat, i_all, 'ovrlp', subname)


END SUBROUTINE gramschmidtOverlap


!>  This subroutine orthonormalizes a given bunch of vectors psi. It first determines the overlap matrix S of the vectors
!!  and then calculates the Cholesky composition S=ovrlp*ovrlp^T. This matrix ovrlp is then inverted to get ovrlp^{-1} and the orthonormal
!!  vectors are finally given by psi=psi*ovrlp^{-1}.
!!
!! Calling arguments:
!! =================
!!  Input arguments:
!!    @param iproc       process ID
!!    @param nproc       total number of processes
!!    @param norbtot     length of the vectors
!!    @param blocksize   number of vectors
!!    @param overlapPsi  the overlap matrix applied to psi. The vectors are orthogonalized with respect to this overlap matrix.
!!    @param newComm     the communicator that handles the current processes
!!    @param istart      starting index of the orbitals that shall be orthogonalized
!!    @param norb        total number of vectors
!!    @param nkpts       number of k-points
!!    @param nspinor     real wavefunction -> nspinor=1, complex wavefunction -> nspinor>1
!!  Input/Output arguments:
!!    @param psi         the vectors that shall be orthonormalized
subroutine choleskyOverlap(iproc, nproc, norbtot, blocksize, psi, overlapPsi, &
      &   newComm, istart, norb, nkpts, nspinor)
   use module_base
   implicit none

   ! Calling arguments
   integer,intent(in):: iproc,nproc,norbtot,blocksize,newComm, istart, norb, nkpts, nspinor
   real(kind=8),dimension(1:norbtot*nspinor,1:norb,nkpts),intent(in):: overlapPsi
   real(kind=8),dimension(1:norbtot*nspinor,1:norb,nkpts),intent(in out):: psi

   ! Local variables
   integer:: ikpt, ist, info, ierr, i_stat, i_all
   real(kind=8),allocatable,dimension(:,:,:):: ovrlp
   character(len=*),parameter:: subname='choleskyOverlap'


   ! Allocate the matrix ovrlp which will be the overlap between the orbitals in psiThis and psiOther. For the parallel case we add another
   ! dimension: Each process writes its values to S(:,:,2) and then an mpi_allreduce will sum the contributions from all processes to S(:,:,1).
   if(nproc>1) then 
      ist=2 
   else
      ist=1 
   end if
   allocate(ovrlp(1:blocksize*blocksize*nspinor,nkpts,ist), stat=i_stat)
   call memocc(i_stat, ovrlp, 'ovrlp', subname)
   ovrlp=0.d0

   ! Now calculate the overlap matrix ovrlp=<psi|overlap|psi>
   do ikpt=1,nkpts
      if(nspinor==1) then
         call dgemm('t', 'n', blocksize, blocksize, norbtot, 1.d0, psi(1,istart,ikpt), norbtot,&
            &   overlapPsi(1,istart,ikpt), norbtot, 0.d0, ovrlp(1,ikpt,ist), blocksize)
      else
         call zgemm('c', 'n', blocksize, blocksize, norbtot, (1.d0,0.d0), psi(1,istart,ikpt),&
            &   norbtot, overlapPsi(1,istart,ikpt), norbtot, (0.d0,0.d0), ovrlp(1,ikpt,ist), blocksize)
      end if
   end do
   if(nproc>1) then
      call timing(iproc, 'Input_comput', 'OF')
      call timing(iproc, 'Input_commun', 'ON')
      call mpi_allreduce (ovrlp(1,1,2), ovrlp(1,1,1), blocksize*blocksize*nkpts*nspinor,&
         &   mpi_double_precision, mpi_sum, newComm, ierr)
      call timing(iproc, 'Input_commun', 'OF')
      call timing(iproc, 'Input_comput', 'ON')
   end if


   do ikpt=1,nkpts
      ! Make a Cholesky factorization of ovrlp.
      if(nspinor==1) then
         call dpotrf('u', blocksize, ovrlp(1,ikpt,1), blocksize, info)
      else
         call zpotrf('l', blocksize, ovrlp(1,ikpt,1), blocksize, info)
      end if

      ! Invert the Cholesky matrix: ovrlp^{-1}.
      if(nspinor==1) then
         call dtrtri('u', 'n', blocksize, ovrlp(1,ikpt,1), blocksize, info)
      else
         call ztrtri('l', 'n', blocksize, ovrlp(1,ikpt,1), blocksize, info)
      end if

      ! Calculate the matrix product psi*ovrlp^{-1}=psi. This will give the orthonormal orbitals.
      !call dtrmm('r', 'u', 'n', 'n', norbtot, blocksize, 1.d0, ovrlp(1,1,1), blocksize, psi, norbtot)
      if(nspinor==1) then
         call dtrmm('r', 'u', 'n', 'n', norbtot, blocksize, 1.d0, ovrlp(1,ikpt,1),&
            &   blocksize, psi(1,istart,ikpt), norbtot)
      else
         call ztrmm('r', 'l', 'c', 'n', norbtot, blocksize, (1.d0,0.d0), ovrlp(1,ikpt,1),&
            &   blocksize, psi(1,istart,ikpt), norbtot)
      end if
   end do

   ! Deallocate the arrays.
   i_all=-product(shape(ovrlp))*kind(ovrlp)
   deallocate(ovrlp, stat=i_stat)
   call memocc(i_stat, i_all, 'ovrlp', subname)

END SUBROUTINE choleskyOverlap


!>  This function calculates the greatest common divisor of two numbers a and b.
!!
!! Calling arguments:
!! =================
!!  Input arguments:
!!    @param a    first number
!!    @param b    second number
!!  Output arguments:
!!    @param gcd  greatest common divisor of a and b
function gcd(a, b)
   implicit none

   ! Calling arguments
   integer,intent(in):: a,b
   integer:: gcd

   ! Local variables
   integer:: aSub, bSub, c

   aSub=a ; bSub=b
   ! Make sure that aSub>=bSub
   if(aSub<bSub) then
      c=aSub ; aSub=bSub ; bSub=c
   end if
   do
      c=mod(aSub,bSub)
      if(c==0) then
         gcd=bSub
         exit
      end if
      aSub=bSub
      bSub=c
   end do

END FUNCTION gcd


!>  This function determines a good block size for the Gram Schmidt/Cholesky orthonomalization procedure.
!!
!! Calling arguments:
!! =================
!!  Input arguments:
!!    @param iproc         process ID
!!    @param input         data type containing many parameters
!!    @param norb          number of vectors that have to be orthonormalized
!! Output arguments:
!!    @param getBlocksize  the good block size
function getBlocksize(orthpar, norb)
   !use module_base
   use module_types
   implicit none

   ! Calling arguments
   integer,intent(in):: norb
   integer:: getBlocksize
   type(orthon_data),intent(in):: orthpar

   ! Local variables
   integer:: remain, gcd, gcdCurr, gcdMax, i

   ! Initialze getBlocksize
   getBlocksize=-1


   if(orthpar%bsLow<orthpar%bsUp) then
      ! choose automatically
      !if(iproc==0) write(*,'(1x,a,2(i0,a))') 'Choose block size automatically between ',orthpar%bsLow,' and ',orthpar%bsUp
      !if(iproc==0) write(*,'(1x,a,i0,a)') '(or between 1 and ',orthpar%bsUp,' if norb<orthpar%bsUp, respectively).'
      getBlocksize=-1
      if(norb<orthpar%bsUp) then
         ! In this case we just take one block
         getBlocksize=norb
      else
         ! Else try to take a divisor of norb which is between orthpar%bsLow and orthpar%bsUp.
         do i=orthpar%bsLow,orthpar%bsUp
            if(mod(norb,i)==0) then
               getBlocksize=i
               exit
            end if
         end do
      end if
      ! If this is not possible, try to take a block size such that the greatest common divisor of the remainding block (i.e. the vectors 
      ! which do not fit into this block size) and the vectors that are already orthonormal is maximal. The block size is again limited
      ! to be bweteen orthpar%bsLow and orthpar%bsUp.
      if(getBlocksize==-1) then
         gcdMax=0
         do i=orthpar%bsLow,orthpar%bsUp
            remain=mod(norb,i)
            gcdCurr=gcd(norb-remain, remain)
            if(gcdCurr>gcdMax) then
               gcdMax=gcdCurr
               getBlocksize=i
            end if
         end do
      end if
   else if(orthpar%bsLow==orthpar%bsUp) then
      ! take the value specified by the user
      !if(iproc==0) write(*,'(1x,a)') 'Take blocksize specified by user.'
      if(orthpar%bsLow<=norb) then
         getBlocksize=orthpar%bsLow
      else
         !if(iproc==0) write(*,'(1x,a)') 'WARNING: specified blocksize is larger than the number of orbitals.'
         !if(iproc==0) write(*,'(1x,a,i0,a)') 'The blocksize is adjusted to ',norb,'.'
         getBlocksize=norb
      end if
   else
      !if(iproc==0) write(*,'(1x,a)') 'ERROR: invalid values of orthpar%bsLow and orthpar%bsUp. Change them in input.perf!'
      stop
   end if

END FUNCTION getBlocksize


!>  This subroutine initializes the random number generator for given iproc and ispin.
!!
!! Calling arguments:
!! =================
!!  Input arguments:
!!    @param iproc   process ID. For this subroutine it is just a number without meaning.
!!    @param ispin   spin up/down. For this subroutine it is just a number without meaning.
subroutine initRandomSeed(iproc, ispin)
   implicit none

   ! Calling arguments
   integer,intent(in):: iproc, ispin

   ! Local variables
   integer:: i, n
   integer,dimension(:),allocatable:: seed

   call random_seed(size=n)
   allocate(seed(n))
   i=0
   seed=37*(10*iproc+ispin)*(/(i-1, i=1,n)/)
   call random_seed(put=seed)

   deallocate(seed)
END SUBROUTINE initRandomSeed<|MERGE_RESOLUTION|>--- conflicted
+++ resolved
@@ -891,17 +891,6 @@
      
      call timing(iproc, 'Input_comput', 'ON')
 
-<<<<<<< HEAD
-      call timing(iproc, 'Input_comput', 'ON')
-
-      !it is important that the k-points repartition of the inputguess orbitals
-      !coincides with the one of the SCF orbitals
-      do ikptp=1,orbsu%nkptsp
-         ikpt=orbsu%iskpts+ikptp!orbs%ikptsp(ikptp)
-         call solve_eigensystem(norbi_max,&
-              ndim_hamovr,sum(norbgrp),natsceff,nspin,nspinor,norbgrp,hamovr(1,1,ikpt),&
-              orbsu%eval((ikpt-1)*orbsu%norb+1)) !changed from orbs
-=======
      !it is important that the k-points repartition of the inputguess orbitals
      !coincides with the one of the SCF orbitals
      do ikptp=1,orbsu%nkptsp
@@ -909,7 +898,6 @@
         call solve_eigensystem(norbi_max,&
              ndim_hamovr,sum(norbgrp),natsceff,nspin,nspinor,norbgrp,hamovr(1,1,ikpt),&
              orbsu%eval((ikpt-1)*orbsu%norb+1)) !changed from orbs
->>>>>>> 4b468f70
 
         !assign the value for the orbital
         call vcopy(orbs%norbu,orbsu%eval((ikpt-1)*orbsu%norb+1),1,orbs%eval((ikpt-1)*orbs%norb+1),1)
@@ -923,15 +911,6 @@
         !do iorb=1,orbs%norbd
         !   orbs%eval((ikpt-1)*orbs%norb+iorb+orbs%norbu)=orbsu%eval((ikpt-1)*orbsu%norb+iorb+orbsu%norbu)
         !end do
-<<<<<<< HEAD
-      end do
-     
-      if (iproc == 0 .and. verbose > 1) then
-         call yaml_map('Diagonalized',.true.)
-         call yaml_close_map()
-         call yaml_newline()
-      end if
-=======
      end do
 
      if (iproc == 0 .and. verbose > 1) then
@@ -939,7 +918,6 @@
         call yaml_close_map()
         call yaml_newline()
      end if
->>>>>>> 4b468f70
 
      !broadcast values for k-points 
      call broadcast_kpt_objects(nproc, orbsu%nkpts, orbsu%norb, &
