!> @file
!!  Diagonalisation of the input guess in the gaussian basis set
!! @author
!!    Copyright (C) 2008-2013 BigDFT group (LG)
!!    This file is distributed under the terms of the
!!    GNU General Public License, see ~/COPYING file
!!    or http://www.gnu.org/copyleft/gpl.txt .
!!    For the list of contributors, see ~/AUTHORS 


!>  Diagonalise the hamiltonian in a basis set of norbe orbitals and select the first
!!  norb eigenvectors. Works also with the spin-polarisation case and perform also the 
!!  treatment of semicore atoms. 
!!  In the absence of norbe parameters, it simply diagonalize the hamiltonian in the given
!!  orbital basis set.
!!  Works for wavefunctions given in a Gaussian basis set provided bt the structure G
subroutine Gaussian_DiagHam(iproc,nproc,natsc,nspin,orbs,G,mpirequests,&
      &   psigau,hpsigau,orbse,etol,norbsc_arr)
   use module_base
   use module_types
   use module_interfaces
  use yaml_output
   implicit none
   integer, intent(in) :: iproc,nproc,natsc,nspin
   real(gp), intent(in) :: etol
   type(gaussian_basis), intent(in) :: G
   type(orbitals_data), intent(inout) :: orbs
   type(orbitals_data), intent(in) :: orbse
   integer, dimension(nproc-1), intent(in) :: mpirequests
   integer, dimension(natsc+1,nspin), intent(in) :: norbsc_arr
   real(wp), dimension(orbse%nspinor*G%ncoeff,orbse%norbp), intent(in) :: psigau,hpsigau
   !local variables
   character(len=*), parameter :: subname='Gaussian_DiagHam'
   !n(c) real(kind=8), parameter :: eps_mach=1.d-12
   logical :: semicore,minimal
   integer :: i,ndim_hamovr,i_all,i_stat,norbi_max,j
   integer :: natsceff,ndh1,ispin,nspinor !n(c) norbtot,norbsc,npsidim
   real(gp) :: tolerance
   integer, dimension(:,:), allocatable :: norbgrp
   real(wp), dimension(:,:), allocatable :: hamovr

   tolerance=etol

   minimal=.true.!present(orbse)

   semicore=.true.!present(norbsc_arr)

   !define the grouping of the orbitals: for the semicore case, follow the semicore atoms,
   !otherwise use the number of orbitals, separated in the spin-polarised case
   !for the spin polarised case it is supposed that the semicore orbitals are disposed equally
   if (semicore) then
      !if (present(orbsv)) then
      !   norbi_max=max(maxval(norbsc_arr),orbsv%norb)
      !else
      norbi_max=maxval(norbsc_arr)
      !end if

      !calculate the dimension of the overlap matrix
      !take the maximum as the two spin dimensions
      ndim_hamovr=0
      do ispin=1,nspin
         ndh1=0
         !n(c) norbsc=0
         do i=1,natsc+1
            ndh1=ndh1+norbsc_arr(i,ispin)**2
         end do
         ndim_hamovr=max(ndim_hamovr,ndh1)
      end do
      if (natsc > 0) then
         if (nspin == 2) then
            if (sum(norbsc_arr(1:natsc,1)) /= sum(norbsc_arr(1:natsc,2))) then
               call yaml_warning('(Gaussian_DiagHam) The number of semicore orbitals must be the same for both spins')
               !write(*,'(1x,a)')&
               !   &   'ERROR (Gaussian_DiagHam): The number of semicore orbitals must be the same for both spins'
               stop
            end if
         end if
         !n(c) norbsc=sum(norbsc_arr(1:natsc,1))
      else
         !n(c) norbsc=0
      end if

      natsceff=natsc
      allocate(norbgrp(natsceff+1,nspin+ndebug),stat=i_stat)
      call memocc(i_stat,norbgrp,'norbgrp',subname)

      !assign the grouping of the orbitals
      do j=1,nspin
         do i=1,natsceff+1
            norbgrp(i,j)=norbsc_arr(i,j)
         end do
      end do
   else
      !this works also for non spin-polarised since there norbu=norb
      norbi_max=max(orbs%norbu,orbs%norbd) 
      ndim_hamovr=norbi_max**2

      natsceff=0
      allocate(norbgrp(1,nspin+ndebug),stat=i_stat)
      call memocc(i_stat,norbgrp,'norbgrp',subname)

      !n(c) norbsc=0
      norbgrp(1,1)=orbs%norbu
      if (nspin == 2) norbgrp(1,2)=orbs%norbd

   end if

   !assign total orbital number for calculating the overlap matrix and diagonalise the system

   if(minimal) then
      !n(c) norbtot=orbse%norb !beware that norbe is equal both for spin up and down
      !n(c) npsidim=orbse%npsidim
      nspinor=orbse%nspinor
   else
      !n(c) norbtot=orbs%norb
      !n(c) npsidim=orbs%npsidim
      nspinor=orbs%nspinor
   end if

   allocate(hamovr(nspin*ndim_hamovr,2+ndebug),stat=i_stat)
   call memocc(i_stat,hamovr,'hamovr',subname)

   if (iproc.eq.0) call yaml_comment('Overlap Matrix...')
   !if (iproc.eq.0) write(*,'(1x,a)',advance='no') 'Overlap Matrix...'

   call overlap_and_gather(iproc,nproc,mpirequests,G%ncoeff,natsc,nspin,ndim_hamovr,orbse,&
      &   norbsc_arr,psigau,hpsigau,hamovr)

   call solve_eigensystem(norbi_max,&
      &   ndim_hamovr,sum(norbgrp),natsceff,nspin,nspinor,norbgrp,hamovr,orbs%eval)
   !!!
   !!!  !allocate the pointer for virtual orbitals
   !!!  if(present(orbsv) .and. present(psivirt) .and. orbsv%norb > 0) then
   !!!     allocate(psivirt(orbsv%npsidim+ndebug),stat=i_stat)
   !!!     call memocc(i_stat,psivirt,'psivirt',subname)
   !!!  end if
   !!!
   !!!  if (iproc.eq.0) write(*,'(1x,a)',advance='no')'Building orthogonal Wavefunctions...'
   !!!  nvctr=wfd%nvctr_c+7*wfd%nvctr_f
   !!!  if (.not. present(orbsv)) then
   !!!     call build_eigenvectors(orbs%norbu,orbs%norbd,orbs%norb,norbtot,nvctrp,&
!!!          natsceff,nspin,orbs%nspinor,ndim_hamovr,norbgrp,hamovr,psi,psit)
   !!!  else
   !!!     call build_eigenvectors(orbs%norbu,orbs%norbd,orbs%norb,norbtot,nvctrp,&
      !!!          natsceff,nspin,orbs%nspinor,ndim_hamovr,norbgrp,hamovr,psi,psit,orbsv%norb,psivirt)
!!!  end if
   !!!  
   !!!  !if(nproc==1.and.nspinor==4) call psitransspi(nvctrp,norbu+norbd,psit,.false.)
   !!!     
   i_all=-product(shape(hamovr))*kind(hamovr)
   deallocate(hamovr,stat=i_stat)
   call memocc(i_stat,i_all,'hamovr',subname)
   !!!  i_all=-product(shape(norbgrp))*kind(norbgrp)
   !!!  deallocate(norbgrp,stat=i_stat)
   !!!  call memocc(i_stat,i_all,'norbgrp',subname)
   !!!
   !!!  if (minimal) then
   !!!     !deallocate the old psi
   !!!     i_all=-product(shape(psi))*kind(psi)
   !!!     deallocate(psi,stat=i_stat)
   !!!     call memocc(i_stat,i_all,'psi',subname)
   !!!  else if (nproc == 1) then
   !!!     !reverse objects for the normal diagonalisation in serial
   !!!     !at this stage hpsi is the eigenvectors and psi is the old wavefunction
   !!!     !this will restore the correct identification
   !!!     nullify(hpsi)
   !!!     hpsi => psi
   !!!!     if(nspinor==4) call psitransspi(nvctrp,norb,psit,.false.) 
   !!!    nullify(psi)
   !!!     psi => psit
   !!!  end if
   !!!
   !!!  !orthogonalise the orbitals in the case of semi-core atoms
   !!!  if (norbsc > 0) then
   !if(nspin==1) then
   !   call orthon_p(iproc,nproc,norb,nvctrp,wfd%nvctr_c+7*wfd%nvctr_f,psit,nspinor) 
   !else
   !!!     call orthon_p(iproc,nproc,orbs%norbu,nvctrp,wfd%nvctr_c+7*wfd%nvctr_f,psit,&
         !!!          orbs%nspinor) 
   !!!     if(orbs%norbd > 0) then
   !!!        call orthon_p(iproc,nproc,orbs%norbd,nvctrp,wfd%nvctr_c+7*wfd%nvctr_f,&
         !!!             psit(1+nvctrp*orbs%norbu),orbs%nspinor) 
   !   end if
   !!!     end if
   !!!  end if
   !!!
   !!!
   !!!  if (minimal) then
   !!!     allocate(hpsi(orbs%npsidim+ndebug),stat=i_stat)
   !!!     call memocc(i_stat,hpsi,'hpsi',subname)
   !!!!     hpsi=0.0d0
   !!!     if (nproc > 1) then
   !!!        !allocate the direct wavefunction
   !!!        allocate(psi(orbs%npsidim+ndebug),stat=i_stat)
   !!!        call memocc(i_stat,psi,'psi',subname)
   !!!     else
   !!!        psi => psit
   !!!     end if
   !!!  end if
   !!!
   !!!  !this untranspose also the wavefunctions 
   !!!  call untranspose_v(iproc,nproc,orbs%norbp,orbs%nspinor,wfd,nvctrp,comms,&
        !!!       psit,work=hpsi,outadd=psi(1))
   !!!
   !!!  if (nproc == 1) then
   !!!     nullify(psit)
   !!!  end if

END SUBROUTINE Gaussian_DiagHam

<<<<<<< HEAD

!> Diagonalise the hamiltonian in a basis set of norbe orbitals and select the first
!! norb eigenvectors. Works also with the spin-polarisation case and perform also the treatment of semicore atoms. 
!! In the absence of norbe parameters, it simply diagonalizes the hamiltonian in the given orbital basis set.
subroutine DiagHam(iproc,nproc,natsc,nspin,orbs,wfd,comms,&
      &   psi,hpsi,psit,orthpar,passmat,&         !mandatory
      orbse,commse,etol,norbsc_arr,orbsv,psivirt) !optional
   use module_base
   use module_types
   use yaml_output
   use module_interfaces, except_this_one => DiagHam
   implicit none
   !Arguments
   integer, intent(in) :: iproc  !< Process Id
   integer, intent(in) :: nproc  !< Number of MPI processes
   integer, intent(in) :: natsc  !< Number of semicore atoms for the orthogonalisation treatment used as
                                 !! a dimension for the array of semicore atoms
   integer, intent(in) :: nspin  !< Spin polarised id; 1 => non spin-polarised; 2 => spin-polarised (collinear)
   type(wavefunctions_descriptors), intent(in) :: wfd !< Data structure of the wavefunction descriptors
   type(communications_arrays), target, intent(in) :: comms
   type(orbitals_data), target, intent(inout) :: orbs
   type(orthon_data), intent(inout) :: orthpar
   real(wp), dimension(*), intent(out) :: passmat !< passage matrix for building the eigenvectors (the size depends of the optional arguments)
   real(wp), dimension(:), pointer :: psi
   real(wp), dimension(:), pointer :: hpsi
   real(wp), dimension(:), pointer :: psit !< Wavefunctions in the transposed form,  On input: nullified
                                           !! on Output: transposed wavefunction but only if nproc>1, nullified otherwise 
   !Optional arguments
   real(gp), intent(in), optional :: etol  !< tolerance for which a degeneracy should be printed. Set to zero if absent
   type(orbitals_data), intent(in), optional :: orbsv
   type(orbitals_data), target, intent(in), optional :: orbse
   type(communications_arrays), target, intent(in), optional :: commse
   integer, dimension(natsc+1,nspin), intent(in), optional :: norbsc_arr
   real(wp), dimension(:), pointer, optional :: psivirt !< Wavefunctions for input guess of the Davidson method in gaussian form
   !local variables
   character(len=*), parameter :: subname='DiagHam'
   !n(c) real(kind=8), parameter :: eps_mach=1.d-12
  logical :: semicore,minimal
   integer :: ikptp,ikpt,nvctrp
   integer :: i,ndim_hamovr,i_all,i_stat,ierr,norbi_max,j,noncoll,ispm,ncplx
   integer :: norbtot,natsceff,norbsc,ndh1,ispin,npsidim,nspinor,ispsi,ispsie,ispsiv !n(c) nvctr
   real(gp) :: tolerance
   type(orbitals_data), pointer :: orbsu
   type(communications_arrays), pointer :: commu
   integer, dimension(:,:), allocatable :: norbgrp
   real(wp), dimension(:,:,:), allocatable :: hamovr
   real(wp), dimension(:), pointer :: psiw

   !performs some check of the arguments
   if (present(orbse) .neqv. present(commse)) then
      !if (iproc ==0) 
      call yaml_warning('(DiagHam) The variables orbse and commse must be present at the same time')
      !write(*,'(1x,a)') 'ERROR (DiagHam): the variables orbse and commse must be present at the same time'
      stop
   else
      minimal=present(orbse)
   end if

   if (present(etol)) then
      tolerance=etol
   else
      tolerance=0.0_gp
   end if

   semicore=present(norbsc_arr)

   !assign total orbital number for calculating the overlap matrix and diagonalise the system

   if(minimal) then
      norbtot=orbse%norb !beware that norbe is equal both for spin up and down
      commu => commse
      orbsu => orbse
      npsidim=max(orbse%npsidim_orbs,orbse%npsidim_comp)
      nspinor=orbse%nspinor
   else
      norbtot=orbs%norb
      commu => comms
      orbsu => orbs
      npsidim=max(orbs%npsidim_orbs,orbs%npsidim_comp)
      nspinor=orbs%nspinor
   end if
   if (nproc > 1) then
      allocate(psiw(npsidim+ndebug),stat=i_stat)
      call memocc(i_stat,psiw,'psiw',subname)
   else
      nullify(psiw)
   end if

   !transpose all the wavefunctions for having a piece of all the orbitals 
   !for each processor
   call transpose_v(iproc,nproc,orbsu,wfd,commu,psi,work=psiw)
   call transpose_v(iproc,nproc,orbsu,wfd,commu,hpsi,work=psiw)

   if (nproc > 1) then
      i_all=-product(shape(psiw))*kind(psiw)
      deallocate(psiw,stat=i_stat)
      call memocc(i_stat,i_all,'psiw',subname)
   end if

   !define the grouping of the orbitals: for the semicore case, follow the semicore atoms,
   !otherwise use the number of orbitals, separated in the spin-polarised case
   !for the spin-polarised case it is supposed that the semicore orbitals are disposed equally
   !fon non-collinear spins, the orbitals atoms are doubled
   !calculate the maximum of the dimension for each k-point
   if (orbs%nspinor == 4) then
      noncoll=2
   else
      noncoll=1
   end if

   if (semicore) then
      if (present(orbsv)) then
         norbi_max=max(noncoll*maxval(norbsc_arr),orbsv%norb)
      else
         norbi_max=noncoll*maxval(norbsc_arr)
      end if

      !calculate the dimension of the overlap matrix
      !take the maximum as the two spin dimensions
      ndim_hamovr=0
      do ispin=1,nspin
         ndh1=0
         norbsc=0
         do i=1,natsc+1
            ndh1=ndh1+(noncoll*norbsc_arr(i,ispin))**2
         end do
         ndim_hamovr=max(ndim_hamovr,ndh1)
      end do
      if (natsc > 0) then
         if (nspin == 2) then
            if (sum(norbsc_arr(1:natsc,1)) /= sum(norbsc_arr(1:natsc,2))) then
               call yaml_warning('(DiagHam) The number of semicore orbitals must be the same for both spins')
               !write(*,'(1x,a)') 'ERROR (DiagHam): The number of semicore orbitals must be the same for both spins'
               stop
            end if
         end if
         norbsc=noncoll*sum(norbsc_arr(1:natsc,1))
      else
         norbsc=0
      end if

      natsceff=natsc
      allocate(norbgrp(natsceff+1,nspin+ndebug),stat=i_stat)
      call memocc(i_stat,norbgrp,'norbgrp',subname)

      !assign the grouping of the orbitals
      do j=1,nspin
         do i=1,natsceff+1
            norbgrp(i,j)=noncoll*norbsc_arr(i,j)
         end do
      end do
   else
      !this works also for non spin-polarised since there norbu=norb
      norbi_max=max(orbs%norbu,orbs%norbd) 
      ndim_hamovr=norbi_max**2
      natsceff=0
      allocate(norbgrp(1,nspin+ndebug),stat=i_stat)
      call memocc(i_stat,norbgrp,'norbgrp',subname)

      norbsc=0
      norbgrp(1,1)=orbs%norbu
      if (nspin == 2) norbgrp(1,2)=orbs%norbd

   end if

   !for complex matrices the dimension is doubled
   if (nspinor /=1) then
      ndim_hamovr=2*ndim_hamovr
   end if

   allocate(hamovr(nspin*ndim_hamovr,2,orbsu%nkpts+ndebug),stat=i_stat)
   call memocc(i_stat,hamovr,'hamovr',subname)

   !initialise hamovr
   call razero(nspin*ndim_hamovr*2*orbsu%nkpts,hamovr)

   if (iproc == 0 .and. verbose > 1) call yaml_comment('Overlap Matrix...')
   !if (iproc == 0 .and. verbose > 1) write(*,'(1x,a)',advance='no') 'Overlap Matrix...'

   !after having applied the hamiltonian to all the atomic orbitals
   !we split the semicore orbitals from the valence ones
   !this is possible since the semicore orbitals are the first in the 
   !order, so the linear algebra on the transposed wavefunctions 
   !may be splitted
   ispsi=1
   do ikptp=1,orbsu%nkptsp
      ikpt=orbsu%iskpts+ikptp!orbsu%ikptsp(ikptp)

      nvctrp=commu%nvctr_par(iproc,ikpt )
      if (nvctrp == 0) cycle

      !print *,'iproc,nvctrp,nspin,norb,ispsi,ndimovrlp',iproc,nvctrp,nspin,norb,ispsi,ndimovrlp(ispin,ikpt-1)
      call overlap_matrices(norbtot,nvctrp,natsceff,nspin,nspinor,&
         &   ndim_hamovr,norbgrp,hamovr(1,1,ikpt),psi(ispsi),hpsi(ispsi))

      ispsi=ispsi+nvctrp*norbtot*orbsu%nspinor
   end do

   !  if(iproc==0 .and. verbose>1) write(*,'(a)') ' done.'
   !if (iproc == 0) print *,'hamovr,iproc:',iproc,hamovr

   if (minimal) then
      !deallocate hpsi in the case of a minimal basis
      i_all=-product(shape(hpsi))*kind(hpsi)
      deallocate(hpsi,stat=i_stat)
      call memocc(i_stat,i_all,'hpsi',subname)
   end if

   if (nproc > 1) then
      !reduce the overlap matrix between all the processors
      call mpiallred(hamovr(1,1,1),2*nspin*ndim_hamovr*orbsu%nkpts,&
         &   MPI_SUM,bigdft_mpi%mpi_comm,ierr)
   end if

! DEBUG
!  if(iproc == 0) then
!     print *,'size(hamovr)',size(hamovr,1),size(hamovr,2),size(hamovr,3)
!     do i_all=1,size(hamovr,1)
!        print *,'iel, ham, ovr:',i_all,hamovr(i_all,1,:),hamovr(i_all,2,:)
!     end do
!  end if
! END DEBUG

   !in the case of minimal basis allocate now the transposed wavefunction
   !otherwise do it only in parallel
   if (.not. associated(psit)) then
      if (minimal .or. nproc > 1) then
         allocate(psit(max(orbs%npsidim_orbs,orbs%npsidim_comp)+ndebug),stat=i_stat)
         call memocc(i_stat,psit,'psit',subname)
      else
         psit => hpsi
      end if
   end if

   ! There are two possibilities to generate the input guess
   differentInputGuess: if(.not. orthpar%directDiag) then
      if(iproc==0) call yaml_comment('Iterative diagonalization...')
      !if(iproc==0) write(*,'(1x,a)') 'Iterative diagonalization...'

      if(present(orbsv)) then
         write(*,'(a)') 'ERROR: Virtual orbitals cannot be handled with the iterative input guess at the moment.'
         write(*,'(a)') "Change the value of input%directDiag in 'input.perf' to 'T'."
         stop
      end if
      call inputguessParallel(iproc, nproc, orbs, norbsc_arr, hamovr, &
         &   psi, psit, orthpar, nspin, nspinor, npsidim, comms, natsc, ndim_hamovr, norbsc)

   else

      if(iproc==0) write(*,'(1x,a)') 'Direct diagonalization...'

      call timing(iproc, 'Input_comput', 'ON')

      ispsi=1
      !it is important that the k-points repartition of the inputguess orbitals
      !coincides with the one of the SCF orbitals
      do ikptp=1,orbsu%nkptsp
         ikpt=orbsu%iskpts+ikptp!orbs%ikptsp(ikptp)
         call solve_eigensystem(norbi_max,&
            &   ndim_hamovr,sum(norbgrp),natsceff,nspin,nspinor,norbgrp,hamovr(1,1,ikpt),&
            &   orbsu%eval((ikpt-1)*orbsu%norb+1)) !changed from orbs

         !assign the value for the orbital
         call vcopy(orbs%norbu,orbsu%eval((ikpt-1)*orbsu%norb+1),1,&
              orbs%eval((ikpt-1)*orbs%norb+1),1)
         if (orbs%norbd >0) then
            call vcopy(orbs%norbd,orbsu%eval((ikpt-1)*orbsu%norb+orbsu%norbu+1),1,orbs%eval((ikpt-1)*orbs%norb+orbs%norbu+1),1)
         end if
         !do iorb=1,orbs%norbu
         !   orbs%eval((ikpt-1)*orbs%norb+iorb)=orbsu%eval((ikpt-1)*orbsu%norb+iorb)
         !end do
         !case for collinear spin
         !do iorb=1,orbs%norbd
         !   orbs%eval((ikpt-1)*orbs%norb+iorb+orbs%norbu)=orbsu%eval((ikpt-1)*orbsu%norb+iorb+orbsu%norbu)
         !end do
      end do

      !broadcast values for k-points 
      call broadcast_kpt_objects(nproc, orbsu%nkpts, orbsu%norb, &
           orbsu%eval(1), orbsu%ikptproc)

      if (iproc ==0) then 
         call write_ig_eigenvectors(tolerance,orbsu,nspin,orbs%norb,orbs%norbu,orbs%norbd)
      end if
      !!$  !not necessary anymore since psivirt is gaussian
      !allocate the pointer for virtual orbitals
      if(present(orbsv) .and. present(psivirt)) then
         if (orbsv%norb > 0) then
            allocate(psivirt(max(orbsv%npsidim_orbs,orbsv%npsidim_comp)+ndebug),stat=i_stat)
            call memocc(i_stat,psivirt,'psivirt',subname)
         end if
      else if(present(psivirt)) then
         if (orbsv%norb == 0) then
            allocate(psivirt(1+ndebug),stat=i_stat)
            call memocc(i_stat,psivirt,'psivirt',subname)
         end if
      end if

      if (iproc == 0 .and. verbose > 1) write(*,'(1x,a)',advance='no')'Building orthogonal Wavefunctions...'
      !n(c) nvctr=wfd%nvctr_c+7*wfd%nvctr_f

      ispsi=1
      ispsie=1
      ispsiv=1
      ispm=1
      !number of complex components
      ncplx=1
      if (nspinor > 1) ncplx=2
      do ikptp=1,orbsu%nkptsp
         ikpt=orbsu%iskpts+ikptp!orbsu%ikptsp(ikptp)

         nvctrp=commu%nvctr_par(iproc,ikpt )
         if (nvctrp == 0) cycle

         if (.not. present(orbsv)) then
            call build_eigenvectors(orbs%norbu,orbs%norbd,orbs%norb,norbtot,nvctrp,&
               &   natsceff,nspin,nspinor,orbs%nspinor,ndim_hamovr,norbgrp,hamovr(1,1,ikpt),&
               &   psi(ispsie:),psit(ispsi:),passmat(ispm))
         else
            call build_eigenvectors(orbs%norbu,orbs%norbd,orbs%norb,norbtot,nvctrp,&
               &   natsceff,nspin,nspinor,orbs%nspinor,ndim_hamovr,norbgrp,hamovr(1,1,ikpt),&
               &   psi(ispsie:),psit(ispsi:),passmat(ispm),&
               &   (/orbsv%norbu,orbsv%norbd/),psivirt(ispsiv:))
         end if
         ispsi=ispsi+nvctrp*orbs%norb*orbs%nspinor
         ispsie=ispsie+nvctrp*norbtot*orbs%nspinor
         ispm=ispm+ncplx*(orbsu%norbu*orbs%norbu+orbsu%norbd*orbs%norbd)
         !print *,'iproc,nkptsp,',iproc,orbsu%nkptsp,ispm
         if (present(orbsv)) ispsiv=ispsiv+nvctrp*orbsv%norb*orbs%nspinor
      end do

      !if(nproc==1.and.nspinor==4) call psitransspi(nvctrp,norbu+norbd,psit,.false.)
      !if (iproc == 0 .and. verbose > 1) write(*,'(1x,a)') 'done.'

      if(present(psivirt)) then
         if (orbsv%norb == 0) then
            i_all=-product(shape(psivirt))*kind(psivirt)
            deallocate(psivirt,stat=i_stat)
            call memocc(i_stat,i_all,'psivirt',subname)
         end if
      end if
      call timing(iproc, 'Input_comput', 'OF')

   end if differentInputGuess


   i_all=-product(shape(hamovr))*kind(hamovr)
   deallocate(hamovr,stat=i_stat)
   call memocc(i_stat,i_all,'hamovr',subname)
   i_all=-product(shape(norbgrp))*kind(norbgrp)
   deallocate(norbgrp,stat=i_stat)
   call memocc(i_stat,i_all,'norbgrp',subname)

   !print * ,'debug2,iproc',iproc,orbsv%norb,orbsv%norbp,orbsv%norbu,orbsv%norbd,orbsv%npsidim
   if (minimal) then
      !deallocate the old psi
      i_all=-product(shape(psi))*kind(psi)
      deallocate(psi,stat=i_stat)
      call memocc(i_stat,i_all,'psi',subname)
   else if (nproc == 1) then
      !!$     !reverse objects for the normal diagonalisation in serial
      !!$     !at this stage hpsi is the eigenvectors and psi is the old wavefunction
      !!$     !this will restore the correct identification
      !!$     nullify(hpsi)
      !!$     hpsi => psi
      !!$     !     if(nspinor==4) call psitransspi(nvctrp,norb,psit,.false.) 
      !!$     nullify(psi)
      !!$     psi => psit
   end if

   !orthogonalise the orbitals in the case of semi-core atoms
   if (norbsc > 0) then
      call orthogonalize(iproc,nproc,orbs,comms,psit,orthpar)
   end if
   if (minimal) then
      allocate(hpsi(max(orbs%npsidim_orbs,orbs%npsidim_comp)+ndebug),stat=i_stat)
      call memocc(i_stat,hpsi,'hpsi',subname)
      !     hpsi=0.0d0
      if (nproc > 1) then
         !allocate the direct wavefunction
         allocate(psi(max(orbs%npsidim_orbs,orbs%npsidim_comp)+ndebug),stat=i_stat)
         call memocc(i_stat,psi,'psi',subname)
      else
         psi => psit
      end if
   end if
   !this untranspose also the wavefunctions 
   call untranspose_v(iproc,nproc,orbs,wfd,comms,&
      &   psit,work=hpsi,outadd=psi(1))

   if (nproc == 1 .and. minimal) then
      nullify(psit)
   end if

END SUBROUTINE DiagHam


=======
>>>>>>> 6cccef5e
subroutine LDiagHam(iproc,nproc,natsc,nspin,orbs,Lzd,Lzde,comms,&
     psi,hpsi,psit,orthpar,passmat,iscf,Tel,occopt,& !mandatory
     orbse,commse,etol,norbsc_arr) !optional
  use module_base
  use module_types
  use module_interfaces, except_this_one => LDiagHam
  use yaml_output
  implicit none
  integer, intent(in) :: iproc,nproc,natsc,nspin,occopt,iscf
  real(gp), intent(in) :: Tel
  type(local_zone_descriptors) :: Lzd        !< Information about the locregs after LIG
  type(local_zone_descriptors) :: Lzde       !< Information about the locregs for LIG
  type(communications_arrays), intent(in) :: comms
  type(orbitals_data), intent(inout) :: orbs
  type(orthon_data), intent(in):: orthpar 
  real(wp), dimension(*), intent(out) :: passmat !< passage matrix for building the eigenvectors (the size depends of the optional arguments)
  real(wp), dimension(:), pointer :: psi,hpsi,psit
  real(gp), intent(in) :: etol
  type(orbitals_data), intent(inout) :: orbse
  type(communications_arrays), intent(in) :: commse
  integer, dimension(natsc+1,nspin), intent(in) :: norbsc_arr
  !local variables
  character(len=*), parameter :: subname='LDiagHam'
  !real(kind=8), parameter :: eps_mach=1.d-12
  integer :: ikptp,ikpt,nvctrp,iorb,Gdim!,jproc
  integer :: i,ndim_hamovr,i_all,i_stat,ierr,norbi_max,j,noncoll,ispm,ncplx,idum=0
  integer :: norbtot,natsceff,norbsc,ndh1,ispin,nvctr,npsidim,nspinor,ispsi,ispsie,ispsiv
  real(kind=4) :: tt,builtin_rand
  real(gp) :: tolerance
  integer, dimension(:,:), allocatable :: norbgrp
  real(wp), dimension(:,:,:), allocatable :: hamovr
  real(wp), dimension(:), pointer :: psiw
  real(wp), dimension(:,:,:), pointer :: mom_vec_fake
     
  tolerance=etol

  !assign total orbital number for calculating the overlap matrix and diagonalise the system
  norbtot=orbse%norb !beware that norbe is equal both for spin up and down
  npsidim=max(orbse%npsidim_orbs,orbse%npsidim_comp)
  nspinor=orbse%nspinor

  if (nproc > 1 .or. Lzde%linear) then
     Gdim = (Lzde%Glr%wfd%nvctr_c+7*Lzde%Glr%wfd%nvctr_f)*orbse%norb_par(iproc,0)*orbse%nspinor
     allocate(psiw(max(npsidim,Gdim)+ndebug),stat=i_stat)
     call memocc(i_stat,psiw,'psiw',subname)
  else
     nullify(psiw)
  end if

  !transpose all the wavefunctions for having a piece of all the orbitals
  call transpose_v2(iproc,nproc,orbse,Lzde,commse,psi,work=psiw)
  call transpose_v2(iproc,nproc,orbse,Lzde,commse,hpsi,work=psiw)

  if(nproc > 1.or. Lzde%linear) then
     i_all=-product(shape(psiw))*kind(psiw)
     deallocate(psiw,stat=i_stat)
     call memocc(i_stat,i_all,'psiw',subname)
  else
     nullify(psiw)
  end if

  !define the grouping of the orbitals: for the semicore case, follow the semicore atoms,
  !otherwise use the number of orbitals, separated in the spin-polarised case
  !for the spin-polarised case it is supposed that the semicore orbitals are disposed equally
  !fon non-collinear spins, the orbitals atoms are doubled
  !calculate the maximum of the dimension for each k-point
  if (orbs%nspinor == 4) then
     noncoll=2
  else
     noncoll=1
  end if

  norbi_max=noncoll*maxval(norbsc_arr)

  !calculate the dimension of the overlap matrix
  !take the maximum as the two spin dimensions
  ndim_hamovr=0
  do ispin=1,nspin
     ndh1=0
     norbsc=0
     do i=1,natsc+1
        ndh1=ndh1+(noncoll*norbsc_arr(i,ispin))**2
     end do
     ndim_hamovr=max(ndim_hamovr,ndh1)
  end do
  if (natsc > 0) then
     if (nspin == 2) then
        if (f_err_raise(sum(norbsc_arr(1:natsc,1)) /= sum(norbsc_arr(1:natsc,2)),&
             'ERROR (DiagHam): The number of semicore orbitals must be the same for both spins',&
             err_name='BIGDFT_RUNTIME_ERROR')) return
     end if
     norbsc=noncoll*sum(norbsc_arr(1:natsc,1))
  else
     norbsc=0
  end if
  natsceff=natsc
  
  allocate(norbgrp(natsceff+1,nspin+ndebug),stat=i_stat)
  call memocc(i_stat,norbgrp,'norbgrp',subname)

  !assign the grouping of the orbitals
  do j=1,nspin
     do i=1,natsceff+1
        norbgrp(i,j)=noncoll*norbsc_arr(i,j)
     end do
  end do

  !for complex matrices the dimension is doubled
  if (nspinor /=1) then
     ndim_hamovr=2*ndim_hamovr
  end if

  allocate(hamovr(nspin*ndim_hamovr,2,orbse%nkpts+ndebug),stat=i_stat)
  call memocc(i_stat,hamovr,'hamovr',subname)

  !initialise hamovr
  call razero(nspin*ndim_hamovr*2*orbse%nkpts,hamovr)

  if (iproc == 0 .and. verbose > 1) call yaml_open_map('Input Guess Overlap Matrices',flow=.true.)
  !     'Overlap Matrix...'

  !after having applied the hamiltonian to all the atomic orbitals
  !we split the semicore orbitals from the valence ones
  !this is possible since the semicore orbitals are the first in the 
  !order, so the linear algebra on the transposed wavefunctions 
  !may be splitted
  ispsi=1
  do ikptp=1,orbse%nkptsp
     ikpt=orbse%iskpts+ikptp!orbse%ikptsp(ikptp)
     
     nvctrp=commse%nvctr_par(iproc,ikpt)
     if (nvctrp == 0) cycle
     
     !print *,'iproc,nvctrp,nspin,norb,ispsi,ndimovrlp',iproc,nvctrp,nspin,norb,ispsi,ndimovrlp(ispin,ikpt-1)
     call overlap_matrices(norbtot,nvctrp,natsceff,nspin,nspinor,&
          & ndim_hamovr,norbgrp,hamovr(1,1,ikpt),psi(ispsi),hpsi(ispsi))
     
     ispsi=ispsi+nvctrp*norbtot*orbse%nspinor
  end do

  if (iproc == 0 .and. verbose > 1) call yaml_map('Calculated',.true.)

!  if(iproc==0 .and. verbose>1) write(*,'(a)') ' done.'
  !if (iproc == 0) print *,'hamovr,iproc:',iproc,hamovr
  !deallocate hpsi in the case of a minimal basis
  i_all=-product(shape(hpsi))*kind(hpsi)
  deallocate(hpsi,stat=i_stat)
  call memocc(i_stat,i_all,'hpsi',subname)

  if (nproc > 1) then
     !reduce the overlap matrix between all the processors
     call mpiallred(hamovr(1,1,1),2*nspin*ndim_hamovr*orbse%nkpts,&
          MPI_SUM,bigdft_mpi%mpi_comm,ierr)
  end if

! DEBUG
!  if(iproc == 0) then
!     print *,'size(hamovr)',size(hamovr,1),size(hamovr,2),size(hamovr,3)
!     do i_all=1,size(hamovr,1)
!        print *,'iel, ham, ovr:',i_all,hamovr(i_all,1,:),hamovr(i_all,2,:)
!     end do
!  end if
! END DEBUG

  !in the case of minimal basis allocate now the transposed wavefunction
  !otherwise do it only in parallel
  if(.not. associated(psit)) then
     allocate(psit(max(orbs%npsidim_orbs,orbs%npsidim_comp)+ndebug),stat=i_stat)
     call memocc(i_stat,psit,'psit',subname)
  end if

  ! There are two possibilities to generate the input guess
  differentInputGuess: if(.not. orthpar%directDiag) then
     if (iproc == 0 .and. verbose > 1) then
        call yaml_close_map()
        call yaml_newline()
     end if
     if(iproc==0) write(*,'(1x,a)') 'Iterative diagonalization...'

     call inputguessParallel(iproc, nproc, orbs, norbsc_arr, hamovr, &
          psi, psit, orthpar, nspin, nspinor, npsidim, comms, natsc, ndim_hamovr, norbsc)

  else
     
     !if(iproc==0) write(*,'(1x,a)') 'Direct diagonalization...'
     
     call timing(iproc, 'Input_comput', 'ON')

     !it is important that the k-points repartition of the inputguess orbitals
     !coincides with the one of the SCF orbitals
     do ikptp=1,orbse%nkptsp
        ikpt=orbse%iskpts+ikptp!orbs%ikptsp(ikptp)
        call solve_eigensystem(norbi_max,&
             ndim_hamovr,sum(norbgrp),natsceff,nspin,nspinor,norbgrp,hamovr(1,1,ikpt),&
             orbse%eval((ikpt-1)*orbse%norb+1)) !changed from orbs

        !assign the value for the orbital
        call vcopy(orbs%norbu,orbse%eval((ikpt-1)*orbse%norb+1),1,orbs%eval((ikpt-1)*orbs%norb+1),1)
        if (orbs%norbd >0) then
           call vcopy(orbs%norbd,orbse%eval((ikpt-1)*orbse%norb+orbse%norbu+1),1,orbs%eval((ikpt-1)*orbs%norb+orbs%norbu+1),1)
        end if
     end do

     if (iproc == 0 .and. verbose > 1) then
        call yaml_map('Diagonalized',.true.)
        call yaml_close_map()
        call yaml_newline()
     end if

     !broadcast values for k-points 
     call broadcast_kpt_objects(nproc, orbse%nkpts, orbse%norb, &
          & orbse%eval(1), orbse%ikptproc)

     !clean the array of the IG occupation
     call to_zero(orbse%norb*orbse%nkpts,orbse%occup(1))
        !put the actual values on it
     do ikpt=1,orbs%nkpts
        call vcopy(orbs%norbu,orbs%occup((ikpt-1)*orbs%norb+1),1,&
             orbse%occup((ikpt-1)*orbse%norb+1),1)
        if (orbs%norbd > 0) then
           call vcopy(orbs%norbd,orbs%occup((ikpt-1)*orbs%norb+orbs%norbu+1),1,&
                orbse%occup((ikpt-1)*orbse%norb+orbse%norbu+1),1)
        end if
     end do

     !here the value of the IG occupation numbers can be calculated
     if (iscf > SCF_KIND_DIRECT_MINIMIZATION .or. Tel > 0.0_gp) then

        if (iproc==0) call yaml_map('Noise added to input eigenvalues to determine occupation numbers',&
             max(Tel,1.0e-3_gp),fmt='(1pe12.5)')
!        !add a small displacement in the eigenvalues
        do iorb=1,orbse%norb*orbse%nkpts
           tt=builtin_rand(idum)
           orbse%eval(iorb)=orbse%eval(iorb)*(1.0_gp+max(Tel,1.0e-3_gp)*real(tt,gp))
        end do
        
        !correct the occupation numbers wrt fermi level
        call evaltoocc(iproc,nproc,.false.,Tel,orbse,occopt)

     end if

     if (iproc ==0) then 
        nullify(mom_vec_fake)
        call write_eigenvalues_data(tolerance,orbse,mom_vec_fake)
        !call write_ig_eigenvectors(tolerance,orbse,nspin,orbs%norb,orbs%norbu,orbs%norbd)
     end if

     !if (iproc == 0 .and. verbose > 1) write(*,'(1x,a)',advance='no')'Building orthogonal Wavefunctions...'
     nvctr=Lzde%Glr%wfd%nvctr_c+7*Lzde%Glr%wfd%nvctr_f

     ispsi=1
     ispsie=1
     ispsiv=1
     ispm=1
     !number of complex components
     ncplx=1
     if (nspinor > 1) ncplx=2

     !@todo: see to broadcast a smaller array, if possible.
     !@todo: switch to a allgatherv to handle kpoint case.
     ! Broadcast in case of different degenerated eigen vectors.
     if (nproc > 1 .and. orbse%nkpts == 1) then
        !reduce the overlap matrix between all the processors
        call mpi_bcast(hamovr(1,1,1), 2*nspin*ndim_hamovr*orbse%nkpts, mpidtypw, &
             & 0, bigdft_mpi%mpi_comm, ierr)
     end if

     do ikptp=1,orbse%nkptsp
        ikpt=orbse%iskpts+ikptp!orbse%ikptsp(ikptp)

        nvctrp=commse%nvctr_par(iproc,ikpt)
        if (nvctrp == 0) cycle

        call build_eigenvectors(orbs%norbu,orbs%norbd,orbs%norb,norbtot,nvctrp,&
             natsceff,nspin,nspinor,orbs%nspinor,ndim_hamovr,norbgrp,hamovr(1,1,ikpt),&
             psi(ispsie:),psit(ispsi:),passmat(ispm))

        ispsi=ispsi+nvctrp*orbs%norb*orbs%nspinor
        ispsie=ispsie+nvctrp*norbtot*orbs%nspinor
        ispm=ispm+ncplx*(orbse%norbu*orbs%norbu+orbse%norbd*orbs%norbd)
     end do
     if (iproc == 0 .and. verbose > 1) call yaml_map('IG wavefunctions defined',.true.)
     !if(nproc==1.and.nspinor==4) call psitransspi(nvctrp,norbu+norbd,psit,.false.)
     !if (iproc == 0 .and. verbose > 1) write(*,'(1x,a)') 'done.'

     call timing(iproc, 'Input_comput', 'OF')

  end if differentInputGuess
     
  i_all=-product(shape(hamovr))*kind(hamovr)
  deallocate(hamovr,stat=i_stat)
  call memocc(i_stat,i_all,'hamovr',subname)
  i_all=-product(shape(norbgrp))*kind(norbgrp)
  deallocate(norbgrp,stat=i_stat)
  call memocc(i_stat,i_all,'norbgrp',subname)

  !print * ,'debug2,iproc',iproc,orbsv%norb,orbsv%norbp,orbsv%norbu,orbsv%norbd,orbsv%npsidim
  !deallocate the old psi
  i_all=-product(shape(psi))*kind(psi)
  deallocate(psi,stat=i_stat)
  call memocc(i_stat,i_all,'psi',subname)

  !orthogonalise the orbitals in the case of semi-core atoms
  if (norbsc > 0) then
     call orthogonalize(iproc,nproc,orbs,comms,psit,orthpar)
  end if

  allocate(hpsi(max(orbs%npsidim_orbs,orbs%npsidim_comp)+ndebug),stat=i_stat)
  call memocc(i_stat,hpsi,'hpsi',subname)
  !     hpsi=0.0d0
  if (nproc > 1) then
     !allocate the direct wavefunction
     allocate(psi(max(orbs%npsidim_orbs,orbs%npsidim_comp)+ndebug),stat=i_stat)
     call memocc(i_stat,psi,'psi',subname)
  else
     psi => psit
  end if

  !this untranspose also the wavefunctions 
  call untranspose_v(iproc,nproc,orbs,Lzd%Glr%wfd,comms,&
       psit,work=hpsi,outadd=psi(1))

!!$!here the checksum of the wavefunction can be extracted
!!$do jproc=0,bigdft_mpi%nproc-1
!!$   call MPI_BARRIER(bigdft_mpi%mpi_comm,ierr)
!!$   if (jproc==bigdft_mpi%iproc) then
!!$      ispsi=1
!!$      nvctr=Lzd%Glr%wfd%nvctr_c+7*Lzd%Glr%wfd%nvctr_f
!!$      do iorb=1,orbs%norbp
!!$         write(*,'(i4,100(1pe10.2))')iorb+orbs%isorb,sum(psi(ispsi:ispsi+nvctr-1))
!!$         ispsi=ispsi+nvctr
!!$      end do
!!$   end if
!!$end do

  if (nproc == 1) nullify(psit)

  ! reput the good wavefunction dimensions:  
  if(.not. Lzd%linear) call wavefunction_dimension(Lzd,orbs)     

END SUBROUTINE LDiagHam


subroutine overlap_matrices(norbe,nvctrp,natsc,nspin,nspinor,ndim_hamovr,&
      &   norbsc_arr,hamovr,psi,hpsi)
   use module_base
   implicit none
   integer, intent(in) :: norbe,nvctrp,natsc,ndim_hamovr,nspin,nspinor
   integer, dimension(natsc+1,nspin), intent(in) :: norbsc_arr
   real(wp), dimension(nspin*ndim_hamovr,2), intent(out) :: hamovr
   real(wp), dimension(nvctrp*nspinor,norbe), intent(in) :: psi,hpsi
   !local variables
   integer :: iorbst,imatrst,norbi,i,ispin,ncomp,ncplx!,ierr,jproc
   !integer :: iorb,jorb
   !WARNING: here nspin=1 for nspinor=4
   if(nspinor == 1) then
      ncplx=1
      elseif(nspinor == 2) then
      ncplx=2
      ncomp=1
   else if (nspinor == 4) then
      ncplx=2
      ncomp=2
   end if

   !calculate the overlap matrix for each group of the semicore atoms
   !       hamovr(jorb,iorb,3)=+psit(k,jorb)*hpsit(k,iorb)
   !       hamovr(jorb,iorb,4)=+psit(k,jorb)* psit(k,iorb)
   iorbst=1
   imatrst=1
   do ispin=1,nspin !this construct assumes that the semicore is identical for both the spins
      do i=1,natsc+1
         norbi=norbsc_arr(i,ispin)
         if (nspinor ==1) then
            call gemm('T','N',norbi,norbi,nvctrp,1.0_wp,psi(1,iorbst),max(1,nvctrp),&
               &   hpsi(1,iorbst),max(1,nvctrp),&
               &   0.0_wp,hamovr(imatrst,1),norbi)
            !here probably dsyrk can be used
            call gemm('T','N',norbi,norbi,nvctrp,1.0_wp,psi(1,iorbst),max(1,nvctrp),&
               &   psi(1,iorbst),max(1,nvctrp),0.0_wp,hamovr(imatrst,2),norbi)
         else
            call c_gemm('C','N',norbi,norbi,ncomp*nvctrp,(1.0_wp,0.0_wp),psi(1,iorbst),&
               &   max(1,ncomp*nvctrp),hpsi(1,iorbst),max(1,ncomp*nvctrp),&
               &   (0.0_wp,0.0_wp),hamovr(imatrst,1),norbi)
            !here probably zherk can be used
            call c_gemm('C','N',norbi,norbi,ncomp*nvctrp,(1.0_wp,0.0_wp),psi(1,iorbst),&
               &   max(1,ncomp*nvctrp),psi(1,iorbst),max(1,ncomp*nvctrp),&
               &   (0.0_wp,0.0_wp),hamovr(imatrst,2),norbi)
         end if
!!$               open(17)
!!$               open(18)
!!$               print *,'ncplx,nspinor',ncplx,nspinor
!!$               do jorb=1,norbi
!!$                  write(17,'(i0,1x,48(1pe10.1))')jorb,&
!!$                       ((hamovr(2*(iorb-1)+icplx+(jorb-1)*ncplx*norbi,1),icplx=1,ncplx),iorb=1,8)!norbi)
!!$                  write(18,'(i0,1x,48(1pe10.1))')jorb,&
!!$                       ((hamovr(2*(iorb-1)+icplx+(jorb-1)*ncplx*norbi,2),icplx=1,ncplx),iorb=1,8)!norbi)
!!$               end do
!!$         
!!$               close(17)
!!$               close(18)
!!$                 stop
!!$if (i==natsc+1) then
!!$do jproc=0,bigdft_mpi%nproc-1
!!$   call MPI_BARRIER(bigdft_mpi%mpi_comm,ierr)
!!$   if (jproc==bigdft_mpi%iproc) then
!!$         !print out the passage matrix (valid for one k-point only and ncplx=1)
!!$         print *,'HAMILTONIAN',jproc,ispin 
!!$         do iorb=1,norbi
!!$            write(*,'(i4,100(1pe10.2))')iorb,(hamovr(imatrst+iorb-1+norbi*(jorb-1),1),jorb=1,norbi)
!!$         end do
!!$         print *,'OVERLAP',jproc,ispin 
!!$         do iorb=1,norbi
!!$            write(*,'(i4,100(1pe10.2))')iorb,(hamovr(imatrst+iorb-1+norbi*(jorb-1),2),jorb=1,norbi)
!!$       end do
!!$    end if
!!$ end do
!!$stop 
!!$end if
         iorbst=iorbst+norbi
         imatrst=imatrst+ncplx*norbi**2
      end do
   end do

END SUBROUTINE overlap_matrices


subroutine solve_eigensystem(norbi_max,ndim_hamovr,ndim_eval,&
      &   natsc,nspin,nspinor,&
      &   norbsc_arr,hamovr,eval)
   use module_base
   implicit none
   integer, intent(in) :: norbi_max,ndim_hamovr,natsc,nspin,nspinor,ndim_eval
   integer, dimension(natsc+1,nspin), intent(in) :: norbsc_arr
   real(wp), dimension(nspin*ndim_hamovr,2), intent(inout) :: hamovr
   real(wp), dimension(ndim_eval), intent(out) :: eval
   !local variables
   character(len=*), parameter :: subname='solve_eigensystem'
   !n(c) character(len=25) :: gapstring
   !n(c) character(len=64) :: message
   integer :: iorbst,imatrst,norbi,n_lp,info,i_all,i_stat,i,ncplx !n(c) iorb, ncomp, ndegen
   integer :: norbj,jiorb,jjorb,ihs,ispin,norbij,norbu_ig !,jproc n(c) nwrtmsg
   !n(c) real(wp), dimension(2) :: preval
   real(wp), dimension(:), allocatable :: work_lp,evale,work_rp
   !n(c) real(gp) :: HLIGgap

   !if(iproc==0) write(30100,*) hamovr(1:ndim_hamovr,1)
   !if(iproc==0) write(30110,*) hamovr(1:ndim_hamovr,2)
   !if(iproc==0) write(30101,*) hamovr(ndim_hamovr+1:2*ndim_hamovr,1)
   !if(iproc==0) write(30111,*) hamovr(ndim_hamovr+1:2*ndim_hamovr,2)

   !calculate the total number of up orbitals for the input guess
   norbu_ig=0
   do i=1,natsc+1
      norbu_ig=norbu_ig+norbsc_arr(i,1)
   end do

   !WARNING: here nspin=1 for nspinor=4
   if(nspinor == 1) then
      ncplx=1
      !n(c) ncomp=1
      elseif(nspinor == 2) then
      ncplx=2
      !n(c) ncomp=1
   else if (nspinor == 4) then
      ncplx=2
      !n(c) ncomp=2
   end if

   !find the eigenfunctions for each group
   n_lp=max(10,4*norbi_max)
   allocate(work_lp(ncplx*n_lp+ndebug),stat=i_stat)
   call memocc(i_stat,work_lp,'work_lp',subname)
   allocate(evale(nspin*norbi_max+ndebug),stat=i_stat)
   call memocc(i_stat,evale,'evale',subname)

   if (nspinor /= 1) then
      allocate(work_rp(3*norbi_max+1+ndebug),stat=i_stat)
      call memocc(i_stat,work_rp,'work_rp',subname)
   end if

   !if (iproc == 0 .and. verbose > 1) write(*,'(1x,a)')'Linear Algebra...'
  
   !n(c) nwrtmsg=0
   !n(c) ndegen=0

   !n(c) preval=0.0_wp
   iorbst=1
   imatrst=1
   do i=1,natsc+1
      norbi=norbsc_arr(i,1)

      if (nspinor == 1) then
         !if(iproc==0) write(*,*) 'imatrst',imatrst
         call sygv(1,'V','U',norbi,hamovr(imatrst,1),norbi,hamovr(imatrst,2),&
            &   norbi,evale(1),work_lp(1),n_lp,info)
         if (info /= 0) write(*,*) 'SYGV ERROR',info,i,natsc+1

         !do the diagonalisation separately in case of spin polarization     
         if (nspin==2) then
           !if(iproc==0) write(*,*) 'imatrst+ndim_hamovr',imatrst+ndim_hamovr
            norbj=norbsc_arr(i,2)
            call sygv(1,'V','U',norbj,hamovr(imatrst+ndim_hamovr,1),&
               &   norbj,hamovr(imatrst+ndim_hamovr,2),norbj,evale(norbi+1),work_lp(1),n_lp,info)
            if (info /= 0) write(*,*) 'SYGV ERROR',info,i,natsc+1
         end if
      else
         call hegv(1,'V','U',norbi,hamovr(imatrst,1),norbi,hamovr(imatrst,2),&
            &   norbi,evale(1),work_lp(1),n_lp,work_rp(1),info)
         if (info /= 0) write(*,*) 'HEGV ERROR',info,i,natsc+1

         !do the diagonalisation separately in case of spin polarization     
         if (nspin==2) then
            norbj=norbsc_arr(i,2)
            call hegv(1,'V','U',norbj,hamovr(imatrst+ndim_hamovr,1),&
               &   norbj,hamovr(imatrst+ndim_hamovr,2),norbj,evale(norbi+1),&
               &   work_lp(1),n_lp,work_rp(1),info)
            if (info /= 0) write(*,*) 'HEGV ERROR',info,i,natsc+1
         end if

      end if

      !check the sign of the eigenvector, control the choice per MPI process
      !this is useful when different MPI processes gave eigenvectors with different phases
      norbij=norbi
      ihs=imatrst
      do ispin=1,nspin
         do jjorb=1,norbij
            !if it is negative change the sign to all the values
            if (hamovr(ihs+(jjorb-1)*norbij*ncplx,1) < 0.0_wp) then
               do jiorb=1,norbij*ncplx
                  hamovr(ihs-1+jiorb+(jjorb-1)*norbij*ncplx,1)=&
                      -hamovr(ihs-1+jiorb+(jjorb-1)*norbij*ncplx,1)
               end do
            end if
         end do
         if (nspin==2) then
            norbij=norbj
            ihs=ihs+ndim_hamovr
         end if
      end do


      !!$     if (iproc == 0) then
!!$     print *,norbi,ncomp,ncplx,imatrst
!!$     !write the matrices on a file
!!$     !open(12)
!!$do jproc=0,bigdft_mpi%nproc-1
!!$call MPI_BARRIER(bigdft_mpi%mpi_comm,i_stat)
!!$if (jproc==bigdft_mpi%iproc) then
!!$  print *,'PASSAGE MATRIX',jproc
!!$     do jjorb=1,norbi
        !   do jiorb=1,norbi
        !      write(12,'(1x,2(i0,1x),200(1pe24.17,1x))')jjorb,jiorb,&
        !           hamovr(jjorb+norbi*(jiorb-1),1),hamovr(jjorb+norbi*(jiorb-1),2)
        !   end do
        !end do
        !close(12)
        !open(33+2*(i-1)+100*iproc)
        !write(33+2*(i-1)+100*iproc,'(2000(1pe10.2))')&
        !        (hamovr(imatrst-1+jiorb+(jjorb-1)*norbi*ncomp*ncplx,1),jiorb=1,8*ncomp*ncplx)
        !                (hamovr(imatrst-1+jiorb+(jjorb-1)*norbi*ncomp*ncplx,1),jiorb=1,norbi*ncomp*ncplx)
!!$        write(*,'(1x,2(i6),2000(1pe10.2))')jjorb,jiorb,(hamovr(jjorb+norbi*(jiorb-1),1),jiorb=1,norbi)
!!$
!!$     end do
!!$  end if
!!$end do
!!$     close(33+2*(i-1)+100*iproc)
!!$     open(34+2*(i-1)+100*iproc)
!!$     do jjorb=1,8!norbi
!!$        write(34+2*(i-1)+100*iproc,'(2000(1pe10.2))')&
            !!$                (hamovr(imatrst-1+jiorb+(jjorb-1)*norbi*ncomp*ncplx,2),jiorb=1,8*ncomp*ncplx)
!!$        !                (hamovr(imatrst-1+jiorb+(jjorb-1)*norbi*ncomp*ncplx,2),jiorb=1,norbi*ncomp*ncplx)
!!$     end do
!!$     close(34+2*(i-1)+100*iproc+100*iproc)
      !!$
!!$     !end if
      !!$     stop

      !!$     if (iproc ==0) then
      !!$        call write_ig_eigenvectors(etol,norbi,nspin,iorbst,norb,norbu,norbd,evale)
      !!$     end if
      !!$     if (nspin==1) then
      !!$        do iorb=iorbst,min(norbi+iorbst-1,norb)
      !!$           eval(iorb)=evale(iorb-iorbst+1)
      !!$        end do
      !!$     else
      !!$        do iorb=iorbst,min(norbi+iorbst-1,norbu)
      !!$           eval(iorb)=evale(iorb-iorbst+1)
      !!$        end do
      !!$        do iorb=iorbst,min(norbi+iorbst-1,norbd)
      !!$           eval(iorb+norbu)=evale(iorb-iorbst+1+norbi)
      !!$        end do
      !!$     end if

      !here we should copy all the eigenvalues in the eval array
      if (nspin > 2) stop 'ERROR(solve_eigensystem): nspin too high'

      call vcopy(norbi,evale(1),1,eval(iorbst),1)
      if (nspin==2) call vcopy(norbi,evale(norbi+1),1,eval(iorbst+norbu_ig),1)

      iorbst=iorbst+norbi
      imatrst=imatrst+ncplx*norbi**2
   end do

   if (nspinor /= 1) then
      i_all=-product(shape(work_rp))*kind(work_rp)
      deallocate(work_rp,stat=i_stat)
      call memocc(i_stat,i_all,'work_rp',subname)
   end if

   i_all=-product(shape(work_lp))*kind(work_lp)
   deallocate(work_lp,stat=i_stat)
   call memocc(i_stat,i_all,'work_lp',subname)
   i_all=-product(shape(evale))*kind(evale)
   deallocate(evale,stat=i_stat)
   call memocc(i_stat,i_all,'evale',subname)

END SUBROUTINE solve_eigensystem


subroutine build_eigenvectors(norbu,norbd,norb,norbe,nvctrp,natsc,nspin,nspinore,nspinor,&
      &   ndim_hamovr,norbsc_arr,hamovr,psi,ppsit,passmat)
   use module_base
   implicit none
   !Arguments
   integer, intent(in) :: norbu,norbd,norb,norbe,nvctrp,natsc,nspin,nspinor,ndim_hamovr,nspinore
   integer, dimension(natsc+1,nspin), intent(in) :: norbsc_arr
   real(wp), dimension(nspin*ndim_hamovr), intent(in) :: hamovr
   real(wp), dimension(nvctrp*nspinore,norbe), intent(in) :: psi
   real(wp), dimension(nvctrp*nspinor,norb), intent(out) :: ppsit
   real(wp), dimension(*), intent(out) :: passmat !< passage matrix between ppsit and psi (the size depends of the complex arguments)
   !Local variables
   !n(c) character(len=*), parameter :: subname='build_eigenvectors'
   !n(c) integer, parameter :: iunit=1978
   integer :: ispin,iorbst,iorbst2,imatrst,norbsc,norbi,norbj
   integer :: ncplx,ncomp,i,ispsiv
   integer:: ispm

!  if(iproc==0) then
!      do j=1,size(hamovr)
!          !write(100001,*) hamovr(j)
!      end do
!  end if

   !WARNING: here nspin=1 for nspinor=4
   if(nspinor == 1) then
      ncplx=1
      ncomp=1
      elseif(nspinor == 2) then
      ncplx=2
      ncomp=1
   else if (nspinor == 4) then
      ncplx=2
      ncomp=2
   end if

   !perform the vector-matrix multiplication for building the input wavefunctions
   ! ppsit(k,iorb)=+psit(k,jorb)*hamovr(jorb,iorb,1)
   !ppsi(k,iorb)=+psi(k,jorb)*hamovr(jorb,iorb,1)
   !allocate the pointer for virtual orbitals
   iorbst=1
   iorbst2=1
   imatrst=1
   ispsiv=1
   ispm=1
   do ispin=1,nspin
      norbsc=0
      do i=1,natsc
         norbi=norbsc_arr(i,ispin)
         norbsc=norbsc+norbi
         if (nspinor == 1) then
            call gemm('N','N',nvctrp,norbi,norbi,1.0_wp,psi(1,iorbst),max(1,nvctrp),&
               &   hamovr(imatrst),norbi,0.0_wp,ppsit(1,iorbst2),max(1,nvctrp))
         else
            call c_gemm('N','N',ncomp*nvctrp,norbi,norbi,(1.0_wp,0.0_wp),&
               &   psi(1,iorbst),max(1,ncomp*nvctrp),hamovr(imatrst),norbi,&
               &   (0.0_wp,0.0_wp),ppsit(1,iorbst2),max(1,ncomp*nvctrp))
         end if
         !store the values of the passage matrix in passmat array
         call dcopy(ncplx*norbi**2,hamovr(imatrst),1,passmat(imatrst),1)

         iorbst=iorbst+norbi
         iorbst2=iorbst2+norbi
         imatrst=imatrst+ncplx*norbi**2
         ispm=ispm+ncplx*norbi**2
      end do
      norbi=norbsc_arr(natsc+1,ispin)
      if(ispin==1) norbj=norbu-norbsc
      if(ispin==2) norbj=norbd-norbsc
      !        write(*,'(1x,a,5i4)') "DIMS:",norbi,norbj,iorbst,imatrst
      !        norbj=norb-norbsc
      if(norbj>0) then
         if (nspinor == 1) then
            call gemm('N','N',nvctrp,norbj,norbi,1.0_wp,psi(1,iorbst),max(1,nvctrp),&
               &   hamovr(imatrst),norbi,0.0_wp,ppsit(1,iorbst2),max(1,nvctrp))
         else
            call c_gemm('N','N',ncomp*nvctrp,norbj,norbi,(1.0_wp,0.0_wp),&
               &   psi(1,iorbst),max(1,ncomp*nvctrp),hamovr(imatrst),norbi,&
               &   (0.0_wp,0.0_wp),ppsit(1,iorbst2),max(1,ncomp*nvctrp))

         end if
      end if
      !store the values of the passage matrix in passmat array
      !print *,'iproc,BBBB11111,',iproc,ispm,norbi,norbj
      call dcopy(ncplx*norbi*norbj,hamovr(imatrst),1,passmat(ispm),1)
      ispm=ispm+ncplx*norbi*norbj
      !print *,'iproc,BBBB,',iproc,ispm,norbi,norbj

      iorbst=norbi+norbsc+1 !this is equal to norbe+1
      iorbst2=norbu+1
      imatrst=ndim_hamovr+1
   end do

END SUBROUTINE build_eigenvectors


!> Reads magnetic moments from file ('moments') and transforms the
!! atomic orbitals to spinors 
!! @warning Does currently not work for mx<0
subroutine psitospi(iproc,nproc,norbe,norbep, &
      &   nvctr_c,nvctr_f,nat,nspin,spinsgne,otoa,psi)
   use module_base
   use yaml_output
   implicit none
   !Arguments
   integer, intent(in) :: norbe,norbep,iproc,nproc,nat,nspin
   integer, intent(in) :: nvctr_c,nvctr_f
   integer, dimension(norbep), intent(in) :: otoa
   integer, dimension(norbe*nspin), intent(in) :: spinsgne
   real(kind=8), dimension(nvctr_c+7*nvctr_f,4*norbep), intent(out) :: psi
   !local variables
   character(len=*), parameter :: subname='psitospi'
   logical :: myorbital
   integer :: i_all,i_stat,nvctr
   integer :: iorb,jorb,iat,i
   real(kind=8) :: mx,my,mz,mnorm,fac
   real(kind=8), dimension(:,:), allocatable :: mom
   !n(c) integer, dimension(2) :: iorbsc,iorbv

   !initialise the orbital counters
   !n(c) iorbsc(1)=0
   !n(c) iorbv(1)=norbsc
   !used in case of spin-polarisation, ignored otherwise
   !n(c) iorbsc(2)=norbe
   !n(c) iorbv(2)=norbsc+norbe

   !if (iproc ==0) write(*,'(1x,a)',advance='no')'Transforming AIO to spinors...'
   if (iproc ==0) call yaml_map('Transforming AIO to spinors',.true.)

   nvctr=nvctr_c+7*nvctr_f

   allocate(mom(3,nat+ndebug),stat=i_stat)
   call memocc(i_stat,mom,'mom',subname)

   open(unit=1978,file='moments')
   do iat=1,nat
      read(1978,*) mx,my,mz
      mnorm=sqrt(mx**2+my**2+mz**2)
      mom(1,iat)=mx/mnorm
      mom(2,iat)=my/mnorm
      mom(3,iat)=mz/mnorm
   end do
   close(1978)
   fac=0.5d0
   do iorb=norbep*nproc,1,-1
      jorb=iorb-iproc*norbep
      !     print *,'Kolla', shape(psi),4*iorb,shape(spinsgne),iorb
      if (myorbital(iorb,nspin*norbe,iproc,nproc)) then
         mx=mom(1,otoa(iorb))
         my=mom(2,otoa(iorb))
         mz=mom(3,otoa(iorb))
         if(spinsgne(jorb)>0.0d0) then
            do i=1,nvctr
               psi(i,iorb*4-3) = (mz+fac*(my+mx))*psi(i,iorb)
               psi(i,iorb*4-2) = fac*(my-mx)*psi(i,iorb)
               psi(i,iorb*4-1) = (fac*(mx-my))*psi(i,iorb)
               psi(i,iorb*4)   = fac*(my-mx)*psi(i,iorb)
            end do
         else
            do i=1,nvctr
               psi(i,iorb*4-3) = (fac*(mx+my))*psi(i,iorb)
               psi(i,iorb*4-2) = -fac*(my+mx)*psi(i,iorb)
               psi(i,iorb*4-1) = -(mz+fac*(my+mx))*psi(i,iorb)
               psi(i,iorb*4)   = -fac*(my-mx)*psi(i,iorb)
            end do
         end if
      end if
      !     print *,'OtoA',(otoa(iorb),iorb=1,norbe)

   end do
   i_all=-product(shape(mom))*kind(mom)
   deallocate(mom,stat=i_stat)
   call memocc(i_stat,i_all,'mom',subname)

   !if (iproc ==0) write(*,'(1x,a)')'done.'

END SUBROUTINE psitospi


!> Generates an input guess for the wavefunctions. 
!! To do this, the eigenvectors of the Hamiltonian are found by an iterative procedure.
!! This gives a guess for the orbitals in the basis of atomic orbitals. These eigenfunctions are then transformed to the
!! wavelet basis.
subroutine inputguessParallel(iproc, nproc, orbs, norbscArr, hamovr, psi,&
      &   psiGuessWavelet, orthpar, nspin, nspinor, sizePsi, comms, natsc, ndim_hamovr, norbsc)
   use module_base
   use module_types
  use yaml_output
   implicit none

   ! Calling arguments
   integer, intent(in) ::  iproc           !< Process ID
   integer, intent(in) ::  nproc           !< Number of processes
   integer, intent(in) ::  nspin           !< Nspin==1 -> no spin polarization, Nspin==2 -> spin polarization
   integer, intent(in) ::  nspinor         !< Nspinor==1 -> real wavefunction,  Nspinor==2 -> complex wavefunction
   integer, intent(in) ::  sizePsi         !< Length of the vector psi
   integer, intent(in) ::  natsc           !< Number of semicore atoms
   integer, intent(in) ::  ndim_hamovr     !< First dimension of hamovr
   integer, intent(in) ::  norbsc          !< Number of semicore orbitals
   integer, dimension(natsc+1,nspin), intent(in) :: norbscArr
<<<<<<< HEAD
   type(orbitals_data), intent(in) :: orbs !< Type containing orbitals data
   !> Array containing both Hamiltonian and overlap matrix:
   !! hamovr(:,:,1,:) is the Hamiltonian, hamovr(:,:,2,:) is the overlap matrix
   real(kind=8), dimension(ndim_hamovr,nspin,2,orbs%nkpts), intent(inout):: hamovr
   real(kind=8), dimension(sizePsi),intent(in):: psi !< Contains the atomic orbitals
   real(kind=8), dimension(max(orbs%npsidim_orbs,orbs%npsidim_comp)), intent(out):: psiGuessWavelet !< Contains the input guess vectors in wavelet basis
   type(orthon_data),intent(inout) :: orthpar
   type(communications_arrays), intent(in) :: comms !< Type containing parameters for communicating the wavefunstion between processors
=======
   type(orbitals_data), intent(in) :: orbs
   !real(kind=8),dimension(norbtot*norbtot*nspinor,nspin,2,orbs%nkpts),intent(in):: hamovr
   real(kind=8),dimension(ndim_hamovr,nspin,2,orbs%nkpts),intent(inout):: hamovr
   real(kind=8),dimension(sizePsi),intent(in):: psi
   real(kind=8),dimension(max(orbs%npsidim_orbs,orbs%npsidim_comp)),intent(out):: psiGuessWavelet
   type(orthon_data),intent(in):: orthpar
   type(communications_arrays), intent(in):: comms
>>>>>>> 6cccef5e

   ! Local variables
   integer :: i, j, iorb, jorb, ispin, ii, jj, kk, norbtot, norbtotPad, iter, ierr, itermax
   integer :: ist, i_stat, i_all, nprocSub, ishift, jjorb
   integer :: jspin, ist2, ishift2, norb, blocksize, lwork
   integer :: norbi, norbj, iat, imatrst, imatrst2, ihs, jiorb, norbij, ncplx, ncomp
   integer :: istpsi, istpsit, nvctrp, kkSave, iiSave, jproc, ist3, ikptp2, ikpt2
   integer :: blocksizeSmall, nprocSubu, nprocSubd, nspinSub, isp, kp, ikpt, ikptp
   integer :: istpsiS, istpsitS, info, wholeGroup, newGroup, newComm
   integer :: newGroupu, newCommu, newGroupd, newCommd
   integer,dimension(:),allocatable:: sendcounts, sdispls, recvcounts, rdispls, norbpArr,&
      &   norbtotpArr, kArr, kstArr, nkArr, norbArr
   integer,dimension(:),allocatable:: newID, newIDu, newIDd, norbpArrSimul, norbpArrSimulLoc
   real :: ttreal
   real(kind=8):: gradientNorm, cosangle, tol, tt, ddot, dnrm2
   real(kind=8),dimension(2):: gradientMax
   real(kind=8),dimension(:),allocatable:: alphaArr, rayleigh, evale, sceval, work, rwork
   real(kind=8),dimension(:,:),allocatable:: gradient, gradientOld
   real(kind=8),dimension(:,:,:),allocatable:: psiGuessP, overlapPsiGuessP, psiGuess, psiGuessPTrunc, sortArr
   real(kind=8),dimension(:,:,:,:),allocatable:: HamPad, overlapPad
   integer,dimension(:,:,:),allocatable:: kpArr
   logical:: success, warning, simul
   complex(kind=8):: zdotc, zz
  integer :: stat(mpi_status_size)
  character(len=*),parameter :: subname='inputguessParallel'

   ! Start the timing for the input guess.
   call timing(iproc, 'Input_comput', 'ON')

   ! First determine how many processes are necessary to perform the input guess. The number of orbitals that
   ! is to be handled by a process is specified by input%norbpInguess.
   ! Processes 1 to nprocSubu will handle the up orbitals, processes nprocSubu+1 to nprocSubu+nprocSubd will
   ! handle the down orbitals. If npsin==1, set nprocSubu=nprocSubd=nprocSub.
   if(nspin==2) then
      nprocSubu=ceiling(dble((orbs%norbu-norbsc)*orbs%nkpts)/dble(orthpar%norbpInguess))
      nprocSubd=ceiling(dble((orbs%norbd-norbsc)*orbs%nkpts)/dble(orthpar%norbpInguess))
      if(nprocSubu+nprocSubd<=nproc) then
         ! There are enough processes to treat spin up and down simultaneously. This is indicated by setting
         ! sumul=.true. and nspinSub=1, i.e. there will be no spin loop ispin=1,nspinSub.
         if(iproc==0) write(*,'(3x,a)') 'There are enough processors to treat spin up and down simultaneously.'
         simul=.true.
         nspinSub=1
      else
         ! Otherwise simul=.false. and there is a loop ispin=1,nspinSub.
         simul=.false.
         nspinSub=nspin
      end if
   else if(nspin==1) then
      nspinSub=nspin
      nprocSub=ceiling(dble((orbs%norb-norbsc)*orbs%nkpts)/dble(orthpar%norbpInguess))
      nprocSubu=nprocSub
      nprocSubd=nprocSub
      simul=.false.
   end if


   allocate(norbArr(nspin), stat=i_stat)
   call memocc(i_stat, norbArr, 'norbArr', subname)
   do ispin=1,nspin
      if(ispin==1) norbArr(ispin)=(orbs%norbu-norbsc)*orbs%nkpts
      if(ispin==2) norbArr(ispin)=(orbs%norbd-norbsc)*orbs%nkpts
   end do


   ! Now make a loop over spin up and down. If simul is true (i.e. nSpinSub=1), there is actually no loop.
   spinLoop: do isp=1,nspinSub
      ! Determine the value of ispin. If simul is false, then simply ispin=isp.
      if(.not.simul) then
         ispin=isp
      else
         ! Otherwise ispin is 1 for the processes treating the up orbitals and
         ! 2 for the processes treating the down orbitals.
         if(0<=iproc .and. iproc<=nprocSubu-1) then
            ispin=1
         else
            ispin=2
         end if
      end if
      if(iproc==0 .and. .not.simul) then
         if(ispin==1) write(*,'(3x,a)') 'treating up orbitals.'
         if(ispin==2) write(*,'(3x,a)') 'treating down orbitals.'
      end if

      ! Determine the value of norb, again depending wheter the process is treating up or
      ! down orbitals.
      if(ispin==1) then
         norb=(orbs%norbu-norbsc)*orbs%nkpts
      else if(ispin==2) then
         norb=(orbs%norbd-norbsc)*orbs%nkpts
      end if


      ! The variable input%norbpInguess indicates how many orbitals shall be treated by each process.
      ! This requires at least norb/input%norbpInguess processes.
      if(orthpar%norbpInguess>norb) then
         call yaml_warning('You want each process to treat '//trim(yaml_toa(orthpar%norbpInguess))//&
              ' orbitals, whereas there are only '//trim(yaml_toa(norb)))
         !if(iproc==0) write(*,'(5x,a,2(i0,a))') 'WARNING: You want each process to treat ',&
         !     &   orthpar%norbpInguess,' orbitals, whereas there are only ',norb,'.'
        ! if(iproc==0) write(*,'(7x,a,i0,a)') 'The value of orthpar%norbpInguess is adjusted to ',norb, '.'
         !orthpar%norbpInguess=norb
      end if

      ! Determine how many processes are necessary for the input guess. If this number exceeds the total
      ! number of processes, the program does not stop, but adjusts the number of orbitals treated by each
      ! process and prints a warning.
      nprocSub=ceiling(dble(norb)/dble(min(orthpar%norbpInguess,norb)))
      if(nprocSub>nproc) then
         warning=.true.
         nprocSub=nproc
      else
         warning=.false.
      end if

      ! Determine how the orbitals shall be distributed to these processes:
      !   norbpArr(i) (i=0,nproc-1) is the number of orbitals treated by process i if the wavefunction is not transposed.
      if(ispin==1 .or. simul) then
         allocate(norbpArr(0:nproc-1), stat=i_stat)
         call memocc(i_stat, norbpArr, 'norbpArr', subname)
      end if
      norbpArr=0
      tt=dble(norb)/dble(nprocSub)
      ii=floor(tt)
      ! ii is now the number of orbitals that every process has. Distribute the remaining ones.
      if(.not.simul .or. iproc<nprocSubu) then
         ! These are the up orbitals if simul is true. Otherwise theses are the up orbitals 
         ! in the first iteration of spinLoop and the down orbitals in the second iteration.
         norbpArr(0:nprocSub-1)=ii
         kk=norb-nprocSub*ii
         norbpArr(0:kk-1)=ii+1
      else
         ! These are the down orbitals if simul is true. Otherwise this branch is never reached.
         norbpArr(nprocSubu:nprocSubu+nprocSubd-1)=ii
         kk=norb-nprocSub*ii
         norbpArr(nprocSubu:nprocSubu+kk-1)=ii+1
      end if
      ! Save kk and ii for printing them later in.
      kkSave=kk 
      iiSave=ii

      ! If simul is true, then there are two version of norbpArr, one for the up orbitals (and known only by
      ! the processes handling the up orbitals) and one for the down orbitals (and known only by the processes
      ! handling the down orbitals). In the end it is however necessary that all processes know norbpArr of all 
      ! processes. This is achieved by merging the two versions of norbpArr in norbpArrSimul and distributing it
      ! to all processes.
      if(simul) then
         allocate(norbpArrSimul(0:nproc-1), stat=i_stat)
         call memocc(i_stat, norbpArrSimul, 'norbpArrSimul', subname)
         allocate(norbpArrSimulLoc(0:nproc-1), stat=i_stat)
         call memocc(i_stat, norbpArrSimulLoc, 'norbpArrSimulLoc', subname)
         norbpArrSimul=0
         norbpArrSimulLoc=0
         if(iproc<nprocSubu+nprocSubd) norbpArrSimulLoc(iproc)=norbpArr(iproc)
         call mpi_allreduce(norbpArrSimulLoc(0), norbpArrSimul(0), nprocSubu+nprocSubd,&
              mpi_integer, mpi_sum, bigdft_mpi%mpi_comm, ierr)
         i_all=-product(shape(norbpArrSimulLoc))*kind(norbpArrSimulLoc)
         deallocate(norbpArrSimulLoc, stat=i_stat)
         call memocc(i_stat, i_all, 'norbpArrSimulLoc', subname)
      end if

      ! Determine which orbitals belong to which k-point. kArr(i)=j means that orbital i belongs to k-point j.
      ! Since the k-points are distributed among several processes, the values of kArr are of course distinct for
      ! each process.
      if(.not. simul .and. ispin==2) then
         i_all=-product(shape(kArr))*kind(kArr)
         deallocate(kArr, stat=i_stat)
         call memocc(i_stat, i_all, 'kArr', subname)
      end if
      allocate(kArr(1:norbpArr(iproc)), stat=i_stat)
      call memocc(i_stat, kArr, 'kArr', subname)
      ii=0
      if(.not.simul) then
         jj=nprocSub-1
      else
         jj=nprocSubu+nprocSubd-1
      end if
      ! First make a loop over all processes involved in calculating the input guess.
      do i=0,jj
         ! Now make a loop over the orbitals handled by process i. Together with the outer loop, this will
         ! create a loop over all orbitals of all k-points.
         do iorb=1,norbpArr(i)
            ! kk is now going along all orbitals of all k-points. If iproc==i, then process iproc
            ! is handling this orbital and kk is therefore written to kArr.
            if(ispin==1) kk=floor(real(ii)/real(orbs%norbu-norbsc))+1
            if(ispin==2) kk=floor(real(ii)/real(orbs%norbd-norbsc))+1
            if(iproc==i) kArr(iorb)=kk
            ii=ii+1
         end do
      end do

      ! kp is the number of k-points handled by the process.
      kp=maxval(kArr)-minval(kArr)+1

      ! Determine the starting index of the k-points within kArr (kstArr) and the number of orbitals
      ! belonging to a given k-point and handled by a given process (nkArr):
      !   kstArr(i)=j means that the orbitals belonging to the i-th k-point handled by this process
      !     start at index j in kArr. kstArr(1)=1 is always fulfilled.
      !   nkArr(i)=j means that this process handels j orbitals belonging to the i-th k-point handled
      !     by this process.
      if(.not. simul .and. ispin==2) then
         i_all=-product(shape(kstArr))*kind(kstArr)
         deallocate(kstArr, stat=i_stat)
         call memocc(i_stat, i_all, 'kstArr', subname)
      end if
      allocate(kstArr(kp), stat=i_stat)
      call memocc(i_stat, kstArr, 'kstArr', subname)
      if(.not. simul .and. ispin==2) then
         i_all=-product(shape(nkArr))*kind(nkArr)
         deallocate(nkArr, stat=i_stat)
         call memocc(i_stat, i_all, 'nkArr', subname)
      end if
      allocate(nkArr(kp), stat=i_stat)
      call memocc(i_stat, nkArr, 'nkArr', subname)
      ! The first starting index is of course one.
      kstArr(1)=1
      if(kp>1) then
         ! This means that the process handles more than one k-point.
         ii=1
         jj=1
         ! Make a loop over all orbitals handled by this process.
         do iorb=2,norbpArr(iproc)
            if(kArr(iorb)>kArr(iorb-1)) then
               ! We reached a 'boundary' of two k-points.
               ii=ii+1
               kstArr(ii)=iorb
               nkArr(ii-1)=jj
               jj=0
            end if
            ! Count up the orbitals
            jj=jj+1
         end do
         ! These are the remaining orbitals.
         nkArr(ii)=jj
      else
         ! If the process handles only one k-point, then obviously all orbitals
         ! belong to this k-point.
         nkArr(1)=norbpArr(iproc)
      end if

      ! Write some information on how the input guess is generated.    
      if(.not. warning) then
         if(.not.simul) then
            if(iproc==0) write(*,'(5x,a,i0,a)') 'Generating input guess with ',nprocSub,' processes:'
            if(iproc==0 .and. kkSave/=0) write(*,'(7x,a,5(i0,a))') 'Processes from 0 to ',kkSave-1,' treat ',&
               &   iiSave+1,' orbitals, processes from ',kkSave,' to ',nprocSub-1,' treat ',iiSave,' orbitals.'
            if(iproc==0 .and. kkSave==0) write(*,'(7x,a,2(i0,a))') 'Processes from 0 to ',nprocSub-1,' treat ',&
               &   iiSave,' orbitals.'
            if(iproc==0 .and. nprocSub<nproc) write(*,'(7x,a,2(i0,a))') 'Processes from ',nprocSub,' to ',&
               &   nproc,' will idle.'
         else
            if(iproc==0) write(*,'(3x,a,i0,a)') 'Generating input guess with ',nprocSubu+nprocSubd,' processes:'
            if(iproc==0 .and. kkSave/=0) write(*,'(5x,a,5(i0,a))') 'up orbitals: Processes from 0 to ',kkSave-1,&
               &   ' treat ',iiSave+1,' orbitals, processes from ',&
               &   kkSave,' to ',nprocSub-1,' treat ',iiSave,' orbitals.'
            if(iproc==0 .and. kkSave==0) write(*,'(5x,a,2(i0,a))') 'up orbitals: Processes from 0 to ',&
               &   nprocSub-1,' treat ',iiSave,' orbitals.'

            ! Send some information to root process to ensure that they are printed in the correct order.
            if(iproc==nprocSubu) call mpi_send(kkSave, 1, mpi_integer, 0, 1, bigdft_mpi%mpi_comm, ierr)
            if(iproc==nprocSubu) call mpi_send(iiSave, 1, mpi_integer, 0, 2, bigdft_mpi%mpi_comm, ierr)
            if(iproc==0) call mpi_recv(kkSave, 1, mpi_integer, nprocSubu, 1, bigdft_mpi%mpi_comm, stat, ierr)
            if(iproc==0) call mpi_recv(iiSave, 1, mpi_integer, nprocSubu, 2, bigdft_mpi%mpi_comm, stat, ierr)
            if(iproc==0 .and. kkSave/=0) write(*,'(5x,a,6(i0,a))') 'down orbitals: Processes from ',&
               &   nprocSubu,' to ',nprocSubu+kkSave-1,' treat ',iiSave+1,' orbitals, processes from ',&
               &   nprocSubu+kkSave,' to ',nprocSubu+nprocSubd-1,' treat ',iiSave,' orbitals.'
            if(iproc==0 .and. kkSave==0) write(*,'(5x,a,3(i0,a))') 'down orbitals: Processes from ',&
               &   nprocSubu,' to ',nprocSubu+nprocSubd-1,' treat ',iiSave,' orbitals.'
            if(iproc==0 .and. nprocSub<nproc) write(*,'(5x,a,2(i0,a))') 'Processes from ',nprocSubu+nprocSubd,&
               &   ' to ',nproc,' will idle.'
         end if
      else
         if(.not. simul) then
            if(iproc==0) write(*,'(5x,a,i0,a)') 'Generating input guess with ',nprocSub,' processes:'
            if(iproc==0 .and. kkSave/=0) write(*,'(7x,a,5(i0,a))') 'Processes from 0 to ',kkSave-1,'  treat ',iiSave+1,&
               &   ' orbitals, processes from ',kkSave,' to ',nprocSub-1,' treat ',iiSave,' orbitals.'
            if(iproc==0 .and. kkSave==0) write(*,'(7x,a,2(i0,a))') 'Processes from 0 to ',nprocSub-1,'  treat ',iiSave,' orbitals.'
            if(iproc==0) write(*,'(7x,a)') 'WARNING: this is more than intended!'
         else
            if(iproc==0) write(*,'(3x,a,i0,a)') 'Generating input guess with ',nprocSub,' processes:'
            if(iproc==0 .and. kkSave/=0) write(*,'(5x,a,5(i0,a))') 'Processes from 0 to ',kkSave-1,'  treat ',iiSave+1,&
               &   ' orbitals, processes from ',kkSave,' to ',nprocSub-1,' treat ',iiSave,' orbitals.'
            if(iproc==0 .and. kkSave==0) write(*,'(5x,a,2(i0,a))') 'Processes from 0 to ',nprocSub-1,'  treat ',iiSave,' orbitals.'
            if(iproc==0) write(*,'(5x,a)') 'WARNING: this is more than intended!'
         end if
      end if

      if(nprocSub>norb) then
         if(iproc==0) write(*,'(3x,a)') 'ERROR: the number of MPI processes must not be larger than the number of orbitals.'
         if(iproc==0) write(*,'(3x,a,i0,a)') 'You cannot use more than ',norb,' processes.'
         stop
      end if


      ! Since the input guess is possibly generated with only a part of all MPI processes, we need a new MPI communicator
      ! involving only the active processes. For the case where simul is true, we even need two new MPI communicators
      ! handling up and down orbitals, respectively.
      if(ispin==2 .and. .not.simul) then
         i_all=-product(shape(newID))*kind(newID)
         deallocate(newID, stat=i_stat)
         call memocc(i_stat, i_all, 'newID', subname)
      end if
      if(.not.simul) then
         allocate(newID(0:nprocSub-1), stat=i_stat)
         call memocc(i_stat, newID, 'newID', subname)
         ! Assign the IDs of the active processes to newID.
         do iorb=0,nprocSub-1
            newID(iorb)=iorb
         end do
         ! Create the new communicator newComm.
         call mpi_comm_group(bigdft_mpi%mpi_comm, wholeGroup, ierr)
         call mpi_group_incl(wholeGroup, nprocSub, newID, newGroup, ierr)
         call mpi_comm_create(bigdft_mpi%mpi_comm, newGroup, newComm, ierr)
      else
         allocate(newIDu(0:nprocSubu-1), stat=i_stat)
         call memocc(i_stat, newIDu, 'newIDu', subname)
         allocate(newIDd(0:nprocSubd-1), stat=i_stat)
         call memocc(i_stat, newIDd, 'newIDd', subname)
         ! Assign the IDs of the processes handling the up orbitals to newIDu
         do iorb=0,nprocSubu-1
            newIDu(iorb)=iorb
         end do
         ! Create the new communicator newCommu.
         call mpi_comm_group(bigdft_mpi%mpi_comm, wholeGroup, ierr)
         call mpi_group_incl(wholeGroup, nprocSubu, newIDu, newGroupu, ierr)
         call mpi_comm_create(bigdft_mpi%mpi_comm, newGroupu, newCommu, ierr)
         ! Assign the IDs of the processes handling the down orbitals to newIDd
         do iorb=0,nprocSubd-1
            newIDd(iorb)=nprocSubu+iorb
         end do
         ! Create the new communicator newCommd.
         call mpi_comm_group(bigdft_mpi%mpi_comm, wholeGroup, ierr)
         call mpi_group_incl(wholeGroup, nprocSubd, newIDd, newGroupd, ierr)
         call mpi_comm_create(bigdft_mpi%mpi_comm, newGroupd, newCommd, ierr)
      end if


      ! In order to symplify the transposing/untransposing, the orbitals are padded with zeros such that 
      ! they can be distributed evenly over all processes when being transposed. The new length of the 
      ! orbitals after this padding is then given by norbtotPad.
      norbtot=norbscArr(natsc+1,ispin)
      norbtotPad=norbtot
      do
         if(mod(norbtotPad, nprocSub)==0) exit
         norbtotPad=norbtotPad+1
      end do
      if(.not. simul) then
         if(iproc==0 .and. ispin==1) write(*,'(5x,a,i0,a)') &
            &   'up orbitals: padding the orbitals with ',norbtotPad-norbtot,' zeros.'
      else
         if(iproc==0 .and. ispin==1) write(*,'(3x,a,i0,a)') &
            &   'up orbitals: padding the orbitals with ',norbtotPad-norbtot,' zeros.'
      end if
      if(simul) then
         ! Send some information to root process to ensure that they are printed in the correct order.
         if(iproc==nprocSubu) call mpi_send(norbtotPad, 1, mpi_integer, 0, 1, bigdft_mpi%mpi_comm, ierr)
         if(iproc==0) call mpi_recv(norbtotPad, 1, mpi_integer, nprocSubu, 1, bigdft_mpi%mpi_comm, stat, ierr)
      end if
      if(.not. simul) then
         if((simul .and. iproc==0) .or. (.not. simul .and. ispin==2 .and. iproc==0))&
            &   write(*,'(5x,a,i0,a)') &
            &   'down orbitals: padding the orbitals with ',norbtotPad-norbtot,' zeros.'
      else
         if((simul .and. iproc==0) .or. (.not. simul .and. ispin==2 .and. iproc==0))&
            &   write(*,'(3x,a,i0,a)') &
            &   'down orbitals: padding the orbitals with ',norbtotPad-norbtot,' zeros.'
      end if


      ! Allocate the reamaining arrays.
      ! Allocate them also for the processes which do not treat any orbital; in this case, allocate
      ! them with (norbtotPad,1).
      if(ispin==2 .and. .not.simul) then
         ! Deallocate all arrays to reallocate them with different size
         i_all=-product(shape(gradient))*kind(gradient)
         deallocate(gradient, stat=i_stat)
         call memocc(i_stat, i_all, 'gradient', subname)

         i_all=-product(shape(gradientOld))*kind(gradientOld)
         deallocate(gradientOld, stat=i_stat)
         call memocc(i_stat, i_all, 'gradientOld', subname)

         i_all=-product(shape(overlapPsiGuessP))*kind(overlapPsiGuessP)
         deallocate(overlapPsiGuessP, stat=i_stat)
         call memocc(i_stat, i_all, 'overlapPsiGuessP', subname)

         i_all=-product(shape(overlapPad))*kind(overlapPad)
         deallocate(overlapPad, stat=i_stat)
         call memocc(i_stat, i_all, 'overlapPad', subname)

         i_all=-product(shape(HamPad))*kind(HamPad)
         deallocate(HamPad, stat=i_stat)
         call memocc(i_stat, i_all, 'HamPad', subname)

         i_all=-product(shape(psiGuessP))*kind(psiGuessP)
         deallocate(psiGuessP, stat=i_stat)
         call memocc(i_stat, i_all, 'psiGuessP', subname)

         i_all=-product(shape(norbtotpArr))*kind(norbtotpArr)
         deallocate(norbtotpArr, stat=i_stat)
         call memocc(i_stat, i_all, 'norbtotpArr', subname)

         i_all=-product(shape(alphaArr))*kind(alphaArr)
         deallocate(alphaArr, stat=i_stat)
         call memocc(i_stat, i_all, 'alphaArr', subname)

         i_all=-product(shape(rayleigh))*kind(rayleigh)
         deallocate(rayleigh, stat=i_stat)
         call memocc(i_stat, i_all, 'rayleigh', subname)

         i_all=-product(shape(psiGuess))*kind(psiGuess)
         deallocate(psiGuess, stat=i_stat)
         call memocc(i_stat, i_all, 'psiGuess', subname)
      end if

      allocate(psiGuessP(norbtotPad*nspinor,max(norbpArr(iproc),1),nspin), stat=i_stat)
      call memocc(i_stat, psiGuessP, 'psiGuessP', subname)

      allocate(overlapPad(norbtotPad*nspinor,norbtotPad,nspin,kp), stat=i_stat)
      call memocc(i_stat, overlapPad, 'overlapPad', subname)

      allocate(HamPad(norbtotPad*nspinor,norbtotPad,nspin,kp), stat=i_stat)
      call memocc(i_stat, HamPad, 'HamPad', subname)

      allocate(overlapPsiGuessP(norbtotPad*nspinor,max(norbpArr(iproc),1),nspin), stat=i_stat)
      call memocc(i_stat, overlapPsiGuessP, 'overlapPsiGuessP', subname)

      allocate(gradient(norbtotPad*nspinor,max(norbpArr(iproc),1)), stat=i_stat)
      call memocc(i_stat, gradient, 'gradient', subname)

      allocate(gradientOld(norbtotPad*nspinor,max(norbpArr(iproc),1)), stat=i_stat)
      call memocc(i_stat, gradientOld, 'gradientOldPaddded', subname)

      allocate(psiGuess(norbtot*nspinor,(max(orbs%norbu,orbs%norbd)-norbsc)*orbs%nkpts,nspin), stat=i_stat)
      call memocc(i_stat, psiGuess, 'psiGuess', subname)

      allocate(alphaArr(max(norbpArr(iproc),1)), stat=i_stat)
      call memocc(i_stat, alphaArr, 'alphaArr', subname)

      allocate(rayleigh(max(norbpArr(iproc),1)), stat=i_stat)
      call memocc(i_stat, rayleigh, 'rayleigh', subname)

      if(.not.simul) then
         allocate(norbtotpArr(0:nprocSub-1), stat=i_stat)
         call memocc(i_stat, norbtotpArr, 'norbtotpArr', subname)
      else
         if(0<=iproc .and. iproc<nprocSubu) then
            allocate(norbtotpArr(0:nprocSubu-1), stat=i_stat)
            call memocc(i_stat, norbtotpArr, 'norbtotpArr', subname)
         else 
            allocate(norbtotpArr(nprocSubu:nprocSubu+nprocSubd-1), stat=i_stat)
            call memocc(i_stat, norbtotpArr, 'norbtotpArr', subname)
         end if
      end if

      if(ispin==1 .or. simul) then
         allocate(sortArr(1:max(orbs%norbu,orbs%norbd)-norbsc,orbs%nkpts,nspin), stat=i_stat)
         call memocc(i_stat, sortArr, 'sortArr', subname)
         sortArr=0.d0
      end if


      ! The input guess is possibly generated only with a part of all MPI processes.
      ! The following if construct is therefore only executed by the active processes. The other
      ! 'wait' at the end of this if construct at a MPI barrier.
      processIf: if(iproc<nprocSub .or. (simul .and. iproc<nprocSubu+nprocSubd)) then
         if(simul) then
            ! For the case where simul is true, there are two communicators newCommu and newCommd.
            ! For simplicity only one name (newComm) will be used in the following.
            if(0<=iproc .and. iproc<nprocSubu) then
               newComm=newCommu
            else
               newComm=newCommd
            end if
         end if


         ! NorbtotpArr gives the number of non-zero atomic orbitals that each process has when the wavefunction 
         ! is transposed. The total number (including zeros) would be given by norbtotPad/nprocSub.
         if(.not.simul .or. (0<=iproc .and. iproc<nprocSubu)) then
            ! This is the up case if simul or, if simul is false, the up case in the first iteration of
            ! spinLoop and the down case in the second iteration.
            tt=norbtot/dble(nprocSub)
            ii=floor(tt)
            ! ii is now the number of orbitals that every process has. Distribute the remaining ones.
            norbtotpArr=ii
            kk=norbtot-nprocSub*ii
            norbtotpArr(0:kk-1)=ii+1

            ! Check wheter this distribution is correct
            ii=0
            do iorb=0,nprocSub-1
               ii=ii+norbtotpArr(iorb)
            end do
            if(ii/=norbtot) then
               if(iproc==0) write(*,'(3x,a)') 'ERROR: wrong partition of norbtot'   
               stop
            end if
         else
            ! This is the down case if simul is true; if simul is false, this branch is not reached.
            tt=norbtot/dble(nprocSub)
            ii=floor(tt)
            ! ii is now the number of orbitals that every process has. Distribute the remaining ones.
            norbtotpArr=ii
            kk=norbtot-nprocSub*ii
            norbtotpArr(nprocSubu:nprocSubu+kk-1)=ii+1

            ! Check wheter this distribution is correct
            ii=0
            do iorb=0,nprocSub-1
               ii=ii+norbtotpArr(nprocSubu+iorb)
            end do
            if(ii/=norbtot) then
               if(iproc==0) write(*,'(3x,a)') 'ERROR: wrong partition of norbtot'   
               stop
            end if
         end if


         ! Random initialization of psiGuessP. This array contains the orbitals treated by the current process.
         ! Initialize the random number generator. Make sure that it initialized differently for each iproc and ispin.
         call initRandomSeed(iproc, ispin)
         do iorb=1,norbpArr(iproc)
            do j=1,norbtot*nspinor
               call random_number(ttreal)
               psiGuessP(j,iorb,ispin)=dble(ttreal)
            end do
            ! Pad with zeros.
            do j=norbtot*nspinor+1,norbtotPad*nspinor
               psiGuessP(j,iorb,ispin)=0.d0
            end do
         end do


         ! Pad the Hamiltonian and the overlap matrix with zeroes, for all k-points.
         ! Skip the semi core orbitals.
         ii=0
         do i=1,natsc
            ii=ii+norbscArr(i,ispin)**2*nspinor
         end do
         ! First copy all columns and pad them with zeros.
         do ikpt=1,kp
            kk=ikpt+minval(kArr)-1
            do iorb=1,norbtot
               call dcopy(norbtot*nspinor, hamovr(ii+(iorb-1)*norbtot*nspinor+1,ispin,1,kk), 1,&
                  &   HamPad(1,iorb,ispin,ikpt), 1)
               call dcopy(norbtot*nspinor, hamovr(ii+(iorb-1)*norbtot*nspinor+1,ispin,2,kk), 1,&
                  &   overlapPad(1,iorb,ispin,ikpt), 1)
               do j=norbtot*nspinor+1,norbtotPad*nspinor
                  HamPad(j,iorb,ispin,ikpt)=0.d0
                  overlapPad(j,iorb,ispin,ikpt)=0.d0
               end do
            end do
            ! Now add the columns containing only zeros.
            do iorb=norbtot+1,norbtotPad
               do j=1,norbtotPad*nspinor
                  HamPad(j,iorb,ispin,ikpt)=0.d0
                  overlapPad(j,iorb,ispin,ikpt)=0.d0
               end do
            end do
         end do


         ! Calculate the matrix product overlapPad*psiGuessP=overlapPsiGuessP.
         do ikpt=1,kp
            if(nspinor==1) then
               call dsymm('l', 'u', norbtotPad, nkArr(ikpt), 1.d0, overlapPad(1,1,ispin,ikpt),&
                  &   norbtotPad, psiGuessP(1,kstArr(ikpt),ispin), &
                  &   norbtotPad, 0.d0, overlapPsiGuessP(1,kstArr(ikpt),ispin), norbtotPad)
            else
               call zhemm('l', 'l', norbtotPad, nkArr(ikpt), (1.d0,0.d0), overlapPad(1,1,ispin,ikpt),&
                  &   norbtotPad, psiGuessP(1,kstArr(ikpt),ispin), &
                  &   norbtotPad, (0.d0,0.d0), overlapPsiGuessP(1,kstArr(ikpt),ispin), norbtotPad)
            end if
         end do
         ! Orthonormalize the orbitals.
         blocksize=-1 ; blocksizeSmall=-1
         if(.not. simul .or. iproc<nprocSubu) then
            call orthonormalizePsi(iproc, nprocSub, norbtotPad, norb, norbpArr(iproc), &
               &   norbpArr(0), norbtotpArr(0), psiGuessP(1,1,ispin), &
               &   overlapPsiGuessP(1,1,ispin), newComm, orthpar, orbs, 0, nspinor, blocksize, blocksizeSmall)
         else
            call orthonormalizePsi(iproc, nprocSub, norbtotPad, norb, norbpArr(iproc), &
               &   norbpArr(nprocSubu), norbtotpArr(nprocSubu), &
               &   psiGuessP(1,1,ispin), overlapPsiGuessP(1,1,ispin), newComm, orthpar, &
               &   orbs, nprocSubu, nspinor, blocksize, blocksizeSmall)
         end if


         ! Improve the input guess for the orbitals. To do this, calculate for each orbital the gradient g which is given as
         !   |g>=H|psi>-e|psi>, where e=<psi|H|psi>/<psi|S|psi> (with psi being an orbital, H the Hamiltonian and S the overlap matrix).
         ! The eigenvectors are then improved by following this gradient using a steepest descent with variabel step size. After each step,
         ! the orbitals are orthonormalized.

         ! Initialize some variables
         itermax=500 
         success=.false.
         alphaArr=5.d-1  ! the initial step size
         tol=orthpar%iguessTol  ! the criterion for exiting the loop

         if(.not. simul) then
            if(iproc==0) write(*,'(5x,a)',advance='no') 'Iteratively determining eigenvectors... '
         else
            if(iproc==0) write(*,'(3x,a)',advance='no') 'Iteratively determining eigenvectors... '
         end if

         ! This is the main loop
         mainLoop: do iter=1,itermax
            do ikpt=1,kp
               ! Calculate the matrix products HamPad*psiGuessP and overlapPad*psiGuessP
               if(nspinor==1) then
                  call dsymm('l', 'u', norbtotPad, nkArr(ikpt), 1.d0, HamPad(1,1,ispin,ikpt),&
                     &   norbtotPad, psiGuessP(1,kstArr(ikpt),ispin), &
                     &   norbtotPad, 0.d0, gradient(1,kstArr(ikpt)), norbtotPad)
                  call dsymm('l', 'u', norbtotPad, nkArr(ikpt), 1.d0, overlapPad(1,1,ispin,ikpt),&
                     &   norbtotPad, psiGuessP(1,kstArr(ikpt),ispin), &
                     &   norbtotPad, 0.d0, overlapPsiGuessP(1,kstArr(ikpt),ispin), norbtotPad)
               else
                  call zhemm('l', 'l', norbtotPad, nkArr(ikpt), (1.d0,0.d0), HamPad(1,1,ispin,ikpt), &
                     &   norbtotPad, psiGuessP(1,kstArr(ikpt),ispin), &
                     &   norbtotPad, (0.d0,0.d0), gradient(1,kstArr(ikpt)), norbtotPad)
                  call zhemm('l', 'l', norbtotPad, nkArr(ikpt), (1.d0,0.d0), overlapPad(1,1,ispin,ikpt),&
                     &   norbtotPad, psiGuessP(1,kstArr(ikpt),ispin), &
                     &   norbtotPad, (0.d0,0.d0), overlapPsiGuessP(1,kstArr(ikpt),ispin), norbtotPad)
               end if
            end do
            ! Calculate the rayleigh quotients rayleigh(i)=<psi|H|psi>/<psi|S|psi>. Since the orbitals are normalized, <psi|S|psi> is equal to one.
            do iorb=1,norbpArr(iproc)
               if(nspinor==1) then
                  rayleigh(iorb)=ddot(norbtotPad, psiGuessP(1,iorb,ispin), 1, gradient(1,iorb), 1)
               else
                  zz=zdotc(norbtotPad, psiGuessP(1,iorb,ispin), 1, gradient(1,iorb), 1)
                  call dcopy(1, zz, 1, rayleigh(iorb), 1)
               end if

               if(iorb==1) then
               end if
            end do

            ! Calculate the gradient |g(i)>=H|psi(i)>-rayleigh(i)*S|psi(i)>
            gradientMax=0.d0
            do iorb=1,norbpArr(iproc)
               call daxpy(norbtotPad*nspinor, -rayleigh(iorb), overlapPsiGuessP(1,iorb,ispin), 1, gradient(1,iorb), 1)

               if(iter>2) then
                  ! Adapt the step size if iter>2.
                  ! First determine the angle between to consecutive gradients to adapt the step size.
                  if(nspinor==1) then
                     cosangle=ddot(norbtotPad, gradient(1,iorb), 1, gradientOld(1,iorb), 1)
                     cosangle=cosangle/(dnrm2(norbtotPad, gradient(1,iorb), 1)*dnrm2(norbtotPad, gradientOld(1,iorb), 1))
                  else
                     zz=zdotc(norbtotPad, gradient(1,iorb), 1, gradientOld(1,iorb), 1)
                     call dcopy(1, zz, 1, cosangle, 1)
                     zz=zdotc(norbtotPad, gradient(1,iorb), 1, gradient(1,iorb), 1)
                     call dcopy(1, zz, 1, tt, 1)
                     tt=sqrt(tt)
                     cosangle=cosangle/tt
                     zz=zdotc(norbtotPad, gradientOld(1,iorb), 1, gradientOld(1,iorb), 1)
                     call dcopy(1, zz, 1, tt, 1)
                     tt=sqrt(tt)
                     cosangle=cosangle/tt
                  end if
                  ! Adapt the gradient depending on the value of this angle.
                  if(cosangle>9.d-1) then
                     alphaArr(iorb)=alphaArr(iorb)*1.1d0
                  else
                     alphaArr(iorb)=alphaArr(iorb)*6.d-1
                  end if
               end if
               ! Copy the current gradient to gradientOld.
               call dcopy(norbtotPad*nspinor, gradient(1,iorb), 1, gradientOld(1,iorb), 1)
               ! Calculate the square of the norm of the gradient.
               if(nspinor==1) then
                  gradientNorm=ddot(norbtotPad,gradient(1,iorb),1,gradient(1,iorb),1)
               else
                  zz=zdotc(norbtotPad,gradient(1,iorb),1,gradient(1,iorb),1)
                  call dcopy(1, zz, 1, gradientNorm, 1)
               end if
               ! Determine the maximal gradient norm among all vectors treated by this processor.
               if(gradientNorm>gradientMax(2)) gradientMax(2)=gradientNorm
            end do
            ! Determine the maximal gradient norm among all orbitals.
            if(nprocSub>1) then
               call timing(iproc, 'Input_comput', 'OF')
               call timing(iproc, 'Input_commun', 'ON')
               call mpi_allreduce(gradientMax(2), gradientMax(1), 1, mpi_double_precision, mpi_max, newComm, ierr)
               call timing(iproc, 'Input_commun', 'OF')
               call timing(iproc, 'Input_comput', 'ON')
            else
               gradientMax(1)=gradientMax(2)
            end if
            ! Exit if the maximal gradient norm among all orbitals is smaller than tol.
            if(gradientMax(1)<tol) success=.true.

            if(success) then
               if(iproc==0) write(*,'(a,i0,a)') 'done in ',iter-1,' iterations.'
               exit mainLoop
            end if

            ! Improve the eigenvectors by following the gradient using steepest descent.
            do iorb=1,norbpArr(iproc)
               call daxpy(norbtotPad*nspinor, -alphaArr(iorb), gradient(1,iorb), 1, psiGuessP(1,iorb,ispin), 1)
            end do


            ! Calculate the matrix product overlapPad*psiGuessP=overlapPsiGuessP
            do ikpt=1,kp
               if(nspinor==1) then
                  call dsymm('l', 'u', norbtotPad, nkArr(ikpt), 1.d0, overlapPad(1,1,ispin,ikpt),&
                     &   norbtotPad, psiGuessP(1,kstArr(ikpt),ispin),&
                     &   norbtotPad, 0.d0, overlapPsiGuessP(1,kstArr(ikpt),ispin), norbtotPad)
               else
                  call zhemm('l', 'l', norbtotPad, nkArr(ikpt), (1.d0,0.d0), overlapPad(1,1,ispin,ikpt),&
                     &   norbtotPad, psiGuessP(1,kstArr(ikpt),ispin), &
                     &   norbtotPad, (0.d0,0.d0), overlapPsiGuessP(1,kstArr(ikpt),ispin), norbtotPad)
               end if
            end do
            ! Orthonormalize the orbitals
            if(.not. simul .or. iproc<nprocSubu) then
               call orthonormalizePsi(iproc, nprocSub, norbtotPad, norb, norbpArr(iproc), norbpArr(0), &
                  &   norbtotpArr(0), psiGuessP(1,1,ispin), &
                  &   overlapPsiGuessP(1,1,ispin), newComm, orthpar, orbs, 0, nspinor, blocksize, blocksizeSmall)
            else
               call orthonormalizePsi(iproc, nprocSub, norbtotPad, norb, norbpArr(iproc), norbpArr(nprocSubu),&
                  &   norbtotpArr(nprocSubu), &
                  &   psiGuessP(1,1,ispin), overlapPsiGuessP(1,1,ispin), newComm,orthpar, orbs, nprocSubu, &
                  &   nspinor, blocksize, blocksizeSmall)
            end if

         end do mainLoop

         ! Write a warning in case no convergence was reached within the allowed number of iterations.
         if(.not. success) then
            if(iproc==0) call yaml_warning('No convergence after' // trim(yaml_toa(itermax)) // &
               & ' iterations. gradientMax=' // trim(yaml_toa(gradientMax(1),fmt='(es9.3)')))
            !if(iproc==0) write(*,'(a,i0,a,es9.3)') 'WARNING: no convergence after ',itermax,&
            !   &   ' iterations. gradientMax=',gradientMax(1)
         end if

      end if processIf

      ! Here the processes that are not involved in the input guess wait for the other processes.
      call mpi_barrier(bigdft_mpi%mpi_comm, ierr)


      ! Allocate the arrays needed for distributing the eigenvectors and eigenvalues to all processes.
      if(ispin==1 .or. simul) then
         allocate(sendcounts(0:nproc-1), stat=i_stat)
         call memocc(i_stat, sendcounts, 'sendcounts', subname)

         allocate(recvcounts(0:nproc-1), stat=i_stat)
         call memocc(i_stat, recvcounts, 'recvcounts', subname)

         allocate(sdispls(0:nproc-1), stat=i_stat)
         call memocc(i_stat, sdispls, 'sdispls', subname)

         allocate(rdispls(0:nproc-1), stat=i_stat)
         call memocc(i_stat, rdispls, 'rdispls', subname)
      end if


      ! Send all eigenvalues to all processes. These values were calculated in the last iteration of mainLoop.
      ! First define the arrays needed for mpi_allgatherv.
      if(nproc>1) then
         ii=0
         if(.not.simul) then
            do i=0,nproc-1
               recvcounts(i)=norbpArr(i)
               rdispls(i)=ii
               ii=ii+norbpArr(i)
            end do
         else
            do i=0,nproc-1
               recvcounts(i)=norbpArrSimul(i)
               rdispls(i)=ii
               ii=ii+norbpArrSimul(i)
            end do
         end if
         if(.not.simul) then
            !ist=(ispin-1)*norb+1
            if(ispin==1) ist=1
            if(ispin==2) ist=norbArr(1)+1
            call timing(iproc, 'Input_comput', 'OF')
            call timing(iproc, 'Input_commun', 'ON')
            call mpi_allgatherv(rayleigh(1), norbpArr(iproc), mpi_double_precision, orbs%eval(ist), &
               &   recvcounts, rdispls, mpi_double_precision, bigdft_mpi%mpi_comm, ierr)
            call timing(iproc, 'Input_commun', 'OF')
            call timing(iproc, 'Input_comput', 'ON')
            ii=ii+norb/orbs%nkpts
         else
            call timing(iproc, 'Input_comput', 'OF')
            call timing(iproc, 'Input_commun', 'ON')
            call mpi_allgatherv(rayleigh(1), norbpArrSimul(iproc), mpi_double_precision, orbs%eval(1), &
               &   recvcounts, rdispls, mpi_double_precision, bigdft_mpi%mpi_comm, ierr)
            call timing(iproc, 'Input_commun', 'OF')
            call timing(iproc, 'Input_comput', 'ON')
            ii=ii+norb/orbs%nkpts
         end if
      else
         if(simul) stop 'should not happen...'
         ii=0
         do ikpt=1,orbs%nkpts
            call dcopy(norb, rayleigh(1), 1, orbs%eval(1+ii), 1)
            ii=ii+1
         end do
      end if


      ! Send all eigenvectors to all processes. Since these eigenvectors contain some padded zeros, we can first
      ! cut off these zeros.
      allocate(psiGuessPTrunc(norbtot*nspinor,max(norbpArr(iproc),1),nspin), stat=i_stat)
      call memocc(i_stat, psiGuessPTrunc, 'psiGuessPTrunc', subname)
      do iorb=1,norbpArr(iproc)
         call dcopy(norbtot*nspinor, psiGuessP(1,iorb,ispin), 1, psiGuessPTrunc(1,iorb,ispin), 1)
      end do
      ! Define the values necessary for mpi_allgatherv
      if(nproc>1) then
         ii=0
         if(.not.simul) then
            do i=0,nproc-1
               recvcounts(i)=norbtot*nspinor*norbpArr(i)
               rdispls(i)=ii
               ii=ii+recvcounts(i)
            end do
         else
            kk=0
            do i=0,nproc-1
               recvcounts(i)=norbtot*nspinor*norbpArrSimul(i)
               rdispls(i)=ii
               kk=kk+norbpArrSimul(i)
               ii=ii+norbtot*nspinor*norbpArrSimul(i)
               ! Skip 'emtpy' vectors in the case that there are more down orbitals than up orbitals.
               ! This makes sure that the down orbitals are copied to the right place.
               if(orbs%norbd>orbs%norbu .and. mod(kk,orbs%norbu-norbsc)==0) then
                  !if(iproc==0) write(*,'(a,i0)') 'skip at ',kk
                  ii=ii+norbtot*nspinor*(orbs%norbd-orbs%norbu)
               end if
            end do
         end if
         if(.not.simul) then
            call timing(iproc, 'Input_comput', 'OF')
            call timing(iproc, 'Input_commun', 'ON')
            call mpi_allgatherv(psiGuessPTrunc(1,1,ispin), norbtot*nspinor*norbpArr(iproc), mpi_double_precision, &
               &   psiGuess(1,1,ispin), recvcounts, rdispls, mpi_double_precision, bigdft_mpi%mpi_comm, ierr)
            call timing(iproc, 'Input_commun', 'OF')
            call timing(iproc, 'Input_comput', 'ON')
         else
            call timing(iproc, 'Input_comput', 'OF')
            call timing(iproc, 'Input_commun', 'ON')
            call mpi_allgatherv(psiGuessPTrunc(1,1,ispin), norbtot*nspinor*norbpArrSimul(iproc), mpi_double_precision, &
               &   psiGuess(1,1,1), recvcounts, rdispls, mpi_double_precision, bigdft_mpi%mpi_comm, ierr)
            call timing(iproc, 'Input_commun', 'OF')
            call timing(iproc, 'Input_comput', 'ON')
         end if
      else
         if(simul) stop 'should not happen...'
         call dcopy(norbtot*nspinor*norb, psiGuessP(1,1,ispin), 1, psiGuess(1,1,ispin), 1)
      end if
      i_all=-product(shape(psiGuessPTrunc))*kind(psiGuessPTrunc)
      deallocate(psiGuessPTrunc, stat=i_stat)
      call memocc(i_stat, i_all, 'psiGuessPTrunc', subname)

      ! Transform the eigenvectors to the wavelet basis.
      ! These are the starting indices of the vectors: istpsi is the starting vector for psi
      ! istpsit that for psiGuessWavelet. For the case where simul is true, we use istpsiS and
      ! istpsitS, respectively. If there are any semicore orbitals, we skip them using ishift
      ! (for psiGuessWavelet) and ishift2 (for psi).
      istpsi=1
      istpsit=1
      istpsitS=1
      istpsiS=1
      ishift=0
      ishift2=0

      !if(.not. simul) then
      !   if(iproc==0) write(*,'(5x,a)',advance='no') 'Transforming to wavelet basis... '
      !else
      !   if(iproc==0) write(*,'(3x,a)',advance='no') 'Transforming to wavelet basis... '
      !end if

      ! First make a loop over the k points handled by this process.
      do ikptp=1,orbs%nkptsp
         ! ikpt is the index of the k point.
         ikpt=orbs%iskpts+ikptp
         ! nvctrp is the length of the vectors.
         nvctrp=comms%nvctr_par(iproc,ikpt)

         ! If simul is false and ispin==2, we are treating the down orbitals. Therefore we have to skip
         ! the up orbitals. We have to do this skipping for each k-point since in memory the spin up and 
         ! down orbitals are consecutive for each k-point.
         ! (i.e. schematically: in memory: (orbUp(k1),orbDown(k1)),(orbUp(k2),orbDown(k2)),...)
         if(ispin==2) istpsi=istpsi+nvctrp*norbtot*orbs%nspinor
         if(ispin==2) istpsit=istpsit+nvctrp*norbArr(1)/orbs%nkpts*orbs%nspinor
         if (nvctrp == 0) cycle

         if(.not.simul) then
            ! Now transform to wavelets.
            ! Skip the semicore orbitals.
            ishift=ishift+norbsc*nvctrp*orbs%nspinor
            ishift2=ishift2+sum(norbscArr(1:natsc,1))*nvctrp*orbs%nspinor
            if(ispin==2) ishift=ishift+norbsc*nvctrp*orbs%nspinor
            if(ispin==2) ishift2=ishift2+sum(norbscArr(1:natsc,2))*nvctrp*orbs%nspinor
            if(nspinor==1) then
               ii=(ikpt-1)*norb/orbs%nkpts+1
               call dgemm('n', 'n', nvctrp, norb, norbtot, 1.d0, psi(ishift2+istpsi), nvctrp, psiGuess(1,ii,ispin), &
                  &   norbtot, 0.d0, psiGuessWavelet(ishift+istpsit), nvctrp)
            else
               ii=(ikpt-1)*norb/orbs%nkpts+1
               call zgemm('n', 'n', nvctrp, norb/orbs%nkpts, norbtot, (1.d0,0.d0), psi(ishift2+istpsi),&
                  &   nvctrp, psiGuess(1,ii,ispin), &
                  &   norbtot, (0.d0,0.d0), psiGuessWavelet(ishift+istpsit), nvctrp)
            end if
            if(ispin==1 .and. nspin==2) ishift=ishift+norbsc*nvctrp*orbs%nspinor
            if(ispin==1 .and. nspin==2) ishift2=ishift2+sum(norbscArr(1:natsc,1))*nvctrp*orbs%nspinor
         else
            ! If simul is true, we can treat spin up and down using a simple loop. Since spin up and down are consecutive in memory,
            ! we can just advance the index without skipping.
            do ispin=1,nspin
               if(ispin==1) then
                  norb=(orbs%norbu-norbsc)*orbs%nkpts
               else
                  norb=(orbs%norbd-norbsc)*orbs%nkpts
               end if
               ishift=ishift+norbsc*nvctrp*orbs%nspinor
               ishift2=ishift2+sum(norbscArr(1:natsc,ispin))*nvctrp*orbs%nspinor
               if(nspinor==1) then
                  ii=(ikpt-1)*norb/orbs%nkpts+1
                  call dgemm('n', 'n', nvctrp, norb, norbtot, 1.d0, psi(ishift2+istpsiS), nvctrp, &
                     &   psiGuess(1,ii,ispin), norbtot, 0.d0, psiGuessWavelet(ishift+istpsitS), nvctrp)
               else
                  ii=(ikpt-1)*(max(orbs%norbu,orbs%norbd)-norbsc)+1
                  call zgemm('n', 'n', nvctrp, norb/orbs%nkpts, norbtot, (1.d0,0.d0), psi(ishift2+istpsiS), nvctrp, &
                     &   psiGuess(1,ii,ispin), norbtot, (0.d0,0.d0), psiGuessWavelet(ishift+istpsitS), nvctrp)
               end if
               istpsitS=istpsitS+norb/orbs%nkpts*nvctrp*nspinor
               istpsiS=istpsiS+norbtot*nvctrp*nspinor
            end do
         end if

         ! This is the second part of the skipping procedure for the case simul=.false.
         ! If ispin==1, we move the indices to the next up orbitals (i.e. skipping the down orbitals);
         ! if ispin==2, we advance the indices to the beginning of the next up orbitals and skip them
         ! in the next iteration of ikptp (this can not be done here since nvctrp may be different for
         ! the next k-point).
         if(ispin==1) istpsi=istpsi+nvctrp*norbtot*orbs%nspinor*nspin
         if(ispin==2) istpsi=istpsi+nvctrp*norbtot*orbs%nspinor
         if(ispin==1) istpsit=istpsit+nvctrp*norbArr(1)/orbs%nkpts*orbs%nspinor
         if(nspin==2 .and. ispin==1) istpsit=istpsit+nvctrp*norbArr(2)/orbs%nkpts*orbs%nspinor
         if(ispin==2) istpsit=istpsit+nvctrp*norb/orbs%nkpts*orbs%nspinor
      end do

      if(iproc==0) call yaml_map('Transforming to wavelet basis',.true.)
      !if(iproc==0) write(*,'(a)') 'done.'

   end do spinLoop

   ! The eigenvalues are now stored in the following way:
   ! (e11)(e21)(e31)(e12)(e22)(e32), where (eij) means the eigenvalues of k-point i and spin j.
   ! For further processing they have to be rearranged:
   ! (e11)(e12)(e21)(e22)(e31)(e32). 
   ! Use alphaArr as temporary array
   i_all=-product(shape(alphaArr))*kind(alphaArr)
   deallocate(alphaArr, stat=i_stat)
   call memocc(i_stat, i_all, 'alphaArr', subname)

   allocate(alphaArr((orbs%norb-norbsc)*orbs%nkpts*nspin), stat=i_stat)
   call memocc(i_stat, alphaArr, 'alphaArr', subname)

   call dcopy((orbs%norb-norbsc)*orbs%nkpts*nspin, orbs%eval(1), 1, alphaArr(1), 1)
   ist=1
   do ikpt=1,orbs%nkpts
      kk=(ikpt-1)*(orbs%norbu-norbsc)+1
      do ispin=1,nspin
         if(ispin==1) ii=orbs%norbu-norbsc
         if(ispin==2) ii=orbs%norbd-norbsc
         call dcopy(ii, alphaArr(kk), 1, orbs%eval(ist), 1)
         kk=kk+ii*orbs%nkpts
         ist=ist+ii
      end do
   end do


   ! Now treat the semicore orbitals, if there are any.
   semicoreIf: if(natsc>0) then
      !if(iproc==0) write(*,'(3x,a)',advance='no') 'Generating input guess for semicore orbitals...'

      if(nspinor == 1) then
         ncplx=1
         ncomp=1
         elseif(nspinor == 2) then
         ncplx=2
         ncomp=1
      else if (nspinor == 4) then
         ncplx=2
         ncomp=2
      end if


      ! Determine the number of semicore orbitals.
      ii=sum(norbscArr(1:natsc,1))
      if(nspin==2) jj=sum(norbscArr(1:natsc,2))

      ! Allocate the arrays which will contain the eigenvalues.
      if(nspin==1) allocate(evale(2*ii*nspin*orbs%nkpts), stat=i_stat)
      if(nspin==2) allocate(evale(2*max(ii,jj)*nspin*orbs%nkpts), stat=i_stat)
      call memocc(i_stat, evale, 'evale', subname)



      ist=1
      ! Diagonalize the semicore Hamiltonian for each k-point handled by this process.
      kptLoop: do ikptp=1,orbs%nkptsp
         ! ikpt is the number of the k-point.
         ikpt=orbs%iskpts+ikptp
         imatrst=1
         imatrst2=ndim_hamovr+1
         ! Make a loop over the number of semicore atoms.
         natscLoop: do iat=1,natsc

            ! norbi is the number of semicore orbitals for this atom.
            norbi=norbscArr(iat,1)
            if(nspinor==1) then

               ! Get the optimal work array size
               allocate(work(1), stat=i_stat)
               call memocc(i_stat, work, 'work', subname)
               call dsygv(1, 'v', 'u', norbi, hamovr(imatrst,1,1,ikpt), norbi, hamovr(imatrst,1,2,ikpt), &
                  &   norbi, evale(ist), work(1), -1, info)
               lwork = int(work(1))
               i_all=-product(shape(work))*kind(work)
               deallocate(work, stat=i_stat)
               call memocc(i_stat, i_all, 'work', subname)
               allocate(work(lwork), stat=i_stat)
               call memocc(i_stat, work, 'work', subname)

               call dsygv(1, 'v', 'u', norbi, hamovr(imatrst,1,1,ikpt), norbi, hamovr(imatrst,1,2,ikpt), &
                  &   norbi, evale(ist), work(1), lwork, info)
               if(info/=0) write(*,'(a,i0)') 'ERROR in dsygv, info=',info
               ist=ist+norbi
               if(nspin==1) then
                  i_all=-product(shape(work))*kind(work)
                  deallocate(work, stat=i_stat)
                  call memocc(i_stat, i_all, 'work', subname)
               end if

               ! Diagonalize the Hamiltonian for the down orbitals if we have spin polarization.
               if (nspin==2) then
                  ! norbj is the number of down orbitals.
                  norbj=norbscArr(iat,2)

                  call dsygv(1, 'v', 'u', norbj, hamovr(imatrst,2,1,ikpt), &
                     &   norbj, hamovr(imatrst,2,2,ikpt), norbj, evale(ist), work(1), lwork, info)


                  if(info/=0) write(*,'(a,i0)') 'ERROR in dsygv, info=',info
                  ist=ist+norbj
                  i_all=-product(shape(work))*kind(work)
                  deallocate(work, stat=i_stat)
                  call memocc(i_stat, i_all, 'work', subname)
               end if

            else

               ! Get the optimal work array size
               allocate(work(1), stat=i_stat)
               call memocc(i_stat, work, 'work', subname)
               allocate(rwork(1), stat=i_stat)
               call memocc(i_stat, rwork, 'rwork', subname)
               call zhegv(1, 'v', 'u', norbi, hamovr(imatrst,1,1,ikpt), norbi, hamovr(imatrst,1,2,ikpt), &
                  &   norbi, evale(ist), work(1), -1, work(1), info)
               lwork = int(work(1))
               i_all=-product(shape(work))*kind(work)
               deallocate(work, stat=i_stat)
               call memocc(i_stat, i_all, 'work', subname)
               i_all=-product(shape(rwork))*kind(rwork)
               deallocate(rwork, stat=i_stat)
               call memocc(i_stat, i_all, 'rwork', subname)
               allocate(work(lwork), stat=i_stat)
               call memocc(i_stat, work, 'work', subname)
               allocate(rwork(lwork), stat=i_stat)
               call memocc(i_stat, rwork, 'rwork', subname)

               call zhegv(1, 'v', 'u', norbi, hamovr(imatrst,1,1,ikpt), norbi, hamovr(imatrst,1,2,ikpt), &
                  &   norbi, evale(ist), work(1), lwork, rwork(1), info)
               if(info/=0) write(*,'(a,i0)') 'ERROR in zhegv, info=',info
               ist=ist+norbi
               if(nspin==1) then
                  i_all=-product(shape(work))*kind(work)
                  deallocate(work, stat=i_stat)
                  call memocc(i_stat, i_all, 'work', subname)
                  i_all=-product(shape(rwork))*kind(rwork)
                  deallocate(rwork, stat=i_stat)
                  call memocc(i_stat, i_all, 'rwork', subname)
               end if

               ! Diagonalize the Hamiltonian for the down orbitals if we have spin polarization.
               if (nspin==2) then
                  norbj=norbscArr(iat,2)
                  call zhegv(1, 'v', 'u', norbj, hamovr(imatrst,2,1,ikpt), &
                     &   norbj, hamovr(imatrst,2,2,ikpt), norbj, evale(ist), &
                     &   work(ist), lwork, rwork(1), info)
                  if(info/=0) write(*,'(a,i0)') 'ERROR in zhegv, info=',info
                  ist=ist+norbj
                  i_all=-product(shape(work))*kind(work)
                  deallocate(work, stat=i_stat)
                  call memocc(i_stat, i_all, 'work', subname)
                  i_all=-product(shape(rwork))*kind(rwork)
                  deallocate(rwork, stat=i_stat)
                  call memocc(i_stat, i_all, 'rwork', subname)
               end if

            end if

            ! Make sure that the eigenvectors of all MPI processes are the same.
            norbij=norbi
            ihs=imatrst
            do jspin=1,nspin
               do jjorb=1,norbij
                  ! If it is negative change the sign to all the values.
                  if (hamovr(ihs+(jjorb-1)*norbij*ncplx,jspin,1,ikpt) < 0.0_wp) then
                     do jiorb=1,norbij*ncplx
                        hamovr(ihs-1+jiorb+(jjorb-1)*norbij*ncplx,jspin,1,ikpt)=&
                           &   -hamovr(ihs-1+jiorb+(jjorb-1)*norbij*ncplx,jspin,1,ikpt)
                     end do
                  end if
               end do
               if (nspin==2) then
                  norbij=norbj
               end if
            end do
            imatrst=imatrst+ncplx*norbi**2
            if(nspin>1) imatrst2=imatrst2+ncplx*norbj**2

         end do natscLoop
      end do kptLoop


      ! Now transform the eigenvectors to the wavelet basis.
      ! ist is the starting index of the atomic orbitals (in wavelet basis), ist2 the starting index of
      ! the eigenvectors in wavelet basis, imatrst is the starting index in atomic orbitals basis.
      ist=1
      ist2=1
      ! Make a loop over all k-points handled by this process.
      do ikptp=1,orbs%nkptsp
         ! ikpt is the number of the k-point.
         ikpt=orbs%iskpts+ikptp
         ! nvctrp is the number of components for this k-point which are handled by this process.
         nvctrp=comms%nvctr_par(iproc,ikpt)
         ! Make a loop over the spins.
         do jspin=1,nspin
            imatrst=1
            ! Make a loop over the number of semicore atoms.
            do iat=1,natsc
               ! norbi is ths number of semicore orbitals for this atom.
               norbi=norbscArr(iat,jspin)
               if(nspinor==1) then
                  call gemm('n', 'n', nvctrp, norbi, norbi, 1.0_wp, psi(ist), max(1,nvctrp), &
                     &   hamovr(imatrst,jspin,1,ikpt), norbi, 0.0_wp, psiGuessWavelet(ist2), max(1,nvctrp))
               else
                  call c_gemm('n', 'n', ncomp*nvctrp, norbi, norbi, (1.0_wp,0.0_wp), &
                     &   psi(ist), max(1,ncomp*nvctrp), hamovr(imatrst,jspin,1,ikpt), norbi, &
                     &   (0.0_wp,0.0_wp), psiGuessWavelet(ist2), max(1,ncomp*nvctrp))
               end if
               ist=ist+norbi*nvctrp*nspinor
               ist2=ist2+norbi*nvctrp*nspinor
               imatrst=imatrst+ncplx*norbi**2
            end do
            ! Skip the non-semicore orbitals.
            if(jspin==1) ist2=ist2+nvctrp*(orbs%norbu-norbsc)*orbs%nspinor
            if(jspin==2) ist2=ist2+nvctrp*(orbs%norbd-norbsc)*orbs%nspinor
            ist=ist+nvctrp*norbscArr(natsc+1,jspin)*orbs%nspinor
         end do
      end do


      ! Now send all eigenvalues of all k-points to all processes.
      ! First find out which process handles which k-points.
      allocate(kpArr(orbs%nkpts,0:nproc-1,2), stat=i_stat)
      call memocc(i_stat, kpArr, 'kpArr', subname)
      allocate(sceval(norbsc*nspin*orbs%nkpts), stat=i_stat)
      call memocc(i_stat, sceval, 'sceval', subname)

      ! If process i handles k-point j, set kpArr(j,i) to 1. Then make a mpi_allreduce
      ! to collect this informations from all processes.
      kpArr=0
      do ikptp=1,orbs%nkptsp
         ikpt=orbs%iskpts+ikptp
         kpArr(ikpt,iproc,2)=1
      end do
      call timing(iproc, 'Input_comput', 'OF')
      call timing(iproc, 'Input_commun', 'ON')
      call mpi_allreduce(kpArr(1,0,2), kparr(1,0,1), orbs%nkpts*nproc, mpi_integer, mpi_sum, bigdft_mpi%mpi_comm, ierr)
      call timing(iproc, 'Input_commun', 'OF')
      call timing(iproc, 'Input_comput', 'ON')

      ! ist2 is the starting index of the collected orbitals in sceval.
      ist2=1
      ! Make a loop over all k-points.
      do ikpt=1,orbs%nkpts
         ! Find the process with lowest process ID handling this k-point.
         do i=0,nproc-1
            if(kpArr(ikpt,i,1)==1) then
               ! Process jproc is the process we want.
               jproc=i
               exit
            end if
         end do
         ! Send the eigenvalues from process jproc to all processes.
         ist=1
         if(iproc==jproc) then
            ! Determine the starting index of the required k-point among the orbitals
            ! handled by process jproc.
            do ikptp2=1,orbs%nkptsp
               ikpt2=orbs%iskpts+ikptp2
               if(ikpt2==ikpt) exit
               ist=ist+norbsc*nspin
            end do
            ! Copy the orbitals of this k-point to sceval.
            call dcopy(norbsc*nspin, evale(ist), 1, sceval(ist2), 1)
         end if
         ! Send the orbitals to all processes.
         call timing(iproc, 'Input_comput', 'OF')
         call timing(iproc, 'Input_commun', 'ON')
         call mpi_bcast(sceval(ist2), norbsc*nspin, mpi_double_precision, jproc, bigdft_mpi%mpi_comm, ierr)
         call timing(iproc, 'Input_commun', 'OF')
         call timing(iproc, 'Input_comput', 'ON')
         ist2=ist2+norbsc*nspin
      end do

      if(iproc==0) call yaml_map('Generating input guess for semicore orbitals',.true.)
      !if(iproc==0) write(*,'(a)') ' done.'

   end if semicoreIf



   ! Sort the (non-semicore) eigenvalues to print them. This requires to copy them first to sortArr since a given 
   ! eigenvalue has to remain associated with its eigenvector.
   ! This part is not implemented very efficiently, but it should not matter.
   if(.not.simul) then
      sortArr=0.d0
      ist=1
      do ikpt=1,orbs%nkpts
         do ispin=1,nspin
            if(ispin==1) ii=orbs%norbu-norbsc
            if(ispin==2) ii=orbs%norbd-norbsc
            call dcopy(ii, orbs%eval(ist), 1, sortArr(1,ikpt,ispin), 1)
            ist=ist+ii
         end do
      end do
      do ikpt=1,orbs%nkpts
         do ispin=1,nspin
            if(ispin==1) ii=orbs%norbu-norbsc
            if(ispin==2) ii=orbs%norbd-norbsc
            do iorb=1,ii
               do jorb=iorb,ii
                  if(sortArr(jorb,ikpt,ispin)<sortArr(iorb,ikpt,ispin)) then
                     tt=sortArr(iorb,ikpt,ispin)
                     sortArr(iorb,ikpt,ispin)=sortArr(jorb,ikpt,ispin)
                     sortArr(jorb,ikpt,ispin)=tt
                  end if
               end do
            end do
         end do
      end do
   else
      ist=1
      sortArr=0.d0
      do ikpt=1,orbs%nkpts
         do ispin=1,nspin
            if(ispin==1) then
               norb=orbs%norbu-norbsc
            else
               norb=orbs%norbd-norbsc
            end if
            call dcopy(norb, orbs%eval(ist), 1, sortArr(1,ikpt,ispin), 1)
            ist=ist+norb
         end do
      end do
      ist=1
      do ispin=1,nspin
         if(ispin==1) then
            norb=(orbs%norbu-norbsc)*orbs%nkpts
         else
            norb=(orbs%norbd-norbsc)*orbs%nkpts
         end if
         ist=ist+norb
         do ikpt=1,orbs%nkpts
            do iorb=1,norb/orbs%nkpts 
               do jorb=iorb,norb/orbs%nkpts
                  if(sortArr(jorb,ikpt,ispin)<sortArr(iorb,ikpt,ispin)) then
                     tt=sortArr(iorb,ikpt,ispin)
                     sortArr(iorb,ikpt,ispin)=sortArr(jorb,ikpt,ispin)
                     sortArr(jorb,ikpt,ispin)=tt
                  end if
               end do
            end do
         end do
      end do
   end if



   ! Now print out the eigenvalues. The semicore eigenvalues are stored in sceval, the
   ! non-semicore eigenvalues in sortArr.
   if(iproc==0) write(*,'(1x,a)') 'Sorted list of eigenvalues:'
   if(iproc==0) then
      if(nspin==1) then
         do ikpt=1,orbs%nkpts
            ii=0
            if(orbs%nkpts>1) write(*,'(/,3x,a,i0,a)') '------- k-point ',ikpt,' -------'
            do iat=1,natsc
               do j=1,norbscArr(iat,1)
                  ii=ii+1
                  if(iat/=natsc .or. j/=norbscArr(iat,1)) then
                     write(*,'(5x,a,i0,a,es14.5)') 'eval(',ii,')',sceval(ii)
                  else
                     write(*,'(5x,a,i0,a,es14.5,a)') 'eval(',ii,')',sceval(ii),' <--- last semicore orbital'
                  end if
               end do
            end do
            do iorb=1,norb/orbs%nkpts
               write(*,'(5x,a,i0,a,es14.5)') 'eval(',ii+iorb,')',sortArr(iorb,ikpt,1)
            end do
         end do
      else if(nspin==2) then
         do ikpt=1,orbs%nkpts
            ii=0
            if(orbs%nkpts>1) write(*,'(/,20x,a,i0,a)') '------- k-point ',ikpt,' -------'
            do iat=1,natsc
               do j=1,maxval(norbscArr(iat,:))
                  ii=ii+1
                  if(iat/=natsc .or. j/=norbscArr(iat,1)) then
                     write(*,'(5x,a,i0,a,es14.5,8x,a,i0,a,es14.5)') 'eval(',ii,',u)',evale(ii), &
                        &   'eval(',ii,',d)',sceval(norbscArr(iat,1)+ii)
                  else
                     write(*,'(5x,a,i0,a,es14.5,8x,a,i0,a,es14.5,a)') 'eval(',ii,',u)',evale(ii), &
                        &   'eval(',ii,',d)',sceval(norbscArr(iat,1)+ii),' <--- last semicore orbital'
                  end if
               end do
            end do
            do iorb=1,norb/orbs%nkpts
               write(*,'(5x,a,i0,a,es14.5,8x,a,i0,a,es14.5)') 'eval(',ii+iorb,',u)', &
                  &   sortArr(iorb,ikpt,1),'eval(',ii+iorb,',d)',sortArr(iorb,ikpt,2)
            end do
         end do
      end if
   end if


   ! Merge the semicore eigenvalues and non-semicore eigenvalues and store them in orbs%eval.
   ! This is obly necessary if there are some semicore orbitals.
   ! Use sortArr as temporary array.
   if(norbsc>0) then

      i_all=-product(shape(sortArr))*kind(sortArr)
      deallocate(sortArr, stat=i_stat)
      call memocc(i_stat, i_all, 'sortArr', subname)

      allocate(sortArr((orbs%norb-nspin*norbsc)*nspin*orbs%nkpts,1,1), stat=i_stat)
      call memocc(i_stat, sortArr, 'sortArr', subname)

      ! The starting indices:
      !   ist is the starting index of the merged eigenvalues
      !   ist2 is the starting index of the semicore orbitals
      !   ist3 is the starting index of the non-semicore orbitals.
      ist=1
      ist2=1
      ist3=1 
      ! First copy the non-semicore orbitals to the temporary array.
      call dcopy((orbs%norb-nspin*norbsc)*nspin, orbs%eval(1), 1, sortArr(1,1,1), 1)
      ! Make a loop over all k-points.
      do ikpt=1,orbs%nkpts
         ! Make a loop over spin up and down.
         do ispin=1,nspin
            if(ispin==1) then 
               norb=orbs%norbu-norbsc 
            else 
               norb=orbs%norbd-norbsc 
            end if
            ! Copy the semicore orbitals.
            call dcopy(norbsc, sceval(ist2), 1, orbs%eval(ist),1)
            ist=ist+norbsc
            ist2=ist2+norbsc
            ! Copy the non-semicore orbitals.
            call dcopy(norb, sortArr(ist3,1,1), 1, orbs%eval(ist),1)
            ist=ist+norb
            ist3=ist3+norb
         end do
      end do
   end if




   ! Deallocate all arrays.
   i_all=-product(shape(gradient))*kind(gradient)
   deallocate(gradient, stat=i_stat)
   call memocc(i_stat, i_all, 'gradient', subname)

   i_all=-product(shape(gradientOld))*kind(gradientOld)
   deallocate(gradientOld, stat=i_stat)
   call memocc(i_stat, i_all, 'gradientOld', subname)

   i_all=-product(shape(overlapPsiGuessP))*kind(overlapPsiGuessP)
   deallocate(overlapPsiGuessP, stat=i_stat)
   call memocc(i_stat, i_all, 'overlapPsiGuessP', subname)

   i_all=-product(shape(overlapPad))*kind(overlapPad)
   deallocate(overlapPad, stat=i_stat)
   call memocc(i_stat, i_all, 'overlapPad', subname)

   i_all=-product(shape(HamPad))*kind(HamPad)
   deallocate(HamPad, stat=i_stat)
   call memocc(i_stat, i_all, 'HamPad', subname)

   i_all=-product(shape(psiGuessP))*kind(psiGuessP)
   deallocate(psiGuessP, stat=i_stat)
   call memocc(i_stat, i_all, 'psiGuessP', subname)

   i_all=-product(shape(norbpArr))*kind(norbpArr)
   deallocate(norbpArr, stat=i_stat)
   call memocc(i_stat, i_all, 'norbpArr', subname)

   if(simul) then
      i_all=-product(shape(norbpArrSimul))*kind(norbpArrSimul)
      deallocate(norbpArrSimul, stat=i_stat)
      call memocc(i_stat, i_all, 'norbpArrSimul', subname)
   end if

   i_all=-product(shape(norbtotpArr))*kind(norbtotpArr)
   deallocate(norbtotpArr, stat=i_stat)
   call memocc(i_stat, i_all, 'norbtotpArr', subname)

   i_all=-product(shape(sendcounts))*kind(sendcounts)
   deallocate(sendcounts, stat=i_stat)
   call memocc(i_stat, i_all, 'sendcounts', subname)

   i_all=-product(shape(recvcounts))*kind(recvcounts)
   deallocate(recvcounts, stat=i_stat)
   call memocc(i_stat, i_all, 'recvcounts', subname)

   i_all=-product(shape(sdispls))*kind(sdispls)
   deallocate(sdispls, stat=i_stat)
   call memocc(i_stat, i_all, 'sdidpls', subname)

   i_all=-product(shape(rdispls))*kind(rdispls)
   deallocate(rdispls, stat=i_stat)
   call memocc(i_stat, i_all, 'rdidpls', subname)

   i_all=-product(shape(alphaArr))*kind(alphaArr)
   deallocate(alphaArr, stat=i_stat)
   call memocc(i_stat, i_all, 'alphaArr', subname)

   i_all=-product(shape(rayleigh))*kind(rayleigh)
   deallocate(rayleigh, stat=i_stat)
   call memocc(i_stat, i_all, 'rayleigh', subname)

   i_all=-product(shape(psiGuess))*kind(psiGuess)
   deallocate(psiGuess, stat=i_stat)
   call memocc(i_stat, i_all, 'psiGuess', subname)

   i_all=-product(shape(sortArr))*kind(sortArr)
   deallocate(sortArr, stat=i_stat)
   call memocc(i_stat, i_all, 'sortArr', subname)

   i_all=-product(shape(kstArr))*kind(kstArr)
   deallocate(kstArr, stat=i_stat)
   call memocc(i_stat, i_all, 'kstArr', subname)

   i_all=-product(shape(nkArr))*kind(nkArr)
   deallocate(nkArr, stat=i_stat)
   call memocc(i_stat, i_all, 'nkArr', subname)

   i_all=-product(shape(kArr))*kind(kArr)
   deallocate(kArr, stat=i_stat)
   call memocc(i_stat, i_all, 'kArr', subname)

   if(.not.simul) then
      i_all=-product(shape(newID))*kind(newID)
      deallocate(newID, stat=i_stat)
      call memocc(i_stat, i_all, 'newID', subname)
   end if

   if(simul) then
      i_all=-product(shape(newIDu))*kind(newIDu)
      deallocate(newIDu, stat=i_stat)
      call memocc(i_stat, i_all, 'newIDu', subname)

      i_all=-product(shape(newIDd))*kind(newIDd)
      deallocate(newIDd, stat=i_stat)
      call memocc(i_stat, i_all, 'newIDd', subname)
   end if

   i_all=-product(shape(norbArr))*kind(norbArr)
   deallocate(norbArr, stat=i_stat)
   call memocc(i_stat, i_all, 'norbArr', subname)

   if(natsc>0) then
      i_all=-product(shape(kpArr))*kind(kpArr)
      deallocate(kpArr, stat=i_stat)
      call memocc(i_stat, i_all, 'kpArr', subname)

      i_all=-product(shape(sceval))*kind(sceval)
      deallocate(sceval, stat=i_stat)
      call memocc(i_stat, i_all, 'sceval', subname)

      i_all=-product(shape(evale))*kind(evale)
      deallocate(evale, stat=i_stat)
      call memocc(i_stat, i_all, 'evale', subname)
   end if

   if(iproc==0) write(*,'(1x,a)') 'Input guess successfully generated.'

   ! Stop the timing for the input guess.
   call timing(iproc, 'Input_comput', 'OF')

END SUBROUTINE inputguessParallel


!> This subroutine orthonormalizes the orbitals psi in a parallel way. To do so, it first transposes the orbitals to all
!! processors using mpi_alltoallv. The orthonomalization is then done in this data layout using a combination of blockwise Gram-Schmidt
!! and Cholesky orthonomalization. At the end the vectors are again untransposed.
!!
!! Calling arguments:
!! =================
!!  Input arguments:
!!    @param iproc                  process ID
!!    @param nproc                  total number of processes
!!    @param norbtot                length of the vectors that have to be orthonormalized
!!    @param norb                   total number of vectors that have to be orthonomalized, shared over all processes
!!    @param norbp                  number of vectors held by current process
!!    @param norbpArr               array indicating the number of vectors held by each process (e.g. norbpArr(i) is the number of vectors
!!                                  held by process i)
!!    @param norbtotpArr            array indicating how many orbitals each process treats (without the padded zeros) if the wavefunctions
!!                                  are transposed
!!    @param overlapPsi             the vectors after the application of the overlap matrix
!!    @param newComm                the MPI communicator for the processes handling this orthonormalization (not necessarily all MPI processes)
!!    @param input                  contains some parameters
!!    @param simul                  if simul is true, the up and down orbitals are treated in parallel
!!    @param orbs                   type that contains many parameters concerning the orbitals
!!    @param nprocSt                starting process ID of the the processes in newComm
!!    @param nspinor                real wavefunction -> nspinor=1, complex wavefunction -> nspinor>1
!!    @param blocksize              the block size for the blockwise orthonormalization procesure
!!    @param blocksizeSmall         the block size for the orbitals that did not match into blocksize
!!  Input/Output arguments:
!!    @param psi                    on input: the vectors to be orthonormalized
!!                                  on output: the orthonomalized vectors
subroutine orthonormalizePsi(iproc, nproc, norbtot, norb, norbp, norbpArr,&
      &   norbtotpArr, psi, overlapPsi, newComm, orthpar, &
      &   orbs, nprocSt, nspinor, blocksize, blocksizeSmall)
   use module_base
   use module_types
   implicit none

   ! Calling arguments
   integer, intent(in):: iproc, nproc, norbtot, norb, norbp, newComm, nprocSt, nspinor
   integer, intent(in out):: blocksize
   integer, dimension(nprocSt:nprocSt+nproc-1),intent(in):: norbtotpArr, norbpArr
   real(kind=8), dimension(norbtot*norbp*nspinor),intent(in):: overlapPsi
   real(kind=8), dimension(norbtot*norbp*nspinor),intent(in out):: psi
   type(orthon_data), intent(in):: orthpar
   type(orbitals_data), intent(in) :: orbs

   ! Local variables
   integer:: i, j, iorb, iblock, jblock, ii, jj, ist, jst, iter, iter2, gcd,&
      &   blocksizeSmall, norbtotp, ierr, i_stat, i_all, getBlocksize
   real(kind=8),dimension(:),allocatable:: psiW, overlapPsiW, psiWTrans, overlapPsiWTrans
   integer,dimension(:),allocatable:: sendcounts, recvcounts, sdispls, rdispls
   character(len=*),parameter:: subname='orthonormalizePsi'

   !< This variable is the part of each orbital that will be distributed to each processor and will be used throughout the subroutine.
   norbtotp=norbtot/nproc

   ! Allocate all arrays
   allocate(psiW(norbtot*norbp*nspinor), stat=i_stat)
   call memocc(i_stat, psiW, 'psiW', subname)

   allocate(overlapPsiW(norbtot*norbp*nspinor), stat=i_stat)
   call memocc(i_stat, overlapPsiW, 'overlapPsiW', subname)

   allocate(psiWTrans(norbtotp*norb*nspinor), stat=i_stat)
   call memocc(i_stat, psiWTrans, 'psiWTrans', subname)

   allocate(overlapPsiWTrans(norbtotp*norb*nspinor), stat=i_stat)
   call memocc(i_stat, overlapPsiWTrans, 'overlapPsiWTrans', subname)

   allocate(sendcounts(nprocSt:nprocSt+nproc-1), stat=i_stat)
   call memocc(i_stat, sendcounts, 'sendcounts', subname)

   allocate(recvcounts(nprocSt:nprocSt+nproc-1), stat=i_stat)
   call memocc(i_stat, recvcounts, 'recvcounts', subname)

   allocate(sdispls(nprocSt:nprocSt+nproc-1), stat=i_stat)
   call memocc(i_stat, sdispls, 'sdispls', subname)

   allocate(rdispls(nprocSt:nprocSt+nproc-1), stat=i_stat)
   call memocc(i_stat, rdispls, 'rdispls', subname)


   if(nproc>1) then
      ! Rearrange psi and overlapPsi in memory such that they can be transposed using a single call to mpi_alltoallv.
      ! Here is a small example for illustration:
      ! Assume nproc=5, norbtot=10, norbtotpArr(i)=2 (i=0,1,2), norbtotpArr(i)=1, (i=3,4), norbpArr(i)=2 (i=0,1), norbpArr(i)=1 (i=2,3,4).
      ! Then the two vectors will be modified in the following way; for clarity we also show the same thing for the other processes.
      !       process 0                process 1            process 2        process 3        process 4
      !   1   9       1  13   |   17  25      17  29   |   33      33   |   41      41   |   49      49
      !   2  10       2  14   |   18  26      18  30   |   34      34   |   42      42   |   50      50
      !   3  11       9   7   |   19  27      25  23   |   35      35   |   43      43   |   51      51
      !   4  12      10   0   |   20  28      26   0   |   36      36   |   44      44   |   52      52
      !   5  13  =>   3   8   |   21  29  =>  19  24   |   37  =>  37   |   45  =>  45   |   53  =>  53
      !   6  14       4   0   |   22  30      20   0   |   38      38   |   46      46   |   54      54
      !   7  15      11  15   |   23  31      27  31   |   39      39   |   47      47   |   55      55
      !   8  16      12   0   |   24  32      28   0   |   40       0   |   48       0   |   56       0 
      !   0   0       5  16   |    0   0      21  32   |    0      40   |    0      48   |    0      56
      !   0   0       6   0   |    0   0      22   0   |    0       0   |    0       0   |    0       0 

      jj=1
      ii=0
      do i=nprocSt,nprocSt+nproc-1
         do iorb=0,norbp-1
            ! Copy the non-zero parts
            call dcopy(norbtotpArr(i)*nspinor, psi(ii+iorb*norbtot*nspinor+1), 1, psiW(jj), 1)
            call dcopy(norbtotpArr(i)*nspinor, overlapPsi(ii+iorb*norbtot*nspinor+1), 1, overlapPsiW(jj), 1)
            jj=jj+norbtotpArr(i)*nspinor
            do j=norbtotpArr(i)+1,norbtotp
               ! "Copy" the zeros. This happens only if norbtotpArr(i) < norbtotp
               psiW(jj)=0.d0
               if(nspinor>1) psiW(jj+1)=0.d0
               overlapPsiW(jj)=0.d0
               if(nspinor>1) overlapPsiW(jj+1)=0.d0
               jj=jj+nspinor
            end do
         end do
         ii=ii+norbtotpArr(i)*nspinor
      end do


      ! Define the values used for the call to mpi_alltoallv.
      ! Assume again the above example, then we would have:
      ! for iproc==0,1:   sendcounts(i)=4 (i=0,...,4)  ;  sdidpls(0)=0, sdipls(1)=4, sdipls(2)=8, sdipls(3)=12, sdipls(4)=16
      !                   recvcounts(i)=4 (i=0,1), recvcounts(i)=2 (i=2,3,4) ; rdidpls(0)=0, rdipls(1)=4, rdipls(2)=8, rdipls(3)=10, rdipls(4)=12
      ! for iproc==2,3,4: sendcounts(i)=2 (i=0,...,4)  ;  sdidpls(0)=0, sdipls(1)=2, sdipls(2)=4, sdipls(3)=6, sdipls(4)=8
      !                   recvcounts(i)=4 (i=0,1,2), recvcounts(i)=2 (i=3,4) ; rdidpls(0)=0, rdipls(1)=4, rdipls(2)=8, rdipls(3)=10, rdipls(4)=12
      ii=0 ; jj=0
      do i=nprocSt,nprocSt+nproc-1
         ! A given process sends the same amount if data to each process...
         sendcounts(i)=norbtotp*norbpArr(iproc)*nspinor
         sdispls(i)=ii
         ii=ii+sendcounts(i)
      end do
      do i=nprocSt,nprocSt+nproc-1
         ! ... but receives a different amount from each process.
         recvcounts(i)=norbtotp*norbpArr(i)*nspinor
         rdispls(i)=jj
         jj=jj+recvcounts(i)
      end do

      ! Transpose psiW (to psiWTrans) and overlapPsiW (to overlapPsiWTrans)
      ! Assuming the above example, this would result in the following vectors held by each process:
      !       process 0               process 1                process 2                process 3                process 4
      !  1  9 17 25 33 41 49  |   3 11 19 27 35 43 51  |   5 13 21 29 37 45 53  |   7 15 23 31 39 47 55  |   8 16 24 32 40 48 56
      !  2 10 18 26 34 42 50  |   4 12 20 28 36 44 52  |   6 14 22 30 38 46 54  |   0  0  0  0  0  0  0  |   0  0  0  0  0  0  0

      call timing(iproc, 'Input_comput', 'OF')
      call timing(iproc, 'Input_commun', 'ON')
      call mpi_alltoallv(psiW(1), sendcounts, sdispls, mpi_double_precision, psiWTrans(1), &
         &   recvcounts, rdispls, mpi_double_precision, newComm, ierr)
      call mpi_alltoallv(overlapPsiW(1), sendcounts, sdispls, mpi_double_precision, overlapPsiWTrans(1),&
         &   recvcounts, rdispls, mpi_double_precision, newComm, ierr)
      call timing(iproc, 'Input_commun', 'OF')
      call timing(iproc, 'Input_comput', 'ON')
   else
      call dcopy(norbtot*norbp*nspinor, psi, 1, psiWTrans, 1)
      call dcopy(norbtot*norbp*nspinor, overlapPsi, 1, overlapPsiWTrans, 1)
   end if


   ! Now orthonormalize the orbitals.
   ! There are two orthonormalization subroutines: gramschmidtOverlap orthogonalizes a given bunch of vectors to another bunch
   ! of already orthonormal vectors, and the subroutine choleskyOverlap orthonormalizes the given bunch.
   ! First determine how many bunches can be created for the given blocksize.
   if(blocksize==-1) blocksize=getBlocksize(orthpar, norb/orbs%nkpts)
   iter=floor(real(norb)/real(blocksize*orbs%nkpts))
   do iblock=1,iter
      ! ist is the starting vector of the current bunch. 
      ist=blocksize*(iblock-1)+1
      ! Now orthogonalize this bunch to all previous ones.
      do j=1,iblock-1
         ! jst is the starting vector of the bunch to which the current bunch has to be orthogonalized.
         jst=blocksize*(j-1)+1
         call gramschmidtOverlap(iproc, nproc, norbtotp, blocksize, psiWTrans(1),&
            &   overlapPsiwTrans(1), newComm, ist, jst, norb/orbs%nkpts, orbs%nkpts, nspinor)
      end do
      ! Orthonormalize the current bunch of vectors.
      call choleskyOverlap(iproc, nproc, norbtotp, blocksize, psiWTrans(1), overlapPsiWTrans(1), &
         &   newComm, ist, norb/orbs%nkpts, orbs%nkpts, nspinor)
   end do

   ! Orthonormalize the remaining vectors, if there are any.
   remainingIf: if(blocksize*iter/=norb/orbs%nkpts) then
      ! ist is the starting vector of the bunch that still havs to be orthonormalized.
      ist=blocksize*iter+1
      ! We have to find a new block size that matches both the remaining vectors and the already orthonomalized ones. This is done by determining
      ! the greatest common divisor of these two numbers.
      if(blocksizeSmall==-1) blocksizeSmall=gcd(blocksize*iter,norb/orbs%nkpts-ist+1)
      ! Determine how many bunches can be created with this new block size.
      iter2=(norb/orbs%nkpts-ist+1)/blocksizeSmall
      ! Now make a loop over all these blocks
      do iblock=1,iter2
         ! ist is the starting vector of the current bunch.
         ist=iter*blocksize+blocksizeSmall*(iblock-1)+1
         ! Now orthogonalize this bunch to all previous ones.
         do jblock=1,(blocksize*iter)/blocksizeSmall+iblock-1
            ! jst is the starting vector of the bunch to which the current bunch has to be orthogonalized.
            jst=blocksizeSmall*(jblock-1)+1
            call gramschmidtOverlap(iproc, nproc, norbtotp, blocksizeSmall, psiWTrans(1), &
               &   overlapPsiwTrans(1), newComm, ist, jst, norb/orbs%nkpts, orbs%nkpts, nspinor)
         end do
         ! Orthonormalize the current bunch of vectors.
         call choleskyOverlap(iproc, nproc, norbtotp, blocksizeSmall, psiWTrans(1),&
            &   overlapPsiWTrans(1), newComm, ist, norb/orbs%nkpts, orbs%nkpts, nspinor)
      end do
   end if remainingIf


   if(nproc>1) then
      ! Now the orthonormalization is done, so we can untranspose the vectors.
      ! First define the variables for the MPI call.
      ii=0 ; jj=0
      do i=nprocSt,nprocSt+nproc-1
         ! Now a given process sends a different amount if data to each process...
         sendcounts(i)=norbtotp*norbpArr(i)*nspinor
         sdispls(i)=ii
         ii=ii+norbtotp*norbpArr(i)*nspinor
      end do
      do i=nprocSt,nprocSt+nproc-1
         ! ... but receives the same amount from each process.
         recvcounts(i)=norbtotp*norbpArr(iproc)*nspinor
         rdispls(i)=jj
         jj=jj+norbtotp*norbpArr(iproc)*nspinor
      end do
      ! Now untranspose the vectors.
      call timing(iproc, 'Input_comput', 'OF')
      call timing(iproc, 'Input_commun', 'ON')
      call mpi_alltoallv(psiWTrans(1), sendcounts, sdispls, mpi_double_precision, psiW(1),&
         &   recvcounts, rdispls, mpi_double_precision, newComm, ierr)
      call timing(iproc, 'Input_commun', 'OF')
      call timing(iproc, 'Input_comput', 'ON')

      ! Now rearrange back the vectors.
      ii=0
      jj=1
      do i=nprocSt,nprocSt+nproc-1
         do iorb=0,norbp-1
            call dcopy(norbtotp*nspinor, psiW(jj), 1, psi(ii+iorb*norbtot*nspinor+1), 1)
            jj=jj+norbtotp*nspinor
         end do
         ii=ii+norbtotpArr(i)*nspinor
      end do
   else
      call dcopy(norbtot*norbp*nspinor, psiWTrans, 1, psi, 1)
   end if


   ! Deallocate all arrays
   i_all=-product(shape(psiW))*kind(psiW)
   deallocate(psiW, stat=i_stat)
   call memocc(i_stat, i_all, 'psiW', subname)

   i_all=-product(shape(overlapPsiW))*kind(overlapPsiW)
   deallocate(overlapPsiW, stat=i_stat)
   call memocc(i_stat, i_all, 'overlapPsiW', subname)

   i_all=-product(shape(psiWTrans))*kind(psiWTrans)
   deallocate(psiWTrans, stat=i_stat)
   call memocc(i_stat, i_all, 'psiWTrans', subname)

   i_all=-product(shape(overlapPsiWTrans))*kind(overlapPsiWTrans)
   deallocate(overlapPsiWTrans, stat=i_stat)
   call memocc(i_stat, i_all, 'overlapPsiWTrans', subname)

   i_all=-product(shape(sendcounts))*kind(sendcounts)
   deallocate(sendcounts, stat=i_stat)
   call memocc(i_stat, i_all, 'sendcounts', subname)

   i_all=-product(shape(recvcounts))*kind(recvcounts)
   deallocate(recvcounts, stat=i_stat)
   call memocc(i_stat, i_all, 'recvcounts', subname)

   i_all=-product(shape(sdispls))*kind(sdispls)
   deallocate(sdispls, stat=i_stat)
   call memocc(i_stat, i_all, 'sdidpls', subname)

   i_all=-product(shape(rdispls))*kind(rdispls)
   deallocate(rdispls, stat=i_stat)
   call memocc(i_stat, i_all, 'rdidpls', subname)

END SUBROUTINE orthonormalizePsi


!>  This subroutine orthogonalizes a given bunch of vectors (psi) to another bunch of equal size (psi). These other vectors
!!  are assumed to be orthonomal themselves. The orthonormalization is done in parallel, assuming that each process holds a 
!!  small portion of each vector.
!!
!! Calling arguments:
!! =================
!!  Input arguments:
!!    @param iproc       process ID
!!    @param nproc       total number of processes
!!    @param norbtot     length of the vectors
!!    @param overlapPsi  the overlap matrix applied to psi. The vectors are orthogonalized with respect to this overlap matrix.
!!    @param newComm     the MPI communicator for the processes handling this orthonormalization (not necessarily all MPI processes)
!!    @param istThis     starting index of the orbitals that shall be orthogonalized
!!    @param istOther    starting index of the orbitals to which the orbitals starting at istThis shall be orthogonalized
!!    @param norb        total number of vectors
!!    @param nkpts       number of k-points
!!    @param nspinor     real wavefunction -> nspinor=1, complex wavefunction -> nspinor>1
!!  Input/Output arguments:
!!    @param psi         the vectors that shall be orthogonalized.
subroutine gramschmidtOverlap(iproc, nproc, norbtot, blocksize, psi, overlapPsi, newComm,&
      &   istThis, istOther, norb, nkpts, nspinor)
   use module_base
   implicit none

   ! Calling arguments
   integer,intent(in):: iproc, nproc, norbtot, blocksize, newComm, istThis, istOther, norb, nkpts, nspinor
   real(kind=8),dimension(1:norbtot*nspinor,1:norb,nkpts),intent(in):: overlapPsi
   real(kind=8),dimension(1:norbtot*nspinor,1:norb,nkpts),intent(in out):: psi

   ! Local arguments
   integer:: ikpt, ist, ierr, i_stat, i_all
   real(kind=8),dimension(:,:),allocatable:: A
   real(kind=8),dimension(:,:,:),allocatable:: ovrlp
   character(len=*),parameter:: subname='gramschmidtOverlap'

   ! Allocate the matrix A which will hold some partial results.
   allocate(A(1:norbtot*nspinor,1:blocksize), stat=i_stat)
   call memocc(i_stat, A, 'A', subname)

   ! Allocate the matrix ovrlp which will save the overlap between the orbitals in psi and psi. For the parallel case we add another
   ! dimension: Each process writes its values to ovrlp(:,:,2) and then an mpi_allreduce will sum the contributions from all processes to ovrlp(:,:,1).
   if(nproc>1) then
      ist=2
   else
      ist=1
   end if
   allocate(ovrlp(1:blocksize*blocksize*nspinor,nkpts,ist), stat=i_stat)
   call memocc(i_stat, ovrlp, 'ovrlp', subname)

   ! Now calculate this overlap matrix: ovrlp=<psi|overlap|psi>.
   do ikpt=1,nkpts
      if(nspinor==1) then
         call dgemm('t', 'n', blocksize, blocksize, norbtot, 1.d0, psi(1,istOther,ikpt), norbtot,&
            &   overlapPsi(1,istThis,ikpt), norbtot, 0.d0, ovrlp(1,ikpt,ist), blocksize)
      else
         call zgemm('c', 'n', blocksize, blocksize, norbtot, (1.d0,0.d0), psi(1,istOther,ikpt), norbtot,&
            &   overlapPsi(1,istThis,ikpt), norbtot, (0.d0,0.d0), ovrlp(1,ikpt,ist), blocksize)
      end if
   end do
   if(nproc>1) then
      call timing(iproc, 'Input_comput', 'OF')
      call timing(iproc, 'Input_commun', 'ON')
      call mpi_allreduce (ovrlp(1,1,2), ovrlp(1,1,1), blocksize*blocksize*nspinor*nkpts,&
         &   mpi_double_precision, mpi_sum, newComm, ierr)
      call timing(iproc, 'Input_commun', 'OF')
      call timing(iproc, 'Input_comput', 'ON')
   end if

   do ikpt=1,nkpts
      ! Calculate matrix product psi*ovrlp=A. This will give the components that will be projected out of psi.
      ! We actually calculate -psi*ovrlp=-A, since this is better for further processing with daxpy.
      if(nspinor==1) then
         call dgemm('n', 'n', norbtot, blocksize, blocksize, -1.d0, psi(1,istOther,ikpt), &
            &   norbtot, ovrlp(1,ikpt,1), blocksize, 0.d0, A, norbtot)
      else
         call zgemm('n', 'n', norbtot, blocksize, blocksize, (-1.d0,0.d0), psi(1,istOther,ikpt),&
            &   norbtot, ovrlp(1,ikpt,1), blocksize, (0.d0,0.d0), A, norbtot)
      end if
      ! Now project out: psi=psi-A.
      ! Since we calculated -A, we have to put psi=psi+A and can use daxpy to perform psi=A+psi
      if(nspinor==1) then
         call daxpy(norbtot*blocksize, 1.d0, A, 1, psi(1,istThis,ikpt), 1)
      else
         call zaxpy(norbtot*blocksize, (1.d0,0.d0), A, 1, psi(1,istThis,ikpt), 1)
      end if
   end do

   ! Deallocate all arrays
   i_all=-product(shape(A))*kind(A)
   deallocate(A, stat=i_stat)
   call memocc(i_stat, i_all, 'A', subname)

   i_all=-product(shape(ovrlp))*kind(ovrlp)
   deallocate(ovrlp, stat=i_stat)
   call memocc(i_stat, i_all, 'ovrlp', subname)


END SUBROUTINE gramschmidtOverlap


!>  This subroutine orthonormalizes a given bunch of vectors psi. It first determines the overlap matrix S of the vectors
!!  and then calculates the Cholesky composition S=ovrlp*ovrlp^T. This matrix ovrlp is then inverted to get ovrlp^{-1} and the orthonormal
!!  vectors are finally given by psi=psi*ovrlp^{-1}.
!!
!! Calling arguments:
!! =================
!!  Input arguments:
!!    @param iproc       process ID
!!    @param nproc       total number of processes
!!    @param norbtot     length of the vectors
!!    @param blocksize   number of vectors
!!    @param overlapPsi  the overlap matrix applied to psi. The vectors are orthogonalized with respect to this overlap matrix.
!!    @param newComm     the communicator that handles the current processes
!!    @param istart      starting index of the orbitals that shall be orthogonalized
!!    @param norb        total number of vectors
!!    @param nkpts       number of k-points
!!    @param nspinor     real wavefunction -> nspinor=1, complex wavefunction -> nspinor>1
!!  Input/Output arguments:
!!    @param psi         the vectors that shall be orthonormalized
subroutine choleskyOverlap(iproc, nproc, norbtot, blocksize, psi, overlapPsi, &
      &   newComm, istart, norb, nkpts, nspinor)
   use module_base
   implicit none

   ! Calling arguments
   integer,intent(in):: iproc,nproc,norbtot,blocksize,newComm, istart, norb, nkpts, nspinor
   real(kind=8),dimension(1:norbtot*nspinor,1:norb,nkpts),intent(in):: overlapPsi
   real(kind=8),dimension(1:norbtot*nspinor,1:norb,nkpts),intent(in out):: psi

   ! Local variables
   integer:: ikpt, ist, info, ierr, i_stat, i_all
   real(kind=8),allocatable,dimension(:,:,:):: ovrlp
   character(len=*),parameter:: subname='choleskyOverlap'


   ! Allocate the matrix ovrlp which will be the overlap between the orbitals in psiThis and psiOther. For the parallel case we add another
   ! dimension: Each process writes its values to S(:,:,2) and then an mpi_allreduce will sum the contributions from all processes to S(:,:,1).
   if(nproc>1) then 
      ist=2 
   else
      ist=1 
   end if
   allocate(ovrlp(1:blocksize*blocksize*nspinor,nkpts,ist), stat=i_stat)
   call memocc(i_stat, ovrlp, 'ovrlp', subname)
   ovrlp=0.d0

   ! Now calculate the overlap matrix ovrlp=<psi|overlap|psi>
   do ikpt=1,nkpts
      if(nspinor==1) then
         call dgemm('t', 'n', blocksize, blocksize, norbtot, 1.d0, psi(1,istart,ikpt), norbtot,&
            &   overlapPsi(1,istart,ikpt), norbtot, 0.d0, ovrlp(1,ikpt,ist), blocksize)
      else
         call zgemm('c', 'n', blocksize, blocksize, norbtot, (1.d0,0.d0), psi(1,istart,ikpt),&
            &   norbtot, overlapPsi(1,istart,ikpt), norbtot, (0.d0,0.d0), ovrlp(1,ikpt,ist), blocksize)
      end if
   end do
   if(nproc>1) then
      call timing(iproc, 'Input_comput', 'OF')
      call timing(iproc, 'Input_commun', 'ON')
      call mpi_allreduce (ovrlp(1,1,2), ovrlp(1,1,1), blocksize*blocksize*nkpts*nspinor,&
         &   mpi_double_precision, mpi_sum, newComm, ierr)
      call timing(iproc, 'Input_commun', 'OF')
      call timing(iproc, 'Input_comput', 'ON')
   end if


   do ikpt=1,nkpts
      ! Make a Cholesky factorization of ovrlp.
      if(nspinor==1) then
         call dpotrf('u', blocksize, ovrlp(1,ikpt,1), blocksize, info)
      else
         call zpotrf('l', blocksize, ovrlp(1,ikpt,1), blocksize, info)
      end if

      ! Invert the Cholesky matrix: ovrlp^{-1}.
      if(nspinor==1) then
         call dtrtri('u', 'n', blocksize, ovrlp(1,ikpt,1), blocksize, info)
      else
         call ztrtri('l', 'n', blocksize, ovrlp(1,ikpt,1), blocksize, info)
      end if

      ! Calculate the matrix product psi*ovrlp^{-1}=psi. This will give the orthonormal orbitals.
      !call dtrmm('r', 'u', 'n', 'n', norbtot, blocksize, 1.d0, ovrlp(1,1,1), blocksize, psi, norbtot)
      if(nspinor==1) then
         call dtrmm('r', 'u', 'n', 'n', norbtot, blocksize, 1.d0, ovrlp(1,ikpt,1),&
            &   blocksize, psi(1,istart,ikpt), norbtot)
      else
         call ztrmm('r', 'l', 'c', 'n', norbtot, blocksize, (1.d0,0.d0), ovrlp(1,ikpt,1),&
            &   blocksize, psi(1,istart,ikpt), norbtot)
      end if
   end do

   ! Deallocate the arrays.
   i_all=-product(shape(ovrlp))*kind(ovrlp)
   deallocate(ovrlp, stat=i_stat)
   call memocc(i_stat, i_all, 'ovrlp', subname)

END SUBROUTINE choleskyOverlap


!>  This function calculates the greatest common divisor of two numbers a and b.
!!
!! Calling arguments:
!! =================
!!  Input arguments:
!!    @param a    first number
!!    @param b    second number
!!  Output arguments:
!!    @param gcd  greatest common divisor of a and b
function gcd(a, b)
   implicit none

   ! Calling arguments
   integer,intent(in):: a,b
   integer:: gcd

   ! Local variables
   integer:: aSub, bSub, c

   aSub=a ; bSub=b
   ! Make sure that aSub>=bSub
   if(aSub<bSub) then
      c=aSub ; aSub=bSub ; bSub=c
   end if
   do
      c=mod(aSub,bSub)
      if(c==0) then
         gcd=bSub
         exit
      end if
      aSub=bSub
      bSub=c
   end do

END FUNCTION gcd


!>  This function determines a good block size for the Gram Schmidt/Cholesky orthonomalization procedure.
!!
!! Calling arguments:
!! =================
!!  Input arguments:
!!    @param iproc         process ID
!!    @param input         data type containing many parameters
!!    @param norb          number of vectors that have to be orthonormalized
!! Output arguments:
!!    @param getBlocksize  the good block size
function getBlocksize(orthpar, norb)
   !use module_base
   use module_types
   implicit none

   ! Calling arguments
   integer,intent(in):: norb
   integer:: getBlocksize
   type(orthon_data),intent(in):: orthpar

   ! Local variables
   integer:: remain, gcd, gcdCurr, gcdMax, i

   ! Initialze getBlocksize
   getBlocksize=-1


   if(orthpar%bsLow<orthpar%bsUp) then
      ! choose automatically
      !if(iproc==0) write(*,'(1x,a,2(i0,a))') 'Choose block size automatically between ',orthpar%bsLow,' and ',orthpar%bsUp
      !if(iproc==0) write(*,'(1x,a,i0,a)') '(or between 1 and ',orthpar%bsUp,' if norb<orthpar%bsUp, respectively).'
      getBlocksize=-1
      if(norb<orthpar%bsUp) then
         ! In this case we just take one block
         getBlocksize=norb
      else
         ! Else try to take a divisor of norb which is between orthpar%bsLow and orthpar%bsUp.
         do i=orthpar%bsLow,orthpar%bsUp
            if(mod(norb,i)==0) then
               getBlocksize=i
               exit
            end if
         end do
      end if
      ! If this is not possible, try to take a block size such that the greatest common divisor of the remainding block (i.e. the vectors 
      ! which do not fit into this block size) and the vectors that are already orthonormal is maximal. The block size is again limited
      ! to be bweteen orthpar%bsLow and orthpar%bsUp.
      if(getBlocksize==-1) then
         gcdMax=0
         do i=orthpar%bsLow,orthpar%bsUp
            remain=mod(norb,i)
            gcdCurr=gcd(norb-remain, remain)
            if(gcdCurr>gcdMax) then
               gcdMax=gcdCurr
               getBlocksize=i
            end if
         end do
      end if
   else if(orthpar%bsLow==orthpar%bsUp) then
      ! take the value specified by the user
      !if(iproc==0) write(*,'(1x,a)') 'Take blocksize specified by user.'
      if(orthpar%bsLow<=norb) then
         getBlocksize=orthpar%bsLow
      else
         !if(iproc==0) write(*,'(1x,a)') 'WARNING: specified blocksize is larger than the number of orbitals.'
         !if(iproc==0) write(*,'(1x,a,i0,a)') 'The blocksize is adjusted to ',norb,'.'
         getBlocksize=norb
      end if
   else
      !if(iproc==0) write(*,'(1x,a)') 'ERROR: invalid values of orthpar%bsLow and orthpar%bsUp. Change them in input.perf!'
      stop
   end if

END FUNCTION getBlocksize


!>  This subroutine initializes the random number generator for given iproc and ispin.
!!
!! Calling arguments:
!! =================
!!  Input arguments:
!!    @param iproc   process ID. For this subroutine it is just a number without meaning.
!!    @param ispin   spin up/down. For this subroutine it is just a number without meaning.
subroutine initRandomSeed(iproc, ispin)
   implicit none

   ! Calling arguments
   integer,intent(in):: iproc, ispin

   ! Local variables
   integer:: i, n
   integer,dimension(:),allocatable:: seed

   call random_seed(size=n)
   allocate(seed(n))
   i=0
   seed=37*(10*iproc+ispin)*(/(i-1, i=1,n)/)
   call random_seed(put=seed)

   deallocate(seed)
END SUBROUTINE initRandomSeed<|MERGE_RESOLUTION|>--- conflicted
+++ resolved
@@ -208,406 +208,7 @@
 
 END SUBROUTINE Gaussian_DiagHam
 
-<<<<<<< HEAD
-
-!> Diagonalise the hamiltonian in a basis set of norbe orbitals and select the first
-!! norb eigenvectors. Works also with the spin-polarisation case and perform also the treatment of semicore atoms. 
-!! In the absence of norbe parameters, it simply diagonalizes the hamiltonian in the given orbital basis set.
-subroutine DiagHam(iproc,nproc,natsc,nspin,orbs,wfd,comms,&
-      &   psi,hpsi,psit,orthpar,passmat,&         !mandatory
-      orbse,commse,etol,norbsc_arr,orbsv,psivirt) !optional
-   use module_base
-   use module_types
-   use yaml_output
-   use module_interfaces, except_this_one => DiagHam
-   implicit none
-   !Arguments
-   integer, intent(in) :: iproc  !< Process Id
-   integer, intent(in) :: nproc  !< Number of MPI processes
-   integer, intent(in) :: natsc  !< Number of semicore atoms for the orthogonalisation treatment used as
-                                 !! a dimension for the array of semicore atoms
-   integer, intent(in) :: nspin  !< Spin polarised id; 1 => non spin-polarised; 2 => spin-polarised (collinear)
-   type(wavefunctions_descriptors), intent(in) :: wfd !< Data structure of the wavefunction descriptors
-   type(communications_arrays), target, intent(in) :: comms
-   type(orbitals_data), target, intent(inout) :: orbs
-   type(orthon_data), intent(inout) :: orthpar
-   real(wp), dimension(*), intent(out) :: passmat !< passage matrix for building the eigenvectors (the size depends of the optional arguments)
-   real(wp), dimension(:), pointer :: psi
-   real(wp), dimension(:), pointer :: hpsi
-   real(wp), dimension(:), pointer :: psit !< Wavefunctions in the transposed form,  On input: nullified
-                                           !! on Output: transposed wavefunction but only if nproc>1, nullified otherwise 
-   !Optional arguments
-   real(gp), intent(in), optional :: etol  !< tolerance for which a degeneracy should be printed. Set to zero if absent
-   type(orbitals_data), intent(in), optional :: orbsv
-   type(orbitals_data), target, intent(in), optional :: orbse
-   type(communications_arrays), target, intent(in), optional :: commse
-   integer, dimension(natsc+1,nspin), intent(in), optional :: norbsc_arr
-   real(wp), dimension(:), pointer, optional :: psivirt !< Wavefunctions for input guess of the Davidson method in gaussian form
-   !local variables
-   character(len=*), parameter :: subname='DiagHam'
-   !n(c) real(kind=8), parameter :: eps_mach=1.d-12
-  logical :: semicore,minimal
-   integer :: ikptp,ikpt,nvctrp
-   integer :: i,ndim_hamovr,i_all,i_stat,ierr,norbi_max,j,noncoll,ispm,ncplx
-   integer :: norbtot,natsceff,norbsc,ndh1,ispin,npsidim,nspinor,ispsi,ispsie,ispsiv !n(c) nvctr
-   real(gp) :: tolerance
-   type(orbitals_data), pointer :: orbsu
-   type(communications_arrays), pointer :: commu
-   integer, dimension(:,:), allocatable :: norbgrp
-   real(wp), dimension(:,:,:), allocatable :: hamovr
-   real(wp), dimension(:), pointer :: psiw
-
-   !performs some check of the arguments
-   if (present(orbse) .neqv. present(commse)) then
-      !if (iproc ==0) 
-      call yaml_warning('(DiagHam) The variables orbse and commse must be present at the same time')
-      !write(*,'(1x,a)') 'ERROR (DiagHam): the variables orbse and commse must be present at the same time'
-      stop
-   else
-      minimal=present(orbse)
-   end if
-
-   if (present(etol)) then
-      tolerance=etol
-   else
-      tolerance=0.0_gp
-   end if
-
-   semicore=present(norbsc_arr)
-
-   !assign total orbital number for calculating the overlap matrix and diagonalise the system
-
-   if(minimal) then
-      norbtot=orbse%norb !beware that norbe is equal both for spin up and down
-      commu => commse
-      orbsu => orbse
-      npsidim=max(orbse%npsidim_orbs,orbse%npsidim_comp)
-      nspinor=orbse%nspinor
-   else
-      norbtot=orbs%norb
-      commu => comms
-      orbsu => orbs
-      npsidim=max(orbs%npsidim_orbs,orbs%npsidim_comp)
-      nspinor=orbs%nspinor
-   end if
-   if (nproc > 1) then
-      allocate(psiw(npsidim+ndebug),stat=i_stat)
-      call memocc(i_stat,psiw,'psiw',subname)
-   else
-      nullify(psiw)
-   end if
-
-   !transpose all the wavefunctions for having a piece of all the orbitals 
-   !for each processor
-   call transpose_v(iproc,nproc,orbsu,wfd,commu,psi,work=psiw)
-   call transpose_v(iproc,nproc,orbsu,wfd,commu,hpsi,work=psiw)
-
-   if (nproc > 1) then
-      i_all=-product(shape(psiw))*kind(psiw)
-      deallocate(psiw,stat=i_stat)
-      call memocc(i_stat,i_all,'psiw',subname)
-   end if
-
-   !define the grouping of the orbitals: for the semicore case, follow the semicore atoms,
-   !otherwise use the number of orbitals, separated in the spin-polarised case
-   !for the spin-polarised case it is supposed that the semicore orbitals are disposed equally
-   !fon non-collinear spins, the orbitals atoms are doubled
-   !calculate the maximum of the dimension for each k-point
-   if (orbs%nspinor == 4) then
-      noncoll=2
-   else
-      noncoll=1
-   end if
-
-   if (semicore) then
-      if (present(orbsv)) then
-         norbi_max=max(noncoll*maxval(norbsc_arr),orbsv%norb)
-      else
-         norbi_max=noncoll*maxval(norbsc_arr)
-      end if
-
-      !calculate the dimension of the overlap matrix
-      !take the maximum as the two spin dimensions
-      ndim_hamovr=0
-      do ispin=1,nspin
-         ndh1=0
-         norbsc=0
-         do i=1,natsc+1
-            ndh1=ndh1+(noncoll*norbsc_arr(i,ispin))**2
-         end do
-         ndim_hamovr=max(ndim_hamovr,ndh1)
-      end do
-      if (natsc > 0) then
-         if (nspin == 2) then
-            if (sum(norbsc_arr(1:natsc,1)) /= sum(norbsc_arr(1:natsc,2))) then
-               call yaml_warning('(DiagHam) The number of semicore orbitals must be the same for both spins')
-               !write(*,'(1x,a)') 'ERROR (DiagHam): The number of semicore orbitals must be the same for both spins'
-               stop
-            end if
-         end if
-         norbsc=noncoll*sum(norbsc_arr(1:natsc,1))
-      else
-         norbsc=0
-      end if
-
-      natsceff=natsc
-      allocate(norbgrp(natsceff+1,nspin+ndebug),stat=i_stat)
-      call memocc(i_stat,norbgrp,'norbgrp',subname)
-
-      !assign the grouping of the orbitals
-      do j=1,nspin
-         do i=1,natsceff+1
-            norbgrp(i,j)=noncoll*norbsc_arr(i,j)
-         end do
-      end do
-   else
-      !this works also for non spin-polarised since there norbu=norb
-      norbi_max=max(orbs%norbu,orbs%norbd) 
-      ndim_hamovr=norbi_max**2
-      natsceff=0
-      allocate(norbgrp(1,nspin+ndebug),stat=i_stat)
-      call memocc(i_stat,norbgrp,'norbgrp',subname)
-
-      norbsc=0
-      norbgrp(1,1)=orbs%norbu
-      if (nspin == 2) norbgrp(1,2)=orbs%norbd
-
-   end if
-
-   !for complex matrices the dimension is doubled
-   if (nspinor /=1) then
-      ndim_hamovr=2*ndim_hamovr
-   end if
-
-   allocate(hamovr(nspin*ndim_hamovr,2,orbsu%nkpts+ndebug),stat=i_stat)
-   call memocc(i_stat,hamovr,'hamovr',subname)
-
-   !initialise hamovr
-   call razero(nspin*ndim_hamovr*2*orbsu%nkpts,hamovr)
-
-   if (iproc == 0 .and. verbose > 1) call yaml_comment('Overlap Matrix...')
-   !if (iproc == 0 .and. verbose > 1) write(*,'(1x,a)',advance='no') 'Overlap Matrix...'
-
-   !after having applied the hamiltonian to all the atomic orbitals
-   !we split the semicore orbitals from the valence ones
-   !this is possible since the semicore orbitals are the first in the 
-   !order, so the linear algebra on the transposed wavefunctions 
-   !may be splitted
-   ispsi=1
-   do ikptp=1,orbsu%nkptsp
-      ikpt=orbsu%iskpts+ikptp!orbsu%ikptsp(ikptp)
-
-      nvctrp=commu%nvctr_par(iproc,ikpt )
-      if (nvctrp == 0) cycle
-
-      !print *,'iproc,nvctrp,nspin,norb,ispsi,ndimovrlp',iproc,nvctrp,nspin,norb,ispsi,ndimovrlp(ispin,ikpt-1)
-      call overlap_matrices(norbtot,nvctrp,natsceff,nspin,nspinor,&
-         &   ndim_hamovr,norbgrp,hamovr(1,1,ikpt),psi(ispsi),hpsi(ispsi))
-
-      ispsi=ispsi+nvctrp*norbtot*orbsu%nspinor
-   end do
-
-   !  if(iproc==0 .and. verbose>1) write(*,'(a)') ' done.'
-   !if (iproc == 0) print *,'hamovr,iproc:',iproc,hamovr
-
-   if (minimal) then
-      !deallocate hpsi in the case of a minimal basis
-      i_all=-product(shape(hpsi))*kind(hpsi)
-      deallocate(hpsi,stat=i_stat)
-      call memocc(i_stat,i_all,'hpsi',subname)
-   end if
-
-   if (nproc > 1) then
-      !reduce the overlap matrix between all the processors
-      call mpiallred(hamovr(1,1,1),2*nspin*ndim_hamovr*orbsu%nkpts,&
-         &   MPI_SUM,bigdft_mpi%mpi_comm,ierr)
-   end if
-
-! DEBUG
-!  if(iproc == 0) then
-!     print *,'size(hamovr)',size(hamovr,1),size(hamovr,2),size(hamovr,3)
-!     do i_all=1,size(hamovr,1)
-!        print *,'iel, ham, ovr:',i_all,hamovr(i_all,1,:),hamovr(i_all,2,:)
-!     end do
-!  end if
-! END DEBUG
-
-   !in the case of minimal basis allocate now the transposed wavefunction
-   !otherwise do it only in parallel
-   if (.not. associated(psit)) then
-      if (minimal .or. nproc > 1) then
-         allocate(psit(max(orbs%npsidim_orbs,orbs%npsidim_comp)+ndebug),stat=i_stat)
-         call memocc(i_stat,psit,'psit',subname)
-      else
-         psit => hpsi
-      end if
-   end if
-
-   ! There are two possibilities to generate the input guess
-   differentInputGuess: if(.not. orthpar%directDiag) then
-      if(iproc==0) call yaml_comment('Iterative diagonalization...')
-      !if(iproc==0) write(*,'(1x,a)') 'Iterative diagonalization...'
-
-      if(present(orbsv)) then
-         write(*,'(a)') 'ERROR: Virtual orbitals cannot be handled with the iterative input guess at the moment.'
-         write(*,'(a)') "Change the value of input%directDiag in 'input.perf' to 'T'."
-         stop
-      end if
-      call inputguessParallel(iproc, nproc, orbs, norbsc_arr, hamovr, &
-         &   psi, psit, orthpar, nspin, nspinor, npsidim, comms, natsc, ndim_hamovr, norbsc)
-
-   else
-
-      if(iproc==0) write(*,'(1x,a)') 'Direct diagonalization...'
-
-      call timing(iproc, 'Input_comput', 'ON')
-
-      ispsi=1
-      !it is important that the k-points repartition of the inputguess orbitals
-      !coincides with the one of the SCF orbitals
-      do ikptp=1,orbsu%nkptsp
-         ikpt=orbsu%iskpts+ikptp!orbs%ikptsp(ikptp)
-         call solve_eigensystem(norbi_max,&
-            &   ndim_hamovr,sum(norbgrp),natsceff,nspin,nspinor,norbgrp,hamovr(1,1,ikpt),&
-            &   orbsu%eval((ikpt-1)*orbsu%norb+1)) !changed from orbs
-
-         !assign the value for the orbital
-         call vcopy(orbs%norbu,orbsu%eval((ikpt-1)*orbsu%norb+1),1,&
-              orbs%eval((ikpt-1)*orbs%norb+1),1)
-         if (orbs%norbd >0) then
-            call vcopy(orbs%norbd,orbsu%eval((ikpt-1)*orbsu%norb+orbsu%norbu+1),1,orbs%eval((ikpt-1)*orbs%norb+orbs%norbu+1),1)
-         end if
-         !do iorb=1,orbs%norbu
-         !   orbs%eval((ikpt-1)*orbs%norb+iorb)=orbsu%eval((ikpt-1)*orbsu%norb+iorb)
-         !end do
-         !case for collinear spin
-         !do iorb=1,orbs%norbd
-         !   orbs%eval((ikpt-1)*orbs%norb+iorb+orbs%norbu)=orbsu%eval((ikpt-1)*orbsu%norb+iorb+orbsu%norbu)
-         !end do
-      end do
-
-      !broadcast values for k-points 
-      call broadcast_kpt_objects(nproc, orbsu%nkpts, orbsu%norb, &
-           orbsu%eval(1), orbsu%ikptproc)
-
-      if (iproc ==0) then 
-         call write_ig_eigenvectors(tolerance,orbsu,nspin,orbs%norb,orbs%norbu,orbs%norbd)
-      end if
-      !!$  !not necessary anymore since psivirt is gaussian
-      !allocate the pointer for virtual orbitals
-      if(present(orbsv) .and. present(psivirt)) then
-         if (orbsv%norb > 0) then
-            allocate(psivirt(max(orbsv%npsidim_orbs,orbsv%npsidim_comp)+ndebug),stat=i_stat)
-            call memocc(i_stat,psivirt,'psivirt',subname)
-         end if
-      else if(present(psivirt)) then
-         if (orbsv%norb == 0) then
-            allocate(psivirt(1+ndebug),stat=i_stat)
-            call memocc(i_stat,psivirt,'psivirt',subname)
-         end if
-      end if
-
-      if (iproc == 0 .and. verbose > 1) write(*,'(1x,a)',advance='no')'Building orthogonal Wavefunctions...'
-      !n(c) nvctr=wfd%nvctr_c+7*wfd%nvctr_f
-
-      ispsi=1
-      ispsie=1
-      ispsiv=1
-      ispm=1
-      !number of complex components
-      ncplx=1
-      if (nspinor > 1) ncplx=2
-      do ikptp=1,orbsu%nkptsp
-         ikpt=orbsu%iskpts+ikptp!orbsu%ikptsp(ikptp)
-
-         nvctrp=commu%nvctr_par(iproc,ikpt )
-         if (nvctrp == 0) cycle
-
-         if (.not. present(orbsv)) then
-            call build_eigenvectors(orbs%norbu,orbs%norbd,orbs%norb,norbtot,nvctrp,&
-               &   natsceff,nspin,nspinor,orbs%nspinor,ndim_hamovr,norbgrp,hamovr(1,1,ikpt),&
-               &   psi(ispsie:),psit(ispsi:),passmat(ispm))
-         else
-            call build_eigenvectors(orbs%norbu,orbs%norbd,orbs%norb,norbtot,nvctrp,&
-               &   natsceff,nspin,nspinor,orbs%nspinor,ndim_hamovr,norbgrp,hamovr(1,1,ikpt),&
-               &   psi(ispsie:),psit(ispsi:),passmat(ispm),&
-               &   (/orbsv%norbu,orbsv%norbd/),psivirt(ispsiv:))
-         end if
-         ispsi=ispsi+nvctrp*orbs%norb*orbs%nspinor
-         ispsie=ispsie+nvctrp*norbtot*orbs%nspinor
-         ispm=ispm+ncplx*(orbsu%norbu*orbs%norbu+orbsu%norbd*orbs%norbd)
-         !print *,'iproc,nkptsp,',iproc,orbsu%nkptsp,ispm
-         if (present(orbsv)) ispsiv=ispsiv+nvctrp*orbsv%norb*orbs%nspinor
-      end do
-
-      !if(nproc==1.and.nspinor==4) call psitransspi(nvctrp,norbu+norbd,psit,.false.)
-      !if (iproc == 0 .and. verbose > 1) write(*,'(1x,a)') 'done.'
-
-      if(present(psivirt)) then
-         if (orbsv%norb == 0) then
-            i_all=-product(shape(psivirt))*kind(psivirt)
-            deallocate(psivirt,stat=i_stat)
-            call memocc(i_stat,i_all,'psivirt',subname)
-         end if
-      end if
-      call timing(iproc, 'Input_comput', 'OF')
-
-   end if differentInputGuess
-
-
-   i_all=-product(shape(hamovr))*kind(hamovr)
-   deallocate(hamovr,stat=i_stat)
-   call memocc(i_stat,i_all,'hamovr',subname)
-   i_all=-product(shape(norbgrp))*kind(norbgrp)
-   deallocate(norbgrp,stat=i_stat)
-   call memocc(i_stat,i_all,'norbgrp',subname)
-
-   !print * ,'debug2,iproc',iproc,orbsv%norb,orbsv%norbp,orbsv%norbu,orbsv%norbd,orbsv%npsidim
-   if (minimal) then
-      !deallocate the old psi
-      i_all=-product(shape(psi))*kind(psi)
-      deallocate(psi,stat=i_stat)
-      call memocc(i_stat,i_all,'psi',subname)
-   else if (nproc == 1) then
-      !!$     !reverse objects for the normal diagonalisation in serial
-      !!$     !at this stage hpsi is the eigenvectors and psi is the old wavefunction
-      !!$     !this will restore the correct identification
-      !!$     nullify(hpsi)
-      !!$     hpsi => psi
-      !!$     !     if(nspinor==4) call psitransspi(nvctrp,norb,psit,.false.) 
-      !!$     nullify(psi)
-      !!$     psi => psit
-   end if
-
-   !orthogonalise the orbitals in the case of semi-core atoms
-   if (norbsc > 0) then
-      call orthogonalize(iproc,nproc,orbs,comms,psit,orthpar)
-   end if
-   if (minimal) then
-      allocate(hpsi(max(orbs%npsidim_orbs,orbs%npsidim_comp)+ndebug),stat=i_stat)
-      call memocc(i_stat,hpsi,'hpsi',subname)
-      !     hpsi=0.0d0
-      if (nproc > 1) then
-         !allocate the direct wavefunction
-         allocate(psi(max(orbs%npsidim_orbs,orbs%npsidim_comp)+ndebug),stat=i_stat)
-         call memocc(i_stat,psi,'psi',subname)
-      else
-         psi => psit
-      end if
-   end if
-   !this untranspose also the wavefunctions 
-   call untranspose_v(iproc,nproc,orbs,wfd,comms,&
-      &   psit,work=hpsi,outadd=psi(1))
-
-   if (nproc == 1 .and. minimal) then
-      nullify(psit)
-   end if
-
-END SUBROUTINE DiagHam
-
-
-=======
->>>>>>> 6cccef5e
+
 subroutine LDiagHam(iproc,nproc,natsc,nspin,orbs,Lzd,Lzde,comms,&
      psi,hpsi,psit,orthpar,passmat,iscf,Tel,occopt,& !mandatory
      orbse,commse,etol,norbsc_arr) !optional
@@ -1429,24 +1030,14 @@
    integer, intent(in) ::  ndim_hamovr     !< First dimension of hamovr
    integer, intent(in) ::  norbsc          !< Number of semicore orbitals
    integer, dimension(natsc+1,nspin), intent(in) :: norbscArr
-<<<<<<< HEAD
    type(orbitals_data), intent(in) :: orbs !< Type containing orbitals data
    !> Array containing both Hamiltonian and overlap matrix:
    !! hamovr(:,:,1,:) is the Hamiltonian, hamovr(:,:,2,:) is the overlap matrix
    real(kind=8), dimension(ndim_hamovr,nspin,2,orbs%nkpts), intent(inout):: hamovr
    real(kind=8), dimension(sizePsi),intent(in):: psi !< Contains the atomic orbitals
    real(kind=8), dimension(max(orbs%npsidim_orbs,orbs%npsidim_comp)), intent(out):: psiGuessWavelet !< Contains the input guess vectors in wavelet basis
-   type(orthon_data),intent(inout) :: orthpar
+   type(orthon_data),intent(in) :: orthpar
    type(communications_arrays), intent(in) :: comms !< Type containing parameters for communicating the wavefunstion between processors
-=======
-   type(orbitals_data), intent(in) :: orbs
-   !real(kind=8),dimension(norbtot*norbtot*nspinor,nspin,2,orbs%nkpts),intent(in):: hamovr
-   real(kind=8),dimension(ndim_hamovr,nspin,2,orbs%nkpts),intent(inout):: hamovr
-   real(kind=8),dimension(sizePsi),intent(in):: psi
-   real(kind=8),dimension(max(orbs%npsidim_orbs,orbs%npsidim_comp)),intent(out):: psiGuessWavelet
-   type(orthon_data),intent(in):: orthpar
-   type(communications_arrays), intent(in):: comms
->>>>>>> 6cccef5e
 
    ! Local variables
    integer :: i, j, iorb, jorb, ispin, ii, jj, kk, norbtot, norbtotPad, iter, ierr, itermax
