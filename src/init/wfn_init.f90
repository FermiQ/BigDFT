!> @file
!!  Diagonalisation of the input guess in the gaussian basis set
!! @author
!!    Copyright (C) 2008-2011 BigDFT group (LG)
!!    This file is distributed under the terms of the
!!    GNU General Public License, see ~/COPYING file
!!    or http://www.gnu.org/copyleft/gpl.txt .
!!    For the list of contributors, see ~/AUTHORS 


!>  Diagonalise the hamiltonian in a basis set of norbe orbitals and select the first
!!  norb eigenvectors. Works also with the spin-polarisation case and perform also the 
!!  treatment of semicore atoms. 
!!  In the absence of norbe parameters, it simply diagonalize the hamiltonian in the given
!!  orbital basis set.
!!  Works for wavefunctions given in a Gaussian basis set provided bt the structure G
subroutine Gaussian_DiagHam(iproc,nproc,natsc,nspin,orbs,G,mpirequests,&
      &   psigau,hpsigau,orbse,etol,norbsc_arr)
   use module_base
   use module_types
   use module_interfaces
   implicit none
   integer, intent(in) :: iproc,nproc,natsc,nspin
   real(gp), intent(in) :: etol
   type(gaussian_basis), intent(in) :: G
   type(orbitals_data), intent(inout) :: orbs
   type(orbitals_data), intent(in) :: orbse
   integer, dimension(nproc-1), intent(in) :: mpirequests
   integer, dimension(natsc+1,nspin), intent(in) :: norbsc_arr
   real(wp), dimension(orbse%nspinor*G%ncoeff,orbse%norbp), intent(in) :: psigau,hpsigau
   !local variables
   character(len=*), parameter :: subname='Gaussian_DiagHam'
   !n(c) real(kind=8), parameter :: eps_mach=1.d-12
   logical :: semicore,minimal
   integer :: i,ndim_hamovr,i_all,i_stat,norbi_max,j
   integer :: natsceff,ndh1,ispin,nspinor !n(c) norbtot,norbsc,npsidim
   real(gp) :: tolerance
   integer, dimension(:,:), allocatable :: norbgrp
   real(wp), dimension(:,:), allocatable :: hamovr

   tolerance=etol

   minimal=.true.!present(orbse)

   semicore=.true.!present(norbsc_arr)

   !define the grouping of the orbitals: for the semicore case, follow the semicore atoms,
   !otherwise use the number of orbitals, separated in the spin-polarised case
   !for the spin polarised case it is supposed that the semicore orbitals are disposed equally
   if (semicore) then
      !if (present(orbsv)) then
      !   norbi_max=max(maxval(norbsc_arr),orbsv%norb)
      !else
      norbi_max=maxval(norbsc_arr)
      !end if

      !calculate the dimension of the overlap matrix
      !take the maximum as the two spin dimensions
      ndim_hamovr=0
      do ispin=1,nspin
         ndh1=0
         !n(c) norbsc=0
         do i=1,natsc+1
            ndh1=ndh1+norbsc_arr(i,ispin)**2
         end do
         ndim_hamovr=max(ndim_hamovr,ndh1)
      end do
      if (natsc > 0) then
         if (nspin == 2) then
            if (sum(norbsc_arr(1:natsc,1)) /= sum(norbsc_arr(1:natsc,2))) then
               write(*,'(1x,a)')&
                  &   'ERROR (DiagHam): The number of semicore orbitals must be the same for both spins'
               stop
            end if
         end if
         !n(c) norbsc=sum(norbsc_arr(1:natsc,1))
      else
         !n(c) norbsc=0
      end if

      natsceff=natsc
      allocate(norbgrp(natsceff+1,nspin+ndebug),stat=i_stat)
      call memocc(i_stat,norbgrp,'norbgrp',subname)

      !assign the grouping of the orbitals
      do j=1,nspin
         do i=1,natsceff+1
            norbgrp(i,j)=norbsc_arr(i,j)
         end do
      end do
   else
      !this works also for non spin-polarised since there norbu=norb
      norbi_max=max(orbs%norbu,orbs%norbd) 
      ndim_hamovr=norbi_max**2

      natsceff=0
      allocate(norbgrp(1,nspin+ndebug),stat=i_stat)
      call memocc(i_stat,norbgrp,'norbgrp',subname)

      !n(c) norbsc=0
      norbgrp(1,1)=orbs%norbu
      if (nspin == 2) norbgrp(1,2)=orbs%norbd

   end if

   !assign total orbital number for calculating the overlap matrix and diagonalise the system

   if(minimal) then
      !n(c) norbtot=orbse%norb !beware that norbe is equal both for spin up and down
      !n(c) npsidim=orbse%npsidim
      nspinor=orbse%nspinor
   else
      !n(c) norbtot=orbs%norb
      !n(c) npsidim=orbs%npsidim
      nspinor=orbs%nspinor
   end if

   allocate(hamovr(nspin*ndim_hamovr,2+ndebug),stat=i_stat)
   call memocc(i_stat,hamovr,'hamovr',subname)

   if (iproc.eq.0) write(*,'(1x,a)',advance='no')&
      &   'Overlap Matrix...'

   call overlap_and_gather(iproc,nproc,mpirequests,G%ncoeff,natsc,nspin,ndim_hamovr,orbse,&
      &   norbsc_arr,psigau,hpsigau,hamovr)

   call solve_eigensystem(norbi_max,&
      &   ndim_hamovr,sum(norbgrp),natsceff,nspin,nspinor,norbgrp,hamovr,orbs%eval)
   !!!
   !!!  !allocate the pointer for virtual orbitals
   !!!  if(present(orbsv) .and. present(psivirt) .and. orbsv%norb > 0) then
   !!!     allocate(psivirt(orbsv%npsidim+ndebug),stat=i_stat)
   !!!     call memocc(i_stat,psivirt,'psivirt',subname)
   !!!  end if
   !!!
   !!!  if (iproc.eq.0) write(*,'(1x,a)',advance='no')'Building orthogonal Wavefunctions...'
   !!!  nvctr=wfd%nvctr_c+7*wfd%nvctr_f
   !!!  if (.not. present(orbsv)) then
   !!!     call build_eigenvectors(orbs%norbu,orbs%norbd,orbs%norb,norbtot,nvctrp,&
!!!          natsceff,nspin,orbs%nspinor,ndim_hamovr,norbgrp,hamovr,psi,psit)
   !!!  else
   !!!     call build_eigenvectors(orbs%norbu,orbs%norbd,orbs%norb,norbtot,nvctrp,&
      !!!          natsceff,nspin,orbs%nspinor,ndim_hamovr,norbgrp,hamovr,psi,psit,orbsv%norb,psivirt)
!!!  end if
   !!!  
   !!!  !if(nproc==1.and.nspinor==4) call psitransspi(nvctrp,norbu+norbd,psit,.false.)
   !!!     
   i_all=-product(shape(hamovr))*kind(hamovr)
   deallocate(hamovr,stat=i_stat)
   call memocc(i_stat,i_all,'hamovr',subname)
   !!!  i_all=-product(shape(norbgrp))*kind(norbgrp)
   !!!  deallocate(norbgrp,stat=i_stat)
   !!!  call memocc(i_stat,i_all,'norbgrp',subname)
   !!!
   !!!  if (minimal) then
   !!!     !deallocate the old psi
   !!!     i_all=-product(shape(psi))*kind(psi)
   !!!     deallocate(psi,stat=i_stat)
   !!!     call memocc(i_stat,i_all,'psi',subname)
   !!!  else if (nproc == 1) then
   !!!     !reverse objects for the normal diagonalisation in serial
   !!!     !at this stage hpsi is the eigenvectors and psi is the old wavefunction
   !!!     !this will restore the correct identification
   !!!     nullify(hpsi)
   !!!     hpsi => psi
   !!!!     if(nspinor==4) call psitransspi(nvctrp,norb,psit,.false.) 
   !!!    nullify(psi)
   !!!     psi => psit
   !!!  end if
   !!!
   !!!  !orthogonalise the orbitals in the case of semi-core atoms
   !!!  if (norbsc > 0) then
   !if(nspin==1) then
   !   call orthon_p(iproc,nproc,norb,nvctrp,wfd%nvctr_c+7*wfd%nvctr_f,psit,nspinor) 
   !else
   !!!     call orthon_p(iproc,nproc,orbs%norbu,nvctrp,wfd%nvctr_c+7*wfd%nvctr_f,psit,&
         !!!          orbs%nspinor) 
   !!!     if(orbs%norbd > 0) then
   !!!        call orthon_p(iproc,nproc,orbs%norbd,nvctrp,wfd%nvctr_c+7*wfd%nvctr_f,&
         !!!             psit(1+nvctrp*orbs%norbu),orbs%nspinor) 
   !   end if
   !!!     end if
   !!!  end if
   !!!
   !!!
   !!!  if (minimal) then
   !!!     allocate(hpsi(orbs%npsidim+ndebug),stat=i_stat)
   !!!     call memocc(i_stat,hpsi,'hpsi',subname)
   !!!!     hpsi=0.0d0
   !!!     if (nproc > 1) then
   !!!        !allocate the direct wavefunction
   !!!        allocate(psi(orbs%npsidim+ndebug),stat=i_stat)
   !!!        call memocc(i_stat,psi,'psi',subname)
   !!!     else
   !!!        psi => psit
   !!!     end if
   !!!  end if
   !!!
   !!!  !this untranspose also the wavefunctions 
   !!!  call untranspose_v(iproc,nproc,orbs%norbp,orbs%nspinor,wfd,nvctrp,comms,&
        !!!       psit,work=hpsi,outadd=psi(1))
   !!!
   !!!  if (nproc == 1) then
   !!!     nullify(psit)
   !!!  end if

END SUBROUTINE Gaussian_DiagHam


!>    Diagonalise the hamiltonian in a basis set of norbe orbitals and select the first
!!    norb eigenvectors. Works also with the spin-polarisation case and perform also the 
!!    treatment of semicore atoms. 
!!    In the absence of norbe parameters, it simply diagonalizes the hamiltonian in the given
!!    orbital basis set.
!! @author
!! INPUT VARIABLES
!!    @param iproc  process id
!!    @param nproc  number of mpi processes
!!    @param natsc  number of semicore atoms for the orthogonalisation treatment
!!                  used as a dimension for the array of semicore atoms
!!    @param nspin  spin polarised id; 1 => non spin-polarised; 2 => spin-polarised (collinear)
!!    @param norbu  number of up orbitals in the spin-polarised case; for non spin-pol equal to norb
!!    @param norbd  number of down orbitals in the spin-polarised case; for non spin-pol equal to 0
!!    @param norb   total number of orbitals of the resulting eigenfunctions
!!    @param norbp  number of orbitals in parallel. For nproc=1 norbp=norb
!!    @param nvirte number of virtual orbitals to be saved as input guess 
!!                  for the Davidson method (for both spins)
!!    @param nvctrp number of points of the wavefunctions for each orbital in the transposed sense
!!    @param wfd    data structure of the wavefunction descriptors
!!    @param norbe  (optional) number of orbitals of the initial set of wavefunction, to be reduced
!!    @param etol    tolerance for which a degeneracy should be printed. Set to zero if absent
!! INPUT-OUTPUT VARIABLES
!!    @param psi    wavefunctions. 
!!                  - If norbe is absent: on input, set of norb wavefunctions, 
!!                                      on output eigenfunctions
!!                  - If norbe is present: on input, set of norbe wavefunctions, 
!!                                      on output the first norb eigenfunctions
!!    @param hpsi   hamiltonian on the wavefunctions
!!                  - If norbe is absent: on input, set of norb arrays, 
!!                                      destroyed on output
!!                  - If norbe is present: on input, set of norbe wavefunctions, 
!!                                      destroyed on output
!! OUTPUT VARIABLES
!!    @param psit   wavefunctions in the transposed form.
!!           On input: nullified
!!           on Output: transposed wavefunction but only if nproc>1, nullified otherwise
!!    @param psivirt wavefunctions for input guess of the Davidson method in gaussian form
!!           On input, if present: coefficients of the orbitals in the gaussian basis set 
!!           if nvirte >0: on Output, eigenvectors after input guess
!!           if nvirte=0: unchanged on output
!!    @param eval   array of the first norb eigenvalues       
!! Author:
!!    Luigi Genovese (2007-2009-2011)
!!    Stephan Mohr (2010-2011)
subroutine DiagHam(iproc,nproc,natsc,nspin,orbs,wfd,comms,&
      &   psi,hpsi,psit,orthpar,passmat,& !mandatory
      orbse,commse,etol,norbsc_arr,orbsv,psivirt) !optional
   use module_base
   use module_types
   use module_interfaces, except_this_one => DiagHam
   implicit none
   integer, intent(in) :: iproc,nproc,natsc,nspin
   type(wavefunctions_descriptors), intent(in) :: wfd
   type(communications_arrays), target, intent(in) :: comms
   type(orbitals_data), target, intent(inout) :: orbs
   type(orthon_data), intent(inout) :: orthpar
   real(wp), dimension(*), intent(out) :: passmat !< passage matrix for building the eigenvectors (the size depends of the optional arguments)
   real(wp), dimension(:), pointer :: psi,hpsi,psit
   !optional arguments
   real(gp), optional, intent(in) :: etol
   type(orbitals_data), optional, intent(in) :: orbsv
   type(orbitals_data), optional, target, intent(in) :: orbse
   type(communications_arrays), optional, target, intent(in) :: commse
   integer, optional, dimension(natsc+1,nspin), intent(in) :: norbsc_arr
   real(wp), dimension(:), pointer, optional :: psivirt
   !local variables
   character(len=*), parameter :: subname='DiagHam'
   !n(c) real(kind=8), parameter :: eps_mach=1.d-12
  logical :: semicore,minimal
   integer :: ikptp,ikpt,nvctrp
   integer :: i,ndim_hamovr,i_all,i_stat,ierr,norbi_max,j,noncoll,ispm,ncplx
   integer :: norbtot,natsceff,norbsc,ndh1,ispin,npsidim,nspinor,ispsi,ispsie,ispsiv !n(c) nvctr
   real(gp) :: tolerance
   type(orbitals_data), pointer :: orbsu
   type(communications_arrays), pointer :: commu
   integer, dimension(:,:), allocatable :: norbgrp
   real(wp), dimension(:,:,:), allocatable :: hamovr
   real(wp), dimension(:), pointer :: psiw

   !performs some check of the arguments
   if (present(orbse) .neqv. present(commse)) then
      !if (iproc ==0) 
      write(*,'(1x,a)')&
         &   'ERROR (DiagHam): the variables orbse and commse must be present at the same time'
      stop
   else
      minimal=present(orbse)
   end if

   if (present(etol)) then
      tolerance=etol
   else
      tolerance=0.0_gp
   end if

   semicore=present(norbsc_arr)

   !assign total orbital number for calculating the overlap matrix and diagonalise the system

   if(minimal) then
      norbtot=orbse%norb !beware that norbe is equal both for spin up and down
      commu => commse
      orbsu => orbse
      npsidim=max(orbse%npsidim_orbs,orbse%npsidim_comp)
      nspinor=orbse%nspinor
   else
      norbtot=orbs%norb
      commu => comms
      orbsu => orbs
      npsidim=max(orbs%npsidim_orbs,orbs%npsidim_comp)
      nspinor=orbs%nspinor
   end if
   if (nproc > 1) then
      allocate(psiw(npsidim+ndebug),stat=i_stat)
      call memocc(i_stat,psiw,'psiw',subname)
   else
      nullify(psiw)
   end if

   !transpose all the wavefunctions for having a piece of all the orbitals 
   !for each processor
   call transpose_v(iproc,nproc,orbsu,wfd,commu,psi,work=psiw)
   call transpose_v(iproc,nproc,orbsu,wfd,commu,hpsi,work=psiw)

   if (nproc > 1) then
      i_all=-product(shape(psiw))*kind(psiw)
      deallocate(psiw,stat=i_stat)
      call memocc(i_stat,i_all,'psiw',subname)
   end if

   !define the grouping of the orbitals: for the semicore case, follow the semicore atoms,
   !otherwise use the number of orbitals, separated in the spin-polarised case
   !for the spin-polarised case it is supposed that the semicore orbitals are disposed equally
   !fon non-collinear spins, the orbitals atoms are doubled
   !calculate the maximum of the dimension for each k-point
   if (orbs%nspinor == 4) then
      noncoll=2
   else
      noncoll=1
   end if

   if (semicore) then
      if (present(orbsv)) then
         norbi_max=max(noncoll*maxval(norbsc_arr),orbsv%norb)
      else
         norbi_max=noncoll*maxval(norbsc_arr)
      end if

      !calculate the dimension of the overlap matrix
      !take the maximum as the two spin dimensions
      ndim_hamovr=0
      do ispin=1,nspin
         ndh1=0
         norbsc=0
         do i=1,natsc+1
            ndh1=ndh1+(noncoll*norbsc_arr(i,ispin))**2
         end do
         ndim_hamovr=max(ndim_hamovr,ndh1)
      end do
      if (natsc > 0) then
         if (nspin == 2) then
            if (sum(norbsc_arr(1:natsc,1)) /= sum(norbsc_arr(1:natsc,2))) then
               write(*,'(1x,a)')&
                  &   'ERROR (DiagHam): The number of semicore orbitals must be the same for both spins'
               stop
            end if
         end if
         norbsc=noncoll*sum(norbsc_arr(1:natsc,1))
      else
         norbsc=0
      end if

      natsceff=natsc
      allocate(norbgrp(natsceff+1,nspin+ndebug),stat=i_stat)
      call memocc(i_stat,norbgrp,'norbgrp',subname)

      !assign the grouping of the orbitals
      do j=1,nspin
         do i=1,natsceff+1
            norbgrp(i,j)=noncoll*norbsc_arr(i,j)
         end do
      end do
   else
      !this works also for non spin-polarised since there norbu=norb
      norbi_max=max(orbs%norbu,orbs%norbd) 
      ndim_hamovr=norbi_max**2
      natsceff=0
      allocate(norbgrp(1,nspin+ndebug),stat=i_stat)
      call memocc(i_stat,norbgrp,'norbgrp',subname)

      norbsc=0
      norbgrp(1,1)=orbs%norbu
      if (nspin == 2) norbgrp(1,2)=orbs%norbd

   end if

   !for complex matrices the dimension is doubled
   if (nspinor /=1) then
      ndim_hamovr=2*ndim_hamovr
   end if

   allocate(hamovr(nspin*ndim_hamovr,2,orbsu%nkpts+ndebug),stat=i_stat)
   call memocc(i_stat,hamovr,'hamovr',subname)

   !initialise hamovr
   call razero(nspin*ndim_hamovr*2*orbsu%nkpts,hamovr)

   if (iproc == 0 .and. verbose > 1) write(*,'(1x,a)',advance='no')&
      &   'Overlap Matrix...'

   !after having applied the hamiltonian to all the atomic orbitals
   !we split the semicore orbitals from the valence ones
   !this is possible since the semicore orbitals are the first in the 
   !order, so the linear algebra on the transposed wavefunctions 
   !may be splitted
   ispsi=1
   do ikptp=1,orbsu%nkptsp
      ikpt=orbsu%iskpts+ikptp!orbsu%ikptsp(ikptp)

      nvctrp=commu%nvctr_par(iproc,ikpt )
      if (nvctrp == 0) cycle

      !print *,'iproc,nvctrp,nspin,norb,ispsi,ndimovrlp',iproc,nvctrp,nspin,norb,ispsi,ndimovrlp(ispin,ikpt-1)
      call overlap_matrices(norbtot,nvctrp,natsceff,nspin,nspinor,&
         &   ndim_hamovr,norbgrp,hamovr(1,1,ikpt),psi(ispsi),hpsi(ispsi))

      ispsi=ispsi+nvctrp*norbtot*orbsu%nspinor
   end do

   !  if(iproc==0 .and. verbose>1) write(*,'(a)') ' done.'
   !if (iproc == 0) print *,'hamovr,iproc:',iproc,hamovr

   if (minimal) then
      !deallocate hpsi in the case of a minimal basis
      i_all=-product(shape(hpsi))*kind(hpsi)
      deallocate(hpsi,stat=i_stat)
      call memocc(i_stat,i_all,'hpsi',subname)
   end if

   if (nproc > 1) then
      !reduce the overlap matrix between all the processors
      call mpiallred(hamovr(1,1,1),2*nspin*ndim_hamovr*orbsu%nkpts,&
         &   MPI_SUM,MPI_COMM_WORLD,ierr)
   end if

! DEBUG
!  if(iproc == 0) then
!     print *,'size(hamovr)',size(hamovr,1),size(hamovr,2),size(hamovr,3)
!     do i_all=1,size(hamovr,1)
!        print *,'iel, ham, ovr:',i_all,hamovr(i_all,1,:),hamovr(i_all,2,:)
!     end do
!  end if
! END DEBUG

   !in the case of minimal basis allocate now the transposed wavefunction
   !otherwise do it only in parallel
   if (.not. associated(psit)) then
      if (minimal .or. nproc > 1) then
         allocate(psit(max(orbs%npsidim_orbs,orbs%npsidim_comp)+ndebug),stat=i_stat)
         call memocc(i_stat,psit,'psit',subname)
      else
         psit => hpsi
      end if
   end if

   ! There are two possibilities to generate the input guess
   differentInputGuess: if(.not. orthpar%directDiag) then
      if(iproc==0) write(*,'(1x,a)') 'Iterative diagonalization...'

      if(present(orbsv)) then
         write(*,'(a)') 'ERROR: Virtual orbitals cannot be handled with the iterative input guess at the moment.'
         write(*,'(a)') "Change the value of input%directDiag in 'input.perf' to 'T'."
         stop
      end if
      call inputguessParallel(iproc, nproc, orbs, norbsc_arr, hamovr, &
         &   psi, psit, orthpar, nspin, nspinor, npsidim, comms, natsc, ndim_hamovr, norbsc)

   else

      if(iproc==0) write(*,'(1x,a)') 'Direct diagonalization...'

      call timing(iproc, 'Input_comput', 'ON')

      ispsi=1
      !it is important that the k-points repartition of the inputguess orbitals
      !coincides with the one of the SCF orbitals
      do ikptp=1,orbsu%nkptsp
         ikpt=orbsu%iskpts+ikptp!orbs%ikptsp(ikptp)
         call solve_eigensystem(norbi_max,&
            &   ndim_hamovr,sum(norbgrp),natsceff,nspin,nspinor,norbgrp,hamovr(1,1,ikpt),&
            &   orbsu%eval((ikpt-1)*orbsu%norb+1)) !changed from orbs

         !assign the value for the orbital
         call vcopy(orbs%norbu,orbsu%eval((ikpt-1)*orbsu%norb+1),1,&
              orbs%eval((ikpt-1)*orbs%norb+1),1)
         if (orbs%norbd >0) then
            call vcopy(orbs%norbd,orbsu%eval((ikpt-1)*orbsu%norb+orbsu%norbu+1),1,orbs%eval((ikpt-1)*orbs%norb+orbs%norbu+1),1)
         end if
         !do iorb=1,orbs%norbu
         !   orbs%eval((ikpt-1)*orbs%norb+iorb)=orbsu%eval((ikpt-1)*orbsu%norb+iorb)
         !end do
         !case for collinear spin
         !do iorb=1,orbs%norbd
         !   orbs%eval((ikpt-1)*orbs%norb+iorb+orbs%norbu)=orbsu%eval((ikpt-1)*orbsu%norb+iorb+orbsu%norbu)
         !end do
      end do

      !broadcast values for k-points 
      call broadcast_kpt_objects(nproc, orbsu%nkpts, orbsu%norb, &
           orbsu%eval(1), orbsu%ikptproc)

      if (iproc ==0) then 
         call write_ig_eigenvectors(tolerance,orbsu,nspin,orbs%norb,orbs%norbu,orbs%norbd)
      end if
      !!$  !not necessary anymore since psivirt is gaussian
      !allocate the pointer for virtual orbitals
      if(present(orbsv) .and. present(psivirt)) then
         if (orbsv%norb > 0) then
            allocate(psivirt(max(orbsv%npsidim_orbs,orbsv%npsidim_comp)+ndebug),stat=i_stat)
            call memocc(i_stat,psivirt,'psivirt',subname)
         end if
      else if(present(psivirt)) then
         if (orbsv%norb == 0) then
            allocate(psivirt(1+ndebug),stat=i_stat)
            call memocc(i_stat,psivirt,'psivirt',subname)
         end if
      end if

      if (iproc == 0 .and. verbose > 1) write(*,'(1x,a)',advance='no')'Building orthogonal Wavefunctions...'
      !n(c) nvctr=wfd%nvctr_c+7*wfd%nvctr_f

      ispsi=1
      ispsie=1
      ispsiv=1
      ispm=1
      !number of complex components
      ncplx=1
      if (nspinor > 1) ncplx=2
      do ikptp=1,orbsu%nkptsp
         ikpt=orbsu%iskpts+ikptp!orbsu%ikptsp(ikptp)

         nvctrp=commu%nvctr_par(iproc,ikpt )
         if (nvctrp == 0) cycle

         if (.not. present(orbsv)) then
            call build_eigenvectors(iproc,orbs%norbu,orbs%norbd,orbs%norb,norbtot,nvctrp,&
               &   natsceff,nspin,nspinor,orbs%nspinor,ndim_hamovr,norbgrp,hamovr(1,1,ikpt),&
               &   psi(ispsie:),psit(ispsi:),passmat(ispm))
         else
            call build_eigenvectors(iproc,orbs%norbu,orbs%norbd,orbs%norb,norbtot,nvctrp,&
               &   natsceff,nspin,nspinor,orbs%nspinor,ndim_hamovr,norbgrp,hamovr(1,1,ikpt),&
               &   psi(ispsie:),psit(ispsi:),passmat(ispm),&
               &   (/orbsv%norbu,orbsv%norbd/),psivirt(ispsiv:))
         end if
         ispsi=ispsi+nvctrp*orbs%norb*orbs%nspinor
         ispsie=ispsie+nvctrp*norbtot*orbs%nspinor
         ispm=ispm+ncplx*(orbsu%norbu*orbs%norbu+orbsu%norbd*orbs%norbd)
         !print *,'iproc,nkptsp,',iproc,orbsu%nkptsp,ispm
         if (present(orbsv)) ispsiv=ispsiv+nvctrp*orbsv%norb*orbs%nspinor
      end do

      !if(nproc==1.and.nspinor==4) call psitransspi(nvctrp,norbu+norbd,psit,.false.)
      if (iproc == 0 .and. verbose > 1) write(*,'(1x,a)') 'done.'

      if(present(psivirt)) then
         if (orbsv%norb == 0) then
            i_all=-product(shape(psivirt))*kind(psivirt)
            deallocate(psivirt,stat=i_stat)
            call memocc(i_stat,i_all,'psivirt',subname)
         end if
      end if
      call timing(iproc, 'Input_comput', 'OF')

   end if differentInputGuess


   i_all=-product(shape(hamovr))*kind(hamovr)
   deallocate(hamovr,stat=i_stat)
   call memocc(i_stat,i_all,'hamovr',subname)
   i_all=-product(shape(norbgrp))*kind(norbgrp)
   deallocate(norbgrp,stat=i_stat)
   call memocc(i_stat,i_all,'norbgrp',subname)

   !print * ,'debug2,iproc',iproc,orbsv%norb,orbsv%norbp,orbsv%norbu,orbsv%norbd,orbsv%npsidim
   if (minimal) then
      !deallocate the old psi
      i_all=-product(shape(psi))*kind(psi)
      deallocate(psi,stat=i_stat)
      call memocc(i_stat,i_all,'psi',subname)
   else if (nproc == 1) then
      !!$     !reverse objects for the normal diagonalisation in serial
      !!$     !at this stage hpsi is the eigenvectors and psi is the old wavefunction
      !!$     !this will restore the correct identification
      !!$     nullify(hpsi)
      !!$     hpsi => psi
      !!$     !     if(nspinor==4) call psitransspi(nvctrp,norb,psit,.false.) 
      !!$     nullify(psi)
      !!$     psi => psit
   end if

   !orthogonalise the orbitals in the case of semi-core atoms
   if (norbsc > 0) then
      call orthogonalize(iproc,nproc,orbs,comms,psit,orthpar)
   end if
   if (minimal) then
      allocate(hpsi(max(orbs%npsidim_orbs,orbs%npsidim_comp)+ndebug),stat=i_stat)
      call memocc(i_stat,hpsi,'hpsi',subname)
      !     hpsi=0.0d0
      if (nproc > 1) then
         !allocate the direct wavefunction
         allocate(psi(max(orbs%npsidim_orbs,orbs%npsidim_comp)+ndebug),stat=i_stat)
         call memocc(i_stat,psi,'psi',subname)
      else
         psi => psit
      end if
   end if
   !this untranspose also the wavefunctions 
   call untranspose_v(iproc,nproc,orbs,wfd,comms,&
      &   psit,work=hpsi,outadd=psi(1))

   if (nproc == 1 .and. minimal) then
      nullify(psit)
   end if

END SUBROUTINE DiagHam

subroutine LDiagHam(iproc,nproc,natsc,nspin,orbs,Lzd,Lzde,comms,&
     psi,hpsi,psit,orthpar,passmat,iscf,Tel,occopt,& !mandatory
     orbse,commse,etol,norbsc_arr,orbsv,psivirt) !optional
  use module_base
  use module_types
  use module_interfaces, except_this_one => LDiagHam
  use yaml_output
  implicit none
  integer, intent(in) :: iproc,nproc,natsc,nspin,occopt,iscf
  real(gp), intent(in) :: Tel
  type(local_zone_descriptors) :: Lzd        !> Information about the locregs after LIG
  type(local_zone_descriptors) :: Lzde       !> Informtation about the locregs for LIG
  type(communications_arrays), target, intent(in) :: comms
  type(orbitals_data), target, intent(inout) :: orbs
  type(orthon_data),intent(inout):: orthpar 
  real(wp), dimension(*), intent(out) :: passmat !< passage matrix for building the eigenvectors (the size depends of the optional arguments)
  real(wp), dimension(:), pointer :: psi,hpsi,psit
  !optional arguments
  real(gp), optional, intent(in) :: etol
  type(orbitals_data), optional, intent(in) :: orbsv
  type(orbitals_data), optional, target, intent(inout) :: orbse
  type(communications_arrays), optional, target, intent(in) :: commse
  integer, optional, dimension(natsc+1,nspin), intent(in) :: norbsc_arr
  real(wp), dimension(:), pointer, optional :: psivirt
  !local variables
  character(len=*), parameter :: subname='LDiagHam'
  real(kind=8), parameter :: eps_mach=1.d-12
  logical :: semicore,minimal
  integer :: ikptp,ikpt,nvctrp,iorb,Gdim
  integer :: i,ndim_hamovr,i_all,i_stat,ierr,norbi_max,j,noncoll,ispm,ncplx,idum=0
  integer :: norbtot,natsceff,norbsc,ndh1,ispin,nvctr,npsidim,nspinor,ispsi,ispsie,ispsiv
  real(kind=4) :: tt,builtin_rand
  real(gp) :: tolerance
  type(orbitals_data), pointer :: orbsu
  type(communications_arrays), pointer :: commu
  integer, dimension(:,:), allocatable :: norbgrp
  real(wp), dimension(:,:,:), allocatable :: hamovr
  real(wp), dimension(:), pointer :: psiw
  real(wp), dimension(:,:,:), pointer :: mom_vec_fake
     
  !performs some check of the arguments
  if (present(orbse) .neqv. present(commse)) then
     !if (iproc ==0) 
           write(*,'(1x,a)')&
          'ERROR (DiagHam): the variables orbse and commse must be present at the same time'
     stop
  else
     minimal=present(orbse)
  end if

  if (present(etol)) then
     tolerance=etol
  else
     tolerance=0.0_gp
  end if

  !check for semicore approach (not allowed in the linear case)
  semicore=present(norbsc_arr) 

  !assign total orbital number for calculating the overlap matrix and diagonalise the system

  if(minimal) then
     norbtot=orbse%norb !beware that norbe is equal both for spin up and down
     commu => commse
     orbsu => orbse
     npsidim=max(orbse%npsidim_orbs,orbse%npsidim_comp)
     nspinor=orbse%nspinor
  else
     norbtot=orbs%norb
     commu => comms
     orbsu => orbs
     npsidim=max(orbs%npsidim_orbs,orbs%npsidim_comp)
     nspinor=orbs%nspinor
  end if

  if (nproc > 1 .or. Lzde%linear) then
     Gdim = (Lzde%Glr%wfd%nvctr_c+7*Lzde%Glr%wfd%nvctr_f)*orbsu%norb_par(iproc,0)*orbsu%nspinor
     allocate(psiw(max(npsidim,Gdim)+ndebug),stat=i_stat)
     call memocc(i_stat,psiw,'psiw',subname)
  else
     nullify(psiw)
  end if

  !transpose all the wavefunctions for having a piece of all the orbitals
  call transpose_v2(iproc,nproc,orbsu,Lzde,commu,psi,work=psiw)
  call transpose_v2(iproc,nproc,orbsu,Lzde,commu,hpsi,work=psiw)

  if(nproc > 1.or. Lzde%linear) then
     i_all=-product(shape(psiw))*kind(psiw)
     deallocate(psiw,stat=i_stat)
     call memocc(i_stat,i_all,'psiw',subname)
  else
     nullify(psiw)
  end if

  !define the grouping of the orbitals: for the semicore case, follow the semicore atoms,
  !otherwise use the number of orbitals, separated in the spin-polarised case
  !for the spin-polarised case it is supposed that the semicore orbitals are disposed equally
  !fon non-collinear spins, the orbitals atoms are doubled
  !calculate the maximum of the dimension for each k-point
  if (orbs%nspinor == 4) then
     noncoll=2
  else
     noncoll=1
  end if
  
  if (semicore) then
     if (present(orbsv)) then
        norbi_max=max(noncoll*maxval(norbsc_arr),orbsv%norb)
     else
        norbi_max=noncoll*maxval(norbsc_arr)
     end if

     !calculate the dimension of the overlap matrix
     !take the maximum as the two spin dimensions
     ndim_hamovr=0
     do ispin=1,nspin
        ndh1=0
        norbsc=0
        do i=1,natsc+1
           ndh1=ndh1+(noncoll*norbsc_arr(i,ispin))**2
        end do
        ndim_hamovr=max(ndim_hamovr,ndh1)
     end do
     if (natsc > 0) then
        if (nspin == 2) then
           if (sum(norbsc_arr(1:natsc,1)) /= sum(norbsc_arr(1:natsc,2))) then
              write(*,'(1x,a)')&
                'ERROR (DiagHam): The number of semicore orbitals must be the same for both spins'
              stop
           end if
        end if
        norbsc=noncoll*sum(norbsc_arr(1:natsc,1))
     else
        norbsc=0
     end if

     natsceff=natsc
     allocate(norbgrp(natsceff+1,nspin+ndebug),stat=i_stat)
     call memocc(i_stat,norbgrp,'norbgrp',subname)

     !assign the grouping of the orbitals
     do j=1,nspin
        do i=1,natsceff+1
           norbgrp(i,j)=noncoll*norbsc_arr(i,j)
        end do
     end do
  else
     !this works also for non spin-polarised since there norbu=norb
     norbi_max=max(orbs%norbu,orbs%norbd) 
     ndim_hamovr=norbi_max**2
     natsceff=0
     allocate(norbgrp(1,nspin+ndebug),stat=i_stat)
     call memocc(i_stat,norbgrp,'norbgrp',subname)

     norbsc=0
     norbgrp(1,1)=orbs%norbu
     if (nspin == 2) norbgrp(1,2)=orbs%norbd

  end if

  !for complex matrices the dimension is doubled
  if (nspinor /=1) then
     ndim_hamovr=2*ndim_hamovr
  end if


  allocate(hamovr(nspin*ndim_hamovr,2,orbsu%nkpts+ndebug),stat=i_stat)
  call memocc(i_stat,hamovr,'hamovr',subname)

  !initialise hamovr
  call razero(nspin*ndim_hamovr*2*orbsu%nkpts,hamovr)

  if (iproc == 0 .and. verbose > 1) call yaml_open_map('IG Overlap Matrices')
  !     'Overlap Matrix...'


  !after having applied the hamiltonian to all the atomic orbitals
  !we split the semicore orbitals from the valence ones
  !this is possible since the semicore orbitals are the first in the 
  !order, so the linear algebra on the transposed wavefunctions 
  !may be splitted
  ispsi=1
  do ikptp=1,orbsu%nkptsp
     ikpt=orbsu%iskpts+ikptp!orbsu%ikptsp(ikptp)
     
     nvctrp=commu%nvctr_par(iproc,ikpt)
     if (nvctrp == 0) cycle
     
     !print *,'iproc,nvctrp,nspin,norb,ispsi,ndimovrlp',iproc,nvctrp,nspin,norb,ispsi,ndimovrlp(ispin,ikpt-1)
     call overlap_matrices(norbtot,nvctrp,natsceff,nspin,nspinor,&
          & ndim_hamovr,norbgrp,hamovr(1,1,ikpt),psi(ispsi),hpsi(ispsi))
     
     ispsi=ispsi+nvctrp*norbtot*orbsu%nspinor
  end do

  if (iproc == 0 .and. verbose > 1) call yaml_map('Calculated',.true.)

!  if(iproc==0 .and. verbose>1) write(*,'(a)') ' done.'
  !if (iproc == 0) print *,'hamovr,iproc:',iproc,hamovr

  if (minimal) then
     !deallocate hpsi in the case of a minimal basis
     i_all=-product(shape(hpsi))*kind(hpsi)
     deallocate(hpsi,stat=i_stat)
     call memocc(i_stat,i_all,'hpsi',subname)
  end if

  if (nproc > 1) then
     !reduce the overlap matrix between all the processors
     call mpiallred(hamovr(1,1,1),2*nspin*ndim_hamovr*orbsu%nkpts,&
          MPI_SUM,MPI_COMM_WORLD,ierr)
  end if

! DEBUG
!  if(iproc == 0) then
!     print *,'size(hamovr)',size(hamovr,1),size(hamovr,2),size(hamovr,3)
!     do i_all=1,size(hamovr,1)
!        print *,'iel, ham, ovr:',i_all,hamovr(i_all,1,:),hamovr(i_all,2,:)
!     end do
!  end if
! END DEBUG

  !in the case of minimal basis allocate now the transposed wavefunction
  !otherwise do it only in parallel
  if(.not. associated(psit)) then
     if (minimal .or. nproc > 1) then
        allocate(psit(max(orbs%npsidim_orbs,orbs%npsidim_comp)+ndebug),stat=i_stat)
        call memocc(i_stat,psit,'psit',subname)
     else
        psit => hpsi
     end if
  end if

  ! There are two possibilities to generate the input guess
  differentInputGuess: if(.not. orthpar%directDiag) then
     if (iproc == 0 .and. verbose > 1) then
        call yaml_close_map()
        call yaml_newline()
     end if
     if(iproc==0) write(*,'(1x,a)') 'Iterative diagonalization...'

     if(present(orbsv)) then
        write(*,'(a)') 'ERROR: Virtual orbitals cannot be handled with the iterative input guess at the moment.'
        write(*,'(a)') "Change the value of input%directDiag in 'input.perf' to 'F'."
        stop
     end if
     call inputguessParallel(iproc, nproc, orbs, norbsc_arr, hamovr, &
          psi, psit, orthpar, nspin, nspinor, npsidim, comms, natsc, ndim_hamovr, norbsc)

  else
     
     !,if(iproc==0) write(*,'(1x,a)') 'Direct diagonalization...'
     
     call timing(iproc, 'Input_comput', 'ON')

     !it is important that the k-points repartition of the inputguess orbitals
     !coincides with the one of the SCF orbitals
     do ikptp=1,orbsu%nkptsp
        ikpt=orbsu%iskpts+ikptp!orbs%ikptsp(ikptp)
        call solve_eigensystem(norbi_max,&
             ndim_hamovr,sum(norbgrp),natsceff,nspin,nspinor,norbgrp,hamovr(1,1,ikpt),&
             orbsu%eval((ikpt-1)*orbsu%norb+1)) !changed from orbs

        !assign the value for the orbital
        call vcopy(orbs%norbu,orbsu%eval((ikpt-1)*orbsu%norb+1),1,orbs%eval((ikpt-1)*orbs%norb+1),1)
        if (orbs%norbd >0) then
           call vcopy(orbs%norbd,orbsu%eval((ikpt-1)*orbsu%norb+orbsu%norbu+1),1,orbs%eval((ikpt-1)*orbs%norb+orbs%norbu+1),1)
        end if
        !do iorb=1,orbs%norbu
        !   orbs%eval((ikpt-1)*orbs%norb+iorb)=orbsu%eval((ikpt-1)*orbsu%norb+iorb)
        !end do
        !case for collinear spin
        !do iorb=1,orbs%norbd
        !   orbs%eval((ikpt-1)*orbs%norb+iorb+orbs%norbu)=orbsu%eval((ikpt-1)*orbsu%norb+iorb+orbsu%norbu)
        !end do
     end do

     if (iproc == 0 .and. verbose > 1) then
        call yaml_map('Diagonalized',.true.)
        call yaml_close_map()
        call yaml_newline()
     end if

     !broadcast values for k-points 
     call broadcast_kpt_objects(nproc, orbsu%nkpts, orbsu%norb, &
          & orbsu%eval(1), orbsu%ikptproc)

     if (minimal) then
        !clean the array of the IG occupation
        call to_zero(orbse%norb*orbse%nkpts,orbse%occup(1))
        !put the actual values on it
        do ikpt=1,orbs%nkpts
           call dcopy(orbs%norbu,orbs%occup((ikpt-1)*orbs%norb+1),1,&
                orbse%occup((ikpt-1)*orbse%norb+1),1)
           if (orbs%norbd > 0) then
              call dcopy(orbs%norbd,orbs%occup((ikpt-1)*orbs%norb+orbs%norbu+1),1,&
                   orbse%occup((ikpt-1)*orbse%norb+orbse%norbu+1),1)
           end if
        end do
     end if

     !here the value of the IG occupation numbers can be calculated
     if (iscf > SCF_KIND_DIRECT_MINIMIZATION .or. Tel > 0.0_gp) then

        !add a small displacement in the eigenvalues
        do iorb=1,orbsu%norb*orbsu%nkpts
           tt=builtin_rand(idum)
           orbsu%eval(iorb)=orbsu%eval(iorb)*(1.0_gp+max(Tel,1.0e-3_gp)*real(tt,gp))
        end do

        !correct the occupation numbers wrt fermi level
        call evaltoocc(iproc,nproc,.false.,Tel,orbsu,occopt)
<<<<<<< HEAD
=======
     else if (minimal) then
        !clean the array of the IG occupation
        call to_zero(orbse%norb*orbse%nkpts,orbse%occup(1))
        !put the actual values on it, respecting kpoints
        do ikpt = 1, orbs%nkpts, 1
           call dcopy(orbs%norb,orbs%occup(1 + (ikpt - 1) * orbs%norb),1,&
                & orbse%occup(1 + (ikpt - 1) * orbse%norb),1)
        end do
>>>>>>> fbf9e800
     end if

     if (iproc ==0) then 
        nullify(mom_vec_fake)
        call write_eigenvalues_data(nproc,tolerance,orbsu,mom_vec_fake)
        !call write_ig_eigenvectors(tolerance,orbsu,nspin,orbs%norb,orbs%norbu,orbs%norbd)
     end if

!!$  !not necessary anymore since psivirt is gaussian
     !allocate the pointer for virtual orbitals
     if(present(orbsv) .and. present(psivirt)) then
        if (orbsv%norb > 0) then
           allocate(psivirt(max(orbsv%npsidim_comp,orbsv%npsidim_orbs)+ndebug),stat=i_stat)
           call memocc(i_stat,psivirt,'psivirt',subname)
        end if
     else if(present(psivirt)) then
        if (orbsv%norb == 0) then
           allocate(psivirt(1+ndebug),stat=i_stat)
           call memocc(i_stat,psivirt,'psivirt',subname)
        end if
     end if

     !if (iproc == 0 .and. verbose > 1) write(*,'(1x,a)',advance='no')'Building orthogonal Wavefunctions...'
     nvctr=Lzde%Glr%wfd%nvctr_c+7*Lzde%Glr%wfd%nvctr_f

     ispsi=1
     ispsie=1
     ispsiv=1
     ispm=1
     !number of complex components
     ncplx=1
     if (nspinor > 1) ncplx=2
     do ikptp=1,orbsu%nkptsp
        ikpt=orbsu%iskpts+ikptp!orbsu%ikptsp(ikptp)

        nvctrp=commu%nvctr_par(iproc,ikpt)
        if (nvctrp == 0) cycle

        if (.not. present(orbsv)) then
           call build_eigenvectors(iproc,orbs%norbu,orbs%norbd,orbs%norb,norbtot,nvctrp,&
                natsceff,nspin,nspinor,orbs%nspinor,ndim_hamovr,norbgrp,hamovr(1,1,ikpt),&
                psi(ispsie:),psit(ispsi:),passmat(ispm))
        else
           call build_eigenvectors(iproc,orbs%norbu,orbs%norbd,orbs%norb,norbtot,nvctrp,&
                natsceff,nspin,nspinor,orbs%nspinor,ndim_hamovr,norbgrp,hamovr(1,1,ikpt),&
                psi(ispsie:),psit(ispsi:),passmat(ispm),&
                (/orbsv%norbu,orbsv%norbd/),psivirt(ispsiv:))
        end if
        ispsi=ispsi+nvctrp*orbs%norb*orbs%nspinor
        ispsie=ispsie+nvctrp*norbtot*orbs%nspinor
        ispm=ispm+ncplx*(orbsu%norbu*orbs%norbu+orbsu%norbd*orbs%norbd)
        if (present(orbsv)) ispsiv=ispsiv+nvctrp*orbsv%norb*orbs%nspinor
     end do
     if (iproc == 0 .and. verbose > 1) call yaml_map('IG wavefunctions defined',.true.)
     !if(nproc==1.and.nspinor==4) call psitransspi(nvctrp,norbu+norbd,psit,.false.)
     !if (iproc == 0 .and. verbose > 1) write(*,'(1x,a)') 'done.'

     if(present(psivirt)) then
        if (orbsv%norb == 0) then
           i_all=-product(shape(psivirt))*kind(psivirt)
           deallocate(psivirt,stat=i_stat)
           call memocc(i_stat,i_all,'psivirt',subname)
        end if
     end if
     call timing(iproc, 'Input_comput', 'OF')

  end if differentInputGuess

     
  i_all=-product(shape(hamovr))*kind(hamovr)
  deallocate(hamovr,stat=i_stat)
  call memocc(i_stat,i_all,'hamovr',subname)
  i_all=-product(shape(norbgrp))*kind(norbgrp)
  deallocate(norbgrp,stat=i_stat)
  call memocc(i_stat,i_all,'norbgrp',subname)


  !print * ,'debug2,iproc',iproc,orbsv%norb,orbsv%norbp,orbsv%norbu,orbsv%norbd,orbsv%npsidim
  if (minimal) then
     !deallocate the old psi
     i_all=-product(shape(psi))*kind(psi)
     deallocate(psi,stat=i_stat)
     call memocc(i_stat,i_all,'psi',subname)
  else if (nproc == 1) then
!!$     !reverse objects for the normal diagonalisation in serial
!!$     !at this stage hpsi is the eigenvectors and psi is the old wavefunction
!!$     !this will restore the correct identification
!!$     nullify(hpsi)
!!$     hpsi => psi
!!$     if(nspinor==4) call psitransspi(nvctrp,norb,psit,.false.) 
!!$     nullify(psi)
!!$     psi => psit
  end if

  !orthogonalise the orbitals in the case of semi-core atoms
  if (norbsc > 0) then
     call orthogonalize(iproc,nproc,orbs,comms,psit,orthpar)
  end if

  if (minimal) then
     allocate(hpsi(max(orbs%npsidim_orbs,orbs%npsidim_comp)+ndebug),stat=i_stat)
     call memocc(i_stat,hpsi,'hpsi',subname)
!     hpsi=0.0d0
     if (nproc > 1) then
        !allocate the direct wavefunction
        allocate(psi(max(orbs%npsidim_orbs,orbs%npsidim_comp)+ndebug),stat=i_stat)
        call memocc(i_stat,psi,'psi',subname)
     else
        psi => psit
     end if
  end if

  !this untranspose also the wavefunctions 
  call untranspose_v(iproc,nproc,orbs,Lzd%Glr%wfd,comms,&
       psit,work=hpsi,outadd=psi(1))

  if (nproc == 1 .and. minimal) then
     nullify(psit)
  end if

  ! reput the good wavefunction dimensions:  
  if(.not. Lzd%linear) call wavefunction_dimension(Lzd,orbs)     


END SUBROUTINE LDiagHam


subroutine overlap_matrices(norbe,nvctrp,natsc,nspin,nspinor,ndim_hamovr,&
      &   norbsc_arr,hamovr,psi,hpsi)
   use module_base
   implicit none
   integer, intent(in) :: norbe,nvctrp,natsc,ndim_hamovr,nspin,nspinor
   integer, dimension(natsc+1,nspin), intent(in) :: norbsc_arr
   real(wp), dimension(nspin*ndim_hamovr,2), intent(out) :: hamovr
   real(wp), dimension(nvctrp*nspinor,norbe), intent(in) :: psi,hpsi
   !local variables
   integer :: iorbst,imatrst,norbi,i,ispin,ncomp,ncplx
   !WARNING: here nspin=1 for nspinor=4
   if(nspinor == 1) then
      ncplx=1
      elseif(nspinor == 2) then
      ncplx=2
      ncomp=1
   else if (nspinor == 4) then
      ncplx=2
      ncomp=2
   end if

   !calculate the overlap matrix for each group of the semicore atoms
   !       hamovr(jorb,iorb,3)=+psit(k,jorb)*hpsit(k,iorb)
   !       hamovr(jorb,iorb,4)=+psit(k,jorb)* psit(k,iorb)
   iorbst=1
   imatrst=1
   do ispin=1,nspin !this construct assumes that the semicore is identical for both the spins
      do i=1,natsc+1
         norbi=norbsc_arr(i,ispin)
         if (nspinor ==1) then
            call gemm('T','N',norbi,norbi,nvctrp,1.0_wp,psi(1,iorbst),max(1,nvctrp),&
               &   hpsi(1,iorbst),max(1,nvctrp),&
               &   0.0_wp,hamovr(imatrst,1),norbi)
            !here probably dsyrk can be used
            call gemm('T','N',norbi,norbi,nvctrp,1.0_wp,psi(1,iorbst),max(1,nvctrp),&
               &   psi(1,iorbst),max(1,nvctrp),0.0_wp,hamovr(imatrst,2),norbi)
         else
            call c_gemm('C','N',norbi,norbi,ncomp*nvctrp,(1.0_wp,0.0_wp),psi(1,iorbst),&
               &   max(1,ncomp*nvctrp),hpsi(1,iorbst),max(1,ncomp*nvctrp),&
               &   (0.0_wp,0.0_wp),hamovr(imatrst,1),norbi)
            !here probably zherk can be used
            call c_gemm('C','N',norbi,norbi,ncomp*nvctrp,(1.0_wp,0.0_wp),psi(1,iorbst),&
               &   max(1,ncomp*nvctrp),psi(1,iorbst),max(1,ncomp*nvctrp),&
               &   (0.0_wp,0.0_wp),hamovr(imatrst,2),norbi)
         end if
!!$               open(17)
!!$               open(18)
!!$               print *,'ncplx,nspinor',ncplx,nspinor
!!$               do jorb=1,norbi
!!$                  write(17,'(i0,1x,48(1pe10.1))')jorb,&
!!$                       ((hamovr(2*(iorb-1)+icplx+(jorb-1)*ncplx*norbi,1),icplx=1,ncplx),iorb=1,8)!norbi)
!!$                  write(18,'(i0,1x,48(1pe10.1))')jorb,&
!!$                       ((hamovr(2*(iorb-1)+icplx+(jorb-1)*ncplx*norbi,2),icplx=1,ncplx),iorb=1,8)!norbi)
!!$               end do
!!$         
!!$               close(17)
!!$               close(18)
!!$                 stop

         !print out the passage matrix (valid for one k-point only and ncplx=1)
!!$         print *,'HAMILTONIAN' 
!!$         do iorb=1,norbi
!!$            write(*,'(i6,100(1pe16.7))')iorb,(hamovr(imatrst+iorb-1+norbi*(jorb-1),1),jorb=1,norbi)
!!$         end do
!!$         print *,'OVERLAP' 
!!$         do iorb=1,norbi
!!$            write(*,'(i6,100(1pe16.7))')iorb,(hamovr(imatrst+iorb-1+norbi*(jorb-1),2),jorb=1,norbi)
!!$       end do
!!$stop 
         iorbst=iorbst+norbi
         imatrst=imatrst+ncplx*norbi**2
      end do
   end do

END SUBROUTINE overlap_matrices


subroutine solve_eigensystem(norbi_max,ndim_hamovr,ndim_eval,&
      &   natsc,nspin,nspinor,&
      &   norbsc_arr,hamovr,eval)
   use module_base
   implicit none
   integer, intent(in) :: norbi_max,ndim_hamovr,natsc,nspin,nspinor,ndim_eval
   integer, dimension(natsc+1,nspin), intent(in) :: norbsc_arr
   real(wp), dimension(nspin*ndim_hamovr,2), intent(inout) :: hamovr
   real(wp), dimension(ndim_eval), intent(out) :: eval
   !local variables
   character(len=*), parameter :: subname='solve_eigensystem'
   !n(c) character(len=25) :: gapstring
   !n(c) character(len=64) :: message
   integer :: iorbst,imatrst,norbi,n_lp,info,i_all,i_stat,i,ncplx !n(c) iorb, ncomp, ndegen
   integer :: norbj,jiorb,jjorb,ihs,ispin,norbij,norbu_ig !n(c) nwrtmsg
   !n(c) real(wp), dimension(2) :: preval
   real(wp), dimension(:), allocatable :: work_lp,evale,work_rp
   !n(c) real(gp) :: HLIGgap

   !if(iproc==0) write(30100,*) hamovr(1:ndim_hamovr,1)
   !if(iproc==0) write(30110,*) hamovr(1:ndim_hamovr,2)
   !if(iproc==0) write(30101,*) hamovr(ndim_hamovr+1:2*ndim_hamovr,1)
   !if(iproc==0) write(30111,*) hamovr(ndim_hamovr+1:2*ndim_hamovr,2)

   !calculate the total number of up orbitals for the input guess
   norbu_ig=0
   do i=1,natsc+1
      norbu_ig=norbu_ig+norbsc_arr(i,1)
   end do

   !WARNING: here nspin=1 for nspinor=4
   if(nspinor == 1) then
      ncplx=1
      !n(c) ncomp=1
      elseif(nspinor == 2) then
      ncplx=2
      !n(c) ncomp=1
   else if (nspinor == 4) then
      ncplx=2
      !n(c) ncomp=2
   end if

   !find the eigenfunctions for each group
   n_lp=max(10,4*norbi_max)
   allocate(work_lp(ncplx*n_lp+ndebug),stat=i_stat)
   call memocc(i_stat,work_lp,'work_lp',subname)
   allocate(evale(nspin*norbi_max+ndebug),stat=i_stat)
   call memocc(i_stat,evale,'evale',subname)

   if (nspinor /= 1) then
      allocate(work_rp(3*norbi_max+1+ndebug),stat=i_stat)
      call memocc(i_stat,work_rp,'work_rp',subname)
   end if

   !if (iproc == 0 .and. verbose > 1) write(*,'(1x,a)')'Linear Algebra...'
  
   !n(c) nwrtmsg=0
   !n(c) ndegen=0

   !n(c) preval=0.0_wp
   iorbst=1
   imatrst=1
   do i=1,natsc+1
      norbi=norbsc_arr(i,1)

      if (nspinor == 1) then
         !if(iproc==0) write(*,*) 'imatrst',imatrst
         call sygv(1,'V','U',norbi,hamovr(imatrst,1),norbi,hamovr(imatrst,2),&
            &   norbi,evale(1),work_lp(1),n_lp,info)
         if (info /= 0) write(*,*) 'SYGV ERROR',info,i,natsc+1

         !do the diagonalisation separately in case of spin polarization     
         if (nspin==2) then
           !if(iproc==0) write(*,*) 'imatrst+ndim_hamovr',imatrst+ndim_hamovr
            norbj=norbsc_arr(i,2)
            call sygv(1,'V','U',norbj,hamovr(imatrst+ndim_hamovr,1),&
               &   norbj,hamovr(imatrst+ndim_hamovr,2),norbj,evale(norbi+1),work_lp(1),n_lp,info)
            if (info /= 0) write(*,*) 'SYGV ERROR',info,i,natsc+1
         end if
      else
         call hegv(1,'V','U',norbi,hamovr(imatrst,1),norbi,hamovr(imatrst,2),&
            &   norbi,evale(1),work_lp(1),n_lp,work_rp(1),info)
         if (info /= 0) write(*,*) 'HEGV ERROR',info,i,natsc+1

         !do the diagonalisation separately in case of spin polarization     
         if (nspin==2) then
            norbj=norbsc_arr(i,2)
            call hegv(1,'V','U',norbj,hamovr(imatrst+ndim_hamovr,1),&
               &   norbj,hamovr(imatrst+ndim_hamovr,2),norbj,evale(norbi+1),&
               &   work_lp(1),n_lp,work_rp(1),info)
            if (info /= 0) write(*,*) 'HEGV ERROR',info,i,natsc+1
         end if

      end if

      !check the sign of the eigenvector, control the choice per MPI process
      !this is useful when different MPI processes gave eigenvectors with different phases
      norbij=norbi
      ihs=imatrst
      do ispin=1,nspin
         do jjorb=1,norbij
            !if it is negative change the sign to all the values
            if (hamovr(ihs+(jjorb-1)*norbij*ncplx,1) < 0.0_wp) then
               do jiorb=1,norbij*ncplx
                  hamovr(ihs-1+jiorb+(jjorb-1)*norbij*ncplx,1)=&
                      -hamovr(ihs-1+jiorb+(jjorb-1)*norbij*ncplx,1)
               end do
            end if
         end do
         if (nspin==2) then
            norbij=norbj
            ihs=ihs+ndim_hamovr
         end if
      end do


      !!$     if (iproc == 0) then
!!$     print *,norbi,ncomp,ncplx,imatrst
!!$     !write the matrices on a file
!!$     !open(12)
!!$     do jjorb=1,8!norbi
      !!$        !   do jiorb=1,norbi
      !!$        !      write(12,'(1x,2(i0,1x),200(1pe24.17,1x))')jjorb,jiorb,&
!!$        !           hamovr(jjorb+norbi*(jiorb-1),1),hamovr(jjorb+norbi*(jiorb-1),2)
      !!$        !   end do
      !!$        !end do
      !!$        !close(12)
!!$        open(33+2*(i-1)+100*iproc)
!!$        write(33+2*(i-1)+100*iproc,'(2000(1pe10.2))')&
            !!$                (hamovr(imatrst-1+jiorb+(jjorb-1)*norbi*ncomp*ncplx,1),jiorb=1,8*ncomp*ncplx)
!!$        !                (hamovr(imatrst-1+jiorb+(jjorb-1)*norbi*ncomp*ncplx,1),jiorb=1,norbi*ncomp*ncplx)
!!$     end do
!!$     close(33+2*(i-1)+100*iproc)
!!$     open(34+2*(i-1)+100*iproc)
!!$     do jjorb=1,8!norbi
!!$        write(34+2*(i-1)+100*iproc,'(2000(1pe10.2))')&
            !!$                (hamovr(imatrst-1+jiorb+(jjorb-1)*norbi*ncomp*ncplx,2),jiorb=1,8*ncomp*ncplx)
!!$        !                (hamovr(imatrst-1+jiorb+(jjorb-1)*norbi*ncomp*ncplx,2),jiorb=1,norbi*ncomp*ncplx)
!!$     end do
!!$     close(34+2*(i-1)+100*iproc+100*iproc)
      !!$
!!$     !end if
      !!$     stop

      !!$     if (iproc ==0) then
      !!$        call write_ig_eigenvectors(etol,norbi,nspin,iorbst,norb,norbu,norbd,evale)
      !!$     end if
      !!$     if (nspin==1) then
      !!$        do iorb=iorbst,min(norbi+iorbst-1,norb)
      !!$           eval(iorb)=evale(iorb-iorbst+1)
      !!$        end do
      !!$     else
      !!$        do iorb=iorbst,min(norbi+iorbst-1,norbu)
      !!$           eval(iorb)=evale(iorb-iorbst+1)
      !!$        end do
      !!$        do iorb=iorbst,min(norbi+iorbst-1,norbd)
      !!$           eval(iorb+norbu)=evale(iorb-iorbst+1+norbi)
      !!$        end do
      !!$     end if

      !here we should copy all the eigenvalues in the eval array
      if (nspin > 2) stop 'ERROR(solve_eigensystem): nspin too high'

      call vcopy(norbi,evale(1),1,eval(iorbst),1)
      if (nspin==2) call vcopy(norbi,evale(norbi+1),1,eval(iorbst+norbu_ig),1)

      iorbst=iorbst+norbi
      imatrst=imatrst+ncplx*norbi**2
   end do

   if (nspinor /= 1) then
      i_all=-product(shape(work_rp))*kind(work_rp)
      deallocate(work_rp,stat=i_stat)
      call memocc(i_stat,i_all,'work_rp',subname)
   end if

   i_all=-product(shape(work_lp))*kind(work_lp)
   deallocate(work_lp,stat=i_stat)
   call memocc(i_stat,i_all,'work_lp',subname)
   i_all=-product(shape(evale))*kind(evale)
   deallocate(evale,stat=i_stat)
   call memocc(i_stat,i_all,'evale',subname)

END SUBROUTINE solve_eigensystem

subroutine build_eigenvectors(iproc,norbu,norbd,norb,norbe,nvctrp,natsc,nspin,nspinore,nspinor,&
      &   ndim_hamovr,norbsc_arr,hamovr,psi,ppsit,passmat,nvirte,psivirt)
   use module_base
   implicit none
   !Arguments
   integer, intent(in) :: norbu,norbd,norb,norbe,nvctrp,natsc,nspin,nspinor,ndim_hamovr,nspinore
   integer, dimension(natsc+1,nspin), intent(in) :: norbsc_arr
   real(wp), dimension(nspin*ndim_hamovr), intent(in) :: hamovr
   real(wp), dimension(nvctrp*nspinore,norbe), intent(in) :: psi
   real(wp), dimension(nvctrp*nspinor,norb), intent(out) :: ppsit
   real(wp), dimension(*), intent(out) :: passmat !< passage matrix between ppsit and psi (the size depends of the complex arguments)
   integer, dimension(2), intent(in), optional :: nvirte
   real(wp), dimension(*), optional :: psivirt
   !Local variables
   !n(c) character(len=*), parameter :: subname='build_eigenvectors'
   !n(c) integer, parameter :: iunit=1978
   integer :: ispin,iorbst,iorbst2,imatrst,norbsc,norbi,norbj
   integer :: ncplx,ncomp,i,ispsiv
   integer:: iproc,ispm

!  if(iproc==0) then
!      do j=1,size(hamovr)
!          !write(100001,*) hamovr(j)
!      end do
!  end if

   !WARNING: here nspin=1 for nspinor=4
   if(nspinor == 1) then
      ncplx=1
      ncomp=1
      elseif(nspinor == 2) then
      ncplx=2
      ncomp=1
   else if (nspinor == 4) then
      ncplx=2
      ncomp=2
   end if

   !!$  !if present psivirt allocate an auxiliary array for the gaussians components
   !!$  if (present(psivirt) .and. nspinor /= 1) then
   !!$     
   !!$     if (nspinor == 4) then
   !!$        ncoeff=orbse%norb/2
   !!$     else
   !!$        ncoeff=orbse%norbu
   !!$     end if
   !!$     allocate(psigau(ncplx,ncoeff,ncomp,orbse%norb+ndebug),stat=i_stat)
   !!$     call memocc(i_stat,psigau,'psigau',subname)
   !!$
   !!$     !copy the values of the original array
   !!$     call dcopy(ncoeff,psivirt,1,psigau(
   !!$  end if

   !perform the vector-matrix multiplication for building the input wavefunctions
   ! ppsit(k,iorb)=+psit(k,jorb)*hamovr(jorb,iorb,1)
   !ppsi(k,iorb)=+psi(k,jorb)*hamovr(jorb,iorb,1)
   !allocate the pointer for virtual orbitals
   iorbst=1
   iorbst2=1
   imatrst=1
   ispsiv=1
   ispm=1
   do ispin=1,nspin
      norbsc=0
      do i=1,natsc
         norbi=norbsc_arr(i,ispin)
         norbsc=norbsc+norbi
         if (nspinor == 1) then
            call gemm('N','N',nvctrp,norbi,norbi,1.0_wp,psi(1,iorbst),max(1,nvctrp),&
               &   hamovr(imatrst),norbi,0.0_wp,ppsit(1,iorbst2),max(1,nvctrp))
         else
            call c_gemm('N','N',ncomp*nvctrp,norbi,norbi,(1.0_wp,0.0_wp),&
               &   psi(1,iorbst),max(1,ncomp*nvctrp),hamovr(imatrst),norbi,&
               &   (0.0_wp,0.0_wp),ppsit(1,iorbst2),max(1,ncomp*nvctrp))
         end if
         !store the values of the passage matrix in passmat array
         call dcopy(ncplx*norbi**2,hamovr(imatrst),1,passmat(imatrst),1)

         iorbst=iorbst+norbi
         iorbst2=iorbst2+norbi
         imatrst=imatrst+ncplx*norbi**2
         ispm=ispm+ncplx*norbi**2
      end do
      norbi=norbsc_arr(natsc+1,ispin)
      if(ispin==1) norbj=norbu-norbsc
      if(ispin==2) norbj=norbd-norbsc
      !        write(*,'(1x,a,5i4)') "DIMS:",norbi,norbj,iorbst,imatrst
      !        norbj=norb-norbsc
      if(norbj>0) then
         if (nspinor == 1) then
            call gemm('N','N',nvctrp,norbj,norbi,1.0_wp,psi(1,iorbst),max(1,nvctrp),&
               &   hamovr(imatrst),norbi,0.0_wp,ppsit(1,iorbst2),max(1,nvctrp))
         else
            call c_gemm('N','N',ncomp*nvctrp,norbj,norbi,(1.0_wp,0.0_wp),&
               &   psi(1,iorbst),max(1,ncomp*nvctrp),hamovr(imatrst),norbi,&
               &   (0.0_wp,0.0_wp),ppsit(1,iorbst2),max(1,ncomp*nvctrp))

         end if
      end if
      !store the values of the passage matrix in passmat array
      !print *,'iproc,BBBB11111,',iproc,ispm,norbi,norbj
      call dcopy(ncplx*norbi*norbj,hamovr(imatrst),1,passmat(ispm),1)
      ispm=ispm+ncplx*norbi*norbj
      !print *,'iproc,BBBB,',iproc,ispm,norbi,norbj
      !!$     !now store the input wavefunctions for the Davidson treatment
      !!$     !we take the rest of the orbitals which are not assigned
      !!$     !from the group of non-semicore orbitals
      !!$     !the results are orthogonal with each other by construction
      if (present(nvirte)) then
         if (nvirte(ispin) >0) then
            if (nspinor == 1) then
               !print *,'debug',ispin,nvirte,imatrst+norbi*norbj,nspin*ndim_hamovr
               call gemm('N','N',nvctrp,nvirte(ispin),norbi,1.0_wp,&
                  &   psi(1,iorbst),max(1,nvctrp),&
                  &   hamovr(imatrst+norbi*norbj),norbi,0.0_wp,psivirt(ispsiv),max(1,nvctrp))
            else
               call c_gemm('N','N',ncomp*nvctrp,nvirte(ispin),norbi,(1.0_wp,0.0_wp),&
                  &   psi(1,iorbst),max(1,ncomp*nvctrp),hamovr(imatrst+ncplx*norbi*norbj),norbi,&
                  &   (0.0_wp,0.0_wp),psivirt(ispsiv),max(1,ncomp*nvctrp))
            end if
            ispsiv=ispsiv+nvctrp*nvirte(ispin)*nspinor
         end if
         !store the values of the passage matrix in passmat array
         call dcopy(ncplx*norbi*nvirte(ispin),hamovr(imatrst+ncplx*norbi*norbj),1,passmat(ispm),1)
         ispm=ispm+ncplx*norbi*nvirte(ispin)
      end if
      iorbst=norbi+norbsc+1 !this is equal to norbe+1
      iorbst2=norbu+1
      imatrst=ndim_hamovr+1
   end do

END SUBROUTINE build_eigenvectors


!> Reads magnetic moments from file ('moments') and transforms the
!! atomic orbitals to spinors 
!! warning: Does currently not work for mx<0
subroutine psitospi(iproc,nproc,norbe,norbep, &
      &   nvctr_c,nvctr_f,nat,nspin,spinsgne,otoa,psi)
   use module_base
   implicit none
   !Arguments
   integer, intent(in) :: norbe,norbep,iproc,nproc,nat,nspin
   integer, intent(in) :: nvctr_c,nvctr_f
   integer, dimension(norbep), intent(in) :: otoa
   integer, dimension(norbe*nspin), intent(in) :: spinsgne
   real(kind=8), dimension(nvctr_c+7*nvctr_f,4*norbep), intent(out) :: psi
   !local variables
   character(len=*), parameter :: subname='psitospi'
   logical :: myorbital
   integer :: i_all,i_stat,nvctr
   integer :: iorb,jorb,iat,i
   real(kind=8) :: mx,my,mz,mnorm,fac
   real(kind=8), dimension(:,:), allocatable :: mom
   !n(c) integer, dimension(2) :: iorbsc,iorbv

   !initialise the orbital counters
   !n(c) iorbsc(1)=0
   !n(c) iorbv(1)=norbsc
   !used in case of spin-polarisation, ignored otherwise
   !n(c) iorbsc(2)=norbe
   !n(c) iorbv(2)=norbsc+norbe

   if (iproc ==0) then
      write(*,'(1x,a)',advance='no')'Transforming AIO to spinors...'
   end if

   nvctr=nvctr_c+7*nvctr_f

   allocate(mom(3,nat+ndebug),stat=i_stat)
   call memocc(i_stat,mom,'mom',subname)

   open(unit=1978,file='moments')
   do iat=1,nat
      read(1978,*) mx,my,mz
      mnorm=sqrt(mx**2+my**2+mz**2)
      mom(1,iat)=mx/mnorm
      mom(2,iat)=my/mnorm
      mom(3,iat)=mz/mnorm
   end do
   close(1978)
   fac=0.5d0
   do iorb=norbep*nproc,1,-1
      jorb=iorb-iproc*norbep
      !     print *,'Kolla', shape(psi),4*iorb,shape(spinsgne),iorb
      if (myorbital(iorb,nspin*norbe,iproc,nproc)) then
         mx=mom(1,otoa(iorb))
         my=mom(2,otoa(iorb))
         mz=mom(3,otoa(iorb))
         if(spinsgne(jorb)>0.0d0) then
            do i=1,nvctr
               psi(i,iorb*4-3) = (mz+fac*(my+mx))*psi(i,iorb)
               psi(i,iorb*4-2) = fac*(my-mx)*psi(i,iorb)
               psi(i,iorb*4-1) = (fac*(mx-my))*psi(i,iorb)
               psi(i,iorb*4)   = fac*(my-mx)*psi(i,iorb)
            end do
         else
            do i=1,nvctr
               psi(i,iorb*4-3) = (fac*(mx+my))*psi(i,iorb)
               psi(i,iorb*4-2) = -fac*(my+mx)*psi(i,iorb)
               psi(i,iorb*4-1) = -(mz+fac*(my+mx))*psi(i,iorb)
               psi(i,iorb*4)   = -fac*(my-mx)*psi(i,iorb)
            end do
         end if
      end if
      !     print *,'OtoA',(otoa(iorb),iorb=1,norbe)

   end do
   i_all=-product(shape(mom))*kind(mom)
   deallocate(mom,stat=i_stat)
   call memocc(i_stat,i_all,'mom',subname)

   if (iproc ==0) then
      write(*,'(1x,a)')'done.'
   end if

END SUBROUTINE psitospi


!>  Generates an input guess for the wavefunctions. 
!! To do this, the eigenvectors of the Hamiltonian are found by an iterative procedure.
!!  This gives a guess for the orbitals in the basis of atomic orbitals. These eigenfunctions are then transformed to the
!!  wavelet basis.
!!
!! Calling arguments
!! ==================
!!  Input arguments
!!    @param iproc            process ID
!!    @param nproc            number of processes
!!    @param orbs             type containing orbitals data
!!    @param norbtot          total number of atomic orbitals
!!    @param psi              contains the atomic orbitals
!!    @param input            data type that contains many parameters
!!    @param nspin            nspin==1 -> no spin polarization
!!    @param                  nspin==2 -> spin polarization
!!    @param nspinor          nspinor==1 -> real wavefunction
!!    @param                  nspinor==2 -> complex wavefunction
!!    @param sizePsi          length of the vector psi
!!    @param comms            type containing parameters for communicating the wavefunstion between processors
!!    @param natsc            number of semicore atoms
!!    @param ndim_hamovr      first dimension of hamovr
!!    @param norbsc           number of semicore orbitals
!!  Input/Output arguments
!!    @param hamovr           array containing both Hamiltonian and overlap matrix:
!!                            hamovr(:,:,1,:) is the Hamiltonian, hamovr(:,:,2,:) is the overlap matrix
!!  Output arguments
!!    @param psiGuessWavelet  contains the input guess vectors in wavelet basis
subroutine inputguessParallel(iproc, nproc, orbs, norbscArr, hamovr, psi,&
      &   psiGuessWavelet, orthpar, nspin, nspinor, sizePsi, comms, natsc, ndim_hamovr, norbsc)
   use module_base
   use module_types
   implicit none

   ! Calling arguments
   integer,intent(in):: iproc, nproc, nspin, nspinor, sizePsi, natsc, ndim_hamovr, norbsc
   integer, dimension(natsc+1,nspin), intent(in) :: norbscArr
   type(orbitals_data), intent(in) :: orbs
   !real(kind=8),dimension(norbtot*norbtot*nspinor,nspin,2,orbs%nkpts),intent(in):: hamovr
   real(kind=8),dimension(ndim_hamovr,nspin,2,orbs%nkpts),intent(inout):: hamovr
   real(kind=8),dimension(sizePsi),intent(in):: psi
   real(kind=8),dimension(max(orbs%npsidim_orbs,orbs%npsidim_comp)),intent(out):: psiGuessWavelet
   type(orthon_data),intent(inout):: orthpar
   type(communications_arrays), intent(in):: comms

   ! Local variables
   integer :: i, j, iorb, jorb, ispin, ii, jj, kk, norbtot, norbtotPad, iter, ierr, itermax
   integer :: ist, i_stat, i_all, nprocSub, ishift, jjorb
   integer :: jspin, ist2, ishift2, norb, blocksize, lwork
   integer :: norbi, norbj, iat, imatrst, imatrst2, ihs, jiorb, norbij, ncplx, ncomp
   integer :: istpsi, istpsit, nvctrp, kkSave, iiSave, jproc, ist3, ikptp2, ikpt2
   integer :: blocksizeSmall, nprocSubu, nprocSubd, nspinSub, isp, kp, ikpt, ikptp
   integer :: istpsiS, istpsitS, info, wholeGroup, newGroup, newComm
   integer :: newGroupu, newCommu, newGroupd, newCommd
   integer,dimension(:),allocatable:: sendcounts, sdispls, recvcounts, rdispls, norbpArr,&
      &   norbtotpArr, kArr, kstArr, nkArr, norbArr
   integer,dimension(:),allocatable:: newID, newIDu, newIDd, norbpArrSimul, norbpArrSimulLoc
   real :: ttreal
   real(kind=8):: gradientNorm, cosangle, tol, tt, ddot, dnrm2
   real(kind=8),dimension(2):: gradientMax
   real(kind=8),dimension(:),allocatable:: alphaArr, rayleigh, evale, sceval, work, rwork
   real(kind=8),dimension(:,:),allocatable:: gradient, gradientOld
   real(kind=8),dimension(:,:,:),allocatable:: psiGuessP, overlapPsiGuessP, psiGuess, psiGuessPTrunc, sortArr
   real(kind=8),dimension(:,:,:,:),allocatable:: HamPad, overlapPad
   integer,dimension(:,:,:),allocatable:: kpArr
   logical:: success, warning, simul
   complex(kind=8):: zdotc, zz
  integer :: stat(mpi_status_size)
  character(len=*),parameter :: subname='inputguessParallel'


   ! Start the timing for the input guess.
   call timing(iproc, 'Input_comput', 'ON')

   ! First determine how many processes are necessary to perform the input guess. The number of orbitals that
   ! is to be handled by a process is specified by input%norbpInguess.
   ! Processes 1 to nprocSubu will handle the up orbitals, processes nprocSubu+1 to nprocSubu+nprocSubd will
   ! handle the down orbitals. If npsin==1, set nprocSubu=nprocSubd=nprocSub.
   if(nspin==2) then
      nprocSubu=ceiling(dble((orbs%norbu-norbsc)*orbs%nkpts)/dble(orthpar%norbpInguess))
      nprocSubd=ceiling(dble((orbs%norbd-norbsc)*orbs%nkpts)/dble(orthpar%norbpInguess))
      if(nprocSubu+nprocSubd<=nproc) then
         ! There are enough processes to treat spin up and down simultaneously. This is indicated by setting
         ! sumul=.true. and nspinSub=1, i.e. there will be no spin loop ispin=1,nspinSub.
         if(iproc==0) write(*,'(3x,a)') 'There are enough processors to treat spin up and down simultaneously.'
         simul=.true.
         nspinSub=1
      else
         ! Otherwise simul=.false. and there is a loop ispin=1,nspinSub.
         simul=.false.
         nspinSub=nspin
      end if
   else if(nspin==1) then
      nspinSub=nspin
      nprocSub=ceiling(dble((orbs%norb-norbsc)*orbs%nkpts)/dble(orthpar%norbpInguess))
      nprocSubu=nprocSub
      nprocSubd=nprocSub
      simul=.false.
   end if


   allocate(norbArr(nspin), stat=i_stat)
   call memocc(i_stat, norbArr, 'norbArr', subname)
   do ispin=1,nspin
      if(ispin==1) norbArr(ispin)=(orbs%norbu-norbsc)*orbs%nkpts
      if(ispin==2) norbArr(ispin)=(orbs%norbd-norbsc)*orbs%nkpts
   end do


   ! Now make a loop over spin up and down. If simul is true (i.e. nSpinSub=1), there is actually no loop.
   spinLoop: do isp=1,nspinSub
      ! Determine the value of ispin. If simul is false, then simply ispin=isp.
      if(.not.simul) then
         ispin=isp
      else
         ! Otherwise ispin is 1 for the processes treating the up orbitals and
         ! 2 for the processes treating the down orbitals.
         if(0<=iproc .and. iproc<=nprocSubu-1) then
            ispin=1
         else
            ispin=2
         end if
      end if
      if(iproc==0 .and. .not.simul) then
         if(ispin==1) write(*,'(3x,a)') 'treating up orbitals.'
         if(ispin==2) write(*,'(3x,a)') 'treating down orbitals.'
      end if

      ! Determine the value of norb, again depending wheter the process is treating up or
      ! down orbitals.
      if(ispin==1) then
         norb=(orbs%norbu-norbsc)*orbs%nkpts
      else if(ispin==2) then
         norb=(orbs%norbd-norbsc)*orbs%nkpts
      end if


      ! The variable input%norbpInguess indicates how many orbitals shall be treated by each process.
      ! This requires at least norb/input%norbpInguess processes.
      if(orthpar%norbpInguess>norb) then
         if(.not. simul) then
            if(iproc==0) write(*,'(5x,a,2(i0,a))') 'WARNING: You want each process to treat ',&
               &   orthpar%norbpInguess,' orbitals, whereas there are only ',norb,'.'
            if(iproc==0) write(*,'(7x,a,i0,a)') 'The value of orthpar%norbpInguess is adjusted to ',norb, '.'
         else
            if(iproc==0) write(*,'(3x,a,2(i0,a))') 'WARNING: You want each process to treat ',&
               &   orthpar%norbpInguess,' orbitals, whereas there are only ',norb,'.'
            if(iproc==0) write(*,'(5x,a,i0,a)') 'The value of orthpar%norbpInguess is adjusted to ',norb, '.'
         end if
         orthpar%norbpInguess=norb
      end if

      ! Determine how many processes are necessary for the input guess. If this number exceeds the total
      ! number of processes, the program does not stop, but adjusts the number of orbitals treated by each
      ! process and prints a warning.
      nprocSub=ceiling(dble(norb)/dble(orthpar%norbpInguess))
      if(nprocSub>nproc) then
         warning=.true.
         nprocSub=nproc
      else
         warning=.false.
      end if

      ! Determine how the orbitals shall be distributed to these processes:
      !   norbpArr(i) (i=0,nproc-1) is the number of orbitals treated by process i if the wavefunction is not transposed.
      if(ispin==1 .or. simul) then
         allocate(norbpArr(0:nproc-1), stat=i_stat)
         call memocc(i_stat, norbpArr, 'norbpArr', subname)
      end if
      norbpArr=0
      tt=dble(norb)/dble(nprocSub)
      ii=floor(tt)
      ! ii is now the number of orbitals that every process has. Distribute the remaining ones.
      if(.not.simul .or. iproc<nprocSubu) then
         ! These are the up orbitals if simul is true. Otherwise theses are the up orbitals 
         ! in the first iteration of spinLoop and the down orbitals in the second iteration.
         norbpArr(0:nprocSub-1)=ii
         kk=norb-nprocSub*ii
         norbpArr(0:kk-1)=ii+1
      else
         ! These are the down orbitals if simul is true. Otherwise this branch is never reached.
         norbpArr(nprocSubu:nprocSubu+nprocSubd-1)=ii
         kk=norb-nprocSub*ii
         norbpArr(nprocSubu:nprocSubu+kk-1)=ii+1
      end if
      ! Save kk and ii for printing them later in.
      kkSave=kk 
      iiSave=ii

      ! If simul is true, then there are two version of norbpArr, one for the up orbitals (and known only by
      ! the processes handling the up orbitals) and one for the down orbitals (and known only by the processes
      ! handling the down orbitals). In the end it is however necessary that all processes know norbpArr of all 
      ! processes. This is achieved by merging the two versions of norbpArr in norbpArrSimul and distributing it
      ! to all processes.
      if(simul) then
         allocate(norbpArrSimul(0:nproc-1), stat=i_stat)
         call memocc(i_stat, norbpArrSimul, 'norbpArrSimul', subname)
         allocate(norbpArrSimulLoc(0:nproc-1), stat=i_stat)
         call memocc(i_stat, norbpArrSimulLoc, 'norbpArrSimulLoc', subname)
         norbpArrSimul=0
         norbpArrSimulLoc=0
         if(iproc<nprocSubu+nprocSubd) norbpArrSimulLoc(iproc)=norbpArr(iproc)
         call mpi_allreduce(norbpArrSimulLoc(0), norbpArrSimul(0), nprocSubu+nprocSubd, mpi_integer, mpi_sum, mpi_comm_world, ierr)
         i_all=-product(shape(norbpArrSimulLoc))*kind(norbpArrSimulLoc)
         deallocate(norbpArrSimulLoc, stat=i_stat)
         call memocc(i_stat, i_all, 'norbpArrSimulLoc', subname)
      end if

      ! Determine which orbitals belong to which k-point. kArr(i)=j means that orbital i belongs to k-point j.
      ! Since the k-points are distributed among several processes, the values of kArr are of course distinct for
      ! each process.
      if(.not. simul .and. ispin==2) then
         i_all=-product(shape(kArr))*kind(kArr)
         deallocate(kArr, stat=i_stat)
         call memocc(i_stat, i_all, 'kArr', subname)
      end if
      allocate(kArr(1:norbpArr(iproc)), stat=i_stat)
      call memocc(i_stat, kArr, 'kArr', subname)
      ii=0
      if(.not.simul) then
         jj=nprocSub-1
      else
         jj=nprocSubu+nprocSubd-1
      end if
      ! First make a loop over all processes involved in calculating the input guess.
      do i=0,jj
         ! Now make a loop over the orbitals handled by process i. Together with the outer loop, this will
         ! create a loop over all orbitals of all k-points.
         do iorb=1,norbpArr(i)
            ! kk is now going along all orbitals of all k-points. If iproc==i, then process iproc
            ! is handling this orbital and kk is therefore written to kArr.
            if(ispin==1) kk=floor(real(ii)/real(orbs%norbu-norbsc))+1
            if(ispin==2) kk=floor(real(ii)/real(orbs%norbd-norbsc))+1
            if(iproc==i) kArr(iorb)=kk
            ii=ii+1
         end do
      end do

      ! kp is the number of k-points handled by the process.
      kp=maxval(kArr)-minval(kArr)+1

      ! Determine the starting index of the k-points within kArr (kstArr) and the number of orbitals
      ! belonging to a given k-point and handled by a given process (nkArr):
      !   kstArr(i)=j means that the orbitals belonging to the i-th k-point handled by this process
      !     start at index j in kArr. kstArr(1)=1 is always fulfilled.
      !   nkArr(i)=j means that this process handels j orbitals belonging to the i-th k-point handled
      !     by this process.
      if(.not. simul .and. ispin==2) then
         i_all=-product(shape(kstArr))*kind(kstArr)
         deallocate(kstArr, stat=i_stat)
         call memocc(i_stat, i_all, 'kstArr', subname)
      end if
      allocate(kstArr(kp), stat=i_stat)
      call memocc(i_stat, kstArr, 'kstArr', subname)
      if(.not. simul .and. ispin==2) then
         i_all=-product(shape(nkArr))*kind(nkArr)
         deallocate(nkArr, stat=i_stat)
         call memocc(i_stat, i_all, 'nkArr', subname)
      end if
      allocate(nkArr(kp), stat=i_stat)
      call memocc(i_stat, nkArr, 'nkArr', subname)
      ! The first starting index is of course one.
      kstArr(1)=1
      if(kp>1) then
         ! This means that the process handles more than one k-point.
         ii=1
         jj=1
         ! Make a loop over all orbitals handled by this process.
         do iorb=2,norbpArr(iproc)
            if(kArr(iorb)>kArr(iorb-1)) then
               ! We reached a 'boundary' of two k-points.
               ii=ii+1
               kstArr(ii)=iorb
               nkArr(ii-1)=jj
               jj=0
            end if
            ! Count up the orbitals
            jj=jj+1
         end do
         ! These are the remaining orbitals.
         nkArr(ii)=jj
      else
         ! If the process handles only one k-point, then obviously all orbitals
         ! belong to this k-point.
         nkArr(1)=norbpArr(iproc)
      end if

      ! Write some information on how the input guess is generated.    
      if(.not. warning) then
         if(.not.simul) then
            if(iproc==0) write(*,'(5x,a,i0,a)') 'Generating input guess with ',nprocSub,' processes:'
            if(iproc==0 .and. kkSave/=0) write(*,'(7x,a,5(i0,a))') 'Processes from 0 to ',kkSave-1,' treat ',&
               &   iiSave+1,' orbitals, processes from ',kkSave,' to ',nprocSub-1,' treat ',iiSave,' orbitals.'
            if(iproc==0 .and. kkSave==0) write(*,'(7x,a,2(i0,a))') 'Processes from 0 to ',nprocSub-1,' treat ',&
               &   iiSave,' orbitals.'
            if(iproc==0 .and. nprocSub<nproc) write(*,'(7x,a,2(i0,a))') 'Processes from ',nprocSub,' to ',&
               &   nproc,' will idle.'
         else
            if(iproc==0) write(*,'(3x,a,i0,a)') 'Generating input guess with ',nprocSubu+nprocSubd,' processes:'
            if(iproc==0 .and. kkSave/=0) write(*,'(5x,a,5(i0,a))') 'up orbitals: Processes from 0 to ',kkSave-1,&
               &   ' treat ',iiSave+1,' orbitals, processes from ',&
               &   kkSave,' to ',nprocSub-1,' treat ',iiSave,' orbitals.'
            if(iproc==0 .and. kkSave==0) write(*,'(5x,a,2(i0,a))') 'up orbitals: Processes from 0 to ',&
               &   nprocSub-1,' treat ',iiSave,' orbitals.'

            ! Send some information to root process to ensure that they are printed in the correct order.
            if(iproc==nprocSubu) call mpi_send(kkSave, 1, mpi_integer, 0, 1, mpi_comm_world, ierr)
            if(iproc==nprocSubu) call mpi_send(iiSave, 1, mpi_integer, 0, 2, mpi_comm_world, ierr)
            if(iproc==0) call mpi_recv(kkSave, 1, mpi_integer, nprocSubu, 1, mpi_comm_world, stat, ierr)
            if(iproc==0) call mpi_recv(iiSave, 1, mpi_integer, nprocSubu, 2, mpi_comm_world, stat, ierr)
            if(iproc==0 .and. kkSave/=0) write(*,'(5x,a,6(i0,a))') 'down orbitals: Processes from ',&
               &   nprocSubu,' to ',nprocSubu+kkSave-1,' treat ',iiSave+1,' orbitals, processes from ',&
               &   nprocSubu+kkSave,' to ',nprocSubu+nprocSubd-1,' treat ',iiSave,' orbitals.'
            if(iproc==0 .and. kkSave==0) write(*,'(5x,a,3(i0,a))') 'down orbitals: Processes from ',&
               &   nprocSubu,' to ',nprocSubu+nprocSubd-1,' treat ',iiSave,' orbitals.'
            if(iproc==0 .and. nprocSub<nproc) write(*,'(5x,a,2(i0,a))') 'Processes from ',nprocSubu+nprocSubd,&
               &   ' to ',nproc,' will idle.'
         end if
      else
         if(.not. simul) then
            if(iproc==0) write(*,'(5x,a,i0,a)') 'Generating input guess with ',nprocSub,' processes:'
            if(iproc==0 .and. kkSave/=0) write(*,'(7x,a,5(i0,a))') 'Processes from 0 to ',kkSave-1,'  treat ',iiSave+1,&
               &   ' orbitals, processes from ',kkSave,' to ',nprocSub-1,' treat ',iiSave,' orbitals.'
            if(iproc==0 .and. kkSave==0) write(*,'(7x,a,2(i0,a))') 'Processes from 0 to ',nprocSub-1,'  treat ',iiSave,' orbitals.'
            if(iproc==0) write(*,'(7x,a)') 'WARNING: this is more than intended!'
         else
            if(iproc==0) write(*,'(3x,a,i0,a)') 'Generating input guess with ',nprocSub,' processes:'
            if(iproc==0 .and. kkSave/=0) write(*,'(5x,a,5(i0,a))') 'Processes from 0 to ',kkSave-1,'  treat ',iiSave+1,&
               &   ' orbitals, processes from ',kkSave,' to ',nprocSub-1,' treat ',iiSave,' orbitals.'
            if(iproc==0 .and. kkSave==0) write(*,'(5x,a,2(i0,a))') 'Processes from 0 to ',nprocSub-1,'  treat ',iiSave,' orbitals.'
            if(iproc==0) write(*,'(5x,a)') 'WARNING: this is more than intended!'
         end if
      end if

      if(nprocSub>norb) then
         if(iproc==0) write(*,'(3x,a)') 'ERROR: the number of MPI processes must not be larger than the number of orbitals.'
         if(iproc==0) write(*,'(3x,a,i0,a)') 'You cannot use more than ',norb,' processes.'
         stop
      end if


      ! Since the input guess is possibly generated with only a part of all MPI processes, we need a new MPI communicator
      ! involving only the active processes. For the case where simul is true, we even need two new MPI communicators
      ! handling up and down orbitals, respectively.
      if(ispin==2 .and. .not.simul) then
         i_all=-product(shape(newID))*kind(newID)
         deallocate(newID, stat=i_stat)
         call memocc(i_stat, i_all, 'newID', subname)
      end if
      if(.not.simul) then
         allocate(newID(0:nprocSub-1), stat=i_stat)
         call memocc(i_stat, newID, 'newID', subname)
         ! Assign the IDs of the active processes to newID.
         do iorb=0,nprocSub-1
            newID(iorb)=iorb
         end do
         ! Create the new communicator newComm.
         call mpi_comm_group(mpi_comm_world, wholeGroup, ierr)
         call mpi_group_incl(wholeGroup, nprocSub, newID, newGroup, ierr)
         call mpi_comm_create(mpi_comm_world, newGroup, newComm, ierr)
      else
         allocate(newIDu(0:nprocSubu-1), stat=i_stat)
         call memocc(i_stat, newIDu, 'newIDu', subname)
         allocate(newIDd(0:nprocSubd-1), stat=i_stat)
         call memocc(i_stat, newIDd, 'newIDd', subname)
         ! Assign the IDs of the processes handling the up orbitals to newIDu
         do iorb=0,nprocSubu-1
            newIDu(iorb)=iorb
         end do
         ! Create the new communicator newCommu.
         call mpi_comm_group(mpi_comm_world, wholeGroup, ierr)
         call mpi_group_incl(wholeGroup, nprocSubu, newIDu, newGroupu, ierr)
         call mpi_comm_create(mpi_comm_world, newGroupu, newCommu, ierr)
         ! Assign the IDs of the processes handling the down orbitals to newIDd
         do iorb=0,nprocSubd-1
            newIDd(iorb)=nprocSubu+iorb
         end do
         ! Create the new communicator newCommd.
         call mpi_comm_group(mpi_comm_world, wholeGroup, ierr)
         call mpi_group_incl(wholeGroup, nprocSubd, newIDd, newGroupd, ierr)
         call mpi_comm_create(mpi_comm_world, newGroupd, newCommd, ierr)
      end if


      ! In order to symplify the transposing/untransposing, the orbitals are padded with zeros such that 
      ! they can be distributed evenly over all processes when being transposed. The new length of the 
      ! orbitals after this padding is then given by norbtotPad.
      norbtot=norbscArr(natsc+1,ispin)
      norbtotPad=norbtot
      do
         if(mod(norbtotPad, nprocSub)==0) exit
         norbtotPad=norbtotPad+1
      end do
      if(.not. simul) then
         if(iproc==0 .and. ispin==1) write(*,'(5x,a,i0,a)') &
            &   'up orbitals: padding the orbitals with ',norbtotPad-norbtot,' zeros.'
      else
         if(iproc==0 .and. ispin==1) write(*,'(3x,a,i0,a)') &
            &   'up orbitals: padding the orbitals with ',norbtotPad-norbtot,' zeros.'
      end if
      if(simul) then
         ! Send some information to root process to ensure that they are printed in the correct order.
         if(iproc==nprocSubu) call mpi_send(norbtotPad, 1, mpi_integer, 0, 1, mpi_comm_world, ierr)
         if(iproc==0) call mpi_recv(norbtotPad, 1, mpi_integer, nprocSubu, 1, mpi_comm_world, stat, ierr)
      end if
      if(.not. simul) then
         if((simul .and. iproc==0) .or. (.not. simul .and. ispin==2 .and. iproc==0))&
            &   write(*,'(5x,a,i0,a)') &
            &   'down orbitals: padding the orbitals with ',norbtotPad-norbtot,' zeros.'
      else
         if((simul .and. iproc==0) .or. (.not. simul .and. ispin==2 .and. iproc==0))&
            &   write(*,'(3x,a,i0,a)') &
            &   'down orbitals: padding the orbitals with ',norbtotPad-norbtot,' zeros.'
      end if



      ! Allocate the reamaining arrays.
      ! Allocate them also for the processes which do not treat any orbital; in this case, allocate
      ! them with (norbtotPad,1).
      if(ispin==2 .and. .not.simul) then
         ! Deallocate all arrays to reallocate them with different size
         i_all=-product(shape(gradient))*kind(gradient)
         deallocate(gradient, stat=i_stat)
         call memocc(i_stat, i_all, 'gradient', subname)

         i_all=-product(shape(gradientOld))*kind(gradientOld)
         deallocate(gradientOld, stat=i_stat)
         call memocc(i_stat, i_all, 'gradientOld', subname)

         i_all=-product(shape(overlapPsiGuessP))*kind(overlapPsiGuessP)
         deallocate(overlapPsiGuessP, stat=i_stat)
         call memocc(i_stat, i_all, 'overlapPsiGuessP', subname)

         i_all=-product(shape(overlapPad))*kind(overlapPad)
         deallocate(overlapPad, stat=i_stat)
         call memocc(i_stat, i_all, 'overlapPad', subname)

         i_all=-product(shape(HamPad))*kind(HamPad)
         deallocate(HamPad, stat=i_stat)
         call memocc(i_stat, i_all, 'HamPad', subname)

         i_all=-product(shape(psiGuessP))*kind(psiGuessP)
         deallocate(psiGuessP, stat=i_stat)
         call memocc(i_stat, i_all, 'psiGuessP', subname)

         i_all=-product(shape(norbtotpArr))*kind(norbtotpArr)
         deallocate(norbtotpArr, stat=i_stat)
         call memocc(i_stat, i_all, 'norbtotpArr', subname)

         i_all=-product(shape(alphaArr))*kind(alphaArr)
         deallocate(alphaArr, stat=i_stat)
         call memocc(i_stat, i_all, 'alphaArr', subname)

         i_all=-product(shape(rayleigh))*kind(rayleigh)
         deallocate(rayleigh, stat=i_stat)
         call memocc(i_stat, i_all, 'rayleigh', subname)

         i_all=-product(shape(psiGuess))*kind(psiGuess)
         deallocate(psiGuess, stat=i_stat)
         call memocc(i_stat, i_all, 'psiGuess', subname)
      end if

      allocate(psiGuessP(norbtotPad*nspinor,max(norbpArr(iproc),1),nspin), stat=i_stat)
      call memocc(i_stat, psiGuessP, 'psiGuessP', subname)

      allocate(overlapPad(norbtotPad*nspinor,norbtotPad,nspin,kp), stat=i_stat)
      call memocc(i_stat, overlapPad, 'overlapPad', subname)

      allocate(HamPad(norbtotPad*nspinor,norbtotPad,nspin,kp), stat=i_stat)
      call memocc(i_stat, HamPad, 'HamPad', subname)

      allocate(overlapPsiGuessP(norbtotPad*nspinor,max(norbpArr(iproc),1),nspin), stat=i_stat)
      call memocc(i_stat, overlapPsiGuessP, 'overlapPsiGuessP', subname)

      allocate(gradient(norbtotPad*nspinor,max(norbpArr(iproc),1)), stat=i_stat)
      call memocc(i_stat, gradient, 'gradient', subname)

      allocate(gradientOld(norbtotPad*nspinor,max(norbpArr(iproc),1)), stat=i_stat)
      call memocc(i_stat, gradientOld, 'gradientOldPaddded', subname)

      allocate(psiGuess(norbtot*nspinor,(max(orbs%norbu,orbs%norbd)-norbsc)*orbs%nkpts,nspin), stat=i_stat)
      call memocc(i_stat, psiGuess, 'psiGuess', subname)

      allocate(alphaArr(max(norbpArr(iproc),1)), stat=i_stat)
      call memocc(i_stat, alphaArr, 'alphaArr', subname)

      allocate(rayleigh(max(norbpArr(iproc),1)), stat=i_stat)
      call memocc(i_stat, rayleigh, 'rayleigh', subname)

      if(.not.simul) then
         allocate(norbtotpArr(0:nprocSub-1), stat=i_stat)
         call memocc(i_stat, norbtotpArr, 'norbtotpArr', subname)
      else
         if(0<=iproc .and. iproc<nprocSubu) then
            allocate(norbtotpArr(0:nprocSubu-1), stat=i_stat)
            call memocc(i_stat, norbtotpArr, 'norbtotpArr', subname)
         else 
            allocate(norbtotpArr(nprocSubu:nprocSubu+nprocSubd-1), stat=i_stat)
            call memocc(i_stat, norbtotpArr, 'norbtotpArr', subname)
         end if
      end if

      if(ispin==1 .or. simul) then
         allocate(sortArr(1:max(orbs%norbu,orbs%norbd)-norbsc,orbs%nkpts,nspin), stat=i_stat)
         call memocc(i_stat, sortArr, 'sortArr', subname)
         sortArr=0.d0
      end if


      ! The input guess is possibly generated only with a part of all MPI processes.
      ! The following if construct is therefore only executed by the active processes. The other
      ! 'wait' at the end of this if construct at a MPI barrier.
      processIf: if(iproc<nprocSub .or. (simul .and. iproc<nprocSubu+nprocSubd)) then
         if(simul) then
            ! For the case where simul is true, there are two communicators newCommu and newCommd.
            ! For simplicity only one name (newComm) will be used in the following.
            if(0<=iproc .and. iproc<nprocSubu) then
               newComm=newCommu
            else
               newComm=newCommd
            end if
         end if



         ! NorbtotpArr gives the number of non-zero atomic orbitals that each process has when the wavefunction 
         ! is transposed. The total number (including zeros) would be given by norbtotPad/nprocSub.
         if(.not.simul .or. (0<=iproc .and. iproc<nprocSubu)) then
            ! This is the up case if simul or, if simul is false, the up case in the first iteration of
            ! spinLoop and the down case in the second iteration.
            tt=norbtot/dble(nprocSub)
            ii=floor(tt)
            ! ii is now the number of orbitals that every process has. Distribute the remaining ones.
            norbtotpArr=ii
            kk=norbtot-nprocSub*ii
            norbtotpArr(0:kk-1)=ii+1

            ! Check wheter this distribution is correct
            ii=0
            do iorb=0,nprocSub-1
               ii=ii+norbtotpArr(iorb)
            end do
            if(ii/=norbtot) then
               if(iproc==0) write(*,'(3x,a)') 'ERROR: wrong partition of norbtot'   
               stop
            end if
         else
            ! This is the down case if simul is true; if simul is false, this branch is not reached.
            tt=norbtot/dble(nprocSub)
            ii=floor(tt)
            ! ii is now the number of orbitals that every process has. Distribute the remaining ones.
            norbtotpArr=ii
            kk=norbtot-nprocSub*ii
            norbtotpArr(nprocSubu:nprocSubu+kk-1)=ii+1

            ! Check wheter this distribution is correct
            ii=0
            do iorb=0,nprocSub-1
               ii=ii+norbtotpArr(nprocSubu+iorb)
            end do
            if(ii/=norbtot) then
               if(iproc==0) write(*,'(3x,a)') 'ERROR: wrong partition of norbtot'   
               stop
            end if
         end if


         ! Random initialization of psiGuessP. This array contains the orbitals treated by the current process.
         ! Initialize the random number generator. Make sure that it initialized differently for each iproc and ispin.
         call initRandomSeed(iproc, ispin)
         do iorb=1,norbpArr(iproc)
            do j=1,norbtot*nspinor
               call random_number(ttreal)
               psiGuessP(j,iorb,ispin)=dble(ttreal)
            end do
            ! Pad with zeros.
            do j=norbtot*nspinor+1,norbtotPad*nspinor
               psiGuessP(j,iorb,ispin)=0.d0
            end do
         end do


         ! Pad the Hamiltonian and the overlap matrix with zeroes, for all k-points.
         ! Skip the semi core orbitals.
         ii=0
         do i=1,natsc
            ii=ii+norbscArr(i,ispin)**2*nspinor
         end do
         ! First copy all columns and pad them with zeros.
         do ikpt=1,kp
            kk=ikpt+minval(kArr)-1
            do iorb=1,norbtot
               call dcopy(norbtot*nspinor, hamovr(ii+(iorb-1)*norbtot*nspinor+1,ispin,1,kk), 1,&
                  &   HamPad(1,iorb,ispin,ikpt), 1)
               call dcopy(norbtot*nspinor, hamovr(ii+(iorb-1)*norbtot*nspinor+1,ispin,2,kk), 1,&
                  &   overlapPad(1,iorb,ispin,ikpt), 1)
               do j=norbtot*nspinor+1,norbtotPad*nspinor
                  HamPad(j,iorb,ispin,ikpt)=0.d0
                  overlapPad(j,iorb,ispin,ikpt)=0.d0
               end do
            end do
            ! Now add the columns containing only zeros.
            do iorb=norbtot+1,norbtotPad
               do j=1,norbtotPad*nspinor
                  HamPad(j,iorb,ispin,ikpt)=0.d0
                  overlapPad(j,iorb,ispin,ikpt)=0.d0
               end do
            end do
         end do




         ! Calculate the matrix product overlapPad*psiGuessP=overlapPsiGuessP.
         do ikpt=1,kp
            if(nspinor==1) then
               call dsymm('l', 'u', norbtotPad, nkArr(ikpt), 1.d0, overlapPad(1,1,ispin,ikpt),&
                  &   norbtotPad, psiGuessP(1,kstArr(ikpt),ispin), &
                  &   norbtotPad, 0.d0, overlapPsiGuessP(1,kstArr(ikpt),ispin), norbtotPad)
            else
               call zhemm('l', 'l', norbtotPad, nkArr(ikpt), (1.d0,0.d0), overlapPad(1,1,ispin,ikpt),&
                  &   norbtotPad, psiGuessP(1,kstArr(ikpt),ispin), &
                  &   norbtotPad, (0.d0,0.d0), overlapPsiGuessP(1,kstArr(ikpt),ispin), norbtotPad)
            end if
         end do
         ! Orthonormalize the orbitals.
         blocksize=-1 ; blocksizeSmall=-1
         if(.not. simul .or. iproc<nprocSubu) then
            call orthonormalizePsi(iproc, nprocSub, norbtotPad, norb, norbpArr(iproc), &
               &   norbpArr(0), norbtotpArr(0), psiGuessP(1,1,ispin), &
               &   overlapPsiGuessP(1,1,ispin), newComm, orthpar, orbs, 0, nspinor, blocksize, blocksizeSmall)
         else
            call orthonormalizePsi(iproc, nprocSub, norbtotPad, norb, norbpArr(iproc), &
               &   norbpArr(nprocSubu), norbtotpArr(nprocSubu), &
               &   psiGuessP(1,1,ispin), overlapPsiGuessP(1,1,ispin), newComm, orthpar, &
               &   orbs, nprocSubu, nspinor, blocksize, blocksizeSmall)
         end if



         ! Improve the input guess for the orbitals. To do this, calculate for each orbital the gradient g which is given as
         !   |g>=H|psi>-e|psi>, where e=<psi|H|psi>/<psi|S|psi> (with psi being an orbital, H the Hamiltonian and S the overlap matrix).
         ! The eigenvectors are then improved by following this gradient using a steepest descent with variabel step size. After each step,
         ! the orbitals are orthonormalized.

         ! Initialize some variables
         itermax=500 
         success=.false.
         alphaArr=5.d-1  ! the initial step size
         tol=orthpar%iguessTol  ! the criterion for exiting the loop

         if(.not. simul) then
            if(iproc==0) write(*,'(5x,a)',advance='no') 'Iteratively determining eigenvectors... '
         else
            if(iproc==0) write(*,'(3x,a)',advance='no') 'Iteratively determining eigenvectors... '
         end if

         ! This is the main loop
         mainLoop: do iter=1,itermax
            do ikpt=1,kp
               ! Calculate the matrix products HamPad*psiGuessP and overlapPad*psiGuessP
               if(nspinor==1) then
                  call dsymm('l', 'u', norbtotPad, nkArr(ikpt), 1.d0, HamPad(1,1,ispin,ikpt),&
                     &   norbtotPad, psiGuessP(1,kstArr(ikpt),ispin), &
                     &   norbtotPad, 0.d0, gradient(1,kstArr(ikpt)), norbtotPad)
                  call dsymm('l', 'u', norbtotPad, nkArr(ikpt), 1.d0, overlapPad(1,1,ispin,ikpt),&
                     &   norbtotPad, psiGuessP(1,kstArr(ikpt),ispin), &
                     &   norbtotPad, 0.d0, overlapPsiGuessP(1,kstArr(ikpt),ispin), norbtotPad)
               else
                  call zhemm('l', 'l', norbtotPad, nkArr(ikpt), (1.d0,0.d0), HamPad(1,1,ispin,ikpt), &
                     &   norbtotPad, psiGuessP(1,kstArr(ikpt),ispin), &
                     &   norbtotPad, (0.d0,0.d0), gradient(1,kstArr(ikpt)), norbtotPad)
                  call zhemm('l', 'l', norbtotPad, nkArr(ikpt), (1.d0,0.d0), overlapPad(1,1,ispin,ikpt),&
                     &   norbtotPad, psiGuessP(1,kstArr(ikpt),ispin), &
                     &   norbtotPad, (0.d0,0.d0), overlapPsiGuessP(1,kstArr(ikpt),ispin), norbtotPad)
               end if
            end do
            ! Calculate the rayleigh quotients rayleigh(i)=<psi|H|psi>/<psi|S|psi>. Since the orbitals are normalized, <psi|S|psi> is equal to one.
            do iorb=1,norbpArr(iproc)
               if(nspinor==1) then
                  rayleigh(iorb)=ddot(norbtotPad, psiGuessP(1,iorb,ispin), 1, gradient(1,iorb), 1)
               else
                  zz=zdotc(norbtotPad, psiGuessP(1,iorb,ispin), 1, gradient(1,iorb), 1)
                  call dcopy(1, zz, 1, rayleigh(iorb), 1)
               end if

               if(iorb==1) then
               end if
            end do

            ! Calculate the gradient |g(i)>=H|psi(i)>-rayleigh(i)*S|psi(i)>
            gradientMax=0.d0
            do iorb=1,norbpArr(iproc)
               call daxpy(norbtotPad*nspinor, -rayleigh(iorb), overlapPsiGuessP(1,iorb,ispin), 1, gradient(1,iorb), 1)

               if(iter>2) then
                  ! Adapt the step size if iter>2.
                  ! First determine the angle between to consecutive gradients to adapt the step size.
                  if(nspinor==1) then
                     cosangle=ddot(norbtotPad, gradient(1,iorb), 1, gradientOld(1,iorb), 1)
                     cosangle=cosangle/(dnrm2(norbtotPad, gradient(1,iorb), 1)*dnrm2(norbtotPad, gradientOld(1,iorb), 1))
                  else
                     zz=zdotc(norbtotPad, gradient(1,iorb), 1, gradientOld(1,iorb), 1)
                     call dcopy(1, zz, 1, cosangle, 1)
                     zz=zdotc(norbtotPad, gradient(1,iorb), 1, gradient(1,iorb), 1)
                     call dcopy(1, zz, 1, tt, 1)
                     tt=sqrt(tt)
                     cosangle=cosangle/tt
                     zz=zdotc(norbtotPad, gradientOld(1,iorb), 1, gradientOld(1,iorb), 1)
                     call dcopy(1, zz, 1, tt, 1)
                     tt=sqrt(tt)
                     cosangle=cosangle/tt
                  end if
                  ! Adapt the gradient depending on the value of this angle.
                  if(cosangle>9.d-1) then
                     alphaArr(iorb)=alphaArr(iorb)*1.1d0
                  else
                     alphaArr(iorb)=alphaArr(iorb)*6.d-1
                  end if
               end if
               ! Copy the current gradient to gradientOld.
               call dcopy(norbtotPad*nspinor, gradient(1,iorb), 1, gradientOld(1,iorb), 1)
               ! Calculate the square of the norm of the gradient.
               if(nspinor==1) then
                  gradientNorm=ddot(norbtotPad,gradient(1,iorb),1,gradient(1,iorb),1)
               else
                  zz=zdotc(norbtotPad,gradient(1,iorb),1,gradient(1,iorb),1)
                  call dcopy(1, zz, 1, gradientNorm, 1)
               end if
               ! Determine the maximal gradient norm among all vectors treated by this processor.
               if(gradientNorm>gradientMax(2)) gradientMax(2)=gradientNorm
            end do
            ! Determine the maximal gradient norm among all orbitals.
            if(nprocSub>1) then
               call timing(iproc, 'Input_comput', 'OF')
               call timing(iproc, 'Input_commun', 'ON')
               call mpi_allreduce(gradientMax(2), gradientMax(1), 1, mpi_double_precision, mpi_max, newComm, ierr)
               call timing(iproc, 'Input_commun', 'OF')
               call timing(iproc, 'Input_comput', 'ON')
            else
               gradientMax(1)=gradientMax(2)
            end if
            ! Exit if the maximal gradient norm among all orbitals is smaller than tol.
            if(gradientMax(1)<tol) success=.true.

            if(success) then
               if(iproc==0) write(*,'(a,i0,a)') 'done in ',iter-1,' iterations.'
               exit mainLoop
            end if

            ! Improve the eigenvectors by following the gradient using steepest descent.
            do iorb=1,norbpArr(iproc)
               call daxpy(norbtotPad*nspinor, -alphaArr(iorb), gradient(1,iorb), 1, psiGuessP(1,iorb,ispin), 1)
            end do


            ! Calculate the matrix product overlapPad*psiGuessP=overlapPsiGuessP
            do ikpt=1,kp
               if(nspinor==1) then
                  call dsymm('l', 'u', norbtotPad, nkArr(ikpt), 1.d0, overlapPad(1,1,ispin,ikpt),&
                     &   norbtotPad, psiGuessP(1,kstArr(ikpt),ispin),&
                     &   norbtotPad, 0.d0, overlapPsiGuessP(1,kstArr(ikpt),ispin), norbtotPad)
               else
                  call zhemm('l', 'l', norbtotPad, nkArr(ikpt), (1.d0,0.d0), overlapPad(1,1,ispin,ikpt),&
                     &   norbtotPad, psiGuessP(1,kstArr(ikpt),ispin), &
                     &   norbtotPad, (0.d0,0.d0), overlapPsiGuessP(1,kstArr(ikpt),ispin), norbtotPad)
               end if
            end do
            ! Orthonormalize the orbitals
            if(.not. simul .or. iproc<nprocSubu) then
               call orthonormalizePsi(iproc, nprocSub, norbtotPad, norb, norbpArr(iproc), norbpArr(0), &
                  &   norbtotpArr(0), psiGuessP(1,1,ispin), &
                  &   overlapPsiGuessP(1,1,ispin), newComm, orthpar, orbs, 0, nspinor, blocksize, blocksizeSmall)
            else
               call orthonormalizePsi(iproc, nprocSub, norbtotPad, norb, norbpArr(iproc), norbpArr(nprocSubu),&
                  &   norbtotpArr(nprocSubu), &
                  &   psiGuessP(1,1,ispin), overlapPsiGuessP(1,1,ispin), newComm,orthpar, orbs, nprocSubu, &
                  &   nspinor, blocksize, blocksizeSmall)
            end if

         end do mainLoop

         ! Write a warning in case no convergence was reached within the allowed number of iterations.
         if(.not. success) then
            if(iproc==0) write(*,'(a,i0,a,es9.3)') 'WARNING: no convergence after ',itermax,&
               &   ' iterations. gradientMax=',gradientMax(1)
         end if

      end if processIf



      ! Here the processes that are not involved in the input guess wait for the other processes.
      call mpi_barrier(mpi_comm_world, ierr)


      ! Allocate the arrays needed for distributing the eigenvectors and eigenvalues to all processes.
      if(ispin==1 .or. simul) then
         allocate(sendcounts(0:nproc-1), stat=i_stat)
         call memocc(i_stat, sendcounts, 'sendcounts', subname)

         allocate(recvcounts(0:nproc-1), stat=i_stat)
         call memocc(i_stat, recvcounts, 'recvcounts', subname)

         allocate(sdispls(0:nproc-1), stat=i_stat)
         call memocc(i_stat, sdispls, 'sdispls', subname)

         allocate(rdispls(0:nproc-1), stat=i_stat)
         call memocc(i_stat, rdispls, 'rdispls', subname)
      end if


      ! Send all eigenvalues to all processes. These values were calculated in the last iteration of mainLoop.
      ! First define the arrays needed for mpi_allgatherv.
      if(nproc>1) then
         ii=0
         if(.not.simul) then
            do i=0,nproc-1
               recvcounts(i)=norbpArr(i)
               rdispls(i)=ii
               ii=ii+norbpArr(i)
            end do
         else
            do i=0,nproc-1
               recvcounts(i)=norbpArrSimul(i)
               rdispls(i)=ii
               ii=ii+norbpArrSimul(i)
            end do
         end if
         if(.not.simul) then
            !ist=(ispin-1)*norb+1
            if(ispin==1) ist=1
            if(ispin==2) ist=norbArr(1)+1
            call timing(iproc, 'Input_comput', 'OF')
            call timing(iproc, 'Input_commun', 'ON')
            call mpi_allgatherv(rayleigh(1), norbpArr(iproc), mpi_double_precision, orbs%eval(ist), &
               &   recvcounts, rdispls, mpi_double_precision, mpi_comm_world, ierr)
            call timing(iproc, 'Input_commun', 'OF')
            call timing(iproc, 'Input_comput', 'ON')
            ii=ii+norb/orbs%nkpts
         else
            call timing(iproc, 'Input_comput', 'OF')
            call timing(iproc, 'Input_commun', 'ON')
            call mpi_allgatherv(rayleigh(1), norbpArrSimul(iproc), mpi_double_precision, orbs%eval(1), &
               &   recvcounts, rdispls, mpi_double_precision, mpi_comm_world, ierr)
            call timing(iproc, 'Input_commun', 'OF')
            call timing(iproc, 'Input_comput', 'ON')
            ii=ii+norb/orbs%nkpts
         end if
      else
         if(simul) stop 'should not happen...'
         ii=0
         do ikpt=1,orbs%nkpts
            call dcopy(norb, rayleigh(1), 1, orbs%eval(1+ii), 1)
            ii=ii+1
         end do
      end if


      ! Send all eigenvectors to all processes. Since these eigenvectors contain some padded zeros, we can first
      ! cut off these zeros.
      allocate(psiGuessPTrunc(norbtot*nspinor,max(norbpArr(iproc),1),nspin), stat=i_stat)
      call memocc(i_stat, psiGuessPTrunc, 'psiGuessPTrunc', subname)
      do iorb=1,norbpArr(iproc)
         call dcopy(norbtot*nspinor, psiGuessP(1,iorb,ispin), 1, psiGuessPTrunc(1,iorb,ispin), 1)
      end do
      ! Define the values necessary for mpi_allgatherv
      if(nproc>1) then
         ii=0
         if(.not.simul) then
            do i=0,nproc-1
               recvcounts(i)=norbtot*nspinor*norbpArr(i)
               rdispls(i)=ii
               ii=ii+recvcounts(i)
            end do
         else
            kk=0
            do i=0,nproc-1
               recvcounts(i)=norbtot*nspinor*norbpArrSimul(i)
               rdispls(i)=ii
               kk=kk+norbpArrSimul(i)
               ii=ii+norbtot*nspinor*norbpArrSimul(i)
               ! Skip 'emtpy' vectors in the case that there are more down orbitals than up orbitals.
               ! This makes sure that the down orbitals are copied to the right place.
               if(orbs%norbd>orbs%norbu .and. mod(kk,orbs%norbu-norbsc)==0) then
                  !if(iproc==0) write(*,'(a,i0)') 'skip at ',kk
                  ii=ii+norbtot*nspinor*(orbs%norbd-orbs%norbu)
               end if
            end do
         end if
         if(.not.simul) then
            call timing(iproc, 'Input_comput', 'OF')
            call timing(iproc, 'Input_commun', 'ON')
            call mpi_allgatherv(psiGuessPTrunc(1,1,ispin), norbtot*nspinor*norbpArr(iproc), mpi_double_precision, &
               &   psiGuess(1,1,ispin), recvcounts, rdispls, mpi_double_precision, mpi_comm_world, ierr)
            call timing(iproc, 'Input_commun', 'OF')
            call timing(iproc, 'Input_comput', 'ON')
         else
            call timing(iproc, 'Input_comput', 'OF')
            call timing(iproc, 'Input_commun', 'ON')
            call mpi_allgatherv(psiGuessPTrunc(1,1,ispin), norbtot*nspinor*norbpArrSimul(iproc), mpi_double_precision, &
               &   psiGuess(1,1,1), recvcounts, rdispls, mpi_double_precision, mpi_comm_world, ierr)
            call timing(iproc, 'Input_commun', 'OF')
            call timing(iproc, 'Input_comput', 'ON')
         end if
      else
         if(simul) stop 'should not happen...'
         call dcopy(norbtot*nspinor*norb, psiGuessP(1,1,ispin), 1, psiGuess(1,1,ispin), 1)
      end if
      i_all=-product(shape(psiGuessPTrunc))*kind(psiGuessPTrunc)
      deallocate(psiGuessPTrunc, stat=i_stat)
      call memocc(i_stat, i_all, 'psiGuessPTrunc', subname)



      ! Transform the eigenvectors to the wavelet basis.
      ! These are the starting indices of the vectors: istpsi is the starting vector for psi
      ! istpsit that for psiGuessWavelet. For the case where simul is true, we use istpsiS and
      ! istpsitS, respectively. If there are any semicore orbitals, we skip them using ishift
      ! (for psiGuessWavelet) and ishift2 (for psi).
      istpsi=1
      istpsit=1
      istpsitS=1
      istpsiS=1
      ishift=0
      ishift2=0


      if(.not. simul) then
         if(iproc==0) write(*,'(5x,a)',advance='no') 'Transforming to wavelet basis... '
      else
         if(iproc==0) write(*,'(3x,a)',advance='no') 'Transforming to wavelet basis... '
      end if
      ! First make a loop over the k points handled by this process.
      do ikptp=1,orbs%nkptsp
         ! ikpt is the index of the k point.
         ikpt=orbs%iskpts+ikptp
         ! nvctrp is the length of the vectors.
         nvctrp=comms%nvctr_par(iproc,ikpt)

         ! If simul is false and ispin==2, we are treating the down orbitals. Therefore we have to skip
         ! the up orbitals. We have to do this skipping for each k-point since in memory the spin up and 
         ! down orbitals are consecutive for each k-point.
         ! (i.e. schematically: in memory: (orbUp(k1),orbDown(k1)),(orbUp(k2),orbDown(k2)),...)
         if(ispin==2) istpsi=istpsi+nvctrp*norbtot*orbs%nspinor
         if(ispin==2) istpsit=istpsit+nvctrp*norbArr(1)/orbs%nkpts*orbs%nspinor
         if (nvctrp == 0) cycle

         if(.not.simul) then
            ! Now transform to wavelets.
            ! Skip the semicore orbitals.
            ishift=ishift+norbsc*nvctrp*orbs%nspinor
            ishift2=ishift2+sum(norbscArr(1:natsc,1))*nvctrp*orbs%nspinor
            if(ispin==2) ishift=ishift+norbsc*nvctrp*orbs%nspinor
            if(ispin==2) ishift2=ishift2+sum(norbscArr(1:natsc,2))*nvctrp*orbs%nspinor
            if(nspinor==1) then
               ii=(ikpt-1)*norb/orbs%nkpts+1
               call dgemm('n', 'n', nvctrp, norb, norbtot, 1.d0, psi(ishift2+istpsi), nvctrp, psiGuess(1,ii,ispin), &
                  &   norbtot, 0.d0, psiGuessWavelet(ishift+istpsit), nvctrp)
            else
               ii=(ikpt-1)*norb/orbs%nkpts+1
               call zgemm('n', 'n', nvctrp, norb/orbs%nkpts, norbtot, (1.d0,0.d0), psi(ishift2+istpsi),&
                  &   nvctrp, psiGuess(1,ii,ispin), &
                  &   norbtot, (0.d0,0.d0), psiGuessWavelet(ishift+istpsit), nvctrp)
            end if
            if(ispin==1 .and. nspin==2) ishift=ishift+norbsc*nvctrp*orbs%nspinor
            if(ispin==1 .and. nspin==2) ishift2=ishift2+sum(norbscArr(1:natsc,1))*nvctrp*orbs%nspinor
         else
            ! If simul is true, we can treat spin up and down using a simple loop. Since spin up and down are consecutive in memory,
            ! we can just advance the index without skipping.
            do ispin=1,nspin
               if(ispin==1) then
                  norb=(orbs%norbu-norbsc)*orbs%nkpts
               else
                  norb=(orbs%norbd-norbsc)*orbs%nkpts
               end if
               ishift=ishift+norbsc*nvctrp*orbs%nspinor
               ishift2=ishift2+sum(norbscArr(1:natsc,ispin))*nvctrp*orbs%nspinor
               if(nspinor==1) then
                  ii=(ikpt-1)*norb/orbs%nkpts+1
                  call dgemm('n', 'n', nvctrp, norb, norbtot, 1.d0, psi(ishift2+istpsiS), nvctrp, &
                     &   psiGuess(1,ii,ispin), norbtot, 0.d0, psiGuessWavelet(ishift+istpsitS), nvctrp)
               else
                  ii=(ikpt-1)*(max(orbs%norbu,orbs%norbd)-norbsc)+1
                  call zgemm('n', 'n', nvctrp, norb/orbs%nkpts, norbtot, (1.d0,0.d0), psi(ishift2+istpsiS), nvctrp, &
                     &   psiGuess(1,ii,ispin), norbtot, (0.d0,0.d0), psiGuessWavelet(ishift+istpsitS), nvctrp)
               end if
               istpsitS=istpsitS+norb/orbs%nkpts*nvctrp*nspinor
               istpsiS=istpsiS+norbtot*nvctrp*nspinor
            end do
         end if

         ! This is the second part of the skipping procedure for the case simul=.false.
         ! If ispin==1, we move the indices to the next up orbitals (i.e. skipping the down orbitals);
         ! if ispin==2, we advance the indices to the beginning of the next up orbitals and skip them
         ! in the next iteration of ikptp (this can not be done here since nvctrp may be different for
         ! the next k-point).
         if(ispin==1) istpsi=istpsi+nvctrp*norbtot*orbs%nspinor*nspin
         if(ispin==2) istpsi=istpsi+nvctrp*norbtot*orbs%nspinor
         if(ispin==1) istpsit=istpsit+nvctrp*norbArr(1)/orbs%nkpts*orbs%nspinor
         if(nspin==2 .and. ispin==1) istpsit=istpsit+nvctrp*norbArr(2)/orbs%nkpts*orbs%nspinor
         if(ispin==2) istpsit=istpsit+nvctrp*norb/orbs%nkpts*orbs%nspinor
      end do

      if(iproc==0) write(*,'(a)') 'done.'

   end do spinLoop

   ! The eigenvalues are now stored in the following way:
   ! (e11)(e21)(e31)(e12)(e22)(e32), where (eij) means the eigenvalues of k-point i and spin j.
   ! For further processing they have to be rearranged:
   ! (e11)(e12)(e21)(e22)(e31)(e32). 
   ! Use alphaArr as temporary array
   i_all=-product(shape(alphaArr))*kind(alphaArr)
   deallocate(alphaArr, stat=i_stat)
   call memocc(i_stat, i_all, 'alphaArr', subname)

   allocate(alphaArr((orbs%norb-norbsc)*orbs%nkpts*nspin), stat=i_stat)
   call memocc(i_stat, alphaArr, 'alphaArr', subname)

   call dcopy((orbs%norb-norbsc)*orbs%nkpts*nspin, orbs%eval(1), 1, alphaArr(1), 1)
   ist=1
   do ikpt=1,orbs%nkpts
      kk=(ikpt-1)*(orbs%norbu-norbsc)+1
      do ispin=1,nspin
         if(ispin==1) ii=orbs%norbu-norbsc
         if(ispin==2) ii=orbs%norbd-norbsc
         call dcopy(ii, alphaArr(kk), 1, orbs%eval(ist), 1)
         kk=kk+ii*orbs%nkpts
         ist=ist+ii
      end do
   end do


   ! Now treat the semicore orbitals, if there are any.
   semicoreIf: if(natsc>0) then
      if(iproc==0) write(*,'(3x,a)',advance='no') 'Generating input guess for semicore orbitals...'

      if(nspinor == 1) then
         ncplx=1
         ncomp=1
         elseif(nspinor == 2) then
         ncplx=2
         ncomp=1
      else if (nspinor == 4) then
         ncplx=2
         ncomp=2
      end if


      ! Determine the number of semicore orbitals.
      ii=sum(norbscArr(1:natsc,1))
      if(nspin==2) jj=sum(norbscArr(1:natsc,2))

      ! Allocate the arrays which will contain the eigenvalues.
      if(nspin==1) allocate(evale(2*ii*nspin*orbs%nkpts), stat=i_stat)
      if(nspin==2) allocate(evale(2*max(ii,jj)*nspin*orbs%nkpts), stat=i_stat)
      call memocc(i_stat, evale, 'evale', subname)



      ist=1
      ! Diagonalize the semicore Hamiltonian for each k-point handled by this process.
      kptLoop: do ikptp=1,orbs%nkptsp
         ! ikpt is the number of the k-point.
         ikpt=orbs%iskpts+ikptp
         imatrst=1
         imatrst2=ndim_hamovr+1
         ! Make a loop over the number of semicore atoms.
         natscLoop: do iat=1,natsc

            ! norbi is the number of semicore orbitals for this atom.
            norbi=norbscArr(iat,1)
            if(nspinor==1) then

               ! Get the optimal work array size
               allocate(work(1), stat=i_stat)
               call memocc(i_stat, work, 'work', subname)
               call dsygv(1, 'v', 'u', norbi, hamovr(imatrst,1,1,ikpt), norbi, hamovr(imatrst,1,2,ikpt), &
                  &   norbi, evale(ist), work(1), -1, info)
               lwork = int(work(1))
               i_all=-product(shape(work))*kind(work)
               deallocate(work, stat=i_stat)
               call memocc(i_stat, i_all, 'work', subname)
               allocate(work(lwork), stat=i_stat)
               call memocc(i_stat, work, 'work', subname)

               call dsygv(1, 'v', 'u', norbi, hamovr(imatrst,1,1,ikpt), norbi, hamovr(imatrst,1,2,ikpt), &
                  &   norbi, evale(ist), work(1), lwork, info)
               if(info/=0) write(*,'(a,i0)') 'ERROR in dsygv, info=',info
               ist=ist+norbi
               if(nspin==1) then
                  i_all=-product(shape(work))*kind(work)
                  deallocate(work, stat=i_stat)
                  call memocc(i_stat, i_all, 'work', subname)
               end if

               ! Diagonalize the Hamiltonian for the down orbitals if we have spin polarization.
               if (nspin==2) then
                  ! norbj is the number of down orbitals.
                  norbj=norbscArr(iat,2)
                  call dsygv(1, 'v', 'u', norbj, hamovr(imatrst,2,1,ikpt), &
                     &   norbj, hamovr(imatrst,2,2,ikpt), norbj, evale(ist), work(1), lwork, info)
                  if(info/=0) write(*,'(a,i0)') 'ERROR in dsygv, info=',info
                  ist=ist+norbj
                  i_all=-product(shape(work))*kind(work)
                  deallocate(work, stat=i_stat)
                  call memocc(i_stat, i_all, 'work', subname)
               end if

            else

               ! Get the optimal work array size
               allocate(work(1), stat=i_stat)
               call memocc(i_stat, work, 'work', subname)
               allocate(rwork(1), stat=i_stat)
               call memocc(i_stat, rwork, 'rwork', subname)
               call zhegv(1, 'v', 'u', norbi, hamovr(imatrst,1,1,ikpt), norbi, hamovr(imatrst,1,2,ikpt), &
                  &   norbi, evale(ist), work(1), -1, work(1), info)
               lwork = int(work(1))
               i_all=-product(shape(work))*kind(work)
               deallocate(work, stat=i_stat)
               call memocc(i_stat, i_all, 'work', subname)
               i_all=-product(shape(rwork))*kind(rwork)
               deallocate(rwork, stat=i_stat)
               call memocc(i_stat, i_all, 'rwork', subname)
               allocate(work(lwork), stat=i_stat)
               call memocc(i_stat, work, 'work', subname)
               allocate(rwork(lwork), stat=i_stat)
               call memocc(i_stat, rwork, 'rwork', subname)

               call zhegv(1, 'v', 'u', norbi, hamovr(imatrst,1,1,ikpt), norbi, hamovr(imatrst,1,2,ikpt), &
                  &   norbi, evale(ist), work(1), lwork, rwork(1), info)
               if(info/=0) write(*,'(a,i0)') 'ERROR in zhegv, info=',info
               ist=ist+norbi
               if(nspin==1) then
                  i_all=-product(shape(work))*kind(work)
                  deallocate(work, stat=i_stat)
                  call memocc(i_stat, i_all, 'work', subname)
                  i_all=-product(shape(rwork))*kind(rwork)
                  deallocate(rwork, stat=i_stat)
                  call memocc(i_stat, i_all, 'rwork', subname)
               end if

               ! Diagonalize the Hamiltonian for the down orbitals if we have spin polarization.
               if (nspin==2) then
                  norbj=norbscArr(iat,2)
                  call zhegv(1, 'v', 'u', norbj, hamovr(imatrst,2,1,ikpt), &
                     &   norbj, hamovr(imatrst,2,2,ikpt), norbj, evale(ist), &
                     &   work(ist), lwork, rwork(1), info)
                  if(info/=0) write(*,'(a,i0)') 'ERROR in zhegv, info=',info
                  ist=ist+norbj
                  i_all=-product(shape(work))*kind(work)
                  deallocate(work, stat=i_stat)
                  call memocc(i_stat, i_all, 'work', subname)
                  i_all=-product(shape(rwork))*kind(rwork)
                  deallocate(rwork, stat=i_stat)
                  call memocc(i_stat, i_all, 'rwork', subname)
               end if

            end if

            ! Make sure that the eigenvectors of all MPI processes are the same.
            norbij=norbi
            ihs=imatrst
            do jspin=1,nspin
               do jjorb=1,norbij
                  ! If it is negative change the sign to all the values.
                  if (hamovr(ihs+(jjorb-1)*norbij*ncplx,jspin,1,ikpt) < 0.0_wp) then
                     do jiorb=1,norbij*ncplx
                        hamovr(ihs-1+jiorb+(jjorb-1)*norbij*ncplx,jspin,1,ikpt)=&
                           &   -hamovr(ihs-1+jiorb+(jjorb-1)*norbij*ncplx,jspin,1,ikpt)
                     end do
                  end if
               end do
               if (nspin==2) then
                  norbij=norbj
               end if
            end do
            imatrst=imatrst+ncplx*norbi**2
            if(nspin>1) imatrst2=imatrst2+ncplx*norbj**2

         end do natscLoop
      end do kptLoop


      ! Now transform the eigenvectors to the wavelet basis.
      ! ist is the starting index of the atomic orbitals (in wavelet basis), ist2 the starting index of
      ! the eigenvectors in wavelet basis, imatrst is the starting index in atomic orbitals basis.
      ist=1
      ist2=1
      ! Make a loop over all k-points handled by this process.
      do ikptp=1,orbs%nkptsp
         ! ikpt is the number of the k-point.
         ikpt=orbs%iskpts+ikptp
         ! nvctrp is the number of components for this k-point which are handled by this process.
         nvctrp=comms%nvctr_par(iproc,ikpt)
         ! Make a loop over the spins.
         do jspin=1,nspin
            imatrst=1
            ! Make a loop over the number of semicore atoms.
            do iat=1,natsc
               ! norbi is ths number of semicore orbitals for this atom.
               norbi=norbscArr(iat,jspin)
               if(nspinor==1) then
                  call gemm('n', 'n', nvctrp, norbi, norbi, 1.0_wp, psi(ist), max(1,nvctrp), &
                     &   hamovr(imatrst,jspin,1,ikpt), norbi, 0.0_wp, psiGuessWavelet(ist2), max(1,nvctrp))
               else
                  call c_gemm('n', 'n', ncomp*nvctrp, norbi, norbi, (1.0_wp,0.0_wp), &
                     &   psi(ist), max(1,ncomp*nvctrp), hamovr(imatrst,jspin,1,ikpt), norbi, &
                     &   (0.0_wp,0.0_wp), psiGuessWavelet(ist2), max(1,ncomp*nvctrp))
               end if
               ist=ist+norbi*nvctrp*nspinor
               ist2=ist2+norbi*nvctrp*nspinor
               imatrst=imatrst+ncplx*norbi**2
            end do
            ! Skip the non-semicore orbitals.
            if(jspin==1) ist2=ist2+nvctrp*(orbs%norbu-norbsc)*orbs%nspinor
            if(jspin==2) ist2=ist2+nvctrp*(orbs%norbd-norbsc)*orbs%nspinor
            ist=ist+nvctrp*norbscArr(natsc+1,jspin)*orbs%nspinor
         end do
      end do


      ! Now send all eigenvalues of all k-points to all processes.
      ! First find out which process handles which k-points.
      allocate(kpArr(orbs%nkpts,0:nproc-1,2), stat=i_stat)
      call memocc(i_stat, kpArr, 'kpArr', subname)
      allocate(sceval(norbsc*nspin*orbs%nkpts), stat=i_stat)
      call memocc(i_stat, sceval, 'sceval', subname)

      ! If process i handles k-point j, set kpArr(j,i) to 1. Then make a mpi_allreduce
      ! to collect this informations from all processes.
      kpArr=0
      do ikptp=1,orbs%nkptsp
         ikpt=orbs%iskpts+ikptp
         kpArr(ikpt,iproc,2)=1
      end do
      call timing(iproc, 'Input_comput', 'OF')
      call timing(iproc, 'Input_commun', 'ON')
      call mpi_allreduce(kpArr(1,0,2), kparr(1,0,1), orbs%nkpts*nproc, mpi_integer, mpi_sum, mpi_comm_world, ierr)
      call timing(iproc, 'Input_commun', 'OF')
      call timing(iproc, 'Input_comput', 'ON')

      ! ist2 is the starting index of the collected orbitals in sceval.
      ist2=1
      ! Make a loop over all k-points.
      do ikpt=1,orbs%nkpts
         ! Find the process with lowest process ID handling this k-point.
         do i=0,nproc-1
            if(kpArr(ikpt,i,1)==1) then
               ! Process jproc is the process we want.
               jproc=i
               exit
            end if
         end do
         ! Send the eigenvalues from process jproc to all processes.
         ist=1
         if(iproc==jproc) then
            ! Determine the starting index of the required k-point among the orbitals
            ! handled by process jproc.
            do ikptp2=1,orbs%nkptsp
               ikpt2=orbs%iskpts+ikptp2
               if(ikpt2==ikpt) exit
               ist=ist+norbsc*nspin
            end do
            ! Copy the orbitals of this k-point to sceval.
            call dcopy(norbsc*nspin, evale(ist), 1, sceval(ist2), 1)
         end if
         ! Send the orbitals to all processes.
         call timing(iproc, 'Input_comput', 'OF')
         call timing(iproc, 'Input_commun', 'ON')
         call mpi_bcast(sceval(ist2), norbsc*nspin, mpi_double_precision, jproc, mpi_comm_world, ierr)
         call timing(iproc, 'Input_commun', 'OF')
         call timing(iproc, 'Input_comput', 'ON')
         ist2=ist2+norbsc*nspin
      end do

      if(iproc==0) write(*,'(a)') ' done.'

   end if semicoreIf



   ! Sort the (non-semicore) eigenvalues to print them. This requires to copy them first to sortArr since a given 
   ! eigenvalue has to remain associated with its eigenvector.
   ! This part is not implemented very efficiently, but it should not matter.
   if(.not.simul) then
      sortArr=0.d0
      ist=1
      do ikpt=1,orbs%nkpts
         do ispin=1,nspin
            if(ispin==1) ii=orbs%norbu-norbsc
            if(ispin==2) ii=orbs%norbd-norbsc
            call dcopy(ii, orbs%eval(ist), 1, sortArr(1,ikpt,ispin), 1)
            ist=ist+ii
         end do
      end do
      do ikpt=1,orbs%nkpts
         do ispin=1,nspin
            if(ispin==1) ii=orbs%norbu-norbsc
            if(ispin==2) ii=orbs%norbd-norbsc
            do iorb=1,ii
               do jorb=iorb,ii
                  if(sortArr(jorb,ikpt,ispin)<sortArr(iorb,ikpt,ispin)) then
                     tt=sortArr(iorb,ikpt,ispin)
                     sortArr(iorb,ikpt,ispin)=sortArr(jorb,ikpt,ispin)
                     sortArr(jorb,ikpt,ispin)=tt
                  end if
               end do
            end do
         end do
      end do
   else
      ist=1
      sortArr=0.d0
      do ikpt=1,orbs%nkpts
         do ispin=1,nspin
            if(ispin==1) then
               norb=orbs%norbu-norbsc
            else
               norb=orbs%norbd-norbsc
            end if
            call dcopy(norb, orbs%eval(ist), 1, sortArr(1,ikpt,ispin), 1)
            ist=ist+norb
         end do
      end do
      ist=1
      do ispin=1,nspin
         if(ispin==1) then
            norb=(orbs%norbu-norbsc)*orbs%nkpts
         else
            norb=(orbs%norbd-norbsc)*orbs%nkpts
         end if
         ist=ist+norb
         do ikpt=1,orbs%nkpts
            do iorb=1,norb/orbs%nkpts 
               do jorb=iorb,norb/orbs%nkpts
                  if(sortArr(jorb,ikpt,ispin)<sortArr(iorb,ikpt,ispin)) then
                     tt=sortArr(iorb,ikpt,ispin)
                     sortArr(iorb,ikpt,ispin)=sortArr(jorb,ikpt,ispin)
                     sortArr(jorb,ikpt,ispin)=tt
                  end if
               end do
            end do
         end do
      end do
   end if



   ! Now print out the eigenvalues. The semicore eigenvalues are stored in sceval, the
   ! non-semicore eigenvalues in sortArr.
   if(iproc==0) write(*,'(1x,a)') 'Sorted list of eigenvalues:'
   if(iproc==0) then
      if(nspin==1) then
         do ikpt=1,orbs%nkpts
            ii=0
            if(orbs%nkpts>1) write(*,'(/,3x,a,i0,a)') '------- k-point ',ikpt,' -------'
            do iat=1,natsc
               do j=1,norbscArr(iat,1)
                  ii=ii+1
                  if(iat/=natsc .or. j/=norbscArr(iat,1)) then
                     write(*,'(5x,a,i0,a,es14.5)') 'eval(',ii,')',sceval(ii)
                  else
                     write(*,'(5x,a,i0,a,es14.5,a)') 'eval(',ii,')',sceval(ii),' <--- last semicore orbital'
                  end if
               end do
            end do
            do iorb=1,norb/orbs%nkpts
               write(*,'(5x,a,i0,a,es14.5)') 'eval(',ii+iorb,')',sortArr(iorb,ikpt,1)
            end do
         end do
      else if(nspin==2) then
         do ikpt=1,orbs%nkpts
            ii=0
            if(orbs%nkpts>1) write(*,'(/,20x,a,i0,a)') '------- k-point ',ikpt,' -------'
            do iat=1,natsc
               do j=1,maxval(norbscArr(iat,:))
                  ii=ii+1
                  if(iat/=natsc .or. j/=norbscArr(iat,1)) then
                     write(*,'(5x,a,i0,a,es14.5,8x,a,i0,a,es14.5)') 'eval(',ii,',u)',evale(ii), &
                        &   'eval(',ii,',d)',sceval(norbscArr(iat,1)+ii)
                  else
                     write(*,'(5x,a,i0,a,es14.5,8x,a,i0,a,es14.5,a)') 'eval(',ii,',u)',evale(ii), &
                        &   'eval(',ii,',d)',sceval(norbscArr(iat,1)+ii),' <--- last semicore orbital'
                  end if
               end do
            end do
            do iorb=1,norb/orbs%nkpts
               write(*,'(5x,a,i0,a,es14.5,8x,a,i0,a,es14.5)') 'eval(',ii+iorb,',u)', &
                  &   sortArr(iorb,ikpt,1),'eval(',ii+iorb,',d)',sortArr(iorb,ikpt,2)
            end do
         end do
      end if
   end if


   ! Merge the semicore eigenvalues and non-semicore eigenvalues and store them in orbs%eval.
   ! This is obly necessary if there are some semicore orbitals.
   ! Use sortArr as temporary array.
   if(norbsc>0) then

      i_all=-product(shape(sortArr))*kind(sortArr)
      deallocate(sortArr, stat=i_stat)
      call memocc(i_stat, i_all, 'sortArr', subname)

      allocate(sortArr((orbs%norb-nspin*norbsc)*nspin*orbs%nkpts,1,1), stat=i_stat)
      call memocc(i_stat, sortArr, 'sortArr', subname)

      ! The starting indices:
      !   ist is the starting index of the merged eigenvalues
      !   ist2 is the starting index of the semicore orbitals
      !   ist3 is the starting index of the non-semicore orbitals.
      ist=1
      ist2=1
      ist3=1 
      ! First copy the non-semicore orbitals to the temporary array.
      call dcopy((orbs%norb-nspin*norbsc)*nspin, orbs%eval(1), 1, sortArr(1,1,1), 1)
      ! Make a loop over all k-points.
      do ikpt=1,orbs%nkpts
         ! Make a loop over spin up and down.
         do ispin=1,nspin
            if(ispin==1) then 
               norb=orbs%norbu-norbsc 
            else 
               norb=orbs%norbd-norbsc 
            end if
            ! Copy the semicore orbitals.
            call dcopy(norbsc, sceval(ist2), 1, orbs%eval(ist),1)
            ist=ist+norbsc
            ist2=ist2+norbsc
            ! Copy the non-semicore orbitals.
            call dcopy(norb, sortArr(ist3,1,1), 1, orbs%eval(ist),1)
            ist=ist+norb
            ist3=ist3+norb
         end do
      end do
   end if




   ! Deallocate all arrays.
   i_all=-product(shape(gradient))*kind(gradient)
   deallocate(gradient, stat=i_stat)
   call memocc(i_stat, i_all, 'gradient', subname)

   i_all=-product(shape(gradientOld))*kind(gradientOld)
   deallocate(gradientOld, stat=i_stat)
   call memocc(i_stat, i_all, 'gradientOld', subname)

   i_all=-product(shape(overlapPsiGuessP))*kind(overlapPsiGuessP)
   deallocate(overlapPsiGuessP, stat=i_stat)
   call memocc(i_stat, i_all, 'overlapPsiGuessP', subname)

   i_all=-product(shape(overlapPad))*kind(overlapPad)
   deallocate(overlapPad, stat=i_stat)
   call memocc(i_stat, i_all, 'overlapPad', subname)

   i_all=-product(shape(HamPad))*kind(HamPad)
   deallocate(HamPad, stat=i_stat)
   call memocc(i_stat, i_all, 'HamPad', subname)

   i_all=-product(shape(psiGuessP))*kind(psiGuessP)
   deallocate(psiGuessP, stat=i_stat)
   call memocc(i_stat, i_all, 'psiGuessP', subname)

   i_all=-product(shape(norbpArr))*kind(norbpArr)
   deallocate(norbpArr, stat=i_stat)
   call memocc(i_stat, i_all, 'norbpArr', subname)

   if(simul) then
      i_all=-product(shape(norbpArrSimul))*kind(norbpArrSimul)
      deallocate(norbpArrSimul, stat=i_stat)
      call memocc(i_stat, i_all, 'norbpArrSimul', subname)
   end if

   i_all=-product(shape(norbtotpArr))*kind(norbtotpArr)
   deallocate(norbtotpArr, stat=i_stat)
   call memocc(i_stat, i_all, 'norbtotpArr', subname)

   i_all=-product(shape(sendcounts))*kind(sendcounts)
   deallocate(sendcounts, stat=i_stat)
   call memocc(i_stat, i_all, 'sendcounts', subname)

   i_all=-product(shape(recvcounts))*kind(recvcounts)
   deallocate(recvcounts, stat=i_stat)
   call memocc(i_stat, i_all, 'recvcounts', subname)

   i_all=-product(shape(sdispls))*kind(sdispls)
   deallocate(sdispls, stat=i_stat)
   call memocc(i_stat, i_all, 'sdidpls', subname)

   i_all=-product(shape(rdispls))*kind(rdispls)
   deallocate(rdispls, stat=i_stat)
   call memocc(i_stat, i_all, 'rdidpls', subname)

   i_all=-product(shape(alphaArr))*kind(alphaArr)
   deallocate(alphaArr, stat=i_stat)
   call memocc(i_stat, i_all, 'alphaArr', subname)

   i_all=-product(shape(rayleigh))*kind(rayleigh)
   deallocate(rayleigh, stat=i_stat)
   call memocc(i_stat, i_all, 'rayleigh', subname)

   i_all=-product(shape(psiGuess))*kind(psiGuess)
   deallocate(psiGuess, stat=i_stat)
   call memocc(i_stat, i_all, 'psiGuess', subname)

   i_all=-product(shape(sortArr))*kind(sortArr)
   deallocate(sortArr, stat=i_stat)
   call memocc(i_stat, i_all, 'sortArr', subname)

   i_all=-product(shape(kstArr))*kind(kstArr)
   deallocate(kstArr, stat=i_stat)
   call memocc(i_stat, i_all, 'kstArr', subname)

   i_all=-product(shape(nkArr))*kind(nkArr)
   deallocate(nkArr, stat=i_stat)
   call memocc(i_stat, i_all, 'nkArr', subname)

   i_all=-product(shape(kArr))*kind(kArr)
   deallocate(kArr, stat=i_stat)
   call memocc(i_stat, i_all, 'kArr', subname)

   if(.not.simul) then
      i_all=-product(shape(newID))*kind(newID)
      deallocate(newID, stat=i_stat)
      call memocc(i_stat, i_all, 'newID', subname)
   end if

   if(simul) then
      i_all=-product(shape(newIDu))*kind(newIDu)
      deallocate(newIDu, stat=i_stat)
      call memocc(i_stat, i_all, 'newIDu', subname)

      i_all=-product(shape(newIDd))*kind(newIDd)
      deallocate(newIDd, stat=i_stat)
      call memocc(i_stat, i_all, 'newIDd', subname)
   end if

   i_all=-product(shape(norbArr))*kind(norbArr)
   deallocate(norbArr, stat=i_stat)
   call memocc(i_stat, i_all, 'norbArr', subname)

   if(natsc>0) then
      i_all=-product(shape(kpArr))*kind(kpArr)
      deallocate(kpArr, stat=i_stat)
      call memocc(i_stat, i_all, 'kpArr', subname)

      i_all=-product(shape(sceval))*kind(sceval)
      deallocate(sceval, stat=i_stat)
      call memocc(i_stat, i_all, 'sceval', subname)

      i_all=-product(shape(evale))*kind(evale)
      deallocate(evale, stat=i_stat)
      call memocc(i_stat, i_all, 'evale', subname)
   end if

   if(iproc==0) write(*,'(1x,a)') 'Input guess successfully generated.'

   ! Stop the timing for the input guess.
   call timing(iproc, 'Input_comput', 'OF')

END SUBROUTINE inputguessParallel


!>  This subroutine orthonormalizes the orbitals psi in a parallel way. To do so, it first transposes the orbitals to all
!!  processors using mpi_alltoallv. The orthonomalization is then done in this data layout using a combination of blockwise Gram-Schmidt
!!  and Cholesky orthonomalization. At the end the vectors are again untransposed.
!!
!! Calling arguments:
!! =================
!!  Input arguments:
!!    @param iproc                  process ID
!!    @param nproc                  total number of processes
!!    @param norbtot                length of the vectors that have to be orthonormalized
!!    @param norb                   total number of vectors that have to be orthonomalized, shared over all processes
!!    @param norbp                  number of vectors held by current process
!!    @param norbpArr               array indicating the number of vectors held by each process (e.g. norbpArr(i) is the number of vectors
!!                                  held by process i)
!!    @param norbtotpArr            array indicating how many orbitals each process treats (without the padded zeros) if the wavefunctions
!!                                  are transposed
!!    @param overlapPsi             the vectors after the application of the overlap matrix
!!    @param newComm                the MPI communicator for the processes handling this orthonormalization (not necessarily all MPI processes)
!!    @param input                  contains some parameters
!!    @param simul                  if simul is true, the up and down orbitals are treated in parallel
!!    @param orbs                   type that contains many parameters concerning the orbitals
!!    @param nprocSt                starting process ID of the the processes in newComm
!!    @param nspinor                real wavefunction -> nspinor=1, complex wavefunction -> nspinor>1
!!    @param blocksize              the block size for the blockwise orthonormalization procesure
!!    @param blocksizeSmall         the block size for the orbitals that did not match into blocksize
!!  Input/Output arguments:
!!    @param psi                    on input: the vectors to be orthonormalized
!!                                  on output: the orthonomalized vectors
subroutine orthonormalizePsi(iproc, nproc, norbtot, norb, norbp, norbpArr,&
      &   norbtotpArr, psi, overlapPsi, newComm, orthpar, &
      &   orbs, nprocSt, nspinor, blocksize, blocksizeSmall)
   use module_base
   use module_types
   implicit none

   ! Calling arguments
   integer, intent(in):: iproc, nproc, norbtot, norb, norbp, newComm, nprocSt, nspinor
   integer, intent(in out):: blocksize
   integer, dimension(nprocSt:nprocSt+nproc-1),intent(in):: norbtotpArr, norbpArr
   real(kind=8), dimension(norbtot*norbp*nspinor),intent(in):: overlapPsi
   real(kind=8), dimension(norbtot*norbp*nspinor),intent(in out):: psi
   type(orthon_data), intent(in):: orthpar
   type(orbitals_data), intent(in) :: orbs

   ! Local variables
   integer:: i, j, iorb, iblock, jblock, ii, jj, ist, jst, iter, iter2, gcd,&
      &   blocksizeSmall, norbtotp, ierr, i_stat, i_all, getBlocksize
   real(kind=8),dimension(:),allocatable:: psiW, overlapPsiW, psiWTrans, overlapPsiWTrans
   integer,dimension(:),allocatable:: sendcounts, recvcounts, sdispls, rdispls
   character(len=*),parameter:: subname='orthonormalizePsi'



   !< This variable is the part of each orbital that will be distributed to each processor and will be used throughout the subroutine.
   norbtotp=norbtot/nproc

   ! Allocate all arrays
   allocate(psiW(norbtot*norbp*nspinor), stat=i_stat)
   call memocc(i_stat, psiW, 'psiW', subname)

   allocate(overlapPsiW(norbtot*norbp*nspinor), stat=i_stat)
   call memocc(i_stat, overlapPsiW, 'overlapPsiW', subname)

   allocate(psiWTrans(norbtotp*norb*nspinor), stat=i_stat)
   call memocc(i_stat, psiWTrans, 'psiWTrans', subname)

   allocate(overlapPsiWTrans(norbtotp*norb*nspinor), stat=i_stat)
   call memocc(i_stat, overlapPsiWTrans, 'overlapPsiWTrans', subname)

   allocate(sendcounts(nprocSt:nprocSt+nproc-1), stat=i_stat)
   call memocc(i_stat, sendcounts, 'sendcounts', subname)

   allocate(recvcounts(nprocSt:nprocSt+nproc-1), stat=i_stat)
   call memocc(i_stat, recvcounts, 'recvcounts', subname)

   allocate(sdispls(nprocSt:nprocSt+nproc-1), stat=i_stat)
   call memocc(i_stat, sdispls, 'sdispls', subname)

   allocate(rdispls(nprocSt:nprocSt+nproc-1), stat=i_stat)
   call memocc(i_stat, rdispls, 'rdispls', subname)


   if(nproc>1) then
      ! Rearrange psi and overlapPsi in memory such that they can be transposed using a single call to mpi_alltoallv.
      ! Here is a small example for illustration:
      ! Assume nproc=5, norbtot=10, norbtotpArr(i)=2 (i=0,1,2), norbtotpArr(i)=1, (i=3,4), norbpArr(i)=2 (i=0,1), norbpArr(i)=1 (i=2,3,4).
      ! Then the two vectors will be modified in the following way; for clarity we also show the same thing for the other processes.
      !       process 0                process 1            process 2        process 3        process 4
      !   1   9       1  13   |   17  25      17  29   |   33      33   |   41      41   |   49      49
      !   2  10       2  14   |   18  26      18  30   |   34      34   |   42      42   |   50      50
      !   3  11       9   7   |   19  27      25  23   |   35      35   |   43      43   |   51      51
      !   4  12      10   0   |   20  28      26   0   |   36      36   |   44      44   |   52      52
      !   5  13  =>   3   8   |   21  29  =>  19  24   |   37  =>  37   |   45  =>  45   |   53  =>  53
      !   6  14       4   0   |   22  30      20   0   |   38      38   |   46      46   |   54      54
      !   7  15      11  15   |   23  31      27  31   |   39      39   |   47      47   |   55      55
      !   8  16      12   0   |   24  32      28   0   |   40       0   |   48       0   |   56       0 
      !   0   0       5  16   |    0   0      21  32   |    0      40   |    0      48   |    0      56
      !   0   0       6   0   |    0   0      22   0   |    0       0   |    0       0   |    0       0 

      jj=1
      ii=0
      do i=nprocSt,nprocSt+nproc-1
         do iorb=0,norbp-1
            ! Copy the non-zero parts
            call dcopy(norbtotpArr(i)*nspinor, psi(ii+iorb*norbtot*nspinor+1), 1, psiW(jj), 1)
            call dcopy(norbtotpArr(i)*nspinor, overlapPsi(ii+iorb*norbtot*nspinor+1), 1, overlapPsiW(jj), 1)
            jj=jj+norbtotpArr(i)*nspinor
            do j=norbtotpArr(i)+1,norbtotp
               ! "Copy" the zeros. This happens only if norbtotpArr(i) < norbtotp
               psiW(jj)=0.d0
               if(nspinor>1) psiW(jj+1)=0.d0
               overlapPsiW(jj)=0.d0
               if(nspinor>1) overlapPsiW(jj+1)=0.d0
               jj=jj+nspinor
            end do
         end do
         ii=ii+norbtotpArr(i)*nspinor
      end do


      ! Define the values used for the call to mpi_alltoallv.
      ! Assume again the above example, then we would have:
      ! for iproc==0,1:   sendcounts(i)=4 (i=0,...,4)  ;  sdidpls(0)=0, sdipls(1)=4, sdipls(2)=8, sdipls(3)=12, sdipls(4)=16
      !                   recvcounts(i)=4 (i=0,1), recvcounts(i)=2 (i=2,3,4) ; rdidpls(0)=0, rdipls(1)=4, rdipls(2)=8, rdipls(3)=10, rdipls(4)=12
      ! for iproc==2,3,4: sendcounts(i)=2 (i=0,...,4)  ;  sdidpls(0)=0, sdipls(1)=2, sdipls(2)=4, sdipls(3)=6, sdipls(4)=8
      !                   recvcounts(i)=4 (i=0,1,2), recvcounts(i)=2 (i=3,4) ; rdidpls(0)=0, rdipls(1)=4, rdipls(2)=8, rdipls(3)=10, rdipls(4)=12
      ii=0 ; jj=0
      do i=nprocSt,nprocSt+nproc-1
         ! A given process sends the same amount if data to each process...
         sendcounts(i)=norbtotp*norbpArr(iproc)*nspinor
         sdispls(i)=ii
         ii=ii+sendcounts(i)
      end do
      do i=nprocSt,nprocSt+nproc-1
         ! ... but receives a different amount from each process.
         recvcounts(i)=norbtotp*norbpArr(i)*nspinor
         rdispls(i)=jj
         jj=jj+recvcounts(i)
      end do

      ! Transpose psiW (to psiWTrans) and overlapPsiW (to overlapPsiWTrans)
      ! Assuming the above example, this would result in the following vectors held by each process:
      !       process 0               process 1                process 2                process 3                process 4
      !  1  9 17 25 33 41 49  |   3 11 19 27 35 43 51  |   5 13 21 29 37 45 53  |   7 15 23 31 39 47 55  |   8 16 24 32 40 48 56
      !  2 10 18 26 34 42 50  |   4 12 20 28 36 44 52  |   6 14 22 30 38 46 54  |   0  0  0  0  0  0  0  |   0  0  0  0  0  0  0

      call timing(iproc, 'Input_comput', 'OF')
      call timing(iproc, 'Input_commun', 'ON')
      call mpi_alltoallv(psiW(1), sendcounts, sdispls, mpi_double_precision, psiWTrans(1), &
         &   recvcounts, rdispls, mpi_double_precision, newComm, ierr)
      call mpi_alltoallv(overlapPsiW(1), sendcounts, sdispls, mpi_double_precision, overlapPsiWTrans(1),&
         &   recvcounts, rdispls, mpi_double_precision, newComm, ierr)
      call timing(iproc, 'Input_commun', 'OF')
      call timing(iproc, 'Input_comput', 'ON')
   else
      call dcopy(norbtot*norbp*nspinor, psi, 1, psiWTrans, 1)
      call dcopy(norbtot*norbp*nspinor, overlapPsi, 1, overlapPsiWTrans, 1)
   end if


   ! Now orthonormalize the orbitals.
   ! There are two orthonormalization subroutines: gramschmidtOverlap orthogonalizes a given bunch of vectors to another bunch
   ! of already orthonormal vectors, and the subroutine choleskyOverlap orthonormalizes the given bunch.
   ! First determine how many bunches can be created for the given blocksize.
   if(blocksize==-1) blocksize=getBlocksize(orthpar, norb/orbs%nkpts)
   iter=floor(real(norb)/real(blocksize*orbs%nkpts))
   do iblock=1,iter
      ! ist is the starting vector of the current bunch. 
      ist=blocksize*(iblock-1)+1
      ! Now orthogonalize this bunch to all previous ones.
      do j=1,iblock-1
         ! jst is the starting vector of the bunch to which the current bunch has to be orthogonalized.
         jst=blocksize*(j-1)+1
         call gramschmidtOverlap(iproc, nproc, norbtotp, blocksize, psiWTrans(1),&
            &   overlapPsiwTrans(1), newComm, ist, jst, norb/orbs%nkpts, orbs%nkpts, nspinor)
      end do
      ! Orthonormalize the current bunch of vectors.
      call choleskyOverlap(iproc, nproc, norbtotp, blocksize, psiWTrans(1), overlapPsiWTrans(1), &
         &   newComm, ist, norb/orbs%nkpts, orbs%nkpts, nspinor)
   end do

   ! Orthonormalize the remaining vectors, if there are any.
   remainingIf: if(blocksize*iter/=norb/orbs%nkpts) then
      ! ist is the starting vector of the bunch that still havs to be orthonormalized.
      ist=blocksize*iter+1
      ! We have to find a new block size that matches both the remaining vectors and the already orthonomalized ones. This is done by determining
      ! the greatest common divisor of these two numbers.
      if(blocksizeSmall==-1) blocksizeSmall=gcd(blocksize*iter,norb/orbs%nkpts-ist+1)
      ! Determine how many bunches can be created with this new block size.
      iter2=(norb/orbs%nkpts-ist+1)/blocksizeSmall
      ! Now make a loop over all these blocks
      do iblock=1,iter2
         ! ist is the starting vector of the current bunch.
         ist=iter*blocksize+blocksizeSmall*(iblock-1)+1
         ! Now orthogonalize this bunch to all previous ones.
         do jblock=1,(blocksize*iter)/blocksizeSmall+iblock-1
            ! jst is the starting vector of the bunch to which the current bunch has to be orthogonalized.
            jst=blocksizeSmall*(jblock-1)+1
            call gramschmidtOverlap(iproc, nproc, norbtotp, blocksizeSmall, psiWTrans(1), &
               &   overlapPsiwTrans(1), newComm, ist, jst, norb/orbs%nkpts, orbs%nkpts, nspinor)
         end do
         ! Orthonormalize the current bunch of vectors.
         call choleskyOverlap(iproc, nproc, norbtotp, blocksizeSmall, psiWTrans(1),&
            &   overlapPsiWTrans(1), newComm, ist, norb/orbs%nkpts, orbs%nkpts, nspinor)
      end do
   end if remainingIf


   if(nproc>1) then
      ! Now the orthonormalization is done, so we can untranspose the vectors.
      ! First define the variables for the MPI call.
      ii=0 ; jj=0
      do i=nprocSt,nprocSt+nproc-1
         ! Now a given process sends a different amount if data to each process...
         sendcounts(i)=norbtotp*norbpArr(i)*nspinor
         sdispls(i)=ii
         ii=ii+norbtotp*norbpArr(i)*nspinor
      end do
      do i=nprocSt,nprocSt+nproc-1
         ! ... but receives the same amount from each process.
         recvcounts(i)=norbtotp*norbpArr(iproc)*nspinor
         rdispls(i)=jj
         jj=jj+norbtotp*norbpArr(iproc)*nspinor
      end do
      ! Now untranspose the vectors.
      call timing(iproc, 'Input_comput', 'OF')
      call timing(iproc, 'Input_commun', 'ON')
      call mpi_alltoallv(psiWTrans(1), sendcounts, sdispls, mpi_double_precision, psiW(1),&
         &   recvcounts, rdispls, mpi_double_precision, newComm, ierr)
      call timing(iproc, 'Input_commun', 'OF')
      call timing(iproc, 'Input_comput', 'ON')

      ! Now rearrange back the vectors.
      ii=0
      jj=1
      do i=nprocSt,nprocSt+nproc-1
         do iorb=0,norbp-1
            call dcopy(norbtotp*nspinor, psiW(jj), 1, psi(ii+iorb*norbtot*nspinor+1), 1)
            jj=jj+norbtotp*nspinor
         end do
         ii=ii+norbtotpArr(i)*nspinor
      end do
   else
      call dcopy(norbtot*norbp*nspinor, psiWTrans, 1, psi, 1)
   end if


   ! Deallocate all arrays
   i_all=-product(shape(psiW))*kind(psiW)
   deallocate(psiW, stat=i_stat)
   call memocc(i_stat, i_all, 'psiW', subname)

   i_all=-product(shape(overlapPsiW))*kind(overlapPsiW)
   deallocate(overlapPsiW, stat=i_stat)
   call memocc(i_stat, i_all, 'overlapPsiW', subname)

   i_all=-product(shape(psiWTrans))*kind(psiWTrans)
   deallocate(psiWTrans, stat=i_stat)
   call memocc(i_stat, i_all, 'psiWTrans', subname)

   i_all=-product(shape(overlapPsiWTrans))*kind(overlapPsiWTrans)
   deallocate(overlapPsiWTrans, stat=i_stat)
   call memocc(i_stat, i_all, 'overlapPsiWTrans', subname)

   i_all=-product(shape(sendcounts))*kind(sendcounts)
   deallocate(sendcounts, stat=i_stat)
   call memocc(i_stat, i_all, 'sendcounts', subname)

   i_all=-product(shape(recvcounts))*kind(recvcounts)
   deallocate(recvcounts, stat=i_stat)
   call memocc(i_stat, i_all, 'recvcounts', subname)

   i_all=-product(shape(sdispls))*kind(sdispls)
   deallocate(sdispls, stat=i_stat)
   call memocc(i_stat, i_all, 'sdidpls', subname)

   i_all=-product(shape(rdispls))*kind(rdispls)
   deallocate(rdispls, stat=i_stat)
   call memocc(i_stat, i_all, 'rdidpls', subname)

END SUBROUTINE orthonormalizePsi


!>  This subroutine orthogonalizes a given bunch of vectors (psi) to another bunch of equal size (psi). These other vectors
!!  are assumed to be orthonomal themselves. The orthonormalization is done in parallel, assuming that each process holds a 
!!  small portion of each vector.
!!
!! Calling arguments:
!! =================
!!  Input arguments:
!!    @param iproc       process ID
!!    @param nproc       total number of processes
!!    @param norbtot     length of the vectors
!!    @param overlapPsi  the overlap matrix applied to psi. The vectors are orthogonalized with respect to this overlap matrix.
!!    @param newComm     the MPI communicator for the processes handling this orthonormalization (not necessarily all MPI processes)
!!    @param istThis     starting index of the orbitals that shall be orthogonalized
!!    @param istOther    starting index of the orbitals to which the orbitals starting at istThis shall be orthogonalized
!!    @param norb        total number of vectors
!!    @param nkpts       number of k-points
!!    @param nspinor     real wavefunction -> nspinor=1, complex wavefunction -> nspinor>1
!!  Input/Output arguments:
!!    @param psi         the vectors that shall be orthogonalized.
subroutine gramschmidtOverlap(iproc, nproc, norbtot, blocksize, psi, overlapPsi, newComm,&
      &   istThis, istOther, norb, nkpts, nspinor)
   use module_base
   implicit none

   ! Calling arguments
   integer,intent(in):: iproc, nproc, norbtot, blocksize, newComm, istThis, istOther, norb, nkpts, nspinor
   real(kind=8),dimension(1:norbtot*nspinor,1:norb,nkpts),intent(in):: overlapPsi
   real(kind=8),dimension(1:norbtot*nspinor,1:norb,nkpts),intent(in out):: psi

   ! Local arguments
   integer:: ikpt, ist, ierr, i_stat, i_all
   real(kind=8),dimension(:,:),allocatable:: A
   real(kind=8),dimension(:,:,:),allocatable:: ovrlp
   character(len=*),parameter:: subname='gramschmidtOverlap'

   ! Allocate the matrix A which will hold some partial results.
   allocate(A(1:norbtot*nspinor,1:blocksize), stat=i_stat)
   call memocc(i_stat, A, 'A', subname)

   ! Allocate the matrix ovrlp which will save the overlap between the orbitals in psi and psi. For the parallel case we add another
   ! dimension: Each process writes its values to ovrlp(:,:,2) and then an mpi_allreduce will sum the contributions from all processes to ovrlp(:,:,1).
   if(nproc>1) then
      ist=2
   else
      ist=1
   end if
   allocate(ovrlp(1:blocksize*blocksize*nspinor,nkpts,ist), stat=i_stat)
   call memocc(i_stat, ovrlp, 'ovrlp', subname)

   ! Now calculate this overlap matrix: ovrlp=<psi|overlap|psi>.
   do ikpt=1,nkpts
      if(nspinor==1) then
         call dgemm('t', 'n', blocksize, blocksize, norbtot, 1.d0, psi(1,istOther,ikpt), norbtot,&
            &   overlapPsi(1,istThis,ikpt), norbtot, 0.d0, ovrlp(1,ikpt,ist), blocksize)
      else
         call zgemm('c', 'n', blocksize, blocksize, norbtot, (1.d0,0.d0), psi(1,istOther,ikpt), norbtot,&
            &   overlapPsi(1,istThis,ikpt), norbtot, (0.d0,0.d0), ovrlp(1,ikpt,ist), blocksize)
      end if
   end do
   if(nproc>1) then
      call timing(iproc, 'Input_comput', 'OF')
      call timing(iproc, 'Input_commun', 'ON')
      call mpi_allreduce (ovrlp(1,1,2), ovrlp(1,1,1), blocksize*blocksize*nspinor*nkpts,&
         &   mpi_double_precision, mpi_sum, newComm, ierr)
      call timing(iproc, 'Input_commun', 'OF')
      call timing(iproc, 'Input_comput', 'ON')
   end if

   do ikpt=1,nkpts
      ! Calculate matrix product psi*ovrlp=A. This will give the components that will be projected out of psi.
      ! We actually calculate -psi*ovrlp=-A, since this is better for further processing with daxpy.
      if(nspinor==1) then
         call dgemm('n', 'n', norbtot, blocksize, blocksize, -1.d0, psi(1,istOther,ikpt), &
            &   norbtot, ovrlp(1,ikpt,1), blocksize, 0.d0, A, norbtot)
      else
         call zgemm('n', 'n', norbtot, blocksize, blocksize, (-1.d0,0.d0), psi(1,istOther,ikpt),&
            &   norbtot, ovrlp(1,ikpt,1), blocksize, (0.d0,0.d0), A, norbtot)
      end if
      ! Now project out: psi=psi-A.
      ! Since we calculated -A, we have to put psi=psi+A and can use daxpy to perform psi=A+psi
      if(nspinor==1) then
         call daxpy(norbtot*blocksize, 1.d0, A, 1, psi(1,istThis,ikpt), 1)
      else
         call zaxpy(norbtot*blocksize, (1.d0,0.d0), A, 1, psi(1,istThis,ikpt), 1)
      end if
   end do

   ! Deallocate all arrays
   i_all=-product(shape(A))*kind(A)
   deallocate(A, stat=i_stat)
   call memocc(i_stat, i_all, 'A', subname)

   i_all=-product(shape(ovrlp))*kind(ovrlp)
   deallocate(ovrlp, stat=i_stat)
   call memocc(i_stat, i_all, 'ovrlp', subname)


END SUBROUTINE gramschmidtOverlap


!>  This subroutine orthonormalizes a given bunch of vectors psi. It first determines the overlap matrix S of the vectors
!!  and then calculates the Cholesky composition S=ovrlp*ovrlp^T. This matrix ovrlp is then inverted to get ovrlp^{-1} and the orthonormal
!!  vectors are finally given by psi=psi*ovrlp^{-1}.
!!
!! Calling arguments:
!! =================
!!  Input arguments:
!!    @param iproc       process ID
!!    @param nproc       total number of processes
!!    @param norbtot     length of the vectors
!!    @param blocksize   number of vectors
!!    @param overlapPsi  the overlap matrix applied to psi. The vectors are orthogonalized with respect to this overlap matrix.
!!    @param newComm     the communicator that handles the current processes
!!    @param istart      starting index of the orbitals that shall be orthogonalized
!!    @param norb        total number of vectors
!!    @param nkpts       number of k-points
!!    @param nspinor     real wavefunction -> nspinor=1, complex wavefunction -> nspinor>1
!!  Input/Output arguments:
!!    @param psi         the vectors that shall be orthonormalized
subroutine choleskyOverlap(iproc, nproc, norbtot, blocksize, psi, overlapPsi, &
      &   newComm, istart, norb, nkpts, nspinor)
   use module_base
   implicit none

   ! Calling arguments
   integer,intent(in):: iproc,nproc,norbtot,blocksize,newComm, istart, norb, nkpts, nspinor
   real(kind=8),dimension(1:norbtot*nspinor,1:norb,nkpts),intent(in):: overlapPsi
   real(kind=8),dimension(1:norbtot*nspinor,1:norb,nkpts),intent(in out):: psi

   ! Local variables
   integer:: ikpt, ist, info, ierr, i_stat, i_all
   real(kind=8),allocatable,dimension(:,:,:):: ovrlp
   character(len=*),parameter:: subname='choleskyOverlap'


   ! Allocate the matrix ovrlp which will be the overlap between the orbitals in psiThis and psiOther. For the parallel case we add another
   ! dimension: Each process writes its values to S(:,:,2) and then an mpi_allreduce will sum the contributions from all processes to S(:,:,1).
   if(nproc>1) then 
      ist=2 
   else
      ist=1 
   end if
   allocate(ovrlp(1:blocksize*blocksize*nspinor,nkpts,ist), stat=i_stat)
   call memocc(i_stat, ovrlp, 'ovrlp', subname)
   ovrlp=0.d0

   ! Now calculate the overlap matrix ovrlp=<psi|overlap|psi>
   do ikpt=1,nkpts
      if(nspinor==1) then
         call dgemm('t', 'n', blocksize, blocksize, norbtot, 1.d0, psi(1,istart,ikpt), norbtot,&
            &   overlapPsi(1,istart,ikpt), norbtot, 0.d0, ovrlp(1,ikpt,ist), blocksize)
      else
         call zgemm('c', 'n', blocksize, blocksize, norbtot, (1.d0,0.d0), psi(1,istart,ikpt),&
            &   norbtot, overlapPsi(1,istart,ikpt), norbtot, (0.d0,0.d0), ovrlp(1,ikpt,ist), blocksize)
      end if
   end do
   if(nproc>1) then
      call timing(iproc, 'Input_comput', 'OF')
      call timing(iproc, 'Input_commun', 'ON')
      call mpi_allreduce (ovrlp(1,1,2), ovrlp(1,1,1), blocksize*blocksize*nkpts*nspinor,&
         &   mpi_double_precision, mpi_sum, newComm, ierr)
      call timing(iproc, 'Input_commun', 'OF')
      call timing(iproc, 'Input_comput', 'ON')
   end if


   do ikpt=1,nkpts
      ! Make a Cholesky factorization of ovrlp.
      if(nspinor==1) then
         call dpotrf('u', blocksize, ovrlp(1,ikpt,1), blocksize, info)
      else
         call zpotrf('l', blocksize, ovrlp(1,ikpt,1), blocksize, info)
      end if

      ! Invert the Cholesky matrix: ovrlp^{-1}.
      if(nspinor==1) then
         call dtrtri('u', 'n', blocksize, ovrlp(1,ikpt,1), blocksize, info)
      else
         call ztrtri('l', 'n', blocksize, ovrlp(1,ikpt,1), blocksize, info)
      end if

      ! Calculate the matrix product psi*ovrlp^{-1}=psi. This will give the orthonormal orbitals.
      !call dtrmm('r', 'u', 'n', 'n', norbtot, blocksize, 1.d0, ovrlp(1,1,1), blocksize, psi, norbtot)
      if(nspinor==1) then
         call dtrmm('r', 'u', 'n', 'n', norbtot, blocksize, 1.d0, ovrlp(1,ikpt,1),&
            &   blocksize, psi(1,istart,ikpt), norbtot)
      else
         call ztrmm('r', 'l', 'c', 'n', norbtot, blocksize, (1.d0,0.d0), ovrlp(1,ikpt,1),&
            &   blocksize, psi(1,istart,ikpt), norbtot)
      end if
   end do

   ! Deallocate the arrays.
   i_all=-product(shape(ovrlp))*kind(ovrlp)
   deallocate(ovrlp, stat=i_stat)
   call memocc(i_stat, i_all, 'ovrlp', subname)

END SUBROUTINE choleskyOverlap


!>  This function calculates the greatest common divisor of two numbers a and b.
!!
!! Calling arguments:
!! =================
!!  Input arguments:
!!    @param a    first number
!!    @param b    second number
!!  Output arguments:
!!    @param gcd  greatest common divisor of a and b
function gcd(a, b)
   implicit none

   ! Calling arguments
   integer,intent(in):: a,b
   integer:: gcd

   ! Local variables
   integer:: aSub, bSub, c

   aSub=a ; bSub=b
   ! Make sure that aSub>=bSub
   if(aSub<bSub) then
      c=aSub ; aSub=bSub ; bSub=c
   end if
   do
      c=mod(aSub,bSub)
      if(c==0) then
         gcd=bSub
         exit
      end if
      aSub=bSub
      bSub=c
   end do

END FUNCTION gcd


!>  This function determines a good block size for the Gram Schmidt/Cholesky orthonomalization procedure.
!!
!! Calling arguments:
!! =================
!!  Input arguments:
!!    @param iproc         process ID
!!    @param input         data type containing many parameters
!!    @param norb          number of vectors that have to be orthonormalized
!! Output arguments:
!!    @param getBlocksize  the good block size
function getBlocksize(orthpar, norb)
   !use module_base
   use module_types
   implicit none

   ! Calling arguments
   integer,intent(in):: norb
   integer:: getBlocksize
   type(orthon_data),intent(in):: orthpar

   ! Local variables
   integer:: remain, gcd, gcdCurr, gcdMax, i

   ! Initialze getBlocksize
   getBlocksize=-1


   if(orthpar%bsLow<orthpar%bsUp) then
      ! choose automatically
      !if(iproc==0) write(*,'(1x,a,2(i0,a))') 'Choose block size automatically between ',orthpar%bsLow,' and ',orthpar%bsUp
      !if(iproc==0) write(*,'(1x,a,i0,a)') '(or between 1 and ',orthpar%bsUp,' if norb<orthpar%bsUp, respectively).'
      getBlocksize=-1
      if(norb<orthpar%bsUp) then
         ! In this case we just take one block
         getBlocksize=norb
      else
         ! Else try to take a divisor of norb which is between orthpar%bsLow and orthpar%bsUp.
         do i=orthpar%bsLow,orthpar%bsUp
            if(mod(norb,i)==0) then
               getBlocksize=i
               exit
            end if
         end do
      end if
      ! If this is not possible, try to take a block size such that the greatest common divisor of the remainding block (i.e. the vectors 
      ! which do not fit into this block size) and the vectors that are already orthonormal is maximal. The block size is again limited
      ! to be bweteen orthpar%bsLow and orthpar%bsUp.
      if(getBlocksize==-1) then
         gcdMax=0
         do i=orthpar%bsLow,orthpar%bsUp
            remain=mod(norb,i)
            gcdCurr=gcd(norb-remain, remain)
            if(gcdCurr>gcdMax) then
               gcdMax=gcdCurr
               getBlocksize=i
            end if
         end do
      end if
   else if(orthpar%bsLow==orthpar%bsUp) then
      ! take the value specified by the user
      !if(iproc==0) write(*,'(1x,a)') 'Take blocksize specified by user.'
      if(orthpar%bsLow<=norb) then
         getBlocksize=orthpar%bsLow
      else
         !if(iproc==0) write(*,'(1x,a)') 'WARNING: specified blocksize is larger than the number of orbitals.'
         !if(iproc==0) write(*,'(1x,a,i0,a)') 'The blocksize is adjusted to ',norb,'.'
         getBlocksize=norb
      end if
   else
      !if(iproc==0) write(*,'(1x,a)') 'ERROR: invalid values of orthpar%bsLow and orthpar%bsUp. Change them in input.perf!'
      stop
   end if

END FUNCTION getBlocksize


!>  This subroutine initializes the random number generator for given iproc and ispin.
!!
!! Calling arguments:
!! =================
!!  Input arguments:
!!    @param iproc   process ID. For this subroutine it is just a number without meaning.
!!    @param ispin   spin up/down. For this subroutine it is just a number without meaning.
subroutine initRandomSeed(iproc, ispin)
   implicit none

   ! Calling arguments
   integer,intent(in):: iproc, ispin

   ! Local variables
   integer:: i, n
   integer,dimension(:),allocatable:: seed

   call random_seed(size=n)
   allocate(seed(n))
   i=0
   seed=37*(10*iproc+ispin)*(/(i-1, i=1,n)/)
   call random_seed(put=seed)

   deallocate(seed)
END SUBROUTINE initRandomSeed<|MERGE_RESOLUTION|>--- conflicted
+++ resolved
@@ -947,17 +947,7 @@
 
         !correct the occupation numbers wrt fermi level
         call evaltoocc(iproc,nproc,.false.,Tel,orbsu,occopt)
-<<<<<<< HEAD
-=======
-     else if (minimal) then
-        !clean the array of the IG occupation
-        call to_zero(orbse%norb*orbse%nkpts,orbse%occup(1))
-        !put the actual values on it, respecting kpoints
-        do ikpt = 1, orbs%nkpts, 1
-           call dcopy(orbs%norb,orbs%occup(1 + (ikpt - 1) * orbs%norb),1,&
-                & orbse%occup(1 + (ikpt - 1) * orbse%norb),1)
-        end do
->>>>>>> fbf9e800
+
      end if
 
      if (iproc ==0) then 
