!!****f* BigDFT/plot_gatom_basis
!! FUNCTION
!!   Plot all the elements of the gaussian basis for a given diffusion center
!!   provide also the basis set in which the atomic density is expressed
!!   attention: it works only when the exponenets are always of the same type
!!              which is typical of gatom
!!    no good, they have to be converted shell-by-shell
!!
!! COPYRIGHT
!!    Copyright (C) 2009-2010 BigDFT group
!!    This file is distributed under the terms of the
!!    GNU General Public License, see ~/COPYING file
!!    or http://www.gnu.org/copyleft/gpl.txt .
!!    For the list of contributors, see ~/AUTHORS 
!!
!! SOURCE
!!
subroutine plot_gatom_basis(filename,iat,ngx,G,Gocc,rhocoeff,rhoexpo)
  use module_base
  use module_types
  implicit none
  character(len=*), intent(in) :: filename
  integer, intent(in) :: iat,ngx
  type(gaussian_basis), intent(in) :: G
  real(wp), dimension(:), pointer :: Gocc
  real(wp), dimension((ngx*(ngx+1))/2), intent(out) :: rhoexpo
  real(wp), dimension((ngx*(ngx+1))/2,4), intent(out) :: rhocoeff
  !local variables
  integer, parameter :: nterm_max=3,nshell_max=10
  real(gp), parameter :: range=3.0_gp !in atomic units
  integer :: jat,ishell,iexpo,icoeff,isat,ng,l,m,jshell,jexpo,jsat,ig,igrid
<<<<<<< HEAD
  integer :: kshell,kexpo,jg,kg,ngk,ksat,ngj,jcoeff,irexpo,ngrid_points
  real(gp) :: mexpo,hg,x,scalprod,charge,occ,combine_exponents,tt
  integer, dimension(nterm_max) :: lx,ly,lz
  real(gp), dimension(nterm_max) :: fac_arr
=======
  integer :: kshell,kexpo,jg,kg,ngk,ksat,ngj,jcoeff,irexpo
  real(gp) :: hg,x,scalprod,charge,occ,combine_exponents,tt
>>>>>>> 4109e62e
  real(gp), dimension(nshell_max+1) :: shells
    
  open(unit=79,file=filename//'-wfn.dat',status='unknown')

  ishell=0
  iexpo=1
  icoeff=1
  do jat=1,G%nat
     if (jat == iat) then
        jshell=ishell
        jexpo=iexpo
        !control whether the number of elements of the shell is too large
        if (G%nshell(jat) > nshell_max) then
           write(*,*)'ERROR: nshell_max not big enough:',nshell_max,G%nshell(jat)
           stop
        end if
        !calculate the min exponent for the grid mesh
        mexpo=1.e100_gp
        do jsat=1,G%nshell(jat)
           jshell=jshell+1
           ng=G%ndoc(jshell)
           do ig=1,ng
              mexpo=min(mexpo,G%xp(jexpo))
              jexpo=jexpo+1
           end do 
           !take the grid spacing as one fifth of the minimum expo
        !take the grid spacing little enough
        hg=0.2_gp*mexpo
        !calculate the number of grid points
        ngrid_points=nint(range/hg)
        end do
        !construct the array of the wavefunctions
        write(79,'(a,2x,20(8x,i8))')'# l',(G%nam(jsat)-1,jsat=1,G%nshell(jat))
        !verify whether there are two angular momentum which are equal
        !and calculate their scalar product
        jshell=ishell
        jexpo=iexpo
        jcoeff=icoeff
        call razero((ngx*(ngx+1))/2*4,rhocoeff)
        do jsat=1,G%nshell(jat)
           jshell=jshell+1
           ngj=G%ndoc(jshell)
           l=G%nam(jshell)
           !occupation number of this shell (spherical approx)
           occ=0.0_gp
           do m=1,2*l-1
              occ=occ+Gocc(jcoeff+m-1)
           end do
           jcoeff=jcoeff+2*l-1
           kshell=jshell
           kexpo=jexpo+ngj
           do ksat=jsat+1,G%nshell(jat)
              kshell=kshell+1
              ngk=G%ndoc(kshell)
              if (G%nam(jshell) == G%nam(kshell)) then
                 !if it is the case, calculate the scalar product, in units of sqrt(pi)/4
                 scalprod=0.0_gp
                 do jg=1,ngj
                    do kg=1,ngk
                       tt=combine_exponents(G%xp(jexpo+jg-1),G%xp(kexpo+kg-1))
                       scalprod=scalprod+&
                            G%psiat(jexpo+jg-1)*G%psiat(kexpo+kg-1)*tt**3
                    end do
                 end do
                 !restore the correct normalisation
                 scalprod=0.5_gp*sqrt(8.0_gp*atan(1.0_dp))*scalprod
                 write(*,'(1x,a,i3,a,i3,a,i3,a,1pe15.7)')&
                      ' Orthogonality of shells: ',jshell,' and ',kshell,&
                      ' (l=',G%nam(jshell)-1,')=',scalprod
              end if
              kexpo=kexpo+ngk
           end do
           !define the exponents
           if (jsat == 1) then
              irexpo=0
              do jg=1,ngj
                 do kg=jg,ngj
                    irexpo=irexpo+1
                    rhoexpo(irexpo)=combine_exponents(G%xp(jexpo+jg-1),G%xp(jexpo+kg-1))
                 end do
              end do
           end if
           !define the coefficients of the density
           irexpo=0
           do jg=1,ngj
              irexpo=irexpo+1
              rhocoeff(irexpo,l)=rhocoeff(irexpo,l)+occ*G%psiat(jexpo+jg-1)**2
              do kg=jg+1,ngj
                 irexpo=irexpo+1
                 rhocoeff(irexpo,l)=rhocoeff(irexpo,l)+&
                      2.0_gp*occ*G%psiat(jexpo+jg-1)*G%psiat(jexpo+kg-1)
              end do
           end do
           jexpo=jexpo+ngj
        end do

        !total charge
        charge=0.0_gp
        do igrid=1,ngrid_points
           x=hg*real(igrid-1,gp)
           jshell=ishell
           jexpo=iexpo
           jcoeff=icoeff
           !charge density
           shells(G%nshell(jat)+1)=0.0_gp
           !analytic version
           shells(G%nshell(jat)+2)=0.0_gp
           do jsat=1,G%nshell(jat)
              jshell=jshell+1
              shells(jsat)=0.0_gp
              ng=G%ndoc(jshell)
              l=G%nam(jshell)
              !occupation number of this shell (spherical approx)
              occ=0.0_gp
              do m=1,2*l-1
                 occ=occ+Gocc(jcoeff+m-1)
              end do
              do ig=1,ng
                 shells(jsat)=shells(jsat)+&
                      G%psiat(jexpo)*exp(-0.5_gp/(G%xp(jexpo)**2)*x**2)
                 jexpo=jexpo+1
              end do
              if (l>1) shells(jsat)=x**(l-1)*shells(jsat)
              !calculate the charge density
              shells(G%nshell(jat)+1)=shells(G%nshell(jat)+1)+occ*shells(jsat)**2
              jcoeff=jcoeff+2*l-1
           end do
           !calculate the density with the analytic version
           do ig=1,(ngx*(ngx+1))/2
              shells(G%nshell(jat)+2)=shells(G%nshell(jat)+2)+&
                   (rhocoeff(ig,1)+x**2*rhocoeff(ig,2)+x**4*rhocoeff(ig,3)+x**6*rhocoeff(ig,4))*&
                   exp(-0.5_gp/(rhoexpo(ig)**2)*x**2)
           end do

           !shells(G%nshell(jat)+1)=shells(G%nshell(jat)+1)
           charge=charge+x**2*shells(G%nshell(jat)+1)
           !write file
           write(79,'(20(1x,1pe15.7))')x,(shells(jsat),jsat=1,G%nshell(jat)+2)
        end do
        write(*,*)' Total charge density: ',charge*hg
        !calculation of total charge density in the analytic sense
        charge=0.0_gp
        !s-channel
        do ig=1,(ng*(ng+1))/2
           charge=charge+rhocoeff(ig,1)*rhoexpo(ig)**3
        end do
        !p-channel
        do ig=1,(ng*(ng+1))/2
           charge=charge+3.0_gp*rhocoeff(ig,2)*rhoexpo(ig)**5
        end do
        !d-channel
        do ig=1,(ng*(ng+1))/2
           charge=charge+15.0_gp*rhocoeff(ig,3)*rhoexpo(ig)**7
        end do
        !f-channel
        do ig=1,(ng*(ng+1))/2
           charge=charge+105.0_gp*rhocoeff(ig,4)*rhoexpo(ig)**9
        end do
        !correct normalisation
        charge=sqrt(2.0_gp*atan(1.0_dp))*charge

        write(*,*)' Total charge density, analytic: ',charge
     end if
     do isat=1,G%nshell(jat)
        !construct the values of the wavefunctions in the grid points
        ishell=ishell+1
        ng=G%ndoc(ishell)
        l=G%nam(ishell)
        iexpo=iexpo+ng
!!$        !calculate coefficients for a given shell
!!$        do m=1,2*l-1
!!$           print *,jat,'shell',ishell,'occnum',Gocc(icoeff+m-1)
!!$        end do
        icoeff=icoeff+2*l-1
     end do
  end do

  call gaudim_check(iexpo,icoeff,ishell,G%nexpo,G%ncoeff,G%nshltot)

  close(unit=79)

  !write the coefficients of the density in the gaussian basis
  !and the corresponding exponents
  open(unit=79,file=filename//'-rho.gau',status='unknown')
  write(79,'((1x,i0))')ng
  do ig=1,(ng*(ng+1))/2
     write(79,'(5(1x,1pe25.17))')rhoexpo(ig),(rhocoeff(ig,jsat),jsat=1,4)
  end do
  close(unit=79)

end subroutine plot_gatom_basis
!!***


!!****f* BigDFT/combine_exponents
!! SOURCE
!!
function combine_exponents(sa,sb)
  use module_base
  implicit none
  real(gp), intent(in) :: sa,sb
  real(gp) :: combine_exponents
  !local variables
  real(gp) :: alpha
  
  alpha=sa**2
  alpha=alpha+sb**2
  alpha=sqrt(1.0_gp/alpha)
  alpha=sa*alpha
  combine_exponents=sb*alpha
  
end function combine_exponents
!!***


!!****f* BigDFT/nonblocking_transposition
!! FUNCTION
!!    Perform a set of non-blocking send-receive operations
!! SOURCE
!!
subroutine nonblocking_transposition(iproc,nproc,ncmpts,norblt,nspinor,&
     psi,norb_par,mpirequests)
  use module_base
  implicit none
  integer, intent(in) :: iproc,nproc,ncmpts,norblt,nspinor
  integer, dimension(0:nproc-1), intent(in) :: norb_par
  real(wp), dimension(ncmpts,norblt*nspinor), intent(inout) :: psi
  integer, dimension(nproc-1), intent(out) :: mpirequests
  !local variables
  integer :: jproc,ierr,isorb

  !the first process does not receive data
  isorb=0
  do jproc=1,iproc
     call MPI_IRECV(psi(1,nspinor*min(isorb+1,norblt)),nspinor*norb_par(jproc-1)*ncmpts,&
          mpidtypw,jproc-1,iproc+nproc*(jproc-1),MPI_COMM_WORLD,mpirequests(jproc),ierr)
     isorb=isorb+norb_par(jproc-1)
  end do

  isorb=0
  do jproc=1,iproc
     isorb=isorb+norb_par(jproc-1)
  end do
  !the last process does not send data
  do jproc=iproc+1,nproc-1
     call MPI_ISEND(psi(1,nspinor*min(isorb+1,norblt)),nspinor*norb_par(iproc)*ncmpts,&
          mpidtypw,jproc,jproc+nproc*iproc,MPI_COMM_WORLD,mpirequests(jproc),ierr)
  end do
  
end subroutine nonblocking_transposition
!!***


!!****f* BigDFT/overlap_and_gather
!! FUNCTION
!! SOURCE
!!
subroutine overlap_and_gather(iproc,nproc,mpirequests,ncmpts,natsc,nspin,ndimovrlp,orbs,&
     norbsc_arr,psi,hpsi,ovrlp)
  use module_base
  use module_types
  implicit none
  integer, intent(in) :: iproc,nproc,ncmpts,nspin,ndimovrlp,natsc
  type(orbitals_data), intent(in) :: orbs
  integer, dimension(nproc-1), intent(in) :: mpirequests
  integer, dimension((natsc+1)*nspin), intent(in) :: norbsc_arr
  real(wp), dimension(orbs%nspinor*ncmpts,orbs%isorb+orbs%norbp), intent(in) :: psi
  real(wp), dimension(orbs%nspinor*ncmpts,orbs%norbp), intent(in) :: hpsi
  real(wp), dimension(nspin*ndimovrlp,2), intent(out) :: ovrlp
  !local variables
  character(len=*), parameter :: subname='overlap_and_gather'
  integer :: ierr,iorb,jorb,imatrst,isorb,i_all,i_stat,jproc,norblt,i,ipos,nwrkdim
  integer :: iind,jind,iarr,iarrsum,ispin,norbi
  !integer, dimension(MPI_STATUS_SIZE) :: mpistatuses
  integer, dimension(:,:), allocatable :: mpicd
  real(wp), dimension(:), allocatable :: overlaps

  !at this point all the communicated objects before should have been received
  !control that, calculate the overlap matrices and gather the results
  !dimension of the overlap work array
  nwrkdim=max(orbs%norb*(orbs%norb+1),2*(orbs%isorb+orbs%norbp)*orbs%norbp)
  allocate(overlaps(nwrkdim+ndebug),stat=i_stat)
  call memocc(i_stat,overlaps,'overlaps',subname)


  !control that all the non-blocking communications are finished
  call MPI_WAITALL(nproc-1,mpirequests,MPI_STATUSES_IGNORE,ierr)
  
  !calculate a piece of psipsi and hpsipsi overlap matrix (Lower triangular)
  !non-balanced distribution, i.e. the last processor calculates the max number of lines
  !while the first calculates only the on-site part of the overlap
  !the overlap should be calculated differently for complex/spinorial wavefunctions
  norblt=orbs%isorb+orbs%norbp
  if (orbs%norbp /= 0) then
     call gemm('T','N',norblt,orbs%norbp,ncmpts,1.0_wp,psi(1,1),ncmpts,hpsi(1,1),ncmpts,&
          0.0_wp,overlaps(1),norblt)
     !the psi overlap must be calculated by using gaussian overlap
     call gemm('T','N',orbs%isorb+orbs%norbp,orbs%norbp,ncmpts,&
          1.0_wp,psi(1,1),ncmpts,psi(1,orbs%isorb+1),ncmpts,&
          0.0_wp,overlaps(norblt*orbs%norbp+1),norblt)
  end if

  imatrst=0
  ipos=0
  do i=1,2
     !reorder the overlap array
     do iorb=1,orbs%norbp
        do jorb=1,iorb+orbs%isorb
           ipos=ipos+1
           overlaps(ipos)=overlaps(jorb+norblt*(iorb-1)+imatrst)
        end do
     end do
     imatrst=imatrst+norblt*orbs%norbp
  end do
  !shift the position of the values for gathering the orbitals
  imatrst=orbs%isorb*(orbs%isorb+1)
  do i=ipos,1,-1
     overlaps(i+imatrst)=overlaps(i)
  end do

  !here we gather the different contributions on the 
  !processors which have some orbital onsite.
  !at the end each processor have all the Lower Triangular part of the overlap matrix
  if (nproc > 1 ) then
     !build the counts and displacement arrays
     allocate(mpicd(0:nproc-1,2+ndebug),stat=i_stat)
     call memocc(i_stat,mpicd,'mpicd',subname)

     !count
     mpicd(0,1)=orbs%norb_par(0)*(orbs%norb_par(0)+1)
     !displacement
     mpicd(0,2)=0
     isorb=orbs%norb_par(0)
     do jproc=1,nproc-1
        !count
        mpicd(jproc,1)=(isorb+orbs%norb_par(jproc))*(isorb+orbs%norb_par(jproc)+1)-&
             isorb*(isorb+1)
        !displacements
        mpicd(jproc,2)=mpicd(jproc-1,2)+mpicd(jproc-1,1)
        isorb=isorb+orbs%norb_par(jproc)
     end do

     call MPI_ALLGATHERV(MPI_IN_PLACE,0,mpidtypw,overlaps,mpicd(0,1),mpicd(0,2),&
          mpidtypw,MPI_COMM_WORLD,ierr)

     i_all=-product(shape(mpicd))*kind(mpicd)
     deallocate(mpicd,stat=i_stat)
     call memocc(i_stat,i_all,'mpicd',subname)
  end if

  !fill the final array with the values of the overlap matrix
  !in an ordered, LT disposition
  isorb=0
  ipos=0
  !iterators for the semicore arrays
  iarr=1
  iarrsum=0
  imatrst=0
  do jproc=0,nproc-1
     do i=1,2
        do iorb=isorb+1,isorb+orbs%norb_par(jproc)
           !determine the index of the overlap in the semicore arrangement
           if (iorb > norbsc_arr(iarr)+iarrsum) then
              iarrsum=iarrsum+norbsc_arr(iarr)
              imatrst=imatrst+norbsc_arr(iarr)**2
              iarr=iarr+1
           end if
           norbi=norbsc_arr(iarr)
           iind=iorb-iarrsum
           do jorb=1,iorb !this is LT, can switch to UT
              ipos=ipos+1
              jind=jorb-iarrsum
              if (jind > 0 .and. jind <= iind) then
                 ovrlp(imatrst+jind+norbi*(iind-1),i)=overlaps(ipos)
              end if
              !ovrlp(jorb,iorb,i)=overlaps(ipos)
              !ovrlp(jorb+(iorb-1)*orbs%norbp,i)=overlaps(ipos)
           end do
        end do
     end do
     isorb=isorb+orbs%norb_par(jproc)
  end do

  !fill the final array with the values of the overlap matrix
  !for each group of the semicore atoms
  !put them in the UT disposition
  imatrst=0
  do ispin=1,nspin !this assumes that the semicore is identical for both the spins
     do i=1,natsc+1
        norbi=norbsc_arr(i+(ispin-1)*(natsc+1))
        if (iproc == 0) then
           print *,'tt'
           do jorb=1,norbi
              write(*,'(i4,2000(1pe15.8))')jorb,&
                   (ovrlp(imatrst+iorb+norbi*(jorb-1),1),iorb=1,jorb)
           end do
           do jorb=1,norbi
              write(*,'(i4,2000(1pe15.8))')jorb,&
                   (ovrlp(imatrst+iorb+norbi*(jorb-1),2),iorb=1,jorb)
           end do
        end if
        imatrst=imatrst+norbi**2
     end do
  end do

  i_all=-product(shape(overlaps))*kind(overlaps)
  deallocate(overlaps,stat=i_stat)
  call memocc(i_stat,i_all,'overlaps',subname)

end subroutine overlap_and_gather
!!***


!!****f* BigDFT/gaussian_overlap
!! FUNCTION
!!   Overlap matrix between two different basis structures
!! SOURCE
!!
subroutine gaussian_overlap(A,B,ovrlp)
  use module_base
  use module_types
  implicit none
  type(gaussian_basis), intent(in) :: A,B
  real(gp), dimension(A%ncoeff,B%ncoeff) :: ovrlp 
  !only lower triangular part for A%ncoeff=B%ncoeff
  !local variables
  integer, parameter :: niw=18,nrw=6
  integer :: ishell,iexpo,icoeff,iat,jat,isat,jsat,jshell
  integer :: iovrlp,jovrlp,jcoeff,jexpo
  integer :: ngA,ngB,lA,lB,mA,mB
  real(gp) :: dx,dy,dz
  integer, dimension(niw) :: iw
  real(gp), dimension(nrw) :: rw

  iovrlp=0
  ishell=0
  iexpo=1
  icoeff=1

  !loop on each shell (intensive calculation)
  do iat=1,A%nat
     do isat=1,A%nshell(iat)
        ishell=ishell+1
        ngA=A%ndoc(ishell)
        lA=A%nam(ishell)
        do mA=1,2*lA-1
           iovrlp=iovrlp+1

           jovrlp=0
           jshell=0
           jexpo=1
           jcoeff=1

           do jat=1,B%nat
              dx=B%rxyz(1,jat)-A%rxyz(1,iat)
              dy=B%rxyz(2,jat)-A%rxyz(2,iat)
              dz=B%rxyz(3,jat)-A%rxyz(3,iat)
              do jsat=1,B%nshell(jat)
                 jshell=jshell+1
                 ngB=B%ndoc(jshell)
                 lB=B%nam(jshell)
                 do mB=1,2*lB-1
                    jovrlp=jovrlp+1
                    if (jovrlp >= iovrlp .and. A%ncoeff == B%ncoeff) then
                       call gbasovrlp(A%xp(iexpo),A%psiat(iexpo),&
                            B%xp(jexpo),B%psiat(jexpo),&
                            ngA,ngB,lA,mA,lB,mB,dx,dy,dz,&
                            niw,nrw,iw,rw,ovrlp(iovrlp,jovrlp))
                    end if
                 end do
                 jexpo=jexpo+ngB
                 jcoeff=jcoeff+2*lB-1
              end do
           end do
        end do
        iexpo=iexpo+ngA
        icoeff=icoeff+2*lA-1
     end do
  end do

  call gaudim_check(iexpo,icoeff,ishell,A%nexpo,A%ncoeff,A%nshltot)
  call gaudim_check(jexpo,jcoeff,jshell,B%nexpo,B%ncoeff,B%nshltot)
  
end subroutine gaussian_overlap
!!***


!!****f* BigDFT/gbasovrlp
!! FUNCTION
!!   Calculates the scalar product between two shells
!!   by considering only the nonzero coefficients
!!   actual building block for calculating overlap matrix
!!   inserted work arrays for calculation
!! SOURCE
!!
subroutine gbasovrlp(expo1,coeff1,expo2,coeff2,ng1,ng2,l1,m1,l2,m2,dx,dy,dz,&
     niw,nrw,iw,rw,ovrlp)
  use module_base
  implicit none
  integer, intent(in) :: ng1,ng2,l1,m1,l2,m2,niw,nrw
  real(gp), intent(in) :: dx,dy,dz
  integer, dimension(niw) :: iw
  real(gp), dimension(nrw) :: rw
  real(gp), dimension(ng1), intent(in) :: expo1,coeff1
  real(gp), dimension(ng2), intent(in) :: expo2,coeff2
  real(gp), intent(out) :: ovrlp
  !local variables
  integer :: i1,i2
  real(gp) :: a1,a2,c1,c2,govrlpr

  ovrlp=0.d0
  do i1=1,ng1
     a1=expo1(i1)
     a1=0.5_gp/a1**2
     c1=coeff1(i1)
     do i2=1,ng2
        a2=expo2(i2)
        a2=0.5_gp/a2**2
        c2=coeff2(i2)
        call gprod(a1,a2,dx,dy,dz,l1,m1,l2,m2,niw,nrw,iw,rw,govrlpr)
        govrlpr=c1*govrlpr*c2
        !print *,c1,c2,govrlpr
        ovrlp=ovrlp+govrlpr
     end do
  end do
  
end subroutine gbasovrlp
!!***


!!****f* BigDFT/kinetic_overlap
!! FUNCTION
!!   Overlap kinetic matrix between two different basis structures
!!   the kinetic operator is applicated on the A basis structure
!! SOURCE
!!
subroutine kinetic_overlap(A,B,ovrlp)
  use module_base
  use module_types
  implicit none
  type(gaussian_basis), intent(in) :: A,B
  real(gp), dimension(A%ncoeff,B%ncoeff) :: ovrlp 
  !only lower triangular part for A%ncoeff=B%ncoeff
  !local variables
  integer, parameter :: niw=18,nrw=6
  integer :: ishell,iexpo,icoeff,iat,jat,isat,jsat,jshell
  integer :: iovrlp,jovrlp,jcoeff,jexpo
  integer :: ngA,ngB,lA,lB,mA,mB
  real(gp) :: dx,dy,dz
  integer, dimension(niw) :: iw
  real(gp), dimension(nrw) :: rw

  iovrlp=0
  ishell=0
  iexpo=1
  icoeff=1

  !loop on each shell (intensive calculation)
  do iat=1,A%nat
     do isat=1,A%nshell(iat)
        ishell=ishell+1
        ngA=A%ndoc(ishell)
        lA=A%nam(ishell)
        do mA=1,2*lA-1
           iovrlp=iovrlp+1

           jovrlp=0
           jshell=0
           jexpo=1
           jcoeff=1

           do jat=1,B%nat
              dx=B%rxyz(1,jat)-A%rxyz(1,iat)
              dy=B%rxyz(2,jat)-A%rxyz(2,iat)
              dz=B%rxyz(3,jat)-A%rxyz(3,iat)
              do jsat=1,B%nshell(jat)
                 jshell=jshell+1
                 ngB=B%ndoc(jshell)
                 lB=B%nam(jshell)
                 do mB=1,2*lB-1
                    jovrlp=jovrlp+1
                    if (jovrlp >= iovrlp .and. A%ncoeff == B%ncoeff) then
                       call kineticovrlp(A%xp(iexpo),A%psiat(iexpo),&
                            B%xp(jexpo),B%psiat(jexpo),&
                            ngA,ngB,lA,mA,lB,mB,dx,dy,dz,&
                            niw,nrw,iw,rw,ovrlp(iovrlp,jovrlp))
                    end if
                 end do
                 jexpo=jexpo+ngB
                 jcoeff=jcoeff+2*lB-1
              end do
           end do
        end do
        iexpo=iexpo+ngA
        icoeff=icoeff+2*lA-1
     end do
  end do

  call gaudim_check(iexpo,icoeff,ishell,A%nexpo,A%ncoeff,A%nshltot)
  call gaudim_check(jexpo,jcoeff,jshell,B%nexpo,B%ncoeff,B%nshltot)
  
end subroutine kinetic_overlap
!!***


!!****f* BigDFT/kineticovrlp
!! FUNCTION
!!   Calculates the scalar product between two shells
!!   by considering only the nonzero coefficients
!!   actual building block for calculating overlap matrix
!!   inserted work arrays for calculation
!! SOURCE
!!
subroutine kineticovrlp(expo1,coeff1,expo2,coeff2,ng1,ng2,l1,m1,l2,m2,dx,dy,dz,&
     niw,nrw,iw,rw,ovrlp)
  use module_base
  implicit none
  integer, intent(in) :: ng1,ng2,l1,m1,l2,m2,niw,nrw
  real(gp), intent(in) :: dx,dy,dz
  integer, dimension(niw) :: iw
  real(gp), dimension(nrw) :: rw
  real(gp), dimension(ng1), intent(in) :: expo1,coeff1
  real(gp), dimension(ng2), intent(in) :: expo2,coeff2
  real(gp), intent(out) :: ovrlp
  !local variables
  integer :: i1,i2
  real(gp) :: a1,a2,c1,c2,govrlpr

  ovrlp=0.d0
  do i1=1,ng1
     a1=expo1(i1)
     a1=0.5_gp/a1**2
     c1=coeff1(i1)
     do i2=1,ng2
        a2=expo2(i2)
        a2=0.5_gp/a2**2
        c2=coeff2(i2)
        call kinprod(a1,a2,dx,dy,dz,l1,m1,l2,m2,niw,nrw,iw,rw,govrlpr)
        govrlpr=c1*govrlpr*c2
        !print *,c1,c2,govrlpr
        ovrlp=ovrlp+govrlpr
     end do
  end do
  
end subroutine kineticovrlp
!!***


!!****f* BigDFT/potential_overlap
!! FUNCTION
!!   Overlap kinetic matrix between two different basis structures
!!   the kinetic operator is applicated on the A basis structure
!! SOURCE
!!
subroutine potential_overlap(A,B,pot,n1,n2,n3,hx,hy,hz,ovrlp)
  use module_base
  use module_types
  implicit none
  integer, intent(in) :: n1,n2,n3
  real(gp), intent(in) :: hx,hy,hz
  type(gaussian_basis), intent(in) :: A,B
  real(wp), dimension(0:n1,0:n2,0:n3), intent(in) :: pot
  real(gp), dimension(A%ncoeff,B%ncoeff), intent(out) :: ovrlp 
  !only lower triangular part for A%ncoeff=B%ncoeff
  !local variables 
 integer, parameter :: niw=18,nrw=6
  integer :: ishell,iexpo,icoeff,iat,jat,isat,jsat,jshell
  integer :: iovrlp,jovrlp,jcoeff,jexpo
  integer :: ngA,ngB,lA,lB,mA,mB
  real(gp) :: rxa,rya,rza,rxb,ryb,rzb
  integer, dimension(niw) :: iw
  real(gp), dimension(nrw) :: rw

  iovrlp=0
  ishell=0
  iexpo=1
  icoeff=1

  !loop on each shell (intensive calculation)
  do iat=1,A%nat
     do isat=1,A%nshell(iat)
        ishell=ishell+1
        ngA=A%ndoc(ishell)
        lA=A%nam(ishell)
        do mA=1,2*lA-1
           iovrlp=iovrlp+1

           jovrlp=0
           jshell=0
           jexpo=1
           jcoeff=1

           !here one may insert jat=iat if gaussians do not overlap
           do jat=1,B%nat
              rxa=A%rxyz(1,iat)
              rya=A%rxyz(2,iat)
              rza=A%rxyz(3,iat)

              rxb=B%rxyz(1,jat)
              ryb=B%rxyz(2,jat)
              rzb=B%rxyz(3,jat)

              do jsat=1,B%nshell(jat)
                 jshell=jshell+1
                 ngB=B%ndoc(jshell)
                 lB=B%nam(jshell)
                 do mB=1,2*lB-1
                    jovrlp=jovrlp+1
                    if (jovrlp >= iovrlp .and. A%ncoeff == B%ncoeff) then
                       call locpotovrlp(n1,n2,n3,pot,hx,hy,hz,A%xp(iexpo),A%psiat(iexpo),&
                            B%xp(jexpo),B%psiat(jexpo),&
                            ngA,ngB,lA,mA,lB,mB,rxa,rya,rza,rxb,ryb,rzb,niw,nrw,iw,rw,&
                            ovrlp(iovrlp,jovrlp))
                    end if
                 end do
                 jexpo=jexpo+ngB
                 jcoeff=jcoeff+2*lB-1
              end do
           end do
        end do
        iexpo=iexpo+ngA
        icoeff=icoeff+2*lA-1
     end do
  end do

  call gaudim_check(iexpo,icoeff,ishell,A%nexpo,A%ncoeff,A%nshltot)
  call gaudim_check(jexpo,jcoeff,jshell,B%nexpo,B%ncoeff,B%nshltot)
  
end subroutine potential_overlap
!!***


!!!!calculate the potential overlap via a successive application of a one dimensional
!!!!integration. Store the values for the remaining dimensions in the work array
!!!subroutine onedim_potovrlp
!!!  use module_base
!!!  implicit none
!!!  integer, intent(in) :: n,dat
!!!  
!!!  !local variables
!!!  ovrlp=0.d0
!!!  do ii1=1,ng1
!!!     a1=expo1(ii1)
!!!     a1=0.5_gp/a1**2
!!!     c1=coeff1(ii1)
!!!     do ii2=1,ng2
!!!        a2=expo2(ii2)
!!!        a2=0.5_gp/a2**2
!!!        c2=coeff2(ii2)
!!!        !calculate overall factor given by product of gaussian
!!!        exp_new=a1*a2/(a1+a2)
!!!        expn=exp_new*(ra-rb)**2
!!!        factor=c1*c2*exp(-expn)
!!!        ovrlp=0.0_gp
!!!        if (factor > 1.e-8_gp) then
!!!           xmean=rmean(a1,a2,ra,rb)
!!!           cutoff=5._gp*sqrt(0.5_gp/(a1+a2))
!!!           !limits for integration of the potential
!!!           is=floor((xmean-cutoff)/hgrid)
!!!           ie=ceiling((xmean+cutoff)/hgrid)
!!!        
!!!           povrlp=0.0_gp
!!!           do i=is,ie
!!!              call ind_gauss(.false.,i,0,n,j,go)
!!!              if (gox) then
!!!                 x=real(i,gp)*hgrid-xmean
!!!                 xa=real(i,gp)*hgrid-ra
!!!                 xb=real(i,gp)*hgrid-rb
!!!                 prodgaus=exp(-(a1+a2)*x**2)
!!!                 polb=0.0_gp
!!!                 do iii2=1,n2
!!!                    polb=polb+fb*(xb**q)
!!!                 end do
!!!                 pola=0.0_gp
!!!                 do iii1=1,n1
!!!                    pola=pola+fa*(xa**p)
!!!                 end do
!!!                 prodgaus=prodgaus*pola*polb
!!!                 povrlp=povrlp+pot(j1,j2,j3)*prodgaus
!!!              end if
!!!           enddo
!!!        end if
!!!        ovrlp=ovrlp+factor*povrlp
!!!     end do
!!!  end do
!!!  
!!!
!!!end subroutine onedim_potovrlp

subroutine locpotovrlp(n1i,n2i,n3i,pot,hx,hy,hz,expo1,coeff1,expo2,coeff2,&
     ng1,ng2,l1,m1,l2,m2,rxa,rya,rza,rxb,ryb,rzb,niw,nrw,iw,rw,ovrlp)
  use module_base
  implicit none
  integer, intent(in) :: ng1,ng2,l1,m1,l2,m2,niw,nrw,n1i,n2i,n3i
  real(gp), intent(in) :: rxa,rya,rza,rxb,ryb,rzb,hx,hy,hz
  integer, dimension(niw) :: iw
  real(gp), dimension(nrw) :: rw
  real(gp), dimension(ng1), intent(in) :: expo1,coeff1
  real(gp), dimension(ng2), intent(in) :: expo2,coeff2
  real(wp), dimension(n1i,n2i,n3i), intent(in) :: pot
  real(gp), intent(out) :: ovrlp
  !local variables
  integer, parameter :: nx=3
  logical :: gox,goy,goz
  integer :: ii1,ii2,j1,j2,j3,i1,i2,i3,isx,isy,isz,iex,iey,iez
  integer :: iii1,iii2,px,py,pz,qx,qy,qz,n1,n2
  real(gp) :: a1,a2,c1,c2,rmean,xmean,ymean,zmean,cutoff,xa,ya,za,xb,yb,zb,polynom
  real(gp) :: pola,polb,prodgaus,nexp,expx,expy,expz,factor,fa,fb,povrlp,x,y,z

  !calculates the polynomials which multiply each product of gaussians
  call calc_coeff_inguess(l1,m1,nx,n1,&
       iw(1),iw(nx+1),iw(2*nx+1),rw(1))
  call calc_coeff_inguess(l2,m2,nx,n2,&
       iw(3*nx+1),iw(4*nx+1),iw(5*nx+1),rw(n1+1))

  ovrlp=0.0_gp
  do ii1=1,ng1
     a1=expo1(ii1)
     a1=0.5_gp/a1**2
     c1=coeff1(ii1)
     do ii2=1,ng2
        a2=expo2(ii2)
        a2=0.5_gp/a2**2
        c2=coeff2(ii2)
        !calculate overall factor given by product of gaussian
        nexp=a1*a2/(a1+a2)
        expx=nexp*(rxa-rxb)**2
        expy=nexp*(rya-ryb)**2
        expz=nexp*(rza-rzb)**2
        factor=c1*c2*exp(-expx-expy-expz)
        povrlp=0.0_gp
        if (factor > 1.e-8_gp) then

           xmean=rmean(a1,a2,rxa,rxb)
           ymean=rmean(a1,a2,rya,ryb)
           zmean=rmean(a1,a2,rza,rzb)
           cutoff=10._gp*sqrt(0.5_gp/(a1+a2))
           !limits for integration of the potential
           isx=floor((xmean-cutoff)/hx)
           isy=floor((ymean-cutoff)/hy)
           isz=floor((zmean-cutoff)/hz)

           iex=ceiling((xmean+cutoff)/hx)
           iey=ceiling((ymean+cutoff)/hy)
           iez=ceiling((zmean+cutoff)/hz)
         
           do i3=isz,iez
              call ind_gauss(.false.,i3,1,n3i,j3,goz) 
              if (goz) then
                 z=real(i3,gp)*hz-zmean
                 za=real(i3,gp)*hz-rza
                 zb=real(i3,gp)*hz-rzb
                 do i2=isy,iey
                    call ind_gauss(.false.,i2,1,n2i,j2,goy)
                    if (goy) then
                       y=real(i2,gp)*hy-ymean
                       ya=real(i2,gp)*hy-rya
                       yb=real(i2,gp)*hy-ryb
                       do i1=isx,iex
                          call ind_gauss(.false.,i1,1,n1i,j1,gox)
                          if (gox) then
                             x=real(i1,gp)*hx-xmean
                             xa=real(i1,gp)*hx-rxa
                             xb=real(i1,gp)*hx-rxb
                             polb=0.0_gp
                             do iii2=1,n2
                                qx=iw(3*nx+iii2)
                                qy=iw(4*nx+iii2)
                                qz=iw(5*nx+iii2)
                                fb=rw(n1+iii2)
                                polb=polb+polynom(fb,xb,yb,zb,qx,qy,qz)
                                !fb*(xb**qx)*(yb**qy)*(zb**qz)
                             end do
                             pola=0.0_gp
                             do iii1=1,n1
                                px=iw(iii1)
                                py=iw(nx+iii1)
                                pz=iw(2*nx+iii1)
                                fa=rw(iii1)
                                pola=pola+polynom(fa,xa,ya,za,px,py,pz)
                                !fa*(xa**px)*(ya**py)*(za**pz)
                             end do
                             prodgaus=exp(-(a1+a2)*(x**2+y**2+z**2))*pola*polb
                             povrlp=povrlp+pot(j1,j2,j3)*prodgaus
                          end if
                          !write(17,*)gox,i1,i2,i3,j1,j2,j3,isx,iex,pola,polb,prodgaus,pot(j1,j2,j3)
                       enddo
                    end if
                 enddo
              end if
           end do
        end if
        !print *,'limits:',isx,isy,isz,iex,iey,iez,xmean,ymean,zmean,povrlp
        ovrlp=ovrlp+factor*povrlp*hx*hy*hz
     end do
  end do
  
end subroutine locpotovrlp

function polynom(f,x,y,z,lx,ly,lz)
  use module_base
  implicit none
  integer, intent(in) :: lx,ly,lz
  real(gp), intent(in) :: f,x,y,z
  real(gp) :: polynom
  
  polynom=f
  if (lx /=0) then
     polynom=polynom*x**lx
  end if
  if (ly /=0) then
     polynom=polynom*y**ly
  end if
  if (lz /=0) then
     polynom=polynom*z**lz
  end if
  
end function polynom

function rmean(a1,a2,r1,r2)
  use module_base
  implicit none
  real(gp), intent(in) :: a1,a2,r1,r2
  real(gp) :: rmean
  
  rmean=a1*r1+a2*r2
  rmean=rmean/(a1+a2)

end function rmean

subroutine ind_gauss(periodic,i,is,n,j,go)
  implicit none
  logical, intent(in) :: periodic
  integer, intent(in) :: i,n,is
  logical, intent(out) :: go
  integer, intent(out) :: j

  if (periodic .and. is == 1) then
     go=.true.
     j=modulo(i,n+1)
  else if (.not. periodic) then
     j=i+15
     if (i >= is-15 .and. i <= n+is-16) then
        go=.true.
     else
        go=.false.
     end if
  else
     j=i
     if (i >= is .and. i <= n+is) then
        go=.true.
     else
        go=.false.
     end if
  end if

end subroutine ind_gauss<|MERGE_RESOLUTION|>--- conflicted
+++ resolved
@@ -29,15 +29,8 @@
   integer, parameter :: nterm_max=3,nshell_max=10
   real(gp), parameter :: range=3.0_gp !in atomic units
   integer :: jat,ishell,iexpo,icoeff,isat,ng,l,m,jshell,jexpo,jsat,ig,igrid
-<<<<<<< HEAD
   integer :: kshell,kexpo,jg,kg,ngk,ksat,ngj,jcoeff,irexpo,ngrid_points
-  real(gp) :: mexpo,hg,x,scalprod,charge,occ,combine_exponents,tt
-  integer, dimension(nterm_max) :: lx,ly,lz
-  real(gp), dimension(nterm_max) :: fac_arr
-=======
-  integer :: kshell,kexpo,jg,kg,ngk,ksat,ngj,jcoeff,irexpo
-  real(gp) :: hg,x,scalprod,charge,occ,combine_exponents,tt
->>>>>>> 4109e62e
+  real(gp) :: hg,x,scalprod,charge,occ,combine_exponents,tt,mexpo
   real(gp), dimension(nshell_max+1) :: shells
     
   open(unit=79,file=filename//'-wfn.dat',status='unknown')
