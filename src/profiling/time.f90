!> @file
!!  Define routines for timing
!! @author
!!    Copyright (C) 2010-2011 BigDFT group (LG)
!!    This file is distributed under the terms of the
!!    GNU General Public License, see ~/COPYING file
!!    or http://www.gnu.org/copyleft/gpl.txt .
!!    For the list of contributors, see ~/AUTHORS 


!>    Contains variables used a timing for BigDFT
module timeData

  implicit none
<<<<<<< HEAD
  integer, parameter :: ncat=71,ncls=7   ! define timimg categories and classes
=======
  integer, parameter :: ncat=70,ncls=7   ! define timimg categories and classes
>>>>>>> 32a13e1e
  character(len=14), dimension(ncls), parameter :: clss = (/ &
       'Communications'    ,  &
       'Convolutions  '    ,  &
       'Linear Algebra'    ,  &
       'Other         '    ,  &
       'Potential     '    ,  &
       'Initialization'    ,  &
       'Finalization  '    /)
  character(len=14), dimension(3,ncat), parameter :: cats = reshape((/ &
       !       Name           Class       Operation Kind
       'ReformatWaves ','Initialization' ,'Small Convol  ' ,  &  !< Reformatting of input waves
       'CrtDescriptors','Initialization' ,'RMA Pattern   ' ,  &  !< Calculation of descriptor arrays
       'CrtLocPot     ','Initialization' ,'Miscellaneous ' ,  &  !< Calculation of local potential
       'CrtProjectors ','Initialization' ,'RMA Pattern   ' ,  &  !< Calculation of projectors
       'CrtPcProjects ','Initialization' ,'RMA Pattern   ' ,  &  !< Calculation of preconditioning projectors
       'CrtPawProjects','Initialization' ,'RMA Pattern   ' ,  &  !< Calculation of abscalc-pawprojectors
       'ApplyLocPotKin','Convolutions  ' ,'OpenCL ported ' ,  &  !< Application of PSP, kinetic energy
       'ApplyProj     ','Other         ' ,'RMA pattern   ' ,  &  !< Application of nonlocal PSP
       'Precondition  ','Convolutions  ' ,'OpenCL ported ' ,  &  !< Precondtioning
       'Rho_comput    ','Convolutions  ' ,'OpenCL ported ' ,  &  !< Calculation of charge density (sumrho) computation
       'Rho_commun    ','Communications' ,'AllReduce grid' ,  &  !< Calculation of charge density (sumrho) communication
       'Pot_commun    ','Communications' ,'AllGathrv grid' ,  &  !< Communication of potential
       'Un-TransSwitch','Other         ' ,'RMA pattern   ' ,  &  !< Transposition of wavefunction, computation
       'Un-TransComm  ','Communications' ,'ALLtoALLV     ' ,  &  !< Transposition of wavefunction, communication
       'GramS_comput  ','Linear Algebra' ,'DPOTRF        ' ,  &  !< Gram Schmidt computation        
       'GramS_commun  ','Communications' ,'ALLReduce orbs' ,  &  !< Gram Schmidt communication
       'LagrM_comput  ','Linear Algebra' ,'DGEMM         ' ,  &  !< Lagrange Multipliers computation
       'LagrM_commun  ','Communications' ,'ALLReduce orbs' ,  &  !< Lagrange Multipliers communication
       'Diis          ','Other         ' ,'Other         ' ,  &  
       'PSolv_comput  ','Potential     ' ,'3D FFT        ' ,  &  
       'PSolv_commun  ','Communications' ,'ALLtoALL      ' ,  &  
       'PSolvKernel   ','Initialization' ,'Miscellaneous ' ,  &  
       'Exchangecorr  ','Potential     ' ,'Miscellaneous ' ,  &  
       'Forces        ','Finalization  ' ,'Miscellaneous ' ,  &  
       'Tail          ','Finalization  ' ,'Miscellaneous ' ,  &
       'Loewdin_comput','Linear Algebra' ,'              ' ,  &
       'Loewdin_commun','Communications' ,'ALLReduce orbs' ,  &
       'Chol_commun   ','Communications' ,'              ' ,  &
       'Chol_comput   ','Linear Algebra' ,'ALLReduce orbs' ,  &
       'GS/Chol_comput','Linear Algebra' ,'              ' ,  &
       'GS/Chol_commun','Communications' ,'ALLReduce orbs' ,  &
       'Input_comput  ','Initialization' ,'Miscellaneous ' ,  &
       'Input_commun  ','Communications' ,'ALLtoALL+Reduc' ,  &
       'Davidson      ','Finalization  ' ,'Complete SCF  ' ,  &
       'check_IG      ','Initialization' ,'Linear Scaling' ,  &
       'constrc_locreg','Initialization' ,'Miscellaneous ' ,  &
       'wavefunction  ','Initialization' ,'Miscellaneous ' ,  &
       'create_nlpspd ','Initialization' ,'RMA pattern   ' ,  &
       'p2pOrtho_post ','Communications' ,'irecv / irsend' ,  &
       'p2pOrtho_wait ','Communications' ,'mpi_waitany   ' ,  &
       'lovrlp_comm   ','Communications' ,'mpi_allgatherv' ,  &
       'lovrlp_comp   ','Linear Algebra' ,'many ddots    ' ,  &
       'lovrlp_compr  ','Other         ' ,'cut out zeros ' ,  &
       'lovrlp_uncompr','Other         ' ,'insert zeros  ' ,  &
       'extract_orbs  ','Other         ' ,'copy to sendb ' ,  &
       'lovrlp^-1/2   ','Linear Algebra' ,'exact or appr ' ,  &
       'build_lincomb ','Linear Algebra' ,'many daxpy    ' ,  &
       'convolQuartic ','Convolutions  ' ,'No OpenCL     ' ,  &
       'p2pSumrho_wait','Communications' ,'mpi_test/wait ' ,  &
       'sumrho_TMB    ','Other         ' ,'port to GPU?  ' ,  &
       'TMB_kernel    ','Linear Algebra' ,'dgemm         ' ,  &
       'diagonal_seq  ','Linear Algebra' ,'dsygv         ' ,  &
       'diagonal_par  ','Linear Algebra' ,'pdsygvx       ' ,  &
       'lovrlp^-1     ','Linear Algebra' ,'exact or appr ' ,  &
       'lagmat_orthoco','Linear Algebra' ,'dgemm seq/par ' ,  &
       'optimize_DIIS ','Other         ' ,'Other         ' ,  &
       'optimize_SD   ','Other         ' ,'Other         ' ,  &
       'mix_linear    ','Other         ' ,'Other         ' ,  &
       'mix_DIIS      ','Other         ' ,'Other         ' ,  &
       'ig_matric_comm','Communications' ,'mpi p2p       ' ,  &
       'wf_signals    ','Communications' ,'Socket transf.' ,  &
       'energs_signals','Communications' ,'Socket transf.' ,  &
       'rhov_signals  ','Communications' ,'Socket transf.' ,  &
       'init_locregs  ','Initialization' ,'Miscellaneous ' ,  &
       'init_commSumro','Initialization' ,'Miscellaneous ' ,  &
       'init_commPot  ','Initialization' ,'Miscellaneous ' ,  &
       'init_commOrtho','Initialization' ,'Miscellaneous ' ,  &
       'init_inguess  ','Initialization' ,'Miscellaneous ' ,  &
       'init_matrCompr','Initialization' ,'Miscellaneous ' ,  &
       'init_collcomm ','Initialization' ,'Miscellaneous ' ,  &
       'init_orbs_lin ','Initialization' ,'Miscellaneous ' ,  &
       'init_repart   ','Initialization' ,'Miscellaneous ' ,  &
       'initMatmulComp','Initialization' ,'Miscellaneous ' ,  &
       'global_local  ','Initialization' ,'Unknown       ' /),(/3,ncat/))

  logical :: parallel,init,newfile,debugmode
  integer :: ncounters, ncaton,nproc = 0,nextra
  real(kind=8) :: time0,t0
  real(kind=8), dimension(ncat+1) :: timesum
  real(kind=8), dimension(ncat) :: pctimes !total times of the partial counters
  character(len=10), dimension(ncat) :: pcnames !names of the partial counters, to be assigned
  character(len=50) :: formatstring,strextra
  character(len=128) :: filename_time

  contains

    subroutine sum_results(iproc,message)
      implicit none
      include 'mpif.h'
      character(len=*), intent(in) :: message
      integer, intent(in) :: iproc
      !local variables
      integer :: i,ierr,j,icls,icat,jproc,iextra

      real(kind=8) :: total_pc,pc
      integer, dimension(ncat) :: isort
      real(kind=8), dimension(ncls,0:nproc) :: timecls
      real(kind=8), dimension(ncat+1,0:nproc-1) :: timeall

      ! Not initialised case.
      if (nproc == 0) return

      if (parallel) then 
         call MPI_GATHER(timesum,ncat+1,MPI_DOUBLE_PRECISION,&
              timeall,ncat+1,MPI_DOUBLE_PRECISION,0,MPI_COMM_WORLD,ierr)
      else
         do i=1,ncat+1
            timeall(i,0)=timesum(i)
         end do
      endif
      if (iproc == 0) then
        

         !regroup the data for each category in any processor
         do icls=1,ncls
            timecls(icls,0:nproc)=0.d0 
            do icat=1,ncat
               if(trim(cats(2,icat))==clss(icls)) then
                  do jproc=0,nproc-1
                     timecls(icls,jproc)=timecls(icls,jproc)+timeall(icat,jproc)
                  end do
               end if
            end do
         end do

         !synthesis of the categories
         call data_synthesis(parallel,debugmode,nproc,ncat+1,timeall,timesum)
         !synthesis of the classes
         call data_synthesis(parallel,debugmode,nproc,ncls,timecls,timecls(1,nproc))

         !calculate the summary of the category
         call sort_positions(ncat,timesum,isort)
         open(unit=60,file=trim(filename_time),status='unknown',position='append')
         if (newfile) then
            write(60,'(a)')'---'
            newfile=.false.
         end if
         if (.not. parallel) then
            write(60,'(a,t16,a)')trim(message)//':','   #     % ,  Time (s)' 
         else if (debugmode) then
            write(60,'(a,t16,a)')trim(message)//':','   #     % ,  Time (s), Load per MPI proc (relative) ' 
         else
            write(60,'(a,t16,a)')trim(message)//':','   #     % ,  Time (s), Max, Min Load (relative) ' 
         end if
         !sum all the information by class
         write(60,'(2x,a)')'Classes:'
         total_pc=0.d0
         do icls=1,ncls
            pc=0.0d0
            if (timesum(ncat+1)/=0.d0) pc=100.d0*timecls(icls,nproc)/timesum(ncat+1)
            total_pc=total_pc+pc
            write(60,'(4x,a,t21,a,'//trim(formatstring)//')') trim(clss(icls))//':','[',&
                 pc,',',timecls(icls,nproc),&
                 (',',timecls(icls,iextra),iextra=0,nextra-1),']'
         end do
         write(60,'(4x,a,t21,a,'//trim(formatstring)//')') 'Total:','[',&
                 total_pc,',',timesum(ncat+1),&
                    (',',timeall(ncat+1,iextra),iextra=0,nextra-1),']'
         !Write all relevant categories
         write(60,'(2x,a)')'Categories:'
         do j=1,ncat
            i=isort(j)
            pc=0.d0
            if (timesum(i) /= 0.d0) then
               if (timesum(ncat+1)/=0.d0) pc=100.d0*timesum(i)/timesum(ncat+1)
               write(60,'(4x,a)') trim(cats(1,i))//':'
               write(60,'(t12,a,1x,a,'//trim(formatstring)//')')&
                    ' Data:  ','[',pc,',',timesum(i),&
                    (',',timeall(i,iextra),iextra=0,nextra-1),']'
               write(60,'(t12,a,1x,a)')' Class: ',trim(cats(2,i))
               write(60,'(t12,a,1x,a)')' Info:  ',trim(cats(3,i))
            end if

         enddo
         close(unit=60)
      endif

    END SUBROUTINE sum_results

end module timeData


!> The same timing routine but with system_clock (in case of a supported specs)
subroutine timing(iproc,category,action)
  use timeData

  implicit none

  include 'mpif.h'
  !Variables
  integer, intent(in) :: iproc
  character(len=*), intent(in) :: category
  character(len=2), intent(in) :: action      ! possibilities: INitialize, ON, OFf, REsults
  !Local variables
  logical :: catfound
  integer :: i,ierr,ii
  integer :: nthreads,jproc,namelen
  integer(kind=8) :: itns
  !cputime routine gives a real
  !real :: total,total0,time,time0
  real(kind=8) :: pc,t1
  real(kind=8), dimension(ncounters,0:nproc) :: timecnt !< useful only at the very end
  character(len=MPI_MAX_PROCESSOR_NAME) :: nodename_local
  character(len=MPI_MAX_PROCESSOR_NAME), dimension(0:nproc-1) :: nodename

!$ integer :: omp_get_max_threads

  !first of all, read the time
  !call system_clock(itime,count_rate,count_max)
  call nanosec(itns)

  ! write(*,*) 'ACTION=',action,'...','CATEGORY=',category,'...'
  if (action.eq.'IN') then  ! INIT
     !!no need of using system clock for the total time (presumably more than a millisecond)
     !call cpu_time(total0)
     filename_time=repeat(' ',128)
     time0=real(itns,kind=8)*1.d-9
     do i=1,ncat
        timesum(i)=0.d0
        pctimes(i)=0.d0
     enddo
     !in this case iproc stands for nproc
     parallel=abs(iproc) > 1!trim(category).eq.'parallel'
     nproc=abs(iproc)
     filename_time=trim(category)
     newfile=.true.
     init=.false.
     debugmode=(nproc == 2) .or. iproc < -1
     if (nproc >=2) then
        nextra=nproc
        if (.not. debugmode) nextra=2
        write(strextra,'(i5)')nextra
        formatstring='1x,f5.1,a,1x,1pe9.2,a,'//trim(strextra)//'(1x,0pf5.2,a)'
     else
        nextra=0
        formatstring='1x,f5.1,a,1x,1pe9.2,a'
     end if

     ncounters=0

  else if (action.eq.'PR') then !stop partial counters and restart from the beginning
     if (init) then
        print *, 'ERROR: TIMING IS INITIALIZED BEFORE PARTIAL RESULTS'
        stop 
     endif
     ncounters=ncounters+1
     if (ncounters > ncat) then
        print *, 'It is not allowed to have more partial counters that categories; ncat=',ncat
        stop
     end if
     !name of the category
     pcnames(ncounters)=trim(category)
     !total time elapsed in the category
     timesum(ncat+1)=real(itns,kind=8)*1.d-9-time0
     pctimes(ncounters)=timesum(ncat+1)
     call sum_results(iproc,pcnames(ncounters))
     !reset all timings
     time0=real(itns,kind=8)*1.d-9
     do i=1,ncat
        timesum(i)=0.d0
     enddo

  else if (action.eq.'RE') then ! RESULT
     if (init) then
        print *, 'TIMING IS INITIALIZED BEFORE RESULTS'
        stop 
     endif

     if (ncounters == 0) then !no partial counters selected
        timesum(ncat+1)=real(itns,kind=8)*1.d-9-time0
        call sum_results(iproc,'ALL')
     else !consider only the results of the partial counters
        if (parallel) then 
           call MPI_GATHER(pctimes,ncounters,MPI_DOUBLE_PRECISION,&
                timecnt,ncounters,MPI_DOUBLE_PRECISION,0,MPI_COMM_WORLD,ierr)
           if (debugmode) then
              !initalise nodenames
              do jproc=0,nproc-1
                 nodename(jproc)=repeat(' ',MPI_MAX_PROCESSOR_NAME)
              end do
              
              call MPI_GET_PROCESSOR_NAME(nodename_local,namelen,ierr)
              
              !gather the result between all the process
              call MPI_GATHER(nodename_local,MPI_MAX_PROCESSOR_NAME,MPI_CHARACTER,&
                   nodename(0),MPI_MAX_PROCESSOR_NAME,MPI_CHARACTER,0,&
                   MPI_COMM_WORLD,ierr)
           end if

        else
           do i=1,ncounters
              timecnt(i,0)=pctimes(i)
           end do
        endif
          
        if (iproc == 0) then
           open(unit=60,file=trim(filename_time),status='unknown',position='append')
           write(60,'(a,t14,a)')'SUMMARY:','   #     % ,  Time (s)'

           !synthesis of the counters
           call data_synthesis(parallel,debugmode,nproc,ncounters,timecnt,timecnt(1,nproc))

           !sum all the information by class
           do i=1,ncounters
              pc=100.d0*timecnt(i,nproc)/sum(timecnt(1:ncounters,nproc))
              write(60,'(2x,a,t19,a,'//trim(formatstring)//')') trim(pcnames(i))//':','[',&
                   pc,',',timecnt(i,nproc),']'
           end do
           write(60,'(2x,a,t19,a,1x,f5.1,a,1x,1pe9.2,a)') 'Total:','[',&
                100.d0,',',sum(timecnt(1:ncounters,nproc)),']'
           !write the number of processors and the number of OpenMP threads
           nthreads = 0
           !$  nthreads=omp_get_max_threads()
           write(60,'(2x,a)')'CPU Parallelism:'
           write(60,'(t10,a,1x,i6)')'MPI procs: ',nproc
           write(60,'(t10,a,1x,i6)')'OMP thrds: ',nthreads
           if (debugmode) then
              write(60,'(t10,a)')'Hostnames:'
              do jproc=0,nproc-1
                 write(60,'(t10,a)')'  - '//trim(nodename(jproc))
              end do
           end if
           close(unit=60)
        end if
     end if
  else
     !controls if the category exists
     catfound=.false.
     do i=1,ncat
        if (trim(category) == trim(cats(1,i))) then
           ii=i
           catfound=.true.
           exit
        endif
     enddo
     if (.not. catfound) then
        print *, 'ACTION  ',action
        write(*,*) 'category, action',category, action
        call mpi_barrier(mpi_comm_world, ierr)
        stop 'TIMING CATEGORY NOT DEFINED'
     end if

     if (action == 'ON') then  ! ON
        !some other category was initalized before, overriding
        if (init) return

        t0=real(itns,kind=8)*1.d-9
        init=.true.
        ncaton=ii !category which has been activated
     else if (action == 'OF' .and. ii==ncaton) then  ! OFF
        if (.not. init) then
           print *, cats(1,ii), 'not initialized'
           stop 
        endif
        t1=real(itns,kind=8)*1.d-9
        timesum(ii)=timesum(ii)+t1-t0
        init=.false.
     else if (action == 'OF' .and. ii/=ncaton) then
        !some other category was initalized before, taking that one
        return
     else
        print *,action,ii,ncaton,trim(category)
        stop 'TIMING ACTION UNDEFINED'
     endif

  endif

END SUBROUTINE timing


subroutine sort_positions(n,a,ipiv)
  implicit none
  integer, intent(in) :: n
  real(kind=8), dimension(n), intent(in) :: a
  integer, dimension(n), intent(out) :: ipiv
  !local variables
  integer :: i,j,jmax,imax
  real(kind=8) :: locmax

  !neutral permutation
  do i=1,n
     ipiv(i)=i
  end do
  !find the order for all the arrays
  do j=1,n
  !search the maximum
     locmax=-1.d300
     do i=j,n
        if (locmax < a(ipiv(i))) then
           locmax=a(ipiv(i))
           jmax=ipiv(i)
           imax=i
        end if
     end do
     !swap the position with j
     ipiv(imax)=ipiv(j) !throw in the present element
     ipiv(j)=jmax       !take out the present maximum
  end do
  !do i=1,n
  !   print *,'a',i,a(i),ipiv(i),a(ipiv(i))
  !end do
  !stop
end subroutine sort_positions

!>put the average value of timeall in the timesum array
!then rewrite each element with the deviation from it (in debug mode)
!in normal mode write only the max and min deviations (only in parallel)
subroutine data_synthesis(parallel,debugmode,nproc,ncats,timeall,timesum)
  implicit none
  logical, intent(in) :: parallel,debugmode
  integer, intent(in) :: nproc,ncats
  real(kind=8), dimension(ncats,0:nproc-1), intent(inout) :: timeall
  real(kind=8), dimension(ncats), intent(out) :: timesum
  !local variables
  integer :: icat,jproc
  real(kind=8) :: tmin,tmax

  do icat=1,ncats
     timesum(icat)=0.d0
     do jproc=0,nproc-1
        timesum(icat)=timesum(icat)+timeall(icat,jproc)
     end do
     timesum(icat)=timesum(icat)/real(nproc,kind=8)
     if (timesum(icat)>0.d0) then
        if (debugmode) then
           do jproc=0,nproc-1
              timeall(icat,jproc)=timeall(icat,jproc)/timesum(icat)
           end do
        else if (parallel) then
           tmax=0.0d0
           tmin=1.0d300
           do jproc=0,nproc-1
              tmax=max(timeall(icat,jproc),tmax)
              tmin=min(timeall(icat,jproc),tmin)
           end do
           timeall(icat,0)=tmax/timesum(icat)
           timeall(icat,1)=tmin/timesum(icat)
        end if
     end if
  end do
end subroutine data_synthesis<|MERGE_RESOLUTION|>--- conflicted
+++ resolved
@@ -12,11 +12,7 @@
 module timeData
 
   implicit none
-<<<<<<< HEAD
-  integer, parameter :: ncat=71,ncls=7   ! define timimg categories and classes
-=======
-  integer, parameter :: ncat=70,ncls=7   ! define timimg categories and classes
->>>>>>> 32a13e1e
+  integer, parameter :: ncat=74,ncls=7   ! define timimg categories and classes
   character(len=14), dimension(ncls), parameter :: clss = (/ &
        'Communications'    ,  &
        'Convolutions  '    ,  &
