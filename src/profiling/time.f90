!> @file
!!  Define routines for timing
!! @author
!!    Copyright (C) 2010-2011 BigDFT group (LG)
!!    This file is distributed under the terms of the
!!    GNU General Public License, see ~/COPYING file
!!    or http://www.gnu.org/copyleft/gpl.txt .
!!    For the list of contributors, see ~/AUTHORS 


!>    Contains variables used a timing for BigDFT
module timeData

  implicit none
<<<<<<< HEAD
  integer, parameter :: ncat=38,ncls=7   ! define timimg categories and classes
=======
  integer, parameter :: ncat=34,ncls=7   ! define timimg categories and classes
>>>>>>> 4fc3c1c1
  character(len=14), dimension(ncls), parameter :: clss = (/ &
       'Communications'    ,  &
       'Convolutions  '    ,  &
       'Linear Algebra'    ,  &
       'Other         '    ,  &
       'Potential     '    ,  &
       'Initialization'    ,  &
       'Finalization  '    /)
  character(len=14), dimension(3,ncat), parameter :: cats = reshape((/ &
       !       Name           Class       Operation Kind
       'ReformatWaves ','Initialization' ,'Small Convol  ' ,  &  !< Reformatting of input waves
       'CrtDescriptors','Initialization' ,'RMA Pattern   ' ,  &  !< Calculation of descriptor arrays
       'CrtLocPot     ','Initialization' ,'Miscellaneous ' ,  &  !< Calculation of local potential
       'CrtProjectors ','Initialization' ,'RMA Pattern   ' ,  &  !< Calculation of projectors
       'CrtPcProjects ','Initialization' ,'RMA Pattern   ' ,  &  !< Calculation of preconditioning projectors
       'CrtPawProjects','Initialization' ,'RMA Pattern   ' ,  &  !< Calculation of abscalc-pawprojectors
       'ApplyLocPotKin','Convolutions  ' ,'OpenCL ported ' ,  &  !< Application of PSP, kinetic energy
       'ApplyProj     ','Other         ' ,'RMA pattern   ' ,  &  !< Application of nonlocal PSP
       'Precondition  ','Convolutions  ' ,'OpenCL ported ' ,  &  !< Precondtioning
       'Rho_comput    ','Convolutions  ' ,'OpenCL ported ' ,  &  !< Calculation of charge density (sumrho) computation
       'Rho_commun    ','Communications' ,'AllReduce grid' ,  &  !< Calculation of charge density (sumrho) communication
       'Pot_commun    ','Communications' ,'AllGathrv grid' ,  &  !< Communication of potential
       'Un-TransSwitch','Other         ' ,'RMA pattern   ' ,  &  !< Transposition of wavefunction, computation
       'Un-TransComm  ','Communications' ,'ALLtoALLV     ' ,  &  !< Transposition of wavefunction, communication
       'GramS_comput  ','Linear Algebra' ,'DPOTRF        ' ,  &  !< Gram Schmidt computation        
       'GramS_commun  ','Communications' ,'ALLReduce orbs' ,  &  !< Gram Schmidt communication
       'LagrM_comput  ','Linear Algebra' ,'DGEMM         ' ,  &  !< Lagrange Multipliers computation
       'LagrM_commun  ','Communications' ,'ALLReduce orbs' ,  &  !< Lagrange Multipliers communication
       'Diis          ','Other         ' ,'Other         ' ,  &  
       'PSolv_comput  ','Potential     ' ,'3D FFT        ' ,  &  
       'PSolv_commun  ','Communications' ,'ALLtoALL      ' ,  &  
       'PSolvKernel   ','Initialization' ,'Miscellaneous ' ,  &  
       'Exchangecorr  ','Potential     ' ,'Miscellaneous ' ,  &  
       'Forces        ','Finalization  ' ,'Miscellaneous ' ,  &  
       'Tail          ','Finalization  ' ,'Miscellaneous ' ,  &
       'Loewdin_comput','Linear Algebra' ,'              ' ,  &
       'Loewdin_commun','Communications' ,'ALLReduce orbs' ,  &
       'Chol_commun   ','Communications' ,'              ' ,  &
       'Chol_comput   ','Linear Algebra' ,'ALLReduce orbs' ,  &
       'GS/Chol_comput','Linear Algebra' ,'              ' ,  &
       'GS/Chol_commun','Communications' ,'ALLReduce orbs' ,  &
       'Input_comput  ','Initialization' ,'Miscellaneous ' ,  &
       'Input_commun  ','Communications' ,'ALLtoALL+Reduc' ,  &
       'Davidson      ','Finalization  ' ,'Complete SCF  ' ,  &
       'check_IG      ','Initialization' ,'Linear Scaling' ,  &
       'constrc_locreg','Initialization' ,'Miscellaneous ' ,  &
       'wavefunction  ','Initialization' ,'Miscellaneous ' ,  &
       'create_nlpspd ','Initialization' ,'RMA pattern   ' ,  &
       'global_local  ','Initialization' ,'Unknown       ' /),(/3,ncat/))

  logical :: parallel,init,newfile,debugmode
  integer :: ncounters, ncaton,nproc,nextra
  real(kind=8) :: time0,t0
  real(kind=8), dimension(ncat+1) :: timesum
  real(kind=8), dimension(ncat) :: pctimes !total times of the partial counters
  character(len=10), dimension(ncat) :: pcnames !names of the partial counters, to be assigned
  character(len=50) :: formatstring,strextra
  character(len=128) :: filename_time

  contains

    subroutine sum_results(iproc,message)
      implicit none
      include 'mpif.h'
      character(len=*), intent(in) :: message
      integer, intent(in) :: iproc
      !local variables
      integer :: i,ierr,j,icls,icat,jproc,iextra

      real(kind=8) :: total_pc,pc
      integer, dimension(ncat) :: isort
      real(kind=8), dimension(ncls,0:nproc) :: timecls
      real(kind=8), dimension(ncat+1,0:nproc-1) :: timeall


      if (parallel) then 
         call MPI_GATHER(timesum,ncat+1,MPI_DOUBLE_PRECISION,&
              timeall,ncat+1,MPI_DOUBLE_PRECISION,0,MPI_COMM_WORLD,ierr)
      else
         do i=1,ncat+1
            timeall(i,0)=timesum(i)
         end do
      endif
      if (iproc == 0) then
<<<<<<< HEAD
         !!for the totaltime take the max
         !totaltime=0.d0
         !do jproc=0,nproc-1
         !   totaltime=max(totaltime,timeall(ncat+1,jproc))
         !end do

=======
>>>>>>> 4fc3c1c1
         !regroup the data for each category in any processor
         do icls=1,ncls
            timecls(icls,0:nproc)=0.d0 
            do icat=1,ncat
               if(trim(cats(2,icat))==clss(icls)) then
                  do jproc=0,nproc-1
                     timecls(icls,jproc)=timecls(icls,jproc)+timeall(icat,jproc)
                  end do
               end if
            end do
         end do

         !synthesis of the categories
         call data_synthesis(parallel,debugmode,nproc,ncat+1,timeall,timesum)
         !synthesis of the classes
         call data_synthesis(parallel,debugmode,nproc,ncls,timecls,timecls(1,nproc))

         !calculate the summary of the category
         call sort_positions(ncat,timesum,isort)
         open(unit=60,file=trim(filename_time),status='unknown',position='append')
         if (newfile) then
            write(60,'(a)')'---'
            newfile=.false.
         end if
         if (.not. parallel) then
            write(60,'(a,t16,a)')trim(message)//':','   #     % ,  Time (s)' 
         else if (debugmode) then
            write(60,'(a,t16,a)')trim(message)//':','   #     % ,  Time (s), Load per MPI proc (relative) ' 
         else
            write(60,'(a,t16,a)')trim(message)//':','   #     % ,  Time (s), Max, Min Load (relative) ' 
         end if
         !sum all the information by class
         write(60,'(2x,a)')'Classes:'
         total_pc=0.d0
         do icls=1,ncls
            pc=0.0d0
            if (timesum(ncat+1)/=0.d0) pc=100.d0*timecls(icls,nproc)/timesum(ncat+1)
            total_pc=total_pc+pc
            write(60,'(4x,a,t21,a,'//trim(formatstring)//')') trim(clss(icls))//':','[',&
                 pc,',',timecls(icls,nproc),&
                 (',',timecls(icls,iextra),iextra=0,nextra-1),']'
         end do
         write(60,'(4x,a,t21,a,'//trim(formatstring)//')') 'Total:','[',&
                 total_pc,',',timesum(ncat+1),&
                    (',',timeall(ncat+1,iextra),iextra=0,nextra-1),']'
         !Write all relevant categories
         write(60,'(2x,a)')'Categories:'
         do j=1,ncat
            i=isort(j)
            pc=0.d0
            if (timesum(i) /= 0.d0) then
               if (timesum(ncat+1)/=0.d0) pc=100.d0*timesum(i)/timesum(ncat+1)
               write(60,'(4x,a)') trim(cats(1,i))//':'
               write(60,'(t12,a,1x,a,'//trim(formatstring)//')')&
                    ' Data:  ','[',pc,',',timesum(i),&
                    (',',timeall(i,iextra),iextra=0,nextra-1),']'
               write(60,'(t12,a,1x,a)')' Class: ',trim(cats(2,i))
               write(60,'(t12,a,1x,a)')' Info:  ',trim(cats(3,i))
            end if

         enddo
         close(unit=60)
      endif

    END SUBROUTINE sum_results

end module timeData


!> The same timing routine but with system_clock (in case of a supported specs)
subroutine timing(iproc,category,action)
  use timeData

  implicit none

  include 'mpif.h'
  !Variables
  integer, intent(in) :: iproc
  character(len=*), intent(in) :: category
  character(len=2), intent(in) :: action      ! possibilities: INitialize, ON, OFf, REsults
  !Local variables
  logical :: catfound
  integer :: i,ierr,ii
  integer :: nthreads,jproc,namelen
  integer(kind=8) :: itns
  !cputime routine gives a real
  !real :: total,total0,time,time0
  real(kind=8) :: pc,t1
  real(kind=8), dimension(ncounters,0:nproc) :: timecnt !< useful only at the very end
  character(len=MPI_MAX_PROCESSOR_NAME) :: nodename_local
  character(len=MPI_MAX_PROCESSOR_NAME), dimension(0:nproc-1) :: nodename

!$ integer :: omp_get_max_threads

  !first of all, read the time
  !call system_clock(itime,count_rate,count_max)
  call nanosec(itns)

  ! write(*,*) 'ACTION=',action,'...','CATEGORY=',category,'...'
  if (action.eq.'IN') then  ! INIT
     !!no need of using system clock for the total time (presumably more than a millisecond)
     !call cpu_time(total0)
     filename_time=repeat(' ',128)
     time0=real(itns,kind=8)*1.d-9
     do i=1,ncat
        timesum(i)=0.d0
        pctimes(i)=0.d0
     enddo
     !in this case iproc stands for nproc
     parallel=abs(iproc) > 1!trim(category).eq.'parallel'
     nproc=abs(iproc)
     filename_time=trim(category)
     newfile=.true.
     init=.false.
     debugmode=(nproc == 2) .or. iproc < -1
     if (nproc >=2) then
        nextra=nproc
        if (.not. debugmode) nextra=2
        write(strextra,'(i5)')nextra
        formatstring='1x,f4.1,a,1x,1pe9.2,a,'//trim(strextra)//'(1x,0pf5.2,a)'
     else
        nextra=0
        formatstring='1x,f4.1,a,1x,1pe9.2,a'
     end if

     ncounters=0

  else if (action.eq.'PR') then !stop partial counters and restart from the beginning
     if (init) then
        print *, 'ERROR: TIMING IS INITIALIZED BEFORE PARTIAL RESULTS'
        stop 
     endif
     ncounters=ncounters+1
     if (ncounters > ncat) then
        print *, 'It is not allowed to have more partial counters that categories; ncat=',ncat
        stop
     end if
     !name of the category
     pcnames(ncounters)=trim(category)
     !total time elapsed in the category
     timesum(ncat+1)=real(itns,kind=8)*1.d-9-time0
     pctimes(ncounters)=timesum(ncat+1)
     call sum_results(iproc,pcnames(ncounters))
     !reset all timings
     time0=real(itns,kind=8)*1.d-9
     do i=1,ncat
        timesum(i)=0.d0
     enddo

  else if (action.eq.'RE') then ! RESULT
     if (init) then
        print *, 'TIMING IS INITIALIZED BEFORE RESULTS'
        stop 
     endif

     if (ncounters == 0) then !no partial counters selected
        timesum(ncat+1)=real(itns,kind=8)*1.d-9-time0
        call sum_results(iproc,'ALL')
     else !consider only the results of the partial counters
        if (parallel) then 
           call MPI_GATHER(pctimes,ncounters,MPI_DOUBLE_PRECISION,&
                timecnt,ncounters,MPI_DOUBLE_PRECISION,0,MPI_COMM_WORLD,ierr)
           if (debugmode) then
              !initalise nodenames
              do jproc=0,nproc-1
                 nodename(jproc)=repeat(' ',MPI_MAX_PROCESSOR_NAME)
              end do
              
              call MPI_GET_PROCESSOR_NAME(nodename_local,namelen,ierr)
              
              !gather the result between all the process
              call MPI_GATHER(nodename_local,MPI_MAX_PROCESSOR_NAME,MPI_CHARACTER,&
                   nodename(0),MPI_MAX_PROCESSOR_NAME,MPI_CHARACTER,0,&
                   MPI_COMM_WORLD,ierr)
           end if

        else
           do i=1,ncounters
              timecnt(i,0)=pctimes(i)
           end do
        endif
          
        if (iproc == 0) then
           open(unit=60,file=trim(filename_time),status='unknown',position='append')
           write(60,'(a,t14,a)')'SUMMARY:','   #     % ,  Time (s)'

           !synthesis of the counters
           call data_synthesis(parallel,debugmode,nproc,ncounters,timecnt,timecnt(1,nproc))

           !sum all the information by class
           do i=1,ncounters
              pc=100.d0*timecnt(i,nproc)/sum(timecnt(1:ncounters,nproc))
              write(60,'(2x,a,t19,a,'//trim(formatstring)//')') trim(pcnames(i))//':','[',&
                   pc,',',timecnt(i,nproc),']'
           end do
           write(60,'(2x,a,t19,a,1x,f4.0,a,1x,1pe9.2,a)') 'Total:','[',&
                100.d0,',',sum(timecnt(1:ncounters,nproc)),']'
           !write the number of processors and the number of OpenMP threads
           nthreads = 0
           !$  nthreads=omp_get_max_threads()
           write(60,'(2x,a)')'CPU Parallelism:'
           write(60,'(t10,a,1x,i6)')'MPI procs: ',nproc
           write(60,'(t10,a,1x,i6)')'OMP thrds: ',nthreads
           if (debugmode) then
              write(60,'(t10,a)')'Hostnames:'
              do jproc=0,nproc-1
                 write(60,'(t10,a)')'  - '//trim(nodename(jproc))
              end do
           end if
           close(unit=60)
        end if
     end if
  else
     !controls if the category exists
     catfound=.false.
     do i=1,ncat
        if (trim(category) == trim(cats(1,i))) then
           ii=i
           catfound=.true.
           exit
        endif
     enddo
     if (.not. catfound) then
        print *, 'ACTION  ',action
        write(*,*) 'category, action',category, action
        call mpi_barrier(mpi_comm_world, ierr)
        stop 'TIMING CATEGORY NOT DEFINED'
     end if

     if (action == 'ON') then  ! ON
        !some other category was initalized before, overriding
        if (init) return

        t0=real(itns,kind=8)*1.d-9
        init=.true.
        ncaton=ii !category which has been activated
     else if (action == 'OF' .and. ii==ncaton) then  ! OFF
        if (.not. init) then
           print *, cats(1,ii), 'not initialized'
           stop 
        endif
        t1=real(itns,kind=8)*1.d-9
        timesum(ii)=timesum(ii)+t1-t0
        init=.false.
     else if (action == 'OF' .and. ii/=ncaton) then
        !some other category was initalized before, taking that one
        return
     else
        print *,action,ii,ncaton,trim(category)
        stop 'TIMING ACTION UNDEFINED'
     endif

  endif

END SUBROUTINE timing


subroutine sort_positions(n,a,ipiv)
  implicit none
  integer, intent(in) :: n
  real(kind=8), dimension(n), intent(in) :: a
  integer, dimension(n), intent(out) :: ipiv
  !local variables
  integer :: i,j,jmax,imax
  real(kind=8) :: locmax

  !neutral permutation
  do i=1,n
     ipiv(i)=i
  end do
  !find the order for all the arrays
  do j=1,n
  !search the maximum
     locmax=-1.d300
     do i=j,n
        if (locmax < a(ipiv(i))) then
           locmax=a(ipiv(i))
           jmax=ipiv(i)
           imax=i
        end if
     end do
     !swap the position with j
     ipiv(imax)=ipiv(j) !throw in the present element
     ipiv(j)=jmax       !take out the present maximum
  end do
  !do i=1,n
  !   print *,'a',i,a(i),ipiv(i),a(ipiv(i))
  !end do
  !stop
end subroutine sort_positions

!>put the average value of timeall in the timesum array
!then rewrite each element with the deviation from it (in debug mode)
!in normal mode write only the max and min deviations (only in parallel)
subroutine data_synthesis(parallel,debugmode,nproc,ncats,timeall,timesum)
  implicit none
  logical, intent(in) :: parallel,debugmode
  integer, intent(in) :: nproc,ncats
  real(kind=8), dimension(ncats,0:nproc-1), intent(inout) :: timeall
  real(kind=8), dimension(ncats), intent(out) :: timesum
  !local variables
  integer :: icat,jproc
  real(kind=8) :: tmin,tmax

  do icat=1,ncats
     timesum(icat)=0.d0
     do jproc=0,nproc-1
        timesum(icat)=timesum(icat)+timeall(icat,jproc)
     end do
     timesum(icat)=timesum(icat)/real(nproc,kind=8)
     if (timesum(icat)>0.d0) then
        if (debugmode) then
           do jproc=0,nproc-1
              timeall(icat,jproc)=timeall(icat,jproc)/timesum(icat)
           end do
        else if (parallel) then
           tmax=0.0d0
           tmin=1.0d300
           do jproc=0,nproc-1
              tmax=max(timeall(icat,jproc),tmax)
              tmin=min(timeall(icat,jproc),tmin)
           end do
           timeall(icat,0)=tmax/timesum(icat)
           timeall(icat,1)=tmin/timesum(icat)
        end if
     end if
  end do
end subroutine data_synthesis<|MERGE_RESOLUTION|>--- conflicted
+++ resolved
@@ -12,11 +12,7 @@
 module timeData
 
   implicit none
-<<<<<<< HEAD
-  integer, parameter :: ncat=38,ncls=7   ! define timimg categories and classes
-=======
-  integer, parameter :: ncat=34,ncls=7   ! define timimg categories and classes
->>>>>>> 4fc3c1c1
+  integer, parameter :: ncat=39,ncls=7   ! define timimg categories and classes
   character(len=14), dimension(ncls), parameter :: clss = (/ &
        'Communications'    ,  &
        'Convolutions  '    ,  &
@@ -101,15 +97,7 @@
          end do
       endif
       if (iproc == 0) then
-<<<<<<< HEAD
-         !!for the totaltime take the max
-         !totaltime=0.d0
-         !do jproc=0,nproc-1
-         !   totaltime=max(totaltime,timeall(ncat+1,jproc))
          !end do
-
-=======
->>>>>>> 4fc3c1c1
          !regroup the data for each category in any processor
          do icls=1,ncls
             timecls(icls,0:nproc)=0.d0 
