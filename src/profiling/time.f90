!> @file
!!  Define routines for timing
!! @author
!!    Copyright (C) 2010-2011 BigDFT group (LG)
!!    This file is distributed under the terms of the
!!    GNU General Public License, see ~/COPYING file
!!    or http://www.gnu.org/copyleft/gpl.txt .
!!    For the list of contributors, see ~/AUTHORS 


!>    Contains variables used a timing for BigDFT
module timeData

  implicit none
  integer, parameter :: ncat=39,ncls=7   ! define timimg categories and classes
  character(len=14), dimension(ncls), parameter :: clss = (/ &
       'Communications'    ,  &
       'Convolutions  '    ,  &
       'Linear Algebra'    ,  &
       'Other         '    ,  &
       'Potential     '    ,  &
       'Initialization'    ,  &
       'Finalization  '    /)
  character(len=14), dimension(3,ncat), parameter :: cats = reshape((/ &
       !       Name           Class       Operation Kind
       'ReformatWaves ','Initialization' ,'Small Convol  ' ,  &  !< Reformatting of input waves
       'CrtDescriptors','Initialization' ,'RMA Pattern   ' ,  &  !< Calculation of descriptor arrays
       'CrtLocPot     ','Initialization' ,'Miscellaneous ' ,  &  !< Calculation of local potential
       'CrtProjectors ','Initialization' ,'RMA Pattern   ' ,  &  !< Calculation of projectors
       'CrtPcProjects ','Initialization' ,'RMA Pattern   ' ,  &  !< Calculation of preconditioning projectors
       'CrtPawProjects','Initialization' ,'RMA Pattern   ' ,  &  !< Calculation of abscalc-pawprojectors
       'ApplyLocPotKin','Convolutions  ' ,'OpenCL ported ' ,  &  !< Application of PSP, kinetic energy
       'ApplyProj     ','Other         ' ,'RMA pattern   ' ,  &  !< Application of nonlocal PSP
       'Precondition  ','Convolutions  ' ,'OpenCL ported ' ,  &  !< Precondtioning
       'Rho_comput    ','Convolutions  ' ,'OpenCL ported ' ,  &  !< Calculation of charge density (sumrho) computation
       'Rho_commun    ','Communications' ,'AllReduce grid' ,  &  !< Calculation of charge density (sumrho) communication
       'Pot_commun    ','Communications' ,'AllGathrv grid' ,  &  !< Communication of potential
       'Un-TransSwitch','Other         ' ,'RMA pattern   ' ,  &  !< Transposition of wavefunction, computation
       'Un-TransComm  ','Communications' ,'ALLtoALLV     ' ,  &  !< Transposition of wavefunction, communication
       'GramS_comput  ','Linear Algebra' ,'DPOTRF        ' ,  &  !< Gram Schmidt computation        
       'GramS_commun  ','Communications' ,'ALLReduce orbs' ,  &  !< Gram Schmidt communication
       'LagrM_comput  ','Linear Algebra' ,'DGEMM         ' ,  &  !< Lagrange Multipliers computation
       'LagrM_commun  ','Communications' ,'ALLReduce orbs' ,  &  !< Lagrange Multipliers communication
       'Diis          ','Other         ' ,'Other         ' ,  &  
       'PSolv_comput  ','Potential     ' ,'3D FFT        ' ,  &  
       'PSolv_commun  ','Communications' ,'ALLtoALL      ' ,  &  
       'PSolvKernel   ','Initialization' ,'Miscellaneous ' ,  &  
       'Exchangecorr  ','Potential     ' ,'Miscellaneous ' ,  &  
       'Forces        ','Finalization  ' ,'Miscellaneous ' ,  &  
       'Tail          ','Finalization  ' ,'Miscellaneous ' ,  &
       'Loewdin_comput','Linear Algebra' ,'              ' ,  &
       'Loewdin_commun','Communications' ,'ALLReduce orbs' ,  &
       'Chol_commun   ','Communications' ,'              ' ,  &
       'Chol_comput   ','Linear Algebra' ,'ALLReduce orbs' ,  &
       'GS/Chol_comput','Linear Algebra' ,'              ' ,  &
       'GS/Chol_commun','Communications' ,'ALLReduce orbs' ,  &
       'Input_comput  ','Initialization' ,'Miscellaneous ' ,  &
       'Input_commun  ','Communications' ,'ALLtoALL+Reduc' ,  &
       'Davidson      ','Finalization  ' ,'Complete SCF  ' ,  &
       'check_IG      ','Initialization' ,'Linear Scaling' ,  &
       'constrc_locreg','Initialization' ,'Miscellaneous ' ,  &
       'wavefunction  ','Initialization' ,'Miscellaneous ' ,  &
       'create_nlpspd ','Initialization' ,'RMA pattern   ' ,  &
       'global_local  ','Initialization' ,'Unknown       ' /),(/3,ncat/))

  logical :: parallel,init,newfile,debugmode
  integer :: ncounters, ncaton,nproc,nextra
  real(kind=8) :: time0,t0
  real(kind=8), dimension(ncat+1) :: timesum
  real(kind=8), dimension(ncat) :: pctimes !total times of the partial counters
  character(len=10), dimension(ncat) :: pcnames !names of the partial counters, to be assigned
  character(len=50) :: formatstring,strextra
  character(len=128) :: filename_time

  contains

    subroutine sum_results(iproc,message)
      implicit none
      include 'mpif.h'
      character(len=*), intent(in) :: message
      integer, intent(in) :: iproc
      !local variables
      integer :: i,ierr,j,icls,icat,jproc,iextra

      real(kind=8) :: total_pc,pc
      integer, dimension(ncat) :: isort
      real(kind=8), dimension(ncls,0:nproc) :: timecls
      real(kind=8), dimension(ncat+1,0:nproc-1) :: timeall


      if (parallel) then 
         call MPI_GATHER(timesum,ncat+1,MPI_DOUBLE_PRECISION,&
              timeall,ncat+1,MPI_DOUBLE_PRECISION,0,MPI_COMM_WORLD,ierr)
      else
         do i=1,ncat+1
            timeall(i,0)=timesum(i)
         end do
      endif
      if (iproc == 0) then
<<<<<<< HEAD
         !end do
=======
        

>>>>>>> 48c0c475
         !regroup the data for each category in any processor
         do icls=1,ncls
            timecls(icls,0:nproc)=0.d0 
            do icat=1,ncat
               if(trim(cats(2,icat))==clss(icls)) then
                  do jproc=0,nproc-1
                     timecls(icls,jproc)=timecls(icls,jproc)+timeall(icat,jproc)
                  end do
               end if
            end do
         end do

         !synthesis of the categories
         call data_synthesis(parallel,debugmode,nproc,ncat+1,timeall,timesum)
         !synthesis of the classes
         call data_synthesis(parallel,debugmode,nproc,ncls,timecls,timecls(1,nproc))

         !calculate the summary of the category
         call sort_positions(ncat,timesum,isort)
         open(unit=60,file=trim(filename_time),status='unknown',position='append')
         if (newfile) then
            write(60,'(a)')'---'
            newfile=.false.
         end if
         if (.not. parallel) then
            write(60,'(a,t16,a)')trim(message)//':','   #     % ,  Time (s)' 
         else if (debugmode) then
            write(60,'(a,t16,a)')trim(message)//':','   #     % ,  Time (s), Load per MPI proc (relative) ' 
         else
            write(60,'(a,t16,a)')trim(message)//':','   #     % ,  Time (s), Max, Min Load (relative) ' 
         end if
         !sum all the information by class
         write(60,'(2x,a)')'Classes:'
         total_pc=0.d0
         do icls=1,ncls
            pc=0.0d0
            if (timesum(ncat+1)/=0.d0) pc=100.d0*timecls(icls,nproc)/timesum(ncat+1)
            total_pc=total_pc+pc
            write(60,'(4x,a,t21,a,'//trim(formatstring)//')') trim(clss(icls))//':','[',&
                 pc,',',timecls(icls,nproc),&
                 (',',timecls(icls,iextra),iextra=0,nextra-1),']'
         end do
         write(60,'(4x,a,t21,a,'//trim(formatstring)//')') 'Total:','[',&
                 total_pc,',',timesum(ncat+1),&
                    (',',timeall(ncat+1,iextra),iextra=0,nextra-1),']'
         !Write all relevant categories
         write(60,'(2x,a)')'Categories:'
         do j=1,ncat
            i=isort(j)
            pc=0.d0
            if (timesum(i) /= 0.d0) then
               if (timesum(ncat+1)/=0.d0) pc=100.d0*timesum(i)/timesum(ncat+1)
               write(60,'(4x,a)') trim(cats(1,i))//':'
               write(60,'(t12,a,1x,a,'//trim(formatstring)//')')&
                    ' Data:  ','[',pc,',',timesum(i),&
                    (',',timeall(i,iextra),iextra=0,nextra-1),']'
               write(60,'(t12,a,1x,a)')' Class: ',trim(cats(2,i))
               write(60,'(t12,a,1x,a)')' Info:  ',trim(cats(3,i))
            end if

         enddo
         close(unit=60)
      endif

    END SUBROUTINE sum_results

end module timeData


!> The same timing routine but with system_clock (in case of a supported specs)
subroutine timing(iproc,category,action)
  use timeData

  implicit none

  include 'mpif.h'
  !Variables
  integer, intent(in) :: iproc
  character(len=*), intent(in) :: category
  character(len=2), intent(in) :: action      ! possibilities: INitialize, ON, OFf, REsults
  !Local variables
  logical :: catfound
  integer :: i,ierr,ii
  integer :: nthreads,jproc,namelen
  integer(kind=8) :: itns
  !cputime routine gives a real
  !real :: total,total0,time,time0
  real(kind=8) :: pc,t1
  real(kind=8), dimension(ncounters,0:nproc) :: timecnt !< useful only at the very end
  character(len=MPI_MAX_PROCESSOR_NAME) :: nodename_local
  character(len=MPI_MAX_PROCESSOR_NAME), dimension(0:nproc-1) :: nodename

!$ integer :: omp_get_max_threads

  !first of all, read the time
  !call system_clock(itime,count_rate,count_max)
  call nanosec(itns)

  ! write(*,*) 'ACTION=',action,'...','CATEGORY=',category,'...'
  if (action.eq.'IN') then  ! INIT
     !!no need of using system clock for the total time (presumably more than a millisecond)
     !call cpu_time(total0)
     filename_time=repeat(' ',128)
     time0=real(itns,kind=8)*1.d-9
     do i=1,ncat
        timesum(i)=0.d0
        pctimes(i)=0.d0
     enddo
     !in this case iproc stands for nproc
     parallel=abs(iproc) > 1!trim(category).eq.'parallel'
     nproc=abs(iproc)
     filename_time=trim(category)
     newfile=.true.
     init=.false.
     debugmode=(nproc == 2) .or. iproc < -1
     if (nproc >=2) then
        nextra=nproc
        if (.not. debugmode) nextra=2
        write(strextra,'(i5)')nextra
        formatstring='1x,f4.1,a,1x,1pe9.2,a,'//trim(strextra)//'(1x,0pf5.2,a)'
     else
        nextra=0
        formatstring='1x,f4.1,a,1x,1pe9.2,a'
     end if

     ncounters=0

  else if (action.eq.'PR') then !stop partial counters and restart from the beginning
     if (init) then
        print *, 'ERROR: TIMING IS INITIALIZED BEFORE PARTIAL RESULTS'
        stop 
     endif
     ncounters=ncounters+1
     if (ncounters > ncat) then
        print *, 'It is not allowed to have more partial counters that categories; ncat=',ncat
        stop
     end if
     !name of the category
     pcnames(ncounters)=trim(category)
     !total time elapsed in the category
     timesum(ncat+1)=real(itns,kind=8)*1.d-9-time0
     pctimes(ncounters)=timesum(ncat+1)
     call sum_results(iproc,pcnames(ncounters))
     !reset all timings
     time0=real(itns,kind=8)*1.d-9
     do i=1,ncat
        timesum(i)=0.d0
     enddo

  else if (action.eq.'RE') then ! RESULT
     if (init) then
        print *, 'TIMING IS INITIALIZED BEFORE RESULTS'
        stop 
     endif

     if (ncounters == 0) then !no partial counters selected
        timesum(ncat+1)=real(itns,kind=8)*1.d-9-time0
        call sum_results(iproc,'ALL')
     else !consider only the results of the partial counters
        if (parallel) then 
           call MPI_GATHER(pctimes,ncounters,MPI_DOUBLE_PRECISION,&
                timecnt,ncounters,MPI_DOUBLE_PRECISION,0,MPI_COMM_WORLD,ierr)
           if (debugmode) then
              !initalise nodenames
              do jproc=0,nproc-1
                 nodename(jproc)=repeat(' ',MPI_MAX_PROCESSOR_NAME)
              end do
              
              call MPI_GET_PROCESSOR_NAME(nodename_local,namelen,ierr)
              
              !gather the result between all the process
              call MPI_GATHER(nodename_local,MPI_MAX_PROCESSOR_NAME,MPI_CHARACTER,&
                   nodename(0),MPI_MAX_PROCESSOR_NAME,MPI_CHARACTER,0,&
                   MPI_COMM_WORLD,ierr)
           end if

        else
           do i=1,ncounters
              timecnt(i,0)=pctimes(i)
           end do
        endif
          
        if (iproc == 0) then
           open(unit=60,file=trim(filename_time),status='unknown',position='append')
           write(60,'(a,t14,a)')'SUMMARY:','   #     % ,  Time (s)'

           !synthesis of the counters
           call data_synthesis(parallel,debugmode,nproc,ncounters,timecnt,timecnt(1,nproc))

           !sum all the information by class
           do i=1,ncounters
              pc=100.d0*timecnt(i,nproc)/sum(timecnt(1:ncounters,nproc))
              write(60,'(2x,a,t19,a,'//trim(formatstring)//')') trim(pcnames(i))//':','[',&
                   pc,',',timecnt(i,nproc),']'
           end do
           write(60,'(2x,a,t19,a,1x,f4.0,a,1x,1pe9.2,a)') 'Total:','[',&
                100.d0,',',sum(timecnt(1:ncounters,nproc)),']'
           !write the number of processors and the number of OpenMP threads
           nthreads = 0
           !$  nthreads=omp_get_max_threads()
           write(60,'(2x,a)')'CPU Parallelism:'
           write(60,'(t10,a,1x,i6)')'MPI procs: ',nproc
           write(60,'(t10,a,1x,i6)')'OMP thrds: ',nthreads
           if (debugmode) then
              write(60,'(t10,a)')'Hostnames:'
              do jproc=0,nproc-1
                 write(60,'(t10,a)')'  - '//trim(nodename(jproc))
              end do
           end if
           close(unit=60)
        end if
     end if
  else
     !controls if the category exists
     catfound=.false.
     do i=1,ncat
        if (trim(category) == trim(cats(1,i))) then
           ii=i
           catfound=.true.
           exit
        endif
     enddo
     if (.not. catfound) then
        print *, 'ACTION  ',action
        write(*,*) 'category, action',category, action
        call mpi_barrier(mpi_comm_world, ierr)
        stop 'TIMING CATEGORY NOT DEFINED'
     end if

     if (action == 'ON') then  ! ON
        !some other category was initalized before, overriding
        if (init) return

        t0=real(itns,kind=8)*1.d-9
        init=.true.
        ncaton=ii !category which has been activated
     else if (action == 'OF' .and. ii==ncaton) then  ! OFF
        if (.not. init) then
           print *, cats(1,ii), 'not initialized'
           stop 
        endif
        t1=real(itns,kind=8)*1.d-9
        timesum(ii)=timesum(ii)+t1-t0
        init=.false.
     else if (action == 'OF' .and. ii/=ncaton) then
        !some other category was initalized before, taking that one
        return
     else
        print *,action,ii,ncaton,trim(category)
        stop 'TIMING ACTION UNDEFINED'
     endif

  endif

END SUBROUTINE timing


subroutine sort_positions(n,a,ipiv)
  implicit none
  integer, intent(in) :: n
  real(kind=8), dimension(n), intent(in) :: a
  integer, dimension(n), intent(out) :: ipiv
  !local variables
  integer :: i,j,jmax,imax
  real(kind=8) :: locmax

  !neutral permutation
  do i=1,n
     ipiv(i)=i
  end do
  !find the order for all the arrays
  do j=1,n
  !search the maximum
     locmax=-1.d300
     do i=j,n
        if (locmax < a(ipiv(i))) then
           locmax=a(ipiv(i))
           jmax=ipiv(i)
           imax=i
        end if
     end do
     !swap the position with j
     ipiv(imax)=ipiv(j) !throw in the present element
     ipiv(j)=jmax       !take out the present maximum
  end do
  !do i=1,n
  !   print *,'a',i,a(i),ipiv(i),a(ipiv(i))
  !end do
  !stop
end subroutine sort_positions

!>put the average value of timeall in the timesum array
!then rewrite each element with the deviation from it (in debug mode)
!in normal mode write only the max and min deviations (only in parallel)
subroutine data_synthesis(parallel,debugmode,nproc,ncats,timeall,timesum)
  implicit none
  logical, intent(in) :: parallel,debugmode
  integer, intent(in) :: nproc,ncats
  real(kind=8), dimension(ncats,0:nproc-1), intent(inout) :: timeall
  real(kind=8), dimension(ncats), intent(out) :: timesum
  !local variables
  integer :: icat,jproc
  real(kind=8) :: tmin,tmax

  do icat=1,ncats
     timesum(icat)=0.d0
     do jproc=0,nproc-1
        timesum(icat)=timesum(icat)+timeall(icat,jproc)
     end do
     timesum(icat)=timesum(icat)/real(nproc,kind=8)
     if (timesum(icat)>0.d0) then
        if (debugmode) then
           do jproc=0,nproc-1
              timeall(icat,jproc)=timeall(icat,jproc)/timesum(icat)
           end do
        else if (parallel) then
           tmax=0.0d0
           tmin=1.0d300
           do jproc=0,nproc-1
              tmax=max(timeall(icat,jproc),tmax)
              tmin=min(timeall(icat,jproc),tmin)
           end do
           timeall(icat,0)=tmax/timesum(icat)
           timeall(icat,1)=tmin/timesum(icat)
        end if
     end if
  end do
end subroutine data_synthesis<|MERGE_RESOLUTION|>--- conflicted
+++ resolved
@@ -97,12 +97,8 @@
          end do
       endif
       if (iproc == 0) then
-<<<<<<< HEAD
-         !end do
-=======
         
 
->>>>>>> 48c0c475
          !regroup the data for each category in any processor
          do icls=1,ncls
             timecls(icls,0:nproc)=0.d0 
