!> @file
!!  Define routines for timing
!! @author
!!    Copyright (C) 2010-2011 BigDFT group (LG)
!!    This file is distributed under the terms of the
!!    GNU General Public License, see ~/COPYING file
!!    or http://www.gnu.org/copyleft/gpl.txt .
!!    For the list of contributors, see ~/AUTHORS 


!>    Contains variables used a timing for BigDFT
module timeData

  implicit none
  integer, parameter :: ncat=34,ncls=7   ! define timimg categories and classes
  character(len=14), dimension(ncls), parameter :: clss = (/ &
       'Communications'    ,  &
       'Convolutions  '    ,  &
       'Linear Algebra'    ,  &
       'Other         '    ,  &
       'Potential     '    ,  &
       'Initialization'    ,  &
       'Finalization  '    /)
  character(len=14), dimension(3,ncat), parameter :: cats = reshape((/ &
       !       Name           Class       Operation Kind
       'ReformatWaves ','Initialization' ,'Small Convol  ' ,  &  !< Reformatting of input waves
       'CrtDescriptors','Initialization' ,'RMA Pattern   ' ,  &  !< Calculation of descriptor arrays
       'CrtLocPot     ','Initialization' ,'Miscellaneous ' ,  &  !< Calculation of local potential
       'CrtProjectors ','Initialization' ,'RMA Pattern   ' ,  &  !< Calculation of projectors
       'CrtPcProjects ','Initialization' ,'RMA Pattern   ' ,  &  !< Calculation of preconditioning projectors
       'CrtPawProjects','Initialization' ,'RMA Pattern   ' ,  &  !< Calculation of abscalc-pawprojectors
       'ApplyLocPotKin','Convolutions  ' ,'OpenCL ported ' ,  &  !< Application of PSP, kinetic energy
       'ApplyProj     ','Other         ' ,'RMA pattern   ' ,  &  !< Application of nonlocal PSP
       'Precondition  ','Convolutions  ' ,'OpenCL ported ' ,  &  !< Precondtioning
       'Rho_comput    ','Convolutions  ' ,'OpenCL ported ' ,  &  !< Calculation of charge density (sumrho) computation
       'Rho_commun    ','Communications' ,'AllReduce grid' ,  &  !< Calculation of charge density (sumrho) communication
       'Pot_commun    ','Communications' ,'AllGathrv grid' ,  &  !< Communication of potential
       'Un-TransSwitch','Other         ' ,'RMA pattern   ' ,  &  !< Transposition of wavefunction, computation
       'Un-TransComm  ','Communications' ,'ALLtoALLV     ' ,  &  !< Transposition of wavefunction, communication
       'GramS_comput  ','Linear Algebra' ,'DPOTRF        ' ,  &  !< Gram Schmidt computation        
       'GramS_commun  ','Communications' ,'ALLReduce orbs' ,  &  !< Gram Schmidt communication
       'LagrM_comput  ','Linear Algebra' ,'DGEMM         ' ,  &  !< Lagrange Multipliers computation
       'LagrM_commun  ','Communications' ,'ALLReduce orbs' ,  &  !< Lagrange Multipliers communication
       'Diis          ','Other         ' ,'Other         ' ,  &  
       'PSolv_comput  ','Potential     ' ,'3D FFT        ' ,  &  
       'PSolv_commun  ','Communications' ,'ALLtoALL      ' ,  &  
       'PSolvKernel   ','Initialization' ,'Miscellaneous ' ,  &  
       'Exchangecorr  ','Potential     ' ,'Miscellaneous ' ,  &  
       'Forces        ','Finalization  ' ,'Miscellaneous ' ,  &  
       'Tail          ','Finalization  ' ,'Miscellaneous ' ,  &
       'Loewdin_comput','Linear Algebra' ,'              ' ,  &
       'Loewdin_commun','Communications' ,'ALLReduce orbs' ,  &
       'Chol_commun   ','Communications' ,'              ' ,  &
       'Chol_comput   ','Linear Algebra' ,'ALLReduce orbs' ,  &
       'GS/Chol_comput','Linear Algebra' ,'              ' ,  &
       'GS/Chol_commun','Communications' ,'ALLReduce orbs' ,  &
       'Input_comput  ','Initialization' ,'Miscellaneous ' ,  &
       'Input_commun  ','Communications' ,'ALLtoALL+Reduc' ,  &
       'Davidson      ','Finalization  ' ,'Complete SCF  ' /),(/3,ncat/))

  logical :: parallel,init,newfile,debugmode
  integer :: ncounters, ncaton,nproc,nextra
  real(kind=8) :: time0,t0
  real(kind=8), dimension(ncat+1) :: timesum
  real(kind=8), dimension(ncat) :: pctimes !total times of the partial counters
  character(len=10), dimension(ncat) :: pcnames !names of the partial counters, to be assigned
  character(len=50) :: formatstring,strextra
  character(len=128) :: filename_time

  contains

    subroutine sum_results(iproc,message)
      implicit none
      include 'mpif.h'
      character(len=*), intent(in) :: message
      integer, intent(in) :: iproc
      !local variables
      integer :: i,ierr,j,icls,icat,jproc,iextra

      real(kind=8) :: total_pc,pc
      integer, dimension(ncat) :: isort
      real(kind=8), dimension(ncls,0:nproc) :: timecls
      real(kind=8), dimension(ncat+1,0:nproc-1) :: timeall


      if (parallel) then 
         call MPI_GATHER(timesum,ncat+1,MPI_DOUBLE_PRECISION,&
              timeall,ncat+1,MPI_DOUBLE_PRECISION,0,MPI_COMM_WORLD,ierr)
      else
         do i=1,ncat+1
            timeall(i,0)=timesum(i)
         end do
      endif
      if (iproc == 0) then
<<<<<<< HEAD
=======
        totaltime=0.0d0
         !for the totaltime take the max
totaltime=0.d0
         do jproc=0,nproc-1
            totaltime=max(totaltime,timeall(ncat+1,jproc))
         end do

>>>>>>> 6c20c41f
         !regroup the data for each category in any processor
         do icls=1,ncls
            timecls(icls,0:nproc)=0.d0 
            do icat=1,ncat
               if(trim(cats(2,icat))==clss(icls)) then
                  do jproc=0,nproc-1
                     timecls(icls,jproc)=timecls(icls,jproc)+timeall(icat,jproc)
                  end do
               end if
            end do
         end do

         !synthesis of the categories
         call data_synthesis(parallel,debugmode,nproc,ncat+1,timeall,timesum)
         !synthesis of the classes
         call data_synthesis(parallel,debugmode,nproc,ncls,timecls,timecls(1,nproc))

         !calculate the summary of the category
         call sort_positions(ncat,timesum,isort)
         open(unit=60,file=trim(filename_time),status='unknown',position='append')
         if (newfile) then
            write(60,'(a)')'---'
            newfile=.false.
         end if
         if (.not. parallel) then
            write(60,'(a,t16,a)')trim(message)//':','   #     % ,  Time (s)' 
         else if (debugmode) then
            write(60,'(a,t16,a)')trim(message)//':','   #     % ,  Time (s), Load per MPI proc (relative) ' 
         else
            write(60,'(a,t16,a)')trim(message)//':','   #     % ,  Time (s), Max, Min Load (relative) ' 
         end if
         !sum all the information by class
         write(60,'(2x,a)')'Classes:'
         total_pc=0.d0
         do icls=1,ncls
            pc=0.0d0
            if (timesum(ncat+1)/=0.d0) pc=100.d0*timecls(icls,nproc)/timesum(ncat+1)
            total_pc=total_pc+pc
            write(60,'(4x,a,t21,a,'//trim(formatstring)//')') trim(clss(icls))//':','[',&
                 pc,',',timecls(icls,nproc),&
                 (',',timecls(icls,iextra),iextra=0,nextra-1),']'
         end do
         write(60,'(4x,a,t21,a,'//trim(formatstring)//')') 'Total:','[',&
                 total_pc,',',timesum(ncat+1),&
                    (',',timeall(ncat+1,iextra),iextra=0,nextra-1),']'
         !Write all relevant categories
         write(60,'(2x,a)')'Categories:'
         do j=1,ncat
            i=isort(j)
            pc=0.d0
            if (timesum(i) /= 0.d0) then
               if (timesum(ncat+1)/=0.d0) pc=100.d0*timesum(i)/timesum(ncat+1)
               write(60,'(4x,a)') trim(cats(1,i))//':'
               write(60,'(t12,a,1x,a,'//trim(formatstring)//')')&
                    ' Data:  ','[',pc,',',timesum(i),&
                    (',',timeall(i,iextra),iextra=0,nextra-1),']'
               write(60,'(t12,a,1x,a)')' Class: ',trim(cats(2,i))
               write(60,'(t12,a,1x,a)')' Info:  ',trim(cats(3,i))
            end if

         enddo
         close(unit=60)
      endif

    END SUBROUTINE sum_results

end module timeData


!> The same timing routine but with system_clock (in case of a supported specs)
subroutine timing(iproc,category,action)
  use timeData

  implicit none

  include 'mpif.h'
  !Variables
  integer, intent(in) :: iproc
  character(len=*), intent(in) :: category
  character(len=2), intent(in) :: action      ! possibilities: INitialize, ON, OFf, REsults
  !Local variables
  logical :: catfound
  integer :: i,ierr,ii
  integer :: nthreads,jproc,namelen
  integer(kind=8) :: itns
  !cputime routine gives a real
  !real :: total,total0,time,time0
  real(kind=8) :: pc,t1
  real(kind=8), dimension(ncounters,0:nproc) :: timecnt !< useful only at the very end
  character(len=MPI_MAX_PROCESSOR_NAME) :: nodename_local
  character(len=MPI_MAX_PROCESSOR_NAME), dimension(0:nproc-1) :: nodename

!$ integer :: omp_get_max_threads

  !first of all, read the time
  !call system_clock(itime,count_rate,count_max)
  call nanosec(itns)

  ! write(*,*) 'ACTION=',action,'...','CATEGORY=',category,'...'
  if (action.eq.'IN') then  ! INIT
     !!no need of using system clock for the total time (presumably more than a millisecond)
     !call cpu_time(total0)
     filename_time=repeat(' ',128)
     time0=real(itns,kind=8)*1.d-9
     do i=1,ncat
        timesum(i)=0.d0
        pctimes(i)=0.d0
     enddo
     !in this case iproc stands for nproc
     parallel=abs(iproc) > 1!trim(category).eq.'parallel'
     nproc=abs(iproc)
     filename_time=trim(category)
     newfile=.true.
     init=.false.
     debugmode=(nproc == 2) .or. iproc < -1
     if (nproc >=2) then
        nextra=nproc
        if (.not. debugmode) nextra=2
        write(strextra,'(i5)')nextra
        formatstring='1x,f4.1,a,1x,1pe9.2,a,'//trim(strextra)//'(1x,0pf5.2,a)'
     else
        nextra=0
        formatstring='1x,f4.1,a,1x,1pe9.2,a'
     end if

     ncounters=0

  else if (action.eq.'PR') then !stop partial counters and restart from the beginning
     if (init) then
        print *, 'ERROR: TIMING IS INITIALIZED BEFORE PARTIAL RESULTS'
        stop 
     endif
     ncounters=ncounters+1
     if (ncounters > ncat) then
        print *, 'It is not allowed to have more partial counters that categories; ncat=',ncat
        stop
     end if
     !name of the category
     pcnames(ncounters)=trim(category)
     !total time elapsed in the category
     timesum(ncat+1)=real(itns,kind=8)*1.d-9-time0
     pctimes(ncounters)=timesum(ncat+1)
     call sum_results(iproc,pcnames(ncounters))
     !reset all timings
     time0=real(itns,kind=8)*1.d-9
     do i=1,ncat
        timesum(i)=0.d0
     enddo

  else if (action.eq.'RE') then ! RESULT
     if (init) then
        print *, 'TIMING IS INITIALIZED BEFORE RESULTS'
        stop 
     endif

     if (ncounters == 0) then !no partial counters selected
        timesum(ncat+1)=real(itns,kind=8)*1.d-9-time0
        call sum_results(iproc,'ALL')
     else !consider only the results of the partial counters
        if (parallel) then 
           call MPI_GATHER(pctimes,ncounters,MPI_DOUBLE_PRECISION,&
                timecnt,ncounters,MPI_DOUBLE_PRECISION,0,MPI_COMM_WORLD,ierr)
           if (debugmode) then
              !initalise nodenames
              do jproc=0,nproc-1
                 nodename(jproc)=repeat(' ',MPI_MAX_PROCESSOR_NAME)
              end do
              
              call MPI_GET_PROCESSOR_NAME(nodename_local,namelen,ierr)
              
              !gather the result between all the process
              call MPI_GATHER(nodename_local,MPI_MAX_PROCESSOR_NAME,MPI_CHARACTER,&
                   nodename(0),MPI_MAX_PROCESSOR_NAME,MPI_CHARACTER,0,&
                   MPI_COMM_WORLD,ierr)
           end if

        else
           do i=1,ncounters
              timecnt(i,0)=pctimes(i)
           end do
        endif
          
        if (iproc == 0) then
           open(unit=60,file=trim(filename_time),status='unknown',position='append')
           write(60,'(a,t14,a)')'SUMMARY:','   #     % ,  Time (s)'

           !synthesis of the counters
           call data_synthesis(parallel,debugmode,nproc,ncounters,timecnt,timecnt(1,nproc))

           !sum all the information by class
           do i=1,ncounters
              pc=100.d0*timecnt(i,nproc)/sum(timecnt(1:ncounters,nproc))
              write(60,'(2x,a,t19,a,'//trim(formatstring)//')') trim(pcnames(i))//':','[',&
                   pc,',',timecnt(i,nproc),']'
           end do
           write(60,'(2x,a,t19,a,1x,f4.0,a,1x,1pe9.2,a)') 'Total:','[',&
                100.d0,',',sum(timecnt(1:ncounters,nproc)),']'
           !write the number of processors and the number of OpenMP threads
           nthreads = 0
           !$  nthreads=omp_get_max_threads()
           write(60,'(2x,a)')'CPU Parallelism:'
           write(60,'(t10,a,1x,i6)')'MPI procs: ',nproc
           write(60,'(t10,a,1x,i6)')'OMP thrds: ',nthreads
           if (debugmode) then
              write(60,'(t10,a)')'Hostnames:'
              do jproc=0,nproc-1
                 write(60,'(t10,a)')'  - '//trim(nodename(jproc))
              end do
           end if
           close(unit=60)
        end if
     end if
  else
     !controls if the category exists
     catfound=.false.
     do i=1,ncat
        if (trim(category) == trim(cats(1,i))) then
           ii=i
           catfound=.true.
           exit
        endif
     enddo
     if (.not. catfound) then
        print *, 'ACTION  ',action
        write(*,*) 'category, action',category, action
        call mpi_barrier(mpi_comm_world, ierr)
        stop 'TIMING CATEGORY NOT DEFINED'
     end if

     if (action == 'ON') then  ! ON
        !some other category was initalized before, overriding
        if (init) return

        t0=real(itns,kind=8)*1.d-9
        init=.true.
        ncaton=ii !category which has been activated
     else if (action == 'OF' .and. ii==ncaton) then  ! OFF
        if (.not. init) then
           print *, cats(1,ii), 'not initialized'
           stop 
        endif
        t1=real(itns,kind=8)*1.d-9
        timesum(ii)=timesum(ii)+t1-t0
        init=.false.
     else if (action == 'OF' .and. ii/=ncaton) then
        !some other category was initalized before, taking that one
        return
     else
        print *,action,ii,ncaton,trim(category)
        stop 'TIMING ACTION UNDEFINED'
     endif

  endif

END SUBROUTINE timing


subroutine sort_positions(n,a,ipiv)
  implicit none
  integer, intent(in) :: n
  real(kind=8), dimension(n), intent(in) :: a
  integer, dimension(n), intent(out) :: ipiv
  !local variables
  integer :: i,j,jmax,imax
  real(kind=8) :: locmax

  !neutral permutation
  do i=1,n
     ipiv(i)=i
  end do
  !find the order for all the arrays
  do j=1,n
  !search the maximum
     locmax=-1.d300
     do i=j,n
        if (locmax < a(ipiv(i))) then
           locmax=a(ipiv(i))
           jmax=ipiv(i)
           imax=i
        end if
     end do
     !swap the position with j
     ipiv(imax)=ipiv(j) !throw in the present element
     ipiv(j)=jmax       !take out the present maximum
  end do
  !do i=1,n
  !   print *,'a',i,a(i),ipiv(i),a(ipiv(i))
  !end do
  !stop
end subroutine sort_positions

!>put the average value of timeall in the timesum array
!then rewrite each element with the deviation from it (in debug mode)
!in normal mode write only the max and min deviations (only in parallel)
subroutine data_synthesis(parallel,debugmode,nproc,ncats,timeall,timesum)
  implicit none
  logical, intent(in) :: parallel,debugmode
  integer, intent(in) :: nproc,ncats
  real(kind=8), dimension(ncats,0:nproc-1), intent(inout) :: timeall
  real(kind=8), dimension(ncats), intent(out) :: timesum
  !local variables
  integer :: icat,jproc
  real(kind=8) :: tmin,tmax

  do icat=1,ncats
     timesum(icat)=0.d0
     do jproc=0,nproc-1
        timesum(icat)=timesum(icat)+timeall(icat,jproc)
     end do
     timesum(icat)=timesum(icat)/real(nproc,kind=8)
     if (timesum(icat)>0.d0) then
        if (debugmode) then
           do jproc=0,nproc-1
              timeall(icat,jproc)=timeall(icat,jproc)/timesum(icat)
           end do
        else if (parallel) then
           tmax=0.0d0
           tmin=1.0d300
           do jproc=0,nproc-1
              tmax=max(timeall(icat,jproc),tmax)
              tmin=min(timeall(icat,jproc),tmin)
           end do
           timeall(icat,0)=tmax/timesum(icat)
           timeall(icat,1)=tmin/timesum(icat)
        end if
     end if
  end do
end subroutine data_synthesis<|MERGE_RESOLUTION|>--- conflicted
+++ resolved
@@ -92,16 +92,8 @@
          end do
       endif
       if (iproc == 0) then
-<<<<<<< HEAD
-=======
-        totaltime=0.0d0
-         !for the totaltime take the max
-totaltime=0.d0
-         do jproc=0,nproc-1
-            totaltime=max(totaltime,timeall(ncat+1,jproc))
-         end do
-
->>>>>>> 6c20c41f
+        
+
          !regroup the data for each category in any processor
          do icls=1,ncls
             timecls(icls,0:nproc)=0.d0 
