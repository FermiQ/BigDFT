!> @file
!!  Define routines for timing
!! @author
!!    Copyright (C) 2010-2011 BigDFT group (LG)
!!    This file is distributed under the terms of the
!!    GNU General Public License, see ~/COPYING file
!!    or http://www.gnu.org/copyleft/gpl.txt .
!!    For the list of contributors, see ~/AUTHORS 


!>    Contains variables used a timing for BigDFT
module timeData
  use module_defs, only: mpi_environment, bigdft_mpi
  implicit none
<<<<<<< HEAD
  integer, parameter :: ncat=113,ncls=7   ! define timimg categories and classes
=======
  integer, parameter :: ncat=103,ncls=7   ! define timimg categories and classes
>>>>>>> 02154e33
  character(len=14), dimension(ncls), parameter :: clss = (/ &
       'Communications'    ,  &
       'Convolutions  '    ,  &
       'Linear Algebra'    ,  &
       'Other         '    ,  &
       'Potential     '    ,  &
       'Initialization'    ,  &
       'Finalization  '    /)
  character(len=14), dimension(3,ncat), parameter :: cats = reshape((/ &
       !       Name           Class       Operation Kind
       'ReformatWaves ','Initialization' ,'Small Convol  ' ,  &  !< Reformatting of input waves
       'CrtDescriptors','Initialization' ,'RMA Pattern   ' ,  &  !< Calculation of descriptor arrays
       'CrtLocPot     ','Initialization' ,'Miscellaneous ' ,  &  !< Calculation of local potential
       'CrtProjectors ','Initialization' ,'RMA Pattern   ' ,  &  !< Calculation of projectors
       'CrtPcProjects ','Initialization' ,'RMA Pattern   ' ,  &  !< Calculation of preconditioning projectors
       'CrtPawProjects','Initialization' ,'RMA Pattern   ' ,  &  !< Calculation of abscalc-pawprojectors
       'ApplyLocPotKin','Convolutions  ' ,'OpenCL ported ' ,  &  !< Application of PSP, kinetic energy
       'ApplyProj     ','Other         ' ,'RMA pattern   ' ,  &  !< Application of nonlocal PSP
       'Precondition  ','Convolutions  ' ,'OpenCL ported ' ,  &  !< Precondtioning
       'Rho_comput    ','Convolutions  ' ,'OpenCL ported ' ,  &  !< Calculation of charge density (sumrho) computation
       'Rho_commun    ','Communications' ,'AllReduce grid' ,  &  !< Calculation of charge density (sumrho) communication
       'Pot_commun    ','Communications' ,'AllGathrv grid' ,  &  !< Communication of potential
       'Un-TransSwitch','Other         ' ,'RMA pattern   ' ,  &  !< Transposition of wavefunction, computation
       'Un-TransComm  ','Communications' ,'ALLtoALLV     ' ,  &  !< Transposition of wavefunction, communication
       'GramS_comput  ','Linear Algebra' ,'DPOTRF        ' ,  &  !< Gram Schmidt computation        
       'GramS_commun  ','Communications' ,'ALLReduce orbs' ,  &  !< Gram Schmidt communication
       'LagrM_comput  ','Linear Algebra' ,'DGEMM         ' ,  &  !< Lagrange Multipliers computation
       'LagrM_commun  ','Communications' ,'ALLReduce orbs' ,  &  !< Lagrange Multipliers communication
       'Diis          ','Other         ' ,'Other         ' ,  &  
       'PSolv_comput  ','Potential     ' ,'3D FFT        ' ,  &  
       'PSolv_commun  ','Communications' ,'ALLtoALL      ' ,  &  
       'PSolvKernel   ','Initialization' ,'Miscellaneous ' ,  &  
       'Exchangecorr  ','Potential     ' ,'Miscellaneous ' ,  &  
       'Forces        ','Finalization  ' ,'Miscellaneous ' ,  &  
       'Tail          ','Finalization  ' ,'Miscellaneous ' ,  &
       'Loewdin_comput','Linear Algebra' ,'              ' ,  &
       'Loewdin_commun','Communications' ,'ALLReduce orbs' ,  &
       'Chol_commun   ','Communications' ,'              ' ,  &
       'Chol_comput   ','Linear Algebra' ,'ALLReduce orbs' ,  &
       'GS/Chol_comput','Linear Algebra' ,'              ' ,  &
       'GS/Chol_commun','Communications' ,'ALLReduce orbs' ,  &
       'Input_comput  ','Initialization' ,'Miscellaneous ' ,  &
       'Input_commun  ','Communications' ,'ALLtoALL+Reduc' ,  &
       'Davidson      ','Finalization  ' ,'Complete SCF  ' ,  &
       'check_IG      ','Initialization' ,'Linear Scaling' ,  &
       'constrc_locreg','Initialization' ,'Miscellaneous ' ,  &
       'wavefunction  ','Initialization' ,'Miscellaneous ' ,  &
       'create_nlpspd ','Initialization' ,'RMA pattern   ' ,  &
       'p2pOrtho_post ','Communications' ,'irecv / irsend' ,  &
       'p2pOrtho_wait ','Communications' ,'mpi_waitany   ' ,  &
       'lovrlp_comm   ','Communications' ,'mpi_allgatherv' ,  &
       'lovrlp_comp   ','Linear Algebra' ,'many ddots    ' ,  &
       'lovrlp_compr  ','Other         ' ,'cut out zeros ' ,  &
       'lovrlp_uncompr','Other         ' ,'insert zeros  ' ,  &
       'extract_orbs  ','Other         ' ,'copy to sendb ' ,  &
       'lovrlp^-1/2   ','Linear Algebra' ,'exact or appr ' ,  &
       'build_lincomb ','Linear Algebra' ,'many daxpy    ' ,  &
       'convolQuartic ','Convolutions  ' ,'No OpenCL     ' ,  &
       'p2pSumrho_wait','Communications' ,'mpi_test/wait ' ,  &
       'sumrho_TMB    ','Other         ' ,'port to GPU?  ' ,  &
       'TMB_kernel    ','Linear Algebra' ,'dgemm         ' ,  &
       'diagonal_seq  ','Linear Algebra' ,'dsygv         ' ,  &
       'diagonal_par  ','Linear Algebra' ,'pdsygvx       ' ,  &
       'lovrlp^-1     ','Linear Algebra' ,'exact or appr ' ,  &
       'lagmat_orthoco','Linear Algebra' ,'dgemm seq/par ' ,  &
       'optimize_DIIS ','Other         ' ,'Other         ' ,  &
       'optimize_SD   ','Other         ' ,'Other         ' ,  &
       'mix_linear    ','Other         ' ,'Other         ' ,  &
       'mix_DIIS      ','Other         ' ,'Other         ' ,  &
       'ig_matric_comm','Communications' ,'mpi p2p       ' ,  &
       'wf_signals    ','Communications' ,'Socket transf.' ,  &
       'energs_signals','Communications' ,'Socket transf.' ,  &
       'rhov_signals  ','Communications' ,'Socket transf.' ,  &
       'init_locregs  ','Initialization' ,'Miscellaneous ' ,  &
       'init_commSumro','Initialization' ,'Miscellaneous ' ,  &
       'init_commPot  ','Initialization' ,'Miscellaneous ' ,  &
       'init_commOrtho','Initialization' ,'Miscellaneous ' ,  &
       'init_inguess  ','Initialization' ,'Miscellaneous ' ,  &
       'init_matrCompr','Initialization' ,'Miscellaneous ' ,  &
       'init_collcomm ','Initialization' ,'Miscellaneous ' ,  &
       'init_collco_sr','Initialization' ,'Miscellaneous ' ,  &
       'init_orbs_lin ','Initialization' ,'Miscellaneous ' ,  &
       'init_repart   ','Initialization' ,'Miscellaneous ' ,  &
       'initMatmulComp','Initialization' ,'Miscellaneous ' ,  &
       'Pot_after_comm','Other         ' ,'global_to_loca' ,  & 
       'Init to Zero  ','Other         ' ,'Memset        ' ,  &
       'calc_kernel   ','Other         ' ,'Miscellaneous ' ,  &
       'commun_kernel ','Communications' ,'mpi_allgatherv' ,  &
       'getlocbasinit ','Other         ' ,'Miscellaneous ' ,  &
       'updatelocreg1 ','Other         ' ,'Miscellaneous ' ,  &
       'linscalinit   ','Other         ' ,'Miscellaneous ' ,  &
       'commbasis4dens','Communications' ,'Miscellaneous ' ,  &
       'eglincomms    ','Communications' ,'Miscellaneous ' ,  &
       'allocommsumrho','Communications' ,'Miscellaneous ' ,  &
       'ovrlptransComp','Other         ' ,'Miscellaneous ' ,  &
       'ovrlptransComm','Communications' ,'mpi_allreduce ' ,  &
       'lincombtrans  ','Other         ' ,'Miscellaneous ' ,  &
       'glsynchham1   ','Other         ' ,'Miscellaneous ' ,  &
       'glsynchham2   ','Other         ' ,'Miscellaneous ' ,  &
       'gauss_proj    ','Other         ' ,'Miscellaneous ' ,  &
       'sumrho_allred ','Communications' ,'mpiallred     ' ,  &
       'deallocprec   ','Other         ' ,'Miscellaneous ' ,  &
       'large2small   ','Other         ' ,'Miscellaneous ' ,  &
       'small2large   ','Other         ' ,'Miscellaneous ' ,  &
       'renormCoefComp','Other         ' ,'Miscellaneous ' ,  &
       'renormCoefComm','Communications' ,'Miscellaneous ' ,  &
       'waitAllgatKern','Other         ' ,'Miscellaneous ' ,  &
       'UnBlockPot    ','Other         ' ,'Overlap comms ' ,  &
       'UnBlockDen    ','Other         ' ,'Overlap comms ' ,  &
       'global_local  ','Initialization' ,'Unknown       ' ,  &
       'wfd_creation  ','Other         ' ,'Miscellaneous ' ,  & 
       'comm_llr      ','Communications' ,'Miscellaneous ' ,  &
<<<<<<< HEAD
       'dirmin_lagmat1','Other         ' ,'allgatherv etc' ,  &
       'dirmin_lagmat2','Other         ' ,'allreduce etc ' ,  &
       'dirmin_dgesv  ','Linear Algebra' ,'dgesv/pdgesv  ' ,  &
       'dirmin_sddiis ','Other         ' ,'allreduce etc ' ,  &
       'dirmin_lowdin1','Linear Algebra' ,'dgemm etc     ' ,  &
       'dirmin_lowdin2','Communications' ,'allgather     ' ,  &
       'chebyshev_comp','Linear Algebra' ,'matmul/matadd ' ,  &
       'chebyshev_comm','Communications' ,'allreduce     ' ,  &
       'chebyshev_coef','Other         ' ,'Miscellaneous ' ,  &
       'FOE_auxiliary ','Other         ' ,'Miscellaneous ' ,  &
=======
       'AllocationProf','Other         ' ,'Allocate arrs ' ,  &
>>>>>>> 02154e33
       'calc_bounds   ','Other         ' ,'Miscellaneous ' /),(/3,ncat/))
  logical :: parallel,init,newfile,debugmode
  integer :: ncounters, ncaton,nproc = 0,nextra,ncat_stopped
  real(kind=8) :: time0,t0
  real(kind=8), dimension(ncat+1) :: timesum
  real(kind=8), dimension(ncat) :: pctimes !total times of the partial counters
  character(len=10), dimension(ncat) :: pcnames !names of the partial counters, to be assigned
  character(len=50) :: formatstring,strextra
  character(len=128) :: filename_time

  contains

    subroutine sum_results(iproc,message)
      implicit none
      include 'mpif.h'
      character(len=*), intent(in) :: message
      integer, intent(in) :: iproc
      !local variables
      integer :: i,ierr,j,icls,icat,jproc,iextra

      real(kind=8) :: total_pc,pc
      integer, dimension(ncat) :: isort
      real(kind=8), dimension(ncls,0:nproc) :: timecls
      real(kind=8), dimension(ncat+1,0:nproc-1) :: timeall

      ! Not initialised case.
      if (nproc == 0) return

      if (parallel) then 
         call MPI_GATHER(timesum,ncat+1,MPI_DOUBLE_PRECISION,&
              timeall,ncat+1,MPI_DOUBLE_PRECISION,0,bigdft_mpi%mpi_comm,ierr)
      else
         do i=1,ncat+1
            timeall(i,0)=timesum(i)
         end do
      endif
      if (iproc == 0) then
        

         !regroup the data for each category in any processor
         do icls=1,ncls
            timecls(icls,0:nproc)=0.d0 
            do icat=1,ncat
               if(trim(cats(2,icat))==clss(icls)) then
                  do jproc=0,nproc-1
                     timecls(icls,jproc)=timecls(icls,jproc)+timeall(icat,jproc)
                  end do
               end if
            end do
         end do

         !synthesis of the categories
         call data_synthesis(parallel,debugmode,nproc,ncat+1,timeall,timesum)
         !synthesis of the classes
         call data_synthesis(parallel,debugmode,nproc,ncls,timecls,timecls(1,nproc))

         !calculate the summary of the category
         call sort_positions(ncat,timesum,isort)
!!$         iunit=60
         open(unit=60,file=trim(filename_time),status='unknown',position='append')
!!$                  
!!$         !first get the default stream
!!$         call yaml_get_default_stream(iunit_def)
!!$         if (iunit_def /= iunit) then
!!$            call yaml_set_stream(unit=iunit,tabbing=0,record_length=100,istat=iostat)
!!$            if (iostat /=0) then
!!$               call yaml_set_default_stream(iunit,ierr)
!!$            end if
!!$            !if the stream was not already present just set back the default to iunit_def
!!$         end if
!!$         if (newfile) then
!!$            !start the writing of the file
!!$            call yaml_new_document()
!!$            newfile=.false.
!!$         end if
!!$         call yaml_open_map(trim(message),advance='no')
!!$         if (.not. parallel) then
!!$            call yaml_comment('     % ,  Time (s)')
!!$         else if (debugmode) then
!!$            call yaml_comment('     % ,  Time (s), Load per MPI proc (relative) ')
!!$         else
!!$            call yaml_comment('     % ,  Time (s), Max, Min Load (relative) ')
!!$         end if
!!$         call yaml_open_map('Classes')
!!$         total_pc=0.d0
!!$         do icls=1,ncls
!!$            pc=0.0d0
!!$            if (timesum(ncat+1)/=0.d0) pc=100.d0*timecls(icls,nproc)/timesum(ncat+1)
!!$            total_pc=total_pc+pc
!!$            call yaml_open_sequence(trim(clss(icls)),flow=.true.)
!!$              call yaml_sequence(yaml_toa(pc,fmt='(f5.1)'))
!!$              call yaml_sequence(yaml_toa(timecls(icls,nproc),fmt='(1pg9.2)'))
!!$              do iextra=0,nextra-1
!!$                 call yaml_sequence(yaml_toa(timecls(icls,iextra),fmt='(f5.2)'))
!!$              end do
!!$            call yaml_close_sequence()
!!$         end do
!!$         total_pc=0.d0
!!$         do icls=1,ncls
!!$            pc=0.0d0
!!$            if (timesum(ncat+1)/=0.d0) pc=100.d0*timecls(icls,nproc)/timesum(ncat+1)
!!$            total_pc=total_pc+pc
!!$            write(60,'(4x,a,t21,a,'//trim(formatstring)//')') trim(clss(icls))//':','[',&
!!$                 pc,',',timecls(icls,nproc),&
!!$                 (',',timecls(icls,iextra),iextra=0,nextra-1),']'
!!$         end do
!!$         write(60,'(4x,a,t21,a,'//trim(formatstring)//')') 'Total:','[',&
!!$              total_pc,',',timesum(ncat+1),&
!!$              (',',timeall(ncat+1,iextra),iextra=0,nextra-1),']'
!!$         call yaml_close_map() !classes
!!$
!!$
!!$         call yaml_close_map() !counter
!!$         !restore the default stream
!!$         if (iostat==0) then
!!$            call yaml_set_default_stream(iunit_def,ierr)
!!$         end if

         if (newfile) then
            write(60,'(a)')'---'
            newfile=.false.
         end if
         if (.not. parallel) then
            write(60,'(a,t16,a)')trim(message)//':','   #     % ,  Time (s)' 
         else if (debugmode) then
            write(60,'(a,t16,a)')trim(message)//':','   #     % ,  Time (s), Load per MPI proc (relative) ' 
         else
            write(60,'(a,t16,a)')trim(message)//':','   #     % ,  Time (s), Max, Min Load (relative) ' 
         end if
         !sum all the information by class
         write(60,'(2x,a)')'Classes:'
         total_pc=0.d0
         do icls=1,ncls
            pc=0.0d0
            if (timesum(ncat+1)/=0.d0) pc=100.d0*timecls(icls,nproc)/timesum(ncat+1)
            total_pc=total_pc+pc
            write(60,'(4x,a,t21,a,'//trim(formatstring)//')') trim(clss(icls))//':','[',&
                 pc,',',timecls(icls,nproc),&
                 (',',timecls(icls,iextra),iextra=0,nextra-1),']'
         end do
         write(60,'(4x,a,t21,a,'//trim(formatstring)//')') 'Total:','[',&
                 total_pc,',',timesum(ncat+1),&
                    (',',timeall(ncat+1,iextra),iextra=0,nextra-1),']'
         !Write all relevant categories
         write(60,'(2x,a)')'Categories:'
         do j=1,ncat
            i=isort(j)
            pc=0.d0
            if (timesum(i) /= 0.d0) then
               if (timesum(ncat+1)/=0.d0) pc=100.d0*timesum(i)/timesum(ncat+1)
               write(60,'(4x,a)') trim(cats(1,i))//':'
               write(60,'(t12,a,1x,a,'//trim(formatstring)//')')&
                    ' Data:  ','[',pc,',',timesum(i),&
                    (',',timeall(i,iextra),iextra=0,nextra-1),']'
               write(60,'(t12,a,1x,a)')' Class: ',trim(cats(2,i))
               write(60,'(t12,a,1x,a)')' Info:  ',trim(cats(3,i))
            end if

         enddo
         close(unit=60)
      endif

    END SUBROUTINE sum_results

end module timeData


!> The same timing routine but with system_clock (in case of a supported specs)
subroutine timing(iproc,category,action)
  use timeData

  implicit none

  include 'mpif.h'
  !Variables
  integer, intent(in) :: iproc
  character(len=*), intent(in) :: category
  character(len=2), intent(in) :: action      ! possibilities: INitialize, ON, OFf, REsults
  !Local variables
  logical :: catfound
  integer :: i,ierr,ii
  integer :: nthreads,jproc,namelen
  integer(kind=8) :: itns
  !cputime routine gives a real
  !real :: total,total0,time,time0
  real(kind=8) :: pc,t1
  real(kind=8), dimension(ncounters,0:nproc) :: timecnt !< useful only at the very end
  character(len=MPI_MAX_PROCESSOR_NAME) :: nodename_local
  character(len=MPI_MAX_PROCESSOR_NAME), dimension(0:nproc-1) :: nodename

!$ integer :: omp_get_max_threads

  !first of all, read the time
  !call system_clock(itime,count_rate,count_max)
  call nanosec(itns)

  ! write(*,*) 'ACTION=',action,'...','CATEGORY=',category,'...'
  if (action.eq.'IN') then  ! INIT
     !!no need of using system clock for the total time (presumably more than a millisecond)
     !call cpu_time(total0)
     filename_time=repeat(' ',128)
     time0=real(itns,kind=8)*1.d-9
     do i=1,ncat
        timesum(i)=0.d0
        pctimes(i)=0.d0
     enddo
     !in this case iproc stands for nproc
     parallel=abs(iproc) > 1!trim(category).eq.'parallel'
     nproc=abs(iproc)
     filename_time=trim(category)
     newfile=.true.
     init=.false.
     debugmode=(nproc == 2) .or. iproc < -1
     if (nproc >=2) then
        nextra=nproc
        if (.not. debugmode) nextra=2
        write(strextra,'(i5)')nextra
        formatstring='1x,f5.1,a,1x,1pe9.2,a,'//trim(strextra)//'(1x,0pf5.2,a)'
     else
        nextra=0
        formatstring='1x,f5.1,a,1x,1pe9.2,a'
     end if
     ncat_stopped=0 !no stopped category
     ncounters=0

  else if (action.eq.'PR') then !stop partial counters and restart from the beginning
     if (init) then
        print *, 'ERROR: TIMING IS INITIALIZED BEFORE PARTIAL RESULTS'
        stop 
     endif
     ncounters=ncounters+1
     if (ncounters > ncat) then
        print *, 'It is not allowed to have more partial counters that categories; ncat=',ncat
        stop
     end if
     !name of the category
     pcnames(ncounters)=trim(category)
     !total time elapsed in the category
     timesum(ncat+1)=real(itns,kind=8)*1.d-9-time0
     pctimes(ncounters)=timesum(ncat+1)
     call sum_results(iproc,pcnames(ncounters))
     !reset all timings
     time0=real(itns,kind=8)*1.d-9
     do i=1,ncat
        timesum(i)=0.d0
     enddo

  else if (action.eq.'RE') then ! RESULT
     if (init) then
        print *, 'TIMING IS INITIALIZED BEFORE RESULTS'
        stop 
     endif

     if (ncounters == 0) then !no partial counters selected
        timesum(ncat+1)=real(itns,kind=8)*1.d-9-time0
        call sum_results(iproc,'ALL')
     else !consider only the results of the partial counters
        if (parallel) then 
           call MPI_GATHER(pctimes,ncounters,MPI_DOUBLE_PRECISION,&
                timecnt,ncounters,MPI_DOUBLE_PRECISION,0,bigdft_mpi%mpi_comm,ierr)
           if (debugmode) then
              !initalise nodenames
              do jproc=0,nproc-1
                 nodename(jproc)=repeat(' ',MPI_MAX_PROCESSOR_NAME)
              end do
              
              call MPI_GET_PROCESSOR_NAME(nodename_local,namelen,ierr)
              
              !gather the result between all the process
              call MPI_GATHER(nodename_local,MPI_MAX_PROCESSOR_NAME,MPI_CHARACTER,&
                   nodename(0),MPI_MAX_PROCESSOR_NAME,MPI_CHARACTER,0,&
                   bigdft_mpi%mpi_comm,ierr)
           end if

        else
           do i=1,ncounters
              timecnt(i,0)=pctimes(i)
           end do
        endif
          
        if (iproc == 0) then
           open(unit=60,file=trim(filename_time),status='unknown',position='append')
           write(60,'(a,t14,a)')'SUMMARY:','   #     % ,  Time (s)'

           !synthesis of the counters
           call data_synthesis(parallel,debugmode,nproc,ncounters,timecnt,timecnt(1,nproc))

           !sum all the information by class
           do i=1,ncounters
              pc=100.d0*timecnt(i,nproc)/sum(timecnt(1:ncounters,nproc))
              write(60,'(2x,a,t19,a,'//trim(formatstring)//')') trim(pcnames(i))//':','[',&
                   pc,',',timecnt(i,nproc),']'
           end do
           write(60,'(2x,a,t19,a,1x,f5.1,a,1x,1pe9.2,a)') 'Total:','[',&
                100.d0,',',sum(timecnt(1:ncounters,nproc)),']'
           !write the number of processors and the number of OpenMP threads
           nthreads = 0
           !$  nthreads=omp_get_max_threads()
           write(60,'(2x,a)')'CPU Parallelism:'
           write(60,'(t10,a,1x,i6)')'MPI procs: ',nproc
           write(60,'(t10,a,1x,i6)')'OMP thrds: ',nthreads
           if (debugmode) then
              write(60,'(t10,a)')'Hostnames:'
              do jproc=0,nproc-1
                 write(60,'(t10,a)')'  - '//trim(nodename(jproc))
              end do
           end if
           close(unit=60)
        end if
     end if
  else
     !controls if the category exists
     catfound=.false.
     do i=1,ncat
        if (trim(category) == trim(cats(1,i))) then
           ii=i
           catfound=.true.
           exit
        endif
     enddo
     if (.not. catfound) then
        print *, 'ACTION  ',action
        write(*,*) 'category, action',category, action
        call mpi_barrier(bigdft_mpi%mpi_comm, ierr)
        stop 'TIMING CATEGORY NOT DEFINED'
     end if

     if (action == 'ON') then  ! ON
        !some other category was initalized before, overriding
!if (iproc==0) print*,'timing on: ',trim(category)
        if (init) return
        t0=real(itns,kind=8)*1.d-9
        init=.true.
        ncaton=ii !category which has been activated
     else if (action == 'OF' .and. ii==ncaton) then  ! OFF
        if (.not. init) then
           print *, cats(1,ii), 'not initialized'
           stop 
        endif
!if (iproc==0) print*,'timing OFF: ',trim(category)
        t1=real(itns,kind=8)*1.d-9
        timesum(ii)=timesum(ii)+t1-t0
        init=.false.
     else if (action == 'OF' .and. ii/=ncaton) then
        if (ncat_stopped /=0) stop 'INTERRUPTS SHOULD NOT BE HALTED BY OF'
!if (iproc==0) print*,'timing2 OFF: ',trim(category)
        !some other category was initalized before, taking that one
        return
    !interrupt the active category and replace it by the proposed one
     else if (action == 'IR') then
        if (ncat_stopped /=0) then
           print *, cats(1,ncat_stopped), 'already exclusively initialized'
           stop
        end if
        !time
        t1=real(itns,kind=8)*1.d-9
        if (init) then !there is already something active
           !stop the active counter
           timesum(ncaton)=timesum(ncaton)+t1-t0
           ncat_stopped=ncaton
        else
           init=.true.
           ncat_stopped=-1
        end if
        ncaton=ii
        t0=t1

     else if (action == 'RS') then !resume the interrupted category
        if (ncat_stopped ==0) then
           stop 'NOTHING TO RESUME'
        end if
        if (ii /= ncaton) stop 'WRONG RESUMED CATEGORY'
        !time
        t1=real(itns,kind=8)*1.d-9
        timesum(ii)=timesum(ii)+t1-t0
        if (ncat_stopped == -1) then
           init =.false. !restore normal counter
        else
           ncaton=ncat_stopped
           t0=t1
        end if       
        ncat_stopped=0
     else
        print *,action,ii,ncaton,trim(category)
        stop 'TIMING ACTION UNDEFINED'
     endif

  endif

END SUBROUTINE timing


subroutine sort_positions(n,a,ipiv)
  implicit none
  integer, intent(in) :: n
  real(kind=8), dimension(n), intent(in) :: a
  integer, dimension(n), intent(out) :: ipiv
  !local variables
  integer :: i,j,jmax,imax
  real(kind=8) :: locmax

  !neutral permutation
  do i=1,n
     ipiv(i)=i
  end do
  !find the order for all the arrays
  do j=1,n
  !search the maximum
     locmax=-1.d300
     do i=j,n
        if (locmax < a(ipiv(i))) then
           locmax=a(ipiv(i))
           jmax=ipiv(i)
           imax=i
        end if
     end do
     !swap the position with j
     ipiv(imax)=ipiv(j) !throw in the present element
     ipiv(j)=jmax       !take out the present maximum
  end do
  !do i=1,n
  !   print *,'a',i,a(i),ipiv(i),a(ipiv(i))
  !end do
  !stop
end subroutine sort_positions

!>put the average value of timeall in the timesum array
!then rewrite each element with the deviation from it (in debug mode)
!in normal mode write only the max and min deviations (only in parallel)
subroutine data_synthesis(parallel,debugmode,nproc,ncats,timeall,timesum)
  implicit none
  logical, intent(in) :: parallel,debugmode
  integer, intent(in) :: nproc,ncats
  real(kind=8), dimension(ncats,0:nproc-1), intent(inout) :: timeall
  real(kind=8), dimension(ncats), intent(out) :: timesum
  !local variables
  integer :: icat,jproc
  real(kind=8) :: tmin,tmax

  do icat=1,ncats
     timesum(icat)=0.d0
     do jproc=0,nproc-1
        timesum(icat)=timesum(icat)+timeall(icat,jproc)
     end do
     timesum(icat)=timesum(icat)/real(nproc,kind=8)
     if (timesum(icat)>0.d0) then
        if (debugmode) then
           do jproc=0,nproc-1
              timeall(icat,jproc)=timeall(icat,jproc)/timesum(icat)
           end do
        else if (parallel) then
           tmax=0.0d0
           tmin=1.0d300
           do jproc=0,nproc-1
              tmax=max(timeall(icat,jproc),tmax)
              tmin=min(timeall(icat,jproc),tmin)
           end do
           timeall(icat,0)=tmax/timesum(icat)
           timeall(icat,1)=tmin/timesum(icat)
        end if
     end if
  end do
end subroutine data_synthesis<|MERGE_RESOLUTION|>--- conflicted
+++ resolved
@@ -12,11 +12,7 @@
 module timeData
   use module_defs, only: mpi_environment, bigdft_mpi
   implicit none
-<<<<<<< HEAD
-  integer, parameter :: ncat=113,ncls=7   ! define timimg categories and classes
-=======
-  integer, parameter :: ncat=103,ncls=7   ! define timimg categories and classes
->>>>>>> 02154e33
+  integer, parameter :: ncat=114,ncls=7   ! define timimg categories and classes
   character(len=14), dimension(ncls), parameter :: clss = (/ &
        'Communications'    ,  &
        'Convolutions  '    ,  &
@@ -129,7 +125,7 @@
        'global_local  ','Initialization' ,'Unknown       ' ,  &
        'wfd_creation  ','Other         ' ,'Miscellaneous ' ,  & 
        'comm_llr      ','Communications' ,'Miscellaneous ' ,  &
-<<<<<<< HEAD
+       'AllocationProf','Other         ' ,'Allocate arrs ' ,  &
        'dirmin_lagmat1','Other         ' ,'allgatherv etc' ,  &
        'dirmin_lagmat2','Other         ' ,'allreduce etc ' ,  &
        'dirmin_dgesv  ','Linear Algebra' ,'dgesv/pdgesv  ' ,  &
@@ -140,9 +136,6 @@
        'chebyshev_comm','Communications' ,'allreduce     ' ,  &
        'chebyshev_coef','Other         ' ,'Miscellaneous ' ,  &
        'FOE_auxiliary ','Other         ' ,'Miscellaneous ' ,  &
-=======
-       'AllocationProf','Other         ' ,'Allocate arrs ' ,  &
->>>>>>> 02154e33
        'calc_bounds   ','Other         ' ,'Miscellaneous ' /),(/3,ncat/))
   logical :: parallel,init,newfile,debugmode
   integer :: ncounters, ncaton,nproc = 0,nextra,ncat_stopped
