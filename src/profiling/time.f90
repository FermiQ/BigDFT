!> @file
!!  Define routines for timing
!! @author
!!    Copyright (C) 2010-2011 BigDFT group (LG)
!!    This file is distributed under the terms of the
!!    GNU General Public License, see ~/COPYING file
!!    or http://www.gnu.org/copyleft/gpl.txt .
!!    For the list of contributors, see ~/AUTHORS 


!>    Contains variables used a timing for BigDFT
module timeData

  implicit none
<<<<<<< HEAD
  integer, parameter :: ncat=89,ncls=7   ! define timimg categories and classes
=======
  integer, parameter :: ncat=93,ncls=7   ! define timimg categories and classes
>>>>>>> 4506aea0
  character(len=14), dimension(ncls), parameter :: clss = (/ &
       'Communications'    ,  &
       'Convolutions  '    ,  &
       'Linear Algebra'    ,  &
       'Other         '    ,  &
       'Potential     '    ,  &
       'Initialization'    ,  &
       'Finalization  '    /)
  character(len=14), dimension(3,ncat), parameter :: cats = reshape((/ &
       !       Name           Class       Operation Kind
       'ReformatWaves ','Initialization' ,'Small Convol  ' ,  &  !< Reformatting of input waves
       'CrtDescriptors','Initialization' ,'RMA Pattern   ' ,  &  !< Calculation of descriptor arrays
       'CrtLocPot     ','Initialization' ,'Miscellaneous ' ,  &  !< Calculation of local potential
       'CrtProjectors ','Initialization' ,'RMA Pattern   ' ,  &  !< Calculation of projectors
       'CrtPcProjects ','Initialization' ,'RMA Pattern   ' ,  &  !< Calculation of preconditioning projectors
       'CrtPawProjects','Initialization' ,'RMA Pattern   ' ,  &  !< Calculation of abscalc-pawprojectors
       'ApplyLocPotKin','Convolutions  ' ,'OpenCL ported ' ,  &  !< Application of PSP, kinetic energy
       'ApplyProj     ','Other         ' ,'RMA pattern   ' ,  &  !< Application of nonlocal PSP
       'Precondition  ','Convolutions  ' ,'OpenCL ported ' ,  &  !< Precondtioning
       'Rho_comput    ','Convolutions  ' ,'OpenCL ported ' ,  &  !< Calculation of charge density (sumrho) computation
       'Rho_commun    ','Communications' ,'AllReduce grid' ,  &  !< Calculation of charge density (sumrho) communication
       'Pot_commun    ','Communications' ,'AllGathrv grid' ,  &  !< Communication of potential
       'Un-TransSwitch','Other         ' ,'RMA pattern   ' ,  &  !< Transposition of wavefunction, computation
       'Un-TransComm  ','Communications' ,'ALLtoALLV     ' ,  &  !< Transposition of wavefunction, communication
       'GramS_comput  ','Linear Algebra' ,'DPOTRF        ' ,  &  !< Gram Schmidt computation        
       'GramS_commun  ','Communications' ,'ALLReduce orbs' ,  &  !< Gram Schmidt communication
       'LagrM_comput  ','Linear Algebra' ,'DGEMM         ' ,  &  !< Lagrange Multipliers computation
       'LagrM_commun  ','Communications' ,'ALLReduce orbs' ,  &  !< Lagrange Multipliers communication
       'Diis          ','Other         ' ,'Other         ' ,  &  
       'PSolv_comput  ','Potential     ' ,'3D FFT        ' ,  &  
       'PSolv_commun  ','Communications' ,'ALLtoALL      ' ,  &  
       'PSolvKernel   ','Initialization' ,'Miscellaneous ' ,  &  
       'Exchangecorr  ','Potential     ' ,'Miscellaneous ' ,  &  
       'Forces        ','Finalization  ' ,'Miscellaneous ' ,  &  
       'Tail          ','Finalization  ' ,'Miscellaneous ' ,  &
       'Loewdin_comput','Linear Algebra' ,'              ' ,  &
       'Loewdin_commun','Communications' ,'ALLReduce orbs' ,  &
       'Chol_commun   ','Communications' ,'              ' ,  &
       'Chol_comput   ','Linear Algebra' ,'ALLReduce orbs' ,  &
       'GS/Chol_comput','Linear Algebra' ,'              ' ,  &
       'GS/Chol_commun','Communications' ,'ALLReduce orbs' ,  &
       'Input_comput  ','Initialization' ,'Miscellaneous ' ,  &
       'Input_commun  ','Communications' ,'ALLtoALL+Reduc' ,  &
       'Davidson      ','Finalization  ' ,'Complete SCF  ' ,  &
       'check_IG      ','Initialization' ,'Linear Scaling' ,  &
       'constrc_locreg','Initialization' ,'Miscellaneous ' ,  &
       'wavefunction  ','Initialization' ,'Miscellaneous ' ,  &
       'create_nlpspd ','Initialization' ,'RMA pattern   ' ,  &
       'p2pOrtho_post ','Communications' ,'irecv / irsend' ,  &
       'p2pOrtho_wait ','Communications' ,'mpi_waitany   ' ,  &
       'lovrlp_comm   ','Communications' ,'mpi_allgatherv' ,  &
       'lovrlp_comp   ','Linear Algebra' ,'many ddots    ' ,  &
       'lovrlp_compr  ','Other         ' ,'cut out zeros ' ,  &
       'lovrlp_uncompr','Other         ' ,'insert zeros  ' ,  &
       'extract_orbs  ','Other         ' ,'copy to sendb ' ,  &
       'lovrlp^-1/2   ','Linear Algebra' ,'exact or appr ' ,  &
       'build_lincomb ','Linear Algebra' ,'many daxpy    ' ,  &
       'convolQuartic ','Convolutions  ' ,'No OpenCL     ' ,  &
       'p2pSumrho_wait','Communications' ,'mpi_test/wait ' ,  &
       'sumrho_TMB    ','Other         ' ,'port to GPU?  ' ,  &
       'TMB_kernel    ','Linear Algebra' ,'dgemm         ' ,  &
       'diagonal_seq  ','Linear Algebra' ,'dsygv         ' ,  &
       'diagonal_par  ','Linear Algebra' ,'pdsygvx       ' ,  &
       'lovrlp^-1     ','Linear Algebra' ,'exact or appr ' ,  &
       'lagmat_orthoco','Linear Algebra' ,'dgemm seq/par ' ,  &
       'optimize_DIIS ','Other         ' ,'Other         ' ,  &
       'optimize_SD   ','Other         ' ,'Other         ' ,  &
       'mix_linear    ','Other         ' ,'Other         ' ,  &
       'mix_DIIS      ','Other         ' ,'Other         ' ,  &
       'ig_matric_comm','Communications' ,'mpi p2p       ' ,  &
       'wf_signals    ','Communications' ,'Socket transf.' ,  &
       'energs_signals','Communications' ,'Socket transf.' ,  &
       'rhov_signals  ','Communications' ,'Socket transf.' ,  &
       'init_locregs  ','Initialization' ,'Miscellaneous ' ,  &
       'init_commSumro','Initialization' ,'Miscellaneous ' ,  &
       'init_commPot  ','Initialization' ,'Miscellaneous ' ,  &
       'init_commOrtho','Initialization' ,'Miscellaneous ' ,  &
       'init_inguess  ','Initialization' ,'Miscellaneous ' ,  &
       'init_matrCompr','Initialization' ,'Miscellaneous ' ,  &
       'init_collcomm ','Initialization' ,'Miscellaneous ' ,  &
       'init_orbs_lin ','Initialization' ,'Miscellaneous ' ,  &
       'init_repart   ','Initialization' ,'Miscellaneous ' ,  &
       'initMatmulComp','Initialization' ,'Miscellaneous ' ,  &
       'Pot_after_comm','Other         ' ,'global_to_loca' ,  & 
       'Init to Zero  ','Other         ' ,'Memset        ' ,  &
       'calc_kernel   ','Other         ' ,'Miscellaneous ' ,  &
       'commun_kernel ','Communications' ,'mpi_allreduce ' ,  &
       'getlocbasinit ','Other         ' ,'Miscellaneous ' ,  &
       'updatelocreg1 ','Other         ' ,'Miscellaneous ' ,  &
       'linscalinit   ','Other         ' ,'Miscellaneous ' ,  &
       'commbasis4dens','Communications' ,'Miscellaneous ' ,  &
       'eglincomms    ','Communications' ,'Miscellaneous ' ,  &
       'allocommsumrho','Communications' ,'Miscellaneous ' ,  &
       'ovrlptransComp','Other         ' ,'Miscellaneous ' ,  &
       'ovrlptransComm','Communications' ,'mpi_allreduce ' ,  &
       'lincombtrans  ','Other         ' ,'Miscellaneous ' ,  &
       'glsynchham1   ','Other         ' ,'Miscellaneous ' ,  &
       'glsynchham2   ','Other         ' ,'Miscellaneous ' ,  &
       'gauss_proj    ','Other         ' ,'Miscellaneous ' ,  &
<<<<<<< HEAD
=======
       'sumrho_allred ','Communications' ,'mpiallred     ' ,  &
       'deallocprec   ','Other         ' ,'Miscellaneous ' ,  &
       'large2small   ','Other         ' ,'Miscellaneous ' ,  &
       'small2large   ','Other         ' ,'Miscellaneous ' ,  &
>>>>>>> 4506aea0
       'global_local  ','Initialization' ,'Unknown       ' /),(/3,ncat/))

  logical :: parallel,init,newfile,debugmode
  integer :: ncounters, ncaton,nproc = 0,nextra,ncat_stopped
  real(kind=8) :: time0,t0
  real(kind=8), dimension(ncat+1) :: timesum
  real(kind=8), dimension(ncat) :: pctimes !total times of the partial counters
  character(len=10), dimension(ncat) :: pcnames !names of the partial counters, to be assigned
  character(len=50) :: formatstring,strextra
  character(len=128) :: filename_time

  contains

    subroutine sum_results(iproc,message)
      implicit none
      include 'mpif.h'
      character(len=*), intent(in) :: message
      integer, intent(in) :: iproc
      !local variables
      integer :: i,ierr,j,icls,icat,jproc,iextra

      real(kind=8) :: total_pc,pc
      integer, dimension(ncat) :: isort
      real(kind=8), dimension(ncls,0:nproc) :: timecls
      real(kind=8), dimension(ncat+1,0:nproc-1) :: timeall

      ! Not initialised case.
      if (nproc == 0) return

      if (parallel) then 
         call MPI_GATHER(timesum,ncat+1,MPI_DOUBLE_PRECISION,&
              timeall,ncat+1,MPI_DOUBLE_PRECISION,0,MPI_COMM_WORLD,ierr)
      else
         do i=1,ncat+1
            timeall(i,0)=timesum(i)
         end do
      endif
      if (iproc == 0) then
        

         !regroup the data for each category in any processor
         do icls=1,ncls
            timecls(icls,0:nproc)=0.d0 
            do icat=1,ncat
               if(trim(cats(2,icat))==clss(icls)) then
                  do jproc=0,nproc-1
                     timecls(icls,jproc)=timecls(icls,jproc)+timeall(icat,jproc)
                  end do
               end if
            end do
         end do

         !synthesis of the categories
         call data_synthesis(parallel,debugmode,nproc,ncat+1,timeall,timesum)
         !synthesis of the classes
         call data_synthesis(parallel,debugmode,nproc,ncls,timecls,timecls(1,nproc))

         !calculate the summary of the category
         call sort_positions(ncat,timesum,isort)
!!$         iunit=60
         open(unit=60,file=trim(filename_time),status='unknown',position='append')
!!$                  
!!$         !first get the default stream
!!$         call yaml_get_default_stream(iunit_def)
!!$         if (iunit_def /= iunit) then
!!$            call yaml_set_stream(unit=iunit,tabbing=0,record_length=100,istat=iostat)
!!$            if (iostat /=0) then
!!$               call yaml_set_default_stream(iunit,ierr)
!!$            end if
!!$            !if the stream was not already present just set back the default to iunit_def
!!$         end if
!!$         if (newfile) then
!!$            !start the writing of the file
!!$            call yaml_new_document()
!!$            newfile=.false.
!!$         end if
!!$         call yaml_open_map(trim(message),advance='no')
!!$         if (.not. parallel) then
!!$            call yaml_comment('     % ,  Time (s)')
!!$         else if (debugmode) then
!!$            call yaml_comment('     % ,  Time (s), Load per MPI proc (relative) ')
!!$         else
!!$            call yaml_comment('     % ,  Time (s), Max, Min Load (relative) ')
!!$         end if
!!$         call yaml_open_map('Classes')
!!$         total_pc=0.d0
!!$         do icls=1,ncls
!!$            pc=0.0d0
!!$            if (timesum(ncat+1)/=0.d0) pc=100.d0*timecls(icls,nproc)/timesum(ncat+1)
!!$            total_pc=total_pc+pc
!!$            call yaml_open_sequence(trim(clss(icls)),flow=.true.)
!!$              call yaml_sequence(yaml_toa(pc,fmt='(f5.1)'))
!!$              call yaml_sequence(yaml_toa(timecls(icls,nproc),fmt='(1pg9.2)'))
!!$              do iextra=0,nextra-1
!!$                 call yaml_sequence(yaml_toa(timecls(icls,iextra),fmt='(f5.2)'))
!!$              end do
!!$            call yaml_close_sequence()
!!$         end do
!!$         total_pc=0.d0
!!$         do icls=1,ncls
!!$            pc=0.0d0
!!$            if (timesum(ncat+1)/=0.d0) pc=100.d0*timecls(icls,nproc)/timesum(ncat+1)
!!$            total_pc=total_pc+pc
!!$            write(60,'(4x,a,t21,a,'//trim(formatstring)//')') trim(clss(icls))//':','[',&
!!$                 pc,',',timecls(icls,nproc),&
!!$                 (',',timecls(icls,iextra),iextra=0,nextra-1),']'
!!$         end do
!!$         write(60,'(4x,a,t21,a,'//trim(formatstring)//')') 'Total:','[',&
!!$              total_pc,',',timesum(ncat+1),&
!!$              (',',timeall(ncat+1,iextra),iextra=0,nextra-1),']'
!!$         call yaml_close_map() !classes
!!$
!!$
!!$         call yaml_close_map() !counter
!!$         !restore the default stream
!!$         if (iostat==0) then
!!$            call yaml_set_default_stream(iunit_def,ierr)
!!$         end if

         if (newfile) then
            write(60,'(a)')'---'
            newfile=.false.
         end if
         if (.not. parallel) then
            write(60,'(a,t16,a)')trim(message)//':','   #     % ,  Time (s)' 
         else if (debugmode) then
            write(60,'(a,t16,a)')trim(message)//':','   #     % ,  Time (s), Load per MPI proc (relative) ' 
         else
            write(60,'(a,t16,a)')trim(message)//':','   #     % ,  Time (s), Max, Min Load (relative) ' 
         end if
         !sum all the information by class
         write(60,'(2x,a)')'Classes:'
         total_pc=0.d0
         do icls=1,ncls
            pc=0.0d0
            if (timesum(ncat+1)/=0.d0) pc=100.d0*timecls(icls,nproc)/timesum(ncat+1)
            total_pc=total_pc+pc
            write(60,'(4x,a,t21,a,'//trim(formatstring)//')') trim(clss(icls))//':','[',&
                 pc,',',timecls(icls,nproc),&
                 (',',timecls(icls,iextra),iextra=0,nextra-1),']'
         end do
         write(60,'(4x,a,t21,a,'//trim(formatstring)//')') 'Total:','[',&
                 total_pc,',',timesum(ncat+1),&
                    (',',timeall(ncat+1,iextra),iextra=0,nextra-1),']'
         !Write all relevant categories
         write(60,'(2x,a)')'Categories:'
         do j=1,ncat
            i=isort(j)
            pc=0.d0
            if (timesum(i) /= 0.d0) then
               if (timesum(ncat+1)/=0.d0) pc=100.d0*timesum(i)/timesum(ncat+1)
               write(60,'(4x,a)') trim(cats(1,i))//':'
               write(60,'(t12,a,1x,a,'//trim(formatstring)//')')&
                    ' Data:  ','[',pc,',',timesum(i),&
                    (',',timeall(i,iextra),iextra=0,nextra-1),']'
               write(60,'(t12,a,1x,a)')' Class: ',trim(cats(2,i))
               write(60,'(t12,a,1x,a)')' Info:  ',trim(cats(3,i))
            end if

         enddo
         close(unit=60)
      endif

    END SUBROUTINE sum_results

end module timeData


!> The same timing routine but with system_clock (in case of a supported specs)
subroutine timing(iproc,category,action)
  use timeData

  implicit none

  include 'mpif.h'
  !Variables
  integer, intent(in) :: iproc
  character(len=*), intent(in) :: category
  character(len=2), intent(in) :: action      ! possibilities: INitialize, ON, OFf, REsults
  !Local variables
  logical :: catfound
  integer :: i,ierr,ii
  integer :: nthreads,jproc,namelen
  integer(kind=8) :: itns
  !cputime routine gives a real
  !real :: total,total0,time,time0
  real(kind=8) :: pc,t1
  real(kind=8), dimension(ncounters,0:nproc) :: timecnt !< useful only at the very end
  character(len=MPI_MAX_PROCESSOR_NAME) :: nodename_local
  character(len=MPI_MAX_PROCESSOR_NAME), dimension(0:nproc-1) :: nodename

!$ integer :: omp_get_max_threads

  !first of all, read the time
  !call system_clock(itime,count_rate,count_max)
  call nanosec(itns)

  ! write(*,*) 'ACTION=',action,'...','CATEGORY=',category,'...'
  if (action.eq.'IN') then  ! INIT
     !!no need of using system clock for the total time (presumably more than a millisecond)
     !call cpu_time(total0)
     filename_time=repeat(' ',128)
     time0=real(itns,kind=8)*1.d-9
     do i=1,ncat
        timesum(i)=0.d0
        pctimes(i)=0.d0
     enddo
     !in this case iproc stands for nproc
     parallel=abs(iproc) > 1!trim(category).eq.'parallel'
     nproc=abs(iproc)
     filename_time=trim(category)
     newfile=.true.
     init=.false.
     debugmode=(nproc == 2) .or. iproc < -1
     if (nproc >=2) then
        nextra=nproc
        if (.not. debugmode) nextra=2
        write(strextra,'(i5)')nextra
        formatstring='1x,f5.1,a,1x,1pe9.2,a,'//trim(strextra)//'(1x,0pf5.2,a)'
     else
        nextra=0
        formatstring='1x,f5.1,a,1x,1pe9.2,a'
     end if
     ncat_stopped=0 !no stopped category
     ncounters=0

  else if (action.eq.'PR') then !stop partial counters and restart from the beginning
     if (init) then
        print *, 'ERROR: TIMING IS INITIALIZED BEFORE PARTIAL RESULTS'
        stop 
     endif
     ncounters=ncounters+1
     if (ncounters > ncat) then
        print *, 'It is not allowed to have more partial counters that categories; ncat=',ncat
        stop
     end if
     !name of the category
     pcnames(ncounters)=trim(category)
     !total time elapsed in the category
     timesum(ncat+1)=real(itns,kind=8)*1.d-9-time0
     pctimes(ncounters)=timesum(ncat+1)
     call sum_results(iproc,pcnames(ncounters))
     !reset all timings
     time0=real(itns,kind=8)*1.d-9
     do i=1,ncat
        timesum(i)=0.d0
     enddo

  else if (action.eq.'RE') then ! RESULT
     if (init) then
        print *, 'TIMING IS INITIALIZED BEFORE RESULTS'
        stop 
     endif

     if (ncounters == 0) then !no partial counters selected
        timesum(ncat+1)=real(itns,kind=8)*1.d-9-time0
        call sum_results(iproc,'ALL')
     else !consider only the results of the partial counters
        if (parallel) then 
           call MPI_GATHER(pctimes,ncounters,MPI_DOUBLE_PRECISION,&
                timecnt,ncounters,MPI_DOUBLE_PRECISION,0,MPI_COMM_WORLD,ierr)
           if (debugmode) then
              !initalise nodenames
              do jproc=0,nproc-1
                 nodename(jproc)=repeat(' ',MPI_MAX_PROCESSOR_NAME)
              end do
              
              call MPI_GET_PROCESSOR_NAME(nodename_local,namelen,ierr)
              
              !gather the result between all the process
              call MPI_GATHER(nodename_local,MPI_MAX_PROCESSOR_NAME,MPI_CHARACTER,&
                   nodename(0),MPI_MAX_PROCESSOR_NAME,MPI_CHARACTER,0,&
                   MPI_COMM_WORLD,ierr)
           end if

        else
           do i=1,ncounters
              timecnt(i,0)=pctimes(i)
           end do
        endif
          
        if (iproc == 0) then
           open(unit=60,file=trim(filename_time),status='unknown',position='append')
           write(60,'(a,t14,a)')'SUMMARY:','   #     % ,  Time (s)'

           !synthesis of the counters
           call data_synthesis(parallel,debugmode,nproc,ncounters,timecnt,timecnt(1,nproc))

           !sum all the information by class
           do i=1,ncounters
              pc=100.d0*timecnt(i,nproc)/sum(timecnt(1:ncounters,nproc))
              write(60,'(2x,a,t19,a,'//trim(formatstring)//')') trim(pcnames(i))//':','[',&
                   pc,',',timecnt(i,nproc),']'
           end do
           write(60,'(2x,a,t19,a,1x,f5.1,a,1x,1pe9.2,a)') 'Total:','[',&
                100.d0,',',sum(timecnt(1:ncounters,nproc)),']'
           !write the number of processors and the number of OpenMP threads
           nthreads = 0
           !$  nthreads=omp_get_max_threads()
           write(60,'(2x,a)')'CPU Parallelism:'
           write(60,'(t10,a,1x,i6)')'MPI procs: ',nproc
           write(60,'(t10,a,1x,i6)')'OMP thrds: ',nthreads
           if (debugmode) then
              write(60,'(t10,a)')'Hostnames:'
              do jproc=0,nproc-1
                 write(60,'(t10,a)')'  - '//trim(nodename(jproc))
              end do
           end if
           close(unit=60)
        end if
     end if
  else
     !controls if the category exists
     catfound=.false.
     do i=1,ncat
        if (trim(category) == trim(cats(1,i))) then
           ii=i
           catfound=.true.
           exit
        endif
     enddo
     if (.not. catfound) then
        print *, 'ACTION  ',action
        write(*,*) 'category, action',category, action
        call mpi_barrier(mpi_comm_world, ierr)
        stop 'TIMING CATEGORY NOT DEFINED'
     end if

     if (action == 'ON') then  ! ON
        !some other category was initalized before, overriding
!if (iproc==0) print*,'timing on: ',trim(category)
        if (init) return
        t0=real(itns,kind=8)*1.d-9
        init=.true.
        ncaton=ii !category which has been activated
     else if (action == 'OF' .and. ii==ncaton) then  ! OFF
        if (.not. init) then
           print *, cats(1,ii), 'not initialized'
           stop 
        endif
!if (iproc==0) print*,'timing OFF: ',trim(category)
        t1=real(itns,kind=8)*1.d-9
        timesum(ii)=timesum(ii)+t1-t0
        init=.false.
     else if (action == 'OF' .and. ii/=ncaton) then
        if (ncat_stopped /=0) stop 'INTERRUPTS SHOULD NOT BE HALTED BY OF'
!if (iproc==0) print*,'timing2 OFF: ',trim(category)
        !some other category was initalized before, taking that one
        return
    !interrupt the active category and replace it by the proposed one
     else if (action == 'IR') then
        if (ncat_stopped /=0) then
           print *, cats(1,ncat_stopped), 'already exclusively initialized'
           stop
        end if
        !time
        t1=real(itns,kind=8)*1.d-9
        if (init) then !there is already something active
           !stop the active counter
           timesum(ncaton)=timesum(ncaton)+t1-t0
           ncat_stopped=ncaton
        else
           init=.true.
           ncat_stopped=-1
        end if
        ncaton=ii
        t0=t1

     else if (action == 'RS') then !resume the interrupted category
        if (ncat_stopped ==0) then
           stop 'NOTHING TO RESUME'
        end if
        if (ii /= ncaton) stop 'WRONG RESUMED CATEGORY'
        !time
        t1=real(itns,kind=8)*1.d-9
        timesum(ii)=timesum(ii)+t1-t0
        if (ncat_stopped == -1) then
           init =.false. !restore normal counter
        else
           ncaton=ncat_stopped
           t0=t1
        end if       
        ncat_stopped=0
     else
        print *,action,ii,ncaton,trim(category)
        stop 'TIMING ACTION UNDEFINED'
     endif

  endif

END SUBROUTINE timing


subroutine sort_positions(n,a,ipiv)
  implicit none
  integer, intent(in) :: n
  real(kind=8), dimension(n), intent(in) :: a
  integer, dimension(n), intent(out) :: ipiv
  !local variables
  integer :: i,j,jmax,imax
  real(kind=8) :: locmax

  !neutral permutation
  do i=1,n
     ipiv(i)=i
  end do
  !find the order for all the arrays
  do j=1,n
  !search the maximum
     locmax=-1.d300
     do i=j,n
        if (locmax < a(ipiv(i))) then
           locmax=a(ipiv(i))
           jmax=ipiv(i)
           imax=i
        end if
     end do
     !swap the position with j
     ipiv(imax)=ipiv(j) !throw in the present element
     ipiv(j)=jmax       !take out the present maximum
  end do
  !do i=1,n
  !   print *,'a',i,a(i),ipiv(i),a(ipiv(i))
  !end do
  !stop
end subroutine sort_positions

!>put the average value of timeall in the timesum array
!then rewrite each element with the deviation from it (in debug mode)
!in normal mode write only the max and min deviations (only in parallel)
subroutine data_synthesis(parallel,debugmode,nproc,ncats,timeall,timesum)
  implicit none
  logical, intent(in) :: parallel,debugmode
  integer, intent(in) :: nproc,ncats
  real(kind=8), dimension(ncats,0:nproc-1), intent(inout) :: timeall
  real(kind=8), dimension(ncats), intent(out) :: timesum
  !local variables
  integer :: icat,jproc
  real(kind=8) :: tmin,tmax

  do icat=1,ncats
     timesum(icat)=0.d0
     do jproc=0,nproc-1
        timesum(icat)=timesum(icat)+timeall(icat,jproc)
     end do
     timesum(icat)=timesum(icat)/real(nproc,kind=8)
     if (timesum(icat)>0.d0) then
        if (debugmode) then
           do jproc=0,nproc-1
              timeall(icat,jproc)=timeall(icat,jproc)/timesum(icat)
           end do
        else if (parallel) then
           tmax=0.0d0
           tmin=1.0d300
           do jproc=0,nproc-1
              tmax=max(timeall(icat,jproc),tmax)
              tmin=min(timeall(icat,jproc),tmin)
           end do
           timeall(icat,0)=tmax/timesum(icat)
           timeall(icat,1)=tmin/timesum(icat)
        end if
     end if
  end do
end subroutine data_synthesis<|MERGE_RESOLUTION|>--- conflicted
+++ resolved
@@ -12,11 +12,7 @@
 module timeData
 
   implicit none
-<<<<<<< HEAD
-  integer, parameter :: ncat=89,ncls=7   ! define timimg categories and classes
-=======
   integer, parameter :: ncat=93,ncls=7   ! define timimg categories and classes
->>>>>>> 4506aea0
   character(len=14), dimension(ncls), parameter :: clss = (/ &
        'Communications'    ,  &
        'Convolutions  '    ,  &
@@ -116,13 +112,10 @@
        'glsynchham1   ','Other         ' ,'Miscellaneous ' ,  &
        'glsynchham2   ','Other         ' ,'Miscellaneous ' ,  &
        'gauss_proj    ','Other         ' ,'Miscellaneous ' ,  &
-<<<<<<< HEAD
-=======
        'sumrho_allred ','Communications' ,'mpiallred     ' ,  &
        'deallocprec   ','Other         ' ,'Miscellaneous ' ,  &
        'large2small   ','Other         ' ,'Miscellaneous ' ,  &
        'small2large   ','Other         ' ,'Miscellaneous ' ,  &
->>>>>>> 4506aea0
        'global_local  ','Initialization' ,'Unknown       ' /),(/3,ncat/))
 
   logical :: parallel,init,newfile,debugmode
