--- conflicted
+++ resolved
@@ -170,29 +170,3 @@
   end select
 
 END SUBROUTINE timing
-<<<<<<< HEAD
-
-!> Routine to gather the clocks of all the instances of flib time module
-subroutine gather_timings(ncats,nproc,timing,timings)
-  use module_base
-  implicit none
-  integer, intent(in) :: ncats !< number of categories of the array
-  integer, intent(in) :: nproc !< number of MPI tasks
-  real(kind=8), dimension(ncats), intent(in) :: timing !< total timings of the instance
-  real(kind=8), dimension(ncats,nproc), intent(inout) :: timings !< gathered timings 
-  !local variables
-  integer :: i,ierr
-
-  if (nproc>1) then
-     !to be transformed into a wrapper
-     call MPI_GATHER(timing,ncats,MPI_DOUBLE_PRECISION,&
-          timings,ncats,MPI_DOUBLE_PRECISION,0,bigdft_mpi%mpi_comm,ierr)
-  else
-     do i=1,ncats
-        timings(i,1)=timing(i)
-     end do
-  endif
-
-end subroutine gather_timings
-=======
->>>>>>> 3cba9234
