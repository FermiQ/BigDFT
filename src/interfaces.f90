--- conflicted
+++ resolved
@@ -319,15 +319,9 @@
      type(wavefunctions_descriptors), intent(in) :: wfd
      character(len=1), intent(in) :: geocode
      integer, intent(in) :: iter,iproc,nproc,n1,n2,n3,norb,norbp,ncong,mids,idsx
-<<<<<<< HEAD
-     integer, intent(in) :: nfl1,nfu1,nfl2,nfu2,nfl3,nfu3,nvctrp,nspin
+     integer, intent(in) :: nfl1,nfu1,nfl2,nfu2,nfl3,nfu3,nvctrp,nspin,nspinor
      real(kind=8), intent(in) :: hx,hy,hz,energy,energy_old
-     real(kind=8), dimension(norb), intent(in) :: occup,eval,spinar
-=======
-     integer, intent(in) :: nfl1,nfu1,nfl2,nfu2,nfl3,nfu3,nvctrp,nspin,nspinor
-     real(kind=8), intent(in) :: hgrid,energy,energy_old
      real(kind=8), dimension(norb), intent(in) :: occup,eval,spinsgn
->>>>>>> 94a45bdb
      real(kind=8), intent(inout) :: alpha
      real(kind=8), intent(inout) :: gnrm,scprsum
      real(kind=8), dimension(:,:), pointer :: psi,psit,hpsi
@@ -408,13 +402,8 @@
 
    subroutine CalculateTailCorrection(iproc,nproc,at,n1,n2,n3,rbuf,norb,norbp,&
         nfl1,nfu1,nfl2,nfu2,nfl3,nfu3,wfd,nlpspd,ncongt,eval,&
-<<<<<<< HEAD
-        pot,hgrid,rxyz,radii_cf,crmult,frmult,nspin,spinar,&
+        pot,hgrid,rxyz,radii_cf,crmult,frmult,nspin,spinsgn,&
         proj,psi,occup,output_grid,ekin_sum,epot_sum,eproj_sum)
-=======
-        pot,hgrid,rxyz,radii_cf,crmult,frmult,nspin,spinsgn,&
-        proj,psi,occup,output_grid,parallel,ekin_sum,epot_sum,eproj_sum)
->>>>>>> 94a45bdb
      use module_types
      implicit none
      type(atoms_data), intent(in) :: at
