#!/usr/bin/env python

##@file
## This script is used to wrap the @ref memguess executable  but also to perform
## some useful manipulations of atomic position files.
##@author
## Copyright (C) 2012-2013 BigDFT group
## This file is distributed under the terms of the
## GNU General Public License, see ~/COPYING file
## or http://www.gnu.org/copyleft/gpl.txt .
## For the list of contributors, see ~/AUTHORS


import sys
import os.path
import os
from optparse import OptionParser, OptionGroup

#this list can be converted in a dictionary with also the extra arguments
actions = ["memory-estimation", "rotate", "convert-field",
           "export-wf", "export-grid", "atomic-wf", "GPU-test","convert-positions","manual","wizard"]

abs_srcdir = "@abs_srcdir@"
inputvarfile= abs_srcdir+'/input_variables_definition.yaml'
abs_top_builddir = "@abs_top_builddir@"
bindir = "@prefix@"

def toHelp(list):
  ret = ""
  for ele in list[:-1]:
    ret += ele + ", "
  ret += "or " + list[-1]
  return ret

def parse():
  "Parse the command line"
  parser = OptionParser("usage: bigdft-tool -a ACTION")
  parser.add_option("-a", "--action", default=actions[0],
                    help="perform one of the action: %s " % toHelp(actions) +
                    "[default: %default]. "
                    "Possible options for each action are described below.")
  parser.add_option("--name", type="string", default="", metavar="NAME",
                    help="read input files using NAME as radical [default: not specified]")

  # The memory estimation.
  group = OptionGroup(parser, "bigdft-tool -a %s [options]" % actions[0],
                      "Performing memory estimation for a run of BigDFT.")
  group.add_option("-n", "--n-proc", type="int", default=1, metavar="N",
                   help="provide the number of processors that should be"
                   " tested [default: %default]")
  parser.add_option_group(group)
  
  # The rotation.
  group = OptionGroup(parser, "bigdft-tool -a %s [options]" % actions[1],
                      "Rotate the input file to use the smallest mesh possible"
                      " using files following NAME scheme.")
  parser.add_option_group(group)

  # The field converter.
  group = OptionGroup(parser, "bigdft-tool -a %s FROM TO" % actions[2],
                      "Convert the given scalar field to another format, files"
                      " FROM and TO are of the form <file.{etsf,cube}>.")
  parser.add_option_group(group)

  # Wavefunction exportation.
  group = OptionGroup(parser, "bigdft-tool -a %s FILE" % actions[3],
                      "Export the compressed wavefunction from FILE to a scalar-field"
                      " representation in Cube format. If FILE is in ETSF format,"
                      " one should provide the characteristic of the orbital to export"
                      " with the following options.")
  group.add_option("--i-band", type="int", default=1, metavar="BAND",
                   help="choose the orbital to export [default: %default]")
  group.add_option("--i-kpt", type="int", default=1, metavar="KPT",
                   help="choose the k-point to export [default: %default]")
  group.add_option("--i-spin", type="int", default=1, metavar="SPIN",
                   help="choose the spin orientation to export [default: %default]")
  group.add_option("--i-complex", type="int", default=1, metavar="CPLX",
                   help="choose the real or imaginary part to export [default: %default]")
  parser.add_option_group(group)

  # Grid exportation
  group = OptionGroup(parser, "bigdft-tool -a %s [options]" % actions[4],
                      "Export in XYZ format the positions of all grid points.")
  parser.add_option_group(group)

  # GAtom
  group = OptionGroup(parser, "bigdft-tool -a %s [options]" % actions[5],
                      "Calculates the atomic wavefunctions of the first"
                      " atom in the gatom basis.")
  group.add_option("--n-gaussians", type="int", default=31, metavar="NUM", \
                    help="number of gaussians used in gatom calculation"
                   " in atomic-wf action [default: %default]")
  parser.add_option_group(group)

  # Test GPU speed
  group = OptionGroup(parser, "bigdft-tool -a %s [options]" % actions[6],
                      "Test the speed of 3D operators with GPU.")
  group.add_option("--n-repeats", type="int", default=5, metavar="NUM", \
                    help="number of repeated calculations in"
                   " GPU-test action [default: %default]")
  group.add_option("--n-orbs", type="int", default=0, metavar="NUM", \
                    help="limit the number of computed orbitals in"
                   " GPU-test action [default: %default]")
  parser.add_option_group(group)

  # Convert positions
  group = OptionGroup(parser, "bigdft-tool -a %s <input> <output>" % actions[7],
                    "Convert the <input> position file to the <output> format"
                    " the allowed formats are xyz, ascii and yaml")
  parser.add_option_group(group)

  # Manual
  group = OptionGroup(parser, "bigdft-tool -a %s [options]" % actions[8],
                      "Input file manual: helps in identifying the input variables which are interesting")
  group.add_option("--profile", type="str", default="single-point", metavar="NAME", \
                     help="Write a input file corresponding to profile named NAME")
  group.add_option("--find-key", type="str", default=None, metavar="NAME", \
                     help="Find the keys which are typographically similar to NAME")
<<<<<<< HEAD

  parser.add_option_group(group)
=======
>>>>>>> 3cba9234

  # wizard
  group = OptionGroup(parser, "bigdft-tool -a %s <input> <output>" % actions[9],
                    "BigDFT wizard: help the user in finding the good input file")
  parser.add_option_group(group)

  return parser

def closest_keys(allkeys,searchfor):
  from difflib import SequenceMatcher
  matching_keys=[]
  # weight the keys which matches the most
  for k in allkeys:
    s=SequenceMatcher(lambda x: x == " ",searchfor,k)
    matching_keys.append([k,s.ratio()])
    matching_keys.sort(key=lambda x: x[1])
    matching_keys.reverse()
  return matching_keys

#find the fields which have this key
def find_files(parameters,key):
  files=[]
  for f in parameters:
    if key in parameters[f].keys():
      files.append(f)
  return files

from time import sleep
import curses
MENU = "menu"
COMMAND = "command"
EXITMENU = "exitmenu"
PROMPT = "prompt"

# This function displays the appropriate menu and returns the option selected
def runmenu(h,n,screen,menu, parent):

  # work out what text to display as the last menu option
  if parent is None:
    lastoption = "Exitq (press 'Q' key)"
  else:
    lastoption = "Return to %s menu (press 'Q' key)" % parent['title']

  optioncount = len(menu['options']) # how many options in this menu

  pos=0 #pos is the zero-based index of the hightlighted menu option. Every time runmenu is called, position returns to 0, when runmenu ends the position is returned and tells the program what opt$
  oldpos=None # used to prevent the screen being redrawn every time
  x = None #control for while loop, let's you scroll through options until return key is pressed then returns pos to program

  # Loop until return key is pressed, or esc key
  while x !=ord('\n') and x!= ord('q') and x!= ord('Q'):
    if pos != oldpos:
      oldpos = pos
      screen.border(0)
      screen.addstr(2,2, menu['title'], curses.A_STANDOUT) # Title for this menu
      screen.addstr(4,2, menu['subtitle'], curses.A_BOLD) #Subtitle for this menu

      # Display all the menu items, showing the 'pos' item highlighted
      for index in range(optioncount):
        textstyle = n
        if pos==index:
          textstyle = h
        screen.addstr(5+index,4, "%d - %s" % (index+1, menu['options'][index]['title']), textstyle)
      # Now display Exit/Return at bottom of menu
      textstyle = n
      if pos==optioncount:
        textstyle = h
      screen.addstr(5+optioncount,4, "%d - %s" % (optioncount+1, lastoption), textstyle)
      screen.refresh()
      # finished updating screen

    x = screen.getch() # Gets user input

    # What is user input?
    #this line can be used only if optioncount is lower than 8
    if x >= ord('1') and x <= ord(str(min(optioncount+1,9))):
      pos = x - ord('0') - 1 # convert keypress back to a number, then subtract 1 to get index
    elif x == 258: # down arrow
      if pos < optioncount:
        pos += 1
      else: pos = 0
    elif x == 259: # up arrow
      if pos > 0:
        pos += -1
      else: pos = optioncount
    elif x == ord('q') or x== ord('Q'): # esc key
      pos = optioncount
  # return index of the selected item
  return pos

#dump some information in the screen and come back to previous menu when done
def dump_info(h,n,screen,menu,parent):
  pos=0 
  oldpos=None 
  x = None 
  strings= menu['strings']
  infocount = len(strings)
  lastoption = "Press Enter or 'Q' key to come back to %s menu" % parent['title']
  # Loop until return key is pressed
  while x !=ord('\n') and x!= ord('q') and x!= ord('Q'):
    if pos != oldpos:
      oldpos = pos
      screen.border(0)
      screen.border(0)
      screen.addstr(2,2, menu['title'], curses.A_STANDOUT) # Title for this menu
      screen.addstr(4,2, menu['subtitle'], curses.A_BOLD) #Subtitle for this menu
      # Display all the menu items, showing the 'pos' item highlighted
      for index in range(infocount):
        textstyle = n
        screen.addstr(5+index,4, "%s" % strings[index], textstyle)
      # Now display Exit/Return at bottom of menu
      textstyle = h
      screen.addstr(5+infocount,4, " %s" % lastoption, textstyle)
      screen.refresh()
      # finished updating screen

    x = screen.getch() # Gets user input

  # return index of the selected item
  return 0



# This function calls showmenu and then acts on the selected item
def processmenu(h,n,screen,menu, parent=None):
  optioncount = len(menu['options'])
  exitmenu = False
  while not exitmenu: #Loop until the user exits the menu
    getin = runmenu(h,n,screen,menu, parent)
    try:
      whattodo=menu['options'][getin]['type']
    except:
      whattodo=None
    #the last option is always needed to exit the menu
    if getin == optioncount:
        exitmenu = True
    elif whattodo == COMMAND:
      curses.def_prog_mode()    # save curent curses environment
      os.system('reset')
      screen.clear() #clears previous screen
      os.system(menu['options'][getin]['command']) # run the command
      screen.clear() #clears previous screen on key press and updates display based on pos
      curses.reset_prog_mode()   # reset to 'current' curses environment
      curses.curs_set(1)         # reset doesn't do this right
      curses.curs_set(0)
    elif whattodo == PROMPT:
      curses.def_prog_mode()    # save curent curses environment
      #this is not the good place, as it is specific to the usage
      screen.clear() #clears previous screen
      dump_info(h,n,screen,menu['options'][getin],menu)
      screen.clear() #clears previous screen on key press and updates display based on pos
      curses.reset_prog_mode()   # reset to 'current' curses environment
      curses.curs_set(1)         # reset doesn't do this right
      curses.curs_set(0)
    elif whattodo == MENU:
          screen.clear() #clears previous screen on key press and updates display based on pos
          processmenu(h,n,screen,menu['options'][getin], menu) # display the submenu
          screen.clear() #clears previous screen on key press and updates display based on pos
    elif whattodo == EXITMENU:
          exitmenu = True

    

if __name__ == "__main__":
  parser = parse()
  (options, args) = parser.parse_args()

  # Try to find memguess executable.
  memguess = None
  if os.path.isfile(os.path.join(os.path.dirname(sys.argv[0]), "memguess")):
    memguess = os.path.join(os.path.dirname(sys.argv[0]), "memguess")
  elif os.path.isfile("./memguess"):
    memguess = "./memguess"
  elif os.path.isfile(os.path.join(abs_top_builddir, "src", "memguess")):
    memguess = os.path.join(abs_top_builddir, "src", "memguess")
  elif os.path.isfile(os.path.join(bindir, "bin", "memguess")):
    memguess = os.path.join(bindir, "bin", "memguess")

  command=None 
  # Run memguess
  if options.action == actions[0]:
    command = "%s %d %s dd" % (memguess, options.n_proc, options.name)
  if options.action == actions[1]:
    command = "%s 1 %s dd o" % (memguess, options.name)
  if options.action == actions[2]:
    if len(args) < 2:
      parser.print_help()
      raise ValueError("Action '%s' requires two mandatory arguments" % actions[2])
    command = "%s 1 dd convert %s %s" % (memguess, args[0], args[1])
  if options.action == actions[3]:
    if len(args) < 1:
      parser.print_help()
      raise ValueError("Action '%s' requires one mandatory argument" % actions[3])
    command = "%s 1 %s dd exportwf %s %d %d %d %d" % (memguess, options.name, args[0], options.i_band, options.i_spin, options.i_kpt, options.i_complex)
  if options.action == actions[4]:
    command = "%s 1 %s dd y" % (memguess, options.name)
  if options.action == actions[5]:
    command = "%s 1 %s dd atwf %d" % (memguess, options.name, options.n_gaussians)
  if options.action == actions[6]:
    command = "%s 1 %s dd GPUtest %d %d" % (memguess, options.name, options.n_repeats, options.n_orbs)
  if options.action == actions[7]:
    if len(args) < 2:
      parser.print_help()
      raise ValueError("Action '%s' requires two mandatory arguments" % actions[7])
    command = "%s 1 dd convert-positions %s %s" % (memguess, args[0], args[1])
# input manual
  if options.action == actions[8]:
    #to parse and document the input variables
    import yaml
    import pprint
    try:
      fulldoc = [a for a in yaml.load_all(open(inputvarfile, "r").read(), Loader = yaml.CLoader)]
    except Exception,e:
      print str(e)
      print 'Error in opening input variable definition file, cannot proceed'
      sys.exit(1)
    params=fulldoc[0]
    files=params.keys()
    print 'Possible fields',files
    pprint.pprint(files)
    allkeys=[]
    for f in files:
      allkeys += params[f].keys()
    print ' Possible keys',allkeys,len(allkeys)
    pprint.pprint(allkeys)
    # try to see if a key matches a expression
    if options.find_key is not None:
      searchfor=options.find_key
      matching_keys=closest_keys(allkeys,searchfor)
      print 'matching',searchfor,'in:',matching_keys
      print 'keys wich match the most with',searchfor
      foundkeys=[]
      doc=[]
      for (i,ratio) in matching_keys:
        if ratio > 0.5 and i not in foundkeys:
          for f in find_files(params,i):
            dc={}
            dc['Key found']=i
            dc['Similarity']=ratio
            dc['Field']=f
            dc['Description']=params[f][i]
            doc.append(dc)
            foundkeys.append(i)
      sys.stdout.write(yaml.dump(doc,default_flow_style=False,explicit_start=True))
    infiles=fulldoc[1]
    profs=infiles.keys()
    print 'Possible profiles:'
    for p in profs:
      print '-',p,infiles[p]["COMMENT"]
    print 'profile searched',options.profile
    if options.profile in profs:
      sys.stdout.write(yaml.dump(infiles[options.profile],default_flow_style=False,explicit_start=True))
  if options.action == actions[9]:
    #experimental mode to pretty print information with ncurses
    #define the information for printing with ncurses
    menu_yaml_base= \
"""
type: menu
title: Welcome to BigDFT tool wizard!
subtitle: Please select an action to do...
options:
- type: menu
  title: Inspect the possible keys of input file
  subtitle: Select the key field
- type: menu
  title: Inspect the possible input file setups
  subtitle: Select the input setup
- type: menu
  title: Search for a key name
  subtitle: Type the key you would like to search for
  options:
  - type: input
    title: search for the key name
"""
    import yaml
    try:
      fulldoc = [a for a in yaml.load_all(open(inputvarfile, "r").read(), Loader = yaml.CLoader)]
    except Exception,e:
      print str(e)
      print 'Error in opening input variable definition file, cannot proceed'
      sys.exit(1)
    #then fill the menu of the information
    menu=yaml.load(menu_yaml_base)
    #processmenu(menu_data)
    params=fulldoc[0]
    files=params.keys()
    files.sort()
    print 'Possible fields',files
    allkeys=[]
    for f in files:
      allkeys += params[f].keys()
    print ' Possible keys',allkeys,len(allkeys)
    infiles=fulldoc[1]
    profs=infiles.keys()
    profs.sort()
    print 'Possible profiles:'
    for p in profs:
      print '-',p,infiles[p]["COMMENT"]
    print 'profile searched',options.profile
    if options.profile in profs:
      sys.stdout.write(yaml.dump(infiles[options.profile],default_flow_style=False,explicit_start=True))
    #complete the menu with the keys
    dockey=[]
    for f in files:
      dict={'type': MENU,'title': f,'subtitle': 'Field type '+ str(f)}
      dict['options']=[]
      keysf=params[f].keys()
      keysf.sort()
      for k in keysf:
        if params[f][k].has_key('DESCRIPTION'):
          helpstr=params[f][k]['DESCRIPTION']
        else:
          helpstr='No extended description for this key specified yet'
        if params[f][k].has_key('COMMENT'):
          comment=params[f][k]['COMMENT']
        else:
          comment=''        
        dict['options'].append({'type': PROMPT,'title': k + '     (' +str(comment) + ')',\
                                'subtitle': 'Extended description for the input keyword: ' + str(k), \
                                'strings' : [helpstr]})
      dockey.append(dict)
    menu['options'][0]['options']=dockey
    #now the same for the input file setups
    dockey=[]
    for f in profs:
      inputfile=infiles[f]
      helpstr=[]
      if infiles[f].has_key('DESCRIPTION'):
        helpstr.append(inputfile.pop('DESCRIPTION'))
      if infiles[f].has_key('COMMENT'):
        comment=inputfile.pop('COMMENT')
      else:
        comment=''        
      helpstr.append('Here should follow the File description')
      helpstr.append(' ')
      helpstr += yaml.dump(inputfile,default_flow_style=False).split('\n')
      dict={'type': PROMPT,'title': f + '     (' +str(comment) + ')',\
                               'subtitle': 'Extended description for the input file: ' + str(f), \
                                'strings' : helpstr}
      dockey.append(dict)
    menu['options'][1]['options']=dockey
    sys.stdout.write(yaml.dump(menu,default_flow_style=False,explicit_start=True))
    #ertet
    screen = curses.initscr() #initializes a new window for capturing key presses
    curses.noecho() # Disables automatic echoing of key presses (prevents program from input each key twice)
    curses.cbreak() # Disables line buffering (runs each key as it is pressed rather than waiting for the return key to pressed)
    curses.start_color() # Lets you use colors when highlighting selected menu option
    screen.keypad(1) # Capture input from keypad
    screen.notimeout(1) # Disables timeout for esc key
    # Change this to use different colors when highlighting
    curses.init_pair(1,curses.COLOR_BLACK, curses.COLOR_WHITE) # Sets up color pair #1, it does black text with white background
    h = curses.color_pair(1) #h is the coloring for a highlighted menu option
    n = curses.A_NORMAL #n is the coloring for a non highlighted menu option

    processmenu(h,n,screen,menu)
    curses.endwin() #VITAL! This closes out the menu system and returns you to the bash prompt.
    os.system('clear')
    # try to see if a key matches a expression
    if options.find_key is not None:
      searchfor=options.find_key
      matching_keys=closest_keys(allkeys,searchfor)
      print 'matching',searchfor,'in:',matching_keys
      print 'keys wich match the most with',searchfor
      foundkeys=[]
      doc=[]
      for (i,ratio) in matching_keys:
        if ratio > 0.5 and i not in foundkeys:
          for f in find_files(params,i):
            dc={}
            dc['Key found']=i
            dc['Similarity']=ratio
            dc['Field']=f
            dc['Description']=params[f][i]
            doc.append(dc)
            foundkeys.append(i)
      sys.stdout.write(yaml.dump(doc,default_flow_style=False,explicit_start=True))
<<<<<<< HEAD
    infiles=fulldoc[1]
    profs=infiles.keys()
    print 'Possible profiles:'
    for p in profs:
      print '-',p,infiles[p]["COMMENT"]
    print 'profile searched',options.profile
    if options.profile in profs:
      sys.stdout.write(yaml.dump(infiles[options.profile],default_flow_style=False,explicit_start=True))
=======

>>>>>>> 3cba9234

  #print command
  #print 
  if command is not None:
    os.system(command)<|MERGE_RESOLUTION|>--- conflicted
+++ resolved
@@ -116,11 +116,6 @@
                      help="Write a input file corresponding to profile named NAME")
   group.add_option("--find-key", type="str", default=None, metavar="NAME", \
                      help="Find the keys which are typographically similar to NAME")
-<<<<<<< HEAD
-
-  parser.add_option_group(group)
-=======
->>>>>>> 3cba9234
 
   # wizard
   group = OptionGroup(parser, "bigdft-tool -a %s <input> <output>" % actions[9],
@@ -497,18 +492,7 @@
             doc.append(dc)
             foundkeys.append(i)
       sys.stdout.write(yaml.dump(doc,default_flow_style=False,explicit_start=True))
-<<<<<<< HEAD
-    infiles=fulldoc[1]
-    profs=infiles.keys()
-    print 'Possible profiles:'
-    for p in profs:
-      print '-',p,infiles[p]["COMMENT"]
-    print 'profile searched',options.profile
-    if options.profile in profs:
-      sys.stdout.write(yaml.dump(infiles[options.profile],default_flow_style=False,explicit_start=True))
-=======
-
->>>>>>> 3cba9234
+
 
   #print command
   #print 
