--- conflicted
+++ resolved
@@ -35,13 +35,8 @@
    real :: tcpu0,tcpu1
    real(kind=8) ::tel
    real(kind=8) :: znorm,xnorm,ortho,ddot
-<<<<<<< HEAD
    real(kind=8),parameter :: eps6=1.0d-6!, eps8=1.0d-8
-   real(gp), dimension(:,:), pointer :: rxyz, rxyz_old
-=======
-   real(kind=8),parameter :: eps6=1.0d-6, eps8=1.0d-8
    real(gp), dimension(:,:), pointer :: rxyz_old
->>>>>>> 5e81c40c
    real(gp), dimension(:,:), allocatable :: radii_cf
    real(gp), dimension(3) :: shift
    real(wp), allocatable :: psi_etsf(:,:),psi_etsfv(:),sph_har_etsf(:),psir(:),psir_re(:),psir_im(:),sph_daub(:)
