!> @file
!!   Interface between BigDFT and Wannier90
!! @author
!!   Copyright (C) 2010-2011 BigDFT group 
!!   This file is distributed under the terms of the
!!   GNU General Public License, see ~/COPYING file
!!   or http://www.gnu.org/copyleft/gpl.txt .
!!   For the list of contributors, see ~/AUTHORS 


!> Program to calculate all quantities needed by Wannier90
program BigDFT2Wannier

   use BigDFT_API
   use Poisson_Solver
   use module_interfaces
   implicit none
   character :: filetype*4
   !etsf
   character(len=*), parameter :: subname='BigDFT2Wannier'
   type(locreg_descriptors) :: Glr
   type(orbitals_data) :: orbs
   type(orbitals_data) :: orbsp !<orbsp describes the projectors
   type(orbitals_data) :: orbsv !<orbsv only the non-occupied orbitals
   type(orbitals_data) :: orbsb !<orbsv only the non-occupied orbitals
   type(atoms_data) :: atoms
   type(input_variables) :: input 
   type(workarr_sumrho) :: w
   type(communications_arrays), target :: comms, commsp,commsv,commsb
   integer :: iproc, nproc, nproctiming, i_stat, nelec, ind, ierr, npsidim, npsidim2
   integer :: n_proj,nvctrp,npp,nvirtu,nvirtd,pshft,nbl1,nbl2,nbl3
   integer :: ncount0,ncount1,ncount_rate,ncount_max,nbr1,nbr2,nbr3
   real :: tcpu0,tcpu1,tel
   real(kind=8) :: znorm,xnorm,ortho
   real(kind=8),parameter :: eps6=1.0d-6, eps8=1.0d-8
   real(gp), dimension(:,:), pointer :: rxyz, rxyz_old
   real(gp), dimension(:,:), allocatable :: radii_cf
   real(gp), dimension(3) :: shift
   real(wp), allocatable :: psi_etsf(:,:),psi_etsfv(:,:),sph_har_etsf(:),psir(:),psir_re(:),psir_im(:),sph_daub(:)
   real(wp), allocatable :: psi_daub_im(:),psi_daub_re(:),psi_etsf2(:)
   real(wp), allocatable :: mmnk_v_re(:), mmnk_v_im(:)
   real(wp), pointer :: pwork(:)!,sph_daub(:)
   character(len=60) :: radical, filename
   character(len=5) :: wfformat_read
   logical :: perx, pery,perz
   !cube
   integer :: nx, ny, nz, nb, nb1, nb2, nk, inn
   integer, allocatable, dimension(:) :: Z
   real(kind=8) :: bx(3), by(3), bz(3), b1, b2, b3, r0x, r0y, r0z
   real(kind=8) :: xx, yy, zz
   real(kind=8), allocatable :: ylm(:,:,:), func_r(:,:,:), sph_har(:,:,:,:), psi(:,:,:,:)
   real(kind=8), allocatable :: virt (:,:,:), orb(:,:,:)
   real(kind=8), allocatable :: at_pos(:,:)
   real(kind=8), allocatable :: amnk(:,:), amnk_tot(:), amnk_guess(:), amnk_guess_sorted(:)
   real(kind=8), allocatable :: mmnk_re(:,:,:), mmnk_im(:,:,:), mmnk_tot(:,:)
   integer :: i, j, k, np,i_all
   character :: seedname*16
   logical :: calc_only_A 
   real, dimension(3,3) :: real_latt, recip_latt
   integer :: n_kpts, n_nnkpts, n_excb, n_at, n_bands, s
   integer :: n_occ, n_virt, n_virt_tot
   logical :: w_unk, w_sph, w_ang, w_rad, pre_check
   real, allocatable, dimension (:,:) :: kpts
   real(kind=8), allocatable, dimension (:,:) :: ctr_proj, x_proj, y_proj, z_proj
   integer, allocatable, dimension (:) :: l, mr, rvalue
   real, allocatable, dimension (:) :: zona
   integer, allocatable, dimension (:,:) :: k_plus_b
   integer, allocatable, dimension (:,:) :: G_vec
   integer, allocatable, dimension (:) :: excb
   integer, allocatable, dimension (:) :: virt_list, amnk_bands_sorted
   real(kind=8), parameter :: pi=3.141592653589793238462643383279d0

   ! Start MPI in parallel version
   !in the case of MPIfake libraries the number of processors is automatically adjusted
   call MPI_INIT(ierr)
   call MPI_COMM_RANK(MPI_COMM_WORLD,iproc,ierr)
   call MPI_COMM_SIZE(MPI_COMM_WORLD,nproc,ierr)

   call memocc_set_memory_limit(memorylimit)

   ! Read a possible radical format argument.
   call get_command_argument(1, value = radical, status = i_stat)
   if (i_stat > 0) then
      write(radical, "(A)") "input"
   end if

   if (input%verbosity > 2) then
      nproctiming=-nproc !timing in debug mode                                                                                                                                                                  
   else
      nproctiming=nproc
   end if

   call timing(nproctiming,'b2w_time.prc','IN')

   call cpu_time(tcpu0)
   call system_clock(ncount0,ncount_rate,ncount_max) 

   ! Read input.inter file
   ! It defines the name of the system studied and some important integers :
   ! the number of occupied and unoccupied bands to compute mmn and mmn matrix, and the total number of unoccupied states to use in the precheck mode.
   ! pre_check defines if the pre-check calculations have to be done.
   ! Other logicals define if spherical harmonics and/or their angular and radial parts have to be written.
   call timing(iproc,'Precondition  ','ON')
   call read_inter_header(iproc,seedname, filetype, n_occ, pre_check, n_virt_tot, n_virt, w_unk, w_sph, w_ang, w_rad)

   if(n_virt_tot < n_virt) then
      if (iproc == 0) then
         write(*,'(A,1x,I4)') 'ERROR: total number of virtual states :',n_virt_tot
         write(*,'(A,1x,I4)') 'smaller than number of desired states:',n_virt
         write(*,'(A)') 'CORRECTION: Increase total number of virtual states'
         write(*,'(A)') 'or decrease the number of desired states'
      end if
      call mpi_finalize(ierr)
      stop
   end if

   if (filetype == 'etsf' .or. filetype == 'ETSF' .or. filetype =='bin' .or. filetype =='BIN') then

      ! assign the input_wf_format
      write(wfformat_read, "(A)") "" 
      select case (filetype)
      case ("ETSF","etsf")
         write(wfformat_read, "(A)") ".etsf"
      case ("BIN","bin")
         write(wfformat_read, "(A)") ".bin"
      case default
         if (iproc == 0) write(*,*)' WARNING: Missing specification of wavefunction files'
         stop
      end select


      ! Initalise the variables for the calculation
      call standard_inputfile_names(input,radical)
      call read_input_variables(iproc,'posinp',input, atoms, rxyz)

      if (iproc == 0) call print_general_parameters(nproc,input,atoms)

      allocate(radii_cf(atoms%ntypes,3+ndebug),stat=i_stat)
      call memocc(i_stat,radii_cf,'radii_cf',subname)

      call system_properties(iproc,nproc,input,atoms,orbs,radii_cf,nelec)

      ! Set-up number of states and shifting values.
      nvirtu = abs(input%norbv)
      nvirtd = 0
      if (input%nspin==2) nvirtd=nvirtu
      call orbitals_descriptors(iproc,nproc,nvirtu+nvirtd,nvirtu,nvirtd, &
         &   orbs%nspin,orbs%nspinor,orbs%nkpts,orbs%kpts,orbs%kwgts,orbsv)

      !Setup the description of the projectors (they are similar to orbitals)
      call orbitals_descriptors(iproc,nproc,orbs%norb,orbs%norbu,orbs%norbd,orbs%nspin,orbs%nspinor,&
         &   orbs%nkpts,orbs%kpts,orbs%kwgts,orbsp) 

      if(orbs%nkpts > 1) stop 'BigDFT2Wannier does not work for nkpts > 1'

      ! Determine size alat of overall simulation cell and shift atom positions
      ! then calculate the size in units of the grid space
      call system_size(iproc,atoms,rxyz,radii_cf,input%crmult,input%frmult,input%hx,input%hy,input%hz,&
         &   Glr,shift)

      ! Create wavefunctions descriptors and allocate them inside the global locreg desc.
      call createWavefunctionsDescriptors(iproc,input%hx,input%hy,input%hz,&
         &   atoms,rxyz,radii_cf,input%crmult,input%frmult,Glr)

      ! don't need radii_cf anymore
      i_all = -product(shape(radii_cf))*kind(radii_cf)
      deallocate(radii_cf,stat=i_stat)
      call memocc(i_stat,i_all,'radii_cf',subname)       

      ! Allocate communications arrays (allocate it before Projectors because of the definition of iskpts and nkptsp)
      call orbitals_communicators(iproc,nproc,Glr,orbs,comms)
      if(orbs%nspinor > 1) STOP 'BigDFT2Wannier does not work for nspinor > 1'
      !   call orbitals_communicators(iproc,nproc,Glr,orbsv,commsv)  
      !   if(orbsv%nspinor > 1) STOP 'BigDFT2Wannier does not work for nspinor > 1'

      ! Read integers in order to allocate tables used to store l, mr, rvalue, zona, ...
      call read_nnkp_int_alloc(iproc,seedname, n_kpts, n_proj, n_nnkpts, n_excb)

      ! MODIFICATION for Wannier library
      ! Instead of reading a nnkp file, we generate the information from wannier
      !   call wannier_setup(seed_name,mp_grid,num_kpts,real_lattice,recip_lattice, kpt_latt,num_bands_tot,num_atoms, &
      !        atom_symbols,atoms_cart, gamma_only,spinors,&
      !        nntot,nnlist,nncell,num_bands,num_wann,proj_site, &   !outputs begin on this line
      !        proj_l,proj_m,proj_radial,proj_z,proj_x,proj_zona, &
      !        exclude_bands)

      ! END MODIFICATION

      allocate(kpts(n_kpts,3),stat=i_stat)
      call memocc(i_stat,kpts,'kpts',subname)
      allocate(ctr_proj(n_proj,3),stat=i_stat)
      call memocc(i_stat,ctr_proj,'ctr_proj',subname)
      allocate(x_proj(n_proj,3),stat=i_stat)
      call memocc(i_stat,x_proj,'x_proj',subname)
      allocate(y_proj(n_proj,3),stat=i_stat)
      call memocc(i_stat,y_proj,'y_proj',subname)
      allocate(z_proj(n_proj,3),stat=i_stat)
      call memocc(i_stat,z_proj,'z_proj',subname)
      allocate(l(n_proj),stat=i_stat)
      call memocc(i_stat,l,'l',subname)
      allocate(mr(n_proj),stat=i_stat)
      call memocc(i_stat,mr,'mr',subname)
      allocate(rvalue(n_proj),stat=i_stat)
      call memocc(i_stat,rvalue,'rvalue',subname)
      allocate(zona(n_proj),stat=i_stat)
      call memocc(i_stat,zona,'zona',subname)
      allocate(k_plus_b(n_kpts*n_nnkpts,2),stat=i_stat)
      call memocc(i_stat,k_plus_b,'k_plus_b',subname)
      allocate(G_vec(n_kpts*n_nnkpts,3),stat=i_stat)
      call memocc(i_stat,G_vec,'G_vec',subname)
      allocate(excb(n_excb),stat=i_stat)
      call memocc(i_stat,excb,'excb',subname)
      allocate(rxyz_old(3,atoms%nat),stat=i_stat)
      call memocc(i_stat,rxyz_old,'rxyz_old',subname)

      ! Read Wannier90 .nnkp file.
      ! The most important informations to be read are : 
      !  - ctr_proj : the coordinates of the center of the projections
      !  - l, mr, rvalue and zona = Z/a : the parameters used to build spherical harmonics
      !  - k_plus_b and G_vec : the parameters used to build the nearest neighbours k-points
      call read_nnkp(iproc,seedname, calc_only_A, real_latt, recip_latt, n_kpts, n_proj, n_nnkpts, &
         &   n_excb, kpts, ctr_proj, x_proj, z_proj, l, mr, rvalue, &
         &   zona, k_plus_b, G_vec, excb)

      ! Check that z_proj and x_proj are orthonormal and build y_proj
      do np = 1, n_proj  
         znorm = sqrt(z_proj(np,1)**2+z_proj(np,2)**2+z_proj(np,3)**2)
         xnorm = sqrt(x_proj(np,1)**2+x_proj(np,2)**2+x_proj(np,3)**2)
         ortho = z_proj(np,1)*x_proj(np,1) + z_proj(np,2)*x_proj(np,2) + z_proj(np,3)*x_proj(np,3)
         if(abs(znorm - 1.d0) > eps6 .or. abs(znorm - 1.d0) > eps6 .or. abs(ortho) > eps6) then
            if(iproc == 0) then
               write(*,'(A)') 'Checkorthonormality of z_proj and x_proj:'
               write(*,'(A,e9.7)') 'z norm: ',znorm
               write(*,'(A,e9.7)') 'x norm: ',xnorm
               write(*,'(A,e9.7)') 'x dot z: ',ortho
               stop
            end if
         end if
         !Now we need to calculate the y direction
         y_proj(np,1) = x_proj(np,3)*z_proj(np,2) - x_proj(np,2)*z_proj(np,3)
         y_proj(np,2) = x_proj(np,1)*z_proj(np,3) - x_proj(np,3)*z_proj(np,1)
         y_proj(np,3) = x_proj(np,2)*z_proj(np,1) - x_proj(np,1)*z_proj(np,2)
         !print *,'np,norms,ortho,y',np,znorm,xnorm,ortho,y_proj(np,:) 
      end do

      !distribute the projectors on the processes (contained in orbsp: norb,norbp,isorb,...)
      call split_vectors_for_parallel(iproc,nproc,n_proj,orbsp)

      ! Simplification of the notations
      nx=Glr%d%n1i
      ny=Glr%d%n2i
      nz=Glr%d%n3i
      n_at=atoms%nat
      call initialize_work_arrays_sumrho(Glr,w)

      ! Allocations for Amnk calculation
      ! Define orbsp and commsp, used for the spherical harmonics transposition.
      call orbitals_communicators(iproc,nproc,Glr,orbsp,commsp)
      npsidim2=max((Glr%wfd%nvctr_c+7*Glr%wfd%nvctr_f)*orbsp%norbp,sum(commsp%ncntt(0:nproc-1)))
      allocate(ylm(nx,ny,nz),stat=i_stat)
      call memocc(i_stat,ylm,'ylm',subname)
      allocate(func_r(nx,ny,nz),stat=i_stat)
      call memocc(i_stat,func_r,'func_r',subname)
      allocate(sph_har_etsf(nx*ny*nz),stat=i_stat)
      call memocc(i_stat,sph_har_etsf,'sph_har_etsf',subname)
      allocate(amnk_bands_sorted(n_virt),stat=i_stat)
      call memocc(i_stat,amnk_bands_sorted,'amnk_bands_sorted',subname)


      call timing(iproc,'Precondition  ','OF')

      if ((pre_check .eqv. .true.) .and. n_virt_tot > 0) then

         call split_vectors_for_parallel(iproc,nproc,n_virt_tot,orbsv)
         call orbitals_communicators(iproc,nproc,Glr,orbsv,commsv) 

         !!      call make_precheck(iproc,nproc,input,Glr,orbsv,commsv,orbsp,commsp,atoms,w,rxyz,n_proj,ctr_proj,&
         !!           x_proj,y_proj,z_proj,l,mr,rvalue,zona,amnk_bands_sorted,sph_daub)

         call timing(iproc,'CrtProjectors ','ON')

         !      if(orbsv%norbp > 0) then
         ! Read wavefunction from file and transforms it properly if hgrid or size of simulation cell have changed
         allocate(psi_etsfv(Glr%wfd%nvctr_c+7*Glr%wfd%nvctr_f,max(orbsv%norbp*orbsv%nspinor,1)),stat=i_stat)
         call memocc(i_stat,psi_etsfv,'psi_etsfv',subname)
         if(associated(orbsv%eval)) nullify(orbsv%eval)
         allocate(orbsv%eval(orbsv%norb*orbsv%nkpts), stat=i_stat)
         call memocc(i_stat,orbsv%eval,'orbsv%eval',subname)

         filename= trim(input%dir_output) // 'virtuals'// trim(wfformat_read)
         call readmywaves(iproc,filename,orbsv,Glr%d%n1,Glr%d%n2,Glr%d%n3,input%hx,input%hy,input%hz,atoms,rxyz_old,rxyz,  & 
         Glr%wfd,psi_etsfv)
         i_all = -product(shape(orbsv%eval))*kind(orbsv%eval)
         deallocate(orbsv%eval,stat=i_stat)
         nullify(orbsv%eval)
         call memocc(i_stat,i_all,'orbsv%eval',subname)

         ! Tranposition of the distribution of the BigDFT wavefunctions : orbitals -> components.
         npsidim=max((Glr%wfd%nvctr_c+7*Glr%wfd%nvctr_f)*orbsv%norbp*orbsv%nspinor,sum(commsv%ncntt(0:nproc-1)))
         allocate(psi_etsf2(npsidim),stat=i_stat) !!doing this because psi_etsfv does not incorporate enough space for transpose
         call memocc(i_stat,psi_etsf2,'psi_etsf2',subname)

         call razero(npsidim,psi_etsf2)
         if(nproc > 1) then
            allocate(pwork(npsidim),stat=i_stat)
            call memocc(i_stat,pwork,'pwork',subname)
            call transpose_v(iproc,nproc,orbsv,Glr%wfd,commsv,psi_etsfv(1,1),work=pwork,outadd=psi_etsf2(1))
            i_all = -product(shape(pwork))*kind(pwork)
            deallocate(pwork,stat=i_stat)
            call memocc(i_stat,i_all,'pwork',subname)
         else
            ! just copy the wavefunctions 
            k=0
            do j=1,orbsv%norbp*orbsv%nspinor
               do i=1,Glr%wfd%nvctr_c+7*Glr%wfd%nvctr_f
                  k=k+1
                  psi_etsf2(k) = psi_etsfv(i,j)
               end do
            end do
         end if
         i_all=-product(shape(psi_etsfv))*kind(psi_etsfv)
         deallocate(psi_etsfv,stat=i_stat)
         call memocc(i_stat,i_all,'psi_etsfv',subname)

         ! - b1, b2 and b3 are the norm of the lattice parameters.
         b1=atoms%alat1
         b2=atoms%alat2
         b3=atoms%alat3
         ! - Allocations
         allocate(amnk(orbsv%norb,orbsp%norb),stat=i_stat)
         call memocc(i_stat,amnk,'amnk',subname)
         allocate(amnk_guess(orbsv%norb),stat=i_stat)
         call memocc(i_stat,amnk_guess,'amnk_guess',subname)
         allocate(sph_daub(npsidim2), stat=i_stat)
         call memocc(i_stat,sph_daub,'sph_daub',subname)

         ! Begining of the algorithm to compute the scalar product in order to find the best unoccupied orbitals to use to compute the actual Amnk matrix :
         if (iproc==0) then
            write(*,*) '!==================================!'
            write(*,*) '! Calculating amnk=<virt|sph_har>  !'
            write(*,*) '!       in pre-check mode :        !'
            write(*,*) '!==================================!'
            write(*,'(A12,4x,A15)') 'Virtual band', 'amnk_guess(nb)='
         end if

         !calculate buffer shifts
         perx=(Glr%geocode /= 'F')
         pery=(Glr%geocode == 'P')
         perz=(Glr%geocode /= 'F')
         call ext_buffers(perx,nbl1,nbr1)
         call ext_buffers(pery,nbl2,nbr2)
         call ext_buffers(perz,nbl3,nbr3)
         if(nbl1 > 0)nbl1 = nbl1 - 1
         if(nbl2 > 0)nbl2 = nbl2 - 1
         if(nbl3 > 0)nbl3 = nbl3 - 1   

         ! Calculation of the spherical harmonics in parallel.
         ! It is done in the real space and then converted in the Daubechies representation.
         pshft = 0
         do npp=1, orbsp%norbp
            np = npp + orbsp%isorb
            ! Convolution buffer : n1i=2*n1+31 -> explains the '13*input%hx*0.5' term
            r0x=ctr_proj(np,1)*b1+nbl1*input%hx*0.5
            r0y=ctr_proj(np,2)*b2+nbl2*input%hy*0.5
            r0z=ctr_proj(np,3)*b3+nbl3*input%hz*0.5
            do k=1,nz
               zz=(k-1)*input%hz*0.5-r0z
               do j=1,ny
                  yy=(j-1)*input%hy*0.5-r0y
                  do i=1,nx
                     ind=(k-1)*ny*nx+(j-1)*nx+i
                     xx=(i-1)*input%hx*0.5-r0x
                     call angularpart(l, mr, np, nx, ny, nz, i, j, k, &
                        &   xx, yy, zz, x_proj, y_proj, z_proj, n_proj, ylm)
                     call radialpart(rvalue, zona, np, nx, ny, nz, i, j, k, &
                        &   xx, yy, zz, n_proj, func_r)
                     ! The 'sqrt(input%hx*0.5*input%hy*0.5*input%hz*0.5)' term is here to normalize spherical harmonics
                     sph_har_etsf(ind)=func_r(i,j,k)*ylm(i,j,k)*sqrt(input%hx*0.5*input%hy*0.5*input%hz*0.5)
                  end do
               end do
            end do
            call isf_to_daub(Glr,w,sph_har_etsf(1),sph_daub(1+pshft))
            pshft=pshft + max(Glr%wfd%nvctr_c+7*Glr%wfd%nvctr_f,commsp%ncntt(iproc)/orbsp%norbp)
         end do

         i_all = -product(shape(zona))*kind(zona)
         deallocate(zona,stat=i_stat)
         call memocc(i_stat,i_all,'zona',subname)
         i_all = -product(shape(rvalue))*kind(rvalue)
         deallocate(rvalue,stat=i_stat)
         call memocc(i_stat,i_all,'rvalue',subname)
         i_all = -product(shape(l))*kind(l)
         deallocate(l,stat=i_stat)
         call memocc(i_stat,i_all,'l',subname)       
         i_all = -product(shape(x_proj))*kind(x_proj)
         deallocate(x_proj,stat=i_stat)  
         call memocc(i_stat,i_all,'x_proj',subname)
         i_all = -product(shape(y_proj))*kind(y_proj)
         deallocate(y_proj,stat=i_stat)  
         call memocc(i_stat,i_all,'y_proj',subname)
         i_all = -product(shape(z_proj))*kind(z_proj)
         deallocate(z_proj,stat=i_stat) 
         call memocc(i_stat,i_all,'z_proj',subname)
         i_all = -product(shape(mr))*kind(mr)
         deallocate(mr,stat=i_stat) 
         call memocc(i_stat,i_all,'mr',subname) 
         i_all = -product(shape(ctr_proj))*kind(ctr_proj) 
         deallocate(ctr_proj,stat=i_stat) 
         call memocc(i_stat,i_all,'ctr_proj',subname) 

         call timing(iproc,'CrtProjectors ','OF')

         ! Tranposition of the distribution of the spherical harmonics: orbitals -> components.
         allocate(pwork(npsidim2),stat=i_stat)
         call memocc(i_stat,pwork,'pwork',subname)
         call transpose_v(iproc,nproc,orbsp,Glr%wfd,commsp,sph_daub(1),work=pwork)
         i_all = -product(shape(pwork))*kind(pwork)
         deallocate(pwork,stat=i_stat)
         call memocc(i_stat,i_all,'pwork',subname)
         call timing(iproc,'ApplyProj     ','ON')

         ! Scalar product of amnk=<sph_daub|psi> in parallel.
         call razero(orbsp%norb*orbsv%norb,amnk)
         nvctrp=commsv%nvctr_par(iproc,1)
         call gemm('T','N',orbsv%norb,orbsp%norb,nvctrp,1.0_wp,psi_etsf2(1),max(1,nvctrp),&
            &   sph_daub(1),max(1,nvctrp),0.0_wp,amnk(1,1),orbsv%norb)

         ! Construction of the whole Amnk_guess matrix.
         call mpiallred(amnk(1,1),orbsv%norb*orbsp%norb,MPI_SUM,MPI_COMM_WORLD,ierr)

         ! For each unoccupied orbitals, check how they project on spherical harmonics.
         ! The greater amnk_guess(nb) is, the more they project on spherical harmonics.
         do nb=1,orbsv%norb
            amnk_guess(nb)=0.0
            do np=1,orbsp%norb
               amnk_guess(nb)=amnk_guess(nb)+(amnk(nb,np))**2
            end do
            if (iproc==0) write(*,'(I4,11x,F12.6)') nb, sqrt(amnk_guess(nb))
         end do

         ! Choice of the unoccupied orbitals to calculate the Amnk matrix
         if (iproc==0) then
            write(*,*) 
            write(*,'(1a)') 'These are the virtual bands to use to construct the actual Amn and Mmn matrices :'
            write(*,'(A4,4x,A17)') 'Band', 'sqrt(amnk_guess)='
         end if
         allocate(amnk_guess_sorted(n_virt),stat=i_stat)
         call memocc(i_stat,amnk_guess_sorted,'amnk_guess_sorted',subname)
         do nb=1,n_virt
            amnk_guess_sorted(nb)=maxval(amnk_guess,1)
            amnk_bands_sorted(nb)=maxloc(amnk_guess,1)
            amnk_guess(amnk_bands_sorted(nb))=0.d0
            if (iproc==0) write(*,'(I4,3x,F12.6)') amnk_bands_sorted(nb), sqrt(amnk_guess_sorted(nb))
         end do

         ! End of the pre-check mode
         i_all = -product(shape(psi_etsf2))*kind(psi_etsf2)
         deallocate(psi_etsf2,stat=i_stat)
         call memocc(i_stat,i_all,'psi_etsf2',subname)
         i_all = -product(shape(amnk))*kind(amnk)
         deallocate(amnk,stat=i_stat)
         call memocc(i_stat,i_all,'amnk',subname)
         i_all = -product(shape(amnk_guess_sorted))*kind(amnk_guess_sorted)
         deallocate(amnk_guess_sorted,stat=i_stat)
         call memocc(i_stat,i_all,'amnk_guess_sorted',subname)
         i_all = -product(shape(amnk_guess))*kind(amnk_guess)
         deallocate(amnk_guess,stat=i_stat)
         call memocc(i_stat,i_all,'amnk_guess',subname)
         call deallocate_comms(commsv,subname)

         if (iproc==0) then
            write(*,*) '!==================================!'
            write(*,*) '! Calculating amnk=<virt|sph_har>  !'
            write(*,*) '!     in pre-check mode done       !'
            write(*,*) '!==================================!'
            write(*,*)
            write(*,*)
         end if

         ! Rewrite the input.inter file to add the chosen unoccupied states.
         if (iproc==0) call write_inter(n_virt, amnk_bands_sorted)

         call timing(iproc,'ApplyProj     ','OF')

      end if

      ! Define which unoccupied orbitals have to be read.
      ! Here, virt_list nominates the virtual orbitals chosen in pre-check mode.
      call timing(iproc,'CrtDescriptors','ON')

      allocate(virt_list(n_virt),stat=i_stat)
      call memocc(i_stat,virt_list,'virt_list',subname)
      if (n_virt .ne. 0) then
         if (pre_check .eqv. .true.) then 
            do i=1,n_virt
               virt_list(i)=amnk_bands_sorted(i)!+n_occ
            end do
         else if (pre_check .eqv. .false.) then
            call read_inter_list(iproc, n_virt, virt_list)
         end if
      end if

      !Setup the description of the new subspace (they are similar to orbitals)
      call orbitals_descriptors(iproc,nproc,orbs%norb,orbs%norbu,orbs%norbd,orbs%nspin,orbs%nspinor,&
         &   orbs%nkpts,orbs%kpts,orbs%kwgts,orbsb)

      ! Initialise the arrays n_bands_par, isband_par
      call split_vectors_for_parallel(iproc,nproc,n_virt,orbsv)
      call split_vectors_for_parallel(iproc,nproc,n_occ+n_virt,orbsb)
      call orbitals_communicators(iproc,nproc,Glr,orbsb,commsb)

      ! Algorithm to compute the scalar product of the input guess:
      ! The term 'sqrt(bx(1)*by(2)*bz(3))' is there to normalize spherical harmonics.
      ! Wavefunctions calculated by BigDFT already are normalized.
      if (iproc==0) then
         write(*,*) '!==================================!'
         write(*,*) '!  Calculating amnk=<psi|sph_har>  !'
         write(*,*) '!==================================!'
      end if

      call timing(iproc,'CrtDescriptors','OF')
      call timing(iproc,'CrtProjectors ','ON')

      npsidim=max((Glr%wfd%nvctr_c+7*Glr%wfd%nvctr_f)*orbsb%norbp*orbsb%nspinor,sum(commsb%ncntt(0:nproc-1)))
      allocate(psi_etsf(Glr%wfd%nvctr_c+7*Glr%wfd%nvctr_f,orbsb%norbp*orbsb%nspinor),stat=i_stat)
      call memocc(i_stat,psi_etsf,'psi_etsf',subname)

      ! For the occupied orbitals, need to modifify norbp,isorb to match the total distributed scheme
      orbs%norbp = n_occ - orbsb%isorb
      if (orbsb%isorb + orbsb%norbp < n_occ ) orbs%norbp = orbsb%norbp
      if(orbsb%isorb > n_occ) orbs%norbp = 0
      orbs%isorb = orbsb%isorb
      if(associated(orbs%iokpt)) then
         i_all = -product(shape(orbs%iokpt))*kind(orbs%iokpt)
         deallocate(orbs%iokpt,stat=i_stat)
         call memocc(i_stat,i_all,'orbs%iokpt',subname)
      end if
      allocate(orbs%iokpt(orbs%norbp),stat=i_stat)
      call memocc(i_stat,orbs%iokpt,'orbs%iokpt',subname)
      orbs%iokpt=1
      if(orbs%norbp > 0) then
         if(associated(orbs%eval)) nullify(orbs%eval)
         allocate(orbs%eval(orbs%norb*orbs%nkpts), stat=i_stat)
         call memocc(i_stat,orbs%eval,'orbs%eval',subname)
         filename=trim(input%dir_output) // 'wavefunction'// trim(wfformat_read)
         call readmywaves(iproc,filename,orbs,Glr%d%n1,Glr%d%n2,Glr%d%n3,input%hx,input%hy,input%hz,atoms,rxyz_old,rxyz,  & 
         Glr%wfd,psi_etsf(1,1))
         i_all = -product(shape(orbs%eval))*kind(orbs%eval)
         deallocate(orbs%eval,stat=i_stat)
         call memocc(i_stat,i_all,'orbs%eval',subname)

      end if

      ! For the non-occupied orbitals, need to change norbp,isorb
      orbsv%norbp = orbsb%isorb + orbsb%norbp - n_occ
      if (orbsb%isorb + orbsb%norbp < n_occ ) orbsv%norbp = 0
      if (orbsb%isorb > n_occ) orbsv%norbp = orbsb%norbp
      orbsv%isorb = 0
      if(orbsb%isorb >= n_occ) orbsv%isorb = orbsb%isorb - n_occ
      if(associated(orbsv%iokpt)) then
         i_all = -product(shape(orbsv%iokpt))*kind(orbsv%iokpt)
         deallocate(orbsv%iokpt,stat=i_stat)
         call memocc(i_stat,i_all,'orbsv%iokpt',subname)
      end if
      allocate(orbsv%iokpt(orbsv%norbp),stat=i_stat)
      call memocc(i_stat,orbsv%iokpt,'orbsv%iokpt',subname)
      orbsv%iokpt=1

      ! read unoccupied wavefunctions
      if(orbsv%norbp > 0) then
         filename=trim(input%dir_output) // 'virtuals'// trim(wfformat_read)
         if(associated(orbsv%eval)) nullify(orbsv%eval)
         allocate(orbsv%eval(orbsv%norb*orbsv%nkpts), stat=i_stat)
         call memocc(i_stat,orbsv%eval,'orbsv%eval',subname)
         call readmywaves(iproc,filename,orbsv,Glr%d%n1,Glr%d%n2,Glr%d%n3,input%hx,input%hy,input%hz,atoms,rxyz_old,rxyz,  & 
         Glr%wfd,psi_etsf(1,1+orbs%norbp),virt_list)
         i_all = -product(shape(orbsv%eval))*kind(orbsv%eval)
         deallocate(orbsv%eval,stat=i_stat)
         call memocc(i_stat,i_all,'orbsv%eval',subname)
      end if

      i_all = -product(shape(rxyz_old))*kind(rxyz_old)
      deallocate(rxyz_old,stat=i_stat)
      call memocc(i_stat,i_all,'rxyz_old',subname)

      ! - b1, b2 and b3 are the norm of the lattice parameters.
      b1=atoms%alat1
      b2=atoms%alat2
      b3=atoms%alat3
      ! - Allocations
      allocate(amnk(orbsb%norb,orbsp%norb),stat=i_stat)
      call memocc(i_stat,amnk,'amnk',subname)
      allocate(amnk_tot(orbsb%norb),stat=i_stat)
      call memocc(i_stat,amnk_tot,'amnk_tot',subname)

      call timing(iproc,'CrtProjectors ','OF')

      ! Calculation of the spherical harmonics in parallel (only if not done in precheck).
      ! It is done in the real space and then converted in the Daubechies representation.
      if((pre_check .eqv. .false.) .or. n_virt_tot == 0) then
         call timing(iproc,'CrtProjectors ','ON')
         allocate(sph_daub(npsidim2), stat=i_stat)
         call memocc(i_stat,sph_daub,'sph_daub',subname)
         !calculate buffer shifts
         perx=(Glr%geocode /= 'F')
         pery=(Glr%geocode == 'P')
         perz=(Glr%geocode /= 'F')
         call ext_buffers(perx,nbl1,nbr1)
         call ext_buffers(pery,nbl2,nbr2)
         call ext_buffers(perz,nbl3,nbr3)
         if(nbl1 > 0)nbl1 = nbl1 - 1
         if(nbl2 > 0)nbl2 = nbl2 - 1
         if(nbl3 > 0)nbl3 = nbl3 - 1

         pshft = 0
         do npp=1, orbsp%norbp
            np=npp+orbsp%isorb
            ! Convolution buffer : n1i=2*n1+31 -> explains the '13*input%hx*0.5' term
            r0x=ctr_proj(np,1)*b1+nbl1*input%hx*0.5
            r0y=ctr_proj(np,2)*b2+nbl2*input%hy*0.5
            r0z=ctr_proj(np,3)*b3+nbl3*input%hz*0.5
            do k=1,nz
               zz=(k-1)*input%hz*0.5-r0z
               do j=1,ny
                  yy=(j-1)*input%hy*0.5-r0y
                  do i=1,nx
                     ind=(k-1)*ny*nx+(j-1)*nx+i
                     xx=(i-1)*input%hx*0.5-r0x
                     call angularpart(l, mr, np, nx, ny, nz, i, j, k, &
                        &   xx, yy, zz, x_proj, y_proj, z_proj, n_proj, ylm)
                     call radialpart(rvalue, zona, np, nx, ny, nz, i, j, k, &
                        &   xx, yy, zz, n_proj, func_r)
                     ! The 'sqrt(input%hx*0.5*input%hy*0.5*input%hz*0.5)' term is here to normalize spherical harmonics
                     sph_har_etsf(ind)=func_r(i,j,k)*ylm(i,j,k)*sqrt(input%hx*0.5*input%hy*0.5*input%hz*0.5)
                  end do
               end do
            end do
            call isf_to_daub(Glr,w,sph_har_etsf(1),sph_daub(1+pshft))
            pshft=pshft + max(Glr%wfd%nvctr_c+7*Glr%wfd%nvctr_f,commsp%ncntt(iproc)/orbsp%norbp)
         end do

         call timing(iproc,'CrtProjectors ','OF')
         ! Tranposition of distribution : orbitals -> components.
         allocate(pwork(npsidim2),stat=i_stat)
         call memocc(i_stat,pwork,'pwork',subname)
         call transpose_v(iproc,nproc,orbsp,Glr%wfd,commsp,sph_daub,work=pwork)
         i_all = -product(shape(pwork))*kind(pwork)
         deallocate(pwork,stat=i_stat)
         call memocc(i_stat,i_all,'pwork',subname)
         i_all = -product(shape(zona))*kind(zona)
         deallocate(zona,stat=i_stat)
         call memocc(i_stat,i_all,'zona',subname)
         i_all = -product(shape(rvalue))*kind(rvalue)
         deallocate(rvalue,stat=i_stat)
         call memocc(i_stat,i_all,'rvalue',subname)
         i_all = -product(shape(l))*kind(l)
         deallocate(l,stat=i_stat)
         call memocc(i_stat,i_all,'l',subname)
         i_all = -product(shape(x_proj))*kind(x_proj)
         deallocate(x_proj,stat=i_stat) 
         call memocc(i_stat,i_all,'x_proj',subname)
         i_all = -product(shape(y_proj))*kind(y_proj)
         deallocate(y_proj,stat=i_stat) 
         call memocc(i_stat,i_all,'y_proj',subname)
         i_all = -product(shape(z_proj))*kind(z_proj)
         deallocate(z_proj,stat=i_stat) 
         call memocc(i_stat,i_all,'z_proj',subname)
         i_all = -product(shape(mr))*kind(mr)
         deallocate(mr,stat=i_stat)
         call memocc(i_stat,i_all,'mr',subname)
         i_all = -product(shape(ctr_proj))*kind(ctr_proj)
         deallocate(ctr_proj,stat=i_stat) 
         call memocc(i_stat,i_all,'ctr_proj',subname) 

      end if

      ! Tranposition of the distribution of the BigDFT wavefunctions : orbitals -> components.
      npsidim=max((Glr%wfd%nvctr_c+7*Glr%wfd%nvctr_f)*orbsb%norbp*orbsb%nspinor,sum(commsb%ncntt(0:nproc-1)))
      allocate(psi_etsf2(npsidim),stat=i_stat) !!doing this because psi_etsfv does not incorporate enough space for transpose
      call memocc(i_stat,psi_etsf2,'psi_etsf2',subname)
      call razero(npsidim,psi_etsf2)
      if(nproc > 1) then
         allocate(pwork(npsidim),stat=i_stat)
         call memocc(i_stat,pwork,'pwork',subname)
         call transpose_v(iproc,nproc,orbsb,Glr%wfd,commsb,psi_etsf(1,1),work=pwork,outadd=psi_etsf2(1))
         i_all = -product(shape(pwork))*kind(pwork)
         deallocate(pwork,stat=i_stat)
         call memocc(i_stat,i_all,'pwork',subname)
      else
         ! just copy the wavefunctions 
         k=0
         do j=1,orbsb%norbp*orbsb%nspinor
            do i=1,Glr%wfd%nvctr_c+7*Glr%wfd%nvctr_f
               k=k+1
               psi_etsf2(k) = psi_etsf(i,j)
            end do
         end do
      end if

      ! Scalar product of amnk=<sph_daub|psi> in parallel.
      nvctrp=commsb%nvctr_par(iproc,1)
      call gemm('T','N',orbsb%norb,orbsp%norb,nvctrp,1.0_wp,psi_etsf2(1),max(1,nvctrp),&
         &   sph_daub(1),max(1,nvctrp),0.0_wp,amnk(1,1),orbsb%norb)

      ! Construction of the whole Amnk matrix.
      call mpiallred(amnk(1,1),orbsb%norb*orbsp%norb,MPI_SUM,MPI_COMM_WORLD,ierr)

      if (iproc==0) then
         ! Check normalisation (the amnk_tot value must tend to 1).
         write(*,'(A4,4x,A17)') 'Band', 'sqrt(amnk_tot)='
         do nb=1,orbsb%norb
            amnk_tot(nb)=sum((amnk(nb,:))**2)
            write(*,'(I4,3x,F12.6)') nb, sqrt(amnk_tot(nb))
         end do
         write(*,*) '!==================================!'
         write(*,*) '!  Calculating amnk=<psi|sph_har>  !'
         write(*,*) '!               done               !'
         write(*,*) '!==================================!'
         write(*,*)
         write(*,*)
      end if

      i_all = -product(shape(sph_daub))*kind(sph_Daub)
      deallocate(sph_daub,stat=i_stat)
      call memocc(i_stat,i_all,'sph_daub',subname)
      i_all = -product(shape(func_r))*kind(func_r)
      deallocate(func_r,stat=i_stat)
      call memocc(i_stat,i_all,'func_r',subname)
      i_all = -product(shape(ylm))*kind(ylm)
      deallocate(ylm,stat=i_stat)
      call memocc(i_stat,i_all,'ylm',subname)
      i_all = -product(shape(sph_har_etsf))*kind(sph_har_etsf)
      deallocate(sph_har_etsf,stat=i_stat)
      call memocc(i_stat,i_all,'sph_har_etsf',subname)
      i_all = -product(shape(amnk_tot))*kind(amnk_tot)
      deallocate(amnk_tot,stat=i_stat)
      call memocc(i_stat,i_all,'amnk_tot',subname)
      i_all = -product(shape(amnk_bands_sorted))*kind(amnk_bands_sorted)
      deallocate(amnk_bands_sorted,stat=i_stat)
      call memocc(i_stat,i_all,'amnk_bands_sorted',subname)


      ! Write the .amn file
      if (iproc == 0) call write_amn(seedname, orbsb%norb, n_kpts, orbsp%norb, amnk)

<<<<<<< HEAD
   ! For the occupied orbitals, need to modifify norbp,isorb to match the total distributed scheme
   orbs%norbp = n_occ - orbsb%isorb
   if (orbsb%isorb + orbsb%norbp < n_occ ) orbs%norbp = orbsb%norbp
   if(orbsb%isorb > n_occ) orbs%norbp = 0
   orbs%isorb = orbsb%isorb
   if(associated(orbs%iokpt)) then
      i_all = -product(shape(orbs%iokpt))*kind(orbs%iokpt)
      deallocate(orbs%iokpt,stat=i_stat)
      call memocc(i_stat,i_all,'orbs%iokpt',subname)
   end if
   allocate(orbs%iokpt(orbs%norbp),stat=i_stat)
   call memocc(i_stat,orbs%iokpt,'orbs%iokpt',subname)
   orbs%iokpt=1

   if(associated(orbs%eval)) nullify(orbs%eval)
   allocate(orbs%eval(orbs%norb*orbs%nkpts), stat=i_stat)
   call memocc(i_stat,orbs%eval,'orbs%eval',subname)
   call razero(orbs%norb*orbs%nkpts,orbs%eval)
   if(orbs%norbp > 0) then
      filename=trim(input%dir_output) // 'wavefunction'// trim(wfformat_read)
      call readmywaves(iproc,filename,orbs,Glr%d%n1,Glr%d%n2,Glr%d%n3,input%hx,input%hy,input%hz,atoms,rxyz_old,rxyz,  & 
         Glr%wfd,psi_etsf(1,1))
   end if
   ! For bin files, the eigenvalues are distributed, so reduce them
   if(filetype == 'bin' .or. filetype == 'BIN') then
     call mpiallred(orbs%eval(1),orbs%norb*orbs%nkpts,MPI_SUM,MPI_COMM_WORLD,ierr)
   end if
   ! Write the eigenvalues into a file to output the hamiltonian matrix elements in Wannier functions
   if(iproc==0) then     
     open(15, file=trim(seedname)//'.eig', status='unknown')
     do nb = 1, orbs%norb            !TO DO: ADD KPTS
        write(15,'(I4,2x,I4,2x,E17.9)') nb, 1, orbs%eval(nb)
     end do
   end if
   i_all = -product(shape(orbs%eval))*kind(orbs%eval)
   deallocate(orbs%eval,stat=i_stat)
   call memocc(i_stat,i_all,'orbs%eval',subname)

   ! For the non-occupied orbitals, need to change norbp,isorb
   orbsv%norbp = orbsb%isorb + orbsb%norbp - n_occ
   if (orbsb%isorb + orbsb%norbp < n_occ ) orbsv%norbp = 0
   if (orbsb%isorb > n_occ) orbsv%norbp = orbsb%norbp
   orbsv%isorb = 0
   if(orbsb%isorb >= n_occ) orbsv%isorb = orbsb%isorb - n_occ
   if(associated(orbsv%iokpt)) then
      i_all = -product(shape(orbsv%iokpt))*kind(orbsv%iokpt)
      deallocate(orbsv%iokpt,stat=i_stat)
      call memocc(i_stat,i_all,'orbsv%iokpt',subname)
   end if
   allocate(orbsv%iokpt(orbsv%norbp),stat=i_stat)
   call memocc(i_stat,orbsv%iokpt,'orbsv%iokpt',subname)
   orbsv%iokpt=1
 
   ! read unoccupied wavefunctions
   if(associated(orbsv%eval)) nullify(orbsv%eval)
   allocate(orbsv%eval(orbsv%norb*orbsv%nkpts), stat=i_stat)
   call memocc(i_stat,orbsv%eval,'orbsv%eval',subname)
   call razero(orbsv%norb*orbsv%nkpts,orbsv%eval)
   if(orbsv%norbp > 0) then
      filename=trim(input%dir_output) // 'virtuals'// trim(wfformat_read)
      call readmywaves(iproc,filename,orbsv,Glr%d%n1,Glr%d%n2,Glr%d%n3,input%hx,input%hy,input%hz,atoms,rxyz_old,rxyz,  & 
         Glr%wfd,psi_etsf(1,1+orbs%norbp),virt_list)
   end if
   ! For bin files, the eigenvalues are distributed, so reduce them
   if(filetype == 'bin' .or. filetype == 'BIN') then
     call mpiallred(orbsv%eval(1),orbsv%norb*orbsv%nkpts,MPI_SUM,MPI_COMM_WORLD,ierr)
   end if
   ! Write the eigenvalues into a file to output the hamiltonian matrix elements in Wannier functions
   if(iproc==0) then
     do nb = 1, orbsv%norb            !TO DO: ADD KPTS
        write(15,'(I4,2x,I4,2x,E17.9)') nb+n_occ, 1, orbsv%eval(nb)
     end do
     close(15)
   end if
   i_all = -product(shape(orbsv%eval))*kind(orbsv%eval)
   deallocate(orbsv%eval,stat=i_stat)
   call memocc(i_stat,i_all,'orbsv%eval',subname)
=======
      i_all = -product(shape(amnk))*kind(amnk)
      deallocate(amnk,stat=i_stat)
      call memocc(i_stat,i_all,'amnk',subname)

>>>>>>> c8da20a3

      call timing(iproc,'ApplyProj     ','OF')
      call timing(iproc,'Input_comput  ','ON')

      ! Calculate the overlap matrix (scalar product of wavefunctions psi calculated by BigDFT and themselves)
      ! This values are written in a .mmn file that will be then used by Wannier90.
      if (iproc==0) then
         write(*,*) '!==================================!'
         write(*,*) '!   Calculating mmnk=<psi|psi> :   !'
         write(*,*) '!==================================!'
         write(*,*) 'The values of sqrt(mmnk_tot) check the normalization in each band.'
         write(*,*) 'They must tend to their lower limit value, which is equal to 1 :'
      end if

      ! Allocations
      allocate(mmnk_re(orbsb%norb,orbsb%norb,n_kpts*n_nnkpts),stat=i_stat)
      call memocc(i_stat,mmnk_re,'mmnk_re',subname)
      allocate(mmnk_im(orbsb%norb,orbsb%norb,n_kpts*n_nnkpts),stat=i_stat)
      call memocc(i_stat,mmnk_im,'mmnk_im',subname)
      allocate(mmnk_tot(orbsb%norb,n_kpts*n_nnkpts),stat=i_stat)
      call memocc(i_stat,mmnk_tot,'mmnk_tot',subname)
      allocate(psir(nx*ny*nz),stat=i_stat)
      call memocc(i_stat,psir,'psir',subname)
      allocate(psir_re(nx*ny*nz),stat=i_stat)
      call memocc(i_stat,psir_re,'psir_re',subname)
      allocate(psir_im(nx*ny*nz),stat=i_stat)
      call memocc(i_stat,psir_im,'psir_im',subname)
      allocate(psi_daub_re(npsidim),stat=i_stat)
      call memocc(i_stat,psi_daub_re,'psi_daub_re',subname)
      allocate(psi_daub_im(npsidim),stat=i_stat)
      call memocc(i_stat,psi_daub_im,'psi_daub_im',subname)

      !calculate buffer shifts
      perx=(Glr%geocode /= 'F')
      pery=(Glr%geocode == 'P')
      perz=(Glr%geocode /= 'F')
      call ext_buffers(perx,nbl1,nbr1)
      call ext_buffers(pery,nbl2,nbr2)
      call ext_buffers(perz,nbl3,nbr3)

      ! Algorithm to compute the scalar product :
      do inn=1,n_kpts*n_nnkpts
         if (iproc==0) then
            write(*,*)
            write(*,'(A21,3(I4,1x))') 'k-point coordinates :', (G_vec(inn,np), np=1,3)
            write(*,'(A4,4x,A15)') 'Band', 'sqrt(mmnk_tot)='
         end if

         ! The scalar product to calculate is <psi|psi>, and it gives a complex result, 
         ! so it is required to calculate both real and imaginary parts. It is done by :
         ! 1- converting the Daubechies wavefunctions into real space, 
         ! 2- multiply psi by the cos(.) and sin(.) factor at each point of the real space to get real and imaginary parts,
         ! 3- convert back to the Daubechies representation for real and imaginary parts.
         pshft = 0
         call razero(nx*ny*nz,psir_re)
         call razero(nx*ny*nz,psir_im)
         do nb1=1,orbsb%norbp
            call daub_to_isf(Glr,w,psi_etsf(1,nb1),psir)
            do k=1,nz
               zz=(k-nbl3)*input%hz*0.5
               do j=1,ny
                  yy=(j-nbl2)*input%hy*0.5
                  do i=1,nx
                     xx=(i-nbl1)*input%hx*0.5
                     ind=(k-1)*ny*nx+(j-1)*nx+i
                     psir_re(ind)= psir(ind) * cos( 2*pi*(xx*G_vec(inn,1)/b1+yy*G_vec(inn,2)/b2+zz*G_vec(inn,3)/b3) )
                     psir_im(ind)=-psir(ind) * sin( 2*pi*(xx*G_vec(inn,1)/b1+yy*G_vec(inn,2)/b2+zz*G_vec(inn,3)/b3) )
                  end do
               end do
            end do
            call isf_to_daub(Glr,w,psir_re(1),psi_daub_re(1+pshft))
            call isf_to_daub(Glr,w,psir_im(1),psi_daub_im(1+pshft))
            pshft = pshft + max(Glr%wfd%nvctr_c+7*Glr%wfd%nvctr_f,commsb%ncntt(iproc)/orbsb%norbp)
         end do

         ! Tranposition of distribution : orbitals -> components
         call timing(iproc,'Input_comput  ','OF')
         allocate(pwork(npsidim),stat=i_stat)
         call memocc(i_stat,pwork,'pwork',subname)
         call transpose_v(iproc,nproc,orbsb,Glr%wfd,commsb,psi_daub_re,work=pwork)
         call transpose_v(iproc,nproc,orbsb,Glr%wfd,commsb,psi_daub_im,work=pwork)
         i_all = -product(shape(pwork))*kind(pwork)
         deallocate(pwork,stat=i_stat)
         call memocc(i_stat,i_all,'pwork',subname)
         call timing(iproc,'Input_comput  ','ON')

         ! Scalar product to compute the overlap matrix
         nvctrp=commsb%nvctr_par(iproc,1)
         allocate(mmnk_v_re(orbsb%norb*orbsb%norb),stat=i_stat)
         call memocc(i_stat,mmnk_v_re,'mmnk_v_re',subname)
         allocate(mmnk_v_im(orbsb%norb*orbsb%norb),stat=i_stat)
         call memocc(i_stat,mmnk_v_im,'mmnk_v_im',subname)

         call gemm('T','N',orbsb%norb,orbsb%norb,nvctrp,1.0_wp,psi_daub_re(1),max(1,nvctrp),&
            &   psi_etsf2(1),max(1,nvctrp),0.0_wp,mmnk_v_re(1),orbsb%norb)
         call gemm('T','N',orbsb%norb,orbsb%norb,nvctrp,1.0_wp,psi_daub_im(1),max(1,nvctrp),&
            &   psi_etsf2(1),max(1,nvctrp),0.0_wp,mmnk_v_im(1),orbsb%norb)

         ! Reduce the overlap matrix between all the processors
         if (nproc > 1) then
            call mpiallred(mmnk_v_re(1),orbsb%norb*orbsb%norb,MPI_SUM,MPI_COMM_WORLD,ierr)
            call mpiallred(mmnk_v_im(1),orbsb%norb*orbsb%norb,MPI_SUM,MPI_COMM_WORLD,ierr)
         end if

         ! Reshape the overlap matrix elements into a more manageable disposition
         mmnk_re(:,:,inn)=reshape(mmnk_v_re,(/orbsb%norb,orbsb%norb/))
         mmnk_im(:,:,inn)=reshape(mmnk_v_im,(/orbsb%norb,orbsb%norb/))

         i_all = -product(shape(mmnk_v_re))*kind(mmnk_v_re)
         deallocate(mmnk_v_re,stat=i_stat)
         call memocc(i_stat,i_all,'mmnk_v_re',subname)
         i_all = -product(shape(mmnk_v_im))*kind(mmnk_v_im)
         deallocate(mmnk_v_im,stat=i_stat)
         call memocc(i_stat,i_all,'mmnk_v_im',subname)

         ! Check the normalisation
         do nb1=1, orbsb%norb
            mmnk_tot(nb1,inn)=sum(mmnk_re(nb1,:,inn)**2+mmnk_im(nb1,:,inn)**2)
            if (iproc==0) write(*,'(I4,3x,F12.6)') nb1, sqrt(mmnk_tot(nb1,inn))
         end do
      end do

      call deallocate_work_arrays_sumrho(w)
      i_all = -product(shape(psi_etsf))*kind(psi_etsf)
      deallocate(psi_etsf,stat=i_stat)
      call memocc(i_stat,i_all,'psi_etsf',subname)
      i_all = -product(shape(mmnk_tot))*kind(mmnk_tot)
      deallocate(mmnk_tot,stat=i_stat)
      call memocc(i_stat,i_all,'mmnk_tot',subname)
      i_all = -product(shape(psi_etsf2))*kind(psi_etsf2)
      deallocate(psi_etsf2,stat=i_stat)
      call memocc(i_stat,i_all,'psi_etsf2',subname)
      i_all = -product(shape(psir))*kind(psir)
      deallocate(psir,stat=i_stat)
      call memocc(i_stat,i_all,'psir',subname)
      i_all = -product(shape(psir_re))*kind(psir_re)
      deallocate(psir_re,stat=i_stat)
      call memocc(i_stat,i_all,'psir_re',subname)
      i_all = -product(shape(psir_im))*kind(psir_im)
      deallocate(psir_im,stat=i_stat)
      call memocc(i_stat,i_all,'psir_im',subname)
      i_all = -product(shape(psi_daub_re))*kind(psi_daub_re)
      deallocate(psi_daub_re,stat=i_stat)
      call memocc(i_stat,i_all,'psi_daub_re',subname)
      i_all = -product(shape(psi_daub_im))*kind(psi_daub_im)
      deallocate(psi_daub_im,stat=i_stat)
      call memocc(i_stat,i_all,'psi_daub_im',subname)

      if (iproc==0) then
         write(*,*) '!==================================!'
         write(*,*) '! Calculating mmnk=<psi|psi> done  !'
         write(*,*) '!==================================!'
         write(*,*)
         write(*,*)
      end if

      ! Write the .mmn file
      if (iproc==0) call write_mmn(seedname, orbsb%norb, n_kpts, n_nnkpts, k_plus_b, G_vec, mmnk_re, mmnk_im)

      ! Write UNK file
      do nk=1, n_kpts
         s=1 ! s is the spin, set by default to 1
         if (w_unk .eqv. .true. ) then 
            if (iproc==0) call write_unk_bin(Glr,orbs,orbsv,orbsb,input,atoms, &
               &   rxyz,n_occ,n_virt,virt_list,nx,ny,nz,nk,s,wfformat_read)
         end if
      end do

      i_all = -product(shape(rxyz))*kind(rxyz)
      deallocate(rxyz,stat=i_stat)
      call memocc(i_stat,i_all,'rxyz',subname)
      i_all = -product(shape(virt_list))*kind(virt_list)
      deallocate(virt_list,stat=i_stat)
      call memocc(i_stat,i_all,'virt_list',subname)

      !Final deallocation
      i_all = -product(shape(mmnk_re))*kind(mmnk_re)
      deallocate(mmnk_re,stat=i_stat)
      call memocc(i_stat,i_all,'mmnk_re',subname)
      i_all = -product(shape(mmnk_im))*kind(mmnk_im)
      deallocate(mmnk_im,stat=i_stat)
      call memocc(i_stat,i_all,'mmnk_im',subname)
      i_all = -product(shape(G_vec))*kind(G_vec)
      deallocate(G_vec,stat=i_stat)
      call memocc(i_stat,i_all,'G_vec',subname)
      i_all = -product(shape(k_plus_b))*kind(k_plus_b)
      deallocate(k_plus_b,stat=i_stat)
      call memocc(i_stat,i_all,'k_plus_b',subname) 
      i_all = -product(shape(kpts))*kind(kpts)
      deallocate(kpts,stat=i_stat)
      call memocc(i_stat,i_all,'kpts',subname)
      i_all = -product(shape(excb))*kind(excb)
      deallocate(excb,stat=i_stat)
      call memocc(i_stat,i_all,'excb',subname)

      !Should place this at the end of the subroutine when cubic is cleaned !!
      call deallocate_lr(Glr,subname)
      call deallocate_orbs(orbs,subname)
      call deallocate_comms(comms,subname)
      call deallocate_orbs(orbsv,subname)
      call deallocate_orbs(orbsp,subname)
      call deallocate_comms(commsp,subname) 
      call deallocate_orbs(orbsb,subname)
      call deallocate_comms(commsb,subname) 
      call deallocate_atoms_scf(atoms,subname)
      call deallocate_atoms(atoms,subname)

      call free_input_variables(input)

      call timing(iproc,'Input_comput  ','OF')


      !######################################################################################################################################################################
      ! CUBE TREATMENT BEGINS HERE
      ! TO DO: Redefine the timing
      !        Do the Parallelization
      !######################################################################################################################################################################

   else if ( (filetype == 'cube' .or. filetype == 'CUBE') .and. nproc==1 ) then


      ! Read integers in order to allocate tables used to store
      ! wavefunctions, l, mr, rvalue, zona, ...

      call read_cube_header_1(nx, ny, nz, n_at, bx, by, bz)
      allocate(Z(n_at)) 
      allocate(at_pos(n_at,3))
      call read_cube_header_2(n_at, Z, at_pos)
      call read_nnkp_int_alloc(iproc,seedname, n_kpts, n_proj, n_nnkpts, n_excb)


      !! Find if the values read do not reach limitations of the program
      !! Stops the program and send an error message in case there are problems
      !
      !   call limitations(seedname, n_proj, n_occ, n_virt_tot, n_bands, n_kpts)


      ! Allocations

      allocate(kpts(n_kpts,3))
      allocate(ctr_proj(n_proj,3))
      allocate(x_proj(n_proj,3))
      allocate(y_proj(n_proj,3))
      allocate(z_proj(n_proj,3))
      allocate(l(n_proj))
      allocate(mr(n_proj))
      allocate(rvalue(n_proj))
      allocate(zona(n_proj))
      allocate(k_plus_b(n_kpts*n_nnkpts,2))
      allocate(G_vec(n_kpts*n_nnkpts,3))
      allocate(excb(n_excb))


      ! Read Wannier90 .nnkp file.
      ! The most important informations to be read are : 
      !  - ctr_proj : the coordinates of the center of the projections
      !  - l, mr, rvalue and zona = Z/a : the parameters used to build spherical harmonics
      !  - k_plus_b and G_vec : the parameters used to build the nearest neighbours k-points

      call read_nnkp(iproc,seedname, calc_only_A, real_latt, recip_latt, n_kpts, n_proj, n_nnkpts, &
         &   n_excb, kpts, ctr_proj, x_proj, z_proj, l, mr, rvalue, &
         &   zona, k_plus_b, G_vec, excb)

      ! Check that z_proj and x_proj are orthonormal 
      do np = 1, n_proj
         znorm = z_proj(np,1)**2+z_proj(np,2)**2+z_proj(np,3)**2
         xnorm = x_proj(np,1)**2+x_proj(np,2)**2+x_proj(np,3)**2
         ortho = z_proj(np,1)*x_proj(np,1) + z_proj(np,2)*x_proj(np,2) + z_proj(np,3)*x_proj(np,3)
         if(abs(znorm - 1.d0) > eps8 .or. abs(znorm - 1.d0) > eps8 .or. abs(ortho) > eps8) then
            if(iproc == 0) then
               write(*,'(A)') 'Checkorthonormality of z_proj and x_proj:'
               write(*,'(A,e3.2)') 'z norm: ',znorm
               write(*,'(A,e3.2)') 'x norm: ',xnorm
               write(*,'(A,e3.2)') 'x dot z: ',ortho
            end if
         end if
         !Now we need to calculate the y direction
         y_proj(np,1) = x_proj(np,3)*z_proj(np,2) - x_proj(np,2)*z_proj(np,3)
         y_proj(np,2) = x_proj(np,1)*z_proj(np,3) - x_proj(np,3)*z_proj(np,1)
         y_proj(np,3) = x_proj(np,2)*z_proj(np,1) - x_proj(np,1)*z_proj(np,2)
      end do

      if (pre_check .eqv. .true.) then 
         ! If pre-check mode is chosen, calculation of the the scalar product of all unoccupied wavefunctions calculated by BigDFT and spherical harmonics.

         ! Define which unoccupied orbitals have to be read in pre-check mode.
         ! virt_list nominates the number of all the virtual orbitals up to n_virt_tot (integer defined in input.inter)
         n_bands=n_occ+n_virt_tot
         if (n_virt_tot .ne. 0) then
            allocate(virt_list(n_virt_tot))
            do i=1,n_virt_tot
               virt_list(i)=i
            end do
            if (n_virt == 0) then
               print *, 'There is no need to do the pre-check if there are no unoccupied states to add to the localization process'
               STOP
            end if
         end if

         ! Algorithm to compute the scalar product :
         ! The term 'sqrt(bx(1)*by(2)*bz(3))' is there to normalize spherical harmonics.
         ! Wavefunctions calculated by BigDFT already are normalized.
         write(*,*) '!==================================!'
         write(*,*) '! Calculating amnk=<virt|sph_har>  !'
         write(*,*) '!       in pre-check mode :        !'
         write(*,*) '!==================================!'
         write(*,'(A12,4x,A15)') 'Virtual band', 'amnk_guess(nb)='
         ! b1, b2 and b3 are the norm of the lattice parameters
         ! bx(:), by(:) and bz(:) define the basis used in BigDFT calculation (in Cartesian)
         ! nx, ny, and nz define the number of points where wavefunctions are calculated, following each cartesian axis
         allocate(amnk(n_virt_tot,n_proj))
         allocate(amnk_guess(n_virt_tot))
         allocate(amnk_guess_sorted(n_virt))
         allocate(amnk_bands_sorted(n_virt))
         b1=sqrt(nx*bx(1)*nx*bx(1)+ny*bx(2)*ny*bx(2)+nz*bx(3)*nz*bx(3))
         b2=sqrt(nx*by(1)*nx*by(1)+ny*by(2)*ny*by(2)+nz*by(3)*nz*by(3))
         b3=sqrt(nx*bz(1)*nx*bz(1)+ny*bz(2)*ny*bz(2)+nz*bz(3)*nz*bz(3))
         do nb=1,n_virt_tot
            amnk_guess(nb)=0.d0
            allocate(virt(nx,ny,nz))
            call read_virtcube_1(nx, ny, nz, n_at, virt, nb+n_occ, virt_list, n_virt_tot, n_occ)
            do np=1, n_proj
               amnk(nb,np)=0.d0
               r0x=ctr_proj(np,1)*b1
               r0y=ctr_proj(np,2)*b2
               r0z=ctr_proj(np,3)*b3
               do k=1,nz
                  if ( nb == 1 ) then
                     zz=k*bz(3)-r0z
                  end if
                  do j=1,ny
                     if ( nb == 1 ) then
                        yy=j*by(2)-r0y
                     end if
                     do i=1,nx
                        if ( nb == 1 ) then
                           if ( (np==1) .and. (i==1) .and. (j==1) .and. (k==1) ) then
                              allocate(ylm(nx,ny,nz))
                              allocate(func_r(nx,ny,nz))
                              allocate(sph_har(nx,ny,nz,n_proj))
                           end if
                           xx=i*bx(1)-r0x
                           call angularpart(l, mr, np, nx, ny, nz, i, j, k, &
                              &   xx, yy, zz, x_proj, y_proj, z_proj, n_proj, ylm)
                           call radialpart(rvalue, zona, np, nx, ny, nz, i, j, k, &
                              &   xx, yy, zz, n_proj, func_r)
                           sph_har(i,j,k,np)=func_r(i,j,k)*ylm(i,j,k)
                           if ( (i==nx) .and. (j==ny) .and. (k==nz) ) then
                              call write_cube(w_sph, w_ang, w_rad, 'sph_har', 'func_r', 'ylm', np, n_proj, &
                                 &   nx, ny, nz, n_at, bx, by, bz, Z, at_pos, sph_har, func_r, ylm)
                              if ( np==n_proj) then
                                 deallocate(func_r)
                                 deallocate(ylm)
                              end if
                           end if
                        end if
                        amnk(nb,np)=amnk(nb,np)+virt(i,j,k)*sph_har(i,j,k,np)*sqrt(bx(1)*by(2)*bz(3))
                     end do
                  end do
               end do
               ! sqrt(amnk_tot) verifies the normalization in each band (it must tend to 1)
               amnk_guess(nb)=amnk_guess(nb)+(amnk(nb,np))**2
            end do
            deallocate(virt)
            write(*,'(I4,11x,F12.6)') nb, sqrt(amnk_guess(nb))
         end do
         deallocate(virt_list)
         write(*,*)
         write(*,'(1a)') 'These are the virtual bands to use to construct the actual Amn and Mmn matrices :'
         write(*,'(A4,4x,A17)') 'Band', 'sqrt(amnk_guess)='
         do nb1=1,n_virt
            amnk_guess_sorted(nb1)=maxval(amnk_guess,n_virt_tot)
            amnk_bands_sorted(nb1)=maxloc(amnk_guess,n_virt_tot)
            amnk_guess(amnk_bands_sorted(nb1))=0.d0
            write(*,'(I4,3x,F12.6)') amnk_bands_sorted(nb1), sqrt(amnk_guess_sorted(nb1))
         end do
         deallocate(amnk)
         deallocate(amnk_guess)
         deallocate(amnk_guess_sorted)
         write(*,*) '!==================================!'
         write(*,*) '! Calculating amnk=<virt|sph_har>  !'
         write(*,*) '!     in pre-check mode done       !'
         write(*,*) '!==================================!'
         write(*,*)
         write(*,*)

         ! Rewrite the input.inter file to add the unoccupied states at the end and put w_rad, w_sph and w_ang to false.
         call write_inter(n_virt, amnk_bands_sorted)

      end if

      ! In this part of the program, the pre-check has already been done.
      ! Calculate the scalar product of chosen wavefunctions calculated by BigDFT and spherical harmonics computed above.
      ! This values are written in a .amn file that will be then used by Wannier90.

      ! Define which unoccupied orbitals have to be read.
      ! Here, virt_list nominates the virtual orbitals chosen in pre-check mode.
      n_bands=n_occ+n_virt
      if (n_virt .ne. 0) then
         allocate(virt_list(n_virt))
         if (pre_check .eqv. .true.) virt_list(:)=amnk_bands_sorted(:)
         if (pre_check .eqv. .false.) call read_inter_list(iproc, n_virt, virt_list)
         !   else 
         !      STOP
      end if

      call timing(iproc,'CrtProjectors ','ON')

      ! Quick algorithm to compute the amnk matrix :
      ! The term 'sqrt(bx(1)*by(2)*bz(3))' is there to normalize spherical harmonics.
      ! Wavefunctions already are normalized.
      write(*,*) '!==================================!'
      write(*,*) '! Calculating amnk=<psi|sph_har> : !'
      write(*,*) '!==================================!'
      write(*,*) 'The values of sqrt(amnk_tot) check the normalization in each band.'
      write(*,*) 'They must tend to their lower limit value, which is equal to 1 :'
      write(*,'(A4,4x,A15)') 'Band', 'sqrt(amnk_tot)='
      ! b1, b2 and b3 are the norm of the lattice parameters
      ! bx(:), by(:) and bz(:) define the basis used in BigDFT calculation (in Cartesian)
      ! nx, ny, and nz define the number of points where wavefunctions are calculated, following each cartesian axis
      allocate(amnk(n_bands,n_proj))
      if (pre_check .eqv. .false.) allocate(amnk_bands_sorted(n_virt))
      allocate(amnk_tot(n_bands))
      b1=sqrt(nx*bx(1)*nx*bx(1)+ny*bx(2)*ny*bx(2)+nz*bx(3)*nz*bx(3))
      b2=sqrt(nx*by(1)*nx*by(1)+ny*by(2)*ny*by(2)+nz*by(3)*nz*by(3))
      b3=sqrt(nx*bz(1)*nx*bz(1)+ny*bz(2)*ny*bz(2)+nz*bz(3)*nz*bz(3))
      if (n_virt == n_occ) then
         do nb=1,n_occ
            amnk_tot(nb)=0.d0
            amnk_tot(nb+n_occ)=0.d0
            allocate(orb(nx,ny,nz))
            call read_orbcube_1(nx, ny, nz, n_at, orb, nb) 
            allocate(virt(nx,ny,nz))
            call read_virtcube_1(nx, ny, nz, n_at, virt, nb+n_occ, virt_list, n_virt, n_occ)
            do np=1,n_proj
               amnk(nb,np)=0.d0
               amnk(nb+n_occ,np)=0.d0
               r0x=ctr_proj(np,1)*b1
               r0y=ctr_proj(np,2)*b2
               r0z=ctr_proj(np,3)*b3
               do k=1,nz
                  if ( nb == 1 ) zz=k*bz(3)-r0z
                  do j=1,ny
                     if ( nb == 1 ) yy=j*by(2)-r0y
                     do i=1,nx
                        if ( nb == 1 .and. (pre_check .eqv. .false.) ) then
                           if ( (np==1) .and. (i==1) .and. (j==1) .and. (k==1) ) then
                              allocate(ylm(nx,ny,nz))
                              allocate(func_r(nx,ny,nz))
                              allocate(sph_har(nx,ny,nz,n_proj))
                           end if
                           xx=i*bx(1)-r0x
                           call angularpart(l, mr, np, nx, ny, nz, i, j, k, &
                              &   xx, yy, zz, x_proj, y_proj, z_proj, n_proj, ylm)
                           call radialpart(rvalue, zona, np, nx, ny, nz, i, j, k, &
                              &   xx, yy, zz, n_proj, func_r)
                           sph_har(i,j,k,np)=func_r(i,j,k)*ylm(i,j,k)
                           if ( (i==nx) .and. (j==ny) .and. (k==nz) ) then
                              call write_cube(w_sph, w_ang, w_rad, 'sph_har', 'func_r', 'ylm', np, n_proj, &
                                 &   nx, ny, nz, n_at, bx, by, bz, Z, at_pos, sph_har, func_r, ylm)
                              if ( np==n_proj ) then
                                 deallocate(func_r)
                                 deallocate(ylm)
                              end if
                           end if
                        end if
                        amnk(nb,np)=amnk(nb,np)+orb(i,j,k)*sph_har(i,j,k,np)*sqrt(bx(1)*by(2)*bz(3))
                        amnk(nb+n_occ,np)=amnk(nb+n_occ,np)+virt(i,j,k)*sph_har(i,j,k,np)*sqrt(bx(1)*by(2)*bz(3))
                     end do
                  end do
               end do
               ! sqrt(amnk_tot) verifies the normalization in each band (it must tend to 1)
               amnk_tot(nb)=amnk_tot(nb)+(amnk(nb,np))**2
               amnk_tot(nb+n_occ)=amnk_tot(nb+n_occ)+(amnk(nb+n_occ,np))**2
            end do
            if (allocated(orb)) deallocate(orb)
            if (allocated(virt)) deallocate(virt)
         end do
         do nb=1,n_bands
            write(*,'(I4,3x,F12.6)') nb, sqrt(amnk_tot(nb))
         end do
         deallocate(amnk_tot)
         deallocate(sph_har)
      else
         do nb=1,n_bands
            amnk_tot(nb)=0.d0
            if ( (nb .gt. 0) .and. (nb .le. n_occ) ) then
               allocate(orb(nx,ny,nz))
               call read_orbcube_1(nx, ny, nz, n_at, orb, nb)        
            else
               allocate(virt(nx,ny,nz))
               call read_virtcube_1(nx, ny, nz, n_at, virt, nb, virt_list, n_virt, n_occ)
            end if
            do np=1, n_proj
               amnk(nb,np)=0.d0
               r0x=ctr_proj(np,1)*b1
               r0y=ctr_proj(np,2)*b2
               r0z=ctr_proj(np,3)*b3
               do k=1,nz
                  if ( nb == 1 ) then
                     zz=k*bz(3)-r0z
                  end if
                  do j=1,ny
                     if ( nb == 1 ) then
                        yy=j*by(2)-r0y
                     end if
                     do i=1,nx
                        if ( nb == 1 .and. (pre_check .eqv. .false.) ) then
                           if ( (np==1) .and. (i==1) .and. (j==1) .and. (k==1) ) then
                              allocate(ylm(nx,ny,nz))
                              allocate(func_r(nx,ny,nz))
                              allocate(sph_har(nx,ny,nz,n_proj))
                           end if
                           xx=i*bx(1)-r0x
                           call angularpart(l, mr, np, nx, ny, nz, i, j, k, &
                              &   xx, yy, zz, x_proj, y_proj, z_proj, n_proj, ylm)
                           call radialpart(rvalue, zona, np, nx, ny, nz, i, j, k, &
                              &   xx, yy, zz, n_proj, func_r)
                           sph_har(i,j,k,np)=func_r(i,j,k)*ylm(i,j,k)
                           if ( (i==nx) .and. (j==ny) .and. (k==nz) ) then
                              call write_cube(w_sph, w_ang, w_rad, 'sph_har', 'func_r', 'ylm', np, n_proj, &
                                 &   nx, ny, nz, n_at, bx, by, bz, Z, at_pos, sph_har, func_r, ylm)
                              if ( np==n_proj) then
                                 deallocate(func_r)
                                 deallocate(ylm)
                              end if
                           end if
                        end if
                        if ( (nb .gt. 0) .and. (nb .le. n_occ) ) then
                           amnk(nb,np)=amnk(nb,np)+orb(i,j,k)*sph_har(i,j,k,np)*sqrt(bx(1)*by(2)*bz(3))
                        else
                           amnk(nb,np)=amnk(nb,np)+virt(i,j,k)*sph_har(i,j,k,np)*sqrt(bx(1)*by(2)*bz(3))
                        end if
                     end do
                  end do
               end do
               ! sqrt(amnk_tot) verifies the normalization in each band (it must tend to 1)
               amnk_tot(nb)=amnk_tot(nb)+(amnk(nb,np))**2
            end do
            if (allocated(orb)) deallocate(orb)
            if (allocated(virt)) deallocate(virt)
            write(*,'(I4,3x,F12.6)') nb, sqrt(amnk_tot(nb))
         end do
         deallocate(amnk_tot)
         deallocate(sph_har)
      end if
      write(*,*) '!==================================!'
      write(*,*) '!  Calculating amnk=<psi|sph_har>  !'
      write(*,*) '!               done               !'
      write(*,*) '!==================================!'
      write(*,*)
      write(*,*)


      ! Write the .amn file
      call write_amn(seedname, n_bands, n_kpts, n_proj, amnk)
      deallocate(amnk)

      call timing(iproc,'CrtProjectors ','OF')
      call timing(iproc,'CrtDescriptors','ON')

      ! Calculate the scalar product of wavefunctions psi calculated by BigDFT and themselves.
      ! This values are written in a .mmn file that will be then used by Wannier90.
      ! Quick algorithm to calculate mmnk matrix
      write(*,*) '!==================================!'
      write(*,*) '!   Calculating mmnk=<psi|psi> :   !'
      write(*,*) '!==================================!'
      write(*,*) 'The values of sqrt(mmnk_tot) check the normalization in each band.'
      write(*,*) 'They must tend to their lower limit value, which is equal to 1 :'
      allocate(mmnk_re(n_bands,n_bands,n_kpts*n_nnkpts))
      allocate(mmnk_im(n_bands,n_bands,n_kpts*n_nnkpts))
      allocate(mmnk_tot(n_bands,n_kpts*n_nnkpts))
      ! Algorithm to compute the scalar product :
      do inn=1,n_kpts*n_nnkpts
         write(*,*)
         write(*,'(A21,3(I4,1x))') 'k-point coordinates :', (G_vec(inn,np), np=1,3)!G_vec(inn,1), G_vec(inn,2), G_vec(inn,3)
         write(*,'(A4,4x,A15)') 'Band', 'sqrt(mmnk_tot)='
         if (n_occ == n_virt) then 
            do nb1=1,n_occ
               mmnk_tot(nb1,inn)=0.d0
               mmnk_tot(nb1+n_occ,inn)=0.d0
               if ( (nb1 == 1) .and. (inn == 1) ) allocate(psi(nx,ny,nz,n_bands))
               do nb2=1,n_occ
                  mmnk_re(nb1,nb2,inn)=0.d0
                  mmnk_im(nb1,nb2,inn)=0.d0
                  mmnk_re(nb1+n_occ,nb2,inn)=0.d0
                  mmnk_im(nb1+n_occ,nb2,inn)=0.d0
                  mmnk_re(nb1,nb2+n_occ,inn)=0.d0
                  mmnk_im(nb1,nb2+n_occ,inn)=0.d0
                  mmnk_re(nb1+n_occ,nb2+n_occ,inn)=0.d0
                  mmnk_im(nb1+n_occ,nb2+n_occ,inn)=0.d0
                  do k=1,nz
                     zz=k*bz(3)
                     do j=1,ny
                        yy=j*by(2)
                        do i=1,nx
                           xx=i*bx(1)
                           if ( (inn==1) .and. (nb1 == 1) &
                              &   .and. (i==1) .and. (j==1) .and. (k==1)) then
                           call read_orbcube(nx, ny, nz, n_at, psi, n_bands, nb2)
                           call read_virtcube(nx, ny, nz, n_at, psi, nb2+n_occ, virt_list, n_virt, n_bands, n_occ)
                        end if
                        mmnk_re(nb1,nb2,inn)=mmnk_re(nb1,nb2,inn)+psi(i,j,k,nb1)*psi(i,j,k,nb2)*cos( 2*pi* &
                           &   (xx*G_vec(inn,1)/b1+yy*G_vec(inn,2)/b2+zz*G_vec(inn,3)/b3) )
                        mmnk_im(nb1,nb2,inn)=mmnk_im(nb1,nb2,inn)-psi(i,j,k,nb1)*psi(i,j,k,nb2)*sin( 2*pi* &
                           &   (xx*G_vec(inn,1)/b1+yy*G_vec(inn,2)/b2+zz*G_vec(inn,3)/b3) )
                        mmnk_re(nb1+n_occ,nb2,inn)=mmnk_re(nb1+n_occ,nb2,inn)+psi(i,j,k,nb1+n_occ)* &
                           &   psi(i,j,k,nb2)*cos( 2*pi*(xx*G_vec(inn,1)/b1+yy*G_vec(inn,2)/b2+ &
                           &   zz*G_vec(inn,3)/b3) )
                        mmnk_im(nb1+n_occ,nb2,inn)=mmnk_im(nb1+n_occ,nb2,inn)-psi(i,j,k,nb1+n_occ)* &
                           &   psi(i,j,k,nb2)*sin( 2*pi*(xx*G_vec(inn,1)/b1+yy*G_vec(inn,2)/b2+ &
                           &   zz*G_vec(inn,3)/b3) )
                        mmnk_re(nb1,nb2+n_occ,inn)=mmnk_re(nb1,nb2+n_occ,inn)+psi(i,j,k,nb1)* &
                           &   psi(i,j,k,nb2+n_occ)*cos( 2*pi*(xx*G_vec(inn,1)/b1+ &
                           &   yy*G_vec(inn,2)/b2+zz*G_vec(inn,3)/b3) )
                        mmnk_im(nb1,nb2+n_occ,inn)=mmnk_im(nb1,nb2+n_occ,inn)-psi(i,j,k,nb1)* &
                           &   psi(i,j,k,nb2+n_occ)*sin( 2*pi*(xx*G_vec(inn,1)/b1+ &
                           &   yy*G_vec(inn,2)/b2+zz*G_vec(inn,3)/b3) )
                        mmnk_re(nb1+n_occ,nb2+n_occ,inn)=mmnk_re(nb1+n_occ,nb2+n_occ,inn)+psi(i,j,k,nb1+n_occ)* &
                           &   psi(i,j,k,nb2+n_occ)*cos( 2*pi*(xx*G_vec(inn,1)/b1+ &
                           &   yy*G_vec(inn,2)/b2+zz*G_vec(inn,3)/b3) )
                        mmnk_im(nb1+n_occ,nb2+n_occ,inn)=mmnk_im(nb1+n_occ,nb2+n_occ,inn)-psi(i,j,k,nb1+n_occ)* &
                           &   psi(i,j,k,nb2+n_occ)* sin( 2*pi*(xx*G_vec(inn,1)/b1+ &
                           &   yy*G_vec(inn,2)/b2+zz*G_vec(inn,3)/b3) )
                     end do
                  end do
               end do
               ! sqrt(mmnk_tot) verifies the normalization in each band (it must tend to 1)
               mmnk_tot(nb1,inn)=mmnk_tot(nb1,inn)+mmnk_re(nb1,nb2,inn)**2+mmnk_im(nb1,nb2,inn)**2
               mmnk_tot(nb1+n_occ,inn)=mmnk_tot(nb1+n_occ,inn)+mmnk_re(nb1+n_occ,nb2,inn)**2+ &
                  &   mmnk_im(nb1+n_occ,nb2,inn)**2
               mmnk_tot(nb1,inn)=mmnk_tot(nb1,inn)+mmnk_re(nb1,nb2+n_occ,inn)**2+ &
                  &   mmnk_im(nb1,nb2+n_occ,inn)**2
               mmnk_tot(nb1+n_occ,inn)=mmnk_tot(nb1+n_occ,inn)+mmnk_re(nb1+n_occ,nb2+n_occ,inn)**2 &
                  &   +mmnk_im(nb1+n_occ,nb2+n_occ,inn)**2
            end do
         end do
         do nb1=1,n_bands
            write(*,'(I4,3x,F12.6)') nb1, sqrt(mmnk_tot(nb1,inn))       
         end do
      else
         do nb1=1,n_bands
            mmnk_tot(nb1,inn)=0.d0
            if ( (nb1 == 1) .and. (inn == 1) ) then
               allocate(psi(nx,ny,nz,n_bands))
               call read_orbcube(nx, ny, nz, n_at, psi, n_bands, nb1)
            end if
            do nb2=1,n_bands
               mmnk_re(nb1,nb2,inn)=0.d0
               mmnk_im(nb1,nb2,inn)=0.d0
               do k=1,nz
                  zz=k*bz(3)
                  do j=1,ny
                     yy=j*by(2)
                     do i=1,nx
                        xx=i*bx(1)
                        if ( (inn==1) .and. (nb1 == 1) .and. (nb2 .ne. 1) .and. (nb2 .le. n_occ) &
                           &   .and. (i==1) .and. (j==1) .and. (k==1)) then
                        call read_orbcube(nx, ny, nz, n_at, psi, n_bands, nb2)
                     end if
                     if ( (inn==1) .and. (nb1 == 1) .and. (nb2 .gt. n_occ) &
                        &   .and. (i==1) .and. (j==1) .and. (k==1)) then
                     call read_virtcube(nx, ny, nz, n_at, psi, nb2, virt_list, n_virt, n_bands, n_occ)
                  end if
                  mmnk_re(nb1,nb2,inn)=mmnk_re(nb1,nb2,inn)+psi(i,j,k,nb1)*psi(i,j,k,nb2)* &
                     &   cos( 2*pi*(xx*G_vec(inn,1)/b1+yy*G_vec(inn,2)/b2+zz*G_vec(inn,3)/b3) )
                  mmnk_im(nb1,nb2,inn)=mmnk_im(nb1,nb2,inn)-psi(i,j,k,nb1)*psi(i,j,k,nb2)* &
                     &   sin( 2*pi*(xx*G_vec(inn,1)/b1+yy*G_vec(inn,2)/b2+zz*G_vec(inn,3)/b3) )
               end do
            end do
         end do
         ! sqrt(mmnk_tot) verifies the normalization in each band (it must tend to 1)
         mmnk_tot(nb1,inn)=mmnk_tot(nb1,inn)+mmnk_re(nb1,nb2,inn)**2+mmnk_im(nb1,nb2,inn)**2
      end do
      write(*,'(I4,3x,F12.6)') nb1, sqrt(mmnk_tot(nb1,inn))
   end do
end if
   end do
   deallocate(mmnk_tot)
   write(*,*) '!==================================!'
   write(*,*) '! Calculating mmnk=<psi|psi> done  !'
   write(*,*) '!==================================!'
   write(*,*)
   write(*,*)


   ! Write the .mmn file
   call write_mmn(seedname, n_bands, n_kpts, n_nnkpts, k_plus_b, G_vec, mmnk_re, mmnk_im)
   deallocate(mmnk_re)
   deallocate(mmnk_im)

   call timing(iproc,'CrtDescriptors','OF')

   ! Write UNKnk.s files containing all the Bloch states calculated by BigDFT. 
   ! These files are used for plotting.
   ! Beware : it is not implemented in the case where there are more than 999 k-points
   do nk=1, n_kpts
      ! s is the spin, set by default to 1
      s=1
      if (w_unk .eqv. .true. ) then 
         call write_unk(n_bands, nx, ny, nz, nk, s, psi)
      end if
   end do


   ! Deallocations
   if(allocated(psi))                   deallocate(psi)
   if(allocated(Z))                     deallocate(Z)
   if(allocated(at_pos))                deallocate(at_pos)
   if(allocated(kpts))                  deallocate(kpts)
   if(allocated(ctr_proj))              deallocate(ctr_proj)
   if(allocated(x_proj))                deallocate(x_proj)
   if(allocated(y_proj))                deallocate(y_proj)
   if(allocated(z_proj))                deallocate(z_proj)
   if(allocated(l))                     deallocate(l)
   if(allocated(mr))                    deallocate(mr)
   if(allocated(rvalue))                deallocate(rvalue)
   if(allocated(zona))                  deallocate(zona)
   if(allocated(k_plus_b))              deallocate(k_plus_b)
   if(allocated(G_vec))                 deallocate(G_vec)
   if(allocated(excb))                  deallocate(excb)
   if(allocated(amnk_bands_sorted))     deallocate(amnk_bands_sorted)

else
   if (iproc==0) write(*,*) 'Cubic code not parallelized'
end if
<<<<<<< HEAD
  call timing(iproc,'             ','RE')
=======

call timing(iproc,'             ','RE')
>>>>>>> c8da20a3

call cpu_time(tcpu1)
call system_clock(ncount1,ncount_rate,ncount_max)
tel=dble(ncount1-ncount0)/dble(ncount_rate)
if (iproc == 0) &
   &   write( *,'(1x,a,1x,i4,2(1x,f12.2))') 'CPU time/ELAPSED time for root process ', iproc,tel,tcpu1-tcpu0 
!finalize memory counting
call memocc(0,0,'count','stop')


! Barrier suggested by support for titane.ccc.cea.fr, before finalise.
call MPI_BARRIER(MPI_COMM_WORLD,ierr)

call MPI_FINALIZE(ierr)

END PROGRAM BigDFT2Wannier

!##########################################################################################################
! Start subroutines
!###########################################################################################################
!>
subroutine read_inter_header(iproc,seedname, filetype, n_occ, pre_check, n_virt_tot, n_virt, w_unk, w_sph, w_ang, w_rad)

   ! This routine reads the first lines of a .inter file

   implicit none

   ! I/O variables
   integer, intent(in) :: iproc
   character, intent(out) :: seedname*16, filetype*4
   integer, intent(out) :: n_occ, n_virt, n_virt_tot
   logical, intent(out) :: w_unk, w_sph, w_ang, w_rad, pre_check

   ! Local variables
   character :: char1*1, char2*1, char3*1, char4*1
   logical :: file_exist
   integer :: ierr

   ! Should check if it exists, if not, make a nice output message
   inquire(file="input.inter",exist=file_exist)
   if (.not. file_exist) then
      if(iproc == 0) then
         write(*,'(A)') 'ERROR : Input file, input.inter, not found !'
         write(*,'(A)') 'CORRECTION: Create or give correct input.inter file.'
      end if
      call mpi_finalize(ierr)
      stop
   end if

   OPEN(11, FILE='input.inter', STATUS='OLD')

   if(iproc==0) then
      write(*,*) '!==================================!'
      write(*,*) '!   Reading input.inter header :   !'
      write(*,*) '!==================================!'
   end if

   w_unk=.false.
   w_sph=.false.
   w_ang=.false.
   w_rad=.false.

   ! First line
   read(11,*) seedname
   if(iproc==0)write(*,*) 'System studied : ', trim(seedname)

   ! Second line
   read(11,*) filetype
   if(iproc==0)write(*,*) 'file type : ', filetype

   ! Third line
   read(11,*) n_occ
   if(iproc==0)write(*,'(A30,I4)') 'Number of occupied orbitals :', n_occ

   ! Fourth line
   read(11,*) char1, n_virt_tot, n_virt
   if (char1=='T') then
      pre_check=.true.
      if(iproc==0)write(*,*) 'Pre-check before calculating Amnk and Mmnk matrices'
      if(iproc==0)write(*,'(A38,I4)') 'Total number of unnocupied orbitals :', n_virt_tot
   else
      pre_check=.false.
      if(iproc==0)write(*,*) 'Calculation of Amnk and Mmnk matrices'
      if(iproc==0)write(*,'(A39,I4)') 'Number of chosen unnocupied orbitals :', n_virt
   end if

   ! Fifth line
   read(11,*) char1, char2, char3, char4
   if (char1=='T') then
      w_unk=.true.
      if(iproc==0) write(*,*) 'You want to write a UNKp.s file'
   else if (char1 /= 'F') then
      if(iproc==0) write(*,*) 'Wrong value for w_unk'
      STOP
   end if
   if (char2=='T') then
      w_sph=.true.
      if(iproc==0) write(*,*) 'You want to write .cube files for spherical harmonics'
   else if (char2 .ne. 'F') then
      if(iproc==0) write(*,*) 'Wrong value for w_sph'
      STOP
   end if
   if (char3=='T') then
      w_ang=.true.
      if(iproc==0)write(*,*) 'You want to write .cube files for angular parts of the spherical harmonics'
   else if (char3 .ne. 'F') then
      if(iproc==0) write(*,*) 'Wrong value for w_ang'
      STOP
   end if
   if (char4=='T') then
      w_rad=.true.
      if(iproc==0)write(*,*) 'You want to write .cube files for radial parts of the spherical harmonics'
   else if (char4 .ne. 'F') then
      if(iproc==0) write(*,*) 'Wrong value for w_rad'
      STOP
   end if

   CLOSE(11)

   if(iproc==0) then
      write(*,*) '!==================================!'
      write(*,*) '! Reading input.inter header done  !'
      write(*,*) '!==================================!'
      print *
      print *
   end if

END SUBROUTINE read_inter_header


!>
subroutine limitations(seedname, n_proj, n_occ, n_virt, n_bands, n_kpts)

   ! This routine sends a message in case there are problems with some values

   implicit none

   ! I/O variables
   character, intent(in) :: seedname*16
   integer, intent(in) :: n_proj, n_occ, n_virt, n_bands, n_kpts


   ! Beware : it is not implemented in the case where there are more than 9999 occupied bands 
   if (n_occ>9999) then
      write(*,*) 'There are too many occupied bands'
      STOP
   else
      if (n_occ<=0) then
         write(*,*) 'Wrong number of occupied bands (lower than 0)'
         STOP
      end if
   end if

   ! Beware : it is not implemented in the case where there are more than 9999 unoccupied bands 
   if (n_virt>9999) then
      write(*,*) 'There are too many virtual bands'
      STOP
   else
      if (n_virt<0) then
         write(*,*) 'Wrong number of virtual bands (lower than 0)'
         STOP
      end if
   end if

   ! Beware : it is not implemented in the case where there are more than 9999 projections 
   if (n_proj>9999) then
      write(*,*) 'There are too many projections'
      STOP
   else
      if (n_proj<0) then
         write(*,*) 'Wrong number of projections (lower than 0)'
         STOP
      end if
   end if

   ! Beware : it is not implemented in the case where there are more than 9999 k-points 
   if (n_kpts>9999) then
      write(*,*) 'There are too many k-points '
      STOP
   else
      if (n_kpts<0) then
         write(*,*) 'Wrong number of k-points (lower than 0)'
         STOP
      end if
   end if

   ! Beware : there cannot be more projections than bands
   if (n_proj > n_bands) then
      write(*,*) 'There cannot be more projections than bands'
      write(*,*) 'Possible reasons for problems :'
      write(*,*) '- Wrong specifications for the number of occupied and unoccupied orbitals in input.inter'
      write(*,*) '- Wrong specifications for the projections in ',  trim(seedname)//'.win'
      write(*,*) 'In this second case, do not forget to restart Wannier90 in the Post-processing mode before restarting&
         &   this interface program'
      STOP
   end if

END SUBROUTINE limitations


!>
subroutine read_inter_list(iproc,n_virt, virt_list)

   ! This routine reads the list of virtual orbitals needed

   implicit none

   ! I/O variables
   integer, intent(in) :: n_virt,iproc
   integer, dimension(n_virt), intent(out) :: virt_list

   ! Local variables
   integer :: i,j


   OPEN(11, FILE='input.inter', STATUS='OLD')

   !   write(*,*) '!==================================!'
   !   write(*,*) '!  Reading virtual orbitals list : !'
   !   write(*,*) '!==================================!'

   do i=1,6
      read(11,*) ! Skip first lines
   end do
   read(11,*) (virt_list(j), j=1,n_virt)
   CLOSE(11)

   if (iproc==0) then
      write(*,*) '!==================================!'
      write(*,*) '!Reading virtual orbitals list done!'
      write(*,*) '!==================================!'
      print *
      print *
   end if

END SUBROUTINE read_inter_list


!>
subroutine read_cube_header_1(nx, ny, nz, n_at, bx, by, bz)

   ! This routine reads the first lines of a .cube file

   implicit none

   ! I/O variables
   integer, intent(out) :: nx, ny, nz, n_at
   real(kind=8), intent(out) :: bx(3), by(3), bz(3)

   ! Local variables
   integer :: i


   OPEN(11, FILE='orbital0001.cube', STATUS='OLD')

   write(*,*) '!==================================!'
   write(*,*) '!       Reading .cube header :     !'
   write(*,*) '!==================================!'

   read(11,*) ! skip first line
   read(11,*) ! skip second line
   read(11,*) n_at
   read(11,*) nx, (bx(i), i=1,3)
   read(11,*) ny, (by(i), i=1,3)
   read(11,*) nz, (bz(i), i=1,3)
   print *, 'Values read :'
   write(*,'(A5,4(I4,A5))') 'n_at=',  n_at, '; nx=', nx, '; ny=', ny, '; nz=', nz
   CLOSE(11)

END SUBROUTINE read_cube_header_1


!>
subroutine read_cube_header_2(n_at, Z, at_pos)

   ! This routine reads the first lines of a .cube file

   implicit none

   ! I/O variables
   integer, intent(in) :: n_at
   integer, dimension(n_at), intent(out) :: Z
   real(kind=8), dimension(n_at,3), intent(out) :: at_pos

   ! Local variables
   integer :: i,j
   real :: zero


   OPEN(11, FILE='orbital0001.cube', STATUS='OLD')

   do i=1,6
      read(11,*) ! skip first lines
   end do
   read(11,*)   (Z(i), zero, (at_pos(i,j), j=1,3), i=1,n_at)
   CLOSE(11)

   write(*,*) '!==================================!'
   write(*,*) '!    Reading .cube header done     !'
   write(*,*) '!==================================!'
   print *
   print *

END SUBROUTINE read_cube_header_2


!>
subroutine read_orbcube_1(nx, ny, nz, n_at, psi, io)

   ! This routine reads a .cube file

   implicit none

   ! I/O variables
   integer, intent(in) :: nx, ny, nz, n_at, io
   real(kind=8), dimension(nx, ny, nz), intent(out) :: psi

   ! Local variables
   integer :: i, j, k
   character(len=13) :: subname
   character(len=3) :: io_c


   ! Finds the name of the file to be read
   if (io>0 .and. io<10) then 
      write(io_c, '(i1)') io
      subname='orbital000'//io_c
   else  
      if (io>9 .and. io<100) then
         write(io_c, '(i2)') io
         subname='orbital00'//io_c
      else
         if (io>99 .and. io<1000) then
            write(io_c, '(i3)') io
            subname='orbital0'//io_c
         else
            if (io>999 .and. io<10000) then
               write(io_c, '(i4)') io
               subname='orbital'//io_c
            end if
         end if
      end if
   end if

   ! Reading of the file
   OPEN(11, FILE=subname//'.cube', STATUS='OLD')
   do i=1,6+n_at
      read(11,*)   ! skip header
   end do
   read(11,*)   (((psi(i,j,k), k=1,nz), j=1,ny), i=1,nx)
   CLOSE(11)

END SUBROUTINE read_orbcube_1


!>
subroutine read_orbcube(nx, ny, nz, n_at, psi, n_bands, io)

   ! This routine reads a .cube file

   implicit none

   ! I/O variables
   integer, intent(in) :: nx, ny, nz, n_at, io, n_bands
   real(kind=8), dimension(nx, ny, nz, n_bands), intent(out) :: psi

   ! Local variables
   integer :: i, j, k
   character(len=13) :: subname
   character(len=3) :: io_c


   ! Finds the name of the file to be read
   if (io>0 .and. io<10) then 
      write(io_c, '(i1)') io
      subname='orbital000'//io_c
   else  
      if (io>9 .and. io<100) then
         write(io_c, '(i2)') io
         subname='orbital00'//io_c
      else
         if (io>99 .and. io<1000) then
            write(io_c, '(i3)') io
            subname='orbital0'//io_c
         else
            if (io>999 .and. io<10000) then
               write(io_c, '(i4)') io
               subname='orbital'//io_c
            end if
         end if
      end if
   end if

   ! Reading of the file
   OPEN(11, FILE=subname//'.cube', STATUS='OLD')

   do i=1,6+n_at
      read(11,*)   ! skip header
   end do
   read(11,*)   (((psi(i,j,k,io), k=1,nz), j=1,ny), i=1,nx)

   CLOSE(11)

END SUBROUTINE read_orbcube


!>
subroutine read_virtcube_1(nx, ny, nz, n_at, psi, nb, virt_list, n_virt_tot, n_occ)

   ! This routine reads a .cube file

   implicit none

   ! I/O variables
   integer, intent(in) :: nx, ny, nz, n_at, nb, n_virt_tot, n_occ
   integer, dimension(n_virt_tot), intent (in) :: virt_list
   real(kind=8), dimension(nx, ny, nz), intent(out) :: psi

   ! Local variables
   integer :: i, j, k, iv
   character(len=13) :: subname
   character(len=3) :: vl_c

   iv=nb-n_occ


   ! Finds the name of the file to be read
   if (virt_list(iv)>0 .and. virt_list(iv)<10) then 
      write(vl_c, '(i1)') virt_list(iv)
      subname='virtual000'//vl_c
   else  
      if (virt_list(iv)>9 .and. virt_list(iv)<100) then
         write(vl_c, '(i2)') virt_list(iv)
         subname='virtual00'//vl_c
      else
         if (virt_list(iv)>99 .and. virt_list(iv)<1000) then
            write(vl_c, '(i3)') virt_list(iv)
            subname='virtual0'//vl_c
         else
            if (virt_list(iv)>999 .and. virt_list(iv)<10000) then
               write(vl_c, '(i4)') virt_list(iv)
               subname='virtual'//vl_c
            end if
         end if
      end if
   end if


   ! Reading of the file
   OPEN(11, FILE=subname//'.cube', STATUS='OLD')

   do i=1,6+n_at
      read(11,*)   ! skip header
   end do
   read(11,*)   (((psi(i,j,k), k=1,nz), j=1,ny), i=1,nx)

   CLOSE(11)

END SUBROUTINE read_virtcube_1


!> This routine reads a .cube file
subroutine read_virtcube(nx, ny, nz, n_at, psi, nb, virt_list, n_virt, n_bands, n_occ)

   implicit none

   ! I/O variables
   integer, intent(in) :: nx, ny, nz, n_at, nb, n_virt, n_bands, n_occ
   integer, dimension(n_virt), intent (in) :: virt_list
   real(kind=8), dimension(nx, ny, nz, n_bands), intent(out) :: psi

   ! Local variables
   integer :: i, j, k, iv
   character(len=13) :: subname
   character(len=3) :: vl_c

   iv=nb-n_occ

   ! Finds the name of the file to be read
   if (virt_list(iv)>0 .and. virt_list(iv)<10) then 
      write(vl_c, '(i1)') virt_list(iv)
      subname='virtual000'//vl_c
   else  
      if (virt_list(iv)>9 .and. virt_list(iv)<100) then
         write(vl_c, '(i2)') virt_list(iv)
         subname='virtual00'//vl_c
      else
         if (virt_list(iv)>99 .and. virt_list(iv)<1000) then
            write(vl_c, '(i3)') virt_list(iv)
            subname='virtual0'//vl_c
         else
            if (virt_list(iv)>999 .and. virt_list(iv)<10000) then
               write(vl_c, '(i4)') virt_list(iv)
               subname='virtual'//vl_c
            end if
         end if
      end if
   end if


   ! Reading of the file
   OPEN(11, FILE=subname//'.cube', STATUS='OLD')

   do i=1,6+n_at
      read(11,*)   ! skip header
   end do
   read(11,*)   (((psi(i,j,k,nb), k=1,nz), j=1,ny), i=1,nx)

   CLOSE(11)

END SUBROUTINE read_virtcube


!>
subroutine read_nnkp_int_alloc(iproc, seedname, n_kpts, n_proj, n_nnkpts, n_excb)

   ! This routine reads integers used to allocate and also verifies the nnkp file is well written

   implicit none

   ! I/O variables
   integer, intent(in) :: iproc
   integer, intent(out) :: n_kpts, n_proj, n_nnkpts, n_excb
   character *16 :: seedname

   ! Local variables
   integer :: i
   character *16 :: char1, char2, char3, char4, char5
   logical :: file_exist

   ! Should check if it exists, if not, make a nice output message
   inquire(file=trim(seedname)//'.nnkp',exist=file_exist)
   if (.not. file_exist) then
      if (iproc==0) then
         write(*,'(A,1x,A)') 'ERROR : Input file,',trim(seedname)//'.nnkp, not found !'
         write(*,'(A)') 'CORRECTION: Create or give correct input file.'
      end if
      call mpi_finalize(i)
      stop
   end if

   OPEN(11, FILE=trim(seedname)//'.nnkp', STATUS='OLD')

   if(iproc==0) then
      write(*,*) '!==================================!'
      write(*,*) '!     Reading .nnkp integers :     !' 
      write(*,*) '!==================================!'
   end if

   read(11,*) ! skip first line

   !=====calc_only_A=====!
   read(11,*) char1, char2, char3
   if ( (char1 .ne. 'calc_only_A') .or. ( (char3 .ne. 'T') .and. (char3 .ne. 'F') ) ) STOP

   !=====real_lattice=====!
   read(11,*) char1, char2
   if ( (char1 .eq. 'begin') .and. (char2 .eq. 'real_lattice') ) then
      do i=1,3
         read(11,*)   ! skip real lattice coordinates
      end do
      read(11,*) char3, char4
      if ( (char3 .ne. 'end') .or. (char4 .ne. 'real_lattice') ) STOP
   else
      STOP
   end if

   !=====recip_lattice=====!
   read(11,*) char1, char2
   if ( (char1 .eq. 'begin') .and. (char2.eq.'recip_lattice') ) then
      do i=1,3
         read(11,*)   ! skip reciprocal lattice coordinates
      end do
      read(11,*) char3, char4
      if ( (char3 .ne. 'end') .or. (char4 .ne. 'recip_lattice') ) STOP
   else
      STOP
   end if

   !=====kpoints=====!
   read(11,*) char1, char2
   if ( (char1 .eq. 'begin') .and. (char2.eq.'kpoints') ) then
      read(11,*) char3
      if (char3 .ne. 'end') then ! verify that there are kpoints
         BACKSPACE 11
         read(11,*) n_kpts
         do i=1, n_kpts
            read(11,*)  ! skip kpoints coordinates
         end do
         read(11,*) char4, char5
         if ( (char4 .ne. 'end') .or. (char5 .ne. 'kpoints') ) STOP
      else 
         n_kpts=0
      end if
   else
      STOP
   end if

   !=====projections=====!
   read(11,*) char1, char2
   if ( (char1 .eq. 'begin') .and. (char2 .eq. 'projections') ) then
      read(11,*) char3
      if (char3 .ne. 'end') then ! verify that there are projections
         BACKSPACE 11
         read(11,*) n_proj
         do i=1,2*n_proj
            read(11,*)   ! skip projection arguments
         end do
         read(11,*) char4, char5
         if ( (char4 .ne. 'end') .or. (char5 .ne. 'projections') ) STOP
      else 
         n_proj=0
      end if
   else
      STOP
   end if

   !=====nnkpts=====!
   read(11,*) char1, char2
   if ( (char1 .eq. 'begin') .and. (char2 .eq. 'nnkpts') ) then
      read(11,*) char3
      if (char3 .ne. 'end') then ! verify that there are nnkpts
         BACKSPACE 11
         read(11,*) n_nnkpts
         do i=1,n_kpts*n_nnkpts
            read(11,*)   ! skip nearest neighours arguments
         end do
         read(11,*) char4, char5
         if ( (char4 .ne. 'end') .or. (char5 .ne. 'nnkpts') ) STOP
      else
         n_nnkpts=0
      end if
   else 
      STOP
   end if

   !=====exclude_bands=====!
   read(11,*) char1, char2
   if ( (char1 .eq. 'begin') .and. (char2.eq.'exclude_bands') ) then
      read(11,*) n_excb
      if (n_excb .ne. 0) then ! verify that there are exclude_bands
         do i=1,n_excb
            read(11,*)   ! skip exclude bands
         end do
         read(11,*) char3, char4
         if ( (char3 .ne. 'end') .or. (char4 .ne. 'exclude_bands') ) STOP
      else 
         n_excb=0
      end if
   else
      STOP
   end if

   close(11)
   if(iproc==0) then
      print *, 'Values read :'
      write(*,'(4(A12,I4))') '     n_kpts=',  n_kpts, ';    n_proj=', n_proj, ';  n_nnkpts=', n_nnkpts, ';    n_excb=', n_excb
      write(*,*) '!==================================!'
      write(*,*) '!   Reading .nnkp integers  done   !' 
      write(*,*) '!==================================!'
      print *
      print *
   end if

END SUBROUTINE read_nnkp_int_alloc


!>
subroutine read_nnkp(iproc,seedname, calc_only_A, real_latt, recip_latt, n_kpts, n_proj, &
      &   n_nnkpts, n_excb, kpts, ctr_proj, x_proj, z_proj, &
      &   l, mr, rvalue, zona, k_plus_b, G_vec, excb)

   ! This routine reads an .nnkp file

   implicit none

   ! I/O variables
   character *16 :: seedname
   logical, intent(out) :: calc_only_A
   real, intent(out) :: real_latt(3,3), recip_latt(3,3)
   integer, intent(in) :: n_kpts, n_proj, n_nnkpts, n_excb,iproc
   real, dimension(n_kpts,3), intent(out) :: kpts
   real(kind=8), dimension(n_proj,3), intent(out) :: ctr_proj, x_proj, z_proj
   real, dimension(n_proj), intent(out) :: zona
   integer, dimension(n_proj), intent(out) :: l, mr, rvalue
   integer, dimension(n_nnkpts,2), intent(out) :: k_plus_b
   integer, dimension(n_nnkpts,3), intent(out) :: G_vec
   integer, dimension(n_excb), intent(out) :: excb

   ! Local variables
   integer :: i, j
   character *16 :: char1, char2, char3, char4


   OPEN(11, FILE=trim(seedname)//'.nnkp', STATUS='OLD')

   if(iproc==0) then
      write(*,*) '!==================================!'
      write(*,*) '!       Reading .nnkp file :       !'
      write(*,*) '!==================================!'
   end if

   READ(11,*) ! skip first line


   !=====calc_only_A=====!
   READ(11,*) char1, char2, char3
   if (char3 .eq. 'T') then 
      calc_only_A=.TRUE.
      if(iproc==0) write(*,*) 'There needs to only calculate A'
   else 
      if (char3 .eq. 'F') then 
         calc_only_A=.FALSE.
         if(iproc==0) write(*,*) 'Both A and M matrices must be calculated'
      end if
   end if

   !=====real_lattice=====!
   READ(11,*) char1, char2 ! skip "begin real_lattice"
   READ(11,*) ((real_latt(i,j), j=1,3), i=1,3)
   READ(11,*) char3, char4 ! skip "end real_lattice"
   if(iproc==0) write(*,*) '3 lines read, corresponding to real lattice coordinates'

   !=====recip_lattice=====!
   READ(11,*) char1, char2 ! skip "begin recip_lattice"
   READ(11,*) ((recip_latt(i,j), j=1,3), i=1,3)
   READ(11,*) char3, char4 ! skip "end recip_lattice"
   if(iproc==0) write(*,*) '3 lines read, corresponding to reciprocal lattice coordinates'

   !=====kpoints=====!
   READ(11,*) char1, char2 ! skip "begin kpoints"
   READ(11,*) char3
   if (char3 .ne. 'end') then ! verify that there are kpoints
      BACKSPACE 11
      READ(11,*) ! skip n_kpts
      READ(11,*) ((kpts(i,j), j=1,3), i=1,n_kpts)
      READ(11,*) char3, char4 ! skip "end kpoints"
      if(iproc==0) write(*,'(I4,A50)') n_kpts, 'lines read, corresponding to kpoints coordinates'
   end if

   !=====projections=====!
   READ(11,*) char1, char2 ! skip "begin projections"
   READ(11,*) char3
   if (char3 .ne. 'end') then ! verify that there are projections
      BACKSPACE 11
      READ(11,*) ! skip n_proj
      READ(11,*) ((ctr_proj(i,j), j=1,3), l(i), mr(i), rvalue(i), (z_proj(i,j), j=1,3), (x_proj(i,j), j=1,3), zona(i), i=1,n_proj)
      READ(11,*) char3, char4 ! skip "end projections"
      if(iproc==0) write(*,'(I4,A52)') 2*n_proj, 'lines read, corresponding to projections arguments'
   end if

   !=====nnkpts=====!
   READ(11,*) char1, char2 ! skip "begin nnkpts"
   READ(11,*) char3
   if (char3 .ne. 'end') then ! verify that there are nnkpts
      BACKSPACE 11
      READ(11,*) ! skip n_nnkpts
      READ(11,*) ((k_plus_b(i,j), j=1,2), (G_vec(i,j), j=1,3), i=1,n_kpts*n_nnkpts)
      READ(11,*) char3, char4 ! skip "end nnkpts"
      if(iproc==0) write(*,'(I4,A59)') n_nnkpts, 'lines read, corresponding to nearest neighbours arguments'
   end if

   !=====exclude_bands=====!
   READ(11,*) char1, char2 ! skip "begin exclude_bands"
   READ(11,*) ! skip n_excb
   if (n_excb .ne. 0) then ! verify that there are exclude_bands
      READ(11,*) (excb(i), i=1,n_excb)
      READ(11,*) char3, char4 ! skip "end exclude_bands"
      if(iproc==0) write(*,'(I4,A47)') n_excb, 'lines read, corresponding to the exclude band'
   end if

   close(11)
   if(iproc==0) then
      write(*,*) '!==================================!'
      write(*,*) '!     Reading .nnkp file done      !'
      write(*,*) '!==================================!'
      print *
      print *
   end if

END SUBROUTINE read_nnkp


!> This routine returns the angular part of the spherical harmonic identified by indices (l,mr)
!! Calculations are made in spherical coordinates
subroutine angularpart(l, mr, np, nx, ny, nz, ix, iy, iz, &
      &   xx, yy, zz, x_proj, y_proj, z_proj, n_proj, ylm)

   implicit none

   ! I/O variables
   integer, intent(in) :: np, nx, ny, nz, ix, iy, iz, n_proj
   integer, intent(in) :: l(n_proj), mr(n_proj)
   real(kind=8), intent(in) :: xx, yy, zz
   real(kind=8), dimension(nx,ny,nz), intent(out) :: ylm
   real(kind=8), dimension (n_proj,3), intent(in) :: x_proj, y_proj, z_proj

   ! local variables
   real(kind=8), parameter :: pi=3.141592653589793238462643383279d0
   real(kind=8), parameter :: eps8  = 1.0e-8
   real(kind=8) :: rr, cost, phi, xdir, ydir, zdir
   real(kind=8) :: bs2, bs3, bs6, bs12

   bs2 = 1.d0/sqrt(2.d0)
   bs3 = 1.d0/sqrt(3.d0)
   bs6 = 1.d0/sqrt(6.d0)
   bs12 = 1.d0/sqrt(12.d0)

   if (l(np) > 3 .OR. l(np) < -5 ) then 
      write(*,*) 'error, l out of range '
   else
      if (l(np)>=0) then
         if (mr(np) < 1 .OR. mr(np) > 2*l(np)+1) then
            write(*,*) 'error, mr out of range'
         end if
      else
         if (mr(np) < 1 .OR. mr(np) > abs(l(np))+1 ) then 
            write(*,*) 'error, mr out of range'
         end if
      end if
   end if

   rr=sqrt(xx*xx+yy*yy+zz*zz)

   if(rr < eps8)then
      ylm(ix,iy,iz) = 1.d0/ sqrt(4*pi)
      return
   end if      

   !Here, must define theta in a general fashion, taking into account
   !the z axis: z_proj. To do this, we must project the r vector on z_proj
   ! NOTE: xx,yy,zz are already expressed wrt the projection center
   zdir = z_proj(np,1)*xx + z_proj(np,2)*yy + z_proj(np,3)*zz
   cost = zdir / rr

   !Finally calculate the new x and y
   xdir = x_proj(np,1)*xx + x_proj(np,2)*yy + x_proj(np,3)*zz
   ydir = y_proj(np,1)*xx + y_proj(np,2)*yy + y_proj(np,3)*zz

   if (xdir > eps8) then
      phi = atan( ydir/xdir )
   else if (xdir < -eps8 ) then
      phi = atan( ydir/xdir ) + pi
   else
      phi = sign( pi/2.d0,ydir )
   end if

   if (l(np)==0) then   ! s orbital
      ylm(ix,iy,iz) = s()  
   end if

   if (l(np)==1) then   ! p orbitals
      if (mr(np)==1) ylm(ix,iy,iz) = pz(cost    ) 
      if (mr(np)==2) ylm(ix,iy,iz) = px(cost,phi)
      if (mr(np)==3) ylm(ix,iy,iz) = py(cost,phi)
   end if

   if (l(np)==2) then   ! d orbitals
      if (mr(np)==1) ylm(ix,iy,iz) = dz2(cost    )
      if (mr(np)==2) ylm(ix,iy,iz) = dxz(cost,phi)
      if (mr(np)==3) ylm(ix,iy,iz) = dyz(cost,phi)
      if (mr(np)==4) ylm(ix,iy,iz) = dx2my2(cost,phi)
      if (mr(np)==5) ylm(ix,iy,iz) = dxy(cost,phi)
   endif

   if (l(np)==3) then   ! f orbitals
      if (mr(np)==1) ylm(ix,iy,iz) = fz3(cost)
      if (mr(np)==2) ylm(ix,iy,iz) = fxz2(cost,phi)
      if (mr(np)==3) ylm(ix,iy,iz) = fyz2(cost,phi)
      if (mr(np)==4) ylm(ix,iy,iz) = fzx2my2(cost,phi)
      if (mr(np)==5) ylm(ix,iy,iz) = fxyz(cost,phi)
      if (mr(np)==6) ylm(ix,iy,iz) = fxx2m3y2(cost,phi)
      if (mr(np)==7) ylm(ix,iy,iz) = fy3x2my2(cost,phi)
   endif

   if (l(np)==-1) then  !  sp hybrids
      if (mr(np)==1) ylm(ix,iy,iz) = bs2 * ( s() + px(cost,phi) ) 
      if (mr(np)==2) ylm(ix,iy,iz) = bs2 * ( s() - px(cost,phi) ) 
   end if

   if (l(np)==-2) then  !  sp2 hybrids 
      if (mr(np)==1) ylm(ix,iy,iz) = bs3*s()-bs6*px(cost,phi)+bs2*py(cost,phi)
      if (mr(np)==2) ylm(ix,iy,iz) = bs3*s()-bs6*px(cost,phi)-bs2*py(cost,phi)
      if (mr(np)==3) ylm(ix,iy,iz) = bs3*s() +2.d0*bs6*px(cost,phi) 
   end if

   if (l(np)==-3) then  !  sp3 hybrids
      if (mr(np)==1) ylm(ix,iy,iz) = 0.5d0*(s()+px(cost,phi)+py(cost,phi)+pz(cost))
      if (mr(np)==2) ylm(ix,iy,iz) = 0.5d0*(s()+px(cost,phi)-py(cost,phi)-pz(cost))
      if (mr(np)==3) ylm(ix,iy,iz) = 0.5d0*(s()-px(cost,phi)+py(cost,phi)-pz(cost))
      if (mr(np)==4) ylm(ix,iy,iz) = 0.5d0*(s()-px(cost,phi)-py(cost,phi)+pz(cost))
   end if

   if (l(np)==-4) then  !  sp3d hybrids
      if (mr(np)==1) ylm(ix,iy,iz) = bs3*s()-bs6*px(cost,phi)+bs2*py(cost,phi)
      if (mr(np)==2) ylm(ix,iy,iz) = bs3*s()-bs6*px(cost,phi)-bs2*py(cost,phi)
      if (mr(np)==3) ylm(ix,iy,iz) = bs3*s() +2.d0*bs6*px(cost,phi) 
      if (mr(np)==4) ylm(ix,iy,iz) = bs2*pz(cost)+bs2*dz2(cost)
      if (mr(np)==5) ylm(ix,iy,iz) =-bs2*pz(cost)+bs2*dz2(cost)
   end if

   if (l(np)==-5) then  ! sp3d2 hybrids
      if (mr(np)==1) ylm(ix,iy,iz) = bs6*s()-bs2*px(cost,phi)-bs12*dz2(cost)+.5d0*dx2my2(cost,phi)
      if (mr(np)==2) ylm(ix,iy,iz) = bs6*s()+bs2*px(cost,phi)-bs12*dz2(cost)+.5d0*dx2my2(cost,phi)
      if (mr(np)==3) ylm(ix,iy,iz) = bs6*s()-bs2*py(cost,phi)-bs12*dz2(cost)-.5d0*dx2my2(cost,phi)
      if (mr(np)==4) ylm(ix,iy,iz) = bs6*s()+bs2*py(cost,phi)-bs12*dz2(cost)-.5d0*dx2my2(cost,phi)
      if (mr(np)==5) ylm(ix,iy,iz) = bs6*s()-bs2*pz(cost    )+bs3*dz2(cost)
      if (mr(np)==6) ylm(ix,iy,iz) = bs6*s()+bs2*pz(cost    )+bs3*dz2(cost)
   end if

   contains

   !======== l = 0 =====================================================================
   function s()
      implicit none
      real(kind=8), parameter :: pi=3.141592653589793238462643383279d0
      real(kind=8) :: s
      s = 1.d0/ sqrt(4*pi)
   END FUNCTION s


   !======== l = 1 =====================================================================
   function pz(cost)
      implicit none
      real(kind=8), parameter :: pi=3.141592653589793238462643383279d0
      real(kind=8) :: pz, cost
      pz =  sqrt(3.d0/(4*pi)) * cost
   END FUNCTION pz

   function px(cost,phi)
      implicit none
      real(kind=8), parameter :: pi=3.141592653589793238462643383279d0
      real(kind=8) :: px, cost, phi, sint
      sint = sqrt(abs(1.d0 - cost*cost))
      px =  sqrt(3.d0/(4*pi)) * sint * cos(phi)
   END FUNCTION px

   function py(cost,phi)
      implicit none
      real(kind=8), parameter :: pi=3.141592653589793238462643383279d0
      real(kind=8) :: py, cost, phi, sint
      sint = sqrt(abs(1.d0 - cost*cost))
      py =  sqrt(3.d0/(4*pi)) * sint * sin(phi)
   END FUNCTION py


   !======== l = 2 =====================================================================
   function dz2(cost)
      implicit none
      real(kind=8), parameter :: pi=3.141592653589793238462643383279d0
      real(kind=8) :: dz2, cost
      dz2 =  sqrt(1.25d0/(4*pi)) * (3.d0* cost*cost-1.d0)
   END FUNCTION dz2

   function dxz(cost,phi)
      implicit none
      real(kind=8), parameter :: pi=3.141592653589793238462643383279d0
      real(kind=8) ::  dxz, cost, phi, sint
      sint = sqrt(abs(1.d0 - cost*cost))
      dxz =  sqrt(15.d0/(4*pi)) * sint*cost * cos(phi)
   END FUNCTION dxz

   function dyz(cost,phi)
      implicit none
      real(kind=8), parameter :: pi=3.141592653589793238462643383279d0
      real(kind=8) :: dyz, cost, phi, sint
      sint = sqrt(abs(1.d0 - cost*cost))
      dyz =  sqrt(15.d0/(4*pi)) * sint*cost * sin(phi)
   END FUNCTION dyz

   function dx2my2(cost,phi)
      implicit none
      real(kind=8), parameter :: pi=3.141592653589793238462643383279d0
      real(kind=8) :: dx2my2, cost, phi, sint
      sint = sqrt(abs(1.d0 - cost*cost))
      dx2my2 =  sqrt(3.75d0/(4*pi)) * sint*sint * cos(2.d0*phi)
   END FUNCTION dx2my2

   function dxy(cost,phi)
      implicit none
      real(kind=8), parameter :: pi=3.141592653589793238462643383279d0
      real(kind=8) :: dxy, cost, phi, sint
      sint = sqrt(abs(1.d0 - cost*cost))
      dxy =  sqrt(3.75d0/(4*pi)) * sint*sint * sin(2.d0*phi)
   END FUNCTION dxy


   !======== l = 3 =====================================================================
   function fz3(cost)
      implicit none
      real(kind=8), parameter :: pi=3.141592653589793238462643383279d0
      real(kind=8) :: fz3, cost
      fz3 =  0.25d0*sqrt(7.d0/pi) * ( 5.d0 * cost * cost - 3.d0 ) * cost
   END FUNCTION fz3

   function fxz2(cost,phi)
      implicit none
      real(kind=8), parameter :: pi=3.141592653589793238462643383279d0
      real(kind=8) :: fxz2, cost, phi, sint
      sint = sqrt(abs(1.d0 - cost*cost))
      fxz2 =  0.25d0*sqrt(10.5d0/pi) * ( 5.d0 * cost * cost - 1.d0 ) * sint * cos(phi)
   END FUNCTION fxz2

   function fyz2(cost,phi)
      implicit none
      real(kind=8), parameter :: pi=3.141592653589793238462643383279d0
      real(kind=8) :: fyz2, cost, phi, sint
      sint = sqrt(abs(1.d0 - cost*cost))
      fyz2 =  0.25d0*sqrt(10.5d0/pi) * ( 5.d0 * cost * cost - 1.d0 ) * sint * sin(phi)
   END FUNCTION fyz2

   function fzx2my2(cost,phi)
      implicit none
      real(kind=8), parameter :: pi=3.141592653589793238462643383279d0
      real(kind=8) :: fzx2my2, cost, phi, sint
      sint = sqrt(abs(1.d0 - cost*cost))
      fzx2my2 =  0.25d0*sqrt(105d0/pi) * sint * sint * cost * cos(2.d0*phi)
   END FUNCTION fzx2my2

   function fxyz(cost,phi)
      implicit none
      real(kind=8), parameter :: pi=3.141592653589793238462643383279d0
      real(kind=8) :: fxyz, cost, phi, sint
      sint = sqrt(abs(1.d0 - cost*cost))
      fxyz =  0.25d0*sqrt(105d0/pi) * sint * sint * cost * sin(2.d0*phi)
   END FUNCTION fxyz

   function fxx2m3y2(cost,phi)
      implicit none
      real(kind=8), parameter :: pi=3.141592653589793238462643383279d0
      real(kind=8) :: fxx2m3y2, cost, phi, sint
      sint = sqrt(abs(1.d0 - cost*cost))
      fxx2m3y2 =  0.25d0*sqrt(17.5d0/pi) * sint * sint * sint * cos(3.d0*phi)
   END FUNCTION fxx2m3y2

   function fy3x2my2(cost,phi)
      implicit none
      real(kind=8), parameter :: pi=3.141592653589793238462643383279d0
      real(kind=8) :: fy3x2my2, cost, phi, sint
      sint = sqrt(abs(1.d0 - cost*cost))
      fy3x2my2 =  0.25d0*sqrt(17.5d0/pi) * sint * sint * sint * sin(3.d0*phi)
   END FUNCTION fy3x2my2


END SUBROUTINE angularpart
!!>
!subroutine angularpart(l, mr, np, nx, ny, nz, ix, iy, iz, &
!                    xx, yy, zz, n_proj, ylm)
!
!   ! This routine returns the angular part of the spherical harmonic identified by indices (l,mr)
!   ! Calcutations are made in Cartesian coordinates
!
!   implicit none
!
!   ! I/O variables
!   integer, intent(in) :: l(n_proj), mr(n_proj)
!   integer, intent(in) :: np, nx, ny, nz, ix, iy, iz, n_proj
!   real(kind=8), intent(in) :: xx, yy, zz
!   real(kind=8), dimension(nx,ny,nz), intent(out) :: ylm
!
!   ! local variables
!   real(kind=8), parameter :: pi=3.141592653589793238462643383279d0
!   real(kind=8), parameter :: eps8  = 1.0e-8
!   real(kind=8), external :: s, pz, px, py, dz2, dxz, dyz, dx2my2, dxy, &
!                          fz3, fxz2, fyz2, fzx2my2, fxyz, fxx2m3y2, fy3x2my2
!   real(kind=8) :: rr
!   real(kind=8) :: bs2, bs3, bs6, bs12
!
!   bs2 = 1.d0/sqrt(2.d0)
!   bs3 = 1.d0/sqrt(3.d0)
!   bs6 = 1.d0/sqrt(6.d0)
!   bs12 = 1.d0/sqrt(12.d0)
!
!
!   if (l(np) > 3 .OR. l(np) < -5 ) then 
!      write(*,*) 'error, l out of range '
!   else
!      if (l(np)>=0) then
!         if (mr(np) < 1 .OR. mr(np) > 2*l(np)+1) then
!	    write(*,*) 'error, mr out of range'
!	 end if
!      else
!         if (mr(np) < 1 .OR. mr(np) > abs(l(np))+1 ) then 
!	    write(*,*) 'error, mr out of range'
!         end if
!      end if
!   end if
!
!   rr = sqrt( xx*xx + yy*yy + zz*zz )
!    
!   if (l(np)==0) then   ! s orbital
!      ylm(ix,iy,iz) = s(xx,yy,zz,rr)  
!   end if
!
!   if (l(np)==1) then   ! p orbitals
!      if (mr(np)==1) ylm(ix,iy,iz) = pz(xx,yy,zz,rr) 
!      if (mr(np)==2) ylm(ix,iy,iz) = px(xx,yy,zz,rr)
!      if (mr(np)==3) ylm(ix,iy,iz) = py(xx,yy,zz,rr)
!   end if
!
!   if (l(np)==2) then   ! d orbitals
!      if (mr(np)==1) ylm(ix,iy,iz) = dz2(xx,yy,zz,rr)
!      if (mr(np)==2) ylm(ix,iy,iz) = dxz(xx,yy,zz,rr)
!      if (mr(np)==3) ylm(ix,iy,iz) = dyz(xx,yy,zz,rr)
!      if (mr(np)==4) ylm(ix,iy,iz) = dx2my2(xx,yy,zz,rr)
!      if (mr(np)==5) ylm(ix,iy,iz) = dxy(xx,yy,zz,rr)
!   endif
!
!   if (l(np)==3) then   ! f orbitals
!      if (mr(np)==1) ylm(ix,iy,iz) = fz3(xx,yy,zz,rr)
!      if (mr(np)==2) ylm(ix,iy,iz) = fxz2(xx,yy,zz,rr)
!      if (mr(np)==3) ylm(ix,iy,iz) = fyz2(xx,yy,zz,rr)
!      if (mr(np)==4) ylm(ix,iy,iz) = fzx2my2(xx,yy,zz,rr)
!      if (mr(np)==5) ylm(ix,iy,iz) = fxyz(xx,yy,zz,rr)
!      if (mr(np)==6) ylm(ix,iy,iz) = fxx2m3y2(xx,yy,zz,rr)
!      if (mr(np)==7) ylm(ix,iy,iz) = fy3x2my2(xx,yy,zz,rr)
!   endif
!
!   if (l(np)==-1) then  !  sp hybrids
!      if (mr(np)==1) ylm(ix,iy,iz) = bs2 * ( s(xx,yy,zz,rr) + px(xx,yy,zz,rr) ) 
!      if (mr(np)==2) ylm(ix,iy,iz) = bs2 * ( s(xx,yy,zz,rr) - px(xx,yy,zz,rr) ) 
!   end if
!
!   if (l(np)==-2) then  !  sp2 hybrids 
!      if (mr(np)==1) ylm(ix,iy,iz) = bs3*s(xx,yy,zz,rr)-bs6*px(xx,yy,zz,rr)+bs2*py(xx,yy,zz,rr)
!      if (mr(np)==2) ylm(ix,iy,iz) = bs3*s(xx,yy,zz,rr)-bs6*px(xx,yy,zz,rr)-bs2*py(xx,yy,zz,rr)
!      if (mr(np)==3) ylm(ix,iy,iz) = bs3*s(xx,yy,zz,rr) +2.d0*bs6*px(xx,yy,zz,rr) 
!   end if
!
!   if (l(np)==-3) then  !  sp3 hybrids
!      if (mr(np)==1) ylm(ix,iy,iz) = 0.5d0*(s(xx,yy,zz,rr)+px(xx,yy,zz,rr)+py(xx,yy,zz,rr)+pz(xx,yy,zz,rr))
!      if (mr(np)==2) ylm(ix,iy,iz) = 0.5d0*(s(xx,yy,zz,rr)+px(xx,yy,zz,rr)-py(xx,yy,zz,rr)-pz(xx,yy,zz,rr))
!      if (mr(np)==3) ylm(ix,iy,iz) = 0.5d0*(s(xx,yy,zz,rr)-px(xx,yy,zz,rr)+py(xx,yy,zz,rr)-pz(xx,yy,zz,rr))
!      if (mr(np)==4) ylm(ix,iy,iz) = 0.5d0*(s(xx,yy,zz,rr)-px(xx,yy,zz,rr)-py(xx,yy,zz,rr)+pz(xx,yy,zz,rr))
!   end if
!
!   if (l(np)==-4) then  !  sp3d hybrids
!      if (mr(np)==1) ylm(ix,iy,iz) = bs3*s(xx,yy,zz,rr)-bs6*px(xx,yy,zz,rr)+bs2*py(xx,yy,zz,rr)
!      if (mr(np)==2) ylm(ix,iy,iz) = bs3*s(xx,yy,zz,rr)-bs6*px(xx,yy,zz,rr)-bs2*py(xx,yy,zz,rr)
!      if (mr(np)==3) ylm(ix,iy,iz) = bs3*s(xx,yy,zz,rr) +2.d0*bs6*px(xx,yy,zz,rr) 
!      if (mr(np)==4) ylm(ix,iy,iz) = bs2*pz(xx,yy,zz,rr)+bs2*dz2(xx,yy,zz,rr)
!      if (mr(np)==5) ylm(ix,iy,iz) =-bs2*pz(xx,yy,zz,rr)+bs2*dz2(xx,yy,zz,rr)
!   end if
!
!   if (l(np)==-5) then  ! sp3d2 hybrids
!      if (mr(np)==1) ylm(ix,iy,iz) = bs6*s(xx,yy,zz,rr)-bs2*px(xx,yy,zz,rr)-bs12*dz2(xx,yy,zz,rr)+.5d0*dx2my2(xx,yy,zz,rr)
!      if (mr(np)==2) ylm(ix,iy,iz) = bs6*s(xx,yy,zz,rr)+bs2*px(xx,yy,zz,rr)-bs12*dz2(xx,yy,zz,rr)+.5d0*dx2my2(xx,yy,zz,rr)
!      if (mr(np)==3) ylm(ix,iy,iz) = bs6*s(xx,yy,zz,rr)-bs2*py(xx,yy,zz,rr)-bs12*dz2(xx,yy,zz,rr)-.5d0*dx2my2(xx,yy,zz,rr)
!      if (mr(np)==4) ylm(ix,iy,iz) = bs6*s(xx,yy,zz,rr)+bs2*py(xx,yy,zz,rr)-bs12*dz2(xx,yy,zz,rr)-.5d0*dx2my2(xx,yy,zz,rr)
!      if (mr(np)==5) ylm(ix,iy,iz) = bs6*s(xx,yy,zz,rr)-bs2*pz(xx,yy,zz,rr)+bs3*dz2(xx,yy,zz,rr)
!      if (mr(np)==6) ylm(ix,iy,iz) = bs6*s(xx,yy,zz,rr)+bs2*pz(xx,yy,zz,rr)+bs3*dz2(xx,yy,zz,rr)
!   end if
!
!END SUBROUTINE angularpart
!
!
!! The following functions are used to calculate angular parts of the spherical harmonics
!!======== l = 0 =====================================================================
!function s(xx,yy,zz,rr)
!   implicit none
!   real(kind=8), parameter :: pi=3.141592653589793238462643383279d0
!   real(kind=8) :: s, xx, yy, zz, rr
!   s = 1.d0/ sqrt(4*pi)
!END FUNCTION s
!
!
!!======== l = 1 =====================================================================
!function pz(xx,yy,zz,rr)
!   implicit none
!   real(kind=8), parameter :: pi=3.141592653589793238462643383279d0
!   real(kind=8) ::pz, xx, yy, zz, rr
!   pz =  sqrt(3.d0/(4*pi)) * (zz/rr)
!END FUNCTION pz
!
!function px(xx,yy,zz,rr)
!   implicit none
!   real(kind=8), parameter :: pi=3.141592653589793238462643383279d0
!   real(kind=8) ::px, xx, yy, zz, rr
!   px =  sqrt(3.d0/(4*pi)) * (xx/rr)
!END FUNCTION px
!
!function py(xx,yy,zz,rr)
!   implicit none
!   real(kind=8), parameter :: pi=3.141592653589793238462643383279d0
!   real(kind=8) ::py, xx, yy, zz, rr
!   py =  sqrt(3.d0/(4*pi)) * (yy/rr)
!END FUNCTION py
!
!
!!======== l = 2 =====================================================================
!function dz2(xx,yy,zz,rr)
!   implicit none
!   real(kind=8), parameter :: pi=3.141592653589793238462643383279d0
!   real(kind=8) ::dz2, xx, yy, zz, rr
!   dz2 =  sqrt(1.25d0/(4*pi)) * (-xx*xx-yy*yy+2.d0*zz*zz)/(rr*rr)
!END FUNCTION dz2
!
!function dxz(xx,yy,zz,rr)
!   implicit none
!   real(kind=8), parameter :: pi=3.141592653589793238462643383279d0
!   real(kind=8) ::dxz, xx, yy, zz, rr
!   dxz =  sqrt(15.d0/(4*pi)) * (xx*zz)/(rr*rr)
!END FUNCTION dxz
!
!function dyz(xx,yy,zz,rr)
!   implicit none
!   real(kind=8), parameter :: pi=3.141592653589793238462643383279d0
!   real(kind=8) ::dyz, xx, yy, zz, rr
!   dyz =  sqrt(15.d0/(4*pi)) * (yy*zz)/(rr*rr)
!END FUNCTION dyz
!
!function dx2my2(xx,yy,zz,rr)
!   implicit none
!   real(kind=8), parameter :: pi=3.141592653589793238462643383279d0
!   real(kind=8) ::dx2my2, xx, yy, zz, rr
!   dx2my2 =  sqrt(3.75d0/(4*pi)) * (xx*xx-yy*yy)/(rr*rr)
!END FUNCTION dx2my2
!
!function dxy(xx,yy,zz,rr)
!   implicit none
!   real(kind=8), parameter :: pi=3.141592653589793238462643383279d0
!   real(kind=8) ::dxy, xx, yy, zz, rr
!   dxy =  sqrt(3.75d0/(4*pi)) * (xx*yy)/(rr*rr)
!END FUNCTION dxy
!
!
!!======== l = 3 =====================================================================
!function fz3(xx,yy,zz,rr)
!   implicit none
!   real(kind=8), parameter :: pi=3.141592653589793238462643383279d0
!   real(kind=8) ::fz3, xx, yy, zz, rr
!   fz3 =  0.25d0*sqrt(7.d0/pi) * (zz*(2.d0*zz*zz-3.d0*xx*xx-3.d0*yy*yy)) / (rr*rr*rr)
!END FUNCTION fz3
!
!function fxz2(xx,yy,zz,rr)
!   implicit none
!   real(kind=8), parameter :: pi=3.141592653589793238462643383279d0
!   real(kind=8) ::fxz2, xx, yy, zz, rr
!   fxz2 =  0.25d0*sqrt(10.5d0/pi) * (xx*(4.d0*zz*zz-xx*xx-yy*yy)) / (rr*rr*rr)
!END FUNCTION fxz2
!
!function fyz2(xx,yy,zz,rr)
!   implicit none
!   real(kind=8), parameter :: pi=3.141592653589793238462643383279d0
!   real(kind=8) ::fyz2, xx, yy, zz, rr
!   fyz2 =  0.25d0*sqrt(10.5d0/pi) * (yy*(4.d0*zz*zz-xx*xx-yy*yy)) / (rr*rr*rr)
!END FUNCTION fyz2
!
!function fzx2my2(xx,yy,zz,rr)
!   implicit none
!   real(kind=8), parameter :: pi=3.141592653589793238462643383279d0
!   real(kind=8) ::fzx2my2, xx, yy, zz, rr
!   fzx2my2 =  0.25d0*sqrt(105d0/pi) * (zz*(xx*xx-yy*yy)) / (rr*rr*rr)
!END FUNCTION fzx2my2
!
!function fxyz(xx,yy,zz,rr)
!   implicit none
!   real(kind=8), parameter :: pi=3.141592653589793238462643383279d0
!   real(kind=8) ::fxyz, xx, yy, zz, rr
!   fxyz =  0.25d0*sqrt(105d0/pi) * (xx*yy*zz) / (rr*rr*rr)
!END FUNCTION fxyz
!
!function fxx2m3y2(xx,yy,zz,rr)
!   implicit none
!   real(kind=8), parameter :: pi=3.141592653589793238462643383279d0
!   real(kind=8) ::fxx2m3y2, xx, yy, zz, rr
!   fxx2m3y2 =  0.25d0*sqrt(17.5d0/pi) * (xx*(xx*xx-3.d0*yy*yy)) / (rr*rr*rr)
!END FUNCTION fxx2m3y2
!
!function fy3x2my2(xx,yy,zz,rr)
!   implicit none
!   real(kind=8), parameter :: pi=3.141592653589793238462643383279d0
!   real(kind=8) ::fy3x2my2, xx, yy, zz, rr
!   fy3x2my2 =  0.25d0*sqrt(17.5d0/pi) * (yy*(3.d0*xx*xx-yy*yy)) / (rr*rr*rr)
!END FUNCTION fy3x2my2


!>
subroutine radialpart(rvalue, zona, np, nx, ny, nz, ix, iy, iz, &
      &   xx, yy, zz, n_proj, func_r)

   ! This routine returns the radial part of the spherical harmonic identified by the indice rvalue.

   implicit none

   ! I/O variables
   integer, intent(in) :: np, nx, ny, nz, ix, iy, iz, n_proj
   integer, intent(in) :: rvalue(n_proj)
   real, intent(in) :: zona(n_proj)
   real(kind=8), intent(in) :: xx, yy, zz
   real(kind=8), dimension(nx,ny,nz), intent(out) :: func_r

   ! local variables 
   real(kind=8), parameter :: eps8  = 1.0e-8
   real(kind=8) :: rr

   rr = sqrt( xx*xx + yy*yy + zz*zz )

   !   if (rr < eps8) then
   !      write(*,*) 'rr too small '
   !   end if
   if (rvalue(np)==1) func_r(ix,iy,iz) = 2.d0 * (zona(np)/0.529177208)**(3.d0/2.d0) * exp(-(zona(np)/0.529177208)*rr)
   if (rvalue(np)==2) func_r(ix,iy,iz) = 1.d0/sqrt(8.d0) * (zona(np)/0.529177208)**(3.d0/2.d0) * & 
   (2.0d0 - (zona(np)/0.529177208)*rr) * exp(-(zona(np)/0.529177208)*rr*0.5d0)
   if (rvalue(np)==3) func_r(ix,iy,iz) = sqrt(4.d0/27.d0) * (zona(np)/0.529177208)**(3.0d0/2.0d0) * &
      &   (1.d0 - (2.0d0/3.0d0)*(zona(np)/0.529177208)*rr + 2.d0*((zona(np)/0.529177208)*rr)**2/27.d0) * &
      &   exp(-(zona(np)/0.529177208)*rr/3.0d0)

END SUBROUTINE radialpart


subroutine write_cube(w_sph, w_ang, w_rad, fn1, fn2, fn3, np, n_proj, nx, ny, nz, &
      &   n_at, bx, by, bz, Z, at_pos, sph_har, func_r, ylm)

   ! This routine writes .cube files for radial part, angular part and
   ! the spherical harmonic given in argument

   implicit none

   ! I/O variables
   logical, intent(in) :: w_sph, w_ang, w_rad
   character(len=7), intent(in) :: fn1
   character(len=6), intent(in) :: fn2
   character(len=3), intent(in) :: fn3
   integer, intent(in) :: np, nx, ny, nz, n_at, n_proj
   real(kind=8), dimension(3), intent(in) :: bx, by, bz
   integer, dimension(n_at), intent(in) :: Z
   real(kind=8), dimension(n_at,3), intent(in) :: at_pos
   real(kind=8), dimension(nx,ny,nz,n_proj), intent(in) :: sph_har
   real(kind=8), dimension(nx,ny,nz), intent(in) :: func_r, ylm

   ! Local variables
   character(len=13) :: subname1
   character(len=12) :: subname2
   character(len=9) :: subname3
   character(len=3) :: np_c
   integer :: i, j, rem, ix, iy, iz


   ! Concatenations to write the names of .cube files
   if (np>0 .and. np<10) then 
      write(np_c, '(i1)') np
      subname1=fn1//'000'//np_c
      subname2=fn2//'000'//np_c
      subname3=fn3//'000'//np_c
   else  
      if (np>9 .and. np<100) then
         write(np_c, '(i2)') np
         subname1=fn1//'00'//np_c
         subname2=fn2//'00'//np_c
         subname3=fn3//'00'//np_c
      else
         if (np>99 .and. np<1000) then
            write(np_c, '(i3)') np
            subname1=fn1//'0'//np_c
            subname2=fn2//'0'//np_c
            subname3=fn3//'0'//np_c
         else
            if (np>999 .and. np<10000) then
               write(np_c, '(i4)') np
               subname1=fn1//np_c
               subname2=fn2//np_c
               subname3=fn3//np_c
            end if
         end if
      end if
   end if

   rem=nz-floor(nz/6.d0)*6

   ! Write the sph_harxxx.cube files
   if (w_sph .eqv. .true.) then
      OPEN(12, FILE=subname1//'.cube', STATUS='unknown')
      write(12,*) ' CUBE file for ISF field'
      write(12,*) ' Case for'
      write(12,'(I4,1X,F12.6,2(1X,F12.6))') n_at, real(0.d0), real(0.d0), real(0.d0)
      write(12,'(I4,1X,F12.6,2(1X,F12.6))') nx, bx(1), bx(2), bx(3)
      write(12,'(I4,1X,F12.6,2(1X,F12.6))') ny, by(1), by(2), by(3)
      write(12,'(I4,1X,F12.6,2(1X,F12.6))') nz, bz(1), bz(2), bz(3)
      do i=1, n_at
         write(12,'(I4,1X,F12.6,3(1X,F12.6))') Z(i), real(0.d0), (real(at_pos(i,j)), j=1,3)
      end do
      ! Volumetric data in batches of 6 values per line, 'z'-direction first.
      do ix=nx,1,-1
         do iy=ny,1,-1
            do iz=nz,1,-1
               write(12,'(E14.6)',advance='no') real(sph_har(ix,iy,iz,np))
               if ( ( (mod(iz+5-rem,6) .eq. 0) .and. (iz .ne. nz) ) .or. (iz .eq. 1) ) then
                  write(12,'(a)') ''
               end if
            end do
         end do
      end do
      CLOSE(12)
   end if

   ! Write the func_rxxx.cube file
   if (w_rad .eqv. .true.) then
      OPEN(13, FILE=subname2//'.cube', STATUS='unknown')
      write(13,*) ' CUBE file for ISF field'
      write(13,*) ' Case for'
      write(13,'(I4,1X,F12.6,2(1X,F12.6))') n_at, real(0.d0), real(0.d0), real(0.d0)
      write(13,'(I4,1X,F12.6,2(1X,F12.6))') nx, bx(1), bx(2), bx(3)
      write(13,'(I4,1X,F12.6,2(1X,F12.6))') ny, by(1), by(2), by(3)
      write(13,'(I4,1X,F12.6,2(1X,F12.6))') nz, bz(1), bz(2), bz(3)
      do i=1, n_at
         write(13,'(I4,1X,F12.6,3(1X,F12.6))') Z(i), real(0.d0), (real(at_pos(i,j)), j=1,3)
      end do
      ! Volumetric data in batches of 6 values per line, 'z'-direction first.
      do ix=nx,1,-1
         do iy=ny,1,-1
            do iz=nz,1,-1
               write(13,'(E14.6)',advance='no') real(func_r(ix,iy,iz))
               if ( ( (mod(iz+5-rem,6) .eq. 0) .and. (iz .ne. nz) ) .or. (iz .eq. 1) ) then
                  write(13,'(a)') ''
               end if
            end do
         end do
      end do
      CLOSE(13)
   end if

   ! Write the ylmxxx.cube file
   if (w_ang .eqv. .true.) then
      OPEN(14, FILE=subname3//'.cube', STATUS='unknown')
      write(14,*) ' CUBE file for ISF field'
      write(14,*) ' Case for'
      write(14,'(I4,1X,F12.6,2(1X,F12.6))') n_at, real(0.d0), real(0.d0), real(0.d0)
      write(14,'(I4,1X,F12.6,2(1X,F12.6))') nx, bx(1), bx(2), bx(3)
      write(14,'(I4,1X,F12.6,2(1X,F12.6))') ny, by(1), by(2), by(3)
      write(14,'(I4,1X,F12.6,2(1X,F12.6))') nz, bz(1), bz(2), bz(3)
      do i=1, n_at
         write(14,'(I4,1X,F12.6,3(1X,F12.6))') Z(i), real(0.d0), (real(at_pos(i,j)), j=1,3)
      end do
      ! Volumetric data in batches of 6 values per line, 'z'-direction first.
      do ix=nx,1,-1
         do iy=ny,1,-1
            do iz=nz,1,-1
               write(14,'(E14.6)',advance='no') real(ylm(ix,iy,iz))
               if ( ( (mod(iz+5-rem,6) .eq. 0) .and. (iz .ne. nz) ) .or. (iz .eq. 1) ) then
                  write(14,'(a)') ''
               end if
            end do
         end do
      end do
      CLOSE(14)
   end if

END SUBROUTINE write_cube


!>
subroutine write_inter(n_virt, amnk_bands_sorted)

   ! This routine writes a new input.inter file from an older one.
   ! It reads the previous input.inter file, and it adds the virt_list at the end of the file.
   ! It automatically switches w_sph, w_ang and w_rad to false

   implicit none

   ! I/O variables
   integer, intent(in) :: n_virt
   integer, dimension(n_virt), intent(inout) :: amnk_bands_sorted

   ! Local variables
   integer :: i
   character :: seedname*20, pre_check_mode*1, filetype*4
   integer :: n_occ, n_virt_tot, ng(3)
   character :: char1*1

   ! Read data to keep
   OPEN(11, FILE='input.inter', STATUS='OLD')
   !   write(*,*) '!==================================!'
   !   write(*,*) '!   Writing an input.inter file :  !'
   !   write(*,*) '!==================================!'
   read(11,*) seedname
   read(11,*) filetype
   read(11,*) n_occ
   read(11,*) pre_check_mode, n_virt_tot
   read(11,*) char1
   read(11,*) ng(1), ng(2), ng(3)
   if (pre_check_mode == 'F') then
      read(11,*) (amnk_bands_sorted(i), i=1,n_virt)
   end if
   CLOSE(11)

   ! Write a new input.inter file (change the value of the logical pre_check)
   OPEN(11, FILE='input.inter', STATUS='OLD')
   write(11,'(1a,1x,1a)') seedname, '# Name of the .win file'
   write(11,'(1a,17x,1a)') filetype, '# Format : cube or etsf'
   write(11,'(I4,17x,1a)') n_occ, '# No. of occupied orbitals'
   write(11,'(a1,2(1x,I4),10x,1a)') pre_check_mode, n_virt_tot, n_virt, '# Pre-check, n_virt_tot ' // &
      &   ', n_virt'
   !   if (pre_check_mode == 'T') then
   !      write(11,'(a1,2(1x,I4),10x,1a)') 'F', n_virt_tot, n_virt, '# Pre-check, no. of virtual orbitals&
   !      & for pre-check, no. of virtual orbitals used to write A and M matrices'
   !   else
   !      write(11,'(a1,2(1x,I4),9x,1a)') 'T', n_virt_tot, n_virt, '# Pre-check, no. of virtual orbitals&
   !      & for pre-check, no. of virtual orbitals used to write A and M matrices'
   !   end if
   write(11,'(1a,4x,1a)') char1, 'F    F    F     # Write_UNKp.s, write_spherical_harmonics, ' // &
      &   'write_angular_parts, write_radial_parts'
   write(11,'(3(I4,1x),6x,a)') (ng(i), i=1,3), '# Number of points for each axis in the cubic ' // &
      &   'BigDFT representation (information needed by Wannier90)'
   do i=1,n_virt
      write(11,'(I4, 1x)',advance='no') amnk_bands_sorted(i)
      !      if (filetype=='etsf' .or. filetype=='ETSF') write(11,'(I4, 1x)',advance='no') amnk_bands_sorted(i)!+n_occ
      !      if (filetype=='cube' .or. filetype=='CUBE') write(11,'(I4, 1x)',advance='no') amnk_bands_sorted(i)
      if ( (mod(i,15) .eq. 0) .and. (i .ne. n_virt) ) then
         write(11,'(a)') ''
      end if
   end do
   CLOSE(11)
   write(*,*) '!==================================!'
   write(*,*) '! Writing an input.inter file done !'
   write(*,*) '!==================================!'
   write(*,*)
   write(*,*)

END SUBROUTINE write_inter


!>
subroutine write_amn(seedname, n_bands, n_kpts, n_proj, amnk)

   ! This routine writes a .amn file that can be read by Wannier90

   implicit none

   ! I/O variables
   character, intent(in) :: seedname*16
   integer, intent(in) :: n_bands, n_kpts, n_proj
   real(kind=8), dimension(n_bands,n_proj), intent(in) :: amnk

   ! Local variables
   integer :: nb, nk, np


   ! Writing the .amn file
   OPEN(12, FILE=trim(seedname)//'.amn', STATUS='unknown')
   !   write(*,*) '!==================================!'
   !   write(*,*) '!       Writing a .amn file :      !'
   !   write(*,*) '!==================================!'
   write(12,*) 'File Created on'
   write(12,'(I4,2(1X,I4))') n_bands, n_kpts, n_proj
   do nk=1, n_kpts
      do np=1, n_proj
         do nb=1, n_bands
            write(12,'(3(I4,1X),E13.6,1X,E13.6)') nb, np, nk, amnk(nb,np), 0.d0
         end do
      end do
   end do
   CLOSE(12)

   write(*,*) '!==================================!'
   write(*,*) '!     Writing a .amn file done     !'
   write(*,*) '!==================================!'
   write(*,*)
   write(*,*)

END SUBROUTINE write_amn


!>
subroutine write_mmn(seedname, n_bands, n_kpts, n_nnkpts, k_plus_b, G_vec, mmnk_re, mmnk_im)

   ! This routine writes a .mmn file that can be read by Wannier90

   implicit none

   ! I/O variables
   character, intent(in) :: seedname*16
   integer, intent(in) :: n_bands, n_kpts, n_nnkpts
   integer, dimension(n_kpts*n_nnkpts,2), intent(in) :: k_plus_b
   integer, dimension(n_kpts*n_nnkpts,3), intent(in) :: G_vec
   real(kind=8), dimension(n_bands,n_bands,n_kpts*n_nnkpts), intent(in) :: mmnk_re
   real(kind=8), dimension(n_bands,n_bands,n_kpts*n_nnkpts), intent(in) :: mmnk_im

   ! Local variables
   integer :: nb1, nb2, n, i, j


   ! Writing the .mmn file
   OPEN(12, FILE=trim(seedname)//'.mmn', STATUS='unknown')
   !   write(*,*) '!==================================!'
   !   write(*,*) '!       Writing a .mmn file :      !'
   !   write(*,*) '!==================================!'
   write(12,*) 'File Created on'
   write(12,'(I4,2(1X,I4))') n_bands, n_kpts, n_nnkpts
   do n=1, n_kpts*n_nnkpts
      write(12,'(I4,4(1X,I4))') (k_plus_b(n,i), i=1,2), (G_vec(n,j), j=1,3)
      do nb2=1, n_bands
         do nb1=1, n_bands
            write(12,'(E13.6,1X,E13.6)') mmnk_re(nb1,nb2,n), mmnk_im(nb1,nb2,n)
         end do
      end do
   end do
   CLOSE(12)
   write(*,*) '!==================================!'
   write(*,*) '!     Writing a .mmn file done     !'
   write(*,*) '!==================================!'
   write(*,*)
   write(*,*)

END SUBROUTINE write_mmn


!>
subroutine write_unk(n_bands, nx, ny, nz, nk, s, psi)

   ! This routine writes a UNKnk.s used for plotting

   implicit none

   ! I/O variables
   integer, intent(in) :: n_bands, nx, ny, nz, nk, s
   real(kind=8), dimension(nx,ny,nz,n_bands), intent(in) :: psi

   ! Local variables
   integer :: nb, i, j, k
   character :: s_c*1, nk_c*3, seedname*10


   ! Concatenations to write the names of UNKnk.s files.
   if (nk>0 .and. nk<10) then 
      write(nk_c, '(i1)') nk
      write(s_c, '(i1)') s
      seedname=(('UNK0000'//trim(nk_c))//'.')//s_c
   else  
      if (nk>9 .and. nk<100) then
         write(nk_c, '(i2)') nk
         write(s_c, '(i1)') s
         seedname=(('UNK000'//trim(nk_c))//'.')//s_c
      else
         if (nk>99 .and. nk<1000) then
            write(nk_c, '(i3)') nk
            write(s_c, '(i1)') s
            seedname=(('UNK00'//trim(nk_c))//'.')//s_c
         else
            if (nk>999 .and. nk<10000) then
               write(nk_c, '(i4)') nk
               write(s_c, '(i1)') s
               seedname=(('UNK0'//trim(nk_c))//'.')//s_c
            end if
         end if
      end if
   end if

   ! Writing the UNKnk.s file
   OPEN(12, FILE=seedname, STATUS='unknown')
   write(*,*) '!==================================!'
   write(*,*) '!     Writing a UNKnk.s file :     !'
   write(*,*) '!==================================!'
   write(12,'(I4,4(1X,I4))') nx, ny, nz, nk, n_bands
   do nb=1, n_bands
      do k=1, nz
         do j=1, ny
            do i=1, nx
               write(12,'(E13.6, 1X, E13.6)') psi(i,j,k,nb), 0.d0
            end do
         end do
      end do
   end do
   CLOSE(12)
   write(*,*) '!==================================!'
   write(*,*) '!    Writing a UNKnk.s file done   !'
   write(*,*) '!==================================!'
   write(*,*)
   write(*,*)

END SUBROUTINE write_unk

!>
subroutine write_unk_bin(Glr,orbs,orbsv,orbsb,input,atoms,rxyz,n_occ,n_virt,virt_list,nx,ny,nz,nk,s,wfformat_read)

   use BigDFT_API
   use Poisson_Solver
   ! I/O variables
   type(locreg_descriptors), intent(in) :: Glr
   type(orbitals_data), intent(inout) :: orbs,orbsv,orbsb 
   type(atoms_data), intent(in) :: atoms
   type(input_variables), intent(in) :: input
   integer, intent(in) :: n_occ,n_virt,nx,ny,nz,nk,s
   real(gp), dimension(3,atoms%nat), intent(in) :: rxyz
   integer, dimension (n_virt), intent(in) :: virt_list
   character(len=5),intent(in) :: wfformat_read
   ! Local variables
   logical :: perx,pery,perz
   integer :: nbl1,nbl2,nbl3,nbr1,nbr2,nbr3
   integer :: nb, i, j, k, n_bands, i_stat
   character :: s_c*1, nk_c*3, seedname*10,filename*60
   character(len=*), parameter :: subname='write_unk_bin'
   real(wp), dimension(nx*ny*nz) :: psir
   real(wp), dimension(Glr%wfd%nvctr_c+7*Glr%wfd%nvctr_f,n_occ+n_virt) :: psi_etsf
   real(gp), dimension(3,atoms%nat) :: rxyz_old
   type(workarr_sumrho) :: w

   n_bands=n_occ+n_virt

   ! Concatenations to write the names of UNKnk.s files.
   if (nk>0 .and. nk<10) then 
      write(nk_c, '(i1)') nk
      write(s_c, '(i1)') s
      seedname=(('UNK0000'//trim(nk_c))//'.')//s_c
   else  
      if (nk>9 .and. nk<100) then
         write(nk_c, '(i2)') nk
         write(s_c, '(i1)') s
         seedname=(('UNK000'//trim(nk_c))//'.')//s_c
      else
         if (nk>99 .and. nk<1000) then
            write(nk_c, '(i3)') nk
            write(s_c, '(i1)') s
            seedname=(('UNK00'//trim(nk_c))//'.')//s_c
         else
            if (nk>999 .and. nk<10000) then
               write(nk_c, '(i4)') nk
               write(s_c, '(i1)') s
               seedname=(('UNK0'//trim(nk_c))//'.')//s_c
            end if
         end if
      end if
   end if

   call split_vectors_for_parallel(0,1,n_occ,orbs)
   call split_vectors_for_parallel(0,1,n_virt+n_occ,orbsb)
   call split_vectors_for_parallel(0,1,n_virt,orbsv)

   call initialize_work_arrays_sumrho(Glr,w)

   ! Read occupied orbitals
   if(n_occ > 0) then
      if(associated(orbs%eval)) nullify(orbs%eval)
      allocate(orbs%eval(n_occ*orbs%nkpts), stat=i_stat)
      call memocc(i_stat,orbs%eval,'orbs%eval',subname)
      filename=trim(input%dir_output) // 'wavefunction'// trim(wfformat_read)
      call readmywaves(0,filename,orbs,Glr%d%n1,Glr%d%n2,Glr%d%n3,input%hx,input%hy,input%hz,atoms,rxyz_old,rxyz,  & 
      Glr%wfd,psi_etsf(1,1))
      i_all = -product(shape(orbs%eval))*kind(orbs%eval)
      deallocate(orbs%eval,stat=i_stat)
      call memocc(i_stat,i_all,'orbs%eval',subname) 
   end if

   ! Read virtual orbitals chosen in pre-check mode 
   if(n_virt > 0) then
      filename=trim(input%dir_output) // 'virtuals'// trim(wfformat_read)
      if(associated(orbsv%eval)) then
         i_all = -product(shape(orbsv%eval))*kind(orbsv%eval)
         deallocate(orbsv%eval,stat=i_stat)
         call memocc(i_stat,i_all,'orbsv%eval',subname)
      end if
      allocate(orbsv%eval(n_virt*orbsv%nkpts), stat=i_stat)
      call memocc(i_stat,orbsv%eval,'orbsv%eval',subname)
      call readmywaves(0,filename,orbsv,Glr%d%n1,Glr%d%n2,Glr%d%n3,input%hx,input%hy,input%hz,atoms,rxyz_old,rxyz,  & 
      Glr%wfd,psi_etsf(1,1+n_occ),virt_list)
      i_all = -product(shape(orbsv%eval))*kind(orbsv%eval)
      deallocate(orbsv%eval,stat=i_stat)
      call memocc(i_stat,i_all,'orbsv%eval',subname)
   end if

   !calculate buffer shifts
   perx=(Glr%geocode /= 'F')
   pery=(Glr%geocode == 'P')
   perz=(Glr%geocode /= 'F')
   call ext_buffers(perx,nbl1,nbr1)
   call ext_buffers(pery,nbl2,nbr2)
   call ext_buffers(perz,nbl3,nbr3)
   if(nbr1 > 0) nbr1 = nbr1 + 2
   if(nbr2 > 0) nbr2 = nbr2 + 2
   if(nbr3 > 0) nbr3 = nbr3 + 2

   ! Writing the UNKnk.s file
   OPEN(12, FILE=seedname, STATUS='unknown')
   write(*,*) '!==================================!'
   write(*,*) '!      Writing a UNKnk.s file      !'
   write(*,*) '!==================================!'
   write(12,'(I4,4(1X,I4))') nx-(nbl1+nbr1), ny-(nbl2+nbr2), nz-(nbl3+nbr3), nk, n_bands
   do nb=1, n_bands
      ! Convert from Daubechies to cube
      call daub_to_isf(Glr,w,psi_etsf(1,nb),psir)
      do k=nbl3+1, nz-nbr3
         do j=nbl2+1, ny-nbr2
            do i=nbl1+1, nx-nbr1
               ind=(k-1)*ny*nx+(j-1)*nx+i
               write(12,'(E13.6, 1X, E13.6)') psir(ind), 0.d0
            end do
         end do
      end do
   end do
   CLOSE(12)
   write(*,*) '!==================================!'
   write(*,*) '!    Writing a UNKnk.s file done   !'
   write(*,*) '!==================================!'
   write(*,*)
   write(*,*)

   call deallocate_work_arrays_sumrho(w)

END SUBROUTINE write_unk_bin

subroutine split_vectors_for_parallel(iproc,nproc,nvctr,orbs)
   use module_base
   use module_types
   implicit none
   integer, intent(in) :: iproc,nproc
   integer, intent(in) :: nvctr
   type(orbitals_data), intent(inout) :: orbs
   !local variables
   integer :: ntot,jproc,i_stat,i_all
   character(len=*), parameter :: subname='split_vectors_for_parallel'
   integer, dimension(:), allocatable :: nvctr_par,isvctr_par

   ! Initialise the arrays n_proj_par and isproj_par
   allocate(nvctr_par(0:nproc-1),stat=i_stat)
   call memocc(i_stat,nvctr_par,'nvctr_par',subname)
   allocate(isvctr_par(0:nproc-1),stat=i_stat)
   call memocc(i_stat,isvctr_par,'isvctr_par',subname)

   call parallel_repartition_with_kpoints(nproc,1,nvctr,nvctr_par)
   !  call kpts_to_procs_via_obj(nproc,nkpts,nvctr,nvctr_par) 

   ! check the distribution
   ntot=0
   do jproc=0,nproc-1
      isvctr_par(jproc)=ntot
      ntot=ntot+nvctr_par(jproc)
   end do

   orbs%norb = nvctr
   orbs%isorb = isvctr_par(iproc) 
   orbs%norbp = nvctr_par(iproc)

   do jproc=0,nproc-1
      orbs%norb_par(jproc,0) = nvctr_par(jproc)
      !     orbs%isorb_par(jproc) = isvctr_par(jproc) 
   end do

   ! For now, don't worry about kpoints: MUST CHANGE THIS?
   orbs%nkpts=1
   orbs%nspinor=1
   orbs%iskpts=0
   if(associated(orbs%iokpt)) then
      i_all = -product(shape(orbs%iokpt))*kind(orbs%iokpt)
      deallocate(orbs%iokpt,stat=i_stat)
      call memocc(i_stat,i_all,'orbs%iokpt',subname)
   end if
   allocate(orbs%iokpt(orbs%norbp),stat=i_stat)
   call memocc(i_stat,orbs%iokpt,'orbs%iokpt',subname)
   orbs%iokpt=1

   ! For now, also don't consider spin
   orbs%norbu = nvctr
   orbs%norbd = 0

   i_all = -product(shape(nvctr_par))*kind(nvctr_par)
   deallocate(nvctr_par,stat=i_stat)
   call memocc(i_stat,i_all,'nvctr_par',subname)
   i_all = -product(shape(isvctr_par))*kind(isvctr_par) 
   deallocate(isvctr_par,stat=i_stat)
   call memocc(i_stat,i_all,'isvctr_par',subname)

END SUBROUTINE split_vectors_for_parallel


!!subroutine make_precheck(iproc,nproc,input,Glr,orbsv,commsv,orbsp,commsp,atoms,w,rxyz,n_proj,ctr_proj,&
!!           x_proj,y_proj,z_proj,l,mr,rvalue,zona,amnk_bands_sorted,sph_daub)
!!   use BigDFT_API
!!   use Poisson_Solver
!!   implicit none
!!   integer, intent(in) :: iproc, nproc, n_proj
!!   type(input_variables),intent(in) :: input
!!   type(locreg_descriptors), intent(in) :: Glr
!!   type(orbitals_data), intent(inout) :: orbsv,orbsp
!!   type(communications_arrays), target :: commsv,commsp
!!   type(atoms_data), intent(in) :: atoms
!!   type(workarr_sumrho), intent(in) :: w
!!   real(gp), dimension(3,atoms%nat), intent(in) :: rxyz
!!   real(kind=8), dimension (n_proj,3), intent(in) :: ctr_proj, x_proj, y_proj, z_proj
!!   integer, dimension (n_proj),intent(in) :: l, mr, rvalue
!!   real, dimension (n_proj), intent(in) :: zona
!!   integer, dimension (:), pointer :: amnk_bands_sorted
!!   real(wp),dimension(:),pointer :: sph_daub
!!   !local variables
!!   character(len=*), parameter :: subname='make_precheck'
!!   integer :: i_stat, i_all, npsidim, i, j, k, np, npp, pshft
!!   integer :: ind, nb, ierr, npsidim2,nvctrp
!!   real(kind=8) :: b1, b2, b3, r0x, r0y, r0z, zz, yy, xx
!!   real(wp), allocatable :: psi_etsfv(:,:),sph_har_etsf(:)!,sph_daub(:)
!!   real(wp), allocatable :: psi_etsf2(:)
!!   real(wp), pointer :: pwork(:)
!!   character(len=60) :: filename
!!   real(kind=8), allocatable :: ylm(:,:,:), func_r(:,:,:)
!!   real(kind=8), allocatable :: amnk(:,:), amnk_guess(:)
!!   integer :: n_virt, n_virt_tot
!!   real(kind=8), allocatable, dimension(:) :: amnk_guess_sorted
!!   real(gp), dimension(3,atoms%nat) :: rxyz_old
!!
!!   call timing(iproc,'CrtProjectors ','ON')
!!
!!   ! Read wavefunction from file and transforms it properly if hgrid or size of simulation cell have changed
!!   allocate(psi_etsfv(Glr%wfd%nvctr_c+7*Glr%wfd%nvctr_f,max(orbsv%norbp*orbsv%nspinor,1)),stat=i_stat)
!!   call memocc(i_stat,psi_etsfv,'psi_etsfv',subname)
!!   if(associated(orbsv%eval)) nullify(orbsv%eval)
!!   allocate(orbsv%eval(orbsv%norb*orbsv%nkpts), stat=i_stat)
!!   call memocc(i_stat,orbsv%eval,'orbsv%eval',subname)
!!
!!   filename= trim(input%dir_output) // 'virtuals'// trim(wfformat_read)
!!   call readmywaves(iproc,filename,orbsv,Glr%d%n1,Glr%d%n2,Glr%d%n3,input%hx,input%hy,input%hz,atoms,rxyz_old,rxyz,  & 
!!      Glr%wfd,psi_etsfv)
!!   i_all = -product(shape(orbsv%eval))*kind(orbsv%eval)
!!   deallocate(orbsv%eval,stat=i_stat)
!!   nullify(orbsv%eval)
!!   call memocc(i_stat,i_all,'orbsv%eval',subname)
!!
!!   ! Tranposition of the distribution of the BigDFT wavefunctions : orbitals -> components.
!!   npsidim=max((Glr%wfd%nvctr_c+7*Glr%wfd%nvctr_f)*orbsv%norbp*orbsv%nspinor,sum(commsv%ncntt(0:nproc-1)))
!!   npsidim2=max((Glr%wfd%nvctr_c+7*Glr%wfd%nvctr_f)*orbsp%norbp,sum(commsp%ncntt(0:nproc-1)))
!!   allocate(psi_etsf2(npsidim),stat=i_stat) !!doing this because psi_etsfv does not incorporate enough space for transpose
!!   call memocc(i_stat,psi_etsf2,'psi_etsf2',subname)
!!
!!   call razero(npsidim,psi_etsf2)
!!   if(nproc > 1) then
!!     allocate(pwork(npsidim),stat=i_stat)
!!     call memocc(i_stat,pwork,'pwork',subname)
!!     call transpose_v(iproc,nproc,orbsv,Glr%wfd,commsv,psi_etsfv(1,1),work=pwork,outadd=psi_etsf2(1))
!!     i_all = -product(shape(pwork))*kind(pwork)
!!     deallocate(pwork,stat=i_stat)
!!     call memocc(i_stat,i_all,'pwork',subname)
!!   else
!!      ! just copy the wavefunctions 
!!      k=0
!!      do j=1,orbsv%norbp*orbsv%nspinor
!!      do i=1,Glr%wfd%nvctr_c+7*Glr%wfd%nvctr_f
!!         k=k+1
!!         psi_etsf2(k) = psi_etsfv(i,j)
!!      end do
!!      end do
!!   end if
!!   i_all=-product(shape(psi_etsfv))*kind(psi_etsfv)
!!   deallocate(psi_etsfv,stat=i_stat)
!!   call memocc(i_stat,i_all,'psi_etsfv',subname)
!!
!!   ! - b1, b2 and b3 are the norm of the lattice parameters.
!!   b1=atoms%alat1
!!   b2=atoms%alat2
!!   b3=atoms%alat3
!!   ! - Allocations
!!   allocate(amnk(orbsv%norb,orbsp%norb),stat=i_stat)
!!   call memocc(i_stat,amnk,'amnk',subname)
!!   allocate(amnk_guess(orbsv%norb),stat=i_stat)
!!   call memocc(i_stat,amnk_guess,'amnk_guess',subname)
!!   allocate(sph_daub(npsidim2), stat=i_stat)
!!   call memocc(i_stat,sph_daub,'sph_daub',subname)
!!
!!   ! Begining of the algorithm to compute the scalar product in order to find the best unoccupied orbitals to use to compute the actual Amnk matrix :
!!   if (iproc==0) then
!!      write(*,*) '!==================================!'
!!      write(*,*) '! Calculating amnk=<virt|sph_har>  !'
!!      write(*,*) '!       in pre-check mode :        !'
!!      write(*,*) '!==================================!'
!!      write(*,'(A12,4x,A15)') 'Virtual band', 'amnk_guess(nb)='
!!   end if
!!
!!   ! Calculation of the spherical harmonics in parallel.
!!   ! It is done in the real space and then converted in the Daubechies representation.
!!   pshft = 0
!!   do npp=1, orbsp%norbp
!!      np = npp + orbsp%isorb
!!      ! Convolution buffer : n1i=2*n1+31 -> explains the '13*input%hx*0.5' term
!!      r0x=ctr_proj(np,1)*b1+13*input%hx*0.5
!!      r0y=ctr_proj(np,2)*b2+13*input%hy*0.5
!!      r0z=ctr_proj(np,3)*b3+13*input%hz*0.5
!!      do k=1,Glr%d%n3i
!!         zz=(k-1)*input%hz*0.5-r0z
!!         do j=1,Glr%d%n2i
!!            yy=(j-1)*input%hy*0.5-r0y
!!            do i=1,Glr%d%n1i
!!               ind=(k-1)*Glr%d%n2i*Glr%d%n1i+(j-1)*Glr%d%n1i+i
!!               xx=(i-1)*input%hx*0.5-r0x
!!               call angularpart(l, mr, np, Glr%d%n1i, Glr%d%n2i, Glr%d%n3i, i, j, k, &
!!                     xx, yy, zz, x_proj, y_proj, z_proj, n_proj, ylm)
!!               call radialpart(rvalue, zona, np, Glr%d%n1i, Glr%d%n2i, Glr%d%n3i, i, j, k, &
!!                     xx, yy, zz, n_proj, func_r)
!!               ! The 'sqrt(input%hx*0.5*input%hy*0.5*input%hz*0.5)' term is here to normalize spherical harmonics
!!               sph_har_etsf(ind)=func_r(i,j,k)*ylm(i,j,k)*sqrt(input%hx*0.5*input%hy*0.5*input%hz*0.5)
!!            end do
!!         end do
!!      end do
!!      call isf_to_daub(Glr,w,sph_har_etsf(1),sph_daub(1+pshft))
!!      pshft=pshft + max(Glr%wfd%nvctr_c+7*Glr%wfd%nvctr_f,commsp%ncntt(iproc)/orbsp%norbp)
!!   end do
!!
!!   call timing(iproc,'CrtProjectors ','OF')
!!
!!   ! Tranposition of the distribution of the spherical harmonics: orbitals -> components.
!!   allocate(pwork(npsidim2),stat=i_stat)
!!   call memocc(i_stat,pwork,'pwork',subname)
!!   call transpose_v(iproc,nproc,orbsp,Glr%wfd,commsp,sph_daub,work=pwork)
!!   i_all = -product(shape(pwork))*kind(pwork)
!!   deallocate(pwork,stat=i_stat)
!!   call memocc(i_stat,i_all,'pwork',subname)
!!   call timing(iproc,'ApplyProj     ','ON')
!!
!!   ! Scalar product of amnk=<sph_daub|psi> in parallel.
!!   call razero(orbsp%norb*orbsv%norb,amnk)
!!   nvctrp=commsv%nvctr_par(iproc,1)
!!   call gemm('T','N',orbsv%norb,orbsp%norb,nvctrp,1.0_wp,psi_etsf2(1),max(1,nvctrp),&
!!        sph_daub(1),max(1,nvctrp),0.0_wp,amnk(1,1),orbsv%norb)
!!      
!!   ! Construction of the whole Amnk_guess matrix.
!!   call mpiallred(amnk(1,1),orbsv%norb*orbsp%norb,MPI_SUM,MPI_COMM_WORLD,ierr)
!!
!!   ! For each unoccupied orbitals, check how they project on spherical harmonics.
!!   ! The greater amnk_guess(nb) is, the more they project on spherical harmonics.
!!   do nb=1,orbsv%norb
!!      amnk_guess(nb)=0.0
!!      do np=1,orbsp%norb
!!         amnk_guess(nb)=amnk_guess(nb)+(amnk(nb,np))**2
!!      end do
!!      if (iproc==0) write(*,'(I4,11x,F12.6)') nb, sqrt(amnk_guess(nb))
!!   end do
!!
!!   ! Choice of the unoccupied orbitals to calculate the Amnk matrix
!!   if (iproc==0) then
!!      write(*,*) 
!!      write(*,'(1a)') 'These are the virtual bands to use to construct the actual Amn and Mmn matrices :'
!!      write(*,'(A4,4x,A17)') 'Band', 'sqrt(amnk_guess)='
!!   end if
!!   allocate(amnk_guess_sorted(n_virt),stat=i_stat)
!!   call memocc(i_stat,amnk_guess_sorted,'amnk_guess_sorted',subname)
!!   do nb=1,n_virt
!!      amnk_guess_sorted(nb)=maxval(amnk_guess,1)
!!      amnk_bands_sorted(nb)=maxloc(amnk_guess,1)
!!      amnk_guess(amnk_bands_sorted(nb))=0.d0
!!   if (iproc==0) write(*,'(I4,3x,F12.6)') amnk_bands_sorted(nb), sqrt(amnk_guess_sorted(nb))
!!   end do
!!
!!   ! End of the pre-check mode
!!   i_all = -product(shape(psi_etsf2))*kind(psi_etsf2)
!!   deallocate(psi_etsf2,stat=i_stat)
!!   call memocc(i_stat,i_all,'psi_etsf2',subname)
!!   i_all = -product(shape(amnk))*kind(amnk)
!!   deallocate(amnk,stat=i_stat)
!!   call memocc(i_stat,i_all,'amnk',subname)
!!   i_all = -product(shape(amnk_guess_sorted))*kind(amnk_guess_sorted)
!!   deallocate(amnk_guess_sorted,stat=i_stat)
!!   call memocc(i_stat,i_all,'amnk_guess_sorted',subname)
!!   i_all = -product(shape(amnk_guess))*kind(amnk_guess)
!!   deallocate(amnk_guess,stat=i_stat)
!!   call memocc(i_stat,i_all,'amnk_guess',subname)
!!
!!   if (iproc==0) then
!!      write(*,*) '!==================================!'
!!      write(*,*) '! Calculating amnk=<virt|sph_har>  !'
!!      write(*,*) '!     in pre-check mode done       !'
!!      write(*,*) '!==================================!'
!!      write(*,*)
!!      write(*,*)
!!   end if
!!
!!   ! Rewrite the input.inter file to add the chosen unoccupied states.
!!   if (iproc==0) call write_inter(n_virt, amnk_bands_sorted)
!!
!!   call timing(iproc,'ApplyProj     ','OF')
!!
!!END SUBROUTINE make_precheck<|MERGE_RESOLUTION|>--- conflicted
+++ resolved
@@ -538,18 +538,30 @@
       allocate(orbs%iokpt(orbs%norbp),stat=i_stat)
       call memocc(i_stat,orbs%iokpt,'orbs%iokpt',subname)
       orbs%iokpt=1
-      if(orbs%norbp > 0) then
-         if(associated(orbs%eval)) nullify(orbs%eval)
-         allocate(orbs%eval(orbs%norb*orbs%nkpts), stat=i_stat)
-         call memocc(i_stat,orbs%eval,'orbs%eval',subname)
+
+   if(associated(orbs%eval)) nullify(orbs%eval)
+   allocate(orbs%eval(orbs%norb*orbs%nkpts), stat=i_stat)
+   call memocc(i_stat,orbs%eval,'orbs%eval',subname)
+   call razero(orbs%norb*orbs%nkpts,orbs%eval)
+   if(orbs%norbp > 0) then
          filename=trim(input%dir_output) // 'wavefunction'// trim(wfformat_read)
          call readmywaves(iproc,filename,orbs,Glr%d%n1,Glr%d%n2,Glr%d%n3,input%hx,input%hy,input%hz,atoms,rxyz_old,rxyz,  & 
          Glr%wfd,psi_etsf(1,1))
-         i_all = -product(shape(orbs%eval))*kind(orbs%eval)
-         deallocate(orbs%eval,stat=i_stat)
-         call memocc(i_stat,i_all,'orbs%eval',subname)
-
-      end if
+   end if
+   ! For bin files, the eigenvalues are distributed, so reduce them
+   if(filetype == 'bin' .or. filetype == 'BIN') then
+     call mpiallred(orbs%eval(1),orbs%norb*orbs%nkpts,MPI_SUM,MPI_COMM_WORLD,ierr)
+   end if
+   ! Write the eigenvalues into a file to output the hamiltonian matrix elements in Wannier functions
+   if(iproc==0) then     
+     open(15, file=trim(seedname)//'.eig', status='unknown')
+     do nb = 1, orbs%norb            !TO DO: ADD KPTS
+        write(15,'(I4,2x,I4,2x,E17.9)') nb, 1, orbs%eval(nb)
+     end do
+   end if
+   i_all = -product(shape(orbs%eval))*kind(orbs%eval)
+   deallocate(orbs%eval,stat=i_stat)
+   call memocc(i_stat,i_all,'orbs%eval',subname)
 
       ! For the non-occupied orbitals, need to change norbp,isorb
       orbsv%norbp = orbsb%isorb + orbsb%norbp - n_occ
@@ -567,17 +579,29 @@
       orbsv%iokpt=1
 
       ! read unoccupied wavefunctions
-      if(orbsv%norbp > 0) then
-         filename=trim(input%dir_output) // 'virtuals'// trim(wfformat_read)
-         if(associated(orbsv%eval)) nullify(orbsv%eval)
-         allocate(orbsv%eval(orbsv%norb*orbsv%nkpts), stat=i_stat)
-         call memocc(i_stat,orbsv%eval,'orbsv%eval',subname)
+   if(associated(orbsv%eval)) nullify(orbsv%eval)
+   allocate(orbsv%eval(orbsv%norb*orbsv%nkpts), stat=i_stat)
+   call memocc(i_stat,orbsv%eval,'orbsv%eval',subname)
+   call razero(orbsv%norb*orbsv%nkpts,orbsv%eval)
+   if(orbsv%norbp > 0) then
+      filename=trim(input%dir_output) // 'virtuals'// trim(wfformat_read)
          call readmywaves(iproc,filename,orbsv,Glr%d%n1,Glr%d%n2,Glr%d%n3,input%hx,input%hy,input%hz,atoms,rxyz_old,rxyz,  & 
          Glr%wfd,psi_etsf(1,1+orbs%norbp),virt_list)
-         i_all = -product(shape(orbsv%eval))*kind(orbsv%eval)
-         deallocate(orbsv%eval,stat=i_stat)
-         call memocc(i_stat,i_all,'orbsv%eval',subname)
-      end if
+   end if
+   ! For bin files, the eigenvalues are distributed, so reduce them
+   if(filetype == 'bin' .or. filetype == 'BIN') then
+     call mpiallred(orbsv%eval(1),orbsv%norb*orbsv%nkpts,MPI_SUM,MPI_COMM_WORLD,ierr)
+   end if
+   ! Write the eigenvalues into a file to output the hamiltonian matrix elements in Wannier functions
+   if(iproc==0) then
+     do nb = 1, orbsv%norb            !TO DO: ADD KPTS
+        write(15,'(I4,2x,I4,2x,E17.9)') nb+n_occ, 1, orbsv%eval(nb)
+     end do
+     close(15)
+   end if
+   i_all = -product(shape(orbsv%eval))*kind(orbsv%eval)
+   deallocate(orbsv%eval,stat=i_stat)
+   call memocc(i_stat,i_all,'orbsv%eval',subname)
 
       i_all = -product(shape(rxyz_old))*kind(rxyz_old)
       deallocate(rxyz_old,stat=i_stat)
@@ -743,90 +767,10 @@
       ! Write the .amn file
       if (iproc == 0) call write_amn(seedname, orbsb%norb, n_kpts, orbsp%norb, amnk)
 
-<<<<<<< HEAD
-   ! For the occupied orbitals, need to modifify norbp,isorb to match the total distributed scheme
-   orbs%norbp = n_occ - orbsb%isorb
-   if (orbsb%isorb + orbsb%norbp < n_occ ) orbs%norbp = orbsb%norbp
-   if(orbsb%isorb > n_occ) orbs%norbp = 0
-   orbs%isorb = orbsb%isorb
-   if(associated(orbs%iokpt)) then
-      i_all = -product(shape(orbs%iokpt))*kind(orbs%iokpt)
-      deallocate(orbs%iokpt,stat=i_stat)
-      call memocc(i_stat,i_all,'orbs%iokpt',subname)
-   end if
-   allocate(orbs%iokpt(orbs%norbp),stat=i_stat)
-   call memocc(i_stat,orbs%iokpt,'orbs%iokpt',subname)
-   orbs%iokpt=1
-
-   if(associated(orbs%eval)) nullify(orbs%eval)
-   allocate(orbs%eval(orbs%norb*orbs%nkpts), stat=i_stat)
-   call memocc(i_stat,orbs%eval,'orbs%eval',subname)
-   call razero(orbs%norb*orbs%nkpts,orbs%eval)
-   if(orbs%norbp > 0) then
-      filename=trim(input%dir_output) // 'wavefunction'// trim(wfformat_read)
-      call readmywaves(iproc,filename,orbs,Glr%d%n1,Glr%d%n2,Glr%d%n3,input%hx,input%hy,input%hz,atoms,rxyz_old,rxyz,  & 
-         Glr%wfd,psi_etsf(1,1))
-   end if
-   ! For bin files, the eigenvalues are distributed, so reduce them
-   if(filetype == 'bin' .or. filetype == 'BIN') then
-     call mpiallred(orbs%eval(1),orbs%norb*orbs%nkpts,MPI_SUM,MPI_COMM_WORLD,ierr)
-   end if
-   ! Write the eigenvalues into a file to output the hamiltonian matrix elements in Wannier functions
-   if(iproc==0) then     
-     open(15, file=trim(seedname)//'.eig', status='unknown')
-     do nb = 1, orbs%norb            !TO DO: ADD KPTS
-        write(15,'(I4,2x,I4,2x,E17.9)') nb, 1, orbs%eval(nb)
-     end do
-   end if
-   i_all = -product(shape(orbs%eval))*kind(orbs%eval)
-   deallocate(orbs%eval,stat=i_stat)
-   call memocc(i_stat,i_all,'orbs%eval',subname)
-
-   ! For the non-occupied orbitals, need to change norbp,isorb
-   orbsv%norbp = orbsb%isorb + orbsb%norbp - n_occ
-   if (orbsb%isorb + orbsb%norbp < n_occ ) orbsv%norbp = 0
-   if (orbsb%isorb > n_occ) orbsv%norbp = orbsb%norbp
-   orbsv%isorb = 0
-   if(orbsb%isorb >= n_occ) orbsv%isorb = orbsb%isorb - n_occ
-   if(associated(orbsv%iokpt)) then
-      i_all = -product(shape(orbsv%iokpt))*kind(orbsv%iokpt)
-      deallocate(orbsv%iokpt,stat=i_stat)
-      call memocc(i_stat,i_all,'orbsv%iokpt',subname)
-   end if
-   allocate(orbsv%iokpt(orbsv%norbp),stat=i_stat)
-   call memocc(i_stat,orbsv%iokpt,'orbsv%iokpt',subname)
-   orbsv%iokpt=1
- 
-   ! read unoccupied wavefunctions
-   if(associated(orbsv%eval)) nullify(orbsv%eval)
-   allocate(orbsv%eval(orbsv%norb*orbsv%nkpts), stat=i_stat)
-   call memocc(i_stat,orbsv%eval,'orbsv%eval',subname)
-   call razero(orbsv%norb*orbsv%nkpts,orbsv%eval)
-   if(orbsv%norbp > 0) then
-      filename=trim(input%dir_output) // 'virtuals'// trim(wfformat_read)
-      call readmywaves(iproc,filename,orbsv,Glr%d%n1,Glr%d%n2,Glr%d%n3,input%hx,input%hy,input%hz,atoms,rxyz_old,rxyz,  & 
-         Glr%wfd,psi_etsf(1,1+orbs%norbp),virt_list)
-   end if
-   ! For bin files, the eigenvalues are distributed, so reduce them
-   if(filetype == 'bin' .or. filetype == 'BIN') then
-     call mpiallred(orbsv%eval(1),orbsv%norb*orbsv%nkpts,MPI_SUM,MPI_COMM_WORLD,ierr)
-   end if
-   ! Write the eigenvalues into a file to output the hamiltonian matrix elements in Wannier functions
-   if(iproc==0) then
-     do nb = 1, orbsv%norb            !TO DO: ADD KPTS
-        write(15,'(I4,2x,I4,2x,E17.9)') nb+n_occ, 1, orbsv%eval(nb)
-     end do
-     close(15)
-   end if
-   i_all = -product(shape(orbsv%eval))*kind(orbsv%eval)
-   deallocate(orbsv%eval,stat=i_stat)
-   call memocc(i_stat,i_all,'orbsv%eval',subname)
-=======
       i_all = -product(shape(amnk))*kind(amnk)
       deallocate(amnk,stat=i_stat)
       call memocc(i_stat,i_all,'amnk',subname)
 
->>>>>>> c8da20a3
 
       call timing(iproc,'ApplyProj     ','OF')
       call timing(iproc,'Input_comput  ','ON')
@@ -1553,12 +1497,7 @@
 else
    if (iproc==0) write(*,*) 'Cubic code not parallelized'
 end if
-<<<<<<< HEAD
-  call timing(iproc,'             ','RE')
-=======
-
 call timing(iproc,'             ','RE')
->>>>>>> c8da20a3
 
 call cpu_time(tcpu1)
 call system_clock(ncount1,ncount_rate,ncount_max)
