--- conflicted
+++ resolved
@@ -273,61 +273,6 @@
   return
 END SUBROUTINE waxpy
 
-<<<<<<< HEAD
-subroutine uncompress(n1,n2,n3,nl1,nu1,nl2,nu2,nl3,nu3,  & 
-     mseg_c,mvctr_c,keyg_c,keyv_c,  & 
-     mseg_f,mvctr_f,keyg_f,keyv_f,  & 
-     psi_c,psi_f,psig)
-  ! Expands the compressed wavefunction in vector form (psi_c,psi_f) into the psig format
-  implicit real(kind=8) (a-h,o-z)
-  dimension keyg_c(2,mseg_c),keyv_c(mseg_c),keyg_f(2,mseg_f),keyv_f(mseg_f)
-  dimension psi_c(mvctr_c),psi_f(7,mvctr_f)
-  dimension psig(nl1:nu1,2,nl2:nu2,2,nl3:nu3,2)
-
-  call razero(8*(nu1-nl1+1)*(nu2-nl2+1)*(nu3-nl3+1),psig)
-
-  ! coarse part
-  do iseg=1,mseg_c
-     jj=keyv_c(iseg)
-     j0=keyg_c(1,iseg)
-     j1=keyg_c(2,iseg)
-     ii=j0-1
-     i3=ii/((n1+1)*(n2+1))
-     ii=ii-i3*(n1+1)*(n2+1)
-     i2=ii/(n1+1)
-     i0=ii-i2*(n1+1)
-     i1=i0+j1-j0
-     do i=i0,i1
-        ii=ii+1
-        psig(i,1,i2,1,i3,1)=psi_c(i-i0+jj)
-     enddo
-  enddo
-
-  ! fine part
-  do iseg=1,mseg_f
-     jj=keyv_f(iseg)
-     j0=keyg_f(1,iseg)
-     j1=keyg_f(2,iseg)
-     ii=j0-1
-     i3=ii/((n1+1)*(n2+1))
-     ii=ii-i3*(n1+1)*(n2+1)
-     i2=ii/(n1+1)
-     i0=ii-i2*(n1+1)
-     i1=i0+j1-j0
-     do i=i0,i1
-        psig(i,2,i2,1,i3,1)=psi_f(1,i-i0+jj)
-        psig(i,1,i2,2,i3,1)=psi_f(2,i-i0+jj)
-        psig(i,2,i2,2,i3,1)=psi_f(3,i-i0+jj)
-        psig(i,1,i2,1,i3,2)=psi_f(4,i-i0+jj)
-        psig(i,2,i2,1,i3,2)=psi_f(5,i-i0+jj)
-        psig(i,1,i2,2,i3,2)=psi_f(6,i-i0+jj)
-        psig(i,2,i2,2,i3,2)=psi_f(7,i-i0+jj)
-     enddo
-  enddo
-
-END SUBROUTINE uncompress
-=======
->>>>>>> afdaa475
 
 
 !subroutine compress(n1,n2,n3,nl1,nu1,nl2,nu2,nl3,nu3,  & 
@@ -383,15 +328,9 @@
 subroutine uncompress_forstandard_short(n1,n2,n3,nfl1,nfu1,nfl2,nfu2,nfl3,nfu3,  & 
      mseg_c,mvctr_c,keyg_c,keyv_c,  & 
      mseg_f,mvctr_f,keyg_f,keyv_f,  & 
-<<<<<<< HEAD
-     psig,psi_c,psi_f)
-  ! Compresses a psig wavefunction into psi_c,psi_f form
-  implicit real(kind=8) (a-h,o-z)
-=======
      scal,psi_c,psi_f,psig_c,psig_f)
   ! Expands the compressed wavefunction in vector form (psi_c,psi_f) into the psig format
-  implicit real*8 (a-h,o-z)
->>>>>>> afdaa475
+  implicit real(kind=8) (a-h,o-z)
   dimension keyg_c(2,mseg_c),keyv_c(mseg_c),keyg_f(2,mseg_f),keyv_f(mseg_f)
   dimension psi_c(mvctr_c),psi_f(7,mvctr_f),scal(0:3)
   dimension psig_c(0:n1,0:n2,0:n3)
@@ -557,103 +496,11 @@
 
 end subroutine compress_forstandard
 
-<<<<<<< HEAD
-subroutine convolut_magic_n(n1,n2,n3,x,y)
-  ! Applies the magic filter matrix ( no transposition) ; data set grows
-  ! The input array x is not overwritten
-  implicit real(kind=8) (a-h,o-z)
-  parameter(lowfil=-8,lupfil=7) ! has to be consistent with values in convrot
-  dimension x(*)
-  dimension y(*)
-
-  !  (i1,i2*i3) -> (i2*i3,I1)
-  ndat=(n2+1)*(n3+1)
-  call convrot_grow(n1,ndat,x,y)
-  !  (i2,i3*I1) -> (i3*I1,I2)
-  ndat=(n3+1)*(n1+1+lupfil-lowfil)
-  call convrot_grow(n2,ndat,y,x)
-  !  (i3,I1*I2) -> (iI*I2,I3)
-  ndat=(n1+1+lupfil-lowfil)*(n2+1+lupfil-lowfil)
-  call convrot_grow(n3,ndat,x,y)
-
-
-END SUBROUTINE convolut_magic_n
-
-
-subroutine convolut_magic_t(n1,n2,n3,x,y)
-  ! Applies the magic filter matrix transposed ; data set shrinks
-  ! The input array x is overwritten
-  implicit real(kind=8) (a-h,o-z)
-  parameter(lowfil=-8,lupfil=7) ! has to be consistent with values in convrot
-  dimension x(*),y(*)
-
-  !  (I1,I2*I3) -> (I2*I3,i1)
-  ndat=(n2+1+lupfil-lowfil)*(n3+1+lupfil-lowfil)
-  call convrot_shrink(n1,ndat,x,y)
-  !  (I2,I3*i1) -> (I3*i1,i2)
-  ndat=(n3+1+lupfil-lowfil)*(n1+1)
-  call convrot_shrink(n2,ndat,y,x)
-  !  (I3,i1*i2) -> (i1*i2,i3)
-  ndat=(n1+1)*(n2+1)
-  call convrot_shrink(n3,ndat,x,y)
-
-END SUBROUTINE convolut_magic_t
-
-
-subroutine synthese_grow(n1,n2,n3,ww,x,y)
-  ! A synthesis wavelet transformation where the size of the data is allowed to grow
-  ! The input array x is not overwritten
-  implicit real(kind=8) (a-h,o-z)
-  dimension x(0:n1,2,0:n2,2,0:n3,2)
-  dimension ww(-7:2*n2+8,-7:2*n3+8,-7:2*n1+8)
-  dimension  y(-7:2*n1+8,-7:2*n2+8,-7:2*n3+8)
-
-  ! i1,i2,i3 -> i2,i3,I1
-  nt=(2*n2+2)*(2*n3+2)
-  call  syn_rot_grow(n1,nt,x,y)
-  ! i2,i3,I1 -> i3,I1,I2
-  nt=(2*n3+2)*(2*n1+16)
-  call  syn_rot_grow(n2,nt,y,ww)
-  ! i3,I1,I2  -> I1,I2,I3
-  nt=(2*n1+16)*(2*n2+16)
-  call  syn_rot_grow(n3,nt,ww,y)
-
-END SUBROUTINE synthese_grow
-
-
-
-subroutine analyse_shrink(n1,n2,n3,ww,y,x)
-  ! A analysis wavelet transformation where the size of the data is forced to shrink
-  ! The input array y is overwritten
-  implicit real(kind=8) (a-h,o-z)
-  dimension ww(-7:2*n2+8,-7:2*n3+8,-7:2*n1+8)
-  dimension  y(-7:2*n1+8,-7:2*n2+8,-7:2*n3+8)
-  dimension x(0:n1,2,0:n2,2,0:n3,2)
-
-  ! I1,I2,I3 -> I2,I3,i1
-  nt=(2*n2+16)*(2*n3+16)
-  call  ana_rot_shrink(n1,nt,y,ww)
-  ! I2,I3,i1 -> I3,i1,i2
-  nt=(2*n3+16)*(2*n1+2)
-  call  ana_rot_shrink(n2,nt,ww,y)
-  ! I3,i1,i2 -> i1,i2,i3
-  nt=(2*n1+2)*(2*n2+2)
-  call  ana_rot_shrink(n3,nt,y,x)
-
-  return
-END SUBROUTINE analyse_shrink
-
-subroutine plot_wf(iounit,n1,n2,n3,hgrid,nseg_c,nvctr_c,keyg,keyv,nseg_f,nvctr_f,rx,ry,rz,psi)
-  implicit real(kind=8) (a-h,o-z)
-  dimension keyg(2,nseg_c+nseg_f),keyv(nseg_c+nseg_f)
-  dimension psi(nvctr_c+7*nvctr_f)
-  real(kind=8), allocatable :: psifscf(:),psir(:),psig(:,:,:,:,:,:)
-=======
 
 subroutine plot_wf(iounit,n1,n2,n3,hgrid,nseg_c,nvctr_c,keyg,keyv,nseg_f,nvctr_f,rx,ry,rz,psi,&
  ibyz_c,ibzxx_c,ibxxyy_c,ibyz_ff,ibzxx_f,ibxxyy_f,ibyyzz_r,&
  nfl1,nfu1,nfl2,nfu2,nfl3,nfu3)
-  implicit real*8 (a-h,o-z)
+  implicit real(kind=8) (a-h,o-z)
   dimension keyg(2,nseg_c+nseg_f),keyv(nseg_c+nseg_f)
   dimension psi(nvctr_c+7*nvctr_f)
   !	for grow:
@@ -685,7 +532,6 @@
   do i=0,3
      scal(i)=1.d0
   enddo
->>>>>>> afdaa475
 
   allocate(x_c(0:n1,0:n2,0:n3),stat=i_stat)
   call memocc(i_stat,product(shape(x_c))*kind(x_c),'x_c','plot_wf')
