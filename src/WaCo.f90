--- conflicted
+++ resolved
@@ -41,13 +41,8 @@
    integer :: nsprd,ndiag, nwannCon
    character(len=*), parameter :: subname='WaCo'
    character(len=4) :: num, units
-<<<<<<< HEAD
    integer, allocatable :: wann_list(:), Zatoms(:,:), ncenters(:), wtypes(:,:)
-   real(gp), dimension(:,:), pointer :: rxyz, rxyz_old, cxyz,rxyz_wann
-=======
-   integer, allocatable :: wann_list(:), Zatoms(:,:), ncenters(:), types(:,:)
    real(gp), dimension(:,:), pointer :: rxyz_old, cxyz,rxyz_wann
->>>>>>> 5e81c40c
    real(gp), dimension(:,:), allocatable :: radii_cf
    real(gp), allocatable :: sprd(:), locrad(:), eigen(:,:), proj(:,:), projC(:,:),distw(:),charge(:),prodw(:),wannocc(:)
    real(wp), allocatable :: psi(:,:),wann(:),wannr(:),lwann(:)
