--- conflicted
+++ resolved
@@ -176,11 +176,7 @@
 
    ! Create wavefunctions descriptors and allocate them inside the global locreg desc.
    call createWavefunctionsDescriptors(iproc,input%hx,input%hy,input%hz,&
-<<<<<<< HEAD
-        atoms,atoms%astruct%rxyz,radii_cf,input%crmult,input%frmult,.true.,Glr)
-=======
-        atoms,atoms%astruct%rxyz,input%crmult,input%frmult,Glr)
->>>>>>> 282edb5b
+        atoms,atoms%astruct%rxyz,input%crmult,input%frmult,.true.,Glr)
    if (iproc == 0) call print_wfd(Glr%wfd)
 
    !#################################################################
