!> @file
!! Wannier constructor
!! @author
!!    Copyright (C) 2011-2013 BigDFT group
!!    This file is distributed under the terms of the
!!    GNU General Public License, see ~/COPYING file
!!    or http://www.gnu.org/copyleft/gpl.txt .
!!    For the list of contributors, see ~/AUTHORS


!> Program to construct the Wannier functions
program WaCo

   use module_base
   use module_types
   use module_interfaces, except_this_one => writeonewave
   use Poisson_Solver, except_dp => dp, except_gp => gp, except_wp => wp
   use yaml_output
   use module_input_dicts
   use module_atoms, only: deallocate_atoms_data
<<<<<<< HEAD
   use communications_base, only: comms_cubic, deallocate_comms
=======
   use communications_base, only: comms_cubic,deallocate_comms
>>>>>>> 641ba60e
   use communications_init, only: orbitals_communicators
   implicit none
   character :: filetype*4,outputype*4
   type(locreg_descriptors) :: Glr
   type(orbitals_data) :: orbs,orbsw,orbsv
   type(atoms_data) :: atoms
   type(input_variables) :: input
   type(workarr_sumrho) :: w
   type(comms_cubic), target :: commsw
   type(local_zone_descriptors) :: Lzd             !< debug only
   integer :: iiband,ldim,gdim                     !< debug only
   logical, dimension(:),allocatable :: calcbounds !< debug only
   real(gp), parameter :: b2a=0.5291772108_dp
   real :: tcpu0,tcpu1
   real(gp) :: tel
   real(gp), dimension(3) :: shift,CM
   real(gp) :: dist,rad,sprdfact,sprddiff,enediff,sprdmult
   integer :: iproc, nproc, i_stat, ierr, npsidim
   integer :: nvirtu,nvirtd,nrpts
   integer :: NeglectPoint, CNeglectPoint
   integer :: ncount0,ncount1,ncount_rate,ncount_max,iat,iformat
   integer :: iwann, iiwann, iband, nwann, nband, plotwann
   integer :: iw1, iw2, ifile
   integer :: nsprd,ndiag, nwannCon
   character(len=*), parameter :: subname='WaCo'
   character(len=4) :: num, units
   integer, allocatable :: wann_list(:), Zatoms(:,:), ncenters(:), wtypes(:,:)
   real(gp), dimension(:,:), pointer :: rxyz_old, cxyz,rxyz_wann
   real(gp), dimension(:,:), allocatable :: radii_cf
   real(gp), allocatable :: sprd(:), locrad(:), eigen(:,:), proj(:,:), projC(:,:),distw(:),charge(:),prodw(:),wannocc(:)
   real(wp), allocatable :: psi(:,:),wann(:),wannr(:),lwann(:)
   real(wp), allocatable :: ham(:,:,:),hamr(:,:,:)
   real(wp), allocatable :: diag(:,:),diagT(:)
   integer, dimension(:), pointer :: buf
   character(len=60) :: radical, filename, run_id
   logical :: notocc, bondAna,Stereo,hamilAna,WannCon,linear,outformat
   integer, dimension(:), allocatable :: ConstList
   integer, allocatable :: nfacets(:),facets(:,:,:),vertex(:,:,:), l(:), mr(:)
   real(gp), dimension(3) :: refpos, normal, box
   real(kind=8),dimension(:,:),allocatable :: umn, umnt, rho, rhoprime, amn, tmatrix
   integer :: i, j, k, i_all, ilr
   character(len=16) :: seedname
   integer :: n_occ, n_virt, n_virt_tot, nproj,nband_old,nkpt_old,iwann_out 
   logical :: w_unk, w_sph, w_ang, w_rad, pre_check,residentity,write_resid
   integer, allocatable, dimension (:) :: virt_list
   integer :: nbandCon,nconfig
   integer, dimension(:),allocatable :: bandlist
   logical :: idemp
   integer, dimension(4) :: mpi_info
   type(dictionary), pointer :: user_inputs
   external :: gather_timings
   ! ONLY FOR DEBUG
!   real(gp) :: Gnorm, Lnorm
!   integer :: indL,ilr
!   real(kind=8),dimension(:,:),allocatable :: coeff
!   type(orbitals_data) :: wannorbs
!   type(comms_cubic), target :: wanncomms
!   real(wp), allocatable :: psi2(:)
!   real(gp),allocatable :: cxyz2(:,:) !debug only
!   integer, allocatable :: list(:)    !debug only
   interface
      subroutine read_inter_header(iproc,seedname, filetype,residentity,write_resid, n_occ, pre_check,&
                 n_virt_tot, n_virt, w_unk, w_sph, w_ang, w_rad)
        implicit none
        integer, intent(in) :: iproc
        character, intent(out) :: seedname*16, filetype*4
        integer, intent(out) :: n_occ, n_virt, n_virt_tot
        logical, intent(out) :: w_unk, w_sph, w_ang, w_rad, pre_check,residentity,write_resid
      end subroutine read_inter_header
      subroutine read_inter_list(iproc,n_virt, virt_list)
        implicit none
        integer, intent(in) :: n_virt,iproc
        integer, dimension(n_virt), intent(out) :: virt_list
      end subroutine read_inter_list
      subroutine scalar_kmeans_diffIG(iproc,nIG,crit,nel,vect,string,nbuf,buf)
        implicit none
        integer, intent(in) :: nel,nIG,iproc
        real(kind=8),intent(in) :: crit
        real(kind=8), dimension(nel),intent(in) :: vect
        character(len=*),intent(in) :: string
        integer, intent(out) :: nbuf
        integer, dimension(:), pointer :: buf
      end subroutine scalar_kmeans_diffIG
   end interface

   !-finds the number of taskgroup size
   !-initializes the mpi_environment for each group
   !-decides the radical name for each run
   call bigdft_init(mpi_info,nconfig,run_id,ierr)

   !just for backward compatibility
   iproc=mpi_info(1)
   nproc=mpi_info(2)

   if (nconfig < 0) stop 'runs-file not supported for WaCo executable'

   call dict_init(user_inputs)
   call user_dict_from_files(user_inputs, trim(run_id)//trim(bigdft_run_id_toa()), &
        & 'posinp'//trim(bigdft_run_id_toa()), bigdft_mpi)
   call inputs_from_dict(input, atoms, user_inputs)
   call dict_free(user_inputs)

!!$   if (input%verbosity > 2) then
!!$      nproctiming=-nproc !timing in debug mode
!!$   else
!!$      nproctiming=nproc
!!$   end if

   !call timing(nproctiming,'WaCo_time.prc','IN')
   call f_timing_reset(filename=trim(input%dir_output)//'WaCo_time.yaml',&
        master=iproc==0,&
        verbose_mode=input%verbosity>2)


   call cpu_time(tcpu0)
   call system_clock(ncount0,ncount_rate,ncount_max) 
   call timing(iproc,'Precondition  ','ON')   

   !###################################################################
   ! Read input files and initialise the variables for the wavefunctions
   !###################################################################
!   call standard_inputfile_names(input,radical,nproc)

   call Waco_input_variables(iproc,trim(radical)//'.waco',nband,nwann,bondAna,Stereo,hamilAna,WannCon,&
        outputype,nwannCon,refpos,units,sprdfact,sprddiff,enediff,outformat,linear,nbandCon,sprdmult)

   if(.not.linear) nbandCon=1
   ConstList = f_malloc(nwannCon,id='ConstList')
   bandlist = f_malloc(nbandCon,id='bandlist')

   call read_input_waco(trim(radical)//'.waco',nwannCon,ConstList,linear,nbandCon,bandlist) 

   radii_cf = f_malloc((/ atoms%astruct%ntypes, 3 /),id='radii_cf')

   call system_properties(iproc,nproc,input,atoms,orbs,radii_cf)

   ! Determine size alat of overall simulation cell and shift atom positions
   ! then calculate the size in units of the grid space
   call system_size(atoms,atoms%astruct%rxyz,radii_cf,input%crmult,input%frmult,input%hx,input%hy,input%hz,&
        .false.,Glr,shift)
   if (iproc == 0) &
        & call print_atoms_and_grid(Glr, atoms, atoms%astruct%rxyz, shift, input%hx,input%hy,input%hz)
   
   box(1) = atoms%astruct%cell_dim(1)*b2a !Glr%d%n1*input%hx * b2a
   box(2) = atoms%astruct%cell_dim(2)*b2a !Glr%d%n2*input%hy * b2a
   box(3) = atoms%astruct%cell_dim(3)*b2a !Glr%d%n3*input%hz * b2a

   ! Create wavefunctions descriptors and allocate them inside the global locreg desc.
   call createWavefunctionsDescriptors(iproc,input%hx,input%hy,input%hz,&
        atoms,atoms%astruct%rxyz,radii_cf,input%crmult,input%frmult,Glr)
   if (iproc == 0) call print_wfd(Glr%wfd)

   ! don't need radii_cf anymore
   call f_free(radii_cf)

   !#################################################################
   ! Read Other files
   !#################################################################
   !input.inter
   call read_inter_header(iproc,seedname, filetype,residentity,write_resid, n_occ, pre_check,&
        n_virt_tot, n_virt, w_unk, w_sph, w_ang, w_rad)
   virt_list = f_malloc(n_virt,id='virt_list')
   if (n_virt .ne. 0) then
      call read_inter_list(iproc, n_virt, virt_list)
   end if 

   if ((nband .ne. n_occ+n_virt) .and. iproc == 0) then
      call yaml_warning('Number of bands in the .waco file' // trim(yaml_toa(nband)))
      call yaml_warning('not equal to the number of bands used in .inter file' // trim(yaml_toa(n_occ+n_virt)))
      !write(*,*) 'Number of bands in the .waco file : ',nband
      !write(*,*) 'not equal to the number of bands used in .inter file:', n_occ+n_virt
      call mpi_finalize(ierr)
      stop
   end if

   ! seedname.umn
   umn = f_malloc((/ nwann, nband /),id='umn')
   call read_umn(iproc,nwann,nband,seedname,umn)

   !seedname.dat
   wann_list = f_malloc(nwann,id='wann_list')
   call read_spread_file(iproc,seedname,nwann,plotwann,wann_list)

   ! Read Wannier centers
   cxyz = f_malloc_ptr((/ 3, plotwann /),id='cxyz')
   rxyz_wann = f_malloc_ptr((/ 3, atoms%astruct%nat /),id='rxyz_wann')
   sprd = f_malloc(plotwann+1,id='sprd')
   call read_centers(iproc,nwann,plotwann,atoms%astruct%nat,seedname,wann_list,cxyz,rxyz_wann,.true.,sprd)

   call timing(iproc,'Precondition  ','OF')

   !###################################################################
   ! Constructing the density matrix
   !###################################################################

   if (iproc == 0) then
      call yaml_comment('Constructing density matrix',hfill='-')
      !write(*,*) '!==================================!'
      !write(*,*) '!   Constructing density matrix    !'
      !write(*,*) '!==================================!'
      !write(*,*)
   end if

   rho = f_malloc((/ nwann, nwann /),id='rho')
   call to_zero(nwann*nwann, rho(1,1))

   do i=1,nwann
      do j=1,nwann
         do iband=1,nband
            rho(i,j) = rho(i,j) + umn(i,iband)*umn(j,iband)
          end do
      end do
   end do

!   if (iproc == 0) then
!      do i=1,nwann
!         do j=1,nwann
!            write(*,*) i , j ,rho(i,j)
!         end do
!      end do
!   end if

   if (iproc == 0) then
      call yaml_map('Constructing density matrix',.true.)
      !write(*,*) '!===================================!'
      !write(*,*) '!Constructing density matrix : DONE !'
      !write(*,*) '!===================================!'
      !write(*,*)
   end if

   !##################################################################
   ! Check idempotence of density matrix
   !##################################################################
   rhoprime = f_malloc((/ nwann, nwann /),id='rhoprime')
   call to_zero(nwann*nwann, rhoprime(1,1))
   
   idemp = .true.
   do i = 1, nwann
      do j = 1, nwann
         do k = 1, nwann
            rhoprime(i,j) = rhoprime(i,j) + rho(i,k)*rho(k,j)
         end do
         if(abs(rhoprime(i,j) - rho(i,j))>1.0d-5) then
           call yaml_warning('Not indempotent (' // trim(yaml_toa((/i,j/))) &
                & // trim(yaml_toa( (/ rhoprime(i,j), rho(i,j) /))) // ')')
           !write(*,*) 'Not indempotent',i,j,rhoprime(i,j), rho(i,j)
           idemp = .false.
         end if
      end do
   end do

   if(idemp .eqv. .false.) then
      call yaml_warning('Density matrix not idempotent')
     stop 
   end if

   call f_free(rhoprime)
   call f_free(rho)


   !########################################################
   ! Bonding analysis
   !########################################################
  if(bondAna) then
     if (iproc == 0) then
         call yaml_comment('Bonding Analysis',hfill='-')
         call yaml_mapping_open('Bonding Analysis')
         !write(*,*) '!==================================!'
         !write(*,*) '!     Bonding Analysis :           !'
         !write(*,*) '!==================================!'
     end if


      !wann_list will contain the list of occupied Wannier functions
      Zatoms = f_malloc((/ atoms%astruct%nat, plotwann /),id='Zatoms')
      ncenters = f_malloc(plotwann,id='ncenters')


      ! Now calculate the bonding distances and ncenters
      if (iproc == 0) then
         call yaml_sequence_open('Number of atoms associated to the WFs')
         call yaml_comment('WF   OWF   Nc   Spr(ang^2)   Atom numbers')
         !write(*,'(2x,A)') 'Number of atoms associated to the WFs'
         !write(*,'(3x,A,1x,A,4x,A,3x,A,3x,A)') 'WF','OWF','Spr(ang^2)','Nc','Atom numbers:'
      end if
      Zatoms = 0
      do iwann = 1, plotwann
         ncenters(iwann) = 0
         iat = 0
         do i = 1, atoms%astruct%nat
            call get_mindist(Glr%geocode,rxyz_wann(1,i),cxyz(1,iwann),box,dist)
            if (dist**2 <= sprdfact * sprd(iwann)) then    !for normal distribution: 1=68%, 1.64=80%, 3=94%
               ncenters(iwann) = ncenters(iwann) +1
               iat = iat +1
               Zatoms(iat,iwann) = i
            end if
         end do
         if(iproc == 0) then
           call yaml_sequence(advance="no")
           call yaml_sequence_open(flow=.true.)
              call yaml_sequence(trim(yaml_toa( (/ wann_list(iwann), iwann, ncenters(iwann) /) )))
              call yaml_sequence(trim(yaml_toa(sprd(iwann),fmt='(f14.6)')))
              call yaml_sequence(trim(yaml_toa(Zatoms(1:iat,iwann))))
           call yaml_sequence_close()
           !write(*,'(2I4,F14.6,2x,I4,6(2x,I4))') &
           !   & wann_list(iwann),iwann, sprd(iwann), ncenters(iwann), (Zatoms(i_all,iwann),i_all=1,iat)
         end if
      end do
      if (iproc == 0) call yaml_sequence_close()

     ! Calculate occupation of the wannier functions
     wannocc = f_malloc(nwann,id='wannocc')
     wannocc = 0.0_dp
     do iwann = 1, nwann
        do iband = 1, n_occ
            wannocc(iwann) = wannocc(iwann) + umn(iwann,iband)**2
        end do
     end do
     if(iproc == 0) call yaml_map('Total number of electrons',2*sum(wannocc))
     !if(iproc == 0) write(*,*) 'Total number of electrons: ',2*sum(wannocc)

      distw = f_malloc(maxval(ncenters),id='distw')
      charge = f_malloc(atoms%astruct%nat,id='charge')
      prodw = f_malloc(maxval(ncenters),id='prodw')

      ! Calculate "Wannier charge" = 2 *occupation* product(d_all_atoms__associated_with_this_wannier_except_this_one) / d_total
      charge = 0.0_dp
      do iwann = 1, plotwann
         distw = 0.0_dp
         do iat = 1, ncenters(iwann)
            call get_mindist(Glr%geocode,rxyz_wann(1,Zatoms(iat,iwann)),cxyz(1,iwann),box,distw(iat))
         end do
         prodw = 0.0_dp
         do iat = 1, ncenters(iwann)
            prodw(iat) = 1.0_dp
            do i = 1, ncenters(iwann)
               if(i == iat) cycle
               prodw(iat) = prodw(iat) * distw(i)
            end do
         end do
         do iat = 1, ncenters(iwann)
            charge(Zatoms(iat,iwann)) = charge(Zatoms(iat,iwann)) + 2.0_dp * wannocc(wann_list(iwann)) * prodw(iat)  / (sum(prodw))
         end do
      end do

!      do iat = 1, atoms%astruct%nat
!         write(*,*) 'Charge of atom ', iat,' is : ', charge(iat)
!      end do
      if(iproc == 0) then
         call yaml_map('Total Wannier charge',sum(charge))
         call yaml_mapping_open('Maximal charge',flow=.true.)
            call yaml_map('Atom', maxloc(charge))
            call yaml_map('Value',maxval(charge))
         call yaml_mapping_close()
         call yaml_mapping_open('Minimal charge',flow=.true.)
            call yaml_map('Atom', minloc(charge))
            call yaml_map('Value',minval(charge))
         call yaml_mapping_close()
         !write(*,*) 'Total Wannier charge is : ',sum(charge)
         !write(*,*) 'Maximal charge is: ',maxval(charge), 'on atom :', maxloc(charge)
         !write(*,*) 'Minimal charge is: ',minval(charge), 'on atom :', minloc(charge)  
      end if

      open(unit=22,file='Wannier_charge.dat',status='unknown')
      do iwann = 1, plotwann
          write(22, '(E14.6, 2x, E14.6)') 0.0_dp, 0.0_dp
      end do
      do iat = 1, atoms%astruct%nat
         write(22, '(E14.6, 2x, E14.6)') (charge(iat)-minval(charge))/(maxval(charge)-minval(charge)), charge(iat)
      end do
      close(unit=22)

!Character analysis
      call read_amn_header(seedname,nproj,nband_old,nkpt_old)

      amn = f_malloc((/ nband, nproj /),id='amn')
      tmatrix = f_malloc((/ nwann, nproj /),id='tmatrix')
      l = f_malloc(nproj,id='l')
      mr = f_malloc(nproj,id='mr')

      call read_amn(seedname,amn,nproj,nband,nkpt_old)
      call read_proj(seedname, nkpt_old, nproj, l, mr)

      call dgemm('N','N',nwann,nproj,nband,1.0d0,umn(1,1),max(1,nwann),&
      &        amn(1,1),max(1,nband),0.0d0,tmatrix(1,1),max(1,nwann))

      if(iproc == 0) then
         call character_list(nwann,nproj,tmatrix,plotwann,ncenters,wann_list,l,mr) 
      end if
      call f_free(l)
      call f_free(mr)
      call f_free(amn)
      call f_free(tmatrix)
      call f_free(distw)
      call f_free(charge)
      call f_free(prodw)

!DEBUG Test distribution on all the atoms
!     write(*,*) '######################ENTERING DEBUG#################'
!      allocate(distw(atoms%astruct%nat),stat=i_stat)
!      call memocc(i_stat,distw,'distw',subname)
!      allocate(charge(atoms%astruct%nat),stat=i_stat)
!      call memocc(i_stat,charge,'charge',subname)
!      allocate(prodw(atoms%astruct%nat),stat=i_stat)
!      call memocc(i_stat,prodw,'prodw',subname)
!      allocate(cxyz2(3,nwann),stat=i_stat)
!      call memocc(i_stat,cxyz2,'cxyz2',subname)
!      allocate(list(nwann),stat=i_stat)
!      call memocc(i_stat,list,'list',subname)
!      do iwann = 1, nwann
!         list(iwann) = iwann
!      end do 
!      call read_centers(iproc,nwann,nwann,atoms%astruct%nat,seedname,list,cxyz2,rxyz_wann,.false.,sprd)
!      charge = 0.0_dp
!      do iwann = 1, nwann
!         distw = 0.0_dp
!         do iat = 1, atoms%astruct%nat
!            distw(iat) = (rxyz_wann(1,iat)-cxyz2(1,iwann))**2 +&
!                        (rxyz_wann(2,iat)-cxyz2(2,iwann))**2 +&
!                        (rxyz_wann(3,iat)-cxyz2(3,iwann))**2
!         end do
!         prodw = 0.0_dp
!         do iat = 1, atoms%astruct%nat
!            prodw(iat) = 1.0_dp
!            do i = 1, atoms%astruct%nat
!               if(i == iat) cycle
!write(*,*) 'distw(i),prodw(iat)',distw(i),prodw(iat)
!               prodw(iat) = prodw(iat) * distw(i)
!            end do
!         end do
!         do iat = 1, atoms%astruct%nat
!            charge(iat) = charge(iat) + 2.0_dp * wannocc(iwann) * prodw(iat)  / (sum(prodw))
!         end do
!      end do
!      if (iproc == 0) then
!         write(*,*) 'Total Wannier(all) charge is : ',sum(charge)
!         write(*,*) 'Maximal charge is: ',maxval(charge), 'on atom :', maxloc(charge)
!         write(*,*) 'Minimal charge is: ',minval(charge), 'on atom :', minloc(charge)
!      end if
!      open(unit=22,file='Wannier_charge2.dat',status='unknown')
!      do iat = 1, atoms%astruct%nat
!         write(22, '(E14.6, 2x, E14.6)') charge(iat)/maxval(charge), charge(iat)
!      end do
!      close(unit=22)
!      i_all = -product(shape(distw))*kind(distw)
!      deallocate(distw,stat=i_stat)
!      call memocc(i_stat,i_all,'distw',subname)   
!      i_all = -product(shape(charge))*kind(charge)
!      deallocate(charge,stat=i_stat)
!      call memocc(i_stat,i_all,'charge',subname)   
!      i_all = -product(shape(prodw))*kind(prodw)
!      deallocate(prodw,stat=i_stat)
!      call memocc(i_stat,i_all,'prodw',subname)   
!END DEBUG

      call f_free(wannocc)

      !DOS of the sprd
      wtypes = f_malloc((/ 2, nwann /),id='wtypes')
      wtypes = 1
      call wannier_dos('sprd.dat',1,plotwann,2,wtypes,sprd)
      call f_free(wtypes)

!      call scalar_kmeans_diffIG(0,maxval(sprd(1:plotwann-1))*1.0d-1,plotwann,sprd,'spread',nsprd,buf)
      call scalar_kmeans_diffIG(iproc,0,sprddiff,plotwann,sprd,'spread',nsprd,buf)

!###############################################################
! Stereographic projection stuff
!###############################################################
      if(Stereo) then
         ! Transform rxyz_wann from angstrom to bohr
         do iat = 1, atoms%astruct%nat
           do i = 1, 3
              rxyz_wann(i,iat) = rxyz_wann(i,iat) / b2a
           end do
         end do
         ! Transform cxyz from angstrom to bohr
         do iwann = 1, plotwann
           do i = 1, 3
              cxyz(i,iwann) = cxyz(i,iwann) / b2a
           end do
         end do
         ! Transform also the refpos if necessary
         if(units=='angs') then
           do i=1, 3
              refpos(i) = refpos(i) / b2a
           end do
         end if

         ! Output the posref for visual check
         open(unit=22,file='pos_ref.xyz', status='unknown')
         write(22,'(I4)') atoms%astruct%nat+1
         write(22,*) !skip this line
         write(22,'(A,3(2x,E14.6))') 'X',(refpos(i),i=1,3)
         do i = 1, atoms%astruct%nat
            write(22,'(A,3(2x,E14.6))')atoms%astruct%atomnames(atoms%astruct%iatype(i)),rxyz_wann(1,i),rxyz_wann(2,i),rxyz_wann(3,i)
         end do
         close(unit=22)

         ! Calculate Center of mass
         CM = 0.0_dp
         do iat = 1, atoms%astruct%nat
            do j = 1, 3 
               CM(j) = CM(j) + rxyz_wann(j,iat) / real(atoms%astruct%nat,kind=8)
            end do
         end do

         !Calculate the radius of the sphere (choose it to be the biggest distance from the CM)
         rad= 0.0_dp
         do iat = 1, atoms%astruct%nat
            dist = 0.0_dp
            do j = 1, 3
               dist = dist + (rxyz_wann(j,iat) - CM(j))**2
            end do
            rad = max(dist, rad)
         end do
         rad =sqrt(rad)

         proj = f_malloc((/ atoms%astruct%nat, 3 /),id='proj')
         projC = f_malloc((/ plotwann, 3 /),id='projC')
         nfacets = f_malloc(plotwann,id='nfacets')
         facets = f_malloc((/ plotwann, maxval(ncenters)*(maxval(ncenters)-1)/2, 3 /),id='facets')
         vertex = f_malloc((/ plotwann, maxval(ncenters)*(maxval(ncenters)-1)/2, 3 /),id='vertex')

         ! Do stereographic projection of atoms and Wannier centers
         call stereographic_projection(0,atoms%astruct%nat,rxyz_wann,refpos, CM, rad, proj, normal, NeglectPoint)
         ! TO DO: CNeglectPoint should be a vector...
         call stereographic_projection(1,plotwann,cxyz,refpos, CM, rad, projC, normal, CNeglectPoint)
         call shift_stereographic_projection(plotwann,projC,atoms%astruct%nat,proj)
         call write_stereographic_projection(22, 'proj.xyz    ', atoms, proj, NeglectPoint) 

         !Must warn if a Wannier center is on the projection reference
         if(CNeglectPoint .ne. 0) then
            call yaml_warning('The Wannier center' // trim(yaml_toa(CNeglectPoint)) // &
               & ' is on the refence point of the projection.')
            call yaml_warning('Surfaces will be deformed.')
            !write(*,*) 'The Wannier center ',CNeglectPoint,'is on the refence point of the projection.'
            !write(*,*) 'Surfaces will be deformed'
!            call mpi_finalize(ierr)
!            stop
         end if
         
         call build_stereographic_graph_facets(atoms%astruct%nat,plotwann,maxval(ncenters),4.0d0,rxyz_wann,ncenters,&
              Zatoms,nfacets,facets,vertex)
         call output_stereographic_graph(atoms%astruct%nat,maxval(ncenters),proj,projC,plotwann,ncenters,Zatoms,nfacets,&
              facets,vertex,normal,NeglectPoint)

         call f_free(nfacets)
         call f_free(facets)
         call f_free(vertex)
         call f_free(proj)
         call f_free(projC)
      end if
      call f_free_ptr(cxyz)
      call f_free_ptr(rxyz_wann)
      call f_free(sprd)
      call f_free(Zatoms)
      if(.not. hamilAna) then
         call f_free(ncenters)
      end if

     if (iproc == 0) then
         call yaml_mapping_close()
         !write(*,*) '!==================================!'
         !write(*,*) '!     Bonding Analysis : DONE      !' 
         !write(*,*) '!==================================!'
     end if

  end if
  if (hamilAna) then
     if (iproc == 0) then
        call yaml_comment('Hamiltonian Analysis',hfill='-') 
        call yaml_mapping_open('Hamiltonian Analysis') 
        !write(*,*) '!==================================!'
        !write(*,*) '!     Hamiltonian Analysis :       !' 
        !write(*,*) '!==================================!'
     end if


      call read_nrpts_hamiltonian(iproc,seedname,nrpts) 

      ham = f_malloc((/ nrpts, nwann, nwann /),id='ham')

      call read_hamiltonian(iproc,nrpts,nwann,seedname,ham)


      !Eliminate the unoccupied states
      hamr = f_malloc((/ nrpts, plotwann, plotwann /),id='hamr')
      do i = 1, nrpts
        do iiwann = 1, plotwann
              iw1 = wann_list(iiwann)
           do iwann = 1, plotwann
               iw2 = wann_list(iwann)
               hamr(i,iiwann,iwann) = ham(i,iw1,iw2)
           end do
        end do
      end do

     if(.not.bondAna)then
        buf = f_malloc_ptr(plotwann,id='buf')
        buf = 1
     end if

     ! Diagonal fo the hamiltonian matrix
     diag = f_malloc((/ nrpts, nwann /),id='diag')
     do i = 1, nrpts
        do iwann = 1, nwann
           diag(i,iwann) = ham(i,iwann,iwann)
        end do
     end do
     wtypes = f_malloc((/ nrpts, nwann /),id='wtypes')
     do i = 1, nrpts
        do iwann = 1, nwann
           notocc = .true.
           do iiwann = 1, plotwann
              if(iwann ==  wann_list(iiwann)) then
                 iw1 = buf(iiwann)
                 notocc = .false. 
                 exit
              end if
           end do
           if(notocc) iw1 = nsprd + 1
           wtypes(i,iwann) = iw1
        end do
     end do

     eigen = f_malloc((/ 1, nband /),id='eigen')
     call read_eigenvalues(trim(seedname)//'.eig',nband,1,eigen)
     call wannier_projected_dos('Wannier_projected_dos.dat',nrpts,nwann,nband,umn,nsprd+1,wtypes,eigen)
     call wannier_dos('Wannier_dos.dat',nrpts,nwann,nsprd+1,wtypes,diag)
     call f_free(eigen)

     diagT = f_malloc(plotwann,id='diagT')

     if (iproc == 0) call yaml_sequence_open('Diagonal of the Hamiltonian (without empty WFs)')
     !if(iproc == 0) write(*,'(A)') 'Diagonal of the Hamiltonian (without empty WFs)'
     do i = 1, nrpts
        if (iproc == 0) then
           call yaml_sequence(advance='no')
           call yaml_comment(trim(yaml_toa(i,fmt='(i4.4)')))
           call yaml_sequence_open(flow=.true.)
        end if
        do iwann = 1, plotwann
           if (iproc == 0) then
              call yaml_sequence_open(flow=.true.)
              call yaml_sequence(trim(yaml_toa(ham(i,iwann,iwann),fmt='(e14.6')))
              if (bondAna) call yaml_sequence(trim(yaml_toa(ncenters(iwann))))
              call yaml_sequence_close()
              call yaml_comment(trim(yaml_toa(iwann,fmt='(i4.4)')))
           end if
           !if (iproc == 0 .and. bondAna) then
           !   write(*,'(i4,2x,i4,2x,E14.6,2x,i4)') iwann,iwann,ham(i,iwann,iwann),ncenters(iwann)
           !else if (iproc == 0) then
           !   write(*,'(i4,2x,i4,2x,E14.6)') iwann,iwann,ham(i,iwann,iwann)
           !end if
           diagT(iwann) = hamr(i,iwann,iwann)
        end do
        if (iproc == 0) call yaml_sequence_close()
     end do
     if (iproc == 0) call yaml_sequence_close()

     !Deallocate buf, because it is allocated again in scalar_kmeans_diffIG
     call f_free_ptr(buf)
     if(.not. bondAna) nsprd = 0  !if we didn't do bonding analysis, find here the best for the hamiltonian
     call scalar_kmeans_diffIG(iproc,nsprd,enediff,plotwann,diagT,'diagonal',ndiag,buf)

     call f_free(wtypes)
     call f_free(diagT)
     call f_free(hamr)
     call f_free(diag)
     if(bondAna)then
        call f_free(ncenters)
     end if

     if (iproc == 0) then 
        call yaml_mapping_close()
        !write(*,*) '!==================================!'
        !write(*,*) '!     Hamiltonian Analysis : DONE  !' 
        !write(*,*) '!==================================!'
     end if
  end if

  if(WannCon) then

     !###########################################################################
     ! Set-up number of states used in the Wannier construction
     !###########################################################################
     nvirtu = nband
     nvirtd = 0
     if (input%nspin==2) nvirtd=0!nvirtu
     call orbitals_descriptors(iproc,nproc,nvirtu+nvirtd,nvirtu,nvirtd, &
         & orbs%nspin,orbs%nspinor,orbs%nkpts,orbs%kpts,orbs%kwgts,orbsw,.false.)
     call orbitals_communicators(iproc,nproc,Glr,orbsw,commsw)

     nvirtu = n_virt
     nvirtd = 0
     if (input%nspin==2) nvirtd=0!nvirtu
     call orbitals_descriptors(iproc,nproc,nvirtu+nvirtd,nvirtu,nvirtd, &
         & orbs%nspin,orbs%nspinor,orbs%nkpts,orbs%kpts,orbs%kwgts,orbsv,.false.)

     if(linear)then
       cxyz = f_malloc_ptr((/ 3, nwannCon /),id='cxyz')
       rxyz_wann = f_malloc_ptr((/ 3, atoms%astruct%nat /),id='rxyz_wann')
       sprd = f_malloc(nwannCon+1,id='sprd')
       locrad = f_malloc(nwannCon,id='locrad')

       call read_centers(iproc,nwann,nwannCon,atoms%astruct%nat,seedname,ConstList,cxyz,rxyz_wann,.true.,sprd)

       call yaml_sequence_open('Wannier centers')
       do iwann = 1, nwannCon
          locrad(iwann) = sprdmult*(sprd(iwann)/(b2a*b2a))
          if (iproc == 0) then
             call yaml_sequence(advance='no')
             call yaml_mapping_open('Wannier',flow=.true.)
                call yaml_map('Center',cxyz(1:3,iwann))
                call yaml_map('Locrad',locrad(iwann))
             call yaml_mapping_close()
             call yaml_comment(trim(yaml_toa(iwann,fmt='(i4.4)')))
             !write(*,*) 'Wannier center for iwann ',iwann,'  :  ',(cxyz(i,iwann),i=1,3)
             !write(*,*) 'Locrad of iwann ',iwann, '  :  ', locrad(iwann)
          end if
       end do
       if (iproc == 0) call yaml_sequence_close

       call f_free_ptr(rxyz_wann)
       call f_free(sprd)
 
     ! Should construct a proper Lzd for each Wannier, then use global -> local transformation
       call nullify_local_zone_descriptors(Lzd)
       call copy_locreg_descriptors(Glr, Lzd%Glr)
       lzd%hgrids(1)=input%hx
       lzd%hgrids(2)=input%hy
       lzd%hgrids(3)=input%hz
       allocate(Lzd%Llr(nwannCon))
       calcbounds = f_malloc(nwannCon,id='calcbounds')
       calcbounds =.false.  
       do ilr=1,nwannCon
          Lzd%llr(ilr)%locregCenter(1)=cxyz(1,ilr)
          Lzd%llr(ilr)%locregCenter(2)=cxyz(2,ilr)
          Lzd%llr(ilr)%locregCenter(3)=cxyz(3,ilr)

          Lzd%llr(ilr)%locrad=locrad(ilr)
       end do
       call determine_locregSphere_parallel(iproc,nproc,nwannCon,Lzd%hgrids(1),&
               Lzd%hgrids(2),Lzd%hgrids(3),atoms%astruct,orbs,Lzd%Glr,Lzd%Llr,calcbounds) 
     end if


     !##########################################################################
     ! Read the Wavefunctions
     !##########################################################################

     ! Wavefunctions calculated by BigDFT already are normalized.
     !if (iproc==0) then
     !   write(*,*) '!==================================!'
     !   write(*,*) '!  Reading the wavefunctions       !'
     !   write(*,*) '!==================================!'
     !end if

     call timing(iproc,'CrtProjectors ','ON')

     ! assign the input_wf_format
     iformat = WF_FORMAT_NONE
     select case (filetype)
     case ("ETSF","etsf")
        iformat = WF_FORMAT_ETSF
     case ("BIN","bin")
        iformat = WF_FORMAT_BINARY
     case default
        !if (iproc == 0) write(*,*)' WARNING: Missing specification of wavefunction files'
        call yaml_warning('Missing specification of wavefunction files')
        stop
     end select

     npsidim=max((Glr%wfd%nvctr_c+7*Glr%wfd%nvctr_f)*orbsw%norbp*orbsw%nspinor,sum(commsw%ncntt(0:nproc-1)))
     psi = f_malloc((/ Glr%wfd%nvctr_c+7*Glr%wfd%nvctr_f, orbsw%norbp*orbsw%nspinor /),id='psi')
     rxyz_old = f_malloc_ptr((/ 3, atoms%astruct%nat /),id='rxyz_old')
     ! For the occupied orbitals, need to modifify norbp,isorb to match the total distributed scheme
     orbs%norbp = n_occ - orbsw%isorb
     if (orbsw%isorb + orbsw%norbp < n_occ ) orbs%norbp = orbsw%norbp
     if(orbsw%isorb > n_occ) orbs%norbp = 0
     orbs%isorb = orbsw%isorb
     call f_free_ptr(orbs%iokpt)
     orbs%iokpt = f_malloc_ptr(orbs%norbp,id='orbs%iokpt')
     orbs%iokpt=1
     if(orbs%norbp > 0) then
        nullify(orbs%eval)
        orbs%eval = f_malloc_ptr(orbs%norb*orbs%nkpts,id='orbs%eval')
        filename=trim(input%dir_output) // 'wavefunction'
        call readmywaves(iproc,filename,iformat,orbs,Glr%d%n1,Glr%d%n2,Glr%d%n3,&
             & input%hx,input%hy,input%hz,atoms,rxyz_old,atoms%astruct%rxyz,  & 
             Glr%wfd,psi(1,1))
        call f_free_ptr(orbs%eval)
     end if

     ! For the non-occupied orbitals, need to change norbp,isorb
     orbsv%norbp = orbsw%isorb + orbsw%norbp - n_occ
     if (orbsw%isorb + orbsw%norbp < n_occ ) orbsv%norbp = 0
     if (orbsw%isorb > n_occ) orbsv%norbp = orbsw%norbp
     orbsv%isorb = 0
     if(orbsw%isorb >= n_occ) orbsv%isorb = orbsw%isorb - n_occ
     if(associated(orbsv%iokpt)) then
        call f_free_ptr(orbsv%iokpt)
     end if
     orbsv%iokpt = f_malloc_ptr(orbsv%norbp,id='orbsv%iokpt')
     orbsv%iokpt=1

     ! read unoccupied wavefunctions
     if(orbsv%norbp > 0) then
        filename=trim(input%dir_output) // 'virtuals'
        if(associated(orbsv%eval)) nullify(orbsv%eval)
        orbsv%eval = f_malloc_ptr(orbsv%norb*orbsv%nkpts,id='orbsv%eval')
        call readmywaves(iproc,filename,iformat,orbsv,Glr%d%n1,Glr%d%n2,Glr%d%n3,&
             & input%hx,input%hy,input%hz,atoms,rxyz_old,atoms%astruct%rxyz,  & 
             Glr%wfd,psi(1,1+orbs%norbp),virt_list)
        call f_free_ptr(orbsv%eval)
     end if


     call f_free_ptr(rxyz_old)
     call f_free(virt_list)


     call timing(iproc,'CrtProjectors ','OF')

     if (iproc==0) then
        call yaml_map('Reading the wavefunctions',.true.)
        write(*,*) '!===================================!'
        !write(*,*) '!===================================!'
        !write(*,*) '!  Reading the wavefunctions : DONE !'
        !write(*,*) '!===================================!'
     end if

     !#########################################################
     ! Construct the Wannier functions
     !#########################################################

     if (iproc == 0) then
        call yaml_sequence_open('Constructing WFs')
        !write(*,*) '!==================================!'
        !write(*,*) '!     Constructing WFs :           !'
        !write(*,*) '!==================================!'
     end if


     wann = f_malloc(Glr%wfd%nvctr_c+7*Glr%wfd%nvctr_f,id='wann')
     wannr = f_malloc(Glr%d%n1i*Glr%d%n2i*Glr%d%n3i,id='wannr')
     call initialize_work_arrays_sumrho(1,Glr,.true.,w)


     ! Separate plotwann
!     allocate(plotwann_par(0:nproc-1),stat=i_stat)
!     call memocc(i_stat,plotwann_par,'plotwann_par',subname)
!     allocate(isplotwann_par(0:nproc-1),stat=i_stat)
!     call memocc(i_stat,isplotwann_par,'isplotwann_par',subname)
!     call parallel_repartition_with_kpoints(nproc,1,plotwann,plotwann_par)
!     ntot=0
!     do jproc=0,nproc-1
!        isplotwann_par(jproc)=ntot
!        ntot=ntot+plotwann_par(jproc)
!     end do
!     isplotwann = isplotwann_par(iproc) 
!     plotwannp = plotwann_par(iproc)
!     i_all = -product(shape(plotwann_par))*kind(plotwann_par)
!     deallocate(plotwann_par,stat=i_stat)
!     call memocc(i_stat,i_all,'plotwann_par',subname)
!     i_all = -product(shape(isplotwann_par))*kind(isplotwann_par)
!     deallocate(isplotwann_par,stat=i_stat)
!     call memocc(i_stat,i_all,'isplotwann_par',subname)


     ! Now construct the WFs
     ifile = 12 + iproc

     do iiwann = 1, nwannCon
        iwann = ConstList(iiwann)
        if (iwann == 0) then
           call yaml_warning('this should not happen')
           stop
        end if
        call to_zero(Glr%wfd%nvctr_c+7*Glr%wfd%nvctr_f, wann(1))
        do iband = 1, orbsw%norbp
           do i = 1, Glr%wfd%nvctr_c+7*Glr%wfd%nvctr_f
              wann(i) = wann(i) + umn(iwann,iband+orbsw%isorb) * psi(i,iband)
           end do
        end do

        ! Construction of the Wannier function.
        call mpiallred(wann(1),Glr%wfd%nvctr_c+7*Glr%wfd%nvctr_f,MPI_SUM)

        if(iproc == 0) then
           write(num,'(i4.4)') iwann
           if(outputype == 'cube') then
              !Put it in interpolating scaling functions
              call daub_to_isf(Glr,w,wann(1),wannr)
              call write_wannier_cube(ifile,trim(seedname)//'_'//num//'.cube',atoms,Glr,input,atoms%astruct%rxyz,wannr)
           else if(trim(outputype)=='bin') then
              call f_free_ptr(orbsw%iokpt)
              orbsw%iokpt = f_malloc_ptr(nwannCon,id='orbsw%iokpt')
              orbsw%iokpt=1
              if(hamilana .and. linear) then
                 call yaml_sequence(advance='no')
                 call yaml_mapping_open('orbs',flow=.true.)
                 call yaml_map('iiwann',iiwann)
                 call yaml_map('iwann',iwann)
                 call yaml_map('iokpt', (/ orbsw%iokpt(iiwann),orbsw%iokpt(iwann) /))
                 call yaml_mapping_close()
                 !write(*,*) 'iokpt',iiwann,orbsw%iokpt(iiwann),iwann,orbsw%iokpt(iwann)
                 call open_filename_of_iorb(ifile,.not.outformat,'minBasis',orbsw,iiwann,1,iwann_out)
                 ldim = Lzd%Llr(iiwann)%wfd%nvctr_c+7*Lzd%Llr(iiwann)%wfd%nvctr_f
                 gdim = Lzd%Glr%wfd%nvctr_c+7*Lzd%Glr%wfd%nvctr_f
                 lwann = f_malloc(ldim,id='lwann')
                !DEBUG
                 !call plot_wf(trim(seedname)//'_'//num,1,atoms,1.0d0,Lzd%Glr,Lzd%hgrids(1),Lzd%hgrids(2),Lzd%hgrids(3),rxyz,wann)
                 !call wpdot_wrap(1,Lzd%Glr%wfd%nvctr_c,Lzd%Glr%wfd%nvctr_f,Lzd%Glr%wfd%nseg_c,Lzd%Glr%wfd%nseg_f,&
                 !                 Lzd%Glr%wfd%keyvglob,Lzd%Glr%wfd%keyglob,wann,&
                 !                 Lzd%Glr%wfd%nvctr_c,Lzd%Glr%wfd%nvctr_f,Lzd%Glr%wfd%nseg_c,Lzd%Glr%wfd%nseg_f,&
                 !                 Lzd%Glr%wfd%keyvglob,Lzd%Glr%wfd%keyglob,wann,Gnorm)
                !END DEBUG
                 call psi_to_locreg2(iproc, ldim, gdim, Lzd%Llr(iiwann), Lzd%Glr, wann, lwann)
                !DEBUG
                 !call wpdot_wrap(1,Lzd%Llr(iiwann)%wfd%nvctr_c,Lzd%Llr(iiwann)%wfd%nvctr_f,Lzd%Llr(iiwann)%wfd%nseg_c,&
                 !                 Lzd%Llr(iiwann)%wfd%nseg_f,Lzd%Llr(iiwann)%wfd%keyvglob,Lzd%Llr(iiwann)%wfd%keyglob,lwann,&
                 !                 Lzd%Llr(iiwann)%wfd%nvctr_c,Lzd%Llr(iiwann)%wfd%nvctr_f,Lzd%Llr(iiwann)%wfd%nseg_c,&
                 !                 Lzd%Llr(iwann)%wfd%nseg_f,Lzd%Llr(iiwann)%wfd%keyvglob,Lzd%Llr(iiwann)%wfd%keyglob,lwann,&
                 !                 Lnorm)
                 !write(*,*) 'Norm of wann function',iwann, 'is:',Gnorm, 'while the cutting yields:',Lnorm
                 !call to_zero(gdim,wann(1))
                 !call Lpsi_to_global2(iproc, ldim, gdim, 1, 1, 1, Lzd%Glr,Lzd%Llr(iiwann), lwann(1), wann(1))
                 !Put it in interpolating scaling functions
                 !call daub_to_isf(Lzd%Glr,w,wann(1),wannr)
                 !call write_wannier_cube(ifile,trim(seedname)//'_test_'//num//'.cube',atoms,Glr,input,rxyz,wannr)
                 !stop 
                !END DEBUG
                 call writeonewave_linear(ifile,outformat,iiwann,Glr%d%n1,Glr%d%n2,Glr%d%n3,input%hx,input%hy,input%hz, &
                   (/cxyz(1,iwann),cxyz(2,iwann),cxyz(3,iwann) /),locrad(iwann),4,0.0d0,atoms%astruct%nat,atoms%astruct%rxyz,  & 
                   Lzd%Llr(iiwann)%wfd%nseg_c,Lzd%Llr(iiwann)%wfd%nvctr_c,Lzd%Llr(iiwann)%wfd%keyglob(1,1),&
                   Lzd%Llr(iiwann)%wfd%keyvglob(1),Lzd%Llr(iiwann)%wfd%nseg_f,Lzd%Llr(iiwann)%wfd%nvctr_f,&
                   Lzd%Llr(iiwann)%wfd%keyglob(1,Lzd%Llr(iiwann)%wfd%nseg_c+1),&
                   Lzd%Llr(iiwann)%wfd%keyvglob(Lzd%Llr(iiwann)%wfd%nseg_c+1), & 
                   lwann(1),lwann(Lzd%Llr(iiwann)%wfd%nvctr_c+1), ham(1,iwann,iwann))
                  call f_free(lwann)
              else if(hamilana) then
                ! open(ifile, file=trim(seedname)//'_'//num//'.bin', status='unknown',form='formatted')
                 call open_filename_of_iorb(ifile,.not.outformat,trim(seedname),orbsw,iwann,1,iwann_out)
                 call writeonewave(ifile,outformat,iiwann,Glr%d%n1,Glr%d%n2,Glr%d%n3,input%hx,input%hy,input%hz,&
                   atoms%astruct%nat,atoms%astruct%rxyz,  & 
                   Glr%wfd%nseg_c,Glr%wfd%nvctr_c,Glr%wfd%keygloc(1,1),Glr%wfd%keyvloc(1),  & 
                   Glr%wfd%nseg_f,Glr%wfd%nvctr_f,Glr%wfd%keygloc(1,Glr%wfd%nseg_c+1),Glr%wfd%keyvloc(Glr%wfd%nseg_c+1), & 
                   wann(1),wann(Glr%wfd%nvctr_c+1), ham(1,iwann,iwann))
              else
                 call writeonewave(ifile,outformat,iiwann,Glr%d%n1,Glr%d%n2,Glr%d%n3,input%hx,input%hy,input%hz,&
                   atoms%astruct%nat,atoms%astruct%rxyz,  & 
                   Glr%wfd%nseg_c,Glr%wfd%nvctr_c,Glr%wfd%keygloc(1,1),Glr%wfd%keyvloc(1),  & 
                   Glr%wfd%nseg_f,Glr%wfd%nvctr_f,Glr%wfd%keygloc(1,Glr%wfd%nseg_c+1),Glr%wfd%keyvloc(Glr%wfd%nseg_c+1), & 
                   wann(1),wann(Glr%wfd%nvctr_c+1), -0.5d0)
              end if
              close(ifile)
           else
              stop 'ETSF not implemented yet'                
              ! should be write_wave_etsf  (only one orbital)
              call write_waves_etsf(iproc,trim(seedname)//'_'//num//'.etsf',orbs,Glr%d%n1,Glr%d%n2,Glr%d%n3,&
                   input%hx,input%hy,input%hz,atoms,atoms%astruct%rxyz,Glr%wfd,wann)
           end if
        end if
     end do  ! closing loop on iwann
!stop
     !Now if linear, write the coefficients
     if(linear .and. iproc == 0)then
        ! First construct the appropriate coefficient matrix
        umnt = f_malloc((/ nwannCon, nband /),id='umnt')
        do iiwann = 1, nwannCon
           iwann = ConstList(iiwann)
           if(iwann == 0) then
              call yaml_warning('Umnt construction: this should not happen')
              stop
           end if
           do iiband = 1, nbandCon
              iband = bandlist(iiband)
              umnt(iiwann,iiband) = umn(iwann,iband) 
           end do
        end do
        ! write the coefficients to file
        if(outformat) then
           open(unit=99, file='minBasis'//'_coeff.bin', status='unknown',form='formatted')
        else 
           open(unit=99, file='minBasis'//'_coeff.bin', status='unknown',form='unformatted')
        end if
        call writeLinearCoefficients(99,outformat,Glr%d%n1,Glr%d%n2,Glr%d%n3,&
             & input%hx,input%hy,input%hz,atoms%astruct%nat,atoms%astruct%rxyz,&
             nbandCon,nwannCon,Glr%wfd%nvctr_c,Glr%wfd%nvctr_f,umnt)
        close(unit=99)
     end if

     if (iproc==0) then
        call yaml_sequence_close()
        !write(*,*) '!==================================!'
        !write(*,*) '!     Constructing WFs : DONE      !'
        !write(*,*) '!==================================!'
     end if


!DEBUG WRITE AND READ OF LINEAR WAVEFUNCTIONS
! Fake TMB orbs
!  call orbitals_descriptors(iproc,nproc,nwannCon,nwannCon,0, &
!       & orbsw%nspin,orbsw%nspinor,orbsw%nkpts,orbsw%kpts,orbsw%kwgts,wannorbs,.false.)
!  call orbitals_communicators(iproc,nproc,Glr,wannorbs,wanncomms)
!
! First must initialize Lzd (must contain Glr and hgrids)
!  call nullify_local_zone_descriptors(Lzd)
!  call copy_locreg_descriptors(Glr, Lzd%Glr, subname)
!  lzd%hgrids(1)=input%hx
!  lzd%hgrids(2)=input%hy
!  lzd%hgrids(3)=input%hz
!
! Then allocate some stuff
!  allocate(rxyz_old(3,atoms%astruct%nat),stat=i_stat)
!  call memocc(i_stat,rxyz_old,'rxyz_old',subname)
!
!  call initialize_linear_from_file(iproc,nproc,'minBasis',WF_FORMAT_BINARY,Lzd,wannorbs,atoms,rxyz)
!
!
!  do ilr=1,Lzd%nlr
!     if (iproc == 0) then
!        write(*,*)'Description of zone:',ilr
!        write(*,*)'ns:',Lzd%Llr(ilr)%ns1,Lzd%Llr(ilr)%ns2,Lzd%Llr(ilr)%ns3
!        write(*,*)'ne:',Lzd%Llr(ilr)%ns1+Lzd%Llr(ilr)%d%n1,Lzd%Llr(ilr)%ns2+Lzd%Llr(ilr)%d%n2,Lzd%Llr(ilr)%ns3+Lzd%Llr(ilr)%d%n3
!        write(*,*)'n:',Lzd%Llr(ilr)%d%n1,Lzd%Llr(ilr)%d%n2,Lzd%Llr(ilr)%d%n3
!        write(*,*)'nfl:',Lzd%Llr(ilr)%d%nfl1,Lzd%Llr(ilr)%d%nfl2,Lzd%Llr(ilr)%d%nfl3
!        write(*,*)'nfu:',Lzd%Llr(ilr)%d%nfu1,Lzd%Llr(ilr)%d%nfu2,Lzd%Llr(ilr)%d%nfu3
!        write(*,*)'ni:',Lzd%Llr(ilr)%d%n1i,Lzd%Llr(ilr)%d%n2i,Lzd%Llr(ilr)%d%n3i
!        write(*,*)'outofzone',ilr,':',Lzd%Llr(ilr)%outofzone(:)
!        write(*,*)'center: ',(Lzd%Llr(ilr)%locregCenter(i),i=1,3)
!        write(*,*)'locrad: ',Lzd%Llr(ilr)%locrad
!        write(*,*)'wfd dimensions: ',Lzd%Llr(ilr)%wfd%nseg_c, Lzd%Llr(ilr)%wfd%nseg_f, Lzd%Llr(ilr)%wfd%nvctr_c,&
!                   Lzd%Llr(ilr)%wfd%nvctr_f
!     end if
!  end do
!
!  call wavefunction_dimension(Lzd,wannorbs)
!  !npsidim = 0
!  !do iorb=1,orbs%norbp
!  !   ilr = orbs%inwhichlocreg(iorb+orbs%isorb)
!  !   npsidim = nspidim + Lzd%Llr(ilr)%wfd%nvctr_c+7*Lzd%Llr(ilr)%wfd%nvctr_f
!  !end do
!
!  allocate(psi2(wannorbs%npsidim_orbs),stat=i_stat)
!  call memocc(i_stat,psi,'psi',subname)
!  allocate(wannorbs%eval(wannorbs%norb),stat=i_stat)
!  call memocc(i_stat,wannorbs%eval,'wannorbs%eval',subname)
!  allocate(coeff(nbandCon,wannorbs%norb),stat=i_stat)
!  call memocc(i_stat,coeff,'coeff',subname)
! 
!  write(*,*) 'before reading the TMBs'
!  call readmywaves_linear(iproc,'minBasis',WF_FORMAT_BINARY,nbandCon,Lzd,wannorbs,atoms,rxyz_old,rxyz,  & 
!    psi2,coeff)
!  write(*,*) 'after reading the TMBs', sum(psi2)
!
!  write(*,*) 'The coefficients are:'
!  do i_all = 1, nbandCon
!    do ilr=1,wannorbs%norb
!       write(*,*) 'coeff',i_all, ilr, coeff(ilr,i_all)
!    end do
!  end do
!  i_all = -product(shape(rxyz_old))*kind(rxyz_old)
!  deallocate(rxyz_old,stat=i_stat)
!  call memocc(i_stat,i_all,'rxyz_old',subname)
!
!  indL = 1
!  do iwann = 1, wannorbs%norb
!     write(num,'(i4.4)') iwann
!     ilr = wannorbs%inwhichlocreg(iwann)
!     ldim = Lzd%Llr(ilr)%wfd%nvctr_c+7*Lzd%Llr(iiwann)%wfd%nvctr_f
!     gdim = Lzd%Glr%wfd%nvctr_c+7*Lzd%Glr%wfd%nvctr_f
!     !allocate(wann(gdim),stat=i_stat)
!     !call memocc(i_stat,lwann,'lwann',subname)
!     call to_zero(gdim,wann(1))
!     call Lpsi_to_global2(iproc, ldim, gdim, 1, 1, 1, Lzd%Glr, Lzd%Llr(ilr),&
!          psi2(indL), wann(1))
!     indL = indL + ldim
!     !Put it in interpolating scaling functions
!     call daub_to_isf(Lzd%Glr,w,wann(1),wannr)
!     call write_wannier_cube(ifile,trim(seedname)//'_'//num//'.cube',atoms,Glr,input,rxyz,wannr)
!     !i_all = -product(shape(wann))*kind(wann)
!     !deallocate(wann,stat=i_stat)
!     !call memocc(i_stat,i_all,'lwann',subname)
!  end do
!
!END DEBUG

     if(linear)then
        call deallocate_local_zone_descriptors(Lzd)
        call f_free(locrad)
        call f_free_ptr(cxyz)
        if(iproc == 0) then
           i_all = -product(shape(umnt))*kind(umnt)
           i_all = -product(shape(umnt))*kind(umnt)
        end if
        call f_free(calcbounds)
     end if
     call deallocate_work_arrays_sumrho(w)
     call deallocate_orbs(orbsv)
     call deallocate_orbs(orbsw)
     call deallocate_comms(commsw)


     call f_free(wann)
     call f_free(wannr)
     call f_free(psi)
  end if

  if(.not. WannCon) then
     call f_free(virt_list)
  end if
  call f_free(Constlist)
  call f_free(bandlist)
  call f_free(umn)
  if(bondana .or. hamilana) then
     call f_free_ptr(buf)
  end if
  if(hamilana) then
     call f_free(ham)
  end if
  call f_free(wann_list)
  call deallocate_locreg_descriptors(Glr)
  call deallocate_orbs(orbs)
  !call deallocate_atoms_scf(atoms,subname)
  call deallocate_atoms_data(atoms)
!  call free_input_variables(input)
  call free_input_variables(input)
  call f_lib_finalize()
  !free all yaml_streams active
  call yaml_close_all_streams()

  !#########################################################
  ! Ending timing and MPI
  !#########################################################
  call f_timing_stop(mpi_comm=bigdft_mpi%mpi_comm,nproc=bigdft_mpi%nproc,gather_routine=gather_timings)

  call cpu_time(tcpu1)
  call system_clock(ncount1,ncount_rate,ncount_max)
  tel=real(ncount1-ncount0,kind=8)/real(ncount_rate,kind=8)
  if (iproc == 0) &
    call yaml_map('CPU time/ELAPSED time for root process ', (/ tel,real(tcpu1-tcpu0,kind=8) /),fmt='(f12.2)')
    !write( *,'(1x,a,1x,i4,2(1x,f12.2))') 'CPU time/ELAPSED time for root process ', iproc,tel,tcpu1-tcpu0
   !finalize memory counting
!   call memocc(0,0,'count','stop')
 
  call bigdft_finalize(ierr)
!
!  ! Barrier suggested by support for titane.ccc.cea.fr, before finalise.
!  call MPI_BARRIER(MPI_COMM_WORLD,ierr)
! 
!  call MPI_FINALIZE(ierr)

end program Waco

subroutine Waco_input_variables(iproc,filename,nband,nwann,bondAna,Stereo,hamilAna,WannCon,filetype,nwannCon,refpos,units,&
           sprdfact,sprddiff,enediff,iformat,linear,nbandmB,sprdmult)
   use module_base
   use module_types
   use module_input
   implicit none
   integer, intent(in) :: iproc
   character(len=*), intent(in) :: filename
   logical, intent(out) :: bondAna, Stereo, hamilAna, WannCon, iformat, linear
   character(len=4), intent(out) :: filetype,units
   integer, intent(out) :: nband,nwann,nwannCon, nbandmB
   real(gp), intent(out) :: sprdfact,sprddiff,enediff,sprdmult
   real(gp), dimension(3), intent(out) :: refpos
   ! Local variable
   logical :: exists

   ! Open the file
   call input_set_file(iproc,.false.,trim(filename),exists,'Waco Parameters')

   ! Read the number of bands and the number of Wannier functions
   call input_var(nband,'1')
   call input_var(nwann,'1', comment='!Number of bands and Wannier functions')

   ! Reading the first three logicals
   call input_var(bondAna,'T')
   call input_var(Stereo,'F')
   call input_var(hamilAna,'T',comment='! Bonding analysis, Stereographic projection, Hamiltonian analysis')

   ! Read the variables for the bonding analysis
   call input_var(sprdfact, '1.64')
   call input_var(sprddiff, '0.1')
   call input_var(enediff, '0.1', comment='! Spread factor for bonding analysis, intervals for k-means of spread and energy ') 

   ! Read the reference position for the stereographic projection
   call input_var(refpos(1),'0.0')
   call input_var(refpos(2),'0.0')
   call input_var(refpos(3),'0.0')
   call input_var(units,'bohr', comment='! Reference position for stereographic projection, units (bohr, angs)')

   ! Check for the wannier construction
   call input_var(WannCon,'F')
   call input_var(filetype,'cube')
   call input_var(iformat,'F', comment='! Wannier function construction, type of output file (cube, bin or etsf)')
   call input_var(linear,'F')
   call input_var(nbandmB,'1')
   call input_var(sprdmult,'3.0',comment='!Ouput as minimal basis, spread factor for minimal basis construction')
   call input_var(nwannCon,'1',comment='! number of Wannier to construct (if 0 do all) followed by Wannier list on next &
   &     line (optional)')
   
   !Make defaults
   call input_free()

end subroutine Waco_input_variables

subroutine read_input_waco(filename,nwannCon,Constlist,linear,nbandmB,bandlist)
  use module_base
  implicit none
  character(len=*), intent(in) :: filename
  logical, intent(in) :: linear
  integer, intent(in) :: nwannCon,nbandmB
  integer, dimension(nwannCon), intent(out) :: Constlist
  integer, dimension(nbandmB), intent(out) :: bandlist
 
  ! Local variable
  integer :: i,ierr

  open(unit=22, file=trim(filename),status='old')
  ! Skip first lines
  do i=1,7
     read(22,*)
  end do

  ! read the Constlist
  read(22,*,iostat=ierr) (Constlist(i),i=1,nwannCon)
  close(unit=22)
  if(ierr < 0) then  !reached the end of file and no Constlist, so generate the trivial one
    do i= 1, nwannCon
       Constlist(i) = i
    end do
  end if

  !read the bandlist
  if(linear)then
    read(22,*,iostat=ierr) (bandlist(i),i=1,nbandmB)
    if(ierr < 0) then  !reached the end of file and no bandlist, so generate the trivial one
      do i= 1, nbandmB
         bandlist(i) = i
      end do
    end if
  else
    bandlist = 0
  end if
  

end subroutine read_input_waco


!> This routine reads the list of virtual orbitals needed
subroutine read_inter_list(iproc,n_virt, virt_list)

   use yaml_output

   implicit none

   ! I/O variables
   integer, intent(in) :: n_virt,iproc
   integer, dimension(n_virt), intent(out) :: virt_list

   ! Local variables
   character(len=*), parameter :: filename='input.inter'
   integer :: i,j,ierr 

   open(unit=11, file=filename, status='old')

   !   write(*,*) '!==================================!'
   !   write(*,*) '!  Reading virtual orbitals list : !'
   !   write(*,*) '!==================================!'

   do i=1,6
      read(11,*,iostat=ierr) ! Skip first lines       
   end do
   read(11,*,iostat=ierr) (virt_list(j), j=1,n_virt)

   if(ierr < 0) then  !reached the end of file and no virt_list, so generate the trivial one
      do j= 1, n_virt
         virt_list(j) = j
      end do
   end if
   close(unit=11)

   if (iproc==0) then
      call yaml_map('Reading virtual orbitals',.true.)
      !write(*,*) '!==================================!'
      !write(*,*) '!Reading virtual orbitals list done!'
      !write(*,*) '!==================================!'
   end if

END SUBROUTINE read_inter_list


!> This routine reads the first lines of a .inter file
subroutine read_inter_header(iproc,seedname, filetype,residentity,write_resid, n_occ, pre_check,&
           n_virt_tot, n_virt, w_unk, w_sph, w_ang, w_rad)

   use yaml_output
   implicit none

   ! I/O variables
   integer, intent(in) :: iproc
   character, intent(out) :: seedname*16, filetype*4
   integer, intent(out) :: n_occ, n_virt, n_virt_tot
   logical, intent(out) :: w_unk, w_sph, w_ang, w_rad, pre_check, residentity, write_resid

   ! Local variables
   character(len=*), parameter :: filename='input.inter'
   character :: char1*1, char2*1, char3*1, char4*1
   logical :: file_exist
   integer :: ierr

   ! Should check if it exists, if not, make a nice output message
   inquire(file=filename,exist=file_exist)
   if (.not. file_exist) then
      if(iproc == 0) then
         call yaml_warning('Input file, input.inter, not found !')
         call yaml_warning('CORRECTION: Create or give correct input.inter file.')
         !write(*,'(A)') 'ERROR : Input file, input.inter, not found !'
         !write(*,'(A)') 'CORRECTION: Create or give correct input.inter file.'
      end if
      call mpi_finalize(ierr)
      stop
   end if

   open(unit=11, FILE=filename, STATUS='OLD')

   if (iproc == 0) then
      call yaml_mapping_open('Reading input.inter header')
      !write(*,*) '!==================================!'
      !write(*,*) '!   Reading input.inter header :   !'
      !write(*,*) '!==================================!'
   end if

   w_unk=.false.
   w_sph=.false.
   w_ang=.false.
   w_rad=.false.

   ! First line
   read(11,*) seedname
   if (iproc == 0) call yaml_map('System studied', trim(seedname))
   !if (iproc == 0) write(*,*) 'System studied : ', trim(seedname)

   ! Second line
   read(11,*) filetype
   if (iproc == 0) call yaml_map('File type', trim(filetype))
   !if (iproc == 0) write(*,*) 'file type : ', filetype

   ! Third line
   read(11,*) char1, char2, n_occ
   if (iproc == 0) call yaml_map('Number of occupied orbitals', n_occ)
   !if (iproc == 0) write(*,'(A30,I4)') 'Number of occupied orbitals :', n_occ
   if(char1=='T') then
     residentity = .true.
     if (iproc == 0) call yaml_map('Use resolution of the identity to construct virtual states',.true.)
     !if (iproc == 0) write(*,*) 'Will use resolution of the identity to construct virtual states'
   else
     residentity = .false.
   end if
   if(residentity .and. char2=='T')then
     write_resid = .true.
     if (iproc == 0) call yaml_map('The constructed virtual states will be written to file',trim(filename))
     !if (iproc == 0) write(*,*) 'The constructed virtual states will be written to file.'
   else
     write_resid = .false.
   end if

   ! Fourth line
   read(11,*) char1, n_virt_tot, n_virt
   if (char1=='T' .and. .not. residentity) then
      pre_check=.true.
      !if (iproc == 0) write(*,*) 'Pre-check before calculating Amnk and Mmnk matrices'
      !if (iproc == 0) write(*,'(A38,I4)') 'Total number of unoccupied orbitals :', n_virt_tot
   else if(.not. residentity)then
      pre_check=.false.
      !if (iproc == 0) write(*,*) 'Calculation of Amnk and Mmnk matrices'
      !if (iproc == 0) write(*,'(A39,I4)') 'Number of chosen unoccupied orbitals :', n_virt
   else
      pre_check=.false.
      !if (iproc == 0) write(*,'(A38,I4)') 'Total number of unoccupied orbitals :', n_virt_tot
   end if
   if (iproc == 0) then
      call yaml_map('Pre-check before calculating Amnk and Mmnk matrices',pre_check)
      call yaml_map('Total number of unoccupied orbitals', n_virt_tot)
      call yaml_map('Number of chosen unoccupied orbitals :', n_virt)
   end if

   ! Fifth line
   read(11,*) char1, char2, char3, char4
   if (char1=='T') then
      w_unk=.true.
      if (iproc == 0) call yaml_comment('You want to write a UNKp.s file')
      !if (iproc == 0) write(*,*) 'You want to write a UNKp.s file'
   else if (char1 /= 'F') then
      if (iproc == 0) call yaml_warning('Wrong value for w_unk')
      !if (iproc == 0) write(*,*) 'Wrong value for w_unk'
      STOP
   end if
   if (char2=='T') then
      w_sph=.true.
      if (iproc == 0) call yaml_comment('You want to write .cube files for spherical harmonics')
      !if (iproc == 0) write(*,*) 'You want to write .cube files for spherical harmonics'
   else if (char2 .ne. 'F') then
      if (iproc == 0) call yaml_warning('Wrong value for w_sph')
      !if (iproc == 0) write(*,*) 'Wrong value for w_sph'
      STOP
   end if
   if (char3=='T') then
      w_ang=.true.
      if (iproc == 0) call yaml_comment('You want to write .cube files for angular parts of the spherical harmonics')
      !if (iproc == 0) write(*,*) 'You want to write .cube files for angular parts of the spherical harmonics'
   else if (char3 .ne. 'F') then
      if (iproc == 0) call yaml_warning('Wrong value for w_ang')
      !if (iproc == 0) write(*,*) 'Wrong value for w_ang'
      STOP
   end if
   if (char4=='T') then
      w_rad=.true.
      if (iproc == 0) call yaml_comment('You want to write .cube files for radial parts of the spherical harmonics')
      !if (iproc == 0) write(*,*) 'You want to write .cube files for radial parts of the spherical harmonics'
   else if (char4 .ne. 'F') then
      if (iproc == 0) call yaml_warning('Wrong value for w_rad')
      !if (iproc == 0) write(*,*) 'Wrong value for w_rad'
      STOP
   end if

   close(unit=11)

   if (iproc == 0) then
      call yaml_mapping_close() 
      !write(*,*) '!==================================!'
      !write(*,*) '! Reading input.inter header done  !'
      !write(*,*) '!==================================!'
   end if

end subroutine read_inter_header


subroutine read_umn(iproc,nwann,nband,seedname,umn)
  use module_defs, only: gp
   use module_types
   use yaml_output
   implicit none
   integer, intent(in) :: iproc
   integer, intent(in) :: nwann, nband
   character(len=*),intent(in) :: seedname
   real(gp),dimension(nwann,nband),intent(out) :: umn
   !Local variables
   logical :: file_exist
   integer :: ierr, nwann_umn,nband_umn,iwann,iband,int1,int2

   if (iproc == 0) then
      call yaml_mapping_open('Reading .umn')
      write(*,*) '!==================================!'
      !write(*,*) '!==================================!'
      !write(*,*) '!     Reading .umn :               !' 
      !write(*,*) '!==================================!'
   end if

   inquire(file=trim(seedname)//'.umn',exist=file_exist)
   if (.not. file_exist) then
      if (iproc==0) then
         call yaml_warning('Input file,' // trim(seedname) // '.umn, not found !')
         call yaml_warning('CORRECTION: Create or give correct input file.')
         !write(*,'(A,1x,A)') 'ERROR : Input file,',trim(seedname)//'.umn, not found !'
         !write(*,'(A)') 'CORRECTION: Create or give correct input file.'
      end if
      call mpi_finalize(ierr)
      stop
   end if

   open(unit=11, file=trim(seedname)//'.umn', status='OLD')
   read(11,*) nwann_umn, nband_umn

   if(nwann_umn .ne. nwann .or. nband_umn .ne. nband) then
     if(iproc == 0) then
       call yaml_warning('Number of wannier functions in umn,' // trim(yaml_toa(nwann_umn)) // &
          & 'not equal number of Wannier functions used:' // trim(yaml_toa(nwann)))
       call yaml_warning('Number of orbitals in umn,' // trim(yaml_toa(nband_umn)) // &
          & 'not equal number of orbitals used:' // trim(yaml_toa(nband)))
       !write(*,'(A,I4)') 'ERROR : number of wannier functions in umn,',nwann_umn
       !write(*,'(A,I4)') 'not equal number of Wannier functions used:',nwann
       !write(*,'(A,I4)') 'ERROR : number of orbitals in umn,',nband_umn
       !write(*,'(A,I4)') 'not equal number of orbitals used ',nband
     end if
     call mpi_finalize(ierr)
     stop 
   end if

   do iwann = 1,nwann
      do iband = 1,nband
         read(11,*) int1, int2, umn(iwann,iband)
      end do
   end do
   close(unit=11)

   if (iproc == 0) then
      call yaml_map('Number of Wannier functions',nwann_umn)
      call yaml_map('Number of orbitals used',nband_umn)
      call yaml_mapping_close()
      !write(*,*) 'Number of Wannier functions : ',nwann_umn
      !write(*,*) 'Number of orbitals used     : ',nband_umn
      !write(*,*) '!==================================!'
      !write(*,*) '!     Reading .umn : DONE          !' 
      !write(*,*) '!==================================!'
   end if
end subroutine read_umn


subroutine read_centers(iproc,nwann,plotwann,natom,seedname,wann_list,cxyz,rxyz_wann,readsprd,sprd)
  use module_defs, only :gp
   use module_types
   use yaml_output
   implicit none
   logical, intent(in) :: readsprd
   integer, intent(in) :: iproc,plotwann,nwann,natom
   character(len=*),intent(in) :: seedname
   integer, dimension(plotwann),intent(in) :: wann_list
   real(gp),dimension(3,plotwann),intent(out) :: cxyz
   real(gp),dimension(3,natom),intent(out) :: rxyz_wann
   real(gp),dimension(plotwann+1), intent(out) :: sprd
   !Local variables
   character(len=4) :: char1
   logical :: file_exist, commented
   integer :: i,iwann,iiwann

   !read the _centres.xyz file
   inquire(file=trim(seedname)//'_centres.xyz',exist=file_exist)
   if (.not. file_exist) then
      if (iproc==0) then
         call yaml_warning('Input file,' // trim(seedname) //'_centres.xyz, not found!')
         call yaml_warning('CORRECTION: Create or give correct input file.')
         !write(*,'(A,1x,A)') 'ERROR : Input file,',trim(seedname)//'_centres.xyz, not found !'
         !write(*,'(A)') 'CORRECTION: Create or give correct input file.'
      end if
      call mpi_finalize(i)
      stop
   end if

   open(unit=11, file=trim(seedname)//'_centres.xyz', status='OLD')

   !skip first two lines
   read(11,*)
   read(11,*)

   !now read the centers
   iiwann = 0
   do iwann = 1, nwann
      commented = .true.
      do i = 1, plotwann
         if(iwann == wann_list(i)) commented = .false.
      end do
      if (.not. commented) then
         iiwann = iiwann + 1
         read(11,*) char1, cxyz(1,iiwann), cxyz(2,iiwann), cxyz(3,iiwann)
      end if
      if (commented) read(11,*)  !just skip this line
   end do

   !now read atomic positions (already in rxyz but beware shifts...)
   do i = 1, natom
      read(11,*) char1, rxyz_wann(1,i), rxyz_wann(2,i), rxyz_wann(3,i)
   end do

   ! now read the spreads (the additionnal last value is total sprd)
   if(readsprd) then
      iiwann = 0
      do iwann = 1, nwann
         commented = .true.
         do i = 1, plotwann
            if(iwann == wann_list(i)) commented = .false.
         end do
         if(.not. commented) then
           iiwann = iiwann + 1
           read(11, *) char1, sprd(iiwann)
         else
           read(11, *) ! just skip line
         end if
      end do
   end if
   close(unit=11)
end subroutine read_centers


subroutine read_nrpts_hamiltonian(iproc,seedname,nrpts)
   use yaml_output
   implicit none
   integer, intent(in) :: iproc
   character(len=*), intent(in) :: seedname
   integer, intent(out) :: nrpts
   ! Local variables
   integer :: ierr
   logical :: file_exist

   !read the _hr.dat file
   inquire(file=trim(seedname)//'_hr.dat',exist=file_exist)
   if (.not. file_exist) then
      if (iproc==0) then
         call yaml_warning('Input file,' // trim(seedname) // '_hr.dat, not found!')
         call yaml_warning('CORRECTION: Create or give correct input file.')
         !write(*,'(A,1x,A)') 'ERROR : Input file,',trim(seedname)//'_hr.dat, not found !'
         !write(*,'(A)') 'CORRECTION: Create or give correct input file.'
      end if
      call mpi_finalize(ierr)
      stop
   end if
   
   !read the hamiltonian
   open(unit=11, file=trim(seedname)//'_hr.dat', status='OLD')
   
   !skip first lines
   read(11,*)           !comment line containing the date 
   read(11,*)           !this line contains the number of wannier functions (already known)
   read(11,*) nrpts     ! this line contains the number of Wigner-Seitz grid points
   close(unit=11)

end subroutine read_nrpts_hamiltonian


subroutine read_hamiltonian(iproc,nrpts,nwann,seedname,ham)
  use module_defs, only :gp
   use module_types
   use yaml_output
   implicit none
   integer, intent(in) :: iproc
   integer, intent(in) :: nrpts
   integer, intent(in) :: nwann
   character(len=*), intent(in) :: seedname
   real(gp), dimension(nrpts,nwann,nwann), intent(out) :: ham
   ! Local variables
   integer :: i,ierr,iwann, iiwann, int1, int2, int3, iw1, iw2
   logical :: file_exist

   !read the _hr.dat file
   inquire(file=trim(seedname)//'_hr.dat',exist=file_exist)
   if (.not. file_exist) then
      if (iproc==0) then
         call yaml_warning('Input file,' // trim(seedname)//'_hr.dat, not found !')
         call yaml_warning('CORRECTION: Create or give correct input file.')
         !write(*,'(A,1x,A)') 'ERROR : Input file,',trim(seedname)//'_hr.dat, not found !'
         !write(*,'(A)') 'CORRECTION: Create or give correct input file.'
      end if
      call mpi_finalize(ierr)
      stop
   end if
   
   !read the hamiltonian
   open(unit=11, file=trim(seedname)//'_hr.dat', status='OLD')
   
   !skip first lines
   read(11,*)           !comment line containing the date 
   read(11,*)           !this line contains the number of wannier functions (already known)
   read(11,*)           ! this line contains the number of Wigner-Seitz grid points
   do i=1,nrpts,15
      read(11,*)        !skip the block of integers giving the degeneracy of the Wigner-Seitz grid points (15 integers per line)
   end do

   ! Read hamiltonian
   do i = 1, nrpts 
      do iiwann = 1, nwann
         do iwann = 1, nwann
            read(11,*) int1, int2, int3, iw1, iw2, ham(i,iw1,iw2)
         end do
      end do
   end do
   close(unit=11)
   
end subroutine read_hamiltonian

subroutine write_wannier_cube(ifile,filename,atoms,Glr,input,rxyz,wannr)
  use module_defs, only: gp,dp
   use module_types
   implicit none
   character(len=*), intent(in) :: filename
   integer, intent(in) :: ifile
   type(atoms_data),intent(in) :: atoms
   type(locreg_descriptors), intent(in) :: Glr
   type(input_variables),intent(in) :: input
   real(gp),dimension(3,atoms%astruct%nat),intent(in) :: rxyz
   real(gp),dimension(Glr%d%n1i*Glr%d%n2i*Glr%d%n3i),intent(in) :: wannr
   ! Local variables
   logical :: perx, pery, perz
   integer :: nbl1,nbr1,nbl2,nbr2,nbl3,nbr3,rem
   integer :: i,j,ix,iy,iz,ind
   
   perx=(Glr%geocode /= 'F')
   pery=(Glr%geocode == 'P')
   perz=(Glr%geocode /= 'F')
   call ext_buffers(perx,nbl1,nbr1)
   call ext_buffers(pery,nbl2,nbr2)
   call ext_buffers(perz,nbl3,nbr3)
   if(nbr1 > 0) nbr1 = nbr1 + 2
   if(nbr2 > 0) nbr2 = nbr2 + 2
   if(nbr3 > 0) nbr3 = nbr3 + 2
   ! Volumetric data in batches of 6 values per line, 'z'-direction first.
   rem=Glr%d%n3i-floor(real(Glr%d%n3i/6))*6
   
   open(unit=ifile, file=filename, status='unknown')
   write(ifile,*) ' CUBE file for ISF field'
   write(ifile,*) ' Case for'
   write(ifile,'(I4,1X,F12.6,2(1X,F12.6))') atoms%astruct%nat, real(0.d0), real(0.d0), real(0.d0)
   write(ifile,'(I4,1X,F12.6,2(1X,F12.6))') Glr%d%n1i-(nbl1+nbr1), 0.5_dp*input%hx, real(0.d0),  real(0.d0)
   write(ifile,'(I4,1X,F12.6,2(1X,F12.6))') Glr%d%n2i-(nbl2+nbr2), real(0.d0),  0.5_dp*input%hy, real(0.d0)
   write(ifile,'(I4,1X,F12.6,2(1X,F12.6))') Glr%d%n3i-(nbl3+nbr3), real(0.d0),  real(0.d0),  0.5_dp*input%hz
   do i=1, atoms%astruct%nat
      write(ifile,'(I4,1X,F12.6,3(1X,F12.6))') atoms%nzatom(atoms%astruct%iatype(i)), real(0.d0), (real(rxyz(j,i)), j=1,3)
   end do
   !do ix=Glr%d%n1i-nbr1,1+nbl1,-1
   !   do iy=Glr%d%n2i-nbr2,1+nbl2,-1
   !      do iz=Glr%d%n3i-nbr3,1+nbl3,-1
   do ix=1+nbl1,Glr%d%n1i-nbr1
      do iy=1+nbl2,Glr%d%n2i-nbr2
         do iz=1+nbl3,Glr%d%n3i-nbr3
            ind = iz*(Glr%d%n2i*Glr%d%n1i) + iy*Glr%d%n1i + ix
            write(ifile,'(E14.6)',advance='no') real(wannr(ind))
            if ( ( (mod(iz+5-rem,6) .eq. 0) .and. (iz .ne. Glr%d%n3i) ) .or. (iz .eq. 1) ) then
               write(ifile,'(a)') ''
            end if
         end do
      end do
   end do
   close(unit=ifile)

end subroutine write_wannier_cube


subroutine scalar_kmeans_diffIG(iproc,nIG,crit,nel,vect,string,nbuf,buf)
  use BigDFT_API
  use module_interfaces
  use yaml_output
  implicit none
  integer, intent(in) :: nel,nIG,iproc
  real(kind=8),intent(in) :: crit
  real(kind=8), dimension(nel),intent(in) :: vect
  character(len=*),intent(in) :: string
  integer, intent(out) :: nbuf
  integer, dimension(:), pointer :: buf
  ! local variables
  character(len=*), parameter :: subname='scalar_kmeans_diffIG'
  integer :: i_stat, i_all, i, iel, iiel, iter
  real :: r
  real(kind=8) :: minold, maxold
  logical :: same
  integer, allocatable :: degen(:), oldbuf(:)
  real(kind=8), allocatable :: buffers(:), means(:), diff(:)
  

  ! Implement k-means for the diagonal 
  !1) Initial guess
  if(nIG == 0) then ! Maximum Difference between states (determines the number of clusters)
     buffers = f_malloc(nel,id='buffers')
     nbuf = 0
     buffers = 9999.99999_dp
     do iel = 1, nel
        same = .false.
        do iiel = 1, nel
           if(abs(vect(iel) - buffers(iiel)) < crit) then
             same = .true.
           end if
        end do
        if(.not. same) then
           nbuf = nbuf +1
           buffers(nbuf) = vect(iel)
        end if
     end do
  else if (nIG > 0) then  ! Random IG
     nbuf = nIG
     buffers = f_malloc(nbuf,id='buffers')
     do i= 1, nbuf
        call init_random_seed(i)
        call random_number(r)          !returns a random number between [0,1]
        iel = int(r*real(nel))
        if(iel == 0) iel=1
        buffers(i) = vect(iel)
     end do
  end if

  ! Store the initial guess in means
  means = f_malloc(nbuf,id='means')
  do i = 1, nbuf
     means(i) = buffers(i)
  end do

  diff = f_malloc(nbuf,id='diff')
  degen = f_malloc(nbuf,id='degen')
  buf = f_malloc_ptr(nel,id='buf')
  oldbuf = f_malloc(nel,id='oldbuf')
 
  buf = 0 
  iter = 0
  loop_iter: do
     iter = iter + 1
     ! Copy the buffers
     do iel = 1, nel
        oldbuf(iel) = buf(iel)
     end do

     !2) Associate the numbers
     do iel = 1, nel
        do i = 1, nbuf
           diff(i) = abs(vect(iel) - means(i))
        end do
        buf(iel) =  minloc(diff,dim=1)
     end do
   
     !4) Stop iterating if assignement does not change (ordering can change?)
     same = .true.
     do iel = 1, nel
        if (buf(iel) .ne. oldbuf(iel)) then
           same = .false.
           exit
        end if
     end do
     if(same) exit loop_iter
 
     !3) Calculate new means
     do i = 1, nbuf
        means(i) = 0.0_dp
        degen(i) = 0
        do iel = 1, nel
           if(buf(iel) .ne. i) cycle
           means(i) = means(i) + vect(iel)
           degen(i) = degen(i) + 1
        end do
          means(i) = means(i)/real(max(degen(i),1),kind=8)
     end do
  end do loop_iter

  if(iproc == 0) then
     call yaml_map('Number of iterations to reach the convergence',iter)
     call yaml_map( 'Number of elments for the clustering of ' // trim(string),nbuf)
     !write(*,'(A,1x,i4,1x,A)') 'Convergence reached in',iter,'iterations.'
     !write(*,'(A,A,A,1x,i4,1x,A)') 'The ',trim(string),' can be clustered in',nbuf,'elements:'
     do i = 1, nbuf
        minold = huge(minold)
        maxold = -huge(maxold)
        do iel = 1, nel
           if(buf(iel) .ne. i) cycle
           if(vect(iel) < minold) minold = vect(iel)
           if(vect(iel) > maxold) maxold = vect(iel)
        end do
        write(*,'(E14.6,3x,A,i4,2x,A,2x,E14.6,2x,A,2x,E14.6)')   means(i), 'with',degen(i),'elements from:',minold,'to',maxold
     end do
  end if

  call f_free(means)
  call f_free(buffers)
  call f_free(diff)
  call f_free(degen)
  call f_free(oldbuf)

end subroutine scalar_kmeans_diffIG

subroutine init_random_seed(shuffler)
  use dynamic_memory
  implicit none
  integer, intent(in) :: shuffler
  integer :: i, n, clock
  integer, dimension(:), allocatable :: seed
          
  call random_seed(size = n)
  seed = f_malloc(n,id='seed')
  
  call system_clock(count=clock)
  
  seed = clock*shuffler + 37 * (/ (i - 1, i = 1, n) /)
  call random_seed(put = seed)
  
  call f_free(seed)
end subroutine init_random_seed

subroutine stereographic_projection(mode,natom, rxyz, refpos, CM, rad, proj, normal, dcp)
   use BigDFT_API
   use Poisson_Solver, except_dp => dp, except_gp => gp, except_wp => wp
   use module_interfaces
   implicit none
   integer, intent(in) :: mode        ! 0= atomic projection, 1=wannier projection
   integer, intent(in) :: natom
   real(gp), dimension(3,natom), intent(in) :: rxyz
   real(gp), dimension(3), intent(inout) :: refpos, CM
   real(gp), intent(in) :: rad
   integer, intent(out) :: dcp                            ! neglected point (atom corresponding to reference)
   real(gp), dimension(natom,3), intent(out) :: proj ! atom positions in the projection
   real(gp), dimension(3), intent(out) :: normal   ! normal to the plane of projection
   !Local variables
   integer :: iat,j,i_stat,i_all
   real(kind=8) :: norm, norm2, theta, dotprod, distsph
   real(kind=8), dimension(:,:), allocatable :: pos
   real(kind=8), dimension(3) :: r,W,NQ,Q,vect,check
   real(kind=8) :: fact,dist
   character(len=*), parameter :: subname='stereographic_projection'
 
 !  write (*,'(A,3(2x,E14.6))')'Center of mass:',(CM(j),j=1,3)
 !  write (*,'(A,2x,E14.6)')'Radius of containing sphere:', rad 

   pos = f_malloc((/ natom, 3 /),id='pos')
 
   ! Now rad is the radius of the sphere
   ! Must displace all atoms to be on the corresponding sphere
   do iat = 1 , natom
      dist = 0.0_dp
      do j = 1, 3
         Q(j) = rxyz(j,iat) - CM(j)
         dist = dist + (rxyz(j,iat) - CM(j))**2
      end do
      dist  = sqrt(dist)
      do j=1, 3
         NQ(j) = Q(j) / dist
         vect(j) =  NQ(j) * rad - Q(j)
         pos(iat,j) = rxyz(j,iat) + vect(j)
      end do
   end do
   
   ! put the reference on the sphere
   dist =  0.0_dp 
   do j = 1, 3
      Q(j) = refpos(j) - CM(j)
      dist = dist + (refpos(j) - CM(j))**2
   end do
   dist  = sqrt(dist)
   do j=1, 3
      NQ(j) = Q(j) / dist
      vect(j) =  NQ(j) * rad - Q(j)
      refpos(j) = refpos(j) + vect(j)
   end do

!DEBUG
!   open(unit=22,file='pos_sph.xyz', status='unknown')
!   write(22,'(I4)') natom+1
!   write(22,*) !skip this line
!   write(22,'(A,3(2x,E14.6))'), 'X',(refpos(j),j=1,3)
!   do iat = 1, natom
!      write(22,'(A,3(2x,E14.6))'),'B',pos(iat,1),pos(iat,2),pos(iat,3) 
!   end do
!   close(unit=22)
!END DEBUG

   !Calculate the vector perpendicular to the plane of projection
   r(1) = refpos(1) - CM(1)
   r(2) = refpos(2) - CM(2)
   r(3) = refpos(3) - CM(3)
  
!   write (*,'(A,3(2x,E14.6))') 'Normal to the plane:',(r(j)/sqrt(r(1)**2+r(2)**2+r(3)**2),j=1,3)
!   write (*,'(A,3(2x,E14.6))') 'Reference position:',refpos

   ! check that reference point is not on an atom
   ! If so, neglect that atom
   dcp = 0
   do iat = 1, natom
      dotprod = 0.0_dp
      norm  = 0.0_dp
      norm2 = 0.0_dp
      do j= 1, 3
         !calculate vector from ref to the points
         W(j) = refpos(j) - pos(iat,j)
         !calculate vector from ref to the CM
         NQ(j) = refpos(j) - CM(j)
         !calculate the vector from CM to points
         Q(j) = pos(iat,j) - CM(j)
         !calculate dot product
         dotprod = dotprod + NQ(j)*W(j)
         norm  = norm  + NQ(j)*NQ(j)
         norm2 = norm2 + W(j)*W(j)
      end do
      norm = sqrt(norm)
      norm2 = sqrt(norm2)
      if(norm2 < 1.0d-10) norm2 = 1.0d-10

      if(norm2 < 1.0d-1 .and. abs(dotprod/(norm*norm2)) < 1.0d-2) then
        if(dcp .ne. 0 .and. mode == 0) stop 'This should not happen'
        dcp = iat
      end if
   end do

   ! Major loop structure that performs the projection
   check = 0.0_dp
   do iat = 1, natom
      dotprod = 0.0_dp
      norm  = 0.0_dp
      norm2 = 0.0_dp
      do j= 1, 3
         !calculate vector from ref to the points
         W(j) = refpos(j) - pos(iat,j)
         !calculate vector from ref to the points
         NQ(j) = refpos(j) - CM(j)
         !calculate the vector from CM to points
         Q(j) = pos(iat,j) - CM(j)
         !calculate dot product
         dotprod = dotprod + NQ(j)*W(j)
         norm  = norm  + NQ(j)*NQ(j)
         norm2 = norm2 + W(j)*W(j)
      end do
      norm = sqrt(norm)
      norm2 = sqrt(norm2)
 
      !Calculate angle
      if(iat == dcp) then
         theta = 0.0_dp
      else
         theta = acos(dotprod / (norm*norm2))
      end if
      distsph = rad * (theta + (theta**3)/3.0_dp)       !this is the new distance used in the contraction
                                               !The real stereographic projection uses tan(theta) = theta + 1/3*theta**3 + ...
   
      !Calculate factor
      if(dot_product(W,W) > 1.0d-10)then
         fact = (Q(1)*r(1) + Q(2)*r(2) + Q(3)*r(3)) / (W(1)*r(1) + W(2)*r(2) + W(3)*r(3))
      else
         fact = 1.0d+10  !the reference and the atom are the same, so this should be at infinity
      end if

      !calculate point on the plane
      do j= 1, 3
         proj(iat,j) = pos(iat,j) - fact * W(j)
      end do
   
      !Now compactify the Riemann sphere
      !Use the distance on the sphere has the distance from the center of graph
      dist=0.0_dp
      do j=1, 3
         dist = dist + (proj(iat,j) - CM(j))**2
      end do
      dist = sqrt(dist)
      if(dist < 1.0d-6) dist = 1.0d-6
      do j=1, 3
         proj(iat,j) = (proj(iat,j)-CM(j)) / dist
         proj(iat,j) = proj(iat,j) * distsph
         check(j) = check(j) + proj(iat,j)
      end do
   end do

!   do iat = 1, natom
!      do j= 1, 3
!         ! Now shift the positions to be contained in the first quadrant
!         proj2(iat,j) = proj(iat,j)! - minval(proj(:,j))
!      end do    
!   end do


   !Normalize the normal to the plane
   do j = 1, 3
      normal(j) = r(j)/sqrt(r(1)**2+r(2)**2+r(3)**2)
   end do

   call f_free(pos)

end subroutine stereographic_projection

subroutine write_stereographic_projection(unitnumb, filename, atoms, proj, NeglectPoint)
  use module_defs, only: gp
   use module_types
   implicit none
   integer, intent(in) :: unitnumb
   character(len=12), intent(in) :: filename
   type(atoms_data), intent(in) :: atoms
   integer, intent(in) :: NeglectPoint                   ! neglected point (atom corresponding to reference)
   real(gp), dimension(atoms%astruct%nat,3), intent(in) :: proj  ! atom positions in the projection
   !Local variable
   integer :: i, iat

   ! Now open file that will contain the stereographic projection
   open(unitnumb,file=trim(filename), status='unknown')
   if(NeglectPoint .ne. 0) then
      write(unitnumb,*) atoms%astruct%nat-1
   else
      write(unitnumb,*) atoms%astruct%nat
   end if
   write(unitnumb,*)

   do iat = 1, atoms%astruct%nat
      ! Now print the information
      if(iat == NeglectPoint) then
         write(unitnumb,'(A,3(2x,E14.6))')'#   '//atoms%astruct%atomnames(atoms%astruct%iatype(iat)),(proj(iat,i), i=1,3)
      else
         write(unitnumb,'(A,3(2x,E14.6))')atoms%astruct%atomnames(atoms%astruct%iatype(iat)),(proj(iat,i), i=1,3)
      end if
   end do
   close(unitnumb)

end subroutine write_stereographic_projection

subroutine shift_stereographic_projection(nwann,wannr,natom,rxyz)
  use module_defs, only: gp
   use module_types
   implicit none

integer, intent(in) :: nwann, natom
real(gp), dimension(natom,3), intent(inout) :: rxyz
real(gp), dimension(nwann,3), intent(inout) :: wannr
! Local variables
integer :: i,j
real(gp), dimension(3) :: shift

shift(1) = minval(rxyz(:,1))
shift(2) = minval(rxyz(:,2))
shift(3) = minval(rxyz(:,3))

! Shift both contributions to be inside the first quadrant
do i = 1, natom
   do j= 1, 3
      rxyz(i,j) = rxyz(i,j) - shift(j)
   end do
end do

do i = 1, nwann
   do j= 1, 3
      wannr(i,j) = wannr(i,j) - shift(j)
   end do
end do

end subroutine shift_stereographic_projection

subroutine build_stereographic_graph_facets(natoms,nsurf, mcenters,maxbond,rxyz,ncenters,Zatoms,nfacets,facets,vertex)
   use module_interfaces
   use module_defs, only: gp,dp
   use module_types
   implicit none
   integer, intent(in) :: natoms, nsurf,mcenters
   real(gp), intent(in) :: maxbond
   real(gp), dimension(3,natoms), intent(in) :: rxyz
   integer, dimension(nsurf), intent(in) :: ncenters
   integer, dimension(natoms,nsurf),intent(in) :: Zatoms
   integer, dimension(nsurf), intent(out) :: nfacets
   integer, dimension(nsurf,mcenters*(mcenters - 1)/2, 3),intent(out) :: facets
   integer, dimension(nsurf,mcenters*(mcenters - 1)/2, 3),intent(out) :: vertex    !exactly like facets, but in reference to only the surface
   ! Local variables
   integer :: i, j, k, isurf
   real(gp) :: dist

   ! To do so, choose all the triangles formed from the Wannier center and 2 atoms sharing a bond (inside a maximal bond length)
   facets = 0
   do isurf = 1, nsurf

      ! Build the facets
      nfacets(isurf) = 0
      do i = 1, ncenters(isurf)
         do j = i+1, ncenters(isurf)
            dist = 0.0_dp
            do k = 1, 3
               dist = dist + (rxyz(k,Zatoms(i,isurf)) - rxyz(k,Zatoms(j,isurf)))**2
            end do
            if(sqrt(dist) > maxbond) cycle
            nfacets(isurf) = nfacets(isurf) + 1
            facets(isurf,nfacets(isurf),1) = natoms + 1  !corresponds to the Wannier center
            facets(isurf,nfacets(isurf),2) = Zatoms(i,isurf)
            facets(isurf,nfacets(isurf),3) = Zatoms(j,isurf)
            vertex(isurf,nfacets(isurf),1) = ncenters(isurf) + 1  !corresponds to the Wannier center
            vertex(isurf,nfacets(isurf),2) = i
            vertex(isurf,nfacets(isurf),3) = j
         end do
      end do
   end do

end subroutine build_stereographic_graph_facets

subroutine output_stereographic_graph(natoms,mcenters,proj,projC,nsurf,ncenters,Zatoms,npoly,poly,vertex,normal,NeglectPoint) 
  use module_defs, only: gp,dp
   use module_types
   implicit none
   integer, intent(in) :: natoms, mcenters, nsurf, NeglectPoint
   real(gp), dimension(natoms,3), intent(in) :: proj                   ! atom position in the projection
   real(gp), dimension(nsurf, 3), intent(in) :: projC                  ! Wannier centers in the projection
   integer, dimension(nsurf), intent(in) :: ncenters, npoly
   integer, dimension(natoms,nsurf),intent(in) :: Zatoms               ! indexes of all the atoms spanned by the Wannier function
   integer, dimension(nsurf,mcenters*(mcenters-1)/2,3),intent(in) :: poly
   integer, dimension(nsurf,mcenters*(mcenters-1)/2,3),intent(in) :: vertex
   real(gp), dimension(3), intent(in) :: normal
   ! Local variables
   integer :: isurf,ipts,i, nsurftot,npts,ndecimal,ncent, num_poly, num_poly_tot
   character(len=14) :: surfname
   character(len=20) :: forma
   logical :: condition

   open(unit=23,file='proj.surf', status='unknown')

   !First line is just a comment 
   write(23,'(A)') 'Stereographic graph'

   !Write the dimensions of the box (simple cubic)
   write(23,'(E14.6, 2x, E14.6, 2x, E14.6)') maxval(proj(:,1))-minval(proj(:,1)), 0.0, maxval(proj(:,2))-minval(proj(:,2))  !dxx dyx dyy
   write(23,'(E14.6, 2x, E14.6, 2x, E14.6)') 0.0, 0.0,  maxval(proj(:,3))-minval(proj(:,3))                                   !dzx dzy dzz

   nsurftot = 0
   npts = 0
   num_poly_tot = 0
   do isurf = 1, nsurf
      num_poly = 0
      !MUST eliminate the wanniers that are less then 3 centers
      if(ncenters(isurf) < 3) cycle
      ! or the 3 centers containing the neglected point
      condition = (Zatoms(1,isurf) == NeglectPoint .or. Zatoms(2,isurf) == NeglectPoint .or. Zatoms(3,isurf) == NeglectPoint )
      if(ncenters(isurf) == 3 .and. condition) cycle
      ! Must eliminate the neglected point from other surfaces
      do ipts = 1, npoly(isurf)
         condition = .false.
         do i = 1, 3
            condition = condition .or. poly(isurf,ipts,i) == NeglectPoint
         end do
         if(.not. condition) num_poly = num_poly + 1
         if(.not. condition) num_poly_tot = num_poly_tot + 1
      end do
      if(num_poly > 0)nsurftot = nsurftot + 1
      if(num_poly > 0)npts = npts + ncenters(isurf) + 1
   end do

   !Fourth line: number of surfaces, total num_polys, total num_points
   write(23,'(I4, 2x, I4, 2x, I4)') nsurftot, num_poly_tot, npts

   do isurf = 1, nsurf
      !MUST eliminate the wanniers that are less then 3 centers
      if(ncenters(isurf) < 3) cycle
      ! or the 3 centers containing the neglected point
      condition = (Zatoms(1,isurf) == NeglectPoint .or. Zatoms(2,isurf) == NeglectPoint .or. Zatoms(3,isurf) == NeglectPoint)
      if(ncenters(isurf) == 3 .and. condition) cycle

      ! Determining the format (number of integers) for surface name 
      ndecimal = 1
      ncent = ncenters(isurf)
      do
        if(int(ncent / 10) == 0) exit
        ncent = ncent / 10
        ndecimal = ndecimal + 1
      end do
      write(forma,'(I1)') ndecimal
      forma = '(I'//trim(forma)//')'
      !Name of the surface
      write(surfname,forma) ncenters(isurf)
      surfname = '2e - '//trim(surfname)//'centers'

      !num_polys and num_points (Must eliminate the neglected point from other surfaces)
      condition = .false.
      num_poly = 0
      do ipts = 1, npoly(isurf)
         condition = .false.
         do i = 1, 3
            condition = condition .or. poly(isurf,ipts,i) == NeglectPoint
         end do
         if(.not. condition)num_poly = num_poly + 1
      end do

      if(num_poly > 0) then
         !Write the surface only if there is some polygones
         write(23,'(A)') trim(surfname)

         if(condition) then
            write(23,'(I4, 2x, I4)') num_poly, ncenters(isurf) + 1
            !number of vertices, i_1 i_2 i_3 ... i_n (index of the vertices)
            do ipts = 1, npoly(isurf)
               condition = .false.
               do i = 1, 3
                  condition = condition .or. poly(isurf,ipts,i) == NeglectPoint
               end do
               if(condition) cycle
               write(forma,'(I4)') ncenters(isurf)
               forma = '(I4,'//trim(forma)//'(2x,I4))'
               write(23,trim(forma)) 3, (vertex(isurf,ipts,i),i=1,3) ! Only triangles
            end do
         else
            write(23,'(I4, 2x, I4)') num_poly, ncenters(isurf) + 1
            !number of vertices, i_1 i_2 i_3 ... i_n (index of the vertices)
            do ipts = 1, npoly(isurf)
               condition = .false.
               do i = 1, 3
                  condition = condition .or. poly(isurf,ipts,i) == NeglectPoint
               end do
               if(condition) cycle
               write(forma,'(I4)') ncenters(isurf) + 1
               forma = '(I4,'//trim(forma)//'(2x,I4))'
               write(23,trim(forma)) 3, (vertex(isurf,ipts,i),i=1,3) ! Only triangles
            end do
         end if

         do ipts = 1, ncenters(isurf)
         !   if(Zatoms(ipts,isurf) == NeglectPoint) cycle
            !coordinates of the vertices (x y z) and the normal to the surface at these vertices (nx ny nz)
            write(23,'(5(E14.6, 2x),E14.6)') proj(Zatoms(ipts,isurf),1), proj(Zatoms(ipts,isurf),2), proj(Zatoms(ipts,isurf),3),&
                 (normal(i), i=1,3)
         end do
         write(23,'(5(E14.6, 2x),E14.6)') projC(isurf,1), projC(isurf,2), projC(isurf,3),&
                 (normal(i), i=1,3)
      end if !on num_poly
   end do
   close(unit=23)

end subroutine output_stereographic_graph

subroutine wannier_dos(filename,nrpts,nwann,ntypes,wtypes,diag)
  use module_defs, only :gp,dp
use module_types
implicit none
character(len=*), intent(in) :: filename
integer, intent(in) :: nrpts                           !< Number of unit cells (r-points)
integer, intent(in) :: nwann                           !< Number of Wannier functions 
integer, intent(in) :: ntypes                          !< Number of types of Wannier functions
integer, dimension(nrpts,nwann), intent(in) :: wtypes  !< Types of the Wannier functions
real(gp), dimension(nrpts,nwann),intent(in) :: diag    !< Diagonal elements of the Hamiltonian in Wannier basis
!Local variables
integer, parameter :: ndos = 1000
real(gp), parameter :: width=5.0d-3
character(len=3) :: numb
character(len=19) :: forma
integer :: i, iwann, ipt, iipt, ityp, irpts
real(gp) :: emax, emin, inc, ener, prefac
real(gp), dimension(ndos) :: gauss
real(gp), dimension(ntypes+1,ndos) :: dos        
real(gp), dimension(ndos) :: Idos

! Calculating spread of the DOS
emax = maxval(diag)
emin = minval(diag)
inc = (emax-emin) / real(ndos-100,kind=8)  !the minus is because we want to span a bigger area than just the sprd of the energies (gaussian width)
prefac =  1.0_dp/(width*sqrt(2.0_dp*3.14159265_dp))
dos =0.0_dp

do irpts = 1, nrpts
   do iwann = 1, nwann
      ! Calculate the normalized gaussian
      do ipt = 1, ndos
         ener = emin + real(ipt-51,kind=8)*inc
         gauss(ipt) = prefac * exp(-(ener - diag(irpts,iwann))**2 / (2.0_dp*width**2))            
         ! Add the Gaussian to the DOS
         dos(1,ipt) = dos(1,ipt) + gauss(ipt)
         ityp = wtypes(irpts,iwann) + 1
         dos(ityp,ipt) = dos(ityp,ipt) + gauss(ipt)
      end do
   end do
end do
write(numb,'(I3)') ntypes + 1
forma = '(E14.6,2x,'//numb//'E14.6)'

open(unit=22, file=trim(filename), status='unknown')
write(22,'(A)') '# Wannier DOS file'
write(22,'(A,2x,i4)') '# Number of Wannier functions:',nwann
write(22,'(A,2x,i4)') '# Number of real space points:',nrpts
write(22,'(A,2x,i4)') '# Number of energy points:',ndos
write(22,'(A,2x,E14.6)') '# Width of the Gaussians:', width
do ipt = 1, ndos
   ener = emin + real(ipt-51,kind=8)*inc
   write(22,forma) ener, (dos(i,ipt), i=1,ntypes+1)
end do
close(unit=22)

open(unit=22, file='integrated_'//trim(filename), status='unknown')
write(22,'(A)') '# Wannier DOS file'
write(22,'(A,2x,i4)') '# Number of Wannier functions:',nwann
write(22,'(A,2x,i4)') '# Number of real space points:',nrpts
write(22,'(A,2x,i4)') '# Number of energy points:',ndos
write(22,'(A,2x,E14.6)') '# Width of the Gaussians:', width
Idos = 0.0_dp
do ipt = 1, ndos
   ener = emin + real(ipt-51,kind=8)*inc
   do ityp = 2, ntypes
      do iipt = 1, ipt
         Idos(ipt) = Idos(ipt) + dos(ityp,iipt)*inc
      end do
   end do
   write(22,'(E14.6,2x,E14.6)') ener, Idos(ipt)
end do
close(unit=22)


end subroutine wannier_dos

subroutine wannier_projected_dos(filename,nrpts,nwann,norb,umn,ntypes,wtypes,eigen)
  use module_defs, only: gp,dp
use module_types
implicit none
character(len=*), intent(in) :: filename
integer, intent(in) :: nrpts                           !< Number of unit cells (r-points)
integer, intent(in) :: nwann                           !< Number of Wannier functions 
integer, intent(in) :: ntypes                          !< Number of types of Wannier functions
integer, intent(in) :: norb                            !< Number of orbitals
integer, dimension(nrpts,nwann), intent(in) :: wtypes  !< Types of the Wannier functions
real(gp), dimension(nwann,norb), intent(in) :: umn     !< Wannier transformation matrix
real(gp), dimension(norb),intent(in) :: eigen          !< Diagonal elements of the Hamiltonian in Wannier basis
!Local variables
integer, parameter :: ndos = 1000
real(gp), parameter :: width=1.0d-2
character(len=3) :: numb
character(len=19) :: forma
integer :: i, iwann, ipt, iipt, ityp, irpts,iorb
real(gp) :: emax, emin, inc, ener, prefac, fac
real(gp), dimension(ndos) :: gauss
!real(gp), dimension(ntypes+1,ndos) :: dos        
real(gp), dimension(nwann+1,ndos) :: dos        
real(gp), dimension(ndos) :: Idos

! Calculating spread of the DOS
emax = maxval(eigen)
emin = minval(eigen)
inc = (emax-emin) / real(ndos-100,kind=8)  !the minus is because we want to span a bigger area than just the sprd of the energies (gaussian width)
fac =  1.0_dp/(width*sqrt(2.0_dp*3.14159265_dp))
dos =0.0_dp

do irpts = 1, nrpts
   do iwann = 1, nwann
      do iorb = 1, norb
         ! Calculate the normalized gaussian
         prefac = fac * umn(iwann,iorb)**2
         do ipt = 1, ndos
            ener = emin + real(ipt-51,kind=8)*inc
            gauss(ipt) = prefac * exp(-(ener - eigen(iorb))**2 / (2.0_dp*width**2))            
            ! Add the Gaussian to the DOS
            dos(1,ipt) = dos(1,ipt) + gauss(ipt)
            ityp = iwann+1 !wtypes(irpts,iwann) + 1
            dos(ityp,ipt) = dos(ityp,ipt) + gauss(ipt)
         end do
      end do
   end do
end do
write(numb,'(I3)') nwann +1
forma = '(E14.6,2x,'//numb//'E14.6)'

open(unit=22, file=trim(filename), status='unknown')
write(22,'(A)') '# Wannier DOS file'
write(22,'(A,2x,i4)') '# Number of Wannier functions:',nwann
write(22,'(A,2x,i4)') '# Number of real space points:',nrpts
write(22,'(A,2x,i4)') '# Number of energy points:',ndos
write(22,'(A,2x,E14.6)') '# Width of the Gaussians:', width
do ipt = 1, ndos
   ener = emin + real(ipt-51,kind=8)*inc
!   write(22,forma) ener, (dos(i,ipt), i=1,ntypes+1)
   write(22,forma) ener, (dos(i,ipt), i=1,nwann+1)
end do
close(unit=22)

open(unit=22, file='integrated_'//trim(filename), status='unknown')
write(22,'(A)') '# Wannier DOS file'
write(22,'(A,2x,i4)') '# Number of Wannier functions:',nwann
write(22,'(A,2x,i4)') '# Number of real space points:',nrpts
write(22,'(A,2x,i4)') '# Number of energy points:',ndos
write(22,'(A,2x,E14.6)') '# Width of the Gaussians:', width
Idos = 0.0_dp
do ipt = 1, ndos
   ener = emin + real(ipt-51,kind=8)*inc
   do ityp = 2, nwann+1
      do iipt = 1, ipt
         Idos(ipt) = Idos(ipt) + dos(ityp,iipt)*inc
      end do
   end do
   write(22,'(E14.6,2x,E14.6)') ener, Idos(ipt)
end do
close(unit=22)


end subroutine wannier_projected_dos

subroutine read_eigenvalues(filename,norb,nkpt,eigen)
  use module_defs, only :gp
use module_types
implicit none
character(len=*), intent(in) :: filename
integer, intent(in) :: norb, nkpt
real(gp),dimension(nkpt,norb),intent(out) :: eigen
!Local variables
logical :: file_exist
integer :: ikpt,iorb,iiorb,iikpt,ierr

inquire(file=filename,exist=file_exist)
if (.not. file_exist) then
   write(*,'(A)') 'ERROR : Input file,',filename,',not found !'
   write(*,'(A)') 'CORRECTION: Create or give correct input.inter file.'
   call mpi_finalize(ierr)
   stop
end if

open(unit=22,file=filename,status='old')
do ikpt = 1, nkpt
   do iorb = 1, norb
      read(22,*) iiorb, iikpt, eigen(ikpt,iorb)
   end do
end do
close(unit=22)

end subroutine read_eigenvalues

subroutine read_amn_header(filename,nproj,nband,nkpt)
use module_types
use module_interfaces
implicit none
character(len=*),intent(in) :: filename
integer, intent(out) :: nproj,nband,nkpt
!Local variables
logical :: file_exist
integer :: ierr

inquire(file=trim(filename)//'.amn',exist=file_exist)
if (.not. file_exist) then
   write(*,'(A)') 'ERROR : Input file,',trim(filename)//'.amn',', not found !'
   write(*,'(A)') 'CORRECTION: Create or give correct input.inter file.'
   call mpi_finalize(ierr)
   stop
end if

open(unit=22,file=trim(filename)//'.amn',status='old')
read(22,*) ! skip first line which is a comment
read(22,*) nband, nkpt, nproj
close(unit=22)
end subroutine read_amn_header

subroutine read_amn(filename,amn,nproj,nband,nkpt)
  use module_defs, only :gp
use module_types
use module_interfaces
implicit none
character(len=*),intent(in) :: filename
integer, intent(in) :: nproj, nband, nkpt
real(gp),dimension(nband,nproj), intent(out) :: amn
!Local variables
logical :: file_exist
integer :: int2, int3, int4, nk, np, nb
integer :: ierr
real(gp) :: r1

inquire(file=trim(filename)//'.amn',exist=file_exist)
if (.not. file_exist) then
   write(*,'(A)') 'ERROR : Input file,',trim(filename)//'.amn',', not found !'
   write(*,'(A)') 'CORRECTION: Create or give correct input.inter file.'
   call mpi_finalize(ierr)
   stop
end if

open(unit=22,file=trim(filename)//'.amn',status='old')
read(22,*) ! skip first line which is a comment
read(22,*) !skip this line: nband, nkpt, nproj
do nk=1, nkpt 
   do np=1, nproj
      do nb=1, nband
         read(22,*) int2, int3, int4, amn(nb,np), r1
      end do
   end do
end do
close(unit=22)

end subroutine read_amn


!> This routine reads an .nnkp file and returns the types of projectors
subroutine read_proj(seedname, n_kpts, n_proj, l, mr)
   implicit none
   ! I/O variables
   character(len=16),intent(in) :: seedname
   integer, intent(in) :: n_kpts, n_proj
   integer, dimension(n_proj), intent(out) :: l, mr
   ! Local variables
   integer :: i, j
   character(len=16) :: char1, char2, char3, char4
   logical :: calc_only_A
   real :: real_latt(3,3), recip_latt(3,3)
   real, dimension(n_kpts,3) :: kpts
   real(kind=8), dimension(n_proj,3) :: ctr_proj, x_proj, z_proj
   integer, dimension(n_proj) :: rvalue
   real, dimension(n_proj) :: zona


   open(unit=11, FILE=trim(seedname)//'.nnkp', STATUS='OLD')
   READ(11,*) ! skip first line


   !=====calc_only_A=====!
   READ(11,*) char1, char2, char3
   if (char3 .eq. 'T') then 
      calc_only_A=.TRUE.
   else 
      if (char3 .eq. 'F') then 
         calc_only_A=.FALSE.
      end if
   end if

   !=====real_lattice=====!
   READ(11,*) char1, char2 ! skip "begin real_lattice"
   READ(11,*) ((real_latt(i,j), j=1,3), i=1,3)
   READ(11,*) char3, char4 ! skip "end real_lattice"

   !=====recip_lattice=====!
   READ(11,*) char1, char2 ! skip "begin recip_lattice"
   READ(11,*) ((recip_latt(i,j), j=1,3), i=1,3)
   READ(11,*) char3, char4 ! skip "end recip_lattice"

   !=====kpoints=====!
   READ(11,*) char1, char2 ! skip "begin kpoints"
   READ(11,*) char3
   if (char3 .ne. 'end') then ! verify that there are kpoints
      BACKSPACE 11
      READ(11,*) ! skip n_kpts
      READ(11,*) ((kpts(i,j), j=1,3), i=1,n_kpts)
      READ(11,*) char3, char4 ! skip "end kpoints"
   end if

   !=====projections=====!
   READ(11,*) char1, char2 ! skip "begin projections"
   READ(11,*) char3
   if (char3 .ne. 'end') then ! verify that there are projections
      BACKSPACE 11
      READ(11,*) ! skip n_proj
      READ(11,*) ((ctr_proj(i,j), j=1,3), l(i), mr(i), rvalue(i), (z_proj(i,j), j=1,3), (x_proj(i,j), j=1,3), zona(i), i=1,n_proj)
      READ(11,*) char3, char4 ! skip "end projections"
   end if

   close(unit=11)

END SUBROUTINE read_proj

subroutine character_list(nwann,nproj,tmatrix,plotwann,ncenters,wann_list,l,mr)
   use BigDFT_API
   use module_types
   use module_interfaces
   implicit none
   ! I/O variables
   integer, intent(in) :: nwann, nproj,plotwann
   integer, dimension(nproj), intent(in) :: l, mr
   real(gp), dimension(nwann,nproj), intent(in) :: tmatrix
   integer, dimension(plotwann), intent(in) :: ncenters
   integer, dimension(nwann),intent(in) :: wann_list
   !Local variables
   character(len=*),parameter :: subname='character_list'
   character(len=2) :: num
   character(len=27):: forma
   character(len=10), dimension(nproj) :: label
   integer :: np, np2, iwann,iiwann, ntype, ii, i_stat, i_all
   real(gp), dimension(:,:), allocatable :: Wpweight
   real(gp), dimension(:), allocatable :: norm 
   character(len=10),dimension(:), allocatable :: Wplabel
   integer, dimension(nproj) :: l_used, mr_used

   !Start by finding the projector labels
   do np = 1, nproj
      if (l(np)==0) then   ! s orbital
         label(np) = 's'
      end if
      if (l(np)==1) then   ! p orbitals
         if (mr(np)==1) label(np) = 'pz'
         if (mr(np)==2) label(np) = 'px'
         if (mr(np)==3) label(np) = 'py'
      end if
      if (l(np)==2) then   ! d orbitals
         if (mr(np)==1) label(np) = 'dz2'
         if (mr(np)==2) label(np) = 'dxz'
         if (mr(np)==3) label(np) = 'dyz'
         if (mr(np)==4) label(np) = 'dx2-y2'
         if (mr(np)==5) label(np) = 'dxy'
      endif
      if (l(np)==3) then   ! f orbitals
         if (mr(np)==1) label(np) = 'fz3'  
         if (mr(np)==2) label(np) = 'fxz2'
         if (mr(np)==3) label(np) = 'fyz2'
         if (mr(np)==4) label(np) = 'fz(x2-y2)'
         if (mr(np)==5) label(np) = 'fxyz'
         if (mr(np)==6) label(np) = 'fx(x2-3y2)'
         if (mr(np)==7) label(np) = 'fy(3x2-y2)'
      endif
      if (l(np)==-1) then  !  sp hybrids
         if (mr(np)==1) label(np) = 'sp-1' 
         if (mr(np)==2) label(np) = 'sp-2'
      end if
      if (l(np)==-2) then  !  sp2 hybrids 
         if (mr(np)==1) label(np) = 'sp2-1' 
         if (mr(np)==2) label(np) = 'sp2-2'
         if (mr(np)==3) label(np) = 'sp2-3'
      end if
      if (l(np)==-3) then  !  sp3 hybrids
         if (mr(np)==1) label(np) = 'sp3-1'
         if (mr(np)==2) label(np) = 'sp3-2'
         if (mr(np)==3) label(np) = 'sp3-3'
         if (mr(np)==4) label(np) = 'sp3-4'
      end if
      if (l(np)==-4) then  !  sp3d hybrids
         if (mr(np)==1) label(np) = 'sp3d-1'
         if (mr(np)==2) label(np) = 'sp3d-2'
         if (mr(np)==3) label(np) = 'sp3d-3'
         if (mr(np)==4) label(np) = 'sp3d-4'
         if (mr(np)==5) label(np) = 'sp3d-5'
      end if
      if (l(np)==-5) then  ! sp3d2 hybrids
         if (mr(np)==1) label(np) = 'sp3d2-1'
         if (mr(np)==2) label(np) = 'sp3d2-2'
         if (mr(np)==3) label(np) = 'sp3d2-3'
         if (mr(np)==4) label(np) = 'sp3d2-4'
         if (mr(np)==5) label(np) = 'sp3d2-5'
         if (mr(np)==6) label(np) = 'sp3d2-6'
      end if
   end do   

   ! count the number of projector types
   ntype = 0
   l_used = -99
   mr_used =-99
   loop_np1: do np = 1, nproj
      !Check wether we have already used this projector type
      do np2 = 1,nproj
         if(l(np) == l_used(np2) .and. mr(np) == mr_used(np2)) then
            cycle loop_np1
         end if
      end do
      ntype=ntype+1
      l_used(ntype) = l(np)
      mr_used(ntype) = mr(np)
   end do loop_np1

   Wpweight = f_malloc((/ nwann, ntype /),id='Wpweight')
   allocate(Wplabel(ntype),stat=i_stat)
   call memocc(i_stat,Wplabel,'Wplabel',subname)

   ! Construct the weights of each type
   ii = 0
   l_used = -99
   mr_used =-99
   Wpweight = 0.0d0
   Wplabel = 'unspec'
   loop_np: do np = 1, nproj
      !Check wether we have already used this projector type
      do np2 = 1,nproj
         if(l(np) == l_used(np2) .and. mr(np) == mr_used(np2)) then
            cycle loop_np
         end if
      end do
      ii=ii+1
      l_used(ii) = l(np)
      mr_used(ii) = mr(np)
      do np2 = 1, nproj
         if(l(np2) == l(np) .and. mr(np2) == mr(np)) then
            do iwann = 1, nwann
              Wpweight(iwann,ii) = Wpweight(iwann,ii) + tmatrix(iwann,np2)**2
              Wplabel(ii) = label(np)
            end do
         end if
      end do
   end do loop_np

   norm = f_malloc(nwann,id='norm')

   !calcualte norm
   norm = 0.0d0
   do iwann=1,nwann
      do np=1,ntype
         norm(iwann) = norm(iwann) + Wpweight(iwann,np)**2
      end do
      norm(iwann) = sqrt(norm(iwann))
   end do

   ! Print the information
!   if (iproc == 0) then
     write(*,*) 'Analysis of the symmetry types of the Wannier functions'
     write(num,'(I2)') ntype
     forma = '(15x,'//trim(num)//'(A,6x))'
     write(*,trim(forma))(Wplabel(ii),ii=1,ntype)
     forma = '(I3,2x,I3,2x,'//trim(num)//'(E14.6,2x))'
     do iwann = 1, plotwann
        iiwann = wann_list(iwann)
        write(*,trim(forma)) iiwann, iwann, (Wpweight(iiwann,ii)/norm(iiwann), ii=1,ntype)
     end do
!   end if

    call f_free(norm)
    call f_free(Wpweight)
    i_all = -product(shape(Wplabel))*kind(Wplabel)
    deallocate(Wplabel,stat=i_stat)
    call memocc(i_stat,i_all,'Wplabel',subname)

end subroutine character_list


subroutine read_spread_file(iproc,seedname,nwann,plotwann,wann_list)
implicit none
character(len=16),intent(in) :: seedname
integer, intent(in) :: iproc, nwann
integer, intent(out) :: plotwann
integer, dimension(nwann),intent(out) :: wann_list
!Local variables
character(len=8) :: string
logical :: file_exist
integer :: i,j

   if (iproc == 0) then
      write(*,*) '!==================================!'
      write(*,*) '!     Reading .dat :               !'
      write(*,*) '!==================================!'
   end if

   inquire(file=trim(seedname)//'.dat',exist=file_exist)
   if (.not. file_exist) then
      if (iproc==0) then
         write(*,'(A,1x,A)') 'ERROR : Input file,',trim(seedname)//'.dat, not found !'
         write(*,'(A)') 'CORRECTION: Create or give correct input file.'
      end if
      call mpi_finalize(i)
      stop
   end if

   !Initialize wann_list
   wann_list = 0

   open(unit=11, file=trim(seedname)//'.dat', status='OLD')

   ! Check if the line is commented
   plotwann = 0
   do i = 1 ,nwann
      read(11,*) string
      if(VERIFY(string, ' #', .false.) == 0) cycle
      plotwann = plotwann +1
      wann_list(plotwann) = i
   end do

   close(unit=11)

   if(iproc == 0) then
      write(*,'(A)') 'Occupied/Plotted Wannier functions are:'
      do i=1, plotwann, 6
         write(*,'(6(2x,I4))') (wann_list(j), j=i,min(i+5,size(wann_list)))
      end do
   end if

   if (iproc == 0) then
      write(*,*) '!==================================!'
      write(*,*) '!     Reading .dat : DONE          !'
      write(*,*) '!==================================!'
   end if
END SUBROUTINE read_spread_file


subroutine get_mindist(geocode,rxyz,cxyz,box,distw)
  use module_defs, only :gp
   use module_types
   implicit none
   character(len=1), intent(in) :: geocode !< @copydoc poisson_solver::doc::geocode
   real(gp),dimension(3), intent(in) :: rxyz, cxyz, box
   real(gp),intent(out) :: distw
   !Local variables
   integer :: i
   real(gp) :: dist1, dist2,dist3
   real(gp),dimension(3) :: distp

   if(geocode == 'F') then
     do i=1,3
        distp(i) = (rxyz(i)-cxyz(i))**2
     end do
   else if(geocode == 'S') then
      do i=1,3
         dist1 = (rxyz(i)-cxyz(i))**2
         if(i/=2) then
            dist2 = (rxyz(i)-cxyz(i)-box(i))**2
            dist3 = (rxyz(i)-cxyz(i)+box(i))**2
         else
            dist2 = box(i)
            dist3 = box(i)
         end if
         distp(i) = min(dist1,dist2,dist3)
      end do
   else if(geocode == 'P') then
      do i=1,3
         dist1 = (rxyz(i)-cxyz(i))**2
         dist2 = (rxyz(i)-cxyz(i)-box(i))**2
         dist3 = (rxyz(i)-cxyz(i)+box(i))**2
         distp(i) = min(dist1,dist2,dist3)
      end do
   end if

   distw = sqrt(distp(1) + distp(2) + distp(3))

END SUBROUTINE get_mindist 

!subroutine writeonewave_linear(unitwf,useFormattedOutput,iorb,n1,n2,n3,hx,hy,hz,locregCenter,&
!     locrad,confPotOrder,confPotprefac,nat,rxyz, nseg_c,nvctr_c,keyg_c,keyv_c,  &
!     nseg_f,nvctr_f,keyg_f,keyv_f, &
!     psi_c,psi_f,eval)
!  use module_base
!  implicit none
!  logical, intent(in) :: useFormattedOutput
!  integer, intent(in) :: unitwf,iorb,n1,n2,n3,nat,nseg_c,nvctr_c,nseg_f,nvctr_f,confPotOrder
!  real(gp), intent(in) :: hx,hy,hz,locrad,confPotprefac
!  real(wp), intent(in) :: eval
!  integer, dimension(nseg_c), intent(in) :: keyv_c
!  integer, dimension(nseg_f), intent(in) :: keyv_f
!  integer, dimension(2,nseg_c), intent(in) :: keyg_c
!  integer, dimension(2,nseg_f), intent(in) :: keyg_f
!  real(wp), dimension(nvctr_c), intent(in) :: psi_c
!  real(wp), dimension(7,nvctr_f), intent(in) :: psi_f
!  real(gp), dimension(3,nat), intent(in) :: rxyz
!  real(gp), dimension(3), intent(in) :: locregCenter
!  !local variables
!  integer :: iat,jj,j0,j1,ii,i0,i1,i2,i3,i,iseg,j
!  real(wp) :: tt,t1,t2,t3,t4,t5,t6,t7
!
!  if (useFormattedOutput) then
!     write(unitwf,*) iorb,eval
!     write(unitwf,*) hx,hy,hz
!     write(unitwf,*) n1,n2,n3
!     write(unitwf,*) locregCenter(1),locregCenter(2),locregCenter(3),locrad,confPotOrder, confPotprefac
!     write(unitwf,*) nat
!     do iat=1,nat
!     write(unitwf,'(3(1x,e24.17))') (rxyz(j,iat),j=1,3)
!     enddo
!     write(unitwf,*) nvctr_c, nvctr_f
!  else
!     write(unitwf) iorb,eval
!     write(unitwf) hx,hy,hz
!     write(unitwf) n1,n2,n3
!     write(unitwf) locregCenter(1),locregCenter(2),locregCenter(3),locrad,confPotOrder, confPotprefac
!     write(unitwf) nat
!     do iat=1,nat
!     write(unitwf) (rxyz(j,iat),j=1,3)
!     enddo
!     write(unitwf) nvctr_c, nvctr_f
!  end if
!
!  ! coarse part
!  do iseg=1,nseg_c
!     jj=keyv_c(iseg)
!     j0=keyg_c(1,iseg)
!     j1=keyg_c(2,iseg)
!     ii=j0-1
!     i3=ii/((n1+1)*(n2+1))
!     ii=ii-i3*(n1+1)*(n2+1)
!     i2=ii/(n1+1)
!     i0=ii-i2*(n1+1)
!     i1=i0+j1-j0
!     do i=i0,i1
!        tt=psi_c(i-i0+jj)
!        if (useFormattedOutput) then
!           write(unitwf,'(3(i4),1x,e19.12)') i,i2,i3,tt
!        else
!           write(unitwf) i,i2,i3,tt
!        end if
!     enddo
!  enddo
!
!  ! fine part
!  do iseg=1,nseg_f
!     jj=keyv_f(iseg)
!     j0=keyg_f(1,iseg)
!     j1=keyg_f(2,iseg)
!     ii=j0-1
!     i3=ii/((n1+1)*(n2+1))
!     ii=ii-i3*(n1+1)*(n2+1)
!     i2=ii/(n1+1)
!     i0=ii-i2*(n1+1)
!     i1=i0+j1-j0
!     do i=i0,i1
!        t1=psi_f(1,i-i0+jj)
!        t2=psi_f(2,i-i0+jj)
!        t3=psi_f(3,i-i0+jj)
!        t4=psi_f(4,i-i0+jj)
!        t5=psi_f(5,i-i0+jj)
!        t6=psi_f(6,i-i0+jj)
!        t7=psi_f(7,i-i0+jj)
!        if (useFormattedOutput) then
!           write(unitwf,'(3(i4),7(1x,e17.10))') i,i2,i3,t1,t2,t3,t4,t5,t6,t7
!        else
!           write(unitwf) i,i2,i3,t1,t2,t3,t4,t5,t6,t7
!        end if
!     enddo
!  enddo
!
!  if (verbose >= 2) write(*,'(1x,i0,a)') iorb,'th wavefunction written'
!
!END SUBROUTINE writeonewave_linear
!
!subroutine writeLinearCoefficients(unitwf,useFormattedOutput,n1,n2,n3,hx,hy,hz,nat,rxyz,&
!           norb,ntmb,nvctr_c,nvctr_f,coeff)
!  use module_base
!  implicit none
!  logical, intent(in) :: useFormattedOutput
!  integer, intent(in) :: unitwf,norb,n1,n2,n3,nat,ntmb,nvctr_c,nvctr_f
!  real(gp), intent(in) :: hx,hy,hz
!  real(wp), dimension(ntmb,norb), intent(in) :: coeff
!  real(gp), dimension(3,nat), intent(in) :: rxyz
!  !local variables
!  integer :: iat,jj,j0,j1,ii,i0,i1,i2,i3,i,iseg,j
!  real(wp) :: tt,t1,t2,t3,t4,t5,t6,t7
!
!  ! Write the Header
!  if (useFormattedOutput) then
!     write(unitwf,*) norb,ntmb
!     write(unitwf,*) hx,hy,hz
!     write(unitwf,*) n1,n2,n3
!     write(unitwf,*) nat
!     do iat=1,nat
!     write(unitwf,'(3(1x,e24.17))') (rxyz(j,iat),j=1,3)
!     enddo
!     write(unitwf,*) nvctr_c, nvctr_f
!  else
!     write(unitwf) norb, ntmb
!     write(unitwf) hx,hy,hz
!     write(unitwf) n1,n2,n3
!     write(unitwf) nat
!     do iat=1,nat
!     write(unitwf) (rxyz(j,iat),j=1,3)
!     enddo
!     write(unitwf) nvctr_c, nvctr_f
!  end if
!
!  ! Now write the coefficients
!  do i = 1, norb
!     do j = 1, ntmb
!        tt = coeff(j,i)
!        if (useFormattedOutput) then
!           write(unitwf,'(2(i4),1x,e19.12)') i,j,tt
!        else
!           write(unitwf) i,j,tt
!        end if
!     end do
!  end do  
!
!  if (verbose >= 2) write(*,'(1x,a)') 'Wavefunction coefficients written'
!
!END SUBROUTINE writeLinearCoefficients
!
!subroutine writemywaves_linear(iproc,filename,iformat,Lzd,orbs,norb,hx,hy,hz,at,rxyz,psi,coeff)
!  use module_types
!  use module_base
!  use module_interfaces, except_this_one => writeonewave
!  implicit none
!  integer, intent(in) :: iproc,iformat
!  integer, intent(in) :: norb   
!  real(gp), intent(in) :: hx,hy,hz
!  type(atoms_data), intent(in) :: at
!  type(orbitals_data), intent(in) :: orbs         
!  type(local_zone_descriptors), intent(in) :: Lzd
!  real(gp), dimension(3,at%astruct%nat), intent(in) :: rxyz
!  real(wp), dimension(Lzd%Glr%wfd%nvctr_c+7*Lzd%Glr%wfd%nvctr_f,orbs%nspinor,orbs%norbp), intent(in) :: psi  ! Should be the real linear dimension and not the global
!  real(wp), dimension(orbs%norb,norb), intent(in) :: coeff
!  character(len=*), intent(in) :: filename
!  !Local variables
!  integer :: ncount1,ncount_rate,ncount_max,iorb,ncount2,iorb_out,ispinor,ilr
!  real(kind=4) :: tr0,tr1
!  real(kind=8) :: tel
!
!  if (iproc == 0) write(*,"(1x,A,A,a)") "Write wavefunctions to file: ", trim(filename),'.*'
!
!  if (iformat == WF_FORMAT_ETSF) then
!      stop 'Linear scaling with ETSF writing not implemented yet'
!     call write_waves_etsf(iproc,filename,orbs,n1,n2,n3,hx,hy,hz,at,rxyz,wfd,psi)
!  else
!     call cpu_time(tr0)
!     call system_clock(ncount1,ncount_rate,ncount_max)
!
!     ! Write the TMBs in the Plain BigDFT files.
!     do iorb=1,orbs%norbp
!        ilr = orbs%inwhichlocreg(iorb+orbs%isorb)
!        do ispinor=1,orbs%nspinor
!           call open_filename_of_iorb(99,(iformat == WF_FORMAT_BINARY),filename, &
!                & orbs,iorb,ispinor,iorb_out)
!           call writeonewave_linear(99,(iformat == WF_FORMAT_PLAIN),iorb_out,Lzd%Glr%d%n1,Lzd%Glr%d%n2,Lzd%Glr%d%n3,&
!                Lzd%hgrids(1),Lzd%hgrids(2),Lzd%hgrids(3),Lzd%Llr(ilr)%locregCenter,Lzd%Llr(ilr)%locrad, 4, 0.0d0, &  !put here the real potentialPrefac and Order
!                at%astruct%nat,rxyz,Lzd%Llr(ilr)%wfd%nseg_c,Lzd%Llr(ilr)%wfd%nvctr_c,&
!                Lzd%Llr(ilr)%wfd%keyglob(1,1),Lzd%Llr(ilr)%wfd%keyvglob(1),Lzd%Llr(ilr)%wfd%nseg_f,Lzd%Llr(ilr)%wfd%nvctr_f,&
!                Lzd%Llr(ilr)%wfd%keyglob(1,Lzd%Llr(ilr)%wfd%nseg_c+1),Lzd%Llr(ilr)%wfd%keyvglob(Lzd%Llr(ilr)%wfd%nseg_c+1), &
!                psi(1,ispinor,iorb),psi(Lzd%Llr(ilr)%wfd%nvctr_c+1,ispinor,iorb),orbs%eval(iorb+orbs%isorb))
!           close(unit=99)
!        end do
!     enddo
!
!    ! Now write the coefficients to file
!    ! Must be careful, the orbs%norb is the number of basis functions
!    ! while the norb is the number of orbitals.
!    if(iproc == 0) then
!      call writeLinearCoefficients(99,(iformat == WF_FORMAT_PLAIN),Lzd%Glr%d%n1,Lzd%Glr%d%n2,Lzd%Glr%d%n3,&
!           Lzd%hgrids(1),Lzd%hgrids(2),Lzd%hgrids(3),at%astruct%nat,rxyz,norb,orbs%norb,Lzd%Glr%wfd%nvctr_c,Lzd%Glr%wfd%nvctr_f,coeff)
!    end if
!     call cpu_time(tr1)
!     call system_clock(ncount2,ncount_rate,ncount_max)
!     tel=dble(ncount2-ncount1)/dble(ncount_rate)
!     write(*,'(a,i4,2(1x,1pe10.3))') '- WRITE WAVES TIME',iproc,tr1-tr0,tel
!     !write(*,'(a,1x,i0,a)') '- iproc',iproc,' finished writing waves'
!  end if
!
!END SUBROUTINE writemywaves_linear
!
!subroutine readonewave_linear(unitwf,useFormattedInput,iorb,iproc,n1,n2,n3,&
!     & hx,hy,hz,at,wfd,rxyz_old,rxyz,locrad,locregCenter,confPotOrder,&
!     & confPotprefac,psi,eval,psifscf)
!  use module_base
!  use module_types
!  use internal_io
!  use module_interfaces
!  implicit none
!  logical, intent(in) :: useFormattedInput
!  integer, intent(in) :: unitwf,iorb,iproc,n1,n2,n3
!  type(wavefunctions_descriptors), intent(in) :: wfd
!  type(atoms_data), intent(in) :: at
!  real(gp), intent(in) :: hx,hy,hz
!  real(gp), dimension(3,at%astruct%nat), intent(in) :: rxyz
!  integer, intent(out) :: confPotOrder
!  real(gp), intent(out) :: locrad, confPotprefac
!  real(wp), intent(out) :: eval
!  real(gp), dimension(3), intent(out) :: locregCenter
!  real(gp), dimension(3,at%astruct%nat), intent(out) :: rxyz_old
!  real(wp), dimension(wfd%nvctr_c+7*wfd%nvctr_f), intent(out) :: psi
!  real(wp), dimension(*), intent(out) :: psifscf !this supports different BC
!  
!  !local variables
!  character(len=*), parameter :: subname='readonewave_linear'
!  character(len = 256) :: error
!  logical :: perx,pery,perz,lstat
!  integer :: iorb_old,n1_old,n2_old,n3_old,iat,iel,nvctr_c_old,nvctr_f_old,i_stat,i_all,i1,i2,i3
!  real(wp) :: tt,t1,t2,t3,t4,t5,t6,t7
!  real(gp) :: tx,ty,tz,displ,hx_old,hy_old,hz_old,mindist
!  real(wp), dimension(:,:,:,:,:,:), allocatable :: psigold
!
!  !write(*,*) 'INSIDE readonewave'
!  call io_read_descr_linear(unitwf, useFormattedInput, iorb_old, eval, n1_old, n2_old, n3_old, &
!       & hx_old, hy_old, hz_old, lstat, error, nvctr_c_old, nvctr_f_old, rxyz_old, at%astruct%nat,&
!       & locrad, locregCenter, confPotOrder, confPotprefac)
!  if (.not. lstat) call io_error(trim(error))
!  if (iorb_old /= iorb) stop 'readonewave_linear'
!
!  !conditions for periodicity in the three directions
!  perx=(at%geocode /= 'F')
!  pery=(at%geocode == 'P')
!  perz=(at%geocode /= 'F')
!
!  tx=0.0_gp
!  ty=0.0_gp
!  tz=0.0_gp
!  do iat=1,at%astruct%nat
!     tx=tx+mindist(perx,at%astruct%cell_dim(1),rxyz(1,iat),rxyz_old(1,iat))**2
!     ty=ty+mindist(pery,at%astruct%cell_dim(2),rxyz(2,iat),rxyz_old(2,iat))**2
!     tz=tz+mindist(perz,at%astruct%cell_dim(3),rxyz(3,iat),rxyz_old(3,iat))**2
!  enddo
!  displ=sqrt(tx+ty+tz)
!
!  if (hx_old == hx .and. hy_old == hy .and. hz_old == hz .and.&
!       n1_old == n1  .and. n2_old == n2 .and. n3_old == n3 .and. displ <= 1.d-3) then
!
!     if (iproc == 0) write(*,*) 'wavefunctions need NO reformatting'
!     call read_psi_compress(unitwf, useFormattedInput, nvctr_c_old, nvctr_f_old, psi, lstat, error)
!     if (.not. lstat) call io_error(trim(error))
!
!  else
!
!     if (iproc == 0 .and. iorb == 1) then
!        write(*,*) 'wavefunctions need reformatting'
!        if (hx_old /= hx .or. hy_old /= hy .or. hz_old /= hz) write(*,"(1x,A,6F14.10)") &
!             'because hgrid_old /= hgrid',hx_old,hy_old,hz_old,hx,hy,hz
!        if (n1_old /= n1  .or. n2_old /= n2 .or. n3_old /= n3 ) &
!             write(*,*) 'because cell size has changed',n1_old,n1,n2_old,n2,n3_old,n3
!        if (displ > 1.d-3 ) write(*,*) 'large displacement of molecule',displ
!     end if
!
! NOT SURE YET WHAT SHOULD BE DONE FOR LINEAR CASE, so just stop
!if (iproc == 0) write(*,*) 'This is forbiden for now in linear case!'
!call mpi_finalize(i_all)
!stop 
!
!     allocate(psigold(0:n1_old,2,0:n2_old,2,0:n3_old,2+ndebug),stat=i_stat)
!     call memocc(i_stat,psigold,'psigold',subname)
!
!     call to_zero(8*(n1_old+1)*(n2_old+1)*(n3_old+1),psigold)
!     do iel=1,nvctr_c_old
!        if (useFormattedInput) then
!           read(unitwf,*) i1,i2,i3,tt
!        else
!           read(unitwf) i1,i2,i3,tt
!        end if
!        psigold(i1,1,i2,1,i3,1)=tt
!     enddo
!     do iel=1,nvctr_f_old
!        if (useFormattedInput) then
!           read(unitwf,*) i1,i2,i3,t1,t2,t3,t4,t5,t6,t7
!        else
!           read(unitwf) i1,i2,i3,t1,t2,t3,t4,t5,t6,t7
!        end if
!        psigold(i1,2,i2,1,i3,1)=t1
!        psigold(i1,1,i2,2,i3,1)=t2
!        psigold(i1,2,i2,2,i3,1)=t3
!        psigold(i1,1,i2,1,i3,2)=t4
!        psigold(i1,2,i2,1,i3,2)=t5
!        psigold(i1,1,i2,2,i3,2)=t6
!        psigold(i1,2,i2,2,i3,2)=t7
!     enddo
!
!     ! I put nat = 1 here, since only one position is saved in wavefunction files.
!     call reformatonewave(displ,wfd,at,hx_old,hy_old,hz_old,n1_old,n2_old,n3_old,&
!          rxyz_old,psigold,hx,hy,hz,n1,n2,n3,rxyz,psifscf,psi)
!
!     i_all=-product(shape(psigold))*kind(psigold)
!     deallocate(psigold,stat=i_stat)
!     call memocc(i_stat,i_all,'psigold',subname)
!
!  endif
!
!END SUBROUTINE readonewave_linear                                                     
!
!subroutine io_read_descr_linear(unitwf, formatted, iorb_old, eval, n1_old, n2_old, n3_old, &
!       & hx_old, hy_old, hz_old, lstat, error, nvctr_c_old, nvctr_f_old, rxyz_old, nat, &
!       & locrad, locregCenter, confPotOrder, confPotprefac)
!    use module_base
!    use module_types
!    use internal_io
!    implicit none
!
!    integer, intent(in) :: unitwf
!    logical, intent(in) :: formatted
!    integer, intent(out) :: iorb_old
!    integer, intent(out) :: n1_old, n2_old, n3_old
!    real(gp), intent(out) :: hx_old, hy_old, hz_old
!    logical, intent(out) :: lstat
!    real(wp), intent(out) :: eval
!    integer, intent(out) :: confPotOrder
!    real(gp), intent(out) :: locrad, confPotprefac
!    real(gp), dimension(3), intent(out) :: locregCenter
!    character(len =256), intent(out) :: error
!    ! Optional arguments
!    integer, intent(out), optional :: nvctr_c_old, nvctr_f_old
!    integer, intent(in), optional :: nat
!    real(gp), dimension(:,:), intent(out), optional :: rxyz_old
!
!    character(len = *), parameter :: subname = "io_read_descr_linear"
!    integer :: i, iat, i_stat, nat_
!    real(gp) :: rxyz(3)
!
!    lstat = .false.
!    write(error, "(A)") "cannot read psi description."
!    if (formatted) then
!       read(unitwf,*,iostat=i_stat) iorb_old,eval
!       if (i_stat /= 0) return
!       read(unitwf,*,iostat=i_stat) hx_old,hy_old,hz_old
!       if (i_stat /= 0) return
!       read(unitwf,*,iostat=i_stat) n1_old,n2_old,n3_old
!       if (i_stat /= 0) return
!       read(unitwf,*,iostat=i_stat) (locregCenter(i),i=1,3),locrad,confPotOrder, confPotprefac
!       if (i_stat /= 0) return
!       !write(*,*) 'reading ',nat,' atomic positions'
!       if (present(nat) .And. present(rxyz_old)) then
!          read(unitwf,*,iostat=i_stat) nat_
!          if (i_stat /= 0) return
!          ! Sanity check
!          if (size(rxyz_old, 2) /= nat) stop "Mismatch in coordinate array size."
!          if (nat_ /= nat) stop "Mismatch in coordinate array size."
!          do iat=1,nat
!             read(unitwf,*,iostat=i_stat) (rxyz_old(i,iat),i=1,3)
!             if (i_stat /= 0) return
!          enddo
!       else
!          read(unitwf,*,iostat=i_stat) nat_
!          if (i_stat /= 0) return
!          do iat=1,nat_
!             read(unitwf,*,iostat=i_stat)
!             if (i_stat /= 0) return
!          enddo
!       end if
!       if (present(nvctr_c_old) .and. present(nvctr_f_old)) then
!          read(unitwf,*,iostat=i_stat) nvctr_c_old, nvctr_f_old
!          if (i_stat /= 0) return
!       else
!          read(unitwf,*,iostat=i_stat) i, iat
!          if (i_stat /= 0) return
!       end if
!    else
!       read(unitwf,iostat=i_stat) iorb_old,eval
!       if (i_stat /= 0) return
!       read(unitwf,iostat=i_stat) hx_old,hy_old,hz_old
!       if (i_stat /= 0) return
!       read(unitwf,iostat=i_stat) n1_old,n2_old,n3_old
!       if (i_stat /= 0) return
!       read(unitwf,iostat=i_stat) (locregCenter(i),i=1,3),locrad,confPotOrder, confPotprefac
!       if (i_stat /= 0) return
!       if (present(nat) .And. present(rxyz_old)) then
!          read(unitwf,iostat=i_stat) nat_
!          if (i_stat /= 0) return
!          ! Sanity check
!          if (size(rxyz_old, 2) /= nat) stop "Mismatch in coordinate array size." 
!          if (nat_ /= nat) stop "Mismatch in coordinate array size."
!          do iat=1,nat
!             read(unitwf,iostat=i_stat)(rxyz_old(i,iat),i=1,3)
!             if (i_stat /= 0) return
!          enddo
!       else
!          read(unitwf,iostat=i_stat) nat_
!          if (i_stat /= 0) return
!          do iat=1,nat_
!             read(unitwf,iostat=i_stat) rxyz
!             if (i_stat /= 0) return
!          enddo
!       end if
!       if (present(nvctr_c_old) .and. present(nvctr_f_old)) then
!          read(unitwf,iostat=i_stat) nvctr_c_old, nvctr_f_old
!          if (i_stat /= 0) return
!       else
!          read(unitwf,iostat=i_stat) i, iat
!          if (i_stat /= 0) return
!       end if
!    end if
!    lstat = .true.
!END SUBROUTINE io_read_descr_linear
!
!subroutine io_read_descr_coeff(unitwf, formatted, norb_old, ntmb_old, n1_old, n2_old, n3_old, &
!       & hx_old, hy_old, hz_old, lstat, error, nvctr_c_old, nvctr_f_old, rxyz_old, nat)
!    use module_base
!    use module_types
!    use internal_io
!    implicit none
!    integer, intent(in) :: unitwf
!    logical, intent(in) :: formatted
!    integer, intent(out) :: norb_old, ntmb_old
!    integer, intent(out) :: n1_old, n2_old, n3_old
!    real(gp), intent(out) :: hx_old, hy_old, hz_old
!    logical, intent(out) :: lstat
!    character(len =256), intent(out) :: error
!    ! Optional arguments
!    integer, intent(out), optional :: nvctr_c_old, nvctr_f_old
!    integer, intent(in), optional :: nat
!    real(gp), dimension(:,:), intent(out), optional :: rxyz_old
!
!    character(len = *), parameter :: subname = "io_read_descr_linear"
!    integer :: i, iat, i_stat, nat_
!    real(gp) :: rxyz(3)
!
!    lstat = .false.
!    write(error, "(A)") "cannot read psi description."
!    if (formatted) then
!       read(unitwf,*,iostat=i_stat) norb_old , ntmb_old
!       if (i_stat /= 0) return
!       read(unitwf,*,iostat=i_stat) hx_old,hy_old,hz_old
!       if (i_stat /= 0) return
!       read(unitwf,*,iostat=i_stat) n1_old,n2_old,n3_old
!       if (i_stat /= 0) return
!       !write(*,*) 'reading ',nat,' atomic positions'
!       if (present(nat) .And. present(rxyz_old)) then
!          read(unitwf,*,iostat=i_stat) nat_
!          if (i_stat /= 0) return
!          ! Sanity check
!          if (size(rxyz_old, 2) /= nat) stop "Mismatch in coordinate array size."
!          if (nat_ /= nat) stop "Mismatch in coordinate array size."
!          do iat=1,nat
!             read(unitwf,*,iostat=i_stat) (rxyz_old(i,iat),i=1,3)
!             if (i_stat /= 0) return
!          enddo
!       else
!          read(unitwf,*,iostat=i_stat) nat_
!          if (i_stat /= 0) return
!          do iat=1,nat_
!             read(unitwf,*,iostat=i_stat)
!             if (i_stat /= 0) return
!          enddo
!       end if
!       if (present(nvctr_c_old) .and. present(nvctr_f_old)) then
!          read(unitwf,*,iostat=i_stat) nvctr_c_old, nvctr_f_old
!          if (i_stat /= 0) return
!       else
!          read(unitwf,*,iostat=i_stat) i, iat
!          if (i_stat /= 0) return
!       end if
!    else
!       read(unitwf,iostat=i_stat) norb_old, ntmb_old
!       if (i_stat /= 0) return
!       read(unitwf,iostat=i_stat) hx_old,hy_old,hz_old
!       if (i_stat /= 0) return
!       read(unitwf,iostat=i_stat) n1_old,n2_old,n3_old
!       if (i_stat /= 0) return
!       if (present(nat) .And. present(rxyz_old)) then
!          read(unitwf,iostat=i_stat) nat_
!          if (i_stat /= 0) return
!          ! Sanity check
!          if (size(rxyz_old, 2) /= nat) stop "Mismatch in coordinate array size." 
!          if (nat_ /= nat) stop "Mismatch in coordinate array size."
!          do iat=1,nat
!             read(unitwf,iostat=i_stat)(rxyz_old(i,iat),i=1,3)
!             if (i_stat /= 0) return
!          enddo
!       else
!          read(unitwf,iostat=i_stat) nat_
!          if (i_stat /= 0) return
!          do iat=1,nat_
!             read(unitwf,iostat=i_stat) rxyz
!             if (i_stat /= 0) return
!          enddo
!       end if
!       if (present(nvctr_c_old) .and. present(nvctr_f_old)) then
!          read(unitwf,iostat=i_stat) nvctr_c_old, nvctr_f_old
!          if (i_stat /= 0) return
!       else
!          read(unitwf,iostat=i_stat) i, iat
!          if (i_stat /= 0) return
!       end if
!    end if
!    lstat = .true.
!END SUBROUTINE io_read_descr_coeff
!
!
!subroutine read_coeff_minbasis(unitwf,useFormattedInput,iproc,n1,n2,n3,norb,ntmb,&
!     & hx,hy,hz,at,rxyz_old,rxyz,coeff)
!  use module_base
!  use module_types
!  use internal_io
!  use module_interfaces
!  implicit none
!  logical, intent(in) :: useFormattedInput
!  integer, intent(in) :: unitwf,iproc,n1,n2,n3,norb,ntmb
!  type(atoms_data), intent(in) :: at
!  real(gp), intent(in) :: hx,hy,hz
!  real(gp), dimension(3,at%astruct%nat), intent(in) :: rxyz
!  real(gp), dimension(3,at%astruct%nat), intent(out) :: rxyz_old
!  real(wp), dimension(ntmb,norb), intent(out) :: coeff
!  !local variables
!  character(len=*), parameter :: subname='readonewave_linear'
!  character(len = 256) :: error
!  logical :: perx,pery,perz,lstat
!  integer :: norb_old,n1_old,n2_old,n3_old,iat,nvctr_c_old,nvctr_f_old,i_stat,i_all
!  integer :: ntmb_old, i1, i2,i,j
!  real(wp) :: tt
!  real(gp) :: tx,ty,tz,displ,hx_old,hy_old,hz_old,mindist
!
!  !write(*,*) 'INSIDE readonewave'
!  call io_read_descr_coeff(unitwf, useFormattedInput, norb_old, ntmb_old, n1_old, n2_old, n3_old, &
!       & hx_old, hy_old, hz_old, lstat, error, nvctr_c_old, nvctr_f_old, rxyz_old, at%astruct%nat)
!  if (.not. lstat) call io_error(trim(error))
!
!  !conditions for periodicity in the three directions
!  perx=(at%geocode /= 'F')
!  pery=(at%geocode == 'P')
!  perz=(at%geocode /= 'F')
!
!  tx=0.0_gp
!  ty=0.0_gp
!  tz=0.0_gp
!  do iat=1,at%astruct%nat
!     tx=tx+mindist(perx,at%astruct%cell_dim(1),rxyz(1,iat),rxyz_old(1,iat))**2
!     ty=ty+mindist(pery,at%astruct%cell_dim(2),rxyz(2,iat),rxyz_old(2,iat))**2
!     tz=tz+mindist(perz,at%astruct%cell_dim(3),rxyz(3,iat),rxyz_old(3,iat))**2
!  enddo
!  displ=sqrt(tx+ty+tz)
!
!  if (hx_old == hx .and. hy_old == hy .and. hz_old == hz .and.&
!       n1_old == n1  .and. n2_old == n2 .and. n3_old == n3 .and. displ <= 1.d-3 .and. &
!       norb == norb_old .and. ntmb == ntmb_old) then
!
!     if (iproc == 0) write(*,*) 'wavefunctions need NO reformatting'
!
!     ! Now write the coefficients
!     do i = 1, norb
!        do j = 1, ntmb
!           if (useFormattedInput) then
!              read(unitwf,*,iostat=i_stat) i1,i2,tt
!           else
!              read(unitwf,iostat=i_stat) i1,i2,tt
!           end if
!           if (i_stat /= 0) stop 'Problem reading the coefficients'
!           coeff(j,i) = tt  
!        end do
!     end do
!     if (verbose >= 2) write(*,'(1x,a)') 'Wavefunction coefficients written'
!
!  else
!     if (iproc == 0) then
!        write(*,*) 'wavefunctions need reformatting'
!        if (hx_old /= hx .or. hy_old /= hy .or. hz_old /= hz) write(*,"(1x,A,6F14.10)") &
!             'because hgrid_old /= hgrid',hx_old,hy_old,hz_old,hx,hy,hz
!        if (n1_old /= n1  .or. n2_old /= n2 .or. n3_old /= n3 ) &
!             write(*,*) 'because cell size has changed',n1_old,n1,n2_old,n2,n3_old,n3
!        if (displ > 1.d-3 ) write(*,*) 'large displacement of molecule',displ
!        if (norb /= norb_old) write(*,*) 'Differing number of orbitals',norb,norb_old
!        if (ntmb /= ntmb_old) write(*,*) 'Differing number of minimal basis functions',ntmb,ntmb_old
!     end if
!
!     ! NOT SURE YET WHAT SHOULD BE DONE FOR LINEAR CASE, so just stop
!     if (iproc == 0) then
!        write(*,*) 'This is forbiden for now in linear case!'
!        call mpi_finalize(i_all)
!        stop
!     end if
!  end if
!
!END SUBROUTINE read_coeff_minbasis
!
!
!  Reads wavefunction from file and transforms it properly if hgrid or size of simulation cell
!  have changed
!subroutine readmywaves_linear(iproc,filename,iformat,norb,Lzd,orbs,at,rxyz_old,rxyz,  & 
!    psi,coeff,orblist)
!  use module_base
!  use module_types
!  use module_interfaces, except_this_one => readmywaves_linear
!  implicit none
!  integer, intent(in) :: iproc, iformat,norb
!  type(orbitals_data), intent(inout) :: orbs  ! orbs related to the basis functions
!  type(local_zone_descriptors), intent(in) :: Lzd
!  type(atoms_data), intent(in) :: at
!  real(gp), dimension(3,at%astruct%nat), intent(in) :: rxyz
!  real(gp), dimension(3,at%astruct%nat), intent(out) :: rxyz_old
!  real(wp), dimension(orbs%npsidim_orbs), intent(out) :: psi  
!  real(gp), dimension(norb,orbs%norb),intent(out) :: coeff
!  character(len=*), intent(in) :: filename
!  integer, dimension(orbs%norb), optional :: orblist
!  !Local variables
!  character(len=*), parameter :: subname='readmywaves_linear'
!  logical :: perx,pery,perz
!  integer :: ncount1,ncount_rate,ncount_max,iorb,i_stat,i_all,ncount2,nb1,nb2,nb3
!  integer :: iorb_out,ispinor,ilr,ind
!  integer :: confPotOrder
!  real(gp) :: locrad, confPotprefac
!  real(gp), dimension(3) :: locregCenter
!  real(kind=4) :: tr0,tr1
!  real(kind=8) :: tel
!  real(wp), dimension(:,:,:), allocatable :: psifscf
!  !integer, dimension(orbs%norb) :: orblist2
!
!  call cpu_time(tr0)
!  call system_clock(ncount1,ncount_rate,ncount_max)
!
!  if (iformat == WF_FORMAT_ETSF) then
!     stop 'Linear scaling with ETSF writing not implemented yet'
!     !construct the orblist or use the one in argument
!     !do nb1 = 1, orbs%norb
!     !orblist2(nb1) = nb1
!     !if(present(orblist)) orblist2(nb1) = orblist(nb1) 
!     !end do
!
!     !call read_waves_etsf(iproc,filename // ".etsf",orbs,n1,n2,n3,hx,hy,hz,at,rxyz_old,rxyz,  & 
!     !     wfd,psi)
!  else if (iformat == WF_FORMAT_BINARY .or. iformat == WF_FORMAT_PLAIN) then
!     !conditions for periodicity in the three directions
!     !perx=(at%geocode /= 'F')
!     !pery=(at%geocode == 'P')
!     !perz=(at%geocode /= 'F')
!
!     !buffers related to periodicity
!     !WARNING: the boundary conditions are not assumed to change between new and old
!     !call ext_buffers_coarse(perx,nb1)
!     !call ext_buffers_coarse(pery,nb2)
!     !call ext_buffers_coarse(perz,nb3)
!     !allocate(psifscf(-nb1:2*n1+1+nb1,-nb2:2*n2+1+nb2,-nb3:2*n3+1+nb3+ndebug),stat=i_stat)
!     !call memocc(i_stat,psifscf,'psifscf',subname)
!     allocate(psifscf(1,1,1+ndebug),stat=i_stat)
!     call memocc(i_stat,psifscf,'psifscf',subname)
!     ind = 0
!     do iorb=1,orbs%norbp!*orbs%nspinor
!        ilr = orbs%inwhichlocreg(iorb+orbs%isorb)
!        do ispinor=1,orbs%nspinor
!           if(present(orblist)) then
!              call open_filename_of_iorb(99,(iformat == WF_FORMAT_BINARY),filename, &
!                   & orbs,iorb,ispinor,iorb_out, orblist(iorb+orbs%isorb))
!           else
!              call open_filename_of_iorb(99,(iformat == WF_FORMAT_BINARY),filename, &
!                   & orbs,iorb,ispinor,iorb_out)
!           end if           
!           call readonewave_linear(99, (iformat == WF_FORMAT_PLAIN),iorb_out,iproc,&
!                Lzd%Glr%d%n1,Lzd%Glr%d%n2,Lzd%Glr%d%n3,Lzd%hgrids(1),Lzd%hgrids(2),&
!                Lzd%hgrids(3),at,Lzd%Llr(ilr)%wfd,rxyz_old,rxyz,locrad,locregCenter,&
!                confPotOrder,confPotPrefac,psi(1+ind),orbs%eval(orbs%isorb+iorb),psifscf)
!           close(unit=99)
!           ind = ind + Lzd%Llr(ilr)%wfd%nvctr_c+7*Lzd%Llr(ilr)%wfd%nvctr_f
!        end do
!
!     end do
!
!     i_all=-product(shape(psifscf))*kind(psifscf)
!     deallocate(psifscf,stat=i_stat)
!     call memocc(i_stat,i_all,'psifscf',subname)
!
!     !Open the coefficient file 
!     if(iformat == WF_FORMAT_PLAIN) then
!        open(unit=99,file=filename//'_coeff.bin',status='unknown',form='formatted')
!     else if(iformat == WF_FORMAT_BINARY) then
!        open(unit=99,file=filename//'_coeff.bin',status='unknown',form='unformatted')
!     else
!        stop 'Coefficient format not implemented'
!     end if
!write(*,*) 'arriving here'
!     call read_coeff_minbasis(99,(iformat == WF_FORMAT_PLAIN),iproc,Lzd%Glr%d%n1,Lzd%Glr%d%n2,Lzd%Glr%d%n3,norb,orbs%norb,&
!     & Lzd%hgrids(1),Lzd%hgrids(2),Lzd%hgrids(3),at,rxyz_old,rxyz,coeff)
!     close(unit=99)
!  else
!     write(0,*) "Unknown wavefunction file format from filename."
!     stop
!  end if
!
!  call cpu_time(tr1)
!  call system_clock(ncount2,ncount_rate,ncount_max)
!  tel=dble(ncount2-ncount1)/dble(ncount_rate)
!  write(*,'(a,i4,2(1x,1pe10.3))') '- READING WAVES TIME',iproc,tr1-tr0,tel
!END SUBROUTINE readmywaves_linear
!
!
!subroutine initialize_linear_from_file(iproc,nproc,filename,iformat,Lzd,orbs,at,rxyz,orblist)
!  use module_base
!  use module_types
!  use module_defs
!  use module_interfaces, except_this_one => initialize_linear_from_file
!  implicit none
!  integer, intent(in) :: iproc, nproc, iformat
!  type(orbitals_data), intent(inout) :: orbs  
!  type(atoms_data), intent(in) :: at
!  real(gp), dimension(3,at%astruct%nat), intent(in) :: rxyz
!  character(len=*), intent(in) :: filename
!  type(local_zone_descriptors), intent(inout) :: Lzd 
!  integer, dimension(orbs%norb), optional :: orblist
!  !Local variables
!  character(len=*), parameter :: subname='initialize_linear_from_file'
!  character(len =256) :: error
!  logical :: lstat, consistent, perx, pery, perz
!  integer :: ilr, ierr, iorb_old, iorb, jorb, ispinor, iorb_out, n1_old, n2_old, n3_old
!  integer :: nlr, nvctr_c_old, nvctr_f_old, i_stat, i_all,confPotOrder, confPotOrder_old
!  real(kind=4) :: tr0,tr1
!  real(kind=8) :: tel,dx,dy,dz,dist,eval
!  real(gp) :: hx_old, hy_old, hz_old, mindist
!  real(gp), dimension(orbs%norb):: locrad, confPotprefac
!  real(gp), dimension(3,at%astruct%nat) :: rxyz_old
!  real(gp), dimension(3,orbs%norb) :: locregCenter
!  integer, dimension(:), allocatable :: lrtable
!  integer, dimension(orbs%norb) :: nvctr_c, nvctr_f
!  real(gp), dimension(:), allocatable :: lrad
!  real(gp), dimension(:,:), allocatable :: cxyz
!  logical, dimension(:), allocatable :: calcbounds
!
!  ! NOTES:
!  ! The orbs%norb family must be all constructed before this routine
!  ! This can be done from the input.lin since the number of basis functions should be fixed.
!
!  call to_zero(3*orbs%norb,locregCenter(1,1))
!  call to_zero(orbs%norb,locrad(1))
!  call to_zero(orbs%norb,confPotprefac(1))
!
!  ! First read the headers (reading is distributed) and then the information is communicated to all procs.
!  ! Then each proc generates a group of lrs that are communicated to all others.
!  if (iformat == WF_FORMAT_ETSF) then
!     stop 'Linear scaling with ETSF writing not implemented yet'
!  else if (iformat == WF_FORMAT_BINARY .or. iformat == WF_FORMAT_PLAIN) then
!     do iorb=1,orbs%norbp!*orbs%nspinor
!        do ispinor=1,orbs%nspinor
!           if(present(orblist)) then
!              call open_filename_of_iorb(99,(iformat == WF_FORMAT_BINARY),filename, &
!                   & orbs,iorb,ispinor,iorb_out, orblist(iorb+orbs%isorb))
!           else
!              call open_filename_of_iorb(99,(iformat == WF_FORMAT_BINARY),filename, &
!                   & orbs,iorb,ispinor,iorb_out)
!           end if          
!           call io_read_descr_linear(99,(iformat == WF_FORMAT_PLAIN), iorb_old, eval, n1_old, n2_old, n3_old, &
!                & hx_old, hy_old, hz_old, lstat, error, nvctr_c(iorb+orbs%isorb), nvctr_f(iorb+orbs%isorb),&
!                & rxyz_old, at%astruct%nat, locrad(iorb+orbs%isorb), locregCenter(1,iorb+orbs%isorb), confPotOrder,&
!                & confPotprefac(iorb+orbs%isorb))
!           if (.not. lstat) then ; write(*,*) trim(error) ; stop; end if
!           if (iorb_old /= iorb_out) stop 'initialize_linear_from_file'
!           close(unit=99)
!TO DO: confPotOrder_old should be read from input.lin
!           if(iorb==1) confPotOrder_old = confPotOrder
!           call check_consistency(Lzd, at, hx_old, hy_old, hz_old, n1_old, n2_old, n3_old, &
!                rxyz_old,rxyz,confPotOrder,confPotOrder_old,consistent)
!           if(.not. consistent) then
!             write(*,*) 'Inconsistency in file, iorb=',iorb_out
!             call mpi_finalize(ierr)
!             stop
!           end if
!           confPotOrder_old = confPotOrder
!        end do
!     end do
!  else
!     write(0,*) "Unknown wavefunction file format from filename."
!     stop
!  end if
!
!  ! Communication of the quantities
!   call mpiallred(locregCenter(1,1),3*orbs%norb,MPI_SUM,MPI_COMM_WORLD,ierr)
!   call mpiallred(locrad(1),orbs%norb,MPI_SUM,MPI_COMM_WORLD,ierr)
!   call mpiallred(confPotprefac(1),orbs%norb,MPI_SUM,MPI_COMM_WORLD,ierr)
!
!  ! Now that each processor has all the information, we can build the locregs
!  ! Find the number of inequivalent locregs
!  allocate(lrtable(orbs%norb),stat=i_stat)
!  call memocc(i_stat,ilr,'ilr',subname)
!  allocate(orbs%inwhichlocreg(orbs%norb),stat=i_stat)
!  call memocc(i_stat,orbs%inwhichlocreg,'orbs%inwhichlocreg',subname)
!
!  nlr = 0
!  lrtable = 0
!  outer_loop: do iorb = 1, orbs%norb
!     do jorb = iorb+1, orbs%norb
!        dx=mindist(perx,at%astruct%cell_dim(1),locregCenter(1,iorb),locregCenter(1,jorb))**2
!        dy=mindist(pery,at%astruct%cell_dim(2),locregCenter(2,iorb),locregCenter(2,jorb))**2
!        dz=mindist(perz,at%astruct%cell_dim(3),locregCenter(3,iorb),locregCenter(3,jorb))**2
!        dist=sqrt(dx+dy+dz)
!        if(dist < 1.0d-3 .and. abs(locrad(iorb)-locrad(jorb)) < 1.0d-3 .and. &
!           confPotprefac(iorb) == confPotprefac(jorb)) then
!           cycle outer_loop
!        end if
!     end do
!     nlr = nlr + 1
!     lrtable(nlr) = iorb
!  end do outer_loop
!
!  Lzd%nlr = nlr
!  allocate(Lzd%Llr(nlr),stat=i_stat)
!  allocate(lrad(nlr),stat=i_stat)
!  call memocc(i_stat,lrad,'lrad',subname)
!  allocate(cxyz(3,nlr),stat=i_stat)
!  call memocc(i_stat,cxyz,'cxyz',subname)
!  allocate(calcbounds(nlr),stat=i_stat)
!  call memocc(i_stat,calcbounds,'calcbounds',subname)
!  
!  
!  do ilr=1,nlr
!     iorb = lrtable(ilr)
!     lrad(ilr) = locrad(iorb)
!     cxyz(1,ilr) = locregCenter(1,iorb)
!     cxyz(2,ilr) = locregCenter(2,iorb)
!     cxyz(3,ilr) = locregCenter(3,iorb)
!     calcbounds(ilr) = .true.
!     do jorb = 1, orbs%norb
!        dx=mindist(perx,at%astruct%cell_dim(1),locregCenter(1,iorb),locregCenter(1,jorb))**2
!        dy=mindist(pery,at%astruct%cell_dim(2),locregCenter(2,iorb),locregCenter(2,jorb))**2
!        dz=mindist(perz,at%astruct%cell_dim(3),locregCenter(3,iorb),locregCenter(3,jorb))**2
!        dist=sqrt(dx+dy+dz)
!        if(dist < 1.0d-3 .and. abs(locrad(iorb)-locrad(jorb)) < 1.0d-3 .and. &
!           confPotprefac(iorb) == confPotprefac(jorb)) then
!           orbs%inwhichlocreg(jorb) = ilr
!        end if
!     end do
!  end do
!
!  i_all = -product(shape(lrtable))*kind(lrtable)
!  deallocate(lrtable,stat=i_stat)
!  call memocc(i_stat,i_all,'lrtable',subname)
!
!TO DO: CUBIC LOCREGS
!  call determine_locregSphere_parallel(iproc,nproc,Lzd%nlr,cxyz,lrad,Lzd%hgrids(1),&
!       Lzd%hgrids(2),Lzd%hgrids(3),Lzd%Glr,Lzd%Llr,calcbounds) 
!  
!END SUBROUTINE initialize_linear_from_file
!
!subroutine check_consistency(Lzd, at, hx_old, hy_old, hz_old, n1_old, n2_old, n3_old, &
!           rxyz_old,rxyz,confPotOrder,confPotOrder_old,consistent)
!  use module_base
!  use module_types
!  implicit none
!  integer, intent(in) :: confPotOrder,confPotOrder_old, n1_old, n2_old, n3_old
!  type(atoms_data), intent(in) :: at
!  real(gp), intent(in) :: hx_old, hy_old, hz_old
!  real(gp), dimension(3,at%astruct%nat), intent(in) :: rxyz, rxyz_old
!  type(local_zone_descriptors), intent(in) :: Lzd 
!  logical, intent(out) :: consistent
!  ! Local variables
!  logical :: perx, pery, perz
!  integer :: iat
!  real(gp):: tx, ty, tz, displ, mindist  
!
!  !conditions for periodicity in the three directions
!  perx=(at%geocode /= 'F')
!  pery=(at%geocode == 'P')
!  perz=(at%geocode /= 'F')
!
!  tx=0.0_gp
!  ty=0.0_gp
!  tz=0.0_gp
!  do iat=1,at%astruct%nat
!     tx=tx+mindist(perx,at%astruct%cell_dim(1),rxyz(1,iat),rxyz_old(1,iat))**2
!     ty=ty+mindist(pery,at%astruct%cell_dim(2),rxyz(2,iat),rxyz_old(2,iat))**2
!     tz=tz+mindist(perz,at%astruct%cell_dim(3),rxyz(3,iat),rxyz_old(3,iat))**2
!  enddo
!  displ=sqrt(tx+ty+tz)
!  consistent = .true.
!  if(hx_old /= Lzd%hgrids(1) .or. hy_old /= Lzd%hgrids(2) .or. hz_old /= Lzd%hgrids(3)) then
!    write(*,"(1x,A,6F14.10)") 'Stopping because hgrid_old /= hgrid',hx_old,hy_old,hz_old,&
!         Lzd%hgrids(1),Lzd%hgrids(2),Lzd%hgrids(3)
!    consistent = .false.
!  else if (n1_old /= Lzd%Glr%d%n1  .or. n2_old /= Lzd%Glr%d%n2 .or. n3_old /= Lzd%Glr%d%n3 ) then
!    write(*,"(1x,A,6F14.10)") 'Stopping because global cell size',&
!    n1_old,Lzd%Glr%d%n1,n2_old,Lzd%Glr%d%n2,n3_old,Lzd%Glr%d%n3
!    consistent = .false.
!  else if(displ > 1.d-3 ) then
!    write(*,*) 'Stopping because of large displacement of molecule',displ
!    consistent = .false.
!  else if(confpotOrder /= confPotOrder_old) then
!    write(*,*) 'Stopping because of inconsistent confPotOrder',confPotOrder,confPotOrder_old 
!    consistent = .false.
!  end if
!
!END SUBROUTINE check_consistency<|MERGE_RESOLUTION|>--- conflicted
+++ resolved
@@ -18,11 +18,7 @@
    use yaml_output
    use module_input_dicts
    use module_atoms, only: deallocate_atoms_data
-<<<<<<< HEAD
    use communications_base, only: comms_cubic, deallocate_comms
-=======
-   use communications_base, only: comms_cubic,deallocate_comms
->>>>>>> 641ba60e
    use communications_init, only: orbitals_communicators
    implicit none
    character :: filetype*4,outputype*4
