--- conflicted
+++ resolved
@@ -7,10 +7,6 @@
 	conv_pot_shared_kernel.cu \
 	Makefile.standalone \
 	read_conf_file.h \
-<<<<<<< HEAD
-	reduction.hcu \
-	kernel_tex.cu
-=======
 	GPUparameters.h \
 	reduction.hcu \
 	kernel_tex.cu \
@@ -18,25 +14,12 @@
 	kernels_locpot.hcu \
 	kernels_kinetic.hcu \
 	$(SOURCES_CONV_CHECK)
->>>>>>> 694492f1
 
 SOURCES_CU_CONV1 = convolution.cu \
 	convolutionPot.cu \
 	structUtil.cu \
 	cudafct.cu
 
-<<<<<<< HEAD
-SOURCES_CONV = locpot.cu \
-	kinetic.cu 
-
-SOURCES_SHARED = convSeria.cpp \
-	setCPU_GPU_aff.cpp \
-	read_conf_file.cpp \
-	memory_management.cu \
-	reduction.cu \
-	commonDef.cpp \
-	fortran.c
-=======
 SOURCES_CONV = 	memory_management.cu \
 	reduction.cu \
 	locham.cu 
@@ -51,26 +34,17 @@
 	read_conf_file.cpp \
 	commonDef.cpp \
 	fortran.c 
->>>>>>> 694492f1
 
 INC_CUDA = -I@LIB_CUTIL_PATH@
 
 noinst_LIBRARIES = libGPU.a
 
-<<<<<<< HEAD
-libGPU_a_SOURCES = $(SOURCES_CU_CONV1) $(SOURCES_SHARED) $(SOURCES_CONV)
-=======
-libGPU_a_SOURCES = $(SOURCES_CU_CONV1) $(SOURCES_SHARED) $(SOURCES_CONV) 
->>>>>>> 694492f1
+libGPU_a_SOURCES = $(SOURCES_CU_CONV1) $(SOURCES_SHARED)  $(SOURCES_CONV)
 AM_CPPFLAGS = $(INC_CUDA) -I. -I@CUDA_PATH@/include/ 
 AM_CFLAGS = $(INC_CUDA) -I. -I@CUDA_PATH@/include/ -DCUBLAS_USE_THUNKING 
 
 NVCC = @NVCC@
-<<<<<<< HEAD
-CUDA_FLAGS = @INC_GCC41CUDA@ -arch sm_13  @CUDA_FLAGS@ 
-=======
 CUDA_FLAGS = @INC_GCC41CUDA@ -arch sm_13 @CUDA_FLAGS@ 
->>>>>>> 694492f1
 SUFFIXES = .cu
 
 if USE_CUDA_GPU
@@ -137,8 +111,6 @@
 conv_shared_multi.cu : structUtil.h
 
 locpot.o: reduction.hcu kernels_locpot.hcu structDef_locpot.h
-<<<<<<< HEAD
-=======
 
 kinetic.o: reduction.hcu kernels_kinetic.hcu structDef_kinetic.h
 
@@ -147,7 +119,6 @@
 locham.o : kernels_anasyn.hcu kernels_locpot.hcu kernels_kinetic.hcu reduction.hcu
 
 compress.o : commonDef.h kernels_compress.hcu
->>>>>>> 694492f1
 
 convolutionPot.cu : conv_pot_shared_kernel.cu \
 	convolutionPot.h \
