EXTRA_DIST = \
	structUtil.h \
	convolution.h \
	convolutionPot.h \
	convSeria.h \
	conv_shared_multi_kernel.cu \
	conv_pot_shared_kernel.cu \
	Makefile.standalone \
	read_conf_file.h

SOURCES_CU_CONV1 = convolution.cu \
	convolutionPot.cu \
	structUtil.cu \
	cudafct.cu

SOURCES_CXX_CONV1 = convSeria.cpp \
	setCPU_GPU_aff.cpp \
	read_conf_file.cpp \
	fortran.c

INC_CUDA = -I@LIB_CUTIL_PATH@

noinst_LIBRARIES = libGPU.a

libGPU_a_SOURCES = $(SOURCES_CU_CONV1) $(SOURCES_CXX_CONV1)
AM_CPPFLAGS = $(INC_CUDA) -I. -I@CUDA_PATH@/include/ 
AM_CFLAGS = $(INC_CUDA) -I. -I@CUDA_PATH@/include/ -DCUBLAS_USE_THUNKING 

NVCC = @NVCC@
CUDA_FLAGS = @INC_GCC41CUDA@ @CUDA_FLAGS@
SUFFIXES = .cu

if USE_CUDA_GPU
sub_dirs_cuda=CUDA
libs_cuda=-L@CUDA_PATH@/lib/ -lcudart -lcublas libGPU.a @LIB_CUTIL_PATH@/libcutil.a

check_PROGRAMS = conv_check

else
check_PROGRAMS = 
EXTRA_DIST += conv_check.f90 \
	1Dconv.cu \
	1Dconv_new.cu \
	locpot.cu
endif

if USE_MPI
mpi_source =
else
mpi_source = ../MPIfake.f90
endif


CLEANFILES = module_base.@MODULE_EXT@

AM_FCFLAGS = -I../modules @MPI_INCLUDE@ -I. -I$(srcdir) @XC_INCLUDE@ 

conv_check_SOURCES = conv_check.f90 1Dconv.cu 1Dconv_new.cu locpot.cu ../profiling/memory.f90 ../modules/base.f90 $(mpi_source)
conv_check_LDFLAGS =
conv_check_LDADD = ../convolutions/libconvolutions.a \
	$(libs_cuda)

.cu.o:
	$(NVCC) $(CUDA_FLAGS) $(AM_CPPFLAGS) -c $< -o $@


#dependencies
convolution.o : conv_shared_multi_kernel.cu \
	convolution.h \
	convSeria.h \
	structUtil.h

1Dconv.o : conv_shared_multi_kernel.cu \
	conv_pot_shared_kernel.cu \
	convolution.h \
	convSeria.h \
<<<<<<< HEAD
	structUtil.h

=======
	structUtil.h 
>>>>>>> ade87640

conv_shared_multi.cu : structUtil.h


convolutionPot.cu : conv_pot_shared_kernel.cu \
	convolutionPot.h \
	convSeria.h \
	structUtil.h

conv_pot_shared_kernel.cu : structUtil.h

conv_check.o : 1Dconv.cu


convSeria.cpp structUtil.cu : structUtil.h

read_conf_file.cpp : read_conf_file.h<|MERGE_RESOLUTION|>--- conflicted
+++ resolved
@@ -74,12 +74,7 @@
 	conv_pot_shared_kernel.cu \
 	convolution.h \
 	convSeria.h \
-<<<<<<< HEAD
-	structUtil.h
-
-=======
 	structUtil.h 
->>>>>>> ade87640
 
 conv_shared_multi.cu : structUtil.h
 
