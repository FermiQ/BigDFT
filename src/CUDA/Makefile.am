--- conflicted
+++ resolved
@@ -25,15 +25,12 @@
 	precond.cu \
 	density.cu
 
-SOURCES_SHARED = setCPU_GPU_aff.cpp \
+SOURCES_SHARED = \
 	dynamicGPU/interface_stream.cpp \
 	dynamicGPU/init_network.cpp \
 	dynamicGPU/convolution_fct_call.cpp \
 	dynamicGPU/localqueu.cpp \
-<<<<<<< HEAD
-=======
 	init_lib.cpp \
->>>>>>> 8770e588
 	read_conf_file.cpp \
 	commonDef.cpp  \
 	fortran.c
