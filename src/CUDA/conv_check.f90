!!****p* CUDA/conv_check
!! FUNCTION
!!    Program test for the convolution in GPU
!!
!! AUTHOR
!!    Luigi Genovese
!!
!! COPYRIGHT
!!    Copyright (C) 2008 BigDFT group 
!!    This file is distributed under the terms of the
!!    GNU General Public License, see ~/COPYING file
!!    or http://www.gnu.org/copyleft/gpl.txt .
!!    For the list of contributors, see ~/AUTHORS 
!!
!! CREATION DATE
!!    Septembre 2008
!!
!! SOURCE
!!
program conv_check
  use module_base
  implicit none
  integer  :: n1,n2,n3
  real(gp) :: hx,hy,hz,r2,sigma2,x,y,z,maxdiff,epot,arg
  real(wp), dimension(:,:,:), allocatable :: pot,psir,psi_in,psi_out
  !local variables
  character(len=*), parameter :: subname='conv_check'
  character(len=50) :: chain
  integer :: i,i_stat,i_all,j,i1,i2,i3,ntimes,ndat,i1_max,i_max,it0,it1,ndim
<<<<<<< HEAD
  integer :: count_rate,count_max,l,ierror
  integer :: n1s,n1e,ndats,ndate
=======
  integer :: count_rate,count_max,l,i1s,i1e
  integer :: n1s,n1e,ndats,ndate,nvctr_cf,nseg,iseg
>>>>>>> 58f000d0
  real(wp) :: tt,scale
  real(gp) :: v,p,CPUtime,GPUtime,comp,ekin
  real(gp), dimension(3) :: hgridh
  integer, dimension(:), allocatable :: keyv
  integer, dimension(:,:), allocatable :: keyg
  real(kind=8), dimension(:), allocatable :: psi !temporary in view of wp 
  real(kind=8), dimension(:,:,:), allocatable :: psi_cuda,v_cuda !temporary in view of wp 
  real(kind=8) :: ekinGPUd
  real(kind=4) :: t0,t1,epotGPU,ekinGPU
  real(kind=8) :: psi_GPU,v_GPU,work_GPU,work2_GPU,keys_GPU !pointer to the GPU  memory addresses (with norb=1)
  integer, parameter :: lowfil1=-8,lupfil1=7 !for GPU computation
  integer, parameter :: lowfil2=-7,lupfil2=8 !for GPU computation
  integer, parameter :: lowfilK=-14,lupfilK=14 ! kinetic term
  real(kind=8), dimension(lowfilK:lupfilK) :: fil

 
!!$  !Use arguments
!!$  call getarg(1,chain)
!!$  read(unit=chain,fmt=*) n1
!!$  call getarg(2,chain)
!!$  read(unit=chain,fmt=*) ndat

  read(unit=1,fmt=*,iostat=ierror) ndim,n1s,n1e,ndats,ndate,ntimes
  if (ierror /= 0) then
     write(*,*) "In a file 'fort.1', put a line with:"
     write(*,*) "ndim n1s n1e ndats ndate ntimes"
     write(*,*) "where:"
     write(*,*) "- ndim (1 or 3) is the dimension of the real space"
     write(*,*) "       1 do convolution from n1s to n1e (ntimes * (ndate-ndats+1))"
     write(*,*) "       3 do convolution n1=(from n1s to n1e), n2=ndats, n3=ndate"
     write(*,*) "- ntimes is the number of convolutions"
     stop
  end if

  hx=0.1e0_gp
  hy=0.1e0_gp
  hz=0.1e0_gp

  scale=real(-.5_gp/hx**2,wp)

  ! second derivative filters for Daubechies 16
  fil(0)=   -3.5536922899131901941296809374e0_wp*scale
  fil(1)=    2.2191465938911163898794546405e0_wp*scale
  fil(2)=   -0.6156141465570069496314853949e0_wp*scale
  fil(3)=    0.2371780582153805636239247476e0_wp*scale
  fil(4)=   -0.0822663999742123340987663521e0_wp*scale
  fil(5)=    0.02207029188482255523789911295638968409e0_wp*scale
  fil(6)=   -0.409765689342633823899327051188315485e-2_wp*scale
  fil(7)=    0.45167920287502235349480037639758496e-3_wp*scale
  fil(8)=   -0.2398228524507599670405555359023135e-4_wp*scale
  fil(9)=    2.0904234952920365957922889447361e-6_wp*scale
  fil(10)=  -3.7230763047369275848791496973044e-7_wp*scale
  fil(11)=  -1.05857055496741470373494132287e-8_wp*scale
  fil(12)=  -5.813879830282540547959250667e-11_wp*scale
  fil(13)=   2.70800493626319438269856689037647576e-13_wp*scale
  fil(14)=  -6.924474940639200152025730585882e-18_wp*scale

!!$  ! second derivative filters for Daubechies 16
!!$  fil(0)=    0.e-3_wp*scale
!!$  fil(1)=    1.e-3_wp*scale
!!$  fil(2)=    2.e-3_wp*scale
!!$  fil(3)=    3.e-3_wp*scale
!!$  fil(4)=    4.e-3_wp*scale
!!$  fil(5)=    5.e-3_wp*scale
!!$  fil(6)=    6.e-3_wp*scale
!!$  fil(7)=    7.e-3_wp*scale
!!$  fil(8)=    8.e-3_wp*scale
!!$  fil(9)=    9.e-3_wp*scale
!!$  fil(10)=  10.e-3_wp*scale
!!$  fil(11)=  11.e-3_wp*scale
!!$  fil(12)=  12.e-3_wp*scale
!!$  fil(13)=  13.e-3_wp*scale
!!$  fil(14)=  14.e-3_wp*scale


  do i=1,14
     fil(-i)=fil(i)
  enddo

  ekin=0.0_wp
  
  call set_gpu_double() !after this call, all memory operations are in double precision, call set_gpu_simple() in order to have simple memory operations


  !one dimensional case
  if (ndim == 1) then
     do ndat=ndats,ndate
        do n1=n1s,n1e
           !set of one-dimensional convolutions
           !allocate arrays
           allocate(psi_in(n1,ndat,1+ndebug),stat=i_stat)
           call memocc(i_stat,psi_in,'psi_in',subname)
           allocate(psi_out(ndat,n1,1+ndebug),stat=i_stat)
           call memocc(i_stat,psi_out,'psi_out',subname)

           !initialise array
           sigma2=0.25d0*((n1*hx)**2)
           do i=1,ndat
              do i1=1,n1
                 x=hx*real(i1-n1/2-1,kind=8)
                 !tt=abs(dsin(real(i1+i2+i3,kind=8)+.7d0))
                 r2=x**2
                 arg=0.5d0*r2/sigma2
                 tt=dexp(-arg)

                 psi_in(i1,i,1)=tt
              end do
           end do

           write(*,'(a,i6,i6)')'CPU Convolutions, dimensions:',n1,ndat

           !take timings
           !call system_clock(it0,count_rate,count_max)
           call cpu_time(t0)
           do i=1,ntimes
              call convrot_n_per(n1-1,ndat,psi_in,psi_out)
           end do
           call cpu_time(t1)
           !call system_clock(it1,count_rate,count_max)

           CPUtime=real(t1-t0,kind=8)!/real(ntimes,kind=8)

           write(*,'(a,f9.2,1pe12.5)')'Finished. Time(ms), GFlops',&
                CPUtime*1.d3/real(ntimes,kind=8),&
                real(n1*ndat*ntimes,kind=8)*32.d0/(CPUtime*1.d9)

           allocate(psi_cuda(n1,ndat,1+ndebug),stat=i_stat)
           call memocc(i_stat,psi_cuda,'psi_cuda',subname)
           allocate(v_cuda(ndat,n1,1+ndebug),stat=i_stat)
           call memocc(i_stat,v_cuda,'v_cuda',subname)

           !the input and output arrays must be reverted in this implementation
           do i=1,ndat
              do i1=1,n1
                 v_cuda(i,i1,1)=real(psi_in(i1,i,1),kind=8)
              end do
           end do

           call GPU_allocate(n1*ndat,psi_GPU,i_stat)
           call GPU_allocate(n1*ndat,work_GPU,i_stat)

           call GPU_send(n1*ndat,v_cuda,work_GPU,i_stat)

           !now the CUDA part
           !take timings

           write(*,'(a,i6,i6)')'GPU Convolutions, dimensions:',n1,ndat

           call cpu_time(t0)
           do i=1,ntimes
              call magicfilter1d(n1-1,ndat,work_GPU,psi_GPU)
           end do
           call cpu_time(t1)
           GPUtime=real(t1-t0,kind=8)!/real(ntimes,kind=8)

           write(*,'(a,f9.2,1pe12.5)')'Finished. Time(ms), GFlops',&
                GPUtime*1.d3/real(ntimes,kind=8),&
                real(n1*ndat*ntimes,kind=8)*32.d0/(GPUtime*1.d9)

           call GPU_receive(n1*ndat,psi_cuda,psi_GPU,i_stat)

           call GPU_deallocate(psi_GPU,i_stat)
           call GPU_deallocate(work_GPU,i_stat)

           !check the differences between the results
           maxdiff=0.d0
           i1_max=1
           i_max=1
           do i=1,ndat
              do i1=1,n1
                 !write(17,'(2(i6),2(1pe24.17))')i,i1,v_cuda(i,i1,1),psi_cuda(i1,i,1)
                 !write(17,'(2(i6),2(1pe24.17))')i,i1,psi_out(i,i1,1),psi_cuda(i1,i,1)
                 comp=abs(psi_out(i,i1,1)-real(psi_cuda(i1,i,1),kind=8))
                 !comp=abs(v_cuda(i,i1,1)-psi_cuda(i1,i,1))
                 if (comp > maxdiff) then
                    maxdiff=comp
                    i1_max=i1
                    i_max=i
                 end if
              end do
           end do

           if (maxdiff <= 3.d-7) then
              write(*,'(a,i6,i6,f9.5,1pe12.5,2(0pf9.2,0pf12.4))')&
                   'n,ndat,GPU/CPU ratio,Time,Gflops: CPU,GPU',&
                   n1,ndat,CPUtime/GPUtime,maxdiff,&
                   CPUtime*1.d3/real(ntimes,kind=8),&
                   real(n1*ndat*ntimes,kind=8)*32.d0/(CPUtime*1.d9),&
                   GPUtime*1.d3/real(ntimes,kind=8),&
                   real(n1*ndat*ntimes,kind=8)*32.d0/(GPUtime*1.d9)
           else
              write(*,'(a,i6,i6,f9.5,1pe12.5,2(0pf9.2,0pf12.4),a)')&
                   'n,ndat,GPU/CPU ratio,Time,Gflops: CPU,GPU',&
                   n1,ndat,CPUtime/GPUtime,maxdiff,&
                   CPUtime*1.d3/real(ntimes,kind=8),&
                   real(n1*ndat*ntimes,kind=8)*32.d0/(CPUtime*1.d9),&
                   GPUtime*1.d3/real(ntimes,kind=8),&
                   real(n1*ndat*ntimes,kind=8)*32.d0/(GPUtime*1.d9),&
                   '<<<< WARNING' 
           end if

           !**************************************************kinetic term

           write(*,'(a,i6,i6)')'CPU Kinetic, dimensions:',n1,ndat
           psi_out=0.d0
           !take timings
           call cpu_time(t0)
           do i=1,ntimes
              ekin=0.0_gp
              do i2=1,ndat
                 do i1=1,n1
                    tt=0.0_wp
                    do l=lowfilK,lupfilK
                       j=modulo(i1-1+l,n1)+1
                       tt=tt+psi_in(j   ,i2,1)*fil(l)
                    enddo
                    psi_out(i2,i1,1)=tt
                    ekin=ekin+psi_in(i1,i2,1)*tt
                 enddo
              end do
           end do
           call cpu_time(t1)

           CPUtime=real(t1-t0,kind=8)!/real(ntimes,kind=8)

           write(*,'(a,f9.2,1pe12.5)')'Finished. Time(ms), GFlops',&
                CPUtime*1.d3/real(ntimes,kind=8),&
                real(n1*ndat*ntimes,kind=8)*32.d0/(CPUtime*1.d9)


           print *,'ekin',ekin

           call GPU_allocate(n1*ndat,psi_GPU,i_stat)
           call GPU_allocate(n1*ndat,work_GPU,i_stat)
           call GPU_allocate(n1*ndat,work2_GPU,i_stat)
           call GPU_allocate(n1*ndat,v_GPU,i_stat)

           call GPU_send(n1*ndat,v_cuda,work_GPU,i_stat)

           !now the CUDA part
           !take timings
           write(*,'(a,i6,i6)')'GPU Kinetic, dimensions:',n1,ndat

           call cpu_time(t0)
           do i=1,ntimes
              call kinetic1d(n1-1,ndat,hx,0.d0,&
                   work_GPU,psi_GPU,work2_GPU,v_GPU,ekinGPUd)
           end do
           call cpu_time(t1)

           GPUtime=real(t1-t0,kind=8)!/real(ntimes,kind=8)

           write(*,'(a,f9.2,1pe12.5)')'Finished. Time(ms), GFlops',&
                GPUtime*1.d3/real(ntimes,kind=8),&
                real(n1*ndat*ntimes,kind=8)*32.d0/(GPUtime*1.d9)

           call GPU_receive(n1*ndat,psi_cuda,psi_GPU,i_stat)

           call GPU_deallocate(v_GPU,i_stat)
           call GPU_deallocate(psi_GPU,i_stat)
           call GPU_deallocate(work_GPU,i_stat)
           call GPU_deallocate(work2_GPU,i_stat)

           print *,'ekinGPU',ekinGPUd

           !check the differences between the results
           maxdiff=0.d0
           i1_max=1
           i_max=1
           do i=1,ndat
              do i1=1,n1
                 !write(17,'(2(i6),2(1pe24.17))')i,i1,v_cuda(i,i1,1),psi_cuda(i1,i,1)
                 !write(17,'(2(i6),2(1pe24.17))')i,i1,psi_out(i,i1,1),psi_cuda(i1,i,1)
                 comp=abs(psi_out(i,i1,1)-real(psi_cuda(i1,i,1),kind=8))
                 !comp=abs(v_cuda(i,i1,1)-psi_cuda(i1,i,1))
                 if (comp > maxdiff) then
                    maxdiff=comp
                    i1_max=i1
                    i_max=i
                 end if
              end do
           end do

           if (maxdiff <= 3.d-4) then
              write(*,'(a,i6,i6,f9.5,1pe12.5,2(0pf9.2,0pf12.4))')&
                   'n,ndat,GPU/CPU ratio,Time,Gflops: CPU,GPU',&
                   n1,ndat,CPUtime/GPUtime,maxdiff,&
                   CPUtime*1.d3/real(ntimes,kind=8),&
                   real(n1*ndat*ntimes,kind=8)*32.d0/(CPUtime*1.d9),&
                   GPUtime*1.d3/real(ntimes,kind=8),&
                   real(n1*ndat*ntimes,kind=8)*32.d0/(GPUtime*1.d9)
           else
              write(*,'(a,i6,i6,f9.5,1pe12.5,2(0pf9.2,0pf12.4),a)')&
                   'n,ndat,GPU/CPU ratio,Time,Gflops: CPU,GPU',&
                   n1,ndat,CPUtime/GPUtime,maxdiff,&
                   CPUtime*1.d3/real(ntimes,kind=8),&
                   real(n1*ndat*ntimes,kind=8)*32.d0/(CPUtime*1.d9),&
                   GPUtime*1.d3/real(ntimes,kind=8),&
                   real(n1*ndat*ntimes,kind=8)*32.d0/(GPUtime*1.d9),&
                   '<<<< WARNING' 
           end if
           

           !**************************************************wavelet transformations
           if (modulo(n1,2) == 0) then

              write(*,'(a,i6,i6)')'CPU Analisys, dimensions:',n1,ndat

              !take timings
              !call system_clock(it0,count_rate,count_max)
              call cpu_time(t0)
              do i=1,ntimes
                 call ana_rot_per(n1/2-1,ndat,psi_in,psi_out)
              end do
              call cpu_time(t1)

              CPUtime=real(t1-t0,kind=8)!/real(ntimes,kind=8)

              write(*,'(a,f9.2,1pe12.5)')'Finished. Time(ms), GFlops',&
                   CPUtime*1.d3/real(ntimes,kind=8),&
                   real(n1*ndat*ntimes,kind=8)*32.d0/(CPUtime*1.d9)

              call GPU_allocate(n1*ndat,psi_GPU,i_stat)
              call GPU_allocate(n1*ndat,work_GPU,i_stat)

              call GPU_send(n1*ndat,v_cuda,work_GPU,i_stat)

              !now the CUDA part
              !take timings

              write(*,'(a,i6,i6)')'GPU Analisys, dimensions:',n1,ndat

              call cpu_time(t0)
              do i=1,ntimes
                 call ana1d(n1/2-1,ndat,work_GPU,psi_GPU)
              end do
              call cpu_time(t1)
              GPUtime=real(t1-t0,kind=8)!/real(ntimes,kind=8)

              write(*,'(a,f9.2,1pe12.5)')'Finished. Time(ms), GFlops',&
                   GPUtime*1.d3/real(ntimes,kind=8),&
                   real(n1*ndat*ntimes,kind=8)*32.d0/(GPUtime*1.d9)

              call GPU_receive(n1*ndat,psi_cuda,psi_GPU,i_stat)

              call GPU_deallocate(psi_GPU,i_stat)
              call GPU_deallocate(work_GPU,i_stat)

              !check the differences between the results
              maxdiff=0.d0
              i1_max=1
              i_max=1
              do i=1,ndat
                 do i1=1,n1
                    !write(17,'(2(i6),2(1pe24.17))')i,i1,v_cuda(i,i1,1),psi_cuda(i1,i,1)
                    !write(17,'(2(i6),2(1pe24.17))')i,i1,psi_out(i,i1,1),psi_cuda(i1,i,1)
                    comp=abs(psi_out(i,i1,1)-real(psi_cuda(i1,i,1),kind=8))
                    !comp=abs(v_cuda(i,i1,1)-psi_cuda(i1,i,1))
                    if (comp > maxdiff) then
                       maxdiff=comp
                       i1_max=i1
                       i_max=i
                    end if
                 end do
              end do

              if (maxdiff <= 3.d-7) then
                 write(*,'(a,i6,i6,f9.5,1pe12.5,2(0pf9.2,0pf12.4))')&
                      'n,ndat,GPU/CPU ratio,Time,Gflops: CPU,GPU',&
                      n1,ndat,CPUtime/GPUtime,maxdiff,&
                      CPUtime*1.d3/real(ntimes,kind=8),&
                      real(n1*ndat*ntimes,kind=8)*32.d0/(CPUtime*1.d9),&
                      GPUtime*1.d3/real(ntimes,kind=8),&
                      real(n1*ndat*ntimes,kind=8)*32.d0/(GPUtime*1.d9)
              else
                 write(*,'(a,i6,i6,f9.5,1pe12.5,2(0pf9.2,0pf12.4),a)')&
                      'n,ndat,GPU/CPU ratio,Time,Gflops: CPU,GPU',&
                      n1,ndat,CPUtime/GPUtime,maxdiff,&
                      CPUtime*1.d3/real(ntimes,kind=8),&
                      real(n1*ndat*ntimes,kind=8)*32.d0/(CPUtime*1.d9),&
                      GPUtime*1.d3/real(ntimes,kind=8),&
                      real(n1*ndat*ntimes,kind=8)*32.d0/(GPUtime*1.d9),&
                      '<<<< WARNING' 
              end if

              write(*,'(a,i6,i6)')'CPU Synthesis, dimensions:',n1,ndat

              !take timings
              !call system_clock(it0,count_rate,count_max)
              call cpu_time(t0)
              do i=1,ntimes
                 call syn_rot_per(n1/2-1,ndat,psi_in,psi_out)
              end do
              call cpu_time(t1)

              CPUtime=real(t1-t0,kind=8)!/real(ntimes,kind=8)

              write(*,'(a,f9.2,1pe12.5)')'Finished. Time(ms), GFlops',&
                   CPUtime*1.d3/real(ntimes,kind=8),&
                   real(n1*ndat*ntimes,kind=8)*32.d0/(CPUtime*1.d9)

!!$              do i=1,ndat
!!$                 do i1=1,n1
!!$                    v_cuda(i,i1,1)=real(i1,kind=8)+1.d-4*real(i,kind=8)
!!$                 end do
!!$              end do

              call GPU_allocate(n1*ndat,psi_GPU,i_stat)
              call GPU_allocate(n1*ndat,work_GPU,i_stat)

              call GPU_send(n1*ndat,v_cuda,work_GPU,i_stat)

              !now the CUDA part
              !take timings

              write(*,'(a,i6,i6)')'GPU Synthesis, dimensions:',n1,ndat

              call cpu_time(t0)
              do i=1,ntimes
                 call syn1d(n1/2-1,ndat,work_GPU,psi_GPU)
              end do
              call cpu_time(t1)
              GPUtime=real(t1-t0,kind=8)!/real(ntimes,kind=8)

              write(*,'(a,f9.2,1pe12.5)')'Finished. Time(ms), GFlops',&
                   GPUtime*1.d3/real(ntimes,kind=8),&
                   real(n1*ndat*ntimes,kind=8)*32.d0/(GPUtime*1.d9)

              call GPU_receive(n1*ndat,psi_cuda,psi_GPU,i_stat)

              call GPU_deallocate(psi_GPU,i_stat)
              call GPU_deallocate(work_GPU,i_stat)

              !check the differences between the results
              maxdiff=0.d0
              i1_max=1
              i_max=1
              do i=1,ndat
                 do i1=1,n1
                    !write(17,'(2(i6),2(1pe24.17))')i,i1,v_cuda(i,i1,1),psi_cuda(i1,i,1)
                    !write(17,'(2(i6),2(1pe24.17))')i,i1,psi_out(i,i1,1),psi_cuda(i1,i,1)
                    comp=abs(psi_out(i,i1,1)-real(psi_cuda(i1,i,1),kind=8))
                    !comp=abs(v_cuda(i,i1,1)-psi_cuda(i1,i,1))
                    if (comp > maxdiff) then
                       maxdiff=comp
                       i1_max=i1
                       i_max=i
                    end if
                 end do
              end do

              if (maxdiff <= 3.d-7) then
                 write(*,'(a,i6,i6,f9.5,1pe12.5,2(0pf9.2,0pf12.4))')&
                      'n,ndat,GPU/CPU ratio,Time,Gflops: CPU,GPU',&
                      n1,ndat,CPUtime/GPUtime,maxdiff,&
                      CPUtime*1.d3/real(ntimes,kind=8),&
                      real(n1*ndat*ntimes,kind=8)*32.d0/(CPUtime*1.d9),&
                      GPUtime*1.d3/real(ntimes,kind=8),&
                      real(n1*ndat*ntimes,kind=8)*32.d0/(GPUtime*1.d9)
              else
                 write(*,'(a,i6,i6,f9.5,1pe12.5,2(0pf9.2,0pf12.4),a)')&
                      'n,ndat,GPU/CPU ratio,Time,Gflops: CPU,GPU',&
                      n1,ndat,CPUtime/GPUtime,maxdiff,&
                      CPUtime*1.d3/real(ntimes,kind=8),&
                      real(n1*ndat*ntimes,kind=8)*32.d0/(CPUtime*1.d9),&
                      GPUtime*1.d3/real(ntimes,kind=8),&
                      real(n1*ndat*ntimes,kind=8)*32.d0/(GPUtime*1.d9),&
                      '<<<< WARNING' 
              end if
           end if

           i_all=-product(shape(psi_out))
           deallocate(psi_out,stat=i_stat)
           call memocc(i_stat,i_all,'psi_out',subname)
           i_all=-product(shape(psi_in))
           deallocate(psi_in,stat=i_stat)
           call memocc(i_stat,i_all,'psi_in',subname)
           i_all=-product(shape(psi_cuda))
           deallocate(psi_cuda,stat=i_stat)
           call memocc(i_stat,i_all,'psi_cuda',subname)
           i_all=-product(shape(v_cuda))
           deallocate(v_cuda,stat=i_stat)
           call memocc(i_stat,i_all,'v_cuda',subname)


           !**************************************************compression-decompression
           !create keys arrays
           !cubic domain
           nseg=(n1+1)*(n1+1)

           print *,'nseg=',nseg

           allocate(keyg(2,nseg+ndebug),stat=i_stat)
           call memocc(i_stat,keyg,'keyg',subname)
           allocate(keyv(nseg+ndebug),stat=i_stat)
           call memocc(i_stat,keyv,'keyv',subname)

           !take a rectangle of a cubic region
           i1s=5
           i1e=n1-5
           keyv(1)=1
           do i3=0,n1
              do i2=0,n1
                 iseg=i2+1+(n1+1)*i3
                 keyg(1,iseg)=i3*((n1+1)*(n1+1)) + i2*(n1+1) + i1s+1
                 keyg(2,iseg)=i3*((n1+1)*(n1+1)) + i2*(n1+1) + i1e+1
                 if (iseg >1) keyv(iseg)=keyv(iseg-1)+i1e-i1s+1
              end do
           end do
           nvctr_cf=keyv(nseg)+i1e-i1s+1

           allocate(psi(8*nvctr_cf),stat=i_stat)
           call memocc(i_stat,psi,'psi',subname)
           !determine the values for psi function
           do i=1,nvctr_cf
              psi(i)=real(i,kind=8)
           end do
           do i=1,nvctr_cf
              do j=1,7
                 psi(nvctr_cf+7*(i-1)+j)=real(i,kind=8)+0.1d0*real(j,kind=8)
              end do
           end do

           allocate(psi_in((2*n1+2),(2*n1+2),(2*n1+2)+ndebug),stat=i_stat)
           call memocc(i_stat,psi_in,'psi_in',subname)

           allocate(psi_cuda((2*n1+2),(2*n1+2),(2*n1+2)+ndebug),stat=i_stat)
           call memocc(i_stat,psi_cuda,'psi_cuda',subname)


           
           write(*,'(a,3(i6))')'CPU Uncompress, dimensions:',n1,n1,n1

           !take timings
           call cpu_time(t0)
           do i=1,ntimes
              call uncompress(n1,n1,n1,nseg,nvctr_cf,keyg,keyv,  & 
                   nseg,nvctr_cf,keyg,keyv,psi(1),psi(nvctr_cf+1),psi_in)

              !call compress(n1,n1,n1,0,n1,0,n1,0,n1,nseg,mvctr_cf,keyg,keyv,  & 
              !     nseg,mvctr_cf,keyg,keyv,psi_in,psi(1),psi(nvctr_cf+1))
           end do
           call cpu_time(t1)

           CPUtime=real(t1-t0,kind=8)!/real(ntimes,kind=8)

           write(*,'(a,f9.2,1pe12.5)')'Finished. Time(ms), GCopy',&
                CPUtime*1.d3/real(ntimes,kind=8),&
                real(8*nvctr_cf*ntimes,kind=8)*32.d0/(CPUtime*1.d9)


           !now the CUDA part
           call GPU_allocate(8*nvctr_cf,psi_GPU,i_stat)
           call GPU_allocate((2*n1+2)*(2*n1+2)*(2*n1+2),work_GPU,i_stat)

           call GPU_send(8*nvctr_cf,psi,psi_GPU,i_stat)

           !assign the keys values
           call adjust_keys_for_gpu(nseg,nseg,keyv,keyg,keyv,keyg,nvctr_cf,keys_GPU)

           !now the CUDA part
           !take timings

           write(*,'(a,3(i6))')'GPU Uncompress, dimensions:',n1,n1,n1

           call cpu_time(t0)
           do i=1,ntimes
              call uncompressgpu(n1,n1,n1,psi_GPU,work_GPU,keys_GPU)
           end do
           call cpu_time(t1)
           GPUtime=real(t1-t0,kind=8)!/real(ntimes,kind=8)

           write(*,'(a,f9.2,1pe12.5)')'Finished. Time(ms), GCopy',&
                GPUtime*1.d3/real(ntimes,kind=8),&
                real(8*nvctr_cf*ntimes,kind=8)/(GPUtime*1.d9)

           call GPU_receive((2*n1+2)*(2*n1+2)*(2*n1+2),psi_cuda,work_GPU,i_stat)

           call GPU_deallocate(psi_GPU,i_stat)
           call GPU_deallocate(work_GPU,i_stat)
           call GPU_deallocate(keys_GPU,i_stat)


           !check the differences between the results
           maxdiff=0.d0
           i1_max=1
           i_max=1
           do i3=1,2*n1+2
              do i2=1,2*n1+2
                 do i1=1,2*n1+2
                    !write(17,'(3(i6),2(1pe24.17))')i1,i2,i3,&
                    !     psi_in(i1,i2,i3),psi_cuda(i1,i2,i3)
                 comp=abs(psi_in(i1,i2,i3)-real(psi_cuda(i1,i2,i3),kind=8))
                 !comp=abs(v_cuda(i,i1,1)-psi_cuda(i1,i,1))
                 if (comp > maxdiff) then
                    maxdiff=comp
                    i1_max=i1
                    i_max=i
                 end if
                 end do
              end do
           end do
           if (maxdiff <= 1.d-12) then
              write(*,'(a,i6,i6,f9.5,1pe12.5,2(0pf9.2,0pf12.4))')&
                   'n,ndat,GPU/CPU ratio,Time,Gflops: CPU,GPU',&
                   n1,ndat,CPUtime/GPUtime,maxdiff,&
                   CPUtime*1.d3/real(ntimes,kind=8),&
                   real(8*nvctr_cf*ntimes,kind=8)/(CPUtime*1.d9),&
                   GPUtime*1.d3/real(ntimes,kind=8),&
                   real(8*nvctr_cf*ntimes,kind=8)/(GPUtime*1.d9)
           else
              write(*,'(a,i6,i6,f9.5,1pe12.5,2(0pf9.2,0pf12.4),a)')&
                   'n,ndat,GPU/CPU ratio,Time,Gflops: CPU,GPU',&
                   n1,ndat,CPUtime/GPUtime,maxdiff,&
                   CPUtime*1.d3/real(ntimes,kind=8),&
                   real(8*nvctr_cf*ntimes,kind=8)/(CPUtime*1.d9),&
                   GPUtime*1.d3/real(ntimes,kind=8),&
                   real(8*nvctr_cf*ntimes,kind=8)/(GPUtime*1.d9),&
                   '<<<< WARNING' 
           end if

           i_all=-product(shape(psi_cuda))
           deallocate(psi_cuda,stat=i_stat)
           call memocc(i_stat,i_all,'psi_cuda',subname)
           allocate(psi_cuda(8*nvctr_cf,1,1),stat=i_stat)
           call memocc(i_stat,psi_cuda,'psi_cuda',subname)


           write(*,'(a,3(i6))')'CPU Compress, dimensions:',n1,n1,n1

           !take timings
           call cpu_time(t0)
           do i=1,ntimes
              call compress(n1,n1,n1,0,n1,0,n1,0,n1,nseg,nvctr_cf,keyg,keyv,  & 
                   nseg,nvctr_cf,keyg,keyv,psi_in,psi(1),psi(nvctr_cf+1))
           end do
           call cpu_time(t1)

           CPUtime=real(t1-t0,kind=8)!/real(ntimes,kind=8)

           write(*,'(a,f9.2,1pe12.5)')'Finished. Time(ms), GCopy',&
                CPUtime*1.d3/real(ntimes,kind=8),&
                real(8*nvctr_cf*ntimes,kind=8)*32.d0/(CPUtime*1.d9)


           !now the CUDA part
           call GPU_allocate(8*nvctr_cf,psi_GPU,i_stat)
           call GPU_allocate((2*n1+2)*(2*n1+2)*(2*n1+2),work_GPU,i_stat)

           call GPU_send((2*n1+2)*(2*n1+2)*(2*n1+2),psi_in,work_GPU,i_stat)

           call adjust_keys_for_gpu(nseg,nseg,keyv,keyg,keyv,keyg,nvctr_cf,keys_GPU)

           !now the CUDA part
           !take timings

           write(*,'(a,3(i6))')'GPU Compress, dimensions:',n1,n1,n1

           call cpu_time(t0)
           do i=1,ntimes
              call compressgpu(n1,n1,n1,work_GPU,psi_GPU,keys_GPU)
           end do
           call cpu_time(t1)
           GPUtime=real(t1-t0,kind=8)!/real(ntimes,kind=8)

           write(*,'(a,f9.2,1pe12.5)')'Finished. Time(ms), GCopy',&
                GPUtime*1.d3/real(ntimes,kind=8),&
                real(8*nvctr_cf*ntimes,kind=8)/(GPUtime*1.d9)

           call GPU_receive(8*nvctr_cf,psi_cuda,psi_GPU,i_stat)

           call GPU_deallocate(psi_GPU,i_stat)
           call GPU_deallocate(work_GPU,i_stat)
           call GPU_deallocate(keys_GPU,i_stat)


           !check the differences between the results
           maxdiff=0.d0
           i1_max=1
           i_max=1
           do i1=1,8*nvctr_cf
              !write(17,'(i6,2(1pe24.17))')i1,psi(i1),psi_cuda(i1,1,1)
              comp=abs(psi(i1)-real(psi_cuda(i1,1,1),kind=8))
              if (comp > maxdiff) then
                 maxdiff=comp
                 i1_max=i1
                 i_max=i
              end if
           end do
           if (maxdiff <= 1.d-12) then
              write(*,'(a,i6,i6,f9.5,1pe12.5,2(0pf9.2,0pf12.4))')&
                   'n,ndat,GPU/CPU ratio,Time,Gflops: CPU,GPU',&
                   n1,ndat,CPUtime/GPUtime,maxdiff,&
                   CPUtime*1.d3/real(ntimes,kind=8),&
                   real(8*nvctr_cf*ntimes,kind=8)/(CPUtime*1.d9),&
                   GPUtime*1.d3/real(ntimes,kind=8),&
                   real(8*nvctr_cf*ntimes,kind=8)/(GPUtime*1.d9)
           else
              write(*,'(a,i6,i6,f9.5,1pe12.5,2(0pf9.2,0pf12.4),a)')&
                   'n,ndat,GPU/CPU ratio,Time,Gflops: CPU,GPU',&
                   n1,ndat,CPUtime/GPUtime,maxdiff,&
                   CPUtime*1.d3/real(ntimes,kind=8),&
                   real(8*nvctr_cf*ntimes,kind=8)/(CPUtime*1.d9),&
                   GPUtime*1.d3/real(ntimes,kind=8),&
                   real(8*nvctr_cf*ntimes,kind=8)/(GPUtime*1.d9),&
                   '<<<< WARNING' 
           end if

           i_all=-product(shape(psi))
           deallocate(psi,stat=i_stat)
           call memocc(i_stat,i_all,'psi',subname)
           i_all=-product(shape(psi_in))
           deallocate(psi_in,stat=i_stat)
           call memocc(i_stat,i_all,'psi_in',subname)
           i_all=-product(shape(psi_cuda))
           deallocate(psi_cuda,stat=i_stat)
           call memocc(i_stat,i_all,'psi_cuda',subname)



           i_all=-product(shape(keyg))
           deallocate(keyg,stat=i_stat)
           call memocc(i_stat,i_all,'keyg',subname)
           i_all=-product(shape(keyv))
           deallocate(keyv,stat=i_stat)
           call memocc(i_stat,i_all,'keyv',subname)



        end do
     end do
    
     !three-dimensional case
  else if (ndim == 3) then

     n1=n1s
     n2=n1e
     n3=ndats

     !-------------------------3d case---------------------------
     !allocate arrays
     allocate(psi_in((n1+1),(n2+1),(n3+1)+ndebug),stat=i_stat)
     call memocc(i_stat,psi_in,'psi_in',subname)
     allocate(psi_out((n1+1),(n2+1),(n3+1)+ndebug),stat=i_stat)
     call memocc(i_stat,psi_out,'psi_out',subname)
     allocate(psir((n1+1),(n2+1),(n3+1)+ndebug),stat=i_stat)
     call memocc(i_stat,psir,'psir',subname)
     allocate(pot((n1+1),(n2+1),(n3+1)+ndebug),stat=i_stat)
     call memocc(i_stat,pot,'pot',subname)

     ! Wavefunction expressed everywhere in fine scaling functions 

     !fake initialisation, random numbers
     !here the grid spacings are the small ones
     sigma2=0.25d0*(((n1+1)*hx)**2+((n2+1)*hy)**2+((n3+1)*hz)**2)
     do i3=1,n3+1
        z=hz*real(i3-n3/2-1,kind=8)
        do i2=1,n2+1
           y=hy*real(i2-n2/2-1,kind=8)
           do i1=1,n1+1
              x=hx*real(i1-n1/2-1,kind=8)
              !tt=abs(dsin(real(i1+i2+i3,kind=8)+.7d0))
              r2=x**2+y**2+z**2
              arg=0.5d0*r2/sigma2
              tt=dexp(-arg)
              !same initialisation for psi and pot
              psi_in(i1,i2,i3)=tt
              pot(i1,i2,i3)=tt
           end do
        end do
     end do

     write(*,'(a,i6,i6,i6)')'CPU Convolutions, dimensions:',n1,n2,n3

     !take timings
     call cpu_time(t0)

     do j=1,ntimes
        !traditional convolution, CPU
        ! psir serves as a work array	   
        call convolut_magic_n_per(n1,n2,n3,psi_in,psir,psi_out) 

        ! Initialisation of potential energy  
        epot=0.0_gp
        do i3=1,n3+1
           do i2=1,n2+1
              do i1=1,n1+1
                 v=real(pot(i1,i2,i3),gp)
                 p=real(psir(i1,i2,i3),gp)
                 tt=pot(i1,i2,i3)*psir(i1,i2,i3)
                 epot=epot+p*v*p
                 psir(i1,i2,i3)=tt
              end do
           end do
        end do

        call convolut_magic_t_per_self(n1,n2,n3,psir,psi_out)

     end do

     call cpu_time(t1)

     CPUtime=real(t1-t0,kind=8)!/real(ntimes,kind=8)

     write(*,'(a,f9.2,1pe12.5)')'Finished. Time(ms), GFlops',&
          CPUtime*1.d3/real(ntimes,kind=8),&
          real(n1*n2*n3*ntimes,kind=8)*192.d0/(CPUtime*1.d9)

     print *,'epot=',epot

     !save the values of psi_out and of epot for GPU comparison

     !create the CUDA values
     allocate(psi_cuda((n1+1),(n2+1),(n3+1)+ndebug),stat=i_stat)
     call memocc(i_stat,psi_cuda,'psi_cuda',subname)
     allocate(v_cuda((n1+1),(n2+1),(n3+1)+ndebug),stat=i_stat)
     call memocc(i_stat,v_cuda,'v_cuda',subname)

     psi_cuda=real(psi_in,kind=4)
     v_cuda=real(pot,kind=4)

     ! Initialisation of potential energy  
     epot=0.0_gp

     !allocate the GPU memory
     call GPU_allocate((n1+1)*(n2+1)*(n3+1),psi_GPU,i_stat)
     call GPU_allocate((n1+1)*(n2+1)*(n3+1),v_GPU,i_stat)
     call GPU_allocate((n1+1)*(n2+1)*(n3+1),work_GPU,i_stat)

     call GPU_send((n1+1)*(n2+1)*(n3+1),psi_cuda,psi_GPU,i_stat)
     call GPU_send((n1+1)*(n2+1)*(n3+1),v_cuda,v_GPU,i_stat)

     !copy the data on GPU(must be separated)
     !call CUDA_ALLOC_MEM(1,2*n1+1,2*n2+1,2*n3+1,psi_cuda,v_cuda,psi_GPU,v_GPU,work_GPU)

     write(*,'(a,i6,i6,i6)')'GPU Convolutions, dimensions:',n1,n2,n3

     call cpu_time(t0)
     do i=1,ntimes

        !calculate the potential application on GPU
        !call cuda_psi_to_vpsi(1,n1,n2,n3,psi_GPU,v_GPU,work_GPU,&
        !filCUDA1,filCUDA2,lowfil1,lupfil1,lowfil2,lupfil2)

        call localpotential(n1,n2,n3,psi_GPU,work_GPU,v_GPU,epotGPU)

     end do
     call cpu_time(t1)

     !copy vpsi on the CPU
     call GPU_receive((n1+1)*(n2+1)*(n3+1),psi_cuda,psi_GPU,i_stat)
     !call GPU_receive((n1+1)*(n2+1)*(n3+1),psi_cuda,work_GPU,i_stat)
     !     call cuda_fetch_vpsi(1,2*n1+1,2*n2+1,2*n3+1,psi_GPU,psi_cuda)

     GPUtime=real(t1-t0,kind=8)!/real(ntimes,kind=8)

     write(*,'(a,f9.2,1pe12.5)')'Finished. Time(ms), GFlops',&
          GPUtime*1.d3/real(ntimes,kind=8),&
          real(n1*n2*n3*ntimes,kind=8)*192.d0/(GPUtime*1.d9)

     !deallocate GPU memory
     call GPU_deallocate(psi_GPU,i_stat)
     call GPU_deallocate(v_GPU,i_stat)
     call GPU_deallocate(work_GPU,i_stat)

     !call CUDA_DEALLOCATE_MEM(1,psi_GPU,v_GPU,work_GPU)

     print *,'epot=',epotGPU
     !print *,'epot=',epot
     !check the differences between the results
     maxdiff=0.d0
     do i3=1,n3+1
        do i2=1,n2+1
           do i1=1,n1+1
              !write(17,*),i1,i2,i3,psi_out(i1,i2,i3),psi_cuda(i1,i2,i3)
              maxdiff=max(abs(psi_out(i1,i2,i3)-real(psi_cuda(i1,i2,i3),kind=8)),maxdiff)
           end do
        end do
     end do

     if (maxdiff <= 3.d-6) then
        write(*,'(a,i6,i6,i6,f9.5,1pe12.5,2(0pf9.2,0pf12.4))')&
             'n1,n2,n3,GPU/CPU ratio,Time,Gflops: CPU,GPU',&
             n1,n2,n3,CPUtime/GPUtime,maxdiff,&
             CPUtime*1.d3/real(ntimes,kind=8),&
             real(n1*n2*n3*ntimes,kind=8)*192.d0/(CPUtime*1.d9),&
             GPUtime*1.d3/real(ntimes,kind=8),&
             real(n1*n2*n3*ntimes,kind=8)*192.d0/(GPUtime*1.d9)
     else
        write(*,'(a,i6,i6,i6,f9.5,1pe12.5,2(0pf9.2,0pf12.4),a)')&
             'n,ndat,GPU/CPU ratio,Time,Gflops: CPU,GPU',&
             n1,n2,n3,CPUtime/GPUtime,maxdiff,&
             CPUtime*1.d3/real(ntimes,kind=8),&
             real(n1*n2*n3*ntimes,kind=8)*192.d0/(CPUtime*1.d9),&
             GPUtime*1.d3/real(ntimes,kind=8),&
             real(n1*n2*n3*ntimes,kind=8)*192.d0/(GPUtime*1.d9),&
             '<<<< WARNING' 
     end if



     i_all=-product(shape(psi_cuda))
     deallocate(psi_cuda,stat=i_stat)
     call memocc(i_stat,i_all,'psi_cuda',subname)
     i_all=-product(shape(v_cuda))
     deallocate(v_cuda,stat=i_stat)
     call memocc(i_stat,i_all,'v_cuda',subname)
     
     !********************************************kinetic

     ! Wavefunction expressed everywhere in fine scaling functions 

     !fake initialisation, random numbers
     !here the grid spacings are the small ones
     sigma2=0.25d0*(((n1+1)*hx)**2+((n2+1)*hy)**2+((n3+1)*hz)**2)
     do i3=1,n3+1
        z=hz*real(i3-n3/2-1,kind=8)
        do i2=1,n2+1
           y=hy*real(i2-n2/2-1,kind=8)
           do i1=1,n1+1
              x=hx*real(i1-n1/2-1,kind=8)
              !tt=abs(dsin(real(i1+i2+i3,kind=8)+.7d0))
              r2=x**2+y**2+z**2
              arg=0.5d0*r2/sigma2
              tt=dexp(-arg)
              !same initialisation for psi and pot
              psi_in(i1,i2,i3)=tt
           end do
        end do
     end do

     hgridh(1)=hx
     hgridh(2)=hy
     hgridh(3)=hz

     psi_out=0.0_wp

     write(*,'(a,i6,i6,i6)')'CPU Kinetic, dimensions:',n1,n2,n3

     !take timings
     call cpu_time(t0)

     do j=1,ntimes

        ! compute the kinetic part and add  it to psi_out
        ! the kinetic energy is calculated at the same time
        call convolut_kinetic_per_T(n1,n2,n3,hgridh,psi_in,psi_out,ekin)

     end do

     call cpu_time(t1)

     print *,'ekin=',ekin
     ekin=0.d0
     !check the differences between the results
     maxdiff=0.d0
     do i3=1,n3+1
        do i2=1,n2+1
           do i1=1,n1+1
              ekin=ekin+psi_in(i1,i2,i3)*psi_out(i1,i2,i3)
           end do
        end do
     end do


     CPUtime=real(t1-t0,kind=8)!/real(ntimes,kind=8)

     write(*,'(a,f9.2,1pe12.5)')'Finished. Time(ms), GFlops',&
          CPUtime*1.d3/real(ntimes,kind=8),&
          real(n1*n2*n3*ntimes,kind=8)*192.d0/(CPUtime*1.d9)

     print *,'ekin=',ekin

     !save the values of psi_out and of epot for GPU comparison

     !create the CUDA values
     allocate(psi_cuda((n1+1),(n2+1),(n3+1)+ndebug),stat=i_stat)
     call memocc(i_stat,psi_cuda,'psi_cuda',subname)

     psi_cuda=real(psi_in,kind=4)

     ! Initialisation of potential energy  
     epot=0.0_gp

     !allocate the GPU memory
     call GPU_allocate((n1+1)*(n2+1)*(n3+1),psi_GPU,i_stat)
     call GPU_allocate((n1+1)*(n2+1)*(n3+1),v_GPU,i_stat)
     call GPU_allocate((n1+1)*(n2+1)*(n3+1),work_GPU,i_stat)
     call GPU_allocate((n1+1)*(n2+1)*(n3+1),work2_GPU,i_stat)

     call GPU_send((n1+1)*(n2+1)*(n3+1),psi_cuda,work_GPU,i_stat)

     write(*,'(a,i6,i6,i6)')'GPU Kinetic, dimensions:',n1,n2,n3

     call cpu_time(t0)
     do i=1,ntimes

        call kineticterm(n1,n2,n3,&
             real(hx,kind=4),real(hy,kind=4),real(hz,kind=4),0.e0,&
             work_GPU,psi_GPU,work2_GPU,v_GPU,ekinGPU)

     end do
     call cpu_time(t1)

     !copy vpsi on the CPU
     call GPU_receive((n1+1)*(n2+1)*(n3+1),psi_cuda,psi_GPU,i_stat)
     !call GPU_receive((n1+1)*(n2+1)*(n3+1),psi_cuda,work_GPU,i_stat)

     GPUtime=real(t1-t0,kind=8)!/real(ntimes,kind=8)

     write(*,'(a,f9.2,1pe12.5)')'Finished. Time(ms), GFlops',&
          GPUtime*1.d3/real(ntimes,kind=8),&
          real(n1*n2*n3*ntimes,kind=8)*192.d0/(GPUtime*1.d9)
 
     !deallocate GPU memory
     call GPU_deallocate(psi_GPU,i_stat)
     call GPU_deallocate(v_GPU,i_stat)
     call GPU_deallocate(work_GPU,i_stat)
     call GPU_deallocate(work2_GPU,i_stat)


     print *,'ekin=',ekinGPU
     !print *,'ekin=',ekin 
     ekin=0.d0
     !check the differences between the results
     maxdiff=0.d0
     do i3=1,n3+1
        do i2=1,n2+1
           do i1=1,n1+1
              !write(17,*),i1,i2,i3,psi_out(i1,i2,i3),psi_cuda(i1,i2,i3)
              maxdiff=max(abs(psi_out(i1,i2,i3)-real(psi_cuda(i1,i2,i3),kind=8)),maxdiff)
              ekin=ekin+psi_in(i1,i2,i3)*real(psi_cuda(i1,i2,i3),kind=8)
           end do
        end do
     end do

     print *,'ekin=',ekin
     if (maxdiff <= 3.d-4) then
        write(*,'(a,i6,i6,i6,f9.5,1pe12.5,2(0pf9.2,0pf12.4))')&
             'n1,n2,n3,GPU/CPU ratio,Time,Gflops: CPU,GPU',&
             n1,n2,n3,CPUtime/GPUtime,maxdiff,&
             CPUtime*1.d3/real(ntimes,kind=8),&
             real(n1*n2*n3*ntimes,kind=8)*192.d0/(CPUtime*1.d9),&
             GPUtime*1.d3/real(ntimes,kind=8),&
             real(n1*n2*n3*ntimes,kind=8)*192.d0/(GPUtime*1.d9)
     else
        write(*,'(a,i6,i6,i6,f9.5,1pe12.5,2(0pf9.2,0pf12.4),a)')&
             'n,ndat,GPU/CPU ratio,Time,Gflops: CPU,GPU',&
             n1,n2,n3,CPUtime/GPUtime,maxdiff,&
             CPUtime*1.d3/real(ntimes,kind=8),&
             real(n1*n2*n3*ntimes,kind=8)*192.d0/(CPUtime*1.d9),&
             GPUtime*1.d3/real(ntimes,kind=8),&
             real(n1*n2*n3*ntimes,kind=8)*192.d0/(GPUtime*1.d9),&
             '<<<< WARNING' 
     end if



     i_all=-product(shape(psi_cuda))
     deallocate(psi_cuda,stat=i_stat)
     call memocc(i_stat,i_all,'psi_cuda',subname)


     i_all=-product(shape(psi_in))
     deallocate(psi_in,stat=i_stat)
     call memocc(i_stat,i_all,'psi_in',subname)
     i_all=-product(shape(psi_out))
     deallocate(psi_out,stat=i_stat)
     call memocc(i_stat,i_all,'psi_out',subname)
     i_all=-product(shape(psir))
     deallocate(psir,stat=i_stat)
     call memocc(i_stat,i_all,'psir',subname)
     i_all=-product(shape(pot))
     deallocate(pot,stat=i_stat)
     call memocc(i_stat,i_all,'pot',subname)

  else 
     print *,'wrong ndim',ndim
  end if
 
end program conv_check

!!***<|MERGE_RESOLUTION|>--- conflicted
+++ resolved
@@ -27,13 +27,8 @@
   character(len=*), parameter :: subname='conv_check'
   character(len=50) :: chain
   integer :: i,i_stat,i_all,j,i1,i2,i3,ntimes,ndat,i1_max,i_max,it0,it1,ndim
-<<<<<<< HEAD
-  integer :: count_rate,count_max,l,ierror
-  integer :: n1s,n1e,ndats,ndate
-=======
   integer :: count_rate,count_max,l,i1s,i1e
   integer :: n1s,n1e,ndats,ndate,nvctr_cf,nseg,iseg
->>>>>>> 58f000d0
   real(wp) :: tt,scale
   real(gp) :: v,p,CPUtime,GPUtime,comp,ekin
   real(gp), dimension(3) :: hgridh
