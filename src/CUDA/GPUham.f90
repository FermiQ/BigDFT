!!****p* CUDA/GPUham
!! FUNCTION
!!    Test the hamiltonian operation for GPU and compare with CPU
!!
!! AUTHOR
!!    Luigi Genovese, Matthieu Ospici
!!
!! COPYRIGHT
!!    Copyright (C) 2008 BigDFT group 
!!    This file is distributed under the terms of the
!!    GNU General Public License, see ~/COPYING file
!!    or http://www.gnu.org/copyleft/gpl.txt .
!!    For the list of contributors, see ~/AUTHORS 
!!
!! CREATION DATE
!!    December 2008
!!
!! SOURCE
!!
program GPUham
  use module_base
  implicit none
  integer  :: n1,n2,n3
  real(gp) :: hx,hy,hz,r2,sigma2,x,y,z,maxdiff,epot,arg
  real(wp), dimension(:,:,:), allocatable :: pot,psir,psifscf,psi_in,psi_out
  !local variables
  character(len=*), parameter :: subname='conv_check'
  character(len=50) :: chain
  integer :: i,i_stat,i_all,j,i1,i2,i3,ntimes,ndat,i1_max,i_max,it0,it1,ndim
  integer :: count_rate,count_max,l
  integer :: n1s,n1e,ndats,ndate
  real(wp) :: tt,scale
  real(gp) :: v,p,CPUtime,GPUtime,comp,ekin,CPUGflops,GPUGflops,epot_p
  real(gp), dimension(3) :: hgridh
!  real(kind=4), dimension(:,:,:), allocatable :: psi_cuda,v_cuda !temporary in view of wp 
  real(kind=4) :: t0,t1,epotGPU,ekinGPU
<<<<<<< HEAD
real(kind=8) :: epotGPU2,ekinGPU2
=======
  real(kind=8) :: epotGPU2,ekinGPU2
>>>>>>> 694492f1
  !pointer to the GPU  memory addresses (with norb=1)
  real(kind=8) :: psi_GPU,v_GPU,work_GPU,work2_GPU,out_GPU

  read(1,*)n1,n2,n3,ntimes

  hx=0.8e0_gp
  hy=0.8e0_gp
  hz=0.8e0_gp

  scale=real(-.5_gp/hx**2,wp)


  hgridh(1)=hx
  hgridh(2)=hy
  hgridh(3)=hz


  ekin=0.0_wp
  
  !allocate arrays
  allocate(psi_in(2*(n1+1),2*(n2+1),2*(n3+1)+ndebug),stat=i_stat)
  call memocc(i_stat,psi_in,'psi_in',subname)
  allocate(psi_out(2*(n1+1),2*(n2+1),2*(n3+1)+ndebug),stat=i_stat)
  call memocc(i_stat,psi_out,'psi_out',subname)
  allocate(psir(2*(n1+1),2*(n2+1),2*(n3+1)+ndebug),stat=i_stat)
  call memocc(i_stat,psir,'psir',subname)
  allocate(psifscf(2*(n1+1),2*(n2+1),2*(n3+1)+ndebug),stat=i_stat)
  call memocc(i_stat,psifscf,'psifscf',subname)
  allocate(pot(2*(n1+1),2*(n2+1),2*(n3+1)+ndebug),stat=i_stat)
  call memocc(i_stat,pot,'pot',subname)

  ! Wavefunction expressed everywhere in fine scaling functions 

  !fake initialisation, random numbers
  !here the grid spacings are the small ones
  sigma2=0.25d0*(((n1+1)*hx)**2+((n2+1)*hy)**2+((n3+1)*hz)**2)
  do i3=1,n3+1
     z=hz*real(i3-n3/2-1,kind=8)
     do i2=1,n2+1
        y=hy*real(i2-n2/2-1,kind=8)
        do i1=1,n1+1
           x=hx*real(i1-n1/2-1,kind=8)
           !tt=abs(dsin(real(i1+i2+i3,kind=8)+.7d0))
           r2=x**2+y**2+z**2
           arg=0.5d0*r2/sigma2
           tt=dexp(-arg)
           !same initialisation for psi and pot
           psi_in(2*i1,2*i2,2*i3)=tt
           psi_in(2*i1-1,2*i2-1,2*i3-1)=tt
           pot(2*i1,2*i2,2*i3)=0.d0!tt
           pot(2*i1-1,2*i2-1,2*i3-1)=1.d0!tt

        end do
     end do
  end do

  psifscf=psi_in

  write(*,'(a,i6,i6,i6)')'CPU local hamiltonian, dimensions:',2*n1+1,2*n2+1,2*n3+1

  !take timings
  call cpu_time(t0)

  do j=1,ntimes
     !traditional convolution, CPU

     ! calculate fine scaling functions
     call synthese_per_self(n1,n2,n3,psifscf,psi_out)

     ! psir serves as a work array	   
     call convolut_magic_n_per(2*n1+1,2*n2+1,2*n3+1,psi_out,psir,psifscf) 

     !$omp parallel default(private)&
     !$omp shared(pot,psir,n1,n2,n3,epot)

     epot_p=0._gp
     !$omp do
     do i3=1,2*n3+2
        do i2=1,2*n2+2
           do i1=1,2*n1+2
              v=real(pot(i1,i2,i3),gp)
              p=real(psir(i1,i2,i3),gp)
              tt=pot(i1,i2,i3)*psir(i1,i2,i3)
              epot_p=epot_p+p*v*p
              psir(i1,i2,i3)=tt
           end do
        end do
     end do
     !$omp end do

     !$omp critical
     epot=epot+epot_p
     !$omp end critical

     !$omp end parallel

     call convolut_magic_t_per_self(2*n1+1,2*n2+1,2*n3+1,psir,psifscf)

     ! compute the kinetic part and add  it to psifscf
     ! the kinetic energy is calculated at the same time

     call convolut_kinetic_per_T(2*n1+1,2*n2+1,2*n3+1,hgridh,psi_out,psifscf,ekin)

     !the output is psi_out
     call analyse_per_self(n1,n2,n3,psifscf,psi_out)

  end do

  call cpu_time(t1)

  CPUtime=real(t1-t0,kind=8)!/real(ntimes,kind=8)
  CPUGflops=8.d0*real(n1*n2*n3*ntimes,kind=8)*366.d0/(CPUtime*1.d9)

  write(*,'(a,f9.2,1pe12.5)')'Finished. Time(ms), GFlops',&
       CPUtime*1.d3/real(ntimes,kind=8),CPUGflops

  print *,'ekin,epot=',ekin,epot

<<<<<<< HEAD



=======
>>>>>>> 694492f1

  ! Initialisation of potential energy  
  epot=0.0_gp

<<<<<<< HEAD
  call set_gpu_double() !after this call, all memory operations are in double precision, call set_gpu_simple() in order to have simple memory operations
=======
  !after this call, all memory operations are in double precision, 
  !call set_gpu_simple() in order to have simple memory operations
  call set_gpu_double() 
>>>>>>> 694492f1

  !allocate the GPU memory
  call GPU_allocate(8*(n1+1)*(n2+1)*(n3+1),psi_GPU,i_stat)
  call GPU_allocate(8*(n1+1)*(n2+1)*(n3+1),v_GPU,i_stat)
  call GPU_allocate(8*(n1+1)*(n2+1)*(n3+1),work_GPU,i_stat)
  call GPU_allocate(8*(n1+1)*(n2+1)*(n3+1),work2_GPU,i_stat)
  call GPU_allocate(8*(n1+1)*(n2+1)*(n3+1),out_GPU,i_stat)


<<<<<<< HEAD
  call GPU_send((n1+1)*(n2+1)*(n3+1),psi_in,psi_GPU,i_stat)
  call GPU_send((n1+1)*(n2+1)*(n3+1),pot,v_GPU,i_stat)
=======
  call GPU_send(8*(n1+1)*(n2+1)*(n3+1),psi_in,psi_GPU,i_stat)
  call GPU_send(8*(n1+1)*(n2+1)*(n3+1),pot,v_GPU,i_stat)
>>>>>>> 694492f1

  write(*,'(a,i6,i6,i6)')'GPU Hamiltonian, dimensions:',2*n1+1,2*n2+1,2*n3+1

  call cpu_time(t0)
  do i=1,ntimes

<<<<<<< HEAD

     call kinetictermd(n1,n2,n3,&
          hx,hy,hz,0.e0,&
          psi_GPU,work2_GPU,work_GPU,work3_GPU,ekinGPU2)
     

 
     call localpotentiald(n1,n2,n3,work_GPU,psi_GPU,v_GPU,epotGPU2)

  end do
  call cpu_time(t1)

  !copy vpsi on the CPU

  call GPU_receive((n1+1)*(n2+1)*(n3+1),psi_in,work_GPU,i_stat)
  call GPU_receive((n1+1)*(n2+1)*(n3+1),pot,work2_GPU,i_stat)
=======
     call gpulocham(n1,n2,n3,&
          hx,hy,hz,&
          psi_GPU,out_GPU,v_GPU,work_GPU,work2_GPU,epotGPU2,ekinGPU2)
 
  end do
  call cpu_time(t1)

  psifscf=15.d0
  call GPU_receive(8*(n1+1)*(n2+1)*(n3+1),psifscf,out_GPU,i_stat)
>>>>>>> 694492f1

  GPUtime=real(t1-t0,kind=8)!/real(ntimes,kind=8)
  GPUGflops=real(n1*n2*n3*ntimes,kind=8)*366.d0/(GPUtime*1.d9)

  write(*,'(a,f9.2,1pe12.5)')'Finished. Time(ms), GFlops',&
       GPUtime*1.d3/real(ntimes,kind=8),GPUGflops

  !deallocate GPU memory
  call GPU_deallocate(psi_GPU,i_stat)
  call GPU_deallocate(v_GPU,i_stat)
  call GPU_deallocate(work_GPU,i_stat)
  call GPU_deallocate(work2_GPU,i_stat)
<<<<<<< HEAD
  call GPU_deallocate(work3_GPU,i_stat)

  print *,'ekin,epot=',ekinGPU2,epotGPU2


  !add Vpsi to Kpsi
  psi_in=psi_in+pot

  !check the differences between the results
  maxdiff=0.d0
  do i3=1,n3+1
     do i2=1,n2+1
        do i1=1,n1+1
           write(17,*),i1,i2,i3,psi_out(i1,i2,i3),psi_in(i1,i2,i3)
           maxdiff=max(abs(psi_out(i1,i2,i3)-psi_in(i1,i2,i3)),maxdiff)
=======
  call GPU_deallocate(out_GPU,i_stat)

  print *,'ekin,epot=',ekinGPU2,epotGPU2

  !check the differences between the results
  maxdiff=0.d0
  do i3=1,2*(n3+1)
     do i2=1,2*(n2+1)
        do i1=1,2*(n1+1)
           write(17,*),i1,i2,i3,psi_out(i1,i2,i3),psifscf(i1,i2,i3)
           maxdiff=max(abs(psi_out(i1,i2,i3)-psifscf(i1,i2,i3)),maxdiff)
>>>>>>> 694492f1
        end do
     end do
  end do

  if (maxdiff <= 3.d-6) then
     write(*,'(a,i6,i6,i6,3x,f9.5,1pe12.5,2(0pf9.2,0pf12.4))')&
          'n1,n2,n3,GPU/CPU ratio,Time,Gflops: CPU,GPU',&
          n1,n2,n3,CPUtime/GPUtime,maxdiff,&
          CPUtime*1.d3/real(ntimes,kind=8),CPUGflops,&
          GPUtime*1.d3/real(ntimes,kind=8),GPUGflops
  else
     write(*,'(a,i6,i6,i6,3x,f9.5,1pe12.5,2(0pf9.2,0pf12.4),a)')&
          'n,ndat,GPU/CPU ratio,Time,Gflops: CPU,GPU',&
          n1,n2,n3,CPUtime/GPUtime,maxdiff,&
          CPUtime*1.d3/real(ntimes,kind=8),CPUGflops,&
          GPUtime*1.d3/real(ntimes,kind=8),GPUGflops,&
          '<<<< WARNING' 
  end if



  i_all=-product(shape(psi_in))
  deallocate(psi_in,stat=i_stat)
  call memocc(i_stat,i_all,'psi_in',subname)
  i_all=-product(shape(psi_out))
  deallocate(psi_out,stat=i_stat)
  call memocc(i_stat,i_all,'psi_out',subname)
  i_all=-product(shape(psir))
  deallocate(psir,stat=i_stat)
  call memocc(i_stat,i_all,'psir',subname)
  i_all=-product(shape(psifscf))
  deallocate(psifscf,stat=i_stat)
  call memocc(i_stat,i_all,'psifscf',subname)
  i_all=-product(shape(pot))
  deallocate(pot,stat=i_stat)
  call memocc(i_stat,i_all,'pot',subname)

end program GPUham

!!***<|MERGE_RESOLUTION|>--- conflicted
+++ resolved
@@ -34,11 +34,7 @@
   real(gp), dimension(3) :: hgridh
 !  real(kind=4), dimension(:,:,:), allocatable :: psi_cuda,v_cuda !temporary in view of wp 
   real(kind=4) :: t0,t1,epotGPU,ekinGPU
-<<<<<<< HEAD
-real(kind=8) :: epotGPU2,ekinGPU2
-=======
   real(kind=8) :: epotGPU2,ekinGPU2
->>>>>>> 694492f1
   !pointer to the GPU  memory addresses (with norb=1)
   real(kind=8) :: psi_GPU,v_GPU,work_GPU,work2_GPU,out_GPU
 
@@ -58,6 +54,10 @@
 
   ekin=0.0_wp
   
+
+  !init cublas
+
+  call cublas_init()
   !allocate arrays
   allocate(psi_in(2*(n1+1),2*(n2+1),2*(n3+1)+ndebug),stat=i_stat)
   call memocc(i_stat,psi_in,'psi_in',subname)
@@ -157,23 +157,13 @@
 
   print *,'ekin,epot=',ekin,epot
 
-<<<<<<< HEAD
-
-
-
-=======
->>>>>>> 694492f1
 
   ! Initialisation of potential energy  
   epot=0.0_gp
 
-<<<<<<< HEAD
-  call set_gpu_double() !after this call, all memory operations are in double precision, call set_gpu_simple() in order to have simple memory operations
-=======
   !after this call, all memory operations are in double precision, 
   !call set_gpu_simple() in order to have simple memory operations
   call set_gpu_double() 
->>>>>>> 694492f1
 
   !allocate the GPU memory
   call GPU_allocate(8*(n1+1)*(n2+1)*(n3+1),psi_GPU,i_stat)
@@ -183,37 +173,14 @@
   call GPU_allocate(8*(n1+1)*(n2+1)*(n3+1),out_GPU,i_stat)
 
 
-<<<<<<< HEAD
-  call GPU_send((n1+1)*(n2+1)*(n3+1),psi_in,psi_GPU,i_stat)
-  call GPU_send((n1+1)*(n2+1)*(n3+1),pot,v_GPU,i_stat)
-=======
   call GPU_send(8*(n1+1)*(n2+1)*(n3+1),psi_in,psi_GPU,i_stat)
   call GPU_send(8*(n1+1)*(n2+1)*(n3+1),pot,v_GPU,i_stat)
->>>>>>> 694492f1
 
   write(*,'(a,i6,i6,i6)')'GPU Hamiltonian, dimensions:',2*n1+1,2*n2+1,2*n3+1
 
   call cpu_time(t0)
   do i=1,ntimes
 
-<<<<<<< HEAD
-
-     call kinetictermd(n1,n2,n3,&
-          hx,hy,hz,0.e0,&
-          psi_GPU,work2_GPU,work_GPU,work3_GPU,ekinGPU2)
-     
-
- 
-     call localpotentiald(n1,n2,n3,work_GPU,psi_GPU,v_GPU,epotGPU2)
-
-  end do
-  call cpu_time(t1)
-
-  !copy vpsi on the CPU
-
-  call GPU_receive((n1+1)*(n2+1)*(n3+1),psi_in,work_GPU,i_stat)
-  call GPU_receive((n1+1)*(n2+1)*(n3+1),pot,work2_GPU,i_stat)
-=======
      call gpulocham(n1,n2,n3,&
           hx,hy,hz,&
           psi_GPU,out_GPU,v_GPU,work_GPU,work2_GPU,epotGPU2,ekinGPU2)
@@ -223,7 +190,6 @@
 
   psifscf=15.d0
   call GPU_receive(8*(n1+1)*(n2+1)*(n3+1),psifscf,out_GPU,i_stat)
->>>>>>> 694492f1
 
   GPUtime=real(t1-t0,kind=8)!/real(ntimes,kind=8)
   GPUGflops=real(n1*n2*n3*ntimes,kind=8)*366.d0/(GPUtime*1.d9)
@@ -236,23 +202,6 @@
   call GPU_deallocate(v_GPU,i_stat)
   call GPU_deallocate(work_GPU,i_stat)
   call GPU_deallocate(work2_GPU,i_stat)
-<<<<<<< HEAD
-  call GPU_deallocate(work3_GPU,i_stat)
-
-  print *,'ekin,epot=',ekinGPU2,epotGPU2
-
-
-  !add Vpsi to Kpsi
-  psi_in=psi_in+pot
-
-  !check the differences between the results
-  maxdiff=0.d0
-  do i3=1,n3+1
-     do i2=1,n2+1
-        do i1=1,n1+1
-           write(17,*),i1,i2,i3,psi_out(i1,i2,i3),psi_in(i1,i2,i3)
-           maxdiff=max(abs(psi_out(i1,i2,i3)-psi_in(i1,i2,i3)),maxdiff)
-=======
   call GPU_deallocate(out_GPU,i_stat)
 
   print *,'ekin,epot=',ekinGPU2,epotGPU2
@@ -264,7 +213,6 @@
         do i1=1,2*(n1+1)
            write(17,*),i1,i2,i3,psi_out(i1,i2,i3),psifscf(i1,i2,i3)
            maxdiff=max(abs(psi_out(i1,i2,i3)-psifscf(i1,i2,i3)),maxdiff)
->>>>>>> 694492f1
         end do
      end do
   end do
@@ -302,6 +250,10 @@
   deallocate(pot,stat=i_stat)
   call memocc(i_stat,i_all,'pot',subname)
 
+
+
+ call cublas_shutdown()
+
 end program GPUham
 
 !!***