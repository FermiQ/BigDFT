--- conflicted
+++ resolved
@@ -8,15 +8,9 @@
 */
   
 #include <stdio.h>
-<<<<<<< HEAD
 
 #include "kinetic.h"
 
-=======
-
-#include "kinetic.h"
-
->>>>>>> 694492f1
 #include "commonDef.h"
 
 
@@ -24,150 +18,16 @@
 
 
 #include "structDef_kinetic.h"
+#include "GPUparameters.h"
 
 
-
-<<<<<<< HEAD
-__constant__ parK_t par[3];
-
-
-#include "kernels_kinetic.hcu"
-//declare the texture for binding the input psi
-//texture<float> psi_tex;
-
-
-
-
-
-
-
-// Magic Filter parameters to be used for calculating the convolution
-template<typename T>
-void KParameters(parK_t* par,
-		 unsigned int* num_halfwarps,
-		 int n,
-		 int ndat,
-		 T hgrid,
-=======
-__constant__ parGPU_t par[3];
+//__constant__ parGPU_t par[3];
 
 
 #include "kernels_kinetic.hcu"
 
-// Kinetic parameters to be used for calculating the convolution
-/*
-template<typename T>
-void KParameters(parGPU_t* par,
-		 unsigned int* num_halfwarps,
-		 int n,
-		 int ndat,
->>>>>>> 694492f1
-		 unsigned int* linecuts,
-		 unsigned int* num_blocks)
 
-{
 
-  //number of total allowed elements of a input line
-   int num_elem_tot = MAX_SHARED_SIZE/sizeof(T)/NUM_LINES; //between1024and64
-  
-  //number of elements of the output
-<<<<<<< HEAD
-   int num_elem_max = min(num_elem_tot-LOWFIL-LUPFIL-1,n); //between 996 and 35 
-=======
-   int num_elem_max = min(num_elem_tot-LOWFILK-LUPFILK-1,n); //between 996 and 35 
->>>>>>> 694492f1
-
-  //number of pieces in which a line is divided
-  //if the line is too small and not a multiple of ElementsPerHalfWarp
-  //divide the line in two
-  *linecuts=
-    (n <= num_elem_max && n % HW_ELEM !=0 ? 2 : (n-1)/num_elem_max+1);
-
-  //number of blocks in ndat direction
-  *num_blocks=((ndat-1)/NUM_LINES + 1);
-
-  //printf("num_elem_tot %i,num_elem_max %i,linecuts %i,num_blocks %i,elemperHW %i \n",
-  //num_elem_tot,num_elem_max,*linecuts,*num_blocks, par -> ElementsPerHalfWarp);
-
-  //number of elements treated by each block 
-  //this may pose problems for values of n dimensions less than 48
-  //when n is not a multiple of ElementsPerHalfWarp
-  par->ElementsPerBlock = 
-    min(HW_ELEM*(((n-1)/(int)(*linecuts))/HW_ELEM+1),n);
-
-  int halfwarps=16;
-  //calculate the maximum number of halfwarps (between 4 and 16)
-  for(int i =3; i>=0; --i)
-    {
-      if(par->ElementsPerBlock/HW_ELEM >= 1 << i)
-	{
-	  halfwarps = 1 << i;
-	  break;
-	}
-    }
-
-  *num_halfwarps = halfwarps;
-
-  for(int j=0;j < HALF_WARP_SIZE ; ++j)
-    {
-      par->thline[j]= j & (NUM_LINES - 1); //num_lines always a power of two 
-      par->thelem[j]= j / NUM_LINES; 
-    }
-
-  //define the sequences of the number of elements
-  correctSequence(halfwarps,par->ElementsPerBlock/HW_ELEM,par->hwelem_calc);
-
-  correctSequence(halfwarps,(par->ElementsPerBlock+LOWFILK+LUPFILK+1)/HW_ELEM,
-		  par->hwelem_copy);
-
-  //define the offsets
-  for(int j=0,pos_calc=0,pos_copy=0;j < halfwarps ; ++j)
-    {
-      par->hwoffset_calc[j]=pos_calc;
-      par->hwoffset_copy[j]=pos_copy;
-      pos_calc+=HW_ELEM*par->hwelem_calc[j];
-      pos_copy+=HW_ELEM*par->hwelem_copy[j];
-    }
-<<<<<<< HEAD
-
-  //define the scale factor to be applied to the convolution
-  par->scale=0.5f/(hgrid*hgrid);
-  
-}
-
-=======
- 
-}
-*/
-
-extern "C" 
-void kineticterm_(int *n1,int *n2,int *n3,
-		  float *hx,float *hy,float *hz,float *c,
-		  float **x,float **y,float **workx,float **worky,
-		  float *ekin) 
-
-{
-
-  
-  if(kineticfilter<float>(*n1+1,*n2+1,*n3+1,
-			  *hx,*hy,*hz,*c,
-			  *x,*workx,*y,*worky,
-			  ekin) != 0)
-    {
-      printf("ERROR: GPU kineticfilter\n ");
-      return;
-    } 
-  return; 
-}
->>>>>>> 694492f1
-
-extern "C" 
-void kinetictermd_(int *n1,int *n2,int *n3,
-		   double *hx,double *hy,double *hz,double *c,
-		   double **x,double **y,double **workx,double **worky,
-		   double *ekin) 
-
-<<<<<<< HEAD
 template<typename T>
 int kineticfilter(int n1,int n2, int n3,
 		  T h1,T h2,T h3,T c,
@@ -179,28 +39,28 @@
 {
 
   //create the parameters
-  parK_t parCPU[3];
+  parGPU_t parCPU[3];
 
   //calculate the number of threads and blocks
   unsigned int numBlocks,linecuts,num_halfwarps;
 
   //calculate the parameters in constant memory for each of the 1D convolution
   //define the number of threads and blocks according to parameter definitions
-  KParameters<T>(&parCPU[2],&num_halfwarps,n3,n1*n2,h3,&linecuts,&numBlocks);
+  GPUParameters<T>(&parCPU[2],&num_halfwarps,n3,n1*n2,1,LOWFILK,LUPFILK,&linecuts,&numBlocks);
   dim3  grid3(linecuts,  numBlocks, 1);  
   dim3  threads3(HALF_WARP_SIZE, num_halfwarps , 1);
 
   //printf("num_blocksx %i, num_blocksy %i, halfwarps %i,n1,ndat, %i %i\n",
   //linecuts,numBlocks,num_halfwarps,n3,n1*n2);
 
-  KParameters<T>(&parCPU[1],&num_halfwarps,n2,n1*n3,h2,&linecuts,&numBlocks);
+  GPUParameters<T>(&parCPU[1],&num_halfwarps,n2,n1*n3,1,LOWFILK,LUPFILK,&linecuts,&numBlocks);
   dim3  grid2(linecuts,  numBlocks, 1);  
   dim3  threads2(HALF_WARP_SIZE, num_halfwarps , 1);
 
   //printf("num_blocksx %i, num_blocksy %i, halfwarps %i,n1,ndat, %i %i\n",
   //linecuts,numBlocks,num_halfwarps,n2,n1*n3);
 
-  KParameters<T>(&parCPU[0],&num_halfwarps,n1,n2*n3,h1,&linecuts,&numBlocks);
+  GPUParameters<T>(&parCPU[0],&num_halfwarps,n1,n2*n3,1,LOWFILK,LUPFILK,&linecuts,&numBlocks);
   dim3  grid1(linecuts,  numBlocks, 1);  
   dim3  threads1(HALF_WARP_SIZE, num_halfwarps , 1);
 
@@ -208,106 +68,86 @@
   //linecuts,numBlocks,num_halfwarps,n1,n3*n2);
 
   //send them to constant memory, once and for all
-  if(cudaMemcpyToSymbol(*par,&parCPU, 3*sizeof(parK_t)) != 0)
+  if(cudaMemcpyToSymbol(*par,&parCPU, 3*sizeof(parGPU_t)) != 0)
     {
       printf("MemcpyToSymbol error\n");
 
       return 1;
     }
 
+
   //here the worky array should be initialised to c*x
-   c_initialize<T> <<< grid3, threads3 >>>(n3,n1*n2,x,worky,c,2);
+  c_initialize<T> <<< grid3, threads3 >>>(n3,n1*n2,x,worky,c,2);
   cudaThreadSynchronize();
 
-  kinetic1d<T> <<< grid3, threads3 >>>(n3,n1*n2,x,workx,worky,y,2);
+
+  //define the scale factor to be applied to the convolution
+  T scale=0.5/(h3*h3);
+
+  kinetic1d<T> <<< grid3, threads3 >>>(n3,n1*n2,scale,x,workx,worky,y,2);
   cudaThreadSynchronize();
 
-  //these two should be commented out for a one-dimensional test
-
-  kinetic1d<T> <<< grid2, threads2 >>>(n2,n1*n3,workx,x,y,worky,1);
+  scale=0.5/(h2*h2);
+  kinetic1d<T> <<< grid2, threads2 >>>(n2,n1*n3,scale,workx,x,y,worky,1);
   cudaThreadSynchronize();
 
-  kinetic1d<T> <<< grid1, threads1 >>>(n1,n2*n3,x,workx,worky,y,0);
+  scale=0.5/(h1*h1);
+  kinetic1d<T> <<< grid1, threads1 >>>(n1,n2*n3,scale,x,workx,worky,y,0);
   cudaThreadSynchronize();
 
   //then calculate the kinetic energy
   reducearrays<T>(n1,n2*n3,x,y,ekin);
   cudaThreadSynchronize();
-=======
+
+  return 0;
+
+}
+
+template<typename T>
+int k1d(int ndat, int n,
+	T h,T c,
+	T *x,
+	T *workx,
+	T *y,
+	T *worky,
+	T *ekin)
 {
 
-  
-  if(kineticfilter<double>(*n1+1,*n2+1,*n3+1,
-			  *hx,*hy,*hz,*c,
-			  *x,*workx,*y,*worky,
-			  ekin) != 0)
+  //create the parameters
+  parGPU_t parCPU[1];
+
+  //calculate the number of threads and blocks
+  unsigned int numBlocks,linecuts,num_halfwarps;
+
+  //calculate the parameters in constant memory for each of the 1D convolution
+  //define the number of threads and blocks according to parameter definitions
+  GPUParameters<T>(&parCPU[0],&num_halfwarps,n,ndat,1,LOWFILK,LUPFILK,&linecuts,&numBlocks);
+  dim3  grid3(linecuts,  numBlocks, 1);  
+  dim3  threads3(HALF_WARP_SIZE, num_halfwarps , 1);
+
+  //send them to constant memory, once and for all
+  if(cudaMemcpyToSymbol(*par,&parCPU, sizeof(parGPU_t)) != 0)
     {
-      printf("ERROR: GPU kineticfilter\n ");
-      return;
-    } 
-  return; 
-  }
->>>>>>> 694492f1
+      printf("MemcpyToSymbol error\n");
 
-extern "C" 
-void kinetic1d_(int *n,int *ndat,
-		double *h,double *c,
-		double **x,double **y,double **workx,double **worky,
-		double *ekin) 
-
-{
-
-<<<<<<< HEAD
-/****/
+      return 1;
+    }
 
 
+  //define the scale factor to be applied to the convolution
+  T scale=0.5/(h*h);
 
-extern "C" 
-void kineticterm_(int *n1,int *n2,int *n3,
-		  float *hx,float *hy,float *hz,float *c,
-		  float **x,float **y,float **workx,float **worky,
-		  float *ekin) 
+  //here the worky array should be initialised to c*x
+  c_initialize<T> <<< grid3, threads3 >>>(n,ndat,x,worky,c,0);
+  cudaThreadSynchronize();
 
-{
+  kinetic1d<T> <<< grid3, threads3 >>>(n,ndat,scale,x,workx,worky,y,0);
+  cudaThreadSynchronize();
 
-  
-  if(kineticfilter<float>(*n1+1,*n2+1,*n3+1,
-			  *hx,*hy,*hz,*c,
-			  *x,*workx,*y,*worky,
-			  ekin) != 0)
-=======
-  
-  if(k1d<double>(*ndat,*n+1,
-		 *h,*c,
-		 *x,*workx,*y,*worky,ekin) != 0)
->>>>>>> 694492f1
-    {
-      printf("ERROR: GPU kineticfilter\n ");
-      return;
-    } 
-  return; 
-<<<<<<< HEAD
+  //then calculate the kinetic energy
+  reducearrays<T>(n,ndat,x,y,ekin);
+  cudaThreadSynchronize();
+  return 0;
+
 }
 
-extern "C" 
-void kinetictermd_(int *n1,int *n2,int *n3,
-		   double *hx,double *hy,double *hz,double *c,
-		   double **x,double **y,double **workx,double **worky,
-		   double *ekin) 
-
-{
-
-  
-  if(kineticfilter<double>(*n1+1,*n2+1,*n3+1,
-			  *hx,*hy,*hz,*c,
-			  *x,*workx,*y,*worky,
-			  ekin) != 0)
-    {
-      printf("ERROR: GPU kineticfilter\n ");
-      return;
-    } 
-  return; 
-  }
-=======
-}
->>>>>>> 694492f1
