/****u* CUDA/1Dconv_new.cu
**
** 
** AUTHOR
**  Luigi Genovese
**
** SOURCE
*/

#include <stdio.h>
#include <cutil.h>
#include <pthread.h>
#include <semaphore.h>
#include <sched.h>

#define max(a,b) (a > b ? a : b)
#define min(a,b) (a < b ? a : b)

//maximum size of the shared memory array
//conceived for maximize occupancy on a hardware of compute
//capability 1.2 and higher (1024 threads at same time on a given multiprocessor)
#define MAX_SHARED_SIZE 4096 //16*256 4 kB (should be =~ 3.9 kB, try also 3072)
#define HALF_WARP_SIZE 16 // for all architectures

typedef struct  _par
{
  unsigned int LinesPerBlock;
  unsigned int ElementsPerBlock;
  unsigned int ElementsPerHalfWarp;

  int lowfil, lupfil; //structure of f_fct
  int thline[HALF_WARP_SIZE]; //line considered by a thread within the half-warp
  int thelem[HALF_WARP_SIZE]; //elements considered by a thread within the half-warp
  int hwelem_calc[16]; //maximum number of half warps
  int hwelem_copy[16]; //maximum number of half-warps
  int hwoffset_calc[16]; //maximum number of half warps
  int hwoffset_copy[16]; //maximum number of half-warps
  
  float fil[16];

} par_t;

__constant__ par_t par;

//declare the texture for binding the input psi
//texture<float> psi_tex;


int dogenconv(int ndat,
	      int n, 
	      float *GPU_idata,
	      float *GPU_odata,
	      int lowfil,
	      int lupfil);

void correctSequence(int thds,int elem,int * tab);

//create the parameters to be used for calculating the convolution
//with a given stride
void constantParameters(par_t* par,
			unsigned int* num_halfwarps,
			unsigned int num_lines,
			int n,
			int ndat,
			int lowfil, //lowfil + lupfil must be a multiple of 16
			int lupfil,
			unsigned int* linecuts,
			unsigned int* num_blocks)

{

  //number of lines treated by each block
  par->LinesPerBlock = num_lines;

  //number of total allowed elements of a input line
  unsigned int num_elem_tot=MAX_SHARED_SIZE/sizeof(float)/num_lines; //between 1024 and 64
  
  //number of elements of the output
  unsigned int num_elem_max=min(num_elem_tot-lowfil-lupfil-1,n); //between 1008 and 48 for 16-fil

  //number of elements treated by the single half-warp
  par -> ElementsPerHalfWarp = HALF_WARP_SIZE/num_lines; //it is assumed they are multiples

  //number of pieces in which a line is divided
  //if the line is too small and not a multiple of ElementsPerHalfWarp
  //divide the line in two
  *linecuts=(n <= num_elem_max && n % par -> ElementsPerHalfWarp !=0 ? 2 : (n-1)/num_elem_max+1);

  //number of blocks in ndat direction
  *num_blocks=((ndat-1)/num_lines + 1);

  //printf("num_elem_tot %i,num_elem_max %i,linecuts %i,num_blocks %i,elemperHW %i \n",
  //num_elem_tot,num_elem_max,*linecuts,*num_blocks, par -> ElementsPerHalfWarp);

  //number of elements treated by each block 
  //this may pose problems for values of n dimensions less than 48
  //when n is not a multiple of ElementsPerHalfWarp
  par->ElementsPerBlock = 
    min(par->ElementsPerHalfWarp*(((n-1)/(*linecuts))/par->ElementsPerHalfWarp+1),n);

  int halfwarps=16;
  //calculate the maximum number of halfwarps (between 4 and 16)
  for(int i =3; i>=0; --i)
    {
      if(par->ElementsPerBlock/par->ElementsPerHalfWarp >= 1 << i)
	{
	  halfwarps = 1 << i;
	  break;
	}
    }

  *num_halfwarps = halfwarps;

  for(int j=0;j < HALF_WARP_SIZE ; ++j)
    {
      par->thline[j]= j & (num_lines - 1); //num_lines always a power of two 
      par->thelem[j]= j / num_lines; 
    }

  //define the sequences of the number of elements
  correctSequence(halfwarps,par->ElementsPerBlock/par->ElementsPerHalfWarp,par->hwelem_calc);

  correctSequence(halfwarps,(par->ElementsPerBlock+lowfil+lupfil+1)/par->ElementsPerHalfWarp,
		  par->hwelem_copy);

  //define the offsets
  for(int j=0,pos_calc=0,pos_copy=0;j < halfwarps ; ++j)
    {
      par->hwoffset_calc[j]=pos_calc;
      par->hwoffset_copy[j]=pos_copy;
      pos_calc+=par->ElementsPerHalfWarp*par->hwelem_calc[j];
      pos_copy+=par->ElementsPerHalfWarp*par->hwelem_copy[j];
    }
 
  //lowfil and lupfil parameters
  par->lowfil = lowfil;
  par->lupfil = lupfil;

  //printf("ElementsPerBlock %i,HalfWarpCalculatedElements %i,HalfWarpCopiedElements %i,LastHalfWarpCalcElements %i, LastHalfWarpCopiedElements %i \n",
  //par->ElementsPerBlock,par->hwelem_calc[0],par->hwelem_copy[0],
  //par->hwelem_calc[halfwarps-1],par->hwelem_copy[halfwarps-1]);

  //filter values for this convolution, hard coded
  par->fil[0] = 8.4334247333529341094733325815816e-7f;
  par->fil[1] =-0.1290557201342060969516786758559028e-4f;
  par->fil[2] = 0.8762984476210559564689161894116397e-4f;
  par->fil[3] =-0.30158038132690463167163703826169879e-3f;
  par->fil[4] = 0.174723713672993903449447812749852942e-2f;
  par->fil[5] =-0.942047030201080385922711540948195075e-2f;
  par->fil[6] = 0.2373821463724942397566389712597274535e-1f;
  par->fil[7] = 0.612625895831207982195380597e-1f;
  par->fil[8] = 0.9940415697834003993178616713f;
  par->fil[9] =-0.604895289196983516002834636e-1f;
  par->fil[10]=-0.2103025160930381434955489412839065067e-1f;
  par->fil[11]= 0.1337263414854794752733423467013220997e-1f;
  par->fil[12]=-0.344128144493493857280881509686821861e-2f;
  par->fil[13]= 0.49443227688689919192282259476750972e-3f;
  par->fil[14]=-0.5185986881173432922848639136911487e-4f;
  par->fil[15]= 2.72734492911979659657715313017228e-6f;


}

//uniformise the tabular of the number of elements treated by each
//thread (counterpart of uniformiseTab)
void correctSequence(int thds,int elem,int * tab)
{
  //put to zero all the values;
  for(int j=0;j< elem; ++j)
    {
      tab[j]=0;
    }

  //then start to fill consecutively until reaching of the end
  //if elem > thds no element will be zero
  //this is the most balanced choice
  for(int i=0;i< elem; ++i)
    {
      tab[i % thds]+=1;
    }
}



//1D convolution of multiple lines in the same block
//__global__ void conv1d_stride(int n,int ndat, float *psi_out)
__global__ void conv1d_stride(int n,int ndat, float *psi_in, float *psi_out)
{

  //line treated by the given block
  unsigned int lineOffset = min(blockIdx.y*par.LinesPerBlock,ndat-par.LinesPerBlock);
  //starting element treated by the block
  unsigned int elemOffset = min(blockIdx.x*par.ElementsPerBlock,n-par.ElementsPerBlock);

  //half-warp id
  const unsigned int hwid = threadIdx.y;
  //tid within the HW
  const unsigned int tid_hw = threadIdx.x;

  //shared memory array
  __shared__ float psi_sh[MAX_SHARED_SIZE/sizeof(float)];

  //line treated by the given thread in ndat axis
  //which is the input base element
  unsigned int BaseElem = par.thline[tid_hw] + lineOffset;
  //write data in shared memory
  //element treated by the given thread in n-axis
  unsigned int thelem = par.thelem[tid_hw] + par.hwoffset_copy[hwid];

  unsigned int ShBaseElem = tid_hw + par.LinesPerBlock*par.hwoffset_copy[hwid];

  int epsilon,npos;

  //NOTE: it is assumed that for non-first segments the starting
  //points is far enough for the filter to be contained
  //and the same for non-last segments.
  //in other terms: lenght of the line is always bigger than
  //max(lowfil,lupfil)

  for(int i=0,ipos=elemOffset-par.lowfil+thelem;i < par.hwelem_copy[hwid] ; ++i)
    {
      epsilon=(ipos < 0 ? -1 : ipos/n);
      npos=ipos-epsilon*n;
      psi_sh[ShBaseElem]=psi_in[BaseElem+ndat*npos];
      //psi_sh[ShBaseElem]=tex1Dfetch(psi_tex,BaseElem+ndat*npos);

      ShBaseElem += HALF_WARP_SIZE;
      ipos += par.ElementsPerHalfWarp;
      
    }

  //end shared memory copy
  __syncthreads();

  //element treated by the given thread in n-axis
  thelem = par.thelem[tid_hw] + par.hwoffset_calc[hwid];
  //base element for the given thread in shared memory
  ShBaseElem = tid_hw + par.LinesPerBlock*par.hwoffset_calc[hwid];

  //output base element, from the input one
  BaseElem =  n*BaseElem+ thelem + elemOffset;

  //perform convolution in shared memory 
  //each thread calculate a number of elements, identical for each
  //half-warp
  //#pragma unroll 5 (to be tested if it is important)

  for(int i=0;i < par.hwelem_calc[hwid]; ++i)
    {
      //values of the convolution
      register float conv = 
	//hand-unrolled loop (16 elements for this filter)
	//order changed for increasing the precision
	par.fil[0]*psi_sh[ShBaseElem               ] +
	par.fil[15]*psi_sh[ShBaseElem + 15*par.LinesPerBlock] +
	par.fil[1]*psi_sh[ShBaseElem +   par.LinesPerBlock ] +
	par.fil[14]*psi_sh[ShBaseElem + 14*par.LinesPerBlock] +
	par.fil[2]*psi_sh[ShBaseElem + 2*par.LinesPerBlock ] +
	par.fil[13]*psi_sh[ShBaseElem + 13*par.LinesPerBlock] +
	par.fil[3]*psi_sh[ShBaseElem + 3*par.LinesPerBlock ] +
	par.fil[12]*psi_sh[ShBaseElem + 12*par.LinesPerBlock] +
	par.fil[4]*psi_sh[ShBaseElem + 4*par.LinesPerBlock ] +
	par.fil[11]*psi_sh[ShBaseElem + 11*par.LinesPerBlock] +
	par.fil[5]*psi_sh[ShBaseElem + 5*par.LinesPerBlock ] +
	par.fil[10]*psi_sh[ShBaseElem + 10*par.LinesPerBlock] +
	par.fil[6]*psi_sh[ShBaseElem + 6*par.LinesPerBlock ] +
	par.fil[9]*psi_sh[ShBaseElem + 9*par.LinesPerBlock ] +
	par.fil[7]*psi_sh[ShBaseElem + 7*par.LinesPerBlock ] +
	par.fil[8]*psi_sh[ShBaseElem + 8*par.LinesPerBlock ] ;

      /*
	par.fil[0]*psi_sh[ShBaseElem               ] +
	par.fil[1]*psi_sh[ShBaseElem +   par.LinesPerBlock ] +
	par.fil[2]*psi_sh[ShBaseElem + 2*par.LinesPerBlock ] +
	par.fil[3]*psi_sh[ShBaseElem + 3*par.LinesPerBlock ] +
	par.fil[4]*psi_sh[ShBaseElem + 4*par.LinesPerBlock ] +
	par.fil[5]*psi_sh[ShBaseElem + 5*par.LinesPerBlock ] +
	par.fil[6]*psi_sh[ShBaseElem + 6*par.LinesPerBlock ] +
	par.fil[7]*psi_sh[ShBaseElem + 7*par.LinesPerBlock ] +
	par.fil[8]*psi_sh[ShBaseElem + 8*par.LinesPerBlock ] +
	par.fil[9]*psi_sh[ShBaseElem + 9*par.LinesPerBlock ] +
	par.fil[10]*psi_sh[ShBaseElem + 10*par.LinesPerBlock] +
	par.fil[11]*psi_sh[ShBaseElem + 11*par.LinesPerBlock] +
	par.fil[12]*psi_sh[ShBaseElem + 12*par.LinesPerBlock] +
	par.fil[13]*psi_sh[ShBaseElem + 13*par.LinesPerBlock] +
	par.fil[14]*psi_sh[ShBaseElem + 14*par.LinesPerBlock] +
	par.fil[15]*psi_sh[ShBaseElem + 15*par.LinesPerBlock];
      */

      psi_out[BaseElem]=conv;
      //psi_sh[ShBaseElem+par.lowfil*par.LinesPerBlock]; //for testing only

      ShBaseElem += HALF_WARP_SIZE;
      BaseElem += par.ElementsPerHalfWarp;
      
    }

 
}

//1D convolution of multiple lines in the same block
//multiplies by the potential and calculate the potential energy
//__global__ void conv1d_stride_pot(int n,int ndat, float *psi_out)
<<<<<<< HEAD
__global__ void conv1d_stride_pot(int n,int ndat, float *psi_in, float* pot, float *psi_out)
=======
__global__ void conv1d_stride_pot(int n,int ndat, float *psi_in, float *pot, float *psi_out)
>>>>>>> e52cfbf3
{

  //line treated by the given block
  unsigned int lineOffset = min(blockIdx.y*par.LinesPerBlock,ndat-par.LinesPerBlock);
  //starting element treated by the block
  unsigned int elemOffset = min(blockIdx.x*par.ElementsPerBlock,n-par.ElementsPerBlock);

  //half-warp id
  const unsigned int hwid = threadIdx.y;
  //tid within the HW
  const unsigned int tid_hw = threadIdx.x;

  //shared memory array
  __shared__ float psi_sh[MAX_SHARED_SIZE/sizeof(float)];

  //line treated by the given thread in ndat axis
  //which is the input base element
  unsigned int BaseElem = par.thline[tid_hw] + lineOffset;
  //write data in shared memory
  //element treated by the given thread in n-axis
  unsigned int thelem = par.thelem[tid_hw] + par.hwoffset_copy[hwid];

  unsigned int ShBaseElem = tid_hw + par.LinesPerBlock*par.hwoffset_copy[hwid];

  int epsilon,npos;

  //NOTE: it is assumed that for non-first segments the starting
  //points is far enough for the filter to be contained
  //and the same for non-last segments.
  //in other terms: lenght of the line is always bigger than
  //max(lowfil,lupfil)

  for(int i=0,ipos=elemOffset-par.lowfil+thelem;i < par.hwelem_copy[hwid] ; ++i)
    {
      epsilon=(ipos < 0 ? -1 : ipos/n);
      npos=ipos-epsilon*n;
      psi_sh[ShBaseElem]=psi_in[BaseElem+ndat*npos];
      //psi_sh[ShBaseElem]=tex1Dfetch(psi_tex,BaseElem+ndat*npos);

      ShBaseElem += HALF_WARP_SIZE;
      ipos += par.ElementsPerHalfWarp;
      
    }

  //end shared memory copy
  __syncthreads();

  //element treated by the given thread in n-axis
  thelem = par.thelem[tid_hw] + par.hwoffset_calc[hwid];
  //base element for the given thread in shared memory
  ShBaseElem = tid_hw + par.LinesPerBlock*par.hwoffset_calc[hwid];

  //output base element, from the input one
  BaseElem =  n*BaseElem+ thelem + elemOffset;

  //limit element for which the block treats unique elements

  //perform convolution in shared memory 
  //each thread calculate a number of elements, identical for each
  //half-warp
  //#pragma unroll 5 (to be tested if it is important)

  /* suspend the potential energy calculation due to doubling of
     addresses
     perhaps a ddot strategy has better performances
  //per thread value of the potential energy
  __shared__ float epot_th[16][HALF_WARP_SIZE];
  //initalize suitable value
  epot_th[hwid][tid_hw]=0.f;
  */

  for(int i=0;i < par.hwelem_calc[hwid]; ++i)
    {
      //values of the convolution
      register float conv = 
	//hand-unrolled loop (16 elements for this filter)
	//order changed for increasing the precision
	par.fil[0]*psi_sh[ShBaseElem               ] +
	par.fil[15]*psi_sh[ShBaseElem + 15*par.LinesPerBlock] +
	par.fil[1]*psi_sh[ShBaseElem +   par.LinesPerBlock ] +
	par.fil[14]*psi_sh[ShBaseElem + 14*par.LinesPerBlock] +
	par.fil[2]*psi_sh[ShBaseElem + 2*par.LinesPerBlock ] +
	par.fil[13]*psi_sh[ShBaseElem + 13*par.LinesPerBlock] +
	par.fil[3]*psi_sh[ShBaseElem + 3*par.LinesPerBlock ] +
	par.fil[12]*psi_sh[ShBaseElem + 12*par.LinesPerBlock] +
	par.fil[4]*psi_sh[ShBaseElem + 4*par.LinesPerBlock ] +
	par.fil[11]*psi_sh[ShBaseElem + 11*par.LinesPerBlock] +
	par.fil[5]*psi_sh[ShBaseElem + 5*par.LinesPerBlock ] +
	par.fil[10]*psi_sh[ShBaseElem + 10*par.LinesPerBlock] +
	par.fil[6]*psi_sh[ShBaseElem + 6*par.LinesPerBlock ] +
	par.fil[9]*psi_sh[ShBaseElem + 9*par.LinesPerBlock ] +
	par.fil[7]*psi_sh[ShBaseElem + 7*par.LinesPerBlock ] +
	par.fil[8]*psi_sh[ShBaseElem + 8*par.LinesPerBlock ] ;

      /*
	par.fil[0]*psi_sh[ShBaseElem               ] +
	par.fil[1]*psi_sh[ShBaseElem +   par.LinesPerBlock ] +
	par.fil[2]*psi_sh[ShBaseElem + 2*par.LinesPerBlock ] +
	par.fil[3]*psi_sh[ShBaseElem + 3*par.LinesPerBlock ] +
	par.fil[4]*psi_sh[ShBaseElem + 4*par.LinesPerBlock ] +
	par.fil[5]*psi_sh[ShBaseElem + 5*par.LinesPerBlock ] +
	par.fil[6]*psi_sh[ShBaseElem + 6*par.LinesPerBlock ] +
	par.fil[7]*psi_sh[ShBaseElem + 7*par.LinesPerBlock ] +
	par.fil[8]*psi_sh[ShBaseElem + 8*par.LinesPerBlock ] +
	par.fil[9]*psi_sh[ShBaseElem + 9*par.LinesPerBlock ] +
	par.fil[10]*psi_sh[ShBaseElem + 10*par.LinesPerBlock] +
	par.fil[11]*psi_sh[ShBaseElem + 11*par.LinesPerBlock] +
	par.fil[12]*psi_sh[ShBaseElem + 12*par.LinesPerBlock] +
	par.fil[13]*psi_sh[ShBaseElem + 13*par.LinesPerBlock] +
	par.fil[14]*psi_sh[ShBaseElem + 14*par.LinesPerBlock] +
	par.fil[15]*psi_sh[ShBaseElem + 15*par.LinesPerBlock];
      */

      //register float v=tex1Dfetch(pot_tex,BaseElem);

      psi_out[BaseElem]=conv*pot[BaseElem];

      //update potential energy
      //not efficient calculation, update the energy only if the element
      //treated is unique
      //epot_th[hwid][tid_hw] += conv*v*conv;
      

      ShBaseElem += HALF_WARP_SIZE;
      BaseElem += par.ElementsPerHalfWarp;

      
    }


  /* partial reduction of the potential energy.
     not valid due to duplication of calculations
  //here we should add the reduction procedure for a given subset of
  //elements. each block will provide only one value and copy it on
  //global memory

  //wait until each thread has finished
  __syncthreads();

  //now reduce by knowing that the blockSize is always less or equal
  //than 256
  //use the rationale of parallel reduction indicated in CUDA examples
  if (blockDim.y >= 16)
    {
      if (hwid < 8){epot_th[hwid][tid_hw]+=epot_th[hwid+8][tid_hw];}
      __syncthreads();
    }
  if (blockDim.y >= 8)
    {
      if (hwid < 4){epot_th[hwid][tid_hw]+=epot_th[hwid+4][tid_hw];}
      __syncthreads();
    }
  //then add the statements which do not need to syncthreads

  */
  

 
}

//interface, only the 1d convolution
extern "C" 
void g1dconv_(int *n, 
	      int *ndat, 
	      float **data_in, 
	      float **data_out, 
	      float *filters, 
	      int *lowfil, 
	      int *lupfil)
{

  const int n1 = *ndat;
  const int n2 = *n+1;

  
  if(dogenconv(n1,
	       n2, 
	       *data_in,
	       *data_out,
	       *lowfil,
	       *lupfil) != 0)
    {
      return;
    } 
  return; 
}


int dogenconv(int ndat,
	      int n, 
	      float *GPU_idata,
	      float *GPU_odata,
	      int lowfil,
	      int lupfil)
{

  //create the parameters
  par_t parCPU;

  //calculate the number of threads and blocks
  unsigned int num_lines = min(16,ndat); //hard coded for the moment
  unsigned int numBlocks,linecuts,num_halfwarps;
  //int tex_offset;
  //size_t offset;

  constantParameters(&parCPU,&num_halfwarps,num_lines,n,ndat,lowfil,lupfil,
		     &linecuts,&numBlocks);

  //printf("num_blocksx %i, num_blocksy %i, halfwarps %i\n",linecuts,numBlocks,num_halfwarps);

  //send them to constant memory
  if(cudaMemcpyToSymbol(par,&parCPU, sizeof(par_t)) != 0)
    {
      printf("MemcpyToSymbol error\n");

      return 1;
    }
 
  //define the number of threads and blocks according to parameter definitions
  dim3  grid1(linecuts,  numBlocks, 1);  
  dim3  threads1(HALF_WARP_SIZE, num_halfwarps , 1);

  //bind the texture reference to the input array
  //cudaBindTexture(NULL,psi_tex,GPU_idata,n*ndat*sizeof(float));

  //element offset for reading from the texture
  //tex_offset = offset/sizeof(float);
  
  //printf(" offset %i\n",tex_offset); 
  //launch the kernel grid
  //conv1d_stride <<< grid1, threads1 >>>(n,ndat, GPU_odata);
  conv1d_stride <<< grid1, threads1 >>>(n,ndat, GPU_idata, GPU_odata);

  //unbind the texture
  //cudaUnbindTexture(psi_tex);

  cudaThreadSynchronize();

  return 0;

}

/****/<|MERGE_RESOLUTION|>--- conflicted
+++ resolved
@@ -301,11 +301,7 @@
 //1D convolution of multiple lines in the same block
 //multiplies by the potential and calculate the potential energy
 //__global__ void conv1d_stride_pot(int n,int ndat, float *psi_out)
-<<<<<<< HEAD
-__global__ void conv1d_stride_pot(int n,int ndat, float *psi_in, float* pot, float *psi_out)
-=======
 __global__ void conv1d_stride_pot(int n,int ndat, float *psi_in, float *pot, float *psi_out)
->>>>>>> e52cfbf3
 {
 
   //line treated by the given block
