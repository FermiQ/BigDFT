!> @file
!!  Module defining a dictionary
!! @author Luigi Genovese
!!    Copyright (C) 2012-2013 BigDFT group
!!    This file is distributed under the terms of the
!!    GNU General Public License, see ~/COPYING file
!!    or http://www.gnu.org/copyleft/gpl.txt .
!!    For the list of contributors, see ~/AUTHORS 


!> Define a dictionary and its basic usage rules
module dictionaries
  implicit none

  private

  integer, parameter, public :: max_field_length = 256

  !> Error codes
  integer, parameter :: DICT_SUCCESS=0
  integer, parameter :: DICT_KEY_ABSENT=1
  integer, parameter :: DICT_VALUE_ABSENT=2
  integer, parameter :: DICT_ITEM_NOT_VALID=3
  integer, parameter :: DICT_CONVERSION_ERROR=-1

  logical :: exceptions=.false.
  integer :: last_error = DICT_SUCCESS

  type, public :: storage
     integer :: item   !< Id of the item associated to the list
     integer :: nitems !< No. of items in the list
     integer :: nelems !< No. of items in the dictionary
     character(len=max_field_length) :: key
     character(len=max_field_length) :: value
  end type storage

  !> structure of the dictionary element (this internal structure is private)
  type, public :: dictionary
     type(storage) :: data
     type(dictionary), pointer :: parent,next,child,previous
  end type dictionary

  !> operators in the dictionary
!  interface operator(/)
! TEST     module procedure get_dict_ptr,get_item_ptr
!     module procedure get_child_ptr,get_list_ptr
!  end interface
  interface operator(//)
     module procedure get_child_ptr,get_list_ptr
  end interface
  interface assignment(=)
     module procedure get_value,get_integer,get_real,get_double,get_long,get_dict
  end interface
  interface pop
     module procedure pop_dict,pop_item,pop_last
  end interface

  interface set
     module procedure put_child,put_value,put_list,put_integer,put_real,put_double,put_long
  end interface

  interface add
     module procedure add_char,add_dict!,add_integer,add_real,add_double,add_long
  end interface


  !> Public routines
  public :: operator(//), assignment(=)
  public :: set,dict_init,dict_free,pop,append,prepend,add
  !Handle exceptions
  public :: try,close_try,try_error
<<<<<<< HEAD
  public :: find_key,dict_len,dict_key,dict_next,has_key,dict_size
=======
  public :: find_key,dict_len,dict_size,dict_key,dict_next,has_key
>>>>>>> 00612f5d
  

contains

  !error handling routines
  subroutine try()
    implicit none

    exceptions=.true.
  end subroutine try

  subroutine close_try()
    implicit none

    exceptions=.false.
  end subroutine close_try

  pure function try_error() result(ierr)
    implicit none
    integer :: ierr
    ierr = last_error
  end function try_error


  !> Test if keys are present
  function no_key(dict)
    implicit none
    type(dictionary), intent(in) :: dict
    logical :: no_key
    !TEST
    no_key=(len(trim(dict%data%key)) == 0 .and. dict%data%item == -1) .and. associated(dict%parent)
  end function no_key

  function no_value(dict)
    implicit none
    type(dictionary), intent(in) :: dict
    logical :: no_value

    no_value=len(trim(dict%data%value)) == 0 .and. .not. associated(dict%child)
  end function no_value

  !> Check if the key is present
  subroutine check_key(dict)
    implicit none
    type(dictionary), intent(in) :: dict

    if (no_key(dict)) then
       if (exceptions) then
          last_error=DICT_KEY_ABSENT
       else
          write(*,*)'ERROR: key absent in dictionary'
          stop
       end if
    end if

  end subroutine check_key


  !> Check if there is a value
  subroutine check_value(dict)
    implicit none
    type(dictionary), intent(in) :: dict

    if (no_value(dict)) then
       if (exceptions) then
          last_error=DICT_VALUE_ABSENT
       else
          write(*,*)'ERROR: value absent in dictionary'
          stop
       end if
    end if

  end subroutine check_value

  function dict_key(dict)
    type(dictionary), pointer :: dict
    character(len=max_field_length) :: dict_key
    
    dict_key=repeat(' ',len(dict_key))

    if (.not. associated(dict)) return
    
    call check_key(dict)

    dict_key=dict%data%key

  end function dict_key

  subroutine check_conversion(ierror)
    implicit none
    integer, intent(in) :: ierror
    if (ierror /= 0) then
       if (exceptions) then
          last_error=DICT_CONVERSION_ERROR
       else
          write(*,*)'ERROR: conversion error'
          stop
       end if
    end if

  end subroutine check_conversion

  subroutine set_item(dict,item)
    implicit none
    type(dictionary) :: dict
    integer, intent(in) :: item

    dict%data%item=item
    if (associated(dict%parent)) then
       dict%parent%data%nitems=dict%parent%data%nitems+1
       if (item+1 > dict%parent%data%nitems) then
          if (exceptions) then
             last_error=DICT_ITEM_NOT_VALID
          else
             write(*,*)'ERROR: item not valid',item,dict%parent%data%nitems
             stop
          end if
       end if
    end if

  end subroutine set_item

  recursive subroutine define_parent(dict,child)
    implicit none
    type(dictionary), target :: dict
    type(dictionary) :: child

    child%parent=>dict
    if (associated(child%next)) call define_parent(dict,child%next)
  end subroutine define_parent

  subroutine define_brother(brother,dict)
    implicit none
    type(dictionary), target :: brother
    type(dictionary) :: dict

    dict%previous=>brother
  end subroutine define_brother

  subroutine reset_next(next,dict)
    implicit none
    type(dictionary), target :: next
    type(dictionary) :: dict
    !local variables
    type(dictionary), pointer :: dict_all
    
    !do something only if needed
    if (.not. associated(dict%next,target=next)) then
       dict_all=>dict%next
       dict%next=>next
       deallocate(dict_all)
    end if

  end subroutine reset_next


  subroutine pop_dict(dict,key)
    implicit none
    type(dictionary), intent(inout), pointer :: dict 
    character(len=*), intent(in) :: key
    
    !check if we are at the first level
!TEST    if (associated(dict%parent)) then
       call pop_dict_(dict%child,key)
       !if it is the last the dictionary should be empty
       if (.not. associated(dict%parent) .and. .not. associated(dict%child)) then
          call dict_free(dict)
       end if

!TEST    else
!TEST       call pop_dict_(dict,key)
!TEST    end if
  contains
    !> Eliminate a key from a dictionary if it exists
    recursive subroutine pop_dict_(dict,key)
      implicit none
      type(dictionary), intent(inout), pointer :: dict 
      character(len=*), intent(in) :: key
      !local variables
      type(dictionary), pointer :: dict_first !<in case of first occurrence

      if (associated(dict)) then
         !follow the chain, stop at the first occurence
         if (trim(dict%data%key) == trim(key)) then
            !          print *,'here',trim(key),associated(dict%next)
            if (associated(dict%parent)) then
               dict%parent%data%nelems=dict%parent%data%nelems-1
            else
               dict%data%nelems=dict%data%nelems-1
            end if
            if (associated(dict%next)) then
               call dict_free(dict%child)
               dict_first => dict
               !this is valid if we are not at the first element
               if (associated(dict%previous)) then
                  call define_brother(dict%previous,dict%next) 
                  dict%previous%next => dict%next
               else
                  nullify(dict%next%previous)
                  !the next should now become me
                  dict => dict%next
               end if
               deallocate(dict_first)
            else
               call dict_free(dict)
            end if
         else if (associated(dict%next)) then
            call pop_dict_(dict%next,key)
         else
            if (exceptions) then
               last_error=DICT_KEY_ABSENT
            else
               write(*,*)'ERROR: key absent in dictionary'
               stop
            end if
         end if
      else
         if (exceptions) then
            last_error=DICT_KEY_ABSENT
         else
            write(*,*)'ERROR: key absent in dictionary'
            stop
         end if
      end if

    end subroutine pop_dict_
  end subroutine pop_dict

  !> assign the value to the dictionary
  subroutine add_char(dict,val)
    implicit none
    type(dictionary), pointer :: dict
    character(len=*), intent(in) :: val
    !local variables
    integer :: length,isize
    
    isize=dict_size(dict)
    length=dict_len(dict)

    if (isize > 0) stop 'ERROR, the dictionary is not a list, add not allowed'

    if (length == -1) stop 'ERROR, the dictionary is not associated' !call dict_init(dict)

    call set(dict//length,trim(val))

  end subroutine add_char

  !> assign the value to the dictionary
  subroutine add_dict(dict,dict_item)
    implicit none
    type(dictionary), pointer :: dict
    type(dictionary), pointer :: dict_item
    !local variables
    integer :: length,isize
    
    isize=dict_size(dict)
    length=dict_len(dict)

    if (isize > 0) stop 'ERROR, the dictionary is not a list, add not allowed'

    if (length == -1) stop 'ERROR, the dictionary is not associated' !call dict_init(dict)

    call set(dict//length,dict_item)

  end subroutine add_dict


  !> return the length of the list
  function dict_len(dict)
    implicit none
    type(dictionary), intent(in), pointer :: dict
    integer :: dict_len
    
    if (associated(dict)) then
!       if (associated(dict%parent)) then
          dict_len=dict%data%nitems
!       else
!          dict_len=dict%child%data%nitems
!       end if
    else
       dict_len=-1
    end if
  end function dict_len


  !> return the length of the dictionary
  function dict_size(dict)
    implicit none
    type(dictionary), intent(in), pointer :: dict
    integer :: dict_size
    
    if (associated(dict)) then
!       if (associated(dict%parent)) then
          dict_size=dict%data%nelems
!       else
!          dict_size=dict%child%data%nelems
!       end if
    else
       dict_size=-1
    end if
  end function dict_size


  function dict_next(dict)
    implicit none
    type(dictionary), intent(in), pointer :: dict
    type(dictionary), pointer :: dict_next
    
    if (associated(dict)) then
       if (associated(dict%parent)) then
          dict_next=>dict%next
       else
          dict_next=>dict%child
       end if
    else
       nullify(dict_next)
    end if
  end function dict_next

  subroutine pop_last(dict)
    implicit none
    type(dictionary), intent(inout), pointer :: dict 
    !local variables
    integer :: nitems

    nitems=dict_len(dict)
    if (nitems > 0) then
       call pop_item(dict,nitems-1)
    else
       if (exceptions) then
          last_error=DICT_ITEM_NOT_VALID
       else
          write(*,*)'ERROR: list empty, pop not possible'
          stop
       end if
    end if
  end subroutine pop_last
  
  subroutine pop_item(dict,item)
    implicit none
    type(dictionary), intent(inout), pointer :: dict 
    integer, intent(in) :: item

    !check if we are at the first level
 !TEST   if (associated(dict%parent)) then
       call pop_item_(dict%child,item)
       !if it is the last the dictionary should be empty
       if (.not. associated(dict%parent) .and. .not. associated(dict%child)) then
          call dict_free(dict)
       end if

!TEST    else
!TEST       call pop_item_(dict,item)
!TEST    end if
  contains
    !> Eliminate a key from a dictionary if it exists
    recursive subroutine pop_item_(dict,item)
      implicit none
      type(dictionary), intent(inout), pointer :: dict 
      integer, intent(in) :: item
      !local variables
      type(dictionary), pointer :: dict_first !<in case of first occurrence

      if (associated(dict)) then
!         print *,dict%data%item,trim(dict%data%key)
         !follow the chain, stop at the first occurence
         if (dict%data%item == item) then
            if (associated(dict%parent)) then
               dict%parent%data%nitems=dict%parent%data%nitems-1
            end if
            if (associated(dict%next)) then
               call dict_free(dict%child)
               dict_first => dict
               !this is valid if we are not at the first element
               if (associated(dict%previous)) then
                  call define_brother(dict%previous,dict%next) 
                  dict%previous%next => dict%next
               else
                  !the next should now become me
                  dict => dict%next
               end if
               deallocate(dict_first)
            else
               call dict_free(dict)
            end if
         else if (associated(dict%next)) then
            call pop_item_(dict%next,item)
         else
            if (exceptions) then
               last_error=DICT_KEY_ABSENT
            else
               write(*,*)'ERROR: item absent in dictionary'
               stop
            end if
         end if
      else
         if (exceptions) then
            last_error=DICT_KEY_ABSENT
         else
            write(*,*)'ERROR: item absent in dictionary'
            stop
         end if
      end if

    end subroutine pop_item_
  end subroutine pop_item


  function get_ptr(dict,key) result (ptr)
    implicit none
    type(dictionary), intent(in), pointer :: dict !hidden inout
    character(len=*), intent(in) :: key
    type(dictionary), pointer :: ptr

    !if we are not at the topmost level check for the child
    if (associated(dict%parent)) then
       ptr=>get_child_ptr(dict,key)
    else
       ptr=>get_dict_ptr(dict,key)
    end if
  end function get_ptr
  
  !> Retrieve the pointer to the dictionary which has this key.
  !! If the key does not exists, search for it in the next chain 
  !! Key Must be already present 
  recursive function find_key(dict,key) result (dict_ptr)
    implicit none
    type(dictionary), intent(in), pointer :: dict !hidden inout
    character(len=*), intent(in) :: key
    type(dictionary), pointer :: dict_ptr
    if (.not. associated(dict)) then
       nullify(dict_ptr)
       return
    end if
    !TEST 
    if (.not. associated(dict%parent)) then
       dict_ptr => find_key(dict%child,key)
       !print *,'parent'
       return
    end if

    !print *,'here ',trim(key),', key ',trim(dict%data%key)
    !follow the chain, stop at the first occurence
    if (trim(dict%data%key) == trim(key)) then
       dict_ptr => dict
    else if (associated(dict%next)) then
       dict_ptr => find_key(dict%next,key)
    else 
       nullify(dict_ptr)
    end if

  end function find_key

  !> Search in the dictionary if some of the child has the given
  !! If the key does not exists, search for it in the next chain 
  !! Key Must be already present 
  !! 
  function has_key(dict,key)
    implicit none
    type(dictionary), intent(in), pointer :: dict 
    character(len=*), intent(in) :: key
    logical :: has_key

    if (.not. associated(dict)) then
       has_key=.false.
       return
    end if

    has_key=has_key_(dict%child,key)
  
  contains

    recursive function has_key_(dict,key) result(has)
    implicit none
    type(dictionary), intent(in), pointer :: dict 
    character(len=*), intent(in) :: key
    logical :: has
    if (.not. associated(dict)) then
       has=.false.
       return
    end if

    !print *,'here ',trim(key),', key ',trim(dict%data%key)
    !follow the chain, stop at the first occurence
    if (trim(dict%data%key) == trim(key)) then
       has=.true.
    else if (associated(dict%next)) then
       has=has_key_(dict%next,key)
    else 
       has=.false.
    end if

  end function has_key_
end function has_key

  !> Retrieve the pointer to the dictionary which has this key.
  !! If the key does not exists, create it in the next chain 
  !! Key Must be already present 
  recursive function get_dict_ptr(dict,key) result (dict_ptr)
    implicit none
    type(dictionary), intent(in), pointer :: dict !hidden inout
    character(len=*), intent(in) :: key
    type(dictionary), pointer :: dict_ptr

!    print *,'here',trim(key)
    !follow the chain, stop at the first occurence
    if (trim(dict%data%key) == trim(key)) then
       dict_ptr => dict
    else if (associated(dict%next)) then
       dict_ptr => get_dict_ptr(dict%next,key)
    else if (no_key(dict)) then !this is useful for the first assignation
       call set_elem(dict,key)
       !call set_field(key,dict%data%key)
       dict_ptr => dict
    else
       call dict_init(dict%next)
       !call set_field(key,dict%next%data%key)
       call define_brother(dict,dict%next) !chain the list in both directions
       if (associated(dict%parent)) call define_parent(dict%parent,dict%next)
       call set_elem(dict%next,key)
       dict_ptr => dict%next
    end if

  end function get_dict_ptr

  !> Retrieve the pointer to the dictionary which has this key.
  !! If the key does not exists, create it in the child chain
  function get_child_ptr(dict,key) result (subd_ptr)
    implicit none
    type(dictionary), intent(in), pointer :: dict !hidden inout
    character(len=*), intent(in) :: key
    type(dictionary), pointer :: subd_ptr

    call check_key(dict)
    
    if (associated(dict%child)) then
       subd_ptr => get_dict_ptr(dict%child,key)
    else
       call dict_init(dict%child)
       !call set_field(key,dict%child%data%key)
       call define_parent(dict,dict%child)
       call set_elem(dict%child,key)
       subd_ptr => dict%child
    end if

  end function get_child_ptr

  !> Retrieve the pointer to the item of the list.
  !! If the list does not exists, create it in the child chain.
  !! If the list is too short, create it in the next chain
  recursive function get_item_ptr(dict,item) result (item_ptr)
    implicit none
    type(dictionary), intent(in), pointer :: dict !hidden inout
    integer, intent(in) :: item
    type(dictionary), pointer :: item_ptr

    !follow the chain, stop at  first occurence
    if (dict%data%item == item) then
       item_ptr => dict
    else if (associated(dict%next)) then
       item_ptr => get_item_ptr(dict%next,item)
    else if (no_key(dict)) then
       call set_item(dict,item)
       item_ptr => dict
    else
       call dict_init(dict%next)
       call define_brother(dict,dict%next) !chain the list in both directions
       if (associated(dict%parent)) call define_parent(dict%parent,dict%next)
       call set_item(dict%next,item)
       item_ptr => dict%next
    end if

  end function get_item_ptr

  !> Retrieve the pointer to the item of the list.
  !! If the list does not exists, create it in the child chain.
  !! If the list is too short, create it in the next chain
  function get_list_ptr(dict,item) result (subd_ptr)
    implicit none
    type(dictionary), intent(in), pointer :: dict !hidden inout
    integer, intent(in) :: item
    type(dictionary), pointer :: subd_ptr

    call check_key(dict)
    
    if (associated(dict%child)) then
       subd_ptr => get_item_ptr(dict%child,item)
    else
       call dict_init(dict%child)
       call define_parent(dict,dict%child)
       call set_item(dict%child,item)
       subd_ptr => dict%child
    end if

  end function get_list_ptr
!
  !> assign a child to the dictionary
  recursive subroutine put_child(dict,subd)
    implicit none
    type(dictionary), pointer :: dict
    type(dictionary), pointer :: subd

    !TEST
!if the dictionary starts with a master tree, eliminate it and put the child
    if (.not. associated(subd%parent)) then
       call put_child(dict,subd%child)
       nullify(subd%child)
       call dict_free(subd)
       return
    end if

    call check_key(dict)

    call set_field(repeat(' ',max_field_length),dict%data%value)
    if ( .not. associated(dict%child,target=subd) .and. &
         associated(dict%child)) then
       call dict_free(dict%child)
    end if
    dict%child=>subd
    call define_parent(dict,dict%child)
    dict%data%nelems=dict%data%nelems+1
  end subroutine put_child

  !> append another dictionary
  recursive subroutine append(dict,brother)
    implicit none
    type(dictionary), pointer :: dict
    type(dictionary), pointer :: brother

    if (.not. associated(dict)) then
       !this should be verifyed by passing a dictionary which is not in the beginning
       if (associated(brother%parent)) then
          call dict_init(dict)
          call set(dict,brother)
       else
          dict=>brother
       end if
    else if (.not. associated(dict%parent)) then
       call append(dict%child,brother)
    else if (.not. associated(brother%parent)) then
       call append(dict,brother%child)
       nullify(brother%child)
       call dict_free(brother)
    else if (associated(dict%next)) then
       call append(dict%next,brother)
    else
       dict%next=>brother
       call define_brother(dict,dict%next)
       dict%data%nelems=dict%data%nelems+brother%data%nelems
    end if
  end subroutine append

  !> append another dictionary
  recursive subroutine prepend(dict,brother)
    implicit none
    type(dictionary), pointer :: dict
    type(dictionary), pointer :: brother
    !local variables
    type(dictionary), pointer :: dict_tmp

    if (.not. associated(brother)) return

    if (.not. associated(dict)) then
       if (associated(brother%parent)) then
          call dict_init(dict)
          call set(dict,brother)
       else
          dict=>brother
       end if
    else if (.not. associated(dict%parent)) then
       call prepend(dict%child,brother)
    else if (.not. associated(brother%parent)) then
       call define_parent(dict%parent,brother%child)
       call prepend(dict,brother%child)
       nullify(brother%child)
       call dict_free(brother)
    else if (associated(dict%previous)) then
       call prepend(dict%previous,brother)
    else
       dict_tmp=>brother
       call append(brother,dict)
       dict=>dict_tmp
    end if
  end subroutine prepend


  !> assign the value to the dictionary
  subroutine put_value(dict,val)
    implicit none
    type(dictionary), pointer :: dict
    character(len=*), intent(in) :: val

    call check_key(dict)

    if (associated(dict%child)) call dict_free(dict%child)

    call set_field(val,dict%data%value)

  end subroutine put_value

  
  !> assign the value to the dictionary (to be rewritten)
  subroutine put_list(dict,list)!,nitems)
    implicit none
    type(dictionary), pointer :: dict
!    integer, intent(in) :: nitems
    character(len=*), dimension(:), intent(in) :: list
    !local variables
    integer :: item,nitems

    nitems=size(list)
    do item=1,nitems
       call set(dict//(item-1),list(item))
    end do

  end subroutine put_list

  !> get the value from the dictionary
  subroutine get_value(val,dict)
    implicit none
    character(len=*), intent(out) :: val
    type(dictionary), intent(in) :: dict

    call check_key(dict)
    call check_value(dict)

    call get_field(dict%data%value,val)

  end subroutine get_value


  !> get the value from the dictionary
  !! This routine only works if the dictionary is associated
  !! the problem is solved if any of the routines have the dict variable as a pointer
  subroutine get_dict(dictval,dict)
    implicit none
    type(dictionary), pointer, intent(out) :: dictval
    type(dictionary), target, intent(in) :: dict

    call check_key(dict)
    
    !if (associated(dict%child)) then
    !   dictval=>dict%child
!    if (associated(dict)) then
       dictval=>dict
!    else
!       nullify(dictval)
!    end if

  end subroutine get_dict


  pure subroutine dictionary_nullify(dict)
    implicit none
    type(dictionary), intent(inout) :: dict

    dict%data%key=repeat(' ',max_field_length)
    dict%data%value=repeat(' ',max_field_length)
    dict%data%item=-1
    dict%data%nitems=0
    dict%data%nelems=0
    nullify(dict%child,dict%next,dict%parent,dict%previous)
  end subroutine dictionary_nullify

  pure subroutine dict_free(dict)
    type(dictionary), pointer :: dict

    if (associated(dict)) then
       call dict_free_(dict)
       deallocate(dict)
    end if

  contains

    pure recursive subroutine dict_free_(dict)
      implicit none
      type(dictionary), pointer :: dict

      !first destroy the children
      if (associated(dict%child)) then
         call dict_free_(dict%child)
         deallocate(dict%child)
         nullify(dict%child)
      end if
      !then destroy younger brothers
      if (associated(dict%next)) then
         call dict_free_(dict%next)
         deallocate(dict%next)
         nullify(dict%next)
      end if
      call dictionary_nullify(dict)

    end subroutine dict_free_

  end subroutine dict_free

  pure subroutine dict_init(dict)
    implicit none
    type(dictionary), pointer :: dict

    allocate(dict)
    call dictionary_nullify(dict)

  end subroutine dict_init
  
  subroutine set_elem(dict,key)
    implicit none
    type(dictionary), pointer :: dict !!TO BE VERIFIED
    character(len=*), intent(in) :: key

    print *,'set_elem in ',trim(key),dict%data%nelems,dict%parent%data%nelems
    call set_field(trim(key),dict%data%key)
    if (associated(dict%parent)) then
       dict%parent%data%nelems=dict%parent%data%nelems+1
    else
       dict%data%nelems=dict%data%nelems+1
    end if
    print *,'set_elem out ',trim(key),dict%data%nelems,dict%parent%data%nelems

  end subroutine set_elem

  pure subroutine set_field(input,output)
    implicit none
    character(len=*), intent(in) :: input !intent eliminated
    character(len=max_field_length), intent(out) :: output !intent eliminated
    !local variables
    integer :: ipos,i

    ipos=min(len(trim(input)),max_field_length)
    do i=1,ipos
       output(i:i)=input(i:i)
    end do
    do i=ipos+1,max_field_length
       output(i:i)=' ' 
    end do

  end subroutine set_field

  pure subroutine get_field(input,output)
    implicit none
    character(len=max_field_length), intent(in) :: input !intent eliminated
    character(len=*), intent(out) :: output !intent eliminated
    !local variables
    integer :: ipos,i

    ipos=min(len(output),max_field_length)
    do i=1,ipos
       output(i:i)=input(i:i)
    end do
    do i=ipos+1,len(output)
       output(i:i)=' ' 
    end do

  end subroutine get_field

  recursive function dict_list_size(dict) result(ntot)
    implicit none
    type(dictionary), intent(in) :: dict
    integer :: ntot
    !item
    integer :: npos=0
    
    ntot=-1
    !print *,field_to_integer(dict%key),trim(dict%key),npos
    if (associated(dict%parent)) npos=0 !beginning of the list
    if (field_to_integer(dict%data%key) == npos) then
       npos=npos+1
       ntot=npos
    else
       npos=0
       return
    end if

    if (associated(dict%next)) then
       ntot=dict_list_size(dict%next)
    end if
  end function dict_list_size
 
  function field_to_integer(input)
    implicit none
    character(len=max_field_length), intent(in) :: input
    integer :: field_to_integer
    !local variables
    integer :: iprobe,ierror

    !look at conversion
    read(input,*,iostat=ierror)iprobe
    !print *,trim(input),'test',ierror
    if (ierror /=0) then
       field_to_integer=-1
    else
       field_to_integer=iprobe
    end if

  end function field_to_integer

  !set and get routines for different types
  subroutine get_integer(ival,dict)
    integer, intent(out) :: ival
    type(dictionary), intent(in) :: dict
    !local variables
    integer :: ierror
    character(len=max_field_length) :: val

    !take value
    val=dict
    !look at conversion
    read(val,*,iostat=ierror)ival

    call check_conversion(ierror)
    
  end subroutine get_integer

  !set and get routines for different types
  subroutine get_long(ival,dict)
    integer(kind=8), intent(out) :: ival
    type(dictionary), intent(in) :: dict
    !local variables
    integer :: ierror
    character(len=max_field_length) :: val

    !take value
    val=dict
    !look at conversion
    read(val,*,iostat=ierror)ival

    call check_conversion(ierror)
    
  end subroutine get_long


  !set and get routines for different types
  subroutine get_real(rval,dict)
    real(kind=4), intent(out) :: rval
    type(dictionary), intent(in) :: dict
    !local variables
    integer :: ierror
    character(len=max_field_length) :: val

    !take value
    val=dict
    !look at conversion
    read(val,*,iostat=ierror)rval

    call check_conversion(ierror)
    
  end subroutine get_real

  !set and get routines for different types
  subroutine get_double(dval,dict)
    real(kind=8), intent(out) :: dval
    type(dictionary), intent(in) :: dict
    !local variables
    integer :: ierror
    character(len=max_field_length) :: val

    !take value
    val=dict
    !look at conversion
    read(val,*,iostat=ierror)dval

    call check_conversion(ierror)
    
  end subroutine get_double


  !> assign the value to the dictionary
  subroutine put_integer(dict,ival,fmt)
    use yaml_strings, only:yaml_toa
    implicit none
    type(dictionary), pointer :: dict
    integer, intent(in) :: ival
    character(len=*), optional, intent(in) :: fmt

    if (present(fmt)) then
       call put_value(dict,adjustl(trim(yaml_toa(ival,fmt=fmt))))
    else
       call put_value(dict,adjustl(trim(yaml_toa(ival))))
    end if

  end subroutine put_integer

  !> assign the value to the dictionary
  subroutine put_double(dict,dval,fmt)
    use yaml_strings, only:yaml_toa
    implicit none
    type(dictionary), pointer :: dict
    real(kind=8), intent(in) :: dval
    character(len=*), optional, intent(in) :: fmt

    if (present(fmt)) then
       call put_value(dict,adjustl(trim(yaml_toa(dval,fmt=fmt))))
    else
       call put_value(dict,adjustl(trim(yaml_toa(dval))))
    end if

  end subroutine put_double

  !> assign the value to the dictionary
  subroutine put_real(dict,rval,fmt)
    use yaml_strings, only:yaml_toa
    implicit none
    type(dictionary), pointer :: dict
    real(kind=4), intent(in) :: rval
    character(len=*), optional, intent(in) :: fmt

    if (present(fmt)) then
       call put_value(dict,adjustl(trim(yaml_toa(rval,fmt=fmt))))
    else
       call put_value(dict,adjustl(trim(yaml_toa(rval))))
    end if

  end subroutine put_real

  !> assign the value to the dictionary
  subroutine put_long(dict,ilval,fmt)
    use yaml_strings, only:yaml_toa
    implicit none
    type(dictionary), pointer :: dict
    integer(kind=8), intent(in) :: ilval
    character(len=*), optional, intent(in) :: fmt

    if (present(fmt)) then
       call put_value(dict,adjustl(trim(yaml_toa(ilval,fmt=fmt))))
    else
       call put_value(dict,adjustl(trim(yaml_toa(ilval))))
    end if

  end subroutine put_long


end module dictionaries<|MERGE_RESOLUTION|>--- conflicted
+++ resolved
@@ -41,12 +41,11 @@
   end type dictionary
 
   !> operators in the dictionary
-!  interface operator(/)
-! TEST     module procedure get_dict_ptr,get_item_ptr
-!     module procedure get_child_ptr,get_list_ptr
-!  end interface
   interface operator(//)
      module procedure get_child_ptr,get_list_ptr
+  end interface
+  interface operator(.index.)
+     module procedure find_index
   end interface
   interface assignment(=)
      module procedure get_value,get_integer,get_real,get_double,get_long,get_dict
@@ -60,20 +59,16 @@
   end interface
 
   interface add
-     module procedure add_char,add_dict!,add_integer,add_real,add_double,add_long
+     module procedure add_char,add_dict,add_integer!,add_real,add_double,add_long
   end interface
 
 
   !> Public routines
-  public :: operator(//), assignment(=)
+  public :: operator(//),operator(.index.),assignment(=)
   public :: set,dict_init,dict_free,pop,append,prepend,add
   !Handle exceptions
   public :: try,close_try,try_error
-<<<<<<< HEAD
-  public :: find_key,dict_len,dict_key,dict_next,has_key,dict_size
-=======
   public :: find_key,dict_len,dict_size,dict_key,dict_next,has_key
->>>>>>> 00612f5d
   
 
 contains
@@ -99,7 +94,7 @@
 
 
   !> Test if keys are present
-  function no_key(dict)
+  pure function no_key(dict)
     implicit none
     type(dictionary), intent(in) :: dict
     logical :: no_key
@@ -107,7 +102,7 @@
     no_key=(len(trim(dict%data%key)) == 0 .and. dict%data%item == -1) .and. associated(dict%parent)
   end function no_key
 
-  function no_value(dict)
+  pure function no_value(dict)
     implicit none
     type(dictionary), intent(in) :: dict
     logical :: no_value
@@ -131,7 +126,6 @@
 
   end subroutine check_key
 
-
   !> Check if there is a value
   subroutine check_value(dict)
     implicit none
@@ -148,17 +142,16 @@
 
   end subroutine check_value
 
-  function dict_key(dict)
-    type(dictionary), pointer :: dict
+  pure function dict_key(dict)
+    type(dictionary), pointer, intent(in) :: dict
     character(len=max_field_length) :: dict_key
     
-    dict_key=repeat(' ',len(dict_key))
-
-    if (.not. associated(dict)) return
-    
-    call check_key(dict)
-
-    dict_key=dict%data%key
+    if (associated(dict)) then 
+       !call check_key(dict)
+       dict_key=dict%data%key
+    else
+       dict_key=repeat(' ',len(dict_key))
+    end if
 
   end function dict_key
 
@@ -228,7 +221,6 @@
     end if
 
   end subroutine reset_next
-
 
   subroutine pop_dict(dict,key)
     implicit none
@@ -340,6 +332,25 @@
 
   end subroutine add_dict
 
+  !> assign the value to the dictionary
+  subroutine add_integer(dict,val)
+    implicit none
+    type(dictionary), pointer :: dict
+    integer, intent(in) :: val
+    !local variables
+    integer :: length,isize
+    
+    isize=dict_size(dict)
+    length=dict_len(dict)
+
+    if (isize > 0) stop 'ERROR, the dictionary is not a list, add not allowed'
+
+    if (length == -1) stop 'ERROR, the dictionary is not associated' !call dict_init(dict)
+
+    call set(dict//length,val)
+
+  end subroutine add_integer
+
 
   !> return the length of the list
   function dict_len(dict)
@@ -376,10 +387,9 @@
     end if
   end function dict_size
 
-
   function dict_next(dict)
     implicit none
-    type(dictionary), intent(in), pointer :: dict
+    type(dictionary), pointer, intent(in) :: dict
     type(dictionary), pointer :: dict_next
     
     if (associated(dict)) then
@@ -392,6 +402,51 @@
        nullify(dict_next)
     end if
   end function dict_next
+
+  pure function name_is(dict,name)
+    implicit none
+    type(dictionary), pointer, intent(in) :: dict
+    character(len=*), intent(in) :: name
+    logical :: name_is
+
+    if (no_key(dict)) then
+       name_is=(trim(name) == trim(dict%data%value))
+    else if (no_value(dict)) then
+       name_is=(trim(name) == trim(dict%data%key))
+    else
+       name_is=.false.
+    end if
+
+  end function name_is
+
+  !> returns the position of the name in the dictionary
+  !! returns 0 if the dictionary is nullified or the name is absent
+  function find_index(dict,name)
+    implicit none
+    type(dictionary), pointer, intent(in) :: dict
+    character(len=*), intent(in) :: name
+    integer :: find_index
+    !local variables
+    logical :: found
+    integer :: ind
+    type(dictionary), pointer :: dict_tmp
+    character(len=max_field_length) :: name_tmp
+
+    find_index=0
+    ind=0
+    if (associated(dict)) then
+       dict_tmp=>dict_next(dict)
+       loop_find: do while(associated(dict_tmp))
+          ind=ind+1
+          if (name_is(dict_tmp,name)) then
+             find_index=ind
+             exit loop_find
+          end if
+          dict_tmp=>dict_next(dict_tmp)
+       end do loop_find
+    end if
+
+  end function find_index
 
   subroutine pop_last(dict)
     implicit none
@@ -547,27 +602,27 @@
   contains
 
     recursive function has_key_(dict,key) result(has)
-    implicit none
-    type(dictionary), intent(in), pointer :: dict 
-    character(len=*), intent(in) :: key
-    logical :: has
-    if (.not. associated(dict)) then
-       has=.false.
-       return
-    end if
-
-    !print *,'here ',trim(key),', key ',trim(dict%data%key)
-    !follow the chain, stop at the first occurence
-    if (trim(dict%data%key) == trim(key)) then
-       has=.true.
-    else if (associated(dict%next)) then
-       has=has_key_(dict%next,key)
-    else 
-       has=.false.
-    end if
-
-  end function has_key_
-end function has_key
+      implicit none
+      type(dictionary), intent(in), pointer :: dict 
+      character(len=*), intent(in) :: key
+      logical :: has
+      if (.not. associated(dict)) then
+         has=.false.
+         return
+      end if
+
+      !print *,'here ',trim(key),', key ',trim(dict%data%key)
+      !follow the chain, stop at the first occurence
+      if (trim(dict%data%key) == trim(key)) then
+         has=.true.
+      else if (associated(dict%next)) then
+         has=has_key_(dict%next,key)
+      else 
+         has=.false.
+      end if
+
+    end function has_key_
+  end function has_key
 
   !> Retrieve the pointer to the dictionary which has this key.
   !! If the key does not exists, create it in the next chain 
@@ -722,7 +777,8 @@
     else
        dict%next=>brother
        call define_brother(dict,dict%next)
-       dict%data%nelems=dict%data%nelems+brother%data%nelems
+       dict%parent%data%nelems=dict%parent%data%nelems+brother%parent%data%nelems
+       !print *,'appending',dict%parent%data%nelems,dict%data%nelems,brother%data%nelems,brother%parent%data%nelems
     end if
   end subroutine append
 
@@ -759,7 +815,6 @@
     end if
   end subroutine prepend
 
-
   !> assign the value to the dictionary
   subroutine put_value(dict,val)
     implicit none
@@ -773,7 +828,6 @@
     call set_field(val,dict%data%value)
 
   end subroutine put_value
-
   
   !> assign the value to the dictionary (to be rewritten)
   subroutine put_list(dict,list)!,nitems)
@@ -803,7 +857,6 @@
     call get_field(dict%data%value,val)
 
   end subroutine get_value
-
 
   !> get the value from the dictionary
   !! This routine only works if the dictionary is associated
@@ -884,14 +937,14 @@
     type(dictionary), pointer :: dict !!TO BE VERIFIED
     character(len=*), intent(in) :: key
 
-    print *,'set_elem in ',trim(key),dict%data%nelems,dict%parent%data%nelems
+    !print *,'set_elem in ',trim(key),dict%data%nelems,dict%parent%data%nelems
     call set_field(trim(key),dict%data%key)
     if (associated(dict%parent)) then
        dict%parent%data%nelems=dict%parent%data%nelems+1
     else
        dict%data%nelems=dict%data%nelems+1
     end if
-    print *,'set_elem out ',trim(key),dict%data%nelems,dict%parent%data%nelems
+    !print *,'set_elem out ',trim(key),dict%data%nelems,dict%parent%data%nelems
 
   end subroutine set_elem
 
@@ -914,8 +967,8 @@
 
   pure subroutine get_field(input,output)
     implicit none
-    character(len=max_field_length), intent(in) :: input !intent eliminated
-    character(len=*), intent(out) :: output !intent eliminated
+    character(len=max_field_length), intent(in) :: input
+    character(len=*), intent(out) :: output
     !local variables
     integer :: ipos,i
 
@@ -1049,9 +1102,9 @@
     character(len=*), optional, intent(in) :: fmt
 
     if (present(fmt)) then
-       call put_value(dict,adjustl(trim(yaml_toa(ival,fmt=fmt))))
-    else
-       call put_value(dict,adjustl(trim(yaml_toa(ival))))
+       call put_value(dict,trim(adjustl(yaml_toa(ival,fmt=fmt))))
+    else
+       call put_value(dict,trim(adjustl(yaml_toa(ival))))
     end if
 
   end subroutine put_integer
