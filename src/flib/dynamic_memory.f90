--- conflicted
+++ resolved
@@ -14,50 +14,58 @@
 
   private
 
+
+  integer, parameter :: longsize=20 !<could be lower
+  character(len=*), parameter :: fmtlong='(i20)' !< conversion of long integer
+
   interface
-     subroutine get_i1(array,iadd)
+     subroutine geti1(array,iadd)
        implicit none
        integer, dimension(:), allocatable, intent(in) :: array
        integer(kind=8), intent(out) :: iadd
-     end subroutine get_i1
-     subroutine get_dp1(array,iadd)
+     end subroutine geti1
+
+     subroutine getdp1(array,iadd)
        implicit none
        double precision, dimension(:), allocatable, intent(in) :: array
        integer(kind=8), intent(out) :: iadd
-     end subroutine get_dp1
-     subroutine get_dp2(array,iadd)
+     end subroutine getdp1
+
+     subroutine getdp2(array,iadd)
        implicit none
        double precision, dimension(:,:), allocatable, intent(in) :: array
        integer(kind=8), intent(out) :: iadd
-     end subroutine get_dp2
-     subroutine get_dp3(array,iadd)
+     end subroutine getdp2
+
+     subroutine getdp3(array,iadd)
        implicit none
        double precision, dimension(:,:,:), allocatable, intent(in) :: array
        integer(kind=8), intent(out) :: iadd
-     end subroutine get_dp3
-     subroutine get_dp4(array,iadd)
+     end subroutine getdp3
+
+     subroutine getdp4(array,iadd)
        implicit none
        double precision, dimension(:,:,:,:), allocatable, intent(in) :: array
        integer(kind=8), intent(out) :: iadd
-     end subroutine get_dp4
-
-     subroutine get_dp1_ptr(array,iadd)
+     end subroutine getdp4
+
+     subroutine getdp1ptr(array,iadd)
        implicit none
        double precision, dimension(:), pointer, intent(in) :: array
        integer(kind=8), intent(out) :: iadd
-     end subroutine get_dp1_ptr
-
-     subroutine get_dp2_ptr(array,iadd)
+     end subroutine getdp1ptr
+
+     subroutine getdp2ptr(array,iadd)
        implicit none
        double precision, dimension(:,:), pointer, intent(in) :: array
        integer(kind=8), intent(out) :: iadd
-     end subroutine get_dp2_ptr
-
-     subroutine get_dp3_ptr(array,iadd)
+     end subroutine getdp2ptr
+
+     subroutine getdp3ptr(array,iadd)
        implicit none
        double precision, dimension(:,:,:), pointer, intent(in) :: array
        integer(kind=8), intent(out) :: iadd
-     end subroutine get_dp3_ptr
+     end subroutine getdp3ptr
 
   end interface
 
@@ -65,8 +73,9 @@
   module procedure pad_i1,pad_dp1,pad_dp2,pad_dp3,pad_dp4
 end interface
 
-public :: pad_array,get_i1,get_dp1,get_dp2,get_dp3,get_dp4
-public :: get_dp1_ptr,get_dp2_ptr,get_dp3_ptr
+public :: pad_array,geti1,getdp1,getdp2,getdp3,getdp4!,getlongaddress
+public :: getdp1ptr,getdp2ptr,getdp3ptr
+public :: address_toi,long_toa
 
 contains
 
@@ -232,6 +241,79 @@
    r_nan = rnan
   end function r_nan
 
+  function exa_toi(a)
+    character(len=1), intent(in) :: a
+    integer :: exa_toi
+    select case(a)
+    case('0')
+       exa_toi=0
+    case('1')
+       exa_toi=1
+    case('2')
+       exa_toi=2
+    case('3')
+       exa_toi=3
+    case('4')
+       exa_toi=4
+    case('5')
+       exa_toi=5
+    case('6')
+       exa_toi=6
+    case('7')
+       exa_toi=7
+    case('8')
+       exa_toi=8
+    case('9')
+       exa_toi=9
+    case('a')
+       exa_toi=10
+    case('b')
+       exa_toi=11
+    case('c')
+       exa_toi=12
+    case('d')
+       exa_toi=13
+    case('e')
+       exa_toi=14
+    case('f')
+       exa_toi=15
+    case default
+       !raise an error
+       print *,'a: ',a
+       stop 'undefined value'
+    end select
+    
+  end function exa_toi
+
+  function address_toi(address)
+    character(len=*), intent(in) ::  address
+    integer(kind=8) :: address_toi
+    !local variables
+    integer :: i,l
+    integer(kind=8) :: j
+    character(len=1) :: a
+
+    l=len_trim(address)
+    address_toi=0
+    do i=l-2,1,-1
+       a=address(i+2:i+2)
+       j=int(16**(l-2-i),kind=8)*int(exa_toi(a),kind=8)
+       !print *,'i,a',i,a,exa_toi(a)
+       address_toi=address_toi+j
+    end do
+    
+  end function address_toi
+
+  function long_toa(iadd)
+    use yaml_strings
+    implicit none 
+    integer(kind=8), intent(in) :: iadd
+    character(len=longsize) :: long_toa
+    
+    long_toa=adjustl(yaml_toa(iadd,fmt=fmtlong))
+
+  end function long_toa
+
 end module metadata_interfaces
 
 
@@ -267,6 +349,7 @@
   character(len=*), parameter :: routineid='Allocating Routine Id'
   character(len=*), parameter :: sizeid='Size (Bytes)'
   character(len=*), parameter :: metadatadd='Address of metadata'
+  character(len=*), parameter :: firstadd='Address of first element'
   character(len=*), parameter :: processid='Process Id'
 
   !> Structure needed to allocate an allocatable array
@@ -323,32 +406,26 @@
 !!$  end interface
 
   interface f_malloc
-     module procedure f_malloc,f_malloc_simple,f_malloc_bounds
+     module procedure f_malloc,f_malloc_simple,f_malloc_bounds,f_malloc_bound
   end interface
 
   interface f_malloc0
-     module procedure f_malloc0,f_malloc0_simple,f_malloc0_bounds
+     module procedure f_malloc0,f_malloc0_simple,f_malloc0_bounds,f_malloc0_bound
   end interface
 
   interface f_malloc_ptr
-     module procedure f_malloc_ptr,f_malloc_ptr_simple,f_malloc_ptr_bounds
+     module procedure f_malloc_ptr,f_malloc_ptr_simple,f_malloc_ptr_bounds,f_malloc_ptr_bound
   end interface
 
   interface f_malloc0_ptr
-     module procedure f_malloc0_ptr,f_malloc0_ptr_simple,f_malloc0_ptr_bounds
+     module procedure f_malloc0_ptr,f_malloc0_ptr_simple,f_malloc0_ptr_bounds,f_malloc0_ptr_bound
   end interface
 
 
-<<<<<<< HEAD
-  public :: f_set_status,f_finalize,f_malloc_dump_status
-  public :: f_malloc,f_malloc0,f_malloc_ptr,f_malloc0_ptr,f_free,f_free_ptr,f_routine_id,f_release_routine
-=======
   !> Public routines
-  public :: f_malloc_set_status,f_malloc_finalize,f_malloc_dump_status
-  public :: f_malloc,f_malloc0,f_malloc_ptr,f_malloc0_ptr
+  public :: f_malloc,f_malloc0,f_malloc_ptr,f_malloc0_ptr,f_malloc_dump_status
   public :: f_free,f_free_ptr
-  public :: f_malloc_routine_id,f_malloc_free_routine
->>>>>>> 00612f5d
+  public :: f_routine,f_release_routine,f_set_status,f_finalize
   public :: assignment(=),operator(.to.)
 
 contains
@@ -425,7 +502,7 @@
   end function f_malloc_simple
 
   !for rank-1 arrays
-  function f_malloc_bounds(bounds,id,routine_id,try) result(m)
+  function f_malloc_bound(bounds,id,routine_id,try) result(m)
     type(array_bounds), intent(in) :: bounds
     logical, intent(in), optional :: try
     character(len=*), intent(in), optional :: id,routine_id
@@ -441,30 +518,43 @@
 
     include 'f_malloc-inc.f90'
 
+  end function f_malloc_bound
+
+  !define the allocation information for  arrays of different rank
+  function f_malloc_bounds(bounds,id,routine_id,try) result(m)
+    implicit none
+    type(array_bounds), dimension(:), intent(in) :: bounds
+    logical, intent(in), optional :: try
+    character(len=*), intent(in), optional :: id,routine_id
+    type(malloc_information_all) :: m
+    !local variables
+    integer :: lgt,i
+    m=malloc_information_all_null()
+    
+    m%rank=size(bounds)
+    do i=1,m%rank
+       m%lbounds(i)=bounds(i)%nlow
+       m%ubounds(i)=bounds(i)%nhigh
+       m%shape(i)=m%ubounds(i)-m%lbounds(i)+1
+       end do
+
+    include 'f_malloc-inc.f90'
+
   end function f_malloc_bounds
 
+
   !define the allocation information for  arrays of different rank
-  function f_malloc(shape,id,routine_id,lbounds,ubounds,bounds,try) result(m)
+  function f_malloc(shape,id,routine_id,lbounds,ubounds,try) result(m)
     implicit none
     integer, dimension(:), intent(in), optional :: shape,lbounds,ubounds
     logical, intent(in), optional :: try
     character(len=*), intent(in), optional :: id,routine_id
-    type(array_bounds), dimension(:), optional :: bounds
     type(malloc_information_all) :: m
     !local variables
     integer :: lgt,i
     m=malloc_information_all_null()
     !guess the rank
     m%rank=0
-
-    if (present(bounds)) then
-       m%rank=size(bounds)
-       do i=1,m%rank
-          m%lbounds(i)=bounds(i)%nlow
-          m%ubounds(i)=bounds(i)%nhigh
-          m%shape(i)=m%ubounds(i)-m%lbounds(i)+1
-       end do
-    end if
 
     if (present(lbounds)) then
        m%rank=size(lbounds)
@@ -492,27 +582,26 @@
     else
        if (present(ubounds)) then
           if (m%rank == 0) then
-             m%rank=size(shape)
+             m%rank=size(ubounds)
           else if (m%rank/=size(ubounds)) then
-             stop 'ERROR, f_malloc: ubounds not conformal with lbounds or shape'
+             stop 'ERROR, f_malloc: ubounds not conformal with lbounds'
           end if
           m%ubounds(1:m%rank)=ubounds
           do i=1,m%rank
              m%shape(i)=m%ubounds(i)-m%lbounds(i)+1
           end do
        else
-          if (.not. present(bounds)) stop &
-               'ERROR, f_malloc: at least shape or ubounds should be defined'
+          stop 'ERROR, f_malloc: at least shape or ubounds should be defined'
        end if
     end if
 
     include 'f_malloc-inc.f90'
 
   end function f_malloc
-
 
   !>for rank-1 arrays
   function f_malloc0_simple(size,id,routine_id,try) result(m)
+    implicit none
     integer, intent(in) :: size
     logical, intent(in), optional :: try
     character(len=*), intent(in), optional :: id,routine_id
@@ -530,9 +619,9 @@
 
   end function f_malloc0_simple
 
-
   !>for rank-1 arrays
-  function f_malloc0_bounds(bounds,id,routine_id,try) result(m)
+  function f_malloc0_bound(bounds,id,routine_id,try) result(m)
+    implicit none
     type(array_bounds), intent(in) :: bounds
     logical, intent(in), optional :: try
     character(len=*), intent(in), optional :: id,routine_id
@@ -549,15 +638,37 @@
 
     include 'f_malloc-inc.f90'
 
+  end function f_malloc0_bound
+
+  function f_malloc0_bounds(bounds,id,routine_id,try) result(m)
+    implicit none
+    type(array_bounds), dimension(:), intent(in) :: bounds
+    logical, intent(in), optional :: try
+    character(len=*), intent(in), optional :: id,routine_id
+    type(malloc_information_all) :: m
+    !local variables
+    integer :: lgt,i
+    m=malloc_information_all_null()
+
+    m%put_to_zero=.true.
+
+    m%rank=size(bounds)
+    do i=1,m%rank
+       m%lbounds(i)=bounds(i)%nlow
+       m%ubounds(i)=bounds(i)%nhigh
+       m%shape(i)=m%ubounds(i)-m%lbounds(i)+1
+    end do
+
+    include 'f_malloc-inc.f90'
+
   end function f_malloc0_bounds
 
   !> define the allocation information for  arrays of different rank
-  function f_malloc0(shape,id,routine_id,lbounds,ubounds,bounds,try) result(m)
+  function f_malloc0(shape,id,routine_id,lbounds,ubounds,try) result(m)
     implicit none
     integer, dimension(:), intent(in), optional :: shape,lbounds,ubounds
     logical, intent(in), optional :: try
     character(len=*), intent(in), optional :: id,routine_id
-    type(array_bounds), dimension(:), optional :: bounds
     type(malloc_information_all) :: m
     !local variables
     integer :: lgt,i
@@ -566,15 +677,6 @@
     m%put_to_zero=.true.
     !guess the rank
     m%rank=0
-
-    if (present(bounds)) then
-       m%rank=size(bounds)
-       do i=1,m%rank
-          m%lbounds(i)=bounds(i)%nlow
-          m%ubounds(i)=bounds(i)%nhigh
-          m%shape(i)=m%ubounds(i)-m%lbounds(i)+1
-       end do
-    end if
 
     if (present(lbounds)) then
        m%rank=size(lbounds)
@@ -602,17 +704,16 @@
     else
        if (present(ubounds)) then
           if (m%rank == 0) then
-             m%rank=size(shape)
+             m%rank=size(ubounds)
           else if (m%rank/=size(ubounds)) then
-             stop 'ERROR, f_malloc0: ubounds not conformal with lbounds or shape'
+             stop 'ERROR, f_malloc0: ubounds not conformal with lbounds'
           end if
           m%ubounds(1:m%rank)=ubounds
           do i=1,m%rank
              m%shape(i)=m%ubounds(i)-m%lbounds(i)+1
           end do
        else
-          if (.not. present(bounds)) stop &
-               'ERROR, f_malloc0: at least shape or ubounds should be defined'
+          stop 'ERROR, f_malloc0: at least shape or ubounds should be defined'
        end if
     end if
 
@@ -639,7 +740,7 @@
   end function f_malloc_ptr_simple
 
   !for rank-1 arrays
-  function f_malloc_ptr_bounds(bounds,id,routine_id,try) result(m)
+  function f_malloc_ptr_bound(bounds,id,routine_id,try) result(m)
     type(array_bounds), intent(in) :: bounds
     logical, intent(in), optional :: try
     character(len=*), intent(in), optional :: id,routine_id
@@ -655,30 +756,43 @@
 
     include 'f_malloc-inc.f90'
 
+  end function f_malloc_ptr_bound
+
+    !define the allocation information for  arrays of different rank
+  function f_malloc_ptr_bounds(bounds,id,routine_id,try) result(m)
+    implicit none
+    type(array_bounds), dimension(:), intent(in) :: bounds
+    logical, intent(in), optional :: try
+    character(len=*), intent(in), optional :: id,routine_id
+    type(malloc_information_ptr) :: m
+    !local variables
+    integer :: lgt,i
+    m=malloc_information_ptr_null()
+    
+    m%rank=size(bounds)
+    do i=1,m%rank
+       m%lbounds(i)=bounds(i)%nlow
+       m%ubounds(i)=bounds(i)%nhigh
+       m%shape(i)=m%ubounds(i)-m%lbounds(i)+1
+    end do
+
+    include 'f_malloc-inc.f90'
+
   end function f_malloc_ptr_bounds
 
+
   !define the allocation information for  arrays of different rank
-  function f_malloc_ptr(shape,id,routine_id,lbounds,ubounds,bounds,try) result(m)
+  function f_malloc_ptr(shape,id,routine_id,lbounds,ubounds,try) result(m)
     implicit none
     integer, dimension(:), intent(in), optional :: shape,lbounds,ubounds
     logical, intent(in), optional :: try
     character(len=*), intent(in), optional :: id,routine_id
-    type(array_bounds), dimension(:), optional :: bounds
     type(malloc_information_ptr) :: m
     !local variables
     integer :: lgt,i
     m=malloc_information_ptr_null()
     !guess the rank
     m%rank=0
-
-    if (present(bounds)) then
-       m%rank=size(bounds)
-       do i=1,m%rank
-          m%lbounds(i)=bounds(i)%nlow
-          m%ubounds(i)=bounds(i)%nhigh
-          m%shape(i)=m%ubounds(i)-m%lbounds(i)+1
-       end do
-    end if
 
     if (present(lbounds)) then
        m%rank=size(lbounds)
@@ -706,17 +820,16 @@
     else
        if (present(ubounds)) then
           if (m%rank == 0) then
-             m%rank=size(shape)
+             m%rank=size(ubounds)
           else if (m%rank/=size(ubounds)) then
-             stop 'ERROR, f_malloc: ubounds not conformal with lbounds or shape'
+             stop 'ERROR, f_malloc: ubounds not conformal with lbounds'
           end if
           m%ubounds(1:m%rank)=ubounds
           do i=1,m%rank
              m%shape(i)=m%ubounds(i)-m%lbounds(i)+1
           end do
        else
-          if (.not. present(bounds)) stop &
-               'ERROR, f_malloc: at least shape or ubounds should be defined'
+          stop 'ERROR, f_malloc: at least shape or ubounds should be defined'
        end if
     end if
 
@@ -744,7 +857,7 @@
   end function f_malloc0_ptr_simple
 
   !for rank-1 arrays
-  function f_malloc0_ptr_bounds(bounds,id,routine_id,try) result(m)
+  function f_malloc0_ptr_bound(bounds,id,routine_id,try) result(m)
     type(array_bounds), intent(in) :: bounds
     logical, intent(in), optional :: try
     character(len=*), intent(in), optional :: id,routine_id
@@ -761,15 +874,38 @@
 
     include 'f_malloc-inc.f90'
 
+  end function f_malloc0_ptr_bound
+
+  !define the allocation information for  arrays of different rank
+  function f_malloc0_ptr_bounds(bounds,id,routine_id,try) result(m)
+    implicit none
+    type(array_bounds), dimension(:), intent(in) :: bounds
+    logical, intent(in), optional :: try
+    character(len=*), intent(in), optional :: id,routine_id
+    type(malloc_information_ptr) :: m
+    !local variables
+    integer :: lgt,i
+    m=malloc_information_ptr_null()
+
+    m%put_to_zero=.true.
+    m%rank=size(bounds)
+    do i=1,m%rank
+       m%lbounds(i)=bounds(i)%nlow
+       m%ubounds(i)=bounds(i)%nhigh
+       m%shape(i)=m%ubounds(i)-m%lbounds(i)+1
+    end do
+
+    include 'f_malloc-inc.f90'
+
   end function f_malloc0_ptr_bounds
 
+
   !define the allocation information for  arrays of different rank
-  function f_malloc0_ptr(shape,id,routine_id,lbounds,ubounds,bounds,try) result(m)
+  function f_malloc0_ptr(shape,id,routine_id,lbounds,ubounds,try) result(m)
     implicit none
     integer, dimension(:), intent(in), optional :: shape,lbounds,ubounds
     logical, intent(in), optional :: try
     character(len=*), intent(in), optional :: id,routine_id
-    type(array_bounds), dimension(:), optional :: bounds
     type(malloc_information_ptr) :: m
     !local variables
     integer :: lgt,i
@@ -778,15 +914,6 @@
     m%put_to_zero=.true.
     !guess the rank
     m%rank=0
-
-    if (present(bounds)) then
-       m%rank=size(bounds)
-       do i=1,m%rank
-          m%lbounds(i)=bounds(i)%nlow
-          m%ubounds(i)=bounds(i)%nhigh
-          m%shape(i)=m%ubounds(i)-m%lbounds(i)+1
-       end do
-    end if
 
     if (present(lbounds)) then
        m%rank=size(lbounds)
@@ -814,24 +941,22 @@
     else
        if (present(ubounds)) then
           if (m%rank == 0) then
-             m%rank=size(shape)
+             m%rank=size(ubounds)
           else if (m%rank/=size(ubounds)) then
-             stop 'ERROR, f_malloc0: ubounds not conformal with lbounds or shape'
+             stop 'ERROR, f_malloc0: ubounds not conformal with lbounds'
           end if
           m%ubounds(1:m%rank)=ubounds
           do i=1,m%rank
              m%shape(i)=m%ubounds(i)-m%lbounds(i)+1
           end do
        else
-          if (.not. present(bounds)) stop &
-               'ERROR, f_malloc0: at least shape or ubounds should be defined'
+          stop 'ERROR, f_malloc0: at least shape or ubounds should be defined'
        end if
     end if
 
     include 'f_malloc-inc.f90'
 
   end function f_malloc0_ptr
-
   
   function last_f_malloc_error(error_string) result(ierr)
     implicit none
@@ -854,16 +979,18 @@
 
   end function last_f_malloc_error
 
-
   !> This routine adds the corresponding subprogram name to the dictionary
   !! and prepend the dictionary to the global info dictionary
   !! if it is called more than once for the same name it has no effect
-  subroutine f_routine_id(routine_id)
-    implicit none
-    character(len=*), intent(in) :: routine_id
+  subroutine f_routine(id)
+    implicit none
+    character(len=*), intent(in), optional :: id
     !local variables
     integer :: lgt
-    if (trim(present_routine) /= trim(routine_id)) then
+
+    if (.not. present(id)) return !no effect
+
+    if (trim(present_routine) /= trim(id)) then
        if(associated(dict_routine)) then
           call prepend(dict_global,dict_routine)
           nullify(dict_routine)
@@ -874,15 +1001,14 @@
 !          last_opened_routine=present_routine
        end if
        routine_opened=.true.
-       call add(dict_codepoint,trim(routine_id))
+       call add(dict_codepoint,trim(id))
 
        present_routine=repeat(' ',namelen)
-       lgt=min(len(routine_id),namelen)
-       present_routine(1:lgt)=routine_id(1:lgt)
-
-    end if
-  end subroutine f_routine_id
-
+       lgt=min(len(id),namelen)
+       present_routine(1:lgt)=id(1:lgt)
+
+    end if
+  end subroutine f_routine
 
   !> Close a previously opened routine
   subroutine f_release_routine()
@@ -925,7 +1051,6 @@
 
   end subroutine open_routine
 
-
   subroutine close_routine(dict,jump_up)
 !    use yaml_output
     implicit none
@@ -964,13 +1089,8 @@
   end subroutine close_routine
 
 
-<<<<<<< HEAD
-  !>initialize the library
-  subroutine f_set_status(memory_limit,output_level,logfile_name,unit)
-=======
   !> Initialize the library
-  subroutine f_malloc_set_status(memory_limit,output_level,logfile_name,unit,iproc)
->>>>>>> 00612f5d
+  subroutine f_set_status(memory_limit,output_level,logfile_name,unit,iproc)
     use yaml_output, only: yaml_date_and_time_toa
     implicit none
     !Arguments
@@ -1003,16 +1123,12 @@
     if (present(logfile_name)) call memocc_set_filename(logfile_name)
        
     if (present(iproc)) call set(dict_global//processid,iproc)
-
   end subroutine f_set_status
 
 
+
   !> Finalize f_malloc (Display status)
-<<<<<<< HEAD
-  subroutine f_finalize()
-=======
-  subroutine f_malloc_finalize(dump)
->>>>>>> 00612f5d
+  subroutine f_finalize(dump)
     use yaml_output, only: yaml_warning,yaml_open_map,yaml_close_map,yaml_dict_dump,yaml_get_default_stream
     implicit none
     !Arguments
@@ -1044,21 +1160,22 @@
        end if
        !Print if error
        if (dict_size(dict_global) == 2) dump_status=.false.
-       print *,'dict_size',dict_size(dict_global)
+       !print *,'dict_size',dict_size(dict_global)
+       !print *,'dict_len',dict_len(dict_global)
     end if
     if (dump_status) then
        call yaml_open_map('Status of the memory at finalization')
        !call yaml_dict_dump(dict_global)
        call dump_leaked_memory(dict_global)
        call yaml_close_map()
-       call dict_free(dict_global)
-   !    call yaml_open_map('Calling sequence')
-   !    call yaml_dict_dump(dict_calling_sequence)
-   !    call yaml_close_map()
-       call dict_free(dict_calling_sequence)
-       
-       call memocc_report()
-    end if
+    end if
+    call dict_free(dict_global)
+    !    call yaml_open_map('Calling sequence')
+    !    call yaml_dict_dump(dict_calling_sequence)
+    !    call yaml_close_map()
+    call dict_free(dict_calling_sequence)
+
+    call memocc_report()
     profile_initialized=.false.
     present_routine=repeat(' ',namelen)
     routine_opened=.false.
@@ -1105,6 +1222,7 @@
 
   !> Dump all allocations
   subroutine dump_leaked_memory(dict)
+    use metadata_interfaces, only: address_toi
      use yaml_output
      implicit none
      type(dictionary), pointer, intent(in) :: dict
@@ -1121,7 +1239,9 @@
            array_id = dict_ptr//arrayid
            call yaml_open_map(trim(array_id))
            call yaml_dict_dump(dict_ptr)
-           call yaml_map('Address',trim(dict_key(dict_ptr)))
+           call yaml_map(metadatadd,trim(dict_key(dict_ptr)))
+!!$           call yaml_map('Long integer conversion',&
+!!$                address_toi(trim(adjustl(dict_key(dict_ptr)))))
            call yaml_close_map()
         else
            call yaml_open_map(trim(dict_key(dict_ptr)))
@@ -1159,6 +1279,9 @@
     if (.not. associated(dict_add)) then
        dict_add=>find_key(dict_global,trim(address))
        if (.not. associated(dict_add)) then
+          print *,'address:',trim(address)
+          call f_malloc_dump_status()
+          call yaml_dict_dump(dict_calling_sequence)
           stop 'profile deallocations: address not present'
        else
           use_global=.true.
@@ -1236,6 +1359,8 @@
   subroutine f_malloc_dump_status()
     use yaml_output
     implicit none
+!!$    if (associated(dict_routine)) call yaml_dict_dump(dict_routine)
+!!$    call yaml_dict_dump(dict_global)
     call yaml_newline()
 !    call yaml_map('Present routine',trim(present_routine))
 !    call yaml_open_map(Routine dictionary')
@@ -1253,42 +1378,47 @@
   end subroutine f_malloc_dump_status
 
   subroutine i1_all(array,m)
-          use metadata_interfaces, metadata_address => get_i1
+    use metadata_interfaces, metadata_address => geti1
     implicit none
     type(malloc_information_all), intent(in) :: m
     integer, dimension(:), allocatable, intent(inout) :: array
     !local variables
     integer(kind=8) :: iadd
-!!$    interface
-!!$       subroutine getlongaddress(array,iadd)
-!!$         implicit none
-!!$         integer, dimension(:), allocatable, intent(in) :: array
-!!$         integer(kind=8), intent(out) :: iadd
-!!$       end subroutine getlongaddress
-!!$    end interface
     !allocate the array
     allocate(array(m%lbounds(1):m%ubounds(1)+ndebug),stat=ierror)
-
     include 'allocate-inc.f90'
-
   end subroutine i1_all
 
+  subroutine i1_all_free(array)
+    use metadata_interfaces, metadata_address => geti1
+    implicit none
+    integer, dimension(:), allocatable, intent(inout) :: array
+    include 'deallocate-inc.f90' 
+  end subroutine i1_all_free
+
+
   subroutine d1_all(array,m)
-    use metadata_interfaces, metadata_address => get_dp1
+    use metadata_interfaces, metadata_address => getdp1
     implicit none
     type(malloc_information_all), intent(in) :: m
     double precision, dimension(:), allocatable, intent(inout) :: array
     !local variables
     integer(kind=8) :: iadd
-
     !allocate the array
     allocate(array(m%lbounds(1):m%ubounds(1)+ndebug),stat=ierror)
-
     include 'allocate-inc.f90'
   end subroutine d1_all
 
+  subroutine d1_all_free(array)
+    use metadata_interfaces, metadata_address => getdp1
+    implicit none
+    double precision, dimension(:), allocatable, intent(inout) :: array
+    include 'deallocate-inc.f90' 
+  end subroutine d1_all_free
+
+
   subroutine d2_all(array,m)
-    use metadata_interfaces, metadata_address => get_dp2
+    use metadata_interfaces, metadata_address => getdp2
     implicit none
     type(malloc_information_all), intent(in) :: m
     double precision, dimension(:,:), allocatable, intent(inout) :: array
@@ -1299,8 +1429,16 @@
     include 'allocate-inc.f90'
   end subroutine d2_all
 
+  subroutine d2_all_free(array)
+    use metadata_interfaces, metadata_address => getdp2
+    implicit none
+    double precision, dimension(:,:), allocatable, intent(inout) :: array
+    include 'deallocate-inc.f90' 
+  end subroutine d2_all_free
+
+
   subroutine d3_all(array,m)
-    use metadata_interfaces, metadata_address => get_dp3
+    use metadata_interfaces, metadata_address => getdp3
     implicit none
     type(malloc_information_all), intent(in) :: m
     double precision, dimension(:,:,:), allocatable, intent(inout) :: array
@@ -1312,8 +1450,16 @@
     include 'allocate-inc.f90'
   end subroutine d3_all
 
+  subroutine d3_all_free(array)
+    use metadata_interfaces, metadata_address => getdp3
+    implicit none
+    double precision, dimension(:,:,:), allocatable, intent(inout) :: array
+    include 'deallocate-inc.f90' 
+  end subroutine d3_all_free
+
+
   subroutine d4_all(array,m)
-    use metadata_interfaces, metadata_address => get_dp4
+    use metadata_interfaces, metadata_address => getdp4
     implicit none
     type(malloc_information_all), intent(in) :: m
     double precision, dimension(:,:,:,:), allocatable, intent(inout) :: array
@@ -1326,31 +1472,8 @@
     include 'allocate-inc.f90'
   end subroutine d4_all
 
-  subroutine i1_all_free(array)
-    implicit none
-    integer, dimension(:), allocatable, intent(inout) :: array
-    include 'deallocate-inc.f90' 
-  end subroutine i1_all_free
-
-  subroutine d1_all_free(array)
-    implicit none
-    double precision, dimension(:), allocatable, intent(inout) :: array
-    include 'deallocate-inc.f90' 
-  end subroutine d1_all_free
-
-  subroutine d2_all_free(array)
-    implicit none
-    double precision, dimension(:,:), allocatable, intent(inout) :: array
-    include 'deallocate-inc.f90' 
-  end subroutine d2_all_free
-
-  subroutine d3_all_free(array)
-    implicit none
-    double precision, dimension(:,:,:), allocatable, intent(inout) :: array
-    include 'deallocate-inc.f90' 
-  end subroutine d3_all_free
-
   subroutine d4_all_free(array)
+    use metadata_interfaces, metadata_address => getdp4
     implicit none
     double precision, dimension(:,:,:,:), allocatable, intent(inout) :: array
     include 'deallocate-inc.f90' 
@@ -1391,7 +1514,7 @@
 
   !pointers
   subroutine d1_ptr(array,m)
-    use metadata_interfaces, metadata_address => get_dp1_ptr
+    use metadata_interfaces, metadata_address => getdp1ptr
     implicit none
     type(malloc_information_ptr), intent(in) :: m
     double precision, dimension(:), pointer, intent(inout) :: array
@@ -1404,50 +1527,51 @@
     include 'allocate-inc.f90'
   end subroutine d1_ptr
 
-  subroutine d2_ptr(array,m)
-    use metadata_interfaces, metadata_address => get_dp2_ptr
-    implicit none
-    type(malloc_information_ptr), intent(in) :: m
-    double precision, dimension(:,:), pointer, intent(inout) :: array
-    !local variables
-    integer(kind=8) :: iadd
-
-    !allocate the array
-    allocate(array(m%lbounds(1):m%ubounds(1),m%lbounds(2):m%ubounds(2)+ndebug),stat=ierror)
-
-    include 'allocate-inc.f90'
-  end subroutine d2_ptr
-
-  subroutine d3_ptr(array,m)
-    use metadata_interfaces, metadata_address => get_dp3_ptr
-    implicit none
-    type(malloc_information_ptr), intent(in) :: m
-    double precision, dimension(:,:,:), pointer, intent(inout) :: array
-    !local variables
-    integer(kind=8) :: iadd
-
-    !allocate the array
-    allocate(array(m%lbounds(1):m%ubounds(1),m%lbounds(2):m%ubounds(2),&
-         m%lbounds(3):m%ubounds(3)+ndebug),stat=ierror)
-
-    include 'allocate-inc.f90'
-  end subroutine d3_ptr
-
   subroutine d1_ptr_free(array)
+    use metadata_interfaces, metadata_address => getdp1ptr
     implicit none
     double precision, dimension(:), pointer, intent(inout) :: array
     include 'deallocate-inc.f90'
     nullify(array)
   end subroutine d1_ptr_free
 
+
+  subroutine d2_ptr(array,m)
+    use metadata_interfaces, metadata_address => getdp2ptr
+    implicit none
+    type(malloc_information_ptr), intent(in) :: m
+    double precision, dimension(:,:), pointer, intent(inout) :: array
+    !local variables
+    integer(kind=8) :: iadd
+    !allocate the array
+    allocate(array(m%lbounds(1):m%ubounds(1),m%lbounds(2):m%ubounds(2)+ndebug),stat=ierror)
+
+    include 'allocate-inc.f90'
+  end subroutine d2_ptr
+
   subroutine d2_ptr_free(array)
+    use metadata_interfaces, metadata_address => getdp2ptr
     implicit none
     double precision, dimension(:,:), pointer, intent(inout) :: array
     include 'deallocate-inc.f90'
     nullify(array)
   end subroutine d2_ptr_free
 
+  subroutine d3_ptr(array,m)
+    use metadata_interfaces, metadata_address => getdp3ptr
+    implicit none
+    type(malloc_information_ptr), intent(in) :: m
+    double precision, dimension(:,:,:), pointer, intent(inout) :: array
+    !local variables
+    integer(kind=8) :: iadd
+    !allocate the array
+    allocate(array(m%lbounds(1):m%ubounds(1),m%lbounds(2):m%ubounds(2),&
+         m%lbounds(3):m%ubounds(3)+ndebug),stat=ierror)
+    include 'allocate-inc.f90'
+  end subroutine d3_ptr
+
   subroutine d3_ptr_free(array)
+    use metadata_interfaces, metadata_address => getdp3ptr
     implicit none
     double precision, dimension(:,:,:), pointer, intent(inout) :: array
     include 'deallocate-inc.f90'
