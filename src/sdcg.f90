--- conflicted
+++ resolved
@@ -214,13 +214,8 @@
                  ! write(16,'(i5,1x,e12.5,1x,e21.14,a,1x,e9.2)')it,sqrt(fnrm),etot,' GEOPT CG ',beta/in%betax
                  ! write(16,'(1x,a,3(1x,1pe14.5))') 'fnrm2,fluct*frac_fluct,fluct', fnrm,fluct*in%frac_fluct,fluct
                  write(16,'(I5,1x,I5,2x,a10,2x,1pe21.14,2x,e9.2,1(1pe11.3),3(1pe10.2),2x,a,1pe8.2E1)') &
-<<<<<<< HEAD
-                      & ncount_bigdft,it,"GEOPT_CG  ",etot,etot-etotprev, &
-                      & fmax,sqrt(fnrm),fluct*in%frac_fluct,fluct,"b/b0=",beta/in%betax
-=======
                       ncount_bigdft,it,"GEOPT_CG  ",etot,etot-etotprev,fmax,sqrt(fnrm),fluct*in%frac_fluct,&
                       fluct,"b/b0=",beta/in%betax
->>>>>>> af62613e
 
                  call yaml_map('Ncount_BigDFT',ncount_bigdft)
                  call yaml_map('Iteration',it)
