--- conflicted
+++ resolved
@@ -677,13 +677,8 @@
      ! Calling arguments
      integer,intent(in) :: iproc, nproc, layout
      type(sparse_matrix),intent(in) :: smat
-<<<<<<< HEAD
      real(kind=mp),dimension(:),target,intent(in) :: matrixp
-     real(kind=mp),dimension(smat%nvctrp_tg),target,intent(out) :: matrix_compr
-=======
-     real(kind=mp),dimension(:),target,intent(inout) :: matrixp
      real(kind=mp),dimension(smat%nvctrp_tg),intent(out) :: matrix_compr
->>>>>>> dd59719e
 
      ! Local variables
      integer :: isegstart, isegend, iseg, ii, jorb, iiorb, jjorb, nfvctrp, isfvctr, nvctrp, ierr, isvctr
