!> @file
!!  File defining the structures to deal with the sparse matrices
!! @author
!!    Copyright (C) 2014-2015 BigDFT group
!!    This file is distributed under the terms of the
!!    GNU General Public License, see ~/COPYING file
!!    or http://www.gnu.org/copyleft/gpl.txt .
!!    For the list of contributors, see ~/AUTHORS


!> Module to deal with the sparse matrices
module sparsematrix
  use sparsematrix_base
  implicit none

  private


  !> Public routines
  public :: compress_matrix, compress_matrix2
  public :: uncompress_matrix, uncompress_matrix2
  public :: check_matrix_compression
  public :: transform_sparse_matrix!, transform_sparse_matrix_local
  public :: compress_matrix_distributed_wrapper
  public :: uncompress_matrix_distributed2
  public :: sequential_acces_matrix_fast, sequential_acces_matrix_fast2
  public :: sparsemm_new
  public :: gather_matrix_from_taskgroups, gather_matrix_from_taskgroups_inplace
  public :: extract_taskgroup_inplace, extract_taskgroup
  public :: write_matrix_compressed
  public :: check_symmetry
  public :: write_sparsematrix
  public :: write_sparsematrix_CCS
  public :: transform_sparsity_pattern
  public :: matrix_matrix_mult_wrapper
  public :: trace_sparse
  public :: delete_coupling_terms
  public :: synchronize_matrix_taskgroups


  interface compress_matrix_distributed_wrapper
      module procedure compress_matrix_distributed_wrapper_1
      module procedure compress_matrix_distributed_wrapper_2
  end interface compress_matrix_distributed_wrapper

  contains

    !> subroutine to compress the matrix to sparse form
    subroutine compress_matrix(iproc,nproc,sparsemat,inmat,outmat)
      implicit none
      
      ! Calling arguments
      integer, intent(in) :: iproc, nproc
      type(sparse_matrix),intent(in) :: sparsemat
      real(kind=mp),dimension(sparsemat%nfvctr,sparsemat%nfvctr,sparsemat%nspin),target,intent(in) :: inmat
      real(kind=mp),dimension(sparsemat%nvctr*sparsemat%nspin),target,intent(out) :: outmat
    
      ! Local variables
      integer :: iseg, j, jj, ishift, ispin
      !integer,dimension(2) :: irowcol
      !integer :: ierr, irow, jcol, jjj
      real(kind=mp),dimension(:,:,:),pointer :: inm
      real(kind=mp),dimension(:),pointer :: outm
      
      call f_routine(id='compress_matrix')
      !call timing(iproc,'compressd_mcpy','ON')
      call f_timing(TCAT_SMAT_COMPRESSION,'ON')

      !if (present(outmat)) then
      !    if (sparsemat%parallel_compression/=0 .and. bigdft_mpi%nproc>1) then
      !        stop 'outmat not allowed for the given options'
      !    end if
          outm => outmat
      !else
      !    outm => sparsemat%matrix_compr
      !end if

      !if (present(inmat)) then
      !    if (sparsemat%parallel_compression/=0 .and. bigdft_mpi%nproc>1) then
      !        stop 'in not allowed for the given options'
      !    end if
          inm => inmat
      !else
      !    inm => sparsemat%matrix
      !end if
    
    
      if (sparsemat%parallel_compression==0.or.nproc==1) then
         do ispin=1,sparsemat%nspin
             ishift=(ispin-1)*sparsemat%nvctr
             !OpenMP broken on Vesta
             !!! !$omp parallel default(none) private(irowcol) &
             !$omp parallel default(none) private(iseg,j,jj) &
             !$omp shared(sparsemat,inm,outm,ishift,ispin)
             !$omp do
             do iseg=1,sparsemat%nseg
                 jj=sparsemat%keyv(iseg)
                 ! A segment is always on one line, therefore no double loop
                 do j=sparsemat%keyg(1,1,iseg),sparsemat%keyg(2,1,iseg)
                    !irow = sparsemat%orb_from_index(1,jj)
                    !jcol = sparsemat%orb_from_index(2,jj)
                    !irowcol = orb_from_index(sparsemat, j)
                    !write(*,*) 'iseg, j, jj', iseg, j, jj
                    outm(jj+ishift)=inm(j,sparsemat%keyg(1,2,iseg),ispin)
                    jj=jj+1
                 end do
             end do
             !$omp end do
             !$omp end parallel
         end do
      else if (sparsemat%parallel_compression==1) then
         stop 'this needs to be fixed'
         !!#call to_zero(sparsemat%nvctr, sparsemat%matrix_compr(1))
         !!#!$omp parallel do default(private) shared(sparsemat)
         !!#do jj=1,sparsemat%nvctrp
         !!#   jjj=jj+sparsemat%isvctr
         !!#   irow = sparsemat%orb_from_index(1,jjj)
         !!#   jcol = sparsemat%orb_from_index(2,jjj)
         !!#   sparsemat%matrix_compr(jjj)=sparsemat%matrix(irow,jcol)
         !!#end do
         !!#!$omp end parallel do
         !!#if (bigdft_mpi%nproc > 1) then
         !!#   call mpiallred(sparsemat%matrix_compr(1), sparsemat%nvctr, mpi_sum, bigdft_mpi%mpi_comm)
         !!#end if
      else
         stop 'this needs to be fixed'
         !!#sparsemat%matrix_comprp=f_malloc_ptr((sparsemat%nvctrp),id='sparsemat%matrix_comprp')
         !!#!$omp parallel do default(private) shared(sparsemat)
         !!#do jj=1,sparsemat%nvctrp
         !!#   jjj=jj+sparsemat%isvctr
         !!#   irow = sparsemat%orb_from_index(1,jjj)
         !!#   jcol = sparsemat%orb_from_index(2,jjj)
         !!#   sparsemat%matrix_comprp(jj)=sparsemat%matrix(irow,jcol)
         !!#end do
         !!#!$omp end parallel do
         !!#if (bigdft_mpi%nproc > 1) &
         !!#   & call mpi_allgatherv(sparsemat%matrix_comprp, sparsemat%nvctrp, &
         !!#   &    mpi_double_precision, sparsemat%matrix_compr, sparsemat%nvctr_par(:), &
         !!#   &    sparsemat%isvctr_par, mpi_double_precision, bigdft_mpi%mpi_comm, ierr)
         !!#call f_free_ptr(sparsemat%matrix_comprp)
      end if
    
      !call timing(iproc,'compressd_mcpy','OF')
      call f_timing(TCAT_SMAT_COMPRESSION,'OF')
      call f_release_routine()
    
    end subroutine compress_matrix


    subroutine compress_matrix2(iproc, nproc, sparsemat, inmat, outmat)
      implicit none
      
      ! Calling arguments
      integer, intent(in) :: iproc, nproc
      type(sparse_matrix),intent(in) :: sparsemat
      real(kind=mp),dimension(sparsemat%nfvctr,sparsemat%nfvctr,sparsemat%nspin),intent(in) :: inmat
      real(kind=mp),dimension(sparsemat%nvctrp_tg*sparsemat%nspin),intent(out) :: outmat

      ! Local variables
      real(kind=mp),dimension(:),allocatable :: tmparr

      tmparr = sparsematrix_malloc(sparsemat,iaction=SPARSE_FULL,id='tmparr')
      call compress_matrix(iproc,nproc,sparsemat,inmat,tmparr)
      call extract_taskgroup(sparsemat, tmparr, outmat)
      call f_free(tmparr)
    end subroutine compress_matrix2


    !> subroutine to uncompress the matrix from sparse form
    subroutine uncompress_matrix(iproc,nproc,sparsemat,inmat,outmat)
      implicit none
      
      ! Calling arguments
      integer, intent(in) :: iproc, nproc
      type(sparse_matrix), intent(in) :: sparsemat
      real(kind=mp),dimension(sparsemat%nvctr*sparsemat%nspin),target,intent(in) :: inmat
      real(kind=mp),dimension(sparsemat%nfvctr,sparsemat%nfvctr,sparsemat%nspin),target,intent(inout) :: outmat
      
      ! Local variables
      integer :: iseg, i, ii, ishift, ispin
      !integer, dimension(2) :: irowcol
      !integer ::  jcol, irow, iii, ierr
      real(kind=mp),dimension(:),pointer :: inm
      real(kind=mp),dimension(:,:,:),pointer :: outm

      !!if (present(outmat)) then
      !!    if (sparsemat%parallel_compression/=0 .and. bigdft_mpi%nproc>1) then
      !!        stop 'outmat not allowed for the given options'
      !!    end if
          outm => outmat
      !!else
      !!    outm => sparsemat%matrix
      !!end if

      !!if (present(inmat)) then
      !!    if (sparsemat%parallel_compression/=0 .and. bigdft_mpi%nproc>1) then
      !!        stop 'inmat not allowed for the given options'
      !!    end if
          inm => inmat
      !!else
      !!    inm => sparsemat%matrix_compr
      !!end if
    
      !call timing(iproc,'compressd_mcpy','ON')
      call f_timing(TCAT_SMAT_COMPRESSION,'ON')
    
      if (sparsemat%parallel_compression==0.or.nproc==1) then
         !call to_zero(sparsemat%nfvctr**2*sparsemat%nspin, outm(1,1,1))
         call f_zero(outm)
         do ispin=1,sparsemat%nspin
             ishift=(ispin-1)*sparsemat%nvctr
             !openmp broken on vesta
             !!! !$omp parallel default(none) private(irowcol)
             !$omp parallel default(none) private(iseg,i,ii) shared(sparsemat,inm,outm,ispin,ishift)
             !$omp do
             do iseg=1,sparsemat%nseg
                 ii=sparsemat%keyv(iseg)
                 ! a segment is always on one line, therefore no double loop
                 do i=sparsemat%keyg(1,1,iseg),sparsemat%keyg(2,1,iseg)
                    !irow = sparsemat%orb_from_index(1,ii)
                    !jcol = sparsemat%orb_from_index(2,ii)
                    !irowcol = orb_from_index(sparsemat, i)
                    outm(i,sparsemat%keyg(1,2,iseg),ispin)=inm(ii+ishift)
                    ii=ii+1
                end do
             end do
             !$omp end do
             !$omp end parallel
         end do
      else if (sparsemat%parallel_compression==1) then
         stop 'needs to be fixed'
         !!call to_zero(sparsemat%nfvctr**2, sparsemat%matrix(1,1))
         !!!$omp parallel do default(private) shared(sparsemat)
         !!do ii=1,sparsemat%nvctrp
         !!   iii=ii+sparsemat%isvctr
         !!   irow = sparsemat%orb_from_index(1,iii)
         !!   jcol = sparsemat%orb_from_index(2,iii)
         !!   sparsemat%matrix(irow,jcol)=sparsemat%matrix_compr(iii)
         !!end do
         !!!$omp end parallel do
         !!if (bigdft_mpi%nproc > 1) then
         !!   call mpiallred(sparsemat%matrix(1,1), sparsemat%nfvctr**2,mpi_sum,bigdft_mpi%mpi_comm)
         !!end if
      else
         stop 'needs to be fixed'
         !!sparsemat%matrixp=f_malloc_ptr((/sparsemat%nfvctr,sparsemat%nfvctrp/),id='sparsemat%matrixp')
         !!call to_zero(sparsemat%nfvctr*sparsemat%nfvctrp, sparsemat%matrixp(1,1))
         !!!$omp parallel do default(private) shared(sparsemat)
         !!do ii=1,sparsemat%nvctrp
         !!   iii=ii+sparsemat%isvctr
         !!   irow = sparsemat%orb_from_index(1,iii)
         !!   jcol = sparsemat%orb_from_index(2,iii) - sparsemat%isfvctr
         !!   sparsemat%matrixp(irow,jcol)=sparsemat%matrix_compr(iii)
         !!end do
         !!!$omp end parallel do
         !!if (bigdft_mpi%nproc > 1) &
         !!   & call mpi_allgatherv(sparsemat%matrixp, sparsemat%nfvctr*sparsemat%nfvctrp, mpi_double_precision, &
         !!   &   sparsemat%matrix, sparsemat%nfvctr*sparsemat%nfvctr_par(:), sparsemat%nfvctr*sparsemat%isfvctr_par, &
         !!   &   mpi_double_precision, bigdft_mpi%mpi_comm, ierr)
         !!call f_free_ptr(sparsemat%matrixp)
      end if
    
      !call timing(iproc,'compressd_mcpy','OF')
      call f_timing(TCAT_SMAT_COMPRESSION,'OF')
    
    end subroutine uncompress_matrix


    subroutine uncompress_matrix2(iproc, nproc, comm, smat, matrix_compr, matrix)
      implicit none

      ! Calling arguments
      integer,intent(in) :: iproc, nproc, comm
      type(sparse_matrix),intent(in) :: smat
      real(kind=mp),dimension(smat%nvctrp_tg*smat%nspin),intent(in) :: matrix_compr
      real(kind=mp),dimension(smat%nfvctr,smat%nfvctr,smat%nspin),intent(out) :: matrix

      ! Local variables
      real(kind=mp),dimension(:),allocatable :: tmparr

      tmparr = sparsematrix_malloc(smat,iaction=SPARSE_FULL,id='tmparr')
      call gather_matrix_from_taskgroups(iproc, nproc, comm, smat, matrix_compr, tmparr)
      call uncompress_matrix(iproc, nproc, smat, inmat=tmparr, outmat=matrix)
      call f_free(tmparr)
    end subroutine uncompress_matrix2


    subroutine check_matrix_compression(iproc, nproc, sparsemat, mat)
      use yaml_output
      implicit none
      integer,intent(in) :: iproc, nproc
      type(sparse_matrix),intent(in) :: sparsemat
      type(matrices),intent(inout) :: mat
      !Local variables
      character(len=*), parameter :: subname='check_matrix_compression'
      real(kind=mp), parameter :: tol=1.e-10
      integer :: jorb, irow, icol, iseg, ii
      real(kind=mp) :: maxdiff
    
      call f_routine('check_matrix_compression')

      call f_free_ptr(mat%matrix_compr)
      mat%matrix_compr = sparsematrix_malloc_ptr(sparsemat,iaction=SPARSE_FULL,id='mat%matrix_compr')
    
      mat%matrix = sparsematrix_malloc_ptr(sparsemat, iaction=DENSE_FULL, id='mat%matrix')
    
      !call to_zero(sparsemat%nfvctr**2*sparsemat%nspin,mat%matrix(1,1,1))
      call f_zero(mat%matrix)
      do iseg = 1, sparsemat%nseg
         ! A segment is always on one line, therefore no double loop
         do jorb = sparsemat%keyg(1,1,iseg), sparsemat%keyg(2,1,iseg)
            !call get_indices(jorb,irow,icol)
            irow = jorb
            icol = sparsemat%keyg(1,2,iseg)
            !print *,'jorb, irow,icol',jorb, irow, icol,test_value_matrix(sparsemat%nfvctr, irow, icol)
            !SM: need to fix spin 
            mat%matrix(irow,icol,1) = test_value_matrix(sparsemat%nfvctr, irow, icol)
         end do
      end do
      
      call compress_matrix(iproc, nproc, sparsemat, inmat=mat%matrix, outmat=mat%matrix_compr)
      !write(*,*) 'mat%matrix',mat%matrix
      !write(*,*) 'mat%matrix_compr',mat%matrix_compr
    
      maxdiff = 0.d0
      do iseg = 1, sparsemat%nseg
         ii=0
         ! A segment is always on one line, therefore no double loop
         do jorb = sparsemat%keyg(1,1,iseg), sparsemat%keyg(2,1,iseg)
            !call get_indices(jorb,irow,icol)
            irow = jorb
            icol = sparsemat%keyg(1,2,iseg)
            !write(*,'(a,4i8,2es13.3)') 'jorb, irow, icol, sparsemat%keyv(iseg)+ii, val, ref', jorb, irow, icol, sparsemat%keyv(iseg)+ii, mat%matrix_compr(sparsemat%keyv(iseg)+ii), test_value_matrix(sparsemat%nfvctr, irow, icol)
            maxdiff = max(abs(mat%matrix_compr(sparsemat%keyv(iseg)+ii)&
                 -test_value_matrix(sparsemat%nfvctr, irow, icol)),maxdiff)
            ii=ii+1
         end do
      end do
    
      if (iproc==0) call yaml_map('Tolerances for this check',tol,fmt='(1pe25.17)')
    
      if(iproc==0) then
        if (maxdiff > tol) then
           call yaml_warning('COMPRESSION ERROR : difference of '//trim(yaml_toa(maxdiff,fmt='(1pe12.5)')))
        else
           call yaml_map('Maxdiff for compress', maxdiff,fmt='(1pe25.17)')
        end if
      end if
    
      call uncompress_matrix(iproc, nproc, sparsemat, inmat=mat%matrix_compr, outmat=mat%matrix)
    
      maxdiff = 0.d0
      do iseg = 1, sparsemat%nseg
         ! A segment is always on one line, therefore no double loop
         do jorb = sparsemat%keyg(1,1,iseg), sparsemat%keyg(2,1,iseg)
            !call get_indices(jorb,irow,icol)
            irow = jorb
            icol = sparsemat%keyg(1,2,iseg)
            maxdiff = max(abs(mat%matrix(irow,icol,1)-test_value_matrix(sparsemat%nfvctr, irow, icol)),maxdiff) 
         end do
      end do
    
      if(iproc==0) then
        if (maxdiff > tol) then
           call yaml_warning('UNCOMPRESSION ERROR : difference of '//trim(yaml_toa(maxdiff,fmt='(1pe12.5)')))
        else
           call yaml_map('Maxdiff for uncompress', maxdiff,fmt='(1pe25.17)')
        end if
      end if
    
      call f_free_ptr(mat%matrix)
      !!call f_free_ptr(sparsemat%matrix_compr)

      call f_free_ptr(mat%matrix_compr)
      mat%matrix_compr = sparsematrix_malloc_ptr(sparsemat,iaction=SPARSE_TASKGROUP,id='mat%matrix_compr')

      call f_release_routine()
    
    contains
       !> define a value for the wavefunction which is dependent of the indices
       function test_value_matrix(norb,iorb,jorb)
          implicit none
          integer, intent(in) :: norb,iorb,jorb
          real(kind=mp) :: test_value_matrix
    
          test_value_matrix = norb*(iorb-1)+jorb
          !print *,iorb,jorb,test_value_matrix
       END FUNCTION test_value_matrix
    
       subroutine get_indices(ind,irow,icol)
         implicit none
         integer, intent(in) :: ind
         integer, intent(out) :: irow, icol
    
         icol = (ind - 1) / sparsemat%nfvctr + 1
         irow = ind - (icol-1)*sparsemat%nfvctr
         !print *,'irow,icol',irow,icol
       END SUBROUTINE get_indices 
    end subroutine check_matrix_compression


    subroutine transform_sparse_matrix(iproc, smat, lmat, imode, direction, &
               smat_in, lmat_in, smat_out, lmat_out)
      implicit none
    
      ! Calling arguments
      integer,intent(in) :: iproc, imode
      type(sparse_matrix),intent(in) :: smat, lmat
      character(len=14),intent(in) :: direction
      !real(kind=8),dimension(smat%nspin*smat%nvctr),intent(in),optional :: smat_in
      !real(kind=8),dimension(lmat%nspin*lmat%nvctr),intent(in),optional :: lmat_in
      !real(kind=8),dimension(smat%nspin*smat%nvctr),intent(out),optional :: smat_out
      !real(kind=8),dimension(lmat%nspin*lmat%nvctr),intent(out),optional :: lmat_out
<<<<<<< HEAD
      real(kind=8),dimension(:),intent(in),optional :: smat_in
      real(kind=8),dimension(:),intent(in),optional :: lmat_in
      real(kind=8),dimension(:),intent(out),optional :: smat_out
      real(kind=8),dimension(:),intent(out),optional :: lmat_out
    
      ! Local variables
      integer(kind=8) :: isstart, isend, ilstart, ilend, iostart, ioend
=======
      real(kind=mp),dimension(:),intent(in),optional :: smat_in
      real(kind=mp),dimension(:),intent(in),optional :: lmat_in
      real(kind=mp),dimension(:),intent(out),optional :: smat_out
      real(kind=mp),dimension(:),intent(out),optional :: lmat_out
    
      ! Local variables
      integer(kind=mp) :: isstart, isend, ilstart, ilend, iostart, ioend
>>>>>>> b4d6331a
      integer :: idir, icheck, isseg, ilseg, isoffset_tg, iloffset_tg, issegstartx, issegendx
      integer :: ilength, iscostart, ilcostart, nssize, nlsize, i, ilsegstartx
      integer :: ilsegstart, ispin, isshift, ilshift, isoffset, iloffset
      integer,parameter :: SMALL_TO_LARGE=1
      integer,parameter :: LARGE_TO_SMALL=2
    
      call f_routine(id='transform_sparse_matrix')

      ! determine whether the routine should handle a matrix taskgroup or the full matrices
      if (imode==SPARSE_FULL) then
          ilsegstartx = 1
          issegstartx = 1
          issegendx = smat%nseg
          isoffset_tg = 0
          iloffset_tg = 0
          nssize = smat%nvctr*smat%nspin
          nlsize = lmat%nvctr*lmat%nspin
      else if (imode==SPARSE_TASKGROUP) then
          ilsegstartx = lmat%iseseg_tg(1)
          issegstartx = smat%iseseg_tg(1)
          issegendx = smat%iseseg_tg(2)
          isoffset_tg = smat%isvctrp_tg
          iloffset_tg = lmat%isvctrp_tg
          nssize = smat%nvctrp_tg*smat%nspin
          nlsize = lmat%nvctrp_tg*lmat%nspin
      else
          call f_err_throw('wrong imode')
      end if
    
      ! determine the case:
      ! SMALL_TO_LARGE -> transform from large sparsity pattern to small one
      ! LARGE_TO_SMALL -> transform from small sparsity pattern to large one
      if (direction=='small_to_large' .or. direction=='SMALL_TO_LARGE') then
          idir=SMALL_TO_LARGE
          if (.not.present(smat_in)) call f_err_throw('smat_in not present')
          if (.not.present(lmat_out)) call f_err_throw('lmat_out not present')
          if (size(smat_in)/=nssize) then
              call f_err_throw('the size of smat_in ('//trim(yaml_toa(size(smat_in)))//&
                   &') is not the correct one ('//trim(yaml_toa(nssize))//')')
          end if
          if (size(lmat_out)/=nlsize) then
              call f_err_throw('the size of lmat_out ('//trim(yaml_toa(size(lmat_out)))//&
                   &') is not the correct one ('//trim(yaml_toa(nlsize))//')')
          end if
      else if (direction=='large_to_small' .or. direction=='LARGE_TO_SMALL') then
          idir=LARGE_TO_SMALL
          if (.not.present(lmat_in)) call f_err_throw('lmat_in not present')
          if (.not.present(smat_out)) call f_err_throw('smat_out not present')
          if (size(lmat_in)/=nlsize) then
              call f_err_throw('the size of lmat_in ('//trim(yaml_toa(size(lmat_in)))//&
                   &') is not the correct one ('//trim(yaml_toa(nlsize))//')')
          end if
          if (size(smat_out)/=nssize) then
              call f_err_throw('the size of smat_out ('//trim(yaml_toa(size(smat_out)))//&
                   &') is not the correct one ('//trim(yaml_toa(nssize))//')')
          end if
      else
          call f_err_throw('wrong direction')
      end if
    
      select case (idir)
      case (SMALL_TO_LARGE)
         call f_zero(lmat_out)
      case (LARGE_TO_SMALL)
         call f_zero(smat_out)
      case default
          call f_err_throw('wrong idir')
      end select
    
<<<<<<< HEAD
      call timing(iproc,'transform_matr','IR')
=======
      !call timing(iproc,'transform_matr','IR')
      call f_timing(TCAT_SMAT_TRANSFORMATION,'IR')
>>>>>>> b4d6331a


      icheck=0
      do ispin=1,smat%nspin

          isshift=(ispin-1)*smat%nvctr
          ilshift=(ispin-1)*lmat%nvctr
    
          ilsegstart = ilsegstartx
          !$omp parallel default(none) &
          !$omp shared(smat, lmat, issegstartx, issegendx, idir, icheck, isshift, ilshift, isoffset_tg, iloffset_tg) &
          !$omp shared(smat_in, lmat_in, smat_out, lmat_out) &
          !$omp private(isseg, isstart, isend, ilstart, ilend, iostart, ioend) &
          !$omp private(isoffset, iloffset, iscostart, ilcostart, ilength) &
          !$omp firstprivate(ilsegstart)
          !$omp do reduction(+:icheck)
          sloop: do isseg=issegstartx,issegendx
<<<<<<< HEAD
              isstart = int((smat%keyg(1,2,isseg)-1),kind=8)*int(smat%nfvctr,kind=8) + int(smat%keyg(1,1,isseg),kind=8)
              isend = int((smat%keyg(2,2,isseg)-1),kind=8)*int(smat%nfvctr,kind=8) + int(smat%keyg(2,1,isseg),kind=8)
=======
              isstart = int((smat%keyg(1,2,isseg)-1),kind=mp)*int(smat%nfvctr,kind=mp) + int(smat%keyg(1,1,isseg),kind=mp)
              isend = int((smat%keyg(2,2,isseg)-1),kind=mp)*int(smat%nfvctr,kind=mp) + int(smat%keyg(2,1,isseg),kind=mp)
>>>>>>> b4d6331a
              ! A segment is always on one line, therefore no double loop
              lloop: do ilseg=ilsegstart,lmat%nseg
                  ilstart = int((lmat%keyg(1,2,ilseg)-1),kind=mp)*int(lmat%nfvctr,kind=mp) + int(lmat%keyg(1,1,ilseg),kind=mp)
                  ilend = int((lmat%keyg(2,2,ilseg)-1),kind=mp)*int(lmat%nfvctr,kind=mp) + int(lmat%keyg(2,1,ilseg),kind=mp)
    
                  ! check whether there is an overlap:
                  ! if not, increase loop counters
                  if (ilstart>isend) then
                      !ilsegstart=ilseg
                      exit lloop
                  end if
                  if (isstart>ilend) then
                      ilsegstart=ilseg
                      cycle lloop
                  end if
                  ! if yes, determine start end end of overlapping segment (in uncompressed form)
                  iostart=max(isstart,ilstart)
                  ioend=min(isend,ilend)
                  ilength=int(ioend-iostart+1,kind=4)
    
                  ! offset with respect to the starting point of the segment
                  isoffset = int(iostart - &
                             (int((smat%keyg(1,2,isseg)-1),kind=mp)*int(smat%nfvctr,kind=mp) &
                               + int(smat%keyg(1,1,isseg),kind=mp)),kind=4)
                  iloffset = int(iostart - &
                             (int((lmat%keyg(1,2,ilseg)-1),kind=mp)*int(lmat%nfvctr,kind=mp) &
                               + int(lmat%keyg(1,1,ilseg),kind=mp)),kind=4)
    
                  ! determine start end and of the overlapping segment in compressed form
                  iscostart=smat%keyv(isseg)+isoffset
                  ilcostart=lmat%keyv(ilseg)+iloffset
    
                  ! copy the elements
                  select case (idir)
                  case (SMALL_TO_LARGE) 
                      do i=0,ilength-1
                          lmat_out(ilcostart+i+ilshift-iloffset_tg)=smat_in(iscostart+i+isshift-isoffset_tg)
                      end do
                  case (LARGE_TO_SMALL) 
                      do i=0,ilength-1
                          smat_out(iscostart+i+isshift-isoffset_tg)=lmat_in(ilcostart+i+ilshift-iloffset_tg)
                      end do
                  case default
                      stop 'wrong idir'
                  end select
                  icheck=icheck+ilength
              end do lloop
          end do sloop
          !$omp end do 
          !$omp end parallel

      end do
    
      ! all elements of the small matrix must have been processed, no matter in
      ! which direction the transformation has been executed
      !if (icheck/=smat%nvctr*smat%nspin) then
      if (icheck/=nssize) then
          write(*,'(a,2i8)') 'ERROR: icheck/=smat%nvctr*smat%nspin', icheck, smat%nvctr*smat%nspin
          stop
      end if

<<<<<<< HEAD
      call timing(iproc,'transform_matr','RS')
=======
      !call timing(iproc,'transform_matr','RS')
      call f_timing(TCAT_SMAT_TRANSFORMATION,'RS')
>>>>>>> b4d6331a
      call f_release_routine()
    
    end subroutine transform_sparse_matrix



!!    subroutine transform_sparse_matrix_local(iproc, smat, lmat, cmode, &
!!               smatrix_compr_in, lmatrix_compr_in, smatrix_compr_out, lmatrix_compr_out)
!!      implicit none
!!    
!!      ! Calling arguments
!!      integer,intent(in) :: iproc
!!      type(sparse_matrix),intent(in) :: smat, lmat
!!      character(len=14),intent(in) :: cmode
!!      real(kind=8),dimension(smat%nspin*smat%nvctrp_tg),intent(in),optional :: smatrix_compr_in
!!      real(kind=8),dimension(lmat%nspin*lmat%nvctrp_tg),intent(in),optional :: lmatrix_compr_in
!!      real(kind=8),dimension(smat%nspin*smat%nvctrp_tg),intent(out),optional :: smatrix_compr_out
!!      real(kind=8),dimension(lmat%nspin*lmat%nvctrp_tg),intent(out),optional :: lmatrix_compr_out
!!    
!!      ! Local variables
!!      real(kind=8),dimension(:),allocatable :: tmparrs, tmparrl
!!      integer :: ishift_src, ishift_dst, imode, ispin, i
!!      integer,parameter :: SMALL_TO_LARGE=1
!!      integer,parameter :: LARGE_TO_SMALL=2
!!    
!!      call f_routine(id='transform_sparse_matrix_local')
!!
!!
!!      ! determine the case:
!!      ! SMALL_TO_LARGE -> transform from large sparsity pattern to small one
!!      ! LARGE_TO_SMALL -> transform from small sparsity pattern to large one
!!      if (cmode=='small_to_large' .or. cmode=='SMALL_TO_LARGE') then
!!          imode=SMALL_TO_LARGE
!!      else if (cmode=='large_to_small' .or. cmode=='LARGE_TO_SMALL') then
!!          imode=LARGE_TO_SMALL
!!      else
!!          stop 'wrong cmode'
!!      end if
!!
!!    
!!      select case (imode)
!!      case (SMALL_TO_LARGE)
!!          ! check the aruments
!!          if (.not.present(smatrix_compr_in)) call f_err_throw("'smatrix_compr_in' not present")
!!          if (.not.present(lmatrix_compr_out)) call f_err_throw("'lmatrix_compr_out' not present")
!!          tmparrs = sparsematrix_malloc0(smat,iaction=SPARSE_FULL,id='tmparrs')
!!          tmparrl = sparsematrix_malloc(lmat,iaction=SPARSE_FULL,id='tmparrl')
!!          call transform_sparse_matrix_test(iproc, smat, lmat, cmode, &
!!               smat_in=smatrix_compr_in, lmat_out=lmatrix_compr_out)
!!          do i=1,lmat%nspin*lmat%nvctrp_tg
!!              write(1000+iproc,*) 'i, val', i, lmatrix_compr_out(i)
!!          end do
!!          do ispin=1,smat%nspin
!!              ishift_src = (ispin-1)*smat%nvctrp_tg
!!              ishift_dst = (ispin-1)*smat%nvctr
!!              call vcopy(smat%nvctrp_tg, smatrix_compr_in(ishift_src+1), 1, &
!!                   tmparrs(ishift_dst+smat%isvctrp_tg+1), 1)
!!              call transform_sparse_matrix(iproc, smat, lmat, cmode, smat_in=tmparrs, lmat_out=tmparrl)
!!              call extract_taskgroup(lmat, tmparrl, lmatrix_compr_out)
!!          end do
!!          do i=1,lmat%nspin*lmat%nvctrp_tg
!!              write(1100+iproc,*) 'i, val', i, lmatrix_compr_out(i)
!!          end do
!!      case (LARGE_TO_SMALL)
!!          if (.not.present(lmatrix_compr_in)) call f_err_throw("'lmatrix_compr_in' not present")
!!          if (.not.present(smatrix_compr_out)) call f_err_throw("'smatrix_compr_out' not present")
!!          tmparrs = sparsematrix_malloc(smat,iaction=SPARSE_FULL,id='tmparrs')
!!          tmparrl = sparsematrix_malloc0(lmat,iaction=SPARSE_FULL,id='tmparrl')
!!          call transform_sparse_matrix_test(iproc, smat, lmat, cmode, &
!!               lmat_in=lmatrix_compr_in, smat_out=smatrix_compr_out)
!!          do i=1,smat%nspin*smat%nvctrp_tg
!!              write(2000+iproc,*) 'i, val', i, smatrix_compr_out(i)
!!          end do
!!          do ispin=1,smat%nspin
!!              ishift_src = (ispin-1)*lmat%nvctrp_tg
!!              ishift_dst = (ispin-1)*lmat%nvctr
!!              call vcopy(lmat%nvctrp_tg, lmatrix_compr_in(ishift_src+1), 1, &
!!                   tmparrl(ishift_dst+lmat%isvctrp_tg+1), 1)
!!              call transform_sparse_matrix(iproc, smat, lmat, cmode, lmat_in=tmparrl, smat_out=tmparrs)
!!              call extract_taskgroup(smat, tmparrs, smatrix_compr_out)
!!          end do
!!          do i=1,smat%nspin*smat%nvctrp_tg
!!              write(2100+iproc,*) 'i, val', i, smatrix_compr_out(i)
!!          end do
!!      case default
!!          stop 'wrong imode'
!!      end select
!!
!!      call f_free(tmparrs)
!!      call f_free(tmparrl)
!!
!!      call f_release_routine()
!!    
!!  end subroutine transform_sparse_matrix_local




   subroutine compress_matrix_distributed_wrapper_1(iproc, nproc, smat, layout, matrixp, matrix_compr)
     implicit none

     ! Calling arguments
     integer,intent(in) :: iproc, nproc, layout
     type(sparse_matrix),intent(in) :: smat
     real(kind=mp),dimension(:),target,intent(inout) :: matrixp
     real(kind=mp),dimension(smat%nvctrp_tg),target,intent(out) :: matrix_compr

     ! Local variables
     integer :: isegstart, isegend, iseg, ii, jorb, iiorb, jjorb, nfvctrp, isfvctr, nvctrp, ierr, isvctr
     integer :: ncount, itg, iitg, ist_send, ist_recv, i, iline, icolumn, ind
     integer :: window, sizeof, jproc_send, iorb, jproc, info
     integer,dimension(:),pointer :: isvctr_par, nvctr_par
     integer,dimension(:),allocatable :: request, windows
     real(kind=mp),dimension(:),pointer :: matrix_local
     real(kind=mp),dimension(:),allocatable :: recvbuf

     call f_routine(id='compress_matrix_distributed_wrapper_1')

     !call timing(iproc,'compressd_mcpy','ON')


     if (layout==SPARSE_MATMUL_SMALL) then
         if (size(matrixp)/=max(smat%smmm%nvctrp_mm,1)) then
             write(*,*) 'CRASH 1'
             call f_err_throw('Array matrixp has size '//trim(yaml_toa(size(matrixp),fmt='(i0)'))//&
                  &' instead of '//trim(yaml_toa(smat%smmm%nvctrp_mm,fmt='(i0)')), &
                  err_name='SPARSEMATRIX_MANIPULATION_ERROR')
         end if
         matrix_local => matrixp
     else if (layout==SPARSE_MATMUL_LARGE) then
         if (size(matrixp)/=smat%smmm%nvctrp) then
             call f_err_throw('Array matrixp has size '//trim(yaml_toa(size(matrixp),fmt='(i0)'))//&
                  &' instead of '//trim(yaml_toa(smat%smmm%nvctrp,fmt='(i0)')), &
                  err_name='SPARSEMATRIX_MANIPULATION_ERROR')
         end if
         matrix_local = f_malloc_ptr(max(1,smat%smmm%nvctrp_mm),id='matrix_local')
         call transform_sparsity_pattern(iproc, smat%nfvctr, smat%smmm%nvctrp_mm, smat%smmm%isvctr_mm, &
              smat%nseg, smat%keyv, smat%keyg, smat%smmm%line_and_column_mm, &
              smat%smmm%nvctrp, smat%smmm%isvctr, &
              smat%smmm%nseg, smat%smmm%keyv, smat%smmm%keyg, smat%smmm%istsegline, &
              'large_to_small', matrix_local, matrixp)
         !call f_free_ptr(matrix_local)
     else
             call f_err_throw('layout has the value '//trim(yaml_toa(layout,fmt='(i0)'))//&
                  &'; allowed are '//trim(yaml_toa(SPARSE_MATMUL_SMALL,fmt='(i0)'))//&
                  &' and '//trim(yaml_toa(SPARSE_MATMUL_LARGE,fmt='(i0)')), &
                  err_name='SPARSEMATRIX_MANIPULATION_ERROR')
     end if
     call compress_matrix_distributed_core(iproc, nproc, smat, SPARSE_MATMUL_SMALL, matrix_local, matrix_compr)
     if (layout==SPARSE_MATMUL_LARGE) then
         call f_free_ptr(matrix_local)
     end if

     !!call timing(iproc,'compressd_comm_new','OF')

     call f_release_routine()

  end subroutine compress_matrix_distributed_wrapper_1


   subroutine compress_matrix_distributed_wrapper_2(iproc, nproc, smat, layout, matrixp, matrix_compr)
     !!use yaml_output
     implicit none

     ! Calling arguments
     integer,intent(in) :: iproc, nproc, layout
     type(sparse_matrix),intent(in) :: smat
     real(kind=mp),dimension(:,:),intent(in) :: matrixp
     real(kind=mp),dimension(smat%nvctrp_tg),target,intent(out) :: matrix_compr

     ! Local variables
     integer :: isegstart, isegend, iseg, ii, jorb, iiorb, jjorb, nfvctrp, isfvctr, nvctrp, ierr, isvctr
     integer :: ncount, itg, iitg, ist_send, ist_recv
     integer :: jproc_send, iorb, jproc
     !integer :: window
     integer,dimension(:),pointer :: isvctr_par, nvctr_par
     integer,dimension(:),allocatable :: request, windows
     real(kind=mp),dimension(:),pointer :: matrix_local
     real(kind=mp),dimension(:),allocatable :: recvbuf

     call f_routine(id='compress_matrix_distributed_wrapper_2')

     !call timing(iproc,'compressd_mcpy','ON')
     call f_timing(TCAT_SMAT_COMPRESSION,'ON')

     ! Check the dimensions of the input array and assign some values
     !if (size(matrixp,1)/=smat%nfvctr) stop 'size(matrixp,1)/=smat%nfvctr'
     if (size(matrixp,1)/=smat%nfvctr) then
         call f_err_throw('Array matrixp has size '//trim(yaml_toa(size(matrixp,1),fmt='(i0)'))//&
              &' instead of '//trim(yaml_toa(smat%nfvctr,fmt='(i0)')), &
              err_name='SPARSEMATRIX_MANIPULATION_ERROR')
     end if
     if (layout==DENSE_PARALLEL) then
         if (size(matrixp,2)/=smat%nfvctrp) stop '(ubound(matrixp,2)/=smat%nfvctrp'
         nfvctrp = smat%nfvctrp
         isfvctr = smat%isfvctr
         nvctrp = smat%nvctrp
         isvctr = smat%isvctr
         isvctr_par => smat%isvctr_par
         nvctr_par => smat%nvctr_par
     else if (layout==DENSE_MATMUL) then
         if (size(matrixp,2)/=smat%smmm%nfvctrp) stop '(ubound(matrixp,2)/=smat%smmm%nfvctrp'
         nfvctrp = smat%smmm%nfvctrp
         isfvctr = smat%smmm%isfvctr
         nvctrp = smat%smmm%nvctrp_mm
         isvctr = smat%smmm%isvctr_mm
         isvctr_par => smat%smmm%isvctr_mm_par
         nvctr_par => smat%smmm%nvctr_mm_par
     else
         call f_err_throw('layout has the value '//trim(yaml_toa(layout,fmt='(i0)'))//&
              &'; allowed are '//trim(yaml_toa(DENSE_PARALLEL,fmt='(i0)'))//&
              &' and '//trim(yaml_toa(DENSE_MATMUL,fmt='(i0)')), &
              err_name='SPARSEMATRIX_MANIPULATION_ERROR')
     end if



     !@ NEW #####################
     matrix_local = f_malloc_ptr(max(1,nvctrp),id='matrix_local')
     if (layout==DENSE_PARALLEL) then
         ii = 0
         if (nfvctrp>0) then
             isegstart=smat%istsegline(isfvctr+1)
             isegend=smat%istsegline(isfvctr+nfvctrp)+smat%nsegline(isfvctr+nfvctrp)-1
             do iseg=isegstart,isegend
                 ! A segment is always on one line, therefore no double loop
                 do jorb=smat%keyg(1,1,iseg),smat%keyg(2,1,iseg)
                     iorb = smat%keyg(1,2,iseg)
                     ii = ii + 1
                     matrix_local(ii) = matrixp(jorb,iorb-isfvctr)
                 end do
             end do
         end if
         if (ii/=nvctrp) stop 'compress_matrix_distributed: ii/=nvctrp'
     else if (layout==DENSE_MATMUL) then
         ii = 0
         if (nvctrp>0) then
             isegstart=smat%istsegline(isfvctr+1)
             isegend=smat%istsegline(isfvctr+nfvctrp)+smat%nsegline(isfvctr+nfvctrp)-1
             do iseg=isegstart,isegend
                 ! A segment is always on one line, therefore no double loop
                 do jorb=smat%keyg(1,1,iseg),smat%keyg(2,1,iseg)
                     iorb = smat%keyg(1,2,iseg)
                     ii = ii + 1
                     matrix_local(ii) = matrixp(jorb,iorb-isfvctr)
                 end do
             end do
         end if
         if (ii/=nvctrp) stop 'compress_matrix_distributed: ii/=nvctrp'
     else
         stop 'compress_matrix_distributed: wrong data_strategy'
     end if

     !call timing(iproc,'compressd_mcpy','OF')
     call f_timing(TCAT_SMAT_COMPRESSION,'OF')

     call compress_matrix_distributed_core(iproc, nproc, smat, SPARSE_PARALLEL, matrix_local, matrix_compr)
     call f_free_ptr(matrix_local)
     !@ END NEW #################

     call f_release_routine()

  end subroutine compress_matrix_distributed_wrapper_2



   !> Gathers together the matrix parts calculated by other tasks.
   !! Attention: Even if the output array has size smat%nvctrp_tg, only the
   !! relevant part (indicated by smat%istartend_local) is calculated
   subroutine compress_matrix_distributed_core(iproc, nproc, smat, layout, matrixp, matrix_compr)
     implicit none

     ! Calling arguments
     integer,intent(in) :: iproc, nproc, layout
     type(sparse_matrix),intent(in) :: smat
     !real(kind=mp),dimension(smat%smmm%nvctrp_mm),intent(in) :: matrixp
     real(kind=mp),dimension(:),intent(in) :: matrixp
     real(kind=mp),dimension(smat%nvctrp_tg),target,intent(out) :: matrix_compr

     ! Local variables
     integer :: isegstart, isegend, iseg, ii, jorb, iiorb, jjorb, nfvctrp, isfvctr, nvctrp, ierr, isvctr
     integer :: ncount, itg, iitg, ist_send, ist_recv, i, iline, icolumn, ind
     integer :: window, sizeof, jproc_send, iorb, jproc, info, nccomm
     real(kind=mp) :: window_fake
     integer,dimension(:),pointer :: isvctr_par, nvctr_par
     integer,dimension(:),allocatable :: request, windows
     real(kind=mp),dimension(:),pointer :: matrix_local
     real(kind=mp),dimension(:),allocatable :: recvbuf
     integer,parameter :: ALLGATHERV=51, GET=52, GLOBAL_MATRIX=101, SUBMATRIX=102
     integer,parameter :: comm_strategy=GET
     integer,parameter :: data_strategy=SUBMATRIX!GLOBAL_MATRIX
     integer,dimension(:,:),pointer :: luccomm

     call f_routine(id='compress_matrix_distributed_core')

     !call timing(iproc,'compressd_mcpy','ON')
     call f_timing(TCAT_SMAT_COMPRESSION,'ON')


     if (data_strategy==GLOBAL_MATRIX) then
         stop 'compress_matrix_distributed: option GLOBAL_MATRIX is deprecated'
     else if (data_strategy==SUBMATRIX) then
         !if (layout==DENSE_PARALLEL) then
         if (layout==SPARSE_PARALLEL) then
             !stop 'layout==DENSE_PARALLEL not yet implemented'
             luccomm => smat%luccomm
             nvctrp = smat%nvctrp
             nccomm = smat%nccomm
         !else if (layout==DENSE_MATMUL) then
         else if (layout==SPARSE_MATMUL_SMALL) then
             luccomm => smat%smmm%luccomm_smmm
             nvctrp = smat%smmm%nvctrp_mm
             nccomm = smat%smmm%nccomm_smmm
         end if
         if (size(matrixp)/=max(1,nvctrp)) then
             call f_err_throw('Array matrixp has size '//trim(yaml_toa(size(matrixp),fmt='(i0)'))//&
                  &' instead of '//trim(yaml_toa(nvctrp,fmt='(i0)')), &
                  err_name='SPARSEMATRIX_MANIPULATION_ERROR')
         end if

             !call timing(iproc,'compressd_mcpy','OF')
             call f_timing(TCAT_SMAT_COMPRESSION,'OF')
             !call timing(iproc,'compressd_comm','ON')
             call f_timing(TCAT_SMAT_COMPRESSION_COMMUNICATION,'ON')

             if (nproc>1) then
                call f_zero(matrix_compr)

                 ! Create a window for all taskgroups to which iproc belongs (max 2)
                 windows = f_malloc(smat%ntaskgroup)
                 do itg=1,smat%ntaskgroupp
                     iitg = smat%taskgroupid(itg)
                     ! Use a fake window if nvctrp is zero
                     if (nvctrp>0) then
                         windows(iitg) = mpiwindow(nvctrp, matrixp(1), smat%mpi_groups(iitg)%mpi_comm)
                     else
                         windows(iitg) = mpiwindow(1, window_fake, smat%mpi_groups(iitg)%mpi_comm)
                     end if
                 end do
                 do jproc=1,nccomm
                     jproc_send = luccomm(1,jproc)
                     ist_send = luccomm(2,jproc)
                     ist_recv = luccomm(3,jproc)
                     ncount = luccomm(4,jproc)
                     !write(*,'(5(a,i0))') 'task ',iproc,' gets ',ncount,' elements at position ',ist_recv,' from position ',ist_send,' on task ',jproc_send
                     iitg = get_taskgroup_id(iproc,jproc_send)
                     ! Now get the task ID on the taskgroup (subtract the ID of the first task)
                     !jproc_send = jproc_send - smat%isrank(iitg)
                     ii = jproc_send
                     jproc_send = get_rank_on_taskgroup(ii,iitg)
                     !call mpiget(matrix_compr(ist_recv), ncount, jproc_send, int(ist_send-1,kind=mpi_address_kind), window)
                     !write(*,'(3(a,i0))') 'task ',iproc,' gets data from task ',jproc_send,' on window ',iitg
                     call mpiget(matrix_compr(ist_recv), ncount, jproc_send, int(ist_send-1,kind=mpi_address_kind), windows(iitg))
                 end do
             else
                 ist_send = luccomm(2,1)
                 ist_recv = luccomm(3,1)
                 ncount = luccomm(4,1)
                 call vcopy(ncount, matrixp(ist_send), 1, matrix_compr(ist_recv), 1)
             end if

             if (nproc>1) then
                 ! Synchronize the communication
                 do itg=1,smat%ntaskgroupp
                     iitg = smat%taskgroupid(itg)
                     call mpi_fenceandfree(windows(iitg))
                 end do
                 call f_free(windows)
                 !call mpi_fenceandfree(window)
             end if

             !!call f_free_ptr(matrix_local)

         !!end if

         !call timing(iproc,'compressd_comm','OF')
         call f_timing(TCAT_SMAT_COMPRESSION_COMMUNICATION,'OF')
         call f_timing(TCAT_SMAT_COMPRESSION,'ON')
     else
         stop 'compress_matrix_distributed: wrong data_strategy'
     end if

     !!!call timing(iproc,'compressd_comm','OF')
     call f_timing(TCAT_SMAT_COMPRESSION,'OF')

     call f_release_routine()


     contains



       !> Get the taskgroup which should be used for the communication, i.e. the
       !! one to which both iproc and jproc belong
       integer function get_taskgroup_id(iproc,jproc)
         implicit none
         integer,intent(in) :: iproc, jproc

         ! Local variables
         integer :: itg, iitg, jtg, jjtg
         logical :: found

         ! A task never belongs to more than 2 taskgroups 
         found = .false.
         iloop: do itg=1,2
             iitg = smat%inwhichtaskgroup(itg,iproc)
             jloop: do jtg=1,2
                 jjtg = smat%inwhichtaskgroup(jtg,jproc)
                 if (iitg==jjtg) then
                     get_taskgroup_id = iitg
                     found = .true.
                     exit iloop
                 end if
             end do jloop
         end do iloop
         if (.not.found) stop 'get_taskgroup_id did not suceed'
       end function get_taskgroup_id


       ! Get the ID of task iiproc on taskgroup iitg
       integer function get_rank_on_taskgroup(iiproc,iitg)
         implicit none
         ! Calling arguments
         integer,intent(in) :: iiproc, iitg
         ! Local variables
         integer :: jproc
         logical :: found

         found = .false.
         do jproc=0,smat%nranks(iitg)-1
             if (smat%tgranks(jproc,iitg) == iiproc) then
                 get_rank_on_taskgroup = jproc
                 found = .true.
                 exit
             end if
         end do
         if (.not.found) stop 'get_rank_on_taskgroup did not suceed'
       end function get_rank_on_taskgroup

  end subroutine compress_matrix_distributed_core



  subroutine uncompress_matrix_distributed2(iproc, smat, layout, matrix_compr, matrixp)
    implicit none

    ! Calling arguments
    integer,intent(in) :: iproc, layout
    type(sparse_matrix),intent(in) :: smat
    real(kind=mp),dimension(smat%nvctrp_tg),intent(in) :: matrix_compr
    real(kind=mp),dimension(:,:),intent(out) :: matrixp

    ! Local variables
    integer :: isegstart, isegend, iseg, ii, jorb, iiorb, jjorb, nfvctrp, isfvctr

     !call timing(iproc,'compressd_mcpy','ON')
     call f_timing(TCAT_SMAT_COMPRESSION,'ON')

     ! Check the dimensions of the output array and assign some values
     if (size(matrixp,1)/=smat%nfvctr) stop 'size(matrixp,1)/=smat%nfvctr'
     if (layout==DENSE_PARALLEL) then
         if (size(matrixp,2)/=smat%nfvctrp) stop '(ubound(matrixp,2)/=smat%nfvctrp'
         nfvctrp=smat%nfvctrp
         isfvctr=smat%isfvctr
     else if (layout==DENSE_MATMUL) then
         if (size(matrixp,2)/=smat%smmm%nfvctrp) stop '(ubound(matrixp,2)/=smat%smmm%nfvctrp'
         nfvctrp=smat%smmm%nfvctrp
         isfvctr=smat%smmm%isfvctr
     end if

       if (nfvctrp>0) then

          !call to_zero(smat%nfvctr*nfvctrp,matrixp(1,1))
          call f_zero(matrixp)

           isegstart=smat%istsegline(isfvctr+1)
           isegend=smat%istsegline(isfvctr+nfvctrp)+smat%nsegline(isfvctr+nfvctrp)-1
           !!isegstart=smat%istsegline(smat%isfvctr_par(iproc)+1)
           !!if (smat%isfvctr_par(iproc)+smat%nfvctrp<smat%nfvctr) then
           !!    isegend=smat%istsegline(smat%isfvctr_par(iproc+1)+1)-1
           !!else
           !!    isegend=smat%nseg
           !!end if
           !$omp parallel do default(private) &
           !$omp shared(isegstart, isegend, smat, matrixp, matrix_compr, isfvctr)
           do iseg=isegstart,isegend
               ii=smat%keyv(iseg)-1
               ! A segment is always on one line, therefore no double loop
               do jorb=smat%keyg(1,1,iseg),smat%keyg(2,1,iseg)
                   ii=ii+1
                   iiorb = smat%keyg(1,2,iseg)
                   jjorb = jorb
                   matrixp(jjorb,iiorb-isfvctr) = matrix_compr(ii-smat%isvctrp_tg)
               end do
           end do
           !$omp end parallel do
       end if

     !call timing(iproc,'compressd_mcpy','OF')
     call f_timing(TCAT_SMAT_COMPRESSION,'OF')

   end subroutine uncompress_matrix_distributed2



   subroutine sequential_acces_matrix_fast(smat, a, a_seq)
     implicit none
   
     ! Calling arguments
     type(sparse_matrix),intent(in) :: smat
     real(kind=mp),dimension(smat%nvctr),intent(in) :: a
     real(kind=mp),dimension(smat%smmm%nseq),intent(out) :: a_seq
   
     ! Local variables
     integer :: iseq, ii

     call f_routine(id='sequential_acces_matrix_fast')
   
     !$omp parallel do default(none) private(iseq, ii) &
     !$omp shared(smat, a_seq, a)
     do iseq=1,smat%smmm%nseq
         ii=smat%smmm%indices_extract_sequential(iseq)
         a_seq(iseq)=a(ii)
     end do
     !$omp end parallel do

     call f_release_routine()
   
   end subroutine sequential_acces_matrix_fast

   subroutine sequential_acces_matrix_fast2(smat, a, a_seq)
     implicit none
   
     ! Calling arguments
     type(sparse_matrix),intent(in) :: smat
     real(kind=mp),dimension(smat%nvctrp_tg),intent(in) :: a
     real(kind=mp),dimension(smat%smmm%nseq),intent(out) :: a_seq
   
     ! Local variables
     integer :: iseq, ii

     call f_routine(id='sequential_acces_matrix_fast2')
   
     !$omp parallel do default(none) private(iseq, ii) &
     !$omp shared(smat, a_seq, a)
     do iseq=1,smat%smmm%nseq
         ii=smat%smmm%indices_extract_sequential(iseq)
         a_seq(iseq)=a(ii-smat%isvctrp_tg)
     end do
     !$omp end parallel do

     call f_release_routine()
   
   end subroutine sequential_acces_matrix_fast2




   subroutine sparsemm_new(iproc, smat, a_seq, b, c)
     use yaml_output
     implicit none
   
     !Calling Arguments
     integer,intent(in) :: iproc
     type(sparse_matrix),intent(in) :: smat
     real(kind=mp), dimension(smat%smmm%nvctrp),intent(in) :: b
     real(kind=mp), dimension(smat%smmm%nseq),intent(in) :: a_seq
     real(kind=mp), dimension(smat%smmm%nvctrp), intent(out) :: c
   
     !Local variables
     !character(len=*), parameter :: subname='sparsemm'
     integer :: i,jorb,jjorb,m,mp1,ist,iend, icontiguous, j, iline, icolumn, nblock, iblock, ncount
     integer :: iorb, ii, ilen, iout
     real(kind=mp) :: tt0, tt1, tt2, tt3, tt4, tt5, tt6, tt7, ddot
     integer :: n_dense
     real(kind=mp),dimension(:,:),allocatable :: a_dense, b_dense, c_dense
     !real(kind=mp),dimension(:),allocatable :: b_dense, c_dense
     integer,parameter :: MATMUL_NEW = 101
     integer,parameter :: MATMUL_OLD = 102
     integer,parameter :: matmul_version = MATMUL_NEW
     logical,parameter :: count_flops = .false.
     real(kind=mp) :: ts, te, op, gflops
     real(kind=mp),parameter :: flop_per_op = 2.d0 !<number of FLOPS per operations
   
     call f_routine(id='sparsemm')
     if (count_flops) then
         n_dense = nint(sqrt(real(smat%smmm%nseq,kind=mp)))
         !n_dense = smat%nfvctr
         a_dense = f_malloc((/n_dense,n_dense/),id='a_dense')
         b_dense = f_malloc((/n_dense,1/),id='b_dense')
         c_dense = f_malloc((/n_dense,1/),id='c_dense')
     end if
<<<<<<< HEAD
     call timing(iproc, 'sparse_matmul ', 'IR')
=======
     !call timing(iproc, 'sparse_matmul ', 'IR')
     call f_timing(TCAT_SMAT_MULTIPLICATION,'IR')
>>>>>>> b4d6331a


     if (matmul_version==MATMUL_NEW) then

         if (count_flops) then
             ! Start time
             ts = mpi_wtime()
         end if
         !$omp parallel default(private) shared(smat, a_seq, b, c)
         !$omp do schedule(guided)
         do iout=1,smat%smmm%nout
             i=smat%smmm%onedimindices_new(1,iout)
             nblock=smat%smmm%onedimindices_new(4,iout)
             tt0=0.d0

             do iblock=1,nblock
                 jorb = smat%smmm%consecutive_lookup(1,iblock,iout)
                 jjorb = smat%smmm%consecutive_lookup(2,iblock,iout)
                 ncount = smat%smmm%consecutive_lookup(3,iblock,iout)
                 !tt0 = tt0 + ddot(ncount, b(jjorb), 1, a_seq(jorb), 1)
                 !avoid calling ddot from OpenMP region on BG/Q as too expensive
                 tt0=tt0+my_dot(ncount,b(jjorb:jjorb+ncount-1),a_seq(jorb:jorb+ncount-1))
             end do

             c(i) = tt0
         end do 
         !$omp end do
         !$omp end parallel

         if (count_flops) then
             ! End time
             te = mpi_wtime()
             ! Count the operations
             op = 0.d0
             do iout=1,smat%smmm%nout
                 nblock=smat%smmm%onedimindices_new(4,iout)
                 do iblock=1,nblock
                     ncount = smat%smmm%consecutive_lookup(3,iblock,iout)
                     op = op + real(ncount,kind=mp)
                 end do
             end do
             gflops = 1.d-9*op/(te-ts)*flop_per_op
             call yaml_map('SPARSE: operations',op,fmt='(es9.3)')
             call yaml_map('SPARSE: time',te-ts,fmt='(es9.3)')
             call yaml_map('SPARSE: GFLOPS',gflops)

             ! Compare with dgemm of comparable size
             ts = mpi_wtime()
             call dgemv('n', n_dense, n_dense, 1.d0, a_dense, n_dense, b_dense, 1, 0.d0, c_dense, 1)
             !call dgemm('n', 'n', n_dense, n_dense, n_dense, 1.d0, a_dense, n_dense, &
             !     b_dense, n_dense, 0.d0, c_dense, n_dense)
             te = mpi_wtime()
             op = real(n_dense,kind=mp)*real(n_dense,kind=mp)
             gflops = 1.d-9*op/(te-ts)*flop_per_op
             call yaml_map('DGEMV: operations',op,fmt='(es9.3)')
             call yaml_map('DGEMV: time',te-ts,fmt='(es9.3)')
             call yaml_map('DGEMV: GFLOPS',gflops)
         end if


     else if (matmul_version==MATMUL_OLD) then

         !$omp parallel default(private) shared(smat, a_seq, b, c)
         !$omp do
         do iout=1,smat%smmm%nout
             i=smat%smmm%onedimindices_new(1,iout)
             ilen=smat%smmm%onedimindices_new(2,iout)
             ii=smat%smmm%onedimindices_new(3,iout)
             tt0=0.d0

             iend=ii+ilen-1

             do jorb=ii,iend
                jjorb=smat%smmm%ivectorindex_new(jorb)
                tt0 = tt0 + b(jjorb)*a_seq(jorb)
             end do
             c(i) = tt0
         end do 
         !$omp end do
         !$omp end parallel


     else

         stop 'wrong value of matmul_version'

     end if

   
<<<<<<< HEAD
     call timing(iproc, 'sparse_matmul ', 'RS')
=======
     !call timing(iproc, 'sparse_matmul ', 'RS')
     call f_timing(TCAT_SMAT_MULTIPLICATION,'RS')
>>>>>>> b4d6331a
     call f_release_routine()

        contains

     pure function my_dot(n,x,y) result(tt)
       implicit none
       integer , intent(in) :: n
       double precision :: tt
       double precision, dimension(n), intent(in) :: x,y
       !local variables
       integer :: i

       tt=0.d0
       do i=1,n
          tt=tt+x(i)*y(i)
       end do
     end function
       
   end subroutine sparsemm_new


   !!function orb_from_index(smat, ival)
   !!  use sparsematrix_base, only: sparse_matrix
   !!  implicit none
   !!  ! Calling arguments
   !!  type(sparse_matrix),intent(in) :: smat
   !!  integer,intent(in) :: ival
   !!  integer,dimension(2) :: orb_from_index

   !!  orb_from_index(2) = (ival-1)/smat%nfvctr + 1
   !!  !orb_from_index(1) = ival - (orb_from_index_fn(2)-1)*smat%nfvctr
   !!  orb_from_index(1) = mod(ival-1,smat%nfvctr) + 1

   !!end function orb_from_index


   subroutine gather_matrix_from_taskgroups(iproc, nproc, comm, smat, mat_tg, mat_global)
     implicit none
   
     ! Calling arguments
     integer,intent(in) :: iproc, nproc, comm
     type(sparse_matrix),intent(in) :: smat
     real(kind=mp),dimension(smat%nvctrp_tg*smat%nspin),intent(in) :: mat_tg !< matrix distributed over the taskgroups
     real(kind=mp),dimension(smat%nvctr*smat%nspin),intent(out) :: mat_global !< global matrix gathered together
   
     ! Local variables
     integer,dimension(:),allocatable :: recvcounts, recvdspls
     integer :: ncount, ist_send, jproc, ispin, ishift

     call f_routine(id='gather_matrix_from_taskgroups')
   
     if (nproc>1) then
         recvcounts = f_malloc0(0.to.nproc-1,id='recvcounts')
         recvdspls = f_malloc0(0.to.nproc-1,id='recvdspls')
         !call to_zero(nproc, recvcounts(0))
         !call to_zero(nproc, recvdspls(0))
         ncount = smat%smmm%istartend_mm_dj(2) - smat%smmm%istartend_mm_dj(1) + 1
         recvcounts(iproc) = ncount
         call mpiallred(recvcounts(0), nproc, mpi_sum, comm=comm)
         recvdspls(0) = 0
         do jproc=1,nproc-1
             recvdspls(jproc) = recvdspls(jproc-1) + recvcounts(jproc-1)
         end do
         do ispin=1,smat%nspin
             ishift = (ispin-1)*smat%nvctr
             ist_send = smat%smmm%istartend_mm_dj(1) - smat%isvctrp_tg + ishift
             call mpi_get_to_allgatherv_double(mat_tg(ist_send), ncount, &
                  mat_global(ishift+1), recvcounts, recvdspls, comm)
             !!call mpi_allgatherv(mat_tg(ist_send), ncount, mpi_double_precision, &
             !!                    mat_global(1), recvcounts, recvdspls, mpi_double_precision, &
             !!                    bigdft_mpi%mpi_comm, ierr)
         end do
         call f_free(recvcounts)
         call f_free(recvdspls)
     else
         call vcopy(smat%nvctrp*smat%nspin, mat_tg(1), 1, mat_global(1), 1)
     end if

     call f_release_routine()

   end subroutine gather_matrix_from_taskgroups


   subroutine gather_matrix_from_taskgroups_inplace(iproc, nproc, comm, smat, mat)
     implicit none
   
     ! Calling arguments
     integer,intent(in) :: iproc, nproc, comm
     type(sparse_matrix),intent(in) :: smat
     type(matrices),intent(inout) :: mat
   
     ! Local variables
     integer,dimension(:),allocatable :: recvcounts, recvdspls
     integer :: ncount, ist_send, jproc, ispin, ishift
     real(kind=mp),dimension(:),allocatable :: mat_global
   
      mat_global = sparsematrix_malloc(smat,iaction=SPARSE_FULL,id='mat_global')
     if (nproc>1) then
         recvcounts = f_malloc0(0.to.nproc-1,id='recvcounts')
         recvdspls = f_malloc0(0.to.nproc-1,id='recvdspls')
         !call to_zero(nproc, recvcounts(0))
         !call to_zero(nproc, recvdspls(0))
         ncount = smat%smmm%istartend_mm_dj(2) - smat%smmm%istartend_mm_dj(1) + 1
         recvcounts(iproc) = ncount
         call mpiallred(recvcounts(0), nproc, mpi_sum, comm=comm)
         recvdspls(0) = 0
         do jproc=1,nproc-1
             recvdspls(jproc) = recvdspls(jproc-1) + recvcounts(jproc-1)
         end do
         do ispin=1,smat%nspin
             ishift = (ispin-1)*smat%nvctr
             ist_send = smat%smmm%istartend_mm_dj(1) - smat%isvctrp_tg + ishift
             call mpi_get_to_allgatherv_double(mat%matrix_compr(ist_send), ncount, &
                  mat_global(ishift+1), recvcounts, recvdspls, comm)
             !!call mpi_allgatherv(mat%matrix_compr(ist_send), ncount, mpi_double_precision, &
             !!                    mat_global(1), recvcounts, recvdspls, mpi_double_precision, &
             !!                    bigdft_mpi%mpi_comm, ierr)
         end do
         call f_free(recvcounts)
         call f_free(recvdspls)
     else
         call vcopy(smat%nvctrp_tg*smat%nspin, mat%matrix_compr(1), 1, mat_global(1), 1)
     end if
     call vcopy(smat%nvctrp*smat%nspin, mat_global(1), 1, mat%matrix_compr(1), 1)
     call f_free(mat_global)

   end subroutine gather_matrix_from_taskgroups_inplace


   subroutine extract_taskgroup_inplace(smat, mat)
     implicit none
   
     ! Calling arguments
     type(sparse_matrix),intent(in) :: smat
     type(matrices),intent(inout) :: mat

     ! Local variables
     integer :: i, ispin, ishift_tg, ishift_glob

     do ispin=1,smat%nspin
         ishift_tg = (ispin-1)*smat%nvctrp_tg
         ishift_glob = (ispin-1)*smat%nvctr
         do i=1,smat%nvctrp_tg
             mat%matrix_compr(i+ishift_tg) = mat%matrix_compr(i+smat%isvctrp_tg+ishift_glob)
         end do
     end do

   end subroutine extract_taskgroup_inplace


   subroutine extract_taskgroup(smat, mat_glob, mat_tg)
     implicit none
   
     ! Calling arguments
     type(sparse_matrix),intent(in) :: smat
     real(kind=mp),dimension(smat%nvctr*smat%nspin),intent(in) :: mat_glob
     real(kind=mp),dimension(smat%nvctrp_tg*smat%nspin),intent(out) :: mat_tg

     ! Local variables
     integer :: i, ispin, ishift_tg, ishift_glob

     do ispin=1,smat%nspin
         ishift_tg = (ispin-1)*smat%nvctrp_tg
         ishift_glob = (ispin-1)*smat%nvctr
         do i=1,smat%nvctrp_tg
             mat_tg(i+ishift_tg) = mat_glob(i+smat%isvctrp_tg+ishift_glob)
         end do
     end do

   end subroutine extract_taskgroup


    subroutine write_matrix_compressed(message, smat, mat)
      use yaml_output
      implicit none
    
      ! Calling arguments
      character(len=*),intent(in) :: message
      type(sparse_matrix),intent(in) :: smat
      type(matrices),intent(in) :: mat
    
      ! Local variables
      !integer, dimension(2) :: irowcol
      integer :: iseg, i, ii
      !integer :: iorb, jorb
    
      !!call yaml_sequence_open(trim(message))
      !!do iseg=1,smat%nseg
      !!    call yaml_sequence(advance='no')
      !!    ilen=smat%keyg(2,iseg)-smat%keyg(1,iseg)+1
      !!    call yaml_mapping_open(flow=.true.)
      !!    call yaml_map('segment',iseg)
      !!    istart=smat%keyv(iseg)
      !!    iend=smat%keyv(iseg)+ilen
      !!    call yaml_map('values',smat%matrix_compr(istart:iend))
      !!    call yaml_mapping_close()
      !!    call yaml_newline()
      !!end do
      !!call yaml_sequence_close()
    
      call yaml_sequence_open(trim(message))
      do iseg=1,smat%nseg
          ! A segment is always on one line, therefore no double loop
          call yaml_sequence(advance='no')
          !ilen=smat%keyg(2,iseg)-smat%keyg(1,iseg)+1
          call yaml_mapping_open(flow=.true.)
          call yaml_map('segment',iseg)
          call yaml_sequence_open('elements')
          !istart=smat%keyv(iseg)
          !iend=smat%keyv(iseg)+ilen-1
          !do i=istart,iend
          ii=smat%keyv(iseg)
          do i=smat%keyg(1,1,iseg),smat%keyg(2,1,iseg)
              call yaml_newline()
              call yaml_sequence(advance='no')
              call yaml_mapping_open(flow=.true.)
              !irowcol=orb_from_index(smat,i)
              !iorb=orb_from_index(1,i)
              !jorb=orb_from_index(2,i)
              call yaml_map('coordinates',(/smat%keyg(1,2,iseg),i/))
              call yaml_map('value',mat%matrix_compr(ii))
              call yaml_mapping_close()
              ii=ii+1
          end do
          call yaml_sequence_close()
          !call yaml_map('values',smat%matrix_compr(istart:iend))
          call yaml_mapping_close()
          call yaml_newline()
      end do
      call yaml_sequence_close()
    
    end subroutine write_matrix_compressed


     !integer :: mp1, jjorb0, jjorb1, jjorb2, jjorb3, jjorb4, jjorb5, jjorb6

   function check_symmetry(smat)
     implicit none
   
     ! Calling arguments
     type(sparse_matrix),intent(in) :: smat
     logical :: check_symmetry
   
     ! Local variables
     integer :: i, iseg, ii, jorb, iorb
     logical,dimension(:,:),allocatable :: lgrid
     !integer,dimension(2) :: irowcol
   
     lgrid=f_malloc((/smat%nfvctr,smat%nfvctr/),id='lgrid')
     lgrid=.false.
   
     do iseg=1,smat%nseg
         ii=smat%keyv(iseg)
         ! A segment is always on one line, therefore no double loop
         do i=smat%keyg(1,1,iseg),smat%keyg(2,1,iseg)
             !irowcol=orb_from_index(smat,i)
             !!iorb=smat%orb_from_index(1,i)
             !!jorb=smat%orb_from_index(2,i)
             lgrid(smat%keyg(1,2,iseg),i)=.true.
             ii=ii+1
         end do
     end do
   
     check_symmetry=.true.
     do iorb=1,smat%nfvctr
         do jorb=1,smat%nfvctr
             if (lgrid(jorb,iorb) .and. .not.lgrid(iorb,jorb)) then
                 check_symmetry=.false.
             end if
         end do
     end do
   
     call f_free(lgrid)
   
   end function check_symmetry


    !> Write a sparse matrix to a file
    subroutine write_sparsematrix(filename, smat, mat)
      use yaml_output
      implicit none
    
      ! Calling arguments
      character(len=*),intent(in) :: filename
      type(sparse_matrix),intent(in) :: smat
      type(matrices),intent(in) :: mat
    
      ! Local variables
      integer :: iseg, i, ii
      integer,parameter :: iunit=234

      call f_routine(id='write_sparsematrix')

      ! First check that no taskgroups are used. Otherwise this routine does not work
      if (smat%ntaskgroup>1) then
          call f_err_throw('write_sparsematrix has not yet been implememted for matrix taskgroups', &
               err_name='SPARSEMATRIX_RUNTIME_ERROR')
      end if
    
      open(unit=iunit,file=filename)

      write(iunit,*) smat%nfvctr, '# number of columns'
      write(iunit,*) smat%nseg, '# number of segments'
      write(iunit,*) smat%nvctr, '# number of non-zero elements'
      do iseg=1,smat%nseg
          if(iseg==1) then
              write(iunit,*) smat%keyv(iseg), '# values of keyv'
          else
              write(iunit,*) smat%keyv(iseg)
          end if
      end do
      do iseg=1,smat%nseg
          if(iseg==1) then
              write(iunit,*) smat%keyg(1:2,1:2,iseg), '# values of keyg'
          else
              write(iunit,*) smat%keyg(1:2,1:2,iseg)
          end if
      end do
    
      do iseg=1,smat%nseg
          ! A segment is always on one line, therefore no double loop
          ii=smat%keyv(iseg)
          do i=smat%keyg(1,1,iseg),smat%keyg(2,1,iseg)
              if (i==1 .and. iseg==1) then
                  write(iunit,*) mat%matrix_compr(ii), '# values of matrix_compr'
              else
                  write(iunit,*) mat%matrix_compr(ii)
              end if
              ii=ii+1
          end do
      end do

      close(unit=iunit)

      call f_release_routine()
    
    end subroutine write_sparsematrix



    !> Write a sparse matrix to a file, using the CCS format
    subroutine write_sparsematrix_CCS(filename, smat, mat)
      use yaml_output
      implicit none
    
      ! Calling arguments
      character(len=*),intent(in) :: filename
      type(sparse_matrix),intent(in) :: smat
      type(matrices),intent(in) :: mat
    
      ! Local variables
      integer :: iseg, i, ii, icol, imat
      integer, dimension(:), allocatable :: col_ptr, row_ind
     ! logical, dimension(:,:), allocatable :: matg
      logical :: first_in_column_set
      !integer :: j
      !logical :: column_started
      real(kind=mp),dimension(:),allocatable :: val
      integer,parameter :: iunit=234, iunit2=235
      character(len=10) :: num
      character(len=100) :: frmt

      call f_routine(id='write_sparsematrix_CCS')

      col_ptr = f_malloc(smat%nfvctr,id='col_ptr')
      row_ind = f_malloc(smat%nvctr,id='row_ind')
      val = f_malloc(smat%nvctr,id='val')

      ii = 0
      do icol=1,smat%nfvctr
          imat = 0
          first_in_column_set = .false.
          do iseg=1,smat%nseg
              do i=smat%keyg(1,1,iseg),smat%keyg(2,1,iseg)
                  imat = imat + 1
                  if (i==icol) then
                      ! We are in column icol
                      ii = ii + 1
                      row_ind(ii) = smat%keyg(1,2,iseg) !row index
                      val(ii) = mat%matrix_compr(imat)
                      if (.not.first_in_column_set) then
                          col_ptr(icol) = ii
                          first_in_column_set = .true.
                      end if
                  end if
              end do
          end do
      end do
      if (ii/=smat%nvctr) stop 'ERROR in write_sparsematrix_CCS: ii/=smat%nvctr'

      !!matg = f_malloc((/smat%nfvctr,smat%nfvctr/),id='matg')
      !!matg = .false.
      !!do iseg=1,smat%nseg
      !!    ! A segment is always on one line, therefore no double loop
      !!    ii=smat%keyv(iseg)
      !!    do i=smat%keyg(1,1,iseg),smat%keyg(2,1,iseg)
      !!        matg(smat%keyg(1,2,iseg),i) = .true.
      !!    end do
      !!end do

      !!ii = 0
      !!do i=1,smat%nfvctr
      !!    column_started = .false.
      !!    do j=1,smat%nfvctr
      !!       if(matg(j,i)) then
      !!           ii = ii + 1
      !!           row_ind(ii) = j
      !!           if (.not.column_started) then
      !!               col_ptr(i) = ii
      !!               column_started = .true.
      !!           end if
      !!       end if
      !!    end do
      !!end do
    
      open(unit=iunit,file=trim(filename))
      open(unit=iunit2,file=trim(filename)//'_2')

      write(iunit,*) smat%nfvctr, smat%nvctr, '# number of rows/columns, number of non-zero entries'
      write(iunit2,*) smat%nfvctr, smat%nfvctr, smat%nvctr
      do i=1,smat%nfvctr
          if (i==1) then
              write(iunit,*) col_ptr(i), '# col_ptr'
          else
              write(iunit,*) col_ptr(i)
          end if
      end do
      write(num,'(i0)') smat%nfvctr
      frmt='('//num//'(i0,1x))'
      write(iunit2,trim(frmt)) (col_ptr(i),i=1,smat%nfvctr)

      do i=1,smat%nvctr
          if (i==1) then
              write(iunit,*) row_ind(i), '# row_ind'
          else
              write(iunit,*) row_ind(i)
          end if
      end do
      write(num,'(i0)') smat%nvctr
      frmt='('//num//'(i0,1x))'
      write(iunit2,trim(frmt)) (row_ind(i),i=1,smat%nvctr)
      
      do i=1,smat%nvctr
          if(i==1) then
              !!write(iunit,*) mat%matrix_compr(i), '# values of matrix_compr' 
              !!write(iunit2,*) mat%matrix_compr(i)
              write(iunit,*) val(i), '# values of matrix_compr' 
              write(iunit2,*) val(i)
          else
              !write(iunit,*) mat%matrix_compr(i) 
              !write(iunit2,*) mat%matrix_compr(i) 
              write(iunit,*) val(i) 
              write(iunit2,*) val(i) 
          end if
      end do
      !write(num,'(i0)') smat%nvctr
      !frmt='('//num//'i9)'
      !write(iunit2,trim(frmt)) (mat%matrix_compr(i),i=1,smat%nvctr)

      close(unit=iunit)
      close(unit=iunit2)

      call f_free(col_ptr)
      call f_free(row_ind)
      call f_free(val)
      !!call f_free(matg)

      call f_release_routine()
    
    end subroutine write_sparsematrix_CCS


    !> Transform a matrix from a large parsity pattern *_l to a small sparsity pattern *_s or vice versa.
    !! The small pattern must be contained within the large one.
    subroutine transform_sparsity_pattern(iproc, nfvctr, nvctrp_s, isvctr_s, nseg_s, keyv_s, keyg_s, line_and_column_s, &
               nvctrp_l, isvctr_l, nseg_l, keyv_l, keyg_l, istsegline_l, direction, matrix_s, matrix_l)
      use sparsematrix_init, only: matrixindex_in_compressed_lowlevel
      implicit none
      ! Calling arguments
      integer,intent(in) :: iproc, nfvctr, nvctrp_s, isvctr_s, nseg_s, nvctrp_l, isvctr_l, nseg_l
      integer,dimension(2,nvctrp_s),intent(in) :: line_and_column_s
      integer,dimension(nseg_s),intent(in) :: keyv_s
      integer,dimension(2,2,nseg_s),intent(in) :: keyg_s
      integer,dimension(nseg_l),intent(in) :: keyv_l
      integer,dimension(2,2,nseg_l),intent(in) :: keyg_l
      integer,dimension(nfvctr),intent(in) :: istsegline_l
      character(len=*),intent(in) :: direction
      real(kind=mp),dimension(nvctrp_l),intent(inout) :: matrix_l
      real(kind=mp),dimension(nvctrp_s),intent(inout) :: matrix_s
      ! Local variables
      integer :: i, ii, ind, iline, icolumn

      call f_routine(id='transform_sparsity_pattern')
<<<<<<< HEAD
      call timing(iproc, 'transformspars', 'ON')
=======
      !call timing(iproc, 'transformspars', 'ON')
      call f_timing(TCAT_SMAT_TRANSFORMATION,'ON')
>>>>>>> b4d6331a

        if (direction=='large_to_small') then

            ! No need for f_zero since every value will be overwritten.
            !$omp parallel default(none) &
            !$omp shared(nvctrp_s, isvctr_s, isvctr_l, line_and_column_s) &
            !$omp shared(nfvctr, nseg_l, keyv_l, keyg_l, istsegline_l, matrix_s, matrix_l) &
            !$omp private(i, ii, iline, icolumn, ind)
            !$omp do
            do i=1,nvctrp_s
                ii = isvctr_s + i
                !!call get_line_and_column(ii, nseg_s, keyv_s, keyg_s, iline, icolumn)
                iline = line_and_column_s(1,i)
                icolumn = line_and_column_s(2,i)
                ind = matrixindex_in_compressed_lowlevel(icolumn, iline, nfvctr, &
                      nseg_l, keyv_l, keyg_l, istsegline_l)
                ind = ind - isvctr_l
                matrix_s(i) = matrix_l(ind)
            end do
            !$omp end do
            !$omp end parallel

        else if (direction=='small_to_large') then
            call f_zero(matrix_l)
            !$omp parallel default(none) &
            !$omp shared(nvctrp_s, isvctr_s, isvctr_l, line_and_column_s) &
            !$omp shared(nfvctr, nseg_l, keyv_l, keyg_l, istsegline_l, matrix_s, matrix_l) &
            !$omp private(i, ii, iline, icolumn, ind)
            !$omp do
            do i=1,nvctrp_s
                ii = isvctr_s + i
                !call get_line_and_column(ii, nseg_s, keyv_s, keyg_s, iline, icolumn)
                iline = line_and_column_s(1,i)
                icolumn = line_and_column_s(2,i)
                ind = matrixindex_in_compressed_lowlevel(icolumn, iline, nfvctr, &
                      nseg_l, keyv_l, keyg_l, istsegline_l)
                ind = ind - isvctr_l
                matrix_l(ind) = matrix_s(i)
            end do
            !$omp end do
            !$omp end parallel
        else
            stop 'wrong direction'
        end if

<<<<<<< HEAD
      call timing(iproc, 'transformspars', 'OF')
=======
      !call timing(iproc, 'transformspars', 'OF')
      call f_timing(TCAT_SMAT_TRANSFORMATION,'OF')
>>>>>>> b4d6331a
      call f_release_routine()

    end subroutine transform_sparsity_pattern



    !> Calculates c = a*b for matrices a,b,c
    subroutine matrix_matrix_mult_wrapper(iproc, nproc, smat, a, b, c)
      implicit none

      ! Calling arguments
      integer,intent(in) :: iproc, nproc
      type(sparse_matrix),intent(in) :: smat
      real(kind=mp),dimension(smat%nvctrp_tg),intent(in) :: a
      real(kind=mp),dimension(smat%nvctrp_tg),intent(inout) :: b, c

      ! Local variables
      real(kind=mp),dimension(:),allocatable :: b_exp, c_exp, a_seq

      b_exp = f_malloc(smat%smmm%nvctrp, id='b_exp')
      c_exp = f_malloc(smat%smmm%nvctrp, id='c_exp')
      a_seq = sparsematrix_malloc(smat, iaction=SPARSEMM_SEQ, id='a_seq')

      call sequential_acces_matrix_fast2(smat, a, a_seq)
      if (smat%smmm%nvctrp_mm>0) then !to avoid out of bounds error...
          call transform_sparsity_pattern(iproc, smat%nfvctr, smat%smmm%nvctrp_mm, smat%smmm%isvctr_mm, &
               smat%nseg, smat%keyv, smat%keyg, &
               smat%smmm%line_and_column_mm, &
               smat%smmm%nvctrp, smat%smmm%isvctr, &
               smat%smmm%nseg, smat%smmm%keyv, smat%smmm%keyg, smat%smmm%istsegline, &
               'small_to_large', b(smat%smmm%isvctr_mm-smat%isvctrp_tg+1), b_exp)
      end if
      call sparsemm_new(iproc, smat, a_seq, b_exp, c_exp)
      call compress_matrix_distributed_wrapper(iproc, nproc, smat, SPARSE_MATMUL_LARGE, &
           c_exp, c)

      call f_free(b_exp)
      call f_free(c_exp)
      call f_free(a_seq)


    end subroutine matrix_matrix_mult_wrapper


    !< Calculates the trace of the matrix product amat*bmat.
    !< WARNING: It is mandatory that the sparsity pattern of amat be contained
    !< within the sparsity pattern of bmat!
    function trace_sparse(iproc, nproc, comm, asmat, bsmat, amat, bmat)
      use sparsematrix_init, only: matrixindex_in_compressed
      implicit none
    
      ! Calling arguments
      integer,intent(in) :: iproc,  nproc, comm
      type(sparse_matrix),intent(in) :: asmat, bsmat
      real(kind=mp),dimension(asmat%nvctrp_tg),intent(in) :: amat
      real(kind=mp),dimension(bsmat%nvctrp_tg),intent(in) :: bmat
    
      ! Local variables
      integer :: isegstart, isegend, iseg, ii, jorb, iiorb, jjorb, iilarge
      integer :: ierr, iashift, ibshift, iel
      real(kind=mp) :: sumn, trace_sparse
    
    
      call f_routine(id='trace_sparse')
    
      iashift = 0!(ispin-1)*asmat%nvctr
      ibshift = 0!(ispin-1)*bsmat%nvctr
    
    
      sumn=0.d0
      !if (asmat%smmm%nfvctrp>0) then
          !$omp parallel default(none) &
          !$omp private(iseg, ii, jorb, iiorb, jjorb, iilarge, iel) &
          !$omp shared(bsmat, asmat, amat, bmat, iashift, ibshift, sumn)
          !$omp do reduction(+:sumn)
          !do iseg=isegstart,isegend
          do iseg=asmat%smmm%isseg,asmat%smmm%ieseg
              iel = asmat%keyv(iseg) - 1
              ii=iashift+asmat%keyv(iseg)-1
              ! A segment is always on one line, therefore no double loop
              do jorb=asmat%keyg(1,1,iseg),asmat%keyg(2,1,iseg)
                  iel = iel + 1
                  if (iel<asmat%smmm%isvctr_mm+1) cycle
                  if (iel>asmat%smmm%isvctr_mm+asmat%smmm%nvctrp_mm) then
                      !write(*,*) 'exit with iel',iel
                      exit
                  end if
                  ii=ii+1
                  iiorb = asmat%keyg(1,2,iseg)
                  jjorb = jorb
                  iilarge = ibshift + matrixindex_in_compressed(bsmat, iiorb, jjorb)
                  !!write(*,'(a,4i8,3es16.8)') 'iproc, ii, iilarge, iend, vals, sumn', &
                  !!    iproc, ii, iilarge, asmat%smmm%isvctr_mm+asmat%smmm%nvctrp_mm, amat(ii-asmat%isvctrp_tg), bmat(iilarge-bsmat%isvctrp_tg), sumn
                  sumn = sumn + amat(ii-asmat%isvctrp_tg)*bmat(iilarge-bsmat%isvctrp_tg)
              end do  
          end do
          !$omp end do
          !$omp end parallel
      !end if
    
      if (nproc > 1) then
          call mpiallred(sumn, 1, mpi_sum, comm=comm)
      end if
    
      trace_sparse = sumn
    
      call f_release_routine()
    
    end function trace_sparse


    !> Set to zero all term which couple different atoms
    subroutine delete_coupling_terms(iproc, nproc, comm, smmd, smat, mat_compr)
      ! Calling arguments
      integer,intent(in) :: iproc, nproc, comm
      type(sparse_matrix_metadata),intent(in) :: smmd
      type(sparse_matrix),intent(in) :: smat
      real(kind=mp),dimension(smat%nvctrp_tg*smat%nspin),intent(inout) :: mat_compr

      ! Local variables
      integer :: ispin, ishift, iseg, ii, i, iiat, jjat
      real(kind=mp),dimension(:),allocatable :: fullmat_compr
      
      fullmat_compr = sparsematrix_malloc(smat,iaction=SPARSE_FULL,id='tmparr')
      call gather_matrix_from_taskgroups(iproc, nproc, comm, &
           smat, mat_compr, fullmat_compr)

      do ispin=1,smat%nspin
          ishift=(ispin-1)*smat%nvctr
          !!$omp parallel default(none) private(iseg,i,ii,irowcol) shared(sparsemat,inm,outm,ispin,ishift)
          !!$omp do
          do iseg=1,smat%nseg
              ii=smat%keyv(iseg)
              ! a segment is always on one line, therefore no double loop
              do i=smat%keyg(1,1,iseg),smat%keyg(2,1,iseg)
                 iiat = smmd%on_which_atom(i)
                 jjat = smmd%on_which_atom(smat%keyg(1,2,iseg))
                 if (iiat/=jjat) then
                     fullmat_compr(ii+ishift) = 0.d0
                 end if
                 ii=ii+1
             end do
          end do
          !!$omp end do
          !!$omp end parallel
      end do

      call extract_taskgroup(smat, fullmat_compr, mat_compr)

   end subroutine delete_coupling_terms


    subroutine synchronize_matrix_taskgroups(iproc, nproc, smat, mat)
      implicit none
    
      ! Calling arguments
      integer,intent(in) :: iproc, nproc
      type(sparse_matrix),intent(in) :: smat
      type(matrices),intent(in) :: mat
    
      ! Local variables
      integer :: ncount, itg, iitg, ispin, ishift, ist_send, ist_recv
      integer,dimension(:),allocatable :: request
      real(kind=mp),dimension(:),allocatable :: recvbuf
    
      if (nproc>1) then
         call f_routine(id='synchronize_matrix_taskgroups')
          request = f_malloc(smat%ntaskgroupp,id='request')
          ncount = 0
          do itg=1,smat%ntaskgroupp
              iitg = smat%taskgroupid(itg)
              ncount = ncount + smat%taskgroup_startend(2,1,iitg)-smat%taskgroup_startend(1,1,iitg)+1
          end do
          recvbuf = f_malloc(ncount,id='recvbuf')
          do ispin=1,smat%nspin
              ishift = (ispin-1)*smat%nvctrp_tg
    
              ncount = 0
              do itg=1,smat%ntaskgroupp
                  iitg = smat%taskgroupid(itg)
                  ist_send = smat%taskgroup_startend(1,1,iitg) - smat%isvctrp_tg
                  ist_recv = ncount + 1
                  ncount = smat%taskgroup_startend(2,1,iitg)-smat%taskgroup_startend(1,1,iitg)+1
                  !!call mpi_iallreduce(mat%matrix_compr(ist_send), recvbuf(ist_recv), ncount, &
                  !!     mpi_double_precision, mpi_sum, smat%mpi_groups(iitg)%mpi_comm, request(itg), ierr)
                  if (smat%mpi_groups(iitg)%nproc>1) then
                      call mpiiallred(mat%matrix_compr(ishift+ist_send), recvbuf(ist_recv), ncount, &
                           mpi_sum, smat%mpi_groups(iitg)%mpi_comm, request(itg))
                  else
                      call vcopy(ncount, mat%matrix_compr(ishift+ist_send), 1, recvbuf(ist_recv), 1)
                  end if
              end do
              if (smat%mpi_groups(iitg)%nproc > 1) then
                  call mpiwaitall(smat%ntaskgroupp, request)
              end if
              ncount = 0
              do itg=1,smat%ntaskgroupp
                  iitg = smat%taskgroupid(itg)
                  ist_send = smat%taskgroup_startend(1,1,iitg) - smat%isvctrp_tg
                  ist_recv = ncount + 1
                  ncount = smat%taskgroup_startend(2,1,iitg)-smat%taskgroup_startend(1,1,iitg)+1
                  !call vcopy(ncount, recvbuf(ist_recv), 1, mat%matrix_compr(ishift+ist_send), 1)
                  call dcopy(ncount, recvbuf(ist_recv), 1, mat%matrix_compr(ishift+ist_send), 1)
              end do
          end do
          call f_free(request)
          call f_free(recvbuf)
          call f_release_routine()
      end if
    end subroutine synchronize_matrix_taskgroups


    !!!!subroutine transform_sparse_matrix_test(iproc, smat, lmat, cmode, &
    !!!!           smat_in, lmat_in, smat_out, lmat_out)
    !!!!  implicit none
    !!!!
    !!!!  ! Calling arguments
    !!!!  integer,intent(in) :: iproc
    !!!!  type(sparse_matrix),intent(in) :: smat, lmat
    !!!!  character(len=14),intent(in) :: cmode
    !!!!  real(kind=8),dimension(smat%nspin*smat%nvctrp_tg),intent(in),optional :: smat_in
    !!!!  real(kind=8),dimension(lmat%nspin*lmat%nvctrp_tg),intent(in),optional :: lmat_in
    !!!!  real(kind=8),dimension(smat%nspin*smat%nvctrp_tg),intent(out),optional :: smat_out
    !!!!  real(kind=8),dimension(lmat%nspin*lmat%nvctrp_tg),intent(out),optional :: lmat_out
    !!!!
    !!!!  ! Local variables
    !!!!  integer(kind=8) :: isstart, isend, ilstart, ilend, iostart, ioend
    !!!!  integer :: imode, icheck, isseg, ilseg
    !!!!  integer :: ilength, iscostart, ilcostart, i
    !!!!  integer :: ilsegstart, ispin, isshift, ilshift, isoffset, iloffset
    !!!!  integer,parameter :: SMALL_TO_LARGE=1
    !!!!  integer,parameter :: LARGE_TO_SMALL=2
    !!!!
    !!!!  call f_routine(id='transform_sparse_matrix')
    !!!!
    !!!!  ! determine the case:
    !!!!  ! SMALL_TO_LARGE -> transform from large sparsity pattern to small one
    !!!!  ! LARGE_TO_SMALL -> transform from small sparsity pattern to large one
    !!!!  if (cmode=='small_to_large' .or. cmode=='SMALL_TO_LARGE') then
    !!!!      imode=SMALL_TO_LARGE
    !!!!      if (.not.present(smat_in)) call f_err_throw('smat_in not present')
    !!!!      if (.not.present(lmat_out)) call f_err_throw('lmat_out not present')
    !!!!  else if (cmode=='large_to_small' .or. cmode=='LARGE_TO_SMALL') then
    !!!!      imode=LARGE_TO_SMALL
    !!!!      if (.not.present(lmat_in)) call f_err_throw('lmat_in not present')
    !!!!      if (.not.present(smat_out)) call f_err_throw('smat_out not present')
    !!!!  else
    !!!!      call f_err_throw('wrong cmode')
    !!!!  end if
    !!!!
    !!!!  select case (imode)
    !!!!  case (SMALL_TO_LARGE)
    !!!!     !call to_zero(lmat%nvctr*lmat%nspin,lmatrix_compr(1))
    !!!!     call f_zero(lmat_out)
    !!!!  case (LARGE_TO_SMALL)
    !!!!     !call to_zero(smat%nvctr*lmat%nspin,smatrix_compr(1))
    !!!!     call f_zero(smat_out)
    !!!!  case default
    !!!!      call f_err_throw('wrong imode')
    !!!!  end select
    !!!!
    !!!!  call timing(iproc,'transform_matr','IR')


    !!!!  icheck=0
    !!!!  do ispin=1,smat%nspin

    !!!!      isshift=(ispin-1)*smat%nvctr
    !!!!      ilshift=(ispin-1)*lmat%nvctr
    !!!!
    !!!!      ilsegstart=lmat%iseseg_tg(1)
    !!!!      !$omp parallel default(private) &
    !!!!      !$omp shared(smat, lmat, imode, icheck, isshift, ilshift) &
    !!!!      !$omp shared(smat_in, lmat_in, smat_out, lmat_out) &
    !!!!      !$omp firstprivate(ilsegstart)
    !!!!      !$omp do reduction(+:icheck)
    !!!!      sloop: do isseg=smat%iseseg_tg(1),smat%iseseg_tg(2)
    !!!!          isstart = int((smat%keyg(1,2,isseg)-1),kind=8)*int(smat%nfvctr,kind=8) + int(smat%keyg(1,1,isseg),kind=8)
    !!!!          isend = int((smat%keyg(2,2,isseg)-1),kind=8)*int(smat%nfvctr,kind=8) + int(smat%keyg(2,1,isseg),kind=8)
    !!!!          ! A segment is always on one line, therefore no double loop
    !!!!          lloop: do ilseg=ilsegstart,lmat%iseseg_tg(2)
    !!!!              ilstart = int((lmat%keyg(1,2,ilseg)-1),kind=8)*int(lmat%nfvctr,kind=8) + int(lmat%keyg(1,1,ilseg),kind=8)
    !!!!              ilend = int((lmat%keyg(2,2,ilseg)-1),kind=8)*int(lmat%nfvctr,kind=8) + int(lmat%keyg(2,1,ilseg),kind=8)
    !!!!
    !!!!              ! check whether there is an overlap:
    !!!!              ! if not, increase loop counters
    !!!!              if (ilstart>isend) then
    !!!!                  !ilsegstart=ilseg
    !!!!                  exit lloop
    !!!!              end if
    !!!!              if (isstart>ilend) then
    !!!!                  ilsegstart=ilseg
    !!!!                  cycle lloop
    !!!!              end if
    !!!!              ! if yes, determine start end end of overlapping segment (in uncompressed form)
    !!!!              iostart=max(isstart,ilstart)
    !!!!              ioend=min(isend,ilend)
    !!!!              ilength=int(ioend-iostart+1,kind=4)
    !!!!
    !!!!              ! offset with respect to the starting point of the segment
    !!!!              isoffset = int(iostart - &
    !!!!                         (int((smat%keyg(1,2,isseg)-1),kind=8)*int(smat%nfvctr,kind=8) &
    !!!!                           + int(smat%keyg(1,1,isseg),kind=8)),kind=4)
    !!!!              iloffset = int(iostart - &
    !!!!                         (int((lmat%keyg(1,2,ilseg)-1),kind=8)*int(lmat%nfvctr,kind=8) &
    !!!!                           + int(lmat%keyg(1,1,ilseg),kind=8)),kind=4)
    !!!!
    !!!!              ! determine start end and of the overlapping segment in compressed form
    !!!!              iscostart=smat%keyv(isseg)+isoffset
    !!!!              ilcostart=lmat%keyv(ilseg)+iloffset
    !!!!
    !!!!              ! copy the elements
    !!!!              select case (imode)
    !!!!              case (SMALL_TO_LARGE) 
    !!!!                  do i=0,ilength-1
    !!!!                      lmat_out(ilcostart+i+ilshift-lmat%isvctrp_tg)=smat_in(iscostart+i+isshift-smat%isvctrp_tg)
    !!!!                  end do
    !!!!              case (LARGE_TO_SMALL) 
    !!!!                  do i=0,ilength-1
    !!!!                      smat_out(iscostart+i+isshift-smat%isvctrp_tg)=lmat_in(ilcostart+i+ilshift-lmat%isvctrp_tg)
    !!!!                  end do
    !!!!              case default
    !!!!                  stop 'wrong imode'
    !!!!              end select
    !!!!              icheck=icheck+ilength
    !!!!          end do lloop
    !!!!      end do sloop
    !!!!      !$omp end do 
    !!!!      !$omp end parallel

    !!!!  end do
    !!!!
    !!!!  ! all elements of the small matrix must have been processed, no matter in
    !!!!  ! which direction the transformation has been executed
    !!!!  if (icheck/=smat%nvctrp_tg*smat%nspin) then
    !!!!      write(*,'(a,2i8)') 'ERROR: icheck/=smat%nvctr*smat%nspin', icheck, smat%nvctr*smat%nspin
    !!!!      stop
    !!!!  end if

    !!!!  call timing(iproc,'transform_matr','RS')
    !!!!  call f_release_routine()
    !!!!
    !!!!end subroutine transform_sparse_matrix_test

end module sparsematrix<|MERGE_RESOLUTION|>--- conflicted
+++ resolved
@@ -411,15 +411,6 @@
       !real(kind=8),dimension(lmat%nspin*lmat%nvctr),intent(in),optional :: lmat_in
       !real(kind=8),dimension(smat%nspin*smat%nvctr),intent(out),optional :: smat_out
       !real(kind=8),dimension(lmat%nspin*lmat%nvctr),intent(out),optional :: lmat_out
-<<<<<<< HEAD
-      real(kind=8),dimension(:),intent(in),optional :: smat_in
-      real(kind=8),dimension(:),intent(in),optional :: lmat_in
-      real(kind=8),dimension(:),intent(out),optional :: smat_out
-      real(kind=8),dimension(:),intent(out),optional :: lmat_out
-    
-      ! Local variables
-      integer(kind=8) :: isstart, isend, ilstart, ilend, iostart, ioend
-=======
       real(kind=mp),dimension(:),intent(in),optional :: smat_in
       real(kind=mp),dimension(:),intent(in),optional :: lmat_in
       real(kind=mp),dimension(:),intent(out),optional :: smat_out
@@ -427,7 +418,6 @@
     
       ! Local variables
       integer(kind=mp) :: isstart, isend, ilstart, ilend, iostart, ioend
->>>>>>> b4d6331a
       integer :: idir, icheck, isseg, ilseg, isoffset_tg, iloffset_tg, issegstartx, issegendx
       integer :: ilength, iscostart, ilcostart, nssize, nlsize, i, ilsegstartx
       integer :: ilsegstart, ispin, isshift, ilshift, isoffset, iloffset
@@ -497,12 +487,8 @@
           call f_err_throw('wrong idir')
       end select
     
-<<<<<<< HEAD
-      call timing(iproc,'transform_matr','IR')
-=======
       !call timing(iproc,'transform_matr','IR')
       call f_timing(TCAT_SMAT_TRANSFORMATION,'IR')
->>>>>>> b4d6331a
 
 
       icheck=0
@@ -520,13 +506,8 @@
           !$omp firstprivate(ilsegstart)
           !$omp do reduction(+:icheck)
           sloop: do isseg=issegstartx,issegendx
-<<<<<<< HEAD
-              isstart = int((smat%keyg(1,2,isseg)-1),kind=8)*int(smat%nfvctr,kind=8) + int(smat%keyg(1,1,isseg),kind=8)
-              isend = int((smat%keyg(2,2,isseg)-1),kind=8)*int(smat%nfvctr,kind=8) + int(smat%keyg(2,1,isseg),kind=8)
-=======
               isstart = int((smat%keyg(1,2,isseg)-1),kind=mp)*int(smat%nfvctr,kind=mp) + int(smat%keyg(1,1,isseg),kind=mp)
               isend = int((smat%keyg(2,2,isseg)-1),kind=mp)*int(smat%nfvctr,kind=mp) + int(smat%keyg(2,1,isseg),kind=mp)
->>>>>>> b4d6331a
               ! A segment is always on one line, therefore no double loop
               lloop: do ilseg=ilsegstart,lmat%nseg
                   ilstart = int((lmat%keyg(1,2,ilseg)-1),kind=mp)*int(lmat%nfvctr,kind=mp) + int(lmat%keyg(1,1,ilseg),kind=mp)
@@ -588,12 +569,8 @@
           stop
       end if
 
-<<<<<<< HEAD
-      call timing(iproc,'transform_matr','RS')
-=======
       !call timing(iproc,'transform_matr','RS')
       call f_timing(TCAT_SMAT_TRANSFORMATION,'RS')
->>>>>>> b4d6331a
       call f_release_routine()
     
     end subroutine transform_sparse_matrix
@@ -1186,12 +1163,8 @@
          b_dense = f_malloc((/n_dense,1/),id='b_dense')
          c_dense = f_malloc((/n_dense,1/),id='c_dense')
      end if
-<<<<<<< HEAD
-     call timing(iproc, 'sparse_matmul ', 'IR')
-=======
      !call timing(iproc, 'sparse_matmul ', 'IR')
      call f_timing(TCAT_SMAT_MULTIPLICATION,'IR')
->>>>>>> b4d6331a
 
 
      if (matmul_version==MATMUL_NEW) then
@@ -1281,12 +1254,8 @@
      end if
 
    
-<<<<<<< HEAD
-     call timing(iproc, 'sparse_matmul ', 'RS')
-=======
      !call timing(iproc, 'sparse_matmul ', 'RS')
      call f_timing(TCAT_SMAT_MULTIPLICATION,'RS')
->>>>>>> b4d6331a
      call f_release_routine()
 
         contains
@@ -1780,12 +1749,8 @@
       integer :: i, ii, ind, iline, icolumn
 
       call f_routine(id='transform_sparsity_pattern')
-<<<<<<< HEAD
-      call timing(iproc, 'transformspars', 'ON')
-=======
       !call timing(iproc, 'transformspars', 'ON')
       call f_timing(TCAT_SMAT_TRANSFORMATION,'ON')
->>>>>>> b4d6331a
 
         if (direction=='large_to_small') then
 
@@ -1831,12 +1796,8 @@
             stop 'wrong direction'
         end if
 
-<<<<<<< HEAD
-      call timing(iproc, 'transformspars', 'OF')
-=======
       !call timing(iproc, 'transformspars', 'OF')
       call f_timing(TCAT_SMAT_TRANSFORMATION,'OF')
->>>>>>> b4d6331a
       call f_release_routine()
 
     end subroutine transform_sparsity_pattern
