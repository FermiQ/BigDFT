module foe
  use sparsematrix_base
  implicit none

  private

  !> Public routines
  !public :: fermi_operator_expansion
  public :: fermi_operator_expansion_new

  contains

    !!!subroutine fermi_operator_expansion(iproc, nproc, &
    !!!           ebs, order_taylor, max_inversion_error, &
    !!!           calculate_minusonehalf, foe_verbosity, &
    !!!           label, smats, smatm, smatl, ham_, ovrlp_, ovrlp_minus_one_half_, kernel_, foe_obj)
    !!!  use module_base
    !!!  use yaml_output
    !!!  use sparsematrix_base, only: sparsematrix_malloc_ptr, sparsematrix_malloc, assignment(=), &
    !!!                               SPARSE_FULL, SPARSE_MATMUL_SMALL, &
    !!!                               SPARSE_MATMUL_LARGE, SPARSEMM_SEQ, SPARSE_TASKGROUP, &
    !!!                               matrices, sparse_matrix
    !!!  use sparsematrix, only: compress_matrix, uncompress_matrix, &
    !!!                          transform_sparsity_pattern, compress_matrix_distributed_wrapper, &
    !!!                          trace_sparse
    !!!  use foe_base, only: foe_data, foe_data_set_int, foe_data_get_int, foe_data_set_real, foe_data_get_real, &
    !!!                      foe_data_get_logical
    !!!  use fermi_level, only: fermi_aux, init_fermi_level, determine_fermi_level, &
    !!!                         fermilevel_get_real, fermilevel_get_logical
    !!!  use chebyshev, only: chebyshev_clean, chebyshev_fast
    !!!  use foe_common, only: scale_and_shift_matrix, evnoise, &
    !!!                        check_eigenvalue_spectrum_new, retransform_ext, get_chebyshev_expansion_coefficients
    !!!  use module_func
    !!!  implicit none
    !!!
    !!!  ! Calling arguments
    !!!  integer,intent(in) :: iproc, nproc
    !!!  integer,intent(inout) :: order_taylor
    !!!  real(kind=8),intent(in) :: max_inversion_error
    !!!  real(kind=8),intent(out) :: ebs
    !!!  logical,intent(in) :: calculate_minusonehalf
    !!!  integer,intent(in) :: foe_verbosity
    !!!  character(len=*),intent(in) :: label
    !!!  type(sparse_matrix),intent(in) :: smats, smatm, smatl
    !!!  type(matrices),intent(in) :: ham_, ovrlp_
    !!!  type(matrices),dimension(1),intent(inout) :: ovrlp_minus_one_half_
    !!!  type(matrices),intent(inout) :: kernel_
    !!!  type(foe_data),intent(inout) :: foe_obj
    !!!
    !!!  ! Local variables
    !!!  integer :: npl, jorb, ipl, it, ii, iiorb, jjorb, iseg, iorb
    !!!  integer :: isegstart, isegend, iismall, iilarge, nsize_polynomial
    !!!  integer :: iismall_ovrlp, iismall_ham, ntemp, it_shift, npl_check, npl_boundaries
    !!!  integer,parameter :: nplx=50000
    !!!  real(kind=8),dimension(:,:,:),allocatable :: cc, cc_check
    !!!  real(kind=8),dimension(:,:),allocatable :: chebyshev_polynomials, fermip_check
    !!!  real(kind=8),dimension(:,:,:),allocatable :: penalty_ev
    !!!  real(kind=8) :: anoise, scale_factor, shift_value, sumn, sumn_check, charge_diff, ef_interpol, ddot
    !!!  real(kind=8) :: evlow_old, evhigh_old, det, determinant, sumn_old, ef_old, tt
    !!!  real(kind=8) :: x_max_error_fake, max_error_fake, mean_error_fake
    !!!  real(kind=8) :: fscale, tt_ovrlp, tt_ham, diff, fscale_check, fscale_new
    !!!  logical :: restart, adjust_lower_bound, adjust_upper_bound, calculate_SHS, interpolation_possible
    !!!  logical,dimension(2) :: emergency_stop
    !!!  real(kind=8),dimension(2) :: efarr, sumnarr, allredarr
    !!!  real(kind=8),dimension(:),allocatable :: hamscal_compr, fermi_check_compr
    !!!  real(kind=8),dimension(4,4) :: interpol_matrix
    !!!  real(kind=8),dimension(4) :: interpol_vector
    !!!  real(kind=8),parameter :: charge_tolerance=1.d-6 ! exit criterion
    !!!  logical,dimension(2) :: eval_bounds_ok, bisection_bounds_ok
    !!!  real(kind=8) :: temp_multiplicator, ebs_check, ef, ebsp
    !!!  integer :: irow, icol, itemp, iflag,info, ispin, isshift, imshift, ilshift, ilshift2, i, j, itg, ncount, istl, ists
    !!!  logical :: overlap_calculated, evbounds_shrinked, degree_sufficient, reached_limit
    !!!  real(kind=8),parameter :: FSCALE_LOWER_LIMIT=5.d-3
    !!!  real(kind=8),parameter :: FSCALE_UPPER_LIMIT=5.d-2
    !!!  real(kind=8),parameter :: DEGREE_MULTIPLICATOR_ACCURATE=3.d0
    !!!  real(kind=8),parameter :: DEGREE_MULTIPLICATOR_FAST=2.d0
    !!!  real(kind=8),parameter :: TEMP_MULTIPLICATOR_ACCURATE=1.d0
    !!!  real(kind=8),parameter :: TEMP_MULTIPLICATOR_FAST=1.2d0 !2.d0 !1.2d0
    !!!  real(kind=8),parameter :: CHECK_RATIO=1.25d0
    !!!  integer,parameter :: NPL_MIN=100
    !!!  !!type(matrices) :: inv_ovrlp
    !!!  integer,parameter :: NTEMP_ACCURATE=4
    !!!  integer,parameter :: NTEMP_FAST=1
    !!!  real(kind=8) :: degree_multiplicator, x_max_error, max_error, x_max_error_check, max_error_check
    !!!  real(kind=8) :: mean_error, mean_error_check
    !!!  integer,parameter :: SPARSE=1
    !!!  integer,parameter :: DENSE=2
    !!!  integer,parameter :: imode=SPARSE
    !!!  type(fermi_aux) :: f
    !!!  real(kind=8),dimension(2) :: temparr
    !!!  real(kind=8),dimension(:,:),allocatable :: penalty_ev_new
    !!!  real(kind=8),dimension(:),allocatable :: fermi_new, fermi_check_new, fermi_small_new
    !!!  integer :: iline, icolumn, icalc
    !!!  
    !!!
    !!!
    !!!  call f_routine(id='fermi_operator_expansion')
    !!!
    !!!
    !!!  if (iproc==0) call yaml_comment('FOE calculation of kernel',hfill='~')
    !!!
    !!!
    !!!  call timing(iproc, 'FOE_auxiliary ', 'ON')
    !!!
    !!!
    !!!  evbounds_shrinked=.false.
    !!!
    !!!
    !!!  !!penalty_ev = f_malloc((/smatl%nfvctr,smatl%smmm%nfvctrp,2/),id='penalty_ev')
    !!!  !!fermip_check = f_malloc((/smatl%nfvctr,smatl%smmm%nfvctrp/),id='fermip_check')
    !!!  fermi_check_compr = sparsematrix_malloc(smatl, iaction=SPARSE_TASKGROUP, id='fermi_check_compr')
    !!!
    !!!  penalty_ev_new = f_malloc((/smatl%smmm%nvctrp,2/),id='penalty_ev_new')
    !!!  fermi_check_new = f_malloc(max(smatl%smmm%nvctrp_mm,1),id='fermip_check_new')
    !!!  fermi_new = f_malloc((/smatl%smmm%nvctrp/),id='fermi_new')
    !!!  fermi_small_new = f_malloc(max(smatl%smmm%nvctrp_mm,1),id='fermi_small_new')
    !!!
    !!!
    !!!  call timing(iproc, 'FOE_auxiliary ', 'OF')
    !!!  if (calculate_minusonehalf) then
    !!!      if (iproc==0) call yaml_map('S^-1/2','recalculate')
    !!!      call overlap_minus_onehalf() ! has internal timer
    !!!  else
    !!!      if (iproc==0) call yaml_map('S^-1/2','from memory')
    !!!  end if
    !!!  call timing(iproc, 'FOE_auxiliary ', 'ON')
    !!!
    !!!
    !!!  hamscal_compr = sparsematrix_malloc(smatl, iaction=SPARSE_TASKGROUP, id='hamscal_compr')
    !!!
    !!!    
    !!!  ! Size of one Chebyshev polynomial matrix in compressed form (distributed)
    !!!  nsize_polynomial = smatl%smmm%nvctrp_mm
    !!!  
    !!!  
    !!!  ! Fake allocation, will be modified later
    !!!  chebyshev_polynomials = f_malloc((/nsize_polynomial,1/),id='chebyshev_polynomials')
    !!!
    !!!
    !!!  ! try to decrease the eigenvalue spectrum a bit
    !!!  if (foe_data_get_int(foe_obj,"evbounds_isatur")>foe_data_get_int(foe_obj,"evbounds_nsatur") .and. &
    !!!      foe_data_get_int(foe_obj,"evboundsshrink_isatur")<=foe_data_get_int(foe_obj,"evboundsshrink_nsatur")) then
    !!!      do ispin=1,smatl%nspin
    !!!          call foe_data_set_real(foe_obj,"evlow",0.9d0*foe_data_get_real(foe_obj,"evlow",ispin),ispin)
    !!!          call foe_data_set_real(foe_obj,"evhigh",0.9d0*foe_data_get_real(foe_obj,"evhigh",ispin),ispin)
    !!!      end do
    !!!      evbounds_shrinked=.true.
    !!!  else
    !!!      evbounds_shrinked=.false.
    !!!  end if
    !!!
    !!!  ntemp = NTEMP_ACCURATE
    !!!  degree_multiplicator = DEGREE_MULTIPLICATOR_ACCURATE
    !!!  temp_multiplicator = TEMP_MULTIPLICATOR_ACCURATE
    !!!
    !!!  fscale_new=1.d100
    !!!
    !!!  ebs=0.d0
    !!!
    !!!  spin_loop: do ispin=1,smatl%nspin
    !!!
    !!!      isshift=(ispin-1)*smats%nvctrp_tg
    !!!      imshift=(ispin-1)*smatm%nvctrp_tg
    !!!      ilshift=(ispin-1)*smatl%nvctrp_tg
    !!!      ilshift2=(ispin-1)*smatl%nvctrp_tg

    !!!      !call get_minmax_eigenvalues(iproc, smatm, ham_, imshift, smats, ovrlp_, isshift)
    !!!
    !!!      degree_sufficient=.true.
    !!!
    !!!      fscale_new = temp_multiplicator*foe_data_get_real(foe_obj,"fscale")
    !!!
    !!!      temp_loop: do itemp=1,ntemp
    !!!
    !!!          fscale = fscale_new
    !!!          fscale = max(fscale,FSCALE_LOWER_LIMIT)
    !!!          fscale = min(fscale,FSCALE_UPPER_LIMIT)
    !!!          fscale_check = CHECK_RATIO*fscale
    !!!    
    !!!          evlow_old=1.d100
    !!!          evhigh_old=-1.d100
    !!!          
    !!!          if (iproc==0) then
    !!!              call yaml_map('decay length of error function',fscale,fmt='(es10.3)')
    !!!              call yaml_map('decay length multiplicator',temp_multiplicator,fmt='(es10.3)')
    !!!              call yaml_map('polynomial degree multiplicator',degree_multiplicator,fmt='(es10.3)')
    !!!          end if
    !!!    
    !!!        
    !!!              ! Don't let this value become too small.
    !!!              call foe_data_set_real(foe_obj, &
    !!!                   "bisection_shift",max(foe_data_get_real(foe_obj,"bisection_shift",ispin),1.d-4), &
    !!!                   ispin)
    !!!        
    !!!              efarr(1)=foe_data_get_real(foe_obj,"ef",ispin)-foe_data_get_real(foe_obj,"bisection_shift",ispin)
    !!!              efarr(2)=foe_data_get_real(foe_obj,"ef",ispin)+foe_data_get_real(foe_obj,"bisection_shift",ispin)
    !!!
    !!!              sumnarr(1)=0.d0
    !!!              sumnarr(2)=1.d100
    !!!              call init_fermi_level(foe_data_get_real(foe_obj,"charge",ispin), foe_data_get_real(foe_obj,"ef",ispin), f, &
    !!!                   foe_data_get_real(foe_obj,"bisection_shift",ispin), foe_data_get_real(foe_obj,"ef_interpol_chargediff"), &
    !!!                   foe_data_get_real(foe_obj,"ef_interpol_det"), foe_verbosity)
    !!!              call foe_data_set_real(foe_obj,"ef",efarr(1),ispin)
    !!!        
    !!!              adjust_lower_bound=.true.
    !!!              adjust_upper_bound=.true.
    !!!        
    !!!              calculate_SHS=.true.
    !!!        
    !!!              !if (smatl%smmm%nfvctrp>0) then
    !!!              !    call f_zero(smatl%nfvctr*smatl%smmm%nfvctrp*smatl%nspin,kernel_%matrixp(1,1,1))
    !!!              !end if
    !!!        
    !!!              if (iproc==0) then
    !!!                  !call yaml_sequence(advance='no')
    !!!                  if (foe_verbosity>=1) then
    !!!                      !!call yaml_sequence_open('FOE to determine density kernel',label=&
    !!!                      !!     'it_foe'//trim(adjustl(yaml_toa(itout,fmt='(i3.3)')))//'-'//&
    !!!                      !!     trim(adjustl(yaml_toa(it_scc,fmt='(i3.3)')))//'-'//&
    !!!                      !!     trim(adjustl(yaml_toa(itemp,fmt='(i2.2)')))//'-'//&
    !!!                      !!     trim(adjustl(yaml_toa(ispin,fmt='(i2.2)'))))
    !!!                      call yaml_sequence_open('FOE to determine density kernel',&
    !!!                           label='it_foe'//trim(label)//'-'//&
    !!!                           trim(adjustl(yaml_toa(itemp,fmt='(i2.2)')))//'-'//&
    !!!                           trim(adjustl(yaml_toa(ispin,fmt='(i2.2)'))))
    !!!                  else
    !!!                      call yaml_sequence_open('FOE to determine density kernel')
    !!!                      if (iproc==0) call yaml_comment('FOE calculation of kernel',hfill='-')
    !!!                  end if
    !!!              end if
    !!!        
    !!!        
    !!!        
    !!!              it=0
    !!!              eval_bounds_ok=.false.
    !!!              bisection_bounds_ok=.false.
    !!!              main_loop: do 
    !!!                  
    !!!                  it=it+1
    !!!        
    !!!                  if (iproc==0) then
    !!!                      call yaml_newline()
    !!!                      call yaml_sequence(advance='no')
    !!!                      call yaml_mapping_open(flow=.true.)
    !!!                      if (foe_verbosity>=1) call yaml_comment('it FOE:'//yaml_toa(it,fmt='(i6)'),hfill='-')
    !!!                  end if
    !!!              
    !!!        
    !!!                  ! Scale the Hamiltonian such that all eigenvalues are in the intervall [-1:1]
    !!!                  if (foe_data_get_real(foe_obj,"evlow",ispin)/=evlow_old .or. &
    !!!                      foe_data_get_real(foe_obj,"evhigh",ispin)/=evhigh_old) then
    !!!                      !!call scale_and_shift_hamiltonian()
    !!!                      call scale_and_shift_matrix(iproc, nproc, ispin, foe_obj, smatl, &
    !!!                           smatm, ham_, imshift, &
    !!!                           smat2=smats, mat2=ovrlp_, i2shift=isshift, &
    !!!                           matscal_compr=hamscal_compr, scale_factor=scale_factor, shift_value=shift_value)
    !!!                      !write(*,*) 'scale_factor, shift_value, sum(hamscal_compr), sum(ham_%matrix_compr)', &
    !!!                      !            scale_factor, shift_value, sum(hamscal_compr), sum(ham_%matrix_compr)
    !!!                      calculate_SHS=.true.
    !!!                  else
    !!!                      calculate_SHS=.false.
    !!!                  end if
    !!!                  evlow_old=foe_data_get_real(foe_obj,"evlow",ispin)
    !!!                  evhigh_old=foe_data_get_real(foe_obj,"evhigh",ispin)
    !!!        
    !!!        
    !!!                  ! Determine the degree of the polynomial
    !!!                  npl=nint(degree_multiplicator* &
    !!!                      (foe_data_get_real(foe_obj,"evhigh",ispin)-foe_data_get_real(foe_obj,"evlow",ispin))/fscale)
    !!!                  npl=max(npl,NPL_MIN)
    !!!                  !npl_check = nint(degree_multiplicator*(foe_data_get_real(foe_obj,"evhigh")-foe_data_get_real(foe_obj,"evlow"))/fscale_check)
    !!!                  !npl_check = max(npl_check,nint(real(npl,kind=8)/CHECK_RATIO)) ! this is necessary if npl was set to the minimal value
    !!!                  npl_check = nint(real(npl,kind=8)/CHECK_RATIO)
    !!!                  npl_boundaries = nint(degree_multiplicator* &
    !!!                      (foe_data_get_real(foe_obj,"evhigh",ispin)-foe_data_get_real(foe_obj,"evlow",ispin)) &
    !!!                          /foe_data_get_real(foe_obj,"fscale_lowerbound")) ! max polynomial degree for given eigenvalue boundaries
    !!!                  if (npl>npl_boundaries) then
    !!!                      npl=npl_boundaries
    !!!                      if (iproc==0) call yaml_warning('very sharp decay of error function, polynomial degree reached limit')
    !!!                      if (iproc==0) write(*,*) 'STOP SINCE THIS WILL CREATE PROBLEMS WITH NPL_CHECK'
    !!!                      stop
    !!!                  end if
    !!!                  if (npl>nplx) stop 'npl>nplx'
    !!!        
    !!!                  ! Array the holds the Chebyshev polynomials. Needs to be recalculated
    !!!                  ! every time the Hamiltonian has been modified.
    !!!                  if (calculate_SHS) then
    !!!                      call f_free(chebyshev_polynomials)
    !!!                      chebyshev_polynomials = f_malloc((/nsize_polynomial,npl/),id='chebyshev_polynomials')
    !!!                  end if
    !!!        
    !!!                  !if (foe_verbosity>=1 .and. iproc==0) then
    !!!                  if (iproc==0) then
    !!!                      if (foe_verbosity>=1) then
    !!!                          call yaml_map('bisec/eval bounds',&
    !!!                               (/fermilevel_get_real(f,"efarr(1)"),fermilevel_get_real(f,"efarr(2)"),&
    !!!                               foe_data_get_real(foe_obj,"evlow",ispin), &
    !!!                               foe_data_get_real(foe_obj,"evhigh",ispin)/),fmt='(f5.2)')
    !!!                      else
    !!!                          call yaml_map('eval bounds',&
    !!!                               (/foe_data_get_real(foe_obj,"evlow",ispin), &
    !!!                               foe_data_get_real(foe_obj,"evhigh",ispin)/),fmt='(f5.2)')
    !!!                      end if
    !!!                      call yaml_map('pol deg',npl,fmt='(i0)')
    !!!                      if (foe_verbosity>=1) call yaml_map('eF',foe_data_get_real(foe_obj,"ef",ispin),fmt='(es16.9)')
    !!!                  end if
    !!!        
    !!!        
    !!!                  cc = f_malloc((/npl,3,1/),id='cc')
    !!!                  cc_check = f_malloc((/npl_check,3,1/),id='cc_check')
    !!!        
    !!!                  if (foe_data_get_real(foe_obj,"evlow",ispin)>=0.d0) then
    !!!                      call f_err_throw('Lowest eigenvalue must be negative')
    !!!                  end if
    !!!                  if (foe_data_get_real(foe_obj,"evhigh",ispin)<=0.d0) then
    !!!                      call f_err_throw('Highest eigenvalue must be positive')
    !!!                  end if
    !!!        
    !!!                  call timing(iproc, 'FOE_auxiliary ', 'OF')
    !!!                  call timing(iproc, 'chebyshev_coef', 'ON')
    !!!        
    !!!                  if (foe_data_get_real(foe_obj,"tmprtr")/=0.d0) call f_err_throw('tmprtr must be zero')
    !!!                  call func_set(FUNCTION_ERRORFUNCTION, efx=foe_data_get_real(foe_obj,"ef",ispin), fscalex=fscale)
    !!!                  call get_chebyshev_expansion_coefficients(iproc, nproc, foe_data_get_real(foe_obj,"evlow",ispin), &
    !!!                       foe_data_get_real(foe_obj,"evhigh",ispin), npl, func, cc(1,1,1), &
    !!!                       x_max_error, max_error, mean_error)
    !!!                  !!##call chebft(iproc, nproc, foe_data_get_real(foe_obj,"evlow",ispin), &
    !!!                  !!##     foe_data_get_real(foe_obj,"evhigh",ispin), npl, cc(1,1,1), &
    !!!                  !!##     foe_data_get_real(foe_obj,"ef",ispin), fscale, foe_data_get_real(foe_obj,"tmprtr"), &
    !!!                  !!##     x_max_error, max_error, mean_error)
    !!!                  !!call chder(foe_data_get_real(foe_obj,"evlow",ispin), &
    !!!                  !!     foe_data_get_real(foe_obj,"evhigh",ispin), cc(1,1,1), cc(1,2,1), npl)
    !!!                  call func_set(FUNCTION_EXPONENTIAL, betax=-40.d0, &
    !!!                       muax=foe_data_get_real(foe_obj,"evlow",ispin), mubx=foe_data_get_real(foe_obj,"evhigh",ispin))
    !!!                  call get_chebyshev_expansion_coefficients(iproc, nproc, foe_data_get_real(foe_obj,"evlow",ispin), &
    !!!                       foe_data_get_real(foe_obj,"evhigh",ispin), npl, func, cc(1,2,1), &
    !!!                       x_max_error_fake, max_error_fake, mean_error_fake)
    !!!                  do ipl=1,npl
    !!!                     cc(ipl,3,1) = -cc(ipl,2,1)
    !!!                  end do
    !!!                  !!##call chebyshev_coefficients_penalyfunction(foe_data_get_real(foe_obj,"evlow",ispin), &
    !!!                  !!##     foe_data_get_real(foe_obj,"evhigh",ispin), npl, cc(1,2,1), max_error_fake)
    !!!                  call evnoise(npl, cc(1,2,1), foe_data_get_real(foe_obj,"evlow",ispin), &
    !!!                       foe_data_get_real(foe_obj,"evhigh",ispin), anoise)
    !!!    
    !!!                  call func_set(FUNCTION_ERRORFUNCTION, efx=foe_data_get_real(foe_obj,"ef",ispin), fscalex=fscale_check)
    !!!                  call get_chebyshev_expansion_coefficients(iproc, nproc, foe_data_get_real(foe_obj,"evlow",ispin), &
    !!!                       foe_data_get_real(foe_obj,"evhigh",ispin), npl_check, func, cc_check(1,1,1), &
    !!!                       x_max_error_check, max_error_check, mean_error_check)
    !!!                  !!##call chebft(iproc, nproc, foe_data_get_real(foe_obj,"evlow",ispin), &
    !!!                  !!##     foe_data_get_real(foe_obj,"evhigh",ispin), npl_check, cc_check(1,1,1), &
    !!!                  !!##     foe_data_get_real(foe_obj,"ef",ispin), fscale_check, foe_data_get_real(foe_obj,"tmprtr"), &
    !!!                  !!##     x_max_error_check, max_error_check, mean_error_check)
    !!!                  !call chder(foe_data_get_real(foe_obj,"evlow",ispin), &
    !!!                  !     foe_data_get_real(foe_obj,"evhigh",ispin), &
    !!!                  !     cc_check(1,1,1), cc_check(1,2,1), npl_check)
    !!!                  call func_set(FUNCTION_EXPONENTIAL, betax=-40.d0, &
    !!!                       muax=foe_data_get_real(foe_obj,"evlow",ispin), mubx=foe_data_get_real(foe_obj,"evhigh",ispin))
    !!!                  call get_chebyshev_expansion_coefficients(iproc, nproc, foe_data_get_real(foe_obj,"evlow",ispin), &
    !!!                       foe_data_get_real(foe_obj,"evhigh",ispin), npl_check, func, cc_check(1,2,1), &
    !!!                       x_max_error_check, max_error_check, mean_error_check)
    !!!                  do ipl=1,npl_check
    !!!                     cc_check(ipl,3,1) = -cc_check(ipl,2,1)
    !!!                  end do
    !!!                  !!##call chebyshev_coefficients_penalyfunction(foe_data_get_real(foe_obj,"evlow",ispin), &
    !!!                  !!##     foe_data_get_real(foe_obj,"evhigh",ispin), npl_check, cc_check(1,2,1), max_error_fake)

    !!!                  if (iproc==0 .and. foe_verbosity>=1) then
    !!!                      call yaml_newline()
    !!!                      call yaml_mapping_open('accuracy (x, max err, mean err)')
    !!!                      call yaml_map('main',(/x_max_error,max_error,mean_error/),fmt='(es9.2)')
    !!!                      call yaml_map('check',(/x_max_error_check,max_error_check,max_error/),fmt='(es9.2)')
    !!!                      call yaml_mapping_close()
    !!!                      call yaml_newline()
    !!!                  end if
    !!!        
    !!!                  call timing(iproc, 'chebyshev_coef', 'OF')
    !!!                  call timing(iproc, 'FOE_auxiliary ', 'ON')
    !!!                
    !!!                  !!if (iproc==0) then
    !!!                  !!    call pltwght(npl,cc(1,1),cc(1,2),foe_data_get_real(foe_obj,"evlow"),foe_data_get_real(foe_obj,"evhigh"),foe_data_get_real(foe_obj,"ef"),foe_data_get_real(foe_obj,"fscale"),temperature)
    !!!                  !!    call pltexp(anoise,npl,cc(1,3),foe_data_get_real(foe_obj,"evlow"),foe_data_get_real(foe_obj,"evhigh"))
    !!!                  !!end if
    !!!                
    !!!                
    !!!                  !!write(1000+iproc,*) 'foe_data_get_real(foe_obj,"evlow",ispin)',foe_data_get_real(foe_obj,"evlow",ispin)
    !!!                  !!write(1000+iproc,*) 'foe_data_get_real(foe_obj,"evhigh",ispin)', foe_data_get_real(foe_obj,"evhigh",ispin)
    !!!                  !!write(1000+iproc,*) 'npl_check', npl_check
    !!!                  !!write(1000+iproc,*) 'foe_data_get_real(foe_obj,"ef",ispin)',foe_data_get_real(foe_obj,"ef",ispin)
    !!!                  !!write(1000+iproc,*) 'fscale_check',fscale_check
    !!!                  !!write(1000+iproc,*) 'tmprtr',tmprtr
    !!!
    !!!                  if (smatl%nspin==1) then
    !!!                      do ipl=1,npl
    !!!                          cc(ipl,1,1)=2.d0*cc(ipl,1,1)
    !!!                          cc(ipl,2,1)=2.d0*cc(ipl,2,1)
    !!!                          cc(ipl,3,1)=2.d0*cc(ipl,3,1)
    !!!                      end do
    !!!                      do ipl=1,npl_check
    !!!                          cc_check(ipl,1,1)=2.d0*cc_check(ipl,1,1)
    !!!                          cc_check(ipl,2,1)=2.d0*cc_check(ipl,2,1)
    !!!                          cc_check(ipl,3,1)=2.d0*cc_check(ipl,3,1)
    !!!                      end do
    !!!                  end if
    !!!                
    !!!                
    !!!                  call timing(iproc, 'FOE_auxiliary ', 'OF')
    !!!        
    !!!                  emergency_stop=.false.
    !!!                  if (calculate_SHS) then
    !!!                      ! sending it ovrlp just for sparsity pattern, still more cleaning could be done
    !!!                      if (foe_verbosity>=1 .and. iproc==0) call yaml_map('polynomials','recalculated')
    !!!                      !!write(*,*) 'calling chebyshev_clean, iproc', iproc
    !!!                      call chebyshev_clean(iproc, nproc, npl, cc, &
    !!!                           smatl, hamscal_compr, &
    !!!                           calculate_SHS, &
    !!!                           nsize_polynomial, 1, fermi_new, penalty_ev_new, chebyshev_polynomials, &
    !!!                           emergency_stop, invovrlp_compr=ovrlp_minus_one_half_(1)%matrix_compr(ilshift2+1:))
    !!!                       
    !!!                      !!write(*,*) 'before mpi_barrier, iproc', iproc
    !!!                      !!call mpi_barrier(bigdft_mpi%mpi_comm, ipl)
    !!!                      !!write(*,*) 'after chebyshev_clean, iproc', iproc
    !!!                      call transform_sparsity_pattern(smatl%nfvctr, &
    !!!                           smatl%smmm%nvctrp_mm, smatl%smmm%isvctr_mm, &
    !!!                           smatl%nseg, smatl%keyv, smatl%keyg, smatl%smmm%line_and_column_mm, &
    !!!                           smatl%smmm%nvctrp, smatl%smmm%isvctr, &
    !!!                           smatl%smmm%nseg, smatl%smmm%keyv, smatl%smmm%keyg, &
    !!!                           smatl%smmm%istsegline, 'large_to_small', fermi_small_new, fermi_new)
    !!!                      !!write(*,*) 'after transform_sparsity_pattern, iproc', iproc
    !!!
    !!!
    !!!                      !!do i=1,smatl%smmm%nvctrp
    !!!                      !!    ii = smatl%smmm%isvctr + i
    !!!                      !!    call get_line_and_column(ii, smatl%smmm%nseg, smatl%smmm%keyv, smatl%smmm%keyg, iline, icolumn)
    !!!                      !!!!    kernel_%matrixp(icolumn,iline-smatl%smmm%isfvctr,1) = fermi_new(i)
    !!!                      !!    penalty_ev(icolumn,iline-smatl%smmm%isfvctr,1) = penalty_ev_new(i,1)
    !!!                      !!    penalty_ev(icolumn,iline-smatl%smmm%isfvctr,2) = penalty_ev_new(i,2)
    !!!                      !!end do
    !!!
    !!!                  else
    !!!                      ! The Chebyshev polynomials are already available
    !!!                      if (foe_verbosity>=1 .and. iproc==0) call yaml_map('polynomials','from memory')
    !!!                      call chebyshev_fast(iproc, nproc, nsize_polynomial, npl, &
    !!!                           smatl%nfvctr, smatl%smmm%nfvctrp, &
    !!!                          smatl, chebyshev_polynomials, 1, cc, fermi_small_new)
    !!!                      !!call calculate_trace_distributed_new(fermi_new, sumn)
    !!!                      !!write(*,*) 'trace debug', sumn
    !!!
    !!!                      !!call uncompress_polynomial_vector(iproc, nproc, nsize_polynomial, &
    !!!                      !!     smatl, fermi_small_new, kernel_%matrixp(:,:,1))
    !!!                      !!!!call calculate_trace_distributed(kernel_%matrixp, sumn)
    !!!                      !!write(*,'(a,2es16.8)') 'sum(fermi_new), sum(kernel_%matrix(:,:,1)', sum(abs(fermi_new)), sum(abs(kernel_%matrixp(:,:,1)))
    !!!                  end if 
    !!!    
    !!!    
    !!!    
    !!!                 !call check_emergency_stop()
    !!!                 !!call check_emergency_stop(nproc,emergency_stop)
    !!!                 !!if (emergency_stop) then
    !!!                 !!     eval_bounds_ok(1)=.false.
    !!!                 !!     call foe_data_set_real(foe_obj,"evlow",foe_data_get_real(foe_obj,"evlow",ispin)*1.2d0,ispin)
    !!!                 !!     eval_bounds_ok(2)=.false.
    !!!                 !!     call foe_data_set_real(foe_obj,"evhigh",foe_data_get_real(foe_obj,"evhigh",ispin)*1.2d0,ispin)
    !!!                 !!     if (iproc==0) then
    !!!                 !!         if (foe_verbosity>=1) call yaml_map('eval/bisection bounds ok',&
    !!!                 !!              (/eval_bounds_ok(1),eval_bounds_ok(2),bisection_bounds_ok(1),bisection_bounds_ok(2)/))
    !!!                 !!         call yaml_mapping_close()
    !!!                 !!         !call bigdft_utils_flush(unit=6)
    !!!                 !!     end if
    !!!                 !!     call f_free(cc)
    !!!                 !!     call f_free(cc_check)
    !!!                 !!     cycle main_loop
    !!!                 !!end if
    !!!        
    !!!        
    !!!                  call timing(iproc, 'FOE_auxiliary ', 'ON')
    !!!        
    !!!        
    !!!                  restart=.false.
    !!!        
    !!!                  ! Check the eigenvalue bounds. Only necessary if calculate_SHS is true
    !!!                  ! (otherwise this has already been checked in the previous iteration).
    !!!                  if (calculate_SHS) then
    !!!                      !!call check_eigenvalue_spectrum()
    !!!                      !!call check_eigenvalue_spectrum(nproc, smatl, smats, ovrlp_, ispin, &
    !!!                      !!      isshift, 1.2d0, 1.2d0, penalty_ev, anoise, .true., emergency_stop, &
    !!!                      !!      foe_obj, restart, eval_bounds_ok)
    !!!                      call check_eigenvalue_spectrum_new(nproc, smatl, ispin, &
    !!!                            isshift, 1.2d0, 1.2d0, penalty_ev_new, anoise, .true., emergency_stop, &
    !!!                            foe_obj, restart, eval_bounds_ok, smat_s=smats, mat=ovrlp_)
    !!!                  end if
    !!!        
    !!!                  call f_free(cc)
    !!!        
    !!!                  if (restart) then
    !!!                      if(evbounds_shrinked) then
    !!!                          ! this shrink was not good, increase the saturation counter
    !!!                          call foe_data_set_int(foe_obj,"evboundsshrink_isatur", &
    !!!                               foe_data_get_int(foe_obj,"evboundsshrink_isatur")+1)
    !!!                      end if
    !!!                      call foe_data_set_int(foe_obj,"evbounds_isatur",0)
    !!!                      if (iproc==0) then
    !!!                          if (foe_verbosity>=1) call yaml_map('eval/bisection bounds ok',&
    !!!                               (/eval_bounds_ok(1),eval_bounds_ok(2),bisection_bounds_ok(1),bisection_bounds_ok(2)/))
    !!!                          call yaml_mapping_close()
    !!!                          !call bigdft_utils_flush(unit=6)
    !!!                      end if
    !!!                      call f_free(cc_check)
    !!!                      cycle
    !!!                  end if
    !!!                      
    !!!                  ! eigenvalue bounds ok
    !!!                  if (calculate_SHS) then
    !!!                      call foe_data_set_int(foe_obj,"evbounds_isatur",foe_data_get_int(foe_obj,"evbounds_isatur")+1)
    !!!                  end if
    !!!                
    !!!                  !call calculate_trace_distributed(kernel_%matrixp, sumn)
    !!!                  call calculate_trace_distributed_new(fermi_small_new, sumn)
    !!!        
    !!!    
    !!!                  if (all(eval_bounds_ok) .and. all(bisection_bounds_ok)) then
    !!!                      ! Print these informations already now if all entries are true.
    !!!                      if (iproc==0) then
    !!!                          if (foe_verbosity>=1) call yaml_map('eval/bisection bounds ok',&
    !!!                               (/eval_bounds_ok(1),eval_bounds_ok(2),bisection_bounds_ok(1),bisection_bounds_ok(2)/))
    !!!                      end if
    !!!                  end if
    !!!                  call determine_fermi_level(f, sumn, ef, info)
    !!!                  bisection_bounds_ok(1) = fermilevel_get_logical(f,"bisection_bounds_ok(1)")
    !!!                  bisection_bounds_ok(2) = fermilevel_get_logical(f,"bisection_bounds_ok(2)")
    !!!                  if (info<0) then
    !!!                      if (iproc==0) then
    !!!                          if (foe_verbosity>=1) call yaml_map('eval/bisection bounds ok',&
    !!!                               (/eval_bounds_ok(1),eval_bounds_ok(2),bisection_bounds_ok(1),bisection_bounds_ok(2)/))
    !!!                          call yaml_mapping_close()
    !!!                      end if
    !!!                      call f_free(cc_check)
    !!!                      ! Save the new fermi energy in the foe_obj structure
    !!!                      call foe_data_set_real(foe_obj,"ef",ef,ispin)
    !!!                      cycle
    !!!                  end if
    !!!    
    !!!                  ! Save the new fermi energy and bisection_shift in the foe_obj structure
    !!!                  call foe_data_set_real(foe_obj,"ef",ef,ispin)
    !!!                  call foe_data_set_real(foe_obj,"bisection_shift",fermilevel_get_real(f,"bisection_shift"),ispin)
    !!!    
    !!!                  charge_diff = sumn-foe_data_get_real(foe_obj,"charge",ispin)
    !!!        
    !!!    
    !!!                  ef_old=foe_data_get_real(foe_obj,"ef",ispin)
    !!!                  sumn_old=sumn
    !!!    
    !!!    
    !!!        
    !!!                  if (iproc==0) then
    !!!                      if (foe_verbosity>=1) call yaml_newline()
    !!!                      if (foe_verbosity>=1) call yaml_map('iter',it)
    !!!                      if (foe_verbosity>=1) call yaml_map('Tr(K)',sumn,fmt='(es16.9)')
    !!!                      call yaml_map('charge diff',sumn-foe_data_get_real(foe_obj,"charge",ispin),fmt='(es16.9)')
    !!!                  end if
    !!!        
    !!!                  if (iproc==0) then
    !!!                      call yaml_mapping_close()
    !!!                      !call bigdft_utils_flush(unit=6)
    !!!                  end if
    !!!        
    !!!                  if (abs(charge_diff)<charge_tolerance) then
    !!!                      if (iproc==0) call yaml_sequence_close()
    !!!                      ! experimental: calculate a second kernel with a lower
    !!!                      ! polynomial degree  and calculate the difference
    !!!                      call chebyshev_fast(iproc, nproc, nsize_polynomial, npl_check, &
    !!!                           smatl%nfvctr, smatl%smmm%nfvctrp, &
    !!!                           smatl, chebyshev_polynomials, 1, cc_check, fermi_check_new)
    !!!                      !!call uncompress_polynomial_vector(iproc, nproc, nsize_polynomial, &
    !!!                      !!     smatl, fermi_check_new, fermip_check)
    !!!                      call f_free(cc_check)
    !!!                      diff=0.d0
    !!!                      !do iorb=1,smatl%smmm%nfvctrp
    !!!                      !    do jorb=1,smatl%nfvctr
    !!!                      !        !SM: need to fix the spin here
    !!!                      !        diff = diff + (kernel_%matrixp(jorb,iorb,1)-fermip_check(jorb,iorb))**2
    !!!                      !    end do
    !!!                      !end do
    !!!                      do i=1,smatl%smmm%nvctrp_mm
    !!!                          diff = diff + (fermi_small_new(i)-fermi_check_new(i))**2
    !!!                      end do
    !!!    
    !!!                      if (nproc > 1) then
    !!!                          call mpiallred(diff, 1, mpi_sum, comm=bigdft_mpi%mpi_comm)
    !!!                      end if
    !!!    
    !!!                      diff=sqrt(diff)
    !!!                      if (iproc==0) call yaml_map('diff from reference kernel',diff,fmt='(es10.3)')
    !!!                      exit
    !!!                  end if
    !!!    
    !!!                  call f_free(cc_check)
    !!!        
    !!!        
    !!!              end do main_loop
    !!!        
    !!!        
    !!!    
    !!!         call compress_matrix_distributed_wrapper(iproc, nproc, smatl, SPARSE_MATMUL_SMALL, &
    !!!              fermi_small_new, &
    !!!              kernel_%matrix_compr(ilshift+1:))
    !!!         call compress_matrix_distributed_wrapper(iproc, nproc, smatl, SPARSE_MATMUL_SMALL, &
    !!!              fermi_check_new, fermi_check_compr)
    !!!    
    !!!    
    !!!        
    !!!        
    !!!          ! Calculate S^-1/2 * K * S^-1/2^T
    !!!          ! Since S^-1/2 is symmetric, don't use the transpose
    !!!          istl = smatl%smmm%istartend_mm_dj(1)-smatl%isvctrp_tg
    !!!          !write(*,*) 'before kernel_%matrix_compr(ilshift+istl)',iproc, kernel_%matrix_compr(ilshift+istl)
    !!!          call retransform_ext(iproc, nproc, smatl, &
    !!!               ovrlp_minus_one_half_(1)%matrix_compr(ilshift2+1:), kernel_%matrix_compr(ilshift+1:))
    !!!          !write(*,*) 'after kernel_%matrix_compr(ilshift+istl)',iproc, kernel_%matrix_compr(ilshift+istl)
    !!!
    !!!    
    !!!          call retransform_ext(iproc, nproc, smatl, &
    !!!               ovrlp_minus_one_half_(1)%matrix_compr(ilshift2+1:), fermi_check_compr)
    !!!    
    !!!          call calculate_trace_distributed_new(fermi_check_new, sumn_check)
    !!!
    !!!          !@NEW ##########################
    !!!          sumn = trace_sparse(iproc, nproc, smats, smatl, &
    !!!                 ovrlp_%matrix_compr(isshift+1:), &
    !!!                 kernel_%matrix_compr(ilshift+1:), ispin)
    !!!          sumn_check = trace_sparse(iproc, nproc, smats, smatl, &
    !!!                       ovrlp_%matrix_compr(isshift+1:), &
    !!!                       fermi_check_compr, ispin)
    !!!          !@ENDNEW #######################
    !!!        
    !!!    
    !!!          ! Calculate trace(KH). Since they have the same sparsity pattern and K is
    !!!          ! symmetric, this is a simple ddot.
    !!!          !write(*,*) 'iproc, smatl%smmm%istartend_mm_dj', iproc, smatl%smmm%istartend_mm_dj
    !!!          ncount = smatl%smmm%istartend_mm_dj(2) - smatl%smmm%istartend_mm_dj(1) + 1
    !!!          istl = smatl%smmm%istartend_mm_dj(1)-smatl%isvctrp_tg
    !!!          !write(*,*) 'ddot kernel_%matrix_compr(ilshift+istl)', &
    !!!          !    iproc, kernel_%matrix_compr(ilshift+istl), ilshift+istl, hamscal_compr(istl)
    !!!          ebsp = ddot(ncount, kernel_%matrix_compr(ilshift+istl), 1, hamscal_compr(istl), 1)
    !!!          !write(*,*) 'iproc, ncount, ebsp', iproc, ncount, ebsp
    !!!          !!write(*,'(a,3i8,3es16.8)') 'iproc, ncount, istl, sum(k), sum(h), ebsp', &
    !!!          !!    iproc, ncount, istl, sum(kernel_%matrix_compr(ilshift+istl:)), sum(hamscal_compr(istl:)), ebsp
    !!!
    !!!          ncount = smatl%smmm%istartend_mm_dj(2) - smatl%smmm%istartend_mm_dj(1) + 1
    !!!          istl = smatl%smmm%istartend_mm_dj(1)
    !!!          ebs_check = ddot(ncount, fermi_check_compr(istl-smatl%isvctrp_tg), 1, &
    !!!                      hamscal_compr(istl-smatl%isvctrp_tg), 1)
    !!!
    !!!          temparr(1) = ebsp
    !!!          temparr(2) = ebs_check
    !!!          if (nproc>1) then
    !!!              call mpiallred(temparr, mpi_sum, comm=bigdft_mpi%mpi_comm)
    !!!          end if
    !!!          ebsp = temparr(1)
    !!!          ebs_check = temparr(2)
    !!!
    !!!          !write(*,'(a,i6,5es16.8)') 'iproc, ebsp, scale_factor, shift_value, sumn, sum(hamscal_compr)', &
    !!!          !    iproc, ebsp, scale_factor, shift_value, sumn, sum(hamscal_compr)
    !!!          ebsp=ebsp/scale_factor+shift_value*sumn
    !!!          ebs_check=ebs_check/scale_factor+shift_value*sumn_check
    !!!          diff=abs(ebs_check-ebsp)
    !!!          diff=diff/abs(ebsp)
    !!!    
    !!!          if (iproc==0) then
    !!!              call yaml_map('ebs',ebsp)
    !!!              call yaml_map('ebs_check',ebs_check)
    !!!              call yaml_map('diff',ebs_check-ebsp)
    !!!              call yaml_map('relative diff',diff)
    !!!          end if
    !!!    
    !!!          if (diff<5.d-5) then
    !!!              ! can decrease polynomial degree
    !!!              !!call foe_data_set_real(foe_obj,"fscale", 1.25d0*foe_data_get_real(foe_obj,"fscale"))
    !!!              if (iproc==0) call yaml_map('modify fscale','increase')
    !!!              !fscale_new=min(fscale_new,1.25d0*foe_data_get_real(foe_obj,"fscale"))
    !!!              fscale_new=1.25d0*fscale_new
    !!!              degree_sufficient=.true.
    !!!          else if (diff>=5.d-5 .and. diff < 1.d-4) then
    !!!              ! polynomial degree seems to be appropriate
    !!!              degree_sufficient=.true.
    !!!              if (iproc==0) call yaml_map('modify fscale','No')
    !!!              !fscale_new=min(fscale_new,foe_data_get_real(foe_obj,"fscale"))
    !!!              fscale_new=fscale_new
    !!!          else
    !!!              ! polynomial degree too small, increase and recalculate
    !!!              ! the kernel
    !!!              degree_sufficient=.false.
    !!!              !!call foe_data_set_real(foe_obj,"fscale", 0.5*foe_data_get_real(foe_obj,"fscale"))
    !!!              if (iproc==0) call yaml_map('modify fscale','decrease')
    !!!              !fscale_new=min(fscale_new,0.5d0*foe_data_get_real(foe_obj,"fscale"))
    !!!              fscale_new=0.5d0*fscale_new
    !!!          end if
    !!!          !if (foe_data_get_real(foe_obj,"fscale")<foe_data_get_real(foe_obj,"fscale_lowerbound")) then
    !!!          if (fscale_new<foe_data_get_real(foe_obj,"fscale_lowerbound")) then
    !!!              !call foe_data_set_real(foe_obj,"fscale",foe_data_get_real(foe_obj,"fscale_lowerbound"))
    !!!              fscale_new=foe_data_get_real(foe_obj,"fscale_lowerbound")
    !!!              if (iproc==0) call yaml_map('fscale reached lower limit; reset to', &
    !!!                  foe_data_get_real(foe_obj,"fscale_lowerbound"))
    !!!              reached_limit=.true.
    !!!          !else if (foe_data_get_real(foe_obj,"fscale")>foe_data_get_real(foe_obj,"fscale_upperbound")) then
    !!!          else if (fscale_new>foe_data_get_real(foe_obj,"fscale_upperbound")) then
    !!!              !call foe_data_set_real(foe_obj,"fscale",foe_data_get_real(foe_obj,"fscale_upperbound"))
    !!!              fscale_new=foe_data_get_real(foe_obj,"fscale_upperbound")
    !!!              if (iproc==0) call yaml_map('fscale reached upper limit; reset to', &
    !!!                  foe_data_get_real(foe_obj,"fscale_upperbound"))
    !!!              reached_limit=.true.
    !!!          else
    !!!              reached_limit=.false.
    !!!          end if
    !!!        
    !!!    
    !!!        
    !!!      
    !!!          ! Purify the kernel
    !!!          !tmb%can_use_transposed=.true.
    !!!    
    !!!          !!if (.not.purification_quickreturn) then
    !!!          !!    call f_err_throw('calling purify_kernel from FOE is deprecated',err_name='BIGDFT_RUNTIME_ERROR')
    !!!          !!    !if (iproc==0) then
    !!!          !!    !    call yaml_sequence_open('Final kernel purification')
    !!!          !!    !    call yaml_newline()
    !!!          !!    !end if
    !!!          !!    !overlap_calculated=.true.
    !!!          !!    !if (itemp==ntemp) then
    !!!          !!    !    it_shift=20
    !!!          !!    !else
    !!!          !!    !    it_shift=1
    !!!          !!    !end if
    !!!          !!    !call purify_kernel(iproc, nproc, tmb, overlap_calculated, it_shift, 50, &
    !!!          !!    !     order_taylor, max_inversion_error, purification_quickreturn, ispin)
    !!!          !!    !if (iproc==0) then
    !!!          !!    !    call yaml_sequence_close()
    !!!          !!    !end if
    !!!          !!end if
    !!!        
    !!!        
    !!!          ! Calculate trace(KS).
    !!!          sumn = trace_sparse(iproc, nproc, smats, smatl, &
    !!!                 ovrlp_%matrix_compr(isshift+1:), &
    !!!                 kernel_%matrix_compr(ilshift+1:), ispin)
    !!!
    !!!
    !!!          ! Recalculate trace(KH) (needed since the kernel was modified in the above purification). 
    !!!          ! If no purification is done, this should not be necessary.
    !!!          ! Since K and H have the same sparsity pattern and K is
    !!!          ! symmetric, the trace is a simple ddot.
    !!!          ncount = smatl%smmm%istartend_mm_dj(2) - smatl%smmm%istartend_mm_dj(1) + 1
    !!!          istl = smatl%smmm%istartend_mm_dj(1) - smatl%isvctrp_tg
    !!!          ebsp = ddot(ncount, kernel_%matrix_compr(ilshift+istl), 1, hamscal_compr(istl), 1)
    !!!          if (nproc>1) then
    !!!              call mpiallred(ebsp, 1, mpi_sum, comm=bigdft_mpi%mpi_comm)
    !!!          end if
    !!!          ebsp=ebsp/scale_factor+shift_value*sumn
    !!!    
    !!!    
    !!!          if (iproc==0) call yaml_map('trace(KS)',sumn)
    !!!    
    !!!    
    !!!          if (iproc==0) then
    !!!              call yaml_map('need to repeat with sharper decay (new)',.not.degree_sufficient)
    !!!          end if
    !!!          if (degree_sufficient) exit temp_loop
    !!!          if (reached_limit) then
    !!!              if (iproc==0) call yaml_map('limit reached, exit loop',.true.)
    !!!              exit temp_loop
    !!!          end if
    !!!    
    !!!    
    !!!        
    !!!    
    !!!      end do temp_loop
    !!!
    !!!      ! Sum up the band structure energy
    !!!      ebs = ebs + ebsp
    !!!
    !!!  end do spin_loop
    !!!
    !!!
    !!!  call foe_data_set_real(foe_obj,"fscale",fscale_new)
    !!!
    !!!  degree_sufficient=.true.
    !!!
    !!!  if (iproc==0) call yaml_comment('FOE calculation of kernel finished',hfill='~')
    !!!
    !!!
    !!!  call f_free(chebyshev_polynomials)
    !!!  !!call f_free(penalty_ev)
    !!!  call f_free(hamscal_compr)
    !!!  !!call f_free(fermip_check)
    !!!  call f_free(fermi_check_compr)
    !!!
    !!!  call f_free(penalty_ev_new)
    !!!  call f_free(fermi_check_new)
    !!!  call f_free(fermi_new)
    !!!  call f_free(fermi_small_new)
    !!!
    !!!  call timing(iproc, 'FOE_auxiliary ', 'OF')
    !!!
    !!!  call f_release_routine()
    !!!
    !!!
    !!!
    !!!      contains
    !!!
    !!!        subroutine overlap_minus_onehalf()
    !!!          use sparsematrix_base, only: sparsematrix_malloc, SPARSE_FULL
    !!!          use sparsematrix, only: extract_taskgroup_inplace
    !!!          use matrix_operations, only: overlapPowerGeneral, check_taylor_order
    !!!          implicit none
    !!!          real(kind=8) :: max_error, mean_error
    !!!          integer :: i, j, ii
    !!!          real(kind=8),dimension(:),allocatable :: tmparr
    !!!
    !!!          call f_routine(id='overlap_minus_onehalf')
    !!!
    !!!          ! Taylor approximation of S^-1/2 up to higher order
    !!!          if (imode==DENSE) then
    !!!              stop 'overlap_minus_onehalf: DENSE is deprecated'
    !!!          end if
    !!!          if (imode==SPARSE) then
    !!!              call overlapPowerGeneral(iproc, nproc, order_taylor, 1, (/-2/), -1, &
    !!!                   imode=1, ovrlp_smat=smats, inv_ovrlp_smat=smatl, &
    !!!                   ovrlp_mat=ovrlp_, inv_ovrlp_mat=ovrlp_minus_one_half_, &
    !!!                   check_accur=.true., max_error=max_error, mean_error=mean_error)
    !!!          end if
    !!!          call check_taylor_order(mean_error, max_inversion_error, order_taylor)
    !!!
    !!!          call f_release_routine()
    !!!      end subroutine overlap_minus_onehalf
    !!!
    !!!
    !!!
    !!!      subroutine retransform(matrix_compr)
    !!!          use sparsematrix, only: sequential_acces_matrix_fast, sequential_acces_matrix_fast2, &
    !!!                                  compress_matrix_distributed_wrapper, &
    !!!                                  sparsemm_new
    !!!          ! Calling arguments
    !!!          real(kind=8),dimension(smatl%nvctrp_tg),intent(inout) :: matrix_compr
    !!!
    !!!          ! Local variables
    !!!          real(kind=8),dimension(:,:),pointer :: inv_ovrlpp, tempp
    !!!          real(kind=8),dimension(:),pointer :: inv_ovrlpp_new, tempp_new
    !!!          real(kind=8),dimension(:),allocatable :: inv_ovrlp_compr_seq, kernel_compr_seq
    !!!          integer,dimension(:,:,:),allocatable :: istindexarr
    !!!          integer :: nout, nseq
    !!!
    !!!          call f_routine(id='retransform')
    !!!
    !!!          !!inv_ovrlpp = sparsematrix_malloc_ptr(smatl, iaction=DENSE_MATMUL, id='inv_ovrlpp')
    !!!          inv_ovrlpp_new = f_malloc_ptr(smatl%smmm%nvctrp, id='inv_ovrlpp_new')
    !!!          !!tempp = sparsematrix_malloc_ptr(smatl, iaction=DENSE_MATMUL, id='tmpp')
    !!!          tempp_new = f_malloc_ptr(smatl%smmm%nvctrp, id='tempp_new')
    !!!          inv_ovrlp_compr_seq = sparsematrix_malloc(smatl, iaction=SPARSEMM_SEQ, id='inv_ovrlp_compr_seq')
    !!!          kernel_compr_seq = sparsematrix_malloc(smatl, iaction=SPARSEMM_SEQ, id='inv_ovrlp_compr_seq')
    !!!          call sequential_acces_matrix_fast2(smatl, matrix_compr, kernel_compr_seq)
    !!!          call sequential_acces_matrix_fast2(smatl, &
    !!!               ovrlp_minus_one_half_(1)%matrix_compr(ilshift2+1:), inv_ovrlp_compr_seq)
    !!!          !!call uncompress_matrix_distributed2(iproc, smatl, DENSE_MATMUL, &
    !!!          !!     ovrlp_minus_one_half_(1)%matrix_compr(ilshift2+1:), inv_ovrlpp)
    !!!          !! write(*,*) 'sum(matrix_compr) 0', iproc, sum(ovrlp_minus_one_half_(1)%matrix_compr(ilshift2+1:))
    !!!          !!  write(*,*) 'smatl%nvctrp, smatl%smmm%nvctrp_mm', smatl%nvctrp, smatl%smmm%nvctrp_mm
    !!!          !!  write(*,*) 'smatl%isvctr, smatl%smmm%isvctr_mm', smatl%isvctr, smatl%smmm%isvctr_mm
    !!!          call transform_sparsity_pattern(smatl%nfvctr, smatl%smmm%nvctrp_mm, smatl%smmm%isvctr_mm, &
    !!!               smatl%nseg, smatl%keyv, smatl%keyg, smatl%smmm%line_and_column_mm, &
    !!!               smatl%smmm%nvctrp, smatl%smmm%isvctr, &
    !!!               smatl%smmm%nseg, smatl%smmm%keyv, smatl%smmm%keyg, &
    !!!               smatl%smmm%istsegline, 'small_to_large', &
    !!!               ovrlp_minus_one_half_(1)%matrix_compr(ilshift2+smatl%smmm%isvctr_mm-smatl%isvctrp_tg+1:), &
    !!!               inv_ovrlpp_new)
    !!!          !!  write(*,*) 'sum(matrix_compr) 1', iproc, sum(ovrlp_minus_one_half_(1)%matrix_compr(ilshift2+1:))
    !!!          !!  write(*,*) 'sum(inv_ovrlpp_new) 1', iproc, sum(inv_ovrlpp_new)
    !!!          !!  write(*,*) 'sum(inv_ovrlpp) 1', iproc, sum(inv_ovrlpp)
    !!!
    !!!
    !!!            !!!!          call transform_sparsity_pattern(smatl%nfvctr, smatl%smmm%nvctrp_mm, smatl%smmm%isvctr_mm, &
    !!!            !!!!               smatl%nseg, smatl%keyv, smatl%keyg, &
    !!!            !!!!               smatl%smmm%nvctrp, smatl%smmm%isvctr, &
    !!!            !!!!               smatl%smmm%nseg, smatl%smmm%keyv, smatl%smmm%keyg, &
    !!!            !!!!               fermi_new, fermi_small_new)
    !!!
    !!!
    !!!
    !!!          !!call f_zero(tempp)
    !!!          !!call sparsemm(smatl, kernel_compr_seq, inv_ovrlpp, tempp)
    !!!          !!write(*,*) 'sum(tempp) 2',iproc, sum(tempp)
    !!!          call sparsemm_new(smatl, kernel_compr_seq, inv_ovrlpp_new, tempp_new)
    !!!          !!write(*,*) 'sum(tempp_new) 2',iproc, sum(tempp_new)
    !!!          !!inv_ovrlpp=0.d0
    !!!          !!call sparsemm(smatl, inv_ovrlp_compr_seq, tempp, inv_ovrlpp)
    !!!          call sparsemm_new(smatl, inv_ovrlp_compr_seq, tempp_new, inv_ovrlpp_new)
    !!!           !!write(*,*) 'sum(inv_ovrlpp) 3', iproc, sum(inv_ovrlpp)
    !!!           !!write(*,*) 'sum(inv_ovrlpp_new) 3', iproc, sum(inv_ovrlpp_new)
    !!!
    !!!          !!call f_zero(matrix_compr)
    !!!          !!call compress_matrix_distributed(iproc, nproc, smatl, DENSE_MATMUL, &
    !!!          !!     inv_ovrlpp, matrix_compr)
    !!!          !!  write(*,*) 'sum(matrix_compr) old', iproc, sum(matrix_compr)
    !!!          call f_zero(matrix_compr)
    !!!          call compress_matrix_distributed_wrapper(iproc, nproc, smatl, SPARSE_MATMUL_LARGE, &
    !!!               inv_ovrlpp_new, matrix_compr)
    !!!            !!write(*,*) 'sum(matrix_compr) new', iproc, sum(matrix_compr)
    !!!
    !!!          !!call f_free_ptr(inv_ovrlpp)
    !!!          !!call f_free_ptr(tempp)
    !!!          call f_free_ptr(inv_ovrlpp_new)
    !!!          call f_free_ptr(tempp_new)
    !!!          call f_free(inv_ovrlp_compr_seq)
    !!!          call f_free(kernel_compr_seq)
    !!!
    !!!          call f_release_routine()
    !!!
    !!!      end subroutine retransform
    !!!
    !!!
    !!!      subroutine calculate_trace_distributed_new(matrixp, trace)
    !!!          real(kind=8),dimension(smatl%smmm%nvctrp_mm),intent(in) :: matrixp
    !!!          real(kind=8),intent(out) :: trace
    !!!          integer :: i, ii
    !!!
    !!!          call f_routine(id='calculate_trace_distributed_new')
    !!!
    !!!          trace = 0.d0
    !!!          !$omp parallel default(none) &
    !!!          !$omp shared(trace, smatl, matrixp) &
    !!!          !$omp private(i, iline, icolumn)
    !!!          !$omp do reduction(+:trace)
    !!!          do i=1,smatl%smmm%nvctrp_mm
    !!!              iline = smatl%smmm%line_and_column_mm(1,i)
    !!!              icolumn = smatl%smmm%line_and_column_mm(2,i)
    !!!              if (iline==icolumn) then
    !!!                  trace = trace + matrixp(i)
    !!!              end if
    !!!          end do
    !!!          !$omp end do
    !!!          !$omp end parallel
    !!!
    !!!          if (nproc > 1) then
    !!!              call mpiallred(trace, 1, mpi_sum, comm=bigdft_mpi%mpi_comm)
    !!!          end if
    !!!
    !!!          call f_release_routine()
    !!!      end subroutine calculate_trace_distributed_new
    !!!
    !!!
    !!!end subroutine fermi_operator_expansion


    subroutine get_minmax_eigenvalues(iproc, ham_smat, ham_mat, imshift, ovrlp_smat, ovrlp_mat, isshift)
      use yaml_output
      implicit none

      ! Calling arguments
      integer,intent(in) :: iproc, imshift, isshift
      type(sparse_matrix),intent(in) :: ham_smat, ovrlp_smat
      type(matrices),intent(in) :: ham_mat, ovrlp_mat

      ! Local variables
      integer :: iseg, ii, i, lwork, info
      real(kind=8),dimension(:,:,:),allocatable :: tempmat
      real(kind=8),dimension(:),allocatable :: eval, work

      call f_routine(id='get_minmax_eigenvalues')

      if (ham_smat%nfvctr/=ovrlp_smat%nfvctr) call f_err_throw('ham_smat&nfvctr/=ovrlp_smat%nfvctr')

      tempmat = f_malloc0((/ovrlp_smat%nfvctr,ovrlp_smat%nfvctr,2/),id='tempmat')
      do iseg=1,ham_smat%nseg
          ii=ham_smat%keyv(iseg)
          do i=ham_smat%keyg(1,1,iseg),ham_smat%keyg(2,1,iseg)
              tempmat(i,ham_smat%keyg(1,2,iseg),1) = ham_mat%matrix_compr(imshift+ii)
              ii = ii + 1
          end do
      end do
      do iseg=1,ovrlp_smat%nseg
          ii=ovrlp_smat%keyv(iseg)
          do i=ovrlp_smat%keyg(1,1,iseg),ovrlp_smat%keyg(2,1,iseg)
              tempmat(i,ovrlp_smat%keyg(1,2,iseg),2) = ovrlp_mat%matrix_compr(isshift+ii)
              ii = ii + 1
          end do
      end do
      !!if (iproc==0) then
      !!    do i=1,ovrlp_smat%nfvctr
      !!        do j=1,ovrlp_smat%nfvctr
      !!            write(*,'(a,2i6,es17.8)') 'i,j,val',i,j,tempmat(j,i)
      !!        end do
      !!    end do
      !!end if
      eval = f_malloc(ovrlp_smat%nfvctr,id='eval')
      lwork=100*ovrlp_smat%nfvctr
      work = f_malloc(lwork,id='work')
      call sygv(1, 'n','l', ovrlp_smat%nfvctr, tempmat(1,1,1), ovrlp_smat%nfvctr, tempmat(1,1,2), ovrlp_smat%nfvctr, &
           eval(1), work(1), lwork, info)
      !if (iproc==0) write(*,*) 'eval',eval
      if (iproc==0) call yaml_map('eval max/min',(/eval(1),eval(ovrlp_smat%nfvctr)/),fmt='(es16.6)')
    
      call f_free(tempmat)
      call f_free(eval)
      call f_free(work)

      call f_release_routine()
    
    end subroutine get_minmax_eigenvalues


<<<<<<< HEAD
    subroutine fermi_operator_expansion_new(iproc, nproc, &
               ebs, &
               calculate_minusonehalf, foe_verbosity, &
               smats, smatm, smatl, ham_, ovrlp_, ovrlp_minus_one_half_, kernel_, foe_obj)
      use module_base
      use yaml_output
      use sparsematrix_base, only: sparsematrix_malloc_ptr, sparsematrix_malloc, assignment(=), &
                                   SPARSE_FULL, SPARSE_MATMUL_SMALL, &
                                   SPARSE_MATMUL_LARGE, SPARSEMM_SEQ, SPARSE_TASKGROUP, &
                                   matrices, sparse_matrix
=======
    subroutine fermi_operator_expansion_new(iproc, nproc, comm, &
               ebs, &
               calculate_minusonehalf, foe_verbosity, &
               smats, smatm, smatl, ham_, ovrlp_, ovrlp_minus_one_half_, kernel_, foe_obj)
>>>>>>> d31be52c
      use sparsematrix, only: compress_matrix, uncompress_matrix, &
                              transform_sparsity_pattern, compress_matrix_distributed_wrapper, &
                              trace_sparse
      use foe_base, only: foe_data, foe_data_set_int, foe_data_get_int, foe_data_set_real, foe_data_get_real, &
                          foe_data_get_logical
      use fermi_level, only: fermi_aux, init_fermi_level, determine_fermi_level, &
                             fermilevel_get_real, fermilevel_get_logical
      use chebyshev, only: chebyshev_clean, chebyshev_fast
      use foe_common, only: scale_and_shift_matrix, evnoise, &
                            check_eigenvalue_spectrum_new, retransform_ext, get_chebyshev_expansion_coefficients, &
<<<<<<< HEAD
                            get_chebyshev_polynomials, find_fermi_level, get_polynomial_degree
=======
                            get_chebyshev_polynomials, find_fermi_level, get_polynomial_degree, &
                            calculate_trace_distributed_new
>>>>>>> d31be52c
      use module_func
      implicit none
    
      ! Calling arguments
<<<<<<< HEAD
      integer,intent(in) :: iproc, nproc
=======
      integer,intent(in) :: iproc, nproc, comm
>>>>>>> d31be52c
      real(kind=8),intent(out) :: ebs
      logical,intent(in) :: calculate_minusonehalf
      integer,intent(in) :: foe_verbosity
      type(sparse_matrix),intent(in) :: smats, smatm, smatl
      type(matrices),intent(in) :: ham_, ovrlp_
      type(matrices),dimension(1),intent(inout) :: ovrlp_minus_one_half_
      type(matrices),intent(inout) :: kernel_
      type(foe_data),intent(inout) :: foe_obj
    
      ! Local variables
      integer :: npl, jorb, ipl, it, ii, iiorb, jjorb, iseg, iorb
      integer :: isegstart, isegend, iismall, iilarge, nsize_polynomial
      integer :: iismall_ovrlp, iismall_ham, ntemp, it_shift, npl_check, npl_boundaries
      integer,parameter :: nplx=50000
      real(kind=8),dimension(:,:,:),allocatable :: cc, cc_check
      real(kind=8),dimension(:,:),pointer :: chebyshev_polynomials
      real(kind=8),dimension(:,:),allocatable :: fermip_check
      real(kind=8),dimension(:,:,:),allocatable :: penalty_ev
      real(kind=8) :: anoise, scale_factor, shift_value, sumn, sumn_check, charge_diff, ef_interpol, ddot
      real(kind=8) :: evlow_old, evhigh_old, det, determinant, sumn_old, ef_old, tt
      real(kind=8) :: x_max_error_fake, max_error_fake, mean_error_fake
      real(kind=8) :: fscale, tt_ovrlp, tt_ham, diff, fscale_check, fscale_new, fscale_newx
      logical :: restart, adjust_lower_bound, adjust_upper_bound, calculate_SHS, interpolation_possible
      logical,dimension(2) :: emergency_stop
      real(kind=8),dimension(2) :: efarr, sumnarr, allredarr
      real(kind=8),dimension(:),allocatable :: hamscal_compr, fermi_check_compr
      real(kind=8),dimension(4,4) :: interpol_matrix
      real(kind=8),dimension(4) :: interpol_vector
      real(kind=8),parameter :: charge_tolerance=1.d-6 ! exit criterion
      logical,dimension(2) :: eval_bounds_ok, bisection_bounds_ok
      real(kind=8) :: temp_multiplicator, ebs_check, ef, ebsp
      integer :: irow, icol, itemp, iflag,info, ispin, isshift, imshift, ilshift, ilshift2, i, j, itg, ncount, istl, ists
      logical :: overlap_calculated, evbounds_shrinked, degree_sufficient, reached_limit
      real(kind=8),parameter :: FSCALE_LOWER_LIMIT=5.d-3
      real(kind=8),parameter :: FSCALE_UPPER_LIMIT=5.d-2
      real(kind=8),parameter :: DEGREE_MULTIPLICATOR_ACCURATE=3.d0
      real(kind=8),parameter :: DEGREE_MULTIPLICATOR_FAST=2.d0
      real(kind=8),parameter :: TEMP_MULTIPLICATOR_ACCURATE=1.d0
      real(kind=8),parameter :: TEMP_MULTIPLICATOR_FAST=1.2d0 !2.d0 !1.2d0
      real(kind=8),parameter :: CHECK_RATIO=1.25d0
      !integer,parameter :: NPL_MIN=100
      !!type(matrices) :: inv_ovrlp
      integer,parameter :: NTEMP_ACCURATE=4
      integer,parameter :: NTEMP_FAST=1
      real(kind=8) :: degree_multiplicator
      real(kind=8),dimension(1) :: x_max_error, max_error, x_max_error_check, max_error_check, mean_error, mean_error_check
      integer,parameter :: SPARSE=1
      integer,parameter :: DENSE=2
      integer,parameter :: imode=SPARSE
      type(fermi_aux) :: f
      real(kind=8),dimension(2) :: temparr
      real(kind=8),dimension(:,:),allocatable :: penalty_ev_new
      real(kind=8),dimension(:),allocatable :: fermi_new, fermi_check_new, fermi_small_new
      integer :: iline, icolumn, icalc, npl_min, npl_max, npl_stride
      real(kind=8),dimension(:),allocatable :: ham_large
      real(kind=8),dimension(2) :: fscale_ispin
      real(kind=8),dimension(1) :: ef_arr, fscale_arr
      
    
    
      call f_routine(id='fermi_operator_expansion_new')
    
    
      if (iproc==0) call yaml_comment('FOE calculation of kernel',hfill='~')
    
    
      call timing(iproc, 'FOE_auxiliary ', 'ON')
    
    
      evbounds_shrinked=.false.
    
    
      !!penalty_ev = f_malloc((/smatl%nfvctr,smatl%smmm%nfvctrp,2/),id='penalty_ev')
      !!fermip_check = f_malloc((/smatl%nfvctr,smatl%smmm%nfvctrp/),id='fermip_check')
      fermi_check_compr = sparsematrix_malloc(smatl, iaction=SPARSE_TASKGROUP, id='fermi_check_compr')
    
      fermi_check_new = f_malloc(max(smatl%smmm%nvctrp_mm,1),id='fermip_check_new')
      fermi_new = f_malloc((/smatl%smmm%nvctrp/),id='fermi_new')
!      fermi_small_new = f_malloc(max(smatl%smmm%nvctrp_mm,1),id='fermi_small_new')
    
    
      call timing(iproc, 'FOE_auxiliary ', 'OF')
      if (calculate_minusonehalf) then
          if (iproc==0) call yaml_map('S^-1/2','recalculate')
          call overlap_minus_onehalf() ! has internal timer
      else
          if (iproc==0) call yaml_map('S^-1/2','from memory')
      end if
      call timing(iproc, 'FOE_auxiliary ', 'ON')
    
    
        
      ! Size of one Chebyshev polynomial matrix in compressed form (distributed)
      nsize_polynomial = smatl%smmm%nvctrp_mm
      
      
      !! Fake allocation, will be modified later
      !chebyshev_polynomials = f_malloc_ptr((/nsize_polynomial,1/),id='chebyshev_polynomials')
    
    
      ! try to decrease the eigenvalue spectrum a bit
      if (foe_data_get_int(foe_obj,"evbounds_isatur")>foe_data_get_int(foe_obj,"evbounds_nsatur") .and. &
          foe_data_get_int(foe_obj,"evboundsshrink_isatur")<=foe_data_get_int(foe_obj,"evboundsshrink_nsatur")) then
          do ispin=1,smatl%nspin
              call foe_data_set_real(foe_obj,"evlow",0.9d0*foe_data_get_real(foe_obj,"evlow",ispin),ispin)
              call foe_data_set_real(foe_obj,"evhigh",0.9d0*foe_data_get_real(foe_obj,"evhigh",ispin),ispin)
          end do
          evbounds_shrinked=.true.
      else
          evbounds_shrinked=.false.
      end if

      !write(*,*) 'evlow, evhigh', foe_data_get_real(foe_obj,"evlow",1), foe_data_get_real(foe_obj,"evhigh",1)
    
      ntemp = NTEMP_ACCURATE
      degree_multiplicator = DEGREE_MULTIPLICATOR_ACCURATE
      temp_multiplicator = TEMP_MULTIPLICATOR_ACCURATE
    
      fscale_new=1.d100
    
      ebs=0.d0

       hamscal_compr = sparsematrix_malloc(smatl, iaction=SPARSE_TASKGROUP, id='hamscal_compr')

      fscale_newx = temp_multiplicator*foe_data_get_real(foe_obj,"fscale")

      if (iproc==0) then
          call yaml_sequence_open('Kernel calculation')
      end if

      if (smatl%nspin>2) then
          call f_err_throw('smatl%nspin>2')
      end if
      fscale_ispin(1:2) = huge(fscale_ispin(1:2))
    
      spin_loop: do ispin=1,smatl%nspin


          fscale_new = fscale_newx
          call foe_data_set_real(foe_obj,"fscale",fscale_new)
    
          isshift=(ispin-1)*smats%nvctrp_tg
          imshift=(ispin-1)*smatm%nvctrp_tg
          ilshift=(ispin-1)*smatl%nvctrp_tg
          ilshift2=(ispin-1)*smatl%nvctrp_tg

          !call get_minmax_eigenvalues(iproc, smatm, ham_, imshift, smats, ovrlp_, isshift)
    
          degree_sufficient=.true.

          npl_min = 10
          npl_max = 10000
          npl_stride = 10
    
    
          temp_loop: do itemp=1,ntemp

              if (iproc==0) then
                  call yaml_sequence(advance='no')
                  call yaml_comment('ispin:'//trim(yaml_toa(ispin))//', itemp:'//trim(yaml_toa(itemp)),hfill='-')
                  call yaml_newline()
              end if
    
              fscale = fscale_new
              fscale = max(fscale,FSCALE_LOWER_LIMIT)
              fscale = min(fscale,FSCALE_UPPER_LIMIT)
              fscale_check = CHECK_RATIO*fscale
        
              evlow_old=1.d100
              evhigh_old=-1.d100
              
              if (iproc==0) then
                  call yaml_map('decay length of error function',fscale,fmt='(es10.3)')
                  !call yaml_map('decay length multiplicator',temp_multiplicator,fmt='(es10.3)')
                  !call yaml_map('polynomial degree multiplicator',degree_multiplicator,fmt='(es10.3)')
              end if
        
            
                  ! Don't let this value become too small.
                  call foe_data_set_real(foe_obj, &
                       "bisection_shift",max(foe_data_get_real(foe_obj,"bisection_shift",ispin),1.d-4), &
                       ispin)
            
    
                  sumnarr(1)=0.d0
                  sumnarr(2)=1.d100
                  call init_fermi_level(foe_data_get_real(foe_obj,"charge",ispin), foe_data_get_real(foe_obj,"ef",ispin), f, &
                       foe_data_get_real(foe_obj,"bisection_shift",ispin), foe_data_get_real(foe_obj,"ef_interpol_chargediff"), &
                       foe_data_get_real(foe_obj,"ef_interpol_det"), foe_verbosity)

            
                  if (iproc==0) then
                      call yaml_sequence_open('determine eigenvalue bounds')
                  end if
                  bounds_loop: do
                      efarr(1) = foe_data_get_real(foe_obj,"ef",ispin)
                      fscale_arr(1) = foe_data_get_real(foe_obj,"fscale",ispin)
<<<<<<< HEAD
                      call get_polynomial_degree(iproc, nproc, ispin, 1, FUNCTION_ERRORFUNCTION, foe_obj, &
=======
                      call get_polynomial_degree(iproc, nproc, comm, ispin, 1, FUNCTION_ERRORFUNCTION, foe_obj, &
>>>>>>> d31be52c
                           npl_min, npl_max, npl_stride, 1.d-5, 0, npl, cc, &
                           max_error, x_max_error, mean_error, anoise, &
                           ef=efarr, fscale=fscale_arr)
                      npl_min = npl !to be used to speed up the search for npl in a following iteration in case the temperature must be lowered
                      if (iproc==0) then
                          call yaml_sequence(advance='no')
                          call yaml_mapping_open(flow=.true.)
                          call yaml_map('npl',npl)
                          call yaml_map('bounds', &
                               (/foe_data_get_real(foe_obj,"evlow",ispin),foe_data_get_real(foe_obj,"evhigh",ispin)/))
                      end if

                      call get_chebyshev_polynomials(iproc, nproc, comm, &
                           2, foe_verbosity, npl, smatm, smatl, &
                           ham_, foe_obj, chebyshev_polynomials, ispin, eval_bounds_ok, hamscal_compr, &
                           scale_factor, shift_value, &
                           smats=smats, ovrlp_=ovrlp_, &
                           ovrlp_minus_one_half=ovrlp_minus_one_half_(1)%matrix_compr(ilshift2+1:))
                      if (iproc==0) then
                          call yaml_map('ok',eval_bounds_ok)
                          call yaml_mapping_close()
                      end if
                      if (all(eval_bounds_ok)) then
                          exit bounds_loop
                      else
                          if (.not.eval_bounds_ok(1)) then
                              ! lower bound too large
                              call foe_data_set_real(foe_obj,"evlow",foe_data_get_real(foe_obj,"evlow",ispin)*1.2d0,ispin)
                          else if (.not.eval_bounds_ok(2)) then
                              ! upper bound too small
                              call foe_data_set_real(foe_obj,"evhigh",foe_data_get_real(foe_obj,"evhigh",ispin)*1.2d0,ispin)
                          end if
                      end if
                      call f_free(cc)
                      call f_free_ptr(chebyshev_polynomials)
                  end do bounds_loop
                  if (iproc==0) then
                      call yaml_sequence_close()
                  end if

                  !write(*,*) 'after bounds_loop'

                  !!if (iproc==0) then
                  !!    call yaml_sequence_open('determine Fermi energy')
                  !!end if
                  call find_fermi_level(iproc, nproc, comm, npl, chebyshev_polynomials, &
                       2, 'test', smatl, ispin, foe_obj, kernel_)
                  !!if (iproc==0) then
                  !!    call yaml_sequence_close()
                  !!end if
                  !write(*,*) 'after find_fermi_level'

                  npl_check = nint(real(npl,kind=8)/CHECK_RATIO)
                  cc_check = f_malloc0((/npl_check,1,3/),id='cc_check')
                  !!call func_set(FUNCTION_ERRORFUNCTION, efx=foe_data_get_real(foe_obj,"ef",ispin), fscalex=fscale)
                  !!call get_chebyshev_expansion_coefficients(iproc, nproc, foe_data_get_real(foe_obj,"evlow",ispin), &
                  !!     foe_data_get_real(foe_obj,"evhigh",ispin), npl, func, cc(1,1,1), &
                  !!     x_max_error, max_error, mean_error)
                  !!call chebyshev_fast(iproc, nproc, nsize_polynomial, npl, &
                  !!     smatl%nfvctr, smatl%smmm%nfvctrp, &
                  !!    smatl, chebyshev_polynomials, 1, cc, fermi_small_new)
                  call func_set(FUNCTION_ERRORFUNCTION, efx=foe_data_get_real(foe_obj,"ef",ispin), fscalex=fscale_check)
<<<<<<< HEAD
                  call get_chebyshev_expansion_coefficients(iproc, nproc, foe_data_get_real(foe_obj,"evlow",ispin), &
=======
                  call get_chebyshev_expansion_coefficients(iproc, nproc, comm, &
                       foe_data_get_real(foe_obj,"evlow",ispin), &
>>>>>>> d31be52c
                       foe_data_get_real(foe_obj,"evhigh",ispin), npl_check, func, cc_check(1,1,1), &
                       x_max_error_check(1), max_error_check(1), mean_error_check(1))
                  if (smatl%nspin==1) then
                      do ipl=1,npl_check
                          cc_check(ipl,1,1)=2.d0*cc_check(ipl,1,1)
                          cc_check(ipl,1,2)=2.d0*cc_check(ipl,1,2)
                          cc_check(ipl,1,3)=2.d0*cc_check(ipl,1,3)
                      end do
                  end if
                  call chebyshev_fast(iproc, nproc, nsize_polynomial, npl_check, &
                       smatl%nfvctr, smatl%smmm%nfvctrp, &
                       smatl, chebyshev_polynomials, 1, cc_check, fermi_check_new)
                  call f_free(cc)
                  call f_free(cc_check)
                  call compress_matrix_distributed_wrapper(iproc, nproc, smatl, SPARSE_MATMUL_SMALL, &
                       fermi_check_new, fermi_check_compr)

                  ! Calculate S^-1/2 * K * S^-1/2^T
                  ! Since S^-1/2 is symmetric, don't use the transpose
                  istl = smatl%smmm%istartend_mm_dj(1)-smatl%isvctrp_tg
                  !write(*,*) 'before kernel_%matrix_compr(ilshift+istl)',iproc, kernel_%matrix_compr(ilshift+istl)
                  call retransform_ext(iproc, nproc, smatl, &
                       ovrlp_minus_one_half_(1)%matrix_compr(ilshift2+1:), kernel_%matrix_compr(ilshift+1:))
                  !write(*,*) 'after kernel_%matrix_compr(ilshift+istl)',iproc, kernel_%matrix_compr(ilshift+istl)
    
        
                  call retransform_ext(iproc, nproc, smatl, &
                       ovrlp_minus_one_half_(1)%matrix_compr(ilshift2+1:), fermi_check_compr)
        
                  call calculate_trace_distributed_new(iproc, nproc, comm, smatl, fermi_check_new, sumn_check)
    
                  !@NEW ##########################
                  sumn = trace_sparse(iproc, nproc, comm, smats, smatl, &
                         ovrlp_%matrix_compr(isshift+1:), &
                         kernel_%matrix_compr(ilshift+1:))
<<<<<<< HEAD
                  sumn_check = trace_sparse(iproc, nproc, smats, smatl, &
=======
                  sumn_check = trace_sparse(iproc, nproc, comm, smats, smatl, &
>>>>>>> d31be52c
                               ovrlp_%matrix_compr(isshift+1:), &
                               fermi_check_compr)
                  !write(*,*) 'sumn, sumn_check', sumn, sumn_check
                  !@ENDNEW #######################
            
        
                  ! Calculate trace(KH). Since they have the same sparsity pattern and K is
                  ! symmetric, this is a simple ddot.
                  !write(*,*) 'iproc, smatl%smmm%istartend_mm_dj', iproc, smatl%smmm%istartend_mm_dj
                  ncount = smatl%smmm%istartend_mm_dj(2) - smatl%smmm%istartend_mm_dj(1) + 1
                  istl = smatl%smmm%istartend_mm_dj(1)-smatl%isvctrp_tg
                  !write(*,*) 'ddot kernel_%matrix_compr(ilshift+istl)', &
                  !    iproc, kernel_%matrix_compr(ilshift+istl), ilshift+istl, hamscal_compr(istl)
                  ebsp = ddot(ncount, kernel_%matrix_compr(ilshift+istl), 1, hamscal_compr(istl), 1)
                  !write(*,*) 'ebsp',ebsp
                  !write(*,*) 'iproc, ncount, ebsp', iproc, ncount, ebsp
                  !!write(*,'(a,3i8,3es16.8)') 'iproc, ncount, istl, sum(k), sum(h), ebsp', &
                  !!    iproc, ncount, istl, sum(kernel_%matrix_compr(ilshift+istl:)), sum(hamscal_compr(istl:)), ebsp
    
                  ncount = smatl%smmm%istartend_mm_dj(2) - smatl%smmm%istartend_mm_dj(1) + 1
                  istl = smatl%smmm%istartend_mm_dj(1)
                  ebs_check = ddot(ncount, fermi_check_compr(istl-smatl%isvctrp_tg), 1, &
                              hamscal_compr(istl-smatl%isvctrp_tg), 1)
                  !write(*,*) 'ebs_check',ebs_check
    
                  temparr(1) = ebsp
                  temparr(2) = ebs_check
                  if (nproc>1) then
                      call mpiallred(temparr, mpi_sum, comm=comm)
                  end if
                  ebsp = temparr(1)
                  ebs_check = temparr(2)
    
                  !write(*,'(a,i6,5es16.8)') 'iproc, ebsp, scale_factor, shift_value, sumn, sum(hamscal_compr)', &
                  !    iproc, ebsp, scale_factor, shift_value, sumn, sum(hamscal_compr)
                  ebsp=ebsp/scale_factor+shift_value*sumn
                  ebs_check=ebs_check/scale_factor+shift_value*sumn_check
                  diff=abs(ebs_check-ebsp)
                  diff=diff/abs(ebsp)
        
                  if (iproc==0) then
                      call yaml_map('EBS',ebsp,fmt='(es19.12)')
                      call yaml_map('EBS higher temperature',ebs_check,fmt='(es19.12)')
                      call yaml_map('difference',ebs_check-ebsp,fmt='(es19.12)')
                      call yaml_map('relative difference',diff,fmt='(es19.12)')
                  end if
        
                  if (diff<5.d-5) then
                      ! can decrease polynomial degree
                      !!call foe_data_set_real(foe_obj,"fscale", 1.25d0*foe_data_get_real(foe_obj,"fscale"))
                      if (iproc==0) call yaml_map('modify error function decay length','increase')
                      !fscale_new=min(fscale_new,1.25d0*foe_data_get_real(foe_obj,"fscale"))
                      fscale_new=1.25d0*fscale_new
                      degree_sufficient=.true.
                  else if (diff>=5.d-5 .and. diff < 1.d-4) then
                      ! polynomial degree seems to be appropriate
                      degree_sufficient=.true.
                      if (iproc==0) call yaml_map('modify error function decay length','No')
                      !fscale_new=min(fscale_new,foe_data_get_real(foe_obj,"fscale"))
                      fscale_new=fscale_new
                  else
                      ! polynomial degree too small, increase and recalculate
                      ! the kernel
                      degree_sufficient=.false.
                      !!call foe_data_set_real(foe_obj,"fscale", 0.5*foe_data_get_real(foe_obj,"fscale"))
                      if (iproc==0) call yaml_map('modify error function decay length','decrease')
                      !fscale_new=min(fscale_new,0.5d0*foe_data_get_real(foe_obj,"fscale"))
                      fscale_new=0.5d0*fscale_new
                  end if
                  !if (foe_data_get_real(foe_obj,"fscale")<foe_data_get_real(foe_obj,"fscale_lowerbound")) then
                  if (fscale_new<foe_data_get_real(foe_obj,"fscale_lowerbound")) then
                      !call foe_data_set_real(foe_obj,"fscale",foe_data_get_real(foe_obj,"fscale_lowerbound"))
                      fscale_new=foe_data_get_real(foe_obj,"fscale_lowerbound")
                      if (iproc==0) call yaml_map('fscale reached lower limit; reset to', &
                          foe_data_get_real(foe_obj,"fscale_lowerbound"))
                      reached_limit=.true.
                  !else if (foe_data_get_real(foe_obj,"fscale")>foe_data_get_real(foe_obj,"fscale_upperbound")) then
                  else if (fscale_new>foe_data_get_real(foe_obj,"fscale_upperbound")) then
                      !call foe_data_set_real(foe_obj,"fscale",foe_data_get_real(foe_obj,"fscale_upperbound"))
                      fscale_new=foe_data_get_real(foe_obj,"fscale_upperbound")
                      if (iproc==0) call yaml_map('fscale reached upper limit; reset to', &
                          foe_data_get_real(foe_obj,"fscale_upperbound"))
                      reached_limit=.true.
                  else
                      reached_limit=.false.
                  end if

                  call foe_data_set_real(foe_obj,"fscale",fscale_new)


!!$                  !mpimaxdiff might be used (however fermi_small_new is not initialised there
!!$                  diff=0.d0
!!$                  do i=1,smatl%smmm%nvctrp_mm
!!$                      diff = diff + (fermi_small_new(i)-fermi_check_new(i))**2
!!$                  end do
!!$        
!!$                  if (nproc > 1) then
!!$                      call mpiallred(diff, 1, mpi_sum, comm=bigdft_mpi%mpi_comm)
!!$                  end if
!!$        
!!$                  diff=sqrt(diff)
!!$                  !if (iproc==0) call yaml_map('diff from reference kernel',diff,fmt='(es10.3)')


                  ! Calculate trace(KS).
                  sumn = trace_sparse(iproc, nproc, comm, smats, smatl, &
                         ovrlp_%matrix_compr(isshift+1:), &
                         kernel_%matrix_compr(ilshift+1:))
    
    
                  ! Recalculate trace(KH) (needed since the kernel was modified in the above purification). 
                  ! If no purification is done, this should not be necessary.
                  ! Since K and H have the same sparsity pattern and K is
                  ! symmetric, the trace is a simple ddot.
                  ncount = smatl%smmm%istartend_mm_dj(2) - smatl%smmm%istartend_mm_dj(1) + 1
                  istl = smatl%smmm%istartend_mm_dj(1) - smatl%isvctrp_tg
                  ebsp = ddot(ncount, kernel_%matrix_compr(ilshift+istl), 1, hamscal_compr(istl), 1)
                  if (nproc>1) then
                      call mpiallred(ebsp, 1, mpi_sum, comm=comm)
                  end if
                  ebsp=ebsp/scale_factor+shift_value*sumn
        
        
                  if (iproc==0) call yaml_map('trace(KS)',sumn)
        
        
                  if (iproc==0) then
                      call yaml_map('need to repeat with sharper decay (new)',.not.degree_sufficient)
                  end if
                  if (degree_sufficient) then
                      call f_free_ptr(chebyshev_polynomials)
                      exit temp_loop
                  end if
                  if (reached_limit) then
                      if (iproc==0) call yaml_map('limit reached, exit loop',.true.)
                      call f_free_ptr(chebyshev_polynomials)
                      exit temp_loop
                  end if

                  call f_free_ptr(chebyshev_polynomials)

                  !# END NEW ################################################
        
          end do temp_loop

    
          ! Sum up the band structure energy
          ebs = ebs + ebsp

          fscale_ispin(ispin) = fscale_new
    
      end do spin_loop
    
      if (iproc==0) then
          call yaml_sequence_close()
      end if
    
      !!! This always takes the value for ispin=2... should be improved
      !!call foe_data_set_real(foe_obj,"fscale",fscale_new)
      call foe_data_set_real(foe_obj,"fscale",minval(fscale_ispin))
    
      degree_sufficient=.true.
    
      if (iproc==0) call yaml_comment('FOE calculation of kernel finished',hfill='~')
    
    
      !!call f_free(penalty_ev)
      call f_free(hamscal_compr)
      !!call f_free(fermip_check)
      call f_free(fermi_check_compr)
    
      !call f_free(penalty_ev_new)
      call f_free(fermi_check_new)
      call f_free(fermi_new)
!      call f_free(fermi_small_new)
    
      call timing(iproc, 'FOE_auxiliary ', 'OF')
    
      call f_release_routine()
    
    
    
          contains
    
            subroutine overlap_minus_onehalf()
              !use sparsematrix_base, only: sparsematrix_malloc, SPARSE_FULL
              !use sparsematrix, only: extract_taskgroup_inplace
              !use matrix_operations, only: overlapPowerGeneral, check_taylor_order
              !use sparsematrix_highlevel, only: matrix_chebyshev_expansion
              use ice, only: inverse_chebyshev_expansion_new
              implicit none
              integer :: i, j, ii
              real(kind=8) :: max_error, mean_error
              real(kind=8), dimension(1) :: ex
              real(kind=8),dimension(:),allocatable :: tmparr
    
              call f_routine(id='overlap_minus_onehalf')
    
              !!! Taylor approximation of S^-1/2 up to higher order
              !!if (imode==DENSE) then
              !!    stop 'overlap_minus_onehalf: DENSE is deprecated'
              !!end if
              !!if (imode==SPARSE) then
              !!    call overlapPowerGeneral(iproc, nproc, order_taylor, 1, (/-2/), -1, &
              !!         imode=1, ovrlp_smat=smats, inv_ovrlp_smat=smatl, &
              !!         ovrlp_mat=ovrlp_, inv_ovrlp_mat=ovrlp_minus_one_half_, &
              !!         check_accur=.true., max_error=max_error, mean_error=mean_error)
              !!end if
              !!call check_taylor_order(mean_error, max_inversion_error, order_taylor)

              !call matrix_chebyshev_expansion(iproc, nproc, 1, (/-0.5d0/), &
              !     smat_in=smats, smat_out=smatl, mat_in=ovrlp_, mat_out=ovrlp_minus_one_half_, &
              !     npl_auto=.true.)
              ex=-0.5d0
<<<<<<< HEAD
              call inverse_chebyshev_expansion_new(iproc, nproc, &
=======
              call inverse_chebyshev_expansion_new(iproc, nproc, comm, &
>>>>>>> d31be52c
                   ovrlp_smat=smats, inv_ovrlp_smat=smatl, ncalc=1, ex=ex, &
                   ovrlp_mat=ovrlp_, inv_ovrlp=ovrlp_minus_one_half_, &
                   npl_auto=.true.)


    
              call f_release_routine()
          end subroutine overlap_minus_onehalf
    
    
    
          subroutine retransform(matrix_compr)
              use sparsematrix, only: sequential_acces_matrix_fast, sequential_acces_matrix_fast2, &
                                      compress_matrix_distributed_wrapper, &
                                      sparsemm_new
              ! Calling arguments
              real(kind=8),dimension(smatl%nvctrp_tg),intent(inout) :: matrix_compr
    
              ! Local variables
              real(kind=8),dimension(:,:),pointer :: inv_ovrlpp, tempp
              real(kind=8),dimension(:),pointer :: inv_ovrlpp_new, tempp_new
              real(kind=8),dimension(:),allocatable :: inv_ovrlp_compr_seq, kernel_compr_seq
              integer,dimension(:,:,:),allocatable :: istindexarr
              integer :: nout, nseq
    
              call f_routine(id='retransform')
    
              !!inv_ovrlpp = sparsematrix_malloc_ptr(smatl, iaction=DENSE_MATMUL, id='inv_ovrlpp')
              inv_ovrlpp_new = f_malloc_ptr(smatl%smmm%nvctrp, id='inv_ovrlpp_new')
              !!tempp = sparsematrix_malloc_ptr(smatl, iaction=DENSE_MATMUL, id='tmpp')
              tempp_new = f_malloc_ptr(smatl%smmm%nvctrp, id='tempp_new')
              inv_ovrlp_compr_seq = sparsematrix_malloc(smatl, iaction=SPARSEMM_SEQ, id='inv_ovrlp_compr_seq')
              kernel_compr_seq = sparsematrix_malloc(smatl, iaction=SPARSEMM_SEQ, id='inv_ovrlp_compr_seq')
              call sequential_acces_matrix_fast2(smatl, matrix_compr, kernel_compr_seq)
              call sequential_acces_matrix_fast2(smatl, &
                   ovrlp_minus_one_half_(1)%matrix_compr(ilshift2+1:), inv_ovrlp_compr_seq)
              !!call uncompress_matrix_distributed2(iproc, smatl, DENSE_MATMUL, &
              !!     ovrlp_minus_one_half_(1)%matrix_compr(ilshift2+1:), inv_ovrlpp)
              !! write(*,*) 'sum(matrix_compr) 0', iproc, sum(ovrlp_minus_one_half_(1)%matrix_compr(ilshift2+1:))
              !!  write(*,*) 'smatl%nvctrp, smatl%smmm%nvctrp_mm', smatl%nvctrp, smatl%smmm%nvctrp_mm
              !!  write(*,*) 'smatl%isvctr, smatl%smmm%isvctr_mm', smatl%isvctr, smatl%smmm%isvctr_mm
              call transform_sparsity_pattern(iproc, smatl%nfvctr, smatl%smmm%nvctrp_mm, smatl%smmm%isvctr_mm, &
                   smatl%nseg, smatl%keyv, smatl%keyg, smatl%smmm%line_and_column_mm, &
                   smatl%smmm%nvctrp, smatl%smmm%isvctr, &
                   smatl%smmm%nseg, smatl%smmm%keyv, smatl%smmm%keyg, &
                   smatl%smmm%istsegline, 'small_to_large', &
                   ovrlp_minus_one_half_(1)%matrix_compr(ilshift2+smatl%smmm%isvctr_mm-smatl%isvctrp_tg+1:), &
                   inv_ovrlpp_new)
              !!  write(*,*) 'sum(matrix_compr) 1', iproc, sum(ovrlp_minus_one_half_(1)%matrix_compr(ilshift2+1:))
              !!  write(*,*) 'sum(inv_ovrlpp_new) 1', iproc, sum(inv_ovrlpp_new)
              !!  write(*,*) 'sum(inv_ovrlpp) 1', iproc, sum(inv_ovrlpp)
    
    
                !!!!          call transform_sparsity_pattern(smatl%nfvctr, smatl%smmm%nvctrp_mm, smatl%smmm%isvctr_mm, &
                !!!!               smatl%nseg, smatl%keyv, smatl%keyg, &
                !!!!               smatl%smmm%nvctrp, smatl%smmm%isvctr, &
                !!!!               smatl%smmm%nseg, smatl%smmm%keyv, smatl%smmm%keyg, &
                !!!!               fermi_new, fermi_small_new)
    
    
    
              !!call f_zero(tempp)
              !!call sparsemm(smatl, kernel_compr_seq, inv_ovrlpp, tempp)
              !!write(*,*) 'sum(tempp) 2',iproc, sum(tempp)
              call sparsemm_new(iproc, smatl, kernel_compr_seq, inv_ovrlpp_new, tempp_new)
              !!write(*,*) 'sum(tempp_new) 2',iproc, sum(tempp_new)
              !!inv_ovrlpp=0.d0
              !!call sparsemm(smatl, inv_ovrlp_compr_seq, tempp, inv_ovrlpp)
              call sparsemm_new(iproc, smatl, inv_ovrlp_compr_seq, tempp_new, inv_ovrlpp_new)
               !!write(*,*) 'sum(inv_ovrlpp) 3', iproc, sum(inv_ovrlpp)
               !!write(*,*) 'sum(inv_ovrlpp_new) 3', iproc, sum(inv_ovrlpp_new)
    
              !!call f_zero(matrix_compr)
              !!call compress_matrix_distributed(iproc, nproc, smatl, DENSE_MATMUL, &
              !!     inv_ovrlpp, matrix_compr)
              !!  write(*,*) 'sum(matrix_compr) old', iproc, sum(matrix_compr)
              call f_zero(matrix_compr)
              call compress_matrix_distributed_wrapper(iproc, nproc, smatl, SPARSE_MATMUL_LARGE, &
                   inv_ovrlpp_new, matrix_compr)
                !!write(*,*) 'sum(matrix_compr) new', iproc, sum(matrix_compr)
    
              !!call f_free_ptr(inv_ovrlpp)
              !!call f_free_ptr(tempp)
              call f_free_ptr(inv_ovrlpp_new)
              call f_free_ptr(tempp_new)
              call f_free(inv_ovrlp_compr_seq)
              call f_free(kernel_compr_seq)
    
              call f_release_routine()
    
          end subroutine retransform
    
    
          !!!!subroutine calculate_trace_distributed_new(matrixp, trace)
          !!!!    real(kind=8),dimension(smatl%smmm%nvctrp_mm),intent(in) :: matrixp
          !!!!    real(kind=8),intent(out) :: trace
          !!!!    integer :: i, ii
    
          !!!!    call f_routine(id='calculate_trace_distributed_new')
    
          !!!!    trace = 0.d0
          !!!!    !$omp parallel default(none) &
          !!!!    !$omp shared(trace, smatl, matrixp) &
          !!!!    !$omp private(i, iline, icolumn)
          !!!!    !$omp do reduction(+:trace)
          !!!!    do i=1,smatl%smmm%nvctrp_mm
          !!!!        iline = smatl%smmm%line_and_column_mm(1,i)
          !!!!        icolumn = smatl%smmm%line_and_column_mm(2,i)
          !!!!        if (iline==icolumn) then
          !!!!            trace = trace + matrixp(i)
          !!!!        end if
          !!!!    end do
          !!!!    !$omp end do
          !!!!    !$omp end parallel
    
          !!!!    if (nproc > 1) then
          !!!!        call mpiallred(trace, 1, mpi_sum, comm=bigdft_mpi%mpi_comm)
          !!!!    end if
    
          !!!!    call f_release_routine()
          !!!!end subroutine calculate_trace_distributed_new
    
    
    end subroutine fermi_operator_expansion_new



end module foe<|MERGE_RESOLUTION|>--- conflicted
+++ resolved
@@ -1007,23 +1007,10 @@
     end subroutine get_minmax_eigenvalues
 
 
-<<<<<<< HEAD
-    subroutine fermi_operator_expansion_new(iproc, nproc, &
-               ebs, &
-               calculate_minusonehalf, foe_verbosity, &
-               smats, smatm, smatl, ham_, ovrlp_, ovrlp_minus_one_half_, kernel_, foe_obj)
-      use module_base
-      use yaml_output
-      use sparsematrix_base, only: sparsematrix_malloc_ptr, sparsematrix_malloc, assignment(=), &
-                                   SPARSE_FULL, SPARSE_MATMUL_SMALL, &
-                                   SPARSE_MATMUL_LARGE, SPARSEMM_SEQ, SPARSE_TASKGROUP, &
-                                   matrices, sparse_matrix
-=======
     subroutine fermi_operator_expansion_new(iproc, nproc, comm, &
                ebs, &
                calculate_minusonehalf, foe_verbosity, &
                smats, smatm, smatl, ham_, ovrlp_, ovrlp_minus_one_half_, kernel_, foe_obj)
->>>>>>> d31be52c
       use sparsematrix, only: compress_matrix, uncompress_matrix, &
                               transform_sparsity_pattern, compress_matrix_distributed_wrapper, &
                               trace_sparse
@@ -1034,21 +1021,13 @@
       use chebyshev, only: chebyshev_clean, chebyshev_fast
       use foe_common, only: scale_and_shift_matrix, evnoise, &
                             check_eigenvalue_spectrum_new, retransform_ext, get_chebyshev_expansion_coefficients, &
-<<<<<<< HEAD
-                            get_chebyshev_polynomials, find_fermi_level, get_polynomial_degree
-=======
                             get_chebyshev_polynomials, find_fermi_level, get_polynomial_degree, &
                             calculate_trace_distributed_new
->>>>>>> d31be52c
       use module_func
       implicit none
     
       ! Calling arguments
-<<<<<<< HEAD
-      integer,intent(in) :: iproc, nproc
-=======
       integer,intent(in) :: iproc, nproc, comm
->>>>>>> d31be52c
       real(kind=8),intent(out) :: ebs
       logical,intent(in) :: calculate_minusonehalf
       integer,intent(in) :: foe_verbosity
@@ -1246,11 +1225,7 @@
                   bounds_loop: do
                       efarr(1) = foe_data_get_real(foe_obj,"ef",ispin)
                       fscale_arr(1) = foe_data_get_real(foe_obj,"fscale",ispin)
-<<<<<<< HEAD
-                      call get_polynomial_degree(iproc, nproc, ispin, 1, FUNCTION_ERRORFUNCTION, foe_obj, &
-=======
                       call get_polynomial_degree(iproc, nproc, comm, ispin, 1, FUNCTION_ERRORFUNCTION, foe_obj, &
->>>>>>> d31be52c
                            npl_min, npl_max, npl_stride, 1.d-5, 0, npl, cc, &
                            max_error, x_max_error, mean_error, anoise, &
                            ef=efarr, fscale=fscale_arr)
@@ -1313,12 +1288,8 @@
                   !!     smatl%nfvctr, smatl%smmm%nfvctrp, &
                   !!    smatl, chebyshev_polynomials, 1, cc, fermi_small_new)
                   call func_set(FUNCTION_ERRORFUNCTION, efx=foe_data_get_real(foe_obj,"ef",ispin), fscalex=fscale_check)
-<<<<<<< HEAD
-                  call get_chebyshev_expansion_coefficients(iproc, nproc, foe_data_get_real(foe_obj,"evlow",ispin), &
-=======
                   call get_chebyshev_expansion_coefficients(iproc, nproc, comm, &
                        foe_data_get_real(foe_obj,"evlow",ispin), &
->>>>>>> d31be52c
                        foe_data_get_real(foe_obj,"evhigh",ispin), npl_check, func, cc_check(1,1,1), &
                        x_max_error_check(1), max_error_check(1), mean_error_check(1))
                   if (smatl%nspin==1) then
@@ -1354,11 +1325,7 @@
                   sumn = trace_sparse(iproc, nproc, comm, smats, smatl, &
                          ovrlp_%matrix_compr(isshift+1:), &
                          kernel_%matrix_compr(ilshift+1:))
-<<<<<<< HEAD
-                  sumn_check = trace_sparse(iproc, nproc, smats, smatl, &
-=======
                   sumn_check = trace_sparse(iproc, nproc, comm, smats, smatl, &
->>>>>>> d31be52c
                                ovrlp_%matrix_compr(isshift+1:), &
                                fermi_check_compr)
                   !write(*,*) 'sumn, sumn_check', sumn, sumn_check
@@ -1573,11 +1540,7 @@
               !     smat_in=smats, smat_out=smatl, mat_in=ovrlp_, mat_out=ovrlp_minus_one_half_, &
               !     npl_auto=.true.)
               ex=-0.5d0
-<<<<<<< HEAD
-              call inverse_chebyshev_expansion_new(iproc, nproc, &
-=======
               call inverse_chebyshev_expansion_new(iproc, nproc, comm, &
->>>>>>> d31be52c
                    ovrlp_smat=smats, inv_ovrlp_smat=smatl, ncalc=1, ex=ex, &
                    ovrlp_mat=ovrlp_, inv_ovrlp=ovrlp_minus_one_half_, &
                    npl_auto=.true.)
