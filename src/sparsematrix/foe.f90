module foe
  use sparsematrix_base
  implicit none

  private

  !> Public routines
  !public :: fermi_operator_expansion
  public :: fermi_operator_expansion_new

  contains

    !!!subroutine fermi_operator_expansion(iproc, nproc, &
    !!!           ebs, order_taylor, max_inversion_error, &
    !!!           calculate_minusonehalf, foe_verbosity, &
    !!!           label, smats, smatm, smatl, ham_, ovrlp_, ovrlp_minus_one_half_, kernel_, foe_obj)
    !!!  use module_base
    !!!  use yaml_output
    !!!  use sparsematrix_base, only: sparsematrix_malloc_ptr, sparsematrix_malloc, assignment(=), &
    !!!                               SPARSE_FULL, SPARSE_MATMUL_SMALL, &
    !!!                               SPARSE_MATMUL_LARGE, SPARSEMM_SEQ, SPARSE_TASKGROUP, &
    !!!                               matrices, sparse_matrix
    !!!  use sparsematrix, only: compress_matrix, uncompress_matrix, &
    !!!                          transform_sparsity_pattern, compress_matrix_distributed_wrapper, &
    !!!                          trace_sparse
    !!!  use foe_base, only: foe_data, foe_data_set_int, foe_data_get_int, foe_data_set_real, foe_data_get_real, &
    !!!                      foe_data_get_logical
    !!!  use fermi_level, only: fermi_aux, init_fermi_level, determine_fermi_level, &
    !!!                         fermilevel_get_real, fermilevel_get_logical
    !!!  use chebyshev, only: chebyshev_clean, chebyshev_fast
    !!!  use foe_common, only: scale_and_shift_matrix, evnoise, &
    !!!                        check_eigenvalue_spectrum_new, retransform_ext, get_chebyshev_expansion_coefficients
    !!!  use module_func
    !!!  implicit none
    !!!
    !!!  ! Calling arguments
    !!!  integer,intent(in) :: iproc, nproc
    !!!  integer,intent(inout) :: order_taylor
    !!!  real(kind=mp),intent(in) :: max_inversion_error
    !!!  real(kind=mp),intent(out) :: ebs
    !!!  logical,intent(in) :: calculate_minusonehalf
    !!!  integer,intent(in) :: foe_verbosity
    !!!  character(len=*),intent(in) :: label
    !!!  type(sparse_matrix),intent(in) :: smats, smatm, smatl
    !!!  type(matrices),intent(in) :: ham_, ovrlp_
    !!!  type(matrices),dimension(1),intent(inout) :: ovrlp_minus_one_half_
    !!!  type(matrices),intent(inout) :: kernel_
    !!!  type(foe_data),intent(inout) :: foe_obj
    !!!
    !!!  ! Local variables
    !!!  integer :: npl, jorb, ipl, it, ii, iiorb, jjorb, iseg, iorb
    !!!  integer :: isegstart, isegend, iismall, iilarge, nsize_polynomial
    !!!  integer :: iismall_ovrlp, iismall_ham, ntemp, it_shift, npl_check, npl_boundaries
    !!!  integer,parameter :: nplx=50000
    !!!  real(kind=mp),dimension(:,:,:),allocatable :: cc, cc_check
    !!!  real(kind=mp),dimension(:,:),allocatable :: chebyshev_polynomials, fermip_check
    !!!  real(kind=mp),dimension(:,:,:),allocatable :: penalty_ev
    !!!  real(kind=mp) :: anoise, scale_factor, shift_value, sumn, sumn_check, charge_diff, ef_interpol, ddot
    !!!  real(kind=mp) :: evlow_old, evhigh_old, det, determinant, sumn_old, ef_old, tt
    !!!  real(kind=mp) :: x_max_error_fake, max_error_fake, mean_error_fake
    !!!  real(kind=mp) :: fscale, tt_ovrlp, tt_ham, diff, fscale_check, fscale_new
    !!!  logical :: restart, adjust_lower_bound, adjust_upper_bound, calculate_SHS, interpolation_possible
    !!!  logical,dimension(2) :: emergency_stop
    !!!  real(kind=mp),dimension(2) :: efarr, sumnarr, allredarr
    !!!  real(kind=mp),dimension(:),allocatable :: hamscal_compr, fermi_check_compr
    !!!  real(kind=mp),dimension(4,4) :: interpol_matrix
    !!!  real(kind=mp),dimension(4) :: interpol_vector
    !!!  real(kind=mp),parameter :: charge_tolerance=1.d-6 ! exit criterion
    !!!  logical,dimension(2) :: eval_bounds_ok, bisection_bounds_ok
    !!!  real(kind=mp) :: temp_multiplicator, ebs_check, ef, ebsp
    !!!  integer :: irow, icol, itemp, iflag,info, ispin, isshift, imshift, ilshift, ilshift2, i, j, itg, ncount, istl, ists
    !!!  logical :: overlap_calculated, evbounds_shrinked, degree_sufficient, reached_limit
    !!!  real(kind=mp),parameter :: FSCALE_LOWER_LIMIT=5.d-3
    !!!  real(kind=mp),parameter :: FSCALE_UPPER_LIMIT=5.d-2
    !!!  real(kind=mp),parameter :: DEGREE_MULTIPLICATOR_ACCURATE=3.d0
    !!!  real(kind=mp),parameter :: DEGREE_MULTIPLICATOR_FAST=2.d0
    !!!  real(kind=mp),parameter :: TEMP_MULTIPLICATOR_ACCURATE=1.d0
    !!!  real(kind=mp),parameter :: TEMP_MULTIPLICATOR_FAST=1.2d0 !2.d0 !1.2d0
    !!!  real(kind=mp),parameter :: CHECK_RATIO=1.25d0
    !!!  integer,parameter :: NPL_MIN=100
    !!!  !!type(matrices) :: inv_ovrlp
    !!!  integer,parameter :: NTEMP_ACCURATE=4
    !!!  integer,parameter :: NTEMP_FAST=1
    !!!  real(kind=mp) :: degree_multiplicator, x_max_error, max_error, x_max_error_check, max_error_check
    !!!  real(kind=mp) :: mean_error, mean_error_check
    !!!  integer,parameter :: SPARSE=1
    !!!  integer,parameter :: DENSE=2
    !!!  integer,parameter :: imode=SPARSE
    !!!  type(fermi_aux) :: f
    !!!  real(kind=mp),dimension(2) :: temparr
    !!!  real(kind=mp),dimension(:,:),allocatable :: penalty_ev_new
    !!!  real(kind=mp),dimension(:),allocatable :: fermi_new, fermi_check_new, fermi_small_new
    !!!  integer :: iline, icolumn, icalc
    !!!  
    !!!
    !!!
    !!!  call f_routine(id='fermi_operator_expansion')
    !!!
    !!!
    !!!  if (iproc==0) call yaml_comment('FOE calculation of kernel',hfill='~')
    !!!
    !!!
    !!!  call timing(iproc, 'FOE_auxiliary ', 'ON')
    !!!
    !!!
    !!!  evbounds_shrinked=.false.
    !!!
    !!!
    !!!  !!penalty_ev = f_malloc((/smatl%nfvctr,smatl%smmm%nfvctrp,2/),id='penalty_ev')
    !!!  !!fermip_check = f_malloc((/smatl%nfvctr,smatl%smmm%nfvctrp/),id='fermip_check')
    !!!  fermi_check_compr = sparsematrix_malloc(smatl, iaction=SPARSE_TASKGROUP, id='fermi_check_compr')
    !!!
    !!!  penalty_ev_new = f_malloc((/smatl%smmm%nvctrp,2/),id='penalty_ev_new')
    !!!  fermi_check_new = f_malloc(max(smatl%smmm%nvctrp_mm,1),id='fermip_check_new')
    !!!  fermi_new = f_malloc((/smatl%smmm%nvctrp/),id='fermi_new')
    !!!  fermi_small_new = f_malloc(max(smatl%smmm%nvctrp_mm,1),id='fermi_small_new')
    !!!
    !!!
    !!!  call timing(iproc, 'FOE_auxiliary ', 'OF')
    !!!  if (calculate_minusonehalf) then
    !!!      if (iproc==0) call yaml_map('S^-1/2','recalculate')
    !!!      call overlap_minus_onehalf() ! has internal timer
    !!!  else
    !!!      if (iproc==0) call yaml_map('S^-1/2','from memory')
    !!!  end if
    !!!  call timing(iproc, 'FOE_auxiliary ', 'ON')
    !!!
    !!!
    !!!  hamscal_compr = sparsematrix_malloc(smatl, iaction=SPARSE_TASKGROUP, id='hamscal_compr')
    !!!
    !!!    
    !!!  ! Size of one Chebyshev polynomial matrix in compressed form (distributed)
    !!!  nsize_polynomial = smatl%smmm%nvctrp_mm
    !!!  
    !!!  
    !!!  ! Fake allocation, will be modified later
    !!!  chebyshev_polynomials = f_malloc((/nsize_polynomial,1/),id='chebyshev_polynomials')
    !!!
    !!!
    !!!  ! try to decrease the eigenvalue spectrum a bit
    !!!  if (foe_data_get_int(foe_obj,"evbounds_isatur")>foe_data_get_int(foe_obj,"evbounds_nsatur") .and. &
    !!!      foe_data_get_int(foe_obj,"evboundsshrink_isatur")<=foe_data_get_int(foe_obj,"evboundsshrink_nsatur")) then
    !!!      do ispin=1,smatl%nspin
    !!!          call foe_data_set_real(foe_obj,"evlow",0.9d0*foe_data_get_real(foe_obj,"evlow",ispin),ispin)
    !!!          call foe_data_set_real(foe_obj,"evhigh",0.9d0*foe_data_get_real(foe_obj,"evhigh",ispin),ispin)
    !!!      end do
    !!!      evbounds_shrinked=.true.
    !!!  else
    !!!      evbounds_shrinked=.false.
    !!!  end if
    !!!
    !!!  ntemp = NTEMP_ACCURATE
    !!!  degree_multiplicator = DEGREE_MULTIPLICATOR_ACCURATE
    !!!  temp_multiplicator = TEMP_MULTIPLICATOR_ACCURATE
    !!!
    !!!  fscale_new=1.d100
    !!!
    !!!  ebs=0.d0
    !!!
    !!!  spin_loop: do ispin=1,smatl%nspin
    !!!
    !!!      isshift=(ispin-1)*smats%nvctrp_tg
    !!!      imshift=(ispin-1)*smatm%nvctrp_tg
    !!!      ilshift=(ispin-1)*smatl%nvctrp_tg
    !!!      ilshift2=(ispin-1)*smatl%nvctrp_tg

    !!!      !call get_minmax_eigenvalues(iproc, smatm, ham_, imshift, smats, ovrlp_, isshift)
    !!!
    !!!      degree_sufficient=.true.
    !!!
    !!!      fscale_new = temp_multiplicator*foe_data_get_real(foe_obj,"fscale")
    !!!
    !!!      temp_loop: do itemp=1,ntemp
    !!!
    !!!          fscale = fscale_new
    !!!          fscale = max(fscale,FSCALE_LOWER_LIMIT)
    !!!          fscale = min(fscale,FSCALE_UPPER_LIMIT)
    !!!          fscale_check = CHECK_RATIO*fscale
    !!!    
    !!!          evlow_old=1.d100
    !!!          evhigh_old=-1.d100
    !!!          
    !!!          if (iproc==0) then
    !!!              call yaml_map('decay length of error function',fscale,fmt='(es10.3)')
    !!!              call yaml_map('decay length multiplicator',temp_multiplicator,fmt='(es10.3)')
    !!!              call yaml_map('polynomial degree multiplicator',degree_multiplicator,fmt='(es10.3)')
    !!!          end if
    !!!    
    !!!        
    !!!              ! Don't let this value become too small.
    !!!              call foe_data_set_real(foe_obj, &
    !!!                   "bisection_shift",max(foe_data_get_real(foe_obj,"bisection_shift",ispin),1.d-4), &
    !!!                   ispin)
    !!!        
    !!!              efarr(1)=foe_data_get_real(foe_obj,"ef",ispin)-foe_data_get_real(foe_obj,"bisection_shift",ispin)
    !!!              efarr(2)=foe_data_get_real(foe_obj,"ef",ispin)+foe_data_get_real(foe_obj,"bisection_shift",ispin)
    !!!
    !!!              sumnarr(1)=0.d0
    !!!              sumnarr(2)=1.d100
    !!!              call init_fermi_level(foe_data_get_real(foe_obj,"charge",ispin), foe_data_get_real(foe_obj,"ef",ispin), f, &
    !!!                   foe_data_get_real(foe_obj,"bisection_shift",ispin), foe_data_get_real(foe_obj,"ef_interpol_chargediff"), &
    !!!                   foe_data_get_real(foe_obj,"ef_interpol_det"), foe_verbosity)
    !!!              call foe_data_set_real(foe_obj,"ef",efarr(1),ispin)
    !!!        
    !!!              adjust_lower_bound=.true.
    !!!              adjust_upper_bound=.true.
    !!!        
    !!!              calculate_SHS=.true.
    !!!        
    !!!              !if (smatl%smmm%nfvctrp>0) then
    !!!              !    call f_zero(smatl%nfvctr*smatl%smmm%nfvctrp*smatl%nspin,kernel_%matrixp(1,1,1))
    !!!              !end if
    !!!        
    !!!              if (iproc==0) then
    !!!                  !call yaml_sequence(advance='no')
    !!!                  if (foe_verbosity>=1) then
    !!!                      !!call yaml_sequence_open('FOE to determine density kernel',label=&
    !!!                      !!     'it_foe'//trim(adjustl(yaml_toa(itout,fmt='(i3.3)')))//'-'//&
    !!!                      !!     trim(adjustl(yaml_toa(it_scc,fmt='(i3.3)')))//'-'//&
    !!!                      !!     trim(adjustl(yaml_toa(itemp,fmt='(i2.2)')))//'-'//&
    !!!                      !!     trim(adjustl(yaml_toa(ispin,fmt='(i2.2)'))))
    !!!                      call yaml_sequence_open('FOE to determine density kernel',&
    !!!                           label='it_foe'//trim(label)//'-'//&
    !!!                           trim(adjustl(yaml_toa(itemp,fmt='(i2.2)')))//'-'//&
    !!!                           trim(adjustl(yaml_toa(ispin,fmt='(i2.2)'))))
    !!!                  else
    !!!                      call yaml_sequence_open('FOE to determine density kernel')
    !!!                      if (iproc==0) call yaml_comment('FOE calculation of kernel',hfill='-')
    !!!                  end if
    !!!              end if
    !!!        
    !!!        
    !!!        
    !!!              it=0
    !!!              eval_bounds_ok=.false.
    !!!              bisection_bounds_ok=.false.
    !!!              main_loop: do 
    !!!                  
    !!!                  it=it+1
    !!!        
    !!!                  if (iproc==0) then
    !!!                      call yaml_newline()
    !!!                      call yaml_sequence(advance='no')
    !!!                      call yaml_mapping_open(flow=.true.)
    !!!                      if (foe_verbosity>=1) call yaml_comment('it FOE:'//yaml_toa(it,fmt='(i6)'),hfill='-')
    !!!                  end if
    !!!              
    !!!        
    !!!                  ! Scale the Hamiltonian such that all eigenvalues are in the intervall [-1:1]
    !!!                  if (foe_data_get_real(foe_obj,"evlow",ispin)/=evlow_old .or. &
    !!!                      foe_data_get_real(foe_obj,"evhigh",ispin)/=evhigh_old) then
    !!!                      !!call scale_and_shift_hamiltonian()
    !!!                      call scale_and_shift_matrix(iproc, nproc, ispin, foe_obj, smatl, &
    !!!                           smatm, ham_, imshift, &
    !!!                           smat2=smats, mat2=ovrlp_, i2shift=isshift, &
    !!!                           matscal_compr=hamscal_compr, scale_factor=scale_factor, shift_value=shift_value)
    !!!                      !write(*,*) 'scale_factor, shift_value, sum(hamscal_compr), sum(ham_%matrix_compr)', &
    !!!                      !            scale_factor, shift_value, sum(hamscal_compr), sum(ham_%matrix_compr)
    !!!                      calculate_SHS=.true.
    !!!                  else
    !!!                      calculate_SHS=.false.
    !!!                  end if
    !!!                  evlow_old=foe_data_get_real(foe_obj,"evlow",ispin)
    !!!                  evhigh_old=foe_data_get_real(foe_obj,"evhigh",ispin)
    !!!        
    !!!        
    !!!                  ! Determine the degree of the polynomial
    !!!                  npl=nint(degree_multiplicator* &
    !!!                      (foe_data_get_real(foe_obj,"evhigh",ispin)-foe_data_get_real(foe_obj,"evlow",ispin))/fscale)
    !!!                  npl=max(npl,NPL_MIN)
    !!!                  !npl_check = nint(degree_multiplicator*(foe_data_get_real(foe_obj,"evhigh")-foe_data_get_real(foe_obj,"evlow"))/fscale_check)
    !!!                  !npl_check = max(npl_check,nint(real(npl,kind=mp)/CHECK_RATIO)) ! this is necessary if npl was set to the minimal value
    !!!                  npl_check = nint(real(npl,kind=mp)/CHECK_RATIO)
    !!!                  npl_boundaries = nint(degree_multiplicator* &
    !!!                      (foe_data_get_real(foe_obj,"evhigh",ispin)-foe_data_get_real(foe_obj,"evlow",ispin)) &
    !!!                          /foe_data_get_real(foe_obj,"fscale_lowerbound")) ! max polynomial degree for given eigenvalue boundaries
    !!!                  if (npl>npl_boundaries) then
    !!!                      npl=npl_boundaries
    !!!                      if (iproc==0) call yaml_warning('very sharp decay of error function, polynomial degree reached limit')
    !!!                      if (iproc==0) write(*,*) 'STOP SINCE THIS WILL CREATE PROBLEMS WITH NPL_CHECK'
    !!!                      stop
    !!!                  end if
    !!!                  if (npl>nplx) stop 'npl>nplx'
    !!!        
    !!!                  ! Array the holds the Chebyshev polynomials. Needs to be recalculated
    !!!                  ! every time the Hamiltonian has been modified.
    !!!                  if (calculate_SHS) then
    !!!                      call f_free(chebyshev_polynomials)
    !!!                      chebyshev_polynomials = f_malloc((/nsize_polynomial,npl/),id='chebyshev_polynomials')
    !!!                  end if
    !!!        
    !!!                  !if (foe_verbosity>=1 .and. iproc==0) then
    !!!                  if (iproc==0) then
    !!!                      if (foe_verbosity>=1) then
    !!!                          call yaml_map('bisec/eval bounds',&
    !!!                               (/fermilevel_get_real(f,"efarr(1)"),fermilevel_get_real(f,"efarr(2)"),&
    !!!                               foe_data_get_real(foe_obj,"evlow",ispin), &
    !!!                               foe_data_get_real(foe_obj,"evhigh",ispin)/),fmt='(f5.2)')
    !!!                      else
    !!!                          call yaml_map('eval bounds',&
    !!!                               (/foe_data_get_real(foe_obj,"evlow",ispin), &
    !!!                               foe_data_get_real(foe_obj,"evhigh",ispin)/),fmt='(f5.2)')
    !!!                      end if
    !!!                      call yaml_map('pol deg',npl,fmt='(i0)')
    !!!                      if (foe_verbosity>=1) call yaml_map('eF',foe_data_get_real(foe_obj,"ef",ispin),fmt='(es16.9)')
    !!!                  end if
    !!!        
    !!!        
    !!!                  cc = f_malloc((/npl,3,1/),id='cc')
    !!!                  cc_check = f_malloc((/npl_check,3,1/),id='cc_check')
    !!!        
    !!!                  if (foe_data_get_real(foe_obj,"evlow",ispin)>=0.d0) then
    !!!                      call f_err_throw('Lowest eigenvalue must be negative')
    !!!                  end if
    !!!                  if (foe_data_get_real(foe_obj,"evhigh",ispin)<=0.d0) then
    !!!                      call f_err_throw('Highest eigenvalue must be positive')
    !!!                  end if
    !!!        
    !!!                  call timing(iproc, 'FOE_auxiliary ', 'OF')
    !!!                  call timing(iproc, 'chebyshev_coef', 'ON')
    !!!        
    !!!                  if (foe_data_get_real(foe_obj,"tmprtr")/=0.d0) call f_err_throw('tmprtr must be zero')
    !!!                  call func_set(FUNCTION_ERRORFUNCTION, efx=foe_data_get_real(foe_obj,"ef",ispin), fscalex=fscale)
    !!!                  call get_chebyshev_expansion_coefficients(iproc, nproc, foe_data_get_real(foe_obj,"evlow",ispin), &
    !!!                       foe_data_get_real(foe_obj,"evhigh",ispin), npl, func, cc(1,1,1), &
    !!!                       x_max_error, max_error, mean_error)
    !!!                  !!##call chebft(iproc, nproc, foe_data_get_real(foe_obj,"evlow",ispin), &
    !!!                  !!##     foe_data_get_real(foe_obj,"evhigh",ispin), npl, cc(1,1,1), &
    !!!                  !!##     foe_data_get_real(foe_obj,"ef",ispin), fscale, foe_data_get_real(foe_obj,"tmprtr"), &
    !!!                  !!##     x_max_error, max_error, mean_error)
    !!!                  !!call chder(foe_data_get_real(foe_obj,"evlow",ispin), &
    !!!                  !!     foe_data_get_real(foe_obj,"evhigh",ispin), cc(1,1,1), cc(1,2,1), npl)
    !!!                  call func_set(FUNCTION_EXPONENTIAL, betax=-40.d0, &
    !!!                       muax=foe_data_get_real(foe_obj,"evlow",ispin), mubx=foe_data_get_real(foe_obj,"evhigh",ispin))
    !!!                  call get_chebyshev_expansion_coefficients(iproc, nproc, foe_data_get_real(foe_obj,"evlow",ispin), &
    !!!                       foe_data_get_real(foe_obj,"evhigh",ispin), npl, func, cc(1,2,1), &
    !!!                       x_max_error_fake, max_error_fake, mean_error_fake)
    !!!                  do ipl=1,npl
    !!!                     cc(ipl,3,1) = -cc(ipl,2,1)
    !!!                  end do
    !!!                  !!##call chebyshev_coefficients_penalyfunction(foe_data_get_real(foe_obj,"evlow",ispin), &
    !!!                  !!##     foe_data_get_real(foe_obj,"evhigh",ispin), npl, cc(1,2,1), max_error_fake)
    !!!                  call evnoise(npl, cc(1,2,1), foe_data_get_real(foe_obj,"evlow",ispin), &
    !!!                       foe_data_get_real(foe_obj,"evhigh",ispin), anoise)
    !!!    
    !!!                  call func_set(FUNCTION_ERRORFUNCTION, efx=foe_data_get_real(foe_obj,"ef",ispin), fscalex=fscale_check)
    !!!                  call get_chebyshev_expansion_coefficients(iproc, nproc, foe_data_get_real(foe_obj,"evlow",ispin), &
    !!!                       foe_data_get_real(foe_obj,"evhigh",ispin), npl_check, func, cc_check(1,1,1), &
    !!!                       x_max_error_check, max_error_check, mean_error_check)
    !!!                  !!##call chebft(iproc, nproc, foe_data_get_real(foe_obj,"evlow",ispin), &
    !!!                  !!##     foe_data_get_real(foe_obj,"evhigh",ispin), npl_check, cc_check(1,1,1), &
    !!!                  !!##     foe_data_get_real(foe_obj,"ef",ispin), fscale_check, foe_data_get_real(foe_obj,"tmprtr"), &
    !!!                  !!##     x_max_error_check, max_error_check, mean_error_check)
    !!!                  !call chder(foe_data_get_real(foe_obj,"evlow",ispin), &
    !!!                  !     foe_data_get_real(foe_obj,"evhigh",ispin), &
    !!!                  !     cc_check(1,1,1), cc_check(1,2,1), npl_check)
    !!!                  call func_set(FUNCTION_EXPONENTIAL, betax=-40.d0, &
    !!!                       muax=foe_data_get_real(foe_obj,"evlow",ispin), mubx=foe_data_get_real(foe_obj,"evhigh",ispin))
    !!!                  call get_chebyshev_expansion_coefficients(iproc, nproc, foe_data_get_real(foe_obj,"evlow",ispin), &
    !!!                       foe_data_get_real(foe_obj,"evhigh",ispin), npl_check, func, cc_check(1,2,1), &
    !!!                       x_max_error_check, max_error_check, mean_error_check)
    !!!                  do ipl=1,npl_check
    !!!                     cc_check(ipl,3,1) = -cc_check(ipl,2,1)
    !!!                  end do
    !!!                  !!##call chebyshev_coefficients_penalyfunction(foe_data_get_real(foe_obj,"evlow",ispin), &
    !!!                  !!##     foe_data_get_real(foe_obj,"evhigh",ispin), npl_check, cc_check(1,2,1), max_error_fake)

    !!!                  if (iproc==0 .and. foe_verbosity>=1) then
    !!!                      call yaml_newline()
    !!!                      call yaml_mapping_open('accuracy (x, max err, mean err)')
    !!!                      call yaml_map('main',(/x_max_error,max_error,mean_error/),fmt='(es9.2)')
    !!!                      call yaml_map('check',(/x_max_error_check,max_error_check,max_error/),fmt='(es9.2)')
    !!!                      call yaml_mapping_close()
    !!!                      call yaml_newline()
    !!!                  end if
    !!!        
    !!!                  call timing(iproc, 'chebyshev_coef', 'OF')
    !!!                  call timing(iproc, 'FOE_auxiliary ', 'ON')
    !!!                
    !!!                  !!if (iproc==0) then
    !!!                  !!    call pltwght(npl,cc(1,1),cc(1,2),foe_data_get_real(foe_obj,"evlow"),foe_data_get_real(foe_obj,"evhigh"),foe_data_get_real(foe_obj,"ef"),foe_data_get_real(foe_obj,"fscale"),temperature)
    !!!                  !!    call pltexp(anoise,npl,cc(1,3),foe_data_get_real(foe_obj,"evlow"),foe_data_get_real(foe_obj,"evhigh"))
    !!!                  !!end if
    !!!                
    !!!                
    !!!                  !!write(1000+iproc,*) 'foe_data_get_real(foe_obj,"evlow",ispin)',foe_data_get_real(foe_obj,"evlow",ispin)
    !!!                  !!write(1000+iproc,*) 'foe_data_get_real(foe_obj,"evhigh",ispin)', foe_data_get_real(foe_obj,"evhigh",ispin)
    !!!                  !!write(1000+iproc,*) 'npl_check', npl_check
    !!!                  !!write(1000+iproc,*) 'foe_data_get_real(foe_obj,"ef",ispin)',foe_data_get_real(foe_obj,"ef",ispin)
    !!!                  !!write(1000+iproc,*) 'fscale_check',fscale_check
    !!!                  !!write(1000+iproc,*) 'tmprtr',tmprtr
    !!!
    !!!                  if (smatl%nspin==1) then
    !!!                      do ipl=1,npl
    !!!                          cc(ipl,1,1)=2.d0*cc(ipl,1,1)
    !!!                          cc(ipl,2,1)=2.d0*cc(ipl,2,1)
    !!!                          cc(ipl,3,1)=2.d0*cc(ipl,3,1)
    !!!                      end do
    !!!                      do ipl=1,npl_check
    !!!                          cc_check(ipl,1,1)=2.d0*cc_check(ipl,1,1)
    !!!                          cc_check(ipl,2,1)=2.d0*cc_check(ipl,2,1)
    !!!                          cc_check(ipl,3,1)=2.d0*cc_check(ipl,3,1)
    !!!                      end do
    !!!                  end if
    !!!                
    !!!                
    !!!                  call timing(iproc, 'FOE_auxiliary ', 'OF')
    !!!        
    !!!                  emergency_stop=.false.
    !!!                  if (calculate_SHS) then
    !!!                      ! sending it ovrlp just for sparsity pattern, still more cleaning could be done
    !!!                      if (foe_verbosity>=1 .and. iproc==0) call yaml_map('polynomials','recalculated')
    !!!                      !!write(*,*) 'calling chebyshev_clean, iproc', iproc
    !!!                      call chebyshev_clean(iproc, nproc, npl, cc, &
    !!!                           smatl, hamscal_compr, &
    !!!                           calculate_SHS, &
    !!!                           nsize_polynomial, 1, fermi_new, penalty_ev_new, chebyshev_polynomials, &
    !!!                           emergency_stop, invovrlp_compr=ovrlp_minus_one_half_(1)%matrix_compr(ilshift2+1:))
    !!!                       
    !!!                      !!write(*,*) 'before mpi_barrier, iproc', iproc
    !!!                      !!call mpi_barrier(bigdft_mpi%mpi_comm, ipl)
    !!!                      !!write(*,*) 'after chebyshev_clean, iproc', iproc
    !!!                      call transform_sparsity_pattern(smatl%nfvctr, &
    !!!                           smatl%smmm%nvctrp_mm, smatl%smmm%isvctr_mm, &
    !!!                           smatl%nseg, smatl%keyv, smatl%keyg, smatl%smmm%line_and_column_mm, &
    !!!                           smatl%smmm%nvctrp, smatl%smmm%isvctr, &
    !!!                           smatl%smmm%nseg, smatl%smmm%keyv, smatl%smmm%keyg, &
    !!!                           smatl%smmm%istsegline, 'large_to_small', fermi_small_new, fermi_new)
    !!!                      !!write(*,*) 'after transform_sparsity_pattern, iproc', iproc
    !!!
    !!!
    !!!                      !!do i=1,smatl%smmm%nvctrp
    !!!                      !!    ii = smatl%smmm%isvctr + i
    !!!                      !!    call get_line_and_column(ii, smatl%smmm%nseg, smatl%smmm%keyv, smatl%smmm%keyg, iline, icolumn)
    !!!                      !!!!    kernel_%matrixp(icolumn,iline-smatl%smmm%isfvctr,1) = fermi_new(i)
    !!!                      !!    penalty_ev(icolumn,iline-smatl%smmm%isfvctr,1) = penalty_ev_new(i,1)
    !!!                      !!    penalty_ev(icolumn,iline-smatl%smmm%isfvctr,2) = penalty_ev_new(i,2)
    !!!                      !!end do
    !!!
    !!!                  else
    !!!                      ! The Chebyshev polynomials are already available
    !!!                      if (foe_verbosity>=1 .and. iproc==0) call yaml_map('polynomials','from memory')
    !!!                      call chebyshev_fast(iproc, nproc, nsize_polynomial, npl, &
    !!!                           smatl%nfvctr, smatl%smmm%nfvctrp, &
    !!!                          smatl, chebyshev_polynomials, 1, cc, fermi_small_new)
    !!!                      !!call calculate_trace_distributed_new(fermi_new, sumn)
    !!!                      !!write(*,*) 'trace debug', sumn
    !!!
    !!!                      !!call uncompress_polynomial_vector(iproc, nproc, nsize_polynomial, &
    !!!                      !!     smatl, fermi_small_new, kernel_%matrixp(:,:,1))
    !!!                      !!!!call calculate_trace_distributed(kernel_%matrixp, sumn)
    !!!                      !!write(*,'(a,2es16.8)') 'sum(fermi_new), sum(kernel_%matrix(:,:,1)', sum(abs(fermi_new)), sum(abs(kernel_%matrixp(:,:,1)))
    !!!                  end if 
    !!!    
    !!!    
    !!!    
    !!!                 !call check_emergency_stop()
    !!!                 !!call check_emergency_stop(nproc,emergency_stop)
    !!!                 !!if (emergency_stop) then
    !!!                 !!     eval_bounds_ok(1)=.false.
    !!!                 !!     call foe_data_set_real(foe_obj,"evlow",foe_data_get_real(foe_obj,"evlow",ispin)*1.2d0,ispin)
    !!!                 !!     eval_bounds_ok(2)=.false.
    !!!                 !!     call foe_data_set_real(foe_obj,"evhigh",foe_data_get_real(foe_obj,"evhigh",ispin)*1.2d0,ispin)
    !!!                 !!     if (iproc==0) then
    !!!                 !!         if (foe_verbosity>=1) call yaml_map('eval/bisection bounds ok',&
    !!!                 !!              (/eval_bounds_ok(1),eval_bounds_ok(2),bisection_bounds_ok(1),bisection_bounds_ok(2)/))
    !!!                 !!         call yaml_mapping_close()
    !!!                 !!         !call bigdft_utils_flush(unit=6)
    !!!                 !!     end if
    !!!                 !!     call f_free(cc)
    !!!                 !!     call f_free(cc_check)
    !!!                 !!     cycle main_loop
    !!!                 !!end if
    !!!        
    !!!        
    !!!                  call timing(iproc, 'FOE_auxiliary ', 'ON')
    !!!        
    !!!        
    !!!                  restart=.false.
    !!!        
    !!!                  ! Check the eigenvalue bounds. Only necessary if calculate_SHS is true
    !!!                  ! (otherwise this has already been checked in the previous iteration).
    !!!                  if (calculate_SHS) then
    !!!                      !!call check_eigenvalue_spectrum()
    !!!                      !!call check_eigenvalue_spectrum(nproc, smatl, smats, ovrlp_, ispin, &
    !!!                      !!      isshift, 1.2d0, 1.2d0, penalty_ev, anoise, .true., emergency_stop, &
    !!!                      !!      foe_obj, restart, eval_bounds_ok)
    !!!                      call check_eigenvalue_spectrum_new(nproc, smatl, ispin, &
    !!!                            isshift, 1.2d0, 1.2d0, penalty_ev_new, anoise, .true., emergency_stop, &
    !!!                            foe_obj, restart, eval_bounds_ok, smat_s=smats, mat=ovrlp_)
    !!!                  end if
    !!!        
    !!!                  call f_free(cc)
    !!!        
    !!!                  if (restart) then
    !!!                      if(evbounds_shrinked) then
    !!!                          ! this shrink was not good, increase the saturation counter
    !!!                          call foe_data_set_int(foe_obj,"evboundsshrink_isatur", &
    !!!                               foe_data_get_int(foe_obj,"evboundsshrink_isatur")+1)
    !!!                      end if
    !!!                      call foe_data_set_int(foe_obj,"evbounds_isatur",0)
    !!!                      if (iproc==0) then
    !!!                          if (foe_verbosity>=1) call yaml_map('eval/bisection bounds ok',&
    !!!                               (/eval_bounds_ok(1),eval_bounds_ok(2),bisection_bounds_ok(1),bisection_bounds_ok(2)/))
    !!!                          call yaml_mapping_close()
    !!!                          !call bigdft_utils_flush(unit=6)
    !!!                      end if
    !!!                      call f_free(cc_check)
    !!!                      cycle
    !!!                  end if
    !!!                      
    !!!                  ! eigenvalue bounds ok
    !!!                  if (calculate_SHS) then
    !!!                      call foe_data_set_int(foe_obj,"evbounds_isatur",foe_data_get_int(foe_obj,"evbounds_isatur")+1)
    !!!                  end if
    !!!                
    !!!                  !call calculate_trace_distributed(kernel_%matrixp, sumn)
    !!!                  call calculate_trace_distributed_new(fermi_small_new, sumn)
    !!!        
    !!!    
    !!!                  if (all(eval_bounds_ok) .and. all(bisection_bounds_ok)) then
    !!!                      ! Print these informations already now if all entries are true.
    !!!                      if (iproc==0) then
    !!!                          if (foe_verbosity>=1) call yaml_map('eval/bisection bounds ok',&
    !!!                               (/eval_bounds_ok(1),eval_bounds_ok(2),bisection_bounds_ok(1),bisection_bounds_ok(2)/))
    !!!                      end if
    !!!                  end if
    !!!                  call determine_fermi_level(f, sumn, ef, info)
    !!!                  bisection_bounds_ok(1) = fermilevel_get_logical(f,"bisection_bounds_ok(1)")
    !!!                  bisection_bounds_ok(2) = fermilevel_get_logical(f,"bisection_bounds_ok(2)")
    !!!                  if (info<0) then
    !!!                      if (iproc==0) then
    !!!                          if (foe_verbosity>=1) call yaml_map('eval/bisection bounds ok',&
    !!!                               (/eval_bounds_ok(1),eval_bounds_ok(2),bisection_bounds_ok(1),bisection_bounds_ok(2)/))
    !!!                          call yaml_mapping_close()
    !!!                      end if
    !!!                      call f_free(cc_check)
    !!!                      ! Save the new fermi energy in the foe_obj structure
    !!!                      call foe_data_set_real(foe_obj,"ef",ef,ispin)
    !!!                      cycle
    !!!                  end if
    !!!    
    !!!                  ! Save the new fermi energy and bisection_shift in the foe_obj structure
    !!!                  call foe_data_set_real(foe_obj,"ef",ef,ispin)
    !!!                  call foe_data_set_real(foe_obj,"bisection_shift",fermilevel_get_real(f,"bisection_shift"),ispin)
    !!!    
    !!!                  charge_diff = sumn-foe_data_get_real(foe_obj,"charge",ispin)
    !!!        
    !!!    
    !!!                  ef_old=foe_data_get_real(foe_obj,"ef",ispin)
    !!!                  sumn_old=sumn
    !!!    
    !!!    
    !!!        
    !!!                  if (iproc==0) then
    !!!                      if (foe_verbosity>=1) call yaml_newline()
    !!!                      if (foe_verbosity>=1) call yaml_map('iter',it)
    !!!                      if (foe_verbosity>=1) call yaml_map('Tr(K)',sumn,fmt='(es16.9)')
    !!!                      call yaml_map('charge diff',sumn-foe_data_get_real(foe_obj,"charge",ispin),fmt='(es16.9)')
    !!!                  end if
    !!!        
    !!!                  if (iproc==0) then
    !!!                      call yaml_mapping_close()
    !!!                      !call bigdft_utils_flush(unit=6)
    !!!                  end if
    !!!        
    !!!                  if (abs(charge_diff)<charge_tolerance) then
    !!!                      if (iproc==0) call yaml_sequence_close()
    !!!                      ! experimental: calculate a second kernel with a lower
    !!!                      ! polynomial degree  and calculate the difference
    !!!                      call chebyshev_fast(iproc, nproc, nsize_polynomial, npl_check, &
    !!!                           smatl%nfvctr, smatl%smmm%nfvctrp, &
    !!!                           smatl, chebyshev_polynomials, 1, cc_check, fermi_check_new)
    !!!                      !!call uncompress_polynomial_vector(iproc, nproc, nsize_polynomial, &
    !!!                      !!     smatl, fermi_check_new, fermip_check)
    !!!                      call f_free(cc_check)
    !!!                      diff=0.d0
    !!!                      !do iorb=1,smatl%smmm%nfvctrp
    !!!                      !    do jorb=1,smatl%nfvctr
    !!!                      !        !SM: need to fix the spin here
    !!!                      !        diff = diff + (kernel_%matrixp(jorb,iorb,1)-fermip_check(jorb,iorb))**2
    !!!                      !    end do
    !!!                      !end do
    !!!                      do i=1,smatl%smmm%nvctrp_mm
    !!!                          diff = diff + (fermi_small_new(i)-fermi_check_new(i))**2
    !!!                      end do
    !!!    
    !!!                      if (nproc > 1) then
    !!!                          call mpiallred(diff, 1, mpi_sum, comm=bigdft_mpi%mpi_comm)
    !!!                      end if
    !!!    
    !!!                      diff=sqrt(diff)
    !!!                      if (iproc==0) call yaml_map('diff from reference kernel',diff,fmt='(es10.3)')
    !!!                      exit
    !!!                  end if
    !!!    
    !!!                  call f_free(cc_check)
    !!!        
    !!!        
    !!!              end do main_loop
    !!!        
    !!!        
    !!!    
    !!!         call compress_matrix_distributed_wrapper(iproc, nproc, smatl, SPARSE_MATMUL_SMALL, &
    !!!              fermi_small_new, &
    !!!              kernel_%matrix_compr(ilshift+1:))
    !!!         call compress_matrix_distributed_wrapper(iproc, nproc, smatl, SPARSE_MATMUL_SMALL, &
    !!!              fermi_check_new, fermi_check_compr)
    !!!    
    !!!    
    !!!        
    !!!        
    !!!          ! Calculate S^-1/2 * K * S^-1/2^T
    !!!          ! Since S^-1/2 is symmetric, don't use the transpose
    !!!          istl = smatl%smmm%istartend_mm_dj(1)-smatl%isvctrp_tg
    !!!          !write(*,*) 'before kernel_%matrix_compr(ilshift+istl)',iproc, kernel_%matrix_compr(ilshift+istl)
    !!!          call retransform_ext(iproc, nproc, smatl, &
    !!!               ovrlp_minus_one_half_(1)%matrix_compr(ilshift2+1:), kernel_%matrix_compr(ilshift+1:))
    !!!          !write(*,*) 'after kernel_%matrix_compr(ilshift+istl)',iproc, kernel_%matrix_compr(ilshift+istl)
    !!!
    !!!    
    !!!          call retransform_ext(iproc, nproc, smatl, &
    !!!               ovrlp_minus_one_half_(1)%matrix_compr(ilshift2+1:), fermi_check_compr)
    !!!    
    !!!          call calculate_trace_distributed_new(fermi_check_new, sumn_check)
    !!!
    !!!          !@NEW ##########################
    !!!          sumn = trace_sparse(iproc, nproc, smats, smatl, &
    !!!                 ovrlp_%matrix_compr(isshift+1:), &
    !!!                 kernel_%matrix_compr(ilshift+1:), ispin)
    !!!          sumn_check = trace_sparse(iproc, nproc, smats, smatl, &
    !!!                       ovrlp_%matrix_compr(isshift+1:), &
    !!!                       fermi_check_compr, ispin)
    !!!          !@ENDNEW #######################
    !!!        
    !!!    
    !!!          ! Calculate trace(KH). Since they have the same sparsity pattern and K is
    !!!          ! symmetric, this is a simple ddot.
    !!!          !write(*,*) 'iproc, smatl%smmm%istartend_mm_dj', iproc, smatl%smmm%istartend_mm_dj
    !!!          ncount = smatl%smmm%istartend_mm_dj(2) - smatl%smmm%istartend_mm_dj(1) + 1
    !!!          istl = smatl%smmm%istartend_mm_dj(1)-smatl%isvctrp_tg
    !!!          !write(*,*) 'ddot kernel_%matrix_compr(ilshift+istl)', &
    !!!          !    iproc, kernel_%matrix_compr(ilshift+istl), ilshift+istl, hamscal_compr(istl)
    !!!          ebsp = ddot(ncount, kernel_%matrix_compr(ilshift+istl), 1, hamscal_compr(istl), 1)
    !!!          !write(*,*) 'iproc, ncount, ebsp', iproc, ncount, ebsp
    !!!          !!write(*,'(a,3i8,3es16.8)') 'iproc, ncount, istl, sum(k), sum(h), ebsp', &
    !!!          !!    iproc, ncount, istl, sum(kernel_%matrix_compr(ilshift+istl:)), sum(hamscal_compr(istl:)), ebsp
    !!!
    !!!          ncount = smatl%smmm%istartend_mm_dj(2) - smatl%smmm%istartend_mm_dj(1) + 1
    !!!          istl = smatl%smmm%istartend_mm_dj(1)
    !!!          ebs_check = ddot(ncount, fermi_check_compr(istl-smatl%isvctrp_tg), 1, &
    !!!                      hamscal_compr(istl-smatl%isvctrp_tg), 1)
    !!!
    !!!          temparr(1) = ebsp
    !!!          temparr(2) = ebs_check
    !!!          if (nproc>1) then
    !!!              call mpiallred(temparr, mpi_sum, comm=bigdft_mpi%mpi_comm)
    !!!          end if
    !!!          ebsp = temparr(1)
    !!!          ebs_check = temparr(2)
    !!!
    !!!          !write(*,'(a,i6,5es16.8)') 'iproc, ebsp, scale_factor, shift_value, sumn, sum(hamscal_compr)', &
    !!!          !    iproc, ebsp, scale_factor, shift_value, sumn, sum(hamscal_compr)
    !!!          ebsp=ebsp/scale_factor+shift_value*sumn
    !!!          ebs_check=ebs_check/scale_factor+shift_value*sumn_check
    !!!          diff=abs(ebs_check-ebsp)
    !!!          diff=diff/abs(ebsp)
    !!!    
    !!!          if (iproc==0) then
    !!!              call yaml_map('ebs',ebsp)
    !!!              call yaml_map('ebs_check',ebs_check)
    !!!              call yaml_map('diff',ebs_check-ebsp)
    !!!              call yaml_map('relative diff',diff)
    !!!          end if
    !!!    
    !!!          if (diff<5.d-5) then
    !!!              ! can decrease polynomial degree
    !!!              !!call foe_data_set_real(foe_obj,"fscale", 1.25d0*foe_data_get_real(foe_obj,"fscale"))
    !!!              if (iproc==0) call yaml_map('modify fscale','increase')
    !!!              !fscale_new=min(fscale_new,1.25d0*foe_data_get_real(foe_obj,"fscale"))
    !!!              fscale_new=1.25d0*fscale_new
    !!!              degree_sufficient=.true.
    !!!          else if (diff>=5.d-5 .and. diff < 1.d-4) then
    !!!              ! polynomial degree seems to be appropriate
    !!!              degree_sufficient=.true.
    !!!              if (iproc==0) call yaml_map('modify fscale','No')
    !!!              !fscale_new=min(fscale_new,foe_data_get_real(foe_obj,"fscale"))
    !!!              fscale_new=fscale_new
    !!!          else
    !!!              ! polynomial degree too small, increase and recalculate
    !!!              ! the kernel
    !!!              degree_sufficient=.false.
    !!!              !!call foe_data_set_real(foe_obj,"fscale", 0.5*foe_data_get_real(foe_obj,"fscale"))
    !!!              if (iproc==0) call yaml_map('modify fscale','decrease')
    !!!              !fscale_new=min(fscale_new,0.5d0*foe_data_get_real(foe_obj,"fscale"))
    !!!              fscale_new=0.5d0*fscale_new
    !!!          end if
    !!!          !if (foe_data_get_real(foe_obj,"fscale")<foe_data_get_real(foe_obj,"fscale_lowerbound")) then
    !!!          if (fscale_new<foe_data_get_real(foe_obj,"fscale_lowerbound")) then
    !!!              !call foe_data_set_real(foe_obj,"fscale",foe_data_get_real(foe_obj,"fscale_lowerbound"))
    !!!              fscale_new=foe_data_get_real(foe_obj,"fscale_lowerbound")
    !!!              if (iproc==0) call yaml_map('fscale reached lower limit; reset to', &
    !!!                  foe_data_get_real(foe_obj,"fscale_lowerbound"))
    !!!              reached_limit=.true.
    !!!          !else if (foe_data_get_real(foe_obj,"fscale")>foe_data_get_real(foe_obj,"fscale_upperbound")) then
    !!!          else if (fscale_new>foe_data_get_real(foe_obj,"fscale_upperbound")) then
    !!!              !call foe_data_set_real(foe_obj,"fscale",foe_data_get_real(foe_obj,"fscale_upperbound"))
    !!!              fscale_new=foe_data_get_real(foe_obj,"fscale_upperbound")
    !!!              if (iproc==0) call yaml_map('fscale reached upper limit; reset to', &
    !!!                  foe_data_get_real(foe_obj,"fscale_upperbound"))
    !!!              reached_limit=.true.
    !!!          else
    !!!              reached_limit=.false.
    !!!          end if
    !!!        
    !!!    
    !!!        
    !!!      
    !!!          ! Purify the kernel
    !!!          !tmb%can_use_transposed=.true.
    !!!    
    !!!          !!if (.not.purification_quickreturn) then
    !!!          !!    call f_err_throw('calling purify_kernel from FOE is deprecated',err_name='BIGDFT_RUNTIME_ERROR')
    !!!          !!    !if (iproc==0) then
    !!!          !!    !    call yaml_sequence_open('Final kernel purification')
    !!!          !!    !    call yaml_newline()
    !!!          !!    !end if
    !!!          !!    !overlap_calculated=.true.
    !!!          !!    !if (itemp==ntemp) then
    !!!          !!    !    it_shift=20
    !!!          !!    !else
    !!!          !!    !    it_shift=1
    !!!          !!    !end if
    !!!          !!    !call purify_kernel(iproc, nproc, tmb, overlap_calculated, it_shift, 50, &
    !!!          !!    !     order_taylor, max_inversion_error, purification_quickreturn, ispin)
    !!!          !!    !if (iproc==0) then
    !!!          !!    !    call yaml_sequence_close()
    !!!          !!    !end if
    !!!          !!end if
    !!!        
    !!!        
    !!!          ! Calculate trace(KS).
    !!!          sumn = trace_sparse(iproc, nproc, smats, smatl, &
    !!!                 ovrlp_%matrix_compr(isshift+1:), &
    !!!                 kernel_%matrix_compr(ilshift+1:), ispin)
    !!!
    !!!
    !!!          ! Recalculate trace(KH) (needed since the kernel was modified in the above purification). 
    !!!          ! If no purification is done, this should not be necessary.
    !!!          ! Since K and H have the same sparsity pattern and K is
    !!!          ! symmetric, the trace is a simple ddot.
    !!!          ncount = smatl%smmm%istartend_mm_dj(2) - smatl%smmm%istartend_mm_dj(1) + 1
    !!!          istl = smatl%smmm%istartend_mm_dj(1) - smatl%isvctrp_tg
    !!!          ebsp = ddot(ncount, kernel_%matrix_compr(ilshift+istl), 1, hamscal_compr(istl), 1)
    !!!          if (nproc>1) then
    !!!              call mpiallred(ebsp, 1, mpi_sum, comm=bigdft_mpi%mpi_comm)
    !!!          end if
    !!!          ebsp=ebsp/scale_factor+shift_value*sumn
    !!!    
    !!!    
    !!!          if (iproc==0) call yaml_map('trace(KS)',sumn)
    !!!    
    !!!    
    !!!          if (iproc==0) then
    !!!              call yaml_map('need to repeat with sharper decay (new)',.not.degree_sufficient)
    !!!          end if
    !!!          if (degree_sufficient) exit temp_loop
    !!!          if (reached_limit) then
    !!!              if (iproc==0) call yaml_map('limit reached, exit loop',.true.)
    !!!              exit temp_loop
    !!!          end if
    !!!    
    !!!    
    !!!        
    !!!    
    !!!      end do temp_loop
    !!!
    !!!      ! Sum up the band structure energy
    !!!      ebs = ebs + ebsp
    !!!
    !!!  end do spin_loop
    !!!
    !!!
    !!!  call foe_data_set_real(foe_obj,"fscale",fscale_new)
    !!!
    !!!  degree_sufficient=.true.
    !!!
    !!!  if (iproc==0) call yaml_comment('FOE calculation of kernel finished',hfill='~')
    !!!
    !!!
    !!!  call f_free(chebyshev_polynomials)
    !!!  !!call f_free(penalty_ev)
    !!!  call f_free(hamscal_compr)
    !!!  !!call f_free(fermip_check)
    !!!  call f_free(fermi_check_compr)
    !!!
    !!!  call f_free(penalty_ev_new)
    !!!  call f_free(fermi_check_new)
    !!!  call f_free(fermi_new)
    !!!  call f_free(fermi_small_new)
    !!!
    !!!  call timing(iproc, 'FOE_auxiliary ', 'OF')
    !!!
    !!!  call f_release_routine()
    !!!
    !!!
    !!!
    !!!      contains
    !!!
    !!!        subroutine overlap_minus_onehalf()
    !!!          use sparsematrix_base, only: sparsematrix_malloc, SPARSE_FULL
    !!!          use sparsematrix, only: extract_taskgroup_inplace
    !!!          use matrix_operations, only: overlapPowerGeneral, check_taylor_order
    !!!          implicit none
    !!!          real(kind=mp) :: max_error, mean_error
    !!!          integer :: i, j, ii
    !!!          real(kind=mp),dimension(:),allocatable :: tmparr
    !!!
    !!!          call f_routine(id='overlap_minus_onehalf')
    !!!
    !!!          ! Taylor approximation of S^-1/2 up to higher order
    !!!          if (imode==DENSE) then
    !!!              stop 'overlap_minus_onehalf: DENSE is deprecated'
    !!!          end if
    !!!          if (imode==SPARSE) then
    !!!              call overlapPowerGeneral(iproc, nproc, order_taylor, 1, (/-2/), -1, &
    !!!                   imode=1, ovrlp_smat=smats, inv_ovrlp_smat=smatl, &
    !!!                   ovrlp_mat=ovrlp_, inv_ovrlp_mat=ovrlp_minus_one_half_, &
    !!!                   check_accur=.true., max_error=max_error, mean_error=mean_error)
    !!!          end if
    !!!          call check_taylor_order(mean_error, max_inversion_error, order_taylor)
    !!!
    !!!          call f_release_routine()
    !!!      end subroutine overlap_minus_onehalf
    !!!
    !!!
    !!!
    !!!      subroutine retransform(matrix_compr)
    !!!          use sparsematrix, only: sequential_acces_matrix_fast, sequential_acces_matrix_fast2, &
    !!!                                  compress_matrix_distributed_wrapper, &
    !!!                                  sparsemm_new
    !!!          ! Calling arguments
    !!!          real(kind=mp),dimension(smatl%nvctrp_tg),intent(inout) :: matrix_compr
    !!!
    !!!          ! Local variables
    !!!          real(kind=mp),dimension(:,:),pointer :: inv_ovrlpp, tempp
    !!!          real(kind=mp),dimension(:),pointer :: inv_ovrlpp_new, tempp_new
    !!!          real(kind=mp),dimension(:),allocatable :: inv_ovrlp_compr_seq, kernel_compr_seq
    !!!          integer,dimension(:,:,:),allocatable :: istindexarr
    !!!          integer :: nout, nseq
    !!!
    !!!          call f_routine(id='retransform')
    !!!
    !!!          !!inv_ovrlpp = sparsematrix_malloc_ptr(smatl, iaction=DENSE_MATMUL, id='inv_ovrlpp')
    !!!          inv_ovrlpp_new = f_malloc_ptr(smatl%smmm%nvctrp, id='inv_ovrlpp_new')
    !!!          !!tempp = sparsematrix_malloc_ptr(smatl, iaction=DENSE_MATMUL, id='tmpp')
    !!!          tempp_new = f_malloc_ptr(smatl%smmm%nvctrp, id='tempp_new')
    !!!          inv_ovrlp_compr_seq = sparsematrix_malloc(smatl, iaction=SPARSEMM_SEQ, id='inv_ovrlp_compr_seq')
    !!!          kernel_compr_seq = sparsematrix_malloc(smatl, iaction=SPARSEMM_SEQ, id='inv_ovrlp_compr_seq')
    !!!          call sequential_acces_matrix_fast2(smatl, matrix_compr, kernel_compr_seq)
    !!!          call sequential_acces_matrix_fast2(smatl, &
    !!!               ovrlp_minus_one_half_(1)%matrix_compr(ilshift2+1:), inv_ovrlp_compr_seq)
    !!!          !!call uncompress_matrix_distributed2(iproc, smatl, DENSE_MATMUL, &
    !!!          !!     ovrlp_minus_one_half_(1)%matrix_compr(ilshift2+1:), inv_ovrlpp)
    !!!          !! write(*,*) 'sum(matrix_compr) 0', iproc, sum(ovrlp_minus_one_half_(1)%matrix_compr(ilshift2+1:))
    !!!          !!  write(*,*) 'smatl%nvctrp, smatl%smmm%nvctrp_mm', smatl%nvctrp, smatl%smmm%nvctrp_mm
    !!!          !!  write(*,*) 'smatl%isvctr, smatl%smmm%isvctr_mm', smatl%isvctr, smatl%smmm%isvctr_mm
    !!!          call transform_sparsity_pattern(smatl%nfvctr, smatl%smmm%nvctrp_mm, smatl%smmm%isvctr_mm, &
    !!!               smatl%nseg, smatl%keyv, smatl%keyg, smatl%smmm%line_and_column_mm, &
    !!!               smatl%smmm%nvctrp, smatl%smmm%isvctr, &
    !!!               smatl%smmm%nseg, smatl%smmm%keyv, smatl%smmm%keyg, &
    !!!               smatl%smmm%istsegline, 'small_to_large', &
    !!!               ovrlp_minus_one_half_(1)%matrix_compr(ilshift2+smatl%smmm%isvctr_mm-smatl%isvctrp_tg+1:), &
    !!!               inv_ovrlpp_new)
    !!!          !!  write(*,*) 'sum(matrix_compr) 1', iproc, sum(ovrlp_minus_one_half_(1)%matrix_compr(ilshift2+1:))
    !!!          !!  write(*,*) 'sum(inv_ovrlpp_new) 1', iproc, sum(inv_ovrlpp_new)
    !!!          !!  write(*,*) 'sum(inv_ovrlpp) 1', iproc, sum(inv_ovrlpp)
    !!!
    !!!
    !!!            !!!!          call transform_sparsity_pattern(smatl%nfvctr, smatl%smmm%nvctrp_mm, smatl%smmm%isvctr_mm, &
    !!!            !!!!               smatl%nseg, smatl%keyv, smatl%keyg, &
    !!!            !!!!               smatl%smmm%nvctrp, smatl%smmm%isvctr, &
    !!!            !!!!               smatl%smmm%nseg, smatl%smmm%keyv, smatl%smmm%keyg, &
    !!!            !!!!               fermi_new, fermi_small_new)
    !!!
    !!!
    !!!
    !!!          !!call f_zero(tempp)
    !!!          !!call sparsemm(smatl, kernel_compr_seq, inv_ovrlpp, tempp)
    !!!          !!write(*,*) 'sum(tempp) 2',iproc, sum(tempp)
    !!!          call sparsemm_new(smatl, kernel_compr_seq, inv_ovrlpp_new, tempp_new)
    !!!          !!write(*,*) 'sum(tempp_new) 2',iproc, sum(tempp_new)
    !!!          !!inv_ovrlpp=0.d0
    !!!          !!call sparsemm(smatl, inv_ovrlp_compr_seq, tempp, inv_ovrlpp)
    !!!          call sparsemm_new(smatl, inv_ovrlp_compr_seq, tempp_new, inv_ovrlpp_new)
    !!!           !!write(*,*) 'sum(inv_ovrlpp) 3', iproc, sum(inv_ovrlpp)
    !!!           !!write(*,*) 'sum(inv_ovrlpp_new) 3', iproc, sum(inv_ovrlpp_new)
    !!!
    !!!          !!call f_zero(matrix_compr)
    !!!          !!call compress_matrix_distributed(iproc, nproc, smatl, DENSE_MATMUL, &
    !!!          !!     inv_ovrlpp, matrix_compr)
    !!!          !!  write(*,*) 'sum(matrix_compr) old', iproc, sum(matrix_compr)
    !!!          call f_zero(matrix_compr)
    !!!          call compress_matrix_distributed_wrapper(iproc, nproc, smatl, SPARSE_MATMUL_LARGE, &
    !!!               inv_ovrlpp_new, matrix_compr)
    !!!            !!write(*,*) 'sum(matrix_compr) new', iproc, sum(matrix_compr)
    !!!
    !!!          !!call f_free_ptr(inv_ovrlpp)
    !!!          !!call f_free_ptr(tempp)
    !!!          call f_free_ptr(inv_ovrlpp_new)
    !!!          call f_free_ptr(tempp_new)
    !!!          call f_free(inv_ovrlp_compr_seq)
    !!!          call f_free(kernel_compr_seq)
    !!!
    !!!          call f_release_routine()
    !!!
    !!!      end subroutine retransform
    !!!
    !!!
    !!!      subroutine calculate_trace_distributed_new(matrixp, trace)
    !!!          real(kind=mp),dimension(smatl%smmm%nvctrp_mm),intent(in) :: matrixp
    !!!          real(kind=mp),intent(out) :: trace
    !!!          integer :: i, ii
    !!!
    !!!          call f_routine(id='calculate_trace_distributed_new')
    !!!
    !!!          trace = 0.d0
    !!!          !$omp parallel default(none) &
    !!!          !$omp shared(trace, smatl, matrixp) &
    !!!          !$omp private(i, iline, icolumn)
    !!!          !$omp do reduction(+:trace)
    !!!          do i=1,smatl%smmm%nvctrp_mm
    !!!              iline = smatl%smmm%line_and_column_mm(1,i)
    !!!              icolumn = smatl%smmm%line_and_column_mm(2,i)
    !!!              if (iline==icolumn) then
    !!!                  trace = trace + matrixp(i)
    !!!              end if
    !!!          end do
    !!!          !$omp end do
    !!!          !$omp end parallel
    !!!
    !!!          if (nproc > 1) then
    !!!              call mpiallred(trace, 1, mpi_sum, comm=bigdft_mpi%mpi_comm)
    !!!          end if
    !!!
    !!!          call f_release_routine()
    !!!      end subroutine calculate_trace_distributed_new
    !!!
    !!!
    !!!end subroutine fermi_operator_expansion


    subroutine get_minmax_eigenvalues(iproc, ham_smat, ham_mat, imshift, ovrlp_smat, ovrlp_mat, isshift)
      use yaml_output
      implicit none

      ! Calling arguments
      integer,intent(in) :: iproc, imshift, isshift
      type(sparse_matrix),intent(in) :: ham_smat, ovrlp_smat
      type(matrices),intent(in) :: ham_mat, ovrlp_mat

      ! Local variables
      integer :: iseg, ii, i, lwork, info
      real(kind=mp),dimension(:,:,:),allocatable :: tempmat
      real(kind=mp),dimension(:),allocatable :: eval, work

      call f_routine(id='get_minmax_eigenvalues')

      if (ham_smat%nfvctr/=ovrlp_smat%nfvctr) call f_err_throw('ham_smat&nfvctr/=ovrlp_smat%nfvctr')

      tempmat = f_malloc0((/ovrlp_smat%nfvctr,ovrlp_smat%nfvctr,2/),id='tempmat')
      do iseg=1,ham_smat%nseg
          ii=ham_smat%keyv(iseg)
          do i=ham_smat%keyg(1,1,iseg),ham_smat%keyg(2,1,iseg)
              tempmat(i,ham_smat%keyg(1,2,iseg),1) = ham_mat%matrix_compr(imshift+ii)
              ii = ii + 1
          end do
      end do
      do iseg=1,ovrlp_smat%nseg
          ii=ovrlp_smat%keyv(iseg)
          do i=ovrlp_smat%keyg(1,1,iseg),ovrlp_smat%keyg(2,1,iseg)
              tempmat(i,ovrlp_smat%keyg(1,2,iseg),2) = ovrlp_mat%matrix_compr(isshift+ii)
              ii = ii + 1
          end do
      end do
      !!if (iproc==0) then
      !!    do i=1,ovrlp_smat%nfvctr
      !!        do j=1,ovrlp_smat%nfvctr
      !!            write(*,'(a,2i6,es17.8)') 'i,j,val',i,j,tempmat(j,i)
      !!        end do
      !!    end do
      !!end if
      eval = f_malloc(ovrlp_smat%nfvctr,id='eval')
      lwork=100*ovrlp_smat%nfvctr
      work = f_malloc(lwork,id='work')
      call sygv(1, 'n','l', ovrlp_smat%nfvctr, tempmat(1,1,1), ovrlp_smat%nfvctr, tempmat(1,1,2), ovrlp_smat%nfvctr, &
           eval(1), work(1), lwork, info)
      !if (iproc==0) write(*,*) 'eval',eval
      if (iproc==0) call yaml_map('eval max/min',(/eval(1),eval(ovrlp_smat%nfvctr)/),fmt='(es16.6)')
    
      call f_free(tempmat)
      call f_free(eval)
      call f_free(work)

      call f_release_routine()
    
    end subroutine get_minmax_eigenvalues


    subroutine fermi_operator_expansion_new(iproc, nproc, comm, &
               ebs, &
               calculate_minusonehalf, foe_verbosity, &
               smats, smatm, smatl, ham_, ovrlp_, ovrlp_minus_one_half_, kernel_, foe_obj, &
               symmetrize_kernel)
      use sparsematrix, only: compress_matrix, uncompress_matrix, &
                              transform_sparsity_pattern, compress_matrix_distributed_wrapper, &
                              trace_sparse, symmetrize_matrix, max_asymmetry_of_matrix
      use foe_base, only: foe_data, foe_data_set_int, foe_data_get_int, foe_data_set_real, foe_data_get_real, &
                          foe_data_get_logical
      use fermi_level, only: fermi_aux, init_fermi_level, determine_fermi_level, &
                             fermilevel_get_real, fermilevel_get_logical
      use chebyshev, only: chebyshev_clean, chebyshev_fast
      use foe_common, only: scale_and_shift_matrix, evnoise, &
                            check_eigenvalue_spectrum_new, retransform_ext, get_chebyshev_expansion_coefficients, &
                            get_chebyshev_polynomials, find_fermi_level, get_polynomial_degree, &
                            calculate_trace_distributed_new
      use module_func
      implicit none
    
      ! Calling arguments
      integer,intent(in) :: iproc, nproc, comm
      real(kind=mp),intent(out) :: ebs
      logical,intent(in) :: calculate_minusonehalf, symmetrize_kernel
      integer,intent(in) :: foe_verbosity
      type(sparse_matrix),intent(in) :: smats, smatm, smatl
      type(matrices),intent(in) :: ham_, ovrlp_
      type(matrices),dimension(1),intent(inout) :: ovrlp_minus_one_half_
      type(matrices),intent(inout) :: kernel_
      type(foe_data),intent(inout) :: foe_obj
    
      ! Local variables
      integer :: npl, jorb, ipl, it, ii, iiorb, jjorb, iseg, iorb
      integer :: isegstart, isegend, iismall, iilarge, nsize_polynomial
      integer :: iismall_ovrlp, iismall_ham, ntemp, it_shift, npl_check, npl_boundaries
      integer,parameter :: nplx=50000
      real(kind=mp),dimension(:,:,:),allocatable :: cc, cc_check
      real(kind=mp),dimension(:,:),pointer :: chebyshev_polynomials
      real(kind=mp),dimension(:,:),allocatable :: fermip_check
      real(kind=mp),dimension(:,:,:),allocatable :: penalty_ev
      real(kind=mp) :: anoise, scale_factor, shift_value, sumn, sumn_check, charge_diff, ef_interpol, ddot
      real(kind=mp) :: evlow_old, evhigh_old, det, determinant, sumn_old, ef_old, tt
      real(kind=mp) :: x_max_error_fake, max_error_fake, mean_error_fake
      real(kind=mp) :: fscale, tt_ovrlp, tt_ham, diff, fscale_check, fscale_new, fscale_newx, asymm_K
      logical :: restart, adjust_lower_bound, adjust_upper_bound, calculate_SHS, interpolation_possible
      logical,dimension(2) :: emergency_stop
      real(kind=mp),dimension(2) :: efarr, sumnarr, allredarr
      real(kind=mp),dimension(:),allocatable :: hamscal_compr, fermi_check_compr, kernel_tmp
      real(kind=mp),dimension(4,4) :: interpol_matrix
      real(kind=mp),dimension(4) :: interpol_vector
      real(kind=mp),parameter :: charge_tolerance=1.d-6 ! exit criterion
      logical,dimension(2) :: eval_bounds_ok, bisection_bounds_ok
      real(kind=mp) :: temp_multiplicator, ebs_check, ef, ebsp
      integer :: irow, icol, itemp, iflag,info, ispin, isshift, imshift, ilshift, i, j, itg, ncount, istl, ists
      logical :: overlap_calculated, evbounds_shrinked, degree_sufficient, reached_limit
      real(kind=mp),parameter :: FSCALE_LOWER_LIMIT=5.d-3
      real(kind=mp),parameter :: FSCALE_UPPER_LIMIT=5.d-2
      real(kind=mp),parameter :: DEGREE_MULTIPLICATOR_ACCURATE=3.d0
      real(kind=mp),parameter :: DEGREE_MULTIPLICATOR_FAST=2.d0
      real(kind=mp),parameter :: TEMP_MULTIPLICATOR_ACCURATE=1.d0
      real(kind=mp),parameter :: TEMP_MULTIPLICATOR_FAST=1.2d0 !2.d0 !1.2d0
      real(kind=mp),parameter :: CHECK_RATIO=1.25d0
      !integer,parameter :: NPL_MIN=100
      !!type(matrices) :: inv_ovrlp
      integer,parameter :: NTEMP_ACCURATE=4
      integer,parameter :: NTEMP_FAST=1
      real(kind=mp) :: degree_multiplicator
      real(kind=mp),dimension(1) :: x_max_error, max_error, x_max_error_check, max_error_check, mean_error, mean_error_check
      integer,parameter :: SPARSE=1
      integer,parameter :: DENSE=2
      integer,parameter :: imode=SPARSE
      type(fermi_aux) :: f
      real(kind=mp),dimension(2) :: temparr
      real(kind=mp),dimension(:,:),allocatable :: penalty_ev_new
      real(kind=mp),dimension(:),allocatable :: fermi_new, fermi_check_new, fermi_small_new
      integer :: iline, icolumn, icalc, npl_min, npl_max, npl_stride
      real(kind=mp),dimension(:),allocatable :: ham_large
      real(kind=mp),dimension(2) :: fscale_ispin
      real(kind=mp),dimension(1) :: ef_arr, fscale_arr
      
    
    
      call f_routine(id='fermi_operator_expansion_new')
    
      if (.not.smatl%smatmul_initialized) then
          call f_err_throw('sparse matrix multiplication not initialized', &
               err_name='SPARSEMATRIX_RUNTIME_ERROR')
      end if
    
      if (iproc==0) call yaml_comment('FOE calculation of kernel',hfill='~')
    
    
      !call timing(iproc, 'FOE_auxiliary ', 'ON')
      call f_timing(TCAT_CME_AUXILIARY,'ON')
    
    
      evbounds_shrinked=.false.
    
    
      !!penalty_ev = f_malloc((/smatl%nfvctr,smatl%smmm%nfvctrp,2/),id='penalty_ev')
      !!fermip_check = f_malloc((/smatl%nfvctr,smatl%smmm%nfvctrp/),id='fermip_check')
      fermi_check_compr = sparsematrix_malloc(smatl, iaction=SPARSE_TASKGROUP, id='fermi_check_compr')
      kernel_tmp = sparsematrix_malloc(smatl, iaction=SPARSE_TASKGROUP, id='kernel_tmp')
    
      fermi_check_new = f_malloc(max(smatl%smmm%nvctrp_mm,1),id='fermip_check_new')
      !!fermi_new = f_malloc((/smatl%smmm%nvctrp/),id='fermi_new')
!      fermi_small_new = f_malloc(max(smatl%smmm%nvctrp_mm,1),id='fermi_small_new')
    
    
      !call timing(iproc, 'FOE_auxiliary ', 'OF')
      call f_timing(TCAT_CME_AUXILIARY,'OF')
      if (calculate_minusonehalf) then
          if (iproc==0) call yaml_map('S^-1/2','recalculate')
          call overlap_minus_onehalf() ! has internal timer
      else
          if (iproc==0) call yaml_map('S^-1/2','from memory')
      end if
      !call timing(iproc, 'FOE_auxiliary ', 'ON')
      call f_timing(TCAT_CME_AUXILIARY,'ON')
    
    
        
      ! Size of one Chebyshev polynomial matrix in compressed form (distributed)
      nsize_polynomial = smatl%smmm%nvctrp_mm
      
      
      !! Fake allocation, will be modified later
      !chebyshev_polynomials = f_malloc_ptr((/nsize_polynomial,1/),id='chebyshev_polynomials')
    
    
      ! try to decrease the eigenvalue spectrum a bit
      if (foe_data_get_int(foe_obj,"evbounds_isatur")>foe_data_get_int(foe_obj,"evbounds_nsatur") .and. &
          foe_data_get_int(foe_obj,"evboundsshrink_isatur")<=foe_data_get_int(foe_obj,"evboundsshrink_nsatur")) then
          do ispin=1,smatl%nspin
              call foe_data_set_real(foe_obj,"evlow",0.9d0*foe_data_get_real(foe_obj,"evlow",ispin),ispin)
              call foe_data_set_real(foe_obj,"evhigh",0.9d0*foe_data_get_real(foe_obj,"evhigh",ispin),ispin)
          end do
          evbounds_shrinked=.true.
      else
          evbounds_shrinked=.false.
      end if

      !write(*,*) 'evlow, evhigh', foe_data_get_real(foe_obj,"evlow",1), foe_data_get_real(foe_obj,"evhigh",1)
    
      ntemp = NTEMP_ACCURATE
      degree_multiplicator = DEGREE_MULTIPLICATOR_ACCURATE
      temp_multiplicator = TEMP_MULTIPLICATOR_ACCURATE
    
      fscale_new=1.d100
    
      ebs=0.d0

       hamscal_compr = sparsematrix_malloc(smatl, iaction=SPARSE_TASKGROUP, id='hamscal_compr')

      fscale_newx = temp_multiplicator*foe_data_get_real(foe_obj,"fscale")

      if (iproc==0) then
          call yaml_sequence_open('Kernel calculation')
      end if

      if (smatl%nspin>2) then
          call f_err_throw('smatl%nspin>2')
      end if
      fscale_ispin(1:2) = huge(fscale_ispin(1:2))
    
      spin_loop: do ispin=1,smatl%nspin


          fscale_new = fscale_newx
          call foe_data_set_real(foe_obj,"fscale",fscale_new)
    
          isshift=(ispin-1)*smats%nvctrp_tg
          imshift=(ispin-1)*smatm%nvctrp_tg
          ilshift=(ispin-1)*smatl%nvctrp_tg

          !call get_minmax_eigenvalues(iproc, smatm, ham_, imshift, smats, ovrlp_, isshift)
    
          degree_sufficient=.true.

          npl_min = 10
          npl_max = 10000
          npl_stride = 10
    
    
          temp_loop: do itemp=1,ntemp

              if (iproc==0) then
                  call yaml_sequence(advance='no')
                  call yaml_comment('ispin:'//trim(yaml_toa(ispin))//', itemp:'//trim(yaml_toa(itemp)),hfill='-')
                  call yaml_newline()
              end if
    
              fscale = fscale_new
              fscale = max(fscale,FSCALE_LOWER_LIMIT)
              fscale = min(fscale,FSCALE_UPPER_LIMIT)
              fscale_check = CHECK_RATIO*fscale
        
              evlow_old=1.d100
              evhigh_old=-1.d100
              
              if (iproc==0) then
                  call yaml_map('decay length of error function',fscale,fmt='(es10.3)')
                  !call yaml_map('decay length multiplicator',temp_multiplicator,fmt='(es10.3)')
                  !call yaml_map('polynomial degree multiplicator',degree_multiplicator,fmt='(es10.3)')
              end if
        
            
                  ! Don't let this value become too small.
                  call foe_data_set_real(foe_obj, &
                       "bisection_shift",max(foe_data_get_real(foe_obj,"bisection_shift",ispin),1.d-4), &
                       ispin)
            
    
                  sumnarr(1)=0.d0
                  sumnarr(2)=1.d100
                  call init_fermi_level(foe_data_get_real(foe_obj,"charge",ispin), foe_data_get_real(foe_obj,"ef",ispin), f, &
                       foe_data_get_real(foe_obj,"bisection_shift",ispin), foe_data_get_real(foe_obj,"ef_interpol_chargediff"), &
                       foe_data_get_real(foe_obj,"ef_interpol_det"), foe_verbosity)

            
                  if (iproc==0) then
                      call yaml_sequence_open('determine eigenvalue bounds')
                  end if
                  bounds_loop: do
                      efarr(1) = foe_data_get_real(foe_obj,"ef",ispin)
                      fscale_arr(1) = foe_data_get_real(foe_obj,"fscale",ispin)
                      call get_polynomial_degree(iproc, nproc, comm, ispin, 1, FUNCTION_ERRORFUNCTION, foe_obj, &
                           npl_min, npl_max, npl_stride, 1.d-5, 0, npl, cc, &
                           max_error, x_max_error, mean_error, anoise, &
                           ef=efarr, fscale=fscale_arr)
                      npl_min = npl !to be used to speed up the search for npl in a following iteration in case the temperature must be lowered
                      if (iproc==0) then
                          call yaml_sequence(advance='no')
                          call yaml_mapping_open(flow=.true.)
                          call yaml_map('npl',npl)
                          call yaml_map('bounds', &
                               (/foe_data_get_real(foe_obj,"evlow",ispin),foe_data_get_real(foe_obj,"evhigh",ispin)/))
                      end if

                      ! Use kernel_%matrix_compr as workarray to save memory
                      call get_chebyshev_polynomials(iproc, nproc, comm, &
                           2, foe_verbosity, npl, smatm, smatl, &
                           ham_, kernel_%matrix_compr(ilshift+1:), foe_obj, &
                           chebyshev_polynomials, ispin, eval_bounds_ok, hamscal_compr, &
                           scale_factor, shift_value, &
                           smats=smats, ovrlp_=ovrlp_, &
                           ovrlp_minus_one_half=ovrlp_minus_one_half_(1)%matrix_compr(ilshift+1:))
                      if (iproc==0) then
                          call yaml_map('ok',eval_bounds_ok)
                          call yaml_mapping_close()
                      end if
                      if (all(eval_bounds_ok)) then
                          exit bounds_loop
                      else
                          if (.not.eval_bounds_ok(1)) then
                              ! lower bound too large
                              call foe_data_set_real(foe_obj,"evlow",foe_data_get_real(foe_obj,"evlow",ispin)*1.2d0,ispin)
                          else if (.not.eval_bounds_ok(2)) then
                              ! upper bound too small
                              call foe_data_set_real(foe_obj,"evhigh",foe_data_get_real(foe_obj,"evhigh",ispin)*1.2d0,ispin)
                          end if
                      end if
                      call f_free(cc)
                      call f_free_ptr(chebyshev_polynomials)
                  end do bounds_loop
                  if (iproc==0) then
                      call yaml_sequence_close()
                  end if

                  !write(*,*) 'after bounds_loop'

                  !!if (iproc==0) then
                  !!    call yaml_sequence_open('determine Fermi energy')
                  !!end if
                  call find_fermi_level(iproc, nproc, comm, npl, chebyshev_polynomials, &
                       2, 'test', smatl, ispin, foe_obj, kernel_)
                  !!!call max_asymmetry_of_matrix(iproc, nproc, comm, &
                  !!!     smatl, kernel_%matrix_compr, tt)
                  !!!if (iproc==0) call yaml_map('after find_fermi_level, max assymetry of K',tt)

                  !!if (iproc==0) then
                  !!    call yaml_sequence_close()
                  !!end if
                  !write(*,*) 'after find_fermi_level'

                  npl_check = nint(real(npl,kind=mp)/CHECK_RATIO)
                  cc_check = f_malloc0((/npl_check,1,3/),id='cc_check')
                  !!call func_set(FUNCTION_ERRORFUNCTION, efx=foe_data_get_real(foe_obj,"ef",ispin), fscalex=fscale)
                  !!call get_chebyshev_expansion_coefficients(iproc, nproc, foe_data_get_real(foe_obj,"evlow",ispin), &
                  !!     foe_data_get_real(foe_obj,"evhigh",ispin), npl, func, cc(1,1,1), &
                  !!     x_max_error, max_error, mean_error)
                  !!call chebyshev_fast(iproc, nproc, nsize_polynomial, npl, &
                  !!     smatl%nfvctr, smatl%smmm%nfvctrp, &
                  !!    smatl, chebyshev_polynomials, 1, cc, fermi_small_new)
                  call func_set(FUNCTION_ERRORFUNCTION, efx=foe_data_get_real(foe_obj,"ef",ispin), fscalex=fscale_check)
                  call get_chebyshev_expansion_coefficients(iproc, nproc, comm, &
                       foe_data_get_real(foe_obj,"evlow",ispin), &
                       foe_data_get_real(foe_obj,"evhigh",ispin), npl_check, func, cc_check(1,1,1), &
                       x_max_error_check(1), max_error_check(1), mean_error_check(1))
                  if (smatl%nspin==1) then
                      do ipl=1,npl_check
                          cc_check(ipl,1,1)=2.d0*cc_check(ipl,1,1)
                          cc_check(ipl,1,2)=2.d0*cc_check(ipl,1,2)
                          cc_check(ipl,1,3)=2.d0*cc_check(ipl,1,3)
                      end do
                  end if
                  call chebyshev_fast(iproc, nproc, nsize_polynomial, npl_check, &
                       smatl%nfvctr, smatl%smmm%nfvctrp, &
                       smatl, chebyshev_polynomials, 1, cc_check, fermi_check_new)
                  call f_free(cc)
                  call f_free(cc_check)

                  call compress_matrix_distributed_wrapper(iproc, nproc, smatl, SPARSE_MATMUL_SMALL, &
<<<<<<< HEAD
                       fermi_check_new, fermi_check_compr)
=======
                       fermi_check_new, fermi_check_compr(ilshift+1:))

>>>>>>> a314aad4
                  ! Calculate S^-1/2 * K * S^-1/2^T
                  ! Since S^-1/2 is symmetric, don't use the transpose
                  istl = smatl%smmm%istartend_mm_dj(1)-smatl%isvctrp_tg
                  !write(*,*) 'before kernel_%matrix_compr(ilshift+istl)',iproc, kernel_%matrix_compr(ilshift+istl)
                  call retransform_ext(iproc, nproc, smatl, &
                       ovrlp_minus_one_half_(1)%matrix_compr(ilshift+1:), kernel_%matrix_compr(ilshift+1:))
                  !write(*,*) 'after kernel_%matrix_compr(ilshift+istl)',iproc, kernel_%matrix_compr(ilshift+istl)
    
                  call retransform_ext(iproc, nproc, smatl, &
<<<<<<< HEAD
                       ovrlp_minus_one_half_(1)%matrix_compr(ilshift2+1:), fermi_check_compr)
=======
                       ovrlp_minus_one_half_(1)%matrix_compr(ilshift+1:), fermi_check_compr(ilshift+1:))

>>>>>>> a314aad4
                  ! Explicitly symmetrize the kernel, use fermi_check_compr as temporary array
                  call max_asymmetry_of_matrix(iproc, nproc, comm, &
                       smatl, kernel_%matrix_compr, asymm_K, ispinx=ispin)
                  if (symmetrize_kernel) then
                      call f_memcpy(src=kernel_%matrix_compr, dest=kernel_tmp)
                      call symmetrize_matrix(smatl, 'plus', kernel_tmp, kernel_%matrix_compr, ispinx=ispin)
                      call f_memcpy(src=fermi_check_compr, dest=kernel_tmp)
                      call symmetrize_matrix(smatl, 'plus', kernel_tmp, fermi_check_compr, ispinx=ispin)
                  end if
        
                  call calculate_trace_distributed_new(iproc, nproc, comm, smatl, fermi_check_new, sumn_check)
    
                  !@NEW ##########################
                  sumn = trace_sparse(iproc, nproc, comm, smats, smatl, &
                         ovrlp_%matrix_compr(isshift+1:), &
                         kernel_%matrix_compr(ilshift+1:))
                  sumn_check = trace_sparse(iproc, nproc, comm, smats, smatl, &
                               ovrlp_%matrix_compr(isshift+1:), &
                               fermi_check_compr(ilshift+1:))
                  !write(*,*) 'sumn, sumn_check', sumn, sumn_check
                  !@ENDNEW #######################
            
        
                  ! Calculate trace(KH). Since they have the same sparsity pattern and K is
                  ! symmetric, this is a simple ddot.
                  !write(*,*) 'iproc, smatl%smmm%istartend_mm_dj', iproc, smatl%smmm%istartend_mm_dj
                  ncount = smatl%smmm%istartend_mm_dj(2) - smatl%smmm%istartend_mm_dj(1) + 1
                  istl = smatl%smmm%istartend_mm_dj(1)-smatl%isvctrp_tg
                  !write(*,*) 'ddot kernel_%matrix_compr(ilshift+istl)', &
                  !    iproc, kernel_%matrix_compr(ilshift+istl), ilshift+istl, hamscal_compr(istl)
                  ebsp = ddot(ncount, kernel_%matrix_compr(ilshift+istl), 1, hamscal_compr(istl), 1)
                  !write(*,*) 'ebsp',ebsp
                  !write(*,*) 'iproc, ncount, ebsp', iproc, ncount, ebsp
                  !!write(*,'(a,3i8,3es16.8)') 'iproc, ncount, istl, sum(k), sum(h), ebsp', &
                  !!    iproc, ncount, istl, sum(kernel_%matrix_compr(ilshift+istl:)), sum(hamscal_compr(istl:)), ebsp
    
                  ncount = smatl%smmm%istartend_mm_dj(2) - smatl%smmm%istartend_mm_dj(1) + 1
                  istl = smatl%smmm%istartend_mm_dj(1) - smatl%isvctrp_tg
                  ebs_check = ddot(ncount, fermi_check_compr(ilshift+istl), 1, &
                              hamscal_compr(istl), 1)
                  !write(*,*) 'ebs_check',ebs_check
    
                  temparr(1) = ebsp
                  temparr(2) = ebs_check
                  if (nproc>1) then
                      call mpiallred(temparr, mpi_sum, comm=comm)
                  end if
                  ebsp = temparr(1)
                  ebs_check = temparr(2)
    
                  !write(*,'(a,i6,5es16.8)') 'iproc, ebsp, scale_factor, shift_value, sumn, sum(hamscal_compr)', &
                  !    iproc, ebsp, scale_factor, shift_value, sumn, sum(hamscal_compr)
                  ebsp=ebsp/scale_factor+shift_value*sumn
                  ebs_check=ebs_check/scale_factor+shift_value*sumn_check
                  diff=abs(ebs_check-ebsp)
                  diff=diff/abs(ebsp)
        
                  if (iproc==0) then
                      call yaml_map('Asymmetry of kernel',asymm_K,fmt='(es8.2)')
                      call yaml_map('symmetrize_kernel',symmetrize_kernel)
                      call yaml_map('EBS',ebsp,fmt='(es19.12)')
                      call yaml_map('EBS higher temperature',ebs_check,fmt='(es19.12)')
                      call yaml_map('difference',ebs_check-ebsp,fmt='(es19.12)')
                      call yaml_map('relative difference',diff,fmt='(es19.12)')
                  end if
        
                  if (diff<5.d-5) then
                      ! can decrease polynomial degree
                      !!call foe_data_set_real(foe_obj,"fscale", 1.25d0*foe_data_get_real(foe_obj,"fscale"))
                      if (iproc==0) call yaml_map('modify error function decay length','increase')
                      !fscale_new=min(fscale_new,1.25d0*foe_data_get_real(foe_obj,"fscale"))
                      fscale_new=1.25d0*fscale_new
                      degree_sufficient=.true.
                  else if (diff>=5.d-5 .and. diff < 1.d-4) then
                      ! polynomial degree seems to be appropriate
                      degree_sufficient=.true.
                      if (iproc==0) call yaml_map('modify error function decay length','No')
                      !fscale_new=min(fscale_new,foe_data_get_real(foe_obj,"fscale"))
                      fscale_new=fscale_new
                  else
                      ! polynomial degree too small, increase and recalculate
                      ! the kernel
                      degree_sufficient=.false.
                      !!call foe_data_set_real(foe_obj,"fscale", 0.5*foe_data_get_real(foe_obj,"fscale"))
                      if (iproc==0) call yaml_map('modify error function decay length','decrease')
                      !fscale_new=min(fscale_new,0.5d0*foe_data_get_real(foe_obj,"fscale"))
                      fscale_new=0.5d0*fscale_new
                  end if
                  !if (foe_data_get_real(foe_obj,"fscale")<foe_data_get_real(foe_obj,"fscale_lowerbound")) then
                  if (fscale_new<foe_data_get_real(foe_obj,"fscale_lowerbound")) then
                      !call foe_data_set_real(foe_obj,"fscale",foe_data_get_real(foe_obj,"fscale_lowerbound"))
                      fscale_new=foe_data_get_real(foe_obj,"fscale_lowerbound")
                      if (iproc==0) call yaml_map('fscale reached lower limit; reset to', &
                          foe_data_get_real(foe_obj,"fscale_lowerbound"))
                      reached_limit=.true.
                  !else if (foe_data_get_real(foe_obj,"fscale")>foe_data_get_real(foe_obj,"fscale_upperbound")) then
                  else if (fscale_new>foe_data_get_real(foe_obj,"fscale_upperbound")) then
                      !call foe_data_set_real(foe_obj,"fscale",foe_data_get_real(foe_obj,"fscale_upperbound"))
                      fscale_new=foe_data_get_real(foe_obj,"fscale_upperbound")
                      if (iproc==0) call yaml_map('fscale reached upper limit; reset to', &
                          foe_data_get_real(foe_obj,"fscale_upperbound"))
                      reached_limit=.true.
                  else
                      reached_limit=.false.
                  end if

                  call foe_data_set_real(foe_obj,"fscale",fscale_new)


!!$                  !mpimaxdiff might be used (however fermi_small_new is not initialised there
!!$                  diff=0.d0
!!$                  do i=1,smatl%smmm%nvctrp_mm
!!$                      diff = diff + (fermi_small_new(i)-fermi_check_new(i))**2
!!$                  end do
!!$        
!!$                  if (nproc > 1) then
!!$                      call mpiallred(diff, 1, mpi_sum, comm=bigdft_mpi%mpi_comm)
!!$                  end if
!!$        
!!$                  diff=sqrt(diff)
!!$                  !if (iproc==0) call yaml_map('diff from reference kernel',diff,fmt='(es10.3)')


                  ! Calculate trace(KS).
                  sumn = trace_sparse(iproc, nproc, comm, smats, smatl, &
                         ovrlp_%matrix_compr(isshift+1:), &
                         kernel_%matrix_compr(ilshift+1:))
    
    
                  ! Recalculate trace(KH) (needed since the kernel was modified in the above purification). 
                  ! If no purification is done, this should not be necessary.
                  ! Since K and H have the same sparsity pattern and K is
                  ! symmetric, the trace is a simple ddot.
                  ncount = smatl%smmm%istartend_mm_dj(2) - smatl%smmm%istartend_mm_dj(1) + 1
                  istl = smatl%smmm%istartend_mm_dj(1) - smatl%isvctrp_tg
                  ebsp = ddot(ncount, kernel_%matrix_compr(ilshift+istl), 1, hamscal_compr(istl), 1)
                  if (nproc>1) then
                      call mpiallred(ebsp, 1, mpi_sum, comm=comm)
                  end if
                  ebsp=ebsp/scale_factor+shift_value*sumn
        
        
                  if (iproc==0) call yaml_map('trace(KS)',sumn)
        
        
                  if (iproc==0) then
                      call yaml_map('need to repeat with sharper decay (new)',.not.degree_sufficient)
                  end if
                  if (degree_sufficient) then
                      call f_free_ptr(chebyshev_polynomials)
                      exit temp_loop
                  end if
                  if (reached_limit) then
                      if (iproc==0) call yaml_map('limit reached, exit loop',.true.)
                      call f_free_ptr(chebyshev_polynomials)
                      exit temp_loop
                  end if

                  call f_free_ptr(chebyshev_polynomials)

                  !# END NEW ################################################
        
          end do temp_loop

    
          ! Sum up the band structure energy
          ebs = ebs + ebsp

          fscale_ispin(ispin) = fscale_new
    
      end do spin_loop
    
      if (iproc==0) then
          call yaml_sequence_close()
      end if
    
      !!! This always takes the value for ispin=2... should be improved
      !!call foe_data_set_real(foe_obj,"fscale",fscale_new)
      call foe_data_set_real(foe_obj,"fscale",minval(fscale_ispin))
    
      degree_sufficient=.true.

    
      if (iproc==0) call yaml_comment('FOE calculation of kernel finished',hfill='~')
    
    
      !!call f_free(penalty_ev)
      call f_free(hamscal_compr)
      !!call f_free(fermip_check)
      call f_free(fermi_check_compr)
      call f_free(kernel_tmp)
    
      !call f_free(penalty_ev_new)
      call f_free(fermi_check_new)
      !!call f_free(fermi_new)
!      call f_free(fermi_small_new)
    
      !call timing(iproc, 'FOE_auxiliary ', 'OF')
      call f_timing(TCAT_CME_AUXILIARY,'OF')
    
      call f_release_routine()
    
    
    
          contains
    
            subroutine overlap_minus_onehalf()
              !use sparsematrix_base, only: sparsematrix_malloc, SPARSE_FULL
              !use sparsematrix, only: extract_taskgroup_inplace
              !use matrix_operations, only: overlapPowerGeneral, check_taylor_order
              !use sparsematrix_highlevel, only: matrix_chebyshev_expansion
              use ice, only: inverse_chebyshev_expansion_new
              implicit none
              integer :: i, j, ii
              real(kind=mp) :: max_error, mean_error
              real(kind=mp), dimension(1) :: ex
              real(kind=mp),dimension(:),allocatable :: tmparr
    
              call f_routine(id='overlap_minus_onehalf')
    
              !!! Taylor approximation of S^-1/2 up to higher order
              !!if (imode==DENSE) then
              !!    stop 'overlap_minus_onehalf: DENSE is deprecated'
              !!end if
              !!if (imode==SPARSE) then
              !!    call overlapPowerGeneral(iproc, nproc, order_taylor, 1, (/-2/), -1, &
              !!         imode=1, ovrlp_smat=smats, inv_ovrlp_smat=smatl, &
              !!         ovrlp_mat=ovrlp_, inv_ovrlp_mat=ovrlp_minus_one_half_, &
              !!         check_accur=.true., max_error=max_error, mean_error=mean_error)
              !!end if
              !!call check_taylor_order(mean_error, max_inversion_error, order_taylor)

              !call matrix_chebyshev_expansion(iproc, nproc, 1, (/-0.5d0/), &
              !     smat_in=smats, smat_out=smatl, mat_in=ovrlp_, mat_out=ovrlp_minus_one_half_, &
              !     npl_auto=.true.)
              ex=-0.5d0
              call inverse_chebyshev_expansion_new(iproc, nproc, comm, &
                   ovrlp_smat=smats, inv_ovrlp_smat=smatl, ncalc=1, ex=ex, &
                   ovrlp_mat=ovrlp_, inv_ovrlp=ovrlp_minus_one_half_, &
                   npl_auto=.true.)


    
              call f_release_routine()
          end subroutine overlap_minus_onehalf
    
    
    
          !!subroutine retransform(matrix_compr)
          !!    use sparsematrix, only: sequential_acces_matrix_fast, sequential_acces_matrix_fast2, &
          !!                            compress_matrix_distributed_wrapper, &
          !!                            sparsemm_new
          !!    ! Calling arguments
          !!    real(kind=mp),dimension(smatl%nvctrp_tg),intent(inout) :: matrix_compr
    
          !!    ! Local variables
          !!    real(kind=mp),dimension(:,:),pointer :: inv_ovrlpp, tempp
          !!    real(kind=mp),dimension(:),pointer :: inv_ovrlpp_new, tempp_new
          !!    real(kind=mp),dimension(:),allocatable :: inv_ovrlp_compr_seq, kernel_compr_seq
          !!    integer,dimension(:,:,:),allocatable :: istindexarr
          !!    integer :: nout, nseq
    
          !!    call f_routine(id='retransform')
    
          !!    !!inv_ovrlpp = sparsematrix_malloc_ptr(smatl, iaction=DENSE_MATMUL, id='inv_ovrlpp')
          !!    inv_ovrlpp_new = f_malloc_ptr(smatl%smmm%nvctrp, id='inv_ovrlpp_new')
          !!    !!tempp = sparsematrix_malloc_ptr(smatl, iaction=DENSE_MATMUL, id='tmpp')
          !!    tempp_new = f_malloc_ptr(smatl%smmm%nvctrp, id='tempp_new')
          !!    inv_ovrlp_compr_seq = sparsematrix_malloc(smatl, iaction=SPARSEMM_SEQ, id='inv_ovrlp_compr_seq')
          !!    kernel_compr_seq = sparsematrix_malloc(smatl, iaction=SPARSEMM_SEQ, id='kernel_compr_seq')
          !!    call sequential_acces_matrix_fast2(smatl, matrix_compr, kernel_compr_seq)
          !!    call sequential_acces_matrix_fast2(smatl, &
          !!         ovrlp_minus_one_half_(1)%matrix_compr(ilshift2+1:), inv_ovrlp_compr_seq)
          !!    !!call uncompress_matrix_distributed2(iproc, smatl, DENSE_MATMUL, &
          !!    !!     ovrlp_minus_one_half_(1)%matrix_compr(ilshift2+1:), inv_ovrlpp)
          !!    !! write(*,*) 'sum(matrix_compr) 0', iproc, sum(ovrlp_minus_one_half_(1)%matrix_compr(ilshift2+1:))
          !!    !!  write(*,*) 'smatl%nvctrp, smatl%smmm%nvctrp_mm', smatl%nvctrp, smatl%smmm%nvctrp_mm
          !!    !!  write(*,*) 'smatl%isvctr, smatl%smmm%isvctr_mm', smatl%isvctr, smatl%smmm%isvctr_mm
          !!    call transform_sparsity_pattern(iproc, smatl%nfvctr, smatl%smmm%nvctrp_mm, smatl%smmm%isvctr_mm, &
          !!         smatl%nseg, smatl%keyv, smatl%keyg, smatl%smmm%line_and_column_mm, &
          !!         smatl%smmm%nvctrp, smatl%smmm%isvctr, &
          !!         smatl%smmm%nseg, smatl%smmm%keyv, smatl%smmm%keyg, &
          !!         smatl%smmm%istsegline, 'small_to_large', &
          !!         ovrlp_minus_one_half_(1)%matrix_compr(ilshift2+smatl%smmm%isvctr_mm-smatl%isvctrp_tg+1:), &
          !!         inv_ovrlpp_new)
          !!    !!  write(*,*) 'sum(matrix_compr) 1', iproc, sum(ovrlp_minus_one_half_(1)%matrix_compr(ilshift2+1:))
          !!    !!  write(*,*) 'sum(inv_ovrlpp_new) 1', iproc, sum(inv_ovrlpp_new)
          !!    !!  write(*,*) 'sum(inv_ovrlpp) 1', iproc, sum(inv_ovrlpp)
    
    
          !!      !!!!          call transform_sparsity_pattern(smatl%nfvctr, smatl%smmm%nvctrp_mm, smatl%smmm%isvctr_mm, &
          !!      !!!!               smatl%nseg, smatl%keyv, smatl%keyg, &
          !!      !!!!               smatl%smmm%nvctrp, smatl%smmm%isvctr, &
          !!      !!!!               smatl%smmm%nseg, smatl%smmm%keyv, smatl%smmm%keyg, &
          !!      !!!!               fermi_new, fermi_small_new)
    
    
    
          !!    !!call f_zero(tempp)
          !!    !!call sparsemm(smatl, kernel_compr_seq, inv_ovrlpp, tempp)
          !!    !!write(*,*) 'sum(tempp) 2',iproc, sum(tempp)
          !!    call sparsemm_new(iproc, smatl, kernel_compr_seq, inv_ovrlpp_new, tempp_new)
          !!    !!write(*,*) 'sum(tempp_new) 2',iproc, sum(tempp_new)
          !!    !!inv_ovrlpp=0.d0
          !!    !!call sparsemm(smatl, inv_ovrlp_compr_seq, tempp, inv_ovrlpp)
          !!    call sparsemm_new(iproc, smatl, inv_ovrlp_compr_seq, tempp_new, inv_ovrlpp_new)
          !!     !!write(*,*) 'sum(inv_ovrlpp) 3', iproc, sum(inv_ovrlpp)
          !!     !!write(*,*) 'sum(inv_ovrlpp_new) 3', iproc, sum(inv_ovrlpp_new)
    
          !!    !!call f_zero(matrix_compr)
          !!    !!call compress_matrix_distributed(iproc, nproc, smatl, DENSE_MATMUL, &
          !!    !!     inv_ovrlpp, matrix_compr)
          !!    !!  write(*,*) 'sum(matrix_compr) old', iproc, sum(matrix_compr)
          !!    call f_zero(matrix_compr)
          !!    call compress_matrix_distributed_wrapper(iproc, nproc, smatl, SPARSE_MATMUL_LARGE, &
          !!         inv_ovrlpp_new, matrix_compr)
          !!      !!write(*,*) 'sum(matrix_compr) new', iproc, sum(matrix_compr)
    
          !!    !!call f_free_ptr(inv_ovrlpp)
          !!    !!call f_free_ptr(tempp)
          !!    call f_free_ptr(inv_ovrlpp_new)
          !!    call f_free_ptr(tempp_new)
          !!    call f_free(inv_ovrlp_compr_seq)
          !!    call f_free(kernel_compr_seq)
    
          !!    call f_release_routine()
    
          !!end subroutine retransform
    
    
          !!!!subroutine calculate_trace_distributed_new(matrixp, trace)
          !!!!    real(kind=mp),dimension(smatl%smmm%nvctrp_mm),intent(in) :: matrixp
          !!!!    real(kind=mp),intent(out) :: trace
          !!!!    integer :: i, ii
    
          !!!!    call f_routine(id='calculate_trace_distributed_new')
    
          !!!!    trace = 0.d0
          !!!!    !$omp parallel default(none) &
          !!!!    !$omp shared(trace, smatl, matrixp) &
          !!!!    !$omp private(i, iline, icolumn)
          !!!!    !$omp do reduction(+:trace)
          !!!!    do i=1,smatl%smmm%nvctrp_mm
          !!!!        iline = smatl%smmm%line_and_column_mm(1,i)
          !!!!        icolumn = smatl%smmm%line_and_column_mm(2,i)
          !!!!        if (iline==icolumn) then
          !!!!            trace = trace + matrixp(i)
          !!!!        end if
          !!!!    end do
          !!!!    !$omp end do
          !!!!    !$omp end parallel
    
          !!!!    if (nproc > 1) then
          !!!!        call mpiallred(trace, 1, mpi_sum, comm=bigdft_mpi%mpi_comm)
          !!!!    end if
    
          !!!!    call f_release_routine()
          !!!!end subroutine calculate_trace_distributed_new
    
    
    end subroutine fermi_operator_expansion_new



end module foe<|MERGE_RESOLUTION|>--- conflicted
+++ resolved
@@ -1320,12 +1320,7 @@
                   call f_free(cc_check)
 
                   call compress_matrix_distributed_wrapper(iproc, nproc, smatl, SPARSE_MATMUL_SMALL, &
-<<<<<<< HEAD
-                       fermi_check_new, fermi_check_compr)
-=======
                        fermi_check_new, fermi_check_compr(ilshift+1:))
-
->>>>>>> a314aad4
                   ! Calculate S^-1/2 * K * S^-1/2^T
                   ! Since S^-1/2 is symmetric, don't use the transpose
                   istl = smatl%smmm%istartend_mm_dj(1)-smatl%isvctrp_tg
@@ -1335,12 +1330,7 @@
                   !write(*,*) 'after kernel_%matrix_compr(ilshift+istl)',iproc, kernel_%matrix_compr(ilshift+istl)
     
                   call retransform_ext(iproc, nproc, smatl, &
-<<<<<<< HEAD
-                       ovrlp_minus_one_half_(1)%matrix_compr(ilshift2+1:), fermi_check_compr)
-=======
                        ovrlp_minus_one_half_(1)%matrix_compr(ilshift+1:), fermi_check_compr(ilshift+1:))
-
->>>>>>> a314aad4
                   ! Explicitly symmetrize the kernel, use fermi_check_compr as temporary array
                   call max_asymmetry_of_matrix(iproc, nproc, comm, &
                        smatl, kernel_%matrix_compr, asymm_K, ispinx=ispin)
