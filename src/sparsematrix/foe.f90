--- conflicted
+++ resolved
@@ -1028,12 +1028,8 @@
                              fermilevel_get_real, fermilevel_get_logical
       use chebyshev, only: chebyshev_clean, chebyshev_fast
       use foe_common, only: scale_and_shift_matrix, evnoise, &
-<<<<<<< HEAD
-                            check_eigenvalue_spectrum_new, retransform_ext, get_chebyshev_expansion_coefficients
-=======
                             check_eigenvalue_spectrum_new, retransform_ext, get_chebyshev_expansion_coefficients, &
                             get_chebyshev_polynomials, find_fermi_level, get_poynomial_degree
->>>>>>> 095c15cb
       use module_func
       implicit none
     
