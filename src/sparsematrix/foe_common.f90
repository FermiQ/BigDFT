--- conflicted
+++ resolved
@@ -122,10 +122,7 @@
   public :: get_chebyshev_polynomials
   public :: find_fermi_level
   public :: get_polynomial_degree
-<<<<<<< HEAD
-=======
   public :: calculate_trace_distributed_new
->>>>>>> d31be52c
 
 
   contains
@@ -201,11 +198,7 @@
       call chebyshev_coefficients_communicate(comm, n, cc)
       !!call mpiallred(cc, mpi_sum, comm=bigdft_mpi%mpi_comm)
 
-<<<<<<< HEAD
-      call accuracy_of_chebyshev_expansion(iproc, nproc, n, cc, A,B, &
-=======
       call accuracy_of_chebyshev_expansion(iproc, nproc, comm, n, cc, A,B, &
->>>>>>> d31be52c
            1.d-3, func, x_max_error, max_error, mean_error)
     
       call f_release_routine()
@@ -1020,10 +1013,6 @@
     subroutine init_foe(iproc, nproc, nspin, charge, foe_obj, tmprtr, evbounds_nsatur, evboundsshrink_nsatur, &
                evlow, evhigh, fscale, ef_interpol_det, ef_interpol_chargediff, &
                fscale_lowerbound, fscale_upperbound)
-<<<<<<< HEAD
-      use module_base
-=======
->>>>>>> d31be52c
       use foe_base, only: foe_data, foe_data_set_int, foe_data_set_real, foe_data_set_logical, foe_data_get_real, foe_data_null
       implicit none
       
@@ -1112,11 +1101,7 @@
     end subroutine init_foe
 
 
-<<<<<<< HEAD
-    subroutine accuracy_of_chebyshev_expansion(iproc, nproc, npl, coeff, bound_lower, bound_upper, &
-=======
     subroutine accuracy_of_chebyshev_expansion(iproc, nproc, comm, npl, coeff, bound_lower, bound_upper, &
->>>>>>> d31be52c
                h, func, x_max_error, max_error, mean_error)
       implicit none
 
@@ -1855,11 +1840,7 @@
                            x_max_error, max_error, mean_error)
                       call func_set(FUNCTION_EXPONENTIAL, betax=-40.d0, &
                            muax=foe_data_get_real(foe_obj,"evlow",ispin), mubx=foe_data_get_real(foe_obj,"evhigh",ispin))
-<<<<<<< HEAD
-                      call get_chebyshev_expansion_coefficients(iproc, nproc, foe_data_get_real(foe_obj,"evlow",ispin), &
-=======
                       call get_chebyshev_expansion_coefficients(iproc, nproc, comm, foe_data_get_real(foe_obj,"evlow",ispin), &
->>>>>>> d31be52c
                            foe_data_get_real(foe_obj,"evhigh",ispin), npl, func, cc(1,1,2), &
                            x_max_error_fake, max_error_fake, mean_error_fake)
                       do ipl=1,npl
@@ -2038,11 +2019,7 @@
 
 
     ! Determine the polynomial degree which yields the desired precision
-<<<<<<< HEAD
-    subroutine get_polynomial_degree(iproc, nproc, ispin, ncalc, fun, foe_obj, &
-=======
     subroutine get_polynomial_degree(iproc, nproc, comm, ispin, ncalc, fun, foe_obj, &
->>>>>>> d31be52c
                npl_min, npl_max, npl_stride, max_polynomial_degree, verbosity, npl, cc, &
                max_error, x_max_error, mean_error, anoise, &
                ex, ef, fscale)
@@ -2117,11 +2094,7 @@
               case (FUNCTION_ERRORFUNCTION)
                   call func_set(FUNCTION_ERRORFUNCTION, efx=ef(icalc), fscalex=fscale(icalc))
               end select
-<<<<<<< HEAD
-              call get_chebyshev_expansion_coefficients(iproc, nproc, foe_data_get_real(foe_obj,"evlow",ispin), &
-=======
               call get_chebyshev_expansion_coefficients(iproc, nproc, comm, foe_data_get_real(foe_obj,"evlow",ispin), &
->>>>>>> d31be52c
                    foe_data_get_real(foe_obj,"evhigh",ispin), ipl, func, cc_trial(1:ipl,icalc,1), &
                    x_max_error(icalc), max_error(icalc), mean_error(icalc))
               !write(*,*) 'icalc, sum(cc_trial(:,1,icalc))', icalc, sum(cc_trial(:,1,icalc)), ex(icalc)
@@ -2151,11 +2124,7 @@
               do icalc=1,ncalc
                   call func_set(FUNCTION_EXPONENTIAL, betax=-40.d0, &
                        muax=foe_data_get_real(foe_obj,"evlow",ispin), mubx=foe_data_get_real(foe_obj,"evhigh",ispin))
-<<<<<<< HEAD
-                  call get_chebyshev_expansion_coefficients(iproc, nproc, foe_data_get_real(foe_obj,"evlow",ispin), &
-=======
                   call get_chebyshev_expansion_coefficients(iproc, nproc, comm, foe_data_get_real(foe_obj,"evlow",ispin), &
->>>>>>> d31be52c
                        foe_data_get_real(foe_obj,"evhigh",ispin), ipl, func, cc_trial(1:ipl,icalc,2), &
                        x_max_error_penaltyfunction, max_error_penaltyfunction, mean_error_penaltyfunction)
                   do jpl=1,ipl
