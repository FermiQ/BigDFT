--- conflicted
+++ resolved
@@ -120,12 +120,8 @@
   public :: init_foe
   public :: get_chebyshev_polynomials
   public :: find_fermi_level
-<<<<<<< HEAD
   public :: get_polynomial_degree
-=======
-  public :: get_poynomial_degree
   public :: calculate_trace_distributed_new
->>>>>>> e4616cb5
 
 
   contains
@@ -202,12 +198,8 @@
       call chebyshev_coefficients_communicate(comm, n, cc)
       !!call mpiallred(cc, mpi_sum, comm=bigdft_mpi%mpi_comm)
 
-<<<<<<< HEAD
-      call accuracy_of_chebyshev_expansion(iproc, nproc, n, cc, A,B, &
+      call accuracy_of_chebyshev_expansion(iproc, nproc, comm, n, cc, A,B, &
            1.d-3, func, x_max_error, max_error, mean_error)
-=======
-      call accuracy_of_chebyshev_expansion(iproc, nproc, comm, n, cc, (/A,B/), 1.d-3, func, x_max_error, max_error, mean_error)
->>>>>>> e4616cb5
     
       call f_release_routine()
 
@@ -1117,12 +1109,8 @@
     end subroutine init_foe
 
 
-<<<<<<< HEAD
-    subroutine accuracy_of_chebyshev_expansion(iproc, nproc, npl, coeff, bound_lower, bound_upper, &
+    subroutine accuracy_of_chebyshev_expansion(iproc, nproc, comm, npl, coeff, bound_lower, bound_upper, &
                h, func, x_max_error, max_error, mean_error)
-=======
-    subroutine accuracy_of_chebyshev_expansion(iproc, nproc, comm, npl, coeff, bounds, h, func, x_max_error, max_error, mean_error)
->>>>>>> e4616cb5
       implicit none
 
       ! Calling arguments
@@ -1872,13 +1860,8 @@
                            x_max_error, max_error, mean_error)
                       call func_set(FUNCTION_EXPONENTIAL, betax=-40.d0, &
                            muax=foe_data_get_real(foe_obj,"evlow",ispin), mubx=foe_data_get_real(foe_obj,"evhigh",ispin))
-<<<<<<< HEAD
-                      call get_chebyshev_expansion_coefficients(iproc, nproc, foe_data_get_real(foe_obj,"evlow",ispin), &
+                      call get_chebyshev_expansion_coefficients(iproc, nproc, comm, foe_data_get_real(foe_obj,"evlow",ispin), &
                            foe_data_get_real(foe_obj,"evhigh",ispin), npl, func, cc(1,1,2), &
-=======
-                      call get_chebyshev_expansion_coefficients(iproc, nproc, comm, foe_data_get_real(foe_obj,"evlow",ispin), &
-                           foe_data_get_real(foe_obj,"evhigh",ispin), npl, func, cc(1,2,1), &
->>>>>>> e4616cb5
                            x_max_error_fake, max_error_fake, mean_error_fake)
                       do ipl=1,npl
                          cc(ipl,1,3) = -cc(ipl,1,2)
@@ -2058,11 +2041,7 @@
 
 
     ! Determine the polynomial degree which yields the desired precision
-<<<<<<< HEAD
-    subroutine get_polynomial_degree(iproc, nproc, ispin, ncalc, fun, foe_obj, &
-=======
-    subroutine get_poynomial_degree(iproc, nproc, comm, ispin, ncalc, fun, foe_obj, &
->>>>>>> e4616cb5
+    subroutine get_polynomial_degree(iproc, nproc, comm, ispin, ncalc, fun, foe_obj, &
                npl_min, npl_max, npl_stride, max_polynomial_degree, verbosity, npl, cc, &
                max_error, x_max_error, mean_error, anoise, &
                ex, ef, fscale)
@@ -2138,13 +2117,8 @@
               case (FUNCTION_ERRORFUNCTION)
                   call func_set(FUNCTION_ERRORFUNCTION, efx=ef(icalc), fscalex=fscale(icalc))
               end select
-<<<<<<< HEAD
-              call get_chebyshev_expansion_coefficients(iproc, nproc, foe_data_get_real(foe_obj,"evlow",ispin), &
+              call get_chebyshev_expansion_coefficients(iproc, nproc, comm, foe_data_get_real(foe_obj,"evlow",ispin), &
                    foe_data_get_real(foe_obj,"evhigh",ispin), ipl, func, cc_trial(1:ipl,icalc,1), &
-=======
-              call get_chebyshev_expansion_coefficients(iproc, nproc, comm, foe_data_get_real(foe_obj,"evlow",ispin), &
-                   foe_data_get_real(foe_obj,"evhigh",ispin), ipl, func, cc_trial(1:ipl,1,icalc), &
->>>>>>> e4616cb5
                    x_max_error(icalc), max_error(icalc), mean_error(icalc))
               !write(*,*) 'icalc, sum(cc_trial(:,1,icalc))', icalc, sum(cc_trial(:,1,icalc)), ex(icalc)
           end do
@@ -2173,13 +2147,8 @@
               do icalc=1,ncalc
                   call func_set(FUNCTION_EXPONENTIAL, betax=-40.d0, &
                        muax=foe_data_get_real(foe_obj,"evlow",ispin), mubx=foe_data_get_real(foe_obj,"evhigh",ispin))
-<<<<<<< HEAD
-                  call get_chebyshev_expansion_coefficients(iproc, nproc, foe_data_get_real(foe_obj,"evlow",ispin), &
+                  call get_chebyshev_expansion_coefficients(iproc, nproc, comm, foe_data_get_real(foe_obj,"evlow",ispin), &
                        foe_data_get_real(foe_obj,"evhigh",ispin), ipl, func, cc_trial(1:ipl,icalc,2), &
-=======
-                  call get_chebyshev_expansion_coefficients(iproc, nproc, comm, foe_data_get_real(foe_obj,"evlow",ispin), &
-                       foe_data_get_real(foe_obj,"evhigh",ispin), ipl, func, cc_trial(1:ipl,2,icalc), &
->>>>>>> e4616cb5
                        x_max_error_penaltyfunction, max_error_penaltyfunction, mean_error_penaltyfunction)
                   do jpl=1,ipl
                       cc_trial(jpl,icalc,3) = -cc_trial(jpl,icalc,2)
