--- conflicted
+++ resolved
@@ -99,10 +99,6 @@
 module foe_common
   use foe_base
   use sparsematrix_base
-<<<<<<< HEAD
-  !use module_base, only: pi
-=======
->>>>>>> b4d6331a
   implicit none
 
   private
@@ -137,13 +133,8 @@
       
       ! Calling arguments
       integer,intent(in) :: iproc, nproc, comm, n
-<<<<<<< HEAD
-      real(kind=8),intent(in) :: A, B
-      real(kind=8),external :: func
-=======
       real(kind=mp),intent(in) :: A, B
       real(kind=mp),external :: func
->>>>>>> b4d6331a
       real(8),dimension(n),intent(out) :: cc
       real(kind=mp),intent(out) :: x_max_error, max_error, mean_error
     
@@ -650,15 +641,9 @@
       ! Calling arguments
       integer,intent(in) :: iproc, nproc, comm, ispin, isshift
       type(sparse_matrix),intent(in) :: smat_l
-<<<<<<< HEAD
-      real(kind=8),intent(in) :: factor_high, factor_low, anoise
-      !real(kind=8),dimension(smat_l%nfvctr,smat_l%smmm%nfvctrp,2),intent(in) :: penalty_ev
-      real(kind=8),dimension(smat_l%smmm%nvctrp,2),intent(in) :: penalty_ev
-=======
       real(kind=mp),intent(in) :: factor_high, factor_low, anoise
       !real(kind=mp),dimension(smat_l%nfvctr,smat_l%smmm%nfvctrp,2),intent(in) :: penalty_ev
       real(kind=mp),dimension(smat_l%smmm%nvctrp,2),intent(in) :: penalty_ev
->>>>>>> b4d6331a
       logical,intent(in) :: trace_with_overlap
       logical,dimension(2) :: emergency_stop
       type(foe_data),intent(inout) :: foe_obj
@@ -1125,19 +1110,11 @@
 
       ! Calling arguments
       integer,intent(in) :: iproc, nproc, comm, npl
-<<<<<<< HEAD
-      real(kind=8),dimension(npl),intent(in) :: coeff
-      real(kind=8),intent(in) :: bound_lower, bound_upper
-      real(kind=8),intent(in) :: h
-      real(kind=8),external :: func
-      real(kind=8),intent(out) :: x_max_error, max_error, mean_error
-=======
       real(kind=mp),dimension(npl),intent(in) :: coeff
       real(kind=mp),intent(in) :: bound_lower, bound_upper
       real(kind=mp),intent(in) :: h
       real(kind=mp),external :: func
       real(kind=mp),intent(out) :: x_max_error, max_error, mean_error
->>>>>>> b4d6331a
 
       ! Local variables
       integer :: isx, iex, i, ipl, n, iimin, iimax, ii, is, np, jproc
@@ -2306,11 +2283,7 @@
 
       ! Calling arguments
       integer,intent(in) :: comm, n
-<<<<<<< HEAD
-      real(kind=8),dimension(n),intent(inout) :: cc
-=======
       real(kind=mp),dimension(n),intent(inout) :: cc
->>>>>>> b4d6331a
 
       call f_routine(id='chebyshev_coefficients_communicate')
 
