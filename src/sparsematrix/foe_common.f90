--- conflicted
+++ resolved
@@ -1108,13 +1108,8 @@
       sigma = 2.d0/(bounds(2)-bounds(1))
       tau = (bounds(1)+bounds(2))/2.d0
 
-<<<<<<< HEAD
-      isx = nint(bounds(1)/h)
-      iex = nint(bounds(2)/h)
-=======
       isx = ceiling(bounds(1)/h)
       iex = floor(bounds(2)/h)
->>>>>>> 095c15cb
       n = iex - isx + 1
 
       ! MPI parallelization... maybe only worth for large n?
