module matrix_operations
    use sparsematrix_base
    implicit none

    private

    !> Public routines
    public :: overlapPowerGeneral
    public :: overlap_minus_one_half_serial
    public :: overlap_plus_minus_one_half_exact
    public :: deviation_from_unity_parallel, deviation_from_unity_parallel_new
    public :: overlap_power_minus_one_half_parallel
    public :: check_taylor_order
    public :: calculate_S_minus_one_half_onsite


    contains


      !> S^-1 exact only works for symmetric matrices
      !! BOTH sparse matrices must be present together and inv_ovrlp should be nullified pointer, NOT inv_ovrlp_smat%matrix
      !! when sparse matrices present, check is performed to see whether %matrix is allocated so that its allocated status remains unchanged
      !! contents of %matrix not guaranteed to be correct though
      !! power: -2 -> S^-1/2, 2 -> S^1/2, 1 -> S^-1
      subroutine overlapPowerGeneral(iproc, nproc, comm, iorder, ncalc, power, blocksize, imode, &
                 ovrlp_smat, inv_ovrlp_smat, ovrlp_mat, inv_ovrlp_mat, check_accur, &
                 verbosity, max_error, mean_error, nspinx)
           !!foe_nseg, foe_kernel_nsegline, foe_istsegline, foe_keyg)
        use sparsematrix, only: compress_matrix, uncompress_matrix, &
                                transform_sparse_matrix, &
                                compress_matrix_distributed_wrapper, &
                                uncompress_matrix_distributed2, &
                                sequential_acces_matrix_fast2, sequential_acces_matrix_fast, &
                                gather_matrix_from_taskgroups, gather_matrix_from_taskgroups_inplace, &
                                uncompress_matrix2, transform_sparsity_pattern, &
                                sparsemm_new, matrix_matrix_mult_wrapper
        use parallel_linalg, only: dpotrf_parallel, dpotri_parallel
        use ice, only: inverse_chebyshev_expansion_new
        use yaml_output
        implicit none
        
        ! Calling arguments
        integer,intent(in) :: iproc, nproc, comm, iorder, blocksize, ncalc
        integer,dimension(ncalc),intent(in) :: power
        integer,intent(in) :: imode
        type(sparse_matrix),intent(in) :: ovrlp_smat, inv_ovrlp_smat
        type(matrices),intent(in) :: ovrlp_mat
        type(matrices),dimension(ncalc),intent(inout) :: inv_ovrlp_mat
        logical,intent(in) :: check_accur
        integer,intent(in),optional :: verbosity
        real(kind=8),intent(out),optional :: max_error, mean_error
        integer,intent(in),optional :: nspinx !< overwrite the default spin value
        
        ! Local variables
        integer :: iorb, jorb, info, iiorb, isorb, norbp, ii, ii_inv, iii, ierr, i, its, maxits
        integer :: matrixindex_in_compressed, nmaxvalk, icalc, verbosity_
        real(kind=8), dimension(:,:), pointer :: inv_ovrlpp, ovrlppowerp
        real(kind=8), dimension(:,:), pointer :: inv_ovrlp_half_tmp
        real(kind=8), dimension(:), pointer :: ovrlpminonep_new
        real(kind=8), dimension(:,:,:), pointer :: ovrlpminone, ovrlp_local, inv_ovrlp_local, ovrlppoweroldp, ovrlpminonep
        real(kind=8) :: factor
        logical :: ovrlp_allocated, inv_ovrlp_allocated
      
        ! new for sparse taylor
        integer :: nout, nseq, ispin, ishift, ishift2, isshift, ilshift, ilshift2, nspin, iline, icolumn, ist, j, iorder_taylor
        integer,dimension(:,:,:),allocatable :: istindexarr
        real(kind=8),dimension(:),pointer :: ovrlpminone_sparse
        real(kind=8),dimension(:),allocatable :: ovrlp_compr_seq, ovrlpminone_sparse_seq, ovrlp_large_compr, tmparr, resmat
        real(kind=8),dimension(:),allocatable :: invovrlp_compr_seq, ovrlpminoneoldp_new
        real(kind=8),dimension(:,:),allocatable :: ovrlpminoneoldp, invovrlpp, ovrlp_largep
        real(kind=8),dimension(:,:,:),allocatable :: invovrlpp_arr
        real(kind=8),dimension(:,:),allocatable :: invovrlpp_arr_new
        real(kind=8),dimension(:,:),allocatable :: Amat12p, Amat21p, Amat21
        real(kind=8),dimension(:,:),pointer :: Amat12, Amat11p, Amat22p
        real(kind=8),dimension(:),pointer :: Amat12_compr
        real(kind=8),dimension(:),allocatable :: Amat21_compr, Amat12_seq, Amat21_seq, tmpmat
        integer,parameter :: SPARSE=1
        integer,parameter :: DENSE=2
        real(kind=8) :: ex, max_error_p, mean_error_p, tt1, tt2
        real(kind=8),dimension(:),allocatable :: factor_arr
        real(kind=8),dimension(:),allocatable :: ovrlp_largep_new, invovrlpp_new
        real(kind=8),dimension(:),allocatable :: Amat12p_new, Amat21p_new
        real(kind=8),dimension(:),pointer :: Amat11p_new, Amat22p_new
        real(kind=8),dimension(:),allocatable :: rpower
      
      
        !!write(*,*) 'iorder',iorder

      
        call f_routine(id='overlapPowerGeneral')
        call timing(iproc,'lovrlp^-1     ','ON')

        if (present(verbosity)) then
            verbosity_ = verbosity
        else
            verbosity_ = 1
        end if

        ! several calculations at one are at the moment only possible for sparse exact, Taylor or ICE
        if (ncalc>1) then
            if (imode/=SPARSE .or. iorder<0) stop 'non-compliant arguments for ncalc>0'
        end if
      
        ! Indicate which power is calculated
        do icalc=1,ncalc
            select case (power(icalc))
            case (-2)
                inv_ovrlp_mat(icalc)%power = -0.5d0
            case (2)
                inv_ovrlp_mat(icalc)%power = 0.5d0
            case (1)
                inv_ovrlp_mat(icalc)%power = -1.d0
            case default
                stop 'wrong value of power(icalc)'
            end select
        end do
      
        ! Overwrite the default spin value is present. Usefull to manipulate spinless
        ! matrices even in a polarized calculation
        if (present(nspinx)) then
            nspin=nspinx
        else
            nspin=ovrlp_smat%nspin
        end if


        if (iproc==0 .and. verbosity_>0) then
            call yaml_newline()
            call yaml_mapping_open('calculate S^x')
            if (imode==SPARSE) then
                call yaml_map('mode','sparse')
            else if (imode==DENSE) then
                call yaml_map('mode','dense')
            end if
            !call yaml_map('power(1)',power(1))
            call yaml_mapping_open('powers')
            do icalc=1,ncalc
                select case (power(icalc))
                case (-2)
                    call yaml_map('x','-1/2')
                case (2)
                    call yaml_map('x','1/2')
                case (1)
                    call yaml_map('x','-1')
                case default
                    stop 'wrong power(icalc)'
                end select
            end do
            call yaml_mapping_close()
            call yaml_map('order',iorder)
        end if
      
      
        ! Perform a check of the arguments
      
        if (imode/=SPARSE .and. imode/=DENSE) stop 'wrong imode'
      
        if (imode==DENSE) then
            if (.not.associated(ovrlp_mat%matrix)) stop 'ovrlp_mat%matrix not associated'
            if (.not.associated(inv_ovrlp_mat(1)%matrix)) stop 'inv_ovrlp_mat(1)%matrix not associated'
        end if
        
        if (check_accur) then
            if (.not.present(max_error)) stop 'max_error not present'
            if (.not.present(mean_error)) stop 'mean_error not present'
        end if
      
        if (power(1)/=-2 .and. power(1)/=1 .and. power(1)/=2) stop 'wrong value of power(1)'
      
        ! SM: bigdft_mpi%nproc not accessible any more
        !if (nproc/=1 .and. nproc/=bigdft_mpi%nproc) stop 'wrong value of nproc'
      
        ! Decide whether this routine is called in parallel or in serial.
        ! If parallel, take the default values from orbs, otherwise adjust them.
        !if (nproc>1) then
            norbp=ovrlp_smat%nfvctrp
            isorb=ovrlp_smat%isfvctr
        !else
        !    norbp=norb
        !    isorb=0
        !end if
      
        sparse_dense: if (imode==DENSE) then
            if (iorder==0) then
                call vcopy(ovrlp_smat%nfvctr*ovrlp_smat%nfvctr*nspin,ovrlp_mat%matrix(1,1,1),1,inv_ovrlp_mat(1)%matrix(1,1,1),1)
                if (power(1)==1) then
                   if (blocksize<0) then
                       do ispin=1,nspin
                           call overlap_minus_one_exact_serial(ovrlp_smat%nfvctr,inv_ovrlp_mat(1)%matrix(1:,1:,ispin))
                       end do
                   else
                      stop 'check if working - upper half may not be filled'
                      call dpotrf_parallel(iproc, nproc, blocksize, comm, 'l', &
                           ovrlp_smat%nfvctr, inv_ovrlp_mat(1)%matrix(1:,1:,1), ovrlp_smat%nfvctr)
                      call dpotri_parallel(iproc, nproc, blocksize, comm, 'l', &
                           ovrlp_smat%nfvctr, inv_ovrlp_mat(1)%matrix(1:,1:,1), ovrlp_smat%nfvctr)
                   end if
                else if (power(1)==2) then
                    do ispin=1,nspin
                        call overlap_plus_minus_one_half_exact(iproc,nproc,comm,ovrlp_smat%nfvctr, &
                             blocksize,.true.,inv_ovrlp_mat(1)%matrix(1:,1:,ispin),inv_ovrlp_smat)
                    end do
                else if (power(1)==-2) then
                    do ispin=1,nspin 
                        call overlap_plus_minus_one_half_exact(iproc,nproc,comm,ovrlp_smat%nfvctr, &
                             blocksize,.false.,inv_ovrlp_mat(1)%matrix(1:,1:,ispin),inv_ovrlp_smat)
                    end do
                end if
            else if (iorder<0) then
                ! sign approach as used in CP2K
                ! use 4 submatrices
                !if (nproc>1) then
                    !Amat12p = sparsematrix_malloc(inv_ovrlp_smat, iaction=DENSE_PARALLEL, id='Amat12p')
                    !Amat21p = sparsematrix_malloc(inv_ovrlp_smat, iaction=DENSE_PARALLEL, id='Amat21p')
                    !Amat11p = sparsematrix_malloc_ptr(inv_ovrlp_smat, iaction=DENSE_PARALLEL, id='Amat11p')
                !else
                    Amat12p = sparsematrix_malloc(ovrlp_smat,iaction=DENSE_PARALLEL,id='Amat12p')
                    Amat21p = sparsematrix_malloc(ovrlp_smat,iaction=DENSE_PARALLEL,id='Amat21p')
                    Amat11p = sparsematrix_malloc_ptr(ovrlp_smat,iaction=DENSE_PARALLEL,id='Amat11p')
                !end if
                ! save some memory but keep code clear - Amat22 and Amat11 should be identical as only combining S and I
                Amat22p=>Amat11p
                !if (nproc>1) then
                !    Amat21=sparsematrix_malloc0(inv_ovrlp_smat, iaction=DENSE_FULL, id='Amat21')
                !else
                    Amat21=sparsematrix_malloc0(ovrlp_smat,iaction=DENSE_FULL,id='Amat21')
                !end if
      
                do ispin=1,nspin
      
                    Amat12=>inv_ovrlp_mat(1)%matrix(:,:,ispin)
      
                    call vcopy(ovrlp_smat%nfvctr*ovrlp_smat%nfvctr,ovrlp_mat%matrix(1,1,ispin),1,Amat12(1,1),1)
                    do iorb=1,ovrlp_smat%nfvctr
                        Amat21(iorb,iorb)=1.0d0
                    end do
      
                    ! calculate Xn+1=0.5*Xn*(3I-Xn**2)
                    do its=1,abs(iorder)
                        if (norbp>0) call dgemm('n', 'n', ovrlp_smat%nfvctr, norbp, ovrlp_smat%nfvctr, -0.5d0, Amat12(1,1), &
                             ovrlp_smat%nfvctr, Amat21(1,isorb+1), ovrlp_smat%nfvctr, 0.0d0, Amat11p(1,1), ovrlp_smat%nfvctr)
                        !call dgemm('n', 'n', ovrlp_smat%nfvctr, norbp, ovrlp_smat%nfvctr, -0.5d0, Amat21(1,1), &
                        !     ovrlp_smat%nfvctr, Amat12(1,isorb+1), ovrlp_smat%nfvctr, 0.0d0, Amat22p(1,1), ovrlp_smat%nfvctr)
                        do iorb=1,norbp
                            Amat11p(iorb+isorb,iorb)=Amat11p(iorb+isorb,iorb)+1.5d0
                        !    Amat22p(iorb+isorb,iorb)=Amat22p(iorb+isorb,iorb)+1.5d0
                        end do
                        if (norbp>0) call dgemm('n', 'n', ovrlp_smat%nfvctr, norbp, ovrlp_smat%nfvctr, 1.0d0, Amat12(1,1), &
                             ovrlp_smat%nfvctr, Amat22p(1,1), ovrlp_smat%nfvctr, 0.0d0, Amat12p(1,1), ovrlp_smat%nfvctr)
                        if (norbp>0) call dgemm('n', 'n', ovrlp_smat%nfvctr, norbp, ovrlp_smat%nfvctr, 1.0d0, Amat21(1,1), &
                             ovrlp_smat%nfvctr, Amat11p(1,1), ovrlp_smat%nfvctr, 0.0d0, Amat21p(1,1), ovrlp_smat%nfvctr)
                        if(nproc > 1) then
                            call timing(iproc,'lovrlp^-1     ','OF')
                            call timing(iproc,'lovrlp_comm   ','ON')
                            call mpi_allgatherv(Amat12p, ovrlp_smat%nfvctr*norbp, mpi_double_precision, Amat12, &
                                 ovrlp_smat%nfvctr*ovrlp_smat%nfvctr_par(:), ovrlp_smat%nfvctr*ovrlp_smat%isfvctr_par, &
                                 mpi_double_precision, comm, ierr)
                            call mpi_allgatherv(Amat21p, ovrlp_smat%nfvctr*norbp, mpi_double_precision, Amat21, &
                                 ovrlp_smat%nfvctr*ovrlp_smat%nfvctr_par(:), ovrlp_smat%nfvctr*ovrlp_smat%isfvctr_par, &
                                 mpi_double_precision, comm, ierr)
                            call timing(iproc,'lovrlp_comm   ','OF')
                            call timing(iproc,'lovrlp^-1     ','ON')
                        else
                            call vcopy(ovrlp_smat%nfvctr**2,Amat12p(1,1),1,Amat12(1,1),1)
                            call vcopy(ovrlp_smat%nfvctr**2,Amat21p(1,1),1,Amat21(1,1),1)
                        end if
                    end do
      
      
                    if (power(1)==1) then
                        if (norbp>0) call dgemm('n', 'n', ovrlp_smat%nfvctr, norbp, ovrlp_smat%nfvctr, 1.0d0, Amat21(1,1), &
                             ovrlp_smat%nfvctr, Amat21p(1,1), ovrlp_smat%nfvctr, 0.0d0, Amat12p(1,1), ovrlp_smat%nfvctr)
                        if (nproc>1) then
                            call timing(iproc,'lovrlp^-1     ','OF')
                            call timing(iproc,'lovrlp_comm   ','ON')
                            call mpi_allgatherv(Amat12p, ovrlp_smat%nfvctr*norbp, &
                                 mpi_double_precision, inv_ovrlp_mat(1)%matrix(1,1,ispin), &
                                 ovrlp_smat%nfvctr*ovrlp_smat%nfvctr_par(:), ovrlp_smat%nfvctr*ovrlp_smat%isfvctr_par, &
                                 mpi_double_precision, comm, ierr)
                            call timing(iproc,'lovrlp_comm   ','OF')
                            call timing(iproc,'lovrlp^-1     ','ON')
                        else
                            call vcopy(ovrlp_smat%nfvctr**2, Amat12p(1,1), 1, inv_ovrlp_mat(1)%matrix(1,1,ispin), 1)
                        end if
                    !else if (power(1)==2) then
                    !   call vcopy(ovrlp_smat%nfvctr**2,Amat12(1,1),1,inv_ovrlp_mat(1)%matrix(1,1),1)
                    else if (power(1)==-2) then
                        call vcopy(ovrlp_smat%nfvctr**2,Amat21(1,1),1,inv_ovrlp_mat(1)%matrix(1,1,ispin),1)
                    end if
      
                end do
      
                nullify(Amat22p)
                call f_free_ptr(Amat11p)
                call f_free(Amat12p)
                call f_free(Amat21p)
                nullify(Amat12)
                call f_free(Amat21)
      
            else
                ! we're missing cholesky method here... to avoid going to ridiculously high order Taylor expansion instead subtract 1000
                iorder_taylor=iorder
                if (iorder>1000) iorder_taylor=iorder-1000
                if (iorder_taylor>1) then
                    if (nproc>1) then
                        ovrlpminone => inv_ovrlp_mat(1)%matrix(:,:,:)
                        !ovrlpminonep = sparsematrix_malloc_ptr(ovrlp_smat,iaction=DENSE_PARALLEL,id='ovrlpminonep')
                        ovrlpminonep = f_malloc_ptr((/ovrlp_smat%nfvctr,max(ovrlp_smat%nfvctrp,1),nspin/),id='ovrlpminonep')
                    else
                        ovrlpminone = sparsematrix_malloc_ptr(ovrlp_smat,iaction=DENSE_FULL,id='ovrlpminone')
                        ovrlpminonep => ovrlpminone
                    end if
      
                    do ispin=1,nspin
                        if (ovrlp_smat%nfvctrp>0) call matrix_minus_identity_dense(ovrlp_smat%nfvctr,&
                                          ovrlp_smat%isfvctr,ovrlp_smat%nfvctrp, &
                                          ovrlp_mat%matrix(1:,ovrlp_smat%isfvctr+1:,ispin),ovrlpminonep(1:,1:,ispin))
      
      
                        !!if (iproc==0) write(*,*) 'isorb, ovrlp_mat%matrix(1,isorb+1,ispin)',isorb, ovrlp_mat%matrix(1,isorb+1,ispin)
                        !!do iorb=1,norbp
                        !!    do jorb=1,ovrlp_smat%nfvctr
                        !!        write(2800+10*iproc+ispin,'(a,3i8,3es14.6)') 'ispin, iorb, jorb, vals', &
                        !!             ispin, iorb, jorb, ovrlpminonep(jorb,iorb,ispin), ovrlp_mat%matrix(jorb,isorb+iorb,ispin)
                        !!    end do
                        !!end do
      
      
                        if(nproc > 1) then
                            call timing(iproc,'lovrlp^-1     ','OF')
                            call timing(iproc,'lovrlp_comm   ','ON')
                            call mpi_allgatherv(ovrlpminonep(1,1,ispin), ovrlp_smat%nfvctr*norbp, &
                                 mpi_double_precision, ovrlpminone(1,1,ispin), &
                                 ovrlp_smat%nfvctr*ovrlp_smat%nfvctr_par(:), ovrlp_smat%nfvctr*ovrlp_smat%isfvctr_par, &
                                 mpi_double_precision, comm, ierr)
                            call timing(iproc,'lovrlp_comm   ','OF')
                            call timing(iproc,'lovrlp^-1     ','ON')
                        end if
      
                    end do
      
                    ovrlppoweroldp = sparsematrix_malloc_ptr(ovrlp_smat,iaction=DENSE_PARALLEL,id='ovrlppoweroldp')
                    if (norbp>0) call vcopy(ovrlp_smat%nfvctr*norbp*nspin,ovrlpminonep(1,1,1),1,ovrlppoweroldp(1,1,1),1)
      
                    if (nproc>1) then
                        call f_free_ptr(ovrlpminonep)
                    else
                        nullify(ovrlpminonep)
                    end if
      
                end if
      
                ovrlppowerp = sparsematrix_malloc_ptr(ovrlp_smat,iaction=DENSE_PARALLEL,id='ovrlppowerp')

      
                do ispin=1,nspin
      
                    if (power(1)==1) then
                        factor=-1.0d0
                    else if (power(1)==2) then
                        factor=0.5d0
                    else if (power(1)==-2) then
                        factor=-0.5d0
                    end if
      
                    if (nproc>1) then
                        inv_ovrlpp = sparsematrix_malloc_ptr(ovrlp_smat,iaction=DENSE_PARALLEL,id='inv_ovrlpp')
                    else
                        inv_ovrlpp => inv_ovrlp_mat(1)%matrix(:,:,ispin)
                    end if
      
                    if (norbp>0) call first_order_taylor_dense(ovrlp_smat%nfvctr,isorb,norbp,power(1),&
                        ovrlp_mat%matrix(1:,isorb+1:,ispin),inv_ovrlpp)
                    !!do iorb=1,norbp
                    !!    do jorb=1,ovrlp_smat%nfvctr
                    !!        write(2900+10*iproc+ispin,'(a,3i8,3es14.6)') 'ispin, iorb, jorb, vals', &
                    !!             ispin, iorb, jorb, inv_ovrlpp(jorb,iorb), ovrlp_mat%matrix(jorb,isorb+iorb,ispin)
                    !!    end do
                    !!end do
      
                    do i=2,iorder_taylor
                        if (norbp>0) call dgemm('n', 'n', ovrlp_smat%nfvctr, norbp, ovrlp_smat%nfvctr, &
                                          1.d0, ovrlpminone(1,1,ispin), &
                                          ovrlp_smat%nfvctr, ovrlppoweroldp(1,1,ispin), ovrlp_smat%nfvctr, &
                                          0.d0, ovrlppowerp(1,1), ovrlp_smat%nfvctr)
                       factor=newfactor(power(1),i,factor)
                        !!do iorb=1,norbp
                        !!    do jorb=1,ovrlp_smat%nfvctr
                        !!        write(3000+10*iproc+ispin,'(a,3i8,3es14.6)') 'ispin, iorb, jorb, vals', &
                        !!             ispin, iorb, jorb, ovrlppowerp(jorb,iorb), inv_ovrlpp(jorb,iorb), ovrlp_mat%matrix(jorb,isorb+iorb,ispin)
                        !!    end do
                        !!end do
                        call daxpy(ovrlp_smat%nfvctr*norbp,factor,ovrlppowerp,1,inv_ovrlpp,1)
                        !!do iorb=1,norbp
                        !!    do jorb=1,ovrlp_smat%nfvctr
                        !!        write(3100+10*iproc+ispin,'(a,4i8,3es14.6)') 'ispin, i, iorb, jorb, vals', &
                        !!             ispin, i, iorb, jorb, factor, ovrlppowerp(jorb,iorb), inv_ovrlpp(jorb,iorb)
                        !!    end do
                        !!end do
                        !!if (iproc==0) write(*,'(a,2i8,es16.9)') 'ispin, i, sum(inv_ovrlpp)', ispin, i, sum(inv_ovrlpp)
                        if (i/=iorder_taylor.and.norbp>0) then
                            call vcopy(ovrlp_smat%nfvctr*norbp,ovrlppowerp(1,1),1,ovrlppoweroldp(1,1,ispin),1)
                        end if
                    end do
      
      
                    !!write(*,'(a,2i8,es15.6)') 'iproc, ispin, sum(inv_ovrlpp)', iproc, ispin, sum(inv_ovrlpp)
                    if(nproc > 1) then
                        call timing(iproc,'lovrlp^-1     ','OF')
                        call timing(iproc,'lovrlp_comm   ','ON')
                        call mpi_allgatherv(inv_ovrlpp, ovrlp_smat%nfvctr*norbp, mpi_double_precision, &
                             inv_ovrlp_mat(1)%matrix(1,1,ispin), &
                             ovrlp_smat%nfvctr*ovrlp_smat%nfvctr_par(:), ovrlp_smat%nfvctr*ovrlp_smat%isfvctr_par, &
                             mpi_double_precision, comm, ierr)
                        call timing(iproc,'lovrlp_comm   ','OF')
                        call timing(iproc,'lovrlp^-1     ','ON')
                        call f_free_ptr(inv_ovrlpp)
                    end if
                    !!if (iproc==0) write(*,'(a,2i8,es15.6)') 'iproc, ispin, sum(inv_ovrlp_mat(1)%matrix(:,:,ispin))', iproc, ispin, sum(inv_ovrlp_mat(1)%matrix(:,:,ispin))
                end do
      
      
                call f_free_ptr(ovrlppowerp)
      
                if (iorder_taylor>1) then
                    if(nproc > 1) then
                        nullify(ovrlpminone)
                    else
                        call f_free_ptr(ovrlpminone)
                    end if
                end if
      
                if (iorder_taylor>1) then
                    call f_free_ptr(ovrlppoweroldp)
                else
                    nullify(inv_ovrlpp)
                end if
            end if

            if (check_accur) then
                do ispin=1,nspin
                    call check_accur_overlap_minus_one(iproc,nproc,comm,ovrlp_smat%nfvctr,&
                         ovrlp_smat%nfvctrp,ovrlp_smat%isfvctr,power(1),&
                         ovrlp_mat%matrix(:,:,ispin),inv_ovrlp_mat(1)%matrix(:,:,ispin),ovrlp_smat,max_error,mean_error)
                    if (iproc==0 .and. verbosity_>0) then
                        call yaml_newline()
                        if (nspin==1) then
                            call yaml_map('max / mean error',(/max_error,mean_error/),fmt='(es8.2)')
                        else
                            if (ispin==1) then
                                call yaml_map('spin up, max / mean error',(/max_error,mean_error/),fmt='(es8.2)')
                            else if (ispin==2) then
                                call yaml_map('spin down, max / mean error',(/max_error,mean_error/),fmt='(es8.2)')
                            end if
                        end if
                    end if
                end do
            end if
        else if (imode==SPARSE) then
            if (iorder==0) then
                ovrlp_local = sparsematrix_malloc_ptr(inv_ovrlp_smat, iaction=DENSE_FULL, id='ovrlp_local')
                inv_ovrlp_local = sparsematrix_malloc_ptr(inv_ovrlp_smat, iaction=DENSE_FULL, id='inv_ovrlp_local')
                do icalc=1,ncalc
                    call timing(iproc,'lovrlp^-1     ','OF')
                    !!tmpmat = sparsematrix_malloc(ovrlp_smat,iaction=SPARSE_FULL,id='tmpmat')
                    !!call gather_matrix_from_taskgroups(iproc, nproc, ovrlp_smat, ovrlp_mat%matrix_compr, tmpmat)
                    call uncompress_matrix2(iproc, nproc, comm, ovrlp_smat, ovrlp_mat%matrix_compr, ovrlp_local)
                    !!call f_free(tmpmat)
                    call timing(iproc,'lovrlp^-1     ','ON')
                    do ispin=1,nspin
                        !!write(*,*) 'sum(ovrlp_local(:,:,ispin))',sum(ovrlp_local(:,:,ispin))
                        call vcopy(ovrlp_smat%nfvctr*ovrlp_smat%nfvctr,ovrlp_local(1,1,ispin),1,inv_ovrlp_local(1,1,ispin),1)
                        if (power(icalc)==1) then
                           if (blocksize<0) then
                              call overlap_minus_one_exact_serial(ovrlp_smat%nfvctr,inv_ovrlp_local(1:,1:,ispin))
                              !if (iproc==0) then
                              !    do i=1,ovrlp_smat%nfvctr
                              !        do j=1,ovrlp_smat%nfvctr
                              !            write(400,'(2(i6,1x),es19.12)') i, j, inv_ovrlp_local(i,j,ispin)
                              !        end do
                              !    end do
                              !end if
                           else
                              !stop 'check if working - upper half may not be filled'
                              call dpotrf_parallel(iproc, nproc, blocksize, comm, 'l', &
                                   ovrlp_smat%nfvctr, inv_ovrlp_local(1:,1:,ispin), ovrlp_smat%nfvctr)
                              call dpotri_parallel(iproc, nproc, blocksize, comm, 'l', &
                                   ovrlp_smat%nfvctr, inv_ovrlp_local(1:,1:,ispin), ovrlp_smat%nfvctr)
                              !fill upper half...
                              do i=1,ovrlp_smat%nfvctr
                                  do j=i,ovrlp_smat%nfvctr
                                      inv_ovrlp_local(i,j,ispin)=inv_ovrlp_local(j,i,ispin)
                                  end do
                              end do
                           end if
                        else if (power(icalc)==2) then
                            call overlap_plus_minus_one_half_exact(iproc,nproc,comm,ovrlp_smat%nfvctr, &
                                 blocksize,.true.,inv_ovrlp_local(1:,1:,ispin),inv_ovrlp_smat)
                        else if (power(icalc)==-2) then
                            call overlap_plus_minus_one_half_exact(iproc,nproc,comm,ovrlp_smat%nfvctr, &
                                 blocksize,.false.,inv_ovrlp_local(1:,1:,ispin),inv_ovrlp_smat)
                        end if
                        call timing(iproc,'lovrlp^-1     ','OF')
                        call timing(iproc,'lovrlp^-1     ','ON')
                        !!write(*,*) 'sum(inv_ovrlp_local(:,:,ispin))',sum(inv_ovrlp_local(:,:,ispin))
                    end do
                    !call compress_matrix(iproc, inv_ovrlp_smat, inmat=inv_ovrlp_local, outmat=inv_ovrlp_mat(icalc)%matrix_compr)
                    do ispin=1,nspin
                        ishift=(ispin-1)*inv_ovrlp_smat%nvctr
                        ishift2=(ispin-1)*inv_ovrlp_smat%nvctrp_tg
                        call compress_matrix_distributed_wrapper(iproc, nproc, inv_ovrlp_smat, layout=DENSE_PARALLEL, &
                             matrixp=&
                               inv_ovrlp_local(1:,inv_ovrlp_smat%isfvctr+1:inv_ovrlp_smat%isfvctr+inv_ovrlp_smat%nfvctrp,ispin), &
                             matrix_compr=inv_ovrlp_mat(icalc)%matrix_compr(ishift2+1:))
                    end do
                end do
                call f_free_ptr(ovrlp_local)
                call f_free_ptr(inv_ovrlp_local)
                ! #############################################################################
            else if (iorder<0) then ! could improve timing for checking, but for now just making sure it works
                ! use 4 submatrices
                !!if (nproc>0) then
                !!    Amat12p = sparsematrix_malloc(inv_ovrlp_smat, iaction=DENSE_MATMUL, id='Amat12p')
                !!    Amat21p = sparsematrix_malloc0(inv_ovrlp_smat, iaction=DENSE_MATMUL, id='Amat21p')
                !!    Amat11p = sparsematrix_malloc0_ptr(inv_ovrlp_smat, iaction=DENSE_MATMUL, id='Amat11p')
                !!else
                !!    Amat12p = sparsematrix_malloc(inv_ovrlp_smat, iaction=DENSE_FULL, id='Amat12p')
                !!    Amat21p = sparsematrix_malloc0(inv_ovrlp_smat, iaction=DENSE_FULL, id='Amat21p')
                !!    Amat11p = sparsematrix_malloc0_ptr(inv_ovrlp_smat, iaction=DENSE_FULL, id='Amat11p')
                !!end if
                Amat12p_new = f_malloc(inv_ovrlp_smat%smmm%nvctrp,id='Amat12p_new')
                Amat21p_new = f_malloc0(inv_ovrlp_smat%smmm%nvctrp,id='Amat21p_new')
                Amat11p_new = f_malloc0_ptr(inv_ovrlp_smat%smmm%nvctrp,id='Amat11p_new')
                ! save some memory but keep code clear - Amat22 and Amat11 should be identical as only combining S and I
                !!Amat22p=>Amat11p
                Amat22p_new=>Amat11p_new
                Amat12_compr=>inv_ovrlp_mat(1)%matrix_compr(1:)
      
                call transform_sparse_matrix(iproc, ovrlp_smat, inv_ovrlp_smat, SPARSE_TASKGROUP, 'small_to_large', &
                     smat_in=ovrlp_mat%matrix_compr, lmat_out=Amat12_compr)
                Amat12_seq = sparsematrix_malloc(inv_ovrlp_smat, iaction=SPARSEMM_SEQ, id='Amat12_seq')
                Amat21_seq = sparsematrix_malloc(inv_ovrlp_smat, iaction=SPARSEMM_SEQ, id='Amat21_seq')
                Amat21_compr = sparsematrix_malloc(inv_ovrlp_smat, iaction=SPARSE_FULL, id='Amat21_compr')
      
                do ispin=1,nspin
      
                    ishift=(ispin-1)*inv_ovrlp_smat%nvctr
                    ishift2=(ispin-1)*inv_ovrlp_smat%nvctrp_tg
      
                    call sequential_acces_matrix_fast2(inv_ovrlp_smat, &
                         Amat12_compr(ishift2+1:), Amat12_seq)
                    call timing(iproc,'lovrlp^-1     ','OF')
                    !!call uncompress_matrix_distributed2(iproc, inv_ovrlp_smat, DENSE_MATMUL, &
                    !!     Amat12_compr(ishift2+1:), Amat12p)
      
                    !SM: This might not work with taskgroups
                    if (inv_ovrlp_smat%ntaskgroup/=1) stop 'overlapPowerGeneral: inv_ovrlp_smat%ntaskgroup/=1'
                    call transform_sparsity_pattern(iproc, inv_ovrlp_smat%nfvctr, &
                         inv_ovrlp_smat%smmm%nvctrp_mm, inv_ovrlp_smat%smmm%isvctr_mm, &
                         inv_ovrlp_smat%nseg, inv_ovrlp_smat%keyv, inv_ovrlp_smat%keyg, &
                         inv_ovrlp_smat%smmm%line_and_column_mm, &
                         inv_ovrlp_smat%smmm%nvctrp, inv_ovrlp_smat%smmm%isvctr, &
                         inv_ovrlp_smat%smmm%nseg, inv_ovrlp_smat%smmm%keyv, inv_ovrlp_smat%smmm%keyg, &
                         inv_ovrlp_smat%smmm%istsegline, 'small_to_large', &
                         Amat12_compr(ishift2+inv_ovrlp_smat%smmm%isvctr_mm+1:), &
                         Amat12p_new)
                    call timing(iproc,'lovrlp^-1     ','ON')
      
                    !!do iorb=1,inv_ovrlp_smat%smmm%nfvctrp
                    !!    Amat21p(iorb+inv_ovrlp_smat%smmm%isfvctr,iorb)=1.0d0
                    !!end do
                    do iorb=1,inv_ovrlp_smat%smmm%nvctrp
                        ii = inv_ovrlp_smat%smmm%isvctr + iorb
                        !!call get_line_and_column(ii, inv_ovrlp_smat%smmm%nseg, inv_ovrlp_smat%smmm%keyv, &
                        !!     inv_ovrlp_smat%smmm%keyg, iline, icolumn)
                        iline = inv_ovrlp_smat%smmm%line_and_column(1,iorb)
                        icolumn = inv_ovrlp_smat%smmm%line_and_column(2,iorb)
                        if (iline==icolumn) then
                            !write(*,*) 'iorb, ii, iline, icolumn', iorb, ii, iline, icolumn
                            Amat21p_new(iorb)=1.0d0
                        end if
                    end do
                    !write(*,*) 'init: sum(Amat21p_new)', sum(Amat21p_new)
                    call timing(iproc,'lovrlp^-1     ','OF')
                    !call compress_matrix_distributed(iproc, nproc, inv_ovrlp_smat, DENSE_MATMUL, &
                    !     Amat21p, Amat21_compr(inv_ovrlp_smat%isvctrp_tg+1:))
                    call compress_matrix_distributed_wrapper(iproc, nproc, inv_ovrlp_smat, SPARSE_MATMUL_LARGE, &
                         Amat21p_new, Amat21_compr(inv_ovrlp_smat%isvctrp_tg+1:))
                    !!write(*,*) 'after compr, sum(Amat21_compr)', sum(Amat21_compr)
                    call timing(iproc,'lovrlp^-1     ','ON')
                    call sequential_acces_matrix_fast(inv_ovrlp_smat, Amat21_compr, Amat21_seq)
      
                    ! calculate Xn+1=0.5*Xn*(3I-Xn**2)
                    do its=1,abs(iorder)
                        call timing(iproc,'lovrlp^-1     ','OF')
                        !call sparsemm(inv_ovrlp_smat, Amat12_seq, Amat21p, Amat11p)
                        !!write(*,*) 'sum(Amat21p_new)', sum(Amat21p_new)
                        call sparsemm_new(iproc, inv_ovrlp_smat, Amat12_seq, Amat21p_new, Amat11p_new)
                        call timing(iproc,'lovrlp^-1     ','ON')
                        !!write(*,*) 'after matmul: sum(Amat11p_new)', sum(Amat11p_new)
      
                        if (inv_ovrlp_smat%smmm%nvctrp>0) then
                            !call vscal(inv_ovrlp_smat%nfvctr*inv_ovrlp_smat%smmm%nfvctrp,-0.5d0,Amat11p(1,1),1)
                            call vscal(inv_ovrlp_smat%smmm%nvctrp,-0.5d0,Amat11p_new(1),1)
                        end if
                        !!write(*,*) 'after scal: sum(Amat11p_new)', sum(Amat11p_new)
                        !call vscal(ovrlp_smat%nfvctr*norbp,-0.5d0,Amat22p(1,1),1)
                        !!do iorb=1,inv_ovrlp_smat%smmm%nfvctrp
                        !!    Amat11p(iorb+inv_ovrlp_smat%smmm%isfvctr,iorb)=Amat11p(iorb+inv_ovrlp_smat%smmm%isfvctr,iorb)+1.5d0
                        !!!    Amat22p(iorb+isorb,iorb)=Amat22p(iorb+isorb,iorb)+1.5d0
                        !!end do
                        do iorb=1,inv_ovrlp_smat%smmm%nvctrp
                            ii = inv_ovrlp_smat%smmm%isvctr + iorb
                            !!call get_line_and_column(ii, inv_ovrlp_smat%smmm%nseg, &
                            !!     inv_ovrlp_smat%smmm%keyv, inv_ovrlp_smat%smmm%keyg, iline, icolumn)
                            iline = inv_ovrlp_smat%smmm%line_and_column(1,iorb)
                            icolumn = inv_ovrlp_smat%smmm%line_and_column(2,iorb)
                            if (iline==icolumn) then
                                Amat11p_new(iorb)=Amat11p_new(iorb)+1.5d0
                            end if
                        !    Amat22p(iorb+isorb,iorb)=Amat22p(iorb+isorb,iorb)+1.5d0
                        end do
      
                        call timing(iproc,'lovrlp^-1     ','OF')
                        !!call sparsemm(inv_ovrlp_smat, Amat12_seq, Amat22p, Amat12p)
                        !!call sparsemm(inv_ovrlp_smat, Amat21_seq, Amat11p, Amat21p)
                        !!write(*,*) 'sum(Amat11p_new)',sum(Amat11p_new)
                        call sparsemm_new(iproc, inv_ovrlp_smat, Amat12_seq, Amat22p_new, Amat12p_new)
                        call sparsemm_new(iproc, inv_ovrlp_smat, Amat21_seq, Amat11p_new, Amat21p_new)
                        call timing(iproc,'lovrlp^-1     ','ON')
      
                        if (its/=abs(iorder).or.power(1)/=2) then
                            call timing(iproc,'lovrlp^-1     ','OF')
                            !!call compress_matrix_distributed(iproc, nproc, inv_ovrlp_smat, DENSE_MATMUL, &
                            !!     Amat21p, Amat21_compr(inv_ovrlp_smat%isvctrp_tg+1:))
                            !!write(*,*) 'sum(Amat21p_new)',sum(Amat21p_new)
                            call compress_matrix_distributed_wrapper(iproc, nproc, inv_ovrlp_smat, SPARSE_MATMUL_LARGE, &
                                 Amat21p_new, Amat21_compr(inv_ovrlp_smat%isvctrp_tg+1:))
                            call timing(iproc,'lovrlp^-1     ','ON')
                        end if
                        if (its/=abs(iorder).or.power(1)==1) then
                            call sequential_acces_matrix_fast(inv_ovrlp_smat, Amat21_compr, Amat21_seq)
                        end if
                        if (its/=abs(iorder).or.power(1)==2) then
                            call timing(iproc,'lovrlp^-1     ','OF')
                            !!call compress_matrix_distributed(iproc, nproc, inv_ovrlp_smat, DENSE_MATMUL, &
                            !!     Amat12p, Amat12_compr)
                            call compress_matrix_distributed_wrapper(iproc, nproc, inv_ovrlp_smat, SPARSE_MATMUL_LARGE, &
                                 Amat12p_new, Amat12_compr)
                            call timing(iproc,'lovrlp^-1     ','ON')
                        end if
                        if (its/=abs(iorder)) then
                            call sequential_acces_matrix_fast2(inv_ovrlp_smat, Amat12_compr, Amat12_seq)
                        end if
                    end do
      
      
                    if (power(1)==1) then
                        call timing(iproc,'lovrlp^-1     ','OF')
                        !call sparsemm(inv_ovrlp_smat, Amat21_seq, Amat21p, Amat12p)
                        call sparsemm_new(iproc, inv_ovrlp_smat, Amat21_seq, Amat21p_new, Amat12p_new)
                        !!call compress_matrix_distributed(iproc, nproc, inv_ovrlp_smat, DENSE_MATMUL, Amat12p, &
                        !!     inv_ovrlp_mat(1)%matrix_compr(ishift2+1:))
                        call compress_matrix_distributed_wrapper(iproc, nproc, inv_ovrlp_smat, SPARSE_MATMUL_LARGE, Amat12p_new, &
                             inv_ovrlp_mat(1)%matrix_compr(ishift2+1:))
                        call timing(iproc,'lovrlp^-1     ','ON')
                    !else if (power(1)==2) then
                    !    call vcopy(inv_ovrlp_smat%nvctr,Amat12_compr(1),1,inv_ovrlp_smat%matrix_compr(1),1)
                    else if (power(1)==-2) then
                        call vcopy(inv_ovrlp_smat%nvctrp_tg,Amat21_compr(inv_ovrlp_smat%isvctrp_tg+1),1,&
                             inv_ovrlp_mat(1)%matrix_compr(ishift2+1),1)
                        !!write(*,*) 'sum(inv_ovrlp_mat(1)%matrix_compr)',sum(inv_ovrlp_mat(1)%matrix_compr)
                    end if
      
                end do
      
                call f_free(Amat12_seq)
                nullify(Amat22p)
                !!call f_free_ptr(Amat11p)
      
                nullify(Amat12_compr)
                call f_free(Amat21_compr)
                !!call f_free(Amat12p)
                !!call f_free(Amat21p)
                call f_free(Amat21_seq)
                call f_free(Amat12p_new)
                call f_free(Amat21p_new)
                call f_free_ptr(Amat11p_new)
      
      
            else
                if (iorder<1000) then
                    ovrlp_large_compr = sparsematrix_malloc(inv_ovrlp_smat, iaction=SPARSE_FULL, id='ovrlp_large_compr')
                    ! This is a bit quick and dirty
                    tmparr = sparsematrix_malloc(ovrlp_smat,iaction=SPARSE_FULL,id='tmparr')
                    call gather_matrix_from_taskgroups(iproc, nproc, comm, &
                         ovrlp_smat, ovrlp_mat%matrix_compr, tmparr)
                    call transform_sparse_matrix(iproc, ovrlp_smat, inv_ovrlp_smat, SPARSE_FULL, 'small_to_large', &
                         smat_in=tmparr, lmat_out=ovrlp_large_compr)
                    !!write(500+bigdft_mpi%iproc,'(a,2es16.8)') 'tmparr, large', tmparr(1), ovrlp_large_compr(1)
                    call f_free(tmparr)
      
                    !ovrlpminonep = sparsematrix_malloc_ptr(inv_ovrlp_smat, iaction=DENSE_MATMUL, id='ovrlpminonep')
                    ovrlpminonep_new = f_malloc_ptr(inv_ovrlp_smat%smmm%nvctrp,id='ovrlpminonep_new')
                    !invovrlpp_arr = f_malloc((/inv_ovrlp_smat%nfvctr,inv_ovrlp_smat%smmm%nfvctrp,ncalc/),id='invovrlpp_arr')
                    invovrlpp_arr_new = f_malloc((/inv_ovrlp_smat%smmm%nvctrp,ncalc/),id='invovrlpp_arr_new')
      
                    if (iorder>1) then
                        ovrlpminone_sparse_seq = sparsematrix_malloc(inv_ovrlp_smat, iaction=SPARSEMM_SEQ, &
                             id='ovrlpminone_sparse_seq')
                        ovrlpminone_sparse = sparsematrix_malloc_ptr(inv_ovrlp_smat, iaction=SPARSE_FULL, &
                             id='ovrlpminone_sparse')
                        !ovrlpminoneoldp = sparsematrix_malloc(inv_ovrlp_smat, iaction=DENSE_MATMUL, id='ovrlpminoneoldp')
                        ovrlpminoneoldp_new = f_malloc(inv_ovrlp_smat%smmm%nvctrp, id='ovrlpminoneoldp_new')
                    end if
      
                    factor_arr = f_malloc(ncalc,id='factor_arr')
      
                    do ispin=1,nspin
      
                        isshift=(ispin-1)*ovrlp_smat%nvctr
                        ilshift=(ispin-1)*inv_ovrlp_smat%nvctr
                        ilshift2=(ispin-1)*inv_ovrlp_smat%nvctrp_tg
      
                        if (iorder>1) then
                            !!ovrlpminone_sparse_seq = sparsematrix_malloc(inv_ovrlp_smat, iaction=SPARSEMM_SEQ, &
                            !!     id='ovrlpminone_sparse_seq')
                            !!ovrlpminone_sparse = sparsematrix_malloc_ptr(inv_ovrlp_smat, iaction=SPARSE_FULL, &
                            !!     id='ovrlpminone_sparse')
                            !!ovrlpminoneoldp = sparsematrix_malloc(inv_ovrlp_smat, iaction=DENSE_PARALLEL, id='ovrlpminoneoldp')
      
                            call matrix_minus_identity_sparse(ovrlp_smat%nfvctr, inv_ovrlp_smat, &
                                 ovrlp_large_compr(isshift+1), ovrlpminone_sparse)
                            !!write(500+bigdft_mpi%iproc,'(a,2es16.8)') 'large, sparse', ovrlp_large_compr(1), ovrlpminone_sparse(1)
                            call sequential_acces_matrix_fast(inv_ovrlp_smat, ovrlpminone_sparse, ovrlpminone_sparse_seq)
                            call timing(iproc,'lovrlp^-1     ','OF')
                            !call uncompress_matrix_distributed(iproc, inv_ovrlp_smat, DENSE_MATMUL, ovrlpminone_sparse, ovrlpminoneoldp)
                            call transform_sparsity_pattern(iproc, inv_ovrlp_smat%nfvctr, &
                                 inv_ovrlp_smat%smmm%nvctrp_mm, inv_ovrlp_smat%smmm%isvctr_mm, &
                                 inv_ovrlp_smat%nseg, inv_ovrlp_smat%keyv, inv_ovrlp_smat%keyg, &
                                 inv_ovrlp_smat%smmm%line_and_column_mm, &
                                 inv_ovrlp_smat%smmm%nvctrp, inv_ovrlp_smat%smmm%isvctr, &
                                 inv_ovrlp_smat%smmm%nseg, inv_ovrlp_smat%smmm%keyv, inv_ovrlp_smat%smmm%keyg, &
                                 inv_ovrlp_smat%smmm%istsegline, 'small_to_large', &
                                 ovrlpminone_sparse(ilshift2+inv_ovrlp_smat%smmm%isvctr_mm+1:), &
                                 ovrlpminoneoldp_new)
                            call timing(iproc,'lovrlp^-1     ','ON')
      
                            !!call f_free_ptr(ovrlpminone_sparse)
      
                            do icalc=1,ncalc
                                select case (power(icalc))
                                case(1)
                                    factor_arr(icalc)=-1.0d0
                                case(2)
                                    factor_arr(icalc)=0.5d0
                                case(-2)
                                    factor_arr(icalc)=-0.5d0
                                end select
                            end do
                        end if
      
      
                        if (inv_ovrlp_smat%smmm%nfvctrp>0) then
                            call timing(iproc,'lovrlp^-1     ','OF')
                            !!call uncompress_matrix_distributed(iproc, inv_ovrlp_smat, DENSE_MATMUL, &
                            !!     ovrlp_large_compr, ovrlpminonep(:,:,1))
                            !!write(500+bigdft_mpi%iproc,'(a,2es16.8)') 'BEF large, new', &
                            !!    ovrlp_large_compr(ilshift2+inv_ovrlp_smat%smmm%isvctr_mm+1), ovrlpminonep_new(1)
                            call transform_sparsity_pattern(iproc, inv_ovrlp_smat%nfvctr, &
                                 inv_ovrlp_smat%smmm%nvctrp_mm, inv_ovrlp_smat%smmm%isvctr_mm, &
                                 inv_ovrlp_smat%nseg, inv_ovrlp_smat%keyv, inv_ovrlp_smat%keyg, &
                                 inv_ovrlp_smat%smmm%line_and_column_mm, &
                                 inv_ovrlp_smat%smmm%nvctrp, inv_ovrlp_smat%smmm%isvctr, &
                                 inv_ovrlp_smat%smmm%nseg, inv_ovrlp_smat%smmm%keyv, inv_ovrlp_smat%smmm%keyg, &
                                 inv_ovrlp_smat%smmm%istsegline, 'small_to_large', &
                                 ovrlp_large_compr(ilshift2+inv_ovrlp_smat%smmm%isvctr_mm+1), &
                                 ovrlpminonep_new)
                            !!write(500+bigdft_mpi%iproc,'(a,2es16.8)') 'large, new', &
                            !!    ovrlp_large_compr(ilshift2+inv_ovrlp_smat%smmm%isvctr_mm+1), ovrlpminonep_new(1)
                            call timing(iproc,'lovrlp^-1     ','ON')
                            !!if (.not.check_accur) call f_free(ovrlp_large_compr)
                            do icalc=1,ncalc
                                !!call first_order_taylor_dense(inv_ovrlp_smat%nfvctr,inv_ovrlp_smat%smmm%isfvctr, &
                                !!     inv_ovrlp_smat%smmm%nfvctrp,power(icalc),ovrlpminonep,invovrlpp_arr(1,1,icalc))
                                call first_order_taylor_sparse_new(power(icalc), inv_ovrlp_smat, &
                                     ovrlpminonep_new, invovrlpp_arr_new(1,icalc))
                                !!write(500+bigdft_mpi%iproc,'(a,2es16.8)') 'FIRST ovrlpminonep_new(1), invovrlpp_arr_new(1,icalc)', ovrlpminonep_new(1), invovrlpp_arr_new(1,icalc)
                            end do
                        end if
                        call f_free(ovrlp_large_compr)
      
                        do i=2,iorder
                            call timing(iproc,'lovrlp^-1     ','OF')
                            !!call sparsemm(inv_ovrlp_smat, ovrlpminone_sparse_seq, ovrlpminoneoldp, ovrlpminonep)
                            !!write(500+bigdft_mpi%iproc,*) 'ovrlpminone_sparse_seq(1)', ovrlpminone_sparse_seq(1)
                            call sparsemm_new(iproc, inv_ovrlp_smat, ovrlpminone_sparse_seq, ovrlpminoneoldp_new, ovrlpminonep_new)
                            !!write(500+bigdft_mpi%iproc,'(a,2es16.8)') 'ovrlpminoneoldp_new(1), ovrlpminonep_new(1)', ovrlpminoneoldp_new(1), ovrlpminonep_new(1)
                            call timing(iproc,'lovrlp^-1     ','ON')
                            do icalc=1,ncalc
                                factor_arr(icalc)=newfactor(power(icalc),i,factor_arr(icalc))
                                if (inv_ovrlp_smat%smmm%nvctrp>0) then
                                    !!call daxpy(inv_ovrlp_smat%nfvctr*inv_ovrlp_smat%smmm%nfvctrp,factor_arr(icalc), &
                                    !!     ovrlpminonep,1,invovrlpp_arr(1,1,icalc),1)
                                    call daxpy(inv_ovrlp_smat%smmm%nvctrp,factor_arr(icalc), &
                                         ovrlpminonep_new,1,invovrlpp_arr_new(1,icalc),1)
                                    !!write(500+bigdft_mpi%iproc,'(a,2es16.8)') 'ovrlpminonep_new(1), invovrlpp_arr_new(1,icalc)', ovrlpminonep_new(1), invovrlpp_arr_new(1,icalc)
                                end if
                            end do
                            if (i/=iorder.and.inv_ovrlp_smat%smmm%nvctrp>0) then
                                !!call vcopy(inv_ovrlp_smat%nfvctr*inv_ovrlp_smat%smmm%nfvctrp,&
                                !!ovrlpminonep(1,1,1),1,ovrlpminoneoldp(1,1),1)
                                call vcopy(inv_ovrlp_smat%smmm%nvctrp,&
                                ovrlpminonep_new(1),1,ovrlpminoneoldp_new(1),1)
                            end if
                        end do
                        !!call to_zero(inv_ovrlp_smat%nvctr, inv_ovrlp_smat%matrix_compr(1))
                        call timing(iproc,'lovrlp^-1     ','OF')
                        do icalc=1,ncalc
                            !!call compress_matrix_distributed(iproc, nproc, inv_ovrlp_smat, &
                            !!     DENSE_MATMUL, invovrlpp_arr(1:,1:,icalc), &
                            !!     inv_ovrlp_mat(icalc)%matrix_compr(ilshift2+1:))
                            call compress_matrix_distributed_wrapper(iproc, nproc, inv_ovrlp_smat, &
                                 SPARSE_MATMUL_LARGE, invovrlpp_arr_new(1:,icalc), &
                                 inv_ovrlp_mat(icalc)%matrix_compr(ilshift2+1:))
                            !!write(500+bigdft_mpi%iproc,'(a,2es16.8)') 'inv_mat, inv_compr', invovrlpp_arr_new(1,icalc), inv_ovrlp_mat(icalc)%matrix_compr(ilshift2+1)
                        end do
                        call timing(iproc,'lovrlp^-1     ','ON')
      
                    end do
      
                    call f_free(factor_arr)
      
                    if (iorder>1) then
                        call f_free(ovrlpminone_sparse_seq)
                        !!call f_free(ovrlpminoneoldp)
                        call f_free(ovrlpminoneoldp_new)
                        call f_free_ptr(ovrlpminone_sparse)
                    end if
      
                    !!call f_free(invovrlpp_arr)
                    call f_free(invovrlpp_arr_new)
                    !!call f_free_ptr(ovrlpminonep)
                    call f_free_ptr(ovrlpminonep_new)
      
                else
      
                    ! @ NEW: ICE ##########################
                    !!select case (power(1))
                    !!case (-2)
                    !!    ex=-0.5d0
                    !!case (2)
                    !!    ex=0.5d0
                    !!case (1)
                    !!    ex=-1.d0
                    !!case default
                    !!    stop 'wrong power(1)'
                    !!end select
                    !!tmpmat = sparsematrix_malloc(ovrlp_smat,iaction=SPARSE_FULL,id='tmpmat')
                    !!call vcopy(ovrlp_smat%nvctr, ovrlp_mat%matrix_compr(1), 1, tmpmat(1), 1)
                    !!call gather_matrix_from_taskgroups_inplace(iproc, nproc, ovrlp_smat, ovrlp_mat)
                    rpower = f_malloc(ncalc,id='rpower')
                    do icalc=1,ncalc
                        select case (power(icalc))
                        case (-2)
                            rpower(icalc) = -0.5d0
                        case (2)
                            rpower(icalc) = 0.5d0
                        case (1)
                            rpower(icalc) = -1.d0
                        case default
                            stop 'wrong value of power(icalc)'
                        end select
                    end do
<<<<<<< HEAD
                    call inverse_chebyshev_expansion_new(iproc, nproc, &
=======
                    call inverse_chebyshev_expansion_new(iproc, nproc, comm, &
>>>>>>> d31be52c
                         ovrlp_smat, inv_ovrlp_smat, ncalc, rpower, ovrlp_mat, inv_ovrlp_mat, verbosity=verbosity_)
                    call f_free(rpower)
                    !!call vcopy(ovrlp_smat%nvctr, tmpmat(1), 1, ovrlp_mat%matrix_compr(1), 1)
                    !!call f_free(tmpmat)
                    ! #####################################
                end if
            end if
      
            if (check_accur) then
                ! HERE STARTS LINEAR CHECK ##########################
                !!invovrlpp = sparsematrix_malloc(inv_ovrlp_smat, iaction=DENSE_MATMUL, id='invovrlpp')
                invovrlpp_new = f_malloc(inv_ovrlp_smat%smmm%nvctrp, id='invovrlpp_new')
                !!if (iorder<1 .or. iorder>=1000) then
                    ovrlp_large_compr = sparsematrix_malloc(inv_ovrlp_smat, iaction=SPARSE_TASKGROUP, id='ovrlp_large_compr')
                    call transform_sparse_matrix(iproc, ovrlp_smat, inv_ovrlp_smat, sparse_TASKGROUP, 'small_to_large', &
                         smat_in=ovrlp_mat%matrix_compr, lmat_out=ovrlp_large_compr)
                !!end if
                invovrlp_compr_seq = sparsematrix_malloc(inv_ovrlp_smat, iaction=SPARSEMM_SEQ, id='ovrlp_large_compr_seq')
                !!ovrlp_largep = sparsematrix_malloc(inv_ovrlp_smat, iaction=DENSE_MATMUL, id='ovrlp_largep')
                ovrlp_largep_new = f_malloc(inv_ovrlp_smat%smmm%nvctrp,id='ovrlp_largep')

                !!if (iproc==0) write(*,*) 'TEST ##############################################'
                !!do icalc=1,ncalc
                !!    resmat = sparsematrix_malloc(inv_ovrlp_smat, iaction=SPARSE_TASKGROUP, id='resmat')
                !!    call matrix_matrix_mult_wrapper(iproc, nproc, inv_ovrlp_smat, ovrlp_large_compr, inv_ovrlp_mat(icalc)%matrix_compr, resmat)
                !!    call deviation_from_unity_parallel_new(iproc, nproc, inv_ovrlp_smat%nfvctr, inv_ovrlp_smat%nfvctrp, inv_ovrlp_smat%isfvctr, &
                !!         resmat, inv_ovrlp_smat, tt1, tt2)
                !!    if (iproc==0) then
                !!        call yaml_map('NEW max mean error',(/tt1,tt2/))
                !!        do i=1,size(resmat,1)
                !!            write(500,*) i, resmat(i)
                !!        end do
                !!        do i=1,size(ovrlp_large_compr)
                !!            write(600,*) i, ovrlp_large_compr(i)
                !!        end do
                !!        do i=1,size(inv_ovrlp_mat(icalc)%matrix_compr)
                !!            write(700,*) i, inv_ovrlp_mat(icalc)%matrix_compr(i)
                !!        end do
                !!    end if
                !!    call f_free(resmat)
                !!end do
                !!if (iproc==0) write(*,*) 'END TEST ##########################################'
      
                if (iproc==0 .and. verbosity_>0) then
                    call yaml_newline()
                    call yaml_sequence_open('error estimation')
                end if
                do icalc=1,ncalc
                    do ispin=1,nspin
                        isshift=(ispin-1)*ovrlp_smat%nvctr
                        ilshift=(ispin-1)*inv_ovrlp_smat%nvctrp_tg
                        ilshift2=(ispin-1)*inv_ovrlp_smat%nvctrp_tg
                        call timing(iproc,'lovrlp^-1     ','OF')
                        !!call uncompress_matrix_distributed2(iproc, inv_ovrlp_smat, &
                        !!     DENSE_MATMUL, ovrlp_large_compr(ilshift+1), ovrlp_largep)
                        if (inv_ovrlp_smat%smmm%nvctrp_mm>0) then
                            call transform_sparsity_pattern(iproc, inv_ovrlp_smat%nfvctr, &
                                 inv_ovrlp_smat%smmm%nvctrp_mm, inv_ovrlp_smat%smmm%isvctr_mm, &
                                 inv_ovrlp_smat%nseg, inv_ovrlp_smat%keyv, inv_ovrlp_smat%keyg, &
                                 inv_ovrlp_smat%smmm%line_and_column_mm, &
                                 inv_ovrlp_smat%smmm%nvctrp, inv_ovrlp_smat%smmm%isvctr, &
                                 inv_ovrlp_smat%smmm%nseg, inv_ovrlp_smat%smmm%keyv, inv_ovrlp_smat%smmm%keyg, &
                                 inv_ovrlp_smat%smmm%istsegline, 'small_to_large', &
                                 ovrlp_large_compr(ilshift+inv_ovrlp_smat%smmm%isvctr_mm-inv_ovrlp_smat%isvctrp_tg+1), &
                                 ovrlp_largep_new)
                        end if
      
                        call timing(iproc,'lovrlp^-1     ','ON')
                        call sequential_acces_matrix_fast2(inv_ovrlp_smat, &
                             inv_ovrlp_mat(icalc)%matrix_compr(ilshift2+1:), invovrlp_compr_seq)
                        !!write(500+bigdft_mpi%iproc,'(a,2es16.8)') 'inv, inv_seq', inv_ovrlp_mat(icalc)%matrix_compr(ilshift2+1), invovrlp_compr_seq(1)
                        !!write(*,*) 'sum(inv_ovrlp_mat(1)%matrix_compr(ilshift+1:ilshift+inv_ovrlp_smat%nvctr)', sum(inv_ovrlp_mat(1)%matrix_compr(ilshift+1:ilshift+inv_ovrlp_smat%nvctr))
      
                        if (power(icalc)==1) then
                            call check_accur_overlap_minus_one_sparse_new(iproc, nproc, comm, inv_ovrlp_smat, ovrlp_smat%nfvctr, &
                                 inv_ovrlp_smat%smmm%nfvctrp, inv_ovrlp_smat%smmm%isfvctr, &
                                 inv_ovrlp_smat%smmm%nseq, inv_ovrlp_smat%smmm%nout, &
                                 invovrlp_compr_seq, ovrlp_largep_new, power(icalc), &
                                 max_error, mean_error)
                        else if (power(icalc)==2) then
                            call timing(iproc,'lovrlp^-1     ','OF')
                            !!call uncompress_matrix_distributed2(iproc, inv_ovrlp_smat, DENSE_MATMUL, &
                            !!     inv_ovrlp_mat(icalc)%matrix_compr(ilshift2+1:), invovrlpp)
                            if (inv_ovrlp_smat%smmm%nvctrp_mm>0) then
                                ist = ilshift2+inv_ovrlp_smat%smmm%isvctr_mm-inv_ovrlp_smat%isvctrp_tg+1
                                call transform_sparsity_pattern(iproc, inv_ovrlp_smat%nfvctr, &
                                     inv_ovrlp_smat%smmm%nvctrp_mm, inv_ovrlp_smat%smmm%isvctr_mm, &
                                     inv_ovrlp_smat%nseg, inv_ovrlp_smat%keyv, inv_ovrlp_smat%keyg, &
                                     inv_ovrlp_smat%smmm%line_and_column_mm, &
                                     inv_ovrlp_smat%smmm%nvctrp, inv_ovrlp_smat%smmm%isvctr, &
                                     inv_ovrlp_smat%smmm%nseg, inv_ovrlp_smat%smmm%keyv, inv_ovrlp_smat%smmm%keyg, &
                                     inv_ovrlp_smat%smmm%istsegline, 'small_to_large', &
                                     inv_ovrlp_mat(icalc)%matrix_compr(ist:), &
                                     invovrlpp_new)
                            end if
                            call timing(iproc,'lovrlp^-1     ','ON')
                            call check_accur_overlap_minus_one_sparse_new(iproc, nproc, comm, inv_ovrlp_smat, ovrlp_smat%nfvctr, &
                                 inv_ovrlp_smat%smmm%nfvctrp, inv_ovrlp_smat%smmm%isfvctr, &
                                 inv_ovrlp_smat%smmm%nseq, inv_ovrlp_smat%smmm%nout, &
                                 invovrlp_compr_seq, invovrlpp_new, power(icalc), &
                                 max_error, mean_error, cmatp=ovrlp_largep_new)
                        else if (power(icalc)==-2) then
                            ovrlp_compr_seq = sparsematrix_malloc(inv_ovrlp_smat, iaction=SPARSEMM_SEQ, id='ovrlp_compr_seq') 
                            call sequential_acces_matrix_fast2(inv_ovrlp_smat, ovrlp_large_compr(ilshift+1), ovrlp_compr_seq)
                            call timing(iproc,'lovrlp^-1     ','OF')
                            !!call uncompress_matrix_distributed2(iproc, inv_ovrlp_smat, DENSE_MATMUL, &
                            !!     inv_ovrlp_mat(icalc)%matrix_compr(ilshift2+1:), invovrlpp)
                            if (inv_ovrlp_smat%smmm%nvctrp_mm>0) then
                                ist = ilshift2+inv_ovrlp_smat%smmm%isvctr_mm-inv_ovrlp_smat%isvctrp_tg+1
                                call transform_sparsity_pattern(iproc, inv_ovrlp_smat%nfvctr, &
                                     inv_ovrlp_smat%smmm%nvctrp_mm, inv_ovrlp_smat%smmm%isvctr_mm, &
                                     inv_ovrlp_smat%nseg, inv_ovrlp_smat%keyv, inv_ovrlp_smat%keyg, &
                                     inv_ovrlp_smat%smmm%line_and_column_mm, &
                                     inv_ovrlp_smat%smmm%nvctrp, inv_ovrlp_smat%smmm%isvctr, &
                                     inv_ovrlp_smat%smmm%nseg, inv_ovrlp_smat%smmm%keyv, inv_ovrlp_smat%smmm%keyg, &
                                     inv_ovrlp_smat%smmm%istsegline, 'small_to_large', &
                                     inv_ovrlp_mat(icalc)%matrix_compr(ist:), &
                                     invovrlpp_new)
                            end if
                            call timing(iproc,'lovrlp^-1     ','ON')
                            call check_accur_overlap_minus_one_sparse_new(iproc, nproc, comm, inv_ovrlp_smat, ovrlp_smat%nfvctr, &
                                 inv_ovrlp_smat%smmm%nfvctrp, inv_ovrlp_smat%smmm%isfvctr, &
                                 inv_ovrlp_smat%smmm%nseq, inv_ovrlp_smat%smmm%nout, &
                                 invovrlp_compr_seq, invovrlpp_new, power(icalc), &
                                 max_error, mean_error, &
                                 ovrlp_compr_seq)
                            call f_free(ovrlp_compr_seq)
                        else
                            stop 'wrong power(icalc)'
                        end if
                        if (iproc==0 .and. verbosity_>0) then
                            call yaml_newline()
                            if (nspin==1) then
                                call yaml_map('max / mean error',(/max_error,mean_error/),fmt='(es8.2)')
                            else
                                if (ispin==1) then
                                    call yaml_map('spin up, max / mean error',(/max_error,mean_error/),fmt='(es8.2)')
                                else if (ispin==2) then
                                    call yaml_map('spin down, max / mean error',(/max_error,mean_error/),fmt='(es8.2)')
                                end if
                            end if
                        end if
                    end do
                end do
                if (iproc==0 .and. verbosity_>0) then
                    call yaml_sequence_close()
                end if
                call f_free(invovrlp_compr_seq)
                !!call f_free(ovrlp_largep)
                call f_free(ovrlp_largep_new)
                !!call f_free(invovrlpp)
                call f_free(invovrlpp_new)
                call f_free(ovrlp_large_compr)
                !HERE ENDS LINEAR CHECK #############################
            end if
        end if sparse_dense
      
        if (iproc==0 .and. verbosity_>0) then
            call yaml_mapping_close()
            call yaml_newline()
        end if
      
        call timing(iproc,'lovrlp^-1     ','OF')
        call f_release_routine()

      
      end subroutine overlapPowerGeneral


      subroutine check_accur_overlap_minus_one_sparse_new(iproc, nproc, comm, smat, norb, norbp, isorb, nseq, nout, &
                 amat_seq, bmatp, power, &
                 max_error, mean_error, dmat_seq, cmatp)
        use sparsematrix, only: sparsemm_new
        implicit none
        integer,intent(in) :: iproc, nproc, comm, norb, norbp, isorb, nseq, nout, power
        type(sparse_matrix) :: smat
        real(kind=8),dimension(nseq),intent(in) :: amat_seq
        real(kind=8),dimension(smat%smmm%nvctrp),intent(in) :: bmatp
        real(kind=8),intent(out) :: max_error, mean_error
        real(kind=8),dimension(nseq),intent(in),optional :: dmat_seq
        real(kind=8),dimension(smat%smmm%nvctrp),intent(in),optional :: cmatp
      
        real(kind=8), allocatable, dimension(:,:) :: tmp, tmp2
        real(kind=8), allocatable, dimension(:) :: tmpp, tmp2p
        integer :: ierr, i,j
      
        call f_routine(id='check_accur_overlap_minus_one_sparse_new')
      
        tmpp=f_malloc0((smat%smmm%nvctrp),id='tmpp')
        if (power==1) then
           !!call dgemm('n', 'n', norb, norbp, norb, 1.d0, inv_ovrlp(1,1), &
           !!     norb, ovrlp(1,isorb+1), norb, 0.d0, tmpp(1,1), norb)
           call sparsemm_new(iproc, smat, amat_seq, bmatp, tmpp)
           call deviation_from_unity_parallel_new(iproc, nproc, comm, tmpp, smat, max_error, mean_error)
        else if (power==2) then
            if (.not.present(cmatp)) stop 'cmatp not present'
           !!call dgemm('n', 'n', norb, norbp, norb, 1.d0, inv_ovrlp(1,1), &
           !!     norb, inv_ovrlp(1,isorb+1), norb, 0.d0, tmpp(1,1), norb)
           !write(*,*) 'iproc, sum(amat_seq), sum(bmatp)', iproc, sum(amat_seq), sum(bmatp)
           call sparsemm_new(iproc, smat, amat_seq, bmatp, tmpp)
           call max_matrix_diff_parallel_new(iproc, nproc, comm, norb, norbp, isorb, tmpp, cmatp, smat, max_error, mean_error)
           !max_error=0.5d0*max_error
           !mean_error=0.5d0*mean_error
        else if (power==-2) then
           if (.not.present(dmat_seq)) stop 'dmat_seq not present'
           !!call dgemm('n', 'n', norb, norbp, norb, 1.d0, inv_ovrlp(1,1), &
           !!     norb, inv_ovrlp(1,isorb+1), norb, 0.d0, tmpp(1,1), norb)
           !!write(500+bigdft_mpi%iproc,*) 'amat_seq(1)', amat_seq(1)
           call sparsemm_new(iproc, smat, amat_seq, bmatp, tmpp)
           tmp2p=f_malloc0(smat%smmm%nvctrp,id='tmp2p')
           !!call dgemm('n', 'n', norb, norbp, norb, 1.d0, ovrlp(1,1), &
           !!     norb, tmpp(1,1), norb, 0.d0, tmp2p(1,1), norb)
           call sparsemm_new(iproc, smat, dmat_seq, tmpp, tmp2p)
           call deviation_from_unity_parallel_new(iproc, nproc, comm, tmp2p, smat, max_error, mean_error)
           !max_error=0.5d0*max_error
           !mean_error=0.5d0*mean_error
           call f_free(tmp2p)
        else
           stop 'Error in check_accur_overlap_minus_one_sparse_new'
        end if
        call f_free(tmpp)
      
        call f_release_routine()
      
      end subroutine check_accur_overlap_minus_one_sparse_new


      subroutine overlap_minus_one_half_serial(iproc, nproc, comm, iorder, power, blocksize, &
                 norb, ovrlp_matrix, inv_ovrlp_matrix, check_accur, &
                 smat, max_error, mean_error)
        use yaml_output
        implicit none
        
        ! Calling arguments
        integer,intent(in) :: iproc, nproc, comm, iorder, blocksize, power, norb
        real(kind=8),dimension(norb,norb),intent(in) :: ovrlp_matrix
        real(kind=8),dimension(:,:),pointer,intent(inout) :: inv_ovrlp_matrix
        type(sparse_matrix),intent(in) :: smat
        logical,intent(in) :: check_accur
        real(kind=8),intent(out),optional :: max_error, mean_error
        
        ! Local variables
        integer :: iorb, jorb, info, iiorb, isorb, norbp, ii, ii_inv, iii, ierr, i, its, maxits
        integer :: matrixindex_in_compressed, nmaxvalk
        real(kind=8), dimension(:,:), pointer :: ovrlpminonep, ovrlpminone, inv_ovrlpp, ovrlppowerp, ovrlppoweroldp
        real(kind=8), dimension(:,:), pointer :: inv_ovrlp_half_tmp, ovrlp_local, inv_ovrlp_local
        real(kind=8) :: factor
        logical :: ovrlp_allocated, inv_ovrlp_allocated
      
        ! new for sparse taylor
        integer :: nout, nseq
        integer,dimension(:,:,:),allocatable :: istindexarr
        real(kind=8),dimension(:),pointer :: ovrlpminone_sparse
        real(kind=8),dimension(:),allocatable :: ovrlp_compr_seq, ovrlpminone_sparse_seq, ovrlp_large_compr
        real(kind=8),dimension(:),allocatable :: invovrlp_compr_seq
        real(kind=8),dimension(:,:),allocatable :: ovrlpminoneoldp, invovrlpp, ovrlp_largep
        real(kind=8),dimension(:,:),allocatable :: Amat12p, Amat21p, Amat21
        real(kind=8),dimension(:,:),pointer :: Amat12, Amat11p, Amat22p
        real(kind=8),dimension(:),pointer :: Amat12_compr
        real(kind=8),dimension(:),allocatable :: Amat21_compr, Amat12_seq, Amat21_seq
        integer,parameter :: SPARSE=1
        integer,parameter :: DENSE=2
      
      
        !!write(*,*) 'iorder',iorder
      
      
        call f_routine(id='overlap_minus_one_half_serial')
        call timing(iproc,'lovrlp^-1     ','ON')
      
        if (nproc>1) then
            stop 'this routine only works in serial'
        end if
      
        
        if (check_accur) then
            if (.not.present(max_error)) stop 'max_error not present'
            if (.not.present(mean_error)) stop 'mean_error not present'
        end if
      
        if (power/=-2 .and. power/=1 .and. power/=2) stop 'wrong value of power'
      
      
            if (iorder==0) then
                call vcopy(norb*norb,ovrlp_matrix(1,1),1,inv_ovrlp_matrix(1,1),1)
                if (power==1) then
                   call overlap_minus_one_exact_serial(norb,inv_ovrlp_matrix)
                else if (power==2) then
                   ! Passing 0 as comm... not best practice
                   call overlap_plus_minus_one_half_exact(0,1,0,norb,blocksize,.true.,inv_ovrlp_matrix,smat)
                else if (power==-2) then
                   ! Passing 0 as comm... not best practice
                   call overlap_plus_minus_one_half_exact(0,1,0,norb,blocksize,.false.,inv_ovrlp_matrix,smat)
                end if
            else if (iorder<0) then
                Amat12p = f_malloc((/norb,norb/), id='Amat12p')
                Amat21p = f_malloc((/norb,norb/), id='Amat21p')
                Amat11p = f_malloc_ptr((/norb,norb/), id='Amat11p')
                ! save some memory but keep code clear - Amat22 and Amat11 should be identical as only combining S and I
                Amat22p=>Amat11p
                Amat12=>inv_ovrlp_matrix
                Amat21=f_malloc0((/norb,norb/), id='Amat21')
      
                call vcopy(norb*norb,ovrlp_matrix(1,1),1,Amat12(1,1),1)
                do iorb=1,norb
                    Amat21(iorb,iorb)=1.0d0
                end do
      
                ! calculate Xn+1=0.5*Xn*(3I-Xn**2)
                do its=1,abs(iorder)
                    call dgemm('n', 'n', norb, norb, norb, -0.5d0, Amat12(1,1), &
                         norb, Amat21(1,1), norb, 0.0d0, Amat11p(1,1), norb)
                    do iorb=1,norb
                        Amat11p(iorb,iorb)=Amat11p(iorb,iorb)+1.5d0
                    end do
                    call dgemm('n', 'n', norb, norb, norb, 1.0d0, Amat12(1,1), &
                         norb, Amat22p(1,1), norb, 0.0d0, Amat12p(1,1), norb)
                    call dgemm('n', 'n', norb, norb, norb, 1.0d0, Amat21(1,1), &
                         norb, Amat11p(1,1), norb, 0.0d0, Amat21p(1,1), norb)
                    call vcopy(norb**2,Amat12p(1,1),1,Amat12(1,1),1)
                    call vcopy(norb**2,Amat21p(1,1),1,Amat21(1,1),1)
                end do
      
                nullify(Amat22p)
                call f_free_ptr(Amat11p)
      
                if (power==1) then
                    call dgemm('n', 'n', norb, norb, norb, 1.0d0, Amat21(1,1), &
                         norb, Amat21p(1,1), norb, 0.0d0, Amat12p(1,1), norb)
                    call vcopy(norb**2, Amat12p(1,1), 1, inv_ovrlp_matrix(1,1), 1)
                else if (power==-2) then
                    call vcopy(norb**2,Amat21(1,1),1,inv_ovrlp_matrix(1,1),1)
                end if
      
                call f_free(Amat12p)
                call f_free(Amat21p)
                nullify(Amat12)
                call f_free(Amat21)
      
            else
                if (iorder>1) then
                    ovrlpminone = f_malloc_ptr((/norb,norb/), id='ovrlpminone')
                    ovrlpminonep => ovrlpminone
      
                    call matrix_minus_identity_dense(norb,0,norb,ovrlp_matrix(1,1),ovrlpminonep)
      
                    ovrlppoweroldp = f_malloc_ptr((/norb,norb/), id='ovrlppoweroldp')
      
                    call vcopy(norb*norb,ovrlpminonep(1,1),1,ovrlppoweroldp(1,1),1)
      
                    nullify(ovrlpminonep)
      
                    ovrlppowerp = f_malloc_ptr((/norb,norb/), id='ovrlppowerp')
      
                    if (power==1) then
                        factor=-1.0d0
                    else if (power==2) then
                        factor=0.5d0
                    else if (power==-2) then
                        factor=-0.5d0
                    end if
                end if
      
                if (nproc>1) then
                    inv_ovrlpp = f_malloc_ptr((/norb,norb/), id='inv_ovrlpp')
                else
                    inv_ovrlpp => inv_ovrlp_matrix
                end if
      
                call first_order_taylor_dense(norb,0,norb,power,ovrlp_matrix(1,1),inv_ovrlpp)
      
                do i=2,iorder
                    call dgemm('n', 'n', norb, norb, norb, 1.d0, ovrlpminone(1,1), &
                         norb, ovrlppoweroldp(1,1), norb, 0.d0, ovrlppowerp(1,1), norb)
                    factor=newfactor(power,i,factor)
                    call daxpy(norb*norb,factor,ovrlppowerp,1,inv_ovrlpp,1)
                    if (i/=iorder) call vcopy(norb*norb,ovrlppowerp(1,1),1,ovrlppoweroldp(1,1),1)
                end do
      
                if (iorder>1) then
                    if(nproc > 1) then
                        nullify(ovrlpminone)
                    else
                        call f_free_ptr(ovrlpminone)
                    end if
      
                    call f_free_ptr(ovrlppowerp)
                    call f_free_ptr(ovrlppoweroldp)
      
                end if
      
                nullify(inv_ovrlpp)
            end if
      
            if (check_accur) then
                call check_accur_overlap_minus_one(iproc,nproc,comm,norb,norb,0,power,ovrlp_matrix,inv_ovrlp_matrix,&
                     smat, max_error,mean_error)
            end if
      
      
        call f_release_routine()
        call timing(iproc,'lovrlp^-1     ','OF')
      
      
      end subroutine overlap_minus_one_half_serial


      subroutine check_accur_overlap_minus_one(iproc,nproc,comm,norb,norbp,isorb,power,ovrlp,inv_ovrlp,&
                 smat,max_error,mean_error)
        implicit none
        integer,intent(in) :: iproc, nproc, comm, norb, norbp, isorb, power
        real(kind=8),dimension(norb,norb),intent(in) :: ovrlp, inv_ovrlp
        type(sparse_matrix),intent(in) :: smat
        real(kind=8),intent(out) :: max_error, mean_error
      
        real(kind=8), allocatable, dimension(:,:) :: tmp, tmp2
        real(kind=8), allocatable, dimension(:,:) :: tmpp, tmp2p
        integer :: ierr, i,j
      
        call f_routine(id='check_accur_overlap_minus_one')
      
        tmpp=f_malloc((/norb,norbp/),id='tmpp')
        if (power==1) then
           if (norbp>0) then
              call dgemm('n', 'n', norb, norbp, norb, 1.d0, inv_ovrlp(1,1), &
                   norb, ovrlp(1,isorb+1), norb, 0.d0, tmpp(1,1), norb)
           end if
           call deviation_from_unity_parallel(iproc, nproc, comm, &
                norb, norbp, isorb, tmpp, smat, max_error, mean_error)
        else if (power==2) then
           if (norbp>0) then
               call dgemm('n', 'n', norb, norbp, norb, 1.d0, inv_ovrlp(1,1), &
                   norb, inv_ovrlp(1,isorb+1), norb, 0.d0, tmpp(1,1), norb)
               call max_matrix_diff_parallel(iproc, nproc, comm, norb, norbp, isorb, &
                    tmpp, ovrlp(1,isorb+1), smat, max_error, mean_error)
               max_error=0.5d0*max_error
               mean_error=0.5d0*mean_error
           else
               !still have to call routine so that allreduce is called by all mpi, but avoid explicit out of bounds reference for ovrlp
               call max_matrix_diff_parallel(iproc, nproc, comm, norb, norbp, isorb, &
                    tmpp, ovrlp, smat, max_error, mean_error)
           end if
        else if (power==-2) then
           if (norbp>0) then
              call dgemm('n', 'n', norb, norbp, norb, 1.d0, inv_ovrlp(1,1), &
                   norb, inv_ovrlp(1,isorb+1), norb, 0.d0, tmpp(1,1), norb)
           end if
           tmp2p=f_malloc((/norb,norbp/),id='tmp2p')
           if (norbp>0) then
              call dgemm('n', 'n', norb, norbp, norb, 1.d0, ovrlp(1,1), &
                   norb, tmpp(1,1), norb, 0.d0, tmp2p(1,1), norb)
           end if
           call deviation_from_unity_parallel(iproc, nproc, comm, &
                norb, norbp, isorb, tmp2p, smat, max_error, mean_error)
           max_error=0.5d0*max_error
           mean_error=0.5d0*mean_error
           call f_free(tmp2p)
        else
           stop 'Error in check_accur_overlap_minus_one'
        end if
        call f_free(tmpp)
      
        call f_release_routine()
      
      end subroutine check_accur_overlap_minus_one


      subroutine deviation_from_unity_parallel_new(iproc, nproc, comm, ovrlp, smat, max_deviation, mean_deviation)
        use sparsematrix_init, only: matrixindex_in_compressed
        implicit none
      
        ! Calling arguments
        integer,intent(in):: iproc, nproc, comm
        type(sparse_matrix),intent(in) :: smat
        real(8),dimension(smat%smmm%nvctrp),intent(in):: ovrlp
        real(8),intent(out):: max_deviation, mean_deviation
      
        ! Local variables
        integer:: iorb, iiorb, jorb, ierr, ind, iline, icolumn, i, ii
        real(8):: error, num
        real(kind=8),dimension(2) :: reducearr
      
        call f_routine(id='deviation_from_unity_parallel')
      
        call timing(iproc,'dev_from_unity','ON') 
        max_deviation=0.d0
        mean_deviation=0.d0
        num=0.d0
        !!do iorb=1,norbp
        !!   iiorb=iorb+isorb
        !!   !$omp parallel default(private) shared(norb, iiorb, ovrlp, iorb, max_deviation, mean_deviation, num, smat)
        !!   !$omp do reduction(max:max_deviation) reduction(+:mean_deviation,num)
        !!   do jorb=1,norb
        !!      ind=matrixindex_in_compressed(smat,jorb,iiorb)
        !!      if (ind>0) then
        !!          ! This entry is within the sparsity pattern, i.e. it matters for the error.
        !!          if(iiorb==jorb) then
        !!             error=(ovrlp(jorb,iorb)-1.d0)**2
        !!          else
        !!             error=ovrlp(jorb,iorb)**2
        !!          end if
        !!          max_deviation=max(error,max_deviation)
        !!          mean_deviation=mean_deviation+error
        !!          num=num+1.d0
        !!      end if
        !!   end do
        !!   !$omp end do
        !!   !$omp end parallel
        !!end do
      
      
        do i=1,smat%smmm%nvctrp
            ii = smat%smmm%isvctr + i
            !!call get_line_and_column(ii, smat%smmm%nseg, smat%smmm%keyv, smat%smmm%keyg, iline, icolumn)
            iline = smat%smmm%line_and_column(1,i)
            icolumn = smat%smmm%line_and_column(2,i)
            ind=matrixindex_in_compressed(smat,icolumn,iline)
            if (ind>0) then
                ! This entry is within the sparsity pattern, i.e. it matters for the error.
                if(icolumn==iline) then
                   error=(ovrlp(i)-1.d0)**2
                else
                   error=ovrlp(i)**2
                end if
                !write(*,'(a,3i8,2es16.7)') 'i, iline, icolumn, ovrlp(i), error', i, iline, icolumn, ovrlp(i), error
                max_deviation=max(error,max_deviation)
                mean_deviation=mean_deviation+error
                num=num+1.d0
            end if
        end do
      
      
      
        if (nproc>1) then
            reducearr(1)=mean_deviation
            reducearr(2)=num
            call mpiallred(max_deviation, 1, mpi_max, comm=comm)
            call mpiallred(reducearr(1), 2, mpi_sum, comm=comm)
            mean_deviation=reducearr(1)
            num=reducearr(2)
        end if
      
        mean_deviation=mean_deviation/num
        mean_deviation=sqrt(mean_deviation)
        max_deviation=sqrt(max_deviation)
      
        call timing(iproc,'dev_from_unity','OF') 
      
        call f_release_routine()
      
      end subroutine deviation_from_unity_parallel_new


      subroutine first_order_taylor_dense(norb,isorb,norbp,power,ovrlpp,inv_ovrlpp)
        implicit none
        integer,intent(in) :: norb, isorb, norbp, power
        real(kind=8),dimension(norb,norbp),intent(in) :: ovrlpp
        real(kind=8),dimension(norb,norbp),intent(out) :: inv_ovrlpp
      
        integer :: iorb, jorb, iiorb
      
        if (power==1) then
           !$omp parallel do default(private) shared(inv_ovrlpp,ovrlpp,norb,isorb,norbp)
           do iorb=1,norbp
              iiorb=isorb+iorb
              do jorb=1,norb
                 if(iiorb==jorb) then
                    inv_ovrlpp(jorb,iorb) = 2.d0 - ovrlpp(jorb,iorb)
                 else
                    inv_ovrlpp(jorb,iorb) = -ovrlpp(jorb,iorb)
                 end if
              end do
           end do
           !$omp end parallel do
        else if (power==2) then
           !$omp parallel do default(private) shared(inv_ovrlpp,ovrlpp,norb,isorb,norbp)
           do iorb=1,norbp
              iiorb=isorb+iorb
              do jorb=1,norb
                 if(iiorb==jorb) then
                    inv_ovrlpp(jorb,iorb) = 0.5d0 + 0.5d0*ovrlpp(jorb,iorb)
                 else
                    inv_ovrlpp(jorb,iorb) = 0.5d0*ovrlpp(jorb,iorb)
                 end if
              end do
           end do
           !$omp end parallel do
        else if (power==-2) then
           !$omp parallel do default(private) shared(inv_ovrlpp,ovrlpp,norb,isorb,norbp)
           do iorb=1,norbp
              iiorb=isorb+iorb
              do jorb=1,norb
                 if(iiorb==jorb) then
                    inv_ovrlpp(jorb,iorb) = 1.5d0 - 0.5d0*ovrlpp(jorb,iorb)
                 else
                    inv_ovrlpp(jorb,iorb) = -0.5d0*ovrlpp(jorb,iorb)
                 end if
              end do
           end do
           !$omp end parallel do
        else
           stop 'Error in first_order_taylor_dense'
        end if
      
      end subroutine first_order_taylor_dense


      subroutine matrix_minus_identity_sparse(norb, smat, ovrlp_compr, ovrlpminone_compr)
        implicit none

        ! Calling arguments
        integer,intent(in) :: norb
        type(sparse_matrix),intent(in) :: smat
        real(kind=8),dimension(smat%nvctr),intent(in) :: ovrlp_compr
        real(kind=8),dimension(smat%nvctr),intent(out) :: ovrlpminone_compr

        ! Local variables
        integer :: ii, iseg, jorb, iiorb, jjorb

        !$omp parallel do default(private) &
        !$omp shared(smat, norb, ovrlpminone_compr, ovrlp_compr)
        do iseg=1,smat%nseg
            ii=smat%keyv(iseg)-1
             ! A segment is always on one line, therefore no double loop
            do jorb=smat%keyg(1,1,iseg),smat%keyg(2,1,iseg)
                iiorb = smat%keyg(1,2,iseg)
                jjorb = jorb
                ii=ii+1
                if (iiorb==jjorb) then
                    ovrlpminone_compr(ii)=ovrlp_compr(ii)-1.d0
                else
                    ovrlpminone_compr(ii)=ovrlp_compr(ii)
                end if
            end do
        end do
        !$omp end parallel do

      end subroutine matrix_minus_identity_sparse


      pure function newfactor(power,order,factor)
        implicit none
        integer, intent(in) :: power, order
        real(kind=8), intent(in) :: factor
        real(kind=8) :: newfactor
      
        if (power==1) then
           newfactor=-factor
        else if (power==2) then
           newfactor=factor*(1.5d0-real(order,kind=8))/real(order,kind=8)
        else if (power==-2) then
           newfactor=factor*(0.5d0-real(order,kind=8))/real(order,kind=8)
        end if
      
      end function newfactor


      subroutine matrix_minus_identity_dense(norb,isorb,norbp,matinp,matoutp)
        implicit none
        integer,intent(in) :: norb, isorb, norbp
        real(kind=8),dimension(norb,norbp),intent(in) :: matinp
        real(kind=8),dimension(norb,norbp),intent(out) :: matoutp
      
        integer :: iorb, jorb, iiorb
      
        !$omp parallel do default(private) shared(matinp,matoutp,norb,isorb,norbp)
        do iorb=1,norbp
           iiorb=isorb+iorb
           do jorb=1,norb
              if(iiorb==jorb) then
                 matoutp(jorb,iorb) = matinp(jorb,iorb) - 1.0d0
              else
                 matoutp(jorb,iorb) = matinp(jorb,iorb)
              end if
           end do
        end do
        !$omp end parallel do
      
      end subroutine matrix_minus_identity_dense


      subroutine first_order_taylor_sparse_new(power, smat, ovrlpp, inv_ovrlpp)
        implicit none
        !!integer,intent(in) :: norb, isorb, norbp, power
        !!real(kind=8),dimension(norb,norbp),intent(in) :: ovrlpp
        !!real(kind=8),dimension(norb,norbp),intent(out) :: inv_ovrlpp
        integer,intent(in) :: power
        type(sparse_matrix),intent(in) :: smat
        real(kind=8),dimension(smat%smmm%nvctrp),intent(in) :: ovrlpp
        real(kind=8),dimension(smat%smmm%nvctrp),intent(out) :: inv_ovrlpp
      
        integer :: i, ii, iline, icolumn
      
        if (power==1) then
           !!!$omp parallel do default(private) shared(inv_ovrlpp,ovrlpp,norb,isorb,norbp)
           !!do iorb=1,norbp
           !!   iiorb=isorb+iorb
           !!   do jorb=1,norb
           !!      if(iiorb==jorb) then
           !!         inv_ovrlpp(jorb,iorb) = 2.d0 - ovrlpp(jorb,iorb)
           !!      else
           !!         inv_ovrlpp(jorb,iorb) = -ovrlpp(jorb,iorb)
           !!      end if
           !!   end do
           !!end do
           !!!$omp end parallel do
      
           do i=1,smat%smmm%nvctrp
               ii = smat%smmm%isvctr + i
               !!call get_line_and_column(ii, smat%smmm%nseg, smat%smmm%keyv, smat%smmm%keyg, iline, icolumn)
               iline = smat%smmm%line_and_column(1,i)
               icolumn = smat%smmm%line_and_column(2,i)
               if (iline==icolumn) then
                   inv_ovrlpp(i) = 2.d0 - ovrlpp(i)
               else
                   inv_ovrlpp(i) = -ovrlpp(i)
               end if
           end do
        else if (power==2) then
           !!!$omp parallel do default(private) shared(inv_ovrlpp,ovrlpp,norb,isorb,norbp)
           !!do iorb=1,norbp
           !!   iiorb=isorb+iorb
           !!   do jorb=1,norb
           !!      if(iiorb==jorb) then
           !!         inv_ovrlpp(jorb,iorb) = 0.5d0 + 0.5d0*ovrlpp(jorb,iorb)
           !!      else
           !!         inv_ovrlpp(jorb,iorb) = 0.5d0*ovrlpp(jorb,iorb)
           !!      end if
           !!   end do
           !!end do
           !!!$omp end parallel do
      
           do i=1,smat%smmm%nvctrp
               ii = smat%smmm%isvctr + i
               !!call get_line_and_column(ii, smat%smmm%nseg, smat%smmm%keyv, smat%smmm%keyg, iline, icolumn)
               iline = smat%smmm%line_and_column(1,i)
               icolumn = smat%smmm%line_and_column(2,i)
               if (iline==icolumn) then
                   inv_ovrlpp(i) = 0.5d0 + 0.5d0*ovrlpp(i)
               else
                   inv_ovrlpp(i) = 0.5d0*ovrlpp(i)
               end if
           end do
        else if (power==-2) then
           !!!$omp parallel do default(private) shared(inv_ovrlpp,ovrlpp,norb,isorb,norbp)
           !!do iorb=1,norbp
           !!   iiorb=isorb+iorb
           !!   do jorb=1,norb
           !!      if(iiorb==jorb) then
           !!         inv_ovrlpp(jorb,iorb) = 1.5d0 - 0.5d0*ovrlpp(jorb,iorb)
           !!      else
           !!         inv_ovrlpp(jorb,iorb) = -0.5d0*ovrlpp(jorb,iorb)
           !!      end if
           !!   end do
           !!end do
           !!!$omp end parallel do
      
           do i=1,smat%smmm%nvctrp
               ii = smat%smmm%isvctr + i
               !!call get_line_and_column(ii, smat%smmm%nseg, smat%smmm%keyv, smat%smmm%keyg, iline, icolumn)
               iline = smat%smmm%line_and_column(1,i)
               icolumn = smat%smmm%line_and_column(2,i)
               if (iline==icolumn) then
                   inv_ovrlpp(i) = 1.5d0 - 0.5d0*ovrlpp(i)
               else
                   inv_ovrlpp(i) = -0.5d0*ovrlpp(i)
               end if
           end do
        else
           stop 'Error in first_order_taylor_dense'
        end if
      
      end subroutine first_order_taylor_sparse_new


      subroutine overlap_minus_one_exact_serial(norb,inv_ovrlp)
        implicit none
        integer,intent(in) :: norb
        real(kind=8),dimension(norb,norb),intent(inout) :: inv_ovrlp
      
        integer :: info, iorb, jorb
      
        call f_routine(id='overlap_minus_one_exact_serial')
      
        call dpotrf('u', norb, inv_ovrlp(1,1), norb, info)
        if(info/=0) then
           write(*,'(1x,a,i0)') 'ERROR in dpotrf, info=',info
           stop
        end if
        call dpotri('u', norb, inv_ovrlp(1,1), norb, info)
        if(info/=0) then
           write(*,'(1x,a,i0)') 'ERROR in dpotri, info=',info
           stop
        end if
      
        ! fill lower half
        !$omp parallel do default(private) shared(inv_ovrlp,norb)
        do iorb=1,norb
           do jorb=1,iorb-1
              inv_ovrlp(iorb,jorb)=inv_ovrlp(jorb,iorb)
           end do
        end do
        !$omp end parallel do 
      
        call f_release_routine()
      
      end subroutine overlap_minus_one_exact_serial


      subroutine overlap_plus_minus_one_half_exact(iproc,nproc,comm,norb,blocksize,plusminus,inv_ovrlp_half,smat)
        use parallel_linalg, only: dgemm_parallel, dsyev_parallel
        implicit none
        integer,intent(in) :: iproc,nproc,comm,norb,blocksize
        real(kind=8),dimension(norb,norb) :: inv_ovrlp_half
        logical, intent(in) :: plusminus
        type(sparse_matrix),intent(in) :: smat
      
        integer :: info, iorb, jorb, ierr, iiorb, isorb, norbp, lwork, jjorb,ninetynine
        real(kind=8),dimension(:),allocatable :: eval, work
        real(kind=8),dimension(:,:),allocatable :: tempArr, orig_ovrlp
        real(kind=8),dimension(:,:),pointer :: inv_ovrlp_halfp
        real(kind=8),dimension(:,:), allocatable :: vr,vl ! for non-symmetric LAPACK
        real(kind=8),dimension(:),allocatable:: eval1 ! for non-symmetric LAPACK
        real(kind=8) :: temp, max_error, mean_error
        real(kind=8), allocatable, dimension(:) :: temp_vec
        logical, parameter :: symmetric=.true.
        logical, parameter :: check_lapack=.true.
        integer :: korb, jproc
        integer,dimension(:),allocatable :: recvcounts
      
      
        call f_routine(id='overlap_plus_minus_one_half_exact')
      
        !!!if (nproc>1) then
        !!    if (.not.present(smat)) then 
        !!        call f_err_throw('overlap_plus_minus_one_half_exact: for nproc>1, smat must be present!', &
        !!             err_name='BIGDFT_RUNTIME_ERROR')
        !!    end if
        !!!end if
                 
      
        eval=f_malloc(norb,id='eval')
        if(blocksize>0 .and. nproc>0) then
           call dsyev_parallel(iproc, nproc, min(blocksize,norb), comm, 'v', 'l', norb, &
                inv_ovrlp_half(1,1), norb, eval(1), info)
           if(info/=0) then
              write(*,'(a,i0)') 'ERROR in dsyev_parallel, info=', info
           end if
        else
           if (symmetric) then
              if (check_lapack) then
                 orig_ovrlp=f_malloc((/norb,norb/),id='orig_ovrlp')
                 call vcopy(norb*norb,inv_ovrlp_half(1,1),1,orig_ovrlp(1,1),1)
                 !the original overlap has to be symmetrized
                 do iorb=1,norb
                    do jorb=1,iorb-1
                       orig_ovrlp(jorb,iorb)=orig_ovrlp(iorb,jorb)
                    end do
                 end do
              end if
              work=f_malloc(100*norb,id='work')
              call dsyev('v', 'l', norb, inv_ovrlp_half(1,1), norb, eval, work, -1, info)
              lwork = int(work(1))
              call f_free(work)
              work=f_malloc(lwork,id='work')
                 !!do iorb=1,norb
                 !!   do jorb=1,norb
                 !!      write(2000+bigdft_mpi%iproc,'(a,3i8,es16.7)') 'iproc, iorb, jorb, val', bigdft_mpi%iproc, iorb, jorb, inv_ovrlp_half(jorb,iorb)
                 !!   end do
                 !!end do
              !!do jorb=1,norb
              !!    do korb=1,norb
              !!        write(910,'(a,2i8,es14.5)') 'jorb, korb, inv_ovrlp_half(korb,jorb)', jorb, korb, inv_ovrlp_half(korb,jorb)
              !!    end do
              !!end do
              call dsyev('v', 'l', norb, inv_ovrlp_half(1,1), norb, eval, work, lwork, info)
              !!do jorb=1,norb
              !!    do korb=1,norb
              !!        write(920,'(a,2i8,es14.5)') 'jorb, korb, inv_ovrlp_half(korb,jorb)', jorb, korb, inv_ovrlp_half(korb,jorb)
              !!    end do
              !!end do
              if (check_lapack) then
                 tempArr=f_malloc((/norb,norb/), id='tempArr')
                 do iorb=1,norb
                    do jorb=1,norb
                       tempArr(jorb,iorb)=inv_ovrlp_half(jorb,iorb)*eval(iorb)
                    end do
                 end do
                 inv_ovrlp_halfp=f_malloc_ptr((/norb,norb/), id='inv_ovrlp_halfp')
                 call dgemm('n', 't', norb, norb, norb, 1.d0, inv_ovrlp_half, &
                      norb, tempArr, norb, 0.d0, inv_ovrlp_halfp, norb)
                 call f_free(tempArr)
                 call max_matrix_diff(iproc, norb, inv_ovrlp_halfp, orig_ovrlp, smat, max_error, mean_error)
                 if (abs(max_error)>1.0d-8) then
                    if (iproc==0) then
                       ninetynine=f_get_free_unit(99)
                       open(ninetynine,file='dsyev_input.txt')
                       do iorb=1,norb
                          do jorb=1,norb
                             write(ninetynine,*) iorb,jorb,orig_ovrlp(iorb,jorb)
                          end do
                       end do
                       call f_close(ninetynine)
                       open(ninetynine,file='dsyev_output.txt')
                       do iorb=1,norb
                          do jorb=1,norb
                             write(ninetynine,*) iorb,jorb,inv_ovrlp_halfp(iorb,jorb)
                          end do
                       end do
                       call f_close(ninetynine)
                    end if
                    call f_err_throw('LAPACK error for dsyev in overlap_plus_minus_one_half_exact (maxerr='//&
                         trim(yaml_toa(max_error))//'), erroneous matrices dumped in files "dsyev_(in/out)put.txt"',&
                         err_name='BIGDFT_RUNTIME_ERROR')
                 end if
                 call f_free_ptr(inv_ovrlp_halfp)
              end if
           else
              if (check_lapack) then
                 orig_ovrlp=f_malloc((/norb,norb/),id='orig_ovrlp')
                 call vcopy(norb*norb,inv_ovrlp_half(1,1),1,orig_ovrlp(1,1),1)
              end if
              work=f_malloc(1000,id='work')
              eval1=f_malloc(norb,id='eval1')
              vl=f_malloc((/norb,norb/),id='vl')
              vr=f_malloc((/norb,norb/),id='vr')
              call dgeev( 'v','v', norb, inv_ovrlp_half(1,1), norb, eval, eval1, VL, norb, VR,&
                   norb, WORK, -1, info )
              lwork = nint(work(1))
              call f_free(work)
              work=f_malloc(lwork,id='work')
              call DGEEV( 'v','v', norb, inv_ovrlp_half(1,1), norb, eval, eval1, VL, norb, VR,&
                   norb, WORK, LWORK, info )
              call vcopy(norb*norb,vl(1,1),1,inv_ovrlp_half(1,1),1)
              call f_free(eval1)
              call f_free(vr)
              call f_free(vl)
              temp_vec=f_malloc(norb,id='temp_vec')
              do iorb=1,norb
                 do jorb=iorb+1,norb
                    if (eval(jorb) < eval(iorb)) then
                       temp = eval(iorb)
                       temp_vec = inv_ovrlp_half(:,iorb)
                       eval(iorb) = eval(jorb)
                       eval(jorb) = temp
                       inv_ovrlp_half(:,iorb) = inv_ovrlp_half(:,jorb)
                       inv_ovrlp_half(:,jorb) = temp_vec
                    end if
                 end do
              end do
              call f_free(temp_vec)
              if (check_lapack) then
                 tempArr=f_malloc((/norb,norb/), id='tempArr')
                 do iorb=1,norb
                    do jorb=1,norb
                       tempArr(jorb,iorb)=inv_ovrlp_half(jorb,iorb)*eval(iorb)
                    end do
                 end do
                 inv_ovrlp_halfp=f_malloc_ptr((/norb,norb/), id='inv_ovrlp_halfp')
                 call dgemm('n', 't', norb, norb, norb, 1.d0, inv_ovrlp_half, &
                      norb, tempArr, norb, 0.d0, inv_ovrlp_halfp, norb)
                 call f_free(tempArr)
                 call max_matrix_diff(iproc, norb, inv_ovrlp_halfp, orig_ovrlp, smat, max_error, mean_error)
                 if (iproc==0.and.abs(max_error)>1.0d-8) then
                    print*,'LAPACK error for dgeev in overlap_plus_minus_one_half_exact',max_error
                    open(99,file='dgeev_input.txt')
                    do iorb=1,norb
                       do jorb=1,norb
                         write(99,*) iorb,jorb,orig_ovrlp(iorb,jorb)
                       end do
                    end do
                    close(99)
                    open(99,file='dgeev_output.txt')
                    do iorb=1,norb
                       do jorb=1,norb
                         write(99,*) iorb,jorb,inv_ovrlp_halfp(iorb,jorb)
                       end do
                    end do
                    close(99)
                    call mpi_finalize(comm)
                    stop
                 end if
                 call f_free_ptr(inv_ovrlp_halfp)
              end if
           end if
      
           if(info/=0) then
              write(*,'(a,i0,2x,i0)') 'ERROR in dsyev (overlap_plus_minus_one_half_exact), info, norb=', info, norb
              open(99,file='dsyev_overlap.txt')
              do iorb=1,norb
                 do jorb=1,norb
                    write(99,*) iorb,jorb,orig_ovrlp(iorb,jorb)
                 end do
              end do
              close(99)
              stop
           end if
           call f_free(orig_ovrlp)
           call f_free(work)
        end if
      
        ! Calculate S^{-1/2}. 
        ! First calculate ovrlp*diag(1/sqrt(eval)) (ovrlp is the diagonalized overlap
        ! matrix and diag(1/sqrt(evall)) the diagonal matrix consisting of the inverse square roots of the eigenvalues...
        !write(*,*) 'iproc, present(orbs), norb, orbs%norb', bigdft_mpi%iproc, present(orbs), norb, orbs%norb
        !if (present(orbs).and.bigdft_mpi%nproc>1.and.blocksize<0) then
           !if (norb/=orbs%norb) stop 'Error with orbs%norb in overlap_plus_minus_one_half_exact'
           if (nproc>1) then
               norbp=smat%nfvctrp
               isorb=smat%isfvctr
           else
               norbp=norb
               isorb=0
           end if
        !else
        !   norbp=norb
        !   isorb=0
        !end if
        tempArr=f_malloc((/norbp,norb/), id='tempArr')
        !$omp parallel do default(private) shared(tempArr,inv_ovrlp_half,eval,plusminus,norb,norbp,isorb)
        do iorb=1,norb
           do jorb=1,norbp
              jjorb=jorb+isorb
              if (plusminus) then
                 tempArr(jorb,iorb)=inv_ovrlp_half(jjorb,iorb)*sqrt(abs(eval(iorb)))
              else
                 tempArr(jorb,iorb)=inv_ovrlp_half(jjorb,iorb)*1.d0/sqrt(abs(eval(iorb)))
              end if
           end do
        end do
        !$omp end parallel do
      
 
        call f_free(eval)
        inv_ovrlp_halfp=f_malloc_ptr((/norb,norbp/), id='inv_ovrlp_halfp')
        ! ...and now apply the diagonalized overlap matrix to the matrix constructed above.
        ! This will give S^{+/-1/2}.
        !!if(blocksize<0) then
           if (norbp>0) call dgemm('n', 't', norb, norbp, norb, 1.d0, inv_ovrlp_half, &
                norb, tempArr, norbp, 0.d0, inv_ovrlp_halfp, norb)
           !if (present(orbs).and.bigdft_mpi%nproc>1) then
           if (nproc>1) then
              recvcounts = f_malloc(0.to.nproc-1,id='recvcounts')
              do jproc=0,nproc-1
                  recvcounts(jproc) = norb*smat%nfvctr_par(jproc)
              end do
              call mpi_allgatherv(inv_ovrlp_halfp, norb*norbp, mpi_double_precision, inv_ovrlp_half, &
<<<<<<< HEAD
                   recvcounts, norb*smat%isfvctr_par, mpi_double_precision, bigdft_mpi%mpi_comm, ierr)
=======
                   recvcounts, norb*smat%isfvctr_par, mpi_double_precision, comm, ierr)
>>>>>>> d31be52c
              call f_free(recvcounts)
           else
              call vcopy(norb*norbp,inv_ovrlp_halfp(1,1),1,inv_ovrlp_half(1,1),1)
           end if
        !!else
        !!   call dgemm_parallel(bigdft_mpi%iproc, bigdft_mpi%nproc, blocksize, bigdft_mpi%mpi_comm, 'n', 't', norb, norb, norb, &
        !!        1.d0, inv_ovrlp_half, norb, tempArr, norb, 0.d0, inv_ovrlp_halfp, norb)
        !!   call vcopy(norb*norbp,inv_ovrlp_halfp(1,1),1,inv_ovrlp_half(1,1),1)
        !!end if
  
        call f_free_ptr(inv_ovrlp_halfp)
        call f_free(tempArr)
      
        call f_release_routine()
      
      end subroutine overlap_plus_minus_one_half_exact


      subroutine deviation_from_unity_parallel(iproc, nproc, comm, norb, norbp, isorb, ovrlp, smat, max_deviation, mean_deviation)
        use sparsematrix_init, only: matrixindex_in_compressed
        implicit none
      
        ! Calling arguments
        integer,intent(in):: iproc, nproc, comm, norb, norbp, isorb
        real(8),dimension(norb,norbp),intent(in):: ovrlp
        type(sparse_matrix),intent(in) :: smat
        real(8),intent(out):: max_deviation, mean_deviation
      
        ! Local variables
        integer:: iorb, iiorb, jorb, ierr, ind
        real(8):: error, num
        real(kind=8),dimension(2) :: reducearr
      
        call f_routine(id='deviation_from_unity_parallel')
      
        call timing(iproc,'dev_from_unity','ON') 
        max_deviation=0.d0
        mean_deviation=0.d0
        num=0.d0
        do iorb=1,norbp
           iiorb=iorb+isorb
           !$omp parallel default(private) shared(norb, iiorb, ovrlp, iorb, max_deviation, mean_deviation, num, smat)
           !$omp do reduction(max:max_deviation) reduction(+:mean_deviation,num)
           do jorb=1,norb
              ind=matrixindex_in_compressed(smat,jorb,iiorb)
              if (ind>0) then
                  ! This entry is within the sparsity pattern, i.e. it matters for the error.
                  if(iiorb==jorb) then
                     error=(ovrlp(jorb,iorb)-1.d0)**2
                  else
                     error=ovrlp(jorb,iorb)**2
                  end if
                  max_deviation=max(error,max_deviation)
                  mean_deviation=mean_deviation+error
                  num=num+1.d0
              end if
           end do
           !$omp end do
           !$omp end parallel
        end do
        if (nproc>1) then
            reducearr(1)=mean_deviation
            reducearr(2)=num
            call mpiallred(max_deviation, 1, mpi_max, comm=comm)
            call mpiallred(reducearr(1), 2, mpi_sum, comm=comm)
            mean_deviation=reducearr(1)
            num=reducearr(2)
        end if
      
        mean_deviation=mean_deviation/num
        mean_deviation=sqrt(mean_deviation)
        max_deviation=sqrt(max_deviation)
      
        call timing(iproc,'dev_from_unity','OF') 
      
        call f_release_routine()
      
      end subroutine deviation_from_unity_parallel


      subroutine max_matrix_diff(iproc, norb, mat1, mat2, smat, max_deviation, mean_deviation)
        use sparsematrix_init, only: matrixindex_in_compressed
        implicit none
      
        ! Calling arguments
        integer,intent(in):: iproc, norb
        real(8),dimension(norb,norb),intent(in):: mat1, mat2
        type(sparse_matrix),intent(in) :: smat
        real(8),intent(out):: max_deviation, mean_deviation
      
        ! Local variables
        integer:: iorb, jorb, ind
        real(8):: error, num
      
        call timing(iproc,'dev_from_unity','ON') 
        max_deviation=0.d0
        mean_deviation=0.d0
        num=0.d0
        do iorb=1,norb
           do jorb=1,norb
              ind=matrixindex_in_compressed(smat,jorb,iorb)
              if (ind>0) then
                  error=(mat1(jorb,iorb)-mat2(jorb,iorb))**2
                  max_deviation=max(error,max_deviation)
                  mean_deviation=mean_deviation+error
                  num=num+1.d0
              end if
           end do
        end do
        mean_deviation=mean_deviation/num
        mean_deviation=sqrt(mean_deviation)
        max_deviation=sqrt(max_deviation)
        call timing(iproc,'dev_from_unity','OF') 
      
      end subroutine max_matrix_diff


      subroutine max_matrix_diff_parallel(iproc, nproc, comm, norb, norbp, isorb, mat1, mat2, &
                 smat, max_deviation, mean_deviation)
        use sparsematrix_init, only: matrixindex_in_compressed
        implicit none
      
        ! Calling arguments
        integer,intent(in):: iproc, nproc, comm, norb, norbp, isorb
        real(8),dimension(norb,norbp),intent(in):: mat1, mat2
        type(sparse_matrix),intent(in) :: smat
        real(8),intent(out):: max_deviation, mean_deviation
      
        ! Local variables
        integer:: iorb, iiorb, jorb, ierr, ind
        real(8):: error, num
        real(kind=8),dimension(2) :: reducearr
      
        call timing(iproc,'dev_from_unity','ON') 
        max_deviation=0.d0
        mean_deviation=0.d0
        num=0.d0
        do iorb=1,norbp
           iiorb=iorb+isorb
           !$omp parallel default(private) shared(iorb, iiorb, norb, mat1, mat2, max_deviation, mean_deviation, num, smat)
           !$omp do reduction(max:max_deviation) reduction(+:mean_deviation,num)
           do jorb=1,norb
              ind=matrixindex_in_compressed(smat,jorb,iiorb)
              if (ind>0) then
                  ! This entry is within the sparsity pattern, i.e. it matters for the error.
                  error=(mat1(jorb,iorb)-mat2(jorb,iorb))**2
                  max_deviation=max(error,max_deviation)
                  mean_deviation=mean_deviation+error
                  num=num+1.d0
              end if
           end do
           !$omp end do
           !$omp end parallel
        end do
      
        if (nproc>1) then
            reducearr(1)=mean_deviation
            reducearr(2)=num
            call mpiallred(max_deviation, 1, mpi_max, comm=comm)
            call mpiallred(reducearr, mpi_sum, comm=comm)
            mean_deviation=reducearr(1)
            num=reducearr(2)
        end if
      
        mean_deviation=mean_deviation/num
        mean_deviation=sqrt(mean_deviation)
        max_deviation=sqrt(max_deviation)
      
        call timing(iproc,'dev_from_unity','OF') 
      
      end subroutine max_matrix_diff_parallel


      subroutine max_matrix_diff_parallel_new(iproc, nproc, comm, norb, norbp, isorb, mat1, mat2, &
                 smat, max_deviation, mean_deviation)
        use sparsematrix_init, only: matrixindex_in_compressed
        implicit none
      
        ! Calling arguments
        integer,intent(in):: iproc, nproc, comm, norb, norbp, isorb
        type(sparse_matrix),intent(in) :: smat
        real(8),dimension(smat%smmm%nvctrp),intent(in):: mat1, mat2
        real(8),intent(out):: max_deviation, mean_deviation
      
        ! Local variables
        integer:: iorb, iiorb, jorb, ierr, ind, iline, icolumn, i, ii
        real(8):: error, num
        real(kind=8),dimension(2) :: reducearr
      
        call timing(iproc,'dev_from_unity','ON') 
        max_deviation=0.d0
        mean_deviation=0.d0
        num=0.d0
        !!do iorb=1,norbp
        !!   iiorb=iorb+isorb
        !!   !$omp parallel default(private) shared(iorb, iiorb, norb, mat1, mat2, max_deviation, mean_deviation, num, smat)
        !!   !$omp do reduction(max:max_deviation) reduction(+:mean_deviation,num)
        !!   do jorb=1,norb
        !!      ind=matrixindex_in_compressed(smat,jorb,iiorb)
        !!      if (ind>0) then
        !!          ! This entry is within the sparsity pattern, i.e. it matters for the error.
        !!          error=(mat1(jorb,iorb)-mat2(jorb,iorb))**2
        !!          max_deviation=max(error,max_deviation)
        !!          mean_deviation=mean_deviation+error
        !!          num=num+1.d0
        !!      end if
        !!   end do
        !!   !$omp end do
        !!   !$omp end parallel
        !!end do
      
        do i=1,smat%smmm%nvctrp
            ii = smat%smmm%isvctr + i
            !!call get_line_and_column(ii, smat%smmm%nseg, smat%smmm%keyv, smat%smmm%keyg, iline, icolumn)
            iline = smat%smmm%line_and_column(1,i)
            icolumn = smat%smmm%line_and_column(2,i)
            ind=matrixindex_in_compressed(smat,icolumn,iline)
            if (ind>0) then
                ! This entry is within the sparsity pattern, i.e. it matters for the error.
                error=(mat1(i)-mat2(i))**2
                max_deviation=max(error,max_deviation)
                mean_deviation=mean_deviation+error
                num=num+1.d0
            end if
        end do
      
        if (nproc>1) then
            reducearr(1)=mean_deviation
            reducearr(2)=num
            call mpiallred(max_deviation, 1, mpi_max, comm=comm)
            call mpiallred(reducearr, mpi_sum, comm=comm)
            mean_deviation=reducearr(1)
            num=reducearr(2)
        end if
      
        mean_deviation=mean_deviation/num
        mean_deviation=sqrt(mean_deviation)
        max_deviation=sqrt(max_deviation)
      
        call timing(iproc,'dev_from_unity','OF') 
      
      end subroutine max_matrix_diff_parallel_new


      subroutine overlap_power_minus_one_half_parallel(iproc, nproc, meth_overlap, ovrlp, ovrlp_mat, &
                 inv_ovrlp_half, inv_ovrlp_half_)
        use sparsematrix_init, only: matrixindex_in_compressed
        use sparsematrix, only: synchronize_matrix_taskgroups
        implicit none
      
        ! Calling arguments
        integer,intent(in) :: iproc, nproc, meth_overlap
        type(sparse_matrix),intent(in) :: ovrlp
        type(matrices),intent(inout) :: ovrlp_mat
        type(sparse_matrix),intent(in) :: inv_ovrlp_half
        type(matrices),intent(inout) :: inv_ovrlp_half_
      
        ! Local variables
        integer(kind=8) :: ii, iend
        integer :: i, iorb, n, istat, iall, jorb, korb, jjorb, kkorb!, ilr
        integer :: iiorb, ierr, iseg, ind, ishift_ovrlp, ishift_inv_ovrlp, ispin
        real(kind=8) :: error
        real(kind=8),dimension(:,:),pointer :: ovrlp_tmp, ovrlp_tmp_inv_half
        logical,dimension(:),allocatable :: in_neighborhood
        character(len=*),parameter :: subname='overlap_power_minus_one_half_parallel'
        !type(matrices) :: inv_ovrlp_half_
        !!integer :: itaskgroups, iitaskgroup, imin, imax
      
        !!imin=ovrlp%nvctr
        !!imax=0
        !!do itaskgroups=1,ovrlp%ntaskgroupp
        !!    iitaskgroup = ovrlp%taskgroupid(itaskgroups)
        !!    imin = min(imin,ovrlp%taskgroup_startend(1,1,iitaskgroup))
        !!    imax = max(imax,ovrlp%taskgroup_startend(2,1,iitaskgroup))
        !!end do
      
      
        call f_routine('overlap_power_minus_one_half_parallel')
        call timing(iproc,'lovrlp^-1/2par','ON')
      
        in_neighborhood = f_malloc(ovrlp%nfvctr,id='in_neighborhood')
      
        !inv_ovrlp_half_ = matrices_null()
        !call allocate_matrices(inv_ovrlp_half, allocate_full=.false., matname='inv_ovrlp_half_', mat=inv_ovrlp_half_)
        call f_zero(inv_ovrlp_half%nvctrp_tg*inv_ovrlp_half%nspin, inv_ovrlp_half_%matrix_compr(1))
      
        !DEBUG
        !if (iproc==0) then
        !   jjorb=0
        !   do jorb=1,orbs%norb
        !      do korb=1,orbs%norb
        !         ind = ovrlp%matrixindex_in_compressed(korb, jorb)
        !         if (ind>0) then
        !            print*, korb,jorb,ovrlp%matrix_compr(ind)
        !         else
        !            print*, korb,jorb,0.0d0
        !         end if
        !         !write(1200+iproc,'(2i8,es20.10)') kkorb, jjorb, ovrlp_tmp(kkorb,jjorb)
        !      end do
        !   end do
        !end if
        !call mpi_barrier(bigdft_mpi%mpi_comm,istat)
      
        !!ii=0
        !!do ispin=1,ovrlp%nspin
        !!    do i=1,ovrlp%nvctr
        !!        ii=ii+1
        !!        write(950+iproc,*) 'ii, i, val', ii, i, ovrlp_mat%matrix_compr(ii)
        !!    end do
        !!end do
      
      
        spin_loop: do ispin=1,ovrlp%nspin
      
            ishift_ovrlp=(ispin-1)*ovrlp%nvctr
            ishift_inv_ovrlp=(ispin-1)*inv_ovrlp_half%nvctr
      
            do iorb=1,ovrlp%nfvctrp
               iiorb=ovrlp%isfvctr+iorb
               !ilr=orbs%inwhichlocreg(iiorb)
               ! We are at the start of a new atom
               ! Count all orbitals that are in the neighborhood
      
               iseg=ovrlp%istsegline(iiorb)
               iend=int(iiorb,kind=8)*int(ovrlp%nfvctr,kind=8)
               n=0
               in_neighborhood(:)=.false.
               do 
                  do i=ovrlp%keyg(1,1,iseg),ovrlp%keyg(2,1,iseg)
                     in_neighborhood(i)=.true.
                     !if (iproc==0) write(*,*) 'iiorb, iseg, i, n', iiorb, iseg, i, n
                     n=n+1
                  end do
                  iseg=iseg+1
                  if (iseg>ovrlp%nseg) exit
                  ii = int((ovrlp%keyg(1,2,iseg)-1),kind=8)*int(ovrlp%nfvctr,kind=8) + &
                       int(ovrlp%keyg(1,1,iseg),kind=8)
                  if (ii>iend) exit
               end do
               !if (iproc==0) write(*,*) 'iiorb, n', iiorb, n
      
               ovrlp_tmp = f_malloc0_ptr((/n,n/),id='ovrlp_tmp')
      
               jjorb=0
               do jorb=1,ovrlp%nfvctr
                  if (.not.in_neighborhood(jorb)) cycle
                  jjorb=jjorb+1
                  kkorb=0
                  do korb=1,ovrlp%nfvctr
                     if (.not.in_neighborhood(korb)) cycle
                     kkorb=kkorb+1
                     ind = matrixindex_in_compressed(ovrlp,korb,jorb)
                     if (ind>0) then
                        !!if (ind<imin) then
                        !!    write(*,*) 'ind,imin',ind,imin
                        !!    stop 'ind<imin'
                        !!end if
                        !!if (ind>imax) then
                        !!    write(*,*) 'ind,imax',ind,imax
                        !!    stop 'ind>imax'
                        !!end if
                        ind=ind+ishift_ovrlp
                        ovrlp_tmp(kkorb,jjorb)=ovrlp_mat%matrix_compr(ind-ovrlp%isvctrp_tg)
                     else
                        ovrlp_tmp(kkorb,jjorb)=0.d0
                     end if
                     !!write(1200+iproc,'(2i8,es20.10)') kkorb, jjorb, ovrlp_tmp(kkorb,jjorb)
                  end do
               end do
                    
               ovrlp_tmp_inv_half = f_malloc_ptr((/n,n/),id='ovrlp_tmp_inv_half')
               call vcopy(n*n, ovrlp_tmp(1,1), 1, ovrlp_tmp_inv_half(1,1), 1)
               !!do jorb=1,n
               !!    do korb=1,n
               !!        write(900,'(a,2i8,es14.5)') 'jorb, korb, ovrlp_tmp(korb,jorb)', jorb, korb, ovrlp_tmp(korb,jorb)
               !!    end do
               !!end do
      
               !if (iiorb==orbs%norb) then
               !print*,''
               !print*,'ovrlp_tmp',n,iiorb
               !do jorb=1,n
               !print*,jorb,ovrlp_tmp(:,jorb)
               !end do
               !end if
      
      
               ! Calculate S^-1/2 for the small overlap matrix
               !!call overlapPowerGeneral(iproc, nproc, meth_overlap, -2, -8, n, orbs, imode=2, check_accur=.true.,&
               !!     ovrlp=ovrlp_tmp, inv_ovrlp=ovrlp_tmp_inv_half, error=error)
               !!call overlapPowerGeneral(iproc, 1, meth_overlap, -2, -8, n, orbs, imode=2, &
               !!     ovrlp_smat=ovrlp, inv_ovrlp_smat=inv_ovrlp_half, &
               !!     ovrlp_mat=ovrlp_mat, inv_ovrlp_mat=inv_ovrlp_half_, check_accur=.true., &
               !!     ovrlp=ovrlp_tmp, inv_ovrlp=ovrlp_tmp_inv_half, error=error)
               ! Passing 0 as comm... not best practice
               call overlap_plus_minus_one_half_exact(0, 1, 0, n, -8, .false., ovrlp_tmp_inv_half,inv_ovrlp_half)
      
      
               !if (iiorb==orbs%norb) then
               !print*,''
               !print*,'inv_ovrlp_tmp',n,iiorb,error
               !do jorb=1,n
               !print*,jorb,ovrlp_tmp_inv_half(:,jorb)
               !end do
               !end if
      
               jjorb=0
               do jorb=1,ovrlp%nfvctr
                  if (.not.in_neighborhood(jorb)) cycle
                  jjorb=jjorb+1
                  kkorb=0
                  if (jorb==iiorb) then
                     do korb=1,ovrlp%nfvctr
                        if (.not.in_neighborhood(korb)) cycle
                        kkorb=kkorb+1
                        ind = matrixindex_in_compressed(inv_ovrlp_half,korb,jorb)
                        if (ind>0) then
                           ind=ind+ishift_inv_ovrlp
                           inv_ovrlp_half_%matrix_compr(ind-inv_ovrlp_half%isvctrp_tg)=ovrlp_tmp_inv_half(kkorb,jjorb)
                           !if (iproc==0) write(*,'(a,6i8,es16.8)') 'ind, inv_ovrlp_half%isvctrp_tg, jorb, korb, jjorb, kkorb, val', &
                           !                  ind, inv_ovrlp_half%isvctrp_tg, jorb, korb, jjorb, kkorb, ovrlp_tmp_inv_half(kkorb,jjorb)
                           !if (iiorb==orbs%norb) print*,'problem here?!',iiorb,kkorb,jjorb,korb,jorb,ind,ovrlp_tmp_inv_half(kkorb,jjorb)
                        end if
                        !write(1300+iproc,'(2i8,es20.10)') kkorb, jjorb, ovrlp_tmp(kkorb,jjorb)
                     end do
                     exit !no need to keep looping
                  end if
               end do
      
      
               call f_free_ptr(ovrlp_tmp_inv_half)
               call f_free_ptr(ovrlp_tmp)
      
            end do
      
            !!if (nproc>1)then
            !!    call mpiallred(inv_ovrlp_half_%matrix_compr(1), inv_ovrlp_half%nvctr*inv_ovrlp_half%nspin, mpi_sum, bigdft_mpi%mpi_comm)
            !!end if
            call synchronize_matrix_taskgroups(iproc, nproc, inv_ovrlp_half, inv_ovrlp_half_)
      
        end do spin_loop
      
        call f_free(in_neighborhood)
      
        !if (iproc==0) then
        !   jjorb=0
        !   do jorb=1,orbs%norb
        !      do korb=1,orbs%norb
        !         ind = inv_ovrlp_half%matrixindex_in_compressed(korb, jorb)
        !         if (ind>0) then
        !            print*, korb,jorb,inv_ovrlp_half%matrix_compr(ind)
        !         else
        !            print*, korb,jorb,0.0d0
        !         end if
        !         !write(1200+iproc,'(2i8,es20.10)') kkorb, jjorb, ovrlp_tmp(kkorb,jjorb)
        !      end do
        !   end do
        !end if
        !call mpi_finalize(ind)
        !stop
      
        !call deallocate_matrices(inv_ovrlp_half_)
      
      
        call f_release_routine()
        call timing(iproc,'lovrlp^-1/2par','OF')
      
      end subroutine overlap_power_minus_one_half_parallel


    subroutine check_taylor_order(iproc, error, max_error, order_taylor)
      use yaml_output
      implicit none
    
      ! Calling arguments
      integer,intent(in) :: iproc
      real(kind=8),intent(in) :: error, max_error
      integer,intent(inout) :: order_taylor
    
      ! Local variables
      character(len=12) :: act
      integer,parameter :: max_order_positive=50
      integer,parameter :: max_order_negative=-20
      logical :: is_ice
    
      if (order_taylor>=1000) then
          order_taylor=order_taylor-1000
          is_ice=.true.
      else
          is_ice=.false.
      end if
    
      if (order_taylor/=0) then
          ! only do this if approximations (Taylor or "negative thing") are actually used
          if (error<=1.d-1*max_error) then
              !! error is very small, so decrease the order of the polynomial
              !if (order_taylor>20) then
              !    ! always keep a minimum of 20
              !    act=' (decreased)'
              !    if (order_taylor>0) then
              !        order_taylor = floor(0.9d0*real(order_taylor,kind=8))
              !    else
              !        order_taylor = ceiling(0.9d0*real(order_taylor,kind=8))
              !    end if
              !end if
          else if (error>max_error) then
              ! error is too big, increase the order of the Taylor series by 10%
              act=' (increased)'
              if (order_taylor>0) then
                  order_taylor = ceiling(max(1.1d0*real(order_taylor,kind=8),real(order_taylor+5,kind=8)))
              else
                  order_taylor = floor(min(1.1d0*real(order_taylor,kind=8),real(order_taylor-5,kind=8)))
              end if
          else
              ! error is small enough, so do nothing
              act=' (unchanged)'
          end if
          !if (bigdft_mpi%iproc==0) call yaml_map('new Taylor order',trim(yaml_toa(order_taylor,fmt='(i0)'))//act)
      end if
    
      if (order_taylor>0) then
          if (order_taylor>max_order_positive) then
              order_taylor=max_order_positive
              if (iproc==0) call yaml_warning('Taylor order reached maximum')
          end if
      else
          if (order_taylor<max_order_negative) then
              order_taylor=max_order_negative
              if (iproc==0) call yaml_warning('Taylor order reached maximum')
          end if
      end if
    
      if (is_ice) then
          order_taylor=order_taylor+1000
      end if
    
    end subroutine check_taylor_order


    !< Calculate "local versions" of S^{-1/2}, i.e. take only the small subblocks of all support functions
    !! on one atom and calculate S^{-1/2} for this subblock. The remaining parts of teh matrix are empty.
    subroutine calculate_S_minus_one_half_onsite(iproc, nproc, comm, norb, onwhichatom, smats, smatl, ovrlp_, inv_ovrlp_)
      use sparsematrix_init, only: matrixindex_in_compressed
      use sparsematrix, only: extract_taskgroup
      implicit none

      ! Calling arguments
      integer,intent(in) :: iproc, nproc, comm, norb
      integer,dimension(norb),intent(in) :: onwhichatom
      type(sparse_matrix),intent(in) :: smats, smatl
      type(matrices),intent(inout) :: ovrlp_, inv_ovrlp_

      ! Local variables
      integer :: nat, natp, isat, ii, iorb, iiat, n, jorb, jjat, ind, korb
      real(kind=8),dimension(:,:),allocatable :: matrix
      real(kind=8),dimension(:),allocatable :: matrix_compr_notaskgroup

      call f_routine(id='calculate_S_minus_one_half_onsite')

      ! Parallelize over the atoms
      nat = maxval(onwhichatom)
      if (iproc<nat) then
          natp = nat/nproc
          ii = nat-nproc*natp
          if (iproc<ii) then
              natp = natp + 1
              isat = iproc*natp
          else
              isat = ii*(natp+1) + (iproc-ii)*natp
          end if
      else
          natp = 0
          isat = nat
      end if


      call f_zero(inv_ovrlp_%matrix_compr)
      matrix_compr_notaskgroup = sparsematrix_malloc0(smatl, iaction=SPARSE_FULL,id='matrix_compr_notaskgroup')

      iorb = 1
      do
          iiat = onwhichatom(iorb)
          n = 0
          !write(*,*) 'iproc, iorb, iiat', iproc, iorb, iiat
          if (iiat>=isat+1 .and. iiat<=isat+natp) then
              do jorb=iorb,norb
                  jjat = onwhichatom(jorb)
                  if (jjat/=iiat) exit
                  n = n + 1
              end do
              matrix = f_malloc((/n,n/),id='matrix')
              do jorb=iorb,iorb+n-1
                  do korb=iorb,iorb+n-1
                      ind = matrixindex_in_compressed(smats, korb, jorb) - smats%isvctrp_tg
                      matrix(korb-iorb+1,jorb-iorb+1) = ovrlp_%matrix_compr(ind)
                  end do
              end do
              ! Passing 0 as comm... not best practice
              call  overlap_plus_minus_one_half_exact(0,1,0,n,-1,.false.,matrix,smats)
              do jorb=iorb,iorb+n-1
                  do korb=iorb,iorb+n-1
                      ind = matrixindex_in_compressed(smatl, korb, jorb)! - smatl%isvctrp_tg
                      !inv_ovrlp_%matrix_compr(ind) = matrix(korb-iorb+1,jorb-iorb+1)
                      matrix_compr_notaskgroup(ind) = matrix(korb-iorb+1,jorb-iorb+1)
                  end do
              end do
              call f_free(matrix)
          end if
          iorb = iorb + max(n,1)
          if (iorb>norb) exit
      end do

      !call mpiallred(inv_ovrlp_%matrix_compr, mpi_sum, comm=bigdft_mpi%mpi_comm)
      call mpiallred(matrix_compr_notaskgroup, mpi_sum, comm=comm)
      call extract_taskgroup(smatl, matrix_compr_notaskgroup, inv_ovrlp_%matrix_compr)

      call f_free(matrix_compr_notaskgroup)

      call f_release_routine()

    end subroutine calculate_S_minus_one_half_onsite


end module matrix_operations<|MERGE_RESOLUTION|>--- conflicted
+++ resolved
@@ -872,11 +872,7 @@
                             stop 'wrong value of power(icalc)'
                         end select
                     end do
-<<<<<<< HEAD
-                    call inverse_chebyshev_expansion_new(iproc, nproc, &
-=======
                     call inverse_chebyshev_expansion_new(iproc, nproc, comm, &
->>>>>>> d31be52c
                          ovrlp_smat, inv_ovrlp_smat, ncalc, rpower, ovrlp_mat, inv_ovrlp_mat, verbosity=verbosity_)
                     call f_free(rpower)
                     !!call vcopy(ovrlp_smat%nvctr, tmpmat(1), 1, ovrlp_mat%matrix_compr(1), 1)
@@ -1924,11 +1920,7 @@
                   recvcounts(jproc) = norb*smat%nfvctr_par(jproc)
               end do
               call mpi_allgatherv(inv_ovrlp_halfp, norb*norbp, mpi_double_precision, inv_ovrlp_half, &
-<<<<<<< HEAD
-                   recvcounts, norb*smat%isfvctr_par, mpi_double_precision, bigdft_mpi%mpi_comm, ierr)
-=======
                    recvcounts, norb*smat%isfvctr_par, mpi_double_precision, comm, ierr)
->>>>>>> d31be52c
               call f_free(recvcounts)
            else
               call vcopy(norb*norbp,inv_ovrlp_halfp(1,1),1,inv_ovrlp_half(1,1),1)
