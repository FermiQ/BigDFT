--- conflicted
+++ resolved
@@ -436,11 +436,7 @@
     end subroutine get_roots_of_cubic_polynomial
 
 
-<<<<<<< HEAD
-    real(kind=8) function determinant(iproc, n, mat)
-=======
     real(kind=mp) function determinant(iproc, n, mat)
->>>>>>> b4d6331a
         implicit none
     
         ! Calling arguments
