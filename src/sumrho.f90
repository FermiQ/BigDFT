!> @file
!!    Calculate the electronic density (rho)
!! @author
!!    Copyright (C) 2007-2010 BigDFT group
!!    This file is distributed under the terms of the
!!    GNU General Public License, see ~/COPYING file
!!    or http://www.gnu.org/copyleft/gpl.txt .
!!    For the list of contributors, see ~/AUTHORS

subroutine density_and_hpot(iproc,nproc,geocode,symObj,orbs,Lzd,hxh,hyh,hzh,nscatterarr,&
     pkernel,rhodsc,GPU,psi,rho,vh,hstrten)
  use module_base
  use module_types
  use module_interfaces, fake_name => density_and_hpot
  use Poisson_Solver
  implicit none
  integer, intent(in) :: iproc,nproc
  real(gp), intent(in) :: hxh,hyh,hzh
  type(rho_descriptors),intent(inout) :: rhodsc
  type(orbitals_data), intent(in) :: orbs
  type(local_zone_descriptors), intent(in) :: Lzd
  type(symmetry_data), intent(in) :: symObj
  character(len=1), intent(in) :: geocode
  real(dp), dimension(*), intent(in) :: pkernel
  integer, dimension(0:nproc-1,4), intent(in) :: nscatterarr
  real(wp), dimension(orbs%npsidim_orbs), intent(in) :: psi
  type(GPU_pointers), intent(inout) :: GPU
  real(gp), dimension(6), intent(out) :: hstrten
  real(dp), dimension(:), pointer :: rho,vh
  !local variables
  character(len=*), parameter :: subname='density_and_hpot'
  integer :: i_stat,i_all,jproc,n3p
  real(gp) :: ehart_fake
  real(dp), dimension(:,:), pointer :: rho_p
  ! Selfconsistent potential is saved in rhopot, 
  ! new arrays rho,pot for calculation of forces ground state electronic density

  ! Potential from electronic charge density

  n3p=nscatterarr(iproc,2)

  if (.not. associated(rho)) then
     if (n3p>0) then
        allocate(rho(Lzd%Glr%d%n1i*Lzd%Glr%d%n2i*n3p*orbs%nspin+ndebug),stat=i_stat)
        call memocc(i_stat,rho,'rho',subname)
     else
        allocate(rho(1*orbs%nspin+ndebug),stat=i_stat)
        call memocc(i_stat,rho,'rho',subname)
     end if

     call sumrho(iproc,nproc,orbs,Lzd,hxh,hyh,hzh,nscatterarr,&
          GPU,symObj,rhodsc,psi,rho_p)
     call communicate_density(iproc,nproc,orbs%nspin,hxh,hyh,hzh,Lzd,rhodsc,nscatterarr,rho_p,rho)
  end if

  !calculate the total density in the case of nspin==2
  if (orbs%nspin==2) then
     call axpy(Lzd%Glr%d%n1i*Lzd%Glr%d%n2i*n3p,1.0_dp,&
          rho(1+Lzd%Glr%d%n1i*Lzd%Glr%d%n2i*n3p),1,rho(1),1)
  end if
  if (n3p>0) then
     allocate(vh(Lzd%Glr%d%n1i*Lzd%Glr%d%n2i*n3p+ndebug),stat=i_stat)
     call memocc(i_stat,vh,'vh',subname)
  else
     allocate(vh(1+ndebug),stat=i_stat)
     call memocc(i_stat,vh,'vh',subname)
  end if

  !calculate electrostatic potential
  call dcopy(Lzd%Glr%d%n1i*Lzd%Glr%d%n2i*n3p,rho,1,vh,1) 
  call H_potential(geocode,'D',iproc,nproc,&
       Lzd%Glr%d%n1i,Lzd%Glr%d%n2i,Lzd%Glr%d%n3i,hxh,hyh,hzh,vh,&
       pkernel,vh,ehart_fake,0.0_dp,.false.,stress_tensor=hstrten)
  !in principle symmetrization of the stress tensor is not needed since the density has been 
  !already symmetrized
  if (symObj%symObj >= 0 .and. geocode=='P') call symm_stress((iproc==0),hstrten,symObj%symObj)

end subroutine density_and_hpot



!> Calculates the charge density by summing the square of all orbitals
!! Input: 
!!   @param psi
!! Output: 
!!   @param rho
subroutine sumrho(iproc,nproc,orbs,Lzd,hxh,hyh,hzh,nscatterarr,&
<<<<<<< HEAD
     GPU,symObj,irrzon,phnons,rhodsc,psi,rho_p,mapping)
=======
     GPU,symObj,rhodsc,psi,rho_p)
>>>>>>> 3a03f39d
   use module_base
   use module_types
   use module_xc
   implicit none
   !Arguments
   integer, intent(in) :: iproc,nproc
   real(gp), intent(in) :: hxh,hyh,hzh
   type(rho_descriptors),intent(in) :: rhodsc
   type(orbitals_data), intent(in) :: orbs
   type(local_zone_descriptors), intent(in) :: Lzd
   type(symmetry_data), intent(in) :: symObj
   integer, dimension(0:nproc-1,4), intent(in) :: nscatterarr !n3d,n3p,i3s+i3xcsh-1,i3xcsh
   real(wp), dimension(orbs%npsidim_orbs), intent(in) :: psi
   real(dp), dimension(:,:), pointer :: rho_p
   !real(dp), dimension(max(Lzd%Glr%d%n1i*Lzd%Glr%d%n2i*nscatterarr(iproc,1),1),nspin), intent(out), target :: rho
   type(GPU_pointers), intent(inout) :: GPU
<<<<<<< HEAD
   integer, dimension(*), intent(in) :: irrzon
   real(dp), dimension(*), intent(in) :: phnons
   integer,dimension(orbs%norb),intent(in),optional:: mapping
=======
>>>>>>> 3a03f39d
   !Local variables
   character(len=*), parameter :: subname='sumrho'
   !n(c) logical :: rsflag
   integer :: nrhotot,n3d,itmred,i_stat,i_all
   integer :: nspinn
   integer :: irho

   call timing(iproc,'Rho_comput    ','ON')

   if (iproc==0 .and. verbose >= 1) then
      write(*,'(1x,a)',advance='no')&
         &   'Calculation of charge density...'
   end if

   !components of the charge density
   if (orbs%nspinor ==4) then
      nspinn=4
   else
      nspinn=orbs%nspin
   end if

   !write(*,*) 'iproc,rhoarray dim', iproc, Lzd%Glr%d%n1i*Lzd%Glr%d%n2i*nrhotot,nspinn+ndebug
   allocate(rho_p(Lzd%Glr%d%n1i*Lzd%Glr%d%n2i*rhodsc%nrhotot,nspinn+ndebug),stat=i_stat)
   call memocc(i_stat,rho_p,'rho_p',subname)

   !switch between GPU/CPU treatment of the density
   !here also one might decide to save the value of psir and of its laplacian 
   if (GPUconv) then
      call local_partial_density_GPU(orbs,rhodsc%nrhotot,Lzd%Glr,hxh,hyh,hzh,orbs%nspin,psi,rho_p,GPU)
   else if (OCLconv) then
      call local_partial_density_OCL(orbs,rhodsc%nrhotot,Lzd%Glr,hxh,hyh,hzh,orbs%nspin,psi,rho_p,GPU)
   else if(Lzd%linear) then
       if(.not.present(mapping)) then
           stop 'ERROR: mapping must be present for the linear scaling version'
       end if
      call local_partial_densityLinear(iproc,nproc,(rhodsc%icomm==1),nscatterarr,rhodsc%nrhotot,&
           Lzd,hxh,hyh,hzh,orbs%nspin,orbs,mapping,psi,rho_p)
   else
      !initialize the rho array at 10^-20 instead of zero, due to the invcb ABINIT routine
      !otherwise use libXC routine
      call xc_init_rho(Lzd%Glr%d%n1i*Lzd%Glr%d%n2i*rhodsc%nrhotot*nspinn,rho_p,nproc)

      !for each of the orbitals treated by the processor build the partial densities
      call local_partial_density(nproc,(rhodsc%icomm==1),nscatterarr,&
           rhodsc%nrhotot,Lzd%Glr,hxh,hyh,hzh,orbs%nspin,orbs,psi,rho_p)
   end if

   !after validation this point can be deplaced after the allreduce such as to reduce the number of operations
   !probably previous line is not suitable due to the fact that a extra communication would be needed
   if (symObj%symObj >= 0) then
      call symmetrise_density(0,1,Lzd%Glr%d%n1i,Lzd%Glr%d%n2i,Lzd%Glr%d%n3i,orbs%nspin,& !n(m)
      Lzd%Glr%d%n1i*Lzd%Glr%d%n2i*Lzd%Glr%d%n3i,&
         &   rho_p,symObj%symObj,symObj%irrzon,symObj%phnons)
   end if
   call timing(iproc,'Rho_comput    ','OF')

 END SUBROUTINE sumrho
 
   !starting point for the communication routine of the density
subroutine communicate_density(iproc,nproc,nspin,hxh,hyh,hzh,Lzd,rhodsc,nscatterarr,rho_p,rho)
  use module_base
  use module_types
  implicit none
  integer, intent(in) :: iproc,nproc,nspin
  real(gp), intent(in) :: hxh,hyh,hzh
  type(local_zone_descriptors), intent(in) :: Lzd
  type(rho_descriptors),intent(in) :: rhodsc
  integer, dimension(0:nproc-1,4), intent(in) :: nscatterarr
  real(dp), dimension(:,:), pointer :: rho_p !< partial density in orbital distribution scheme
  real(dp), dimension(max(Lzd%Glr%d%n1i*Lzd%Glr%d%n2i*nscatterarr(iproc,1),1),nspin), intent(out) :: rho
  !local variables
   character(len=*), parameter :: subname='communicate_density'
  integer :: i1,i2,i3,i3off,i3s,i,ispin,i_all,i_stat,ierr,j3,j3p,j,itmred,n3d,irho
  real(dp) :: charge,tt,rhotot_dbl
  real(dp), dimension(:,:), allocatable :: tmred
  !!  real(dp), dimension(:,:), allocatable :: rho_p_OCL
  !!  real(dp), dimension(:,:), allocatable :: psi_OCL
  !integer :: ncount0,ncount1,ncount2,ncount3,ncountmpi0,ncountmpi1,ncount_max,ncount_rate
  real(gp),dimension(:,:),allocatable :: dprho_comp
  real(4) ,dimension(:,:),allocatable :: sprho_comp
  
  !write(*,*) 'iproc,TIMING:SR1',iproc,real(ncount1-ncount0)/real(ncount_rate)
  !the density must be communicated to meet the shape of the poisson solver
  if (nproc > 1) then
     call timing(iproc,'Rho_commun    ','ON')
     !write(*,*) 'rsflag',rsflag
     !communication strategy for the density

     !LDA case (icomm==1)
     if (rhodsc%icomm==1) then
        do ispin=1,nspin
           call MPI_REDUCE_SCATTER(rho_p(1,ispin),rho(1,ispin),&
                &   Lzd%Glr%d%n1i*Lzd%Glr%d%n2i*nscatterarr(:,1),&
                &   MPI_DOUBLE_PRECISION,MPI_SUM,MPI_COMM_WORLD,ierr)
           !write(*,*) 'LDA: MRC called'
        end do

        ! splitted single-double precision communication (icomm=2)
     else if (rhodsc%icomm==2) then
       !if (verbose >= 1) then
         rhotot_dbl=0.0d0
         do ispin=1,nspin
           do irho=1, Lzd%Glr%d%n1i* Lzd%Glr%d%n2i*rhodsc%nrhotot
             rhotot_dbl=rhotot_dbl+rho_p(irho,ispin)*hxh*hyh*hzh
           enddo
        enddo
         call mpiallred(rhotot_dbl,1,MPI_SUM,MPI_COMM_WORLD,ierr)
         !write(*,*) 'RHOTOT_DBL:',rhotot_dbl
      !endif
        !        if (rho_compress .and. rhodsc%geocode.eq.'F') then
        !if (rhodsc%geocode == 'F') then
        !call system_clock(ncount0,ncount_rate,ncount_max)
        !write(*,*) 'geocode=F, compress rho called'
        allocate(sprho_comp(rhodsc%sp_size,nspin),stat=i_stat)
        call memocc(i_stat,sprho_comp,'sprho_comp',subname)
        allocate(dprho_comp(rhodsc%dp_size,nspin),stat=i_stat)
        call memocc(i_stat,dprho_comp,'dprho_comp',subname)
        call compress_rho(rho_p,Lzd%Glr,nspin,rhodsc,sprho_comp,dprho_comp)
        !call system_clock(ncount1,ncount_rate,ncount_max)
        !write(*,*) 'TIMING:ARED1',real(ncount1-ncount0)/real(ncount_rate)
        call mpiallred(sprho_comp(1,1),rhodsc%sp_size*nspin,MPI_SUM,MPI_COMM_WORLD,ierr)
        call mpiallred(dprho_comp(1,1),rhodsc%dp_size*nspin,MPI_SUM,MPI_COMM_WORLD,ierr)
        !call system_clock(ncount2,ncount_rate,ncount_max)
        !write(*,*) 'TIMING:ARED2',real(ncount2-ncount1)/real(ncount_rate)
        i3s=nscatterarr(iproc,3)-nscatterarr(iproc,4)
        n3d=nscatterarr(iproc,1)
        call uncompress_rho(sprho_comp,dprho_comp,&
             &   Lzd%Glr,nspin,rhodsc,rho_p,i3s,n3d)
        !call system_clock(ncount3,ncount_rate,ncount_max)
        !write(*,*) 'TIMING:ARED3',real(ncount3-ncount2)/real(ncount_rate)
        i_all=-product(shape(sprho_comp))*kind(sprho_comp)
        deallocate(sprho_comp,stat=i_stat)
        call memocc(i_stat,i_all,'sprho_comp',subname)
        i_all=-product(shape(dprho_comp))*kind(dprho_comp)
        deallocate(dprho_comp,stat=i_stat)
        call memocc(i_stat,i_all,'dprho_comp',subname)

        !naive communication (unsplitted GGA case) (icomm=0)
     else if (rhodsc%icomm==0) then
        call mpiallred(rho_p(1,1),Lzd%Glr%d%n1i*Lzd%Glr%d%n2i*Lzd%Glr%d%n3i*nspin,&
             &   MPI_SUM,MPI_COMM_WORLD,ierr)
     else
        STOP 'DENSITY COMMUNICATION KEY UNVALID' 
     endif
     call timing(iproc,'Rho_commun    ','OF')
     call timing(iproc,'Rho_comput    ','ON')
     if (rhodsc%icomm /= 1) then
        !treatment which includes the periodic GGA
        !the density should meet the poisson solver distribution
        i3s=nscatterarr(iproc,3)-nscatterarr(iproc,4)
        n3d=nscatterarr(iproc,1)
        do ispin=1,nspin
           do i3=1,n3d
              j3=i3+i3s
              j3p=modulo(j3-1,Lzd%Glr%d%n3i)+1
              do i2=1,Lzd%Glr%d%n2i
                 do i1=1,Lzd%Glr%d%n1i
                    i=i1+(i2-1)*Lzd%Glr%d%n1i+Lzd%Glr%d%n1i*Lzd%Glr%d%n2i*(i3-1)
                    j=i1+(i2-1)*Lzd%Glr%d%n1i+Lzd%Glr%d%n1i*Lzd%Glr%d%n2i*(j3p-1)
                    rho(i,ispin)=rho_p(j,ispin)
                 end do
              end do
           end do
        end do
     end if
  else
     call timing(iproc,'Rho_comput    ','ON')
     call vcopy(Lzd%Glr%d%n1i*Lzd%Glr%d%n2i*nscatterarr(iproc,1)*nspin,rho_p(1,1),1,&
          rho(1,1),1)
  end if

  ! Check
  tt=0.d0
  i3off=Lzd%Glr%d%n1i*Lzd%Glr%d%n2i*nscatterarr(iproc,4)

  !allocation of the magnetic density orientation array
  if (nproc > 1) then
     itmred=2
  else
     itmred=1
  end if

  !use this check also for the magnetic density orientation
  allocate(tmred(nspin+1,itmred+ndebug),stat=i_stat)
  call memocc(i_stat,tmred,'tmred',subname)

  tmred(nspin+1,itmred)=0.0_dp
  do ispin=1,nspin!n
     tmred(ispin,itmred)=0.0_dp
     do i=1,Lzd%Glr%d%n1i*Lzd%Glr%d%n2i*nscatterarr(iproc,2)
        !!        tt=tt+rho(i+i3off,ispin)
        tmred(ispin,itmred)=tmred(ispin,itmred)+rho(i+i3off,ispin)
        !temporary check for debugging purposes
        !!        if (rho(i+i3off,ispin)/rho(i+i3off,ispin) /= 1.d0) then
        !!           print *,iproc,'error in density construction',rho(i+i3off,ispin)
        !!        end if
     enddo
     tmred(nspin+1,itmred)=tmred(nspin+1,itmred)+tmred(ispin,itmred)
  end do

  i_all=-product(shape(rho_p))*kind(rho_p)
  deallocate(rho_p,stat=i_stat)
  call memocc(i_stat,i_all,'rho_p',subname)
  
  if (nproc > 1) then
     call timing(iproc,'Rho_comput    ','OF')
     call timing(iproc,'Rho_commun    ','ON')
     !!     call MPI_REDUCE(tt,charge,1,MPI_DOUBLE_PRECISION,MPI_SUM,0,MPI_COMM_WORLD,ierr)
     call MPI_REDUCE(tmred(1,2),tmred(1,1),nspin+1,mpidtypd,MPI_SUM,0,MPI_COMM_WORLD,ierr)
     call timing(iproc,'Rho_commun    ','OF')
     call timing(iproc,'Rho_comput    ','ON')
  endif

  !write the results
  if (iproc == 0 .and. verbose >= 1) then
     if(nspin==4) then
        charge=tmred(1,1)
        tt=sqrt(tmred(2,1)**2+tmred(3,1)**2+tmred(4,1)**2)
     else
        charge=0._dp
        do ispin=1,nspin
           charge=charge+tmred(ispin,1)
        end do
     end if
     write(*,'(1x,a,f21.12)')&
          &   'done. Total electronic charge=',real(charge,gp)*hxh*hyh*hzh
     !yaml output
!      write(70,'(1x,a,f21.12,a)')'Electronic charge: ',real(charge,gp)*hxh*hyh*hzh,','
     if(nspin == 4 .and. tt > 0._dp)&
          &   write(*,'(a,5f10.4)')'  Magnetic density orientation:',&
          &   (tmred(ispin,1)/tmred(1,1),ispin=2,nspin)
     if (rhodsc%icomm==2) then
       write(*,'(1x,a,f21.12)') &
         'Electronic charge changed by rho compression =                 ',&
          rhotot_dbl-real(charge,gp)*hxh*hyh*hzh
     endif
  end if

  i_all=-product(shape(tmred))*kind(tmred)
  deallocate(tmred,stat=i_stat)
  call memocc(i_stat,i_all,'tmred',subname)

  call timing(iproc,'Rho_comput    ','OF')

end subroutine communicate_density

!> Here starts the routine for building partial density inside the localisation region
!! This routine should be treated as a building-block for the linear scaling code
subroutine local_partial_density(nproc,rsflag,nscatterarr,&
      &   nrhotot,lr,hxh,hyh,hzh,nspin,orbs,psi,rho_p)
   use module_base
   use module_types
   use module_interfaces
   implicit none
   logical, intent(in) :: rsflag
   integer, intent(in) :: nproc,nrhotot
   integer, intent(in) :: nspin
   real(gp), intent(in) :: hxh,hyh,hzh
   type(orbitals_data), intent(in) :: orbs
   type(locreg_descriptors), intent(in) :: lr
   integer, dimension(0:nproc-1,4), intent(in) :: nscatterarr !n3d,n3p,i3s+i3xcsh-1,i3xcsh
   real(wp), dimension(lr%wfd%nvctr_c+7*lr%wfd%nvctr_f,orbs%nspinor,orbs%norbp), intent(in) :: psi
   real(dp), dimension(lr%d%n1i,lr%d%n2i,nrhotot,max(nspin,orbs%nspinor)), intent(inout) :: rho_p
   !local variables
   character(len=*), parameter :: subname='local_partial_density'
   integer :: iorb,i_stat,i_all !n(c) i1,i2,i3,ii 
   integer :: oidx,sidx,nspinn,npsir,ncomplex
   real(gp) :: hfac,spinval
   type(workarr_sumrho) :: w
   real(wp), dimension(:,:), allocatable :: psir

   call initialize_work_arrays_sumrho(lr,w)

   !components of wavefunction in real space which must be considered simultaneously
   !and components of the charge density
   if (orbs%nspinor ==4) then
      npsir=4
      nspinn=4
      ncomplex=0
   else
      npsir=1
      nspinn=nspin
      ncomplex=orbs%nspinor-1
   end if

   allocate(psir(lr%d%n1i*lr%d%n2i*lr%d%n3i,npsir+ndebug),stat=i_stat)
   call memocc(i_stat,psir,'psir',subname)
   !initialisation
   !print *,iproc,'there'
   if (lr%geocode == 'F') then
      call razero(lr%d%n1i*lr%d%n2i*lr%d%n3i*npsir,psir)
   end if

   do iorb=1,orbs%norbp
      !print *,'norbp',orbs%norbp,orbs%norb,orbs%nkpts,orbs%kwgts,orbs%iokpt,orbs%occup
      hfac=orbs%kwgts(orbs%iokpt(iorb))*(orbs%occup(orbs%isorb+iorb)/(hxh*hyh*hzh))
      spinval=orbs%spinsgn(orbs%isorb+iorb)

      if (hfac /= 0.d0) then

         !sum for complex function case, npsir=1 in that case
         do oidx=0,ncomplex

            do sidx=1,npsir
               call daub_to_isf(lr,w,psi(1,oidx+sidx,iorb),psir(1,sidx))
            end do

            !print *,'iorb,nrm',iorb,&
                  !nrm2(lr%d%n1i*lr%d%n2i*lr%d%n3i*npsir,psir(1,1),1)

            select case(lr%geocode)
            case('F')

               call partial_density_free(rsflag,nproc,lr%d%n1i,lr%d%n2i,lr%d%n3i,&
                  &   npsir,nspinn,nrhotot,&
                  &   hfac,nscatterarr,spinval,psir,rho_p,lr%bounds%ibyyzz_r)

            case('P')

               call partial_density(rsflag,nproc,lr%d%n1i,lr%d%n2i,lr%d%n3i,&
                  &   npsir,nspinn,nrhotot,&
                  &   hfac,nscatterarr,spinval,psir,rho_p)

            case('S')

               call partial_density(rsflag,nproc,lr%d%n1i,lr%d%n2i,lr%d%n3i,&
                  &   npsir,nspinn,nrhotot,&
                  &   hfac,nscatterarr,spinval,psir,rho_p)

            end select

         end do
      end if
   enddo
   i_all=-product(shape(psir))*kind(psir)
   deallocate(psir,stat=i_stat)
   call memocc(i_stat,i_all,'psir',subname)
   call deallocate_work_arrays_sumrho(w)

END SUBROUTINE local_partial_density


subroutine partial_density(rsflag,nproc,n1i,n2i,n3i,npsir,nspinn,nrhotot,&
      &   hfac,nscatterarr,spinsgn,psir,rho_p)
   use module_base
   use module_types
   implicit none
   logical, intent(in) :: rsflag
   integer, intent(in) :: nproc,n1i,n2i,n3i,nrhotot,nspinn,npsir
   real(gp), intent(in) :: hfac,spinsgn
   integer, dimension(0:nproc-1,4), intent(in) :: nscatterarr
   real(wp), dimension(n1i,n2i,n3i,npsir), intent(in) :: psir
   real(dp), dimension(n1i,n2i,nrhotot,nspinn), intent(inout) :: rho_p
   !local variables
   integer :: i3s,jproc,i3off,n3d,isjmp,i1,i2,i3,i1s,i1e,j3,i3sg
   real(gp) :: hfac2
   real(dp) :: psisq,p1,p2,p3,p4,r1,r2,r3,r4
   !!!  integer :: ithread,nthread,omp_get_thread_num,omp_get_num_threads
   !sum different slices by taking into account the overlap
   i3sg=0
   !$omp parallel default(private) shared(n1i,nproc,rsflag,nspinn,nscatterarr,spinsgn) &
   !$omp shared(n2i,npsir,hfac,psir,rho_p,n3i,i3sg)
   i3s=0
   hfac2=2.0_gp*hfac
   !!!  ithread=omp_get_thread_num()
   !!!  nthread=omp_get_num_threads()

   !case without bounds
   i1s=1
   i1e=n1i

   loop_xc_overlap: do jproc=0,nproc-1
      !case for REDUCE_SCATTER approach, not used for GGA since it enlarges the 
      !communication buffer
      if (rsflag) then
         i3off=nscatterarr(jproc,3)-nscatterarr(jproc,4)
         n3d=nscatterarr(jproc,1)
         if (n3d==0) exit loop_xc_overlap
      else
         i3off=0
         n3d=n3i
      end if
      !here the condition for the MPI_ALLREDUCE should be entered
      if(spinsgn > 0.0_gp) then
         isjmp=1
      else
         isjmp=2
      end if
      do i3=i3off+1,i3off+n3d
         !this allows the presence of GGA with non-isolated BC. If i3 is between 1 and n3i
         !j3=i3. This is useful only when dealing with rsflags and GGA, so we can comment it out
         !j3=modulo(i3-1,n3i)+1 
         j3=i3
         i3s=i3s+1
         !!  if(mod(i3s,nthread) .eq. ithread) then
         !$omp do
         do i2=1,n2i
            if (npsir == 1) then
               do i1=i1s,i1e
                  !conversion between the different types
                  psisq=real(psir(i1,i2,j3,1),dp)
                  psisq=psisq*psisq
                  rho_p(i1,i2,i3s,isjmp)=rho_p(i1,i2,i3s,isjmp)+real(hfac,dp)*psisq
               end do
            else !similar loop for npsir=4
               do i1=i1s,i1e
                  !conversion between the different types
                  p1=real(psir(i1,i2,j3,1),dp)
                  p2=real(psir(i1,i2,j3,2),dp)
                  p3=real(psir(i1,i2,j3,3),dp)
                  p4=real(psir(i1,i2,j3,4),dp)

                  !density values
                  r1=p1*p1+p2*p2+p3*p3+p4*p4
                  r2=p1*p3+p2*p4
                  r3=p1*p4-p2*p3
                  r4=p1*p1+p2*p2-p3*p3-p4*p4

                  rho_p(i1,i2,i3s,1)=rho_p(i1,i2,i3s,1)+real(hfac,dp)*r1
                  rho_p(i1,i2,i3s,2)=rho_p(i1,i2,i3s,2)+real(hfac2,dp)*r2
                  rho_p(i1,i2,i3s,3)=rho_p(i1,i2,i3s,3)+real(hfac2,dp)*r3
                  rho_p(i1,i2,i3s,4)=rho_p(i1,i2,i3s,4)+real(hfac,dp)*r4
               end do
            end if
         end do
         !$omp enddo
         !!  end if
         !$omp critical
         i3sg=max(i3sg,i3s)
         !$omp end critical

      end do
      if (.not. rsflag) exit loop_xc_overlap !the whole range is already done
   end do loop_xc_overlap
   !$omp end parallel

   if (i3sg /= nrhotot) then
      write(*,'(1x,a,i0,1x,i0)')'ERROR: problem with rho_p: i3s,nrhotot,',i3sg,nrhotot
      stop
   end if

END SUBROUTINE partial_density


subroutine partial_density_free(rsflag,nproc,n1i,n2i,n3i,npsir,nspinn,nrhotot,&
      &   hfac,nscatterarr,spinsgn,psir,rho_p,&
      &   ibyyzz_r) 
   use module_base
   use module_types
   implicit none
   logical, intent(in) :: rsflag
   integer, intent(in) :: nproc,n1i,n2i,n3i,nrhotot,nspinn,npsir
   real(gp), intent(in) :: hfac,spinsgn
   integer, dimension(0:nproc-1,4), intent(in) :: nscatterarr
   real(wp), dimension(n1i,n2i,n3i,npsir), intent(in) :: psir
   real(dp), dimension(n1i,n2i,nrhotot,nspinn), intent(inout) :: rho_p
   integer, dimension(:,:,:),pointer :: ibyyzz_r 
   !local variables
   integer :: i3s,jproc,i3off,n3d,isjmp,i1,i2,i3,i1s,i1e,j3,i3sg
   real(gp) :: hfac2
   real(dp) :: psisq,p1,p2,p3,p4,r1,r2,r3,r4
   !  integer :: ncount0,ncount1,ncount_rate,ncount_max
   !!!  integer :: ithread,nthread,omp_get_thread_num,omp_get_num_threads
   !sum different slices by taking into account the overlap
   i3sg=0

   !$omp parallel default(private) shared(n1i,nproc,rsflag,nspinn,nscatterarr,spinsgn) &
   !$omp shared(n2i,npsir,hfac,psir,rho_p,n3i,i3sg,ibyyzz_r)
   i3s=0

   !!!   ithread=omp_get_thread_num()
   !!!   nthread=omp_get_num_threads()
   hfac2=2.0_gp*hfac

   !  call system_clock(ncount0,ncount_rate,ncount_max)

   !case without bounds
   i1s=1
   i1e=n1i
   loop_xc_overlap: do jproc=0,nproc-1
      !case for REDUCE_SCATTER approach, not used for GGA since it enlarges the 
      !communication buffer
      if (rsflag) then
         i3off=nscatterarr(jproc,3)-nscatterarr(jproc,4)
         n3d=nscatterarr(jproc,1)
         if (n3d==0) exit loop_xc_overlap
      else
         i3off=0
         n3d=n3i
      end if

      !here the condition for the MPI_ALLREDUCE should be entered
      if(spinsgn > 0.0_gp) then
         isjmp=1
      else
         isjmp=2
      end if
      do i3=i3off+1,i3off+n3d
         !this allows the presence of GGA with non-isolated BC. If i3 is between 1 and n3i
         !j3=i3. This is useful only when dealing with rsflags and GGA, so we can comment it out
         !j3=modulo(i3-1,n3i)+1 
         j3=i3
         i3s=i3s+1
         !!!    if(mod(i3s,nthread) .eq. ithread) then
         !$omp do
         do i2=1,n2i
            i1s=ibyyzz_r(1,i2-15,j3-15)+1
            i1e=ibyyzz_r(2,i2-15,j3-15)+1
            if (npsir == 1) then
               do i1=i1s,i1e
                  !conversion between the different types
                  psisq=real(psir(i1,i2,j3,1),dp)
                  psisq=psisq*psisq
                  rho_p(i1,i2,i3s,isjmp)=rho_p(i1,i2,i3s,isjmp)+real(hfac,dp)*psisq
                  !write(93000+iorb,'(4i8,es20.10)') i1,i2,i3,isjmp,rho_p(i1,i2,i3s,isjmp)
               end do
            else !similar loop for npsir=4
               do i1=i1s,i1e
                  !conversion between the different types
                  p1=real(psir(i1,i2,j3,1),dp)
                  p2=real(psir(i1,i2,j3,2),dp)
                  p3=real(psir(i1,i2,j3,3),dp)
                  p4=real(psir(i1,i2,j3,4),dp)

                  !density values
                  r1=p1*p1+p2*p2+p3*p3+p4*p4
                  r2=p1*p3+p2*p4
                  r3=p1*p4-p2*p3
                  r4=p1*p1+p2*p2-p3*p3-p4*p4

                  rho_p(i1,i2,i3s,1)=rho_p(i1,i2,i3s,1)+real(hfac,dp)*r1
                  rho_p(i1,i2,i3s,2)=rho_p(i1,i2,i3s,2)+real(hfac2,dp)*r2
                  rho_p(i1,i2,i3s,3)=rho_p(i1,i2,i3s,3)+real(hfac2,dp)*r3
                  rho_p(i1,i2,i3s,4)=rho_p(i1,i2,i3s,4)+real(hfac,dp)*r4
               end do
            end if
         end do
         !$omp enddo
         !!!    end if

         !$omp critical
         i3sg=max(i3sg,i3s)
         !$omp end critical

      end do
      if (.not. rsflag) exit loop_xc_overlap !the whole range is already done
   end do loop_xc_overlap
   !$omp end parallel

   if (i3sg /= nrhotot) then
      write(*,'(1x,a,i0,1x,i0)')'ERROR: problem with rho_p: i3s,nrhotot,',i3sg,nrhotot
      stop
   end if

   !  call system_clock(ncount1,ncount_rate,ncount_max)
   !  write(*,*) 'TIMING:PDF',real(ncount1-ncount0)/real(ncount_rate)
END SUBROUTINE partial_density_free


subroutine symmetrise_density(iproc,nproc,n1i,n2i,n3i,nspin,nrho,rho,& !n(c) nscatterarr (arg:6)
   symObj,irrzon,phnons)
   use module_base!, only: gp,dp,wp,ndebug,memocc
   use m_ab6_symmetry

   implicit none
   integer, intent(in) :: iproc,nproc,nrho,symObj,nspin, n1i, n2i, n3i
   !n(c) integer, dimension(0:nproc-1,4), intent(in) :: nscatterarr !n3d,n3p,i3s+i3xcsh-1,i3xcsh
   real(dp), dimension(n1i,n2i,n3i,nspin), intent(inout) :: rho
   integer, dimension(n1i*n2i*n3i,2,1), intent(in) :: irrzon 
   real(dp), dimension(2,n1i*n2i*n3i,1), intent(in) :: phnons 
   !local variables
   character(len=*), parameter :: subname='symmetrise_density'
   integer :: errno, ispden, nsym_used, nSym, isym, imagn, r2,i_stat,i_all,inzee,isign
   integer :: nd2, izone_max, numpt, izone, rep, nup, iup, ind, j, j1, j2, j3,i1,i2,i3
   real(dp) :: rhosu1, rhosu2
   real(dp), dimension(:,:), allocatable :: rhosu12
   real(dp), dimension(:,:,:,:,:), allocatable :: rhog
   integer, pointer :: sym(:,:,:)
   integer, pointer :: symAfm(:)
   real(gp), pointer :: transNon(:,:)

   call symmetry_get_matrices_p(symObj, nSym, sym, transNon, symAfm, errno)
   if (nSym == 1) return

   !!$  ! Array sizes for the real-to-complex FFT: note that n1(there)=n1(here)+1
   !!$  ! and the same for n2,n3. Not needed for the moment
   !!$  call dimensions_fft(n1,n2,n3,nd1,nd2,nd3,n1f,n3f,n1b,n3b,nd1f,nd3f,nd1b,nd3b)

   !use this check also for the magnetic density orientation
   allocate(rhog(2,n1i+1,n2i+1,n3i+1,2+ndebug),stat=i_stat)
   call memocc(i_stat,rhog,'rhog',subname)


   ! Here imagn doesn't change since nspin == nsppol in BigDFT.
   imagn = 1

   !  Treat either full density, spin-up density or magnetization
   !  Note the decrease of ispden to the value 1, in order to finish
   !  with rhog of the total density (and not the spin-up density or magnetization)
   do ispden=nspin,1,-1

      !    Prepare the density to be symmetrized, in the reciprocal space
      nsym_used=0
      do isym=1,nSym
         if(symAfm(isym)==1)nsym_used=nsym_used+1
      end do

      !    rhor -fft-> rhog    (rhog is used as work space)
      !    Note : it should be possible to reuse rhog in the antiferromagnetic case
      !    this would avoid one FFT
      ! fft the input array x:
      rhog=0.0_gp !put to avoid fpe in the FFT
      do i3=0,n3i-1
         do i2=0,n2i-1
            do i1=0,n1i-1
               rhog(1,i1+1,i2+1,i3+1,1)=rho(i1+1,i2+1,i3+1,ispden)
               rhog(2,i1+1,i2+1,i3+1,1)=0.d0
            enddo
         enddo
      enddo

      inzee=1
      isign=-1

      call fft(n1i,n2i,n3i,n1i+1,n2i+1,n3i+1,rhog,isign,inzee)

      !!     work(:)=rho(:,ispden)
      !!     call fourdp(cplex,rhog,work,-1,mpi_enreg,nfft,ngfft,paral_kgb,0)

      !this should be modified via the nscatter array
      !for the moment we can put nproc=1
      nd2=n2i/nproc

      !    The following is only valid for total, up or dn density
      !    -------------------------------------------------------

      !    Get maxvalue of izone
      izone_max=count(irrzon(:,2,imagn)>0)
      allocate(rhosu12(2,izone_max+ndebug),stat=i_stat)
      call memocc(i_stat,rhosu12,'rhosu12',subname)

      numpt=0
      do izone=1,nrho

         !      Get repetition number
         rep=irrzon(izone,2,imagn)
         if(rep==0)exit

         !      Compute number of unique points in this symm class:
         nup=nsym_used/rep

         !      Accumulate charge over equivalent points
         rhosu1=0._dp
         rhosu2=0._dp
         do iup=1,nup
            ind=irrzon(iup+numpt,1,imagn)
            j=ind-1
            j1=modulo(j,n1i)
            j2=modulo(j/n1i,n2i)
            j3=j/(n1i*n2i)
            r2=modulo(j2,nd2)
            !here we should insert the condition that the planes should belong to iproc
            if(modulo(j/n1i,n2i)/nd2==iproc) then ! this ind is to be treated by me_fft
               ind=n1i*(nd2*j3+r2)+j1+1 !this is ind in the current proc
               rhosu1=rhosu1+rhog(1,j1+1,r2+1,j3+1,inzee)*phnons(1,iup+numpt,imagn)&
                  &   -rhog(2,j1+1,r2+1,j3+1,inzee)*phnons(2,iup+numpt,imagn)
               rhosu2=rhosu2+rhog(2,j1+1,r2+1,j3+1,inzee)*phnons(1,iup+numpt,imagn)&
                  &   +rhog(1,j1+1,r2+1,j3+1,inzee)*phnons(2,iup+numpt,imagn)
            end if

         end do
         rhosu1=rhosu1/real(nup,dp)
         rhosu2=rhosu2/real(nup,dp)
         rhosu12(1,izone)=rhosu1
         rhosu12(2,izone)=rhosu2
         !      Keep index of how many points have been considered:
         numpt=numpt+nup

         !      End loop over izone
      end do
      !reduction of the rho dimension to be discussed
      !call mpiallred(rhosu12(1,1),2*izone_max,MPI_SUM,MPI_COMM_WORLD,ierr)

      !    Reduction in case of FFT parallelization
      !!     if(mpi_enreg%mode_para=='b')then
      !!        old_paral_level=mpi_enreg%paral_level
      !!        mpi_enreg%paral_level=3
      !!        spaceComm=mpi_enreg%comm_fft
      !!        call xsum_mpi(rhosu1_arr,spaceComm,ier)
      !!        call xsum_mpi(rhosu2_arr,spaceComm,ier)
      !!        mpi_enreg%paral_level=old_paral_level
      !!     end if

      !    Now symmetrize the density
      numpt=0
      do izone=1,nrho

         !      Get repetition number
         rep=irrzon(izone,2,imagn)
         if(rep==0)exit

         !      Compute number of unique points in this symm class:
         nup=nsym_used/rep

         !      Define symmetrized rho(G) at equivalent points:
         do iup=1,nup
            ind=irrzon(iup+numpt,1,imagn)
            !        decompose ind-1=n1(n2 j3+ j2)+j1
            j=ind-1
            j1=modulo(j,n1i)
            j2=modulo(j/n1i,n2i)
            j3=j/(n1i*n2i)
            r2=modulo(j2,nd2)
            if(modulo(j/n1i,n2i)/nd2==iproc) then ! this ind is to be treated by me_fft
               !          ind in the proc ind-1=n1(nd2 j3+ r2)+j1
               ind=n1i*(nd2*j3+r2)+j1+1 !this is ind in the current proc
               rhog(1,j1+1,r2+1,j3+1,inzee)=rhosu12(1,izone)*phnons(1,iup+numpt,imagn)&
                  &   +rhosu12(2,izone)*phnons(2,iup+numpt,imagn)
               rhog(2,j1+1,r2+1,j3+1,inzee)=rhosu12(2,izone)*phnons(1,iup+numpt,imagn)&
                  &   -rhosu12(1,izone)*phnons(2,iup+numpt,imagn)
            end if
         end do

         !      Keep index of how many points have been considered:
         numpt=numpt+nup

         !      End loop over izone
      end do

      i_all=-product(shape(rhosu12))*kind(rhosu12)
      deallocate(rhosu12,stat=i_stat)
      call memocc(i_stat,i_all,'rhosu12',subname)

      !    Pull out full or spin up density, now symmetrized
      !!     call fourdp(cplex,rhog,work,1,mpi_enreg,nfft,ngfft,paral_kgb,0)

      isign=1
      call fft(n1i,n2i,n3i,n1i+1,n2i+1,n3i+1,rhog,isign,inzee)

      do i3=0,n3i-1
         do i2=0,n2i-1
            do i1=0,n1i-1
               !correct the density in case it has negative values
               rho(i1+1,i2+1,i3+1,ispden)=max(rhog(1,i1+1,i2+1,i3+1,inzee)/real(n1i*n2i*n3i,dp),1.d-20)
            enddo
         enddo
      enddo
      !divide by the number of grid points
      !rho(:,ispden)=work(:)

   end do ! ispden

   i_all=-product(shape(rhog))*kind(rhog)
   deallocate(rhog,stat=i_stat)
   call memocc(i_stat,i_all,'rhog',subname)

END SUBROUTINE symmetrise_density


!> Compress the electronic density
!! INPUT  
!!        @param rho_p: the partial rho array of the current proc
!!        @param spkey,dpkey: keys for coarse and fine regions
!! OUTPUT 
!!        @param sprho_comp, dprho_comp: compressed arrays of rho in single and double 
!!        @param precision
subroutine compress_rho(rho_p,lr,nspin,rhodsc,sprho_comp,dprho_comp)
   use module_base
   use module_types
   implicit none
   type(locreg_descriptors), intent(in) :: lr 
   type(rho_descriptors),intent(in) :: rhodsc
   integer,intent(in) :: nspin
   real(gp),dimension(lr%d%n1i*lr%d%n2i*lr%d%n3i,nspin),intent(in) :: rho_p
   real(gp),dimension(rhodsc%dp_size,nspin),intent(out) :: dprho_comp
   real(4),dimension(rhodsc%sp_size,nspin),intent(out) :: sprho_comp
   integer :: irho,jrho,iseg,ispin

   do ispin=1,nspin
      !$omp parallel default(shared) private(irho,jrho)
      !$omp do
      do iseg=1,rhodsc%n_csegs
         jrho=rhodsc%cseg_b(iseg)
         do irho=rhodsc%spkey(iseg,1),rhodsc%spkey(iseg,2)
            sprho_comp(jrho,ispin)=rho_p(irho,ispin)
            jrho=jrho+1
         enddo
      enddo
      !$omp enddo
      !$omp do
      do iseg=1,rhodsc%n_fsegs
         jrho=rhodsc%fseg_b(iseg)
         do irho=rhodsc%dpkey(iseg,1),rhodsc%dpkey(iseg,2)
            dprho_comp(jrho,ispin)=rho_p(irho,ispin)
            jrho=jrho+1
         enddo
      enddo
      !$omp enddo
      !$omp end parallel
   enddo
END SUBROUTINE compress_rho

! restore the necessary rho planes for using in GGA
subroutine uncompress_rho(sprho_comp,dprho_comp,&
      &   lr,nspin,rhodsc,rho_uncomp,i3s,n3d)
   use module_base
   use module_types
   implicit none
   integer,intent(in) :: nspin,i3s,n3d
   type(locreg_descriptors), intent(in) :: lr 
   type(rho_descriptors),intent(in) :: rhodsc
   real(gp),dimension(rhodsc%dp_size,nspin),intent(in) :: dprho_comp
   real(4), dimension(rhodsc%sp_size,nspin),intent(in) :: sprho_comp
   real(gp),dimension(lr%d%n1i*lr%d%n2i*lr%d%n3i,nspin),intent(out) :: rho_uncomp
   !local variables
   integer :: irho,jrho,ispin,iseg,ibegin,iend,j3p !n(c) imax
   logical :: overlap

   ! starting and endding point of rho array of interest
   !n(c) imax=lr%d%n1i*lr%d%n2i*lr%d%n3i
   j3p=modulo(i3s,lr%d%n3i)+1
   ibegin=(j3p-1)*lr%d%n1i*lr%d%n2i+1
   j3p=modulo(i3s+n3d-1,lr%d%n3i)+1
   iend= j3p*lr%d%n1i*lr%d%n2i

   ! background 
   do ispin=1,nspin
      do irho=ibegin,iend
         rho_uncomp(irho,ispin)=1.d-20
      enddo
   enddo
   ! single precision region
   do ispin=1,nspin
      do iseg=1,rhodsc%n_csegs
         jrho=rhodsc%cseg_b(iseg)
         call is_overlap(ibegin,iend,rhodsc%spkey(iseg,1),rhodsc%spkey(iseg,2),overlap)
         if (overlap) then
            do irho=rhodsc%spkey(iseg,1),rhodsc%spkey(iseg,2)
               rho_uncomp(irho,ispin)=dble(sprho_comp(jrho,ispin))
               jrho=jrho+1
            enddo
         endif
      enddo
   enddo
   ! double precision region
   do ispin=1,nspin
      do iseg=1,rhodsc%n_fsegs
         jrho=rhodsc%fseg_b(iseg)
         call is_overlap(ibegin,iend,rhodsc%dpkey(iseg,1),rhodsc%dpkey(iseg,2),overlap)
         if (overlap) then
            do irho=rhodsc%dpkey(iseg,1),rhodsc%dpkey(iseg,2)
               rho_uncomp(irho,ispin)=dprho_comp(jrho,ispin)
               jrho=jrho+1
            enddo
         endif
      enddo
   enddo
END SUBROUTINE uncompress_rho


!> Restore the necessary rho planes for using in GGA
subroutine uncompress_rho_old(sprho_comp,dprho_comp,&
      &   lr,nspin,rhodsc,rho_uncomp,i3s,n3d)
   use module_base
   use module_types
   implicit none
   integer,intent(in) :: nspin,i3s,n3d
   type(locreg_descriptors), intent(in) :: lr 
   type(rho_descriptors),intent(in) :: rhodsc
   real(gp),dimension(rhodsc%dp_size,nspin),intent(in) :: dprho_comp
   real(4), dimension(rhodsc%sp_size,nspin),intent(in) :: sprho_comp
   real(gp),dimension(lr%d%n1i*lr%d%n2i*lr%d%n3i,nspin),intent(out) :: rho_uncomp
   !local variables
   integer :: irho,jrho,ispin,iseg,ibegin,iend,j3p,imax
   logical :: overflow,overlap

   ! starting and endding point of rho array of interest
   imax=lr%d%n1i*lr%d%n2i*lr%d%n3i
   j3p=modulo(i3s,lr%d%n3i)+1
   ibegin=(j3p-1)*lr%d%n1i*lr%d%n2i+1
   j3p=modulo(i3s+n3d-1,lr%d%n3i)+1
   iend= j3p*lr%d%n1i*lr%d%n2i
   if (ibegin.lt.iend) then 
      overflow=.false.
   else
      overflow=.true.
   endif
   ! background 
   do ispin=1,nspin
      do irho=ibegin,iend
         rho_uncomp(irho,ispin)=1.d-20
      enddo
   enddo
   ! single precision region
   do ispin=1,nspin
      do iseg=1,rhodsc%n_csegs
         jrho=rhodsc%cseg_b(iseg)
         if (overflow) then
            call is_overlap(ibegin,imax,rhodsc%spkey(iseg,1),rhodsc%spkey(iseg,2),overlap)
            if (overlap) then
               do irho=rhodsc%spkey(iseg,1),rhodsc%spkey(iseg,2)
                  rho_uncomp(irho,ispin)=dble(sprho_comp(jrho,ispin))
                  jrho=jrho+1
               enddo
            endif
            call is_overlap(1,iend,rhodsc%spkey(iseg,1),rhodsc%spkey(iseg,2),overlap)
            if (overlap) then
               do irho=rhodsc%spkey(iseg,1),rhodsc%spkey(iseg,2)
                  rho_uncomp(irho,ispin)=dble(sprho_comp(jrho,ispin))
                  jrho=jrho+1
               enddo
            endif
         else
            call is_overlap(ibegin,iend,rhodsc%spkey(iseg,1),rhodsc%spkey(iseg,2),overlap)
            if (overlap) then
               do irho=rhodsc%spkey(iseg,1),rhodsc%spkey(iseg,2)
                  rho_uncomp(irho,ispin)=dble(sprho_comp(jrho,ispin))
                  jrho=jrho+1
               enddo
            endif
         endif
      enddo
   enddo
   ! double precision region
   do ispin=1,nspin
      do iseg=1,rhodsc%n_fsegs
         jrho=rhodsc%fseg_b(iseg)
         if (overflow) then
            call is_overlap(ibegin,imax,rhodsc%dpkey(iseg,1),rhodsc%dpkey(iseg,2),overlap)
            if (overlap) then
               do irho=rhodsc%dpkey(iseg,1),rhodsc%dpkey(iseg,2)
                  rho_uncomp(irho,ispin)=dprho_comp(jrho,ispin)
                  jrho=jrho+1
               enddo
            endif
            call is_overlap(1,iend,rhodsc%dpkey(iseg,1),rhodsc%dpkey(iseg,2),overlap)
            if (overlap) then
               do irho=rhodsc%dpkey(iseg,1),rhodsc%dpkey(iseg,2)
                  rho_uncomp(irho,ispin)=dprho_comp(jrho,ispin)
                  jrho=jrho+1
               enddo
            endif
         else
            call is_overlap(ibegin,iend,rhodsc%dpkey(iseg,1),rhodsc%dpkey(iseg,2),overlap)
            if (overlap) then
               do irho=rhodsc%dpkey(iseg,1),rhodsc%dpkey(iseg,2)
                  rho_uncomp(irho,ispin)=dprho_comp(jrho,ispin)
                  jrho=jrho+1
               enddo
            endif
         endif
      enddo
   enddo
END SUBROUTINE uncompress_rho_old


subroutine rho_segkey(iproc,at,rxyz,crmult,frmult,radii_cf,&
      &   n1i,n2i,n3i,hxh,hyh,hzh,nspin,rhodsc,iprint)
   use module_base
   use module_types
   implicit none
   integer,intent(in) :: n1i,n2i,n3i,iproc,nspin
   type(atoms_data), intent(in) :: at
   real(gp), dimension(3,at%nat), intent(in) :: rxyz
   real(gp), intent(in) :: crmult,frmult,hxh,hyh,hzh
   real(gp), dimension(at%ntypes,3), intent(in) :: radii_cf
   logical,intent(in) :: iprint
   type(rho_descriptors),intent(inout) :: rhodsc
   !local variable
   integer :: i1,i2,i3,iseg,irho,i_stat,iat !n(c) ispin, i_all,jrho, nseg
   integer :: reg_c,reg_l
   integer(4),dimension(n1i*n2i*n3i) :: reg
   integer,dimension(n1i*n2i*n3i,2) :: dpkey,spkey
   integer :: n_fsegs,n_csegs
   character(len=*), parameter :: subname='rhokey'
   integer :: nbx,nby,nbz,nl1,nl2,nl3,nat
   real(gp) :: dpmult,dsq,spadd
   integer :: i1min,i1max,i2min,i2max,i3min,i3max,nrhomin,nrhomax
   integer,dimension(at%nat) :: i1fmin,i1fmax,i2fmin,i2fmax,i3fmin,i3fmax
   integer,dimension(at%nat) :: i1cmin,i1cmax,i2cmin,i2cmax,i3cmin,i3cmax,dsq_cr,dsq_fr
   integer :: csegstot,fsegstot,corx,cory,corz
   !n(c) integer :: ncount0,ncount1,ncount2,ncount3,ncount4,ncount_rate,ncount_max

   rhodsc%geocode=at%geocode
   nat=at%nat

!write (*,*) 'hxh,hyh,hzh',hxh,hyh,hzh

   !parameter to adjust the single precision and double precision regions
   spadd=10.0_gp
   dpmult=1.0_gp

   !call system_clock(ncount0,ncount_rate,ncount_max)

   ! calculate the corrections of the grid when transforming from 
   ! n1,n2,n3 to n1i, n2i, n3i
   call gridcorrection(nbx,nby,nbz,nl1,nl2,nl3,at%geocode)

   corx=nl1+nbx+1
   cory=nl2+nby+1
   corz=nl3+nbz+1 

   ! set the boundaries of the regions that we will determine the segment structure
   call get_boxbound(at,rxyz,radii_cf,crmult,frmult,hxh,hyh,hzh,spadd,dpmult,&
      &   n1i,n2i,n3i,corx,cory,corz,i1min,i1max,i2min,i2max,i3min,i3max)

   nrhomin = (i3min-1)*n1i*n2i+(i2min-1)*n1i+i1min
   nrhomax = (i3max-1)*n1i*n2i+(i2max-1)*n1i+i1max

   n_fsegs=0
   n_csegs=0

   do irho=nrhomin,nrhomax
      reg(irho)=0
   enddo
   !call system_clock(ncount1,ncount_rate,ncount_max)
   !write(*,*) 'TIMING:RHOKEY1',real(ncount1-ncount0)/real(ncount_rate)

   do iat=1,nat
      call get_atbound(iat,at,rxyz,radii_cf,crmult,frmult,hxh,&
         &   hyh,hzh,spadd,dpmult,n1i,n2i,n3i,corx,cory,corz,&
         &   i1cmin(iat),i1cmax(iat),i2cmin(iat),i2cmax(iat),i3cmin(iat),i3cmax(iat),&
         &   i1fmin(iat),i1fmax(iat),i2fmin(iat),i2fmax(iat),i3fmin(iat),i3fmax(iat))

      dsq_cr(iat)=(radii_cf(at%iatype(iat),1)*crmult+hxh*spadd)**2
      dsq_fr(iat)=(radii_cf(at%iatype(iat),2)*frmult*dpmult)**2
   enddo

!   !$omp parallel default(none)&
!   !$omp private(iat,irho,dsq,i1,i2,i3)&
!   !$omp shared(nat,rxyz,hxh,hyh,hzh,dsq_cr,dsq_fr,reg)&
!   !$omp shared(i1cmin,i1cmax,i2cmin,i2cmax,i3cmin,i3cmax)&
!   !$omp shared(n1i,n2i,n3i,corx,cory,corz,nrhomin,nrhomax)
!   !$omp do schedule(static,1)
   do iat=1,nat
      do i3=i3cmin(iat),i3cmax(iat)
         do i2=i2cmin(iat),i2cmax(iat)
             do i1=i1cmin(iat),i1cmax(iat)
               dsq=(rxyz(1,iat)-(i1-corx)*hxh)**2+&
                  &   (rxyz(2,iat)-(i2-cory)*hyh)**2+&
                  &   (rxyz(3,iat)-(i3-corz)*hzh)**2
               irho = (i3-1)*n1i*n2i+(i2-1)*n1i+i1
               if(dsq.lt.dsq_cr(iat)) then
                  reg(irho)=1
               endif
            enddo
         enddo
      enddo
   enddo
!   !$omp enddo
!   !$omp end parallel

   !call system_clock(ncount2,ncount_rate,ncount_max)
   !write(*,*) 'TIMING:RHOKEY2',real(ncount2-ncount1)/real(ncount_rate)

   do iat=1,at%nat
      do i3=i3fmin(iat),i3fmax(iat)
         do i2=i2fmin(iat),i2fmax(iat)
            do i1=i1fmin(iat),i1fmax(iat)
               dsq=(rxyz(1,iat)-(i1-corx)*hxh)**2+&
                  &   (rxyz(2,iat)-(i2-cory)*hyh)**2+&
                  &   (rxyz(3,iat)-(i3-corz)*hzh)**2          
               irho = (i3-1)*n1i*n2i+(i2-1)*n1i+i1
               if(dsq.lt.dsq_fr(iat)) then
                  reg(irho)=2
               endif
            enddo
         enddo
      enddo
   enddo

   !call system_clock(ncount3,ncount_rate,ncount_max)
   !write(*,*) 'TIMING:RHOKEY3',real(ncount3-ncount2)/real(ncount_rate)

   do irho=nrhomin,nrhomax
      if (irho.eq.nrhomin) then
         reg_c=reg(irho)

         select case (reg_c)
         case (2)
            n_fsegs=n_fsegs+1
            dpkey(n_fsegs,1)=irho
         case (1)
            n_csegs=n_csegs+1
            spkey(n_csegs,1)=irho
         end select

      else
         reg_c=reg(irho)
         reg_l=reg(irho-1)
         select case (reg_c)
         case (2)
            select case (reg_l)
            case (1)
               spkey(n_csegs,2)=irho-1
               n_fsegs=n_fsegs+1
               dpkey(n_fsegs,1)=irho
               if (irho.eq.nrhomax) then
                  dpkey(n_fsegs,2)=irho
               endif
            case (2)
               if (irho.eq.nrhomax) then
                  dpkey(n_fsegs,2)=irho
               endif
            case (0)
               n_fsegs=n_fsegs+1
               dpkey(n_fsegs,1)=irho
               if (irho.eq.nrhomax) then
                  dpkey(n_fsegs,2)=irho
               endif
            end select
         case (1)
            select case (reg_l)
            case (2)
               dpkey(n_fsegs,2)=irho-1
               n_csegs=n_csegs+1
               spkey(n_csegs,1)=irho
               if (irho.eq.nrhomax) then
                  spkey(n_csegs,2)=irho
               endif
            case (1)
               if (irho.eq.nrhomax) then
                  spkey(n_csegs,2)=irho
               endif
            case (0)
               n_csegs=n_csegs+1
               spkey(n_csegs,1)=irho
               if (irho.eq.nrhomax) then
                  spkey(n_csegs,2)=irho
               endif
            end select
         case (0)
            select case (reg_l)
            case (2)
               dpkey(n_fsegs,2)=irho-1
            case (1)
               spkey(n_csegs,2)=irho-1
            end select
         end select
      endif
   enddo

   !call system_clock(ncount3,ncount_rate,ncount_max)
   !write(*,*) 'TIMING:RHOKEY3',real(ncount3-ncount2)/real(ncount_rate)

   rhodsc%sp_size=0
   rhodsc%dp_size=0
   do iseg=1,n_csegs
      rhodsc%sp_size=rhodsc%sp_size+spkey(iseg,2)-spkey(iseg,1)+1
   enddo
   do iseg=1,n_fsegs
      rhodsc%dp_size=rhodsc%dp_size+dpkey(iseg,2)-dpkey(iseg,1)+1
   enddo

   rhodsc%n_fsegs=n_fsegs
   rhodsc%n_csegs=n_csegs

   allocate(rhodsc%dpkey(n_fsegs,2),stat=i_stat)
   call memocc(i_stat,rhodsc%dpkey,'dpkey',subname)
   allocate(rhodsc%spkey(n_csegs,2),stat=i_stat)
   call memocc(i_stat,rhodsc%spkey,'spkey',subname)
   allocate(rhodsc%cseg_b(n_csegs),stat=i_stat)
   call memocc(i_stat,rhodsc%cseg_b,'csegb',subname)
   allocate(rhodsc%fseg_b(n_fsegs),stat=i_stat)
   call memocc(i_stat,rhodsc%fseg_b,'fsegb',subname)

   csegstot=1
   fsegstot=1
   do iseg=1,n_fsegs
      rhodsc%fseg_b(iseg)=fsegstot
      rhodsc%dpkey(iseg,1)=dpkey(iseg,1)
      rhodsc%dpkey(iseg,2)=dpkey(iseg,2)
      fsegstot=fsegstot+dpkey(iseg,2)-dpkey(iseg,1)+1
   enddo
   do iseg=1,n_csegs
      rhodsc%cseg_b(iseg)=csegstot
      rhodsc%spkey(iseg,1)=spkey(iseg,1)
      rhodsc%spkey(iseg,2)=spkey(iseg,2)
      csegstot=csegstot+spkey(iseg,2)-spkey(iseg,1)+1
   enddo

   if (iprint) then
      if (iproc.eq.0) then
         !open(unit=1001,file='csegs.dat',status='unknown')
         !write(1001,*) n_csegs
         !do iseg=1,n_csegs
         ! write(1001,'(3(I5,1X))') iseg,rhodsc%spkey(iseg,1),rhodsc%spkey(iseg,2)
         !enddo
         !close(1001)
         !open(unit=1001,file='fsegs.dat',status='unknown')
         !write(1001,*) n_fsegs
         !do iseg=1,n_fsegs
         ! write(1001,'(3(I5,1X))') iseg,rhodsc%dpkey(iseg,1),rhodsc%dpkey(iseg,2)
         !enddo
         !close(1001)
         open(unit=1001,file='rhoseg.inf',status='unknown')
         write(1001,*) 'INFORMATION FROM RHO COMPRESSION PROCEDURE'
         write(1001,*) '----------------------------------------------------------------------'
         write(1001,'(1X,A,1X,I2,1X,2(F6.2,1X))') &
            &   'nspin,spadd,dpmult                                 :',nspin,spadd,dpmult
         write(1001,*) 'spadd and dpmult can be found in "/src/sumrho.f90"'
         write(1001,*) '----------------------------------------------------------------------'
         write(1001,*) 'Number of single precision data points              :',&
            &   rhodsc%sp_size*nspin
         write(1001,*) 'Number of double precision data points              :',&
            &   rhodsc%dp_size*nspin
         write(1001,*) 'Total number of data points                         :',&
            &   n1i*n2i*n3i*nspin
         write(1001,'(1X,A,1X,F4.2)') &
            &   'Estimated compression ratio, number of data points  :',&
            &   real(rhodsc%sp_size*nspin  +rhodsc%dp_size*nspin)/(n1i*n2i*n3i*nspin)
         write(1001,'(1X,A,1X,F4.2)') &
            &   'Estimated compression ratio, data volume to be sent :',&
            &   real(rhodsc%sp_size*nspin/2+rhodsc%dp_size*nspin)/(n1i*n2i*n3i*nspin)
         write(1001,*) ''
         close(1001)
      endif
   endif
   !call system_clock(ncount4,ncount_rate,ncount_max)
   !write(*,*) 'TIMING:RHOKEY4',real(ncount4-ncount3)/real(ncount_rate)
   !write(*,*) 'TIMING:RHOKEYA',real(ncount4-ncount0)/real(ncount_rate)
END SUBROUTINE rho_segkey


subroutine gridcorrection(nbx,nby,nbz,nl1,nl2,nl3,geocode)
   implicit none
   character(len=1),intent(in) :: geocode
   integer,intent(out) :: nbx,nby,nbz,nl1,nl2,nl3

   !conditions for periodicity in the three directions
   !value of the buffer in the x and z direction
   if (geocode /= 'F') then
      nl1=1
      nl3=1
      nbx = 1
      nbz = 1
   else
      nl1=15
      nl3=15
      nbx = 0
      nbz = 0
   end if
   !value of the buffer in the y direction
   if (geocode == 'P') then
      nl2=1
      nby = 1
   else
      nl2=15
      nby = 0
   end if
END SUBROUTINE gridcorrection


subroutine get_boxbound(at,rxyz,radii_cf,crmult,frmult,hxh,hyh,hzh,spadd,dpmult,&
      &   n1i,n2i,n3i,corx,cory,corz,i1min,i1max,i2min,i2max,i3min,i3max)
   use module_base
   use module_types
   implicit none
   real(gp),intent(in) :: dpmult,spadd
   integer,intent(in) :: n1i,n2i,n3i,corx,cory,corz
   type(atoms_data), intent(in) :: at
   real(gp), dimension(3,at%nat), intent(in) :: rxyz
   real(gp), intent(in) :: crmult,frmult,hxh,hyh,hzh
   real(gp), dimension(at%ntypes,3), intent(in) :: radii_cf
   integer,intent(out) :: i1min,i1max,i2min,i2max,i3min,i3max
   integer,dimension(at%nat,6) :: crbound,frbound
   real(gp) :: sprad,dprad
   integer :: iat

   i1min=n1i
   i2min=n2i
   i3min=n3i
   i1max=1
   i2max=1
   i3max=1

!   write(*,*) 'i1min,i2min:',i1min,i2min,i3min,i1max,i2max,i3max

!write (*,*) 'hxh,hyh,hzh',hxh,hyh,hzh

   ! setup up the cubes that determines the single and double precision segments
   do iat=1,at%nat
      sprad=radii_cf(at%iatype(iat),1)*crmult+hxh*spadd
      dprad=radii_cf(at%iatype(iat),2)*frmult*dpmult
      crbound(iat,1)=floor((rxyz(1,iat)-sprad)/hxh)+corx
!write(*,*) 'crbound(iat,1)',crbound(iat,1)
      crbound(iat,2)=floor((rxyz(1,iat)+sprad)/hxh)+corx
      crbound(iat,3)=floor((rxyz(2,iat)-sprad)/hyh)+cory
      crbound(iat,4)=floor((rxyz(2,iat)+sprad)/hyh)+cory
      crbound(iat,5)=floor((rxyz(3,iat)-sprad)/hzh)+corz
      crbound(iat,6)=floor((rxyz(3,iat)+sprad)/hzh)+corz

      frbound(iat,1)=floor((rxyz(1,iat)-dprad)/hxh)+corx
      frbound(iat,2)=floor((rxyz(1,iat)+dprad)/hxh)+corx
      frbound(iat,3)=floor((rxyz(2,iat)-dprad)/hyh)+cory
      frbound(iat,4)=floor((rxyz(2,iat)+dprad)/hyh)+cory
      frbound(iat,5)=floor((rxyz(3,iat)-dprad)/hzh)+corz
      frbound(iat,6)=floor((rxyz(3,iat)+dprad)/hzh)+corz

      crbound(iat,1)=max(crbound(iat,1),1)
      crbound(iat,3)=max(crbound(iat,3),1)
      crbound(iat,5)=max(crbound(iat,5),1)
      frbound(iat,1)=max(frbound(iat,1),1)
      frbound(iat,3)=max(frbound(iat,3),1)
      frbound(iat,5)=max(frbound(iat,5),1)

      crbound(iat,2)=min(crbound(iat,2),n1i)
      crbound(iat,4)=min(crbound(iat,4),n2i)
      crbound(iat,6)=min(crbound(iat,6),n3i)
      frbound(iat,2)=min(frbound(iat,2),n1i)
      frbound(iat,4)=min(frbound(iat,4),n2i)
      frbound(iat,6)=min(frbound(iat,6),n3i)

      i1min=min(i1min,crbound(iat,1))
      i2min=min(i2min,crbound(iat,3))
      i3min=min(i3min,crbound(iat,5))
      i1max=max(i1max,crbound(iat,2))
      i2max=max(i2max,crbound(iat,4))
      i3max=max(i3max,crbound(iat,6))
!write(*,*) 'iat=',iat,i1min,i1max,i2min,i2max,i3min,i3max
   enddo
END SUBROUTINE get_boxbound


subroutine get_atbound(iat,at,rxyz,radii_cf,crmult,frmult,hxh,hyh,hzh,&
      &   spadd,dpmult,n1i,n2i,n3i,corx,cory,corz,&
      &   i1cmin,i1cmax,i2cmin,i2cmax,i3cmin,i3cmax,&
      &   i1fmin,i1fmax,i2fmin,i2fmax,i3fmin,i3fmax)
   use module_base
   use module_types
   implicit none
   real(gp),intent(in) :: dpmult,spadd
   integer,intent(in) :: n1i,n2i,n3i,iat,corx,cory,corz
   type(atoms_data), intent(in) :: at
   real(gp), dimension(3,at%nat), intent(in) :: rxyz
   real(gp), intent(in) :: crmult,frmult,hxh,hyh,hzh
   real(gp), dimension(at%ntypes,3), intent(in) :: radii_cf
   integer,intent(out) :: i1cmin,i1cmax,i2cmin,i2cmax,i3cmin,i3cmax
   integer,intent(out) :: i1fmin,i1fmax,i2fmin,i2fmax,i3fmin,i3fmax
   real(gp) :: sprad,dprad

   sprad=radii_cf(at%iatype(iat),1)*crmult+hxh*spadd
   dprad=dpmult*frmult*radii_cf(at%iatype(iat),2)

   i1cmin=floor((rxyz(1,iat)-sprad)/hxh)+corx+1
   i1cmax=floor((rxyz(1,iat)+sprad)/hxh)+corx-1
   i2cmin=floor((rxyz(2,iat)-sprad)/hyh)+cory+1
   i2cmax=floor((rxyz(2,iat)+sprad)/hyh)+cory-1
   i3cmin=floor((rxyz(3,iat)-sprad)/hzh)+corz+1
   i3cmax=floor((rxyz(3,iat)+sprad)/hzh)+corz-1

   i1fmin=floor((rxyz(1,iat)-dprad)/hxh)+corx+1
   i1fmax=floor((rxyz(1,iat)+dprad)/hxh)+corx-1
   i2fmin=floor((rxyz(2,iat)-dprad)/hyh)+cory+1
   i2fmax=floor((rxyz(2,iat)+dprad)/hyh)+cory-1
   i3fmin=floor((rxyz(3,iat)-dprad)/hzh)+corz+1
   i3fmax=floor((rxyz(3,iat)+dprad)/hzh)+corz-1

   i1cmin=max(i1cmin,1)
   i2cmin=max(i2cmin,1)
   i3cmin=max(i3cmin,1)
   i1fmin=max(i1fmin,1)
   i2fmin=max(i2fmin,1)
   i3fmin=max(i3fmin,1)

   i1cmax=min(i1cmax,n1i)
   i2cmax=min(i2cmax,n2i)
   i3cmax=min(i3cmax,n3i)
   i1fmax=min(i1fmax,n1i)
   i2fmax=min(i2fmax,n2i)
   i3fmax=min(i3fmax,n3i)

END SUBROUTINE get_atbound


subroutine is_overlap(a,b,x,y,overlap)
   integer,intent(in) :: a,b,x,y
   logical,intent(out) :: overlap

   if (((a.le.x).and.(x.le.b)).or.&
      &   ((a.le.y).and.(y.le.b))) then
   overlap=.true.
else
   overlap=.false.
endif
END SUBROUTINE is_overlap<|MERGE_RESOLUTION|>--- conflicted
+++ resolved
@@ -85,11 +85,7 @@
 !! Output: 
 !!   @param rho
 subroutine sumrho(iproc,nproc,orbs,Lzd,hxh,hyh,hzh,nscatterarr,&
-<<<<<<< HEAD
-     GPU,symObj,irrzon,phnons,rhodsc,psi,rho_p,mapping)
-=======
-     GPU,symObj,rhodsc,psi,rho_p)
->>>>>>> 3a03f39d
+     GPU,symObj,rhodsc,psi,rho_p,mapping)
    use module_base
    use module_types
    use module_xc
@@ -106,12 +102,7 @@
    real(dp), dimension(:,:), pointer :: rho_p
    !real(dp), dimension(max(Lzd%Glr%d%n1i*Lzd%Glr%d%n2i*nscatterarr(iproc,1),1),nspin), intent(out), target :: rho
    type(GPU_pointers), intent(inout) :: GPU
-<<<<<<< HEAD
-   integer, dimension(*), intent(in) :: irrzon
-   real(dp), dimension(*), intent(in) :: phnons
    integer,dimension(orbs%norb),intent(in),optional:: mapping
-=======
->>>>>>> 3a03f39d
    !Local variables
    character(len=*), parameter :: subname='sumrho'
    !n(c) logical :: rsflag
