!!****f* BigDFT/sumrho
!! FUNCTION
!!    Calculate the electronic density (rho)
!! COPYRIGHT
!!    Copyright (C) 2007-2010 BigDFT group
!!    This file is distributed under the terms of the
!!    GNU General Public License, see ~/COPYING file
!!    or http://www.gnu.org/copyleft/gpl.txt .
!!    For the list of contributors, see ~/AUTHORS 
!! SOURCE
!!
subroutine sumrho(iproc,nproc,orbs,lr,ixc,hxh,hyh,hzh,psi,rho,nrho,&
     & nscatterarr,nspin,GPU,symObj,irrzon,phnons)
  ! Calculates the charge density by summing the square of all orbitals
  ! Input: psi
  ! Output: rho
  use module_base!, only: gp,dp,wp,ndebug,memocc
  use module_types
  use libxc_functionals

  implicit none
  !Arguments
  integer, intent(in) :: iproc,nproc,nrho,nspin,ixc,symObj
  real(gp), intent(in) :: hxh,hyh,hzh
  type(orbitals_data), intent(in) :: orbs
  type(locreg_descriptors), intent(in) :: lr 
  integer, dimension(0:nproc-1,4), intent(in) :: nscatterarr !n3d,n3p,i3s+i3xcsh-1,i3xcsh
  real(wp), dimension(lr%wfd%nvctr_c+7*lr%wfd%nvctr_f,orbs%norbp*orbs%nspinor), intent(in) :: psi
  real(dp), dimension(max(nrho,1),nspin), intent(out), target :: rho
  type(GPU_pointers), intent(inout) :: GPU
  integer, dimension(*), intent(in) :: irrzon
  real(dp), dimension(*), intent(in) :: phnons
  !Local variables
  character(len=*), parameter :: subname='sumrho'
  logical :: rsflag
<<<<<<< HEAD
  integer :: nrhotot,n3d,itmred
  integer :: nspinn
  integer :: i1,i2,i3,i3off,i3s,i,ispin,jproc,i_all,i_stat,ierr,j3,j3p,j
  real(dp) :: charge,tt
=======
  integer :: nw1,nw2,nrhotot,n3d,nxc,nxf,itmred
  integer :: ind1,ind2,ind3,ind1s,ind2s,ind3s,oidx,sidx,nspinn
  integer :: i00,i0,i1,i2,i3,i3off,i3s,isjmp,i,j,ispin,iorb,jproc,i_all,i_stat,ierr,j3,j3p
  real(dp) :: charge,tt,maxdiff
>>>>>>> 63bf6216
  real(dp), dimension(:,:), allocatable :: tmred
  real(dp), dimension(:,:), pointer :: rho_p
  real(dp), dimension(:,:), allocatable :: rho_p_OCL
  real(dp), dimension(:,:), allocatable :: psi_OCL
  integer, dimension(3) :: periodic

!  real(kind=8) :: stream_ptr

  call timing(iproc,'Rho_comput    ','ON')

  if (iproc==0 .and. verbose >= 1) then
     write(*,'(1x,a)',advance='no')&
          'Calculation of charge density...'
  end if

  !components of the charge density
  if (orbs%nspinor ==4) then
     nspinn=4
  else
     nspinn=nspin
  end if

  !flag for toggling the REDUCE_SCATTER stategy
  rsflag=.not. ((ixc >= 11 .and. ixc <= 16) .or. &
       & (ixc < 0 .and. libxc_functionals_isgga())) .and. .not. have_mpi2

  !calculate dimensions of the complete array to be allocated before the reduction procedure
  if (rsflag) then
     nrhotot=0
     do jproc=0,nproc-1
        nrhotot=nrhotot+nscatterarr(jproc,1)
     end do
  else
     nrhotot=lr%d%n3i
  end if

  if (nproc > 1) then
     allocate(rho_p(lr%d%n1i*lr%d%n2i*nrhotot,nspinn+ndebug),stat=i_stat)
     call memocc(i_stat,rho_p,'rho_p',subname)
  else
     rho_p => rho
  end if

!!$  if (OCLconv) then
!!$     allocate(rho_p_OCL(max(nrho,1),nspin),stat=i_stat)
!!$     call memocc(i_stat,rho_p_OCL,'rho_p_OCL',subname)
!!$     allocate(psi_OCL((lr%wfd%nvctr_c+7*lr%wfd%nvctr_f),orbs%nspinor*orbs%norbp),stat=i_stat)
!!$     call memocc(i_stat,psi_OCL,'psi_OCL',subname)
!!$     call dcopy((lr%wfd%nvctr_c+7*lr%wfd%nvctr_f)*orbs%nspinor*orbs%norbp, psi, 1, psi_OCL, 1)
!!$  end if

  !switch between GPU/CPU treatment of the density
  if (GPUconv) then
     call local_partial_density_GPU(iproc,nproc,orbs,nrhotot,lr,hxh,hyh,hzh,nspin,psi,rho_p,GPU)
  else if (OCLconv) then
     call local_partial_density_OCL(iproc,nproc,orbs,nrhotot,lr,hxh,hyh,hzh,nspin,psi,rho_p,GPU)
  else
     !initialize the rho array at 10^-20 instead of zero, due to the invcb ABINIT routine
     !otherwise use libXC routine
     if (libxc_functionals_isgga()) then
        call razero(lr%d%n1i*lr%d%n2i*nrhotot*nspinn,rho_p)
     else
        call tenminustwenty(lr%d%n1i*lr%d%n2i*nrhotot*nspinn,rho_p,nproc)
     end if

     !for each of the orbitals treated by the processor build the partial densities
     call local_partial_density(iproc,nproc,rsflag,nscatterarr,&
          nrhotot,lr,hxh,hyh,hzh,nspin,orbs,psi,rho_p)
  end if

!!$  if (OCLconv) then
!!$     call local_partial_density_OCL(iproc,nproc,orbs,nrhotot,lr,hxh,hyh,hzh,nspin,psi_OCL,rho_p_OCL,GPU)
!!$     maxdiff=0.0_wp
!!$     do i=1,max(nrho,1)
!!$       do j=1,nspin
!!$        maxdiff=max(maxdiff,abs(rho_p(i,j)-rho_p_OCL(i,j)))
!!$       end do
!!$     end do
!!$     print *,''
!!$     print *,'maxdiff',maxdiff
!!$     i_all=-product(shape(rho_p_OCL))*kind(rho_p_OCL)
!!$     deallocate(rho_p_OCL,stat=i_stat)
!!$     call memocc(i_stat,i_all,'rho_p_OCL',subname)
!!$     i_all=-product(shape(psi_OCL))*kind(psi_OCL)
!!$     deallocate(psi_OCL,stat=i_stat)
!!$     call memocc(i_stat,i_all,'psi_OCL',subname)
!!$  end if

  ! Symmetrise density, TODO...
  !after validation this point can be deplaced after the allreduce such as to reduce the number of operations
  if (symObj >= 0) then
     call symmetrise_density(0,1,lr%d%n1i,lr%d%n2i,lr%d%n3i,nscatterarr,nspin,lr%d%n1i*lr%d%n2i*lr%d%n3i,&
          rho_p,symObj,irrzon,phnons)
  end if

  !the density must be communicated to meet the shape of the poisson solver
  if (nproc > 1) then
     call timing(iproc,'Rho_comput    ','OF')
     call timing(iproc,'Rho_commun    ','ON')
     if (rsflag) then
        do ispin=1,nspin
          call MPI_REDUCE_SCATTER(rho_p(1,ispin),rho(1,ispin),&
               lr%d%n1i*lr%d%n2i*nscatterarr(:,1),&
               MPI_DOUBLE_PRECISION,MPI_SUM,MPI_COMM_WORLD,ierr)
        end do
     else
         call MPI_ALLREDUCE(MPI_IN_PLACE,rho_p,lr%d%n1i*lr%d%n2i*lr%d%n3i*nspin,&
              MPI_DOUBLE_PRECISION,MPI_SUM,MPI_COMM_WORLD,ierr)
         !stop 'rsflag active in sumrho.f90, check MPI2 implementation'
     end if
     call timing(iproc,'Rho_commun    ','OF')
     call timing(iproc,'Rho_comput    ','ON')
     if (.not. rsflag) then
        !treatment which includes the periodic GGA
        !the density should meet the poisson solver distribution
        i3s=nscatterarr(iproc,3)-nscatterarr(iproc,4)
        n3d=nscatterarr(iproc,1)
        do ispin=1,nspin
           do i3=1,n3d
              j3=i3+i3s
              j3p=modulo(j3-1,lr%d%n3i)+1
              do i2=1,lr%d%n2i
                 do i1=1,lr%d%n1i
                    i=i1+(i2-1)*lr%d%n1i+lr%d%n1i*lr%d%n2i*(i3-1)
                    j=i1+(i2-1)*lr%d%n1i+lr%d%n1i*lr%d%n2i*(j3p-1)
                    rho(i,ispin)=rho_p(j,ispin)
                 end do
              end do
           end do
        end do
     end if
  end if
  ! Check
  tt=0.d0
  i3off=lr%d%n1i*lr%d%n2i*nscatterarr(iproc,4)

  !allocation of the magnetic density orientation array
  if (nproc > 1) then
     itmred=2
  else
     itmred=1
  end if

  !use this check also for the magnetic density orientation
  allocate(tmred(nspin+1,itmred+ndebug),stat=i_stat)
  call memocc(i_stat,tmred,'tmred',subname)

  tmred(nspin+1,itmred)=0.0_dp
  do ispin=1,nspin!n
     tmred(ispin,itmred)=0.0_dp
     do i=1,lr%d%n1i*lr%d%n2i*nscatterarr(iproc,2)
!!        tt=tt+rho(i+i3off,ispin)
        tmred(ispin,itmred)=tmred(ispin,itmred)+rho(i+i3off,ispin)
        !temporary check for debugging purposes
!!        if (rho(i+i3off,ispin)/rho(i+i3off,ispin) /= 1.d0) then
!!           print *,iproc,'error in density construction',rho(i+i3off,ispin)
!!        end if
     enddo
     tmred(nspin+1,itmred)=tmred(nspin+1,itmred)+tmred(ispin,itmred)
  end do

  if (nproc > 1) then
     i_all=-product(shape(rho_p))*kind(rho_p)
     deallocate(rho_p,stat=i_stat)
     call memocc(i_stat,i_all,'rho_p',subname)

     call timing(iproc,'Rho_comput    ','OF')
     call timing(iproc,'Rho_commun    ','ON')
!!     call MPI_REDUCE(tt,charge,1,MPI_DOUBLE_PRECISION,MPI_SUM,0,MPI_COMM_WORLD,ierr)
     call MPI_REDUCE(tmred(1,2),tmred(1,1),nspin+1,mpidtypd,MPI_SUM,0,MPI_COMM_WORLD,ierr)
     call timing(iproc,'Rho_commun    ','OF')
     call timing(iproc,'Rho_comput    ','ON')
  else
     !useless, only for completeness
     nullify(rho_p)

     !charge=tt
  endif

  !write the results
  if (iproc == 0 .and. verbose >= 1) then
     if(nspin==4) then
        charge=tmred(1,1)
        tt=sqrt(tmred(2,1)**2+tmred(3,1)**2+tmred(4,1)**2)
     else
        charge=0._dp
        do ispin=1,nspin
           charge=charge+tmred(ispin,1)
        end do
     end if
     write(*,'(1x,a,f21.12)')&
          'done. Total electronic charge=',real(charge,gp)*hxh*hyh*hzh
     if(nspin == 4 .and. tt > 0._dp)&
          write(*,'(a,5f10.4)')'  Magnetic density orientation:',&
          (tmred(ispin,1)/tmred(1,1),ispin=2,nspin)
  end if
  
  i_all=-product(shape(tmred))*kind(tmred)
  deallocate(tmred,stat=i_stat)
  call memocc(i_stat,i_all,'tmred',subname)

  call timing(iproc,'Rho_comput    ','OF')

END SUBROUTINE sumrho
!!***


!!****f* BigDFT/local_partial_density
!! FUNCTION
!!   Here starts the routine for building partial density inside the localisation region
!!   This routine should be treated as a building-block for the linear scaling code
!! SOURCE
!!
subroutine local_partial_density(iproc,nproc,rsflag,nscatterarr,&
     nrhotot,lr,hxh,hyh,hzh,nspin,orbs,psi,rho_p)
  use module_base
  use module_types
  use module_interfaces
  implicit none
  logical, intent(in) :: rsflag
  integer, intent(in) :: iproc,nproc,nrhotot
  integer, intent(in) :: nspin
  real(gp), intent(in) :: hxh,hyh,hzh
  type(orbitals_data), intent(in) :: orbs
  type(locreg_descriptors), intent(in) :: lr
  integer, dimension(0:nproc-1,4), intent(in) :: nscatterarr !n3d,n3p,i3s+i3xcsh-1,i3xcsh
  real(wp), dimension(lr%wfd%nvctr_c+7*lr%wfd%nvctr_f,orbs%nspinor,orbs%norbp), intent(in) :: psi
  real(dp), dimension(lr%d%n1i,lr%d%n2i,nrhotot,max(nspin,orbs%nspinor)), intent(inout) :: rho_p
  !local variables
  character(len=*), parameter :: subname='local_partial_density'
  integer :: iorb,i_stat,i_all
  integer :: oidx,sidx,nspinn,npsir,ncomplex
  real(gp) :: hfac,spinval
  type(workarr_sumrho) :: w
  real(wp), dimension(:,:), allocatable :: psir

  call initialize_work_arrays_sumrho(lr,w)

  !components of wavefunction in real space which must be considered simultaneously
  !and components of the charge density
  if (orbs%nspinor ==4) then
     npsir=4
     nspinn=4
     ncomplex=0
  else
     npsir=1
     nspinn=nspin
     ncomplex=orbs%nspinor-1
  end if

  allocate(psir(lr%d%n1i*lr%d%n2i*lr%d%n3i,npsir+ndebug),stat=i_stat)
  call memocc(i_stat,psir,'psir',subname)
  !initialisation
  !print *,iproc,'there'
  if (lr%geocode == 'F') then
     call razero(lr%d%n1i*lr%d%n2i*lr%d%n3i*npsir,psir)
  end if

  do iorb=1,orbs%norbp

     !print *,'norbp',orbs%norbp,orbs%norb,orbs%nkpts,orbs%kwgts,orbs%iokpt,orbs%occup

     hfac=orbs%kwgts(orbs%iokpt(iorb))*(orbs%occup(orbs%isorb+iorb)/(hxh*hyh*hzh))
     spinval=orbs%spinsgn(orbs%isorb+iorb)

     if (hfac /= 0.d0) then

        !sum for complex function case, npsir=1 in that case
        do oidx=0,ncomplex

           do sidx=1,npsir
              call daub_to_isf(lr,w,psi(1,oidx+sidx,iorb),psir(1,sidx))
           end do

           !print *,'iorb,nrm',iorb,&
           !nrm2(lr%d%n1i*lr%d%n2i*lr%d%n3i*npsir,psir(1,1),1)

           select case(lr%geocode)
           case('F')

              call partial_density_free(rsflag,nproc,lr%d%n1i,lr%d%n2i,lr%d%n3i,&
                   npsir,nspinn,nrhotot,&
                   hfac,nscatterarr,spinval,psir,rho_p,lr%bounds%ibyyzz_r)

           case('P')

              call partial_density(rsflag,nproc,lr%d%n1i,lr%d%n2i,lr%d%n3i,&
                   npsir,nspinn,nrhotot,&
                   hfac,nscatterarr,spinval,psir,rho_p)

           case('S')

              call partial_density(rsflag,nproc,lr%d%n1i,lr%d%n2i,lr%d%n3i,&
                   npsir,nspinn,nrhotot,&
                   hfac,nscatterarr,spinval,psir,rho_p)

           end select

        end do
     end if
  enddo

  i_all=-product(shape(psir))*kind(psir)
  deallocate(psir,stat=i_stat)
  call memocc(i_stat,i_all,'psir',subname)

  call deallocate_work_arrays_sumrho(w)

END SUBROUTINE local_partial_density
!!***


!!****f* BigDFT/partial_density
!! FUNCTION
!! SOURCE
!!
subroutine partial_density(rsflag,nproc,n1i,n2i,n3i,npsir,nspinn,nrhotot,&
     hfac,nscatterarr,spinsgn,psir,rho_p)
  use module_base
  use module_types
  implicit none
  logical, intent(in) :: rsflag
  integer, intent(in) :: nproc,n1i,n2i,n3i,nrhotot,nspinn,npsir
  real(gp), intent(in) :: hfac,spinsgn
  integer, dimension(0:nproc-1,4), intent(in) :: nscatterarr
  real(wp), dimension(n1i,n2i,n3i,npsir), intent(in) :: psir
  real(dp), dimension(n1i,n2i,nrhotot,nspinn), intent(inout) :: rho_p
  !local variables
  integer :: i3s,jproc,i3off,n3d,isjmp,i1,i2,i3,i1s,i1e,j3,i3sg
  real(gp) :: hfac2
  real(dp) :: psisq,p1,p2,p3,p4,r1,r2,r3,r4
!$  integer :: ithread,nthread,omp_get_thread_num,omp_get_num_threads
  !sum different slices by taking into account the overlap
  i3sg=0
!$omp parallel default(private) shared(n1i,nproc,rsflag,nspinn,nscatterarr,spinsgn) &
!$omp shared(n2i,npsir,hfac,psir,rho_p,n3i,i3sg)
  i3s=0
  hfac2=2.0_gp*hfac
!$  ithread=omp_get_thread_num()
!$  nthread=omp_get_num_threads()

  !case without bounds
  i1s=1
  i1e=n1i

  loop_xc_overlap: do jproc=0,nproc-1
     !case for REDUCE_SCATTER approach, not used for GGA since it enlarges the 
     !communication buffer
     if (rsflag) then
        i3off=nscatterarr(jproc,3)-nscatterarr(jproc,4)
        n3d=nscatterarr(jproc,1)
        if (n3d==0) exit loop_xc_overlap
     else
        i3off=0
        n3d=n3i
     end if
     !here the condition for the MPI_ALLREDUCE should be entered
     if(spinsgn > 0.0_gp) then
        isjmp=1
     else
        isjmp=2
     end if
     do i3=i3off+1,i3off+n3d
        !this allows the presence of GGA with non-isolated BC. If i3 is between 1 and n3i
        !j3=i3. This is useful only when dealing with rsflags and GGA, so we can comment it out
        !j3=modulo(i3-1,n3i)+1 
        j3=i3
        i3s=i3s+1
!$  if(mod(i3s,nthread) .eq. ithread) then

        do i2=1,n2i
           if (npsir == 1) then
              do i1=i1s,i1e
                 !conversion between the different types
                 psisq=real(psir(i1,i2,j3,1),dp)
                 psisq=psisq*psisq
                 rho_p(i1,i2,i3s,isjmp)=rho_p(i1,i2,i3s,isjmp)+real(hfac,dp)*psisq
              end do
           else !similar loop for npsir=4
              do i1=i1s,i1e
                 !conversion between the different types
                 p1=real(psir(i1,i2,j3,1),dp)
                 p2=real(psir(i1,i2,j3,2),dp)
                 p3=real(psir(i1,i2,j3,3),dp)
                 p4=real(psir(i1,i2,j3,4),dp)

                 !density values
                 r1=p1*p1+p2*p2+p3*p3+p4*p4
                 r2=p1*p3+p2*p4
                 r3=p1*p4-p2*p3
                 r4=p1*p1+p2*p2-p3*p3-p4*p4

                 rho_p(i1,i2,i3s,1)=rho_p(i1,i2,i3s,1)+real(hfac,dp)*r1
                 rho_p(i1,i2,i3s,2)=rho_p(i1,i2,i3s,2)+real(hfac2,dp)*r2
                 rho_p(i1,i2,i3s,3)=rho_p(i1,i2,i3s,3)+real(hfac2,dp)*r3
                 rho_p(i1,i2,i3s,4)=rho_p(i1,i2,i3s,4)+real(hfac,dp)*r4
              end do
           end if
        end do
!$  end if

!$omp critical
        i3sg=max(i3sg,i3s)
!$omp end critical

     end do
     if (.not. rsflag) exit loop_xc_overlap !the whole range is already done
  end do loop_xc_overlap
!$omp end parallel

  if (i3sg /= nrhotot) then
     write(*,'(1x,a,i0,1x,i0)')'ERROR: problem with rho_p: i3s,nrhotot,',i3sg,nrhotot
     stop
  end if

END SUBROUTINE partial_density
!!***


!!****f* BigDFT/partial_density_free
!! FUNCTION
!! SOURCE
!!
subroutine partial_density_free(rsflag,nproc,n1i,n2i,n3i,npsir,nspinn,nrhotot,&
     hfac,nscatterarr,spinsgn,psir,rho_p,&
     ibyyzz_r) 
  use module_base
  use module_types
  implicit none
  logical, intent(in) :: rsflag
  integer, intent(in) :: nproc,n1i,n2i,n3i,nrhotot,nspinn,npsir
  real(gp), intent(in) :: hfac,spinsgn
  integer, dimension(0:nproc-1,4), intent(in) :: nscatterarr
  real(wp), dimension(n1i,n2i,n3i,npsir), intent(in) :: psir
  real(dp), dimension(n1i,n2i,nrhotot,nspinn), intent(inout) :: rho_p
  integer, dimension(:,:,:),pointer :: ibyyzz_r 
  !local variables
  integer :: i3s,jproc,i3off,n3d,isjmp,i1,i2,i3,i1s,i1e,j3,i3sg
  real(gp) :: hfac2
  real(dp) :: psisq,p1,p2,p3,p4,r1,r2,r3,r4
!$  integer :: ithread,nthread,omp_get_thread_num,omp_get_num_threads
  !sum different slices by taking into account the overlap
  i3sg=0
!$omp parallel default(private) shared(n1i,nproc,rsflag,nspinn,nscatterarr,spinsgn) &
!$omp shared(n2i,npsir,hfac,psir,rho_p,n3i,i3sg,ibyyzz_r)
  i3s=0
!$   ithread=omp_get_thread_num()
!$   nthread=omp_get_num_threads()
  hfac2=2.0_gp*hfac

  !case without bounds
  i1s=1
  i1e=n1i

  loop_xc_overlap: do jproc=0,nproc-1
     !case for REDUCE_SCATTER approach, not used for GGA since it enlarges the 
     !communication buffer
     if (rsflag) then
        i3off=nscatterarr(jproc,3)-nscatterarr(jproc,4)
        n3d=nscatterarr(jproc,1)
        if (n3d==0) exit loop_xc_overlap
     else
        i3off=0
        n3d=n3i
     end if
     !here the condition for the MPI_ALLREDUCE should be entered
     if(spinsgn > 0.0_gp) then
        isjmp=1
     else
        isjmp=2
     end if
     do i3=i3off+1,i3off+n3d
        !this allows the presence of GGA with non-isolated BC. If i3 is between 1 and n3i
        !j3=i3. This is useful only when dealing with rsflags and GGA, so we can comment it out
        !j3=modulo(i3-1,n3i)+1 
        j3=i3
        i3s=i3s+1
!$    if(mod(i3s,nthread) .eq. ithread) then

        do i2=1,n2i
              i1s=ibyyzz_r(1,i2-15,j3-15)+1
              i1e=ibyyzz_r(2,i2-15,j3-15)+1
           if (npsir == 1) then
              do i1=i1s,i1e
                 !conversion between the different types
                 psisq=real(psir(i1,i2,j3,1),dp)
                 psisq=psisq*psisq
                 rho_p(i1,i2,i3s,isjmp)=rho_p(i1,i2,i3s,isjmp)+real(hfac,dp)*psisq
              end do
           else !similar loop for npsir=4
              do i1=i1s,i1e
                 !conversion between the different types
                 p1=real(psir(i1,i2,j3,1),dp)
                 p2=real(psir(i1,i2,j3,2),dp)
                 p3=real(psir(i1,i2,j3,3),dp)
                 p4=real(psir(i1,i2,j3,4),dp)

                 !density values
                 r1=p1*p1+p2*p2+p3*p3+p4*p4
                 r2=p1*p3+p2*p4
                 r3=p1*p4-p2*p3
                 r4=p1*p1+p2*p2-p3*p3-p4*p4

                 rho_p(i1,i2,i3s,1)=rho_p(i1,i2,i3s,1)+real(hfac,dp)*r1
                 rho_p(i1,i2,i3s,2)=rho_p(i1,i2,i3s,2)+real(hfac2,dp)*r2
                 rho_p(i1,i2,i3s,3)=rho_p(i1,i2,i3s,3)+real(hfac2,dp)*r3
                 rho_p(i1,i2,i3s,4)=rho_p(i1,i2,i3s,4)+real(hfac,dp)*r4
              end do
           end if
        end do
!$    end if

!$omp critical
        i3sg=max(i3sg,i3s)
!$omp end critical

     end do
     if (.not. rsflag) exit loop_xc_overlap !the whole range is already done
  end do loop_xc_overlap
!$omp end parallel

  if (i3sg /= nrhotot) then
     write(*,'(1x,a,i0,1x,i0)')'ERROR: problem with rho_p: i3s,nrhotot,',i3sg,nrhotot
     stop
  end if

END SUBROUTINE partial_density_free
!!***


!!****f* BigDFT/symmetrise_density
!! FUNCTION
!! SOURCE
!!
subroutine symmetrise_density(iproc,nproc,n1i,n2i,n3i,nscatterarr,nspin,nrho,rho,&
     symObj,irrzon,phnons)
  use module_base!, only: gp,dp,wp,ndebug,memocc
  use ab6_symmetry

  implicit none
  integer, intent(in) :: iproc,nproc,nrho,symObj,nspin, n1i, n2i, n3i
  integer, dimension(0:nproc-1,4), intent(in) :: nscatterarr !n3d,n3p,i3s+i3xcsh-1,i3xcsh
  real(dp), dimension(n1i,n2i,n3i,nspin), intent(inout) :: rho
  integer, dimension(n1i*n2i*n3i,2,1), intent(in) :: irrzon 
  real(dp), dimension(2,n1i*n2i*n3i,1), intent(in) :: phnons 
  !local variables
  character(len=*), parameter :: subname='symmetrise_density'
  integer :: errno, ispden, nsym_used, nSym, isym, imagn, r2,i_stat,i_all,inzee,isign
  integer :: nd2, izone_max, numpt, izone, rep, nup, iup, ind, j, j1, j2, j3,i1,i2,i3
  real(dp) :: rhosu1, rhosu2
  real(dp), dimension(:,:), allocatable :: rhosu12
  real(dp), dimension(:,:,:,:,:), allocatable :: rhog
  integer, pointer :: sym(:,:,:)
  integer, pointer :: symAfm(:)
  real(gp), pointer :: transNon(:,:)

  call ab6_symmetry_get_matrices_p(symObj, nSym, sym, transNon, symAfm, errno)
  if (nSym == 1) return

!!$  ! Array sizes for the real-to-complex FFT: note that n1(there)=n1(here)+1
!!$  ! and the same for n2,n3. Not needed for the moment
!!$  call dimensions_fft(n1,n2,n3,nd1,nd2,nd3,n1f,n3f,n1b,n3b,nd1f,nd3f,nd1b,nd3b)

  !use this check also for the magnetic density orientation
  allocate(rhog(2,n1i+1,n2i+1,n3i+1,2+ndebug),stat=i_stat)
  call memocc(i_stat,rhog,'rhog',subname)


  ! Here imagn doesn't change since nspin == nsppol in BigDFT.
  imagn = 1

  !  Treat either full density, spin-up density or magnetization
  !  Note the decrease of ispden to the value 1, in order to finish
  !  with rhog of the total density (and not the spin-up density or magnetization)
  do ispden=nspin,1,-1

     !    Prepare the density to be symmetrized, in the reciprocal space
     nsym_used=0
     do isym=1,nSym
        if(symAfm(isym)==1)nsym_used=nsym_used+1
     end do

     !    rhor -fft-> rhog    (rhog is used as work space)
     !    Note : it should be possible to reuse rhog in the antiferromagnetic case
     !    this would avoid one FFT
     ! fft the input array x:
     do i3=0,n3i-1
        do i2=0,n2i-1
           do i1=0,n1i-1
              rhog(1,i1+1,i2+1,i3+1,1)=rho(i1+1,i2+1,i3+1,ispden)
              rhog(2,i1+1,i2+1,i3+1,1)=0.d0
           enddo
        enddo
     enddo

     inzee=1
     isign=-1

     call fft(n1i,n2i,n3i,n1i+1,n2i+1,n3i+1,rhog,isign,inzee)

!!$     work(:)=rho(:,ispden)
!!$     call fourdp(cplex,rhog,work,-1,mpi_enreg,nfft,ngfft,paral_kgb,0)

     !this should be modified via the nscatter array
     !for the moment we can put nproc=1
     nd2=n2i/nproc

     !    The following is only valid for total, up or dn density
     !    -------------------------------------------------------

     !    Get maxvalue of izone
     izone_max=count(irrzon(:,2,imagn)>0)
     allocate(rhosu12(2,izone_max+ndebug),stat=i_stat)
     call memocc(i_stat,rhosu12,'rhosu12',subname)

     numpt=0
     do izone=1,nrho

        !      Get repetition number
        rep=irrzon(izone,2,imagn)
        if(rep==0)exit

        !      Compute number of unique points in this symm class:
        nup=nsym_used/rep

        !      Accumulate charge over equivalent points
        rhosu1=0._dp
        rhosu2=0._dp
        do iup=1,nup
           ind=irrzon(iup+numpt,1,imagn)
           j=ind-1
           j1=modulo(j,n1i)
           j2=modulo(j/n1i,n2i)
           j3=j/(n1i*n2i)
           r2=modulo(j2,nd2)
           !here we should insert the condition that the planes should belong to iproc
           if(modulo(j/n1i,n2i)/nd2==iproc) then ! this ind is to be treated by me_fft
              ind=n1i*(nd2*j3+r2)+j1+1 !this is ind in the current proc
              rhosu1=rhosu1+rhog(1,j1+1,r2+1,j3+1,inzee)*phnons(1,iup+numpt,imagn)&
                   -rhog(2,j1+1,r2+1,j3+1,inzee)*phnons(2,iup+numpt,imagn)
              rhosu2=rhosu2+rhog(2,j1+1,r2+1,j3+1,inzee)*phnons(1,iup+numpt,imagn)&
                   +rhog(1,j1+1,r2+1,j3+1,inzee)*phnons(2,iup+numpt,imagn)
           end if

        end do
        rhosu1=rhosu1/real(nup,dp)
        rhosu2=rhosu2/real(nup,dp)
        rhosu12(1,izone)=rhosu1
        rhosu12(2,izone)=rhosu2
        !      Keep index of how many points have been considered:
        numpt=numpt+nup

        !      End loop over izone
     end do
     !reduction of the rho dimension to be discussed
     !call mpiallred(rhosu12(1,1),2*izone_max,MPI_SUM,MPI_COMM_WORLD,ierr)

     !    Reduction in case of FFT parallelization
!!$     if(mpi_enreg%mode_para=='b')then
!!$        old_paral_level=mpi_enreg%paral_level
!!$        mpi_enreg%paral_level=3
!!$        spaceComm=mpi_enreg%comm_fft
!!$        call xsum_mpi(rhosu1_arr,spaceComm,ier)
!!$        call xsum_mpi(rhosu2_arr,spaceComm,ier)
!!$        mpi_enreg%paral_level=old_paral_level
!!$     end if

     !    Now symmetrize the density
     numpt=0
     do izone=1,nrho

        !      Get repetition number
        rep=irrzon(izone,2,imagn)
        if(rep==0)exit

        !      Compute number of unique points in this symm class:
        nup=nsym_used/rep

        !      Define symmetrized rho(G) at equivalent points:
        do iup=1,nup
           ind=irrzon(iup+numpt,1,imagn)
           !        decompose ind-1=n1(n2 j3+ j2)+j1
           j=ind-1
           j1=modulo(j,n1i)
           j2=modulo(j/n1i,n2i)
           j3=j/(n1i*n2i)
           r2=modulo(j2,nd2)
           if(modulo(j/n1i,n2i)/nd2==iproc) then ! this ind is to be treated by me_fft
              !          ind in the proc ind-1=n1(nd2 j3+ r2)+j1
              ind=n1i*(nd2*j3+r2)+j1+1 !this is ind in the current proc
              rhog(1,j1+1,r2+1,j3+1,inzee)=rhosu12(1,izone)*phnons(1,iup+numpt,imagn)&
                   +rhosu12(2,izone)*phnons(2,iup+numpt,imagn)
              rhog(2,j1+1,r2+1,j3+1,inzee)=rhosu12(2,izone)*phnons(1,iup+numpt,imagn)&
                   -rhosu12(1,izone)*phnons(2,iup+numpt,imagn)
           end if
        end do

        !      Keep index of how many points have been considered:
        numpt=numpt+nup

        !      End loop over izone
     end do

     i_all=-product(shape(rhosu12))*kind(rhosu12)
     deallocate(rhosu12,stat=i_stat)
     call memocc(i_stat,i_all,'rhosu12',subname)

     !    Pull out full or spin up density, now symmetrized
!!$     call fourdp(cplex,rhog,work,1,mpi_enreg,nfft,ngfft,paral_kgb,0)

     isign=1
     call fft(n1i,n2i,n3i,n1i+1,n2i+1,n3i+1,rhog,isign,inzee)

     do i3=0,n3i-1
        do i2=0,n2i-1
           do i1=0,n1i-1
              rho(i1+1,i2+1,i3+1,ispden)=rhog(1,i1+1,i2+1,i3+1,inzee)/real(n1i*n2i*n3i,dp)
           enddo
        enddo
     enddo
     !divide by the number of grid points
     !rho(:,ispden)=work(:)

  end do ! ispden

  i_all=-product(shape(rhog))*kind(rhog)
  deallocate(rhog,stat=i_stat)
  call memocc(i_stat,i_all,'rhog',subname)

END SUBROUTINE symmetrise_density
!!***<|MERGE_RESOLUTION|>--- conflicted
+++ resolved
@@ -33,17 +33,10 @@
   !Local variables
   character(len=*), parameter :: subname='sumrho'
   logical :: rsflag
-<<<<<<< HEAD
   integer :: nrhotot,n3d,itmred
   integer :: nspinn
   integer :: i1,i2,i3,i3off,i3s,i,ispin,jproc,i_all,i_stat,ierr,j3,j3p,j
-  real(dp) :: charge,tt
-=======
-  integer :: nw1,nw2,nrhotot,n3d,nxc,nxf,itmred
-  integer :: ind1,ind2,ind3,ind1s,ind2s,ind3s,oidx,sidx,nspinn
-  integer :: i00,i0,i1,i2,i3,i3off,i3s,isjmp,i,j,ispin,iorb,jproc,i_all,i_stat,ierr,j3,j3p
   real(dp) :: charge,tt,maxdiff
->>>>>>> 63bf6216
   real(dp), dimension(:,:), allocatable :: tmred
   real(dp), dimension(:,:), pointer :: rho_p
   real(dp), dimension(:,:), allocatable :: rho_p_OCL
