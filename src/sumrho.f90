!> @file
!!    Calculate the electronic density (rho)
!! @author
!!    Copyright (C) 2007-2010 BigDFT group
!!    This file is distributed under the terms of the
!!    GNU General Public License, see ~/COPYING file
!!    or http://www.gnu.org/copyleft/gpl.txt .
!!    For the list of contributors, see ~/AUTHORS


!> Calculates the charge density by summing the square of all orbitals
!! Input: 
!!   @param psi
!! Output: 
!!   @param rho
subroutine sumrho(iproc,nproc,orbs,Lzd,hxh,hyh,hzh,nscatterarr,&
     GPU,symObj,irrzon,phnons,rhodsc,psi,rho_p)
   use module_base
   use module_types
   use module_xc
   implicit none
   !Arguments
   integer, intent(in) :: iproc,nproc,symObj
   real(gp), intent(in) :: hxh,hyh,hzh
   type(rho_descriptors),intent(in) :: rhodsc
   type(orbitals_data), intent(in) :: orbs
   type(local_zone_descriptors), intent(in) :: Lzd
   integer, dimension(0:nproc-1,4), intent(in) :: nscatterarr !n3d,n3p,i3s+i3xcsh-1,i3xcsh
   real(wp), dimension(Lzd%Glr%wfd%nvctr_c+7*Lzd%Glr%wfd%nvctr_f,orbs%norbp*orbs%nspinor), intent(in) :: psi
   real(dp), dimension(:,:), pointer :: rho_p
   !real(dp), dimension(max(Lzd%Glr%d%n1i*Lzd%Glr%d%n2i*nscatterarr(iproc,1),1),nspin), intent(out), target :: rho
   type(GPU_pointers), intent(inout) :: GPU
   integer, dimension(*), intent(in) :: irrzon
   real(dp), dimension(*), intent(in) :: phnons
   !Local variables
   character(len=*), parameter :: subname='sumrho'
   !n(c) logical :: rsflag
   integer :: nrhotot,n3d,itmred,i_stat,i_all
   integer :: nspinn
   integer :: irho

   call timing(iproc,'Rho_comput    ','ON')

   if (iproc==0 .and. verbose >= 1) then
      write(*,'(1x,a)',advance='no')&
         &   'Calculation of charge density...'
   end if

   !components of the charge density
   if (orbs%nspinor ==4) then
      nspinn=4
   else
      nspinn=orbs%nspin
   end if

   !write(*,*) 'iproc,rhoarray dim', iproc, Lzd%Glr%d%n1i*Lzd%Glr%d%n2i*nrhotot,nspinn+ndebug
   allocate(rho_p(Lzd%Glr%d%n1i*Lzd%Glr%d%n2i*rhodsc%nrhotot,nspinn+ndebug),stat=i_stat)
   call memocc(i_stat,rho_p,'rho_p',subname)

   !switch between GPU/CPU treatment of the density
   !here also one might decide to save the value of psir and of its laplacian 
   if (GPUconv) then
      call local_partial_density_GPU(orbs,rhodsc%nrhotot,Lzd%Glr,hxh,hyh,hzh,orbs%nspin,psi,rho_p,GPU)
   else if (OCLconv) then
      call local_partial_density_OCL(orbs,rhodsc%nrhotot,Lzd%Glr,hxh,hyh,hzh,orbs%nspin,psi,rho_p,GPU)
   else if(Lzd%linear) then
      call local_partial_densityLinear(iproc,nproc,(rhodsc%icomm==1),nscatterarr,rhodsc%nrhotot,&
           Lzd,hxh,hyh,hzh,orbs%nspin,orbs,psi,rho_p)
   else
      !initialize the rho array at 10^-20 instead of zero, due to the invcb ABINIT routine
      !otherwise use libXC routine
      call xc_init_rho(Lzd%Glr%d%n1i*Lzd%Glr%d%n2i*rhodsc%nrhotot*nspinn,rho_p,nproc)

      !for each of the orbitals treated by the processor build the partial densities
      call local_partial_density(nproc,(rhodsc%icomm==1),nscatterarr,&
           rhodsc%nrhotot,Lzd%Glr,hxh,hyh,hzh,orbs%nspin,orbs,psi,rho_p)
   end if

   !after validation this point can be deplaced after the allreduce such as to reduce the number of operations
   !probably previous line is not suitable due to the fact that a extra communication would be needed
   if (symObj >= 0) then
      call symmetrise_density(0,1,Lzd%Glr%d%n1i,Lzd%Glr%d%n2i,Lzd%Glr%d%n3i,orbs%nspin,& !n(m)
      Lzd%Glr%d%n1i*Lzd%Glr%d%n2i*Lzd%Glr%d%n3i,&
         &   rho_p,symObj,irrzon,phnons)
   end if
   call timing(iproc,'Rho_comput    ','OF')

 END SUBROUTINE sumrho
 
   !starting point for the communication routine of the density
subroutine communicate_density(iproc,nproc,nspin,hxh,hyh,hzh,Lzd,rhodsc,nscatterarr,rho_p,rho)
  use module_base
  use module_types
  implicit none
  integer, intent(in) :: iproc,nproc,nspin
  real(gp), intent(in) :: hxh,hyh,hzh
  type(local_zone_descriptors), intent(in) :: Lzd
  type(rho_descriptors),intent(in) :: rhodsc
  integer, dimension(0:nproc-1,4), intent(in) :: nscatterarr
  real(dp), dimension(:,:), pointer :: rho_p !< partial density in orbital distribution scheme
  real(dp), dimension(max(Lzd%Glr%d%n1i*Lzd%Glr%d%n2i*nscatterarr(iproc,1),1),nspin), intent(out) :: rho
  !local variables
   character(len=*), parameter :: subname='communicate_density'
  integer :: i1,i2,i3,i3off,i3s,i,ispin,i_all,i_stat,ierr,j3,j3p,j,itmred,n3d,irho
  real(dp) :: charge,tt,rhotot_dbl
  real(dp), dimension(:,:), allocatable :: tmred
  !!  real(dp), dimension(:,:), allocatable :: rho_p_OCL
  !!  real(dp), dimension(:,:), allocatable :: psi_OCL
  !integer :: ncount0,ncount1,ncount2,ncount3,ncountmpi0,ncountmpi1,ncount_max,ncount_rate
  real(gp),dimension(:,:),allocatable :: dprho_comp
  real(4) ,dimension(:,:),allocatable :: sprho_comp
  
  !write(*,*) 'iproc,TIMING:SR1',iproc,real(ncount1-ncount0)/real(ncount_rate)
  !the density must be communicated to meet the shape of the poisson solver
  if (nproc > 1) then
     call timing(iproc,'Rho_commun    ','ON')
     !write(*,*) 'rsflag',rsflag
     !communication strategy for the density

     !LDA case (icomm==1)
     if (rhodsc%icomm==1) then
        do ispin=1,nspin
           call MPI_REDUCE_SCATTER(rho_p(1,ispin),rho(1,ispin),&
                &   Lzd%Glr%d%n1i*Lzd%Glr%d%n2i*nscatterarr(:,1),&
                &   MPI_DOUBLE_PRECISION,MPI_SUM,MPI_COMM_WORLD,ierr)
           !write(*,*) 'LDA: MRC called'
        end do

        ! splitted single-double precision communication (icomm=2)
     else if (rhodsc%icomm==2) then
       !if (verbose >= 1) then
         rhotot_dbl=0.0d0
         do ispin=1,nspin
           do irho=1, Lzd%Glr%d%n1i* Lzd%Glr%d%n2i*rhodsc%nrhotot
             rhotot_dbl=rhotot_dbl+rho_p(irho,ispin)*hxh*hyh*hzh
           enddo
        enddo
         call mpiallred(rhotot_dbl,1,MPI_SUM,MPI_COMM_WORLD,ierr)
         !write(*,*) 'RHOTOT_DBL:',rhotot_dbl
<<<<<<< HEAD
      !endif
        !        if (rho_compress .and. rhodsc%geocode.eq.'F') then
        !if (rhodsc%geocode == 'F') then
        !call system_clock(ncount0,ncount_rate,ncount_max)
        !write(*,*) 'geocode=F, compress rho called'
        allocate(sprho_comp(rhodsc%sp_size,nspin),stat=i_stat)
        call memocc(i_stat,sprho_comp,'sprho_comp',subname)
        allocate(dprho_comp(rhodsc%dp_size,nspin),stat=i_stat)
        call memocc(i_stat,dprho_comp,'dprho_comp',subname)
        call compress_rho(rho_p,Lzd%Glr,nspin,rhodsc,sprho_comp,dprho_comp)
        !call system_clock(ncount1,ncount_rate,ncount_max)
        !write(*,*) 'TIMING:ARED1',real(ncount1-ncount0)/real(ncount_rate)
        call mpiallred(sprho_comp(1,1),rhodsc%sp_size*nspin,MPI_SUM,MPI_COMM_WORLD,ierr)
        call mpiallred(dprho_comp(1,1),rhodsc%dp_size*nspin,MPI_SUM,MPI_COMM_WORLD,ierr)
        !call system_clock(ncount2,ncount_rate,ncount_max)
        !write(*,*) 'TIMING:ARED2',real(ncount2-ncount1)/real(ncount_rate)
        i3s=nscatterarr(iproc,3)-nscatterarr(iproc,4)
        n3d=nscatterarr(iproc,1)
        call uncompress_rho(sprho_comp,dprho_comp,&
             &   Lzd%Glr,nspin,rhodsc,rho_p,i3s,n3d)
        !call system_clock(ncount3,ncount_rate,ncount_max)
        !write(*,*) 'TIMING:ARED3',real(ncount3-ncount2)/real(ncount_rate)
        i_all=-product(shape(sprho_comp))*kind(sprho_comp)
        deallocate(sprho_comp,stat=i_stat)
        call memocc(i_stat,i_all,'sprho_comp',subname)
        i_all=-product(shape(dprho_comp))*kind(dprho_comp)
        deallocate(dprho_comp,stat=i_stat)
        call memocc(i_stat,i_all,'dprho_comp',subname)

        !naive communication (unsplitted GGA case) (icomm=0)
     else if (rhodsc%icomm==0) then
        call mpiallred(rho_p(1,1),Lzd%Glr%d%n1i*Lzd%Glr%d%n2i*Lzd%Glr%d%n3i*nspin,&
             &   MPI_SUM,MPI_COMM_WORLD,ierr)
     else
        STOP 'DENSITY COMMUNICATION KEY UNVALID' 
     endif
     call timing(iproc,'Rho_commun    ','OF')
     call timing(iproc,'Rho_comput    ','ON')
     if (rhodsc%icomm /= 1) then
        !treatment which includes the periodic GGA
        !the density should meet the poisson solver distribution
        i3s=nscatterarr(iproc,3)-nscatterarr(iproc,4)
        n3d=nscatterarr(iproc,1)
        do ispin=1,nspin
           do i3=1,n3d
              j3=i3+i3s
              j3p=modulo(j3-1,Lzd%Glr%d%n3i)+1
              do i2=1,Lzd%Glr%d%n2i
                 do i1=1,Lzd%Glr%d%n1i
                    i=i1+(i2-1)*Lzd%Glr%d%n1i+Lzd%Glr%d%n1i*Lzd%Glr%d%n2i*(i3-1)
                    j=i1+(i2-1)*Lzd%Glr%d%n1i+Lzd%Glr%d%n1i*Lzd%Glr%d%n2i*(j3p-1)
                    rho(i,ispin)=rho_p(j,ispin)
                 end do
              end do
           end do
        end do
     end if
  else
     call timing(iproc,'Rho_comput    ','ON')
     call vcopy(Lzd%Glr%d%n1i*Lzd%Glr%d%n2i*nscatterarr(iproc,1)*nspin,rho_p(1,1),1,&
          rho(1,1),1)
  end if

  ! Check
  tt=0.d0
  i3off=Lzd%Glr%d%n1i*Lzd%Glr%d%n2i*nscatterarr(iproc,4)

  !allocation of the magnetic density orientation array
  if (nproc > 1) then
     itmred=2
  else
     itmred=1
  end if

  !use this check also for the magnetic density orientation
  allocate(tmred(nspin+1,itmred+ndebug),stat=i_stat)
  call memocc(i_stat,tmred,'tmred',subname)

  tmred(nspin+1,itmred)=0.0_dp
  do ispin=1,nspin!n
     tmred(ispin,itmred)=0.0_dp
     do i=1,Lzd%Glr%d%n1i*Lzd%Glr%d%n2i*nscatterarr(iproc,2)
        !!        tt=tt+rho(i+i3off,ispin)
        tmred(ispin,itmred)=tmred(ispin,itmred)+rho(i+i3off,ispin)
        !temporary check for debugging purposes
        !!        if (rho(i+i3off,ispin)/rho(i+i3off,ispin) /= 1.d0) then
        !!           print *,iproc,'error in density construction',rho(i+i3off,ispin)
        !!        end if
     enddo
     tmred(nspin+1,itmred)=tmred(nspin+1,itmred)+tmred(ispin,itmred)
  end do

  i_all=-product(shape(rho_p))*kind(rho_p)
  deallocate(rho_p,stat=i_stat)
  call memocc(i_stat,i_all,'rho_p',subname)
  
  if (nproc > 1) then
     call timing(iproc,'Rho_comput    ','OF')
     call timing(iproc,'Rho_commun    ','ON')
     !!     call MPI_REDUCE(tt,charge,1,MPI_DOUBLE_PRECISION,MPI_SUM,0,MPI_COMM_WORLD,ierr)
     call MPI_REDUCE(tmred(1,2),tmred(1,1),nspin+1,mpidtypd,MPI_SUM,0,MPI_COMM_WORLD,ierr)
     call timing(iproc,'Rho_commun    ','OF')
     call timing(iproc,'Rho_comput    ','ON')
  endif

  !write the results
  if (iproc == 0 .and. verbose >= 1) then
     if(nspin==4) then
        charge=tmred(1,1)
        tt=sqrt(tmred(2,1)**2+tmred(3,1)**2+tmred(4,1)**2)
     else
        charge=0._dp
        do ispin=1,nspin
           charge=charge+tmred(ispin,1)
        end do
     end if
     write(*,'(1x,a,f21.12)')&
          &   'done. Total electronic charge=',real(charge,gp)*hxh*hyh*hzh
     !yaml output
     write(70,'(1x,a,f21.12,a)')'Electronic charge: ',real(charge,gp)*hxh*hyh*hzh,','
     if(nspin == 4 .and. tt > 0._dp)&
          &   write(*,'(a,5f10.4)')'  Magnetic density orientation:',&
          &   (tmred(ispin,1)/tmred(1,1),ispin=2,nspin)
=======
       !endif
         !        if (rho_compress .and. rhodsc%geocode.eq.'F') then
         !if (rhodsc%geocode == 'F') then
         !call system_clock(ncount0,ncount_rate,ncount_max)
         !write(*,*) 'geocode=F, compress rho called'
         allocate(sprho_comp(rhodsc%sp_size,nspin),stat=i_stat)
         call memocc(i_stat,sprho_comp,'sprho_comp',subname)
         allocate(dprho_comp(rhodsc%dp_size,nspin),stat=i_stat)
         call memocc(i_stat,dprho_comp,'dprho_comp',subname)
         call compress_rho(rho_p,lr,nspin,rhodsc,sprho_comp,dprho_comp)
         !call system_clock(ncount1,ncount_rate,ncount_max)
         !write(*,*) 'TIMING:ARED1',real(ncount1-ncount0)/real(ncount_rate)
         call mpiallred(sprho_comp(1,1),rhodsc%sp_size*nspin,MPI_SUM,MPI_COMM_WORLD,ierr)
         call mpiallred(dprho_comp(1,1),rhodsc%dp_size*nspin,MPI_SUM,MPI_COMM_WORLD,ierr)
         !call system_clock(ncount2,ncount_rate,ncount_max)
         !write(*,*) 'TIMING:ARED2',real(ncount2-ncount1)/real(ncount_rate)
         i3s=nscatterarr(iproc,3)-nscatterarr(iproc,4)
         n3d=nscatterarr(iproc,1)
         call uncompress_rho(sprho_comp,dprho_comp,&
            &   lr,nspin,rhodsc,rho_p,i3s,n3d)
         !call system_clock(ncount3,ncount_rate,ncount_max)
         !write(*,*) 'TIMING:ARED3',real(ncount3-ncount2)/real(ncount_rate)
         i_all=-product(shape(sprho_comp))*kind(sprho_comp)
         deallocate(sprho_comp,stat=i_stat)
         call memocc(i_stat,i_all,'sprho_comp',subname)
         i_all=-product(shape(dprho_comp))*kind(dprho_comp)
         deallocate(dprho_comp,stat=i_stat)
         call memocc(i_stat,i_all,'dprho_comp',subname)

         !naive communication (unsplitted GGA case) (icomm=0)
      else if (rhodsc%icomm==0) then
         call mpiallred(rho_p(1,1),lr%d%n1i*lr%d%n2i*lr%d%n3i*nspin,&
            &   MPI_SUM,MPI_COMM_WORLD,ierr)
      else
         STOP 'DENSITY COMMUNICATION KEY UNVALID' 
      endif
      call timing(iproc,'Rho_commun    ','OF')
      call timing(iproc,'Rho_comput    ','ON')
      if (rhodsc%icomm /= 1) then
         !treatment which includes the periodic GGA
         !the density should meet the poisson solver distribution
         i3s=nscatterarr(iproc,3)-nscatterarr(iproc,4)
         n3d=nscatterarr(iproc,1)
         do ispin=1,nspin
            do i3=1,n3d
               j3=i3+i3s
               j3p=modulo(j3-1,lr%d%n3i)+1
               do i2=1,lr%d%n2i
                  do i1=1,lr%d%n1i
                     i=i1+(i2-1)*lr%d%n1i+lr%d%n1i*lr%d%n2i*(i3-1)
                     j=i1+(i2-1)*lr%d%n1i+lr%d%n1i*lr%d%n2i*(j3p-1)
                     rho(i,ispin)=rho_p(j,ispin)
                  end do
               end do
            end do
         end do
      end if
   end if

   ! Check
   tt=0.d0
   i3off=lr%d%n1i*lr%d%n2i*nscatterarr(iproc,4)

   !allocation of the magnetic density orientation array
   if (nproc > 1) then
      itmred=2
   else
      itmred=1
   end if

   !use this check also for the magnetic density orientation
   allocate(tmred(nspin+1,itmred+ndebug),stat=i_stat)
   call memocc(i_stat,tmred,'tmred',subname)

   tmred(nspin+1,itmred)=0.0_dp
   do ispin=1,nspin!n
      tmred(ispin,itmred)=0.0_dp
      do i=1,lr%d%n1i*lr%d%n2i*nscatterarr(iproc,2)
         !!        tt=tt+rho(i+i3off,ispin)
         tmred(ispin,itmred)=tmred(ispin,itmred)+rho(i+i3off,ispin)
         !temporary check for debugging purposes
         !!        if (rho(i+i3off,ispin)/rho(i+i3off,ispin) /= 1.d0) then
         !!           print *,iproc,'error in density construction',rho(i+i3off,ispin)
         !!        end if
      enddo
      tmred(nspin+1,itmred)=tmred(nspin+1,itmred)+tmred(ispin,itmred)
   end do

   if (nproc > 1) then
      i_all=-product(shape(rho_p))*kind(rho_p)
      deallocate(rho_p,stat=i_stat)
      call memocc(i_stat,i_all,'rho_p',subname)

      call timing(iproc,'Rho_comput    ','OF')
      call timing(iproc,'Rho_commun    ','ON')
      !!     call MPI_REDUCE(tt,charge,1,MPI_DOUBLE_PRECISION,MPI_SUM,0,MPI_COMM_WORLD,ierr)
      call MPI_REDUCE(tmred(1,2),tmred(1,1),nspin+1,mpidtypd,MPI_SUM,0,MPI_COMM_WORLD,ierr)
      call timing(iproc,'Rho_commun    ','OF')
      call timing(iproc,'Rho_comput    ','ON')
   else
      !useless, only for completeness
      nullify(rho_p)

      !charge=tt
   endif

   !write the results
   if (iproc == 0 .and. verbose >= 1) then
      if(nspin==4) then
         charge=tmred(1,1)
         tt=sqrt(tmred(2,1)**2+tmred(3,1)**2+tmred(4,1)**2)
      else
         charge=0._dp
         do ispin=1,nspin
            charge=charge+tmred(ispin,1)
         end do
      end if
      write(*,'(1x,a,f21.12)')&
         &   'done. Total electronic charge=',real(charge,gp)*hxh*hyh*hzh
      !yaml output
!      write(70,'(1x,a,f21.12,a)')'Electronic charge: ',real(charge,gp)*hxh*hyh*hzh,','
      if(nspin == 4 .and. tt > 0._dp)&
         &   write(*,'(a,5f10.4)')'  Magnetic density orientation:',&
         &   (tmred(ispin,1)/tmred(1,1),ispin=2,nspin)
>>>>>>> 4fc3c1c1
     if (rhodsc%icomm==2) then
       write(*,'(1x,a,f21.12)') &
         'Electronic charge changed by rho compression =                 ',&
          rhotot_dbl-real(charge,gp)*hxh*hyh*hzh
     endif
  end if

  i_all=-product(shape(tmred))*kind(tmred)
  deallocate(tmred,stat=i_stat)
  call memocc(i_stat,i_all,'tmred',subname)

  call timing(iproc,'Rho_comput    ','OF')

end subroutine communicate_density

!> Here starts the routine for building partial density inside the localisation region
!! This routine should be treated as a building-block for the linear scaling code
subroutine local_partial_density(nproc,rsflag,nscatterarr,&
      &   nrhotot,lr,hxh,hyh,hzh,nspin,orbs,psi,rho_p)
   use module_base
   use module_types
   use module_interfaces
   implicit none
   logical, intent(in) :: rsflag
   integer, intent(in) :: nproc,nrhotot
   integer, intent(in) :: nspin
   real(gp), intent(in) :: hxh,hyh,hzh
   type(orbitals_data), intent(in) :: orbs
   type(locreg_descriptors), intent(in) :: lr
   integer, dimension(0:nproc-1,4), intent(in) :: nscatterarr !n3d,n3p,i3s+i3xcsh-1,i3xcsh
   real(wp), dimension(lr%wfd%nvctr_c+7*lr%wfd%nvctr_f,orbs%nspinor,orbs%norbp), intent(in) :: psi
   real(dp), dimension(lr%d%n1i,lr%d%n2i,nrhotot,max(nspin,orbs%nspinor)), intent(inout) :: rho_p
   !local variables
   character(len=*), parameter :: subname='local_partial_density'
   integer :: iorb,i_stat,i_all !n(c) i1,i2,i3,ii 
   integer :: oidx,sidx,nspinn,npsir,ncomplex
   real(gp) :: hfac,spinval
   type(workarr_sumrho) :: w
   real(wp), dimension(:,:), allocatable :: psir

   call initialize_work_arrays_sumrho(lr,w)

   !components of wavefunction in real space which must be considered simultaneously
   !and components of the charge density
   if (orbs%nspinor ==4) then
      npsir=4
      nspinn=4
      ncomplex=0
   else
      npsir=1
      nspinn=nspin
      ncomplex=orbs%nspinor-1
   end if

   allocate(psir(lr%d%n1i*lr%d%n2i*lr%d%n3i,npsir+ndebug),stat=i_stat)
   call memocc(i_stat,psir,'psir',subname)
   !initialisation
   !print *,iproc,'there'
   if (lr%geocode == 'F') then
      call razero(lr%d%n1i*lr%d%n2i*lr%d%n3i*npsir,psir)
   end if

   do iorb=1,orbs%norbp
      !print *,'norbp',orbs%norbp,orbs%norb,orbs%nkpts,orbs%kwgts,orbs%iokpt,orbs%occup
      hfac=orbs%kwgts(orbs%iokpt(iorb))*(orbs%occup(orbs%isorb+iorb)/(hxh*hyh*hzh))
      spinval=orbs%spinsgn(orbs%isorb+iorb)

      if (hfac /= 0.d0) then

         !sum for complex function case, npsir=1 in that case
         do oidx=0,ncomplex

            do sidx=1,npsir
               call daub_to_isf(lr,w,psi(1,oidx+sidx,iorb),psir(1,sidx))
            end do

            !print *,'iorb,nrm',iorb,&
                  !nrm2(lr%d%n1i*lr%d%n2i*lr%d%n3i*npsir,psir(1,1),1)

            select case(lr%geocode)
            case('F')

               call partial_density_free(rsflag,nproc,lr%d%n1i,lr%d%n2i,lr%d%n3i,&
                  &   npsir,nspinn,nrhotot,&
                  &   hfac,nscatterarr,spinval,psir,rho_p,lr%bounds%ibyyzz_r)

            case('P')

               call partial_density(rsflag,nproc,lr%d%n1i,lr%d%n2i,lr%d%n3i,&
                  &   npsir,nspinn,nrhotot,&
                  &   hfac,nscatterarr,spinval,psir,rho_p)

            case('S')

               call partial_density(rsflag,nproc,lr%d%n1i,lr%d%n2i,lr%d%n3i,&
                  &   npsir,nspinn,nrhotot,&
                  &   hfac,nscatterarr,spinval,psir,rho_p)

            end select

         end do
      end if
   enddo
   i_all=-product(shape(psir))*kind(psir)
   deallocate(psir,stat=i_stat)
   call memocc(i_stat,i_all,'psir',subname)
   call deallocate_work_arrays_sumrho(w)

END SUBROUTINE local_partial_density


subroutine partial_density(rsflag,nproc,n1i,n2i,n3i,npsir,nspinn,nrhotot,&
      &   hfac,nscatterarr,spinsgn,psir,rho_p)
   use module_base
   use module_types
   implicit none
   logical, intent(in) :: rsflag
   integer, intent(in) :: nproc,n1i,n2i,n3i,nrhotot,nspinn,npsir
   real(gp), intent(in) :: hfac,spinsgn
   integer, dimension(0:nproc-1,4), intent(in) :: nscatterarr
   real(wp), dimension(n1i,n2i,n3i,npsir), intent(in) :: psir
   real(dp), dimension(n1i,n2i,nrhotot,nspinn), intent(inout) :: rho_p
   !local variables
   integer :: i3s,jproc,i3off,n3d,isjmp,i1,i2,i3,i1s,i1e,j3,i3sg
   real(gp) :: hfac2
   real(dp) :: psisq,p1,p2,p3,p4,r1,r2,r3,r4
   !!!  integer :: ithread,nthread,omp_get_thread_num,omp_get_num_threads
   !sum different slices by taking into account the overlap
   i3sg=0
   !$omp parallel default(private) shared(n1i,nproc,rsflag,nspinn,nscatterarr,spinsgn) &
   !$omp shared(n2i,npsir,hfac,psir,rho_p,n3i,i3sg)
   i3s=0
   hfac2=2.0_gp*hfac
   !!!  ithread=omp_get_thread_num()
   !!!  nthread=omp_get_num_threads()

   !case without bounds
   i1s=1
   i1e=n1i

   loop_xc_overlap: do jproc=0,nproc-1
      !case for REDUCE_SCATTER approach, not used for GGA since it enlarges the 
      !communication buffer
      if (rsflag) then
         i3off=nscatterarr(jproc,3)-nscatterarr(jproc,4)
         n3d=nscatterarr(jproc,1)
         if (n3d==0) exit loop_xc_overlap
      else
         i3off=0
         n3d=n3i
      end if
      !here the condition for the MPI_ALLREDUCE should be entered
      if(spinsgn > 0.0_gp) then
         isjmp=1
      else
         isjmp=2
      end if
      do i3=i3off+1,i3off+n3d
         !this allows the presence of GGA with non-isolated BC. If i3 is between 1 and n3i
         !j3=i3. This is useful only when dealing with rsflags and GGA, so we can comment it out
         !j3=modulo(i3-1,n3i)+1 
         j3=i3
         i3s=i3s+1
         !!  if(mod(i3s,nthread) .eq. ithread) then
         !$omp do
         do i2=1,n2i
            if (npsir == 1) then
               do i1=i1s,i1e
                  !conversion between the different types
                  psisq=real(psir(i1,i2,j3,1),dp)
                  psisq=psisq*psisq
                  rho_p(i1,i2,i3s,isjmp)=rho_p(i1,i2,i3s,isjmp)+real(hfac,dp)*psisq
               end do
            else !similar loop for npsir=4
               do i1=i1s,i1e
                  !conversion between the different types
                  p1=real(psir(i1,i2,j3,1),dp)
                  p2=real(psir(i1,i2,j3,2),dp)
                  p3=real(psir(i1,i2,j3,3),dp)
                  p4=real(psir(i1,i2,j3,4),dp)

                  !density values
                  r1=p1*p1+p2*p2+p3*p3+p4*p4
                  r2=p1*p3+p2*p4
                  r3=p1*p4-p2*p3
                  r4=p1*p1+p2*p2-p3*p3-p4*p4

                  rho_p(i1,i2,i3s,1)=rho_p(i1,i2,i3s,1)+real(hfac,dp)*r1
                  rho_p(i1,i2,i3s,2)=rho_p(i1,i2,i3s,2)+real(hfac2,dp)*r2
                  rho_p(i1,i2,i3s,3)=rho_p(i1,i2,i3s,3)+real(hfac2,dp)*r3
                  rho_p(i1,i2,i3s,4)=rho_p(i1,i2,i3s,4)+real(hfac,dp)*r4
               end do
            end if
         end do
         !$omp enddo
         !!  end if
         !$omp critical
         i3sg=max(i3sg,i3s)
         !$omp end critical

      end do
      if (.not. rsflag) exit loop_xc_overlap !the whole range is already done
   end do loop_xc_overlap
   !$omp end parallel

   if (i3sg /= nrhotot) then
      write(*,'(1x,a,i0,1x,i0)')'ERROR: problem with rho_p: i3s,nrhotot,',i3sg,nrhotot
      stop
   end if

END SUBROUTINE partial_density


subroutine partial_density_free(rsflag,nproc,n1i,n2i,n3i,npsir,nspinn,nrhotot,&
      &   hfac,nscatterarr,spinsgn,psir,rho_p,&
      &   ibyyzz_r) 
   use module_base
   use module_types
   implicit none
   logical, intent(in) :: rsflag
   integer, intent(in) :: nproc,n1i,n2i,n3i,nrhotot,nspinn,npsir
   real(gp), intent(in) :: hfac,spinsgn
   integer, dimension(0:nproc-1,4), intent(in) :: nscatterarr
   real(wp), dimension(n1i,n2i,n3i,npsir), intent(in) :: psir
   real(dp), dimension(n1i,n2i,nrhotot,nspinn), intent(inout) :: rho_p
   integer, dimension(:,:,:),pointer :: ibyyzz_r 
   !local variables
   integer :: i3s,jproc,i3off,n3d,isjmp,i1,i2,i3,i1s,i1e,j3,i3sg
   real(gp) :: hfac2
   real(dp) :: psisq,p1,p2,p3,p4,r1,r2,r3,r4
   !  integer :: ncount0,ncount1,ncount_rate,ncount_max
   !!!  integer :: ithread,nthread,omp_get_thread_num,omp_get_num_threads
   !sum different slices by taking into account the overlap
   i3sg=0

   !$omp parallel default(private) shared(n1i,nproc,rsflag,nspinn,nscatterarr,spinsgn) &
   !$omp shared(n2i,npsir,hfac,psir,rho_p,n3i,i3sg,ibyyzz_r)
   i3s=0

   !!!   ithread=omp_get_thread_num()
   !!!   nthread=omp_get_num_threads()
   hfac2=2.0_gp*hfac

   !  call system_clock(ncount0,ncount_rate,ncount_max)

   !case without bounds
   i1s=1
   i1e=n1i
   loop_xc_overlap: do jproc=0,nproc-1
      !case for REDUCE_SCATTER approach, not used for GGA since it enlarges the 
      !communication buffer
      if (rsflag) then
         i3off=nscatterarr(jproc,3)-nscatterarr(jproc,4)
         n3d=nscatterarr(jproc,1)
         if (n3d==0) exit loop_xc_overlap
      else
         i3off=0
         n3d=n3i
      end if

      !here the condition for the MPI_ALLREDUCE should be entered
      if(spinsgn > 0.0_gp) then
         isjmp=1
      else
         isjmp=2
      end if
      do i3=i3off+1,i3off+n3d
         !this allows the presence of GGA with non-isolated BC. If i3 is between 1 and n3i
         !j3=i3. This is useful only when dealing with rsflags and GGA, so we can comment it out
         !j3=modulo(i3-1,n3i)+1 
         j3=i3
         i3s=i3s+1
         !!!    if(mod(i3s,nthread) .eq. ithread) then
         !$omp do
         do i2=1,n2i
            i1s=ibyyzz_r(1,i2-15,j3-15)+1
            i1e=ibyyzz_r(2,i2-15,j3-15)+1
            if (npsir == 1) then
               do i1=i1s,i1e
                  !conversion between the different types
                  psisq=real(psir(i1,i2,j3,1),dp)
                  psisq=psisq*psisq
                  rho_p(i1,i2,i3s,isjmp)=rho_p(i1,i2,i3s,isjmp)+real(hfac,dp)*psisq
               end do
            else !similar loop for npsir=4
               do i1=i1s,i1e
                  !conversion between the different types
                  p1=real(psir(i1,i2,j3,1),dp)
                  p2=real(psir(i1,i2,j3,2),dp)
                  p3=real(psir(i1,i2,j3,3),dp)
                  p4=real(psir(i1,i2,j3,4),dp)

                  !density values
                  r1=p1*p1+p2*p2+p3*p3+p4*p4
                  r2=p1*p3+p2*p4
                  r3=p1*p4-p2*p3
                  r4=p1*p1+p2*p2-p3*p3-p4*p4

                  rho_p(i1,i2,i3s,1)=rho_p(i1,i2,i3s,1)+real(hfac,dp)*r1
                  rho_p(i1,i2,i3s,2)=rho_p(i1,i2,i3s,2)+real(hfac2,dp)*r2
                  rho_p(i1,i2,i3s,3)=rho_p(i1,i2,i3s,3)+real(hfac2,dp)*r3
                  rho_p(i1,i2,i3s,4)=rho_p(i1,i2,i3s,4)+real(hfac,dp)*r4
               end do
            end if
         end do
         !$omp enddo
         !!!    end if

         !$omp critical
         i3sg=max(i3sg,i3s)
         !$omp end critical

      end do
      if (.not. rsflag) exit loop_xc_overlap !the whole range is already done
   end do loop_xc_overlap
   !$omp end parallel

   if (i3sg /= nrhotot) then
      write(*,'(1x,a,i0,1x,i0)')'ERROR: problem with rho_p: i3s,nrhotot,',i3sg,nrhotot
      stop
   end if

   !  call system_clock(ncount1,ncount_rate,ncount_max)
   !  write(*,*) 'TIMING:PDF',real(ncount1-ncount0)/real(ncount_rate)
END SUBROUTINE partial_density_free


subroutine symmetrise_density(iproc,nproc,n1i,n2i,n3i,nspin,nrho,rho,& !n(c) nscatterarr (arg:6)
   symObj,irrzon,phnons)
   use module_base!, only: gp,dp,wp,ndebug,memocc
   use m_ab6_symmetry

   implicit none
   integer, intent(in) :: iproc,nproc,nrho,symObj,nspin, n1i, n2i, n3i
   !n(c) integer, dimension(0:nproc-1,4), intent(in) :: nscatterarr !n3d,n3p,i3s+i3xcsh-1,i3xcsh
   real(dp), dimension(n1i,n2i,n3i,nspin), intent(inout) :: rho
   integer, dimension(n1i*n2i*n3i,2,1), intent(in) :: irrzon 
   real(dp), dimension(2,n1i*n2i*n3i,1), intent(in) :: phnons 
   !local variables
   character(len=*), parameter :: subname='symmetrise_density'
   integer :: errno, ispden, nsym_used, nSym, isym, imagn, r2,i_stat,i_all,inzee,isign
   integer :: nd2, izone_max, numpt, izone, rep, nup, iup, ind, j, j1, j2, j3,i1,i2,i3
   real(dp) :: rhosu1, rhosu2
   real(dp), dimension(:,:), allocatable :: rhosu12
   real(dp), dimension(:,:,:,:,:), allocatable :: rhog
   integer, pointer :: sym(:,:,:)
   integer, pointer :: symAfm(:)
   real(gp), pointer :: transNon(:,:)

   call symmetry_get_matrices_p(symObj, nSym, sym, transNon, symAfm, errno)
   if (nSym == 1) return

   !!$  ! Array sizes for the real-to-complex FFT: note that n1(there)=n1(here)+1
   !!$  ! and the same for n2,n3. Not needed for the moment
   !!$  call dimensions_fft(n1,n2,n3,nd1,nd2,nd3,n1f,n3f,n1b,n3b,nd1f,nd3f,nd1b,nd3b)

   !use this check also for the magnetic density orientation
   allocate(rhog(2,n1i+1,n2i+1,n3i+1,2+ndebug),stat=i_stat)
   call memocc(i_stat,rhog,'rhog',subname)


   ! Here imagn doesn't change since nspin == nsppol in BigDFT.
   imagn = 1

   !  Treat either full density, spin-up density or magnetization
   !  Note the decrease of ispden to the value 1, in order to finish
   !  with rhog of the total density (and not the spin-up density or magnetization)
   do ispden=nspin,1,-1

      !    Prepare the density to be symmetrized, in the reciprocal space
      nsym_used=0
      do isym=1,nSym
         if(symAfm(isym)==1)nsym_used=nsym_used+1
      end do

      !    rhor -fft-> rhog    (rhog is used as work space)
      !    Note : it should be possible to reuse rhog in the antiferromagnetic case
      !    this would avoid one FFT
      ! fft the input array x:
      rhog=0.0_gp !put to avoid fpe in the FFT
      do i3=0,n3i-1
         do i2=0,n2i-1
            do i1=0,n1i-1
               rhog(1,i1+1,i2+1,i3+1,1)=rho(i1+1,i2+1,i3+1,ispden)
               rhog(2,i1+1,i2+1,i3+1,1)=0.d0
            enddo
         enddo
      enddo

      inzee=1
      isign=-1

      call fft(n1i,n2i,n3i,n1i+1,n2i+1,n3i+1,rhog,isign,inzee)

      !!     work(:)=rho(:,ispden)
      !!     call fourdp(cplex,rhog,work,-1,mpi_enreg,nfft,ngfft,paral_kgb,0)

      !this should be modified via the nscatter array
      !for the moment we can put nproc=1
      nd2=n2i/nproc

      !    The following is only valid for total, up or dn density
      !    -------------------------------------------------------

      !    Get maxvalue of izone
      izone_max=count(irrzon(:,2,imagn)>0)
      allocate(rhosu12(2,izone_max+ndebug),stat=i_stat)
      call memocc(i_stat,rhosu12,'rhosu12',subname)

      numpt=0
      do izone=1,nrho

         !      Get repetition number
         rep=irrzon(izone,2,imagn)
         if(rep==0)exit

         !      Compute number of unique points in this symm class:
         nup=nsym_used/rep

         !      Accumulate charge over equivalent points
         rhosu1=0._dp
         rhosu2=0._dp
         do iup=1,nup
            ind=irrzon(iup+numpt,1,imagn)
            j=ind-1
            j1=modulo(j,n1i)
            j2=modulo(j/n1i,n2i)
            j3=j/(n1i*n2i)
            r2=modulo(j2,nd2)
            !here we should insert the condition that the planes should belong to iproc
            if(modulo(j/n1i,n2i)/nd2==iproc) then ! this ind is to be treated by me_fft
               ind=n1i*(nd2*j3+r2)+j1+1 !this is ind in the current proc
               rhosu1=rhosu1+rhog(1,j1+1,r2+1,j3+1,inzee)*phnons(1,iup+numpt,imagn)&
                  &   -rhog(2,j1+1,r2+1,j3+1,inzee)*phnons(2,iup+numpt,imagn)
               rhosu2=rhosu2+rhog(2,j1+1,r2+1,j3+1,inzee)*phnons(1,iup+numpt,imagn)&
                  &   +rhog(1,j1+1,r2+1,j3+1,inzee)*phnons(2,iup+numpt,imagn)
            end if

         end do
         rhosu1=rhosu1/real(nup,dp)
         rhosu2=rhosu2/real(nup,dp)
         rhosu12(1,izone)=rhosu1
         rhosu12(2,izone)=rhosu2
         !      Keep index of how many points have been considered:
         numpt=numpt+nup

         !      End loop over izone
      end do
      !reduction of the rho dimension to be discussed
      !call mpiallred(rhosu12(1,1),2*izone_max,MPI_SUM,MPI_COMM_WORLD,ierr)

      !    Reduction in case of FFT parallelization
      !!     if(mpi_enreg%mode_para=='b')then
      !!        old_paral_level=mpi_enreg%paral_level
      !!        mpi_enreg%paral_level=3
      !!        spaceComm=mpi_enreg%comm_fft
      !!        call xsum_mpi(rhosu1_arr,spaceComm,ier)
      !!        call xsum_mpi(rhosu2_arr,spaceComm,ier)
      !!        mpi_enreg%paral_level=old_paral_level
      !!     end if

      !    Now symmetrize the density
      numpt=0
      do izone=1,nrho

         !      Get repetition number
         rep=irrzon(izone,2,imagn)
         if(rep==0)exit

         !      Compute number of unique points in this symm class:
         nup=nsym_used/rep

         !      Define symmetrized rho(G) at equivalent points:
         do iup=1,nup
            ind=irrzon(iup+numpt,1,imagn)
            !        decompose ind-1=n1(n2 j3+ j2)+j1
            j=ind-1
            j1=modulo(j,n1i)
            j2=modulo(j/n1i,n2i)
            j3=j/(n1i*n2i)
            r2=modulo(j2,nd2)
            if(modulo(j/n1i,n2i)/nd2==iproc) then ! this ind is to be treated by me_fft
               !          ind in the proc ind-1=n1(nd2 j3+ r2)+j1
               ind=n1i*(nd2*j3+r2)+j1+1 !this is ind in the current proc
               rhog(1,j1+1,r2+1,j3+1,inzee)=rhosu12(1,izone)*phnons(1,iup+numpt,imagn)&
                  &   +rhosu12(2,izone)*phnons(2,iup+numpt,imagn)
               rhog(2,j1+1,r2+1,j3+1,inzee)=rhosu12(2,izone)*phnons(1,iup+numpt,imagn)&
                  &   -rhosu12(1,izone)*phnons(2,iup+numpt,imagn)
            end if
         end do

         !      Keep index of how many points have been considered:
         numpt=numpt+nup

         !      End loop over izone
      end do

      i_all=-product(shape(rhosu12))*kind(rhosu12)
      deallocate(rhosu12,stat=i_stat)
      call memocc(i_stat,i_all,'rhosu12',subname)

      !    Pull out full or spin up density, now symmetrized
      !!     call fourdp(cplex,rhog,work,1,mpi_enreg,nfft,ngfft,paral_kgb,0)

      isign=1
      call fft(n1i,n2i,n3i,n1i+1,n2i+1,n3i+1,rhog,isign,inzee)

      do i3=0,n3i-1
         do i2=0,n2i-1
            do i1=0,n1i-1
               !correct the density in case it has negative values
               rho(i1+1,i2+1,i3+1,ispden)=max(rhog(1,i1+1,i2+1,i3+1,inzee)/real(n1i*n2i*n3i,dp),1.d-20)
            enddo
         enddo
      enddo
      !divide by the number of grid points
      !rho(:,ispden)=work(:)

   end do ! ispden

   i_all=-product(shape(rhog))*kind(rhog)
   deallocate(rhog,stat=i_stat)
   call memocc(i_stat,i_all,'rhog',subname)

END SUBROUTINE symmetrise_density


!> Compress the electronic density
!! INPUT  
!!        @param rho_p: the partial rho array of the current proc
!!        @param spkey,dpkey: keys for coarse and fine regions
!! OUTPUT 
!!        @param sprho_comp, dprho_comp: compressed arrays of rho in single and double 
!!        @param precision
subroutine compress_rho(rho_p,lr,nspin,rhodsc,sprho_comp,dprho_comp)
   use module_base
   use module_types
   implicit none
   type(locreg_descriptors), intent(in) :: lr 
   type(rho_descriptors),intent(in) :: rhodsc
   integer,intent(in) :: nspin
   real(gp),dimension(lr%d%n1i*lr%d%n2i*lr%d%n3i,nspin),intent(in) :: rho_p
   real(gp),dimension(rhodsc%dp_size,nspin),intent(out) :: dprho_comp
   real(4),dimension(rhodsc%sp_size,nspin),intent(out) :: sprho_comp
   integer :: irho,jrho,iseg,ispin

   do ispin=1,nspin
      !$omp parallel default(shared) private(irho,jrho)
      !$omp do
      do iseg=1,rhodsc%n_csegs
         jrho=rhodsc%cseg_b(iseg)
         do irho=rhodsc%spkey(iseg,1),rhodsc%spkey(iseg,2)
            sprho_comp(jrho,ispin)=rho_p(irho,ispin)
            jrho=jrho+1
         enddo
      enddo
      !$omp enddo
      !$omp do
      do iseg=1,rhodsc%n_fsegs
         jrho=rhodsc%fseg_b(iseg)
         do irho=rhodsc%dpkey(iseg,1),rhodsc%dpkey(iseg,2)
            dprho_comp(jrho,ispin)=rho_p(irho,ispin)
            jrho=jrho+1
         enddo
      enddo
      !$omp enddo
      !$omp end parallel
   enddo
END SUBROUTINE compress_rho

! restore the necessary rho planes for using in GGA
subroutine uncompress_rho(sprho_comp,dprho_comp,&
      &   lr,nspin,rhodsc,rho_uncomp,i3s,n3d)
   use module_base
   use module_types
   implicit none
   integer,intent(in) :: nspin,i3s,n3d
   type(locreg_descriptors), intent(in) :: lr 
   type(rho_descriptors),intent(in) :: rhodsc
   real(gp),dimension(rhodsc%dp_size,nspin),intent(in) :: dprho_comp
   real(4), dimension(rhodsc%sp_size,nspin),intent(in) :: sprho_comp
   real(gp),dimension(lr%d%n1i*lr%d%n2i*lr%d%n3i,nspin),intent(out) :: rho_uncomp
   !local variables
   integer :: irho,jrho,ispin,iseg,ibegin,iend,j3p !n(c) imax
   logical :: overlap

   ! starting and endding point of rho array of interest
   !n(c) imax=lr%d%n1i*lr%d%n2i*lr%d%n3i
   j3p=modulo(i3s,lr%d%n3i)+1
   ibegin=(j3p-1)*lr%d%n1i*lr%d%n2i+1
   j3p=modulo(i3s+n3d-1,lr%d%n3i)+1
   iend= j3p*lr%d%n1i*lr%d%n2i

   ! background 
   do ispin=1,nspin
      do irho=ibegin,iend
         rho_uncomp(irho,ispin)=1.d-20
      enddo
   enddo
   ! single precision region
   do ispin=1,nspin
      do iseg=1,rhodsc%n_csegs
         jrho=rhodsc%cseg_b(iseg)
         call is_overlap(ibegin,iend,rhodsc%spkey(iseg,1),rhodsc%spkey(iseg,2),overlap)
         if (overlap) then
            do irho=rhodsc%spkey(iseg,1),rhodsc%spkey(iseg,2)
               rho_uncomp(irho,ispin)=dble(sprho_comp(jrho,ispin))
               jrho=jrho+1
            enddo
         endif
      enddo
   enddo
   ! double precision region
   do ispin=1,nspin
      do iseg=1,rhodsc%n_fsegs
         jrho=rhodsc%fseg_b(iseg)
         call is_overlap(ibegin,iend,rhodsc%dpkey(iseg,1),rhodsc%dpkey(iseg,2),overlap)
         if (overlap) then
            do irho=rhodsc%dpkey(iseg,1),rhodsc%dpkey(iseg,2)
               rho_uncomp(irho,ispin)=dprho_comp(jrho,ispin)
               jrho=jrho+1
            enddo
         endif
      enddo
   enddo
END SUBROUTINE uncompress_rho


!> Restore the necessary rho planes for using in GGA
subroutine uncompress_rho_old(sprho_comp,dprho_comp,&
      &   lr,nspin,rhodsc,rho_uncomp,i3s,n3d)
   use module_base
   use module_types
   implicit none
   integer,intent(in) :: nspin,i3s,n3d
   type(locreg_descriptors), intent(in) :: lr 
   type(rho_descriptors),intent(in) :: rhodsc
   real(gp),dimension(rhodsc%dp_size,nspin),intent(in) :: dprho_comp
   real(4), dimension(rhodsc%sp_size,nspin),intent(in) :: sprho_comp
   real(gp),dimension(lr%d%n1i*lr%d%n2i*lr%d%n3i,nspin),intent(out) :: rho_uncomp
   !local variables
   integer :: irho,jrho,ispin,iseg,ibegin,iend,j3p,imax
   logical :: overflow,overlap

   ! starting and endding point of rho array of interest
   imax=lr%d%n1i*lr%d%n2i*lr%d%n3i
   j3p=modulo(i3s,lr%d%n3i)+1
   ibegin=(j3p-1)*lr%d%n1i*lr%d%n2i+1
   j3p=modulo(i3s+n3d-1,lr%d%n3i)+1
   iend= j3p*lr%d%n1i*lr%d%n2i
   if (ibegin.lt.iend) then 
      overflow=.false.
   else
      overflow=.true.
   endif
   ! background 
   do ispin=1,nspin
      do irho=ibegin,iend
         rho_uncomp(irho,ispin)=1.d-20
      enddo
   enddo
   ! single precision region
   do ispin=1,nspin
      do iseg=1,rhodsc%n_csegs
         jrho=rhodsc%cseg_b(iseg)
         if (overflow) then
            call is_overlap(ibegin,imax,rhodsc%spkey(iseg,1),rhodsc%spkey(iseg,2),overlap)
            if (overlap) then
               do irho=rhodsc%spkey(iseg,1),rhodsc%spkey(iseg,2)
                  rho_uncomp(irho,ispin)=dble(sprho_comp(jrho,ispin))
                  jrho=jrho+1
               enddo
            endif
            call is_overlap(1,iend,rhodsc%spkey(iseg,1),rhodsc%spkey(iseg,2),overlap)
            if (overlap) then
               do irho=rhodsc%spkey(iseg,1),rhodsc%spkey(iseg,2)
                  rho_uncomp(irho,ispin)=dble(sprho_comp(jrho,ispin))
                  jrho=jrho+1
               enddo
            endif
         else
            call is_overlap(ibegin,iend,rhodsc%spkey(iseg,1),rhodsc%spkey(iseg,2),overlap)
            if (overlap) then
               do irho=rhodsc%spkey(iseg,1),rhodsc%spkey(iseg,2)
                  rho_uncomp(irho,ispin)=dble(sprho_comp(jrho,ispin))
                  jrho=jrho+1
               enddo
            endif
         endif
      enddo
   enddo
   ! double precision region
   do ispin=1,nspin
      do iseg=1,rhodsc%n_fsegs
         jrho=rhodsc%fseg_b(iseg)
         if (overflow) then
            call is_overlap(ibegin,imax,rhodsc%dpkey(iseg,1),rhodsc%dpkey(iseg,2),overlap)
            if (overlap) then
               do irho=rhodsc%dpkey(iseg,1),rhodsc%dpkey(iseg,2)
                  rho_uncomp(irho,ispin)=dprho_comp(jrho,ispin)
                  jrho=jrho+1
               enddo
            endif
            call is_overlap(1,iend,rhodsc%dpkey(iseg,1),rhodsc%dpkey(iseg,2),overlap)
            if (overlap) then
               do irho=rhodsc%dpkey(iseg,1),rhodsc%dpkey(iseg,2)
                  rho_uncomp(irho,ispin)=dprho_comp(jrho,ispin)
                  jrho=jrho+1
               enddo
            endif
         else
            call is_overlap(ibegin,iend,rhodsc%dpkey(iseg,1),rhodsc%dpkey(iseg,2),overlap)
            if (overlap) then
               do irho=rhodsc%dpkey(iseg,1),rhodsc%dpkey(iseg,2)
                  rho_uncomp(irho,ispin)=dprho_comp(jrho,ispin)
                  jrho=jrho+1
               enddo
            endif
         endif
      enddo
   enddo
END SUBROUTINE uncompress_rho_old


subroutine rho_segkey(iproc,at,rxyz,crmult,frmult,radii_cf,&
      &   n1i,n2i,n3i,hxh,hyh,hzh,nspin,rhodsc,iprint)
   use module_base
   use module_types
   implicit none
   integer,intent(in) :: n1i,n2i,n3i,iproc,nspin
   type(atoms_data), intent(in) :: at
   real(gp), dimension(3,at%nat), intent(in) :: rxyz
   real(gp), intent(in) :: crmult,frmult,hxh,hyh,hzh
   real(gp), dimension(at%ntypes,3), intent(in) :: radii_cf
   logical,intent(in) :: iprint
   type(rho_descriptors),intent(inout) :: rhodsc
   !local variable
   integer :: i1,i2,i3,iseg,irho,i_stat,iat !n(c) ispin, i_all,jrho, nseg
   integer :: reg_c,reg_l
   integer(4),dimension(n1i*n2i*n3i) :: reg
   integer,dimension(n1i*n2i*n3i,2) :: dpkey,spkey
   integer :: n_fsegs,n_csegs
   character(len=*), parameter :: subname='rhokey'
   integer :: nbx,nby,nbz,nl1,nl2,nl3,nat
   real(gp) :: dpmult,dsq,spadd
   integer :: i1min,i1max,i2min,i2max,i3min,i3max,nrhomin,nrhomax
   integer,dimension(at%nat) :: i1fmin,i1fmax,i2fmin,i2fmax,i3fmin,i3fmax
   integer,dimension(at%nat) :: i1cmin,i1cmax,i2cmin,i2cmax,i3cmin,i3cmax,dsq_cr,dsq_fr
   integer :: csegstot,fsegstot,corx,cory,corz
   !n(c) integer :: ncount0,ncount1,ncount2,ncount3,ncount4,ncount_rate,ncount_max

   rhodsc%geocode=at%geocode
   nat=at%nat

!write (*,*) 'hxh,hyh,hzh',hxh,hyh,hzh

   !parameter to adjust the single precision and double precision regions
   spadd=10.0_gp
   dpmult=1.0_gp

   !call system_clock(ncount0,ncount_rate,ncount_max)

   ! calculate the corrections of the grid when transforming from 
   ! n1,n2,n3 to n1i, n2i, n3i
   call gridcorrection(nbx,nby,nbz,nl1,nl2,nl3,at%geocode)

   corx=nl1+nbx+1
   cory=nl2+nby+1
   corz=nl3+nbz+1 

   ! set the boundaries of the regions that we will determine the segment structure
   call get_boxbound(at,rxyz,radii_cf,crmult,frmult,hxh,hyh,hzh,spadd,dpmult,&
      &   n1i,n2i,n3i,corx,cory,corz,i1min,i1max,i2min,i2max,i3min,i3max)

   nrhomin = (i3min-1)*n1i*n2i+(i2min-1)*n1i+i1min
   nrhomax = (i3max-1)*n1i*n2i+(i2max-1)*n1i+i1max

   n_fsegs=0
   n_csegs=0

   do irho=nrhomin,nrhomax
      reg(irho)=0
   enddo
   !call system_clock(ncount1,ncount_rate,ncount_max)
   !write(*,*) 'TIMING:RHOKEY1',real(ncount1-ncount0)/real(ncount_rate)

   do iat=1,nat
      call get_atbound(iat,at,rxyz,radii_cf,crmult,frmult,hxh,&
         &   hyh,hzh,spadd,dpmult,n1i,n2i,n3i,corx,cory,corz,&
         &   i1cmin(iat),i1cmax(iat),i2cmin(iat),i2cmax(iat),i3cmin(iat),i3cmax(iat),&
         &   i1fmin(iat),i1fmax(iat),i2fmin(iat),i2fmax(iat),i3fmin(iat),i3fmax(iat))

      dsq_cr(iat)=(radii_cf(at%iatype(iat),1)*crmult+hxh*spadd)**2
      dsq_fr(iat)=(radii_cf(at%iatype(iat),2)*frmult*dpmult)**2
   enddo

!   !$omp parallel default(none)&
!   !$omp private(iat,irho,dsq,i1,i2,i3)&
!   !$omp shared(nat,rxyz,hxh,hyh,hzh,dsq_cr,dsq_fr,reg)&
!   !$omp shared(i1cmin,i1cmax,i2cmin,i2cmax,i3cmin,i3cmax)&
!   !$omp shared(n1i,n2i,n3i,corx,cory,corz,nrhomin,nrhomax)
!   !$omp do schedule(static,1)
   do iat=1,nat
      do i3=i3cmin(iat),i3cmax(iat)
         do i2=i2cmin(iat),i2cmax(iat)
             do i1=i1cmin(iat),i1cmax(iat)
               dsq=(rxyz(1,iat)-(i1-corx)*hxh)**2+&
                  &   (rxyz(2,iat)-(i2-cory)*hyh)**2+&
                  &   (rxyz(3,iat)-(i3-corz)*hzh)**2
               irho = (i3-1)*n1i*n2i+(i2-1)*n1i+i1
               if(dsq.lt.dsq_cr(iat)) then
                  reg(irho)=1
               endif
            enddo
         enddo
      enddo
   enddo
!   !$omp enddo
!   !$omp end parallel

   !call system_clock(ncount2,ncount_rate,ncount_max)
   !write(*,*) 'TIMING:RHOKEY2',real(ncount2-ncount1)/real(ncount_rate)

   do iat=1,at%nat
      do i3=i3fmin(iat),i3fmax(iat)
         do i2=i2fmin(iat),i2fmax(iat)
            do i1=i1fmin(iat),i1fmax(iat)
               dsq=(rxyz(1,iat)-(i1-corx)*hxh)**2+&
                  &   (rxyz(2,iat)-(i2-cory)*hyh)**2+&
                  &   (rxyz(3,iat)-(i3-corz)*hzh)**2          
               irho = (i3-1)*n1i*n2i+(i2-1)*n1i+i1
               if(dsq.lt.dsq_fr(iat)) then
                  reg(irho)=2
               endif
            enddo
         enddo
      enddo
   enddo

   !call system_clock(ncount3,ncount_rate,ncount_max)
   !write(*,*) 'TIMING:RHOKEY3',real(ncount3-ncount2)/real(ncount_rate)

   do irho=nrhomin,nrhomax
      if (irho.eq.nrhomin) then
         reg_c=reg(irho)

         select case (reg_c)
         case (2)
            n_fsegs=n_fsegs+1
            dpkey(n_fsegs,1)=irho
         case (1)
            n_csegs=n_csegs+1
            spkey(n_csegs,1)=irho
         end select

      else
         reg_c=reg(irho)
         reg_l=reg(irho-1)
         select case (reg_c)
         case (2)
            select case (reg_l)
            case (1)
               spkey(n_csegs,2)=irho-1
               n_fsegs=n_fsegs+1
               dpkey(n_fsegs,1)=irho
               if (irho.eq.nrhomax) then
                  dpkey(n_fsegs,2)=irho
               endif
            case (2)
               if (irho.eq.nrhomax) then
                  dpkey(n_fsegs,2)=irho
               endif
            case (0)
               n_fsegs=n_fsegs+1
               dpkey(n_fsegs,1)=irho
               if (irho.eq.nrhomax) then
                  dpkey(n_fsegs,2)=irho
               endif
            end select
         case (1)
            select case (reg_l)
            case (2)
               dpkey(n_fsegs,2)=irho-1
               n_csegs=n_csegs+1
               spkey(n_csegs,1)=irho
               if (irho.eq.nrhomax) then
                  spkey(n_csegs,2)=irho
               endif
            case (1)
               if (irho.eq.nrhomax) then
                  spkey(n_csegs,2)=irho
               endif
            case (0)
               n_csegs=n_csegs+1
               spkey(n_csegs,1)=irho
               if (irho.eq.nrhomax) then
                  spkey(n_csegs,2)=irho
               endif
            end select
         case (0)
            select case (reg_l)
            case (2)
               dpkey(n_fsegs,2)=irho-1
            case (1)
               spkey(n_csegs,2)=irho-1
            end select
         end select
      endif
   enddo

   !call system_clock(ncount3,ncount_rate,ncount_max)
   !write(*,*) 'TIMING:RHOKEY3',real(ncount3-ncount2)/real(ncount_rate)

   rhodsc%sp_size=0
   rhodsc%dp_size=0
   do iseg=1,n_csegs
      rhodsc%sp_size=rhodsc%sp_size+spkey(iseg,2)-spkey(iseg,1)+1
   enddo
   do iseg=1,n_fsegs
      rhodsc%dp_size=rhodsc%dp_size+dpkey(iseg,2)-dpkey(iseg,1)+1
   enddo

   rhodsc%n_fsegs=n_fsegs
   rhodsc%n_csegs=n_csegs

   allocate(rhodsc%dpkey(n_fsegs,2),stat=i_stat)
   call memocc(i_stat,rhodsc%dpkey,'dpkey',subname)
   allocate(rhodsc%spkey(n_csegs,2),stat=i_stat)
   call memocc(i_stat,rhodsc%spkey,'spkey',subname)
   allocate(rhodsc%cseg_b(n_csegs),stat=i_stat)
   call memocc(i_stat,rhodsc%cseg_b,'csegb',subname)
   allocate(rhodsc%fseg_b(n_fsegs),stat=i_stat)
   call memocc(i_stat,rhodsc%fseg_b,'fsegb',subname)

   csegstot=1
   fsegstot=1
   do iseg=1,n_fsegs
      rhodsc%fseg_b(iseg)=fsegstot
      rhodsc%dpkey(iseg,1)=dpkey(iseg,1)
      rhodsc%dpkey(iseg,2)=dpkey(iseg,2)
      fsegstot=fsegstot+dpkey(iseg,2)-dpkey(iseg,1)+1
   enddo
   do iseg=1,n_csegs
      rhodsc%cseg_b(iseg)=csegstot
      rhodsc%spkey(iseg,1)=spkey(iseg,1)
      rhodsc%spkey(iseg,2)=spkey(iseg,2)
      csegstot=csegstot+spkey(iseg,2)-spkey(iseg,1)+1
   enddo

   if (iprint) then
      if (iproc.eq.0) then
         !open(unit=1001,file='csegs.dat',status='unknown')
         !write(1001,*) n_csegs
         !do iseg=1,n_csegs
         ! write(1001,'(3(I5,1X))') iseg,rhodsc%spkey(iseg,1),rhodsc%spkey(iseg,2)
         !enddo
         !close(1001)
         !open(unit=1001,file='fsegs.dat',status='unknown')
         !write(1001,*) n_fsegs
         !do iseg=1,n_fsegs
         ! write(1001,'(3(I5,1X))') iseg,rhodsc%dpkey(iseg,1),rhodsc%dpkey(iseg,2)
         !enddo
         !close(1001)
         open(unit=1001,file='rhoseg.inf',status='unknown')
         write(1001,*) 'INFORMATION FROM RHO COMPRESSION PROCEDURE'
         write(1001,*) '----------------------------------------------------------------------'
         write(1001,'(1X,A,1X,I2,1X,2(F6.2,1X))') &
            &   'nspin,spadd,dpmult                                 :',nspin,spadd,dpmult
         write(1001,*) 'spadd and dpmult can be found in "/src/sumrho.f90"'
         write(1001,*) '----------------------------------------------------------------------'
         write(1001,*) 'Number of single precision data points              :',&
            &   rhodsc%sp_size*nspin
         write(1001,*) 'Number of double precision data points              :',&
            &   rhodsc%dp_size*nspin
         write(1001,*) 'Total number of data points                         :',&
            &   n1i*n2i*n3i*nspin
         write(1001,'(1X,A,1X,F4.2)') &
            &   'Estimated compression ratio, number of data points  :',&
            &   real(rhodsc%sp_size*nspin  +rhodsc%dp_size*nspin)/(n1i*n2i*n3i*nspin)
         write(1001,'(1X,A,1X,F4.2)') &
            &   'Estimated compression ratio, data volume to be sent :',&
            &   real(rhodsc%sp_size*nspin/2+rhodsc%dp_size*nspin)/(n1i*n2i*n3i*nspin)
         write(1001,*) ''
         close(1001)
      endif
   endif
   !call system_clock(ncount4,ncount_rate,ncount_max)
   !write(*,*) 'TIMING:RHOKEY4',real(ncount4-ncount3)/real(ncount_rate)
   !write(*,*) 'TIMING:RHOKEYA',real(ncount4-ncount0)/real(ncount_rate)
END SUBROUTINE rho_segkey


subroutine gridcorrection(nbx,nby,nbz,nl1,nl2,nl3,geocode)
   implicit none
   character(len=1),intent(in) :: geocode
   integer,intent(out) :: nbx,nby,nbz,nl1,nl2,nl3

   !conditions for periodicity in the three directions
   !value of the buffer in the x and z direction
   if (geocode /= 'F') then
      nl1=1
      nl3=1
      nbx = 1
      nbz = 1
   else
      nl1=15
      nl3=15
      nbx = 0
      nbz = 0
   end if
   !value of the buffer in the y direction
   if (geocode == 'P') then
      nl2=1
      nby = 1
   else
      nl2=15
      nby = 0
   end if
END SUBROUTINE gridcorrection


subroutine get_boxbound(at,rxyz,radii_cf,crmult,frmult,hxh,hyh,hzh,spadd,dpmult,&
      &   n1i,n2i,n3i,corx,cory,corz,i1min,i1max,i2min,i2max,i3min,i3max)
   use module_base
   use module_types
   implicit none
   real(gp),intent(in) :: dpmult,spadd
   integer,intent(in) :: n1i,n2i,n3i,corx,cory,corz
   type(atoms_data), intent(in) :: at
   real(gp), dimension(3,at%nat), intent(in) :: rxyz
   real(gp), intent(in) :: crmult,frmult,hxh,hyh,hzh
   real(gp), dimension(at%ntypes,3), intent(in) :: radii_cf
   integer,intent(out) :: i1min,i1max,i2min,i2max,i3min,i3max
   integer,dimension(at%nat,6) :: crbound,frbound
   real(gp) :: sprad,dprad
   integer :: iat

   i1min=n1i
   i2min=n2i
   i3min=n3i
   i1max=1
   i2max=1
   i3max=1

!   write(*,*) 'i1min,i2min:',i1min,i2min,i3min,i1max,i2max,i3max

!write (*,*) 'hxh,hyh,hzh',hxh,hyh,hzh

   ! setup up the cubes that determines the single and double precision segments
   do iat=1,at%nat
      sprad=radii_cf(at%iatype(iat),1)*crmult+hxh*spadd
      dprad=radii_cf(at%iatype(iat),2)*frmult*dpmult
      crbound(iat,1)=floor((rxyz(1,iat)-sprad)/hxh)+corx
!write(*,*) 'crbound(iat,1)',crbound(iat,1)
      crbound(iat,2)=floor((rxyz(1,iat)+sprad)/hxh)+corx
      crbound(iat,3)=floor((rxyz(2,iat)-sprad)/hyh)+cory
      crbound(iat,4)=floor((rxyz(2,iat)+sprad)/hyh)+cory
      crbound(iat,5)=floor((rxyz(3,iat)-sprad)/hzh)+corz
      crbound(iat,6)=floor((rxyz(3,iat)+sprad)/hzh)+corz

      frbound(iat,1)=floor((rxyz(1,iat)-dprad)/hxh)+corx
      frbound(iat,2)=floor((rxyz(1,iat)+dprad)/hxh)+corx
      frbound(iat,3)=floor((rxyz(2,iat)-dprad)/hyh)+cory
      frbound(iat,4)=floor((rxyz(2,iat)+dprad)/hyh)+cory
      frbound(iat,5)=floor((rxyz(3,iat)-dprad)/hzh)+corz
      frbound(iat,6)=floor((rxyz(3,iat)+dprad)/hzh)+corz

      crbound(iat,1)=max(crbound(iat,1),1)
      crbound(iat,3)=max(crbound(iat,3),1)
      crbound(iat,5)=max(crbound(iat,5),1)
      frbound(iat,1)=max(frbound(iat,1),1)
      frbound(iat,3)=max(frbound(iat,3),1)
      frbound(iat,5)=max(frbound(iat,5),1)

      crbound(iat,2)=min(crbound(iat,2),n1i)
      crbound(iat,4)=min(crbound(iat,4),n2i)
      crbound(iat,6)=min(crbound(iat,6),n3i)
      frbound(iat,2)=min(frbound(iat,2),n1i)
      frbound(iat,4)=min(frbound(iat,4),n2i)
      frbound(iat,6)=min(frbound(iat,6),n3i)

      i1min=min(i1min,crbound(iat,1))
      i2min=min(i2min,crbound(iat,3))
      i3min=min(i3min,crbound(iat,5))
      i1max=max(i1max,crbound(iat,2))
      i2max=max(i2max,crbound(iat,4))
      i3max=max(i3max,crbound(iat,6))
!write(*,*) 'iat=',iat,i1min,i1max,i2min,i2max,i3min,i3max
   enddo
END SUBROUTINE get_boxbound


subroutine get_atbound(iat,at,rxyz,radii_cf,crmult,frmult,hxh,hyh,hzh,&
      &   spadd,dpmult,n1i,n2i,n3i,corx,cory,corz,&
      &   i1cmin,i1cmax,i2cmin,i2cmax,i3cmin,i3cmax,&
      &   i1fmin,i1fmax,i2fmin,i2fmax,i3fmin,i3fmax)
   use module_base
   use module_types
   implicit none
   real(gp),intent(in) :: dpmult,spadd
   integer,intent(in) :: n1i,n2i,n3i,iat,corx,cory,corz
   type(atoms_data), intent(in) :: at
   real(gp), dimension(3,at%nat), intent(in) :: rxyz
   real(gp), intent(in) :: crmult,frmult,hxh,hyh,hzh
   real(gp), dimension(at%ntypes,3), intent(in) :: radii_cf
   integer,intent(out) :: i1cmin,i1cmax,i2cmin,i2cmax,i3cmin,i3cmax
   integer,intent(out) :: i1fmin,i1fmax,i2fmin,i2fmax,i3fmin,i3fmax
   real(gp) :: sprad,dprad

   sprad=radii_cf(at%iatype(iat),1)*crmult+hxh*spadd
   dprad=dpmult*frmult*radii_cf(at%iatype(iat),2)

   i1cmin=floor((rxyz(1,iat)-sprad)/hxh)+corx+1
   i1cmax=floor((rxyz(1,iat)+sprad)/hxh)+corx-1
   i2cmin=floor((rxyz(2,iat)-sprad)/hyh)+cory+1
   i2cmax=floor((rxyz(2,iat)+sprad)/hyh)+cory-1
   i3cmin=floor((rxyz(3,iat)-sprad)/hzh)+corz+1
   i3cmax=floor((rxyz(3,iat)+sprad)/hzh)+corz-1

   i1fmin=floor((rxyz(1,iat)-dprad)/hxh)+corx+1
   i1fmax=floor((rxyz(1,iat)+dprad)/hxh)+corx-1
   i2fmin=floor((rxyz(2,iat)-dprad)/hyh)+cory+1
   i2fmax=floor((rxyz(2,iat)+dprad)/hyh)+cory-1
   i3fmin=floor((rxyz(3,iat)-dprad)/hzh)+corz+1
   i3fmax=floor((rxyz(3,iat)+dprad)/hzh)+corz-1

   i1cmin=max(i1cmin,1)
   i2cmin=max(i2cmin,1)
   i3cmin=max(i3cmin,1)
   i1fmin=max(i1fmin,1)
   i2fmin=max(i2fmin,1)
   i3fmin=max(i3fmin,1)

   i1cmax=min(i1cmax,n1i)
   i2cmax=min(i2cmax,n2i)
   i3cmax=min(i3cmax,n3i)
   i1fmax=min(i1fmax,n1i)
   i2fmax=min(i2fmax,n2i)
   i3fmax=min(i3fmax,n3i)

END SUBROUTINE get_atbound


subroutine is_overlap(a,b,x,y,overlap)
   integer,intent(in) :: a,b,x,y
   logical,intent(out) :: overlap

   if (((a.le.x).and.(x.le.b)).or.&
      &   ((a.le.y).and.(y.le.b))) then
   overlap=.true.
else
   overlap=.false.
endif
END SUBROUTINE is_overlap<|MERGE_RESOLUTION|>--- conflicted
+++ resolved
@@ -137,7 +137,6 @@
         enddo
          call mpiallred(rhotot_dbl,1,MPI_SUM,MPI_COMM_WORLD,ierr)
          !write(*,*) 'RHOTOT_DBL:',rhotot_dbl
-<<<<<<< HEAD
       !endif
         !        if (rho_compress .and. rhodsc%geocode.eq.'F') then
         !if (rhodsc%geocode == 'F') then
@@ -257,136 +256,10 @@
      write(*,'(1x,a,f21.12)')&
           &   'done. Total electronic charge=',real(charge,gp)*hxh*hyh*hzh
      !yaml output
-     write(70,'(1x,a,f21.12,a)')'Electronic charge: ',real(charge,gp)*hxh*hyh*hzh,','
+!      write(70,'(1x,a,f21.12,a)')'Electronic charge: ',real(charge,gp)*hxh*hyh*hzh,','
      if(nspin == 4 .and. tt > 0._dp)&
           &   write(*,'(a,5f10.4)')'  Magnetic density orientation:',&
           &   (tmred(ispin,1)/tmred(1,1),ispin=2,nspin)
-=======
-       !endif
-         !        if (rho_compress .and. rhodsc%geocode.eq.'F') then
-         !if (rhodsc%geocode == 'F') then
-         !call system_clock(ncount0,ncount_rate,ncount_max)
-         !write(*,*) 'geocode=F, compress rho called'
-         allocate(sprho_comp(rhodsc%sp_size,nspin),stat=i_stat)
-         call memocc(i_stat,sprho_comp,'sprho_comp',subname)
-         allocate(dprho_comp(rhodsc%dp_size,nspin),stat=i_stat)
-         call memocc(i_stat,dprho_comp,'dprho_comp',subname)
-         call compress_rho(rho_p,lr,nspin,rhodsc,sprho_comp,dprho_comp)
-         !call system_clock(ncount1,ncount_rate,ncount_max)
-         !write(*,*) 'TIMING:ARED1',real(ncount1-ncount0)/real(ncount_rate)
-         call mpiallred(sprho_comp(1,1),rhodsc%sp_size*nspin,MPI_SUM,MPI_COMM_WORLD,ierr)
-         call mpiallred(dprho_comp(1,1),rhodsc%dp_size*nspin,MPI_SUM,MPI_COMM_WORLD,ierr)
-         !call system_clock(ncount2,ncount_rate,ncount_max)
-         !write(*,*) 'TIMING:ARED2',real(ncount2-ncount1)/real(ncount_rate)
-         i3s=nscatterarr(iproc,3)-nscatterarr(iproc,4)
-         n3d=nscatterarr(iproc,1)
-         call uncompress_rho(sprho_comp,dprho_comp,&
-            &   lr,nspin,rhodsc,rho_p,i3s,n3d)
-         !call system_clock(ncount3,ncount_rate,ncount_max)
-         !write(*,*) 'TIMING:ARED3',real(ncount3-ncount2)/real(ncount_rate)
-         i_all=-product(shape(sprho_comp))*kind(sprho_comp)
-         deallocate(sprho_comp,stat=i_stat)
-         call memocc(i_stat,i_all,'sprho_comp',subname)
-         i_all=-product(shape(dprho_comp))*kind(dprho_comp)
-         deallocate(dprho_comp,stat=i_stat)
-         call memocc(i_stat,i_all,'dprho_comp',subname)
-
-         !naive communication (unsplitted GGA case) (icomm=0)
-      else if (rhodsc%icomm==0) then
-         call mpiallred(rho_p(1,1),lr%d%n1i*lr%d%n2i*lr%d%n3i*nspin,&
-            &   MPI_SUM,MPI_COMM_WORLD,ierr)
-      else
-         STOP 'DENSITY COMMUNICATION KEY UNVALID' 
-      endif
-      call timing(iproc,'Rho_commun    ','OF')
-      call timing(iproc,'Rho_comput    ','ON')
-      if (rhodsc%icomm /= 1) then
-         !treatment which includes the periodic GGA
-         !the density should meet the poisson solver distribution
-         i3s=nscatterarr(iproc,3)-nscatterarr(iproc,4)
-         n3d=nscatterarr(iproc,1)
-         do ispin=1,nspin
-            do i3=1,n3d
-               j3=i3+i3s
-               j3p=modulo(j3-1,lr%d%n3i)+1
-               do i2=1,lr%d%n2i
-                  do i1=1,lr%d%n1i
-                     i=i1+(i2-1)*lr%d%n1i+lr%d%n1i*lr%d%n2i*(i3-1)
-                     j=i1+(i2-1)*lr%d%n1i+lr%d%n1i*lr%d%n2i*(j3p-1)
-                     rho(i,ispin)=rho_p(j,ispin)
-                  end do
-               end do
-            end do
-         end do
-      end if
-   end if
-
-   ! Check
-   tt=0.d0
-   i3off=lr%d%n1i*lr%d%n2i*nscatterarr(iproc,4)
-
-   !allocation of the magnetic density orientation array
-   if (nproc > 1) then
-      itmred=2
-   else
-      itmred=1
-   end if
-
-   !use this check also for the magnetic density orientation
-   allocate(tmred(nspin+1,itmred+ndebug),stat=i_stat)
-   call memocc(i_stat,tmred,'tmred',subname)
-
-   tmred(nspin+1,itmred)=0.0_dp
-   do ispin=1,nspin!n
-      tmred(ispin,itmred)=0.0_dp
-      do i=1,lr%d%n1i*lr%d%n2i*nscatterarr(iproc,2)
-         !!        tt=tt+rho(i+i3off,ispin)
-         tmred(ispin,itmred)=tmred(ispin,itmred)+rho(i+i3off,ispin)
-         !temporary check for debugging purposes
-         !!        if (rho(i+i3off,ispin)/rho(i+i3off,ispin) /= 1.d0) then
-         !!           print *,iproc,'error in density construction',rho(i+i3off,ispin)
-         !!        end if
-      enddo
-      tmred(nspin+1,itmred)=tmred(nspin+1,itmred)+tmred(ispin,itmred)
-   end do
-
-   if (nproc > 1) then
-      i_all=-product(shape(rho_p))*kind(rho_p)
-      deallocate(rho_p,stat=i_stat)
-      call memocc(i_stat,i_all,'rho_p',subname)
-
-      call timing(iproc,'Rho_comput    ','OF')
-      call timing(iproc,'Rho_commun    ','ON')
-      !!     call MPI_REDUCE(tt,charge,1,MPI_DOUBLE_PRECISION,MPI_SUM,0,MPI_COMM_WORLD,ierr)
-      call MPI_REDUCE(tmred(1,2),tmred(1,1),nspin+1,mpidtypd,MPI_SUM,0,MPI_COMM_WORLD,ierr)
-      call timing(iproc,'Rho_commun    ','OF')
-      call timing(iproc,'Rho_comput    ','ON')
-   else
-      !useless, only for completeness
-      nullify(rho_p)
-
-      !charge=tt
-   endif
-
-   !write the results
-   if (iproc == 0 .and. verbose >= 1) then
-      if(nspin==4) then
-         charge=tmred(1,1)
-         tt=sqrt(tmred(2,1)**2+tmred(3,1)**2+tmred(4,1)**2)
-      else
-         charge=0._dp
-         do ispin=1,nspin
-            charge=charge+tmred(ispin,1)
-         end do
-      end if
-      write(*,'(1x,a,f21.12)')&
-         &   'done. Total electronic charge=',real(charge,gp)*hxh*hyh*hzh
-      !yaml output
-!      write(70,'(1x,a,f21.12,a)')'Electronic charge: ',real(charge,gp)*hxh*hyh*hzh,','
-      if(nspin == 4 .and. tt > 0._dp)&
-         &   write(*,'(a,5f10.4)')'  Magnetic density orientation:',&
-         &   (tmred(ispin,1)/tmred(1,1),ispin=2,nspin)
->>>>>>> 4fc3c1c1
      if (rhodsc%icomm==2) then
        write(*,'(1x,a,f21.12)') &
          'Electronic charge changed by rho compression =                 ',&
