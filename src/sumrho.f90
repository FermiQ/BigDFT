--- conflicted
+++ resolved
@@ -37,21 +37,7 @@
    !n(c) logical :: rsflag
    integer :: nrhotot,n3d,itmred,i_stat,i_all
    integer :: nspinn
-<<<<<<< HEAD
-=======
-   integer :: i1,i2,i3,i3off,i3s,i,ispin,jproc,i_all,i_stat,ierr,j3,j3p,j
-   real(dp) :: charge,tt
-   real(dp), dimension(:,:), allocatable :: tmred
-   real(dp), dimension(:,:), pointer :: rho_p
-   !!  real(dp), dimension(:,:), allocatable :: rho_p_OCL
-   !!  real(dp), dimension(:,:), allocatable :: psi_OCL
-
-   !integer :: ncount0,ncount1,ncount2,ncount3,ncountmpi0,ncountmpi1,ncount_max,ncount_rate
-   real(gp),dimension(:,:),allocatable :: dprho_comp
-   real(4) ,dimension(:,:),allocatable :: sprho_comp
-   real(8) :: rhotot_dbl
    integer :: irho
->>>>>>> 09ae0cdd
 
    call timing(iproc,'Rho_comput    ','ON')
 
@@ -67,46 +53,9 @@
       nspinn=orbs%nspin
    end if
 
-<<<<<<< HEAD
    !write(*,*) 'iproc,rhoarray dim', iproc, Lzd%Glr%d%n1i*Lzd%Glr%d%n2i*nrhotot,nspinn+ndebug
    allocate(rho_p(Lzd%Glr%d%n1i*Lzd%Glr%d%n2i*rhodsc%nrhotot,nspinn+ndebug),stat=i_stat)
    call memocc(i_stat,rho_p,'rho_p',subname)
-=======
-   !flag for toggling the REDUCE_SCATTER stategy (deprecated, icomm used instead of ixc value)
-   !rsflag=.not. ((ixc >= 11 .and. ixc <= 16) .or. &
-         !     & (ixc < 0 .and. module_xc_isgga()))
-
-   !  write(*,*) 'RSFLAG stuffs ',(ixc >= 11 .and. ixc <= 16),&
-         !             (ixc < 0 .and. module_xc_isgga()), have_mpi2,rsflag
-
-   !calculate dimensions of the complete array to be allocated before the reduction procedure
-   if (rhodsc%icomm==1) then
-      nrhotot=0
-      do jproc=0,nproc-1
-         nrhotot=nrhotot+nscatterarr(jproc,1)
-      end do
-   else
-      nrhotot=lr%d%n3i
-   end if
-
-   if (nproc > 1) then
-      !write(*,*) 'iproc,rhoarray dim', iproc, lr%d%n1i*lr%d%n2i*nrhotot,nspinn+ndebug
-      allocate(rho_p(lr%d%n1i*lr%d%n2i*nrhotot,nspinn+ndebug),stat=i_stat)
-      call memocc(i_stat,rho_p,'rho_p',subname)
-   else
-      rho_p => rho
-   end if
-
-   !call system_clock(ncount1,ncount_rate,ncount_max)
-   !!$  if (OCLconv) then
-   !!$     allocate(rho_p_OCL(max(nrho,1),nspin),stat=i_stat)
-   !!$     call memocc(i_stat,rho_p_OCL,'rho_p_OCL',subname)
-   !!$     allocate(psi_OCL((lr%wfd%nvctr_c+7*lr%wfd%nvctr_f),orbs%nspinor*orbs%norbp),stat=i_stat)
-   !!$     call memocc(i_stat,psi_OCL,'psi_OCL',subname)
-   !!$     call dcopy((lr%wfd%nvctr_c+7*lr%wfd%nvctr_f)*orbs%nspinor*orbs%norbp, psi, 1, psi_OCL, 1)
-   !!$  end if
-
->>>>>>> 09ae0cdd
 
    !switch between GPU/CPU treatment of the density
    !here also one might decide to save the value of psir and of its laplacian 
@@ -134,174 +83,6 @@
       Lzd%Glr%d%n1i*Lzd%Glr%d%n2i*Lzd%Glr%d%n3i,&
          &   rho_p,symObj,irrzon,phnons)
    end if
-<<<<<<< HEAD
-=======
-
-   !starting point for the communication routine of the density
-
-   !write(*,*) 'iproc,TIMING:SR1',iproc,real(ncount1-ncount0)/real(ncount_rate)
-   !the density must be communicated to meet the shape of the poisson solver
-   if (nproc > 1) then
-      call timing(iproc,'Rho_comput    ','OF')
-      call timing(iproc,'Rho_commun    ','ON')
-      !write(*,*) 'rsflag',rsflag
-      !communication strategy for the density
-
-      !LDA case (icomm==1)
-      if (rhodsc%icomm==1) then
-         do ispin=1,nspin
-            call MPI_REDUCE_SCATTER(rho_p(1,ispin),rho(1,ispin),&
-               &   lr%d%n1i*lr%d%n2i*nscatterarr(:,1),&
-               &   MPI_DOUBLE_PRECISION,MPI_SUM,MPI_COMM_WORLD,ierr)
-            !write(*,*) 'LDA: MRC called'
-         end do
-
-         ! splitted single-double precision communication (icomm=2)
-      else if (rhodsc%icomm==2) then
-       !if (verbose >= 1) then
-         rhotot_dbl=0.0d0
-         do ispin=1,nspin
-           do irho=1,lr%d%n1i*lr%d%n2i*nrhotot
-             rhotot_dbl=rhotot_dbl+rho_p(irho,ispin)*hxh*hyh*hzh
-           enddo
-         enddo
-         call mpiallred(rhotot_dbl,1,MPI_SUM,MPI_COMM_WORLD,ierr)
-         !write(*,*) 'RHOTOT_DBL:',rhotot_dbl
-       !endif
-         !        if (rho_compress .and. rhodsc%geocode.eq.'F') then
-         !if (rhodsc%geocode == 'F') then
-         !call system_clock(ncount0,ncount_rate,ncount_max)
-         !write(*,*) 'geocode=F, compress rho called'
-         allocate(sprho_comp(rhodsc%sp_size,nspin),stat=i_stat)
-         call memocc(i_stat,sprho_comp,'sprho_comp',subname)
-         allocate(dprho_comp(rhodsc%dp_size,nspin),stat=i_stat)
-         call memocc(i_stat,dprho_comp,'dprho_comp',subname)
-         call compress_rho(rho_p,lr,nspin,rhodsc,sprho_comp,dprho_comp)
-         !call system_clock(ncount1,ncount_rate,ncount_max)
-         !write(*,*) 'TIMING:ARED1',real(ncount1-ncount0)/real(ncount_rate)
-         call mpiallred(sprho_comp(1,1),rhodsc%sp_size*nspin,MPI_SUM,MPI_COMM_WORLD,ierr)
-         call mpiallred(dprho_comp(1,1),rhodsc%dp_size*nspin,MPI_SUM,MPI_COMM_WORLD,ierr)
-         !call system_clock(ncount2,ncount_rate,ncount_max)
-         !write(*,*) 'TIMING:ARED2',real(ncount2-ncount1)/real(ncount_rate)
-         i3s=nscatterarr(iproc,3)-nscatterarr(iproc,4)
-         n3d=nscatterarr(iproc,1)
-         call uncompress_rho(sprho_comp,dprho_comp,&
-            &   lr,nspin,rhodsc,rho_p,i3s,n3d)
-         !call system_clock(ncount3,ncount_rate,ncount_max)
-         !write(*,*) 'TIMING:ARED3',real(ncount3-ncount2)/real(ncount_rate)
-         i_all=-product(shape(sprho_comp))*kind(sprho_comp)
-         deallocate(sprho_comp,stat=i_stat)
-         call memocc(i_stat,i_all,'sprho_comp',subname)
-         i_all=-product(shape(dprho_comp))*kind(dprho_comp)
-         deallocate(dprho_comp,stat=i_stat)
-         call memocc(i_stat,i_all,'dprho_comp',subname)
-
-         !naive communication (unsplitted GGA case) (icomm=0)
-      else if (rhodsc%icomm==0) then
-         call mpiallred(rho_p(1,1),lr%d%n1i*lr%d%n2i*lr%d%n3i*nspin,&
-            &   MPI_SUM,MPI_COMM_WORLD,ierr)
-      else
-         STOP 'DENSITY COMMUNICATION KEY UNVALID' 
-      endif
-      call timing(iproc,'Rho_commun    ','OF')
-      call timing(iproc,'Rho_comput    ','ON')
-      if (rhodsc%icomm /= 1) then
-         !treatment which includes the periodic GGA
-         !the density should meet the poisson solver distribution
-         i3s=nscatterarr(iproc,3)-nscatterarr(iproc,4)
-         n3d=nscatterarr(iproc,1)
-         do ispin=1,nspin
-            do i3=1,n3d
-               j3=i3+i3s
-               j3p=modulo(j3-1,lr%d%n3i)+1
-               do i2=1,lr%d%n2i
-                  do i1=1,lr%d%n1i
-                     i=i1+(i2-1)*lr%d%n1i+lr%d%n1i*lr%d%n2i*(i3-1)
-                     j=i1+(i2-1)*lr%d%n1i+lr%d%n1i*lr%d%n2i*(j3p-1)
-                     rho(i,ispin)=rho_p(j,ispin)
-                  end do
-               end do
-            end do
-         end do
-      end if
-   end if
-
-   ! Check
-   tt=0.d0
-   i3off=lr%d%n1i*lr%d%n2i*nscatterarr(iproc,4)
-
-   !allocation of the magnetic density orientation array
-   if (nproc > 1) then
-      itmred=2
-   else
-      itmred=1
-   end if
-
-   !use this check also for the magnetic density orientation
-   allocate(tmred(nspin+1,itmred+ndebug),stat=i_stat)
-   call memocc(i_stat,tmred,'tmred',subname)
-
-   tmred(nspin+1,itmred)=0.0_dp
-   do ispin=1,nspin!n
-      tmred(ispin,itmred)=0.0_dp
-      do i=1,lr%d%n1i*lr%d%n2i*nscatterarr(iproc,2)
-         !!        tt=tt+rho(i+i3off,ispin)
-         tmred(ispin,itmred)=tmred(ispin,itmred)+rho(i+i3off,ispin)
-         !temporary check for debugging purposes
-         !!        if (rho(i+i3off,ispin)/rho(i+i3off,ispin) /= 1.d0) then
-         !!           print *,iproc,'error in density construction',rho(i+i3off,ispin)
-         !!        end if
-      enddo
-      tmred(nspin+1,itmred)=tmred(nspin+1,itmred)+tmred(ispin,itmred)
-   end do
-
-   if (nproc > 1) then
-      i_all=-product(shape(rho_p))*kind(rho_p)
-      deallocate(rho_p,stat=i_stat)
-      call memocc(i_stat,i_all,'rho_p',subname)
-
-      call timing(iproc,'Rho_comput    ','OF')
-      call timing(iproc,'Rho_commun    ','ON')
-      !!     call MPI_REDUCE(tt,charge,1,MPI_DOUBLE_PRECISION,MPI_SUM,0,MPI_COMM_WORLD,ierr)
-      call MPI_REDUCE(tmred(1,2),tmred(1,1),nspin+1,mpidtypd,MPI_SUM,0,MPI_COMM_WORLD,ierr)
-      call timing(iproc,'Rho_commun    ','OF')
-      call timing(iproc,'Rho_comput    ','ON')
-   else
-      !useless, only for completeness
-      nullify(rho_p)
-
-      !charge=tt
-   endif
-
-   !write the results
-   if (iproc == 0 .and. verbose >= 1) then
-      if(nspin==4) then
-         charge=tmred(1,1)
-         tt=sqrt(tmred(2,1)**2+tmred(3,1)**2+tmred(4,1)**2)
-      else
-         charge=0._dp
-         do ispin=1,nspin
-            charge=charge+tmred(ispin,1)
-         end do
-      end if
-      write(*,'(1x,a,f21.12)')&
-         &   'done. Total electronic charge=',real(charge,gp)*hxh*hyh*hzh
-      !yaml output
-      write(70,'(1x,a,f21.12,a)')'Electronic charge: ',real(charge,gp)*hxh*hyh*hzh,','
-      if(nspin == 4 .and. tt > 0._dp)&
-         &   write(*,'(a,5f10.4)')'  Magnetic density orientation:',&
-         &   (tmred(ispin,1)/tmred(1,1),ispin=2,nspin)
-     if (rhodsc%icomm==2) then
-       write(*,'(1x,a,f21.12)') &
-         'Electronic charge changed by rho compression =                 ',&
-          rhotot_dbl-real(charge,gp)*hxh*hyh*hzh
-     endif
-   end if
-
-   i_all=-product(shape(tmred))*kind(tmred)
-   deallocate(tmred,stat=i_stat)
-   call memocc(i_stat,i_all,'tmred',subname)
->>>>>>> 09ae0cdd
    call timing(iproc,'Rho_comput    ','OF')
 
  END SUBROUTINE sumrho
@@ -320,8 +101,8 @@
   real(dp), dimension(max(Lzd%Glr%d%n1i*Lzd%Glr%d%n2i*nscatterarr(iproc,1),1),nspin), intent(out) :: rho
   !local variables
    character(len=*), parameter :: subname='communicate_density'
-  integer :: i1,i2,i3,i3off,i3s,i,ispin,i_all,i_stat,ierr,j3,j3p,j,itmred,n3d
-  real(dp) :: charge,tt
+  integer :: i1,i2,i3,i3off,i3s,i,ispin,i_all,i_stat,ierr,j3,j3p,j,itmred,n3d,irho
+  real(dp) :: charge,tt,rhotot_dbl
   real(dp), dimension(:,:), allocatable :: tmred
   !!  real(dp), dimension(:,:), allocatable :: rho_p_OCL
   !!  real(dp), dimension(:,:), allocatable :: psi_OCL
@@ -347,6 +128,16 @@
 
         ! splitted single-double precision communication (icomm=2)
      else if (rhodsc%icomm==2) then
+       !if (verbose >= 1) then
+         rhotot_dbl=0.0d0
+         do ispin=1,nspin
+           do irho=1, Lzd%Glr%d%n1i* Lzd%Glr%d%n2i*rhodsc%nrhotot
+             rhotot_dbl=rhotot_dbl+rho_p(irho,ispin)*hxh*hyh*hzh
+           enddo
+        enddo
+         call mpiallred(rhotot_dbl,1,MPI_SUM,MPI_COMM_WORLD,ierr)
+         !write(*,*) 'RHOTOT_DBL:',rhotot_dbl
+      !endif
         !        if (rho_compress .and. rhodsc%geocode.eq.'F') then
         !if (rhodsc%geocode == 'F') then
         !call system_clock(ncount0,ncount_rate,ncount_max)
@@ -469,6 +260,11 @@
      if(nspin == 4 .and. tt > 0._dp)&
           &   write(*,'(a,5f10.4)')'  Magnetic density orientation:',&
           &   (tmred(ispin,1)/tmred(1,1),ispin=2,nspin)
+     if (rhodsc%icomm==2) then
+       write(*,'(1x,a,f21.12)') &
+         'Electronic charge changed by rho compression =                 ',&
+          rhotot_dbl-real(charge,gp)*hxh*hyh*hzh
+     endif
   end if
 
   i_all=-product(shape(tmred))*kind(tmred)
