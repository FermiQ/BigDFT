--- conflicted
+++ resolved
@@ -8,20 +8,20 @@
 !!    For the list of contributors, see ~/AUTHORS
 
 subroutine density_and_hpot(iproc,nproc,geocode,symObj,orbs,Lzd,hxh,hyh,hzh,nscatterarr,&
-     irrzon,phnons,pkernel,rhodsc,GPU,psi,rho,vh,hstrten)
+     pkernel,rhodsc,GPU,psi,rho,vh,hstrten)
   use module_base
   use module_types
   use module_interfaces, fake_name => density_and_hpot
   use Poisson_Solver
   implicit none
-  integer, intent(in) :: iproc,nproc,symObj
+  integer, intent(in) :: iproc,nproc
   real(gp), intent(in) :: hxh,hyh,hzh
   type(rho_descriptors),intent(inout) :: rhodsc
   type(orbitals_data), intent(in) :: orbs
   type(local_zone_descriptors), intent(in) :: Lzd
+  type(symmetry_data), intent(in) :: symObj
   character(len=1), intent(in) :: geocode
-  integer, dimension(*), intent(in) :: irrzon
-  real(dp), dimension(*), intent(in) :: phnons,pkernel
+  real(dp), dimension(*), intent(in) :: pkernel
   integer, dimension(0:nproc-1,4), intent(in) :: nscatterarr
   real(wp), dimension(orbs%npsidim_orbs), intent(in) :: psi
   type(GPU_pointers), intent(inout) :: GPU
@@ -49,7 +49,7 @@
      end if
 
      call sumrho(iproc,nproc,orbs,Lzd,hxh,hyh,hzh,nscatterarr,&
-          GPU,symObj,irrzon,phnons,rhodsc,psi,rho_p)
+          GPU,symObj,rhodsc,psi,rho_p)
      call communicate_density(iproc,nproc,orbs%nspin,hxh,hyh,hzh,Lzd,rhodsc,nscatterarr,rho_p,rho)
   end if
 
@@ -73,7 +73,7 @@
        pkernel,vh,ehart_fake,0.0_dp,.false.,stress_tensor=hstrten)
   !in principle symmetrization of the stress tensor is not needed since the density has been 
   !already symmetrized
-  if (symObj >= 0 .and. geocode=='P') call symm_stress((iproc==0),hstrten,symObj)
+  if (symObj%symObj >= 0 .and. geocode=='P') call symm_stress((iproc==0),hstrten,symObj%symObj)
 
 end subroutine density_and_hpot
 
@@ -84,33 +84,19 @@
 !!   @param psi
 !! Output: 
 !!   @param rho
-<<<<<<< HEAD
 subroutine sumrho(iproc,nproc,orbs,Lzd,hxh,hyh,hzh,nscatterarr,&
-     GPU,symObj,irrzon,phnons,rhodsc,psi,rho_p)
+     GPU,symObj,rhodsc,psi,rho_p)
    use module_base
-=======
-subroutine sumrho(iproc,nproc,orbs,lr,hxh,hyh,hzh,psi,rho,&
-      &   nscatterarr,nspin,GPU,symObj,rhodsc)
-   use module_base!, only: gp,dp,wp,ndebug,memocc
->>>>>>> 2a3e87e1
    use module_types
    use module_xc
    implicit none
    !Arguments
-<<<<<<< HEAD
-   integer, intent(in) :: iproc,nproc,symObj
+   integer, intent(in) :: iproc,nproc
    real(gp), intent(in) :: hxh,hyh,hzh
    type(rho_descriptors),intent(in) :: rhodsc
    type(orbitals_data), intent(in) :: orbs
    type(local_zone_descriptors), intent(in) :: Lzd
-=======
-   integer, intent(in) :: iproc,nproc,nspin
-   real(gp), intent(in) :: hxh,hyh,hzh
-   type(rho_descriptors),intent(in) :: rhodsc
-   type(orbitals_data), intent(in) :: orbs
-   type(locreg_descriptors), intent(in) :: lr 
    type(symmetry_data), intent(in) :: symObj
->>>>>>> 2a3e87e1
    integer, dimension(0:nproc-1,4), intent(in) :: nscatterarr !n3d,n3p,i3s+i3xcsh-1,i3xcsh
    real(wp), dimension(orbs%npsidim_orbs), intent(in) :: psi
    real(dp), dimension(:,:), pointer :: rho_p
@@ -162,17 +148,10 @@
 
    !after validation this point can be deplaced after the allreduce such as to reduce the number of operations
    !probably previous line is not suitable due to the fact that a extra communication would be needed
-<<<<<<< HEAD
-   if (symObj >= 0) then
+   if (symObj%symObj >= 0) then
       call symmetrise_density(0,1,Lzd%Glr%d%n1i,Lzd%Glr%d%n2i,Lzd%Glr%d%n3i,orbs%nspin,& !n(m)
       Lzd%Glr%d%n1i*Lzd%Glr%d%n2i*Lzd%Glr%d%n3i,&
-         &   rho_p,symObj,irrzon,phnons)
-=======
-   if (symObj%symObj >= 0) then
-      call symmetrise_density(0,1,lr%d%n1i,lr%d%n2i,lr%d%n3i,nspin,& !n(m)
-      lr%d%n1i*lr%d%n2i*lr%d%n3i,&
          &   rho_p,symObj%symObj,symObj%irrzon,symObj%phnons)
->>>>>>> 2a3e87e1
    end if
    call timing(iproc,'Rho_comput    ','OF')
 
