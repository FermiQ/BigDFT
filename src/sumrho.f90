subroutine sumrho(parallel,iproc,nproc,norb,norbp,n1,n2,n3,hgrid,occup,  & 
     nseg_c,nseg_f,nvctr_c,nvctr_f,keyg,keyv,psi,rho,nrho,nscatterarr,nspin,spinar,&
     nfl1,nfu1,nfl2,nfu2,nfl3,nfu3,&
     ibyz_c,ibzxx_c,ibxxyy_c,ibyz_ff,ibzxx_f,ibxxyy_f,ibyyzz_r)
  ! Calculates the charge density by summing the square of all orbitals
  ! Input: psi
  ! Output: rho
  implicit real(kind=8) (a-h,o-z)
  logical parallel,withmpi2
  dimension rho(nrho,nspin),occup(norb),spinar(norb)
  dimension keyg(2,nseg_c+nseg_f),keyv(nseg_c+nseg_f)
  dimension psi(nvctr_c+7*nvctr_f,norbp)
  dimension nscatterarr(0:nproc-1,4)!n3d,n3p,i3s+i3xcsh-1,i3xcsh
  real(kind=8), allocatable :: psir(:),rho_p(:)
  !***************Alexey**************************************************************************
<<<<<<< HEAD
  real(kind=8), allocatable, dimension(:,:,:) :: x_c!input 
  real(kind=8), allocatable :: x_f(:,:,:,:),x_fc(:,:,:,:) ! input
  real(kind=8), allocatable, dimension(:) :: w1,w2
=======
  real*8,allocatable,dimension(:,:,:)::x_c!input 
  real*8,allocatable::x_f(:,:,:,:)
  real*8,allocatable,dimension(:):: w1,w2
>>>>>>> afdaa475

  real(kind=8) :: scal(0:3),hfac
  ! for grow:
  integer ibyz_c(2,0:n2,0:n3)
  integer ibzxx_c(2,0:n3,-14:2*n1+16) ! extended boundary arrays
  integer ibxxyy_c(2,-14:2*n1+16,-14:2*n2+16)

  integer ibyz_ff(2,nfl2:nfu2,nfl3:nfu3)
  integer ibzxx_f(2,nfl3:nfu3,2*nfl1-14:2*nfu1+16)
  integer ibxxyy_f(2,2*nfl1-14:2*nfu1+16,2*nfl2-14:2*nfu2+16)
  !	for real space:
!  integer,intent(in):: ibyyzz_r(2,-14:2*n2+16,-14:2*n3+16)
  integer,intent(in):: ibyyzz_r(2,2*n2+31,2*n3+31)
  !***********************************************************************************************
  include 'mpif.h'

  call timing(iproc,'Rho_comput    ','ON')

  hgridh=hgrid*.5d0 

 !***************Alexey**************************************************************************

  ! shrink convention: nw1>nw2
  nw1=max((n3+1)*(2*n1+31)*(2*n2+31),& 
       (n1+1)*(2*n2+31)*(2*n3+31),&
       2*(nfu1-nfl1+1)*(2*(nfu2-nfl2)+31)*(2*(nfu3-nfl3)+31),&
       2*(nfu3-nfl3+1)*(2*(nfu1-nfl1)+31)*(2*(nfu2-nfl2)+31))

  nw2=max(4*(nfu2-nfl2+1)*(nfu3-nfl3+1)*(2*(nfu1-nfl1)+31),&
       4*(nfu1-nfl1+1)*(nfu2-nfl2+1)*(2*(nfu3-nfl3)+31),&
       (n1+1)*(n2+1)*(2*n3+31))

  do i=0,3
     scal(i)=1.d0
  enddo

  allocate(x_c(0:n1,0:n2,0:n3),stat=i_stat)
  call memocc(i_stat,product(shape(x_c))*kind(x_c),'x_c','sumrho')
  
  allocate(x_f(7,nfl1:nfu1,nfl2:nfu2,nfl3:nfu3),stat=i_stat)! work
  call memocc(i_stat,product(shape(x_f))*kind(x_f),'x_f','sumrho')
  allocate(w1(nw1),stat=i_stat)
  call memocc(i_stat,product(shape(w1))*kind(w1),'w1','sumrho')
  allocate(w2(nw2),stat=i_stat) ! work
  call memocc(i_stat,product(shape(w2))*kind(w2),'w2','sumrho')

  call razero((n1+1)*(n2+1)*(n3+1),x_c)
  call razero(7*(nfu1-nfl1+1)*(nfu2-nfl2+1)*(nfu3-nfl3+1),x_f)
  
!  call razero(nw1,w1)
!  call razero(nw2,w2)
 !***********************************************************************************************
  ! Wavefunction in real space
  allocate(psir((2*n1+31)*(2*n2+31)*(2*n3+31)),stat=i_stat)
  call memocc(i_stat,product(shape(psir))*kind(psir),'psir','sumrho')

  if (iproc==0) then
     write(*,'(1x,a)',advance='no')&
          'Calculation of charge density...'
  end if

  if (parallel) then
     !calculate dimensions of the complete array to be allocated before the reduction procedure
     nrhotot=0
     do jproc=0,nproc-1
        nrhotot=nrhotot+nscatterarr(jproc,1)
     end do
     allocate(rho_p((2*n1+31)*(2*n2+31)*nrhotot*nspin),stat=i_stat)
     call memocc(i_stat,product(shape(rho_p))*kind(rho_p),'rho_p','sumrho')

     !initialize the rho array at 10^-20 instead of zero, due to the invcb ABINIT routine
     call tenminustwenty((2*n1+31)*(2*n2+31)*nrhotot*nspin,rho_p,nproc)
     !call razero((2*n1+31)*(2*n2+31)*(2*n3+31),rho_p)

     do iorb=iproc*norbp+1,min((iproc+1)*norbp,norb)
        hfac=(occup(iorb)/hgridh**3)
!***************Alexey**************************************************************************

        call uncompress_forstandard_short(n1,n2,n3,nfl1,nfu1,nfl2,nfu2,nfl3,nfu3,  & 
             nseg_c,nvctr_c,keyg(1,1),keyv(1),  & 
             nseg_f,nvctr_f,keyg(1,nseg_c+1),keyv(nseg_c+1),   &
             scal,psi(1,iorb-iproc*norbp),psi(nvctr_c+1,iorb-iproc*norbp),x_c,x_f)

        call comb_grow_all(n1,n2,n3,nfl1,nfu1,nfl2,nfu2,nfl3,nfu3,w1,w2,x_c,x_f,  & 
             psir,ibyz_c,ibzxx_c,ibxxyy_c,ibyz_ff,ibzxx_f,ibxxyy_f,ibyyzz_r)

!**********************************************************************************************
        !sum different slices by taking into account the overlap
        i3s=0
        loop_xc_overlap: do jproc=0,nproc-1
           i3off=nscatterarr(jproc,3)-nscatterarr(jproc,4)
           n3d=nscatterarr(jproc,1)
           if (n3d==0) exit loop_xc_overlap
           if(spinar(iorb)>0.0d0) then
              isjmp=0
           else
              isjmp=(2*n1+31)*(2*n2+31)*nrhotot
           end if
           do i3=i3off+1,i3off+n3d
              i3s=i3s+1
              ind3=(i3-1)*(2*n1+31)*(2*n2+31)
              ind3s=(i3s-1)*(2*n1+31)*(2*n2+31)
              do i2=1,2*n2+31
                 ind2=(i2-1)*(2*n1+31)+ind3
                 ind2s=(i2-1)*(2*n1+31)+ind3s
!                 do i1=1,2*n1+31
				 do	i1=ibyyzz_r(1,i2,i3)+1,ibyyzz_r(2,i2,i3)+1
                    ind1=i1+ind2
                    ind1s=i1+ind2s
                    !do i=1,(2*n1+31)*(2*n2+31)*(2*n3+31)
<<<<<<< HEAD
!                    rho_p(ind1s)=rho_p(ind1s)+(occup(iorb)/hgridh**3)*psir(ind1)**2
                   rho_p(ind1s+isjmp)=rho_p(ind1s+isjmp)+hfac*psir(ind1)**2
=======
!					if (i1.ge.ibyyzz_r(1,i2,i3)+1 .and. i1.le.ibyyzz_r(2,i2,i3)+1)   &
                    rho_p(ind1s)=rho_p(ind1s)+(occup(iorb)/hgridh**3)*psir(ind1)**2
>>>>>>> afdaa475
                 end do
              end do
           end do
        end do loop_xc_overlap

        if (i3s /= nrhotot) then
           print *,'problem with rhopot array in sumrho,i3s,nrhotot,',i3s,nrhotot
           stop
        end if

     enddo

     call timing(iproc,'Rho_comput    ','OF')
     call timing(iproc,'Rho_commun    ','ON')
     call MPI_REDUCE_SCATTER(rho_p,rho,(2*n1+31)*(2*n2+31)*nscatterarr(:,1),&
          MPI_DOUBLE_PRECISION,MPI_SUM,MPI_COMM_WORLD,ierr)
    if(nspin>1) then
       call MPI_REDUCE_SCATTER(rho_p((2*n1+31)*(2*n2+31)*nrhotot+1:),rho(1:,2:),(2*n1+31)*(2*n2+31)*nscatterarr(:,1),&
            MPI_DOUBLE_PRECISION,MPI_SUM,MPI_COMM_WORLD,ierr)
    end if
     call timing(iproc,'Rho_commun    ','OF')
     call timing(iproc,'Rho_comput    ','ON')

     ! Check
     tt=0.d0
     i3off=(2*n1+31)*(2*n2+31)*nscatterarr(iproc,4)
     do ispin=1,nspin
        do i=1,(2*n1+31)*(2*n2+31)*nscatterarr(iproc,2)
           tt=tt+rho(i+i3off,ispin)
!!$        !temporary check for debugging purposes
!!$        if (rho(i+i3off) < 9.d-21) then
!!$           print *,iproc,'error in density construction',rho(i+i3off)
!!$        end if
        enddo
     end do
     call timing(iproc,'Rho_comput    ','OF')
     call timing(iproc,'Rho_commun    ','ON')
     call MPI_REDUCE(tt,charge,1,MPI_DOUBLE_PRECISION,MPI_SUM,0,MPI_COMM_WORLD,ierr)
     if (iproc.eq.0) write(*,'(1x,a,f21.12)')&
          'done. Total electronic charge=',charge*hgridh**3
     call timing(iproc,'Rho_commun    ','OF')
     call timing(iproc,'Rho_comput    ','ON')
     i_all=-product(shape(rho_p))*kind(rho_p)
     deallocate(rho_p,stat=i_stat)
     call memocc(i_stat,i_all,'rho_p','sumrho')

  else
     !initialize the rho array at 10^-20 instead of zero, due to the invcb ABINIT routine
<<<<<<< HEAD
     call tenminustwenty((2*n1+31)*(2*n2+31)*(2*n3+31)*nspin,rho,nproc)
     !call razero((2*n1+31)*(2*n2+31)*(2*n3+31),rho)
=======
     call tenminustwenty((2*n1+31)*(2*n2+31)*(2*n3+31),rho,nproc)
!     call razero((2*n1+31)*(2*n2+31)*(2*n3+31),rho)
>>>>>>> afdaa475

     do iorb=1,norb

!***************Alexey**************************************************************************

        call uncompress_forstandard_short(n1,n2,n3,nfl1,nfu1,nfl2,nfu2,nfl3,nfu3,  & 
             nseg_c,nvctr_c,keyg(1,1),keyv(1),  & 
             nseg_f,nvctr_f,keyg(1,nseg_c+1),keyv(nseg_c+1),   &
             scal,psi(1,iorb-iproc*norbp),psi(nvctr_c+1,iorb-iproc*norbp),x_c,x_f)

        call comb_grow_all(n1,n2,n3,nfl1,nfu1,nfl2,nfu2,nfl3,nfu3,w1,w2,x_c,x_f,  & 
             psir,ibyz_c,ibzxx_c,ibxxyy_c,ibyz_ff,ibzxx_f,ibxxyy_f,ibyyzz_r)

!***********************************************************************************************
<<<<<<< HEAD
        if(spinar(iorb)>0.0d0) then
           ispin=1
        else
           ispin=2
        end if
        do i=1,(2*n1+31)*(2*n2+31)*(2*n3+31)
           rho(i,ispin)=rho(i,ispin)+(occup(iorb)/hgridh**3)*psir(i)**2
        enddo
=======
! i=(i3-1)*(2*n2+31)*(2*n1+31)+(i2-1)*(2*n1+31)+i1
! i1=1,2*n1+31
! i2=1,2*n2+31
! i3=1,2*n3+31
			do i3=1,2*n3+31
				i00=(i3-1)*(2*n2+31)*(2*n1+31)+1
				do i2=1,2*n2+31
					i0=i00+(i2-1)*(2*n1+31)
					do i=i0+ibyyzz_r(1,i2,i3),i0+ibyyzz_r(2,i2,i3)
	           			rho(i)=rho(i)+(occup(iorb)/hgridh**3)*psir(i)**2
					enddo
				enddo
			enddo
					
>>>>>>> afdaa475
     enddo
     ! Check
     tt=0.d0
     do ispin=1,nspin
        do i=1,(2*n1+31)*(2*n2+31)*(2*n3+31)
           tt=tt+rho(i,ispin)
        enddo
     end do
     tt=tt*hgridh**3
     if (iproc.eq.0) write(*,'(1x,a,f21.12)')&
          'done. Total electronic charge=',tt

  endif

  i_all=-product(shape(psir))*kind(psir)
  deallocate(psir,stat=i_stat)
  call memocc(i_stat,i_all,'psir','sumrho')


  !*********************Alexey*********************************************************************
  i_all=-product(shape(x_c))*kind(x_c)
  deallocate(x_c,stat=i_stat)
  call memocc(i_stat,i_all,'x_c','sumrho')

  i_all=-product(shape(x_f))*kind(x_f)
  deallocate(x_f,stat=i_stat)
  call memocc(i_stat,i_all,'x_f','sumrho')

  i_all=-product(shape(w1))*kind(w1)
  deallocate(w1,stat=i_stat)
  call memocc(i_stat,i_all,'w1','sumrho')

  i_all=-product(shape(w2))*kind(w2)
  deallocate(w2,stat=i_stat)
  call memocc(i_stat,i_all,'w2','sumrho')
  !**********************************************************************************************
<<<<<<< HEAD
  call timing(iproc,'Rho_comput    ','OF')

END SUBROUTINE sumrho


=======
END SUBROUTINE sumrho

subroutine sumrho_old(parallel,iproc,nproc,norb,norbp,n1,n2,n3,hgrid,occup,  & 
     nseg_c,nseg_f,nvctr_c,nvctr_f,keyg,keyv,psi,rho,&
     nfl1,nfu1,nfl2,nfu2,nfl3,nfu3,&
     ibyz_c,ibzxx_c,ibxxyy_c,ibyz_ff,ibzxx_f,ibxxyy_f,ibyyzz_r)
  ! Calculates the charge density by summing the square of all orbitals
  ! Input: psi
  ! Output: rho
  implicit real*8 (a-h,o-z)
  logical parallel,withmpi2
  dimension rho((2*n1+31)*(2*n2+31)*(2*n3+31)),occup(norb)
  dimension keyg(2,nseg_c+nseg_f),keyv(nseg_c+nseg_f)
  dimension psi(nvctr_c+7*nvctr_f,norbp)
  real*8, allocatable :: psir(:),rho_p(:)
  !***************Alexey**************************************************************************
  real*8,allocatable,dimension(:,:,:)::x_c!input 
  real*8,allocatable::x_f(:,:,:,:)
  real*8,allocatable,dimension(:):: w1,w2

  real*8 scal(0:3)
  !	for grow:
  integer ibyz_c(2,0:n2,0:n3)
  integer ibzxx_c(2,0:n3,-14:2*n1+16) ! extended boundary arrays
  integer ibxxyy_c(2,-14:2*n1+16,-14:2*n2+16)

  integer ibyz_ff(2,nfl2:nfu2,nfl3:nfu3)
  integer ibzxx_f(2,          nfl3:nfu3,2*nfl1-14:2*nfu1+16)
  integer ibxxyy_f(2,                    2*nfl1-14:2*nfu1+16,2*nfl2-14:2*nfu2+16)
  !	for real space:
!  integer,intent(in):: ibyyzz_r(2,-14:2*n2+16,-14:2*n3+16)
  integer,intent(in):: ibyyzz_r(2,2*n2+31,2*n3+31)
  !***********************************************************************************************
  include 'mpif.h'
  !flag indicating the MPI libraries used
  withmpi2=.true.

  hgridh=hgrid*.5d0 

  !***************Alexey**************************************************************************

  ! shrink convention: nw1>nw2
  nw1=max((n3+1)*(2*n1+31)*(2*n2+31),&   		
       (n1+1)*(2*n2+31)*(2*n3+31),&
       2*(nfu1-nfl1+1)*(2*(nfu2-nfl2)+31)*(2*(nfu3-nfl3)+31),&
       2*(nfu3-nfl3+1)*(2*(nfu1-nfl1)+31)*(2*(nfu2-nfl2)+31))

  nw2=max(4*(nfu2-nfl2+1)*(nfu3-nfl3+1)*(2*(nfu1-nfl1)+31),&
       4*(nfu1-nfl1+1)*(nfu2-nfl2+1)*(2*(nfu3-nfl3)+31),&
       (n1+1)*(n2+1)*(2*n3+31))

  do i=0,3
     scal(i)=1.d0
  enddo

  allocate(x_c(0:n1,0:n2,0:n3),stat=i_stat)
  call memocc(i_stat,product(shape(x_c))*kind(x_c),'x_c','sumrho_old')
  
  allocate(x_f(7,nfl1:nfu1,nfl2:nfu2,nfl3:nfu3),stat=i_stat)! work
  call memocc(i_stat,product(shape(x_f))*kind(x_f),'x_f','sumrho_old')
  allocate(w1(nw1),stat=i_stat)
  call memocc(i_stat,product(shape(w1))*kind(w1),'w1','sumrho_old')
  allocate(w2(nw2),stat=i_stat) ! work
  call memocc(i_stat,product(shape(w2))*kind(w2),'w2','sumrho_old')

  call razero((n1+1)*(n2+1)*(n3+1),x_c)
  call razero(7*(nfu1-nfl1+1)*(nfu2-nfl2+1)*(nfu3-nfl3+1),x_f)
  
!  call razero(nw1,w1)
!  call razero(nw2,w2)
  !***********************************************************************************************
  ! Wavefunction in real space
  allocate(psir((2*n1+31)*(2*n2+31)*(2*n3+31)),stat=i_stat)
  call memocc(i_stat,product(shape(psir))*kind(psir),'psir','sumrho_old')

  if (iproc==0) then
     write(*,'(1x,a)',advance='no')&
          'Calculation of charge density...'
  end if


  if (parallel) then
     if (withmpi2) then
        call timing(iproc,'Rho_comput    ','ON')
        !initialize the rho array at 10^-20 instead of zero, due to the invcb ABINIT routine
        call tenminustwenty((2*n1+31)*(2*n2+31)*(2*n3+31),rho,nproc)

        do iorb=iproc*norbp+1,min((iproc+1)*norbp,norb)

           !***************Alexey**************************************************************************

           call uncompress_forstandard_short(n1,n2,n3,nfl1,nfu1,nfl2,nfu2,nfl3,nfu3,  & 
                nseg_c,nvctr_c,keyg(1,1),keyv(1),  & 
                nseg_f,nvctr_f,keyg(1,nseg_c+1),keyv(nseg_c+1),   &
                scal,psi(1,iorb-iproc*norbp),psi(nvctr_c+1,iorb-iproc*norbp),x_c,x_f)

           call comb_grow_all(n1,n2,n3,nfl1,nfu1,nfl2,nfu2,nfl3,nfu3,w1,w2,x_c,x_f,  & 
                psir,ibyz_c,ibzxx_c,ibxxyy_c,ibyz_ff,ibzxx_f,ibxxyy_f,ibyyzz_r)

           !***********************************************************************************************
!           do i=1,(2*n1+31)*(2*n2+31)*(2*n3+31)
!              rho(i)=rho(i)+(occup(iorb)/hgridh**3)*psir(i)**2
!           enddo

			do i3=1,2*n3+31
				i00=(i3-1)*(2*n2+31)*(2*n1+31)+1
				do i2=1,2*n2+31
					i0=i00+(i2-1)*(2*n1+31)
					do i=i0+ibyyzz_r(1,i2,i3),i0+ibyyzz_r(2,i2,i3)
	           			rho(i)=rho(i)+(occup(iorb)/hgridh**3)*psir(i)**2
					enddo
				enddo
			enddo
        enddo

        call timing(iproc,'Rho_comput    ','OF')
        call timing(iproc,'Rho_commun    ','ON')
        call MPI_ALLREDUCE(MPI_IN_PLACE,rho,(2*n1+31)*(2*n2+31)*(2*n3+31),&
             MPI_DOUBLE_PRECISION,MPI_SUM,MPI_COMM_WORLD,ierr)
        call timing(iproc,'Rho_commun    ','OF')

     else
        call timing(iproc,'Rho_comput    ','ON')
        allocate(rho_p((2*n1+31)*(2*n2+31)*(2*n3+31)),stat=i_stat)
        call memocc(i_stat,product(shape(rho_p))*kind(rho_p),'rho_p','sumrho_old')

        !initialize the rho array at 10^-20 instead of zero, due to the invcb ABINIT routine
        call tenminustwenty((2*n1+31)*(2*n2+31)*(2*n3+31),rho_p,nproc)
        !call razero((2*n1+31)*(2*n2+31)*(2*n3+31),rho_p)

        do iorb=iproc*norbp+1,min((iproc+1)*norbp,norb)

           !***************Alexey**************************************************************************

           call uncompress_forstandard_short(n1,n2,n3,nfl1,nfu1,nfl2,nfu2,nfl3,nfu3,  & 
                nseg_c,nvctr_c,keyg(1,1),keyv(1),  & 
                nseg_f,nvctr_f,keyg(1,nseg_c+1),keyv(nseg_c+1),   &
                scal,psi(1,iorb-iproc*norbp),psi(nvctr_c+1,iorb-iproc*norbp),x_c,x_f)

           call comb_grow_all(n1,n2,n3,nfl1,nfu1,nfl2,nfu2,nfl3,nfu3,w1,w2,x_c,x_f,  & 
                psir,ibyz_c,ibzxx_c,ibxxyy_c,ibyz_ff,ibzxx_f,ibxxyy_f,ibyyzz_r)

           !***********************************************************************************************
!           do i=1,(2*n1+31)*(2*n2+31)*(2*n3+31)
!              rho_p(i)=rho_p(i)+(occup(iorb)/hgridh**3)*psir(i)**2
!           enddo


			do i3=1,2*n3+31
				i00=(i3-1)*(2*n2+31)*(2*n1+31)+1
				do i2=1,2*n2+31
					i0=i00+(i2-1)*(2*n1+31)
					do i=i0+ibyyzz_r(1,i2,i3),i0+ibyyzz_r(2,i2,i3)
	           			rho_p(i)=rho_p(i)+(occup(iorb)/hgridh**3)*psir(i)**2
					enddo
				enddo
			enddo
        enddo

        call timing(iproc,'Rho_comput    ','OF')
        call timing(iproc,'Rho_commun    ','ON')
        call MPI_ALLREDUCE(rho_p,rho,(2*n1+31)*(2*n2+31)*(2*n3+31),MPI_DOUBLE_PRECISION,MPI_SUM,MPI_COMM_WORLD,ierr)
        call timing(iproc,'Rho_commun    ','OF')

        i_all=-product(shape(rho_p))*kind(rho_p)
        deallocate(rho_p,stat=i_stat)
        call memocc(i_stat,i_all,'rho_p','sumrho_old')
     end if
  else

     call timing(iproc,'Rho_comput    ','ON')
     !initialize the rho array at 10^-20 instead of zero, due to the invcb ABINIT routine
     call tenminustwenty((2*n1+31)*(2*n2+31)*(2*n3+31),rho,nproc)
     !call razero((2*n1+31)*(2*n2+31)*(2*n3+31),rho)

     do iorb=1,norb

        !***************Alexey**************************************************************************

        call uncompress_forstandard_short(n1,n2,n3,nfl1,nfu1,nfl2,nfu2,nfl3,nfu3,  & 
             nseg_c,nvctr_c,keyg(1,1),keyv(1),  & 
             nseg_f,nvctr_f,keyg(1,nseg_c+1),keyv(nseg_c+1),   &
             scal,psi(1,iorb-iproc*norbp),psi(nvctr_c+1,iorb-iproc*norbp),x_c,x_f)

        call comb_grow_all(n1,n2,n3,nfl1,nfu1,nfl2,nfu2,nfl3,nfu3,w1,w2,x_c,x_f,  & 
             psir,ibyz_c,ibzxx_c,ibxxyy_c,ibyz_ff,ibzxx_f,ibxxyy_f,ibyyzz_r)

        !***********************************************************************************************
!        do i=1,(2*n1+31)*(2*n2+31)*(2*n3+31)
!           rho(i)=rho(i)+(occup(iorb)/hgridh**3)*psir(i)**2
!        enddo
			do i3=1,2*n3+31
				i00=(i3-1)*(2*n2+31)*(2*n1+31)+1
				do i2=1,2*n2+31
					i0=i00+(i2-1)*(2*n1+31)
					do i=i0+ibyyzz_r(1,i2,i3),i0+ibyyzz_r(2,i2,i3)
	           			rho(i)=rho(i)+(occup(iorb)/hgridh**3)*psir(i)**2
					enddo
				enddo
			enddo
     enddo
     call timing(iproc,'Rho_comput    ','OF')
  endif

  ! Check
  tt=0.d0
  do i=1,(2*n1+31)*(2*n2+31)*(2*n3+31)
     tt=tt+rho(i)
  enddo
  !factor of two to restore the total charge
  tt=tt*hgridh**3
  if (iproc.eq.0) write(*,'(1x,a,f21.12)')&
       'done. Total electronic charge=',tt


  i_all=-product(shape(psir))*kind(psir)
  deallocate(psir,stat=i_stat)
  call memocc(i_stat,i_all,'psir','sumrho_old')


  !*********************Alexey*********************************************************************
  i_all=-product(shape(x_c))*kind(x_c)
  deallocate(x_c,stat=i_stat)
  call memocc(i_stat,i_all,'x_c','sumrho_old')

  i_all=-product(shape(x_f))*kind(x_f)
  deallocate(x_f,stat=i_stat)
  call memocc(i_stat,i_all,'x_f','sumrho_old')
>>>>>>> afdaa475


<|MERGE_RESOLUTION|>--- conflicted
+++ resolved
@@ -13,15 +13,9 @@
   dimension nscatterarr(0:nproc-1,4)!n3d,n3p,i3s+i3xcsh-1,i3xcsh
   real(kind=8), allocatable :: psir(:),rho_p(:)
   !***************Alexey**************************************************************************
-<<<<<<< HEAD
   real(kind=8), allocatable, dimension(:,:,:) :: x_c!input 
-  real(kind=8), allocatable :: x_f(:,:,:,:),x_fc(:,:,:,:) ! input
+  real*8,allocatable::x_f(:,:,:,:)
   real(kind=8), allocatable, dimension(:) :: w1,w2
-=======
-  real*8,allocatable,dimension(:,:,:)::x_c!input 
-  real*8,allocatable::x_f(:,:,:,:)
-  real*8,allocatable,dimension(:):: w1,w2
->>>>>>> afdaa475
 
   real(kind=8) :: scal(0:3),hfac
   ! for grow:
@@ -132,13 +126,7 @@
                     ind1=i1+ind2
                     ind1s=i1+ind2s
                     !do i=1,(2*n1+31)*(2*n2+31)*(2*n3+31)
-<<<<<<< HEAD
-!                    rho_p(ind1s)=rho_p(ind1s)+(occup(iorb)/hgridh**3)*psir(ind1)**2
                    rho_p(ind1s+isjmp)=rho_p(ind1s+isjmp)+hfac*psir(ind1)**2
-=======
-!					if (i1.ge.ibyyzz_r(1,i2,i3)+1 .and. i1.le.ibyyzz_r(2,i2,i3)+1)   &
-                    rho_p(ind1s)=rho_p(ind1s)+(occup(iorb)/hgridh**3)*psir(ind1)**2
->>>>>>> afdaa475
                  end do
               end do
            end do
@@ -187,13 +175,8 @@
 
   else
      !initialize the rho array at 10^-20 instead of zero, due to the invcb ABINIT routine
-<<<<<<< HEAD
      call tenminustwenty((2*n1+31)*(2*n2+31)*(2*n3+31)*nspin,rho,nproc)
-     !call razero((2*n1+31)*(2*n2+31)*(2*n3+31),rho)
-=======
-     call tenminustwenty((2*n1+31)*(2*n2+31)*(2*n3+31),rho,nproc)
 !     call razero((2*n1+31)*(2*n2+31)*(2*n3+31),rho)
->>>>>>> afdaa475
 
      do iorb=1,norb
 
@@ -208,16 +191,11 @@
              psir,ibyz_c,ibzxx_c,ibxxyy_c,ibyz_ff,ibzxx_f,ibxxyy_f,ibyyzz_r)
 
 !***********************************************************************************************
-<<<<<<< HEAD
         if(spinar(iorb)>0.0d0) then
            ispin=1
         else
            ispin=2
         end if
-        do i=1,(2*n1+31)*(2*n2+31)*(2*n3+31)
-           rho(i,ispin)=rho(i,ispin)+(occup(iorb)/hgridh**3)*psir(i)**2
-        enddo
-=======
 ! i=(i3-1)*(2*n2+31)*(2*n1+31)+(i2-1)*(2*n1+31)+i1
 ! i1=1,2*n1+31
 ! i2=1,2*n2+31
@@ -227,12 +205,10 @@
 				do i2=1,2*n2+31
 					i0=i00+(i2-1)*(2*n1+31)
 					do i=i0+ibyyzz_r(1,i2,i3),i0+ibyyzz_r(2,i2,i3)
-	           			rho(i)=rho(i)+(occup(iorb)/hgridh**3)*psir(i)**2
+                                           rho(i,ispin)=rho(i,ispin)+(occup(iorb)/hgridh**3)*psir(i)**2
 					enddo
 				enddo
 			enddo
-					
->>>>>>> afdaa475
      enddo
      ! Check
      tt=0.d0
@@ -269,241 +245,11 @@
   deallocate(w2,stat=i_stat)
   call memocc(i_stat,i_all,'w2','sumrho')
   !**********************************************************************************************
-<<<<<<< HEAD
+
   call timing(iproc,'Rho_comput    ','OF')
 
 END SUBROUTINE sumrho
 
 
-=======
-END SUBROUTINE sumrho
-
-subroutine sumrho_old(parallel,iproc,nproc,norb,norbp,n1,n2,n3,hgrid,occup,  & 
-     nseg_c,nseg_f,nvctr_c,nvctr_f,keyg,keyv,psi,rho,&
-     nfl1,nfu1,nfl2,nfu2,nfl3,nfu3,&
-     ibyz_c,ibzxx_c,ibxxyy_c,ibyz_ff,ibzxx_f,ibxxyy_f,ibyyzz_r)
-  ! Calculates the charge density by summing the square of all orbitals
-  ! Input: psi
-  ! Output: rho
-  implicit real*8 (a-h,o-z)
-  logical parallel,withmpi2
-  dimension rho((2*n1+31)*(2*n2+31)*(2*n3+31)),occup(norb)
-  dimension keyg(2,nseg_c+nseg_f),keyv(nseg_c+nseg_f)
-  dimension psi(nvctr_c+7*nvctr_f,norbp)
-  real*8, allocatable :: psir(:),rho_p(:)
-  !***************Alexey**************************************************************************
-  real*8,allocatable,dimension(:,:,:)::x_c!input 
-  real*8,allocatable::x_f(:,:,:,:)
-  real*8,allocatable,dimension(:):: w1,w2
-
-  real*8 scal(0:3)
-  !	for grow:
-  integer ibyz_c(2,0:n2,0:n3)
-  integer ibzxx_c(2,0:n3,-14:2*n1+16) ! extended boundary arrays
-  integer ibxxyy_c(2,-14:2*n1+16,-14:2*n2+16)
-
-  integer ibyz_ff(2,nfl2:nfu2,nfl3:nfu3)
-  integer ibzxx_f(2,          nfl3:nfu3,2*nfl1-14:2*nfu1+16)
-  integer ibxxyy_f(2,                    2*nfl1-14:2*nfu1+16,2*nfl2-14:2*nfu2+16)
-  !	for real space:
-!  integer,intent(in):: ibyyzz_r(2,-14:2*n2+16,-14:2*n3+16)
-  integer,intent(in):: ibyyzz_r(2,2*n2+31,2*n3+31)
-  !***********************************************************************************************
-  include 'mpif.h'
-  !flag indicating the MPI libraries used
-  withmpi2=.true.
-
-  hgridh=hgrid*.5d0 
-
-  !***************Alexey**************************************************************************
-
-  ! shrink convention: nw1>nw2
-  nw1=max((n3+1)*(2*n1+31)*(2*n2+31),&   		
-       (n1+1)*(2*n2+31)*(2*n3+31),&
-       2*(nfu1-nfl1+1)*(2*(nfu2-nfl2)+31)*(2*(nfu3-nfl3)+31),&
-       2*(nfu3-nfl3+1)*(2*(nfu1-nfl1)+31)*(2*(nfu2-nfl2)+31))
-
-  nw2=max(4*(nfu2-nfl2+1)*(nfu3-nfl3+1)*(2*(nfu1-nfl1)+31),&
-       4*(nfu1-nfl1+1)*(nfu2-nfl2+1)*(2*(nfu3-nfl3)+31),&
-       (n1+1)*(n2+1)*(2*n3+31))
-
-  do i=0,3
-     scal(i)=1.d0
-  enddo
-
-  allocate(x_c(0:n1,0:n2,0:n3),stat=i_stat)
-  call memocc(i_stat,product(shape(x_c))*kind(x_c),'x_c','sumrho_old')
-  
-  allocate(x_f(7,nfl1:nfu1,nfl2:nfu2,nfl3:nfu3),stat=i_stat)! work
-  call memocc(i_stat,product(shape(x_f))*kind(x_f),'x_f','sumrho_old')
-  allocate(w1(nw1),stat=i_stat)
-  call memocc(i_stat,product(shape(w1))*kind(w1),'w1','sumrho_old')
-  allocate(w2(nw2),stat=i_stat) ! work
-  call memocc(i_stat,product(shape(w2))*kind(w2),'w2','sumrho_old')
-
-  call razero((n1+1)*(n2+1)*(n3+1),x_c)
-  call razero(7*(nfu1-nfl1+1)*(nfu2-nfl2+1)*(nfu3-nfl3+1),x_f)
-  
-!  call razero(nw1,w1)
-!  call razero(nw2,w2)
-  !***********************************************************************************************
-  ! Wavefunction in real space
-  allocate(psir((2*n1+31)*(2*n2+31)*(2*n3+31)),stat=i_stat)
-  call memocc(i_stat,product(shape(psir))*kind(psir),'psir','sumrho_old')
-
-  if (iproc==0) then
-     write(*,'(1x,a)',advance='no')&
-          'Calculation of charge density...'
-  end if
-
-
-  if (parallel) then
-     if (withmpi2) then
-        call timing(iproc,'Rho_comput    ','ON')
-        !initialize the rho array at 10^-20 instead of zero, due to the invcb ABINIT routine
-        call tenminustwenty((2*n1+31)*(2*n2+31)*(2*n3+31),rho,nproc)
-
-        do iorb=iproc*norbp+1,min((iproc+1)*norbp,norb)
-
-           !***************Alexey**************************************************************************
-
-           call uncompress_forstandard_short(n1,n2,n3,nfl1,nfu1,nfl2,nfu2,nfl3,nfu3,  & 
-                nseg_c,nvctr_c,keyg(1,1),keyv(1),  & 
-                nseg_f,nvctr_f,keyg(1,nseg_c+1),keyv(nseg_c+1),   &
-                scal,psi(1,iorb-iproc*norbp),psi(nvctr_c+1,iorb-iproc*norbp),x_c,x_f)
-
-           call comb_grow_all(n1,n2,n3,nfl1,nfu1,nfl2,nfu2,nfl3,nfu3,w1,w2,x_c,x_f,  & 
-                psir,ibyz_c,ibzxx_c,ibxxyy_c,ibyz_ff,ibzxx_f,ibxxyy_f,ibyyzz_r)
-
-           !***********************************************************************************************
-!           do i=1,(2*n1+31)*(2*n2+31)*(2*n3+31)
-!              rho(i)=rho(i)+(occup(iorb)/hgridh**3)*psir(i)**2
-!           enddo
-
-			do i3=1,2*n3+31
-				i00=(i3-1)*(2*n2+31)*(2*n1+31)+1
-				do i2=1,2*n2+31
-					i0=i00+(i2-1)*(2*n1+31)
-					do i=i0+ibyyzz_r(1,i2,i3),i0+ibyyzz_r(2,i2,i3)
-	           			rho(i)=rho(i)+(occup(iorb)/hgridh**3)*psir(i)**2
-					enddo
-				enddo
-			enddo
-        enddo
-
-        call timing(iproc,'Rho_comput    ','OF')
-        call timing(iproc,'Rho_commun    ','ON')
-        call MPI_ALLREDUCE(MPI_IN_PLACE,rho,(2*n1+31)*(2*n2+31)*(2*n3+31),&
-             MPI_DOUBLE_PRECISION,MPI_SUM,MPI_COMM_WORLD,ierr)
-        call timing(iproc,'Rho_commun    ','OF')
-
-     else
-        call timing(iproc,'Rho_comput    ','ON')
-        allocate(rho_p((2*n1+31)*(2*n2+31)*(2*n3+31)),stat=i_stat)
-        call memocc(i_stat,product(shape(rho_p))*kind(rho_p),'rho_p','sumrho_old')
-
-        !initialize the rho array at 10^-20 instead of zero, due to the invcb ABINIT routine
-        call tenminustwenty((2*n1+31)*(2*n2+31)*(2*n3+31),rho_p,nproc)
-        !call razero((2*n1+31)*(2*n2+31)*(2*n3+31),rho_p)
-
-        do iorb=iproc*norbp+1,min((iproc+1)*norbp,norb)
-
-           !***************Alexey**************************************************************************
-
-           call uncompress_forstandard_short(n1,n2,n3,nfl1,nfu1,nfl2,nfu2,nfl3,nfu3,  & 
-                nseg_c,nvctr_c,keyg(1,1),keyv(1),  & 
-                nseg_f,nvctr_f,keyg(1,nseg_c+1),keyv(nseg_c+1),   &
-                scal,psi(1,iorb-iproc*norbp),psi(nvctr_c+1,iorb-iproc*norbp),x_c,x_f)
-
-           call comb_grow_all(n1,n2,n3,nfl1,nfu1,nfl2,nfu2,nfl3,nfu3,w1,w2,x_c,x_f,  & 
-                psir,ibyz_c,ibzxx_c,ibxxyy_c,ibyz_ff,ibzxx_f,ibxxyy_f,ibyyzz_r)
-
-           !***********************************************************************************************
-!           do i=1,(2*n1+31)*(2*n2+31)*(2*n3+31)
-!              rho_p(i)=rho_p(i)+(occup(iorb)/hgridh**3)*psir(i)**2
-!           enddo
-
-
-			do i3=1,2*n3+31
-				i00=(i3-1)*(2*n2+31)*(2*n1+31)+1
-				do i2=1,2*n2+31
-					i0=i00+(i2-1)*(2*n1+31)
-					do i=i0+ibyyzz_r(1,i2,i3),i0+ibyyzz_r(2,i2,i3)
-	           			rho_p(i)=rho_p(i)+(occup(iorb)/hgridh**3)*psir(i)**2
-					enddo
-				enddo
-			enddo
-        enddo
-
-        call timing(iproc,'Rho_comput    ','OF')
-        call timing(iproc,'Rho_commun    ','ON')
-        call MPI_ALLREDUCE(rho_p,rho,(2*n1+31)*(2*n2+31)*(2*n3+31),MPI_DOUBLE_PRECISION,MPI_SUM,MPI_COMM_WORLD,ierr)
-        call timing(iproc,'Rho_commun    ','OF')
-
-        i_all=-product(shape(rho_p))*kind(rho_p)
-        deallocate(rho_p,stat=i_stat)
-        call memocc(i_stat,i_all,'rho_p','sumrho_old')
-     end if
-  else
-
-     call timing(iproc,'Rho_comput    ','ON')
-     !initialize the rho array at 10^-20 instead of zero, due to the invcb ABINIT routine
-     call tenminustwenty((2*n1+31)*(2*n2+31)*(2*n3+31),rho,nproc)
-     !call razero((2*n1+31)*(2*n2+31)*(2*n3+31),rho)
-
-     do iorb=1,norb
-
-        !***************Alexey**************************************************************************
-
-        call uncompress_forstandard_short(n1,n2,n3,nfl1,nfu1,nfl2,nfu2,nfl3,nfu3,  & 
-             nseg_c,nvctr_c,keyg(1,1),keyv(1),  & 
-             nseg_f,nvctr_f,keyg(1,nseg_c+1),keyv(nseg_c+1),   &
-             scal,psi(1,iorb-iproc*norbp),psi(nvctr_c+1,iorb-iproc*norbp),x_c,x_f)
-
-        call comb_grow_all(n1,n2,n3,nfl1,nfu1,nfl2,nfu2,nfl3,nfu3,w1,w2,x_c,x_f,  & 
-             psir,ibyz_c,ibzxx_c,ibxxyy_c,ibyz_ff,ibzxx_f,ibxxyy_f,ibyyzz_r)
-
-        !***********************************************************************************************
-!        do i=1,(2*n1+31)*(2*n2+31)*(2*n3+31)
-!           rho(i)=rho(i)+(occup(iorb)/hgridh**3)*psir(i)**2
-!        enddo
-			do i3=1,2*n3+31
-				i00=(i3-1)*(2*n2+31)*(2*n1+31)+1
-				do i2=1,2*n2+31
-					i0=i00+(i2-1)*(2*n1+31)
-					do i=i0+ibyyzz_r(1,i2,i3),i0+ibyyzz_r(2,i2,i3)
-	           			rho(i)=rho(i)+(occup(iorb)/hgridh**3)*psir(i)**2
-					enddo
-				enddo
-			enddo
-     enddo
-     call timing(iproc,'Rho_comput    ','OF')
-  endif
-
-  ! Check
-  tt=0.d0
-  do i=1,(2*n1+31)*(2*n2+31)*(2*n3+31)
-     tt=tt+rho(i)
-  enddo
-  !factor of two to restore the total charge
-  tt=tt*hgridh**3
-  if (iproc.eq.0) write(*,'(1x,a,f21.12)')&
-       'done. Total electronic charge=',tt
-
-
-  i_all=-product(shape(psir))*kind(psir)
-  deallocate(psir,stat=i_stat)
-  call memocc(i_stat,i_all,'psir','sumrho_old')
-
-
-  !*********************Alexey*********************************************************************
-  i_all=-product(shape(x_c))*kind(x_c)
-  deallocate(x_c,stat=i_stat)
-  call memocc(i_stat,i_all,'x_c','sumrho_old')
-
-  i_all=-product(shape(x_f))*kind(x_f)
-  deallocate(x_f,stat=i_stat)
-  call memocc(i_stat,i_all,'x_f','sumrho_old')
->>>>>>> afdaa475
-
-
+
+
