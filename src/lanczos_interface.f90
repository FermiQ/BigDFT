!> @file
!!    Define routines for Lanczos diagonalization
!! @author
!!    Copyright (C) 2009-2011 BigDFT group
!!    This file is distributed under the terms of the
!!    GNU General Public License, see ~/COPYING file
!!    or http://www.gnu.org/copyleft/gpl.txt .
!!    For the list of contributors, see ~/AUTHORS 


!> Interface for routines which handle diagonalization
module lanczos_interface
   use module_base
   use module_types
   implicit none

   private

   !calculate the allocation dimensions
   public :: EP_inizializza,EP_initialize_start,EP_allocate_for_eigenprob,&
        get_EP_dim,set_EP_shift,&
      &   EP_mat_mult,EP_make_dummy_vectors, EP_normalizza,EP_copy,EP_scalare,&
      EP_copia_per_prova,&
      &   EP_set_all_random,EP_GramSchmidt,EP_add_from_vect_with_fact,&
      EP_Moltiplica, &
      &   EP_free,  EP_norma2_initialized_state ,EP_store_occupied_orbitals,EP_occprojections,&
      &   EP_multbyfact,EP_precondition,EP_Moltiplica4spectra,EP_ApplySinv,EP_ApplyS,&
      &   EP_scalare_multik


   character(len=*), parameter :: subname='lanczos_interface'
   integer :: i_all,i_stat,ierr
   type(lanczos_args), pointer :: ha

   real(8), pointer :: matrix(:,:)
   real(wp), pointer :: Qvect   (:,:)
   real(wp), pointer :: dumQvect(:,:)
   real(wp), pointer :: occQvect(:)

   real(8), pointer :: passed_matrix(:,:)

   real(8) EP_shift
   integer EP_dim
   integer EP_dim_tot

   real(wp), dimension(:), pointer :: Qvect_tmp,wrk, wrk1, wrk2
   real(wp), dimension(:), pointer ::  EP_norma2_initialized_state

   logical EP_doorthoocc
   integer EP_norb
   real(wp), dimension(:), pointer :: EP_occprojections

   real(wp), dimension(:,:,:,:,:,:), allocatable :: psi_gross
   logical , allocatable ::logrid(:,:,:)

   contains

   !!!  subroutine settapointer(p)
   !!!    real(8), intent(inout), TARGET :: p(:,:)
   !!!    passed_matrix => p 
   !!!    return
   !!!  END SUBROUTINE settapointer

   !!!  subroutine testapointer()
   !!!    integer i,j
   !!!    integer , pointer :: shape_a(:)
   !!!    print *, " ecco il pointer " 
   !!!    print *, " shape is " , shape(passed_matrix)
   !!!    do i=1,  size(passed_matrix, 1)
   !!!       print *, (passed_matrix(i,j), j=1, size(passed_matrix,2))
   !!!    enddo
   !!!    return
   !!!  END SUBROUTINE testapointer



   integer function get_EP_dim()
   get_EP_dim=EP_dim_tot
   return
END FUNCTION get_EP_dim


subroutine set_EP_shift(shift)
   real(8) shift
   EP_shift=shift
   return
END SUBROUTINE set_EP_shift


subroutine EP_inizializza(ha_actual)
   implicit none
   !Arguments
   type(lanczos_args), target :: ha_actual

   integer EP_dim_tot_touse

   ha=>ha_actual

   !! for the transposed representation
   EP_dim=sum( ha%comms%nvctr_par(ha%iproc,ha%orbs%iskpts+1:ha%orbs%iskpts+ ha%orbs%nkptsp )) *ha%orbs%nspinor

   !!   EP_dim_tot=(ha%Lzd%Glr%wfd%nvctr_c+7*ha%Lzd%Glr%wfd%nvctr_f)*ha%orbs%nspinor*ha%orbs%nkpts
   !! for the direct representation

   EP_dim_tot=(ha%Lzd%Glr%wfd%nvctr_c+7*ha%Lzd%Glr%wfd%nvctr_f)*ha%orbs%nspinor*ha%orbs%norbp

   EP_dim_tot_touse=max(EP_dim_tot,1)


   !!$    if( (ha%Lzd%Glr%wfd%nvctr_c+7*ha%Lzd%Glr%wfd%nvctr_f)*ha%orbs%nkptsp /= &
   !!$         sum(ha%comms%nvctr_par(:,1))  ) then
   !!$       stop "array size inconsistency" 
   !!$    endif

   if( (ha%Lzd%Glr%wfd%nvctr_c+7*ha%Lzd%Glr%wfd%nvctr_f) * ha%orbs%nkptsp  /= &
      &   sum(ha%comms%nvctr_par(:, ha%orbs%iskpts+1:ha%orbs%iskpts+ ha%orbs%nkptsp   ))  ) then
   stop "array size inconsistency" 
endif
!! arrays which are used in the direct rep after retrieval
!! from transposed memory

allocate(Qvect_tmp( EP_dim_tot_touse  +ndebug) , stat=i_stat) 
call memocc(i_stat,Qvect_tmp,'Qvect_tmp',subname)

allocate(wrk  ( EP_dim_tot_touse   +ndebug) , stat=i_stat )
call memocc(i_stat,wrk,'wrk',subname)
allocate(wrk1 (  EP_dim_tot_touse    +ndebug) , stat=i_stat )
call memocc(i_stat,wrk1,'wrk1',subname)
allocate(wrk2 (  EP_dim_tot_touse    +ndebug) , stat=i_stat )
call memocc(i_stat,wrk2,'wrk2',subname)

EP_shift=0.0

EP_norb=0
EP_doorthoocc=.false.

allocate( EP_norma2_initialized_state( ha%orbs%norbp+ndebug ) )
call memocc(i_stat,EP_norma2_initialized_state,'EP_norma2_initialized_state' , subname)

!added for nullification of the pointers in the lanczos_base module
nullify(Qvect,dumQvect)

  END SUBROUTINE EP_inizializza


  subroutine EP_mat_mult( m,k ,  EV   ) ! usare i dumvectors a partire da -1
     implicit none
     !Arguments
     integer , intent(in):: m,k
     real(8), intent (in) :: EV(1)

     call gemm('N','N', EP_dim , k, m  ,1.0_wp ,&
        &   Qvect(1,0)  , EP_dim ,&
        &   EV(1) ,m ,&
        &   0.0_wp ,  dumQvect(1,1) ,  EP_dim )

     !!!
     !!!    do i=0, k-1
     !!!       do j=1, EP_dim
     !!!          dumQvect(j,i+1)=0.0d0
     !!!          do l=0, m-1 ! controllare il range
     !!!             dumQvect(j,i+1)=dumQvect(j,i+1)+EV( l,i )*Qvect(  j,l ) 
     !!!          enddo 
     !!!       enddo
     !!!    enddo

  END SUBROUTINE EP_mat_mult


  !> Allocate the wavefunctions in the transposed form, for lancsoz
  subroutine EP_free(iproc)
     implicit none
     integer, intent(in) :: iproc

     if (iproc == 0)  write(*,*) "DEALLOCATING"

     i_all=-product(shape(Qvect))*kind(Qvect)
     deallocate(Qvect,stat=i_stat)
     call memocc(i_stat,i_all,'Qvect',subname)

     i_all=-product(shape(dumQvect))*kind(dumQvect)
     deallocate(dumQvect,stat=i_stat)
     call memocc(i_stat,i_all,'dumQvect',subname)

     i_all=-product(shape(Qvect_tmp))*kind(Qvect_tmp)
     deallocate(Qvect_tmp,stat=i_stat)
     call memocc(i_stat,i_all,'Qvect_tmp',subname)

     i_all=-product(shape(wrk))*kind(wrk)
     deallocate(wrk,stat=i_stat)
     call memocc(i_stat,i_all,'wrk',subname)

     i_all=-product(shape(wrk1))*kind(wrk1)
     deallocate(wrk1,stat=i_stat)
     call memocc(i_stat,i_all,'wrk1',subname)

     i_all=-product(shape(wrk2))*kind(wrk2)
     deallocate(wrk2,stat=i_stat)
     call memocc(i_stat,i_all,'wrk2',subname)

     if(EP_doorthoocc) then
        i_all=-product(shape(EP_occprojections))*kind(EP_occprojections)
        deallocate(EP_occprojections,stat=i_stat)
        call memocc(i_stat,i_all,'EP_occprojections',subname)
     endif

     i_all=-product(shape(EP_norma2_initialized_state))*kind(EP_norma2_initialized_state)
     deallocate(EP_norma2_initialized_state,stat=i_stat)
     call memocc(i_stat,i_all,'EP_norma2_initialized_state',subname)

  END SUBROUTINE EP_free


  subroutine  EP_allocate_for_eigenprob(nsteps)
     implicit none

     !Arguments
     integer, intent(in):: nsteps

     integer i, j

     if(associated(Qvect) ) then
        i_all=-product(shape(Qvect))*kind(Qvect)

        deallocate(Qvect,stat=i_stat)
        call memocc(i_stat,i_all,'Qvect',subname)
     endif

     allocate(Qvect(EP_dim,0:nsteps+ndebug),&
        &   stat=i_stat)
     call memocc(i_stat,Qvect,'Qvect',subname)
     do i=0,nsteps
        do j=1,EP_dim
           Qvect(j,i)=0.0_wp
        end do
     enddo
  END SUBROUTINE EP_allocate_for_eigenprob


  subroutine EP_make_dummy_vectors(nd)
     implicit none
     integer, intent(in):: nd

     if(associated(dumQvect) ) then
        i_all=-product(shape(dumQvect))*kind(dumQvect)
        deallocate(dumQvect,stat=i_stat)
        call memocc(i_stat,i_all,'dumQvect',subname)
     endif

     allocate(dumQvect(EP_dim,0:nd+1+ndebug),&
        &   stat=i_stat)
     call memocc(i_stat,dumQvect,'dumQvect',subname)
  END SUBROUTINE EP_make_dummy_vectors

  subroutine EP_store_occupied_orbitals( norb, Occ_psit )
     implicit none
     integer, intent(in) :: norb
     real(wp), dimension(:), pointer :: Occ_psit

     EP_doorthoocc=.true.
     EP_norb=norb
     occQvect=>Occ_psit
     allocate(EP_occprojections(EP_norb+ndebug) , stat=i_stat )
     call memocc(i_stat,EP_occprojections,'EP_occprojections',subname)

  END SUBROUTINE EP_store_occupied_orbitals


  subroutine EP_normalizza(j)
     implicit none
     integer, intent(in)::j
     ! ::::::::::::::::::::::::::::::::::::::
     if(J.ge.0) then
        call EP_normalizza_interno( Qvect(1:,j) )
     else
        call EP_normalizza_interno( dumQvect(1:,-j) )
     endif
     return 
  END SUBROUTINE EP_normalizza


  subroutine EP_multbyfact(j, fact)
     implicit none
     integer, intent(in)::j
     real(gp) fact
     ! ::::::::::::::::::::::::::::::::::::::
     if(J.ge.0) then
        call EP_multbyfact_interno( Qvect(1,j), fact )
     else
        call EP_multbyfact_interno( dumQvect(1,-j), fact )
     endif
     return 
  END SUBROUTINE EP_multbyfact



  subroutine EP_normalizza_interno(Q)
     implicit none
     !Arguments
     real(wp) :: Q(EP_dim)
     !Local variables
     real(wp) :: sump, sumtot

     sump = dot(EP_dim,Q(1),1 ,Q(1),1)
     sumtot=0

     if(ha%nproc/=1) then
        call MPI_Allreduce(sump,sumtot,1,mpidtypw, MPI_SUM,MPI_COMM_WORLD ,ierr )
     else
        sumtot=sump
     endif
     sump=1.0_wp/sqrt(sumtot)

     call vscal(EP_dim,sump, Q(1), 1  ) 

  END SUBROUTINE EP_normalizza_interno


  subroutine EP_multbyfact_interno(Q, fact)
     implicit none
     !Arguments
     real(wp) :: Q
     real(gp) :: fact

     call vscal(EP_dim,fact, Q, 1  ) 

  END SUBROUTINE EP_multbyfact_interno


  subroutine EP_copy(i,j)
     implicit none
     !Arguments
     integer, intent(in) :: i,j

     if( i.ge.0 .and. j.ge.0) then
        call dcopy(EP_dim,Qvect(1,j),1,Qvect(1,i),1)
        !Qvect(:,i)=Qvect(:,j)
     else  if( i.lt.0 .and. j.ge.0) then
        call dcopy(EP_dim,Qvect(1,j),1,dumQvect(1,-i),1)
        !dumQvect(:,-i)=Qvect(:,j)
     else  if( i.ge.0 .and. j.lt.0) then
        call dcopy(EP_dim,dumQvect(1,-j),1,Qvect(1,i),1)
        !Qvect(:,i)=dumQvect(:,-j)
     else 
        call dcopy(EP_dim,dumQvect(1,-j),1,dumQvect(1,-i),1)
        !dumQvect(:,-i)=dumQvect(:,-j)
     endif

  END SUBROUTINE EP_copy


  subroutine   EP_scalare_multik(i,j, scalari)
     use module_base
     implicit none
     !Arguments
     integer, intent(in) :: i,j
     real(wp) :: scalari(*)


     if( i.ge.0 .and. j.ge.0) then
        call EP_scalare_interna_multik(   Qvect(:,i)    ,   Qvect(:,j) , scalari )
     else  if( i.lt.0 .and. j.ge.0) then
        call EP_scalare_interna_multik(   dumQvect(:,-i),   Qvect(:,j) , scalari )
     else  if( i.ge.0 .and. j.lt.0) then
        call EP_scalare_interna_multik(   Qvect(:,i)    ,   dumQvect(:,-j) , scalari )
     else 
        call EP_scalare_interna_multik(   dumQvect(:,-i),   dumQvect(:,-j) , scalari )
     endif

  END SUBROUTINE EP_scalare_multik


  subroutine EP_scalare_interna_multik(a,b, scalari)
     implicit none
     !Arguments
     real(wp), intent(in):: a(*),b(*)
     real(wp) :: scalari(*)
     !Local variables
     real(wp) :: ovrlp_local ( ha%orbs%nkpts  )
     real(wp) :: ovrlp_global( ha%orbs%nkpts  )
     integer :: ik, ipos, ic, iorb
     call razero(ha%orbs%nkpts,ovrlp_local)
     call razero(ha%orbs%nkpts,ovrlp_global)
     if(ha%orbs%nspinor==1) then
        ipos=1
        do ik = 1, ha%orbs%nkptsp  !! this supposes norb=1 for chebychev
           do ic = 1, ha%comms%nvctr_par(ha%iproc,ha%orbs%iskpts+ik)
              ovrlp_local( ha%orbs%iskpts+ik)=ovrlp_local( ha%orbs%iskpts+ik)+a(ipos)*b(ipos)
              ipos=ipos+1
           end do
        end do
     else if (ha%orbs%nspinor ==2) then
        ipos=1
        do ik = 1, ha%orbs%nkptsp  !! this supposes norb=1 for chebychev
           do ic = 1, ha%comms%nvctr_par(ha%iproc,ha%orbs%iskpts+ik)
              ovrlp_local( ha%orbs%iskpts+ik)=ovrlp_local( ha%orbs%iskpts+ik)+a(ipos)*b(ipos)
              ovrlp_local( ha%orbs%iskpts+ik)=ovrlp_local( ha%orbs%iskpts+ik)+a(ipos+1)*b(ipos+1)
              !! for chebychev all scalar product should be real
              ipos=ipos+2
           end do
        end do
     else if (ha%orbs%nspinor ==4) then
        STOP "nspinor=4 not treated yet in EP_scalare_interna_multik"
     end if

     if(ha%nproc/=1) then
        call MPI_Allreduce(ovrlp_local,ovrlp_global,ha%orbs%nkpts ,mpidtypw, MPI_SUM,MPI_COMM_WORLD ,ierr )
        do iorb = 1, ha%orbs%norbp !! this supposes norb=1 for chebychev
           scalari(iorb) = ovrlp_global(ha%orbs%iokpt(iorb ))
        end do
     else
        do ik=1, ha%orbs%norbp 
           scalari(ik)=ovrlp_local(ik)
        end do
     endif
  END SUBROUTINE EP_scalare_interna_multik





  real(8) function   EP_scalare(i,j)
  implicit none
  !Arguments
  integer, intent(in) :: i,j

  if( i.ge.0 .and. j.ge.0) then
     EP_scalare = EP_scalare_interna(Qvect(1,i), Qvect(1,j) )
  else  if( i.lt.0 .and. j.ge.0) then
     EP_scalare = EP_scalare_interna(dumQvect(1,-i), Qvect(1,j) )
  else  if( i.ge.0 .and. j.lt.0) then
     EP_scalare = EP_scalare_interna(Qvect(1,i), dumQvect(1,-j) )
  else 
     EP_scalare = EP_scalare_interna(dumQvect(1,-i), dumQvect(1,-j) )
  endif
  END FUNCTION EP_scalare


  real(8) function EP_scalare_interna(a,b)
  implicit none
  !Arguments
  real(8), intent(in):: a,b
  !Local variables
  real(wp) :: sump, sumtot


  sump = dot(EP_dim,a,1 ,b,1)
  sumtot=0


  if(ha%nproc/=1) then
     call MPI_Allreduce(sump,sumtot,1,mpidtypw, MPI_SUM,MPI_COMM_WORLD ,ierr )
  else
     sumtot=sump
  endif
  EP_scalare_interna=sumtot

  END FUNCTION EP_scalare_interna

  !  real(8) function EP_scalare_interna(a,b)
  !    implicit none
  !    real(8), intent(in):: a(EP_dim), b(EP_dim)
  !    ! ::::::::::::::::::::::::::::::::::::::::::::::
  !    integer i,j
  !
  !    real(wp) sump, sumtot
  !
  !    sump = dot(EP_dim,a(1),1 ,b(1),1)
  !    sumtot=0
  !
  !    if(ha%nproc/=1) then
  !       call MPI_Allreduce(sump,sumtot,1,mpidtypw, MPI_SUM,MPI_COMM_WORLD ,ierr )
  !    else
  !       sumtot=sump
  !    endif
  !    EP_scalare_interna=sumtot
  !
  !  END FUNCTION EP_scalare_interna
  !

  subroutine  EP_copia_per_prova(psi)
     use module_interfaces
     !Arguments
     real(wp), dimension(*), target :: psi ! per testare happlication
     !Local variables
     integer :: i

     if( ha%nproc/=1) then
        call transpose_v(ha%iproc,ha%nproc,ha%orbs,ha%Lzd%Glr%wfd,ha%comms,&
           &   psi(1),work=wrk,outadd=Qvect(1,0))  
     else
        do i=1, EP_dim_tot
           Qvect(i,0)= psi(i)
        enddo
     endif

  END SUBROUTINE EP_copia_per_prova

  subroutine EP_initialize_start()
     use module_interfaces
     !Local variables
     integer :: i

     if ( ha%at%paw_NofL(ha%at%iatype(ha%in_iat_absorber )).gt.0  ) then
        if (ha%iproc == 0) write(*,*) "USING PTILDES TO BUILD INITIAL WAVE"
        !!if(EP_dim_tot.gt.0) then
        call razero(EP_dim_tot  ,  Qvect_tmp  )
        call applyPAWprojectors(ha%orbs,ha%at,&
           &   ha%hx,ha%hy,ha%hz,ha%Lzd%Glr,ha%PAWD,Qvect_tmp,Qvect_tmp, ha%at%paw_S_matrices, &
           &   .true. ,    ha%in_iat_absorber, ha%Labsorber+1, &
           &   ha%Gabs_coeffs               ) 
        !!end if
     else
        STOP " ha%at%paw_NofL(ha%at%iatype(ha%in_iat_absorber )).gt.0  is false" 
        !!$       Note G%psiat and G%xp have now 2 dimenstions.
        !!$       call gaussians_to_wavelets_nonorm(ha%iproc,ha%nproc,ha%Lzd%Glr%geocode,ha%orbs,ha%Lzd%Glr%d,&
        !!$            ha%hx,ha%hy,ha%hz,ha%Lzd%Glr%wfd,EP_Gabsorber,ha%Gabs_coeffs,Qvect_tmp )
     endif

     !!$
     !!$    inquire(file='DOWRITEDOWNINITIALORBITAL', exist=exist)
     !!$    if(exist) then
     !!$       if(  sum( ha%at%paw_NofL ).gt.0 ) then
     !!$          if(  associated( ha%PAWD) ) then
     !!$             call razero(EP_dim_tot  ,  wrk  )
     !!$             call applyPAWprojectors(ha%orbs,ha%at,&
     !!$                  ha%hx,ha%hy,ha%hz,ha%Lzd%Glr,ha%PAWD,Qvect_tmp,wrk, ha%at%paw_S_matrices, &
     !!$                  .false.)      
     !!$             do i=1, EP_dim_tot
     !!$                Qvect_tmp(i) = Qvect_tmp(i) +wrk(i)
     !!$             end do
     !!$          endif
     !!$       endif
     !!$       
     !!$       write(orbname,'(A)')'in_orb_'
     !!$       call plot_wf_cube(orbname,ha%at,  ha%Lzd%Glr,ha%hx,ha%hy,ha%hz,ha%rxyz,Qvect_tmp ,"initial orbital" ) ! solo spinore 1!!$    endif

     if (.not. associated(Qvect)) then
        write(*,*)'ERROR: initialization vector not allocated!'
        stop
     end if

     if( ha%nproc/=1) then
        call transpose_v(ha%iproc,ha%nproc,ha%orbs,ha%Lzd%Glr%wfd,ha%comms,&
           &   Qvect_tmp,work=wrk,outadd=Qvect(1,0))  
     else
        do i=1, EP_dim_tot
           Qvect(i,0)= Qvect_tmp(i)
        enddo
     endif



     call EP_scalare_multik(0,0, EP_norma2_initialized_state )


  END SUBROUTINE EP_initialize_start


  subroutine EP_set_all_random(i)
     implicit none
     !Arguments
     integer, intent(in) :: i
     !Local variables
     if ( i.ge.0 ) then
        call EP_set_random_interna(Qvect(1:,i))
     else 
        call EP_set_random_interna(dumQvect(1:,-i))
     endif

  END SUBROUTINE EP_set_all_random


  subroutine EP_set_random_interna(Q)
     implicit none
     !Arguments
     real(wp) :: Q(EP_dim)
     !Local variables
     real(4) :: rand
     integer :: i
     do i=1,EP_dim
        call random_number(rand)
        Q(i)=real(rand,wp)
     enddo
  END SUBROUTINE EP_set_random_interna


  subroutine EP_GramSchmidt(i,n)
     implicit none
     !Arguments
     integer, intent(in) :: i,n

     if( i.ge.0 ) then
        call EP_GramSchmidt_interna(Qvect(1:,i),n)
     else
        call EP_GramSchmidt_interna(dumQvect(1:,-i),n)
     endif

  END SUBROUTINE EP_GramSchmidt


  subroutine EP_GramSchmidt_interna(Q,n)
     implicit none
     !Arguments
     integer, intent(in) :: n
     real(wp) Q(EP_dim)
     !Local variables
     integer :: i, volta
     real(wp) :: scals(0:n-1), scalstot(0:n-1), occscals(1:EP_norb), occscalstot(1:EP_norb)

     if(ha%iproc.eq.0) then
        print *, " starting GramSchmidt ", n
     endif

     do volta=1,2
        call gemm('T','N', n , 1, EP_dim ,1.0_wp ,  Qvect(1,0)  , EP_dim ,Q(1) ,EP_dim , 0.0_wp , scals(0) ,  n )
        if(ha%nproc/=1) then
           call MPI_Allreduce(scals(0) ,scalstot(0) , n ,mpidtypw, MPI_SUM,MPI_COMM_WORLD ,ierr )
        else
           do i=0,n-1
              scalstot(i)=scals(i)
           enddo
        endif
        do i=0, n-1
           call axpy(EP_dim, -scalstot(i)  ,   Qvect(1,i)  , 1,  Q(1) , 1)
        enddo

        if ( EP_doorthoocc) then
           call gemm('T','N', EP_norb , 1, EP_dim ,1.0_wp ,  occQvect(1)  , EP_dim ,Q(1) ,EP_dim , 0.0_wp , occscals(1) ,  EP_norb )
           if(ha%nproc/=1) then
              call MPI_Allreduce(occscals(1) ,occscalstot(1) , EP_norb  ,mpidtypw, MPI_SUM,MPI_COMM_WORLD ,ierr )
           else
              do i=1,EP_norb
                 occscalstot(i)=occscals(i)
              enddo
           endif
           do i=1, EP_norb
              call axpy(EP_dim, -occscalstot(i)  ,   occQvect(1+i*EP_dim)  , 1,  Q(1) , 1)
           enddo
        endif

     enddo

     if(ha%iproc.eq.0) then
        print *, "GramSchmidt done "
     endif

  END SUBROUTINE EP_GramSchmidt_interna


  !>   Hits the input array x with the kernel @f$((-1/2\Delta+C)_{ij})^{-1}@f$
  subroutine hit_with_kernel_spectra(x,z1,z3,kern_k1,kern_k2,kern_k3,n1,n2,n3,nd1,nd2,nd3,&
        &   n1f,n1b,n3f,n3b,nd1f,nd1b,nd3f,nd3b,ene, gamma )
     use module_base
     implicit none
     ! Arguments
     integer, intent(in) :: n1,n2,n3,nd1,nd2,nd3
     integer, intent(in) :: n1f,n1b,n3f,n3b,nd1f,nd1b,nd3f,nd3b
     real(gp), intent(in) :: kern_k1(n1)
     real(gp), intent(in) :: kern_k2(n2)
     real(gp), intent(in) :: kern_k3(n3)
     real(kind=8), intent(in):: ene, gamma

     real(wp),intent(inout) :: x(n1,n2,n3)! input/output
     !Local variables
     real(wp) :: z1(2,nd1b,nd2,nd3,2)! work array
     real(wp) :: z3(2,nd1,nd2,nd3f,2)! work array
     real(gp) :: tt
     integer :: i1,i2,i3,inzee

     ! fft the input array x:

     call FFT_for(n1,n2,n3,n1f,n3f,nd1,nd2,nd3,nd1f,nd3f,x,z1,z3,inzee)

     ! hit the Fourier transform of x with the kernel. At the same time, transform the array
     ! from the form z3 (where only half of values of i3 are stored)
     ! to the form z1   (where only half of values of i1 are stored)
     ! The latter thing could be done separately by the subroutine z3_to_z1 that is contained
     ! in FFT_back, but then the code would be slower.

     !$omp parallel default (private) shared(z1,z3,kern_k1,kern_k2,kern_k3)&
     !$omp & shared(n1b,n3f,inzee,n1,n2,n3)

     ! i3=1: then z1 is contained in z3 
     !$omp do 
     do i2=1,n2
        do i1=1,n1b
           ! tt=1._gp/(kern_k1(i1)+kern_k2(i2)+kern_k3(1)+c)
           tt= 1._gp/((kern_k1(i1)+kern_k2(i2)+kern_k3(1)-ene)**2+gamma**2)
           z1(1,i1,i2,1,inzee)=z3(1,i1,i2,1,inzee)*tt
           z1(2,i1,i2,1,inzee)=z3(2,i1,i2,1,inzee)*tt
        enddo
     enddo  
     !$omp enddo

     !$omp do
     do i3=2,n3f
        ! i2=1
        ! i1=1
        ! tt=1._gp/(kern_k1(1)+kern_k2(1)+kern_k3(i3)+c)
        tt= 1._gp/((kern_k1(1)+kern_k2(1)+kern_k3(i3)-ene)**2+gamma**2)
        z1(1,1,1,i3,inzee)=z3(1,1,1,i3,inzee)*tt
        z1(2,1,1,i3,inzee)=z3(2,1,1,i3,inzee)*tt

        z1(1,1,1,n3+2-i3,inzee)=z3(1,1,1,i3,inzee)*tt
        z1(2,1,1,n3+2-i3,inzee)=-z3(2,1,1,i3,inzee)*tt

        ! i2=1
        do i1=2,n1b  
           ! tt=1._gp/(kern_k1(i1)+kern_k2(1)+kern_k3(i3)+c)
           tt= 1._gp/((kern_k1(i1)+kern_k2(1)+kern_k3(i3)-ene)**2+gamma**2)
           z1(1,i1,1,i3,inzee)=z3(1,i1,1,i3,inzee)*tt
           z1(2,i1,1,i3,inzee)=z3(2,i1,1,i3,inzee)*tt

           z1(1,i1,1,n3+2-i3,inzee)= z3(1,n1+2-i1,1,i3,inzee)*tt
           z1(2,i1,1,n3+2-i3,inzee)=-z3(2,n1+2-i1,1,i3,inzee)*tt
        enddo

        do i2=2,n2
           ! i1=1
           ! tt=1._gp/(kern_k1(1)+kern_k2(i2)+kern_k3(i3)+c)
           tt= 1._gp/((kern_k1(1)+kern_k2(i2)+kern_k3(i3)-ene)**2+gamma**2)
           z1(1,1,i2,i3,inzee)=z3(1,1,i2,i3,inzee)*tt
           z1(2,1,i2,i3,inzee)=z3(2,1,i2,i3,inzee)*tt

           z1(1,1,i2,n3+2-i3,inzee)= z3(1,1,n2+2-i2,i3,inzee)*tt
           z1(2,1,i2,n3+2-i3,inzee)=-z3(2,1,n2+2-i2,i3,inzee)*tt

           do i1=2,n1b
              ! tt=1._gp/(kern_k1(i1)+kern_k2(i2)+kern_k3(i3)+c)
              tt= 1._gp/((kern_k1(i1)+kern_k2(i2)+kern_k3(i3)-ene)**2+gamma**2)
              z1(1,i1,i2,i3,inzee)=z3(1,i1,i2,i3,inzee)*tt
              z1(2,i1,i2,i3,inzee)=z3(2,i1,i2,i3,inzee)*tt

              z1(1,i1,i2,n3+2-i3,inzee)= z3(1,n1+2-i1,n2+2-i2,i3,inzee)*tt
              z1(2,i1,i2,n3+2-i3,inzee)=-z3(2,n1+2-i1,n2+2-i2,i3,inzee)*tt
           enddo
        enddo
     enddo
     !$omp enddo

     !$omp end parallel

     call FFT_back(n1,n2,n3,n1b,n3f,n3b,nd1,nd2,nd3,nd1b,nd3f,nd3b,x,z1,z3,inzee)

  END SUBROUTINE hit_with_kernel_spectra



  !> Multiplies a wavefunction psi_c,psi_f (in vector form) with a scaling vector (scal)
  subroutine wscal_f_spectra(mvctr_f,psi_f,hx,hy,hz,ene, gamma)
     ! multiplies a wavefunction psi_c,psi_f (in vector form) with a scaling vector (scal)
     use module_base
     implicit none
     integer,intent(in)::mvctr_f
     real(gp),intent(in)::hx,hy,hz, ene, gamma

     real(wp)::psi_f(7,mvctr_f)
     real(gp)::scal(7),hh(3)
     !WAVELET AND SCALING FUNCTION SECOND DERIVATIVE FILTERS, diagonal elements
     real(gp),PARAMETER::B2=24.8758460293923314_gp,A2=3.55369228991319019_gp

     integer i

     hh(1)=.5_gp/hx**2
     hh(2)=.5_gp/hy**2
     hh(3)=.5_gp/hz**2

     scal(1)=1._gp/((b2*hh(1)+a2*hh(2)+a2*hh(3)-ene)**2+gamma*gamma)       !  2 1 1
     scal(2)=1._gp/((a2*hh(1)+b2*hh(2)+a2*hh(3)-ene)**2+gamma*gamma)       !  1 2 1
     scal(3)=1._gp/((b2*hh(1)+b2*hh(2)+a2*hh(3)-ene)**2+gamma*gamma)       !  2 2 1
     scal(4)=1._gp/((a2*hh(1)+a2*hh(2)+b2*hh(3)-ene)**2+gamma*gamma)       !  1 1 2
     scal(5)=1._gp/((b2*hh(1)+a2*hh(2)+b2*hh(3)-ene)**2+gamma*gamma)       !  2 1 2
     scal(6)=1._gp/((a2*hh(1)+b2*hh(2)+b2*hh(3)-ene)**2+gamma*gamma)       !  1 2 2
     scal(7)=1._gp/((b2*hh(1)+b2*hh(2)+b2*hh(3)-ene)**2+gamma*gamma)       !  2 2 2

     do i=1,mvctr_f
        psi_f(1,i)=psi_f(1,i)*scal(1)       !  2 1 1
        psi_f(2,i)=psi_f(2,i)*scal(2)       !  1 2 1
        psi_f(3,i)=psi_f(3,i)*scal(3)       !  2 2 1
        psi_f(4,i)=psi_f(4,i)*scal(4)       !  1 1 2
        psi_f(5,i)=psi_f(5,i)*scal(5)       !  2 1 2
        psi_f(6,i)=psi_f(6,i)*scal(6)       !  1 2 2
        psi_f(7,i)=psi_f(7,i)*scal(7)       !  2 2 2
     enddo

  END SUBROUTINE wscal_f_spectra




  !> Solves ((KE-ene)**2+gamma**2*I)*xx=yy by FFT in a cubic box 
  !! x_c is the right hand side on input and the solution on output
  !! This version uses work arrays kern_k1-kern_k3 and z allocated elsewhere
  subroutine prec_fft_fast_spectra(n1,n2,n3,nseg_c,nvctr_c,nseg_f,nvctr_f,keyg,keyv, &
        &   ene, gamma,hx,hy,hz,hpsi,&
        &   kern_k1,kern_k2,kern_k3,z1,z3,x_c,&
        &   nd1,nd2,nd3,n1f,n1b,n3f,n3b,nd1f,nd1b,nd3f,nd3b)
     use module_base
     implicit none 
     integer, intent(in) :: n1,n2,n3
     integer,intent(in)::nd1,nd2,nd3
     integer,intent(in)::n1f,n3f,n1b,n3b,nd1f,nd3f,nd1b,nd3b
     integer, intent(in) :: nseg_c,nvctr_c,nseg_f,nvctr_f
     real(gp), intent(in) :: hx,hy,hz,ene, gamma
     integer, dimension(2,nseg_c+nseg_f), intent(in) :: keyg
     integer, dimension(nseg_c+nseg_f), intent(in) :: keyv
     ! real(wp), intent(inout) ::  hpsi(*) 
     real(wp), intent(inout) ::  hpsi(nvctr_c+7*nvctr_f) 

     !work arrays
     real(gp):: kern_k1(0:n1),kern_k2(0:n2),kern_k3(0:n3)
     real(wp),dimension(0:n1,0:n2,0:n3):: x_c! in and out of Fourier preconditioning
     real(wp)::z1(2,nd1b,nd2,nd3,2)! work array
     real(wp)::z3(2,nd1,nd2,nd3f,2)! work array 

     x_c=0.0_wp
     z1=0.0_wp
     z3=0.0_wp

     if (nvctr_f > 0) then
        call wscal_f_spectra(nvctr_f,hpsi(nvctr_c+1),hx,hy,hz,ene, gamma)
     end if

     call make_kernel(n1,hx,kern_k1)
     call make_kernel(n2,hy,kern_k2)
     call make_kernel(n3,hz,kern_k3)

     call uncompress_c(hpsi,x_c,keyg(1,1),keyv(1),nseg_c,nvctr_c,n1,n2,n3)

     call  hit_with_kernel_spectra(x_c,z1,z3,kern_k1,kern_k2,kern_k3,n1+1,n2+1,n3+1,nd1,nd2,nd3,&
        &   n1f,n1b,n3f,n3b,nd1f,nd1b,nd3f,nd3b,ene, gamma)

     call compress_c(hpsi,x_c,keyg(1,1),keyv(1),nseg_c,nvctr_c,n1,n2,n3)

  END SUBROUTINE prec_fft_fast_spectra


  subroutine EP_precondition(p,i, ene, gamma)
     use module_interfaces
     use module_base
     !Arguments
     implicit none
     integer, intent(in) :: p,i
     real(gp) ene, gamma
     !Local variables
     integer :: k
     real(wp), parameter :: b2=24.8758460293923314d0,a2=3.55369228991319019d0
     integer :: nd1,nd2,nd3,n1f,n3f,n1b,n3b,nd1f,nd3f,nd1b,nd3b 
     type(workarr_precond) :: w
     logical :: dopcproj
     dopcproj=.true.


     call allocate_work_arrays('P',.true.,1,ha%Lzd%Glr%d,w)

     !!$
     !!$    hh(1)=.5_wp/ha%hx**2
     !!$    hh(2)=.5_wp/ha%hy**2
     !!$    hh(3)=.5_wp/ha%hz**2
     !!$    
     !!$    scal(0)=1._wp/((a2*hh(1)+a2*hh(2)+a2*hh(3)-ene)**2+gamma*gamma)       !  1 1 1
     !!$    scal(1)=1._wp/((b2*hh(1)+a2*hh(2)+a2*hh(3)-ene)**2+gamma*gamma)       !  2 1 1
     !!$    scal(2)=1._wp/((a2*hh(1)+b2*hh(2)+a2*hh(3)-ene)**2+gamma*gamma)       !  1 2 1
     !!$    scal(3)=1._wp/((b2*hh(1)+b2*hh(2)+a2*hh(3)-ene)**2+gamma*gamma)       !  2 2 1
     !!$    scal(4)=1._wp/((a2*hh(1)+a2*hh(2)+b2*hh(3)-ene)**2+gamma*gamma)       !  1 1 2
     !!$    scal(5)=1._wp/((b2*hh(1)+a2*hh(2)+b2*hh(3)-ene)**2+gamma*gamma)       !  2 1 2
     !!$    scal(6)=1._wp/((a2*hh(1)+b2*hh(2)+b2*hh(3)-ene)**2+gamma*gamma)       !  1 2 2
     !!$    scal(7)=1._wp/((b2*hh(1)+b2*hh(2)+b2*hh(3)-ene)**2+gamma*gamma)       !  2 2 2
     !!$    

     call dimensions_fft(ha%Lzd%Glr%d%n1,ha%Lzd%Glr%d%n2,ha%Lzd%Glr%d%n3,&
        &   nd1,nd2,nd3,n1f,n3f,n1b,n3b,nd1f,nd3f,nd1b,nd3b)

     if( ha%nproc > 1) then
        if(i>=0) then
           call untranspose_v(ha%iproc,ha%nproc,ha%orbs,ha%Lzd%Glr%wfd,ha%comms,&
              &   Qvect(1:,i), work=wrk,outadd= Qvect_tmp(1) )  
        else
           call untranspose_v(ha%iproc,ha%nproc,ha%orbs,ha%Lzd%Glr%wfd,ha%comms,&
              &   dumQvect(1:,-i), work=wrk,outadd= Qvect_tmp(1) )  
        endif
     else
        if(i>=0) then
           do k=1, EP_dim_tot
              Qvect_tmp(k)=  Qvect(k,i)
           enddo
        else
           do k=1, EP_dim_tot
              Qvect_tmp(k)=  dumQvect(k,-i)
           enddo
        endif
     endif

     !!$
     !!$    do k=1,ha%lr%wfd%nvctr_c
     !!$       wrk(k)=Qvect_tmp(k)*scal(0)           !  1 1 1
     !!$    enddo
     !!$    
     !!$    do k=1,         ha%lr%wfd%nvctr_f
     !!$       ind=ha%lr%wfd%nvctr_c+7*(k-1)
     !!$       wrk(ind+1)=Qvect_tmp(ind+1)*scal(1)       !  2 1 1
     !!$       wrk(ind+2)=Qvect_tmp(ind+2)*scal(2)       !  1 2 1
     !!$       wrk(ind+3)=Qvect_tmp(ind+3)*scal(3)       !  2 2 1
     !!$       wrk(ind+4)=Qvect_tmp(ind+4)*scal(4)       !  1 1 2
     !!$       wrk(ind+5)=Qvect_tmp(ind+5)*scal(5)       !  2 1 2
     !!$       wrk(ind+6)=Qvect_tmp(ind+6)*scal(6)       !  1 2 2
     !!$       wrk(ind+7)=Qvect_tmp(ind+7)*scal(7)       !  2 2 2
     !!$    enddo

     call dcopy(EP_dim_tot, Qvect_tmp(1),1,wrk(1),1) 


     if( dopcproj) then

        call razero(EP_dim_tot  ,  wrk1  )
        ha%PPD%iproj_to_factor(:) =  1.0_gp
        call applyPCprojectors(ha%orbs,ha%at,ha%hx,ha%hy,ha%hz,&
           &   ha%Lzd%Glr,ha%PPD,wrk,wrk1 )


        call razero(EP_dim_tot  ,  wrk2  )
        !!$       do k=1, ha%PPD%mprojtot
        !!$          print *, ha%PPD%iproj_to_ene(k), ha%PPD%iproj_to_l(k)
        !!$       end do
        ha%PPD%iproj_to_factor = ( ha%PPD%iproj_to_ene - ene   )
        ha%PPD%iproj_to_factor =1.0_gp/(ha%PPD%iproj_to_factor**2 + gamma*gamma)

        call applyPCprojectors(ha%orbs,ha%at,ha%hx,ha%hy,ha%hz,&
           &   ha%Lzd%Glr,ha%PPD,wrk,wrk2 )
        !!$
        !!$

        call axpy(EP_dim_tot, -1.0_gp  ,  wrk1(1)   , 1,  wrk(1) , 1)

     endif


     call prec_fft_fast_spectra(ha%Lzd%Glr%d%n1,ha%Lzd%Glr%d%n2,ha%Lzd%Glr%d%n3,&
        &   ha%Lzd%Glr%wfd%nseg_c,ha%Lzd%Glr%wfd%nvctr_c,ha%Lzd%Glr%wfd%nseg_f,ha%Lzd%Glr%wfd%nvctr_f,&
        &   ha%Lzd%Glr%wfd%keygloc,ha%Lzd%Glr%wfd%keyvloc, &
        &   ene, gamma,ha%hx,ha%hy,ha%hz,wrk(1:),&
        &   w%kern_k1,w%kern_k2,w%kern_k3,w%z1,w%z3,w%x_c,&
        &   nd1,nd2,nd3,n1f,n1b,n3f,n3b,nd1f,nd1b,nd3f,nd3b)



     if( dopcproj) then

        call razero(EP_dim_tot  ,  wrk1  )
        ha%PPD%iproj_to_factor(:) =  1.0_gp
        call applyPCprojectors(ha%orbs,ha%at,ha%hx,ha%hy,ha%hz,&
           &   ha%Lzd%Glr,ha%PPD,wrk,wrk1)


        call axpy(EP_dim_tot, -1.0_gp  ,  wrk1(1)   , 1,  wrk(1) , 1)
        call axpy(EP_dim_tot, +1.0_gp  ,  wrk2(1)   , 1,  wrk(1) , 1)
     endif


     if(  ha%iproc ==0 ) write(*,*)" done "



     if(p<0) then
        if(  ha%nproc/=1) then
           call transpose_v(ha%iproc,ha%nproc,ha%orbs,ha%Lzd%Glr%wfd,ha%comms,&
              &   wrk , work= Qvect_tmp ,outadd=dumQvect(1,-p))  
        else
           do k=1, EP_dim_tot
              dumQvect(k,-p) =  wrk(k)
           enddo
        endif
     else
        if(  ha%nproc/=1) then
           call transpose_v(ha%iproc,ha%nproc,ha%orbs,ha%Lzd%Glr%wfd,ha%comms,&
              &   wrk , work= Qvect_tmp ,outadd=Qvect(1,p))  
        else
           do k=1, EP_dim_tot
              Qvect(k,p) =  wrk(k)
           enddo
        endif
     endif

     call deallocate_work_arrays('P',.true.,1,w)

  END SUBROUTINE EP_precondition


  subroutine EP_Moltiplica4spectra(p,i, ene, gamma)
     use module_interfaces
     !Arguments
     implicit none
     integer, intent(in) :: p,i
     real(gp) :: ene, gamma
     !Local variables
     integer :: k,iatyp
     type(confpot_data), dimension(ha%orbs%norbp) :: confdatarr
     type(gaussian_basis),dimension(ha%at%ntypes)::proj_G
     type(paw_objects)::paw

     !Nullify PAW pointers:
     paw%usepaw=0 !Not using PAW here
     call nullify_paw_objects(paw)
     do iatyp=1,ha%at%ntypes
        call nullify_gaussian_basis(proj_G(iatyp))
     end do

     if( ha%nproc > 1) then
        if(i>=0) then
           call untranspose_v(ha%iproc,ha%nproc,ha%orbs,ha%Lzd%Glr%wfd,ha%comms,&
              &   Qvect(1:,i), work=wrk,outadd= Qvect_tmp(1) )  
        else
           call untranspose_v(ha%iproc,ha%nproc,ha%orbs,ha%Lzd%Glr%wfd,ha%comms,&
              &   dumQvect(1:,-i), work=wrk,outadd= Qvect_tmp(1) )  
        endif
     else

        if(i>=0) then
           do k=1, EP_dim_tot
              Qvect_tmp(k)=  Qvect(k,i)
           enddo
        else
           do k=1, EP_dim_tot
              Qvect_tmp(k)=  dumQvect(k,-i)
           enddo
        endif
     endif

     call default_confinement_data(confdatarr,ha%orbs%norbp)

<<<<<<< HEAD
     call FullHamiltonianApplication(ha%iproc,ha%nproc,ha%at,ha%orbs,ha%rxyz,&
          ha%proj,ha%Lzd,ha%nlpspd,confdatarr,ha%ngatherarr,ha%potential,Qvect_tmp,wrk,&
          ha%energs,ha%SIC,ha%GPU)
=======
   call FullHamiltonianApplication(ha%iproc,ha%nproc,ha%at,ha%orbs,ha%hx,ha%hy,ha%hz,ha%rxyz,&
        ha%proj,ha%Lzd,ha%nlpspd,confdatarr,ha%ngatherarr,ha%potential,Qvect_tmp,wrk,&
        ha%ekin_sum,ha%epot_sum,ha%eexctX,ha%eproj_sum,ha%eSIC_DC,ha%SIC,ha%GPU,&
        proj_G,paw)


!!$     call LocalHamiltonianApplication(ha%iproc,ha%nproc,ha%at,ha%orbs,ha%hx,ha%hy,ha%hz,&
!!$        &   ha%Lzd,confdatarr,ha%ngatherarr,ha%potential,  Qvect_tmp    ,  wrk   ,ha%ekin_sum,&
!!$        &   ha%epot_sum,ha%eexctX,ha%eSIC_DC,ha%SIC,ha%GPU)
!!$
!!$     call NonLocalHamiltonianApplication(ha%iproc,ha%at,ha%orbs,ha%hx,ha%hy,ha%hz,&
!!$        &   ha%rxyz,ha%proj,ha%Lzd,ha%nlpspd,  Qvect_tmp    ,  wrk  ,ha%eproj_sum)
!!$
!!$     call SynchronizeHamiltonianApplication(ha%nproc,ha%orbs,ha%Lzd,ha%GPU,wrk,&
!!$        &   ha%ekin_sum,ha%epot_sum,ha%eproj_sum,ha%eSIC_DC,ha%eexctX)
>>>>>>> c31f107d


     call axpy(EP_dim_tot, -ene  ,  Qvect_tmp(1)   , 1,  wrk(1) , 1)
     call vcopy(EP_dim_tot,wrk(1),1,Qvect_tmp(1),1)
     !Qvect_tmp   =  wrk

     call FullHamiltonianApplication(ha%iproc,ha%nproc,ha%at,ha%orbs,ha%rxyz,&
          ha%proj,ha%Lzd,ha%nlpspd,confdatarr,ha%ngatherarr,ha%potential,Qvect_tmp,wrk,&
<<<<<<< HEAD
          ha%energs,ha%SIC,ha%GPU)
=======
          ha%ekin_sum,ha%epot_sum,ha%eexctX,ha%eproj_sum,ha%eSIC_DC,ha%SIC,ha%GPU,proj_G,paw)

!!$     call LocalHamiltonianApplication(ha%iproc,ha%nproc,ha%at,ha%orbs,ha%hx,ha%hy,ha%hz,&
!!$        &   ha%Lzd,confdatarr,ha%ngatherarr,ha%potential,  Qvect_tmp    ,  wrk   ,ha%ekin_sum,&
!!$        &   ha%epot_sum,ha%eexctX,ha%eSIC_DC,ha%SIC,ha%GPU)
!!$
!!$     call NonLocalHamiltonianApplication(ha%iproc,ha%at,ha%orbs,ha%hx,ha%hy,ha%hz,&
!!$        &   ha%rxyz,ha%proj,ha%Lzd,ha%nlpspd,  Qvect_tmp    ,  wrk  ,ha%eproj_sum)
!!$
!!$     call SynchronizeHamiltonianApplication(ha%nproc,ha%orbs,ha%Lzd,ha%GPU,wrk,&
!!$        &   ha%ekin_sum,ha%epot_sum,ha%eproj_sum,ha%eSIC_DC,ha%eexctX)
>>>>>>> c31f107d

     call axpy(EP_dim_tot, -ene  ,  Qvect_tmp(1)   , 1,  wrk(1) , 1)




     if(  ha%iproc ==0 ) write(*,*)" done "



     if(p<0) then
        if(  ha%nproc/=1) then
           call transpose_v(ha%iproc,ha%nproc,ha%orbs,ha%Lzd%Glr%wfd,ha%comms,&
              &   wrk , work= Qvect_tmp ,outadd=dumQvect(1,-p))  
        else
           do k=1, EP_dim_tot
              dumQvect(k,-p) =  wrk(k)
           enddo
        endif

        if(i>=0) then

           do k=1, EP_dim_tot
              dumQvect(k,-p)=Qvect(k,p)+gamma*gamma*Qvect(k,i)
           end do
        else
           do k=1, EP_dim_tot
              dumQvect(k,-p)=Qvect(k,p)+gamma*gamma*dumQvect(k,-i)
           end do
        endif


     else
        if(  ha%nproc/=1) then
           call transpose_v(ha%iproc,ha%nproc,ha%orbs,ha%Lzd%Glr%wfd,ha%comms,&
              &   wrk , work= Qvect_tmp ,outadd=Qvect(1,p))  
        else
           do k=1, EP_dim_tot
              Qvect(k,p) =  wrk(k)
           enddo
        endif

        if(i>=0) then
           do k=1, EP_dim_tot
              Qvect(k,p)=Qvect(k,p)+gamma*gamma*Qvect(k,i)
           end do
        else
           do k=1, EP_dim_tot
              Qvect(k,p)=Qvect(k,p)+gamma*gamma*dumQvect(k,-i)
           end do
        endif

     endif


     return 
  END SUBROUTINE EP_Moltiplica4spectra


  subroutine EP_Moltiplica(p,i)
     use module_interfaces
     !Arguments
     implicit none
     integer, intent(in) :: p,i
     !Local variables
     integer :: k
     type(confpot_data), dimension(ha%orbs%norbp) :: confdatarr
     type(gaussian_basis),dimension(ha%at%ntypes)::proj_G
     type(paw_objects)::paw

     !nullify PAW objects:
     paw%usepaw=0 !Not using PAW here
     call nullify_paw_objects(paw)
     do k=1,ha%at%ntypes
        call nullify_gaussian_basis(proj_G(k))
     end do    


     if( ha%nproc > 1) then
        if(i>=0) then
           call untranspose_v(ha%iproc,ha%nproc,ha%orbs,ha%Lzd%Glr%wfd,ha%comms,&
              &   Qvect(1:,i), work=wrk,outadd= Qvect_tmp(1) )  
        else
           call untranspose_v(ha%iproc,ha%nproc,ha%orbs,ha%Lzd%Glr%wfd,ha%comms,&
              &   dumQvect(1:,-i), work=wrk,outadd= Qvect_tmp(1) )  
        endif
     else
        if(i>=0) then
           do k=1, EP_dim_tot
              Qvect_tmp(k)=  Qvect(k,i)
           enddo
        else
           do k=1, EP_dim_tot
              Qvect_tmp(k)=  dumQvect(k,-i)
           enddo
        endif
     endif

     if(ha%iproc==0 .and. .false. ) then
        !here the projector should be applied
        call lowpass_projector(ha%Lzd%Glr%d%n1,ha%Lzd%Glr%d%n2,ha%Lzd%Glr%d%n3,ha%Lzd%Glr%wfd%nvctr_c, Qvect_tmp )
     endif

     call default_confinement_data(confdatarr,ha%orbs%norbp)

     call FullHamiltonianApplication(ha%iproc,ha%nproc,ha%at,ha%orbs,ha%rxyz,&
          ha%proj,ha%Lzd,ha%nlpspd,confdatarr,ha%ngatherarr,ha%potential,Qvect_tmp,wrk,&
<<<<<<< HEAD
          ha%energs,ha%SIC,ha%GPU)
=======
          ha%ekin_sum,ha%epot_sum,ha%eexctX,ha%eproj_sum,ha%eSIC_DC,ha%SIC,ha%GPU,&
          proj_G,paw)

!!$     call LocalHamiltonianApplication(ha%iproc,ha%nproc,ha%at,ha%orbs,&
!!$          ha%hx,ha%hy,ha%hz,&
!!$          ha%Lzd,confdatarr,ha%ngatherarr,ha%potential,Qvect_tmp,wrk,ha%ekin_sum,&
!!$          ha%epot_sum,ha%eexctX,ha%eSIC_DC,ha%SIC,ha%GPU)
!!$
!!$     call NonLocalHamiltonianApplication(ha%iproc,ha%at,ha%orbs,&
!!$          ha%hx,ha%hy,ha%hz,&
!!$          ha%rxyz,ha%proj,ha%Lzd,ha%nlpspd,Qvect_tmp,wrk,ha%eproj_sum)
!!$
!!$     call SynchronizeHamiltonianApplication(ha%nproc,ha%orbs,ha%Lzd,&
!!$          ha%GPU,wrk,&
!!$          ha%ekin_sum,ha%epot_sum,ha%eproj_sum,ha%eSIC_DC,ha%eexctX)

>>>>>>> c31f107d

     if(  ha%iproc ==0 ) write(*,*)" done "


     if(  sum( ha%at%paw_NofL ).gt.0 ) then
        if(associated( ha%PAWD) ) then
           call applyPAWprojectors(ha%orbs,ha%at,&
              &   ha%hx,ha%hy,ha%hz,ha%Lzd%Glr,ha%PAWD,Qvect_tmp,wrk,ha%at%paw_H_matrices, .false.  )

           !!$          call razero(EP_dim_tot  ,  wrk1  )
           !!$          call applyPAWprojectors(ha%orbs,ha%at,&
           !!$               ha%hx,ha%hy,ha%hz,ha%Lzd%Glr,ha%PAWD,wrk,wrk1, ha%at%paw_S_matrices )
           !!$          do k=1, EP_dim_tot
           !!$             wrk(k)  =   wrk(k)+  wrk1(k)
           !!$          enddo

        endif
     endif



     if(ha%iproc==0 .and. .false.) then
        !here the projector should be applied
        print *,  "here the projector should be applied   ha%iproc   ",  ha%iproc 
        print *, ha%Lzd%Glr%d%n1,ha%Lzd%Glr%d%n2,ha%Lzd%Glr%d%n3
        call lowpass_projector(ha%Lzd%Glr%d%n1,ha%Lzd%Glr%d%n2,ha%Lzd%Glr%d%n3,ha%Lzd%Glr%wfd%nvctr_c,wrk)
        print *, " projector OK ha%iproc ",  ha%iproc  
     endif

     if(ha%iproc.eq.0) then
        if(EP_shift /= 0 ) then
           call axpy(EP_dim_tot, EP_shift  ,  Qvect_tmp(1)   , 1,  wrk(1) , 1)
        endif
     endif


     if(p<0) then
        if(  ha%nproc/=1) then
           call transpose_v(ha%iproc,ha%nproc,ha%orbs,ha%Lzd%Glr%wfd,ha%comms,&
              &   wrk , work= Qvect_tmp ,outadd=dumQvect(1,-p))  
        else
           do k=1, EP_dim_tot
              dumQvect(k,-p) =  wrk(k)
           enddo
        endif
     else
        if(  ha%nproc/=1) then
           call transpose_v(ha%iproc,ha%nproc,ha%orbs,ha%Lzd%Glr%wfd,ha%comms,&
              &   wrk , work= Qvect_tmp ,outadd=Qvect(1,p))  
        else
           do k=1, EP_dim_tot
              Qvect(k,p) =  wrk(k)
           enddo
        endif
     endif
     return 
  END SUBROUTINE EP_Moltiplica

  subroutine EP_ApplySinv(p,i)
     use module_interfaces
     !Arguments
     implicit none
     integer, intent(in) :: p,i
     !Local variables
     integer :: k

     if( ha%nproc > 1) then
        if(i>=0) then
           call untranspose_v(ha%iproc,ha%nproc,ha%orbs,ha%Lzd%Glr%wfd,ha%comms,&
              &   Qvect(1:,i), work=wrk,outadd= Qvect_tmp(1) )  
        else
           call untranspose_v(ha%iproc,ha%nproc,ha%orbs,ha%Lzd%Glr%wfd,ha%comms,&
              &   dumQvect(1:,-i), work=wrk,outadd= Qvect_tmp(1) )  
        endif
     else
        if(i>=0) then
           do k=1, EP_dim_tot
              Qvect_tmp(k)=  Qvect(k,i)
           enddo
        else
           do k=1, EP_dim_tot
              Qvect_tmp(k)=  dumQvect(k,-i)
           enddo
        endif
     endif
     call razero(EP_dim_tot  ,  wrk  )
     if(  sum( ha%at%paw_NofL ).gt.0 ) then
        if(  associated( ha%PAWD) ) then
           call applyPAWprojectors(ha%orbs,ha%at,&
              &   ha%hx,ha%hy,ha%hz,ha%Lzd%Glr,ha%PAWD,Qvect_tmp,wrk, ha%at%paw_Sm1_matrices, &
              &   .false.)      
        endif
     endif

     do k=1, EP_dim_tot
        wrk(k)=Qvect_tmp(k)+wrk(k)
     enddo



     if(p<0) then
        if(  ha%nproc/=1) then
           call transpose_v(ha%iproc,ha%nproc,ha%orbs,ha%Lzd%Glr%wfd,ha%comms,&
              &   wrk , work= Qvect_tmp ,outadd=dumQvect(1,-p))  
        else
           do k=1, EP_dim_tot
              dumQvect(k,-p) =  wrk(k)
           enddo
        endif
     else
        if(  ha%nproc/=1) then
           call transpose_v(ha%iproc,ha%nproc,ha%orbs,ha%Lzd%Glr%wfd,ha%comms,&
              &   wrk , work= Qvect_tmp ,outadd=Qvect(1,p))  
        else
           do k=1, EP_dim_tot
              Qvect(k,p) =  wrk(k)
           enddo
        endif
     endif
     return 
  END SUBROUTINE EP_ApplySinv




  subroutine EP_ApplyS(p,i)
     use module_interfaces
     !Arguments
     implicit none
     integer, intent(in) :: p,i
     !Local variables
     integer :: k

     if( ha%nproc > 1) then
        if(i>=0) then
           call untranspose_v(ha%iproc,ha%nproc,ha%orbs,ha%Lzd%Glr%wfd,ha%comms,&
              &   Qvect(1:,i), work=wrk,outadd= Qvect_tmp(1) )  
        else
           call untranspose_v(ha%iproc,ha%nproc,ha%orbs,ha%Lzd%Glr%wfd,ha%comms,&
              &   dumQvect(1:,-i), work=wrk,outadd= Qvect_tmp(1) )  
        endif
     else
        if(i>=0) then
           do k=1, EP_dim_tot
              Qvect_tmp(k)=  Qvect(k,i)
           enddo
        else
           do k=1, EP_dim_tot
              Qvect_tmp(k)=  dumQvect(k,-i)
           enddo
        endif
     endif
     call razero(EP_dim_tot  ,  wrk  )
     if(  sum( ha%at%paw_NofL ).gt.0 ) then
        if(  associated( ha%PAWD) ) then
           call applyPAWprojectors(ha%orbs,ha%at,&
              &   ha%hx,ha%hy,ha%hz,ha%Lzd%Glr,ha%PAWD,Qvect_tmp,wrk, ha%at%paw_S_matrices, &
              &   .false. )      
        endif
     endif

     do k=1, EP_dim_tot
        wrk(k)=Qvect_tmp(k)+wrk(k)
     enddo

     if(p<0) then
        if(  ha%nproc/=1) then
           call transpose_v(ha%iproc,ha%nproc,ha%orbs,ha%Lzd%Glr%wfd,ha%comms,&
              &   wrk , work= Qvect_tmp ,outadd=dumQvect(1,-p))  
        else
           do k=1, EP_dim_tot
              dumQvect(k,-p) =  wrk(k)
           enddo
        endif
     else
        if(  ha%nproc/=1) then
           call transpose_v(ha%iproc,ha%nproc,ha%orbs,ha%Lzd%Glr%wfd,ha%comms,&
              &   wrk , work= Qvect_tmp ,outadd=Qvect(1,p))  
        else
           do k=1, EP_dim_tot
              Qvect(k,p) =  wrk(k)
           enddo
        endif
     endif
     return 
  END SUBROUTINE EP_ApplyS



  subroutine EP_add_from_vect_with_fact(p,i, fact)
     implicit none
     !Arguments
     integer, intent(in) :: p,i
     real(8), intent(in) :: fact

     if(i.ge.0  .and. p<0) then
        call axpy(EP_dim, fact,   Qvect(1,i)  , 1,  dumQvect(1,-p)  , 1)
        elseif(i.ge.0  .and. p>=0) then
        call axpy(EP_dim, fact,   Qvect(1,i)  , 1,  Qvect(1,p)  , 1)
        elseif(i<0  .and. p<0) then
        call axpy(EP_dim, fact,   dumQvect(1,-i)  , 1,  dumQvect(1,-p)  , 1)
     else
        call axpy(EP_dim, fact,   dumQvect(1,-i)  , 1,  Qvect(1, p)  , 1)
     endif

     !!!    do k=1,EP_dim
     !!!       dumQvect(k,-p) = dumQvect(k,-p)+fact*Qvect(k,i)
     !!!    enddo

  END SUBROUTINE EP_add_from_vect_with_fact



  subroutine gaussians_to_wavelets_nonorm(iproc,nproc,geocode,orbs,grid,hx,hy,hz,wfd,G,wfn_gau,psi)
     use module_base
     use module_types
     implicit none
     character(len=1), intent(in) :: geocode
     integer, intent(in) :: iproc,nproc
     real(gp), intent(in) :: hx,hy,hz
     type(grid_dimensions), intent(in) :: grid
     type(wavefunctions_descriptors), intent(in) :: wfd
     type(orbitals_data), intent(in) :: orbs
     type(gaussian_basis), intent(in) :: G
     real(wp), dimension(G%ncoeff,orbs%nspinor,orbs%norbp), intent(in) :: wfn_gau
     real(wp), dimension(wfd%nvctr_c+7*wfd%nvctr_f,orbs%nspinor,orbs%norbp), intent(out) :: psi

     !local variables
     character(len=*), parameter :: subname='gaussians_to_wavelets'
     integer, parameter :: nterm_max=3
     logical :: maycalc
     integer :: i_stat,i_all,ishell,iexpo,icoeff,iat,isat,ng,l,m,iorb,jorb,nterm,ierr,ispinor
     real(dp) :: normdev,tt,scpr,totnorm
     real(gp) :: rx,ry,rz
     integer, dimension(nterm_max) :: lx,ly,lz
     real(gp), dimension(nterm_max) :: fac_arr
     real(wp), dimension(:), allocatable :: tpsi

     if(iproc == 0 .and. verbose > 1) write(*,'(1x,a)',advance='no')'Writing wavefunctions in wavelet form '

     allocate(tpsi(wfd%nvctr_c+7*wfd%nvctr_f+ndebug),stat=i_stat)
     call memocc(i_stat,tpsi,'tpsi',subname)

     !initialize the wavefunction
     call razero((wfd%nvctr_c+7*wfd%nvctr_f)*orbs%norbp*orbs%nspinor,psi)
     !this can be changed to be passed only once to all the gaussian basis
     !eks=0.d0
     !loop over the atoms
     ishell=0
     iexpo=1
     icoeff=1



     do iat=1,G%nat
        rx=G%rxyz(1,iat)
        ry=G%rxyz(2,iat)
        rz=G%rxyz(3,iat)

        !loop over the number of shells of the atom type
        do isat=1,G%nshell(iat)
           ishell=ishell+1
           !the degree of contraction of the basis function
           !is the same as the ng value of the createAtomicOrbitals routine
           ng=G%ndoc(ishell)
           !angular momentum of the basis set(shifted for compatibility with BigDFT routines
           l=G%nam(ishell)
           !print *,iproc,iat,ishell,G%nam(ishell),G%nshell(iat)
           !multiply the values of the gaussian contraction times the orbital coefficient




           do m=1,2*l-1
              call calc_coeff_inguess(l,m,nterm_max,nterm,lx,ly,lz,fac_arr)
              !control whether the basis element may be
              !contribute to some of the orbital of the processor
              maycalc=.false.
              loop_calc: do iorb=1,orbs%norb
                 if (orbs%isorb < iorb .and. iorb <= orbs%isorb+orbs%norbp) then
                    jorb=iorb-orbs%isorb
                    do ispinor=1,orbs%nspinor
                       if (wfn_gau(icoeff,ispinor,jorb) /= 0.0_wp) then
                          maycalc=.true.
                          exit loop_calc
                       end if
                    end do
                 end if
              end do loop_calc
              if (maycalc) then
                 call crtonewave(geocode,grid%n1,grid%n2,grid%n3,ng,nterm,lx,ly,lz,fac_arr,&
                    &   G%xp(1,iexpo),G%psiat(1,iexpo),&
                    &   rx,ry,rz,hx,hy,hz,&
                    &   0,grid%n1,0,grid%n2,0,grid%n3,&
                    &   grid%nfl1,grid%nfu1,grid%nfl2,grid%nfu2,grid%nfl3,grid%nfu3,  & 
                 wfd%nseg_c,wfd%nvctr_c,wfd%keygloc,wfd%keyvloc,wfd%nseg_f,wfd%nvctr_f,&
                    &   wfd%keygloc(1,wfd%nseg_c+1),wfd%keyvloc(wfd%nseg_c+1),&
                    &   tpsi(1),tpsi(wfd%nvctr_c+1))
              end if
              !sum the result inside the orbital wavefunction
              !loop over the orbitals
              do iorb=1,orbs%norb
                 if (orbs%isorb < iorb .and. iorb <= orbs%isorb+orbs%norbp) then
                    jorb=iorb-orbs%isorb
                    do ispinor=1,orbs%nspinor
                       call axpy(wfd%nvctr_c+7*wfd%nvctr_f,wfn_gau(icoeff,ispinor,jorb),&
                          &   tpsi(1),1,psi(1,ispinor,jorb),1)
                    end do
                 end if
              end do
              icoeff=icoeff+1
           end do
           iexpo=iexpo+ng
        end do
        if (iproc == 0 .and. verbose > 1) then
           write(*,'(a)',advance='no') &
              &   repeat('.',(iat*40)/G%nat-((iat-1)*40)/G%nat)
        end if
     end do

     if (iproc==0)    call gaudim_check(iexpo,icoeff,ishell,G%nexpo,G%ncoeff,G%nshltot)

     if (iproc ==0  .and. verbose > 1) write(*,'(1x,a)')'done.'
     !renormalize the orbitals
     !calculate the deviation from 1 of the orbital norm
     normdev=0.0_dp
     tt=0.0_dp

     do iorb=1,orbs%norb
        if (orbs%isorb < iorb .and. iorb <= orbs%isorb+orbs%norbp) then
           jorb=iorb-orbs%isorb
           totnorm=0.0_dp
           do ispinor=1,orbs%nspinor !to be verified in case of nspinor=4
              call wnrm(wfd%nvctr_c,wfd%nvctr_f,psi(1,ispinor,jorb),psi(wfd%nvctr_c+1,ispinor,jorb),scpr) 
              totnorm=totnorm+scpr
           end do
           !! print *, " TOTNORM QUI " , totnorm 
           totnorm=1.0_wp
           do ispinor=1,orbs%nspinor !to be verified in case of nspinor=4
              call wscal(wfd%nvctr_c,wfd%nvctr_f,real(1.0_dp/sqrt(totnorm),wp),psi(1,ispinor,jorb),psi(wfd%nvctr_c+1,ispinor,jorb))
           end do
           !write(*,'(1x,a,i5,1pe14.7)')'norm of orbital ',iorb,totnorm
           tt=max(tt,abs(1.0_dp-totnorm))
        end if
     end do
     if (nproc > 1) then
        call MPI_REDUCE(tt,normdev,1,mpidtypd,MPI_MAX,0,MPI_COMM_WORLD,ierr)
     else
        normdev=tt
     end if
     if (iproc ==0) write(*,'(1x,a,1pe12.2)')&
        &   'Deviation from normalization of the imported orbitals',normdev

     i_all=-product(shape(tpsi))*kind(tpsi)
     deallocate(tpsi,stat=i_stat)
     call memocc(i_stat,i_all,'tpsi',subname)

  END SUBROUTINE gaussians_to_wavelets_nonorm


  subroutine lowpass_projector(n1,n2,n3,nvctr,psi)
     use module_base
     implicit none
     integer, intent(in) :: nvctr,n1,n2,n3
     real(wp), dimension(nvctr), intent(inout) :: psi
     !local variables
     character(len=*), parameter :: subname='projector'
     real(gp) rx,ry,rz
     real(gp) rxc,ryc,rzc
     integer ia, iat
     logical isgross
     real(gp) radius_gross
     integer ix,iy,iz
     real(gp) r
     integer countgross



     !test whether the coarse grid fills the whole box
     if (nvctr /= (n1+1)*(n2+1)*(n3+1)) then
        write(*,*)' ERROR: projector nont implemented for non-filled coarse grids'
        stop
     end if

     !for the moment the dimensions should be odd
     if (mod(n1,2) /=1 .or. mod(n2,2) /=1 .or. mod(n3,2) /=1) then
        write(*,*)' ERROR: the dimensions should be odd'
        if (ha%nproc > 1) call MPI_FINALIZE(ierr)
        stop
     end if


     if(.not. allocated(psi_gross)) then 
        allocate(psi_gross(0:n1/2,2,0:n2/2,2,0:n3/2,2+ndebug),stat=i_stat)
        call memocc(i_stat,psi_gross,'psi_gross',subname)
        allocate(logrid(0:n1/2,0:n2/2,0:n3/2+ndebug),stat=i_stat)
        call memocc(i_stat,logrid,'logrid',subname)
     endif

     call analyse_per_self(n1/2,n2/2,n3/2,psi,psi_gross)

     !!$
     !!$
     !!$  ! coarse grid quantities
     !!$  call fill_logrid(ha%at%geocode,n1/2,n2/2,n3/2,0,n1/2,0,n2/2,0,n3/2,0,ha%at%nat,&
     !!$       ha%at%ntypes,ha%at%iatype,ha%rxyz,ha%radii_cf(1,1),8.0_gp,2.0_gp*ha%hx,2.0_gp*ha%hy,2.0_gp*ha%hz,logrid)

     !!$
     do ia =1, ha%at%nat
        iat=ha%at%iatype(ia)
        radius_gross = ha%radii_cf(  iat ,1 )*8
        if(ha%iproc==0) print *, " for atomo " , ia , " fine degrees of freedo,g will be thrown beyond radius =  " ,  radius_gross
     enddo
     countgross=0
     do ix=1,n1/2
        do iy=1,n2/2
           do iz = 1,n3/2
              rx = ha%hx*(ix-1)           *2.0  
              ry = ha%hy*(iy-1)           *2.0  
              rz = ha%hz*(iz-1)           *2.0  
              isgross=.true.
              do ia =1, ha%at%nat
                 iat=ha%at%iatype(ia)
                 radius_gross = ha%radii_cf(  iat ,1 )*8
                 rxc = rx  -  ha%rxyz(1,ia )
                 ryc = ry  -  ha%rxyz(2,ia )
                 rzc = rz  -  ha%rxyz(3,ia )
                 r  = sqrt( rxc*rxc+ryc*ryc+rzc*rzc)
                 if( r < radius_gross) isgross=.false.
                 if(.not. isgross) exit
              enddo
              if(isgross) then
                 countgross=countgross+1
                 psi_gross(ix,2 ,iy,1 , iz,1    )=0.0_wp
                 !!$
                 psi_gross(ix,2 ,iy,2 , iz,2    )=0.0_wp
                 psi_gross(ix,1 ,iy,2 , iz,2    )=0.0_wp
                 psi_gross(ix,2 ,iy,1 , iz,2    )=0.0_wp
                 psi_gross(ix,2 ,iy,2 , iz,1    )=0.0_wp
                 psi_gross(ix,1 ,iy,1 , iz,2    )=0.0_wp
                 psi_gross(ix,1 ,iy,2 , iz,1    )=0.0_wp
                 !!$
              endif
           enddo
        enddo
     enddo


     !!$   do iz=1,n3/2
     !!$      do iy=1,n2/2
     !!$         do ix = 1,n1/2
     !!$            if(.not. logrid(ix,iy,iz)) then
     !!$               psi_gross(ix,2 ,iy,1 , iz,1    )=0.0_wp
     !!$            endif
     !!$         enddo
     !!$      end do
     !!$      do iy=1,n2/2
     !!$         do ix = 1,n1/2
     !!$            if(.not. logrid(ix,iy,iz)) then
     !!$               psi_gross(ix,1 ,iy,2 , iz,1    )=0.0_wp
     !!$               psi_gross(ix,2 ,iy,2 , iz,1    )=0.0_wp
     !!$            endif
     !!$         enddo
     !!$      end do
     !!$   end do
     !!$   do iz=1,n3/2
     !!$      do iy=1,n2/2
     !!$         do ix = 1,n1/2
     !!$            if(.not. logrid(ix,iy,iz)) then
     !!$               psi_gross(ix,1 ,iy,1 , iz,2    )=0.0_wp
     !!$               psi_gross(ix,2 ,iy,1 , iz,2    )=0.0_wp
     !!$            endif
     !!$         enddo
     !!$      end do
     !!$      do iy=1,n2/2
     !!$         do ix = 1,n1/2
     !!$            if(.not. logrid(ix,iy,iz)) then
     !!$               psi_gross(ix,1 ,iy,2 , iz,2    )=0.0_wp
     !!$               psi_gross(ix,2 ,iy,2 , iz,2    )=0.0_wp
     !!$            endif
     !!$         enddo
     !!$      end do
     !!$   enddo


     !here the projector operation

     !!$   psi_gross=0.0_wp

     call synthese_per_self(n1/2,n2/2,n3/2,psi_gross,psi)

  END SUBROUTINE lowpass_projector

END MODULE lanczos_interface


subroutine applyPAWprojectors(orbs,at,&
      &   hx,hy,hz,Glr,PAWD,psi,hpsi,  paw_matrix, dosuperposition , &
      &   sup_iatom, sup_l, sup_arraym)
   use module_base
   use module_types
   use module_interfaces, except_this_one => applyPAWprojectors

   implicit none

   type(orbitals_data), intent(inout) :: orbs
   type(atoms_data) :: at
   real(gp), intent(in) :: hx,hy,hz
   type(locreg_descriptors), intent(in) :: Glr
   type(pawproj_data_type) ::PAWD
   real(wp), dimension(:), pointer :: psi, hpsi, paw_matrix
   logical ::  dosuperposition
   integer , optional :: sup_iatom, sup_l
   real(wp) , dimension(:), pointer, optional :: sup_arraym 
   ! local variables
   character(len=*), parameter :: subname='applyPAWprojectors'
   integer :: ikpt, istart_ck, ispsi_k, isorb,ieorb, ispsi, iproj, istart_c,&
      &   mproj, mdone, ispinor, istart_c_i, mbvctr_c, mbvctr_f, mbseg_c, mbseg_f, &
      &   jseg_c, iproj_old, iorb, ncplx, l, jorb, lsign, ncplx_global
   real(gp) :: eproj_spinor

   integer , parameter :: dotbuffersize = 1000
   real(dp)  :: dotbuffer(dotbuffersize), dotbufferbis(dotbuffersize)
   integer :: ibuffer, ichannel, nchannels, imatrix
   logical :: lfound_sup
   integer :: iat, old_istart_c, iatat , kx,ky, kz,m, nspinor

   if (orbs%norbp.gt.0) then


      !apply the projectors  k-point of the processor
      !starting k-point
      ikpt=orbs%iokpt(1)
      istart_ck=1
      ispsi_k=1
      imatrix=1

      !!$ check that the coarse wavelets cover the whole box
      if(Glr%wfd%nvctr_c .ne. &
           ((Glr%d%n1+1)*(Glr%d%n2+1)*(Glr%d%n3+1))) then
         print *," WARNING : coarse wavelets dont cover the whole box "
      endif

      if(dosuperposition) then 
         lfound_sup=.false.
      endif
      ncplx_global=min(orbs%nspinor,2)

      loop_kpt: do

         call orbs_in_kpt(ikpt,orbs,isorb,ieorb,nspinor)

         ! loop over all my orbitals
         do iorb=isorb,ieorb
            istart_c=istart_ck
            iproj=1
            iat=0

            do iatat=1, at%nat
               if (  at%paw_NofL(at%iatype(iatat)).gt.0  ) then
                  iat=iat+1
                  istart_c_i=istart_c
                  iproj_old=iproj
                  ispsi=ispsi_k
                  !!!! do iorb=isorb,ieorb


                  mproj= PAWD%ilr_to_mproj(iat)

                  if( ikpt .ne. orbs%iokpt(iorb) ) then
                     STOP " ikpt .ne. orbs%iokpt(iorb) in applypawprojectors " 
                  end if
                  kx=orbs%kpts(1,ikpt)
                  ky=orbs%kpts(2,ikpt)
                  kz=orbs%kpts(3,ikpt)
                  call ncplx_kpt(orbs%iokpt(iorb),orbs,ncplx)

                  do ispinor=1,orbs%nspinor,ncplx_global
                     eproj_spinor=0.0_gp
                     if (ispinor >= 2) istart_c=istart_c_i
                     call plr_segs_and_vctrs(PAWD%paw_nlpspd%plr(iat),&
                          mbseg_c,mbseg_f,mbvctr_c,mbvctr_f)
                     jseg_c=1
!!$                     mbvctr_c=PAWD%paw_nlpspd%nvctr_p(2*iat-1)-PAWD%paw_nlpspd%nvctr_p(2*iat-2)
!!$                     mbvctr_f=PAWD%paw_nlpspd%nvctr_p(2*iat  )-PAWD%paw_nlpspd%nvctr_p(2*iat-1)
!!$                     mbseg_c=PAWD%paw_nlpspd%nseg_p(2*iat-1)-PAWD%paw_nlpspd%nseg_p(2*iat-2)
!!$                     mbseg_f=PAWD%paw_nlpspd%nseg_p(2*iat  )-PAWD%paw_nlpspd%nseg_p(2*iat-1)
!!$                     jseg_c=PAWD%paw_nlpspd%nseg_p(2*iat-2)+1
                     mdone=0
                     iproj=iproj_old
                     if(mproj>0) then
                        if(  PAWD%DistProjApply) then
                           jorb=1
                           do while(jorb<=PAWD%G%ncoeff .and. PAWD%iorbtolr(jorb)/= iat) 
                              jorb=jorb+1
                           end do
                           if(jorb<PAWD%G%ncoeff) then
                              call fillPawProjOnTheFly(PAWD,Glr,iat,hx,hy,hz,&
                                 &   kx,ky,kz,&
                                 &   jorb,istart_c,at%geocode,at,iatat ) 
                           endif
                        end if
                     endif

                     do while(mdone< mproj)
                        lsign = PAWD%iproj_to_l(iproj)
                        l=abs(lsign)
                        ibuffer = 0
                        nchannels =  PAWD% iproj_to_paw_nchannels(iproj)
                        imatrix=PAWD%iprojto_imatrixbeg(iproj)
                        !!$
                        !!$                    if(.not. dosuperposition) then
                        !!$                       print *, "applying paw for l= ", l,&
                        !!$                            "  primo elemento ", paw_matrix(PAWD%iprojto_imatrixbeg(iproj))
                        !!$                    end if
                        old_istart_c=istart_c
                        do ichannel=1, nchannels
                           do m=1,2*l-1
                              ibuffer=ibuffer+1
                              if(ibuffer.gt.dotbuffersize ) then
                                 STOP 'ibuffer.gt.dotbuffersize'
                              end if

                              if( .not. dosuperposition .and. lsign>0 ) then
                                 call wpdot_wrap(ncplx,  &
                                      Glr%wfd%nvctr_c,Glr%wfd%nvctr_f,&
                                      Glr%wfd%nseg_c,Glr%wfd%nseg_f,&
                                      Glr%wfd%keyvglob(1),Glr%wfd%keyglob(1,1),&
                                      psi(ispsi+&
                                      (ispinor-1)*(orbs%npsidim_orbs/orbs%nspinor)),&
                                      mbvctr_c,mbvctr_f,mbseg_c,mbseg_f,&
!!$                                      PAWD%paw_nlpspd%keyv_p(jseg_c),&
!!$                                      PAWD%paw_nlpspd%keyg_p(1,jseg_c),&
                                      PAWD%paw_nlpspd%plr(iat)%wfd%keyvglob(jseg_c),&
                                      PAWD%paw_nlpspd%plr(iat)%wfd%keyglob(1,jseg_c),&
                                      PAWD%paw_proj(istart_c),&
                                      dotbuffer( ibuffer ) )
                              end if
                              ibuffer=ibuffer + (ncplx-1)

                              !!$                          !! TTTTTTTTTTTTTTTTTTTt TEST TTTTTTTTTTTTTTTTTTT
                              !!$                          call wpdot_wrap(ncplx,  &
                              !!$                               mbvctr_c,mbvctr_f,mbseg_c,mbseg_f,PAWD%paw_nlpspd%keyv_p(jseg_c),&
                              !!$                               PAWD%paw_nlpspd%keyg_p(1,jseg_c),PAWD%paw_proj(istart_c),& 
                              !!$                               mbvctr_c,mbvctr_f,mbseg_c,mbseg_f,PAWD%paw_nlpspd%keyv_p(jseg_c),&
                              !!$                               PAWD%paw_nlpspd%keyg_p(1,jseg_c),&
                              !!$                               PAWD%paw_proj(istart_c),&
                              !!$                               eproj_spinor)
                              !!$                          print *, "TEST:  THE PROJECTOR ichannel = ", ichannel, " m=",m, " HAS SQUARED MODULUS  " ,eproj_spinor 

                              !!$                          !! plot -------------------------------------------------------------
                              !!$                          Plr%d%n1 = Glr%d%n1
                              !!$                          Plr%d%n2 = Glr%d%n2
                              !!$                          Plr%d%n3 = Glr%d%n3
                              !!$                          Plr%geocode = at%geocode
                              !!$                          Plr%wfd%nvctr_c  =PAWD%paw_nlpspd%nvctr_p(2*iat-1)-PAWD%paw_nlpspd%nvctr_p(2*iat-2)
                              !!$                          Plr%wfd%nvctr_f  =PAWD%paw_nlpspd%nvctr_p(2*iat  )-PAWD%paw_nlpspd%nvctr_p(2*iat-1)
                              !!$                          Plr%wfd%nseg_c   =PAWD%paw_nlpspd%nseg_p(2*iat-1)-PAWD%paw_nlpspd%nseg_p(2*iat-2)
                              !!$                          Plr%wfd%nseg_f   =PAWD%paw_nlpspd%nseg_p(2*iat  )-PAWD%paw_nlpspd%nseg_p(2*iat-1)
                              !!$                          call allocate_wfd(Plr%wfd,subname)
                              !!$                          Plr%wfd%keyv(:)  = PAWD%paw_nlpspd%keyv_p( PAWD%paw_nlpspd%nseg_p(2*iat-2)+1:&
                              !!$                               PAWD%paw_nlpspd%nseg_p(2*iat)   )
                              !!$                          Plr%wfd%keyg(1:2, :)  = PAWD%paw_nlpspd%keyg_p( 1:2,  PAWD%paw_nlpspd%nseg_p(2*iat-2)+1:&
                              !!$                               PAWD%paw_nlpspd%nseg_p(2*iat)   )
                              !!$
                              !!$                          !! ---------------  use this to plot projectors
                              !!$                          write(orbname,'(A,i4.4)')'paw_',iproj
                              !!$                          Plr%bounds = Glr%bounds
                              !!$                          Plr%d          = Glr%d
                              !!$                          call plot_wf_cube(orbname,at,Plr,hx,hy,hz,rxyz, PAWD%paw_proj(istart_c) ,"1234567890" ) 
                              !!$                          !! END plot ----------------------------------------------------------


                              !! TTTTTTTTTTTTTTTTTTTTTTTTTTTTTTTTTTTTTTTTTTTTTTTTTTTTTTTTTTTTTTTTTT

                              istart_c=istart_c+(mbvctr_c+7*mbvctr_f)*ncplx
                              iproj=iproj+1
                              mdone=mdone+1
                           end do
                        end do

                        !!$                    call DGEMM('N','N', nchannels ,(2*l-1)  , nchannels  ,&
                        !!$                         1.0d0 , paw_matrix(imatrix) , nchannels ,&
                        !!$                         dotbuffer  ,(2*l-1), 0.0D0 , dotbufferbis  ,(2*l-1))


                        if( .not. dosuperposition) then
                           if(lsign>0) then
                              call DGEMM('N','N',(2*l-1)*ncplx  , nchannels , nchannels  ,&
                                 &   1.0d0 ,dotbuffer , (2*l-1)*ncplx ,&
                                 &   paw_matrix(imatrix)  ,nchannels , 0.0D0 , dotbufferbis  ,(2*l-1)*ncplx )
                           else
                              dotbufferbis=0.0_wp
                           endif
                        else
                           !print *,'here',nchannels
                           if( sup_iatom .eq. iatat .and. (-sup_l) .eq. lsign ) then
                              do ichannel=1, nchannels
                                 do m=1,2*l-1
                                    dotbufferbis((ichannel-1)*(2*l-1)*ncplx+m*ncplx           ) = 0.0_gp ! keep this before
                                    dotbufferbis((ichannel-1)*(2*l-1)*ncplx+m*ncplx -(ncplx-1)) = sup_arraym(m)
                                 end do
                              enddo
                              lfound_sup=.true.
                           else
                              do ichannel=1, nchannels
                                 do m=1,2*l-1
                                    dotbufferbis((ichannel-1)*(2*l-1)*ncplx+m*ncplx           ) = 0.0_gp 
                                    dotbufferbis((ichannel-1)*(2*l-1)*ncplx+m*ncplx -(ncplx-1)) = 0.0_gp
                                 end do
                              enddo
                           endif
                        endif


                        ibuffer=0
                        iproj    =  iproj  - nchannels * ( 2*l-1 )
                        istart_c = old_istart_c

                        do ichannel=1, nchannels
                           do m=1,2*l-1
                              ibuffer=ibuffer+1

                              call waxpy_wrap(ncplx,dotbufferbis( ibuffer ) ,&
                                   mbvctr_c,mbvctr_f,mbseg_c,mbseg_f,&
!!$                                 &   PAWD%paw_nlpspd%keyv_p(jseg_c),PAWD%paw_nlpspd%keyg_p(1,jseg_c),&
                                   PAWD%paw_nlpspd%plr(iat)%wfd%keyvglob(jseg_c),&
                                   PAWD%paw_nlpspd%plr(iat)%wfd%keyglob(1,jseg_c),&
                                   PAWD%paw_proj(istart_c),&
                                   Glr%wfd%nvctr_c,Glr%wfd%nvctr_f,Glr%wfd%nseg_c,Glr%wfd%nseg_f,&
                                   Glr%wfd%keyvglob(1),Glr%wfd%keyglob(1,1),&
                                   hpsi(ispsi+(ispinor-1)*(orbs%npsidim_orbs/orbs%nspinor)  )&
                                   )


                              istart_c=istart_c+(mbvctr_c+7*mbvctr_f)*ncplx
                              iproj=iproj+1
                              ibuffer=ibuffer + (ncplx-1)
                           end do
                        end do
                     end do

                     mdone=0
                     !!$ iproj=iproj_old
                     istart_c=istart_c_i
                     ispsi=ispsi+(Glr%wfd%nvctr_c+7*Glr%wfd%nvctr_f)*nspinor

                  end do

                  if( PAWD%DistProjApply ) then
                     istart_c=1
                  else
                     istart_c=istart_c+(mbvctr_c+7*mbvctr_f)*mproj*ncplx
                  endif

               end if
            end do

            ispsi_k=ispsi
         end do
         istart_ck=istart_c

         if(  dosuperposition ) then
            if(.not. lfound_sup) then
               print *, " initial state not found in routine ",subname
               STOP 
            endif
         endif


         if (ieorb == orbs%norbp) exit loop_kpt
         ikpt=ikpt+1


      end do loop_kpt
   end if
END SUBROUTINE applyPAWprojectors


subroutine applyPCprojectors(orbs,at,&
      &   hx,hy,hz,Glr,PPD,psi,hpsi, dotest)

   use module_base
   use module_types
   use module_interfaces, except_this_one => applyPCprojectors

   implicit none

   type(orbitals_data), intent(inout) :: orbs
   type(atoms_data) :: at
   real(gp), intent(in) :: hx,hy,hz
   type(locreg_descriptors), intent(in) :: Glr
   type(pcproj_data_type) ::PPD
   real(wp), dimension(:), pointer :: psi, hpsi
   logical, optional :: dotest


   ! local variables
   character(len=*), parameter :: subname='applyPCprojectors'
   character(len=11) :: orbname
   type(locreg_descriptors) :: Plr
   integer :: ikpt, istart_ck, ispsi_k, isorb,ieorb, ispsi, iproj, istart_c,&
      &   mproj, mdone, ispinor, istart_c_i, mbvctr_c, mbvctr_f, mbseg_c, mbseg_f, &
      &   jseg_c, iproj_old, iorb, ncplx, l, i, jorb
   real(gp) eproj_spinor,psppar_aux(0:4, 0:6)
   integer :: iat , nspinor

   !apply the projectors  k-point of the processor
   !starting k-point
   ikpt=orbs%iokpt(1)
   istart_ck=1
   ispsi_k=1
   loop_kpt: do

      call orbs_in_kpt(ikpt,orbs,isorb,ieorb,nspinor)

      ! loop over all my orbitals
      istart_c=1
      iproj=1

      do iat=1,at%nat
         istart_c_i=istart_c
         iproj_old=iproj
         ispsi=ispsi_k
         do iorb=isorb,ieorb

            mproj= PPD%ilr_to_mproj(iat)

            call ncplx_kpt(orbs%iokpt(iorb),orbs,ncplx)


            do ispinor=1,orbs%nspinor,ncplx
               eproj_spinor=0.0_gp

               if (ispinor >= 2) istart_c=istart_c_i

               call plr_segs_and_vctrs(PPD%pc_nlpspd%plr(iat),&
                    mbseg_c,mbseg_f,mbvctr_c,mbvctr_f)
               jseg_c=1

!!$               mbvctr_c=PPD%pc_nlpspd%nvctr_p(2*iat-1)-PPD%pc_nlpspd%nvctr_p(2*iat-2)
!!$               mbvctr_f=PPD%pc_nlpspd%nvctr_p(2*iat  )-PPD%pc_nlpspd%nvctr_p(2*iat-1)
!!$
!!$               mbseg_c=PPD%pc_nlpspd%nseg_p(2*iat-1)-PPD%pc_nlpspd%nseg_p(2*iat-2)
!!$               mbseg_f=PPD%pc_nlpspd%nseg_p(2*iat  )-PPD%pc_nlpspd%nseg_p(2*iat-1)
!!$               jseg_c=PPD%pc_nlpspd%nseg_p(2*iat-2)+1

               mdone=0
               iproj=iproj_old

               if(mproj>0) then
                  if(  PPD%DistProjApply) then
                     jorb=1
                     do while( jorb<=PPD%G%ncoeff         .and. PPD%iorbtolr(jorb)/= iat) 
                        jorb=jorb+1
                     end do
                     if(jorb<PPD%G%ncoeff) then
                        call fillPcProjOnTheFly(PPD,Glr,iat,at,hx,hy,hz,&
                             jorb,PPD%ecut_pc,istart_c) 
                     endif
                  end if
               endif


               do while(mdone< mproj)

                  l = PPD%iproj_to_l(iproj)

                  i=1
                  psppar_aux=0.0_gp
                  !! psppar_aux(l,i)=1.0_gp/PPD%iproj_to_ene(iproj)
                  !! psppar_aux(l,i)=1.0_gp  ! *iorb
                  psppar_aux(l,i)=PPD%iproj_to_factor(iproj)  


                  call applyprojector(ncplx,l,i, psppar_aux(0,0), 2 ,&
                       Glr%wfd%nvctr_c,Glr%wfd%nvctr_f, Glr%wfd%nseg_c,&
                       Glr%wfd%nseg_f,&
                       Glr%wfd%keyvglob(1),Glr%wfd%keyglob(1,1),&
                       mbvctr_c,mbvctr_f,mbseg_c,mbseg_f,&
                       PPD%pc_nlpspd%plr(iat)%wfd%keyvglob(jseg_c),&
                       PPD%pc_nlpspd%plr(iat)%wfd%keyglob(1,jseg_c),&
!!$                       PPD%pc_nlpspd%keyv_p(jseg_c),PPD%pc_nlpspd%keyg_p(1,jseg_c),&
                       PPD%pc_proj(istart_c),&
                       psi(ispsi+ (ispinor-1)*(orbs%npsidim_orbs/orbs%nspinor)  ),&
                       hpsi(ispsi+(ispinor-1)*(orbs%npsidim_orbs/orbs%nspinor)  ),&
                       eproj_spinor)


                  if(iorb==1) then         
                     if( present(dotest) ) then
                        eproj_spinor=0.0_gp
!!$                        call wpdot_wrap(ncplx,  &
!!$                             mbvctr_c,mbvctr_f,mbseg_c,mbseg_f,&
!!$                             PPD%pc_nlpspd%keyv_p(jseg_c),&
!!$                             PPD%pc_nlpspd%keyg_p(1,jseg_c),&
!!$                             PPD%pc_proj(istart_c),& 
!!$                             mbvctr_c,mbvctr_f,mbseg_c,mbseg_f,&
!!$                             PPD%pc_nlpspd%keyv_p(jseg_c),&
!!$                             PPD%pc_nlpspd%keyg_p(1,jseg_c),&
!!$                             PPD%pc_proj(istart_c),&
!!$                             eproj_spinor)
                        print *, " IL PROIETTORE HA MODULO QUADRO  " ,eproj_spinor 
                        if(dotest) then
                           !! ---------------  use this to plot projectors
                           write(orbname,'(A,i4.4)')'pc_',iproj                     
                           Plr%d%n1=Glr%d%n1
                           Plr%d%n2=Glr%d%n2
                           Plr%d%n3=Glr%d%n3
                           Plr%geocode=at%geocode
                           
                           call plr_segs_and_vctrs(PPD%pc_nlpspd%plr(iat),&
                                Plr%wfd%nseg_c,Plr%wfd%nseg_f,&
                                Plr%wfd%nvctr_c,Plr%wfd%nvctr_f)                  
!!$                           Plr%wfd%nvctr_c  =PPD%pc_nlpspd%nvctr_p(2*iat-1)-PPD%pc_nlpspd%nvctr_p(2*iat-2)
!!$                           Plr%wfd%nvctr_f  =PPD%pc_nlpspd%nvctr_p(2*iat  )-PPD%pc_nlpspd%nvctr_p(2*iat-1)
!!$                           Plr%wfd%nseg_c   =PPD%pc_nlpspd%nseg_p(2*iat-1 )-PPD%pc_nlpspd%nseg_p(2*iat-2)
!!$                           Plr%wfd%nseg_f   =PPD%pc_nlpspd%nseg_p(2*iat  ) -PPD%pc_nlpspd%nseg_p(2*iat-1)
                           call allocate_wfd(Plr%wfd,subname)
!!$                           Plr%wfd%keyv(:)=PPD%pc_nlpspd%keyv_p(PPD%pc_nlpspd%nseg_p(2*iat-2)+1:&
!!$                              &   PPD%pc_nlpspd%nseg_p(2*iat)   )
!!$                           Plr%wfd%keyg(1:2, :)  = PPD%pc_nlpspd%keyg_p( 1:2,  PPD%pc_nlpspd%nseg_p(2*iat-2)+1:&
!!$                              &   PPD%pc_nlpspd%nseg_p(2*iat)   )
                           Plr%bounds = Glr%bounds
                           Plr%d          = Glr%d                    
                           !! call plot_wf_cube(orbname,at,Plr,hx,hy,hz,rxyz, PPD%pc_proj(istart_c) ,"1234567890" ) 
                           call deallocate_wfd(Plr%wfd,subname)
                        endif
                     endif

                  endif
                  istart_c=istart_c+(mbvctr_c+7*mbvctr_f)*(2*l-1)*ncplx
                  iproj=iproj+(2*l-1)
                  mdone=mdone+(2*l-1)
               end do
            end  do
            istart_c=istart_c_i

            if( present(dotest) ) then
               if(dotest) then
                  eproj_spinor=0.0_gp
!!$                  call wpdot_wrap(ncplx,  &
!!$                     &   Glr%wfd%nvctr_c,Glr%wfd%nvctr_f, Glr%wfd%nseg_c, Glr%wfd%nseg_f,&
!!$                     &   Glr%wfd%keyv(1),Glr%wfd%keyg(1,1), hpsi(ispsi + 0 ), &
!!$                     &   Glr%wfd%nvctr_c,Glr%wfd%nvctr_f, Glr%wfd%nseg_c, Glr%wfd%nseg_f,&
!!$                     &   Glr%wfd%keyv(1),Glr%wfd%keyg(1,1), hpsi(ispsi + 0 ),  &
!!$                     &   eproj_spinor)
                  print *, "hpsi  HA MODULO QUADRO  " ,eproj_spinor 
                  eproj_spinor=0.0_gp
!!$                  call wpdot_wrap(ncplx,  &
!!$                     &   Glr%wfd%nvctr_c,Glr%wfd%nvctr_f, Glr%wfd%nseg_c, Glr%wfd%nseg_f,&
!!$                     &   Glr%wfd%keyv(1),Glr%wfd%keyg(1,1), psi(ispsi + 0 ), &
!!$                     &   Glr%wfd%nvctr_c,Glr%wfd%nvctr_f, Glr%wfd%nseg_c, Glr%wfd%nseg_f,&
!!$                     &   Glr%wfd%keyv(1),Glr%wfd%keyg(1,1), psi(ispsi + 0 ),  &
!!$                     &   eproj_spinor)
                  print *, "psi  HA MODULO QUADRO  " ,eproj_spinor         
                  !! CECCARE IPROJ = mproj tot, istart_c=nelproj 
                  write(orbname,'(A,i4.4)')'pcorb_',iorb
                  !! call plot_wf_cube(orbname,at,Glr,hx,hy,hz,rxyz,hpsi(ispsi + 0 ),"dopoprec.." ) ! solo spinore 1
               end if
            endif

            ispsi=ispsi+(Glr%wfd%nvctr_c+7*Glr%wfd%nvctr_f)*nspinor

         end do


         if( PPD%DistProjApply ) then
            istart_c=1
         else
            istart_c=istart_c+(mbvctr_c+7*mbvctr_f)*mproj
         endif

      end do

      !! istart_ck=istart_c  non si incrementa

      if (ieorb == orbs%norbp) exit loop_kpt
      ikpt=ikpt+1
      ispsi_k=ispsi
   end do loop_kpt

END SUBROUTINE applyPCprojectors  <|MERGE_RESOLUTION|>--- conflicted
+++ resolved
@@ -1029,27 +1029,10 @@
 
      call default_confinement_data(confdatarr,ha%orbs%norbp)
 
-<<<<<<< HEAD
      call FullHamiltonianApplication(ha%iproc,ha%nproc,ha%at,ha%orbs,ha%rxyz,&
           ha%proj,ha%Lzd,ha%nlpspd,confdatarr,ha%ngatherarr,ha%potential,Qvect_tmp,wrk,&
-          ha%energs,ha%SIC,ha%GPU)
-=======
-   call FullHamiltonianApplication(ha%iproc,ha%nproc,ha%at,ha%orbs,ha%hx,ha%hy,ha%hz,ha%rxyz,&
-        ha%proj,ha%Lzd,ha%nlpspd,confdatarr,ha%ngatherarr,ha%potential,Qvect_tmp,wrk,&
-        ha%ekin_sum,ha%epot_sum,ha%eexctX,ha%eproj_sum,ha%eSIC_DC,ha%SIC,ha%GPU,&
-        proj_G,paw)
-
-
-!!$     call LocalHamiltonianApplication(ha%iproc,ha%nproc,ha%at,ha%orbs,ha%hx,ha%hy,ha%hz,&
-!!$        &   ha%Lzd,confdatarr,ha%ngatherarr,ha%potential,  Qvect_tmp    ,  wrk   ,ha%ekin_sum,&
-!!$        &   ha%epot_sum,ha%eexctX,ha%eSIC_DC,ha%SIC,ha%GPU)
-!!$
-!!$     call NonLocalHamiltonianApplication(ha%iproc,ha%at,ha%orbs,ha%hx,ha%hy,ha%hz,&
-!!$        &   ha%rxyz,ha%proj,ha%Lzd,ha%nlpspd,  Qvect_tmp    ,  wrk  ,ha%eproj_sum)
-!!$
-!!$     call SynchronizeHamiltonianApplication(ha%nproc,ha%orbs,ha%Lzd,ha%GPU,wrk,&
-!!$        &   ha%ekin_sum,ha%epot_sum,ha%eproj_sum,ha%eSIC_DC,ha%eexctX)
->>>>>>> c31f107d
+          ha%energs,ha%SIC,ha%GPU,&
+          proj_G,paw)
 
 
      call axpy(EP_dim_tot, -ene  ,  Qvect_tmp(1)   , 1,  wrk(1) , 1)
@@ -1058,21 +1041,9 @@
 
      call FullHamiltonianApplication(ha%iproc,ha%nproc,ha%at,ha%orbs,ha%rxyz,&
           ha%proj,ha%Lzd,ha%nlpspd,confdatarr,ha%ngatherarr,ha%potential,Qvect_tmp,wrk,&
-<<<<<<< HEAD
-          ha%energs,ha%SIC,ha%GPU)
-=======
-          ha%ekin_sum,ha%epot_sum,ha%eexctX,ha%eproj_sum,ha%eSIC_DC,ha%SIC,ha%GPU,proj_G,paw)
-
-!!$     call LocalHamiltonianApplication(ha%iproc,ha%nproc,ha%at,ha%orbs,ha%hx,ha%hy,ha%hz,&
-!!$        &   ha%Lzd,confdatarr,ha%ngatherarr,ha%potential,  Qvect_tmp    ,  wrk   ,ha%ekin_sum,&
-!!$        &   ha%epot_sum,ha%eexctX,ha%eSIC_DC,ha%SIC,ha%GPU)
-!!$
-!!$     call NonLocalHamiltonianApplication(ha%iproc,ha%at,ha%orbs,ha%hx,ha%hy,ha%hz,&
-!!$        &   ha%rxyz,ha%proj,ha%Lzd,ha%nlpspd,  Qvect_tmp    ,  wrk  ,ha%eproj_sum)
-!!$
-!!$     call SynchronizeHamiltonianApplication(ha%nproc,ha%orbs,ha%Lzd,ha%GPU,wrk,&
-!!$        &   ha%ekin_sum,ha%epot_sum,ha%eproj_sum,ha%eSIC_DC,ha%eexctX)
->>>>>>> c31f107d
+          ha%energs,ha%SIC,ha%GPU,&
+          proj_G,paw)
+
 
      call axpy(EP_dim_tot, -ene  ,  Qvect_tmp(1)   , 1,  wrk(1) , 1)
 
@@ -1180,26 +1151,8 @@
 
      call FullHamiltonianApplication(ha%iproc,ha%nproc,ha%at,ha%orbs,ha%rxyz,&
           ha%proj,ha%Lzd,ha%nlpspd,confdatarr,ha%ngatherarr,ha%potential,Qvect_tmp,wrk,&
-<<<<<<< HEAD
-          ha%energs,ha%SIC,ha%GPU)
-=======
-          ha%ekin_sum,ha%epot_sum,ha%eexctX,ha%eproj_sum,ha%eSIC_DC,ha%SIC,ha%GPU,&
+          ha%energs,ha%SIC,ha%GPU,&
           proj_G,paw)
-
-!!$     call LocalHamiltonianApplication(ha%iproc,ha%nproc,ha%at,ha%orbs,&
-!!$          ha%hx,ha%hy,ha%hz,&
-!!$          ha%Lzd,confdatarr,ha%ngatherarr,ha%potential,Qvect_tmp,wrk,ha%ekin_sum,&
-!!$          ha%epot_sum,ha%eexctX,ha%eSIC_DC,ha%SIC,ha%GPU)
-!!$
-!!$     call NonLocalHamiltonianApplication(ha%iproc,ha%at,ha%orbs,&
-!!$          ha%hx,ha%hy,ha%hz,&
-!!$          ha%rxyz,ha%proj,ha%Lzd,ha%nlpspd,Qvect_tmp,wrk,ha%eproj_sum)
-!!$
-!!$     call SynchronizeHamiltonianApplication(ha%nproc,ha%orbs,ha%Lzd,&
-!!$          ha%GPU,wrk,&
-!!$          ha%ekin_sum,ha%epot_sum,ha%eproj_sum,ha%eSIC_DC,ha%eexctX)
-
->>>>>>> c31f107d
 
      if(  ha%iproc ==0 ) write(*,*)" done "
 
