--- conflicted
+++ resolved
@@ -512,6 +512,7 @@
         !!end if
      else
         STOP " ha%at%paw_NofL(ha%at%iatype(ha%in_iat_absorber )).gt.0  is false" 
+        !!$       Note G%psiat and G%xp have now 2 dimenstions.
         !!$       call gaussians_to_wavelets_nonorm(ha%iproc,ha%nproc,ha%Lzd%Glr%geocode,ha%orbs,ha%Lzd%Glr%d,&
         !!$            ha%hx,ha%hy,ha%hz,ha%Lzd%Glr%wfd,EP_Gabsorber,ha%Gabs_coeffs,Qvect_tmp )
      endif
@@ -993,8 +994,16 @@
      integer, intent(in) :: p,i
      real(gp) :: ene, gamma
      !Local variables
-     integer :: k
+     integer :: k,iatyp
      type(confpot_data), dimension(ha%orbs%norbp) :: confdatarr
+     type(gaussian_basis),dimension(ha%at%ntypes)::proj_G
+     type(paw_objects)::paw
+
+     !Nullify PAW pointers:
+     !nullify(paw%paw_ij%dij)
+     do iatyp=1,ha%at%ntypes
+        call nullify_gaussian_basis(proj_G(iatyp))
+     end do
 
      if( ha%nproc > 1) then
         if(i>=0) then
@@ -1027,7 +1036,8 @@
 
    call FullHamiltonianApplication(ha%iproc,ha%nproc,ha%at,ha%orbs,ha%hx,ha%hy,ha%hz,ha%rxyz,&
         ha%proj,ha%Lzd,ha%nlpspd,confdatarr,ha%ngatherarr,ha%potential,Qvect_tmp,wrk,&
-        ha%ekin_sum,ha%epot_sum,ha%eexctX,ha%eproj_sum,ha%eSIC_DC,ha%SIC,ha%GPU)
+        ha%ekin_sum,ha%epot_sum,ha%eexctX,ha%eproj_sum,ha%eSIC_DC,ha%SIC,ha%GPU,&
+        proj_G,paw)
 
 
 !!$     call LocalHamiltonianApplication(ha%iproc,ha%nproc,ha%at,ha%orbs,ha%hx,ha%hy,ha%hz,&
@@ -1053,7 +1063,7 @@
      !!$         ha%epot_sum,ha%eexctX,ha%eproj_sum,ha%eSIC_DC,ha%SIC,ha%GPU)
      call FullHamiltonianApplication(ha%iproc,ha%nproc,ha%at,ha%orbs,ha%hx,ha%hy,ha%hz,ha%rxyz,&
           ha%proj,ha%Lzd,ha%nlpspd,confdatarr,ha%ngatherarr,ha%potential,Qvect_tmp,wrk,&
-          ha%ekin_sum,ha%epot_sum,ha%eexctX,ha%eproj_sum,ha%eSIC_DC,ha%SIC,ha%GPU)
+          ha%ekin_sum,ha%epot_sum,ha%eexctX,ha%eproj_sum,ha%eSIC_DC,ha%SIC,ha%GPU,proj_G,paw)
 
 !!$     call LocalHamiltonianApplication(ha%iproc,ha%nproc,ha%at,ha%orbs,ha%hx,ha%hy,ha%hz,&
 !!$        &   ha%Lzd,confdatarr,ha%ngatherarr,ha%potential,  Qvect_tmp    ,  wrk   ,ha%ekin_sum,&
@@ -1123,7 +1133,6 @@
   END SUBROUTINE EP_Moltiplica4spectra
 
 
-<<<<<<< HEAD
   subroutine EP_Moltiplica(p,i)
      use module_interfaces
      !Arguments
@@ -1132,6 +1141,15 @@
      !Local variables
      integer :: k
      type(confpot_data), dimension(ha%orbs%norbp) :: confdatarr
+     type(gaussian_basis),dimension(ha%at%ntypes)::proj_G
+     type(paw_objects)::paw
+
+     !nullify PAW objects:
+     !nullify(paw%paw_ij%dij)
+     do k=1,ha%at%ntypes
+        call nullify_gaussian_basis(proj_G(k))
+     end do    
+
 
      if( ha%nproc > 1) then
         if(i>=0) then
@@ -1168,7 +1186,8 @@
 
      call FullHamiltonianApplication(ha%iproc,ha%nproc,ha%at,ha%orbs,ha%hx,ha%hy,ha%hz,ha%rxyz,&
           ha%proj,ha%Lzd,ha%nlpspd,confdatarr,ha%ngatherarr,ha%potential,Qvect_tmp,wrk,&
-          ha%ekin_sum,ha%epot_sum,ha%eexctX,ha%eproj_sum,ha%eSIC_DC,ha%SIC,ha%GPU)
+          ha%ekin_sum,ha%epot_sum,ha%eexctX,ha%eproj_sum,ha%eSIC_DC,ha%SIC,ha%GPU,&
+          proj_G,paw)
 
 !!$     call LocalHamiltonianApplication(ha%iproc,ha%nproc,ha%at,ha%orbs,&
 !!$          ha%hx,ha%hy,ha%hz,&
@@ -1280,391 +1299,6 @@
      do k=1, EP_dim_tot
         wrk(k)=Qvect_tmp(k)+wrk(k)
      enddo
-=======
- end subroutine EP_precondition
- 
- 
- subroutine EP_Moltiplica4spectra(p,i, ene, gamma)
-   use module_interfaces
-   !Arguments
-   implicit none
-   integer, intent(in) :: p,i
-   real(gp) ene, gamma, mene
-   !Local variables
-   integer :: k,iatyp
-   type(gaussian_basis),dimension(ha%at%ntypes)::proj_G
-   !type(gaussian_basis)::proj_G
-   type(paw_objects)::paw
-   
-   !Nullify PAW pointers:
-   !nullify(paw%paw_ij%dij)
-   do iatyp=1,ha%at%ntypes
-      call nullify_gaussian_basis(proj_G(iatyp))
-   end do
-   !call nullify_gaussian_basis(proj_G)
-   
-   if( ha%nproc > 1) then
-      if(i>=0) then
-         call untranspose_v(ha%iproc,ha%nproc,ha%orbs,ha%lr%wfd,ha%comms,&
-              Qvect(1:,i), work=wrk,outadd= Qvect_tmp(1) )  
-      else
-         call untranspose_v(ha%iproc,ha%nproc,ha%orbs,ha%lr%wfd,ha%comms,&
-              dumQvect(1:,-i), work=wrk,outadd= Qvect_tmp(1) )  
-      endif
-   else
-
-      if(i>=0) then
-         do k=1, EP_dim_tot
-            Qvect_tmp(k)=  Qvect(k,i)
-         enddo
-      else
-         do k=1, EP_dim_tot
-            Qvect_tmp(k)=  dumQvect(k,-i)
-         enddo
-      endif
-   endif
-   
-!!$    call HamiltonianApplication(ha%iproc,ha%nproc,ha%at,ha%orbs,ha%hx,ha%hy,ha%hz,&
-!!$         ha%rxyz,&
-!!$         ha%nlpspd,ha%proj,ha%lr,ha%ngatherarr,            &
-!!$         ha%potential,  Qvect_tmp    ,  wrk   ,ha%ekin_sum,&
-!!$         ha%epot_sum,ha%eexctX,ha%eproj_sum,ha%eSIC_DC,ha%SIC,ha%GPU)
-
-    call LocalHamiltonianApplication(ha%iproc,ha%nproc,ha%at,ha%orbs,ha%hx,ha%hy,ha%hz,&
-         ha%rxyz,ha%lr,ha%ngatherarr,ha%potential,  Qvect_tmp    ,  wrk   ,ha%ekin_sum,&
-         ha%epot_sum,ha%eexctX,ha%eSIC_DC,ha%SIC,ha%GPU)
-
-    call NonLocalHamiltonianApplication(ha%iproc,ha%nproc,ha%at,ha%orbs,ha%hx,ha%hy,ha%hz,&
-         ha%rxyz,ha%nlpspd,ha%proj,ha%lr,  Qvect_tmp    ,  wrk  ,ha%eproj_sum,proj_G,paw)
-
-    call SynchronizeHamiltonianApplication(ha%nproc,ha%orbs,ha%lr,ha%GPU,wrk,&
-         ha%ekin_sum,ha%epot_sum,ha%eproj_sum,ha%eSIC_DC,ha%eexctX)
-
-
-    call axpy(EP_dim_tot, -ene  ,  Qvect_tmp(1)   , 1,  wrk(1) , 1)
-    call vcopy(EP_dim_tot,wrk(1),1,Qvect_tmp(1),1)
-    !Qvect_tmp   =  wrk
-
- 
-!!$    call HamiltonianApplication(ha%iproc,ha%nproc,ha%at,ha%orbs,ha%hx,ha%hy,ha%hz,&
-!!$         ha%rxyz,&
-!!$         ha%nlpspd,ha%proj,ha%lr,ha%ngatherarr,            &
-!!$         ha%potential,  Qvect_tmp    ,  wrk   ,ha%ekin_sum,&
-!!$         ha%epot_sum,ha%eexctX,ha%eproj_sum,ha%eSIC_DC,ha%SIC,ha%GPU)
-    call LocalHamiltonianApplication(ha%iproc,ha%nproc,ha%at,ha%orbs,ha%hx,ha%hy,ha%hz,&
-         ha%rxyz,ha%lr,ha%ngatherarr,ha%potential,  Qvect_tmp    ,  wrk   ,ha%ekin_sum,&
-         ha%epot_sum,ha%eexctX,ha%eSIC_DC,ha%SIC,ha%GPU)
-
-    call NonLocalHamiltonianApplication(ha%iproc,ha%nproc,ha%at,ha%orbs,ha%hx,ha%hy,ha%hz,&
-         ha%rxyz,ha%nlpspd,ha%proj,ha%lr,  Qvect_tmp    ,  wrk  ,ha%eproj_sum,proj_G,paw)
-
-    call SynchronizeHamiltonianApplication(ha%nproc,ha%orbs,ha%lr,ha%GPU,wrk,&
-         ha%ekin_sum,ha%epot_sum,ha%eproj_sum,ha%eSIC_DC,ha%eexctX)
-  
-  call axpy(EP_dim_tot, -ene  ,  Qvect_tmp(1)   , 1,  wrk(1) , 1)
-
-   
-   
-   
-   if(  ha%iproc ==0 ) write(*,*)" done "
-   
-   
-   
-   if(p<0) then
-      if(  ha%nproc/=1) then
-         call transpose_v(ha%iproc,ha%nproc,ha%orbs,ha%lr%wfd,ha%comms,&
-              wrk , work= Qvect_tmp ,outadd=dumQvect(1,-p))  
-      else
-         do k=1, EP_dim_tot
-            dumQvect(k,-p) =  wrk(k)
-         enddo
-      endif
-      
-      if(i>=0) then
-         
-         do k=1, EP_dim_tot
-            dumQvect(k,-p)=Qvect(k,p)+gamma*gamma*Qvect(k,i)
-         end do
-      else
-         do k=1, EP_dim_tot
-            dumQvect(k,-p)=Qvect(k,p)+gamma*gamma*dumQvect(k,-i)
-         end do
-      endif
-      
-      
-   else
-      if(  ha%nproc/=1) then
-         call transpose_v(ha%iproc,ha%nproc,ha%orbs,ha%lr%wfd,ha%comms,&
-              wrk , work= Qvect_tmp ,outadd=Qvect(1,p))  
-      else
-         do k=1, EP_dim_tot
-            Qvect(k,p) =  wrk(k)
-         enddo
-      endif
-      
-      if(i>=0) then
-         do k=1, EP_dim_tot
-            Qvect(k,p)=Qvect(k,p)+gamma*gamma*Qvect(k,i)
-         end do
-      else
-         do k=1, EP_dim_tot
-            Qvect(k,p)=Qvect(k,p)+gamma*gamma*dumQvect(k,-i)
-         end do
-      endif
-      
-   endif
-   
-
-   return 
- END subroutine EP_Moltiplica4spectra
- 
- 
- subroutine EP_Moltiplica(p,i)
-    use module_interfaces
-    !Arguments
-    implicit none
-    integer, intent(in) :: p,i
-    !Local variables
-    integer :: k
-    type(gaussian_basis),dimension(ha%at%ntypes)::proj_G
-    !type(gaussian_basis)::proj_G
-    type(paw_objects)::paw
-    
-    !nullify PAW objects:
-    !nullify(paw%paw_ij%dij)
-    do k=1,ha%at%ntypes
-       call nullify_gaussian_basis(proj_G(k))
-    end do    
-    !call nullify_gaussian_basis(proj_G)
-
-    if( ha%nproc > 1) then
-       if(i>=0) then
-          call untranspose_v(ha%iproc,ha%nproc,ha%orbs,ha%lr%wfd,ha%comms,&
-               Qvect(1:,i), work=wrk,outadd= Qvect_tmp(1) )  
-       else
-          call untranspose_v(ha%iproc,ha%nproc,ha%orbs,ha%lr%wfd,ha%comms,&
-               dumQvect(1:,-i), work=wrk,outadd= Qvect_tmp(1) )  
-       endif
-    else
-       if(i>=0) then
-          do k=1, EP_dim_tot
-             Qvect_tmp(k)=  Qvect(k,i)
-          enddo
-       else
-          do k=1, EP_dim_tot
-             Qvect_tmp(k)=  dumQvect(k,-i)
-          enddo
-       endif
-    endif
-    
-    if(ha%iproc==0 .and. .false. ) then
-       !here the projector should be applied
-       call lowpass_projector(ha%lr%d%n1,ha%lr%d%n2,ha%lr%d%n3,ha%lr%wfd%nvctr_c, Qvect_tmp )
-    endif
-
-!!$    call HamiltonianApplication(ha%iproc,ha%nproc,ha%at,ha%orbs,ha%hx,ha%hy,ha%hz,&
-!!$         ha%rxyz,&
-!!$         ha%nlpspd,ha%proj,ha%lr,ha%ngatherarr,            &
-!!$         ha%potential,  Qvect_tmp    ,  wrk   ,ha%ekin_sum,&
-!!$         ha%epot_sum,ha%eexctX,ha%eproj_sum,ha%eSIC_DC,ha%SIC,ha%GPU)
-
-    call LocalHamiltonianApplication(ha%iproc,ha%nproc,ha%at,ha%orbs,ha%hx,ha%hy,ha%hz,&
-         ha%rxyz,ha%lr,ha%ngatherarr,ha%potential,  Qvect_tmp    ,  wrk   ,ha%ekin_sum,&
-         ha%epot_sum,ha%eexctX,ha%eSIC_DC,ha%SIC,ha%GPU)
-
-    call NonLocalHamiltonianApplication(ha%iproc,ha%nproc,ha%at,ha%orbs,ha%hx,ha%hy,ha%hz,&
-         ha%rxyz,ha%nlpspd,ha%proj,ha%lr,  Qvect_tmp    ,  wrk  ,ha%eproj_sum,proj_G,paw)
-
-    call SynchronizeHamiltonianApplication(ha%nproc,ha%orbs,ha%lr,ha%GPU,wrk,&
-         ha%ekin_sum,ha%epot_sum,ha%eproj_sum,ha%eSIC_DC,ha%eexctX)
-
-
-    if(  ha%iproc ==0 ) write(*,*)" done "
-
-
-    if(  sum( ha%at%paw_NofL ).gt.0 ) then
-       if(associated( ha%PAWD) ) then
-          call applyPAWprojectors(ha%orbs,ha%at,&
-               ha%rxyz,ha%hx,ha%hy,ha%hz,ha%lr,ha%PAWD,Qvect_tmp,wrk,ha%at%paw_H_matrices, .false.  )
-
-!!$          call razero(EP_dim_tot  ,  wrk1  )
-!!$          call applyPAWprojectors(ha%orbs,ha%at,&
-!!$               ha%rxyz,ha%hx,ha%hy,ha%hz,ha%lr,ha%PAWD,wrk,wrk1, ha%at%paw_S_matrices )
-!!$          do k=1, EP_dim_tot
-!!$             wrk(k)  =   wrk(k)+  wrk1(k)
-!!$          enddo
-          
-       endif
-    endif
-    
-
-
-    if(ha%iproc==0 .and. .false.) then
-       !here the projector should be applied
-       print *,  "here the projector should be applied   ha%iproc   ",  ha%iproc 
-       print *, ha%lr%d%n1,ha%lr%d%n2,ha%lr%d%n3
-       call lowpass_projector(ha%lr%d%n1,ha%lr%d%n2,ha%lr%d%n3,ha%lr%wfd%nvctr_c,wrk)
-       print *, " projector OK ha%iproc ",  ha%iproc  
-    endif
-
-   if(ha%iproc.eq.0) then
-      if(EP_shift /= 0 ) then
-         call axpy(EP_dim_tot, EP_shift  ,  Qvect_tmp(1)   , 1,  wrk(1) , 1)
-      endif
-   endif
-
-   
-   if(p<0) then
-      if(  ha%nproc/=1) then
-         call transpose_v(ha%iproc,ha%nproc,ha%orbs,ha%lr%wfd,ha%comms,&
-              wrk , work= Qvect_tmp ,outadd=dumQvect(1,-p))  
-      else
-         do k=1, EP_dim_tot
-            dumQvect(k,-p) =  wrk(k)
-         enddo
-      endif
-   else
-      if(  ha%nproc/=1) then
-         call transpose_v(ha%iproc,ha%nproc,ha%orbs,ha%lr%wfd,ha%comms,&
-              wrk , work= Qvect_tmp ,outadd=Qvect(1,p))  
-      else
-         do k=1, EP_dim_tot
-            Qvect(k,p) =  wrk(k)
-         enddo
-      endif
-   endif
-   return 
- END SUBROUTINE EP_Moltiplica
- 
- subroutine EP_ApplySinv(p,i)
-    use module_interfaces
-    !Arguments
-    implicit none
-    integer, intent(in) :: p,i
-    !Local variables
-    integer :: k
-    
-    if( ha%nproc > 1) then
-       if(i>=0) then
-          call untranspose_v(ha%iproc,ha%nproc,ha%orbs,ha%lr%wfd,ha%comms,&
-               Qvect(1:,i), work=wrk,outadd= Qvect_tmp(1) )  
-       else
-          call untranspose_v(ha%iproc,ha%nproc,ha%orbs,ha%lr%wfd,ha%comms,&
-               dumQvect(1:,-i), work=wrk,outadd= Qvect_tmp(1) )  
-       endif
-    else
-       if(i>=0) then
-          do k=1, EP_dim_tot
-             Qvect_tmp(k)=  Qvect(k,i)
-          enddo
-       else
-          do k=1, EP_dim_tot
-             Qvect_tmp(k)=  dumQvect(k,-i)
-          enddo
-       endif
-    endif
-    call razero(EP_dim_tot  ,  wrk  )
-    if(  sum( ha%at%paw_NofL ).gt.0 ) then
-       if(  associated( ha%PAWD) ) then
-          call applyPAWprojectors(ha%orbs,ha%at,&
-               ha%rxyz,ha%hx,ha%hy,ha%hz,ha%lr,ha%PAWD,Qvect_tmp,wrk, ha%at%paw_Sm1_matrices, &
-               .false.)      
-       endif
-    endif
-    
-    do k=1, EP_dim_tot
-       wrk(k)=Qvect_tmp(k)+wrk(k)
-    enddo
-
-
-
-   if(p<0) then
-      if(  ha%nproc/=1) then
-         call transpose_v(ha%iproc,ha%nproc,ha%orbs,ha%lr%wfd,ha%comms,&
-              wrk , work= Qvect_tmp ,outadd=dumQvect(1,-p))  
-      else
-         do k=1, EP_dim_tot
-            dumQvect(k,-p) =  wrk(k)
-         enddo
-      endif
-   else
-      if(  ha%nproc/=1) then
-         call transpose_v(ha%iproc,ha%nproc,ha%orbs,ha%lr%wfd,ha%comms,&
-              wrk , work= Qvect_tmp ,outadd=Qvect(1,p))  
-      else
-         do k=1, EP_dim_tot
-            Qvect(k,p) =  wrk(k)
-         enddo
-      endif
-   endif
-   return 
- END SUBROUTINE EP_ApplySinv
-
-
-
- 
- subroutine EP_ApplyS(p,i)
-    use module_interfaces
-    !Arguments
-    implicit none
-    integer, intent(in) :: p,i
-    !Local variables
-    integer :: k
-    
-    if( ha%nproc > 1) then
-       if(i>=0) then
-          call untranspose_v(ha%iproc,ha%nproc,ha%orbs,ha%lr%wfd,ha%comms,&
-               Qvect(1:,i), work=wrk,outadd= Qvect_tmp(1) )  
-       else
-          call untranspose_v(ha%iproc,ha%nproc,ha%orbs,ha%lr%wfd,ha%comms,&
-               dumQvect(1:,-i), work=wrk,outadd= Qvect_tmp(1) )  
-       endif
-    else
-       if(i>=0) then
-          do k=1, EP_dim_tot
-             Qvect_tmp(k)=  Qvect(k,i)
-          enddo
-       else
-          do k=1, EP_dim_tot
-             Qvect_tmp(k)=  dumQvect(k,-i)
-          enddo
-       endif
-    endif
-    call razero(EP_dim_tot  ,  wrk  )
-    if(  sum( ha%at%paw_NofL ).gt.0 ) then
-       if(  associated( ha%PAWD) ) then
-          call applyPAWprojectors(ha%orbs,ha%at,&
-               ha%rxyz,ha%hx,ha%hy,ha%hz,ha%lr,ha%PAWD,Qvect_tmp,wrk, ha%at%paw_S_matrices, &
-               .false. )      
-       endif
-    endif
-    
-    do k=1, EP_dim_tot
-       wrk(k)=Qvect_tmp(k)+wrk(k)
-    enddo
-
-   if(p<0) then
-      if(  ha%nproc/=1) then
-         call transpose_v(ha%iproc,ha%nproc,ha%orbs,ha%lr%wfd,ha%comms,&
-              wrk , work= Qvect_tmp ,outadd=dumQvect(1,-p))  
-      else
-         do k=1, EP_dim_tot
-            dumQvect(k,-p) =  wrk(k)
-         enddo
-      endif
-   else
-      if(  ha%nproc/=1) then
-         call transpose_v(ha%iproc,ha%nproc,ha%orbs,ha%lr%wfd,ha%comms,&
-              wrk , work= Qvect_tmp ,outadd=Qvect(1,p))  
-      else
-         do k=1, EP_dim_tot
-            Qvect(k,p) =  wrk(k)
-         enddo
-      endif
-   endif
-   return 
- END SUBROUTINE EP_ApplyS
->>>>>>> 8549ffee
 
 
 
@@ -1859,7 +1493,7 @@
               end do loop_calc
               if (maycalc) then
                  call crtonewave(geocode,grid%n1,grid%n2,grid%n3,ng,nterm,lx,ly,lz,fac_arr,&
-                    &   G%xp(iexpo),G%psiat(iexpo),&
+                    &   G%xp(1,iexpo),G%psiat(1,iexpo),&
                     &   rx,ry,rz,hx,hy,hz,&
                     &   0,grid%n1,0,grid%n2,0,grid%n3,&
                     &   grid%nfl1,grid%nfu1,grid%nfl2,grid%nfu2,grid%nfl3,grid%nfu3,  & 
@@ -2067,7 +1701,6 @@
 subroutine applyPAWprojectors(orbs,at,&
       &   hx,hy,hz,Glr,PAWD,psi,hpsi,  paw_matrix, dosuperposition , &
       &   sup_iatom, sup_l, sup_arraym)
-
    use module_base
    use module_types
    use module_interfaces, except_this_one => applyPAWprojectors
@@ -2077,7 +1710,6 @@
    type(orbitals_data), intent(inout) :: orbs
    type(atoms_data) :: at
    real(gp), intent(in) :: hx,hy,hz
-<<<<<<< HEAD
    type(locreg_descriptors), intent(in) :: Glr
    type(pawproj_data_type) ::PAWD
    real(wp), dimension(:), pointer :: psi, hpsi, paw_matrix
@@ -2317,97 +1949,6 @@
                      istart_c=istart_c_i
                      ispsi=ispsi+(Glr%wfd%nvctr_c+7*Glr%wfd%nvctr_f)*nspinor
 
-=======
-   type(grid_dimensions), intent(in) :: grid
-   type(wavefunctions_descriptors), intent(in) :: wfd
-   type(orbitals_data), intent(in) :: orbs
-   type(gaussian_basis), intent(in) :: G
-   real(wp), dimension(G%ncoeff,orbs%nspinor,orbs%norbp), intent(in) :: wfn_gau
-   real(wp), dimension(wfd%nvctr_c+7*wfd%nvctr_f,orbs%nspinor,orbs%norbp), intent(out) :: psi
-
-   !local variables
-   character(len=*), parameter :: subname='gaussians_to_wavelets'
-   integer, parameter :: nterm_max=3
-   logical :: maycalc
-   integer :: i_stat,i_all,ishell,iexpo,icoeff,iat,isat,ng,l,m,iorb,jorb,nterm,ierr,ispinor
-   integer :: icplx_xp
-   real(dp) :: normdev,tt,scpr,totnorm
-   real(gp) :: rx,ry,rz
-   integer, dimension(nterm_max) :: lx,ly,lz
-   real(gp), dimension(nterm_max) :: fac_arr
-   real(wp), dimension(:), allocatable :: tpsi
-
-   if(iproc == 0 .and. verbose > 1) write(*,'(1x,a)',advance='no')'Writing wavefunctions in wavelet form '
-
-   icplx_xp =1 !2 only for PAW 
-   allocate(tpsi(wfd%nvctr_c+7*wfd%nvctr_f+ndebug),stat=i_stat)
-   call memocc(i_stat,tpsi,'tpsi',subname)
-
-   !initialize the wavefunction
-   call razero((wfd%nvctr_c+7*wfd%nvctr_f)*orbs%norbp*orbs%nspinor,psi)
-   !this can be changed to be passed only once to all the gaussian basis
-   !eks=0.d0
-   !loop over the atoms
-   ishell=0
-   iexpo=1
-   icoeff=1
-
-
-
-   do iat=1,G%nat
-      rx=G%rxyz(1,iat)
-      ry=G%rxyz(2,iat)
-      rz=G%rxyz(3,iat)
-
-      !loop over the number of shells of the atom type
-      do isat=1,G%nshell(iat)
-         ishell=ishell+1
-         !the degree of contraction of the basis function
-         !is the same as the ng value of the createAtomicOrbitals routine
-         ng=G%ndoc(ishell)
-         !angular momentum of the basis set(shifted for compatibility with BigDFT routines
-         l=G%nam(ishell)
-         !print *,iproc,iat,ishell,G%nam(ishell),G%nshell(iat)
-         !multiply the values of the gaussian contraction times the orbital coefficient
-
-
-
-
-         do m=1,2*l-1
-            call calc_coeff_inguess(l,m,nterm_max,nterm,lx,ly,lz,fac_arr)
-            !control whether the basis element may be
-            !contribute to some of the orbital of the processor
-            maycalc=.false.
-            loop_calc: do iorb=1,orbs%norb
-               if (orbs%isorb < iorb .and. iorb <= orbs%isorb+orbs%norbp) then
-                  jorb=iorb-orbs%isorb
-                  do ispinor=1,orbs%nspinor
-                     if (wfn_gau(icoeff,ispinor,jorb) /= 0.0_wp) then
-                        maycalc=.true.
-                        exit loop_calc
-                     end if
-                  end do
-               end if
-            end do loop_calc
-            if (maycalc) then
-               call crtonewave(geocode,grid%n1,grid%n2,grid%n3,ng,nterm,lx,ly,lz,fac_arr,&
-                    G%xp(icplx_xp,iexpo),G%psiat(icplx_xp,iexpo),&
-                    rx,ry,rz,hx,hy,hz,&
-                    0,grid%n1,0,grid%n2,0,grid%n3,&
-                    grid%nfl1,grid%nfu1,grid%nfl2,grid%nfu2,grid%nfl3,grid%nfu3,  & 
-                    wfd%nseg_c,wfd%nvctr_c,wfd%keyg,wfd%keyv,wfd%nseg_f,wfd%nvctr_f,&
-                    wfd%keyg(1,wfd%nseg_c+1),wfd%keyv(wfd%nseg_c+1),&
-                    tpsi(1),tpsi(wfd%nvctr_c+1))
-            end if
-            !sum the result inside the orbital wavefunction
-            !loop over the orbitals
-            do iorb=1,orbs%norb
-               if (orbs%isorb < iorb .and. iorb <= orbs%isorb+orbs%norbp) then
-                  jorb=iorb-orbs%isorb
-                  do ispinor=1,orbs%nspinor
-                     call axpy(wfd%nvctr_c+7*wfd%nvctr_f,wfn_gau(icoeff,ispinor,jorb),&
-                          tpsi(1),1,psi(1,ispinor,jorb),1)
->>>>>>> 8549ffee
                   end do
 
                   if( PAWD%DistProjApply ) then
@@ -2415,6 +1956,7 @@
                   else
                      istart_c=istart_c+(mbvctr_c+7*mbvctr_f)*mproj*ncplx
                   endif
+
                end if
             end do
 
