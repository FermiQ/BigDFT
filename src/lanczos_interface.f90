!> @file
!!    Define routines for Lanczos diagonalization
!! @author
!!    Copyright (C) 2009-2011 BigDFT group
!!    This file is distributed under the terms of the
!!    GNU General Public License, see ~/COPYING file
!!    or http://www.gnu.org/copyleft/gpl.txt .
!!    For the list of contributors, see ~/AUTHORS 


!>   Interface for routines which handle diagonalization
module lanczos_interface
   use module_base
   use module_types
   implicit none

   private

   !calculate the allocation dimensions
   public :: EP_inizializza,EP_initialize_start,EP_allocate_for_eigenprob, get_EP_dim, set_EP_shift,&
      &   EP_mat_mult,EP_make_dummy_vectors,  EP_normalizza,EP_copy,EP_scalare, EP_copia_per_prova, &
      &   EP_set_all_random, EP_GramSchmidt, EP_add_from_vect_with_fact, EP_Moltiplica,  &
      &   EP_free,   EP_norma2_initialized_state , EP_store_occupied_orbitals, EP_occprojections,&
      &   EP_multbyfact, EP_precondition, EP_Moltiplica4spectra, EP_ApplySinv, EP_ApplyS, &
      &   EP_scalare_multik


   character(len=*), parameter :: subname='lanczos_interface'
   integer :: i_all,i_stat,ierr
   type(lanczos_args), pointer :: ha

   real(8), pointer :: matrix(:,:)
   real(wp), pointer :: Qvect   (:,:)
   real(wp), pointer :: dumQvect(:,:)
   real(wp), pointer :: occQvect(:)

   real(8), pointer :: passed_matrix(:,:)

   real(8) EP_shift
   integer EP_dim
   integer EP_dim_tot

   real(wp), dimension(:), pointer :: Qvect_tmp,wrk, wrk1, wrk2
   real(wp), dimension(:), pointer ::  EP_norma2_initialized_state

   logical EP_doorthoocc
   integer EP_norb
   real(wp), dimension(:), pointer :: EP_occprojections

   real(wp), dimension(:,:,:,:,:,:), allocatable :: psi_gross
   logical , allocatable ::logrid(:,:,:)

   contains

   !!!  subroutine settapointer(p)
   !!!    real(8), intent(inout), TARGET :: p(:,:)
   !!!    passed_matrix => p 
   !!!    return
   !!!  END SUBROUTINE settapointer

   !!!  subroutine testapointer()
   !!!    integer i,j
   !!!    integer , pointer :: shape_a(:)
   !!!    print *, " ecco il pointer " 
   !!!    print *, " shape is " , shape(passed_matrix)
   !!!    do i=1,  size(passed_matrix, 1)
   !!!       print *, (passed_matrix(i,j), j=1, size(passed_matrix,2))
   !!!    enddo
   !!!    return
   !!!  END SUBROUTINE testapointer



   integer function get_EP_dim()
   get_EP_dim=EP_dim_tot
   return
END FUNCTION get_EP_dim


subroutine set_EP_shift(shift)
   real(8) shift
   EP_shift=shift
   return
END SUBROUTINE set_EP_shift


subroutine EP_inizializza(ha_actual)
   implicit none
   !Arguments
   type(lanczos_args), target :: ha_actual

   integer EP_dim_tot_touse

   ha=>ha_actual

   !! for the transposed representation
   EP_dim=sum( ha%comms%nvctr_par(ha%iproc,ha%orbs%iskpts+1:ha%orbs%iskpts+ ha%orbs%nkptsp )) *ha%orbs%nspinor

   !!   EP_dim_tot=(ha%lr%wfd%nvctr_c+7*ha%lr%wfd%nvctr_f)*ha%orbs%nspinor*ha%orbs%nkpts
   !! for the direct representation

   EP_dim_tot=(ha%lr%wfd%nvctr_c+7*ha%lr%wfd%nvctr_f)*ha%orbs%nspinor*ha%orbs%norbp

   EP_dim_tot_touse=max(EP_dim_tot,1)


   !!$    if( (ha%lr%wfd%nvctr_c+7*ha%lr%wfd%nvctr_f)*ha%orbs%nkptsp /= &
   !!$         sum(ha%comms%nvctr_par(:,1))  ) then
   !!$       stop "array size inconsistency" 
   !!$    endif

   if( (ha%lr%wfd%nvctr_c+7*ha%lr%wfd%nvctr_f) * ha%orbs%nkptsp  /= &
      &   sum(ha%comms%nvctr_par(:, ha%orbs%iskpts+1:ha%orbs%iskpts+ ha%orbs%nkptsp   ))  ) then
   stop "array size inconsistency" 
endif
!! arrays which are used in the direct rep after retrieval
!! from transposed memory

allocate(Qvect_tmp( EP_dim_tot_touse  +ndebug) , stat=i_stat) 
call memocc(i_stat,Qvect_tmp,'Qvect_tmp',subname)

allocate(wrk  ( EP_dim_tot_touse   +ndebug) , stat=i_stat )
call memocc(i_stat,wrk,'wrk',subname)
allocate(wrk1 (  EP_dim_tot_touse    +ndebug) , stat=i_stat )
call memocc(i_stat,wrk1,'wrk1',subname)
allocate(wrk2 (  EP_dim_tot_touse    +ndebug) , stat=i_stat )
call memocc(i_stat,wrk2,'wrk2',subname)

EP_shift=0.0

EP_norb=0
EP_doorthoocc=.false.

allocate( EP_norma2_initialized_state( ha%orbs%norbp+ndebug ) )
call memocc(i_stat,EP_norma2_initialized_state,'EP_norma2_initialized_state' , subname)

!added for nullification of the pointers in the lanczos_base module
nullify(Qvect,dumQvect)

  END SUBROUTINE EP_inizializza


  subroutine EP_mat_mult( m,k ,  EV   ) ! usare i dumvectors a partire da -1
     implicit none
     !Arguments
     integer , intent(in):: m,k
     real(8), intent (in) :: EV(1)

     call gemm('N','N', EP_dim , k, m  ,1.0_wp ,&
        &   Qvect(1,0)  , EP_dim ,&
        &   EV(1) ,m ,&
        &   0.0_wp ,  dumQvect(1,1) ,  EP_dim )

     !!!
     !!!    do i=0, k-1
     !!!       do j=1, EP_dim
     !!!          dumQvect(j,i+1)=0.0d0
     !!!          do l=0, m-1 ! controllare il range
     !!!             dumQvect(j,i+1)=dumQvect(j,i+1)+EV( l,i )*Qvect(  j,l ) 
     !!!          enddo 
     !!!       enddo
     !!!    enddo

  END SUBROUTINE EP_mat_mult


  !> Allocate the wavefunctions in the transposed form, for lancsoz
  subroutine EP_free(iproc)
     implicit none
     integer, intent(in) :: iproc

     if (iproc == 0)  write(*,*) "DEALLOCATING"

     i_all=-product(shape(Qvect))*kind(Qvect)
     deallocate(Qvect,stat=i_stat)
     call memocc(i_stat,i_all,'Qvect',subname)

     i_all=-product(shape(dumQvect))*kind(dumQvect)
     deallocate(dumQvect,stat=i_stat)
     call memocc(i_stat,i_all,'dumQvect',subname)

     i_all=-product(shape(Qvect_tmp))*kind(Qvect_tmp)
     deallocate(Qvect_tmp,stat=i_stat)
     call memocc(i_stat,i_all,'Qvect_tmp',subname)

     i_all=-product(shape(wrk))*kind(wrk)
     deallocate(wrk,stat=i_stat)
     call memocc(i_stat,i_all,'wrk',subname)

     i_all=-product(shape(wrk1))*kind(wrk1)
     deallocate(wrk1,stat=i_stat)
     call memocc(i_stat,i_all,'wrk1',subname)

     i_all=-product(shape(wrk2))*kind(wrk2)
     deallocate(wrk2,stat=i_stat)
     call memocc(i_stat,i_all,'wrk2',subname)

     if(EP_doorthoocc) then
        i_all=-product(shape(EP_occprojections))*kind(EP_occprojections)
        deallocate(EP_occprojections,stat=i_stat)
        call memocc(i_stat,i_all,'EP_occprojections',subname)
     endif

     i_all=-product(shape(EP_norma2_initialized_state))*kind(EP_norma2_initialized_state)
     deallocate(EP_norma2_initialized_state,stat=i_stat)
     call memocc(i_stat,i_all,'EP_norma2_initialized_state',subname)

  END SUBROUTINE EP_free


  subroutine  EP_allocate_for_eigenprob(nsteps)
     implicit none

     !Arguments
     integer, intent(in):: nsteps

     integer i, j

     if(associated(Qvect) ) then
        i_all=-product(shape(Qvect))*kind(Qvect)

        deallocate(Qvect,stat=i_stat)
        call memocc(i_stat,i_all,'Qvect',subname)
     endif

     allocate(Qvect(EP_dim,0:nsteps+ndebug),&
        &   stat=i_stat)
     call memocc(i_stat,Qvect,'Qvect',subname)
     do i=0,nsteps
        do j=1,EP_dim
           Qvect(j,i)=0.0_wp
        end do
     enddo
  END SUBROUTINE EP_allocate_for_eigenprob


  subroutine EP_make_dummy_vectors(nd)
     implicit none
     integer, intent(in):: nd

     if(associated(dumQvect) ) then
        i_all=-product(shape(dumQvect))*kind(dumQvect)
        deallocate(dumQvect,stat=i_stat)
        call memocc(i_stat,i_all,'dumQvect',subname)
     endif

     allocate(dumQvect(EP_dim,0:nd+1+ndebug),&
        &   stat=i_stat)
     call memocc(i_stat,dumQvect,'dumQvect',subname)
  END SUBROUTINE EP_make_dummy_vectors

  subroutine EP_store_occupied_orbitals( norb, Occ_psit )
     implicit none
     integer, intent(in) :: norb
     real(wp), dimension(:), pointer :: Occ_psit

     EP_doorthoocc=.true.
     EP_norb=norb
     occQvect=>Occ_psit
     allocate(EP_occprojections(EP_norb+ndebug) , stat=i_stat )
     call memocc(i_stat,EP_occprojections,'EP_occprojections',subname)

  END SUBROUTINE EP_store_occupied_orbitals


  subroutine EP_normalizza(j)
     implicit none
     integer, intent(in)::j
     ! ::::::::::::::::::::::::::::::::::::::
     if(J.ge.0) then
        call EP_normalizza_interno( Qvect(1:,j) )
     else
        call EP_normalizza_interno( dumQvect(1:,-j) )
     endif
     return 
  END SUBROUTINE EP_normalizza


  subroutine EP_multbyfact(j, fact)
     implicit none
     integer, intent(in)::j
     real(gp) fact
     ! ::::::::::::::::::::::::::::::::::::::
     if(J.ge.0) then
        call EP_multbyfact_interno( Qvect(1,j), fact )
     else
        call EP_multbyfact_interno( dumQvect(1,-j), fact )
     endif
     return 
  END SUBROUTINE EP_multbyfact



  subroutine EP_normalizza_interno(Q)
     implicit none
     !Arguments
     real(wp) :: Q(EP_dim)
     !Local variables
     real(wp) :: sump, sumtot

     sump = dot(EP_dim,Q(1),1 ,Q(1),1)
     sumtot=0

     if(ha%nproc/=1) then
        call MPI_Allreduce(sump,sumtot,1,mpidtypw, MPI_SUM,MPI_COMM_WORLD ,ierr )
     else
        sumtot=sump
     endif
     sump=1.0_wp/sqrt(sumtot)

     call vscal(EP_dim,sump, Q(1), 1  ) 

  END SUBROUTINE EP_normalizza_interno


  subroutine EP_multbyfact_interno(Q, fact)
     implicit none
     !Arguments
     real(wp) :: Q
     real(gp) :: fact

     call vscal(EP_dim,fact, Q, 1  ) 

  END SUBROUTINE EP_multbyfact_interno


  subroutine EP_copy(i,j)
     implicit none
     !Arguments
     integer, intent(in) :: i,j

     if( i.ge.0 .and. j.ge.0) then
        call dcopy(EP_dim,Qvect(1,j),1,Qvect(1,i),1)
        !Qvect(:,i)=Qvect(:,j)
     else  if( i.lt.0 .and. j.ge.0) then
        call dcopy(EP_dim,Qvect(1,j),1,dumQvect(1,-i),1)
        !dumQvect(:,-i)=Qvect(:,j)
     else  if( i.ge.0 .and. j.lt.0) then
        call dcopy(EP_dim,dumQvect(1,-j),1,Qvect(1,i),1)
        !Qvect(:,i)=dumQvect(:,-j)
     else 
        call dcopy(EP_dim,dumQvect(1,-j),1,dumQvect(1,-i),1)
        !dumQvect(:,-i)=dumQvect(:,-j)
     endif

  END SUBROUTINE EP_copy


  subroutine   EP_scalare_multik(i,j, scalari)
     use module_base
     implicit none
     !Arguments
     integer, intent(in) :: i,j
     real(wp) :: scalari(*)


     if( i.ge.0 .and. j.ge.0) then
        call EP_scalare_interna_multik(   Qvect(:,i)    ,   Qvect(:,j) , scalari )
     else  if( i.lt.0 .and. j.ge.0) then
        call EP_scalare_interna_multik(   dumQvect(:,-i),   Qvect(:,j) , scalari )
     else  if( i.ge.0 .and. j.lt.0) then
        call EP_scalare_interna_multik(   Qvect(:,i)    ,   dumQvect(:,-j) , scalari )
     else 
        call EP_scalare_interna_multik(   dumQvect(:,-i),   dumQvect(:,-j) , scalari )
     endif

  END SUBROUTINE EP_scalare_multik


  subroutine EP_scalare_interna_multik(a,b, scalari)
     implicit none
     !Arguments
     real(wp), intent(in):: a(*),b(*)
     real(wp) :: scalari(*)
     !Local variables
     real(wp) :: ovrlp_local ( ha%orbs%nkpts  )
     real(wp) :: ovrlp_global( ha%orbs%nkpts  )
     integer :: ik, ipos, ic, iorb
     call razero(ha%orbs%nkpts,ovrlp_local)
     call razero(ha%orbs%nkpts,ovrlp_global)
     if(ha%orbs%nspinor==1) then
        ipos=1
        do ik = 1, ha%orbs%nkptsp  !! this supposes norb=1 for chebychev
           do ic = 1, ha%comms%nvctr_par(ha%iproc,ha%orbs%iskpts+ik)
              ovrlp_local( ha%orbs%iskpts+ik)=ovrlp_local( ha%orbs%iskpts+ik)+a(ipos)*b(ipos)
              ipos=ipos+1
           end do
        end do
     else if (ha%orbs%nspinor ==2) then
        ipos=1
        do ik = 1, ha%orbs%nkptsp  !! this supposes norb=1 for chebychev
           do ic = 1, ha%comms%nvctr_par(ha%iproc,ha%orbs%iskpts+ik)
              ovrlp_local( ha%orbs%iskpts+ik)=ovrlp_local( ha%orbs%iskpts+ik)+a(ipos)*b(ipos)
              ovrlp_local( ha%orbs%iskpts+ik)=ovrlp_local( ha%orbs%iskpts+ik)+a(ipos+1)*b(ipos+1)
              !! for chebychev all scalar product should be real
              ipos=ipos+2
           end do
        end do
     else if (ha%orbs%nspinor ==4) then
        STOP "nspinor=4 not treated yet in EP_scalare_interna_multik"
     end if

     if(ha%nproc/=1) then
        call MPI_Allreduce(ovrlp_local,ovrlp_global,ha%orbs%nkpts ,mpidtypw, MPI_SUM,MPI_COMM_WORLD ,ierr )
        do iorb = 1, ha%orbs%norbp !! this supposes norb=1 for chebychev
           scalari(iorb) = ovrlp_global(ha%orbs%iokpt(iorb ))
        end do
     else
        do ik=1, ha%orbs%norbp 
           scalari(ik)=ovrlp_local(ik)
        end do
     endif
  END SUBROUTINE EP_scalare_interna_multik





  real(8) function   EP_scalare(i,j)
  implicit none
  !Arguments
  integer, intent(in) :: i,j

  if( i.ge.0 .and. j.ge.0) then
     EP_scalare = EP_scalare_interna(Qvect(1,i), Qvect(1,j) )
  else  if( i.lt.0 .and. j.ge.0) then
     EP_scalare = EP_scalare_interna(dumQvect(1,-i), Qvect(1,j) )
  else  if( i.ge.0 .and. j.lt.0) then
     EP_scalare = EP_scalare_interna(Qvect(1,i), dumQvect(1,-j) )
  else 
     EP_scalare = EP_scalare_interna(dumQvect(1,-i), dumQvect(1,-j) )
  endif
  END FUNCTION EP_scalare


  real(8) function EP_scalare_interna(a,b)
  implicit none
  !Arguments
  real(8), intent(in):: a,b
  !Local variables
  real(wp) :: sump, sumtot


  sump = dot(EP_dim,a,1 ,b,1)
  sumtot=0


  if(ha%nproc/=1) then
     call MPI_Allreduce(sump,sumtot,1,mpidtypw, MPI_SUM,MPI_COMM_WORLD ,ierr )
  else
     sumtot=sump
  endif
  EP_scalare_interna=sumtot

  END FUNCTION EP_scalare_interna

  !  real(8) function EP_scalare_interna(a,b)
  !    implicit none
  !    real(8), intent(in):: a(EP_dim), b(EP_dim)
  !    ! ::::::::::::::::::::::::::::::::::::::::::::::
  !    integer i,j
  !
  !    real(wp) sump, sumtot
  !
  !    sump = dot(EP_dim,a(1),1 ,b(1),1)
  !    sumtot=0
  !
  !    if(ha%nproc/=1) then
  !       call MPI_Allreduce(sump,sumtot,1,mpidtypw, MPI_SUM,MPI_COMM_WORLD ,ierr )
  !    else
  !       sumtot=sump
  !    endif
  !    EP_scalare_interna=sumtot
  !
  !  END FUNCTION EP_scalare_interna
  !

  subroutine  EP_copia_per_prova(psi)
     use module_interfaces
     !Arguments
     real(wp), dimension(*), target :: psi ! per testare happlication
     !Local variables
     integer :: i

     if( ha%nproc/=1) then
        call transpose_v(ha%iproc,ha%nproc,ha%orbs,ha%lr%wfd,ha%comms,&
           &   psi(1),work=wrk,outadd=Qvect(1,0))  
     else
        do i=1, EP_dim_tot
           Qvect(i,0)= psi(i)
        enddo
     endif

  END SUBROUTINE EP_copia_per_prova

  subroutine EP_initialize_start()
     use module_interfaces
     !Local variables
     integer :: i

     if ( ha%at%paw_NofL(ha%at%iatype(ha%in_iat_absorber )).gt.0  ) then
        if (ha%iproc == 0) write(*,*) "USING PTILDES TO BUILD INITIAL WAVE"
        !!if(EP_dim_tot.gt.0) then
        call razero(EP_dim_tot  ,  Qvect_tmp  )
        call applyPAWprojectors(ha%orbs,ha%at,&
           &   ha%hx,ha%hy,ha%hz,ha%lr,ha%PAWD,Qvect_tmp,Qvect_tmp, ha%at%paw_S_matrices, &
           &   .true. ,    ha%in_iat_absorber, ha%Labsorber+1, &
           &   ha%Gabs_coeffs               ) 
        !!end if
     else
        STOP " ha%at%paw_NofL(ha%at%iatype(ha%in_iat_absorber )).gt.0  is false" 
        !!$       call gaussians_to_wavelets_nonorm(ha%iproc,ha%nproc,ha%lr%geocode,ha%orbs,ha%lr%d,&
        !!$            ha%hx,ha%hy,ha%hz,ha%lr%wfd,EP_Gabsorber,ha%Gabs_coeffs,Qvect_tmp )
     endif

     !!$
     !!$    inquire(file='DOWRITEDOWNINITIALORBITAL', exist=exist)
     !!$    if(exist) then
     !!$       if(  sum( ha%at%paw_NofL ).gt.0 ) then
     !!$          if(  associated( ha%PAWD) ) then
     !!$             call razero(EP_dim_tot  ,  wrk  )
     !!$             call applyPAWprojectors(ha%orbs,ha%at,&
     !!$                  ha%hx,ha%hy,ha%hz,ha%lr,ha%PAWD,Qvect_tmp,wrk, ha%at%paw_S_matrices, &
     !!$                  .false.)      
     !!$             do i=1, EP_dim_tot
     !!$                Qvect_tmp(i) = Qvect_tmp(i) +wrk(i)
     !!$             end do
     !!$          endif
     !!$       endif
     !!$       
     !!$       write(orbname,'(A)')'in_orb_'
     !!$       call plot_wf_cube(orbname,ha%at,  ha%lr,ha%hx,ha%hy,ha%hz,ha%rxyz,Qvect_tmp ,"initial orbital" ) ! solo spinore 1!!$    endif

     if (.not. associated(Qvect)) then
        write(*,*)'ERROR: initialization vector not allocated!'
        stop
     end if

     if( ha%nproc/=1) then
        call transpose_v(ha%iproc,ha%nproc,ha%orbs,ha%lr%wfd,ha%comms,&
           &   Qvect_tmp,work=wrk,outadd=Qvect(1,0))  
     else
        do i=1, EP_dim_tot
           Qvect(i,0)= Qvect_tmp(i)
        enddo
     endif



     call EP_scalare_multik(0,0, EP_norma2_initialized_state )


  END SUBROUTINE EP_initialize_start


  subroutine EP_set_all_random(i)
     implicit none
     !Arguments
     integer, intent(in) :: i
     !Local variables
     if ( i.ge.0 ) then
        call EP_set_random_interna(Qvect(1:,i))
     else 
        call EP_set_random_interna(dumQvect(1:,-i))
     endif

  END SUBROUTINE EP_set_all_random


  subroutine EP_set_random_interna(Q)
     implicit none
     !Arguments
     real(wp) :: Q(EP_dim)
     !Local variables
     real(4) :: rand
     integer :: i
     do i=1,EP_dim
        call random_number(rand)
        Q(i)=real(rand,wp)
     enddo
  END SUBROUTINE EP_set_random_interna


  subroutine EP_GramSchmidt(i,n)
     implicit none
     !Arguments
     integer, intent(in) :: i,n

     if( i.ge.0 ) then
        call EP_GramSchmidt_interna(Qvect(1:,i),n)
     else
        call EP_GramSchmidt_interna(dumQvect(1:,-i),n)
     endif

  END SUBROUTINE EP_GramSchmidt


  subroutine EP_GramSchmidt_interna(Q,n)
     implicit none
     !Arguments
     integer, intent(in) :: n
     real(wp) Q(EP_dim)
     !Local variables
     integer :: i, volta
     real(wp) :: scals(0:n-1), scalstot(0:n-1), occscals(1:EP_norb), occscalstot(1:EP_norb)

     if(ha%iproc.eq.0) then
        print *, " starting GramSchmidt ", n
     endif

     do volta=1,2
        call gemm('T','N', n , 1, EP_dim ,1.0_wp ,  Qvect(1,0)  , EP_dim ,Q(1) ,EP_dim , 0.0_wp , scals(0) ,  n )
        if(ha%nproc/=1) then
           call MPI_Allreduce(scals(0) ,scalstot(0) , n ,mpidtypw, MPI_SUM,MPI_COMM_WORLD ,ierr )
        else
           do i=0,n-1
              scalstot(i)=scals(i)
           enddo
        endif
        do i=0, n-1
           call axpy(EP_dim, -scalstot(i)  ,   Qvect(1,i)  , 1,  Q(1) , 1)
        enddo

        if ( EP_doorthoocc) then
           call gemm('T','N', EP_norb , 1, EP_dim ,1.0_wp ,  occQvect(1)  , EP_dim ,Q(1) ,EP_dim , 0.0_wp , occscals(1) ,  EP_norb )
           if(ha%nproc/=1) then
              call MPI_Allreduce(occscals(1) ,occscalstot(1) , EP_norb  ,mpidtypw, MPI_SUM,MPI_COMM_WORLD ,ierr )
           else
              do i=1,EP_norb
                 occscalstot(i)=occscals(i)
              enddo
           endif
           do i=1, EP_norb
              call axpy(EP_dim, -occscalstot(i)  ,   occQvect(1+i*EP_dim)  , 1,  Q(1) , 1)
           enddo
        endif

     enddo

     if(ha%iproc.eq.0) then
        print *, "GramSchmidt done "
     endif

  END SUBROUTINE EP_GramSchmidt_interna


  !>   Hits the input array x with the kernel @f$((-1/2\Delta+C)_{ij})^{-1}@f$
  subroutine hit_with_kernel_spectra(x,z1,z3,kern_k1,kern_k2,kern_k3,n1,n2,n3,nd1,nd2,nd3,&
        &   n1f,n1b,n3f,n3b,nd1f,nd1b,nd3f,nd3b,ene, gamma )
     use module_base
     implicit none
     ! Arguments
     integer, intent(in) :: n1,n2,n3,nd1,nd2,nd3
     integer, intent(in) :: n1f,n1b,n3f,n3b,nd1f,nd1b,nd3f,nd3b
     real(gp), intent(in) :: kern_k1(n1)
     real(gp), intent(in) :: kern_k2(n2)
     real(gp), intent(in) :: kern_k3(n3)
     real(kind=8), intent(in):: ene, gamma

     real(wp),intent(inout) :: x(n1,n2,n3)! input/output
     !Local variables
     real(wp) :: z1(2,nd1b,nd2,nd3,2)! work array
     real(wp) :: z3(2,nd1,nd2,nd3f,2)! work array
     real(gp) :: tt
     integer :: i1,i2,i3,inzee

     ! fft the input array x:

     call FFT_for(n1,n2,n3,n1f,n3f,nd1,nd2,nd3,nd1f,nd3f,x,z1,z3,inzee)

     ! hit the Fourier transform of x with the kernel. At the same time, transform the array
     ! from the form z3 (where only half of values of i3 are stored)
     ! to the form z1   (where only half of values of i1 are stored)
     ! The latter thing could be done separately by the subroutine z3_to_z1 that is contained
     ! in FFT_back, but then the code would be slower.

     !$omp parallel default (private) shared(z1,z3,kern_k1,kern_k2,kern_k3)&
<<<<<<< HEAD
      !$omp shared(n1b,n3f,inzee,n1,n2,n3)
=======
     !$omp & shared(n1b,n3f,inzee,n1,n2,n3)
>>>>>>> 01b57ec3

     ! i3=1: then z1 is contained in z3 
     !$omp do 
     do i2=1,n2
        do i1=1,n1b
           ! tt=1._gp/(kern_k1(i1)+kern_k2(i2)+kern_k3(1)+c)
           tt= 1._gp/((kern_k1(i1)+kern_k2(i2)+kern_k3(1)-ene)**2+gamma**2)
           z1(1,i1,i2,1,inzee)=z3(1,i1,i2,1,inzee)*tt
           z1(2,i1,i2,1,inzee)=z3(2,i1,i2,1,inzee)*tt
        enddo
     enddo  
     !$omp enddo

     !$omp do
     do i3=2,n3f
        ! i2=1
        ! i1=1
        ! tt=1._gp/(kern_k1(1)+kern_k2(1)+kern_k3(i3)+c)
        tt= 1._gp/((kern_k1(1)+kern_k2(1)+kern_k3(i3)-ene)**2+gamma**2)
        z1(1,1,1,i3,inzee)=z3(1,1,1,i3,inzee)*tt
        z1(2,1,1,i3,inzee)=z3(2,1,1,i3,inzee)*tt

        z1(1,1,1,n3+2-i3,inzee)=z3(1,1,1,i3,inzee)*tt
        z1(2,1,1,n3+2-i3,inzee)=-z3(2,1,1,i3,inzee)*tt

        ! i2=1
        do i1=2,n1b  
           ! tt=1._gp/(kern_k1(i1)+kern_k2(1)+kern_k3(i3)+c)
           tt= 1._gp/((kern_k1(i1)+kern_k2(1)+kern_k3(i3)-ene)**2+gamma**2)
           z1(1,i1,1,i3,inzee)=z3(1,i1,1,i3,inzee)*tt
           z1(2,i1,1,i3,inzee)=z3(2,i1,1,i3,inzee)*tt

           z1(1,i1,1,n3+2-i3,inzee)= z3(1,n1+2-i1,1,i3,inzee)*tt
           z1(2,i1,1,n3+2-i3,inzee)=-z3(2,n1+2-i1,1,i3,inzee)*tt
        enddo

        do i2=2,n2
           ! i1=1
           ! tt=1._gp/(kern_k1(1)+kern_k2(i2)+kern_k3(i3)+c)
           tt= 1._gp/((kern_k1(1)+kern_k2(i2)+kern_k3(i3)-ene)**2+gamma**2)
           z1(1,1,i2,i3,inzee)=z3(1,1,i2,i3,inzee)*tt
           z1(2,1,i2,i3,inzee)=z3(2,1,i2,i3,inzee)*tt

           z1(1,1,i2,n3+2-i3,inzee)= z3(1,1,n2+2-i2,i3,inzee)*tt
           z1(2,1,i2,n3+2-i3,inzee)=-z3(2,1,n2+2-i2,i3,inzee)*tt

           do i1=2,n1b
              ! tt=1._gp/(kern_k1(i1)+kern_k2(i2)+kern_k3(i3)+c)
              tt= 1._gp/((kern_k1(i1)+kern_k2(i2)+kern_k3(i3)-ene)**2+gamma**2)
              z1(1,i1,i2,i3,inzee)=z3(1,i1,i2,i3,inzee)*tt
              z1(2,i1,i2,i3,inzee)=z3(2,i1,i2,i3,inzee)*tt

              z1(1,i1,i2,n3+2-i3,inzee)= z3(1,n1+2-i1,n2+2-i2,i3,inzee)*tt
              z1(2,i1,i2,n3+2-i3,inzee)=-z3(2,n1+2-i1,n2+2-i2,i3,inzee)*tt
           enddo
        enddo
     enddo
     !$omp enddo

     !$omp end parallel

     call FFT_back(n1,n2,n3,n1b,n3f,n3b,nd1,nd2,nd3,nd1b,nd3f,nd3b,x,z1,z3,inzee)

  END SUBROUTINE hit_with_kernel_spectra



  !>   Multiplies a wavefunction psi_c,psi_f (in vector form) with a scaling vector (scal)
  !!
  !!
  subroutine wscal_f_spectra(mvctr_f,psi_f,hx,hy,hz,ene, gamma)
     ! multiplies a wavefunction psi_c,psi_f (in vector form) with a scaling vector (scal)
     use module_base
     implicit none
     integer,intent(in)::mvctr_f
     real(gp),intent(in)::hx,hy,hz, ene, gamma

     real(wp)::psi_f(7,mvctr_f)
     real(gp)::scal(7),hh(3)
     !WAVELET AND SCALING FUNCTION SECOND DERIVATIVE FILTERS, diagonal elements
     real(gp),PARAMETER::B2=24.8758460293923314_gp,A2=3.55369228991319019_gp

     integer i

     hh(1)=.5_gp/hx**2
     hh(2)=.5_gp/hy**2
     hh(3)=.5_gp/hz**2

     scal(1)=1._gp/((b2*hh(1)+a2*hh(2)+a2*hh(3)-ene)**2+gamma*gamma)       !  2 1 1
     scal(2)=1._gp/((a2*hh(1)+b2*hh(2)+a2*hh(3)-ene)**2+gamma*gamma)       !  1 2 1
     scal(3)=1._gp/((b2*hh(1)+b2*hh(2)+a2*hh(3)-ene)**2+gamma*gamma)       !  2 2 1
     scal(4)=1._gp/((a2*hh(1)+a2*hh(2)+b2*hh(3)-ene)**2+gamma*gamma)       !  1 1 2
     scal(5)=1._gp/((b2*hh(1)+a2*hh(2)+b2*hh(3)-ene)**2+gamma*gamma)       !  2 1 2
     scal(6)=1._gp/((a2*hh(1)+b2*hh(2)+b2*hh(3)-ene)**2+gamma*gamma)       !  1 2 2
     scal(7)=1._gp/((b2*hh(1)+b2*hh(2)+b2*hh(3)-ene)**2+gamma*gamma)       !  2 2 2

     do i=1,mvctr_f
        psi_f(1,i)=psi_f(1,i)*scal(1)       !  2 1 1
        psi_f(2,i)=psi_f(2,i)*scal(2)       !  1 2 1
        psi_f(3,i)=psi_f(3,i)*scal(3)       !  2 2 1
        psi_f(4,i)=psi_f(4,i)*scal(4)       !  1 1 2
        psi_f(5,i)=psi_f(5,i)*scal(5)       !  2 1 2
        psi_f(6,i)=psi_f(6,i)*scal(6)       !  1 2 2
        psi_f(7,i)=psi_f(7,i)*scal(7)       !  2 2 2
     enddo

  END SUBROUTINE wscal_f_spectra




  !!****f* BigDFT/prec_fft_fast_spectra
  !! FUNCTION
  !!   Solves ((KE-ene)**2+gamma**2*I)*xx=yy by FFT in a cubic box 
  !!   x_c is the right hand side on input and the solution on output
  !!   This version uses work arrays kern_k1-kern_k3 and z allocated elsewhere
  !! SOURCE : adapted from prec_fft_fast
  !! 
  subroutine prec_fft_fast_spectra(n1,n2,n3,nseg_c,nvctr_c,nseg_f,nvctr_f,keyg,keyv, &
        &   ene, gamma,hx,hy,hz,hpsi,&
        &   kern_k1,kern_k2,kern_k3,z1,z3,x_c,&
        &   nd1,nd2,nd3,n1f,n1b,n3f,n3b,nd1f,nd1b,nd3f,nd3b)
     use module_base
     implicit none 
     integer, intent(in) :: n1,n2,n3
     integer,intent(in)::nd1,nd2,nd3
     integer,intent(in)::n1f,n3f,n1b,n3b,nd1f,nd3f,nd1b,nd3b
     integer, intent(in) :: nseg_c,nvctr_c,nseg_f,nvctr_f
     real(gp), intent(in) :: hx,hy,hz,ene, gamma
     integer, dimension(2,nseg_c+nseg_f), intent(in) :: keyg
     integer, dimension(nseg_c+nseg_f), intent(in) :: keyv
     ! real(wp), intent(inout) ::  hpsi(*) 
     real(wp), intent(inout) ::  hpsi(nvctr_c+7*nvctr_f) 

     !work arrays
     real(gp):: kern_k1(0:n1),kern_k2(0:n2),kern_k3(0:n3)
     real(wp),dimension(0:n1,0:n2,0:n3):: x_c! in and out of Fourier preconditioning
     real(wp)::z1(2,nd1b,nd2,nd3,2)! work array
     real(wp)::z3(2,nd1,nd2,nd3f,2)! work array 

     x_c=0.0_wp
     z1=0.0_wp
     z3=0.0_wp

     if (nvctr_f > 0) then
        call wscal_f_spectra(nvctr_f,hpsi(nvctr_c+1),hx,hy,hz,ene, gamma)
     end if

     call make_kernel(n1,hx,kern_k1)
     call make_kernel(n2,hy,kern_k2)
     call make_kernel(n3,hz,kern_k3)

     call uncompress_c(hpsi,x_c,keyg(1,1),keyv(1),nseg_c,nvctr_c,n1,n2,n3)

     call  hit_with_kernel_spectra(x_c,z1,z3,kern_k1,kern_k2,kern_k3,n1+1,n2+1,n3+1,nd1,nd2,nd3,&
        &   n1f,n1b,n3f,n3b,nd1f,nd1b,nd3f,nd3b,ene, gamma)

     call compress_c(hpsi,x_c,keyg(1,1),keyv(1),nseg_c,nvctr_c,n1,n2,n3)

  END SUBROUTINE prec_fft_fast_spectra
  !!***





  subroutine EP_precondition(p,i, ene, gamma)
     use module_interfaces
     use module_base
     !Arguments
     implicit none
     integer, intent(in) :: p,i
     real(gp) ene, gamma
     !Local variables
     integer :: k
     real(wp), parameter :: b2=24.8758460293923314d0,a2=3.55369228991319019d0
     integer :: nd1,nd2,nd3,n1f,n3f,n1b,n3b,nd1f,nd3f,nd1b,nd3b 
     type(workarr_precond) :: w
     logical :: dopcproj
     dopcproj=.true.


     call allocate_work_arrays('P',.true.,1,ha%lr%d,w)

     !!$
     !!$    hh(1)=.5_wp/ha%hx**2
     !!$    hh(2)=.5_wp/ha%hy**2
     !!$    hh(3)=.5_wp/ha%hz**2
     !!$    
     !!$    scal(0)=1._wp/((a2*hh(1)+a2*hh(2)+a2*hh(3)-ene)**2+gamma*gamma)       !  1 1 1
     !!$    scal(1)=1._wp/((b2*hh(1)+a2*hh(2)+a2*hh(3)-ene)**2+gamma*gamma)       !  2 1 1
     !!$    scal(2)=1._wp/((a2*hh(1)+b2*hh(2)+a2*hh(3)-ene)**2+gamma*gamma)       !  1 2 1
     !!$    scal(3)=1._wp/((b2*hh(1)+b2*hh(2)+a2*hh(3)-ene)**2+gamma*gamma)       !  2 2 1
     !!$    scal(4)=1._wp/((a2*hh(1)+a2*hh(2)+b2*hh(3)-ene)**2+gamma*gamma)       !  1 1 2
     !!$    scal(5)=1._wp/((b2*hh(1)+a2*hh(2)+b2*hh(3)-ene)**2+gamma*gamma)       !  2 1 2
     !!$    scal(6)=1._wp/((a2*hh(1)+b2*hh(2)+b2*hh(3)-ene)**2+gamma*gamma)       !  1 2 2
     !!$    scal(7)=1._wp/((b2*hh(1)+b2*hh(2)+b2*hh(3)-ene)**2+gamma*gamma)       !  2 2 2
     !!$    

     call dimensions_fft(ha%lr%d%n1,ha%lr%d%n2,ha%lr%d%n3,&
        &   nd1,nd2,nd3,n1f,n3f,n1b,n3b,nd1f,nd3f,nd1b,nd3b)

     if( ha%nproc > 1) then
        if(i>=0) then
           call untranspose_v(ha%iproc,ha%nproc,ha%orbs,ha%lr%wfd,ha%comms,&
              &   Qvect(1:,i), work=wrk,outadd= Qvect_tmp(1) )  
        else
           call untranspose_v(ha%iproc,ha%nproc,ha%orbs,ha%lr%wfd,ha%comms,&
              &   dumQvect(1:,-i), work=wrk,outadd= Qvect_tmp(1) )  
        endif
     else
        if(i>=0) then
           do k=1, EP_dim_tot
              Qvect_tmp(k)=  Qvect(k,i)
           enddo
        else
           do k=1, EP_dim_tot
              Qvect_tmp(k)=  dumQvect(k,-i)
           enddo
        endif
     endif

     !!$
     !!$    do k=1,ha%lr%wfd%nvctr_c
     !!$       wrk(k)=Qvect_tmp(k)*scal(0)           !  1 1 1
     !!$    enddo
     !!$    
     !!$    do k=1,         ha%lr%wfd%nvctr_f
     !!$       ind=ha%lr%wfd%nvctr_c+7*(k-1)
     !!$       wrk(ind+1)=Qvect_tmp(ind+1)*scal(1)       !  2 1 1
     !!$       wrk(ind+2)=Qvect_tmp(ind+2)*scal(2)       !  1 2 1
     !!$       wrk(ind+3)=Qvect_tmp(ind+3)*scal(3)       !  2 2 1
     !!$       wrk(ind+4)=Qvect_tmp(ind+4)*scal(4)       !  1 1 2
     !!$       wrk(ind+5)=Qvect_tmp(ind+5)*scal(5)       !  2 1 2
     !!$       wrk(ind+6)=Qvect_tmp(ind+6)*scal(6)       !  1 2 2
     !!$       wrk(ind+7)=Qvect_tmp(ind+7)*scal(7)       !  2 2 2
     !!$    enddo

     call dcopy(EP_dim_tot, Qvect_tmp(1),1,wrk(1),1) 


     if( dopcproj) then

        call razero(EP_dim_tot  ,  wrk1  )
        ha%PPD%iproj_to_factor(:) =  1.0_gp
        call applyPCprojectors(ha%orbs,ha%at,ha%hx,ha%hy,ha%hz,&
           &   ha%lr,ha%PPD,wrk,wrk1 )


        call razero(EP_dim_tot  ,  wrk2  )
        !!$       do k=1, ha%PPD%mprojtot
        !!$          print *, ha%PPD%iproj_to_ene(k), ha%PPD%iproj_to_l(k)
        !!$       end do
        ha%PPD%iproj_to_factor = ( ha%PPD%iproj_to_ene - ene   )
        ha%PPD%iproj_to_factor =1.0_gp/(ha%PPD%iproj_to_factor**2 + gamma*gamma)

        call applyPCprojectors(ha%orbs,ha%at,ha%hx,ha%hy,ha%hz,&
           &   ha%lr,ha%PPD,wrk,wrk2 )
        !!$
        !!$

        call axpy(EP_dim_tot, -1.0_gp  ,  wrk1(1)   , 1,  wrk(1) , 1)

     endif


     call prec_fft_fast_spectra(ha%lr%d%n1,ha%lr%d%n2,ha%lr%d%n3,&
        &   ha%lr%wfd%nseg_c,ha%lr%wfd%nvctr_c,ha%lr%wfd%nseg_f,ha%lr%wfd%nvctr_f,&
        &   ha%lr%wfd%keyg,ha%lr%wfd%keyv, &
        &   ene, gamma,ha%hx,ha%hy,ha%hz,wrk(1:),&
        &   w%kern_k1,w%kern_k2,w%kern_k3,w%z1,w%z3,w%x_c,&
        &   nd1,nd2,nd3,n1f,n1b,n3f,n3b,nd1f,nd1b,nd3f,nd3b)



     if( dopcproj) then

        call razero(EP_dim_tot  ,  wrk1  )
        ha%PPD%iproj_to_factor(:) =  1.0_gp
        call applyPCprojectors(ha%orbs,ha%at,ha%hx,ha%hy,ha%hz,&
           &   ha%lr,ha%PPD,wrk,wrk1)


        call axpy(EP_dim_tot, -1.0_gp  ,  wrk1(1)   , 1,  wrk(1) , 1)
        call axpy(EP_dim_tot, +1.0_gp  ,  wrk2(1)   , 1,  wrk(1) , 1)
     endif


     if(  ha%iproc ==0 ) write(*,*)" done "



     if(p<0) then
        if(  ha%nproc/=1) then
           call transpose_v(ha%iproc,ha%nproc,ha%orbs,ha%lr%wfd,ha%comms,&
              &   wrk , work= Qvect_tmp ,outadd=dumQvect(1,-p))  
        else
           do k=1, EP_dim_tot
              dumQvect(k,-p) =  wrk(k)
           enddo
        endif
     else
        if(  ha%nproc/=1) then
           call transpose_v(ha%iproc,ha%nproc,ha%orbs,ha%lr%wfd,ha%comms,&
              &   wrk , work= Qvect_tmp ,outadd=Qvect(1,p))  
        else
           do k=1, EP_dim_tot
              Qvect(k,p) =  wrk(k)
           enddo
        endif
     endif



     call deallocate_work_arrays('P',.true.,1,w)



  END SUBROUTINE EP_precondition


  subroutine EP_Moltiplica4spectra(p,i, ene, gamma)
     use module_interfaces
     !Arguments
     implicit none
     integer, intent(in) :: p,i
     real(gp) :: ene, gamma
     !Local variables
     integer :: k

     if( ha%nproc > 1) then
        if(i>=0) then
           call untranspose_v(ha%iproc,ha%nproc,ha%orbs,ha%lr%wfd,ha%comms,&
              &   Qvect(1:,i), work=wrk,outadd= Qvect_tmp(1) )  
        else
           call untranspose_v(ha%iproc,ha%nproc,ha%orbs,ha%lr%wfd,ha%comms,&
              &   dumQvect(1:,-i), work=wrk,outadd= Qvect_tmp(1) )  
        endif
     else

        if(i>=0) then
           do k=1, EP_dim_tot
              Qvect_tmp(k)=  Qvect(k,i)
           enddo
        else
           do k=1, EP_dim_tot
              Qvect_tmp(k)=  dumQvect(k,-i)
           enddo
        endif
     endif

     !!$    call HamiltonianApplication(ha%iproc,ha%nproc,ha%at,ha%orbs,ha%hx,ha%hy,ha%hz,&
     !!$         ha%rxyz,&
     !!$         ha%nlpspd,ha%proj,ha%lr,ha%ngatherarr,            &
     !!$         ha%potential,  Qvect_tmp    ,  wrk   ,ha%ekin_sum,&
     !!$         ha%epot_sum,ha%eexctX,ha%eproj_sum,ha%eSIC_DC,ha%SIC,ha%GPU)

     call LocalHamiltonianApplication(ha%iproc,ha%nproc,ha%at,ha%orbs,ha%hx,ha%hy,ha%hz,&
        &   ha%lr,ha%ngatherarr,ha%potential,  Qvect_tmp    ,  wrk   ,ha%ekin_sum,&
        &   ha%epot_sum,ha%eexctX,ha%eSIC_DC,ha%SIC,ha%GPU)

     call NonLocalHamiltonianApplication(ha%iproc,ha%at,ha%orbs,ha%hx,ha%hy,ha%hz,&
        &   ha%rxyz,ha%nlpspd,ha%proj,ha%lr,  Qvect_tmp    ,  wrk  ,ha%eproj_sum)

     call SynchronizeHamiltonianApplication(ha%nproc,ha%orbs,ha%lr,ha%GPU,wrk,&
        &   ha%ekin_sum,ha%epot_sum,ha%eproj_sum,ha%eSIC_DC,ha%eexctX)


     call axpy(EP_dim_tot, -ene  ,  Qvect_tmp(1)   , 1,  wrk(1) , 1)
     call vcopy(EP_dim_tot,wrk(1),1,Qvect_tmp(1),1)
     !Qvect_tmp   =  wrk


     !!$    call HamiltonianApplication(ha%iproc,ha%nproc,ha%at,ha%orbs,ha%hx,ha%hy,ha%hz,&
     !!$         ha%rxyz,&
     !!$         ha%nlpspd,ha%proj,ha%lr,ha%ngatherarr,            &
     !!$         ha%potential,  Qvect_tmp    ,  wrk   ,ha%ekin_sum,&
     !!$         ha%epot_sum,ha%eexctX,ha%eproj_sum,ha%eSIC_DC,ha%SIC,ha%GPU)
     call LocalHamiltonianApplication(ha%iproc,ha%nproc,ha%at,ha%orbs,ha%hx,ha%hy,ha%hz,&
        &   ha%lr,ha%ngatherarr,ha%potential,  Qvect_tmp    ,  wrk   ,ha%ekin_sum,&
        &   ha%epot_sum,ha%eexctX,ha%eSIC_DC,ha%SIC,ha%GPU)

     call NonLocalHamiltonianApplication(ha%iproc,ha%at,ha%orbs,ha%hx,ha%hy,ha%hz,&
        &   ha%rxyz,ha%nlpspd,ha%proj,ha%lr,  Qvect_tmp    ,  wrk  ,ha%eproj_sum)

     call SynchronizeHamiltonianApplication(ha%nproc,ha%orbs,ha%lr,ha%GPU,wrk,&
        &   ha%ekin_sum,ha%epot_sum,ha%eproj_sum,ha%eSIC_DC,ha%eexctX)

     call axpy(EP_dim_tot, -ene  ,  Qvect_tmp(1)   , 1,  wrk(1) , 1)




     if(  ha%iproc ==0 ) write(*,*)" done "



     if(p<0) then
        if(  ha%nproc/=1) then
           call transpose_v(ha%iproc,ha%nproc,ha%orbs,ha%lr%wfd,ha%comms,&
              &   wrk , work= Qvect_tmp ,outadd=dumQvect(1,-p))  
        else
           do k=1, EP_dim_tot
              dumQvect(k,-p) =  wrk(k)
           enddo
        endif

        if(i>=0) then

           do k=1, EP_dim_tot
              dumQvect(k,-p)=Qvect(k,p)+gamma*gamma*Qvect(k,i)
           end do
        else
           do k=1, EP_dim_tot
              dumQvect(k,-p)=Qvect(k,p)+gamma*gamma*dumQvect(k,-i)
           end do
        endif


     else
        if(  ha%nproc/=1) then
           call transpose_v(ha%iproc,ha%nproc,ha%orbs,ha%lr%wfd,ha%comms,&
              &   wrk , work= Qvect_tmp ,outadd=Qvect(1,p))  
        else
           do k=1, EP_dim_tot
              Qvect(k,p) =  wrk(k)
           enddo
        endif

        if(i>=0) then
           do k=1, EP_dim_tot
              Qvect(k,p)=Qvect(k,p)+gamma*gamma*Qvect(k,i)
           end do
        else
           do k=1, EP_dim_tot
              Qvect(k,p)=Qvect(k,p)+gamma*gamma*dumQvect(k,-i)
           end do
        endif

     endif


     return 
  END SUBROUTINE EP_Moltiplica4spectra


  subroutine EP_Moltiplica(p,i)
     use module_interfaces
     !Arguments
     implicit none
     integer, intent(in) :: p,i
     !Local variables
     integer :: k

     if( ha%nproc > 1) then
        if(i>=0) then
           call untranspose_v(ha%iproc,ha%nproc,ha%orbs,ha%lr%wfd,ha%comms,&
              &   Qvect(1:,i), work=wrk,outadd= Qvect_tmp(1) )  
        else
           call untranspose_v(ha%iproc,ha%nproc,ha%orbs,ha%lr%wfd,ha%comms,&
              &   dumQvect(1:,-i), work=wrk,outadd= Qvect_tmp(1) )  
        endif
     else
        if(i>=0) then
           do k=1, EP_dim_tot
              Qvect_tmp(k)=  Qvect(k,i)
           enddo
        else
           do k=1, EP_dim_tot
              Qvect_tmp(k)=  dumQvect(k,-i)
           enddo
        endif
     endif

     if(ha%iproc==0 .and. .false. ) then
        !here the projector should be applied
        call lowpass_projector(ha%lr%d%n1,ha%lr%d%n2,ha%lr%d%n3,ha%lr%wfd%nvctr_c, Qvect_tmp )
     endif

     !!$    call HamiltonianApplication(ha%iproc,ha%nproc,ha%at,ha%orbs,ha%hx,ha%hy,ha%hz,&
     !!$         ha%rxyz,&
     !!$         ha%nlpspd,ha%proj,ha%lr,ha%ngatherarr,            &
     !!$         ha%potential,  Qvect_tmp    ,  wrk   ,ha%ekin_sum,&
     !!$         ha%epot_sum,ha%eexctX,ha%eproj_sum,ha%eSIC_DC,ha%SIC,ha%GPU)

     call LocalHamiltonianApplication(ha%iproc,ha%nproc,ha%at,ha%orbs,ha%hx,ha%hy,ha%hz,&
        &   ha%lr,ha%ngatherarr,ha%potential,  Qvect_tmp    ,  wrk   ,ha%ekin_sum,&
        &   ha%epot_sum,ha%eexctX,ha%eSIC_DC,ha%SIC,ha%GPU)

     call NonLocalHamiltonianApplication(ha%iproc,ha%at,ha%orbs,ha%hx,ha%hy,ha%hz,&
        &   ha%rxyz,ha%nlpspd,ha%proj,ha%lr,  Qvect_tmp    ,  wrk  ,ha%eproj_sum)

     call SynchronizeHamiltonianApplication(ha%nproc,ha%orbs,ha%lr,ha%GPU,wrk,&
        &   ha%ekin_sum,ha%epot_sum,ha%eproj_sum,ha%eSIC_DC,ha%eexctX)


     if(  ha%iproc ==0 ) write(*,*)" done "


     if(  sum( ha%at%paw_NofL ).gt.0 ) then
        if(associated( ha%PAWD) ) then
           call applyPAWprojectors(ha%orbs,ha%at,&
              &   ha%hx,ha%hy,ha%hz,ha%lr,ha%PAWD,Qvect_tmp,wrk,ha%at%paw_H_matrices, .false.  )

           !!$          call razero(EP_dim_tot  ,  wrk1  )
           !!$          call applyPAWprojectors(ha%orbs,ha%at,&
           !!$               ha%hx,ha%hy,ha%hz,ha%lr,ha%PAWD,wrk,wrk1, ha%at%paw_S_matrices )
           !!$          do k=1, EP_dim_tot
           !!$             wrk(k)  =   wrk(k)+  wrk1(k)
           !!$          enddo

        endif
     endif



     if(ha%iproc==0 .and. .false.) then
        !here the projector should be applied
        print *,  "here the projector should be applied   ha%iproc   ",  ha%iproc 
        print *, ha%lr%d%n1,ha%lr%d%n2,ha%lr%d%n3
        call lowpass_projector(ha%lr%d%n1,ha%lr%d%n2,ha%lr%d%n3,ha%lr%wfd%nvctr_c,wrk)
        print *, " projector OK ha%iproc ",  ha%iproc  
     endif

     if(ha%iproc.eq.0) then
        if(EP_shift /= 0 ) then
           call axpy(EP_dim_tot, EP_shift  ,  Qvect_tmp(1)   , 1,  wrk(1) , 1)
        endif
     endif


     if(p<0) then
        if(  ha%nproc/=1) then
           call transpose_v(ha%iproc,ha%nproc,ha%orbs,ha%lr%wfd,ha%comms,&
              &   wrk , work= Qvect_tmp ,outadd=dumQvect(1,-p))  
        else
           do k=1, EP_dim_tot
              dumQvect(k,-p) =  wrk(k)
           enddo
        endif
     else
        if(  ha%nproc/=1) then
           call transpose_v(ha%iproc,ha%nproc,ha%orbs,ha%lr%wfd,ha%comms,&
              &   wrk , work= Qvect_tmp ,outadd=Qvect(1,p))  
        else
           do k=1, EP_dim_tot
              Qvect(k,p) =  wrk(k)
           enddo
        endif
     endif
     return 
  END SUBROUTINE EP_Moltiplica

  subroutine EP_ApplySinv(p,i)
     use module_interfaces
     !Arguments
     implicit none
     integer, intent(in) :: p,i
     !Local variables
     integer :: k

     if( ha%nproc > 1) then
        if(i>=0) then
           call untranspose_v(ha%iproc,ha%nproc,ha%orbs,ha%lr%wfd,ha%comms,&
              &   Qvect(1:,i), work=wrk,outadd= Qvect_tmp(1) )  
        else
           call untranspose_v(ha%iproc,ha%nproc,ha%orbs,ha%lr%wfd,ha%comms,&
              &   dumQvect(1:,-i), work=wrk,outadd= Qvect_tmp(1) )  
        endif
     else
        if(i>=0) then
           do k=1, EP_dim_tot
              Qvect_tmp(k)=  Qvect(k,i)
           enddo
        else
           do k=1, EP_dim_tot
              Qvect_tmp(k)=  dumQvect(k,-i)
           enddo
        endif
     endif
     call razero(EP_dim_tot  ,  wrk  )
     if(  sum( ha%at%paw_NofL ).gt.0 ) then
        if(  associated( ha%PAWD) ) then
           call applyPAWprojectors(ha%orbs,ha%at,&
              &   ha%hx,ha%hy,ha%hz,ha%lr,ha%PAWD,Qvect_tmp,wrk, ha%at%paw_Sm1_matrices, &
              &   .false.)      
        endif
     endif

     do k=1, EP_dim_tot
        wrk(k)=Qvect_tmp(k)+wrk(k)
     enddo



     if(p<0) then
        if(  ha%nproc/=1) then
           call transpose_v(ha%iproc,ha%nproc,ha%orbs,ha%lr%wfd,ha%comms,&
              &   wrk , work= Qvect_tmp ,outadd=dumQvect(1,-p))  
        else
           do k=1, EP_dim_tot
              dumQvect(k,-p) =  wrk(k)
           enddo
        endif
     else
        if(  ha%nproc/=1) then
           call transpose_v(ha%iproc,ha%nproc,ha%orbs,ha%lr%wfd,ha%comms,&
              &   wrk , work= Qvect_tmp ,outadd=Qvect(1,p))  
        else
           do k=1, EP_dim_tot
              Qvect(k,p) =  wrk(k)
           enddo
        endif
     endif
     return 
  END SUBROUTINE EP_ApplySinv




  subroutine EP_ApplyS(p,i)
     use module_interfaces
     !Arguments
     implicit none
     integer, intent(in) :: p,i
     !Local variables
     integer :: k

     if( ha%nproc > 1) then
        if(i>=0) then
           call untranspose_v(ha%iproc,ha%nproc,ha%orbs,ha%lr%wfd,ha%comms,&
              &   Qvect(1:,i), work=wrk,outadd= Qvect_tmp(1) )  
        else
           call untranspose_v(ha%iproc,ha%nproc,ha%orbs,ha%lr%wfd,ha%comms,&
              &   dumQvect(1:,-i), work=wrk,outadd= Qvect_tmp(1) )  
        endif
     else
        if(i>=0) then
           do k=1, EP_dim_tot
              Qvect_tmp(k)=  Qvect(k,i)
           enddo
        else
           do k=1, EP_dim_tot
              Qvect_tmp(k)=  dumQvect(k,-i)
           enddo
        endif
     endif
     call razero(EP_dim_tot  ,  wrk  )
     if(  sum( ha%at%paw_NofL ).gt.0 ) then
        if(  associated( ha%PAWD) ) then
           call applyPAWprojectors(ha%orbs,ha%at,&
              &   ha%hx,ha%hy,ha%hz,ha%lr,ha%PAWD,Qvect_tmp,wrk, ha%at%paw_S_matrices, &
              &   .false. )      
        endif
     endif

     do k=1, EP_dim_tot
        wrk(k)=Qvect_tmp(k)+wrk(k)
     enddo

     if(p<0) then
        if(  ha%nproc/=1) then
           call transpose_v(ha%iproc,ha%nproc,ha%orbs,ha%lr%wfd,ha%comms,&
              &   wrk , work= Qvect_tmp ,outadd=dumQvect(1,-p))  
        else
           do k=1, EP_dim_tot
              dumQvect(k,-p) =  wrk(k)
           enddo
        endif
     else
        if(  ha%nproc/=1) then
           call transpose_v(ha%iproc,ha%nproc,ha%orbs,ha%lr%wfd,ha%comms,&
              &   wrk , work= Qvect_tmp ,outadd=Qvect(1,p))  
        else
           do k=1, EP_dim_tot
              Qvect(k,p) =  wrk(k)
           enddo
        endif
     endif
     return 
  END SUBROUTINE EP_ApplyS



  subroutine EP_add_from_vect_with_fact(p,i, fact)
     implicit none
     !Arguments
     integer, intent(in) :: p,i
     real(8), intent(in) :: fact

     if(i.ge.0  .and. p<0) then
        call axpy(EP_dim, fact,   Qvect(1,i)  , 1,  dumQvect(1,-p)  , 1)
        elseif(i.ge.0  .and. p>=0) then
        call axpy(EP_dim, fact,   Qvect(1,i)  , 1,  Qvect(1,p)  , 1)
        elseif(i<0  .and. p<0) then
        call axpy(EP_dim, fact,   dumQvect(1,-i)  , 1,  dumQvect(1,-p)  , 1)
     else
        call axpy(EP_dim, fact,   dumQvect(1,-i)  , 1,  Qvect(1, p)  , 1)
     endif

     !!!    do k=1,EP_dim
     !!!       dumQvect(k,-p) = dumQvect(k,-p)+fact*Qvect(k,i)
     !!!    enddo

  END SUBROUTINE EP_add_from_vect_with_fact



  subroutine gaussians_to_wavelets_nonorm(iproc,nproc,geocode,orbs,grid,hx,hy,hz,wfd,G,wfn_gau,psi)
     use module_base
     use module_types
     implicit none
     character(len=1), intent(in) :: geocode
     integer, intent(in) :: iproc,nproc
     real(gp), intent(in) :: hx,hy,hz
     type(grid_dimensions), intent(in) :: grid
     type(wavefunctions_descriptors), intent(in) :: wfd
     type(orbitals_data), intent(in) :: orbs
     type(gaussian_basis), intent(in) :: G
     real(wp), dimension(G%ncoeff,orbs%nspinor,orbs%norbp), intent(in) :: wfn_gau
     real(wp), dimension(wfd%nvctr_c+7*wfd%nvctr_f,orbs%nspinor,orbs%norbp), intent(out) :: psi

     !local variables
     character(len=*), parameter :: subname='gaussians_to_wavelets'
     integer, parameter :: nterm_max=3
     logical :: maycalc
     integer :: i_stat,i_all,ishell,iexpo,icoeff,iat,isat,ng,l,m,iorb,jorb,nterm,ierr,ispinor
     real(dp) :: normdev,tt,scpr,totnorm
     real(gp) :: rx,ry,rz
     integer, dimension(nterm_max) :: lx,ly,lz
     real(gp), dimension(nterm_max) :: fac_arr
     real(wp), dimension(:), allocatable :: tpsi

     if(iproc == 0 .and. verbose > 1) write(*,'(1x,a)',advance='no')'Writing wavefunctions in wavelet form '

     allocate(tpsi(wfd%nvctr_c+7*wfd%nvctr_f+ndebug),stat=i_stat)
     call memocc(i_stat,tpsi,'tpsi',subname)

     !initialize the wavefunction
     call razero((wfd%nvctr_c+7*wfd%nvctr_f)*orbs%norbp*orbs%nspinor,psi)
     !this can be changed to be passed only once to all the gaussian basis
     !eks=0.d0
     !loop over the atoms
     ishell=0
     iexpo=1
     icoeff=1



     do iat=1,G%nat
        rx=G%rxyz(1,iat)
        ry=G%rxyz(2,iat)
        rz=G%rxyz(3,iat)

        !loop over the number of shells of the atom type
        do isat=1,G%nshell(iat)
           ishell=ishell+1
           !the degree of contraction of the basis function
           !is the same as the ng value of the createAtomicOrbitals routine
           ng=G%ndoc(ishell)
           !angular momentum of the basis set(shifted for compatibility with BigDFT routines
           l=G%nam(ishell)
           !print *,iproc,iat,ishell,G%nam(ishell),G%nshell(iat)
           !multiply the values of the gaussian contraction times the orbital coefficient




           do m=1,2*l-1
              call calc_coeff_inguess(l,m,nterm_max,nterm,lx,ly,lz,fac_arr)
              !control whether the basis element may be
              !contribute to some of the orbital of the processor
              maycalc=.false.
              loop_calc: do iorb=1,orbs%norb
                 if (orbs%isorb < iorb .and. iorb <= orbs%isorb+orbs%norbp) then
                    jorb=iorb-orbs%isorb
                    do ispinor=1,orbs%nspinor
                       if (wfn_gau(icoeff,ispinor,jorb) /= 0.0_wp) then
                          maycalc=.true.
                          exit loop_calc
                       end if
                    end do
                 end if
              end do loop_calc
              if (maycalc) then
                 call crtonewave(geocode,grid%n1,grid%n2,grid%n3,ng,nterm,lx,ly,lz,fac_arr,&
                    &   G%xp(iexpo),G%psiat(iexpo),&
                    &   rx,ry,rz,hx,hy,hz,&
                    &   0,grid%n1,0,grid%n2,0,grid%n3,&
                    &   grid%nfl1,grid%nfu1,grid%nfl2,grid%nfu2,grid%nfl3,grid%nfu3,  & 
                 wfd%nseg_c,wfd%nvctr_c,wfd%keyg,wfd%keyv,wfd%nseg_f,wfd%nvctr_f,&
                    &   wfd%keyg(1,wfd%nseg_c+1),wfd%keyv(wfd%nseg_c+1),&
                    &   tpsi(1),tpsi(wfd%nvctr_c+1))
              end if
              !sum the result inside the orbital wavefunction
              !loop over the orbitals
              do iorb=1,orbs%norb
                 if (orbs%isorb < iorb .and. iorb <= orbs%isorb+orbs%norbp) then
                    jorb=iorb-orbs%isorb
                    do ispinor=1,orbs%nspinor
                       call axpy(wfd%nvctr_c+7*wfd%nvctr_f,wfn_gau(icoeff,ispinor,jorb),&
                          &   tpsi(1),1,psi(1,ispinor,jorb),1)
                    end do
                 end if
              end do
              icoeff=icoeff+1
           end do
           iexpo=iexpo+ng
        end do
        if (iproc == 0 .and. verbose > 1) then
           write(*,'(a)',advance='no') &
              &   repeat('.',(iat*40)/G%nat-((iat-1)*40)/G%nat)
        end if
     end do

     if (iproc==0)    call gaudim_check(iexpo,icoeff,ishell,G%nexpo,G%ncoeff,G%nshltot)

     if (iproc ==0  .and. verbose > 1) write(*,'(1x,a)')'done.'
     !renormalize the orbitals
     !calculate the deviation from 1 of the orbital norm
     normdev=0.0_dp
     tt=0.0_dp

     do iorb=1,orbs%norb
        if (orbs%isorb < iorb .and. iorb <= orbs%isorb+orbs%norbp) then
           jorb=iorb-orbs%isorb
           totnorm=0.0_dp
           do ispinor=1,orbs%nspinor !to be verified in case of nspinor=4
              call wnrm(wfd%nvctr_c,wfd%nvctr_f,psi(1,ispinor,jorb),psi(wfd%nvctr_c+1,ispinor,jorb),scpr) 
              totnorm=totnorm+scpr
           end do
           !! print *, " TOTNORM QUI " , totnorm 
           totnorm=1.0_wp
           do ispinor=1,orbs%nspinor !to be verified in case of nspinor=4
              call wscal(wfd%nvctr_c,wfd%nvctr_f,real(1.0_dp/sqrt(totnorm),wp),psi(1,ispinor,jorb),psi(wfd%nvctr_c+1,ispinor,jorb))
           end do
           !write(*,'(1x,a,i5,1pe14.7)')'norm of orbital ',iorb,totnorm
           tt=max(tt,abs(1.0_dp-totnorm))
        end if
     end do
     if (nproc > 1) then
        call MPI_REDUCE(tt,normdev,1,mpidtypd,MPI_MAX,0,MPI_COMM_WORLD,ierr)
     else
        normdev=tt
     end if
     if (iproc ==0) write(*,'(1x,a,1pe12.2)')&
        &   'Deviation from normalization of the imported orbitals',normdev

     i_all=-product(shape(tpsi))*kind(tpsi)
     deallocate(tpsi,stat=i_stat)
     call memocc(i_stat,i_all,'tpsi',subname)

  END SUBROUTINE gaussians_to_wavelets_nonorm


  subroutine lowpass_projector(n1,n2,n3,nvctr,psi)
     use module_base
     implicit none
     integer, intent(in) :: nvctr,n1,n2,n3
     real(wp), dimension(nvctr), intent(inout) :: psi
     !local variables
     character(len=*), parameter :: subname='projector'
     real(gp) rx,ry,rz
     real(gp) rxc,ryc,rzc
     integer ia, iat
     logical isgross
     real(gp) radius_gross
     integer ix,iy,iz
     real(gp) r
     integer countgross



     !test whether the coarse grid fills the whole box
     if (nvctr /= (n1+1)*(n2+1)*(n3+1)) then
        write(*,*)' ERROR: projector nont implemented for non-filled coarse grids'
        stop
     end if

     !for the moment the dimensions should be odd
     if (mod(n1,2) /=1 .or. mod(n2,2) /=1 .or. mod(n3,2) /=1) then
        write(*,*)' ERROR: the dimensions should be odd'
        if (ha%nproc > 1) call MPI_FINALIZE(ierr)
        stop
     end if


     if(.not. allocated(psi_gross)) then 
        allocate(psi_gross(0:n1/2,2,0:n2/2,2,0:n3/2,2+ndebug),stat=i_stat)
        call memocc(i_stat,psi_gross,'psi_gross',subname)
        allocate(logrid(0:n1/2,0:n2/2,0:n3/2+ndebug),stat=i_stat)
        call memocc(i_stat,logrid,'logrid',subname)
     endif

     call analyse_per_self(n1/2,n2/2,n3/2,psi,psi_gross)

     !!$
     !!$
     !!$  ! coarse grid quantities
     !!$  call fill_logrid(ha%at%geocode,n1/2,n2/2,n3/2,0,n1/2,0,n2/2,0,n3/2,0,ha%at%nat,&
     !!$       ha%at%ntypes,ha%at%iatype,ha%rxyz,ha%radii_cf(1,1),8.0_gp,2.0_gp*ha%hx,2.0_gp*ha%hy,2.0_gp*ha%hz,logrid)

     !!$
     do ia =1, ha%at%nat
        iat=ha%at%iatype(ia)
        radius_gross = ha%radii_cf(  iat ,1 )*8
        if(ha%iproc==0) print *, " for atomo " , ia , " fine degrees of freedo,g will be thrown beyond radius =  " ,  radius_gross
     enddo
     countgross=0
     do ix=1,n1/2
        do iy=1,n2/2
           do iz = 1,n3/2
              rx = ha%hx*(ix-1)           *2.0  
              ry = ha%hy*(iy-1)           *2.0  
              rz = ha%hz*(iz-1)           *2.0  
              isgross=.true.
              do ia =1, ha%at%nat
                 iat=ha%at%iatype(ia)
                 radius_gross = ha%radii_cf(  iat ,1 )*8
                 rxc = rx  -  ha%rxyz(1,ia )
                 ryc = ry  -  ha%rxyz(2,ia )
                 rzc = rz  -  ha%rxyz(3,ia )
                 r  = sqrt( rxc*rxc+ryc*ryc+rzc*rzc)
                 if( r < radius_gross) isgross=.false.
                 if(.not. isgross) exit
              enddo
              if(isgross) then
                 countgross=countgross+1
                 psi_gross(ix,2 ,iy,1 , iz,1    )=0.0_wp
                 !!$
                 psi_gross(ix,2 ,iy,2 , iz,2    )=0.0_wp
                 psi_gross(ix,1 ,iy,2 , iz,2    )=0.0_wp
                 psi_gross(ix,2 ,iy,1 , iz,2    )=0.0_wp
                 psi_gross(ix,2 ,iy,2 , iz,1    )=0.0_wp
                 psi_gross(ix,1 ,iy,1 , iz,2    )=0.0_wp
                 psi_gross(ix,1 ,iy,2 , iz,1    )=0.0_wp
                 !!$
              endif
           enddo
        enddo
     enddo


     !!$   do iz=1,n3/2
     !!$      do iy=1,n2/2
     !!$         do ix = 1,n1/2
     !!$            if(.not. logrid(ix,iy,iz)) then
     !!$               psi_gross(ix,2 ,iy,1 , iz,1    )=0.0_wp
     !!$            endif
     !!$         enddo
     !!$      end do
     !!$      do iy=1,n2/2
     !!$         do ix = 1,n1/2
     !!$            if(.not. logrid(ix,iy,iz)) then
     !!$               psi_gross(ix,1 ,iy,2 , iz,1    )=0.0_wp
     !!$               psi_gross(ix,2 ,iy,2 , iz,1    )=0.0_wp
     !!$            endif
     !!$         enddo
     !!$      end do
     !!$   end do
     !!$   do iz=1,n3/2
     !!$      do iy=1,n2/2
     !!$         do ix = 1,n1/2
     !!$            if(.not. logrid(ix,iy,iz)) then
     !!$               psi_gross(ix,1 ,iy,1 , iz,2    )=0.0_wp
     !!$               psi_gross(ix,2 ,iy,1 , iz,2    )=0.0_wp
     !!$            endif
     !!$         enddo
     !!$      end do
     !!$      do iy=1,n2/2
     !!$         do ix = 1,n1/2
     !!$            if(.not. logrid(ix,iy,iz)) then
     !!$               psi_gross(ix,1 ,iy,2 , iz,2    )=0.0_wp
     !!$               psi_gross(ix,2 ,iy,2 , iz,2    )=0.0_wp
     !!$            endif
     !!$         enddo
     !!$      end do
     !!$   enddo


     !here the projector operation

     !!$   psi_gross=0.0_wp

     call synthese_per_self(n1/2,n2/2,n3/2,psi_gross,psi)

  END SUBROUTINE lowpass_projector

END MODULE lanczos_interface


subroutine applyPAWprojectors(orbs,at,&
      &   hx,hy,hz,Glr,PAWD,psi,hpsi,  paw_matrix, dosuperposition , &
      &   sup_iatom, sup_l, sup_arraym)

   use module_base
   use module_types
   use module_interfaces, except_this_one => applyPAWprojectors

   implicit none

   type(orbitals_data), intent(inout) :: orbs
   type(atoms_data) :: at
   real(gp), intent(in) :: hx,hy,hz
   type(locreg_descriptors), intent(in) :: Glr
   type(pawproj_data_type) ::PAWD
   real(wp), dimension(:), pointer :: psi, hpsi, paw_matrix
   logical ::  dosuperposition
   integer , optional :: sup_iatom, sup_l
   real(wp) , dimension(:), pointer, optional :: sup_arraym 
   ! local variables
   character(len=*), parameter :: subname='applyPAWprojectors'
   integer :: ikpt, istart_ck, ispsi_k, isorb,ieorb, ispsi, iproj, istart_c,&
      &   mproj, mdone, ispinor, istart_c_i, mbvctr_c, mbvctr_f, mbseg_c, mbseg_f, &
      &   jseg_c, iproj_old, iorb, ncplx, l, jorb, lsign, ncplx_global
   real(gp) :: eproj_spinor

   integer , parameter :: dotbuffersize = 1000
   real(dp)  :: dotbuffer(dotbuffersize), dotbufferbis(dotbuffersize)
   integer :: ibuffer, ichannel, nchannels, imatrix
   logical :: lfound_sup
   integer :: iat, old_istart_c, iatat , kx,ky, kz,m, nspinor

   if (orbs%norbp.gt.0) then


      !apply the projectors  k-point of the processor
      !starting k-point
      ikpt=orbs%iokpt(1)
      istart_ck=1
      ispsi_k=1
      imatrix=1

      !!$ check that the coarse wavelets cover the whole box
      if(Glr%wfd%nvctr_c .ne. ( (Glr%d%n1+1) *(Glr%d%n2+1) * (Glr%d%n3+1)  ) ) then
         print *, " WARNING : coarse wavelets dont cover the whole box "
      endif

      if(dosuperposition) then 
         lfound_sup=.false.
      endif
      ncplx_global=min(orbs%nspinor,2)

      loop_kpt: do

         call orbs_in_kpt(ikpt,orbs,isorb,ieorb,nspinor)

         ! loop over all my orbitals
         do iorb=isorb,ieorb
            istart_c=istart_ck
            iproj=1
            iat=0

            do iatat=1, at%nat
               if (  at%paw_NofL(at%iatype(iatat)).gt.0  ) then
                  iat=iat+1
                  istart_c_i=istart_c
                  iproj_old=iproj
                  ispsi=ispsi_k
                  !!!! do iorb=isorb,ieorb


                  mproj= PAWD%ilr_to_mproj(iat)

                  if( ikpt .ne. orbs%iokpt(iorb) ) then
                     STOP " ikpt .ne. orbs%iokpt(iorb) in applypawprojectors " 
                  end if
                  kx=orbs%kpts(1,ikpt)
                  ky=orbs%kpts(2,ikpt)
                  kz=orbs%kpts(3,ikpt)
                  call ncplx_kpt(orbs%iokpt(iorb),orbs,ncplx)

                  do ispinor=1,orbs%nspinor,ncplx_global
                     eproj_spinor=0.0_gp
                     if (ispinor >= 2) istart_c=istart_c_i
                     mbvctr_c=PAWD%paw_nlpspd%nvctr_p(2*iat-1)-PAWD%paw_nlpspd%nvctr_p(2*iat-2)
                     mbvctr_f=PAWD%paw_nlpspd%nvctr_p(2*iat  )-PAWD%paw_nlpspd%nvctr_p(2*iat-1)
                     mbseg_c=PAWD%paw_nlpspd%nseg_p(2*iat-1)-PAWD%paw_nlpspd%nseg_p(2*iat-2)
                     mbseg_f=PAWD%paw_nlpspd%nseg_p(2*iat  )-PAWD%paw_nlpspd%nseg_p(2*iat-1)
                     jseg_c=PAWD%paw_nlpspd%nseg_p(2*iat-2)+1
                     mdone=0
                     iproj=iproj_old
                     if(mproj>0) then
                        if(  PAWD%DistProjApply) then
                           jorb=1
                           do while( jorb<=PAWD%G%ncoeff         .and. PAWD%iorbtolr(jorb)/= iat) 
                              jorb=jorb+1
                           end do
                           if(jorb<PAWD%G%ncoeff) then
                              call fillPawProjOnTheFly(PAWD, Glr, iat,  hx,hy,hz,&
                                 &   kx,ky,kz, &
                                 &   jorb, istart_c,  at%geocode, at, iatat ) 
                           endif
                        end if
                     endif

                     do while(mdone< mproj)
                        lsign = PAWD%iproj_to_l(iproj)
                        l=abs(lsign)
                        ibuffer = 0
                        nchannels =  PAWD% iproj_to_paw_nchannels(iproj)
                        imatrix=PAWD%iprojto_imatrixbeg(iproj)
                        !!$
                        !!$                    if(.not. dosuperposition) then
                        !!$                       print *, "applying paw for l= ", l,&
                        !!$                            "  primo elemento ", paw_matrix(PAWD%iprojto_imatrixbeg(iproj))
                        !!$                    end if
                        old_istart_c=istart_c
                        do ichannel=1, nchannels
                           do m=1,2*l-1
                              ibuffer=ibuffer+1
                              if(ibuffer.gt.dotbuffersize ) then
                                 STOP 'ibuffer.gt.dotbuffersize'
                              end if

                              if( .not. dosuperposition .and. lsign>0 ) then
                                 call wpdot_wrap(ncplx,  &
                                    &   Glr%wfd%nvctr_c,Glr%wfd%nvctr_f,Glr%wfd%nseg_c,Glr%wfd%nseg_f,&
                                    &   Glr%wfd%keyv(1),Glr%wfd%keyg(1,1),&
                                    &   psi(ispsi+ (ispinor-1)*(orbs%npsidim/orbs%nspinor)  ),  &
                                    &   mbvctr_c,mbvctr_f,mbseg_c,mbseg_f,&
                                    &   PAWD%paw_nlpspd%keyv_p(jseg_c),PAWD%paw_nlpspd%keyg_p(1,jseg_c),&
                                    &   PAWD%paw_proj(istart_c),&
                                    &   dotbuffer( ibuffer ) )
                              end if
                              ibuffer=ibuffer + (ncplx-1)

                              !!$                          !! TTTTTTTTTTTTTTTTTTTt TEST TTTTTTTTTTTTTTTTTTT
                              !!$                          call wpdot_wrap(ncplx,  &
                              !!$                               mbvctr_c,mbvctr_f,mbseg_c,mbseg_f,PAWD%paw_nlpspd%keyv_p(jseg_c),&
                              !!$                               PAWD%paw_nlpspd%keyg_p(1,jseg_c),PAWD%paw_proj(istart_c),& 
                              !!$                               mbvctr_c,mbvctr_f,mbseg_c,mbseg_f,PAWD%paw_nlpspd%keyv_p(jseg_c),&
                              !!$                               PAWD%paw_nlpspd%keyg_p(1,jseg_c),&
                              !!$                               PAWD%paw_proj(istart_c),&
                              !!$                               eproj_spinor)
                              !!$                          print *, "TEST:  THE PROJECTOR ichannel = ", ichannel, " m=",m, " HAS SQUARED MODULUS  " ,eproj_spinor 

                              !!$                          !! plot -------------------------------------------------------------
                              !!$                          Plr%d%n1 = Glr%d%n1
                              !!$                          Plr%d%n2 = Glr%d%n2
                              !!$                          Plr%d%n3 = Glr%d%n3
                              !!$                          Plr%geocode = at%geocode
                              !!$                          Plr%wfd%nvctr_c  =PAWD%paw_nlpspd%nvctr_p(2*iat-1)-PAWD%paw_nlpspd%nvctr_p(2*iat-2)
                              !!$                          Plr%wfd%nvctr_f  =PAWD%paw_nlpspd%nvctr_p(2*iat  )-PAWD%paw_nlpspd%nvctr_p(2*iat-1)
                              !!$                          Plr%wfd%nseg_c   =PAWD%paw_nlpspd%nseg_p(2*iat-1)-PAWD%paw_nlpspd%nseg_p(2*iat-2)
                              !!$                          Plr%wfd%nseg_f   =PAWD%paw_nlpspd%nseg_p(2*iat  )-PAWD%paw_nlpspd%nseg_p(2*iat-1)
                              !!$                          call allocate_wfd(Plr%wfd,subname)
                              !!$                          Plr%wfd%keyv(:)  = PAWD%paw_nlpspd%keyv_p( PAWD%paw_nlpspd%nseg_p(2*iat-2)+1:&
                              !!$                               PAWD%paw_nlpspd%nseg_p(2*iat)   )
                              !!$                          Plr%wfd%keyg(1:2, :)  = PAWD%paw_nlpspd%keyg_p( 1:2,  PAWD%paw_nlpspd%nseg_p(2*iat-2)+1:&
                              !!$                               PAWD%paw_nlpspd%nseg_p(2*iat)   )
                              !!$
                              !!$                          !! ---------------  use this to plot projectors
                              !!$                          write(orbname,'(A,i4.4)')'paw_',iproj
                              !!$                          Plr%bounds = Glr%bounds
                              !!$                          Plr%d          = Glr%d
                              !!$                          call plot_wf_cube(orbname,at,Plr,hx,hy,hz,rxyz, PAWD%paw_proj(istart_c) ,"1234567890" ) 
                              !!$                          !! END plot ----------------------------------------------------------


                              !! TTTTTTTTTTTTTTTTTTTTTTTTTTTTTTTTTTTTTTTTTTTTTTTTTTTTTTTTTTTTTTTTTT

                              istart_c=istart_c+(mbvctr_c+7*mbvctr_f)*ncplx
                              iproj=iproj+1
                              mdone=mdone+1
                           end do
                        end do

                        !!$                    call DGEMM('N','N', nchannels ,(2*l-1)  , nchannels  ,&
                        !!$                         1.0d0 , paw_matrix(imatrix) , nchannels ,&
                        !!$                         dotbuffer  ,(2*l-1), 0.0D0 , dotbufferbis  ,(2*l-1))


                        if( .not. dosuperposition) then
                           if(lsign>0) then
                              call DGEMM('N','N',(2*l-1)*ncplx  , nchannels , nchannels  ,&
                                 &   1.0d0 ,dotbuffer , (2*l-1)*ncplx ,&
                                 &   paw_matrix(imatrix)  ,nchannels , 0.0D0 , dotbufferbis  ,(2*l-1)*ncplx )
                           else
                              dotbufferbis=0.0_wp
                           endif
                        else
                           !print *,'here',nchannels
                           if( sup_iatom .eq. iatat .and. (-sup_l) .eq. lsign ) then
                              do ichannel=1, nchannels
                                 do m=1,2*l-1
                                    dotbufferbis((ichannel-1)*(2*l-1)*ncplx+m*ncplx           ) = 0.0_gp ! keep this before
                                    dotbufferbis((ichannel-1)*(2*l-1)*ncplx+m*ncplx -(ncplx-1)) = sup_arraym(m)
                                 end do
                              enddo
                              lfound_sup=.true.
                           else
                              do ichannel=1, nchannels
                                 do m=1,2*l-1
                                    dotbufferbis((ichannel-1)*(2*l-1)*ncplx+m*ncplx           ) = 0.0_gp 
                                    dotbufferbis((ichannel-1)*(2*l-1)*ncplx+m*ncplx -(ncplx-1)) = 0.0_gp
                                 end do
                              enddo
                           endif
                        endif


                        ibuffer=0
                        iproj    =  iproj  - nchannels * ( 2*l-1 )
                        istart_c = old_istart_c

                        do ichannel=1, nchannels
                           do m=1,2*l-1
                              ibuffer=ibuffer+1

                              call waxpy_wrap(ncplx,dotbufferbis( ibuffer ) ,&
                                 &   mbvctr_c,mbvctr_f,mbseg_c,mbseg_f,&
                                 &   PAWD%paw_nlpspd%keyv_p(jseg_c),PAWD%paw_nlpspd%keyg_p(1,jseg_c),&
                                 &   PAWD%paw_proj(istart_c),&
                                 &   Glr%wfd%nvctr_c,Glr%wfd%nvctr_f,Glr%wfd%nseg_c,Glr%wfd%nseg_f,&
                                 &   Glr%wfd%keyv(1),Glr%wfd%keyg(1,1),&
                                 &   hpsi(ispsi+(ispinor-1)*(orbs%npsidim/orbs%nspinor)  )&
                                 &   )


                              istart_c=istart_c+(mbvctr_c+7*mbvctr_f)*ncplx
                              iproj=iproj+1
                              ibuffer=ibuffer + (ncplx-1)
                           end do
                        end do
                     end do

                     mdone=0
                     !!$ iproj=iproj_old
                     istart_c=istart_c_i
                     ispsi=ispsi+(Glr%wfd%nvctr_c+7*Glr%wfd%nvctr_f)*nspinor

                  end do

                  if( PAWD%DistProjApply ) then
                     istart_c=1
                  else
                     istart_c=istart_c+(mbvctr_c+7*mbvctr_f)*mproj*ncplx
                  endif
               end if
            end do

            ispsi_k=ispsi
         end do
         istart_ck=istart_c

         if(  dosuperposition ) then
            if(.not. lfound_sup) then
               print *, " initial state not found in routine ",subname
               STOP 
            endif
         endif


         if (ieorb == orbs%norbp) exit loop_kpt
         ikpt=ikpt+1


      end do loop_kpt
   end if
END SUBROUTINE applyPAWprojectors


subroutine applyPCprojectors(orbs,at,&
      &   hx,hy,hz,Glr,PPD,psi,hpsi, dotest)

   use module_base
   use module_types
   use module_interfaces, except_this_one => applyPCprojectors

   implicit none

   type(orbitals_data), intent(inout) :: orbs
   type(atoms_data) :: at
   real(gp), intent(in) :: hx,hy,hz
   type(locreg_descriptors), intent(in) :: Glr
   type(pcproj_data_type) ::PPD
   real(wp), dimension(:), pointer :: psi, hpsi
   logical, optional :: dotest


   ! local variables
   character(len=*), parameter :: subname='applyPCprojectors'
   character(len=11) :: orbname
   type(locreg_descriptors) :: Plr
   integer :: ikpt, istart_ck, ispsi_k, isorb,ieorb, ispsi, iproj, istart_c,&
      &   mproj, mdone, ispinor, istart_c_i, mbvctr_c, mbvctr_f, mbseg_c, mbseg_f, &
      &   jseg_c, iproj_old, iorb, ncplx, l, i, jorb
   real(gp) eproj_spinor,psppar_aux(0:4, 0:6)
   integer :: iat , nspinor

   !apply the projectors  k-point of the processor
   !starting k-point
   ikpt=orbs%iokpt(1)
   istart_ck=1
   ispsi_k=1
   loop_kpt: do

      call orbs_in_kpt(ikpt,orbs,isorb,ieorb,nspinor)

      ! loop over all my orbitals
      istart_c=1
      iproj=1

      do iat=1,at%nat
         istart_c_i=istart_c
         iproj_old=iproj
         ispsi=ispsi_k
         do iorb=isorb,ieorb

            mproj= PPD%ilr_to_mproj(iat)

            call ncplx_kpt(orbs%iokpt(iorb),orbs,ncplx)


            do ispinor=1,orbs%nspinor,ncplx
               eproj_spinor=0.0_gp

               if (ispinor >= 2) istart_c=istart_c_i

               mbvctr_c=PPD%pc_nlpspd%nvctr_p(2*iat-1)-PPD%pc_nlpspd%nvctr_p(2*iat-2)
               mbvctr_f=PPD%pc_nlpspd%nvctr_p(2*iat  )-PPD%pc_nlpspd%nvctr_p(2*iat-1)

               mbseg_c=PPD%pc_nlpspd%nseg_p(2*iat-1)-PPD%pc_nlpspd%nseg_p(2*iat-2)
               mbseg_f=PPD%pc_nlpspd%nseg_p(2*iat  )-PPD%pc_nlpspd%nseg_p(2*iat-1)
               jseg_c=PPD%pc_nlpspd%nseg_p(2*iat-2)+1


               mdone=0
               iproj=iproj_old

               if(mproj>0) then
                  if(  PPD%DistProjApply) then
                     jorb=1
                     do while( jorb<=PPD%G%ncoeff         .and. PPD%iorbtolr(jorb)/= iat) 
                        jorb=jorb+1
                     end do
                     if(jorb<PPD%G%ncoeff) then

                        call fillPcProjOnTheFly(PPD, Glr, iat, at, hx,hy,hz, jorb,PPD%ecut_pc ,  istart_c ) 

                     endif
                  end if
               endif


               do while(mdone< mproj)

                  l = PPD%iproj_to_l(iproj)

                  i=1
                  psppar_aux=0.0_gp
                  !! psppar_aux(l,i)=1.0_gp/PPD%iproj_to_ene(iproj)
                  !! psppar_aux(l,i)=1.0_gp  ! *iorb
                  psppar_aux(l,i)=PPD%iproj_to_factor(iproj)  


                  call applyprojector(ncplx,l,i, psppar_aux(0,0), 2 ,&
                     &   Glr%wfd%nvctr_c,Glr%wfd%nvctr_f, Glr%wfd%nseg_c, Glr%wfd%nseg_f,&
                     &   Glr%wfd%keyv(1),Glr%wfd%keyg(1,1),&
                     &   mbvctr_c,mbvctr_f,mbseg_c,mbseg_f,&
                     &   PPD%pc_nlpspd%keyv_p(jseg_c),PPD%pc_nlpspd%keyg_p(1,jseg_c),&
                     &   PPD%pc_proj(istart_c),&
                     &   psi(ispsi+ (ispinor-1)*(orbs%npsidim/orbs%nspinor)  ),&
                     &   hpsi(ispsi+(ispinor-1)*(orbs%npsidim/orbs%nspinor)  ),&
                     &   eproj_spinor)


                  if(iorb==1) then         
                     if( present(dotest) ) then
                        eproj_spinor=0.0_gp
                        call wpdot_wrap(ncplx,  &
                           &   mbvctr_c,mbvctr_f,mbseg_c,mbseg_f,PPD%pc_nlpspd%keyv_p(jseg_c),&
                           &   PPD%pc_nlpspd%keyg_p(1,jseg_c),PPD%pc_proj(istart_c),& 
                        mbvctr_c,mbvctr_f,mbseg_c,mbseg_f,PPD%pc_nlpspd%keyv_p(jseg_c),&
                           &   PPD%pc_nlpspd%keyg_p(1,jseg_c),&
                           &   PPD%pc_proj(istart_c),&
                           &   eproj_spinor)
                        print *, " IL PROIETTORE HA MODULO QUADRO  " ,eproj_spinor 
                        if(dotest) then
                           !! ---------------  use this to plot projectors
                           write(orbname,'(A,i4.4)')'pc_',iproj                     
                           Plr%d%n1=Glr%d%n1
                           Plr%d%n2=Glr%d%n2
                           Plr%d%n3=Glr%d%n3
                           Plr%geocode = at%geocode                    
                           Plr%wfd%nvctr_c  =PPD%pc_nlpspd%nvctr_p(2*iat-1)-PPD%pc_nlpspd%nvctr_p(2*iat-2)
                           Plr%wfd%nvctr_f  =PPD%pc_nlpspd%nvctr_p(2*iat  )-PPD%pc_nlpspd%nvctr_p(2*iat-1)
                           Plr%wfd%nseg_c   =PPD%pc_nlpspd%nseg_p(2*iat-1 )-PPD%pc_nlpspd%nseg_p(2*iat-2)
                           Plr%wfd%nseg_f   =PPD%pc_nlpspd%nseg_p(2*iat  ) -PPD%pc_nlpspd%nseg_p(2*iat-1)
                           call allocate_wfd(Plr%wfd,subname)
                           Plr%wfd%keyv(:)  = PPD%pc_nlpspd%keyv_p(  PPD%pc_nlpspd%nseg_p(2*iat-2)+1:&
                              &   PPD%pc_nlpspd%nseg_p(2*iat)   )
                           Plr%wfd%keyg(1:2, :)  = PPD%pc_nlpspd%keyg_p( 1:2,  PPD%pc_nlpspd%nseg_p(2*iat-2)+1:&
                              &   PPD%pc_nlpspd%nseg_p(2*iat)   )
                           Plr%bounds = Glr%bounds
                           Plr%d          = Glr%d                    
                           !! call plot_wf_cube(orbname,at,Plr,hx,hy,hz,rxyz, PPD%pc_proj(istart_c) ,"1234567890" ) 
                           call deallocate_wfd(Plr%wfd,subname)
                        endif
                     endif

                  endif
                  istart_c=istart_c+(mbvctr_c+7*mbvctr_f)*(2*l-1)*ncplx
                  iproj=iproj+(2*l-1)
                  mdone=mdone+(2*l-1)
               end do
            end  do
            istart_c=istart_c_i

            if( present(dotest) ) then
               if(dotest) then
                  eproj_spinor=0.0_gp
                  call wpdot_wrap(ncplx,  &
                     &   Glr%wfd%nvctr_c,Glr%wfd%nvctr_f, Glr%wfd%nseg_c, Glr%wfd%nseg_f,&
                     &   Glr%wfd%keyv(1),Glr%wfd%keyg(1,1), hpsi(ispsi + 0 ), &
                     &   Glr%wfd%nvctr_c,Glr%wfd%nvctr_f, Glr%wfd%nseg_c, Glr%wfd%nseg_f,&
                     &   Glr%wfd%keyv(1),Glr%wfd%keyg(1,1), hpsi(ispsi + 0 ),  &
                     &   eproj_spinor)
                  print *, "hpsi  HA MODULO QUADRO  " ,eproj_spinor 
                  eproj_spinor=0.0_gp
                  call wpdot_wrap(ncplx,  &
                     &   Glr%wfd%nvctr_c,Glr%wfd%nvctr_f, Glr%wfd%nseg_c, Glr%wfd%nseg_f,&
                     &   Glr%wfd%keyv(1),Glr%wfd%keyg(1,1), psi(ispsi + 0 ), &
                     &   Glr%wfd%nvctr_c,Glr%wfd%nvctr_f, Glr%wfd%nseg_c, Glr%wfd%nseg_f,&
                     &   Glr%wfd%keyv(1),Glr%wfd%keyg(1,1), psi(ispsi + 0 ),  &
                     &   eproj_spinor)
                  print *, "psi  HA MODULO QUADRO  " ,eproj_spinor         
                  !! CECCARE IPROJ = mproj tot, istart_c=nelproj 
                  write(orbname,'(A,i4.4)')'pcorb_',iorb
                  !! call plot_wf_cube(orbname,at,Glr,hx,hy,hz,rxyz,hpsi(ispsi + 0 ),"dopoprec.." ) ! solo spinore 1
               end if
            endif

            ispsi=ispsi+(Glr%wfd%nvctr_c+7*Glr%wfd%nvctr_f)*nspinor

         end do


         if( PPD%DistProjApply ) then
            istart_c=1
         else
            istart_c=istart_c+(mbvctr_c+7*mbvctr_f)*mproj
         endif

      end do

      !! istart_ck=istart_c  non si incrementa

      if (ieorb == orbs%norbp) exit loop_kpt
      ikpt=ikpt+1
      ispsi_k=ispsi
   end do loop_kpt

END SUBROUTINE applyPCprojectors  <|MERGE_RESOLUTION|>--- conflicted
+++ resolved
@@ -675,11 +675,7 @@
      ! in FFT_back, but then the code would be slower.
 
      !$omp parallel default (private) shared(z1,z3,kern_k1,kern_k2,kern_k3)&
-<<<<<<< HEAD
-      !$omp shared(n1b,n3f,inzee,n1,n2,n3)
-=======
      !$omp & shared(n1b,n3f,inzee,n1,n2,n3)
->>>>>>> 01b57ec3
 
      ! i3=1: then z1 is contained in z3 
      !$omp do 
