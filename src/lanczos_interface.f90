!!****m* BigDFT/lanczos_interface
!! FUNCTION
!!   Interface for routines which handle diagonalization
!! COPYRIGHT
!!    Copyright (C) 2009 BigDFT group
!!    This file is distributed under the terms of the
!!    GNU General Public License, see ~/COPYING file
!!    or http://www.gnu.org/copyleft/gpl.txt .
!!    For the list of contributors, see ~/AUTHORS 
!!
!! SOURCE
!!
module lanczos_interface
  use module_base
  use module_types
  implicit none

  private

  !calculate the allocation dimensions
  public :: EP_inizializza,EP_initialize_start,EP_allocate_for_eigenprob, get_EP_dim, set_EP_shift,&
       EP_mat_mult,EP_make_dummy_vectors,  EP_normalizza,EP_copy,EP_scalare, EP_copia_per_prova, &
       EP_set_all_random, EP_GramSchmidt, EP_add_from_vect_with_fact, EP_Moltiplica,  &
       EP_free,   EP_norma2_initialized_state , EP_store_occupied_orbitals, EP_occprojections,&
       EP_multbyfact, EP_precondition, EP_Moltiplica4spectra, EP_ApplySinv, EP_ApplyS, &
       EP_scalare_multik

 
  character(len=*), parameter :: subname='lanczos_interface'
  integer :: i_all,i_stat,ierr
  type(lanczos_args), pointer :: ha

  real(8), pointer :: matrix(:,:)
  real(wp), pointer :: Qvect   (:,:)
  real(wp), pointer :: dumQvect(:,:)
  real(wp), pointer :: occQvect(:)

  real(8), pointer :: passed_matrix(:,:)

  real(8) EP_shift
  integer EP_dim
  integer EP_dim_tot

  real(wp), dimension(:), pointer :: Qvect_tmp,wrk, wrk1, wrk2
  real(wp), dimension(:), pointer ::  EP_norma2_initialized_state

  logical EP_doorthoocc
  integer EP_norb
  real(wp), dimension(:), pointer :: EP_occprojections

  real(wp), dimension(:,:,:,:,:,:), allocatable :: psi_gross
  logical , allocatable ::logrid(:,:,:)

contains

!!!  subroutine settapointer(p)
!!!    real(8), intent(inout), TARGET :: p(:,:)
!!!    passed_matrix => p 
!!!    return
!!!  END SUBROUTINE settapointer

!!!  subroutine testapointer()
!!!    integer i,j
!!!    integer , pointer :: shape_a(:)
!!!    print *, " ecco il pointer " 
!!!    print *, " shape is " , shape(passed_matrix)
!!!    do i=1,  size(passed_matrix, 1)
!!!       print *, (passed_matrix(i,j), j=1, size(passed_matrix,2))
!!!    enddo
!!!    return
!!!  END SUBROUTINE testapointer

  

  integer function get_EP_dim()
    get_EP_dim=EP_dim_tot
    return
  end function get_EP_dim

  subroutine set_EP_shift(shift)
    real(8) shift
    EP_shift=shift
    return
  END SUBROUTINE set_EP_shift

  subroutine EP_inizializza(ha_actual)
    implicit none
    !Arguments
    type(lanczos_args), target :: ha_actual
    
    integer EP_dim_tot_touse

    ha=>ha_actual

    !! for the transposed representation
    EP_dim=sum( ha%comms%nvctr_par(ha%iproc,:)) *ha%orbs%nspinor

    !!   EP_dim_tot=(ha%lr%wfd%nvctr_c+7*ha%lr%wfd%nvctr_f)*ha%orbs%nspinor*ha%orbs%nkpts
    !! for the direct representation

    EP_dim_tot=(ha%lr%wfd%nvctr_c+7*ha%lr%wfd%nvctr_f)*ha%orbs%nspinor*ha%orbs%norbp

    EP_dim_tot_touse=max(EP_dim_tot,1)
    

    if( (ha%lr%wfd%nvctr_c+7*ha%lr%wfd%nvctr_f)*ha%orbs%nkptsp /= &
         sum(ha%comms%nvctr_par(:,:))  ) then
       stop "array size inconsistency" 
    endif

    !! arrays which are used in the direct rep after retrieval
    !! from transposed memory
    
    allocate(Qvect_tmp( EP_dim_tot_touse  +ndebug) , stat=i_stat) 
    call memocc(i_stat,Qvect_tmp,'Qvect_tmp',subname)

    allocate(wrk  ( EP_dim_tot_touse   +ndebug) , stat=i_stat )
    call memocc(i_stat,wrk,'wrk',subname)
    allocate(wrk1 (  EP_dim_tot_touse    +ndebug) , stat=i_stat )
    call memocc(i_stat,wrk1,'wrk1',subname)
    allocate(wrk2 (  EP_dim_tot_touse    +ndebug) , stat=i_stat )
    call memocc(i_stat,wrk2,'wrk2',subname)

    EP_shift=0.0

    EP_norb=0
    EP_doorthoocc=.false.

    allocate( EP_norma2_initialized_state( ha%orbs%norbp+ndebug ) )
    call memocc(i_stat,EP_norma2_initialized_state,'EP_norma2_initialized_state' , subname)



  END SUBROUTINE EP_inizializza
  

  subroutine EP_mat_mult( m,k ,  EV   ) ! usare i dumvectors a partire da -1
    implicit none
    !Arguments
    integer , intent(in):: m,k
    real(8), intent (in) :: EV(1)

    call gemm('N','N', EP_dim , k, m  ,1.0_wp ,&
         Qvect(1,0)  , EP_dim ,&
         EV(1) ,m ,&
         0.0_wp ,  dumQvect(1,1) ,  EP_dim )

!!!
!!!    do i=0, k-1
!!!       do j=1, EP_dim
!!!          dumQvect(j,i+1)=0.0d0
!!!          do l=0, m-1 ! controllare il range
!!!             dumQvect(j,i+1)=dumQvect(j,i+1)+EV( l,i )*Qvect(  j,l ) 
!!!          enddo 
!!!       enddo
!!!    enddo

  END SUBROUTINE EP_mat_mult
  

  !allocate the wavefunctions in the transposed form, for lancsoz


  subroutine EP_free()
  
    print * , "DEALLOCATING"

    i_all=-product(shape(Qvect))*kind(Qvect)
    deallocate(Qvect,stat=i_stat)
    call memocc(i_stat,i_all,'Qvect',subname)



    i_all=-product(shape(dumQvect))*kind(dumQvect)
    deallocate(dumQvect,stat=i_stat)
    call memocc(i_stat,i_all,'dumQvect',subname)




    i_all=-product(shape(Qvect_tmp))*kind(Qvect_tmp)
    deallocate(Qvect_tmp,stat=i_stat)
    call memocc(i_stat,i_all,'Qvect_tmp',subname)




    i_all=-product(shape(wrk))*kind(wrk)
    deallocate(wrk,stat=i_stat)
    call memocc(i_stat,i_all,'wrk',subname)

    i_all=-product(shape(wrk1))*kind(wrk1)
    deallocate(wrk1,stat=i_stat)
    call memocc(i_stat,i_all,'wrk1',subname)

    i_all=-product(shape(wrk2))*kind(wrk2)
    deallocate(wrk2,stat=i_stat)
    call memocc(i_stat,i_all,'wrk2',subname)



    if(EP_doorthoocc) then
       i_all=-product(shape(EP_occprojections))*kind(EP_occprojections)
       deallocate(EP_occprojections,stat=i_stat)
       call memocc(i_stat,i_all,'EP_occprojections',subname)
    endif


    i_all=-product(shape(EP_norma2_initialized_state))*kind(EP_norma2_initialized_state)
    deallocate(EP_norma2_initialized_state,stat=i_stat)
    call memocc(i_stat,i_all,'EP_norma2_initialized_state',subname)


  END SUBROUTINE EP_free


  subroutine  EP_allocate_for_eigenprob(nsteps)
    implicit none
    
    !Arguments
    integer, intent(in):: nsteps
    
    integer i, j

    if(associated(Qvect) ) then
       i_all=-product(shape(Qvect))*kind(Qvect)

       deallocate(Qvect,stat=i_stat)
       call memocc(i_stat,i_all,'Qvect',subname)
    endif

    allocate(Qvect(EP_dim,0:nsteps+ndebug),&
         stat=i_stat)
    call memocc(i_stat,Qvect,'Qvect',subname)
    do i=0,nsteps
       do j=1,EP_dim
          Qvect(j,i)=0.0_wp
       end do
    enddo
  END SUBROUTINE EP_allocate_for_eigenprob


  subroutine EP_make_dummy_vectors(nd)
    implicit none
    integer, intent(in):: nd
! :::::::::::::::::::::::    
    if(associated(dumQvect) ) then
       i_all=-product(shape(dumQvect))*kind(dumQvect)
       deallocate(dumQvect,stat=i_stat)
       call memocc(i_stat,i_all,'dumQvect',subname)
    endif

    allocate(dumQvect(EP_dim,0:nd+1+ndebug),&
         stat=i_stat)
    call memocc(i_stat,dumQvect,'dumQvect',subname)
  END SUBROUTINE EP_make_dummy_vectors

  subroutine EP_store_occupied_orbitals(iproc, nproc, norb, Occ_psit )
    implicit none
    integer, intent(IN) :: iproc, nproc, norb
    real(wp), dimension(:), pointer :: Occ_psit

    ! :::::::::::::::::::::::    
    EP_doorthoocc=.true.
    EP_norb=norb
    occQvect=>Occ_psit
    allocate(EP_occprojections(EP_norb+ndebug) , stat=i_stat )
    call memocc(i_stat,EP_occprojections,'EP_occprojections',subname)

  END SUBROUTINE EP_store_occupied_orbitals


  subroutine EP_normalizza(j)
    implicit none
    integer, intent(in)::j
! ::::::::::::::::::::::::::::::::::::::
    if(J.ge.0) then
       call EP_normalizza_interno( Qvect(1:,j) )
    else
       call EP_normalizza_interno( dumQvect(1:,-j) )
    endif
    return 
  END SUBROUTINE EP_normalizza
    

  subroutine EP_multbyfact(j, fact)
    implicit none
    integer, intent(in)::j
    real(gp) fact
! ::::::::::::::::::::::::::::::::::::::
    if(J.ge.0) then
       call EP_multbyfact_interno( Qvect(1,j), fact )
    else
       call EP_multbyfact_interno( dumQvect(1,-j), fact )
    endif
    return 
  END SUBROUTINE EP_multbyfact
    


  subroutine EP_normalizza_interno(Q)
    implicit none
    !Arguments
    real(wp) :: Q(EP_dim)
    !Local variables
    real(wp) :: sump, sumtot

    sump = dot(EP_dim,Q(1),1 ,Q(1),1)
    sumtot=0

    if(ha%nproc/=1) then
       call MPI_Allreduce(sump,sumtot,1,mpidtypw, MPI_SUM,MPI_COMM_WORLD ,ierr )
    else
       sumtot=sump
    endif
    sump=1.0_wp/sqrt(sumtot)

    call vscal(EP_dim,sump, Q(1), 1  ) 

  END SUBROUTINE EP_normalizza_interno


  subroutine EP_multbyfact_interno(Q, fact)
    implicit none
    !Arguments
    real(wp) :: Q
    real(gp) :: fact

    call vscal(EP_dim,fact, Q, 1  ) 

  END SUBROUTINE EP_multbyfact_interno


  subroutine EP_copy(i,j)
    implicit none
    !Arguments
    integer, intent(in) :: i,j

    if( i.ge.0 .and. j.ge.0) then
       call dcopy(EP_dim,Qvect(1,j),1,Qvect(1,i),1)
       !Qvect(:,i)=Qvect(:,j)
    else  if( i.lt.0 .and. j.ge.0) then
       call dcopy(EP_dim,Qvect(1,j),1,dumQvect(1,-i),1)
       !dumQvect(:,-i)=Qvect(:,j)
    else  if( i.ge.0 .and. j.lt.0) then
       call dcopy(EP_dim,dumQvect(1,-j),1,Qvect(1,i),1)
       !Qvect(:,i)=dumQvect(:,-j)
    else 
       call dcopy(EP_dim,dumQvect(1,-j),1,dumQvect(1,-i),1)
       !dumQvect(:,-i)=dumQvect(:,-j)
    endif

  END SUBROUTINE EP_copy
  

  subroutine   EP_scalare_multik(i,j, scalari)
    use module_base
    implicit none
    !Arguments
    integer, intent(in) :: i,j
    real(wp) :: scalari(*)


    if( i.ge.0 .and. j.ge.0) then
       call EP_scalare_interna_multik(   Qvect(:,i)    ,   Qvect(:,j) , scalari )
    else  if( i.lt.0 .and. j.ge.0) then
       call EP_scalare_interna_multik(   dumQvect(:,-i),   Qvect(:,j) , scalari )
    else  if( i.ge.0 .and. j.lt.0) then
       call EP_scalare_interna_multik(   Qvect(:,i)    ,   dumQvect(:,-j) , scalari )
    else 
       call EP_scalare_interna_multik(   dumQvect(:,-i),   dumQvect(:,-j) , scalari )
    endif

  end subroutine EP_scalare_multik



  subroutine EP_scalare_interna_multik(a,b, scalari)
    implicit none
    !Arguments
    real(wp), intent(in):: a(*),b(*)
    real(wp) :: scalari(*)
    !Local variables
    real(wp) :: sump, sumtot
    real(wp) :: ovrlp_local ( ha%orbs%nkpts  )
    real(wp) :: ovrlp_global( ha%orbs%nkpts  )
    integer :: ik, ipos, ic, iorb
    call razero(ha%orbs%nkpts,ovrlp_local)
    call razero(ha%orbs%nkpts,ovrlp_global)
    if(ha%orbs%nspinor==1) then
       ipos=1
       do ik = 1, ha%orbs%nkptsp  !! this supposes norb=1 for chebychev
          do ic = 1, ha%comms%nvctr_par(ha%iproc,ik)
             ovrlp_local( ha%orbs%iskpts+ik)=ovrlp_local( ha%orbs%iskpts+ik)+a(ipos)*b(ipos)
             ipos=ipos+1
          end do
       end do
    else if (ha%orbs%nspinor ==2) then
       ipos=1
       do ik = 1, ha%orbs%nkptsp  !! this supposes norb=1 for chebychev
          do ic = 1, ha%comms%nvctr_par(ha%iproc,ik)
             ovrlp_local( ha%orbs%iskpts+ik)=ovrlp_local( ha%orbs%iskpts+ik)+a(ipos)*b(ipos)
             ovrlp_local( ha%orbs%iskpts+ik)=ovrlp_local( ha%orbs%iskpts+ik)+a(ipos+1)*b(ipos+1)
             !! for chebychev all scalar product should be real
             ipos=ipos+2
          end do
       end do
    else if (ha%orbs%nspinor ==4) then
       STOP "nspinor=4 not treated yet in EP_scalare_interna_multik"
    end if
    
    if(ha%nproc/=1) then
       call MPI_Allreduce(ovrlp_local,ovrlp_global,ha%orbs%nkpts ,mpidtypw, MPI_SUM,MPI_COMM_WORLD ,ierr )
       do iorb = 1, ha%orbs%norbp !! this supposes norb=1 for chebychev
          scalari(iorb) = ovrlp_global(ha%orbs%iokpt(iorb ))
       end do
    else
       do ik=1, ha%orbs%norbp 
          scalari(ik)=ovrlp_local(ik)
       end do
    endif
  end subroutine EP_scalare_interna_multik





  real(8) function   EP_scalare(i,j)
    implicit none
    !Arguments
    integer, intent(in) :: i,j

    if( i.ge.0 .and. j.ge.0) then
       EP_scalare = EP_scalare_interna(Qvect(1,i), Qvect(1,j) )
    else  if( i.lt.0 .and. j.ge.0) then
       EP_scalare = EP_scalare_interna(dumQvect(1,-i), Qvect(1,j) )
    else  if( i.ge.0 .and. j.lt.0) then
       EP_scalare = EP_scalare_interna(Qvect(1,i), dumQvect(1,-j) )
    else 
       EP_scalare = EP_scalare_interna(dumQvect(1,-i), dumQvect(1,-j) )
    endif
  end function EP_scalare
  
 
  real(8) function EP_scalare_interna(a,b)
    implicit none
    !Arguments
    real(8), intent(in):: a,b
    !Local variables
    real(wp) :: sump, sumtot

    
    sump = dot(EP_dim,a,1 ,b,1)
    sumtot=0

    
    if(ha%nproc/=1) then
       call MPI_Allreduce(sump,sumtot,1,mpidtypw, MPI_SUM,MPI_COMM_WORLD ,ierr )
    else
       sumtot=sump
    endif
    EP_scalare_interna=sumtot

  end function EP_scalare_interna

!  real(8) function EP_scalare_interna(a,b)
!    implicit none
!    real(8), intent(in):: a(EP_dim), b(EP_dim)
!    ! ::::::::::::::::::::::::::::::::::::::::::::::
!    integer i,j
!
!    real(wp) sump, sumtot
!
!    sump = dot(EP_dim,a(1),1 ,b(1),1)
!    sumtot=0
!
!    if(ha%nproc/=1) then
!       call MPI_Allreduce(sump,sumtot,1,mpidtypw, MPI_SUM,MPI_COMM_WORLD ,ierr )
!    else
!       sumtot=sump
!    endif
!    EP_scalare_interna=sumtot
!
!  end function EP_scalare_interna
!
    
  subroutine  EP_copia_per_prova(psi)
    use module_interfaces
    !Arguments
    real(wp), dimension(*), target :: psi ! per testare happlication
    !Local variables
    integer :: i

    if( ha%nproc/=1) then
       call transpose_v(ha%iproc,ha%nproc,ha%orbs,ha%lr%wfd,ha%comms,&
            psi(1),work=wrk,outadd=Qvect(1,0))  
    else
       do i=1, EP_dim_tot
          Qvect(i,0)= psi(i)
       enddo
    endif

  END SUBROUTINE EP_copia_per_prova

  subroutine EP_initialize_start()
    use module_interfaces
    !Local variables
    integer :: i, volta, ik
    real(wp), pointer ::  scals(:), scalstot(:)
    character(len=11) :: orbname
    logical exist


    if ( ha%at%paw_NofL(ha%at%iatype(ha%in_iat_absorber )).gt.0  ) then
       print *, "USING PTILDES TO BUILD INITIAL WAVE"
       !!if(EP_dim_tot.gt.0) then
          call razero(EP_dim_tot  ,  Qvect_tmp  )
          call applyPAWprojectors(ha%orbs,ha%at,&
               ha%rxyz,ha%hx,ha%hy,ha%hz,ha%lr,ha%PAWD,Qvect_tmp,Qvect_tmp, ha%at%paw_S_matrices, &
               .true. ,    ha%in_iat_absorber, ha%Labsorber+1, &
               ha%Gabs_coeffs               ) 
       !!end if
    else
       STOP " ha%at%paw_NofL(ha%at%iatype(ha%in_iat_absorber )).gt.0  is false" 
!!$       call gaussians_to_wavelets_nonorm(ha%iproc,ha%nproc,ha%lr%geocode,ha%orbs,ha%lr%d,&
!!$            ha%hx,ha%hy,ha%hz,ha%lr%wfd,EP_Gabsorber,ha%Gabs_coeffs,Qvect_tmp )
    endif

!!$
!!$    inquire(file='DOWRITEDOWNINITIALORBITAL', exist=exist)
!!$    if(exist) then
!!$       if(  sum( ha%at%paw_NofL ).gt.0 ) then
!!$          if(  associated( ha%PAWD) ) then
!!$             call razero(EP_dim_tot  ,  wrk  )
!!$             call applyPAWprojectors(ha%orbs,ha%at,&
!!$                  ha%rxyz,ha%hx,ha%hy,ha%hz,ha%lr,ha%PAWD,Qvect_tmp,wrk, ha%at%paw_S_matrices, &
!!$                  .false.)      
!!$             do i=1, EP_dim_tot
!!$                Qvect_tmp(i) = Qvect_tmp(i) +wrk(i)
!!$             end do
!!$          endif
!!$       endif
!!$       
!!$       write(orbname,'(A)')'in_orb_'
!!$       call plot_wf_cube(orbname,ha%at,  ha%lr,ha%hx,ha%hy,ha%hz,ha%rxyz,Qvect_tmp ,"initial orbital" ) ! solo spinore 1!!$    endif

    if (.not. associated(Qvect)) then
       write(*,*)'ERROR: initialization vector not allocated!'
       stop
    end if
    
    if( ha%nproc/=1) then
       call transpose_v(ha%iproc,ha%nproc,ha%orbs,ha%lr%wfd,ha%comms,&
            Qvect_tmp,work=wrk,outadd=Qvect(1,0))  
    else
       do i=1, EP_dim_tot
          Qvect(i,0)= Qvect_tmp(i)
       enddo
    endif



    call EP_scalare_multik(0,0, EP_norma2_initialized_state )


END SUBROUTINE EP_initialize_start

     
subroutine EP_set_all_random(i)
   implicit none
   !Arguments
   integer, intent(in) :: i
   !Local variables
   if ( i.ge.0 ) then
      call EP_set_random_interna(Qvect(1:,i))
   else 
      call EP_set_random_interna(dumQvect(1:,-i))
   endif

END SUBROUTINE EP_set_all_random


subroutine EP_set_random_interna(Q)
   implicit none
   !Arguments
   real(wp) :: Q(EP_dim)
   !Local variables
   real(4) :: rand
   integer :: i
   do i=1,EP_dim
      call random_number(rand)
      Q(i)=real(rand,wp)
   enddo
END SUBROUTINE EP_set_random_interna
  

  subroutine EP_GramSchmidt(i,n)
    implicit none
   !Arguments
    integer, intent(in) :: i,n

    if( i.ge.0 ) then
       call EP_GramSchmidt_interna(Qvect(1:,i),n)
    else
       call EP_GramSchmidt_interna(dumQvect(1:,-i),n)
    endif

  END SUBROUTINE EP_GramSchmidt


  subroutine EP_GramSchmidt_interna(Q,n)
    implicit none
   !Arguments
    integer, intent(in) :: n
    real(wp) Q(EP_dim)
   !Local variables
    integer :: i, volta
    real(wp) :: scals(0:n-1), scalstot(0:n-1), occscals(1:EP_norb), occscalstot(1:EP_norb)

    if(ha%iproc.eq.0) then
       print *, " starting GramSchmidt ", n
    endif

    do volta=1,2
       call gemm('T','N', n , 1, EP_dim ,1.0_wp ,  Qvect(1,0)  , EP_dim ,Q(1) ,EP_dim , 0.0_wp , scals(0) ,  n )
       if(ha%nproc/=1) then
          call MPI_Allreduce(scals(0) ,scalstot(0) , n ,mpidtypw, MPI_SUM,MPI_COMM_WORLD ,ierr )
       else
          do i=0,n-1
             scalstot(i)=scals(i)
          enddo
       endif
       do i=0, n-1
          call axpy(EP_dim, -scalstot(i)  ,   Qvect(1,i)  , 1,  Q(1) , 1)
       enddo

       if ( EP_doorthoocc) then
          call gemm('T','N', EP_norb , 1, EP_dim ,1.0_wp ,  occQvect(1)  , EP_dim ,Q(1) ,EP_dim , 0.0_wp , occscals(1) ,  EP_norb )
          if(ha%nproc/=1) then
             call MPI_Allreduce(occscals(1) ,occscalstot(1) , EP_norb  ,mpidtypw, MPI_SUM,MPI_COMM_WORLD ,ierr )
          else
             do i=1,EP_norb
                occscalstot(i)=occscals(i)
             enddo
          endif
          do i=1, EP_norb
             call axpy(EP_dim, -occscalstot(i)  ,   occQvect(1+i*EP_dim)  , 1,  Q(1) , 1)
          enddo
       endif

    enddo

    if(ha%iproc.eq.0) then
       print *, "GramSchmidt done "
    endif

  END SUBROUTINE EP_GramSchmidt_interna

<<<<<<< HEAD
!!****f* BigDFT/hit_with_kernel
!! FUNCTION
!!   Hits the input array x with the kernel ((-1/2\Delta+C)_{ij})^{-1}
!! SOURCE
!!
subroutine hit_with_kernel_spectra(x,z1,z3,kern_k1,kern_k2,kern_k3,n1,n2,n3,nd1,nd2,nd3,&
  n1f,n1b,n3f,n3b,nd1f,nd1b,nd3f,nd3b,ene, gamma )
  use module_base
  implicit none
! Arguments
  integer,intent(in) :: n1,n2,n3,nd1,nd2,nd3
  integer,intent(in) :: n1f,n1b,n3f,n3b,nd1f,nd1b,nd3f,nd3b
  real(gp),intent(in) :: kern_k1(n1)
  real(gp),intent(in) :: kern_k2(n2)
  real(gp),intent(in) :: kern_k3(n3)
  real*8,intent(in)::ene, gamma

  real(wp),intent(inout) :: x(n1,n2,n3)! input/output
!Local variables
  real(wp) :: z1(2,nd1b,nd2,nd3,2)! work array
  real(wp) :: z3(2,nd1,nd2,nd3f,2)! work array
  real(gp) :: tt
  integer :: i1,i2,i3,inzee

! fft the input array x:

  call FFT_for(n1,n2,n3,n1f,n3f,nd1,nd2,nd3,nd1f,nd3f,x,z1,z3,inzee)

! hit the Fourier transform of x with the kernel. At the same time, transform the array
! from the form z3 (where only half of values of i3 are stored)
! to the form z1   (where only half of values of i1 are stored)
! The latter thing could be done separately by the subroutine z3_to_z1 that is contained
! in FFT_back, but then the code would be slower.

  !$omp parallel default (private) shared(z1,z3,kern_k1,kern_k2,kern_k3)&
  !$omp shared(n1b,n3f,inzee,n1,n2,n3)

  ! i3=1: then z1 is contained in z3 
  !$omp do 
  do i2=1,n2
    do i1=1,n1b
      ! tt=1._gp/(kern_k1(i1)+kern_k2(i2)+kern_k3(1)+c)
      tt= 1._gp/((kern_k1(i1)+kern_k2(i2)+kern_k3(1)-ene)**2+gamma**2)
      z1(1,i1,i2,1,inzee)=z3(1,i1,i2,1,inzee)*tt
      z1(2,i1,i2,1,inzee)=z3(2,i1,i2,1,inzee)*tt
    enddo
  enddo  
  !$omp enddo

  !$omp do
  do i3=2,n3f
    ! i2=1
    ! i1=1
    ! tt=1._gp/(kern_k1(1)+kern_k2(1)+kern_k3(i3)+c)
    tt= 1._gp/((kern_k1(1)+kern_k2(1)+kern_k3(i3)-ene)**2+gamma**2)
    z1(1,1,1,i3,inzee)=z3(1,1,1,i3,inzee)*tt
    z1(2,1,1,i3,inzee)=z3(2,1,1,i3,inzee)*tt

    z1(1,1,1,n3+2-i3,inzee)=z3(1,1,1,i3,inzee)*tt
    z1(2,1,1,n3+2-i3,inzee)=-z3(2,1,1,i3,inzee)*tt

    ! i2=1
    do i1=2,n1b  
      ! tt=1._gp/(kern_k1(i1)+kern_k2(1)+kern_k3(i3)+c)
      tt= 1._gp/((kern_k1(i1)+kern_k2(1)+kern_k3(i3)-ene)**2+gamma**2)
      z1(1,i1,1,i3,inzee)=z3(1,i1,1,i3,inzee)*tt
      z1(2,i1,1,i3,inzee)=z3(2,i1,1,i3,inzee)*tt

      z1(1,i1,1,n3+2-i3,inzee)= z3(1,n1+2-i1,1,i3,inzee)*tt
      z1(2,i1,1,n3+2-i3,inzee)=-z3(2,n1+2-i1,1,i3,inzee)*tt
    enddo
=======
!>   Hits the input array x with the kernel @f$((-1/2\Delta+C)_{ij})^{-1}@f$
   subroutine hit_with_kernel_spectra(x,z1,z3,kern_k1,kern_k2,kern_k3,n1,n2,n3,nd1,nd2,nd3,&
     n1f,n1b,n3f,n3b,nd1f,nd1b,nd3f,nd3b,ene, gamma )
     use module_base
     implicit none
   ! Arguments
     integer, intent(in) :: n1,n2,n3,nd1,nd2,nd3
     integer, intent(in) :: n1f,n1b,n3f,n3b,nd1f,nd1b,nd3f,nd3b
     real(gp), intent(in) :: kern_k1(n1)
     real(gp), intent(in) :: kern_k2(n2)
     real(gp), intent(in) :: kern_k3(n3)
     real(kind=8), intent(in):: ene, gamma
>>>>>>> 9e2eb496

    do i2=2,n2
      ! i1=1
      ! tt=1._gp/(kern_k1(1)+kern_k2(i2)+kern_k3(i3)+c)
      tt= 1._gp/((kern_k1(1)+kern_k2(i2)+kern_k3(i3)-ene)**2+gamma**2)
      z1(1,1,i2,i3,inzee)=z3(1,1,i2,i3,inzee)*tt
      z1(2,1,i2,i3,inzee)=z3(2,1,i2,i3,inzee)*tt

      z1(1,1,i2,n3+2-i3,inzee)= z3(1,1,n2+2-i2,i3,inzee)*tt
      z1(2,1,i2,n3+2-i3,inzee)=-z3(2,1,n2+2-i2,i3,inzee)*tt

      do i1=2,n1b
        ! tt=1._gp/(kern_k1(i1)+kern_k2(i2)+kern_k3(i3)+c)
        tt= 1._gp/((kern_k1(i1)+kern_k2(i2)+kern_k3(i3)-ene)**2+gamma**2)
        z1(1,i1,i2,i3,inzee)=z3(1,i1,i2,i3,inzee)*tt
        z1(2,i1,i2,i3,inzee)=z3(2,i1,i2,i3,inzee)*tt

        z1(1,i1,i2,n3+2-i3,inzee)= z3(1,n1+2-i1,n2+2-i2,i3,inzee)*tt
        z1(2,i1,i2,n3+2-i3,inzee)=-z3(2,n1+2-i1,n2+2-i2,i3,inzee)*tt
      enddo
    enddo
  enddo
  !$omp enddo

  !$omp end parallel

  call FFT_back(n1,n2,n3,n1b,n3f,n3b,nd1,nd2,nd3,nd1b,nd3f,nd3b,x,z1,z3,inzee)

END SUBROUTINE hit_with_kernel_spectra
!!***




  subroutine wscal_f_spectra(mvctr_f,psi_f,hx,hy,hz,ene, gamma)
    ! multiplies a wavefunction psi_c,psi_f (in vector form) with a scaling vector (scal)
    use module_base
    implicit none
    integer,intent(in)::mvctr_f
    real(gp),intent(in)::hx,hy,hz, ene, gamma
    
    real(wp)::psi_f(7,mvctr_f)
    real(gp)::scal(7),hh(3)
    !WAVELET AND SCALING FUNCTION SECOND DERIVATIVE FILTERS, diagonal elements
    real(gp),PARAMETER::B2=24.8758460293923314_gp,A2=3.55369228991319019_gp
    
    integer i
    
    hh(1)=.5_gp/hx**2
    hh(2)=.5_gp/hy**2
    hh(3)=.5_gp/hz**2
    
    scal(1)=1._gp/((b2*hh(1)+a2*hh(2)+a2*hh(3)-ene)**2+gamma*gamma)       !  2 1 1
    scal(2)=1._gp/((a2*hh(1)+b2*hh(2)+a2*hh(3)-ene)**2+gamma*gamma)       !  1 2 1
    scal(3)=1._gp/((b2*hh(1)+b2*hh(2)+a2*hh(3)-ene)**2+gamma*gamma)       !  2 2 1
    scal(4)=1._gp/((a2*hh(1)+a2*hh(2)+b2*hh(3)-ene)**2+gamma*gamma)       !  1 1 2
    scal(5)=1._gp/((b2*hh(1)+a2*hh(2)+b2*hh(3)-ene)**2+gamma*gamma)       !  2 1 2
    scal(6)=1._gp/((a2*hh(1)+b2*hh(2)+b2*hh(3)-ene)**2+gamma*gamma)       !  1 2 2
    scal(7)=1._gp/((b2*hh(1)+b2*hh(2)+b2*hh(3)-ene)**2+gamma*gamma)       !  2 2 2
    
    do i=1,mvctr_f
       psi_f(1,i)=psi_f(1,i)*scal(1)       !  2 1 1
       psi_f(2,i)=psi_f(2,i)*scal(2)       !  1 2 1
       psi_f(3,i)=psi_f(3,i)*scal(3)       !  2 2 1
       psi_f(4,i)=psi_f(4,i)*scal(4)       !  1 1 2
       psi_f(5,i)=psi_f(5,i)*scal(5)       !  2 1 2
       psi_f(6,i)=psi_f(6,i)*scal(6)       !  1 2 2
       psi_f(7,i)=psi_f(7,i)*scal(7)       !  2 2 2
    enddo
    
  END SUBROUTINE wscal_f_spectra
  



  !!****f* BigDFT/prec_fft_fast_spectra
  !! FUNCTION
  !!   Solves ((KE-ene)**2+gamma**2*I)*xx=yy by FFT in a cubic box 
  !!   x_c is the right hand side on input and the solution on output
  !!   This version uses work arrays kern_k1-kern_k3 and z allocated elsewhere
  !! SOURCE : adapted from prec_fft_fast
  !! 
  subroutine prec_fft_fast_spectra(n1,n2,n3,nseg_c,nvctr_c,nseg_f,nvctr_f,keyg,keyv, &
       ene, gamma,hx,hy,hz,hpsi,&
       kern_k1,kern_k2,kern_k3,z1,z3,x_c,&
       nd1,nd2,nd3,n1f,n1b,n3f,n3b,nd1f,nd1b,nd3f,nd3b)
    use module_base
    implicit none 
    integer, intent(in) :: n1,n2,n3
    integer,intent(in)::nd1,nd2,nd3
    integer,intent(in)::n1f,n3f,n1b,n3b,nd1f,nd3f,nd1b,nd3b
    integer, intent(in) :: nseg_c,nvctr_c,nseg_f,nvctr_f
    real(gp), intent(in) :: hx,hy,hz,ene, gamma
    integer, dimension(2,nseg_c+nseg_f), intent(in) :: keyg
    integer, dimension(nseg_c+nseg_f), intent(in) :: keyv
    ! real(wp), intent(inout) ::  hpsi(*) 
    real(wp), intent(inout) ::  hpsi(nvctr_c+7*nvctr_f) 
    
    !work arrays
    real(gp):: kern_k1(0:n1),kern_k2(0:n2),kern_k3(0:n3)
    real(wp),dimension(0:n1,0:n2,0:n3):: x_c! in and out of Fourier preconditioning
    real(wp)::z1(2,nd1b,nd2,nd3,2)! work array
    real(wp)::z3(2,nd1,nd2,nd3f,2)! work array
    
    if (nvctr_f > 0) then
       call wscal_f_spectra(nvctr_f,hpsi(nvctr_c+1),hx,hy,hz,ene, gamma)
    end if
    
    call make_kernel(n1,hx,kern_k1)
    call make_kernel(n2,hy,kern_k2)
    call make_kernel(n3,hz,kern_k3)
    
    call uncompress_c(hpsi,x_c,keyg(1,1),keyv(1),nseg_c,nvctr_c,n1,n2,n3)
    
    call  hit_with_kernel_spectra(x_c,z1,z3,kern_k1,kern_k2,kern_k3,n1+1,n2+1,n3+1,nd1,nd2,nd3,&
         n1f,n1b,n3f,n3b,nd1f,nd1b,nd3f,nd3b,ene, gamma)
    
    call compress_c(hpsi,x_c,keyg(1,1),keyv(1),nseg_c,nvctr_c,n1,n2,n3)
    
  END SUBROUTINE prec_fft_fast_spectra
  !!***
  




  subroutine EP_precondition(p,i, ene, gamma)
    use module_interfaces
    use module_base
    !Arguments
    implicit none
    integer, intent(in) :: p,i
    real(gp) ene, gamma
    !Local variables
    integer :: k, j , ind
    real(gp), dimension(0:7) :: scal
    real(wp), parameter :: b2=24.8758460293923314d0,a2=3.55369228991319019d0
    real(gp) :: hh(3)
    integer :: nd1,nd2,nd3,n1f,n3f,n1b,n3b,nd1f,nd3f,nd1b,nd3b 
    type(workarr_precond) :: w
    logical :: dopcproj
    dopcproj=.true.
    
  
    call allocate_work_arrays('P',.true.,1,ha%lr%d,w)

!!$
!!$    hh(1)=.5_wp/ha%hx**2
!!$    hh(2)=.5_wp/ha%hy**2
!!$    hh(3)=.5_wp/ha%hz**2
!!$    
!!$    scal(0)=1._wp/((a2*hh(1)+a2*hh(2)+a2*hh(3)-ene)**2+gamma*gamma)       !  1 1 1
!!$    scal(1)=1._wp/((b2*hh(1)+a2*hh(2)+a2*hh(3)-ene)**2+gamma*gamma)       !  2 1 1
!!$    scal(2)=1._wp/((a2*hh(1)+b2*hh(2)+a2*hh(3)-ene)**2+gamma*gamma)       !  1 2 1
!!$    scal(3)=1._wp/((b2*hh(1)+b2*hh(2)+a2*hh(3)-ene)**2+gamma*gamma)       !  2 2 1
!!$    scal(4)=1._wp/((a2*hh(1)+a2*hh(2)+b2*hh(3)-ene)**2+gamma*gamma)       !  1 1 2
!!$    scal(5)=1._wp/((b2*hh(1)+a2*hh(2)+b2*hh(3)-ene)**2+gamma*gamma)       !  2 1 2
!!$    scal(6)=1._wp/((a2*hh(1)+b2*hh(2)+b2*hh(3)-ene)**2+gamma*gamma)       !  1 2 2
!!$    scal(7)=1._wp/((b2*hh(1)+b2*hh(2)+b2*hh(3)-ene)**2+gamma*gamma)       !  2 2 2
!!$    

    call dimensions_fft(ha%lr%d%n1,ha%lr%d%n2,ha%lr%d%n3,&
          nd1,nd2,nd3,n1f,n3f,n1b,n3b,nd1f,nd3f,nd1b,nd3b)

    if( ha%nproc > 1) then
       if(i>=0) then
          call untranspose_v(ha%iproc,ha%nproc,ha%orbs,ha%lr%wfd,ha%comms,&
               Qvect(1:,i), work=wrk,outadd= Qvect_tmp(1) )  
       else
          call untranspose_v(ha%iproc,ha%nproc,ha%orbs,ha%lr%wfd,ha%comms,&
               dumQvect(1:,-i), work=wrk,outadd= Qvect_tmp(1) )  
       endif
    else
       if(i>=0) then
          do k=1, EP_dim_tot
             Qvect_tmp(k)=  Qvect(k,i)
          enddo
       else
          do k=1, EP_dim_tot
             Qvect_tmp(k)=  dumQvect(k,-i)
          enddo
       endif
    endif

!!$
!!$    do k=1,ha%lr%wfd%nvctr_c
!!$       wrk(k)=Qvect_tmp(k)*scal(0)           !  1 1 1
!!$    enddo
!!$    
!!$    do k=1,         ha%lr%wfd%nvctr_f
!!$       ind=ha%lr%wfd%nvctr_c+7*(k-1)
!!$       wrk(ind+1)=Qvect_tmp(ind+1)*scal(1)       !  2 1 1
!!$       wrk(ind+2)=Qvect_tmp(ind+2)*scal(2)       !  1 2 1
!!$       wrk(ind+3)=Qvect_tmp(ind+3)*scal(3)       !  2 2 1
!!$       wrk(ind+4)=Qvect_tmp(ind+4)*scal(4)       !  1 1 2
!!$       wrk(ind+5)=Qvect_tmp(ind+5)*scal(5)       !  2 1 2
!!$       wrk(ind+6)=Qvect_tmp(ind+6)*scal(6)       !  1 2 2
!!$       wrk(ind+7)=Qvect_tmp(ind+7)*scal(7)       !  2 2 2
!!$    enddo

    call dcopy(EP_dim_tot, Qvect_tmp(1),1,wrk(1),1) 
           

    if( dopcproj) then

       call razero(EP_dim_tot  ,  wrk1  )
       ha%PPD%iproj_to_factor(:) =  1.0_gp
       call applyPCprojectors(ha%orbs,ha%at,ha%rxyz,ha%hx,ha%hy,ha%hz,&
            ha%lr,ha%PPD,wrk,wrk1 )


       call razero(EP_dim_tot  ,  wrk2  )
!!$       do k=1, ha%PPD%mprojtot
!!$          print *, ha%PPD%iproj_to_ene(k), ha%PPD%iproj_to_l(k)
!!$       end do
       ha%PPD%iproj_to_factor = ( ha%PPD%iproj_to_ene - ene   )
       ha%PPD%iproj_to_factor =1.0_gp/(ha%PPD%iproj_to_factor**2 + gamma*gamma)

       call applyPCprojectors(ha%orbs,ha%at,ha%rxyz,ha%hx,ha%hy,ha%hz,&
            ha%lr,ha%PPD,wrk,wrk2 )
!!$
!!$

       call axpy(EP_dim_tot, -1.0_gp  ,  wrk1(1)   , 1,  wrk(1) , 1)

    endif
    

    call prec_fft_fast_spectra(ha%lr%d%n1,ha%lr%d%n2,ha%lr%d%n3,&
         ha%lr%wfd%nseg_c,ha%lr%wfd%nvctr_c,ha%lr%wfd%nseg_f,ha%lr%wfd%nvctr_f,&
         ha%lr%wfd%keyg,ha%lr%wfd%keyv, &
         ene, gamma,ha%hx,ha%hy,ha%hz,wrk(1:),&
         w%kern_k1,w%kern_k2,w%kern_k3,w%z1,w%z3,w%x_c,&
         nd1,nd2,nd3,n1f,n1b,n3f,n3b,nd1f,nd1b,nd3f,nd3b)



    if( dopcproj) then

       call razero(EP_dim_tot  ,  wrk1  )
       ha%PPD%iproj_to_factor(:) =  1.0_gp
       call applyPCprojectors(ha%orbs,ha%at,ha%rxyz,ha%hx,ha%hy,ha%hz,&
            ha%lr,ha%PPD,wrk,wrk1)


       call axpy(EP_dim_tot, -1.0_gp  ,  wrk1(1)   , 1,  wrk(1) , 1)
       call axpy(EP_dim_tot, +1.0_gp  ,  wrk2(1)   , 1,  wrk(1) , 1)
    endif
    

    if(  ha%iproc ==0 ) write(*,*)" done "


   
   if(p<0) then
      if(  ha%nproc/=1) then
         call transpose_v(ha%iproc,ha%nproc,ha%orbs,ha%lr%wfd,ha%comms,&
              wrk , work= Qvect_tmp ,outadd=dumQvect(1,-p))  
      else
         do k=1, EP_dim_tot
            dumQvect(k,-p) =  wrk(k)
         enddo
      endif
   else
      if(  ha%nproc/=1) then
         call transpose_v(ha%iproc,ha%nproc,ha%orbs,ha%lr%wfd,ha%comms,&
              wrk , work= Qvect_tmp ,outadd=Qvect(1,p))  
      else
         do k=1, EP_dim_tot
            Qvect(k,p) =  wrk(k)
         enddo
      endif
   endif



   call deallocate_work_arrays('P',.true.,1,w)



 end subroutine EP_precondition
 
 
 subroutine EP_Moltiplica4spectra(p,i, ene, gamma)
   use module_interfaces
   !Arguments
   implicit none
   integer, intent(in) :: p,i
   real(gp) ene, gamma, mene
   !Local variables
   integer :: k
   
   if( ha%nproc > 1) then
      if(i>=0) then
         call untranspose_v(ha%iproc,ha%nproc,ha%orbs,ha%lr%wfd,ha%comms,&
              Qvect(1:,i), work=wrk,outadd= Qvect_tmp(1) )  
      else
         call untranspose_v(ha%iproc,ha%nproc,ha%orbs,ha%lr%wfd,ha%comms,&
              dumQvect(1:,-i), work=wrk,outadd= Qvect_tmp(1) )  
      endif
   else

      if(i>=0) then
         do k=1, EP_dim_tot
            Qvect_tmp(k)=  Qvect(k,i)
         enddo
      else
         do k=1, EP_dim_tot
            Qvect_tmp(k)=  dumQvect(k,-i)
         enddo
      endif
   endif
   
   
   call HamiltonianApplication(ha%iproc,ha%nproc,ha%at,ha%orbs,ha%hx,ha%hy,ha%hz,&
        ha%rxyz,&
        ha%nlpspd,ha%proj,ha%lr,ha%ngatherarr,            &
        ha%potential,  Qvect_tmp    ,  wrk   ,ha%ekin_sum,&
        ha%epot_sum,ha%eexctX,ha%eproj_sum,1,ha%GPU)
   
   call axpy(EP_dim_tot, mene  ,  Qvect_tmp(1)   , 1,  wrk(1) , 1)
   
   do k=1, EP_dim_tot
      Qvect_tmp(k)   =  wrk(k)
   end do
   
   call HamiltonianApplication(ha%iproc,ha%nproc,ha%at,ha%orbs,ha%hx,ha%hy,ha%hz,&
        ha%rxyz,&
        ha%nlpspd,ha%proj,ha%lr,ha%ngatherarr,            &
        ha%potential,  Qvect_tmp    ,  wrk   ,ha%ekin_sum,&
        ha%epot_sum,ha%eexctX,ha%eproj_sum,1,ha%GPU)
   call axpy(EP_dim_tot, mene  ,  Qvect_tmp(1)   , 1,  wrk(1) , 1)
   
   
   
   if(  ha%iproc ==0 ) write(*,*)" done "
   
   
   
   if(p<0) then
      if(  ha%nproc/=1) then
         call transpose_v(ha%iproc,ha%nproc,ha%orbs,ha%lr%wfd,ha%comms,&
              wrk , work= Qvect_tmp ,outadd=dumQvect(1,-p))  
      else
         do k=1, EP_dim_tot
            dumQvect(k,-p) =  wrk(k)
         enddo
      endif
      
      if(i>=0) then
         
         do k=1, EP_dim_tot
            dumQvect(k,-p)=Qvect(k,p)+gamma*gamma*Qvect(k,i)
         end do
      else
         do k=1, EP_dim_tot
            dumQvect(k,-p)=Qvect(k,p)+gamma*gamma*dumQvect(k,-i)
         end do
      endif
      
      
   else
      if(  ha%nproc/=1) then
         call transpose_v(ha%iproc,ha%nproc,ha%orbs,ha%lr%wfd,ha%comms,&
              wrk , work= Qvect_tmp ,outadd=Qvect(1,p))  
      else
         do k=1, EP_dim_tot
            Qvect(k,p) =  wrk(k)
         enddo
      endif
      
      if(i>=0) then
         do k=1, EP_dim_tot
            Qvect(k,p)=Qvect(k,p)+gamma*gamma*Qvect(k,i)
         end do
      else
         do k=1, EP_dim_tot
            Qvect(k,p)=Qvect(k,p)+gamma*gamma*dumQvect(k,-i)
         end do
      endif
      
   endif
   

   return 
 END subroutine EP_Moltiplica4spectra
 
 
 subroutine EP_Moltiplica(p,i)
    use module_interfaces
    !Arguments
    implicit none
    integer, intent(in) :: p,i
    !Local variables
    integer :: k
    
    if( ha%nproc > 1) then
       if(i>=0) then
          call untranspose_v(ha%iproc,ha%nproc,ha%orbs,ha%lr%wfd,ha%comms,&
               Qvect(1:,i), work=wrk,outadd= Qvect_tmp(1) )  
       else
          call untranspose_v(ha%iproc,ha%nproc,ha%orbs,ha%lr%wfd,ha%comms,&
               dumQvect(1:,-i), work=wrk,outadd= Qvect_tmp(1) )  
       endif
    else
       if(i>=0) then
          do k=1, EP_dim_tot
             Qvect_tmp(k)=  Qvect(k,i)
          enddo
       else
          do k=1, EP_dim_tot
             Qvect_tmp(k)=  dumQvect(k,-i)
          enddo
       endif
    endif
    
    if(ha%iproc==0 .and. .false. ) then
       !here the projector should be applied
       call lowpass_projector(ha%lr%d%n1,ha%lr%d%n2,ha%lr%d%n3,ha%lr%wfd%nvctr_c, Qvect_tmp )
    endif

    call HamiltonianApplication(ha%iproc,ha%nproc,ha%at,ha%orbs,ha%hx,ha%hy,ha%hz,&
         ha%rxyz,&
         ha%nlpspd,ha%proj,ha%lr,ha%ngatherarr,            &
         ha%potential,  Qvect_tmp    ,  wrk   ,ha%ekin_sum,&
<<<<<<< HEAD
         ha%epot_sum,ha%eexctX,ha%eproj_sum,1,ha%GPU)
    if(  ha%iproc ==0 ) write(*,*)" done "

=======
         ha%epot_sum,ha%eexctX,ha%eproj_sum,ha%eSIC_DC,ha%SIC,ha%GPU)
    call axpy(EP_dim_tot, -ene  ,  Qvect_tmp(1)   , 1,  wrk(1) , 1)
    Qvect_tmp   =  wrk
   

    call HamiltonianApplication(ha%iproc,ha%nproc,ha%at,ha%orbs,ha%hx,ha%hy,ha%hz,&
         ha%rxyz,&
         ha%nlpspd,ha%proj,ha%lr,ha%ngatherarr,            &
         ha%potential,  Qvect_tmp    ,  wrk   ,ha%ekin_sum,&
         ha%epot_sum,ha%eexctX,ha%eproj_sum,ha%eSIC_DC,ha%SIC,ha%GPU)
    call axpy(EP_dim_tot, -ene  ,  Qvect_tmp(1)   , 1,  wrk(1) , 1)
>>>>>>> 9e2eb496

    if(  sum( ha%at%paw_NofL ).gt.0 ) then
       if(associated( ha%PAWD) ) then
          call applyPAWprojectors(ha%orbs,ha%at,&
               ha%rxyz,ha%hx,ha%hy,ha%hz,ha%lr,ha%PAWD,Qvect_tmp,wrk,ha%at%paw_H_matrices, .false.  )

!!$          call razero(EP_dim_tot  ,  wrk1  )
!!$          call applyPAWprojectors(ha%orbs,ha%at,&
!!$               ha%rxyz,ha%hx,ha%hy,ha%hz,ha%lr,ha%PAWD,wrk,wrk1, ha%at%paw_S_matrices )
!!$          do k=1, EP_dim_tot
!!$             wrk(k)  =   wrk(k)+  wrk1(k)
!!$          enddo
          
       endif
    endif
    


    if(ha%iproc==0 .and. .false.) then
       !here the projector should be applied
       print *,  "here the projector should be applied   ha%iproc   ",  ha%iproc 
       print *, ha%lr%d%n1,ha%lr%d%n2,ha%lr%d%n3
       call lowpass_projector(ha%lr%d%n1,ha%lr%d%n2,ha%lr%d%n3,ha%lr%wfd%nvctr_c,wrk)
       print *, " projector OK ha%iproc ",  ha%iproc  
    endif

   if(ha%iproc.eq.0) then
      if(EP_shift /= 0 ) then
         call axpy(EP_dim_tot, EP_shift  ,  Qvect_tmp(1)   , 1,  wrk(1) , 1)
      endif
   endif

   
   if(p<0) then
      if(  ha%nproc/=1) then
         call transpose_v(ha%iproc,ha%nproc,ha%orbs,ha%lr%wfd,ha%comms,&
              wrk , work= Qvect_tmp ,outadd=dumQvect(1,-p))  
      else
         do k=1, EP_dim_tot
            dumQvect(k,-p) =  wrk(k)
         enddo
      endif
   else
      if(  ha%nproc/=1) then
         call transpose_v(ha%iproc,ha%nproc,ha%orbs,ha%lr%wfd,ha%comms,&
              wrk , work= Qvect_tmp ,outadd=Qvect(1,p))  
      else
         do k=1, EP_dim_tot
            Qvect(k,p) =  wrk(k)
         enddo
      endif
   endif
   return 
 END SUBROUTINE EP_Moltiplica
 
 subroutine EP_ApplySinv(p,i)
    use module_interfaces
    !Arguments
    implicit none
    integer, intent(in) :: p,i
    !Local variables
    integer :: k
    
    if( ha%nproc > 1) then
       if(i>=0) then
          call untranspose_v(ha%iproc,ha%nproc,ha%orbs,ha%lr%wfd,ha%comms,&
               Qvect(1:,i), work=wrk,outadd= Qvect_tmp(1) )  
       else
          call untranspose_v(ha%iproc,ha%nproc,ha%orbs,ha%lr%wfd,ha%comms,&
               dumQvect(1:,-i), work=wrk,outadd= Qvect_tmp(1) )  
       endif
    else
       if(i>=0) then
          do k=1, EP_dim_tot
             Qvect_tmp(k)=  Qvect(k,i)
          enddo
       else
          do k=1, EP_dim_tot
             Qvect_tmp(k)=  dumQvect(k,-i)
          enddo
       endif
    endif
    call razero(EP_dim_tot  ,  wrk  )
    if(  sum( ha%at%paw_NofL ).gt.0 ) then
       if(  associated( ha%PAWD) ) then
          call applyPAWprojectors(ha%orbs,ha%at,&
               ha%rxyz,ha%hx,ha%hy,ha%hz,ha%lr,ha%PAWD,Qvect_tmp,wrk, ha%at%paw_Sm1_matrices, &
               .false.)      
       endif
    endif
    
    do k=1, EP_dim_tot
       wrk(k)=Qvect_tmp(k)+wrk(k)
    enddo



   if(p<0) then
      if(  ha%nproc/=1) then
         call transpose_v(ha%iproc,ha%nproc,ha%orbs,ha%lr%wfd,ha%comms,&
              wrk , work= Qvect_tmp ,outadd=dumQvect(1,-p))  
      else
         do k=1, EP_dim_tot
            dumQvect(k,-p) =  wrk(k)
         enddo
      endif
   else
      if(  ha%nproc/=1) then
         call transpose_v(ha%iproc,ha%nproc,ha%orbs,ha%lr%wfd,ha%comms,&
              wrk , work= Qvect_tmp ,outadd=Qvect(1,p))  
      else
         do k=1, EP_dim_tot
            Qvect(k,p) =  wrk(k)
         enddo
      endif
   endif
   return 
 END SUBROUTINE EP_ApplySinv



 
 subroutine EP_ApplyS(p,i)
    use module_interfaces
    !Arguments
    implicit none
    integer, intent(in) :: p,i
    !Local variables
    integer :: k
    
    if( ha%nproc > 1) then
       if(i>=0) then
          call untranspose_v(ha%iproc,ha%nproc,ha%orbs,ha%lr%wfd,ha%comms,&
               Qvect(1:,i), work=wrk,outadd= Qvect_tmp(1) )  
       else
          call untranspose_v(ha%iproc,ha%nproc,ha%orbs,ha%lr%wfd,ha%comms,&
               dumQvect(1:,-i), work=wrk,outadd= Qvect_tmp(1) )  
       endif
    else
       if(i>=0) then
          do k=1, EP_dim_tot
             Qvect_tmp(k)=  Qvect(k,i)
          enddo
       else
          do k=1, EP_dim_tot
             Qvect_tmp(k)=  dumQvect(k,-i)
          enddo
       endif
    endif
<<<<<<< HEAD
    call razero(EP_dim_tot  ,  wrk  )
    if(  sum( ha%at%paw_NofL ).gt.0 ) then
       if(  associated( ha%PAWD) ) then
          call applyPAWprojectors(ha%orbs,ha%at,&
               ha%rxyz,ha%hx,ha%hy,ha%hz,ha%lr,ha%PAWD,Qvect_tmp,wrk, ha%at%paw_S_matrices, &
               .false. )      
       endif
=======
    
    if(ha%iproc==0 .and. .false. ) then
       !here the projector should be applied
       call lowpass_projector(ha%lr%d%n1,ha%lr%d%n2,ha%lr%d%n3,ha%lr%wfd%nvctr_c, Qvect_tmp )
    endif

    call HamiltonianApplication(ha%iproc,ha%nproc,ha%at,ha%orbs,ha%hx,ha%hy,ha%hz,&
         ha%rxyz,&
         ha%nlpspd,ha%proj,ha%lr,ha%ngatherarr,            &
         ha%potential,  Qvect_tmp    ,  wrk   ,ha%ekin_sum,&
         ha%epot_sum,ha%eexctX,ha%eproj_sum,ha%eSIC_DC,ha%SIC,ha%GPU)
    if(  ha%iproc ==0 ) write(*,*)" done "

    if(ha%iproc==0 .and. .false.) then
       !here the projector should be applied
       print *,  "here the projector should be applied   ha%iproc   ",  ha%iproc 
       print *, ha%lr%d%n1,ha%lr%d%n2,ha%lr%d%n3
       call lowpass_projector(ha%lr%d%n1,ha%lr%d%n2,ha%lr%d%n3,ha%lr%wfd%nvctr_c,wrk)
       print *, " projector OK ha%iproc ",  ha%iproc  
>>>>>>> 9e2eb496
    endif
    
    do k=1, EP_dim_tot
       wrk(k)=Qvect_tmp(k)+wrk(k)
    enddo

   if(p<0) then
      if(  ha%nproc/=1) then
         call transpose_v(ha%iproc,ha%nproc,ha%orbs,ha%lr%wfd,ha%comms,&
              wrk , work= Qvect_tmp ,outadd=dumQvect(1,-p))  
      else
         do k=1, EP_dim_tot
            dumQvect(k,-p) =  wrk(k)
         enddo
      endif
   else
      if(  ha%nproc/=1) then
         call transpose_v(ha%iproc,ha%nproc,ha%orbs,ha%lr%wfd,ha%comms,&
              wrk , work= Qvect_tmp ,outadd=Qvect(1,p))  
      else
         do k=1, EP_dim_tot
            Qvect(k,p) =  wrk(k)
         enddo
      endif
   endif
   return 
 END SUBROUTINE EP_ApplyS



 subroutine EP_add_from_vect_with_fact(p,i, fact)
   implicit none
   !Arguments
   integer, intent(in) :: p,i
   real(8), intent(in) :: fact
 
   if(i.ge.0  .and. p<0) then
      call axpy(EP_dim, fact,   Qvect(1,i)  , 1,  dumQvect(1,-p)  , 1)
   elseif(i.ge.0  .and. p>=0) then
      call axpy(EP_dim, fact,   Qvect(1,i)  , 1,  Qvect(1,p)  , 1)
   elseif(i<0  .and. p<0) then
      call axpy(EP_dim, fact,   dumQvect(1,-i)  , 1,  dumQvect(1,-p)  , 1)
   else
      call axpy(EP_dim, fact,   dumQvect(1,-i)  , 1,  Qvect(1, p)  , 1)
   endif
   
!!!    do k=1,EP_dim
!!!       dumQvect(k,-p) = dumQvect(k,-p)+fact*Qvect(k,i)
!!!    enddo
   
 END SUBROUTINE EP_add_from_vect_with_fact
 
 
 
 subroutine gaussians_to_wavelets_nonorm(iproc,nproc,geocode,orbs,grid,hx,hy,hz,wfd,G,wfn_gau,psi)
   use module_base
   use module_types
   implicit none
   character(len=1), intent(in) :: geocode
   integer, intent(in) :: iproc,nproc
   real(gp), intent(in) :: hx,hy,hz
   type(grid_dimensions), intent(in) :: grid
   type(wavefunctions_descriptors), intent(in) :: wfd
   type(orbitals_data), intent(in) :: orbs
   type(gaussian_basis), intent(in) :: G
   real(wp), dimension(G%ncoeff,orbs%nspinor,orbs%norbp), intent(in) :: wfn_gau
   real(wp), dimension(wfd%nvctr_c+7*wfd%nvctr_f,orbs%nspinor,orbs%norbp), intent(out) :: psi

   !local variables
   character(len=*), parameter :: subname='gaussians_to_wavelets'
   integer, parameter :: nterm_max=3
   logical :: maycalc
   integer :: i_stat,i_all,ishell,iexpo,icoeff,iat,isat,ng,l,m,iorb,jorb,nterm,ierr,ispinor
   real(dp) :: normdev,tt,scpr,totnorm
   real(gp) :: rx,ry,rz
   integer, dimension(nterm_max) :: lx,ly,lz
   real(gp), dimension(nterm_max) :: fac_arr
   real(wp), dimension(:), allocatable :: tpsi

   if(iproc == 0 .and. verbose > 1) write(*,'(1x,a)',advance='no')'Writing wavefunctions in wavelet form '

   allocate(tpsi(wfd%nvctr_c+7*wfd%nvctr_f+ndebug),stat=i_stat)
   call memocc(i_stat,tpsi,'tpsi',subname)

   !initialize the wavefunction
   call razero((wfd%nvctr_c+7*wfd%nvctr_f)*orbs%norbp*orbs%nspinor,psi)
   !this can be changed to be passed only once to all the gaussian basis
   !eks=0.d0
   !loop over the atoms
   ishell=0
   iexpo=1
   icoeff=1



   do iat=1,G%nat
      rx=G%rxyz(1,iat)
      ry=G%rxyz(2,iat)
      rz=G%rxyz(3,iat)

      !loop over the number of shells of the atom type
      do isat=1,G%nshell(iat)
         ishell=ishell+1
         !the degree of contraction of the basis function
         !is the same as the ng value of the createAtomicOrbitals routine
         ng=G%ndoc(ishell)
         !angular momentum of the basis set(shifted for compatibility with BigDFT routines
         l=G%nam(ishell)
         !print *,iproc,iat,ishell,G%nam(ishell),G%nshell(iat)
         !multiply the values of the gaussian contraction times the orbital coefficient




         do m=1,2*l-1
            call calc_coeff_inguess(l,m,nterm_max,nterm,lx,ly,lz,fac_arr)
            !control whether the basis element may be
            !contribute to some of the orbital of the processor
            maycalc=.false.
            loop_calc: do iorb=1,orbs%norb
               if (orbs%isorb < iorb .and. iorb <= orbs%isorb+orbs%norbp) then
                  jorb=iorb-orbs%isorb
                  do ispinor=1,orbs%nspinor
                     if (wfn_gau(icoeff,ispinor,jorb) /= 0.0_wp) then
                        maycalc=.true.
                        exit loop_calc
                     end if
                  end do
               end if
            end do loop_calc
            if (maycalc) then
               call crtonewave(geocode,grid%n1,grid%n2,grid%n3,ng,nterm,lx,ly,lz,fac_arr,&
                    G%xp(iexpo),G%psiat(iexpo),&
                    rx,ry,rz,hx,hy,hz,&
                    0,grid%n1,0,grid%n2,0,grid%n3,&
                    grid%nfl1,grid%nfu1,grid%nfl2,grid%nfu2,grid%nfl3,grid%nfu3,  & 
                    wfd%nseg_c,wfd%nvctr_c,wfd%keyg,wfd%keyv,wfd%nseg_f,wfd%nvctr_f,&
                    wfd%keyg(1,wfd%nseg_c+1),wfd%keyv(wfd%nseg_c+1),&
                    tpsi(1),tpsi(wfd%nvctr_c+1))
            end if
            !sum the result inside the orbital wavefunction
            !loop over the orbitals
            do iorb=1,orbs%norb
               if (orbs%isorb < iorb .and. iorb <= orbs%isorb+orbs%norbp) then
                  jorb=iorb-orbs%isorb
                  do ispinor=1,orbs%nspinor
                     call axpy(wfd%nvctr_c+7*wfd%nvctr_f,wfn_gau(icoeff,ispinor,jorb),&
                          tpsi(1),1,psi(1,ispinor,jorb),1)
                  end do
               end if
            end do
            icoeff=icoeff+1
         end do
         iexpo=iexpo+ng
      end do
      if (iproc == 0 .and. verbose > 1) then
         write(*,'(a)',advance='no') &
              repeat('.',(iat*40)/G%nat-((iat-1)*40)/G%nat)
      end if
   end do

   if (iproc==0)    call gaudim_check(iexpo,icoeff,ishell,G%nexpo,G%ncoeff,G%nshltot)

   if (iproc ==0  .and. verbose > 1) write(*,'(1x,a)')'done.'
   !renormalize the orbitals
   !calculate the deviation from 1 of the orbital norm
   normdev=0.0_dp
   tt=0.0_dp

   do iorb=1,orbs%norb
      if (orbs%isorb < iorb .and. iorb <= orbs%isorb+orbs%norbp) then
         jorb=iorb-orbs%isorb
         totnorm=0.0_dp
         do ispinor=1,orbs%nspinor !to be verified in case of nspinor=4
            call wnrm(wfd%nvctr_c,wfd%nvctr_f,psi(1,ispinor,jorb),psi(wfd%nvctr_c+1,ispinor,jorb),scpr) 
            totnorm=totnorm+scpr
         end do
         !! print *, " TOTNORM QUI " , totnorm 
         totnorm=1.0_wp
         do ispinor=1,orbs%nspinor !to be verified in case of nspinor=4
            call wscal(wfd%nvctr_c,wfd%nvctr_f,real(1.0_dp/sqrt(totnorm),wp),psi(1,ispinor,jorb),psi(wfd%nvctr_c+1,ispinor,jorb))
         end do
         !write(*,'(1x,a,i5,1pe14.7)')'norm of orbital ',iorb,totnorm
         tt=max(tt,abs(1.0_dp-totnorm))
      end if
   end do
   if (nproc > 1) then
      call MPI_REDUCE(tt,normdev,1,mpidtypd,MPI_MAX,0,MPI_COMM_WORLD,ierr)
   else
      normdev=tt
   end if
   if (iproc ==0) write(*,'(1x,a,1pe12.2)')&
        'Deviation from normalization of the imported orbitals',normdev

   i_all=-product(shape(tpsi))*kind(tpsi)
   deallocate(tpsi,stat=i_stat)
   call memocc(i_stat,i_all,'tpsi',subname)

 END SUBROUTINE gaussians_to_wavelets_nonorm


 subroutine lowpass_projector(n1,n2,n3,nvctr,psi)
   use module_base
   implicit none
   integer, intent(in) :: nvctr,n1,n2,n3
   real(wp), dimension(nvctr), intent(inout) :: psi
   !local variables
   character(len=*), parameter :: subname='projector'
   real(gp) rx,ry,rz
   real(gp) rxc,ryc,rzc
   integer ia, iat
   logical isgross
   real(gp) radius_gross
   integer ix,iy,iz
   real(gp) r
   integer countgross



   !test whether the coarse grid fills the whole box
   if (nvctr /= (n1+1)*(n2+1)*(n3+1)) then
      write(*,*)' ERROR: projector nont implemented for non-filled coarse grids'
      stop
   end if

   !for the moment the dimensions should be odd
   if (mod(n1,2) /=1 .or. mod(n2,2) /=1 .or. mod(n3,2) /=1) then
      write(*,*)' ERROR: the dimensions should be odd'
      if (ha%nproc > 1) call MPI_FINALIZE(ierr)
      stop
   end if


   if(.not. allocated(psi_gross)) then 
      allocate(psi_gross(0:n1/2,2,0:n2/2,2,0:n3/2,2+ndebug),stat=i_stat)
      call memocc(i_stat,psi_gross,'psi_gross',subname)
      allocate(logrid(0:n1/2,0:n2/2,0:n3/2+ndebug),stat=i_stat)
      call memocc(i_stat,logrid,'logrid',subname)
   endif

   call analyse_per_self(n1/2,n2/2,n3/2,psi,psi_gross)

!!$
!!$
!!$  ! coarse grid quantities
!!$  call fill_logrid(ha%at%geocode,n1/2,n2/2,n3/2,0,n1/2,0,n2/2,0,n3/2,0,ha%at%nat,&
!!$       ha%at%ntypes,ha%at%iatype,ha%rxyz,ha%radii_cf(1,1),8.0_gp,2.0_gp*ha%hx,2.0_gp*ha%hy,2.0_gp*ha%hz,logrid)

!!$
   do ia =1, ha%at%nat
      iat=ha%at%iatype(ia)
      radius_gross = ha%radii_cf(  iat ,1 )*8
      if(ha%iproc==0) print *, " for atomo " , ia , " fine degrees of freedo,g will be thrown beyond radius =  " ,  radius_gross
   enddo
   countgross=0
   do ix=1,n1/2
      do iy=1,n2/2
         do iz = 1,n3/2
            rx = ha%hx*(ix-1)           *2.0  
            ry = ha%hy*(iy-1)           *2.0  
            rz = ha%hz*(iz-1)           *2.0  
            isgross=.true.
            do ia =1, ha%at%nat
               iat=ha%at%iatype(ia)
               radius_gross = ha%radii_cf(  iat ,1 )*8
               rxc = rx  -  ha%rxyz(1,ia )
               ryc = ry  -  ha%rxyz(2,ia )
               rzc = rz  -  ha%rxyz(3,ia )
               r  = sqrt( rxc*rxc+ryc*ryc+rzc*rzc)
               if( r < radius_gross) isgross=.false.
               if(.not. isgross) exit
            enddo
            if(isgross) then
               countgross=countgross+1
               psi_gross(ix,2 ,iy,1 , iz,1    )=0.0_wp
!!$
               psi_gross(ix,2 ,iy,2 , iz,2    )=0.0_wp
               psi_gross(ix,1 ,iy,2 , iz,2    )=0.0_wp
               psi_gross(ix,2 ,iy,1 , iz,2    )=0.0_wp
               psi_gross(ix,2 ,iy,2 , iz,1    )=0.0_wp
               psi_gross(ix,1 ,iy,1 , iz,2    )=0.0_wp
               psi_gross(ix,1 ,iy,2 , iz,1    )=0.0_wp
!!$
            endif
         enddo
      enddo
   enddo


!!$   do iz=1,n3/2
!!$      do iy=1,n2/2
!!$         do ix = 1,n1/2
!!$            if(.not. logrid(ix,iy,iz)) then
!!$               psi_gross(ix,2 ,iy,1 , iz,1    )=0.0_wp
!!$            endif
!!$         enddo
!!$      end do
!!$      do iy=1,n2/2
!!$         do ix = 1,n1/2
!!$            if(.not. logrid(ix,iy,iz)) then
!!$               psi_gross(ix,1 ,iy,2 , iz,1    )=0.0_wp
!!$               psi_gross(ix,2 ,iy,2 , iz,1    )=0.0_wp
!!$            endif
!!$         enddo
!!$      end do
!!$   end do
!!$   do iz=1,n3/2
!!$      do iy=1,n2/2
!!$         do ix = 1,n1/2
!!$            if(.not. logrid(ix,iy,iz)) then
!!$               psi_gross(ix,1 ,iy,1 , iz,2    )=0.0_wp
!!$               psi_gross(ix,2 ,iy,1 , iz,2    )=0.0_wp
!!$            endif
!!$         enddo
!!$      end do
!!$      do iy=1,n2/2
!!$         do ix = 1,n1/2
!!$            if(.not. logrid(ix,iy,iz)) then
!!$               psi_gross(ix,1 ,iy,2 , iz,2    )=0.0_wp
!!$               psi_gross(ix,2 ,iy,2 , iz,2    )=0.0_wp
!!$            endif
!!$         enddo
!!$      end do
!!$   enddo

   
   !here the projector operation

!!$   psi_gross=0.0_wp

   call synthese_per_self(n1/2,n2/2,n3/2,psi_gross,psi)

 END SUBROUTINE lowpass_projector
 
 
end module lanczos_interface
!!***<|MERGE_RESOLUTION|>--- conflicted
+++ resolved
@@ -1,15 +1,16 @@
-!!****m* BigDFT/lanczos_interface
-!! FUNCTION
-!!   Interface for routines which handle diagonalization
-!! COPYRIGHT
-!!    Copyright (C) 2009 BigDFT group
+!> @file
+!!    Define routines for Lanczos diagonalization
+!! @author
+!!    Copyright (C) 2009-2011 BigDFT group
 !!    This file is distributed under the terms of the
 !!    GNU General Public License, see ~/COPYING file
 !!    or http://www.gnu.org/copyleft/gpl.txt .
 !!    For the list of contributors, see ~/AUTHORS 
-!!
-!! SOURCE
-!!
+
+
+!>   Interface for routines which handle diagonalization
+
+
 module lanczos_interface
   use module_base
   use module_types
@@ -654,81 +655,9 @@
        print *, "GramSchmidt done "
     endif
 
-  END SUBROUTINE EP_GramSchmidt_interna
-
-<<<<<<< HEAD
-!!****f* BigDFT/hit_with_kernel
-!! FUNCTION
-!!   Hits the input array x with the kernel ((-1/2\Delta+C)_{ij})^{-1}
-!! SOURCE
-!!
-subroutine hit_with_kernel_spectra(x,z1,z3,kern_k1,kern_k2,kern_k3,n1,n2,n3,nd1,nd2,nd3,&
-  n1f,n1b,n3f,n3b,nd1f,nd1b,nd3f,nd3b,ene, gamma )
-  use module_base
-  implicit none
-! Arguments
-  integer,intent(in) :: n1,n2,n3,nd1,nd2,nd3
-  integer,intent(in) :: n1f,n1b,n3f,n3b,nd1f,nd1b,nd3f,nd3b
-  real(gp),intent(in) :: kern_k1(n1)
-  real(gp),intent(in) :: kern_k2(n2)
-  real(gp),intent(in) :: kern_k3(n3)
-  real*8,intent(in)::ene, gamma
-
-  real(wp),intent(inout) :: x(n1,n2,n3)! input/output
-!Local variables
-  real(wp) :: z1(2,nd1b,nd2,nd3,2)! work array
-  real(wp) :: z3(2,nd1,nd2,nd3f,2)! work array
-  real(gp) :: tt
-  integer :: i1,i2,i3,inzee
-
-! fft the input array x:
-
-  call FFT_for(n1,n2,n3,n1f,n3f,nd1,nd2,nd3,nd1f,nd3f,x,z1,z3,inzee)
-
-! hit the Fourier transform of x with the kernel. At the same time, transform the array
-! from the form z3 (where only half of values of i3 are stored)
-! to the form z1   (where only half of values of i1 are stored)
-! The latter thing could be done separately by the subroutine z3_to_z1 that is contained
-! in FFT_back, but then the code would be slower.
-
-  !$omp parallel default (private) shared(z1,z3,kern_k1,kern_k2,kern_k3)&
-  !$omp shared(n1b,n3f,inzee,n1,n2,n3)
-
-  ! i3=1: then z1 is contained in z3 
-  !$omp do 
-  do i2=1,n2
-    do i1=1,n1b
-      ! tt=1._gp/(kern_k1(i1)+kern_k2(i2)+kern_k3(1)+c)
-      tt= 1._gp/((kern_k1(i1)+kern_k2(i2)+kern_k3(1)-ene)**2+gamma**2)
-      z1(1,i1,i2,1,inzee)=z3(1,i1,i2,1,inzee)*tt
-      z1(2,i1,i2,1,inzee)=z3(2,i1,i2,1,inzee)*tt
-    enddo
-  enddo  
-  !$omp enddo
-
-  !$omp do
-  do i3=2,n3f
-    ! i2=1
-    ! i1=1
-    ! tt=1._gp/(kern_k1(1)+kern_k2(1)+kern_k3(i3)+c)
-    tt= 1._gp/((kern_k1(1)+kern_k2(1)+kern_k3(i3)-ene)**2+gamma**2)
-    z1(1,1,1,i3,inzee)=z3(1,1,1,i3,inzee)*tt
-    z1(2,1,1,i3,inzee)=z3(2,1,1,i3,inzee)*tt
-
-    z1(1,1,1,n3+2-i3,inzee)=z3(1,1,1,i3,inzee)*tt
-    z1(2,1,1,n3+2-i3,inzee)=-z3(2,1,1,i3,inzee)*tt
-
-    ! i2=1
-    do i1=2,n1b  
-      ! tt=1._gp/(kern_k1(i1)+kern_k2(1)+kern_k3(i3)+c)
-      tt= 1._gp/((kern_k1(i1)+kern_k2(1)+kern_k3(i3)-ene)**2+gamma**2)
-      z1(1,i1,1,i3,inzee)=z3(1,i1,1,i3,inzee)*tt
-      z1(2,i1,1,i3,inzee)=z3(2,i1,1,i3,inzee)*tt
-
-      z1(1,i1,1,n3+2-i3,inzee)= z3(1,n1+2-i1,1,i3,inzee)*tt
-      z1(2,i1,1,n3+2-i3,inzee)=-z3(2,n1+2-i1,1,i3,inzee)*tt
-    enddo
-=======
+   END SUBROUTINE EP_GramSchmidt_interna
+
+
 !>   Hits the input array x with the kernel @f$((-1/2\Delta+C)_{ij})^{-1}@f$
    subroutine hit_with_kernel_spectra(x,z1,z3,kern_k1,kern_k2,kern_k3,n1,n2,n3,nd1,nd2,nd3,&
      n1f,n1b,n3f,n3b,nd1f,nd1b,nd3f,nd3b,ene, gamma )
@@ -741,41 +670,96 @@
      real(gp), intent(in) :: kern_k2(n2)
      real(gp), intent(in) :: kern_k3(n3)
      real(kind=8), intent(in):: ene, gamma
->>>>>>> 9e2eb496
-
-    do i2=2,n2
-      ! i1=1
-      ! tt=1._gp/(kern_k1(1)+kern_k2(i2)+kern_k3(i3)+c)
-      tt= 1._gp/((kern_k1(1)+kern_k2(i2)+kern_k3(i3)-ene)**2+gamma**2)
-      z1(1,1,i2,i3,inzee)=z3(1,1,i2,i3,inzee)*tt
-      z1(2,1,i2,i3,inzee)=z3(2,1,i2,i3,inzee)*tt
-
-      z1(1,1,i2,n3+2-i3,inzee)= z3(1,1,n2+2-i2,i3,inzee)*tt
-      z1(2,1,i2,n3+2-i3,inzee)=-z3(2,1,n2+2-i2,i3,inzee)*tt
-
-      do i1=2,n1b
-        ! tt=1._gp/(kern_k1(i1)+kern_k2(i2)+kern_k3(i3)+c)
-        tt= 1._gp/((kern_k1(i1)+kern_k2(i2)+kern_k3(i3)-ene)**2+gamma**2)
-        z1(1,i1,i2,i3,inzee)=z3(1,i1,i2,i3,inzee)*tt
-        z1(2,i1,i2,i3,inzee)=z3(2,i1,i2,i3,inzee)*tt
-
-        z1(1,i1,i2,n3+2-i3,inzee)= z3(1,n1+2-i1,n2+2-i2,i3,inzee)*tt
-        z1(2,i1,i2,n3+2-i3,inzee)=-z3(2,n1+2-i1,n2+2-i2,i3,inzee)*tt
-      enddo
-    enddo
-  enddo
-  !$omp enddo
-
-  !$omp end parallel
-
-  call FFT_back(n1,n2,n3,n1b,n3f,n3b,nd1,nd2,nd3,nd1b,nd3f,nd3b,x,z1,z3,inzee)
-
-END SUBROUTINE hit_with_kernel_spectra
-!!***
-
-
-
-
+
+     real(wp),intent(inout) :: x(n1,n2,n3)! input/output
+   !Local variables
+     real(wp) :: z1(2,nd1b,nd2,nd3,2)! work array
+     real(wp) :: z3(2,nd1,nd2,nd3f,2)! work array
+     real(gp) :: tt
+     integer :: i1,i2,i3,inzee
+
+   ! fft the input array x:
+
+     call FFT_for(n1,n2,n3,n1f,n3f,nd1,nd2,nd3,nd1f,nd3f,x,z1,z3,inzee)
+
+   ! hit the Fourier transform of x with the kernel. At the same time, transform the array
+   ! from the form z3 (where only half of values of i3 are stored)
+   ! to the form z1   (where only half of values of i1 are stored)
+   ! The latter thing could be done separately by the subroutine z3_to_z1 that is contained
+   ! in FFT_back, but then the code would be slower.
+
+     !$omp parallel default (private) shared(z1,z3,kern_k1,kern_k2,kern_k3)&
+     !$omp shared(n1b,n3f,inzee,n1,n2,n3)
+
+     ! i3=1: then z1 is contained in z3 
+     !$omp do 
+     do i2=1,n2
+       do i1=1,n1b
+         ! tt=1._gp/(kern_k1(i1)+kern_k2(i2)+kern_k3(1)+c)
+         tt= 1._gp/((kern_k1(i1)+kern_k2(i2)+kern_k3(1)-ene)**2+gamma**2)
+         z1(1,i1,i2,1,inzee)=z3(1,i1,i2,1,inzee)*tt
+         z1(2,i1,i2,1,inzee)=z3(2,i1,i2,1,inzee)*tt
+       enddo
+     enddo  
+     !$omp enddo
+
+     !$omp do
+     do i3=2,n3f
+       ! i2=1
+       ! i1=1
+       ! tt=1._gp/(kern_k1(1)+kern_k2(1)+kern_k3(i3)+c)
+       tt= 1._gp/((kern_k1(1)+kern_k2(1)+kern_k3(i3)-ene)**2+gamma**2)
+       z1(1,1,1,i3,inzee)=z3(1,1,1,i3,inzee)*tt
+       z1(2,1,1,i3,inzee)=z3(2,1,1,i3,inzee)*tt
+
+       z1(1,1,1,n3+2-i3,inzee)=z3(1,1,1,i3,inzee)*tt
+       z1(2,1,1,n3+2-i3,inzee)=-z3(2,1,1,i3,inzee)*tt
+
+       ! i2=1
+       do i1=2,n1b  
+         ! tt=1._gp/(kern_k1(i1)+kern_k2(1)+kern_k3(i3)+c)
+         tt= 1._gp/((kern_k1(i1)+kern_k2(1)+kern_k3(i3)-ene)**2+gamma**2)
+         z1(1,i1,1,i3,inzee)=z3(1,i1,1,i3,inzee)*tt
+         z1(2,i1,1,i3,inzee)=z3(2,i1,1,i3,inzee)*tt
+
+         z1(1,i1,1,n3+2-i3,inzee)= z3(1,n1+2-i1,1,i3,inzee)*tt
+         z1(2,i1,1,n3+2-i3,inzee)=-z3(2,n1+2-i1,1,i3,inzee)*tt
+       enddo
+
+       do i2=2,n2
+         ! i1=1
+         ! tt=1._gp/(kern_k1(1)+kern_k2(i2)+kern_k3(i3)+c)
+         tt= 1._gp/((kern_k1(1)+kern_k2(i2)+kern_k3(i3)-ene)**2+gamma**2)
+         z1(1,1,i2,i3,inzee)=z3(1,1,i2,i3,inzee)*tt
+         z1(2,1,i2,i3,inzee)=z3(2,1,i2,i3,inzee)*tt
+
+         z1(1,1,i2,n3+2-i3,inzee)= z3(1,1,n2+2-i2,i3,inzee)*tt
+         z1(2,1,i2,n3+2-i3,inzee)=-z3(2,1,n2+2-i2,i3,inzee)*tt
+
+         do i1=2,n1b
+           ! tt=1._gp/(kern_k1(i1)+kern_k2(i2)+kern_k3(i3)+c)
+           tt= 1._gp/((kern_k1(i1)+kern_k2(i2)+kern_k3(i3)-ene)**2+gamma**2)
+           z1(1,i1,i2,i3,inzee)=z3(1,i1,i2,i3,inzee)*tt
+           z1(2,i1,i2,i3,inzee)=z3(2,i1,i2,i3,inzee)*tt
+
+           z1(1,i1,i2,n3+2-i3,inzee)= z3(1,n1+2-i1,n2+2-i2,i3,inzee)*tt
+           z1(2,i1,i2,n3+2-i3,inzee)=-z3(2,n1+2-i1,n2+2-i2,i3,inzee)*tt
+         enddo
+       enddo
+     enddo
+     !$omp enddo
+
+     !$omp end parallel
+
+     call FFT_back(n1,n2,n3,n1b,n3f,n3b,nd1,nd2,nd3,nd1b,nd3f,nd3b,x,z1,z3,inzee)
+
+   END SUBROUTINE hit_with_kernel_spectra
+
+
+
+!>   Multiplies a wavefunction psi_c,psi_f (in vector form) with a scaling vector (scal)
+!!
+!!
   subroutine wscal_f_spectra(mvctr_f,psi_f,hx,hy,hz,ene, gamma)
     ! multiplies a wavefunction psi_c,psi_f (in vector form) with a scaling vector (scal)
     use module_base
@@ -1055,12 +1039,13 @@
       endif
    endif
    
-   
    call HamiltonianApplication(ha%iproc,ha%nproc,ha%at,ha%orbs,ha%hx,ha%hy,ha%hz,&
         ha%rxyz,&
         ha%nlpspd,ha%proj,ha%lr,ha%ngatherarr,            &
         ha%potential,  Qvect_tmp    ,  wrk   ,ha%ekin_sum,&
-        ha%epot_sum,ha%eexctX,ha%eproj_sum,1,ha%GPU)
+        ha%epot_sum,ha%eexctX,ha%eproj_sum,ha%eSIC_DC,ha%SIC,ha%GPU)
+
+
    
    call axpy(EP_dim_tot, mene  ,  Qvect_tmp(1)   , 1,  wrk(1) , 1)
    
@@ -1068,11 +1053,13 @@
       Qvect_tmp(k)   =  wrk(k)
    end do
    
-   call HamiltonianApplication(ha%iproc,ha%nproc,ha%at,ha%orbs,ha%hx,ha%hy,ha%hz,&
-        ha%rxyz,&
-        ha%nlpspd,ha%proj,ha%lr,ha%ngatherarr,            &
-        ha%potential,  Qvect_tmp    ,  wrk   ,ha%ekin_sum,&
-        ha%epot_sum,ha%eexctX,ha%eproj_sum,1,ha%GPU)
+ 
+    call HamiltonianApplication(ha%iproc,ha%nproc,ha%at,ha%orbs,ha%hx,ha%hy,ha%hz,&
+         ha%rxyz,&
+         ha%nlpspd,ha%proj,ha%lr,ha%ngatherarr,            &
+         ha%potential,  Qvect_tmp    ,  wrk   ,ha%ekin_sum,&
+         ha%epot_sum,ha%eexctX,ha%eproj_sum,ha%eSIC_DC,ha%SIC,ha%GPU)
+
    call axpy(EP_dim_tot, mene  ,  Qvect_tmp(1)   , 1,  wrk(1) , 1)
    
    
@@ -1167,23 +1154,10 @@
          ha%rxyz,&
          ha%nlpspd,ha%proj,ha%lr,ha%ngatherarr,            &
          ha%potential,  Qvect_tmp    ,  wrk   ,ha%ekin_sum,&
-<<<<<<< HEAD
-         ha%epot_sum,ha%eexctX,ha%eproj_sum,1,ha%GPU)
+         ha%epot_sum,ha%eexctX,ha%eproj_sum,ha%eSIC_DC,ha%SIC,ha%GPU)
+
     if(  ha%iproc ==0 ) write(*,*)" done "
 
-=======
-         ha%epot_sum,ha%eexctX,ha%eproj_sum,ha%eSIC_DC,ha%SIC,ha%GPU)
-    call axpy(EP_dim_tot, -ene  ,  Qvect_tmp(1)   , 1,  wrk(1) , 1)
-    Qvect_tmp   =  wrk
-   
-
-    call HamiltonianApplication(ha%iproc,ha%nproc,ha%at,ha%orbs,ha%hx,ha%hy,ha%hz,&
-         ha%rxyz,&
-         ha%nlpspd,ha%proj,ha%lr,ha%ngatherarr,            &
-         ha%potential,  Qvect_tmp    ,  wrk   ,ha%ekin_sum,&
-         ha%epot_sum,ha%eexctX,ha%eproj_sum,ha%eSIC_DC,ha%SIC,ha%GPU)
-    call axpy(EP_dim_tot, -ene  ,  Qvect_tmp(1)   , 1,  wrk(1) , 1)
->>>>>>> 9e2eb496
 
     if(  sum( ha%at%paw_NofL ).gt.0 ) then
        if(associated( ha%PAWD) ) then
@@ -1333,7 +1307,6 @@
           enddo
        endif
     endif
-<<<<<<< HEAD
     call razero(EP_dim_tot  ,  wrk  )
     if(  sum( ha%at%paw_NofL ).gt.0 ) then
        if(  associated( ha%PAWD) ) then
@@ -1341,27 +1314,6 @@
                ha%rxyz,ha%hx,ha%hy,ha%hz,ha%lr,ha%PAWD,Qvect_tmp,wrk, ha%at%paw_S_matrices, &
                .false. )      
        endif
-=======
-    
-    if(ha%iproc==0 .and. .false. ) then
-       !here the projector should be applied
-       call lowpass_projector(ha%lr%d%n1,ha%lr%d%n2,ha%lr%d%n3,ha%lr%wfd%nvctr_c, Qvect_tmp )
-    endif
-
-    call HamiltonianApplication(ha%iproc,ha%nproc,ha%at,ha%orbs,ha%hx,ha%hy,ha%hz,&
-         ha%rxyz,&
-         ha%nlpspd,ha%proj,ha%lr,ha%ngatherarr,            &
-         ha%potential,  Qvect_tmp    ,  wrk   ,ha%ekin_sum,&
-         ha%epot_sum,ha%eexctX,ha%eproj_sum,ha%eSIC_DC,ha%SIC,ha%GPU)
-    if(  ha%iproc ==0 ) write(*,*)" done "
-
-    if(ha%iproc==0 .and. .false.) then
-       !here the projector should be applied
-       print *,  "here the projector should be applied   ha%iproc   ",  ha%iproc 
-       print *, ha%lr%d%n1,ha%lr%d%n2,ha%lr%d%n3
-       call lowpass_projector(ha%lr%d%n1,ha%lr%d%n2,ha%lr%d%n3,ha%lr%wfd%nvctr_c,wrk)
-       print *, " projector OK ha%iproc ",  ha%iproc  
->>>>>>> 9e2eb496
     endif
     
     do k=1, EP_dim_tot
