--- conflicted
+++ resolved
@@ -78,11 +78,8 @@
   inputs%file_mix=trim(rad) // '.mix'
   inputs%file_sic=trim(rad) // '.sic'
   inputs%file_occnum=trim(rad) // '.occ'
-<<<<<<< HEAD
+  inputs%file_igpop=trim(rad) // '.occup'
   inputs%file_lin=trim(rad) // '.lin'
-=======
-  inputs%file_igpop=trim(rad) // '.occup'
->>>>>>> 48c0c475
 
   if (trim(rad) == "input") then
      inputs%dir_output="data"
@@ -161,8 +158,7 @@
   ! Read tddft variables
   call tddft_input_variables_new(iproc,.true.,trim(inputs%file_tddft),inputs)
   ! Read sic variables
-<<<<<<< HEAD
-  call sic_input_variables_new(iproc,trim(inputs%file_sic),inputs)
+  call sic_input_variables_new(iproc,.true.,trim(inputs%file_sic),inputs)
   ! Read linear variables
   if(inputs%inputpsiid==100) DistProjApply=.true.
   if(inputs%linear /= 'OFF' .and. inputs%linear /= 'LIG') then
@@ -170,11 +166,6 @@
      DistProjApply=.true.
      call lin_input_variables_new(iproc,trim(inputs%file_lin),inputs,atoms)
   end if
-=======
-  call sic_input_variables_new(iproc,.true.,trim(inputs%file_sic),inputs)
-
-
->>>>>>> 48c0c475
   ! Shake atoms if required.
   if (inputs%randdis > 0.d0) then
      do iat=1,atoms%nat
@@ -942,7 +933,7 @@
   end do
   
 
-  call input_free(iproc)
+  call input_free((iproc==0))
 
 END SUBROUTINE lin_input_variables_new
 
@@ -1534,13 +1525,9 @@
   integer :: iline,ierror,ierr,blocks(2)
 
   call input_set_file(iproc, filename, exists,'Performance Options')
-<<<<<<< HEAD
+  if (exists) inputs%files = inputs%files + INPUTS_PERF
   !Use Linear sclaing methods
   inputs%linear='OFF'
-
-=======
-  if (exists) inputs%files = inputs%files + INPUTS_PERF
->>>>>>> 48c0c475
 
   call input_var("debug", .false., "Debug option", inputs%debug)
   call input_var("fftcache", 8*1024, "Cache size for the FFT", inputs%ncache_fft)
@@ -1579,12 +1566,8 @@
      call memocc_set_state(0)
   end if
 
-<<<<<<< HEAD
-  call input_free()
+  call input_free(dump)
     
-=======
-  call input_free(dump)
->>>>>>> 48c0c475
 
   !Block size used for the orthonormalization
   inputs%orthpar%bsLow = blocks(1)
