!> @file
!!  Routines to read and print input variables
!! @author
!!    Copyright (C) 2007-2011 BigDFT group 
!!    This file is distributed under the terms of the
!!    GNU General Public License, see ~/COPYING file
!!    or http://www.gnu.org/copyleft/gpl.txt .
!!    For the list of contributors, see ~/AUTHORS 


!> Display the logo of BigDFT 
subroutine print_logo()
  use module_base
  implicit none
  integer :: length
  character(len = 64) :: fmt

  length = 26 - 6 - len(package_version)
  write(fmt, "(A,I0,A)") "(23x,a,", length, "x,a)"

  write(*,'(23x,a)')'      TTTT         F       DDDDD    '
  write(*,'(23x,a)')'     T    T               D         '
  write(*,'(23x,a)')'    T     T        F     D          '
  write(*,'(23x,a)')'    T    T         F     D        D '
  write(*,'(23x,a)')'    TTTTT          F     D         D'
  write(*,'(23x,a)')'    T    T         F     D         D'
  write(*,'(23x,a)')'    T     T        F     D         D'
  write(*,'(23x,a)')'    T      T       F     D         D'
  write(*,'(23x,a)')'    T     T     FFFF     D         D'
  write(*,'(23x,a)')'    T TTTT         F      D        D'
  write(*,'(23x,a)')'    T             F        D      D '
  write(*,'(23x,a)')'TTTTTTTTT    FFFFF          DDDDDD  ' 
  !write(*,'(23x,a)')'---------------------------------------'
  write(*,'(23x,a)')'  gggggg          iiiii    BBBBBBBBB'
  write(*,'(23x,a)')' g      g        i             B    '
  write(*,'(23x,a)')'g        g      i         BBBB B    '
  write(*,'(23x,a)')'g         g     iiii     B     B    '
  write(*,'(23x,a)')'g         g     i       B      B    '
  write(*,'(23x,a)')'g         g     i        B     B    '
  write(*,'(23x,a)')'g         g     i         B    B    '
  write(*,'(23x,a)')'g         g     i          BBBBB    '
  write(*,'(23x,a)')' g        g     i         B    B    '  
  write(*,'(23x,a)')'          g     i        B     B    ' 
  write(*,'(23x,a)')'         g               B    B     '
  write(*,fmt)      '    ggggg       i         BBBB      ', &
       & '(Ver ' // package_version // ')'
  write(*,'(1x,a)')&
       '------------------------------------------------------------------------------------'
  write(*,'(1x,a)')&
       '|              Daubechies Wavelets for DFT Pseudopotential Calculations            |'
  write(*,'(1x,a)')&
       '------------------------------------------------------------------------------------'
  write(*,'(1x,a)')&
       '                                  The Journal of Chemical Physics 129, 014109 (2008)'
END SUBROUTINE print_logo


!> Define the name of the input files
subroutine standard_inputfile_names(inputs)
  use module_types
  implicit none
  type(input_variables), intent(out) :: inputs

  inputs%file_dft='input.dft'
  inputs%file_geopt='input.geopt'
  inputs%file_kpt='input.kpt'
  inputs%file_perf='input.perf'
  inputs%file_tddft='input.tddft'
  inputs%file_mix='input.mix'
  
END SUBROUTINE standard_inputfile_names


!> Do all initialisation for all different files of BigDFT. 
!! Set default values if not any.
!! Initialize memocc
!! @todo
!!   Should be better for debug purpose to read input.perf before
subroutine read_input_variables(iproc,posinp,inputs,atoms,rxyz)
  use module_base
  use module_types
  use module_interfaces, except_this_one => read_input_variables

  implicit none

  !Arguments
  character(len=*), intent(in) :: posinp
  integer, intent(in) :: iproc
  type(input_variables), intent(inout) :: inputs
  type(atoms_data), intent(out) :: atoms
  real(gp), dimension(:,:), pointer :: rxyz

  ! Read atomic file
  call read_atomic_file(posinp,iproc,atoms,rxyz)

  ! Read all parameters and update atoms and rxyz.
  call read_input_parameters(iproc,inputs, atoms, rxyz)
END SUBROUTINE read_input_variables


!> Do initialisation for all different calculation parameters of BigDFT. 
!! Set default values if not any. Atomic informations are updated  by
!! symmetries if necessary and by geometry input parameters.
subroutine read_input_parameters(iproc,inputs,atoms,rxyz)
  use module_base
  use module_types
  use module_interfaces, except_this_one => read_input_parameters

  implicit none

  !Arguments
  integer, intent(in) :: iproc
  type(input_variables), intent(inout) :: inputs
  type(atoms_data), intent(inout) :: atoms
  real(gp), dimension(:,:), pointer :: rxyz
  !Local variables
  real(gp) :: tt
  integer :: iat,ierr

  ! Default for inputs (should not be necessary if all the variables comes from the parsing)
  call default_input_variables(inputs)
  ! Read performance input variables (if given)
  call perf_input_variables(iproc,trim(inputs%file_perf),inputs)
  ! Read dft input variables
<<<<<<< HEAD
  call dft_input_variables(iproc,trim(inputs%file_dft),inputs)
=======
  call dft_input_variables_new(iproc,trim(inputs%file_dft),inputs)
  !call dft_input_variables(iproc,trim(inputs%file_dft),inputs)
  

>>>>>>> 1a22d7dd
  ! Update atoms with symmetry information
  call update_symmetries(inputs, atoms, rxyz)
  ! Read k-points input variables (if given)
  call kpt_input_variables(iproc,trim(inputs%file_kpt),inputs,atoms)
  ! Mixing input variables (if given)
  call mix_input_variables(trim(inputs%file_mix),inputs)
  ! Read geometry optimisation option
  call geopt_input_variables(trim(inputs%file_geopt),inputs)
  ! Read tddft variables
  call tddft_input_variables(trim(inputs%file_tddft),inputs)

  ! Shake atoms if required.
  if (inputs%randdis > 0.d0) then
     do iat=1,atoms%nat
        if (atoms%ifrztyp(iat) == 0) then
           call random_number(tt)
           rxyz(1,iat)=rxyz(1,iat)+inputs%randdis*tt
           call random_number(tt)
           rxyz(2,iat)=rxyz(2,iat)+inputs%randdis*tt
           call random_number(tt)
           rxyz(3,iat)=rxyz(3,iat)+inputs%randdis*tt
        end if
     enddo
  end if

  !atoms inside the box.
  do iat=1,atoms%nat
     if (atoms%geocode == 'P') then
        rxyz(1,iat)=modulo(rxyz(1,iat),atoms%alat1)
        rxyz(2,iat)=modulo(rxyz(2,iat),atoms%alat2)
        rxyz(3,iat)=modulo(rxyz(3,iat),atoms%alat3)
     else if (atoms%geocode == 'S') then
        rxyz(1,iat)=modulo(rxyz(1,iat),atoms%alat1)
        rxyz(3,iat)=modulo(rxyz(3,iat),atoms%alat3)
     end if
  end do

  ! Stop the code if it is trying to run GPU with non-periodic boundary conditions
  if (atoms%geocode /= 'P' .and. (GPUconv .or. OCLconv)) then
     if (iproc==0) write(*,'(1x,a)') 'GPU calculation allowed only in periodic boundary conditions'
     call MPI_ABORT(MPI_COMM_WORLD,0,ierr)
  end if

  ! Stop the code if it is trying to run GPU with spin=4
  if (inputs%nspin == 4 .and. (GPUconv .or. OCLconv)) then
     if (iproc==0) write(*,'(1x,a)') 'GPU calculation not implemented with non-collinear spin'
     call MPI_ABORT(MPI_COMM_WORLD,0,ierr)
  end if

  ! Stop code for unproper input variables combination.
  if (inputs%ncount_cluster_x > 0 .and. .not. inputs%disableSym .and. atoms%geocode == 'S') then
     if (iproc==0) then
         write(*,'(1x,a)') 'Change "F" into "T" in the last line of "input.dft"'   
         write(*,'(1x,a)')  'Forces are not implemented with symmetry support, disable symmetry please (T)'
     end if
     call MPI_ABORT(MPI_COMM_WORLD,0,ierr)
  end if
  if (inputs%nkpt > 1 .and. inputs%gaussian_help) then
     if (iproc==0) write(*,'(1x,a)') 'Gaussian projection is not implemented with k-point support'
     call MPI_ABORT(MPI_COMM_WORLD,0,ierr)
  end if

END SUBROUTINE read_input_parameters



!> Set default values.
subroutine default_input_variables(inputs)
  use module_base
  use module_types
  implicit none

  type(input_variables), intent(inout) :: inputs

  ! Default values.
  inputs%output_wf_format = WF_FORMAT_NONE
  inputs%output_grid_format = OUTPUT_GRID_FORMAT_CUBE
  nullify(inputs%kpt)
  nullify(inputs%wkpt)
  nullify(inputs%kptv)
  nullify(inputs%nkptsv_group)
  ! Default abscalc variables
  call abscalc_input_variables_default(inputs)
  ! Default frequencies variables
  call frequencies_input_variables_default(inputs)
  ! Default values for geopt.
  call geopt_input_variables_default(inputs) 
  ! Default values for mixing procedure
  call mix_input_variables_default(inputs) 
  ! Default values for tddft
  call tddft_input_variables_default(inputs)

END SUBROUTINE default_input_variables


!> Read the input variables needed for the DFT calculation
!! The variables are divided in two groups:
!! "cruising" variables -- general DFT run
!! "brakeing" variables -- for the last run, once relaxation is achieved
!!                         of for a single-point calculation
!! Every argument should be considered as mandatory
subroutine dft_input_variables(iproc,filename,in)
  use module_base
  use module_types
  implicit none
  character(len=*), intent(in) :: filename
  integer, intent(in) :: iproc
  type(input_variables), intent(out) :: in
  !local variables
  !character(len=100) :: line
  logical :: exists
  integer :: ierror,iline,ivrbproj

  ! Read the input variables.
  inquire(file=trim(filename),exist=exists)
  if (.not.exists) then
      if (iproc == 0) write(*,*) "The file 'input.dft' does not exist!"
      call MPI_ABORT(MPI_COMM_WORLD,0,ierror)
  end if

  ! Open the file
  open(unit=1,file=filename,status='old')

  !line number, to control the input values
  iline=0
  !grid spacings
  read(1,*,iostat=ierror) in%hx,in%hy,in%hz
  call check()
  !coarse and fine radii around atoms
  read(1,*,iostat=ierror) in%crmult,in%frmult
  call check()
  !XC functional (ABINIT XC codes)
  read(1,*,iostat=ierror) in%ixc
  call check()
  !charged system, electric field (intensity and start-end points)
  call check()
  read(1,*,iostat=ierror) in%ncharge,in%elecfield
  call check()
  read(1,*,iostat=ierror) in%nspin,in%mpol
  call check()
  read(1,*,iostat=ierror) in%gnrm_cv
  call check()
  read(1,*,iostat=ierror) in%itermax,in%nrepmax
  call check()
  read(1,*,iostat=ierror) in%ncong,in%idsx
  call check()
  in%idsx = min(in%idsx, in%itermax)
  read(1,*,iostat=ierror) in%dispersion
  call check()

  ! Now the variables which are to be used only for the last run
  read(1,*,iostat=ierror) in%inputPsiId,in%output_wf_format,in%output_grid
  call check()

  ! commented out, only integer variables admitted
!!$  read(1,'(a100)')line
!!$  read(line,*,iostat=ierror) in%inputPsiId,in%output_wf_format,in%output_grid
!!$  if (ierror /= 0) then
!!$     ! Old format
!!$     in%output_wf = .false.
!!$     read(line,*,iostat=ierror) in%inputPsiId,in%output_wf,in%output_grid
!!$     if (in%output_wf) in%output_wf_format = WF_FORMAT_PLAIN
!!$  else
!!$     in%output_wf = (in%output_wf_format /= WF_FORMAT_NONE)
!!$  end if
!!$  call check()
!!$  if (in%output_wf_format /= WF_FORMAT_NONE) in%output_wf = .true.

  ! Validate inputPsiId value.
  if (.not. input_psi_validate(in%inputPsiId) .and. iproc == 0) then
     write( *,'(1x,a,I0,a)')'ERROR: illegal value of inputPsiId (', in%inputPsiId, ').'
     call input_psi_help()
     call MPI_ABORT(MPI_COMM_WORLD,0,ierror)
  end if
  !project however the wavefunction on gaussians if asking to write them on disk
  in%gaussian_help=(in%inputPsiId >= 10)! commented .or. in%output_wf 
  !switch on the gaussian auxiliary treatment 
  !and the zero of the forces
  if (in%inputPsiId == 10) then
     in%inputPsiId=0
  end if
  ! Validate output_wf value.
  if (.not. output_wf_format_validate(in%output_wf_format) .and. iproc == 0) then
     write( *,'(1x,a,I0,a)')'ERROR: illegal value of output_wf (', in%output_wf_format, ').'
     call output_wf_format_help()
     call MPI_ABORT(MPI_COMM_WORLD,0,ierror)
  end if
  ! Setup out grid parameters.
  if (in%output_grid >= 0) then
     in%output_grid_format = in%output_grid / 10
  else
     in%output_grid_format = OUTPUT_GRID_FORMAT_CUBE
     in%output_grid = abs(in%output_grid)
  end if
  in%output_grid = modulo(in%output_grid, 10)
  ! Validate output_wf value.
  if (.not. output_grid_validate(in%output_grid, in%output_grid_format) .and. iproc == 0) then
     write( *,'(1x,a,I0,a)')'ERROR: illegal value of output_grid (', in%output_grid, ').'
     call output_grid_help()
     call MPI_ABORT(MPI_COMM_WORLD,0,ierror)
  end if

  ! Tail treatment.
  read(1,*,iostat=ierror) in%rbuf,in%ncongt
  call check()
  !in%calc_tail=(in%rbuf > 0.0_gp)

  !davidson treatment
  read(1,*,iostat=ierror) in%norbv,in%nvirt,in%nplot
  call check()
  in%nvirt = min(in%nvirt, in%norbv)


  !electrostatic treatment of the vacancy (deprecated, to be removed)
  !read(1,*,iostat=ierror) in%nvacancy,in%read_ref_den,in%correct_offset,in%gnrm_sw
  !call check()
!!$  in%nvacancy=0
!!$  in%read_ref_den=.false.
!!$  in%correct_offset=.false.
!!$  in%gnrm_sw=0.0_gp

  !verbosity of the output
  read(1,*,iostat=ierror) ivrbproj
  call check()

  !if the verbosity is bigger than 10 apply the projectors
  !in the once-and-for-all scheme, otherwise use the default
  if (ivrbproj > 10) then
     DistProjApply=.false.
     in%verbosity=ivrbproj-10
  else
     in%verbosity=ivrbproj
  end if
!!  !temporary correction
!!  DistProjApply=.false.

  ! Line to disable automatic behaviours (currently only symmetries).
  read(1,*,iostat=ierror) in%disableSym
  call check()

!  if (in%nspin/=1 .and. in%nvirt/=0) then
!     !if (iproc==0) then
!        write(*,'(1x,a)')'ERROR: Davidson treatment allowed only for non spin-polarised systems'
!     !end if
!     call MPI_ABORT(MPI_COMM_WORLD,0,ierror)
!  end if
! 
  close(unit=1,iostat=ierror)

  if (in%nspin/=4 .and. in%nspin/=2 .and. in%nspin/=1) then
     write(*,'(1x,a,i0)')'Wrong spin polarisation id: ',in%nspin
     call MPI_ABORT(MPI_COMM_WORLD,0,ierror)
  end if

  !define whether there should be a last_run after geometry optimization
  !also the mulliken charge population should be inserted
  if ((in%rbuf > 0.0_gp) .or. in%output_wf_format /= WF_FORMAT_NONE .or. in%output_grid /= 0 .or. in%norbv /= 0) then
     in%last_run=-1 !last run to be done depending of the external conditions
  else
     in%last_run=0
  end if

contains

  subroutine check()
    integer :: ierr
    iline=iline+1
    if (ierror/=0) then
       !if (iproc == 0) 
       write(*,'(1x,a,a,a,i3)') &
       'Error while reading the file "',trim(filename),'", line=',iline
       call MPI_ABORT(MPI_COMM_WORLD,ierror,ierr)
    end if
  END SUBROUTINE check

END SUBROUTINE dft_input_variables


<<<<<<< HEAD
=======
subroutine dft_input_variables_new(iproc,filename,in)
  use module_base
  use module_types
  use module_input
  implicit none
  character(len=*), intent(in) :: filename
  integer, intent(in) :: iproc
  type(input_variables), intent(out) :: in
  !local variables
  logical :: exists
  integer :: ivrbproj,ierror
  real(gp), dimension(2), parameter :: hgrid_rng=(/0.0_gp,2.0_gp/)
  real(gp), dimension(2), parameter :: xrmult_rng=(/0.0_gp,20.0_gp/)

  !dft parameters, needed for the SCF part
  call input_set_file(iproc,trim(filename),exists,'DFT Calculation Parameters')  
  !call the variable, its default value, the line ends if there is a comment

  !grid spacings
  call input_var(in%hx,'0.45',ranges=hgrid_rng)
  call input_var(in%hy,'0.45',ranges=hgrid_rng)
  call input_var(in%hz,'0.45',ranges=hgrid_rng,comment='hx,hy,hz: grid spacing in the three directions')

  !coarse and fine radii around atoms
  call input_var(in%crmult,'5.0',ranges=xrmult_rng)
  call input_var(in%frmult,'8.0',ranges=xrmult_rng,&
       comment='crmult, frmult: c(f)rmult*radii_cf(:,1(2))=coarse(fine) atom-centered radius')

  !XC functional (ABINIT XC codes)
  call input_var(in%ixc,'1',comment='ixc: exchange-correlation parameter (LDA=1,PBE=11)')

  !charge and electric field
  call input_var(in%ncharge,'0',ranges=(/-10,10/))
  call input_var(in%elecfield,'0.',comment='ncharge: charge of the system, Electric field')

  !spin and polarization
  call input_var(in%nspin,'1',exclusive=(/1,2,4/))
  call input_var(in%mpol,'0',comment='nspin=1 non-spin polarization, mpol=total magnetic moment')

  !XC functional (ABINIT XC codes)
  call input_var(in%gnrm_cv,'1.e-4',ranges=(/1.e-20_gp,1.0_gp/),&
       comment='gnrm_cv: convergence criterion gradient')

  !convergence parameters
  call input_var(in%itermax,'50',ranges=(/0,10000/))
  call input_var(in%nrepmax,'1',ranges=(/0,1000/),&
       comment='itermax,nrepmax: max. # of wavefunction optimizations and of re-diagonalised runs')

  !convergence parameters
  call input_var(in%ncong,'6',ranges=(/0,20/))
  call input_var(in%idsx,'6',ranges=(/0,15/),&
       comment='ncong, idsx: # of CG iterations for preconditioning equation, length of the diis history')
  !does not maxes sense a DIIS history longer than the number of iterations
  in%idsx = min(in%idsx, in%itermax)

  call input_var(in%dispersion,'0',comment='dispersion correction functional (values 1,2,3), 0=no correction')
    
  ! Now the variables which are to be used only for the last run
  call input_var(in%inputPsiId,'0',exclusive=(/-2,-1,0,2,10,12/),input_iostat=ierror)
  ! Validate inputPsiId value (Can be added via error handling exception)
  if (ierror /=0 .and. iproc == 0) then
     write( *,'(1x,a,I0,a)')'ERROR: illegal value of inputPsiId (', in%inputPsiId, ').'
     call input_psi_help()
     call MPI_ABORT(MPI_COMM_WORLD,0,ierror)
  end if

  call input_var(in%output_wf_format,'0',exclusive=(/0,1,2,3/),input_iostat=ierror)
  ! Validate output_wf value.
  if (ierror /=0 .and. iproc == 0) then
     write( *,'(1x,a,I0,a)')'ERROR: illegal value of output_wf (', in%output_wf_format, ').'
     call output_wf_format_help()
     call MPI_ABORT(MPI_COMM_WORLD,0,ierror)
  end if

  call input_var(in%output_grid,'0',exclusive=(/0,1,2/),&
       comment='InputPsiId, output_wf, output_grid')

  !project however the wavefunction on gaussians if asking to write them on disk
  in%gaussian_help=(in%inputPsiId >= 10)

  !switch on the gaussian auxiliary treatment 
  !and the zero of the forces
  if (in%inputPsiId == 10) then
     in%inputPsiId=0
  end if
  ! Setup out grid parameters.
  if (in%output_grid >= 0) then
     in%output_grid_format = in%output_grid / 10
  else
     in%output_grid_format = OUTPUT_GRID_FORMAT_CUBE
     in%output_grid = abs(in%output_grid)
  end if
  in%output_grid = modulo(in%output_grid, 10)
  ! Validate output_wf value.
  if (.not. output_grid_validate(in%output_grid, in%output_grid_format) .and. iproc == 0) then
     write( *,'(1x,a,I0,a)')'ERROR: illegal value of output_grid (', in%output_grid, ').'
     call output_grid_help()
     call MPI_ABORT(MPI_COMM_WORLD,0,ierror)
  end if

  ! Tail treatment.
  call input_var(in%rbuf,'0.0',ranges=(/0.0_gp,10.0_gp/))
  call input_var(in%ncongt,'30',ranges=(/1,50/),&
       comment='rbuf, ncongt: length of the tail (AU),# tail CG iterations')

  !in%calc_tail=(in%rbuf > 0.0_gp)

  !davidson treatment
  ! Now the variables which are to be used only for the last run
  call input_var(in%norbv,'0',ranges=(/0,1000/))
  call input_var(in%nvirt,'0',ranges=(/0,in%norbv/))
  call input_var(in%nplot,'0',ranges=(/0,in%norbv/),&
       comment='Dimension of davidson treatment subspace, # of interesting orbitals, # of plotted orbitals')

  !in%nvirt = min(in%nvirt, in%norbv) commented out

  !electrostatic treatment of the vacancy (deprecated, to be removed)
  !read(1,*,iostat=ierror) in%nvacancy,in%read_ref_den,in%correct_offset,in%gnrm_sw
  !call check()
!!$  in%nvacancy=0
!!$  in%read_ref_den=.false.
!!$  in%correct_offset=.false.
!!$  in%gnrm_sw=0.0_gp

  !verbosity of the output
  call input_var(ivrbproj,'2',exclusive=(/0,1,2,3,10,11,12,13/),&
       comment='verbosity of the output 0=low, 2=high')

  !if the verbosity is bigger than 10 apply the projectors
  !in the once-and-for-all scheme, otherwise use the default
  if (ivrbproj > 10) then
     DistProjApply=.false.
     in%verbosity=ivrbproj-10
  else
     in%verbosity=ivrbproj
  end if
  call memocc_set_verbosity(in%verbosity)

  ! Line to disable automatic behaviours (currently only symmetries).
  call input_var(in%disableSym,'F',comment='disable the symmetry detection')

  !define whether there should be a last_run after geometry optimization
  !also the mulliken charge population should be inserted
  if ((in%rbuf > 0.0_gp) .or. in%output_wf_format /= WF_FORMAT_NONE .or. in%output_grid /= 0 .or. in%norbv /= 0) then
     in%last_run=-1 !last run to be done depending of the external conditions
  else
     in%last_run=0
  end if

  call input_free(iproc)

end subroutine dft_input_variables_new

>>>>>>> 1a22d7dd
!> Assign default values for GEOPT variables
subroutine geopt_input_variables_default(in)
  use module_base
  use module_types
  implicit none
  type(input_variables), intent(inout) :: in

  !put some fake values for the geometry optimsation case
  in%geopt_approach='SDCG'
  in%ncount_cluster_x=0
  in%frac_fluct=1.0_gp
  in%forcemax=0.0_gp
  in%randdis=0.0_gp
  in%betax=2.0_gp
  in%history = 0
  in%ionmov = -1
  in%dtion = 0.0_gp
  nullify(in%qmass)

END SUBROUTINE geopt_input_variables_default


!> Assign default values for mixing variables
subroutine mix_input_variables_default(in)
  use module_base
  use module_types
  implicit none
  type(input_variables), intent(inout) :: in

  !mixing treatement (hard-coded values)
  in%itrpmax=1
  in%alphamix=0.0_gp
  in%rpnrm_cv=1.e-4_gp
  in%gnrm_startmix=0.0_gp
  in%iscf=0
  in%Tel=0.0_gp
  in%norbsempty=0
  in%alphadiis=2.d0

END SUBROUTINE mix_input_variables_default


!> Read the input variables needed for the geometry optimisation
!!    Every argument should be considered as mandatory
subroutine mix_input_variables(filename,in)
  use module_base
  use module_types
  implicit none
  character(len=*), intent(in) :: filename
  type(input_variables), intent(inout) :: in
  !local variables
  character(len=*), parameter :: subname='mix_input_variables'
  integer :: ierror,iline
  logical :: exists

  inquire(file=filename,exist=exists)
  if (.not. exists) then
     return
  end if

  ! Read the input variables.
  open(unit=1,file=filename,status='old')

  !line number, to control the input values
  iline=0

  read(1,*,iostat=ierror) in%iscf
  call check()
  read(1,*,iostat=ierror) in%itrpmax
  call check()
  read(1,*,iostat=ierror) in%rpnrm_cv
  call check()
  read(1,*,iostat=ierror) in%norbsempty, in%Tel
  call check()
  read(1,*,iostat=ierror) in%alphamix,in%alphadiis
  call check()
  close(unit=1,iostat=ierror)

  !put the startmix if the mixing has to be done
  if (in%itrpmax >1) in%gnrm_startmix=1.e300_gp

contains

  subroutine check()
    iline=iline+1
    if (ierror/=0) then
       !if (iproc == 0) 
            write(*,'(1x,a,a,a,i3)') &
            'Error while reading the file "',trim(filename),'", line=',iline
            call MPI_ABORT(MPI_COMM_WORLD,0,ierror)
    end if
  END SUBROUTINE check

END SUBROUTINE mix_input_variables


!> Read the input variables needed for the geometry optimisation
!!    Every argument should be considered as mandatory
subroutine geopt_input_variables(filename,in)
  use module_base
  use module_types
  implicit none
  character(len=*), intent(in) :: filename
  type(input_variables), intent(inout) :: in
  !local variables
  character(len=*), parameter :: subname='geopt_input_variables'
  character(len = 128) :: line
  integer :: i_stat,ierror,iline
  logical :: exists

  inquire(file=filename,exist=exists)
  if (.not. exists) then
     in%ncount_cluster_x=0
     return
  end if

  ! Read the input variables.
  open(unit=1,file=filename,status='old')

  !line number, to control the input values
  iline=0

  read(1,*,iostat=ierror) in%geopt_approach
  call check()
  read(1,*,iostat=ierror) in%ncount_cluster_x
  call check()
  in%forcemax = 0.d0
  read(1, "(A128)", iostat = ierror) line
  if (ierror == 0) then
     read(line,*,iostat=ierror) in%frac_fluct,in%forcemax
     if (ierror /= 0) read(line,*,iostat=ierror) in%frac_fluct
     if (ierror == 0 .and. max(in%frac_fluct, in%forcemax) <= 0.d0) ierror = 1
  end if
  call check()
  read(1,*,iostat=ierror) in%randdis
  call check()
  if (trim(in%geopt_approach) == "AB6MD") then
     in%nnos=0

     read(1,*,iostat=ierror) in%ionmov
     call check()
     read(1,*,iostat=ierror) in%dtion
     call check()
     if (in%ionmov == 6) then
        read(1,*,iostat=ierror) in%mditemp
        call check()
     elseif (in%ionmov > 7) then
        read(1,*,iostat=ierror) in%mditemp, in%mdftemp
        call check()
     end if
     if (in%ionmov == 8) then
        read(1,*,iostat=ierror) in%noseinert
        call check()
     else if (in%ionmov == 9) then
        read(1,*,iostat=ierror) in%friction
        call check()
        read(1,*,iostat=ierror) in%mdwall
        call check()
     else if (in%ionmov == 13) then
        read(1,*,iostat=ierror) in%nnos
        call check()
        allocate(in%qmass(in%nnos+ndebug),stat=i_stat)
        call memocc(i_stat,in%qmass,'in%qmass',subname)
        read(1,*,iostat=ierror) in%qmass
        call check()
        read(1,*,iostat=ierror) in%bmass, in%vmass
        call check()
     end if
     if (in%ionmov /= 13) then
        !the allocation of this pointer should be done in any case
        allocate(in%qmass(in%nnos+ndebug),stat=i_stat)
        call memocc(i_stat,in%qmass,'in%qmass',subname)
     end if

  else if (trim(in%geopt_approach) == "DIIS") then
     read(1,*,iostat=ierror) in%betax, in%history
     call check()
  else
     read(1,*,iostat=ierror) in%betax
     call check()
  end if
  if (trim(in%geopt_approach) == "FIRE") then
     read(1,*,iostat=ierror) in%dtinit, in%dtmax
     call check()
  endif
  close(unit=1,iostat=ierror)

contains

  subroutine check()
    iline=iline+1
    if (ierror/=0) then
       !if (iproc == 0) 
            write(*,'(1x,a,a,a,i3)') &
            'Error while reading the file "',trim(filename),'", line=',iline
            call MPI_ABORT(MPI_COMM_WORLD,0,ierror)
    end if
  END SUBROUTINE check

END SUBROUTINE geopt_input_variables


!> Assign default values for TDDFT variables
subroutine tddft_input_variables_default(in)
  use module_base
  use module_types
  implicit none
  type(input_variables), intent(inout) :: in

  in%tddft_approach='NONE'

END SUBROUTINE tddft_input_variables_default


subroutine tddft_input_variables(filename,in)
  use module_base
  use module_types
  implicit none
  character(len=*), intent(in) :: filename
  type(input_variables), intent(inout) :: in
  !local variables
  logical :: exists
  character(len=*), parameter :: subname='tddft_input_variables'
  integer :: iline, ierror

  inquire(file=trim(filename),exist=exists)

  if (.not. exists) then
     !write(*,*) "The file 'input.tddft' does not exists!"
     !      stop
     return
  end if

 ! Read the input variables.
  open(unit=1,file=filename,status='old')

  !line number, to control the input values
  iline=0

  read(1,*,iostat=ierror) in%tddft_approach
  call check()
  if (trim(in%tddft_approach) == "TDA") then
     !read(1,*,iostat=ierror) in%norbv,in%nvirt,in%nplot
     !call check()
  end if

  close(unit=1,iostat=ierror)

contains

  subroutine check()
    iline=iline+1
    if (ierror/=0) then
       !if (iproc == 0) 
            write(*,'(1x,a,a,a,i3)') &
            'Error while reading the file "',trim(filename),'", line=',iline
       stop
    end if
  END SUBROUTINE check

END SUBROUTINE tddft_input_variables



!> Calculate symmetries and update
subroutine update_symmetries(in, atoms, rxyz)
  use module_base
  use module_types
  use defs_basis
  use ab6_symmetry
  implicit none
  type(input_variables), intent(in) :: in
  type(atoms_data), intent(inout) :: atoms
  real(gp), dimension(3,atoms%nat), intent(in) :: rxyz
  !local variables
  character(len=*), parameter :: subname='update_symmetries'
  integer :: i_stat, ierr, i_all
  real(gp) :: rprimd(3, 3)
  real(gp), dimension(:,:), allocatable :: xRed

  ! Calculate the symmetries, if needed
  if (atoms%geocode /= 'F') then
     if (.not. in%disableSym) then
        if (atoms%symObj < 0) then
           call ab6_symmetry_new(atoms%symObj)
        end if
        ! New values
        rprimd(:,:) = 0
        rprimd(1,1) = atoms%alat1
        rprimd(2,2) = atoms%alat2
        if (atoms%geocode == 'S') rprimd(2,2) = 1000._gp
        rprimd(3,3) = atoms%alat3
        call ab6_symmetry_set_lattice(atoms%symObj, rprimd, ierr)
        allocate(xRed(3, atoms%nat+ndebug),stat=i_stat)
        call memocc(i_stat,xRed,'xRed',subname)
        xRed(1,:) = modulo(rxyz(1, :) / rprimd(1,1), 1._gp)
        xRed(2,:) = modulo(rxyz(2, :) / rprimd(2,2), 1._gp)
        xRed(3,:) = modulo(rxyz(3, :) / rprimd(3,3), 1._gp)
        call ab6_symmetry_set_structure(atoms%symObj, atoms%nat, atoms%iatype, xRed, ierr)
        i_all=-product(shape(xRed))*kind(xRed)
        deallocate(xRed,stat=i_stat)
        call memocc(i_stat,i_all,'xRed',subname)
        if (atoms%geocode == 'S') then
           !!for the moment symmetries are not allowed in surfaces BC
           write(*,*)'ERROR: symmetries in surfaces BC are not allowed for the moment, disable them to run'
           stop
           call ab6_symmetry_set_periodicity(atoms%symObj, &
                & (/ .true., .false., .true. /), ierr)
        else if (atoms%geocode == 'F') then
           call ab6_symmetry_set_periodicity(atoms%symObj, &
                & (/ .false., .false., .false. /), ierr)
        end if
        if (in%elecfield /= 0) then
           call ab6_symmetry_set_field(atoms%symObj, (/ 0._gp, in%elecfield, 0._gp /), ierr)
        end if
     else
        if (atoms%symObj >= 0) then
           call ab6_symmetry_free(atoms%symObj)
        end if
        call ab6_symmetry_new(atoms%symObj)
        rprimd(1,1) = 0.5d0
        rprimd(2,1) = 1d0
        rprimd(3,1) = 1d0
        rprimd(1,2) = 2d0
        rprimd(2,2) = 0d0
        rprimd(3,2) = 1d0
        rprimd(1,3) = 3d0
        rprimd(2,3) = 0d0
        rprimd(3,3) = 1d0
        call ab6_symmetry_set_lattice(atoms%symObj, rprimd, ierr)
        call ab6_symmetry_set_structure(atoms%symObj, 3, (/ 1,2,3 /), rprimd / 4.d0, ierr)
     end if
  else
     if (atoms%symObj >= 0) then
        call ab6_symmetry_free(atoms%symObj)
     end if
     atoms%symObj = -1
  end if
END SUBROUTINE update_symmetries


!> Read the input variables needed for the k points generation
subroutine kpt_input_variables(iproc,filename,in,atoms)
  use module_base
  use module_types
  use defs_basis
  use ab6_symmetry
  implicit none
  character(len=*), intent(in) :: filename
  integer, intent(in) :: iproc
  type(input_variables), intent(inout) :: in
  type(atoms_data), intent(in) :: atoms
  !local variables
  logical :: exists
  character(len=*), parameter :: subname='kpt_input_variables'
  character(len = 6) :: type
  character(len=100) :: line
  integer :: i_stat,ierror,iline,i,nshiftk, ngkpt(3), nseg, ikpt, j, i_all,ngranularity,ncount
  real(gp) :: kptrlen, shiftk(3,8), norm, alat(3)
  integer, allocatable :: iseg(:)

  ! Set default values.
  in%nkpt = 1
  in%nkptv = 0
  in%ngroups_kptv=1

  inquire(file=trim(filename),exist=exists)

  if (.not. exists) then
     ! Set only the gamma point.
     allocate(in%kpt(3, in%nkpt+ndebug),stat=i_stat)
     call memocc(i_stat,in%kpt,'in%kpt',subname)
     in%kpt(:, 1) = (/ 0., 0., 0. /)
     allocate(in%wkpt(in%nkpt+ndebug),stat=i_stat)
     call memocc(i_stat,in%wkpt,'in%wkpt',subname)
     in%wkpt(1) = 1.
     return
  !and control whether we are giving k-points to Free BC
  else if (atoms%geocode == 'F') then
     if (iproc==0) write(*,*)&
          ' NONSENSE: Trying to use k-points with Free Boundary Conditions!'
     stop
  end if

  ! Real generation of k-point set.
  open(unit=1,file=filename,status='old')

  !line number, to control the input values
  iline=0

  read(1,*,iostat=ierror) type
  call check()
  
  if (trim(type) == "auto" .or. trim(type) == "Auto" .or. trim(type) == "AUTO") then
     read(1,*,iostat=ierror) kptrlen
     call check()
     call ab6_symmetry_get_auto_k_grid(atoms%symObj, in%nkpt, in%kpt, in%wkpt, &
          & kptrlen, ierror)
     if (ierror /= AB6_NO_ERROR) then
        if (iproc==0) write(*,*) " ERROR in symmetry library. Error code is ", ierror
        stop
     end if
     ! in%kpt and in%wkpt will be allocated by ab6_symmetry routine.
     call memocc(0,in%kpt,'in%kpt',subname)
     call memocc(0,in%wkpt,'in%wkpt',subname)
  else if (trim(type) == "MPgrid" .or. trim(type) == "mpgrid") then
     read(1,*,iostat=ierror) ngkpt
     call check()
     read(1,*,iostat=ierror) nshiftk
     call check()
     do i = 1, min(nshiftk, 8), 1
        read(1,*,iostat=ierror) shiftk(:, i)
        call check()
     end do
     call ab6_symmetry_get_mp_k_grid(atoms%symObj, in%nkpt, in%kpt, in%wkpt, &
          & ngkpt, nshiftk, shiftk, ierror)
     if (ierror /= AB6_NO_ERROR) then
        if (iproc==0) write(*,*) " ERROR in symmetry library. Error code is ", ierror
        stop
     end if
     ! in%kpt and in%wkpt will be allocated by ab6_symmetry routine.
     call memocc(0,in%kpt,'in%kpt',subname)
     call memocc(0,in%wkpt,'in%wkpt',subname)
  else if (trim(type) == "manual" .or. trim(type) == "Manual") then
     read(1,*,iostat=ierror) in%nkpt
     call check()
     allocate(in%kpt(3, in%nkpt+ndebug),stat=i_stat)
     call memocc(i_stat,in%kpt,'in%kpt',subname)
     allocate(in%wkpt(in%nkpt+ndebug),stat=i_stat)
     call memocc(i_stat,in%wkpt,'in%wkpt',subname)
     norm=0.0_gp
     do i = 1, in%nkpt
        read(1,*,iostat=ierror) in%kpt(:, i), in%wkpt(i)
        norm=norm+in%wkpt(i)
        call check()
     end do
     
     ! We normalise the weights.
     in%wkpt(:) = in%wkpt / norm
  end if
  ! Now read the band structure definition.
  read(1,*,iostat=ierror) type
  if (ierror == 0 .and. (trim(type) == "bands" .or. trim(type) == "Bands" .or. &
       & trim(type) == "BANDS")) then
     read(1,*,iostat=ierror) nseg
     call check()
     allocate(iseg(nseg+ndebug),stat=i_stat)
     call memocc(i_stat,iseg,'iseg',subname)
     read(1,*,iostat=ierror) iseg, ngranularity
     call check()
     !calculate the number of groups of for the band structure
     in%nkptv=1
     do i=1,nseg
        in%nkptv=in%nkptv+iseg(i)
     end do
     in%ngroups_kptv=ceiling(real(in%nkptv,gp)/real(ngranularity,gp))

     allocate(in%nkptsv_group(in%ngroups_kptv+ndebug),stat=i_stat)
     call memocc(i_stat,in%nkptsv_group,'in%nkptsv_group',subname)
     ncount=0
     do i=1,in%ngroups_kptv-1
        in%nkptsv_group(i)=ngranularity !if ngranularity is bigger than nkptv  then ngroups is one
        ncount=ncount+ngranularity
     end do
     !put the rest in the last group
     in%nkptsv_group(in%ngroups_kptv)=in%nkptv-ncount

     allocate(in%kptv(3,in%nkptv+ndebug),stat=i_stat)
     call memocc(i_stat,in%kptv,'in%kptv',subname)
     ikpt = 1
     read(1,*,iostat=ierror) in%kptv(:, ikpt)
     call check()
     do i = 1, nseg
        ikpt = ikpt + iseg(i)
        read(1,*,iostat=ierror) in%kptv(:, ikpt)
        call check()
        do j = ikpt - iseg(i) + 1, ikpt - 1
           in%kptv(:, j) = in%kptv(:, ikpt - iseg(i)) + &
                & (in%kptv(:, ikpt) - in%kptv(:, ikpt - iseg(i))) * &
                & real(j - ikpt + iseg(i), gp) / real(iseg(i), gp)
        end do
     end do
     
     i_all=-product(shape(iseg))*kind(iseg)
     deallocate(iseg,stat=i_stat)
     call memocc(i_stat,i_all,'iseg',subname)

     !read an optional line to see if there is a file associated
     read(1,'(a100)',iostat=ierror)line
     if (ierror /=0) then
        !last line missing, put an empty line
        line=''
        in%band_structure_filename=''
     else
        read(line,*,iostat=ierror) in%band_structure_filename
        call check()
        !since a file for the local potential is already given, do not perform ground state calculation
        if (iproc==0) then
           write(*,'(1x,a)')'Local Potential read from file, '//trim(in%band_structure_filename)//&
                ', do not optimise GS wavefunctions'
        end if
        in%nrepmax=0
        in%itermax=0
        in%itrpmax=0
        in%inputPsiId=-1000 !allocate empty wavefunctions
        in%output_grid=0
     end if
  end if
  close(unit=1,iostat=ierror)

  ! Convert reduced coordinates into BZ coordinates.
  alat = (/ atoms%alat1, atoms%alat2, atoms%alat3 /)
  if (atoms%geocode == 'S') alat(2) = 1.d0
  do i = 1, in%nkpt, 1
     in%kpt(:, i) = in%kpt(:, i) / alat * two_pi
  end do
  do i = 1, in%nkptv, 1
     in%kptv(:, i) = in%kptv(:, i) / alat * two_pi
  end do

contains

  subroutine check()
    iline=iline+1
    if (ierror/=0) then
       !if (iproc == 0) 
            write(*,'(1x,a,a,a,i3)') &
            'Error while reading the file "',trim(filename),'", line=',iline
       stop
    end if
  END SUBROUTINE check

END SUBROUTINE kpt_input_variables


!> Read the input variables which can be used for performances
subroutine perf_input_variables(iproc,filename,inputs)
  use module_base
  use module_types
  use module_input
  implicit none
  character(len=*), intent(in) :: filename
  integer, intent(in) :: iproc
  type(input_variables), intent(inout) :: inputs
  !local variables
  character(len=*), parameter :: subname='perf_input_variables'
  logical :: exists
  integer :: iline,ierror,ierr,blocks(2)

  call input_set_file(iproc, filename, exists)


  call input_var("debug", .false., "Debug option", inputs%debug)
  call input_var("fftcache", 8*1024, "Cache size for the FFT", inputs%ncache_fft)
  call input_var("accel", 7, "NO     ", (/ "NO     ", "CUDAGPU", "OCLGPU " /), &
       & "Acceleration", inputs%iacceleration)
  call input_var("blas", .false., "CUBLAS acceleration", GPUblas)
  call input_var("projrad", 15.0d0, &
       & "Radius of the projector as a function of the maxrad", inputs%projrad)
  call input_var("exctxpar", "BC", &
       & "Exact exchange parallelisation scheme", inputs%exctxpar)
  call input_var("ig_diag", .true., &
       & "Input guess: (T:Direct, F:Iterative) diag. of Ham.", &
       & inputs%orthpar%directDiag)
  call input_var("ig_norbp", 5, &
       & "Input guess: Orbitals per process for iterative diag.", &
       & inputs%orthpar%norbpInguess)
  call input_var("ig_blocks", (/ 300, 800 /), &
       & "Input guess: Block sizes for orthonormalisation", blocks)
  call input_var("ig_tol", 1d-4, &
       & "Input guess: Tolerance criterion", inputs%orthpar%iguessTol)
  call input_var("methortho", 0, (/ 0, 1, 2 /), &
       & "Orthogonalisation (0=Cholesky,1=GS/Chol,2=Loewdin)", inputs%orthpar%methOrtho)
  call input_var("rho_commun", "DBL", "Density communication scheme", inputs%rho_commun)

  call input_free()

  !Block size used for the orthonormalization
  inputs%orthpar%bsLow = blocks(1)
  inputs%orthpar%bsUp  = blocks(2)
  
  ! Set debug for memory occupation (memocc routine from ABINIT)
  call memocc_set_debug(inputs%debug)
  if (inputs%debug) then
     !We create the file malloc.prc
     call memocc_set_verbosity(10)
  else
     call memocc_set_verbosity(0)
  end if

  !Set cache size for fft
  call set_cache_size(inputs%ncache_fft)

  !Check after collecting all values
  if(.not.inputs%orthpar%directDiag .or. inputs%orthpar%methOrtho==1) then 
     write(*,'(1x,a)') 'Input Guess: Block size used for the orthonormalization (ig_blocks)'
     if(inputs%orthpar%bsLow==inputs%orthpar%bsUp) then
        write(*,'(5x,a,i0)') 'Take block size specified by user: ',inputs%orthpar%bsLow
     else if(inputs%orthpar%bsLow<inputs%orthpar%bsUp) then
        write(*,'(5x,2(a,i0))') 'Choose block size automatically between ',inputs%orthpar%bsLow,' and ',inputs%orthpar%bsUp
     else
        write(*,'(1x,a)') "ERROR: invalid values of inputs%bsLow and inputs%bsUp. Change them in 'inputs.perf'!"
        call MPI_ABORT(MPI_COMM_WORLD,0,ierr)
     end if
     write(*,'(5x,a)') 'This values will be adjusted if it is larger than the number of orbitals.'
  end if

contains

  subroutine check()
    iline=iline+1
    if (ierror/=0) then
       !if (iproc == 0) 
        write(*,'(1x,a,a,a,i3)')  'Error while reading the file "',trim(filename),'", line=',iline
        call MPI_ABORT(MPI_COMM_WORLD,ierror,ierr)
    end if
  END SUBROUTINE check

END SUBROUTINE perf_input_variables


!>  Free all dynamically allocated memory from the input variable structure.
subroutine free_input_variables(in)
  use module_base
  use module_types
  implicit none
  type(input_variables), intent(inout) :: in
  character(len=*), parameter :: subname='free_input_variables'
  integer :: i_stat, i_all
  if (associated(in%qmass)) then
     i_all=-product(shape(in%qmass))*kind(in%qmass)
     deallocate(in%qmass,stat=i_stat)
     call memocc(i_stat,i_all,'in%qmass',subname)
  end if
  if (associated(in%kpt)) then
     i_all=-product(shape(in%kpt))*kind(in%kpt)
     deallocate(in%kpt,stat=i_stat)
     call memocc(i_stat,i_all,'in%kpt',subname)
  end if
  if (associated(in%wkpt)) then
     i_all=-product(shape(in%wkpt))*kind(in%wkpt)
     deallocate(in%wkpt,stat=i_stat)
     call memocc(i_stat,i_all,'in%wkpt',subname)
  end if
  if (associated(in%kptv)) then
     i_all=-product(shape(in%kptv))*kind(in%kptv)
     deallocate(in%kptv,stat=i_stat)
     call memocc(i_stat,i_all,'in%kptv',subname)
  end if
  if (associated(in%nkptsv_group)) then
     i_all=-product(shape(in%nkptsv_group))*kind(in%nkptsv_group)
     deallocate(in%nkptsv_group,stat=i_stat)
     call memocc(i_stat,i_all,'in%nkptsv_group',subname)
  end if

!!$  if (associated(in%Gabs_coeffs) ) then
!!$     i_all=-product(shape(in%Gabs_coeffs))*kind(in%Gabs_coeffs)
!!$     deallocate(in%Gabs_coeffs,stat=i_stat)
!!$     call memocc(i_stat,i_all,'in%Gabs_coeffs',subname)
!!$  end if
END SUBROUTINE free_input_variables


!> Assign default values for ABSCALC variables
subroutine abscalc_input_variables_default(in)
  use module_base
  use module_types
  implicit none
  type(input_variables), intent(out) :: in

  in%c_absorbtion=.false.
  in%potshortcut=0
  in%iat_absorber=0

END SUBROUTINE abscalc_input_variables_default


!> Read the input variables needed for the ABSCALC
!!    Every argument should be considered as mandatory
subroutine abscalc_input_variables(iproc,filename,in)
  use module_base
  use module_types
  implicit none
  !Arguments
  type(input_variables), intent(inout) :: in
  character(len=*), intent(in) :: filename
  integer, intent(in) :: iproc
  !Local variables
  integer, parameter :: iunit = 112
  integer :: ierror,iline, i

  character(len=*), parameter :: subname='abscalc_input_variables'
  integer :: i_stat

  ! Read the input variables.
  open(unit=iunit,file=filename,status='old')

  !line number, to control the input values
  iline=0

  !x-absorber treatment (in progress)

  read(iunit,*,iostat=ierror) in%iabscalc_type
  call check()


  read(iunit,*,iostat=ierror)  in%iat_absorber
  call check()
  read(iunit,*,iostat=ierror)  in%L_absorber
  call check()

  allocate(in%Gabs_coeffs(2*in%L_absorber +1+ndebug),stat=i_stat)
  call memocc(i_stat,in%Gabs_coeffs,'Gabs_coeffs',subname)

  read(iunit,*,iostat=ierror)  (in%Gabs_coeffs(i), i=1,2*in%L_absorber +1 )
  call check()

  read(iunit,*,iostat=ierror)  in%potshortcut
  call check()
  
  read(iunit,*,iostat=ierror)  in%nsteps
  call check()

  if( iand( in%potshortcut,4)>0) then
     read(iunit,'(a100)',iostat=ierror) in%extraOrbital
  end if


  
  read(iunit,*,iostat=ierror) in%abscalc_alterpot, in%abscalc_eqdiff 
  if(ierror==0) then

  else
     in%abscalc_alterpot=.false.
     in%abscalc_eqdiff =.false.
  endif

  in%c_absorbtion=.true.

  close(unit=iunit)

contains

  subroutine check()
    iline=iline+1
    if (ierror/=0) then
       if (iproc == 0) write(*,'(1x,a,a,a,i3)') &
            'Error while reading the file "',trim(filename),'", line=',iline
       stop
    end if
  END SUBROUTINE check

END SUBROUTINE abscalc_input_variables


!> Assign default values for frequencies variables
!!    freq_alpha: frequencies step for finite difference = alpha*hx, alpha*hy, alpha*hz
!!    freq_order; order of the finite difference (2 or 3 i.e. 2 or 4 points)
!!    freq_method: 1 - systematic moves of atoms over each direction
subroutine frequencies_input_variables_default(inputs)
  use module_base
  use module_types
  implicit none
  type(input_variables), intent(out) :: inputs

  inputs%freq_alpha=1.d0/real(64,kind(1.d0))
  inputs%freq_order=2
  inputs%freq_method=1

END SUBROUTINE frequencies_input_variables_default


!> Read the input variables needed for the frequencies calculation.
!!    Every argument should be considered as mandatory.
subroutine frequencies_input_variables(iproc,filename,in)
  use module_base
  use module_types
  implicit none
  !Arguments
  type(input_variables), intent(inout) :: in
  character(len=*), intent(in) :: filename
  integer, intent(in) :: iproc
  !Local variables
  integer, parameter :: iunit=111
  character(len=100) :: line,string
  integer :: ierror,iline

  ! Read the input variables.
  open(unit=iunit,file=filename,status='old')
  !Line number, to control the input values
  iline=0
  !Read in%freq_alpha (possible 1/64)
  read(unit=iunit,fmt="(a)",iostat=ierror) line
  !Transform the line in case there are slashes (to ease the parsing)
  call read_fraction_string(line,in%freq_alpha,ierror)
  if (ierror /= 0) then
     print *,'wrong format of the string: '//string
     ierror=1
  end if
  call check()
  !Read the order of finite difference scheme
  read(unit=iunit,fmt=*,iostat=ierror)  in%freq_order
  if (in%freq_order /= -1 .and. in%freq_order /= 1 &
     & .and. in%freq_order /= 2 .and. in%freq_order /= 3 ) then
     if (iproc==0) write (*,'(1x,a)') 'Only -1, 1, 2 or 3 are possible for the order scheme'
     stop
  end if
  !Read the index of the method
  read(unit=iunit,fmt=*,iostat=ierror)  in%freq_method
  if (in%freq_method /= 1) then
     if (iproc==0) write (*,'(1x,a)') '1 for the method to calculate frequencies.'
     stop
  end if
  call check()

  close(unit=iunit)

  !Message
  if (iproc == 0) then
     write(*,*)
     write(*,'(1x,a,1pg14.6)') '=F= Step size factor',in%freq_alpha
     write(*,'(1x,a,i10)')     '=F= Order scheme    ',in%freq_order
     write(*,'(1x,a,i10)')     '=F= Used method     ',in%freq_method
  end if

contains

  subroutine check()
    implicit none
    iline=iline+1
    if (ierror/=0) then
       if (iproc == 0) write(*,'(1x,a,a,a,i3)') &
            'Error while reading the file "',trim(filename),'", line=',iline
       stop
    end if
  END SUBROUTINE check

END SUBROUTINE frequencies_input_variables


module position_files
contains
  subroutine directGetLine(line, ifile, eof)
    integer, intent(in) :: ifile
    character(len=150), intent(out) :: line
    logical, intent(out) :: eof

    integer :: i_stat

    eof = .false.
    read(ifile,'(a150)', iostat = i_stat) line
    if (i_stat /= 0) eof = .true.
  END SUBROUTINE directGetLine

  subroutine archiveGetLine(line, ifile, eof)
    integer, intent(in) :: ifile
    character(len=150), intent(out) :: line
    logical, intent(out) :: eof

    integer :: i_stat

    eof = .false.
    call extractNextLine(line, i_stat)
    if (i_stat /= 0) eof = .true.
  END SUBROUTINE archiveGetLine
end module position_files

!> Read atomic file
subroutine read_atomic_file(file,iproc,atoms,rxyz)
  use module_base
  use module_types
  use module_interfaces, except_this_one => read_atomic_file
  use ab6_symmetry
  use position_files
  implicit none
  character(len=*), intent(in) :: file
  integer, intent(in) :: iproc
  type(atoms_data), intent(inout) :: atoms
  real(gp), dimension(:,:), pointer :: rxyz
  !local variables
  character(len=*), parameter :: subname='read_atomic_file'
  integer :: l, extract
  logical :: file_exists, archive
  character(len = 128) :: filename
  character(len = 15) :: arFile
  character(len = 6) :: ext

  file_exists = .false.
  archive = .false.

  ! Extract from archive
  if (index(file, "posout_") == 1 .or. index(file, "posmd_") == 1) then
     write(arFile, "(A)") "posout.tar.bz2"
     if (index(file, "posmd_") == 1) write(arFile, "(A)") "posmd.tar.bz2"
     inquire(FILE = trim(arFile), EXIST = file_exists)
     if (file_exists) then
!!$     call extractNextCompress(trim(arFile), len(trim(arFile)), &
!!$          & trim(file), len(trim(file)), extract, ext)
        call openNextCompress(trim(arFile), len(trim(arFile)), &
             & trim(file), len(trim(file)), extract, ext)
        if (extract == 0) then
           write(*,*) "Can't find '", file, "' in archive."
           stop
        end if
        archive = .true.
        write(filename, "(A)") file//'.'//trim(ext)
        write(atoms%format, "(A)") trim(ext)
     end if
  end if

  ! Test posinp.xyz
  if (.not. file_exists) then
     inquire(FILE = file//'.xyz', EXIST = file_exists)
     if (file_exists) then
        write(filename, "(A)") file//'.xyz'!"posinp.xyz"
        write(atoms%format, "(A)") "xyz"
        open(unit=99,file=trim(filename),status='old')
     end if
  end if
  ! Test posinp.ascii
  if (.not. file_exists) then
     inquire(FILE = file//'.ascii', EXIST = file_exists)
     if (file_exists) then
        write(filename, "(A)") file//'.ascii'!"posinp.ascii"
        write(atoms%format, "(A)") "ascii"
        open(unit=99,file=trim(filename),status='old')
     end if
  end if
  ! Test the name directly
  if (.not. file_exists) then
     inquire(FILE = file, EXIST = file_exists)
     if (file_exists) then
         write(filename, "(A)") file
         l = len(file)
         if (file(l-3:l) == ".xyz") then
            write(atoms%format, "(A)") "xyz"
         else if (file(l-5:l) == ".ascii") then
            write(atoms%format, "(A)") "ascii"
         else
            write(*,*) "Atomic input file '" // trim(file) // "', format not recognised."
            write(*,*) " File should be *.ascii or *.xyz."
            stop
         end if
         open(unit=99,file=trim(filename),status='old')
     end if
  end if

  if (.not. file_exists) then
     write(*,*) "Atomic input file not found."
     write(*,*) " Files looked for were '"//file//"'.ascii, '"//file//".xyz' and '"//file//"'."
     stop 
  end if

  if (atoms%format == "xyz") then
     !read atomic positions
     if (.not.archive) then
        call read_xyz_positions(iproc,99,atoms,rxyz,directGetLine)
     else
        call read_xyz_positions(iproc,99,atoms,rxyz,archiveGetLine)
     end if
  else if (atoms%format == "ascii") then
     !read atomic positions
     if (.not.archive) then
        call read_ascii_positions(iproc,99,atoms,rxyz,directGetLine)
     else
        call read_ascii_positions(iproc,99,atoms,rxyz,archiveGetLine)
     end if
  end if

  !control atom positions
  call check_atoms_positions(iproc,atoms,rxyz)

  ! We delay the calculation of the symmetries.
  atoms%symObj = -1

  ! rm temporary file.
  if (.not.archive) then
     close(99)
!!$  else
!!$     call unlinkExtract(trim(filename), len(trim(filename)))
  end if
END SUBROUTINE read_atomic_file


!> Deallocate the structure atoms_data.
subroutine deallocate_atoms(atoms,subname) 
  use module_base
  use module_types
  use ab6_symmetry
  implicit none
  character(len=*), intent(in) :: subname
  type(atoms_data), intent(inout) :: atoms
  !local variables
  integer :: i_stat, i_all

  !deallocations
  i_all=-product(shape(atoms%ifrztyp))*kind(atoms%ifrztyp)
  deallocate(atoms%ifrztyp,stat=i_stat)
  call memocc(i_stat,i_all,'atoms%ifrztyp',subname)
  i_all=-product(shape(atoms%iatype))*kind(atoms%iatype)
  deallocate(atoms%iatype,stat=i_stat)
  call memocc(i_stat,i_all,'atoms%iatype',subname)
  i_all=-product(shape(atoms%natpol))*kind(atoms%natpol)
  deallocate(atoms%natpol,stat=i_stat)
  call memocc(i_stat,i_all,'atoms%natpol',subname)
  i_all=-product(shape(atoms%atomnames))*kind(atoms%atomnames)
  deallocate(atoms%atomnames,stat=i_stat)
  call memocc(i_stat,i_all,'atoms%atomnames',subname)
  i_all=-product(shape(atoms%amu))*kind(atoms%amu)
  deallocate(atoms%amu,stat=i_stat)
  call memocc(i_stat,i_all,'atoms%amu',subname)
  if (atoms%symObj >= 0) then
     call ab6_symmetry_free(atoms%symObj)
  end if
END SUBROUTINE deallocate_atoms


!> Deallocate the structure atoms_data after scf loop.
!! atoms%amu and all keys in dellocate_atoms are not de-allocated.
subroutine deallocate_atoms_scf(atoms,subname) 
  use module_base
  use module_types
  implicit none
  character(len=*), intent(in) :: subname
  type(atoms_data), intent(inout) :: atoms
  !local variables
  integer :: i_stat, i_all
  !semicores useful only for the input guess
  i_all=-product(shape(atoms%iasctype))*kind(atoms%iasctype)
  deallocate(atoms%iasctype,stat=i_stat)
  call memocc(i_stat,i_all,'atoms%iasctype',subname)
  i_all=-product(shape(atoms%aocc))*kind(atoms%aocc)
  deallocate(atoms%aocc,stat=i_stat)
  call memocc(i_stat,i_all,'atoms%aocc',subname)
  i_all=-product(shape(atoms%nzatom))*kind(atoms%nzatom)
  deallocate(atoms%nzatom,stat=i_stat)
  call memocc(i_stat,i_all,'atoms%nzatom',subname)
  i_all=-product(shape(atoms%psppar))*kind(atoms%psppar)
  deallocate(atoms%psppar,stat=i_stat)
  call memocc(i_stat,i_all,'atoms%psppar',subname)
  i_all=-product(shape(atoms%nelpsp))*kind(atoms%nelpsp)
  deallocate(atoms%nelpsp,stat=i_stat)
  call memocc(i_stat,i_all,'atoms%nelpsp',subname)
  i_all=-product(shape(atoms%npspcode))*kind(atoms%npspcode)
  deallocate(atoms%npspcode,stat=i_stat)
  call memocc(i_stat,i_all,'atoms%npspcode',subname)
  i_all=-product(shape(atoms%nlcc_ngv))*kind(atoms%nlcc_ngv)
  deallocate(atoms%nlcc_ngv,stat=i_stat)
  call memocc(i_stat,i_all,'atoms%nlcc_ngv',subname)
  i_all=-product(shape(atoms%nlcc_ngc))*kind(atoms%nlcc_ngc)
  deallocate(atoms%nlcc_ngc,stat=i_stat)
  call memocc(i_stat,i_all,'atoms%nlcc_ngc',subname)
  i_all=-product(shape(atoms%nlccpar))*kind(atoms%nlccpar)
  deallocate(atoms%nlccpar,stat=i_stat)
  call memocc(i_stat,i_all,'atoms%nlccpar',subname)

END SUBROUTINE deallocate_atoms_scf


!> Read atomic positions
subroutine read_xyz_positions(iproc,ifile,atoms,rxyz,getLine)
  use module_base
  use module_types
  implicit none
  integer, intent(in) :: iproc,ifile
  type(atoms_data), intent(inout) :: atoms
  real(gp), dimension(:,:), pointer :: rxyz
  interface
     subroutine getline(line,ifile,eof)
       integer, intent(in) :: ifile
       character(len=150), intent(out) :: line
       logical, intent(out) :: eof
     END SUBROUTINE getline
  end interface
  !local variables
  character(len=*), parameter :: subname='read_atomic_positions'
  character(len=2) :: symbol
  character(len=20) :: tatonam
  character(len=50) :: extra
  character(len=150) :: line
  logical :: lpsdbl, eof
  integer :: iat,ityp,i,ierrsfx,i_stat
! To read the file posinp (avoid differences between compilers)
  real(kind=4) :: rx,ry,rz,alat1,alat2,alat3
! case for which the atomic positions are given whithin general precision
  real(gp) :: rxd0,ryd0,rzd0,alat1d0,alat2d0,alat3d0
  character(len=20), dimension(100) :: atomnames

  call getLine(line, ifile, eof)
  if (eof) then
     write(*,*) "Error: unexpected end of file."
     stop
  end if
  read(line,*) atoms%nat,atoms%units

  allocate(rxyz(3,atoms%nat+ndebug),stat=i_stat)
  call memocc(i_stat,rxyz,'rxyz',subname)

  allocate(atoms%iatype(atoms%nat+ndebug),stat=i_stat)
  call memocc(i_stat,atoms%iatype,'atoms%iatype',subname)
  allocate(atoms%ifrztyp(atoms%nat+ndebug),stat=i_stat)
  call memocc(i_stat,atoms%ifrztyp,'atoms%ifrztyp',subname)
  allocate(atoms%natpol(atoms%nat+ndebug),stat=i_stat)
  call memocc(i_stat,atoms%natpol,'atoms%natpol',subname)
  allocate(atoms%amu(atoms%nat+ndebug),stat=i_stat)
  call memocc(i_stat,atoms%amu,'atoms%amu',subname)

  !controls if the positions are provided with machine precision
  if (atoms%units == 'angstroemd0' .or. atoms%units== 'atomicd0' .or. &
       atoms%units== 'bohrd0' .or. atoms%units=='reduced') then
     lpsdbl=.true.
  else
     lpsdbl=.false.
  end if

  !this array is useful for frozen atoms
  !no atom is frozen by default
  atoms%ifrztyp(:)=0
  !also the spin polarisation and the charge are is fixed to zero by default
  !this corresponds to the value of 100
  !RULE natpol=charge*1000 + 100 + spinpol
  atoms%natpol(:)=100

  !read from positions of .xyz format, but accepts also the old .ascii format
  call getLine(line, ifile, eof)
  if (eof) then
     write(*,*) "Error: unexpected end of file."
     stop
  end if

!!!  !old format, still here for backward compatibility
!!!  !admits only simple precision calculation
!!!  read(line,*,iostat=ierror) rx,ry,rz,tatonam

!!!  !in case of old format, put geocode to F and alat to 0.
!!!  if (ierror == 0) then
!!!     atoms%geocode='F'
!!!     alat1d0=0.0_gp
!!!     alat2d0=0.0_gp
!!!     alat3d0=0.0_gp
!!!  else
  if (lpsdbl) then
     read(line,*,iostat=ierrsfx) tatonam,alat1d0,alat2d0,alat3d0
  else
     read(line,*,iostat=ierrsfx) tatonam,alat1,alat2,alat3
  end if
  if (ierrsfx == 0) then
     if (trim(tatonam)=='periodic') then
        atoms%geocode='P'
     else if (trim(tatonam)=='surface') then 
        atoms%geocode='S'
        atoms%alat2=0.0_gp
     else !otherwise free bc
        atoms%geocode='F'
        atoms%alat1=0.0_gp
        atoms%alat2=0.0_gp
        atoms%alat3=0.0_gp
     end if
     if (.not. lpsdbl) then
        alat1d0=real(alat1,gp)
        alat2d0=real(alat2,gp)
        alat3d0=real(alat3,gp)
     end if
  else
     atoms%geocode='F'
     alat1d0=0.0_gp
     alat2d0=0.0_gp
     alat3d0=0.0_gp
  end if
!!!  end if

  !reduced coordinates are possible only with periodic units
  if (atoms%units == 'reduced' .and. atoms%geocode == 'F') then
     if (iproc==0) write(*,'(1x,a)')&
          'ERROR: Reduced coordinates are not allowed with isolated BC'
  end if

  !convert the values of the cell sizes in bohr
  if (atoms%units=='angstroem' .or. atoms%units=='angstroemd0') then
     ! if Angstroem convert to Bohr
     atoms%alat1=alat1d0/bohr2ang
     atoms%alat2=alat2d0/bohr2ang
     atoms%alat3=alat3d0/bohr2ang
  else if  (atoms%units=='atomic' .or. atoms%units=='bohr'  .or.&
       atoms%units== 'atomicd0' .or. atoms%units== 'bohrd0') then
     atoms%alat1=alat1d0
     atoms%alat2=alat2d0
     atoms%alat3=alat3d0
  else if (atoms%units == 'reduced') then
     !assume that for reduced coordinates cell size is in bohr
     atoms%alat1=alat1d0
     atoms%alat2=alat2d0
     atoms%alat3=alat3d0
  else
     write(*,*) 'length units in input file unrecognized'
     write(*,*) 'recognized units are angstroem or atomic = bohr'
     stop 
  endif

  atoms%ntypes=0
  do iat=1,atoms%nat
     !xyz input file, allow extra information
     call getLine(line, ifile, eof)
     if (eof) then
        write(*,*) "Error: unexpected end of file."
        stop
     end if
     if (lpsdbl) then
        read(line,*,iostat=ierrsfx)symbol,rxd0,ryd0,rzd0,extra
     else
        read(line,*,iostat=ierrsfx)symbol,rx,ry,rz,extra
     end if
     !print *,'extra',iat,extra
     call find_extra_info(line,extra)
     !print *,'then',iat,extra
     call parse_extra_info(iat,extra,atoms)

     tatonam=trim(symbol)
!!!     end if
     if (lpsdbl) then
        rxyz(1,iat)=rxd0
        rxyz(2,iat)=ryd0
        rxyz(3,iat)=rzd0
     else
        rxyz(1,iat)=real(rx,gp)
        rxyz(2,iat)=real(ry,gp)
        rxyz(3,iat)=real(rz,gp)
     end if

     

     if (atoms%units == 'reduced') then !add treatment for reduced coordinates
        rxyz(1,iat)=modulo(rxyz(1,iat),1.0_gp)
        if (atoms%geocode == 'P') rxyz(2,iat)=modulo(rxyz(2,iat),1.0_gp)
        rxyz(3,iat)=modulo(rxyz(3,iat),1.0_gp)
     else if (atoms%geocode == 'P') then
        rxyz(1,iat)=modulo(rxyz(1,iat),alat1d0)
        rxyz(2,iat)=modulo(rxyz(2,iat),alat2d0)
        rxyz(3,iat)=modulo(rxyz(3,iat),alat3d0)
     else if (atoms%geocode == 'S') then
        rxyz(1,iat)=modulo(rxyz(1,iat),alat1d0)
        rxyz(3,iat)=modulo(rxyz(3,iat),alat3d0)
     end if
 
     do ityp=1,atoms%ntypes
        if (tatonam == atomnames(ityp)) then
           atoms%iatype(iat)=ityp
           goto 200
        endif
     enddo
     atoms%ntypes=atoms%ntypes+1
     if (atoms%ntypes > 100) stop 'more than 100 atomnames not permitted'
     atomnames(ityp)=tatonam
     atoms%iatype(iat)=atoms%ntypes
200  continue

     if (atoms%units=='angstroem' .or. atoms%units=='angstroemd0') then
        ! if Angstroem convert to Bohr
        do i=1,3 
           rxyz(i,iat)=rxyz(i,iat)/bohr2ang
        enddo
     else if (atoms%units == 'reduced') then 
        rxyz(1,iat)=rxyz(1,iat)*atoms%alat1
        if (atoms%geocode == 'P') rxyz(2,iat)=rxyz(2,iat)*atoms%alat2
        rxyz(3,iat)=rxyz(3,iat)*atoms%alat3
     endif
  enddo

  !now that ntypes is determined allocate atoms%atomnames and copy the values
  allocate(atoms%atomnames(atoms%ntypes+ndebug),stat=i_stat)
  call memocc(i_stat,atoms%atomnames,'atoms%atomnames',subname)
  atoms%atomnames(1:atoms%ntypes)=atomnames(1:atoms%ntypes)
END SUBROUTINE read_xyz_positions


!> Check the position of atoms
subroutine check_atoms_positions(iproc,atoms,rxyz)
  use module_base
  use module_types
  implicit none
  integer, intent(in) :: iproc
  type(atoms_data), intent(in) :: atoms
  real(gp), dimension(3,atoms%nat), intent(in) :: rxyz
  !local variables
  logical :: dowrite
  integer :: iat,nateq,jat,j

  nateq=0
  do iat=1,atoms%nat
     do jat=iat+1,atoms%nat
        if ((rxyz(1,iat)-rxyz(1,jat))**2+(rxyz(2,iat)-rxyz(2,jat))**2+&
             (rxyz(3,iat)-rxyz(3,jat))**2 ==0.0_gp) then
           nateq=nateq+1
           write(*,'(1x,a,2(i0,a,a6,a))')'ERROR: atoms ',iat,&
                ' (',trim(atoms%atomnames(atoms%iatype(iat))),') and ',&
                jat,' (',trim(atoms%atomnames(atoms%iatype(jat))),&
                ') have the same positions'
        end if
     end do
  end do
  if (nateq /= 0) then
     if (iproc == 0) then
        write(*,'(1x,a)')'Control your posinp file, cannot proceed'
        write(*,'(1x,a)',advance='no')&
             'Writing tentative alternative positions in the file posinp_alt...'
        open(unit=9,file='posinp_alt')
        write(9,'(1x,a)')' ??? atomicd0'
        write(9,*)
        do iat=1,atoms%nat
           dowrite=.true.
           do jat=iat+1,atoms%nat
              if ((rxyz(1,iat)-rxyz(1,jat))**2+(rxyz(2,iat)-rxyz(2,jat))**2+&
                   (rxyz(3,iat)-rxyz(3,jat))**2 ==0.0_gp) then
                 dowrite=.false.
              end if
           end do
           if (dowrite) & 
                write(9,'(a2,4x,3(1x,1pe21.14))')trim(atoms%atomnames(atoms%iatype(iat))),&
                (rxyz(j,iat),j=1,3)
        end do
        close(9)
        write(*,'(1x,a)')' done.'
        write(*,'(1x,a)')' Replace ??? in the file heading with the actual atoms number'               
     end if
     stop 'check_atoms_positions'
  end if
END SUBROUTINE check_atoms_positions


!> Find extra information
subroutine find_extra_info(line,extra)
  implicit none
  character(len=150), intent(in) :: line
  character(len=50), intent(out) :: extra
  !local variables
  logical :: space
  integer :: i,nspace
  i=1
  space=.true.
  nspace=-1
  !print *,'line',line
  find_space : do
     !toggle the space value for each time
     if ((line(i:i) == ' ' .or. line(i:i) == char(9)) .neqv. space) then
        nspace=nspace+1
        space=.not. space
     end if
     !print *,line(i:i),nspace
     if (nspace==8) then
        extra=line(i:min(150,i+49))
        exit find_space
     end if
     if (i==150) then
        !print *,'AAA',extra
        extra='nothing'
        exit find_space
     end if
     i=i+1
  end do find_space
END SUBROUTINE find_extra_info


!> Parse extra information
subroutine parse_extra_info(iat,extra,atoms)
  use module_types
  implicit none
  !Arguments
  integer, intent(in) :: iat
  character(len=50), intent(in) :: extra
  type(atoms_data), intent(inout) :: atoms
  !Local variables
  character(len=4) :: suffix
  logical :: go
  integer :: ierr,ierr1,ierr2,nspol,nchrg,nsgn
  !case with all the information
  !print *,iat,'ex'//trim(extra)//'ex'
  read(extra,*,iostat=ierr)nspol,nchrg,suffix
  if (extra == 'nothing') then !case with empty information
     nspol=0
     nchrg=0
     suffix='    '
  else if (ierr /= 0) then !case with partial information
     read(extra,*,iostat=ierr1)nspol,suffix
     if (ierr1 /=0) then
        call valid_frzchain(trim(extra),go)
        if (go) then
           suffix=trim(extra)
           nspol=0
           nchrg=0
        else
           read(extra,*,iostat=ierr2)nspol
           if (ierr2 /=0) then
              call error
           end if
           suffix='    '
           nchrg=0
        end if
     else
        nchrg=0
        call valid_frzchain(trim(suffix),go)
        if (.not. go) then
           read(suffix,*,iostat=ierr2)nchrg
           if (ierr2 /= 0) then
              call error
           else
              suffix='    '
           end if
        else

        end if
     end if
  end if

  !now assign the array, following the rule
  if(nchrg>=0) then
     nsgn=1
  else
     nsgn=-1
  end if
  atoms%natpol(iat)=1000*nchrg+nsgn*100+nspol

  !print *,'natpol atomic',iat,atoms%natpol(iat),suffix

  !convert the suffix into ifrztyp
  call frozen_ftoi(suffix,atoms%ifrztyp(iat))

!!!  if (trim(suffix) == 'f') then
!!!     !the atom is considered as blocked
!!!     atoms%ifrztyp(iat)=1
!!!  end if

contains

 subroutine error
   !if (iproc == 0) then
      print *,extra
      write(*,'(1x,a,i0,a)')&
           'ERROR in input file for atom number ',iat,&
           ': after 4th column you can put the input polarisation(s) or the frzchain: f,fxz,fy'
   !end if
   stop
 END SUBROUTINE error
  
END SUBROUTINE parse_extra_info


!> Read atomic positions of ascii files.
subroutine read_ascii_positions(iproc,ifile,atoms,rxyz,getline)
  use module_base
  use module_types
  implicit none
  integer, intent(in) :: iproc,ifile
  type(atoms_data), intent(inout) :: atoms
  real(gp), dimension(:,:), pointer :: rxyz
  interface
     subroutine getline(line,ifile,eof)
       integer, intent(in) :: ifile
       character(len=150), intent(out) :: line
       logical, intent(out) :: eof
     END SUBROUTINE getline
  end interface
  !local variables
  character(len=*), parameter :: subname='read_ascii_positions'
  character(len=2) :: symbol
  character(len=20) :: tatonam
  character(len=50) :: extra
  character(len=150) :: line
  logical :: lpsdbl, reduced, eof
  integer :: iat,ityp,i,i_stat,j,nlines
! To read the file posinp (avoid differences between compilers)
  real(kind=4) :: rx,ry,rz,alat1,alat2,alat3,alat4,alat5,alat6
! case for which the atomic positions are given whithin general precision
  real(gp) :: rxd0,ryd0,rzd0,alat1d0,alat2d0,alat3d0,alat4d0,alat5d0,alat6d0
  character(len=20), dimension(100) :: atomnames
  ! Store the file.
  character(len = 150), dimension(5000) :: lines

  ! First pass to store the file in a string buffer.
  nlines = 1
  do
     call getline(lines(nlines), ifile, eof)
     if (eof) then
        exit
     end if
     nlines = nlines + 1
     if (nlines > 5000) then
        if (iproc==0) write(*,*) 'Atomic input file too long (> 5000 lines).'
        stop 
     end if
  end do
  nlines = nlines - 1

  if (nlines < 4) then
     if (iproc==0) write(*,*) 'Error in ASCII file format, file has less than 4 lines.'
     stop 
  end if

  ! Try to determine the number atoms and the keywords.
  write(atoms%units, "(A)") "bohr"
  reduced = .false.
  atoms%geocode = 'P'
  atoms%nat     = 0
  do i = 4, nlines, 1
     write(line, "(a150)") adjustl(lines(i))
     if (line(1:1) /= '#' .and. line(1:1) /= '!' .and. len(trim(line)) /= 0) then
        atoms%nat = atoms%nat + 1
     else if (line(1:8) == "#keyword" .or. line(1:8) == "!keyword") then
        if (index(line, 'bohr') > 0)        write(atoms%units, "(A)") "bohr"
        if (index(line, 'bohrd0') > 0)      write(atoms%units, "(A)") "bohrd0"
        if (index(line, 'atomic') > 0)      write(atoms%units, "(A)") "atomicd0"
        if (index(line, 'angstroem') > 0)   write(atoms%units, "(A)") "angstroem"
        if (index(line, 'angstroemd0') > 0) write(atoms%units, "(A)") "angstroemd0"
        if (index(line, 'reduced') > 0)     reduced = .true.
        if (index(line, 'periodic') > 0) atoms%geocode = 'P'
        if (index(line, 'surface') > 0)  atoms%geocode = 'S'
        if (index(line, 'freeBC') > 0)   atoms%geocode = 'F'
     end if
  end do

  allocate(atoms%iatype(atoms%nat+ndebug),stat=i_stat)
  call memocc(i_stat,atoms%iatype,'atoms%iatype',subname)
  allocate(atoms%ifrztyp(atoms%nat+ndebug),stat=i_stat)
  call memocc(i_stat,atoms%ifrztyp,'atoms%ifrztyp',subname)
  allocate(atoms%natpol(atoms%nat+ndebug),stat=i_stat)
  call memocc(i_stat,atoms%natpol,'atoms%natpol',subname)
  allocate(atoms%amu(atoms%nat+ndebug),stat=i_stat)
  call memocc(i_stat,atoms%amu,'atoms%amu',subname)
  allocate(rxyz(3,atoms%nat+ndebug),stat=i_stat)
  call memocc(i_stat,rxyz,'rxyz',subname)

  !controls if the positions are provided within machine precision
  if (index(atoms%units, 'd0') > 0 .or. reduced) then
     lpsdbl=.true.
  else
     lpsdbl=.false.
  end if

  !this array is useful for frozen atoms
  !no atom is frozen by default
  atoms%ifrztyp(:)=0
  !also the spin polarisation and the charge are is fixed to zero by default
  !this corresponds to the value of 100
  !RULE natpol=charge*1000 + 100 + spinpol
  atoms%natpol(:)=100

  ! Read the box definition
  atoms%alat1 = 0.0_gp
  atoms%alat2 = 0.0_gp
  atoms%alat3 = 0.0_gp
  if (lpsdbl) then
     read(lines(2),*) alat1d0,alat2d0,alat3d0
     read(lines(3),*) alat4d0,alat5d0,alat6d0
     if (alat2d0 /= 0.d0 .or. alat4d0 /= 0.d0 .or. alat5d0 /= 0.d0) then
        !if (iproc==0) 
        write(*,*) 'Only orthorombic boxes are possible.'
        stop 
     end if
     atoms%alat1 = real(alat1d0,gp)
     atoms%alat2 = real(alat3d0,gp)
     atoms%alat3 = real(alat6d0,gp)
  else
     read(lines(2),*) alat1,alat2,alat3
     read(lines(3),*) alat4,alat5,alat6
     if (alat2 /= 0. .or. alat4 /= 0. .or. alat5 /= 0.) then
        !if (iproc==0) 
           write(*,*) 'Only orthorombic boxes are possible.'
        !if (iproc==0) 
           write(*,*) ' but alat2, alat4 and alat5 = ', alat2, alat4, alat5
        stop 
     end if
     atoms%alat1 = real(alat1,gp)
     atoms%alat2 = real(alat3,gp)
     atoms%alat3 = real(alat6,gp)
  end if
  
  !Convert the values of the cell sizes in bohr
  if (atoms%units=='angstroem' .or. atoms%units=='angstroemd0') then
     ! if Angstroem convert to Bohr
     atoms%alat1 = atoms%alat1 / bohr2ang
     atoms%alat2 = atoms%alat2 / bohr2ang
     atoms%alat3 = atoms%alat3 / bohr2ang
  endif

  atoms%ntypes=0
  iat = 1
  do i = 4, nlines, 1
     write(line, "(a150)") adjustl(lines(i))
     if (line(1:1) /= '#' .and. line(1:1) /= '!' .and. len(trim(line)) /= 0) then
        write(extra, "(A)") "nothing"
        if (lpsdbl) then
           read(line,*, iostat = i_stat) rxd0,ryd0,rzd0,symbol,extra
           if (i_stat /= 0) read(line,*) rxd0,ryd0,rzd0,symbol
        else
           read(line,*, iostat = i_stat) rx,ry,rz,symbol,extra
           if (i_stat /= 0) read(line,*) rx,ry,rz,symbol
        end if
        call find_extra_info(line,extra)
        call parse_extra_info(iat,extra,atoms)

        tatonam=trim(symbol)

        if (lpsdbl) then
           rxyz(1,iat)=rxd0
           rxyz(2,iat)=ryd0
           rxyz(3,iat)=rzd0
        else
           rxyz(1,iat)=real(rx,gp)
           rxyz(2,iat)=real(ry,gp)
           rxyz(3,iat)=real(rz,gp)
        end if

        if (reduced) then !add treatment for reduced coordinates
           rxyz(1,iat)=modulo(rxyz(1,iat),1.0_gp)
           rxyz(2,iat)=modulo(rxyz(2,iat),1.0_gp)
           rxyz(3,iat)=modulo(rxyz(3,iat),1.0_gp)
        else if (atoms%geocode == 'P') then
           rxyz(1,iat)=modulo(rxyz(1,iat),atoms%alat1)
           rxyz(2,iat)=modulo(rxyz(2,iat),atoms%alat2)
           rxyz(3,iat)=modulo(rxyz(3,iat),atoms%alat3)
        else if (atoms%geocode == 'S') then
           rxyz(1,iat)=modulo(rxyz(1,iat),atoms%alat1)
           rxyz(3,iat)=modulo(rxyz(3,iat),atoms%alat3)
        end if

        do ityp=1,atoms%ntypes
           if (tatonam == atomnames(ityp)) then
              atoms%iatype(iat)=ityp
              goto 200
           endif
        enddo
        atoms%ntypes=atoms%ntypes+1
        if (atoms%ntypes > 100) stop 'more than 100 atomnames not permitted'
        atomnames(ityp)=tatonam
        atoms%iatype(iat)=atoms%ntypes
200     continue

        if (reduced) then
           rxyz(1,iat)=rxyz(1,iat)*atoms%alat1
           rxyz(2,iat)=rxyz(2,iat)*atoms%alat2
           rxyz(3,iat)=rxyz(3,iat)*atoms%alat3
        else if (atoms%units=='angstroem' .or. atoms%units=='angstroemd0') then
           ! if Angstroem convert to Bohr
           do j=1,3 
              rxyz(j,iat)=rxyz(j,iat) / bohr2ang
           enddo
        endif
        iat = iat + 1
     end if
  enddo

  if (atoms%geocode == 'S') then
     atoms%alat2 = 0.0_gp
  else if (atoms%geocode == 'F') then
     atoms%alat1 = 0.0_gp
     atoms%alat2 = 0.0_gp
     atoms%alat3 = 0.0_gp
  end if

  !now that ntypes is determined allocate atoms%atomnames and copy the values
  allocate(atoms%atomnames(atoms%ntypes+ndebug),stat=i_stat)
  call memocc(i_stat,atoms%atomnames,'atoms%atomnames',subname)
  atoms%atomnames(1:atoms%ntypes)=atomnames(1:atoms%ntypes)
END SUBROUTINE read_ascii_positions


!>Calculate the charge and the spin polarisation to be placed on a given atom
!!   RULE: natpol = c*1000 + sgn(c)*100 + s: charged and polarised atom (charge c, polarisation s)
subroutine charge_and_spol(natpol,nchrg,nspol)
  implicit none
  integer, intent(in) :: natpol
  integer, intent(out) :: nchrg,nspol
  !local variables
  integer :: nsgn

  nchrg=natpol/1000
  if (nchrg>=0) then
     nsgn=1
  else
     nsgn=-1
  end if

  nspol=natpol-1000*nchrg-nsgn*100

END SUBROUTINE charge_and_spol


!> Write an atomic file
subroutine write_atomic_file(filename,energy,rxyz,atoms,comment)
  use module_base
  use module_types
  implicit none
  character(len=*), intent(in) :: filename,comment
  type(atoms_data), intent(in) :: atoms
  real(gp), intent(in) :: energy
  real(gp), dimension(3,atoms%nat), intent(in) :: rxyz

  character(len = 15) :: arFile

  if (atoms%format == "xyz") then
     call wtxyz(filename,energy,rxyz,atoms,comment)
  else if (atoms%format == "ascii") then
     call wtascii(filename,energy,rxyz,atoms,comment)
  else
     write(*,*) "Error, unknown file format."
     stop
  end if
  ! Add to archive
  if (index(filename, "posout_") == 1 .or. index(filename, "posmd_") == 1) then
     write(arFile, "(A)") "posout.tar.bz2"
     if (index(filename, "posmd_") == 1) write(arFile, "(A)") "posmd.tar.bz2"
     call addToCompress(trim(arFile), len(trim(arFile)), &
          & trim(filename)//'.'//trim(atoms%format), &
          & len(trim(filename)//'.'//trim(atoms%format)))
  end if
END SUBROUTINE write_atomic_file


!>Write xyz atomic file.
subroutine wtxyz(filename,energy,rxyz,atoms,comment)
  use module_base
  use module_types
  implicit none
  character(len=*), intent(in) :: filename,comment
  type(atoms_data), intent(in) :: atoms
  real(gp), intent(in) :: energy
  real(gp), dimension(3,atoms%nat), intent(in) :: rxyz
  !local variables
  character(len=2) :: symbol
  character(len=10) :: name
  character(len=11) :: units
  character(len=50) :: extra
  integer :: iat,j
  real(gp) :: xmax,ymax,zmax,factor

  open(unit=9,file=trim(filename)//'.xyz')
  xmax=0.0_gp
  ymax=0.0_gp
  zmax=0.0_gp

  do iat=1,atoms%nat
     xmax=max(rxyz(1,iat),xmax)
     ymax=max(rxyz(2,iat),ymax)
     zmax=max(rxyz(3,iat),zmax)
  enddo
  if (trim(atoms%units) == 'angstroem' .or. trim(atoms%units) == 'angstroemd0') then
     factor=bohr2ang
     units='angstroemd0'
  else
     factor=1.0_gp
     units='atomicd0'
  end if

  write(9,'(i6,2x,a,2x,1pe24.17,2x,a)') atoms%nat,trim(units),energy,comment

  if (atoms%geocode == 'P') then
     write(9,'(a,3(1x,1pe24.17))')'periodic',&
          atoms%alat1*factor,atoms%alat2*factor,atoms%alat3*factor
  else if (atoms%geocode == 'S') then
     write(9,'(a,3(1x,1pe24.17))')'surface',&
          atoms%alat1*factor,atoms%alat2*factor,atoms%alat3*factor
  else
     write(9,*)'free'
  end if
  do iat=1,atoms%nat
     name=trim(atoms%atomnames(atoms%iatype(iat)))
     if (name(3:3)=='_') then
        symbol=name(1:2)
     else if (name(2:2)=='_') then
        symbol=name(1:1)
     else
        symbol=name(1:2)
     end if

     call write_extra_info(extra,atoms%natpol(iat),atoms%ifrztyp(iat))

     write(9,'(a2,4x,3(1x,1pe24.17),2x,a50)')symbol,(rxyz(j,iat)*factor,j=1,3),extra

  enddo
  close(unit=9)

END SUBROUTINE wtxyz


!>Write ascii file (atomic position). 
subroutine wtascii(filename,energy,rxyz,atoms,comment)
  use module_base
  use module_types
  implicit none
  character(len=*), intent(in) :: filename,comment
  type(atoms_data), intent(in) :: atoms
  real(gp), intent(in) :: energy
  real(gp), dimension(3,atoms%nat), intent(in) :: rxyz
  !local variables
  character(len=2) :: symbol
  character(len=50) :: extra
  character(len=10) :: name
  integer :: iat,j
  real(gp) :: xmax,ymax,zmax,factor

  open(unit=9,file=trim(filename)//'.ascii')
  xmax=0.0_gp
  ymax=0.0_gp
  zmax=0.0_gp

  do iat=1,atoms%nat
     xmax=max(rxyz(1,iat),xmax)
     ymax=max(rxyz(2,iat),ymax)
     zmax=max(rxyz(3,iat),zmax)
  enddo
  if (trim(atoms%units) == 'angstroem' .or. trim(atoms%units) == 'angstroemd0') then
     factor=bohr2ang
  else
     factor=1.0_gp
  end if

  write(9, "(A,A)") "# BigDFT file - ", trim(comment)
  write(9, "(3e24.17)") atoms%alat1*factor, 0.d0, atoms%alat2*factor
  write(9, "(3e24.17)") 0.d0,               0.d0, atoms%alat3*factor

  write(9, "(A,A)") "#keyword: ", trim(atoms%units)
  if (atoms%geocode == 'P') write(9, "(A)") "#keyword: periodic"
  if (atoms%geocode == 'S') write(9, "(A)") "#keyword: surface"
  if (atoms%geocode == 'F') write(9, "(A)") "#keyword: freeBC"
  if (energy /= 0.d0) then
     write(9, "(A,e24.17,A)") "#metaData: totalEnergy=", energy, "Ht"
  end if

  do iat=1,atoms%nat
     name=trim(atoms%atomnames(atoms%iatype(iat)))
     if (name(3:3)=='_') then
        symbol=name(1:2)
     else if (name(2:2)=='_') then
        symbol=name(1:1)
     else
        symbol=name(1:2)
     end if

     call write_extra_info(extra,atoms%natpol(iat),atoms%ifrztyp(iat))     

     write(9,'(3(1x,1pe24.17),2x,a2,2x,a50)') (rxyz(j,iat)*factor,j=1,3),symbol,extra
  end do
  close(unit=9)

END SUBROUTINE wtascii


!>Write the extra info necessary for the output file
subroutine write_extra_info(extra,natpol,ifrztyp)
  use module_base
  implicit none 
  integer, intent(in) :: natpol,ifrztyp
  character(len=50), intent(out) :: extra
  !local variables
  character(len=4) :: frzchain
  integer :: ispol,ichg

  call charge_and_spol(natpol,ichg,ispol)

  call frozen_itof(ifrztyp,frzchain)
  
  !takes into account the blocked atoms and the input polarisation
  if (ispol == 0 .and. ichg == 0 ) then
     write(extra,'(2x,a4)')frzchain
  else if (ispol /= 0 .and. ichg == 0) then
     write(extra,'(i7,2x,a4)')ispol,frzchain
  else if (ichg /= 0) then
     write(extra,'(2(i7),2x,a4)')ispol,ichg,frzchain
  else
     write(extra,'(2x,a4)') ''
  end if
  
END SUBROUTINE write_extra_info


subroutine frozen_itof(ifrztyp,frzchain)
  implicit none
  integer, intent(in) :: ifrztyp
  character(len=4), intent(out) :: frzchain

  if (ifrztyp == 0) then
     frzchain='    '
  else if (ifrztyp == 1) then
     frzchain='   f'
  else if (ifrztyp == 2) then
     frzchain='  fy'
  else if (ifrztyp == 3) then
     frzchain=' fxz'
  end if
        
END SUBROUTINE frozen_itof


subroutine valid_frzchain(frzchain,go)
  implicit none
  character(len=*), intent(in) :: frzchain
  logical, intent(out) :: go

  go= trim(frzchain) == 'f' .or. &
       trim(frzchain) == 'fy' .or. &
       trim(frzchain) == 'fxz'
  
END SUBROUTINE valid_frzchain


subroutine frozen_ftoi(frzchain,ifrztyp)
  implicit none
  character(len=4), intent(in) :: frzchain
  integer, intent(out) :: ifrztyp

  if (trim(frzchain)=='') then
     ifrztyp = 0
  else if (trim(frzchain)=='f') then
     ifrztyp = 1
  else if (trim(frzchain)=='fy') then
     ifrztyp = 2
  else if (trim(frzchain)=='fxz') then
     ifrztyp = 3
  end if
        
END SUBROUTINE frozen_ftoi


!>Calculate the coefficient for moving atoms following the ifrztyp
subroutine frozen_alpha(ifrztyp,ixyz,alpha,alphai)
  use module_base
  implicit none
  integer, intent(in) :: ifrztyp,ixyz
  real(gp), intent(in) :: alpha
  real(gp), intent(out) :: alphai
  !local variables
  logical :: move_this_coordinate

  if (move_this_coordinate(ifrztyp,ixyz)) then
     alphai=alpha
  else
     alphai=0.0_gp
  end if
 
END SUBROUTINE frozen_alpha


!> Print all general parameters
subroutine print_general_parameters(nproc,input,atoms)
  use module_base
  use module_types
  use defs_basis
  use ab6_symmetry
  implicit none
  !Arguments
  integer, intent(in) :: nproc
  type(input_variables), intent(in) :: input
  type(atoms_data), intent(in) :: atoms

  integer :: nSym, ierr, ityp, iat, i, lg
  integer :: sym(3, 3, AB6_MAX_SYMMETRIES)
  integer :: symAfm(AB6_MAX_SYMMETRIES)
  real(gp) :: transNon(3, AB6_MAX_SYMMETRIES)
  real(gp) :: genAfm(3)
  character(len=15) :: spaceGroup
  integer :: spaceGroupId, pointGroupMagn
  integer, parameter :: maxLen = 50, width = 24
  character(len = width) :: at(maxLen), fixed(maxLen), add(maxLen)
  character(len = 11) :: potden
  character(len = 12) :: dos
  integer :: nthreads
!$ integer :: omp_get_max_threads

  ! Output for atoms and k-points
  write(*,'(1x,a,a,a)') '--- (file: posinp.', &
       & atoms%format, ') --------------------------------------- Input atomic system'
  write(*, "(A)")   "   Atomic system                  Fixed positions           Additional data"
  do i = 1, maxLen
     write(at(i), "(a)") " "
     write(fixed(i), "(a)") " "
     write(add(i), "(a)") " "
  end do
  write(fixed(1), '(a)') "No fixed atom"
  write(add(1), '(a)') "No symmetry for open BC"
  
  ! The atoms column
  write(at(1), '(a,a)')  "Bound. C.= ", atoms%geocode
  write(at(2), '(a,i5)') "N. types = ", atoms%ntypes
  write(at(3), '(a,i5)') "N. atoms = ", atoms%nat
  lg = 12
  i = 4
  write(at(i),'(a)' )    "Types    = "
  do ityp=1,atoms%ntypes - 1
     if (lg + 4 + len(trim(atoms%atomnames(ityp))) >= width) then
        i = i + 1
        lg = 12
        write(at(i),'(a)') "           "
     end if
     write(at(i)(lg:),'(3a)') "'", trim(atoms%atomnames(ityp)), "', "
     lg = lg + 4 + len(trim(atoms%atomnames(ityp)))
  enddo
  if (lg + 2 + len(trim(atoms%atomnames(ityp))) >= width) then
     i = i + 1
     lg = 12
     write(at(i),'(a)') "           "
  end if
  write(at(i)(lg:),'(3a)') "'", trim(atoms%atomnames(ityp)), "'"

  ! The fixed atom column
  i = 1
  do iat=1,atoms%nat
     if (atoms%ifrztyp(iat)/=0) then
        if (i > maxLen) exit
        write(fixed(i),'(a,i4,a,a,a,i3)') &
             "at.", iat,' (', &
             & trim(atoms%atomnames(atoms%iatype(iat))),&
             ') ',atoms%ifrztyp(iat)
        i = i + 1
     end if
  enddo
  if (i > maxLen) write(fixed(maxLen), '(a)') " (...)"

  ! The additional data column
  if (atoms%geocode /= 'F' .and. .not. input%disableSym) then
     call ab6_symmetry_get_matrices(atoms%symObj, nSym, sym, transNon, symAfm, ierr)
     call ab6_symmetry_get_group(atoms%symObj, spaceGroup, &
          & spaceGroupId, pointGroupMagn, genAfm, ierr)
     if (ierr == AB6_ERROR_SYM_NOT_PRIMITIVE) write(spaceGroup, "(A)") "not prim."
     write(add(1), '(a,i0)')       "N. sym.   = ", nSym
     write(add(2), '(a,a,a)')      "Sp. group = ", trim(spaceGroup)
  else if (atoms%geocode /= 'F' .and. input%disableSym) then
     write(add(1), '(a)')          "N. sym.   = disabled"
     write(add(2), '(a)')          "Sp. group = disabled"
  else
     write(add(1), '(a)')          "N. sym.   = free BC"
     write(add(2), '(a)')          "Sp. group = free BC"
  end if
  i = 3
  if (input%nvirt > 0) then
     write(add(i), '(a,i5,a)')     "Virt. orb.= ", input%nvirt, " orb."
     write(add(i + 1), '(a,i5,a)') "Plot dens.= ", abs(input%nplot), " orb."
  else
     write(add(i), '(a)')          "Virt. orb.= none"
     write(add(i + 1), '(a)')      "Plot dens.= none"
  end if
  i = i + 2
  if (input%nspin==4) then
     write(add(i),'(a)')           "Spin pol. = non-coll."
  else if (input%nspin==2) then
     write(add(i),'(a)')           "Spin pol. = collinear"
  else if (input%nspin==1) then
     write(add(i),'(a)')           "Spin pol. = no"
  end if

  ! Printing
  do i = 1, maxLen
     if (len(trim(at(i))) > 0 .or. len(trim(fixed(i))) > 0 .or. len(trim(add(i))) > 0) then
        write(*,"(1x,a,1x,a,1x,a,1x,a,1x,a)") at(i), "|", fixed(i), "|", add(i)
     end if
  end do

  if (atoms%geocode /= 'F') then
     write(*,'(1x,a)') '--- (file: input.kpt) ----------------------------------------------------- k-points'
     if (input%disableSym .and. input%nkpt > 1) then
        write(*, "(1x,A)") "WARNING: symmetries have been disabled, k points are not irreductible."
     end if
     write(*, "(1x,a)")    "       red. coordinates         weight       id        BZ coordinates"
     do i = 1, input%nkpt, 1
        write(*, "(1x,3f9.5,2x,f9.5,5x,I4,1x,3f9.5)") &
             & input%kpt(:, i) * (/ atoms%alat1, atoms%alat2, atoms%alat3 /) / two_pi, &
             & input%wkpt(i), i, input%kpt(:, i)
     end do
     if (input%nkptv > 0) then
        write(*, "(1x,a)")    " K points for band structure calculation"
        write(*, "(1x,a)")    "       red. coordinates         weight       id        BZ coordinates"
        do i = 1, input%nkptv, 1
           write(*, "(1x,3f9.5,2x,f9.5,5x,I4,1x,3f9.5)") &
                & input%kptv(:, i) * (/ atoms%alat1, atoms%alat2, atoms%alat3 /) / two_pi, &
                & 1.0d0 / real(size(input%kptv, 2), gp), i, input%kptv(:, i)
        end do
     end if
  end if

  ! Printing for mixing parameters.
  if (input%itrpmax>1) then
     if (input%iscf < 10) then
        write(potden, "(A)") "potential"
     else
        write(potden, "(A)") "density"
     end if
     write(*,'(1x,a)') '--- (file: input.mix) ------------------------------------------------------- Mixing'
     write(*,"(1x,A12,A12,1x,A1,1x,A12,I12,1x,A1,1x,A11,F10.2)") &
          & "     Target=", potden,        "|", &
          & " Add. bands=", input%norbsempty, "|", &
          & "    Coeff.=", input%alphamix
     write(*,"(1x,A12,I12,1x,A1,1x,A12,1pe12.2,1x,A1,1x,A11,0pe10.2)") &
          & "     Scheme=", modulo(input%iscf, 10), "|", &
          & "Elec. temp.=", input%tel,              "|", &
          & "      DIIS=", input%alphadiis
     write(*,"(1x,A12,I12,1x,A1,1x,A12,A12,1x,A1)") &
          & "  Max iter.=", input%itrpmax,    "|", &
          & "Occ. scheme=", smearing_names(occopt), "|"
     if (input%verbosity > 2) then
        write(dos, "(A)") "dos.gnuplot"
     else
        write(dos, "(A)") "no verb. < 3"
     end if
     write(*,"(1x,A12,1pe12.2,1x,A1,1x,2A12,1x,A1)") &
          & "   Rp norm.=", input%rpnrm_cv,    "|", " output DOS=", dos, "|"
  end if

  if (input%ncount_cluster_x > 0) then
     write(*,'(1x,a)') '--- (file: input.geopt) ------------------------------------- Geopt Input Parameters'
     write(*, "(A)")   "       Generic param.              Geo. optim.                MD param."

     write(*, "(1x,a,i7,1x,a,1x,a,1pe7.1,1x,a,1x,a,i7)") &
          & "      Max. steps=", input%ncount_cluster_x, "|", &
          & "Fluct. in forces=", input%frac_fluct,       "|", &
          & "          ionmov=", input%ionmov
     write(*, "(1x,a,a7,1x,a,1x,a,1pe7.1,1x,a,1x,a,0pf7.0)") &
          & "       algorithm=", input%geopt_approach, "|", &
          & "  Max. in forces=", input%forcemax,       "|", &
          & "           dtion=", input%dtion
     if (trim(input%geopt_approach) /= "DIIS") then
        write(*, "(1x,a,1pe7.1,1x,a,1x,a,1pe7.1,1x,a)", advance="no") &
             & "random at.displ.=", input%randdis, "|", &
             & "  steep. descent=", input%betax,   "|"
     else
        write(*, "(1x,a,1pe7.1,1x,a,1x,a,1pe7.1,2x,a,1I2,1x,a)", advance="no") &
             & "random at.displ.=", input%randdis,           "|", &
             & "step=", input%betax, "history=", input%history, "|"
     end if
     if (input%ionmov > 7) then
        write(*, "(1x,a,1f5.0,1x,a,1f5.0)") &
             & "start T=", input%mditemp, "stop T=", input%mdftemp
     else
        write(*,*)
     end if
     
     if (input%ionmov == 8) then
        write(*,'(1x,a,f15.5)') "TODO: pretty printing!", input%noseinert
     else if (input%ionmov == 9) then
        write(*,*) "TODO: pretty printing!", input%friction
        write(*,*) "TODO: pretty printing!", input%mdwall
     else if (input%ionmov == 13) then
        write(*,*) "TODO: pretty printing!", input%nnos
        write(*,*) "TODO: pretty printing!", input%qmass
        write(*,*) "TODO: pretty printing!", input%bmass, input%vmass
     end if
  end if

  write(*,*)
  ! Numbers of MPI processes and OpenMP threads
  write(*,'(1x,a,1x,i0)') 'Number of MPI processes',nproc
  nthreads = 0
!$  nthreads=omp_get_max_threads()
  if (nthreads == 0) then
      write(*,'(1x,a)') 'MPI process does not use OpenMP'
  else
      write(*,'(1x,a,1x,i0)') 'Number of maximal OpenMP threads per MPI process',nthreads
  end if

END SUBROUTINE print_general_parameters


!> Print all dft input parameters
subroutine print_dft_parameters(in,atoms)
  use module_types
  implicit none
  type(input_variables), intent(in) :: in
  type(atoms_data), intent(in) :: atoms

  write(*,'(1x,a)')&
       '--- (file: input.dft) --------------------------------------------- Input Parameters'
  write(*,'(1x,a)')&
       '    System Choice       Resolution Radii        SCF Iteration      Finite Size Corr.'
  write(*,'(1x,a,f7.3,1x,a,f5.2,1x,a,1pe8.1,1x,a,l4)')&
       '  Max. hgrid=',in%hx,   '|  Coarse Wfs.=',in%crmult,'| Wavefns Conv.=',in%gnrm_cv,&
       '| Calculate=',(in%rbuf > 0.0_gp)
  write(*,'(1x,a,i7,1x,a,f5.2,1x,a,i5,a,i2,1x,a,f4.1)')&
       '       XC id=',in%ixc,     '|    Fine Wfs.=',in%frmult,'| Max. N. Iter.=',in%itermax,&
       'x',in%nrepmax,'| Extension=',in%rbuf
  write(*,'(1x,a,i7,1x,a,1x,a,i8,1x,a,i4)')&
       'total charge=',in%ncharge, '|                   ','| CG Prec.Steps=',in%ncong,&
       '|  CG Steps=',in%ncongt
  write(*,'(1x,a,1pe7.1,1x,a,1x,a,i8)')&
       ' elec. field=',in%elecfield,'|                   ','| DIIS Hist. N.=',in%idsx
  if (in%nspin>=2) then
     write(*,'(1x,a,i7,1x,a)')&
          'Polarisation=',in%mpol, '|'
  end if
  if (atoms%geocode /= 'F') then
     write(*,'(1x,a,1x,a,3(1x,1pe12.5))')&
          '  Geom. Code=    '//atoms%geocode//'   |',&
          '  Box Sizes (Bohr) =',atoms%alat1,atoms%alat2,atoms%alat3

  end if
  write(*, "(1x,A19,I5,A,1x,A1,1x,A19,I6,A)") &
       & "Input wf. policy=", in%inputPsiId, " (" // input_psi_names(in%inputPsiId) // ")", "|", &
       & "Output wf. policy=", in%output_wf_format, " (" // wf_format_names(in%output_wf_format) // ")"
  write(*, "(1x,A19,I5,A,1x,A1,1x,A19,I6,A)") &
       & "Output grid policy=", in%output_grid, "   (" // output_grid_names(in%output_grid) // ")", "|", &
       & "Output grid format=", in%output_grid_format, "         (" // output_grid_format_names(in%output_grid_format) // ")"
END SUBROUTINE print_dft_parameters


!>Routine for moving atomic positions, takes into account the 
!!   frozen atoms and the size of the cell
!!   synopsis: rxyz=txyz+alpha*sxyz
!!   all the shift are inserted into the box if there are periodic directions
!!   if the atom are frozen they are not moved
subroutine atomic_axpy(atoms,txyz,alpha,sxyz,rxyz)
  use module_base
  use module_types
  implicit none
  real(gp), intent(in) :: alpha
  type(atoms_data), intent(in) :: atoms
  real(gp), dimension(3,atoms%nat), intent(in) :: txyz,sxyz
  real(gp), dimension(3,atoms%nat), intent(inout) :: rxyz
  !local variables
  integer :: iat
  real(gp) :: alphax,alphay,alphaz

  do iat=1,atoms%nat
     !adjust the moving of the atoms following the frozen direction
     call frozen_alpha(atoms%ifrztyp(iat),1,alpha,alphax)
     call frozen_alpha(atoms%ifrztyp(iat),2,alpha,alphay)
     call frozen_alpha(atoms%ifrztyp(iat),3,alpha,alphaz)

     if (atoms%geocode == 'P') then
        rxyz(1,iat)=modulo(txyz(1,iat)+alphax*sxyz(1,iat),atoms%alat1)
        rxyz(2,iat)=modulo(txyz(2,iat)+alphay*sxyz(2,iat),atoms%alat2)
        rxyz(3,iat)=modulo(txyz(3,iat)+alphaz*sxyz(3,iat),atoms%alat3)
     else if (atoms%geocode == 'S') then
        rxyz(1,iat)=modulo(txyz(1,iat)+alphax*sxyz(1,iat),atoms%alat1)
        rxyz(2,iat)=txyz(2,iat)+alphay*sxyz(2,iat)
        rxyz(3,iat)=modulo(txyz(3,iat)+alphaz*sxyz(3,iat),atoms%alat3)
     else
        rxyz(1,iat)=txyz(1,iat)+alphax*sxyz(1,iat)
        rxyz(2,iat)=txyz(2,iat)+alphay*sxyz(2,iat)
        rxyz(3,iat)=txyz(3,iat)+alphaz*sxyz(3,iat)
     end if
  end do

END SUBROUTINE atomic_axpy


!>Routine for moving atomic positions, takes into account the 
!!   frozen atoms and the size of the cell
!!   synopsis: fxyz=txyz+alpha*sxyz
!!   update the forces taking into account the frozen atoms
!!   do not apply the modulo operation on forces 
subroutine atomic_axpy_forces(atoms,txyz,alpha,sxyz,fxyz)
  use module_base
  use module_types
  implicit none
  real(gp), intent(in) :: alpha
  type(atoms_data), intent(in) :: atoms
  real(gp), dimension(3,atoms%nat), intent(in) :: txyz,sxyz
  real(gp), dimension(3,atoms%nat), intent(inout) :: fxyz
  !local variables
  integer :: iat
  real(gp) :: alphax,alphay,alphaz
  
  do iat=1,atoms%nat
     !adjust the moving of the forces following the frozen direction
     call frozen_alpha(atoms%ifrztyp(iat),1,alpha,alphax)
     call frozen_alpha(atoms%ifrztyp(iat),2,alpha,alphay)
     call frozen_alpha(atoms%ifrztyp(iat),3,alpha,alphaz)

     fxyz(1,iat)=txyz(1,iat)+alphax*sxyz(1,iat)
     fxyz(2,iat)=txyz(2,iat)+alphay*sxyz(2,iat)
     fxyz(3,iat)=txyz(3,iat)+alphaz*sxyz(3,iat)
  end do
  
END SUBROUTINE atomic_axpy_forces


!>Calculate the scalar product between atomic positions by considering
!!   only non-blocked atoms
subroutine atomic_dot(atoms,x,y,scpr)
  use module_base
  use module_types
  implicit none
  type(atoms_data), intent(in) :: atoms
  real(gp), dimension(3,atoms%nat), intent(in) :: x,y
  real(gp), intent(out) :: scpr
  !local variables
  integer :: iat
  real(gp) :: scpr1,scpr2,scpr3
  real(gp) :: alphax,alphay,alphaz

  scpr=0.0_gp

  do iat=1,atoms%nat
     call frozen_alpha(atoms%ifrztyp(iat),1,1.0_gp,alphax)
     call frozen_alpha(atoms%ifrztyp(iat),2,1.0_gp,alphay)
     call frozen_alpha(atoms%ifrztyp(iat),3,1.0_gp,alphaz)
     scpr1=alphax*x(1,iat)*y(1,iat)
     scpr2=alphay*x(2,iat)*y(2,iat)
     scpr3=alphaz*x(3,iat)*y(3,iat)
     scpr=scpr+scpr1+scpr2+scpr3
  end do
  
END SUBROUTINE atomic_dot


!>z=alpha*A*x + beta* y
subroutine atomic_gemv(atoms,m,alpha,A,x,beta,y,z)
  use module_base
  use module_types
  implicit none
  integer, intent(in) :: m
  real(gp), intent(in) :: alpha,beta
  type(atoms_data), intent(in) :: atoms
  real(gp), dimension(3,atoms%nat), intent(in) :: x
  real(gp), dimension(m), intent(in) :: y
  real(gp), dimension(m,3,atoms%nat), intent(in) :: A
  real(gp), dimension(m), intent(out) :: z
  !local variables
  integer :: iat,i,j
  real(gp) :: mv,alphai
  
  do i=1,m
     mv=0.0_gp
     do iat=1,atoms%nat
        do j=1,3
           call frozen_alpha(atoms%ifrztyp(iat),j,A(i,j,iat),alphai)
           mv=mv+alphai*x(j,iat)
        end do
     end do
     z(i)=alpha*mv+beta*y(i)
  end do

END SUBROUTINE atomic_gemv


!>  The function which controls all the moving positions
function move_this_coordinate(ifrztyp,ixyz)
  use module_base
  implicit none
  integer, intent(in) :: ixyz,ifrztyp
  logical :: move_this_coordinate
  
  move_this_coordinate= &
       ifrztyp == 0 .or. &
       (ifrztyp == 2 .and. ixyz /=2) .or. &
       (ifrztyp == 3 .and. ixyz ==2)
       
END FUNCTION move_this_coordinate


!> rxyz=txyz+alpha*sxyz
subroutine atomic_coordinate_axpy(atoms,ixyz,iat,t,alphas,r)
  use module_base
  use module_types
  implicit none
  integer, intent(in) :: ixyz,iat
  real(gp), intent(in) :: t,alphas
  type(atoms_data), intent(in) :: atoms
  real(gp), intent(out) :: r
  !local variables
  logical :: periodize
  real(gp) :: alat,alphai

  if (ixyz == 1) then
     alat=atoms%alat1
  else if (ixyz == 2) then
     alat=atoms%alat2
  else if (ixyz == 3) then
     alat=atoms%alat3
  else
     alat = -1
     write(0,*) "Internal error"
     stop
  end if
  
  periodize= atoms%geocode == 'P' .or. &
       (atoms%geocode == 'S' .and. ixyz /= 2)

  call frozen_alpha(atoms%ifrztyp(iat),ixyz,alphas,alphai)

  if (periodize) then
     r=modulo(t+alphai,alat)
  else
     r=t+alphai
  end if

END SUBROUTINE atomic_coordinate_axpy


subroutine init_material_acceleration(iproc,iacceleration,GPU)
  use module_base
  use module_types
  implicit none
  integer, intent(in):: iacceleration,iproc
  type(GPU_pointers), intent(out) :: GPU
  !local variables
  integer :: iconv,iblas,initerror,ierror,useGPU,mproc,ierr,nproc_node

  if (iacceleration == 1) then
     call MPI_COMM_SIZE(MPI_COMM_WORLD,mproc,ierr)
     !initialize the id_proc per node
     call processor_id_per_node(iproc,mproc,GPU%id_proc,nproc_node)
     call sg_init(GPUshare,useGPU,iproc,nproc_node,initerror)
     if (useGPU == 1) then
        iconv = 1
        iblas = 1
     else
        iconv = 0
        iblas = 0
     end if
     if (initerror == 1) then
        write(*,'(1x,a)')'**** ERROR: S_GPU library init failed, aborting...'
        call MPI_ABORT(MPI_COMM_WORLD,initerror,ierror)
     end if

     if (iconv == 1) then
        !change the value of the GPU convolution flag defined in the module_base
        GPUconv=.true.
     end if
     if (iblas == 1) then
        !change the value of the GPU convolution flag defined in the module_base
        GPUblas=.true.
     end if
     if (iproc == 0) then
        write(*,'(1x,a)') 'CUDA support activated (iproc=0)'
     end if
  else if (iacceleration == 2) then
     ! OpenCL convolutions are activated
     ! use CUBLAS for the linear algebra for the moment
     if (.not. OCLconv) then
        call MPI_COMM_SIZE(MPI_COMM_WORLD,mproc,ierr)
        !initialize the id_proc per node
        call processor_id_per_node(iproc,mproc,GPU%id_proc,nproc_node)
        call init_acceleration_OCL(GPU)
        if (iproc == 0) then
           write(*,'(1x,a)') 'OpenCL support activated (iproc=0)'
        end if
        OCLconv=.true.
     end if
  else
     if (iproc == 0) then
        write(*,'(1x,a)') 'No material acceleration (iproc=0)'
     end if
  end if
  if (iproc == 0) write(*,*)

END SUBROUTINE init_material_acceleration


subroutine release_material_acceleration(GPU)
  use module_base
  use module_types
  implicit none
  type(GPU_pointers), intent(out) :: GPU
  
  if (GPUconv) then
     call sg_end()
  end if

  if (OCLconv) then
     call release_acceleration_OCL(GPU)
     OCLconv=.false.
  end if

END SUBROUTINE release_material_acceleration


!> Give the number of MPI processes per node (nproc_node) and before iproc (iproc_node)
subroutine processor_id_per_node(iproc,nproc,iproc_node,nproc_node)
  use module_base
  implicit none
  integer, intent(in) :: iproc,nproc
  integer, intent(out) :: iproc_node,nproc_node
  !local variables
  character(len=*), parameter :: subname='processor_id_per_node'
  integer :: ierr,namelen,i_stat,i_all,jproc
  character(len=MPI_MAX_PROCESSOR_NAME), dimension(:), allocatable :: nodename

  if (nproc == 1) then
     iproc_node=0
     nproc_node=1
  else
     allocate(nodename(0:nproc-1+ndebug),stat=i_stat)
     call memocc(i_stat,nodename,'nodename',subname)
     
     !initalise nodenames
     do jproc=0,nproc-1
        nodename(jproc)=repeat(' ',MPI_MAX_PROCESSOR_NAME)
     end do

     call MPI_GET_PROCESSOR_NAME(nodename(iproc),namelen,ierr)

     !gather the result between all the process
     call MPI_ALLGATHER(nodename(iproc),MPI_MAX_PROCESSOR_NAME,MPI_CHARACTER,&
          nodename(0),MPI_MAX_PROCESSOR_NAME,MPI_CHARACTER,&
          MPI_COMM_WORLD,ierr)

     !found the processors which belong to the same node
     !before the processor iproc
     iproc_node=0
     do jproc=0,iproc-1
        if (trim(nodename(jproc)) == trim(nodename(iproc))) then
           iproc_node=iproc_node+1
        end if
     end do
     nproc_node=iproc_node
     do jproc=iproc,nproc-1
        if (trim(nodename(jproc)) == trim(nodename(iproc))) then
           nproc_node=nproc_node+1
        end if
     end do
     
     i_all=-product(shape(nodename))*kind(nodename)
     deallocate(nodename,stat=i_stat)
     call memocc(i_stat,i_all,'nodename',subname)
  end if
END SUBROUTINE processor_id_per_node<|MERGE_RESOLUTION|>--- conflicted
+++ resolved
@@ -67,6 +67,7 @@
   inputs%file_perf='input.perf'
   inputs%file_tddft='input.tddft'
   inputs%file_mix='input.mix'
+  inputs%file_sic='input.sic'
   
 END SUBROUTINE standard_inputfile_names
 
@@ -122,24 +123,23 @@
   ! Read performance input variables (if given)
   call perf_input_variables(iproc,trim(inputs%file_perf),inputs)
   ! Read dft input variables
-<<<<<<< HEAD
-  call dft_input_variables(iproc,trim(inputs%file_dft),inputs)
-=======
   call dft_input_variables_new(iproc,trim(inputs%file_dft),inputs)
   !call dft_input_variables(iproc,trim(inputs%file_dft),inputs)
   
 
->>>>>>> 1a22d7dd
   ! Update atoms with symmetry information
   call update_symmetries(inputs, atoms, rxyz)
   ! Read k-points input variables (if given)
   call kpt_input_variables(iproc,trim(inputs%file_kpt),inputs,atoms)
   ! Mixing input variables (if given)
-  call mix_input_variables(trim(inputs%file_mix),inputs)
+  call mix_input_variables_new(iproc,trim(inputs%file_mix),inputs)
   ! Read geometry optimisation option
   call geopt_input_variables(trim(inputs%file_geopt),inputs)
   ! Read tddft variables
   call tddft_input_variables(trim(inputs%file_tddft),inputs)
+  ! Read sic variables
+  call sic_input_variables(trim(inputs%file_sic),inputs)
+
 
   ! Shake atoms if required.
   if (inputs%randdis > 0.d0) then
@@ -221,6 +221,8 @@
   call mix_input_variables_default(inputs) 
   ! Default values for tddft
   call tddft_input_variables_default(inputs)
+  !Default for Self-Interaction Correction variables
+  call sic_input_variables_default(inputs)
 
 END SUBROUTINE default_input_variables
 
@@ -363,6 +365,7 @@
   else
      in%verbosity=ivrbproj
   end if
+  call memocc_set_verbosity(in%verbosity)
 !!  !temporary correction
 !!  DistProjApply=.false.
 
@@ -408,8 +411,6 @@
 END SUBROUTINE dft_input_variables
 
 
-<<<<<<< HEAD
-=======
 subroutine dft_input_variables_new(iproc,filename,in)
   use module_base
   use module_types
@@ -526,14 +527,6 @@
 
   !in%nvirt = min(in%nvirt, in%norbv) commented out
 
-  !electrostatic treatment of the vacancy (deprecated, to be removed)
-  !read(1,*,iostat=ierror) in%nvacancy,in%read_ref_den,in%correct_offset,in%gnrm_sw
-  !call check()
-!!$  in%nvacancy=0
-!!$  in%read_ref_den=.false.
-!!$  in%correct_offset=.false.
-!!$  in%gnrm_sw=0.0_gp
-
   !verbosity of the output
   call input_var(ivrbproj,'2',exclusive=(/0,1,2,3,10,11,12,13/),&
        comment='verbosity of the output 0=low, 2=high')
@@ -563,7 +556,7 @@
 
 end subroutine dft_input_variables_new
 
->>>>>>> 1a22d7dd
+
 !> Assign default values for GEOPT variables
 subroutine geopt_input_variables_default(in)
   use module_base
@@ -594,16 +587,56 @@
   type(input_variables), intent(inout) :: in
 
   !mixing treatement (hard-coded values)
+  in%iscf=0
   in%itrpmax=1
   in%alphamix=0.0_gp
   in%rpnrm_cv=1.e-4_gp
   in%gnrm_startmix=0.0_gp
-  in%iscf=0
   in%Tel=0.0_gp
   in%norbsempty=0
   in%alphadiis=2.d0
 
 END SUBROUTINE mix_input_variables_default
+
+
+!> Read the input variables needed for the geometry optimisation
+!!    Every argument should be considered as mandatory
+subroutine mix_input_variables_new(iproc,filename,in)
+  use module_base
+  use module_types
+  implicit none
+  !Arguments
+  integer, intent(in) :: iproc
+  character(len=*), intent(in) :: filename
+  type(input_variables), intent(inout) :: in
+  !local variables
+  character(len=*), parameter :: subname='mix_input_variables'
+  logical :: exists
+
+  !Mix parameters, needed for the SCF poart with Davidson
+  call input_set_file(iproc,trim(filename),exists,'Mixing Parameters')  
+  !call the variable, its default value, the line ends if there is a comment
+
+  !Controls the self-consistency: 0 direct minimisation otherwise ABINIT convention
+  call input_var(in%iscf,'0',exclusive=(/0,1,2,3,4,5,7,12,13,14,15,17/),&
+       comment="Mixing parameters")
+  call input_var(in%itrpmax,'1',ranges=(/0,10000/),&
+       comment="Maximum number of diagonalisation iterations")
+  call input_var(in%rpnrm_cv,'1.e-4',ranges=(/1.e-10_gp,10.0_gp/),
+       comment="Stop criterion on the residue of potential or density")
+  call input_var(in%norbsempty,'0',ranges=(/0,10000/))
+  call input_var(in%Tel,'0.0',ranges=(/0.0_gp,1.0e6_gp/),&
+       comment="Number of additional bands aand the electronic temperature")
+  call input_var(in%alphamix,'0.0',ranges=(/0.0,1.0/))
+  call input_var(in%alphadiis,'2.0',ranges=(0.0_gp,10.0_gp/),&
+       comment="Multiplying factiors for the mixing and the elctronic DIIS")
+
+  call input_free(iproc)
+
+  !put the startmix if the mixing has to be done
+  if (in%itrpmax >1) in%gnrm_startmix=1.e300_gp
+
+END SUBROUTINE mix_input_variables_new
 
 
 !> Read the input variables needed for the geometry optimisation
@@ -764,6 +797,62 @@
   END SUBROUTINE check
 
 END SUBROUTINE geopt_input_variables
+
+!> Assign default values for TDDFT variables
+subroutine sic_input_variables_default(in)
+  use module_base
+  use module_types
+  implicit none
+  type(input_variables), intent(inout) :: in
+
+  in%SIC_approach='NONE'
+  in%alphaSIC=0.0_gp
+
+END SUBROUTINE sic_input_variables_default
+
+subroutine sic_input_variables(filename,in)
+  use module_base
+  use module_types
+  implicit none
+  character(len=*), intent(in) :: filename
+  type(input_variables), intent(inout) :: in
+  !local variables
+  logical :: exists
+  character(len=*), parameter :: subname='sic_input_variables'
+  integer :: iline, ierror
+
+  inquire(file=trim(filename),exist=exists)
+
+  if (.not. exists) then
+     return
+  end if
+
+ ! Read the input variables.
+  open(unit=1,file=filename,status='old')
+
+  !line number, to control the input values
+  iline=0
+  read(1,*,iostat=ierror) in%SIC_approach
+  call check()
+  read(1,*,iostat=ierror) in%alphaSIC
+  call check()
+  
+  close(unit=1,iostat=ierror)
+
+contains
+
+  subroutine check()
+    iline=iline+1
+    if (ierror/=0) then
+       !if (iproc == 0) 
+            write(*,'(1x,a,a,a,i3)') &
+            'Error while reading the file "',trim(filename),'", line=',iline
+       stop
+    end if
+  END SUBROUTINE check
+
+END SUBROUTINE sic_input_variables
+
 
 
 !> Assign default values for TDDFT variables
@@ -1113,7 +1202,7 @@
   logical :: exists
   integer :: iline,ierror,ierr,blocks(2)
 
-  call input_set_file(iproc, filename, exists)
+  call input_set_file(iproc, filename, exists,'Performance Options')
 
 
   call input_var("debug", .false., "Debug option", inputs%debug)
@@ -1145,17 +1234,10 @@
   inputs%orthpar%bsLow = blocks(1)
   inputs%orthpar%bsUp  = blocks(2)
   
-  ! Set debug for memory occupation (memocc routine from ABINIT)
+  ! Set performance variables
   call memocc_set_debug(inputs%debug)
-  if (inputs%debug) then
-     !We create the file malloc.prc
-     call memocc_set_verbosity(10)
-  else
-     call memocc_set_verbosity(0)
-  end if
-
-  !Set cache size for fft
   call set_cache_size(inputs%ncache_fft)
+  
 
   !Check after collecting all values
   if(.not.inputs%orthpar%directDiag .or. inputs%orthpar%methOrtho==1) then 
@@ -1337,7 +1419,75 @@
 
 
 !> Read the input variables needed for the frequencies calculation.
-!!    Every argument should be considered as mandatory.
+!! Every argument should be considered as mandatory.
+subroutine frequencies_input_variables_new(iproc,filename,in)
+  use module_base
+  use module_types
+  implicit none
+  !Arguments
+  type(input_variables), intent(inout) :: in
+  character(len=*), intent(in) :: filename
+  integer, intent(in) :: iproc
+  !Local variables
+  integer, parameter :: iunit=111
+  character(len=100) :: line,string
+  integer :: ierror,iline
+
+  !Frequencies parameters
+  call input_set_file(iproc,trim(filename),exists,'Frequencies Parameters')  
+  !call the variable, its default value, the line ends if there is a comment
+
+  !Read in%freq_alpha (possible 1/64)
+  read(unit=iunit,fmt="(a)",iostat=ierror) line
+  !Transform the line in case there are slashes (to ease the parsing)
+  call read_fraction_string(line,in%freq_alpha,ierror)
+  if (ierror /= 0) then
+     print *,'wrong format of the string: '//string
+     ierror=1
+  end if
+  call check()
+  !Read the order of finite difference scheme
+  read(unit=iunit,fmt=*,iostat=ierror)  in%freq_order
+  if (in%freq_order /= -1 .and. in%freq_order /= 1 &
+     & .and. in%freq_order /= 2 .and. in%freq_order /= 3 ) then
+     if (iproc==0) write (*,'(1x,a)') 'Only -1, 1, 2 or 3 are possible for the order scheme'
+     stop
+  end if
+  !Read the index of the method
+  read(unit=iunit,fmt=*,iostat=ierror)  in%freq_method
+  if (in%freq_method /= 1) then
+     if (iproc==0) write (*,'(1x,a)') '1 for the method to calculate frequencies.'
+     stop
+  end if
+  call check()
+
+  close(unit=iunit)
+
+  !Message
+  if (iproc == 0) then
+     write(*,*)
+     write(*,'(1x,a,1pg14.6)') '=F= Step size factor',in%freq_alpha
+     write(*,'(1x,a,i10)')     '=F= Order scheme    ',in%freq_order
+     write(*,'(1x,a,i10)')     '=F= Used method     ',in%freq_method
+  end if
+
+contains
+
+  subroutine check()
+    implicit none
+    iline=iline+1
+    if (ierror/=0) then
+       if (iproc == 0) write(*,'(1x,a,a,a,i3)') &
+            'Error while reading the file "',trim(filename),'", line=',iline
+       stop
+    end if
+  END SUBROUTINE check
+
+END SUBROUTINE frequencies_input_variables_new
+
+
+!> Read the input variables needed for the frequencies calculation.
+!! Every argument should be considered as mandatory.
 subroutine frequencies_input_variables(iproc,filename,in)
   use module_base
   use module_types
@@ -1582,7 +1732,6 @@
 
 
 !> Deallocate the structure atoms_data after scf loop.
-!! atoms%amu and all keys in dellocate_atoms are not de-allocated.
 subroutine deallocate_atoms_scf(atoms,subname) 
   use module_base
   use module_types
