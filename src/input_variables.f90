--- conflicted
+++ resolved
@@ -155,15 +155,11 @@
 
   !type(dictionary), pointer :: profs
   integer :: ierr
-<<<<<<< HEAD
-
+  type(dictionary), pointer :: dict_minimal
   real(gp) :: energy
   real(gp), dimension(:,:), pointer :: forces
   character(len = 1024) :: comment
 
-=======
-  type(dictionary), pointer :: dict_minimal
->>>>>>> 16ec8922
   call f_routine(id='inputs_from_dict')
 
   call yaml_dict_dump(dict)
