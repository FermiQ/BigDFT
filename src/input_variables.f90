--- conflicted
+++ resolved
@@ -793,7 +793,7 @@
         end do
         write(*,*)
      end if
-     call mpi_barrier(mpi_comm_world, ierr)
+     call mpi_barrier(bigdft_mpi%mpi_comm, ierr)
      stop
   end if
 
@@ -1383,9 +1383,9 @@
      if (iproc ==0) then
         logfile=repeat(' ',len(logfile))
         if (len_trim(inputs%run_name) >0) then
-           logfile='log-'//trim(inputs%run_name)//'.yaml'
+           logfile='log-'//trim(inputs%run_name)//trim(bigdft_mpi%char_id)//'.yaml'
         else
-           logfile='log.yaml'
+           logfile='log'//trim(bigdft_mpi%char_id)//'.yaml'
         end if
         !inquire for the existence of a logfile
         call yaml_map('<BigDFT> Log of the run will be written in logfile',&
@@ -2360,13 +2360,8 @@
   !local variables
   integer :: iconv,iblas,initerror,ierror,useGPU,mproc,ierr,nproc_node
 
-<<<<<<< HEAD
-  if (iacceleration == 1) then
+  if (matacc%iacceleration == 1) then
      call MPI_COMM_SIZE(bigdft_mpi%mpi_comm,mproc,ierr)
-=======
-  if (matacc%iacceleration == 1) then
-     call MPI_COMM_SIZE(MPI_COMM_WORLD,mproc,ierr)
->>>>>>> e329cbb6
      !initialize the id_proc per node
      call processor_id_per_node(iproc,mproc,GPU%id_proc,nproc_node)
      call sg_init(GPUshare,useGPU,iproc,nproc_node,initerror)
