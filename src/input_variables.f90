!> @file
!!  Routines to read and print input variables
!! @author
!!    Copyright (C) 2007-2011 BigDFT group 
!!    This file is distributed under the terms of the
!!    GNU General Public License, see ~/COPYING file
!!    or http://www.gnu.org/copyleft/gpl.txt .
!!    For the list of contributors, see ~/AUTHORS 


!> Display the logo of BigDFT 
subroutine print_logo()
  use module_base
  implicit none
  integer :: length
  character(len = 64) :: fmt

  length = 26 - 6 - len(package_version)
  write(fmt, "(A,I0,A)") "(23x,a,", length, "x,a)"

  write(*,'(23x,a)')'      TTTT         F       DDDDD    '
  write(*,'(23x,a)')'     T    T               D         '
  write(*,'(23x,a)')'    T     T        F     D          '
  write(*,'(23x,a)')'    T    T         F     D        D '
  write(*,'(23x,a)')'    TTTTT          F     D         D'
  write(*,'(23x,a)')'    T    T         F     D         D'
  write(*,'(23x,a)')'    T     T        F     D         D'
  write(*,'(23x,a)')'    T      T       F     D         D'
  write(*,'(23x,a)')'    T     T     FFFF     D         D'
  write(*,'(23x,a)')'    T TTTT         F      D        D'
  write(*,'(23x,a)')'    T             F        D      D '
  write(*,'(23x,a)')'TTTTTTTTT    FFFFF          DDDDDD  ' 
  !write(*,'(23x,a)')'---------------------------------------'
  write(*,'(23x,a)')'  gggggg          iiiii    BBBBBBBBB'
  write(*,'(23x,a)')' g      g        i             B    '
  write(*,'(23x,a)')'g        g      i         BBBB B    '
  write(*,'(23x,a)')'g         g     iiii     B     B    '
  write(*,'(23x,a)')'g         g     i       B      B    '
  write(*,'(23x,a)')'g         g     i        B     B    '
  write(*,'(23x,a)')'g         g     i         B    B    '
  write(*,'(23x,a)')'g         g     i          BBBBB    '
  write(*,'(23x,a)')' g        g     i         B    B    '  
  write(*,'(23x,a)')'          g     i        B     B    ' 
  write(*,'(23x,a)')'         g               B    B     '
  write(*,fmt)      '    ggggg       i         BBBB      ', &
       & '(Ver ' // package_version // ')'
  write(*,'(1x,a)')&
       '------------------------------------------------------------------------------------'
  write(*,'(1x,a)')&
       '|              Daubechies Wavelets for DFT Pseudopotential Calculations            |'
  write(*,'(1x,a)')&
       '------------------------------------------------------------------------------------'
  write(*,'(1x,a)')&
       '                                  The Journal of Chemical Physics 129, 014109 (2008)'
END SUBROUTINE print_logo


!> Define the name of the input files
subroutine standard_inputfile_names(inputs)
  use module_types
  implicit none
  type(input_variables), intent(out) :: inputs

  inputs%file_dft='input.dft'
  inputs%file_geopt='input.geopt'
  inputs%file_kpt='input.kpt'
  inputs%file_perf='input.perf'
  inputs%file_tddft='input.tddft'
  inputs%file_mix='input.mix'
  inputs%file_sic='input.sic'
  
END SUBROUTINE standard_inputfile_names


!> Do all initialisation for all different files of BigDFT. 
!! Set default values if not any.
!! Initialize memocc
!! @todo
!!   Should be better for debug purpose to read input.perf before
subroutine read_input_variables(iproc,posinp,inputs,atoms,rxyz)
  use module_base
  use module_types
  use module_interfaces, except_this_one => read_input_variables

  implicit none

  !Arguments
  character(len=*), intent(in) :: posinp
  integer, intent(in) :: iproc
  type(input_variables), intent(inout) :: inputs
  type(atoms_data), intent(out) :: atoms
  real(gp), dimension(:,:), pointer :: rxyz

  ! Read atomic file
  call read_atomic_file(posinp,iproc,atoms,rxyz)

  ! Read all parameters and update atoms and rxyz.
  call read_input_parameters(iproc,inputs, atoms, rxyz)
END SUBROUTINE read_input_variables


!> Do initialisation for all different calculation parameters of BigDFT. 
!! Set default values if not any. Atomic informations are updated  by
!! symmetries if necessary and by geometry input parameters.
subroutine read_input_parameters(iproc,inputs,atoms,rxyz)
  use module_base
  use module_types
  use module_interfaces, except_this_one => read_input_parameters

  implicit none

  !Arguments
  integer, intent(in) :: iproc
  type(input_variables), intent(inout) :: inputs
  type(atoms_data), intent(inout) :: atoms
  real(gp), dimension(:,:), pointer :: rxyz
  !Local variables
  real(gp) :: tt
  integer :: iat,ierr

  ! Default for inputs (should not be necessary if all the variables comes from the parsing)
  call default_input_variables(inputs)
  ! Read performance input variables (if given)
  call perf_input_variables(iproc,trim(inputs%file_perf),inputs)
  ! Read dft input variables
  call dft_input_variables_new(iproc,trim(inputs%file_dft),inputs)
  ! Update atoms with symmetry information
  call update_symmetries(inputs, atoms, rxyz)
  ! Read k-points input variables (if given)
  call kpt_input_variables_new(iproc,trim(inputs%file_kpt),inputs,atoms)
  !call kpt_input_variables(iproc,trim(inputs%file_kpt),inputs,atoms)
  ! Mixing input variables (if given)
  call mix_input_variables_new(iproc,trim(inputs%file_mix),inputs)
  ! Read geometry optimisation option
  call geopt_input_variables_new(iproc,trim(inputs%file_geopt),inputs)
  ! Read tddft variables
  call tddft_input_variables_new(iproc,trim(inputs%file_tddft),inputs)
  ! Read sic variables
  call sic_input_variables_new(iproc,trim(inputs%file_sic),inputs)


  ! Shake atoms if required.
  if (inputs%randdis > 0.d0) then
     do iat=1,atoms%nat
        if (atoms%ifrztyp(iat) == 0) then
           call random_number(tt)
           rxyz(1,iat)=rxyz(1,iat)+inputs%randdis*tt
           call random_number(tt)
           rxyz(2,iat)=rxyz(2,iat)+inputs%randdis*tt
           call random_number(tt)
           rxyz(3,iat)=rxyz(3,iat)+inputs%randdis*tt
        end if
     enddo
  end if

  !atoms inside the box.
  do iat=1,atoms%nat
     if (atoms%geocode == 'P') then
        rxyz(1,iat)=modulo(rxyz(1,iat),atoms%alat1)
        rxyz(2,iat)=modulo(rxyz(2,iat),atoms%alat2)
        rxyz(3,iat)=modulo(rxyz(3,iat),atoms%alat3)
     else if (atoms%geocode == 'S') then
        rxyz(1,iat)=modulo(rxyz(1,iat),atoms%alat1)
        rxyz(3,iat)=modulo(rxyz(3,iat),atoms%alat3)
     end if
  end do

  ! Stop the code if it is trying to run GPU with non-periodic boundary conditions
  if (atoms%geocode /= 'P' .and. (GPUconv .or. OCLconv)) then
     if (iproc==0) write(*,'(1x,a)') 'GPU calculation allowed only in periodic boundary conditions'
     call MPI_ABORT(MPI_COMM_WORLD,0,ierr)
  end if

  ! Stop the code if it is trying to run GPU with spin=4
  if (inputs%nspin == 4 .and. (GPUconv .or. OCLconv)) then
     if (iproc==0) write(*,'(1x,a)') 'GPU calculation not implemented with non-collinear spin'
     call MPI_ABORT(MPI_COMM_WORLD,0,ierr)
  end if

  ! Stop code for unproper input variables combination.
  if (inputs%ncount_cluster_x > 0 .and. .not. inputs%disableSym .and. atoms%geocode == 'S') then
     if (iproc==0) then
         write(*,'(1x,a)') 'Change "F" into "T" in the last line of "input.dft"'   
         write(*,'(1x,a)')  'Forces are not implemented with symmetry support, disable symmetry please (T)'
     end if
     call MPI_ABORT(MPI_COMM_WORLD,0,ierr)
  end if
  if (inputs%nkpt > 1 .and. inputs%gaussian_help) then
     if (iproc==0) write(*,'(1x,a)') 'Gaussian projection is not implemented with k-point support'
     call MPI_ABORT(MPI_COMM_WORLD,0,ierr)
  end if

END SUBROUTINE read_input_parameters



!> Set default values.
subroutine default_input_variables(inputs)
  use module_base
  use module_types
  implicit none

  type(input_variables), intent(inout) :: inputs

  ! Default values.
  inputs%output_wf_format = WF_FORMAT_NONE
  inputs%output_grid_format = OUTPUT_GRID_FORMAT_CUBE
  nullify(inputs%kpt)
  nullify(inputs%wkpt)
  nullify(inputs%kptv)
  nullify(inputs%nkptsv_group)
  ! Default abscalc variables
  call abscalc_input_variables_default(inputs)
  ! Default frequencies variables
  call frequencies_input_variables_default(inputs)
  ! Default values for geopt.
  call geopt_input_variables_default(inputs) 
  ! Default values for mixing procedure
  call mix_input_variables_default(inputs) 
  ! Default values for tddft
  call tddft_input_variables_default(inputs)
  !Default for Self-Interaction Correction variables
  call sic_input_variables_default(inputs)

END SUBROUTINE default_input_variables


!> Read the input variables needed for the DFT calculation
!! The variables are divided in two groups:
!! "cruising" variables -- general DFT run
!! "brakeing" variables -- for the last run, once relaxation is achieved
!!                         of for a single-point calculation
!! Every argument should be considered as mandatory
subroutine dft_input_variables(iproc,filename,in)
  use module_base
  use module_types
  implicit none
  character(len=*), intent(in) :: filename
  integer, intent(in) :: iproc
  type(input_variables), intent(out) :: in
  !local variables
  !character(len=100) :: line
  logical :: exists
  integer :: ierror,iline,ivrbproj

  ! Read the input variables.
  inquire(file=trim(filename),exist=exists)
  if (.not.exists) then
      if (iproc == 0) write(*,*) "The file 'input.dft' does not exist!"
      call MPI_ABORT(MPI_COMM_WORLD,0,ierror)
  end if

  ! Open the file
  open(unit=1,file=filename,status='old')

  !line number, to control the input values
  iline=0
  !grid spacings
  read(1,*,iostat=ierror) in%hx,in%hy,in%hz
  call check()
  !coarse and fine radii around atoms
  read(1,*,iostat=ierror) in%crmult,in%frmult
  call check()
  !XC functional (ABINIT XC codes)
  read(1,*,iostat=ierror) in%ixc
  call check()
  !charged system, electric field (intensity and start-end points)
  call check()
  read(1,*,iostat=ierror) in%ncharge,in%elecfield
  call check()
  read(1,*,iostat=ierror) in%nspin,in%mpol
  call check()
  read(1,*,iostat=ierror) in%gnrm_cv
  call check()
  read(1,*,iostat=ierror) in%itermax,in%nrepmax
  call check()
  read(1,*,iostat=ierror) in%ncong,in%idsx
  call check()
  in%idsx = min(in%idsx, in%itermax)
  read(1,*,iostat=ierror) in%dispersion
  call check()

  ! Now the variables which are to be used only for the last run
  read(1,*,iostat=ierror) in%inputPsiId,in%output_wf_format,in%output_grid
  call check()

  ! commented out, only integer variables admitted
!!$  read(1,'(a100)')line
!!$  read(line,*,iostat=ierror) in%inputPsiId,in%output_wf_format,in%output_grid
!!$  if (ierror /= 0) then
!!$     ! Old format
!!$     in%output_wf = .false.
!!$     read(line,*,iostat=ierror) in%inputPsiId,in%output_wf,in%output_grid
!!$     if (in%output_wf) in%output_wf_format = WF_FORMAT_PLAIN
!!$  else
!!$     in%output_wf = (in%output_wf_format /= WF_FORMAT_NONE)
!!$  end if
!!$  call check()
!!$  if (in%output_wf_format /= WF_FORMAT_NONE) in%output_wf = .true.

  ! Validate inputPsiId value.
  if (.not. input_psi_validate(in%inputPsiId) .and. iproc == 0) then
     write( *,'(1x,a,I0,a)')'ERROR: illegal value of inputPsiId (', in%inputPsiId, ').'
     call input_psi_help()
     call MPI_ABORT(MPI_COMM_WORLD,0,ierror)
  end if
  !project however the wavefunction on gaussians if asking to write them on disk
  in%gaussian_help=(in%inputPsiId >= 10)! commented .or. in%output_wf 
  !switch on the gaussian auxiliary treatment 
  !and the zero of the forces
  if (in%inputPsiId == 10) then
     in%inputPsiId=0
  end if
  ! Validate output_wf value.
  if (.not. output_wf_format_validate(in%output_wf_format) .and. iproc == 0) then
     write( *,'(1x,a,I0,a)')'ERROR: illegal value of output_wf (', in%output_wf_format, ').'
     call output_wf_format_help()
     call MPI_ABORT(MPI_COMM_WORLD,0,ierror)
  end if
  ! Setup out grid parameters.
  if (in%output_grid >= 0) then
     in%output_grid_format = in%output_grid / 10
  else
     in%output_grid_format = OUTPUT_GRID_FORMAT_CUBE
     in%output_grid = abs(in%output_grid)
  end if
  in%output_grid = modulo(in%output_grid, 10)
  ! Validate output_wf value.
  if (.not. output_grid_validate(in%output_grid, in%output_grid_format) .and. iproc == 0) then
     write( *,'(1x,a,I0,a)')'ERROR: illegal value of output_grid (', in%output_grid, ').'
     call output_grid_help()
     call MPI_ABORT(MPI_COMM_WORLD,0,ierror)
  end if

  ! Tail treatment.
  read(1,*,iostat=ierror) in%rbuf,in%ncongt
  call check()
  !in%calc_tail=(in%rbuf > 0.0_gp)

  !davidson treatment
  read(1,*,iostat=ierror) in%norbv,in%nvirt,in%nplot
  call check()
  in%nvirt = min(in%nvirt, in%norbv)


  !electrostatic treatment of the vacancy (deprecated, to be removed)
  !read(1,*,iostat=ierror) in%nvacancy,in%read_ref_den,in%correct_offset,in%gnrm_sw
  !call check()
!!$  in%nvacancy=0
!!$  in%read_ref_den=.false.
!!$  in%correct_offset=.false.
!!$  in%gnrm_sw=0.0_gp

  !verbosity of the output
  read(1,*,iostat=ierror) ivrbproj
  call check()

  !if the verbosity is bigger than 10 apply the projectors
  !in the once-and-for-all scheme, otherwise use the default
  if (ivrbproj > 10) then
     DistProjApply=.false.
     in%verbosity=ivrbproj-10
  else
     in%verbosity=ivrbproj
  end if
  call memocc_set_verbosity(in%verbosity)
!!  !temporary correction
!!  DistProjApply=.false.

  ! Line to disable automatic behaviours (currently only symmetries).
  read(1,*,iostat=ierror) in%disableSym
  call check()

!  if (in%nspin/=1 .and. in%nvirt/=0) then
!     !if (iproc==0) then
!        write(*,'(1x,a)')'ERROR: Davidson treatment allowed only for non spin-polarised systems'
!     !end if
!     call MPI_ABORT(MPI_COMM_WORLD,0,ierror)
!  end if
! 
  close(unit=1,iostat=ierror)

  if (in%nspin/=4 .and. in%nspin/=2 .and. in%nspin/=1) then
     write(*,'(1x,a,i0)')'Wrong spin polarisation id: ',in%nspin
     call MPI_ABORT(MPI_COMM_WORLD,0,ierror)
  end if

  !define whether there should be a last_run after geometry optimization
  !also the mulliken charge population should be inserted
  if ((in%rbuf > 0.0_gp) .or. in%output_wf_format /= WF_FORMAT_NONE .or. in%output_grid /= 0 .or. in%norbv /= 0) then
     in%last_run=-1 !last run to be done depending of the external conditions
  else
     in%last_run=0
  end if

contains

  subroutine check()
    integer :: ierr
    iline=iline+1
    if (ierror/=0) then
       !if (iproc == 0) 
       write(*,'(1x,a,a,a,i3)') &
       'Error while reading the file "',trim(filename),'", line=',iline
       call MPI_ABORT(MPI_COMM_WORLD,ierror,ierr)
    end if
  END SUBROUTINE check

END SUBROUTINE dft_input_variables


subroutine dft_input_variables_new(iproc,filename,in)
  use module_base
  use module_types
  use module_input
  implicit none
  character(len=*), intent(in) :: filename
  integer, intent(in) :: iproc
  type(input_variables), intent(out) :: in
  !local variables
  logical :: exists
  integer :: ivrbproj,ierror
  real(gp), dimension(2), parameter :: hgrid_rng=(/0.0_gp,2.0_gp/)
  real(gp), dimension(2), parameter :: xrmult_rng=(/0.0_gp,20.0_gp/)

  !dft parameters, needed for the SCF part
  call input_set_file(iproc,trim(filename),exists,'DFT Calculation Parameters')  
  !call the variable, its default value, the line ends if there is a comment

  !grid spacings
  call input_var(in%hx,'0.45',ranges=hgrid_rng)
  call input_var(in%hy,'0.45',ranges=hgrid_rng)
  call input_var(in%hz,'0.45',ranges=hgrid_rng,comment='hx,hy,hz: grid spacing in the three directions')

  !coarse and fine radii around atoms
  call input_var(in%crmult,'5.0',ranges=xrmult_rng)
  call input_var(in%frmult,'8.0',ranges=xrmult_rng,&
       comment='crmult, frmult: c(f)rmult*radii_cf(:,1(2))=coarse(fine) atom-centered radius')

  !XC functional (ABINIT XC codes)
  call input_var(in%ixc,'1',comment='ixc: exchange-correlation parameter (LDA=1,PBE=11)')

  !charge and electric field
  call input_var(in%ncharge,'0',ranges=(/-10,10/))
  call input_var(in%elecfield,'0.',comment='ncharge: charge of the system, Electric field')

  !spin and polarization
  call input_var(in%nspin,'1',exclusive=(/1,2,4/))
  call input_var(in%mpol,'0',comment='nspin=1 non-spin polarization, mpol=total magnetic moment')

  !XC functional (ABINIT XC codes)
  call input_var(in%gnrm_cv,'1.e-4',ranges=(/1.e-20_gp,1.0_gp/),&
       comment='gnrm_cv: convergence criterion gradient')

  !convergence parameters
  call input_var(in%itermax,'50',ranges=(/0,10000/))
  call input_var(in%nrepmax,'1',ranges=(/0,1000/),&
       comment='itermax,nrepmax: max. # of wavefunction optimizations and of re-diagonalised runs')

  !convergence parameters
  call input_var(in%ncong,'6',ranges=(/0,20/))
  call input_var(in%idsx,'6',ranges=(/0,15/),&
       comment='ncong, idsx: # of CG iterations for preconditioning equation, length of the diis history')
  !does not maxes sense a DIIS history longer than the number of iterations
  in%idsx = min(in%idsx, in%itermax)

  call input_var(in%dispersion,'0',comment='dispersion correction functional (values 1,2,3), 0=no correction')
    
  ! Now the variables which are to be used only for the last run
  call input_var(in%inputPsiId,'0',exclusive=(/-2,-1,0,2,10,12/),input_iostat=ierror)
  ! Validate inputPsiId value (Can be added via error handling exception)
  if (ierror /=0 .and. iproc == 0) then
     write( *,'(1x,a,I0,a)')'ERROR: illegal value of inputPsiId (', in%inputPsiId, ').'
     call input_psi_help()
     call MPI_ABORT(MPI_COMM_WORLD,0,ierror)
  end if

  call input_var(in%output_wf_format,'0',exclusive=(/0,1,2,3/),input_iostat=ierror)
  ! Validate output_wf value.
  if (ierror /=0 .and. iproc == 0) then
     write( *,'(1x,a,I0,a)')'ERROR: illegal value of output_wf (', in%output_wf_format, ').'
     call output_wf_format_help()
     call MPI_ABORT(MPI_COMM_WORLD,0,ierror)
  end if

  call input_var(in%output_grid,'0',exclusive=(/0,1,2/),&
       comment='InputPsiId, output_wf, output_grid')

  !project however the wavefunction on gaussians if asking to write them on disk
  in%gaussian_help=(in%inputPsiId >= 10)

  !switch on the gaussian auxiliary treatment 
  !and the zero of the forces
  if (in%inputPsiId == 10) then
     in%inputPsiId=0
  end if
  ! Setup out grid parameters.
  if (in%output_grid >= 0) then
     in%output_grid_format = in%output_grid / 10
  else
     in%output_grid_format = OUTPUT_GRID_FORMAT_CUBE
     in%output_grid = abs(in%output_grid)
  end if
  in%output_grid = modulo(in%output_grid, 10)
  ! Validate output_wf value.
  if (.not. output_grid_validate(in%output_grid, in%output_grid_format) .and. iproc == 0) then
     write( *,'(1x,a,I0,a)')'ERROR: illegal value of output_grid (', in%output_grid, ').'
     call output_grid_help()
     call MPI_ABORT(MPI_COMM_WORLD,0,ierror)
  end if

  ! Tail treatment.
  call input_var(in%rbuf,'0.0',ranges=(/0.0_gp,10.0_gp/))
  call input_var(in%ncongt,'30',ranges=(/1,50/),&
       comment='rbuf, ncongt: length of the tail (AU),# tail CG iterations')

  !in%calc_tail=(in%rbuf > 0.0_gp)

  !davidson treatment
  ! Now the variables which are to be used only for the last run
  call input_var(in%norbv,'0',ranges=(/0,1000/))
  call input_var(in%nvirt,'0',ranges=(/0,in%norbv/))
  call input_var(in%nplot,'0',ranges=(/0,in%norbv/),&
       comment='Dimension of davidson treatment subspace, # of interesting orbitals, # of plotted orbitals')

  !in%nvirt = min(in%nvirt, in%norbv) commented out

  !verbosity of the output
  call input_var(ivrbproj,'2',exclusive=(/0,1,2,3,10,11,12,13/),&
       comment='verbosity of the output 0=low, 2=high')

  !if the verbosity is bigger than 10 apply the projectors
  !in the once-and-for-all scheme, otherwise use the default
  if (ivrbproj > 10) then
     DistProjApply=.false.
     in%verbosity=ivrbproj-10
  else
     in%verbosity=ivrbproj
  end if
  call memocc_set_verbosity(in%verbosity)

  ! Line to disable automatic behaviours (currently only symmetries).
  call input_var(in%disableSym,'F',comment='disable the symmetry detection')

  !define whether there should be a last_run after geometry optimization
  !also the mulliken charge population should be inserted
  if ((in%rbuf > 0.0_gp) .or. in%output_wf_format /= WF_FORMAT_NONE .or. in%output_grid /= 0 .or. in%norbv /= 0) then
     in%last_run=-1 !last run to be done depending of the external conditions
  else
     in%last_run=0
  end if

  call input_free(iproc)

end subroutine dft_input_variables_new


!> Assign default values for mixing variables
subroutine mix_input_variables_default(in)
  use module_base
  use module_types
  implicit none
  type(input_variables), intent(inout) :: in

  !mixing treatement (hard-coded values)
  in%iscf=0
  in%itrpmax=1
  in%alphamix=0.0_gp
  in%rpnrm_cv=1.e-4_gp
  in%gnrm_startmix=0.0_gp
  in%Tel=0.0_gp
  in%norbsempty=0
  in%alphadiis=2.d0

END SUBROUTINE mix_input_variables_default


!> Read the input variables needed for the geometry optimisation
!!    Every argument should be considered as mandatory
subroutine mix_input_variables_new(iproc,filename,in)
  use module_base
  use module_types
  use module_input
  implicit none
  !Arguments
  integer, intent(in) :: iproc
  character(len=*), intent(in) :: filename
  type(input_variables), intent(inout) :: in
  !local variables
  character(len=*), parameter :: subname='mix_input_variables'
  logical :: exists

  !Mix parameters, needed for the SCF poart with Davidson
  call input_set_file(iproc,trim(filename),exists,'Mixing Parameters')  
  !call the variable, its default value, the line ends if there is a comment

  !Controls the self-consistency: 0 direct minimisation otherwise ABINIT convention
  call input_var(in%iscf,'0',exclusive=(/0,1,2,3,4,5,7,12,13,14,15,17/),&
       comment="Mixing parameters")
  call input_var(in%itrpmax,'1',ranges=(/0,10000/),&
       comment="Maximum number of diagonalisation iterations")
  call input_var(in%rpnrm_cv,'1.e-4',ranges=(/1.e-10_gp,10.0_gp/),&
       comment="Stop criterion on the residue of potential or density")
  call input_var(in%norbsempty,'0',ranges=(/0,10000/))
  call input_var(in%Tel,'0.0',ranges=(/0.0_gp,1.0e6_gp/),&
       comment="Number of additional bands aand the electronic temperature")
  call input_var(in%alphamix,'0.0',ranges=(/0.0_gp,1.0_gp/))
  call input_var(in%alphadiis,'2.0',ranges=(/0.0_gp,10.0_gp/),&
       comment="Multiplying factors for the mixing and the elctronic DIIS")

  call input_free(iproc)

  !put the startmix if the mixing has to be done
  if (in%itrpmax >1) in%gnrm_startmix=1.e300_gp

END SUBROUTINE mix_input_variables_new


!> Read the input variables needed for the geometry optimisation
!!    Every argument should be considered as mandatory
subroutine mix_input_variables(filename,in)
  use module_base
  use module_types
  implicit none
  character(len=*), intent(in) :: filename
  type(input_variables), intent(inout) :: in
  !local variables
  character(len=*), parameter :: subname='mix_input_variables'
  integer :: ierror,iline
  logical :: exists

  inquire(file=filename,exist=exists)
  if (.not. exists) then
     return
  end if

  ! Read the input variables.
  open(unit=1,file=filename,status='old')

  !line number, to control the input values
  iline=0

  read(1,*,iostat=ierror) in%iscf
  call check()
  read(1,*,iostat=ierror) in%itrpmax
  call check()
  read(1,*,iostat=ierror) in%rpnrm_cv
  call check()
  read(1,*,iostat=ierror) in%norbsempty, in%Tel
  call check()
  read(1,*,iostat=ierror) in%alphamix,in%alphadiis
  call check()
  close(unit=1,iostat=ierror)

  !put the startmix if the mixing has to be done
  if (in%itrpmax >1) in%gnrm_startmix=1.e300_gp

contains

  subroutine check()
    iline=iline+1
    if (ierror/=0) then
       !if (iproc == 0) 
            write(*,'(1x,a,a,a,i3)') &
            'Error while reading the file "',trim(filename),'", line=',iline
            call MPI_ABORT(MPI_COMM_WORLD,0,ierror)
    end if
  END SUBROUTINE check

END SUBROUTINE mix_input_variables


!> Assign default values for GEOPT variables
subroutine geopt_input_variables_default(in)
  use module_base
  use module_types
  implicit none
  type(input_variables), intent(inout) :: in

  !put some fake values for the geometry optimsation case
  in%geopt_approach='SDCG'
  in%ncount_cluster_x=0
  in%frac_fluct=1.0_gp
  in%forcemax=0.0_gp
  in%randdis=0.0_gp
  in%betax=2.0_gp
  in%history = 1
  in%ionmov = -1
  in%dtion = 0.0_gp
  nullify(in%qmass)

END SUBROUTINE geopt_input_variables_default


!> Read the input variables needed for the geometry optimisation
!! Every argument should be considered as mandatory
subroutine geopt_input_variables_new(iproc,filename,in)
  use module_base
  use module_types
  use module_input
  implicit none
  integer, intent(in) :: iproc
  character(len=*), intent(in) :: filename
  type(input_variables), intent(inout) :: in
  !local variables
  character(len=*), parameter :: subname='geopt_input_variables'
  integer :: i_stat,i
  logical :: exists

  !geometry input parameters
  call input_set_file(iproc,trim(filename),exists,'Geometry Parameters')  
  !call the variable, its default value, the line ends if there is a comment
<<<<<<< HEAD
!!$  if (.not. exists) then
!!$     in%ncount_cluster_x=0
!!$     return
!!$  end if
=======
!  if (.not. exists) then
!     in%ncount_cluster_x=0
!     return
!  end if
>>>>>>> 4ab23d66

  call input_var(in%geopt_approach,"BFGS",exclusive=(/'SDCG ','VSSD ','LBFGS','BFGS ','PBFGS','AB6MD','DIIS '/),&
       comment="Geometry optimisation method")
  call input_var(in%ncount_cluster_x,'1',ranges=(/0,2000/),&
       comment="Maximum number of force evaluations")
  call input_var(in%frac_fluct,'1.0',ranges=(/0.0_gp,10.0_gp/))
  call input_var(in%forcemax,'0.0',ranges=(/0.0_gp,10.0_gp/),&
       comment="fract_fluct,forcemax")
  call input_var(in%randdis,'0.0',ranges=(/0.0_gp,10.0_gp/),&
       comment="random displacement amplitude")

  if (case_insensitive_equiv(in%geopt_approach,"AB6MD")) then
     in%nnos=0
     call input_var(in%ionmov,'6',exclusive=(/6,7,8,9,12,13/),&
          comment="AB6MD: movement ion method")
     call input_var(in%dtion,'20.670689',ranges=(/0.0_gp,1.e3_gp/),&
          comment="Time step for molecular dynamics - Atomic Units (20.670689 AU=0.5 fs)")

     if (in%ionmov == 6) then
        call input_var(in%mditemp,'300',ranges=(/0.0_gp,1.0e9_gp/),&
             comment="Temperature of molecular dynamics")
     elseif (in%ionmov > 7) then
        call input_var(in%mditemp,'300',ranges=(/0.0_gp,1.0e9_gp/))
        call input_var(in%mdftemp,'300',ranges=(/0.0_gp,1.0e9_gp/),&
             comment="Initial and Final Temperatures of molecular dynamics")
     end if

     if (in%ionmov == 8) then
        call input_var(in%noseinert,'1.e5',ranges=(/0.0_gp,1.0e9_gp/),&
             comment="Thermostat inertia coefficient for Nose_Hoover dynamics")
     else if (in%ionmov == 9) then
        call input_var(in%friction,'1.e-3',&
             comment="Friction coefficient for Langevin dynamics")
        call input_var(in%mdwall,'1.e4',ranges=(/0.0_gp,1.e5_gp/),&
             comment="Distance in bohr where atoms can bounce for Langevin dynamics")
     else if (in%ionmov == 13) then
        call input_var(in%nnos,'0',ranges=(/0,100/),&
             comment="Number of Thermostat (isothermal/isenthalpic ensemble)")
        allocate(in%qmass(in%nnos+ndebug),stat=i_stat)
        call memocc(i_stat,in%qmass,'in%qmass',subname)
        do i=1,in%nnos-1
           call input_var(in%qmass(i),'0.0',ranges=(/0.0_gp,1.e9_gp/))
        end do
        if (in%nnos > 0) call input_var(in%qmass(in%nnos),'0.0',ranges=(/0.0_gp,1.e9_gp/),&
           comment="Mass of each thermostat (isothermal/isenthalpic ensemble)")
        call input_var(in%bmass,'10',ranges=(/0.0_gp,1.0e9_gp/))
        call input_var(in%vmass,'1.0',ranges=(/0.0_gp,1.0e9_gp/),&
             comment="Barostat masses (isothermal/isenthalpic ensemble)")
     end if

     if (in%ionmov /= 13) then
        !the allocation of this pointer should be done in any case
        allocate(in%qmass(in%nnos+ndebug),stat=i_stat)
        call memocc(i_stat,in%qmass,'in%qmass',subname)
     end if

  else if (case_insensitive_equiv(trim(in%geopt_approach),"DIIS")) then
     call input_var(in%betax,'2.0',ranges=(/0.0_gp,100.0_gp/))
     call input_var(in%history,'4',ranges=(/0,1000/),&
          comment="Stepsize and history for DIIS method")
  else
     call input_var(in%betax,'4.0',ranges=(/0.0_gp,100.0_gp/),&
          comment="Stepsize for the geometry optimisation")
  end if
  if (case_insensitive_equiv(trim(in%geopt_approach),"FIRE")) then
        call input_var(in%dtinit,'0.75',ranges=(/0.0_gp,1.e4_gp/))
        call input_var(in%dtmax, '1.5',ranges=(/in%dtinit,1.e4_gp/),&
             comment="initial and maximal time step for the FIRE method")
  endif

  call input_free(iproc)

END SUBROUTINE geopt_input_variables_new


!> Read the input variables needed for the geometry optimisation
!! Every argument should be considered as mandatory
subroutine geopt_input_variables(filename,in)
  use module_base
  use module_types
  implicit none
  character(len=*), intent(in) :: filename
  type(input_variables), intent(inout) :: in
  !local variables
  character(len=*), parameter :: subname='geopt_input_variables'
  character(len = 128) :: line
  integer :: i_stat,ierror,iline
  logical :: exists

  inquire(file=filename,exist=exists)
  if (.not. exists) then
     in%ncount_cluster_x=0
     return
  end if

  ! Read the input variables.
  open(unit=1,file=filename,status='old')

  !line number, to control the input values
  iline=0

  read(1,*,iostat=ierror) in%geopt_approach
  call check()
  read(1,*,iostat=ierror) in%ncount_cluster_x
  call check()
  in%forcemax = 0.d0
  read(1, "(A128)", iostat = ierror) line
  if (ierror == 0) then
     read(line,*,iostat=ierror) in%frac_fluct,in%forcemax
     if (ierror /= 0) read(line,*,iostat=ierror) in%frac_fluct
     if (ierror == 0 .and. max(in%frac_fluct, in%forcemax) <= 0.d0) ierror = 1
  end if
  call check()
  read(1,*,iostat=ierror) in%randdis
  call check()
  if (trim(in%geopt_approach) == "AB6MD") then
     in%nnos=0

     read(1,*,iostat=ierror) in%ionmov
     call check()
     read(1,*,iostat=ierror) in%dtion
     call check()
     if (in%ionmov == 6) then
        read(1,*,iostat=ierror) in%mditemp
        call check()
     elseif (in%ionmov > 7) then
        read(1,*,iostat=ierror) in%mditemp, in%mdftemp
        call check()
     end if
     if (in%ionmov == 8) then
        read(1,*,iostat=ierror) in%noseinert
        call check()
     else if (in%ionmov == 9) then
        read(1,*,iostat=ierror) in%friction
        call check()
        read(1,*,iostat=ierror) in%mdwall
        call check()
     else if (in%ionmov == 13) then
        read(1,*,iostat=ierror) in%nnos
        call check()
        allocate(in%qmass(in%nnos+ndebug),stat=i_stat)
        call memocc(i_stat,in%qmass,'in%qmass',subname)
        read(1,*,iostat=ierror) in%qmass
        call check()
        read(1,*,iostat=ierror) in%bmass, in%vmass
        call check()
     end if
     if (in%ionmov /= 13) then
        !the allocation of this pointer should be done in any case
        allocate(in%qmass(in%nnos+ndebug),stat=i_stat)
        call memocc(i_stat,in%qmass,'in%qmass',subname)
     end if

  else if (trim(in%geopt_approach) == "DIIS") then
     read(1,*,iostat=ierror) in%betax, in%history
     call check()
  else
     read(1,*,iostat=ierror) in%betax
     call check()
  end if
  if (trim(in%geopt_approach) == "FIRE") then
     read(1,*,iostat=ierror) in%dtinit, in%dtmax
     call check()
  endif
  close(unit=1,iostat=ierror)

contains

  subroutine check()
    iline=iline+1
    if (ierror/=0) then
       !if (iproc == 0) 
            write(*,'(1x,a,a,a,i3)') &
            'Error while reading the file "',trim(filename),'", line=',iline
            call MPI_ABORT(MPI_COMM_WORLD,0,ierror)
    end if
  END SUBROUTINE check

END SUBROUTINE geopt_input_variables


!> Assign default values for self-interaction correction variables
subroutine sic_input_variables_default(in)
  use module_base
  use module_types
  implicit none
  type(input_variables), intent(inout) :: in

  in%SIC_approach='NONE'
  in%alphaSIC=0.0_gp

END SUBROUTINE sic_input_variables_default


!> Read Self-Interaction Correction (SIC) input parameters
subroutine sic_input_variables_new(iproc,filename,in)
  use module_base
  use module_types
  use module_input
  implicit none
  integer, intent(in) :: iproc
  character(len=*), intent(in) :: filename
  type(input_variables), intent(inout) :: in
  !local variables
  logical :: exists
  character(len=*), parameter :: subname='sic_input_variables'

  !Self-Interaction Correction input parameters
  call input_set_file(iproc,trim(filename),exists,'SIC Parameters')  

  call input_var(in%SIC_approach,'NONE',exclusive=(/'NONE','PZ  '/),comment='SIC method: NONE')
  call input_var(in%alphaSIC,'0.0',ranges=(/0.0_gp,1.0_gp/),comment='SIC parameter')

  call input_free(iproc)

END SUBROUTINE sic_input_variables_new


subroutine sic_input_variables(filename,in)
  use module_base
  use module_types
  implicit none
  character(len=*), intent(in) :: filename
  type(input_variables), intent(inout) :: in
  !local variables
  logical :: exists
  character(len=*), parameter :: subname='sic_input_variables'
  integer :: iline, ierror

  inquire(file=trim(filename),exist=exists)

  if (.not. exists) then
     return
  end if

 ! Read the input variables.
  open(unit=1,file=filename,status='old')

  !line number, to control the input values
  iline=0
  read(1,*,iostat=ierror) in%SIC_approach
  call check()
  read(1,*,iostat=ierror) in%alphaSIC
  call check()
  
  close(unit=1,iostat=ierror)

contains

  subroutine check()
    iline=iline+1
    if (ierror/=0) then
       !if (iproc == 0) 
            write(*,'(1x,a,a,a,i3)') &
            'Error while reading the file "',trim(filename),'", line=',iline
       stop
    end if
  END SUBROUTINE check

END SUBROUTINE sic_input_variables



!> Assign default values for TDDFT variables
subroutine tddft_input_variables_default(in)
  use module_base
  use module_types
  implicit none
  type(input_variables), intent(inout) :: in

  in%tddft_approach='NONE'

END SUBROUTINE tddft_input_variables_default


subroutine tddft_input_variables_new(iproc,filename,in)
  use module_base
  use module_types
  use module_input
  implicit none
  integer, intent(in) :: iproc
  character(len=*), intent(in) :: filename
  type(input_variables), intent(inout) :: in
  !local variables
  logical :: exists
  character(len=*), parameter :: subname='tddft_input_variables'

  !TD-DFT parameters
  call input_set_file(iproc,trim(filename),exists,'TD-DFT Parameters')  
  !call the variable, its default value, the line ends if there is a comment

  call input_var(in%tddft_approach,"TDA",comment="Tamm-Dancoff approximation")
  call input_free(iproc)

END SUBROUTINE tddft_input_variables_new


subroutine tddft_input_variables(filename,in)
  use module_base
  use module_types
  implicit none
  character(len=*), intent(in) :: filename
  type(input_variables), intent(inout) :: in
  !local variables
  logical :: exists
  character(len=*), parameter :: subname='tddft_input_variables'
  integer :: iline, ierror

  inquire(file=trim(filename),exist=exists)

  if (.not. exists) then
     !write(*,*) "The file 'input.tddft' does not exists!"
     !      stop
     return
  end if

 ! Read the input variables.
  open(unit=1,file=filename,status='old')

  !line number, to control the input values
  iline=0

  read(1,*,iostat=ierror) in%tddft_approach
  call check()
  if (trim(in%tddft_approach) == "TDA") then
     !read(1,*,iostat=ierror) in%norbv,in%nvirt,in%nplot
     !call check()
  end if

  close(unit=1,iostat=ierror)

contains

  subroutine check()
    iline=iline+1
    if (ierror/=0) then
       !if (iproc == 0) 
            write(*,'(1x,a,a,a,i3)') &
            'Error while reading the file "',trim(filename),'", line=',iline
       stop
    end if
  END SUBROUTINE check

END SUBROUTINE tddft_input_variables


!> Calculate symmetries and update
subroutine update_symmetries(in, atoms, rxyz)
  use module_base
  use module_types
  use defs_basis
  use ab6_symmetry
  implicit none
  type(input_variables), intent(in) :: in
  type(atoms_data), intent(inout) :: atoms
  real(gp), dimension(3,atoms%nat), intent(in) :: rxyz
  !local variables
  character(len=*), parameter :: subname='update_symmetries'
  integer :: i_stat, ierr, i_all
  real(gp) :: rprimd(3, 3)
  real(gp), dimension(:,:), allocatable :: xRed

  ! Calculate the symmetries, if needed
  if (atoms%geocode /= 'F') then
     if (.not. in%disableSym) then
        if (atoms%symObj < 0) then
           call ab6_symmetry_new(atoms%symObj)
        end if
        ! New values
        rprimd(:,:) = 0
        rprimd(1,1) = atoms%alat1
        rprimd(2,2) = atoms%alat2
        if (atoms%geocode == 'S') rprimd(2,2) = 1000._gp
        rprimd(3,3) = atoms%alat3
        call ab6_symmetry_set_lattice(atoms%symObj, rprimd, ierr)
        allocate(xRed(3, atoms%nat+ndebug),stat=i_stat)
        call memocc(i_stat,xRed,'xRed',subname)
        xRed(1,:) = modulo(rxyz(1, :) / rprimd(1,1), 1._gp)
        xRed(2,:) = modulo(rxyz(2, :) / rprimd(2,2), 1._gp)
        xRed(3,:) = modulo(rxyz(3, :) / rprimd(3,3), 1._gp)
        call ab6_symmetry_set_structure(atoms%symObj, atoms%nat, atoms%iatype, xRed, ierr)
        i_all=-product(shape(xRed))*kind(xRed)
        deallocate(xRed,stat=i_stat)
        call memocc(i_stat,i_all,'xRed',subname)
        if (atoms%geocode == 'S') then
           !!for the moment symmetries are not allowed in surfaces BC
           write(*,*)'ERROR: symmetries in surfaces BC are not allowed for the moment, disable them to run'
           stop
           call ab6_symmetry_set_periodicity(atoms%symObj, &
                & (/ .true., .false., .true. /), ierr)
        else if (atoms%geocode == 'F') then
           call ab6_symmetry_set_periodicity(atoms%symObj, &
                & (/ .false., .false., .false. /), ierr)
        end if
        if (in%elecfield /= 0) then
           call ab6_symmetry_set_field(atoms%symObj, (/ 0._gp, in%elecfield, 0._gp /), ierr)
        end if
     else
        if (atoms%symObj >= 0) then
           call ab6_symmetry_free(atoms%symObj)
        end if
        call ab6_symmetry_new(atoms%symObj)
        rprimd(1,1) = 0.5d0
        rprimd(2,1) = 1d0
        rprimd(3,1) = 1d0
        rprimd(1,2) = 2d0
        rprimd(2,2) = 0d0
        rprimd(3,2) = 1d0
        rprimd(1,3) = 3d0
        rprimd(2,3) = 0d0
        rprimd(3,3) = 1d0
        call ab6_symmetry_set_lattice(atoms%symObj, rprimd, ierr)
        call ab6_symmetry_set_structure(atoms%symObj, 3, (/ 1,2,3 /), rprimd / 4.d0, ierr)
     end if
  else
     if (atoms%symObj >= 0) then
        call ab6_symmetry_free(atoms%symObj)
     end if
     atoms%symObj = -1
  end if
END SUBROUTINE update_symmetries

subroutine kpt_input_variables_new(iproc,filename,in,atoms)
  use module_base
  use module_types
  use defs_basis
  use ab6_symmetry
  use module_input
  implicit none
  character(len=*), intent(in) :: filename
  integer, intent(in) :: iproc
  type(input_variables), intent(inout) :: in
  type(atoms_data), intent(in) :: atoms
  !local variables
  logical :: exists
  character(len=*), parameter :: subname='kpt_input_variables_new'
  character(len = 6) :: type
  integer :: i_stat,ierror,i,nshiftk, ngkpt(3), nseg, ikpt, j, i_all,ngranularity,ncount,ierror1
  real(gp) :: kptrlen, shiftk(3,8), norm, alat(3)
  integer, allocatable :: iseg(:)

  ! Set default values.
  in%nkpt=1
  in%nkptv=0
  in%ngroups_kptv=1

  !dft parameters, needed for the SCF part
  call input_set_file(iproc,trim(filename),exists,'Brillouin Zone Sampling Parameters')  
  !call the variable, its default value, the line ends if there is a comment

  !if the file does not exists, put the default values
  if (.not. exists) then
     
!!$     ! Set only the gamma point.
!!$     allocate(in%kpt(3, in%nkpt+ndebug),stat=i_stat)
!!$     call memocc(i_stat,in%kpt,'in%kpt',subname)
!!$     in%kpt(:, 1) = (/ 0., 0., 0. /)
!!$     allocate(in%wkpt(in%nkpt+ndebug),stat=i_stat)
!!$     call memocc(i_stat,in%wkpt,'in%wkpt',subname)
!!$     in%wkpt(1) = 1.0_gp
     !return
  end if

  call input_var(type,'manual',exclusive=(/'auto  ','mpgrid','manual'/),&
       comment='K-point sampling method')

  if (case_insensitive_equiv(trim(type),'auto')) then
     call input_var(kptrlen,'0.0',ranges=(/0.0_gp,1.e4_gp/),&
          comment='Equivalent length of K-space resolution (Bohr)')
     call ab6_symmetry_get_auto_k_grid(atoms%symObj, in%nkpt, in%kpt, in%wkpt, &
          & kptrlen, ierror)
     if (ierror /= AB6_NO_ERROR) then
        if (iproc==0) write(*,*) " ERROR in symmetry library. Error code is ", ierror
        stop
     end if
     !assumes that the allocation went through
     call memocc(0,in%kpt,'in%kpt',subname)
     call memocc(0,in%wkpt,'in%wkpt',subname)
  else if (case_insensitive_equiv(trim(type),'mpgrid')) then
     !take the points of Monckorst-pack grid
     call input_var(ngkpt(1),'1')
     call input_var(ngkpt(2),'1')
     call input_var(ngkpt(3),'1',comment='No. of Monkhorst-Pack grid points')
     !shift
     call input_var(nshiftk,'1',ranges=(/1,8/),comment='No. of different shifts')
     !read the shifts
     call to_zero(3*8,shiftk(1,1))
     do i=1,nshiftk
        call input_var(shiftk(1,i),'0.')
        call input_var(shiftk(2,i),'0.')
        call input_var(shiftk(3,i),'0.',comment=' ')
     end do
     call ab6_symmetry_get_mp_k_grid(atoms%symObj, in%nkpt, in%kpt, in%wkpt, &
          & ngkpt, nshiftk, shiftk, ierror)
     if (ierror /= AB6_NO_ERROR) then
        if (iproc==0) write(*,*) " ERROR in symmetry library. Error code is ", ierror
        stop
     end if
     !assumes that the allocation went through
     call memocc(0,in%kpt,'in%kpt',subname)
     call memocc(0,in%wkpt,'in%wkpt',subname)
  else if (case_insensitive_equiv(trim(type),'manual')) then
     call input_var(in%nkpt,'1',ranges=(/1,10000/),&
          comment='Number of K-points')
     allocate(in%kpt(3, in%nkpt+ndebug),stat=i_stat)
     call memocc(i_stat,in%kpt,'in%kpt',subname)
     allocate(in%wkpt(in%nkpt+ndebug),stat=i_stat)
     call memocc(i_stat,in%wkpt,'in%wkpt',subname)
     norm=0.0_gp
     do i=1,in%nkpt
        call input_var( in%kpt(1,i),'0.')
        call input_var( in%kpt(2,i),'0.')
        call input_var( in%kpt(3,i),'0.')
        call input_var( in%wkpt(i),'1.',comment=' ')
        norm=norm+in%wkpt(i)
     end do
     ! We normalise the weights.
     in%wkpt(:)=in%wkpt/norm
  end if
  ! Now read the band structure definition.
  call input_var(type,'bands',exclusive=(/'bands'/),&
       comment='For doing band structure calculation',&
       input_iostat=ierror)
  if (ierror==0) then
     call input_var(nseg,'1',ranges=(/1,1000/),&
          comment='# of segments of the BZ path')
     allocate(iseg(nseg+ndebug),stat=i_stat)
     call memocc(i_stat,iseg,'iseg',subname)
     !number of points for each segment, parallel granularity
     do i=1,nseg
        call input_var(iseg(i),'1',ranges=(/1,1000/))
     end do
     call input_var(ngranularity,'1',ranges=(/1,1000/),&
          comment='points for each segment, # of points done for each group')
     !calculate the number of groups of for the band structure
     in%nkptv=1
     do i=1,nseg
        in%nkptv=in%nkptv+iseg(i)
     end do
     in%ngroups_kptv=&
          ceiling(real(in%nkptv,gp)/real(ngranularity,gp))

     allocate(in%nkptsv_group(in%ngroups_kptv+ndebug),stat=i_stat)
     call memocc(i_stat,in%nkptsv_group,'in%nkptsv_group',subname)

     ncount=0
     do i=1,in%ngroups_kptv-1
        !if ngranularity is bigger than nkptv  then ngroups is one
        in%nkptsv_group(i)=ngranularity 
        ncount=ncount+ngranularity
     end do
     !put the rest in the last group
     in%nkptsv_group(in%ngroups_kptv)=in%nkptv-ncount

     allocate(in%kptv(3,in%nkptv+ndebug),stat=i_stat)
     call memocc(i_stat,in%kptv,'in%kptv',subname)

     ikpt=1
     call input_var(in%kptv(1,ikpt),'0.')
     call input_var(in%kptv(2,ikpt),'0.')
     call input_var(in%kptv(3,ikpt),'0.',comment=' ')
     do i=1,nseg
        ikpt=ikpt+iseg(i)
        call input_var(in%kptv(1,ikpt),'0.5')
        call input_var(in%kptv(2,ikpt),'0.5')
        call input_var(in%kptv(3,ikpt),'0.5.',comment=' ')
        !interpolate the values
        do j=ikpt-iseg(i)+1,ikpt-1
           in%kptv(:,j)=in%kptv(:,ikpt-iseg(i)) + &
                (in%kptv(:,ikpt)-in%kptv(:,ikpt-iseg(i))) * &
                real(j-ikpt+iseg(i),gp)/real(iseg(i), gp)
        end do
     end do
     i_all=-product(shape(iseg))*kind(iseg)
     deallocate(iseg,stat=i_stat)
     call memocc(i_stat,i_all,'iseg',subname)
     
     !read an optional line to see if there is a file associated
      call input_var(in%band_structure_filename,' ',&
           comment=' ',input_iostat=ierror1)
      if (ierror1 /=0) then
         in%band_structure_filename=''
      else
         !since a file for the local potential is already given, do not perform ground state calculation
         if (iproc==0) then
            write(*,'(1x,a)')'Local Potential read from file, '//trim(in%band_structure_filename)//&
                 ', do not optimise GS wavefunctions'
         end if
         in%nrepmax=0
         in%itermax=0
         in%itrpmax=0
         in%inputPsiId=-1000 !allocate empty wavefunctions
         in%output_grid=0
      end if
  end if
  call input_free(iproc)
  !control whether we are giving k-points to Free BC
  if (atoms%geocode == 'F' .and. exists) then
     if (iproc==0) write(*,*)&
          ' NONSENSE: Trying to use k-points with Free Boundary Conditions!'
     stop
  end if

  ! Convert reduced coordinates into BZ coordinates.
  alat = (/ atoms%alat1, atoms%alat2, atoms%alat3 /)
  if (atoms%geocode /= 'P') alat(2) = 1.0_gp
  if (atoms%geocode == 'F') then
     alat(1)=1.0_gp
     alat(3)=1.0_gp
  end if
  do i = 1, in%nkpt, 1
     in%kpt(:, i) = in%kpt(:, i) / alat * two_pi
  end do
  do i = 1, in%nkptv, 1
     in%kptv(:, i) = in%kptv(:, i) / alat * two_pi
  end do

 
end subroutine kpt_input_variables_new


!> Read the input variables needed for the k points generation
subroutine kpt_input_variables(iproc,filename,in,atoms)
  use module_base
  use module_types
  use defs_basis
  use ab6_symmetry
  implicit none
  character(len=*), intent(in) :: filename
  integer, intent(in) :: iproc
  type(input_variables), intent(inout) :: in
  type(atoms_data), intent(in) :: atoms
  !local variables
  logical :: exists
  character(len=*), parameter :: subname='kpt_input_variables'
  character(len = 6) :: type
  character(len=100) :: line
  integer :: i_stat,ierror,iline,i,nshiftk, ngkpt(3), nseg, ikpt, j, i_all,ngranularity,ncount
  real(gp) :: kptrlen, shiftk(3,8), norm, alat(3)
  integer, allocatable :: iseg(:)

  ! Set default values.
  in%nkpt = 1
  in%nkptv = 0
  in%ngroups_kptv=1

  inquire(file=trim(filename),exist=exists)

  if (.not. exists) then
     ! Set only the gamma point.
     allocate(in%kpt(3, in%nkpt+ndebug),stat=i_stat)
     call memocc(i_stat,in%kpt,'in%kpt',subname)
     in%kpt(:, 1) = (/ 0., 0., 0. /)
     allocate(in%wkpt(in%nkpt+ndebug),stat=i_stat)
     call memocc(i_stat,in%wkpt,'in%wkpt',subname)
     in%wkpt(1) = 1.
     return
  !and control whether we are giving k-points to Free BC
  else if (atoms%geocode == 'F') then
     if (iproc==0) write(*,*)&
          ' NONSENSE: Trying to use k-points with Free Boundary Conditions!'
     stop
  end if

  ! Real generation of k-point set.
  open(unit=1,file=filename,status='old')

  !line number, to control the input values
  iline=0

  read(1,*,iostat=ierror) type
  call check()
  
  if (trim(type) == "auto" .or. trim(type) == "Auto" .or. trim(type) == "AUTO") then
     read(1,*,iostat=ierror) kptrlen
     call check()
     call ab6_symmetry_get_auto_k_grid(atoms%symObj, in%nkpt, in%kpt, in%wkpt, &
          & kptrlen, ierror)
     if (ierror /= AB6_NO_ERROR) then
        if (iproc==0) write(*,*) " ERROR in symmetry library. Error code is ", ierror
        stop
     end if
     ! in%kpt and in%wkpt will be allocated by ab6_symmetry routine.
     call memocc(0,in%kpt,'in%kpt',subname)
     call memocc(0,in%wkpt,'in%wkpt',subname)
  else if (trim(type) == "MPgrid" .or. trim(type) == "mpgrid") then
     read(1,*,iostat=ierror) ngkpt
     call check()
     read(1,*,iostat=ierror) nshiftk
     call check()
     do i = 1, min(nshiftk, 8), 1
        read(1,*,iostat=ierror) shiftk(:, i)
        call check()
     end do
     call ab6_symmetry_get_mp_k_grid(atoms%symObj, in%nkpt, in%kpt, in%wkpt, &
          & ngkpt, nshiftk, shiftk, ierror)
     if (ierror /= AB6_NO_ERROR) then
        if (iproc==0) write(*,*) " ERROR in symmetry library. Error code is ", ierror
        stop
     end if
     ! in%kpt and in%wkpt will be allocated by ab6_symmetry routine.
     call memocc(0,in%kpt,'in%kpt',subname)
     call memocc(0,in%wkpt,'in%wkpt',subname)
  else if (trim(type) == "manual" .or. trim(type) == "Manual") then
     read(1,*,iostat=ierror) in%nkpt
     call check()
     allocate(in%kpt(3, in%nkpt+ndebug),stat=i_stat)
     call memocc(i_stat,in%kpt,'in%kpt',subname)
     allocate(in%wkpt(in%nkpt+ndebug),stat=i_stat)
     call memocc(i_stat,in%wkpt,'in%wkpt',subname)
     norm=0.0_gp
     do i = 1, in%nkpt
        read(1,*,iostat=ierror) in%kpt(:, i), in%wkpt(i)
        norm=norm+in%wkpt(i)
        call check()
     end do
     
     ! We normalise the weights.
     in%wkpt(:) = in%wkpt / norm
  end if
  ! Now read the band structure definition.
  read(1,*,iostat=ierror) type
  if (ierror == 0 .and. (trim(type) == "bands" .or. trim(type) == "Bands" .or. &
       & trim(type) == "BANDS")) then
     read(1,*,iostat=ierror) nseg
     call check()
     allocate(iseg(nseg+ndebug),stat=i_stat)
     call memocc(i_stat,iseg,'iseg',subname)
     read(1,*,iostat=ierror) iseg, ngranularity
     call check()
     !calculate the number of groups of for the band structure
     in%nkptv=1
     do i=1,nseg
        in%nkptv=in%nkptv+iseg(i)
     end do
     in%ngroups_kptv=ceiling(real(in%nkptv,gp)/real(ngranularity,gp))

     allocate(in%nkptsv_group(in%ngroups_kptv+ndebug),stat=i_stat)
     call memocc(i_stat,in%nkptsv_group,'in%nkptsv_group',subname)
     ncount=0
     do i=1,in%ngroups_kptv-1
        in%nkptsv_group(i)=ngranularity !if ngranularity is bigger than nkptv  then ngroups is one
        ncount=ncount+ngranularity
     end do
     !put the rest in the last group
     in%nkptsv_group(in%ngroups_kptv)=in%nkptv-ncount

     allocate(in%kptv(3,in%nkptv+ndebug),stat=i_stat)
     call memocc(i_stat,in%kptv,'in%kptv',subname)
     ikpt = 1
     read(1,*,iostat=ierror) in%kptv(:, ikpt)
     call check()
     do i = 1, nseg
        ikpt = ikpt + iseg(i)
        read(1,*,iostat=ierror) in%kptv(:, ikpt)
        call check()
        do j = ikpt - iseg(i) + 1, ikpt - 1
           in%kptv(:, j) = in%kptv(:, ikpt - iseg(i)) + &
                & (in%kptv(:, ikpt) - in%kptv(:, ikpt - iseg(i))) * &
                & real(j - ikpt + iseg(i), gp) / real(iseg(i), gp)
        end do
     end do
     
     i_all=-product(shape(iseg))*kind(iseg)
     deallocate(iseg,stat=i_stat)
     call memocc(i_stat,i_all,'iseg',subname)

     !read an optional line to see if there is a file associated
     read(1,'(a100)',iostat=ierror)line
     if (ierror /=0) then
        !last line missing, put an empty line
        line=''
        in%band_structure_filename=''
     else
        read(line,*,iostat=ierror) in%band_structure_filename
        call check()
        !since a file for the local potential is already given, do not perform ground state calculation
        if (iproc==0) then
           write(*,'(1x,a)')'Local Potential read from file, '//trim(in%band_structure_filename)//&
                ', do not optimise GS wavefunctions'
        end if
        in%nrepmax=0
        in%itermax=0
        in%itrpmax=0
        in%inputPsiId=-1000 !allocate empty wavefunctions
        in%output_grid=0
     end if
  end if
  close(unit=1,iostat=ierror)

  ! Convert reduced coordinates into BZ coordinates.
  alat = (/ atoms%alat1, atoms%alat2, atoms%alat3 /)
  if (atoms%geocode == 'S') alat(2) = 1.d0
  do i = 1, in%nkpt, 1
     in%kpt(:, i) = in%kpt(:, i) / alat * two_pi
  end do
  do i = 1, in%nkptv, 1
     in%kptv(:, i) = in%kptv(:, i) / alat * two_pi
  end do

contains

  subroutine check()
    iline=iline+1
    if (ierror/=0) then
       !if (iproc == 0) 
            write(*,'(1x,a,a,a,i3)') &
            'Error while reading the file "',trim(filename),'", line=',iline
       stop
    end if
  END SUBROUTINE check

END SUBROUTINE kpt_input_variables


!> Read the input variables which can be used for performances
subroutine perf_input_variables(iproc,filename,inputs)
  use module_base
  use module_types
  use module_input
  implicit none
  character(len=*), intent(in) :: filename
  integer, intent(in) :: iproc
  type(input_variables), intent(inout) :: inputs
  !local variables
  character(len=*), parameter :: subname='perf_input_variables'
  logical :: exists
  integer :: iline,ierror,ierr,blocks(2)

  call input_set_file(iproc, filename, exists,'Performance Options')


  call input_var("debug", .false., "Debug option", inputs%debug)
  call input_var("fftcache", 8*1024, "Cache size for the FFT", inputs%ncache_fft)
  call input_var("accel", 7, "NO     ", (/ "NO     ", "CUDAGPU", "OCLGPU " /), &
       & "Acceleration", inputs%iacceleration)
  call input_var("blas", .false., "CUBLAS acceleration", GPUblas)
  call input_var("projrad", 15.0d0, &
       & "Radius of the projector as a function of the maxrad", inputs%projrad)
  call input_var("exctxpar", "BC", &
       & "Exact exchange parallelisation scheme", inputs%exctxpar)
  call input_var("ig_diag", .true., &
       & "Input guess: (T:Direct, F:Iterative) diag. of Ham.", &
       & inputs%orthpar%directDiag)
  call input_var("ig_norbp", 5, &
       & "Input guess: Orbitals per process for iterative diag.", &
       & inputs%orthpar%norbpInguess)
  call input_var("ig_blocks", (/ 300, 800 /), &
       & "Input guess: Block sizes for orthonormalisation", blocks)
  call input_var("ig_tol", 1d-4, &
       & "Input guess: Tolerance criterion", inputs%orthpar%iguessTol)
  call input_var("methortho", 0, (/ 0, 1, 2 /), &
       & "Orthogonalisation (0=Cholesky,1=GS/Chol,2=Loewdin)", inputs%orthpar%methOrtho)
  call input_var("rho_commun", "DBL", "Density communication scheme", inputs%rho_commun)

  call input_free()

  !Block size used for the orthonormalization
  inputs%orthpar%bsLow = blocks(1)
  inputs%orthpar%bsUp  = blocks(2)
  
  ! Set performance variables
  call memocc_set_debug(inputs%debug)
  call set_cache_size(inputs%ncache_fft)
  

  !Check after collecting all values
  if(.not.inputs%orthpar%directDiag .or. inputs%orthpar%methOrtho==1) then 
     write(*,'(1x,a)') 'Input Guess: Block size used for the orthonormalization (ig_blocks)'
     if(inputs%orthpar%bsLow==inputs%orthpar%bsUp) then
        write(*,'(5x,a,i0)') 'Take block size specified by user: ',inputs%orthpar%bsLow
     else if(inputs%orthpar%bsLow<inputs%orthpar%bsUp) then
        write(*,'(5x,2(a,i0))') 'Choose block size automatically between ',inputs%orthpar%bsLow,' and ',inputs%orthpar%bsUp
     else
        write(*,'(1x,a)') "ERROR: invalid values of inputs%bsLow and inputs%bsUp. Change them in 'inputs.perf'!"
        call MPI_ABORT(MPI_COMM_WORLD,0,ierr)
     end if
     write(*,'(5x,a)') 'This values will be adjusted if it is larger than the number of orbitals.'
  end if

contains

  subroutine check()
    iline=iline+1
    if (ierror/=0) then
       !if (iproc == 0) 
        write(*,'(1x,a,a,a,i3)')  'Error while reading the file "',trim(filename),'", line=',iline
        call MPI_ABORT(MPI_COMM_WORLD,ierror,ierr)
    end if
  END SUBROUTINE check

END SUBROUTINE perf_input_variables


!>  Free all dynamically allocated memory from the input variable structure.
subroutine free_input_variables(in)
  use module_base
  use module_types
  implicit none
  type(input_variables), intent(inout) :: in
  character(len=*), parameter :: subname='free_input_variables'
  integer :: i_stat, i_all
  if (associated(in%qmass)) then
     i_all=-product(shape(in%qmass))*kind(in%qmass)
     deallocate(in%qmass,stat=i_stat)
     call memocc(i_stat,i_all,'in%qmass',subname)
  end if
  if (associated(in%kpt)) then
     i_all=-product(shape(in%kpt))*kind(in%kpt)
     deallocate(in%kpt,stat=i_stat)
     call memocc(i_stat,i_all,'in%kpt',subname)
  end if
  if (associated(in%wkpt)) then
     i_all=-product(shape(in%wkpt))*kind(in%wkpt)
     deallocate(in%wkpt,stat=i_stat)
     call memocc(i_stat,i_all,'in%wkpt',subname)
  end if
  if (associated(in%kptv)) then
     i_all=-product(shape(in%kptv))*kind(in%kptv)
     deallocate(in%kptv,stat=i_stat)
     call memocc(i_stat,i_all,'in%kptv',subname)
  end if
  if (associated(in%nkptsv_group)) then
     i_all=-product(shape(in%nkptsv_group))*kind(in%nkptsv_group)
     deallocate(in%nkptsv_group,stat=i_stat)
     call memocc(i_stat,i_all,'in%nkptsv_group',subname)
  end if

!!$  if (associated(in%Gabs_coeffs) ) then
!!$     i_all=-product(shape(in%Gabs_coeffs))*kind(in%Gabs_coeffs)
!!$     deallocate(in%Gabs_coeffs,stat=i_stat)
!!$     call memocc(i_stat,i_all,'in%Gabs_coeffs',subname)
!!$  end if
END SUBROUTINE free_input_variables


!> Assign default values for ABSCALC variables
subroutine abscalc_input_variables_default(in)
  use module_base
  use module_types
  implicit none
  type(input_variables), intent(out) :: in

  in%c_absorbtion=.false.
  in%potshortcut=0
  in%iat_absorber=0

END SUBROUTINE abscalc_input_variables_default


!> Read the input variables needed for the ABSCALC
!!    Every argument should be considered as mandatory
subroutine abscalc_input_variables(iproc,filename,in)
  use module_base
  use module_types
  implicit none
  !Arguments
  type(input_variables), intent(inout) :: in
  character(len=*), intent(in) :: filename
  integer, intent(in) :: iproc
  !Local variables
  integer, parameter :: iunit = 112
  integer :: ierror,iline, i

  character(len=*), parameter :: subname='abscalc_input_variables'
  integer :: i_stat

  ! Read the input variables.
  open(unit=iunit,file=filename,status='old')

  !line number, to control the input values
  iline=0

  !x-absorber treatment (in progress)

  read(iunit,*,iostat=ierror) in%iabscalc_type
  call check()


  read(iunit,*,iostat=ierror)  in%iat_absorber
  call check()
  read(iunit,*,iostat=ierror)  in%L_absorber
  call check()

  allocate(in%Gabs_coeffs(2*in%L_absorber +1+ndebug),stat=i_stat)
  call memocc(i_stat,in%Gabs_coeffs,'Gabs_coeffs',subname)

  read(iunit,*,iostat=ierror)  (in%Gabs_coeffs(i), i=1,2*in%L_absorber +1 )
  call check()

  read(iunit,*,iostat=ierror)  in%potshortcut
  call check()
  
  read(iunit,*,iostat=ierror)  in%nsteps
  call check()

  if( iand( in%potshortcut,4)>0) then
     read(iunit,'(a100)',iostat=ierror) in%extraOrbital
  end if


  
  read(iunit,*,iostat=ierror) in%abscalc_alterpot, in%abscalc_eqdiff 
  if(ierror==0) then

  else
     in%abscalc_alterpot=.false.
     in%abscalc_eqdiff =.false.
  endif

  in%c_absorbtion=.true.

  close(unit=iunit)

contains

  subroutine check()
    iline=iline+1
    if (ierror/=0) then
       if (iproc == 0) write(*,'(1x,a,a,a,i3)') &
            'Error while reading the file "',trim(filename),'", line=',iline
       stop
    end if
  END SUBROUTINE check

END SUBROUTINE abscalc_input_variables


!> Assign default values for frequencies variables
!!    freq_alpha: frequencies step for finite difference = alpha*hx, alpha*hy, alpha*hz
!!    freq_order; order of the finite difference (2 or 3 i.e. 2 or 4 points)
!!    freq_method: 1 - systematic moves of atoms over each direction
subroutine frequencies_input_variables_default(inputs)
  use module_base
  use module_types
  implicit none
  type(input_variables), intent(out) :: inputs

  inputs%freq_alpha=1.d0/real(64,kind(1.d0))
  inputs%freq_order=2
  inputs%freq_method=1

END SUBROUTINE frequencies_input_variables_default


!> Read the input variables needed for the frequencies calculation.
!! Every argument should be considered as mandatory.
subroutine frequencies_input_variables_new(iproc,filename,in)
  use module_base
  use module_types
  use module_input
  implicit none
  !Arguments
  type(input_variables), intent(inout) :: in
  character(len=*), intent(in) :: filename
  integer, intent(in) :: iproc
  !Local variables
  logical :: exists
  integer, parameter :: iunit=111

  !Frequencies parameters
  call input_set_file(iproc,trim(filename),exists,'Frequencies Parameters')  
  !call the variable, its default value, the line ends if there is a comment

  !Read in%freq_alpha (possible 1/64)
  call input_var(in%freq_alpha,'1/64',ranges=(/0.0_gp,1.0_gp/),&
       comment="Step size factor (alpha*hgrid)")
  !Read the order of finite difference scheme
  call input_var(in%freq_order,'2',exclusive=(/-1,1,2,3/),&
       comment="Order of the difference scheme")
  !Read the index of the method
  call input_var(in%freq_method,'1',exclusive=(/1/),&
       comment="Method used (only possible value=1)")
  call input_free(iproc)

END SUBROUTINE frequencies_input_variables_new


!> Read the input variables needed for the frequencies calculation.
!! Every argument should be considered as mandatory.
subroutine frequencies_input_variables(iproc,filename,in)
  use module_base
  use module_types
  use module_input
  implicit none
  !Arguments
  type(input_variables), intent(inout) :: in
  character(len=*), intent(in) :: filename
  integer, intent(in) :: iproc
  !Local variables
  integer, parameter :: iunit=111
  character(len=100) :: line,string
  integer :: ierror,iline

  ! Read the input variables.
  open(unit=iunit,file=filename,status='old')
  !Line number, to control the input values
  iline=0
  !Read in%freq_alpha (possible 1/64)
  read(unit=iunit,fmt="(a)",iostat=ierror) line
  !Transform the line in case there are slashes (to ease the parsing)
  call read_fraction_string(line,in%freq_alpha,ierror)
  if (ierror /= 0) then
     print *,'wrong format of the string: '//string
     ierror=1
  end if
  call check()
  !Read the order of finite difference scheme
  read(unit=iunit,fmt=*,iostat=ierror)  in%freq_order
  if (in%freq_order /= -1 .and. in%freq_order /= 1 &
     & .and. in%freq_order /= 2 .and. in%freq_order /= 3 ) then
     if (iproc==0) write (*,'(1x,a)') 'Only -1, 1, 2 or 3 are possible for the order scheme'
     stop
  end if
  !Read the index of the method
  read(unit=iunit,fmt=*,iostat=ierror)  in%freq_method
  if (in%freq_method /= 1) then
     if (iproc==0) write (*,'(1x,a)') '1 for the method to calculate frequencies.'
     stop
  end if
  call check()

  close(unit=iunit)

  !Message
  if (iproc == 0) then
     write(*,*)
     write(*,'(1x,a,1pg14.6)') '=F= Step size factor',in%freq_alpha
     write(*,'(1x,a,i10)')     '=F= Order scheme    ',in%freq_order
     write(*,'(1x,a,i10)')     '=F= Used method     ',in%freq_method
  end if

contains

  subroutine check()
    implicit none
    iline=iline+1
    if (ierror/=0) then
       if (iproc == 0) write(*,'(1x,a,a,a,i3)') &
            'Error while reading the file "',trim(filename),'", line=',iline
       stop
    end if
  END SUBROUTINE check

END SUBROUTINE frequencies_input_variables


!> Fill the arrays occup and spinsgn
!! if iunit /=0 this means that the file 'input.occ' does exist and it opens
subroutine occupation_input_variables(iproc,iunit,nelec,norb,norbu,norbuempty,norbdempty,nspin,occup,spinsgn)
  use module_base
  use module_input
  implicit none
  ! Arguments
  integer, intent(in) :: nelec,nspin,iproc,norb,norbu,iunit,norbuempty,norbdempty
  real(gp), dimension(norb), intent(out) :: occup,spinsgn
  ! Local variables
  integer :: iorb,nt,ne,it,ierror,iorb1,i
  real(gp) :: rocc
  character(len=20) :: string
  character(len=100) :: line

  do iorb=1,norb
     spinsgn(iorb)=1.0_gp
  end do
  if (nspin/=1) then
     do iorb=1,norbu
        spinsgn(iorb)=1.0_gp
     end do
     do iorb=norbu+1,norb
        spinsgn(iorb)=-1.0_gp
     end do
  end if
  ! write(*,'(1x,a,5i4,30f6.2)')'Spins: ',norb,norbu,norbd,norbup,norbdp,(spinsgn(iorb),iorb=1,norb)

  ! First fill the occupation numbers by default
  nt=0
  if (nspin==1) then
     ne=(nelec+1)/2
     do iorb=1,ne
        it=min(2,nelec-nt)
        occup(iorb)=real(it,gp)
        nt=nt+it
     enddo
     do iorb=ne+1,norb
        occup(iorb)=0._gp
     end do
  else
     if (norbuempty+norbdempty == 0) then
        if (norb > nelec) then
           do iorb=1,min(norbu,norb/2+1)
              it=min(1,nelec-nt)
              occup(iorb)=real(it,gp)
              nt=nt+it
           enddo
           do iorb=min(norbu,norb/2+1)+1,norbu
              occup(iorb)=0.0_gp
           end do
           do iorb=norbu+1,norbu+min(norb-norbu,norb/2+1)
              it=min(1,nelec-nt)
              occup(iorb)=real(it,gp)
              nt=nt+it
           enddo
           do iorb=norbu+min(norb-norbu,norb/2+1)+1,norb
              occup(iorb)=0.0_gp
           end do
        else
           do iorb=1,norb
              occup(iorb)=1.0_gp
           end do
        end if
     else
        do iorb=1,norbu-norbuempty
           occup(iorb)=1.0_gp
        end do
        do iorb=norbu-norbuempty+1,norbu
           occup(iorb)=0.0_gp
        end do
        do iorb=1,norb-norbu-norbdempty
           occup(norbu+iorb)=1.0_gp
        end do
        do iorb=norb-norbu-norbdempty+1,norb-norbu
           occup(norbu+iorb)=0.0_gp
        end do
     end if
  end if
  ! Then read the file "input.occ" if does exist
  if (iunit /= 0) then
     nt=0
     do
        read(unit=iunit,fmt='(a100)',iostat=ierror) line
        if (ierror /= 0) then
           exit
        end if
        !Transform the line in case there are slashes (to ease the parsing)
        do i=1,len(line)
           if (line(i:i) == '/') then
              line(i:i) = ':'
           end if
        end do
        read(line,*,iostat=ierror) iorb,string
        call read_fraction_string(string,rocc,ierror) 
        if (ierror /= 0) then
           exit
        end if

        if (ierror/=0) then
           exit
        else
           nt=nt+1
           if (iorb<0 .or. iorb>norb) then
              !if (iproc==0) then
              write(*,'(1x,a,i0,a)') 'ERROR in line ',nt+1,' of the file "input.occ"'
              write(*,'(10x,a,i0,a)') 'The orbital index ',iorb,' is incorrect'
              !end if
              stop
           elseif (rocc<0._gp .or. rocc>2._gp) then
              !if (iproc==0) then
              write(*,'(1x,a,i0,a)') 'ERROR in line ',nt+1,' of the file "input.occ"'
              write(*,'(10x,a,f5.2,a)') 'The occupation number ',rocc,' is not between 0. and 2.'
              !end if
              stop
           else
              occup(iorb)=rocc
           end if
        end if
     end do
     if (iproc==0) then
        write(*,'(1x,a,i0,a)') &
             'The occupation numbers are read from the file "input.occ" (',nt,' lines read)'
     end if
     close(unit=iunit)

     if (nspin/=1) then
!!!        !Check if the polarisation is respected (mpol)
!!!        rup=sum(occup(1:norbu))
!!!        rdown=sum(occup(norbu+1:norb))
!!!        if (abs(rup-rdown-real(norbu-norbd,gp))>1.e-6_gp) then
!!!           if (iproc==0) then
!!!              write(*,'(1x,a,f13.6,a,i0)') 'From the file "input.occ", the polarization ',rup-rdown,&
!!!                             ' is not equal to ',norbu-norbd
!!!           end if
!!!           stop
!!!        end if
        !Fill spinsgn
        do iorb=1,norbu
           spinsgn(iorb)=1.0_gp
        end do
        do iorb=norbu+1,norb
           spinsgn(iorb)=-1.0_gp
        end do
     end if
  end if
  if (iproc==0) then 
     write(*,'(1x,a,t28,i8)') 'Total Number of Orbitals',norb
     iorb1=1
     rocc=occup(1)
     do iorb=1,norb
        if (occup(iorb) /= rocc) then
           if (iorb1 == iorb-1) then
              write(*,'(1x,a,i0,a,f6.4)') 'occup(',iorb1,')= ',rocc
           else
              write(*,'(1x,a,i0,a,i0,a,f6.4)') 'occup(',iorb1,':',iorb-1,')= ',rocc
           end if
           rocc=occup(iorb)
           iorb1=iorb
        end if
     enddo
     if (iorb1 == norb) then
        write(*,'(1x,a,i0,a,f6.4)') 'occup(',norb,')= ',occup(norb)
     else
        write(*,'(1x,a,i0,a,i0,a,f6.4)') 'occup(',iorb1,':',norb,')= ',occup(norb)
     end if
  endif

  !Check if sum(occup)=nelec
  rocc=sum(occup)
  if (abs(rocc-real(nelec,gp))>1.e-6_gp) then
     !if (iproc==0) then
     write(*,'(1x,a,f13.6,a,i0)') 'ERROR in determining the occupation numbers: the total number of electrons ',rocc,&
          ' is not equal to ',nelec
     !end if
     stop
  end if

END SUBROUTINE occupation_input_variables


module position_files
   implicit none
   contains
   subroutine directGetLine(line, ifile, eof)
      !Arguments
      integer, intent(in) :: ifile
      character(len=150), intent(out) :: line
      logical, intent(out) :: eof
      !Local variables
      integer :: i_stat

      eof = .false.
      read(ifile,'(a150)', iostat = i_stat) line
      if (i_stat /= 0) eof = .true.
   END SUBROUTINE directGetLine

   subroutine archiveGetLine(line, ifile, eof)
      !Arguments
      integer, intent(in) :: ifile
      character(len=150), intent(out) :: line
      logical, intent(out) :: eof
      !Local variables
      integer :: i_stat
      !The argument ifile is not used but it is used as argument routine
      !eof = .false.
      eof = (ifile /= ifile)
      call extractNextLine(line, i_stat)
      if (i_stat /= 0) eof = .true.
   END SUBROUTINE archiveGetLine
end module position_files

!> Read atomic file
subroutine read_atomic_file(file,iproc,atoms,rxyz)
   use module_base
   use module_types
   use module_interfaces, except_this_one => read_atomic_file
   use ab6_symmetry
   use position_files
   implicit none
   character(len=*), intent(in) :: file
   integer, intent(in) :: iproc
   type(atoms_data), intent(inout) :: atoms
   real(gp), dimension(:,:), pointer :: rxyz
   !Local variables
   character(len=*), parameter :: subname='read_atomic_file'
   integer :: l, extract
   logical :: file_exists, archive
   character(len = 128) :: filename
   character(len = 15) :: arFile
   character(len = 6) :: ext

   file_exists = .false.
   archive = .false.

   ! Extract from archive
   if (index(file, "posout_") == 1 .or. index(file, "posmd_") == 1) then
      write(arFile, "(A)") "posout.tar.bz2"
      if (index(file, "posmd_") == 1) write(arFile, "(A)") "posmd.tar.bz2"
      inquire(FILE = trim(arFile), EXIST = file_exists)
      if (file_exists) then
         !!$     call extractNextCompress(trim(arFile), len(trim(arFile)), &
         !!$          & trim(file), len(trim(file)), extract, ext)
         call openNextCompress(trim(arFile), len(trim(arFile)), &
         & trim(file), len(trim(file)), extract, ext)
         if (extract == 0) then
            write(*,*) "Can't find '", file, "' in archive."
            stop
         end if
         archive = .true.
         write(filename, "(A)") file//'.'//trim(ext)
         write(atoms%format, "(A)") trim(ext)
      end if
   end if

   ! Test posinp.xyz
   if (.not. file_exists) then
      inquire(FILE = file//'.xyz', EXIST = file_exists)
      if (file_exists) then
         write(filename, "(A)") file//'.xyz'!"posinp.xyz"
         write(atoms%format, "(A)") "xyz"
         open(unit=99,file=trim(filename),status='old')
      end if
   end if
   ! Test posinp.ascii
   if (.not. file_exists) then
      inquire(FILE = file//'.ascii', EXIST = file_exists)
      if (file_exists) then
         write(filename, "(A)") file//'.ascii'!"posinp.ascii"
         write(atoms%format, "(A)") "ascii"
         open(unit=99,file=trim(filename),status='old')
      end if
   end if
   ! Test the name directly
   if (.not. file_exists) then
      inquire(FILE = file, EXIST = file_exists)
      if (file_exists) then
         write(filename, "(A)") file
         l = len(file)
         if (file(l-3:l) == ".xyz") then
            write(atoms%format, "(A)") "xyz"
         else if (file(l-5:l) == ".ascii") then
            write(atoms%format, "(A)") "ascii"
         else
            write(*,*) "Atomic input file '" // trim(file) // "', format not recognised."
            write(*,*) " File should be *.ascii or *.xyz."
            stop
         end if
         open(unit=99,file=trim(filename),status='old')
      end if
   end if

   if (.not. file_exists) then
      write(*,*) "Atomic input file not found."
      write(*,*) " Files looked for were '"//file//"'.ascii, '"//file//".xyz' and '"//file//"'."
      stop 
   end if

   if (atoms%format == "xyz") then
      !read atomic positions
      if (.not.archive) then
         call read_xyz_positions(iproc,99,atoms,rxyz,directGetLine)
      else
         call read_xyz_positions(iproc,99,atoms,rxyz,archiveGetLine)
      end if
   else if (atoms%format == "ascii") then
      !read atomic positions
      if (.not.archive) then
         call read_ascii_positions(iproc,99,atoms,rxyz,directGetLine)
      else
         call read_ascii_positions(iproc,99,atoms,rxyz,archiveGetLine)
      end if
   end if

   !control atom positions
   call check_atoms_positions(iproc,atoms,rxyz)

   ! We delay the calculation of the symmetries.
   atoms%symObj = -1

   ! rm temporary file.
   if (.not.archive) then
      close(99)
      !!$  else
      !!$     call unlinkExtract(trim(filename), len(trim(filename)))
   end if
END SUBROUTINE read_atomic_file


!> Deallocate the structure atoms_data.
subroutine deallocate_atoms(atoms,subname) 
  use module_base
  use module_types
  use ab6_symmetry
  implicit none
  character(len=*), intent(in) :: subname
  type(atoms_data), intent(inout) :: atoms
  !local variables
  integer :: i_stat, i_all

  !deallocations
  i_all=-product(shape(atoms%ifrztyp))*kind(atoms%ifrztyp)
  deallocate(atoms%ifrztyp,stat=i_stat)
  call memocc(i_stat,i_all,'atoms%ifrztyp',subname)
  i_all=-product(shape(atoms%iatype))*kind(atoms%iatype)
  deallocate(atoms%iatype,stat=i_stat)
  call memocc(i_stat,i_all,'atoms%iatype',subname)
  i_all=-product(shape(atoms%natpol))*kind(atoms%natpol)
  deallocate(atoms%natpol,stat=i_stat)
  call memocc(i_stat,i_all,'atoms%natpol',subname)
  i_all=-product(shape(atoms%atomnames))*kind(atoms%atomnames)
  deallocate(atoms%atomnames,stat=i_stat)
  call memocc(i_stat,i_all,'atoms%atomnames',subname)
  i_all=-product(shape(atoms%amu))*kind(atoms%amu)
  deallocate(atoms%amu,stat=i_stat)
  call memocc(i_stat,i_all,'atoms%amu',subname)
  if (atoms%symObj >= 0) then
     call ab6_symmetry_free(atoms%symObj)
  end if
END SUBROUTINE deallocate_atoms


!> Deallocate the structure atoms_data after scf loop.
subroutine deallocate_atoms_scf(atoms,subname) 
  use module_base
  use module_types
  implicit none
  character(len=*), intent(in) :: subname
  type(atoms_data), intent(inout) :: atoms
  !local variables
  integer :: i_stat, i_all
  !semicores useful only for the input guess
  i_all=-product(shape(atoms%iasctype))*kind(atoms%iasctype)
  deallocate(atoms%iasctype,stat=i_stat)
  call memocc(i_stat,i_all,'atoms%iasctype',subname)
  i_all=-product(shape(atoms%aocc))*kind(atoms%aocc)
  deallocate(atoms%aocc,stat=i_stat)
  call memocc(i_stat,i_all,'atoms%aocc',subname)
  i_all=-product(shape(atoms%nzatom))*kind(atoms%nzatom)
  deallocate(atoms%nzatom,stat=i_stat)
  call memocc(i_stat,i_all,'atoms%nzatom',subname)
  i_all=-product(shape(atoms%psppar))*kind(atoms%psppar)
  deallocate(atoms%psppar,stat=i_stat)
  call memocc(i_stat,i_all,'atoms%psppar',subname)
  i_all=-product(shape(atoms%nelpsp))*kind(atoms%nelpsp)
  deallocate(atoms%nelpsp,stat=i_stat)
  call memocc(i_stat,i_all,'atoms%nelpsp',subname)
  i_all=-product(shape(atoms%npspcode))*kind(atoms%npspcode)
  deallocate(atoms%npspcode,stat=i_stat)
  call memocc(i_stat,i_all,'atoms%npspcode',subname)
  i_all=-product(shape(atoms%nlcc_ngv))*kind(atoms%nlcc_ngv)
  deallocate(atoms%nlcc_ngv,stat=i_stat)
  call memocc(i_stat,i_all,'atoms%nlcc_ngv',subname)
  i_all=-product(shape(atoms%nlcc_ngc))*kind(atoms%nlcc_ngc)
  deallocate(atoms%nlcc_ngc,stat=i_stat)
  call memocc(i_stat,i_all,'atoms%nlcc_ngc',subname)
  i_all=-product(shape(atoms%nlccpar))*kind(atoms%nlccpar)
  deallocate(atoms%nlccpar,stat=i_stat)
  call memocc(i_stat,i_all,'atoms%nlccpar',subname)

END SUBROUTINE deallocate_atoms_scf


!> Read atomic positions
subroutine read_xyz_positions(iproc,ifile,atoms,rxyz,getLine)
  use module_base
  use module_types
  implicit none
  integer, intent(in) :: iproc,ifile
  type(atoms_data), intent(inout) :: atoms
  real(gp), dimension(:,:), pointer :: rxyz
  !Routine as argument
  interface
     subroutine getline(line,ifile,eof)
       integer, intent(in) :: ifile
       character(len=150), intent(out) :: line
       logical, intent(out) :: eof
     END SUBROUTINE getline
  end interface
  !local variables
  character(len=*), parameter :: subname='read_atomic_positions'
  character(len=2) :: symbol
  character(len=20) :: tatonam
  character(len=50) :: extra
  character(len=150) :: line
  logical :: lpsdbl, eof
  integer :: iat,ityp,i,ierrsfx,i_stat
! To read the file posinp (avoid differences between compilers)
  real(kind=4) :: rx,ry,rz,alat1,alat2,alat3
! case for which the atomic positions are given whithin general precision
  real(gp) :: rxd0,ryd0,rzd0,alat1d0,alat2d0,alat3d0
  character(len=20), dimension(100) :: atomnames

  call getLine(line, ifile, eof)
  if (eof) then
     write(*,*) "Error: unexpected end of file."
     stop
  end if
  read(line,*) atoms%nat,atoms%units

  allocate(rxyz(3,atoms%nat+ndebug),stat=i_stat)
  call memocc(i_stat,rxyz,'rxyz',subname)

  allocate(atoms%iatype(atoms%nat+ndebug),stat=i_stat)
  call memocc(i_stat,atoms%iatype,'atoms%iatype',subname)
  allocate(atoms%ifrztyp(atoms%nat+ndebug),stat=i_stat)
  call memocc(i_stat,atoms%ifrztyp,'atoms%ifrztyp',subname)
  allocate(atoms%natpol(atoms%nat+ndebug),stat=i_stat)
  call memocc(i_stat,atoms%natpol,'atoms%natpol',subname)
  allocate(atoms%amu(atoms%nat+ndebug),stat=i_stat)
  call memocc(i_stat,atoms%amu,'atoms%amu',subname)

  !controls if the positions are provided with machine precision
  if (atoms%units == 'angstroemd0' .or. atoms%units== 'atomicd0' .or. &
       atoms%units== 'bohrd0' .or. atoms%units=='reduced') then
     lpsdbl=.true.
  else
     lpsdbl=.false.
  end if

  !this array is useful for frozen atoms
  !no atom is frozen by default
  atoms%ifrztyp(:)=0
  !also the spin polarisation and the charge are is fixed to zero by default
  !this corresponds to the value of 100
  !RULE natpol=charge*1000 + 100 + spinpol
  atoms%natpol(:)=100

  !read from positions of .xyz format, but accepts also the old .ascii format
  call getLine(line, ifile, eof)
  if (eof) then
     write(*,*) "Error: unexpected end of file."
     stop
  end if

!!!  !old format, still here for backward compatibility
!!!  !admits only simple precision calculation
!!!  read(line,*,iostat=ierror) rx,ry,rz,tatonam

!!!  !in case of old format, put geocode to F and alat to 0.
!!!  if (ierror == 0) then
!!!     atoms%geocode='F'
!!!     alat1d0=0.0_gp
!!!     alat2d0=0.0_gp
!!!     alat3d0=0.0_gp
!!!  else
  if (lpsdbl) then
     read(line,*,iostat=ierrsfx) tatonam,alat1d0,alat2d0,alat3d0
  else
     read(line,*,iostat=ierrsfx) tatonam,alat1,alat2,alat3
  end if
  if (ierrsfx == 0) then
     if (trim(tatonam)=='periodic') then
        atoms%geocode='P'
     else if (trim(tatonam)=='surface') then 
        atoms%geocode='S'
        atoms%alat2=0.0_gp
     else !otherwise free bc
        atoms%geocode='F'
        atoms%alat1=0.0_gp
        atoms%alat2=0.0_gp
        atoms%alat3=0.0_gp
     end if
     if (.not. lpsdbl) then
        alat1d0=real(alat1,gp)
        alat2d0=real(alat2,gp)
        alat3d0=real(alat3,gp)
     end if
  else
     atoms%geocode='F'
     alat1d0=0.0_gp
     alat2d0=0.0_gp
     alat3d0=0.0_gp
  end if
!!!  end if

  !reduced coordinates are possible only with periodic units
  if (atoms%units == 'reduced' .and. atoms%geocode == 'F') then
     if (iproc==0) write(*,'(1x,a)')&
          'ERROR: Reduced coordinates are not allowed with isolated BC'
  end if

  !convert the values of the cell sizes in bohr
  if (atoms%units=='angstroem' .or. atoms%units=='angstroemd0') then
     ! if Angstroem convert to Bohr
     atoms%alat1=alat1d0/bohr2ang
     atoms%alat2=alat2d0/bohr2ang
     atoms%alat3=alat3d0/bohr2ang
  else if  (atoms%units=='atomic' .or. atoms%units=='bohr'  .or.&
       atoms%units== 'atomicd0' .or. atoms%units== 'bohrd0') then
     atoms%alat1=alat1d0
     atoms%alat2=alat2d0
     atoms%alat3=alat3d0
  else if (atoms%units == 'reduced') then
     !assume that for reduced coordinates cell size is in bohr
     atoms%alat1=alat1d0
     atoms%alat2=alat2d0
     atoms%alat3=alat3d0
  else
     write(*,*) 'length units in input file unrecognized'
     write(*,*) 'recognized units are angstroem or atomic = bohr'
     stop 
  endif

  atoms%ntypes=0
  do iat=1,atoms%nat
     !xyz input file, allow extra information
     call getLine(line, ifile, eof)
     if (eof) then
        write(*,*) "Error: unexpected end of file."
        stop
     end if
     if (lpsdbl) then
        read(line,*,iostat=ierrsfx)symbol,rxd0,ryd0,rzd0,extra
     else
        read(line,*,iostat=ierrsfx)symbol,rx,ry,rz,extra
     end if
     !print *,'extra',iat,extra
     call find_extra_info(line,extra)
     !print *,'then',iat,extra
     call parse_extra_info(iat,extra,atoms)

     tatonam=trim(symbol)
!!!     end if
     if (lpsdbl) then
        rxyz(1,iat)=rxd0
        rxyz(2,iat)=ryd0
        rxyz(3,iat)=rzd0
     else
        rxyz(1,iat)=real(rx,gp)
        rxyz(2,iat)=real(ry,gp)
        rxyz(3,iat)=real(rz,gp)
     end if

     

     if (atoms%units == 'reduced') then !add treatment for reduced coordinates
        rxyz(1,iat)=modulo(rxyz(1,iat),1.0_gp)
        if (atoms%geocode == 'P') rxyz(2,iat)=modulo(rxyz(2,iat),1.0_gp)
        rxyz(3,iat)=modulo(rxyz(3,iat),1.0_gp)
     else if (atoms%geocode == 'P') then
        rxyz(1,iat)=modulo(rxyz(1,iat),alat1d0)
        rxyz(2,iat)=modulo(rxyz(2,iat),alat2d0)
        rxyz(3,iat)=modulo(rxyz(3,iat),alat3d0)
     else if (atoms%geocode == 'S') then
        rxyz(1,iat)=modulo(rxyz(1,iat),alat1d0)
        rxyz(3,iat)=modulo(rxyz(3,iat),alat3d0)
     end if
 
     do ityp=1,atoms%ntypes
        if (tatonam == atomnames(ityp)) then
           atoms%iatype(iat)=ityp
           goto 200
        endif
     enddo
     atoms%ntypes=atoms%ntypes+1
     if (atoms%ntypes > 100) stop 'more than 100 atomnames not permitted'
     atomnames(ityp)=tatonam
     atoms%iatype(iat)=atoms%ntypes
200  continue

     if (atoms%units=='angstroem' .or. atoms%units=='angstroemd0') then
        ! if Angstroem convert to Bohr
        do i=1,3 
           rxyz(i,iat)=rxyz(i,iat)/bohr2ang
        enddo
     else if (atoms%units == 'reduced') then 
        rxyz(1,iat)=rxyz(1,iat)*atoms%alat1
        if (atoms%geocode == 'P') rxyz(2,iat)=rxyz(2,iat)*atoms%alat2
        rxyz(3,iat)=rxyz(3,iat)*atoms%alat3
     endif
  enddo

  !now that ntypes is determined allocate atoms%atomnames and copy the values
  allocate(atoms%atomnames(atoms%ntypes+ndebug),stat=i_stat)
  call memocc(i_stat,atoms%atomnames,'atoms%atomnames',subname)
  atoms%atomnames(1:atoms%ntypes)=atomnames(1:atoms%ntypes)
END SUBROUTINE read_xyz_positions


!> Check the position of atoms
subroutine check_atoms_positions(iproc,atoms,rxyz)
  use module_base
  use module_types
  implicit none
  integer, intent(in) :: iproc
  type(atoms_data), intent(in) :: atoms
  real(gp), dimension(3,atoms%nat), intent(in) :: rxyz
  !local variables
  logical :: dowrite
  integer :: iat,nateq,jat,j

  nateq=0
  do iat=1,atoms%nat
     do jat=iat+1,atoms%nat
        if ((rxyz(1,iat)-rxyz(1,jat))**2+(rxyz(2,iat)-rxyz(2,jat))**2+&
             (rxyz(3,iat)-rxyz(3,jat))**2 ==0.0_gp) then
           nateq=nateq+1
           write(*,'(1x,a,2(i0,a,a6,a))')'ERROR: atoms ',iat,&
                ' (',trim(atoms%atomnames(atoms%iatype(iat))),') and ',&
                jat,' (',trim(atoms%atomnames(atoms%iatype(jat))),&
                ') have the same positions'
        end if
     end do
  end do
  if (nateq /= 0) then
     if (iproc == 0) then
        write(*,'(1x,a)')'Control your posinp file, cannot proceed'
        write(*,'(1x,a)',advance='no')&
             'Writing tentative alternative positions in the file posinp_alt...'
        open(unit=9,file='posinp_alt')
        write(9,'(1x,a)')' ??? atomicd0'
        write(9,*)
        do iat=1,atoms%nat
           dowrite=.true.
           do jat=iat+1,atoms%nat
              if ((rxyz(1,iat)-rxyz(1,jat))**2+(rxyz(2,iat)-rxyz(2,jat))**2+&
                   (rxyz(3,iat)-rxyz(3,jat))**2 ==0.0_gp) then
                 dowrite=.false.
              end if
           end do
           if (dowrite) & 
                write(9,'(a2,4x,3(1x,1pe21.14))')trim(atoms%atomnames(atoms%iatype(iat))),&
                (rxyz(j,iat),j=1,3)
        end do
        close(9)
        write(*,'(1x,a)')' done.'
        write(*,'(1x,a)')' Replace ??? in the file heading with the actual atoms number'               
     end if
     stop 'check_atoms_positions'
  end if
END SUBROUTINE check_atoms_positions


!> Find extra information
subroutine find_extra_info(line,extra)
  implicit none
  character(len=150), intent(in) :: line
  character(len=50), intent(out) :: extra
  !local variables
  logical :: space
  integer :: i,nspace
  i=1
  space=.true.
  nspace=-1
  !print *,'line',line
  find_space : do
     !toggle the space value for each time
     if ((line(i:i) == ' ' .or. line(i:i) == char(9)) .neqv. space) then
        nspace=nspace+1
        space=.not. space
     end if
     !print *,line(i:i),nspace
     if (nspace==8) then
        extra=line(i:min(150,i+49))
        exit find_space
     end if
     if (i==150) then
        !print *,'AAA',extra
        extra='nothing'
        exit find_space
     end if
     i=i+1
  end do find_space
END SUBROUTINE find_extra_info


!> Parse extra information
subroutine parse_extra_info(iat,extra,atoms)
  use module_types
  implicit none
  !Arguments
  integer, intent(in) :: iat
  character(len=50), intent(in) :: extra
  type(atoms_data), intent(inout) :: atoms
  !Local variables
  character(len=4) :: suffix
  logical :: go
  integer :: ierr,ierr1,ierr2,nspol,nchrg,nsgn
  !case with all the information
  !print *,iat,'ex'//trim(extra)//'ex'
  read(extra,*,iostat=ierr)nspol,nchrg,suffix
  if (extra == 'nothing') then !case with empty information
     nspol=0
     nchrg=0
     suffix='    '
  else if (ierr /= 0) then !case with partial information
     read(extra,*,iostat=ierr1)nspol,suffix
     if (ierr1 /=0) then
        call valid_frzchain(trim(extra),go)
        if (go) then
           suffix=trim(extra)
           nspol=0
           nchrg=0
        else
           read(extra,*,iostat=ierr2)nspol
           if (ierr2 /=0) then
              call error
           end if
           suffix='    '
           nchrg=0
        end if
     else
        nchrg=0
        call valid_frzchain(trim(suffix),go)
        if (.not. go) then
           read(suffix,*,iostat=ierr2)nchrg
           if (ierr2 /= 0) then
              call error
           else
              suffix='    '
           end if
        else

        end if
     end if
  end if

  !now assign the array, following the rule
  if(nchrg>=0) then
     nsgn=1
  else
     nsgn=-1
  end if
  atoms%natpol(iat)=1000*nchrg+nsgn*100+nspol

  !print *,'natpol atomic',iat,atoms%natpol(iat),suffix

  !convert the suffix into ifrztyp
  call frozen_ftoi(suffix,atoms%ifrztyp(iat))

!!!  if (trim(suffix) == 'f') then
!!!     !the atom is considered as blocked
!!!     atoms%ifrztyp(iat)=1
!!!  end if

contains

 subroutine error
   !if (iproc == 0) then
      print *,extra
      write(*,'(1x,a,i0,a)')&
           'ERROR in input file for atom number ',iat,&
           ': after 4th column you can put the input polarisation(s) or the frzchain: f,fxz,fy'
   !end if
   stop
 END SUBROUTINE error
  
END SUBROUTINE parse_extra_info


!> Read atomic positions of ascii files.
subroutine read_ascii_positions(iproc,ifile,atoms,rxyz,getline)
  use module_base
  use module_types
  implicit none
  integer, intent(in) :: iproc,ifile
  type(atoms_data), intent(inout) :: atoms
  real(gp), dimension(:,:), pointer :: rxyz
  interface
     subroutine getline(line,ifile,eof)
       integer, intent(in) :: ifile
       character(len=150), intent(out) :: line
       logical, intent(out) :: eof
     END SUBROUTINE getline
  end interface
  !local variables
  character(len=*), parameter :: subname='read_ascii_positions'
  character(len=2) :: symbol
  character(len=20) :: tatonam
  character(len=50) :: extra
  character(len=150) :: line
  logical :: lpsdbl, reduced, eof
  integer :: iat,ityp,i,i_stat,j,nlines
! To read the file posinp (avoid differences between compilers)
  real(kind=4) :: rx,ry,rz,alat1,alat2,alat3,alat4,alat5,alat6
! case for which the atomic positions are given whithin general precision
  real(gp) :: rxd0,ryd0,rzd0,alat1d0,alat2d0,alat3d0,alat4d0,alat5d0,alat6d0
  character(len=20), dimension(100) :: atomnames
  ! Store the file.
  character(len = 150), dimension(5000) :: lines

  ! First pass to store the file in a string buffer.
  nlines = 1
  do
     call getline(lines(nlines), ifile, eof)
     if (eof) then
        exit
     end if
     nlines = nlines + 1
     if (nlines > 5000) then
        if (iproc==0) write(*,*) 'Atomic input file too long (> 5000 lines).'
        stop 
     end if
  end do
  nlines = nlines - 1

  if (nlines < 4) then
     if (iproc==0) write(*,*) 'Error in ASCII file format, file has less than 4 lines.'
     stop 
  end if

  ! Try to determine the number atoms and the keywords.
  write(atoms%units, "(A)") "bohr"
  reduced = .false.
  atoms%geocode = 'P'
  atoms%nat     = 0
  do i = 4, nlines, 1
     write(line, "(a150)") adjustl(lines(i))
     if (line(1:1) /= '#' .and. line(1:1) /= '!' .and. len(trim(line)) /= 0) then
        atoms%nat = atoms%nat + 1
     else if (line(1:8) == "#keyword" .or. line(1:8) == "!keyword") then
        if (index(line, 'bohr') > 0)        write(atoms%units, "(A)") "bohr"
        if (index(line, 'bohrd0') > 0)      write(atoms%units, "(A)") "bohrd0"
        if (index(line, 'atomic') > 0)      write(atoms%units, "(A)") "atomicd0"
        if (index(line, 'angstroem') > 0)   write(atoms%units, "(A)") "angstroem"
        if (index(line, 'angstroemd0') > 0) write(atoms%units, "(A)") "angstroemd0"
        if (index(line, 'reduced') > 0)     reduced = .true.
        if (index(line, 'periodic') > 0) atoms%geocode = 'P'
        if (index(line, 'surface') > 0)  atoms%geocode = 'S'
        if (index(line, 'freeBC') > 0)   atoms%geocode = 'F'
     end if
  end do

  allocate(atoms%iatype(atoms%nat+ndebug),stat=i_stat)
  call memocc(i_stat,atoms%iatype,'atoms%iatype',subname)
  allocate(atoms%ifrztyp(atoms%nat+ndebug),stat=i_stat)
  call memocc(i_stat,atoms%ifrztyp,'atoms%ifrztyp',subname)
  allocate(atoms%natpol(atoms%nat+ndebug),stat=i_stat)
  call memocc(i_stat,atoms%natpol,'atoms%natpol',subname)
  allocate(atoms%amu(atoms%nat+ndebug),stat=i_stat)
  call memocc(i_stat,atoms%amu,'atoms%amu',subname)
  allocate(rxyz(3,atoms%nat+ndebug),stat=i_stat)
  call memocc(i_stat,rxyz,'rxyz',subname)

  !controls if the positions are provided within machine precision
  if (index(atoms%units, 'd0') > 0 .or. reduced) then
     lpsdbl=.true.
  else
     lpsdbl=.false.
  end if

  !this array is useful for frozen atoms
  !no atom is frozen by default
  atoms%ifrztyp(:)=0
  !also the spin polarisation and the charge are is fixed to zero by default
  !this corresponds to the value of 100
  !RULE natpol=charge*1000 + 100 + spinpol
  atoms%natpol(:)=100

  ! Read the box definition
  atoms%alat1 = 0.0_gp
  atoms%alat2 = 0.0_gp
  atoms%alat3 = 0.0_gp
  if (lpsdbl) then
     read(lines(2),*) alat1d0,alat2d0,alat3d0
     read(lines(3),*) alat4d0,alat5d0,alat6d0
     if (alat2d0 /= 0.d0 .or. alat4d0 /= 0.d0 .or. alat5d0 /= 0.d0) then
        !if (iproc==0) 
        write(*,*) 'Only orthorombic boxes are possible.'
        stop 
     end if
     atoms%alat1 = real(alat1d0,gp)
     atoms%alat2 = real(alat3d0,gp)
     atoms%alat3 = real(alat6d0,gp)
  else
     read(lines(2),*) alat1,alat2,alat3
     read(lines(3),*) alat4,alat5,alat6
     if (alat2 /= 0. .or. alat4 /= 0. .or. alat5 /= 0.) then
        !if (iproc==0) 
           write(*,*) 'Only orthorombic boxes are possible.'
        !if (iproc==0) 
           write(*,*) ' but alat2, alat4 and alat5 = ', alat2, alat4, alat5
        stop 
     end if
     atoms%alat1 = real(alat1,gp)
     atoms%alat2 = real(alat3,gp)
     atoms%alat3 = real(alat6,gp)
  end if
  
  !Convert the values of the cell sizes in bohr
  if (atoms%units=='angstroem' .or. atoms%units=='angstroemd0') then
     ! if Angstroem convert to Bohr
     atoms%alat1 = atoms%alat1 / bohr2ang
     atoms%alat2 = atoms%alat2 / bohr2ang
     atoms%alat3 = atoms%alat3 / bohr2ang
  endif

  atoms%ntypes=0
  iat = 1
  do i = 4, nlines, 1
     write(line, "(a150)") adjustl(lines(i))
     if (line(1:1) /= '#' .and. line(1:1) /= '!' .and. len(trim(line)) /= 0) then
        write(extra, "(A)") "nothing"
        if (lpsdbl) then
           read(line,*, iostat = i_stat) rxd0,ryd0,rzd0,symbol,extra
           if (i_stat /= 0) read(line,*) rxd0,ryd0,rzd0,symbol
        else
           read(line,*, iostat = i_stat) rx,ry,rz,symbol,extra
           if (i_stat /= 0) read(line,*) rx,ry,rz,symbol
        end if
        call find_extra_info(line,extra)
        call parse_extra_info(iat,extra,atoms)

        tatonam=trim(symbol)

        if (lpsdbl) then
           rxyz(1,iat)=rxd0
           rxyz(2,iat)=ryd0
           rxyz(3,iat)=rzd0
        else
           rxyz(1,iat)=real(rx,gp)
           rxyz(2,iat)=real(ry,gp)
           rxyz(3,iat)=real(rz,gp)
        end if

        if (reduced) then !add treatment for reduced coordinates
           rxyz(1,iat)=modulo(rxyz(1,iat),1.0_gp)
           rxyz(2,iat)=modulo(rxyz(2,iat),1.0_gp)
           rxyz(3,iat)=modulo(rxyz(3,iat),1.0_gp)
        else if (atoms%geocode == 'P') then
           rxyz(1,iat)=modulo(rxyz(1,iat),atoms%alat1)
           rxyz(2,iat)=modulo(rxyz(2,iat),atoms%alat2)
           rxyz(3,iat)=modulo(rxyz(3,iat),atoms%alat3)
        else if (atoms%geocode == 'S') then
           rxyz(1,iat)=modulo(rxyz(1,iat),atoms%alat1)
           rxyz(3,iat)=modulo(rxyz(3,iat),atoms%alat3)
        end if

        do ityp=1,atoms%ntypes
           if (tatonam == atomnames(ityp)) then
              atoms%iatype(iat)=ityp
              goto 200
           endif
        enddo
        atoms%ntypes=atoms%ntypes+1
        if (atoms%ntypes > 100) stop 'more than 100 atomnames not permitted'
        atomnames(ityp)=tatonam
        atoms%iatype(iat)=atoms%ntypes
200     continue

        if (reduced) then
           rxyz(1,iat)=rxyz(1,iat)*atoms%alat1
           rxyz(2,iat)=rxyz(2,iat)*atoms%alat2
           rxyz(3,iat)=rxyz(3,iat)*atoms%alat3
        else if (atoms%units=='angstroem' .or. atoms%units=='angstroemd0') then
           ! if Angstroem convert to Bohr
           do j=1,3 
              rxyz(j,iat)=rxyz(j,iat) / bohr2ang
           enddo
        endif
        iat = iat + 1
     end if
  enddo

  if (atoms%geocode == 'S') then
     atoms%alat2 = 0.0_gp
  else if (atoms%geocode == 'F') then
     atoms%alat1 = 0.0_gp
     atoms%alat2 = 0.0_gp
     atoms%alat3 = 0.0_gp
  end if

  !now that ntypes is determined allocate atoms%atomnames and copy the values
  allocate(atoms%atomnames(atoms%ntypes+ndebug),stat=i_stat)
  call memocc(i_stat,atoms%atomnames,'atoms%atomnames',subname)
  atoms%atomnames(1:atoms%ntypes)=atomnames(1:atoms%ntypes)
END SUBROUTINE read_ascii_positions


!>Calculate the charge and the spin polarisation to be placed on a given atom
!!   RULE: natpol = c*1000 + sgn(c)*100 + s: charged and polarised atom (charge c, polarisation s)
subroutine charge_and_spol(natpol,nchrg,nspol)
  implicit none
  integer, intent(in) :: natpol
  integer, intent(out) :: nchrg,nspol
  !local variables
  integer :: nsgn

  nchrg=natpol/1000
  if (nchrg>=0) then
     nsgn=1
  else
     nsgn=-1
  end if

  nspol=natpol-1000*nchrg-nsgn*100

END SUBROUTINE charge_and_spol


!> Write an atomic file
subroutine write_atomic_file(filename,energy,rxyz,atoms,comment)
  use module_base
  use module_types
  implicit none
  character(len=*), intent(in) :: filename,comment
  type(atoms_data), intent(in) :: atoms
  real(gp), intent(in) :: energy
  real(gp), dimension(3,atoms%nat), intent(in) :: rxyz

  character(len = 15) :: arFile

  if (atoms%format == "xyz") then
     call wtxyz(filename,energy,rxyz,atoms,comment)
  else if (atoms%format == "ascii") then
     call wtascii(filename,energy,rxyz,atoms,comment)
  else
     write(*,*) "Error, unknown file format."
     stop
  end if
  ! Add to archive
  if (index(filename, "posout_") == 1 .or. index(filename, "posmd_") == 1) then
     write(arFile, "(A)") "posout.tar.bz2"
     if (index(filename, "posmd_") == 1) write(arFile, "(A)") "posmd.tar.bz2"
     call addToCompress(trim(arFile), len(trim(arFile)), &
          & trim(filename)//'.'//trim(atoms%format), &
          & len(trim(filename)//'.'//trim(atoms%format)))
  end if
END SUBROUTINE write_atomic_file


!>Write xyz atomic file.
subroutine wtxyz(filename,energy,rxyz,atoms,comment)
  use module_base
  use module_types
  implicit none
  character(len=*), intent(in) :: filename,comment
  type(atoms_data), intent(in) :: atoms
  real(gp), intent(in) :: energy
  real(gp), dimension(3,atoms%nat), intent(in) :: rxyz
  !local variables
  character(len=2) :: symbol
  character(len=10) :: name
  character(len=11) :: units
  character(len=50) :: extra
  integer :: iat,j
  real(gp) :: xmax,ymax,zmax,factor

  open(unit=9,file=trim(filename)//'.xyz')
  xmax=0.0_gp
  ymax=0.0_gp
  zmax=0.0_gp

  do iat=1,atoms%nat
     xmax=max(rxyz(1,iat),xmax)
     ymax=max(rxyz(2,iat),ymax)
     zmax=max(rxyz(3,iat),zmax)
  enddo
  if (trim(atoms%units) == 'angstroem' .or. trim(atoms%units) == 'angstroemd0') then
     factor=bohr2ang
     units='angstroemd0'
  else
     factor=1.0_gp
     units='atomicd0'
  end if

  write(9,'(i6,2x,a,2x,1pe24.17,2x,a)') atoms%nat,trim(units),energy,comment

  if (atoms%geocode == 'P') then
     write(9,'(a,3(1x,1pe24.17))')'periodic',&
          atoms%alat1*factor,atoms%alat2*factor,atoms%alat3*factor
  else if (atoms%geocode == 'S') then
     write(9,'(a,3(1x,1pe24.17))')'surface',&
          atoms%alat1*factor,atoms%alat2*factor,atoms%alat3*factor
  else
     write(9,*)'free'
  end if
  do iat=1,atoms%nat
     name=trim(atoms%atomnames(atoms%iatype(iat)))
     if (name(3:3)=='_') then
        symbol=name(1:2)
     else if (name(2:2)=='_') then
        symbol=name(1:1)
     else
        symbol=name(1:2)
     end if

     call write_extra_info(extra,atoms%natpol(iat),atoms%ifrztyp(iat))

     write(9,'(a2,4x,3(1x,1pe24.17),2x,a50)')symbol,(rxyz(j,iat)*factor,j=1,3),extra

  enddo
  close(unit=9)

END SUBROUTINE wtxyz


!>Write ascii file (atomic position). 
subroutine wtascii(filename,energy,rxyz,atoms,comment)
  use module_base
  use module_types
  implicit none
  character(len=*), intent(in) :: filename,comment
  type(atoms_data), intent(in) :: atoms
  real(gp), intent(in) :: energy
  real(gp), dimension(3,atoms%nat), intent(in) :: rxyz
  !local variables
  character(len=2) :: symbol
  character(len=50) :: extra
  character(len=10) :: name
  integer :: iat,j
  real(gp) :: xmax,ymax,zmax,factor

  open(unit=9,file=trim(filename)//'.ascii')
  xmax=0.0_gp
  ymax=0.0_gp
  zmax=0.0_gp

  do iat=1,atoms%nat
     xmax=max(rxyz(1,iat),xmax)
     ymax=max(rxyz(2,iat),ymax)
     zmax=max(rxyz(3,iat),zmax)
  enddo
  if (trim(atoms%units) == 'angstroem' .or. trim(atoms%units) == 'angstroemd0') then
     factor=bohr2ang
  else
     factor=1.0_gp
  end if

  write(9, "(A,A)") "# BigDFT file - ", trim(comment)
  write(9, "(3e24.17)") atoms%alat1*factor, 0.d0, atoms%alat2*factor
  write(9, "(3e24.17)") 0.d0,               0.d0, atoms%alat3*factor

  write(9, "(A,A)") "#keyword: ", trim(atoms%units)
  if (atoms%geocode == 'P') write(9, "(A)") "#keyword: periodic"
  if (atoms%geocode == 'S') write(9, "(A)") "#keyword: surface"
  if (atoms%geocode == 'F') write(9, "(A)") "#keyword: freeBC"
  if (energy /= 0.d0) then
     write(9, "(A,e24.17,A)") "#metaData: totalEnergy=", energy, "Ht"
  end if

  do iat=1,atoms%nat
     name=trim(atoms%atomnames(atoms%iatype(iat)))
     if (name(3:3)=='_') then
        symbol=name(1:2)
     else if (name(2:2)=='_') then
        symbol=name(1:1)
     else
        symbol=name(1:2)
     end if

     call write_extra_info(extra,atoms%natpol(iat),atoms%ifrztyp(iat))     

     write(9,'(3(1x,1pe24.17),2x,a2,2x,a50)') (rxyz(j,iat)*factor,j=1,3),symbol,extra
  end do
  close(unit=9)

END SUBROUTINE wtascii


!>Write the extra info necessary for the output file
subroutine write_extra_info(extra,natpol,ifrztyp)
  use module_base
  implicit none 
  integer, intent(in) :: natpol,ifrztyp
  character(len=50), intent(out) :: extra
  !local variables
  character(len=4) :: frzchain
  integer :: ispol,ichg

  call charge_and_spol(natpol,ichg,ispol)

  call frozen_itof(ifrztyp,frzchain)
  
  !takes into account the blocked atoms and the input polarisation
  if (ispol == 0 .and. ichg == 0 ) then
     write(extra,'(2x,a4)')frzchain
  else if (ispol /= 0 .and. ichg == 0) then
     write(extra,'(i7,2x,a4)')ispol,frzchain
  else if (ichg /= 0) then
     write(extra,'(2(i7),2x,a4)')ispol,ichg,frzchain
  else
     write(extra,'(2x,a4)') ''
  end if
  
END SUBROUTINE write_extra_info


subroutine frozen_itof(ifrztyp,frzchain)
  implicit none
  integer, intent(in) :: ifrztyp
  character(len=4), intent(out) :: frzchain

  if (ifrztyp == 0) then
     frzchain='    '
  else if (ifrztyp == 1) then
     frzchain='   f'
  else if (ifrztyp == 2) then
     frzchain='  fy'
  else if (ifrztyp == 3) then
     frzchain=' fxz'
  end if
        
END SUBROUTINE frozen_itof


subroutine valid_frzchain(frzchain,go)
  implicit none
  character(len=*), intent(in) :: frzchain
  logical, intent(out) :: go

  go= trim(frzchain) == 'f' .or. &
       trim(frzchain) == 'fy' .or. &
       trim(frzchain) == 'fxz'
  
END SUBROUTINE valid_frzchain


subroutine frozen_ftoi(frzchain,ifrztyp)
  implicit none
  character(len=4), intent(in) :: frzchain
  integer, intent(out) :: ifrztyp

  if (trim(frzchain)=='') then
     ifrztyp = 0
  else if (trim(frzchain)=='f') then
     ifrztyp = 1
  else if (trim(frzchain)=='fy') then
     ifrztyp = 2
  else if (trim(frzchain)=='fxz') then
     ifrztyp = 3
  end if
        
END SUBROUTINE frozen_ftoi


!>Calculate the coefficient for moving atoms following the ifrztyp
subroutine frozen_alpha(ifrztyp,ixyz,alpha,alphai)
  use module_base
  implicit none
  integer, intent(in) :: ifrztyp,ixyz
  real(gp), intent(in) :: alpha
  real(gp), intent(out) :: alphai
  !local variables
  logical :: move_this_coordinate

  if (move_this_coordinate(ifrztyp,ixyz)) then
     alphai=alpha
  else
     alphai=0.0_gp
  end if
 
END SUBROUTINE frozen_alpha


!> Print all general parameters
subroutine print_general_parameters(nproc,input,atoms)
  use module_base
  use module_types
  use defs_basis
  use ab6_symmetry
  implicit none
  !Arguments
  integer, intent(in) :: nproc
  type(input_variables), intent(in) :: input
  type(atoms_data), intent(in) :: atoms

  integer :: nSym, ierr, ityp, iat, i, lg
  integer :: sym(3, 3, AB6_MAX_SYMMETRIES)
  integer :: symAfm(AB6_MAX_SYMMETRIES)
  real(gp) :: transNon(3, AB6_MAX_SYMMETRIES)
  real(gp) :: genAfm(3)
  character(len=15) :: spaceGroup
  integer :: spaceGroupId, pointGroupMagn
  integer, parameter :: maxLen = 50, width = 24
  character(len = width) :: at(maxLen), fixed(maxLen), add(maxLen)
  character(len = 11) :: potden
  character(len = 12) :: dos
  integer :: nthreads
!$ integer :: omp_get_max_threads

  ! Output for atoms and k-points
  write(*,'(1x,a,a,a)') '--- (file: posinp.', &
       & atoms%format, ') --------------------------------------- Input atomic system'
  write(*, "(A)")   "   Atomic system                  Fixed positions           Additional data"
  do i = 1, maxLen
     write(at(i), "(a)") " "
     write(fixed(i), "(a)") " "
     write(add(i), "(a)") " "
  end do
  write(fixed(1), '(a)') "No fixed atom"
  write(add(1), '(a)') "No symmetry for open BC"
  
  ! The atoms column
  write(at(1), '(a,a)')  "Bound. C.= ", atoms%geocode
  write(at(2), '(a,i5)') "N. types = ", atoms%ntypes
  write(at(3), '(a,i5)') "N. atoms = ", atoms%nat
  lg = 12
  i = 4
  write(at(i),'(a)' )    "Types    = "
  do ityp=1,atoms%ntypes - 1
     if (lg + 4 + len(trim(atoms%atomnames(ityp))) >= width) then
        i = i + 1
        lg = 12
        write(at(i),'(a)') "           "
     end if
     write(at(i)(lg:),'(3a)') "'", trim(atoms%atomnames(ityp)), "', "
     lg = lg + 4 + len(trim(atoms%atomnames(ityp)))
  enddo
  if (lg + 2 + len(trim(atoms%atomnames(ityp))) >= width) then
     i = i + 1
     lg = 12
     write(at(i),'(a)') "           "
  end if
  write(at(i)(lg:),'(3a)') "'", trim(atoms%atomnames(ityp)), "'"

  ! The fixed atom column
  i = 1
  do iat=1,atoms%nat
     if (atoms%ifrztyp(iat)/=0) then
        if (i > maxLen) exit
        write(fixed(i),'(a,i4,a,a,a,i3)') &
             "at.", iat,' (', &
             & trim(atoms%atomnames(atoms%iatype(iat))),&
             ') ',atoms%ifrztyp(iat)
        i = i + 1
     end if
  enddo
  if (i > maxLen) write(fixed(maxLen), '(a)') " (...)"

  ! The additional data column
  if (atoms%geocode /= 'F' .and. .not. input%disableSym) then
     call ab6_symmetry_get_matrices(atoms%symObj, nSym, sym, transNon, symAfm, ierr)
     call ab6_symmetry_get_group(atoms%symObj, spaceGroup, &
          & spaceGroupId, pointGroupMagn, genAfm, ierr)
     if (ierr == AB6_ERROR_SYM_NOT_PRIMITIVE) write(spaceGroup, "(A)") "not prim."
     write(add(1), '(a,i0)')       "N. sym.   = ", nSym
     write(add(2), '(a,a,a)')      "Sp. group = ", trim(spaceGroup)
  else if (atoms%geocode /= 'F' .and. input%disableSym) then
     write(add(1), '(a)')          "N. sym.   = disabled"
     write(add(2), '(a)')          "Sp. group = disabled"
  else
     write(add(1), '(a)')          "N. sym.   = free BC"
     write(add(2), '(a)')          "Sp. group = free BC"
  end if
  i = 3
  if (input%nvirt > 0) then
     write(add(i), '(a,i5,a)')     "Virt. orb.= ", input%nvirt, " orb."
     write(add(i + 1), '(a,i5,a)') "Plot dens.= ", abs(input%nplot), " orb."
  else
     write(add(i), '(a)')          "Virt. orb.= none"
     write(add(i + 1), '(a)')      "Plot dens.= none"
  end if
  i = i + 2
  if (input%nspin==4) then
     write(add(i),'(a)')           "Spin pol. = non-coll."
  else if (input%nspin==2) then
     write(add(i),'(a)')           "Spin pol. = collinear"
  else if (input%nspin==1) then
     write(add(i),'(a)')           "Spin pol. = no"
  end if

  ! Printing
  do i = 1, maxLen
     if (len(trim(at(i))) > 0 .or. len(trim(fixed(i))) > 0 .or. len(trim(add(i))) > 0) then
        write(*,"(1x,a,1x,a,1x,a,1x,a,1x,a)") at(i), "|", fixed(i), "|", add(i)
     end if
  end do

  if (atoms%geocode /= 'F') then
     write(*,'(1x,a)') '--- (file: input.kpt) ----------------------------------------------------- k-points'
     if (input%disableSym .and. input%nkpt > 1) then
        write(*, "(1x,A)") "WARNING: symmetries have been disabled, k points are not irreductible."
     end if
     write(*, "(1x,a)")    "       red. coordinates         weight       id        BZ coordinates"
     do i = 1, input%nkpt, 1
        write(*, "(1x,3f9.5,2x,f9.5,5x,I4,1x,3f9.5)") &
             & input%kpt(:, i) * (/ atoms%alat1, atoms%alat2, atoms%alat3 /) / two_pi, &
             & input%wkpt(i), i, input%kpt(:, i)
     end do
     if (input%nkptv > 0) then
        write(*, "(1x,a)")    " K points for band structure calculation"
        write(*, "(1x,a)")    "       red. coordinates         weight       id        BZ coordinates"
        do i = 1, input%nkptv, 1
           write(*, "(1x,3f9.5,2x,f9.5,5x,I4,1x,3f9.5)") &
                & input%kptv(:, i) * (/ atoms%alat1, atoms%alat2, atoms%alat3 /) / two_pi, &
                & 1.0d0 / real(size(input%kptv, 2), gp), i, input%kptv(:, i)
        end do
     end if
  end if

  ! Printing for mixing parameters.
  if (input%itrpmax>1) then
     if (input%iscf < 10) then
        write(potden, "(A)") "potential"
     else
        write(potden, "(A)") "density"
     end if
     write(*,'(1x,a)') '--- (file: input.mix) ------------------------------------------------------- Mixing'
     write(*,"(1x,A12,A12,1x,A1,1x,A12,I12,1x,A1,1x,A11,F10.2)") &
          & "     Target=", potden,        "|", &
          & " Add. bands=", input%norbsempty, "|", &
          & "    Coeff.=", input%alphamix
     write(*,"(1x,A12,I12,1x,A1,1x,A12,1pe12.2,1x,A1,1x,A11,0pe10.2)") &
          & "     Scheme=", modulo(input%iscf, 10), "|", &
          & "Elec. temp.=", input%tel,              "|", &
          & "      DIIS=", input%alphadiis
     write(*,"(1x,A12,I12,1x,A1,1x,A12,A12,1x,A1)") &
          & "  Max iter.=", input%itrpmax,    "|", &
          & "Occ. scheme=", smearing_names(occopt), "|"
     if (input%verbosity > 2) then
        write(dos, "(A)") "dos.gnuplot"
     else
        write(dos, "(A)") "no verb. < 3"
     end if
     write(*,"(1x,A12,1pe12.2,1x,A1,1x,2A12,1x,A1)") &
          & "   Rp norm.=", input%rpnrm_cv,    "|", " output DOS=", dos, "|"
  end if

  if (input%ncount_cluster_x > 0) then
     write(*,'(1x,a)') '--- (file: input.geopt) ------------------------------------- Geopt Input Parameters'
     write(*, "(A)")   "       Generic param.              Geo. optim.                MD param."

     write(*, "(1x,a,i7,1x,a,1x,a,1pe7.1,1x,a,1x,a,i7)") &
          & "      Max. steps=", input%ncount_cluster_x, "|", &
          & "Fluct. in forces=", input%frac_fluct,       "|", &
          & "          ionmov=", input%ionmov
     write(*, "(1x,a,a7,1x,a,1x,a,1pe7.1,1x,a,1x,a,0pf7.0)") &
          & "       algorithm=", input%geopt_approach, "|", &
          & "  Max. in forces=", input%forcemax,       "|", &
          & "           dtion=", input%dtion
     if (trim(input%geopt_approach) /= "DIIS") then
        write(*, "(1x,a,1pe7.1,1x,a,1x,a,1pe7.1,1x,a)", advance="no") &
             & "random at.displ.=", input%randdis, "|", &
             & "  steep. descent=", input%betax,   "|"
     else
        write(*, "(1x,a,1pe7.1,1x,a,1x,a,1pe7.1,2x,a,1I2,1x,a)", advance="no") &
             & "random at.displ.=", input%randdis,           "|", &
             & "step=", input%betax, "history=", input%history, "|"
     end if
     if (input%ionmov > 7) then
        write(*, "(1x,a,1f5.0,1x,a,1f5.0)") &
             & "start T=", input%mditemp, "stop T=", input%mdftemp
     else
        write(*,*)
     end if
     
     if (input%ionmov == 8) then
        write(*,'(1x,a,f15.5)') "TODO: pretty printing!", input%noseinert
     else if (input%ionmov == 9) then
        write(*,*) "TODO: pretty printing!", input%friction
        write(*,*) "TODO: pretty printing!", input%mdwall
     else if (input%ionmov == 13) then
        write(*,*) "TODO: pretty printing!", input%nnos
        write(*,*) "TODO: pretty printing!", input%qmass
        write(*,*) "TODO: pretty printing!", input%bmass, input%vmass
     end if
  end if

  write(*,*)
  ! Numbers of MPI processes and OpenMP threads
  write(*,'(1x,a,1x,i0)') 'Number of MPI processes',nproc
  nthreads = 0
!$  nthreads=omp_get_max_threads()
  if (nthreads == 0) then
      write(*,'(1x,a)') 'MPI process does not use OpenMP'
  else
      write(*,'(1x,a,1x,i0)') 'Number of maximal OpenMP threads per MPI process',nthreads
  end if

END SUBROUTINE print_general_parameters


!> Print all dft input parameters
subroutine print_dft_parameters(in,atoms)
  use module_types
  implicit none
  type(input_variables), intent(in) :: in
  type(atoms_data), intent(in) :: atoms

  write(*,'(1x,a)')&
       '--- (file: input.dft) --------------------------------------------- Input Parameters'
  write(*,'(1x,a)')&
       '    System Choice       Resolution Radii        SCF Iteration      Finite Size Corr.'
  write(*,'(1x,a,f7.3,1x,a,f5.2,1x,a,1pe8.1,1x,a,l4)')&
       '  Max. hgrid=',in%hx,   '|  Coarse Wfs.=',in%crmult,'| Wavefns Conv.=',in%gnrm_cv,&
       '| Calculate=',(in%rbuf > 0.0_gp)
  write(*,'(1x,a,i7,1x,a,f5.2,1x,a,i5,a,i2,1x,a,f4.1)')&
       '       XC id=',in%ixc,     '|    Fine Wfs.=',in%frmult,'| Max. N. Iter.=',in%itermax,&
       'x',in%nrepmax,'| Extension=',in%rbuf
  write(*,'(1x,a,i7,1x,a,1x,a,i8,1x,a,i4)')&
       'total charge=',in%ncharge, '|                   ','| CG Prec.Steps=',in%ncong,&
       '|  CG Steps=',in%ncongt
  write(*,'(1x,a,1pe7.1,1x,a,1x,a,i8)')&
       ' elec. field=',in%elecfield,'|                   ','| DIIS Hist. N.=',in%idsx
  if (in%nspin>=2) then
     write(*,'(1x,a,i7,1x,a)')&
          'Polarisation=',in%mpol, '|'
  end if
  if (atoms%geocode /= 'F') then
     write(*,'(1x,a,1x,a,3(1x,1pe12.5))')&
          '  Geom. Code=    '//atoms%geocode//'   |',&
          '  Box Sizes (Bohr) =',atoms%alat1,atoms%alat2,atoms%alat3

  end if
  write(*, "(1x,A19,I5,A,1x,A1,1x,A19,I6,A)") &
       & "Input wf. policy=", in%inputPsiId, " (" // input_psi_names(in%inputPsiId) // ")", "|", &
       & "Output wf. policy=", in%output_wf_format, " (" // wf_format_names(in%output_wf_format) // ")"
  write(*, "(1x,A19,I5,A,1x,A1,1x,A19,I6,A)") &
       & "Output grid policy=", in%output_grid, "   (" // output_grid_names(in%output_grid) // ")", "|", &
       & "Output grid format=", in%output_grid_format, "         (" // output_grid_format_names(in%output_grid_format) // ")"
END SUBROUTINE print_dft_parameters


!>Routine for moving atomic positions, takes into account the 
!!   frozen atoms and the size of the cell
!!   synopsis: rxyz=txyz+alpha*sxyz
!!   all the shift are inserted into the box if there are periodic directions
!!   if the atom are frozen they are not moved
subroutine atomic_axpy(atoms,txyz,alpha,sxyz,rxyz)
  use module_base
  use module_types
  implicit none
  real(gp), intent(in) :: alpha
  type(atoms_data), intent(in) :: atoms
  real(gp), dimension(3,atoms%nat), intent(in) :: txyz,sxyz
  real(gp), dimension(3,atoms%nat), intent(inout) :: rxyz
  !local variables
  integer :: iat
  real(gp) :: alphax,alphay,alphaz

  do iat=1,atoms%nat
     !adjust the moving of the atoms following the frozen direction
     call frozen_alpha(atoms%ifrztyp(iat),1,alpha,alphax)
     call frozen_alpha(atoms%ifrztyp(iat),2,alpha,alphay)
     call frozen_alpha(atoms%ifrztyp(iat),3,alpha,alphaz)

     if (atoms%geocode == 'P') then
        rxyz(1,iat)=modulo(txyz(1,iat)+alphax*sxyz(1,iat),atoms%alat1)
        rxyz(2,iat)=modulo(txyz(2,iat)+alphay*sxyz(2,iat),atoms%alat2)
        rxyz(3,iat)=modulo(txyz(3,iat)+alphaz*sxyz(3,iat),atoms%alat3)
     else if (atoms%geocode == 'S') then
        rxyz(1,iat)=modulo(txyz(1,iat)+alphax*sxyz(1,iat),atoms%alat1)
        rxyz(2,iat)=txyz(2,iat)+alphay*sxyz(2,iat)
        rxyz(3,iat)=modulo(txyz(3,iat)+alphaz*sxyz(3,iat),atoms%alat3)
     else
        rxyz(1,iat)=txyz(1,iat)+alphax*sxyz(1,iat)
        rxyz(2,iat)=txyz(2,iat)+alphay*sxyz(2,iat)
        rxyz(3,iat)=txyz(3,iat)+alphaz*sxyz(3,iat)
     end if
  end do

END SUBROUTINE atomic_axpy


!>Routine for moving atomic positions, takes into account the 
!!   frozen atoms and the size of the cell
!!   synopsis: fxyz=txyz+alpha*sxyz
!!   update the forces taking into account the frozen atoms
!!   do not apply the modulo operation on forces 
subroutine atomic_axpy_forces(atoms,txyz,alpha,sxyz,fxyz)
  use module_base
  use module_types
  implicit none
  real(gp), intent(in) :: alpha
  type(atoms_data), intent(in) :: atoms
  real(gp), dimension(3,atoms%nat), intent(in) :: txyz,sxyz
  real(gp), dimension(3,atoms%nat), intent(inout) :: fxyz
  !local variables
  integer :: iat
  real(gp) :: alphax,alphay,alphaz
  
  do iat=1,atoms%nat
     !adjust the moving of the forces following the frozen direction
     call frozen_alpha(atoms%ifrztyp(iat),1,alpha,alphax)
     call frozen_alpha(atoms%ifrztyp(iat),2,alpha,alphay)
     call frozen_alpha(atoms%ifrztyp(iat),3,alpha,alphaz)

     fxyz(1,iat)=txyz(1,iat)+alphax*sxyz(1,iat)
     fxyz(2,iat)=txyz(2,iat)+alphay*sxyz(2,iat)
     fxyz(3,iat)=txyz(3,iat)+alphaz*sxyz(3,iat)
  end do
  
END SUBROUTINE atomic_axpy_forces


!>Calculate the scalar product between atomic positions by considering
!!   only non-blocked atoms
subroutine atomic_dot(atoms,x,y,scpr)
  use module_base
  use module_types
  implicit none
  type(atoms_data), intent(in) :: atoms
  real(gp), dimension(3,atoms%nat), intent(in) :: x,y
  real(gp), intent(out) :: scpr
  !local variables
  integer :: iat
  real(gp) :: scpr1,scpr2,scpr3
  real(gp) :: alphax,alphay,alphaz

  scpr=0.0_gp

  do iat=1,atoms%nat
     call frozen_alpha(atoms%ifrztyp(iat),1,1.0_gp,alphax)
     call frozen_alpha(atoms%ifrztyp(iat),2,1.0_gp,alphay)
     call frozen_alpha(atoms%ifrztyp(iat),3,1.0_gp,alphaz)
     scpr1=alphax*x(1,iat)*y(1,iat)
     scpr2=alphay*x(2,iat)*y(2,iat)
     scpr3=alphaz*x(3,iat)*y(3,iat)
     scpr=scpr+scpr1+scpr2+scpr3
  end do
  
END SUBROUTINE atomic_dot


!>z=alpha*A*x + beta* y
subroutine atomic_gemv(atoms,m,alpha,A,x,beta,y,z)
  use module_base
  use module_types
  implicit none
  integer, intent(in) :: m
  real(gp), intent(in) :: alpha,beta
  type(atoms_data), intent(in) :: atoms
  real(gp), dimension(3,atoms%nat), intent(in) :: x
  real(gp), dimension(m), intent(in) :: y
  real(gp), dimension(m,3,atoms%nat), intent(in) :: A
  real(gp), dimension(m), intent(out) :: z
  !local variables
  integer :: iat,i,j
  real(gp) :: mv,alphai
  
  do i=1,m
     mv=0.0_gp
     do iat=1,atoms%nat
        do j=1,3
           call frozen_alpha(atoms%ifrztyp(iat),j,A(i,j,iat),alphai)
           mv=mv+alphai*x(j,iat)
        end do
     end do
     z(i)=alpha*mv+beta*y(i)
  end do

END SUBROUTINE atomic_gemv


!>  The function which controls all the moving positions
function move_this_coordinate(ifrztyp,ixyz)
  use module_base
  implicit none
  integer, intent(in) :: ixyz,ifrztyp
  logical :: move_this_coordinate
  
  move_this_coordinate= &
       ifrztyp == 0 .or. &
       (ifrztyp == 2 .and. ixyz /=2) .or. &
       (ifrztyp == 3 .and. ixyz ==2)
       
END FUNCTION move_this_coordinate


!> rxyz=txyz+alpha*sxyz
subroutine atomic_coordinate_axpy(atoms,ixyz,iat,t,alphas,r)
  use module_base
  use module_types
  implicit none
  integer, intent(in) :: ixyz,iat
  real(gp), intent(in) :: t,alphas
  type(atoms_data), intent(in) :: atoms
  real(gp), intent(out) :: r
  !local variables
  logical :: periodize
  real(gp) :: alat,alphai

  if (ixyz == 1) then
     alat=atoms%alat1
  else if (ixyz == 2) then
     alat=atoms%alat2
  else if (ixyz == 3) then
     alat=atoms%alat3
  else
     alat = -1
     write(0,*) "Internal error"
     stop
  end if
  
  periodize= atoms%geocode == 'P' .or. &
       (atoms%geocode == 'S' .and. ixyz /= 2)

  call frozen_alpha(atoms%ifrztyp(iat),ixyz,alphas,alphai)

  if (periodize) then
     r=modulo(t+alphai,alat)
  else
     r=t+alphai
  end if

END SUBROUTINE atomic_coordinate_axpy


subroutine init_material_acceleration(iproc,iacceleration,GPU)
  use module_base
  use module_types
  implicit none
  integer, intent(in):: iacceleration,iproc
  type(GPU_pointers), intent(out) :: GPU
  !local variables
  integer :: iconv,iblas,initerror,ierror,useGPU,mproc,ierr,nproc_node

  if (iacceleration == 1) then
     call MPI_COMM_SIZE(MPI_COMM_WORLD,mproc,ierr)
     !initialize the id_proc per node
     call processor_id_per_node(iproc,mproc,GPU%id_proc,nproc_node)
     call sg_init(GPUshare,useGPU,iproc,nproc_node,initerror)
     if (useGPU == 1) then
        iconv = 1
        iblas = 1
     else
        iconv = 0
        iblas = 0
     end if
     if (initerror == 1) then
        write(*,'(1x,a)')'**** ERROR: S_GPU library init failed, aborting...'
        call MPI_ABORT(MPI_COMM_WORLD,initerror,ierror)
     end if

     if (iconv == 1) then
        !change the value of the GPU convolution flag defined in the module_base
        GPUconv=.true.
     end if
     if (iblas == 1) then
        !change the value of the GPU convolution flag defined in the module_base
        GPUblas=.true.
     end if
     if (iproc == 0) then
        write(*,'(1x,a)') 'CUDA support activated (iproc=0)'
     end if
  else if (iacceleration == 2) then
     ! OpenCL convolutions are activated
     ! use CUBLAS for the linear algebra for the moment
     if (.not. OCLconv) then
        call MPI_COMM_SIZE(MPI_COMM_WORLD,mproc,ierr)
        !initialize the id_proc per node
        call processor_id_per_node(iproc,mproc,GPU%id_proc,nproc_node)
        call init_acceleration_OCL(GPU)
        if (iproc == 0) then
           write(*,'(1x,a)') 'OpenCL support activated (iproc=0)'
        end if
        OCLconv=.true.
     end if
  else
     if (iproc == 0) then
        write(*,'(1x,a)') 'No material acceleration (iproc=0)'
     end if
  end if
  if (iproc == 0) write(*,*)

END SUBROUTINE init_material_acceleration


subroutine release_material_acceleration(GPU)
  use module_base
  use module_types
  implicit none
  type(GPU_pointers), intent(out) :: GPU
  
  if (GPUconv) then
     call sg_end()
  end if

  if (OCLconv) then
     call release_acceleration_OCL(GPU)
     OCLconv=.false.
  end if

END SUBROUTINE release_material_acceleration


!> Give the number of MPI processes per node (nproc_node) and before iproc (iproc_node)
subroutine processor_id_per_node(iproc,nproc,iproc_node,nproc_node)
  use module_base
  implicit none
  integer, intent(in) :: iproc,nproc
  integer, intent(out) :: iproc_node,nproc_node
  !local variables
  character(len=*), parameter :: subname='processor_id_per_node'
  integer :: ierr,namelen,i_stat,i_all,jproc
  character(len=MPI_MAX_PROCESSOR_NAME), dimension(:), allocatable :: nodename

  if (nproc == 1) then
     iproc_node=0
     nproc_node=1
  else
     allocate(nodename(0:nproc-1+ndebug),stat=i_stat)
     call memocc(i_stat,nodename,'nodename',subname)
     
     !initalise nodenames
     do jproc=0,nproc-1
        nodename(jproc)=repeat(' ',MPI_MAX_PROCESSOR_NAME)
     end do

     call MPI_GET_PROCESSOR_NAME(nodename(iproc),namelen,ierr)

     !gather the result between all the process
     call MPI_ALLGATHER(nodename(iproc),MPI_MAX_PROCESSOR_NAME,MPI_CHARACTER,&
          nodename(0),MPI_MAX_PROCESSOR_NAME,MPI_CHARACTER,&
          MPI_COMM_WORLD,ierr)

     !found the processors which belong to the same node
     !before the processor iproc
     iproc_node=0
     do jproc=0,iproc-1
        if (trim(nodename(jproc)) == trim(nodename(iproc))) then
           iproc_node=iproc_node+1
        end if
     end do
     nproc_node=iproc_node
     do jproc=iproc,nproc-1
        if (trim(nodename(jproc)) == trim(nodename(iproc))) then
           nproc_node=nproc_node+1
        end if
     end do
     
     i_all=-product(shape(nodename))*kind(nodename)
     deallocate(nodename,stat=i_stat)
     call memocc(i_stat,i_all,'nodename',subname)
  end if
END SUBROUTINE processor_id_per_node<|MERGE_RESOLUTION|>--- conflicted
+++ resolved
@@ -518,7 +518,7 @@
 
   !davidson treatment
   ! Now the variables which are to be used only for the last run
-  call input_var(in%norbv,'0',ranges=(/0,1000/))
+  call input_var(in%norbv,'0',ranges=(/-1000,1000/))
   call input_var(in%nvirt,'0',ranges=(/0,in%norbv/))
   call input_var(in%nplot,'0',ranges=(/0,in%norbv/),&
        comment='Dimension of davidson treatment subspace, # of interesting orbitals, # of plotted orbitals')
@@ -710,17 +710,10 @@
   !geometry input parameters
   call input_set_file(iproc,trim(filename),exists,'Geometry Parameters')  
   !call the variable, its default value, the line ends if there is a comment
-<<<<<<< HEAD
-!!$  if (.not. exists) then
-!!$     in%ncount_cluster_x=0
-!!$     return
-!!$  end if
-=======
 !  if (.not. exists) then
 !     in%ncount_cluster_x=0
 !     return
 !  end if
->>>>>>> 4ab23d66
 
   call input_var(in%geopt_approach,"BFGS",exclusive=(/'SDCG ','VSSD ','LBFGS','BFGS ','PBFGS','AB6MD','DIIS '/),&
        comment="Geometry optimisation method")
@@ -1012,7 +1005,8 @@
   call input_set_file(iproc,trim(filename),exists,'TD-DFT Parameters')  
   !call the variable, its default value, the line ends if there is a comment
 
-  call input_var(in%tddft_approach,"TDA",comment="Tamm-Dancoff approximation")
+  call input_var(in%tddft_approach,"NONE",exclusive=(/'NONE','TDA '/),&
+       comment="Tamm-Dancoff approximation")
   call input_free(iproc)
 
 END SUBROUTINE tddft_input_variables_new
