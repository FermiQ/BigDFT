--- conflicted
+++ resolved
@@ -111,12 +111,8 @@
   type(dictionary), pointer :: dict
 
   !type(dictionary), pointer :: profs
-<<<<<<< HEAD
-  integer :: ierr, ityp, nelec_up, nelec_down, norb_max
+  integer :: ierr, ityp, nelec_up, nelec_down, norb_max, jtype
   character(len = max_field_length) :: writing_dir, output_dir, run_name, msg
-=======
-  integer :: ierr, ityp, iproc_node, nproc_node, nelec_up, nelec_down, norb_max, jtype
->>>>>>> 0461785f
   type(dictionary), pointer :: dict_minimal, var
 
   call f_routine(id='inputs_from_dict')
@@ -132,19 +128,8 @@
   ! Input variables case.
   call default_input_variables(in)
 
-<<<<<<< HEAD
-=======
-  ! Setup radical for output dir.
-  write(radical, "(A)") "input"
-  if (has_key(dict, "radical")) radical = dict // "radical"
-  call standard_inputfile_names(in,trim(radical))
-  ! To avoid race conditions where procs create the default file and other test its
-  ! presence, we put a barrier here.
-  if (bigdft_mpi%nproc > 1) call MPI_BARRIER(bigdft_mpi%mpi_comm, ierr)
-
   !call yaml_map('Dictionary parsed',dict)
 
->>>>>>> 0461785f
   ! Analyse the input dictionary and transfer it to in.
   ! extract also the minimal dictionary which is necessary to do this run
   call input_keys_fill_all(dict,dict_minimal)
