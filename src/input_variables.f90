!!> @file
!!  Routines to read and print input variables
!! @author
!!    Copyright (C) 2007-2011 BigDFT group 
!!    This file is distributed under the terms of the
!!    GNU General Public License, see ~/COPYING file
!!    or http://www.gnu.org/copyleft/gpl.txt .
!!    For the list of contributors, see ~/AUTHORS 


!> Display the logo of BigDFT 
subroutine print_logo()
  use module_base
  implicit none
  integer :: length
  character(len = 64) :: fmt

  fmt=repeat(' ',64)
  length = 26 - 6 - len(package_version)
  write(fmt, "(A,I0,A)") "(23x,a,", length, "x,a)"

  write(*,'(23x,a)')'      TTTT         F       DDDDD    '
  write(*,'(23x,a)')'     T    T               D         '
  write(*,'(23x,a)')'    T     T        F     D          '
  write(*,'(23x,a)')'    T    T         F     D        D '
  write(*,'(23x,a)')'    TTTTT          F     D         D'
  write(*,'(23x,a)')'    T    T         F     D         D'
  write(*,'(23x,a)')'    T     T        F     D         D'
  write(*,'(23x,a)')'    T      T       F     D         D'
  write(*,'(23x,a)')'    T     T     FFFF     D         D'
  write(*,'(23x,a)')'    T TTTT         F      D        D'
  write(*,'(23x,a)')'    T             F        D      D '
  write(*,'(23x,a)')'TTTTTTTTT    FFFFF          DDDDDD  ' 
  !write(*,'(23x,a)')'---------------------------------------'
  write(*,'(23x,a)')'  gggggg          iiiii    BBBBBBBBB'
  write(*,'(23x,a)')' g      g        i             B    '
  write(*,'(23x,a)')'g        g      i         BBBB B    '
  write(*,'(23x,a)')'g         g     iiii     B     B    '
  write(*,'(23x,a)')'g         g     i       B      B    '
  write(*,'(23x,a)')'g         g     i        B     B    '
  write(*,'(23x,a)')'g         g     i         B    B    '
  write(*,'(23x,a)')'g         g     i          BBBBB    '
  write(*,'(23x,a)')' g        g     i         B    B    '  
  write(*,'(23x,a)')'          g     i        B     B    ' 
  write(*,'(23x,a)')'         g               B    B     '
  write(*,trim(fmt))'    ggggg       i         BBBB      ', &
       & '(Ver ' // package_version // ')'
  write(*,'(1x,a)')&
       '------------------------------------------------------------------------------------'
  write(*,'(1x,a)')&
       '|              Daubechies Wavelets for DFT Pseudopotential Calculations            |'
  write(*,'(1x,a)')&
       '------------------------------------------------------------------------------------'
  write(*,'(1x,a)')&
       '                                  The Journal of Chemical Physics 129, 014109 (2008)'
  write(*,*)
END SUBROUTINE print_logo


!> Define the name of the input files
subroutine standard_inputfile_names(inputs, radical)
  use module_types
  implicit none
  type(input_variables), intent(inout) :: inputs
  character(len = *), intent(in) :: radical

  character(len = 128) :: rad

  write(rad, "(A)") ""
  write(rad, "(A)") trim(radical)
  if (trim(radical) == "") write(rad, "(A)") "input"

  inputs%file_dft=trim(rad) // '.dft'
  inputs%file_geopt=trim(rad) // '.geopt'
  inputs%file_kpt=trim(rad) // '.kpt'
  inputs%file_perf=trim(rad) // '.perf'
  inputs%file_tddft=trim(rad) // '.tddft'
  inputs%file_mix=trim(rad) // '.mix'
  inputs%file_sic=trim(rad) // '.sic'
  inputs%file_occnum=trim(rad) // '.occ'
  inputs%file_igpop=trim(rad) // '.occup'
  inputs%file_lin=trim(rad) // '.lin'

  if (trim(rad) == "input") then
     inputs%dir_output="data"
  else
     inputs%dir_output="data-"//trim(rad)
  end if

  inputs%files = INPUTS_NONE
END SUBROUTINE standard_inputfile_names


!> Do all initialisation for all different files of BigDFT. 
!! Set default values if not any.
!! Initialize memocc
!! @todo
!!   Should be better for debug purpose to read input.perf before
subroutine read_input_variables(iproc,posinp,inputs,atoms,rxyz)
  use module_base
  use module_types
  use module_interfaces, except_this_one => read_input_variables

  implicit none

  !Arguments
  character(len=*), intent(in) :: posinp
  integer, intent(in) :: iproc
  type(input_variables), intent(inout) :: inputs
  type(atoms_data), intent(out) :: atoms
  real(gp), dimension(:,:), pointer :: rxyz

  ! Read atomic file
  call read_atomic_file(posinp,iproc,atoms,rxyz)

  ! Read all parameters and update atoms and rxyz.
  call read_input_parameters(iproc,inputs, atoms, rxyz)

  ! Read associated pseudo files.
  call init_atomic_values((iproc == 0), atoms, inputs%ixc)
END SUBROUTINE read_input_variables


!> Do initialisation for all different calculation parameters of BigDFT. 
!! Set default values if not any. Atomic informations are updated  by
!! symmetries if necessary and by geometry input parameters.
subroutine read_input_parameters(iproc,inputs,atoms,rxyz)
  use module_base
  use module_types
  use module_interfaces, except_this_one => read_input_parameters

  implicit none

  !Arguments
  integer, intent(in) :: iproc
  type(input_variables), intent(inout) :: inputs
  type(atoms_data), intent(inout) :: atoms
  real(gp), dimension(:,:), pointer :: rxyz
  !Local variables
  integer :: ierr

  ! Default for inputs (should not be necessary if all the variables comes from the parsing)
  call default_input_variables(inputs)

  ! Parse all input files, independent from atoms.
  call inputs_parse_params(inputs, iproc, .true.)

  ! Shake atoms, if required.
  call atoms_set_displacement(atoms, rxyz, inputs%randdis)

  ! Update atoms with symmetry information
<<<<<<< HEAD
  call update_symmetries(inputs, atoms, rxyz)
  ! Read k-points input variables (if given)
  call kpt_input_variables_new(iproc,trim(inputs%file_kpt),inputs,atoms)
  !call kpt_input_variables(iproc,trim(inputs%file_kpt),inputs,atoms)
  ! Mixing input variables (if given)
  call mix_input_variables_new(iproc,.true.,trim(inputs%file_mix),inputs)
  ! Read geometry optimisation option
  call geopt_input_variables_new(iproc,.true.,trim(inputs%file_geopt),inputs)
  ! Read tddft variables
  call tddft_input_variables_new(iproc,.true.,trim(inputs%file_tddft),inputs)
  ! Read sic variables
  call sic_input_variables_new(iproc,.true.,trim(inputs%file_sic),inputs)
  ! Read linear variables
  if(inputs%inputpsiid==100) DistProjApply=.true.
  if(inputs%linear /= 'OFF' .and. inputs%linear /= 'LIG') then
     !only on the fly calculation
     DistProjApply=.true.
     call lin_input_variables_new(iproc,trim(inputs%file_lin),inputs,atoms)
  end if
  ! Shake atoms if required.
  if (inputs%randdis > 0.d0) then
     do iat=1,atoms%nat
        if (atoms%ifrztyp(iat) == 0) then
           call random_number(tt)
           rxyz(1,iat)=rxyz(1,iat)+inputs%randdis*tt
           call random_number(tt)
           rxyz(2,iat)=rxyz(2,iat)+inputs%randdis*tt
           call random_number(tt)
           rxyz(3,iat)=rxyz(3,iat)+inputs%randdis*tt
        end if
     enddo
  end if
=======
  call atoms_set_symmetries(atoms, rxyz, inputs%disableSym, inputs%elecfield)
>>>>>>> 228b6c14

  ! Parse input files depending on atoms.
  call inputs_parse_add(inputs, atoms, iproc, .true.)

  ! Stop the code if it is trying to run GPU with non-periodic boundary conditions
  if (atoms%geocode /= 'P' .and. (GPUconv .or. OCLconv)) then
     if (iproc==0) write(*,'(1x,a)') 'GPU calculation allowed only in periodic boundary conditions'
     call MPI_ABORT(MPI_COMM_WORLD,0,ierr)
  end if

  ! Stop the code if it is trying to run GPU with spin=4
  if (inputs%nspin == 4 .and. (GPUconv .or. OCLconv)) then
     if (iproc==0) write(*,'(1x,a)') 'GPU calculation not implemented with non-collinear spin'
     call MPI_ABORT(MPI_COMM_WORLD,0,ierr)
  end if

  ! Stop code for unproper input variables combination.
  if (inputs%ncount_cluster_x > 0 .and. .not. inputs%disableSym .and. atoms%geocode == 'S') then
     if (iproc==0) then
        write(*,'(1x,a)') 'Change "F" into "T" in the last line of "input.dft"'   
        write(*,'(1x,a)') 'Forces are not implemented with symmetry support, disable symmetry please (T)'
     end if
     call MPI_ABORT(MPI_COMM_WORLD,0,ierr)
  end if
  if (inputs%nkpt > 1 .and. inputs%gaussian_help) then
     if (iproc==0) write(*,'(1x,a)') 'Gaussian projection is not implemented with k-point support'
     call MPI_ABORT(MPI_COMM_WORLD,0,ierr)
  end if

  !check whether a directory name should be associated for the data storage
  call check_for_data_writing_directory(iproc,inputs)

END SUBROUTINE read_input_parameters

subroutine check_for_data_writing_directory(iproc,in)
  use module_base
  use module_types
  implicit none
  integer, intent(in) :: iproc
  type(input_variables), intent(inout) :: in
  !local variables
  logical :: shouldwrite
  integer :: i_stat,ierror,ierr
  character(len=100) :: dirname

  if (iproc==0)write(*,'(1x,a)')'|'//repeat('-',82)

  !initialize directory name
  shouldwrite=.false.

  shouldwrite=shouldwrite .or. &
       in%output_wf_format /= WF_FORMAT_NONE .or. & !write wavefunctions
       in%output_denspot /= output_denspot_NONE .or. &    !write output density
       in%ncount_cluster_x > 1 .or. &               !write posouts or posmds
       in%inputPsiId == 2 .or. &                    !have wavefunctions to read
       in%inputPsiId == 12 .or.  &                    !read in gaussian basis
       in%gaussian_help                             !mulliken and local density of states
  
  !here you can check whether the etsf format is compiled

  if (shouldwrite) then
     ! Create a directory to put the files in.
     dirname=repeat(' ',len(dirname))
     if (iproc == 0) then
        call getdir(in%dir_output, len_trim(in%dir_output), dirname, 100, i_stat)
        if (i_stat /= 0) then
           write(*,*) "ERROR: cannot create output directory '" // trim(in%dir_output) // "'."
           call MPI_ABORT(MPI_COMM_WORLD,ierror,ierr)
        end if
     end if
     call MPI_BCAST(dirname,128,MPI_CHARACTER,0,MPI_COMM_WORLD,ierr)
     in%dir_output=dirname
     if (iproc==0) write(*,'(1x,2a)')'|  Data Writing directory:    ',trim(in%dir_output)
  else
     if (iproc==0) write(*,'(1x,2a)')'|  Data Writing directory:    not needed'
     in%dir_output=repeat(' ',len(in%dir_output))
  end if

end subroutine check_for_data_writing_directory



!> Set default values.
subroutine default_input_variables(inputs)
  use module_base
  use module_types
  implicit none

  type(input_variables), intent(inout) :: inputs

  ! Default values.
  inputs%output_wf_format = WF_FORMAT_NONE
  inputs%output_denspot_format = output_denspot_FORMAT_CUBE
  nullify(inputs%kpt)
  nullify(inputs%wkpt)
  nullify(inputs%kptv)
  nullify(inputs%nkptsv_group)
  ! Default abscalc variables
  call abscalc_input_variables_default(inputs)
  ! Default frequencies variables
  call frequencies_input_variables_default(inputs)
  ! Default values for geopt.
  call geopt_input_variables_default(inputs) 
  ! Default values for mixing procedure
  call mix_input_variables_default(inputs) 
  ! Default values for tddft
  call tddft_input_variables_default(inputs)
  !Default for Self-Interaction Correction variables
  call sic_input_variables_default(inputs)

END SUBROUTINE default_input_variables


subroutine dft_input_variables_new(iproc,dump,filename,in)
  use module_base
  use module_types
  use module_input
  implicit none
  character(len=*), intent(in) :: filename
  integer, intent(in) :: iproc
  logical, intent(in) :: dump
  type(input_variables), intent(inout) :: in
  !local variables
  logical :: exists
  integer :: ierror
  real(gp), dimension(2), parameter :: hgrid_rng=(/0.0_gp,2.0_gp/)
  real(gp), dimension(2), parameter :: xrmult_rng=(/0.0_gp,100.0_gp/)

  !dft parameters, needed for the SCF part
  call input_set_file(iproc,dump,trim(filename),exists,'DFT Calculation Parameters')  
  if (exists) in%files = in%files + INPUTS_DFT
  !call the variable, its default value, the line ends if there is a comment

  !grid spacings
  call input_var(in%hx,'0.45',ranges=hgrid_rng)
  call input_var(in%hy,'0.45',ranges=hgrid_rng)
  call input_var(in%hz,'0.45',ranges=hgrid_rng,comment='hx,hy,hz: grid spacing in the three directions')

  !coarse and fine radii around atoms
  call input_var(in%crmult,'5.0',ranges=xrmult_rng)
  call input_var(in%frmult,'8.0',ranges=xrmult_rng,&
       comment='c(f)rmult: c(f)rmult*radii_cf(:,1(2))=coarse(fine) atom-based radius')

  !XC functional (ABINIT XC codes)
  call input_var(in%ixc,'1',comment='ixc: exchange-correlation parameter (LDA=1,PBE=11)')

  !charge and electric field
  call input_var(in%ncharge,'0',ranges=(/-10,10/))
  call input_var(in%elecfield(1),'0.')
  call input_var(in%elecfield(2),'0.')
  call input_var(in%elecfield(3),'0.',comment='charge of the system, Electric field (Ex,Ey,Ez)')
  !call input_var(in%elecfield(3),'0.',comment='ncharge: charge of the system, Electric field (Ex,Ey,Ez)')

  !spin and polarization
  call input_var(in%nspin,'1',exclusive=(/1,2,4/))
  call input_var(in%mpol,'0',comment='nspin=1 non-spin polarization, mpol=total magnetic moment')

  !XC functional (ABINIT XC codes)
  call input_var(in%gnrm_cv,'1.e-4',ranges=(/1.e-20_gp,1.0_gp/),&
       comment='gnrm_cv: convergence criterion gradient')

  !convergence parameters
  call input_var(in%itermax,'50',ranges=(/0,10000/))
  call input_var(in%nrepmax,'1',ranges=(/0,1000/),&
       comment='itermax,nrepmax: max. # of wfn. opt. steps and of re-diag. runs')

  !convergence parameters
  call input_var(in%ncong,'6',ranges=(/0,20/))
  call input_var(in%idsx,'6',ranges=(/0,15/),&
       comment='ncong, idsx: # of CG it. for preconditioning eq., wfn. diis history')
  !does not maxes sense a DIIS history longer than the number of iterations
  in%idsx = min(in%idsx, in%itermax)

  !dispersion parameter
  call input_var(in%dispersion,'0',comment='dispersion correction potential (values 1,2,3), 0=none')
    
  ! Now the variables which are to be used only for the last run
  call input_var(in%inputPsiId,'0',exclusive=(/-2,-1,0,2,10,12,100/),input_iostat=ierror)
  ! Validate inputPsiId value (Can be added via error handling exception)
  if (ierror /=0 .and. iproc == 0) then
     write( *,'(1x,a,I0,a)')'ERROR: illegal value of inputPsiId (', in%inputPsiId, ').'
     call input_psi_help()
     call MPI_ABORT(MPI_COMM_WORLD,0,ierror)
  end if

  call input_var(in%output_wf_format,'0',exclusive=(/0,1,2,3/),input_iostat=ierror)
  ! Validate output_wf value.
  if (ierror /=0 .and. iproc == 0) then
     write( *,'(1x,a,I0,a)')'ERROR: illegal value of output_wf (', in%output_wf_format, ').'
     call output_wf_format_help()
     call MPI_ABORT(MPI_COMM_WORLD,0,ierror)
  end if

  call input_var(in%output_denspot,'0',exclusive=(/0,1,2/),&
       comment='InputPsiId, output_wf, output_denspot')

  !project however the wavefunction on gaussians if asking to write them on disk
  in%gaussian_help=(in%inputPsiId >= 10)

  !switch on the gaussian auxiliary treatment 
  !and the zero of the forces
  if (in%inputPsiId == 10) then
     in%inputPsiId=0
  end if
  ! Setup out grid parameters.
  if (in%output_denspot >= 0) then
     in%output_denspot_format = in%output_denspot / 10
  else
     in%output_denspot_format = output_denspot_FORMAT_CUBE
     in%output_denspot = abs(in%output_denspot)
  end if
  in%output_denspot = modulo(in%output_denspot, 10)

  ! Tail treatment.
  call input_var(in%rbuf,'0.0',ranges=(/0.0_gp,10.0_gp/))
  call input_var(in%ncongt,'30',ranges=(/1,50/),&
       comment='rbuf, ncongt: length of the tail (AU),# tail CG iterations')

  !in%calc_tail=(in%rbuf > 0.0_gp)

  !davidson treatment
  ! Now the variables which are to be used only for the last run
  call input_var(in%norbv,'0',ranges=(/-1000,1000/))
  call input_var(in%nvirt,'0',ranges=(/0,abs(in%norbv)/))
  call input_var(in%nplot,'0',ranges=(/0,abs(in%norbv)/),&
       comment='Davidson subspace dim., # of opt. orbs, # of plotted orbs')

  !in%nvirt = min(in%nvirt, in%norbv) commented out

  ! Line to disable automatic behaviours (currently only symmetries).
  call input_var(in%disableSym,'F',comment='disable the symmetry detection')

  !define whether there should be a last_run after geometry optimization
  !also the mulliken charge population should be inserted
  if ((in%rbuf > 0.0_gp) .or. in%output_wf_format /= WF_FORMAT_NONE .or. &
       in%output_denspot /= output_denspot_NONE .or. in%norbv /= 0) then
     in%last_run=-1 !last run to be done depending of the external conditions
  else
     in%last_run=0
  end if

  call input_free((iproc == 0) .and. dump)

end subroutine dft_input_variables_new


!> Assign default values for mixing variables
subroutine mix_input_variables_default(in)
  use module_base
  use module_types
  implicit none
  type(input_variables), intent(inout) :: in

  !mixing treatement (hard-coded values)
  in%iscf=0
  in%itrpmax=1
  in%alphamix=0.0_gp
  in%rpnrm_cv=1.e-4_gp
  in%gnrm_startmix=0.0_gp
  in%norbsempty=0
  in%Tel=0.0_gp
  in%occopt=SMEARING_DIST_ERF
  in%alphadiis=2.d0

END SUBROUTINE mix_input_variables_default


!> Read the input variables needed for the geometry optimisation
!!    Every argument should be considered as mandatory
subroutine mix_input_variables_new(iproc,dump,filename,in)
  use module_base
  use module_types
  use module_input
  implicit none
  !Arguments
  integer, intent(in) :: iproc
  logical, intent(in) :: dump
  character(len=*), intent(in) :: filename
  type(input_variables), intent(inout) :: in
  !local variables
  !n(c) character(len=*), parameter :: subname='mix_input_variables'
  logical :: exists

  !Mix parameters, needed for the SCF poart with Davidson
  call input_set_file(iproc,dump,trim(filename),exists,'Mixing Parameters')  
  if (exists) in%files = in%files + INPUTS_MIX
  !call the variable, its default value, the line ends if there is a comment

  !Controls the self-consistency: 0 direct minimisation otherwise ABINIT convention
  call input_var(in%iscf,'0',exclusive=(/0,1,2,3,4,5,7,12,13,14,15,17/),&
       comment="Mixing parameters")
  call input_var(in%itrpmax,'1',ranges=(/0,10000/),&
       comment="Maximum number of diagonalisation iterations")
  call input_var(in%rpnrm_cv,'1.e-4',ranges=(/0.0_gp,10.0_gp/),&
       comment="Stop criterion on the residue of potential or density")
  call input_var(in%norbsempty,'0',ranges=(/0,10000/))
  call input_var(in%Tel,'0.0',ranges=(/0.0_gp,1.0e6_gp/)) 
  call input_var(in%occopt,'1',ranges=(/1,5/),&
       comment="No. of additional bands, elec. temperature, smearing method")
  call input_var(in%alphamix,'0.0',ranges=(/0.0_gp,1.0_gp/))
  call input_var(in%alphadiis,'2.0',ranges=(/0.0_gp,10.0_gp/),&
       comment="Multiplying factors for the mixing and the electronic DIIS")

  call input_free((iproc == 0) .and. dump)

  !put the startmix if the mixing has to be done
  if (in%iscf /= SCF_KIND_DIRECT_MINIMIZATION) in%gnrm_startmix=1.e300_gp

END SUBROUTINE mix_input_variables_new


!> Assign default values for GEOPT variables
subroutine geopt_input_variables_default(in)
  use module_base
  use module_types
  implicit none
  type(input_variables), intent(inout) :: in

  !put some fake values for the geometry optimsation case
  in%geopt_approach='SDCG'
  in%ncount_cluster_x=0
  in%frac_fluct=1.0_gp
  in%forcemax=0.0_gp
  in%randdis=0.0_gp
  in%betax=2.0_gp
  in%history = 1
  in%ionmov = -1
  in%dtion = 0.0_gp
  in%strtarget(:)=0.0_gp
  nullify(in%qmass)

END SUBROUTINE geopt_input_variables_default


!> Read the input variables needed for the geometry optimisation
!! Every argument should be considered as mandatory
subroutine geopt_input_variables_new(iproc,dump,filename,in)
  use module_base
  use module_types
  use module_input
  implicit none
  integer, intent(in) :: iproc
  logical, intent(in) :: dump
  character(len=*), intent(in) :: filename
  type(input_variables), intent(inout) :: in
  !local variables
  character(len=*), parameter :: subname='geopt_input_variables'
  integer :: i_stat,i
  logical :: exists

  !target stress tensor
  in%strtarget(:)=0.0_gp

  !geometry input parameters
  call input_set_file(iproc,dump,trim(filename),exists,'Geometry Parameters')  
  if (exists) in%files = in%files + INPUTS_GEOPT
  !call the variable, its default value, the line ends if there is a comment
!  if (.not. exists) then
!     in%ncount_cluster_x=0
!     return
!  end if

  call input_var(in%geopt_approach,"BFGS",exclusive=(/'SDCG ','VSSD ','LBFGS','BFGS ','PBFGS','AB6MD','DIIS ','FIRE '/),&
       comment="Geometry optimisation method")
  call input_var(in%ncount_cluster_x,'1',ranges=(/0,2000/),&
       comment="Maximum number of force evaluations")
  call input_var(in%frac_fluct,'1.0',ranges=(/0.0_gp,10.0_gp/))
  call input_var(in%forcemax,'0.0',ranges=(/0.0_gp,10.0_gp/),&
       comment="fract_fluct,forcemax")
  call input_var(in%randdis,'0.0',ranges=(/0.0_gp,10.0_gp/),&
       comment="random displacement amplitude")

  if (case_insensitive_equiv(trim(in%geopt_approach),"AB6MD")) then
     in%nnos=0
     call input_var(in%ionmov,'6',exclusive=(/6,7,8,9,12,13/),&
          comment="AB6MD: movement ion method")
     call input_var(in%dtion,'20.670689',ranges=(/0.0_gp,1.e3_gp/),&
          comment="Time step for molecular dynamics - Atomic Units (20.670689 AU=0.5 fs)")
     if (in%ionmov == 6) then
        call input_var(in%mditemp,'300',ranges=(/0.0_gp,1.0e9_gp/),&
             comment="Temperature of molecular dynamics")
     elseif (in%ionmov > 7) then
        call input_var(in%mditemp,'300',ranges=(/0.0_gp,1.0e9_gp/))
        call input_var(in%mdftemp,'300',ranges=(/0.0_gp,1.0e9_gp/),&
             comment="Initial and Final Temperatures of molecular dynamics")
     end if

     if (in%ionmov == 8) then
        call input_var(in%noseinert,'1.e5',ranges=(/0.0_gp,1.0e9_gp/),&
             comment="Thermostat inertia coefficient for Nose_Hoover dynamics")
     else if (in%ionmov == 9) then
        call input_var(in%friction,'1.e-3',&
             comment="Friction coefficient for Langevin dynamics")
        call input_var(in%mdwall,'1.e4',ranges=(/0.0_gp,1.e5_gp/),&
             comment="Distance in bohr where atoms can bounce for Langevin dynamics")
     else if (in%ionmov == 13) then
        call input_var(in%nnos,'0',ranges=(/0,100/),&
             comment="Number of Thermostat (isothermal/isenthalpic ensemble)")
        allocate(in%qmass(in%nnos+ndebug),stat=i_stat)
        call memocc(i_stat,in%qmass,'in%qmass',subname)
        do i=1,in%nnos-1
           call input_var(in%qmass(i),'0.0',ranges=(/0.0_gp,1.e9_gp/))
        end do
        if (in%nnos > 0) call input_var(in%qmass(in%nnos),'0.0',ranges=(/0.0_gp,1.e9_gp/),&
           comment="Mass of each thermostat (isothermal/isenthalpic ensemble)")
        call input_var(in%bmass,'10',ranges=(/0.0_gp,1.0e9_gp/))
        call input_var(in%vmass,'1.0',ranges=(/0.0_gp,1.0e9_gp/),&
             comment="Barostat masses (isothermal/isenthalpic ensemble)")
     end if

     if (in%ionmov /= 13) then
        !the allocation of this pointer should be done in any case
        allocate(in%qmass(in%nnos+ndebug),stat=i_stat)
        call memocc(i_stat,in%qmass,'in%qmass',subname)
     end if

  else if (case_insensitive_equiv(trim(in%geopt_approach),"DIIS")) then
     call input_var(in%betax,'2.0',ranges=(/0.0_gp,100.0_gp/))
     call input_var(in%history,'4',ranges=(/0,1000/),&
          comment="Stepsize and history for DIIS method")
  else
     call input_var(in%betax,'4.0',ranges=(/0.0_gp,100.0_gp/),&
          comment="Stepsize for the geometry optimisation")
  end if
  if (case_insensitive_equiv(trim(in%geopt_approach),"FIRE")) then
        call input_var(in%dtinit,'0.75',ranges=(/0.0_gp,1.e4_gp/))
        call input_var(in%dtmax, '1.5',ranges=(/in%dtinit,1.e4_gp/),&
             comment="initial and maximal time step for the FIRE method")
  endif

  call input_free((iproc == 0) .and. dump)

END SUBROUTINE geopt_input_variables_new


!> Read the input variables needed for the geometry optimisation
!! Every argument should be considered as mandatory
subroutine geopt_input_variables(filename,in)
  use module_base
  use module_types
  implicit none
  character(len=*), intent(in) :: filename
  type(input_variables), intent(inout) :: in
  !local variables
  character(len=*), parameter :: subname='geopt_input_variables'
  character(len = 128) :: line
  integer :: i_stat,ierror,iline
  logical :: exists

  inquire(file=filename,exist=exists)
  if (.not. exists) then
     in%ncount_cluster_x=0
     return
  end if

  ! Read the input variables.
  open(unit=1,file=filename,status='old')

  !line number, to control the input values
  iline=0

  read(1,*,iostat=ierror) in%geopt_approach
  call check()
  read(1,*,iostat=ierror) in%ncount_cluster_x
  call check()
  in%forcemax = 0.d0
  read(1, "(A128)", iostat = ierror) line
  if (ierror == 0) then
     read(line,*,iostat=ierror) in%frac_fluct,in%forcemax
     if (ierror /= 0) read(line,*,iostat=ierror) in%frac_fluct
     if (ierror == 0 .and. max(in%frac_fluct, in%forcemax) <= 0.d0) ierror = 1
  end if
  call check()
  read(1,*,iostat=ierror) in%randdis
  call check()
  if (trim(in%geopt_approach) == "AB6MD") then
     in%nnos=0

     read(1,*,iostat=ierror) in%ionmov
     call check()
     read(1,*,iostat=ierror) in%dtion
     call check()
     if (in%ionmov == 6) then
        read(1,*,iostat=ierror) in%mditemp
        call check()
     elseif (in%ionmov > 7) then
        read(1,*,iostat=ierror) in%mditemp, in%mdftemp
        call check()
     end if
     if (in%ionmov == 8) then
        read(1,*,iostat=ierror) in%noseinert
        call check()
     else if (in%ionmov == 9) then
        read(1,*,iostat=ierror) in%friction
        call check()
        read(1,*,iostat=ierror) in%mdwall
        call check()
     else if (in%ionmov == 13) then
        read(1,*,iostat=ierror) in%nnos
        call check()
        allocate(in%qmass(in%nnos+ndebug),stat=i_stat)
        call memocc(i_stat,in%qmass,'in%qmass',subname)
        read(1,*,iostat=ierror) in%qmass
        call check()
        read(1,*,iostat=ierror) in%bmass, in%vmass
        call check()
     end if
     if (in%ionmov /= 13) then
        !the allocation of this pointer should be done in any case
        allocate(in%qmass(in%nnos+ndebug),stat=i_stat)
        call memocc(i_stat,in%qmass,'in%qmass',subname)
     end if

  else if (trim(in%geopt_approach) == "DIIS") then
     read(1,*,iostat=ierror) in%betax, in%history
     call check()
  else
     read(1,*,iostat=ierror) in%betax
     call check()
  end if
  if (trim(in%geopt_approach) == "FIRE") then
     read(1,*,iostat=ierror) in%dtinit, in%dtmax
     call check()
  endif
  close(unit=1,iostat=ierror)

contains

  subroutine check()
    iline=iline+1
    if (ierror/=0) then
       !if (iproc == 0) 
            write(*,'(1x,a,a,a,i3)') &
            'Error while reading the file "',trim(filename),'", line=',iline
            call MPI_ABORT(MPI_COMM_WORLD,0,ierror)
    end if
  END SUBROUTINE check

END SUBROUTINE geopt_input_variables


!> Assign default values for self-interaction correction variables
subroutine sic_input_variables_default(in)
  use module_base
  use module_types
  implicit none
  type(input_variables), intent(inout) :: in

  in%SIC%approach='NONE'
  in%SIC%alpha=0.0_gp
  in%SIC%fref=0.0_gp

END SUBROUTINE sic_input_variables_default


!> Read Self-Interaction Correction (SIC) input parameters
subroutine sic_input_variables_new(iproc,dump,filename,in)
  use module_base
  use module_types
  use module_input
  implicit none
  integer, intent(in) :: iproc
  logical, intent(in) :: dump
  character(len=*), intent(in) :: filename
  type(input_variables), intent(inout) :: in
  !local variables
  logical :: exists
  !n(c) character(len=*), parameter :: subname='sic_input_variables'

  !Self-Interaction Correction input parameters
  call input_set_file(iproc,dump,trim(filename),exists,'SIC Parameters')  
  if (exists) in%files = in%files + INPUTS_SIC

  call input_var(in%SIC%approach,'NONE',exclusive=(/'NONE','PZ  ','NK  '/),comment='SIC method: NONE, PZ, NK')
  call input_var(in%SIC%alpha,'0.0',ranges=(/0.0_gp,1.0_gp/),comment='SIC downscaling parameter')
  call input_var(in%SIC%fref,'0.0',ranges=(/0.0_gp,1.0_gp/),comment='Reference occupation fref (NK case only)')
  in%SIC%ixc=in%ixc
  call input_free((iproc == 0) .and. dump)

END SUBROUTINE sic_input_variables_new

!> Read linear input parameters
subroutine lin_input_variables_new(iproc,filename,in,atoms)
  use module_base
  use module_types
  use module_input
  implicit none
  integer, intent(in) :: iproc
  character(len=*), intent(in) :: filename
  type(input_variables), intent(inout) :: in
  type(atoms_data), intent(inout) :: atoms
  !local variables
  logical :: exists
  character(len=*), parameter :: subname='lin_input_variables'
  character(len=132) :: comments
  logical,dimension(atoms%ntypes) :: parametersSpecified
  logical :: found
  character(len=20):: atomname
  integer :: itype, jtype, ios, ierr, iat, npt
  real(gp):: pp, lt
  real(gp),dimension(atoms%ntypes) :: locradType

  ! Begin by nullifying all the pointers
  nullify(in%lin%potentialPrefac)
  nullify(in%lin%locrad)
  nullify(in%lin%norbsPerType)
  nullify(atoms%rloc)

  !Linear input parameters
  call input_set_file(iproc,trim(filename),exists,'Linear Parameters')  
  
  ! Read the number of iterations and convergence criterion for the basis functions BF
  comments = 'Max iter. for optimizing basis functions in 1st iter., same for other iter. , BF are fixed if pnrm < this number'
  call input_var(in%lin%nItBasisFirst,'5',ranges=(/1,10000/))
  call input_var(in%lin%nItBasis,'5',ranges=(/1,10000/))
  call input_var(in%lin%fixBasis,'5.d-7',ranges=(/0.0_gp,1.0_gp/),comment=comments)
  
  ! Convergence criterion
  call input_var(in%lin%convCrit,'1.d-5',ranges=(/0.0_gp,1.0_gp/),comment='Convergence criterion')
  
  ! Minimal length of DIIS History, Maximal Length of DIIS History, Step size for DIIS, Step size for SD
  comments = 'DIISHistMin, DIISHistMax, stepa size for DIIS, step size for SD'
  call input_var(in%lin%DIISHistMin,'0',ranges=(/0,100/))
  call input_var(in%lin%DIISHistMax,'8',ranges=(/1,100/))
  call input_var(in%lin%alphaDIIS,'1.d0',ranges=(/0.0_gp,1.0_gp/))
  call input_var(in%lin%alphaSD,'1.d-1',ranges=(/0.0_gp,1.0_gp/),comment=comments)
  
  ! lin%startWithSD, lin%startDIIS
  comments = 'start with SD, start criterion for DIIS'
  call input_var(in%lin%startWithSD,'F')
  call input_var(in%lin%startDIIS,'2.d2',ranges=(/1.d0,1.d3/),comment=comments)
  
  !number of iterations in the preconditioner : lin%nItPrecond
  call input_var(in%lin%nItPrecond,'5',ranges=(/1,100/),comment='number of iterations in the preconditioner')
  
  !getCoeff: 'diag' or 'min'
  call input_var(in%lin%getCoeff,'diag',comment='getCoeff: diag or min')
  
  !block size for pdsyev/pdsygv, pdgemm (negative -> sequential)
  comments = 'block size for pdsyev/pdsygv, pdgemm (negative -> sequential)'
  call input_var(in%lin%blocksize_pdsyev,'-8',ranges=(/-100,100/))
  call input_var(in%lin%blocksize_pdgemm,'-8',ranges=(/-100,100/),comment=comments)
  
  !max number of process uses for pdsyev/pdsygv, pdgemm
  call input_var(in%lin%nproc_pdsyev,'4',ranges=(/1,100/))
  call input_var(in%lin%nproc_pdgemm,'4',ranges=(/1,100/),comment='max number of process uses for pdsyev/pdsygv, pdgemm')
  
  ! Orthogonalization of wavefunctions:
  !0-> exact Loewdin, 1-> taylor expansion ; maximal number of iterations for the orthonormalization ; convergence criterion
  comments = '0-> exact Loewdin, 1-> taylor expansion ; Max number of iter. for the orthonormalization ; convergence criterion'
  call input_var(in%lin%methTransformOverlap,'0',ranges=(/0,1/))
  call input_var(in%lin%nItOrtho,'2',ranges=(/1,100/))
  call input_var(in%lin%convCritOrtho,'1.d-14',ranges=(/0.0_gp,1.0_gp/),comment=comments)
  
  !in orthoconstraint: correction for non-orthogonality (0) or no correction (1)
  comments='in orthoconstraint: correction for non-orthogonality (0) or no correction (1)'
  call input_var(in%lin%correctionOrthoconstraint,'1',ranges=(/0,1/),comment=comments)
  
  ! max number of iterations in the minimization of the coefficients, convergence criterion
  comments='max number of iterations in the minimization of the coefficients, convergence criterion'
  call input_var(in%lin%nItCoeff,'2000',ranges=(/1,10000/))
  call input_var(in%lin%convCritCoeff,'1.d-5',ranges=(/0.0_gp,1.0_gp/),comment=comments)
  
  !mixing method: dens or pot
  comments='mixing method: dens or pot'
  call input_var(in%lin%mixingMethod,'dens',comment=comments)
  
  !mixing history (0-> SD, >0-> DIIS), number of iterations in the selfconsistency cycle where the potential is mixed, mixing parameter, convergence criterion
  comments = 'mixing history (0-> SD, >0-> DIIS), # iter. in the SCC potential mixing, Mixing parameter, Convergence criterion'
  call input_var(in%lin%mixHist,'0',ranges=(/0,100/))
  call input_var(in%lin%nItSCC,'10',ranges=(/1,1000/))
  call input_var(in%lin%alphaMix,'.4d0',ranges=(/0.0_gp,1.0_gp/))
  call input_var(in%lin%convCritMix,'1.d-7',ranges=(/0.0_gp,1.0_gp/),comment=comments)
  
  !use the derivative basis functions, order of confinement potential
  comments='use the derivative basis functions, Order of confinement potential (4 or 6)'
  call input_var(in%lin%useDerivativeBasisFunctions,'F')
  call input_var(in%lin%ConfPotOrder,'4',comment=comments)
  
  !number of iterations for the input guess
  comments='number of iterations for the input guess'
  call input_var(in%lin%nItInguess,'10',ranges=(/1,10000/),comment=comments)
  
  !plot basis functions: true or false
  comments='plot basis functions: true or false'
  call input_var(in%lin%plotBasisFunctions,'F',comment=comments)
  
  !transform to global orbitals in the end (T/F)
  comments='transform to global orbitals in the end (T/F)'
  call input_var(in%lin%transformToGlobal,'F',comment=comments)
  
  !number of orbitals per process for trace minimization during input guess.
  comments='number of orbitals per process for trace minimization during input guess.'
  call input_var(in%lin%norbsPerProcIG,'1',ranges=(/1,10000/),comment=comments)
  
  ! Allocate lin pointers and atoms%rloc
  call allocateBasicArraysInputLin(atoms, in%lin)
  
  ! Now read in the parameters specific for each atom type.
  comments = 'Atom name, number of basis functions per atom, prefactor for confinement potential, localization radius'
  parametersSpecified=.false.
  do itype=1,atoms%ntypes
      call input_var(atomname,'C',input_iostat=ios)
      call input_var(npt,'1',ranges=(/1,100/),input_iostat=ios)
      call input_var(pp,'1.0d-3',ranges=(/0.0_gp,1.0_gp/),input_iostat=ios)
      call input_var(lt,'7.0',ranges=(/1.0_gp,10000.0_gp/),input_iostat=ios,comment=comments)
      if(ios/=0) then
          ! The parameters where not specified for all atom types.
          if(iproc==0) then
              write(*,'(1x,a)',advance='no') "ERROR: the file 'input.lin' does not contain the parameters&
                       & for the following atom types:"
              do jtype=1,atoms%ntypes
                  if(.not.parametersSpecified(jtype)) write(*,'(1x,a)',advance='no') trim(atoms%atomnames(jtype))
              end do
          end if
          call mpi_barrier(mpi_comm_world, ierr)
          stop
      end if
      ! The reading was succesful. Check whether this atom type is actually present.
      found=.false.
      do jtype=1,atoms%ntypes
          if(trim(atomname)==trim(atoms%atomnames(jtype))) then
              found=.true.
              parametersSpecified(jtype)=.true.
              in%lin%norbsPerType(jtype)=npt
              in%lin%potentialPrefac(jtype)=pp
              locradType(jtype)=lt
              atoms%rloc(jtype,:)=locradType(jtype)
          end if
      end do
      if(.not.found) then
          if(iproc==0) write(*,'(1x,3a)') "ERROR: you specified informations about the atomtype '",trim(atomname), &
                     "', which is not present in the file containing the atomic coordinates."
          call mpi_barrier(mpi_comm_world, ierr)
          stop
      end if
  end do
  
  ! Assign the localization radius to each atom.
  do iat=1,atoms%nat
      itype=atoms%iatype(iat)
      in%lin%locrad(iat)=locradType(itype)
  end do
  

  call input_free((iproc==0))

END SUBROUTINE lin_input_variables_new


!> Assign default values for TDDFT variables
subroutine tddft_input_variables_default(in)
  use module_base
  use module_types
  implicit none
  type(input_variables), intent(inout) :: in

  in%tddft_approach='NONE'

END SUBROUTINE tddft_input_variables_default


subroutine tddft_input_variables_new(iproc,dump,filename,in)
  use module_base
  use module_types
  use module_input
  implicit none
  integer, intent(in) :: iproc
  logical, intent(in) :: dump
  character(len=*), intent(in) :: filename
  type(input_variables), intent(inout) :: in
  !local variables
  logical :: exists
  !n(c) character(len=*), parameter :: subname='tddft_input_variables'

  !TD-DFT parameters
  call input_set_file(iproc,dump,trim(filename),exists,'TD-DFT Parameters')  
  if (exists) in%files = in%files + INPUTS_TDDFT
  !call the variable, its default value, the line ends if there is a comment

  call input_var(in%tddft_approach,"NONE",exclusive=(/'NONE','TDA '/),&
       comment="TDDFT Method")
  call input_free((iproc == 0) .and. dump)

END SUBROUTINE tddft_input_variables_new


subroutine tddft_input_variables(filename,in)
  use module_base
  use module_types
  implicit none
  character(len=*), intent(in) :: filename
  type(input_variables), intent(inout) :: in
  !local variables
  logical :: exists
  !n(c) character(len=*), parameter :: subname='tddft_input_variables'
  integer :: iline, ierror

  inquire(file=trim(filename),exist=exists)

  if (.not. exists) then
     !write(*,*) "The file 'input.tddft' does not exists!"
     !      stop
     return
  end if

 ! Read the input variables.
  open(unit=1,file=filename,status='old')

  !line number, to control the input values
  iline=0

  read(1,*,iostat=ierror) in%tddft_approach
  call check()
  if (trim(in%tddft_approach) == "TDA") then
     !read(1,*,iostat=ierror) in%norbv,in%nvirt,in%nplot
     !call check()
  end if

  close(unit=1,iostat=ierror)

contains

  subroutine check()
    iline=iline+1
    if (ierror/=0) then
       !if (iproc == 0) 
            write(*,'(1x,a,a,a,i3)') &
            'Error while reading the file "',trim(filename),'", line=',iline
       stop
    end if
  END SUBROUTINE check

END SUBROUTINE tddft_input_variables

subroutine kpt_input_variables_new(iproc,dump,filename,in,atoms)
  use module_base
  use module_types
  use defs_basis
  use m_ab6_kpoints
  use module_input
  implicit none
  character(len=*), intent(in) :: filename
  integer, intent(in) :: iproc
  logical, intent(in) :: dump
  type(input_variables), intent(inout) :: in
  type(atoms_data), intent(in) :: atoms
  !local variables
  logical :: exists
  character(len=*), parameter :: subname='kpt_input_variables_new'
  character(len = 6) :: type
  integer :: i_stat,ierror,i,nshiftk, ngkpt(3), nseg, ikpt, j, i_all,ngranularity,ncount,ierror1
  real(gp) :: kptrlen, shiftk(3,8), norm, alat(3)
  integer, allocatable :: iseg(:)

  ! Set default values.
  in%nkpt=1
  in%nkptv=0
  in%ngroups_kptv=1
  call free_kpt_variables(in)

  !dft parameters, needed for the SCF part
  call input_set_file(iproc,dump,trim(filename),exists,'Brillouin Zone Sampling Parameters')  
  if (exists) in%files = in%files + INPUTS_KPT
  !call the variable, its default value, the line ends if there is a comment

  !if the file does not exists, put the default values
  if (.not. exists) then
     
!!$     ! Set only the gamma point.
!!$     allocate(in%kpt(3, in%nkpt+ndebug),stat=i_stat)
!!$     call memocc(i_stat,in%kpt,'in%kpt',subname)
!!$     in%kpt(:, 1) = (/ 0., 0., 0. /)
!!$     allocate(in%wkpt(in%nkpt+ndebug),stat=i_stat)
!!$     call memocc(i_stat,in%wkpt,'in%wkpt',subname)
!!$     in%wkpt(1) = 1.0_gp
     !return
  end if

  call input_var(type,'manual',exclusive=(/'auto  ','mpgrid','manual'/),&
       comment='K-point sampling method')

  if (case_insensitive_equiv(trim(type),'auto')) then
     call input_var(kptrlen,'0.0',ranges=(/0.0_gp,1.e4_gp/),&
          comment='Equivalent legth of K-space resolution (Bohr)')
     call kpoints_get_auto_k_grid(atoms%symObj, in%nkpt, in%kpt, in%wkpt, &
          & kptrlen, ierror)
     if (ierror /= AB6_NO_ERROR) then
        if (iproc==0) write(*,*) " ERROR in symmetry library. Error code is ", ierror
        stop
     end if
     !assumes that the allocation went through
     call memocc(0,in%kpt,'in%kpt',subname)
     call memocc(0,in%wkpt,'in%wkpt',subname)
  else if (case_insensitive_equiv(trim(type),'mpgrid')) then
     !take the points of Monckorst-pack grid
     call input_var(ngkpt(1),'1')
     call input_var(ngkpt(2),'1')
     call input_var(ngkpt(3),'1',comment='No. of Monkhorst-Pack grid points')
     !shift
     call input_var(nshiftk,'1',ranges=(/1,8/),comment='No. of different shifts')
     !read the shifts
     call to_zero(3*8,shiftk(1,1))
     do i=1,nshiftk
        call input_var(shiftk(1,i),'0.')
        call input_var(shiftk(2,i),'0.')
        call input_var(shiftk(3,i),'0.',comment=' ')
     end do
     call kpoints_get_mp_k_grid(atoms%symObj, in%nkpt, in%kpt, in%wkpt, &
          & ngkpt, nshiftk, shiftk, ierror)
     if (ierror /= AB6_NO_ERROR) then
        if (iproc==0) write(*,*) " ERROR in symmetry library. Error code is ", ierror
        stop
     end if
     !assumes that the allocation went through
     call memocc(0,in%kpt,'in%kpt',subname)
     call memocc(0,in%wkpt,'in%wkpt',subname)
  else if (case_insensitive_equiv(trim(type),'manual')) then
     call input_var(in%nkpt,'1',ranges=(/1,10000/),&
          comment='Number of K-points')
     allocate(in%kpt(3, in%nkpt+ndebug),stat=i_stat)
     call memocc(i_stat,in%kpt,'in%kpt',subname)
     allocate(in%wkpt(in%nkpt+ndebug),stat=i_stat)
     call memocc(i_stat,in%wkpt,'in%wkpt',subname)
     norm=0.0_gp
     do i=1,in%nkpt
        call input_var( in%kpt(1,i),'0.')
        call input_var( in%kpt(2,i),'0.')
        call input_var( in%kpt(3,i),'0.')
        call input_var( in%wkpt(i),'1.',comment='K-pt coords, K-pt weigth')
        norm=norm+in%wkpt(i)
     end do

     ! We normalise the weights.
     in%wkpt(:)=in%wkpt/norm
  end if

  ! Now read the band structure definition. do it only if the file exists
  !nullify the kptv pointers
  nullify(in%kptv,in%nkptsv_group)
  if (exists) then
     call input_var(type,'bands',exclusive=(/'bands'/),&
          comment='For doing band structure calculation',&
          input_iostat=ierror)
     if (ierror==0) then
        call input_var(nseg,'1',ranges=(/1,1000/),&
             comment='# of segments of the BZ path')
        allocate(iseg(nseg+ndebug),stat=i_stat)
        call memocc(i_stat,iseg,'iseg',subname)
        !number of points for each segment, parallel granularity
        do i=1,nseg
           call input_var(iseg(i),'1',ranges=(/1,1000/))
        end do
        call input_var(ngranularity,'1',ranges=(/1,1000/),&
             comment='points for each segment, # of points done for each group')
        !calculate the number of groups of for the band structure
        in%nkptv=1
        do i=1,nseg
           in%nkptv=in%nkptv+iseg(i)
        end do
        in%ngroups_kptv=&
             ceiling(real(in%nkptv,gp)/real(ngranularity,gp))
        
        allocate(in%nkptsv_group(in%ngroups_kptv+ndebug),stat=i_stat)
        call memocc(i_stat,in%nkptsv_group,'in%nkptsv_group',subname)
        
        ncount=0
        do i=1,in%ngroups_kptv-1
           !if ngranularity is bigger than nkptv  then ngroups is one
           in%nkptsv_group(i)=ngranularity 
           ncount=ncount+ngranularity
        end do
        !put the rest in the last group
        in%nkptsv_group(in%ngroups_kptv)=in%nkptv-ncount
        
        allocate(in%kptv(3,in%nkptv+ndebug),stat=i_stat)
        call memocc(i_stat,in%kptv,'in%kptv',subname)
        
        ikpt=1
        call input_var(in%kptv(1,ikpt),'0.')
        call input_var(in%kptv(2,ikpt),'0.')
        call input_var(in%kptv(3,ikpt),'0.',comment=' ')
        do i=1,nseg
           ikpt=ikpt+iseg(i)
           call input_var(in%kptv(1,ikpt),'0.5')
           call input_var(in%kptv(2,ikpt),'0.5')
           call input_var(in%kptv(3,ikpt),'0.5.',comment=' ')
           !interpolate the values
           do j=ikpt-iseg(i)+1,ikpt-1
              in%kptv(:,j)=in%kptv(:,ikpt-iseg(i)) + &
                   (in%kptv(:,ikpt)-in%kptv(:,ikpt-iseg(i))) * &
                   real(j-ikpt+iseg(i),gp)/real(iseg(i), gp)
           end do
        end do
        i_all=-product(shape(iseg))*kind(iseg)
        deallocate(iseg,stat=i_stat)
        call memocc(i_stat,i_all,'iseg',subname)
        
        !read an optional line to see if there is a file associated
        call input_var(in%band_structure_filename,' ',&
             comment=' ',input_iostat=ierror1)
        if (ierror1 /=0) then
           in%band_structure_filename=''
        else
           !since a file for the local potential is already given, do not perform ground state calculation
           if (iproc==0) then
              write(*,'(1x,a)')'Local Potential read from file, '//trim(in%band_structure_filename)//&
                   ', do not optimise GS wavefunctions'
           end if
           in%nrepmax=0
           in%itermax=0
           in%itrpmax=0
           in%inputPsiId=-1000 !allocate empty wavefunctions
           in%output_denspot=0
        end if
     end if
  end if
  
  call input_free((iproc == 0) .and. dump)
  !control whether we are giving k-points to Free BC
  if (atoms%geocode == 'F' .and. in%nkpt > 1 .and. minval(abs(in%kpt)) > 0) then
     if (iproc==0) write(*,*)&
          ' NONSENSE: Trying to use k-points with Free Boundary Conditions!'
     stop
  end if

  ! Convert reduced coordinates into BZ coordinates.
  alat = (/ atoms%alat1, atoms%alat2, atoms%alat3 /)
  if (atoms%geocode /= 'P') alat(2) = 1.0_gp
  if (atoms%geocode == 'F') then
     alat(1)=1.0_gp
     alat(3)=1.0_gp
  end if
  do i = 1, in%nkpt, 1
     in%kpt(:, i) = in%kpt(:, i) / alat * two_pi
  end do
  do i = 1, in%nkptv, 1
     in%kptv(:, i) = in%kptv(:, i) / alat * two_pi
  end do
 
end subroutine kpt_input_variables_new


!> Read the input variables needed for the k points generation
subroutine kpt_input_variables(iproc,filename,in,atoms)
  use module_base
  use module_types
  use defs_basis
  use m_ab6_kpoints
  implicit none
  character(len=*), intent(in) :: filename
  integer, intent(in) :: iproc
  type(input_variables), intent(inout) :: in
  type(atoms_data), intent(in) :: atoms
  !local variables
  logical :: exists
  character(len=*), parameter :: subname='kpt_input_variables'
  character(len = 6) :: type
  character(len=100) :: line
  integer :: i_stat,ierror,iline,i,nshiftk, ngkpt(3), nseg, ikpt, j, i_all,ngranularity,ncount
  real(gp) :: kptrlen, shiftk(3,8), norm, alat(3)
  integer, allocatable :: iseg(:)

  ! Set default values.
  in%nkpt = 1
  in%nkptv = 0
  in%ngroups_kptv=1

  inquire(file=trim(filename),exist=exists)

  if (.not. exists) then
     ! Set only the gamma point.
     allocate(in%kpt(3, in%nkpt+ndebug),stat=i_stat)
     call memocc(i_stat,in%kpt,'in%kpt',subname)
     in%kpt(:, 1) = (/ 0., 0., 0. /)
     allocate(in%wkpt(in%nkpt+ndebug),stat=i_stat)
     call memocc(i_stat,in%wkpt,'in%wkpt',subname)
     in%wkpt(1) = 1.
     return
  !and control whether we are giving k-points to Free BC
  else if (atoms%geocode == 'F') then
     if (iproc==0) write(*,*)&
          ' NONSENSE: Trying to use k-points with Free Boundary Conditions!'
     stop
  end if

  ! Real generation of k-point set.
  open(unit=1,file=filename,status='old')

  !line number, to control the input values
  iline=0

  read(1,*,iostat=ierror) type
  call check()
  
  if (trim(type) == "auto" .or. trim(type) == "Auto" .or. trim(type) == "AUTO") then
     read(1,*,iostat=ierror) kptrlen
     call check()
     call kpoints_get_auto_k_grid(atoms%symObj, in%nkpt, in%kpt, in%wkpt, &
          & kptrlen, ierror)
     if (ierror /= AB6_NO_ERROR) then
        if (iproc==0) write(*,*) " ERROR in symmetry library. Error code is ", ierror
        stop
     end if
     ! in%kpt and in%wkpt will be allocated by ab6_symmetry routine.
     call memocc(0,in%kpt,'in%kpt',subname)
     call memocc(0,in%wkpt,'in%wkpt',subname)
  else if (trim(type) == "MPgrid" .or. trim(type) == "mpgrid") then
     read(1,*,iostat=ierror) ngkpt
     call check()
     read(1,*,iostat=ierror) nshiftk
     call check()
     do i = 1, min(nshiftk, 8), 1
        read(1,*,iostat=ierror) shiftk(:, i)
        call check()
     end do
     call kpoints_get_mp_k_grid(atoms%symObj, in%nkpt, in%kpt, in%wkpt, &
          & ngkpt, nshiftk, shiftk, ierror)
     if (ierror /= AB6_NO_ERROR) then
        if (iproc==0) write(*,*) " ERROR in symmetry library. Error code is ", ierror
        stop
     end if
     ! in%kpt and in%wkpt will be allocated by ab6_symmetry routine.
     call memocc(0,in%kpt,'in%kpt',subname)
     call memocc(0,in%wkpt,'in%wkpt',subname)
  else if (trim(type) == "manual" .or. trim(type) == "Manual") then
     read(1,*,iostat=ierror) in%nkpt
     call check()
     allocate(in%kpt(3, in%nkpt+ndebug),stat=i_stat)
     call memocc(i_stat,in%kpt,'in%kpt',subname)
     allocate(in%wkpt(in%nkpt+ndebug),stat=i_stat)
     call memocc(i_stat,in%wkpt,'in%wkpt',subname)
     norm=0.0_gp
     do i = 1, in%nkpt
        read(1,*,iostat=ierror) in%kpt(:, i), in%wkpt(i)
        norm=norm+in%wkpt(i)
        call check()
     end do
     
     ! We normalise the weights.
     in%wkpt(:) = in%wkpt / norm
  end if
  ! Now read the band structure definition.
  read(1,*,iostat=ierror) type
  if (ierror == 0 .and. (trim(type) == "bands" .or. trim(type) == "Bands" .or. &
       & trim(type) == "BANDS")) then
     read(1,*,iostat=ierror) nseg
     call check()
     allocate(iseg(nseg+ndebug),stat=i_stat)
     call memocc(i_stat,iseg,'iseg',subname)
     read(1,*,iostat=ierror) iseg, ngranularity
     call check()
     !calculate the number of groups of for the band structure
     in%nkptv=1
     do i=1,nseg
        in%nkptv=in%nkptv+iseg(i)
     end do
     in%ngroups_kptv=ceiling(real(in%nkptv,gp)/real(ngranularity,gp))

     allocate(in%nkptsv_group(in%ngroups_kptv+ndebug),stat=i_stat)
     call memocc(i_stat,in%nkptsv_group,'in%nkptsv_group',subname)
     ncount=0
     do i=1,in%ngroups_kptv-1
        in%nkptsv_group(i)=ngranularity !if ngranularity is bigger than nkptv  then ngroups is one
        ncount=ncount+ngranularity
     end do
     !put the rest in the last group
     in%nkptsv_group(in%ngroups_kptv)=in%nkptv-ncount

     allocate(in%kptv(3,in%nkptv+ndebug),stat=i_stat)
     call memocc(i_stat,in%kptv,'in%kptv',subname)
     ikpt = 1
     read(1,*,iostat=ierror) in%kptv(:, ikpt)
     call check()
     do i = 1, nseg
        ikpt = ikpt + iseg(i)
        read(1,*,iostat=ierror) in%kptv(:, ikpt)
        call check()
        do j = ikpt - iseg(i) + 1, ikpt - 1
           in%kptv(:, j) = in%kptv(:, ikpt - iseg(i)) + &
                & (in%kptv(:, ikpt) - in%kptv(:, ikpt - iseg(i))) * &
                & real(j - ikpt + iseg(i), gp) / real(iseg(i), gp)
        end do
     end do
     
     i_all=-product(shape(iseg))*kind(iseg)
     deallocate(iseg,stat=i_stat)
     call memocc(i_stat,i_all,'iseg',subname)

     !read an optional line to see if there is a file associated
     read(1,'(a100)',iostat=ierror)line
     if (ierror /=0) then
        !last line missing, put an empty line
        line=''
        in%band_structure_filename=''
     else
        read(line,*,iostat=ierror) in%band_structure_filename
        call check()
        !since a file for the local potential is already given, do not perform ground state calculation
        if (iproc==0) then
           write(*,'(1x,a)')'Local Potential read from file, '//trim(in%band_structure_filename)//&
                ', do not optimise GS wavefunctions'
        end if
        in%nrepmax=0
        in%itermax=0
        in%itrpmax=0
        in%inputPsiId=-1000 !allocate empty wavefunctions
        in%output_denspot=0
     end if
  end if
  close(unit=1,iostat=ierror)

  ! Convert reduced coordinates into BZ coordinates.
  alat = (/ atoms%alat1, atoms%alat2, atoms%alat3 /)
  if (atoms%geocode == 'S') alat(2) = 1.d0
  do i = 1, in%nkpt, 1
     in%kpt(:, i) = in%kpt(:, i) / alat * two_pi
  end do
  do i = 1, in%nkptv, 1
     in%kptv(:, i) = in%kptv(:, i) / alat * two_pi
  end do

contains

  subroutine check()
    iline=iline+1
    if (ierror/=0) then
       !if (iproc == 0) 
            write(*,'(1x,a,a,a,i3)') &
            'Error while reading the file "',trim(filename),'", line=',iline
       stop
    end if
  END SUBROUTINE check

END SUBROUTINE kpt_input_variables


!> Read the input variables which can be used for performances
subroutine perf_input_variables(iproc,dump,filename,inputs)
  use module_base
  use module_types
  use module_input
  implicit none
  character(len=*), intent(in) :: filename
  integer, intent(in) :: iproc
  logical, intent(in) :: dump
  type(input_variables), intent(inout) :: inputs
  !local variables
  !n(c) character(len=*), parameter :: subname='perf_input_variables'
  logical :: exists
  integer :: ierr,blocks(2)

  call input_set_file(iproc, dump, filename, exists,'Performance Options')
  if (exists) inputs%files = inputs%files + INPUTS_PERF
  !Use Linear sclaing methods
  inputs%linear='OFF'

  call input_var("debug", .false., "Debug option", inputs%debug)
  call input_var("fftcache", 8*1024, "Cache size for the FFT", inputs%ncache_fft)
  call input_var("accel", 7, "NO     ", (/ "NO     ", "CUDAGPU", "OCLGPU " /), &
       & "Acceleration", inputs%iacceleration)
  call input_var("blas", .false., "CUBLAS acceleration", GPUblas)
  call input_var("projrad", 15.0d0, &
       & "Radius of the projector as a function of the maxrad", inputs%projrad)
  call input_var("exctxpar", "OP2P", &
       & "Exact exchange parallelisation scheme", inputs%exctxpar)
  call input_var("ig_diag", .true., &
       & "Input guess: (T:Direct, F:Iterative) diag. of Ham.", &
       & inputs%orthpar%directDiag)
  call input_var("ig_norbp", 5, &
       & "Input guess: Orbitals per process for iterative diag.", &
       & inputs%orthpar%norbpInguess)
  call input_var("ig_blocks", (/ 300, 800 /), &
       & "Input guess: Block sizes for orthonormalisation", blocks)
  call input_var("ig_tol", 1d-4, &
       & "Input guess: Tolerance criterion", inputs%orthpar%iguessTol)
  call input_var("methortho", 0, (/ 0, 1, 2 /), &
       & "Orthogonalisation (0=Cholesky,1=GS/Chol,2=Loewdin)", inputs%orthpar%methOrtho)
  call input_var("rho_commun", "DBL", "Density communication scheme", inputs%rho_commun)

  call input_var("linear", 'OFF', "Linear Input Guess approach",inputs%linear)
  
  !verbosity of the output
  call input_var("verbosity", 2,(/0,1,2,3/), &
     & "verbosity of the output 0=low, 2=high",inputs%verbosity)

  !If false, apply the projectors in the once-and-for-all scheme, otherwise on-the-fly
  call input_var("psp_onfly", .true., &
       & "Calculate pseudopotential projectors on the fly",DistProjApply)

  if (inputs%verbosity == 0 ) then
     call memocc_set_state(0)
  end if

  call input_free(dump)
    

  !Block size used for the orthonormalization
  inputs%orthpar%bsLow = blocks(1)
  inputs%orthpar%bsUp  = blocks(2)
  
  ! Set performance variables
  if (.not. inputs%debug) then
     call memocc_set_state(1)
  end if
  call set_cache_size(inputs%ncache_fft)

  !Check after collecting all values
  if(.not.inputs%orthpar%directDiag .or. inputs%orthpar%methOrtho==1) then 
     write(*,'(1x,a)') 'Input Guess: Block size used for the orthonormalization (ig_blocks)'
     if(inputs%orthpar%bsLow==inputs%orthpar%bsUp) then
        write(*,'(5x,a,i0)') 'Take block size specified by user: ',inputs%orthpar%bsLow
     else if(inputs%orthpar%bsLow<inputs%orthpar%bsUp) then
        write(*,'(5x,2(a,i0))') 'Choose block size automatically between ',inputs%orthpar%bsLow,' and ',inputs%orthpar%bsUp
     else
        write(*,'(1x,a)') "ERROR: invalid values of inputs%bsLow and inputs%bsUp. Change them in 'inputs.perf'!"
        call MPI_ABORT(MPI_COMM_WORLD,0,ierr)
     end if
     write(*,'(5x,a)') 'This values will be adjusted if it is larger than the number of orbitals.'
  end if
END SUBROUTINE perf_input_variables

!>  Free all dynamically allocated memory from the kpt input file.
subroutine free_kpt_variables(in)
  use module_base
  use module_types
  implicit none
  type(input_variables), intent(inout) :: in
  character(len=*), parameter :: subname='free_kpt_variables'
  integer :: i_stat, i_all
  if (associated(in%kpt)) then
     i_all=-product(shape(in%kpt))*kind(in%kpt)
     deallocate(in%kpt,stat=i_stat)
     call memocc(i_stat,i_all,'in%kpt',subname)
  end if
  if (associated(in%wkpt)) then
     i_all=-product(shape(in%wkpt))*kind(in%wkpt)
     deallocate(in%wkpt,stat=i_stat)
     call memocc(i_stat,i_all,'in%wkpt',subname)
  end if
  if (associated(in%kptv)) then
     i_all=-product(shape(in%kptv))*kind(in%kptv)
     deallocate(in%kptv,stat=i_stat)
     call memocc(i_stat,i_all,'in%kptv',subname)
  end if
  if (associated(in%nkptsv_group)) then
     i_all=-product(shape(in%nkptsv_group))*kind(in%nkptsv_group)
     deallocate(in%nkptsv_group,stat=i_stat)
     call memocc(i_stat,i_all,'in%nkptsv_group',subname)
  end if
  nullify(in%kpt)
  nullify(in%wkpt)
  nullify(in%kptv)
  nullify(in%nkptsv_group)
end subroutine free_kpt_variables

!>  Free all dynamically allocated memory from the input variable structure.
subroutine free_input_variables(in)
  use module_base
  use module_types
  implicit none
  type(input_variables), intent(inout) :: in
  character(len=*), parameter :: subname='free_input_variables'
  integer :: i_stat, i_all
  if (associated(in%qmass)) then
     i_all=-product(shape(in%qmass))*kind(in%qmass)
     deallocate(in%qmass,stat=i_stat)
     call memocc(i_stat,i_all,'in%qmass',subname)
  end if
  call free_kpt_variables(in)

!!$  if (associated(in%Gabs_coeffs) ) then
!!$     i_all=-product(shape(in%Gabs_coeffs))*kind(in%Gabs_coeffs)
!!$     deallocate(in%Gabs_coeffs,stat=i_stat)
!!$     call memocc(i_stat,i_all,'in%Gabs_coeffs',subname)
!!$  end if
END SUBROUTINE free_input_variables


!> Assign default values for ABSCALC variables
subroutine abscalc_input_variables_default(in)
  use module_base
  use module_types
  implicit none
  type(input_variables), intent(out) :: in

  in%c_absorbtion=.false.
  in%potshortcut=0
  in%iat_absorber=0
  in%abscalc_bottomshift=0
  in%abscalc_S_do_cg=.false.
  in%abscalc_Sinv_do_cg=.false.
END SUBROUTINE abscalc_input_variables_default


!> Read the input variables needed for the ABSCALC
!!    Every argument should be considered as mandatory
subroutine abscalc_input_variables(iproc,filename,in)
  use module_base
  use module_types
  implicit none
  !Arguments
  type(input_variables), intent(inout) :: in
  character(len=*), intent(in) :: filename
  integer, intent(in) :: iproc
  !Local variables
  integer, parameter :: iunit = 112
  integer :: ierror,iline, i

  character(len=*), parameter :: subname='abscalc_input_variables'
  integer :: i_stat

  ! Read the input variables.
  open(unit=iunit,file=filename,status='old')

  !line number, to control the input values
  iline=0

  !x-absorber treatment (in progress)

  read(iunit,*,iostat=ierror) in%iabscalc_type
  call check()


  read(iunit,*,iostat=ierror)  in%iat_absorber
  call check()
  read(iunit,*,iostat=ierror)  in%L_absorber
  call check()

  allocate(in%Gabs_coeffs(2*in%L_absorber +1+ndebug),stat=i_stat)
  call memocc(i_stat,in%Gabs_coeffs,'Gabs_coeffs',subname)

  read(iunit,*,iostat=ierror)  (in%Gabs_coeffs(i), i=1,2*in%L_absorber +1 )
  call check()

  read(iunit,*,iostat=ierror)  in%potshortcut
  call check()
  
  read(iunit,*,iostat=ierror)  in%nsteps
  call check()

  if( iand( in%potshortcut,4)>0) then
     read(iunit,'(a100)',iostat=ierror) in%extraOrbital
  end if
  
  read(iunit,*,iostat=ierror) in%abscalc_bottomshift
  if(ierror==0) then
  else
     in%abscalc_bottomshift=0
  endif

 

  read(iunit, '(a100)' ,iostat=ierror) in%xabs_res_prefix
  if(ierror==0) then
  else
     in%xabs_res_prefix=""
  endif


  read(iunit,*,iostat=ierror) in%abscalc_alterpot, in%abscalc_eqdiff 
  !!, &
  !!     in%abscalc_S_do_cg ,in%abscalc_Sinv_do_cg
  if(ierror==0) then
  else
     in%abscalc_alterpot=.false.
     in%abscalc_eqdiff =.false.
  endif



  in%c_absorbtion=.true.

  close(unit=iunit)

contains

  subroutine check()
    iline=iline+1
    if (ierror/=0) then
       if (iproc == 0) write(*,'(1x,a,a,a,i3)') &
            'Error while reading the file "',trim(filename),'", line=',iline
       stop
    end if
  END SUBROUTINE check

END SUBROUTINE abscalc_input_variables


!> Assign default values for frequencies variables
!!    freq_alpha: frequencies step for finite difference = alpha*hx, alpha*hy, alpha*hz
!!    freq_order; order of the finite difference (2 or 3 i.e. 2 or 4 points)
!!    freq_method: 1 - systematic moves of atoms over each direction
subroutine frequencies_input_variables_default(inputs)
  use module_base
  use module_types
  implicit none
  type(input_variables), intent(out) :: inputs

  inputs%freq_alpha=1.d0/real(64,kind(1.d0))
  inputs%freq_order=2
  inputs%freq_method=1

END SUBROUTINE frequencies_input_variables_default


!> Read the input variables needed for the frequencies calculation.
!! Every argument should be considered as mandatory.
subroutine frequencies_input_variables_new(iproc,dump,filename,in)
  use module_base
  use module_types
  use module_input
  implicit none
  !Arguments
  type(input_variables), intent(inout) :: in
  character(len=*), intent(in) :: filename
  integer, intent(in) :: iproc
  logical, intent(in) :: dump
  !Local variables
  logical :: exists
  !n(c) integer, parameter :: iunit=111

  !Frequencies parameters
  call input_set_file(iproc,dump,trim(filename),exists,'Frequencies Parameters')  
  if (exists) in%files = in%files + INPUTS_FREQ
  !call the variable, its default value, the line ends if there is a comment

  !Read in%freq_alpha (possible 1/64)
  call input_var(in%freq_alpha,'1/64',ranges=(/0.0_gp,1.0_gp/),&
       comment="Step size factor (alpha*hgrid)")
  !Read the order of finite difference scheme

  call input_var(in%freq_order,'2',exclusive=(/-1,1,2,3/),&
       comment="Order of the difference scheme")
  !Read the index of the method

  call input_var(in%freq_method,'1',exclusive=(/1/),&
       comment="Method used (only possible value=1)")
  call input_free((iproc == 0) .and. dump)

END SUBROUTINE frequencies_input_variables_new


!> Read the input variables needed for the frequencies calculation.
!! Every argument should be considered as mandatory.
subroutine frequencies_input_variables(iproc,filename,in)
  use module_base
  use module_types
  use module_input
  implicit none
  !Arguments
  type(input_variables), intent(inout) :: in
  character(len=*), intent(in) :: filename
  integer, intent(in) :: iproc
  !Local variables
  integer, parameter :: iunit=111
  character(len=100) :: line,string
  integer :: ierror,iline

  ! Read the input variables.
  open(unit=iunit,file=filename,status='old')
  !Line number, to control the input values
  iline=0
  !Read in%freq_alpha (possible 1/64)
  read(unit=iunit,fmt="(a)",iostat=ierror) line
  !Transform the line in case there are slashes (to ease the parsing)
  call read_fraction_string(line,in%freq_alpha,ierror)
  if (ierror /= 0) then
     print *,'wrong format of the string: '//string
     ierror=1
  end if
  call check()
  !Read the order of finite difference scheme
  read(unit=iunit,fmt=*,iostat=ierror)  in%freq_order
  if (in%freq_order /= -1 .and. in%freq_order /= 1 &
     & .and. in%freq_order /= 2 .and. in%freq_order /= 3 ) then
     if (iproc==0) write (*,'(1x,a)') 'Only -1, 1, 2 or 3 are possible for the order scheme'
     stop
  end if
  !Read the index of the method
  read(unit=iunit,fmt=*,iostat=ierror)  in%freq_method
  if (in%freq_method /= 1) then
     if (iproc==0) write (*,'(1x,a)') '1 for the method to calculate frequencies.'
     stop
  end if
  call check()

  close(unit=iunit)

  !Message
  if (iproc == 0) then
     write(*,*)
     write(*,'(1x,a,1pg14.6)') '=F= Step size factor',in%freq_alpha
     write(*,'(1x,a,i10)')     '=F= Order scheme    ',in%freq_order
     write(*,'(1x,a,i10)')     '=F= Used method     ',in%freq_method
  end if

contains

  subroutine check()
    implicit none
    iline=iline+1
    if (ierror/=0) then
       if (iproc == 0) write(*,'(1x,a,a,a,i3)') &
            'Error while reading the file "',trim(filename),'", line=',iline
       stop
    end if
  END SUBROUTINE check

END SUBROUTINE frequencies_input_variables


!> Fill the arrays occup and spinsgn
!! if iunit /=0 this means that the file 'input.occ' does exist and it opens
subroutine occupation_input_variables(verb,iunit,nelec,norb,norbu,norbuempty,norbdempty,nspin,occup,spinsgn)
  use module_base
  use module_input
  implicit none
  ! Arguments
  logical, intent(in) :: verb
  integer, intent(in) :: nelec,nspin,norb,norbu,iunit,norbuempty,norbdempty
  real(gp), dimension(norb), intent(out) :: occup,spinsgn
  ! Local variables
  integer :: iorb,nt,ne,it,ierror,iorb1,i
  real(gp) :: rocc
  character(len=20) :: string
  character(len=100) :: line

  do iorb=1,norb
     spinsgn(iorb)=1.0_gp
  end do
  if (nspin/=1) then
     do iorb=1,norbu
        spinsgn(iorb)=1.0_gp
     end do
     do iorb=norbu+1,norb
        spinsgn(iorb)=-1.0_gp
     end do
  end if
  ! write(*,'(1x,a,5i4,30f6.2)')'Spins: ',norb,norbu,norbd,norbup,norbdp,(spinsgn(iorb),iorb=1,norb)

  ! First fill the occupation numbers by default
  nt=0
  if (nspin==1) then
     ne=(nelec+1)/2
     do iorb=1,ne
        it=min(2,nelec-nt)
        occup(iorb)=real(it,gp)
        nt=nt+it
     enddo
     do iorb=ne+1,norb
        occup(iorb)=0._gp
     end do
  else
     if (norbuempty+norbdempty == 0) then
        if (norb > nelec) then
           do iorb=1,min(norbu,norb/2+1)
              it=min(1,nelec-nt)
              occup(iorb)=real(it,gp)
              nt=nt+it
           enddo
           do iorb=min(norbu,norb/2+1)+1,norbu
              occup(iorb)=0.0_gp
           end do
           do iorb=norbu+1,norbu+min(norb-norbu,norb/2+1)
              it=min(1,nelec-nt)
              occup(iorb)=real(it,gp)
              nt=nt+it
           enddo
           do iorb=norbu+min(norb-norbu,norb/2+1)+1,norb
              occup(iorb)=0.0_gp
           end do
        else
           do iorb=1,norb
              occup(iorb)=1.0_gp
           end do
        end if
     else
        do iorb=1,norbu-norbuempty
           occup(iorb)=1.0_gp
        end do
        do iorb=norbu-norbuempty+1,norbu
           occup(iorb)=0.0_gp
        end do
        do iorb=1,norb-norbu-norbdempty
           occup(norbu+iorb)=1.0_gp
        end do
        do iorb=norb-norbu-norbdempty+1,norb-norbu
           occup(norbu+iorb)=0.0_gp
        end do
     end if
  end if
  ! Then read the file "input.occ" if does exist
  if (iunit /= 0) then
     nt=0
     do
        read(unit=iunit,fmt='(a100)',iostat=ierror) line
        if (ierror /= 0) then
           exit
        end if
        !Transform the line in case there are slashes (to ease the parsing)
        do i=1,len(line)
           if (line(i:i) == '/') then
              line(i:i) = ':'
           end if
        end do
        read(line,*,iostat=ierror) iorb,string
        call read_fraction_string(string,rocc,ierror) 
        if (ierror /= 0) then
           exit
        end if

        if (ierror/=0) then
           exit
        else
           nt=nt+1
           if (iorb<0 .or. iorb>norb) then
              !if (iproc==0) then
              write(*,'(1x,a,i0,a)') 'ERROR in line ',nt+1,' of the file "input.occ"'
              write(*,'(10x,a,i0,a)') 'The orbital index ',iorb,' is incorrect'
              !end if
              stop
           elseif (rocc<0._gp .or. rocc>2._gp) then
              !if (iproc==0) then
              write(*,'(1x,a,i0,a)') 'ERROR in line ',nt+1,' of the file "input.occ"'
              write(*,'(10x,a,f5.2,a)') 'The occupation number ',rocc,' is not between 0. and 2.'
              !end if
              stop
           else
              occup(iorb)=rocc
           end if
        end if
     end do
     if (verb) then
        write(*,'(1x,a,i0,a)') &
             'The occupation numbers are read from the file "input.occ" (',nt,' lines read)'
     end if
     close(unit=iunit)

     if (nspin/=1) then
!!!        !Check if the polarisation is respected (mpol)
!!!        rup=sum(occup(1:norbu))
!!!        rdown=sum(occup(norbu+1:norb))
!!!        if (abs(rup-rdown-real(norbu-norbd,gp))>1.e-6_gp) then
!!!           if (iproc==0) then
!!!              write(*,'(1x,a,f13.6,a,i0)') 'From the file "input.occ", the polarization ',rup-rdown,&
!!!                             ' is not equal to ',norbu-norbd
!!!           end if
!!!           stop
!!!        end if
        !Fill spinsgn
        do iorb=1,norbu
           spinsgn(iorb)=1.0_gp
        end do
        do iorb=norbu+1,norb
           spinsgn(iorb)=-1.0_gp
        end do
     end if
  end if
  if (verb) then 
     write(*,'(1x,a,t28,i8)') 'Total Number of Orbitals',norb
     iorb1=1
     rocc=occup(1)
     do iorb=1,norb
        if (occup(iorb) /= rocc) then
           if (iorb1 == iorb-1) then
              write(*,'(1x,a,i0,a,f6.4)') 'occup(',iorb1,')= ',rocc
           else
              write(*,'(1x,a,i0,a,i0,a,f6.4)') 'occup(',iorb1,':',iorb-1,')= ',rocc
           end if
           rocc=occup(iorb)
           iorb1=iorb
        end if
     enddo
     if (iorb1 == norb) then
        write(*,'(1x,a,i0,a,f6.4)') 'occup(',norb,')= ',occup(norb)
     else
        write(*,'(1x,a,i0,a,i0,a,f6.4)') 'occup(',iorb1,':',norb,')= ',occup(norb)
     end if
  endif

  !Check if sum(occup)=nelec
  rocc=sum(occup)
  if (abs(rocc-real(nelec,gp))>1.e-6_gp) then
     !if (iproc==0) then
     write(*,'(1x,a,f13.6,a,i0)') 'ERROR in determining the occupation numbers: the total number of electrons ',rocc,&
          ' is not equal to ',nelec
     !end if
     stop
  end if

END SUBROUTINE occupation_input_variables


module position_files
   implicit none
   contains
   subroutine directGetLine(line, ifile, eof)
      !Arguments
      integer, intent(in) :: ifile
      character(len=150), intent(out) :: line
      logical, intent(out) :: eof
      !Local variables
      integer :: i_stat

      eof = .false.
      read(ifile,'(a150)', iostat = i_stat) line
      if (i_stat /= 0) eof = .true.
   END SUBROUTINE directGetLine

   subroutine archiveGetLine(line, ifile, eof)
      !Arguments
      integer, intent(in) :: ifile
      character(len=150), intent(out) :: line
      logical, intent(out) :: eof
      !Local variables
      integer :: i_stat
      !The argument ifile is not used but it is used as argument routine
      !eof = .false.
      eof = (ifile /= ifile)
      call extractNextLine(line, i_stat)
      if (i_stat /= 0) eof = .true.
   END SUBROUTINE archiveGetLine
end module position_files

!> Read atomic file
subroutine read_atomic_file(file,iproc,atoms,rxyz,status)
   use module_base
   use module_types
   use module_interfaces, except_this_one => read_atomic_file
   use m_ab6_symmetry
   use position_files
   implicit none
   character(len=*), intent(in) :: file
   integer, intent(in) :: iproc
   type(atoms_data), intent(inout) :: atoms
   real(gp), dimension(:,:), pointer :: rxyz
   integer, intent(out), optional :: status
   !Local variables
   !n(c) character(len=*), parameter :: subname='read_atomic_file'
   integer :: l, extract
   logical :: file_exists, archive
   character(len = 128) :: filename
   character(len = 15) :: arFile
   character(len = 6) :: ext

   file_exists = .false.
   archive = .false.
   if (present(status)) status = 0

   ! Extract from archive
   if (index(file, "posout_") == 1 .or. index(file, "posmd_") == 1) then
      write(arFile, "(A)") "posout.tar.bz2"
      if (index(file, "posmd_") == 1) write(arFile, "(A)") "posmd.tar.bz2"
      inquire(FILE = trim(arFile), EXIST = file_exists)
      if (file_exists) then
         !!$     call extractNextCompress(trim(arFile), len(trim(arFile)), &
         !!$          & trim(file), len(trim(file)), extract, ext)
         call openNextCompress(trim(arFile), len(trim(arFile)), &
         & trim(file), len(trim(file)), extract, ext)
         if (extract == 0) then
            write(*,*) "Can't find '", file, "' in archive."
            if (present(status)) then
               status = 1
               return
            else
               stop
            end if
         end if
         archive = .true.
         write(filename, "(A)") file//'.'//trim(ext)
         write(atoms%format, "(A)") trim(ext)
      end if
   end if

   ! Test posinp.xyz
   if (.not. file_exists) then
      inquire(FILE = file//'.xyz', EXIST = file_exists)
      if (file_exists) then
         write(filename, "(A)") file//'.xyz'!"posinp.xyz"
         write(atoms%format, "(A)") "xyz"
         open(unit=99,file=trim(filename),status='old')
      end if
   end if
   ! Test posinp.ascii
   if (.not. file_exists) then
      inquire(FILE = file//'.ascii', EXIST = file_exists)
      if (file_exists) then
         write(filename, "(A)") file//'.ascii'!"posinp.ascii"
         write(atoms%format, "(A)") "ascii"
         open(unit=99,file=trim(filename),status='old')
      end if
   end if
   ! Test the name directly
   if (.not. file_exists) then
      inquire(FILE = file, EXIST = file_exists)
      if (file_exists) then
         write(filename, "(A)") file
         l = len(file)
         if (file(l-3:l) == ".xyz") then
            write(atoms%format, "(A)") "xyz"
         else if (file(l-5:l) == ".ascii") then
            write(atoms%format, "(A)") "ascii"
         else
            write(*,*) "Atomic input file '" // trim(file) // "', format not recognised."
            write(*,*) " File should be *.ascii or *.xyz."
            if (present(status)) then
               status = 1
               return
            else
               stop
            end if
         end if
         open(unit=99,file=trim(filename),status='old')
      end if
   end if

   if (.not. file_exists) then
      write(*,*) "Atomic input file not found."
      write(*,*) " Files looked for were '"//file//".ascii', '"//file//".xyz' and '"//file//"'."
      if (present(status)) then
         status = 1
         return
      else
         stop 
      end if
   end if

   if (atoms%format == "xyz") then
      !read atomic positions
      if (.not.archive) then
         call read_xyz_positions(iproc,99,atoms,rxyz,directGetLine)
      else
         call read_xyz_positions(iproc,99,atoms,rxyz,archiveGetLine)
      end if
   else if (atoms%format == "ascii") then
      !read atomic positions
      if (.not.archive) then
         call read_ascii_positions(iproc,99,atoms,rxyz,directGetLine)
      else
         call read_ascii_positions(iproc,99,atoms,rxyz,archiveGetLine)
      end if
   end if

   !control atom positions
   call check_atoms_positions(iproc,atoms,rxyz)

   ! We delay the calculation of the symmetries.
   atoms%symObj = -1

   ! rm temporary file.
   if (.not.archive) then
      close(99)
      !!$  else
      !!$     call unlinkExtract(trim(filename), len(trim(filename)))
   end if
END SUBROUTINE read_atomic_file

!> Write an atomic file
subroutine write_atomic_file(filename,energy,rxyz,atoms,comment,forces)
  use module_base
  use module_types
  implicit none
  character(len=*), intent(in) :: filename,comment
  type(atoms_data), intent(in) :: atoms
  real(gp), intent(in) :: energy
  real(gp), dimension(3,atoms%nat), intent(in) :: rxyz
  real(gp), dimension(3,atoms%nat), intent(in), optional :: forces
  !local variables
  character(len = 15) :: arFile

  open(unit=9,file=trim(filename)//'.'//trim(atoms%format))
  if (atoms%format == "xyz") then
     call wtxyz(9,energy,rxyz,atoms,comment)
     if (present(forces)) call wtxyz_forces(9,forces,atoms)
  else if (atoms%format == "ascii") then
     call wtascii(9,energy,rxyz,atoms,comment)
     if (present(forces)) call wtascii_forces(9,forces,atoms)
  else
     write(*,*) "Error, unknown file format."
     stop
  end if
  close(unit=9)

  ! Add to archive
  if (index(filename, "posout_") == 1 .or. index(filename, "posmd_") == 1) then
     write(arFile, "(A)") "posout.tar.bz2"
     if (index(filename, "posmd_") == 1) write(arFile, "(A)") "posmd.tar.bz2"
     call addToCompress(trim(arFile), len(trim(arFile)), &
          & trim(filename)//'.'//trim(atoms%format), &
          & len(trim(filename)//'.'//trim(atoms%format)))
  end if
END SUBROUTINE write_atomic_file

!>Calculate the coefficient for moving atoms following the ifrztyp
subroutine frozen_alpha(ifrztyp,ixyz,alpha,alphai)
  use module_base
  implicit none
  integer, intent(in) :: ifrztyp,ixyz
  real(gp), intent(in) :: alpha
  real(gp), intent(out) :: alphai
  !local variables
  logical :: move_this_coordinate

  if (move_this_coordinate(ifrztyp,ixyz)) then
     alphai=alpha
  else
     alphai=0.0_gp
  end if
 
END SUBROUTINE frozen_alpha


!> Print all general parameters
subroutine print_general_parameters(nproc,input,atoms)
  use module_base
  use module_types
  use defs_basis
  use m_ab6_symmetry
  implicit none
  !Arguments
  integer, intent(in) :: nproc
  type(input_variables), intent(in) :: input
  type(atoms_data), intent(in) :: atoms

  integer :: nSym, ierr, ityp, iat, i, lg
  integer :: sym(3, 3, AB6_MAX_SYMMETRIES)
  integer :: symAfm(AB6_MAX_SYMMETRIES)
  real(gp) :: transNon(3, AB6_MAX_SYMMETRIES)
  real(gp) :: genAfm(3)
  character(len=15) :: spaceGroup
  integer :: spaceGroupId, pointGroupMagn
  integer, parameter :: maxLen = 50, width = 24
  character(len = width) :: at(maxLen), fixed(maxLen), add(maxLen)
  character(len = 11) :: potden
  character(len = 12) :: dos
  integer :: nthreads
!$ integer :: omp_get_max_threads

  ! Output for atoms and k-points
  write(*,'(1x,a,a,a)') '--- (file: posinp.', &
       & atoms%format, ') --------------------------------------- Input atomic system'
  write(*, "(A)")   "   Atomic system                  Fixed positions           Additional data"
  do i = 1, maxLen
     write(at(i), "(a)") " "
     write(fixed(i), "(a)") " "
     write(add(i), "(a)") " "
  end do
  write(fixed(1), '(a)') "No fixed atom"
  write(add(1), '(a)') "No symmetry for open BC"
  
  ! The atoms column
  write(at(1), '(a,a)')  "Bound. C.= ", atoms%geocode
  write(at(2), '(a,i5)') "N. types = ", atoms%ntypes
  write(at(3), '(a,i5)') "N. atoms = ", atoms%nat
  lg = 12
  i = 4
  write(at(i),'(a)' )    "Types    = "
  do ityp=1,atoms%ntypes - 1
     if (lg + 4 + len(trim(atoms%atomnames(ityp))) >= width) then
        i = i + 1
        lg = 12
        write(at(i),'(a)') "           "
     end if
     write(at(i)(lg:),'(3a)') "'", trim(atoms%atomnames(ityp)), "', "
     lg = lg + 4 + len(trim(atoms%atomnames(ityp)))
  enddo
  if (lg + 2 + len(trim(atoms%atomnames(ityp))) >= width) then
     i = i + 1
     lg = 12
     write(at(i),'(a)') "           "
  end if
  write(at(i)(lg:),'(3a)') "'", trim(atoms%atomnames(ityp)), "'"

  ! The fixed atom column
  i = 1
  do iat=1,atoms%nat
     if (atoms%ifrztyp(iat)/=0) then
        if (i > maxLen) exit
        write(fixed(i),'(a,i4,a,a,a,i3)') &
             "at.", iat,' (', &
             & trim(atoms%atomnames(atoms%iatype(iat))),&
             ') ',atoms%ifrztyp(iat)
        i = i + 1
     end if
  enddo
  if (i > maxLen) write(fixed(maxLen), '(a)') " (...)"

  ! The additional data column
  if (atoms%geocode /= 'F' .and. .not. input%disableSym) then
     call symmetry_get_matrices(atoms%symObj, nSym, sym, transNon, symAfm, ierr)
     call symmetry_get_group(atoms%symObj, spaceGroup, &
          & spaceGroupId, pointGroupMagn, genAfm, ierr)
     if (ierr == AB6_ERROR_SYM_NOT_PRIMITIVE) write(spaceGroup, "(A)") "not prim."
     write(add(1), '(a,i0)')       "N. sym.   = ", nSym
     write(add(2), '(a,a,a)')      "Sp. group = ", trim(spaceGroup)
  else if (atoms%geocode /= 'F' .and. input%disableSym) then
     write(add(1), '(a)')          "N. sym.   = disabled"
     write(add(2), '(a)')          "Sp. group = disabled"
  else
     write(add(1), '(a)')          "N. sym.   = free BC"
     write(add(2), '(a)')          "Sp. group = free BC"
  end if
  i = 3
  if (input%nvirt > 0) then
     write(add(i), '(a,i5,a)')     "Virt. orb.= ", input%nvirt, " orb."
     write(add(i + 1), '(a,i5,a)') "Plot dens.= ", abs(input%nplot), " orb."
  else
     write(add(i), '(a)')          "Virt. orb.= none"
     write(add(i + 1), '(a)')      "Plot dens.= none"
  end if
  i = i + 2
  if (input%nspin==4) then
     write(add(i),'(a)')           "Spin pol. = non-coll."
  else if (input%nspin==2) then
     write(add(i),'(a)')           "Spin pol. = collinear"
  else if (input%nspin==1) then
     write(add(i),'(a)')           "Spin pol. = no"
  end if

  ! Printing
  do i = 1, maxLen
     if (len(trim(at(i))) > 0 .or. len(trim(fixed(i))) > 0 .or. len(trim(add(i))) > 0) then
        write(*,"(1x,a,1x,a,1x,a,1x,a,1x,a)") at(i), "|", fixed(i), "|", add(i)
     end if
  end do

  if (atoms%geocode /= 'F') then
     write(*,'(1x,a)') '--- (file: input.kpt) ----------------------------------------------------- k-points'
     if (input%disableSym .and. input%nkpt > 1) then
        write(*, "(1x,A)") "WARNING: symmetries have been disabled, k points are not irreductible."
     end if
     write(*, "(1x,a)")    "       red. coordinates         weight       id        BZ coordinates"
     do i = 1, input%nkpt, 1
        write(*, "(1x,3f9.5,2x,f9.5,5x,I4,1x,3f9.5)") &
             & input%kpt(:, i) * (/ atoms%alat1, atoms%alat2, atoms%alat3 /) / two_pi, &
             & input%wkpt(i), i, input%kpt(:, i)
     end do
     if (input%nkptv > 0) then
        write(*, "(1x,a)")    " K points for band structure calculation"
        write(*, "(1x,a)")    "       red. coordinates         weight       id        BZ coordinates"
        do i = 1, input%nkptv, 1
           write(*, "(1x,3f9.5,2x,f9.5,5x,I4,1x,3f9.5)") &
                & input%kptv(:, i) * (/ atoms%alat1, atoms%alat2, atoms%alat3 /) / two_pi, &
                & 1.0d0 / real(size(input%kptv, 2), gp), i, input%kptv(:, i)
        end do
     end if
  end if

  ! Printing for mixing parameters.
  if (input%iscf /= SCF_KIND_DIRECT_MINIMIZATION) then
     if (input%iscf < 10) then
        write(potden, "(A)") "potential"
     else
        write(potden, "(A)") "density"
     end if
     write(*,'(1x,a)') '--- (file: input.mix) ------------------------------------------------------- Mixing'
     write(*,"(1x,A12,A12,1x,A1,1x,A12,I12,1x,A1,1x,A11,F10.2)") &
          & "     Target=", potden,        "|", &
          & " Add. bands=", input%norbsempty, "|", &
          & "    Coeff.=", input%alphamix
     write(*,"(1x,A12,I12,1x,A1,1x,A12,1pe12.2,1x,A1,1x,A11,0pe10.2)") &
          & "     Scheme=", modulo(input%iscf, 10), "|", &
          & "Elec. temp.=", input%Tel,              "|", &
          & "      DIIS=", input%alphadiis
     write(*,"(1x,A12,I12,1x,A1,1x,A12,A12,1x,A1)") &
          & "  Max iter.=", input%itrpmax,    "|", &
          & "Occ. scheme=", smearing_names(input%occopt), "|"
     if (input%verbosity > 2) then
        write(dos, "(A)") "dos.gnuplot"
     else
        write(dos, "(A)") "no verb. < 3"
     end if
     write(*,"(1x,A12,1pe12.2,1x,A1,1x,2A12,1x,A1)") &
          & "   Rp norm.=", input%rpnrm_cv,    "|", " output DOS=", dos, "|"
  end if

  if (input%ncount_cluster_x > 0) then
     write(*,'(1x,a)') '--- (file: input.geopt) ------------------------------------- Geopt Input Parameters'
     write(*, "(A)")   "       Generic param.              Geo. optim.                MD param."

     write(*, "(1x,a,i7,1x,a,1x,a,1pe7.1,1x,a,1x,a,i7)") &
          & "      Max. steps=", input%ncount_cluster_x, "|", &
          & "Fluct. in forces=", input%frac_fluct,       "|", &
          & "          ionmov=", input%ionmov
     write(*, "(1x,a,a7,1x,a,1x,a,1pe7.1,1x,a,1x,a,0pf7.0)") &
          & "       algorithm=", input%geopt_approach, "|", &
          & "  Max. in forces=", input%forcemax,       "|", &
          & "           dtion=", input%dtion
     if (trim(input%geopt_approach) /= "DIIS") then
        write(*, "(1x,a,1pe7.1,1x,a,1x,a,1pe7.1,1x,a)", advance="no") &
             & "random at.displ.=", input%randdis, "|", &
             & "  steep. descent=", input%betax,   "|"
     else
        write(*, "(1x,a,1pe7.1,1x,a,1x,a,1pe7.1,2x,a,1I2,1x,a)", advance="no") &
             & "random at.displ.=", input%randdis,           "|", &
             & "step=", input%betax, "history=", input%history, "|"
     end if
     if (input%ionmov > 7) then
        write(*, "(1x,a,1f5.0,1x,a,1f5.0)") &
             & "start T=", input%mditemp, "stop T=", input%mdftemp
     else
        write(*,*)
     end if
     
     if (input%ionmov == 8) then
        write(*,'(1x,a,f15.5)') "TODO: pretty printing!", input%noseinert
     else if (input%ionmov == 9) then
        write(*,*) "TODO: pretty printing!", input%friction
        write(*,*) "TODO: pretty printing!", input%mdwall
     else if (input%ionmov == 13) then
        write(*,*) "TODO: pretty printing!", input%nnos
        write(*,*) "TODO: pretty printing!", input%qmass
        write(*,*) "TODO: pretty printing!", input%bmass, input%vmass
     end if
  end if

  write(*,*)
  ! Numbers of MPI processes and OpenMP threads
  write(*,'(1x,a,1x,i0)') 'Number of MPI processes',nproc
  nthreads = 0
!$  nthreads=omp_get_max_threads()
  if (nthreads == 0) then
      write(*,'(1x,a)') 'MPI process does not use OpenMP'
  else
      write(*,'(1x,a,1x,i0)') 'Number of maximal OpenMP threads per MPI process',nthreads
  end if

END SUBROUTINE print_general_parameters


!> Print all dft input parameters
subroutine print_dft_parameters(in,atoms)
  use module_base
  use module_types
  implicit none
  type(input_variables), intent(in) :: in
  type(atoms_data), intent(in) :: atoms

  write(*,'(1x,a)')&
       '--- (file: input.dft) --------------------------------------------- Input Parameters'
  write(*,'(1x,a)')&
       '    System Choice       Resolution Radii        SCF Iteration      Finite Size Corr.'
  write(*,'(1x,a,f7.3,1x,a,f5.2,1x,a,1pe8.1,1x,a,l4)')&
       '  Max. hgrid=',in%hx,   '|  Coarse Wfs.=',in%crmult,'| Wavefns Conv.=',in%gnrm_cv,&
       '| Calculate=',(in%rbuf > 0.0_gp)
  write(*,'(1x,a,i7,1x,a,f5.2,1x,a,i5,a,i2,1x,a,f4.1)')&
       '       XC id=',in%ixc,     '|    Fine Wfs.=',in%frmult,'| Max. N. Iter.=',in%itermax,&
       'x',in%nrepmax,'| Extension=',in%rbuf
  write(*,'(1x,a,i7,1x,a,1x,a,i8,1x,a,i4)')&
       'total charge=',in%ncharge, '|                   ','| CG Prec.Steps=',in%ncong,&
       '|  CG Steps=',in%ncongt
  write(*,'(1x,a,1pe7.1,1x,a,1x,a,i8)')&
       ' elec. field=',sqrt(sum(in%elecfield(:)**2)),'|                   ','| DIIS Hist. N.=',in%idsx
  if (in%nspin>=2) then
     write(*,'(1x,a,i7,1x,a)')&
          'Polarisation=',in%mpol, '|'
  end if
  if (atoms%geocode /= 'F') then
     write(*,'(1x,a,1x,a,3(1x,1pe12.5))')&
          '  Geom. Code=    '//atoms%geocode//'   |',&
          '  Box Sizes (Bohr) =',atoms%alat1,atoms%alat2,atoms%alat3

  end if
  write(*, "(1x,A19,I5,A,1x,A1,1x,A19,I6,A)") &
       & "Input wf. policy=", in%inputPsiId, " (" // input_psi_names(in%inputPsiId) // ")", "|", &
       & "Output wf. policy=", in%output_wf_format, " (" // wf_format_names(in%output_wf_format) // ")"
  write(*, "(1x,A19,I5,A,1x,A1,1x,A19,I6,A)") &
       & "Output grid policy=", in%output_denspot, "   (" // output_denspot_names(in%output_denspot) // ")", "|", &
       & "Output grid format=", in%output_denspot_format, &
       "         (" // output_denspot_format_names(in%output_denspot_format) // ")"

END SUBROUTINE print_dft_parameters

subroutine write_input_parameters(in,atoms)
  use module_base
  use module_types
  implicit none
  type(input_variables), intent(in) :: in
  type(atoms_data), intent(in) :: atoms
  !local variables
  character(len = 11) :: potden
  !start yaml output
!  write(70,'(a)')repeat(' ',yaml_indent)//'Physical System Parameters:'
  yaml_indent=yaml_indent+3
!  write(70,'(a,t55,a)')repeat(' ',yaml_indent)//'Boundary Conditions:',atoms%geocode
!  if (atoms%geocode /= 'F')write(70,'(a,t55,a,3(1x,f5.3,a))')&
!       repeat(' ',yaml_indent)//'Box Sizes (a0):','[',atoms%alat1,',',atoms%alat2,',',atoms%alat3,' ]'
!  if (in%ncharge > 0) write(70,'(a,t55,i8)')repeat(' ',yaml_indent)//'Net Charge of the System (Ions-Electrons):',in%ncharge
!  if (sqrt(sum(in%elecfield(:)**2)) > 0.0_gp) write(70,'(a,t55,a,3(1x,1pe7.1,a))')&
!       repeat(' ',yaml_indent)//'External Electric Field (Ha/a0):',&
!       '[',in%elecfield(1),',',in%elecfield(2),',',in%elecfield(3),' ]'
  yaml_indent=yaml_indent-3
!  write(70,'(a)')repeat(' ',yaml_indent)//'DFT Approximations Parameters:'
  yaml_indent=yaml_indent+3
!  write(70,'(a,t55,i8)')repeat(' ',yaml_indent)//'Exchange-Correlation ID:',in%ixc
  yaml_indent=yaml_indent-3
!  write(70,'(a)')repeat(' ',yaml_indent)//'Basis Set Parameters:'
  yaml_indent=yaml_indent+3
!  write(70,'(a,t55,a,3(1x,f5.3,a))')repeat(' ',yaml_indent)//'Input Grid Spacings (a0):','[',in%hx,',',in%hy,',',in%hz,' ]'
!  write(70,'(a,t55,a,2(1x,f4.1,a))')repeat(' ',yaml_indent)//'Coarse and Fine Radii Multipliers:','[',in%crmult,',',in%frmult,' ]'
  yaml_indent=yaml_indent-3
!  write(70,'(a)')repeat(' ',yaml_indent)//'Wavefunction Optimization Parameters:'
  yaml_indent=yaml_indent+3
!  write(70,'(a,t55,1pe8.1)')repeat(' ',yaml_indent)//'Gradient Norm Convergence Criterion:',in%gnrm_cv
!  write(70,'(a,t55,i8)')repeat(' ',yaml_indent)//'Maximum Number of Iterations:',in%itermax
!  write(70,'(a,t55,i8)')repeat(' ',yaml_indent)//'Maximum Number of Subspace Diagonalizations:',in%nrepmax
!  write(70,'(a,t55,i8)')repeat(' ',yaml_indent)//'Maximum Number of Density/Potential Optimisations:',in%itrpmax
!  write(70,'(a,t55,i8)')repeat(' ',yaml_indent)//'CG Steps for Preconditioning Equation:',in%ncong
!  write(70,'(a,t55,i8)')repeat(' ',yaml_indent)//'DIIS History length:',in%idsx
  if (in%iscf /= SCF_KIND_DIRECT_MINIMIZATION) then
!     write(70,'(a)')repeat(' ',yaml_indent)//'Mixing Parameters:'
     yaml_indent=yaml_indent+3
       if (in%iscf < 10) then
        write(potden, "(A)") "potential"
     else
        write(potden, "(A)") "density"
     end if
!     write(70,'(a,t55,a)')'Target:',potden
!     write(70,'(a,t55,I12)')'Scheme:',modulo(in%iscf, 10)
!!$     write(*,"(1x,A12,A12,1x,A1,1x,A12,I12,1x,A1,1x,A11,F10.2)") &
!!$          & "     Target=", potden,        "|", &
!!$          & " Add. bands=", input%norbsempty, "|", &
!!$          & "    Coeff.=", input%alphamix
!!$     write(*,"(1x,A12,I12,1x,A1,1x,A12,1pe12.2,1x,A1,1x,A11,0pe10.2)") &
!!$          & "     Scheme=", modulo(input%iscf, 10), "|", &
!!$          & "Elec. temp.=", input%Tel,              "|", &
!!$          & "      DIIS=", input%alphadiis
!!$     write(*,"(1x,A12,I12,1x,A1,1x,A12,A12,1x,A1)") &
!!$          & "  Max iter.=", input%itrpmax,    "|", &
!!$          & "Occ. scheme=", smearing_names(input%occopt), "|"
!!$     if (input%verbosity > 2) then
!!$        write(dos, "(A)") "dos.gnuplot"
!!$     else
!!$        write(dos, "(A)") "no verb. < 3"
!!$     end if
!!$     write(*,"(1x,A12,1pe12.2,1x,A1,1x,2A12,1x,A1)") &
!!$          & "   Rp norm.=", input%rpnrm_cv,    "|", " output DOS=", dos, "|"
     yaml_indent=yaml_indent-3
  end if
  yaml_indent=yaml_indent-3
!  write(70,'(a)')repeat(' ',yaml_indent)//'Post Optimization Treatments:'
  yaml_indent=yaml_indent+3
  if (in%rbuf > 0.0_gp) then
!     write(70,'(a)')repeat(' ',yaml_indent)//'Finite-Size Correction Estimation:'
     yaml_indent=yaml_indent+3
!     write(70,'(a,t55,f4.1)')repeat(' ',yaml_indent)//'Radius (a0):',in%rbuf
!     write(70,'(a,t55,i4)')repeat(' ',yaml_indent)//'CG Steps for the FS Correction:',in%ncongt
     yaml_indent=yaml_indent-3
  end if
  yaml_indent=yaml_indent-3
  stop
end subroutine write_input_parameters


!>Routine for moving atomic positions, takes into account the 
!!   frozen atoms and the size of the cell
!!   synopsis: rxyz=txyz+alpha*sxyz
!!   all the shift are inserted into the box if there are periodic directions
!!   if the atom are frozen they are not moved
subroutine atomic_axpy(atoms,txyz,alpha,sxyz,rxyz)
  use module_base
  use module_types
  implicit none
  real(gp), intent(in) :: alpha
  type(atoms_data), intent(in) :: atoms
  real(gp), dimension(3,atoms%nat), intent(in) :: txyz,sxyz
  real(gp), dimension(3,atoms%nat), intent(inout) :: rxyz
  !local variables
  integer :: iat
  real(gp) :: alphax,alphay,alphaz

  do iat=1,atoms%nat
     !adjust the moving of the atoms following the frozen direction
     call frozen_alpha(atoms%ifrztyp(iat),1,alpha,alphax)
     call frozen_alpha(atoms%ifrztyp(iat),2,alpha,alphay)
     call frozen_alpha(atoms%ifrztyp(iat),3,alpha,alphaz)

     if (atoms%geocode == 'P') then
        rxyz(1,iat)=modulo(txyz(1,iat)+alphax*sxyz(1,iat),atoms%alat1)
        rxyz(2,iat)=modulo(txyz(2,iat)+alphay*sxyz(2,iat),atoms%alat2)
        rxyz(3,iat)=modulo(txyz(3,iat)+alphaz*sxyz(3,iat),atoms%alat3)
     else if (atoms%geocode == 'S') then
        rxyz(1,iat)=modulo(txyz(1,iat)+alphax*sxyz(1,iat),atoms%alat1)
        rxyz(2,iat)=txyz(2,iat)+alphay*sxyz(2,iat)
        rxyz(3,iat)=modulo(txyz(3,iat)+alphaz*sxyz(3,iat),atoms%alat3)
     else
        rxyz(1,iat)=txyz(1,iat)+alphax*sxyz(1,iat)
        rxyz(2,iat)=txyz(2,iat)+alphay*sxyz(2,iat)
        rxyz(3,iat)=txyz(3,iat)+alphaz*sxyz(3,iat)
     end if
  end do

END SUBROUTINE atomic_axpy


!>Routine for moving atomic positions, takes into account the 
!!   frozen atoms and the size of the cell
!!   synopsis: fxyz=txyz+alpha*sxyz
!!   update the forces taking into account the frozen atoms
!!   do not apply the modulo operation on forces 
subroutine atomic_axpy_forces(atoms,txyz,alpha,sxyz,fxyz)
  use module_base
  use module_types
  implicit none
  real(gp), intent(in) :: alpha
  type(atoms_data), intent(in) :: atoms
  real(gp), dimension(3,atoms%nat), intent(in) :: txyz,sxyz
  real(gp), dimension(3,atoms%nat), intent(inout) :: fxyz
  !local variables
  integer :: iat
  real(gp) :: alphax,alphay,alphaz
  
  do iat=1,atoms%nat
     !adjust the moving of the forces following the frozen direction
     call frozen_alpha(atoms%ifrztyp(iat),1,alpha,alphax)
     call frozen_alpha(atoms%ifrztyp(iat),2,alpha,alphay)
     call frozen_alpha(atoms%ifrztyp(iat),3,alpha,alphaz)

     fxyz(1,iat)=txyz(1,iat)+alphax*sxyz(1,iat)
     fxyz(2,iat)=txyz(2,iat)+alphay*sxyz(2,iat)
     fxyz(3,iat)=txyz(3,iat)+alphaz*sxyz(3,iat)
  end do
  
END SUBROUTINE atomic_axpy_forces


!>Calculate the scalar product between atomic positions by considering
!!   only non-blocked atoms
subroutine atomic_dot(atoms,x,y,scpr)
  use module_base
  use module_types
  implicit none
  type(atoms_data), intent(in) :: atoms
  real(gp), dimension(3,atoms%nat), intent(in) :: x,y
  real(gp), intent(out) :: scpr
  !local variables
  integer :: iat
  real(gp) :: scpr1,scpr2,scpr3
  real(gp) :: alphax,alphay,alphaz

  scpr=0.0_gp

  do iat=1,atoms%nat
     call frozen_alpha(atoms%ifrztyp(iat),1,1.0_gp,alphax)
     call frozen_alpha(atoms%ifrztyp(iat),2,1.0_gp,alphay)
     call frozen_alpha(atoms%ifrztyp(iat),3,1.0_gp,alphaz)
     scpr1=alphax*x(1,iat)*y(1,iat)
     scpr2=alphay*x(2,iat)*y(2,iat)
     scpr3=alphaz*x(3,iat)*y(3,iat)
     scpr=scpr+scpr1+scpr2+scpr3
  end do
  
END SUBROUTINE atomic_dot


!>z=alpha*A*x + beta* y
subroutine atomic_gemv(atoms,m,alpha,A,x,beta,y,z)
  use module_base
  use module_types
  implicit none
  integer, intent(in) :: m
  real(gp), intent(in) :: alpha,beta
  type(atoms_data), intent(in) :: atoms
  real(gp), dimension(3,atoms%nat), intent(in) :: x
  real(gp), dimension(m), intent(in) :: y
  real(gp), dimension(m,3,atoms%nat), intent(in) :: A
  real(gp), dimension(m), intent(out) :: z
  !local variables
  integer :: iat,i,j
  real(gp) :: mv,alphai
  
  do i=1,m
     mv=0.0_gp
     do iat=1,atoms%nat
        do j=1,3
           call frozen_alpha(atoms%ifrztyp(iat),j,A(i,j,iat),alphai)
           mv=mv+alphai*x(j,iat)
        end do
     end do
     z(i)=alpha*mv+beta*y(i)
  end do

END SUBROUTINE atomic_gemv


!>  The function which controls all the moving positions
function move_this_coordinate(ifrztyp,ixyz)
  use module_base
  implicit none
  integer, intent(in) :: ixyz,ifrztyp
  logical :: move_this_coordinate
  
  move_this_coordinate= &
       ifrztyp == 0 .or. &
       (ifrztyp == 2 .and. ixyz /=2) .or. &
       (ifrztyp == 3 .and. ixyz ==2)
       
END FUNCTION move_this_coordinate


!> rxyz=txyz+alpha*sxyz
subroutine atomic_coordinate_axpy(atoms,ixyz,iat,t,alphas,r)
  use module_base
  use module_types
  implicit none
  integer, intent(in) :: ixyz,iat
  real(gp), intent(in) :: t,alphas
  type(atoms_data), intent(in) :: atoms
  real(gp), intent(out) :: r
  !local variables
  logical :: periodize
  real(gp) :: alat,alphai

  if (ixyz == 1) then
     alat=atoms%alat1
  else if (ixyz == 2) then
     alat=atoms%alat2
  else if (ixyz == 3) then
     alat=atoms%alat3
  else
     alat = -1
     write(0,*) "Internal error"
     stop
  end if
  
  periodize= atoms%geocode == 'P' .or. &
       (atoms%geocode == 'S' .and. ixyz /= 2)

  call frozen_alpha(atoms%ifrztyp(iat),ixyz,alphas,alphai)

  if (periodize) then
     r=modulo(t+alphai,alat)
  else
     r=t+alphai
  end if

END SUBROUTINE atomic_coordinate_axpy


subroutine init_material_acceleration(iproc,iacceleration,GPU)
  use module_base
  use module_types
  implicit none
  integer, intent(in):: iacceleration,iproc
  type(GPU_pointers), intent(out) :: GPU
  !local variables
  integer :: iconv,iblas,initerror,ierror,useGPU,mproc,ierr,nproc_node

  if (iacceleration == 1) then
     call MPI_COMM_SIZE(MPI_COMM_WORLD,mproc,ierr)
     !initialize the id_proc per node
     call processor_id_per_node(iproc,mproc,GPU%id_proc,nproc_node)
     call sg_init(GPUshare,useGPU,iproc,nproc_node,initerror)
     if (useGPU == 1) then
        iconv = 1
        iblas = 1
     else
        iconv = 0
        iblas = 0
     end if
     if (initerror == 1) then
        write(*,'(1x,a)')'**** ERROR: S_GPU library init failed, aborting...'
        call MPI_ABORT(MPI_COMM_WORLD,initerror,ierror)
     end if

     if (iconv == 1) then
        !change the value of the GPU convolution flag defined in the module_base
        GPUconv=.true.
     end if
     if (iblas == 1) then
        !change the value of the GPU convolution flag defined in the module_base
        GPUblas=.true.
     end if
     if (iproc == 0) then
        write(*,'(1x,a)') 'CUDA support activated (iproc=0)'
     end if
  else if (iacceleration == 2) then
     ! OpenCL convolutions are activated
     ! use CUBLAS for the linear algebra for the moment
     if (.not. OCLconv) then
        call MPI_COMM_SIZE(MPI_COMM_WORLD,mproc,ierr)
        !initialize the id_proc per node
        call processor_id_per_node(iproc,mproc,GPU%id_proc,nproc_node)
        call init_acceleration_OCL(GPU)
        if (iproc == 0) then
           write(*,'(1x,a)') 'OpenCL support activated (iproc=0)'
        end if
        OCLconv=.true.
     end if
  else
     if (iproc == 0) then
        write(*,'(1x,a)') 'No material acceleration (iproc=0)'
     end if
  end if
  if (iproc == 0) write(*,*)

END SUBROUTINE init_material_acceleration


subroutine release_material_acceleration(GPU)
  use module_base
  use module_types
  implicit none
  type(GPU_pointers), intent(out) :: GPU
  
  if (GPUconv) then
     call sg_end()
  end if

  if (OCLconv) then
     call release_acceleration_OCL(GPU)
     OCLconv=.false.
  end if

END SUBROUTINE release_material_acceleration


!> Give the number of MPI processes per node (nproc_node) and before iproc (iproc_node)
subroutine processor_id_per_node(iproc,nproc,iproc_node,nproc_node)
  use module_base
  implicit none
  integer, intent(in) :: iproc,nproc
  integer, intent(out) :: iproc_node,nproc_node
  !local variables
  character(len=*), parameter :: subname='processor_id_per_node'
  integer :: ierr,namelen,i_stat,i_all,jproc
  character(len=MPI_MAX_PROCESSOR_NAME) :: nodename_local
  character(len=MPI_MAX_PROCESSOR_NAME), dimension(:), allocatable :: nodename

  if (nproc == 1) then
     iproc_node=0
     nproc_node=1
  else
     allocate(nodename(0:nproc-1+ndebug),stat=i_stat)
     call memocc(i_stat,nodename,'nodename',subname)
     
     !initalise nodenames
     do jproc=0,nproc-1
        nodename(jproc)=repeat(' ',MPI_MAX_PROCESSOR_NAME)
     end do

     call MPI_GET_PROCESSOR_NAME(nodename_local,namelen,ierr)

     !gather the result between all the process
     call MPI_ALLGATHER(nodename_local,MPI_MAX_PROCESSOR_NAME,MPI_CHARACTER,&
          nodename(0),MPI_MAX_PROCESSOR_NAME,MPI_CHARACTER,&
          MPI_COMM_WORLD,ierr)

     !found the processors which belong to the same node
     !before the processor iproc
     iproc_node=0
     do jproc=0,iproc-1
        if (trim(nodename(jproc)) == trim(nodename(iproc))) then
           iproc_node=iproc_node+1
        end if
     end do
     nproc_node=iproc_node
     do jproc=iproc,nproc-1
        if (trim(nodename(jproc)) == trim(nodename(iproc))) then
           nproc_node=nproc_node+1
        end if
     end do
     
     i_all=-product(shape(nodename))*kind(nodename)
     deallocate(nodename,stat=i_stat)
     call memocc(i_stat,i_all,'nodename',subname)
  end if
END SUBROUTINE processor_id_per_node


!> initialize_atomic_file
!! @author
!! Written by Laurent K Beland 2011 UdeM
!! this routine does the same operations as
!! read_atomic_file but uses inputs from memory
!! as input positions instead of inputs from file
!! Useful for QM/MM implementation of BigDFT-ART
subroutine initialize_atomic_file(iproc,atoms,rxyz)
  use module_base
  use module_types
  use module_interfaces, except_this_one => initialize_atomic_file
  use m_ab6_symmetry
  implicit none
  integer, intent(in) :: iproc
  type(atoms_data), intent(inout) :: atoms
  real(gp), dimension(:,:), pointer :: rxyz
  !local variables
  character(len=*), parameter :: subname='initialize_atomic_file'
  integer :: i_stat
  integer :: iat,i

  allocate(atoms%amu(atoms%nat+ndebug),stat=i_stat)
  call memocc(i_stat,atoms%amu,'atoms%amu',subname)

  if (atoms%geocode=='S') then 
        atoms%alat2=0.0_gp
  else if (atoms%geocode=='F') then !otherwise free bc    
        atoms%alat1=0.0_gp
        atoms%alat2=0.0_gp
        atoms%alat3=0.0_gp
  else
        atoms%alat1=0.0_gp
        atoms%alat2=0.0_gp
        atoms%alat3=0.0_gp
  end if

  !reduced coordinates are possible only with periodic units
  if (atoms%units == 'reduced' .and. atoms%geocode == 'F') then
     if (iproc==0) write(*,'(1x,a)')&
          'ERROR: Reduced coordinates are not allowed with isolated BC'
  end if

   !convert the values of the cell sizes in bohr
  if (atoms%units=='angstroem' .or. atoms%units=='angstroemd0') then
     ! if Angstroem convert to Bohr
     atoms%alat1=atoms%alat1/bohr2ang
     atoms%alat2=atoms%alat2/bohr2ang
     atoms%alat3=atoms%alat3/bohr2ang
  else if (atoms%units == 'reduced') then
     !assume that for reduced coordinates cell size is in bohr
     atoms%alat1=real(atoms%alat1,gp)
     atoms%alat2=real(atoms%alat2,gp)
     atoms%alat3=real(atoms%alat3,gp)
  else
     write(*,*) 'length units in input file unrecognized'
     write(*,*) 'recognized units are angstroem or atomic = bohr'
     stop 
  endif
  
  do iat=1,atoms%nat
     !xyz input file, allow extra information
     
     if (atoms%units == 'reduced') then !add treatment for reduced coordinates
        rxyz(1,iat)=modulo(rxyz(1,iat),1.0_gp)
        if (atoms%geocode == 'P') rxyz(2,iat)=modulo(rxyz(2,iat),1.0_gp)
        rxyz(3,iat)=modulo(rxyz(3,iat),1.0_gp)
     else if (atoms%geocode == 'P') then
        rxyz(1,iat)=modulo(rxyz(1,iat),atoms%alat1)
        rxyz(2,iat)=modulo(rxyz(2,iat),atoms%alat2)
        rxyz(3,iat)=modulo(rxyz(3,iat),atoms%alat3)
     else if (atoms%geocode == 'S') then
        rxyz(1,iat)=modulo(rxyz(1,iat),atoms%alat1)
        rxyz(3,iat)=modulo(rxyz(3,iat),atoms%alat3)
     end if
 
     if (atoms%units=='angstroem' .or. atoms%units=='angstroemd0') then
        ! if Angstroem convert to Bohr
        do i=1,3 
           rxyz(i,iat)=rxyz(i,iat)/bohr2ang
        enddo
     else if (atoms%units == 'reduced') then 
        rxyz(1,iat)=rxyz(1,iat)*atoms%alat1
        if (atoms%geocode == 'P') rxyz(2,iat)=rxyz(2,iat)*atoms%alat2
        rxyz(3,iat)=rxyz(3,iat)*atoms%alat3
     endif
  enddo

  !control atom positions
  call check_atoms_positions(iproc,atoms,rxyz)

  ! We delay the calculation of the symmetries.
  atoms%symObj = -1

END SUBROUTINE initialize_atomic_file<|MERGE_RESOLUTION|>--- conflicted
+++ resolved
@@ -141,50 +141,21 @@
 
   ! Default for inputs (should not be necessary if all the variables comes from the parsing)
   call default_input_variables(inputs)
-
+  ! Read linear variables
   ! Parse all input files, independent from atoms.
   call inputs_parse_params(inputs, iproc, .true.)
-
-  ! Shake atoms, if required.
-  call atoms_set_displacement(atoms, rxyz, inputs%randdis)
-
-  ! Update atoms with symmetry information
-<<<<<<< HEAD
-  call update_symmetries(inputs, atoms, rxyz)
-  ! Read k-points input variables (if given)
-  call kpt_input_variables_new(iproc,trim(inputs%file_kpt),inputs,atoms)
-  !call kpt_input_variables(iproc,trim(inputs%file_kpt),inputs,atoms)
-  ! Mixing input variables (if given)
-  call mix_input_variables_new(iproc,.true.,trim(inputs%file_mix),inputs)
-  ! Read geometry optimisation option
-  call geopt_input_variables_new(iproc,.true.,trim(inputs%file_geopt),inputs)
-  ! Read tddft variables
-  call tddft_input_variables_new(iproc,.true.,trim(inputs%file_tddft),inputs)
-  ! Read sic variables
-  call sic_input_variables_new(iproc,.true.,trim(inputs%file_sic),inputs)
-  ! Read linear variables
   if(inputs%inputpsiid==100) DistProjApply=.true.
   if(inputs%linear /= 'OFF' .and. inputs%linear /= 'LIG') then
      !only on the fly calculation
      DistProjApply=.true.
      call lin_input_variables_new(iproc,trim(inputs%file_lin),inputs,atoms)
   end if
-  ! Shake atoms if required.
-  if (inputs%randdis > 0.d0) then
-     do iat=1,atoms%nat
-        if (atoms%ifrztyp(iat) == 0) then
-           call random_number(tt)
-           rxyz(1,iat)=rxyz(1,iat)+inputs%randdis*tt
-           call random_number(tt)
-           rxyz(2,iat)=rxyz(2,iat)+inputs%randdis*tt
-           call random_number(tt)
-           rxyz(3,iat)=rxyz(3,iat)+inputs%randdis*tt
-        end if
-     enddo
-  end if
-=======
+    ! Shake atoms, if required.
+  call atoms_set_displacement(atoms, rxyz, inputs%randdis)
+
+
+  ! Update atoms with symmetry information
   call atoms_set_symmetries(atoms, rxyz, inputs%disableSym, inputs%elecfield)
->>>>>>> 228b6c14
 
   ! Parse input files depending on atoms.
   call inputs_parse_add(inputs, atoms, iproc, .true.)
@@ -794,7 +765,7 @@
   nullify(atoms%rloc)
 
   !Linear input parameters
-  call input_set_file(iproc,trim(filename),exists,'Linear Parameters')  
+  call input_set_file(iproc,.true.,trim(filename),exists,'Linear Parameters')  
   
   ! Read the number of iterations and convergence criterion for the basis functions BF
   comments = 'Max iter. for optimizing basis functions in 1st iter., same for other iter. , BF are fixed if pnrm < this number'
