!!****f* BigDFT/print_logo
!! FUNCTION
!!    Display the logo of BigDFT 
!! COPYRIGHT
!!    Copyright (C) 2007-2008 BigDFT group 
!!    This file is distributed under the terms of the
!!    GNU General Public License, see ~/COPYING file
!!    or http://www.gnu.org/copyleft/gpl.txt .
!!    For the list of contributors, see ~/AUTHORS 
!! SOURCE
!!
subroutine print_logo()
  implicit none
  write(*,'(23x,a)')'      BBBB         i       ggggg    '
  write(*,'(23x,a)')'     B    B               g         '
  write(*,'(23x,a)')'    B     B        i     g          '
  write(*,'(23x,a)')'    B    B         i     g        g '
  write(*,'(23x,a)')'    BBBBB          i     g         g'
  write(*,'(23x,a)')'    B    B         i     g         g'
  write(*,'(23x,a)')'    B     B        i     g         g'
  write(*,'(23x,a)')'    B      B       i     g         g'
  write(*,'(23x,a)')'    B     B     iiii     g         g'
  write(*,'(23x,a)')'    B BBBB         i      g        g'
  write(*,'(23x,a)')'    B             i        g      g '
  write(*,'(23x,a)')'BBBBBBBBB    iiiii          gggggg  ' 
  !write(*,'(23x,a)')'---------------------------------------'
  write(*,'(23x,a)')'  DDDDDD          FFFFF    TTTTTTTTT'
  write(*,'(23x,a)')' D      D        F             T    '
  write(*,'(23x,a)')'D        D      F         TTTT T    '
  write(*,'(23x,a)')'D         D     FFFF     T     T    '
  write(*,'(23x,a)')'D         D     F       T      T    '
  write(*,'(23x,a)')'D         D     F        T     T    '
  write(*,'(23x,a)')'D         D     F         T    T    '
  write(*,'(23x,a)')'D         D     F          TTTTT    '
  write(*,'(23x,a)')' D        D     F         T    T    '  
  write(*,'(23x,a)')'          D     F        T     T    ' 
  write(*,'(23x,a)')'         D               T    T     '
<<<<<<< HEAD
  write(*,'(23x,a)')'    DDDDD       F         TTTT                     (Ver 1.2.2)'
=======
  write(*,'(23x,a)')'    DDDDD       F         TTTT                     (Ver 1.2.1)'
>>>>>>> c96aad5c
  write(*,'(1x,a)')&
       '------------------------------------------------------------------------------------'
  write(*,'(1x,a)')&
       '|              Daubechies Wavelets for DFT Pseudopotential Calculations            |'
  write(*,'(1x,a)')&
       '------------------------------------------------------------------------------------'
end subroutine print_logo
!!***


!!****f* BigDFT/read_input_variables
!! FUNCTION
!!    Read the input variables in the file 'input.dat'
!! SOURCE
!!
subroutine read_input_variables(iproc,filename,in)
  use module_base
  use module_types
  implicit none
  character(len=*), intent(in) :: filename
  integer, intent(in) :: iproc
  type(input_variables), intent(out) :: in
  !local variables
  character(len=7) :: cudagpu
  character(len=100) :: line
  real(kind=4) :: hgrid,crmult,frmult,cpmult,fpmult
  integer :: ierror,ierrfrc,iconv,iblas,iline

  ! Read the input variables.
  open(unit=1,file=filename,status='old')

  iline=0
  !read the line for force the CUDA GPU calculation for all processors
  read(1,'(a100)')line
  read(line,*,iostat=ierrfrc) cudagpu
  if (ierrfrc == 0 .and. cudagpu=='CUDAGPU') then
     call set_cpu_gpu_aff(iproc,iconv,iblas)
     if (iconv == 0) then
        !change the value of the GPU convolution flag defined in the module_base
        GPUconv=.true.
     end if
     if (iblas == 0) then
        !change the value of the GPU convolution flag defined in the module_base
        GPUblas=.true.
     end if
     read(1,*,iostat=ierror) in%ncount_cluster_x
     call check()
  else
     read(line,*,iostat=ierror) in%ncount_cluster_x
     call check()
  end if

  read(1,'(a100)')line
  read(line,*,iostat=ierrfrc) in%frac_fluct,in%forcemax
  if (ierrfrc /= 0) then
     read(line,*,iostat=ierror) in%frac_fluct
     in%forcemax=0.0_gp
  end if
  call check()
  read(1,*,iostat=ierror) in%randdis
  call check()
  read(1,*,iostat=ierror) in%betax
  call check()
  read(1,*,iostat=ierror) hgrid
  call check()
  read(1,*,iostat=ierror) crmult
  call check()
  read(1,*,iostat=ierror) frmult
  call check()
  !read(1,*,iostat=ierror) cpmult !this value can be removed from the input files
  !read(1,*,iostat=ierror) fpmult !this value can be removed from the input files
  !put the value at the max, such that to coincide with the maximum possible extension
  in%hgrid  = real(hgrid,gp)
  in%crmult = real(crmult,gp)
  in%frmult = real(frmult,gp)

  !in%cpmult = in%frmult
  !in%fpmult=in%frmult

  read(1,*,iostat=ierror) in%ixc
  call check()
  read(1,'(a100)')line
  read(line,*,iostat=ierror) in%ncharge,in%ef(1)
  if (ierror == 0 .and. in%ef(1) /= 0.0_gp) then
     read(line,*,iostat=ierror) in%ncharge,in%ef(1),in%ef(2),in%ef(3)
  else
     in%ef(2)=0.0_gp
     in%ef(3)=0.0_gp
  end if
  call check()
  read(1,*,iostat=ierror) in%gnrm_cv
  call check()
  read(1,'(a100)')line
  read(line,*,iostat=ierror) in%itermax,in%nrepmax
  if (ierror == 0) then
     !read(line,*,iostat=ierror) in%ncharge,in%ef(1),in%ef(2),in%ef(3)
  else
     read(line,*,iostat=ierror)in%itermax
     in%nrepmax=10
  end if
  call check()
  read(1,*,iostat=ierror) in%ncong
  call check()
  read(1,*,iostat=ierror) in%idsx
  call check()
  read(1,*,iostat=ierror) in%calc_tail
  call check()
  read(1,*,iostat=ierror) in%rbuf
  call check()
  read(1,*,iostat=ierror) in%ncongt
  call check()
  read(1,*,iostat=ierror) in%nspin,in%mpol
  call check()
  read(1,*,iostat=ierror) in%inputPsiId,in%output_wf,in%output_grid
  call check()

  !project however the wavefunction on gaussians if asking to write them on disk
  in%gaussian_help=(in%inputPsiId >= 10) .or. in%output_wf 
  !switch on the gaussian auxiliary treatment 
  !and the zero of the forces
  if (in%inputPsiId == 10) then
     in%inputPsiId=0
  end if

  !add reading lines for Davidson treatment (optional for backward compatibility)
  read(1,*,iostat=ierror) in%nvirt, in%nplot
  !call check()
  
  if (ierror/=0) then
     in%nvirt=0
     in%nplot=0
  else
     !performs some check: for the moment Davidson treatment is allowed only for spin-unpolarised
     !systems
     if (in%nspin/=1 .and. in%nvirt/=0) then
        if (iproc==0) then
           write(*,'(1x,a)')'ERROR: Davidson treatment allowed only for non spin-polarised systems'
        end if
        stop
     end if
  end if
 
  close(unit=1,iostat=ierror)

  if (iproc == 0) then
     write(*,'(1x,a,i0)') 'Max. number of wavefnctn optim ',in%ncount_cluster_x
     write(*,'(1x,a,1pe10.2)') 'Convergence criterion for forces: fraction of noise ',&
          in%frac_fluct
     write(*,'(1x,a,1pe10.2)') '                                : maximal component ',&
          in%forcemax
     write(*,'(1x,a,1pe10.2)') 'Random displacement amplitude ',in%randdis
     write(*,'(1x,a,1pe10.2)') 'Steepest descent step ',in%betax
     if (in%nvirt > 0) then
        !read virtual orbital and plotting request
        write(*,'(1x,a,i0)')'Virtual orbitals ',in%nvirt
        write(*,'(1x,a,i0,a)')'Output for density plots is requested for ',in%nplot,' orbitals'
     end if
  end if

     if (in%nspin==4) then
        if (iproc == 0) write(*,'(1x,a)') 'Spin-polarised calculation: YES (Non-collinear)'
     else if (in%nspin==2) then
        if (iproc == 0) write(*,'(1x,a)') 'Spin-polarised calculation: YES (Collinear)'
     else if (in%nspin==1) then
        if (iproc == 0) write(*,'(1x,a)') 'Spin-polarised calculation:  NO '
     else
        if (iproc == 0) write(*,'(1x,a,i0)')'Wrong spin polarisation id: ',in%nspin
        stop
     end if

contains

  subroutine check()
    iline=iline+1
    if (ierror/=0) then
       if (iproc == 0) write(*,'(1x,a,a,a,i3)') &
            'Error while reading the file "',trim(filename),'", line=',iline
       stop
    end if
  end subroutine check

end subroutine read_input_variables
!!***


!!****f* BigDFT/print_input_parameters
!! FUNCTION
!!    Print all input parameters
!! SOURCE
!!
subroutine print_input_parameters(in,atoms)
  use module_types
  implicit none
  type(input_variables), intent(in) :: in
  type(atoms_data), intent(in) :: atoms

  write(*,'(1x,a)')&
       '------------------------------------------------------------------- Input Parameters'
  write(*,'(1x,a)')&
       '    System Choice       Resolution Radii        SCF Iteration      Finite Size Corr.'
  write(*,'(1x,a,f7.3,1x,a,f5.2,1x,a,1pe8.1,1x,a,l4)')&
       'Grid spacing=',in%hgrid,   '|  Coarse Wfs.=',in%crmult,'| Wavefns Conv.=',in%gnrm_cv,&
       '| Calculate=',in%calc_tail
  write(*,'(1x,a,i7,1x,a,f5.2,1x,a,i5,a,i2,1x,a,f4.1)')&
       '       XC id=',in%ixc,     '|    Fine Wfs.=',in%frmult,'| Max. N. Iter.=',in%itermax,&
       'x',in%nrepmax,'| Extension=',in%rbuf
  write(*,'(1x,a,i7,1x,a,1x,a,i8,1x,a,i4)')&
       'total charge=',in%ncharge, '|                   ','| CG Prec.Steps=',in%ncong,&
       '|  CG Steps=',in%ncongt
  write(*,'(1x,a,1pe7.1,1x,a,1x,a,i8)')&
       ' elec. field=',in%ef(1),'|                   ','| DIIS Hist. N.=',in%idsx
  if (in%nspin>=2) then
     write(*,'(1x,a,i7,1x,a)')&
          'Polarisation=',2*in%mpol, '|'
  end if
  if (atoms%geocode /= 'F') then
     write(*,'(1x,a,1x,a,3(1x,1pe12.5))')&
          '  Geom. Code=    '//atoms%geocode//'   |',&
          '  Box Sizes (Bohr) =',atoms%alat1,atoms%alat2,atoms%alat3

  end if
end subroutine print_input_parameters
!!***

!!****f* BigDFT/read_atomic_file
!! FUNCTION
!!    Read atomic file
!! SOURCE
!!
subroutine read_atomic_file(iproc,at,rxyz)
  use module_base
  use module_types
  implicit none
  integer, intent(in) :: iproc
  type(atoms_data), intent(inout) :: at
  real(gp), dimension(:,:), pointer :: rxyz
  !local variables
  character(len=*), parameter :: subname='read_atomic_file'
  integer :: i_stat
  logical :: file_exists
  character(len = 128) :: filename

  file_exists = .false.

  if (.not. file_exists) then
     inquire(FILE = 'posinp', EXIST = file_exists)
     if (file_exists) write(filename, "(A)") "posinp"
  end if
  if (.not. file_exists) then
     inquire(FILE = 'posinp.xyz', EXIST = file_exists)
     if (file_exists) write(filename, "(A)") "posinp.xyz"
  end if

  if (.not. file_exists) then
     write(*,*) "Atomic input file not found."
     write(*,*) " Files looked for are 'posinp' and 'posinp.xyz'."
     stop 
  end if

  open(unit=99,file=trim(filename),status='old')
  read(99,*) at%nat,at%units
 
  allocate(rxyz(3,at%nat+ndebug),stat=i_stat)
  call memocc(i_stat,rxyz,'rxyz',subname)

  !read atomic positions
  call read_atomic_positions(iproc,99,at,rxyz)

  close(99)
end subroutine read_atomic_file
!!***

!!****f* BigDFT/read_atomic_positions
!! FUNCTION
!!    Read atomic positions
!! SOURCE
!!
subroutine read_atomic_positions(iproc,ifile,at,rxyz)
  use module_base
  use module_types
  implicit none
  integer, intent(in) :: iproc,ifile
  type(atoms_data), intent(inout) :: at
  real(gp), dimension(3,at%nat), intent(out) :: rxyz
  !local variables
  character(len=*), parameter :: subname='read_atomic_positions'
  real(gp), parameter :: bohr=0.5291772108_gp !1 AU in angstroem
  character(len=3) :: suffix
  character(len=2) :: symbol
  character(len=20) :: tatonam
  character(len=50) :: extra
  character(len=150) :: line
  logical :: lpsdbl,dowrite
  integer :: nateq,iat,jat,ityp,i,ierror,ierrsfx,i_stat,natpol,j
! To read the file posinp (avoid differences between compilers)
  real(kind=4) :: rx,ry,rz,alat1,alat2,alat3
! case for which the atomic positions are given whithin general precision
  real(gp) :: rxd0,ryd0,rzd0,alat1d0,alat2d0,alat3d0
  character(len=20), dimension(100) :: atomnames

  if (iproc.eq.0) write(*,'(1x,a,i0)') 'Number of atoms     = ',at%nat

  allocate(at%iatype(at%nat+ndebug),stat=i_stat)
  call memocc(i_stat,at%iatype,'at%iatype',subname)
  allocate(at%lfrztyp(at%nat+ndebug),stat=i_stat)
  call memocc(i_stat,at%lfrztyp,'at%lfrztyp',subname)
  allocate(at%natpol(at%nat+ndebug),stat=i_stat)
  call memocc(i_stat,at%natpol,'at%natpol',subname)

  !controls if the positions are provided with machine precision
  if (at%units == 'angstroemd0' .or. at%units== 'atomicd0' .or. at%units== 'bohrd0') then
     lpsdbl=.true.
  else
     lpsdbl=.false.
  end if

  !this array is useful for frozen atoms
  !no atom is frozen by default
  at%lfrztyp(:)=.false.
  !also the spin polarisation and the charge are is fixed to zero by default
  !this corresponds to the value of 100
  !RULE natpol=charge*1000 + 100 + spinpol
  at%natpol(:)=100

  !read from positions of .xyz format, but accepts also the old .ascii format
  read(ifile,'(a150)')line

  !old format, still here for backward compatibility
  !admits only simple precision calculation
  read(line,*,iostat=ierror) rx,ry,rz,tatonam

  !in case of old format, put geocode to F and alat to 0.
  if (ierror == 0) then
     at%geocode='F'
     at%alat1=0.0_gp
     at%alat2=0.0_gp
     at%alat3=0.0_gp
  else
     if (lpsdbl) then
        read(line,*,iostat=ierrsfx) tatonam,alat1d0,alat2d0,alat3d0
     else
        read(line,*,iostat=ierrsfx) tatonam,alat1,alat2,alat3
     end if
     if (ierrsfx == 0) then
        if (trim(tatonam)=='periodic') then
           at%geocode='P'
        else if (trim(tatonam)=='surface') then 
           at%geocode='S'
           at%alat2=0.0_gp
        else !otherwise free bc
           at%geocode='F'
           at%alat1=0.0_gp
           at%alat2=0.0_gp
           at%alat3=0.0_gp
        end if
        if (.not. lpsdbl) then
           alat1d0=real(alat1,gp)
           alat2d0=real(alat2,gp)
           alat3d0=real(alat3,gp)
        end if
     else
        at%geocode='F'
        at%alat1=0.0_gp
        at%alat2=0.0_gp
        at%alat3=0.0_gp
     end if
  end if

  !reduced coordinates are possible only with periodic units
  if (at%units == 'reduced' .and. at%geocode == 'F') then
     if (iproc==0) write(*,'(1x,a)')&
          'ERROR: Reduced coordinates are not allowed with isolated BC'
  end if

  !convert the values of the cell sizes in bohr
  if (at%units=='angstroem' .or. at%units=='angstroemd0') then
     ! if Angstroem convert to Bohr
     at%alat1=alat1d0/bohr
     at%alat2=alat2d0/bohr
     at%alat3=alat3d0/bohr
  else if  (at%units=='atomic' .or. at%units=='bohr'  .or.&
       at%units== 'atomicd0' .or. at%units== 'bohrd0') then
     at%alat1=alat1d0
     at%alat2=alat2d0
     at%alat3=alat3d0
  else if (at%units == 'reduced') then
     !assume that for reduced coordinates cell size is in bohr
     at%alat1=real(alat1,gp)
     at%alat2=real(alat2,gp)
     at%alat3=real(alat3,gp)
  else
     write(*,*) 'length units in input file unrecognized'
     write(*,*) 'recognized units are angstroem or atomic = bohr'
     stop 
  endif

  at%ntypes=0
  do iat=1,at%nat
     if (ierror == 0) then
        !old case of ascii file, added for backward compatibility
        if (iat /= 1) read(ifile,*) rx,ry,rz,tatonam
     else
        !xyz input file, allow extra information
        read(ifile,'(a150)')line 
        if (lpsdbl) then
           read(line,*,iostat=ierrsfx)symbol,rxd0,ryd0,rzd0,extra
        else
           read(line,*,iostat=ierrsfx)symbol,rx,ry,rz,extra
        end if
        !print *,line
        call find_extra_info(line,extra)
        call parse_extra_info(iproc,iat,extra,at)

        tatonam=trim(symbol)
     end if
     if (lpsdbl) then
        rxyz(1,iat)=rxd0
        rxyz(2,iat)=ryd0
        rxyz(3,iat)=rzd0
     else
        rxyz(1,iat)=real(rx,gp)
        rxyz(2,iat)=real(ry,gp)
        rxyz(3,iat)=real(rz,gp)
     end if
     if (at%units == 'reduced') then !add treatment for reduced coordinates
        rxyz(1,iat)=modulo(rxyz(1,iat),1.0_gp)
        if (at%geocode == 'P') rxyz(2,iat)=modulo(rxyz(2,iat),1.0_gp)
        rxyz(3,iat)=modulo(rxyz(3,iat),1.0_gp)
     else if (at%geocode == 'P') then
        rxyz(1,iat)=modulo(rxyz(1,iat),alat1d0)
        rxyz(2,iat)=modulo(rxyz(2,iat),alat2d0)
        rxyz(3,iat)=modulo(rxyz(3,iat),alat3d0)
     else if (at%geocode == 'S') then
        rxyz(1,iat)=modulo(rxyz(1,iat),alat1d0)
        rxyz(3,iat)=modulo(rxyz(3,iat),alat3d0)
     end if
 
     !! For reading in saddle points
     !!        open(unit=83,file='step',status='old')
     !!        read(83,*) step
     !!        close(83)
     !        step= .5d0
     !        if (iproc.eq.0) write(*,*) 'step=',step
     !        read(99,*) rxyz(1,iat),rxyz(2,iat),rxyz(3,iat),tatonam,t1,t2,t3
     !        rxyz(1,iat)=rxyz(1,iat)+step*t1
     !        rxyz(2,iat)=rxyz(2,iat)+step*t2
     !        rxyz(3,iat)=rxyz(3,iat)+step*t3

     do ityp=1,at%ntypes
        if (tatonam == atomnames(ityp)) then
           at%iatype(iat)=ityp
           goto 200
        endif
     enddo
     at%ntypes=at%ntypes+1
     if (at%ntypes > 100) stop 'more than 100 atomnames not permitted'
     atomnames(ityp)=tatonam
     at%iatype(iat)=at%ntypes
200  continue

     if (at%units=='angstroem' .or. at%units=='angstroemd0') then
        ! if Angstroem convert to Bohr
        do i=1,3 
           rxyz(i,iat)=rxyz(i,iat)/bohr
        enddo
     else if (at%units == 'reduced') then 
        rxyz(1,iat)=rxyz(1,iat)*at%alat1
        if (at%geocode == 'P') rxyz(2,iat)=rxyz(2,iat)*at%alat2
        rxyz(3,iat)=rxyz(3,iat)*at%alat3
     endif
  enddo

  !now that ntypes is determined allocate at%atomnames and copy the values
  allocate(at%atomnames(at%ntypes+ndebug),stat=i_stat)
  call memocc(i_stat,at%atomnames,'at%atomnames',subname)
  at%atomnames(1:at%ntypes)=atomnames(1:at%ntypes)

  !control atom positions
  nateq=0
  do iat=1,at%nat
     do jat=iat+1,at%nat
        if ((rxyz(1,iat)-rxyz(1,jat))**2+(rxyz(2,iat)-rxyz(2,jat))**2+&
             (rxyz(3,iat)-rxyz(3,jat))**2 ==0.0_gp) then
           nateq=nateq+1
           write(*,'(1x,a,2(i0,a,a6,a))')'ERROR: atoms ',iat,&
                ' (',trim(at%atomnames(at%iatype(iat))),') and ',&
                jat,' (',trim(at%atomnames(at%iatype(jat))),&
                ') have the same positions'
        end if
     end do
  end do
  if (nateq /= 0) then
     if (iproc == 0) then
        write(*,'(1x,a)')'Control your posinp file, cannot proceed'
        write(*,'(1x,a)',advance='no')&
             'Writing tentative alternative positions in the file posinp_alt...'
        open(unit=9,file='posinp_alt')
        write(9,'(1x,a)')' ??? atomicd0'
        write(9,*)
        do iat=1,at%nat
           dowrite=.true.
           do jat=iat+1,at%nat
              if ((rxyz(1,iat)-rxyz(1,jat))**2+(rxyz(2,iat)-rxyz(2,jat))**2+&
                   (rxyz(3,iat)-rxyz(3,jat))**2 ==0.0_gp) then
                 dowrite=.false.
              end if
           end do
           if (dowrite) & 
                write(9,'(a2,4x,3(1x,1pe21.14))')trim(at%atomnames(at%iatype(iat))),&
                (rxyz(j,iat),j=1,3)
        end do
        close(9)
        write(*,'(1x,a)')' done.'
        write(*,'(1x,a)')' Replace ??? in the file heading with the actual atoms number'               
     end if
     stop
  end if

  if (iproc.eq.0) write(*,'(1x,a,i0)') 'Number of atom types= ',at%ntypes

  do ityp=1,at%ntypes
     if (iproc.eq.0) &
          write(*,'(1x,a,i0,a,a)') 'Atoms of type ',ityp,' are ',trim(at%atomnames(ityp))
  enddo

  do iat=1,at%nat
     if (iproc.eq.0 .and. at%lfrztyp(iat)) &
          write(*,'(1x,a,i0,a,a)') 'FIXED Atom N.:',iat,', Name: ',trim(at%atomnames(at%iatype(iat)))
  enddo

end subroutine read_atomic_positions
!!***


!!****f* BigDFT/find_extra_info
!! FUNCTION
!!    Find extra information
!!
!! SOURCE
!!
subroutine find_extra_info(line,extra)
  implicit none
  character(len=150), intent(in) :: line
  character(len=50), intent(out) :: extra
  !local variables
  logical :: space
  integer :: i,nspace
  i=1
  space=.true.
  nspace=-1
  find_space : do
     !toggle the space value for each time
     if (line(i:i) == ' ' .neqv. space) then
        nspace=nspace+1
        space=.not. space
     end if
     !print *,line(i:i),nspace
     if (nspace==8) then
        extra=line(i:min(150,i+49))
        exit find_space
     end if
     if (i==150) then
        extra='nothing'
        exit find_space
     end if
     i=i+1
  end do find_space

end subroutine find_extra_info
!!***


!!****f* BigDFT/parse_extra_info
!! FUNCTION
!!    Parse extra information
!!
!! SOURCE
!!
subroutine parse_extra_info(iproc,iat,extra,at)
  use module_types
  implicit none
  character(len=50), intent(in) :: extra
  integer, intent(in) :: iat,iproc
  type(atoms_data), intent(out) :: at
  !local variables
  character(len=3) :: suffix
  integer :: ierr,ierr1,ierr2,nspol,nchrg,nsgn
  !case with all the information
  !print *,iat,'ex'//trim(extra)//'ex'
  read(extra,*,iostat=ierr)nspol,nchrg,suffix
  if (extra == 'nothing') then !case with empty information
     nspol=0
     nchrg=0
     suffix='   '
  else if (ierr /= 0) then !case with partial information
     read(extra,*,iostat=ierr1)nspol,suffix
     if (ierr1 /=0) then
        if (trim(extra) == 'f') then
           suffix='f'
           nspol=0
           nchrg=0
        else
           read(extra,*,iostat=ierr2)nspol
           if (ierr2 /=0) then
              call error
           end if
           suffix='   '
           nchrg=0
        end if
     else
        nchrg=0
        if (trim(suffix) /= 'f') then
           read(suffix,*,iostat=ierr2)nchrg
           if (ierr2 /= 0) then
              call error
           else
              suffix='   '
           end if
        end if
     end if
  end if

  !now assign the array, following the rule
  if(nchrg>=0) then
     nsgn=1
  else
     nsgn=-1
  end if
  at%natpol(iat)=1000*nchrg+nsgn*100+nspol

  !print *,'natpol atomic',iat,at%natpol(iat)
  
  if (trim(suffix) == 'f') then
     !the atom is considered as blocked
     at%lfrztyp(iat)=.true.
  end if

contains

 subroutine error
   if (iproc == 0) then
      print *,extra
      write(*,'(1x,a,i0,a)')&
           'ERROR in input file for atom number ',iat,&
           ': after 4th column you can put the input polarisation(s) or "f"'
   end if
   stop
 end subroutine error
  
end subroutine parse_extra_info
!!***


!!****f* BigDFT/charge_and_spol
!! FUNCTION
!!   Calculate the charge and the spin polarisation to be placed on a given atom
!!   RULE: natpol = c*1000 + sgn(c)*100 + s: charged and polarised atom (charge c, polarisation s)
!! SOURCE
!!
subroutine charge_and_spol(natpol,nchrg,nspol)
  implicit none
  integer, intent(in) :: natpol
  integer, intent(out) :: nchrg,nspol
  !local variables
  integer :: nsgn

  nchrg=natpol/1000
  if (nchrg>=0) then
     nsgn=1
  else
     nsgn=-1
  end if

  nspol=natpol-1000*nchrg-nsgn*100

end subroutine charge_and_spol
!!***
<|MERGE_RESOLUTION|>--- conflicted
+++ resolved
@@ -35,11 +35,7 @@
   write(*,'(23x,a)')' D        D     F         T    T    '  
   write(*,'(23x,a)')'          D     F        T     T    ' 
   write(*,'(23x,a)')'         D               T    T     '
-<<<<<<< HEAD
   write(*,'(23x,a)')'    DDDDD       F         TTTT                     (Ver 1.2.2)'
-=======
-  write(*,'(23x,a)')'    DDDDD       F         TTTT                     (Ver 1.2.1)'
->>>>>>> c96aad5c
   write(*,'(1x,a)')&
        '------------------------------------------------------------------------------------'
   write(*,'(1x,a)')&
