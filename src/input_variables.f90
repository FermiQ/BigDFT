!> @file
!!  Routines to read and print input variables
!! @author
!!    Copyright (C) 2007-2013 BigDFT group 
!!    This file is distributed under the terms of the
!!    GNU General Public License, see ~/COPYING file
!!    or http://www.gnu.org/copyleft/gpl.txt .
!!    For the list of contributors, see ~/AUTHORS 


!> Do all initialisation for all different files of BigDFT. 
!! Set default values if not any.
!! Initialize memocc
!! @todo
!!   Should be better for debug purpose to read input.perf before
subroutine bigdft_set_input(radical,posinp,in,atoms)
  use module_base
  use module_types
  use module_interfaces, except_this_one => bigdft_set_input
  use module_input_keys
  use yaml_output
  use dictionaries, only: dictionary
  implicit none

  !Arguments
  character(len=*),intent(in) :: posinp
  character(len=*),intent(in) :: radical
  type(input_variables), intent(inout) :: in
  type(atoms_data), intent(out) :: atoms

  character(len=*), parameter :: subname='bigdft_set_input'
  type(dictionary), pointer :: dict
!!$  logical :: exist_list

  atoms=atoms_null()
  ! Read atomic file
  call read_atomic_file(trim(posinp),bigdft_mpi%iproc,atoms%astruct)

  ! initialize mpi environment (this shouldn't be done twice)
!  call mpi_environment_set(bigdft_mpi,iproc,nproc,MPI_COMM_WORLD,nproc)
  dict => read_input_dict_from_files(trim(radical), bigdft_mpi)

  call standard_inputfile_names(in,trim(radical))
  call inputs_from_dict(in, atoms, dict, .true.)
  call dict_free(dict)

  ! Generate the description of input variables.
  call input_keys_dump_def(trim(in%writing_directory) // "/input_help.yaml")

  ! Read associated pseudo files.
  call init_atomic_values((bigdft_mpi%iproc == 0), atoms, in%ixc)
  call read_atomic_variables(atoms, trim(in%file_igpop),in%nspin)

  ! Start the signaling loop in a thread if necessary.
  if (in%signaling .and. bigdft_mpi%iproc == 0) then
     call bigdft_signals_init(in%gmainloop, 2, in%domain, len(trim(in%domain)))
     call bigdft_signals_start(in%gmainloop, in%signalTimeout)
  end if

  if (bigdft_mpi%iproc == 0) then
     call print_general_parameters(in,atoms)
     !call write_input_parameters(inputs,atoms)
  end if

  !if other steps are supposed to be done leave the last_run to minus one
  !otherwise put it to one
  if (in%last_run == -1 .and. in%ncount_cluster_x <=1 .or. in%ncount_cluster_x <= 1) then
     in%last_run = 1
  end if

END SUBROUTINE bigdft_set_input


!> De-allocate the variable of type input_variables
subroutine bigdft_free_input(in)
  use module_base
  use module_types
  use yaml_output
  type(input_variables), intent(inout) :: in
  
  call free_input_variables(in)
  call f_lib_finalize()
  !free all yaml_streams active
  call yaml_close_all_streams()

end subroutine bigdft_free_input


!> Read the options in the command line using get_command statement
subroutine command_line_information(mpi_groupsize,posinp_file,run_id,ierr)
  use module_types
  implicit none
  integer, intent(out) :: mpi_groupsize
  character(len=*), intent(out) :: posinp_file !< file for list of radicals
  character(len=*), intent(out) :: run_id !< file for radical name
  integer, intent(out) :: ierr !< error code
  !local variables
  integer :: ncommands,icommands
  character(len=256) :: command

  ierr=BIGDFT_SUCCESS
  posinp_file=repeat(' ',len(posinp_file))
  run_id=repeat(' ',len(run_id))
  !traditional scheme
  !if (ncommands == 0) then
     run_id='input'
  !end if

  mpi_groupsize=0
  
  !first see how many arguments are present
  ncommands=COMMAND_ARGUMENT_COUNT()

  do icommands=1,ncommands
     command=repeat(' ',len(command))
     call get_command_argument(icommands,value=command,status=ierr)
     if (ierr /= 0) return
     !print *,'test',ncommands,icommands,command
     call find_command()
     if (ierr /= 0) return
  end do



contains

  subroutine find_command()
    implicit none
    integer :: ipos
    integer, external :: bigdft_error_ret

    if (index(command,'--taskgroup-size=') > 0) then
       if (mpi_groupsize /= 0) then
          ierr=bigdft_error_ret(BIGDFT_INVALID,'taskgroup size specified twice')
       end if
       ipos=index(command,'=')
       read(command(ipos+1:len(command)),*)mpi_groupsize
    else if (index(command,'--run-id=') > 0) then
       if (len_trim(run_id) > 0) then
          ierr=bigdft_error_ret(BIGDFT_INVALID,'run_id specified twice')
       end if
       ipos=index(command,'=')
       read(command(ipos+1:len(command)),*)run_id
    else if (index(command,'--runs-file=') > 0) then
       if (len_trim(posinp_file) > 0 .or. len_trim(run_id) >0) then
          ierr=bigdft_error_ret(BIGDFT_INVALID,'posinp_file specified twice or run_id already known')
       end if
       ipos=index(command,'=')
       read(command(ipos+1:len(command)),*)posinp_file
    else if (index(command,'--') > 0 .and. icommands==1) then
       !help screen
       call help_screen()
       stop
    else if (icommands==1) then
       read(command,*,iostat=ierr)run_id
    else
       call help_screen()
       stop
    end if
  end subroutine find_command

  subroutine help_screen()
    write(*,*)' Usage of the command line instruction'
    write(*,*)' --taskgroup-size=<mpi_groupsize>'
    write(*,*)' --runs-file=<list_posinp filename>'
    write(*,*)' --run-id=<name of the run>: it can be also specified as unique argument'
    write(*,*)' --help : prints this help screen'
  end subroutine help_screen


end subroutine command_line_information


!> Set and check the input file
subroutine set_inputfile(filename, radical, ext)
  implicit none
  character(len = 100), intent(out) :: filename
  character(len = *), intent(in) :: radical, ext
  
  logical :: exists

  write(filename, "(A)") ""
  if (trim(radical) == "") then
     write(filename, "(A,A,A)") "input", ".", trim(ext)
  else
     write(filename, "(A,A,A)") trim(radical), ".", trim(ext)
  end if

  inquire(file=trim(filename),exist=exists)
  if (.not. exists .and. (trim(radical) /= "input" .and. trim(radical) /= "")) &
       & write(filename, "(A,A,A)") "default", ".", trim(ext)
end subroutine set_inputfile


!> Define the name of the input files
subroutine standard_inputfile_names(in, radical)
  use module_types
  use module_base
  use yaml_output
  implicit none
  type(input_variables), intent(inout) :: in
  character(len = *), intent(in) :: radical

  !set prefix name of the run (as input by defaut for input.dft)
  in%run_name=repeat(' ',len(in%run_name))
  if (trim(radical) /= 'input') in%run_name=trim(radical)

  call set_inputfile(in%file_occnum, radical, "occ")
  call set_inputfile(in%file_igpop, radical,  "occup")
  call set_inputfile(in%file_lin, radical,    "lin")
  call set_inputfile(in%file_frag, radical,   "frag")

  if (trim(radical) == "input") then
     in%dir_output="data" // trim(bigdft_run_id_toa())
  else
     in%dir_output="data-"//trim(radical)!//trim(bigdft_run_id_toa())
  end if

  in%files = INPUTS_NONE
END SUBROUTINE standard_inputfile_names

function read_input_dict_from_files(radical, mpi_env) result(dict)
  use dictionaries
  use wrapper_MPI
  use module_input_keys
  use module_interfaces, only: merge_input_file_to_dict
  use input_old_text_format
  implicit none
  character(len = *), intent(in) :: radical
  type(mpi_environment), intent(in) :: mpi_env

  integer :: ierr
  type(dictionary), pointer :: dict
  logical :: exists_default, exists_user
  character(len = max_field_length) :: fname
  character(len = 100) :: f0

  ! Handle error with master proc only.
  if (mpi_env%iproc > 0) call f_err_set_callback(f_err_ignore)
  
  nullify(dict)
  ! We try first default.yaml
  inquire(file = "default.yaml", exist = exists_default)
  if (exists_default) call merge_input_file_to_dict(dict, "default.yaml", mpi_env)

  ! We try then radical.yaml
  if (len_trim(radical) == 0) then
     fname = "input.yaml"
  else
     fname(1:max_field_length) = trim(radical) // ".yaml"
  end if
  inquire(file = trim(fname), exist = exists_user)
  if (exists_user) call merge_input_file_to_dict(dict, trim(fname), mpi_env)

  ! We fallback on the old text format
  if (.not.exists_default .and. .not. exists_user) then
     ! Parse all files.
     call dict_init(dict)
     call set_inputfile(f0, radical, PERF_VARIABLES)
     call read_perf_from_text_format(mpi_env%iproc,dict//PERF_VARIABLES, trim(f0))
     call set_inputfile(f0, radical, DFT_VARIABLES)
     call read_dft_from_text_format(mpi_env%iproc,dict//DFT_VARIABLES, trim(f0))
     call set_inputfile(f0, radical, KPT_VARIABLES)
     call read_kpt_from_text_format(mpi_env%iproc,dict//KPT_VARIABLES, trim(f0))
     call set_inputfile(f0, radical, GEOPT_VARIABLES)
     call read_geopt_from_text_format(mpi_env%iproc,dict//GEOPT_VARIABLES, trim(f0))
     call set_inputfile(f0, radical, MIX_VARIABLES)
     call read_mix_from_text_format(mpi_env%iproc,dict//MIX_VARIABLES, trim(f0))
     call set_inputfile(f0, radical, SIC_VARIABLES)
     call read_sic_from_text_format(mpi_env%iproc,dict//SIC_VARIABLES, trim(f0))
     call set_inputfile(f0, radical, TDDFT_VARIABLES)
     call read_tddft_from_text_format(mpi_env%iproc,dict//TDDFT_VARIABLES, trim(f0))
  else
     ! We add an overloading input.perf (for automatic test purposes).
     ! This will be changed in far future when only YAML input will be allowed.
     call set_inputfile(f0, radical, PERF_VARIABLES)
     call read_perf_from_text_format(mpi_env%iproc,dict//PERF_VARIABLES, trim(f0))
  end if

  if (mpi_env%iproc > 0) call f_err_severe_restore()

  ! We put a barrier here to be sure that non master proc will be stop
  ! by any issue on the master proc.
  call mpi_barrier(mpi_env%mpi_comm, ierr)
end function read_input_dict_from_files

!> Check the directory of data (create if not present)
subroutine check_for_data_writing_directory(iproc,in)
  use module_base
  use module_types
  use yaml_output
  implicit none
  integer, intent(in) :: iproc
  type(input_variables), intent(inout) :: in
  !local variables
  logical :: shouldwrite

  if (iproc==0) call yaml_comment('|',hfill='-')

  !initialize directory name
  shouldwrite=.false.

  shouldwrite=shouldwrite .or. &
       in%output_wf_format /= WF_FORMAT_NONE .or. &    !write wavefunctions
       in%output_denspot /= output_denspot_NONE .or. & !write output density
       in%ncount_cluster_x > 1 .or. &                  !write posouts or posmds
       in%inputPsiId == 2 .or. &                       !have wavefunctions to read
       in%inputPsiId == 12 .or.  &                     !read in gaussian basis
       in%gaussian_help .or. &                         !Mulliken and local density of states
       in%writing_directory /= '.' .or. &              !have an explicit local output directory
       bigdft_mpi%ngroup > 1   .or. &                  !taskgroups have been inserted
       in%lin%plotBasisFunctions > 0 .or. &            !dumping of basis functions for locreg runs
       in%inputPsiId == 102                            !reading of basis functions

  !here you can check whether the etsf format is compiled

  if (shouldwrite) then
     call create_dir_output(iproc, in)
     if (iproc==0) call yaml_map('Data Writing directory',trim(in%dir_output))
  else
     if (iproc==0) call yaml_map('Data Writing directory','./')
     in%dir_output=repeat(' ',len(in%dir_output))
  end if
END SUBROUTINE check_for_data_writing_directory

subroutine create_dir_output(iproc, in)
  use yaml_output
  use module_types
  use module_base
  implicit none
  integer, intent(in) :: iproc
  type(input_variables), intent(inout) :: in

  character(len=100) :: dirname
  integer :: i_stat,ierror,ierr

  ! Create a directory to put the files in.
  dirname=repeat(' ',len(dirname))
  if (iproc == 0) then
     call getdir(in%dir_output, len_trim(in%dir_output), dirname, 100, i_stat)
     if (i_stat /= 0) then
        call yaml_warning("Cannot create output directory '" // trim(in%dir_output) // "'.")
        call MPI_ABORT(bigdft_mpi%mpi_comm,ierror,ierr)
     end if
  end if
  call MPI_BCAST(dirname,len(dirname),MPI_CHARACTER,0,bigdft_mpi%mpi_comm,ierr)
  in%dir_output=dirname
END SUBROUTINE create_dir_output

!> Set default values for input variables
subroutine default_input_variables(in)
  use module_base
  use module_types
  use dictionaries
  implicit none

  type(input_variables), intent(inout) :: in

  ! Default values.
  in%output_wf_format = WF_FORMAT_NONE
  in%output_denspot_format = output_denspot_FORMAT_CUBE
  nullify(in%gen_kpt)
  nullify(in%gen_wkpt)
  nullify(in%kptv)
  nullify(in%nkptsv_group)
  ! Default abscalc variables
  call abscalc_input_variables_default(in)
  ! Default frequencies variables
  call frequencies_input_variables_default(in)
  ! Default values for geopt.
  call geopt_input_variables_default(in) 
  ! Default values for mixing procedure
  call mix_input_variables_default(in) 
  ! Default values for tddft
  call tddft_input_variables_default(in)
  !Default for Self-Interaction Correction variables
  call sic_input_variables_default(in)
  ! Default for signaling
  in%gmainloop = 0.d0
  ! Default for lin.
  nullify(in%lin%potentialPrefac_lowaccuracy)
  nullify(in%lin%potentialPrefac_highaccuracy)
  nullify(in%lin%potentialPrefac_ao)
  nullify(in%lin%norbsPerType)
  nullify(in%lin%locrad)
  nullify(in%lin%locrad_lowaccuracy)
  nullify(in%lin%locrad_highaccuracy)
  nullify(in%lin%locrad_type)
  nullify(in%lin%kernel_cutoff)
  !nullify(in%frag%frag_info)
  nullify(in%frag%label)
  nullify(in%frag%dirname)
  nullify(in%frag%frag_index)
END SUBROUTINE default_input_variables

!> Assign default values for mixing variables
subroutine mix_input_variables_default(in)
  use module_base
  use module_types
  implicit none
  type(input_variables), intent(inout) :: in

  !mixing treatement (hard-coded values)
  in%iscf=0
  in%itrpmax=1
  in%alphamix=0.0_gp
  in%rpnrm_cv=1.e-4_gp
  in%gnrm_startmix=0.0_gp
  in%norbsempty=0
  in%Tel=0.0_gp
  in%occopt=SMEARING_DIST_ERF
  in%alphadiis=2.d0

END SUBROUTINE mix_input_variables_default

!> Assign default values for GEOPT variables
subroutine geopt_input_variables_default(in)
  use module_base
  use module_types
  implicit none
  type(input_variables), intent(inout) :: in

  !put some fake values for the geometry optimsation case
  in%geopt_approach='SDCG'
  in%ncount_cluster_x=0
  in%frac_fluct=1.0_gp
  in%forcemax=0.0_gp
  in%randdis=0.0_gp
  in%betax=2.0_gp
  in%history = 1
  in%wfn_history = 1
  in%ionmov = -1
  in%dtion = 0.0_gp
  in%strtarget(:)=0.0_gp
  nullify(in%qmass)

END SUBROUTINE geopt_input_variables_default

!> Assign default values for self-interaction correction variables
subroutine sic_input_variables_default(in)
  use module_base
  use module_types
  implicit none
  type(input_variables), intent(inout) :: in

  in%SIC%approach='NONE'
  in%SIC%alpha=0.0_gp
  in%SIC%fref=0.0_gp

END SUBROUTINE sic_input_variables_default

!> Read linear input parameters
subroutine lin_input_variables_new(iproc,dump,filename,in,atoms)
  use module_base
  use module_types
  use module_input
  implicit none
  integer, intent(in) :: iproc
  character(len=*), intent(in) :: filename
  type(input_variables), intent(inout) :: in
  type(atoms_data), intent(inout) :: atoms
  logical, intent(in) :: dump
  !local variables
  logical :: exists
  character(len=*), parameter :: subname='lin_input_variables'
  character(len=256) :: comments
  logical,dimension(atoms%astruct%ntypes) :: parametersSpecified
  logical :: found
  character(len=20):: atomname
  integer :: itype, jtype, ios, ierr, iat, npt, iiorb, iorb, nlr, istat
  real(gp):: ppao, ppl, pph, lrl, lrh, kco
  real(gp),dimension(atoms%astruct%ntypes) :: locradType, locradType_lowaccur, locradType_highaccur

  !Linear input parameters
  call input_set_file(iproc,dump,trim(filename),exists,'Linear Parameters')  
  if (exists) in%files = in%files + INPUTS_LIN

  ! number of accuracy levels: either 2 (for low/high accuracy) or 1 (for hybrid mode)
  comments='number of accuracy levels: either 2 (for low/high accuracy) or 1 (for hybrid mode)'
  call input_var(in%lin%nlevel_accuracy,'2',ranges=(/1,2/),comment=comments)

  ! number of iterations
  comments = 'outer loop iterations (low, high)'
  call input_var(in%lin%nit_lowaccuracy,'15',ranges=(/0,100000/))
  call input_var(in%lin%nit_highaccuracy,'1',ranges=(/0,100000/),comment=comments)

  comments = 'basis iterations (low, high)'
  call input_var(in%lin%nItBasis_lowaccuracy,'12',ranges=(/0,100000/))
  call input_var(in%lin%nItBasis_highaccuracy,'50',ranges=(/0,100000/),comment=comments)

  comments = 'kernel iterations (low, high)'
  call input_var(in%lin%nItSCCWhenFixed_lowaccuracy,'15',ranges=(/0,1000/))
  call input_var(in%lin%nItSCCWhenFixed_highaccuracy,'15',ranges=(/0,1000/),comment=comments)

  ! DIIS history lengths
  comments = 'DIIS history for basis (low, high)'
  call input_var(in%lin%DIIS_hist_lowaccur,'5',ranges=(/0,100/))
  call input_var(in%lin%DIIS_hist_highaccur,'0',ranges=(/0,100/),comment=comments)

  comments = 'DIIS history for kernel (low, high)'
  call input_var(in%lin%mixHist_lowaccuracy,'0',ranges=(/0,100/))
  call input_var(in%lin%mixHist_highaccuracy,'0',ranges=(/0,100/),comment=comments)

  ! mixing parameters
  comments = 'density mixing parameter (low, high)'
  call input_var(in%lin%alpha_mix_lowaccuracy,'.5d0',ranges=(/0.d0,1.d0/))
  call input_var(in%lin%alpha_mix_highaccuracy,'.5d0',ranges=(/0.d0,1.d0/),comment=comments)

  ! Convergence criteria
  comments = 'outer loop convergence (low, high)'
  call input_var(in%lin%lowaccuracy_conv_crit,'1.d-8',ranges=(/0.d0,1.d0/))
  call input_var(in%lin%highaccuracy_conv_crit,'1.d-12',ranges=(/0.d0,1.d0/),comment=comments)

  comments = 'basis convergence (low, high)'
  call input_var(in%lin%convCrit_lowaccuracy,'1.d-3',ranges=(/0.0_gp,1.0_gp/))
  call input_var(in%lin%convCrit_highaccuracy,'1.d-5',ranges=(/0.0_gp,1.0_gp/),comment=comments)
  
  comments = 'multiplier to (exit one TMB optimization, fix TMB completely). Only used for hybrid mode'
  call input_var(in%lin%deltaenergy_multiplier_TMBexit,'1.d0',ranges=(/1.d-5,1.d1/))
  call input_var(in%lin%deltaenergy_multiplier_TMBfix,'1.d0',ranges=(/1.d-5,1.d1/),comment=comments)

  comments = 'factor to reduce the confinement. Only used for hybrid mode.'
  call input_var(in%lin%reduce_confinement_factor,'0.5d0',ranges=(/-1.d100,1.d0/),comment=comments)

  comments = 'kernel convergence (low, high)'
  call input_var(in%lin%convCritMix_lowaccuracy,'1.d-13',ranges=(/0.d0,1.d0/))
  call input_var(in%lin%convCritMix_highaccuracy,'1.d-13',ranges=(/0.d0,1.d0/),comment=comments)

  comments = 'convergence criterion on density to fix TMBS'
  call input_var(in%lin%support_functions_converged,'1.d-10',ranges=(/0.d0,1.d0/),comment=comments)

  ! Miscellaneous
  comments='mixing method: 100 (direct minimization), 101 (simple dens mixing), 102 (simple pot mixing), 103 (FOE)'
  call input_var(in%lin%scf_mode,'100',ranges=(/100,103/),comment=comments)

  comments = 'initial step size for basis optimization (DIIS, SD)' ! DELETE ONE
  call input_var(in%lin%alphaDIIS,'1.d0',ranges=(/0.0_gp,10.0_gp/))
  call input_var(in%lin%alphaSD,'1.d0',ranges=(/0.0_gp,10.0_gp/),comment=comments)

  comments = 'lower and upper bound for the eigenvalue spectrum (FOE). Will be adjusted automatically if chosen too small'
  call input_var(in%lin%evlow,'-.5d0',ranges=(/-10.d0,-1.d-10/))
  call input_var(in%lin%evhigh,'-.5d0',ranges=(/1.d-10,10.d0/),comment=comments)

  comments='number of iterations in the preconditioner'
  call input_var(in%lin%nItPrecond,'5',ranges=(/1,100/),comment=comments)
  
  comments = '0-> exact Loewdin, 1-> taylor expansion; &
             &in orthoconstraint: correction for non-orthogonality (0) or no correction (1)'
  call input_var(in%lin%methTransformOverlap,'1',ranges=(/-1,1/))
  call input_var(in%lin%correctionOrthoconstraint,'1',ranges=(/0,1/),comment=comments)

  comments='fscale: length scale over which complementary error function decays from 1 to 0'
  call input_var(in%lin%fscale,'1.d-2',ranges=(/0.d0,1.d0/),comment=comments)

  !plot basis functions: true or false
  comments='Output basis functions: 0 no output, 1 formatted output, 2 Fortran bin, 3 ETSF ;'//&
           'calculate dipole ; pulay correction'
  call input_var(in%lin%plotBasisFunctions,'0',ranges=(/0,3/))
  call input_var(in%lin%calc_dipole,'F')
  call input_var(in%lin%pulay_correction,'T',comment=comments)

  !fragment calculation and transfer integrals: true or false
  comments='fragment calculation; calculate transfer_integrals'
  call input_var(in%lin%fragment_calculation,'F')
  call input_var(in%lin%calc_transfer_integrals,'F',comment=comments)

  ! Allocate lin pointers and atoms%rloc
  call nullifyInputLinparameters(in%lin)
  call allocateBasicArraysInputLin(in%lin, atoms%astruct%ntypes)
  
  ! Now read in the parameters specific for each atom type.
  comments = 'Atom name, number of basis functions per atom, prefactor for confinement potential,'//&
             'localization radius, kernel cutoff'
  parametersSpecified=.false.
  itype = 1
  do
     !Check at the beginning to permit natom=0
     if (itype > atoms%astruct%ntypes) exit
     if (exists) then
        call input_var(atomname,'C',input_iostat=ios)
        if (ios /= 0) exit
     else
        call input_var(atomname,trim(atoms%astruct%atomnames(itype)))
        itype = itype + 1
     end if
     call input_var(npt,'1',ranges=(/1,100/),input_iostat=ios)
     call input_var(ppao,'1.2d-2',ranges=(/0.0_gp,1.0_gp/),input_iostat=ios)
     call input_var(ppl,'1.2d-2',ranges=(/0.0_gp,1.0_gp/),input_iostat=ios)
     call input_var(pph,'5.d-5',ranges=(/0.0_gp,1.0_gp/),input_iostat=ios)
     call input_var(lrl,'10.d0',ranges=(/1.0_gp,10000.0_gp/),input_iostat=ios)
     call input_var(lrh,'10.d0',ranges=(/1.0_gp,10000.0_gp/),input_iostat=ios)
     call input_var(kco,'20.d0',ranges=(/1.0_gp,10000.0_gp/),input_iostat=ios,comment=comments)
     ! The reading was successful. Check whether this atom type is actually present.
     found=.false.
     do jtype=1,atoms%astruct%ntypes
        if(trim(atomname)==trim(atoms%astruct%atomnames(jtype))) then
           found=.true.
           parametersSpecified(jtype)=.true.
           in%lin%norbsPerType(jtype)=npt
           in%lin%potentialPrefac_ao(jtype)=ppao
           in%lin%potentialPrefac_lowaccuracy(jtype)=ppl
           in%lin%potentialPrefac_highaccuracy(jtype)=pph
           locradType(jtype)=lrl
           in%lin%locrad_type(jtype)=lrl
           locradType_lowaccur(jtype)=lrl
           locradType_highaccur(jtype)=lrh
           atoms%rloc(jtype,:)=locradType(jtype)
           in%lin%kernel_cutoff(jtype)=kco
        end if
     end do
     if(.not.found) then
        if(iproc==0 .and. dump) write(*,'(1x,3a)') "WARNING: you specified informations about the atomtype '",trim(atomname), &
             "', which is not present in the file containing the atomic coordinates."
     end if
  end do
  found  = .true.
  do jtype=1,atoms%astruct%ntypes
     found = found .and. parametersSpecified(jtype)
  end do
  if (.not. found) then
     ! The parameters were not specified for all atom types.
     if(iproc==0) then
        write(*,'(1x,a)',advance='no') "ERROR: the file 'input.lin' does not contain the parameters&
             & for the following atom types:"
        do jtype=1,atoms%astruct%ntypes
           if(.not.parametersSpecified(jtype)) write(*,'(1x,a)',advance='no') trim(atoms%astruct%atomnames(jtype))
        end do
     end if
     call mpi_barrier(bigdft_mpi%mpi_comm, ierr)
     stop
  end if

  nlr=0
  do iat=1,atoms%astruct%nat
      itype=atoms%astruct%iatype(iat)
      nlr=nlr+in%lin%norbsPerType(itype)
  end do
  allocate(in%lin%locrad(nlr),stat=istat)
  call memocc(istat,in%lin%locrad,'in%lin%locrad',subname)
  allocate(in%lin%locrad_lowaccuracy(nlr),stat=istat)
  call memocc(istat,in%lin%locrad_lowaccuracy,'in%lin%locrad_lowaccuracy',subname)
  allocate(in%lin%locrad_highaccuracy(nlr),stat=istat)
  call memocc(istat,in%lin%locrad_highaccuracy,'in%lin%locrad_highaccuracy',subname)

  
  ! Assign the localization radius to each atom.
  iiorb=0
  do iat=1,atoms%astruct%nat
      itype=atoms%astruct%iatype(iat)
      do iorb=1,in%lin%norbsPerType(itype)
          iiorb=iiorb+1
          in%lin%locrad(iiorb)=locradType(itype)
          in%lin%locrad_lowaccuracy(iiorb)=locradType_lowaccur(itype)
          in%lin%locrad_highaccuracy(iiorb)=locradType_highaccur(itype)
      end do
  end do
  

  call input_free((iproc == 0) .and. dump)
END SUBROUTINE lin_input_variables_new


!> Assign default values for TDDFT variables
subroutine tddft_input_variables_default(in)
  use module_base
  use module_types
  implicit none
  type(input_variables), intent(inout) :: in

  in%tddft_approach='NONE'

END SUBROUTINE tddft_input_variables_default

!> Read fragment input parameters
subroutine fragment_input_variables(iproc,dump,filename,in,atoms)
  use module_base
  use module_types
  use module_input
  implicit none
  integer, intent(in) :: iproc
  character(len=*), intent(in) :: filename
  type(input_variables), intent(inout) :: in
  type(atoms_data), intent(inout) :: atoms
  logical, intent(in) :: dump
  !local variables
  logical :: exists
<<<<<<< HEAD
  !n(c) character(len=*), parameter :: subname='tddft_input_variables'

  !TD-DFT parameters
  call input_set_file(iproc,dump,trim(filename),exists,'TD-DFT Parameters')  
  if (exists) in%files = in%files + INPUTS_TDDFT
  !call the variable, its default value, the line ends if there is a comment

  call input_var(in%tddft_approach,"NONE",exclusive=(/'NONE','TDA '/),&
       comment="TDDFT Method")
  call input_free((iproc == 0) .and. dump)

END SUBROUTINE tddft_input_variables_new

subroutine kpt_input_variables_new(iproc,dump,filename,in,sym,geocode,alat)
  use module_base
  use module_types
  use defs_basis
  use m_ab6_kpoints
  use module_input
  use yaml_output
  implicit none
  character(len=*), intent(in) :: filename
  integer, intent(in) :: iproc
  logical, intent(in) :: dump
  type(input_variables), intent(inout) :: in
  type(symmetry_data), intent(in) :: sym
  character(len = 1), intent(in) :: geocode
  real(gp), intent(in) :: alat(3)
  !local variables
  logical :: exists
  character(len=*), parameter :: subname='kpt_input_variables_new'
  character(len = 6) :: type
  integer :: i_stat,ierror,i,nshiftk, ngkpt(3), nseg, ikpt, j, i_all,ngranularity,ncount,ierror1
  real(gp) :: kptrlen, shiftk(3,8), norm, alat_(3)
  integer, allocatable :: iseg(:)

  ! Set default values.
  in%nkpt=1
  in%nkptv=0
  in%ngroups_kptv=1

  nullify(in%kpt,in%wkpt,in%kptv,in%nkptsv_group)
  call free_kpt_variables(in)

  !dft parameters, needed for the SCF part
  call input_set_file(iproc,dump,trim(filename),exists,'Brillouin Zone Sampling Parameters')  
  if (exists) in%files = in%files + INPUTS_KPT
  !call the variable, its default value, the line ends if there is a comment

  !if the file does not exists, put the default values
  if (.not. exists) then
     
!!$     ! Set only the gamma point.
!!$     allocate(in%kpt(3, in%nkpt+ndebug),stat=i_stat)
!!$     call memocc(i_stat,in%kpt,'in%kpt',subname)
!!$     in%kpt(:, 1) = (/ 0., 0., 0. /)
!!$     allocate(in%wkpt(in%nkpt+ndebug),stat=i_stat)
!!$     call memocc(i_stat,in%wkpt,'in%wkpt',subname)
!!$     in%wkpt(1) = 1.0_gp
     !return
  end if

  call input_var(type,'manual',exclusive=(/'auto  ','mpgrid','manual'/),&
       comment='K-point sampling method')

  if (case_insensitive_equiv(trim(type),'auto')) then
     call input_var(kptrlen,'0.0',ranges=(/0.0_gp,1.e4_gp/),&
          comment='Equivalent length of K-space resolution (Bohr)')
     if (geocode == 'F') then
        in%nkpt = 1
        allocate(in%kpt(3, in%nkpt+ndebug),stat=i_stat)
        call memocc(i_stat,in%kpt,'in%kpt',subname)
        allocate(in%wkpt(in%nkpt+ndebug),stat=i_stat)
        call memocc(i_stat,in%wkpt,'in%wkpt',subname)
        in%kpt = 0.
        in%wkpt = 1.
     else
        call kpoints_get_auto_k_grid(sym%symObj, in%nkpt, in%kpt, in%wkpt, &
             & kptrlen, ierror)
        if (ierror /= AB6_NO_ERROR) then
           if (iproc==0) &
                & call yaml_warning("ERROR: cannot generate automatic k-point grid." // &
                & " Error code is " // trim(yaml_toa(ierror,fmt='(i0)')))
           stop
        end if
        !assumes that the allocation went through
        call memocc(0,in%kpt,'in%kpt',subname)
        call memocc(0,in%wkpt,'in%wkpt',subname)
     end if
  else if (case_insensitive_equiv(trim(type),'mpgrid')) then
     !take the points of Monckorst-pack grid
     call input_var(ngkpt(1),'1',ranges=(/1,10000/))
     call input_var(ngkpt(2),'1',ranges=(/1,10000/))
     call input_var(ngkpt(3),'1',ranges=(/1,10000/), &
          & comment='No. of Monkhorst-Pack grid points')
     if (geocode == 'S') ngkpt(2) = 1
     !shift
     call input_var(nshiftk,'1',ranges=(/1,8/),comment='No. of different shifts')
     !read the shifts
     shiftk=0.0_gp
     do i=1,nshiftk
        call input_var(shiftk(1,i),'0.')
        call input_var(shiftk(2,i),'0.')
        call input_var(shiftk(3,i),'0.',comment=' ')
     end do

     !control whether we are giving k-points to Free BC
     if (geocode == 'F') then
        if (iproc==0 .and. (maxval(ngkpt) > 1 .or. maxval(abs(shiftk)) > 0.)) &
             & call yaml_warning('Found input k-points with Free Boundary Conditions, reduce run to Gamma point')
        in%nkpt = 1
        allocate(in%kpt(3, in%nkpt+ndebug),stat=i_stat)
        call memocc(i_stat,in%kpt,'in%kpt',subname)
        allocate(in%wkpt(in%nkpt+ndebug),stat=i_stat)
        call memocc(i_stat,in%wkpt,'in%wkpt',subname)
        in%kpt = 0.
        in%wkpt = 1.
     else
        call kpoints_get_mp_k_grid(sym%symObj, in%nkpt, in%kpt, in%wkpt, &
             & ngkpt, nshiftk, shiftk, ierror)
        if (ierror /= AB6_NO_ERROR) then
           if (iproc==0) &
                & call yaml_warning("ERROR: cannot generate MP k-point grid." // &
                & " Error code is " // trim(yaml_toa(ierror,fmt='(i0)')))
           stop
        end if
        !assumes that the allocation went through
        call memocc(0,in%kpt,'in%kpt',subname)
        call memocc(0,in%wkpt,'in%wkpt',subname)
     end if
  else if (case_insensitive_equiv(trim(type),'manual')) then
     call input_var(in%nkpt,'1',ranges=(/1,10000/),&
          comment='Number of K-points')
     if (geocode == 'F' .and. in%nkpt > 1) then
        if (iproc==0) call yaml_warning('Found input k-points with Free Boundary Conditions, reduce run to Gamma point')
        in%nkpt = 1
     end if
     allocate(in%kpt(3, in%nkpt+ndebug),stat=i_stat)
     call memocc(i_stat,in%kpt,'in%kpt',subname)
     allocate(in%wkpt(in%nkpt+ndebug),stat=i_stat)
     call memocc(i_stat,in%wkpt,'in%wkpt',subname)
     norm=0.0_gp
     do i=1,in%nkpt
        call input_var( in%kpt(1,i),'0.')
        if (geocode == 'S') then
           call input_var( in%kpt(2,i),'0.',ranges=(/0._gp,0._gp/))
        else
           call input_var( in%kpt(2,i),'0.')
        end if
        call input_var( in%kpt(3,i),'0.')
        call input_var( in%wkpt(i),'1.',comment='K-pt coords, K-pt weight')
        if (geocode == 'F') then
           in%kpt = 0.
           in%wkpt = 1.
        end if
        norm=norm+in%wkpt(i)
     end do
     ! We normalise the weights.
     in%wkpt(:)=in%wkpt/norm
  end if

  ! Now read the band structure definition. do it only if the file exists
  !nullify the kptv pointers
  nullify(in%kptv,in%nkptsv_group)
  if (exists .and. geocode /= 'F') then
     call input_var(type,'bands',exclusive=(/'bands'/),&
          comment='For doing band structure calculation',&
          input_iostat=ierror)
     if (ierror==0) then
        call input_var(nseg,'1',ranges=(/1,1000/),&
             comment='# of segments of the BZ path')
        allocate(iseg(nseg+ndebug),stat=i_stat)
        call memocc(i_stat,iseg,'iseg',subname)
        !number of points for each segment, parallel granularity
        do i=1,nseg
           call input_var(iseg(i),'1',ranges=(/1,1000/))
        end do
        call input_var(ngranularity,'1',ranges=(/1,1000/),&
             comment='points for each segment, # of points done for each group')
        !calculate the number of groups of for the band structure
        in%nkptv=1
        do i=1,nseg
           in%nkptv=in%nkptv+iseg(i)
        end do
        in%ngroups_kptv=&
             ceiling(real(in%nkptv,gp)/real(ngranularity,gp))
        
        allocate(in%nkptsv_group(in%ngroups_kptv+ndebug),stat=i_stat)
        call memocc(i_stat,in%nkptsv_group,'in%nkptsv_group',subname)
        
        ncount=0
        do i=1,in%ngroups_kptv-1
           !if ngranularity is bigger than nkptv  then ngroups is one
           in%nkptsv_group(i)=ngranularity 
           ncount=ncount+ngranularity
        end do
        !put the rest in the last group
        in%nkptsv_group(in%ngroups_kptv)=in%nkptv-ncount
        
        allocate(in%kptv(3,in%nkptv+ndebug),stat=i_stat)
        call memocc(i_stat,in%kptv,'in%kptv',subname)
        
        ikpt=1
        call input_var(in%kptv(1,ikpt),'0.')
        call input_var(in%kptv(2,ikpt),'0.')
        call input_var(in%kptv(3,ikpt),'0.',comment=' ')
        do i=1,nseg
           ikpt=ikpt+iseg(i)
           call input_var(in%kptv(1,ikpt),'0.5')
           call input_var(in%kptv(2,ikpt),'0.5')
           call input_var(in%kptv(3,ikpt),'0.5.',comment=' ')
           !interpolate the values
           do j=ikpt-iseg(i)+1,ikpt-1
              in%kptv(:,j)=in%kptv(:,ikpt-iseg(i)) + &
                   (in%kptv(:,ikpt)-in%kptv(:,ikpt-iseg(i))) * &
                   real(j-ikpt+iseg(i),gp)/real(iseg(i), gp)
           end do
        end do
        i_all=-product(shape(iseg))*kind(iseg)
        deallocate(iseg,stat=i_stat)
        call memocc(i_stat,i_all,'iseg',subname)
        
        !read an optional line to see if there is a file associated
        call input_var(in%band_structure_filename,' ',&
             comment=' ',input_iostat=ierror1)
        if (ierror1 /=0) then
           in%band_structure_filename=''
        else
           !since a file for the local potential is already given, do not perform ground state calculation
           if (iproc==0) then
              write(*,'(1x,a)')'Local Potential read from file, '//trim(in%band_structure_filename)//&
                   ', do not optimise GS wavefunctions'
           end if
           in%nrepmax=0
           in%itermax=0
           in%itrpmax=0
           in%inputPsiId=-1000 !allocate empty wavefunctions
           in%output_denspot=0
        end if
     end if
  end if
  
  !Dump the input file
  call input_free((iproc == 0) .and. dump)

  ! Convert reduced coordinates into BZ coordinates.
  alat_ = alat
  if (geocode /= 'P') alat_(2) = 1.0_gp
  if (geocode == 'F') then
     alat_(1)=1.0_gp
     alat_(3)=1.0_gp
  end if
  do i = 1, in%nkpt, 1
     in%kpt(:, i) = in%kpt(:, i) / alat_ * two_pi
  end do
  do i = 1, in%nkptv, 1
     in%kptv(:, i) = in%kptv(:, i) / alat_ * two_pi
  end do
 
end subroutine kpt_input_variables_new


!> Read the input variables needed for the k points generation
subroutine kpt_input_variables(iproc,filename,in,atoms)
  use module_base
  use module_types
  use defs_basis
  use m_ab6_kpoints
  implicit none
  character(len=*), intent(in) :: filename
  integer, intent(in) :: iproc
  type(input_variables), intent(inout) :: in
  type(atoms_data), intent(in) :: atoms
  !local variables
  logical :: exists
  character(len=*), parameter :: subname='kpt_input_variables'
  character(len = 6) :: type
  character(len=100) :: line
  integer :: i_stat,ierror,iline,i,nshiftk, ngkpt(3), nseg, ikpt, j, i_all,ngranularity,ncount
  real(gp) :: kptrlen, shiftk(3,8), norm, alat(3)
  integer, allocatable :: iseg(:)

  ! Set default values.
  in%nkpt = 1
  in%nkptv = 0
  in%ngroups_kptv=1

  inquire(file=trim(filename),exist=exists)

  if (.not. exists) then
     ! Set only the gamma point.
     allocate(in%kpt(3, in%nkpt+ndebug),stat=i_stat)
     call memocc(i_stat,in%kpt,'in%kpt',subname)
     in%kpt(:, 1) = (/ 0., 0., 0. /)
     allocate(in%wkpt(in%nkpt+ndebug),stat=i_stat)
     call memocc(i_stat,in%wkpt,'in%wkpt',subname)
     in%wkpt(1) = 1.
     return
  !and control whether we are giving k-points to Free BC
  else if (atoms%astruct%geocode == 'F') then
     if (iproc==0) write(*,*)&
          ' NONSENSE: Trying to use k-points with Free Boundary Conditions!'
     stop
  end if

  ! Real generation of k-point set.
  open(unit=1,file=filename,status='old')

  !line number, to control the input values
  iline=0

  read(1,*,iostat=ierror) type
  call check()
  
  if (trim(type) == "auto" .or. trim(type) == "Auto" .or. trim(type) == "AUTO") then
     read(1,*,iostat=ierror) kptrlen
     call check()
     call kpoints_get_auto_k_grid(atoms%astruct%sym%symObj, in%nkpt, in%kpt, in%wkpt, &
          & kptrlen, ierror)
     if (ierror /= AB6_NO_ERROR) then
        if (iproc==0) write(*,*) " ERROR in symmetry library. Error code is ", ierror
        stop
     end if
     ! in%kpt and in%wkpt will be allocated by ab6_symmetry routine.
     call memocc(0,in%kpt,'in%kpt',subname)
     call memocc(0,in%wkpt,'in%wkpt',subname)
  else if (trim(type) == "MPgrid" .or. trim(type) == "mpgrid") then
     read(1,*,iostat=ierror) ngkpt
     call check()
     read(1,*,iostat=ierror) nshiftk
     call check()
     do i = 1, min(nshiftk, 8), 1
        read(1,*,iostat=ierror) shiftk(:, i)
        call check()
     end do
     if (atoms%astruct%geocode == 'S') ngkpt(2) = 1
     if (atoms%astruct%geocode == 'F') ngkpt = 1
     call kpoints_get_mp_k_grid(atoms%astruct%sym%symObj, in%nkpt, in%kpt, in%wkpt, &
          & ngkpt, nshiftk, shiftk, ierror)
     if (ierror /= AB6_NO_ERROR) then
        if (iproc==0) write(*,*) " ERROR in symmetry library. Error code is ", ierror
        stop
     end if
     ! in%kpt and in%wkpt will be allocated by ab6_symmetry routine.
     call memocc(0,in%kpt,'in%kpt',subname)
     call memocc(0,in%wkpt,'in%wkpt',subname)
  else if (trim(type) == "manual" .or. trim(type) == "Manual") then
     read(1,*,iostat=ierror) in%nkpt
     call check()
     allocate(in%kpt(3, in%nkpt+ndebug),stat=i_stat)
     call memocc(i_stat,in%kpt,'in%kpt',subname)
     allocate(in%wkpt(in%nkpt+ndebug),stat=i_stat)
     call memocc(i_stat,in%wkpt,'in%wkpt',subname)
     norm=0.0_gp
     do i = 1, in%nkpt
        read(1,*,iostat=ierror) in%kpt(:, i), in%wkpt(i)
        norm=norm+in%wkpt(i)
        call check()
     end do
     
     ! We normalise the weights.
     in%wkpt(:) = in%wkpt / norm
  end if
  ! Now read the band structure definition.
  read(1,*,iostat=ierror) type
  if (ierror == 0 .and. (trim(type) == "bands" .or. trim(type) == "Bands" .or. &
       & trim(type) == "BANDS")) then
     read(1,*,iostat=ierror) nseg
     call check()
     allocate(iseg(nseg+ndebug),stat=i_stat)
     call memocc(i_stat,iseg,'iseg',subname)
     read(1,*,iostat=ierror) iseg, ngranularity
     call check()
     !calculate the number of groups of for the band structure
     in%nkptv=1
     do i=1,nseg
        in%nkptv=in%nkptv+iseg(i)
     end do
     in%ngroups_kptv=ceiling(real(in%nkptv,gp)/real(ngranularity,gp))

     allocate(in%nkptsv_group(in%ngroups_kptv+ndebug),stat=i_stat)
     call memocc(i_stat,in%nkptsv_group,'in%nkptsv_group',subname)
     ncount=0
     do i=1,in%ngroups_kptv-1
        in%nkptsv_group(i)=ngranularity !if ngranularity is bigger than nkptv  then ngroups is one
        ncount=ncount+ngranularity
     end do
     !put the rest in the last group
     in%nkptsv_group(in%ngroups_kptv)=in%nkptv-ncount

     allocate(in%kptv(3,in%nkptv+ndebug),stat=i_stat)
     call memocc(i_stat,in%kptv,'in%kptv',subname)
     ikpt = 1
     read(1,*,iostat=ierror) in%kptv(:, ikpt)
     call check()
     do i = 1, nseg
        ikpt = ikpt + iseg(i)
        read(1,*,iostat=ierror) in%kptv(:, ikpt)
        call check()
        do j = ikpt - iseg(i) + 1, ikpt - 1
           in%kptv(:, j) = in%kptv(:, ikpt - iseg(i)) + &
                & (in%kptv(:, ikpt) - in%kptv(:, ikpt - iseg(i))) * &
                & real(j - ikpt + iseg(i), gp) / real(iseg(i), gp)
        end do
     end do
     
     i_all=-product(shape(iseg))*kind(iseg)
     deallocate(iseg,stat=i_stat)
     call memocc(i_stat,i_all,'iseg',subname)

     !read an optional line to see if there is a file associated
     read(1,'(a100)',iostat=ierror)line
     if (ierror /=0) then
        !last line missing, put an empty line
        line=''
        in%band_structure_filename=''
     else
        read(line,*,iostat=ierror) in%band_structure_filename
        call check()
        !since a file for the local potential is already given, do not perform ground state calculation
        if (iproc==0) then
           write(*,'(1x,a)')'Local Potential read from file, '//trim(in%band_structure_filename)//&
                ', do not optimise GS wavefunctions'
        end if
        in%nrepmax=0
        in%itermax=0
        in%itrpmax=0
        in%inputPsiId=-1000 !allocate empty wavefunctions
        in%output_denspot=0
     end if
  end if
  close(unit=1,iostat=ierror)

  ! Convert reduced coordinates into BZ coordinates.
  alat = atoms%astruct%cell_dim
  if (atoms%astruct%geocode == 'S') alat(2) = 1.d0
  do i = 1, in%nkpt, 1
     in%kpt(:, i) = in%kpt(:, i) / alat * two_pi
  end do
  do i = 1, in%nkptv, 1
     in%kptv(:, i) = in%kptv(:, i) / alat * two_pi
  end do

contains

  subroutine check()
    iline=iline+1
    if (ierror/=0) then
       !if (iproc == 0) 
            write(*,'(1x,a,a,a,i3)') &
            'Error while reading the file "',trim(filename),'", line=',iline
       stop
    end if
  END SUBROUTINE check

END SUBROUTINE kpt_input_variables


!> Read the input variables which can be used for performances
subroutine perf_input_variables(iproc,dump,filename,in)
  use module_base
  use module_types
  use module_input
  use yaml_strings
  use yaml_output
  implicit none
  character(len=*), intent(in) :: filename
  integer, intent(in) :: iproc
  logical, intent(in) :: dump
  type(input_variables), intent(inout) :: in
  !local variables
  !n(c) character(len=*), parameter :: subname='perf_input_variables'
  logical :: exists
  integer :: ierr,blocks(2),ipos,i,iproc_node,nproc_node

  call input_set_file(iproc, dump, filename, exists,'Performance Options')
  if (exists) in%files = in%files + INPUTS_PERF
  !Use Linear scaling methods
  in%linear=INPUT_IG_OFF

  in%matacc=material_acceleration_null()

  call input_var("debug", .false., "Debug option", in%debug)
  call input_var("fftcache", 8*1024, "Cache size for the FFT", in%ncache_fft)
  call input_var("accel", 7, "NO     ", &
       (/ "NO     ", "CUDAGPU", "OCLGPU ", "OCLCPU ", "OCLACC " /), &
       & "Acceleration", in%matacc%iacceleration)

  !determine desired OCL platform which is used for acceleration
  call input_var("OCL_platform",repeat(' ',len(in%matacc%OCL_platform)), &
       & "Chosen OCL platform", in%matacc%OCL_platform)
  ipos=min(len(in%matacc%OCL_platform),len(trim(in%matacc%OCL_platform))+1)
  do i=ipos,len(in%matacc%OCL_platform)
     in%matacc%OCL_platform(i:i)=achar(0)
  end do
  call input_var("OCL_devices",repeat(' ',len(in%matacc%OCL_devices)), &
       & "Chosen OCL devices", in%matacc%OCL_devices)
  ipos=min(len(in%matacc%OCL_devices),len(trim(in%matacc%OCL_devices))+1)
  do i=ipos,len(in%matacc%OCL_devices)
     in%matacc%OCL_devices(i:i)=achar(0)
  end do

  !!@TODO to relocate
  call input_var("blas", .false., "CUBLAS acceleration", GPUblas)
  call input_var("projrad", 15.0d0, &
       & "Radius of the projector as a function of the maxrad", in%projrad)
  call input_var("exctxpar", "OP2P", &
       & "Exact exchange parallelisation scheme", in%exctxpar)
  call input_var("ig_diag", .true., &
       & "Input guess: (T:Direct, F:Iterative) diag. of Ham.", &
       & in%orthpar%directDiag)
  call input_var("ig_norbp", 5, &
       & "Input guess: Orbitals per process for iterative diag.", &
       & in%orthpar%norbpInguess)
  call input_var("ig_blocks", (/ 300, 800 /), &
       & "Input guess: Block sizes for orthonormalisation", blocks)
  call input_var("ig_tol", 1d-4, &
       & "Input guess: Tolerance criterion", in%orthpar%iguessTol)
  call input_var("methortho", 0, (/ 0, 1, 2 /), &
       & "Orthogonalisation (0=Cholesky,1=GS/Chol,2=Loewdin)", in%orthpar%methOrtho)
  call input_var("rho_commun", "DEF","Density communication scheme (DBL, RSC, MIX)",&
       in%rho_commun)
  call input_var("psolver_groupsize",0, "Size of Poisson Solver taskgroups (0=nproc)", in%PSolver_groupsize)
  call input_var("psolver_accel",0, "Acceleration of the Poisson Solver (0=none, 1=CUDA)", in%matacc%PSolver_igpu)
  call input_var("unblock_comms", "OFF", "Overlap Communications of fields (OFF,DEN,POT)",&
       in%unblock_comms)
  call input_var("linear", 3, 'OFF', (/ "OFF", "LIG", "FUL", "TMO" /), &
       & "Linear Input Guess approach",in%linear)
  call input_var("tolsym", 1d-8, "Tolerance for symmetry detection",in%symTol)
  call input_var("signaling", .false., "Expose calculation results on Network",in%signaling)
  call input_var("signalTimeout", 0, "Time out on startup for signal connection",in%signalTimeout)  
  call input_var("domain", "", "Domain to add to the hostname to find the IP", in%domain)
  call input_var("inguess_geopt", 0,(/0,1/),"0= wavlet input guess, 1= real space input guess",in%inguess_geopt)
  call input_var("store_index", .true., "linear scaling: store indices or recalculate them", in%store_index)
  !verbosity of the output
  call input_var("verbosity", 2,(/0,1,2,3/), &
     & "verbosity of the output 0=low, 2=high",in%verbosity)
  in%writing_directory=repeat(' ',len(in%writing_directory))
  call input_var("outdir", ".","Writing directory", in%writing_directory)

  !If false, apply the projectors in the once-and-for-all scheme, otherwise on-the-fly
  call input_var("psp_onfly", .true., &
       & "Calculate pseudopotential projectors on the fly",DistProjApply)
 
  !block size for pdsyev/pdsygv, pdgemm (negative -> sequential)
  call input_var("pdsyev_blocksize",-8,"SCALAPACK linear scaling blocksize",in%lin%blocksize_pdsyev) !ranges=(/-100,1000/)
  call input_var("pdgemm_blocksize",-8,"SCALAPACK linear scaling blocksize",in%lin%blocksize_pdgemm) !ranges=(/-100,1000/)
  
  !max number of process uses for pdsyev/pdsygv, pdgemm
  call input_var("maxproc_pdsyev",4,"SCALAPACK linear scaling max num procs",in%lin%nproc_pdsyev) !ranges=(/1,100000/)
  call input_var("maxproc_pdgemm",4,"SCALAPACK linear scaling max num procs",in%lin%nproc_pdgemm) !ranges=(/1,100000/)

  !FOE: if the determinant of the interpolation matrix to find the Fermi energy
  !is smaller than this value, switch from cubic to linear interpolation.
  call input_var("ef_interpol_det",1.d-20,"FOE: max determinant of cubic interpolation matrix",&
       in%lin%ef_interpol_det)
  call input_var("ef_interpol_chargediff",10.d0,"FOE: max charge difference for interpolation",&
       in%lin%ef_interpol_chargediff)

  !determines whether a mixing step shall be preformed after the input guess !(linear version)
  call input_var("mixing_after_inputguess",.true.,"mixing step after linear input guess (T/F)",&
       in%lin%mixing_after_inputguess)

  !determines whether the input guess support functions are orthogonalized iteratively (T) or in the standard way (F)
  call input_var("iterative_orthogonalization",.false.,"iterative_orthogonalization for input guess orbitals",&
       in%lin%iterative_orthogonalization)

!  call input_var("mpi_groupsize",0, "number of MPI processes for BigDFT run (0=nproc)", in%mpi_groupsize)
  if (in%verbosity == 0 ) then
     call f_malloc_set_status(output_level=0)
     !call memocc_set_state(0)
  end if

  !here the logfile should be opened in the usual way, differentiating between 
  ! logfiles in case of multiple taskgroups
  if (trim(in%writing_directory) /= '.' .or. bigdft_mpi%ngroup > 1) then
     call create_log_file(iproc,in)
  else
     !use stdout, do not crash if unit is present
     if (iproc==0) call yaml_set_stream(record_length=92,istat=ierr)
  end if
  !call mpi_barrier(bigdft_mpi%mpi_comm,ierr)
  if (iproc==0) then
     !start writing on logfile
     call yaml_new_document()
     !welcome screen
     if (dump) call print_logo()
  end if
  if (bigdft_mpi%nproc >1) call processor_id_per_node(bigdft_mpi%iproc,bigdft_mpi%nproc,iproc_node,nproc_node)
  if (iproc ==0 .and. dump) then
     if (bigdft_mpi%nproc >1) call yaml_map('MPI tasks of root process node',nproc_node)
     call print_configure_options()
  end if
  !call input_free((iproc == 0) .and. dump)

  call input_free(iproc==0)

  !Block size used for the orthonormalization
  in%orthpar%bsLow = blocks(1)
  in%orthpar%bsUp  = blocks(2)
  
  ! Set performance variables
  if (.not. in%debug) then
     call f_malloc_set_status(output_level=1)
     !call memocc_set_state(1)
  end if
  call set_cache_size(in%ncache_fft)

  !Check after collecting all values
  if(.not.in%orthpar%directDiag .or. in%orthpar%methOrtho==1) then 
     write(*,'(1x,a)') 'Input Guess: Block size used for the orthonormalization (ig_blocks)'
     if(in%orthpar%bsLow==in%orthpar%bsUp) then
        write(*,'(5x,a,i0)') 'Take block size specified by user: ',in%orthpar%bsLow
     else if(in%orthpar%bsLow<in%orthpar%bsUp) then
        write(*,'(5x,2(a,i0))') 'Choose block size automatically between ',in%orthpar%bsLow,' and ',in%orthpar%bsUp
     else
        write(*,'(1x,a)') "ERROR: invalid values of inputs%bsLow and inputs%bsUp. Change them in 'inputs.perf'!"
        call MPI_ABORT(bigdft_mpi%mpi_comm,0,ierr)
     end if
     write(*,'(5x,a)') 'This values will be adjusted if it is larger than the number of orbitals.'
  end if
END SUBROUTINE perf_input_variables


!> Read fragment input parameters
subroutine fragment_input_variables(iproc,dump,filename,in,atoms)
  use module_base
  use module_types
  use module_input
  implicit none
  integer, intent(in) :: iproc
  character(len=*), intent(in) :: filename
  type(input_variables), intent(inout) :: in
  type(atoms_data), intent(inout) :: atoms
  logical, intent(in) :: dump
  !local variables
  !character(len=*), parameter :: subname='fragment_input_variables'
  logical :: exists
=======
  character(len=*), parameter :: subname='fragment_input_variables'
>>>>>>> 5e81c40c
  character(len=256) :: comments
  integer :: ifrag, frag_num, ierr

  !Linear input parameters
  call input_set_file(iproc,dump,trim(filename),exists,'Fragment Parameters')  
  if (exists) in%files = in%files + INPUTS_FRAG

  if (.not. exists .and. in%lin%fragment_calculation) then ! we should be doing a fragment calculation, so this is a problem
     write(*,'(1x,a)',advance='no') "ERROR: the file 'input.frag' is missing and fragment calculation was specified"
     call mpi_barrier(bigdft_mpi%mpi_comm, ierr)
     stop
  end if

  ! number of reference fragments
  comments='# number of fragments in reference system, number of fragments in current system'
  call input_var(in%frag%nfrag_ref,'1',ranges=(/1,100000/))
  call input_var(in%frag%nfrag,'1',ranges=(/1,100000/),comment=comments)
  
  ! Allocate fragment pointers
  call nullifyInputFragParameters(in%frag)
  call allocateInputFragArrays(in%frag)

  !comments = '# reference fragment number i, number of atoms in reference fragment i, '//&
  !           'number of atoms in corresponding environment'
  !do ifrag=1,in%frag%nfrag_ref
  !  call input_var(frag_num,'1',ranges=(/1,in%frag%nfrag_ref/))
  !  if (frag_num/=ifrag) then
  !      write(*,'(1x,a)',advance='no') "ERROR: the file 'input.frag' has an error when specifying&
  !           & the reference fragments"
  !     call mpi_barrier(bigdft_mpi%mpi_comm, ierr)
  !     stop
  !  end if
  !  call input_var(in%frag%frag_info(frag_num,1),'1',ranges=(/1,100000/))
  !  call input_var(in%frag%frag_info(frag_num,2),'0',ranges=(/0,100000/),comment=comments)
  !end do

  ! ADD A SENSIBLE DEFAULT AND ALLOW FOR USER NOT TO SPECIFY FRAGMENT NAMES
  comments = '#  reference fragment number i, fragment label'
  do ifrag=1,in%frag%nfrag_ref
    call input_var(frag_num,'1',ranges=(/1,in%frag%nfrag_ref/))
    if (frag_num/=ifrag) then
        write(*,'(1x,a)',advance='no') "ERROR: the file 'input.frag' has an error when specifying&
             & the reference fragments"
       call mpi_barrier(bigdft_mpi%mpi_comm, ierr)
       stop
    end if
    call input_var(in%frag%label(frag_num),' ',comment=comments)
    in%frag%label(frag_num)=trim(in%frag%label(frag_num))
    ! keep dirname blank if this isn't a fragment calculation
    if (len(trim(in%frag%label(frag_num)))>=1) then
       in%frag%dirname(frag_num)='data-'//trim(in%frag%label(frag_num))//'/'
    else
       in%frag%dirname(frag_num)=''
    end if
  end do

  comments = '# fragment number j, reference fragment i this corresponds to'
  do ifrag=1,in%frag%nfrag
    call input_var(frag_num,'1',ranges=(/1,in%frag%nfrag/))
    if (frag_num/=ifrag) then
        write(*,'(1x,a)',advance='no') "ERROR: the file 'input.frag' has an error when specifying&
             & the system fragments"
       call mpi_barrier(bigdft_mpi%mpi_comm, ierr)
       stop
    end if
    call input_var(in%frag%frag_index(frag_num),'1',ranges=(/0,100000/),comment=comments)
  end do

  call input_free((iproc == 0) .and. dump)

END SUBROUTINE fragment_input_variables

  subroutine allocateInputFragArrays(input_frag)
    use module_types
    implicit none
  
    ! Calling arguments
    type(fragmentInputParameters),intent(inout) :: input_frag
  
    ! Local variables
    integer :: i_stat
    character(len=*),parameter :: subname='allocateInputFragArrays'
 
    allocate(input_frag%frag_index(input_frag%nfrag), stat=i_stat)
    call memocc(i_stat, input_frag%frag_index, 'input_frag%frag_index', subname)

    !allocate(input_frag%frag_info(input_frag%nfrag_ref,2), stat=i_stat)
    !call memocc(i_stat, input_frag%frag_info, 'input_frag%frag_info', subname)

    allocate(input_frag%label(input_frag%nfrag_ref), stat=i_stat)
    call memocc(i_stat, input_frag%label, 'input_frag%label', subname)

    allocate(input_frag%dirname(input_frag%nfrag_ref), stat=i_stat)
    call memocc(i_stat, input_frag%dirname, 'input_frag%dirname', subname)

  end subroutine allocateInputFragArrays

  subroutine deallocateInputFragArrays(input_frag)
    use module_types
    implicit none
  
    ! Calling arguments
    type(fragmentInputParameters),intent(inout) :: input_frag
  
    ! Local variables
    integer :: i_stat,i_all
    character(len=*),parameter :: subname='deallocateInputFragArrays'
 
    !if(associated(input_frag%frag_info)) then
    !  i_all = -product(shape(input_frag%frag_info))*kind(input_frag%frag_info)
    !  deallocate(input_frag%frag_info,stat=i_stat)
    !  call memocc(i_stat,i_all,'input_frag%frag_info',subname)
    !  nullify(input_frag%frag_info)
    !end if 
 
    if(associated(input_frag%frag_index)) then
      i_all = -product(shape(input_frag%frag_index))*kind(input_frag%frag_index)
      deallocate(input_frag%frag_index,stat=i_stat)
      call memocc(i_stat,i_all,'input_frag%frag_index',subname)
      nullify(input_frag%frag_index)
    end if 

    if(associated(input_frag%label)) then
      i_all = -product(shape(input_frag%label))*kind(input_frag%label)
      deallocate(input_frag%label,stat=i_stat)
      call memocc(i_stat,i_all,'input_frag%label',subname)
      nullify(input_frag%label)
    end if 

    if(associated(input_frag%dirname)) then
      i_all = -product(shape(input_frag%dirname))*kind(input_frag%dirname)
      deallocate(input_frag%dirname,stat=i_stat)
      call memocc(i_stat,i_all,'input_frag%dirname',subname)
      nullify(input_frag%dirname)
    end if 

  end subroutine deallocateInputFragArrays


  subroutine nullifyInputFragParameters(input_frag)
    use module_types
    implicit none

    ! Calling arguments
    type(fragmentInputParameters),intent(inout) :: input_frag

    nullify(input_frag%frag_index)
    !nullify(input_frag%frag_info)
    nullify(input_frag%label)
    nullify(input_frag%dirname)

  end subroutine nullifyInputFragParameters


subroutine create_log_file(iproc,inputs)

  use module_base
  use module_types
  use module_input
  use yaml_strings
  use yaml_output

  implicit none
  integer, intent(in) :: iproc
  type(input_variables), intent(inout) :: inputs
  !local variables
  integer :: ierr,ierror,lgt
  logical :: exists
  character(len=500) :: logfile,logfile_old,logfile_dir

  logfile=repeat(' ',len(logfile))
  logfile_old=repeat(' ',len(logfile_old))
  logfile_dir=repeat(' ',len(logfile_dir))
  !open the logfile if needed, and set stdout
  !if (trim(in%writing_directory) /= '.') then
  if (.true.) then
     !add the output directory in the directory name
     if (iproc == 0 .and. trim(inputs%writing_directory) /= '.') then
        call getdir(inputs%writing_directory,&
             len_trim(inputs%writing_directory),logfile,len(logfile),ierr)
        if (ierr /= 0) then
           write(*,*) "ERROR: cannot create writing directory '"&
                //trim(inputs%writing_directory) // "'."
           call MPI_ABORT(bigdft_mpi%mpi_comm,ierror,ierr)
        end if
     end if
     call MPI_BCAST(logfile,len(logfile),MPI_CHARACTER,0,bigdft_mpi%mpi_comm,ierr)
     lgt=min(len(inputs%writing_directory),len(logfile))
     inputs%writing_directory(1:lgt)=logfile(1:lgt)
     lgt=0
     call buffer_string(inputs%dir_output,len(inputs%dir_output),&
          trim(logfile),lgt,back=.true.)
     if (iproc ==0) then
        logfile=repeat(' ',len(logfile))
        if (len_trim(inputs%run_name) >0) then
!           logfile='log-'//trim(inputs%run_name)//trim(bigdft_run_id_toa())//'.yaml'
           logfile='log-'//trim(inputs%run_name)//'.yaml'
        else
           logfile='log'//trim(bigdft_run_id_toa())//'.yaml'
        end if
        !inquire for the existence of a logfile
        call yaml_map('<BigDFT> log of the run will be written in logfile',&
             trim(inputs%writing_directory)//trim(logfile),unit=6)
        inquire(file=trim(inputs%writing_directory)//trim(logfile),exist=exists)
        if (exists) then
           logfile_old=trim(inputs%writing_directory)//'logfiles'
           call getdir(logfile_old,&
                len_trim(logfile_old),logfile_dir,len(logfile_dir),ierr)
           if (ierr /= 0) then
              write(*,*) "ERROR: cannot create writing directory '" //trim(logfile_dir) // "'."
              call MPI_ABORT(bigdft_mpi%mpi_comm,ierror,ierr)
           end if
           logfile_old=trim(logfile_dir)//trim(logfile)
           logfile=trim(inputs%writing_directory)//trim(logfile)
           !change the name of the existing logfile
           lgt=index(logfile_old,'.yaml')
           call buffer_string(logfile_old,len(logfile_old),&
                trim(adjustl(yaml_time_toa()))//'.yaml',lgt)
           call movefile(trim(logfile),len_trim(logfile),trim(logfile_old),len_trim(logfile_old),ierr)
           if (ierr /= 0) then
              write(*,*) "ERROR: cannot move logfile '"//trim(logfile)
              write(*,*) '                      into '//trim(logfile_old)// "'."
              call MPI_ABORT(bigdft_mpi%mpi_comm,ierror,ierr)
           end if
           call yaml_map('<BigDFT> Logfile existing, renamed into',&
                trim(logfile_old),unit=6)

        else
           logfile=trim(inputs%writing_directory)//trim(logfile)
        end if
        !Create stream and logfile
        call yaml_set_stream(unit=70,filename=trim(logfile),record_length=92,istat=ierr)
        !create that only if the stream is not already present, otherwise print a warning
        if (ierr == 0) then
           call input_set_stdout(unit=70)
           if (len_trim(inputs%run_name) == 0) then
              call f_malloc_set_status(unit=70, &
                   & logfile_name='malloc' // trim(bigdft_run_id_toa()) // '.prc')
           else
              call f_malloc_set_status(unit=70, &
                   & logfile_name='malloc-' // trim(inputs%run_name) // '.prc')
           end if
           !call memocc_set_stdout(unit=70)
        else
           call yaml_warning('Logfile '//trim(logfile)//' cannot be created, stream already present. Ignoring...')
        end if
     end if
  else
     !use stdout, do not crash if unit is present
     if (iproc==0) call yaml_set_stream(record_length=92,istat=ierr)
  end if
    
END SUBROUTINE create_log_file


!>  Free all dynamically allocated memory from the kpt input file.
subroutine free_kpt_variables(in)
  use module_base
  use module_types
  implicit none
  type(input_variables), intent(inout) :: in
  character(len=*), parameter :: subname='free_kpt_variables'
  integer :: i_stat, i_all

  if (associated(in%gen_kpt)) then
     i_all=-product(shape(in%gen_kpt))*kind(in%gen_kpt)
     deallocate(in%gen_kpt,stat=i_stat)
     call memocc(i_stat,i_all,'in%gen_kpt',subname)
  end if
  if (associated(in%gen_wkpt)) then
     i_all=-product(shape(in%gen_wkpt))*kind(in%gen_wkpt)
     deallocate(in%gen_wkpt,stat=i_stat)
     call memocc(i_stat,i_all,'in%gen_wkpt',subname)
  end if
  if (associated(in%kptv)) then
     i_all=-product(shape(in%kptv))*kind(in%kptv)
     deallocate(in%kptv,stat=i_stat)
     call memocc(i_stat,i_all,'in%kptv',subname)
  end if
  if (associated(in%nkptsv_group)) then
     i_all=-product(shape(in%nkptsv_group))*kind(in%nkptsv_group)
     deallocate(in%nkptsv_group,stat=i_stat)
     call memocc(i_stat,i_all,'in%nkptsv_group',subname)
  end if
  nullify(in%gen_kpt)
  nullify(in%gen_wkpt)
  nullify(in%kptv)
  nullify(in%nkptsv_group)
end subroutine free_kpt_variables

!>  Free all dynamically allocated memory from the geopt input file.
subroutine free_geopt_variables(in)
  use module_base
  use module_types
  implicit none
  type(input_variables), intent(inout) :: in
  character(len=*), parameter :: subname='free_geopt_variables'
  integer :: i_stat, i_all

  if (associated(in%qmass)) then
     i_all=-product(shape(in%qmass))*kind(in%qmass)
     deallocate(in%qmass,stat=i_stat)
     call memocc(i_stat,i_all,'in%qmass',subname)
  end if
  nullify(in%qmass)
end subroutine free_geopt_variables

!>  Free all dynamically allocated memory from the input variable structure.
subroutine free_input_variables(in)
  use module_base
  use module_types
  use module_xc
  implicit none
  type(input_variables), intent(inout) :: in
  character(len=*), parameter :: subname='free_input_variables'

!!$  if(in%linear /= INPUT_IG_OFF .and. in%linear /= INPUT_IG_LIG) &
!!$       & call deallocateBasicArraysInput(in%lin)

  call free_geopt_variables(in)
  call free_kpt_variables(in)
  call deallocateBasicArraysInput(in%lin)
  call deallocateInputFragArrays(in%frag)

  ! Free the libXC stuff if necessary, related to the choice of in%ixc.
  call xc_end()

!!$  if (associated(in%Gabs_coeffs) ) then
!!$     i_all=-product(shape(in%Gabs_coeffs))*kind(in%Gabs_coeffs)
!!$     deallocate(in%Gabs_coeffs,stat=i_stat)
!!$     call memocc(i_stat,i_all,'in%Gabs_coeffs',subname)
!!$  end if

  ! Stop the signaling stuff.
  !Destroy C wrappers on Fortran objects,
  ! and stop the GMainLoop.
  if (in%gmainloop /= 0.d0) then
     call bigdft_signals_free(in%gmainloop)
  end if
END SUBROUTINE free_input_variables


!> Assign default values for ABSCALC variables
subroutine abscalc_input_variables_default(in)
  use module_base
  use module_types
  implicit none
  type(input_variables), intent(out) :: in

  in%c_absorbtion=.false.
  in%potshortcut=0
  in%iat_absorber=0
  in%abscalc_bottomshift=0
  in%abscalc_S_do_cg=.false.
  in%abscalc_Sinv_do_cg=.false.
END SUBROUTINE abscalc_input_variables_default


!> Read the input variables needed for the ABSCALC
!! Every argument should be considered as mandatory
subroutine abscalc_input_variables(iproc,filename,in)
  use module_base
  use module_types
  implicit none
  !Arguments
  type(input_variables), intent(inout) :: in
  character(len=*), intent(in) :: filename
  integer, intent(in) :: iproc
  !Local variables
  integer, parameter :: iunit = 112
  integer :: ierror,iline, i

  character(len=*), parameter :: subname='abscalc_input_variables'
  integer :: i_stat

  ! Read the input variables.
  open(unit=iunit,file=filename,status='old')

  !line number, to control the input values
  iline=0

  !x-absorber treatment (in progress)

  read(iunit,*,iostat=ierror) in%iabscalc_type
  call check()


  read(iunit,*,iostat=ierror)  in%iat_absorber
  call check()
  read(iunit,*,iostat=ierror)  in%L_absorber
  call check()

  allocate(in%Gabs_coeffs(2*in%L_absorber +1+ndebug),stat=i_stat)
  call memocc(i_stat,in%Gabs_coeffs,'Gabs_coeffs',subname)

  read(iunit,*,iostat=ierror)  (in%Gabs_coeffs(i), i=1,2*in%L_absorber +1 )
  call check()

  read(iunit,*,iostat=ierror)  in%potshortcut
  call check()
  
  read(iunit,*,iostat=ierror)  in%nsteps
  call check()

  if( iand( in%potshortcut,4)>0) then
     read(iunit,'(a100)',iostat=ierror) in%extraOrbital
  end if
  
  read(iunit,*,iostat=ierror) in%abscalc_bottomshift
  if(ierror==0) then
  else
     in%abscalc_bottomshift=0
  endif

 

  read(iunit, '(a100)' ,iostat=ierror) in%xabs_res_prefix
  if(ierror==0) then
  else
     in%xabs_res_prefix=""
  endif


  read(iunit,*,iostat=ierror) in%abscalc_alterpot, in%abscalc_eqdiff 
  !!, &
  !!     in%abscalc_S_do_cg ,in%abscalc_Sinv_do_cg
  if(ierror==0) then
  else
     in%abscalc_alterpot=.false.
     in%abscalc_eqdiff =.false.
  endif



  in%c_absorbtion=.true.

  close(unit=iunit)

contains

  subroutine check()
    iline=iline+1
    if (ierror/=0) then
       if (iproc == 0) write(*,'(1x,a,a,a,i3)') &
            'Error while reading the file "',trim(filename),'", line=',iline
       stop
    end if
  END SUBROUTINE check

END SUBROUTINE abscalc_input_variables


!> Assign default values for frequencies variables
!!    freq_alpha: frequencies step for finite difference = alpha*hx, alpha*hy, alpha*hz
!!    freq_order; order of the finite difference (2 or 3 i.e. 2 or 4 points)
!!    freq_method: 1 - systematic moves of atoms over each direction
subroutine frequencies_input_variables_default(in)
  use module_base
  use module_types
  implicit none
  type(input_variables), intent(out) :: in

  in%freq_alpha=1.d0/real(64,kind(1.d0))
  in%freq_order=2
  in%freq_method=1

END SUBROUTINE frequencies_input_variables_default


!> Read the input variables needed for the frequencies calculation.
!! Every argument should be considered as mandatory.
subroutine frequencies_input_variables_new(iproc,dump,filename,in)
  use module_base
  use module_types
  use module_input
  implicit none
  !Arguments
  type(input_variables), intent(inout) :: in
  character(len=*), intent(in) :: filename
  integer, intent(in) :: iproc
  logical, intent(in) :: dump
  !Local variables
  logical :: exists
  !n(c) integer, parameter :: iunit=111

  !Frequencies parameters
  call input_set_file(iproc,dump,trim(filename),exists,'Frequencies Parameters')  
  if (exists) in%files = in%files + INPUTS_FREQ
  !call the variable, its default value, the line ends if there is a comment

  !Read in%freq_alpha (possible 1/64)
  call input_var(in%freq_alpha,'1/64',ranges=(/0.0_gp,1.0_gp/),&
       comment="Step size factor (alpha*hgrid)")
  !Read the order of finite difference scheme

  call input_var(in%freq_order,'2',exclusive=(/-1,1,2,3/),&
       comment="Order of the difference scheme")
  !Read the index of the method

  call input_var(in%freq_method,'1',exclusive=(/1/),&
       comment="Method used (only possible value=1)")
  call input_free((iproc == 0) .and. dump)

END SUBROUTINE frequencies_input_variables_new


!> Fill the arrays occup and spinsgn
!! if iunit /=0 this means that the file 'input.occ' does exist and it opens
subroutine occupation_input_variables(verb,iunit,nelec,norb,norbu,norbuempty,norbdempty,nspin,occup,spinsgn)
  use module_base
  use module_input
  use yaml_output
  implicit none
  ! Arguments
  logical, intent(in) :: verb
  integer, intent(in) :: nelec,nspin,norb,norbu,iunit,norbuempty,norbdempty
  real(gp), dimension(norb), intent(out) :: occup,spinsgn
  ! Local variables
  integer :: iorb,nt,ne,it,ierror,iorb1,i
  real(gp) :: rocc
  character(len=20) :: string
  character(len=100) :: line

  do iorb=1,norb
     spinsgn(iorb)=1.0_gp
  end do
  if (nspin/=1) then
     do iorb=1,norbu
        spinsgn(iorb)=1.0_gp
     end do
     do iorb=norbu+1,norb
        spinsgn(iorb)=-1.0_gp
     end do
  end if
  ! write(*,'(1x,a,5i4,30f6.2)')'Spins: ',norb,norbu,norbd,norbup,norbdp,(spinsgn(iorb),iorb=1,norb)

  ! First fill the occupation numbers by default
  nt=0
  if (nspin==1) then
     ne=(nelec+1)/2
     do iorb=1,ne
        it=min(2,nelec-nt)
        occup(iorb)=real(it,gp)
        nt=nt+it
     enddo
     do iorb=ne+1,norb
        occup(iorb)=0._gp
     end do
  else
     if (norbuempty+norbdempty == 0) then
        if (norb > nelec) then
           do iorb=1,min(norbu,norb/2+1)
              it=min(1,nelec-nt)
              occup(iorb)=real(it,gp)
              nt=nt+it
           enddo
           do iorb=min(norbu,norb/2+1)+1,norbu
              occup(iorb)=0.0_gp
           end do
           do iorb=norbu+1,norbu+min(norb-norbu,norb/2+1)
              it=min(1,nelec-nt)
              occup(iorb)=real(it,gp)
              nt=nt+it
           enddo
           do iorb=norbu+min(norb-norbu,norb/2+1)+1,norb
              occup(iorb)=0.0_gp
           end do
        else
           do iorb=1,norb
              occup(iorb)=1.0_gp
           end do
        end if
     else
        do iorb=1,norbu-norbuempty
           occup(iorb)=1.0_gp
        end do
        do iorb=norbu-norbuempty+1,norbu
           occup(iorb)=0.0_gp
        end do
        do iorb=1,norb-norbu-norbdempty
           occup(norbu+iorb)=1.0_gp
        end do
        do iorb=norb-norbu-norbdempty+1,norb-norbu
           occup(norbu+iorb)=0.0_gp
        end do
     end if
  end if
  ! Then read the file "input.occ" if does exist
  if (iunit /= 0) then
     nt=0
     do
        read(unit=iunit,fmt='(a100)',iostat=ierror) line
        if (ierror /= 0) then
           exit
        end if
        !Transform the line in case there are slashes (to ease the parsing)
        do i=1,len(line)
           if (line(i:i) == '/') then
              line(i:i) = ':'
           end if
        end do
        read(line,*,iostat=ierror) iorb,string
        call read_fraction_string(string,rocc,ierror) 
        if (ierror /= 0) then
           exit
        end if

        if (ierror/=0) then
           exit
        else
           nt=nt+1
           if (iorb<0 .or. iorb>norb) then
              !if (iproc==0) then
              write(*,'(1x,a,i0,a)') 'ERROR in line ',nt+1,' of the file "[name].occ"'
              write(*,'(10x,a,i0,a)') 'The orbital index ',iorb,' is incorrect'
              !end if
              stop
           elseif (rocc<0._gp .or. rocc>2._gp) then
              !if (iproc==0) then
              write(*,'(1x,a,i0,a)') 'ERROR in line ',nt+1,' of the file "[name].occ"'
              write(*,'(10x,a,f5.2,a)') 'The occupation number ',rocc,' is not between 0. and 2.'
              !end if
              stop
           else
              occup(iorb)=rocc
           end if
        end if
     end do
     if (verb) then
        call yaml_comment('('//adjustl(trim(yaml_toa(nt)))//'lines read)')
        !write(*,'(1x,a,i0,a)') &
        !     'The occupation numbers are read from the file "[name].occ" (',nt,' lines read)'
     end if
     close(unit=iunit)

     if (nspin/=1) then
!!!        !Check if the polarisation is respected (mpol)
!!!        rup=sum(occup(1:norbu))
!!!        rdown=sum(occup(norbu+1:norb))
!!!        if (abs(rup-rdown-real(norbu-norbd,gp))>1.e-6_gp) then
!!!           if (iproc==0) then
!!!              write(*,'(1x,a,f13.6,a,i0)') 'From the file "input.occ", the polarization ',rup-rdown,&
!!!                             ' is not equal to ',norbu-norbd
!!!           end if
!!!           stop
!!!        end if
        !Fill spinsgn
        do iorb=1,norbu
           spinsgn(iorb)=1.0_gp
        end do
        do iorb=norbu+1,norb
           spinsgn(iorb)=-1.0_gp
        end do
     end if
  end if
  if (verb) then 
     call yaml_sequence(advance='no')
     call yaml_open_map('Occupation Numbers',flow=.true.)
     !write(*,'(1x,a,t28,i8)') 'Total Number of Orbitals',norb
     iorb1=1
     rocc=occup(1)
     do iorb=1,norb
        if (occup(iorb) /= rocc) then
           if (iorb1 == iorb-1) then
              call yaml_map('Orbital No.'//trim(yaml_toa(iorb1)),rocc,fmt='(f6.4)')
              !write(*,'(1x,a,i0,a,f6.4)') 'occup(',iorb1,')= ',rocc
           else
           call yaml_map('Orbitals No.'//trim(yaml_toa(iorb1))//'-'//&
                adjustl(trim(yaml_toa(iorb-1))),rocc,fmt='(f6.4)')
           !write(*,'(1x,a,i0,a,i0,a,f6.4)') 'occup(',iorb1,':',iorb-1,')= ',rocc
           end if
           rocc=occup(iorb)
           iorb1=iorb
        end if
     enddo
     if (iorb1 == norb) then
        call yaml_map('Orbital No.'//trim(yaml_toa(norb)),occup(norb),fmt='(f6.4)')
        !write(*,'(1x,a,i0,a,f6.4)') 'occup(',norb,')= ',occup(norb)
     else
        call yaml_map('Orbitals No.'//trim(yaml_toa(iorb1))//'-'//&
             adjustl(trim(yaml_toa(norb))),occup(norb),fmt='(f6.4)')
        !write(*,'(1x,a,i0,a,i0,a,f6.4)') 'occup(',iorb1,':',norb,')= ',occup(norb)
     end if
     call yaml_close_map()
  endif

  !Check if sum(occup)=nelec
  rocc=sum(occup)
  if (abs(rocc-real(nelec,gp))>1.e-6_gp) then
     call yaml_warning('ERROR in determining the occupation numbers: the total number of electrons ' &
        & // trim(yaml_toa(rocc,fmt='(f13.6)')) // ' is not equal to' // trim(yaml_toa(nelec)))
     !if (iproc==0) then
     !write(*,'(1x,a,f13.6,a,i0)') 'ERROR in determining the occupation numbers: the total number of electrons ',rocc,&
     !     ' is not equal to ',nelec
     !end if
     stop
  end if

END SUBROUTINE occupation_input_variables


!> Module used for the input variables
module position_files
   implicit none
   contains
   subroutine directGetLine(line, ifile, eof)
      !Arguments
      integer, intent(in) :: ifile
      character(len=150), intent(out) :: line
      logical, intent(out) :: eof
      !Local variables
      integer :: i_stat

      eof = .false.
      read(ifile,'(a150)', iostat = i_stat) line
      if (i_stat /= 0) eof = .true.
   END SUBROUTINE directGetLine

   subroutine archiveGetLine(line, ifile, eof)
      !Arguments
      integer, intent(in) :: ifile
      character(len=150), intent(out) :: line
      logical, intent(out) :: eof
      !Local variables
      integer :: i_stat
      !The argument ifile is not used but it is used as argument routine
      !eof = .false.
      eof = (ifile /= ifile)
      call extractNextLine(line, i_stat)
      if (i_stat /= 0) eof = .true.
   END SUBROUTINE archiveGetLine
end module position_files


!> Read atomic file
subroutine read_atomic_file(file,iproc,astruct,status,comment,energy,fxyz)
   use module_base
   use module_types
   use module_interfaces, except_this_one => read_atomic_file
   use m_ab6_symmetry
   use position_files
   implicit none
   character(len=*), intent(in) :: file
   integer, intent(in) :: iproc
   type(atomic_structure), intent(inout) :: astruct
   integer, intent(out), optional :: status
   real(gp), intent(out), optional :: energy
   real(gp), dimension(:,:), pointer, optional :: fxyz
   character(len = *), intent(out), optional :: comment
   !Local variables
   character(len=*), parameter :: subname='read_atomic_file'
   integer :: l, extract, i_all, i_stat
   logical :: file_exists, archive
   character(len = 128) :: filename
   character(len = 15) :: arFile
   character(len = 6) :: ext
   real(gp) :: energy_
   real(gp), dimension(:,:), pointer :: fxyz_
   character(len = 1024) :: comment_

   file_exists = .false.
   archive = .false.
   if (present(status)) status = 0
   nullify(fxyz_)

   ! Extract from archive
   if (index(file, "posout_") == 1 .or. index(file, "posmd_") == 1) then
      write(arFile, "(A)") "posout.tar.bz2"
      if (index(file, "posmd_") == 1) write(arFile, "(A)") "posmd.tar.bz2"
      inquire(FILE = trim(arFile), EXIST = file_exists)
      if (file_exists) then
         !!$     call extractNextCompress(trim(arFile), len(trim(arFile)), &
         !!$          & trim(file), len(trim(file)), extract, ext)
         call openNextCompress(trim(arFile), len(trim(arFile)), &
         & trim(file), len(trim(file)), extract, ext)
         if (extract == 0) then
            write(*,*) "Can't find '", file, "' in archive."
            if (present(status)) then
               status = 1
               return
            else
               stop
            end if
         end if
         archive = .true.
         write(filename, "(A)") file//'.'//trim(ext)
         write(astruct%inputfile_format, "(A)") trim(ext)
      end if
   end if

   ! Test posinp.xyz
   if (.not. file_exists) then
      inquire(FILE = file//'.xyz', EXIST = file_exists)
      if (file_exists) then
         write(filename, "(A)") file//'.xyz'!"posinp.xyz"
         write(astruct%inputfile_format, "(A)") "xyz"
         open(unit=99,file=trim(filename),status='old')
      end if
   end if
   ! Test posinp.ascii
   if (.not. file_exists) then
      inquire(FILE = file//'.ascii', EXIST = file_exists)
      if (file_exists) then
         write(filename, "(A)") file//'.ascii'!"posinp.ascii"
         write(astruct%inputfile_format, "(A)") "ascii"
         open(unit=99,file=trim(filename),status='old')
      end if
   end if
   ! Test posinp.yaml
   if (.not. file_exists) then
      inquire(FILE = file//'.yaml', EXIST = file_exists)
      if (file_exists) then
         write(filename, "(A)") file//'.yaml'!"posinp.ascii"
         write(astruct%inputfile_format, "(A)") "yaml"
      end if
   end if
   ! Test the name directly
   if (.not. file_exists) then
      inquire(FILE = file, EXIST = file_exists)
      if (file_exists) then
         write(filename, "(A)") file
         l = len(file)
         if (file(l-3:l) == ".xyz") then
            write(astruct%inputfile_format, "(A)") "xyz"
         else if (file(l-5:l) == ".ascii") then
            write(astruct%inputfile_format, "(A)") "ascii"
         else if (file(l-4:l) == ".yaml") then
            write(astruct%inputfile_format, "(A)") "yaml"
         else
            write(*,*) "Atomic input file '" // trim(file) // "', format not recognised."
            write(*,*) " File should be *.yaml, *.ascii or *.xyz."
            if (present(status)) then
               status = 1
               return
            else
               stop
            end if
         end if
         if (trim(astruct%inputfile_format) /= "yaml") then
            open(unit=99,file=trim(filename),status='old')
         end if
      end if
   end if

   if (.not. file_exists) then
      if (present(status)) then
         status = 1
         return
      else
         write(*,*) "Atomic input file not found."
         write(*,*) " Files looked for were '"//file//".yaml', '"//file//".ascii', '"//file//".xyz' and '"//file//"'."
         stop 
      end if
   end if

   if (astruct%inputfile_format == "xyz") then
      !read atomic positions
      if (.not.archive) then
         call read_xyz_positions(iproc,99,astruct,comment_,energy_,fxyz_,directGetLine)
      else
         call read_xyz_positions(iproc,99,astruct,comment_,energy_,fxyz_,archiveGetLine)
      end if
   else if (astruct%inputfile_format == "ascii") then
      i_stat = iproc
      if (present(status)) i_stat = 1
      !read atomic positions
      if (.not.archive) then
         call read_ascii_positions(i_stat,99,astruct,comment_,energy_,fxyz_,directGetLine)
      else
         call read_ascii_positions(i_stat,99,astruct,comment_,energy_,fxyz_,archiveGetLine)
      end if
   else if (astruct%inputfile_format == "yaml") then
      !read atomic positions
      if (.not.archive) then
         call read_yaml_positions(trim(filename),astruct,comment_,energy_,fxyz_)
      else
         write(*,*) "Atomic input file in YAML not yet supported in archive file."
         stop
      end if
   end if

   !Check the number of atoms
   if (astruct%nat < 0) then
      if (present(status)) then
         status = 1
         return
      else
         write(*,'(1x,3a,i0,a)') "In the file '",trim(filename),&
              &  "', the number of atoms (",astruct%nat,") < 0 (should be >= 0)."
         stop 
      end if
   end if

   !control atom positions
   call check_atoms_positions(astruct,(iproc == 0))

   ! We delay the calculation of the symmetries.
!this should be already in the atoms_null routine
   astruct%sym=symm_null()
!   astruct%sym%symObj = -1
!   nullify(astruct%sym%irrzon)
!   nullify(astruct%sym%phnons)

   ! close open file.
   if (.not.archive .and. trim(astruct%inputfile_format) /= "yaml") then
      close(99)
      !!$  else
      !!$     call unlinkExtract(trim(filename), len(trim(filename)))
   end if
   
   ! We transfer optionals.
   if (present(energy)) then
      energy = energy_
   end if
   if (present(comment)) then
      write(comment, "(A)") comment_
   end if
   if (present(fxyz)) then
      fxyz => fxyz_
   else if (associated(fxyz_)) then
      i_all=-product(shape(fxyz_))*kind(fxyz_)
      deallocate(fxyz_,stat=i_stat)
      call memocc(i_stat,i_all,'fxyz_',subname)
   end if
END SUBROUTINE read_atomic_file

!> Write an atomic file
!Yaml output included
subroutine write_atomic_file(filename,energy,rxyz,atoms,comment,forces)
  use module_base
  use module_types
  use yaml_output
  implicit none
  character(len=*), intent(in) :: filename,comment
  type(atoms_data), intent(in) :: atoms
  real(gp), intent(in) :: energy
  real(gp), dimension(3,atoms%astruct%nat), intent(in) :: rxyz
  real(gp), dimension(3,atoms%astruct%nat), intent(in), optional :: forces
  !local variables
  character(len = 15) :: arFile
  integer :: iunit

  if (trim(filename) == "stdout") then
     iunit = 6
  else
     open(unit=9,file=trim(filename)//'.'//trim(atoms%astruct%inputfile_format))
     iunit = 9
  end if
  if (atoms%astruct%inputfile_format == "xyz") then
     call wtxyz(iunit,energy,rxyz,atoms,comment)
     if (present(forces)) call wtxyz_forces(9,forces,atoms)
  else if (atoms%astruct%inputfile_format == "ascii") then
     call wtascii(iunit,energy,rxyz,atoms,comment)
     if (present(forces)) call wtascii_forces(9,forces,atoms)
  else if (atoms%astruct%inputfile_format == 'yaml') then
     if (present(forces)) then
        call wtyaml(iunit,energy,rxyz,atoms,comment,.true.,forces)
     else
        call wtyaml(iunit,energy,rxyz,atoms,comment,.false.,rxyz)
     end if
  else
     write(*,*) "Error, unknown file format."
     stop
  end if
  if (trim(filename) /= "stdout") then
     close(unit=9)
  end if

  ! Add to archive
  if (index(filename, "posout_") == 1 .or. index(filename, "posmd_") == 1) then
     write(arFile, "(A)") "posout.tar.bz2"
     if (index(filename, "posmd_") == 1) write(arFile, "(A)") "posmd.tar.bz2"
     call addToCompress(trim(arFile), len(trim(arFile)), &
          & trim(filename)//'.'//trim(atoms%astruct%inputfile_format), &
          & len(trim(filename)//'.'//trim(atoms%astruct%inputfile_format)))
  end if
END SUBROUTINE write_atomic_file

!>Calculate the coefficient for moving atoms following the ifrztyp
subroutine frozen_alpha(ifrztyp,ixyz,alpha,alphai)
  use module_base
  implicit none
  integer, intent(in) :: ifrztyp,ixyz
  real(gp), intent(in) :: alpha
  real(gp), intent(out) :: alphai
  !local variables
  logical :: move_this_coordinate

  if (move_this_coordinate(ifrztyp,ixyz)) then
     alphai=alpha
  else
     alphai=0.0_gp
  end if
 
END SUBROUTINE frozen_alpha

!>Routine for moving atomic positions, takes into account the 
!!   frozen atoms and the size of the cell
!!   synopsis: rxyz=txyz+alpha*sxyz
!!   all the shift are inserted into the box if there are periodic directions
!!   if the atom are frozen they are not moved
subroutine atomic_axpy(atoms,txyz,alpha,sxyz,rxyz)
  use module_base
  use module_types
  implicit none
  real(gp), intent(in) :: alpha
  type(atoms_data), intent(in) :: atoms
  real(gp), dimension(3,atoms%astruct%nat), intent(in) :: txyz,sxyz
  real(gp), dimension(3,atoms%astruct%nat), intent(inout) :: rxyz
  !local variables
  integer :: iat
  real(gp) :: alphax,alphay,alphaz

  do iat=1,atoms%astruct%nat
     !adjust the moving of the atoms following the frozen direction
     call frozen_alpha(atoms%astruct%ifrztyp(iat),1,alpha,alphax)
     call frozen_alpha(atoms%astruct%ifrztyp(iat),2,alpha,alphay)
     call frozen_alpha(atoms%astruct%ifrztyp(iat),3,alpha,alphaz)

     if (atoms%astruct%geocode == 'P') then
        rxyz(1,iat)=modulo(txyz(1,iat)+alphax*sxyz(1,iat),atoms%astruct%cell_dim(1))
        rxyz(2,iat)=modulo(txyz(2,iat)+alphay*sxyz(2,iat),atoms%astruct%cell_dim(2))
        rxyz(3,iat)=modulo(txyz(3,iat)+alphaz*sxyz(3,iat),atoms%astruct%cell_dim(3))
     else if (atoms%astruct%geocode == 'S') then
        rxyz(1,iat)=modulo(txyz(1,iat)+alphax*sxyz(1,iat),atoms%astruct%cell_dim(1))
        rxyz(2,iat)=txyz(2,iat)+alphay*sxyz(2,iat)
        rxyz(3,iat)=modulo(txyz(3,iat)+alphaz*sxyz(3,iat),atoms%astruct%cell_dim(3))
     else
        rxyz(1,iat)=txyz(1,iat)+alphax*sxyz(1,iat)
        rxyz(2,iat)=txyz(2,iat)+alphay*sxyz(2,iat)
        rxyz(3,iat)=txyz(3,iat)+alphaz*sxyz(3,iat)
     end if
  end do

END SUBROUTINE atomic_axpy


!>Routine for moving atomic positions, takes into account the 
!!   frozen atoms and the size of the cell
!!   synopsis: fxyz=txyz+alpha*sxyz
!!   update the forces taking into account the frozen atoms
!!   do not apply the modulo operation on forces 
subroutine atomic_axpy_forces(atoms,txyz,alpha,sxyz,fxyz)
  use module_base
  use module_types
  implicit none
  real(gp), intent(in) :: alpha
  type(atoms_data), intent(in) :: atoms
  real(gp), dimension(3,atoms%astruct%nat), intent(in) :: txyz,sxyz
  real(gp), dimension(3,atoms%astruct%nat), intent(inout) :: fxyz
  !local variables
  integer :: iat
  real(gp) :: alphax,alphay,alphaz
  
  do iat=1,atoms%astruct%nat
     !adjust the moving of the forces following the frozen direction
     call frozen_alpha(atoms%astruct%ifrztyp(iat),1,alpha,alphax)
     call frozen_alpha(atoms%astruct%ifrztyp(iat),2,alpha,alphay)
     call frozen_alpha(atoms%astruct%ifrztyp(iat),3,alpha,alphaz)

     fxyz(1,iat)=txyz(1,iat)+alphax*sxyz(1,iat)
     fxyz(2,iat)=txyz(2,iat)+alphay*sxyz(2,iat)
     fxyz(3,iat)=txyz(3,iat)+alphaz*sxyz(3,iat)
  end do
  
END SUBROUTINE atomic_axpy_forces


!>Calculate the scalar product between atomic positions by considering
!!   only non-blocked atoms
subroutine atomic_dot(atoms,x,y,scpr)
  use module_base
  use module_types
  implicit none
  type(atoms_data), intent(in) :: atoms
  real(gp), dimension(3,atoms%astruct%nat), intent(in) :: x,y
  real(gp), intent(out) :: scpr
  !local variables
  integer :: iat
  real(gp) :: scpr1,scpr2,scpr3
  real(gp) :: alphax,alphay,alphaz

  scpr=0.0_gp

  do iat=1,atoms%astruct%nat
     call frozen_alpha(atoms%astruct%ifrztyp(iat),1,1.0_gp,alphax)
     call frozen_alpha(atoms%astruct%ifrztyp(iat),2,1.0_gp,alphay)
     call frozen_alpha(atoms%astruct%ifrztyp(iat),3,1.0_gp,alphaz)
     scpr1=alphax*x(1,iat)*y(1,iat)
     scpr2=alphay*x(2,iat)*y(2,iat)
     scpr3=alphaz*x(3,iat)*y(3,iat)
     scpr=scpr+scpr1+scpr2+scpr3
  end do
  
END SUBROUTINE atomic_dot


!>z=alpha*A*x + beta* y
subroutine atomic_gemv(atoms,m,alpha,A,x,beta,y,z)
  use module_base
  use module_types
  implicit none
  integer, intent(in) :: m
  real(gp), intent(in) :: alpha,beta
  type(atoms_data), intent(in) :: atoms
  real(gp), dimension(3,atoms%astruct%nat), intent(in) :: x
  real(gp), dimension(m), intent(in) :: y
  real(gp), dimension(m,3,atoms%astruct%nat), intent(in) :: A
  real(gp), dimension(m), intent(out) :: z
  !local variables
  integer :: iat,i,j
  real(gp) :: mv,alphai
  
  do i=1,m
     mv=0.0_gp
     do iat=1,atoms%astruct%nat
        do j=1,3
           call frozen_alpha(atoms%astruct%ifrztyp(iat),j,A(i,j,iat),alphai)
           mv=mv+alphai*x(j,iat)
        end do
     end do
     z(i)=alpha*mv+beta*y(i)
  end do

END SUBROUTINE atomic_gemv


!>  The function which controls all the moving positions
function move_this_coordinate(ifrztyp,ixyz)
  use module_base
  implicit none
  integer, intent(in) :: ixyz,ifrztyp
  logical :: move_this_coordinate
  
  move_this_coordinate= &
       ifrztyp == 0 .or. &
       (ifrztyp == 2 .and. ixyz /=2) .or. &
       (ifrztyp == 3 .and. ixyz ==2)
       
END FUNCTION move_this_coordinate


!> rxyz=txyz+alpha*sxyz
subroutine atomic_coordinate_axpy(atoms,ixyz,iat,t,alphas,r)
  use module_base
  use module_types
  implicit none
  integer, intent(in) :: ixyz,iat
  real(gp), intent(in) :: t,alphas
  type(atoms_data), intent(in) :: atoms
  real(gp), intent(out) :: r
  !local variables
  logical :: periodize
  real(gp) :: alat,alphai

  if (ixyz == 1) then
     alat=atoms%astruct%cell_dim(1)
  else if (ixyz == 2) then
     alat=atoms%astruct%cell_dim(2)
  else if (ixyz == 3) then
     alat=atoms%astruct%cell_dim(3)
  else
     alat = -1
     write(0,*) "Internal error"
     stop
  end if
  
  periodize= atoms%astruct%geocode == 'P' .or. &
       (atoms%astruct%geocode == 'S' .and. ixyz /= 2)

  call frozen_alpha(atoms%astruct%ifrztyp(iat),ixyz,alphas,alphai)

  if (periodize) then
     r=modulo(t+alphai,alat)
  else
     r=t+alphai
  end if

END SUBROUTINE atomic_coordinate_axpy


!> Initialization of acceleration (OpenCL)
subroutine init_material_acceleration(iproc,matacc,GPU)
  use module_base
  use module_types
  use yaml_output
  implicit none
  integer, intent(in):: iproc
  type(material_acceleration), intent(in) :: matacc
  type(GPU_pointers), intent(out) :: GPU
  !local variables
  integer :: iconv,iblas,initerror,ierror,useGPU,mproc,ierr,nproc_node

  if (matacc%iacceleration == 1) then
     call MPI_COMM_SIZE(bigdft_mpi%mpi_comm,mproc,ierr)
     !initialize the id_proc per node
     call processor_id_per_node(iproc,mproc,GPU%id_proc,nproc_node)
     call sg_init(GPUshare,useGPU,iproc,nproc_node,initerror)
     if (useGPU == 1) then
        iconv = 1
        iblas = 1
     else
        iconv = 0
        iblas = 0
     end if
     if (initerror == 1) then
        call yaml_warning('(iproc=' // trim(yaml_toa(iproc,fmt='(i0)')) // &
        &    ') S_GPU library init failed, aborting...')
        !write(*,'(1x,a)')'**** ERROR: S_GPU library init failed, aborting...'
        call MPI_ABORT(bigdft_mpi%mpi_comm,initerror,ierror)
     end if

     if (iconv == 1) then
        !change the value of the GPU convolution flag defined in the module_base
        GPUconv=.true.
     end if
     if (iblas == 1) then
        !change the value of the GPU convolution flag defined in the module_base
        GPUblas=.true.
     end if

     if (iproc == 0) then
        call yaml_map('Material acceleration','CUDA',advance='no')
        call yaml_comment('iproc=0')
       ! write(*,'(1x,a)') 'CUDA support activated (iproc=0)'
    end if

  else if (matacc%iacceleration >= 2) then
     ! OpenCL convolutions are activated
     ! use CUBLAS for the linear algebra for the moment
     if (.not. OCLconv) then
        call MPI_COMM_SIZE(bigdft_mpi%mpi_comm,mproc,ierr)
        !initialize the id_proc per node
        call processor_id_per_node(iproc,mproc,GPU%id_proc,nproc_node)
        !initialize the opencl context for any process in the node
        !call MPI_GET_PROCESSOR_NAME(nodename_local,namelen,ierr)
        !do jproc=0,mproc-1
        !   call MPI_BARRIER(bigdft_mpi%mpi_comm,ierr)
        !   if (iproc == jproc) then
        !      print '(a,a,i4,i4)','Initializing for node: ',trim(nodename_local),iproc,GPU%id_proc
        call init_acceleration_OCL(matacc,GPU)
        !   end if
        !end do
        GPU%ndevices=min(GPU%ndevices,nproc_node)
        if (iproc == 0) then
           call yaml_map('Material acceleration','OpenCL',advance='no')
           call yaml_comment('iproc=0')
           call yaml_open_map('Number of OpenCL devices per node',flow=.true.)
           call yaml_map('used',trim(yaml_toa(min(GPU%ndevices,nproc_node),fmt='(i0)')))
           call yaml_map('available',trim(yaml_toa(GPU%ndevices,fmt='(i0)')))
           !write(*,'(1x,a,i5,i5)') 'OpenCL support activated, No. devices per node (used, available):',&
           !     min(GPU%ndevices,nproc_node),GPU%ndevices
           call yaml_close_map()
        end if
        !the number of devices is the min between the number of processes per node
        GPU%ndevices=min(GPU%ndevices,nproc_node)
        OCLconv=.true.
     end if

  else
     if (iproc == 0) then
        call yaml_map('Material acceleration',.false.,advance='no')
        call yaml_comment('iproc=0')
        ! write(*,'(1x,a)') 'No material acceleration (iproc=0)'
     end if
  end if

END SUBROUTINE init_material_acceleration


subroutine release_material_acceleration(GPU)
  use module_base
  use module_types
  implicit none
  type(GPU_pointers), intent(out) :: GPU
  
  if (GPUconv) then
     call sg_end()
  end if

  if (OCLconv) then
     call release_acceleration_OCL(GPU)
     OCLconv=.false.
  end if

END SUBROUTINE release_material_acceleration


!> Give the number of MPI processes per node (nproc_node) and before iproc (iproc_node)
subroutine processor_id_per_node(iproc,nproc,iproc_node,nproc_node)
  use module_base
  use module_types
  implicit none
  integer, intent(in) :: iproc,nproc
  integer, intent(out) :: iproc_node,nproc_node
  !local variables
  character(len=*), parameter :: subname='processor_id_per_node'
  integer :: ierr,namelen,i_stat,i_all,jproc
  character(len=MPI_MAX_PROCESSOR_NAME) :: nodename_local
  character(len=MPI_MAX_PROCESSOR_NAME), dimension(:), allocatable :: nodename

  if (nproc == 1) then
     iproc_node=0
     nproc_node=1
  else
     allocate(nodename(0:nproc-1+ndebug),stat=i_stat)
     call memocc(i_stat,nodename,'nodename',subname)
     
     !initalise nodenames
     do jproc=0,nproc-1
        nodename(jproc)=repeat(' ',MPI_MAX_PROCESSOR_NAME)
     end do

     call MPI_GET_PROCESSOR_NAME(nodename_local,namelen,ierr)

     !gather the result between all the process
     call MPI_ALLGATHER(nodename_local,MPI_MAX_PROCESSOR_NAME,MPI_CHARACTER,&
          nodename(0),MPI_MAX_PROCESSOR_NAME,MPI_CHARACTER,&
          bigdft_mpi%mpi_comm,ierr)

     !found the processors which belong to the same node
     !before the processor iproc
     iproc_node=0
     do jproc=0,iproc-1
        if (trim(nodename(jproc)) == trim(nodename(iproc))) then
           iproc_node=iproc_node+1
        end if
     end do
     nproc_node=iproc_node
     do jproc=iproc,nproc-1
        if (trim(nodename(jproc)) == trim(nodename(iproc))) then
           nproc_node=nproc_node+1
        end if
     end do
     
     i_all=-product(shape(nodename))*kind(nodename)
     deallocate(nodename,stat=i_stat)
     call memocc(i_stat,i_all,'nodename',subname)
  end if
END SUBROUTINE processor_id_per_node


!> this routine does the same operations as
!! read_atomic_file but uses inputs from memory
!! as input positions instead of inputs from file
!! Useful for QM/MM implementation of BigDFT-ART
!! @author Written by Laurent K Beland 2011 UdeM
subroutine initialize_atomic_file(iproc,atoms,rxyz)
  use module_base
  use module_types
  use module_interfaces, except_this_one => initialize_atomic_file
  use m_ab6_symmetry
  use yaml_output
  implicit none
  integer, intent(in) :: iproc
  type(atoms_data), intent(inout) :: atoms
  real(gp), dimension(:,:), pointer :: rxyz
  !local variables
  character(len=*), parameter :: subname='initialize_atomic_file'
  integer :: i_stat
  integer :: iat,i,ierr

  allocate(atoms%amu(atoms%astruct%nat+ndebug),stat=i_stat)
  call memocc(i_stat,atoms%amu,'atoms%amu',subname)

  if (atoms%astruct%geocode=='S') then 
        atoms%astruct%cell_dim(2)=0.0_gp
  else if (atoms%astruct%geocode=='F') then !otherwise free bc    
        atoms%astruct%cell_dim(1)=0.0_gp
        atoms%astruct%cell_dim(2)=0.0_gp
        atoms%astruct%cell_dim(3)=0.0_gp
  else
        atoms%astruct%cell_dim(1)=0.0_gp
        atoms%astruct%cell_dim(2)=0.0_gp
        atoms%astruct%cell_dim(3)=0.0_gp
  end if

  !reduced coordinates are possible only with periodic units
  if (atoms%astruct%units == 'reduced' .and. atoms%astruct%geocode == 'F') then
     if (iproc==0) write(*,'(1x,a)')&
          'ERROR: Reduced coordinates are not allowed with isolated BC'
  end if

   !convert the values of the cell sizes in bohr
  if (atoms%astruct%units=='angstroem' .or. atoms%astruct%units=='angstroemd0') then
     ! if Angstroem convert to Bohr
     atoms%astruct%cell_dim(1)=atoms%astruct%cell_dim(1)/Bohr_Ang
     atoms%astruct%cell_dim(2)=atoms%astruct%cell_dim(2)/Bohr_Ang
     atoms%astruct%cell_dim(3)=atoms%astruct%cell_dim(3)/Bohr_Ang
  else if (atoms%astruct%units == 'reduced') then
     !assume that for reduced coordinates cell size is in bohr
     atoms%astruct%cell_dim(1)=real(atoms%astruct%cell_dim(1),gp)
     atoms%astruct%cell_dim(2)=real(atoms%astruct%cell_dim(2),gp)
     atoms%astruct%cell_dim(3)=real(atoms%astruct%cell_dim(3),gp)
  else
     call yaml_warning('Length units in input file unrecognized')
     call yaml_warning('recognized units are angstroem or atomic = bohr')
     call MPI_ABORT(bigdft_mpi%mpi_comm,0,ierr)
  endif
  
  do iat=1,atoms%astruct%nat
     !xyz input file, allow extra information
     
     if (atoms%astruct%units == 'reduced') then !add treatment for reduced coordinates
        rxyz(1,iat)=modulo(rxyz(1,iat),1.0_gp)
        if (atoms%astruct%geocode == 'P') rxyz(2,iat)=modulo(rxyz(2,iat),1.0_gp)
        rxyz(3,iat)=modulo(rxyz(3,iat),1.0_gp)
     else if (atoms%astruct%geocode == 'P') then
        rxyz(1,iat)=modulo(rxyz(1,iat),atoms%astruct%cell_dim(1))
        rxyz(2,iat)=modulo(rxyz(2,iat),atoms%astruct%cell_dim(2))
        rxyz(3,iat)=modulo(rxyz(3,iat),atoms%astruct%cell_dim(3))
     else if (atoms%astruct%geocode == 'S') then
        rxyz(1,iat)=modulo(rxyz(1,iat),atoms%astruct%cell_dim(1))
        rxyz(3,iat)=modulo(rxyz(3,iat),atoms%astruct%cell_dim(3))
     end if
 
     if (atoms%astruct%units=='angstroem' .or. atoms%astruct%units=='angstroemd0') then
        ! if Angstroem convert to Bohr
        do i=1,3 
           rxyz(i,iat)=rxyz(i,iat)/Bohr_Ang
        enddo
     else if (atoms%astruct%units == 'reduced') then 
        rxyz(1,iat)=rxyz(1,iat)*atoms%astruct%cell_dim(1)
        if (atoms%astruct%geocode == 'P') rxyz(2,iat)=rxyz(2,iat)*atoms%astruct%cell_dim(2)
        rxyz(3,iat)=rxyz(3,iat)*atoms%astruct%cell_dim(3)
     endif
  enddo

  !control atom positions
  call check_atoms_positions(atoms,rxyz,(iproc == 0))

  ! We delay the calculation of the symmetries.
  atoms%astruct%sym%symObj = -1
  nullify(atoms%astruct%sym%irrzon)
  nullify(atoms%astruct%sym%phnons)

END SUBROUTINE initialize_atomic_file

subroutine dft_input_analyse(iproc, in, dict_dft)
  use module_base
  use module_types
  use module_input
  use dictionaries
  use module_xc
  use yaml_output
  use module_input_keys
  implicit none
  integer, intent(in) :: iproc
  type(input_variables), intent(inout) :: in
  type(dictionary), pointer :: dict_dft

  !grid spacings
  in%hx = dict_dft//HGRIDS//0
  in%hy = dict_dft//HGRIDS//1
  in%hz = dict_dft//HGRIDS//2

  !coarse and fine radii around atoms
  in%crmult = dict_dft//RMULT//0
  in%frmult = dict_dft//RMULT//1

  !XC functional (ABINIT XC codes)
  in%ixc = dict_dft//IXC

  !charge and electric field
  in%ncharge = dict_dft//NCHARGE
  in%elecfield(1) = dict_dft//ELECFIELD//0
  in%elecfield(2) = dict_dft//ELECFIELD//1
  in%elecfield(3) = dict_dft//ELECFIELD//2

  !spin and polarization
  in%nspin = dict_dft//NSPIN
  in%mpol = dict_dft//MPOL

  ! Initialise XC calculation
  if (in%ixc < 0) then
     call xc_init(in%ixc, XC_MIXED, in%nspin)
  else
     call xc_init(in%ixc, XC_ABINIT, in%nspin)
  end if

  !convergence parameters
  in%gnrm_cv = dict_dft//GNRM_CV
  in%itermax = dict_dft//ITERMAX
  in%nrepmax = dict_dft//NREPMAX

  !convergence parameters
  in%ncong = dict_dft//NCONG
  in%idsx = dict_dft//IDSX
  !does not make sense a DIIS history longer than the number of iterations
  !only if the iscf is not particular
  in%idsx = min(in%idsx, in%itermax)

  !dispersion parameter
  in%dispersion = dict_dft//DISPERSION
    
  ! Now the variables which are to be used only for the last run
  in%inputPsiId = dict_dft//INPUTPSIID
  in%output_wf_format = dict_dft//OUTPUT_WF
  in%output_denspot = dict_dft//OUTPUT_DENSPOT

  !project however the wavefunction on gaussians if asking to write them on disk
  ! But not if we use linear scaling version (in%inputPsiId >= 100)
  in%gaussian_help=(in%inputPsiId >= 10 .and. in%inputPsiId < 100)

  !switch on the gaussian auxiliary treatment 
  !and the zero of the forces
  if (in%inputPsiId == 10) then
     in%inputPsiId = 0
  else if (in%inputPsiId == 13) then
     in%inputPsiId = 2
  end if
  ! Setup out grid parameters.
  if (in%output_denspot >= 0) then
     in%output_denspot_format = in%output_denspot / 10
  else
     in%output_denspot_format = output_denspot_FORMAT_CUBE
     in%output_denspot = abs(in%output_denspot)
  end if
  in%output_denspot = modulo(in%output_denspot, 10)

  ! Tail treatment.
  in%rbuf = dict_dft//RBUF
  in%ncongt = dict_dft//NCONGT

  !davidson treatment
  in%norbv = dict_dft//NORBV
  in%nvirt = dict_dft//NVIRT
  in%nplot = dict_dft//NPLOT
!!$  call input_dict_var(in%nvirt, dict_dft//NVIRT, 0, ranges=(/0,abs(in%norbv)/))
!!$  call input_dict_var(in%nplot, dict_dft//NPLOT, 0, ranges=(/0,abs(in%norbv)/))

  ! Line to disable automatic behaviours (currently only symmetries).
  in%disableSym = dict_dft//DISABLE_SYM

  !define whether there should be a last_run after geometry optimization
  !also the mulliken charge population should be inserted
  if ((in%rbuf > 0.0_gp) .or. in%output_wf_format /= WF_FORMAT_NONE .or. &
       in%output_denspot /= output_denspot_NONE .or. in%norbv /= 0) then
     in%last_run=-1 !last run to be done depending of the external conditions
  else
     in%last_run=0
  end if
end subroutine dft_input_analyse

subroutine kpt_input_analyse(iproc, in, dict, sym, geocode, alat)
  use module_base
  use module_types
  use defs_basis
  use m_ab6_kpoints
  use yaml_output
  use module_input_keys
  use dictionaries
  implicit none
  integer, intent(in) :: iproc
  type(input_variables), intent(inout) :: in
  type(dictionary), pointer :: dict
  type(symmetry_data), intent(in) :: sym
  character(len = 1), intent(in) :: geocode
  real(gp), intent(in) :: alat(3)
  !local variables
  logical :: lstat
  character(len=*), parameter :: subname='kpt_input_analyse'
  integer :: i_stat,ierror,i,nshiftk, ngkpt_(3), ikpt, j, ncount, nseg, iseg_, ngranularity_
  real(gp) :: kptrlen_, shiftk_(3,8), norm, alat_(3)
  character(len = 6) :: method
  
  ! Set default values.
  in%gen_nkpt=1
  in%nkptv=0
  in%ngroups_kptv=1

  call free_kpt_variables(in)
  nullify(in%kptv, in%nkptsv_group)
  nullify(in%gen_kpt, in%gen_wkpt)

  method = dict // KPT_METHOD
  if (input_keys_equal(trim(method), 'auto')) then
     kptrlen_ = dict // KPTRLEN
     if (geocode == 'F') then
        in%gen_nkpt = 1
        allocate(in%gen_kpt(3, in%gen_nkpt+ndebug),stat=i_stat)
        call memocc(i_stat,in%gen_kpt,'in%gen_kpt',subname)
        in%gen_kpt = 0.
        allocate(in%gen_wkpt(in%gen_nkpt+ndebug),stat=i_stat)
        call memocc(i_stat,in%gen_wkpt,'in%gen_wkpt',subname)
        in%gen_wkpt = 1.
     else
        call kpoints_get_auto_k_grid(sym%symObj, in%gen_nkpt, in%gen_kpt, in%gen_wkpt, &
             & kptrlen_, ierror)
        if (ierror /= AB6_NO_ERROR) then
           if (iproc==0) &
                & call yaml_warning("ERROR: cannot generate automatic k-point grid." // &
                & " Error code is " // trim(yaml_toa(ierror,fmt='(i0)')))
           stop
        end if
        !assumes that the allocation went through
        call memocc(0,in%gen_kpt,'in%gen_kpt',subname)
        call memocc(0,in%gen_wkpt,'in%gen_wkpt',subname)
     end if
  else if (input_keys_equal(trim(method), 'mpgrid')) then
     !take the points of Monkhorst-pack grid
     ngkpt_(1) = dict // NGKPT // 0
     ngkpt_(2) = dict // NGKPT // 1
     ngkpt_(3) = dict // NGKPT // 2
     if (geocode == 'S') ngkpt_(2) = 1
     !shift
     nshiftk = dict_len(dict//SHIFTK)
     !read the shifts
     shiftk_=0.0_gp
     do i=1,nshiftk
        shiftk_(1,i) = dict // SHIFTK // (i-1) // 0
        shiftk_(2,i) = dict // SHIFTK // (i-1) // 1
        shiftk_(3,i) = dict // SHIFTK // (i-1) // 2
     end do

     !control whether we are giving k-points to Free BC
     if (geocode == 'F') then
        if (iproc==0 .and. (maxval(ngkpt_) > 1 .or. maxval(abs(shiftk_)) > 0.)) &
             & call yaml_warning('Found input k-points with Free Boundary Conditions, reduce run to Gamma point')
        in%gen_nkpt = 1
        allocate(in%gen_kpt(3, in%gen_nkpt+ndebug),stat=i_stat)
        call memocc(i_stat,in%gen_kpt,'in%gen_kpt',subname)
        in%gen_kpt = 0.
        allocate(in%gen_wkpt(in%gen_nkpt+ndebug),stat=i_stat)
        call memocc(i_stat,in%gen_wkpt,'in%gen_wkpt',subname)
        in%gen_wkpt = 1.
     else
        call kpoints_get_mp_k_grid(sym%symObj, in%gen_nkpt, in%gen_kpt, in%gen_wkpt, &
             & ngkpt_, nshiftk, shiftk_, ierror)
        if (ierror /= AB6_NO_ERROR) then
           if (iproc==0) &
                & call yaml_warning("ERROR: cannot generate MP k-point grid." // &
                & " Error code is " // trim(yaml_toa(ierror,fmt='(i0)')))
           stop
        end if
        !assumes that the allocation went through
        call memocc(0,in%gen_kpt,'in%gen_kpt',subname)
        call memocc(0,in%gen_wkpt,'in%gen_wkpt',subname)
     end if
  else if (input_keys_equal(trim(method), 'manual')) then
     in%gen_nkpt = max(1, dict_len(dict//KPT))
     if (geocode == 'F' .and. in%gen_nkpt > 1) then
        if (iproc==0) call yaml_warning('Found input k-points with Free Boundary Conditions, reduce run to Gamma point')
        in%gen_nkpt = 1
     end if
     allocate(in%gen_kpt(3, in%gen_nkpt+ndebug),stat=i_stat)
     call memocc(i_stat,in%gen_kpt,'in%gen_kpt',subname)
     allocate(in%gen_wkpt(in%gen_nkpt+ndebug),stat=i_stat)
     call memocc(i_stat,in%gen_wkpt,'in%gen_wkpt',subname)
     norm=0.0_gp
     do i=1,in%gen_nkpt
        in%gen_kpt(1, i) = dict // KPT // (i-1) // 0
        in%gen_kpt(2, i) = dict // KPT // (i-1) // 1
        in%gen_kpt(3, i) = dict // KPT // (i-1) // 2
        if (geocode == 'S' .and. in%gen_kpt(2,i) /= 0.) then
           in%gen_kpt(2,i) = 0.
           if (iproc==0) call yaml_warning('Surface conditions, supressing k-points along y.')
        end if
        in%gen_wkpt(i) = dict // WKPT // (i-1)
        if (geocode == 'F') then
           in%gen_kpt = 0.
           in%gen_wkpt = 1.
        end if
        norm=norm+in%gen_wkpt(i)
     end do
     ! We normalise the weights.
     in%gen_wkpt(:)=in%gen_wkpt/norm
  else
     if (iproc==0) &
          & call yaml_warning("ERROR: wrong k-point sampling method (" // &
          & trim(method) // ").")
     stop
  end if

  ! Convert reduced coordinates into BZ coordinates.
  alat_ = alat
  if (geocode /= 'P') alat_(2) = 1.0_gp
  if (geocode == 'F') then
     alat_(1)=1.0_gp
     alat_(3)=1.0_gp
  end if
  do i = 1, in%gen_nkpt, 1
     in%gen_kpt(:, i) = in%gen_kpt(:, i) / alat_(:) * two_pi
  end do
 
  in%band_structure_filename=''
  lstat = dict // BANDS
  if (lstat) then
     !calculate the number of groups of for the band structure
     in%nkptv=1
     nseg = dict_len(dict // ISEG)
     do i=1,nseg
        iseg_ = dict // ISEG // (i-1)
        in%nkptv=in%nkptv+iseg_
     end do
     ngranularity_ = dict // NGRANULARITY

     in%ngroups_kptv=&
          ceiling(real(in%nkptv,gp)/real(ngranularity_,gp))

     allocate(in%nkptsv_group(in%ngroups_kptv+ndebug),stat=i_stat)
     call memocc(i_stat,in%nkptsv_group,'in%nkptsv_group',subname)

     ncount=0
     do i=1,in%ngroups_kptv-1
        !if ngranularity is bigger than nkptv  then ngroups is one
        in%nkptsv_group(i)=ngranularity_
        ncount=ncount+ngranularity_
     end do
     !put the rest in the last group
     in%nkptsv_group(in%ngroups_kptv)=in%nkptv-ncount

     allocate(in%kptv(3,in%nkptv+ndebug),stat=i_stat)
     call memocc(i_stat,in%kptv,'in%kptv',subname)

     ikpt = 0
     do i=1,nseg
        iseg_ = dict // ISEG // (i-1)
        ikpt=ikpt+iseg_
        in%kptv(1,ikpt) = dict // KPTV // (ikpt - 1) // 0
        in%kptv(2,ikpt) = dict // KPTV // (ikpt - 1) // 1
        in%kptv(3,ikpt) = dict // KPTV // (ikpt - 1) // 2
        !interpolate the values
        do j=ikpt-iseg_+1,ikpt-1
           in%kptv(:,j)=in%kptv(:,ikpt-iseg_) + &
                (in%kptv(:,ikpt)-in%kptv(:,ikpt-iseg_)) * &
                real(j-ikpt+iseg_,gp)/real(iseg_, gp)
        end do
     end do

     ! Convert reduced coordinates into BZ coordinates.
     do i = 1, in%nkptv, 1
        in%kptv(:, i) = in%kptv(:, i) / alat_(:) * two_pi
     end do

     if (has_key(dict, BAND_STRUCTURE_FILENAME)) then
        in%band_structure_filename = dict // BAND_STRUCTURE_FILENAME
        !since a file for the local potential is already given, do not perform ground state calculation
        if (iproc==0) then
           write(*,'(1x,a)')'Local Potential read from file, '//trim(in%band_structure_filename)//&
                ', do not optimise GS wavefunctions'
        end if
        in%nrepmax=0
        in%itermax=0
        in%itrpmax=0
        in%inputPsiId=-1000 !allocate empty wavefunctions
        in%output_denspot=0
     end if
  else
     in%nkptv = 0
     allocate(in%kptv(3,in%nkptv+ndebug),stat=i_stat)
     call memocc(i_stat,in%kptv,'in%kptv',subname)
  end if

  if (in%nkptv > 0 .and. geocode == 'F' .and. iproc == 0) &
       & call yaml_warning('Defining a k-point path in free boundary conditions.') 
END SUBROUTINE kpt_input_analyse

!> Read the input variables needed for the geometry optimisation
!! Every argument should be considered as mandatory
subroutine geopt_input_analyse(iproc,in,dict)
  use module_base
  use module_types
  use module_input_keys
  use dictionaries
  use yaml_output
  implicit none
  integer, intent(in) :: iproc
  type(input_variables), intent(inout) :: in
  type(dictionary), pointer :: dict
  !local variables
  character(len=*), parameter :: subname='geopt_input_analyse'
  integer :: i_stat,i
  character(len = max_field_length) :: prof, meth
  real(gp) :: betax_, dtmax_

  ! Additional treatments.
  meth = dict // GEOPT_METHOD
  if (input_keys_equal(trim(meth), "FIRE")) then
     prof = input_keys_get_source(dict, DTMAX)
     if (trim(prof) == "default") then
        betax_ = dict // BETAX
        call set(dict // DTMAX, 0.25 * pi_param * sqrt(betax_), fmt = "(F7.4)")
     end if
     prof = input_keys_get_source(dict, DTINIT)
     if (trim(prof) == "default") then
        dtmax_ = dict // DTMAX
        call set(dict // DTINIT, 0.5 * dtmax_, fmt = "(F7.4)")
     end if
  end if
!!$  call yaml_dict_dump(dict)

  call free_geopt_variables(in)

  !target stress tensor
  in%strtarget(:)=0.0_gp

  !geometry input parameters
  in%geopt_approach = dict // GEOPT_METHOD
  in%ncount_cluster_x = dict // NCOUNT_CLUSTER_X
  !here the parsing of the wavefunction history should be added
  in%wfn_history=1

  in%frac_fluct = dict // FRAC_FLUCT
  in%forcemax = dict // FORCEMAX
  in%randdis = dict // RANDDIS

  if (input_keys_equal(trim(in%geopt_approach), "AB6MD")) then
     in%nnos=0
     in%ionmov = dict // IONMOV
     in%dtion = dict // DTION
     if (in%ionmov == 6) then
        in%mditemp = dict // MDITEMP
     elseif (in%ionmov > 7) then
        in%mditemp = dict // MDITEMP
        in%mdftemp = dict // MDFTEMP
     end if

     if (in%ionmov == 8) then
        in%noseinert = dict // NOSEINERT
     else if (in%ionmov == 9) then
        in%friction = dict // FRICTION
        in%mdwall = dict // MDWALL
     else if (in%ionmov == 13) then
        in%nnos = dict_len(dict // QMASS)
        allocate(in%qmass(in%nnos+ndebug),stat=i_stat)
        call memocc(i_stat,in%qmass,'in%qmass',subname)
        do i=1,in%nnos-1
           in%qmass(i) = dict_len(dict // QMASS // (i-1))
        end do
        in%bmass = dict // BMASS
        in%vmass = dict // VMASS
     end if

     if (in%ionmov /= 13) then
        !the allocation of this pointer should be done in any case
        allocate(in%qmass(in%nnos+ndebug),stat=i_stat)
        call memocc(i_stat,in%qmass,'in%qmass',subname)
     end if
  else if (input_keys_equal(trim(in%geopt_approach),"DIIS")) then
     in%betax = dict // BETAX
     in%history = dict // HISTORY
  else
     in%betax = dict // BETAX
  end if

  if (input_keys_equal(trim(in%geopt_approach),"FIRE")) then
     in%dtinit = dict // DTINIT
     in%dtmax = dict // DTMAX
  endif
END SUBROUTINE geopt_input_analyse

subroutine mix_input_analyse(iproc,in,dict)
  use module_base
  use module_types
  use module_input_keys
  use dictionaries
  implicit none
  !Arguments
  integer, intent(in) :: iproc
  type(dictionary), pointer :: dict
  type(input_variables), intent(inout) :: in
  !local variables
  !n(c) character(len=*), parameter :: subname='mix_input_variables'

  in%iscf = dict // ISCF
  
  in%itrpmax = dict // ITRPMAX
  in%rpnrm_cv = dict // RPNRM_CV

  in%norbsempty = dict // NORBSEMPTY
  in%Tel = dict // TEL
  in%occopt = dict // OCCOPT

  in%alphamix = dict // ALPHAMIX
  in%alphadiis = dict //ALPHADIIS

  !put the startmix if the mixing has to be done
  if (in%iscf >  SCF_KIND_DIRECT_MINIMIZATION) in%gnrm_startmix=1.e300_gp

END SUBROUTINE mix_input_analyse

subroutine sic_input_analyse(iproc,in,dict,ixc_)
  use module_base
  use module_types
  use module_input_keys
  use dictionaries
  implicit none
  !Arguments
  integer, intent(in) :: iproc
  type(dictionary), pointer :: dict
  type(input_variables), intent(inout) :: in
  integer, intent(in) :: ixc_
  !local variables
  !n(c) character(len=*), parameter :: subname='sic_input_variables'

  in%SIC%approach(1:len(in%SIC%approach)) = dict // SIC_APPROACH
  in%SIC%alpha = dict // SIC_ALPHA
  if (input_keys_equal(trim(in%SIC%approach), "NK")) in%SIC%fref = dict // SIC_FREF
  in%SIC%ixc = ixc_

END SUBROUTINE sic_input_analyse

subroutine tddft_input_analyse(iproc,in,dict)
  use module_base
  use module_types
  use module_input_keys
  use dictionaries
  implicit none
  integer, intent(in) :: iproc
  type(dictionary), pointer :: dict
  type(input_variables), intent(inout) :: in
  !local variables
  !n(c) character(len=*), parameter :: subname='tddft_input_variables'

  !TD-DFT parameters
  in%tddft_approach(1:len(in%tddft_approach)) = dict // TDDFT_APPROACH

END SUBROUTINE tddft_input_analyse

!> Read the input variables which can be used for performances
subroutine perf_input_analyse(iproc,in,dict)
  use module_base
  use module_types
  use module_input_keys
  use yaml_strings
  use yaml_output
  use dictionaries
  implicit none
  integer, intent(in) :: iproc
  type(dictionary), pointer :: dict
  type(input_variables), intent(inout) :: in
  !local variables
  !n(c) character(len=*), parameter :: subname='perf_input_variables'
  integer :: ierr,ipos,i,iproc_node,nproc_node
  character(len = 7) :: val

  ! Performence and setting-up options
  ! ----------------------------------
  in%debug = dict // DEBUG
  if (.not. in%debug) then
     call f_malloc_set_status(output_level=1)
     !call memocc_set_state(1)
  end if
  in%ncache_fft = dict // FFTCACHE
  call set_cache_size(in%ncache_fft)
  in%verbosity = dict // VERBOSITY
  if (in%verbosity == 0 ) then
     call f_malloc_set_status(output_level=0)
     !call memocc_set_state(0)
  end if
  in%writing_directory = dict // OUTDIR
  !here the logfile should be opened in the usual way, differentiating between 
  ! logfiles in case of multiple taskgroups
  if (trim(in%writing_directory) /= '.' .or. bigdft_mpi%ngroup > 1) then
     call create_log_file(iproc,in)
  else
     !use stdout, do not crash if unit is present
     if (iproc==0) call yaml_set_stream(record_length=92,istat=ierr)
  end if

  !call mpi_barrier(bigdft_mpi%mpi_comm,ierr)
  if (iproc==0) then
     !start writing on logfile
     call yaml_new_document()
     !welcome screen
     call print_logo()
  end if
  if (bigdft_mpi%nproc >1) call processor_id_per_node(bigdft_mpi%iproc,bigdft_mpi%nproc,iproc_node,nproc_node)
  if (iproc ==0) then
     if (bigdft_mpi%nproc >1) call yaml_map('MPI tasks of root process node',nproc_node)
     call print_configure_options()
  end if

  ! Miscellaneous options
  ! ---------------------
  in%symTol = dict // TOLSYM
  in%projrad = dict // PROJRAD
  in%exctxpar = dict // EXCTXPAR
  in%inguess_geopt = dict // INGUESS_GEOPT

  ! Material acceleration options
  ! -----------------------------
  in%matacc=material_acceleration_null()
  val = dict // ACCEL
  if (input_keys_equal(trim(val), "CUDAGPU")) then
     in%matacc%iacceleration = 1
  else if (input_keys_equal(trim(val), "OCLGPU")) then
     in%matacc%iacceleration = 2
  else if (input_keys_equal(trim(val), "OCLCPU")) then
     in%matacc%iacceleration = 3
  else if (input_keys_equal(trim(val), "OCLACC")) then
     in%matacc%iacceleration = 4
  else 
     in%matacc%iacceleration = 0
  end if
  !determine desired OCL platform which is used for acceleration
  in%matacc%OCL_platform = dict // OCL_PLATFORM
  ipos=min(len(in%matacc%OCL_platform),len(trim(in%matacc%OCL_platform))+1)
  do i=ipos,len(in%matacc%OCL_platform)
     in%matacc%OCL_platform(i:i)=achar(0)
  end do
  in%matacc%OCL_devices = dict // OCL_DEVICES
  ipos=min(len(in%matacc%OCL_devices),len(trim(in%matacc%OCL_devices))+1)
  do i=ipos,len(in%matacc%OCL_devices)
     in%matacc%OCL_devices(i:i)=achar(0)
  end do
  in%matacc%PSolver_igpu = dict // PSOLVER_ACCEL

  ! Signaling parameters
  in%signaling = dict // SIGNALING
  in%signalTimeout = dict // SIGNALTIMEOUT
  in%domain = dict // DOMAIN

  !!@TODO to relocate
  GPUblas = dict // BLAS
  DistProjApply = dict // PSP_ONFLY 

  in%orthpar%directDiag = dict // IG_DIAG
  in%orthpar%norbpInguess = dict // IG_NORBP
  in%orthpar%iguessTol = dict // IG_TOL
  in%orthpar%methOrtho = dict // METHORTHO
  !Block size used for the orthonormalization
  in%orthpar%bsLow = dict // IG_BLOCKS // 0
  in%orthpar%bsUp  = dict // IG_BLOCKS // 1
  !Check after collecting all values
  if(.not.in%orthpar%directDiag .or. in%orthpar%methOrtho==1) then 
     write(*,'(1x,a)') 'Input Guess: Block size used for the orthonormalization (ig_blocks)'
     if(in%orthpar%bsLow==in%orthpar%bsUp) then
        write(*,'(5x,a,i0)') 'Take block size specified by user: ',in%orthpar%bsLow
     else if(in%orthpar%bsLow<in%orthpar%bsUp) then
        write(*,'(5x,2(a,i0))') 'Choose block size automatically between ',in%orthpar%bsLow,' and ',in%orthpar%bsUp
     else
        write(*,'(1x,a)') "ERROR: invalid values of inputs%bsLow and inputs%bsUp. Change them in 'inputs.perf'!"
        call MPI_ABORT(bigdft_mpi%mpi_comm,0,ierr)
     end if
     write(*,'(5x,a)') 'This values will be adjusted if it is larger than the number of orbitals.'
  end if

  in%rho_commun = dict // RHO_COMMUN
  in%PSolver_groupsize = dict // PSOLVER_GROUPSIZE
  in%unblock_comms = dict // UNBLOCK_COMMS

  !Use Linear scaling methods
  val = dict // LINEAR
  if (input_keys_equal(trim(val), "LIG")) then
     in%linear = INPUT_IG_LIG
  else if (input_keys_equal(trim(val), "FUL")) then
     in%linear = INPUT_IG_FULL
  else if (input_keys_equal(trim(val), "TMO")) then
     in%linear = INPUT_IG_TMO
  else
     in%linear = INPUT_IG_OFF
  end if

  in%store_index = dict // STORE_INDEX

  !block size for pdsyev/pdsygv, pdgemm (negative -> sequential)
  in%lin%blocksize_pdsyev = dict // PDSYEV_BLOCKSIZE
  in%lin%blocksize_pdgemm = dict // PDGEMM_BLOCKSIZE
  !max number of process uses for pdsyev/pdsygv, pdgemm
  in%lin%nproc_pdsyev = dict // MAXPROC_PDSYEV
  in%lin%nproc_pdgemm = dict // MAXPROC_PDGEMM
  !FOE: if the determinant of the interpolation matrix to find the Fermi energy
  !is smaller than this value, switch from cubic to linear interpolation.
  in%lin%ef_interpol_det = dict // EF_INTERPOL_DET
  in%lin%ef_interpol_chargediff = dict // EF_INTERPOL_CHARGEDIFF
  !determines whether a mixing step shall be preformed after the input guess !(linear version)
  in%lin%mixing_after_inputguess = dict // MIXING_AFTER_INPUTGUESS
  !determines whether the input guess support functions are orthogonalized iteratively (T) or in the standard way (F)
  in%lin%iterative_orthogonalization = dict // ITERATIVE_ORTHOGONALIZATION

!  call input_var("mpi_groupsize",0, "number of MPI processes for BigDFT run (0=nproc)", in%mpi_groupsize)
END SUBROUTINE perf_input_analyse
<|MERGE_RESOLUTION|>--- conflicted
+++ resolved
@@ -683,649 +683,8 @@
   type(atoms_data), intent(inout) :: atoms
   logical, intent(in) :: dump
   !local variables
-  logical :: exists
-<<<<<<< HEAD
-  !n(c) character(len=*), parameter :: subname='tddft_input_variables'
-
-  !TD-DFT parameters
-  call input_set_file(iproc,dump,trim(filename),exists,'TD-DFT Parameters')  
-  if (exists) in%files = in%files + INPUTS_TDDFT
-  !call the variable, its default value, the line ends if there is a comment
-
-  call input_var(in%tddft_approach,"NONE",exclusive=(/'NONE','TDA '/),&
-       comment="TDDFT Method")
-  call input_free((iproc == 0) .and. dump)
-
-END SUBROUTINE tddft_input_variables_new
-
-subroutine kpt_input_variables_new(iproc,dump,filename,in,sym,geocode,alat)
-  use module_base
-  use module_types
-  use defs_basis
-  use m_ab6_kpoints
-  use module_input
-  use yaml_output
-  implicit none
-  character(len=*), intent(in) :: filename
-  integer, intent(in) :: iproc
-  logical, intent(in) :: dump
-  type(input_variables), intent(inout) :: in
-  type(symmetry_data), intent(in) :: sym
-  character(len = 1), intent(in) :: geocode
-  real(gp), intent(in) :: alat(3)
-  !local variables
-  logical :: exists
-  character(len=*), parameter :: subname='kpt_input_variables_new'
-  character(len = 6) :: type
-  integer :: i_stat,ierror,i,nshiftk, ngkpt(3), nseg, ikpt, j, i_all,ngranularity,ncount,ierror1
-  real(gp) :: kptrlen, shiftk(3,8), norm, alat_(3)
-  integer, allocatable :: iseg(:)
-
-  ! Set default values.
-  in%nkpt=1
-  in%nkptv=0
-  in%ngroups_kptv=1
-
-  nullify(in%kpt,in%wkpt,in%kptv,in%nkptsv_group)
-  call free_kpt_variables(in)
-
-  !dft parameters, needed for the SCF part
-  call input_set_file(iproc,dump,trim(filename),exists,'Brillouin Zone Sampling Parameters')  
-  if (exists) in%files = in%files + INPUTS_KPT
-  !call the variable, its default value, the line ends if there is a comment
-
-  !if the file does not exists, put the default values
-  if (.not. exists) then
-     
-!!$     ! Set only the gamma point.
-!!$     allocate(in%kpt(3, in%nkpt+ndebug),stat=i_stat)
-!!$     call memocc(i_stat,in%kpt,'in%kpt',subname)
-!!$     in%kpt(:, 1) = (/ 0., 0., 0. /)
-!!$     allocate(in%wkpt(in%nkpt+ndebug),stat=i_stat)
-!!$     call memocc(i_stat,in%wkpt,'in%wkpt',subname)
-!!$     in%wkpt(1) = 1.0_gp
-     !return
-  end if
-
-  call input_var(type,'manual',exclusive=(/'auto  ','mpgrid','manual'/),&
-       comment='K-point sampling method')
-
-  if (case_insensitive_equiv(trim(type),'auto')) then
-     call input_var(kptrlen,'0.0',ranges=(/0.0_gp,1.e4_gp/),&
-          comment='Equivalent length of K-space resolution (Bohr)')
-     if (geocode == 'F') then
-        in%nkpt = 1
-        allocate(in%kpt(3, in%nkpt+ndebug),stat=i_stat)
-        call memocc(i_stat,in%kpt,'in%kpt',subname)
-        allocate(in%wkpt(in%nkpt+ndebug),stat=i_stat)
-        call memocc(i_stat,in%wkpt,'in%wkpt',subname)
-        in%kpt = 0.
-        in%wkpt = 1.
-     else
-        call kpoints_get_auto_k_grid(sym%symObj, in%nkpt, in%kpt, in%wkpt, &
-             & kptrlen, ierror)
-        if (ierror /= AB6_NO_ERROR) then
-           if (iproc==0) &
-                & call yaml_warning("ERROR: cannot generate automatic k-point grid." // &
-                & " Error code is " // trim(yaml_toa(ierror,fmt='(i0)')))
-           stop
-        end if
-        !assumes that the allocation went through
-        call memocc(0,in%kpt,'in%kpt',subname)
-        call memocc(0,in%wkpt,'in%wkpt',subname)
-     end if
-  else if (case_insensitive_equiv(trim(type),'mpgrid')) then
-     !take the points of Monckorst-pack grid
-     call input_var(ngkpt(1),'1',ranges=(/1,10000/))
-     call input_var(ngkpt(2),'1',ranges=(/1,10000/))
-     call input_var(ngkpt(3),'1',ranges=(/1,10000/), &
-          & comment='No. of Monkhorst-Pack grid points')
-     if (geocode == 'S') ngkpt(2) = 1
-     !shift
-     call input_var(nshiftk,'1',ranges=(/1,8/),comment='No. of different shifts')
-     !read the shifts
-     shiftk=0.0_gp
-     do i=1,nshiftk
-        call input_var(shiftk(1,i),'0.')
-        call input_var(shiftk(2,i),'0.')
-        call input_var(shiftk(3,i),'0.',comment=' ')
-     end do
-
-     !control whether we are giving k-points to Free BC
-     if (geocode == 'F') then
-        if (iproc==0 .and. (maxval(ngkpt) > 1 .or. maxval(abs(shiftk)) > 0.)) &
-             & call yaml_warning('Found input k-points with Free Boundary Conditions, reduce run to Gamma point')
-        in%nkpt = 1
-        allocate(in%kpt(3, in%nkpt+ndebug),stat=i_stat)
-        call memocc(i_stat,in%kpt,'in%kpt',subname)
-        allocate(in%wkpt(in%nkpt+ndebug),stat=i_stat)
-        call memocc(i_stat,in%wkpt,'in%wkpt',subname)
-        in%kpt = 0.
-        in%wkpt = 1.
-     else
-        call kpoints_get_mp_k_grid(sym%symObj, in%nkpt, in%kpt, in%wkpt, &
-             & ngkpt, nshiftk, shiftk, ierror)
-        if (ierror /= AB6_NO_ERROR) then
-           if (iproc==0) &
-                & call yaml_warning("ERROR: cannot generate MP k-point grid." // &
-                & " Error code is " // trim(yaml_toa(ierror,fmt='(i0)')))
-           stop
-        end if
-        !assumes that the allocation went through
-        call memocc(0,in%kpt,'in%kpt',subname)
-        call memocc(0,in%wkpt,'in%wkpt',subname)
-     end if
-  else if (case_insensitive_equiv(trim(type),'manual')) then
-     call input_var(in%nkpt,'1',ranges=(/1,10000/),&
-          comment='Number of K-points')
-     if (geocode == 'F' .and. in%nkpt > 1) then
-        if (iproc==0) call yaml_warning('Found input k-points with Free Boundary Conditions, reduce run to Gamma point')
-        in%nkpt = 1
-     end if
-     allocate(in%kpt(3, in%nkpt+ndebug),stat=i_stat)
-     call memocc(i_stat,in%kpt,'in%kpt',subname)
-     allocate(in%wkpt(in%nkpt+ndebug),stat=i_stat)
-     call memocc(i_stat,in%wkpt,'in%wkpt',subname)
-     norm=0.0_gp
-     do i=1,in%nkpt
-        call input_var( in%kpt(1,i),'0.')
-        if (geocode == 'S') then
-           call input_var( in%kpt(2,i),'0.',ranges=(/0._gp,0._gp/))
-        else
-           call input_var( in%kpt(2,i),'0.')
-        end if
-        call input_var( in%kpt(3,i),'0.')
-        call input_var( in%wkpt(i),'1.',comment='K-pt coords, K-pt weight')
-        if (geocode == 'F') then
-           in%kpt = 0.
-           in%wkpt = 1.
-        end if
-        norm=norm+in%wkpt(i)
-     end do
-     ! We normalise the weights.
-     in%wkpt(:)=in%wkpt/norm
-  end if
-
-  ! Now read the band structure definition. do it only if the file exists
-  !nullify the kptv pointers
-  nullify(in%kptv,in%nkptsv_group)
-  if (exists .and. geocode /= 'F') then
-     call input_var(type,'bands',exclusive=(/'bands'/),&
-          comment='For doing band structure calculation',&
-          input_iostat=ierror)
-     if (ierror==0) then
-        call input_var(nseg,'1',ranges=(/1,1000/),&
-             comment='# of segments of the BZ path')
-        allocate(iseg(nseg+ndebug),stat=i_stat)
-        call memocc(i_stat,iseg,'iseg',subname)
-        !number of points for each segment, parallel granularity
-        do i=1,nseg
-           call input_var(iseg(i),'1',ranges=(/1,1000/))
-        end do
-        call input_var(ngranularity,'1',ranges=(/1,1000/),&
-             comment='points for each segment, # of points done for each group')
-        !calculate the number of groups of for the band structure
-        in%nkptv=1
-        do i=1,nseg
-           in%nkptv=in%nkptv+iseg(i)
-        end do
-        in%ngroups_kptv=&
-             ceiling(real(in%nkptv,gp)/real(ngranularity,gp))
-        
-        allocate(in%nkptsv_group(in%ngroups_kptv+ndebug),stat=i_stat)
-        call memocc(i_stat,in%nkptsv_group,'in%nkptsv_group',subname)
-        
-        ncount=0
-        do i=1,in%ngroups_kptv-1
-           !if ngranularity is bigger than nkptv  then ngroups is one
-           in%nkptsv_group(i)=ngranularity 
-           ncount=ncount+ngranularity
-        end do
-        !put the rest in the last group
-        in%nkptsv_group(in%ngroups_kptv)=in%nkptv-ncount
-        
-        allocate(in%kptv(3,in%nkptv+ndebug),stat=i_stat)
-        call memocc(i_stat,in%kptv,'in%kptv',subname)
-        
-        ikpt=1
-        call input_var(in%kptv(1,ikpt),'0.')
-        call input_var(in%kptv(2,ikpt),'0.')
-        call input_var(in%kptv(3,ikpt),'0.',comment=' ')
-        do i=1,nseg
-           ikpt=ikpt+iseg(i)
-           call input_var(in%kptv(1,ikpt),'0.5')
-           call input_var(in%kptv(2,ikpt),'0.5')
-           call input_var(in%kptv(3,ikpt),'0.5.',comment=' ')
-           !interpolate the values
-           do j=ikpt-iseg(i)+1,ikpt-1
-              in%kptv(:,j)=in%kptv(:,ikpt-iseg(i)) + &
-                   (in%kptv(:,ikpt)-in%kptv(:,ikpt-iseg(i))) * &
-                   real(j-ikpt+iseg(i),gp)/real(iseg(i), gp)
-           end do
-        end do
-        i_all=-product(shape(iseg))*kind(iseg)
-        deallocate(iseg,stat=i_stat)
-        call memocc(i_stat,i_all,'iseg',subname)
-        
-        !read an optional line to see if there is a file associated
-        call input_var(in%band_structure_filename,' ',&
-             comment=' ',input_iostat=ierror1)
-        if (ierror1 /=0) then
-           in%band_structure_filename=''
-        else
-           !since a file for the local potential is already given, do not perform ground state calculation
-           if (iproc==0) then
-              write(*,'(1x,a)')'Local Potential read from file, '//trim(in%band_structure_filename)//&
-                   ', do not optimise GS wavefunctions'
-           end if
-           in%nrepmax=0
-           in%itermax=0
-           in%itrpmax=0
-           in%inputPsiId=-1000 !allocate empty wavefunctions
-           in%output_denspot=0
-        end if
-     end if
-  end if
-  
-  !Dump the input file
-  call input_free((iproc == 0) .and. dump)
-
-  ! Convert reduced coordinates into BZ coordinates.
-  alat_ = alat
-  if (geocode /= 'P') alat_(2) = 1.0_gp
-  if (geocode == 'F') then
-     alat_(1)=1.0_gp
-     alat_(3)=1.0_gp
-  end if
-  do i = 1, in%nkpt, 1
-     in%kpt(:, i) = in%kpt(:, i) / alat_ * two_pi
-  end do
-  do i = 1, in%nkptv, 1
-     in%kptv(:, i) = in%kptv(:, i) / alat_ * two_pi
-  end do
- 
-end subroutine kpt_input_variables_new
-
-
-!> Read the input variables needed for the k points generation
-subroutine kpt_input_variables(iproc,filename,in,atoms)
-  use module_base
-  use module_types
-  use defs_basis
-  use m_ab6_kpoints
-  implicit none
-  character(len=*), intent(in) :: filename
-  integer, intent(in) :: iproc
-  type(input_variables), intent(inout) :: in
-  type(atoms_data), intent(in) :: atoms
-  !local variables
-  logical :: exists
-  character(len=*), parameter :: subname='kpt_input_variables'
-  character(len = 6) :: type
-  character(len=100) :: line
-  integer :: i_stat,ierror,iline,i,nshiftk, ngkpt(3), nseg, ikpt, j, i_all,ngranularity,ncount
-  real(gp) :: kptrlen, shiftk(3,8), norm, alat(3)
-  integer, allocatable :: iseg(:)
-
-  ! Set default values.
-  in%nkpt = 1
-  in%nkptv = 0
-  in%ngroups_kptv=1
-
-  inquire(file=trim(filename),exist=exists)
-
-  if (.not. exists) then
-     ! Set only the gamma point.
-     allocate(in%kpt(3, in%nkpt+ndebug),stat=i_stat)
-     call memocc(i_stat,in%kpt,'in%kpt',subname)
-     in%kpt(:, 1) = (/ 0., 0., 0. /)
-     allocate(in%wkpt(in%nkpt+ndebug),stat=i_stat)
-     call memocc(i_stat,in%wkpt,'in%wkpt',subname)
-     in%wkpt(1) = 1.
-     return
-  !and control whether we are giving k-points to Free BC
-  else if (atoms%astruct%geocode == 'F') then
-     if (iproc==0) write(*,*)&
-          ' NONSENSE: Trying to use k-points with Free Boundary Conditions!'
-     stop
-  end if
-
-  ! Real generation of k-point set.
-  open(unit=1,file=filename,status='old')
-
-  !line number, to control the input values
-  iline=0
-
-  read(1,*,iostat=ierror) type
-  call check()
-  
-  if (trim(type) == "auto" .or. trim(type) == "Auto" .or. trim(type) == "AUTO") then
-     read(1,*,iostat=ierror) kptrlen
-     call check()
-     call kpoints_get_auto_k_grid(atoms%astruct%sym%symObj, in%nkpt, in%kpt, in%wkpt, &
-          & kptrlen, ierror)
-     if (ierror /= AB6_NO_ERROR) then
-        if (iproc==0) write(*,*) " ERROR in symmetry library. Error code is ", ierror
-        stop
-     end if
-     ! in%kpt and in%wkpt will be allocated by ab6_symmetry routine.
-     call memocc(0,in%kpt,'in%kpt',subname)
-     call memocc(0,in%wkpt,'in%wkpt',subname)
-  else if (trim(type) == "MPgrid" .or. trim(type) == "mpgrid") then
-     read(1,*,iostat=ierror) ngkpt
-     call check()
-     read(1,*,iostat=ierror) nshiftk
-     call check()
-     do i = 1, min(nshiftk, 8), 1
-        read(1,*,iostat=ierror) shiftk(:, i)
-        call check()
-     end do
-     if (atoms%astruct%geocode == 'S') ngkpt(2) = 1
-     if (atoms%astruct%geocode == 'F') ngkpt = 1
-     call kpoints_get_mp_k_grid(atoms%astruct%sym%symObj, in%nkpt, in%kpt, in%wkpt, &
-          & ngkpt, nshiftk, shiftk, ierror)
-     if (ierror /= AB6_NO_ERROR) then
-        if (iproc==0) write(*,*) " ERROR in symmetry library. Error code is ", ierror
-        stop
-     end if
-     ! in%kpt and in%wkpt will be allocated by ab6_symmetry routine.
-     call memocc(0,in%kpt,'in%kpt',subname)
-     call memocc(0,in%wkpt,'in%wkpt',subname)
-  else if (trim(type) == "manual" .or. trim(type) == "Manual") then
-     read(1,*,iostat=ierror) in%nkpt
-     call check()
-     allocate(in%kpt(3, in%nkpt+ndebug),stat=i_stat)
-     call memocc(i_stat,in%kpt,'in%kpt',subname)
-     allocate(in%wkpt(in%nkpt+ndebug),stat=i_stat)
-     call memocc(i_stat,in%wkpt,'in%wkpt',subname)
-     norm=0.0_gp
-     do i = 1, in%nkpt
-        read(1,*,iostat=ierror) in%kpt(:, i), in%wkpt(i)
-        norm=norm+in%wkpt(i)
-        call check()
-     end do
-     
-     ! We normalise the weights.
-     in%wkpt(:) = in%wkpt / norm
-  end if
-  ! Now read the band structure definition.
-  read(1,*,iostat=ierror) type
-  if (ierror == 0 .and. (trim(type) == "bands" .or. trim(type) == "Bands" .or. &
-       & trim(type) == "BANDS")) then
-     read(1,*,iostat=ierror) nseg
-     call check()
-     allocate(iseg(nseg+ndebug),stat=i_stat)
-     call memocc(i_stat,iseg,'iseg',subname)
-     read(1,*,iostat=ierror) iseg, ngranularity
-     call check()
-     !calculate the number of groups of for the band structure
-     in%nkptv=1
-     do i=1,nseg
-        in%nkptv=in%nkptv+iseg(i)
-     end do
-     in%ngroups_kptv=ceiling(real(in%nkptv,gp)/real(ngranularity,gp))
-
-     allocate(in%nkptsv_group(in%ngroups_kptv+ndebug),stat=i_stat)
-     call memocc(i_stat,in%nkptsv_group,'in%nkptsv_group',subname)
-     ncount=0
-     do i=1,in%ngroups_kptv-1
-        in%nkptsv_group(i)=ngranularity !if ngranularity is bigger than nkptv  then ngroups is one
-        ncount=ncount+ngranularity
-     end do
-     !put the rest in the last group
-     in%nkptsv_group(in%ngroups_kptv)=in%nkptv-ncount
-
-     allocate(in%kptv(3,in%nkptv+ndebug),stat=i_stat)
-     call memocc(i_stat,in%kptv,'in%kptv',subname)
-     ikpt = 1
-     read(1,*,iostat=ierror) in%kptv(:, ikpt)
-     call check()
-     do i = 1, nseg
-        ikpt = ikpt + iseg(i)
-        read(1,*,iostat=ierror) in%kptv(:, ikpt)
-        call check()
-        do j = ikpt - iseg(i) + 1, ikpt - 1
-           in%kptv(:, j) = in%kptv(:, ikpt - iseg(i)) + &
-                & (in%kptv(:, ikpt) - in%kptv(:, ikpt - iseg(i))) * &
-                & real(j - ikpt + iseg(i), gp) / real(iseg(i), gp)
-        end do
-     end do
-     
-     i_all=-product(shape(iseg))*kind(iseg)
-     deallocate(iseg,stat=i_stat)
-     call memocc(i_stat,i_all,'iseg',subname)
-
-     !read an optional line to see if there is a file associated
-     read(1,'(a100)',iostat=ierror)line
-     if (ierror /=0) then
-        !last line missing, put an empty line
-        line=''
-        in%band_structure_filename=''
-     else
-        read(line,*,iostat=ierror) in%band_structure_filename
-        call check()
-        !since a file for the local potential is already given, do not perform ground state calculation
-        if (iproc==0) then
-           write(*,'(1x,a)')'Local Potential read from file, '//trim(in%band_structure_filename)//&
-                ', do not optimise GS wavefunctions'
-        end if
-        in%nrepmax=0
-        in%itermax=0
-        in%itrpmax=0
-        in%inputPsiId=-1000 !allocate empty wavefunctions
-        in%output_denspot=0
-     end if
-  end if
-  close(unit=1,iostat=ierror)
-
-  ! Convert reduced coordinates into BZ coordinates.
-  alat = atoms%astruct%cell_dim
-  if (atoms%astruct%geocode == 'S') alat(2) = 1.d0
-  do i = 1, in%nkpt, 1
-     in%kpt(:, i) = in%kpt(:, i) / alat * two_pi
-  end do
-  do i = 1, in%nkptv, 1
-     in%kptv(:, i) = in%kptv(:, i) / alat * two_pi
-  end do
-
-contains
-
-  subroutine check()
-    iline=iline+1
-    if (ierror/=0) then
-       !if (iproc == 0) 
-            write(*,'(1x,a,a,a,i3)') &
-            'Error while reading the file "',trim(filename),'", line=',iline
-       stop
-    end if
-  END SUBROUTINE check
-
-END SUBROUTINE kpt_input_variables
-
-
-!> Read the input variables which can be used for performances
-subroutine perf_input_variables(iproc,dump,filename,in)
-  use module_base
-  use module_types
-  use module_input
-  use yaml_strings
-  use yaml_output
-  implicit none
-  character(len=*), intent(in) :: filename
-  integer, intent(in) :: iproc
-  logical, intent(in) :: dump
-  type(input_variables), intent(inout) :: in
-  !local variables
-  !n(c) character(len=*), parameter :: subname='perf_input_variables'
-  logical :: exists
-  integer :: ierr,blocks(2),ipos,i,iproc_node,nproc_node
-
-  call input_set_file(iproc, dump, filename, exists,'Performance Options')
-  if (exists) in%files = in%files + INPUTS_PERF
-  !Use Linear scaling methods
-  in%linear=INPUT_IG_OFF
-
-  in%matacc=material_acceleration_null()
-
-  call input_var("debug", .false., "Debug option", in%debug)
-  call input_var("fftcache", 8*1024, "Cache size for the FFT", in%ncache_fft)
-  call input_var("accel", 7, "NO     ", &
-       (/ "NO     ", "CUDAGPU", "OCLGPU ", "OCLCPU ", "OCLACC " /), &
-       & "Acceleration", in%matacc%iacceleration)
-
-  !determine desired OCL platform which is used for acceleration
-  call input_var("OCL_platform",repeat(' ',len(in%matacc%OCL_platform)), &
-       & "Chosen OCL platform", in%matacc%OCL_platform)
-  ipos=min(len(in%matacc%OCL_platform),len(trim(in%matacc%OCL_platform))+1)
-  do i=ipos,len(in%matacc%OCL_platform)
-     in%matacc%OCL_platform(i:i)=achar(0)
-  end do
-  call input_var("OCL_devices",repeat(' ',len(in%matacc%OCL_devices)), &
-       & "Chosen OCL devices", in%matacc%OCL_devices)
-  ipos=min(len(in%matacc%OCL_devices),len(trim(in%matacc%OCL_devices))+1)
-  do i=ipos,len(in%matacc%OCL_devices)
-     in%matacc%OCL_devices(i:i)=achar(0)
-  end do
-
-  !!@TODO to relocate
-  call input_var("blas", .false., "CUBLAS acceleration", GPUblas)
-  call input_var("projrad", 15.0d0, &
-       & "Radius of the projector as a function of the maxrad", in%projrad)
-  call input_var("exctxpar", "OP2P", &
-       & "Exact exchange parallelisation scheme", in%exctxpar)
-  call input_var("ig_diag", .true., &
-       & "Input guess: (T:Direct, F:Iterative) diag. of Ham.", &
-       & in%orthpar%directDiag)
-  call input_var("ig_norbp", 5, &
-       & "Input guess: Orbitals per process for iterative diag.", &
-       & in%orthpar%norbpInguess)
-  call input_var("ig_blocks", (/ 300, 800 /), &
-       & "Input guess: Block sizes for orthonormalisation", blocks)
-  call input_var("ig_tol", 1d-4, &
-       & "Input guess: Tolerance criterion", in%orthpar%iguessTol)
-  call input_var("methortho", 0, (/ 0, 1, 2 /), &
-       & "Orthogonalisation (0=Cholesky,1=GS/Chol,2=Loewdin)", in%orthpar%methOrtho)
-  call input_var("rho_commun", "DEF","Density communication scheme (DBL, RSC, MIX)",&
-       in%rho_commun)
-  call input_var("psolver_groupsize",0, "Size of Poisson Solver taskgroups (0=nproc)", in%PSolver_groupsize)
-  call input_var("psolver_accel",0, "Acceleration of the Poisson Solver (0=none, 1=CUDA)", in%matacc%PSolver_igpu)
-  call input_var("unblock_comms", "OFF", "Overlap Communications of fields (OFF,DEN,POT)",&
-       in%unblock_comms)
-  call input_var("linear", 3, 'OFF', (/ "OFF", "LIG", "FUL", "TMO" /), &
-       & "Linear Input Guess approach",in%linear)
-  call input_var("tolsym", 1d-8, "Tolerance for symmetry detection",in%symTol)
-  call input_var("signaling", .false., "Expose calculation results on Network",in%signaling)
-  call input_var("signalTimeout", 0, "Time out on startup for signal connection",in%signalTimeout)  
-  call input_var("domain", "", "Domain to add to the hostname to find the IP", in%domain)
-  call input_var("inguess_geopt", 0,(/0,1/),"0= wavlet input guess, 1= real space input guess",in%inguess_geopt)
-  call input_var("store_index", .true., "linear scaling: store indices or recalculate them", in%store_index)
-  !verbosity of the output
-  call input_var("verbosity", 2,(/0,1,2,3/), &
-     & "verbosity of the output 0=low, 2=high",in%verbosity)
-  in%writing_directory=repeat(' ',len(in%writing_directory))
-  call input_var("outdir", ".","Writing directory", in%writing_directory)
-
-  !If false, apply the projectors in the once-and-for-all scheme, otherwise on-the-fly
-  call input_var("psp_onfly", .true., &
-       & "Calculate pseudopotential projectors on the fly",DistProjApply)
- 
-  !block size for pdsyev/pdsygv, pdgemm (negative -> sequential)
-  call input_var("pdsyev_blocksize",-8,"SCALAPACK linear scaling blocksize",in%lin%blocksize_pdsyev) !ranges=(/-100,1000/)
-  call input_var("pdgemm_blocksize",-8,"SCALAPACK linear scaling blocksize",in%lin%blocksize_pdgemm) !ranges=(/-100,1000/)
-  
-  !max number of process uses for pdsyev/pdsygv, pdgemm
-  call input_var("maxproc_pdsyev",4,"SCALAPACK linear scaling max num procs",in%lin%nproc_pdsyev) !ranges=(/1,100000/)
-  call input_var("maxproc_pdgemm",4,"SCALAPACK linear scaling max num procs",in%lin%nproc_pdgemm) !ranges=(/1,100000/)
-
-  !FOE: if the determinant of the interpolation matrix to find the Fermi energy
-  !is smaller than this value, switch from cubic to linear interpolation.
-  call input_var("ef_interpol_det",1.d-20,"FOE: max determinant of cubic interpolation matrix",&
-       in%lin%ef_interpol_det)
-  call input_var("ef_interpol_chargediff",10.d0,"FOE: max charge difference for interpolation",&
-       in%lin%ef_interpol_chargediff)
-
-  !determines whether a mixing step shall be preformed after the input guess !(linear version)
-  call input_var("mixing_after_inputguess",.true.,"mixing step after linear input guess (T/F)",&
-       in%lin%mixing_after_inputguess)
-
-  !determines whether the input guess support functions are orthogonalized iteratively (T) or in the standard way (F)
-  call input_var("iterative_orthogonalization",.false.,"iterative_orthogonalization for input guess orbitals",&
-       in%lin%iterative_orthogonalization)
-
-!  call input_var("mpi_groupsize",0, "number of MPI processes for BigDFT run (0=nproc)", in%mpi_groupsize)
-  if (in%verbosity == 0 ) then
-     call f_malloc_set_status(output_level=0)
-     !call memocc_set_state(0)
-  end if
-
-  !here the logfile should be opened in the usual way, differentiating between 
-  ! logfiles in case of multiple taskgroups
-  if (trim(in%writing_directory) /= '.' .or. bigdft_mpi%ngroup > 1) then
-     call create_log_file(iproc,in)
-  else
-     !use stdout, do not crash if unit is present
-     if (iproc==0) call yaml_set_stream(record_length=92,istat=ierr)
-  end if
-  !call mpi_barrier(bigdft_mpi%mpi_comm,ierr)
-  if (iproc==0) then
-     !start writing on logfile
-     call yaml_new_document()
-     !welcome screen
-     if (dump) call print_logo()
-  end if
-  if (bigdft_mpi%nproc >1) call processor_id_per_node(bigdft_mpi%iproc,bigdft_mpi%nproc,iproc_node,nproc_node)
-  if (iproc ==0 .and. dump) then
-     if (bigdft_mpi%nproc >1) call yaml_map('MPI tasks of root process node',nproc_node)
-     call print_configure_options()
-  end if
-  !call input_free((iproc == 0) .and. dump)
-
-  call input_free(iproc==0)
-
-  !Block size used for the orthonormalization
-  in%orthpar%bsLow = blocks(1)
-  in%orthpar%bsUp  = blocks(2)
-  
-  ! Set performance variables
-  if (.not. in%debug) then
-     call f_malloc_set_status(output_level=1)
-     !call memocc_set_state(1)
-  end if
-  call set_cache_size(in%ncache_fft)
-
-  !Check after collecting all values
-  if(.not.in%orthpar%directDiag .or. in%orthpar%methOrtho==1) then 
-     write(*,'(1x,a)') 'Input Guess: Block size used for the orthonormalization (ig_blocks)'
-     if(in%orthpar%bsLow==in%orthpar%bsUp) then
-        write(*,'(5x,a,i0)') 'Take block size specified by user: ',in%orthpar%bsLow
-     else if(in%orthpar%bsLow<in%orthpar%bsUp) then
-        write(*,'(5x,2(a,i0))') 'Choose block size automatically between ',in%orthpar%bsLow,' and ',in%orthpar%bsUp
-     else
-        write(*,'(1x,a)') "ERROR: invalid values of inputs%bsLow and inputs%bsUp. Change them in 'inputs.perf'!"
-        call MPI_ABORT(bigdft_mpi%mpi_comm,0,ierr)
-     end if
-     write(*,'(5x,a)') 'This values will be adjusted if it is larger than the number of orbitals.'
-  end if
-END SUBROUTINE perf_input_variables
-
-
-!> Read fragment input parameters
-subroutine fragment_input_variables(iproc,dump,filename,in,atoms)
-  use module_base
-  use module_types
-  use module_input
-  implicit none
-  integer, intent(in) :: iproc
-  character(len=*), intent(in) :: filename
-  type(input_variables), intent(inout) :: in
-  type(atoms_data), intent(inout) :: atoms
-  logical, intent(in) :: dump
-  !local variables
   !character(len=*), parameter :: subname='fragment_input_variables'
   logical :: exists
-=======
-  character(len=*), parameter :: subname='fragment_input_variables'
->>>>>>> 5e81c40c
   character(len=256) :: comments
   integer :: ifrag, frag_num, ierr
 
