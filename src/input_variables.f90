!> @file
!!  Routines to read and print input variables
!! @author
!!    Copyright (C) 2007-2011 BigDFT group 
!!    This file is distributed under the terms of the
!!    GNU General Public License, see ~/COPYING file
!!    or http://www.gnu.org/copyleft/gpl.txt .
!!    For the list of contributors, see ~/AUTHORS 


!> Display the logo of BigDFT 
subroutine print_logo()
  use module_base
  implicit none
  integer :: length
  character(len = 64) :: fmt

  fmt=repeat(' ',64)
  length = 26 - 6 - len(package_version)
  write(fmt, "(A,I0,A)") "(23x,a,", length, "x,a)"

  write(*,'(23x,a)')'      TTTT         F       DDDDD    '
  write(*,'(23x,a)')'     T    T               D         '
  write(*,'(23x,a)')'    T     T        F     D          '
  write(*,'(23x,a)')'    T    T         F     D        D '
  write(*,'(23x,a)')'    TTTTT          F     D         D'
  write(*,'(23x,a)')'    T    T         F     D         D'
  write(*,'(23x,a)')'    T     T        F     D         D'
  write(*,'(23x,a)')'    T      T       F     D         D'
  write(*,'(23x,a)')'    T     T     FFFF     D         D'
  write(*,'(23x,a)')'    T TTTT         F      D        D'
  write(*,'(23x,a)')'    T             F        D      D '
  write(*,'(23x,a)')'TTTTTTTTT    FFFFF          DDDDDD  ' 
  !write(*,'(23x,a)')'---------------------------------------'
  write(*,'(23x,a)')'  gggggg          iiiii    BBBBBBBBB'
  write(*,'(23x,a)')' g      g        i             B    '
  write(*,'(23x,a)')'g        g      i         BBBB B    '
  write(*,'(23x,a)')'g         g     iiii     B     B    '
  write(*,'(23x,a)')'g         g     i       B      B    '
  write(*,'(23x,a)')'g         g     i        B     B    '
  write(*,'(23x,a)')'g         g     i         B    B    '
  write(*,'(23x,a)')'g         g     i          BBBBB    '
  write(*,'(23x,a)')' g        g     i         B    B    '  
  write(*,'(23x,a)')'          g     i        B     B    ' 
  write(*,'(23x,a)')'         g               B    B     '
  write(*,trim(fmt))'    ggggg       i         BBBB      ', &
       & '(Ver ' // package_version // ')'
  write(*,'(1x,a)')&
       '------------------------------------------------------------------------------------'
  write(*,'(1x,a)')&
       '|              Daubechies Wavelets for DFT Pseudopotential Calculations            |'
  write(*,'(1x,a)')&
       '------------------------------------------------------------------------------------'
  write(*,'(1x,a)')&
       '                                  The Journal of Chemical Physics 129, 014109 (2008)'
  write(*,*)
END SUBROUTINE print_logo


!> Define the name of the input files
subroutine standard_inputfile_names(inputs, radical)
  use module_types
  implicit none
  type(input_variables), intent(inout) :: inputs
  character(len = *), intent(in), optional :: radical

  character(len = 128) :: rad

  write(rad, "(A)") ""
  if (present(radical)) then 
     write(rad, "(A)") trim(radical)
     if (trim(radical) == "") write(rad, "(A)") "input"
  end if

  inputs%file_dft=trim(rad) // '.dft'
  inputs%file_geopt=trim(rad) // '.geopt'
  inputs%file_kpt=trim(rad) // '.kpt'
  inputs%file_perf=trim(rad) // '.perf'
  inputs%file_tddft=trim(rad) // '.tddft'
  inputs%file_mix=trim(rad) // '.mix'
  inputs%file_sic=trim(rad) // '.sic'
  inputs%file_occnum=trim(rad) // '.occ'

  if (trim(rad) == "input") then
     inputs%dir_output="data"
  else
     inputs%dir_output="data-"//trim(rad)
  end if
END SUBROUTINE standard_inputfile_names


!> Do all initialisation for all different files of BigDFT. 
!! Set default values if not any.
!! Initialize memocc
!! @todo
!!   Should be better for debug purpose to read input.perf before
subroutine read_input_variables(iproc,posinp,inputs,atoms,rxyz)
  use module_base
  use module_types
  use module_interfaces, except_this_one => read_input_variables

  implicit none

  !Arguments
  character(len=*), intent(in) :: posinp
  integer, intent(in) :: iproc
  type(input_variables), intent(inout) :: inputs
  type(atoms_data), intent(out) :: atoms
  real(gp), dimension(:,:), pointer :: rxyz

  ! Read atomic file
  call read_atomic_file(posinp,iproc,atoms,rxyz)


  ! Read all parameters and update atoms and rxyz.
  call read_input_parameters(iproc,inputs, atoms, rxyz)

  ! Read associated pseudo files.
  call init_atomic_values(iproc, atoms, inputs%ixc)
END SUBROUTINE read_input_variables


!> Do initialisation for all different calculation parameters of BigDFT. 
!! Set default values if not any. Atomic informations are updated  by
!! symmetries if necessary and by geometry input parameters.
subroutine read_input_parameters(iproc,inputs,atoms,rxyz)
  use module_base
  use module_types
  use module_interfaces, except_this_one => read_input_parameters

  implicit none

  !Arguments
  integer, intent(in) :: iproc
  type(input_variables), intent(inout) :: inputs
  type(atoms_data), intent(inout) :: atoms
  real(gp), dimension(:,:), pointer :: rxyz
  !Local variables
  real(gp) :: tt
  integer :: iat,ierr

  ! Default for inputs (should not be necessary if all the variables comes from the parsing)
  call default_input_variables(inputs)
  ! Read performance input variables (if given)
  call perf_input_variables(iproc,trim(inputs%file_perf),inputs)
  ! Read dft input variables
  call dft_input_variables_new(iproc,trim(inputs%file_dft),inputs)
  ! Update atoms with symmetry information
  call update_symmetries(inputs, atoms, rxyz)
  ! Read k-points input variables (if given)
  call kpt_input_variables_new(iproc,trim(inputs%file_kpt),inputs,atoms)
  !call kpt_input_variables(iproc,trim(inputs%file_kpt),inputs,atoms)
  ! Mixing input variables (if given)
  call mix_input_variables_new(iproc,trim(inputs%file_mix),inputs)
  ! Read geometry optimisation option
  call geopt_input_variables_new(iproc,trim(inputs%file_geopt),inputs)
  ! Read tddft variables
  call tddft_input_variables_new(iproc,trim(inputs%file_tddft),inputs)
  ! Read sic variables
  call sic_input_variables_new(iproc,trim(inputs%file_sic),inputs)


  ! Shake atoms if required.
  if (inputs%randdis > 0.d0) then
     do iat=1,atoms%nat
        if (atoms%ifrztyp(iat) == 0) then
           call random_number(tt)
           rxyz(1,iat)=rxyz(1,iat)+inputs%randdis*tt
           call random_number(tt)
           rxyz(2,iat)=rxyz(2,iat)+inputs%randdis*tt
           call random_number(tt)
           rxyz(3,iat)=rxyz(3,iat)+inputs%randdis*tt
        end if
     enddo
  end if

  !atoms inside the box.
  do iat=1,atoms%nat
     if (atoms%geocode == 'P') then
        rxyz(1,iat)=modulo(rxyz(1,iat),atoms%alat1)
        rxyz(2,iat)=modulo(rxyz(2,iat),atoms%alat2)
        rxyz(3,iat)=modulo(rxyz(3,iat),atoms%alat3)
     else if (atoms%geocode == 'S') then
        rxyz(1,iat)=modulo(rxyz(1,iat),atoms%alat1)
        rxyz(3,iat)=modulo(rxyz(3,iat),atoms%alat3)
     end if
  end do

  ! Stop the code if it is trying to run GPU with non-periodic boundary conditions
  if (atoms%geocode /= 'P' .and. (GPUconv .or. OCLconv)) then
     if (iproc==0) write(*,'(1x,a)') 'GPU calculation allowed only in periodic boundary conditions'
     call MPI_ABORT(MPI_COMM_WORLD,0,ierr)
  end if

  ! Stop the code if it is trying to run GPU with spin=4
  if (inputs%nspin == 4 .and. (GPUconv .or. OCLconv)) then
     if (iproc==0) write(*,'(1x,a)') 'GPU calculation not implemented with non-collinear spin'
     call MPI_ABORT(MPI_COMM_WORLD,0,ierr)
  end if

  ! Stop code for unproper input variables combination.
  if (inputs%ncount_cluster_x > 0 .and. .not. inputs%disableSym .and. atoms%geocode == 'S') then
     if (iproc==0) then
         write(*,'(1x,a)') 'Change "F" into "T" in the last line of "input.dft"'   
         write(*,'(1x,a)')  'Forces are not implemented with symmetry support, disable symmetry please (T)'
     end if
     call MPI_ABORT(MPI_COMM_WORLD,0,ierr)
  end if
  if (inputs%nkpt > 1 .and. inputs%gaussian_help) then
     if (iproc==0) write(*,'(1x,a)') 'Gaussian projection is not implemented with k-point support'
     call MPI_ABORT(MPI_COMM_WORLD,0,ierr)
  end if

  !check whether a directory name should be associated for the data storage
  call check_for_data_writing_directory(iproc,inputs)

END SUBROUTINE read_input_parameters

subroutine check_for_data_writing_directory(iproc,in)
  use module_base
  use module_types
  implicit none
  integer, intent(in) :: iproc
  type(input_variables), intent(inout) :: in
  !local variables
  logical :: shouldwrite
  integer :: i_stat,ierror,ierr
  character(len=100) :: dirname

  if (iproc==0)write(*,'(1x,a)')'|'//repeat('-',82)

  !initialize directory name
  shouldwrite=.false.

  shouldwrite=shouldwrite .or. &
       in%output_wf_format /= WF_FORMAT_NONE .or. & !write wavefunctions
       in%output_grid /= OUTPUT_GRID_NONE .or. &    !write output density
       in%ncount_cluster_x > 1 .or. &               !write posouts or posmds
       in%inputPsiId == 2 .or. &                    !have wavefunctions to read
       in%inputPsiId == 12 .or.  &                    !read in gaussian basis
       in%gaussian_help                             !mulliken and local density of states
  
  if (shouldwrite) then
     ! Create a directory to put the files in.
     dirname=repeat(' ',len(dirname))
     if (iproc == 0) then
        call getdir(in%dir_output, len_trim(in%dir_output), dirname, 100, i_stat)
        if (i_stat /= 0) then
           write(*,*) "ERROR: cannot create output directory."
           call MPI_ABORT(MPI_COMM_WORLD,ierror,ierr)
        end if
     end if
     call MPI_BCAST(dirname,128,MPI_CHARACTER,0,MPI_COMM_WORLD,ierr)
     in%dir_output=dirname
     if (iproc==0) write(*,'(1x,2a)')'|  Data Writing directory:    ',trim(in%dir_output)
  else
     if (iproc==0) write(*,'(1x,2a)')'|  Data Writing directory:    not needed'
     in%dir_output=repeat(' ',len(in%dir_output))
  end if

end subroutine check_for_data_writing_directory



!> Set default values.
subroutine default_input_variables(inputs)
  use module_base
  use module_types
  implicit none

  type(input_variables), intent(inout) :: inputs

  ! Default values.
  inputs%output_wf_format = WF_FORMAT_NONE
  inputs%output_grid_format = OUTPUT_GRID_FORMAT_CUBE
  nullify(inputs%kpt)
  nullify(inputs%wkpt)
  nullify(inputs%kptv)
  nullify(inputs%nkptsv_group)
  ! Default abscalc variables
  call abscalc_input_variables_default(inputs)
  ! Default frequencies variables
  call frequencies_input_variables_default(inputs)
  ! Default values for geopt.
  call geopt_input_variables_default(inputs) 
  ! Default values for mixing procedure
  call mix_input_variables_default(inputs) 
  ! Default values for tddft
  call tddft_input_variables_default(inputs)
  !Default for Self-Interaction Correction variables
  call sic_input_variables_default(inputs)

END SUBROUTINE default_input_variables

subroutine dft_input_variables_new(iproc,filename,in)
  use module_base
  use module_types
  use module_input
  implicit none
  character(len=*), intent(in) :: filename
  integer, intent(in) :: iproc
  type(input_variables), intent(inout) :: in
  !local variables
  logical :: exists
  integer :: ivrbproj,ierror
  real(gp), dimension(2), parameter :: hgrid_rng=(/0.0_gp,2.0_gp/)
  real(gp), dimension(2), parameter :: xrmult_rng=(/0.0_gp,100.0_gp/)

  !dft parameters, needed for the SCF part
  call input_set_file(iproc,trim(filename),exists,'DFT Calculation Parameters')  
  !call the variable, its default value, the line ends if there is a comment

  !grid spacings
  call input_var(in%hx,'0.45',ranges=hgrid_rng)
  call input_var(in%hy,'0.45',ranges=hgrid_rng)
  call input_var(in%hz,'0.45',ranges=hgrid_rng,comment='hx,hy,hz: grid spacing in the three directions')

  !coarse and fine radii around atoms
  call input_var(in%crmult,'5.0',ranges=xrmult_rng)
  call input_var(in%frmult,'8.0',ranges=xrmult_rng,&
       comment='c(f)rmult: c(f)rmult*radii_cf(:,1(2))=coarse(fine) atom-based radius')

  !XC functional (ABINIT XC codes)
  call input_var(in%ixc,'1',comment='ixc: exchange-correlation parameter (LDA=1,PBE=11)')

  !charge and electric field
  call input_var(in%ncharge,'0',ranges=(/-10,10/))
  call input_var(in%elecfield,'0.',comment='ncharge: charge of the system, Electric field')

  !spin and polarization
  call input_var(in%nspin,'1',exclusive=(/1,2,4/))
  call input_var(in%mpol,'0',comment='nspin=1 non-spin polarization, mpol=total magnetic moment')

  !XC functional (ABINIT XC codes)
  call input_var(in%gnrm_cv,'1.e-4',ranges=(/1.e-20_gp,1.0_gp/),&
       comment='gnrm_cv: convergence criterion gradient')

  !convergence parameters
  call input_var(in%itermax,'50',ranges=(/0,10000/))
  call input_var(in%nrepmax,'1',ranges=(/0,1000/),&
       comment='itermax,nrepmax: max. # of wfn. opt. steps and of re-diag. runs')

  !convergence parameters
  call input_var(in%ncong,'6',ranges=(/0,20/))
  call input_var(in%idsx,'6',ranges=(/0,15/),&
       comment='ncong, idsx: # of CG it. for preconditioning eq., wfn. diis history')
  !does not maxes sense a DIIS history longer than the number of iterations
  in%idsx = min(in%idsx, in%itermax)

  call input_var(in%dispersion,'0',comment='dispersion correction potential (values 1,2,3), 0=none')
    
  ! Now the variables which are to be used only for the last run
  call input_var(in%inputPsiId,'0',exclusive=(/-2,-1,0,2,10,12/),input_iostat=ierror)
  ! Validate inputPsiId value (Can be added via error handling exception)
  if (ierror /=0 .and. iproc == 0) then
     write( *,'(1x,a,I0,a)')'ERROR: illegal value of inputPsiId (', in%inputPsiId, ').'
     call input_psi_help()
     call MPI_ABORT(MPI_COMM_WORLD,0,ierror)
  end if

  call input_var(in%output_wf_format,'0',exclusive=(/0,1,2,3/),input_iostat=ierror)
  ! Validate output_wf value.
  if (ierror /=0 .and. iproc == 0) then
     write( *,'(1x,a,I0,a)')'ERROR: illegal value of output_wf (', in%output_wf_format, ').'
     call output_wf_format_help()
     call MPI_ABORT(MPI_COMM_WORLD,0,ierror)
  end if

  call input_var(in%output_grid,'0',exclusive=(/0,1,2/),&
       comment='InputPsiId, output_wf, output_grid')

  !project however the wavefunction on gaussians if asking to write them on disk
  in%gaussian_help=(in%inputPsiId >= 10)

  !switch on the gaussian auxiliary treatment 
  !and the zero of the forces
  if (in%inputPsiId == 10) then
     in%inputPsiId=0
  end if
  ! Setup out grid parameters.
  if (in%output_grid >= 0) then
     in%output_grid_format = in%output_grid / 10
  else
     in%output_grid_format = OUTPUT_GRID_FORMAT_CUBE
     in%output_grid = abs(in%output_grid)
  end if
  in%output_grid = modulo(in%output_grid, 10)

  ! Tail treatment.
  call input_var(in%rbuf,'0.0',ranges=(/0.0_gp,10.0_gp/))
  call input_var(in%ncongt,'30',ranges=(/1,50/),&
       comment='rbuf, ncongt: length of the tail (AU),# tail CG iterations')

  !in%calc_tail=(in%rbuf > 0.0_gp)

  !davidson treatment
  ! Now the variables which are to be used only for the last run
  call input_var(in%norbv,'0',ranges=(/-1000,1000/))
  call input_var(in%nvirt,'0',ranges=(/0,abs(in%norbv)/))
  call input_var(in%nplot,'0',ranges=(/0,abs(in%norbv)/),&
       comment='Davidson subspace dim., # of opt. orbs, # of plotted orbs')

  !in%nvirt = min(in%nvirt, in%norbv) commented out

  !verbosity of the output
  call input_var(ivrbproj,'2',exclusive=(/0,1,2,3,10,11,12,13/),&
       comment='verbosity of the output 0=low, 2=high')

  !if the verbosity is bigger than 10 apply the projectors
  !in the once-and-for-all scheme, otherwise use the default
  if (ivrbproj > 10) then
     DistProjApply=.false.
     in%verbosity=ivrbproj-10
  else
     in%verbosity=ivrbproj
  end if
  if (in%verbosity ==0 ) then
     call memocc_set_state(0)
  end if

  ! Line to disable automatic behaviours (currently only symmetries).
  call input_var(in%disableSym,'F',comment='disable the symmetry detection')

  !define whether there should be a last_run after geometry optimization
  !also the mulliken charge population should be inserted
  if ((in%rbuf > 0.0_gp) .or. in%output_wf_format /= WF_FORMAT_NONE .or. &
       in%output_grid /= OUTPUT_GRID_NONE .or. in%norbv /= 0) then
     in%last_run=-1 !last run to be done depending of the external conditions
  else
     in%last_run=0
  end if

  call input_free(iproc)

end subroutine dft_input_variables_new


!> Assign default values for mixing variables
subroutine mix_input_variables_default(in)
  use module_base
  use module_types
  implicit none
  type(input_variables), intent(inout) :: in

  !mixing treatement (hard-coded values)
  in%iscf=0
  in%itrpmax=1
  in%alphamix=0.0_gp
  in%rpnrm_cv=1.e-4_gp
  in%gnrm_startmix=0.0_gp
  in%Tel=0.0_gp
  in%norbsempty=0
  in%alphadiis=2.d0

END SUBROUTINE mix_input_variables_default


!> Read the input variables needed for the geometry optimisation
!!    Every argument should be considered as mandatory
subroutine mix_input_variables_new(iproc,filename,in)
  use module_base
  use module_types
  use module_input
  implicit none
  !Arguments
  integer, intent(in) :: iproc
  character(len=*), intent(in) :: filename
  type(input_variables), intent(inout) :: in
  !local variables
  character(len=*), parameter :: subname='mix_input_variables'
  logical :: exists

  !Mix parameters, needed for the SCF poart with Davidson
  call input_set_file(iproc,trim(filename),exists,'Mixing Parameters')  
  !call the variable, its default value, the line ends if there is a comment

  !Controls the self-consistency: 0 direct minimisation otherwise ABINIT convention
  call input_var(in%iscf,'0',exclusive=(/0,1,2,3,4,5,7,12,13,14,15,17/),&
       comment="Mixing parameters")
  call input_var(in%itrpmax,'1',ranges=(/0,10000/),&
       comment="Maximum number of diagonalisation iterations")
  call input_var(in%rpnrm_cv,'1.e-4',ranges=(/1.e-10_gp,10.0_gp/),&
       comment="Stop criterion on the residue of potential or density")
  call input_var(in%norbsempty,'0',ranges=(/0,10000/))
  call input_var(in%Tel,'0.0',ranges=(/0.0_gp,1.0e6_gp/),&
       comment="Number of additional bands, electronic temperature")
  call input_var(in%alphamix,'0.0',ranges=(/0.0_gp,1.0_gp/))
  call input_var(in%alphadiis,'2.0',ranges=(/0.0_gp,10.0_gp/),&
       comment="Multiplying factors for the mixing and the elctronic DIIS")

  call input_free(iproc)

  !put the startmix if the mixing has to be done
  if (in%itrpmax >1) in%gnrm_startmix=1.e300_gp

END SUBROUTINE mix_input_variables_new


!> Read the input variables needed for the geometry optimisation
!!    Every argument should be considered as mandatory
subroutine mix_input_variables(filename,in)
  use module_base
  use module_types
  implicit none
  character(len=*), intent(in) :: filename
  type(input_variables), intent(inout) :: in
  !local variables
  character(len=*), parameter :: subname='mix_input_variables'
  integer :: ierror,iline
  logical :: exists

  inquire(file=filename,exist=exists)
  if (.not. exists) then
     return
  end if

  ! Read the input variables.
  open(unit=1,file=filename,status='old')

  !line number, to control the input values
  iline=0

  read(1,*,iostat=ierror) in%iscf
  call check()
  read(1,*,iostat=ierror) in%itrpmax
  call check()
  read(1,*,iostat=ierror) in%rpnrm_cv
  call check()
  read(1,*,iostat=ierror) in%norbsempty, in%Tel
  call check()
  read(1,*,iostat=ierror) in%alphamix,in%alphadiis
  call check()
  close(unit=1,iostat=ierror)

  !put the startmix if the mixing has to be done
  if (in%itrpmax >1) in%gnrm_startmix=1.e300_gp

contains

  subroutine check()
    iline=iline+1
    if (ierror/=0) then
       !if (iproc == 0) 
            write(*,'(1x,a,a,a,i3)') &
            'Error while reading the file "',trim(filename),'", line=',iline
            call MPI_ABORT(MPI_COMM_WORLD,0,ierror)
    end if
  END SUBROUTINE check

END SUBROUTINE mix_input_variables


!> Assign default values for GEOPT variables
subroutine geopt_input_variables_default(in)
  use module_base
  use module_types
  implicit none
  type(input_variables), intent(inout) :: in

  !put some fake values for the geometry optimsation case
  in%geopt_approach='SDCG'
  in%ncount_cluster_x=0
  in%frac_fluct=1.0_gp
  in%forcemax=0.0_gp
  in%randdis=0.0_gp
  in%betax=2.0_gp
  in%history = 1
  in%ionmov = -1
  in%dtion = 0.0_gp
  in%strtarget(:)=0.0_gp
  nullify(in%qmass)

END SUBROUTINE geopt_input_variables_default


!> Read the input variables needed for the geometry optimisation
!! Every argument should be considered as mandatory
subroutine geopt_input_variables_new(iproc,filename,in)
  use module_base
  use module_types
  use module_input
  implicit none
  integer, intent(in) :: iproc
  character(len=*), intent(in) :: filename
  type(input_variables), intent(inout) :: in
  !local variables
  character(len=*), parameter :: subname='geopt_input_variables'
  integer :: i_stat,i
  logical :: exists

  !target stress tensor
  in%strtarget(:)=0.0_gp

  !geometry input parameters
  call input_set_file(iproc,trim(filename),exists,'Geometry Parameters')  
  !call the variable, its default value, the line ends if there is a comment
!  if (.not. exists) then
!     in%ncount_cluster_x=0
!     return
!  end if

  call input_var(in%geopt_approach,"BFGS",exclusive=(/'SDCG ','VSSD ','LBFGS','BFGS ','PBFGS','AB6MD','DIIS '/),&
       comment="Geometry optimisation method")
  call input_var(in%ncount_cluster_x,'1',ranges=(/0,2000/),&
       comment="Maximum number of force evaluations")
  call input_var(in%frac_fluct,'1.0',ranges=(/0.0_gp,10.0_gp/))
  call input_var(in%forcemax,'0.0',ranges=(/0.0_gp,10.0_gp/),&
       comment="fract_fluct,forcemax")
  call input_var(in%randdis,'0.0',ranges=(/0.0_gp,10.0_gp/),&
       comment="random displacement amplitude")

  if (case_insensitive_equiv(trim(in%geopt_approach),"AB6MD")) then
     in%nnos=0
     call input_var(in%ionmov,'6',exclusive=(/6,7,8,9,12,13/),&
          comment="AB6MD: movement ion method")
     call input_var(in%dtion,'20.670689',ranges=(/0.0_gp,1.e3_gp/),&
          comment="Time step for molecular dynamics - Atomic Units (20.670689 AU=0.5 fs)")
     if (in%ionmov == 6) then
        call input_var(in%mditemp,'300',ranges=(/0.0_gp,1.0e9_gp/),&
             comment="Temperature of molecular dynamics")
     elseif (in%ionmov > 7) then
        call input_var(in%mditemp,'300',ranges=(/0.0_gp,1.0e9_gp/))
        call input_var(in%mdftemp,'300',ranges=(/0.0_gp,1.0e9_gp/),&
             comment="Initial and Final Temperatures of molecular dynamics")
     end if

     if (in%ionmov == 8) then
        call input_var(in%noseinert,'1.e5',ranges=(/0.0_gp,1.0e9_gp/),&
             comment="Thermostat inertia coefficient for Nose_Hoover dynamics")
     else if (in%ionmov == 9) then
        call input_var(in%friction,'1.e-3',&
             comment="Friction coefficient for Langevin dynamics")
        call input_var(in%mdwall,'1.e4',ranges=(/0.0_gp,1.e5_gp/),&
             comment="Distance in bohr where atoms can bounce for Langevin dynamics")
     else if (in%ionmov == 13) then
        call input_var(in%nnos,'0',ranges=(/0,100/),&
             comment="Number of Thermostat (isothermal/isenthalpic ensemble)")
        allocate(in%qmass(in%nnos+ndebug),stat=i_stat)
        call memocc(i_stat,in%qmass,'in%qmass',subname)
        do i=1,in%nnos-1
           call input_var(in%qmass(i),'0.0',ranges=(/0.0_gp,1.e9_gp/))
        end do
        if (in%nnos > 0) call input_var(in%qmass(in%nnos),'0.0',ranges=(/0.0_gp,1.e9_gp/),&
           comment="Mass of each thermostat (isothermal/isenthalpic ensemble)")
        call input_var(in%bmass,'10',ranges=(/0.0_gp,1.0e9_gp/))
        call input_var(in%vmass,'1.0',ranges=(/0.0_gp,1.0e9_gp/),&
             comment="Barostat masses (isothermal/isenthalpic ensemble)")
     end if

     if (in%ionmov /= 13) then
        !the allocation of this pointer should be done in any case
        allocate(in%qmass(in%nnos+ndebug),stat=i_stat)
        call memocc(i_stat,in%qmass,'in%qmass',subname)
     end if

  else if (case_insensitive_equiv(trim(in%geopt_approach),"DIIS")) then
     call input_var(in%betax,'2.0',ranges=(/0.0_gp,100.0_gp/))
     call input_var(in%history,'4',ranges=(/0,1000/),&
          comment="Stepsize and history for DIIS method")
  else
     call input_var(in%betax,'4.0',ranges=(/0.0_gp,100.0_gp/),&
          comment="Stepsize for the geometry optimisation")
  end if
  if (case_insensitive_equiv(trim(in%geopt_approach),"FIRE")) then
        call input_var(in%dtinit,'0.75',ranges=(/0.0_gp,1.e4_gp/))
        call input_var(in%dtmax, '1.5',ranges=(/in%dtinit,1.e4_gp/),&
             comment="initial and maximal time step for the FIRE method")
  endif

  call input_free(iproc)

END SUBROUTINE geopt_input_variables_new


!> Read the input variables needed for the geometry optimisation
!! Every argument should be considered as mandatory
subroutine geopt_input_variables(filename,in)
  use module_base
  use module_types
  implicit none
  character(len=*), intent(in) :: filename
  type(input_variables), intent(inout) :: in
  !local variables
  character(len=*), parameter :: subname='geopt_input_variables'
  character(len = 128) :: line
  integer :: i_stat,ierror,iline
  logical :: exists

  inquire(file=filename,exist=exists)
  if (.not. exists) then
     in%ncount_cluster_x=0
     return
  end if

  ! Read the input variables.
  open(unit=1,file=filename,status='old')

  !line number, to control the input values
  iline=0

  read(1,*,iostat=ierror) in%geopt_approach
  call check()
  read(1,*,iostat=ierror) in%ncount_cluster_x
  call check()
  in%forcemax = 0.d0
  read(1, "(A128)", iostat = ierror) line
  if (ierror == 0) then
     read(line,*,iostat=ierror) in%frac_fluct,in%forcemax
     if (ierror /= 0) read(line,*,iostat=ierror) in%frac_fluct
     if (ierror == 0 .and. max(in%frac_fluct, in%forcemax) <= 0.d0) ierror = 1
  end if
  call check()
  read(1,*,iostat=ierror) in%randdis
  call check()
  if (trim(in%geopt_approach) == "AB6MD") then
     in%nnos=0

     read(1,*,iostat=ierror) in%ionmov
     call check()
     read(1,*,iostat=ierror) in%dtion
     call check()
     if (in%ionmov == 6) then
        read(1,*,iostat=ierror) in%mditemp
        call check()
     elseif (in%ionmov > 7) then
        read(1,*,iostat=ierror) in%mditemp, in%mdftemp
        call check()
     end if
     if (in%ionmov == 8) then
        read(1,*,iostat=ierror) in%noseinert
        call check()
     else if (in%ionmov == 9) then
        read(1,*,iostat=ierror) in%friction
        call check()
        read(1,*,iostat=ierror) in%mdwall
        call check()
     else if (in%ionmov == 13) then
        read(1,*,iostat=ierror) in%nnos
        call check()
        allocate(in%qmass(in%nnos+ndebug),stat=i_stat)
        call memocc(i_stat,in%qmass,'in%qmass',subname)
        read(1,*,iostat=ierror) in%qmass
        call check()
        read(1,*,iostat=ierror) in%bmass, in%vmass
        call check()
     end if
     if (in%ionmov /= 13) then
        !the allocation of this pointer should be done in any case
        allocate(in%qmass(in%nnos+ndebug),stat=i_stat)
        call memocc(i_stat,in%qmass,'in%qmass',subname)
     end if

  else if (trim(in%geopt_approach) == "DIIS") then
     read(1,*,iostat=ierror) in%betax, in%history
     call check()
  else
     read(1,*,iostat=ierror) in%betax
     call check()
  end if
  if (trim(in%geopt_approach) == "FIRE") then
     read(1,*,iostat=ierror) in%dtinit, in%dtmax
     call check()
  endif
  close(unit=1,iostat=ierror)

contains

  subroutine check()
    iline=iline+1
    if (ierror/=0) then
       !if (iproc == 0) 
            write(*,'(1x,a,a,a,i3)') &
            'Error while reading the file "',trim(filename),'", line=',iline
            call MPI_ABORT(MPI_COMM_WORLD,0,ierror)
    end if
  END SUBROUTINE check

END SUBROUTINE geopt_input_variables


!> Assign default values for self-interaction correction variables
subroutine sic_input_variables_default(in)
  use module_base
  use module_types
  implicit none
  type(input_variables), intent(inout) :: in

  in%SIC%approach='NONE'
  in%SIC%alpha=0.0_gp
  in%SIC%fref=0.0_gp

END SUBROUTINE sic_input_variables_default


!> Read Self-Interaction Correction (SIC) input parameters
subroutine sic_input_variables_new(iproc,filename,in)
  use module_base
  use module_types
  use module_input
  implicit none
  integer, intent(in) :: iproc
  character(len=*), intent(in) :: filename
  type(input_variables), intent(inout) :: in
  !local variables
  logical :: exists
  character(len=*), parameter :: subname='sic_input_variables'

  !Self-Interaction Correction input parameters
  call input_set_file(iproc,trim(filename),exists,'SIC Parameters')  

  call input_var(in%SIC%approach,'NONE',exclusive=(/'NONE','PZ  ','NK  '/),comment='SIC method: NONE, PZ, NK')
  call input_var(in%SIC%alpha,'0.0',ranges=(/0.0_gp,1.0_gp/),comment='SIC downscaling parameter')
  call input_var(in%SIC%fref,'0.0',ranges=(/0.0_gp,1.0_gp/),comment='Reference occupation fref (NK case only)')
  in%SIC%ixc=in%ixc
  call input_free(iproc)

END SUBROUTINE sic_input_variables_new


!> Assign default values for TDDFT variables
subroutine tddft_input_variables_default(in)
  use module_base
  use module_types
  implicit none
  type(input_variables), intent(inout) :: in

  in%tddft_approach='NONE'

END SUBROUTINE tddft_input_variables_default


subroutine tddft_input_variables_new(iproc,filename,in)
  use module_base
  use module_types
  use module_input
  implicit none
  integer, intent(in) :: iproc
  character(len=*), intent(in) :: filename
  type(input_variables), intent(inout) :: in
  !local variables
  logical :: exists
  character(len=*), parameter :: subname='tddft_input_variables'

  !TD-DFT parameters
  call input_set_file(iproc,trim(filename),exists,'TD-DFT Parameters')  
  !call the variable, its default value, the line ends if there is a comment

  call input_var(in%tddft_approach,"NONE",exclusive=(/'NONE','TDA '/),&
       comment="TDDFT Method")
  call input_free(iproc)

END SUBROUTINE tddft_input_variables_new


subroutine tddft_input_variables(filename,in)
  use module_base
  use module_types
  implicit none
  character(len=*), intent(in) :: filename
  type(input_variables), intent(inout) :: in
  !local variables
  logical :: exists
  character(len=*), parameter :: subname='tddft_input_variables'
  integer :: iline, ierror

  inquire(file=trim(filename),exist=exists)

  if (.not. exists) then
     !write(*,*) "The file 'input.tddft' does not exists!"
     !      stop
     return
  end if

 ! Read the input variables.
  open(unit=1,file=filename,status='old')

  !line number, to control the input values
  iline=0

  read(1,*,iostat=ierror) in%tddft_approach
  call check()
  if (trim(in%tddft_approach) == "TDA") then
     !read(1,*,iostat=ierror) in%norbv,in%nvirt,in%nplot
     !call check()
  end if

  close(unit=1,iostat=ierror)

contains

  subroutine check()
    iline=iline+1
    if (ierror/=0) then
       !if (iproc == 0) 
            write(*,'(1x,a,a,a,i3)') &
            'Error while reading the file "',trim(filename),'", line=',iline
       stop
    end if
  END SUBROUTINE check

END SUBROUTINE tddft_input_variables


!> Calculate symmetries and update
subroutine update_symmetries(in, atoms, rxyz)
  use module_base
  use module_types
  use defs_basis
  use ab6_symmetry
  implicit none
  type(input_variables), intent(in) :: in
  type(atoms_data), intent(inout) :: atoms
  real(gp), dimension(3,atoms%nat), intent(in) :: rxyz
  !local variables
  character(len=*), parameter :: subname='update_symmetries'
  integer :: i_stat, ierr, i_all
  real(gp) :: rprimd(3, 3)
  real(gp), dimension(:,:), allocatable :: xRed

  ! Calculate the symmetries, if needed
  if (atoms%geocode /= 'F') then
     if (.not. in%disableSym) then
        if (atoms%symObj < 0) then
           call ab6_symmetry_new(atoms%symObj)
        end if
        ! New values
        rprimd(:,:) = 0
        rprimd(1,1) = atoms%alat1
        rprimd(2,2) = atoms%alat2
        if (atoms%geocode == 'S') rprimd(2,2) = 1000._gp
        rprimd(3,3) = atoms%alat3
        call ab6_symmetry_set_lattice(atoms%symObj, rprimd, ierr)
        allocate(xRed(3, atoms%nat+ndebug),stat=i_stat)
        call memocc(i_stat,xRed,'xRed',subname)
        xRed(1,:) = modulo(rxyz(1, :) / rprimd(1,1), 1._gp)
        xRed(2,:) = modulo(rxyz(2, :) / rprimd(2,2), 1._gp)
        xRed(3,:) = modulo(rxyz(3, :) / rprimd(3,3), 1._gp)
        call ab6_symmetry_set_structure(atoms%symObj, atoms%nat, atoms%iatype, xRed, ierr)
        i_all=-product(shape(xRed))*kind(xRed)
        deallocate(xRed,stat=i_stat)
        call memocc(i_stat,i_all,'xRed',subname)
        if (atoms%geocode == 'S') then
           !!for the moment symmetries are not allowed in surfaces BC
           write(*,*)'ERROR: symmetries in surfaces BC are not allowed for the moment, disable them to run'
           stop
           call ab6_symmetry_set_periodicity(atoms%symObj, &
                & (/ .true., .false., .true. /), ierr)
        else if (atoms%geocode == 'F') then
           call ab6_symmetry_set_periodicity(atoms%symObj, &
                & (/ .false., .false., .false. /), ierr)
        end if
        if (in%elecfield /= 0) then
           call ab6_symmetry_set_field(atoms%symObj, (/ 0._gp, in%elecfield, 0._gp /), ierr)
        end if
     else
        if (atoms%symObj >= 0) then
           call ab6_symmetry_free(atoms%symObj)
        end if
        call ab6_symmetry_new(atoms%symObj)
        rprimd(1,1) = 0.5d0
        rprimd(2,1) = 1d0
        rprimd(3,1) = 1d0
        rprimd(1,2) = 2d0
        rprimd(2,2) = 0d0
        rprimd(3,2) = 1d0
        rprimd(1,3) = 3d0
        rprimd(2,3) = 0d0
        rprimd(3,3) = 1d0
        call ab6_symmetry_set_lattice(atoms%symObj, rprimd, ierr)
        call ab6_symmetry_set_structure(atoms%symObj, 3, (/ 1,2,3 /), rprimd / 4.d0, ierr)
     end if
  else
     if (atoms%symObj >= 0) then
        call ab6_symmetry_free(atoms%symObj)
     end if
     atoms%symObj = -1
  end if
END SUBROUTINE update_symmetries

subroutine kpt_input_variables_new(iproc,filename,in,atoms)
  use module_base
  use module_types
  use defs_basis
  use ab6_symmetry
  use module_input
  implicit none
  character(len=*), intent(in) :: filename
  integer, intent(in) :: iproc
  type(input_variables), intent(inout) :: in
  type(atoms_data), intent(in) :: atoms
  !local variables
  logical :: exists
  character(len=*), parameter :: subname='kpt_input_variables_new'
  character(len = 6) :: type
  integer :: i_stat,ierror,i,nshiftk, ngkpt(3), nseg, ikpt, j, i_all,ngranularity,ncount,ierror1
  real(gp) :: kptrlen, shiftk(3,8), norm, alat(3)
  integer, allocatable :: iseg(:)

  ! Set default values.
  in%nkpt=1
  in%nkptv=0
  in%ngroups_kptv=1

  !dft parameters, needed for the SCF part
  call input_set_file(iproc,trim(filename),exists,'Brillouin Zone Sampling Parameters')  
  !call the variable, its default value, the line ends if there is a comment

  !if the file does not exists, put the default values
  if (.not. exists) then
     
!!$     ! Set only the gamma point.
!!$     allocate(in%kpt(3, in%nkpt+ndebug),stat=i_stat)
!!$     call memocc(i_stat,in%kpt,'in%kpt',subname)
!!$     in%kpt(:, 1) = (/ 0., 0., 0. /)
!!$     allocate(in%wkpt(in%nkpt+ndebug),stat=i_stat)
!!$     call memocc(i_stat,in%wkpt,'in%wkpt',subname)
!!$     in%wkpt(1) = 1.0_gp
     !return
  end if

  call input_var(type,'manual',exclusive=(/'auto  ','mpgrid','manual'/),&
       comment='K-point sampling method')

  if (case_insensitive_equiv(trim(type),'auto')) then
     call input_var(kptrlen,'0.0',ranges=(/0.0_gp,1.e4_gp/),&
          comment='Equivalent legth of K-space resolution (Bohr)')
     call ab6_symmetry_get_auto_k_grid(atoms%symObj, in%nkpt, in%kpt, in%wkpt, &
          & kptrlen, ierror)
     if (ierror /= AB6_NO_ERROR) then
        if (iproc==0) write(*,*) " ERROR in symmetry library. Error code is ", ierror
        stop
     end if
     !assumes that the allocation went through
     call memocc(0,in%kpt,'in%kpt',subname)
     call memocc(0,in%wkpt,'in%wkpt',subname)
  else if (case_insensitive_equiv(trim(type),'mpgrid')) then
     !take the points of Monckorst-pack grid
     call input_var(ngkpt(1),'1')
     call input_var(ngkpt(2),'1')
     call input_var(ngkpt(3),'1',comment='No. of Monkhorst-Pack grid points')
     !shift
     call input_var(nshiftk,'1',ranges=(/1,8/),comment='No. of different shifts')
     !read the shifts
     call to_zero(3*8,shiftk(1,1))
     do i=1,nshiftk
        call input_var(shiftk(1,i),'0.')
        call input_var(shiftk(2,i),'0.')
        call input_var(shiftk(3,i),'0.',comment=' ')
     end do
     call ab6_symmetry_get_mp_k_grid(atoms%symObj, in%nkpt, in%kpt, in%wkpt, &
          & ngkpt, nshiftk, shiftk, ierror)
     if (ierror /= AB6_NO_ERROR) then
        if (iproc==0) write(*,*) " ERROR in symmetry library. Error code is ", ierror
        stop
     end if
     !assumes that the allocation went through
     call memocc(0,in%kpt,'in%kpt',subname)
     call memocc(0,in%wkpt,'in%wkpt',subname)
  else if (case_insensitive_equiv(trim(type),'manual')) then
     call input_var(in%nkpt,'1',ranges=(/1,10000/),&
          comment='Number of K-points')
     allocate(in%kpt(3, in%nkpt+ndebug),stat=i_stat)
     call memocc(i_stat,in%kpt,'in%kpt',subname)
     allocate(in%wkpt(in%nkpt+ndebug),stat=i_stat)
     call memocc(i_stat,in%wkpt,'in%wkpt',subname)
     norm=0.0_gp
     do i=1,in%nkpt
        call input_var( in%kpt(1,i),'0.')
        call input_var( in%kpt(2,i),'0.')
        call input_var( in%kpt(3,i),'0.')
        call input_var( in%wkpt(i),'1.',comment='K-pt coords, K-pt weigth')
        norm=norm+in%wkpt(i)
     end do
     ! We normalise the weights.
     in%wkpt(:)=in%wkpt/norm
  end if

  ! Now read the band structure definition. do it only if the file exists
  !nullify the kptv pointers
  nullify(in%kptv,in%nkptsv_group)
  if (exists) then
     call input_var(type,'bands',exclusive=(/'bands'/),&
          comment='For doing band structure calculation',&
          input_iostat=ierror)
     if (ierror==0) then
        call input_var(nseg,'1',ranges=(/1,1000/),&
             comment='# of segments of the BZ path')
        allocate(iseg(nseg+ndebug),stat=i_stat)
        call memocc(i_stat,iseg,'iseg',subname)
        !number of points for each segment, parallel granularity
        do i=1,nseg
           call input_var(iseg(i),'1',ranges=(/1,1000/))
        end do
        call input_var(ngranularity,'1',ranges=(/1,1000/),&
             comment='points for each segment, # of points done for each group')
        !calculate the number of groups of for the band structure
        in%nkptv=1
        do i=1,nseg
           in%nkptv=in%nkptv+iseg(i)
        end do
        in%ngroups_kptv=&
             ceiling(real(in%nkptv,gp)/real(ngranularity,gp))
        
        allocate(in%nkptsv_group(in%ngroups_kptv+ndebug),stat=i_stat)
        call memocc(i_stat,in%nkptsv_group,'in%nkptsv_group',subname)
        
        ncount=0
        do i=1,in%ngroups_kptv-1
           !if ngranularity is bigger than nkptv  then ngroups is one
           in%nkptsv_group(i)=ngranularity 
           ncount=ncount+ngranularity
        end do
        !put the rest in the last group
        in%nkptsv_group(in%ngroups_kptv)=in%nkptv-ncount
        
        allocate(in%kptv(3,in%nkptv+ndebug),stat=i_stat)
        call memocc(i_stat,in%kptv,'in%kptv',subname)
        
        ikpt=1
        call input_var(in%kptv(1,ikpt),'0.')
        call input_var(in%kptv(2,ikpt),'0.')
        call input_var(in%kptv(3,ikpt),'0.',comment=' ')
        do i=1,nseg
           ikpt=ikpt+iseg(i)
           call input_var(in%kptv(1,ikpt),'0.5')
           call input_var(in%kptv(2,ikpt),'0.5')
           call input_var(in%kptv(3,ikpt),'0.5.',comment=' ')
           !interpolate the values
           do j=ikpt-iseg(i)+1,ikpt-1
              in%kptv(:,j)=in%kptv(:,ikpt-iseg(i)) + &
                   (in%kptv(:,ikpt)-in%kptv(:,ikpt-iseg(i))) * &
                   real(j-ikpt+iseg(i),gp)/real(iseg(i), gp)
           end do
        end do
        i_all=-product(shape(iseg))*kind(iseg)
        deallocate(iseg,stat=i_stat)
        call memocc(i_stat,i_all,'iseg',subname)
        
        !read an optional line to see if there is a file associated
        call input_var(in%band_structure_filename,' ',&
             comment=' ',input_iostat=ierror1)
        if (ierror1 /=0) then
           in%band_structure_filename=''
        else
           !since a file for the local potential is already given, do not perform ground state calculation
           if (iproc==0) then
              write(*,'(1x,a)')'Local Potential read from file, '//trim(in%band_structure_filename)//&
                   ', do not optimise GS wavefunctions'
           end if
           in%nrepmax=0
           in%itermax=0
           in%itrpmax=0
           in%inputPsiId=-1000 !allocate empty wavefunctions
           in%output_grid=0
        end if
     end if
  end if
  
  call input_free(iproc)
  !control whether we are giving k-points to Free BC
  if (atoms%geocode == 'F' .and. in%nkpt > 1 .and. minval(abs(in%kpt)) > 0) then
     if (iproc==0) write(*,*)&
          ' NONSENSE: Trying to use k-points with Free Boundary Conditions!'
     stop
  end if

  ! Convert reduced coordinates into BZ coordinates.
  alat = (/ atoms%alat1, atoms%alat2, atoms%alat3 /)
  if (atoms%geocode /= 'P') alat(2) = 1.0_gp
  if (atoms%geocode == 'F') then
     alat(1)=1.0_gp
     alat(3)=1.0_gp
  end if
  do i = 1, in%nkpt, 1
     in%kpt(:, i) = in%kpt(:, i) / alat * two_pi
  end do
  do i = 1, in%nkptv, 1
     in%kptv(:, i) = in%kptv(:, i) / alat * two_pi
  end do
 
end subroutine kpt_input_variables_new


!> Read the input variables needed for the k points generation
subroutine kpt_input_variables(iproc,filename,in,atoms)
  use module_base
  use module_types
  use defs_basis
  use ab6_symmetry
  implicit none
  character(len=*), intent(in) :: filename
  integer, intent(in) :: iproc
  type(input_variables), intent(inout) :: in
  type(atoms_data), intent(in) :: atoms
  !local variables
  logical :: exists
  character(len=*), parameter :: subname='kpt_input_variables'
  character(len = 6) :: type
  character(len=100) :: line
  integer :: i_stat,ierror,iline,i,nshiftk, ngkpt(3), nseg, ikpt, j, i_all,ngranularity,ncount
  real(gp) :: kptrlen, shiftk(3,8), norm, alat(3)
  integer, allocatable :: iseg(:)

  ! Set default values.
  in%nkpt = 1
  in%nkptv = 0
  in%ngroups_kptv=1

  inquire(file=trim(filename),exist=exists)

  if (.not. exists) then
     ! Set only the gamma point.
     allocate(in%kpt(3, in%nkpt+ndebug),stat=i_stat)
     call memocc(i_stat,in%kpt,'in%kpt',subname)
     in%kpt(:, 1) = (/ 0., 0., 0. /)
     allocate(in%wkpt(in%nkpt+ndebug),stat=i_stat)
     call memocc(i_stat,in%wkpt,'in%wkpt',subname)
     in%wkpt(1) = 1.
     return
  !and control whether we are giving k-points to Free BC
  else if (atoms%geocode == 'F') then
     if (iproc==0) write(*,*)&
          ' NONSENSE: Trying to use k-points with Free Boundary Conditions!'
     stop
  end if

  ! Real generation of k-point set.
  open(unit=1,file=filename,status='old')

  !line number, to control the input values
  iline=0

  read(1,*,iostat=ierror) type
  call check()
  
  if (trim(type) == "auto" .or. trim(type) == "Auto" .or. trim(type) == "AUTO") then
     read(1,*,iostat=ierror) kptrlen
     call check()
     call ab6_symmetry_get_auto_k_grid(atoms%symObj, in%nkpt, in%kpt, in%wkpt, &
          & kptrlen, ierror)
     if (ierror /= AB6_NO_ERROR) then
        if (iproc==0) write(*,*) " ERROR in symmetry library. Error code is ", ierror
        stop
     end if
     ! in%kpt and in%wkpt will be allocated by ab6_symmetry routine.
     call memocc(0,in%kpt,'in%kpt',subname)
     call memocc(0,in%wkpt,'in%wkpt',subname)
  else if (trim(type) == "MPgrid" .or. trim(type) == "mpgrid") then
     read(1,*,iostat=ierror) ngkpt
     call check()
     read(1,*,iostat=ierror) nshiftk
     call check()
     do i = 1, min(nshiftk, 8), 1
        read(1,*,iostat=ierror) shiftk(:, i)
        call check()
     end do
     call ab6_symmetry_get_mp_k_grid(atoms%symObj, in%nkpt, in%kpt, in%wkpt, &
          & ngkpt, nshiftk, shiftk, ierror)
     if (ierror /= AB6_NO_ERROR) then
        if (iproc==0) write(*,*) " ERROR in symmetry library. Error code is ", ierror
        stop
     end if
     ! in%kpt and in%wkpt will be allocated by ab6_symmetry routine.
     call memocc(0,in%kpt,'in%kpt',subname)
     call memocc(0,in%wkpt,'in%wkpt',subname)
  else if (trim(type) == "manual" .or. trim(type) == "Manual") then
     read(1,*,iostat=ierror) in%nkpt
     call check()
     allocate(in%kpt(3, in%nkpt+ndebug),stat=i_stat)
     call memocc(i_stat,in%kpt,'in%kpt',subname)
     allocate(in%wkpt(in%nkpt+ndebug),stat=i_stat)
     call memocc(i_stat,in%wkpt,'in%wkpt',subname)
     norm=0.0_gp
     do i = 1, in%nkpt
        read(1,*,iostat=ierror) in%kpt(:, i), in%wkpt(i)
        norm=norm+in%wkpt(i)
        call check()
     end do
     
     ! We normalise the weights.
     in%wkpt(:) = in%wkpt / norm
  end if
  ! Now read the band structure definition.
  read(1,*,iostat=ierror) type
  if (ierror == 0 .and. (trim(type) == "bands" .or. trim(type) == "Bands" .or. &
       & trim(type) == "BANDS")) then
     read(1,*,iostat=ierror) nseg
     call check()
     allocate(iseg(nseg+ndebug),stat=i_stat)
     call memocc(i_stat,iseg,'iseg',subname)
     read(1,*,iostat=ierror) iseg, ngranularity
     call check()
     !calculate the number of groups of for the band structure
     in%nkptv=1
     do i=1,nseg
        in%nkptv=in%nkptv+iseg(i)
     end do
     in%ngroups_kptv=ceiling(real(in%nkptv,gp)/real(ngranularity,gp))

     allocate(in%nkptsv_group(in%ngroups_kptv+ndebug),stat=i_stat)
     call memocc(i_stat,in%nkptsv_group,'in%nkptsv_group',subname)
     ncount=0
     do i=1,in%ngroups_kptv-1
        in%nkptsv_group(i)=ngranularity !if ngranularity is bigger than nkptv  then ngroups is one
        ncount=ncount+ngranularity
     end do
     !put the rest in the last group
     in%nkptsv_group(in%ngroups_kptv)=in%nkptv-ncount

     allocate(in%kptv(3,in%nkptv+ndebug),stat=i_stat)
     call memocc(i_stat,in%kptv,'in%kptv',subname)
     ikpt = 1
     read(1,*,iostat=ierror) in%kptv(:, ikpt)
     call check()
     do i = 1, nseg
        ikpt = ikpt + iseg(i)
        read(1,*,iostat=ierror) in%kptv(:, ikpt)
        call check()
        do j = ikpt - iseg(i) + 1, ikpt - 1
           in%kptv(:, j) = in%kptv(:, ikpt - iseg(i)) + &
                & (in%kptv(:, ikpt) - in%kptv(:, ikpt - iseg(i))) * &
                & real(j - ikpt + iseg(i), gp) / real(iseg(i), gp)
        end do
     end do
     
     i_all=-product(shape(iseg))*kind(iseg)
     deallocate(iseg,stat=i_stat)
     call memocc(i_stat,i_all,'iseg',subname)

     !read an optional line to see if there is a file associated
     read(1,'(a100)',iostat=ierror)line
     if (ierror /=0) then
        !last line missing, put an empty line
        line=''
        in%band_structure_filename=''
     else
        read(line,*,iostat=ierror) in%band_structure_filename
        call check()
        !since a file for the local potential is already given, do not perform ground state calculation
        if (iproc==0) then
           write(*,'(1x,a)')'Local Potential read from file, '//trim(in%band_structure_filename)//&
                ', do not optimise GS wavefunctions'
        end if
        in%nrepmax=0
        in%itermax=0
        in%itrpmax=0
        in%inputPsiId=-1000 !allocate empty wavefunctions
        in%output_grid=0
     end if
  end if
  close(unit=1,iostat=ierror)

  ! Convert reduced coordinates into BZ coordinates.
  alat = (/ atoms%alat1, atoms%alat2, atoms%alat3 /)
  if (atoms%geocode == 'S') alat(2) = 1.d0
  do i = 1, in%nkpt, 1
     in%kpt(:, i) = in%kpt(:, i) / alat * two_pi
  end do
  do i = 1, in%nkptv, 1
     in%kptv(:, i) = in%kptv(:, i) / alat * two_pi
  end do

contains

  subroutine check()
    iline=iline+1
    if (ierror/=0) then
       !if (iproc == 0) 
            write(*,'(1x,a,a,a,i3)') &
            'Error while reading the file "',trim(filename),'", line=',iline
       stop
    end if
  END SUBROUTINE check

END SUBROUTINE kpt_input_variables


!> Read the input variables which can be used for performances
subroutine perf_input_variables(iproc,filename,inputs)
  use module_base
  use module_types
  use module_input
  implicit none
  character(len=*), intent(in) :: filename
  integer, intent(in) :: iproc
  type(input_variables), intent(inout) :: inputs
  !local variables
  character(len=*), parameter :: subname='perf_input_variables'
  logical :: exists
  integer :: iline,ierror,ierr,blocks(2)

  call input_set_file(iproc, filename, exists,'Performance Options')


  call input_var("debug", .false., "Debug option", inputs%debug)
  call input_var("fftcache", 8*1024, "Cache size for the FFT", inputs%ncache_fft)
  call input_var("accel", 7, "NO     ", (/ "NO     ", "CUDAGPU", "OCLGPU " /), &
       & "Acceleration", inputs%iacceleration)
  call input_var("blas", .false., "CUBLAS acceleration", GPUblas)
  call input_var("projrad", 15.0d0, &
       & "Radius of the projector as a function of the maxrad", inputs%projrad)
  call input_var("exctxpar", "BC", &
       & "Exact exchange parallelisation scheme", inputs%exctxpar)
  call input_var("ig_diag", .true., &
       & "Input guess: (T:Direct, F:Iterative) diag. of Ham.", &
       & inputs%orthpar%directDiag)
  call input_var("ig_norbp", 5, &
       & "Input guess: Orbitals per process for iterative diag.", &
       & inputs%orthpar%norbpInguess)
  call input_var("ig_blocks", (/ 300, 800 /), &
       & "Input guess: Block sizes for orthonormalisation", blocks)
  call input_var("ig_tol", 1d-4, &
       & "Input guess: Tolerance criterion", inputs%orthpar%iguessTol)
  call input_var("methortho", 0, (/ 0, 1, 2 /), &
       & "Orthogonalisation (0=Cholesky,1=GS/Chol,2=Loewdin)", inputs%orthpar%methOrtho)
  call input_var("rho_commun", "DBL", "Density communication scheme", inputs%rho_commun)

  call input_free()

  !Block size used for the orthonormalization
  inputs%orthpar%bsLow = blocks(1)
  inputs%orthpar%bsUp  = blocks(2)
  
  ! Set performance variables
  if (.not. inputs%debug) then
     call memocc_set_state(1)
  end if
  call set_cache_size(inputs%ncache_fft)

  !Check after collecting all values
  if(.not.inputs%orthpar%directDiag .or. inputs%orthpar%methOrtho==1) then 
     write(*,'(1x,a)') 'Input Guess: Block size used for the orthonormalization (ig_blocks)'
     if(inputs%orthpar%bsLow==inputs%orthpar%bsUp) then
        write(*,'(5x,a,i0)') 'Take block size specified by user: ',inputs%orthpar%bsLow
     else if(inputs%orthpar%bsLow<inputs%orthpar%bsUp) then
        write(*,'(5x,2(a,i0))') 'Choose block size automatically between ',inputs%orthpar%bsLow,' and ',inputs%orthpar%bsUp
     else
        write(*,'(1x,a)') "ERROR: invalid values of inputs%bsLow and inputs%bsUp. Change them in 'inputs.perf'!"
        call MPI_ABORT(MPI_COMM_WORLD,0,ierr)
     end if
     write(*,'(5x,a)') 'This values will be adjusted if it is larger than the number of orbitals.'
  end if

contains

  subroutine check()
    iline=iline+1
    if (ierror/=0) then
       !if (iproc == 0) 
        write(*,'(1x,a,a,a,i3)')  'Error while reading the file "',trim(filename),'", line=',iline
        call MPI_ABORT(MPI_COMM_WORLD,ierror,ierr)
    end if
  END SUBROUTINE check

END SUBROUTINE perf_input_variables


!>  Free all dynamically allocated memory from the input variable structure.
subroutine free_input_variables(in)
  use module_base
  use module_types
  implicit none
  type(input_variables), intent(inout) :: in
  character(len=*), parameter :: subname='free_input_variables'
  integer :: i_stat, i_all
  if (associated(in%qmass)) then
     i_all=-product(shape(in%qmass))*kind(in%qmass)
     deallocate(in%qmass,stat=i_stat)
     call memocc(i_stat,i_all,'in%qmass',subname)
  end if
  if (associated(in%kpt)) then
     i_all=-product(shape(in%kpt))*kind(in%kpt)
     deallocate(in%kpt,stat=i_stat)
     call memocc(i_stat,i_all,'in%kpt',subname)
  end if
  if (associated(in%wkpt)) then
     i_all=-product(shape(in%wkpt))*kind(in%wkpt)
     deallocate(in%wkpt,stat=i_stat)
     call memocc(i_stat,i_all,'in%wkpt',subname)
  end if
  if (associated(in%kptv)) then
     i_all=-product(shape(in%kptv))*kind(in%kptv)
     deallocate(in%kptv,stat=i_stat)
     call memocc(i_stat,i_all,'in%kptv',subname)
  end if
  if (associated(in%nkptsv_group)) then
     i_all=-product(shape(in%nkptsv_group))*kind(in%nkptsv_group)
     deallocate(in%nkptsv_group,stat=i_stat)
     call memocc(i_stat,i_all,'in%nkptsv_group',subname)
  end if

!!$  if (associated(in%Gabs_coeffs) ) then
!!$     i_all=-product(shape(in%Gabs_coeffs))*kind(in%Gabs_coeffs)
!!$     deallocate(in%Gabs_coeffs,stat=i_stat)
!!$     call memocc(i_stat,i_all,'in%Gabs_coeffs',subname)
!!$  end if
END SUBROUTINE free_input_variables


!> Assign default values for ABSCALC variables
subroutine abscalc_input_variables_default(in)
  use module_base
  use module_types
  implicit none
  type(input_variables), intent(out) :: in

  in%c_absorbtion=.false.
  in%potshortcut=0
  in%iat_absorber=0
  in%abscalc_bottomshift=0
  in%abscalc_S_do_cg=.false.
  in%abscalc_Sinv_do_cg=.false.



END SUBROUTINE abscalc_input_variables_default


!> Read the input variables needed for the ABSCALC
!!    Every argument should be considered as mandatory
subroutine abscalc_input_variables(iproc,filename,in)
  use module_base
  use module_types
  implicit none
  !Arguments
  type(input_variables), intent(inout) :: in
  character(len=*), intent(in) :: filename
  integer, intent(in) :: iproc
  !Local variables
  integer, parameter :: iunit = 112
  integer :: ierror,iline, i

  character(len=*), parameter :: subname='abscalc_input_variables'
  integer :: i_stat

  ! Read the input variables.
  open(unit=iunit,file=filename,status='old')

  !line number, to control the input values
  iline=0

  !x-absorber treatment (in progress)

  read(iunit,*,iostat=ierror) in%iabscalc_type
  call check()


  read(iunit,*,iostat=ierror)  in%iat_absorber
  call check()
  read(iunit,*,iostat=ierror)  in%N_absorber,in%Linit_absorber      ,in%rpower_absorber,  in%L_absorber,  in%NPaw_absorber
  call check()

  allocate(in%Gabs_coeffs(2*in%L_absorber +1+ndebug),stat=i_stat)
  call memocc(i_stat,in%Gabs_coeffs,'Gabs_coeffs',subname)

  read(iunit,*,iostat=ierror)  (in%Gabs_coeffs(i), i=1,2*in%L_absorber +1 )
  call check()

  read(iunit,*,iostat=ierror)  in%potshortcut
  call check()
  
  read(iunit,*,iostat=ierror)  in%nsteps
  call check()

  if( iand( in%potshortcut,4)>0) then
     read(iunit,'(a100)',iostat=ierror) in%extraOrbital
  end if
  
  read(iunit,*,iostat=ierror) in%abscalc_bottomshift
  if(ierror==0) then
  else
     in%abscalc_bottomshift=0
  endif

 

  read(iunit, '(a100)' ,iostat=ierror) in%xabs_res_prefix
  if(ierror==0) then
  else
     in%xabs_res_prefix=""
  endif


  read(iunit,*,iostat=ierror) in%abscalc_alterpot, in%abscalc_eqdiff 
  !!, &
  !!     in%abscalc_S_do_cg ,in%abscalc_Sinv_do_cg
  if(ierror==0) then
  else
     in%abscalc_alterpot=.false.
     in%abscalc_eqdiff =.false.
  endif



  in%c_absorbtion=.true.

  close(unit=iunit)

contains

  subroutine check()
    iline=iline+1
    if (ierror/=0) then
       if (iproc == 0) write(*,'(1x,a,a,a,i3)') &
            'Error while reading the file "',trim(filename),'", line=',iline
       stop
    end if
  END SUBROUTINE check

END SUBROUTINE abscalc_input_variables


!> Assign default values for frequencies variables
!!    freq_alpha: frequencies step for finite difference = alpha*hx, alpha*hy, alpha*hz
!!    freq_order; order of the finite difference (2 or 3 i.e. 2 or 4 points)
!!    freq_method: 1 - systematic moves of atoms over each direction
subroutine frequencies_input_variables_default(inputs)
  use module_base
  use module_types
  implicit none
  type(input_variables), intent(out) :: inputs

  inputs%freq_alpha=1.d0/real(64,kind(1.d0))
  inputs%freq_order=2
  inputs%freq_method=1

END SUBROUTINE frequencies_input_variables_default


!> Read the input variables needed for the frequencies calculation.
!! Every argument should be considered as mandatory.
subroutine frequencies_input_variables_new(iproc,filename,in)
  use module_base
  use module_types
  use module_input
  implicit none
  !Arguments
  type(input_variables), intent(inout) :: in
  character(len=*), intent(in) :: filename
  integer, intent(in) :: iproc
  !Local variables
  logical :: exists
  integer, parameter :: iunit=111

  !Frequencies parameters
  call input_set_file(iproc,trim(filename),exists,'Frequencies Parameters')  
  !call the variable, its default value, the line ends if there is a comment

  !Read in%freq_alpha (possible 1/64)
  call input_var(in%freq_alpha,'1/64',ranges=(/0.0_gp,1.0_gp/),&
       comment="Step size factor (alpha*hgrid)")
  !Read the order of finite difference scheme
  call input_var(in%freq_order,'2',exclusive=(/-1,1,2,3/),&
       comment="Order of the difference scheme")
  !Read the index of the method
  call input_var(in%freq_method,'1',exclusive=(/1/),&
       comment="Method used (only possible value=1)")
  call input_free(iproc)

END SUBROUTINE frequencies_input_variables_new


!> Read the input variables needed for the frequencies calculation.
!! Every argument should be considered as mandatory.
subroutine frequencies_input_variables(iproc,filename,in)
  use module_base
  use module_types
  use module_input
  implicit none
  !Arguments
  type(input_variables), intent(inout) :: in
  character(len=*), intent(in) :: filename
  integer, intent(in) :: iproc
  !Local variables
  integer, parameter :: iunit=111
  character(len=100) :: line,string
  integer :: ierror,iline

  ! Read the input variables.
  open(unit=iunit,file=filename,status='old')
  !Line number, to control the input values
  iline=0
  !Read in%freq_alpha (possible 1/64)
  read(unit=iunit,fmt="(a)",iostat=ierror) line
  !Transform the line in case there are slashes (to ease the parsing)
  call read_fraction_string(line,in%freq_alpha,ierror)
  if (ierror /= 0) then
     print *,'wrong format of the string: '//string
     ierror=1
  end if
  call check()
  !Read the order of finite difference scheme
  read(unit=iunit,fmt=*,iostat=ierror)  in%freq_order
  if (in%freq_order /= -1 .and. in%freq_order /= 1 &
     & .and. in%freq_order /= 2 .and. in%freq_order /= 3 ) then
     if (iproc==0) write (*,'(1x,a)') 'Only -1, 1, 2 or 3 are possible for the order scheme'
     stop
  end if
  !Read the index of the method
  read(unit=iunit,fmt=*,iostat=ierror)  in%freq_method
  if (in%freq_method /= 1) then
     if (iproc==0) write (*,'(1x,a)') '1 for the method to calculate frequencies.'
     stop
  end if
  call check()

  close(unit=iunit)

  !Message
  if (iproc == 0) then
     write(*,*)
     write(*,'(1x,a,1pg14.6)') '=F= Step size factor',in%freq_alpha
     write(*,'(1x,a,i10)')     '=F= Order scheme    ',in%freq_order
     write(*,'(1x,a,i10)')     '=F= Used method     ',in%freq_method
  end if

contains

  subroutine check()
    implicit none
    iline=iline+1
    if (ierror/=0) then
       if (iproc == 0) write(*,'(1x,a,a,a,i3)') &
            'Error while reading the file "',trim(filename),'", line=',iline
       stop
    end if
  END SUBROUTINE check

END SUBROUTINE frequencies_input_variables

<<<<<<< HEAD
!> initialize_atomic_file
!! @author
!! Written by Laurent K Beland 2011 UdeM
!! this routine does the same operations as
!! read_atomic_file but uses inputs from memory
!! as input positions instead of inputs from file
!! Useful for QM/MM implementation of BigDFT-ART
subroutine initialize_atomic_file(iproc,atoms,rxyz)
  use module_base
  use module_types
  use module_interfaces, except_this_one => read_atomic_file
  use ab6_symmetry
  implicit none
  integer, intent(in) :: iproc
  type(atoms_data), intent(inout) :: atoms
  real(gp), dimension(:,:), pointer :: rxyz
  !local variables
  character(len=*), parameter :: subname='initialize_atomic_file'
  integer :: i_stat, l
  integer :: iat,i

  allocate(atoms%amu(atoms%nat+ndebug),stat=i_stat)
  call memocc(i_stat,atoms%amu,'atoms%amu',subname)

  if (atoms%geocode=='S') then 
        atoms%alat2=0.0_gp
  else if (atoms%geocode=='F') then !otherwise free bc    
        atoms%alat1=0.0_gp
        atoms%alat2=0.0_gp
        atoms%alat3=0.0_gp
  else
        atoms%alat1=0.0_gp
        atoms%alat2=0.0_gp
        atoms%alat3=0.0_gp
  end if

  !reduced coordinates are possible only with periodic units
  if (atoms%units == 'reduced' .and. atoms%geocode == 'F') then
     if (iproc==0) write(*,'(1x,a)')&
          'ERROR: Reduced coordinates are not allowed with isolated BC'
  end if

   !convert the values of the cell sizes in bohr
  if (atoms%units=='angstroem' .or. atoms%units=='angstroemd0') then
     ! if Angstroem convert to Bohr
     atoms%alat1=atoms%alat1/bohr2ang
     atoms%alat2=atoms%alat2/bohr2ang
     atoms%alat3=atoms%alat3/bohr2ang
  else if (atoms%units == 'reduced') then
     !assume that for reduced coordinates cell size is in bohr
     atoms%alat1=real(atoms%alat1,gp)
     atoms%alat2=real(atoms%alat2,gp)
     atoms%alat3=real(atoms%alat3,gp)
  else
     write(*,*) 'length units in input file unrecognized'
     write(*,*) 'recognized units are angstroem or atomic = bohr'
     stop 
  endif
  
  do iat=1,atoms%nat
     !xyz input file, allow extra information
     
     if (atoms%units == 'reduced') then !add treatment for reduced coordinates
        rxyz(1,iat)=modulo(rxyz(1,iat),1.0_gp)
        if (atoms%geocode == 'P') rxyz(2,iat)=modulo(rxyz(2,iat),1.0_gp)
        rxyz(3,iat)=modulo(rxyz(3,iat),1.0_gp)
     else if (atoms%geocode == 'P') then
        rxyz(1,iat)=modulo(rxyz(1,iat),atoms%alat1)
        rxyz(2,iat)=modulo(rxyz(2,iat),atoms%alat2)
        rxyz(3,iat)=modulo(rxyz(3,iat),atoms%alat3)
     else if (atoms%geocode == 'S') then
        rxyz(1,iat)=modulo(rxyz(1,iat),atoms%alat1)
        rxyz(3,iat)=modulo(rxyz(3,iat),atoms%alat3)
     end if
 
     if (atoms%units=='angstroem' .or. atoms%units=='angstroemd0') then
        ! if Angstroem convert to Bohr
        do i=1,3 
           rxyz(i,iat)=rxyz(i,iat)/bohr2ang
        enddo
     else if (atoms%units == 'reduced') then 
        rxyz(1,iat)=rxyz(1,iat)*atoms%alat1
        if (atoms%geocode == 'P') rxyz(2,iat)=rxyz(2,iat)*atoms%alat2
        rxyz(3,iat)=rxyz(3,iat)*atoms%alat3
     endif
  enddo

  !control atom positions
  call check_atoms_positions(iproc,atoms,rxyz)

  ! We delay the calculation of the symmetries.
  atoms%symObj = -1

END SUBROUTINE initialize_atomic_file


module position_files
contains
  subroutine directGetLine(line, ifile, eof)
    integer, intent(in) :: ifile
    character(len=150), intent(out) :: line
    logical, intent(out) :: eof

    integer :: i_stat

    eof = .false.
    read(ifile,'(a150)', iostat = i_stat) line
    if (i_stat /= 0) eof = .true.
  end subroutine directGetLine

  subroutine archiveGetLine(line, ifile, eof)
    integer, intent(in) :: ifile
    character(len=150), intent(out) :: line
    logical, intent(out) :: eof
=======
>>>>>>> 6541244c

!> Fill the arrays occup and spinsgn
!! if iunit /=0 this means that the file 'input.occ' does exist and it opens
subroutine occupation_input_variables(iproc,iunit,nelec,norb,norbu,norbuempty,norbdempty,nspin,occup,spinsgn)
  use module_base
  use module_input
  implicit none
  ! Arguments
  integer, intent(in) :: nelec,nspin,iproc,norb,norbu,iunit,norbuempty,norbdempty
  real(gp), dimension(norb), intent(out) :: occup,spinsgn
  ! Local variables
  integer :: iorb,nt,ne,it,ierror,iorb1,i
  real(gp) :: rocc
  character(len=20) :: string
  character(len=100) :: line

  do iorb=1,norb
     spinsgn(iorb)=1.0_gp
  end do
  if (nspin/=1) then
     do iorb=1,norbu
        spinsgn(iorb)=1.0_gp
     end do
     do iorb=norbu+1,norb
        spinsgn(iorb)=-1.0_gp
     end do
  end if
  ! write(*,'(1x,a,5i4,30f6.2)')'Spins: ',norb,norbu,norbd,norbup,norbdp,(spinsgn(iorb),iorb=1,norb)

  ! First fill the occupation numbers by default
  nt=0
  if (nspin==1) then
     ne=(nelec+1)/2
     do iorb=1,ne
        it=min(2,nelec-nt)
        occup(iorb)=real(it,gp)
        nt=nt+it
     enddo
     do iorb=ne+1,norb
        occup(iorb)=0._gp
     end do
  else
     if (norbuempty+norbdempty == 0) then
        if (norb > nelec) then
           do iorb=1,min(norbu,norb/2+1)
              it=min(1,nelec-nt)
              occup(iorb)=real(it,gp)
              nt=nt+it
           enddo
           do iorb=min(norbu,norb/2+1)+1,norbu
              occup(iorb)=0.0_gp
           end do
           do iorb=norbu+1,norbu+min(norb-norbu,norb/2+1)
              it=min(1,nelec-nt)
              occup(iorb)=real(it,gp)
              nt=nt+it
           enddo
           do iorb=norbu+min(norb-norbu,norb/2+1)+1,norb
              occup(iorb)=0.0_gp
           end do
        else
           do iorb=1,norb
              occup(iorb)=1.0_gp
           end do
        end if
     else
        do iorb=1,norbu-norbuempty
           occup(iorb)=1.0_gp
        end do
        do iorb=norbu-norbuempty+1,norbu
           occup(iorb)=0.0_gp
        end do
        do iorb=1,norb-norbu-norbdempty
           occup(norbu+iorb)=1.0_gp
        end do
        do iorb=norb-norbu-norbdempty+1,norb-norbu
           occup(norbu+iorb)=0.0_gp
        end do
     end if
  end if
  ! Then read the file "input.occ" if does exist
  if (iunit /= 0) then
     nt=0
     do
        read(unit=iunit,fmt='(a100)',iostat=ierror) line
        if (ierror /= 0) then
           exit
        end if
        !Transform the line in case there are slashes (to ease the parsing)
        do i=1,len(line)
           if (line(i:i) == '/') then
              line(i:i) = ':'
           end if
        end do
        read(line,*,iostat=ierror) iorb,string
        call read_fraction_string(string,rocc,ierror) 
        if (ierror /= 0) then
           exit
        end if

        if (ierror/=0) then
           exit
        else
           nt=nt+1
           if (iorb<0 .or. iorb>norb) then
              !if (iproc==0) then
              write(*,'(1x,a,i0,a)') 'ERROR in line ',nt+1,' of the file "input.occ"'
              write(*,'(10x,a,i0,a)') 'The orbital index ',iorb,' is incorrect'
              !end if
              stop
           elseif (rocc<0._gp .or. rocc>2._gp) then
              !if (iproc==0) then
              write(*,'(1x,a,i0,a)') 'ERROR in line ',nt+1,' of the file "input.occ"'
              write(*,'(10x,a,f5.2,a)') 'The occupation number ',rocc,' is not between 0. and 2.'
              !end if
              stop
           else
              occup(iorb)=rocc
           end if
        end if
     end do
     if (iproc==0) then
        write(*,'(1x,a,i0,a)') &
             'The occupation numbers are read from the file "input.occ" (',nt,' lines read)'
     end if
     close(unit=iunit)

     if (nspin/=1) then
!!!        !Check if the polarisation is respected (mpol)
!!!        rup=sum(occup(1:norbu))
!!!        rdown=sum(occup(norbu+1:norb))
!!!        if (abs(rup-rdown-real(norbu-norbd,gp))>1.e-6_gp) then
!!!           if (iproc==0) then
!!!              write(*,'(1x,a,f13.6,a,i0)') 'From the file "input.occ", the polarization ',rup-rdown,&
!!!                             ' is not equal to ',norbu-norbd
!!!           end if
!!!           stop
!!!        end if
        !Fill spinsgn
        do iorb=1,norbu
           spinsgn(iorb)=1.0_gp
        end do
        do iorb=norbu+1,norb
           spinsgn(iorb)=-1.0_gp
        end do
     end if
  end if
  if (iproc==0) then 
     write(*,'(1x,a,t28,i8)') 'Total Number of Orbitals',norb
     iorb1=1
     rocc=occup(1)
     do iorb=1,norb
        if (occup(iorb) /= rocc) then
           if (iorb1 == iorb-1) then
              write(*,'(1x,a,i0,a,f6.4)') 'occup(',iorb1,')= ',rocc
           else
              write(*,'(1x,a,i0,a,i0,a,f6.4)') 'occup(',iorb1,':',iorb-1,')= ',rocc
           end if
           rocc=occup(iorb)
           iorb1=iorb
        end if
     enddo
     if (iorb1 == norb) then
        write(*,'(1x,a,i0,a,f6.4)') 'occup(',norb,')= ',occup(norb)
     else
        write(*,'(1x,a,i0,a,i0,a,f6.4)') 'occup(',iorb1,':',norb,')= ',occup(norb)
     end if
  endif

  !Check if sum(occup)=nelec
  rocc=sum(occup)
  if (abs(rocc-real(nelec,gp))>1.e-6_gp) then
     !if (iproc==0) then
     write(*,'(1x,a,f13.6,a,i0)') 'ERROR in determining the occupation numbers: the total number of electrons ',rocc,&
          ' is not equal to ',nelec
     !end if
     stop
  end if

END SUBROUTINE occupation_input_variables


module position_files
   implicit none
   contains
   subroutine directGetLine(line, ifile, eof)
      !Arguments
      integer, intent(in) :: ifile
      character(len=150), intent(out) :: line
      logical, intent(out) :: eof
      !Local variables
      integer :: i_stat

      eof = .false.
      read(ifile,'(a150)', iostat = i_stat) line
      if (i_stat /= 0) eof = .true.
   END SUBROUTINE directGetLine

   subroutine archiveGetLine(line, ifile, eof)
      !Arguments
      integer, intent(in) :: ifile
      character(len=150), intent(out) :: line
      logical, intent(out) :: eof
      !Local variables
      integer :: i_stat
      !The argument ifile is not used but it is used as argument routine
      !eof = .false.
      eof = (ifile /= ifile)
      call extractNextLine(line, i_stat)
      if (i_stat /= 0) eof = .true.
   END SUBROUTINE archiveGetLine
end module position_files

!> Read atomic file
subroutine read_atomic_file(file,iproc,atoms,rxyz)
   use module_base
   use module_types
   use module_interfaces, except_this_one => read_atomic_file
   use ab6_symmetry
   use position_files
   implicit none
   character(len=*), intent(in) :: file
   integer, intent(in) :: iproc
   type(atoms_data), intent(inout) :: atoms
   real(gp), dimension(:,:), pointer :: rxyz
   !Local variables
   character(len=*), parameter :: subname='read_atomic_file'
   integer :: l, extract
   logical :: file_exists, archive
   character(len = 128) :: filename
   character(len = 15) :: arFile
   character(len = 6) :: ext

   file_exists = .false.
   archive = .false.

   ! Extract from archive
   if (index(file, "posout_") == 1 .or. index(file, "posmd_") == 1) then
      write(arFile, "(A)") "posout.tar.bz2"
      if (index(file, "posmd_") == 1) write(arFile, "(A)") "posmd.tar.bz2"
      inquire(FILE = trim(arFile), EXIST = file_exists)
      if (file_exists) then
         !!$     call extractNextCompress(trim(arFile), len(trim(arFile)), &
         !!$          & trim(file), len(trim(file)), extract, ext)
         call openNextCompress(trim(arFile), len(trim(arFile)), &
         & trim(file), len(trim(file)), extract, ext)
         if (extract == 0) then
            write(*,*) "Can't find '", file, "' in archive."
            stop
         end if
         archive = .true.
         write(filename, "(A)") file//'.'//trim(ext)
         write(atoms%format, "(A)") trim(ext)
      end if
   end if

   ! Test posinp.xyz
   if (.not. file_exists) then
      inquire(FILE = file//'.xyz', EXIST = file_exists)
      if (file_exists) then
         write(filename, "(A)") file//'.xyz'!"posinp.xyz"
         write(atoms%format, "(A)") "xyz"
         open(unit=99,file=trim(filename),status='old')
      end if
   end if
   ! Test posinp.ascii
   if (.not. file_exists) then
      inquire(FILE = file//'.ascii', EXIST = file_exists)
      if (file_exists) then
         write(filename, "(A)") file//'.ascii'!"posinp.ascii"
         write(atoms%format, "(A)") "ascii"
         open(unit=99,file=trim(filename),status='old')
      end if
   end if
   ! Test the name directly
   if (.not. file_exists) then
      inquire(FILE = file, EXIST = file_exists)
      if (file_exists) then
         write(filename, "(A)") file
         l = len(file)
         if (file(l-3:l) == ".xyz") then
            write(atoms%format, "(A)") "xyz"
         else if (file(l-5:l) == ".ascii") then
            write(atoms%format, "(A)") "ascii"
         else
            write(*,*) "Atomic input file '" // trim(file) // "', format not recognised."
            write(*,*) " File should be *.ascii or *.xyz."
            stop
         end if
         open(unit=99,file=trim(filename),status='old')
      end if
   end if

   if (.not. file_exists) then
      write(*,*) "Atomic input file not found."
      write(*,*) " Files looked for were '"//file//"'.ascii, '"//file//".xyz' and '"//file//"'."
      stop 
   end if

   if (atoms%format == "xyz") then
      !read atomic positions
      if (.not.archive) then
         call read_xyz_positions(iproc,99,atoms,rxyz,directGetLine)
      else
         call read_xyz_positions(iproc,99,atoms,rxyz,archiveGetLine)
      end if
   else if (atoms%format == "ascii") then
      !read atomic positions
      if (.not.archive) then
         call read_ascii_positions(iproc,99,atoms,rxyz,directGetLine)
      else
         call read_ascii_positions(iproc,99,atoms,rxyz,archiveGetLine)
      end if
   end if

   !control atom positions
   call check_atoms_positions(iproc,atoms,rxyz)

   ! We delay the calculation of the symmetries.
   atoms%symObj = -1

   ! rm temporary file.
   if (.not.archive) then
      close(99)
      !!$  else
      !!$     call unlinkExtract(trim(filename), len(trim(filename)))
   end if
END SUBROUTINE read_atomic_file


!> Deallocate the structure atoms_data.
subroutine deallocate_atoms(atoms,subname) 
  use module_base
  use module_types
  use ab6_symmetry
  implicit none
  character(len=*), intent(in) :: subname
  type(atoms_data), intent(inout) :: atoms
  !local variables
  integer :: i_stat, i_all

  !deallocations
  i_all=-product(shape(atoms%ifrztyp))*kind(atoms%ifrztyp)
  deallocate(atoms%ifrztyp,stat=i_stat)
  call memocc(i_stat,i_all,'atoms%ifrztyp',subname)
  i_all=-product(shape(atoms%iatype))*kind(atoms%iatype)
  deallocate(atoms%iatype,stat=i_stat)
  call memocc(i_stat,i_all,'atoms%iatype',subname)
  i_all=-product(shape(atoms%natpol))*kind(atoms%natpol)
  deallocate(atoms%natpol,stat=i_stat)
  call memocc(i_stat,i_all,'atoms%natpol',subname)
  i_all=-product(shape(atoms%atomnames))*kind(atoms%atomnames)
  deallocate(atoms%atomnames,stat=i_stat)
  call memocc(i_stat,i_all,'atoms%atomnames',subname)
  i_all=-product(shape(atoms%amu))*kind(atoms%amu)
  deallocate(atoms%amu,stat=i_stat)
  call memocc(i_stat,i_all,'atoms%amu',subname)
  if (atoms%symObj >= 0) then
     call ab6_symmetry_free(atoms%symObj)
  end if
  ! Deallocations related to pseudos.
  i_all=-product(shape(atoms%nzatom))*kind(atoms%nzatom)
  deallocate(atoms%nzatom,stat=i_stat)
  call memocc(i_stat,i_all,'atoms%nzatom',subname)
  i_all=-product(shape(atoms%psppar))*kind(atoms%psppar)
  deallocate(atoms%psppar,stat=i_stat)
  call memocc(i_stat,i_all,'atoms%psppar',subname)
  i_all=-product(shape(atoms%nelpsp))*kind(atoms%nelpsp)
  deallocate(atoms%nelpsp,stat=i_stat)
  call memocc(i_stat,i_all,'atoms%nelpsp',subname)
  i_all=-product(shape(atoms%ixcpsp))*kind(atoms%ixcpsp)
  deallocate(atoms%ixcpsp,stat=i_stat)
  call memocc(i_stat,i_all,'atoms%ixcpsp',subname)
  i_all=-product(shape(atoms%npspcode))*kind(atoms%npspcode)
  deallocate(atoms%npspcode,stat=i_stat)
  call memocc(i_stat,i_all,'atoms%npspcode',subname)
  i_all=-product(shape(atoms%nlcc_ngv))*kind(atoms%nlcc_ngv)
  deallocate(atoms%nlcc_ngv,stat=i_stat)
  call memocc(i_stat,i_all,'atoms%nlcc_ngv',subname)
  i_all=-product(shape(atoms%nlcc_ngc))*kind(atoms%nlcc_ngc)
  deallocate(atoms%nlcc_ngc,stat=i_stat)
  call memocc(i_stat,i_all,'atoms%nlcc_ngc',subname)
  i_all=-product(shape(atoms%nlccpar))*kind(atoms%nlccpar)
  deallocate(atoms%nlccpar,stat=i_stat)
  call memocc(i_stat,i_all,'atoms%nlccpar',subname)
  i_all=-product(shape(atoms%radii_cf))*kind(atoms%radii_cf)
  deallocate(atoms%radii_cf,stat=i_stat)
  call memocc(i_stat,i_all,'atoms%radii_cf',subname)

  
  !  Free data for pawpatch
  call deallocate_atomdatapaw(atoms,subname)


END SUBROUTINE deallocate_atoms


!> Deallocate the structure atoms_data after scf loop.
subroutine deallocate_atoms_scf(atoms,subname) 
  use module_base
  use module_types
  implicit none
  character(len=*), intent(in) :: subname
  type(atoms_data), intent(inout) :: atoms
  !local variables
  integer :: i_stat, i_all
  !semicores useful only for the input guess
  i_all=-product(shape(atoms%iasctype))*kind(atoms%iasctype)
  deallocate(atoms%iasctype,stat=i_stat)
  call memocc(i_stat,i_all,'atoms%iasctype',subname)
  i_all=-product(shape(atoms%aocc))*kind(atoms%aocc)
  deallocate(atoms%aocc,stat=i_stat)
  call memocc(i_stat,i_all,'atoms%aocc',subname)
END SUBROUTINE deallocate_atoms_scf


!> Read atomic positions
subroutine read_xyz_positions(iproc,ifile,atoms,rxyz,getLine)
  use module_base
  use module_types
  implicit none
  integer, intent(in) :: iproc,ifile
  type(atoms_data), intent(inout) :: atoms
  real(gp), dimension(:,:), pointer :: rxyz
  !Routine as argument
  interface
     subroutine getline(line,ifile,eof)
       integer, intent(in) :: ifile
       character(len=150), intent(out) :: line
       logical, intent(out) :: eof
     END SUBROUTINE getline
  end interface
  !local variables
  character(len=*), parameter :: subname='read_atomic_positions'
  character(len=20) :: symbol
  character(len=20) :: tatonam
  character(len=50) :: extra
  character(len=150) :: line
  logical :: lpsdbl, eof
  integer :: iat,ityp,i,ierrsfx,i_stat
! To read the file posinp (avoid differences between compilers)
  real(kind=4) :: rx,ry,rz,alat1,alat2,alat3
! case for which the atomic positions are given whithin general precision
  real(gp) :: rxd0,ryd0,rzd0,alat1d0,alat2d0,alat3d0
  character(len=20), dimension(100) :: atomnames

  call getLine(line, ifile, eof)
  if (eof) then
     write(*,*) "Error: unexpected end of file."
     stop
  end if
  read(line,*) atoms%nat,atoms%units

  allocate(rxyz(3,atoms%nat+ndebug),stat=i_stat)
  call memocc(i_stat,rxyz,'rxyz',subname)

  allocate(atoms%iatype(atoms%nat+ndebug),stat=i_stat)
  call memocc(i_stat,atoms%iatype,'atoms%iatype',subname)
  allocate(atoms%ifrztyp(atoms%nat+ndebug),stat=i_stat)
  call memocc(i_stat,atoms%ifrztyp,'atoms%ifrztyp',subname)
  allocate(atoms%natpol(atoms%nat+ndebug),stat=i_stat)
  call memocc(i_stat,atoms%natpol,'atoms%natpol',subname)
  allocate(atoms%amu(atoms%nat+ndebug),stat=i_stat)
  call memocc(i_stat,atoms%amu,'atoms%amu',subname)

  !controls if the positions are provided with machine precision
  if (atoms%units == 'angstroemd0' .or. atoms%units== 'atomicd0' .or. &
       atoms%units== 'bohrd0' .or. atoms%units=='reduced') then
     lpsdbl=.true.
  else
     lpsdbl=.false.
  end if

  !this array is useful for frozen atoms
  !no atom is frozen by default
  atoms%ifrztyp(:)=0
  !also the spin polarisation and the charge are is fixed to zero by default
  !this corresponds to the value of 100
  !RULE natpol=charge*1000 + 100 + spinpol
  atoms%natpol(:)=100

  !read from positions of .xyz format, but accepts also the old .ascii format
  call getLine(line, ifile, eof)
  if (eof) then
     write(*,*) "Error: unexpected end of file."
     stop
  end if

!!!  !old format, still here for backward compatibility
!!!  !admits only simple precision calculation
!!!  read(line,*,iostat=ierror) rx,ry,rz,tatonam

!!!  !in case of old format, put geocode to F and alat to 0.
!!!  if (ierror == 0) then
!!!     atoms%geocode='F'
!!!     alat1d0=0.0_gp
!!!     alat2d0=0.0_gp
!!!     alat3d0=0.0_gp
!!!  else
  if (lpsdbl) then
     read(line,*,iostat=ierrsfx) tatonam,alat1d0,alat2d0,alat3d0
  else
     read(line,*,iostat=ierrsfx) tatonam,alat1,alat2,alat3
  end if
  if (ierrsfx == 0) then
     if (trim(tatonam)=='periodic') then
        atoms%geocode='P'
     else if (trim(tatonam)=='surface') then 
        atoms%geocode='S'
        atoms%alat2=0.0_gp
     else !otherwise free bc
        atoms%geocode='F'
        atoms%alat1=0.0_gp
        atoms%alat2=0.0_gp
        atoms%alat3=0.0_gp
     end if
     if (.not. lpsdbl) then
        alat1d0=real(alat1,gp)
        alat2d0=real(alat2,gp)
        alat3d0=real(alat3,gp)
     end if
  else
     atoms%geocode='F'
     alat1d0=0.0_gp
     alat2d0=0.0_gp
     alat3d0=0.0_gp
  end if
!!!  end if

  !reduced coordinates are possible only with periodic units
  if (atoms%units == 'reduced' .and. atoms%geocode == 'F') then
     if (iproc==0) write(*,'(1x,a)')&
          'ERROR: Reduced coordinates are not allowed with isolated BC'
  end if

  !convert the values of the cell sizes in bohr
  if (atoms%units=='angstroem' .or. atoms%units=='angstroemd0') then
     ! if Angstroem convert to Bohr
     atoms%alat1=alat1d0/bohr2ang
     atoms%alat2=alat2d0/bohr2ang
     atoms%alat3=alat3d0/bohr2ang
  else if  (atoms%units=='atomic' .or. atoms%units=='bohr'  .or.&
       atoms%units== 'atomicd0' .or. atoms%units== 'bohrd0') then
     atoms%alat1=alat1d0
     atoms%alat2=alat2d0
     atoms%alat3=alat3d0
  else if (atoms%units == 'reduced') then
     !assume that for reduced coordinates cell size is in bohr
     atoms%alat1=alat1d0
     atoms%alat2=alat2d0
     atoms%alat3=alat3d0
  else
     write(*,*) 'length units in input file unrecognized'
     write(*,*) 'recognized units are angstroem or atomic = bohr'
     stop 
  endif

  atoms%ntypes=0
  do iat=1,atoms%nat
     !xyz input file, allow extra information
     call getLine(line, ifile, eof)
     if (eof) then
        write(*,*) "Error: unexpected end of file."
        stop
     end if
     if (lpsdbl) then
        read(line,*,iostat=ierrsfx)symbol,rxd0,ryd0,rzd0,extra
     else
        read(line,*,iostat=ierrsfx)symbol,rx,ry,rz,extra
     end if
     !print *,'extra',iat,extra
     call find_extra_info(line,extra)
     !print *,'then',iat,extra
     call parse_extra_info(iat,extra,atoms)

     tatonam=trim(symbol)
!!!     end if
     if (lpsdbl) then
        rxyz(1,iat)=rxd0
        rxyz(2,iat)=ryd0
        rxyz(3,iat)=rzd0
     else
        rxyz(1,iat)=real(rx,gp)
        rxyz(2,iat)=real(ry,gp)
        rxyz(3,iat)=real(rz,gp)
     end if

     

     if (atoms%units == 'reduced') then !add treatment for reduced coordinates
        rxyz(1,iat)=modulo(rxyz(1,iat),1.0_gp)
        if (atoms%geocode == 'P') rxyz(2,iat)=modulo(rxyz(2,iat),1.0_gp)
        rxyz(3,iat)=modulo(rxyz(3,iat),1.0_gp)
     else if (atoms%geocode == 'P') then
        rxyz(1,iat)=modulo(rxyz(1,iat),alat1d0)
        rxyz(2,iat)=modulo(rxyz(2,iat),alat2d0)
        rxyz(3,iat)=modulo(rxyz(3,iat),alat3d0)
     else if (atoms%geocode == 'S') then
        rxyz(1,iat)=modulo(rxyz(1,iat),alat1d0)
        rxyz(3,iat)=modulo(rxyz(3,iat),alat3d0)
     end if
 
     do ityp=1,atoms%ntypes
        if (tatonam == atomnames(ityp)) then
           atoms%iatype(iat)=ityp
           goto 200
        endif
     enddo
     atoms%ntypes=atoms%ntypes+1
     if (atoms%ntypes > 100) stop 'more than 100 atomnames not permitted'
     atomnames(ityp)=tatonam
     atoms%iatype(iat)=atoms%ntypes
200  continue

     if (atoms%units=='angstroem' .or. atoms%units=='angstroemd0') then
        ! if Angstroem convert to Bohr
        do i=1,3 
           rxyz(i,iat)=rxyz(i,iat)/bohr2ang
        enddo
     else if (atoms%units == 'reduced') then 
        rxyz(1,iat)=rxyz(1,iat)*atoms%alat1
        if (atoms%geocode == 'P') rxyz(2,iat)=rxyz(2,iat)*atoms%alat2
        rxyz(3,iat)=rxyz(3,iat)*atoms%alat3
     endif
  enddo

  !now that ntypes is determined allocate atoms%atomnames and copy the values
  allocate(atoms%atomnames(atoms%ntypes+ndebug),stat=i_stat)
  call memocc(i_stat,atoms%atomnames,'atoms%atomnames',subname)
  atoms%atomnames(1:atoms%ntypes)=atomnames(1:atoms%ntypes)
END SUBROUTINE read_xyz_positions


!> Check the position of atoms
subroutine check_atoms_positions(iproc,atoms,rxyz)
  use module_base
  use module_types
  implicit none
  integer, intent(in) :: iproc
  type(atoms_data), intent(in) :: atoms
  real(gp), dimension(3,atoms%nat), intent(in) :: rxyz
  !local variables
  logical :: dowrite
  integer :: iat,nateq,jat,j

  nateq=0
  do iat=1,atoms%nat
     do jat=iat+1,atoms%nat
        if ((rxyz(1,iat)-rxyz(1,jat))**2+(rxyz(2,iat)-rxyz(2,jat))**2+&
             (rxyz(3,iat)-rxyz(3,jat))**2 ==0.0_gp) then
           nateq=nateq+1
           write(*,'(1x,a,2(i0,a,a6,a))')'ERROR: atoms ',iat,&
                ' (',trim(atoms%atomnames(atoms%iatype(iat))),') and ',&
                jat,' (',trim(atoms%atomnames(atoms%iatype(jat))),&
                ') have the same positions'
        end if
     end do
  end do
  if (nateq /= 0) then
     if (iproc == 0) then
        write(*,'(1x,a)')'Control your posinp file, cannot proceed'
        write(*,'(1x,a)',advance='no')&
             'Writing tentative alternative positions in the file posinp_alt...'
        open(unit=9,file='posinp_alt')
        write(9,'(1x,a)')' ??? atomicd0'
        write(9,*)
        do iat=1,atoms%nat
           dowrite=.true.
           do jat=iat+1,atoms%nat
              if ((rxyz(1,iat)-rxyz(1,jat))**2+(rxyz(2,iat)-rxyz(2,jat))**2+&
                   (rxyz(3,iat)-rxyz(3,jat))**2 ==0.0_gp) then
                 dowrite=.false.
              end if
           end do
           if (dowrite) & 
                write(9,'(a2,4x,3(1x,1pe21.14))')trim(atoms%atomnames(atoms%iatype(iat))),&
                (rxyz(j,iat),j=1,3)
        end do
        close(9)
        write(*,'(1x,a)')' done.'
        write(*,'(1x,a)')' Replace ??? in the file heading with the actual atoms number'               
     end if
     stop 'check_atoms_positions'
  end if
END SUBROUTINE check_atoms_positions


!> Find extra information
subroutine find_extra_info(line,extra)
  implicit none
  character(len=150), intent(in) :: line
  character(len=50), intent(out) :: extra
  !local variables
  logical :: space
  integer :: i,nspace
  i=1
  space=.true.
  nspace=-1
  !print *,'line',line
  find_space : do
     !toggle the space value for each time
     if ((line(i:i) == ' ' .or. line(i:i) == char(9)) .neqv. space) then
        nspace=nspace+1
        space=.not. space
     end if
     !print *,line(i:i),nspace
     if (nspace==8) then
        extra=line(i:min(150,i+49))
        exit find_space
     end if
     if (i==150) then
        !print *,'AAA',extra
        extra='nothing'
        exit find_space
     end if
     i=i+1
  end do find_space
END SUBROUTINE find_extra_info


!> Parse extra information
subroutine parse_extra_info(iat,extra,atoms)
  use module_types
  implicit none
  !Arguments
  integer, intent(in) :: iat
  character(len=50), intent(in) :: extra
  type(atoms_data), intent(inout) :: atoms
  !Local variables
  character(len=4) :: suffix
  logical :: go
  integer :: ierr,ierr1,ierr2,nspol,nchrg,nsgn
  !case with all the information
  !print *,iat,'ex'//trim(extra)//'ex'
  read(extra,*,iostat=ierr)nspol,nchrg,suffix
  if (extra == 'nothing') then !case with empty information
     nspol=0
     nchrg=0
     suffix='    '
  else if (ierr /= 0) then !case with partial information
     read(extra,*,iostat=ierr1)nspol,suffix
     if (ierr1 /=0) then
        call valid_frzchain(trim(extra),go)
        if (go) then
           suffix=trim(extra)
           nspol=0
           nchrg=0
        else
           read(extra,*,iostat=ierr2)nspol
           if (ierr2 /=0) then
              call error
           end if
           suffix='    '
           nchrg=0
        end if
     else
        nchrg=0
        call valid_frzchain(trim(suffix),go)
        if (.not. go) then
           read(suffix,*,iostat=ierr2)nchrg
           if (ierr2 /= 0) then
              call error
           else
              suffix='    '
           end if
        else

        end if
     end if
  end if

  !now assign the array, following the rule
  if(nchrg>=0) then
     nsgn=1
  else
     nsgn=-1
  end if
  atoms%natpol(iat)=1000*nchrg+nsgn*100+nspol

  !print *,'natpol atomic',iat,atoms%natpol(iat),suffix

  !convert the suffix into ifrztyp
  call frozen_ftoi(suffix,atoms%ifrztyp(iat))

!!!  if (trim(suffix) == 'f') then
!!!     !the atom is considered as blocked
!!!     atoms%ifrztyp(iat)=1
!!!  end if

contains

 subroutine error
   !if (iproc == 0) then
      print *,extra
      write(*,'(1x,a,i0,a)')&
           'ERROR in input file for atom number ',iat,&
           ': after 4th column you can put the input polarisation(s) or the frzchain: f,fxz,fy'
   !end if
   stop
 END SUBROUTINE error
  
END SUBROUTINE parse_extra_info


!> Read atomic positions of ascii files.
subroutine read_ascii_positions(iproc,ifile,atoms,rxyz,getline)
  use module_base
  use module_types
  implicit none
  integer, intent(in) :: iproc,ifile
  type(atoms_data), intent(inout) :: atoms
  real(gp), dimension(:,:), pointer :: rxyz
  interface
     subroutine getline(line,ifile,eof)
       integer, intent(in) :: ifile
       character(len=150), intent(out) :: line
       logical, intent(out) :: eof
     END SUBROUTINE getline
  end interface
  !local variables
  character(len=*), parameter :: subname='read_ascii_positions'
  character(len=20) :: symbol
  character(len=20) :: tatonam
  character(len=50) :: extra
  character(len=150) :: line
  logical :: lpsdbl, reduced, eof
  integer :: iat,ityp,i,i_stat,j,nlines
! To read the file posinp (avoid differences between compilers)
  real(kind=4) :: rx,ry,rz,alat1,alat2,alat3,alat4,alat5,alat6
! case for which the atomic positions are given whithin general precision
  real(gp) :: rxd0,ryd0,rzd0,alat1d0,alat2d0,alat3d0,alat4d0,alat5d0,alat6d0
  character(len=20), dimension(100) :: atomnames
  ! Store the file.
  character(len = 150), dimension(5000) :: lines

  ! First pass to store the file in a string buffer.
  nlines = 1
  do
     call getline(lines(nlines), ifile, eof)
     if (eof) then
        exit
     end if
     nlines = nlines + 1
     if (nlines > 5000) then
        if (iproc==0) write(*,*) 'Atomic input file too long (> 5000 lines).'
        stop 
     end if
  end do
  nlines = nlines - 1

  if (nlines < 4) then
     if (iproc==0) write(*,*) 'Error in ASCII file format, file has less than 4 lines.'
     stop 
  end if

  ! Try to determine the number atoms and the keywords.
  write(atoms%units, "(A)") "bohr"
  reduced = .false.
  atoms%geocode = 'P'
  atoms%nat     = 0
  do i = 4, nlines, 1
     write(line, "(a150)") adjustl(lines(i))
     if (line(1:1) /= '#' .and. line(1:1) /= '!' .and. len(trim(line)) /= 0) then
        atoms%nat = atoms%nat + 1
     else if (line(1:8) == "#keyword" .or. line(1:8) == "!keyword") then
        if (index(line, 'bohr') > 0)        write(atoms%units, "(A)") "bohr"
        if (index(line, 'bohrd0') > 0)      write(atoms%units, "(A)") "bohrd0"
        if (index(line, 'atomic') > 0)      write(atoms%units, "(A)") "atomicd0"
        if (index(line, 'angstroem') > 0)   write(atoms%units, "(A)") "angstroem"
        if (index(line, 'angstroemd0') > 0) write(atoms%units, "(A)") "angstroemd0"
        if (index(line, 'reduced') > 0)     reduced = .true.
        if (index(line, 'periodic') > 0) atoms%geocode = 'P'
        if (index(line, 'surface') > 0)  atoms%geocode = 'S'
        if (index(line, 'freeBC') > 0)   atoms%geocode = 'F'
     end if
  end do

  allocate(atoms%iatype(atoms%nat+ndebug),stat=i_stat)
  call memocc(i_stat,atoms%iatype,'atoms%iatype',subname)
  allocate(atoms%ifrztyp(atoms%nat+ndebug),stat=i_stat)
  call memocc(i_stat,atoms%ifrztyp,'atoms%ifrztyp',subname)
  allocate(atoms%natpol(atoms%nat+ndebug),stat=i_stat)
  call memocc(i_stat,atoms%natpol,'atoms%natpol',subname)
  allocate(atoms%amu(atoms%nat+ndebug),stat=i_stat)
  call memocc(i_stat,atoms%amu,'atoms%amu',subname)
  allocate(rxyz(3,atoms%nat+ndebug),stat=i_stat)
  call memocc(i_stat,rxyz,'rxyz',subname)

  !controls if the positions are provided within machine precision
  if (index(atoms%units, 'd0') > 0 .or. reduced) then
     lpsdbl=.true.
  else
     lpsdbl=.false.
  end if

  !this array is useful for frozen atoms
  !no atom is frozen by default
  atoms%ifrztyp(:)=0
  !also the spin polarisation and the charge are is fixed to zero by default
  !this corresponds to the value of 100
  !RULE natpol=charge*1000 + 100 + spinpol
  atoms%natpol(:)=100

  ! Read the box definition
  atoms%alat1 = 0.0_gp
  atoms%alat2 = 0.0_gp
  atoms%alat3 = 0.0_gp
  if (lpsdbl) then
     read(lines(2),*) alat1d0,alat2d0,alat3d0
     read(lines(3),*) alat4d0,alat5d0,alat6d0
     if (alat2d0 /= 0.d0 .or. alat4d0 /= 0.d0 .or. alat5d0 /= 0.d0) then
        !if (iproc==0) 
        write(*,*) 'Only orthorombic boxes are possible.'
        stop 
     end if
     atoms%alat1 = real(alat1d0,gp)
     atoms%alat2 = real(alat3d0,gp)
     atoms%alat3 = real(alat6d0,gp)
  else
     read(lines(2),*) alat1,alat2,alat3
     read(lines(3),*) alat4,alat5,alat6
     if (alat2 /= 0. .or. alat4 /= 0. .or. alat5 /= 0.) then
        !if (iproc==0) 
           write(*,*) 'Only orthorombic boxes are possible.'
        !if (iproc==0) 
           write(*,*) ' but alat2, alat4 and alat5 = ', alat2, alat4, alat5
        stop 
     end if
     atoms%alat1 = real(alat1,gp)
     atoms%alat2 = real(alat3,gp)
     atoms%alat3 = real(alat6,gp)
  end if
  
  !Convert the values of the cell sizes in bohr
  if (atoms%units=='angstroem' .or. atoms%units=='angstroemd0') then
     ! if Angstroem convert to Bohr
     atoms%alat1 = atoms%alat1 / bohr2ang
     atoms%alat2 = atoms%alat2 / bohr2ang
     atoms%alat3 = atoms%alat3 / bohr2ang
  endif

  atoms%ntypes=0
  iat = 1
  do i = 4, nlines, 1
     write(line, "(a150)") adjustl(lines(i))
     if (line(1:1) /= '#' .and. line(1:1) /= '!' .and. len(trim(line)) /= 0) then
        write(extra, "(A)") "nothing"
        if (lpsdbl) then
           read(line,*, iostat = i_stat) rxd0,ryd0,rzd0,symbol,extra
           if (i_stat /= 0) read(line,*) rxd0,ryd0,rzd0,symbol
        else
           read(line,*, iostat = i_stat) rx,ry,rz,symbol,extra
           if (i_stat /= 0) read(line,*) rx,ry,rz,symbol
        end if
        call find_extra_info(line,extra)
        call parse_extra_info(iat,extra,atoms)

        tatonam=trim(symbol)

        if (lpsdbl) then
           rxyz(1,iat)=rxd0
           rxyz(2,iat)=ryd0
           rxyz(3,iat)=rzd0
        else
           rxyz(1,iat)=real(rx,gp)
           rxyz(2,iat)=real(ry,gp)
           rxyz(3,iat)=real(rz,gp)
        end if

        if (reduced) then !add treatment for reduced coordinates
           rxyz(1,iat)=modulo(rxyz(1,iat),1.0_gp)
           rxyz(2,iat)=modulo(rxyz(2,iat),1.0_gp)
           rxyz(3,iat)=modulo(rxyz(3,iat),1.0_gp)
        else if (atoms%geocode == 'P') then
           rxyz(1,iat)=modulo(rxyz(1,iat),atoms%alat1)
           rxyz(2,iat)=modulo(rxyz(2,iat),atoms%alat2)
           rxyz(3,iat)=modulo(rxyz(3,iat),atoms%alat3)
        else if (atoms%geocode == 'S') then
           rxyz(1,iat)=modulo(rxyz(1,iat),atoms%alat1)
           rxyz(3,iat)=modulo(rxyz(3,iat),atoms%alat3)
        end if

        do ityp=1,atoms%ntypes
           if (tatonam == atomnames(ityp)) then
              atoms%iatype(iat)=ityp
              goto 200
           endif
        enddo
        atoms%ntypes=atoms%ntypes+1
        if (atoms%ntypes > 100) stop 'more than 100 atomnames not permitted'
        atomnames(ityp)=tatonam
        atoms%iatype(iat)=atoms%ntypes
200     continue

        if (reduced) then
           rxyz(1,iat)=rxyz(1,iat)*atoms%alat1
           rxyz(2,iat)=rxyz(2,iat)*atoms%alat2
           rxyz(3,iat)=rxyz(3,iat)*atoms%alat3
        else if (atoms%units=='angstroem' .or. atoms%units=='angstroemd0') then
           ! if Angstroem convert to Bohr
           do j=1,3 
              rxyz(j,iat)=rxyz(j,iat) / bohr2ang
           enddo
        endif
        iat = iat + 1
     end if
  enddo

  if (atoms%geocode == 'S') then
     atoms%alat2 = 0.0_gp
  else if (atoms%geocode == 'F') then
     atoms%alat1 = 0.0_gp
     atoms%alat2 = 0.0_gp
     atoms%alat3 = 0.0_gp
  end if

  !now that ntypes is determined allocate atoms%atomnames and copy the values
  allocate(atoms%atomnames(atoms%ntypes+ndebug),stat=i_stat)
  call memocc(i_stat,atoms%atomnames,'atoms%atomnames',subname)
  atoms%atomnames(1:atoms%ntypes)=atomnames(1:atoms%ntypes)
END SUBROUTINE read_ascii_positions


!>Calculate the charge and the spin polarisation to be placed on a given atom
!!   RULE: natpol = c*1000 + sgn(c)*100 + s: charged and polarised atom (charge c, polarisation s)
subroutine charge_and_spol(natpol,nchrg,nspol)
  implicit none
  integer, intent(in) :: natpol
  integer, intent(out) :: nchrg,nspol
  !local variables
  integer :: nsgn

  nchrg=natpol/1000
  if (nchrg>=0) then
     nsgn=1
  else
     nsgn=-1
  end if

  nspol=natpol-1000*nchrg-nsgn*100

END SUBROUTINE charge_and_spol


!> Write an atomic file
subroutine write_atomic_file(filename,energy,rxyz,atoms,comment)
  use module_base
  use module_types
  implicit none
  character(len=*), intent(in) :: filename,comment
  type(atoms_data), intent(in) :: atoms
  real(gp), intent(in) :: energy
  real(gp), dimension(3,atoms%nat), intent(in) :: rxyz

  character(len = 15) :: arFile

  if (atoms%format == "xyz") then
     call wtxyz(filename,energy,rxyz,atoms,comment)
  else if (atoms%format == "ascii") then
     call wtascii(filename,energy,rxyz,atoms,comment)
  else
     write(*,*) "Error, unknown file format."
     stop
  end if
  ! Add to archive
  if (index(filename, "posout_") == 1 .or. index(filename, "posmd_") == 1) then
     write(arFile, "(A)") "posout.tar.bz2"
     if (index(filename, "posmd_") == 1) write(arFile, "(A)") "posmd.tar.bz2"
     call addToCompress(trim(arFile), len(trim(arFile)), &
          & trim(filename)//'.'//trim(atoms%format), &
          & len(trim(filename)//'.'//trim(atoms%format)))
  end if
END SUBROUTINE write_atomic_file


!>Write xyz atomic file.
subroutine wtxyz(filename,energy,rxyz,atoms,comment)
  use module_base
  use module_types
  implicit none
  character(len=*), intent(in) :: filename,comment
  type(atoms_data), intent(in) :: atoms
  real(gp), intent(in) :: energy
  real(gp), dimension(3,atoms%nat), intent(in) :: rxyz
  !local variables
  character(len=20) :: symbol
  character(len=10) :: name
  character(len=11) :: units
  character(len=50) :: extra
  integer :: iat,j
  real(gp) :: xmax,ymax,zmax,factor

  open(unit=9,file=trim(filename)//'.xyz')
  xmax=0.0_gp
  ymax=0.0_gp
  zmax=0.0_gp

  do iat=1,atoms%nat
     xmax=max(rxyz(1,iat),xmax)
     ymax=max(rxyz(2,iat),ymax)
     zmax=max(rxyz(3,iat),zmax)
  enddo
  if (trim(atoms%units) == 'angstroem' .or. trim(atoms%units) == 'angstroemd0') then
     factor=bohr2ang
     units='angstroemd0'
  else
     factor=1.0_gp
     units='atomicd0'
  end if

  write(9,'(i6,2x,a,2x,1pe24.17,2x,a)') atoms%nat,trim(units),energy,comment

  if (atoms%geocode == 'P') then
     write(9,'(a,3(1x,1pe24.17))')'periodic',&
          atoms%alat1*factor,atoms%alat2*factor,atoms%alat3*factor
  else if (atoms%geocode == 'S') then
     write(9,'(a,3(1x,1pe24.17))')'surface',&
          atoms%alat1*factor,atoms%alat2*factor,atoms%alat3*factor
  else
     write(9,*)'free'
  end if
  do iat=1,atoms%nat
     name=trim(atoms%atomnames(atoms%iatype(iat)))
     if (name(3:3)=='_') then
        symbol=name(1:2)
     else if (name(2:2)=='_') then
        symbol=name(1:1)
     else
        symbol=name(1:2)
     end if

     call write_extra_info(extra,atoms%natpol(iat),atoms%ifrztyp(iat))

     write(9,'(a2,4x,3(1x,1pe24.17),2x,a50)')symbol,(rxyz(j,iat)*factor,j=1,3),extra

  enddo
  close(unit=9)

END SUBROUTINE wtxyz


!>Write ascii file (atomic position). 
subroutine wtascii(filename,energy,rxyz,atoms,comment)
  use module_base
  use module_types
  implicit none
  character(len=*), intent(in) :: filename,comment
  type(atoms_data), intent(in) :: atoms
  real(gp), intent(in) :: energy
  real(gp), dimension(3,atoms%nat), intent(in) :: rxyz
  !local variables
  character(len=2) :: symbol
  character(len=50) :: extra
  character(len=10) :: name
  integer :: iat,j
  real(gp) :: xmax,ymax,zmax,factor

  open(unit=9,file=trim(filename)//'.ascii')
  xmax=0.0_gp
  ymax=0.0_gp
  zmax=0.0_gp

  do iat=1,atoms%nat
     xmax=max(rxyz(1,iat),xmax)
     ymax=max(rxyz(2,iat),ymax)
     zmax=max(rxyz(3,iat),zmax)
  enddo
  if (trim(atoms%units) == 'angstroem' .or. trim(atoms%units) == 'angstroemd0') then
     factor=bohr2ang
  else
     factor=1.0_gp
  end if

  write(9, "(A,A)") "# BigDFT file - ", trim(comment)
  write(9, "(3e24.17)") atoms%alat1*factor, 0.d0, atoms%alat2*factor
  write(9, "(3e24.17)") 0.d0,               0.d0, atoms%alat3*factor

  write(9, "(A,A)") "#keyword: ", trim(atoms%units)
  if (atoms%geocode == 'P') write(9, "(A)") "#keyword: periodic"
  if (atoms%geocode == 'S') write(9, "(A)") "#keyword: surface"
  if (atoms%geocode == 'F') write(9, "(A)") "#keyword: freeBC"
  if (energy /= 0.d0) then
     write(9, "(A,e24.17,A)") "#metaData: totalEnergy=", energy, "Ht"
  end if

  do iat=1,atoms%nat
     name=trim(atoms%atomnames(atoms%iatype(iat)))
     if (name(3:3)=='_') then
        symbol=name(1:2)
     else if (name(2:2)=='_') then
        symbol=name(1:1)
     else
        symbol=name(1:2)
     end if

     call write_extra_info(extra,atoms%natpol(iat),atoms%ifrztyp(iat))     

     write(9,'(3(1x,1pe24.17),2x,a2,2x,a50)') (rxyz(j,iat)*factor,j=1,3),symbol,extra
  end do
  close(unit=9)

END SUBROUTINE wtascii


!>Write the extra info necessary for the output file
subroutine write_extra_info(extra,natpol,ifrztyp)
  use module_base
  implicit none 
  integer, intent(in) :: natpol,ifrztyp
  character(len=50), intent(out) :: extra
  !local variables
  character(len=4) :: frzchain
  integer :: ispol,ichg

  call charge_and_spol(natpol,ichg,ispol)

  call frozen_itof(ifrztyp,frzchain)
  
  !takes into account the blocked atoms and the input polarisation
  if (ispol == 0 .and. ichg == 0 ) then
     write(extra,'(2x,a4)')frzchain
  else if (ispol /= 0 .and. ichg == 0) then
     write(extra,'(i7,2x,a4)')ispol,frzchain
  else if (ichg /= 0) then
     write(extra,'(2(i7),2x,a4)')ispol,ichg,frzchain
  else
     write(extra,'(2x,a4)') ''
  end if
  
END SUBROUTINE write_extra_info


subroutine frozen_itof(ifrztyp,frzchain)
  implicit none
  integer, intent(in) :: ifrztyp
  character(len=4), intent(out) :: frzchain

  if (ifrztyp == 0) then
     frzchain='    '
  else if (ifrztyp == 1) then
     frzchain='   f'
  else if (ifrztyp == 2) then
     frzchain='  fy'
  else if (ifrztyp == 3) then
     frzchain=' fxz'
  end if
        
END SUBROUTINE frozen_itof


subroutine valid_frzchain(frzchain,go)
  implicit none
  character(len=*), intent(in) :: frzchain
  logical, intent(out) :: go

  go= trim(frzchain) == 'f' .or. &
       trim(frzchain) == 'fy' .or. &
       trim(frzchain) == 'fxz'
  
END SUBROUTINE valid_frzchain


subroutine frozen_ftoi(frzchain,ifrztyp)
  implicit none
  character(len=4), intent(in) :: frzchain
  integer, intent(out) :: ifrztyp

  if (trim(frzchain)=='') then
     ifrztyp = 0
  else if (trim(frzchain)=='f') then
     ifrztyp = 1
  else if (trim(frzchain)=='fy') then
     ifrztyp = 2
  else if (trim(frzchain)=='fxz') then
     ifrztyp = 3
  end if
        
END SUBROUTINE frozen_ftoi


!>Calculate the coefficient for moving atoms following the ifrztyp
subroutine frozen_alpha(ifrztyp,ixyz,alpha,alphai)
  use module_base
  implicit none
  integer, intent(in) :: ifrztyp,ixyz
  real(gp), intent(in) :: alpha
  real(gp), intent(out) :: alphai
  !local variables
  logical :: move_this_coordinate

  if (move_this_coordinate(ifrztyp,ixyz)) then
     alphai=alpha
  else
     alphai=0.0_gp
  end if
 
END SUBROUTINE frozen_alpha


!> Print all general parameters
subroutine print_general_parameters(nproc,input,atoms)
  use module_base
  use module_types
  use defs_basis
  use ab6_symmetry
  implicit none
  !Arguments
  integer, intent(in) :: nproc
  type(input_variables), intent(in) :: input
  type(atoms_data), intent(in) :: atoms

  integer :: nSym, ierr, ityp, iat, i, lg
  integer :: sym(3, 3, AB6_MAX_SYMMETRIES)
  integer :: symAfm(AB6_MAX_SYMMETRIES)
  real(gp) :: transNon(3, AB6_MAX_SYMMETRIES)
  real(gp) :: genAfm(3)
  character(len=15) :: spaceGroup
  integer :: spaceGroupId, pointGroupMagn
  integer, parameter :: maxLen = 50, width = 24
  character(len = width) :: at(maxLen), fixed(maxLen), add(maxLen)
  character(len = 11) :: potden
  character(len = 12) :: dos
  integer :: nthreads
!$ integer :: omp_get_max_threads

  ! Output for atoms and k-points
  write(*,'(1x,a,a,a)') '--- (file: posinp.', &
       & atoms%format, ') --------------------------------------- Input atomic system'
  write(*, "(A)")   "   Atomic system                  Fixed positions           Additional data"
  do i = 1, maxLen
     write(at(i), "(a)") " "
     write(fixed(i), "(a)") " "
     write(add(i), "(a)") " "
  end do
  write(fixed(1), '(a)') "No fixed atom"
  write(add(1), '(a)') "No symmetry for open BC"
  
  ! The atoms column
  write(at(1), '(a,a)')  "Bound. C.= ", atoms%geocode
  write(at(2), '(a,i5)') "N. types = ", atoms%ntypes
  write(at(3), '(a,i5)') "N. atoms = ", atoms%nat
  lg = 12
  i = 4
  write(at(i),'(a)' )    "Types    = "
  do ityp=1,atoms%ntypes - 1
     if (lg + 4 + len(trim(atoms%atomnames(ityp))) >= width) then
        i = i + 1
        lg = 12
        write(at(i),'(a)') "           "
     end if
     write(at(i)(lg:),'(3a)') "'", trim(atoms%atomnames(ityp)), "', "
     lg = lg + 4 + len(trim(atoms%atomnames(ityp)))
  enddo
  if (lg + 2 + len(trim(atoms%atomnames(ityp))) >= width) then
     i = i + 1
     lg = 12
     write(at(i),'(a)') "           "
  end if
  write(at(i)(lg:),'(3a)') "'", trim(atoms%atomnames(ityp)), "'"

  ! The fixed atom column
  i = 1
  do iat=1,atoms%nat
     if (atoms%ifrztyp(iat)/=0) then
        if (i > maxLen) exit
        write(fixed(i),'(a,i4,a,a,a,i3)') &
             "at.", iat,' (', &
             & trim(atoms%atomnames(atoms%iatype(iat))),&
             ') ',atoms%ifrztyp(iat)
        i = i + 1
     end if
  enddo
  if (i > maxLen) write(fixed(maxLen), '(a)') " (...)"

  ! The additional data column
  if (atoms%geocode /= 'F' .and. .not. input%disableSym) then
     call ab6_symmetry_get_matrices(atoms%symObj, nSym, sym, transNon, symAfm, ierr)
     call ab6_symmetry_get_group(atoms%symObj, spaceGroup, &
          & spaceGroupId, pointGroupMagn, genAfm, ierr)
     if (ierr == AB6_ERROR_SYM_NOT_PRIMITIVE) write(spaceGroup, "(A)") "not prim."
     write(add(1), '(a,i0)')       "N. sym.   = ", nSym
     write(add(2), '(a,a,a)')      "Sp. group = ", trim(spaceGroup)
  else if (atoms%geocode /= 'F' .and. input%disableSym) then
     write(add(1), '(a)')          "N. sym.   = disabled"
     write(add(2), '(a)')          "Sp. group = disabled"
  else
     write(add(1), '(a)')          "N. sym.   = free BC"
     write(add(2), '(a)')          "Sp. group = free BC"
  end if
  i = 3
  if (input%nvirt > 0) then
     write(add(i), '(a,i5,a)')     "Virt. orb.= ", input%nvirt, " orb."
     write(add(i + 1), '(a,i5,a)') "Plot dens.= ", abs(input%nplot), " orb."
  else
     write(add(i), '(a)')          "Virt. orb.= none"
     write(add(i + 1), '(a)')      "Plot dens.= none"
  end if
  i = i + 2
  if (input%nspin==4) then
     write(add(i),'(a)')           "Spin pol. = non-coll."
  else if (input%nspin==2) then
     write(add(i),'(a)')           "Spin pol. = collinear"
  else if (input%nspin==1) then
     write(add(i),'(a)')           "Spin pol. = no"
  end if

  ! Printing
  do i = 1, maxLen
     if (len(trim(at(i))) > 0 .or. len(trim(fixed(i))) > 0 .or. len(trim(add(i))) > 0) then
        write(*,"(1x,a,1x,a,1x,a,1x,a,1x,a)") at(i), "|", fixed(i), "|", add(i)
     end if
  end do

  if (atoms%geocode /= 'F') then
     write(*,'(1x,a)') '--- (file: input.kpt) ----------------------------------------------------- k-points'
     if (input%disableSym .and. input%nkpt > 1) then
        write(*, "(1x,A)") "WARNING: symmetries have been disabled, k points are not irreductible."
     end if
     write(*, "(1x,a)")    "       red. coordinates         weight       id        BZ coordinates"
     do i = 1, input%nkpt, 1
        write(*, "(1x,3f9.5,2x,f9.5,5x,I4,1x,3f9.5)") &
             & input%kpt(:, i) * (/ atoms%alat1, atoms%alat2, atoms%alat3 /) / two_pi, &
             & input%wkpt(i), i, input%kpt(:, i)
     end do
     if (input%nkptv > 0) then
        write(*, "(1x,a)")    " K points for band structure calculation"
        write(*, "(1x,a)")    "       red. coordinates         weight       id        BZ coordinates"
        do i = 1, input%nkptv, 1
           write(*, "(1x,3f9.5,2x,f9.5,5x,I4,1x,3f9.5)") &
                & input%kptv(:, i) * (/ atoms%alat1, atoms%alat2, atoms%alat3 /) / two_pi, &
                & 1.0d0 / real(size(input%kptv, 2), gp), i, input%kptv(:, i)
        end do
     end if
  end if

  ! Printing for mixing parameters.
  if (input%itrpmax>1) then
     if (input%iscf < 10) then
        write(potden, "(A)") "potential"
     else
        write(potden, "(A)") "density"
     end if
     write(*,'(1x,a)') '--- (file: input.mix) ------------------------------------------------------- Mixing'
     write(*,"(1x,A12,A12,1x,A1,1x,A12,I12,1x,A1,1x,A11,F10.2)") &
          & "     Target=", potden,        "|", &
          & " Add. bands=", input%norbsempty, "|", &
          & "    Coeff.=", input%alphamix
     write(*,"(1x,A12,I12,1x,A1,1x,A12,1pe12.2,1x,A1,1x,A11,0pe10.2)") &
          & "     Scheme=", modulo(input%iscf, 10), "|", &
          & "Elec. temp.=", input%tel,              "|", &
          & "      DIIS=", input%alphadiis
     write(*,"(1x,A12,I12,1x,A1,1x,A12,A12,1x,A1)") &
          & "  Max iter.=", input%itrpmax,    "|", &
          & "Occ. scheme=", smearing_names(occopt), "|"
     if (input%verbosity > 2) then
        write(dos, "(A)") "dos.gnuplot"
     else
        write(dos, "(A)") "no verb. < 3"
     end if
     write(*,"(1x,A12,1pe12.2,1x,A1,1x,2A12,1x,A1)") &
          & "   Rp norm.=", input%rpnrm_cv,    "|", " output DOS=", dos, "|"
  end if

  if (input%ncount_cluster_x > 0) then
     write(*,'(1x,a)') '--- (file: input.geopt) ------------------------------------- Geopt Input Parameters'
     write(*, "(A)")   "       Generic param.              Geo. optim.                MD param."

     write(*, "(1x,a,i7,1x,a,1x,a,1pe7.1,1x,a,1x,a,i7)") &
          & "      Max. steps=", input%ncount_cluster_x, "|", &
          & "Fluct. in forces=", input%frac_fluct,       "|", &
          & "          ionmov=", input%ionmov
     write(*, "(1x,a,a7,1x,a,1x,a,1pe7.1,1x,a,1x,a,0pf7.0)") &
          & "       algorithm=", input%geopt_approach, "|", &
          & "  Max. in forces=", input%forcemax,       "|", &
          & "           dtion=", input%dtion
     if (trim(input%geopt_approach) /= "DIIS") then
        write(*, "(1x,a,1pe7.1,1x,a,1x,a,1pe7.1,1x,a)", advance="no") &
             & "random at.displ.=", input%randdis, "|", &
             & "  steep. descent=", input%betax,   "|"
     else
        write(*, "(1x,a,1pe7.1,1x,a,1x,a,1pe7.1,2x,a,1I2,1x,a)", advance="no") &
             & "random at.displ.=", input%randdis,           "|", &
             & "step=", input%betax, "history=", input%history, "|"
     end if
     if (input%ionmov > 7) then
        write(*, "(1x,a,1f5.0,1x,a,1f5.0)") &
             & "start T=", input%mditemp, "stop T=", input%mdftemp
     else
        write(*,*)
     end if
     
     if (input%ionmov == 8) then
        write(*,'(1x,a,f15.5)') "TODO: pretty printing!", input%noseinert
     else if (input%ionmov == 9) then
        write(*,*) "TODO: pretty printing!", input%friction
        write(*,*) "TODO: pretty printing!", input%mdwall
     else if (input%ionmov == 13) then
        write(*,*) "TODO: pretty printing!", input%nnos
        write(*,*) "TODO: pretty printing!", input%qmass
        write(*,*) "TODO: pretty printing!", input%bmass, input%vmass
     end if
  end if

  write(*,*)
  ! Numbers of MPI processes and OpenMP threads
  write(*,'(1x,a,1x,i0)') 'Number of MPI processes',nproc
  nthreads = 0
!$  nthreads=omp_get_max_threads()
  if (nthreads == 0) then
      write(*,'(1x,a)') 'MPI process does not use OpenMP'
  else
      write(*,'(1x,a,1x,i0)') 'Number of maximal OpenMP threads per MPI process',nthreads
  end if

END SUBROUTINE print_general_parameters


!> Print all dft input parameters
subroutine print_dft_parameters(in,atoms)
  use module_types
  implicit none
  type(input_variables), intent(in) :: in
  type(atoms_data), intent(in) :: atoms

  write(*,'(1x,a)')&
       '--- (file: input.dft) --------------------------------------------- Input Parameters'
  write(*,'(1x,a)')&
       '    System Choice       Resolution Radii        SCF Iteration      Finite Size Corr.'
  write(*,'(1x,a,f7.3,1x,a,f5.2,1x,a,1pe8.1,1x,a,l4)')&
       '  Max. hgrid=',in%hx,   '|  Coarse Wfs.=',in%crmult,'| Wavefns Conv.=',in%gnrm_cv,&
       '| Calculate=',(in%rbuf > 0.0_gp)
  write(*,'(1x,a,i7,1x,a,f5.2,1x,a,i5,a,i2,1x,a,f4.1)')&
       '       XC id=',in%ixc,     '|    Fine Wfs.=',in%frmult,'| Max. N. Iter.=',in%itermax,&
       'x',in%nrepmax,'| Extension=',in%rbuf
  write(*,'(1x,a,i7,1x,a,1x,a,i8,1x,a,i4)')&
       'total charge=',in%ncharge, '|                   ','| CG Prec.Steps=',in%ncong,&
       '|  CG Steps=',in%ncongt
  write(*,'(1x,a,1pe7.1,1x,a,1x,a,i8)')&
       ' elec. field=',in%elecfield,'|                   ','| DIIS Hist. N.=',in%idsx
  if (in%nspin>=2) then
     write(*,'(1x,a,i7,1x,a)')&
          'Polarisation=',in%mpol, '|'
  end if
  if (atoms%geocode /= 'F') then
     write(*,'(1x,a,1x,a,3(1x,1pe12.5))')&
          '  Geom. Code=    '//atoms%geocode//'   |',&
          '  Box Sizes (Bohr) =',atoms%alat1,atoms%alat2,atoms%alat3

  end if
  write(*, "(1x,A19,I5,A,1x,A1,1x,A19,I6,A)") &
       & "Input wf. policy=", in%inputPsiId, " (" // input_psi_names(in%inputPsiId) // ")", "|", &
       & "Output wf. policy=", in%output_wf_format, " (" // wf_format_names(in%output_wf_format) // ")"
  write(*, "(1x,A19,I5,A,1x,A1,1x,A19,I6,A)") &
       & "Output grid policy=", in%output_grid, "   (" // output_grid_names(in%output_grid) // ")", "|", &
       & "Output grid format=", in%output_grid_format, "         (" // output_grid_format_names(in%output_grid_format) // ")"
END SUBROUTINE print_dft_parameters


!>Routine for moving atomic positions, takes into account the 
!!   frozen atoms and the size of the cell
!!   synopsis: rxyz=txyz+alpha*sxyz
!!   all the shift are inserted into the box if there are periodic directions
!!   if the atom are frozen they are not moved
subroutine atomic_axpy(atoms,txyz,alpha,sxyz,rxyz)
  use module_base
  use module_types
  implicit none
  real(gp), intent(in) :: alpha
  type(atoms_data), intent(in) :: atoms
  real(gp), dimension(3,atoms%nat), intent(in) :: txyz,sxyz
  real(gp), dimension(3,atoms%nat), intent(inout) :: rxyz
  !local variables
  integer :: iat
  real(gp) :: alphax,alphay,alphaz

  do iat=1,atoms%nat
     !adjust the moving of the atoms following the frozen direction
     call frozen_alpha(atoms%ifrztyp(iat),1,alpha,alphax)
     call frozen_alpha(atoms%ifrztyp(iat),2,alpha,alphay)
     call frozen_alpha(atoms%ifrztyp(iat),3,alpha,alphaz)

     if (atoms%geocode == 'P') then
        rxyz(1,iat)=modulo(txyz(1,iat)+alphax*sxyz(1,iat),atoms%alat1)
        rxyz(2,iat)=modulo(txyz(2,iat)+alphay*sxyz(2,iat),atoms%alat2)
        rxyz(3,iat)=modulo(txyz(3,iat)+alphaz*sxyz(3,iat),atoms%alat3)
     else if (atoms%geocode == 'S') then
        rxyz(1,iat)=modulo(txyz(1,iat)+alphax*sxyz(1,iat),atoms%alat1)
        rxyz(2,iat)=txyz(2,iat)+alphay*sxyz(2,iat)
        rxyz(3,iat)=modulo(txyz(3,iat)+alphaz*sxyz(3,iat),atoms%alat3)
     else
        rxyz(1,iat)=txyz(1,iat)+alphax*sxyz(1,iat)
        rxyz(2,iat)=txyz(2,iat)+alphay*sxyz(2,iat)
        rxyz(3,iat)=txyz(3,iat)+alphaz*sxyz(3,iat)
     end if
  end do

END SUBROUTINE atomic_axpy


!>Routine for moving atomic positions, takes into account the 
!!   frozen atoms and the size of the cell
!!   synopsis: fxyz=txyz+alpha*sxyz
!!   update the forces taking into account the frozen atoms
!!   do not apply the modulo operation on forces 
subroutine atomic_axpy_forces(atoms,txyz,alpha,sxyz,fxyz)
  use module_base
  use module_types
  implicit none
  real(gp), intent(in) :: alpha
  type(atoms_data), intent(in) :: atoms
  real(gp), dimension(3,atoms%nat), intent(in) :: txyz,sxyz
  real(gp), dimension(3,atoms%nat), intent(inout) :: fxyz
  !local variables
  integer :: iat
  real(gp) :: alphax,alphay,alphaz
  
  do iat=1,atoms%nat
     !adjust the moving of the forces following the frozen direction
     call frozen_alpha(atoms%ifrztyp(iat),1,alpha,alphax)
     call frozen_alpha(atoms%ifrztyp(iat),2,alpha,alphay)
     call frozen_alpha(atoms%ifrztyp(iat),3,alpha,alphaz)

     fxyz(1,iat)=txyz(1,iat)+alphax*sxyz(1,iat)
     fxyz(2,iat)=txyz(2,iat)+alphay*sxyz(2,iat)
     fxyz(3,iat)=txyz(3,iat)+alphaz*sxyz(3,iat)
  end do
  
END SUBROUTINE atomic_axpy_forces


!>Calculate the scalar product between atomic positions by considering
!!   only non-blocked atoms
subroutine atomic_dot(atoms,x,y,scpr)
  use module_base
  use module_types
  implicit none
  type(atoms_data), intent(in) :: atoms
  real(gp), dimension(3,atoms%nat), intent(in) :: x,y
  real(gp), intent(out) :: scpr
  !local variables
  integer :: iat
  real(gp) :: scpr1,scpr2,scpr3
  real(gp) :: alphax,alphay,alphaz

  scpr=0.0_gp

  do iat=1,atoms%nat
     call frozen_alpha(atoms%ifrztyp(iat),1,1.0_gp,alphax)
     call frozen_alpha(atoms%ifrztyp(iat),2,1.0_gp,alphay)
     call frozen_alpha(atoms%ifrztyp(iat),3,1.0_gp,alphaz)
     scpr1=alphax*x(1,iat)*y(1,iat)
     scpr2=alphay*x(2,iat)*y(2,iat)
     scpr3=alphaz*x(3,iat)*y(3,iat)
     scpr=scpr+scpr1+scpr2+scpr3
  end do
  
END SUBROUTINE atomic_dot


!>z=alpha*A*x + beta* y
subroutine atomic_gemv(atoms,m,alpha,A,x,beta,y,z)
  use module_base
  use module_types
  implicit none
  integer, intent(in) :: m
  real(gp), intent(in) :: alpha,beta
  type(atoms_data), intent(in) :: atoms
  real(gp), dimension(3,atoms%nat), intent(in) :: x
  real(gp), dimension(m), intent(in) :: y
  real(gp), dimension(m,3,atoms%nat), intent(in) :: A
  real(gp), dimension(m), intent(out) :: z
  !local variables
  integer :: iat,i,j
  real(gp) :: mv,alphai
  
  do i=1,m
     mv=0.0_gp
     do iat=1,atoms%nat
        do j=1,3
           call frozen_alpha(atoms%ifrztyp(iat),j,A(i,j,iat),alphai)
           mv=mv+alphai*x(j,iat)
        end do
     end do
     z(i)=alpha*mv+beta*y(i)
  end do

END SUBROUTINE atomic_gemv


!>  The function which controls all the moving positions
function move_this_coordinate(ifrztyp,ixyz)
  use module_base
  implicit none
  integer, intent(in) :: ixyz,ifrztyp
  logical :: move_this_coordinate
  
  move_this_coordinate= &
       ifrztyp == 0 .or. &
       (ifrztyp == 2 .and. ixyz /=2) .or. &
       (ifrztyp == 3 .and. ixyz ==2)
       
END FUNCTION move_this_coordinate


!> rxyz=txyz+alpha*sxyz
subroutine atomic_coordinate_axpy(atoms,ixyz,iat,t,alphas,r)
  use module_base
  use module_types
  implicit none
  integer, intent(in) :: ixyz,iat
  real(gp), intent(in) :: t,alphas
  type(atoms_data), intent(in) :: atoms
  real(gp), intent(out) :: r
  !local variables
  logical :: periodize
  real(gp) :: alat,alphai

  if (ixyz == 1) then
     alat=atoms%alat1
  else if (ixyz == 2) then
     alat=atoms%alat2
  else if (ixyz == 3) then
     alat=atoms%alat3
  else
     alat = -1
     write(0,*) "Internal error"
     stop
  end if
  
  periodize= atoms%geocode == 'P' .or. &
       (atoms%geocode == 'S' .and. ixyz /= 2)

  call frozen_alpha(atoms%ifrztyp(iat),ixyz,alphas,alphai)

  if (periodize) then
     r=modulo(t+alphai,alat)
  else
     r=t+alphai
  end if

END SUBROUTINE atomic_coordinate_axpy


subroutine init_material_acceleration(iproc,iacceleration,GPU)
  use module_base
  use module_types
  implicit none
  integer, intent(in):: iacceleration,iproc
  type(GPU_pointers), intent(out) :: GPU
  !local variables
  integer :: iconv,iblas,initerror,ierror,useGPU,mproc,ierr,nproc_node

  if (iacceleration == 1) then
     call MPI_COMM_SIZE(MPI_COMM_WORLD,mproc,ierr)
     !initialize the id_proc per node
     call processor_id_per_node(iproc,mproc,GPU%id_proc,nproc_node)
     call sg_init(GPUshare,useGPU,iproc,nproc_node,initerror)
     if (useGPU == 1) then
        iconv = 1
        iblas = 1
     else
        iconv = 0
        iblas = 0
     end if
     if (initerror == 1) then
        write(*,'(1x,a)')'**** ERROR: S_GPU library init failed, aborting...'
        call MPI_ABORT(MPI_COMM_WORLD,initerror,ierror)
     end if

     if (iconv == 1) then
        !change the value of the GPU convolution flag defined in the module_base
        GPUconv=.true.
     end if
     if (iblas == 1) then
        !change the value of the GPU convolution flag defined in the module_base
        GPUblas=.true.
     end if
     if (iproc == 0) then
        write(*,'(1x,a)') 'CUDA support activated (iproc=0)'
     end if
  else if (iacceleration == 2) then
     ! OpenCL convolutions are activated
     ! use CUBLAS for the linear algebra for the moment
     if (.not. OCLconv) then
        call MPI_COMM_SIZE(MPI_COMM_WORLD,mproc,ierr)
        !initialize the id_proc per node
        call processor_id_per_node(iproc,mproc,GPU%id_proc,nproc_node)
        call init_acceleration_OCL(GPU)
        if (iproc == 0) then
           write(*,'(1x,a)') 'OpenCL support activated (iproc=0)'
        end if
        OCLconv=.true.
     end if
  else
     if (iproc == 0) then
        write(*,'(1x,a)') 'No material acceleration (iproc=0)'
     end if
  end if
  if (iproc == 0) write(*,*)

END SUBROUTINE init_material_acceleration


subroutine release_material_acceleration(GPU)
  use module_base
  use module_types
  implicit none
  type(GPU_pointers), intent(out) :: GPU
  
  if (GPUconv) then
     call sg_end()
  end if

  if (OCLconv) then
     call release_acceleration_OCL(GPU)
     OCLconv=.false.
  end if

END SUBROUTINE release_material_acceleration


!> Give the number of MPI processes per node (nproc_node) and before iproc (iproc_node)
subroutine processor_id_per_node(iproc,nproc,iproc_node,nproc_node)
  use module_base
  implicit none
  integer, intent(in) :: iproc,nproc
  integer, intent(out) :: iproc_node,nproc_node
  !local variables
  character(len=*), parameter :: subname='processor_id_per_node'
  integer :: ierr,namelen,i_stat,i_all,jproc
  character(len=MPI_MAX_PROCESSOR_NAME), dimension(:), allocatable :: nodename

  if (nproc == 1) then
     iproc_node=0
     nproc_node=1
  else
     allocate(nodename(0:nproc-1+ndebug),stat=i_stat)
     call memocc(i_stat,nodename,'nodename',subname)
     
     !initalise nodenames
     do jproc=0,nproc-1
        nodename(jproc)=repeat(' ',MPI_MAX_PROCESSOR_NAME)
     end do

     call MPI_GET_PROCESSOR_NAME(nodename(iproc),namelen,ierr)

     !gather the result between all the process
     call MPI_ALLGATHER(nodename(iproc),MPI_MAX_PROCESSOR_NAME,MPI_CHARACTER,&
          nodename(0),MPI_MAX_PROCESSOR_NAME,MPI_CHARACTER,&
          MPI_COMM_WORLD,ierr)

     !found the processors which belong to the same node
     !before the processor iproc
     iproc_node=0
     do jproc=0,iproc-1
        if (trim(nodename(jproc)) == trim(nodename(iproc))) then
           iproc_node=iproc_node+1
        end if
     end do
     nproc_node=iproc_node
     do jproc=iproc,nproc-1
        if (trim(nodename(jproc)) == trim(nodename(iproc))) then
           nproc_node=nproc_node+1
        end if
     end do
     
     i_all=-product(shape(nodename))*kind(nodename)
     deallocate(nodename,stat=i_stat)
     call memocc(i_stat,i_all,'nodename',subname)
  end if
END SUBROUTINE processor_id_per_node<|MERGE_RESOLUTION|>--- conflicted
+++ resolved
@@ -1728,123 +1728,6 @@
 
 END SUBROUTINE frequencies_input_variables
 
-<<<<<<< HEAD
-!> initialize_atomic_file
-!! @author
-!! Written by Laurent K Beland 2011 UdeM
-!! this routine does the same operations as
-!! read_atomic_file but uses inputs from memory
-!! as input positions instead of inputs from file
-!! Useful for QM/MM implementation of BigDFT-ART
-subroutine initialize_atomic_file(iproc,atoms,rxyz)
-  use module_base
-  use module_types
-  use module_interfaces, except_this_one => read_atomic_file
-  use ab6_symmetry
-  implicit none
-  integer, intent(in) :: iproc
-  type(atoms_data), intent(inout) :: atoms
-  real(gp), dimension(:,:), pointer :: rxyz
-  !local variables
-  character(len=*), parameter :: subname='initialize_atomic_file'
-  integer :: i_stat, l
-  integer :: iat,i
-
-  allocate(atoms%amu(atoms%nat+ndebug),stat=i_stat)
-  call memocc(i_stat,atoms%amu,'atoms%amu',subname)
-
-  if (atoms%geocode=='S') then 
-        atoms%alat2=0.0_gp
-  else if (atoms%geocode=='F') then !otherwise free bc    
-        atoms%alat1=0.0_gp
-        atoms%alat2=0.0_gp
-        atoms%alat3=0.0_gp
-  else
-        atoms%alat1=0.0_gp
-        atoms%alat2=0.0_gp
-        atoms%alat3=0.0_gp
-  end if
-
-  !reduced coordinates are possible only with periodic units
-  if (atoms%units == 'reduced' .and. atoms%geocode == 'F') then
-     if (iproc==0) write(*,'(1x,a)')&
-          'ERROR: Reduced coordinates are not allowed with isolated BC'
-  end if
-
-   !convert the values of the cell sizes in bohr
-  if (atoms%units=='angstroem' .or. atoms%units=='angstroemd0') then
-     ! if Angstroem convert to Bohr
-     atoms%alat1=atoms%alat1/bohr2ang
-     atoms%alat2=atoms%alat2/bohr2ang
-     atoms%alat3=atoms%alat3/bohr2ang
-  else if (atoms%units == 'reduced') then
-     !assume that for reduced coordinates cell size is in bohr
-     atoms%alat1=real(atoms%alat1,gp)
-     atoms%alat2=real(atoms%alat2,gp)
-     atoms%alat3=real(atoms%alat3,gp)
-  else
-     write(*,*) 'length units in input file unrecognized'
-     write(*,*) 'recognized units are angstroem or atomic = bohr'
-     stop 
-  endif
-  
-  do iat=1,atoms%nat
-     !xyz input file, allow extra information
-     
-     if (atoms%units == 'reduced') then !add treatment for reduced coordinates
-        rxyz(1,iat)=modulo(rxyz(1,iat),1.0_gp)
-        if (atoms%geocode == 'P') rxyz(2,iat)=modulo(rxyz(2,iat),1.0_gp)
-        rxyz(3,iat)=modulo(rxyz(3,iat),1.0_gp)
-     else if (atoms%geocode == 'P') then
-        rxyz(1,iat)=modulo(rxyz(1,iat),atoms%alat1)
-        rxyz(2,iat)=modulo(rxyz(2,iat),atoms%alat2)
-        rxyz(3,iat)=modulo(rxyz(3,iat),atoms%alat3)
-     else if (atoms%geocode == 'S') then
-        rxyz(1,iat)=modulo(rxyz(1,iat),atoms%alat1)
-        rxyz(3,iat)=modulo(rxyz(3,iat),atoms%alat3)
-     end if
- 
-     if (atoms%units=='angstroem' .or. atoms%units=='angstroemd0') then
-        ! if Angstroem convert to Bohr
-        do i=1,3 
-           rxyz(i,iat)=rxyz(i,iat)/bohr2ang
-        enddo
-     else if (atoms%units == 'reduced') then 
-        rxyz(1,iat)=rxyz(1,iat)*atoms%alat1
-        if (atoms%geocode == 'P') rxyz(2,iat)=rxyz(2,iat)*atoms%alat2
-        rxyz(3,iat)=rxyz(3,iat)*atoms%alat3
-     endif
-  enddo
-
-  !control atom positions
-  call check_atoms_positions(iproc,atoms,rxyz)
-
-  ! We delay the calculation of the symmetries.
-  atoms%symObj = -1
-
-END SUBROUTINE initialize_atomic_file
-
-
-module position_files
-contains
-  subroutine directGetLine(line, ifile, eof)
-    integer, intent(in) :: ifile
-    character(len=150), intent(out) :: line
-    logical, intent(out) :: eof
-
-    integer :: i_stat
-
-    eof = .false.
-    read(ifile,'(a150)', iostat = i_stat) line
-    if (i_stat /= 0) eof = .true.
-  end subroutine directGetLine
-
-  subroutine archiveGetLine(line, ifile, eof)
-    integer, intent(in) :: ifile
-    character(len=150), intent(out) :: line
-    logical, intent(out) :: eof
-=======
->>>>>>> 6541244c
 
 !> Fill the arrays occup and spinsgn
 !! if iunit /=0 this means that the file 'input.occ' does exist and it opens
@@ -3715,4 +3598,99 @@
      deallocate(nodename,stat=i_stat)
      call memocc(i_stat,i_all,'nodename',subname)
   end if
-END SUBROUTINE processor_id_per_node+END SUBROUTINE processor_id_per_node
+
+!> initialize_atomic_file
+!! @author
+!! Written by Laurent K Beland 2011 UdeM
+!! this routine does the same operations as
+!! read_atomic_file but uses inputs from memory
+!! as input positions instead of inputs from file
+!! Useful for QM/MM implementation of BigDFT-ART
+subroutine initialize_atomic_file(iproc,atoms,rxyz)
+  use module_base
+  use module_types
+  use module_interfaces, except_this_one => read_atomic_file
+  use ab6_symmetry
+  implicit none
+  integer, intent(in) :: iproc
+  type(atoms_data), intent(inout) :: atoms
+  real(gp), dimension(:,:), pointer :: rxyz
+  !local variables
+  character(len=*), parameter :: subname='initialize_atomic_file'
+  integer :: i_stat, l
+  integer :: iat,i
+
+  allocate(atoms%amu(atoms%nat+ndebug),stat=i_stat)
+  call memocc(i_stat,atoms%amu,'atoms%amu',subname)
+
+  if (atoms%geocode=='S') then 
+        atoms%alat2=0.0_gp
+  else if (atoms%geocode=='F') then !otherwise free bc    
+        atoms%alat1=0.0_gp
+        atoms%alat2=0.0_gp
+        atoms%alat3=0.0_gp
+  else
+        atoms%alat1=0.0_gp
+        atoms%alat2=0.0_gp
+        atoms%alat3=0.0_gp
+  end if
+
+  !reduced coordinates are possible only with periodic units
+  if (atoms%units == 'reduced' .and. atoms%geocode == 'F') then
+     if (iproc==0) write(*,'(1x,a)')&
+          'ERROR: Reduced coordinates are not allowed with isolated BC'
+  end if
+
+   !convert the values of the cell sizes in bohr
+  if (atoms%units=='angstroem' .or. atoms%units=='angstroemd0') then
+     ! if Angstroem convert to Bohr
+     atoms%alat1=atoms%alat1/bohr2ang
+     atoms%alat2=atoms%alat2/bohr2ang
+     atoms%alat3=atoms%alat3/bohr2ang
+  else if (atoms%units == 'reduced') then
+     !assume that for reduced coordinates cell size is in bohr
+     atoms%alat1=real(atoms%alat1,gp)
+     atoms%alat2=real(atoms%alat2,gp)
+     atoms%alat3=real(atoms%alat3,gp)
+  else
+     write(*,*) 'length units in input file unrecognized'
+     write(*,*) 'recognized units are angstroem or atomic = bohr'
+     stop 
+  endif
+  
+  do iat=1,atoms%nat
+     !xyz input file, allow extra information
+     
+     if (atoms%units == 'reduced') then !add treatment for reduced coordinates
+        rxyz(1,iat)=modulo(rxyz(1,iat),1.0_gp)
+        if (atoms%geocode == 'P') rxyz(2,iat)=modulo(rxyz(2,iat),1.0_gp)
+        rxyz(3,iat)=modulo(rxyz(3,iat),1.0_gp)
+     else if (atoms%geocode == 'P') then
+        rxyz(1,iat)=modulo(rxyz(1,iat),atoms%alat1)
+        rxyz(2,iat)=modulo(rxyz(2,iat),atoms%alat2)
+        rxyz(3,iat)=modulo(rxyz(3,iat),atoms%alat3)
+     else if (atoms%geocode == 'S') then
+        rxyz(1,iat)=modulo(rxyz(1,iat),atoms%alat1)
+        rxyz(3,iat)=modulo(rxyz(3,iat),atoms%alat3)
+     end if
+ 
+     if (atoms%units=='angstroem' .or. atoms%units=='angstroemd0') then
+        ! if Angstroem convert to Bohr
+        do i=1,3 
+           rxyz(i,iat)=rxyz(i,iat)/bohr2ang
+        enddo
+     else if (atoms%units == 'reduced') then 
+        rxyz(1,iat)=rxyz(1,iat)*atoms%alat1
+        if (atoms%geocode == 'P') rxyz(2,iat)=rxyz(2,iat)*atoms%alat2
+        rxyz(3,iat)=rxyz(3,iat)*atoms%alat3
+     endif
+  enddo
+
+  !control atom positions
+  call check_atoms_positions(iproc,atoms,rxyz)
+
+  ! We delay the calculation of the symmetries.
+  atoms%symObj = -1
+
+END SUBROUTINE initialize_atomic_file