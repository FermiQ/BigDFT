!!****f* BigDFT/print_logo
!! FUNCTION
!!    Display the logo of BigDFT 
!! COPYRIGHT
!!    Copyright (C) 2007-2009 BigDFT group 
!!    This file is distributed under the terms of the
!!    GNU General Public License, see ~/COPYING file
!!    or http://www.gnu.org/copyleft/gpl.txt .
!!    For the list of contributors, see ~/AUTHORS 
!! SOURCE
!!
subroutine print_logo()
  implicit none
  write(*,'(23x,a)')'      TTTT         F       DDDDD    '
  write(*,'(23x,a)')'     T    T               D         '
  write(*,'(23x,a)')'    T     T        F     D          '
  write(*,'(23x,a)')'    T    T         F     D        D '
  write(*,'(23x,a)')'    TTTTT          F     D         D'
  write(*,'(23x,a)')'    T    T         F     D         D'
  write(*,'(23x,a)')'    T     T        F     D         D'
  write(*,'(23x,a)')'    T      T       F     D         D'
  write(*,'(23x,a)')'    T     T     FFFF     D         D'
  write(*,'(23x,a)')'    T TTTT         F      D        D'
  write(*,'(23x,a)')'    T             F        D      D '
  write(*,'(23x,a)')'TTTTTTTTT    FFFFF          DDDDDD  ' 
  !write(*,'(23x,a)')'---------------------------------------'
  write(*,'(23x,a)')'  gggggg          iiiii    BBBBBBBBB'
  write(*,'(23x,a)')' g      g        i             B    '
  write(*,'(23x,a)')'g        g      i         BBBB B    '
  write(*,'(23x,a)')'g         g     iiii     B     B    '
  write(*,'(23x,a)')'g         g     i       B      B    '
  write(*,'(23x,a)')'g         g     i        B     B    '
  write(*,'(23x,a)')'g         g     i         B    B    '
  write(*,'(23x,a)')'g         g     i          BBBBB    '
  write(*,'(23x,a)')' g        g     i         B    B    '  
  write(*,'(23x,a)')'          g     i        B     B    ' 
  write(*,'(23x,a)')'         g               B    B     '
  write(*,'(23x,a)')'    ggggg       i         BBBB                 (Ver 1.3.0-dev)'
  write(*,'(1x,a)')&
       '------------------------------------------------------------------------------------'
  write(*,'(1x,a)')&
       '|              Daubechies Wavelets for DFT Pseudopotential Calculations            |'
  write(*,'(1x,a)')&
       '------------------------------------------------------------------------------------'
  write(*,'(1x,a)')&
       '                                  The Journal of Chemical Physics 129, 014109 (2008)'
end subroutine print_logo
!!***

!!****f* BigDFT/read_input_variables
!! FUNCTION
!!    Do all initialisation for all different files of
!!    BigDFT. Set default values if not any.
!! SOURCE
!!
subroutine read_input_variables(iproc,posinp, file_dft, file_kpt, &
     & file_geopt, in,atoms,rxyz)
  use module_base
  use module_types
  use module_interfaces, except_this_one => read_input_variables

  implicit none

  character(len=*), intent(in) :: posinp
  character(len=*), intent(in) :: file_dft, file_geopt, file_kpt
  integer, intent(in) :: iproc
  type(input_variables), intent(out) :: in
  type(atoms_data), intent(out) :: atoms
  real(gp), dimension(:,:), pointer :: rxyz

  logical :: exists
  real(gp) :: tt
  integer :: iat
  
  !read atomic file
  call read_atomic_file(posinp,iproc,atoms,rxyz)

  ! read dft input variables
  call dft_input_variables(iproc,file_dft,in,atoms%symObj)

  ! read k-points input variables (if given)
  call kpt_input_variables(iproc,file_kpt,in,atoms)

  ! read geometry optimisation option
  inquire(file=file_geopt,exist=exists)
  if (exists) then
     call geopt_input_variables(iproc,file_geopt,in)
  else
     call geopt_input_variables_default(in)
  end if

  ! Chake atoms if required.
  if (in%randdis > 0.d0) then
     do iat=1,atoms%nat
        if (atoms%ifrztyp(iat) == 0) then
           call random_number(tt)
           rxyz(1,iat)=rxyz(1,iat)+in%randdis*tt
           call random_number(tt)
           rxyz(2,iat)=rxyz(2,iat)+in%randdis*tt
           call random_number(tt)
           rxyz(3,iat)=rxyz(3,iat)+in%randdis*tt
        end if
     enddo
  end if

  !atoms inside the box.
  do iat=1,atoms%nat
     if (atoms%geocode == 'P') then
        rxyz(1,iat)=modulo(rxyz(1,iat),atoms%alat1)
        rxyz(2,iat)=modulo(rxyz(2,iat),atoms%alat2)
        rxyz(3,iat)=modulo(rxyz(3,iat),atoms%alat3)
     else if (atoms%geocode == 'S') then
        rxyz(1,iat)=modulo(rxyz(1,iat),atoms%alat1)
        rxyz(3,iat)=modulo(rxyz(3,iat),atoms%alat3)
     end if
  end do
end subroutine read_input_variables

!!****f* BigDFT/dft_input_variables
!! FUNCTION
!!    Read the input variables needed for the DFT calculation
!!    The variables are divided in two groups:
!!    "cruising" variables -- general DFT run
!!    "brakeing" variables -- for the last run, once relaxation is achieved
!!                            of for a single-point calculation
!!    Every argument should be considered as mandatory
!! SOURCE
!!
subroutine dft_input_variables(iproc,filename,in,symObj)
  use module_base
  use module_types
  use ab6_symmetry
  implicit none
  character(len=*), intent(in) :: filename
  integer, intent(in) :: iproc
  type(input_variables), intent(out) :: in
  integer, intent(inout) :: symObj
  !local variables
  character(len=7) :: cudagpu
  character(len=100) :: line
  logical :: exists
  integer :: ierror,ierrfrc,iconv,iblas,iline,initerror,ivrbproj

  ! default values for geopt and k points in case not call later.
  call geopt_input_variables_default(in)
  nullify(in%kpt)
  nullify(in%wkpt)

  ! Read the input variables.
  open(unit=1,file=filename,status='old')

  !line number, to control the input values
  iline=0
  !grid spacings
  read(1,*,iostat=ierror) in%hx,in%hy,in%hz
  call check()
  !coarse and fine radii around atoms
  read(1,*,iostat=ierror) in%crmult,in%frmult
  call check()
  !XC functional (ABINIT XC codes)
  read(1,*,iostat=ierror) in%ixc
  call check()
  !charged system, electric field (intensity and start-end points)
  call check()
  read(1,*,iostat=ierror)  in%ncharge,in%elecfield
  call check()
  read(1,*,iostat=ierror) in%nspin,in%mpol
  call check()
  read(1,*,iostat=ierror) in%gnrm_cv
  call check()
  read(1,*,iostat=ierror) in%itermax,in%nrepmax
  call check()
  read(1,*,iostat=ierror) in%ncong,in%idsx
  call check()
  read(1,*,iostat=ierror) in%dispersion
  call check()
  !read the line for force the CUDA GPU calculation for all processors
  read(1,'(a100)')line
  read(line,*,iostat=ierrfrc) cudagpu
  iline=iline+1
  if (ierrfrc == 0 .and. cudagpu=='CUDAGPU') then
    ! call init_lib(iproc,initerror,iconv,iblas,GPUshare)
     call sg_init(GPUshare,iconv,iproc,initerror)
     iconv = 1
     iblas = 1
     if (initerror == 1) then
        write(*,'(1x,a)')'**** ERROR: GPU library init failed, aborting...'
        call MPI_ABORT(MPI_COMM_WORLD,initerror,ierror)
     end if

   
    ! GPUshare=.true.
     if (iconv == 1) then
        !change the value of the GPU convolution flag defined in the module_base
       

        GPUconv=.true.
     end if
     if (iblas == 1) then
        !change the value of the GPU convolution flag defined in the module_base
        GPUblas=.true.
     end if
  end if

  !now the variables which are to be used only for the last run
  read(1,*,iostat=ierror) in%inputPsiId,in%output_wf,in%output_grid
  call check()
  !project however the wavefunction on gaussians if asking to write them on disk
  in%gaussian_help=(in%inputPsiId >= 10)! commented .or. in%output_wf 
  !switch on the gaussian auxiliary treatment 
  !and the zero of the forces
  if (in%inputPsiId == 10) then
     in%inputPsiId=0
  end if
  read(1,*,iostat=ierror) in%rbuf,in%ncongt
  call check()
  in%calc_tail=(in%rbuf > 0.0_gp)

  !davidson treatment
  read(1,*,iostat=ierror) in%nvirt,in%nplot
  call check()

<<<<<<< HEAD
  !x-absorber treatment (to be eliminated, put c_absorbtion to false)
  read(1,*,iostat=ierror) in%iabscalc_type
  call check()

  !read absorption-calculation input variables
  !inquire for the needed file 
  !if not present, set default ( no absorption calculation)
  if (in%iabscalc_type /= 0) then
     inquire(file="input.abscalc",exist=exists)
     if (.not. exists) then
        if (iproc == 0) write(*,*)'ERROR: need file input.abscalc for x-ray absorber treatment.'
        stop
     end if
     call abscalc_input_variables(iproc,'input.abscalc',in)
  else
     call abscalc_input_variables_default(in)
  end if
=======
>>>>>>> c743c501


  !electrostatic treatment of the vacancy (experimental)
  read(1,*,iostat=ierror)  in%nvacancy,in%read_ref_den,in%correct_offset,in%gnrm_sw
  call check()

  !verbosity of the output
  read(1,*,iostat=ierror)  ivrbproj
  call check()

  !if the verbosity is bigger than 10 apply the projectors
  !in the once-and-for-all scheme, otherwise use the default
  if (ivrbproj > 10) then
     DistProjApply=.false.
     in%verbosity=ivrbproj-10
  else
     in%verbosity=ivrbproj
  end if
!!  !temporary correction
!!  DistProjApply=.false.
  


!  if (in%nspin/=1 .and. in%nvirt/=0) then
!     !if (iproc==0) then
!        write(*,'(1x,a)')'ERROR: Davidson treatment allowed only for non spin-polarised systems'
!     !end if
!     stop
!  end if
! 
  close(unit=1,iostat=ierror)

  if (in%nvirt > 0 .and. iproc ==0) then
     !read virtual orbital and plotting request
     write(*,'(1x,a,i0)')'Virtual orbitals ',in%nvirt
     write(*,'(1x,a,i0,a)')'Output for density plots is requested for ',abs(in%nplot),&
          ' orbitals'
  end if
  if (in%nspin==4) then
     if (iproc == 0) write(*,'(1x,a)') 'Spin-polarised calculation: YES (Non-collinear)'
  else if (in%nspin==2) then
     if (iproc == 0) write(*,'(1x,a)') 'Spin-polarised calculation: YES (Collinear)'
  else if (in%nspin==1) then
     if (iproc == 0) write(*,'(1x,a)') 'Spin-polarised calculation:  NO '
  else
     !if (iproc == 0) 
     write(*,'(1x,a,i0)')'Wrong spin polarisation id: ',in%nspin
     stop
  end if

  ! Add the electric field to the symmetry object.
  if (in%elecfield /= 0) then
     call ab6_symmetry_set_field(symObj, (/ 0._gp, in%elecfield, 0._gp /), ierror)
  end if

contains

  subroutine check()
    iline=iline+1
    if (ierror/=0) then
       !if (iproc == 0) 
             write(*,'(1x,a,a,a,i3)') &
            'Error while reading the file "',trim(filename),'", line=',iline
       stop
    end if
  end subroutine check

end subroutine dft_input_variables
!!***

!!****f* BigDFT/geopt_input_variables_default
!! FUNCTION
!!    Assign default values for GEOPT variables
!! SOURCE
!!
subroutine geopt_input_variables_default(in)
  use module_base
  use module_types
  implicit none
  type(input_variables), intent(inout) :: in

  !put some fake values for the geometry optimsation case
  in%geopt_approach='SDCG'
  in%ncount_cluster_x=0
  in%frac_fluct=1.0_gp
  in%forcemax=0.0_gp
  in%randdis=0.0_gp
  in%betax=2.0_gp
  in%ionmov = -1
  nullify(in%qmass)

end subroutine geopt_input_variables_default
!!***


!!****f* BigDFT/geopt_input_variables
!! FUNCTION
!!    Read the input variables needed for the geometry optimisation
!!    Every argument should be considered as mandatory
!! SOURCE
!!
subroutine geopt_input_variables(iproc,filename,in)
  use module_base
  use module_types
  implicit none
  character(len=*), intent(in) :: filename
  integer, intent(in) :: iproc
  type(input_variables), intent(inout) :: in
  !local variables
  character(len=*), parameter :: subname='geopt_input_variables'
  integer :: i_stat,ierror,ierrfrc,iline

  ! Read the input variables.
  open(unit=1,file=filename,status='old')

  !line number, to control the input values
  iline=0

  read(1,*,iostat=ierror) in%geopt_approach
  call check()
  read(1,*,iostat=ierror) in%ncount_cluster_x
  call check()
  in%forcemax = 0.d0
  read(1,*,iostat=ierrfrc) in%frac_fluct,in%forcemax
  call check()
  read(1,*,iostat=ierror) in%randdis
  call check()
  if (trim(in%geopt_approach) == "AB6MD") then
     read(1,*,iostat=ierror) in%ionmov
     call check()
     read(1,*,iostat=ierror) in%dtion
     call check()
     if (in%ionmov == 6) then
        read(1,*,iostat=ierror) in%mditemp
        call check()
     elseif (in%ionmov > 7) then
        read(1,*,iostat=ierror) in%mditemp, in%mdftemp
        call check()
     end if
     if (in%ionmov == 8) then
        read(1,*,iostat=ierror) in%noseinert
        call check()
     else if (in%ionmov == 9) then
        read(1,*,iostat=ierror) in%friction
        call check()
        read(1,*,iostat=ierror) in%mdwall
        call check()
     else if (in%ionmov == 13) then
        read(1,*,iostat=ierror) in%nnos
        call check()
        allocate(in%qmass(in%nnos+ndebug),stat=i_stat)
        call memocc(i_stat,in%qmass,'in%qmass',subname)
        read(1,*,iostat=ierror) in%qmass
        call check()
        read(1,*,iostat=ierror) in%bmass, in%vmass
        call check()
     end if
  else
     read(1,*,iostat=ierror) in%betax
     call check()
  end if

 
  close(unit=1,iostat=ierror)

  if (iproc == 0) then
     write(*,'(1x,a)') '--------------------------------------------------------------Geopt Input Parameters'
     write(*, "(A)")   "       Generic param.              Geo. optim.                MD param."

     write(*, "(1x,a,i7,1x,a,1x,a,1pe7.1,1x,a,1x,a,i7)") &
          & "      Max. steps=", in%ncount_cluster_x, "|", &
          & "Fluct. in forces=", in%frac_fluct,       "|", &
          & "          ionmov=", in%ionmov
     write(*, "(1x,a,a7,1x,a,1x,a,1pe7.1,1x,a,1x,a,0pf7.0)") &
          & "       algorithm=", in%geopt_approach, "|", &
          & "  Max. in forces=", in%forcemax,       "|", &
          & "           dtion=", in%dtion
     write(*, "(1x,a,1pe7.1,1x,a,1x,a,1pe7.1,1x,a)", advance="no") &
          & "random at.displ.=", in%randdis, "|", &
          & "  steep. descent=", in%betax,   "|"
     if (in%ionmov > 7) then
        write(*, "(1x,a,1f5.0,1x,a,1f5.0)") &
             & "start T=", in%mditemp, "stop T=", in%mdftemp
     else
        write(*,*)
     end if
     
     if (in%ionmov == 8) then
        write(*,*) "TODO: pretty printing!", in%noseinert
     else if (in%ionmov == 9) then
        write(*,*) "TODO: pretty printing!", in%friction
        write(*,*) "TODO: pretty printing!", in%mdwall
     else if (in%ionmov == 13) then
        write(*,*) "TODO: pretty printing!", in%nnos
        write(*,*) "TODO: pretty printing!", in%qmass
        write(*,*) "TODO: pretty printing!", in%bmass, in%vmass
     end if
  end if

contains

  subroutine check()
    iline=iline+1
    if (ierror/=0) then
       !if (iproc == 0) 
            write(*,'(1x,a,a,a,i3)') &
            'Error while reading the file "',trim(filename),'", line=',iline
       stop
    end if
  end subroutine check

end subroutine geopt_input_variables
!!***

!!****f* BigDFT/geopt_input_variables
!! FUNCTION
!!    Read the input variables needed for the geometry optimisation
!!    Every argument should be considered as mandatory
!! SOURCE
!!
subroutine kpt_input_variables(iproc,filename,in,atoms)
  use module_base
  use module_types
  use defs_basis
  use ab6_symmetry
  implicit none
  character(len=*), intent(in) :: filename
  integer, intent(in) :: iproc
  type(input_variables), intent(inout) :: in
  type(atoms_data), intent(in) :: atoms
  !local variables
  logical :: exists
  character(len=*), parameter :: subname='kpt_input_variables'
  character(len = 6) :: type
  integer :: i_stat,ierror,iline,i,nshiftk, ngkpt(3)
  real(gp) :: kptrlen, shiftk(3,8), norm

  ! Set default values.
  in%nkpt = 1

  inquire(file=trim(filename),exist=exists)
  if (.not. exists) then
     ! Set only the gamma point.
     allocate(in%kpt(3, in%nkpt+ndebug),stat=i_stat)
     call memocc(i_stat,in%kpt,'in%kpt',subname)
     in%kpt(:, 1) = (/ 0., 0., 0. /)
     allocate(in%wkpt(in%nkpt+ndebug),stat=i_stat)
     call memocc(i_stat,in%wkpt,'in%wkpt',subname)
     in%wkpt(1) = 1.
     return
  !and control whether we are giving k-points to Free BC
  else if (atoms%geocode == 'F') then
     if (iproc==0) write(*,*)&
          ' NONSENSE: Trying to use k-points with Free Boundary Conditions!'
     stop
  end if

  ! Real generation of k-point set.
  open(unit=1,file=filename,status='old')

  !line number, to control the input values
  iline=0

  read(1,*,iostat=ierror) type
  call check()

  if (trim(type) == "auto" .or. trim(type) == "Auto" .or. trim(type) == "AUTO") then
     read(1,*,iostat=ierror) kptrlen
     call check()
     
     call ab6_symmetry_get_auto_k_grid(atoms%symObj, in%nkpt, in%kpt, in%wkpt, &
          & kptrlen, ierror)
     if (ierror /= AB6_NO_ERROR) stop
  else if (trim(type) == "MPgrid" .or. trim(type) == "mpgrid") then
     read(1,*,iostat=ierror) ngkpt
     call check()
     read(1,*,iostat=ierror) nshiftk
     call check()
     do i = 1, min(nshiftk, 8), 1
        read(1,*,iostat=ierror) shiftk(:, i)
        call check()
     end do

     call ab6_symmetry_get_mp_k_grid(atoms%symObj, in%nkpt, in%kpt, in%wkpt, &
          & ngkpt, nshiftk, shiftk, ierror)
     if (ierror /= AB6_NO_ERROR) stop
  else if (trim(type) == "manual" .or. trim(type) == "Manual") then
     read(1,*,iostat=ierror) in%nkpt
     call check()
     allocate(in%kpt(3, in%nkpt+ndebug),stat=i_stat)
     call memocc(i_stat,in%kpt,'in%kpt',subname)
     allocate(in%wkpt(in%nkpt+ndebug),stat=i_stat)
     call memocc(i_stat,in%wkpt,'in%wkpt',subname)
     norm=0.0_gp
     do i = 1, in%nkpt
        read(1,*,iostat=ierror) in%kpt(:, i), in%wkpt(i)
        norm=norm+in%wkpt(i)
        call check()
     end do
     
     ! We normalise the weights.
     in%wkpt(:) = in%wkpt / norm

  end if

  close(unit=1,iostat=ierror)

  ! Convert reduced coordinates into BZ coordinates.
  do i = 1, in%nkpt, 1
     in%kpt(:, i) = in%kpt(:, i) / (/ atoms%alat1, atoms%alat2, atoms%alat3 /) * two_pi
  end do

  ! Output
  if (iproc == 0) then
     write(*, "(1x,a,i6)") "Number of k-points  =", in%nkpt
     write(*, "(1x,a)")    "k-point       red. coordinates             BZ coordinates            weight"
     do i = 1, in%nkpt, 1
        write(*, "(3x,i3,1x,3f9.5,2x,3f9.5,4x,f9.5)") i, &
             & in%kpt(:, i) * (/ atoms%alat1, atoms%alat2, atoms%alat3 /) / two_pi, &
             & in%kpt(:, i), in%wkpt(i)
     end do
  end if
contains
  subroutine check()
    iline=iline+1
    if (ierror/=0) then
       !if (iproc == 0) 
            write(*,'(1x,a,a,a,i3)') &
            'Error while reading the file "',trim(filename),'", line=',iline
       stop
    end if
  end subroutine check
end subroutine kpt_input_variables
!!***
!!****f* BigDFT/free_input_variables
!! FUNCTION
!!  Free all dynamically allocated memory from the input variable structure.
!! SOURCE
!!
subroutine free_input_variables(in)
  use module_base
  use module_types
  implicit none
  type(input_variables), intent(inout) :: in
  character(len=*), parameter :: subname='free_input_variables'
  integer :: i_stat, i_all
  if (associated(in%qmass)) then
     i_all=-product(shape(in%qmass))*kind(in%qmass)
     deallocate(in%qmass,stat=i_stat)
     call memocc(i_stat,i_all,'in%qmass',subname)
  end if
  if (associated(in%kpt)) then
     i_all=-product(shape(in%kpt))*kind(in%kpt)
     deallocate(in%kpt,stat=i_stat)
     call memocc(i_stat,i_all,'in%kpt',subname)
  end if
  if (associated(in%wkpt)) then
     i_all=-product(shape(in%wkpt))*kind(in%wkpt)
     deallocate(in%wkpt,stat=i_stat)
     call memocc(i_stat,i_all,'in%wkpt',subname)
  end if

!!$  if (associated(in%Gabs_coeffs) ) then
!!$     i_all=-product(shape(in%Gabs_coeffs))*kind(in%Gabs_coeffs)
!!$     deallocate(in%Gabs_coeffs,stat=i_stat)
!!$     call memocc(i_stat,i_all,'in%Gabs_coeffs',subname)
!!$  end if

end subroutine free_input_variables
!!***
!!****f* BigDFT/abscalc_input_variables_default
!! FUNCTION
!!    Assign default values for ABSCALC variables
!! SOURCE
!!
subroutine abscalc_input_variables_default(in)
  use module_base
  use module_types
  implicit none
  type(input_variables), intent(out) :: in

  in%c_absorbtion=.false.
  in%potshortcut=0
  in%iat_absorber=0

end subroutine abscalc_input_variables_default
!!***


!!****f* BigDFT/abscalc_input_variables
!! FUNCTION
!!    Read the input variables needed for the ABSCALC
!!    Every argument should be considered as mandatory
!! SOURCE
!!
subroutine abscalc_input_variables(iproc,filename,in)
  use module_base
  use module_types
  implicit none
  type(input_variables), intent(inout) :: in

  character(len=*), intent(in) :: filename
  integer, intent(in) :: iproc

  !local variables
  integer :: ierror,iline, i

  character(len=*), parameter :: subname='abscalc_input_variables'
  integer :: i_stat

  ! Read the input variables.
  open(unit=111,file=filename,status='old')

  !line number, to control the input values
  iline=0

  !x-adsorber treatment (in progress)

  read(111,*,iostat=ierror) in%iabscalc_type
  call check()


  read(111,*,iostat=ierror)  in%iat_absorber
  call check()
  read(111,*,iostat=ierror)  in%L_absorber
  call check()

  allocate(in%Gabs_coeffs(2*in%L_absorber +1+ndebug),stat=i_stat)
  call memocc(i_stat,in%Gabs_coeffs,'Gabs_coeffs',subname)

  read(111,*,iostat=ierror)  (in%Gabs_coeffs(i), i=1,2*in%L_absorber +1 )
  call check()

  read(111,*,iostat=ierror)  in%potshortcut
  call check()
  
  read(111,*,iostat=ierror)  in%nsteps
  call check()
  
  read(111,*,iostat=ierror) in%abscalc_alterpot, in%abscalc_eqdiff 

  if(ierror==0) then
     
  else
     in%abscalc_alterpot=.false.
     in%abscalc_eqdiff =.false.
  endif

  in%c_absorbtion=.true.

  close(unit=111)

contains

  subroutine check()
    iline=iline+1
    if (ierror/=0) then
       if (iproc == 0) write(*,'(1x,a,a,a,i3)') &
            'Error while reading the file "',trim(filename),'", line=',iline
       stop
    end if
  end subroutine check

end subroutine abscalc_input_variables
!!***


!!****f* BigDFT/dft_input_converter
!! FUNCTION
!!  Convert the format of input variables
!! SOURCE
!!
subroutine dft_input_converter(in)
  use module_base
  use module_types
  implicit none
  type(input_variables), intent(in) :: in
  !local variables
  character(len=100) :: line
  integer :: iline

  ! Read the input variables.
  open(unit=1,file='input_convert.dft',status='new')

  !line number, to control the input values
  iline=0
  !grid spacings
  line=''
  line=' hx,hy,hz: grid spacing in the three directions'
  write(1,'(3(f6.3),a)') in%hx,in%hy,in%hz,trim(line)
  !coarse and fine radii around atoms
  line=''
  line=' crmult, frmult: c(f)rmult*radii_cf(*,1(2)) gives the coarse (fine)radius around each atom'
  write(1,'(2(1x,f4.1),a)') in%crmult,in%frmult,trim(line)
  line=''
  line=' ixc: exchange-correlation parameter (LDA=1,PBE=11)'
  !XC functional (ABINIT XC codes)
  write(1,'(i3,a)') in%ixc,trim(line)

  line=''
  line=' ncharge: charge of the system, Electric field'
  write(1,'(i3,1(f6.3),a)') in%ncharge,in%elecfield,trim(line)

  line=''
  line=' nspin=1 non-spin polarization, mpol=total magnetic moment'
  write(1,'(2(i3),a)') in%nspin,in%mpol,trim(line)

  line=''
  line=' gnrm_cv: convergence criterion gradient'
  write(1,'(1pe7.0,a)') in%gnrm_cv,trim(line)
  
  line=''
  line=' itermax,nrepmax: maximum number of wavefunction optimizations and of re-diagonalised runs'
  write(1,'(2(i3),a)') in%itermax,in%nrepmax,trim(line)
  
  line=''
  line=' ncong, idsx: # CG iterations for the preconditioning equation, length of the diis history'
  write(1,'(2(i3),a)') in%ncong,in%idsx,trim(line)
  
  line=''
  line=' dispersion correction functional (values 1,2,3), 0=no correction'
  write(1,'(i3,a)') in%dispersion,trim(line)
  
  line=''
  line=' write "CUDAGPU" on this line to use GPU acceleration (GPU.config file is needed)'
  write(1,'(a)') trim(line)

  !now the varaibles which are to be used only for the last run
  line=''
  line=' InputPsiId, output_wf, output_grid'
  write(1,*) in%inputPsiId,in%output_wf,in%output_grid,trim(line)
  

  line=''
  line=' calc_tail, rbuf, ncongt: calculate tails,length of the tail (AU),# tail CG iterations'
  if (in%calc_tail) then
     write(1,'(f4.1,i4,a)') in%rbuf,in%ncongt,trim(line)
  else
     write(1,'(f4.1,i4,a)') 0.0_gp,in%ncongt,trim(line)
  end if


  !davidson treatment
  line=''
  line=' davidson treatment, no. of virtual orbitals, no of plotted orbitals'
  write(1,'(2(i3),a)') in%nvirt,in%nplot,trim(line)
  
  line=''
  line=' x-ray adsorber treatment'
  !x-adsorber treatment (in progress)
  write(1,'(i3,a)')  in%iat_absorber,trim(line)
  

  line=''
  line='0 .false. .false. 0.d0 vacancy: atom no., read_ref_den, correct_offset, gnrm_sw'
  !electrostatic treatment of the vacancy (experimental)
  write(1,*) trim(line)


  line=''
  line=' 2   verbosity of the output 0=low, 2=high'
  !electrostatic treatment of the vacancy (experimental)
  write(1,*) trim(line)
   
  close(unit=1)
end subroutine dft_input_converter
!!***





!!****f* BigDFT/read_input_variables
!! FUNCTION
!!    Read the input variables in the file 'input.dat', old format.
!! SOURCE
!!
subroutine read_input_variables_old(iproc,filename,in)
  use module_base
  use module_types
  implicit none
  character(len=*), intent(in) :: filename
  integer, intent(in) :: iproc
  type(input_variables), intent(out) :: in
  !local variables
  character(len=7) :: cudagpu
  character(len=100) :: line
  integer :: ierror,ierrfrc,iconv,iblas,iline,initerror

  ! Read the input variables.
  open(unit=1,file=filename,status='old')

  iline=0
  !read the line for force the CUDA GPU calculation for all processors
  read(1,'(a100)')line
  read(line,*,iostat=ierrfrc) cudagpu
  if (ierrfrc == 0 .and. cudagpu=='CUDAGPU') then
!     call init_lib(iproc,initerror,iconv,iblas,GPUshare)
!     call sg_init(GPUshare,iconv,iproc,initerror)
iconv = 1
iblas = 1
     if (initerror == 1) then

        write(*,'(1x,a)')'**** ERROR: GPU library init failed, aborting...'
        call MPI_ABORT(MPI_COMM_WORLD,initerror,ierror)



     
     end if
    ! GPUshare=.true.
     if (iconv == 1) then
        !change the value of the GPU convolution flag defined in the module_base
        GPUconv=.true.
     end if
     if (iblas == 1) then
        !change the value of the GPU convolution flag defined in the module_base
        GPUblas=.true.
     end if
     read(1,*,iostat=ierror) in%ncount_cluster_x
     call check()
  else
     read(line,*,iostat=ierror) in%ncount_cluster_x
     call check()
  end if

  read(1,'(a100)')line
  read(line,*,iostat=ierrfrc) in%frac_fluct,in%forcemax
  if (ierrfrc /= 0) then
     read(line,*,iostat=ierror) in%frac_fluct
     in%forcemax=0.0_gp
  end if
  call check()
  read(1,*,iostat=ierror) in%randdis
  call check()
  read(1,*,iostat=ierror) in%betax
  call check()
  read(1,*,iostat=ierror) in%hx,in%hy,in%hz
  call check()
  read(1,*,iostat=ierror) in%crmult
  call check()
  read(1,*,iostat=ierror) in%frmult
  call check()

  read(1,*,iostat=ierror) in%ixc
  call check()
  read(1,*,iostat=ierror) in%elecfield
  call check()
  read(1,*,iostat=ierror) in%gnrm_cv
  call check()
  read(1,'(a100)')line
  read(line,*,iostat=ierror) in%itermax,in%nrepmax
  if (ierror == 0) then
     !read(line,*,iostat=ierror) in%ncharge,in%elecfield
  else
     read(line,*,iostat=ierror)in%itermax
     in%nrepmax=10
  end if
  call check()
  read(1,*,iostat=ierror) in%ncong
  call check()
  read(1,*,iostat=ierror) in%idsx
  call check()
  read(1,*,iostat=ierror) in%calc_tail
  call check()
  read(1,*,iostat=ierror) in%rbuf
  call check()
  read(1,*,iostat=ierror) in%ncongt
  call check()
  read(1,*,iostat=ierror) in%nspin,in%mpol
  call check()
  read(1,*,iostat=ierror) in%inputPsiId,in%output_wf,in%output_grid
  call check()

  !project however the wavefunction on gaussians if asking to write them on disk
  in%gaussian_help=(in%inputPsiId >= 10)! commented .or. in%output_wf 
  !switch on the gaussian auxiliary treatment 
  !and the zero of the forces
  if (in%inputPsiId == 10) then
     in%inputPsiId=0
  end if

  ! qoh: Try to read dispersion input variable
  read(1,'(a100)',iostat=ierror)line
  if (ierror == 0) then
     if (index(line,"dispersion") /= 0) then 
        read(line,*,iostat=ierror) in%dispersion
        !add reading lines for Davidson treatment 
        !(optional for backward compatibility)
        read(1,*,iostat=ierror) in%nvirt, in%nplot
     else 
        in%dispersion = 0
        read(line,*,iostat=ierror) in%nvirt, in%nplot
     endif   
     ! add reading for absorbing atom. iat_absorber=0 ( default ) means no absorption calculation
     if(ierror==0) then
        read(1,*,iostat=ierror)  in%iat_absorber
        if(ierror/=0) then
           in%iat_absorber=0
        endif
     else
        in%iat_absorber=0
     endif

  ! AMmodif end

  else
     in%dispersion = 0
     in%nvirt=0
     in%nplot=0
     in%iat_absorber=0
 end if

  !performs some check: for the moment Davidson treatment is allowed only for spin-unpolarised
  !systems
  if (in%nspin/=1 .and. in%nvirt/=0) then
     !if (iproc==0) then
        write(*,'(1x,a)')'ERROR: Davidson treatment allowed only for non spin-polarised systems'
     !end if
     stop
  end if
 
  close(unit=1,iostat=ierror)

  if (iproc == 0) then
     write(*,'(1x,a,i0)') 'Max. number of wavefnctn optim ',in%ncount_cluster_x
     write(*,'(1x,a,1pe10.2)') 'Convergence criterion for forces: fraction of noise ',&
          in%frac_fluct
     write(*,'(1x,a,1pe10.2)') '                                : maximal component ',&
          in%forcemax
     write(*,'(1x,a,1pe10.2)') 'Random displacement amplitude ',in%randdis
     write(*,'(1x,a,1pe10.2)') 'Steepest descent step ',in%betax
     if (in%nvirt > 0) then
        !read virtual orbital and plotting request
        write(*,'(1x,a,i0)')'Virtual orbitals ',in%nvirt
        write(*,'(1x,a,i0,a)')'Output for density plots is requested for ',abs(in%nplot),' orbitals'
     end if
  end if

     if (in%nspin==4) then
        if (iproc == 0) write(*,'(1x,a)') 'Spin-polarised calculation: YES (Non-collinear)'
     else if (in%nspin==2) then
        if (iproc == 0) write(*,'(1x,a)') 'Spin-polarised calculation: YES (Collinear)'
     else if (in%nspin==1) then
        if (iproc == 0) write(*,'(1x,a)') 'Spin-polarised calculation:  NO '
     else
        !if (iproc == 0) 
        write(*,'(1x,a,i0)')'Wrong spin polarisation id: ',in%nspin
        stop
     end if

contains

  subroutine check()
    iline=iline+1
    if (ierror/=0) then
       !if (iproc == 0) 
            write(*,'(1x,a,a,a,i3)') &
            'Error while reading the file "',trim(filename),'", line=',iline
       stop
    end if
  end subroutine check

end subroutine read_input_variables_old
!!***


!!****f* BigDFT/print_input_parameters
!! FUNCTION
!!    Print all input parameters
!! SOURCE
!!
subroutine print_input_parameters(in,atoms)
  use module_types
  implicit none
  type(input_variables), intent(in) :: in
  type(atoms_data), intent(in) :: atoms

  write(*,'(1x,a)')&
       '------------------------------------------------------------------- Input Parameters'
  write(*,'(1x,a)')&
       '    System Choice       Resolution Radii        SCF Iteration      Finite Size Corr.'
  write(*,'(1x,a,f7.3,1x,a,f5.2,1x,a,1pe8.1,1x,a,l4)')&
       'Max. hgrid  =',in%hx,   '|  Coarse Wfs.=',in%crmult,'| Wavefns Conv.=',in%gnrm_cv,&
       '| Calculate=',in%calc_tail
  write(*,'(1x,a,i7,1x,a,f5.2,1x,a,i5,a,i2,1x,a,f4.1)')&
       '       XC id=',in%ixc,     '|    Fine Wfs.=',in%frmult,'| Max. N. Iter.=',in%itermax,&
       'x',in%nrepmax,'| Extension=',in%rbuf
  write(*,'(1x,a,i7,1x,a,1x,a,i8,1x,a,i4)')&
       'total charge=',in%ncharge, '|                   ','| CG Prec.Steps=',in%ncong,&
       '|  CG Steps=',in%ncongt
  write(*,'(1x,a,1pe7.1,1x,a,1x,a,i8)')&
       ' elec. field=',in%elecfield,'|                   ','| DIIS Hist. N.=',in%idsx
  if (in%nspin>=2) then
     write(*,'(1x,a,i7,1x,a)')&
          'Polarisation=',2*in%mpol, '|'
  end if
  if (atoms%geocode /= 'F') then
     write(*,'(1x,a,1x,a,3(1x,1pe12.5))')&
          '  Geom. Code=    '//atoms%geocode//'   |',&
          '  Box Sizes (Bohr) =',atoms%alat1,atoms%alat2,atoms%alat3

  end if
end subroutine print_input_parameters
!!***

!!****f* BigDFT/read_atomic_file
!! FUNCTION
!!    Read atomic file
!! SOURCE
!!
subroutine read_atomic_file(file,iproc,atoms,rxyz)
  use module_base
  use module_types
  use module_interfaces, except_this_one => read_atomic_file
  use defs_basis
  use ab6_symmetry
  implicit none
  character(len=*), intent(in) :: file
  integer, intent(in) :: iproc
  type(atoms_data), intent(inout) :: atoms
  real(gp), dimension(:,:), pointer :: rxyz
  !local variables
  character(len=*), parameter :: subname='read_atomic_file'
  integer :: i_stat, l, ierr, i_all, iat, ityp
  logical :: file_exists
  character(len = 128) :: filename
  real(gp) :: rprimd(3, 3)
  real(gp), dimension(:,:), allocatable :: xRed
  integer :: nSym
  integer :: sym(3, 3, AB6_MAX_SYMMETRIES)
  integer :: symAfm(AB6_MAX_SYMMETRIES)
  real(gp) :: transNon(3, AB6_MAX_SYMMETRIES)
  real(gp) :: genAfm(3)
  character(len=5) :: pointGroup
  integer :: spaceGroup, pointGroupMagn

  file_exists = .false.

  ! Test posinp.xyz
  if (.not. file_exists) then
     inquire(FILE = file//'.xyz', EXIST = file_exists)
     if (file_exists) write(filename, "(A)") file//'.xyz'!"posinp.xyz"
     write(atoms%format, "(A)") "xyz"
  end if
  ! Test posinp.ascii
  if (.not. file_exists) then
     inquire(FILE = file//'.ascii', EXIST = file_exists)
     if (file_exists) write(filename, "(A)") file//'.ascii'!"posinp.ascii"
     write(atoms%format, "(A)") "ascii"
  end if
  ! Test the name directly
  if (.not. file_exists) then
     inquire(FILE = file, EXIST = file_exists)
     if (file_exists) write(filename, "(A)") file
     l = len(file)
     if (file(l-3:l) == ".xyz") then
        write(atoms%format, "(A)") "xyz"
     else if (file(l-5:l) == ".ascii") then
        write(atoms%format, "(A)") "ascii"
     else
        write(*,*) "Atomic input file '" // trim(file) // "', format not recognised."
        write(*,*) " File should be *.ascii or *.xyz."
        stop
     end if
  end if

  if (.not. file_exists) then
     write(*,*) "Atomic input file not found."
     write(*,*) " Files looked for were '"//file//"'.ascii, '"//file//".xyz' and '"//file//"'."
     stop 
  end if

  open(unit=99,file=trim(filename),status='old')

  if (atoms%format == "xyz") then
     read(99,*) atoms%nat,atoms%units
 
     allocate(rxyz(3,atoms%nat+ndebug),stat=i_stat)
     call memocc(i_stat,rxyz,'rxyz',subname)

     !read atomic positions
     call read_atomic_positions(iproc,99,atoms,rxyz)
  else if (atoms%format == "ascii") then
     !read atomic positions
     call read_ascii_positions(iproc,99,atoms,rxyz)
  end if

  close(99)

  !control atom positions
  call check_atoms_positions(iproc,atoms,rxyz)

  ! Prepare the symmetry object.
  if (atoms%geocode /= 'F') then
     call ab6_symmetry_new(atoms%symObj)
     rprimd(:,:) = 0
     rprimd(1,1) = atoms%alat1
     rprimd(2,2) = atoms%alat2
     if (atoms%geocode == 'S') rprimd(2,2) = 1000._gp
     rprimd(3,3) = atoms%alat3
     call ab6_symmetry_set_lattice(atoms%symObj, rprimd, ierr)
     allocate(xRed(3, atoms%nat+ndebug),stat=i_stat)
     call memocc(i_stat,xRed,'xRed',subname)
     xRed(1,:) = modulo(rxyz(1, :) / rprimd(1,1), 1._gp)
     xRed(2,:) = modulo(rxyz(2, :) / rprimd(2,2), 1._gp)
     xRed(3,:) = modulo(rxyz(3, :) / rprimd(3,3), 1._gp)
     call ab6_symmetry_set_structure(atoms%symObj, atoms%nat, atoms%iatype, xRed, ierr)
     i_all=-product(shape(xRed))*kind(xRed)
     deallocate(xRed,stat=i_stat)
     call memocc(i_stat,i_all,'xRed',subname)
     if (atoms%geocode == 'S') then
        call ab6_symmetry_set_periodicity(atoms%symObj, &
             & (/ .true., .false., .true. /), ierr)
     else   if (atoms%geocode == 'F') then
        call ab6_symmetry_set_periodicity(atoms%symObj, &
             & (/ .false., .false., .false. /), ierr)
     end if
  else
     atoms%symObj = -1
  end if

  ! Output...
  if (iproc.eq.0) then
     if (atoms%geocode /= 'F') then
        call ab6_symmetry_get_matrices(atoms%symObj, nSym, sym, transNon, symAfm, ierr)
        call ab6_symmetry_get_group(atoms%symObj, pointGroup, spaceGroup, &
             & pointGroupMagn, genAfm, ierr)
        if (ierr == AB6_ERROR_SYM_NOT_PRIMITIVE) write(pointGroup, "(A)") "!prim"
     end if

     write(*,'(1x,a,i5)')        'Number of atoms     = ',atoms%nat
     write(*,'(1x,a,i5)')        'Number of atom types= ',atoms%ntypes
     if (atoms%geocode /= 'F') then
        write(*,'(1x,a,i5,a,1x,a)') 'Number of symmetries= ',nSym, &
             & " | point group=", pointGroup
     end if

     do ityp=1,atoms%ntypes
        write(*,'(1x,a,i0,a,a)') 'Atoms of type ',ityp,' are ', &
             & trim(atoms%atomnames(ityp))
     enddo

     do iat=1,atoms%nat
        if (atoms%ifrztyp(iat)/=0) &
             write(*,'(1x,a,i0,a,a,a,i3)') &
             'FIXED Atom N.:',iat,', Name: ', &
             & trim(atoms%atomnames(atoms%iatype(iat))),&
             ', ifrztyp= ',atoms%ifrztyp(iat)
     enddo
  end if
end subroutine read_atomic_file
!!***


subroutine deallocate_atoms(atoms,subname) 
  use module_base
  use module_types
  use ab6_symmetry
  implicit none
  character(len=*), intent(in) :: subname
  type(atoms_data), intent(inout) :: atoms
  !local variables
  integer :: i_stat, i_all

  !deallocations
  i_all=-product(shape(atoms%ifrztyp))*kind(atoms%ifrztyp)
  deallocate(atoms%ifrztyp,stat=i_stat)
  call memocc(i_stat,i_all,'atoms%ifrztyp',subname)
  i_all=-product(shape(atoms%iatype))*kind(atoms%iatype)
  deallocate(atoms%iatype,stat=i_stat)
  call memocc(i_stat,i_all,'atoms%iatype',subname)
  i_all=-product(shape(atoms%natpol))*kind(atoms%natpol)
  deallocate(atoms%natpol,stat=i_stat)
  call memocc(i_stat,i_all,'atoms%natpol',subname)
  i_all=-product(shape(atoms%atomnames))*kind(atoms%atomnames)
  deallocate(atoms%atomnames,stat=i_stat)
  call memocc(i_stat,i_all,'atoms%atomnames',subname)
  i_all=-product(shape(atoms%amu))*kind(atoms%amu)
  deallocate(atoms%amu,stat=i_stat)
  call memocc(i_stat,i_all,'atoms%amu',subname)
  if (atoms%symObj >= 0) call ab6_symmetry_free(atoms%symObj)

end subroutine deallocate_atoms




!!****f* BigDFT/read_atomic_positions
!! FUNCTION
!!    Read atomic positions
!! SOURCE
!!
subroutine read_atomic_positions(iproc,ifile,atoms,rxyz)
  use module_base
  use module_types
  implicit none
  integer, intent(in) :: iproc,ifile
  type(atoms_data), intent(inout) :: atoms
  real(gp), dimension(3,atoms%nat), intent(out) :: rxyz
  !local variables
  character(len=*), parameter :: subname='read_atomic_positions'
  character(len=2) :: symbol
  character(len=20) :: tatonam
  character(len=50) :: extra
  character(len=150) :: line
  logical :: lpsdbl
  integer :: iat,ityp,i,ierrsfx,i_stat
! To read the file posinp (avoid differences between compilers)
  real(kind=4) :: rx,ry,rz,alat1,alat2,alat3
! case for which the atomic positions are given whithin general precision
  real(gp) :: rxd0,ryd0,rzd0,alat1d0,alat2d0,alat3d0
  character(len=20), dimension(100) :: atomnames

  allocate(atoms%iatype(atoms%nat+ndebug),stat=i_stat)
  call memocc(i_stat,atoms%iatype,'atoms%iatype',subname)
  allocate(atoms%ifrztyp(atoms%nat+ndebug),stat=i_stat)
  call memocc(i_stat,atoms%ifrztyp,'atoms%ifrztyp',subname)
  allocate(atoms%natpol(atoms%nat+ndebug),stat=i_stat)
  call memocc(i_stat,atoms%natpol,'atoms%natpol',subname)
  allocate(atoms%amu(atoms%nat+ndebug),stat=i_stat)
  call memocc(i_stat,atoms%amu,'atoms%amu',subname)

  !controls if the positions are provided with machine precision
  if (atoms%units == 'angstroemd0' .or. atoms%units== 'atomicd0' .or. atoms%units== 'bohrd0') then
     lpsdbl=.true.
  else
     lpsdbl=.false.
  end if

  !this array is useful for frozen atoms
  !no atom is frozen by default
  atoms%ifrztyp(:)=0
  !also the spin polarisation and the charge are is fixed to zero by default
  !this corresponds to the value of 100
  !RULE natpol=charge*1000 + 100 + spinpol
  atoms%natpol(:)=100

  !read from positions of .xyz format, but accepts also the old .ascii format
  read(ifile,'(a150)')line

!!!  !old format, still here for backward compatibility
!!!  !admits only simple precision calculation
!!!  read(line,*,iostat=ierror) rx,ry,rz,tatonam

!!!  !in case of old format, put geocode to F and alat to 0.
!!!  if (ierror == 0) then
!!!     atoms%geocode='F'
!!!     alat1d0=0.0_gp
!!!     alat2d0=0.0_gp
!!!     alat3d0=0.0_gp
!!!  else
  if (lpsdbl) then
     read(line,*,iostat=ierrsfx) tatonam,alat1d0,alat2d0,alat3d0
  else
     read(line,*,iostat=ierrsfx) tatonam,alat1,alat2,alat3
  end if
  if (ierrsfx == 0) then
     if (trim(tatonam)=='periodic') then
        atoms%geocode='P'
     else if (trim(tatonam)=='surface') then 
        atoms%geocode='S'
        atoms%alat2=0.0_gp
     else !otherwise free bc
        atoms%geocode='F'
        atoms%alat1=0.0_gp
        atoms%alat2=0.0_gp
        atoms%alat3=0.0_gp
     end if
     if (.not. lpsdbl) then
        alat1d0=real(alat1,gp)
        alat2d0=real(alat2,gp)
        alat3d0=real(alat3,gp)
     end if
  else
     atoms%geocode='F'
     alat1d0=0.0_gp
     alat2d0=0.0_gp
     alat3d0=0.0_gp
  end if
!!!  end if

  !reduced coordinates are possible only with periodic units
  if (atoms%units == 'reduced' .and. atoms%geocode == 'F') then
     if (iproc==0) write(*,'(1x,a)')&
          'ERROR: Reduced coordinates are not allowed with isolated BC'
  end if

  !convert the values of the cell sizes in bohr
  if (atoms%units=='angstroem' .or. atoms%units=='angstroemd0') then
     ! if Angstroem convert to Bohr
     atoms%alat1=alat1d0/bohr2ang
     atoms%alat2=alat2d0/bohr2ang
     atoms%alat3=alat3d0/bohr2ang
  else if  (atoms%units=='atomic' .or. atoms%units=='bohr'  .or.&
       atoms%units== 'atomicd0' .or. atoms%units== 'bohrd0') then
     atoms%alat1=alat1d0
     atoms%alat2=alat2d0
     atoms%alat3=alat3d0
  else if (atoms%units == 'reduced') then
     !assume that for reduced coordinates cell size is in bohr
     atoms%alat1=real(alat1,gp)
     atoms%alat2=real(alat2,gp)
     atoms%alat3=real(alat3,gp)
  else
     write(*,*) 'length units in input file unrecognized'
     write(*,*) 'recognized units are angstroem or atomic = bohr'
     stop 
  endif

  atoms%ntypes=0
  do iat=1,atoms%nat

     !xyz input file, allow extra information
     read(ifile,'(a150)')line 
     if (lpsdbl) then
        read(line,*,iostat=ierrsfx)symbol,rxd0,ryd0,rzd0,extra
     else
        read(line,*,iostat=ierrsfx)symbol,rx,ry,rz,extra
     end if
     !print *,'extra',iat,extra
     call find_extra_info(line,extra)
     !print *,'then',iat,extra
     call parse_extra_info(iproc,iat,extra,atoms)

     tatonam=trim(symbol)
!!!     end if
     if (lpsdbl) then
        rxyz(1,iat)=rxd0
        rxyz(2,iat)=ryd0
        rxyz(3,iat)=rzd0
     else
        rxyz(1,iat)=real(rx,gp)
        rxyz(2,iat)=real(ry,gp)
        rxyz(3,iat)=real(rz,gp)
     end if
     if (atoms%units == 'reduced') then !add treatment for reduced coordinates
        rxyz(1,iat)=modulo(rxyz(1,iat),1.0_gp)
        if (atoms%geocode == 'P') rxyz(2,iat)=modulo(rxyz(2,iat),1.0_gp)
        rxyz(3,iat)=modulo(rxyz(3,iat),1.0_gp)
     else if (atoms%geocode == 'P') then
        rxyz(1,iat)=modulo(rxyz(1,iat),alat1d0)
        rxyz(2,iat)=modulo(rxyz(2,iat),alat2d0)
        rxyz(3,iat)=modulo(rxyz(3,iat),alat3d0)
     else if (atoms%geocode == 'S') then
        rxyz(1,iat)=modulo(rxyz(1,iat),alat1d0)
        rxyz(3,iat)=modulo(rxyz(3,iat),alat3d0)
     end if
 
     do ityp=1,atoms%ntypes
        if (tatonam == atomnames(ityp)) then
           atoms%iatype(iat)=ityp
           goto 200
        endif
     enddo
     atoms%ntypes=atoms%ntypes+1
     if (atoms%ntypes > 100) stop 'more than 100 atomnames not permitted'
     atomnames(ityp)=tatonam
     atoms%iatype(iat)=atoms%ntypes
200  continue

     if (atoms%units=='angstroem' .or. atoms%units=='angstroemd0') then
        ! if Angstroem convert to Bohr
        do i=1,3 
           rxyz(i,iat)=rxyz(i,iat)/bohr2ang
        enddo
     else if (atoms%units == 'reduced') then 
        rxyz(1,iat)=rxyz(1,iat)*atoms%alat1
        if (atoms%geocode == 'P') rxyz(2,iat)=rxyz(2,iat)*atoms%alat2
        rxyz(3,iat)=rxyz(3,iat)*atoms%alat3
     endif
  enddo

  !now that ntypes is determined allocate atoms%atomnames and copy the values
  allocate(atoms%atomnames(atoms%ntypes+ndebug),stat=i_stat)
  call memocc(i_stat,atoms%atomnames,'atoms%atomnames',subname)
  atoms%atomnames(1:atoms%ntypes)=atomnames(1:atoms%ntypes)
end subroutine read_atomic_positions
!!***


!!****f* BigDFT/check_atoms_positions
!! FUNCTION
!!    Check the position of atoms
!! SOURCE
!!
subroutine check_atoms_positions(iproc,atoms,rxyz)
  use module_base
  use module_types
  implicit none
  integer, intent(in) :: iproc
  type(atoms_data), intent(in) :: atoms
  real(gp), dimension(3,atoms%nat), intent(in) :: rxyz
  !local variables
  logical :: dowrite
  integer :: iat,nateq,jat,j

  nateq=0
  do iat=1,atoms%nat
     do jat=iat+1,atoms%nat
        if ((rxyz(1,iat)-rxyz(1,jat))**2+(rxyz(2,iat)-rxyz(2,jat))**2+&
             (rxyz(3,iat)-rxyz(3,jat))**2 ==0.0_gp) then
           nateq=nateq+1
           write(*,'(1x,a,2(i0,a,a6,a))')'ERROR: atoms ',iat,&
                ' (',trim(atoms%atomnames(atoms%iatype(iat))),') and ',&
                jat,' (',trim(atoms%atomnames(atoms%iatype(jat))),&
                ') have the same positions'
        end if
     end do
  end do
  if (nateq /= 0) then
     if (iproc == 0) then
        write(*,'(1x,a)')'Control your posinp file, cannot proceed'
        write(*,'(1x,a)',advance='no')&
             'Writing tentative alternative positions in the file posinp_alt...'
        open(unit=9,file='posinp_alt')
        write(9,'(1x,a)')' ??? atomicd0'
        write(9,*)
        do iat=1,atoms%nat
           dowrite=.true.
           do jat=iat+1,atoms%nat
              if ((rxyz(1,iat)-rxyz(1,jat))**2+(rxyz(2,iat)-rxyz(2,jat))**2+&
                   (rxyz(3,iat)-rxyz(3,jat))**2 ==0.0_gp) then
                 dowrite=.false.
              end if
           end do
           if (dowrite) & 
                write(9,'(a2,4x,3(1x,1pe21.14))')trim(atoms%atomnames(atoms%iatype(iat))),&
                (rxyz(j,iat),j=1,3)
        end do
        close(9)
        write(*,'(1x,a)')' done.'
        write(*,'(1x,a)')' Replace ??? in the file heading with the actual atoms number'               
     end if
     stop 'check_atoms_positions'
  end if
end subroutine check_atoms_positions
!!***


!!****f* BigDFT/find_extra_info
!! FUNCTION
!!    Find extra information
!!
!! SOURCE
!!
subroutine find_extra_info(line,extra)
  implicit none
  character(len=150), intent(in) :: line
  character(len=50), intent(out) :: extra
  !local variables
  logical :: space
  integer :: i,nspace
  i=1
  space=.true.
  nspace=-1
  !print *,'line',line
  find_space : do
     !toggle the space value for each time
     if (line(i:i) == ' ' .neqv. space) then
        nspace=nspace+1
        space=.not. space
     end if
     !print *,line(i:i),nspace
     if (nspace==8) then
        extra=line(i:min(150,i+49))
        exit find_space
     end if
     if (i==150) then
        !print *,'AAA',extra
        extra='nothing'
        exit find_space
     end if
     i=i+1
  end do find_space

end subroutine find_extra_info
!!***


!!****f* BigDFT/parse_extra_info
!! FUNCTION
!!    Parse extra information
!!
!! SOURCE
!!
subroutine parse_extra_info(iproc,iat,extra,atoms)
  use module_types
  implicit none
  character(len=50), intent(in) :: extra
  integer, intent(in) :: iat,iproc
  type(atoms_data), intent(out) :: atoms
  !local variables
  character(len=4) :: suffix
  logical :: go
  integer :: ierr,ierr1,ierr2,nspol,nchrg,nsgn
  !case with all the information
  !print *,iat,'ex'//trim(extra)//'ex'
  read(extra,*,iostat=ierr)nspol,nchrg,suffix
  if (extra == 'nothing') then !case with empty information
     nspol=0
     nchrg=0
     suffix='    '
  else if (ierr /= 0) then !case with partial information
     read(extra,*,iostat=ierr1)nspol,suffix
     if (ierr1 /=0) then
        call valid_frzchain(trim(extra),go)
        if (go) then
           suffix=trim(extra)
           nspol=0
           nchrg=0
        else
           read(extra,*,iostat=ierr2)nspol
           if (ierr2 /=0) then
              call error
           end if
           suffix='    '
           nchrg=0
        end if
     else
        nchrg=0
        call valid_frzchain(trim(suffix),go)
        if (.not. go) then
           read(suffix,*,iostat=ierr2)nchrg
           if (ierr2 /= 0) then
              call error
           else
              suffix='    '
           end if
        else

        end if
     end if
  end if

  !now assign the array, following the rule
  if(nchrg>=0) then
     nsgn=1
  else
     nsgn=-1
  end if
  atoms%natpol(iat)=1000*nchrg+nsgn*100+nspol

  !print *,'natpol atomic',iat,atoms%natpol(iat),suffix

  !convert the suffix into ifrztyp
  call frozen_ftoi(suffix,atoms%ifrztyp(iat))

!!!  if (trim(suffix) == 'f') then
!!!     !the atom is considered as blocked
!!!     atoms%ifrztyp(iat)=1
!!!  end if

contains

 subroutine error
   !if (iproc == 0) then
      print *,extra
      write(*,'(1x,a,i0,a)')&
           'ERROR in input file for atom number ',iat,&
           ': after 4th column you can put the input polarisation(s) or the frzchain: f,fxz,fy'
   !end if
   stop
 end subroutine error
  
end subroutine parse_extra_info
!!***

!!****f* BigDFT/read_ascii_positions
!! FUNCTION
!!    Read atomic positions of ascii files.
!! SOURCE
!!
subroutine read_ascii_positions(iproc,ifile,atoms,rxyz)
  use module_base
  use module_types
  implicit none
  integer, intent(in) :: iproc,ifile
  type(atoms_data), intent(inout) :: atoms
  real(gp), dimension(:,:), pointer :: rxyz
  !local variables
  character(len=*), parameter :: subname='read_ascii_positions'
  character(len=2) :: symbol
  character(len=20) :: tatonam
  character(len=50) :: extra
  character(len=150) :: line
  logical :: lpsdbl
  integer :: iat,ityp,i,i_stat,j,nlines
! To read the file posinp (avoid differences between compilers)
  real(kind=4) :: rx,ry,rz,alat1,alat2,alat3,alat4,alat5,alat6
! case for which the atomic positions are given whithin general precision
  real(gp) :: rxd0,ryd0,rzd0,alat1d0,alat2d0,alat3d0,alat4d0,alat5d0,alat6d0
  character(len=20), dimension(100) :: atomnames
  ! Store the file.
  character(len = 150), dimension(5000) :: lines

  ! First pass to store the file in a string buffer.
  nlines = 1
  do
     read(ifile,'(a150)', iostat = i_stat) lines(nlines)
     if (i_stat /= 0) then
        exit
     end if
     nlines = nlines + 1
     if (nlines > 5000) then
        !if (iproc==0) 
        write(*,*) 'Atomic input file too long (> 5000 lines).'
        stop 
     end if
  end do
  nlines = nlines - 1

  if (nlines < 4) then
     !if (iproc==0) 
      write(*,*) 'Error in ASCII file format, file has less than 4 lines.'
     stop 
  end if

  ! Try to determine the number atoms and the keywords.
  write(atoms%units, "(A)") "bohr"
  atoms%geocode = 'P'
  atoms%nat     = 0
  do i = 4, nlines, 1
     write(line, "(a150)") adjustl(lines(i))
     if (line(1:1) /= '#' .and. line(1:1) /= '!' .and. len(trim(line)) /= 0) then
        atoms%nat = atoms%nat + 1
     else if (line(1:8) == "#keyword" .or. line(1:8) == "!keyword") then
        if (index(line, 'bohr') > 0)        write(atoms%units, "(A)") "bohr"
        if (index(line, 'bohrd0') > 0)      write(atoms%units, "(A)") "bohrd0"
        if (index(line, 'atomic') > 0)      write(atoms%units, "(A)") "atomicd0"
        if (index(line, 'angstroem') > 0)   write(atoms%units, "(A)") "angstroem"
        if (index(line, 'angstroemd0') > 0) write(atoms%units, "(A)") "angstroemd0"
        if (index(line, 'reduced') > 0)     write(atoms%units, "(A)") "reduced"
        if (index(line, 'periodic') > 0) atoms%geocode = 'P'
        if (index(line, 'surface') > 0)  atoms%geocode = 'S'
        if (index(line, 'freeBC') > 0)   atoms%geocode = 'F'
     end if
  end do

  allocate(atoms%iatype(atoms%nat+ndebug),stat=i_stat)
  call memocc(i_stat,atoms%iatype,'atoms%iatype',subname)
  allocate(atoms%ifrztyp(atoms%nat+ndebug),stat=i_stat)
  call memocc(i_stat,atoms%ifrztyp,'atoms%ifrztyp',subname)
  allocate(atoms%natpol(atoms%nat+ndebug),stat=i_stat)
  call memocc(i_stat,atoms%natpol,'atoms%natpol',subname)
  allocate(atoms%amu(atoms%nat+ndebug),stat=i_stat)
  call memocc(i_stat,atoms%amu,'atoms%amu',subname)
  allocate(rxyz(3,atoms%nat+ndebug),stat=i_stat)
  call memocc(i_stat,rxyz,'rxyz',subname)

  !controls if the positions are provided with machine precision
  if (index(atoms%units, 'd0') > 0) then
     lpsdbl=.true.
  else
     lpsdbl=.false.
  end if

  !this array is useful for frozen atoms
  !no atom is frozen by default
  atoms%ifrztyp(:)=0
  !also the spin polarisation and the charge are is fixed to zero by default
  !this corresponds to the value of 100
  !RULE natpol=charge*1000 + 100 + spinpol
  atoms%natpol(:)=100

  ! Read the box definition
  atoms%alat1 = 0.0_gp
  atoms%alat2 = 0.0_gp
  atoms%alat3 = 0.0_gp
  if (lpsdbl) then
     read(lines(2),*) alat1d0,alat2d0,alat3d0
     read(lines(3),*) alat4d0,alat5d0,alat6d0
     if (alat2d0 /= 0.d0 .or. alat4d0 /= 0.d0 .or. alat5d0 /= 0.d0) then
        !if (iproc==0) 
        write(*,*) 'Only orthorombic boxes are possible.'
        stop 
     end if
     atoms%alat1 = real(alat1d0,gp)
     atoms%alat2 = real(alat3d0,gp)
     atoms%alat3 = real(alat6d0,gp)
  else
     read(lines(2),*) alat1,alat2,alat3
     read(lines(3),*) alat4,alat5,alat6
     if (alat2 /= 0. .or. alat4 /= 0. .or. alat5 /= 0.) then
        !if (iproc==0) 
           write(*,*) 'Only orthorombic boxes are possible.'
        !if (iproc==0) 
           write(*,*) ' but alat2, alat4 and alat5 = ', alat2, alat4, alat5
        stop 
     end if
     atoms%alat1 = real(alat1,gp)
     atoms%alat2 = real(alat3,gp)
     atoms%alat3 = real(alat6,gp)
  end if
  if (atoms%geocode == 'S') then
     atoms%alat2 = 0.0_gp
  else if (atoms%geocode == 'F') then
     atoms%alat1 = 0.0_gp
     atoms%alat2 = 0.0_gp
     atoms%alat3 = 0.0_gp
  end if
  
  !reduced coordinates are possible only with periodic units
  if (atoms%units == 'reduced' .and. atoms%geocode /= 'P') then
     if (iproc==0) write(*,'(1x,a)')&
          'ERROR: Reduced coordinates are only allowed with fully periodic BC'
  end if

  !convert the values of the cell sizes in bohr
  if (atoms%units=='angstroem' .or. atoms%units=='angstroemd0') then
     ! if Angstroem convert to Bohr
     atoms%alat1 = atoms%alat1 / bohr2ang
     atoms%alat2 = atoms%alat2 / bohr2ang
     atoms%alat3 = atoms%alat3 / bohr2ang
  endif

  atoms%ntypes=0
  iat = 1
  do i = 4, nlines, 1
     write(line, "(a150)") adjustl(lines(i))
     if (line(1:1) /= '#' .and. line(1:1) /= '!' .and. len(trim(line)) /= 0) then
        write(extra, "(A)") "nothing"
        if (lpsdbl) then
           read(line,*, iostat = i_stat) rxd0,ryd0,rzd0,symbol,extra
           if (i_stat /= 0) read(line,*) rxd0,ryd0,rzd0,symbol
        else
           read(line,*, iostat = i_stat) rx,ry,rz,symbol,extra
           if (i_stat /= 0) read(line,*) rx,ry,rz,symbol
        end if
        call find_extra_info(line,extra)
        call parse_extra_info(iproc,iat,extra,atoms)

        tatonam=trim(symbol)

        if (lpsdbl) then
           rxyz(1,iat)=rxd0
           rxyz(2,iat)=ryd0
           rxyz(3,iat)=rzd0
        else
           rxyz(1,iat)=real(rx,gp)
           rxyz(2,iat)=real(ry,gp)
           rxyz(3,iat)=real(rz,gp)
        end if

        if (atoms%units == 'reduced') then !add treatment for reduced coordinates
           rxyz(1,iat)=modulo(rxyz(1,iat),1.0_gp)
           rxyz(2,iat)=modulo(rxyz(2,iat),1.0_gp)
           rxyz(3,iat)=modulo(rxyz(3,iat),1.0_gp)
        else if (atoms%geocode == 'P') then
           rxyz(1,iat)=modulo(rxyz(1,iat),atoms%alat1)
           rxyz(2,iat)=modulo(rxyz(2,iat),atoms%alat2)
           rxyz(3,iat)=modulo(rxyz(3,iat),atoms%alat3)
        else if (atoms%geocode == 'S') then
           rxyz(1,iat)=modulo(rxyz(1,iat),atoms%alat1)
           rxyz(3,iat)=modulo(rxyz(3,iat),atoms%alat3)
        end if

        do ityp=1,atoms%ntypes
           if (tatonam == atomnames(ityp)) then
              atoms%iatype(iat)=ityp
              goto 200
           endif
        enddo
        atoms%ntypes=atoms%ntypes+1
        if (atoms%ntypes > 100) stop 'more than 100 atomnames not permitted'
        atomnames(ityp)=tatonam
        atoms%iatype(iat)=atoms%ntypes
200     continue

        if (atoms%units=='angstroem' .or. atoms%units=='angstroemd0') then
           ! if Angstroem convert to Bohr
           do j=1,3 
              rxyz(j,iat)=rxyz(j,iat) / bohr2ang
           enddo
        else if (atoms%units == 'reduced') then 
           rxyz(1,iat)=rxyz(1,iat)*atoms%alat1
           rxyz(2,iat)=rxyz(2,iat)*atoms%alat2
           rxyz(3,iat)=rxyz(3,iat)*atoms%alat3
        endif
        iat = iat + 1
     end if
  enddo

  !now that ntypes is determined allocate atoms%atomnames and copy the values
  allocate(atoms%atomnames(atoms%ntypes+ndebug),stat=i_stat)
  call memocc(i_stat,atoms%atomnames,'atoms%atomnames',subname)
  atoms%atomnames(1:atoms%ntypes)=atomnames(1:atoms%ntypes)
end subroutine read_ascii_positions
!!***


!!****f* BigDFT/charge_and_spol
!! FUNCTION
!!   Calculate the charge and the spin polarisation to be placed on a given atom
!!   RULE: natpol = c*1000 + sgn(c)*100 + s: charged and polarised atom (charge c, polarisation s)
!! SOURCE
!!
subroutine charge_and_spol(natpol,nchrg,nspol)
  implicit none
  integer, intent(in) :: natpol
  integer, intent(out) :: nchrg,nspol
  !local variables
  integer :: nsgn

  nchrg=natpol/1000
  if (nchrg>=0) then
     nsgn=1
  else
     nsgn=-1
  end if

  nspol=natpol-1000*nchrg-nsgn*100

end subroutine charge_and_spol
!!***

subroutine write_atomic_file(filename,energy,rxyz,atoms,comment)
  use module_base
  use module_types
  implicit none
  character(len=*), intent(in) :: filename,comment
  type(atoms_data), intent(in) :: atoms
  real(gp), intent(in) :: energy
  real(gp), dimension(3,atoms%nat), intent(in) :: rxyz

  if (atoms%format == "xyz") then
     call wtxyz(filename,energy,rxyz,atoms,comment)
  else if (atoms%format == "ascii") then
     call wtascii(filename,energy,rxyz,atoms,comment)
  else
     write(*,*) "Error, unknown file format."
     stop
  end if
end subroutine write_atomic_file

subroutine wtxyz(filename,energy,rxyz,atoms,comment)
  use module_base
  use module_types
  implicit none
  character(len=*), intent(in) :: filename,comment
  type(atoms_data), intent(in) :: atoms
  real(gp), intent(in) :: energy
  real(gp), dimension(3,atoms%nat), intent(in) :: rxyz
  !local variables
  character(len=2) :: symbol
  character(len=10) :: name
  character(len=11) :: units
  character(len=50) :: extra
  integer :: iat,j
  real(gp) :: xmax,ymax,zmax,factor

  open(unit=9,file=trim(filename)//'.xyz')
  xmax=0.0_gp
  ymax=0.0_gp
  zmax=0.0_gp

  do iat=1,atoms%nat
     xmax=max(rxyz(1,iat),xmax)
     ymax=max(rxyz(2,iat),ymax)
     zmax=max(rxyz(3,iat),zmax)
  enddo
  if (trim(atoms%units) == 'angstroem' .or. trim(atoms%units) == 'angstroemd0') then
     factor=bohr2ang
     units='angstroemd0'
  else
     factor=1.0_gp
     units='atomicd0'
  end if


  write(9,'(i6,2x,a,2x,1pe24.17,2x,a)') atoms%nat,trim(units),energy,comment

  if (atoms%geocode == 'P') then
     write(9,'(a,3(1x,1pe24.17))')'periodic',&
          atoms%alat1*factor,atoms%alat2*factor,atoms%alat3*factor
  else if (atoms%geocode == 'S') then
     write(9,'(a,3(1x,1pe24.17))')'surface',&
          atoms%alat1*factor,atoms%alat2*factor,atoms%alat3*factor
  else
     write(9,*)'free'
  end if
  do iat=1,atoms%nat
     name=trim(atoms%atomnames(atoms%iatype(iat)))
     if (name(3:3)=='_') then
        symbol=name(1:2)
     else if (name(2:2)=='_') then
        symbol=name(1:1)
     else
        symbol=name(1:2)
     end if

     call write_extra_info(extra,atoms%natpol(iat),atoms%ifrztyp(iat))

     write(9,'(a2,4x,3(1x,1pe24.17),2x,a50)')symbol,(rxyz(j,iat)*factor,j=1,3),extra

  enddo
  close(unit=9)

end subroutine wtxyz

subroutine wtascii(filename,energy,rxyz,atoms,comment)
  use module_base
  use module_types
  implicit none
  character(len=*), intent(in) :: filename,comment
  type(atoms_data), intent(in) :: atoms
  real(gp), intent(in) :: energy
  real(gp), dimension(3,atoms%nat), intent(in) :: rxyz
  !local variables
  character(len=2) :: symbol
  character(len=50) :: extra
  character(len=10) :: name
  integer :: iat,j
  real(gp) :: xmax,ymax,zmax,factor

  open(unit=9,file=trim(filename)//'.ascii')
  xmax=0.0_gp
  ymax=0.0_gp
  zmax=0.0_gp

  do iat=1,atoms%nat
     xmax=max(rxyz(1,iat),xmax)
     ymax=max(rxyz(2,iat),ymax)
     zmax=max(rxyz(3,iat),zmax)
  enddo
  if (trim(atoms%units) == 'angstroem' .or. trim(atoms%units) == 'angstroemd0') then
     factor=bohr2ang
  else
     factor=1.0_gp
  end if

  write(9, "(A,A)") "# BigDFT file - ", trim(comment)
  write(9, "(3e24.17)") atoms%alat1*factor, 0.d0, atoms%alat2*factor
  write(9, "(3e24.17)") 0.d0,               0.d0, atoms%alat3*factor

  write(9, "(A,A)") "#keyword: ", trim(atoms%units)
  if (atoms%geocode == 'P') write(9, "(A)") "#keyword: periodic"
  if (atoms%geocode == 'S') write(9, "(A)") "#keyword: surface"
  if (atoms%geocode == 'F') write(9, "(A)") "#keyword: freeBC"
  if (energy /= 0.d0) then
     write(9, "(A,e24.17)") "# Total energy (Ht): ", energy
  end if

  do iat=1,atoms%nat
     name=trim(atoms%atomnames(atoms%iatype(iat)))
     if (name(3:3)=='_') then
        symbol=name(1:2)
     else if (name(2:2)=='_') then
        symbol=name(1:1)
     else
        symbol=name(1:2)
     end if

     call write_extra_info(extra,atoms%natpol(iat),atoms%ifrztyp(iat))     

     write(9,'(3(1x,1pe24.17),2x,a2,2x,a50)') (rxyz(j,iat)*factor,j=1,3),symbol,extra
  end do
  close(unit=9)

end subroutine wtascii

!write the extra info necessary for the output file
subroutine write_extra_info(extra,natpol,ifrztyp)
  use module_base
  implicit none 
  integer, intent(in) :: natpol,ifrztyp
  character(len=50), intent(out) :: extra
  !local variables
  character(len=4) :: frzchain
  integer :: ispol,ichg

  call charge_and_spol(natpol,ichg,ispol)

  call frozen_itof(ifrztyp,frzchain)
  
  !takes into account the blocked atoms and the input polarisation
  if (ispol == 0 .and. ichg == 0 ) then
     write(extra,'(2x,a4)')frzchain
  else if (ispol /= 0 .and. ichg == 0) then
     write(extra,'(i7,2x,a4)')ispol,frzchain
  else if (ichg /= 0) then
     write(extra,'(2(i7),2x,a4)')ispol,ichg,frzchain
  else
     write(extra,'(2x,a4)') ''
  end if
  
end subroutine write_extra_info

subroutine frozen_itof(ifrztyp,frzchain)
  implicit none
  integer, intent(in) :: ifrztyp
  character(len=4), intent(out) :: frzchain

  if (ifrztyp == 0) then
     frzchain='    '
  else if (ifrztyp == 1) then
     frzchain='   f'
  else if (ifrztyp == 2) then
     frzchain='  fy'
  else if (ifrztyp == 3) then
     frzchain=' fxz'
  end if
        
end subroutine frozen_itof

subroutine valid_frzchain(frzchain,go)
  implicit none
  character(len=*), intent(in) :: frzchain
  logical, intent(out) :: go

  go= trim(frzchain) == 'f' .or. &
       trim(frzchain) == 'fy' .or. &
       trim(frzchain) == 'fxz'
  
end subroutine valid_frzchain

subroutine frozen_ftoi(frzchain,ifrztyp)
  implicit none
  character(len=4), intent(in) :: frzchain
  integer, intent(out) :: ifrztyp

  if (trim(frzchain)=='') then
     ifrztyp = 0
  else if (trim(frzchain)=='f') then
     ifrztyp = 1
  else if (trim(frzchain)=='fy') then
     ifrztyp = 2
  else if (trim(frzchain)=='fxz') then
     ifrztyp = 3
  end if
        
end subroutine frozen_ftoi

!calculate the coefficient for moving atoms following the ifrztyp
subroutine frozen_alpha(ifrztyp,ixyz,alpha,alphai)
  use module_base
  implicit none
  integer, intent(in) :: ifrztyp,ixyz
  real(gp), intent(in) :: alpha
  real(gp), intent(out) :: alphai
  !local variables
  logical :: move_this_coordinate

  if (move_this_coordinate(ifrztyp,ixyz)) then
     alphai=alpha
  else
     alphai=0.0_gp
  end if
 
end subroutine frozen_alpha

!routine for moving atomic positions, takes into account the 
!frozen atoms and the size of the cell
!synopsis: rxyz=txyz+alpha*sxyz
!all the shift are inserted into the box if there are periodic directions
!if the atom are frozen they are not moved
subroutine atomic_axpy(atoms,txyz,alpha,sxyz,rxyz)
  use module_base
  use module_types
  implicit none
  real(gp), intent(in) :: alpha
  type(atoms_data), intent(in) :: atoms
  real(gp), dimension(3,atoms%nat), intent(in) :: txyz,sxyz
  real(gp), dimension(3,atoms%nat), intent(inout) :: rxyz
  !local variables
  integer :: iat
  real(gp) :: alphax,alphay,alphaz

  do iat=1,atoms%nat
     !adjust the moving of the atoms following the frozen direction
     call frozen_alpha(atoms%ifrztyp(iat),1,alpha,alphax)
     call frozen_alpha(atoms%ifrztyp(iat),2,alpha,alphay)
     call frozen_alpha(atoms%ifrztyp(iat),3,alpha,alphaz)

     if (atoms%geocode == 'P') then
        rxyz(1,iat)=modulo(txyz(1,iat)+alphax*sxyz(1,iat),atoms%alat1)
        rxyz(2,iat)=modulo(txyz(2,iat)+alphay*sxyz(2,iat),atoms%alat2)
        rxyz(3,iat)=modulo(txyz(3,iat)+alphaz*sxyz(3,iat),atoms%alat3)
     else if (atoms%geocode == 'S') then
        rxyz(1,iat)=modulo(txyz(1,iat)+alphax*sxyz(1,iat),atoms%alat1)
        rxyz(2,iat)=txyz(2,iat)+alphay*sxyz(2,iat)
        rxyz(3,iat)=modulo(txyz(3,iat)+alphaz*sxyz(3,iat),atoms%alat3)
     else
        rxyz(1,iat)=txyz(1,iat)+alphax*sxyz(1,iat)
        rxyz(2,iat)=txyz(2,iat)+alphay*sxyz(2,iat)
        rxyz(3,iat)=txyz(3,iat)+alphaz*sxyz(3,iat)
     end if
  end do

end subroutine atomic_axpy

!routine for moving atomic positions, takes into account the 
!frozen atoms and the size of the cell
!synopsis: fxyz=txyz+alpha*sxyz
!update the forces taking into account the frozen atoms
!do not apply the modulo operation on forces
subroutine atomic_axpy_forces(atoms,txyz,alpha,sxyz,fxyz)
  use module_base
  use module_types
  implicit none
  real(gp), intent(in) :: alpha
  type(atoms_data), intent(in) :: atoms
  real(gp), dimension(3,atoms%nat), intent(in) :: txyz,sxyz
  real(gp), dimension(3,atoms%nat), intent(inout) :: fxyz
  !local variables
  integer :: iat
  real(gp) :: alphax,alphay,alphaz
  
  do iat=1,atoms%nat
     !adjust the moving of the forces following the frozen direction
     call frozen_alpha(atoms%ifrztyp(iat),1,alpha,alphax)
     call frozen_alpha(atoms%ifrztyp(iat),2,alpha,alphay)
     call frozen_alpha(atoms%ifrztyp(iat),3,alpha,alphaz)

     fxyz(1,iat)=txyz(1,iat)+alphax*sxyz(1,iat)
     fxyz(2,iat)=txyz(2,iat)+alphay*sxyz(2,iat)
     fxyz(3,iat)=txyz(3,iat)+alphaz*sxyz(3,iat)
  end do
  
end subroutine atomic_axpy_forces


!calculate the scalar product between atomic positions by considering
!only non-blocked atoms
subroutine atomic_dot(atoms,x,y,scpr)
  use module_base
  use module_types
  implicit none
  type(atoms_data), intent(in) :: atoms
  real(gp), dimension(3,atoms%nat), intent(in) :: x,y
  real(gp), intent(out) :: scpr
  !local variables
  integer :: iat
  real(gp) :: scpr1,scpr2,scpr3
  real(gp) :: alphax,alphay,alphaz

  scpr=0.0_gp

  do iat=1,atoms%nat
     call frozen_alpha(atoms%ifrztyp(iat),1,1.0_gp,alphax)
     call frozen_alpha(atoms%ifrztyp(iat),2,1.0_gp,alphay)
     call frozen_alpha(atoms%ifrztyp(iat),3,1.0_gp,alphaz)
     scpr1=alphax*x(1,iat)*y(1,iat)
     scpr2=alphay*x(2,iat)*y(2,iat)
     scpr3=alphaz*x(3,iat)*y(3,iat)
     scpr=scpr+scpr1+scpr2+scpr3
  end do
  
end subroutine atomic_dot

!z=alpha*A*x + beta* y
subroutine atomic_gemv(atoms,m,alpha,A,x,beta,y,z)
  use module_base
  use module_types
  implicit none
  integer, intent(in) :: m
  real(gp), intent(in) :: alpha,beta
  type(atoms_data), intent(in) :: atoms
  real(gp), dimension(3,atoms%nat), intent(in) :: x
  real(gp), dimension(m), intent(in) :: y
  real(gp), dimension(m,3,atoms%nat), intent(in) :: A
  real(gp), dimension(m), intent(out) :: z
  !local variables
  integer :: iat,i,j
  real(gp) :: mv,alphai
  
  do i=1,m
     mv=0.0_gp
     do iat=1,atoms%nat
        do j=1,3
           call frozen_alpha(atoms%ifrztyp(iat),j,A(i,j,iat),alphai)
           mv=mv+alphai*x(j,iat)
        end do
     end do
     z(i)=alpha*mv+beta*y(i)
  end do

end subroutine atomic_gemv

!the function which controls all the moving positions
function move_this_coordinate(ifrztyp,ixyz)
  use module_base
  implicit none
  integer, intent(in) :: ixyz,ifrztyp
  logical :: move_this_coordinate
  
  move_this_coordinate= &
       ifrztyp == 0 .or. &
       (ifrztyp == 2 .and. ixyz /=2) .or. &
       (ifrztyp == 3 .and. ixyz ==2)
       
end function move_this_coordinate

!synopsis: rxyz=txyz+alpha*sxyz
subroutine atomic_coordinate_axpy(atoms,ixyz,iat,t,alphas,r)
  use module_base
  use module_types
  implicit none
  integer, intent(in) :: ixyz,iat
  real(gp), intent(in) :: t,alphas
  type(atoms_data), intent(in) :: atoms
  real(gp), intent(out) :: r
  !local variables
  logical :: periodize
  real(gp) :: alat,alphai

  if (ixyz == 1) then
     alat=atoms%alat1
  else if (ixyz == 2) then
     alat=atoms%alat2
  else if (ixyz == 3) then
     alat=atoms%alat3
  else
     alat = -1
     write(0,*) "Internal error"
     stop
  end if
  
  periodize= atoms%geocode == 'P' .or. &
       (atoms%geocode == 'S' .and. ixyz /= 2)

  call frozen_alpha(atoms%ifrztyp(iat),ixyz,alphas,alphai)

  if (periodize) then
     r=modulo(t+alphai,alat)
  else
     r=t+alphai
  end if

end subroutine atomic_coordinate_axpy<|MERGE_RESOLUTION|>--- conflicted
+++ resolved
@@ -220,26 +220,6 @@
   read(1,*,iostat=ierror) in%nvirt,in%nplot
   call check()
 
-<<<<<<< HEAD
-  !x-absorber treatment (to be eliminated, put c_absorbtion to false)
-  read(1,*,iostat=ierror) in%iabscalc_type
-  call check()
-
-  !read absorption-calculation input variables
-  !inquire for the needed file 
-  !if not present, set default ( no absorption calculation)
-  if (in%iabscalc_type /= 0) then
-     inquire(file="input.abscalc",exist=exists)
-     if (.not. exists) then
-        if (iproc == 0) write(*,*)'ERROR: need file input.abscalc for x-ray absorber treatment.'
-        stop
-     end if
-     call abscalc_input_variables(iproc,'input.abscalc',in)
-  else
-     call abscalc_input_variables_default(in)
-  end if
-=======
->>>>>>> c743c501
 
 
   !electrostatic treatment of the vacancy (experimental)
