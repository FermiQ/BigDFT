!> @file
!!  Routines to read and print input variables
!! @author
!!    Copyright (C) 2007-2013 BigDFT group 
!!    This file is distributed under the terms of the
!!    GNU General Public License, see ~/COPYING file
!!    or http://www.gnu.org/copyleft/gpl.txt .
!!    For the list of contributors, see ~/AUTHORS 


!> This function returns a dictionary with all the input variables of a BigDFT run filled
!! this dictionary is constructed from a updated version of the input variables dictionary
!! following the input files as defined  by the user
subroutine read_input_dict_from_files(radical,mpi_env,dict)
  use dictionaries
  use wrapper_MPI
  use module_input_keys
  use module_input_dicts, only: merge_input_file_to_dict
  use input_old_text_format
  use yaml_output
  implicit none
  character(len = *), intent(in) :: radical !< the name of the run. use "input" if empty
  type(mpi_environment), intent(in) :: mpi_env !< the environment where the variables have to be updated
  type(dictionary), pointer :: dict !< input dictionary, has to be nullified at input
  !local variables
  integer :: ierr
  logical :: exists_default, exists_user
  character(len = max_field_length) :: fname
  character(len = 100) :: f0

  call f_routine(id='read_input_dict_from_files')

  if (f_err_raise(associated(dict),'The output dictionary should be nullified at input',&
       err_name='BIGDFT_RUNTIME_ERROR')) return

  nullify(dict) !this is however put in the case the dictionary comes undefined

  call dict_init(dict)
  if (trim(radical) /= "" .and. trim(radical) /= "input") &
       & call set(dict // "radical", radical)

  ! Handle error with master proc only.
  if (mpi_env%iproc > 0) call f_err_set_callback(f_err_ignore)

  ! We try first default.yaml
  inquire(file = "default.yaml", exist = exists_default)
  if (exists_default) call merge_input_file_to_dict(dict, "default.yaml", mpi_env)

  ! We try then radical.yaml
  if (len_trim(radical) == 0) then
     fname = "input.yaml"
  else
     fname(1:max_field_length) = trim(radical) // ".yaml"
  end if
  inquire(file = trim(fname), exist = exists_user)
  if (exists_user) call merge_input_file_to_dict(dict, trim(fname), mpi_env)

  ! We fallback on the old text format (to be eliminated in the future)
  if (.not.exists_default .and. .not. exists_user) then
     ! Parse all files.
     call set_inputfile(f0, radical, PERF_VARIABLES)
     call read_perf_from_text_format(mpi_env%iproc,dict//PERF_VARIABLES, trim(f0))
     call set_inputfile(f0, radical, DFT_VARIABLES)
     call read_dft_from_text_format(mpi_env%iproc,dict//DFT_VARIABLES, trim(f0))
     call set_inputfile(f0, radical, KPT_VARIABLES)
     call read_kpt_from_text_format(mpi_env%iproc,dict//KPT_VARIABLES, trim(f0))
     call set_inputfile(f0, radical, GEOPT_VARIABLES)
     call read_geopt_from_text_format(mpi_env%iproc,dict//GEOPT_VARIABLES, trim(f0))
     call set_inputfile(f0, radical, MIX_VARIABLES)
     call read_mix_from_text_format(mpi_env%iproc,dict//MIX_VARIABLES, trim(f0))
     call set_inputfile(f0, radical, SIC_VARIABLES)
     call read_sic_from_text_format(mpi_env%iproc,dict//SIC_VARIABLES, trim(f0))
     call set_inputfile(f0, radical, TDDFT_VARIABLES)
     call read_tddft_from_text_format(mpi_env%iproc,dict//TDDFT_VARIABLES, trim(f0))
  else
     ! We add an overloading input.perf (for automatic test purposes).
     ! This will be changed in far future when only YAML input will be allowed.
     call set_inputfile(f0, radical, PERF_VARIABLES)
     call read_perf_from_text_format(mpi_env%iproc,dict//PERF_VARIABLES, trim(f0))
  end if

  if (mpi_env%iproc > 0) call f_err_severe_restore()

  ! We put a barrier here to be sure that non master proc will be stop
  ! by any issue on the master proc.
  call mpi_barrier(mpi_env%mpi_comm, ierr)

  call f_release_routine()
end subroutine read_input_dict_from_files

<<<<<<< HEAD
=======
!> Routine to read YAML input files and create input dictionary.
subroutine merge_input_file_to_dict(dict, fname, mpi_env)
  use module_base
  use module_input_keys
  use dictionaries
  use yaml_parse
  use wrapper_MPI
  implicit none
  type(dictionary), pointer :: dict
  character(len = *), intent(in) :: fname
  type(mpi_environment), intent(in) :: mpi_env

  integer(kind = 8) :: cbuf, cbuf_len
  integer :: ierr
  character(len = max_field_length) :: val
  character, dimension(:), allocatable :: fbuf
  type(dictionary), pointer :: udict
  
  call f_routine(id='merge_input_file_to_dict')
  if (mpi_env%iproc == 0) then
     call getFileContent(cbuf, cbuf_len, fname, len_trim(fname))
     if (mpi_env%nproc > 1) &
          & call mpi_bcast(cbuf_len, 1, MPI_INTEGER8, 0, mpi_env%mpi_comm, ierr)
  else
     call mpi_bcast(cbuf_len, 1, MPI_INTEGER8, 0, mpi_env%mpi_comm, ierr)
  end if
  fbuf=f_malloc_str(1,int(cbuf_len),id='fbuf')
  fbuf(:) = " "

  if (mpi_env%iproc == 0) then
     call copyCBuffer(fbuf(1), cbuf, cbuf_len)
     call freeCBuffer(cbuf)
     if (mpi_env%nproc > 1) &
          & call mpi_bcast(fbuf(1), int(cbuf_len), MPI_CHARACTER, 0, mpi_env%mpi_comm, ierr)
  else
     call mpi_bcast(fbuf(1), int(cbuf_len), MPI_CHARACTER, 0, mpi_env%mpi_comm, ierr)
  end if

  call f_err_open_try()
  call yaml_parse_from_char_array(udict, fbuf)
  ! Handle with possible partial dictionary.
  call f_free_str(1,fbuf)
  call dict_update(dict, udict // 0)
  call dict_free(udict)

  ierr = 0
  if (f_err_check()) ierr = f_get_last_error(val)
  call f_err_close_try()
  !in the present implementation f_err_check is not cleaned after the close of the try
  if (ierr /= 0) call f_err_throw(err_id = ierr, err_msg = val)
  call f_release_routine()

end subroutine merge_input_file_to_dict
>>>>>>> 2b84768c

!> Fill the input_variables structure with the information
!! contained in the dictionary dict
!! the dictionary should be completes to fill all the information
subroutine inputs_from_dict(in, atoms, dict, dump)
  use module_types
  use module_defs
  use yaml_output
  use module_interfaces, except => inputs_from_dict
  use dictionaries
  use module_input_keys
  use module_input_dicts
  use dynamic_memory
  use m_profiling, only: ab7_memocc_set_state => memocc_set_state !< abinit module to be removed
  use module_xc
  implicit none
  type(input_variables), intent(out) :: in
  type(atoms_data), intent(out) :: atoms
  type(dictionary), pointer :: dict
  logical, intent(in) :: dump

  !type(dictionary), pointer :: profs
  integer :: ierr, ityp, iproc_node, nproc_node, nelec_up, nelec_down, norb_max
  type(dictionary), pointer :: dict_minimal, var
  character(max_field_length) :: radical

  call f_routine(id='inputs_from_dict')

  ! Atoms case.
  atoms = atoms_null()
  if (.not. has_key(dict, "posinp")) stop "missing posinp"
  call astruct_set_from_dict(dict // "posinp", atoms%astruct)

  ! Input variables case.
  call default_input_variables(in)

  ! Setup radical for output dir.
  write(radical, "(A)") "input"
  if (has_key(dict, "radical")) radical = dict // "radical"
  call standard_inputfile_names(in,trim(radical))
  ! To avoid race conditions where procs create the default file and other test its
  ! presence, we put a barrier here.
  if (bigdft_mpi%nproc > 1) call MPI_BARRIER(bigdft_mpi%mpi_comm, ierr)

  ! Analyse the input dictionary and transfer it to in.
  ! extract also the minimal dictionary which is necessary to do this run
  call input_keys_fill_all(dict,dict_minimal)

  ! Transfer dict values into input_variables structure.
  var => dict_iter(dict // PERF_VARIABLES)
  do while(associated(var))
     call input_set(in, PERF_VARIABLES, var)
     var => dict_next(var)
  end do
  var => dict_iter(dict // DFT_VARIABLES)
  do while(associated(var))
     call input_set(in, DFT_VARIABLES, var)
     var => dict_next(var)
  end do
  var => dict_iter(dict // GEOPT_VARIABLES)
  do while(associated(var))
     call input_set(in, GEOPT_VARIABLES, var)
     var => dict_next(var)
  end do
  var => dict_iter(dict // MIX_VARIABLES)
  do while(associated(var))
     call input_set(in, MIX_VARIABLES, var)
     var => dict_next(var)
  end do
  var => dict_iter(dict // SIC_VARIABLES)
  do while(associated(var))
     call input_set(in, SIC_VARIABLES, var)
     var => dict_next(var)
  end do
  var => dict_iter(dict // TDDFT_VARIABLES)
  do while(associated(var))
     call input_set(in, TDDFT_VARIABLES, var)
     var => dict_next(var)
  end do

  if (.not. in%debug) then
     call ab7_memocc_set_state(1)
     call f_malloc_set_status(output_level=1)
  end if
  call set_cache_size(in%ncache_fft)
  if (in%verbosity == 0 ) then
     call ab7_memocc_set_state(0)
     call f_malloc_set_status(output_level=0)
  end if
  !here the logfile should be opened in the usual way, differentiating between 
  ! logfiles in case of multiple taskgroups
  if (trim(in%writing_directory) /= '.' .or. bigdft_mpi%ngroup > 1) then
     call create_log_file(bigdft_mpi%iproc,in)
  else
     !use stdout, do not crash if unit is present
     if (bigdft_mpi%iproc==0) call yaml_set_stream(record_length=92,istat=ierr)
  end if

  !call mpi_barrier(bigdft_mpi%mpi_comm,ierr)
  if (bigdft_mpi%iproc==0 .and. dump) then
     !start writing on logfile
     call yaml_new_document()
     !welcome screen
     call print_logo()
  end if
  if (bigdft_mpi%nproc >1) call processor_id_per_node(bigdft_mpi%iproc,bigdft_mpi%nproc,iproc_node,nproc_node)
  if (bigdft_mpi%iproc ==0 .and. dump) then
     if (bigdft_mpi%nproc >1) call yaml_map('MPI tasks of root process node',nproc_node)
     call print_configure_options()
  end if

  ! Cross check values of input_variables.
  call input_analyze(in)

  ! Initialise XC calculation
  if (in%ixc < 0) then
     call xc_init(in%ixc, XC_MIXED, in%nspin)
  else
     call xc_init(in%ixc, XC_ABINIT, in%nspin)
  end if

  ! Shake atoms, if required.
  call astruct_set_displacement(atoms%astruct, in%randdis)
  if (bigdft_mpi%nproc > 1) call MPI_BARRIER(bigdft_mpi%mpi_comm, ierr)
  ! Update atoms with symmetry information
  call astruct_set_symmetries(atoms%astruct, in%disableSym, in%symTol, in%elecfield, in%nspin)

  call kpt_input_analyse(bigdft_mpi%iproc, in, dict//KPT_VARIABLES, &
       & atoms%astruct%sym, atoms%astruct%geocode, atoms%astruct%cell_dim)

  ! Add missing pseudo information.
  do ityp = 1, atoms%astruct%ntypes, 1
     call psp_dict_fill_all(dict, atoms%astruct%atomnames(ityp), in%ixc)
  end do

  ! Update atoms with pseudo information.
  call psp_dict_analyse(dict, atoms)
  call atomic_data_set_from_dict(dict, "Atomic occupation", atoms, in%nspin)

  ! Generate orbital occupation
  call read_n_orbitals(bigdft_mpi%iproc, nelec_up, nelec_down, norb_max, atoms, &
       & in%ncharge, in%nspin, in%mpol, in%norbsempty)
  if (norb_max == 0) norb_max = nelec_up + nelec_down ! electron gas case
  call occupation_set_from_dict(dict, "occupation", &
       & in%gen_norbu, in%gen_norbd, in%gen_occup, &
       & in%gen_nkpt, in%nspin, in%norbsempty, nelec_up, nelec_down, norb_max)
  in%gen_norb = in%gen_norbu + in%gen_norbd
  
  if (bigdft_mpi%iproc == 0 .and. dump) then
     call input_keys_dump(dict)
     if (associated(dict_minimal)) then
        call yaml_set_stream(unit=71,filename=trim(in%writing_directory)//'/input_minimal.yaml',&
             record_length=92,istat=ierr,setdefault=.false.,tabbing=0)
        if (ierr==0) then
           call yaml_comment('Minimal input file',hfill='-',unit=71)
           call yaml_comment('This file indicates the minimal set of input variables which has to be given '//&
                'to perform the run. The code would produce the same output if this file is used as input.',unit=71)
           call yaml_dict_dump(dict_minimal,unit=71)
           call yaml_close_stream(unit=71)
        else
           call yaml_warning('Failed to create input_minimal.yaml, error code='//trim(yaml_toa(ierr)))
        end if
     end if
  end if
  if (associated(dict_minimal)) call dict_free(dict_minimal)

  if (in%gen_nkpt > 1 .and. in%gaussian_help) then
     if (bigdft_mpi%iproc==0) call yaml_warning('Gaussian projection is not implemented with k-point support')
     call MPI_ABORT(bigdft_mpi%mpi_comm,0,ierr)
  end if
  
  if(in%inputpsiid == INPUT_PSI_LINEAR_AO .or. &
     in%inputpsiid == INPUT_PSI_MEMORY_LINEAR .or. &
     in%inputpsiid == INPUT_PSI_DISK_LINEAR) &
      DistProjApply=.true.
  if(in%linear /= INPUT_IG_OFF .and. in%linear /= INPUT_IG_LIG) then
     !only on the fly calculation
     DistProjApply=.true.
  end if

  !if other steps are supposed to be done leave the last_run to minus one
  !otherwise put it to one
  if (in%last_run == -1 .and. in%ncount_cluster_x <=1 .or. in%ncount_cluster_x <= 1) then
     in%last_run = 1
  end if

  ! Stop the code if it is trying to run GPU with spin=4
  if (in%nspin == 4 .and. (GPUconv .or. OCLconv)) then
     if (bigdft_mpi%iproc==0) call yaml_warning('GPU calculation not implemented with non-collinear spin')
     call MPI_ABORT(bigdft_mpi%mpi_comm,0,ierr)
  end if

  ! Linear scaling (if given)
  !in%lin%fragment_calculation=.false. ! to make sure that if we're not doing a linear calculation we don't read fragment information
  call lin_input_variables_new(bigdft_mpi%iproc,dump .and. (in%inputPsiId == INPUT_PSI_LINEAR_AO .or. &
       & in%inputPsiId == INPUT_PSI_DISK_LINEAR), trim(in%file_lin),in,atoms)

  ! Fragment information (if given)
  call fragment_input_variables(bigdft_mpi%iproc,dump .and. (in%inputPsiId == INPUT_PSI_LINEAR_AO .or. &
       & in%inputPsiId == INPUT_PSI_DISK_LINEAR).and.in%lin%fragment_calculation,trim(in%file_frag),in,atoms)

!!$  ! Stop code for unproper input variables combination.
!!$  if (in%ncount_cluster_x > 0 .and. .not. in%disableSym .and. atoms%geocode == 'S') then
!!$     if (bigdft_mpi%iproc==0) then
!!$        write(*,'(1x,a)') 'Change "F" into "T" in the last line of "input.dft"'   
!!$        write(*,'(1x,a)') 'Forces are not implemented with symmetry support, disable symmetry please (T)'
!!$     end if
!!$     call MPI_ABORT(bigdft_mpi%mpi_comm,0,ierr)
!!$  end if

!!$  if (bigdft_mpi%iproc == 0) then
!!$     profs => input_keys_get_profiles("")
!!$     call yaml_dict_dump(profs)
!!$     call dict_free(profs)
!!$  end if

  !check whether a directory name should be associated for the data storage
  call check_for_data_writing_directory(bigdft_mpi%iproc,in)
  
  !check if an error has been found and raise an exception to be handled
  if (f_err_check()) then
     call f_err_throw('Error in reading input variables from dictionary',&
          err_name='BIGDFT_INPUT_VARIABLES_ERROR')
  end if

  call f_release_routine()

end subroutine inputs_from_dict


!> Check the directory of data (create if not present)
subroutine check_for_data_writing_directory(iproc,in)
  use module_base
  use module_types
  use yaml_output
  implicit none
  integer, intent(in) :: iproc
  type(input_variables), intent(inout) :: in
  !local variables
  logical :: shouldwrite

  if (iproc==0) call yaml_comment('|',hfill='-')

  !initialize directory name
  shouldwrite=.false.

  shouldwrite=shouldwrite .or. &
       in%output_wf_format /= WF_FORMAT_NONE .or. &    !write wavefunctions
       in%output_denspot /= output_denspot_NONE .or. & !write output density
       in%ncount_cluster_x > 1 .or. &                  !write posouts or posmds
       in%inputPsiId == 2 .or. &                       !have wavefunctions to read
       in%inputPsiId == 12 .or.  &                     !read in gaussian basis
       in%gaussian_help .or. &                         !Mulliken and local density of states
       in%writing_directory /= '.' .or. &              !have an explicit local output directory
       bigdft_mpi%ngroup > 1   .or. &                  !taskgroups have been inserted
       in%lin%plotBasisFunctions > 0 .or. &            !dumping of basis functions for locreg runs
       in%inputPsiId == 102                            !reading of basis functions

  !here you can check whether the etsf format is compiled

  if (shouldwrite) then
     call create_dir_output(iproc, in)
     if (iproc==0) call yaml_map('Data Writing directory',trim(in%dir_output))
  else
     if (iproc==0) call yaml_map('Data Writing directory','./')
     in%dir_output=repeat(' ',len(in%dir_output))
  end if

END SUBROUTINE check_for_data_writing_directory


!> Create the directory output
subroutine create_dir_output(iproc, in)
  use yaml_output
  use module_types
  use module_base
  implicit none
  integer, intent(in) :: iproc
  type(input_variables), intent(inout) :: in

  character(len=100) :: dirname
  integer :: i_stat,ierror,ierr

  ! Create a directory to put the files in.
  dirname=repeat(' ',len(dirname))
  if (iproc == 0) then
     call getdir(in%dir_output, len_trim(in%dir_output), dirname, 100, i_stat)
     if (i_stat /= 0) then
        call yaml_warning("Cannot create output directory '" // trim(in%dir_output) // "'.")
        call MPI_ABORT(bigdft_mpi%mpi_comm,ierror,ierr)
     end if
  end if
  call MPI_BCAST(dirname,len(dirname),MPI_CHARACTER,0,bigdft_mpi%mpi_comm,ierr)
  in%dir_output=dirname
END SUBROUTINE create_dir_output


!> Set default values for input variables
subroutine default_input_variables(in)
  use module_base
  use module_types
  use dictionaries
  implicit none

  type(input_variables), intent(inout) :: in

  in%matacc=material_acceleration_null()

  ! Default values.
  in%output_wf_format = WF_FORMAT_NONE
  in%output_denspot_format = output_denspot_FORMAT_CUBE
  nullify(in%gen_kpt)
  nullify(in%gen_wkpt)
  nullify(in%kptv)
  nullify(in%nkptsv_group)
  in%gen_norb = UNINITIALIZED(0)
  in%gen_norbu = UNINITIALIZED(0)
  in%gen_norbd = UNINITIALIZED(0)
  nullify(in%gen_occup)
  ! Default abscalc variables
  call abscalc_input_variables_default(in)
  ! Default frequencies variables
  call frequencies_input_variables_default(in)
  ! Default values for geopt.
  call geopt_input_variables_default(in) 
  ! Default values for mixing procedure
  call mix_input_variables_default(in) 
  ! Default values for tddft
  call tddft_input_variables_default(in)
  !Default for Self-Interaction Correction variables
  call sic_input_variables_default(in)
  ! Default for signaling
  in%gmainloop = 0.d0
  ! Default for lin.
  nullify(in%lin%potentialPrefac_lowaccuracy)
  nullify(in%lin%potentialPrefac_highaccuracy)
  nullify(in%lin%potentialPrefac_ao)
  nullify(in%lin%norbsPerType)
  nullify(in%lin%locrad)
  nullify(in%lin%locrad_lowaccuracy)
  nullify(in%lin%locrad_highaccuracy)
  nullify(in%lin%locrad_type)
  nullify(in%lin%kernel_cutoff)
  !nullify(in%frag%frag_info)
  nullify(in%frag%label)
  nullify(in%frag%dirname)
  nullify(in%frag%frag_index)
  nullify(in%frag%charge)
END SUBROUTINE default_input_variables


!> Assign default values for mixing variables
subroutine mix_input_variables_default(in)
  use module_base
  use module_types
  implicit none
  type(input_variables), intent(inout) :: in

  !mixing treatement (hard-coded values)
  in%iscf=0
  in%itrpmax=1
  in%alphamix=0.0_gp
  in%rpnrm_cv=1.e-4_gp
  in%gnrm_startmix=0.0_gp
  in%norbsempty=0
  in%Tel=0.0_gp
  in%occopt=SMEARING_DIST_ERF
  in%alphadiis=2.d0

END SUBROUTINE mix_input_variables_default


!> Assign default values for GEOPT variables
subroutine geopt_input_variables_default(in)
  use module_base
  use module_types
  implicit none
  type(input_variables), intent(inout) :: in

  !put some fake values for the geometry optimsation case
  in%geopt_approach='SDCG'
  in%ncount_cluster_x=0
  in%frac_fluct=1.0_gp
  in%forcemax=0.0_gp
  in%randdis=0.0_gp
  in%betax=2.0_gp
  in%history = 1
  in%wfn_history = 1
  in%ionmov = -1
  in%dtion = 0.0_gp
  in%strtarget(:)=0.0_gp
  in%mditemp = UNINITIALIZED(in%mditemp)
  in%mdftemp = UNINITIALIZED(in%mdftemp)
  nullify(in%qmass)

END SUBROUTINE geopt_input_variables_default


!> Assign default values for self-interaction correction variables
subroutine sic_input_variables_default(in)
  use module_base
  use module_types
  implicit none
  type(input_variables), intent(inout) :: in

  in%SIC%approach='NONE'
  in%SIC%alpha=0.0_gp
  in%SIC%fref=0.0_gp

END SUBROUTINE sic_input_variables_default


!> Assign default values for TDDFT variables
subroutine tddft_input_variables_default(in)
  use module_base
  use module_types
  implicit none
  type(input_variables), intent(inout) :: in

  in%tddft_approach='NONE'

END SUBROUTINE tddft_input_variables_default


!> Allocate the arrays for the input related to the fragment
subroutine allocateInputFragArrays(input_frag)
  use module_types
  implicit none

  ! Calling arguments
  type(fragmentInputParameters),intent(inout) :: input_frag

  ! Local variables
  integer :: i_stat
  character(len=*),parameter :: subname='allocateInputFragArrays'

  allocate(input_frag%frag_index(input_frag%nfrag), stat=i_stat)
  call memocc(i_stat, input_frag%frag_index, 'input_frag%frag_index', subname)

  allocate(input_frag%charge(input_frag%nfrag), stat=i_stat)
  call memocc(i_stat, input_frag%charge, 'input_frag%charge', subname)

  !allocate(input_frag%frag_info(input_frag%nfrag_ref,2), stat=i_stat)
  !call memocc(i_stat, input_frag%frag_info, 'input_frag%frag_info', subname)

  allocate(input_frag%label(input_frag%nfrag_ref), stat=i_stat)
  call memocc(i_stat, input_frag%label, 'input_frag%label', subname)

  allocate(input_frag%dirname(input_frag%nfrag_ref), stat=i_stat)
  call memocc(i_stat, input_frag%dirname, 'input_frag%dirname', subname)

end subroutine allocateInputFragArrays


!> Deallocate the arrays related to the input for the fragments
subroutine deallocateInputFragArrays(input_frag)
  use module_types
  implicit none

  ! Calling arguments
  type(fragmentInputParameters),intent(inout) :: input_frag

  ! Local variables
  integer :: i_stat,i_all
  character(len=*),parameter :: subname='deallocateInputFragArrays'

  !if(associated(input_frag%frag_info)) then
  !  i_all = -product(shape(input_frag%frag_info))*kind(input_frag%frag_info)
  !  deallocate(input_frag%frag_info,stat=i_stat)
  !  call memocc(i_stat,i_all,'input_frag%frag_info',subname)
  !  nullify(input_frag%frag_info)
  !end if 

  if(associated(input_frag%frag_index)) then
     i_all = -product(shape(input_frag%frag_index))*kind(input_frag%frag_index)
     deallocate(input_frag%frag_index,stat=i_stat)
     call memocc(i_stat,i_all,'input_frag%frag_index',subname)
     nullify(input_frag%frag_index)
  end if

  if(associated(input_frag%charge)) then
     i_all = -product(shape(input_frag%charge))*kind(input_frag%charge)
     deallocate(input_frag%charge,stat=i_stat)
     call memocc(i_stat,i_all,'input_frag%charge',subname)
     nullify(input_frag%charge)
  end if

  if(associated(input_frag%label)) then
     i_all = -product(shape(input_frag%label))*kind(input_frag%label)
     deallocate(input_frag%label,stat=i_stat)
     call memocc(i_stat,i_all,'input_frag%label',subname)
     nullify(input_frag%label)
  end if

  if(associated(input_frag%dirname)) then
     i_all = -product(shape(input_frag%dirname))*kind(input_frag%dirname)
     deallocate(input_frag%dirname,stat=i_stat)
     call memocc(i_stat,i_all,'input_frag%dirname',subname)
     nullify(input_frag%dirname)
  end if

end subroutine deallocateInputFragArrays


!> Nullify the parameters related to the fragments
subroutine nullifyInputFragParameters(input_frag)
  use module_types
  implicit none

  ! Calling arguments
  type(fragmentInputParameters),intent(inout) :: input_frag

  nullify(input_frag%frag_index)
  nullify(input_frag%charge)
  !nullify(input_frag%frag_info)
  nullify(input_frag%label)
  nullify(input_frag%dirname)

end subroutine nullifyInputFragParameters

!> Creation of the log file (by default log.yaml)
!>  Free all dynamically allocated memory from the kpt input file.
subroutine free_kpt_variables(in)
  use module_base
  use module_types
  implicit none
  type(input_variables), intent(inout) :: in
  character(len=*), parameter :: subname='free_kpt_variables'
  integer :: i_stat, i_all

  if (associated(in%gen_kpt)) then
     i_all=-product(shape(in%gen_kpt))*kind(in%gen_kpt)
     deallocate(in%gen_kpt,stat=i_stat)
     call memocc(i_stat,i_all,'in%gen_kpt',subname)
  end if
  if (associated(in%gen_wkpt)) then
     i_all=-product(shape(in%gen_wkpt))*kind(in%gen_wkpt)
     deallocate(in%gen_wkpt,stat=i_stat)
     call memocc(i_stat,i_all,'in%gen_wkpt',subname)
  end if
  if (associated(in%kptv)) then
     i_all=-product(shape(in%kptv))*kind(in%kptv)
     deallocate(in%kptv,stat=i_stat)
     call memocc(i_stat,i_all,'in%kptv',subname)
  end if
  if (associated(in%nkptsv_group)) then
     i_all=-product(shape(in%nkptsv_group))*kind(in%nkptsv_group)
     deallocate(in%nkptsv_group,stat=i_stat)
     call memocc(i_stat,i_all,'in%nkptsv_group',subname)
  end if
  nullify(in%gen_kpt)
  nullify(in%gen_wkpt)
  nullify(in%kptv)
  nullify(in%nkptsv_group)
end subroutine free_kpt_variables

!>  Free all dynamically allocated memory from the geopt input file.
subroutine free_geopt_variables(in)
  use module_base
  use module_types
  implicit none
  type(input_variables), intent(inout) :: in
  character(len=*), parameter :: subname='free_geopt_variables'
  integer :: i_stat, i_all

  if (associated(in%qmass)) then
     i_all=-product(shape(in%qmass))*kind(in%qmass)
     deallocate(in%qmass,stat=i_stat)
     call memocc(i_stat,i_all,'in%qmass',subname)
  end if
  nullify(in%qmass)
end subroutine free_geopt_variables


!>  Free all dynamically allocated memory from the input variable structure.
subroutine free_input_variables(in)
  use module_base
  use module_types
  use module_xc
  use dynamic_memory, only: f_free_ptr
  implicit none
  type(input_variables), intent(inout) :: in
  character(len=*), parameter :: subname='free_input_variables'

!!$  if(in%linear /= INPUT_IG_OFF .and. in%linear /= INPUT_IG_LIG) &
!!$       & call deallocateBasicArraysInput(in%lin)

  call free_geopt_variables(in)
  call free_kpt_variables(in)
  if (associated(in%gen_occup)) call f_free_ptr(in%gen_occup)
  call deallocateBasicArraysInput(in%lin)
  call deallocateInputFragArrays(in%frag)

  ! Free the libXC stuff if necessary, related to the choice of in%ixc.
  call xc_end()

!!$  if (associated(in%Gabs_coeffs) ) then
!!$     i_all=-product(shape(in%Gabs_coeffs))*kind(in%Gabs_coeffs)
!!$     deallocate(in%Gabs_coeffs,stat=i_stat)
!!$     call memocc(i_stat,i_all,'in%Gabs_coeffs',subname)
!!$  end if

  ! Stop the signaling stuff.
  !Destroy C wrappers on Fortran objects,
  ! and stop the GMainLoop.
  if (in%gmainloop /= 0.d0) then
     call bigdft_signals_free(in%gmainloop)
  end if
END SUBROUTINE free_input_variables


!> Assign default values for ABSCALC variables
subroutine abscalc_input_variables_default(in)
  use module_base
  use module_types
  implicit none
  type(input_variables), intent(out) :: in

  in%c_absorbtion=.false.
  in%potshortcut=0
  in%iat_absorber=0
  in%abscalc_bottomshift=0
  in%abscalc_S_do_cg=.false.
  in%abscalc_Sinv_do_cg=.false.
END SUBROUTINE abscalc_input_variables_default


!> Assign default values for frequencies variables
!!    freq_alpha: frequencies step for finite difference = alpha*hx, alpha*hy, alpha*hz
!!    freq_order; order of the finite difference (2 or 3 i.e. 2 or 4 points)
!!    freq_method: 1 - systematic moves of atoms over each direction
subroutine frequencies_input_variables_default(in)
  use module_base
  use module_types
  implicit none
  type(input_variables), intent(out) :: in

  in%freq_alpha=1.d0/real(64,kind(1.d0))
  in%freq_order=2
  in%freq_method=1
END SUBROUTINE frequencies_input_variables_default

subroutine input_analyze(in)
  use module_types, only: input_variables
  use module_types, only: output_denspot_FORMAT_CUBE, output_denspot_NONE, WF_FORMAT_NONE
  use module_types, only: bigdft_mpi
  use module_defs, only: gp
  use dynamic_memory
  use module_input_keys, only: input_keys_equal
  implicit none
  type(input_variables), intent(inout) :: in

  integer :: ierr

  call f_routine(id='input_analyze')

  ! the PERF variables -----------------------------------------------------
  !Check after collecting all values
  if(.not.in%orthpar%directDiag .or. in%orthpar%methOrtho==1) then 
     write(*,'(1x,a)') 'Input Guess: Block size used for the orthonormalization (ig_blocks)'
     if(in%orthpar%bsLow==in%orthpar%bsUp) then
        write(*,'(5x,a,i0)') 'Take block size specified by user: ',in%orthpar%bsLow
     else if(in%orthpar%bsLow<in%orthpar%bsUp) then
        write(*,'(5x,2(a,i0))') 'Choose block size automatically between ',in%orthpar%bsLow,' and ',in%orthpar%bsUp
     else
        write(*,'(1x,a)') "ERROR: invalid values of inputs%bsLow and inputs%bsUp. Change them in 'inputs.perf'!"
        call MPI_ABORT(bigdft_mpi%mpi_comm,0,ierr)
     end if
     write(*,'(5x,a)') 'This values will be adjusted if it is larger than the number of orbitals.'
  end if

  ! the DFT variables ------------------------------------------------------
  in%SIC%ixc = in%ixc

  in%idsx = min(in%idsx, in%itermax)

  !project however the wavefunction on gaussians if asking to write them on disk
  ! But not if we use linear scaling version (in%inputPsiId >= 100)
  in%gaussian_help=(in%inputPsiId >= 10 .and. in%inputPsiId < 100)

  !switch on the gaussian auxiliary treatment 
  !and the zero of the forces
  if (in%inputPsiId == 10) then
     in%inputPsiId = 0
  else if (in%inputPsiId == 13) then
     in%inputPsiId = 2
  end if
  ! Setup out grid parameters.
  if (in%output_denspot >= 0) then
     in%output_denspot_format = in%output_denspot / 10
  else
     in%output_denspot_format = output_denspot_FORMAT_CUBE
     in%output_denspot = abs(in%output_denspot)
  end if
  in%output_denspot = modulo(in%output_denspot, 10)

  !define whether there should be a last_run after geometry optimization
  !also the mulliken charge population should be inserted
  if ((in%rbuf > 0.0_gp) .or. in%output_wf_format /= WF_FORMAT_NONE .or. &
       in%output_denspot /= output_denspot_NONE .or. in%norbv /= 0) then
     in%last_run=-1 !last run to be done depending of the external conditions
  else
     in%last_run=0
  end if
  
  ! the GEOPT variables ----------------------------------------------------
  !target stress tensor
  in%strtarget(:)=0.0_gp

  if (input_keys_equal(trim(in%geopt_approach), "AB6MD")) then
     if (in%ionmov /= 13) then
        in%nnos=0
        in%qmass = f_malloc_ptr(in%nnos, id = "in%qmass")
     end if
  end if
  call f_release_routine()
END SUBROUTINE input_analyze


subroutine kpt_input_analyse(iproc, in, dict, sym, geocode, alat)
  use module_base
  use module_types
  use defs_basis
  use m_ab6_kpoints
  use yaml_output
  use module_input_keys
  use dictionaries
  implicit none
  !Arguments
  integer, intent(in) :: iproc
  type(input_variables), intent(inout) :: in
  type(dictionary), pointer, intent(in) :: dict
  type(symmetry_data), intent(in) :: sym
  character(len = 1), intent(in) :: geocode !< @copydoc poisson_solver::doc::geocode
  real(gp), dimension(3), intent(in) :: alat
  !local variables
  logical :: lstat
  character(len=*), parameter :: subname='kpt_input_analyse'
  integer :: i_stat,ierror,i, nshiftk, ikpt, j, ncount, nseg, iseg_, ngranularity_
  integer, dimension(3) :: ngkpt_
  real(gp), dimension(3) :: alat_
  real(gp), dimension(3,8) :: shiftk_
  real(gp) :: kptrlen_, norm
  character(len = 6) :: method
  
  ! Set default values.
  in%gen_nkpt=1
  in%nkptv=0
  in%ngroups_kptv=1

  call free_kpt_variables(in)
  nullify(in%kptv, in%nkptsv_group)
  nullify(in%gen_kpt, in%gen_wkpt)

  method = dict // KPT_METHOD
  if (input_keys_equal(trim(method), 'auto')) then
     kptrlen_ = dict // KPTRLEN
     if (geocode == 'F') then
        in%gen_nkpt = 1
        allocate(in%gen_kpt(3, in%gen_nkpt+ndebug),stat=i_stat)
        call memocc(i_stat,in%gen_kpt,'in%gen_kpt',subname)
        in%gen_kpt = 0.
        allocate(in%gen_wkpt(in%gen_nkpt+ndebug),stat=i_stat)
        call memocc(i_stat,in%gen_wkpt,'in%gen_wkpt',subname)
        in%gen_wkpt = 1.
     else
        call kpoints_get_auto_k_grid(sym%symObj, in%gen_nkpt, in%gen_kpt, in%gen_wkpt, &
             & kptrlen_, ierror)
        if (ierror /= AB6_NO_ERROR) then
           if (iproc==0) &
                & call yaml_warning("ERROR: cannot generate automatic k-point grid." // &
                & " Error code is " // trim(yaml_toa(ierror,fmt='(i0)')))
           stop
        end if
        !assumes that the allocation went through
        call memocc(0,in%gen_kpt,'in%gen_kpt',subname)
        call memocc(0,in%gen_wkpt,'in%gen_wkpt',subname)
     end if
  else if (input_keys_equal(trim(method), 'mpgrid')) then
     !take the points of Monkhorst-pack grid
     ngkpt_(1) = dict // NGKPT // 0
     ngkpt_(2) = dict // NGKPT // 1
     ngkpt_(3) = dict // NGKPT // 2
     if (geocode == 'S') ngkpt_(2) = 1
     !shift
     nshiftk = dict_len(dict//SHIFTK)
     !read the shifts
     shiftk_=0.0_gp
     do i=1,nshiftk
        shiftk_(1,i) = dict // SHIFTK // (i-1) // 0
        shiftk_(2,i) = dict // SHIFTK // (i-1) // 1
        shiftk_(3,i) = dict // SHIFTK // (i-1) // 2
     end do

     !control whether we are giving k-points to Free BC
     if (geocode == 'F') then
        if (iproc==0 .and. (maxval(ngkpt_) > 1 .or. maxval(abs(shiftk_)) > 0.)) &
             & call yaml_warning('Found input k-points with Free Boundary Conditions, reduce run to Gamma point')
        in%gen_nkpt = 1
        allocate(in%gen_kpt(3, in%gen_nkpt+ndebug),stat=i_stat)
        call memocc(i_stat,in%gen_kpt,'in%gen_kpt',subname)
        in%gen_kpt = 0.
        allocate(in%gen_wkpt(in%gen_nkpt+ndebug),stat=i_stat)
        call memocc(i_stat,in%gen_wkpt,'in%gen_wkpt',subname)
        in%gen_wkpt = 1.
     else
        call kpoints_get_mp_k_grid(sym%symObj, in%gen_nkpt, in%gen_kpt, in%gen_wkpt, &
             & ngkpt_, nshiftk, shiftk_, ierror)
        if (ierror /= AB6_NO_ERROR) then
           if (iproc==0) &
                & call yaml_warning("ERROR: cannot generate MP k-point grid." // &
                & " Error code is " // trim(yaml_toa(ierror,fmt='(i0)')))
           stop
        end if
        !assumes that the allocation went through
        call memocc(0,in%gen_kpt,'in%gen_kpt',subname)
        call memocc(0,in%gen_wkpt,'in%gen_wkpt',subname)
     end if
  else if (input_keys_equal(trim(method), 'manual')) then
     in%gen_nkpt = max(1, dict_len(dict//KPT))
     if (geocode == 'F' .and. in%gen_nkpt > 1) then
        if (iproc==0) call yaml_warning('Found input k-points with Free Boundary Conditions, reduce run to Gamma point')
        in%gen_nkpt = 1
     end if
     allocate(in%gen_kpt(3, in%gen_nkpt+ndebug),stat=i_stat)
     call memocc(i_stat,in%gen_kpt,'in%gen_kpt',subname)
     allocate(in%gen_wkpt(in%gen_nkpt+ndebug),stat=i_stat)
     call memocc(i_stat,in%gen_wkpt,'in%gen_wkpt',subname)
     norm=0.0_gp
     do i=1,in%gen_nkpt
        in%gen_kpt(1, i) = dict // KPT // (i-1) // 0
        in%gen_kpt(2, i) = dict // KPT // (i-1) // 1
        in%gen_kpt(3, i) = dict // KPT // (i-1) // 2
        if (geocode == 'S' .and. in%gen_kpt(2,i) /= 0.) then
           in%gen_kpt(2,i) = 0.
           if (iproc==0) call yaml_warning('Surface conditions, suppressing k-points along y.')
        end if
        in%gen_wkpt(i) = dict // WKPT // (i-1)
        if (geocode == 'F') then
           in%gen_kpt = 0.
           in%gen_wkpt = 1.
        end if
        norm=norm+in%gen_wkpt(i)
     end do
     ! We normalise the weights.
     in%gen_wkpt(:)=in%gen_wkpt/norm
  else
     if (iproc==0) &
          & call yaml_warning("ERROR: wrong k-point sampling method (" // &
          & trim(method) // ").")
     stop
  end if

  ! Convert reduced coordinates into BZ coordinates.
  alat_ = alat
  if (geocode /= 'P') alat_(2) = 1.0_gp
  if (geocode == 'F') then
     alat_(1)=1.0_gp
     alat_(3)=1.0_gp
  end if
  do i = 1, in%gen_nkpt, 1
     in%gen_kpt(:, i) = in%gen_kpt(:, i) / alat_(:) * two_pi
  end do
 
  in%band_structure_filename=''
  lstat = dict // BANDS
  if (lstat) then
     !calculate the number of groups of for the band structure
     in%nkptv=1
     nseg = dict_len(dict // ISEG)
     do i=1,nseg
        iseg_ = dict // ISEG // (i-1)
        in%nkptv=in%nkptv+iseg_
     end do
     ngranularity_ = dict // NGRANULARITY

     in%ngroups_kptv=&
          ceiling(real(in%nkptv,gp)/real(ngranularity_,gp))

     allocate(in%nkptsv_group(in%ngroups_kptv+ndebug),stat=i_stat)
     call memocc(i_stat,in%nkptsv_group,'in%nkptsv_group',subname)

     ncount=0
     do i=1,in%ngroups_kptv-1
        !if ngranularity is bigger than nkptv  then ngroups is one
        in%nkptsv_group(i)=ngranularity_
        ncount=ncount+ngranularity_
     end do
     !put the rest in the last group
     in%nkptsv_group(in%ngroups_kptv)=in%nkptv-ncount

     allocate(in%kptv(3,in%nkptv+ndebug),stat=i_stat)
     call memocc(i_stat,in%kptv,'in%kptv',subname)

     ikpt = 0
     do i=1,nseg
        iseg_ = dict // ISEG // (i-1)
        ikpt=ikpt+iseg_
        in%kptv(1,ikpt) = dict // KPTV // (ikpt - 1) // 0
        in%kptv(2,ikpt) = dict // KPTV // (ikpt - 1) // 1
        in%kptv(3,ikpt) = dict // KPTV // (ikpt - 1) // 2
        !interpolate the values
        do j=ikpt-iseg_+1,ikpt-1
           in%kptv(:,j)=in%kptv(:,ikpt-iseg_) + &
                (in%kptv(:,ikpt)-in%kptv(:,ikpt-iseg_)) * &
                real(j-ikpt+iseg_,gp)/real(iseg_, gp)
        end do
     end do

     ! Convert reduced coordinates into BZ coordinates.
     do i = 1, in%nkptv, 1
        in%kptv(:, i) = in%kptv(:, i) / alat_(:) * two_pi
     end do

     if (has_key(dict, BAND_STRUCTURE_FILENAME)) then
        in%band_structure_filename = dict // BAND_STRUCTURE_FILENAME
        !since a file for the local potential is already given, do not perform ground state calculation
        if (iproc==0) then
           write(*,'(1x,a)')'Local Potential read from file, '//trim(in%band_structure_filename)//&
                ', do not optimise GS wavefunctions'
        end if
        in%nrepmax=0
        in%itermax=0
        in%itrpmax=0
        in%inputPsiId=-1000 !allocate empty wavefunctions
        in%output_denspot=0
     end if
  else
     in%nkptv = 0
     allocate(in%kptv(3,in%nkptv+ndebug),stat=i_stat)
     call memocc(i_stat,in%kptv,'in%kptv',subname)
  end if

  if (in%nkptv > 0 .and. geocode == 'F' .and. iproc == 0) &
       & call yaml_warning('Defining a k-point path in free boundary conditions.') 
END SUBROUTINE kpt_input_analyse

!!$  ! linear scaling: explicitely specify localization centers
!!$  in%explicit_locregcenters = dict//EXPLICIT_LOCREGCENTERS
!!$  ! linear scaling: calculate Kohn-Sham residue
!!$  in%calculate_KS_residue = dict//CALCULATE_KS_RESIDUE
!!$  ! linear scaling: calculate intermediate forces
!!$  in%intermediate_forces = dict//INTERMEDIATE_FORCES<|MERGE_RESOLUTION|>--- conflicted
+++ resolved
@@ -88,8 +88,7 @@
   call f_release_routine()
 end subroutine read_input_dict_from_files
 
-<<<<<<< HEAD
-=======
+
 !> Routine to read YAML input files and create input dictionary.
 subroutine merge_input_file_to_dict(dict, fname, mpi_env)
   use module_base
@@ -143,7 +142,7 @@
   call f_release_routine()
 
 end subroutine merge_input_file_to_dict
->>>>>>> 2b84768c
+
 
 !> Fill the input_variables structure with the information
 !! contained in the dictionary dict
