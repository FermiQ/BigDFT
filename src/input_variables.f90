!!****f* BigDFT/print_logo
!! FUNCTION
!!    Display the logo of BigDFT 
!! COPYRIGHT
!!    Copyright (C) 2007-2008 BigDFT group 
!!    This file is distributed under the terms of the
!!    GNU General Public License, see ~/COPYING file
!!    or http://www.gnu.org/copyleft/gpl.txt .
!!    For the list of contributors, see ~/AUTHORS 
!! SOURCE
!!
subroutine print_logo()
  implicit none
  write(*,'(23x,a)')'      BBBB         i       ggggg    '
  write(*,'(23x,a)')'     B    B               g         '
  write(*,'(23x,a)')'    B     B        i     g          '
  write(*,'(23x,a)')'    B    B         i     g        g '
  write(*,'(23x,a)')'    BBBBB          i     g         g'
  write(*,'(23x,a)')'    B    B         i     g         g'
  write(*,'(23x,a)')'    B     B        i     g         g'
  write(*,'(23x,a)')'    B      B       i     g         g'
  write(*,'(23x,a)')'    B     B     iiii     g         g'
  write(*,'(23x,a)')'    B BBBB         i      g        g'
  write(*,'(23x,a)')'    B             i        g      g '
  write(*,'(23x,a)')'BBBBBBBBB    iiiii          gggggg  ' 
  !write(*,'(23x,a)')'---------------------------------------'
  write(*,'(23x,a)')'  DDDDDD          FFFFF    TTTTTTTTT'
  write(*,'(23x,a)')' D      D        F             T    '
  write(*,'(23x,a)')'D        D      F         TTTT T    '
  write(*,'(23x,a)')'D         D     FFFF     T     T    '
  write(*,'(23x,a)')'D         D     F       T      T    '
  write(*,'(23x,a)')'D         D     F        T     T    '
  write(*,'(23x,a)')'D         D     F         T    T    '
  write(*,'(23x,a)')'D         D     F          TTTTT    '
  write(*,'(23x,a)')' D        D     F         T    T    '  
  write(*,'(23x,a)')'          D     F        T     T    ' 
  write(*,'(23x,a)')'         D               T    T     '
  write(*,'(23x,a)')'    DDDDD       F         TTTT                     (Ver 1.1.9)'
  write(*,'(1x,a)')&
       '------------------------------------------------------------------------------------'
  write(*,'(1x,a)')&
       '|              Daubechies Wavelets for DFT Pseudopotential Calculations            |'
  write(*,'(1x,a)')&
          '------------------------------------------------------------------------------------'
end subroutine print_logo
!!***


!!****f* BigDFT/read_input_variables
!! FUNCTION
!!    Read the input variables in the file 'input.dat'
!! SOURCE
!!
subroutine read_input_variables(iproc,filename,in)
  use module_base
  use module_types
  implicit none
  character(len=*), intent(in) :: filename
  integer, intent(in) :: iproc
  type(input_variables), intent(out) :: in
  !local variables
  character(len=7) :: cudagpu
  character(len=100) :: line
  real(kind=4) :: hgrid,crmult,frmult,cpmult,fpmult
  integer :: ierror,ierrfrc,iconv,iblas,iline

  ! Read the input variables.
  open(unit=1,file=filename,status='old')

  iline=0
  !read the line for force the CUDA GPU calculation for all processors
  read(1,'(a100)')line
  read(line,*,iostat=ierrfrc) cudagpu
  if (ierrfrc == 0 .and. cudagpu=='CUDAGPU') then
     call set_cpu_gpu_aff(iproc,iconv,iblas)
     if (iconv == 0) then
        !change the value of the GPU convolution flag defined in the module_base
        GPUconv=.true.
     end if
     if (iblas == 0) then
        !change the value of the GPU convolution flag defined in the module_base
        GPUblas=.true.
     end if
     read(1,*,iostat=ierror) in%ncount_cluster_x
     call check()
  else
     read(line,*,iostat=ierror) in%ncount_cluster_x
     call check()
  end if

  read(1,'(a100)')line
  read(line,*,iostat=ierrfrc) in%frac_fluct,in%forcemax
  if (ierrfrc /= 0) then
     read(line,*,iostat=ierror) in%frac_fluct
     in%forcemax=0.0_gp
  end if
  call check()
  read(1,*,iostat=ierror) in%randdis
  call check()
  read(1,*,iostat=ierror) in%betax
  call check()
  read(1,*,iostat=ierror) hgrid
  call check()
  read(1,*,iostat=ierror) crmult
  call check()
  read(1,*,iostat=ierror) frmult
  call check()
  !read(1,*,iostat=ierror) cpmult !this value can be removed from the input files
  !read(1,*,iostat=ierror) fpmult !this value can be removed from the input files
  !put the value at the max, such that to coincide with the maximum possible extension
  in%hgrid  = real(hgrid,gp)
  in%crmult = real(crmult,gp)
  in%frmult = real(frmult,gp)

  !in%cpmult = in%frmult
  !in%fpmult=in%frmult

  read(1,*,iostat=ierror) in%ixc
  call check()
  read(1,*,iostat=ierror) in%ncharge,in%elecfield
  call check()
  read(1,*,iostat=ierror) in%gnrm_cv
  call check()
  read(1,*,iostat=ierror) in%itermax
  call check()
  read(1,*,iostat=ierror) in%ncong
  call check()
  read(1,*,iostat=ierror) in%idsx
  call check()
  read(1,*,iostat=ierror) in%calc_tail
  call check()
  read(1,*,iostat=ierror) in%rbuf
  call check()
  read(1,*,iostat=ierror) in%ncongt
  call check()
  read(1,*,iostat=ierror) in%nspin,in%mpol
  call check()
  read(1,*,iostat=ierror) in%inputPsiId,in%output_wf,in%output_grid
  call check()

  !project however the wavefunction on gaussians if asking to write them on disk
  in%gaussian_help=(in%inputPsiId >= 10) .or. in%output_wf 
  !switch on the gaussian auxiliary treatment 
  !and the zero of the forces
  if (in%inputPsiId == 10) then
     in%inputPsiId=0
  end if

  !add reading lines for Davidson treatment (optional for backward compatibility)
  read(1,*,iostat=ierror) in%nvirt, in%nplot
  !call check()
  
  if (ierror/=0) then
     in%nvirt=0
     in%nplot=0
  else
     !performs some check: for the moment Davidson treatment is allowed only for spin-unpolarised
     !systems
     if (in%nspin/=1 .and. in%nvirt/=0) then
        if (iproc==0) then
           write(*,'(1x,a)')'ERROR: Davidson treatment allowed on fon non spin-polarised systems'
        end if
        stop
     end if
  end if
 
  close(unit=1,iostat=ierror)

  if (iproc == 0) then
     write(*,'(1x,a,i0)') 'Max. number of wavefnctn optim ',in%ncount_cluster_x
     write(*,'(1x,a,1pe10.2)') 'Convergence criterion for forces: fraction of noise ',&
          in%frac_fluct
     write(*,'(1x,a,1pe10.2)') '                                : maximal component ',&
          in%forcemax
     write(*,'(1x,a,1pe10.2)') 'Random displacement amplitude ',in%randdis
     write(*,'(1x,a,1pe10.2)') 'Steepest descent step ',in%betax
     if (in%nvirt > 0) then
        !read virtual orbital and plotting request
        write(*,'(1x,a,i0)')'Virtual orbitals ',in%nvirt
        write(*,'(1x,a,i0,a)')'Output for density plots is requested for ',in%nplot,' orbitals'
     end if
  end if

     if (in%nspin==4) then
        if (iproc == 0) write(*,'(1x,a)') 'Spin-polarised calculation: YES (Non-collinear)'
     else if (in%nspin==2) then
        if (iproc == 0) write(*,'(1x,a)') 'Spin-polarised calculation: YES (Collinear)'
     else if (in%nspin==1) then
        if (iproc == 0) write(*,'(1x,a)') 'Spin-polarised calculation:  NO '
     else
        if (iproc == 0) write(*,'(1x,a,i0)')'Wrong spin polarisation id: ',in%nspin
        stop
     end if

contains

  subroutine check()
    iline=iline+1
    if (ierror/=0) then
       if (iproc == 0) write(*,'(1x,a,a,a,i3)') &
            'Error while reading the file "',trim(filename),'", line=',iline
       stop
    end if
  end subroutine check

end subroutine read_input_variables
!!***


!!****f* BigDFT/print_input_parameters
!! FUNCTION
!!    Print all input parameters
!! SOURCE
!!
subroutine print_input_parameters(in,atoms)
  use module_types
  implicit none
  type(input_variables), intent(in) :: in
  type(atoms_data), intent(in) :: atoms

  write(*,'(1x,a)')&
       '------------------------------------------------------------------- Input Parameters'
  write(*,'(1x,a)')&
       '    System Choice       Resolution Radii        SCF Iteration      Finite Size Corr.'
  write(*,'(1x,a,f7.3,1x,a,f5.2,1x,a,1pe8.1,1x,a,l4)')&
       'Grid spacing=',in%hgrid,   '|  Coarse Wfs.=',in%crmult,'| Wavefns Conv.=',in%gnrm_cv,&
       '| Calculate=',in%calc_tail
  write(*,'(1x,a,i7,1x,a,f5.2,1x,a,i8,1x,a,f4.1)')&
       '       XC id=',in%ixc,     '|    Fine Wfs.=',in%frmult,'| Max. N. Iter.=',in%itermax,&
       '| Extension=',in%rbuf
  write(*,'(1x,a,i7,1x,a,1x,a,i8,1x,a,i4)')&
       'total charge=',in%ncharge, '|                   ','| CG Prec.Steps=',in%ncong,&
       '|  CG Steps=',in%ncongt
  write(*,'(1x,a,1pe7.1,1x,a,1x,a,i8)')&
       ' elec. field=',in%elecfield,'|                   ','| DIIS Hist. N.=',in%idsx
  if (in%nspin>=2) then
     write(*,'(1x,a,i7,1x,a)')&
          'Polarisation=',2*in%mpol, '|'
  end if
  if (atoms%geocode /= 'F') then
     write(*,'(1x,a,1x,a,3(1x,1pe12.5))')&
          '  Geom. Code=    '//atoms%geocode//'   |',&
          '  Box Sizes (Bohr) =',atoms%alat1,atoms%alat2,atoms%alat3

  end if
end subroutine print_input_parameters
!!***


!!****f* BigDFT/read_atomic_positions
!! FUNCTION
!!    Read atomic positions
!! SOURCE
!!
subroutine read_atomic_positions(iproc,ifile,at,rxyz)
  use module_base
  use module_types
  implicit none
  integer, intent(in) :: iproc,ifile
  type(atoms_data), intent(inout) :: at
  real(gp), dimension(3,at%nat), intent(out) :: rxyz
  !local variables
  character(len=*), parameter :: subname='read_atomic_positions'
  real(gp), parameter :: bohr=0.5291772108_gp !1 AU in angstroem
  character(len=3) :: suffix
  character(len=2) :: symbol
  character(len=20) :: tatonam
  character(len=50) :: extra
  character(len=150) :: line
  logical :: lpsdbl,dowrite
  integer :: nateq,iat,jat,ityp,i,ierror,ierrsfx,i_stat,natpol,j
! To read the file posinp (avoid differences between compilers)
  real(kind=4) :: rx,ry,rz,alat1,alat2,alat3
! case for which the atomic positions are given whithin general precision
  real(gp) :: rxd0,ryd0,rzd0,alat1d0,alat2d0,alat3d0
  character(len=20), dimension(100) :: atomnames

  if (iproc.eq.0) write(*,'(1x,a,i0)') 'Number of atoms     = ',at%nat

  allocate(at%iatype(at%nat+ndebug),stat=i_stat)
  call memocc(i_stat,at%iatype,'at%iatype',subname)
  allocate(at%lfrztyp(at%nat+ndebug),stat=i_stat)
  call memocc(i_stat,at%lfrztyp,'at%lfrztyp',subname)
  allocate(at%natpol(at%nat+ndebug),stat=i_stat)
  call memocc(i_stat,at%natpol,'at%natpol',subname)

  !controls if the positions are provided with machine precision
  if (at%units == 'angstroemd0' .or. at%units== 'atomicd0' .or. at%units== 'bohrd0') then
     lpsdbl=.true.
  else
     lpsdbl=.false.
  end if

  !this array is useful for frozen atoms
  !no atom is frozen by default
  at%lfrztyp(:)=.false.
  !also the spin polarisation and the charge are is fixed to zero by default
  !this corresponds to the value of 100
  !RULE natpol=charge*1000 + 100 + spinpol
  at%natpol(:)=100

  !read from positions of .xyz format, but accepts also the old .ascii format
  read(ifile,'(a150)')line

  !old format, still here for backward compatibility
  !admits only simple precision calculation
  read(line,*,iostat=ierror) rx,ry,rz,tatonam

  !in case of old format, put geocode to F and alat to 0.
  if (ierror == 0) then
     at%geocode='F'
     at%alat1=0.0_gp
     at%alat2=0.0_gp
     at%alat3=0.0_gp
  else
     if (lpsdbl) then
        read(line,*,iostat=ierrsfx) tatonam,alat1d0,alat2d0,alat3d0
     else
        read(line,*,iostat=ierrsfx) tatonam,alat1,alat2,alat3
     end if
     if (ierrsfx == 0) then
        if (trim(tatonam)=='periodic') then
           at%geocode='P'
        else if (trim(tatonam)=='surface') then 
           at%geocode='S'
           at%alat2=0.0_gp
        else !otherwise free bc
           at%geocode='F'
           at%alat1=0.0_gp
           at%alat2=0.0_gp
           at%alat3=0.0_gp
        end if
        if (.not. lpsdbl) then
           alat1d0=real(alat1,gp)
           alat2d0=real(alat2,gp)
           alat3d0=real(alat3,gp)
        end if
     else
        at%geocode='F'
        at%alat1=0.0_gp
        at%alat2=0.0_gp
        at%alat3=0.0_gp
     end if
  end if

  !reduced coordinates are possible only with periodic units
  if (at%units == 'reduced' .and. at%geocode /= 'P') then
     if (iproc==0) write(*,'(1x,a)')&
          'ERROR: Reduced coordinates are only allowed with fully periodic BC'
  end if

  !convert the values of the cell sizes in bohr
  if (at%units=='angstroem' .or. at%units=='angstroemd0') then
     ! if Angstroem convert to Bohr
     at%alat1=alat1d0/bohr
     at%alat2=alat2d0/bohr
     at%alat3=alat3d0/bohr
  else if  (at%units=='atomic' .or. at%units=='bohr'  .or.&
       at%units== 'atomicd0' .or. at%units== 'bohrd0') then
     at%alat1=alat1d0
     at%alat2=alat2d0
     at%alat3=alat3d0
  else if (at%units == 'reduced') then !assume that for reduced coordinates cell size is in bohr
     at%alat1=real(alat1,gp)
     at%alat2=real(alat2,gp)
     at%alat3=real(alat3,gp)
  else
     write(*,*) 'length units in input file unrecognized'
     write(*,*) 'recognized units are angstroem or atomic = bohr'
     stop 
  endif

  at%ntypes=0
  do iat=1,at%nat
     if (ierror == 0) then
        !old case of ascii file, added for backward compatibility
        if (iat /= 1) read(ifile,*) rx,ry,rz,tatonam
     else
        !xyz input file, allow extra information
        read(ifile,'(a150)')line 
        if (lpsdbl) then
           read(line,*,iostat=ierrsfx)symbol,rxd0,ryd0,rzd0,extra
        else
           read(line,*,iostat=ierrsfx)symbol,rx,ry,rz,extra
        end if
        !print *,line
        call find_extra_info(line,extra)
        call parse_extra_info(iproc,iat,extra,at)

        tatonam=trim(symbol)
     end if
     if (lpsdbl) then
        rxyz(1,iat)=rxd0
        rxyz(2,iat)=ryd0
        rxyz(3,iat)=rzd0
     else
        rxyz(1,iat)=real(rx,gp)
        rxyz(2,iat)=real(ry,gp)
        rxyz(3,iat)=real(rz,gp)
     end if
     if (at%units == 'reduced') then !add treatment for reduced coordinates
        rxyz(1,iat)=modulo(rxyz(1,iat),1.0_gp)
        rxyz(2,iat)=modulo(rxyz(2,iat),1.0_gp)
        rxyz(3,iat)=modulo(rxyz(3,iat),1.0_gp)
     else if (at%geocode == 'P') then
        rxyz(1,iat)=modulo(rxyz(1,iat),alat1d0)
        rxyz(2,iat)=modulo(rxyz(2,iat),alat2d0)
        rxyz(3,iat)=modulo(rxyz(3,iat),alat3d0)
     else if (at%geocode == 'S') then
        rxyz(1,iat)=modulo(rxyz(1,iat),alat1d0)
        rxyz(3,iat)=modulo(rxyz(3,iat),alat3d0)
     end if
 
     !! For reading in saddle points
     !!        open(unit=83,file='step',status='old')
     !!        read(83,*) step
     !!        close(83)
     !        step= .5d0
     !        if (iproc.eq.0) write(*,*) 'step=',step
     !        read(99,*) rxyz(1,iat),rxyz(2,iat),rxyz(3,iat),tatonam,t1,t2,t3
     !        rxyz(1,iat)=rxyz(1,iat)+step*t1
     !        rxyz(2,iat)=rxyz(2,iat)+step*t2
     !        rxyz(3,iat)=rxyz(3,iat)+step*t3

     do ityp=1,at%ntypes
        if (tatonam == atomnames(ityp)) then
           at%iatype(iat)=ityp
           goto 200
        endif
     enddo
     at%ntypes=at%ntypes+1
     if (at%ntypes > 100) stop 'more than 100 atomnames not permitted'
     atomnames(ityp)=tatonam
     at%iatype(iat)=at%ntypes
200  continue

     if (at%units=='angstroem' .or. at%units=='angstroemd0') then
        ! if Angstroem convert to Bohr
        do i=1,3 
           rxyz(i,iat)=rxyz(i,iat)/bohr
        enddo
     else if (at%units == 'reduced') then 
        rxyz(1,iat)=rxyz(1,iat)*at%alat1
        rxyz(2,iat)=rxyz(2,iat)*at%alat2
        rxyz(3,iat)=rxyz(3,iat)*at%alat3
     endif
  enddo

  !now that ntypes is determined allocate at%atomnames and copy the values
  allocate(at%atomnames(at%ntypes+ndebug),stat=i_stat)
  call memocc(i_stat,at%atomnames,'at%atomnames',subname)
  at%atomnames(1:at%ntypes)=atomnames(1:at%ntypes)

  !control atom positions
  nateq=0
  do iat=1,at%nat
     do jat=iat+1,at%nat
        if ((rxyz(1,iat)-rxyz(1,jat))**2+(rxyz(2,iat)-rxyz(2,jat))**2+&
             (rxyz(3,iat)-rxyz(3,jat))**2 ==0.0_gp) then
           nateq=nateq+1
           write(*,'(1x,a,2(i0,a,a6,a))')'ERROR: atoms ',iat,&
                ' (',trim(at%atomnames(at%iatype(iat))),') and ',&
                jat,' (',trim(at%atomnames(at%iatype(jat))),&
                ') have the same positions'
        end if
     end do
  end do
  if (nateq /= 0) then
     if (iproc == 0) then
        write(*,'(1x,a)')'Control your posinp file, cannot proceed'
        write(*,'(1x,a)',advance='no')&
             'Writing tentative alternative positions in the file posinp_alt...'
        open(unit=9,file='posinp_alt')
        write(9,'(1x,a)')' ??? atomicd0'
        write(9,*)
        do iat=1,at%nat
           dowrite=.true.
           do jat=iat+1,at%nat
              if ((rxyz(1,iat)-rxyz(1,jat))**2+(rxyz(2,iat)-rxyz(2,jat))**2+&
                   (rxyz(3,iat)-rxyz(3,jat))**2 ==0.0_gp) then
                 dowrite=.false.
              end if
           end do
           if (dowrite) & 
                write(9,'(a2,4x,3(1x,1pe21.14))')trim(at%atomnames(at%iatype(iat))),&
                (rxyz(j,iat),j=1,3)
        end do
        close(9)
        write(*,'(1x,a)')' done.'
        write(*,'(1x,a)')' Replace ??? in the file heading with the actual atoms number'               
     end if
     stop
  end if

  if (iproc.eq.0) write(*,'(1x,a,i0)') 'Number of atom types= ',at%ntypes

  do ityp=1,at%ntypes
     if (iproc.eq.0) &
          write(*,'(1x,a,i0,a,a)') 'Atoms of type ',ityp,' are ',trim(at%atomnames(ityp))
  enddo

  do iat=1,at%nat
     if (iproc.eq.0 .and. at%lfrztyp(iat)) &
          write(*,'(1x,a,i0,a,a)') 'FIXED Atom N.:',iat,', Name: ',trim(at%atomnames(at%iatype(iat)))
  enddo

end subroutine read_atomic_positions
!!***


!!****f* BigDFT/find_extra_info
!! FUNCTION
!!    Find extra information
!!
!! SOURCE
!!
subroutine find_extra_info(line,extra)
  implicit none
  character(len=150), intent(in) :: line
  character(len=50), intent(out) :: extra
  !local variables
  logical :: space
  integer :: i,nspace
  i=1
  space=.true.
  nspace=-1
  find_space : do
     !toggle the space value for each time
     if (line(i:i) == ' ' .neqv. space) then
        nspace=nspace+1
        space=.not. space
     end if
     !print *,line(i:i),nspace
     if (nspace==8) then
        extra=line(i:min(150,i+49))
        exit find_space
     end if
     if (i==150) then
        extra='nothing'
        exit find_space
     end if
     i=i+1
  end do find_space

end subroutine find_extra_info
!!***


!!****f* BigDFT/parse_extra_info
!! FUNCTION
!!    Parse extra information
!!
!! SOURCE
!!
subroutine parse_extra_info(iproc,iat,extra,at)
  use module_types
  implicit none
  character(len=50), intent(in) :: extra
  integer, intent(in) :: iat,iproc
  type(atoms_data), intent(out) :: at
  !local variables
  character(len=3) :: suffix
  integer :: ierr,ierr1,ierr2,nspol,nchrg,nsgn
  !case with all the information
  !print *,iat,'ex'//trim(extra)//'ex'
  read(extra,*,iostat=ierr)nspol,nchrg,suffix
  if (extra == 'nothing') then !case with empty information
     nspol=0
     nchrg=0
     suffix='   '
  else if (ierr /= 0) then !case with partial information
     read(extra,*,iostat=ierr1)nspol,suffix
     if (ierr1 /=0) then
        if (trim(extra) == 'f') then
           suffix='f'
           nspol=0
           nchrg=0
        else
           read(extra,*,iostat=ierr2)nspol
           if (ierr2 /=0) then
              call error
           end if
           suffix='   '
           nchrg=0
        end if
     else
        nchrg=0
        if (trim(suffix) /= 'f') then
           read(suffix,*,iostat=ierr2)nchrg
           if (ierr2 /= 0) then
              call error
           else
              suffix='   '
           end if
        end if
     end if
  end if

  !now assign the array, following the rule
  if(nchrg>=0) then
     nsgn=1
  else
     nsgn=-1
  end if
  at%natpol(iat)=1000*nchrg+nsgn*100+nspol

  !print *,'natpol atomic',iat,at%natpol(iat)
  
  if (trim(suffix) == 'f') then
     !the atom is considered as blocked
     at%lfrztyp(iat)=.true.
  end if

contains

 subroutine error
   if (iproc == 0) then
      print *,extra
      write(*,'(1x,a,i0,a)')&
           'ERROR in input file for atom number ',iat,&
           ': after 4th column you can put the input polarisation(s) or "f"'
   end if
   stop
 end subroutine error
  
end subroutine parse_extra_info
!!***


!!****f* BigDFT/input_occup
!! FUNCTION
!!    Fill the arrays occup and spinsgn
!!    if iunit /=0 this means that the file 'occup.dat' does exist and it opens
!! SOURCE
!!
subroutine input_occup(iproc,iunit,nelec,norb,norbu,norbd,nspin,mpol,occup,spinsgn)
  use module_base
  implicit none
! Arguments
  integer, intent(in) :: nelec,nspin,mpol,iproc,norb,norbu,norbd,iunit
  real(gp), intent(out) :: occup(norb),spinsgn(norb)
! Local variables
  integer :: iorb,nt,ne,it,ierror,iorb1
  real(gp) :: rocc,rup,rdown
  character(len=100) :: line


  do iorb=1,norb
     spinsgn(iorb)=1.0_gp
  end do
  if (nspin/=1) then
     do iorb=1,norbu
        spinsgn(iorb)=1.0_gp
     end do
     do iorb=norbu+1,norb
        spinsgn(iorb)=-1.0_gp
     end do
  end if
! write(*,'(1x,a,5i4,30f6.2)')'Spins: ',norb,norbu,norbd,norbup,norbdp,(spinsgn(iorb),iorb=1,norb)

! First fill the occupation numbers by default
  nt=0
  if (nspin==1) then
     ne=(nelec+1)/2
     do iorb=1,ne
        it=min(2,nelec-nt)
        occup(iorb)=real(it,gp)
        nt=nt+it
     enddo
     do iorb=ne+1,norb
        occup(iorb)=0._gp
     end do
  else
     do iorb=1,norb
        it=min(1,nelec-nt)
        occup(iorb)=real(it,gp)
        nt=nt+it
     enddo
  end if

! Then read the file "occup.dat" if does exist
  if (iunit /= 0) then
     nt=0
     do
        read(unit=iunit,fmt=*,iostat=ierror) iorb,rocc
        if (ierror/=0) then
           exit
        else
           nt=nt+1
           if (iorb<0 .or. iorb>norb) then
              if (iproc==0) then
                 write(*,'(1x,a,i0,a)') 'ERROR in line ',nt+1,' of the file "occup.dat"'
                 write(*,'(10x,a,i0,a)') 'The orbital index ',iorb,' is incorrect'
              end if
              stop
           elseif (rocc<0._gp .or. rocc>2._gp) then
              if (iproc==0) then
                 write(*,'(1x,a,i0,a)') 'ERROR in line ',nt+1,' of the file "occup.dat"'
                 write(*,'(10x,a,f5.2,a)') 'The occupation number ',rocc,' is not between 0. and 2.'
              end if
              stop
           else
              occup(iorb)=rocc
           end if
        end if
     end do
     if (iproc==0) then
        write(*,'(1x,a,i0,a)') &
             'The occupation numbers are read from the file "occup.dat" (',nt,' lines read)'
     end if
     close(unit=iunit)
     !Check if sum(occup)=nelec
     rocc=sum(occup)
     if (abs(rocc-real(nelec,gp))>1.e-6_gp) then
        if (iproc==0) then
           write(*,'(1x,a,f13.6,a,i0)') 'From the file "occup.dat", the total number of electrons ',rocc,&
                          ' is not equal to ',nelec
        end if
        stop
     end if
     if (nspin/=1) then
!!$        !Check if the polarisation is respected (mpol)
!!$        rup=sum(occup(1:norbu))
!!$        rdown=sum(occup(norbu+1:norb))
!!$        if (abs(rup-rdown-real(norbu-norbd,gp))>1.e-6_gp) then
!!$           if (iproc==0) then
!!$              write(*,'(1x,a,f13.6,a,i0)') 'From the file "occup.dat", the polarization ',rup-rdown,&
!!$                             ' is not equal to ',norbu-norbd
!!$           end if
!!$           stop
!!$        end if
        !Fill spinsgn
        do iorb=1,norbu
           spinsgn(iorb)=1.0_gp
        end do
        do iorb=norbu+1,norb
           spinsgn(iorb)=-1.0_gp
        end do
      end if
  end if
  if (iproc==0) then 
     write(*,'(1x,a,i8)') &
          'Total Number of Orbitals ',norb
     iorb1=1
     rocc=occup(1)
     do iorb=1,norb
        if (occup(iorb) /= rocc) then
           if (iorb1 == iorb-1) then
              write(*,'(1x,a,i0,a,f6.4)') 'occup(',iorb1,')= ',rocc
           else
              write(*,'(1x,a,i0,a,i0,a,f6.4)') 'occup(',iorb1,':',iorb-1,')= ',rocc
           end if
           rocc=occup(iorb)
           iorb1=iorb
        end if
     enddo
     if (iorb1 == norb) then
        write(*,'(1x,a,i0,a,f6.4)') 'occup(',norb,')= ',occup(norb)
     else
        write(*,'(1x,a,i0,a,i0,a,f6.4)') 'occup(',iorb1,':',norb,')= ',occup(norb)
     end if
  endif

end subroutine input_occup
!!***

!!****f* BigDFT/charge_and_spol
!! FUNCTION
!!   Calculate the charge and the spin polarisation to be placed on a given atom
!!   RULE: natpol = c*1000 + sgn(c)*100 + s: charged and polarised atom (charge c, polarisation s)
!! SOURCE
!!
subroutine charge_and_spol(natpol,nchrg,nspol)
  implicit none
  integer, intent(in) :: natpol
  integer, intent(out) :: nchrg,nspol
  !local variables
  integer :: nsgn

  nchrg=natpol/1000
  if (nchrg>=0) then
     nsgn=1
  else
     nsgn=-1
  end if

  nspol=natpol-1000*nchrg-nsgn*100

end subroutine charge_and_spol
!!***


!!****f* BigDFT/read_system_variables
!! FUNCTION
!!   Performs also some cross-checks with other variables
!! SOURCE
!!
subroutine read_system_variables(iproc,nproc,in,at,radii_cf,nelec,norb,norbu,norbd,norbp,iunit)
  use module_base
  use module_types
  implicit none
  type(input_variables), intent(in) :: in
  integer, intent(in) :: iproc,nproc
  type(atoms_data), intent(inout) :: at
  integer, intent(out) :: nelec,norb,norbu,norbd,norbp,iunit
  real(gp), dimension(at%ntypes,3), intent(out) :: radii_cf
  !local variables
  character(len=*), parameter :: subname='read_system_variables'
  real(kind=8), parameter :: eps_mach=1.d-12
  logical :: exists
  character(len=2) :: symbol
  character(len=24) :: message
  character(len=27) :: filename
  character(len=50) :: format
  character(len=100) :: line
  integer :: i,j,k,l,iat,nlterms,nprl,nn,nt,ntu,ntd,ityp,ierror,i_stat,i_all,ixcpsp,ispinsum,mxpl
  integer :: ispol,mxchg,ichg,natpol,ichgsum,nsccode,ierror1
  real(gp) :: rcov,rprb,ehomo,radfine,tt,minrad,maxrad
  real(gp), dimension(3,3) :: hij
  real(gp), dimension(2,2,3) :: offdiagarr
  integer, dimension(6,0:3) :: neleconf

  !allocate atoms data variables
  ! store PSP parameters
  ! modified to accept both GTH and HGHs pseudopotential types
  allocate(at%psppar(0:4,0:6,at%ntypes+ndebug),stat=i_stat)
  call memocc(i_stat,at%psppar,'at%psppar',subname)
  allocate(at%nelpsp(at%ntypes+ndebug),stat=i_stat)
  call memocc(i_stat,at%nelpsp,'at%nelpsp',subname)
  allocate(at%npspcode(at%ntypes+ndebug),stat=i_stat)
  call memocc(i_stat,at%npspcode,'at%npspcode',subname)
  allocate(at%nzatom(at%ntypes+ndebug),stat=i_stat)
  call memocc(i_stat,at%nzatom,'at%nzatom',subname)
  allocate(at%iasctype(at%ntypes+ndebug),stat=i_stat)
  call memocc(i_stat,at%iasctype,'at%iasctype',subname)

  if (iproc == 0) then
     write(*,'(1x,a)')&
          ' Atom    N.Electr.  PSP Code  Radii: Coarse     Fine  CoarsePSP    Calculated   File'
  end if

  do ityp=1,at%ntypes
     filename = 'psppar.'//at%atomnames(ityp)

     inquire(file=filename,exist=exists)
     if (.not. exists) then
        if (iproc == 0) write(*,'(1x,3a)')&
             'ERROR: The pseudopotential parameter file "',trim(filename),'" is lacking, exiting...'
        stop
     end if
     ! if (iproc.eq.0) write(*,*) 'opening PSP file ',filename
     open(unit=11,file=filename,status='old',iostat=ierror)
     !Check the open statement
     if (ierror /= 0) then
        write(*,*) 'iproc=',iproc,': Failed to open the file (it must be in ABINIT format!): "',&
             trim(filename),'"'
        stop
     end if
     read(11,*)
     read(11,*) at%nzatom(ityp),at%nelpsp(ityp)
     read(11,*) at%npspcode(ityp),ixcpsp
     !control if the PSP is calculated with the same XC value
     if (ixcpsp /= in%ixc .and. iproc==0) then
        write(*,'(1x,a)')        'WARNING: The pseudopotential file "'//trim(filename)//'"'
        write(*,'(1x,a,i0,a,i0)')'         contains a PSP generated with an XC id=',&
             ixcpsp,' while for this run ixc=',in%ixc
     end if
     at%psppar(:,:,ityp)=0._gp
     if (at%npspcode(ityp) == 2) then !GTH case
        read(11,*) (at%psppar(0,j,ityp),j=0,4)
        do i=1,2
           read(11,*) (at%psppar(i,j,ityp),j=0,3-i)
        enddo
     else if (at%npspcode(ityp) == 3) then !HGH case
        read(11,*) (at%psppar(0,j,ityp),j=0,4)
        read(11,*) (at%psppar(1,j,ityp),j=0,3)
        do i=2,4
           read(11,*) (at%psppar(i,j,ityp),j=0,3)
           read(11,*) !k coefficients, not used for the moment (no spin-orbit coupling)
        enddo
     else if (at%npspcode(ityp) == 10) then !HGH-K case
        read(11,*) at%psppar(0,0,ityp),nn,(at%psppar(0,j,ityp),j=1,nn) !local PSP parameters
        read(11,*) nlterms !number of channels of the pseudo
        prjloop: do l=1,nlterms
           read(11,*) at%psppar(l,0,ityp),nprl,at%psppar(l,1,ityp),&
                (at%psppar(l,j+2,ityp),j=2,nprl) !h_ij terms
           do i=2,nprl
              read(11,*) at%psppar(l,i,ityp),(at%psppar(l,i+j+1,ityp),j=i+1,nprl) !h_ij terms
           end do
           if (l==1) cycle
           do i=1,nprl
              read(11,*) !k coefficients, not used
           end do
        end do prjloop
     else
        if (iproc == 0) then
           write(*,'(1x,a,a)')trim(at%atomnames(ityp)),&
                'unrecognized pspcode: only GTH, HGH & HGH-K pseudos (ABINIT format)'
        end if
        stop
     end if
     !see whether the atom is semicore or not
     call eleconf(at%nzatom(ityp),at%nelpsp(ityp),symbol,rcov,rprb,ehomo,&
          neleconf,at%iasctype(ityp),mxpl,mxchg)
     !if you want no semicore input guess electrons, uncomment the following line
     !at%iasctype(ityp)=0

     !here we must check of the input guess polarisation
     !control if the values are compatible with the atom configuration
     !do this for all atoms belonging to a given type
     !control the maximum polarisation allowed: consider only non-closed shells   

     do iat=1,at%nat
        if (at%iatype(iat) == ityp) then
           call charge_and_spol(at%natpol(iat),ichg,ispol)
           if (abs(ispol) > mxpl) then
              if (iproc ==0) write(*,'(1x,a,i0,a,a,2(a,i0))')&
                   'ERROR: Input polarisation of atom No.',iat,&
                   ' (',trim(at%atomnames(ityp)),') must be <=',mxpl,&
                   ', while found ',ispol
              stop
           end if
           if (abs(ichg) > mxchg) then
              if (iproc ==0) write(*,'(1x,a,i0,a,a,2(a,i0))')&
                   'ERROR: Input charge of atom No.',iat,&
                   ' (',trim(at%atomnames(ityp)),') must be <=',mxchg,&
                   ', while found ',ichg
              stop
           end if
        end if
     end do

     !control the hardest and the softest gaussian
     minrad=1.e10_gp
     maxrad=0.e0_gp ! This line added by Alexey, 03.10.08, to be able to compile with -g -C
     do i=0,4
        !the maximum radii is useful only for projectors
        if (i==1) maxrad=0.0_gp
        if (at%psppar(i,0,ityp)/=0._gp) then
           minrad=min(minrad,at%psppar(i,0,ityp))
           maxrad=max(maxrad,at%psppar(i,0,ityp))
        end if
     end do

     !old way of calculating the radii, requires modification of the PSP files
     read(11,'(a100)',iostat=ierror)line
     read(line,*,iostat=ierror1) radii_cf(ityp,1),radii_cf(ityp,2),radii_cf(ityp,3)
     if (ierror1 /= 0 ) then
        read(line,*,iostat=ierror) radii_cf(ityp,1),radii_cf(ityp,2)
        radii_cf(ityp,3)=radii_cf(ityp,2)
     end if
     message='                   X ' 

     if (ierror /= 0) then
        !assigning the radii by calculating physical parameters
        radii_cf(ityp,1)=1._gp/sqrt(abs(2._gp*ehomo))
        radfine=100._gp
        do i=0,4
           if (at%psppar(i,0,ityp)/=0._gp) then
              radfine=min(radfine,at%psppar(i,0,ityp))
           end if
        end do
        radii_cf(ityp,2)=radfine
        message='         X              '
        radii_cf(ityp,3)=radfine
     end if
     close(11)

     !correct the coarse and the fine radius for projectors
     radii_cf(ityp,3)=min(in%crmult*radii_cf(ityp,1),15.0_gp*maxrad)/in%frmult

     if (iproc==0) write(*,'(1x,a6,8x,i3,5x,i3,10x,3(1x,f8.5),a)')&
          trim(at%atomnames(ityp)),at%nelpsp(ityp),at%npspcode(ityp),&
          radii_cf(ityp,1),radii_cf(ityp,2),radii_cf(ityp,3),message

     !control whether the grid spacing is too high
     if (iproc == 0 .and. in%hgrid > 2.5_gp*minrad) then
        write(*,'(1x,a)')&
             'WARNING: The grid spacing value may be too high to treat correctly the above pseudo.' 
        write(*,'(1x,a,f5.2,a)')&
             '         Results can be meaningless if hgrid is bigger than',2.5_gp*minrad,&
             '. At your own risk!'
     end if

  enddo

  !print the pseudopotential matrices
  if (iproc == 0) then
     do l=1,3
        do i=1,2
           do j=i+1,3
              offdiagarr(i,j-i,l)=0._gp
              if (l==1) then
                 if (i==1) then
                    if (j==2)   offdiagarr(i,j-i,l)=-0.5_gp*sqrt(3._gp/5._gp)
                    if (j==3)   offdiagarr(i,j-i,l)=0.5_gp*sqrt(5._gp/21._gp)
                 else
                    offdiagarr(i,j-i,l)=-0.5_gp*sqrt(100._gp/63._gp)
                 end if
              else if (l==2) then
                 if (i==1) then
                    if (j==2)   offdiagarr(i,j-i,l)=-0.5_gp*sqrt(5._gp/7._gp)
                    if (j==3)   offdiagarr(i,j-i,l)=1._gp/6._gp*sqrt(35._gp/11._gp)
                 else
                    offdiagarr(i,j-i,l)=-7._gp/3._gp*sqrt(1._gp/11._gp)
                 end if
              else if (l==3) then
                 if (i==1) then
                    if (j==2)   offdiagarr(i,j-i,l)=-0.5_gp*sqrt(7._gp/9._gp)
                    if (j==3)   offdiagarr(i,j-i,l)=0.5_gp*sqrt(63._gp/143._gp)
                 else
                    offdiagarr(i,j-i,l)=-9._gp*sqrt(1._gp/143._gp)
                 end if
              end if
           end do
        end do
     end do

     write(*,'(1x,a)')&
          '------------------------------------ Pseudopotential coefficients (Upper Triangular)'
     do ityp=1,at%ntypes
        write(*,'(1x,a)')&
             'Atom Name    rloc      C1        C2        C3        C4  '
        do l=0,3
           if (l==0) then
              do i=4,0,-1
                 j=i
                 if (at%psppar(l,i,ityp) /= 0._gp) exit
              end do
              write(*,'(3x,a6,5(1x,f9.5))')&
                   trim(at%atomnames(ityp)),(at%psppar(l,i,ityp),i=0,j)
           else
              do i=3,0,-1
                 j=i
                 if (at%psppar(l,i,ityp) /= 0._gp) exit
              end do
              if (j /=0) then
                 write(*,'(1x,a,i0,a)')&
                      '    l=',l-1,' '//'     rl        h1j       h2j       h3j '
                 hij=0._gp
                 do i=1,j
                    hij(i,i)=at%psppar(l,i,ityp)
                 end do
                 if (at%npspcode(ityp) == 3) then !traditional HGH convention
                    hij(1,2)=offdiagarr(1,1,l)*at%psppar(l,2,ityp)
                    hij(1,3)=offdiagarr(1,2,l)*at%psppar(l,3,ityp)
                    hij(2,3)=offdiagarr(2,1,l)*at%psppar(l,3,ityp)
                 else if (at%npspcode(ityp) == 10) then !HGH-K convention
                    hij(1,2)=at%psppar(l,4,ityp)
                    hij(1,3)=at%psppar(l,5,ityp)
                    hij(2,3)=at%psppar(l,6,ityp)
                 end if
                 do i=1,j
                    if (i==1) then
                       write(format,'(a,2(i0,a))')"(9x,(1x,f9.5),",j,"(1x,f9.5))"
                       write(*,format)at%psppar(l,0,ityp),(hij(i,k),k=i,j)
                    else
                       write(format,'(a,2(i0,a))')"(19x,",i-1,"(10x),",j-i+1,"(1x,f9.5))"
                       write(*,format)(hij(i,k),k=i,j)
                    end if

                 end do
              end if
           end if
        end do
     end do
  end if

  !calculate number of electrons and orbitals
  ! Number of electrons and number of semicore atoms
  nelec=0
  at%natsc=0
  do iat=1,at%nat
     ityp=at%iatype(iat)
     nelec=nelec+at%nelpsp(ityp)
     nsccode=at%iasctype(ityp)
     call charge_and_spol(at%natpol(iat),ichg,ispol)
     if (ichg /=0) then
        call eleconf(at%nzatom(ityp),at%nelpsp(ityp),symbol,rcov,rprb,ehomo,&
             neleconf,at%iasctype(ityp),mxpl,mxchg)
        call correct_semicore(at%atomnames(ityp),6,3,ichg,neleconf,nsccode)
     end if
     if (nsccode/= 0) at%natsc=at%natsc+1
  enddo
  nelec=nelec-in%ncharge
  if (iproc == 0) then
     write(*,'(1x,a,i8)') &
          'Total Number of Electrons ',nelec
  end if

  ! Number of orbitals
  if (in%nspin==1) then
     norb=(nelec+1)/2
     norbu=norb
     norbd=0
     if (mod(nelec,2).ne.0 .and. iproc==0) then
        write(*,'(1x,a)') 'WARNING: odd number of electrons, no closed shell system'
     end if
     !    else if(in%nspin==4) then
     !       if (iproc==0) write(*,'(1x,a)') 'Spin-polarized non-collinear calculation'
     !       norb=nelec
     !       norbu=norb
     !       norbd=0
  else 
     if (iproc==0) write(*,'(1x,a)') 'Spin-polarized calculation'
     norb=nelec
     norbu=min(norb/2+in%mpol,norb)
     norbd=norb-norbu

     !test if the spin is compatible with the input guess polarisations
     ispinsum=0
     ichgsum=0
     do iat=1,at%nat
        call charge_and_spol(at%natpol(iat),ichg,ispol)
        ispinsum=ispinsum+ispol
        ichgsum=ichgsum+ichg
     end do

     if (in%nspin == 2 .and. ispinsum /= norbu-norbd) then
        if (iproc==0) then 
           write(*,'(1x,a,i0,a)')&
                'ERROR: Total input polarisation (found ',ispinsum,&
                ') must be equal to norbu-norbd.'
           write(*,'(1x,3(a,i0))')&
                'With norb=',norb,' and mpol=',in%mpol,' norbu-norbd=',norbu-norbd
        end if
        stop
     end if

     if (ichgsum /= in%ncharge .and. ichgsum /= 0) then
        if (iproc==0) then 
           write(*,'(1x,a,i0,a)')&
                'ERROR: Total input charge (found ',ichgsum,&
                ') cannot be different than charge.'
           write(*,'(1x,2(a,i0))')&
                'The charge is=',in%ncharge,' input charge=',ichgsum
        end if
        stop
     end if

     !now warn if there is no input guess spin polarisation
     ispinsum=0
     do iat=1,at%nat
        call charge_and_spol(at%natpol(iat),ichg,ispol)
        ispinsum=ispinsum+abs(ispol)
     end do
     if (ispinsum == 0 .and. in%nspin==2) then
        if (iproc==0) write(*,'(1x,a)')&
             'WARNING: Found no input polarisation, add it for a correct input guess'
        !stop
     end if

  end if


  ! Test if the file 'occup.dat exists
  inquire(file='occup.dat',exist=exists)
  iunit=0
  if (exists) then
     iunit=25
     open(unit=iunit,file='occup.dat',form='formatted',action='read',status='old')
     if (in%nspin==1) then
        !The first line gives the number of orbitals
        read(unit=iunit,fmt=*,iostat=ierror) nt
     else
        !The first line gives the number of orbitals
        read(unit=iunit,fmt=*,iostat=ierror) ntu,ntd
     end if
     if (ierror /=0) then
        if (iproc==0) write(*,'(1x,a)') &
             'ERROR: reading the number of orbitals in the file "occup.dat"'
        stop
     end if
     !Check
     if (in%nspin==1) then
        if (nt<norb) then
           if (iproc==0) write(*,'(1x,a,i0,a,i0)') &
                'ERROR: In the file "occup.dat", the number of orbitals norb=',nt,&
                ' should be greater or equal than (nelec+1)/2=',norb
           stop
        else
           norb=nt
           norbu=norb
           norbd=0
        end if
     else
        nt=ntu+ntd
        if (nt<norb) then
           if (iproc==0) write(*,'(1x,a,i0,a,i0)') &
                'ERROR: In the file "occup.dat", the number of orbitals norb=',nt,&
                ' should be greater or equal than nelec=',norb
           stop
        else
           norb=nt
        end if
        if (ntu<norbu) then
           if (iproc==0) write(*,'(1x,a,i0,a,i0)') &
                'ERROR: In the file "occup.dat", the number of orbitals up norbu=',ntu,&
                ' should be greater or equal than min(nelec/2+mpol,nelec)=',norbu
           stop
        else
           norbu=ntu
        end if
        if (ntd<norbd) then
           if (iproc==0) write(*,'(1x,a,i0,a,i0)') &
                'ERROR: In the file "occup.dat", the number of orbitals down norbd=',ntd,&
                ' should be greater or equal than min(nelec/2-mpol,0)=',norbd
           stop
        else
           norbd=ntd
        end if
     end if
  end if

  tt=dble(norb)/dble(nproc)
  norbp=int((1.d0-eps_mach*tt) + tt)
  !if (iproc.eq.0) write(*,'(1x,a,1x,i0)') 'norbp=',norbp

end subroutine read_system_variables
!!***


!!****f* BigDFT/system_size
!! FUNCTION
!!   Calculates the overall size of the simulation cell (cxmin,cxmax,cymin,cymax,czmin,czmax)
!!   and shifts the atoms such that their position is the most symmetric possible
!! SOURCE
!!
subroutine system_size(iproc,atoms,rxyz,radii_cf,crmult,frmult,hx,hy,hz,&
     n1,n2,n3,nfl1,nfl2,nfl3,nfu1,nfu2,nfu3,n1i,n2i,n3i)
  use module_base
  use module_types
  implicit none
  type(atoms_data), intent(inout) :: atoms
  integer, intent(in) :: iproc
  real(gp), intent(in) :: crmult,frmult
  real(gp), dimension(3,atoms%nat), intent(inout) :: rxyz
  real(gp), dimension(atoms%ntypes,3), intent(in) :: radii_cf
  integer, intent(out) :: n1,n2,n3,nfl1,nfl2,nfl3,nfu1,nfu2,nfu3,n1i,n2i,n3i
  real(gp), intent(inout) :: hx,hy,hz
  !local variables
  real(gp), parameter ::eps_mach=1.e-12_gp,onem=1.0_gp-eps_mach
  integer :: iat,j
  real(gp) :: rad,cxmin,cxmax,cymin,cymax,czmin,czmax,alatrue1,alatrue2,alatrue3

  !check the geometry code with the grid spacings
  if (atoms%geocode == 'F' .and. (hx/=hy .or. hx/=hz .or. hy/=hz)) then
     write(*,'(1x,a)')'ERROR: The values of the grid spacings must be equal in the Free BC case'
     stop
  end if

  !calculate the extremes of the boxes taking into account the spheres around the atoms
  cxmax=-1.e10_gp 
  cxmin=1.e10_gp

  cymax=-1.e10_gp 
  cymin=1.e10_gp

  czmax=-1.e10_gp 
  czmin=1.e10_gp

  do iat=1,atoms%nat

     rad=radii_cf(atoms%iatype(iat),1)*crmult

     cxmax=max(cxmax,rxyz(1,iat)+rad) 
     cxmin=min(cxmin,rxyz(1,iat)-rad)

     cymax=max(cymax,rxyz(2,iat)+rad) 
     cymin=min(cymin,rxyz(2,iat)-rad)
     
     czmax=max(czmax,rxyz(3,iat)+rad) 
     czmin=min(czmin,rxyz(3,iat)-rad)
  enddo

  cxmax=cxmax+eps_mach 
  cymax=cymax+eps_mach  
  czmax=czmax+eps_mach  

  cxmin=cxmin-eps_mach
  cymin=cymin-eps_mach
  czmin=czmin-eps_mach


  !define the box sizes for free BC, and calculate dimensions for the fine grid with ISF
  if (atoms%geocode == 'F') then
     atoms%alat1=(cxmax-cxmin)
     atoms%alat2=(cymax-cymin)
     atoms%alat3=(czmax-czmin)

     ! grid sizes n1,n2,n3
     n1=int(atoms%alat1/hx)
     n2=int(atoms%alat2/hy)
     n3=int(atoms%alat3/hz)
     alatrue1=real(n1,gp)*hx
     alatrue2=real(n2,gp)*hy
     alatrue3=real(n3,gp)*hz

     n1i=2*n1+31
     n2i=2*n2+31
     n3i=2*n3+31

  else if (atoms%geocode == 'P') then 
     !define the grid spacings, controlling the FFT compatibility
     call correct_grid(atoms%alat1,hx,n1)
     call correct_grid(atoms%alat2,hy,n2)
     call correct_grid(atoms%alat3,hz,n3)
     alatrue1=(cxmax-cxmin)
     alatrue2=(cymax-cymin)
     alatrue3=(czmax-czmin)

     n1i=2*n1+2
     n2i=2*n2+2
     n3i=2*n3+2

  else if (atoms%geocode == 'S') then
     call correct_grid(atoms%alat1,hx,n1)
     atoms%alat2=(cymax-cymin)
     call correct_grid(atoms%alat3,hz,n3)

     alatrue1=(cxmax-cxmin)
     n2=int(atoms%alat2/hy)
     alatrue2=real(n2,gp)*hy
     alatrue3=(czmax-czmin)

     n1i=2*n1+2
     n2i=2*n2+31
     n3i=2*n3+2

  end if

  !balanced shift taking into account the missing space
  cxmin=cxmin+0.5_gp*(atoms%alat1-alatrue1)
  cymin=cymin+0.5_gp*(atoms%alat2-alatrue2)
  czmin=czmin+0.5_gp*(atoms%alat3-alatrue3)

  !correct the box sizes for the isolated case
  if (atoms%geocode == 'F') then
     atoms%alat1=alatrue1
     atoms%alat2=alatrue2
     atoms%alat3=alatrue3
  else if (atoms%geocode == 'S') then
     cxmin=0.0_gp
     atoms%alat2=alatrue2
     czmin=0.0_gp
  else if (atoms%geocode == 'P') then
     !for the moment we do not put the shift, at the end it will be tested
     !here we should put the center of mass
     cxmin=0.0_gp
     cymin=0.0_gp
     czmin=0.0_gp
  end if

  do iat=1,atoms%nat
     rxyz(1,iat)=rxyz(1,iat)-cxmin
     rxyz(2,iat)=rxyz(2,iat)-cymin
     rxyz(3,iat)=rxyz(3,iat)-czmin
  enddo

  ! fine grid size (needed for creation of input wavefunction, preconditioning)
  nfl1=n1 
  nfl2=n2 
  nfl3=n3

  nfu1=0 
  nfu2=0 
  nfu3=0

  do iat=1,atoms%nat
     rad=radii_cf(atoms%iatype(iat),2)*frmult
     nfl1=min(nfl1,ceiling((rxyz(1,iat)-rad)/hx - eps_mach))
     nfu1=max(nfu1,floor((rxyz(1,iat)+rad)/hx + eps_mach))

     nfl2=min(nfl2,ceiling((rxyz(2,iat)-rad)/hy - eps_mach))
     nfu2=max(nfu2,floor((rxyz(2,iat)+rad)/hy + eps_mach))

     nfl3=min(nfl3,ceiling((rxyz(3,iat)-rad)/hz - eps_mach)) 
     nfu3=max(nfu3,floor((rxyz(3,iat)+rad)/hz + eps_mach))
  enddo

  !correct the values of the delimiter if they go outside the box
  if (nfl1 < 0 .or. nfu1 > n1) then
     nfl1=0
     nfu1=n1
  end if
  if (nfl2 < 0 .or. nfu2 > n2) then
     nfl2=0
     nfu2=n2
  end if
  if (nfl3 < 0 .or. nfu3 > n3) then
     nfl3=0
     nfu3=n3
  end if

  if (iproc == 0) then
     write(*,'(1x,a,19x,a)') 'Shifted atomic positions, Atomic Units:','grid spacing units:'
     do iat=1,atoms%nat
        write(*,'(1x,i5,1x,a6,3(1x,1pe12.5),3x,3(1x,0pf9.3))') &
             iat,trim(atoms%atomnames(atoms%iatype(iat))),&
             (rxyz(j,iat),j=1,3),rxyz(1,iat)/hx,rxyz(2,iat)/hy,rxyz(3,iat)/hz
     enddo
     write(*,'(1x,a,3(1x,1pe12.5),a,3(1x,0pf5.2))') &
          '   Shift of=',-cxmin,-cymin,-czmin,' Grid Spacings=',hx,hy,hz
     write(*,'(1x,a,3(1x,1pe12.5),3x,3(1x,i9))')&
          '  Box Sizes=',atoms%alat1,atoms%alat2,atoms%alat3,n1,n2,n3
     write(*,'(1x,a,3x,3(3x,i4,a1,i0))')&
          '      Extremes for the high resolution grid points:',&
          nfl1,'<',nfu1,nfl2,'<',nfu2,nfl3,'<',nfu3
  endif

end subroutine system_size
!!***


!!****f* BigDFT/correct_grid
!! FUNCTION
!!   Here the dimensions should be corrected in order to 
!!   allow the fft for the preconditioner
!! SOURCE
!!
subroutine correct_grid(a,h,n)
  use module_base
  use Poisson_Solver
  implicit none
  real(gp), intent(in) :: a
  integer, intent(inout) :: n
  real(gp), intent(inout) :: h
  !local variables
<<<<<<< HEAD
  integer :: m
=======
  integer :: m,m2,nt
>>>>>>> 03807490

  n=int(a/h)-1
  nt=n+1
  do
     !correct the direct dimension
     call fourier_dim(nt,m)

     !control if the double of this dimension is compatible with the FFT
     call fourier_dim(2*m,m2)
     !if this check is passed both the preconditioner and the PSolver works
     if (m2==2*m) exit

     nt=m+1
  end do
  n=m-1

!!$  !here the dimensions should be corrected in order to 
!!$  !allow the fft for the preconditioner
!!$  m=2*n+2
!!$  do 
!!$     call fourier_dim(m,m)
!!$     if ((m/2)*2==m) then
!!$        n=(m-2)/2
!!$        exit
!!$     else
!!$        m=m+1
!!$     end if
!!$  end do

  h=a/real(n+1,gp)
  
end subroutine correct_grid
!!***<|MERGE_RESOLUTION|>--- conflicted
+++ resolved
@@ -1425,12 +1425,8 @@
   real(gp), intent(in) :: a
   integer, intent(inout) :: n
   real(gp), intent(inout) :: h
-  !local variables
-<<<<<<< HEAD
-  integer :: m
-=======
+  !Local variables
   integer :: m,m2,nt
->>>>>>> 03807490
 
   n=int(a/h)-1
   nt=n+1
