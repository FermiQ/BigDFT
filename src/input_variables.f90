--- conflicted
+++ resolved
@@ -2117,46 +2117,6 @@
             stop
          end if
          open(unit=99,file=trim(filename),status='old')
-<<<<<<< HEAD
-     end if
-  end if
-
-  if (.not. file_exists) then
-     write(*,*) "Atomic input file not found."
-     write(*,*) " Files looked for were '"//file//"'.ascii, '"//file//".xyz' and '"//file//"'."
-     stop 
-  end if
-
-
-  if (atoms%format == "xyz") then
-     !read atomic positions
-     if (.not.archive) then
-        call read_xyz_positions(iproc,99,atoms,rxyz,directGetLine)
-     else
-        call read_xyz_positions(iproc,99,atoms,rxyz,archiveGetLine)
-     end if
-  else if (atoms%format == "ascii") then
-     !read atomic positions
-     if (.not.archive) then
-        call read_ascii_positions(iproc,99,atoms,rxyz,directGetLine)
-     else
-        call read_ascii_positions(iproc,99,atoms,rxyz,archiveGetLine)
-     end if
-  end if
-
-  !control atom positions
-  call check_atoms_positions(iproc,atoms,rxyz)
-
-  ! We delay the calculation of the symmetries.
-  atoms%symObj = -1
-
-  ! rm temporary file.
-  if (.not.archive) then
-     close(99)
-!!$  else
-!!$     call unlinkExtract(trim(filename), len(trim(filename)))
-  end if
-=======
       end if
    end if
 
@@ -2194,7 +2154,6 @@
       !!$  else
       !!$     call unlinkExtract(trim(filename), len(trim(filename)))
    end if
->>>>>>> 9e2eb496
 END SUBROUTINE read_atomic_file
 
 
@@ -2309,7 +2268,6 @@
   end if
   read(line,*) atoms%nat,atoms%units
 
-  print *, "alloco rxyz "
   allocate(rxyz(3,atoms%nat+ndebug),stat=i_stat)
   call memocc(i_stat,rxyz,'rxyz',subname)
 
