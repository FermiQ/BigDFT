!!****f* BigDFT/print_logo
!! FUNCTION
!!    Display the logo of BigDFT 
!! COPYRIGHT
!!    Copyright (C) 2007-2010 BigDFT group 
!!    This file is distributed under the terms of the
!!    GNU General Public License, see ~/COPYING file
!!    or http://www.gnu.org/copyleft/gpl.txt .
!!    For the list of contributors, see ~/AUTHORS 
!! SOURCE
!!
subroutine print_logo()
  use module_base
  implicit none
  integer :: length
  character(len = 64) :: fmt

  length = 26 - 6 - len(package_version)
  write(fmt, "(A,I0,A)") "(23x,a,", length, "x,a)"

  write(*,'(23x,a)')'      TTTT         F       DDDDD    '
  write(*,'(23x,a)')'     T    T               D         '
  write(*,'(23x,a)')'    T     T        F     D          '
  write(*,'(23x,a)')'    T    T         F     D        D '
  write(*,'(23x,a)')'    TTTTT          F     D         D'
  write(*,'(23x,a)')'    T    T         F     D         D'
  write(*,'(23x,a)')'    T     T        F     D         D'
  write(*,'(23x,a)')'    T      T       F     D         D'
  write(*,'(23x,a)')'    T     T     FFFF     D         D'
  write(*,'(23x,a)')'    T TTTT         F      D        D'
  write(*,'(23x,a)')'    T             F        D      D '
  write(*,'(23x,a)')'TTTTTTTTT    FFFFF          DDDDDD  ' 
  !write(*,'(23x,a)')'---------------------------------------'
  write(*,'(23x,a)')'  gggggg          iiiii    BBBBBBBBB'
  write(*,'(23x,a)')' g      g        i             B    '
  write(*,'(23x,a)')'g        g      i         BBBB B    '
  write(*,'(23x,a)')'g         g     iiii     B     B    '
  write(*,'(23x,a)')'g         g     i       B      B    '
  write(*,'(23x,a)')'g         g     i        B     B    '
  write(*,'(23x,a)')'g         g     i         B    B    '
  write(*,'(23x,a)')'g         g     i          BBBBB    '
  write(*,'(23x,a)')' g        g     i         B    B    '  
  write(*,'(23x,a)')'          g     i        B     B    ' 
  write(*,'(23x,a)')'         g               B    B     '
  write(*,fmt)      '    ggggg       i         BBBB      ', &
       & '(Ver ' // package_version // ')'
  write(*,'(1x,a)')&
       '------------------------------------------------------------------------------------'
  write(*,'(1x,a)')&
       '|              Daubechies Wavelets for DFT Pseudopotential Calculations            |'
  write(*,'(1x,a)')&
       '------------------------------------------------------------------------------------'
  write(*,'(1x,a)')&
       '                                  The Journal of Chemical Physics 129, 014109 (2008)'
END SUBROUTINE print_logo
!!***

!!****f* BigDFT/read_input_variables
!! FUNCTION
!!    Do all initialisation for all different files of BigDFT. 
!!    Set default values if not any.
!!    Initialize memocc
!! SOURCE
!!
subroutine read_input_variables(iproc,posinp, &
     & file_dft, file_kpt, file_mix, file_geopt, file_perf, inputs,atoms,rxyz)
  use module_base
  use module_types
  use module_interfaces, except_this_one => read_input_variables

  implicit none

  !Arguments
  character(len=*), intent(in) :: posinp
  character(len=*), intent(in) :: file_dft, file_geopt, file_kpt, file_mix,file_perf
  integer, intent(in) :: iproc
  type(input_variables), intent(out) :: inputs
  type(atoms_data), intent(out) :: atoms
  real(gp), dimension(:,:), pointer :: rxyz
  !Local variables
  real(gp) :: tt
  integer :: iat

  ! Default
  call default_input_variables(inputs)

  ! Read atomic file
  call read_atomic_file(posinp,iproc,atoms,rxyz)

  ! Read performance input variables (if given)
  call perf_input_variables(iproc,file_perf,inputs)
  ! Read dft input variables
  call dft_input_variables(iproc,file_dft,inputs)
  call update_symmetries(inputs, atoms, rxyz)
  ! Read k-points input variables (if given)
  call kpt_input_variables(iproc,file_kpt,inputs,atoms)
  ! Mixing input variables (if given)
  call mix_input_variables(file_mix,inputs)
  ! Read geometry optimisation option
  call geopt_input_variables(file_geopt,inputs)

  ! Shake atoms if required.
  if (inputs%randdis > 0.d0) then
     do iat=1,atoms%nat
        if (atoms%ifrztyp(iat) == 0) then
           call random_number(tt)
           rxyz(1,iat)=rxyz(1,iat)+inputs%randdis*tt
           call random_number(tt)
           rxyz(2,iat)=rxyz(2,iat)+inputs%randdis*tt
           call random_number(tt)
           rxyz(3,iat)=rxyz(3,iat)+inputs%randdis*tt
        end if
     enddo
  end if

  !atoms inside the box.
  do iat=1,atoms%nat
     if (atoms%geocode == 'P') then
        rxyz(1,iat)=modulo(rxyz(1,iat),atoms%alat1)
        rxyz(2,iat)=modulo(rxyz(2,iat),atoms%alat2)
        rxyz(3,iat)=modulo(rxyz(3,iat),atoms%alat3)
     else if (atoms%geocode == 'S') then
        rxyz(1,iat)=modulo(rxyz(1,iat),atoms%alat1)
        rxyz(3,iat)=modulo(rxyz(3,iat),atoms%alat3)
     end if
  end do

  !stop the code if it is trying to run GPU with non-periodic boundary conditions
  if (atoms%geocode /= 'P' .and. (GPUconv .or. OCLconv)) then
     stop 'GPU calculation allowed only in periodic boundary conditions'
  end if

  ! Stop code for unproper input variables combination.
  if (inputs%ncount_cluster_x > 0 .and. .not. inputs%disableSym) then
     stop 'Forces are not implemented with symmetry support, disable symmetry please'
  end if
  if (inputs%nkpt > 1 .and. inputs%gaussian_help) then
     stop 'Gaussian projection is not implemented with k-point support'
  end if
END SUBROUTINE read_input_variables
!!***


subroutine default_input_variables(inputs)
  use module_base
  use module_types
  implicit none

  type(input_variables), intent(out) :: inputs

  ! Default values.
  nullify(inputs%kpt)
  nullify(inputs%wkpt)
  nullify(inputs%kptv)
  nullify(inputs%nkptsv_group)
  ! Default abscalc variables
  call abscalc_input_variables_default(inputs)
  ! Default frequencies variables
  call frequencies_input_variables_default(inputs)
  ! Default values for geopt.
  call geopt_input_variables_default(inputs) 
  ! Default values for mixing procedure
  call mix_input_variables_default(inputs) 

END SUBROUTINE default_input_variables


!!****f* BigDFT/dft_input_variables
!! FUNCTION
!!    Read the input variables needed for the DFT calculation
!!    The variables are divided in two groups:
!!    "cruising" variables -- general DFT run
!!    "brakeing" variables -- for the last run, once relaxation is achieved
!!                            of for a single-point calculation
!!    Every argument should be considered as mandatory
!! SOURCE
!!
subroutine dft_input_variables(iproc,filename,in)
  use module_base
  use module_types
  implicit none
  character(len=*), intent(in) :: filename
  integer, intent(in) :: iproc
  type(input_variables), intent(out) :: in
  !local variables
  character(len=7) :: string
  character(len=100) :: line
  logical :: exists
  integer :: ierror,ierrfrc,iline,ivrbproj

  ! Read the input variables.
  inquire(file=trim(filename),exist=exists)
  if (.not.exists) then
      write(*,*) "The file 'input.dft' does not exist!"
      stop
  end if

  ! Open the file
  open(unit=1,file=filename,status='old')

  !line number, to control the input values
  iline=0
  !grid spacings
  read(1,*,iostat=ierror) in%hx,in%hy,in%hz
  call check()
  !coarse and fine radii around atoms
  read(1,*,iostat=ierror) in%crmult,in%frmult
  call check()
  !XC functional (ABINIT XC codes)
  read(1,*,iostat=ierror) in%ixc
  call check()
  !charged system, electric field (intensity and start-end points)
  call check()
  read(1,*,iostat=ierror) in%ncharge,in%elecfield
  call check()
  read(1,*,iostat=ierror) in%nspin,in%mpol
  call check()
  read(1,*,iostat=ierror) in%gnrm_cv
  call check()
  read(1,*,iostat=ierror) in%itermax,in%nrepmax
  call check()
  read(1,*,iostat=ierror) in%ncong,in%idsx
  call check()
  read(1,*,iostat=ierror) in%dispersion
  call check()
  !read the line for force the CUDA GPU or OpenCL calculation for all processors
  read(1,'(a100)')line
  read(line,*,iostat=ierrfrc) string
  iline=iline+1
  !determine the acceleration strategy
  in%iacceleration=0 !default
  if (ierrfrc == 0 .and. string=='CUDAGPU') then
     in%iacceleration=1
  else  if (ierrfrc == 0 .and. string=='OCLGPU') then
     in%iacceleration=2
  end if

  !now the variables which are to be used only for the last run
  read(1,*,iostat=ierror) in%inputPsiId,in%output_wf,in%output_grid
  call check()
  !project however the wavefunction on gaussians if asking to write them on disk
  in%gaussian_help=(in%inputPsiId >= 10)! commented .or. in%output_wf 
  !switch on the gaussian auxiliary treatment 
  !and the zero of the forces
  if (in%inputPsiId == 10) then
     in%inputPsiId=0
  end if
  read(1,*,iostat=ierror) in%rbuf,in%ncongt
  call check()
  in%calc_tail=(in%rbuf > 0.0_gp)

  !davidson treatment
  read(1,*,iostat=ierror) in%norbv,in%nvirt,in%nplot
  call check()
  in%nvirt = min(in%nvirt, in%norbv)

<<<<<<< HEAD
  !mixing treatement (hard-coded values)
  in%itrpmax=10
  in%alphamix=0.3_gp
  in%rpnrm_cv=1.e-4_gp
  in%gnrm_startmix=1.e300_gp
  in%iscf=12 !only 2(potential) or 12(density) are allowed (ABINIT conventions for the moment)
  in%Tel=1.e-3_gp 
=======
>>>>>>> 44d8c55c

  !electrostatic treatment of the vacancy (deprecated, to be removed)
  !read(1,*,iostat=ierror) in%nvacancy,in%read_ref_den,in%correct_offset,in%gnrm_sw
  !call check()
  in%nvacancy=0
  in%read_ref_den=.false.
  in%correct_offset=.false.
  in%gnrm_sw=0.0_gp

  !verbosity of the output
  read(1,*,iostat=ierror) ivrbproj
  call check()

  !if the verbosity is bigger than 10 apply the projectors
  !in the once-and-for-all scheme, otherwise use the default
  if (ivrbproj > 10) then
     DistProjApply=.false.
     in%verbosity=ivrbproj-10
  else
     in%verbosity=ivrbproj
  end if
!!  !temporary correction
!!  DistProjApply=.false.

  ! Line to disable automatic behaviours (currently only symmetries).
  read(1,*,iostat=ierror) in%disableSym
  call check()

!  if (in%nspin/=1 .and. in%nvirt/=0) then
!     !if (iproc==0) then
!        write(*,'(1x,a)')'ERROR: Davidson treatment allowed only for non spin-polarised systems'
!     !end if
!     stop
!  end if
! 
  close(unit=1,iostat=ierror)

  if (in%nspin/=4 .and. in%nspin/=2 .and. in%nspin/=1) then
     write(*,'(1x,a,i0)')'Wrong spin polarisation id: ',in%nspin
     stop
  end if

  !define whether there should be a last_run after geometry optimization
  !also the mulliken charge population should be inserted
  if (in%calc_tail .or. in%output_wf .or. in%output_grid /= 0 .or. in%norbv /= 0) then
     in%last_run=-1 !last run to be done depending of the external conditions
  else
     in%last_run=0
  end if

contains

  subroutine check()
    iline=iline+1
    if (ierror/=0) then
       !if (iproc == 0) 
             write(*,'(1x,a,a,a,i3)') &
            'Error while reading the file "',trim(filename),'", line=',iline
       stop
    end if
  END SUBROUTINE check

END SUBROUTINE dft_input_variables
!!***


!!****f* BigDFT/geopt_input_variables_default
!! FUNCTION
!!    Assign default values for GEOPT variables
!! SOURCE
!!
subroutine geopt_input_variables_default(in)
  use module_base
  use module_types
  implicit none
  type(input_variables), intent(inout) :: in

  !put some fake values for the geometry optimsation case
  in%geopt_approach='SDCG'
  in%ncount_cluster_x=0
  in%frac_fluct=1.0_gp
  in%forcemax=0.0_gp
  in%randdis=0.0_gp
  in%betax=2.0_gp
  in%history = 0
  in%ionmov = -1
  in%dtion = 0.0_gp
  nullify(in%qmass)

END SUBROUTINE geopt_input_variables_default
!!***

!!****f* BigDFT/mix_input_variables_default
!! FUNCTION
!!    Assign default values for mixing variables
!! SOURCE
!!
subroutine mix_input_variables_default(in)
  use module_base
  use module_types
  implicit none
  type(input_variables), intent(inout) :: in

  !mixing treatement (hard-coded values)
  in%itrpmax=1
  in%alphamix=0.0_gp
  in%rpnrm_cv=1.e-4_gp
  in%gnrm_startmix=0.0_gp
  in%iscf=0 !only 2(potential) or 12(density) are allowed (ABINIT conventions for the moment)
  in%Tel=0.0_gp
  in%norbsempty=0
  in%alphadiis=2.d0

END SUBROUTINE mix_input_variables_default
!!***

!!****f* BigDFT/mix_input_variables
!! FUNCTION
!!    Read the input variables needed for the geometry optimisation
!!    Every argument should be considered as mandatory
!! SOURCE
!! 
subroutine mix_input_variables(filename,in)
  use module_base
  use module_types
  implicit none
  character(len=*), intent(in) :: filename
  type(input_variables), intent(inout) :: in
  !local variables
  character(len=*), parameter :: subname='mix_input_variables'
  character(len = 128) :: line
  integer :: i_stat,ierror,iline
  logical :: exists

  inquire(file=filename,exist=exists)
  if (.not. exists) then
     return
  end if

  ! Read the input variables.
  open(unit=1,file=filename,status='old')

  !line number, to control the input values
  iline=0

  read(1,*,iostat=ierror) in%iscf
  call check()
  read(1,*,iostat=ierror) in%itrpmax
  call check()
  read(1,*,iostat=ierror) in%rpnrm_cv
  call check()
  read(1,*,iostat=ierror) in%norbsempty, in%Tel
  call check()
  read(1,*,iostat=ierror) in%alphamix,in%alphadiis
  call check()
  close(unit=1,iostat=ierror)

  !put the startmix if the mixing has to be done
  if (in%itrpmax >1) in%gnrm_startmix=1.e300_gp

contains

  subroutine check()
    iline=iline+1
    if (ierror/=0) then
       !if (iproc == 0) 
            write(*,'(1x,a,a,a,i3)') &
            'Error while reading the file "',trim(filename),'", line=',iline
       stop
    end if
  END SUBROUTINE check

END SUBROUTINE mix_input_variables
!!***


!!****f* BigDFT/geopt_input_variables
!! FUNCTION
!!    Read the input variables needed for the geometry optimisation
!!    Every argument should be considered as mandatory
!! SOURCE
!!
subroutine geopt_input_variables(filename,in)
  use module_base
  use module_types
  implicit none
  character(len=*), intent(in) :: filename
  type(input_variables), intent(inout) :: in
  !local variables
  character(len=*), parameter :: subname='geopt_input_variables'
  character(len = 128) :: line
  integer :: i_stat,ierror,iline
  logical :: exists

  inquire(file=filename,exist=exists)
  if (.not. exists) then
     in%ncount_cluster_x=0
     return
  end if

  ! Read the input variables.
  open(unit=1,file=filename,status='old')

  !line number, to control the input values
  iline=0

  read(1,*,iostat=ierror) in%geopt_approach
  call check()
  read(1,*,iostat=ierror) in%ncount_cluster_x
  call check()
  in%forcemax = 0.d0
  read(1, "(A128)", iostat = ierror) line
  if (ierror == 0) then
     read(line,*,iostat=ierror) in%frac_fluct,in%forcemax
     if (ierror /= 0) read(line,*,iostat=ierror) in%frac_fluct
     if (ierror == 0 .and. max(in%frac_fluct, in%forcemax) <= 0.d0) ierror = 1
  end if
  call check()
  read(1,*,iostat=ierror) in%randdis
  call check()
  if (trim(in%geopt_approach) == "AB6MD") then
     in%nnos=0

     read(1,*,iostat=ierror) in%ionmov
     call check()
     read(1,*,iostat=ierror) in%dtion
     call check()
     if (in%ionmov == 6) then
        read(1,*,iostat=ierror) in%mditemp
        call check()
     elseif (in%ionmov > 7) then
        read(1,*,iostat=ierror) in%mditemp, in%mdftemp
        call check()
     end if
     if (in%ionmov == 8) then
        read(1,*,iostat=ierror) in%noseinert
        call check()
     else if (in%ionmov == 9) then
        read(1,*,iostat=ierror) in%friction
        call check()
        read(1,*,iostat=ierror) in%mdwall
        call check()
     else if (in%ionmov == 13) then
        read(1,*,iostat=ierror) in%nnos
        call check()
        read(1,*,iostat=ierror) in%qmass
        call check()
        read(1,*,iostat=ierror) in%bmass, in%vmass
        call check()
     end if

     !the allocation of this pointer should be done in any case
     allocate(in%qmass(in%nnos+ndebug),stat=i_stat)
     call memocc(i_stat,in%qmass,'in%qmass',subname)

  else if (trim(in%geopt_approach) == "DIIS") then
     read(1,*,iostat=ierror) in%betax, in%history
     call check()
  else
     read(1,*,iostat=ierror) in%betax
     call check()
  end if
  if (trim(in%geopt_approach) == "FIRE") then
     read(1,*,iostat=ierror) in%dtinit, in%dtmax
     call check()
  endif
  close(unit=1,iostat=ierror)

contains

  subroutine check()
    iline=iline+1
    if (ierror/=0) then
       !if (iproc == 0) 
            write(*,'(1x,a,a,a,i3)') &
            'Error while reading the file "',trim(filename),'", line=',iline
       stop
    end if
  END SUBROUTINE check

END SUBROUTINE geopt_input_variables
!!***

subroutine update_symmetries(in, atoms, rxyz)
  use module_base
  use module_types
  use defs_basis
  use ab6_symmetry
  implicit none
  type(input_variables), intent(in) :: in
  type(atoms_data), intent(inout) :: atoms
  real(gp), dimension(3,atoms%nat), intent(in) :: rxyz
  !local variables
  character(len=*), parameter :: subname='update_symmetries'
  integer :: i_stat, ierr, i_all
  real(gp) :: rprimd(3, 3)
  real(gp), dimension(:,:), allocatable :: xRed

  ! Calculate the symmetries, if needed
  if (atoms%geocode /= 'F') then
     if (.not. in%disableSym) then
        if (atoms%symObj < 0) then
           call ab6_symmetry_new(atoms%symObj)
        end if
        ! New values
        rprimd(:,:) = 0
        rprimd(1,1) = atoms%alat1
        rprimd(2,2) = atoms%alat2
        if (atoms%geocode == 'S') rprimd(2,2) = 1000._gp
        rprimd(3,3) = atoms%alat3
        call ab6_symmetry_set_lattice(atoms%symObj, rprimd, ierr)
        allocate(xRed(3, atoms%nat+ndebug),stat=i_stat)
        call memocc(i_stat,xRed,'xRed',subname)
        xRed(1,:) = modulo(rxyz(1, :) / rprimd(1,1), 1._gp)
        xRed(2,:) = modulo(rxyz(2, :) / rprimd(2,2), 1._gp)
        xRed(3,:) = modulo(rxyz(3, :) / rprimd(3,3), 1._gp)
        call ab6_symmetry_set_structure(atoms%symObj, atoms%nat, atoms%iatype, xRed, ierr)
        i_all=-product(shape(xRed))*kind(xRed)
        deallocate(xRed,stat=i_stat)
        call memocc(i_stat,i_all,'xRed',subname)
        if (atoms%geocode == 'S') then
           call ab6_symmetry_set_periodicity(atoms%symObj, &
                & (/ .true., .false., .true. /), ierr)
        else if (atoms%geocode == 'F') then
           call ab6_symmetry_set_periodicity(atoms%symObj, &
                & (/ .false., .false., .false. /), ierr)
        end if
        if (in%elecfield /= 0) then
           call ab6_symmetry_set_field(atoms%symObj, (/ 0._gp, in%elecfield, 0._gp /), ierr)
        end if
     else
        if (atoms%symObj >= 0) then
           call ab6_symmetry_free(atoms%symObj)
        end if
        call ab6_symmetry_new(atoms%symObj)
        rprimd(1,1) = 0.5d0
        rprimd(2,1) = 1d0
        rprimd(3,1) = 1d0
        rprimd(1,2) = 2d0
        rprimd(2,2) = 0d0
        rprimd(3,2) = 1d0
        rprimd(1,3) = 3d0
        rprimd(2,3) = 0d0
        rprimd(3,3) = 1d0
        call ab6_symmetry_set_lattice(atoms%symObj, rprimd, ierr)
        call ab6_symmetry_set_structure(atoms%symObj, 3, (/ 1,2,3 /), rprimd / 4.d0, ierr)
     end if
  else
     if (atoms%symObj >= 0) then
        call ab6_symmetry_free(atoms%symObj)
     end if
     atoms%symObj = -1
  end if
END SUBROUTINE update_symmetries

!!****f* BigDFT/kpt_input_variables
!! FUNCTION
!!    Read the input variables needed for the k points generation
!! SOURCE
!!
subroutine kpt_input_variables(iproc,filename,in,atoms)
  use module_base
  use module_types
  use defs_basis
  use ab6_symmetry
  implicit none
  character(len=*), intent(in) :: filename
  integer, intent(in) :: iproc
  type(input_variables), intent(inout) :: in
  type(atoms_data), intent(in) :: atoms
  !local variables
  logical :: exists
  character(len=*), parameter :: subname='kpt_input_variables'
  character(len = 6) :: type
  integer :: i_stat,ierror,iline,i,nshiftk, ngkpt(3), nseg, ikpt, j, i_all,ngranularity,ncount
  real(gp) :: kptrlen, shiftk(3,8), norm, alat(3)
  integer, allocatable :: iseg(:)

  ! Set default values.
  in%nkpt = 1
  in%nkptv = 0
  in%ngroups_kptv=1

  inquire(file=trim(filename),exist=exists)

  if (.not. exists) then
     ! Set only the gamma point.
     allocate(in%kpt(3, in%nkpt+ndebug),stat=i_stat)
     call memocc(i_stat,in%kpt,'in%kpt',subname)
     in%kpt(:, 1) = (/ 0., 0., 0. /)
     allocate(in%wkpt(in%nkpt+ndebug),stat=i_stat)
     call memocc(i_stat,in%wkpt,'in%wkpt',subname)
     in%wkpt(1) = 1.
     return
  !and control whether we are giving k-points to Free BC
  else if (atoms%geocode == 'F') then
     if (iproc==0) write(*,*)&
          ' NONSENSE: Trying to use k-points with Free Boundary Conditions!'
     stop
  end if

  ! Real generation of k-point set.
  open(unit=1,file=filename,status='old')

  !line number, to control the input values
  iline=0

  read(1,*,iostat=ierror) type
  call check()
  
  if (trim(type) == "auto" .or. trim(type) == "Auto" .or. trim(type) == "AUTO") then
     read(1,*,iostat=ierror) kptrlen
     call check()
     call ab6_symmetry_get_auto_k_grid(atoms%symObj, in%nkpt, in%kpt, in%wkpt, &
          & kptrlen, ierror)
     if (ierror /= AB6_NO_ERROR) then
        if (iproc==0) write(*,*) " ERROR in symmetry library. Error code is ", ierror
        stop
     end if
     ! in%kpt and in%wkpt will be allocated by ab6_symmetry routine.
     call memocc(0,in%kpt,'in%kpt',subname)
     call memocc(0,in%wkpt,'in%wkpt',subname)
  else if (trim(type) == "MPgrid" .or. trim(type) == "mpgrid") then
     read(1,*,iostat=ierror) ngkpt
     call check()
     read(1,*,iostat=ierror) nshiftk
     call check()
     do i = 1, min(nshiftk, 8), 1
        read(1,*,iostat=ierror) shiftk(:, i)
        call check()
     end do
     call ab6_symmetry_get_mp_k_grid(atoms%symObj, in%nkpt, in%kpt, in%wkpt, &
          & ngkpt, nshiftk, shiftk, ierror)
     if (ierror /= AB6_NO_ERROR) then
        if (iproc==0) write(*,*) " ERROR in symmetry library. Error code is ", ierror
        stop
     end if
     ! in%kpt and in%wkpt will be allocated by ab6_symmetry routine.
     call memocc(0,in%kpt,'in%kpt',subname)
     call memocc(0,in%wkpt,'in%wkpt',subname)
  else if (trim(type) == "manual" .or. trim(type) == "Manual") then
     read(1,*,iostat=ierror) in%nkpt
     call check()
     allocate(in%kpt(3, in%nkpt+ndebug),stat=i_stat)
     call memocc(i_stat,in%kpt,'in%kpt',subname)
     allocate(in%wkpt(in%nkpt+ndebug),stat=i_stat)
     call memocc(i_stat,in%wkpt,'in%wkpt',subname)
     norm=0.0_gp
     do i = 1, in%nkpt
        read(1,*,iostat=ierror) in%kpt(:, i), in%wkpt(i)
        norm=norm+in%wkpt(i)
        call check()
     end do
     
     ! We normalise the weights.
     in%wkpt(:) = in%wkpt / norm
  end if
  ! Now read the band structure definition.
  read(1,*,iostat=ierror) type
  if (ierror == 0 .and. (trim(type) == "bands" .or. trim(type) == "Bands" .or. &
       & trim(type) == "BANDS")) then
     read(1,*,iostat=ierror) nseg
     call check()
     allocate(iseg(nseg+ndebug),stat=i_stat)
     call memocc(i_stat,iseg,'iseg',subname)
     read(1,*,iostat=ierror) iseg, ngranularity
     call check()
     !calculate the number of groups of for the band structure
     in%nkptv=1
     do i=1,nseg
        in%nkptv=in%nkptv+iseg(i)
     end do
     in%ngroups_kptv=ceiling(real(in%nkptv,gp)/real(ngranularity,gp))

     allocate(in%nkptsv_group(in%ngroups_kptv+ndebug),stat=i_stat)
     call memocc(i_stat,in%nkptsv_group,'in%nkptsv_group',subname)
     ncount=0
     do i=1,in%ngroups_kptv-1
        in%nkptsv_group(i)=ngranularity !if ngranularity is bigger than nkptv  then ngroups is one
        ncount=ncount+ngranularity
     end do
     !put the rest in the last group
     in%nkptsv_group(in%ngroups_kptv)=in%nkptv-ncount

     allocate(in%kptv(3,in%nkptv+ndebug),stat=i_stat)
     call memocc(i_stat,in%kptv,'in%kptv',subname)
     ikpt = 1
     read(1,*,iostat=ierror) in%kptv(:, ikpt)
     call check()
     do i = 1, nseg
        ikpt = ikpt + iseg(i)
        read(1,*,iostat=ierror) in%kptv(:, ikpt)
        call check()
        do j = ikpt - iseg(i) + 1, ikpt - 1
           in%kptv(:, j) = in%kptv(:, ikpt - iseg(i)) + &
                & (in%kptv(:, ikpt) - in%kptv(:, ikpt - iseg(i))) * &
                & real(j - ikpt + iseg(i), gp) / real(iseg(i), gp)
        end do
     end do
     
     i_all=-product(shape(iseg))*kind(iseg)
     deallocate(iseg,stat=i_stat)
     call memocc(i_stat,i_all,'iseg',subname)
  end if

  close(unit=1,iostat=ierror)

  ! Convert reduced coordinates into BZ coordinates.
  alat = (/ atoms%alat1, atoms%alat2, atoms%alat3 /)
  if (atoms%geocode == 'S') alat(2) = 1.d0
  do i = 1, in%nkpt, 1
     in%kpt(:, i) = in%kpt(:, i) / alat * two_pi
  end do
  do i = 1, in%nkptv, 1
     in%kptv(:, i) = in%kptv(:, i) / alat * two_pi
  end do

contains

  subroutine check()
    iline=iline+1
    if (ierror/=0) then
       !if (iproc == 0) 
            write(*,'(1x,a,a,a,i3)') &
            'Error while reading the file "',trim(filename),'", line=',iline
       stop
    end if
  END SUBROUTINE check

END SUBROUTINE kpt_input_variables
!!***


!!****f* BigDFT/perf_input_variables
!! FUNCTION
!!    Read the input variables which can be used for performances
!! SOURCE
!!
subroutine perf_input_variables(iproc,filename,inputs)
  use module_base
  use module_types
  implicit none
  character(len=*), intent(in) :: filename
  integer, intent(in) :: iproc
  type(input_variables), intent(inout) :: inputs
  !local variables
  character(len=*), parameter :: subname='perf_input_variables'
  character(len=100) :: line
  logical :: exists, myparametersExists
  integer :: iline,ierror,ii

  ! Set default values.
  !Debug option (used for memocc mainly)
  inputs%debug = .false.
  !Cache size for FFT
  inputs%ncache_fft = 8*1024
  !radius of the projector as a function of the maxrad
  inputs%projrad= 15.0_gp
  !exact exchange parallelisation scheme
  inputs%exctxpar='BC' !(blocking collective)

  !Check if the file is present
  inquire(file=trim(filename),exist=exists)
  if (exists) then
     !Read the file
     open(unit=1,file=filename,status='old')
     !line number, to control the input values
     iline=0
     do 
        read(1,fmt='(a)',iostat=ierror) line
        if (ierror /= 0) then
           !End of file (normally ierror < 0)
           exit
        end if
        call check()
        if (trim(line) == "debug" .or. trim(line) == "Debug" .or. trim(line) == "DEBUG") then
           inputs%debug = .true.
        else if (index(line,"fftcache") /= 0 .or. index(line,"FFTCACHE") /= 0) then
            ii = index(line,"fftcache")  + index(line,"FFTCACHE") + 8 
           read(line(ii:),*) inputs%ncache_fft
        else if (index(line,"projrad") /= 0 .or. index(line,"PROJRAD") /= 0) then
            ii = index(line,"projrad")  + index(line,"PROJRAD") + 8 
           read(line(ii:),*) inputs%projrad
        else if (index(line,"exctxpar") /= 0 .or. index(line,"EXCTXPAR") /= 0) then
            ii = index(line,"exctxpar")  + index(line,"EXCTXPAR") + 8 
           read(line(ii:),*) inputs%exctxpar
        end if
     end do
     close(unit=1,iostat=ierror)
  end if

  ! These variables have to be added to the file 'input.perf'
  inquire(file='myparameters', exist=myparametersExists)
  if(myparametersExists) then
     open(unit=20, file='myparameters')
     read(20,*) inputs%directDiag
     read(20,*) inputs%norbpInguess
     read(20,*) inputs%bsLow, inputs%bsUp
     read(20,*) inputs%methOrtho
     read(20,*) inputs%iguessTol
     close(unit=20)
     if(iproc==0) write(*,'(1x,a)') "File 'myparameters' is present... using the following values:"
  else
     inputs%directDiag=.true.
     inputs%norbpInguess=5
     inputs%bsLow=300
     inputs%bsLow=800
     inputs%methOrtho=0
     inputs%iguessTol=1.d-4
     if(iproc==0) write(*,'(1x,a)') "File 'myparameters' is missing... using default values:"
  end if
  if(iproc==0) then
     if(inputs%directDiag) then 
        write(*,'(3x,a)') 'Input guess: direct diagonalization of Hamiltonian'
     else if(.not.inputs%directDiag) then
        write(*,'(3x,a)') 'Input guess: iterative diagonalization of Hamiltonian'
        write(*,'(3x,a,i0)') 'orbitals per process: ',inputs%norbpInguess
     end if
     if(inputs%methOrtho==0) then
        write(*,'(3x,a,i0)') 'Orthogonalization method: Cholesky'
     else if(inputs%methOrtho==1) then
        write(*,'(3x,a,i0)') 'Orthogonalization method: hybrid Gram-Schmidt/Cholesky'
     else if(inputs%methOrtho==2) then
        write(*,'(3x,a,i0)') 'Orthogonalization method: Loewdin'
     else
        write(*,'(3x,a,i0)') 'ERROR: invalid value for inputs%methOrtho (',inputs%methOrtho,').'
        write(*,'(3x,a,i0)') "Change it in the file 'inputs.perf' to 0, 1 or 2."
        stop
     end if
     if(.not.inputs%directDiag .or. inputs%methOrtho==1) then 
        write(*,'(3x,a)') 'Block size used for the orthonormalization:'
        if(inputs%bsLow==inputs%bsUp) then
           write(*,'(5x,a,i0)') 'Take block size specified by user: ',inputs%bsLow
        else if(inputs%bsLow<inputs%bsUp) then
           write(*,'(5x,2(a,i0))') 'Choose block size automatically between ',inputs%bsLow,' and ',inputs%bsUp
        else
           write(*,'(1x,a)') "ERROR: invalid values of inputs%bsLow and inputs%bsUp. Change them in 'inputs.perf'!"
        end if
        write(*,'(5x,a)') 'This values will be adjusted if it is larger than the number of orbitals.'
        write(*,'(3x,a,es9.2)') 'Tolerance criterion for input guess:',inputs%iguessTol
     end if
  end if
  
  
  ! Set performance variables
  memdebug = inputs%debug
  call set_cache_size(inputs%ncache_fft)
  
  ! Output
  if (iproc == 0) then
     write(*,*)
     if (exists) then
        write(*, "(1x,a)") "Performance options (file 'input.perf' used):"
     else
        write(*, "(1x,a)") "Performance options (file 'input.perf' not present):"
     end if
     if (inputs%debug) then
        write(*, "(1x,a,3x,a)") "|","'debug' option enabled"
     else
        write(*, "(1x,a,3x,a)") "|","'debug' option disabled"
     end if
     write(*,"(1x,a,3x,a,i0)")  "|","'fftcache' = ",inputs%ncache_fft
     write(*,*)
  end if

contains

  subroutine check()
    iline=iline+1
    if (ierror/=0) then
       !if (iproc == 0) 
            write(*,'(1x,a,a,a,i3)') &
            'Error while reading the file "',trim(filename),'", line=',iline
       stop
    end if
  END SUBROUTINE check

END SUBROUTINE perf_input_variables
!!***


!!****f* BigDFT/free_input_variables
!! FUNCTION
!!  Free all dynamically allocated memory from the input variable structure.
!! SOURCE
!!
subroutine free_input_variables(in)
  use module_base
  use module_types
  implicit none
  type(input_variables), intent(inout) :: in
  character(len=*), parameter :: subname='free_input_variables'
  integer :: i_stat, i_all
  if (associated(in%qmass)) then
     i_all=-product(shape(in%qmass))*kind(in%qmass)
     deallocate(in%qmass,stat=i_stat)
     call memocc(i_stat,i_all,'in%qmass',subname)
  end if
  if (associated(in%kpt)) then
     i_all=-product(shape(in%kpt))*kind(in%kpt)
     deallocate(in%kpt,stat=i_stat)
     call memocc(i_stat,i_all,'in%kpt',subname)
  end if
  if (associated(in%wkpt)) then
     i_all=-product(shape(in%wkpt))*kind(in%wkpt)
     deallocate(in%wkpt,stat=i_stat)
     call memocc(i_stat,i_all,'in%wkpt',subname)
  end if
  if (associated(in%kptv)) then
     i_all=-product(shape(in%kptv))*kind(in%kptv)
     deallocate(in%kptv,stat=i_stat)
     call memocc(i_stat,i_all,'in%kptv',subname)
  end if
  if (associated(in%nkptsv_group)) then
     i_all=-product(shape(in%nkptsv_group))*kind(in%nkptsv_group)
     deallocate(in%nkptsv_group,stat=i_stat)
     call memocc(i_stat,i_all,'in%nkptsv_group',subname)
  end if


!!$  if (associated(in%Gabs_coeffs) ) then
!!$     i_all=-product(shape(in%Gabs_coeffs))*kind(in%Gabs_coeffs)
!!$     deallocate(in%Gabs_coeffs,stat=i_stat)
!!$     call memocc(i_stat,i_all,'in%Gabs_coeffs',subname)
!!$  end if
END SUBROUTINE free_input_variables
!!***


!!****f* BigDFT/abscalc_input_variables_default
!! FUNCTION
!!    Assign default values for ABSCALC variables
!! SOURCE
!!
subroutine abscalc_input_variables_default(in)
  use module_base
  use module_types
  implicit none
  type(input_variables), intent(out) :: in

  in%c_absorbtion=.false.
  in%potshortcut=0
  in%iat_absorber=0

END SUBROUTINE abscalc_input_variables_default
!!***


!!****f* BigDFT/abscalc_input_variables
!! FUNCTION
!!    Read the input variables needed for the ABSCALC
!!    Every argument should be considered as mandatory
!! SOURCE
!!
subroutine abscalc_input_variables(iproc,filename,in)
  use module_base
  use module_types
  implicit none
  !Arguments
  type(input_variables), intent(inout) :: in
  character(len=*), intent(in) :: filename
  integer, intent(in) :: iproc
  !Local variables
  integer, parameter :: iunit = 112
  integer :: ierror,iline, i

  character(len=*), parameter :: subname='abscalc_input_variables'
  integer :: i_stat

  ! Read the input variables.
  open(unit=iunit,file=filename,status='old')

  !line number, to control the input values
  iline=0

  !x-absorber treatment (in progress)

  read(iunit,*,iostat=ierror) in%iabscalc_type
  call check()


  read(iunit,*,iostat=ierror)  in%iat_absorber
  call check()
  read(iunit,*,iostat=ierror)  in%L_absorber
  call check()

  allocate(in%Gabs_coeffs(2*in%L_absorber +1+ndebug),stat=i_stat)
  call memocc(i_stat,in%Gabs_coeffs,'Gabs_coeffs',subname)

  read(iunit,*,iostat=ierror)  (in%Gabs_coeffs(i), i=1,2*in%L_absorber +1 )
  call check()

  read(iunit,*,iostat=ierror)  in%potshortcut
  call check()
  
  read(iunit,*,iostat=ierror)  in%nsteps
  call check()

  if( iand( in%potshortcut,4)>0) then
     read(iunit,'(a100)',iostat=ierror) in%extraOrbital
  end if


  
  read(iunit,*,iostat=ierror) in%abscalc_alterpot, in%abscalc_eqdiff 
  if(ierror==0) then

  else
     in%abscalc_alterpot=.false.
     in%abscalc_eqdiff =.false.
  endif

  in%c_absorbtion=.true.

  close(unit=iunit)

contains

  subroutine check()
    iline=iline+1
    if (ierror/=0) then
       if (iproc == 0) write(*,'(1x,a,a,a,i3)') &
            'Error while reading the file "',trim(filename),'", line=',iline
       stop
    end if
  END SUBROUTINE check

END SUBROUTINE abscalc_input_variables
!!***


!!****f* BigDFT/frequencies_input_variables_default
!! FUNCTION
!!    Assign default values for frequencies variables
!! DESCRIPTION
!!    freq_alpha: frequencies step for finite difference = alpha*hx, alpha*hy, alpha*hz
!!    freq_order; order of the finite difference (2 or 3 i.e. 2 or 4 points)
!!    freq_method: 1 - systematic moves of atoms over each direction
!! SOURCE
!!
subroutine frequencies_input_variables_default(inputs)
  use module_base
  use module_types
  implicit none
  type(input_variables), intent(out) :: inputs

  inputs%freq_alpha=1.d0/real(64,kind(1.d0))
  inputs%freq_order=2
  inputs%freq_method=1

END SUBROUTINE frequencies_input_variables_default
!!***


!!****f* BigDFT/frequencies_input_variables
!! FUNCTION
!!    Read the input variables needed for the frequencies calculation.
!!    Every argument should be considered as mandatory.
!! SOURCE
!!
subroutine frequencies_input_variables(iproc,filename,in)
  use module_base
  use module_types
  implicit none
  !Arguments
  type(input_variables), intent(inout) :: in
  character(len=*), intent(in) :: filename
  integer, intent(in) :: iproc
  !Local variables
  integer, parameter :: iunit=111
  character(len=100) :: line,string
  integer :: ierror,iline

  ! Read the input variables.
  open(unit=iunit,file=filename,status='old')
  !Line number, to control the input values
  iline=0
  !Read in%freq_alpha (possible 1/64)
  read(unit=iunit,fmt="(a)",iostat=ierror) line
  !Transform the line in case there are slashes (to ease the parsing)
  call read_fraction_string(line,in%freq_alpha,ierror)
  if (ierror /= 0) then
     print *,'wrong format of the string: '//string
     ierror=1
  end if
  call check()
  !Read the order of finite difference scheme
  read(unit=iunit,fmt=*,iostat=ierror)  in%freq_order
  if (in%freq_order /= -1 .and. in%freq_order /= 1 &
     & .and. in%freq_order /= 2 .and. in%freq_order /= 3 ) then
     if (iproc==0) write (*,'(1x,a)') 'Only -1, 1, 2 or 3 are possible for the order scheme'
     stop
  end if
  !Read the index of the method
  read(unit=iunit,fmt=*,iostat=ierror)  in%freq_method
  if (in%freq_method /= 1) then
     if (iproc==0) write (*,'(1x,a)') '1 for the method to calculate frequencies.'
     stop
  end if
  call check()

  close(unit=iunit)

  !Message
  if (iproc == 0) then
     write(*,*)
     write(*,'(1x,a,1pg14.6)') '=F= Step size factor',in%freq_alpha
     write(*,'(1x,a,i10)')     '=F= Order scheme    ',in%freq_order
     write(*,'(1x,a,i10)')     '=F= Used method     ',in%freq_method
  end if

contains

  subroutine check()
    implicit none
    iline=iline+1
    if (ierror/=0) then
       if (iproc == 0) write(*,'(1x,a,a,a,i3)') &
            'Error while reading the file "',trim(filename),'", line=',iline
       stop
    end if
  END SUBROUTINE check

END SUBROUTINE frequencies_input_variables
!!***

!!****f* BigDFT/read_atomic_file
!! FUNCTION
!!    Read atomic file
!! SOURCE
!!
subroutine read_atomic_file(file,iproc,atoms,rxyz)
  use module_base
  use module_types
  use module_interfaces, except_this_one => read_atomic_file
  use ab6_symmetry
  implicit none
  character(len=*), intent(in) :: file
  integer, intent(in) :: iproc
  type(atoms_data), intent(inout) :: atoms
  real(gp), dimension(:,:), pointer :: rxyz
  !local variables
  character(len=*), parameter :: subname='read_atomic_file'
  integer :: i_stat, l
  logical :: file_exists
  character(len = 128) :: filename

  file_exists = .false.

  ! Test posinp.xyz
  if (.not. file_exists) then
     inquire(FILE = file//'.xyz', EXIST = file_exists)
     if (file_exists) write(filename, "(A)") file//'.xyz'!"posinp.xyz"
     write(atoms%format, "(A)") "xyz"
  end if
  ! Test posinp.ascii
  if (.not. file_exists) then
     inquire(FILE = file//'.ascii', EXIST = file_exists)
     if (file_exists) write(filename, "(A)") file//'.ascii'!"posinp.ascii"
     write(atoms%format, "(A)") "ascii"
  end if
  ! Test the name directly
  if (.not. file_exists) then
     inquire(FILE = file, EXIST = file_exists)
     if (file_exists) then
         write(filename, "(A)") file
         l = len(file)
         if (file(l-3:l) == ".xyz") then
            write(atoms%format, "(A)") "xyz"
         else if (file(l-5:l) == ".ascii") then
            write(atoms%format, "(A)") "ascii"
         else
            write(*,*) "Atomic input file '" // trim(file) // "', format not recognised."
            write(*,*) " File should be *.ascii or *.xyz."
            stop
         end if
     end if
  end if

  if (.not. file_exists) then
     write(*,*) "Atomic input file not found."
     write(*,*) " Files looked for were '"//file//"'.ascii, '"//file//".xyz' and '"//file//"'."
     stop 
  end if

  open(unit=99,file=trim(filename),status='old')
  if (iproc.eq.0) write(*,*) 'Reading atomic input positions from file:',trim(filename) 

  if (atoms%format == "xyz") then
     read(99,*) atoms%nat,atoms%units

     allocate(rxyz(3,atoms%nat+ndebug),stat=i_stat)
     call memocc(i_stat,rxyz,'rxyz',subname)

     !read atomic positions
     call read_atomic_positions(iproc,99,atoms,rxyz)

  else if (atoms%format == "ascii") then
     !read atomic positions
     call read_ascii_positions(iproc,99,atoms,rxyz)
  end if

  close(99)

  !control atom positions
  call check_atoms_positions(iproc,atoms,rxyz)

  ! We delay the calculation of the symmetries.
  atoms%symObj = -1

END SUBROUTINE read_atomic_file
!!***


!!****f* BigDFT/deallocate_atoms
!! FUNCTION
!!    Deallocate the structure atoms_data.
!! SOURCE
!!
subroutine deallocate_atoms(atoms,subname) 
  use module_base
  use module_types
  use ab6_symmetry
  implicit none
  character(len=*), intent(in) :: subname
  type(atoms_data), intent(inout) :: atoms
  !local variables
  integer :: i_stat, i_all

  !deallocations
  i_all=-product(shape(atoms%ifrztyp))*kind(atoms%ifrztyp)
  deallocate(atoms%ifrztyp,stat=i_stat)
  call memocc(i_stat,i_all,'atoms%ifrztyp',subname)
  i_all=-product(shape(atoms%iatype))*kind(atoms%iatype)
  deallocate(atoms%iatype,stat=i_stat)
  call memocc(i_stat,i_all,'atoms%iatype',subname)
  i_all=-product(shape(atoms%natpol))*kind(atoms%natpol)
  deallocate(atoms%natpol,stat=i_stat)
  call memocc(i_stat,i_all,'atoms%natpol',subname)
  i_all=-product(shape(atoms%atomnames))*kind(atoms%atomnames)
  deallocate(atoms%atomnames,stat=i_stat)
  call memocc(i_stat,i_all,'atoms%atomnames',subname)
  i_all=-product(shape(atoms%amu))*kind(atoms%amu)
  deallocate(atoms%amu,stat=i_stat)
  call memocc(i_stat,i_all,'atoms%amu',subname)
  if (atoms%symObj >= 0) then
     call ab6_symmetry_free(atoms%symObj)
  end if
END SUBROUTINE deallocate_atoms
!!***


!!****f* BigDFT/deallocate_atoms_scf
!! FUNCTION
!!    Deallocate the structure atoms_data after scf loop.
!! SOURCE
!!
subroutine deallocate_atoms_scf(atoms,subname) 
  use module_base
  use module_types
  implicit none
  character(len=*), intent(in) :: subname
  type(atoms_data), intent(inout) :: atoms
  !local variables
  integer :: i_stat, i_all
  !semicores useful only for the input guess
  i_all=-product(shape(atoms%iasctype))*kind(atoms%iasctype)
  deallocate(atoms%iasctype,stat=i_stat)
  call memocc(i_stat,i_all,'iasctype',subname)
  i_all=-product(shape(atoms%aocc))*kind(atoms%aocc)
  deallocate(atoms%aocc,stat=i_stat)
  call memocc(i_stat,i_all,'aocc',subname)
  i_all=-product(shape(atoms%nzatom))*kind(atoms%nzatom)
  deallocate(atoms%nzatom,stat=i_stat)
  call memocc(i_stat,i_all,'nzatom',subname)
  i_all=-product(shape(atoms%psppar))*kind(atoms%psppar)
  deallocate(atoms%psppar,stat=i_stat)
  call memocc(i_stat,i_all,'psppar',subname)
  i_all=-product(shape(atoms%nelpsp))*kind(atoms%nelpsp)
  deallocate(atoms%nelpsp,stat=i_stat)
  call memocc(i_stat,i_all,'nelpsp',subname)
  i_all=-product(shape(atoms%npspcode))*kind(atoms%npspcode)
  deallocate(atoms%npspcode,stat=i_stat)
  call memocc(i_stat,i_all,'npspcode',subname)
END SUBROUTINE deallocate_atoms_scf
!!***


!!****f* BigDFT/read_atomic_positions
!! FUNCTION
!!    Read atomic positions
!! SOURCE
!!
subroutine read_atomic_positions(iproc,ifile,atoms,rxyz)
  use module_base
  use module_types
  implicit none
  integer, intent(in) :: iproc,ifile
  type(atoms_data), intent(inout) :: atoms
  real(gp), dimension(3,atoms%nat), intent(out) :: rxyz
  !local variables
  character(len=*), parameter :: subname='read_atomic_positions'
  character(len=2) :: symbol
  character(len=20) :: tatonam
  character(len=50) :: extra
  character(len=150) :: line
  logical :: lpsdbl
  integer :: iat,ityp,i,ierrsfx,i_stat
! To read the file posinp (avoid differences between compilers)
  real(kind=4) :: rx,ry,rz,alat1,alat2,alat3
! case for which the atomic positions are given whithin general precision
  real(gp) :: rxd0,ryd0,rzd0,alat1d0,alat2d0,alat3d0
  character(len=20), dimension(100) :: atomnames

  allocate(atoms%iatype(atoms%nat+ndebug),stat=i_stat)
  call memocc(i_stat,atoms%iatype,'atoms%iatype',subname)
  allocate(atoms%ifrztyp(atoms%nat+ndebug),stat=i_stat)
  call memocc(i_stat,atoms%ifrztyp,'atoms%ifrztyp',subname)
  allocate(atoms%natpol(atoms%nat+ndebug),stat=i_stat)
  call memocc(i_stat,atoms%natpol,'atoms%natpol',subname)
  allocate(atoms%amu(atoms%nat+ndebug),stat=i_stat)
  call memocc(i_stat,atoms%amu,'atoms%amu',subname)

  !controls if the positions are provided with machine precision
  if (atoms%units == 'angstroemd0' .or. atoms%units== 'atomicd0' .or. atoms%units== 'bohrd0') then
     lpsdbl=.true.
  else
     lpsdbl=.false.
  end if

  !this array is useful for frozen atoms
  !no atom is frozen by default
  atoms%ifrztyp(:)=0
  !also the spin polarisation and the charge are is fixed to zero by default
  !this corresponds to the value of 100
  !RULE natpol=charge*1000 + 100 + spinpol
  atoms%natpol(:)=100

  !read from positions of .xyz format, but accepts also the old .ascii format
  read(ifile,'(a150)')line

!!!  !old format, still here for backward compatibility
!!!  !admits only simple precision calculation
!!!  read(line,*,iostat=ierror) rx,ry,rz,tatonam

!!!  !in case of old format, put geocode to F and alat to 0.
!!!  if (ierror == 0) then
!!!     atoms%geocode='F'
!!!     alat1d0=0.0_gp
!!!     alat2d0=0.0_gp
!!!     alat3d0=0.0_gp
!!!  else
  if (lpsdbl) then
     read(line,*,iostat=ierrsfx) tatonam,alat1d0,alat2d0,alat3d0
  else
     read(line,*,iostat=ierrsfx) tatonam,alat1,alat2,alat3
  end if
  if (ierrsfx == 0) then
     if (trim(tatonam)=='periodic') then
        atoms%geocode='P'
     else if (trim(tatonam)=='surface') then 
        atoms%geocode='S'
        atoms%alat2=0.0_gp
     else !otherwise free bc
        atoms%geocode='F'
        atoms%alat1=0.0_gp
        atoms%alat2=0.0_gp
        atoms%alat3=0.0_gp
     end if
     if (.not. lpsdbl) then
        alat1d0=real(alat1,gp)
        alat2d0=real(alat2,gp)
        alat3d0=real(alat3,gp)
     end if
  else
     atoms%geocode='F'
     alat1d0=0.0_gp
     alat2d0=0.0_gp
     alat3d0=0.0_gp
  end if
!!!  end if

  !reduced coordinates are possible only with periodic units
  if (atoms%units == 'reduced' .and. atoms%geocode == 'F') then
     if (iproc==0) write(*,'(1x,a)')&
          'ERROR: Reduced coordinates are not allowed with isolated BC'
  end if

  !convert the values of the cell sizes in bohr
  if (atoms%units=='angstroem' .or. atoms%units=='angstroemd0') then
     ! if Angstroem convert to Bohr
     atoms%alat1=alat1d0/bohr2ang
     atoms%alat2=alat2d0/bohr2ang
     atoms%alat3=alat3d0/bohr2ang
  else if  (atoms%units=='atomic' .or. atoms%units=='bohr'  .or.&
       atoms%units== 'atomicd0' .or. atoms%units== 'bohrd0') then
     atoms%alat1=alat1d0
     atoms%alat2=alat2d0
     atoms%alat3=alat3d0
  else if (atoms%units == 'reduced') then
     !assume that for reduced coordinates cell size is in bohr
     atoms%alat1=real(alat1,gp)
     atoms%alat2=real(alat2,gp)
     atoms%alat3=real(alat3,gp)
  else
     write(*,*) 'length units in input file unrecognized'
     write(*,*) 'recognized units are angstroem or atomic = bohr'
     stop 
  endif

  atoms%ntypes=0
  do iat=1,atoms%nat
     !xyz input file, allow extra information
     read(ifile,'(a150)')line 
     if (lpsdbl) then
        read(line,*,iostat=ierrsfx)symbol,rxd0,ryd0,rzd0,extra
     else
        read(line,*,iostat=ierrsfx)symbol,rx,ry,rz,extra
     end if
     !print *,'extra',iat,extra
     call find_extra_info(line,extra)
     !print *,'then',iat,extra
     call parse_extra_info(iat,extra,atoms)

     tatonam=trim(symbol)
!!!     end if
     if (lpsdbl) then
        rxyz(1,iat)=rxd0
        rxyz(2,iat)=ryd0
        rxyz(3,iat)=rzd0
     else
        rxyz(1,iat)=real(rx,gp)
        rxyz(2,iat)=real(ry,gp)
        rxyz(3,iat)=real(rz,gp)
     end if

     

     if (atoms%units == 'reduced') then !add treatment for reduced coordinates
        rxyz(1,iat)=modulo(rxyz(1,iat),1.0_gp)
        if (atoms%geocode == 'P') rxyz(2,iat)=modulo(rxyz(2,iat),1.0_gp)
        rxyz(3,iat)=modulo(rxyz(3,iat),1.0_gp)
     else if (atoms%geocode == 'P') then
        rxyz(1,iat)=modulo(rxyz(1,iat),alat1d0)
        rxyz(2,iat)=modulo(rxyz(2,iat),alat2d0)
        rxyz(3,iat)=modulo(rxyz(3,iat),alat3d0)
     else if (atoms%geocode == 'S') then
        rxyz(1,iat)=modulo(rxyz(1,iat),alat1d0)
        rxyz(3,iat)=modulo(rxyz(3,iat),alat3d0)
     end if
 
     do ityp=1,atoms%ntypes
        if (tatonam == atomnames(ityp)) then
           atoms%iatype(iat)=ityp
           goto 200
        endif
     enddo
     atoms%ntypes=atoms%ntypes+1
     if (atoms%ntypes > 100) stop 'more than 100 atomnames not permitted'
     atomnames(ityp)=tatonam
     atoms%iatype(iat)=atoms%ntypes
200  continue

     if (atoms%units=='angstroem' .or. atoms%units=='angstroemd0') then
        ! if Angstroem convert to Bohr
        do i=1,3 
           rxyz(i,iat)=rxyz(i,iat)/bohr2ang
        enddo
     else if (atoms%units == 'reduced') then 
        rxyz(1,iat)=rxyz(1,iat)*atoms%alat1
        if (atoms%geocode == 'P') rxyz(2,iat)=rxyz(2,iat)*atoms%alat2
        rxyz(3,iat)=rxyz(3,iat)*atoms%alat3
     endif
  enddo

  !now that ntypes is determined allocate atoms%atomnames and copy the values
  allocate(atoms%atomnames(atoms%ntypes+ndebug),stat=i_stat)
  call memocc(i_stat,atoms%atomnames,'atoms%atomnames',subname)
  atoms%atomnames(1:atoms%ntypes)=atomnames(1:atoms%ntypes)
END SUBROUTINE read_atomic_positions
!!***


!!****f* BigDFT/check_atoms_positions
!! FUNCTION
!!    Check the position of atoms
!! SOURCE
!!
subroutine check_atoms_positions(iproc,atoms,rxyz)
  use module_base
  use module_types
  implicit none
  integer, intent(in) :: iproc
  type(atoms_data), intent(in) :: atoms
  real(gp), dimension(3,atoms%nat), intent(in) :: rxyz
  !local variables
  logical :: dowrite
  integer :: iat,nateq,jat,j

  nateq=0
  do iat=1,atoms%nat
     do jat=iat+1,atoms%nat
        if ((rxyz(1,iat)-rxyz(1,jat))**2+(rxyz(2,iat)-rxyz(2,jat))**2+&
             (rxyz(3,iat)-rxyz(3,jat))**2 ==0.0_gp) then
           nateq=nateq+1
           write(*,'(1x,a,2(i0,a,a6,a))')'ERROR: atoms ',iat,&
                ' (',trim(atoms%atomnames(atoms%iatype(iat))),') and ',&
                jat,' (',trim(atoms%atomnames(atoms%iatype(jat))),&
                ') have the same positions'
        end if
     end do
  end do
  if (nateq /= 0) then
     if (iproc == 0) then
        write(*,'(1x,a)')'Control your posinp file, cannot proceed'
        write(*,'(1x,a)',advance='no')&
             'Writing tentative alternative positions in the file posinp_alt...'
        open(unit=9,file='posinp_alt')
        write(9,'(1x,a)')' ??? atomicd0'
        write(9,*)
        do iat=1,atoms%nat
           dowrite=.true.
           do jat=iat+1,atoms%nat
              if ((rxyz(1,iat)-rxyz(1,jat))**2+(rxyz(2,iat)-rxyz(2,jat))**2+&
                   (rxyz(3,iat)-rxyz(3,jat))**2 ==0.0_gp) then
                 dowrite=.false.
              end if
           end do
           if (dowrite) & 
                write(9,'(a2,4x,3(1x,1pe21.14))')trim(atoms%atomnames(atoms%iatype(iat))),&
                (rxyz(j,iat),j=1,3)
        end do
        close(9)
        write(*,'(1x,a)')' done.'
        write(*,'(1x,a)')' Replace ??? in the file heading with the actual atoms number'               
     end if
     stop 'check_atoms_positions'
  end if
END SUBROUTINE check_atoms_positions
!!***


!!****f* BigDFT/find_extra_info
!! FUNCTION
!!    Find extra information
!!
!! SOURCE
!!
subroutine find_extra_info(line,extra)
  implicit none
  character(len=150), intent(in) :: line
  character(len=50), intent(out) :: extra
  !local variables
  logical :: space
  integer :: i,nspace
  i=1
  space=.true.
  nspace=-1
  !print *,'line',line
  find_space : do
     !toggle the space value for each time
     if (line(i:i) == ' ' .neqv. space) then
        nspace=nspace+1
        space=.not. space
     end if
     !print *,line(i:i),nspace
     if (nspace==8) then
        extra=line(i:min(150,i+49))
        exit find_space
     end if
     if (i==150) then
        !print *,'AAA',extra
        extra='nothing'
        exit find_space
     end if
     i=i+1
  end do find_space

END SUBROUTINE find_extra_info
!!***


!!****f* BigDFT/parse_extra_info
!! FUNCTION
!!    Parse extra information
!!
!! SOURCE
!!
subroutine parse_extra_info(iat,extra,atoms)
  use module_types
  implicit none
  !Arguments
  integer, intent(in) :: iat
  character(len=50), intent(in) :: extra
  type(atoms_data), intent(out) :: atoms
  !Local variables
  character(len=4) :: suffix
  logical :: go
  integer :: ierr,ierr1,ierr2,nspol,nchrg,nsgn
  !case with all the information
  !print *,iat,'ex'//trim(extra)//'ex'
  read(extra,*,iostat=ierr)nspol,nchrg,suffix
  if (extra == 'nothing') then !case with empty information
     nspol=0
     nchrg=0
     suffix='    '
  else if (ierr /= 0) then !case with partial information
     read(extra,*,iostat=ierr1)nspol,suffix
     if (ierr1 /=0) then
        call valid_frzchain(trim(extra),go)
        if (go) then
           suffix=trim(extra)
           nspol=0
           nchrg=0
        else
           read(extra,*,iostat=ierr2)nspol
           if (ierr2 /=0) then
              call error
           end if
           suffix='    '
           nchrg=0
        end if
     else
        nchrg=0
        call valid_frzchain(trim(suffix),go)
        if (.not. go) then
           read(suffix,*,iostat=ierr2)nchrg
           if (ierr2 /= 0) then
              call error
           else
              suffix='    '
           end if
        else

        end if
     end if
  end if

  !now assign the array, following the rule
  if(nchrg>=0) then
     nsgn=1
  else
     nsgn=-1
  end if
  atoms%natpol(iat)=1000*nchrg+nsgn*100+nspol

  !print *,'natpol atomic',iat,atoms%natpol(iat),suffix

  !convert the suffix into ifrztyp
  call frozen_ftoi(suffix,atoms%ifrztyp(iat))

!!!  if (trim(suffix) == 'f') then
!!!     !the atom is considered as blocked
!!!     atoms%ifrztyp(iat)=1
!!!  end if

contains

 subroutine error
   !if (iproc == 0) then
      print *,extra
      write(*,'(1x,a,i0,a)')&
           'ERROR in input file for atom number ',iat,&
           ': after 4th column you can put the input polarisation(s) or the frzchain: f,fxz,fy'
   !end if
   stop
 END SUBROUTINE error
  
END SUBROUTINE parse_extra_info
!!***


!!****f* BigDFT/read_ascii_positions
!! FUNCTION
!!    Read atomic positions of ascii files.
!! SOURCE
!!
subroutine read_ascii_positions(iproc,ifile,atoms,rxyz)
  use module_base
  use module_types
  implicit none
  integer, intent(in) :: iproc,ifile
  type(atoms_data), intent(inout) :: atoms
  real(gp), dimension(:,:), pointer :: rxyz
  !local variables
  character(len=*), parameter :: subname='read_ascii_positions'
  character(len=2) :: symbol
  character(len=20) :: tatonam
  character(len=50) :: extra
  character(len=150) :: line
  logical :: lpsdbl, reduced
  integer :: iat,ityp,i,i_stat,j,nlines
! To read the file posinp (avoid differences between compilers)
  real(kind=4) :: rx,ry,rz,alat1,alat2,alat3,alat4,alat5,alat6
! case for which the atomic positions are given whithin general precision
  real(gp) :: rxd0,ryd0,rzd0,alat1d0,alat2d0,alat3d0,alat4d0,alat5d0,alat6d0
  character(len=20), dimension(100) :: atomnames
  ! Store the file.
  character(len = 150), dimension(5000) :: lines

  ! First pass to store the file in a string buffer.
  nlines = 1
  do
     read(ifile,'(a150)', iostat = i_stat) lines(nlines)
     if (i_stat /= 0) then
        exit
     end if
     nlines = nlines + 1
     if (nlines > 5000) then
        !if (iproc==0) 
        write(*,*) 'Atomic input file too long (> 5000 lines).'
        stop 
     end if
  end do
  nlines = nlines - 1

  if (nlines < 4) then
     !if (iproc==0) 
      write(*,*) 'Error in ASCII file format, file has less than 4 lines.'
     stop 
  end if

  ! Try to determine the number atoms and the keywords.
  write(atoms%units, "(A)") "bohr"
  reduced = .false.
  atoms%geocode = 'P'
  atoms%nat     = 0
  do i = 4, nlines, 1
     write(line, "(a150)") adjustl(lines(i))
     if (line(1:1) /= '#' .and. line(1:1) /= '!' .and. len(trim(line)) /= 0) then
        atoms%nat = atoms%nat + 1
     else if (line(1:8) == "#keyword" .or. line(1:8) == "!keyword") then
        if (index(line, 'bohr') > 0)        write(atoms%units, "(A)") "bohr"
        if (index(line, 'bohrd0') > 0)      write(atoms%units, "(A)") "bohrd0"
        if (index(line, 'atomic') > 0)      write(atoms%units, "(A)") "atomicd0"
        if (index(line, 'angstroem') > 0)   write(atoms%units, "(A)") "angstroem"
        if (index(line, 'angstroemd0') > 0) write(atoms%units, "(A)") "angstroemd0"
        if (index(line, 'reduced') > 0)     reduced = .true.
        if (index(line, 'periodic') > 0) atoms%geocode = 'P'
        if (index(line, 'surface') > 0)  atoms%geocode = 'S'
        if (index(line, 'freeBC') > 0)   atoms%geocode = 'F'
     end if
  end do

  allocate(atoms%iatype(atoms%nat+ndebug),stat=i_stat)
  call memocc(i_stat,atoms%iatype,'atoms%iatype',subname)
  allocate(atoms%ifrztyp(atoms%nat+ndebug),stat=i_stat)
  call memocc(i_stat,atoms%ifrztyp,'atoms%ifrztyp',subname)
  allocate(atoms%natpol(atoms%nat+ndebug),stat=i_stat)
  call memocc(i_stat,atoms%natpol,'atoms%natpol',subname)
  allocate(atoms%amu(atoms%nat+ndebug),stat=i_stat)
  call memocc(i_stat,atoms%amu,'atoms%amu',subname)
  allocate(rxyz(3,atoms%nat+ndebug),stat=i_stat)
  call memocc(i_stat,rxyz,'rxyz',subname)

  !controls if the positions are provided with machine precision
  if (index(atoms%units, 'd0') > 0) then
     lpsdbl=.true.
  else
     lpsdbl=.false.
  end if

  !this array is useful for frozen atoms
  !no atom is frozen by default
  atoms%ifrztyp(:)=0
  !also the spin polarisation and the charge are is fixed to zero by default
  !this corresponds to the value of 100
  !RULE natpol=charge*1000 + 100 + spinpol
  atoms%natpol(:)=100

  ! Read the box definition
  atoms%alat1 = 0.0_gp
  atoms%alat2 = 0.0_gp
  atoms%alat3 = 0.0_gp
  if (lpsdbl) then
     read(lines(2),*) alat1d0,alat2d0,alat3d0
     read(lines(3),*) alat4d0,alat5d0,alat6d0
     if (alat2d0 /= 0.d0 .or. alat4d0 /= 0.d0 .or. alat5d0 /= 0.d0) then
        !if (iproc==0) 
        write(*,*) 'Only orthorombic boxes are possible.'
        stop 
     end if
     atoms%alat1 = real(alat1d0,gp)
     atoms%alat2 = real(alat3d0,gp)
     atoms%alat3 = real(alat6d0,gp)
  else
     read(lines(2),*) alat1,alat2,alat3
     read(lines(3),*) alat4,alat5,alat6
     if (alat2 /= 0. .or. alat4 /= 0. .or. alat5 /= 0.) then
        !if (iproc==0) 
           write(*,*) 'Only orthorombic boxes are possible.'
        !if (iproc==0) 
           write(*,*) ' but alat2, alat4 and alat5 = ', alat2, alat4, alat5
        stop 
     end if
     atoms%alat1 = real(alat1,gp)
     atoms%alat2 = real(alat3,gp)
     atoms%alat3 = real(alat6,gp)
  end if
  if (atoms%geocode == 'S') then
     atoms%alat2 = 0.0_gp
  else if (atoms%geocode == 'F') then
     atoms%alat1 = 0.0_gp
     atoms%alat2 = 0.0_gp
     atoms%alat3 = 0.0_gp
  end if
  
  !reduced coordinates are possible only with periodic units
  if (reduced .and. atoms%geocode /= 'P') then
     if (iproc==0) write(*,'(1x,a)')&
          'ERROR: Reduced coordinates are only allowed with fully periodic BC'
  end if

  !convert the values of the cell sizes in bohr
  if (atoms%units=='angstroem' .or. atoms%units=='angstroemd0') then
     ! if Angstroem convert to Bohr
     atoms%alat1 = atoms%alat1 / bohr2ang
     atoms%alat2 = atoms%alat2 / bohr2ang
     atoms%alat3 = atoms%alat3 / bohr2ang
  endif

  atoms%ntypes=0
  iat = 1
  do i = 4, nlines, 1
     write(line, "(a150)") adjustl(lines(i))
     if (line(1:1) /= '#' .and. line(1:1) /= '!' .and. len(trim(line)) /= 0) then
        write(extra, "(A)") "nothing"
        if (lpsdbl) then
           read(line,*, iostat = i_stat) rxd0,ryd0,rzd0,symbol,extra
           if (i_stat /= 0) read(line,*) rxd0,ryd0,rzd0,symbol
        else
           read(line,*, iostat = i_stat) rx,ry,rz,symbol,extra
           if (i_stat /= 0) read(line,*) rx,ry,rz,symbol
        end if
        call find_extra_info(line,extra)
        call parse_extra_info(iat,extra,atoms)

        tatonam=trim(symbol)

        if (lpsdbl) then
           rxyz(1,iat)=rxd0
           rxyz(2,iat)=ryd0
           rxyz(3,iat)=rzd0
        else
           rxyz(1,iat)=real(rx,gp)
           rxyz(2,iat)=real(ry,gp)
           rxyz(3,iat)=real(rz,gp)
        end if

        if (reduced) then !add treatment for reduced coordinates
           rxyz(1,iat)=modulo(rxyz(1,iat),1.0_gp)
           rxyz(2,iat)=modulo(rxyz(2,iat),1.0_gp)
           rxyz(3,iat)=modulo(rxyz(3,iat),1.0_gp)
        else if (atoms%geocode == 'P') then
           rxyz(1,iat)=modulo(rxyz(1,iat),atoms%alat1)
           rxyz(2,iat)=modulo(rxyz(2,iat),atoms%alat2)
           rxyz(3,iat)=modulo(rxyz(3,iat),atoms%alat3)
        else if (atoms%geocode == 'S') then
           rxyz(1,iat)=modulo(rxyz(1,iat),atoms%alat1)
           rxyz(3,iat)=modulo(rxyz(3,iat),atoms%alat3)
        end if

        do ityp=1,atoms%ntypes
           if (tatonam == atomnames(ityp)) then
              atoms%iatype(iat)=ityp
              goto 200
           endif
        enddo
        atoms%ntypes=atoms%ntypes+1
        if (atoms%ntypes > 100) stop 'more than 100 atomnames not permitted'
        atomnames(ityp)=tatonam
        atoms%iatype(iat)=atoms%ntypes
200     continue

        if (reduced) then
           rxyz(1,iat)=rxyz(1,iat)*atoms%alat1
           rxyz(2,iat)=rxyz(2,iat)*atoms%alat2
           rxyz(3,iat)=rxyz(3,iat)*atoms%alat3
        else if (atoms%units=='angstroem' .or. atoms%units=='angstroemd0') then
           ! if Angstroem convert to Bohr
           do j=1,3 
              rxyz(j,iat)=rxyz(j,iat) / bohr2ang
           enddo
        endif
        iat = iat + 1
     end if
  enddo

  !now that ntypes is determined allocate atoms%atomnames and copy the values
  allocate(atoms%atomnames(atoms%ntypes+ndebug),stat=i_stat)
  call memocc(i_stat,atoms%atomnames,'atoms%atomnames',subname)
  atoms%atomnames(1:atoms%ntypes)=atomnames(1:atoms%ntypes)
END SUBROUTINE read_ascii_positions
!!***


!!****f* BigDFT/charge_and_spol
!! FUNCTION
!!   Calculate the charge and the spin polarisation to be placed on a given atom
!!   RULE: natpol = c*1000 + sgn(c)*100 + s: charged and polarised atom (charge c, polarisation s)
!! SOURCE
!!
subroutine charge_and_spol(natpol,nchrg,nspol)
  implicit none
  integer, intent(in) :: natpol
  integer, intent(out) :: nchrg,nspol
  !local variables
  integer :: nsgn

  nchrg=natpol/1000
  if (nchrg>=0) then
     nsgn=1
  else
     nsgn=-1
  end if

  nspol=natpol-1000*nchrg-nsgn*100

END SUBROUTINE charge_and_spol
!!***

!!****f* BigDFT/write_atomic_file
!! FUNCTION
!!    Write an atomic file
!! SOURCE
!!
subroutine write_atomic_file(filename,energy,rxyz,atoms,comment)
  use module_base
  use module_types
  implicit none
  character(len=*), intent(in) :: filename,comment
  type(atoms_data), intent(in) :: atoms
  real(gp), intent(in) :: energy
  real(gp), dimension(3,atoms%nat), intent(in) :: rxyz

  if (atoms%format == "xyz") then
     call wtxyz(filename,energy,rxyz,atoms,comment)
  else if (atoms%format == "ascii") then
     call wtascii(filename,energy,rxyz,atoms,comment)
  else
     write(*,*) "Error, unknown file format."
     stop
  end if
END SUBROUTINE write_atomic_file
!!***


!!****f* BigDFT/wtxyz
!! FUNCTION
!!   Write xyz atomic file.
!! SOURCE
!!
subroutine wtxyz(filename,energy,rxyz,atoms,comment)
  use module_base
  use module_types
  implicit none
  character(len=*), intent(in) :: filename,comment
  type(atoms_data), intent(in) :: atoms
  real(gp), intent(in) :: energy
  real(gp), dimension(3,atoms%nat), intent(in) :: rxyz
  !local variables
  character(len=2) :: symbol
  character(len=10) :: name
  character(len=11) :: units
  character(len=50) :: extra
  integer :: iat,j
  real(gp) :: xmax,ymax,zmax,factor

  open(unit=9,file=trim(filename)//'.xyz')
  xmax=0.0_gp
  ymax=0.0_gp
  zmax=0.0_gp

  do iat=1,atoms%nat
     xmax=max(rxyz(1,iat),xmax)
     ymax=max(rxyz(2,iat),ymax)
     zmax=max(rxyz(3,iat),zmax)
  enddo
  if (trim(atoms%units) == 'angstroem' .or. trim(atoms%units) == 'angstroemd0') then
     factor=bohr2ang
     units='angstroemd0'
  else
     factor=1.0_gp
     units='atomicd0'
  end if

  write(9,'(i6,2x,a,2x,1pe24.17,2x,a)') atoms%nat,trim(units),energy,comment

  if (atoms%geocode == 'P') then
     write(9,'(a,3(1x,1pe24.17))')'periodic',&
          atoms%alat1*factor,atoms%alat2*factor,atoms%alat3*factor
  else if (atoms%geocode == 'S') then
     write(9,'(a,3(1x,1pe24.17))')'surface',&
          atoms%alat1*factor,atoms%alat2*factor,atoms%alat3*factor
  else
     write(9,*)'free'
  end if
  do iat=1,atoms%nat
     name=trim(atoms%atomnames(atoms%iatype(iat)))
     if (name(3:3)=='_') then
        symbol=name(1:2)
     else if (name(2:2)=='_') then
        symbol=name(1:1)
     else
        symbol=name(1:2)
     end if

     call write_extra_info(extra,atoms%natpol(iat),atoms%ifrztyp(iat))

     write(9,'(a2,4x,3(1x,1pe24.17),2x,a50)')symbol,(rxyz(j,iat)*factor,j=1,3),extra

  enddo
  close(unit=9)

END SUBROUTINE wtxyz
!!***


!!****f* BigDFT/wtascii
!! FUNCTION
!!   Write ascii file (atomic position). 
!! SOURCE
!!
subroutine wtascii(filename,energy,rxyz,atoms,comment)
  use module_base
  use module_types
  implicit none
  character(len=*), intent(in) :: filename,comment
  type(atoms_data), intent(in) :: atoms
  real(gp), intent(in) :: energy
  real(gp), dimension(3,atoms%nat), intent(in) :: rxyz
  !local variables
  character(len=2) :: symbol
  character(len=50) :: extra
  character(len=10) :: name
  integer :: iat,j
  real(gp) :: xmax,ymax,zmax,factor

  open(unit=9,file=trim(filename)//'.ascii')
  xmax=0.0_gp
  ymax=0.0_gp
  zmax=0.0_gp

  do iat=1,atoms%nat
     xmax=max(rxyz(1,iat),xmax)
     ymax=max(rxyz(2,iat),ymax)
     zmax=max(rxyz(3,iat),zmax)
  enddo
  if (trim(atoms%units) == 'angstroem' .or. trim(atoms%units) == 'angstroemd0') then
     factor=bohr2ang
  else
     factor=1.0_gp
  end if

  write(9, "(A,A)") "# BigDFT file - ", trim(comment)
  write(9, "(3e24.17)") atoms%alat1*factor, 0.d0, atoms%alat2*factor
  write(9, "(3e24.17)") 0.d0,               0.d0, atoms%alat3*factor

  write(9, "(A,A)") "#keyword: ", trim(atoms%units)
  if (atoms%geocode == 'P') write(9, "(A)") "#keyword: periodic"
  if (atoms%geocode == 'S') write(9, "(A)") "#keyword: surface"
  if (atoms%geocode == 'F') write(9, "(A)") "#keyword: freeBC"
  if (energy /= 0.d0) then
     write(9, "(A,e24.17,A)") "#metaData: totalEnergy=", energy, "Ht"
  end if

  do iat=1,atoms%nat
     name=trim(atoms%atomnames(atoms%iatype(iat)))
     if (name(3:3)=='_') then
        symbol=name(1:2)
     else if (name(2:2)=='_') then
        symbol=name(1:1)
     else
        symbol=name(1:2)
     end if

     call write_extra_info(extra,atoms%natpol(iat),atoms%ifrztyp(iat))     

     write(9,'(3(1x,1pe24.17),2x,a2,2x,a50)') (rxyz(j,iat)*factor,j=1,3),symbol,extra
  end do
  close(unit=9)

END SUBROUTINE wtascii
!!***


!!****f* BigDFT/write_extra_info
!! FUNCTION
!!   Write the extra info necessary for the output file
!! SOURCE
!!
subroutine write_extra_info(extra,natpol,ifrztyp)
  use module_base
  implicit none 
  integer, intent(in) :: natpol,ifrztyp
  character(len=50), intent(out) :: extra
  !local variables
  character(len=4) :: frzchain
  integer :: ispol,ichg

  call charge_and_spol(natpol,ichg,ispol)

  call frozen_itof(ifrztyp,frzchain)
  
  !takes into account the blocked atoms and the input polarisation
  if (ispol == 0 .and. ichg == 0 ) then
     write(extra,'(2x,a4)')frzchain
  else if (ispol /= 0 .and. ichg == 0) then
     write(extra,'(i7,2x,a4)')ispol,frzchain
  else if (ichg /= 0) then
     write(extra,'(2(i7),2x,a4)')ispol,ichg,frzchain
  else
     write(extra,'(2x,a4)') ''
  end if
  
END SUBROUTINE write_extra_info
!!***


!!****f* BigDFT/frozen_itof
!! FUNCTION
!!    
!! SOURCE
!!
subroutine frozen_itof(ifrztyp,frzchain)
  implicit none
  integer, intent(in) :: ifrztyp
  character(len=4), intent(out) :: frzchain

  if (ifrztyp == 0) then
     frzchain='    '
  else if (ifrztyp == 1) then
     frzchain='   f'
  else if (ifrztyp == 2) then
     frzchain='  fy'
  else if (ifrztyp == 3) then
     frzchain=' fxz'
  end if
        
END SUBROUTINE frozen_itof
!!***


!!****f* BigDFT/valid_frzchain
!! FUNCTION
!!    
!! SOURCE
!!
subroutine valid_frzchain(frzchain,go)
  implicit none
  character(len=*), intent(in) :: frzchain
  logical, intent(out) :: go

  go= trim(frzchain) == 'f' .or. &
       trim(frzchain) == 'fy' .or. &
       trim(frzchain) == 'fxz'
  
END SUBROUTINE valid_frzchain
!!***


!!****f* BigDFT/frozen_ftoi
!! FUNCTION
!!    
!! SOURCE
!!
subroutine frozen_ftoi(frzchain,ifrztyp)
  implicit none
  character(len=4), intent(in) :: frzchain
  integer, intent(out) :: ifrztyp

  if (trim(frzchain)=='') then
     ifrztyp = 0
  else if (trim(frzchain)=='f') then
     ifrztyp = 1
  else if (trim(frzchain)=='fy') then
     ifrztyp = 2
  else if (trim(frzchain)=='fxz') then
     ifrztyp = 3
  end if
        
END SUBROUTINE frozen_ftoi
!!***


!!****f* BigDFT/frozen_alpha
!! FUNCTION
!!   Calculate the coefficient for moving atoms following the ifrztyp
!! SOURCE
!!
subroutine frozen_alpha(ifrztyp,ixyz,alpha,alphai)
  use module_base
  implicit none
  integer, intent(in) :: ifrztyp,ixyz
  real(gp), intent(in) :: alpha
  real(gp), intent(out) :: alphai
  !local variables
  logical :: move_this_coordinate

  if (move_this_coordinate(ifrztyp,ixyz)) then
     alphai=alpha
  else
     alphai=0.0_gp
  end if
 
END SUBROUTINE frozen_alpha
!!***

!!****f* BigDFT/print_general_parameters
!! FUNCTION
!!    Print all general parameters
!! SOURCE
!!
subroutine print_general_parameters(in,atoms)
  use module_types
  use defs_basis
  use ab6_symmetry
  implicit none
  type(input_variables), intent(in) :: in
  type(atoms_data), intent(in) :: atoms

  integer :: nSym, ierr, ityp, iat, i, lg
  integer :: sym(3, 3, AB6_MAX_SYMMETRIES)
  integer :: symAfm(AB6_MAX_SYMMETRIES)
  real(gp) :: transNon(3, AB6_MAX_SYMMETRIES)
  real(gp) :: genAfm(3)
  character(len=15) :: spaceGroup
  integer :: spaceGroupId, pointGroupMagn
  integer, parameter :: maxLen = 50, width = 24
  character(len = width) :: at(maxLen), fixed(maxLen), add(maxLen)

  ! Output for atoms and k-points
  write(*,'(1x,a)') '---------------------------------------------------------------- Input atomic system'
  write(*, "(A)")   "   Atomic system                  Fixed positions           Additional data"
  do i = 1, maxLen
     write(at(i), "(a)") " "
     write(fixed(i), "(a)") " "
     write(add(i), "(a)") " "
  end do
  write(fixed(1), '(a)') "No fixed atom"
  write(add(1), '(a)') "No symmetry for open BC"
  
  ! The atoms column
  write(at(1), '(a,a)')  "Bound. C.= ", atoms%geocode
  write(at(2), '(a,i5)') "N. types = ", atoms%ntypes
  write(at(3), '(a,i5)') "N. atoms = ", atoms%nat
  lg = 12
  i = 4
  write(at(i),'(a)' )    "Types    = "
  do ityp=1,atoms%ntypes - 1
     if (lg + 4 + len(trim(atoms%atomnames(ityp))) >= width) then
        i = i + 1
        lg = 12
        write(at(i),'(a)') "           "
     end if
     write(at(i)(lg:),'(3a)') "'", trim(atoms%atomnames(ityp)), "', "
     lg = lg + 4 + len(trim(atoms%atomnames(ityp)))
  enddo
  if (lg + 2 + len(trim(atoms%atomnames(ityp))) >= width) then
     i = i + 1
     lg = 12
     write(at(i),'(a)') "           "
  end if
  write(at(i)(lg:),'(3a)') "'", trim(atoms%atomnames(ityp)), "'"

  ! The fixed atom column
  i = 1
  do iat=1,atoms%nat
     if (atoms%ifrztyp(iat)/=0) then
        if (i > maxLen) exit
        write(fixed(i),'(a,i4,a,a,a,i3)') &
             "at.", iat,' (', &
             & trim(atoms%atomnames(atoms%iatype(iat))),&
             ') ',atoms%ifrztyp(iat)
        i = i + 1
     end if
  enddo
  if (i > maxLen) write(fixed(maxLen), '(a)') " (...)"

  ! The additional data column
  if (atoms%geocode /= 'F' .and. .not. in%disableSym) then
     call ab6_symmetry_get_matrices(atoms%symObj, nSym, sym, transNon, symAfm, ierr)
     call ab6_symmetry_get_group(atoms%symObj, spaceGroup, &
          & spaceGroupId, pointGroupMagn, genAfm, ierr)
     if (ierr == AB6_ERROR_SYM_NOT_PRIMITIVE) write(spaceGroup, "(A)") "not prim."
     write(add(1), '(a,i0)')       "N. sym.   = ", nSym
     write(add(2), '(a,a,a)')      "Sp. group = ", trim(spaceGroup)
  else if (atoms%geocode /= 'F' .and. in%disableSym) then
     write(add(1), '(a)')          "N. sym.   = disabled"
     write(add(2), '(a)')          "Sp. group = disabled"
  else
     write(add(1), '(a)')          "N. sym.   = free BC"
     write(add(2), '(a)')          "Sp. group = free BC"
  end if
  i = 3
  if (in%nvirt > 0) then
     write(add(i), '(a,i5,a)')     "Virt. orb.= ", in%nvirt, " orb."
     write(add(i + 1), '(a,i5,a)') "Plot dens.= ", abs(in%nplot), " orb."
  else
     write(add(i), '(a)')          "Virt. orb.= none"
     write(add(i + 1), '(a)')      "Plot dens.= none"
  end if
  i = i + 2
  if (in%nspin==4) then
     write(add(i),'(a)')           "Spin pol. = non-coll."
  else if (in%nspin==2) then
     write(add(i),'(a)')           "Spin pol. = collinear"
  else if (in%nspin==1) then
     write(add(i),'(a)')           "Spin pol. = no"
  end if

  ! Printing
  do i = 1, maxLen
     if (len(trim(at(i))) > 0 .or. len(trim(fixed(i))) > 0 .or. len(trim(add(i))) > 0) then
        write(*,"(1x,a,1x,a,1x,a,1x,a,1x,a)") at(i), "|", fixed(i), "|", add(i)
     end if
  end do

  if (atoms%geocode /= 'F') then
     write(*,'(1x,a)') '--------------------------------------------------------------------------- k-points'
     if (in%disableSym .and. in%nkpt > 1) then
        write(*, "(1x,A)") "WARNING: symmetries have been disabled, k points are not irreductible."
     end if
     write(*, "(1x,a)")    "       red. coordinates         weight      id         BZ coordinates"
     do i = 1, in%nkpt, 1
        write(*, "(1x,3f9.5,2x,f9.5,5x,I3,2x,3f9.5)") &
             & in%kpt(:, i) * (/ atoms%alat1, atoms%alat2, atoms%alat3 /) / two_pi, &
             & in%wkpt(i), i, in%kpt(:, i)
     end do
     if (in%nkptv > 0) then
        write(*, "(1x,a)")    " K points for band structure calculation"
        write(*, "(1x,a)")    "       red. coordinates         weight      id         BZ coordinates"
        do i = 1, in%nkptv, 1
           write(*, "(1x,3f9.5,2x,f9.5,5x,I3,2x,3f9.5)") &
                & in%kptv(:, i) * (/ atoms%alat1, atoms%alat2, atoms%alat3 /) / two_pi, &
                & 1.0d0 / real(size(in%kptv, 2), gp), i, in%kptv(:, i)
        end do
     end if
  end if

  if (in%ncount_cluster_x > 0) then
     write(*,'(1x,a)') '------------------------------------------------------------- Geopt Input Parameters'
     write(*, "(A)")   "       Generic param.              Geo. optim.                MD param."

     write(*, "(1x,a,i7,1x,a,1x,a,1pe7.1,1x,a,1x,a,i7)") &
          & "      Max. steps=", in%ncount_cluster_x, "|", &
          & "Fluct. in forces=", in%frac_fluct,       "|", &
          & "          ionmov=", in%ionmov
     write(*, "(1x,a,a7,1x,a,1x,a,1pe7.1,1x,a,1x,a,0pf7.0)") &
          & "       algorithm=", in%geopt_approach, "|", &
          & "  Max. in forces=", in%forcemax,       "|", &
          & "           dtion=", in%dtion
     if (trim(in%geopt_approach) /= "DIIS") then
        write(*, "(1x,a,1pe7.1,1x,a,1x,a,1pe7.1,1x,a)", advance="no") &
             & "random at.displ.=", in%randdis, "|", &
             & "  steep. descent=", in%betax,   "|"
     else
        write(*, "(1x,a,1pe7.1,1x,a,1x,a,1pe7.1,2x,a,1I2,1x,a)", advance="no") &
             & "random at.displ.=", in%randdis,           "|", &
             & "step=", in%betax, "history=", in%history, "|"
     end if
     if (in%ionmov > 7) then
        write(*, "(1x,a,1f5.0,1x,a,1f5.0)") &
             & "start T=", in%mditemp, "stop T=", in%mdftemp
     else
        write(*,*)
     end if
     
     if (in%ionmov == 8) then
        write(*,*) "TODO: pretty printing!", in%noseinert
     else if (in%ionmov == 9) then
        write(*,*) "TODO: pretty printing!", in%friction
        write(*,*) "TODO: pretty printing!", in%mdwall
     else if (in%ionmov == 13) then
        write(*,*) "TODO: pretty printing!", in%nnos
        write(*,*) "TODO: pretty printing!", in%qmass
        write(*,*) "TODO: pretty printing!", in%bmass, in%vmass
     end if
  end if
END SUBROUTINE print_general_parameters
!!***

!!****f* BigDFT/print_input_parameters
!! FUNCTION
!!    Print all input parameters
!! SOURCE
!!
subroutine print_dft_parameters(in,atoms)
  use module_types
  implicit none
  type(input_variables), intent(in) :: in
  type(atoms_data), intent(in) :: atoms

  write(*,'(1x,a)')&
       '------------------------------------------------------------------- Input Parameters'
  write(*,'(1x,a)')&
       '    System Choice       Resolution Radii        SCF Iteration      Finite Size Corr.'
  write(*,'(1x,a,f7.3,1x,a,f5.2,1x,a,1pe8.1,1x,a,l4)')&
       'Max. hgrid  =',in%hx,   '|  Coarse Wfs.=',in%crmult,'| Wavefns Conv.=',in%gnrm_cv,&
       '| Calculate=',in%calc_tail
  write(*,'(1x,a,i7,1x,a,f5.2,1x,a,i5,a,i2,1x,a,f4.1)')&
       '       XC id=',in%ixc,     '|    Fine Wfs.=',in%frmult,'| Max. N. Iter.=',in%itermax,&
       'x',in%nrepmax,'| Extension=',in%rbuf
  write(*,'(1x,a,i7,1x,a,1x,a,i8,1x,a,i4)')&
       'total charge=',in%ncharge, '|                   ','| CG Prec.Steps=',in%ncong,&
       '|  CG Steps=',in%ncongt
  write(*,'(1x,a,1pe7.1,1x,a,1x,a,i8)')&
       ' elec. field=',in%elecfield,'|                   ','| DIIS Hist. N.=',in%idsx
  if (in%nspin>=2) then
     write(*,'(1x,a,i7,1x,a)')&
          'Polarisation=',in%mpol, '|'
  end if
  if (atoms%geocode /= 'F') then
     write(*,'(1x,a,1x,a,3(1x,1pe12.5))')&
          '  Geom. Code=    '//atoms%geocode//'   |',&
          '  Box Sizes (Bohr) =',atoms%alat1,atoms%alat2,atoms%alat3

  end if
END SUBROUTINE print_dft_parameters
!!***

!!****f* BigDFT/atomic_axpy
!! FUNCTION
!!   Routine for moving atomic positions, takes into account the 
!!   frozen atoms and the size of the cell
!!   synopsis: rxyz=txyz+alpha*sxyz
!!   all the shift are inserted into the box if there are periodic directions
!!   if the atom are frozen they are not moved
!! SOURCE
!!
subroutine atomic_axpy(atoms,txyz,alpha,sxyz,rxyz)
  use module_base
  use module_types
  implicit none
  real(gp), intent(in) :: alpha
  type(atoms_data), intent(in) :: atoms
  real(gp), dimension(3,atoms%nat), intent(in) :: txyz,sxyz
  real(gp), dimension(3,atoms%nat), intent(inout) :: rxyz
  !local variables
  integer :: iat
  real(gp) :: alphax,alphay,alphaz

  do iat=1,atoms%nat
     !adjust the moving of the atoms following the frozen direction
     call frozen_alpha(atoms%ifrztyp(iat),1,alpha,alphax)
     call frozen_alpha(atoms%ifrztyp(iat),2,alpha,alphay)
     call frozen_alpha(atoms%ifrztyp(iat),3,alpha,alphaz)

     if (atoms%geocode == 'P') then
        rxyz(1,iat)=modulo(txyz(1,iat)+alphax*sxyz(1,iat),atoms%alat1)
        rxyz(2,iat)=modulo(txyz(2,iat)+alphay*sxyz(2,iat),atoms%alat2)
        rxyz(3,iat)=modulo(txyz(3,iat)+alphaz*sxyz(3,iat),atoms%alat3)
     else if (atoms%geocode == 'S') then
        rxyz(1,iat)=modulo(txyz(1,iat)+alphax*sxyz(1,iat),atoms%alat1)
        rxyz(2,iat)=txyz(2,iat)+alphay*sxyz(2,iat)
        rxyz(3,iat)=modulo(txyz(3,iat)+alphaz*sxyz(3,iat),atoms%alat3)
     else
        rxyz(1,iat)=txyz(1,iat)+alphax*sxyz(1,iat)
        rxyz(2,iat)=txyz(2,iat)+alphay*sxyz(2,iat)
        rxyz(3,iat)=txyz(3,iat)+alphaz*sxyz(3,iat)
     end if
  end do

END SUBROUTINE atomic_axpy
!!***


!!****f* BigDFT/atomic_axpy_forces
!! FUNCTION
!!   Routine for moving atomic positions, takes into account the 
!!   frozen atoms and the size of the cell
!!   synopsis: fxyz=txyz+alpha*sxyz
!!   update the forces taking into account the frozen atoms
!!   do not apply the modulo operation on forces 
!! SOURCE
!!
subroutine atomic_axpy_forces(atoms,txyz,alpha,sxyz,fxyz)
  use module_base
  use module_types
  implicit none
  real(gp), intent(in) :: alpha
  type(atoms_data), intent(in) :: atoms
  real(gp), dimension(3,atoms%nat), intent(in) :: txyz,sxyz
  real(gp), dimension(3,atoms%nat), intent(inout) :: fxyz
  !local variables
  integer :: iat
  real(gp) :: alphax,alphay,alphaz
  
  do iat=1,atoms%nat
     !adjust the moving of the forces following the frozen direction
     call frozen_alpha(atoms%ifrztyp(iat),1,alpha,alphax)
     call frozen_alpha(atoms%ifrztyp(iat),2,alpha,alphay)
     call frozen_alpha(atoms%ifrztyp(iat),3,alpha,alphaz)

     fxyz(1,iat)=txyz(1,iat)+alphax*sxyz(1,iat)
     fxyz(2,iat)=txyz(2,iat)+alphay*sxyz(2,iat)
     fxyz(3,iat)=txyz(3,iat)+alphaz*sxyz(3,iat)
  end do
  
END SUBROUTINE atomic_axpy_forces
!!***


!!****f* BigDFT/atomic_dot
!! FUNCTION
!!   Calculate the scalar product between atomic positions by considering
!!   only non-blocked atoms
!! SOURCE
!!
subroutine atomic_dot(atoms,x,y,scpr)
  use module_base
  use module_types
  implicit none
  type(atoms_data), intent(in) :: atoms
  real(gp), dimension(3,atoms%nat), intent(in) :: x,y
  real(gp), intent(out) :: scpr
  !local variables
  integer :: iat
  real(gp) :: scpr1,scpr2,scpr3
  real(gp) :: alphax,alphay,alphaz

  scpr=0.0_gp

  do iat=1,atoms%nat
     call frozen_alpha(atoms%ifrztyp(iat),1,1.0_gp,alphax)
     call frozen_alpha(atoms%ifrztyp(iat),2,1.0_gp,alphay)
     call frozen_alpha(atoms%ifrztyp(iat),3,1.0_gp,alphaz)
     scpr1=alphax*x(1,iat)*y(1,iat)
     scpr2=alphay*x(2,iat)*y(2,iat)
     scpr3=alphaz*x(3,iat)*y(3,iat)
     scpr=scpr+scpr1+scpr2+scpr3
  end do
  
END SUBROUTINE atomic_dot
!!***


!!****f* BigDFT/atomic_gemv
!! FUNCTION
!!   z=alpha*A*x + beta* y
!! SOURCE
!!
subroutine atomic_gemv(atoms,m,alpha,A,x,beta,y,z)
  use module_base
  use module_types
  implicit none
  integer, intent(in) :: m
  real(gp), intent(in) :: alpha,beta
  type(atoms_data), intent(in) :: atoms
  real(gp), dimension(3,atoms%nat), intent(in) :: x
  real(gp), dimension(m), intent(in) :: y
  real(gp), dimension(m,3,atoms%nat), intent(in) :: A
  real(gp), dimension(m), intent(out) :: z
  !local variables
  integer :: iat,i,j
  real(gp) :: mv,alphai
  
  do i=1,m
     mv=0.0_gp
     do iat=1,atoms%nat
        do j=1,3
           call frozen_alpha(atoms%ifrztyp(iat),j,A(i,j,iat),alphai)
           mv=mv+alphai*x(j,iat)
        end do
     end do
     z(i)=alpha*mv+beta*y(i)
  end do

END SUBROUTINE atomic_gemv
!!***


!!****f* BigDFT/move_this_coordinate
!! FUNCTION
!!  The function which controls all the moving positions
!! SOURCE
!!
function move_this_coordinate(ifrztyp,ixyz)
  use module_base
  implicit none
  integer, intent(in) :: ixyz,ifrztyp
  logical :: move_this_coordinate
  
  move_this_coordinate= &
       ifrztyp == 0 .or. &
       (ifrztyp == 2 .and. ixyz /=2) .or. &
       (ifrztyp == 3 .and. ixyz ==2)
       
END FUNCTION move_this_coordinate
!!***


!!****f* BigDFT/atomic_coordinate_axpy
!! FUNCTION
!!   rxyz=txyz+alpha*sxyz
!! SOURCE
!!
subroutine atomic_coordinate_axpy(atoms,ixyz,iat,t,alphas,r)
  use module_base
  use module_types
  implicit none
  integer, intent(in) :: ixyz,iat
  real(gp), intent(in) :: t,alphas
  type(atoms_data), intent(in) :: atoms
  real(gp), intent(out) :: r
  !local variables
  logical :: periodize
  real(gp) :: alat,alphai

  if (ixyz == 1) then
     alat=atoms%alat1
  else if (ixyz == 2) then
     alat=atoms%alat2
  else if (ixyz == 3) then
     alat=atoms%alat3
  else
     alat = -1
     write(0,*) "Internal error"
     stop
  end if
  
  periodize= atoms%geocode == 'P' .or. &
       (atoms%geocode == 'S' .and. ixyz /= 2)

  call frozen_alpha(atoms%ifrztyp(iat),ixyz,alphas,alphai)

  if (periodize) then
     r=modulo(t+alphai,alat)
  else
     r=t+alphai
  end if

END SUBROUTINE atomic_coordinate_axpy
!!***


!!****f* BigDFT/init_material_acceleration
!! FUNCTION
!!
!! SOURCE
!!
subroutine init_material_acceleration(iproc,iacceleration,GPU)
  use module_base
  use module_types
  implicit none
  integer, intent(in):: iacceleration,iproc
  type(GPU_pointers), intent(out) :: GPU
  !local variables
  integer :: iconv,iblas,initerror,ierror,useGPU,mproc,ierr

  if (iacceleration == 1) then
     call sg_init(GPUshare,useGPU,iproc,initerror)
     if (useGPU == 1) then
        iconv = 1
        iblas = 1
     else
        iconv = 0
        iblas = 0
     end if
     if (initerror == 1) then
        write(*,'(1x,a)')'**** ERROR: S_GPU library init failed, aborting...'
        call MPI_ABORT(MPI_COMM_WORLD,initerror,ierror)
     end if

     if (iconv == 1) then
        !change the value of the GPU convolution flag defined in the module_base
        GPUconv=.true.
     end if
     if (iblas == 1) then
        !change the value of the GPU convolution flag defined in the module_base
        GPUblas=.true.
     end if
  else if (iacceleration == 2) then
     ! OpenCL convolutions are activated
     ! use CUBLAS for the linear algebra for the moment
     if (.not. OCLconv) then
        call MPI_COMM_SIZE(MPI_COMM_WORLD,mproc,ierr)
        !initialize the id_proc per node
        call processor_id_per_node(iproc,mproc,GPU%id_proc)
        call init_acceleration_OCL(GPU)
        if (iproc == 0) then
           write(*,*)' OpenCL convolutions activated'
        end if
        OCLconv=.true.
        GPUblas=.false.
     end if
  end if

end subroutine init_material_acceleration
!!***


!!****f* BigDFT/release_material_acceleration
!! FUNCTION
!!
!! SOURCE
!!
subroutine release_material_acceleration(GPU)
  use module_base
  use module_types
  implicit none
  type(GPU_pointers), intent(out) :: GPU
  
  if (GPUconv) then
     call sg_end()
  end if

  if (OCLconv) then
     call release_acceleration_OCL(GPU)
     OCLconv=.false.
  end if

END SUBROUTINE release_material_acceleration
!!***


!!****f* BigDFT/processor_id_per_node
!! FUNCTION
!!
!! SOURCE
!!
subroutine processor_id_per_node(iproc,nproc,iproc_node)
  use module_base
  integer, intent(in) :: iproc,nproc
  integer, intent(out) :: iproc_node
  !local variables
  character(len=*), parameter :: subname='processor_id_per_node'
  integer :: ierr,namelen,i_stat,i_all
  character(len=MPI_MAX_PROCESSOR_NAME), dimension(:), allocatable :: nodename

  if (nproc == 1) then
     iproc_node=0
  else
     allocate(nodename(0:nproc-1+ndebug),stat=i_stat)
     call memocc(i_stat,nodename,'nodename',subname)
     
     !initalise nodenames
     do jproc=0,nproc-1
        nodename(jproc)=repeat(' ',MPI_MAX_PROCESSOR_NAME)
     end do

     call MPI_GET_PROCESSOR_NAME(nodename(iproc),namelen,ierr)

     !gather the result between all the process
     call MPI_ALLGATHER(nodename(iproc),MPI_MAX_PROCESSOR_NAME,MPI_CHARACTER,&
          nodename(0),MPI_MAX_PROCESSOR_NAME,MPI_CHARACTER,&
          MPI_COMM_WORLD,ierr)

     !found the processors which belong to the same node
     !before the processor iproc
     iproc_node=0
     do jproc=0,iproc-1
        if (trim(nodename(jproc)) == trim(nodename(iproc))) then
           iproc_node=iproc_node+1
        end if
     end do
     
     i_all=-product(shape(nodename))*kind(nodename)
     deallocate(nodename,stat=i_stat)
     call memocc(i_stat,i_all,'nodename',subname)
  end if
     
END SUBROUTINE processor_id_per_node
!!***<|MERGE_RESOLUTION|>--- conflicted
+++ resolved
@@ -55,6 +55,7 @@
 END SUBROUTINE print_logo
 !!***
 
+
 !!****f* BigDFT/read_input_variables
 !! FUNCTION
 !!    Do all initialisation for all different files of BigDFT. 
@@ -141,6 +142,11 @@
 !!***
 
 
+!!****f* BigDFT/default_input_variables
+!! FUNCTION
+!!    Set default values.
+!! SOURCE
+!!
 subroutine default_input_variables(inputs)
   use module_base
   use module_types
@@ -163,6 +169,7 @@
   call mix_input_variables_default(inputs) 
 
 END SUBROUTINE default_input_variables
+!!***
 
 
 !!****f* BigDFT/dft_input_variables
@@ -254,16 +261,6 @@
   call check()
   in%nvirt = min(in%nvirt, in%norbv)
 
-<<<<<<< HEAD
-  !mixing treatement (hard-coded values)
-  in%itrpmax=10
-  in%alphamix=0.3_gp
-  in%rpnrm_cv=1.e-4_gp
-  in%gnrm_startmix=1.e300_gp
-  in%iscf=12 !only 2(potential) or 12(density) are allowed (ABINIT conventions for the moment)
-  in%Tel=1.e-3_gp 
-=======
->>>>>>> 44d8c55c
 
   !electrostatic treatment of the vacancy (deprecated, to be removed)
   !read(1,*,iostat=ierror) in%nvacancy,in%read_ref_den,in%correct_offset,in%gnrm_sw
@@ -379,6 +376,7 @@
 
 END SUBROUTINE mix_input_variables_default
 !!***
+
 
 !!****f* BigDFT/mix_input_variables
 !! FUNCTION
@@ -547,6 +545,12 @@
 END SUBROUTINE geopt_input_variables
 !!***
 
+
+!!****f* BigDFT/update_symmetries
+!! FUNCTION
+!!    Calculate symmetries and update
+!! SOURCE
+!!
 subroutine update_symmetries(in, atoms, rxyz)
   use module_base
   use module_types
@@ -618,6 +622,8 @@
      atoms%symObj = -1
   end if
 END SUBROUTINE update_symmetries
+!!***
+
 
 !!****f* BigDFT/kpt_input_variables
 !! FUNCTION
@@ -1189,6 +1195,7 @@
 
 END SUBROUTINE frequencies_input_variables
 !!***
+
 
 !!****f* BigDFT/read_atomic_file
 !! FUNCTION
@@ -1984,6 +1991,7 @@
 
 END SUBROUTINE charge_and_spol
 !!***
+i
 
 !!****f* BigDFT/write_atomic_file
 !! FUNCTION
@@ -2271,6 +2279,7 @@
  
 END SUBROUTINE frozen_alpha
 !!***
+
 
 !!****f* BigDFT/print_general_parameters
 !! FUNCTION
@@ -2446,9 +2455,10 @@
 END SUBROUTINE print_general_parameters
 !!***
 
-!!****f* BigDFT/print_input_parameters
-!! FUNCTION
-!!    Print all input parameters
+
+!!****f* BigDFT/print_dft_parameters
+!! FUNCTION
+!!    Print all dft input parameters
 !! SOURCE
 !!
 subroutine print_dft_parameters(in,atoms)
@@ -2484,6 +2494,7 @@
   end if
 END SUBROUTINE print_dft_parameters
 !!***
+
 
 !!****f* BigDFT/atomic_axpy
 !! FUNCTION
