!!> @file
!!  Routines to read and print input variables
!! @author
!!    Copyright (C) 2007-2011 BigDFT group 
!!    This file is distributed under the terms of the
!!    GNU General Public License, see ~/COPYING file
!!    or http://www.gnu.org/copyleft/gpl.txt .
!!    For the list of contributors, see ~/AUTHORS 


!> Display the logo of BigDFT 
subroutine print_logo()
  use module_base
  implicit none
  integer :: length
  character(len = 64) :: fmt

  fmt=repeat(' ',64)
  length = 26 - 6 - len(package_version)
  write(fmt, "(A,I0,A)") "(23x,a,", length, "x,a)"

  write(*,'(23x,a)')'      TTTT         F       DDDDD    '
  write(*,'(23x,a)')'     T    T               D         '
  write(*,'(23x,a)')'    T     T        F     D          '
  write(*,'(23x,a)')'    T    T         F     D        D '
  write(*,'(23x,a)')'    TTTTT          F     D         D'
  write(*,'(23x,a)')'    T    T         F     D         D'
  write(*,'(23x,a)')'    T     T        F     D         D'
  write(*,'(23x,a)')'    T      T       F     D         D'
  write(*,'(23x,a)')'    T     T     FFFF     D         D'
  write(*,'(23x,a)')'    T TTTT         F      D        D'
  write(*,'(23x,a)')'    T             F        D      D '
  write(*,'(23x,a)')'TTTTTTTTT    FFFFF          DDDDDD  ' 
  !write(*,'(23x,a)')'---------------------------------------'
  write(*,'(23x,a)')'  gggggg          iiiii    BBBBBBBBB'
  write(*,'(23x,a)')' g      g        i             B    '
  write(*,'(23x,a)')'g        g      i         BBBB B    '
  write(*,'(23x,a)')'g         g     iiii     B     B    '
  write(*,'(23x,a)')'g         g     i       B      B    '
  write(*,'(23x,a)')'g         g     i        B     B    '
  write(*,'(23x,a)')'g         g     i         B    B    '
  write(*,'(23x,a)')'g         g     i          BBBBB    '
  write(*,'(23x,a)')' g        g     i         B    B    '  
  write(*,'(23x,a)')'          g     i        B     B    ' 
  write(*,'(23x,a)')'         g               B    B     '
  write(*,trim(fmt))'    ggggg       i         BBBB      ', &
       & '(Ver ' // package_version // ')'
  write(*,'(1x,a)')&
       '------------------------------------------------------------------------------------'
  write(*,'(1x,a)')&
       '|              Daubechies Wavelets for DFT Pseudopotential Calculations            |'
  write(*,'(1x,a)')&
       '------------------------------------------------------------------------------------'
  write(*,'(1x,a)')&
       '                                  The Journal of Chemical Physics 129, 014109 (2008)'
  write(*,*)
END SUBROUTINE print_logo


!> Define the name of the input files
subroutine standard_inputfile_names(inputs, radical)
  use module_types
  implicit none
  type(input_variables), intent(inout) :: inputs
  character(len = *), intent(in) :: radical

  character(len = 128) :: rad

  write(rad, "(A)") ""
  write(rad, "(A)") trim(radical)
  if (trim(radical) == "") write(rad, "(A)") "input"

  inputs%file_dft=trim(rad) // '.dft'
  inputs%file_geopt=trim(rad) // '.geopt'
  inputs%file_kpt=trim(rad) // '.kpt'
  inputs%file_perf=trim(rad) // '.perf'
  inputs%file_tddft=trim(rad) // '.tddft'
  inputs%file_mix=trim(rad) // '.mix'
  inputs%file_sic=trim(rad) // '.sic'
  inputs%file_occnum=trim(rad) // '.occ'
  inputs%file_lin=trim(rad) // '.lin'

  if (trim(rad) == "input") then
     inputs%dir_output="data"
  else
     inputs%dir_output="data-"//trim(rad)
  end if
END SUBROUTINE standard_inputfile_names


!> Do all initialisation for all different files of BigDFT. 
!! Set default values if not any.
!! Initialize memocc
!! @todo
!!   Should be better for debug purpose to read input.perf before
subroutine read_input_variables(iproc,posinp,inputs,atoms,rxyz)
  use module_base
  use module_types
  use module_interfaces, except_this_one => read_input_variables

  implicit none

  !Arguments
  character(len=*), intent(in) :: posinp
  integer, intent(in) :: iproc
  type(input_variables), intent(inout) :: inputs
  type(atoms_data), intent(out) :: atoms
  real(gp), dimension(:,:), pointer :: rxyz

  ! Read atomic file
  call read_atomic_file(posinp,iproc,atoms,rxyz)


  ! Read all parameters and update atoms and rxyz.
  call read_input_parameters(iproc,inputs, atoms, rxyz)

  ! Read associated pseudo files.
  call init_atomic_values(iproc, atoms, inputs%ixc)
END SUBROUTINE read_input_variables


!> Do initialisation for all different calculation parameters of BigDFT. 
!! Set default values if not any. Atomic informations are updated  by
!! symmetries if necessary and by geometry input parameters.
subroutine read_input_parameters(iproc,inputs,atoms,rxyz)
  use module_base
  use module_types
  use module_interfaces, except_this_one => read_input_parameters

  implicit none

  !Arguments
  integer, intent(in) :: iproc
  type(input_variables), intent(inout) :: inputs
  type(atoms_data), intent(inout) :: atoms
  real(gp), dimension(:,:), pointer :: rxyz
  !Local variables
  real(gp) :: tt
  integer :: iat,ierr

  ! Default for inputs (should not be necessary if all the variables comes from the parsing)
  call default_input_variables(inputs)
  ! Read performance input variables (if given)
  call perf_input_variables(iproc,trim(inputs%file_perf),inputs)
  ! Read dft input variables
  call dft_input_variables_new(iproc,trim(inputs%file_dft),inputs)
  ! Update atoms with symmetry information
  call update_symmetries(inputs, atoms, rxyz)
  ! Read k-points input variables (if given)
  call kpt_input_variables_new(iproc,trim(inputs%file_kpt),inputs,atoms)
  !call kpt_input_variables(iproc,trim(inputs%file_kpt),inputs,atoms)
  ! Mixing input variables (if given)
  call mix_input_variables_new(iproc,trim(inputs%file_mix),inputs)
  ! Read geometry optimisation option
  call geopt_input_variables_new(iproc,trim(inputs%file_geopt),inputs)
  ! Read tddft variables
  call tddft_input_variables_new(iproc,trim(inputs%file_tddft),inputs)
  ! Read sic variables
  call sic_input_variables_new(iproc,trim(inputs%file_sic),inputs)
  ! Read linear variables
  if(inputs%linear /= 'OFF' .and. inputs%linear /= 'LIG') then
     call lin_input_variables_new(iproc,trim(inputs%file_lin),inputs,atoms)
  end if
  ! Shake atoms if required.
  if (inputs%randdis > 0.d0) then
     do iat=1,atoms%nat
        if (atoms%ifrztyp(iat) == 0) then
           call random_number(tt)
           rxyz(1,iat)=rxyz(1,iat)+inputs%randdis*tt
           call random_number(tt)
           rxyz(2,iat)=rxyz(2,iat)+inputs%randdis*tt
           call random_number(tt)
           rxyz(3,iat)=rxyz(3,iat)+inputs%randdis*tt
        end if
     enddo
  end if

  !atoms inside the box.
  do iat=1,atoms%nat
     if (atoms%geocode == 'P') then
        rxyz(1,iat)=modulo(rxyz(1,iat),atoms%alat1)
        rxyz(2,iat)=modulo(rxyz(2,iat),atoms%alat2)
        rxyz(3,iat)=modulo(rxyz(3,iat),atoms%alat3)
     else if (atoms%geocode == 'S') then
        rxyz(1,iat)=modulo(rxyz(1,iat),atoms%alat1)
        rxyz(3,iat)=modulo(rxyz(3,iat),atoms%alat3)
     end if
  end do

  ! Stop the code if it is trying to run GPU with non-periodic boundary conditions
  if (atoms%geocode /= 'P' .and. (GPUconv .or. OCLconv)) then
     if (iproc==0) write(*,'(1x,a)') 'GPU calculation allowed only in periodic boundary conditions'
     call MPI_ABORT(MPI_COMM_WORLD,0,ierr)
  end if

  ! Stop the code if it is trying to run GPU with spin=4
  if (inputs%nspin == 4 .and. (GPUconv .or. OCLconv)) then
     if (iproc==0) write(*,'(1x,a)') 'GPU calculation not implemented with non-collinear spin'
     call MPI_ABORT(MPI_COMM_WORLD,0,ierr)
  end if

  ! Stop code for unproper input variables combination.
  if (inputs%ncount_cluster_x > 0 .and. .not. inputs%disableSym .and. atoms%geocode == 'S') then
     if (iproc==0) then
         write(*,'(1x,a)') 'Change "F" into "T" in the last line of "input.dft"'   
         write(*,'(1x,a)')  'Forces are not implemented with symmetry support, disable symmetry please (T)'
     end if
     call MPI_ABORT(MPI_COMM_WORLD,0,ierr)
  end if
  if (inputs%nkpt > 1 .and. inputs%gaussian_help) then
     if (iproc==0) write(*,'(1x,a)') 'Gaussian projection is not implemented with k-point support'
     call MPI_ABORT(MPI_COMM_WORLD,0,ierr)
  end if

  !check whether a directory name should be associated for the data storage
  call check_for_data_writing_directory(iproc,inputs)

END SUBROUTINE read_input_parameters

subroutine check_for_data_writing_directory(iproc,in)
  use module_base
  use module_types
  implicit none
  integer, intent(in) :: iproc
  type(input_variables), intent(inout) :: in
  !local variables
  logical :: shouldwrite
  integer :: i_stat,ierror,ierr
  character(len=100) :: dirname

  if (iproc==0)write(*,'(1x,a)')'|'//repeat('-',82)

  !initialize directory name
  shouldwrite=.false.

  shouldwrite=shouldwrite .or. &
       in%output_wf_format /= WF_FORMAT_NONE .or. & !write wavefunctions
       in%output_grid /= OUTPUT_GRID_NONE .or. &    !write output density
       in%ncount_cluster_x > 1 .or. &               !write posouts or posmds
       in%inputPsiId == 2 .or. &                    !have wavefunctions to read
       in%inputPsiId == 12 .or.  &                    !read in gaussian basis
       in%gaussian_help                             !mulliken and local density of states
  
  !here you can check whether the etsf format is compiled

  if (shouldwrite) then
     ! Create a directory to put the files in.
     dirname=repeat(' ',len(dirname))
     if (iproc == 0) then
        call getdir(in%dir_output, len_trim(in%dir_output), dirname, 100, i_stat)
        if (i_stat /= 0) then
           write(*,*) "ERROR: cannot create output directory '" // trim(in%dir_output) // "'."
           call MPI_ABORT(MPI_COMM_WORLD,ierror,ierr)
        end if
     end if
     call MPI_BCAST(dirname,128,MPI_CHARACTER,0,MPI_COMM_WORLD,ierr)
     in%dir_output=dirname
     if (iproc==0) write(*,'(1x,2a)')'|  Data Writing directory:    ',trim(in%dir_output)
  else
     if (iproc==0) write(*,'(1x,2a)')'|  Data Writing directory:    not needed'
     in%dir_output=repeat(' ',len(in%dir_output))
  end if

end subroutine check_for_data_writing_directory



!> Set default values.
subroutine default_input_variables(inputs)
  use module_base
  use module_types
  implicit none

  type(input_variables), intent(inout) :: inputs

  ! Default values.
  inputs%output_wf_format = WF_FORMAT_NONE
  inputs%output_grid_format = OUTPUT_GRID_FORMAT_CUBE
  nullify(inputs%kpt)
  nullify(inputs%wkpt)
  nullify(inputs%kptv)
  nullify(inputs%nkptsv_group)
  ! Default abscalc variables
  call abscalc_input_variables_default(inputs)
  ! Default frequencies variables
  call frequencies_input_variables_default(inputs)
  ! Default values for geopt.
  call geopt_input_variables_default(inputs) 
  ! Default values for mixing procedure
  call mix_input_variables_default(inputs) 
  ! Default values for tddft
  call tddft_input_variables_default(inputs)
  !Default for Self-Interaction Correction variables
  call sic_input_variables_default(inputs)


END SUBROUTINE default_input_variables


subroutine dft_input_variables_new(iproc,filename,in)
  use module_base
  use module_types
  use module_input
  implicit none
  character(len=*), intent(in) :: filename
  integer, intent(in) :: iproc
  type(input_variables), intent(inout) :: in
  !local variables
  logical :: exists
  integer :: ierror
  real(gp), dimension(2), parameter :: hgrid_rng=(/0.0_gp,2.0_gp/)
  real(gp), dimension(2), parameter :: xrmult_rng=(/0.0_gp,100.0_gp/)

  !dft parameters, needed for the SCF part
  call input_set_file(iproc,trim(filename),exists,'DFT Calculation Parameters')  
  !call the variable, its default value, the line ends if there is a comment

  !grid spacings
  call input_var(in%hx,'0.45',ranges=hgrid_rng)
  call input_var(in%hy,'0.45',ranges=hgrid_rng)
  call input_var(in%hz,'0.45',ranges=hgrid_rng,comment='hx,hy,hz: grid spacing in the three directions')

  !coarse and fine radii around atoms
  call input_var(in%crmult,'5.0',ranges=xrmult_rng)
  call input_var(in%frmult,'8.0',ranges=xrmult_rng,&
       comment='c(f)rmult: c(f)rmult*radii_cf(:,1(2))=coarse(fine) atom-based radius')

  !XC functional (ABINIT XC codes)
  call input_var(in%ixc,'1',comment='ixc: exchange-correlation parameter (LDA=1,PBE=11)')

  !charge and electric field
  call input_var(in%ncharge,'0',ranges=(/-10,10/))
  call input_var(in%elecfield(1),'0.')
  call input_var(in%elecfield(2),'0.')
  call input_var(in%elecfield(3),'0.',comment='charge of the system, Electric field (Ex,Ey,Ez)')
  !call input_var(in%elecfield(3),'0.',comment='ncharge: charge of the system, Electric field (Ex,Ey,Ez)')

  !spin and polarization
  call input_var(in%nspin,'1',exclusive=(/1,2,4/))
  call input_var(in%mpol,'0',comment='nspin=1 non-spin polarization, mpol=total magnetic moment')

  !XC functional (ABINIT XC codes)
  call input_var(in%gnrm_cv,'1.e-4',ranges=(/1.e-20_gp,1.0_gp/),&
       comment='gnrm_cv: convergence criterion gradient')

  !convergence parameters
  call input_var(in%itermax,'50',ranges=(/0,10000/))
  call input_var(in%nrepmax,'1',ranges=(/0,1000/),&
       comment='itermax,nrepmax: max. # of wfn. opt. steps and of re-diag. runs')

  !convergence parameters
  call input_var(in%ncong,'6',ranges=(/0,20/))
  call input_var(in%idsx,'6',ranges=(/0,15/),&
       comment='ncong, idsx: # of CG it. for preconditioning eq., wfn. diis history')
  !does not maxes sense a DIIS history longer than the number of iterations
  in%idsx = min(in%idsx, in%itermax)

  !dispersion parameter
  call input_var(in%dispersion,'0',comment='dispersion correction potential (values 1,2,3), 0=none')
    
  ! Now the variables which are to be used only for the last run
  call input_var(in%inputPsiId,'0',exclusive=(/-2,-1,0,2,10,12,100/),input_iostat=ierror)
  ! Validate inputPsiId value (Can be added via error handling exception)
  if (ierror /=0 .and. iproc == 0) then
     write( *,'(1x,a,I0,a)')'ERROR: illegal value of inputPsiId (', in%inputPsiId, ').'
     call input_psi_help()
     call MPI_ABORT(MPI_COMM_WORLD,0,ierror)
  end if

  call input_var(in%output_wf_format,'0',exclusive=(/0,1,2,3/),input_iostat=ierror)
  ! Validate output_wf value.
  if (ierror /=0 .and. iproc == 0) then
     write( *,'(1x,a,I0,a)')'ERROR: illegal value of output_wf (', in%output_wf_format, ').'
     call output_wf_format_help()
     call MPI_ABORT(MPI_COMM_WORLD,0,ierror)
  end if

  call input_var(in%output_grid,'0',exclusive=(/0,1,2/),&
       comment='InputPsiId, output_wf, output_grid')

  !project however the wavefunction on gaussians if asking to write them on disk
  in%gaussian_help=(in%inputPsiId >= 10)

  !switch on the gaussian auxiliary treatment 
  !and the zero of the forces
  if (in%inputPsiId == 10) then
     in%inputPsiId=0
  end if
  ! Setup out grid parameters.
  if (in%output_grid >= 0) then
     in%output_grid_format = in%output_grid / 10
  else
     in%output_grid_format = OUTPUT_GRID_FORMAT_CUBE
     in%output_grid = abs(in%output_grid)
  end if
  in%output_grid = modulo(in%output_grid, 10)

  ! Tail treatment.
  call input_var(in%rbuf,'0.0',ranges=(/0.0_gp,10.0_gp/))
  call input_var(in%ncongt,'30',ranges=(/1,50/),&
       comment='rbuf, ncongt: length of the tail (AU),# tail CG iterations')

  !in%calc_tail=(in%rbuf > 0.0_gp)

  !davidson treatment
  ! Now the variables which are to be used only for the last run
  call input_var(in%norbv,'0',ranges=(/-1000,1000/))
  call input_var(in%nvirt,'0',ranges=(/0,abs(in%norbv)/))
  call input_var(in%nplot,'0',ranges=(/0,abs(in%norbv)/),&
       comment='Davidson subspace dim., # of opt. orbs, # of plotted orbs')

  !in%nvirt = min(in%nvirt, in%norbv) commented out

  ! Line to disable automatic behaviours (currently only symmetries).
  call input_var(in%disableSym,'F',comment='disable the symmetry detection')

  !define whether there should be a last_run after geometry optimization
  !also the mulliken charge population should be inserted
  if ((in%rbuf > 0.0_gp) .or. in%output_wf_format /= WF_FORMAT_NONE .or. &
       in%output_grid /= OUTPUT_GRID_NONE .or. in%norbv /= 0) then
     in%last_run=-1 !last run to be done depending of the external conditions
  else
     in%last_run=0
  end if

  call input_free(iproc)

end subroutine dft_input_variables_new


!> Assign default values for mixing variables
subroutine mix_input_variables_default(in)
  use module_base
  use module_types
  implicit none
  type(input_variables), intent(inout) :: in

  !mixing treatement (hard-coded values)
  in%iscf=0
  in%itrpmax=1
  in%alphamix=0.0_gp
  in%rpnrm_cv=1.e-4_gp
  in%gnrm_startmix=0.0_gp
  in%norbsempty=0
  in%Tel=0.0_gp
  in%occopt=SMEARING_DIST_ERF
  in%alphadiis=2.d0

END SUBROUTINE mix_input_variables_default


!> Read the input variables needed for the geometry optimisation
!!    Every argument should be considered as mandatory
subroutine mix_input_variables_new(iproc,filename,in)
  use module_base
  use module_types
  use module_input
  implicit none
  !Arguments
  integer, intent(in) :: iproc
  character(len=*), intent(in) :: filename
  type(input_variables), intent(inout) :: in
  !local variables
  !n(c) character(len=*), parameter :: subname='mix_input_variables'
  logical :: exists

  !Mix parameters, needed for the SCF poart with Davidson
  call input_set_file(iproc,trim(filename),exists,'Mixing Parameters')  
  !call the variable, its default value, the line ends if there is a comment

  !Controls the self-consistency: 0 direct minimisation otherwise ABINIT convention
  call input_var(in%iscf,'0',exclusive=(/0,1,2,3,4,5,7,12,13,14,15,17/),&
       comment="Mixing parameters")
  call input_var(in%itrpmax,'1',ranges=(/0,10000/),&
       comment="Maximum number of diagonalisation iterations")
  call input_var(in%rpnrm_cv,'1.e-4',ranges=(/0.0_gp,10.0_gp/),&
       comment="Stop criterion on the residue of potential or density")
  call input_var(in%norbsempty,'0',ranges=(/0,10000/))
  call input_var(in%Tel,'0.0',ranges=(/0.0_gp,1.0e6_gp/)) 
  call input_var(in%occopt,'1',ranges=(/1,5/),&
       comment="No. of additional bands, elec. temperature, smearing method")
  call input_var(in%alphamix,'0.0',ranges=(/0.0_gp,1.0_gp/))
  call input_var(in%alphadiis,'2.0',ranges=(/0.0_gp,10.0_gp/),&
       comment="Multiplying factors for the mixing and the electronic DIIS")

  call input_free(iproc)

  !put the startmix if the mixing has to be done
  if (in%iscf /= SCF_KIND_DIRECT_MINIMIZATION) in%gnrm_startmix=1.e300_gp

END SUBROUTINE mix_input_variables_new


!> Assign default values for GEOPT variables
subroutine geopt_input_variables_default(in)
  use module_base
  use module_types
  implicit none
  type(input_variables), intent(inout) :: in

  !put some fake values for the geometry optimsation case
  in%geopt_approach='SDCG'
  in%ncount_cluster_x=0
  in%frac_fluct=1.0_gp
  in%forcemax=0.0_gp
  in%randdis=0.0_gp
  in%betax=2.0_gp
  in%history = 1
  in%ionmov = -1
  in%dtion = 0.0_gp
  in%strtarget(:)=0.0_gp
  nullify(in%qmass)

END SUBROUTINE geopt_input_variables_default


!> Read the input variables needed for the geometry optimisation
!! Every argument should be considered as mandatory
subroutine geopt_input_variables_new(iproc,filename,in)
  use module_base
  use module_types
  use module_input
  implicit none
  integer, intent(in) :: iproc
  character(len=*), intent(in) :: filename
  type(input_variables), intent(inout) :: in
  !local variables
  character(len=*), parameter :: subname='geopt_input_variables'
  integer :: i_stat,i
  logical :: exists

  !target stress tensor
  in%strtarget(:)=0.0_gp

  !geometry input parameters
  call input_set_file(iproc,trim(filename),exists,'Geometry Parameters')  
  !call the variable, its default value, the line ends if there is a comment
!  if (.not. exists) then
!     in%ncount_cluster_x=0
!     return
!  end if

  call input_var(in%geopt_approach,"BFGS",exclusive=(/'SDCG ','VSSD ','LBFGS','BFGS ','PBFGS','AB6MD','DIIS ','FIRE '/),&
       comment="Geometry optimisation method")
  call input_var(in%ncount_cluster_x,'1',ranges=(/0,2000/),&
       comment="Maximum number of force evaluations")
  call input_var(in%frac_fluct,'1.0',ranges=(/0.0_gp,10.0_gp/))
  call input_var(in%forcemax,'0.0',ranges=(/0.0_gp,10.0_gp/),&
       comment="fract_fluct,forcemax")
  call input_var(in%randdis,'0.0',ranges=(/0.0_gp,10.0_gp/),&
       comment="random displacement amplitude")

  if (case_insensitive_equiv(trim(in%geopt_approach),"AB6MD")) then
     in%nnos=0
     call input_var(in%ionmov,'6',exclusive=(/6,7,8,9,12,13/),&
          comment="AB6MD: movement ion method")
     call input_var(in%dtion,'20.670689',ranges=(/0.0_gp,1.e3_gp/),&
          comment="Time step for molecular dynamics - Atomic Units (20.670689 AU=0.5 fs)")
     if (in%ionmov == 6) then
        call input_var(in%mditemp,'300',ranges=(/0.0_gp,1.0e9_gp/),&
             comment="Temperature of molecular dynamics")
     elseif (in%ionmov > 7) then
        call input_var(in%mditemp,'300',ranges=(/0.0_gp,1.0e9_gp/))
        call input_var(in%mdftemp,'300',ranges=(/0.0_gp,1.0e9_gp/),&
             comment="Initial and Final Temperatures of molecular dynamics")
     end if

     if (in%ionmov == 8) then
        call input_var(in%noseinert,'1.e5',ranges=(/0.0_gp,1.0e9_gp/),&
             comment="Thermostat inertia coefficient for Nose_Hoover dynamics")
     else if (in%ionmov == 9) then
        call input_var(in%friction,'1.e-3',&
             comment="Friction coefficient for Langevin dynamics")
        call input_var(in%mdwall,'1.e4',ranges=(/0.0_gp,1.e5_gp/),&
             comment="Distance in bohr where atoms can bounce for Langevin dynamics")
     else if (in%ionmov == 13) then
        call input_var(in%nnos,'0',ranges=(/0,100/),&
             comment="Number of Thermostat (isothermal/isenthalpic ensemble)")
        allocate(in%qmass(in%nnos+ndebug),stat=i_stat)
        call memocc(i_stat,in%qmass,'in%qmass',subname)
        do i=1,in%nnos-1
           call input_var(in%qmass(i),'0.0',ranges=(/0.0_gp,1.e9_gp/))
        end do
        if (in%nnos > 0) call input_var(in%qmass(in%nnos),'0.0',ranges=(/0.0_gp,1.e9_gp/),&
           comment="Mass of each thermostat (isothermal/isenthalpic ensemble)")
        call input_var(in%bmass,'10',ranges=(/0.0_gp,1.0e9_gp/))
        call input_var(in%vmass,'1.0',ranges=(/0.0_gp,1.0e9_gp/),&
             comment="Barostat masses (isothermal/isenthalpic ensemble)")
     end if

     if (in%ionmov /= 13) then
        !the allocation of this pointer should be done in any case
        allocate(in%qmass(in%nnos+ndebug),stat=i_stat)
        call memocc(i_stat,in%qmass,'in%qmass',subname)
     end if

  else if (case_insensitive_equiv(trim(in%geopt_approach),"DIIS")) then
     call input_var(in%betax,'2.0',ranges=(/0.0_gp,100.0_gp/))
     call input_var(in%history,'4',ranges=(/0,1000/),&
          comment="Stepsize and history for DIIS method")
  else
     call input_var(in%betax,'4.0',ranges=(/0.0_gp,100.0_gp/),&
          comment="Stepsize for the geometry optimisation")
  end if
  if (case_insensitive_equiv(trim(in%geopt_approach),"FIRE")) then
        call input_var(in%dtinit,'0.75',ranges=(/0.0_gp,1.e4_gp/))
        call input_var(in%dtmax, '1.5',ranges=(/in%dtinit,1.e4_gp/),&
             comment="initial and maximal time step for the FIRE method")
  endif

  call input_free(iproc)

END SUBROUTINE geopt_input_variables_new


!> Read the input variables needed for the geometry optimisation
!! Every argument should be considered as mandatory
subroutine geopt_input_variables(filename,in)
  use module_base
  use module_types
  implicit none
  character(len=*), intent(in) :: filename
  type(input_variables), intent(inout) :: in
  !local variables
  character(len=*), parameter :: subname='geopt_input_variables'
  character(len = 128) :: line
  integer :: i_stat,ierror,iline
  logical :: exists

  inquire(file=filename,exist=exists)
  if (.not. exists) then
     in%ncount_cluster_x=0
     return
  end if

  ! Read the input variables.
  open(unit=1,file=filename,status='old')

  !line number, to control the input values
  iline=0

  read(1,*,iostat=ierror) in%geopt_approach
  call check()
  read(1,*,iostat=ierror) in%ncount_cluster_x
  call check()
  in%forcemax = 0.d0
  read(1, "(A128)", iostat = ierror) line
  if (ierror == 0) then
     read(line,*,iostat=ierror) in%frac_fluct,in%forcemax
     if (ierror /= 0) read(line,*,iostat=ierror) in%frac_fluct
     if (ierror == 0 .and. max(in%frac_fluct, in%forcemax) <= 0.d0) ierror = 1
  end if
  call check()
  read(1,*,iostat=ierror) in%randdis
  call check()
  if (trim(in%geopt_approach) == "AB6MD") then
     in%nnos=0

     read(1,*,iostat=ierror) in%ionmov
     call check()
     read(1,*,iostat=ierror) in%dtion
     call check()
     if (in%ionmov == 6) then
        read(1,*,iostat=ierror) in%mditemp
        call check()
     elseif (in%ionmov > 7) then
        read(1,*,iostat=ierror) in%mditemp, in%mdftemp
        call check()
     end if
     if (in%ionmov == 8) then
        read(1,*,iostat=ierror) in%noseinert
        call check()
     else if (in%ionmov == 9) then
        read(1,*,iostat=ierror) in%friction
        call check()
        read(1,*,iostat=ierror) in%mdwall
        call check()
     else if (in%ionmov == 13) then
        read(1,*,iostat=ierror) in%nnos
        call check()
        allocate(in%qmass(in%nnos+ndebug),stat=i_stat)
        call memocc(i_stat,in%qmass,'in%qmass',subname)
        read(1,*,iostat=ierror) in%qmass
        call check()
        read(1,*,iostat=ierror) in%bmass, in%vmass
        call check()
     end if
     if (in%ionmov /= 13) then
        !the allocation of this pointer should be done in any case
        allocate(in%qmass(in%nnos+ndebug),stat=i_stat)
        call memocc(i_stat,in%qmass,'in%qmass',subname)
     end if

  else if (trim(in%geopt_approach) == "DIIS") then
     read(1,*,iostat=ierror) in%betax, in%history
     call check()
  else
     read(1,*,iostat=ierror) in%betax
     call check()
  end if
  if (trim(in%geopt_approach) == "FIRE") then
     read(1,*,iostat=ierror) in%dtinit, in%dtmax
     call check()
  endif
  close(unit=1,iostat=ierror)

contains

  subroutine check()
    iline=iline+1
    if (ierror/=0) then
       !if (iproc == 0) 
            write(*,'(1x,a,a,a,i3)') &
            'Error while reading the file "',trim(filename),'", line=',iline
            call MPI_ABORT(MPI_COMM_WORLD,0,ierror)
    end if
  END SUBROUTINE check

END SUBROUTINE geopt_input_variables


!> Assign default values for self-interaction correction variables
subroutine sic_input_variables_default(in)
  use module_base
  use module_types
  implicit none
  type(input_variables), intent(inout) :: in

  in%SIC%approach='NONE'
  in%SIC%alpha=0.0_gp
  in%SIC%fref=0.0_gp

END SUBROUTINE sic_input_variables_default


!> Read Self-Interaction Correction (SIC) input parameters
subroutine sic_input_variables_new(iproc,filename,in)
  use module_base
  use module_types
  use module_input
  implicit none
  integer, intent(in) :: iproc
  character(len=*), intent(in) :: filename
  type(input_variables), intent(inout) :: in
  !local variables
  logical :: exists
  !n(c) character(len=*), parameter :: subname='sic_input_variables'

  !Self-Interaction Correction input parameters
  call input_set_file(iproc,trim(filename),exists,'SIC Parameters')  

  call input_var(in%SIC%approach,'NONE',exclusive=(/'NONE','PZ  ','NK  '/),comment='SIC method: NONE, PZ, NK')
  call input_var(in%SIC%alpha,'0.0',ranges=(/0.0_gp,1.0_gp/),comment='SIC downscaling parameter')
  call input_var(in%SIC%fref,'0.0',ranges=(/0.0_gp,1.0_gp/),comment='Reference occupation fref (NK case only)')
  in%SIC%ixc=in%ixc
  call input_free(iproc)

END SUBROUTINE sic_input_variables_new

!> Read linear input parameters
subroutine lin_input_variables_new(iproc,filename,in,atoms)
  use module_base
  use module_types
  use module_input
  implicit none
  integer, intent(in) :: iproc
  character(len=*), intent(in) :: filename
  type(input_variables), intent(inout) :: in
  type(atoms_data), intent(inout) :: atoms
  !local variables
  logical :: exists
  character(len=*), parameter :: subname='lin_input_variables'
  character(len=132) :: comments
  logical,dimension(atoms%ntypes) :: parametersSpecified
  logical :: found
  character(len=20):: atomname
  integer :: itype, jtype, ios, ierr, iat, npt
  real(gp):: pp, lt
  real(gp),dimension(atoms%ntypes) :: locradType

  ! Begin by nullifying all the pointers
  nullify(in%lin%potentialPrefac)
  nullify(in%lin%locrad)
  nullify(in%lin%norbsPerType)
  nullify(atoms%rloc)

  !Linear input parameters
  call input_set_file(iproc,trim(filename),exists,'Linear Parameters')  
  
  ! Read the number of iterations and convergence criterion for the basis functions BF
  comments = 'Max iter. for optimizing basis functions in 1st iter., same for other iter. , BF are fixed if pnrm < this number'
  call input_var(in%lin%nItBasisFirst,'5',ranges=(/1,10000/))
  call input_var(in%lin%nItBasis,'5',ranges=(/1,10000/))
  call input_var(in%lin%fixBasis,'5.d-7',ranges=(/0.0_gp,1.0_gp/),comment=comments)
  
  ! Convergence criterion
  call input_var(in%lin%convCrit,'1.d-5',ranges=(/0.0_gp,1.0_gp/),comment='Convergence criterion')
  
  ! Minimal length of DIIS History, Maximal Length of DIIS History, Step size for DIIS, Step size for SD
  comments = 'DIISHistMin, DIISHistMax, stepa size for DIIS, step size for SD'
  call input_var(in%lin%DIISHistMin,'0',ranges=(/0,100/))
  call input_var(in%lin%DIISHistMax,'8',ranges=(/1,100/))
  call input_var(in%lin%alphaDIIS,'1.d0',ranges=(/0.0_gp,1.0_gp/))
  call input_var(in%lin%alphaSD,'1.d-1',ranges=(/0.0_gp,1.0_gp/),comment=comments)
  
  ! lin%startWithSD, lin%startDIIS
  comments = 'start with SD, start criterion for DIIS'
  call input_var(in%lin%startWithSD,'F')
  call input_var(in%lin%startDIIS,'2.d2',ranges=(/1.d0,1.d3/),comment=comments)
  
  !number of iterations in the preconditioner : lin%nItPrecond
  call input_var(in%lin%nItPrecond,'5',ranges=(/1,100/),comment='number of iterations in the preconditioner')
  
  !getCoeff: 'diag' or 'min'
  call input_var(in%lin%getCoeff,'diag',comment='getCoeff: diag or min')
  
  !block size for pdsyev/pdsygv, pdgemm (negative -> sequential)
  comments = 'block size for pdsyev/pdsygv, pdgemm (negative -> sequential)'
  call input_var(in%lin%blocksize_pdsyev,'-8',ranges=(/-100,100/))
  call input_var(in%lin%blocksize_pdgemm,'-8',ranges=(/-100,100/),comment=comments)
  
  !max number of process uses for pdsyev/pdsygv, pdgemm
  call input_var(in%lin%nproc_pdsyev,'4',ranges=(/1,100/))
  call input_var(in%lin%nproc_pdgemm,'4',ranges=(/1,100/),comment='max number of process uses for pdsyev/pdsygv, pdgemm')
  
  ! Orthogonalization of wavefunctions:
  !0-> exact Loewdin, 1-> taylor expansion ; maximal number of iterations for the orthonormalization ; convergence criterion
  comments = '0-> exact Loewdin, 1-> taylor expansion ; Max number of iter. for the orthonormalization ; convergence criterion'
  call input_var(in%lin%methTransformOverlap,'0',ranges=(/0,1/))
  call input_var(in%lin%nItOrtho,'2',ranges=(/1,100/))
  call input_var(in%lin%convCritOrtho,'1.d-14',ranges=(/0.0_gp,1.0_gp/),comment=comments)
  
  !in orthoconstraint: correction for non-orthogonality (0) or no correction (1)
  comments='in orthoconstraint: correction for non-orthogonality (0) or no correction (1)'
  call input_var(in%lin%correctionOrthoconstraint,'1',ranges=(/0,1/),comment=comments)
  
  ! max number of iterations in the minimization of the coefficients, convergence criterion
  comments='max number of iterations in the minimization of the coefficients, convergence criterion'
  call input_var(in%lin%nItCoeff,'2000',ranges=(/1,10000/))
  call input_var(in%lin%convCritCoeff,'1.d-5',ranges=(/0.0_gp,1.0_gp/),comment=comments)
  
  !mixing method: dens or pot
  comments='mixing method: dens or pot'
  call input_var(in%lin%mixingMethod,'dens',comment=comments)
  
  !mixing history (0-> SD, >0-> DIIS), number of iterations in the selfconsistency cycle where the potential is mixed, mixing parameter, convergence criterion
  comments = 'mixing history (0-> SD, >0-> DIIS), # iter. in the SCC potential mixing, Mixing parameter, Convergence criterion'
  call input_var(in%lin%mixHist,'0',ranges=(/0,100/))
  call input_var(in%lin%nItSCC,'10',ranges=(/1,1000/))
  call input_var(in%lin%alphaMix,'.4d0',ranges=(/0.0_gp,1.0_gp/))
  call input_var(in%lin%convCritMix,'1.d-7',ranges=(/0.0_gp,1.0_gp/),comment=comments)
  
  !use the derivative basis functions, order of confinement potential
  comments='use the derivative basis functions, Order of confinement potential (4 or 6)'
  call input_var(in%lin%useDerivativeBasisFunctions,'F')
  call input_var(in%lin%ConfPotOrder,'4',comment=comments)
  
  !number of iterations for the input guess
  comments='number of iterations for the input guess'
  call input_var(in%lin%nItInguess,'10',ranges=(/1,10000/),comment=comments)
  
  !plot basis functions: true or false
  comments='plot basis functions: true or false'
  call input_var(in%lin%plotBasisFunctions,'F',comment=comments)
  
  !transform to global orbitals in the end (T/F)
  comments='transform to global orbitals in the end (T/F)'
  call input_var(in%lin%transformToGlobal,'F',comment=comments)
  
  !number of orbitals per process for trace minimization during input guess.
  comments='number of orbitals per process for trace minimization during input guess.'
  call input_var(in%lin%norbsPerProcIG,'1',ranges=(/1,10000/),comment=comments)
  
  ! Allocate lin pointers and atoms%rloc
  call allocateBasicArraysInputLin(atoms, in%lin)
  
  ! Now read in the parameters specific for each atom type.
  comments = 'Atom name, number of basis functions per atom, prefactor for confinement potential, localization radius'
  parametersSpecified=.false.
  do itype=1,atoms%ntypes
      call input_var(atomname,'C',input_iostat=ios)
      call input_var(npt,'1',ranges=(/1,100/),input_iostat=ios)
      call input_var(pp,'1.0d-3',ranges=(/0.0_gp,1.0_gp/),input_iostat=ios)
      call input_var(lt,'7.0',ranges=(/1.0_gp,10000.0_gp/),input_iostat=ios,comment=comments)
      if(ios/=0) then
          ! The parameters where not specified for all atom types.
          if(iproc==0) then
              write(*,'(1x,a)',advance='no') "ERROR: the file 'input.lin' does not contain the parameters&
                       & for the following atom types:"
              do jtype=1,atoms%ntypes
                  if(.not.parametersSpecified(jtype)) write(*,'(1x,a)',advance='no') trim(atoms%atomnames(jtype))
              end do
          end if
          call mpi_barrier(mpi_comm_world, ierr)
          stop
      end if
      ! The reading was succesful. Check whether this atom type is actually present.
      found=.false.
      do jtype=1,atoms%ntypes
          if(trim(atomname)==trim(atoms%atomnames(jtype))) then
              found=.true.
              parametersSpecified(jtype)=.true.
              in%lin%norbsPerType(jtype)=npt
              in%lin%potentialPrefac(jtype)=pp
              locradType(jtype)=lt
              atoms%rloc(jtype,:)=locradType(jtype)
          end if
      end do
      if(.not.found) then
          if(iproc==0) write(*,'(1x,3a)') "ERROR: you specified informations about the atomtype '",trim(atomname), &
                     "', which is not present in the file containing the atomic coordinates."
          call mpi_barrier(mpi_comm_world, ierr)
          stop
      end if
  end do
  
  ! Assign the localization radius to each atom.
  do iat=1,atoms%nat
      itype=atoms%iatype(iat)
      in%lin%locrad(iat)=locradType(itype)
  end do
  

  call input_free(iproc)

END SUBROUTINE lin_input_variables_new


!> Assign default values for TDDFT variables
subroutine tddft_input_variables_default(in)
  use module_base
  use module_types
  implicit none
  type(input_variables), intent(inout) :: in

  in%tddft_approach='NONE'

END SUBROUTINE tddft_input_variables_default


subroutine tddft_input_variables_new(iproc,filename,in)
  use module_base
  use module_types
  use module_input
  implicit none
  integer, intent(in) :: iproc
  character(len=*), intent(in) :: filename
  type(input_variables), intent(inout) :: in
  !local variables
  logical :: exists
  !n(c) character(len=*), parameter :: subname='tddft_input_variables'

  !TD-DFT parameters
  call input_set_file(iproc,trim(filename),exists,'TD-DFT Parameters')  
  !call the variable, its default value, the line ends if there is a comment

  call input_var(in%tddft_approach,"NONE",exclusive=(/'NONE','TDA '/),&
       comment="TDDFT Method")
  call input_free(iproc)

END SUBROUTINE tddft_input_variables_new


subroutine tddft_input_variables(filename,in)
  use module_base
  use module_types
  implicit none
  character(len=*), intent(in) :: filename
  type(input_variables), intent(inout) :: in
  !local variables
  logical :: exists
  !n(c) character(len=*), parameter :: subname='tddft_input_variables'
  integer :: iline, ierror

  inquire(file=trim(filename),exist=exists)

  if (.not. exists) then
     !write(*,*) "The file 'input.tddft' does not exists!"
     !      stop
     return
  end if

 ! Read the input variables.
  open(unit=1,file=filename,status='old')

  !line number, to control the input values
  iline=0

  read(1,*,iostat=ierror) in%tddft_approach
  call check()
  if (trim(in%tddft_approach) == "TDA") then
     !read(1,*,iostat=ierror) in%norbv,in%nvirt,in%nplot
     !call check()
  end if

  close(unit=1,iostat=ierror)

contains

  subroutine check()
    iline=iline+1
    if (ierror/=0) then
       !if (iproc == 0) 
            write(*,'(1x,a,a,a,i3)') &
            'Error while reading the file "',trim(filename),'", line=',iline
       stop
    end if
  END SUBROUTINE check

END SUBROUTINE tddft_input_variables


!> Calculate symmetries and update
subroutine update_symmetries(in, atoms, rxyz)
  use module_base
  use module_types
  use defs_basis
  use m_ab6_symmetry
  implicit none
  type(input_variables), intent(in) :: in
  type(atoms_data), intent(inout) :: atoms
  real(gp), dimension(3,atoms%nat), intent(in) :: rxyz
  !local variables
  character(len=*), parameter :: subname='update_symmetries'
  integer :: i_stat, ierr, i_all
  real(gp) :: rprimd(3, 3)
  real(gp), dimension(:,:), allocatable :: xRed

  ! Calculate the symmetries, if needed
  if (atoms%geocode /= 'F') then
     if (.not. in%disableSym) then
        if (atoms%symObj < 0) then
           call symmetry_new(atoms%symObj)
        end if
        ! New values
        rprimd(:,:) = 0
        rprimd(1,1) = atoms%alat1
        rprimd(2,2) = atoms%alat2
        if (atoms%geocode == 'S') rprimd(2,2) = 1000._gp
        rprimd(3,3) = atoms%alat3
        call symmetry_set_lattice(atoms%symObj, rprimd, ierr)
        allocate(xRed(3, atoms%nat+ndebug),stat=i_stat)
        call memocc(i_stat,xRed,'xRed',subname)
        xRed(1,:) = modulo(rxyz(1, :) / rprimd(1,1), 1._gp)
        xRed(2,:) = modulo(rxyz(2, :) / rprimd(2,2), 1._gp)
        xRed(3,:) = modulo(rxyz(3, :) / rprimd(3,3), 1._gp)
        call symmetry_set_structure(atoms%symObj, atoms%nat, atoms%iatype, xRed, ierr)
        i_all=-product(shape(xRed))*kind(xRed)
        deallocate(xRed,stat=i_stat)
        call memocc(i_stat,i_all,'xRed',subname)
        if (atoms%geocode == 'S') then
           !!for the moment symmetries are not allowed in surfaces BC
           write(*,*)'ERROR: symmetries in surfaces BC are not allowed for the moment, disable them to run'
           stop
           call symmetry_set_periodicity(atoms%symObj, &
                & (/ .true., .false., .true. /), ierr)
        else if (atoms%geocode == 'F') then
           call symmetry_set_periodicity(atoms%symObj, &
                & (/ .false., .false., .false. /), ierr)
        end if
        !if (all(in%elecfield(:) /= 0)) then
        !     ! I'm not sure what this subroutine does!
        !   call symmetry_set_field(atoms%symObj, (/ in%elecfield(1) , in%elecfield(2),in%elecfield(3) /), ierr)
        !elseif (in%elecfield(2) /= 0) then
        !   call symmetry_set_field(atoms%symObj, (/ 0._gp, in%elecfield(2), 0._gp /), ierr)
        if (in%elecfield(2) /= 0) then
           call symmetry_set_field(atoms%symObj, (/ 0._gp, in%elecfield(2), 0._gp /), ierr)
        end if
     else
        if (atoms%symObj >= 0) then
           call symmetry_free(atoms%symObj)
        end if
        call symmetry_new(atoms%symObj)
        rprimd(1,1) = 0.5d0
        rprimd(2,1) = 1d0
        rprimd(3,1) = 1d0
        rprimd(1,2) = 2d0
        rprimd(2,2) = 0d0
        rprimd(3,2) = 1d0
        rprimd(1,3) = 3d0
        rprimd(2,3) = 0d0
        rprimd(3,3) = 1d0
        call symmetry_set_lattice(atoms%symObj, rprimd, ierr)
        call symmetry_set_structure(atoms%symObj, 3, (/ 1,2,3 /), rprimd / 4.d0, ierr)
     end if
  else
     if (atoms%symObj >= 0) then
        call symmetry_free(atoms%symObj)
     end if
     atoms%symObj = -1
  end if
END SUBROUTINE update_symmetries

subroutine kpt_input_variables_new(iproc,filename,in,atoms)
  use module_base
  use module_types
  use defs_basis
  use m_ab6_kpoints
  use module_input
  implicit none
  character(len=*), intent(in) :: filename
  integer, intent(in) :: iproc
  type(input_variables), intent(inout) :: in
  type(atoms_data), intent(in) :: atoms
  !local variables
  logical :: exists
  character(len=*), parameter :: subname='kpt_input_variables_new'
  character(len = 6) :: type
  integer :: i_stat,ierror,i,nshiftk, ngkpt(3), nseg, ikpt, j, i_all,ngranularity,ncount,ierror1
  real(gp) :: kptrlen, shiftk(3,8), norm, alat(3)
  integer, allocatable :: iseg(:)

  ! Set default values.
  in%nkpt=1
  in%nkptv=0
  in%ngroups_kptv=1
  nullify(in%kpt)
  nullify(in%wkpt)
  nullify(in%kptv)
  nullify(in%nkptsv_group)

  !dft parameters, needed for the SCF part
  call input_set_file(iproc,trim(filename),exists,'Brillouin Zone Sampling Parameters')  
  !call the variable, its default value, the line ends if there is a comment

  !if the file does not exists, put the default values
  if (.not. exists) then
     
!!$     ! Set only the gamma point.
!!$     allocate(in%kpt(3, in%nkpt+ndebug),stat=i_stat)
!!$     call memocc(i_stat,in%kpt,'in%kpt',subname)
!!$     in%kpt(:, 1) = (/ 0., 0., 0. /)
!!$     allocate(in%wkpt(in%nkpt+ndebug),stat=i_stat)
!!$     call memocc(i_stat,in%wkpt,'in%wkpt',subname)
!!$     in%wkpt(1) = 1.0_gp
     !return
  end if

  call input_var(type,'manual',exclusive=(/'auto  ','mpgrid','manual'/),&
       comment='K-point sampling method')

  if (case_insensitive_equiv(trim(type),'auto')) then
     call input_var(kptrlen,'0.0',ranges=(/0.0_gp,1.e4_gp/),&
          comment='Equivalent legth of K-space resolution (Bohr)')
     call kpoints_get_auto_k_grid(atoms%symObj, in%nkpt, in%kpt, in%wkpt, &
          & kptrlen, ierror)
     if (ierror /= AB6_NO_ERROR) then
        if (iproc==0) write(*,*) " ERROR in symmetry library. Error code is ", ierror
        stop
     end if
     !assumes that the allocation went through
     call memocc(0,in%kpt,'in%kpt',subname)
     call memocc(0,in%wkpt,'in%wkpt',subname)
  else if (case_insensitive_equiv(trim(type),'mpgrid')) then
     !take the points of Monckorst-pack grid
     call input_var(ngkpt(1),'1')
     call input_var(ngkpt(2),'1')
     call input_var(ngkpt(3),'1',comment='No. of Monkhorst-Pack grid points')
     !shift
     call input_var(nshiftk,'1',ranges=(/1,8/),comment='No. of different shifts')
     !read the shifts
     call to_zero(3*8,shiftk(1,1))
     do i=1,nshiftk
        call input_var(shiftk(1,i),'0.')
        call input_var(shiftk(2,i),'0.')
        call input_var(shiftk(3,i),'0.',comment=' ')
     end do
     call kpoints_get_mp_k_grid(atoms%symObj, in%nkpt, in%kpt, in%wkpt, &
          & ngkpt, nshiftk, shiftk, ierror)
     if (ierror /= AB6_NO_ERROR) then
        if (iproc==0) write(*,*) " ERROR in symmetry library. Error code is ", ierror
        stop
     end if
     !assumes that the allocation went through
     call memocc(0,in%kpt,'in%kpt',subname)
     call memocc(0,in%wkpt,'in%wkpt',subname)
  else if (case_insensitive_equiv(trim(type),'manual')) then
     call input_var(in%nkpt,'1',ranges=(/1,10000/),&
          comment='Number of K-points')
     allocate(in%kpt(3, in%nkpt+ndebug),stat=i_stat)
     call memocc(i_stat,in%kpt,'in%kpt',subname)
     allocate(in%wkpt(in%nkpt+ndebug),stat=i_stat)
     call memocc(i_stat,in%wkpt,'in%wkpt',subname)
     norm=0.0_gp
     do i=1,in%nkpt
        call input_var( in%kpt(1,i),'0.')
        call input_var( in%kpt(2,i),'0.')
        call input_var( in%kpt(3,i),'0.')
        call input_var( in%wkpt(i),'1.',comment='K-pt coords, K-pt weigth')
        norm=norm+in%wkpt(i)
     end do

     ! We normalise the weights.
     in%wkpt(:)=in%wkpt/norm
  end if

  ! Now read the band structure definition. do it only if the file exists
  !nullify the kptv pointers
  nullify(in%kptv,in%nkptsv_group)
  if (exists) then
     call input_var(type,'bands',exclusive=(/'bands'/),&
          comment='For doing band structure calculation',&
          input_iostat=ierror)
     if (ierror==0) then
        call input_var(nseg,'1',ranges=(/1,1000/),&
             comment='# of segments of the BZ path')
        allocate(iseg(nseg+ndebug),stat=i_stat)
        call memocc(i_stat,iseg,'iseg',subname)
        !number of points for each segment, parallel granularity
        do i=1,nseg
           call input_var(iseg(i),'1',ranges=(/1,1000/))
        end do
        call input_var(ngranularity,'1',ranges=(/1,1000/),&
             comment='points for each segment, # of points done for each group')
        !calculate the number of groups of for the band structure
        in%nkptv=1
        do i=1,nseg
           in%nkptv=in%nkptv+iseg(i)
        end do
        in%ngroups_kptv=&
             ceiling(real(in%nkptv,gp)/real(ngranularity,gp))
        
        allocate(in%nkptsv_group(in%ngroups_kptv+ndebug),stat=i_stat)
        call memocc(i_stat,in%nkptsv_group,'in%nkptsv_group',subname)
        
        ncount=0
        do i=1,in%ngroups_kptv-1
           !if ngranularity is bigger than nkptv  then ngroups is one
           in%nkptsv_group(i)=ngranularity 
           ncount=ncount+ngranularity
        end do
        !put the rest in the last group
        in%nkptsv_group(in%ngroups_kptv)=in%nkptv-ncount
        
        allocate(in%kptv(3,in%nkptv+ndebug),stat=i_stat)
        call memocc(i_stat,in%kptv,'in%kptv',subname)
        
        ikpt=1
        call input_var(in%kptv(1,ikpt),'0.')
        call input_var(in%kptv(2,ikpt),'0.')
        call input_var(in%kptv(3,ikpt),'0.',comment=' ')
        do i=1,nseg
           ikpt=ikpt+iseg(i)
           call input_var(in%kptv(1,ikpt),'0.5')
           call input_var(in%kptv(2,ikpt),'0.5')
           call input_var(in%kptv(3,ikpt),'0.5.',comment=' ')
           !interpolate the values
           do j=ikpt-iseg(i)+1,ikpt-1
              in%kptv(:,j)=in%kptv(:,ikpt-iseg(i)) + &
                   (in%kptv(:,ikpt)-in%kptv(:,ikpt-iseg(i))) * &
                   real(j-ikpt+iseg(i),gp)/real(iseg(i), gp)
           end do
        end do
        i_all=-product(shape(iseg))*kind(iseg)
        deallocate(iseg,stat=i_stat)
        call memocc(i_stat,i_all,'iseg',subname)
        
        !read an optional line to see if there is a file associated
        call input_var(in%band_structure_filename,' ',&
             comment=' ',input_iostat=ierror1)
        if (ierror1 /=0) then
           in%band_structure_filename=''
        else
           !since a file for the local potential is already given, do not perform ground state calculation
           if (iproc==0) then
              write(*,'(1x,a)')'Local Potential read from file, '//trim(in%band_structure_filename)//&
                   ', do not optimise GS wavefunctions'
           end if
           in%nrepmax=0
           in%itermax=0
           in%itrpmax=0
           in%inputPsiId=-1000 !allocate empty wavefunctions
           in%output_grid=0
        end if
     end if
  end if
  
  call input_free(iproc)
  !control whether we are giving k-points to Free BC
  if (atoms%geocode == 'F' .and. in%nkpt > 1 .and. minval(abs(in%kpt)) > 0) then
     if (iproc==0) write(*,*)&
          ' NONSENSE: Trying to use k-points with Free Boundary Conditions!'
     stop
  end if

  ! Convert reduced coordinates into BZ coordinates.
  alat = (/ atoms%alat1, atoms%alat2, atoms%alat3 /)
  if (atoms%geocode /= 'P') alat(2) = 1.0_gp
  if (atoms%geocode == 'F') then
     alat(1)=1.0_gp
     alat(3)=1.0_gp
  end if
  do i = 1, in%nkpt, 1
     in%kpt(:, i) = in%kpt(:, i) / alat * two_pi
  end do
  do i = 1, in%nkptv, 1
     in%kptv(:, i) = in%kptv(:, i) / alat * two_pi
  end do
 
end subroutine kpt_input_variables_new


!> Read the input variables needed for the k points generation
subroutine kpt_input_variables(iproc,filename,in,atoms)
  use module_base
  use module_types
  use defs_basis
  use m_ab6_kpoints
  implicit none
  character(len=*), intent(in) :: filename
  integer, intent(in) :: iproc
  type(input_variables), intent(inout) :: in
  type(atoms_data), intent(in) :: atoms
  !local variables
  logical :: exists
  character(len=*), parameter :: subname='kpt_input_variables'
  character(len = 6) :: type
  character(len=100) :: line
  integer :: i_stat,ierror,iline,i,nshiftk, ngkpt(3), nseg, ikpt, j, i_all,ngranularity,ncount
  real(gp) :: kptrlen, shiftk(3,8), norm, alat(3)
  integer, allocatable :: iseg(:)

  ! Set default values.
  in%nkpt = 1
  in%nkptv = 0
  in%ngroups_kptv=1

  inquire(file=trim(filename),exist=exists)

  if (.not. exists) then
     ! Set only the gamma point.
     allocate(in%kpt(3, in%nkpt+ndebug),stat=i_stat)
     call memocc(i_stat,in%kpt,'in%kpt',subname)
     in%kpt(:, 1) = (/ 0., 0., 0. /)
     allocate(in%wkpt(in%nkpt+ndebug),stat=i_stat)
     call memocc(i_stat,in%wkpt,'in%wkpt',subname)
     in%wkpt(1) = 1.
     return
  !and control whether we are giving k-points to Free BC
  else if (atoms%geocode == 'F') then
     if (iproc==0) write(*,*)&
          ' NONSENSE: Trying to use k-points with Free Boundary Conditions!'
     stop
  end if

  ! Real generation of k-point set.
  open(unit=1,file=filename,status='old')

  !line number, to control the input values
  iline=0

  read(1,*,iostat=ierror) type
  call check()
  
  if (trim(type) == "auto" .or. trim(type) == "Auto" .or. trim(type) == "AUTO") then
     read(1,*,iostat=ierror) kptrlen
     call check()
     call kpoints_get_auto_k_grid(atoms%symObj, in%nkpt, in%kpt, in%wkpt, &
          & kptrlen, ierror)
     if (ierror /= AB6_NO_ERROR) then
        if (iproc==0) write(*,*) " ERROR in symmetry library. Error code is ", ierror
        stop
     end if
     ! in%kpt and in%wkpt will be allocated by ab6_symmetry routine.
     call memocc(0,in%kpt,'in%kpt',subname)
     call memocc(0,in%wkpt,'in%wkpt',subname)
  else if (trim(type) == "MPgrid" .or. trim(type) == "mpgrid") then
     read(1,*,iostat=ierror) ngkpt
     call check()
     read(1,*,iostat=ierror) nshiftk
     call check()
     do i = 1, min(nshiftk, 8), 1
        read(1,*,iostat=ierror) shiftk(:, i)
        call check()
     end do
     call kpoints_get_mp_k_grid(atoms%symObj, in%nkpt, in%kpt, in%wkpt, &
          & ngkpt, nshiftk, shiftk, ierror)
     if (ierror /= AB6_NO_ERROR) then
        if (iproc==0) write(*,*) " ERROR in symmetry library. Error code is ", ierror
        stop
     end if
     ! in%kpt and in%wkpt will be allocated by ab6_symmetry routine.
     call memocc(0,in%kpt,'in%kpt',subname)
     call memocc(0,in%wkpt,'in%wkpt',subname)
  else if (trim(type) == "manual" .or. trim(type) == "Manual") then
     read(1,*,iostat=ierror) in%nkpt
     call check()
     allocate(in%kpt(3, in%nkpt+ndebug),stat=i_stat)
     call memocc(i_stat,in%kpt,'in%kpt',subname)
     allocate(in%wkpt(in%nkpt+ndebug),stat=i_stat)
     call memocc(i_stat,in%wkpt,'in%wkpt',subname)
     norm=0.0_gp
     do i = 1, in%nkpt
        read(1,*,iostat=ierror) in%kpt(:, i), in%wkpt(i)
        norm=norm+in%wkpt(i)
        call check()
     end do
     
     ! We normalise the weights.
     in%wkpt(:) = in%wkpt / norm
  end if
  ! Now read the band structure definition.
  read(1,*,iostat=ierror) type
  if (ierror == 0 .and. (trim(type) == "bands" .or. trim(type) == "Bands" .or. &
       & trim(type) == "BANDS")) then
     read(1,*,iostat=ierror) nseg
     call check()
     allocate(iseg(nseg+ndebug),stat=i_stat)
     call memocc(i_stat,iseg,'iseg',subname)
     read(1,*,iostat=ierror) iseg, ngranularity
     call check()
     !calculate the number of groups of for the band structure
     in%nkptv=1
     do i=1,nseg
        in%nkptv=in%nkptv+iseg(i)
     end do
     in%ngroups_kptv=ceiling(real(in%nkptv,gp)/real(ngranularity,gp))

     allocate(in%nkptsv_group(in%ngroups_kptv+ndebug),stat=i_stat)
     call memocc(i_stat,in%nkptsv_group,'in%nkptsv_group',subname)
     ncount=0
     do i=1,in%ngroups_kptv-1
        in%nkptsv_group(i)=ngranularity !if ngranularity is bigger than nkptv  then ngroups is one
        ncount=ncount+ngranularity
     end do
     !put the rest in the last group
     in%nkptsv_group(in%ngroups_kptv)=in%nkptv-ncount

     allocate(in%kptv(3,in%nkptv+ndebug),stat=i_stat)
     call memocc(i_stat,in%kptv,'in%kptv',subname)
     ikpt = 1
     read(1,*,iostat=ierror) in%kptv(:, ikpt)
     call check()
     do i = 1, nseg
        ikpt = ikpt + iseg(i)
        read(1,*,iostat=ierror) in%kptv(:, ikpt)
        call check()
        do j = ikpt - iseg(i) + 1, ikpt - 1
           in%kptv(:, j) = in%kptv(:, ikpt - iseg(i)) + &
                & (in%kptv(:, ikpt) - in%kptv(:, ikpt - iseg(i))) * &
                & real(j - ikpt + iseg(i), gp) / real(iseg(i), gp)
        end do
     end do
     
     i_all=-product(shape(iseg))*kind(iseg)
     deallocate(iseg,stat=i_stat)
     call memocc(i_stat,i_all,'iseg',subname)

     !read an optional line to see if there is a file associated
     read(1,'(a100)',iostat=ierror)line
     if (ierror /=0) then
        !last line missing, put an empty line
        line=''
        in%band_structure_filename=''
     else
        read(line,*,iostat=ierror) in%band_structure_filename
        call check()
        !since a file for the local potential is already given, do not perform ground state calculation
        if (iproc==0) then
           write(*,'(1x,a)')'Local Potential read from file, '//trim(in%band_structure_filename)//&
                ', do not optimise GS wavefunctions'
        end if
        in%nrepmax=0
        in%itermax=0
        in%itrpmax=0
        in%inputPsiId=-1000 !allocate empty wavefunctions
        in%output_grid=0
     end if
  end if
  close(unit=1,iostat=ierror)

  ! Convert reduced coordinates into BZ coordinates.
  alat = (/ atoms%alat1, atoms%alat2, atoms%alat3 /)
  if (atoms%geocode == 'S') alat(2) = 1.d0
  do i = 1, in%nkpt, 1
     in%kpt(:, i) = in%kpt(:, i) / alat * two_pi
  end do
  do i = 1, in%nkptv, 1
     in%kptv(:, i) = in%kptv(:, i) / alat * two_pi
  end do

contains

  subroutine check()
    iline=iline+1
    if (ierror/=0) then
       !if (iproc == 0) 
            write(*,'(1x,a,a,a,i3)') &
            'Error while reading the file "',trim(filename),'", line=',iline
       stop
    end if
  END SUBROUTINE check

END SUBROUTINE kpt_input_variables


!> Read the input variables which can be used for performances
subroutine perf_input_variables(iproc,filename,inputs)
  use module_base
  use module_types
  use module_input
  implicit none
  character(len=*), intent(in) :: filename
  integer, intent(in) :: iproc
  type(input_variables), intent(inout) :: inputs
  !local variables
  !n(c) character(len=*), parameter :: subname='perf_input_variables'
  logical :: exists
  integer :: iline,ierror,ierr,blocks(2)

  call input_set_file(iproc, filename, exists,'Performance Options')
  !Use Linear sclaing methods
  inputs%linear='OFF'


  call input_var("debug", .false., "Debug option", inputs%debug)
  call input_var("fftcache", 8*1024, "Cache size for the FFT", inputs%ncache_fft)
  call input_var("accel", 7, "NO     ", (/ "NO     ", "CUDAGPU", "OCLGPU " /), &
       & "Acceleration", inputs%iacceleration)
  call input_var("blas", .false., "CUBLAS acceleration", GPUblas)
  call input_var("projrad", 15.0d0, &
       & "Radius of the projector as a function of the maxrad", inputs%projrad)
  call input_var("exctxpar", "BC", &
       & "Exact exchange parallelisation scheme", inputs%exctxpar)
  call input_var("ig_diag", .true., &
       & "Input guess: (T:Direct, F:Iterative) diag. of Ham.", &
       & inputs%orthpar%directDiag)
  call input_var("ig_norbp", 5, &
       & "Input guess: Orbitals per process for iterative diag.", &
       & inputs%orthpar%norbpInguess)
  call input_var("ig_blocks", (/ 300, 800 /), &
       & "Input guess: Block sizes for orthonormalisation", blocks)
  call input_var("ig_tol", 1d-4, &
       & "Input guess: Tolerance criterion", inputs%orthpar%iguessTol)
  call input_var("methortho", 0, (/ 0, 1, 2 /), &
       & "Orthogonalisation (0=Cholesky,1=GS/Chol,2=Loewdin)", inputs%orthpar%methOrtho)
  call input_var("rho_commun", "DBL", "Density communication scheme", inputs%rho_commun)

<<<<<<< HEAD
  call input_var("linear", 'OFF', "Linear Input Guess approach",inputs%linear)
  
=======
  !verbosity of the output
  call input_var("verbosity", 2,(/0,1,2,3/), &
     & "verbosity of the output 0=low, 2=high",inputs%verbosity)

  !If false, apply the projectors in the once-and-for-all scheme, otherwise on-the-fly
  call input_var("psp_onfly", .true., &
       & "Calculate pseudopotential projectors on the fly",DistProjApply)

  if (inputs%verbosity == 0 ) then
     call memocc_set_state(0)
  end if

>>>>>>> 09fa458d
  call input_free()
    

  !Block size used for the orthonormalization
  inputs%orthpar%bsLow = blocks(1)
  inputs%orthpar%bsUp  = blocks(2)
  
  ! Set performance variables
  if (.not. inputs%debug) then
     call memocc_set_state(1)
  end if
  call set_cache_size(inputs%ncache_fft)

  !Check after collecting all values
  if(.not.inputs%orthpar%directDiag .or. inputs%orthpar%methOrtho==1) then 
     write(*,'(1x,a)') 'Input Guess: Block size used for the orthonormalization (ig_blocks)'
     if(inputs%orthpar%bsLow==inputs%orthpar%bsUp) then
        write(*,'(5x,a,i0)') 'Take block size specified by user: ',inputs%orthpar%bsLow
     else if(inputs%orthpar%bsLow<inputs%orthpar%bsUp) then
        write(*,'(5x,2(a,i0))') 'Choose block size automatically between ',inputs%orthpar%bsLow,' and ',inputs%orthpar%bsUp
     else
        write(*,'(1x,a)') "ERROR: invalid values of inputs%bsLow and inputs%bsUp. Change them in 'inputs.perf'!"
        call MPI_ABORT(MPI_COMM_WORLD,0,ierr)
     end if
     write(*,'(5x,a)') 'This values will be adjusted if it is larger than the number of orbitals.'
  end if

contains

  subroutine check()
    iline=iline+1
    if (ierror/=0) then
       !if (iproc == 0) 
        write(*,'(1x,a,a,a,i3)')  'Error while reading the file "',trim(filename),'", line=',iline
        call MPI_ABORT(MPI_COMM_WORLD,ierror,ierr)
    end if
  END SUBROUTINE check

END SUBROUTINE perf_input_variables


!>  Free all dynamically allocated memory from the input variable structure.
subroutine free_input_variables(in)
  use module_base
  use module_types
  implicit none
  type(input_variables), intent(inout) :: in
  character(len=*), parameter :: subname='free_input_variables'
  integer :: i_stat, i_all
  if (associated(in%qmass)) then
     i_all=-product(shape(in%qmass))*kind(in%qmass)
     deallocate(in%qmass,stat=i_stat)
     call memocc(i_stat,i_all,'in%qmass',subname)
  end if
  if (associated(in%kpt)) then
     i_all=-product(shape(in%kpt))*kind(in%kpt)
     deallocate(in%kpt,stat=i_stat)
     call memocc(i_stat,i_all,'in%kpt',subname)
  end if
  if (associated(in%wkpt)) then
     i_all=-product(shape(in%wkpt))*kind(in%wkpt)
     deallocate(in%wkpt,stat=i_stat)
     call memocc(i_stat,i_all,'in%wkpt',subname)
  end if
  if (associated(in%kptv)) then
     i_all=-product(shape(in%kptv))*kind(in%kptv)
     deallocate(in%kptv,stat=i_stat)
     call memocc(i_stat,i_all,'in%kptv',subname)
  end if
  if (associated(in%nkptsv_group)) then
     i_all=-product(shape(in%nkptsv_group))*kind(in%nkptsv_group)
     deallocate(in%nkptsv_group,stat=i_stat)
     call memocc(i_stat,i_all,'in%nkptsv_group',subname)
  end if

!!$  if (associated(in%Gabs_coeffs) ) then
!!$     i_all=-product(shape(in%Gabs_coeffs))*kind(in%Gabs_coeffs)
!!$     deallocate(in%Gabs_coeffs,stat=i_stat)
!!$     call memocc(i_stat,i_all,'in%Gabs_coeffs',subname)
!!$  end if
END SUBROUTINE free_input_variables


!> Assign default values for ABSCALC variables
subroutine abscalc_input_variables_default(in)
  use module_base
  use module_types
  implicit none
  type(input_variables), intent(out) :: in

  in%c_absorbtion=.false.
  in%potshortcut=0
  in%iat_absorber=0
  in%abscalc_bottomshift=0
  in%abscalc_S_do_cg=.false.
  in%abscalc_Sinv_do_cg=.false.



END SUBROUTINE abscalc_input_variables_default


!> Read the input variables needed for the ABSCALC
!!    Every argument should be considered as mandatory
subroutine abscalc_input_variables(iproc,filename,in)
  use module_base
  use module_types
  implicit none
  !Arguments
  type(input_variables), intent(inout) :: in
  character(len=*), intent(in) :: filename
  integer, intent(in) :: iproc
  !Local variables
  integer, parameter :: iunit = 112
  integer :: ierror,iline, i

  character(len=*), parameter :: subname='abscalc_input_variables'
  integer :: i_stat

  ! Read the input variables.
  open(unit=iunit,file=filename,status='old')

  !line number, to control the input values
  iline=0

  !x-absorber treatment (in progress)

  read(iunit,*,iostat=ierror) in%iabscalc_type
  call check()


  read(iunit,*,iostat=ierror)  in%iat_absorber
  call check()
  read(iunit,*,iostat=ierror)  in%L_absorber
  call check()

  allocate(in%Gabs_coeffs(2*in%L_absorber +1+ndebug),stat=i_stat)
  call memocc(i_stat,in%Gabs_coeffs,'Gabs_coeffs',subname)

  read(iunit,*,iostat=ierror)  (in%Gabs_coeffs(i), i=1,2*in%L_absorber +1 )
  call check()

  read(iunit,*,iostat=ierror)  in%potshortcut
  call check()
  
  read(iunit,*,iostat=ierror)  in%nsteps
  call check()

  if( iand( in%potshortcut,4)>0) then
     read(iunit,'(a100)',iostat=ierror) in%extraOrbital
  end if
  
  read(iunit,*,iostat=ierror) in%abscalc_bottomshift
  if(ierror==0) then
  else
     in%abscalc_bottomshift=0
  endif

 

  read(iunit, '(a100)' ,iostat=ierror) in%xabs_res_prefix
  if(ierror==0) then
  else
     in%xabs_res_prefix=""
  endif


  read(iunit,*,iostat=ierror) in%abscalc_alterpot, in%abscalc_eqdiff 
  !!, &
  !!     in%abscalc_S_do_cg ,in%abscalc_Sinv_do_cg
  if(ierror==0) then
  else
     in%abscalc_alterpot=.false.
     in%abscalc_eqdiff =.false.
  endif



  in%c_absorbtion=.true.

  close(unit=iunit)

contains

  subroutine check()
    iline=iline+1
    if (ierror/=0) then
       if (iproc == 0) write(*,'(1x,a,a,a,i3)') &
            'Error while reading the file "',trim(filename),'", line=',iline
       stop
    end if
  END SUBROUTINE check

END SUBROUTINE abscalc_input_variables


!> Assign default values for frequencies variables
!!    freq_alpha: frequencies step for finite difference = alpha*hx, alpha*hy, alpha*hz
!!    freq_order; order of the finite difference (2 or 3 i.e. 2 or 4 points)
!!    freq_method: 1 - systematic moves of atoms over each direction
subroutine frequencies_input_variables_default(inputs)
  use module_base
  use module_types
  implicit none
  type(input_variables), intent(out) :: inputs

  inputs%freq_alpha=1.d0/real(64,kind(1.d0))
  inputs%freq_order=2
  inputs%freq_method=1

END SUBROUTINE frequencies_input_variables_default


!> Read the input variables needed for the frequencies calculation.
!! Every argument should be considered as mandatory.
subroutine frequencies_input_variables_new(iproc,filename,in)
  use module_base
  use module_types
  use module_input
  implicit none
  !Arguments
  type(input_variables), intent(inout) :: in
  character(len=*), intent(in) :: filename
  integer, intent(in) :: iproc
  !Local variables
  logical :: exists
  !n(c) integer, parameter :: iunit=111

  !Frequencies parameters
  call input_set_file(iproc,trim(filename),exists,'Frequencies Parameters')  
  !call the variable, its default value, the line ends if there is a comment

  !Read in%freq_alpha (possible 1/64)
  call input_var(in%freq_alpha,'1/64',ranges=(/0.0_gp,1.0_gp/),&
       comment="Step size factor (alpha*hgrid)")
  !Read the order of finite difference scheme
  call input_var(in%freq_order,'2',exclusive=(/-1,1,2,3/),&
       comment="Order of the difference scheme")
  !Read the index of the method
  call input_var(in%freq_method,'1',exclusive=(/1/),&
       comment="Method used (only possible value=1)")
  call input_free(iproc)

END SUBROUTINE frequencies_input_variables_new


!> Read the input variables needed for the frequencies calculation.
!! Every argument should be considered as mandatory.
subroutine frequencies_input_variables(iproc,filename,in)
  use module_base
  use module_types
  use module_input
  implicit none
  !Arguments
  type(input_variables), intent(inout) :: in
  character(len=*), intent(in) :: filename
  integer, intent(in) :: iproc
  !Local variables
  integer, parameter :: iunit=111
  character(len=100) :: line,string
  integer :: ierror,iline

  ! Read the input variables.
  open(unit=iunit,file=filename,status='old')
  !Line number, to control the input values
  iline=0
  !Read in%freq_alpha (possible 1/64)
  read(unit=iunit,fmt="(a)",iostat=ierror) line
  !Transform the line in case there are slashes (to ease the parsing)
  call read_fraction_string(line,in%freq_alpha,ierror)
  if (ierror /= 0) then
     print *,'wrong format of the string: '//string
     ierror=1
  end if
  call check()
  !Read the order of finite difference scheme
  read(unit=iunit,fmt=*,iostat=ierror)  in%freq_order
  if (in%freq_order /= -1 .and. in%freq_order /= 1 &
     & .and. in%freq_order /= 2 .and. in%freq_order /= 3 ) then
     if (iproc==0) write (*,'(1x,a)') 'Only -1, 1, 2 or 3 are possible for the order scheme'
     stop
  end if
  !Read the index of the method
  read(unit=iunit,fmt=*,iostat=ierror)  in%freq_method
  if (in%freq_method /= 1) then
     if (iproc==0) write (*,'(1x,a)') '1 for the method to calculate frequencies.'
     stop
  end if
  call check()

  close(unit=iunit)

  !Message
  if (iproc == 0) then
     write(*,*)
     write(*,'(1x,a,1pg14.6)') '=F= Step size factor',in%freq_alpha
     write(*,'(1x,a,i10)')     '=F= Order scheme    ',in%freq_order
     write(*,'(1x,a,i10)')     '=F= Used method     ',in%freq_method
  end if

contains

  subroutine check()
    implicit none
    iline=iline+1
    if (ierror/=0) then
       if (iproc == 0) write(*,'(1x,a,a,a,i3)') &
            'Error while reading the file "',trim(filename),'", line=',iline
       stop
    end if
  END SUBROUTINE check

END SUBROUTINE frequencies_input_variables


!> Fill the arrays occup and spinsgn
!! if iunit /=0 this means that the file 'input.occ' does exist and it opens
subroutine occupation_input_variables(iproc,iunit,nelec,norb,norbu,norbuempty,norbdempty,nspin,occup,spinsgn)
  use module_base
  use module_input
  implicit none
  ! Arguments
  integer, intent(in) :: nelec,nspin,iproc,norb,norbu,iunit,norbuempty,norbdempty
  real(gp), dimension(norb), intent(out) :: occup,spinsgn
  ! Local variables
  integer :: iorb,nt,ne,it,ierror,iorb1,i
  real(gp) :: rocc
  character(len=20) :: string
  character(len=100) :: line

  do iorb=1,norb
     spinsgn(iorb)=1.0_gp
  end do
  if (nspin/=1) then
     do iorb=1,norbu
        spinsgn(iorb)=1.0_gp
     end do
     do iorb=norbu+1,norb
        spinsgn(iorb)=-1.0_gp
     end do
  end if
  ! write(*,'(1x,a,5i4,30f6.2)')'Spins: ',norb,norbu,norbd,norbup,norbdp,(spinsgn(iorb),iorb=1,norb)

  ! First fill the occupation numbers by default
  nt=0
  if (nspin==1) then
     ne=(nelec+1)/2
     do iorb=1,ne
        it=min(2,nelec-nt)
        occup(iorb)=real(it,gp)
        nt=nt+it
     enddo
     do iorb=ne+1,norb
        occup(iorb)=0._gp
     end do
  else
     if (norbuempty+norbdempty == 0) then
        if (norb > nelec) then
           do iorb=1,min(norbu,norb/2+1)
              it=min(1,nelec-nt)
              occup(iorb)=real(it,gp)
              nt=nt+it
           enddo
           do iorb=min(norbu,norb/2+1)+1,norbu
              occup(iorb)=0.0_gp
           end do
           do iorb=norbu+1,norbu+min(norb-norbu,norb/2+1)
              it=min(1,nelec-nt)
              occup(iorb)=real(it,gp)
              nt=nt+it
           enddo
           do iorb=norbu+min(norb-norbu,norb/2+1)+1,norb
              occup(iorb)=0.0_gp
           end do
        else
           do iorb=1,norb
              occup(iorb)=1.0_gp
           end do
        end if
     else
        do iorb=1,norbu-norbuempty
           occup(iorb)=1.0_gp
        end do
        do iorb=norbu-norbuempty+1,norbu
           occup(iorb)=0.0_gp
        end do
        do iorb=1,norb-norbu-norbdempty
           occup(norbu+iorb)=1.0_gp
        end do
        do iorb=norb-norbu-norbdempty+1,norb-norbu
           occup(norbu+iorb)=0.0_gp
        end do
     end if
  end if
  ! Then read the file "input.occ" if does exist
  if (iunit /= 0) then
     nt=0
     do
        read(unit=iunit,fmt='(a100)',iostat=ierror) line
        if (ierror /= 0) then
           exit
        end if
        !Transform the line in case there are slashes (to ease the parsing)
        do i=1,len(line)
           if (line(i:i) == '/') then
              line(i:i) = ':'
           end if
        end do
        read(line,*,iostat=ierror) iorb,string
        call read_fraction_string(string,rocc,ierror) 
        if (ierror /= 0) then
           exit
        end if

        if (ierror/=0) then
           exit
        else
           nt=nt+1
           if (iorb<0 .or. iorb>norb) then
              !if (iproc==0) then
              write(*,'(1x,a,i0,a)') 'ERROR in line ',nt+1,' of the file "input.occ"'
              write(*,'(10x,a,i0,a)') 'The orbital index ',iorb,' is incorrect'
              !end if
              stop
           elseif (rocc<0._gp .or. rocc>2._gp) then
              !if (iproc==0) then
              write(*,'(1x,a,i0,a)') 'ERROR in line ',nt+1,' of the file "input.occ"'
              write(*,'(10x,a,f5.2,a)') 'The occupation number ',rocc,' is not between 0. and 2.'
              !end if
              stop
           else
              occup(iorb)=rocc
           end if
        end if
     end do
     if (iproc==0) then
        write(*,'(1x,a,i0,a)') &
             'The occupation numbers are read from the file "input.occ" (',nt,' lines read)'
     end if
     close(unit=iunit)

     if (nspin/=1) then
!!!        !Check if the polarisation is respected (mpol)
!!!        rup=sum(occup(1:norbu))
!!!        rdown=sum(occup(norbu+1:norb))
!!!        if (abs(rup-rdown-real(norbu-norbd,gp))>1.e-6_gp) then
!!!           if (iproc==0) then
!!!              write(*,'(1x,a,f13.6,a,i0)') 'From the file "input.occ", the polarization ',rup-rdown,&
!!!                             ' is not equal to ',norbu-norbd
!!!           end if
!!!           stop
!!!        end if
        !Fill spinsgn
        do iorb=1,norbu
           spinsgn(iorb)=1.0_gp
        end do
        do iorb=norbu+1,norb
           spinsgn(iorb)=-1.0_gp
        end do
     end if
  end if
  if (iproc==0) then 
     write(*,'(1x,a,t28,i8)') 'Total Number of Orbitals',norb
     iorb1=1
     rocc=occup(1)
     do iorb=1,norb
        if (occup(iorb) /= rocc) then
           if (iorb1 == iorb-1) then
              write(*,'(1x,a,i0,a,f6.4)') 'occup(',iorb1,')= ',rocc
           else
              write(*,'(1x,a,i0,a,i0,a,f6.4)') 'occup(',iorb1,':',iorb-1,')= ',rocc
           end if
           rocc=occup(iorb)
           iorb1=iorb
        end if
     enddo
     if (iorb1 == norb) then
        write(*,'(1x,a,i0,a,f6.4)') 'occup(',norb,')= ',occup(norb)
     else
        write(*,'(1x,a,i0,a,i0,a,f6.4)') 'occup(',iorb1,':',norb,')= ',occup(norb)
     end if
  endif

  !Check if sum(occup)=nelec
  rocc=sum(occup)
  if (abs(rocc-real(nelec,gp))>1.e-6_gp) then
     !if (iproc==0) then
     write(*,'(1x,a,f13.6,a,i0)') 'ERROR in determining the occupation numbers: the total number of electrons ',rocc,&
          ' is not equal to ',nelec
     !end if
     stop
  end if

END SUBROUTINE occupation_input_variables


module position_files
   implicit none
   contains
   subroutine directGetLine(line, ifile, eof)
      !Arguments
      integer, intent(in) :: ifile
      character(len=150), intent(out) :: line
      logical, intent(out) :: eof
      !Local variables
      integer :: i_stat

      eof = .false.
      read(ifile,'(a150)', iostat = i_stat) line
      if (i_stat /= 0) eof = .true.
   END SUBROUTINE directGetLine

   subroutine archiveGetLine(line, ifile, eof)
      !Arguments
      integer, intent(in) :: ifile
      character(len=150), intent(out) :: line
      logical, intent(out) :: eof
      !Local variables
      integer :: i_stat
      !The argument ifile is not used but it is used as argument routine
      !eof = .false.
      eof = (ifile /= ifile)
      call extractNextLine(line, i_stat)
      if (i_stat /= 0) eof = .true.
   END SUBROUTINE archiveGetLine
end module position_files

!> Read atomic file
subroutine read_atomic_file(file,iproc,atoms,rxyz)
   use module_base
   use module_types
   use module_interfaces, except_this_one => read_atomic_file
   use m_ab6_symmetry
   use position_files
   implicit none
   character(len=*), intent(in) :: file
   integer, intent(in) :: iproc
   type(atoms_data), intent(inout) :: atoms
   real(gp), dimension(:,:), pointer :: rxyz
   !Local variables
   !n(c) character(len=*), parameter :: subname='read_atomic_file'
   integer :: l, extract
   logical :: file_exists, archive
   character(len = 128) :: filename
   character(len = 15) :: arFile
   character(len = 6) :: ext

   file_exists = .false.
   archive = .false.

   ! Extract from archive
   if (index(file, "posout_") == 1 .or. index(file, "posmd_") == 1) then
      write(arFile, "(A)") "posout.tar.bz2"
      if (index(file, "posmd_") == 1) write(arFile, "(A)") "posmd.tar.bz2"
      inquire(FILE = trim(arFile), EXIST = file_exists)
      if (file_exists) then
         !!$     call extractNextCompress(trim(arFile), len(trim(arFile)), &
         !!$          & trim(file), len(trim(file)), extract, ext)
         call openNextCompress(trim(arFile), len(trim(arFile)), &
         & trim(file), len(trim(file)), extract, ext)
         if (extract == 0) then
            write(*,*) "Can't find '", file, "' in archive."
            stop
         end if
         archive = .true.
         write(filename, "(A)") file//'.'//trim(ext)
         write(atoms%format, "(A)") trim(ext)
      end if
   end if

   ! Test posinp.xyz
   if (.not. file_exists) then
      inquire(FILE = file//'.xyz', EXIST = file_exists)
      if (file_exists) then
         write(filename, "(A)") file//'.xyz'!"posinp.xyz"
         write(atoms%format, "(A)") "xyz"
         open(unit=99,file=trim(filename),status='old')
      end if
   end if
   ! Test posinp.ascii
   if (.not. file_exists) then
      inquire(FILE = file//'.ascii', EXIST = file_exists)
      if (file_exists) then
         write(filename, "(A)") file//'.ascii'!"posinp.ascii"
         write(atoms%format, "(A)") "ascii"
         open(unit=99,file=trim(filename),status='old')
      end if
   end if
   ! Test the name directly
   if (.not. file_exists) then
      inquire(FILE = file, EXIST = file_exists)
      if (file_exists) then
         write(filename, "(A)") file
         l = len(file)
         if (file(l-3:l) == ".xyz") then
            write(atoms%format, "(A)") "xyz"
         else if (file(l-5:l) == ".ascii") then
            write(atoms%format, "(A)") "ascii"
         else
            write(*,*) "Atomic input file '" // trim(file) // "', format not recognised."
            write(*,*) " File should be *.ascii or *.xyz."
            stop
         end if
         open(unit=99,file=trim(filename),status='old')
      end if
   end if

   if (.not. file_exists) then
      write(*,*) "Atomic input file not found."
      write(*,*) " Files looked for were '"//file//".ascii', '"//file//".xyz' and '"//file//"'."
      stop 
   end if

   if (atoms%format == "xyz") then
      !read atomic positions
      if (.not.archive) then
         call read_xyz_positions(iproc,99,atoms,rxyz,directGetLine)
      else
         call read_xyz_positions(iproc,99,atoms,rxyz,archiveGetLine)
      end if
   else if (atoms%format == "ascii") then
      !read atomic positions
      if (.not.archive) then
         call read_ascii_positions(iproc,99,atoms,rxyz,directGetLine)
      else
         call read_ascii_positions(iproc,99,atoms,rxyz,archiveGetLine)
      end if
   end if

   !control atom positions
   call check_atoms_positions(iproc,atoms,rxyz)

   ! We delay the calculation of the symmetries.
   atoms%symObj = -1

   ! rm temporary file.
   if (.not.archive) then
      close(99)
      !!$  else
      !!$     call unlinkExtract(trim(filename), len(trim(filename)))
   end if
END SUBROUTINE read_atomic_file


!> Deallocate the structure atoms_data.
subroutine deallocate_atoms(atoms,subname) 
  use module_base
  use module_types
  use m_ab6_symmetry
  implicit none
  character(len=*), intent(in) :: subname
  type(atoms_data), intent(inout) :: atoms
  !local variables
  integer :: i_stat, i_all

  !deallocations
  i_all=-product(shape(atoms%ifrztyp))*kind(atoms%ifrztyp)
  deallocate(atoms%ifrztyp,stat=i_stat)
  call memocc(i_stat,i_all,'atoms%ifrztyp',subname)
  i_all=-product(shape(atoms%iatype))*kind(atoms%iatype)
  deallocate(atoms%iatype,stat=i_stat)
  call memocc(i_stat,i_all,'atoms%iatype',subname)
  i_all=-product(shape(atoms%natpol))*kind(atoms%natpol)
  deallocate(atoms%natpol,stat=i_stat)
  call memocc(i_stat,i_all,'atoms%natpol',subname)
  i_all=-product(shape(atoms%atomnames))*kind(atoms%atomnames)
  deallocate(atoms%atomnames,stat=i_stat)
  call memocc(i_stat,i_all,'atoms%atomnames',subname)
  i_all=-product(shape(atoms%amu))*kind(atoms%amu)
  deallocate(atoms%amu,stat=i_stat)
  call memocc(i_stat,i_all,'atoms%amu',subname)
  if (atoms%symObj >= 0) then
     call symmetry_free(atoms%symObj)
  end if
  ! Deallocations related to pseudos.
  i_all=-product(shape(atoms%nzatom))*kind(atoms%nzatom)
  deallocate(atoms%nzatom,stat=i_stat)
  call memocc(i_stat,i_all,'atoms%nzatom',subname)
  i_all=-product(shape(atoms%psppar))*kind(atoms%psppar)
  deallocate(atoms%psppar,stat=i_stat)
  call memocc(i_stat,i_all,'atoms%psppar',subname)
  i_all=-product(shape(atoms%nelpsp))*kind(atoms%nelpsp)
  deallocate(atoms%nelpsp,stat=i_stat)
  call memocc(i_stat,i_all,'atoms%nelpsp',subname)
  i_all=-product(shape(atoms%ixcpsp))*kind(atoms%ixcpsp)
  deallocate(atoms%ixcpsp,stat=i_stat)
  call memocc(i_stat,i_all,'atoms%ixcpsp',subname)
  i_all=-product(shape(atoms%npspcode))*kind(atoms%npspcode)
  deallocate(atoms%npspcode,stat=i_stat)
  call memocc(i_stat,i_all,'atoms%npspcode',subname)
  i_all=-product(shape(atoms%nlcc_ngv))*kind(atoms%nlcc_ngv)
  deallocate(atoms%nlcc_ngv,stat=i_stat)
  call memocc(i_stat,i_all,'atoms%nlcc_ngv',subname)
  i_all=-product(shape(atoms%nlcc_ngc))*kind(atoms%nlcc_ngc)
  deallocate(atoms%nlcc_ngc,stat=i_stat)
  call memocc(i_stat,i_all,'atoms%nlcc_ngc',subname)
  i_all=-product(shape(atoms%nlccpar))*kind(atoms%nlccpar)
  deallocate(atoms%nlccpar,stat=i_stat)
  call memocc(i_stat,i_all,'atoms%nlccpar',subname)
  i_all=-product(shape(atoms%radii_cf))*kind(atoms%radii_cf)
  deallocate(atoms%radii_cf,stat=i_stat)
  call memocc(i_stat,i_all,'atoms%radii_cf',subname)

  
  !  Free data for pawpatch
  call deallocate_atomdatapaw(atoms,subname)


END SUBROUTINE deallocate_atoms


!> Deallocate the structure atoms_data after scf loop.
subroutine deallocate_atoms_scf(atoms,subname) 
  use module_base
  use module_types
  implicit none
  character(len=*), intent(in) :: subname
  type(atoms_data), intent(inout) :: atoms
  !local variables
  integer :: i_stat, i_all
  !semicores useful only for the input guess
  i_all=-product(shape(atoms%iasctype))*kind(atoms%iasctype)
  deallocate(atoms%iasctype,stat=i_stat)
  call memocc(i_stat,i_all,'atoms%iasctype',subname)
  i_all=-product(shape(atoms%aocc))*kind(atoms%aocc)
  deallocate(atoms%aocc,stat=i_stat)
  call memocc(i_stat,i_all,'atoms%aocc',subname)
END SUBROUTINE deallocate_atoms_scf


!> Read atomic positions
subroutine read_xyz_positions(iproc,ifile,atoms,rxyz,getLine)
  use module_base
  use module_types
  implicit none
  integer, intent(in) :: iproc,ifile
  type(atoms_data), intent(inout) :: atoms
  real(gp), dimension(:,:), pointer :: rxyz
  !Routine as argument
  interface
     subroutine getline(line,ifile,eof)
       integer, intent(in) :: ifile
       character(len=150), intent(out) :: line
       logical, intent(out) :: eof
     END SUBROUTINE getline
  end interface
  !local variables
  character(len=*), parameter :: subname='read_atomic_positions'
  character(len=20) :: symbol
  character(len=20) :: tatonam
  character(len=50) :: extra
  character(len=150) :: line
  logical :: lpsdbl, eof
  integer :: iat,ityp,i,ierrsfx,i_stat
! To read the file posinp (avoid differences between compilers)
  real(kind=4) :: rx,ry,rz,alat1,alat2,alat3
! case for which the atomic positions are given whithin general precision
  real(gp) :: rxd0,ryd0,rzd0,alat1d0,alat2d0,alat3d0
  character(len=20), dimension(100) :: atomnames

  call getLine(line, ifile, eof)
  if (eof) then
     write(*,*) "Error: unexpected end of file."
     stop
  end if
  read(line,*) atoms%nat,atoms%units

  allocate(rxyz(3,atoms%nat+ndebug),stat=i_stat)
  call memocc(i_stat,rxyz,'rxyz',subname)

  allocate(atoms%iatype(atoms%nat+ndebug),stat=i_stat)
  call memocc(i_stat,atoms%iatype,'atoms%iatype',subname)
  allocate(atoms%ifrztyp(atoms%nat+ndebug),stat=i_stat)
  call memocc(i_stat,atoms%ifrztyp,'atoms%ifrztyp',subname)
  allocate(atoms%natpol(atoms%nat+ndebug),stat=i_stat)
  call memocc(i_stat,atoms%natpol,'atoms%natpol',subname)
  allocate(atoms%amu(atoms%nat+ndebug),stat=i_stat)
  call memocc(i_stat,atoms%amu,'atoms%amu',subname)

  !controls if the positions are provided with machine precision
  if (atoms%units == 'angstroemd0' .or. atoms%units== 'atomicd0' .or. &
       atoms%units== 'bohrd0' .or. atoms%units=='reduced') then
     lpsdbl=.true.
  else
     lpsdbl=.false.
  end if

  !this array is useful for frozen atoms
  !no atom is frozen by default
  atoms%ifrztyp(:)=0
  !also the spin polarisation and the charge are is fixed to zero by default
  !this corresponds to the value of 100
  !RULE natpol=charge*1000 + 100 + spinpol
  atoms%natpol(:)=100

  !read from positions of .xyz format, but accepts also the old .ascii format
  call getLine(line, ifile, eof)
  if (eof) then
     write(*,*) "Error: unexpected end of file."
     stop
  end if

!!!  !old format, still here for backward compatibility
!!!  !admits only simple precision calculation
!!!  read(line,*,iostat=ierror) rx,ry,rz,tatonam

!!!  !in case of old format, put geocode to F and alat to 0.
!!!  if (ierror == 0) then
!!!     atoms%geocode='F'
!!!     alat1d0=0.0_gp
!!!     alat2d0=0.0_gp
!!!     alat3d0=0.0_gp
!!!  else
  if (lpsdbl) then
     read(line,*,iostat=ierrsfx) tatonam,alat1d0,alat2d0,alat3d0
  else
     read(line,*,iostat=ierrsfx) tatonam,alat1,alat2,alat3
  end if
  if (ierrsfx == 0) then
     if (trim(tatonam)=='periodic') then
        atoms%geocode='P'
     else if (trim(tatonam)=='surface') then 
        atoms%geocode='S'
        atoms%alat2=0.0_gp
     else !otherwise free bc
        atoms%geocode='F'
        atoms%alat1=0.0_gp
        atoms%alat2=0.0_gp
        atoms%alat3=0.0_gp
     end if
     if (.not. lpsdbl) then
        alat1d0=real(alat1,gp)
        alat2d0=real(alat2,gp)
        alat3d0=real(alat3,gp)
     end if
  else
     atoms%geocode='F'
     alat1d0=0.0_gp
     alat2d0=0.0_gp
     alat3d0=0.0_gp
  end if
!!!  end if

  !reduced coordinates are possible only with periodic units
  if (atoms%units == 'reduced' .and. atoms%geocode == 'F') then
     if (iproc==0) write(*,'(1x,a)')&
          'ERROR: Reduced coordinates are not allowed with isolated BC'
  end if

  !convert the values of the cell sizes in bohr
  if (atoms%units=='angstroem' .or. atoms%units=='angstroemd0') then
     ! if Angstroem convert to Bohr
     atoms%alat1=alat1d0/bohr2ang
     atoms%alat2=alat2d0/bohr2ang
     atoms%alat3=alat3d0/bohr2ang
  else if  (atoms%units=='atomic' .or. atoms%units=='bohr'  .or.&
       atoms%units== 'atomicd0' .or. atoms%units== 'bohrd0') then
     atoms%alat1=alat1d0
     atoms%alat2=alat2d0
     atoms%alat3=alat3d0
  else if (atoms%units == 'reduced') then
     !assume that for reduced coordinates cell size is in bohr
     atoms%alat1=alat1d0
     atoms%alat2=alat2d0
     atoms%alat3=alat3d0
  else
     write(*,*) 'length units in input file unrecognized'
     write(*,*) 'recognized units are angstroem or atomic = bohr'
     stop 
  endif

  atoms%ntypes=0
  do iat=1,atoms%nat
     !xyz input file, allow extra information
     call getLine(line, ifile, eof)
     if (eof) then
        write(*,*) "Error: unexpected end of file."
        stop
     end if
     if (lpsdbl) then
        read(line,*,iostat=ierrsfx)symbol,rxd0,ryd0,rzd0,extra
     else
        read(line,*,iostat=ierrsfx)symbol,rx,ry,rz,extra
     end if
     !print *,'extra',iat,extra
     call find_extra_info(line,extra)
     !print *,'then',iat,extra
     call parse_extra_info(iat,extra,atoms)

     tatonam=trim(symbol)
!!!     end if
     if (lpsdbl) then
        rxyz(1,iat)=rxd0
        rxyz(2,iat)=ryd0
        rxyz(3,iat)=rzd0
     else
        rxyz(1,iat)=real(rx,gp)
        rxyz(2,iat)=real(ry,gp)
        rxyz(3,iat)=real(rz,gp)
     end if

     

     if (atoms%units == 'reduced') then !add treatment for reduced coordinates
        rxyz(1,iat)=modulo(rxyz(1,iat),1.0_gp)
        if (atoms%geocode == 'P') rxyz(2,iat)=modulo(rxyz(2,iat),1.0_gp)
        rxyz(3,iat)=modulo(rxyz(3,iat),1.0_gp)
     else if (atoms%geocode == 'P') then
        rxyz(1,iat)=modulo(rxyz(1,iat),alat1d0)
        rxyz(2,iat)=modulo(rxyz(2,iat),alat2d0)
        rxyz(3,iat)=modulo(rxyz(3,iat),alat3d0)
     else if (atoms%geocode == 'S') then
        rxyz(1,iat)=modulo(rxyz(1,iat),alat1d0)
        rxyz(3,iat)=modulo(rxyz(3,iat),alat3d0)
     end if
 
     do ityp=1,atoms%ntypes
        if (tatonam == atomnames(ityp)) then
           atoms%iatype(iat)=ityp
           goto 200
        endif
     enddo
     atoms%ntypes=atoms%ntypes+1
     if (atoms%ntypes > 100) stop 'more than 100 atomnames not permitted'
     atomnames(ityp)=tatonam
     atoms%iatype(iat)=atoms%ntypes
200  continue

     if (atoms%units=='angstroem' .or. atoms%units=='angstroemd0') then
        ! if Angstroem convert to Bohr
        do i=1,3 
           rxyz(i,iat)=rxyz(i,iat)/bohr2ang
        enddo
     else if (atoms%units == 'reduced') then 
        rxyz(1,iat)=rxyz(1,iat)*atoms%alat1
        if (atoms%geocode == 'P') rxyz(2,iat)=rxyz(2,iat)*atoms%alat2
        rxyz(3,iat)=rxyz(3,iat)*atoms%alat3
     endif
  enddo

  !now that ntypes is determined allocate atoms%atomnames and copy the values
  allocate(atoms%atomnames(atoms%ntypes+ndebug),stat=i_stat)
  call memocc(i_stat,atoms%atomnames,'atoms%atomnames',subname)
  atoms%atomnames(1:atoms%ntypes)=atomnames(1:atoms%ntypes)
END SUBROUTINE read_xyz_positions


!> Check the position of atoms
subroutine check_atoms_positions(iproc,atoms,rxyz)
  use module_base
  use module_types
  implicit none
  integer, intent(in) :: iproc
  type(atoms_data), intent(in) :: atoms
  real(gp), dimension(3,atoms%nat), intent(in) :: rxyz
  !local variables
  logical :: dowrite
  integer :: iat,nateq,jat,j

  nateq=0
  do iat=1,atoms%nat
     do jat=iat+1,atoms%nat
        if ((rxyz(1,iat)-rxyz(1,jat))**2+(rxyz(2,iat)-rxyz(2,jat))**2+&
             (rxyz(3,iat)-rxyz(3,jat))**2 ==0.0_gp) then
           nateq=nateq+1
           write(*,'(1x,a,2(i0,a,a6,a))')'ERROR: atoms ',iat,&
                ' (',trim(atoms%atomnames(atoms%iatype(iat))),') and ',&
                jat,' (',trim(atoms%atomnames(atoms%iatype(jat))),&
                ') have the same positions'
        end if
     end do
  end do
  if (nateq /= 0) then
     if (iproc == 0) then
        write(*,'(1x,a)')'Control your posinp file, cannot proceed'
        write(*,'(1x,a)',advance='no')&
             'Writing tentative alternative positions in the file posinp_alt...'
        open(unit=9,file='posinp_alt')
        write(9,'(1x,a)')' ??? atomicd0'
        write(9,*)
        do iat=1,atoms%nat
           dowrite=.true.
           do jat=iat+1,atoms%nat
              if ((rxyz(1,iat)-rxyz(1,jat))**2+(rxyz(2,iat)-rxyz(2,jat))**2+&
                   (rxyz(3,iat)-rxyz(3,jat))**2 ==0.0_gp) then
                 dowrite=.false.
              end if
           end do
           if (dowrite) & 
                write(9,'(a2,4x,3(1x,1pe21.14))')trim(atoms%atomnames(atoms%iatype(iat))),&
                (rxyz(j,iat),j=1,3)
        end do
        close(9)
        write(*,'(1x,a)')' done.'
        write(*,'(1x,a)')' Replace ??? in the file heading with the actual atoms number'               
     end if
     stop 'check_atoms_positions'
  end if
END SUBROUTINE check_atoms_positions


!> Find extra information
subroutine find_extra_info(line,extra)
  implicit none
  character(len=150), intent(in) :: line
  character(len=50), intent(out) :: extra
  !local variables
  logical :: space
  integer :: i,nspace
  i=1
  space=.true.
  nspace=-1
  !print *,'line',line
  find_space : do
     !toggle the space value for each time
     if ((line(i:i) == ' ' .or. line(i:i) == char(9)) .neqv. space) then
        nspace=nspace+1
        space=.not. space
     end if
     !print *,line(i:i),nspace
     if (nspace==8) then
        extra=line(i:min(150,i+49))
        exit find_space
     end if
     if (i==150) then
        !print *,'AAA',extra
        extra='nothing'
        exit find_space
     end if
     i=i+1
  end do find_space
END SUBROUTINE find_extra_info


!> Parse extra information
subroutine parse_extra_info(iat,extra,atoms)
  use module_types
  implicit none
  !Arguments
  integer, intent(in) :: iat
  character(len=50), intent(in) :: extra
  type(atoms_data), intent(inout) :: atoms
  !Local variables
  character(len=4) :: suffix
  logical :: go
  integer :: ierr,ierr1,ierr2,nspol,nchrg,nsgn
  !case with all the information
  !print *,iat,'ex'//trim(extra)//'ex'
  read(extra,*,iostat=ierr)nspol,nchrg,suffix
  if (extra == 'nothing') then !case with empty information
     nspol=0
     nchrg=0
     suffix='    '
  else if (ierr /= 0) then !case with partial information
     read(extra,*,iostat=ierr1)nspol,suffix
     if (ierr1 /=0) then
        call valid_frzchain(trim(extra),go)
        if (go) then
           suffix=trim(extra)
           nspol=0
           nchrg=0
        else
           read(extra,*,iostat=ierr2)nspol
           if (ierr2 /=0) then
              call error
           end if
           suffix='    '
           nchrg=0
        end if
     else
        nchrg=0
        call valid_frzchain(trim(suffix),go)
        if (.not. go) then
           read(suffix,*,iostat=ierr2)nchrg
           if (ierr2 /= 0) then
              call error
           else
              suffix='    '
           end if
        else

        end if
     end if
  end if

  !now assign the array, following the rule
  if(nchrg>=0) then
     nsgn=1
  else
     nsgn=-1
  end if
  atoms%natpol(iat)=1000*nchrg+nsgn*100+nspol

  !print *,'natpol atomic',iat,atoms%natpol(iat),suffix

  !convert the suffix into ifrztyp
  call frozen_ftoi(suffix,atoms%ifrztyp(iat))

!!!  if (trim(suffix) == 'f') then
!!!     !the atom is considered as blocked
!!!     atoms%ifrztyp(iat)=1
!!!  end if

contains

 subroutine error
   !if (iproc == 0) then
      print *,extra
      write(*,'(1x,a,i0,a)')&
           'ERROR in input file for atom number ',iat,&
           ': after 4th column you can put the input polarisation(s) or the frzchain: f,fxz,fy'
   !end if
   stop
 END SUBROUTINE error
  
END SUBROUTINE parse_extra_info


!> Read atomic positions of ascii files.
subroutine read_ascii_positions(iproc,ifile,atoms,rxyz,getline)
  use module_base
  use module_types
  implicit none
  integer, intent(in) :: iproc,ifile
  type(atoms_data), intent(inout) :: atoms
  real(gp), dimension(:,:), pointer :: rxyz
  interface
     subroutine getline(line,ifile,eof)
       integer, intent(in) :: ifile
       character(len=150), intent(out) :: line
       logical, intent(out) :: eof
     END SUBROUTINE getline
  end interface
  !local variables
  character(len=*), parameter :: subname='read_ascii_positions'
  character(len=20) :: symbol
  character(len=20) :: tatonam
  character(len=50) :: extra
  character(len=150) :: line
  logical :: lpsdbl, reduced, eof
  integer :: iat,ityp,i,i_stat,j,nlines
! To read the file posinp (avoid differences between compilers)
  real(kind=4) :: rx,ry,rz,alat1,alat2,alat3,alat4,alat5,alat6
! case for which the atomic positions are given whithin general precision
  real(gp) :: rxd0,ryd0,rzd0,alat1d0,alat2d0,alat3d0,alat4d0,alat5d0,alat6d0
  character(len=20), dimension(100) :: atomnames
  ! Store the file.
  character(len = 150), dimension(5000) :: lines

  ! First pass to store the file in a string buffer.
  nlines = 1
  do
     call getline(lines(nlines), ifile, eof)
     if (eof) then
        exit
     end if
     nlines = nlines + 1
     if (nlines > 5000) then
        if (iproc==0) write(*,*) 'Atomic input file too long (> 5000 lines).'
        stop 
     end if
  end do
  nlines = nlines - 1

  if (nlines < 4) then
     if (iproc==0) write(*,*) 'Error in ASCII file format, file has less than 4 lines.'
     stop 
  end if

  ! Try to determine the number atoms and the keywords.
  write(atoms%units, "(A)") "bohr"
  reduced = .false.
  atoms%geocode = 'P'
  atoms%nat     = 0
  do i = 4, nlines, 1
     write(line, "(a150)") adjustl(lines(i))
     if (line(1:1) /= '#' .and. line(1:1) /= '!' .and. len(trim(line)) /= 0) then
        atoms%nat = atoms%nat + 1
     else if (line(1:8) == "#keyword" .or. line(1:8) == "!keyword") then
        if (index(line, 'bohr') > 0)        write(atoms%units, "(A)") "bohr"
        if (index(line, 'bohrd0') > 0)      write(atoms%units, "(A)") "bohrd0"
        if (index(line, 'atomic') > 0)      write(atoms%units, "(A)") "atomicd0"
        if (index(line, 'angstroem') > 0)   write(atoms%units, "(A)") "angstroem"
        if (index(line, 'angstroemd0') > 0) write(atoms%units, "(A)") "angstroemd0"
        if (index(line, 'reduced') > 0)     reduced = .true.
        if (index(line, 'periodic') > 0) atoms%geocode = 'P'
        if (index(line, 'surface') > 0)  atoms%geocode = 'S'
        if (index(line, 'freeBC') > 0)   atoms%geocode = 'F'
     end if
  end do

  allocate(atoms%iatype(atoms%nat+ndebug),stat=i_stat)
  call memocc(i_stat,atoms%iatype,'atoms%iatype',subname)
  allocate(atoms%ifrztyp(atoms%nat+ndebug),stat=i_stat)
  call memocc(i_stat,atoms%ifrztyp,'atoms%ifrztyp',subname)
  allocate(atoms%natpol(atoms%nat+ndebug),stat=i_stat)
  call memocc(i_stat,atoms%natpol,'atoms%natpol',subname)
  allocate(atoms%amu(atoms%nat+ndebug),stat=i_stat)
  call memocc(i_stat,atoms%amu,'atoms%amu',subname)
  allocate(rxyz(3,atoms%nat+ndebug),stat=i_stat)
  call memocc(i_stat,rxyz,'rxyz',subname)

  !controls if the positions are provided within machine precision
  if (index(atoms%units, 'd0') > 0 .or. reduced) then
     lpsdbl=.true.
  else
     lpsdbl=.false.
  end if

  !this array is useful for frozen atoms
  !no atom is frozen by default
  atoms%ifrztyp(:)=0
  !also the spin polarisation and the charge are is fixed to zero by default
  !this corresponds to the value of 100
  !RULE natpol=charge*1000 + 100 + spinpol
  atoms%natpol(:)=100

  ! Read the box definition
  atoms%alat1 = 0.0_gp
  atoms%alat2 = 0.0_gp
  atoms%alat3 = 0.0_gp
  if (lpsdbl) then
     read(lines(2),*) alat1d0,alat2d0,alat3d0
     read(lines(3),*) alat4d0,alat5d0,alat6d0
     if (alat2d0 /= 0.d0 .or. alat4d0 /= 0.d0 .or. alat5d0 /= 0.d0) then
        !if (iproc==0) 
        write(*,*) 'Only orthorombic boxes are possible.'
        stop 
     end if
     atoms%alat1 = real(alat1d0,gp)
     atoms%alat2 = real(alat3d0,gp)
     atoms%alat3 = real(alat6d0,gp)
  else
     read(lines(2),*) alat1,alat2,alat3
     read(lines(3),*) alat4,alat5,alat6
     if (alat2 /= 0. .or. alat4 /= 0. .or. alat5 /= 0.) then
        !if (iproc==0) 
           write(*,*) 'Only orthorombic boxes are possible.'
        !if (iproc==0) 
           write(*,*) ' but alat2, alat4 and alat5 = ', alat2, alat4, alat5
        stop 
     end if
     atoms%alat1 = real(alat1,gp)
     atoms%alat2 = real(alat3,gp)
     atoms%alat3 = real(alat6,gp)
  end if
  
  !Convert the values of the cell sizes in bohr
  if (atoms%units=='angstroem' .or. atoms%units=='angstroemd0') then
     ! if Angstroem convert to Bohr
     atoms%alat1 = atoms%alat1 / bohr2ang
     atoms%alat2 = atoms%alat2 / bohr2ang
     atoms%alat3 = atoms%alat3 / bohr2ang
  endif

  atoms%ntypes=0
  iat = 1
  do i = 4, nlines, 1
     write(line, "(a150)") adjustl(lines(i))
     if (line(1:1) /= '#' .and. line(1:1) /= '!' .and. len(trim(line)) /= 0) then
        write(extra, "(A)") "nothing"
        if (lpsdbl) then
           read(line,*, iostat = i_stat) rxd0,ryd0,rzd0,symbol,extra
           if (i_stat /= 0) read(line,*) rxd0,ryd0,rzd0,symbol
        else
           read(line,*, iostat = i_stat) rx,ry,rz,symbol,extra
           if (i_stat /= 0) read(line,*) rx,ry,rz,symbol
        end if
        call find_extra_info(line,extra)
        call parse_extra_info(iat,extra,atoms)

        tatonam=trim(symbol)

        if (lpsdbl) then
           rxyz(1,iat)=rxd0
           rxyz(2,iat)=ryd0
           rxyz(3,iat)=rzd0
        else
           rxyz(1,iat)=real(rx,gp)
           rxyz(2,iat)=real(ry,gp)
           rxyz(3,iat)=real(rz,gp)
        end if

        if (reduced) then !add treatment for reduced coordinates
           rxyz(1,iat)=modulo(rxyz(1,iat),1.0_gp)
           rxyz(2,iat)=modulo(rxyz(2,iat),1.0_gp)
           rxyz(3,iat)=modulo(rxyz(3,iat),1.0_gp)
        else if (atoms%geocode == 'P') then
           rxyz(1,iat)=modulo(rxyz(1,iat),atoms%alat1)
           rxyz(2,iat)=modulo(rxyz(2,iat),atoms%alat2)
           rxyz(3,iat)=modulo(rxyz(3,iat),atoms%alat3)
        else if (atoms%geocode == 'S') then
           rxyz(1,iat)=modulo(rxyz(1,iat),atoms%alat1)
           rxyz(3,iat)=modulo(rxyz(3,iat),atoms%alat3)
        end if

        do ityp=1,atoms%ntypes
           if (tatonam == atomnames(ityp)) then
              atoms%iatype(iat)=ityp
              goto 200
           endif
        enddo
        atoms%ntypes=atoms%ntypes+1
        if (atoms%ntypes > 100) stop 'more than 100 atomnames not permitted'
        atomnames(ityp)=tatonam
        atoms%iatype(iat)=atoms%ntypes
200     continue

        if (reduced) then
           rxyz(1,iat)=rxyz(1,iat)*atoms%alat1
           rxyz(2,iat)=rxyz(2,iat)*atoms%alat2
           rxyz(3,iat)=rxyz(3,iat)*atoms%alat3
        else if (atoms%units=='angstroem' .or. atoms%units=='angstroemd0') then
           ! if Angstroem convert to Bohr
           do j=1,3 
              rxyz(j,iat)=rxyz(j,iat) / bohr2ang
           enddo
        endif
        iat = iat + 1
     end if
  enddo

  if (atoms%geocode == 'S') then
     atoms%alat2 = 0.0_gp
  else if (atoms%geocode == 'F') then
     atoms%alat1 = 0.0_gp
     atoms%alat2 = 0.0_gp
     atoms%alat3 = 0.0_gp
  end if

  !now that ntypes is determined allocate atoms%atomnames and copy the values
  allocate(atoms%atomnames(atoms%ntypes+ndebug),stat=i_stat)
  call memocc(i_stat,atoms%atomnames,'atoms%atomnames',subname)
  atoms%atomnames(1:atoms%ntypes)=atomnames(1:atoms%ntypes)
END SUBROUTINE read_ascii_positions


!>Calculate the charge and the spin polarisation to be placed on a given atom
!!   RULE: natpol = c*1000 + sgn(c)*100 + s: charged and polarised atom (charge c, polarisation s)
subroutine charge_and_spol(natpol,nchrg,nspol)
  implicit none
  integer, intent(in) :: natpol
  integer, intent(out) :: nchrg,nspol
  !local variables
  integer :: nsgn

  nchrg=natpol/1000
  if (nchrg>=0) then
     nsgn=1
  else
     nsgn=-1
  end if

  nspol=natpol-1000*nchrg-nsgn*100

END SUBROUTINE charge_and_spol


!> Write an atomic file
subroutine write_atomic_file(filename,energy,rxyz,atoms,comment,forces)
  use module_base
  use module_types
  implicit none
  character(len=*), intent(in) :: filename,comment
  type(atoms_data), intent(in) :: atoms
  real(gp), intent(in) :: energy
  real(gp), dimension(3,atoms%nat), intent(in) :: rxyz
  real(gp), dimension(3,atoms%nat), intent(in), optional :: forces
  !local variables
  character(len = 15) :: arFile

  if (atoms%format == "xyz") then
     open(unit=9,file=trim(filename)//'.xyz')
     call wtxyz(9,energy,rxyz,atoms,comment)
     if (present(forces)) call wtxyz_forces(9,forces,atoms)
  else if (atoms%format == "ascii") then
     open(unit=9,file=trim(filename)//'.ascii')
     call wtascii(9,energy,rxyz,atoms,comment)
     if (present(forces)) call wtascii_forces(9,forces,atoms)
  else
     write(*,*) "Error, unknown file format."
     stop
  end if

  close(unit=9)

  ! Add to archive
  if (index(filename, "posout_") == 1 .or. index(filename, "posmd_") == 1) then
     write(arFile, "(A)") "posout.tar.bz2"
     if (index(filename, "posmd_") == 1) write(arFile, "(A)") "posmd.tar.bz2"
     call addToCompress(trim(arFile), len(trim(arFile)), &
          & trim(filename)//'.'//trim(atoms%format), &
          & len(trim(filename)//'.'//trim(atoms%format)))
  end if
END SUBROUTINE write_atomic_file


!>Write xyz atomic file.
subroutine wtxyz(iunit,energy,rxyz,atoms,comment)
  use module_base
  use module_types
  implicit none
  integer, intent(in) :: iunit
  character(len=*), intent(in) :: comment
  type(atoms_data), intent(in) :: atoms
  real(gp), intent(in) :: energy
  real(gp), dimension(3,atoms%nat), intent(in) :: rxyz
  !local variables
  character(len=20) :: symbol
  character(len=10) :: name
  character(len=11) :: units
  character(len=50) :: extra
  integer :: iat,j
  real(gp) :: xmax,ymax,zmax,factor

  xmax=0.0_gp
  ymax=0.0_gp
  zmax=0.0_gp

  do iat=1,atoms%nat
     xmax=max(rxyz(1,iat),xmax)
     ymax=max(rxyz(2,iat),ymax)
     zmax=max(rxyz(3,iat),zmax)
  enddo
  if (trim(atoms%units) == 'angstroem' .or. trim(atoms%units) == 'angstroemd0') then
     factor=bohr2ang
     units='angstroemd0'
  else
     factor=1.0_gp
     units='atomicd0'
  end if

  write(iunit,'(i6,2x,a,2x,1pe24.17,2x,a)') atoms%nat,trim(units),energy,comment

  if (atoms%geocode == 'P') then
     write(iunit,'(a,3(1x,1pe24.17))')'periodic',&
          atoms%alat1*factor,atoms%alat2*factor,atoms%alat3*factor
  else if (atoms%geocode == 'S') then
     write(iunit,'(a,3(1x,1pe24.17))')'surface',&
          atoms%alat1*factor,atoms%alat2*factor,atoms%alat3*factor
  else
     write(iunit,*)'free'
  end if
  do iat=1,atoms%nat
     name=trim(atoms%atomnames(atoms%iatype(iat)))
     if (name(3:3)=='_') then
        symbol=name(1:2)
     else if (name(2:2)=='_') then
        symbol=name(1:1)
     else
        symbol=name(1:min(len(name),5))
     end if

     call write_extra_info(extra,atoms%natpol(iat),atoms%ifrztyp(iat))

     write(iunit,'(a5,1x,3(1x,1pe24.17),2x,a50)')symbol,(rxyz(j,iat)*factor,j=1,3),extra
  enddo

END SUBROUTINE wtxyz

!> Add the forces in the position file for the xyz system
subroutine wtxyz_forces(iunit,fxyz,at)
  use module_base
  use module_types
  implicit none
  integer, intent(in) :: iunit
  type(atoms_data), intent(in) :: at
  real(gp), dimension(3,at%nat), intent(in) :: fxyz
  !local variables
  integer :: iat,j
  character(len=20) :: symbol
  character(len=10) :: name

  write(iunit,*)'forces'
  
  do iat=1,at%nat
     name=trim(at%atomnames(at%iatype(iat)))
     if (name(3:3)=='_') then
        symbol=name(1:2)
     else if (name(2:2)=='_') then
        symbol=name(1:1)
     else
        symbol=name(1:min(len(name),5))
     end if

     write(iunit,'(a5,1x,3(1x,1pe24.17))')symbol,(fxyz(j,iat),j=1,3)
  end do
  
end subroutine wtxyz_forces

!>Write ascii file (atomic position). 
subroutine wtascii(iunit,energy,rxyz,atoms,comment)
  use module_base
  use module_types
  implicit none
  integer, intent(in) :: iunit
  character(len=*), intent(in) :: comment
  type(atoms_data), intent(in) :: atoms
  real(gp), intent(in) :: energy
  real(gp), dimension(3,atoms%nat), intent(in) :: rxyz
  !local variables
  character(len=2) :: symbol
  character(len=50) :: extra
  character(len=10) :: name
  integer :: iat,j
  real(gp) :: xmax,ymax,zmax,factor

  xmax=0.0_gp
  ymax=0.0_gp
  zmax=0.0_gp

  do iat=1,atoms%nat
     xmax=max(rxyz(1,iat),xmax)
     ymax=max(rxyz(2,iat),ymax)
     zmax=max(rxyz(3,iat),zmax)
  enddo
  if (trim(atoms%units) == 'angstroem' .or. trim(atoms%units) == 'angstroemd0') then
     factor=bohr2ang
  else
     factor=1.0_gp
  end if

  write(iunit, "(A,A)") "# BigDFT file - ", trim(comment)
  write(iunit, "(3e24.17)") atoms%alat1*factor, 0.d0, atoms%alat2*factor
  write(iunit, "(3e24.17)") 0.d0,               0.d0, atoms%alat3*factor

  write(iunit, "(A,A)") "#keyword: ", trim(atoms%units)
  if (atoms%geocode == 'P') write(iunit, "(A)") "#keyword: periodic"
  if (atoms%geocode == 'S') write(iunit, "(A)") "#keyword: surface"
  if (atoms%geocode == 'F') write(iunit, "(A)") "#keyword: freeBC"
  if (energy /= 0.d0) then
     write(iunit, "(A,e24.17,A)") "#metaData: totalEnergy=", energy, "Ht"
  end if

  do iat=1,atoms%nat
     name=trim(atoms%atomnames(atoms%iatype(iat)))
     if (name(3:3)=='_') then
        symbol=name(1:2)
     else if (name(2:2)=='_') then
        symbol=name(1:1)
     else
        symbol=name(1:2)
     end if

     call write_extra_info(extra,atoms%natpol(iat),atoms%ifrztyp(iat))     

     write(iunit,'(3(1x,1pe24.17),2x,a2,2x,a50)') (rxyz(j,iat)*factor,j=1,3),symbol,extra
  end do


END SUBROUTINE wtascii

subroutine wtascii_forces(iunit,fxyz,at)
  use module_base
  use module_types
  implicit none
  integer, intent(in) :: iunit
  type(atoms_data), intent(in) :: at
  real(gp), dimension(3,at%nat), intent(in) :: fxyz
  !local variables
  integer :: iat,j
  character(len=1) :: endline
  
  if (at%nat ==0) return
  !write the first position
  iat=1
  if (at%nat==iat) then
     endline=']'
  else
     endline=char(92)
  end if

  write(iunit, "(A,3(1pe25.17,A),a)") "#metaData: forces=[",(fxyz(j,iat), ";",j=1,3),' '//endline
  !then the rest until the second-last
  do iat=2,at%nat
     if (at%nat==iat) then
        endline=']'
     else
        endline=char(92)
     end if
     write(iunit, "(A,3(1pe25.17,A),a)") "# ",(fxyz(j,iat), ";",j=1,3),' '//endline
  end do
end subroutine wtascii_forces

!>Write the extra info necessary for the output file
subroutine write_extra_info(extra,natpol,ifrztyp)
  use module_base
  implicit none 
  integer, intent(in) :: natpol,ifrztyp
  character(len=50), intent(out) :: extra
  !local variables
  character(len=4) :: frzchain
  integer :: ispol,ichg

  call charge_and_spol(natpol,ichg,ispol)

  call frozen_itof(ifrztyp,frzchain)
  
  !takes into account the blocked atoms and the input polarisation
  if (ispol == 0 .and. ichg == 0 ) then
     write(extra,'(2x,a4)')frzchain
  else if (ispol /= 0 .and. ichg == 0) then
     write(extra,'(i7,2x,a4)')ispol,frzchain
  else if (ichg /= 0) then
     write(extra,'(2(i7),2x,a4)')ispol,ichg,frzchain
  else
     write(extra,'(2x,a4)') ''
  end if
  
END SUBROUTINE write_extra_info


subroutine frozen_itof(ifrztyp,frzchain)
  implicit none
  integer, intent(in) :: ifrztyp
  character(len=4), intent(out) :: frzchain

  if (ifrztyp == 0) then
     frzchain='    '
  else if (ifrztyp == 1) then
     frzchain='   f'
  else if (ifrztyp == 2) then
     frzchain='  fy'
  else if (ifrztyp == 3) then
     frzchain=' fxz'
  end if
        
END SUBROUTINE frozen_itof


subroutine valid_frzchain(frzchain,go)
  implicit none
  character(len=*), intent(in) :: frzchain
  logical, intent(out) :: go

  go= trim(frzchain) == 'f' .or. &
       trim(frzchain) == 'fy' .or. &
       trim(frzchain) == 'fxz'
  
END SUBROUTINE valid_frzchain


subroutine frozen_ftoi(frzchain,ifrztyp)
  implicit none
  character(len=4), intent(in) :: frzchain
  integer, intent(out) :: ifrztyp

  if (trim(frzchain)=='') then
     ifrztyp = 0
  else if (trim(frzchain)=='f') then
     ifrztyp = 1
  else if (trim(frzchain)=='fy') then
     ifrztyp = 2
  else if (trim(frzchain)=='fxz') then
     ifrztyp = 3
  end if
        
END SUBROUTINE frozen_ftoi


!>Calculate the coefficient for moving atoms following the ifrztyp
subroutine frozen_alpha(ifrztyp,ixyz,alpha,alphai)
  use module_base
  implicit none
  integer, intent(in) :: ifrztyp,ixyz
  real(gp), intent(in) :: alpha
  real(gp), intent(out) :: alphai
  !local variables
  logical :: move_this_coordinate

  if (move_this_coordinate(ifrztyp,ixyz)) then
     alphai=alpha
  else
     alphai=0.0_gp
  end if
 
END SUBROUTINE frozen_alpha


!> Print all general parameters
subroutine print_general_parameters(nproc,input,atoms)
  use module_base
  use module_types
  use defs_basis
  use m_ab6_symmetry
  implicit none
  !Arguments
  integer, intent(in) :: nproc
  type(input_variables), intent(in) :: input
  type(atoms_data), intent(in) :: atoms

  integer :: nSym, ierr, ityp, iat, i, lg
  integer :: sym(3, 3, AB6_MAX_SYMMETRIES)
  integer :: symAfm(AB6_MAX_SYMMETRIES)
  real(gp) :: transNon(3, AB6_MAX_SYMMETRIES)
  real(gp) :: genAfm(3)
  character(len=15) :: spaceGroup
  integer :: spaceGroupId, pointGroupMagn
  integer, parameter :: maxLen = 50, width = 24
  character(len = width) :: at(maxLen), fixed(maxLen), add(maxLen)
  character(len = 11) :: potden
  character(len = 12) :: dos
  integer :: nthreads
!$ integer :: omp_get_max_threads

  ! Output for atoms and k-points
  write(*,'(1x,a,a,a)') '--- (file: posinp.', &
       & atoms%format, ') --------------------------------------- Input atomic system'
  write(*, "(A)")   "   Atomic system                  Fixed positions           Additional data"
  do i = 1, maxLen
     write(at(i), "(a)") " "
     write(fixed(i), "(a)") " "
     write(add(i), "(a)") " "
  end do
  write(fixed(1), '(a)') "No fixed atom"
  write(add(1), '(a)') "No symmetry for open BC"
  
  ! The atoms column
  write(at(1), '(a,a)')  "Bound. C.= ", atoms%geocode
  write(at(2), '(a,i5)') "N. types = ", atoms%ntypes
  write(at(3), '(a,i5)') "N. atoms = ", atoms%nat
  lg = 12
  i = 4
  write(at(i),'(a)' )    "Types    = "
  do ityp=1,atoms%ntypes - 1
     if (lg + 4 + len(trim(atoms%atomnames(ityp))) >= width) then
        i = i + 1
        lg = 12
        write(at(i),'(a)') "           "
     end if
     write(at(i)(lg:),'(3a)') "'", trim(atoms%atomnames(ityp)), "', "
     lg = lg + 4 + len(trim(atoms%atomnames(ityp)))
  enddo
  if (lg + 2 + len(trim(atoms%atomnames(ityp))) >= width) then
     i = i + 1
     lg = 12
     write(at(i),'(a)') "           "
  end if
  write(at(i)(lg:),'(3a)') "'", trim(atoms%atomnames(ityp)), "'"

  ! The fixed atom column
  i = 1
  do iat=1,atoms%nat
     if (atoms%ifrztyp(iat)/=0) then
        if (i > maxLen) exit
        write(fixed(i),'(a,i4,a,a,a,i3)') &
             "at.", iat,' (', &
             & trim(atoms%atomnames(atoms%iatype(iat))),&
             ') ',atoms%ifrztyp(iat)
        i = i + 1
     end if
  enddo
  if (i > maxLen) write(fixed(maxLen), '(a)') " (...)"

  ! The additional data column
  if (atoms%geocode /= 'F' .and. .not. input%disableSym) then
     call symmetry_get_matrices(atoms%symObj, nSym, sym, transNon, symAfm, ierr)
     call symmetry_get_group(atoms%symObj, spaceGroup, &
          & spaceGroupId, pointGroupMagn, genAfm, ierr)
     if (ierr == AB6_ERROR_SYM_NOT_PRIMITIVE) write(spaceGroup, "(A)") "not prim."
     write(add(1), '(a,i0)')       "N. sym.   = ", nSym
     write(add(2), '(a,a,a)')      "Sp. group = ", trim(spaceGroup)
  else if (atoms%geocode /= 'F' .and. input%disableSym) then
     write(add(1), '(a)')          "N. sym.   = disabled"
     write(add(2), '(a)')          "Sp. group = disabled"
  else
     write(add(1), '(a)')          "N. sym.   = free BC"
     write(add(2), '(a)')          "Sp. group = free BC"
  end if
  i = 3
  if (input%nvirt > 0) then
     write(add(i), '(a,i5,a)')     "Virt. orb.= ", input%nvirt, " orb."
     write(add(i + 1), '(a,i5,a)') "Plot dens.= ", abs(input%nplot), " orb."
  else
     write(add(i), '(a)')          "Virt. orb.= none"
     write(add(i + 1), '(a)')      "Plot dens.= none"
  end if
  i = i + 2
  if (input%nspin==4) then
     write(add(i),'(a)')           "Spin pol. = non-coll."
  else if (input%nspin==2) then
     write(add(i),'(a)')           "Spin pol. = collinear"
  else if (input%nspin==1) then
     write(add(i),'(a)')           "Spin pol. = no"
  end if

  ! Printing
  do i = 1, maxLen
     if (len(trim(at(i))) > 0 .or. len(trim(fixed(i))) > 0 .or. len(trim(add(i))) > 0) then
        write(*,"(1x,a,1x,a,1x,a,1x,a,1x,a)") at(i), "|", fixed(i), "|", add(i)
     end if
  end do

  if (atoms%geocode /= 'F') then
     write(*,'(1x,a)') '--- (file: input.kpt) ----------------------------------------------------- k-points'
     if (input%disableSym .and. input%nkpt > 1) then
        write(*, "(1x,A)") "WARNING: symmetries have been disabled, k points are not irreductible."
     end if
     write(*, "(1x,a)")    "       red. coordinates         weight       id        BZ coordinates"
     do i = 1, input%nkpt, 1
        write(*, "(1x,3f9.5,2x,f9.5,5x,I4,1x,3f9.5)") &
             & input%kpt(:, i) * (/ atoms%alat1, atoms%alat2, atoms%alat3 /) / two_pi, &
             & input%wkpt(i), i, input%kpt(:, i)
     end do
     if (input%nkptv > 0) then
        write(*, "(1x,a)")    " K points for band structure calculation"
        write(*, "(1x,a)")    "       red. coordinates         weight       id        BZ coordinates"
        do i = 1, input%nkptv, 1
           write(*, "(1x,3f9.5,2x,f9.5,5x,I4,1x,3f9.5)") &
                & input%kptv(:, i) * (/ atoms%alat1, atoms%alat2, atoms%alat3 /) / two_pi, &
                & 1.0d0 / real(size(input%kptv, 2), gp), i, input%kptv(:, i)
        end do
     end if
  end if

  ! Printing for mixing parameters.
  if (input%iscf /= SCF_KIND_DIRECT_MINIMIZATION) then
     if (input%iscf < 10) then
        write(potden, "(A)") "potential"
     else
        write(potden, "(A)") "density"
     end if
     write(*,'(1x,a)') '--- (file: input.mix) ------------------------------------------------------- Mixing'
     write(*,"(1x,A12,A12,1x,A1,1x,A12,I12,1x,A1,1x,A11,F10.2)") &
          & "     Target=", potden,        "|", &
          & " Add. bands=", input%norbsempty, "|", &
          & "    Coeff.=", input%alphamix
     write(*,"(1x,A12,I12,1x,A1,1x,A12,1pe12.2,1x,A1,1x,A11,0pe10.2)") &
          & "     Scheme=", modulo(input%iscf, 10), "|", &
          & "Elec. temp.=", input%Tel,              "|", &
          & "      DIIS=", input%alphadiis
     write(*,"(1x,A12,I12,1x,A1,1x,A12,A12,1x,A1)") &
          & "  Max iter.=", input%itrpmax,    "|", &
          & "Occ. scheme=", smearing_names(input%occopt), "|"
     if (input%verbosity > 2) then
        write(dos, "(A)") "dos.gnuplot"
     else
        write(dos, "(A)") "no verb. < 3"
     end if
     write(*,"(1x,A12,1pe12.2,1x,A1,1x,2A12,1x,A1)") &
          & "   Rp norm.=", input%rpnrm_cv,    "|", " output DOS=", dos, "|"
  end if

  if (input%ncount_cluster_x > 0) then
     write(*,'(1x,a)') '--- (file: input.geopt) ------------------------------------- Geopt Input Parameters'
     write(*, "(A)")   "       Generic param.              Geo. optim.                MD param."

     write(*, "(1x,a,i7,1x,a,1x,a,1pe7.1,1x,a,1x,a,i7)") &
          & "      Max. steps=", input%ncount_cluster_x, "|", &
          & "Fluct. in forces=", input%frac_fluct,       "|", &
          & "          ionmov=", input%ionmov
     write(*, "(1x,a,a7,1x,a,1x,a,1pe7.1,1x,a,1x,a,0pf7.0)") &
          & "       algorithm=", input%geopt_approach, "|", &
          & "  Max. in forces=", input%forcemax,       "|", &
          & "           dtion=", input%dtion
     if (trim(input%geopt_approach) /= "DIIS") then
        write(*, "(1x,a,1pe7.1,1x,a,1x,a,1pe7.1,1x,a)", advance="no") &
             & "random at.displ.=", input%randdis, "|", &
             & "  steep. descent=", input%betax,   "|"
     else
        write(*, "(1x,a,1pe7.1,1x,a,1x,a,1pe7.1,2x,a,1I2,1x,a)", advance="no") &
             & "random at.displ.=", input%randdis,           "|", &
             & "step=", input%betax, "history=", input%history, "|"
     end if
     if (input%ionmov > 7) then
        write(*, "(1x,a,1f5.0,1x,a,1f5.0)") &
             & "start T=", input%mditemp, "stop T=", input%mdftemp
     else
        write(*,*)
     end if
     
     if (input%ionmov == 8) then
        write(*,'(1x,a,f15.5)') "TODO: pretty printing!", input%noseinert
     else if (input%ionmov == 9) then
        write(*,*) "TODO: pretty printing!", input%friction
        write(*,*) "TODO: pretty printing!", input%mdwall
     else if (input%ionmov == 13) then
        write(*,*) "TODO: pretty printing!", input%nnos
        write(*,*) "TODO: pretty printing!", input%qmass
        write(*,*) "TODO: pretty printing!", input%bmass, input%vmass
     end if
  end if

  write(*,*)
  ! Numbers of MPI processes and OpenMP threads
  write(*,'(1x,a,1x,i0)') 'Number of MPI processes',nproc
  nthreads = 0
!$  nthreads=omp_get_max_threads()
  if (nthreads == 0) then
      write(*,'(1x,a)') 'MPI process does not use OpenMP'
  else
      write(*,'(1x,a,1x,i0)') 'Number of maximal OpenMP threads per MPI process',nthreads
  end if

END SUBROUTINE print_general_parameters


!> Print all dft input parameters
subroutine print_dft_parameters(in,atoms)
  use module_types
  implicit none
  type(input_variables), intent(in) :: in
  type(atoms_data), intent(in) :: atoms

  write(*,'(1x,a)')&
       '--- (file: input.dft) --------------------------------------------- Input Parameters'
  write(*,'(1x,a)')&
       '    System Choice       Resolution Radii        SCF Iteration      Finite Size Corr.'
  write(*,'(1x,a,f7.3,1x,a,f5.2,1x,a,1pe8.1,1x,a,l4)')&
       '  Max. hgrid=',in%hx,   '|  Coarse Wfs.=',in%crmult,'| Wavefns Conv.=',in%gnrm_cv,&
       '| Calculate=',(in%rbuf > 0.0_gp)
  write(*,'(1x,a,i7,1x,a,f5.2,1x,a,i5,a,i2,1x,a,f4.1)')&
       '       XC id=',in%ixc,     '|    Fine Wfs.=',in%frmult,'| Max. N. Iter.=',in%itermax,&
       'x',in%nrepmax,'| Extension=',in%rbuf
  write(*,'(1x,a,i7,1x,a,1x,a,i8,1x,a,i4)')&
       'total charge=',in%ncharge, '|                   ','| CG Prec.Steps=',in%ncong,&
       '|  CG Steps=',in%ncongt
  write(*,'(1x,a,1pe7.1,1x,a,1x,a,i8)')&
       ' elec. field=',sqrt(sum(in%elecfield(:)**2)),'|                   ','| DIIS Hist. N.=',in%idsx
  if (in%nspin>=2) then
     write(*,'(1x,a,i7,1x,a)')&
          'Polarisation=',in%mpol, '|'
  end if
  if (atoms%geocode /= 'F') then
     write(*,'(1x,a,1x,a,3(1x,1pe12.5))')&
          '  Geom. Code=    '//atoms%geocode//'   |',&
          '  Box Sizes (Bohr) =',atoms%alat1,atoms%alat2,atoms%alat3

  end if
  write(*, "(1x,A19,I5,A,1x,A1,1x,A19,I6,A)") &
       & "Input wf. policy=", in%inputPsiId, " (" // input_psi_names(in%inputPsiId) // ")", "|", &
       & "Output wf. policy=", in%output_wf_format, " (" // wf_format_names(in%output_wf_format) // ")"
  write(*, "(1x,A19,I5,A,1x,A1,1x,A19,I6,A)") &
       & "Output grid policy=", in%output_grid, "   (" // output_grid_names(in%output_grid) // ")", "|", &
       & "Output grid format=", in%output_grid_format, "         (" // output_grid_format_names(in%output_grid_format) // ")"
END SUBROUTINE print_dft_parameters


!>Routine for moving atomic positions, takes into account the 
!!   frozen atoms and the size of the cell
!!   synopsis: rxyz=txyz+alpha*sxyz
!!   all the shift are inserted into the box if there are periodic directions
!!   if the atom are frozen they are not moved
subroutine atomic_axpy(atoms,txyz,alpha,sxyz,rxyz)
  use module_base
  use module_types
  implicit none
  real(gp), intent(in) :: alpha
  type(atoms_data), intent(in) :: atoms
  real(gp), dimension(3,atoms%nat), intent(in) :: txyz,sxyz
  real(gp), dimension(3,atoms%nat), intent(inout) :: rxyz
  !local variables
  integer :: iat
  real(gp) :: alphax,alphay,alphaz

  do iat=1,atoms%nat
     !adjust the moving of the atoms following the frozen direction
     call frozen_alpha(atoms%ifrztyp(iat),1,alpha,alphax)
     call frozen_alpha(atoms%ifrztyp(iat),2,alpha,alphay)
     call frozen_alpha(atoms%ifrztyp(iat),3,alpha,alphaz)

     if (atoms%geocode == 'P') then
        rxyz(1,iat)=modulo(txyz(1,iat)+alphax*sxyz(1,iat),atoms%alat1)
        rxyz(2,iat)=modulo(txyz(2,iat)+alphay*sxyz(2,iat),atoms%alat2)
        rxyz(3,iat)=modulo(txyz(3,iat)+alphaz*sxyz(3,iat),atoms%alat3)
     else if (atoms%geocode == 'S') then
        rxyz(1,iat)=modulo(txyz(1,iat)+alphax*sxyz(1,iat),atoms%alat1)
        rxyz(2,iat)=txyz(2,iat)+alphay*sxyz(2,iat)
        rxyz(3,iat)=modulo(txyz(3,iat)+alphaz*sxyz(3,iat),atoms%alat3)
     else
        rxyz(1,iat)=txyz(1,iat)+alphax*sxyz(1,iat)
        rxyz(2,iat)=txyz(2,iat)+alphay*sxyz(2,iat)
        rxyz(3,iat)=txyz(3,iat)+alphaz*sxyz(3,iat)
     end if
  end do

END SUBROUTINE atomic_axpy


!>Routine for moving atomic positions, takes into account the 
!!   frozen atoms and the size of the cell
!!   synopsis: fxyz=txyz+alpha*sxyz
!!   update the forces taking into account the frozen atoms
!!   do not apply the modulo operation on forces 
subroutine atomic_axpy_forces(atoms,txyz,alpha,sxyz,fxyz)
  use module_base
  use module_types
  implicit none
  real(gp), intent(in) :: alpha
  type(atoms_data), intent(in) :: atoms
  real(gp), dimension(3,atoms%nat), intent(in) :: txyz,sxyz
  real(gp), dimension(3,atoms%nat), intent(inout) :: fxyz
  !local variables
  integer :: iat
  real(gp) :: alphax,alphay,alphaz
  
  do iat=1,atoms%nat
     !adjust the moving of the forces following the frozen direction
     call frozen_alpha(atoms%ifrztyp(iat),1,alpha,alphax)
     call frozen_alpha(atoms%ifrztyp(iat),2,alpha,alphay)
     call frozen_alpha(atoms%ifrztyp(iat),3,alpha,alphaz)

     fxyz(1,iat)=txyz(1,iat)+alphax*sxyz(1,iat)
     fxyz(2,iat)=txyz(2,iat)+alphay*sxyz(2,iat)
     fxyz(3,iat)=txyz(3,iat)+alphaz*sxyz(3,iat)
  end do
  
END SUBROUTINE atomic_axpy_forces


!>Calculate the scalar product between atomic positions by considering
!!   only non-blocked atoms
subroutine atomic_dot(atoms,x,y,scpr)
  use module_base
  use module_types
  implicit none
  type(atoms_data), intent(in) :: atoms
  real(gp), dimension(3,atoms%nat), intent(in) :: x,y
  real(gp), intent(out) :: scpr
  !local variables
  integer :: iat
  real(gp) :: scpr1,scpr2,scpr3
  real(gp) :: alphax,alphay,alphaz

  scpr=0.0_gp

  do iat=1,atoms%nat
     call frozen_alpha(atoms%ifrztyp(iat),1,1.0_gp,alphax)
     call frozen_alpha(atoms%ifrztyp(iat),2,1.0_gp,alphay)
     call frozen_alpha(atoms%ifrztyp(iat),3,1.0_gp,alphaz)
     scpr1=alphax*x(1,iat)*y(1,iat)
     scpr2=alphay*x(2,iat)*y(2,iat)
     scpr3=alphaz*x(3,iat)*y(3,iat)
     scpr=scpr+scpr1+scpr2+scpr3
  end do
  
END SUBROUTINE atomic_dot


!>z=alpha*A*x + beta* y
subroutine atomic_gemv(atoms,m,alpha,A,x,beta,y,z)
  use module_base
  use module_types
  implicit none
  integer, intent(in) :: m
  real(gp), intent(in) :: alpha,beta
  type(atoms_data), intent(in) :: atoms
  real(gp), dimension(3,atoms%nat), intent(in) :: x
  real(gp), dimension(m), intent(in) :: y
  real(gp), dimension(m,3,atoms%nat), intent(in) :: A
  real(gp), dimension(m), intent(out) :: z
  !local variables
  integer :: iat,i,j
  real(gp) :: mv,alphai
  
  do i=1,m
     mv=0.0_gp
     do iat=1,atoms%nat
        do j=1,3
           call frozen_alpha(atoms%ifrztyp(iat),j,A(i,j,iat),alphai)
           mv=mv+alphai*x(j,iat)
        end do
     end do
     z(i)=alpha*mv+beta*y(i)
  end do

END SUBROUTINE atomic_gemv


!>  The function which controls all the moving positions
function move_this_coordinate(ifrztyp,ixyz)
  use module_base
  implicit none
  integer, intent(in) :: ixyz,ifrztyp
  logical :: move_this_coordinate
  
  move_this_coordinate= &
       ifrztyp == 0 .or. &
       (ifrztyp == 2 .and. ixyz /=2) .or. &
       (ifrztyp == 3 .and. ixyz ==2)
       
END FUNCTION move_this_coordinate


!> rxyz=txyz+alpha*sxyz
subroutine atomic_coordinate_axpy(atoms,ixyz,iat,t,alphas,r)
  use module_base
  use module_types
  implicit none
  integer, intent(in) :: ixyz,iat
  real(gp), intent(in) :: t,alphas
  type(atoms_data), intent(in) :: atoms
  real(gp), intent(out) :: r
  !local variables
  logical :: periodize
  real(gp) :: alat,alphai

  if (ixyz == 1) then
     alat=atoms%alat1
  else if (ixyz == 2) then
     alat=atoms%alat2
  else if (ixyz == 3) then
     alat=atoms%alat3
  else
     alat = -1
     write(0,*) "Internal error"
     stop
  end if
  
  periodize= atoms%geocode == 'P' .or. &
       (atoms%geocode == 'S' .and. ixyz /= 2)

  call frozen_alpha(atoms%ifrztyp(iat),ixyz,alphas,alphai)

  if (periodize) then
     r=modulo(t+alphai,alat)
  else
     r=t+alphai
  end if

END SUBROUTINE atomic_coordinate_axpy


subroutine init_material_acceleration(iproc,iacceleration,GPU)
  use module_base
  use module_types
  implicit none
  integer, intent(in):: iacceleration,iproc
  type(GPU_pointers), intent(out) :: GPU
  !local variables
  integer :: iconv,iblas,initerror,ierror,useGPU,mproc,ierr,nproc_node

  if (iacceleration == 1) then
     call MPI_COMM_SIZE(MPI_COMM_WORLD,mproc,ierr)
     !initialize the id_proc per node
     call processor_id_per_node(iproc,mproc,GPU%id_proc,nproc_node)
     call sg_init(GPUshare,useGPU,iproc,nproc_node,initerror)
     if (useGPU == 1) then
        iconv = 1
        iblas = 1
     else
        iconv = 0
        iblas = 0
     end if
     if (initerror == 1) then
        write(*,'(1x,a)')'**** ERROR: S_GPU library init failed, aborting...'
        call MPI_ABORT(MPI_COMM_WORLD,initerror,ierror)
     end if

     if (iconv == 1) then
        !change the value of the GPU convolution flag defined in the module_base
        GPUconv=.true.
     end if
     if (iblas == 1) then
        !change the value of the GPU convolution flag defined in the module_base
        GPUblas=.true.
     end if
     if (iproc == 0) then
        write(*,'(1x,a)') 'CUDA support activated (iproc=0)'
     end if
  else if (iacceleration == 2) then
     ! OpenCL convolutions are activated
     ! use CUBLAS for the linear algebra for the moment
     if (.not. OCLconv) then
        call MPI_COMM_SIZE(MPI_COMM_WORLD,mproc,ierr)
        !initialize the id_proc per node
        call processor_id_per_node(iproc,mproc,GPU%id_proc,nproc_node)
        call init_acceleration_OCL(GPU)
        if (iproc == 0) then
           write(*,'(1x,a)') 'OpenCL support activated (iproc=0)'
        end if
        OCLconv=.true.
     end if
  else
     if (iproc == 0) then
        write(*,'(1x,a)') 'No material acceleration (iproc=0)'
     end if
  end if
  if (iproc == 0) write(*,*)

END SUBROUTINE init_material_acceleration


subroutine release_material_acceleration(GPU)
  use module_base
  use module_types
  implicit none
  type(GPU_pointers), intent(out) :: GPU
  
  if (GPUconv) then
     call sg_end()
  end if

  if (OCLconv) then
     call release_acceleration_OCL(GPU)
     OCLconv=.false.
  end if

END SUBROUTINE release_material_acceleration


!> Give the number of MPI processes per node (nproc_node) and before iproc (iproc_node)
subroutine processor_id_per_node(iproc,nproc,iproc_node,nproc_node)
  use module_base
  implicit none
  integer, intent(in) :: iproc,nproc
  integer, intent(out) :: iproc_node,nproc_node
  !local variables
  character(len=*), parameter :: subname='processor_id_per_node'
  integer :: ierr,namelen,i_stat,i_all,jproc
  character(len=MPI_MAX_PROCESSOR_NAME), dimension(:), allocatable :: nodename

  if (nproc == 1) then
     iproc_node=0
     nproc_node=1
  else
     allocate(nodename(0:nproc-1+ndebug),stat=i_stat)
     call memocc(i_stat,nodename,'nodename',subname)
     
     !initalise nodenames
     do jproc=0,nproc-1
        nodename(jproc)=repeat(' ',MPI_MAX_PROCESSOR_NAME)
     end do

     call MPI_GET_PROCESSOR_NAME(nodename(iproc),namelen,ierr)

     !gather the result between all the process
     call MPI_ALLGATHER(nodename(iproc),MPI_MAX_PROCESSOR_NAME,MPI_CHARACTER,&
          nodename(0),MPI_MAX_PROCESSOR_NAME,MPI_CHARACTER,&
          MPI_COMM_WORLD,ierr)

     !found the processors which belong to the same node
     !before the processor iproc
     iproc_node=0
     do jproc=0,iproc-1
        if (trim(nodename(jproc)) == trim(nodename(iproc))) then
           iproc_node=iproc_node+1
        end if
     end do
     nproc_node=iproc_node
     do jproc=iproc,nproc-1
        if (trim(nodename(jproc)) == trim(nodename(iproc))) then
           nproc_node=nproc_node+1
        end if
     end do
     
     i_all=-product(shape(nodename))*kind(nodename)
     deallocate(nodename,stat=i_stat)
     call memocc(i_stat,i_all,'nodename',subname)
  end if
END SUBROUTINE processor_id_per_node


!> initialize_atomic_file
!! @author
!! Written by Laurent K Beland 2011 UdeM
!! this routine does the same operations as
!! read_atomic_file but uses inputs from memory
!! as input positions instead of inputs from file
!! Useful for QM/MM implementation of BigDFT-ART
subroutine initialize_atomic_file(iproc,atoms,rxyz)
  use module_base
  use module_types
  use module_interfaces, except_this_one => initialize_atomic_file
  use m_ab6_symmetry
  implicit none
  integer, intent(in) :: iproc
  type(atoms_data), intent(inout) :: atoms
  real(gp), dimension(:,:), pointer :: rxyz
  !local variables
  character(len=*), parameter :: subname='initialize_atomic_file'
  integer :: i_stat
  integer :: iat,i

  allocate(atoms%amu(atoms%nat+ndebug),stat=i_stat)
  call memocc(i_stat,atoms%amu,'atoms%amu',subname)

  if (atoms%geocode=='S') then 
        atoms%alat2=0.0_gp
  else if (atoms%geocode=='F') then !otherwise free bc    
        atoms%alat1=0.0_gp
        atoms%alat2=0.0_gp
        atoms%alat3=0.0_gp
  else
        atoms%alat1=0.0_gp
        atoms%alat2=0.0_gp
        atoms%alat3=0.0_gp
  end if

  !reduced coordinates are possible only with periodic units
  if (atoms%units == 'reduced' .and. atoms%geocode == 'F') then
     if (iproc==0) write(*,'(1x,a)')&
          'ERROR: Reduced coordinates are not allowed with isolated BC'
  end if

   !convert the values of the cell sizes in bohr
  if (atoms%units=='angstroem' .or. atoms%units=='angstroemd0') then
     ! if Angstroem convert to Bohr
     atoms%alat1=atoms%alat1/bohr2ang
     atoms%alat2=atoms%alat2/bohr2ang
     atoms%alat3=atoms%alat3/bohr2ang
  else if (atoms%units == 'reduced') then
     !assume that for reduced coordinates cell size is in bohr
     atoms%alat1=real(atoms%alat1,gp)
     atoms%alat2=real(atoms%alat2,gp)
     atoms%alat3=real(atoms%alat3,gp)
  else
     write(*,*) 'length units in input file unrecognized'
     write(*,*) 'recognized units are angstroem or atomic = bohr'
     stop 
  endif
  
  do iat=1,atoms%nat
     !xyz input file, allow extra information
     
     if (atoms%units == 'reduced') then !add treatment for reduced coordinates
        rxyz(1,iat)=modulo(rxyz(1,iat),1.0_gp)
        if (atoms%geocode == 'P') rxyz(2,iat)=modulo(rxyz(2,iat),1.0_gp)
        rxyz(3,iat)=modulo(rxyz(3,iat),1.0_gp)
     else if (atoms%geocode == 'P') then
        rxyz(1,iat)=modulo(rxyz(1,iat),atoms%alat1)
        rxyz(2,iat)=modulo(rxyz(2,iat),atoms%alat2)
        rxyz(3,iat)=modulo(rxyz(3,iat),atoms%alat3)
     else if (atoms%geocode == 'S') then
        rxyz(1,iat)=modulo(rxyz(1,iat),atoms%alat1)
        rxyz(3,iat)=modulo(rxyz(3,iat),atoms%alat3)
     end if
 
     if (atoms%units=='angstroem' .or. atoms%units=='angstroemd0') then
        ! if Angstroem convert to Bohr
        do i=1,3 
           rxyz(i,iat)=rxyz(i,iat)/bohr2ang
        enddo
     else if (atoms%units == 'reduced') then 
        rxyz(1,iat)=rxyz(1,iat)*atoms%alat1
        if (atoms%geocode == 'P') rxyz(2,iat)=rxyz(2,iat)*atoms%alat2
        rxyz(3,iat)=rxyz(3,iat)*atoms%alat3
     endif
  enddo

  !control atom positions
  call check_atoms_positions(iproc,atoms,rxyz)

  ! We delay the calculation of the symmetries.
  atoms%symObj = -1

END SUBROUTINE initialize_atomic_file<|MERGE_RESOLUTION|>--- conflicted
+++ resolved
@@ -1536,10 +1536,8 @@
        & "Orthogonalisation (0=Cholesky,1=GS/Chol,2=Loewdin)", inputs%orthpar%methOrtho)
   call input_var("rho_commun", "DBL", "Density communication scheme", inputs%rho_commun)
 
-<<<<<<< HEAD
   call input_var("linear", 'OFF', "Linear Input Guess approach",inputs%linear)
   
-=======
   !verbosity of the output
   call input_var("verbosity", 2,(/0,1,2,3/), &
      & "verbosity of the output 0=low, 2=high",inputs%verbosity)
@@ -1552,7 +1550,6 @@
      call memocc_set_state(0)
   end if
 
->>>>>>> 09fa458d
   call input_free()
     
 
