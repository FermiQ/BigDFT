!!> @file
!!  Routines to read and print input variables
!! @author
!!    Copyright (C) 2007-2013 BigDFT group 
!!    This file is distributed under the terms of the
!!    GNU General Public License, see ~/COPYING file
!!    or http://www.gnu.org/copyleft/gpl.txt .
!!    For the list of contributors, see ~/AUTHORS 


!> Do all initialisation for all different files of BigDFT. 
!! Set default values if not any.
!! Initialize memocc
!! @todo
!!   Should be better for debug purpose to read input.perf before
subroutine bigdft_set_input(radical,posinp,in,atoms)
  use module_base
  use module_types
  use module_interfaces, except_this_one => bigdft_set_input
  use module_input_keys
  use yaml_output
  use dictionaries, only: dictionary
  implicit none

  !Arguments
  character(len=*),intent(in) :: posinp
  character(len=*),intent(in) :: radical
  type(input_variables), intent(inout) :: in
  type(atoms_data), intent(out) :: atoms

  character(len=*), parameter :: subname='bigdft_set_input'
  type(dictionary), pointer :: dict
!!$  logical :: exist_list

  atoms=atoms_null()
  ! Read atomic file
  call read_atomic_file(trim(posinp),bigdft_mpi%iproc,atoms%astruct)

  ! initialize mpi environment (this shouldn't be done twice)
!  call mpi_environment_set(bigdft_mpi,iproc,nproc,MPI_COMM_WORLD,nproc)
  dict => read_input_dict_from_files(trim(radical), bigdft_mpi)

  call standard_inputfile_names(in,trim(radical))
  call inputs_from_dict(in, atoms, dict, .true.)
  call dict_free(dict)

  ! Generate the description of input variables.
  if (bigdft_mpi%iproc == 0) then
     call input_keys_dump_def(trim(in%writing_directory) // "/input_help.yaml")
  end if

  ! Read associated pseudo files.
  call init_atomic_values((bigdft_mpi%iproc == 0), atoms, in%ixc)
  call read_atomic_variables(atoms, trim(in%file_igpop),in%nspin)

  ! Start the signaling loop in a thread if necessary.
  if (in%signaling .and. bigdft_mpi%iproc == 0) then
     call bigdft_signals_init(in%gmainloop, 2, in%domain, len(trim(in%domain)))
     call bigdft_signals_start(in%gmainloop, in%signalTimeout)
  end if

  if (bigdft_mpi%iproc == 0) then
     call print_general_parameters(in,atoms)
     !call write_input_parameters(inputs,atoms)
  end if

  !if other steps are supposed to be done leave the last_run to minus one
  !otherwise put it to one
  if (in%last_run == -1 .and. in%ncount_cluster_x <=1 .or. in%ncount_cluster_x <= 1) then
     in%last_run = 1
  end if

END SUBROUTINE bigdft_set_input

!> De-allocate the variable of type input_variables
subroutine bigdft_free_input(in)
  use module_base
  use module_types
  use yaml_output
  type(input_variables), intent(inout) :: in
  
  call free_input_variables(in)
  call f_lib_finalize()
  !free all yaml_streams active
  call yaml_close_all_streams()

end subroutine bigdft_free_input


!> Read the options in the command line using get_command statement
subroutine command_line_information(mpi_groupsize,posinp_file,run_id,ierr)
  use module_types
  implicit none
  integer, intent(out) :: mpi_groupsize
  character(len=*), intent(out) :: posinp_file !< file for list of radicals
  character(len=*), intent(out) :: run_id !< file for radical name
  integer, intent(out) :: ierr !< error code
  !local variables
  integer :: ncommands,icommands
  character(len=256) :: command

  ierr=BIGDFT_SUCCESS
  posinp_file=repeat(' ',len(posinp_file))
  run_id=repeat(' ',len(run_id))
  !traditional scheme
  !if (ncommands == 0) then
     run_id='input'
  !end if

  mpi_groupsize=0
  
  !first see how many arguments are present
  ncommands=COMMAND_ARGUMENT_COUNT()

  do icommands=1,ncommands
     command=repeat(' ',len(command))
     call get_command_argument(icommands,value=command,status=ierr)
     if (ierr /= 0) return
     !print *,'test',ncommands,icommands,command
     call find_command()
     if (ierr /= 0) return
  end do



contains

  subroutine find_command()
    implicit none
    integer :: ipos
    integer, external :: bigdft_error_ret

    if (index(command,'--taskgroup-size=') > 0) then
       if (mpi_groupsize /= 0) then
          ierr=bigdft_error_ret(BIGDFT_INVALID,'taskgroup size specified twice')
       end if
       ipos=index(command,'=')
       read(command(ipos+1:len(command)),*)mpi_groupsize
    else if (index(command,'--run-id=') > 0) then
       if (len_trim(run_id) > 0) then
          ierr=bigdft_error_ret(BIGDFT_INVALID,'run_id specified twice')
       end if
       ipos=index(command,'=')
       read(command(ipos+1:len(command)),*)run_id
    else if (index(command,'--runs-file=') > 0) then
       if (len_trim(posinp_file) > 0 .or. len_trim(run_id) >0) then
          ierr=bigdft_error_ret(BIGDFT_INVALID,'posinp_file specified twice or run_id already known')
       end if
       ipos=index(command,'=')
       read(command(ipos+1:len(command)),*)posinp_file
    else if (index(command,'--') > 0 .and. icommands==1) then
       !help screen
       call help_screen()
       stop
    else if (icommands==1) then
       read(command,*,iostat=ierr)run_id
    else
       call help_screen()
       stop
    end if
  end subroutine find_command

  subroutine help_screen()
    write(*,*)' Usage of the command line instruction'
    write(*,*)' --taskgroup-size=<mpi_groupsize>'
    write(*,*)' --runs-file=<list_posinp filename>'
    write(*,*)' --run-id=<name of the run>: it can be also specified as unique argument'
    write(*,*)' --help : prints this help screen'
  end subroutine help_screen


end subroutine command_line_information


!> Set and check the input file
subroutine set_inputfile(filename, radical, ext)
  implicit none
  character(len = 100), intent(out) :: filename
  character(len = *), intent(in) :: radical, ext
  
  logical :: exists

  write(filename, "(A)") ""
  if (trim(radical) == "") then
     write(filename, "(A,A,A)") "input", ".", trim(ext)
  else
     write(filename, "(A,A,A)") trim(radical), ".", trim(ext)
  end if

  inquire(file=trim(filename),exist=exists)
  if (.not. exists .and. (trim(radical) /= "input" .and. trim(radical) /= "")) &
       & write(filename, "(A,A,A)") "default", ".", trim(ext)
end subroutine set_inputfile


!> Define the name of the input files
subroutine standard_inputfile_names(in, radical)
  use module_types
  use module_base
  use yaml_output
  implicit none
  type(input_variables), intent(inout) :: in
  character(len = *), intent(in) :: radical

  !set prefix name of the run (as input by defaut for input.dft)
  in%run_name=repeat(' ',len(in%run_name))
  if (trim(radical) /= 'input') in%run_name=trim(radical)

  call set_inputfile(in%file_occnum, radical, "occ")
  call set_inputfile(in%file_igpop, radical,  "occup")
  call set_inputfile(in%file_lin, radical,    "lin")
  call set_inputfile(in%file_frag, radical,   "frag")

  if (trim(radical) == "input") then
     in%dir_output="data" // trim(bigdft_run_id_toa())
  else
     in%dir_output="data-"//trim(radical)!//trim(bigdft_run_id_toa())
  end if

  in%files = INPUTS_NONE
END SUBROUTINE standard_inputfile_names

function read_input_dict_from_files(radical, mpi_env) result(dict)
  use dictionaries
  use wrapper_MPI
  use module_input_keys
  use module_interfaces, only: merge_input_file_to_dict
  use input_old_text_format
  implicit none
  character(len = *), intent(in) :: radical
  type(mpi_environment), intent(in) :: mpi_env

  integer :: ierr
  type(dictionary), pointer :: dict
  logical :: exists_default, exists_user
  character(len = max_field_length) :: fname
  character(len = 100) :: f0

  ! Handle error with master proc only.
  if (mpi_env%iproc > 0) call f_err_set_callback(f_err_ignore)
  
  nullify(dict)
  ! We try first default.yaml
  inquire(file = "default.yaml", exist = exists_default)
  if (exists_default) call merge_input_file_to_dict(dict, "default.yaml", mpi_env)

  ! We try then radical.yaml
  if (len_trim(radical) == 0) then
     fname = "input.yaml"
  else
     fname(1:max_field_length) = trim(radical) // ".yaml"
  end if
  inquire(file = trim(fname), exist = exists_user)
  if (exists_user) call merge_input_file_to_dict(dict, trim(fname), mpi_env)

  ! We fallback on the old text format
  if (.not.exists_default .and. .not. exists_user) then
     ! Parse all files.
     call dict_init(dict)
     call set_inputfile(f0, radical, PERF_VARIABLES)
     call read_perf_from_text_format(mpi_env%iproc,dict//PERF_VARIABLES, trim(f0))
     call set_inputfile(f0, radical, DFT_VARIABLES)
     call read_dft_from_text_format(mpi_env%iproc,dict//DFT_VARIABLES, trim(f0))
     call set_inputfile(f0, radical, KPT_VARIABLES)
     call read_kpt_from_text_format(mpi_env%iproc,dict//KPT_VARIABLES, trim(f0))
     call set_inputfile(f0, radical, GEOPT_VARIABLES)
     call read_geopt_from_text_format(mpi_env%iproc,dict//GEOPT_VARIABLES, trim(f0))
     call set_inputfile(f0, radical, MIX_VARIABLES)
     call read_mix_from_text_format(mpi_env%iproc,dict//MIX_VARIABLES, trim(f0))
     call set_inputfile(f0, radical, SIC_VARIABLES)
     call read_sic_from_text_format(mpi_env%iproc,dict//SIC_VARIABLES, trim(f0))
     call set_inputfile(f0, radical, TDDFT_VARIABLES)
     call read_tddft_from_text_format(mpi_env%iproc,dict//TDDFT_VARIABLES, trim(f0))
  else
     ! We add an overloading input.perf (for automatic test purposes).
     ! This will be changed in far future when only YAML input will be allowed.
     call set_inputfile(f0, radical, PERF_VARIABLES)
     call read_perf_from_text_format(mpi_env%iproc,dict//PERF_VARIABLES, trim(f0))
  end if

  if (mpi_env%iproc > 0) call f_err_severe_restore()

  ! We put a barrier here to be sure that non master proc will be stop
  ! by any issue on the master proc.
  call mpi_barrier(mpi_env%mpi_comm, ierr)
end function read_input_dict_from_files

!> Check the directory of data (create if not present)
subroutine check_for_data_writing_directory(iproc,in)
  use module_base
  use module_types
  use yaml_output
  implicit none
  integer, intent(in) :: iproc
  type(input_variables), intent(inout) :: in
  !local variables
  logical :: shouldwrite

  if (iproc==0) call yaml_comment('|',hfill='-')

  !initialize directory name
  shouldwrite=.false.

  shouldwrite=shouldwrite .or. &
       in%output_wf_format /= WF_FORMAT_NONE .or. &    !write wavefunctions
       in%output_denspot /= output_denspot_NONE .or. & !write output density
       in%ncount_cluster_x > 1 .or. &                  !write posouts or posmds
       in%inputPsiId == 2 .or. &                       !have wavefunctions to read
       in%inputPsiId == 12 .or.  &                     !read in gaussian basis
       in%gaussian_help .or. &                         !Mulliken and local density of states
       in%writing_directory /= '.' .or. &              !have an explicit local output directory
       bigdft_mpi%ngroup > 1   .or. &                  !taskgroups have been inserted
       in%lin%plotBasisFunctions > 0 .or. &            !dumping of basis functions for locreg runs
       in%inputPsiId == 102                            !reading of basis functions

  !here you can check whether the etsf format is compiled

  if (shouldwrite) then
     call create_dir_output(iproc, in)
     if (iproc==0) call yaml_map('Data Writing directory',trim(in%dir_output))
  else
     if (iproc==0) call yaml_map('Data Writing directory','./')
     in%dir_output=repeat(' ',len(in%dir_output))
  end if
END SUBROUTINE check_for_data_writing_directory

subroutine create_dir_output(iproc, in)
  use yaml_output
  use module_types
  use module_base
  implicit none
  integer, intent(in) :: iproc
  type(input_variables), intent(inout) :: in

  character(len=100) :: dirname
  integer :: i_stat,ierror,ierr

  ! Create a directory to put the files in.
  dirname=repeat(' ',len(dirname))
  if (iproc == 0) then
     call getdir(in%dir_output, len_trim(in%dir_output), dirname, 100, i_stat)
     if (i_stat /= 0) then
        call yaml_warning("Cannot create output directory '" // trim(in%dir_output) // "'.")
        call MPI_ABORT(bigdft_mpi%mpi_comm,ierror,ierr)
     end if
  end if
  call MPI_BCAST(dirname,len(dirname),MPI_CHARACTER,0,bigdft_mpi%mpi_comm,ierr)
  in%dir_output=dirname
END SUBROUTINE create_dir_output

!> Set default values for input variables
subroutine default_input_variables(in)
  use module_base
  use module_types
  use dictionaries
  implicit none

  type(input_variables), intent(inout) :: in

  ! Default values.
  in%output_wf_format = WF_FORMAT_NONE
  in%output_denspot_format = output_denspot_FORMAT_CUBE
  nullify(in%gen_kpt)
  nullify(in%gen_wkpt)
  nullify(in%kptv)
  nullify(in%nkptsv_group)
  ! Default abscalc variables
  call abscalc_input_variables_default(in)
  ! Default frequencies variables
  call frequencies_input_variables_default(in)
  ! Default values for geopt.
  call geopt_input_variables_default(in) 
  ! Default values for mixing procedure
  call mix_input_variables_default(in) 
  ! Default values for tddft
  call tddft_input_variables_default(in)
  !Default for Self-Interaction Correction variables
  call sic_input_variables_default(in)
  ! Default for signaling
  in%gmainloop = 0.d0
  ! Default for lin.
  nullify(in%lin%potentialPrefac_lowaccuracy)
  nullify(in%lin%potentialPrefac_highaccuracy)
  nullify(in%lin%potentialPrefac_ao)
  nullify(in%lin%norbsPerType)
  nullify(in%lin%locrad)
  nullify(in%lin%locrad_lowaccuracy)
  nullify(in%lin%locrad_highaccuracy)
  nullify(in%lin%locrad_type)
  nullify(in%lin%kernel_cutoff)
  !nullify(in%frag%frag_info)
  nullify(in%frag%label)
  nullify(in%frag%dirname)
  nullify(in%frag%frag_index)
  nullify(in%frag%charge)
END SUBROUTINE default_input_variables

!> Assign default values for mixing variables
subroutine mix_input_variables_default(in)
  use module_base
  use module_types
  implicit none
  type(input_variables), intent(inout) :: in

  !mixing treatement (hard-coded values)
  in%iscf=0
  in%itrpmax=1
  in%alphamix=0.0_gp
  in%rpnrm_cv=1.e-4_gp
  in%gnrm_startmix=0.0_gp
  in%norbsempty=0
  in%Tel=0.0_gp
  in%occopt=SMEARING_DIST_ERF
  in%alphadiis=2.d0

END SUBROUTINE mix_input_variables_default

!> Assign default values for GEOPT variables
subroutine geopt_input_variables_default(in)
  use module_base
  use module_types
  implicit none
  type(input_variables), intent(inout) :: in

  !put some fake values for the geometry optimsation case
  in%geopt_approach='SDCG'
  in%ncount_cluster_x=0
  in%frac_fluct=1.0_gp
  in%forcemax=0.0_gp
  in%randdis=0.0_gp
  in%betax=2.0_gp
  in%history = 1
  in%wfn_history = 1
  in%ionmov = -1
  in%dtion = 0.0_gp
  in%strtarget(:)=0.0_gp
  nullify(in%qmass)

END SUBROUTINE geopt_input_variables_default

!> Assign default values for self-interaction correction variables
subroutine sic_input_variables_default(in)
  use module_base
  use module_types
  implicit none
  type(input_variables), intent(inout) :: in

  in%SIC%approach='NONE'
  in%SIC%alpha=0.0_gp
  in%SIC%fref=0.0_gp

END SUBROUTINE sic_input_variables_default

!> Read linear input parameters
subroutine lin_input_variables_new(iproc,dump,filename,in,atoms)
  use module_base
  use module_types
  use module_input
  implicit none
  integer, intent(in) :: iproc
  character(len=*), intent(in) :: filename
  type(input_variables), intent(inout) :: in
  type(atoms_data), intent(inout) :: atoms
  logical, intent(in) :: dump
  !local variables
  logical :: exists
  character(len=*), parameter :: subname='lin_input_variables'
  character(len=256) :: comments
  logical,dimension(atoms%astruct%ntypes) :: parametersSpecified
  logical :: found
  character(len=20):: atomname
  integer :: itype, jtype, ios, ierr, iat, npt, iiorb, iorb, nlr, istat
  real(gp):: ppao, ppl, pph, lrl, lrh, kco
  real(gp),dimension(atoms%astruct%ntypes) :: locradType, locradType_lowaccur, locradType_highaccur

  !Linear input parameters
  call input_set_file(iproc,dump,trim(filename),exists,'Linear Parameters')  
  if (exists) in%files = in%files + INPUTS_LIN

  ! number of accuracy levels: either 2 (for low/high accuracy) or 1 (for hybrid mode)
  comments='number of accuracy levels: either 2 (for low/high accuracy) or 1 (for hybrid mode)'
  call input_var(in%lin%nlevel_accuracy,'2',ranges=(/1,2/),comment=comments)

  ! number of iterations
  comments = 'outer loop iterations (low, high)'
  call input_var(in%lin%nit_lowaccuracy,'15',ranges=(/0,100000/))
  call input_var(in%lin%nit_highaccuracy,'1',ranges=(/0,100000/),comment=comments)

  comments = 'basis iterations (low, high)'
  call input_var(in%lin%nItBasis_lowaccuracy,'12',ranges=(/0,100000/))
  call input_var(in%lin%nItBasis_highaccuracy,'50',ranges=(/0,100000/),comment=comments)

  comments = 'kernel iterations (low, high) - directmin only'
  call input_var(in%lin%nItdmin_lowaccuracy,'1',ranges=(/0,1000/))
  call input_var(in%lin%nItdmin_highaccuracy,'1',ranges=(/0,1000/),comment=comments)

  comments = 'density iterations (low, high)'
  call input_var(in%lin%nItSCCWhenFixed_lowaccuracy,'15',ranges=(/0,1000/))
  call input_var(in%lin%nItSCCWhenFixed_highaccuracy,'15',ranges=(/0,1000/),comment=comments)

  ! DIIS history lengths
  comments = 'DIIS history for basis (low, high)'
  call input_var(in%lin%DIIS_hist_lowaccur,'5',ranges=(/0,100/))
  call input_var(in%lin%DIIS_hist_highaccur,'0',ranges=(/0,100/),comment=comments)

  comments = 'DIIS history for kernel (low, high) - directmin only'
  call input_var(in%lin%dmin_hist_lowaccuracy,'0',ranges=(/0,100/))
  call input_var(in%lin%dmin_hist_highaccuracy,'0',ranges=(/0,100/),comment=comments)

  comments = 'DIIS history for density mixing (low, high)'
  call input_var(in%lin%mixHist_lowaccuracy,'0',ranges=(/0,100/))
  call input_var(in%lin%mixHist_highaccuracy,'0',ranges=(/0,100/),comment=comments)

  ! mixing parameters
  comments = 'density mixing parameter (low, high)'
  call input_var(in%lin%alpha_mix_lowaccuracy,'.5d0',ranges=(/0.d0,1.d0/))
  call input_var(in%lin%alpha_mix_highaccuracy,'.5d0',ranges=(/0.d0,1.d0/),comment=comments)

  ! Convergence criteria
  comments = 'outer loop convergence (low, high)'
  call input_var(in%lin%lowaccuracy_conv_crit,'1.d-8',ranges=(/0.d0,1.d0/))
  call input_var(in%lin%highaccuracy_conv_crit,'1.d-12',ranges=(/0.d0,1.d0/),comment=comments)

  comments = 'basis convergence (low, high)'
  call input_var(in%lin%convCrit_lowaccuracy,'1.d-3',ranges=(/0.0_gp,1.0_gp/))
  call input_var(in%lin%convCrit_highaccuracy,'1.d-5',ranges=(/0.0_gp,1.0_gp/),comment=comments)
  
  comments = 'multiplier to (exit one TMB optimization, fix TMB completely). Only used for hybrid mode'
  call input_var(in%lin%deltaenergy_multiplier_TMBexit,'1.d0',ranges=(/1.d-5,1.d1/))
  call input_var(in%lin%deltaenergy_multiplier_TMBfix,'1.d0',ranges=(/1.d-5,1.d1/),comment=comments)

  comments = 'factor to reduce the confinement. Only used for hybrid mode.'
  call input_var(in%lin%reduce_confinement_factor,'0.5d0',ranges=(/-1.d100,1.d0/),comment=comments)

  comments = 'kernel convergence (low, high) - directmin only'
  call input_var(in%lin%convCritdmin_lowaccuracy,'1.d-5',ranges=(/0.d0,1.d0/))
  call input_var(in%lin%convCritdmin_highaccuracy,'1.d-5',ranges=(/0.d0,1.d0/),comment=comments)

  comments = 'density convergence (low, high)'
  call input_var(in%lin%convCritMix_lowaccuracy,'1.d-13',ranges=(/0.d0,1.d0/))
  call input_var(in%lin%convCritMix_highaccuracy,'1.d-13',ranges=(/0.d0,1.d0/),comment=comments)

  comments = 'convergence criterion on density to fix TMBS'
  call input_var(in%lin%support_functions_converged,'1.d-10',ranges=(/0.d0,1.d0/),comment=comments)

  ! Miscellaneous
  comments='mixing method: 100 (direct minimization), 101 (simple dens mixing), 102 (simple pot mixing), 103 (FOE)'
  call input_var(in%lin%scf_mode,'100',ranges=(/100,103/),comment=comments)

  comments = 'initial step size for basis optimization (DIIS, SD)' ! DELETE ONE
  call input_var(in%lin%alphaDIIS,'1.d0',ranges=(/0.0_gp,10.0_gp/))
  call input_var(in%lin%alphaSD,'1.d0',ranges=(/0.0_gp,10.0_gp/),comment=comments)

  comments = 'initial step size for kernel update (SD), curve fitting for alpha update - directmin only'
  call input_var(in%lin%alphaSD_coeff,'1.d0',ranges=(/0.0_gp,10.0_gp/))
  call input_var(in%lin%curvefit_dmin,'F',comment=comments)

  comments = 'lower and upper bound for the eigenvalue spectrum (FOE). Will be adjusted automatically if chosen too small'
  call input_var(in%lin%evlow,'-.5d0',ranges=(/-10.d0,-1.d-10/))
  call input_var(in%lin%evhigh,'-.5d0',ranges=(/1.d-10,10.d0/),comment=comments)

  comments='number of iterations in the preconditioner'
  call input_var(in%lin%nItPrecond,'5',ranges=(/1,100/),comment=comments)
  
  comments = '0-> exact Loewdin, 1-> taylor expansion; &
             &in orthoconstraint: correction for non-orthogonality (0) or no correction (1)'
  call input_var(in%lin%methTransformOverlap,'1',ranges=(/-1,1/))
  call input_var(in%lin%correctionOrthoconstraint,'1',ranges=(/0,1/),comment=comments)

  comments='fscale: length scale over which complementary error function decays from 1 to 0'
  call input_var(in%lin%fscale,'1.d-2',ranges=(/0.d0,1.d0/),comment=comments)

  !plot basis functions: true or false
  comments='Output basis functions: 0 no output, 1 formatted output, 2 Fortran bin, 3 ETSF ;'//&
           'calculate dipole ; pulay correction; diagonalization at the end (dmin, FOE)'
  call input_var(in%lin%plotBasisFunctions,'0',ranges=(/0,3/))
  call input_var(in%lin%calc_dipole,'F')
  call input_var(in%lin%pulay_correction,'T')
  call input_var(in%lin%diag_end,'F',comment=comments)

  !fragment calculation and transfer integrals: true or false
  comments='fragment calculation; calculate transfer_integrals; constrained DFT calculation; extra states to optimize (dmin only)'
  call input_var(in%lin%fragment_calculation,'F')
  call input_var(in%lin%calc_transfer_integrals,'F')
  call input_var(in%lin%constrained_dft,'F')
  call input_var(in%lin%extra_states,'0',ranges=(/0,10000/),comment=comments)

  ! Allocate lin pointers and atoms%rloc
  call nullifyInputLinparameters(in%lin)
  call allocateBasicArraysInputLin(in%lin, atoms%astruct%ntypes)
  
  ! Now read in the parameters specific for each atom type.
  comments = 'Atom name, number of basis functions per atom, prefactor for confinement potential,'//&
             'localization radius, kernel cutoff'
  parametersSpecified=.false.
  itype = 1
  do
     !Check at the beginning to permit natom=0
     if (itype > atoms%astruct%ntypes) exit
     if (exists) then
        call input_var(atomname,'C',input_iostat=ios)
        if (ios /= 0) exit
     else
        call input_var(atomname,trim(atoms%astruct%atomnames(itype)))
        itype = itype + 1
     end if
     call input_var(npt,'1',ranges=(/1,100/),input_iostat=ios)
     call input_var(ppao,'1.2d-2',ranges=(/0.0_gp,1.0_gp/),input_iostat=ios)
     call input_var(ppl,'1.2d-2',ranges=(/0.0_gp,1.0_gp/),input_iostat=ios)
     call input_var(pph,'5.d-5',ranges=(/0.0_gp,1.0_gp/),input_iostat=ios)
     call input_var(lrl,'10.d0',ranges=(/1.0_gp,10000.0_gp/),input_iostat=ios)
     call input_var(lrh,'10.d0',ranges=(/1.0_gp,10000.0_gp/),input_iostat=ios)
     call input_var(kco,'20.d0',ranges=(/1.0_gp,10000.0_gp/),input_iostat=ios,comment=comments)
     ! The reading was successful. Check whether this atom type is actually present.
     found=.false.
     do jtype=1,atoms%astruct%ntypes
        if(trim(atomname)==trim(atoms%astruct%atomnames(jtype))) then
           found=.true.
           parametersSpecified(jtype)=.true.
           in%lin%norbsPerType(jtype)=npt
           in%lin%potentialPrefac_ao(jtype)=ppao
           in%lin%potentialPrefac_lowaccuracy(jtype)=ppl
           in%lin%potentialPrefac_highaccuracy(jtype)=pph
           locradType(jtype)=lrl
           in%lin%locrad_type(jtype)=lrl
           locradType_lowaccur(jtype)=lrl
           locradType_highaccur(jtype)=lrh
           atoms%rloc(jtype,:)=locradType(jtype)
           in%lin%kernel_cutoff(jtype)=kco
        end if
     end do
     if(.not.found) then
        if(iproc==0 .and. dump) write(*,'(1x,3a)') "WARNING: you specified informations about the atomtype '",trim(atomname), &
             "', which is not present in the file containing the atomic coordinates."
     end if
  end do
  found  = .true.
  do jtype=1,atoms%astruct%ntypes
     found = found .and. parametersSpecified(jtype)
  end do
  if (.not. found) then
     ! The parameters were not specified for all atom types.
     if(iproc==0) then
        write(*,'(1x,a)',advance='no') "ERROR: the file 'input.lin' does not contain the parameters&
             & for the following atom types:"
        do jtype=1,atoms%astruct%ntypes
           if(.not.parametersSpecified(jtype)) write(*,'(1x,a)',advance='no') trim(atoms%astruct%atomnames(jtype))
        end do
     end if
     call mpi_barrier(bigdft_mpi%mpi_comm, ierr)
     stop
  end if

  nlr=0
  do iat=1,atoms%astruct%nat
      itype=atoms%astruct%iatype(iat)
      nlr=nlr+in%lin%norbsPerType(itype)
  end do
  allocate(in%lin%locrad(nlr),stat=istat)
  call memocc(istat,in%lin%locrad,'in%lin%locrad',subname)
  allocate(in%lin%locrad_lowaccuracy(nlr),stat=istat)
  call memocc(istat,in%lin%locrad_lowaccuracy,'in%lin%locrad_lowaccuracy',subname)
  allocate(in%lin%locrad_highaccuracy(nlr),stat=istat)
  call memocc(istat,in%lin%locrad_highaccuracy,'in%lin%locrad_highaccuracy',subname)

  
  ! Assign the localization radius to each atom.
  iiorb=0
  do iat=1,atoms%astruct%nat
      itype=atoms%astruct%iatype(iat)
      do iorb=1,in%lin%norbsPerType(itype)
          iiorb=iiorb+1
          in%lin%locrad(iiorb)=locradType(itype)
          in%lin%locrad_lowaccuracy(iiorb)=locradType_lowaccur(itype)
          in%lin%locrad_highaccuracy(iiorb)=locradType_highaccur(itype)
      end do
  end do
  

  call input_free((iproc == 0) .and. dump)
END SUBROUTINE lin_input_variables_new


!> Assign default values for TDDFT variables
subroutine tddft_input_variables_default(in)
  use module_base
  use module_types
  implicit none
  type(input_variables), intent(inout) :: in

  in%tddft_approach='NONE'

END SUBROUTINE tddft_input_variables_default

!> Read fragment input parameters
subroutine fragment_input_variables(iproc,dump,filename,in,atoms)
  use module_base
  use module_types
  use module_input
  implicit none
  integer, intent(in) :: iproc
  character(len=*), intent(in) :: filename
  type(input_variables), intent(inout) :: in
  type(atoms_data), intent(inout) :: atoms
  logical, intent(in) :: dump
  !local variables
  logical :: exists
  character(len=*), parameter :: subname='fragment_input_variables'
  character(len=256) :: comments
  integer :: ifrag, frag_num, ierr

  !Linear input parameters
  call input_set_file(iproc,dump,trim(filename),exists,'Fragment Parameters')  
  if (exists) in%files = in%files + INPUTS_FRAG

  if (.not. exists .and. in%lin%fragment_calculation) then ! we should be doing a fragment calculation, so this is a problem
     write(*,'(1x,a)',advance='no') "ERROR: the file 'input.frag' is missing and fragment calculation was specified"
     call mpi_barrier(bigdft_mpi%mpi_comm, ierr)
     stop
  end if

  ! number of reference fragments
  comments='# number of fragments in reference system, number of fragments in current system'
  call input_var(in%frag%nfrag_ref,'1',ranges=(/1,100000/))
  call input_var(in%frag%nfrag,'1',ranges=(/1,100000/),comment=comments)
  
  ! Allocate fragment pointers
  call nullifyInputFragParameters(in%frag)
  call allocateInputFragArrays(in%frag)

  !comments = '# reference fragment number i, number of atoms in reference fragment i, '//&
  !           'number of atoms in corresponding environment'
  !do ifrag=1,in%frag%nfrag_ref
  !  call input_var(frag_num,'1',ranges=(/1,in%frag%nfrag_ref/))
  !  if (frag_num/=ifrag) then
  !      write(*,'(1x,a)',advance='no') "ERROR: the file 'input.frag' has an error when specifying&
  !           & the reference fragments"
  !     call mpi_barrier(bigdft_mpi%mpi_comm, ierr)
  !     stop
  !  end if
  !  call input_var(in%frag%frag_info(frag_num,1),'1',ranges=(/1,100000/))
  !  call input_var(in%frag%frag_info(frag_num,2),'0',ranges=(/0,100000/),comment=comments)
  !end do

  ! ADD A SENSIBLE DEFAULT AND ALLOW FOR USER NOT TO SPECIFY FRAGMENT NAMES
  comments = '#  reference fragment number i, fragment label'
  do ifrag=1,in%frag%nfrag_ref
    call input_var(frag_num,'1',ranges=(/1,in%frag%nfrag_ref/))
    if (frag_num/=ifrag) then
        write(*,'(1x,a)',advance='no') "ERROR: the file 'input.frag' has an error when specifying&
             & the reference fragments"
       call mpi_barrier(bigdft_mpi%mpi_comm, ierr)
       stop
    end if
    call input_var(in%frag%label(frag_num),' ',comment=comments)
    in%frag%label(frag_num)=trim(in%frag%label(frag_num))
    ! keep dirname blank if this isn't a fragment calculation
    if (len(trim(in%frag%label(frag_num)))>=1) then
       in%frag%dirname(frag_num)='data-'//trim(in%frag%label(frag_num))//'/'
    else
       in%frag%dirname(frag_num)=''
    end if
  end do

  comments = '# fragment number j, reference fragment i this corresponds to, charge on this fragment'
  do ifrag=1,in%frag%nfrag
    call input_var(frag_num,'1',ranges=(/1,in%frag%nfrag/))
    if (frag_num/=ifrag) then
        write(*,'(1x,a)',advance='no') "ERROR: the file 'input.frag' has an error when specifying&
             & the system fragments"
       call mpi_barrier(bigdft_mpi%mpi_comm, ierr)
       stop
    end if
    call input_var(in%frag%frag_index(frag_num),'1',ranges=(/0,100000/))
    call input_var(in%frag%charge(frag_num),'1',ranges=(/-500,500/),comment=comments)
  end do

  call input_free((iproc == 0) .and. dump)

END SUBROUTINE fragment_input_variables

  subroutine allocateInputFragArrays(input_frag)
    use module_types
    implicit none
  
    ! Calling arguments
    type(fragmentInputParameters),intent(inout) :: input_frag
  
    ! Local variables
    integer :: i_stat
    character(len=*),parameter :: subname='allocateInputFragArrays'
 
    allocate(input_frag%frag_index(input_frag%nfrag), stat=i_stat)
    call memocc(i_stat, input_frag%frag_index, 'input_frag%frag_index', subname)

    allocate(input_frag%charge(input_frag%nfrag), stat=i_stat)
    call memocc(i_stat, input_frag%charge, 'input_frag%charge', subname)

    !allocate(input_frag%frag_info(input_frag%nfrag_ref,2), stat=i_stat)
    !call memocc(i_stat, input_frag%frag_info, 'input_frag%frag_info', subname)

    allocate(input_frag%label(input_frag%nfrag_ref), stat=i_stat)
    call memocc(i_stat, input_frag%label, 'input_frag%label', subname)

    allocate(input_frag%dirname(input_frag%nfrag_ref), stat=i_stat)
    call memocc(i_stat, input_frag%dirname, 'input_frag%dirname', subname)

  end subroutine allocateInputFragArrays

  subroutine deallocateInputFragArrays(input_frag)
    use module_types
    implicit none
  
    ! Calling arguments
    type(fragmentInputParameters),intent(inout) :: input_frag
  
    ! Local variables
    integer :: i_stat,i_all
    character(len=*),parameter :: subname='deallocateInputFragArrays'
 
    !if(associated(input_frag%frag_info)) then
    !  i_all = -product(shape(input_frag%frag_info))*kind(input_frag%frag_info)
    !  deallocate(input_frag%frag_info,stat=i_stat)
    !  call memocc(i_stat,i_all,'input_frag%frag_info',subname)
    !  nullify(input_frag%frag_info)
    !end if 
 
    if(associated(input_frag%frag_index)) then
      i_all = -product(shape(input_frag%frag_index))*kind(input_frag%frag_index)
      deallocate(input_frag%frag_index,stat=i_stat)
      call memocc(i_stat,i_all,'input_frag%frag_index',subname)
      nullify(input_frag%frag_index)
    end if 
 
    if(associated(input_frag%charge)) then
      i_all = -product(shape(input_frag%charge))*kind(input_frag%charge)
      deallocate(input_frag%charge,stat=i_stat)
      call memocc(i_stat,i_all,'input_frag%charge',subname)
      nullify(input_frag%charge)
    end if 

    if(associated(input_frag%label)) then
      i_all = -product(shape(input_frag%label))*kind(input_frag%label)
      deallocate(input_frag%label,stat=i_stat)
      call memocc(i_stat,i_all,'input_frag%label',subname)
      nullify(input_frag%label)
    end if 

    if(associated(input_frag%dirname)) then
      i_all = -product(shape(input_frag%dirname))*kind(input_frag%dirname)
      deallocate(input_frag%dirname,stat=i_stat)
      call memocc(i_stat,i_all,'input_frag%dirname',subname)
      nullify(input_frag%dirname)
    end if 

  end subroutine deallocateInputFragArrays


  subroutine nullifyInputFragParameters(input_frag)
    use module_types
    implicit none

    ! Calling arguments
    type(fragmentInputParameters),intent(inout) :: input_frag

    nullify(input_frag%frag_index)
    nullify(input_frag%charge)
    !nullify(input_frag%frag_info)
    nullify(input_frag%label)
    nullify(input_frag%dirname)

  end subroutine nullifyInputFragParameters


subroutine create_log_file(iproc,inputs)

  use module_base
  use module_types
  use module_input
  use yaml_strings
  use yaml_output

  implicit none
  integer, intent(in) :: iproc
  type(input_variables), intent(inout) :: inputs
  !local variables
  integer :: ierr,ierror,lgt
  logical :: exists
  character(len=500) :: logfile,logfile_old,logfile_dir

  logfile=repeat(' ',len(logfile))
  logfile_old=repeat(' ',len(logfile_old))
  logfile_dir=repeat(' ',len(logfile_dir))
  !open the logfile if needed, and set stdout
  !if (trim(in%writing_directory) /= '.') then
  if (.true.) then
     !add the output directory in the directory name
     if (iproc == 0 .and. trim(inputs%writing_directory) /= '.') then
        call getdir(inputs%writing_directory,&
             len_trim(inputs%writing_directory),logfile,len(logfile),ierr)
        if (ierr /= 0) then
           write(*,*) "ERROR: cannot create writing directory '"&
                //trim(inputs%writing_directory) // "'."
           call MPI_ABORT(bigdft_mpi%mpi_comm,ierror,ierr)
        end if
     end if
     call MPI_BCAST(logfile,len(logfile),MPI_CHARACTER,0,bigdft_mpi%mpi_comm,ierr)
     lgt=min(len(inputs%writing_directory),len(logfile))
     inputs%writing_directory(1:lgt)=logfile(1:lgt)
     lgt=0
     call buffer_string(inputs%dir_output,len(inputs%dir_output),&
          trim(logfile),lgt,back=.true.)
     if (iproc ==0) then
        logfile=repeat(' ',len(logfile))
        if (len_trim(inputs%run_name) >0) then
!           logfile='log-'//trim(inputs%run_name)//trim(bigdft_run_id_toa())//'.yaml'
           logfile='log-'//trim(inputs%run_name)//'.yaml'
        else
           logfile='log'//trim(bigdft_run_id_toa())//'.yaml'
        end if
        !inquire for the existence of a logfile
        call yaml_map('<BigDFT> log of the run will be written in logfile',&
             trim(inputs%writing_directory)//trim(logfile),unit=6)
        inquire(file=trim(inputs%writing_directory)//trim(logfile),exist=exists)
        if (exists) then
           logfile_old=trim(inputs%writing_directory)//'logfiles'
           call getdir(logfile_old,&
                len_trim(logfile_old),logfile_dir,len(logfile_dir),ierr)
           if (ierr /= 0) then
              write(*,*) "ERROR: cannot create writing directory '" //trim(logfile_dir) // "'."
              call MPI_ABORT(bigdft_mpi%mpi_comm,ierror,ierr)
           end if
           logfile_old=trim(logfile_dir)//trim(logfile)
           logfile=trim(inputs%writing_directory)//trim(logfile)
           !change the name of the existing logfile
           lgt=index(logfile_old,'.yaml')
           call buffer_string(logfile_old,len(logfile_old),&
                trim(adjustl(yaml_time_toa()))//'.yaml',lgt)
           call movefile(trim(logfile),len_trim(logfile),trim(logfile_old),len_trim(logfile_old),ierr)
           if (ierr /= 0) then
              write(*,*) "ERROR: cannot move logfile '"//trim(logfile)
              write(*,*) '                      into '//trim(logfile_old)// "'."
              call MPI_ABORT(bigdft_mpi%mpi_comm,ierror,ierr)
           end if
           call yaml_map('<BigDFT> Logfile existing, renamed into',&
                trim(logfile_old),unit=6)

        else
           logfile=trim(inputs%writing_directory)//trim(logfile)
        end if
        !Create stream and logfile
        call yaml_set_stream(unit=70,filename=trim(logfile),record_length=92,istat=ierr)
        !create that only if the stream is not already present, otherwise print a warning
        if (ierr == 0) then
           call input_set_stdout(unit=70)
           if (len_trim(inputs%run_name) == 0) then
              call f_malloc_set_status(unit=70, &
                   & logfile_name='malloc' // trim(bigdft_run_id_toa()) // '.prc')
           else
              call f_malloc_set_status(unit=70, &
                   & logfile_name='malloc-' // trim(inputs%run_name) // '.prc')
           end if
           !call memocc_set_stdout(unit=70)
        else
           call yaml_warning('Logfile '//trim(logfile)//' cannot be created, stream already present. Ignoring...')
        end if
     end if
  else
     !use stdout, do not crash if unit is present
     if (iproc==0) call yaml_set_stream(record_length=92,istat=ierr)
  end if
    
END SUBROUTINE create_log_file


!>  Free all dynamically allocated memory from the kpt input file.
subroutine free_kpt_variables(in)
  use module_base
  use module_types
  implicit none
  type(input_variables), intent(inout) :: in
  character(len=*), parameter :: subname='free_kpt_variables'
  integer :: i_stat, i_all

  if (associated(in%gen_kpt)) then
     i_all=-product(shape(in%gen_kpt))*kind(in%gen_kpt)
     deallocate(in%gen_kpt,stat=i_stat)
     call memocc(i_stat,i_all,'in%gen_kpt',subname)
  end if
  if (associated(in%gen_wkpt)) then
     i_all=-product(shape(in%gen_wkpt))*kind(in%gen_wkpt)
     deallocate(in%gen_wkpt,stat=i_stat)
     call memocc(i_stat,i_all,'in%gen_wkpt',subname)
  end if
  if (associated(in%kptv)) then
     i_all=-product(shape(in%kptv))*kind(in%kptv)
     deallocate(in%kptv,stat=i_stat)
     call memocc(i_stat,i_all,'in%kptv',subname)
  end if
  if (associated(in%nkptsv_group)) then
     i_all=-product(shape(in%nkptsv_group))*kind(in%nkptsv_group)
     deallocate(in%nkptsv_group,stat=i_stat)
     call memocc(i_stat,i_all,'in%nkptsv_group',subname)
  end if
  nullify(in%gen_kpt)
  nullify(in%gen_wkpt)
  nullify(in%kptv)
  nullify(in%nkptsv_group)
end subroutine free_kpt_variables

!>  Free all dynamically allocated memory from the geopt input file.
subroutine free_geopt_variables(in)
  use module_base
  use module_types
  implicit none
  type(input_variables), intent(inout) :: in
  character(len=*), parameter :: subname='free_geopt_variables'
  integer :: i_stat, i_all

  if (associated(in%qmass)) then
     i_all=-product(shape(in%qmass))*kind(in%qmass)
     deallocate(in%qmass,stat=i_stat)
     call memocc(i_stat,i_all,'in%qmass',subname)
  end if
  nullify(in%qmass)
end subroutine free_geopt_variables

!>  Free all dynamically allocated memory from the input variable structure.
subroutine free_input_variables(in)
  use module_base
  use module_types
  use module_xc
  implicit none
  type(input_variables), intent(inout) :: in
  character(len=*), parameter :: subname='free_input_variables'

!!$  if(in%linear /= INPUT_IG_OFF .and. in%linear /= INPUT_IG_LIG) &
!!$       & call deallocateBasicArraysInput(in%lin)

  call free_geopt_variables(in)
  call free_kpt_variables(in)
  call deallocateBasicArraysInput(in%lin)
  call deallocateInputFragArrays(in%frag)

  ! Free the libXC stuff if necessary, related to the choice of in%ixc.
  call xc_end()

!!$  if (associated(in%Gabs_coeffs) ) then
!!$     i_all=-product(shape(in%Gabs_coeffs))*kind(in%Gabs_coeffs)
!!$     deallocate(in%Gabs_coeffs,stat=i_stat)
!!$     call memocc(i_stat,i_all,'in%Gabs_coeffs',subname)
!!$  end if

  ! Stop the signaling stuff.
  !Destroy C wrappers on Fortran objects,
  ! and stop the GMainLoop.
  if (in%gmainloop /= 0.d0) then
     call bigdft_signals_free(in%gmainloop)
  end if
END SUBROUTINE free_input_variables


!> Assign default values for ABSCALC variables
subroutine abscalc_input_variables_default(in)
  use module_base
  use module_types
  implicit none
  type(input_variables), intent(out) :: in

  in%c_absorbtion=.false.
  in%potshortcut=0
  in%iat_absorber=0
  in%abscalc_bottomshift=0
  in%abscalc_S_do_cg=.false.
  in%abscalc_Sinv_do_cg=.false.
END SUBROUTINE abscalc_input_variables_default


!> Read the input variables needed for the ABSCALC
!! Every argument should be considered as mandatory
subroutine abscalc_input_variables(iproc,filename,in)
  use module_base
  use module_types
  implicit none
  !Arguments
  type(input_variables), intent(inout) :: in
  character(len=*), intent(in) :: filename
  integer, intent(in) :: iproc
  !Local variables
  integer, parameter :: iunit = 112
  integer :: ierror,iline, i

  character(len=*), parameter :: subname='abscalc_input_variables'
  integer :: i_stat

  ! Read the input variables.
  open(unit=iunit,file=filename,status='old')

  !line number, to control the input values
  iline=0

  !x-absorber treatment (in progress)

<<<<<<< HEAD
  !!@TODO to relocate
  call input_var("blas", .false., "CUBLAS acceleration", GPUblas)
  call input_var("projrad", 15.0d0, &
       & "Radius of the projector as a function of the maxrad", in%projrad)
  call input_var("exctxpar", "OP2P", &
       & "Exact exchange parallelisation scheme", in%exctxpar)
  call input_var("ig_diag", .true., &
       & "Input guess: (T:Direct, F:Iterative) diag. of Ham.", &
       & in%orthpar%directDiag)
  call input_var("ig_norbp", 5, &
       & "Input guess: Orbitals per process for iterative diag.", &
       & in%orthpar%norbpInguess)
  call input_var("ig_blocks", (/ 300, 800 /), &
       & "Input guess: Block sizes for orthonormalisation", blocks)
  call input_var("ig_tol", 1d-4, &
       & "Input guess: Tolerance criterion", in%orthpar%iguessTol)
  call input_var("methortho", 0, (/ 0, 1, 2 /), &
       & "Orthogonalisation (0=Cholesky,1=GS/Chol,2=Loewdin)", in%orthpar%methOrtho)
  call input_var("rho_commun", "DEF","Density communication scheme (DBL, RSC, MIX)",&
       in%rho_commun)
  call input_var("psolver_groupsize",0, "Size of Poisson Solver taskgroups (0=nproc)", in%PSolver_groupsize)
  call input_var("psolver_accel",0, "Acceleration of the Poisson Solver (0=none, 1=CUDA)", in%matacc%PSolver_igpu)
  call input_var("unblock_comms", "OFF", "Overlap Communications of fields (OFF,DEN,POT)",&
       in%unblock_comms)
  call input_var("linear", 3, 'OFF', (/ "OFF", "LIG", "FUL", "TMO" /), &
       & "Linear Input Guess approach",in%linear)
  call input_var("tolsym", 1d-8, "Tolerance for symmetry detection",in%symTol)
  call input_var("signaling", .false., "Expose calculation results on Network",in%signaling)
  call input_var("signalTimeout", 0, "Time out on startup for signal connection",in%signalTimeout)  
  call input_var("domain", "", "Domain to add to the hostname to find the IP", in%domain)
  call input_var("inguess_geopt", 0,(/0,1/),"0= wavlet input guess, 1= real space input guess",in%inguess_geopt)
  call input_var("store_index", .true., "linear scaling: store indices or recalculate them", in%store_index)
  call input_var("check_sumrho", 2, (/0,1,2/), "linear sumrho: 0=no check, 1=light check, 2=full check", in%check_sumrho)
  !verbosity of the output
  call input_var("verbosity", 2,(/0,1,2,3/), &
     & "verbosity of the output 0=low, 2=high",in%verbosity)
  in%writing_directory=repeat(' ',len(in%writing_directory))
  call input_var("outdir", ".","Writing directory", in%writing_directory)

  !If false, apply the projectors in the once-and-for-all scheme, otherwise on-the-fly
  call input_var("psp_onfly", .true., &
       & "Calculate pseudopotential projectors on the fly",DistProjApply)
 
  !block size for pdsyev/pdsygv, pdgemm (negative -> sequential)
  call input_var("pdsyev_blocksize",-8,"SCALAPACK linear scaling blocksize",in%lin%blocksize_pdsyev) !ranges=(/-100,1000/)
  call input_var("pdgemm_blocksize",-8,"SCALAPACK linear scaling blocksize",in%lin%blocksize_pdgemm) !ranges=(/-100,1000/)
  
  !max number of process uses for pdsyev/pdsygv, pdgemm
  call input_var("maxproc_pdsyev",4,"SCALAPACK linear scaling max num procs",in%lin%nproc_pdsyev) !ranges=(/1,100000/)
  call input_var("maxproc_pdgemm",4,"SCALAPACK linear scaling max num procs",in%lin%nproc_pdgemm) !ranges=(/1,100000/)
=======
  read(iunit,*,iostat=ierror) in%iabscalc_type
  call check()
>>>>>>> e256bc0c


  read(iunit,*,iostat=ierror)  in%iat_absorber
  call check()
  read(iunit,*,iostat=ierror)  in%L_absorber
  call check()

  allocate(in%Gabs_coeffs(2*in%L_absorber +1+ndebug),stat=i_stat)
  call memocc(i_stat,in%Gabs_coeffs,'Gabs_coeffs',subname)

  read(iunit,*,iostat=ierror)  (in%Gabs_coeffs(i), i=1,2*in%L_absorber +1 )
  call check()

  read(iunit,*,iostat=ierror)  in%potshortcut
  call check()
  
  read(iunit,*,iostat=ierror)  in%nsteps
  call check()

  if( iand( in%potshortcut,4)>0) then
     read(iunit,'(a100)',iostat=ierror) in%extraOrbital
  end if
  
  read(iunit,*,iostat=ierror) in%abscalc_bottomshift
  if(ierror==0) then
  else
     in%abscalc_bottomshift=0
  endif

 

  read(iunit, '(a100)' ,iostat=ierror) in%xabs_res_prefix
  if(ierror==0) then
  else
     in%xabs_res_prefix=""
  endif

<<<<<<< HEAD
  !Linear input parameters
  call input_set_file(iproc,dump,trim(filename),exists,'Fragment Parameters') 
  if (exists .and. dump) in%files = in%files + INPUTS_FRAG
=======
>>>>>>> e256bc0c

  read(iunit,*,iostat=ierror) in%abscalc_alterpot, in%abscalc_eqdiff 
  !!, &
  !!     in%abscalc_S_do_cg ,in%abscalc_Sinv_do_cg
  if(ierror==0) then
  else
     in%abscalc_alterpot=.false.
     in%abscalc_eqdiff =.false.
  endif



  in%c_absorbtion=.true.

  close(unit=iunit)

contains

  subroutine check()
    iline=iline+1
    if (ierror/=0) then
       if (iproc == 0) write(*,'(1x,a,a,a,i3)') &
            'Error while reading the file "',trim(filename),'", line=',iline
       stop
    end if
  END SUBROUTINE check

END SUBROUTINE abscalc_input_variables


!> Assign default values for frequencies variables
!!    freq_alpha: frequencies step for finite difference = alpha*hx, alpha*hy, alpha*hz
!!    freq_order; order of the finite difference (2 or 3 i.e. 2 or 4 points)
!!    freq_method: 1 - systematic moves of atoms over each direction
subroutine frequencies_input_variables_default(in)
  use module_base
  use module_types
  implicit none
  type(input_variables), intent(out) :: in

  in%freq_alpha=1.d0/real(64,kind(1.d0))
  in%freq_order=2
  in%freq_method=1

END SUBROUTINE frequencies_input_variables_default


!> Read the input variables needed for the frequencies calculation.
!! Every argument should be considered as mandatory.
subroutine frequencies_input_variables_new(iproc,dump,filename,in)
  use module_base
  use module_types
  use module_input
  implicit none
  !Arguments
  type(input_variables), intent(inout) :: in
  character(len=*), intent(in) :: filename
  integer, intent(in) :: iproc
  logical, intent(in) :: dump
  !Local variables
  logical :: exists
  !n(c) integer, parameter :: iunit=111

  !Frequencies parameters
  call input_set_file(iproc,dump,trim(filename),exists,'Frequencies Parameters')  
  if (exists) in%files = in%files + INPUTS_FREQ
  !call the variable, its default value, the line ends if there is a comment

  !Read in%freq_alpha (possible 1/64)
  call input_var(in%freq_alpha,'1/64',ranges=(/0.0_gp,1.0_gp/),&
       comment="Step size factor (alpha*hgrid)")
  !Read the order of finite difference scheme

  call input_var(in%freq_order,'2',exclusive=(/-1,1,2,3/),&
       comment="Order of the difference scheme")
  !Read the index of the method

  call input_var(in%freq_method,'1',exclusive=(/1/),&
       comment="Method used (only possible value=1)")
  call input_free((iproc == 0) .and. dump)

END SUBROUTINE frequencies_input_variables_new


!> Fill the arrays occup and spinsgn
!! if iunit /=0 this means that the file 'input.occ' does exist and it opens
subroutine occupation_input_variables(verb,iunit,nelec,norb,norbu,norbuempty,norbdempty,nspin,occup,spinsgn)
  use module_base
  use module_input
  use yaml_output
  implicit none
  ! Arguments
  logical, intent(in) :: verb
  integer, intent(in) :: nelec,nspin,norb,norbu,iunit,norbuempty,norbdempty
  real(gp), dimension(norb), intent(out) :: occup,spinsgn
  ! Local variables
  integer :: iorb,nt,ne,it,ierror,iorb1,i
  real(gp) :: rocc
  character(len=20) :: string
  character(len=100) :: line

  do iorb=1,norb
     spinsgn(iorb)=1.0_gp
  end do
  if (nspin/=1) then
     do iorb=1,norbu
        spinsgn(iorb)=1.0_gp
     end do
     do iorb=norbu+1,norb
        spinsgn(iorb)=-1.0_gp
     end do
  end if
  ! write(*,'(1x,a,5i4,30f6.2)')'Spins: ',norb,norbu,norbd,norbup,norbdp,(spinsgn(iorb),iorb=1,norb)

  ! First fill the occupation numbers by default
  nt=0
  if (nspin==1) then
     ne=(nelec+1)/2
     do iorb=1,ne
        it=min(2,nelec-nt)
        occup(iorb)=real(it,gp)
        nt=nt+it
     enddo
     do iorb=ne+1,norb
        occup(iorb)=0._gp
     end do
  else
     if (norbuempty+norbdempty == 0) then
        if (norb > nelec) then
           do iorb=1,min(norbu,norb/2+1)
              it=min(1,nelec-nt)
              occup(iorb)=real(it,gp)
              nt=nt+it
           enddo
           do iorb=min(norbu,norb/2+1)+1,norbu
              occup(iorb)=0.0_gp
           end do
           do iorb=norbu+1,norbu+min(norb-norbu,norb/2+1)
              it=min(1,nelec-nt)
              occup(iorb)=real(it,gp)
              nt=nt+it
           enddo
           do iorb=norbu+min(norb-norbu,norb/2+1)+1,norb
              occup(iorb)=0.0_gp
           end do
        else
           do iorb=1,norb
              occup(iorb)=1.0_gp
           end do
        end if
     else
        do iorb=1,norbu-norbuempty
           occup(iorb)=1.0_gp
        end do
        do iorb=norbu-norbuempty+1,norbu
           occup(iorb)=0.0_gp
        end do
        do iorb=1,norb-norbu-norbdempty
           occup(norbu+iorb)=1.0_gp
        end do
        do iorb=norb-norbu-norbdempty+1,norb-norbu
           occup(norbu+iorb)=0.0_gp
        end do
     end if
  end if
  ! Then read the file "input.occ" if does exist
  if (iunit /= 0) then
     nt=0
     do
        read(unit=iunit,fmt='(a100)',iostat=ierror) line
        if (ierror /= 0) then
           exit
        end if
        !Transform the line in case there are slashes (to ease the parsing)
        do i=1,len(line)
           if (line(i:i) == '/') then
              line(i:i) = ':'
           end if
        end do
        read(line,*,iostat=ierror) iorb,string
        call read_fraction_string(string,rocc,ierror) 
        if (ierror /= 0) then
           exit
        end if

        if (ierror/=0) then
           exit
        else
           nt=nt+1
           if (iorb<0 .or. iorb>norb) then
              !if (iproc==0) then
              write(*,'(1x,a,i0,a)') 'ERROR in line ',nt+1,' of the file "[name].occ"'
              write(*,'(10x,a,i0,a)') 'The orbital index ',iorb,' is incorrect'
              !end if
              stop
           elseif (rocc<0._gp .or. rocc>2._gp) then
              !if (iproc==0) then
              write(*,'(1x,a,i0,a)') 'ERROR in line ',nt+1,' of the file "[name].occ"'
              write(*,'(10x,a,f5.2,a)') 'The occupation number ',rocc,' is not between 0. and 2.'
              !end if
              stop
           else
              occup(iorb)=rocc
           end if
        end if
     end do
     if (verb) then
        call yaml_comment('('//adjustl(trim(yaml_toa(nt)))//'lines read)')
        !write(*,'(1x,a,i0,a)') &
        !     'The occupation numbers are read from the file "[name].occ" (',nt,' lines read)'
     end if
     close(unit=iunit)

     if (nspin/=1) then
!!!        !Check if the polarisation is respected (mpol)
!!!        rup=sum(occup(1:norbu))
!!!        rdown=sum(occup(norbu+1:norb))
!!!        if (abs(rup-rdown-real(norbu-norbd,gp))>1.e-6_gp) then
!!!           if (iproc==0) then
!!!              write(*,'(1x,a,f13.6,a,i0)') 'From the file "input.occ", the polarization ',rup-rdown,&
!!!                             ' is not equal to ',norbu-norbd
!!!           end if
!!!           stop
!!!        end if
        !Fill spinsgn
        do iorb=1,norbu
           spinsgn(iorb)=1.0_gp
        end do
        do iorb=norbu+1,norb
           spinsgn(iorb)=-1.0_gp
        end do
     end if
  end if
  if (verb) then 
     call yaml_sequence(advance='no')
     call yaml_open_map('Occupation Numbers',flow=.true.)
     !write(*,'(1x,a,t28,i8)') 'Total Number of Orbitals',norb
     iorb1=1
     rocc=occup(1)
     do iorb=1,norb
        if (occup(iorb) /= rocc) then
           if (iorb1 == iorb-1) then
              call yaml_map('Orbital No.'//trim(yaml_toa(iorb1)),rocc,fmt='(f6.4)')
              !write(*,'(1x,a,i0,a,f6.4)') 'occup(',iorb1,')= ',rocc
           else
           call yaml_map('Orbitals No.'//trim(yaml_toa(iorb1))//'-'//&
                adjustl(trim(yaml_toa(iorb-1))),rocc,fmt='(f6.4)')
           !write(*,'(1x,a,i0,a,i0,a,f6.4)') 'occup(',iorb1,':',iorb-1,')= ',rocc
           end if
           rocc=occup(iorb)
           iorb1=iorb
        end if
     enddo
     if (iorb1 == norb) then
        call yaml_map('Orbital No.'//trim(yaml_toa(norb)),occup(norb),fmt='(f6.4)')
        !write(*,'(1x,a,i0,a,f6.4)') 'occup(',norb,')= ',occup(norb)
     else
        call yaml_map('Orbitals No.'//trim(yaml_toa(iorb1))//'-'//&
             adjustl(trim(yaml_toa(norb))),occup(norb),fmt='(f6.4)')
        !write(*,'(1x,a,i0,a,i0,a,f6.4)') 'occup(',iorb1,':',norb,')= ',occup(norb)
     end if
     call yaml_close_map()
  endif

  !Check if sum(occup)=nelec
  rocc=sum(occup)
  if (abs(rocc-real(nelec,gp))>1.e-6_gp) then
     call yaml_warning('ERROR in determining the occupation numbers: the total number of electrons ' &
        & // trim(yaml_toa(rocc,fmt='(f13.6)')) // ' is not equal to' // trim(yaml_toa(nelec)))
     !if (iproc==0) then
     !write(*,'(1x,a,f13.6,a,i0)') 'ERROR in determining the occupation numbers: the total number of electrons ',rocc,&
     !     ' is not equal to ',nelec
     !end if
     stop
  end if

END SUBROUTINE occupation_input_variables


module position_files
   implicit none
   contains
   subroutine directGetLine(line, ifile, eof)
      !Arguments
      integer, intent(in) :: ifile
      character(len=150), intent(out) :: line
      logical, intent(out) :: eof
      !Local variables
      integer :: i_stat

      eof = .false.
      read(ifile,'(a150)', iostat = i_stat) line
      if (i_stat /= 0) eof = .true.
   END SUBROUTINE directGetLine

   subroutine archiveGetLine(line, ifile, eof)
      !Arguments
      integer, intent(in) :: ifile
      character(len=150), intent(out) :: line
      logical, intent(out) :: eof
      !Local variables
      integer :: i_stat
      !The argument ifile is not used but it is used as argument routine
      !eof = .false.
      eof = (ifile /= ifile)
      call extractNextLine(line, i_stat)
      if (i_stat /= 0) eof = .true.
   END SUBROUTINE archiveGetLine
end module position_files

!> Read atomic file
subroutine read_atomic_file(file,iproc,astruct,status,comment,energy,fxyz)
   use module_base
   use module_types
   use module_interfaces, except_this_one => read_atomic_file
   use m_ab6_symmetry
   use position_files
   implicit none
   character(len=*), intent(in) :: file
   integer, intent(in) :: iproc
   type(atomic_structure), intent(inout) :: astruct
   integer, intent(out), optional :: status
   real(gp), intent(out), optional :: energy
   real(gp), dimension(:,:), pointer, optional :: fxyz
   character(len = *), intent(out), optional :: comment
   !Local variables
   character(len=*), parameter :: subname='read_atomic_file'
   integer :: l, extract, i_all, i_stat
   logical :: file_exists, archive
   character(len = 128) :: filename
   character(len = 15) :: arFile
   character(len = 6) :: ext
   real(gp) :: energy_
   real(gp), dimension(:,:), pointer :: fxyz_
   character(len = 1024) :: comment_

   file_exists = .false.
   archive = .false.
   if (present(status)) status = 0
   nullify(fxyz_)

   ! Extract from archive
   if (index(file, "posout_") == 1 .or. index(file, "posmd_") == 1) then
      write(arFile, "(A)") "posout.tar.bz2"
      if (index(file, "posmd_") == 1) write(arFile, "(A)") "posmd.tar.bz2"
      inquire(FILE = trim(arFile), EXIST = file_exists)
      if (file_exists) then
         !!$     call extractNextCompress(trim(arFile), len(trim(arFile)), &
         !!$          & trim(file), len(trim(file)), extract, ext)
         call openNextCompress(trim(arFile), len(trim(arFile)), &
         & trim(file), len(trim(file)), extract, ext)
         if (extract == 0) then
            write(*,*) "Can't find '", file, "' in archive."
            if (present(status)) then
               status = 1
               return
            else
               stop
            end if
         end if
         archive = .true.
         write(filename, "(A)") file//'.'//trim(ext)
         write(astruct%inputfile_format, "(A)") trim(ext)
      end if
   end if

   ! Test posinp.xyz
   if (.not. file_exists) then
      inquire(FILE = file//'.xyz', EXIST = file_exists)
      if (file_exists) then
         write(filename, "(A)") file//'.xyz'!"posinp.xyz"
         write(astruct%inputfile_format, "(A)") "xyz"
         open(unit=99,file=trim(filename),status='old')
      end if
   end if
   ! Test posinp.ascii
   if (.not. file_exists) then
      inquire(FILE = file//'.ascii', EXIST = file_exists)
      if (file_exists) then
         write(filename, "(A)") file//'.ascii'!"posinp.ascii"
         write(astruct%inputfile_format, "(A)") "ascii"
         open(unit=99,file=trim(filename),status='old')
      end if
   end if
   ! Test posinp.yaml
   if (.not. file_exists) then
      inquire(FILE = file//'.yaml', EXIST = file_exists)
      if (file_exists) then
         write(filename, "(A)") file//'.yaml'!"posinp.ascii"
         write(astruct%inputfile_format, "(A)") "yaml"
      end if
   end if
   ! Test the name directly
   if (.not. file_exists) then
      inquire(FILE = file, EXIST = file_exists)
      if (file_exists) then
         write(filename, "(A)") file
         l = len(file)
         if (file(l-3:l) == ".xyz") then
            write(astruct%inputfile_format, "(A)") "xyz"
         else if (file(l-5:l) == ".ascii") then
            write(astruct%inputfile_format, "(A)") "ascii"
         else if (file(l-4:l) == ".yaml") then
            write(astruct%inputfile_format, "(A)") "yaml"
         else
            write(*,*) "Atomic input file '" // trim(file) // "', format not recognised."
            write(*,*) " File should be *.yaml, *.ascii or *.xyz."
            if (present(status)) then
               status = 1
               return
            else
               stop
            end if
         end if
         if (trim(astruct%inputfile_format) /= "yaml") then
            open(unit=99,file=trim(filename),status='old')
         end if
      end if
   end if

   if (.not. file_exists) then
      if (present(status)) then
         status = 1
         return
      else
         write(*,*) "Atomic input file not found."
         write(*,*) " Files looked for were '"//file//".yaml', '"//file//".ascii', '"//file//".xyz' and '"//file//"'."
         stop 
      end if
   end if

   if (astruct%inputfile_format == "xyz") then
      !read atomic positions
      if (.not.archive) then
         call read_xyz_positions(iproc,99,astruct,comment_,energy_,fxyz_,directGetLine)
      else
         call read_xyz_positions(iproc,99,astruct,comment_,energy_,fxyz_,archiveGetLine)
      end if
   else if (astruct%inputfile_format == "ascii") then
      i_stat = iproc
      if (present(status)) i_stat = 1
      !read atomic positions
      if (.not.archive) then
         call read_ascii_positions(i_stat,99,astruct,comment_,energy_,fxyz_,directGetLine)
      else
         call read_ascii_positions(i_stat,99,astruct,comment_,energy_,fxyz_,archiveGetLine)
      end if
   else if (astruct%inputfile_format == "yaml") then
      !read atomic positions
      if (.not.archive) then
         call read_yaml_positions(trim(filename),astruct,comment_,energy_,fxyz_)
      else
         write(*,*) "Atomic input file in YAML not yet supported in archive file."
         stop
      end if
   end if

   !Check the number of atoms
   if (astruct%nat < 0) then
      if (present(status)) then
         status = 1
         return
      else
         write(*,'(1x,3a,i0,a)') "In the file '",trim(filename),&
              &  "', the number of atoms (",astruct%nat,") < 0 (should be >= 0)."
         stop 
      end if
   end if

   !control atom positions
   call check_atoms_positions(astruct,(iproc == 0))

   ! We delay the calculation of the symmetries.
!this should be already in the atoms_null routine
   astruct%sym=symm_null()
!   astruct%sym%symObj = -1
!   nullify(astruct%sym%irrzon)
!   nullify(astruct%sym%phnons)

   ! close open file.
   if (.not.archive .and. trim(astruct%inputfile_format) /= "yaml") then
      close(99)
      !!$  else
      !!$     call unlinkExtract(trim(filename), len(trim(filename)))
   end if
   
   ! We transfer optionals.
   if (present(energy)) then
      energy = energy_
   end if
   if (present(comment)) then
      write(comment, "(A)") comment_
   end if
   if (present(fxyz)) then
      fxyz => fxyz_
   else if (associated(fxyz_)) then
      i_all=-product(shape(fxyz_))*kind(fxyz_)
      deallocate(fxyz_,stat=i_stat)
      call memocc(i_stat,i_all,'fxyz_',subname)
   end if
END SUBROUTINE read_atomic_file

!> Write an atomic file
!Yaml output included
subroutine write_atomic_file(filename,energy,rxyz,atoms,comment,forces)
  use module_base
  use module_types
  use yaml_output
  implicit none
  character(len=*), intent(in) :: filename,comment
  type(atoms_data), intent(in) :: atoms
  real(gp), intent(in) :: energy
  real(gp), dimension(3,atoms%astruct%nat), intent(in) :: rxyz
  real(gp), dimension(3,atoms%astruct%nat), intent(in), optional :: forces
  !local variables
  character(len = 15) :: arFile
  integer :: iunit

  if (trim(filename) == "stdout") then
     iunit = 6
  else
     open(unit=9,file=trim(filename)//'.'//trim(atoms%astruct%inputfile_format))
     iunit = 9
  end if
  if (atoms%astruct%inputfile_format == "xyz") then
     call wtxyz(iunit,energy,rxyz,atoms,comment)
     if (present(forces)) call wtxyz_forces(9,forces,atoms)
  else if (atoms%astruct%inputfile_format == "ascii") then
     call wtascii(iunit,energy,rxyz,atoms,comment)
     if (present(forces)) call wtascii_forces(9,forces,atoms)
  else if (atoms%astruct%inputfile_format == 'yaml') then
     if (present(forces)) then
        call wtyaml(iunit,energy,rxyz,atoms,comment,.true.,forces)
     else
        call wtyaml(iunit,energy,rxyz,atoms,comment,.false.,rxyz)
     end if
  else
     write(*,*) "Error, unknown file format."
     stop
  end if
  if (trim(filename) /= "stdout") then
     close(unit=9)
  end if

  ! Add to archive
  if (index(filename, "posout_") == 1 .or. index(filename, "posmd_") == 1) then
     write(arFile, "(A)") "posout.tar.bz2"
     if (index(filename, "posmd_") == 1) write(arFile, "(A)") "posmd.tar.bz2"
     call addToCompress(trim(arFile), len(trim(arFile)), &
          & trim(filename)//'.'//trim(atoms%astruct%inputfile_format), &
          & len(trim(filename)//'.'//trim(atoms%astruct%inputfile_format)))
  end if
END SUBROUTINE write_atomic_file

!>Calculate the coefficient for moving atoms following the ifrztyp
subroutine frozen_alpha(ifrztyp,ixyz,alpha,alphai)
  use module_base
  implicit none
  integer, intent(in) :: ifrztyp,ixyz
  real(gp), intent(in) :: alpha
  real(gp), intent(out) :: alphai
  !local variables
  logical :: move_this_coordinate

  if (move_this_coordinate(ifrztyp,ixyz)) then
     alphai=alpha
  else
     alphai=0.0_gp
  end if
 
END SUBROUTINE frozen_alpha

!>Routine for moving atomic positions, takes into account the 
!!   frozen atoms and the size of the cell
!!   synopsis: rxyz=txyz+alpha*sxyz
!!   all the shift are inserted into the box if there are periodic directions
!!   if the atom are frozen they are not moved
subroutine atomic_axpy(atoms,txyz,alpha,sxyz,rxyz)
  use module_base
  use module_types
  implicit none
  real(gp), intent(in) :: alpha
  type(atoms_data), intent(in) :: atoms
  real(gp), dimension(3,atoms%astruct%nat), intent(in) :: txyz,sxyz
  real(gp), dimension(3,atoms%astruct%nat), intent(inout) :: rxyz
  !local variables
  integer :: iat
  real(gp) :: alphax,alphay,alphaz

  do iat=1,atoms%astruct%nat
     !adjust the moving of the atoms following the frozen direction
     call frozen_alpha(atoms%astruct%ifrztyp(iat),1,alpha,alphax)
     call frozen_alpha(atoms%astruct%ifrztyp(iat),2,alpha,alphay)
     call frozen_alpha(atoms%astruct%ifrztyp(iat),3,alpha,alphaz)

     if (atoms%astruct%geocode == 'P') then
        rxyz(1,iat)=modulo(txyz(1,iat)+alphax*sxyz(1,iat),atoms%astruct%cell_dim(1))
        rxyz(2,iat)=modulo(txyz(2,iat)+alphay*sxyz(2,iat),atoms%astruct%cell_dim(2))
        rxyz(3,iat)=modulo(txyz(3,iat)+alphaz*sxyz(3,iat),atoms%astruct%cell_dim(3))
     else if (atoms%astruct%geocode == 'S') then
        rxyz(1,iat)=modulo(txyz(1,iat)+alphax*sxyz(1,iat),atoms%astruct%cell_dim(1))
        rxyz(2,iat)=txyz(2,iat)+alphay*sxyz(2,iat)
        rxyz(3,iat)=modulo(txyz(3,iat)+alphaz*sxyz(3,iat),atoms%astruct%cell_dim(3))
     else
        rxyz(1,iat)=txyz(1,iat)+alphax*sxyz(1,iat)
        rxyz(2,iat)=txyz(2,iat)+alphay*sxyz(2,iat)
        rxyz(3,iat)=txyz(3,iat)+alphaz*sxyz(3,iat)
     end if
  end do

END SUBROUTINE atomic_axpy


!>Routine for moving atomic positions, takes into account the 
!!   frozen atoms and the size of the cell
!!   synopsis: fxyz=txyz+alpha*sxyz
!!   update the forces taking into account the frozen atoms
!!   do not apply the modulo operation on forces 
subroutine atomic_axpy_forces(atoms,txyz,alpha,sxyz,fxyz)
  use module_base
  use module_types
  implicit none
  real(gp), intent(in) :: alpha
  type(atoms_data), intent(in) :: atoms
  real(gp), dimension(3,atoms%astruct%nat), intent(in) :: txyz,sxyz
  real(gp), dimension(3,atoms%astruct%nat), intent(inout) :: fxyz
  !local variables
  integer :: iat
  real(gp) :: alphax,alphay,alphaz
  
  do iat=1,atoms%astruct%nat
     !adjust the moving of the forces following the frozen direction
     call frozen_alpha(atoms%astruct%ifrztyp(iat),1,alpha,alphax)
     call frozen_alpha(atoms%astruct%ifrztyp(iat),2,alpha,alphay)
     call frozen_alpha(atoms%astruct%ifrztyp(iat),3,alpha,alphaz)

     fxyz(1,iat)=txyz(1,iat)+alphax*sxyz(1,iat)
     fxyz(2,iat)=txyz(2,iat)+alphay*sxyz(2,iat)
     fxyz(3,iat)=txyz(3,iat)+alphaz*sxyz(3,iat)
  end do
  
END SUBROUTINE atomic_axpy_forces


!>Calculate the scalar product between atomic positions by considering
!!   only non-blocked atoms
subroutine atomic_dot(atoms,x,y,scpr)
  use module_base
  use module_types
  implicit none
  type(atoms_data), intent(in) :: atoms
  real(gp), dimension(3,atoms%astruct%nat), intent(in) :: x,y
  real(gp), intent(out) :: scpr
  !local variables
  integer :: iat
  real(gp) :: scpr1,scpr2,scpr3
  real(gp) :: alphax,alphay,alphaz

  scpr=0.0_gp

  do iat=1,atoms%astruct%nat
     call frozen_alpha(atoms%astruct%ifrztyp(iat),1,1.0_gp,alphax)
     call frozen_alpha(atoms%astruct%ifrztyp(iat),2,1.0_gp,alphay)
     call frozen_alpha(atoms%astruct%ifrztyp(iat),3,1.0_gp,alphaz)
     scpr1=alphax*x(1,iat)*y(1,iat)
     scpr2=alphay*x(2,iat)*y(2,iat)
     scpr3=alphaz*x(3,iat)*y(3,iat)
     scpr=scpr+scpr1+scpr2+scpr3
  end do
  
END SUBROUTINE atomic_dot


!>z=alpha*A*x + beta* y
subroutine atomic_gemv(atoms,m,alpha,A,x,beta,y,z)
  use module_base
  use module_types
  implicit none
  integer, intent(in) :: m
  real(gp), intent(in) :: alpha,beta
  type(atoms_data), intent(in) :: atoms
  real(gp), dimension(3,atoms%astruct%nat), intent(in) :: x
  real(gp), dimension(m), intent(in) :: y
  real(gp), dimension(m,3,atoms%astruct%nat), intent(in) :: A
  real(gp), dimension(m), intent(out) :: z
  !local variables
  integer :: iat,i,j
  real(gp) :: mv,alphai
  
  do i=1,m
     mv=0.0_gp
     do iat=1,atoms%astruct%nat
        do j=1,3
           call frozen_alpha(atoms%astruct%ifrztyp(iat),j,A(i,j,iat),alphai)
           mv=mv+alphai*x(j,iat)
        end do
     end do
     z(i)=alpha*mv+beta*y(i)
  end do

END SUBROUTINE atomic_gemv


!>  The function which controls all the moving positions
function move_this_coordinate(ifrztyp,ixyz)
  use module_base
  implicit none
  integer, intent(in) :: ixyz,ifrztyp
  logical :: move_this_coordinate
  
  move_this_coordinate= &
       ifrztyp == 0 .or. &
       (ifrztyp == 2 .and. ixyz /=2) .or. &
       (ifrztyp == 3 .and. ixyz ==2)
       
END FUNCTION move_this_coordinate


!> rxyz=txyz+alpha*sxyz
subroutine atomic_coordinate_axpy(atoms,ixyz,iat,t,alphas,r)
  use module_base
  use module_types
  implicit none
  integer, intent(in) :: ixyz,iat
  real(gp), intent(in) :: t,alphas
  type(atoms_data), intent(in) :: atoms
  real(gp), intent(out) :: r
  !local variables
  logical :: periodize
  real(gp) :: alat,alphai

  if (ixyz == 1) then
     alat=atoms%astruct%cell_dim(1)
  else if (ixyz == 2) then
     alat=atoms%astruct%cell_dim(2)
  else if (ixyz == 3) then
     alat=atoms%astruct%cell_dim(3)
  else
     alat = -1
     write(0,*) "Internal error"
     stop
  end if
  
  periodize= atoms%astruct%geocode == 'P' .or. &
       (atoms%astruct%geocode == 'S' .and. ixyz /= 2)

  call frozen_alpha(atoms%astruct%ifrztyp(iat),ixyz,alphas,alphai)

  if (periodize) then
     r=modulo(t+alphai,alat)
  else
     r=t+alphai
  end if

END SUBROUTINE atomic_coordinate_axpy


!> Initialization of acceleration (OpenCL)
subroutine init_material_acceleration(iproc,matacc,GPU)
  use module_base
  use module_types
  use yaml_output
  implicit none
  integer, intent(in):: iproc
  type(material_acceleration), intent(in) :: matacc
  type(GPU_pointers), intent(out) :: GPU
  !local variables
  integer :: iconv,iblas,initerror,ierror,useGPU,mproc,ierr,nproc_node

  if (matacc%iacceleration == 1) then
     call MPI_COMM_SIZE(bigdft_mpi%mpi_comm,mproc,ierr)
     !initialize the id_proc per node
     call processor_id_per_node(iproc,mproc,GPU%id_proc,nproc_node)
     call sg_init(GPUshare,useGPU,iproc,nproc_node,initerror)
     if (useGPU == 1) then
        iconv = 1
        iblas = 1
     else
        iconv = 0
        iblas = 0
     end if
     if (initerror == 1) then
        call yaml_warning('(iproc=' // trim(yaml_toa(iproc,fmt='(i0)')) // &
        &    ') S_GPU library init failed, aborting...')
        !write(*,'(1x,a)')'**** ERROR: S_GPU library init failed, aborting...'
        call MPI_ABORT(bigdft_mpi%mpi_comm,initerror,ierror)
     end if

     if (iconv == 1) then
        !change the value of the GPU convolution flag defined in the module_base
        GPUconv=.true.
     end if
     if (iblas == 1) then
        !change the value of the GPU convolution flag defined in the module_base
        GPUblas=.true.
     end if

     if (iproc == 0) then
        call yaml_map('Material acceleration','CUDA',advance='no')
        call yaml_comment('iproc=0')
       ! write(*,'(1x,a)') 'CUDA support activated (iproc=0)'
    end if

  else if (matacc%iacceleration >= 2) then
     ! OpenCL convolutions are activated
     ! use CUBLAS for the linear algebra for the moment
     if (.not. OCLconv) then
        call MPI_COMM_SIZE(bigdft_mpi%mpi_comm,mproc,ierr)
        !initialize the id_proc per node
        call processor_id_per_node(iproc,mproc,GPU%id_proc,nproc_node)
        !initialize the opencl context for any process in the node
        !call MPI_GET_PROCESSOR_NAME(nodename_local,namelen,ierr)
        !do jproc=0,mproc-1
        !   call MPI_BARRIER(bigdft_mpi%mpi_comm,ierr)
        !   if (iproc == jproc) then
        !      print '(a,a,i4,i4)','Initializing for node: ',trim(nodename_local),iproc,GPU%id_proc
        call init_acceleration_OCL(matacc,GPU)
        !   end if
        !end do
        GPU%ndevices=min(GPU%ndevices,nproc_node)
        if (iproc == 0) then
           call yaml_map('Material acceleration','OpenCL',advance='no')
           call yaml_comment('iproc=0')
           call yaml_open_map('Number of OpenCL devices per node',flow=.true.)
           call yaml_map('used',trim(yaml_toa(min(GPU%ndevices,nproc_node),fmt='(i0)')))
           call yaml_map('available',trim(yaml_toa(GPU%ndevices,fmt='(i0)')))
           !write(*,'(1x,a,i5,i5)') 'OpenCL support activated, No. devices per node (used, available):',&
           !     min(GPU%ndevices,nproc_node),GPU%ndevices
           call yaml_close_map()
        end if
        !the number of devices is the min between the number of processes per node
        GPU%ndevices=min(GPU%ndevices,nproc_node)
        OCLconv=.true.
     end if

  else
     if (iproc == 0) then
        call yaml_map('Material acceleration',.false.,advance='no')
        call yaml_comment('iproc=0')
        ! write(*,'(1x,a)') 'No material acceleration (iproc=0)'
     end if
  end if

END SUBROUTINE init_material_acceleration


subroutine release_material_acceleration(GPU)
  use module_base
  use module_types
  implicit none
  type(GPU_pointers), intent(out) :: GPU
  
  if (GPUconv) then
     call sg_end()
  end if

  if (OCLconv) then
     call release_acceleration_OCL(GPU)
     OCLconv=.false.
  end if

END SUBROUTINE release_material_acceleration


!> Give the number of MPI processes per node (nproc_node) and before iproc (iproc_node)
subroutine processor_id_per_node(iproc,nproc,iproc_node,nproc_node)
  use module_base
  use module_types
  implicit none
  integer, intent(in) :: iproc,nproc
  integer, intent(out) :: iproc_node,nproc_node
  !local variables
  character(len=*), parameter :: subname='processor_id_per_node'
  integer :: ierr,namelen,i_stat,i_all,jproc
  character(len=MPI_MAX_PROCESSOR_NAME) :: nodename_local
  character(len=MPI_MAX_PROCESSOR_NAME), dimension(:), allocatable :: nodename

  if (nproc == 1) then
     iproc_node=0
     nproc_node=1
  else
     allocate(nodename(0:nproc-1+ndebug),stat=i_stat)
     call memocc(i_stat,nodename,'nodename',subname)
     
     !initalise nodenames
     do jproc=0,nproc-1
        nodename(jproc)=repeat(' ',MPI_MAX_PROCESSOR_NAME)
     end do

     call MPI_GET_PROCESSOR_NAME(nodename_local,namelen,ierr)

     !gather the result between all the process
     call MPI_ALLGATHER(nodename_local,MPI_MAX_PROCESSOR_NAME,MPI_CHARACTER,&
          nodename(0),MPI_MAX_PROCESSOR_NAME,MPI_CHARACTER,&
          bigdft_mpi%mpi_comm,ierr)

     !found the processors which belong to the same node
     !before the processor iproc
     iproc_node=0
     do jproc=0,iproc-1
        if (trim(nodename(jproc)) == trim(nodename(iproc))) then
           iproc_node=iproc_node+1
        end if
     end do
     nproc_node=iproc_node
     do jproc=iproc,nproc-1
        if (trim(nodename(jproc)) == trim(nodename(iproc))) then
           nproc_node=nproc_node+1
        end if
     end do
     
     i_all=-product(shape(nodename))*kind(nodename)
     deallocate(nodename,stat=i_stat)
     call memocc(i_stat,i_all,'nodename',subname)
  end if
END SUBROUTINE processor_id_per_node


!> this routine does the same operations as
!! read_atomic_file but uses inputs from memory
!! as input positions instead of inputs from file
!! Useful for QM/MM implementation of BigDFT-ART
!! @author Written by Laurent K Beland 2011 UdeM
subroutine initialize_atomic_file(iproc,atoms,rxyz)
  use module_base
  use module_types
  use module_interfaces, except_this_one => initialize_atomic_file
  use m_ab6_symmetry
  use yaml_output
  implicit none
  integer, intent(in) :: iproc
  type(atoms_data), intent(inout) :: atoms
  real(gp), dimension(:,:), pointer :: rxyz
  !local variables
  character(len=*), parameter :: subname='initialize_atomic_file'
  integer :: i_stat
  integer :: iat,i,ierr

  allocate(atoms%amu(atoms%astruct%nat+ndebug),stat=i_stat)
  call memocc(i_stat,atoms%amu,'atoms%amu',subname)

  if (atoms%astruct%geocode=='S') then 
        atoms%astruct%cell_dim(2)=0.0_gp
  else if (atoms%astruct%geocode=='F') then !otherwise free bc    
        atoms%astruct%cell_dim(1)=0.0_gp
        atoms%astruct%cell_dim(2)=0.0_gp
        atoms%astruct%cell_dim(3)=0.0_gp
  else
        atoms%astruct%cell_dim(1)=0.0_gp
        atoms%astruct%cell_dim(2)=0.0_gp
        atoms%astruct%cell_dim(3)=0.0_gp
  end if

  !reduced coordinates are possible only with periodic units
  if (atoms%astruct%units == 'reduced' .and. atoms%astruct%geocode == 'F') then
     if (iproc==0) write(*,'(1x,a)')&
          'ERROR: Reduced coordinates are not allowed with isolated BC'
  end if

   !convert the values of the cell sizes in bohr
  if (atoms%astruct%units=='angstroem' .or. atoms%astruct%units=='angstroemd0') then
     ! if Angstroem convert to Bohr
     atoms%astruct%cell_dim(1)=atoms%astruct%cell_dim(1)/Bohr_Ang
     atoms%astruct%cell_dim(2)=atoms%astruct%cell_dim(2)/Bohr_Ang
     atoms%astruct%cell_dim(3)=atoms%astruct%cell_dim(3)/Bohr_Ang
  else if (atoms%astruct%units == 'reduced') then
     !assume that for reduced coordinates cell size is in bohr
     atoms%astruct%cell_dim(1)=real(atoms%astruct%cell_dim(1),gp)
     atoms%astruct%cell_dim(2)=real(atoms%astruct%cell_dim(2),gp)
     atoms%astruct%cell_dim(3)=real(atoms%astruct%cell_dim(3),gp)
  else
     call yaml_warning('Length units in input file unrecognized')
     call yaml_warning('recognized units are angstroem or atomic = bohr')
     call MPI_ABORT(bigdft_mpi%mpi_comm,0,ierr)
  endif
  
  do iat=1,atoms%astruct%nat
     !xyz input file, allow extra information
     
     if (atoms%astruct%units == 'reduced') then !add treatment for reduced coordinates
        rxyz(1,iat)=modulo(rxyz(1,iat),1.0_gp)
        if (atoms%astruct%geocode == 'P') rxyz(2,iat)=modulo(rxyz(2,iat),1.0_gp)
        rxyz(3,iat)=modulo(rxyz(3,iat),1.0_gp)
     else if (atoms%astruct%geocode == 'P') then
        rxyz(1,iat)=modulo(rxyz(1,iat),atoms%astruct%cell_dim(1))
        rxyz(2,iat)=modulo(rxyz(2,iat),atoms%astruct%cell_dim(2))
        rxyz(3,iat)=modulo(rxyz(3,iat),atoms%astruct%cell_dim(3))
     else if (atoms%astruct%geocode == 'S') then
        rxyz(1,iat)=modulo(rxyz(1,iat),atoms%astruct%cell_dim(1))
        rxyz(3,iat)=modulo(rxyz(3,iat),atoms%astruct%cell_dim(3))
     end if
 
     if (atoms%astruct%units=='angstroem' .or. atoms%astruct%units=='angstroemd0') then
        ! if Angstroem convert to Bohr
        do i=1,3 
           rxyz(i,iat)=rxyz(i,iat)/Bohr_Ang
        enddo
     else if (atoms%astruct%units == 'reduced') then 
        rxyz(1,iat)=rxyz(1,iat)*atoms%astruct%cell_dim(1)
        if (atoms%astruct%geocode == 'P') rxyz(2,iat)=rxyz(2,iat)*atoms%astruct%cell_dim(2)
        rxyz(3,iat)=rxyz(3,iat)*atoms%astruct%cell_dim(3)
     endif
  enddo

  !control atom positions
  call check_atoms_positions(atoms,rxyz,(iproc == 0))

  ! We delay the calculation of the symmetries.
  atoms%astruct%sym%symObj = -1
  nullify(atoms%astruct%sym%irrzon)
  nullify(atoms%astruct%sym%phnons)

END SUBROUTINE initialize_atomic_file

subroutine dft_input_analyse(iproc, in, dict_dft)
  use module_base
  use module_types
  use module_input
  use dictionaries
  use module_xc
  use yaml_output
  use module_input_keys
  implicit none
  integer, intent(in) :: iproc
  type(input_variables), intent(inout) :: in
  type(dictionary), pointer :: dict_dft

  !grid spacings
  in%hx = dict_dft//HGRIDS//0
  in%hy = dict_dft//HGRIDS//1
  in%hz = dict_dft//HGRIDS//2

  !coarse and fine radii around atoms
  in%crmult = dict_dft//RMULT//0
  in%frmult = dict_dft//RMULT//1

  !XC functional (ABINIT XC codes)
  in%ixc = dict_dft//IXC

  !charge and electric field
  in%ncharge = dict_dft//NCHARGE
  in%elecfield(1) = dict_dft//ELECFIELD//0
  in%elecfield(2) = dict_dft//ELECFIELD//1
  in%elecfield(3) = dict_dft//ELECFIELD//2

  !spin and polarization
  in%nspin = dict_dft//NSPIN
  in%mpol = dict_dft//MPOL

  ! Initialise XC calculation
  if (in%ixc < 0) then
     call xc_init(in%ixc, XC_MIXED, in%nspin)
  else
     call xc_init(in%ixc, XC_ABINIT, in%nspin)
  end if

  !convergence parameters
  in%gnrm_cv = dict_dft//GNRM_CV
  in%itermax = dict_dft//ITERMAX
  in%nrepmax = dict_dft//NREPMAX

  !convergence parameters
  in%ncong = dict_dft//NCONG
  in%idsx = dict_dft//IDSX
  !does not make sense a DIIS history longer than the number of iterations
  !only if the iscf is not particular
  in%idsx = min(in%idsx, in%itermax)

  !dispersion parameter
  in%dispersion = dict_dft//DISPERSION
    
  ! Now the variables which are to be used only for the last run
  in%inputPsiId = dict_dft//INPUTPSIID
  in%output_wf_format = dict_dft//OUTPUT_WF
  in%output_denspot = dict_dft//OUTPUT_DENSPOT

  !project however the wavefunction on gaussians if asking to write them on disk
  ! But not if we use linear scaling version (in%inputPsiId >= 100)
  in%gaussian_help=(in%inputPsiId >= 10 .and. in%inputPsiId < 100)

  !switch on the gaussian auxiliary treatment 
  !and the zero of the forces
  if (in%inputPsiId == 10) then
     in%inputPsiId = 0
  else if (in%inputPsiId == 13) then
     in%inputPsiId = 2
  end if
  ! Setup out grid parameters.
  if (in%output_denspot >= 0) then
     in%output_denspot_format = in%output_denspot / 10
  else
     in%output_denspot_format = output_denspot_FORMAT_CUBE
     in%output_denspot = abs(in%output_denspot)
  end if
  in%output_denspot = modulo(in%output_denspot, 10)

  ! Tail treatment.
  in%rbuf = dict_dft//RBUF
  in%ncongt = dict_dft//NCONGT

  !davidson treatment
  in%norbv = dict_dft//NORBV
  in%nvirt = dict_dft//NVIRT
  in%nplot = dict_dft//NPLOT
!!$  call input_dict_var(in%nvirt, dict_dft//NVIRT, 0, ranges=(/0,abs(in%norbv)/))
!!$  call input_dict_var(in%nplot, dict_dft//NPLOT, 0, ranges=(/0,abs(in%norbv)/))

  ! Line to disable automatic behaviours (currently only symmetries).
  in%disableSym = dict_dft//DISABLE_SYM

  !define whether there should be a last_run after geometry optimization
  !also the mulliken charge population should be inserted
  if ((in%rbuf > 0.0_gp) .or. in%output_wf_format /= WF_FORMAT_NONE .or. &
       in%output_denspot /= output_denspot_NONE .or. in%norbv /= 0) then
     in%last_run=-1 !last run to be done depending of the external conditions
  else
     in%last_run=0
  end if
end subroutine dft_input_analyse

subroutine kpt_input_analyse(iproc, in, dict, sym, geocode, alat)
  use module_base
  use module_types
  use defs_basis
  use m_ab6_kpoints
  use yaml_output
  use module_input_keys
  use dictionaries
  implicit none
  integer, intent(in) :: iproc
  type(input_variables), intent(inout) :: in
  type(dictionary), pointer :: dict
  type(symmetry_data), intent(in) :: sym
  character(len = 1), intent(in) :: geocode
  real(gp), intent(in) :: alat(3)
  !local variables
  logical :: lstat
  character(len=*), parameter :: subname='kpt_input_analyse'
  integer :: i_stat,ierror,i,nshiftk, ngkpt_(3), ikpt, j, ncount, nseg, iseg_, ngranularity_
  real(gp) :: kptrlen_, shiftk_(3,8), norm, alat_(3)
  character(len = 6) :: method
  
  ! Set default values.
  in%gen_nkpt=1
  in%nkptv=0
  in%ngroups_kptv=1

  call free_kpt_variables(in)
  nullify(in%kptv, in%nkptsv_group)
  nullify(in%gen_kpt, in%gen_wkpt)

  method = dict // KPT_METHOD
  if (input_keys_equal(trim(method), 'auto')) then
     kptrlen_ = dict // KPTRLEN
     if (geocode == 'F') then
        in%gen_nkpt = 1
        allocate(in%gen_kpt(3, in%gen_nkpt+ndebug),stat=i_stat)
        call memocc(i_stat,in%gen_kpt,'in%gen_kpt',subname)
        in%gen_kpt = 0.
        allocate(in%gen_wkpt(in%gen_nkpt+ndebug),stat=i_stat)
        call memocc(i_stat,in%gen_wkpt,'in%gen_wkpt',subname)
        in%gen_wkpt = 1.
     else
        call kpoints_get_auto_k_grid(sym%symObj, in%gen_nkpt, in%gen_kpt, in%gen_wkpt, &
             & kptrlen_, ierror)
        if (ierror /= AB6_NO_ERROR) then
           if (iproc==0) &
                & call yaml_warning("ERROR: cannot generate automatic k-point grid." // &
                & " Error code is " // trim(yaml_toa(ierror,fmt='(i0)')))
           stop
        end if
        !assumes that the allocation went through
        call memocc(0,in%gen_kpt,'in%gen_kpt',subname)
        call memocc(0,in%gen_wkpt,'in%gen_wkpt',subname)
     end if
  else if (input_keys_equal(trim(method), 'mpgrid')) then
     !take the points of Monkhorst-pack grid
     ngkpt_(1) = dict // NGKPT // 0
     ngkpt_(2) = dict // NGKPT // 1
     ngkpt_(3) = dict // NGKPT // 2
     if (geocode == 'S') ngkpt_(2) = 1
     !shift
     nshiftk = dict_len(dict//SHIFTK)
     !read the shifts
     shiftk_=0.0_gp
     do i=1,nshiftk
        shiftk_(1,i) = dict // SHIFTK // (i-1) // 0
        shiftk_(2,i) = dict // SHIFTK // (i-1) // 1
        shiftk_(3,i) = dict // SHIFTK // (i-1) // 2
     end do

     !control whether we are giving k-points to Free BC
     if (geocode == 'F') then
        if (iproc==0 .and. (maxval(ngkpt_) > 1 .or. maxval(abs(shiftk_)) > 0.)) &
             & call yaml_warning('Found input k-points with Free Boundary Conditions, reduce run to Gamma point')
        in%gen_nkpt = 1
        allocate(in%gen_kpt(3, in%gen_nkpt+ndebug),stat=i_stat)
        call memocc(i_stat,in%gen_kpt,'in%gen_kpt',subname)
        in%gen_kpt = 0.
        allocate(in%gen_wkpt(in%gen_nkpt+ndebug),stat=i_stat)
        call memocc(i_stat,in%gen_wkpt,'in%gen_wkpt',subname)
        in%gen_wkpt = 1.
     else
        call kpoints_get_mp_k_grid(sym%symObj, in%gen_nkpt, in%gen_kpt, in%gen_wkpt, &
             & ngkpt_, nshiftk, shiftk_, ierror)
        if (ierror /= AB6_NO_ERROR) then
           if (iproc==0) &
                & call yaml_warning("ERROR: cannot generate MP k-point grid." // &
                & " Error code is " // trim(yaml_toa(ierror,fmt='(i0)')))
           stop
        end if
        !assumes that the allocation went through
        call memocc(0,in%gen_kpt,'in%gen_kpt',subname)
        call memocc(0,in%gen_wkpt,'in%gen_wkpt',subname)
     end if
  else if (input_keys_equal(trim(method), 'manual')) then
     in%gen_nkpt = max(1, dict_len(dict//KPT))
     if (geocode == 'F' .and. in%gen_nkpt > 1) then
        if (iproc==0) call yaml_warning('Found input k-points with Free Boundary Conditions, reduce run to Gamma point')
        in%gen_nkpt = 1
     end if
     allocate(in%gen_kpt(3, in%gen_nkpt+ndebug),stat=i_stat)
     call memocc(i_stat,in%gen_kpt,'in%gen_kpt',subname)
     allocate(in%gen_wkpt(in%gen_nkpt+ndebug),stat=i_stat)
     call memocc(i_stat,in%gen_wkpt,'in%gen_wkpt',subname)
     norm=0.0_gp
     do i=1,in%gen_nkpt
        in%gen_kpt(1, i) = dict // KPT // (i-1) // 0
        in%gen_kpt(2, i) = dict // KPT // (i-1) // 1
        in%gen_kpt(3, i) = dict // KPT // (i-1) // 2
        if (geocode == 'S' .and. in%gen_kpt(2,i) /= 0.) then
           in%gen_kpt(2,i) = 0.
           if (iproc==0) call yaml_warning('Surface conditions, supressing k-points along y.')
        end if
        in%gen_wkpt(i) = dict // WKPT // (i-1)
        if (geocode == 'F') then
           in%gen_kpt = 0.
           in%gen_wkpt = 1.
        end if
        norm=norm+in%gen_wkpt(i)
     end do
     ! We normalise the weights.
     in%gen_wkpt(:)=in%gen_wkpt/norm
  else
     if (iproc==0) &
          & call yaml_warning("ERROR: wrong k-point sampling method (" // &
          & trim(method) // ").")
     stop
  end if

  ! Convert reduced coordinates into BZ coordinates.
  alat_ = alat
  if (geocode /= 'P') alat_(2) = 1.0_gp
  if (geocode == 'F') then
     alat_(1)=1.0_gp
     alat_(3)=1.0_gp
  end if
  do i = 1, in%gen_nkpt, 1
     in%gen_kpt(:, i) = in%gen_kpt(:, i) / alat_(:) * two_pi
  end do
 
  in%band_structure_filename=''
  lstat = dict // BANDS
  if (lstat) then
     !calculate the number of groups of for the band structure
     in%nkptv=1
     nseg = dict_len(dict // ISEG)
     do i=1,nseg
        iseg_ = dict // ISEG // (i-1)
        in%nkptv=in%nkptv+iseg_
     end do
     ngranularity_ = dict // NGRANULARITY

     in%ngroups_kptv=&
          ceiling(real(in%nkptv,gp)/real(ngranularity_,gp))

     allocate(in%nkptsv_group(in%ngroups_kptv+ndebug),stat=i_stat)
     call memocc(i_stat,in%nkptsv_group,'in%nkptsv_group',subname)

     ncount=0
     do i=1,in%ngroups_kptv-1
        !if ngranularity is bigger than nkptv  then ngroups is one
        in%nkptsv_group(i)=ngranularity_
        ncount=ncount+ngranularity_
     end do
     !put the rest in the last group
     in%nkptsv_group(in%ngroups_kptv)=in%nkptv-ncount

     allocate(in%kptv(3,in%nkptv+ndebug),stat=i_stat)
     call memocc(i_stat,in%kptv,'in%kptv',subname)

     ikpt = 0
     do i=1,nseg
        iseg_ = dict // ISEG // (i-1)
        ikpt=ikpt+iseg_
        in%kptv(1,ikpt) = dict // KPTV // (ikpt - 1) // 0
        in%kptv(2,ikpt) = dict // KPTV // (ikpt - 1) // 1
        in%kptv(3,ikpt) = dict // KPTV // (ikpt - 1) // 2
        !interpolate the values
        do j=ikpt-iseg_+1,ikpt-1
           in%kptv(:,j)=in%kptv(:,ikpt-iseg_) + &
                (in%kptv(:,ikpt)-in%kptv(:,ikpt-iseg_)) * &
                real(j-ikpt+iseg_,gp)/real(iseg_, gp)
        end do
     end do

     ! Convert reduced coordinates into BZ coordinates.
     do i = 1, in%nkptv, 1
        in%kptv(:, i) = in%kptv(:, i) / alat_(:) * two_pi
     end do

     if (has_key(dict, BAND_STRUCTURE_FILENAME)) then
        in%band_structure_filename = dict // BAND_STRUCTURE_FILENAME
        !since a file for the local potential is already given, do not perform ground state calculation
        if (iproc==0) then
           write(*,'(1x,a)')'Local Potential read from file, '//trim(in%band_structure_filename)//&
                ', do not optimise GS wavefunctions'
        end if
        in%nrepmax=0
        in%itermax=0
        in%itrpmax=0
        in%inputPsiId=-1000 !allocate empty wavefunctions
        in%output_denspot=0
     end if
  else
     in%nkptv = 0
     allocate(in%kptv(3,in%nkptv+ndebug),stat=i_stat)
     call memocc(i_stat,in%kptv,'in%kptv',subname)
  end if

  if (in%nkptv > 0 .and. geocode == 'F' .and. iproc == 0) &
       & call yaml_warning('Defining a k-point path in free boundary conditions.') 
END SUBROUTINE kpt_input_analyse

!> Read the input variables needed for the geometry optimisation
!! Every argument should be considered as mandatory
subroutine geopt_input_analyse(iproc,in,dict)
  use module_base
  use module_types
  use module_input_keys
  use dictionaries
  use yaml_output
  implicit none
  integer, intent(in) :: iproc
  type(input_variables), intent(inout) :: in
  type(dictionary), pointer :: dict
  !local variables
  character(len=*), parameter :: subname='geopt_input_analyse'
  integer :: i_stat,i
  character(len = max_field_length) :: prof, meth
  real(gp) :: betax_, dtmax_

  ! Additional treatments.
  meth = dict // GEOPT_METHOD
  if (input_keys_equal(trim(meth), "FIRE")) then
     prof = input_keys_get_source(dict, DTMAX)
     if (trim(prof) == "default") then
        betax_ = dict // BETAX
        call set(dict // DTMAX, 0.25 * pi_param * sqrt(betax_), fmt = "(F7.4)")
     end if
     prof = input_keys_get_source(dict, DTINIT)
     if (trim(prof) == "default") then
        dtmax_ = dict // DTMAX
        call set(dict // DTINIT, 0.5 * dtmax_, fmt = "(F7.4)")
     end if
  end if
!!$  call yaml_dict_dump(dict)

  call free_geopt_variables(in)

  !target stress tensor
  in%strtarget(:)=0.0_gp

  !geometry input parameters
  in%geopt_approach = dict // GEOPT_METHOD
  in%ncount_cluster_x = dict // NCOUNT_CLUSTER_X
  !here the parsing of the wavefunction history should be added
  in%wfn_history=1

  in%frac_fluct = dict // FRAC_FLUCT
  in%forcemax = dict // FORCEMAX
  in%randdis = dict // RANDDIS

  if (input_keys_equal(trim(in%geopt_approach), "AB6MD")) then
     in%nnos=0
     in%ionmov = dict // IONMOV
     in%dtion = dict // DTION
     if (in%ionmov == 6) then
        in%mditemp = dict // MDITEMP
     elseif (in%ionmov > 7) then
        in%mditemp = dict // MDITEMP
        in%mdftemp = dict // MDFTEMP
     end if

     if (in%ionmov == 8) then
        in%noseinert = dict // NOSEINERT
     else if (in%ionmov == 9) then
        in%friction = dict // FRICTION
        in%mdwall = dict // MDWALL
     else if (in%ionmov == 13) then
        in%nnos = dict_len(dict // QMASS)
        allocate(in%qmass(in%nnos+ndebug),stat=i_stat)
        call memocc(i_stat,in%qmass,'in%qmass',subname)
        do i=1,in%nnos-1
           in%qmass(i) = dict_len(dict // QMASS // (i-1))
        end do
        in%bmass = dict // BMASS
        in%vmass = dict // VMASS
     end if

     if (in%ionmov /= 13) then
        !the allocation of this pointer should be done in any case
        allocate(in%qmass(in%nnos+ndebug),stat=i_stat)
        call memocc(i_stat,in%qmass,'in%qmass',subname)
     end if
  else if (input_keys_equal(trim(in%geopt_approach),"DIIS")) then
     in%betax = dict // BETAX
     in%history = dict // HISTORY
  else
     in%betax = dict // BETAX
  end if

  if (input_keys_equal(trim(in%geopt_approach),"FIRE")) then
     in%dtinit = dict // DTINIT
     in%dtmax = dict // DTMAX
  endif
END SUBROUTINE geopt_input_analyse

subroutine mix_input_analyse(iproc,in,dict)
  use module_base
  use module_types
  use module_input_keys
  use dictionaries
  implicit none
  !Arguments
  integer, intent(in) :: iproc
  type(dictionary), pointer :: dict
  type(input_variables), intent(inout) :: in
  !local variables
  !n(c) character(len=*), parameter :: subname='mix_input_variables'

  in%iscf = dict // ISCF
  
  in%itrpmax = dict // ITRPMAX
  in%rpnrm_cv = dict // RPNRM_CV

  in%norbsempty = dict // NORBSEMPTY
  in%Tel = dict // TEL
  in%occopt = dict // OCCOPT

  in%alphamix = dict // ALPHAMIX
  in%alphadiis = dict //ALPHADIIS

  !put the startmix if the mixing has to be done
  if (in%iscf >  SCF_KIND_DIRECT_MINIMIZATION) in%gnrm_startmix=1.e300_gp

END SUBROUTINE mix_input_analyse

subroutine sic_input_analyse(iproc,in,dict,ixc_)
  use module_base
  use module_types
  use module_input_keys
  use dictionaries
  use yaml_output
  implicit none
  !Arguments
  integer, intent(in) :: iproc
  type(dictionary), pointer :: dict
  type(input_variables), intent(inout) :: in
  integer, intent(in) :: ixc_
  !local variables
  !n(c) character(len=*), parameter :: subname='sic_input_variables'

  in%SIC%approach(1:len(in%SIC%approach)) = dict // SIC_APPROACH
  in%SIC%alpha = dict // SIC_ALPHA
  if (input_keys_equal(trim(in%SIC%approach), "NK")) in%SIC%fref = dict // SIC_FREF
  in%SIC%ixc = ixc_

!!$  call yaml_map('Error found',f_err_check())
!!$  if (f_err_check()) then
!!$     call f_dump_all_errors()
!!$  end if
!!$  stop

END SUBROUTINE sic_input_analyse

subroutine tddft_input_analyse(iproc,in,dict)
  use module_base
  use module_types
  use module_input_keys
  use dictionaries
  implicit none
  integer, intent(in) :: iproc
  type(dictionary), pointer :: dict
  type(input_variables), intent(inout) :: in
  !local variables
  !n(c) character(len=*), parameter :: subname='tddft_input_variables'

  !TD-DFT parameters
  in%tddft_approach(1:len(in%tddft_approach)) = dict // TDDFT_APPROACH

END SUBROUTINE tddft_input_analyse

!> Read the input variables which can be used for performances
subroutine perf_input_analyse(iproc,in,dict)
  use module_base
  use module_types
  use module_input_keys
  use yaml_strings
  use yaml_output
  use dictionaries
  implicit none
  integer, intent(in) :: iproc
  type(dictionary), pointer :: dict
  type(input_variables), intent(inout) :: in
  !local variables
  !n(c) character(len=*), parameter :: subname='perf_input_variables'
  integer :: ierr,ipos,i,iproc_node,nproc_node
  character(len = 7) :: val

  ! Performence and setting-up options
  ! ----------------------------------
  in%debug = dict // DEBUG
  if (.not. in%debug) then
     call f_malloc_set_status(output_level=1)
     !call memocc_set_state(1)
  end if
  in%ncache_fft = dict // FFTCACHE
  call set_cache_size(in%ncache_fft)
  in%verbosity = dict // VERBOSITY
  if (in%verbosity == 0 ) then
     call f_malloc_set_status(output_level=0)
     !call memocc_set_state(0)
  end if
  in%writing_directory = dict // OUTDIR
  !here the logfile should be opened in the usual way, differentiating between 
  ! logfiles in case of multiple taskgroups
  if (trim(in%writing_directory) /= '.' .or. bigdft_mpi%ngroup > 1) then
     call create_log_file(iproc,in)
  else
     !use stdout, do not crash if unit is present
     if (iproc==0) call yaml_set_stream(record_length=92,istat=ierr)
  end if

  !call mpi_barrier(bigdft_mpi%mpi_comm,ierr)
  if (iproc==0) then
     !start writing on logfile
     call yaml_new_document()
     !welcome screen
     call print_logo()
  end if
  if (bigdft_mpi%nproc >1) call processor_id_per_node(bigdft_mpi%iproc,bigdft_mpi%nproc,iproc_node,nproc_node)
  if (iproc ==0) then
     if (bigdft_mpi%nproc >1) call yaml_map('MPI tasks of root process node',nproc_node)
     call print_configure_options()
  end if

  ! Miscellaneous options
  ! ---------------------
  in%symTol = dict // TOLSYM
  in%projrad = dict // PROJRAD
  in%exctxpar = dict // EXCTXPAR
  in%inguess_geopt = dict // INGUESS_GEOPT

  ! Material acceleration options
  ! -----------------------------
  in%matacc=material_acceleration_null()
  val = dict // ACCEL
  if (input_keys_equal(trim(val), "CUDAGPU")) then
     in%matacc%iacceleration = 1
  else if (input_keys_equal(trim(val), "OCLGPU")) then
     in%matacc%iacceleration = 2
  else if (input_keys_equal(trim(val), "OCLCPU")) then
     in%matacc%iacceleration = 3
  else if (input_keys_equal(trim(val), "OCLACC")) then
     in%matacc%iacceleration = 4
  else 
     in%matacc%iacceleration = 0
  end if
  !determine desired OCL platform which is used for acceleration
  in%matacc%OCL_platform = dict // OCL_PLATFORM
  ipos=min(len(in%matacc%OCL_platform),len(trim(in%matacc%OCL_platform))+1)
  do i=ipos,len(in%matacc%OCL_platform)
     in%matacc%OCL_platform(i:i)=achar(0)
  end do
  in%matacc%OCL_devices = dict // OCL_DEVICES
  ipos=min(len(in%matacc%OCL_devices),len(trim(in%matacc%OCL_devices))+1)
  do i=ipos,len(in%matacc%OCL_devices)
     in%matacc%OCL_devices(i:i)=achar(0)
  end do
  in%matacc%PSolver_igpu = dict // PSOLVER_ACCEL

  ! Signaling parameters
  in%signaling = dict // SIGNALING
  in%signalTimeout = dict // SIGNALTIMEOUT
  in%domain = dict // DOMAIN

  !!@TODO to relocate
  GPUblas = dict // BLAS
  DistProjApply = dict // PSP_ONFLY 

  in%orthpar%directDiag = dict // IG_DIAG
  in%orthpar%norbpInguess = dict // IG_NORBP
  in%orthpar%iguessTol = dict // IG_TOL
  in%orthpar%methOrtho = dict // METHORTHO
  !Block size used for the orthonormalization
  in%orthpar%bsLow = dict // IG_BLOCKS // 0
  in%orthpar%bsUp  = dict // IG_BLOCKS // 1
  !Check after collecting all values
  if(.not.in%orthpar%directDiag .or. in%orthpar%methOrtho==1) then 
     write(*,'(1x,a)') 'Input Guess: Block size used for the orthonormalization (ig_blocks)'
     if(in%orthpar%bsLow==in%orthpar%bsUp) then
        write(*,'(5x,a,i0)') 'Take block size specified by user: ',in%orthpar%bsLow
     else if(in%orthpar%bsLow<in%orthpar%bsUp) then
        write(*,'(5x,2(a,i0))') 'Choose block size automatically between ',in%orthpar%bsLow,' and ',in%orthpar%bsUp
     else
        write(*,'(1x,a)') "ERROR: invalid values of inputs%bsLow and inputs%bsUp. Change them in 'inputs.perf'!"
        call MPI_ABORT(bigdft_mpi%mpi_comm,0,ierr)
     end if
     write(*,'(5x,a)') 'This values will be adjusted if it is larger than the number of orbitals.'
  end if

  in%rho_commun = dict // RHO_COMMUN
  in%PSolver_groupsize = dict // PSOLVER_GROUPSIZE
  in%unblock_comms = dict // UNBLOCK_COMMS

  !Use Linear scaling methods
  val = dict // LINEAR
  if (input_keys_equal(trim(val), "LIG")) then
     in%linear = INPUT_IG_LIG
  else if (input_keys_equal(trim(val), "FUL")) then
     in%linear = INPUT_IG_FULL
  else if (input_keys_equal(trim(val), "TMO")) then
     in%linear = INPUT_IG_TMO
  else
     in%linear = INPUT_IG_OFF
  end if

  in%store_index = dict // STORE_INDEX

  !block size for pdsyev/pdsygv, pdgemm (negative -> sequential)
  in%lin%blocksize_pdsyev = dict // PDSYEV_BLOCKSIZE
  in%lin%blocksize_pdgemm = dict // PDGEMM_BLOCKSIZE
  !max number of process uses for pdsyev/pdsygv, pdgemm
  in%lin%nproc_pdsyev = dict // MAXPROC_PDSYEV
  in%lin%nproc_pdgemm = dict // MAXPROC_PDGEMM
  !FOE: if the determinant of the interpolation matrix to find the Fermi energy
  !is smaller than this value, switch from cubic to linear interpolation.
  in%lin%ef_interpol_det = dict // EF_INTERPOL_DET
  in%lin%ef_interpol_chargediff = dict // EF_INTERPOL_CHARGEDIFF
  !determines whether a mixing step shall be preformed after the input guess !(linear version)
  in%lin%mixing_after_inputguess = dict // MIXING_AFTER_INPUTGUESS
  !determines whether the input guess support functions are orthogonalized iteratively (T) or in the standard way (F)
  in%lin%iterative_orthogonalization = dict // ITERATIVE_ORTHOGONALIZATION

!  call input_var("mpi_groupsize",0, "number of MPI processes for BigDFT run (0=nproc)", in%mpi_groupsize)
END SUBROUTINE perf_input_analyse
<|MERGE_RESOLUTION|>--- conflicted
+++ resolved
@@ -710,8 +710,8 @@
   integer :: ifrag, frag_num, ierr
 
   !Linear input parameters
-  call input_set_file(iproc,dump,trim(filename),exists,'Fragment Parameters')  
-  if (exists) in%files = in%files + INPUTS_FRAG
+  call input_set_file(iproc,dump,trim(filename),exists,'Fragment Parameters') 
+  if (exists .and. dump) in%files = in%files + INPUTS_FRAG
 
   if (.not. exists .and. in%lin%fragment_calculation) then ! we should be doing a fragment calculation, so this is a problem
      write(*,'(1x,a)',advance='no') "ERROR: the file 'input.frag' is missing and fragment calculation was specified"
@@ -1101,61 +1101,8 @@
 
   !x-absorber treatment (in progress)
 
-<<<<<<< HEAD
-  !!@TODO to relocate
-  call input_var("blas", .false., "CUBLAS acceleration", GPUblas)
-  call input_var("projrad", 15.0d0, &
-       & "Radius of the projector as a function of the maxrad", in%projrad)
-  call input_var("exctxpar", "OP2P", &
-       & "Exact exchange parallelisation scheme", in%exctxpar)
-  call input_var("ig_diag", .true., &
-       & "Input guess: (T:Direct, F:Iterative) diag. of Ham.", &
-       & in%orthpar%directDiag)
-  call input_var("ig_norbp", 5, &
-       & "Input guess: Orbitals per process for iterative diag.", &
-       & in%orthpar%norbpInguess)
-  call input_var("ig_blocks", (/ 300, 800 /), &
-       & "Input guess: Block sizes for orthonormalisation", blocks)
-  call input_var("ig_tol", 1d-4, &
-       & "Input guess: Tolerance criterion", in%orthpar%iguessTol)
-  call input_var("methortho", 0, (/ 0, 1, 2 /), &
-       & "Orthogonalisation (0=Cholesky,1=GS/Chol,2=Loewdin)", in%orthpar%methOrtho)
-  call input_var("rho_commun", "DEF","Density communication scheme (DBL, RSC, MIX)",&
-       in%rho_commun)
-  call input_var("psolver_groupsize",0, "Size of Poisson Solver taskgroups (0=nproc)", in%PSolver_groupsize)
-  call input_var("psolver_accel",0, "Acceleration of the Poisson Solver (0=none, 1=CUDA)", in%matacc%PSolver_igpu)
-  call input_var("unblock_comms", "OFF", "Overlap Communications of fields (OFF,DEN,POT)",&
-       in%unblock_comms)
-  call input_var("linear", 3, 'OFF', (/ "OFF", "LIG", "FUL", "TMO" /), &
-       & "Linear Input Guess approach",in%linear)
-  call input_var("tolsym", 1d-8, "Tolerance for symmetry detection",in%symTol)
-  call input_var("signaling", .false., "Expose calculation results on Network",in%signaling)
-  call input_var("signalTimeout", 0, "Time out on startup for signal connection",in%signalTimeout)  
-  call input_var("domain", "", "Domain to add to the hostname to find the IP", in%domain)
-  call input_var("inguess_geopt", 0,(/0,1/),"0= wavlet input guess, 1= real space input guess",in%inguess_geopt)
-  call input_var("store_index", .true., "linear scaling: store indices or recalculate them", in%store_index)
-  call input_var("check_sumrho", 2, (/0,1,2/), "linear sumrho: 0=no check, 1=light check, 2=full check", in%check_sumrho)
-  !verbosity of the output
-  call input_var("verbosity", 2,(/0,1,2,3/), &
-     & "verbosity of the output 0=low, 2=high",in%verbosity)
-  in%writing_directory=repeat(' ',len(in%writing_directory))
-  call input_var("outdir", ".","Writing directory", in%writing_directory)
-
-  !If false, apply the projectors in the once-and-for-all scheme, otherwise on-the-fly
-  call input_var("psp_onfly", .true., &
-       & "Calculate pseudopotential projectors on the fly",DistProjApply)
- 
-  !block size for pdsyev/pdsygv, pdgemm (negative -> sequential)
-  call input_var("pdsyev_blocksize",-8,"SCALAPACK linear scaling blocksize",in%lin%blocksize_pdsyev) !ranges=(/-100,1000/)
-  call input_var("pdgemm_blocksize",-8,"SCALAPACK linear scaling blocksize",in%lin%blocksize_pdgemm) !ranges=(/-100,1000/)
-  
-  !max number of process uses for pdsyev/pdsygv, pdgemm
-  call input_var("maxproc_pdsyev",4,"SCALAPACK linear scaling max num procs",in%lin%nproc_pdsyev) !ranges=(/1,100000/)
-  call input_var("maxproc_pdgemm",4,"SCALAPACK linear scaling max num procs",in%lin%nproc_pdgemm) !ranges=(/1,100000/)
-=======
   read(iunit,*,iostat=ierror) in%iabscalc_type
   call check()
->>>>>>> e256bc0c
 
 
   read(iunit,*,iostat=ierror)  in%iat_absorber
@@ -1193,12 +1140,6 @@
      in%xabs_res_prefix=""
   endif
 
-<<<<<<< HEAD
-  !Linear input parameters
-  call input_set_file(iproc,dump,trim(filename),exists,'Fragment Parameters') 
-  if (exists .and. dump) in%files = in%files + INPUTS_FRAG
-=======
->>>>>>> e256bc0c
 
   read(iunit,*,iostat=ierror) in%abscalc_alterpot, in%abscalc_eqdiff 
   !!, &
@@ -2854,5 +2795,6 @@
   !determines whether the input guess support functions are orthogonalized iteratively (T) or in the standard way (F)
   in%lin%iterative_orthogonalization = dict // ITERATIVE_ORTHOGONALIZATION
 
+  in%check_sumrho = dict // CHECK_SUMRHO
 !  call input_var("mpi_groupsize",0, "number of MPI processes for BigDFT run (0=nproc)", in%mpi_groupsize)
 END SUBROUTINE perf_input_analyse
