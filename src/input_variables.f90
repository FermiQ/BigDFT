--- conflicted
+++ resolved
@@ -262,17 +262,6 @@
   ! Default for signaling
   in%gmainloop = 0.d0
   ! Default for lin.
-<<<<<<< HEAD
-  nullify(inputs%lin%potentialPrefac_lowaccuracy)
-  nullify(inputs%lin%potentialPrefac_highaccuracy)
-  nullify(inputs%lin%norbsPerType)
-  nullify(inputs%lin%locrad)
-  nullify(inputs%lin%locrad_lowaccuracy)
-  nullify(inputs%lin%locrad_highaccuracy)
-  nullify(inputs%lin%locrad_type)
-  nullify(inputs%lin%kernel_cutoff)
-=======
-  nullify(in%lin%potentialPrefac)
   nullify(in%lin%potentialPrefac_lowaccuracy)
   nullify(in%lin%potentialPrefac_highaccuracy)
   nullify(in%lin%norbsPerType)
@@ -280,7 +269,7 @@
   nullify(in%lin%locrad_lowaccuracy)
   nullify(in%lin%locrad_highaccuracy)
   nullify(in%lin%locrad_type)
->>>>>>> af62613e
+  nullify(in%lin%kernel_cutoff)
 END SUBROUTINE default_input_variables
 
 
@@ -1385,12 +1374,12 @@
        & "Calculate pseudopotential projectors on the fly",DistProjApply)
  
   !block size for pdsyev/pdsygv, pdgemm (negative -> sequential)
-  call input_var("pdsyev_blocksize",-8,"SCALAPACK linear scaling blocksize",inputs%lin%blocksize_pdsyev) !ranges=(/-100,1000/)
-  call input_var("pdgemm_blocksize",-8,"SCALAPACK linear scaling blocksize",inputs%lin%blocksize_pdgemm) !ranges=(/-100,1000/)
+  call input_var("pdsyev_blocksize",-8,"SCALAPACK linear scaling blocksize",in%lin%blocksize_pdsyev) !ranges=(/-100,1000/)
+  call input_var("pdgemm_blocksize",-8,"SCALAPACK linear scaling blocksize",in%lin%blocksize_pdgemm) !ranges=(/-100,1000/)
   
   !max number of process uses for pdsyev/pdsygv, pdgemm
-  call input_var("maxproc_pdsyev",4,"SCALAPACK linear scaling max num procs",inputs%lin%nproc_pdsyev) !ranges=(/1,100000/)
-  call input_var("maxproc_pdgemm",4,"SCALAPACK linear scaling max num procs",inputs%lin%nproc_pdgemm) !ranges=(/1,100000/)
+  call input_var("maxproc_pdsyev",4,"SCALAPACK linear scaling max num procs",in%lin%nproc_pdsyev) !ranges=(/1,100000/)
+  call input_var("maxproc_pdgemm",4,"SCALAPACK linear scaling max num procs",in%lin%nproc_pdgemm) !ranges=(/1,100000/)
 
   if (in%verbosity == 0 ) then
      call memocc_set_state(0)
