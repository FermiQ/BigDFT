!> @file
!!  Routines to read and print input variables
!! @author
!!    Copyright (C) 2007-2011 BigDFT group 
!!    This file is distributed under the terms of the
!!    GNU General Public License, see ~/COPYING file
!!    or http://www.gnu.org/copyleft/gpl.txt .
!!    For the list of contributors, see ~/AUTHORS 


!> Display the logo of BigDFT 
subroutine print_logo()
  use module_base
  implicit none
  integer :: length
  character(len = 64) :: fmt

  length = 26 - 6 - len(package_version)
  write(fmt, "(A,I0,A)") "(23x,a,", length, "x,a)"

  write(*,'(23x,a)')'      TTTT         F       DDDDD    '
  write(*,'(23x,a)')'     T    T               D         '
  write(*,'(23x,a)')'    T     T        F     D          '
  write(*,'(23x,a)')'    T    T         F     D        D '
  write(*,'(23x,a)')'    TTTTT          F     D         D'
  write(*,'(23x,a)')'    T    T         F     D         D'
  write(*,'(23x,a)')'    T     T        F     D         D'
  write(*,'(23x,a)')'    T      T       F     D         D'
  write(*,'(23x,a)')'    T     T     FFFF     D         D'
  write(*,'(23x,a)')'    T TTTT         F      D        D'
  write(*,'(23x,a)')'    T             F        D      D '
  write(*,'(23x,a)')'TTTTTTTTT    FFFFF          DDDDDD  ' 
  !write(*,'(23x,a)')'---------------------------------------'
  write(*,'(23x,a)')'  gggggg          iiiii    BBBBBBBBB'
  write(*,'(23x,a)')' g      g        i             B    '
  write(*,'(23x,a)')'g        g      i         BBBB B    '
  write(*,'(23x,a)')'g         g     iiii     B     B    '
  write(*,'(23x,a)')'g         g     i       B      B    '
  write(*,'(23x,a)')'g         g     i        B     B    '
  write(*,'(23x,a)')'g         g     i         B    B    '
  write(*,'(23x,a)')'g         g     i          BBBBB    '
  write(*,'(23x,a)')' g        g     i         B    B    '  
  write(*,'(23x,a)')'          g     i        B     B    ' 
  write(*,'(23x,a)')'         g               B    B     '
  write(*,fmt)      '    ggggg       i         BBBB      ', &
       & '(Ver ' // package_version // ')'
  write(*,'(1x,a)')&
       '------------------------------------------------------------------------------------'
  write(*,'(1x,a)')&
       '|              Daubechies Wavelets for DFT Pseudopotential Calculations            |'
  write(*,'(1x,a)')&
       '------------------------------------------------------------------------------------'
  write(*,'(1x,a)')&
       '                                  The Journal of Chemical Physics 129, 014109 (2008)'
END SUBROUTINE print_logo


!> Define the name of the input files
subroutine standard_inputfile_names(inputs)
  use module_types
  implicit none
  type(input_variables), intent(out) :: inputs

  inputs%file_dft='input.dft'
  inputs%file_geopt='input.geopt'
  inputs%file_kpt='input.kpt'
  inputs%file_perf='input.perf'
  inputs%file_tddft='input.tddft'
  inputs%file_mix='input.mix'
  inputs%file_sic='input.sic'
  
END SUBROUTINE standard_inputfile_names


!> Do all initialisation for all different files of BigDFT. 
!! Set default values if not any.
!! Initialize memocc
!! @todo
!!   Should be better for debug purpose to read input.perf before
subroutine read_input_variables(iproc,posinp,inputs,atoms,rxyz)
  use module_base
  use module_types
  use module_interfaces, except_this_one => read_input_variables

  implicit none

  !Arguments
  character(len=*), intent(in) :: posinp
  integer, intent(in) :: iproc
  type(input_variables), intent(inout) :: inputs
  type(atoms_data), intent(out) :: atoms
  real(gp), dimension(:,:), pointer :: rxyz

  ! Read atomic file
  call read_atomic_file(posinp,iproc,atoms,rxyz)

  ! Read all parameters and update atoms and rxyz.
  call read_input_parameters(iproc,inputs, atoms, rxyz)
END SUBROUTINE read_input_variables


!> Do initialisation for all different calculation parameters of BigDFT. 
!! Set default values if not any. Atomic informations are updated  by
!! symmetries if necessary and by geometry input parameters.
subroutine read_input_parameters(iproc,inputs,atoms,rxyz)
  use module_base
  use module_types
  use module_interfaces, except_this_one => read_input_parameters

  implicit none

  !Arguments
  integer, intent(in) :: iproc
  type(input_variables), intent(inout) :: inputs
  type(atoms_data), intent(inout) :: atoms
  real(gp), dimension(:,:), pointer :: rxyz
  !Local variables
  real(gp) :: tt
  integer :: iat,ierr

  ! Default for inputs (should not be necessary if all the variables comes from the parsing)
  call default_input_variables(inputs)
  ! Read performance input variables (if given)
  call perf_input_variables(iproc,trim(inputs%file_perf),inputs)
  ! Read dft input variables
  call dft_input_variables_new(iproc,trim(inputs%file_dft),inputs)
  ! Update atoms with symmetry information
  call update_symmetries(inputs, atoms, rxyz)
  ! Read k-points input variables (if given)
  call kpt_input_variables_new(iproc,trim(inputs%file_kpt),inputs,atoms)
<<<<<<< HEAD
  !call kpt_input_variables(iproc,trim(inputs%file_kpt),inputs,atoms)
=======
>>>>>>> 7d1fcf95
  ! Mixing input variables (if given)
  call mix_input_variables_new(iproc,trim(inputs%file_mix),inputs)
  ! Read geometry optimisation option
  call geopt_input_variables_new(trim(inputs%file_geopt),inputs)
  ! Read tddft variables
  call tddft_input_variables_new(trim(inputs%file_tddft),inputs)
  ! Read sic variables
  call sic_input_variables(trim(inputs%file_sic),inputs)


  ! Shake atoms if required.
  if (inputs%randdis > 0.d0) then
     do iat=1,atoms%nat
        if (atoms%ifrztyp(iat) == 0) then
           call random_number(tt)
           rxyz(1,iat)=rxyz(1,iat)+inputs%randdis*tt
           call random_number(tt)
           rxyz(2,iat)=rxyz(2,iat)+inputs%randdis*tt
           call random_number(tt)
           rxyz(3,iat)=rxyz(3,iat)+inputs%randdis*tt
        end if
     enddo
  end if

  !atoms inside the box.
  do iat=1,atoms%nat
     if (atoms%geocode == 'P') then
        rxyz(1,iat)=modulo(rxyz(1,iat),atoms%alat1)
        rxyz(2,iat)=modulo(rxyz(2,iat),atoms%alat2)
        rxyz(3,iat)=modulo(rxyz(3,iat),atoms%alat3)
     else if (atoms%geocode == 'S') then
        rxyz(1,iat)=modulo(rxyz(1,iat),atoms%alat1)
        rxyz(3,iat)=modulo(rxyz(3,iat),atoms%alat3)
     end if
  end do

  ! Stop the code if it is trying to run GPU with non-periodic boundary conditions
  if (atoms%geocode /= 'P' .and. (GPUconv .or. OCLconv)) then
     if (iproc==0) write(*,'(1x,a)') 'GPU calculation allowed only in periodic boundary conditions'
     call MPI_ABORT(MPI_COMM_WORLD,0,ierr)
  end if

  ! Stop the code if it is trying to run GPU with spin=4
  if (inputs%nspin == 4 .and. (GPUconv .or. OCLconv)) then
     if (iproc==0) write(*,'(1x,a)') 'GPU calculation not implemented with non-collinear spin'
     call MPI_ABORT(MPI_COMM_WORLD,0,ierr)
  end if

  ! Stop code for unproper input variables combination.
  if (inputs%ncount_cluster_x > 0 .and. .not. inputs%disableSym .and. atoms%geocode == 'S') then
     if (iproc==0) then
         write(*,'(1x,a)') 'Change "F" into "T" in the last line of "input.dft"'   
         write(*,'(1x,a)')  'Forces are not implemented with symmetry support, disable symmetry please (T)'
     end if
     call MPI_ABORT(MPI_COMM_WORLD,0,ierr)
  end if
  if (inputs%nkpt > 1 .and. inputs%gaussian_help) then
     if (iproc==0) write(*,'(1x,a)') 'Gaussian projection is not implemented with k-point support'
     call MPI_ABORT(MPI_COMM_WORLD,0,ierr)
  end if

END SUBROUTINE read_input_parameters



!> Set default values.
subroutine default_input_variables(inputs)
  use module_base
  use module_types
  implicit none

  type(input_variables), intent(inout) :: inputs

  ! Default values.
  inputs%output_wf_format = WF_FORMAT_NONE
  inputs%output_grid_format = OUTPUT_GRID_FORMAT_CUBE
  nullify(inputs%kpt)
  nullify(inputs%wkpt)
  nullify(inputs%kptv)
  nullify(inputs%nkptsv_group)
  ! Default abscalc variables
  call abscalc_input_variables_default(inputs)
  ! Default frequencies variables
  call frequencies_input_variables_default(inputs)
  ! Default values for geopt.
  call geopt_input_variables_default(inputs) 
  ! Default values for mixing procedure
  call mix_input_variables_default(inputs) 
  ! Default values for tddft
  call tddft_input_variables_default(inputs)
  !Default for Self-Interaction Correction variables
  call sic_input_variables_default(inputs)

END SUBROUTINE default_input_variables


!> Read the input variables needed for the DFT calculation
!! The variables are divided in two groups:
!! "cruising" variables -- general DFT run
!! "brakeing" variables -- for the last run, once relaxation is achieved
!!                         of for a single-point calculation
!! Every argument should be considered as mandatory
subroutine dft_input_variables(iproc,filename,in)
  use module_base
  use module_types
  implicit none
  character(len=*), intent(in) :: filename
  integer, intent(in) :: iproc
  type(input_variables), intent(out) :: in
  !local variables
  !character(len=100) :: line
  logical :: exists
  integer :: ierror,iline,ivrbproj

  ! Read the input variables.
  inquire(file=trim(filename),exist=exists)
  if (.not.exists) then
      if (iproc == 0) write(*,*) "The file 'input.dft' does not exist!"
      call MPI_ABORT(MPI_COMM_WORLD,0,ierror)
  end if

  ! Open the file
  open(unit=1,file=filename,status='old')

  !line number, to control the input values
  iline=0
  !grid spacings
  read(1,*,iostat=ierror) in%hx,in%hy,in%hz
  call check()
  !coarse and fine radii around atoms
  read(1,*,iostat=ierror) in%crmult,in%frmult
  call check()
  !XC functional (ABINIT XC codes)
  read(1,*,iostat=ierror) in%ixc
  call check()
  !charged system, electric field (intensity and start-end points)
  call check()
  read(1,*,iostat=ierror) in%ncharge,in%elecfield
  call check()
  read(1,*,iostat=ierror) in%nspin,in%mpol
  call check()
  read(1,*,iostat=ierror) in%gnrm_cv
  call check()
  read(1,*,iostat=ierror) in%itermax,in%nrepmax
  call check()
  read(1,*,iostat=ierror) in%ncong,in%idsx
  call check()
  in%idsx = min(in%idsx, in%itermax)
  read(1,*,iostat=ierror) in%dispersion
  call check()

  ! Now the variables which are to be used only for the last run
  read(1,*,iostat=ierror) in%inputPsiId,in%output_wf_format,in%output_grid
  call check()

  ! commented out, only integer variables admitted
!!$  read(1,'(a100)')line
!!$  read(line,*,iostat=ierror) in%inputPsiId,in%output_wf_format,in%output_grid
!!$  if (ierror /= 0) then
!!$     ! Old format
!!$     in%output_wf = .false.
!!$     read(line,*,iostat=ierror) in%inputPsiId,in%output_wf,in%output_grid
!!$     if (in%output_wf) in%output_wf_format = WF_FORMAT_PLAIN
!!$  else
!!$     in%output_wf = (in%output_wf_format /= WF_FORMAT_NONE)
!!$  end if
!!$  call check()
!!$  if (in%output_wf_format /= WF_FORMAT_NONE) in%output_wf = .true.

  ! Validate inputPsiId value.
  if (.not. input_psi_validate(in%inputPsiId) .and. iproc == 0) then
     write( *,'(1x,a,I0,a)')'ERROR: illegal value of inputPsiId (', in%inputPsiId, ').'
     call input_psi_help()
     call MPI_ABORT(MPI_COMM_WORLD,0,ierror)
  end if
  !project however the wavefunction on gaussians if asking to write them on disk
  in%gaussian_help=(in%inputPsiId >= 10)! commented .or. in%output_wf 
  !switch on the gaussian auxiliary treatment 
  !and the zero of the forces
  if (in%inputPsiId == 10) then
     in%inputPsiId=0
  end if
  ! Validate output_wf value.
  if (.not. output_wf_format_validate(in%output_wf_format) .and. iproc == 0) then
     write( *,'(1x,a,I0,a)')'ERROR: illegal value of output_wf (', in%output_wf_format, ').'
     call output_wf_format_help()
     call MPI_ABORT(MPI_COMM_WORLD,0,ierror)
  end if
  ! Setup out grid parameters.
  if (in%output_grid >= 0) then
     in%output_grid_format = in%output_grid / 10
  else
     in%output_grid_format = OUTPUT_GRID_FORMAT_CUBE
     in%output_grid = abs(in%output_grid)
  end if
  in%output_grid = modulo(in%output_grid, 10)
  ! Validate output_wf value.
  if (.not. output_grid_validate(in%output_grid, in%output_grid_format) .and. iproc == 0) then
     write( *,'(1x,a,I0,a)')'ERROR: illegal value of output_grid (', in%output_grid, ').'
     call output_grid_help()
     call MPI_ABORT(MPI_COMM_WORLD,0,ierror)
  end if

  ! Tail treatment.
  read(1,*,iostat=ierror) in%rbuf,in%ncongt
  call check()
  !in%calc_tail=(in%rbuf > 0.0_gp)

  !davidson treatment
  read(1,*,iostat=ierror) in%norbv,in%nvirt,in%nplot
  call check()
  in%nvirt = min(in%nvirt, in%norbv)


  !electrostatic treatment of the vacancy (deprecated, to be removed)
  !read(1,*,iostat=ierror) in%nvacancy,in%read_ref_den,in%correct_offset,in%gnrm_sw
  !call check()
!!$  in%nvacancy=0
!!$  in%read_ref_den=.false.
!!$  in%correct_offset=.false.
!!$  in%gnrm_sw=0.0_gp

  !verbosity of the output
  read(1,*,iostat=ierror) ivrbproj
  call check()

  !if the verbosity is bigger than 10 apply the projectors
  !in the once-and-for-all scheme, otherwise use the default
  if (ivrbproj > 10) then
     DistProjApply=.false.
     in%verbosity=ivrbproj-10
  else
     in%verbosity=ivrbproj
  end if
  call memocc_set_verbosity(in%verbosity)
!!  !temporary correction
!!  DistProjApply=.false.

  ! Line to disable automatic behaviours (currently only symmetries).
  read(1,*,iostat=ierror) in%disableSym
  call check()

!  if (in%nspin/=1 .and. in%nvirt/=0) then
!     !if (iproc==0) then
!        write(*,'(1x,a)')'ERROR: Davidson treatment allowed only for non spin-polarised systems'
!     !end if
!     call MPI_ABORT(MPI_COMM_WORLD,0,ierror)
!  end if
! 
  close(unit=1,iostat=ierror)

  if (in%nspin/=4 .and. in%nspin/=2 .and. in%nspin/=1) then
     write(*,'(1x,a,i0)')'Wrong spin polarisation id: ',in%nspin
     call MPI_ABORT(MPI_COMM_WORLD,0,ierror)
  end if

  !define whether there should be a last_run after geometry optimization
  !also the mulliken charge population should be inserted
  if ((in%rbuf > 0.0_gp) .or. in%output_wf_format /= WF_FORMAT_NONE .or. in%output_grid /= 0 .or. in%norbv /= 0) then
     in%last_run=-1 !last run to be done depending of the external conditions
  else
     in%last_run=0
  end if

contains

  subroutine check()
    integer :: ierr
    iline=iline+1
    if (ierror/=0) then
       !if (iproc == 0) 
       write(*,'(1x,a,a,a,i3)') &
       'Error while reading the file "',trim(filename),'", line=',iline
       call MPI_ABORT(MPI_COMM_WORLD,ierror,ierr)
    end if
  END SUBROUTINE check

END SUBROUTINE dft_input_variables


subroutine dft_input_variables_new(iproc,filename,in)
  use module_base
  use module_types
  use module_input
  implicit none
  character(len=*), intent(in) :: filename
  integer, intent(in) :: iproc
  type(input_variables), intent(out) :: in
  !local variables
  logical :: exists
  integer :: ivrbproj,ierror
  real(gp), dimension(2), parameter :: hgrid_rng=(/0.0_gp,2.0_gp/)
  real(gp), dimension(2), parameter :: xrmult_rng=(/0.0_gp,20.0_gp/)

  !dft parameters, needed for the SCF part
  call input_set_file(iproc,trim(filename),exists,'DFT Calculation Parameters')  
  !call the variable, its default value, the line ends if there is a comment

  !grid spacings
  call input_var(in%hx,'0.45',ranges=hgrid_rng)
  call input_var(in%hy,'0.45',ranges=hgrid_rng)
  call input_var(in%hz,'0.45',ranges=hgrid_rng,comment='hx,hy,hz: grid spacing in the three directions')

  !coarse and fine radii around atoms
  call input_var(in%crmult,'5.0',ranges=xrmult_rng)
  call input_var(in%frmult,'8.0',ranges=xrmult_rng,&
       comment='crmult, frmult: c(f)rmult*radii_cf(:,1(2))=coarse(fine) atom-centered radius')

  !XC functional (ABINIT XC codes)
  call input_var(in%ixc,'1',comment='ixc: exchange-correlation parameter (LDA=1,PBE=11)')

  !charge and electric field
  call input_var(in%ncharge,'0',ranges=(/-10,10/))
  call input_var(in%elecfield,'0.',comment='ncharge: charge of the system, Electric field')

  !spin and polarization
  call input_var(in%nspin,'1',exclusive=(/1,2,4/))
  call input_var(in%mpol,'0',comment='nspin=1 non-spin polarization, mpol=total magnetic moment')

  !XC functional (ABINIT XC codes)
  call input_var(in%gnrm_cv,'1.e-4',ranges=(/1.e-20_gp,1.0_gp/),&
       comment='gnrm_cv: convergence criterion gradient')

  !convergence parameters
  call input_var(in%itermax,'50',ranges=(/0,10000/))
  call input_var(in%nrepmax,'1',ranges=(/0,1000/),&
       comment='itermax,nrepmax: max. # of wavefunction optimizations and of re-diagonalised runs')

  !convergence parameters
  call input_var(in%ncong,'6',ranges=(/0,20/))
  call input_var(in%idsx,'6',ranges=(/0,15/),&
       comment='ncong, idsx: # of CG iterations for preconditioning equation, length of the diis history')
  !does not maxes sense a DIIS history longer than the number of iterations
  in%idsx = min(in%idsx, in%itermax)

  call input_var(in%dispersion,'0',comment='dispersion correction functional (values 1,2,3), 0=no correction')
    
  ! Now the variables which are to be used only for the last run
  call input_var(in%inputPsiId,'0',exclusive=(/-2,-1,0,2,10,12/),input_iostat=ierror)
  ! Validate inputPsiId value (Can be added via error handling exception)
  if (ierror /=0 .and. iproc == 0) then
     write( *,'(1x,a,I0,a)')'ERROR: illegal value of inputPsiId (', in%inputPsiId, ').'
     call input_psi_help()
     call MPI_ABORT(MPI_COMM_WORLD,0,ierror)
  end if

  call input_var(in%output_wf_format,'0',exclusive=(/0,1,2,3/),input_iostat=ierror)
  ! Validate output_wf value.
  if (ierror /=0 .and. iproc == 0) then
     write( *,'(1x,a,I0,a)')'ERROR: illegal value of output_wf (', in%output_wf_format, ').'
     call output_wf_format_help()
     call MPI_ABORT(MPI_COMM_WORLD,0,ierror)
  end if

  call input_var(in%output_grid,'0',exclusive=(/0,1,2/),&
       comment='InputPsiId, output_wf, output_grid')

  !project however the wavefunction on gaussians if asking to write them on disk
  in%gaussian_help=(in%inputPsiId >= 10)

  !switch on the gaussian auxiliary treatment 
  !and the zero of the forces
  if (in%inputPsiId == 10) then
     in%inputPsiId=0
  end if
  ! Setup out grid parameters.
  if (in%output_grid >= 0) then
     in%output_grid_format = in%output_grid / 10
  else
     in%output_grid_format = OUTPUT_GRID_FORMAT_CUBE
     in%output_grid = abs(in%output_grid)
  end if
  in%output_grid = modulo(in%output_grid, 10)
  ! Validate output_wf value.
  if (.not. output_grid_validate(in%output_grid, in%output_grid_format) .and. iproc == 0) then
     write( *,'(1x,a,I0,a)')'ERROR: illegal value of output_grid (', in%output_grid, ').'
     call output_grid_help()
     call MPI_ABORT(MPI_COMM_WORLD,0,ierror)
  end if

  ! Tail treatment.
  call input_var(in%rbuf,'0.0',ranges=(/0.0_gp,10.0_gp/))
  call input_var(in%ncongt,'30',ranges=(/1,50/),&
       comment='rbuf, ncongt: length of the tail (AU),# tail CG iterations')

  !in%calc_tail=(in%rbuf > 0.0_gp)

  !davidson treatment
  ! Now the variables which are to be used only for the last run
  call input_var(in%norbv,'0',ranges=(/0,1000/))
  call input_var(in%nvirt,'0',ranges=(/0,in%norbv/))
  call input_var(in%nplot,'0',ranges=(/0,in%norbv/),&
       comment='Dimension of davidson treatment subspace, # of interesting orbitals, # of plotted orbitals')

  !in%nvirt = min(in%nvirt, in%norbv) commented out

  !verbosity of the output
  call input_var(ivrbproj,'2',exclusive=(/0,1,2,3,10,11,12,13/),&
       comment='verbosity of the output 0=low, 2=high')

  !if the verbosity is bigger than 10 apply the projectors
  !in the once-and-for-all scheme, otherwise use the default
  if (ivrbproj > 10) then
     DistProjApply=.false.
     in%verbosity=ivrbproj-10
  else
     in%verbosity=ivrbproj
  end if
  call memocc_set_verbosity(in%verbosity)

  ! Line to disable automatic behaviours (currently only symmetries).
  call input_var(in%disableSym,'F',comment='disable the symmetry detection')

  !define whether there should be a last_run after geometry optimization
  !also the mulliken charge population should be inserted
  if ((in%rbuf > 0.0_gp) .or. in%output_wf_format /= WF_FORMAT_NONE .or. in%output_grid /= 0 .or. in%norbv /= 0) then
     in%last_run=-1 !last run to be done depending of the external conditions
  else
     in%last_run=0
  end if

  call input_free(iproc)

end subroutine dft_input_variables_new


!> Assign default values for mixing variables
subroutine mix_input_variables_default(in)
  use module_base
  use module_types
  implicit none
  type(input_variables), intent(inout) :: in

  !mixing treatement (hard-coded values)
  in%iscf=0
  in%itrpmax=1
  in%alphamix=0.0_gp
  in%rpnrm_cv=1.e-4_gp
  in%gnrm_startmix=0.0_gp
  in%Tel=0.0_gp
  in%norbsempty=0
  in%alphadiis=2.d0

END SUBROUTINE mix_input_variables_default


!> Read the input variables needed for the geometry optimisation
!!    Every argument should be considered as mandatory
subroutine mix_input_variables_new(iproc,filename,in)
  use module_base
  use module_types
  use module_input
  implicit none
  !Arguments
  integer, intent(in) :: iproc
  character(len=*), intent(in) :: filename
  type(input_variables), intent(inout) :: in
  !local variables
  character(len=*), parameter :: subname='mix_input_variables'
  logical :: exists

  !Mix parameters, needed for the SCF poart with Davidson
  call input_set_file(iproc,trim(filename),exists,'Mixing Parameters')  
  !call the variable, its default value, the line ends if there is a comment

  !Controls the self-consistency: 0 direct minimisation otherwise ABINIT convention
  call input_var(in%iscf,'0',exclusive=(/0,1,2,3,4,5,7,12,13,14,15,17/),&
       comment="Mixing parameters")
  call input_var(in%itrpmax,'1',ranges=(/0,10000/),&
       comment="Maximum number of diagonalisation iterations")
  call input_var(in%rpnrm_cv,'1.e-4',ranges=(/1.e-10_gp,10.0_gp/),&
       comment="Stop criterion on the residue of potential or density")
  call input_var(in%norbsempty,'0',ranges=(/0,10000/))
  call input_var(in%Tel,'0.0',ranges=(/0.0_gp,1.0e6_gp/),&
       comment="Number of additional bands aand the electronic temperature")
  call input_var(in%alphamix,'0.0',ranges=(/0.0_gp,1.0_gp/))
  call input_var(in%alphadiis,'2.0',ranges=(/0.0_gp,10.0_gp/),&
       comment="Multiplying factiors for the mixing and the elctronic DIIS")

  call input_free(iproc)

  !put the startmix if the mixing has to be done
  if (in%itrpmax >1) in%gnrm_startmix=1.e300_gp

END SUBROUTINE mix_input_variables_new


!> Read the input variables needed for the geometry optimisation
!!    Every argument should be considered as mandatory
subroutine mix_input_variables(filename,in)
  use module_base
  use module_types
  implicit none
  character(len=*), intent(in) :: filename
  type(input_variables), intent(inout) :: in
  !local variables
  character(len=*), parameter :: subname='mix_input_variables'
  integer :: ierror,iline
  logical :: exists

  inquire(file=filename,exist=exists)
  if (.not. exists) then
     return
  end if

  ! Read the input variables.
  open(unit=1,file=filename,status='old')

  !line number, to control the input values
  iline=0

  read(1,*,iostat=ierror) in%iscf
  call check()
  read(1,*,iostat=ierror) in%itrpmax
  call check()
  read(1,*,iostat=ierror) in%rpnrm_cv
  call check()
  read(1,*,iostat=ierror) in%norbsempty, in%Tel
  call check()
  read(1,*,iostat=ierror) in%alphamix,in%alphadiis
  call check()
  close(unit=1,iostat=ierror)

  !put the startmix if the mixing has to be done
  if (in%itrpmax >1) in%gnrm_startmix=1.e300_gp

contains

  subroutine check()
    iline=iline+1
    if (ierror/=0) then
       !if (iproc == 0) 
            write(*,'(1x,a,a,a,i3)') &
            'Error while reading the file "',trim(filename),'", line=',iline
            call MPI_ABORT(MPI_COMM_WORLD,0,ierror)
    end if
  END SUBROUTINE check

END SUBROUTINE mix_input_variables


!> Assign default values for GEOPT variables
subroutine geopt_input_variables_default(in)
  use module_base
  use module_types
  implicit none
  type(input_variables), intent(inout) :: in

  !put some fake values for the geometry optimsation case
  in%geopt_approach='SDCG'
  in%ncount_cluster_x=0
  in%frac_fluct=1.0_gp
  in%forcemax=0.0_gp
  in%randdis=0.0_gp
  in%betax=2.0_gp
  in%history = 0
  in%ionmov = -1
  in%dtion = 0.0_gp
  nullify(in%qmass)

END SUBROUTINE geopt_input_variables_default


!> Read the input variables needed for the geometry optimisation
!! Every argument should be considered as mandatory
subroutine geopt_input_variables_new(filename,in)
  use module_base
  use module_types
  use module_input
  implicit none
  character(len=*), intent(in) :: filename
  type(input_variables), intent(inout) :: in
  !local variables
  character(len=*), parameter :: subname='geopt_input_variables'
  character(len = 128) :: line
  integer :: i_stat,ierror,iline
  logical :: exists

  !geometry input parameters
  call input_set_file(iproc,trim(filename),exists,'Geometry Parameters')  
  !call the variable, its default value, the line ends if there is a comment
  if (.not. exists) then
     in%ncount_cluster_x=0
     return
  end if

  call input_var(in%geopt_approach,"SDCG",exclusive=(/'SDCG ','VSSD ','LBFGS','BFGS ','PBFGS','AB6MD'/),&
       comment="Geometry optimisation method")
  call input_var(in%ncount_cluster_x,'0',&
       comment="Maximum number of force evaluations")
  call input_var(in%frac_fluct,'1.0',ranges=(/0.0_gp,1.e4_gp/))
  call input_var(in%forcemax,'0.0',ranges=(/0.0_gp,10.0_gp/),&
       comment="fract_fluct,forcemax")
  call input_var(in%randdis,'0.0',ranges=(/0.0_gp,10.0_gp),&
       comment="random displacement amplitude")

  if (trim(in%geopt_approach) == "AB6MD") then
     in%nnos=0
     call input_var(in%ionmov,'6',exclusive=(/6,7,8,9,12,13/),&
          comment="AB6MD: movement ion method")
     call input_var(in%dtion,'0.0',ranges=(/0.0_gp,1.e4_gp/),&
          comment="Time step for molecular dynamics")

     if (in%ionmov == 6) then
        call input_var(in%mditemp,'300',ranges=(/0.0_gp,1.0e9_gp/),&
             comment="Temperature of molecular dynamics")
     elseif (in%ionmov > 7) then
        call input_var(in%mditemp,'300',ranges=(/0.0_gp,1.0e9_gp/))
        call input_var(in%mdftemp,'300',ranges=(/0.0_gp,1.0e9_gp/),&
             comment="Initial and Final Temperatures of molecular dynamics")
     end if

     if (in%ionmov == 8) then
        call input_var(in%noseinert,'1.0',ranges=(/0.0_gp,1.0e9/),&
             comment="Thermostat inertia coefficient for Nose_Hoover dynamics")
     else if (in%ionmov == 9) then
        call input_var(in%friction,'1.0',&
             comment="Friction coefficient for Langevin dynamics")
        call input_var(in%mdwall,'1.0',ranges=(/0.0_gp,1.e4_gp/)&
             comment="Distance in bohr where atoms can bounce for Langevin dynamics")
     else if (in%ionmov == 13) then
        call input_var(in%nnos,'0',ranges=(/0,100/)&
             comment="Number of Thermostat (isothermal/isenthalpic ensemble)")
        allocate(in%qmass(in%nnos+ndebug),stat=i_stat)
        call memocc(i_stat,in%qmass,'in%qmass',subname)
        do i=1,in%nnos-1
           call input_var(in%qmass(i),'0.0',ranges=(/0.0_gp,1.e9_gp/))
        end do
        if (in%nnos > 0) call input_var(in%qmass(i),'0.0',ranges=(/0.0_gp,1.e9_gp/),&
           comment="Mass of each thermostat (isothermal/isenthalpic ensemble)")
        call input_var(in%bmass,'1.0',ranges=(/0.0_gp,1.0e9_gp/))
        call input_var(in%vmass,'1.0',ranges=(/0.0_gp,1.0e9_gp/),&
             comment="Barostat masses (isothermal/isenthalpic ensemble)")
     end if

     if (in%ionmov /= 13) then
        !the allocation of this pointer should be done in any case
        allocate(in%qmass(in%nnos+ndebug),stat=i_stat)
        call memocc(i_stat,in%qmass,'in%qmass',subname)
     end if

  else if (trim(in%geopt_approach) == "DIIS") then
     call input_var(in%betax,'2.0',ranges=(/0.0_gp,10.0_gp/))
     call input_var(in%history,'0',ranges=(/0,1000/),&
          comment="Stepsize and history for DIIS method")
  else
     call input_var(in%betax,'2.0',ranges=(/0.0_gp,10.0_gp/),&
          comment="Stepsize for the geometry optimisation")
  end if
  if (trim(in%geopt_approach) == "FIRE") then
        call input_var(in%dtinit,'1.0',ranges=(/0.0_gp,1.e9_gp/))
        call input_var(in%dtmax, '1.0',ranges=(/in%dtinit,1.e9_gp/)&
             comment="initial and maximal time step for the FIRE method")
  endif

END SUBROUTINE geopt_input_variables_new


!> Read the input variables needed for the geometry optimisation
!! Every argument should be considered as mandatory
subroutine geopt_input_variables(filename,in)
  use module_base
  use module_types
  implicit none
  character(len=*), intent(in) :: filename
  type(input_variables), intent(inout) :: in
  !local variables
  character(len=*), parameter :: subname='geopt_input_variables'
  character(len = 128) :: line
  integer :: i_stat,ierror,iline
  logical :: exists

  inquire(file=filename,exist=exists)
  if (.not. exists) then
     in%ncount_cluster_x=0
     return
  end if

  ! Read the input variables.
  open(unit=1,file=filename,status='old')

  !line number, to control the input values
  iline=0

  read(1,*,iostat=ierror) in%geopt_approach
  call check()
  read(1,*,iostat=ierror) in%ncount_cluster_x
  call check()
  in%forcemax = 0.d0
  read(1, "(A128)", iostat = ierror) line
  if (ierror == 0) then
     read(line,*,iostat=ierror) in%frac_fluct,in%forcemax
     if (ierror /= 0) read(line,*,iostat=ierror) in%frac_fluct
     if (ierror == 0 .and. max(in%frac_fluct, in%forcemax) <= 0.d0) ierror = 1
  end if
  call check()
  read(1,*,iostat=ierror) in%randdis
  call check()
  if (trim(in%geopt_approach) == "AB6MD") then
     in%nnos=0

     read(1,*,iostat=ierror) in%ionmov
     call check()
     read(1,*,iostat=ierror) in%dtion
     call check()
     if (in%ionmov == 6) then
        read(1,*,iostat=ierror) in%mditemp
        call check()
     elseif (in%ionmov > 7) then
        read(1,*,iostat=ierror) in%mditemp, in%mdftemp
        call check()
     end if
     if (in%ionmov == 8) then
        read(1,*,iostat=ierror) in%noseinert
        call check()
     else if (in%ionmov == 9) then
        read(1,*,iostat=ierror) in%friction
        call check()
        read(1,*,iostat=ierror) in%mdwall
        call check()
     else if (in%ionmov == 13) then
        read(1,*,iostat=ierror) in%nnos
        call check()
        allocate(in%qmass(in%nnos+ndebug),stat=i_stat)
        call memocc(i_stat,in%qmass,'in%qmass',subname)
        read(1,*,iostat=ierror) in%qmass
        call check()
        read(1,*,iostat=ierror) in%bmass, in%vmass
        call check()
     end if
     if (in%ionmov /= 13) then
        !the allocation of this pointer should be done in any case
        allocate(in%qmass(in%nnos+ndebug),stat=i_stat)
        call memocc(i_stat,in%qmass,'in%qmass',subname)
     end if

  else if (trim(in%geopt_approach) == "DIIS") then
     read(1,*,iostat=ierror) in%betax, in%history
     call check()
  else
     read(1,*,iostat=ierror) in%betax
     call check()
  end if
  if (trim(in%geopt_approach) == "FIRE") then
     read(1,*,iostat=ierror) in%dtinit, in%dtmax
     call check()
  endif
  close(unit=1,iostat=ierror)

contains

  subroutine check()
    iline=iline+1
    if (ierror/=0) then
       !if (iproc == 0) 
            write(*,'(1x,a,a,a,i3)') &
            'Error while reading the file "',trim(filename),'", line=',iline
            call MPI_ABORT(MPI_COMM_WORLD,0,ierror)
    end if
  END SUBROUTINE check

END SUBROUTINE geopt_input_variables


!> Assign default values for TDDFT variables
subroutine sic_input_variables_default(in)
  use module_base
  use module_types
  implicit none
  type(input_variables), intent(inout) :: in

  in%SIC_approach='NONE'
  in%alphaSIC=0.0_gp

END SUBROUTINE sic_input_variables_default

subroutine sic_input_variables(filename,in)
  use module_base
  use module_types
  implicit none
  character(len=*), intent(in) :: filename
  type(input_variables), intent(inout) :: in
  !local variables
  logical :: exists
  character(len=*), parameter :: subname='sic_input_variables'
  integer :: iline, ierror

  inquire(file=trim(filename),exist=exists)

  if (.not. exists) then
     return
  end if

 ! Read the input variables.
  open(unit=1,file=filename,status='old')

  !line number, to control the input values
  iline=0
  read(1,*,iostat=ierror) in%SIC_approach
  call check()
  read(1,*,iostat=ierror) in%alphaSIC
  call check()
  
  close(unit=1,iostat=ierror)

contains

  subroutine check()
    iline=iline+1
    if (ierror/=0) then
       !if (iproc == 0) 
            write(*,'(1x,a,a,a,i3)') &
            'Error while reading the file "',trim(filename),'", line=',iline
       stop
    end if
  END SUBROUTINE check

END SUBROUTINE sic_input_variables



!> Assign default values for TDDFT variables
subroutine tddft_input_variables_default(in)
  use module_base
  use module_types
  implicit none
  type(input_variables), intent(inout) :: in

  in%tddft_approach='NONE'

END SUBROUTINE tddft_input_variables_default


subroutine tddft_input_variables_new(filename,in)
  use module_base
  use module_types
  use mdoule_input
  implicit none
  character(len=*), intent(in) :: filename
  type(input_variables), intent(inout) :: in
  !local variables
  logical :: exists
  character(len=*), parameter :: subname='tddft_input_variables'
  integer :: iline, ierror

  !TD-DFT parameters
  call input_set_file(iproc,trim(filename),exists,'TD-DFT Parameters')  
  !call the variable, its default value, the line ends if there is a comment

  if (.not. exists) then
     !write(*,*) "The file 'input.tddft' does not exists!"
     !      stop
     return
  end if

  call input_var(in%tddft_approach,"TDA",comment="Tamm-Dancoff approximation")
  call input_free(iproc)

END SUBROUTINE tddft_input_variables_new


subroutine tddft_input_variables(filename,in)
  use module_base
  use module_types
  implicit none
  character(len=*), intent(in) :: filename
  type(input_variables), intent(inout) :: in
  !local variables
  logical :: exists
  character(len=*), parameter :: subname='tddft_input_variables'
  integer :: iline, ierror

  inquire(file=trim(filename),exist=exists)

  if (.not. exists) then
     !write(*,*) "The file 'input.tddft' does not exists!"
     !      stop
     return
  end if

 ! Read the input variables.
  open(unit=1,file=filename,status='old')

  !line number, to control the input values
  iline=0

  read(1,*,iostat=ierror) in%tddft_approach
  call check()
  if (trim(in%tddft_approach) == "TDA") then
     !read(1,*,iostat=ierror) in%norbv,in%nvirt,in%nplot
     !call check()
  end if

  close(unit=1,iostat=ierror)

contains

  subroutine check()
    iline=iline+1
    if (ierror/=0) then
       !if (iproc == 0) 
            write(*,'(1x,a,a,a,i3)') &
            'Error while reading the file "',trim(filename),'", line=',iline
       stop
    end if
  END SUBROUTINE check

END SUBROUTINE tddft_input_variables


!> Calculate symmetries and update
subroutine update_symmetries(in, atoms, rxyz)
  use module_base
  use module_types
  use defs_basis
  use ab6_symmetry
  implicit none
  type(input_variables), intent(in) :: in
  type(atoms_data), intent(inout) :: atoms
  real(gp), dimension(3,atoms%nat), intent(in) :: rxyz
  !local variables
  character(len=*), parameter :: subname='update_symmetries'
  integer :: i_stat, ierr, i_all
  real(gp) :: rprimd(3, 3)
  real(gp), dimension(:,:), allocatable :: xRed

  ! Calculate the symmetries, if needed
  if (atoms%geocode /= 'F') then
     if (.not. in%disableSym) then
        if (atoms%symObj < 0) then
           call ab6_symmetry_new(atoms%symObj)
        end if
        ! New values
        rprimd(:,:) = 0
        rprimd(1,1) = atoms%alat1
        rprimd(2,2) = atoms%alat2
        if (atoms%geocode == 'S') rprimd(2,2) = 1000._gp
        rprimd(3,3) = atoms%alat3
        call ab6_symmetry_set_lattice(atoms%symObj, rprimd, ierr)
        allocate(xRed(3, atoms%nat+ndebug),stat=i_stat)
        call memocc(i_stat,xRed,'xRed',subname)
        xRed(1,:) = modulo(rxyz(1, :) / rprimd(1,1), 1._gp)
        xRed(2,:) = modulo(rxyz(2, :) / rprimd(2,2), 1._gp)
        xRed(3,:) = modulo(rxyz(3, :) / rprimd(3,3), 1._gp)
        call ab6_symmetry_set_structure(atoms%symObj, atoms%nat, atoms%iatype, xRed, ierr)
        i_all=-product(shape(xRed))*kind(xRed)
        deallocate(xRed,stat=i_stat)
        call memocc(i_stat,i_all,'xRed',subname)
        if (atoms%geocode == 'S') then
           !!for the moment symmetries are not allowed in surfaces BC
           write(*,*)'ERROR: symmetries in surfaces BC are not allowed for the moment, disable them to run'
           stop
           call ab6_symmetry_set_periodicity(atoms%symObj, &
                & (/ .true., .false., .true. /), ierr)
        else if (atoms%geocode == 'F') then
           call ab6_symmetry_set_periodicity(atoms%symObj, &
                & (/ .false., .false., .false. /), ierr)
        end if
        if (in%elecfield /= 0) then
           call ab6_symmetry_set_field(atoms%symObj, (/ 0._gp, in%elecfield, 0._gp /), ierr)
        end if
     else
        if (atoms%symObj >= 0) then
           call ab6_symmetry_free(atoms%symObj)
        end if
        call ab6_symmetry_new(atoms%symObj)
        rprimd(1,1) = 0.5d0
        rprimd(2,1) = 1d0
        rprimd(3,1) = 1d0
        rprimd(1,2) = 2d0
        rprimd(2,2) = 0d0
        rprimd(3,2) = 1d0
        rprimd(1,3) = 3d0
        rprimd(2,3) = 0d0
        rprimd(3,3) = 1d0
        call ab6_symmetry_set_lattice(atoms%symObj, rprimd, ierr)
        call ab6_symmetry_set_structure(atoms%symObj, 3, (/ 1,2,3 /), rprimd / 4.d0, ierr)
     end if
  else
     if (atoms%symObj >= 0) then
        call ab6_symmetry_free(atoms%symObj)
     end if
     atoms%symObj = -1
  end if
END SUBROUTINE update_symmetries

subroutine kpt_input_variables_new(iproc,filename,in,atoms)
  use module_base
  use module_types
  use defs_basis
  use ab6_symmetry
  use module_input
  implicit none
  character(len=*), intent(in) :: filename
  integer, intent(in) :: iproc
  type(input_variables), intent(inout) :: in
  type(atoms_data), intent(in) :: atoms
  !local variables
  logical :: exists
  character(len=*), parameter :: subname='kpt_input_variables_new'
  character(len = 6) :: type
  character(len=100) :: line
  integer :: i_stat,ierror,iline,i,nshiftk, ngkpt(3), nseg, ikpt, j, i_all,ngranularity,ncount,ierror1
  real(gp) :: kptrlen, shiftk(3,8), norm, alat(3)
  integer, allocatable :: iseg(:)

  ! Set default values.
  in%nkpt=1
  in%nkptv=0
  in%ngroups_kptv=1

  !dft parameters, needed for the SCF part
  call input_set_file(iproc,trim(filename),exists,'Brillouin Zone Sampling Parameters')  
  !call the variable, its default value, the line ends if there is a comment

<<<<<<< HEAD
  !if the file does not exists, put the default values
  if (.not. exists) then
     
!!$     ! Set only the gamma point.
!!$     allocate(in%kpt(3, in%nkpt+ndebug),stat=i_stat)
!!$     call memocc(i_stat,in%kpt,'in%kpt',subname)
!!$     in%kpt(:, 1) = (/ 0., 0., 0. /)
!!$     allocate(in%wkpt(in%nkpt+ndebug),stat=i_stat)
!!$     call memocc(i_stat,in%wkpt,'in%wkpt',subname)
!!$     in%wkpt(1) = 1.0_gp
     !return
  end if

  call input_var(type,'manual',exclusive=(/'auto  ','mpgrid','manual'/),&
=======
  call input_var(type,'manual',exclusive=(/'auto  ','bands ','mpgrid','manual'/),&
>>>>>>> 7d1fcf95
       comment='K-point sampling method')

  if (case_insensitive_equiv(trim(type),'auto')) then
     call input_var(kptrlen,'0.0',ranges=(/0.0_gp,1.e4_gp/),&
          comment='Equivalent length of K-space resolution (Bohr)')
     call ab6_symmetry_get_auto_k_grid(atoms%symObj, in%nkpt, in%kpt, in%wkpt, &
          & kptrlen, ierror)
     if (ierror /= AB6_NO_ERROR) then
        if (iproc==0) write(*,*) " ERROR in symmetry library. Error code is ", ierror
        stop
     end if
     !assumes that the allocation went through
     call memocc(0,in%kpt,'in%kpt',subname)
     call memocc(0,in%wkpt,'in%wkpt',subname)
  else if (case_insensitive_equiv(trim(type),'mpgrid')) then
     !take the points of Monckorst-pack grid
     call input_var(ngkpt(1),'1')
     call input_var(ngkpt(2),'1')
     call input_var(ngkpt(3),'1',comment='No. of Monkhorst-Pack grid points')
     !shift
     call input_var(nshiftk,'1',ranges=(/1,8/),comment='No. of different shifts')
     !read the shifts
     call to_zero(3*8,shiftk(1,1))
     do i=1,nshiftk
        call input_var(shiftk(1,i),'0.')
        call input_var(shiftk(2,i),'0.')
        call input_var(shiftk(3,i),'0.',comment=' ')
     end do
     call ab6_symmetry_get_mp_k_grid(atoms%symObj, in%nkpt, in%kpt, in%wkpt, &
          & ngkpt, nshiftk, shiftk, ierror)
     if (ierror /= AB6_NO_ERROR) then
        if (iproc==0) write(*,*) " ERROR in symmetry library. Error code is ", ierror
        stop
     end if
     !assumes that the allocation went through
     call memocc(0,in%kpt,'in%kpt',subname)
     call memocc(0,in%wkpt,'in%wkpt',subname)
  else if (case_insensitive_equiv(trim(type),'manual')) then
     call input_var(in%nkpt,'1',ranges=(/1,10000/),&
          comment='Number of K-points')
     allocate(in%kpt(3, in%nkpt+ndebug),stat=i_stat)
     call memocc(i_stat,in%kpt,'in%kpt',subname)
     allocate(in%wkpt(in%nkpt+ndebug),stat=i_stat)
     call memocc(i_stat,in%wkpt,'in%wkpt',subname)
     norm=0.0_gp
     do i=1,in%nkpt
        call input_var( in%kpt(1,i),'0.')
        call input_var( in%kpt(2,i),'0.')
        call input_var( in%kpt(3,i),'0.')
        call input_var( in%wkpt(i),'1.',comment=' ')
        norm=norm+in%wkpt(i)
     end do
     ! We normalise the weights.
     in%wkpt(:)=in%wkpt/norm
  end if
  ! Now read the band structure definition.
  call input_var(type,'bands',exclusive=(/'bands'/),&
       comment='For doing band structure calculation',&
       input_iostat=ierror)
  if (ierror==0) then
     call input_var(nseg,'1',ranges=(/1,1000/),&
          comment='# of segments of the BZ path')
     allocate(iseg(nseg+ndebug),stat=i_stat)
     call memocc(i_stat,iseg,'iseg',subname)
     !number of points for each segment, parallel granularity
     do i=1,nseg
        call input_var(iseg(i),'1',ranges=(/1,1000/))
     end do
     call input_var(ngranularity,'1',ranges=(/1,1000/),&
          comment='points for each segment, # of points done for each group')
     !calculate the number of groups of for the band structure
     in%nkptv=1
     do i=1,nseg
        in%nkptv=in%nkptv+iseg(i)
     end do
     in%ngroups_kptv=&
          ceiling(real(in%nkptv,gp)/real(ngranularity,gp))

     allocate(in%nkptsv_group(in%ngroups_kptv+ndebug),stat=i_stat)
     call memocc(i_stat,in%nkptsv_group,'in%nkptsv_group',subname)

     ncount=0
     do i=1,in%ngroups_kptv-1
        !if ngranularity is bigger than nkptv  then ngroups is one
        in%nkptsv_group(i)=ngranularity 
        ncount=ncount+ngranularity
     end do
     !put the rest in the last group
     in%nkptsv_group(in%ngroups_kptv)=in%nkptv-ncount

     allocate(in%kptv(3,in%nkptv+ndebug),stat=i_stat)
     call memocc(i_stat,in%kptv,'in%kptv',subname)

     ikpt=1
     call input_var(in%kptv(1,ikpt),'0.')
     call input_var(in%kptv(2,ikpt),'0.')
     call input_var(in%kptv(3,ikpt),'0.',comment=' ')
     do i=1,nseg
        ikpt=ikpt+iseg(i)
        call input_var(in%kptv(1,ikpt),'0.5')
        call input_var(in%kptv(2,ikpt),'0.5')
        call input_var(in%kptv(3,ikpt),'0.5.',comment=' ')
        !interpolate the values
        do j=ikpt-iseg(i)+1,ikpt-1
           in%kptv(:,j)=in%kptv(:,ikpt-iseg(i)) + &
                (in%kptv(:,ikpt)-in%kptv(:,ikpt-iseg(i))) * &
                real(j-ikpt+iseg(i),gp)/real(iseg(i), gp)
        end do
     end do
     i_all=-product(shape(iseg))*kind(iseg)
     deallocate(iseg,stat=i_stat)
     call memocc(i_stat,i_all,'iseg',subname)
     
     !read an optional line to see if there is a file associated
      call input_var(in%band_structure_filename,' ',&
           comment=' ',input_iostat=ierror1)
      if (ierror1 /=0) then
         in%band_structure_filename=''
      else
         !since a file for the local potential is already given, do not perform ground state calculation
         if (iproc==0) then
            write(*,'(1x,a)')'Local Potential read from file, '//trim(in%band_structure_filename)//&
                 ', do not optimise GS wavefunctions'
         end if
         in%nrepmax=0
         in%itermax=0
         in%itrpmax=0
         in%inputPsiId=-1000 !allocate empty wavefunctions
         in%output_grid=0
      end if
  end if
  call input_free(iproc)
  !control whether we are giving k-points to Free BC
  if (atoms%geocode == 'F' .and. exists) then
     if (iproc==0) write(*,*)&
          ' NONSENSE: Trying to use k-points with Free Boundary Conditions!'
     stop
  end if

  ! Convert reduced coordinates into BZ coordinates.
  alat = (/ atoms%alat1, atoms%alat2, atoms%alat3 /)
  if (atoms%geocode /= 'P') alat(2) = 1.0_gp
  if (atoms%geocode == 'F') then
     alat(1)=1.0_gp
     alat(3)=1.0_gp
  end if
  do i = 1, in%nkpt, 1
     in%kpt(:, i) = in%kpt(:, i) / alat * two_pi
  end do
  do i = 1, in%nkptv, 1
     in%kptv(:, i) = in%kptv(:, i) / alat * two_pi
  end do

 
end subroutine kpt_input_variables_new


!> Read the input variables needed for the k points generation
subroutine kpt_input_variables(iproc,filename,in,atoms)
  use module_base
  use module_types
  use defs_basis
  use ab6_symmetry
  implicit none
  character(len=*), intent(in) :: filename
  integer, intent(in) :: iproc
  type(input_variables), intent(inout) :: in
  type(atoms_data), intent(in) :: atoms
  !local variables
  logical :: exists
  character(len=*), parameter :: subname='kpt_input_variables'
  character(len = 6) :: type
  character(len=100) :: line
  integer :: i_stat,ierror,iline,i,nshiftk, ngkpt(3), nseg, ikpt, j, i_all,ngranularity,ncount
  real(gp) :: kptrlen, shiftk(3,8), norm, alat(3)
  integer, allocatable :: iseg(:)

  ! Set default values.
  in%nkpt = 1
  in%nkptv = 0
  in%ngroups_kptv=1

  inquire(file=trim(filename),exist=exists)

  if (.not. exists) then
     ! Set only the gamma point.
     allocate(in%kpt(3, in%nkpt+ndebug),stat=i_stat)
     call memocc(i_stat,in%kpt,'in%kpt',subname)
     in%kpt(:, 1) = (/ 0., 0., 0. /)
     allocate(in%wkpt(in%nkpt+ndebug),stat=i_stat)
     call memocc(i_stat,in%wkpt,'in%wkpt',subname)
     in%wkpt(1) = 1.
     return
  !and control whether we are giving k-points to Free BC
  else if (atoms%geocode == 'F') then
     if (iproc==0) write(*,*)&
          ' NONSENSE: Trying to use k-points with Free Boundary Conditions!'
     stop
  end if

  ! Real generation of k-point set.
  open(unit=1,file=filename,status='old')

  !line number, to control the input values
  iline=0

  read(1,*,iostat=ierror) type
  call check()
  
  if (trim(type) == "auto" .or. trim(type) == "Auto" .or. trim(type) == "AUTO") then
     read(1,*,iostat=ierror) kptrlen
     call check()
     call ab6_symmetry_get_auto_k_grid(atoms%symObj, in%nkpt, in%kpt, in%wkpt, &
          & kptrlen, ierror)
     if (ierror /= AB6_NO_ERROR) then
        if (iproc==0) write(*,*) " ERROR in symmetry library. Error code is ", ierror
        stop
     end if
     ! in%kpt and in%wkpt will be allocated by ab6_symmetry routine.
     call memocc(0,in%kpt,'in%kpt',subname)
     call memocc(0,in%wkpt,'in%wkpt',subname)
  else if (trim(type) == "MPgrid" .or. trim(type) == "mpgrid") then
     read(1,*,iostat=ierror) ngkpt
     call check()
     read(1,*,iostat=ierror) nshiftk
     call check()
     do i = 1, min(nshiftk, 8), 1
        read(1,*,iostat=ierror) shiftk(:, i)
        call check()
     end do
     call ab6_symmetry_get_mp_k_grid(atoms%symObj, in%nkpt, in%kpt, in%wkpt, &
          & ngkpt, nshiftk, shiftk, ierror)
     if (ierror /= AB6_NO_ERROR) then
        if (iproc==0) write(*,*) " ERROR in symmetry library. Error code is ", ierror
        stop
     end if
     ! in%kpt and in%wkpt will be allocated by ab6_symmetry routine.
     call memocc(0,in%kpt,'in%kpt',subname)
     call memocc(0,in%wkpt,'in%wkpt',subname)
  else if (trim(type) == "manual" .or. trim(type) == "Manual") then
     read(1,*,iostat=ierror) in%nkpt
     call check()
     allocate(in%kpt(3, in%nkpt+ndebug),stat=i_stat)
     call memocc(i_stat,in%kpt,'in%kpt',subname)
     allocate(in%wkpt(in%nkpt+ndebug),stat=i_stat)
     call memocc(i_stat,in%wkpt,'in%wkpt',subname)
     norm=0.0_gp
     do i = 1, in%nkpt
        read(1,*,iostat=ierror) in%kpt(:, i), in%wkpt(i)
        norm=norm+in%wkpt(i)
        call check()
     end do
     
     ! We normalise the weights.
     in%wkpt(:) = in%wkpt / norm
  end if
  ! Now read the band structure definition.
  read(1,*,iostat=ierror) type
  if (ierror == 0 .and. (trim(type) == "bands" .or. trim(type) == "Bands" .or. &
       & trim(type) == "BANDS")) then
     read(1,*,iostat=ierror) nseg
     call check()
     allocate(iseg(nseg+ndebug),stat=i_stat)
     call memocc(i_stat,iseg,'iseg',subname)
     read(1,*,iostat=ierror) iseg, ngranularity
     call check()
     !calculate the number of groups of for the band structure
     in%nkptv=1
     do i=1,nseg
        in%nkptv=in%nkptv+iseg(i)
     end do
     in%ngroups_kptv=ceiling(real(in%nkptv,gp)/real(ngranularity,gp))

     allocate(in%nkptsv_group(in%ngroups_kptv+ndebug),stat=i_stat)
     call memocc(i_stat,in%nkptsv_group,'in%nkptsv_group',subname)
     ncount=0
     do i=1,in%ngroups_kptv-1
        in%nkptsv_group(i)=ngranularity !if ngranularity is bigger than nkptv  then ngroups is one
        ncount=ncount+ngranularity
     end do
     !put the rest in the last group
     in%nkptsv_group(in%ngroups_kptv)=in%nkptv-ncount

     allocate(in%kptv(3,in%nkptv+ndebug),stat=i_stat)
     call memocc(i_stat,in%kptv,'in%kptv',subname)
     ikpt = 1
     read(1,*,iostat=ierror) in%kptv(:, ikpt)
     call check()
     do i = 1, nseg
        ikpt = ikpt + iseg(i)
        read(1,*,iostat=ierror) in%kptv(:, ikpt)
        call check()
        do j = ikpt - iseg(i) + 1, ikpt - 1
           in%kptv(:, j) = in%kptv(:, ikpt - iseg(i)) + &
                & (in%kptv(:, ikpt) - in%kptv(:, ikpt - iseg(i))) * &
                & real(j - ikpt + iseg(i), gp) / real(iseg(i), gp)
        end do
     end do
     
     i_all=-product(shape(iseg))*kind(iseg)
     deallocate(iseg,stat=i_stat)
     call memocc(i_stat,i_all,'iseg',subname)

     !read an optional line to see if there is a file associated
     read(1,'(a100)',iostat=ierror)line
     if (ierror /=0) then
        !last line missing, put an empty line
        line=''
        in%band_structure_filename=''
     else
        read(line,*,iostat=ierror) in%band_structure_filename
        call check()
        !since a file for the local potential is already given, do not perform ground state calculation
        if (iproc==0) then
           write(*,'(1x,a)')'Local Potential read from file, '//trim(in%band_structure_filename)//&
                ', do not optimise GS wavefunctions'
        end if
        in%nrepmax=0
        in%itermax=0
        in%itrpmax=0
        in%inputPsiId=-1000 !allocate empty wavefunctions
        in%output_grid=0
     end if
  end if
  close(unit=1,iostat=ierror)

  ! Convert reduced coordinates into BZ coordinates.
  alat = (/ atoms%alat1, atoms%alat2, atoms%alat3 /)
  if (atoms%geocode == 'S') alat(2) = 1.d0
  do i = 1, in%nkpt, 1
     in%kpt(:, i) = in%kpt(:, i) / alat * two_pi
  end do
  do i = 1, in%nkptv, 1
     in%kptv(:, i) = in%kptv(:, i) / alat * two_pi
  end do

contains

  subroutine check()
    iline=iline+1
    if (ierror/=0) then
       !if (iproc == 0) 
            write(*,'(1x,a,a,a,i3)') &
            'Error while reading the file "',trim(filename),'", line=',iline
       stop
    end if
  END SUBROUTINE check

END SUBROUTINE kpt_input_variables


!> Read the input variables which can be used for performances
subroutine perf_input_variables(iproc,filename,inputs)
  use module_base
  use module_types
  use module_input
  implicit none
  character(len=*), intent(in) :: filename
  integer, intent(in) :: iproc
  type(input_variables), intent(inout) :: inputs
  !local variables
  character(len=*), parameter :: subname='perf_input_variables'
  logical :: exists
  integer :: iline,ierror,ierr,blocks(2)

  call input_set_file(iproc, filename, exists,'Performance Options')


  call input_var("debug", .false., "Debug option", inputs%debug)
  print *,'ciao'
  call input_var("fftcache", 8*1024, "Cache size for the FFT", inputs%ncache_fft)
  call input_var("accel", 7, "NO     ", (/ "NO     ", "CUDAGPU", "OCLGPU " /), &
       & "Acceleration", inputs%iacceleration)
  call input_var("blas", .false., "CUBLAS acceleration", GPUblas)
  call input_var("projrad", 15.0d0, &
       & "Radius of the projector as a function of the maxrad", inputs%projrad)
  call input_var("exctxpar", "BC", &
       & "Exact exchange parallelisation scheme", inputs%exctxpar)
  call input_var("ig_diag", .true., &
       & "Input guess: (T:Direct, F:Iterative) diag. of Ham.", &
       & inputs%orthpar%directDiag)
  call input_var("ig_norbp", 5, &
       & "Input guess: Orbitals per process for iterative diag.", &
       & inputs%orthpar%norbpInguess)
  call input_var("ig_blocks", (/ 300, 800 /), &
       & "Input guess: Block sizes for orthonormalisation", blocks)
  call input_var("ig_tol", 1d-4, &
       & "Input guess: Tolerance criterion", inputs%orthpar%iguessTol)
  call input_var("methortho", 0, (/ 0, 1, 2 /), &
       & "Orthogonalisation (0=Cholesky,1=GS/Chol,2=Loewdin)", inputs%orthpar%methOrtho)
  call input_var("rho_commun", "DBL", "Density communication scheme", inputs%rho_commun)

  call input_free()

  !Block size used for the orthonormalization
  inputs%orthpar%bsLow = blocks(1)
  inputs%orthpar%bsUp  = blocks(2)
  
  ! Set performance variables
  call memocc_set_debug(inputs%debug)
  call set_cache_size(inputs%ncache_fft)
  

  !Check after collecting all values
  if(.not.inputs%orthpar%directDiag .or. inputs%orthpar%methOrtho==1) then 
     write(*,'(1x,a)') 'Input Guess: Block size used for the orthonormalization (ig_blocks)'
     if(inputs%orthpar%bsLow==inputs%orthpar%bsUp) then
        write(*,'(5x,a,i0)') 'Take block size specified by user: ',inputs%orthpar%bsLow
     else if(inputs%orthpar%bsLow<inputs%orthpar%bsUp) then
        write(*,'(5x,2(a,i0))') 'Choose block size automatically between ',inputs%orthpar%bsLow,' and ',inputs%orthpar%bsUp
     else
        write(*,'(1x,a)') "ERROR: invalid values of inputs%bsLow and inputs%bsUp. Change them in 'inputs.perf'!"
        call MPI_ABORT(MPI_COMM_WORLD,0,ierr)
     end if
     write(*,'(5x,a)') 'This values will be adjusted if it is larger than the number of orbitals.'
  end if

contains

  subroutine check()
    iline=iline+1
    if (ierror/=0) then
       !if (iproc == 0) 
        write(*,'(1x,a,a,a,i3)')  'Error while reading the file "',trim(filename),'", line=',iline
        call MPI_ABORT(MPI_COMM_WORLD,ierror,ierr)
    end if
  END SUBROUTINE check

END SUBROUTINE perf_input_variables


!>  Free all dynamically allocated memory from the input variable structure.
subroutine free_input_variables(in)
  use module_base
  use module_types
  implicit none
  type(input_variables), intent(inout) :: in
  character(len=*), parameter :: subname='free_input_variables'
  integer :: i_stat, i_all
  if (associated(in%qmass)) then
     i_all=-product(shape(in%qmass))*kind(in%qmass)
     deallocate(in%qmass,stat=i_stat)
     call memocc(i_stat,i_all,'in%qmass',subname)
  end if
  if (associated(in%kpt)) then
     i_all=-product(shape(in%kpt))*kind(in%kpt)
     deallocate(in%kpt,stat=i_stat)
     call memocc(i_stat,i_all,'in%kpt',subname)
  end if
  if (associated(in%wkpt)) then
     i_all=-product(shape(in%wkpt))*kind(in%wkpt)
     deallocate(in%wkpt,stat=i_stat)
     call memocc(i_stat,i_all,'in%wkpt',subname)
  end if
  if (associated(in%kptv)) then
     i_all=-product(shape(in%kptv))*kind(in%kptv)
     deallocate(in%kptv,stat=i_stat)
     call memocc(i_stat,i_all,'in%kptv',subname)
  end if
  if (associated(in%nkptsv_group)) then
     i_all=-product(shape(in%nkptsv_group))*kind(in%nkptsv_group)
     deallocate(in%nkptsv_group,stat=i_stat)
     call memocc(i_stat,i_all,'in%nkptsv_group',subname)
  end if

!!$  if (associated(in%Gabs_coeffs) ) then
!!$     i_all=-product(shape(in%Gabs_coeffs))*kind(in%Gabs_coeffs)
!!$     deallocate(in%Gabs_coeffs,stat=i_stat)
!!$     call memocc(i_stat,i_all,'in%Gabs_coeffs',subname)
!!$  end if
END SUBROUTINE free_input_variables


!> Assign default values for ABSCALC variables
subroutine abscalc_input_variables_default(in)
  use module_base
  use module_types
  implicit none
  type(input_variables), intent(out) :: in

  in%c_absorbtion=.false.
  in%potshortcut=0
  in%iat_absorber=0

END SUBROUTINE abscalc_input_variables_default


!> Read the input variables needed for the ABSCALC
!!    Every argument should be considered as mandatory
subroutine abscalc_input_variables(iproc,filename,in)
  use module_base
  use module_types
  implicit none
  !Arguments
  type(input_variables), intent(inout) :: in
  character(len=*), intent(in) :: filename
  integer, intent(in) :: iproc
  !Local variables
  integer, parameter :: iunit = 112
  integer :: ierror,iline, i

  character(len=*), parameter :: subname='abscalc_input_variables'
  integer :: i_stat

  ! Read the input variables.
  open(unit=iunit,file=filename,status='old')

  !line number, to control the input values
  iline=0

  !x-absorber treatment (in progress)

  read(iunit,*,iostat=ierror) in%iabscalc_type
  call check()


  read(iunit,*,iostat=ierror)  in%iat_absorber
  call check()
  read(iunit,*,iostat=ierror)  in%L_absorber
  call check()

  allocate(in%Gabs_coeffs(2*in%L_absorber +1+ndebug),stat=i_stat)
  call memocc(i_stat,in%Gabs_coeffs,'Gabs_coeffs',subname)

  read(iunit,*,iostat=ierror)  (in%Gabs_coeffs(i), i=1,2*in%L_absorber +1 )
  call check()

  read(iunit,*,iostat=ierror)  in%potshortcut
  call check()
  
  read(iunit,*,iostat=ierror)  in%nsteps
  call check()

  if( iand( in%potshortcut,4)>0) then
     read(iunit,'(a100)',iostat=ierror) in%extraOrbital
  end if


  
  read(iunit,*,iostat=ierror) in%abscalc_alterpot, in%abscalc_eqdiff 
  if(ierror==0) then

  else
     in%abscalc_alterpot=.false.
     in%abscalc_eqdiff =.false.
  endif

  in%c_absorbtion=.true.

  close(unit=iunit)

contains

  subroutine check()
    iline=iline+1
    if (ierror/=0) then
       if (iproc == 0) write(*,'(1x,a,a,a,i3)') &
            'Error while reading the file "',trim(filename),'", line=',iline
       stop
    end if
  END SUBROUTINE check

END SUBROUTINE abscalc_input_variables


!> Assign default values for frequencies variables
!!    freq_alpha: frequencies step for finite difference = alpha*hx, alpha*hy, alpha*hz
!!    freq_order; order of the finite difference (2 or 3 i.e. 2 or 4 points)
!!    freq_method: 1 - systematic moves of atoms over each direction
subroutine frequencies_input_variables_default(inputs)
  use module_base
  use module_types
  implicit none
  type(input_variables), intent(out) :: inputs

  inputs%freq_alpha=1.d0/real(64,kind(1.d0))
  inputs%freq_order=2
  inputs%freq_method=1

END SUBROUTINE frequencies_input_variables_default


!> Read the input variables needed for the frequencies calculation.
!! Every argument should be considered as mandatory.
subroutine frequencies_input_variables_new(iproc,filename,in)
  use module_base
  use module_types
  use module_input
  implicit none
  !Arguments
  type(input_variables), intent(inout) :: in
  character(len=*), intent(in) :: filename
  integer, intent(in) :: iproc
  !Local variables
  logical :: exists
  integer, parameter :: iunit=111
  character(len=100) :: line,string
  integer :: ierror,iline
  logical :: exists

  !Frequencies parameters
  call input_set_file(iproc,trim(filename),exists,'Frequencies Parameters')  
  !call the variable, its default value, the line ends if there is a comment

  !Read in%freq_alpha (possible 1/64)
  call input_var(in%freq_alpha,'1/64',ranges=(/0.0_gp,1.0_gp/),&
       comment="Step size factor (alpha*hgrid)")
  !Read the order of finite difference scheme
  call input_var(in%freq_order,'2',exclusive=(/-1,1,2,3/),&
       comment="Order of the difference scheme")
  !Read the index of the method
  call input_var(in%freq_method,'1',exclusive=(/1/),&
       comment="Method used (only possible value=1)")
  call input_free(iproc)

END SUBROUTINE frequencies_input_variables_new


!> Read the input variables needed for the frequencies calculation.
!! Every argument should be considered as mandatory.
subroutine frequencies_input_variables(iproc,filename,in)
  use module_base
  use module_types
  use module_input
  implicit none
  !Arguments
  type(input_variables), intent(inout) :: in
  character(len=*), intent(in) :: filename
  integer, intent(in) :: iproc
  !Local variables
  integer, parameter :: iunit=111
  character(len=100) :: line,string
  integer :: ierror,iline

  ! Read the input variables.
  open(unit=iunit,file=filename,status='old')
  !Line number, to control the input values
  iline=0
  !Read in%freq_alpha (possible 1/64)
  read(unit=iunit,fmt="(a)",iostat=ierror) line
  !Transform the line in case there are slashes (to ease the parsing)
  call read_fraction_string(line,in%freq_alpha,ierror)
  if (ierror /= 0) then
     print *,'wrong format of the string: '//string
     ierror=1
  end if
  call check()
  !Read the order of finite difference scheme
  read(unit=iunit,fmt=*,iostat=ierror)  in%freq_order
  if (in%freq_order /= -1 .and. in%freq_order /= 1 &
     & .and. in%freq_order /= 2 .and. in%freq_order /= 3 ) then
     if (iproc==0) write (*,'(1x,a)') 'Only -1, 1, 2 or 3 are possible for the order scheme'
     stop
  end if
  !Read the index of the method
  read(unit=iunit,fmt=*,iostat=ierror)  in%freq_method
  if (in%freq_method /= 1) then
     if (iproc==0) write (*,'(1x,a)') '1 for the method to calculate frequencies.'
     stop
  end if
  call check()

  close(unit=iunit)

  !Message
  if (iproc == 0) then
     write(*,*)
     write(*,'(1x,a,1pg14.6)') '=F= Step size factor',in%freq_alpha
     write(*,'(1x,a,i10)')     '=F= Order scheme    ',in%freq_order
     write(*,'(1x,a,i10)')     '=F= Used method     ',in%freq_method
  end if

contains

  subroutine check()
    implicit none
    iline=iline+1
    if (ierror/=0) then
       if (iproc == 0) write(*,'(1x,a,a,a,i3)') &
            'Error while reading the file "',trim(filename),'", line=',iline
       stop
    end if
  END SUBROUTINE check

END SUBROUTINE frequencies_input_variables


!> Fill the arrays occup and spinsgn
!! if iunit /=0 this means that the file 'input.occ' does exist and it opens
subroutine occupation_input_variables(iproc,iunit,nelec,norb,norbu,norbuempty,norbdempty,nspin,occup,spinsgn)
  use module_base
  use module_input
  implicit none
  ! Arguments
  integer, intent(in) :: nelec,nspin,iproc,norb,norbu,iunit,norbuempty,norbdempty
  real(gp), dimension(norb), intent(out) :: occup,spinsgn
  ! Local variables
  integer :: iorb,nt,ne,it,ierror,iorb1,i
  real(gp) :: rocc
  character(len=20) :: string
  character(len=100) :: line

  do iorb=1,norb
     spinsgn(iorb)=1.0_gp
  end do
  if (nspin/=1) then
     do iorb=1,norbu
        spinsgn(iorb)=1.0_gp
     end do
     do iorb=norbu+1,norb
        spinsgn(iorb)=-1.0_gp
     end do
  end if
  ! write(*,'(1x,a,5i4,30f6.2)')'Spins: ',norb,norbu,norbd,norbup,norbdp,(spinsgn(iorb),iorb=1,norb)

  ! First fill the occupation numbers by default
  nt=0
  if (nspin==1) then
     ne=(nelec+1)/2
     do iorb=1,ne
        it=min(2,nelec-nt)
        occup(iorb)=real(it,gp)
        nt=nt+it
     enddo
     do iorb=ne+1,norb
        occup(iorb)=0._gp
     end do
  else
     if (norbuempty+norbdempty == 0) then
        if (norb > nelec) then
           do iorb=1,min(norbu,norb/2+1)
              it=min(1,nelec-nt)
              occup(iorb)=real(it,gp)
              nt=nt+it
           enddo
           do iorb=min(norbu,norb/2+1)+1,norbu
              occup(iorb)=0.0_gp
           end do
           do iorb=norbu+1,norbu+min(norb-norbu,norb/2+1)
              it=min(1,nelec-nt)
              occup(iorb)=real(it,gp)
              nt=nt+it
           enddo
           do iorb=norbu+min(norb-norbu,norb/2+1)+1,norb
              occup(iorb)=0.0_gp
           end do
        else
           do iorb=1,norb
              occup(iorb)=1.0_gp
           end do
        end if
     else
        do iorb=1,norbu-norbuempty
           occup(iorb)=1.0_gp
        end do
        do iorb=norbu-norbuempty+1,norbu
           occup(iorb)=0.0_gp
        end do
        do iorb=1,norb-norbu-norbdempty
           occup(norbu+iorb)=1.0_gp
        end do
        do iorb=norb-norbu-norbdempty+1,norb-norbu
           occup(norbu+iorb)=0.0_gp
        end do
     end if
  end if
  ! Then read the file "input.occ" if does exist
  if (iunit /= 0) then
     nt=0
     do
        read(unit=iunit,fmt='(a100)',iostat=ierror) line
        if (ierror /= 0) then
           exit
        end if
        !Transform the line in case there are slashes (to ease the parsing)
        do i=1,len(line)
           if (line(i:i) == '/') then
              line(i:i) = ':'
           end if
        end do
        read(line,*,iostat=ierror) iorb,string
        call read_fraction_string(string,rocc,ierror) 
        if (ierror /= 0) then
           exit
        end if

        if (ierror/=0) then
           exit
        else
           nt=nt+1
           if (iorb<0 .or. iorb>norb) then
              !if (iproc==0) then
              write(*,'(1x,a,i0,a)') 'ERROR in line ',nt+1,' of the file "input.occ"'
              write(*,'(10x,a,i0,a)') 'The orbital index ',iorb,' is incorrect'
              !end if
              stop
           elseif (rocc<0._gp .or. rocc>2._gp) then
              !if (iproc==0) then
              write(*,'(1x,a,i0,a)') 'ERROR in line ',nt+1,' of the file "input.occ"'
              write(*,'(10x,a,f5.2,a)') 'The occupation number ',rocc,' is not between 0. and 2.'
              !end if
              stop
           else
              occup(iorb)=rocc
           end if
        end if
     end do
     if (iproc==0) then
        write(*,'(1x,a,i0,a)') &
             'The occupation numbers are read from the file "input.occ" (',nt,' lines read)'
     end if
     close(unit=iunit)

     if (nspin/=1) then
!!!        !Check if the polarisation is respected (mpol)
!!!        rup=sum(occup(1:norbu))
!!!        rdown=sum(occup(norbu+1:norb))
!!!        if (abs(rup-rdown-real(norbu-norbd,gp))>1.e-6_gp) then
!!!           if (iproc==0) then
!!!              write(*,'(1x,a,f13.6,a,i0)') 'From the file "input.occ", the polarization ',rup-rdown,&
!!!                             ' is not equal to ',norbu-norbd
!!!           end if
!!!           stop
!!!        end if
        !Fill spinsgn
        do iorb=1,norbu
           spinsgn(iorb)=1.0_gp
        end do
        do iorb=norbu+1,norb
           spinsgn(iorb)=-1.0_gp
        end do
     end if
  end if
  if (iproc==0) then 
     write(*,'(1x,a,t28,i8)') 'Total Number of Orbitals',norb
     iorb1=1
     rocc=occup(1)
     do iorb=1,norb
        if (occup(iorb) /= rocc) then
           if (iorb1 == iorb-1) then
              write(*,'(1x,a,i0,a,f6.4)') 'occup(',iorb1,')= ',rocc
           else
              write(*,'(1x,a,i0,a,i0,a,f6.4)') 'occup(',iorb1,':',iorb-1,')= ',rocc
           end if
           rocc=occup(iorb)
           iorb1=iorb
        end if
     enddo
     if (iorb1 == norb) then
        write(*,'(1x,a,i0,a,f6.4)') 'occup(',norb,')= ',occup(norb)
     else
        write(*,'(1x,a,i0,a,i0,a,f6.4)') 'occup(',iorb1,':',norb,')= ',occup(norb)
     end if
  endif

  !Check if sum(occup)=nelec
  rocc=sum(occup)
  if (abs(rocc-real(nelec,gp))>1.e-6_gp) then
     !if (iproc==0) then
     write(*,'(1x,a,f13.6,a,i0)') 'ERROR in determining the occupation numbers: the total number of electrons ',rocc,&
          ' is not equal to ',nelec
     !end if
     stop
  end if


END SUBROUTINE occupation_input_variables


module position_files
contains
  subroutine directGetLine(line, ifile, eof)
    integer, intent(in) :: ifile
    character(len=150), intent(out) :: line
    logical, intent(out) :: eof

    integer :: i_stat

    eof = .false.
    read(ifile,'(a150)', iostat = i_stat) line
    if (i_stat /= 0) eof = .true.
  END SUBROUTINE directGetLine

  subroutine archiveGetLine(line, ifile, eof)
    integer, intent(in) :: ifile
    character(len=150), intent(out) :: line
    logical, intent(out) :: eof

    integer :: i_stat

    eof = .false.
    call extractNextLine(line, i_stat)
    if (i_stat /= 0) eof = .true.
  END SUBROUTINE archiveGetLine
end module position_files

!> Read atomic file
subroutine read_atomic_file(file,iproc,atoms,rxyz)
  use module_base
  use module_types
  use module_interfaces, except_this_one => read_atomic_file
  use ab6_symmetry
  use position_files
  implicit none
  character(len=*), intent(in) :: file
  integer, intent(in) :: iproc
  type(atoms_data), intent(inout) :: atoms
  real(gp), dimension(:,:), pointer :: rxyz
  !local variables
  character(len=*), parameter :: subname='read_atomic_file'
  integer :: l, extract
  logical :: file_exists, archive
  character(len = 128) :: filename
  character(len = 15) :: arFile
  character(len = 6) :: ext

  file_exists = .false.
  archive = .false.

  ! Extract from archive
  if (index(file, "posout_") == 1 .or. index(file, "posmd_") == 1) then
     write(arFile, "(A)") "posout.tar.bz2"
     if (index(file, "posmd_") == 1) write(arFile, "(A)") "posmd.tar.bz2"
     inquire(FILE = trim(arFile), EXIST = file_exists)
     if (file_exists) then
!!$     call extractNextCompress(trim(arFile), len(trim(arFile)), &
!!$          & trim(file), len(trim(file)), extract, ext)
        call openNextCompress(trim(arFile), len(trim(arFile)), &
             & trim(file), len(trim(file)), extract, ext)
        if (extract == 0) then
           write(*,*) "Can't find '", file, "' in archive."
           stop
        end if
        archive = .true.
        write(filename, "(A)") file//'.'//trim(ext)
        write(atoms%format, "(A)") trim(ext)
     end if
  end if

  ! Test posinp.xyz
  if (.not. file_exists) then
     inquire(FILE = file//'.xyz', EXIST = file_exists)
     if (file_exists) then
        write(filename, "(A)") file//'.xyz'!"posinp.xyz"
        write(atoms%format, "(A)") "xyz"
        open(unit=99,file=trim(filename),status='old')
     end if
  end if
  ! Test posinp.ascii
  if (.not. file_exists) then
     inquire(FILE = file//'.ascii', EXIST = file_exists)
     if (file_exists) then
        write(filename, "(A)") file//'.ascii'!"posinp.ascii"
        write(atoms%format, "(A)") "ascii"
        open(unit=99,file=trim(filename),status='old')
     end if
  end if
  ! Test the name directly
  if (.not. file_exists) then
     inquire(FILE = file, EXIST = file_exists)
     if (file_exists) then
         write(filename, "(A)") file
         l = len(file)
         if (file(l-3:l) == ".xyz") then
            write(atoms%format, "(A)") "xyz"
         else if (file(l-5:l) == ".ascii") then
            write(atoms%format, "(A)") "ascii"
         else
            write(*,*) "Atomic input file '" // trim(file) // "', format not recognised."
            write(*,*) " File should be *.ascii or *.xyz."
            stop
         end if
         open(unit=99,file=trim(filename),status='old')
     end if
  end if

  if (.not. file_exists) then
     write(*,*) "Atomic input file not found."
     write(*,*) " Files looked for were '"//file//"'.ascii, '"//file//".xyz' and '"//file//"'."
     stop 
  end if

  if (atoms%format == "xyz") then
     !read atomic positions
     if (.not.archive) then
        call read_xyz_positions(iproc,99,atoms,rxyz,directGetLine)
     else
        call read_xyz_positions(iproc,99,atoms,rxyz,archiveGetLine)
     end if
  else if (atoms%format == "ascii") then
     !read atomic positions
     if (.not.archive) then
        call read_ascii_positions(iproc,99,atoms,rxyz,directGetLine)
     else
        call read_ascii_positions(iproc,99,atoms,rxyz,archiveGetLine)
     end if
  end if

  !control atom positions
  call check_atoms_positions(iproc,atoms,rxyz)

  ! We delay the calculation of the symmetries.
  atoms%symObj = -1

  ! rm temporary file.
  if (.not.archive) then
     close(99)
!!$  else
!!$     call unlinkExtract(trim(filename), len(trim(filename)))
  end if
END SUBROUTINE read_atomic_file


!> Deallocate the structure atoms_data.
subroutine deallocate_atoms(atoms,subname) 
  use module_base
  use module_types
  use ab6_symmetry
  implicit none
  character(len=*), intent(in) :: subname
  type(atoms_data), intent(inout) :: atoms
  !local variables
  integer :: i_stat, i_all

  !deallocations
  i_all=-product(shape(atoms%ifrztyp))*kind(atoms%ifrztyp)
  deallocate(atoms%ifrztyp,stat=i_stat)
  call memocc(i_stat,i_all,'atoms%ifrztyp',subname)
  i_all=-product(shape(atoms%iatype))*kind(atoms%iatype)
  deallocate(atoms%iatype,stat=i_stat)
  call memocc(i_stat,i_all,'atoms%iatype',subname)
  i_all=-product(shape(atoms%natpol))*kind(atoms%natpol)
  deallocate(atoms%natpol,stat=i_stat)
  call memocc(i_stat,i_all,'atoms%natpol',subname)
  i_all=-product(shape(atoms%atomnames))*kind(atoms%atomnames)
  deallocate(atoms%atomnames,stat=i_stat)
  call memocc(i_stat,i_all,'atoms%atomnames',subname)
  i_all=-product(shape(atoms%amu))*kind(atoms%amu)
  deallocate(atoms%amu,stat=i_stat)
  call memocc(i_stat,i_all,'atoms%amu',subname)
  if (atoms%symObj >= 0) then
     call ab6_symmetry_free(atoms%symObj)
  end if
END SUBROUTINE deallocate_atoms


!> Deallocate the structure atoms_data after scf loop.
subroutine deallocate_atoms_scf(atoms,subname) 
  use module_base
  use module_types
  implicit none
  character(len=*), intent(in) :: subname
  type(atoms_data), intent(inout) :: atoms
  !local variables
  integer :: i_stat, i_all
  !semicores useful only for the input guess
  i_all=-product(shape(atoms%iasctype))*kind(atoms%iasctype)
  deallocate(atoms%iasctype,stat=i_stat)
  call memocc(i_stat,i_all,'atoms%iasctype',subname)
  i_all=-product(shape(atoms%aocc))*kind(atoms%aocc)
  deallocate(atoms%aocc,stat=i_stat)
  call memocc(i_stat,i_all,'atoms%aocc',subname)
  i_all=-product(shape(atoms%nzatom))*kind(atoms%nzatom)
  deallocate(atoms%nzatom,stat=i_stat)
  call memocc(i_stat,i_all,'atoms%nzatom',subname)
  i_all=-product(shape(atoms%psppar))*kind(atoms%psppar)
  deallocate(atoms%psppar,stat=i_stat)
  call memocc(i_stat,i_all,'atoms%psppar',subname)
  i_all=-product(shape(atoms%nelpsp))*kind(atoms%nelpsp)
  deallocate(atoms%nelpsp,stat=i_stat)
  call memocc(i_stat,i_all,'atoms%nelpsp',subname)
  i_all=-product(shape(atoms%npspcode))*kind(atoms%npspcode)
  deallocate(atoms%npspcode,stat=i_stat)
  call memocc(i_stat,i_all,'atoms%npspcode',subname)
  i_all=-product(shape(atoms%nlcc_ngv))*kind(atoms%nlcc_ngv)
  deallocate(atoms%nlcc_ngv,stat=i_stat)
  call memocc(i_stat,i_all,'atoms%nlcc_ngv',subname)
  i_all=-product(shape(atoms%nlcc_ngc))*kind(atoms%nlcc_ngc)
  deallocate(atoms%nlcc_ngc,stat=i_stat)
  call memocc(i_stat,i_all,'atoms%nlcc_ngc',subname)
  i_all=-product(shape(atoms%nlccpar))*kind(atoms%nlccpar)
  deallocate(atoms%nlccpar,stat=i_stat)
  call memocc(i_stat,i_all,'atoms%nlccpar',subname)

END SUBROUTINE deallocate_atoms_scf


!> Read atomic positions
subroutine read_xyz_positions(iproc,ifile,atoms,rxyz,getLine)
  use module_base
  use module_types
  implicit none
  integer, intent(in) :: iproc,ifile
  type(atoms_data), intent(inout) :: atoms
  real(gp), dimension(:,:), pointer :: rxyz
  interface
     subroutine getline(line,ifile,eof)
       integer, intent(in) :: ifile
       character(len=150), intent(out) :: line
       logical, intent(out) :: eof
     END SUBROUTINE getline
  end interface
  !local variables
  character(len=*), parameter :: subname='read_atomic_positions'
  character(len=2) :: symbol
  character(len=20) :: tatonam
  character(len=50) :: extra
  character(len=150) :: line
  logical :: lpsdbl, eof
  integer :: iat,ityp,i,ierrsfx,i_stat
! To read the file posinp (avoid differences between compilers)
  real(kind=4) :: rx,ry,rz,alat1,alat2,alat3
! case for which the atomic positions are given whithin general precision
  real(gp) :: rxd0,ryd0,rzd0,alat1d0,alat2d0,alat3d0
  character(len=20), dimension(100) :: atomnames

  call getLine(line, ifile, eof)
  if (eof) then
     write(*,*) "Error: unexpected end of file."
     stop
  end if
  read(line,*) atoms%nat,atoms%units

  allocate(rxyz(3,atoms%nat+ndebug),stat=i_stat)
  call memocc(i_stat,rxyz,'rxyz',subname)

  allocate(atoms%iatype(atoms%nat+ndebug),stat=i_stat)
  call memocc(i_stat,atoms%iatype,'atoms%iatype',subname)
  allocate(atoms%ifrztyp(atoms%nat+ndebug),stat=i_stat)
  call memocc(i_stat,atoms%ifrztyp,'atoms%ifrztyp',subname)
  allocate(atoms%natpol(atoms%nat+ndebug),stat=i_stat)
  call memocc(i_stat,atoms%natpol,'atoms%natpol',subname)
  allocate(atoms%amu(atoms%nat+ndebug),stat=i_stat)
  call memocc(i_stat,atoms%amu,'atoms%amu',subname)

  !controls if the positions are provided with machine precision
  if (atoms%units == 'angstroemd0' .or. atoms%units== 'atomicd0' .or. &
       atoms%units== 'bohrd0' .or. atoms%units=='reduced') then
     lpsdbl=.true.
  else
     lpsdbl=.false.
  end if

  !this array is useful for frozen atoms
  !no atom is frozen by default
  atoms%ifrztyp(:)=0
  !also the spin polarisation and the charge are is fixed to zero by default
  !this corresponds to the value of 100
  !RULE natpol=charge*1000 + 100 + spinpol
  atoms%natpol(:)=100

  !read from positions of .xyz format, but accepts also the old .ascii format
  call getLine(line, ifile, eof)
  if (eof) then
     write(*,*) "Error: unexpected end of file."
     stop
  end if

!!!  !old format, still here for backward compatibility
!!!  !admits only simple precision calculation
!!!  read(line,*,iostat=ierror) rx,ry,rz,tatonam

!!!  !in case of old format, put geocode to F and alat to 0.
!!!  if (ierror == 0) then
!!!     atoms%geocode='F'
!!!     alat1d0=0.0_gp
!!!     alat2d0=0.0_gp
!!!     alat3d0=0.0_gp
!!!  else
  if (lpsdbl) then
     read(line,*,iostat=ierrsfx) tatonam,alat1d0,alat2d0,alat3d0
  else
     read(line,*,iostat=ierrsfx) tatonam,alat1,alat2,alat3
  end if
  if (ierrsfx == 0) then
     if (trim(tatonam)=='periodic') then
        atoms%geocode='P'
     else if (trim(tatonam)=='surface') then 
        atoms%geocode='S'
        atoms%alat2=0.0_gp
     else !otherwise free bc
        atoms%geocode='F'
        atoms%alat1=0.0_gp
        atoms%alat2=0.0_gp
        atoms%alat3=0.0_gp
     end if
     if (.not. lpsdbl) then
        alat1d0=real(alat1,gp)
        alat2d0=real(alat2,gp)
        alat3d0=real(alat3,gp)
     end if
  else
     atoms%geocode='F'
     alat1d0=0.0_gp
     alat2d0=0.0_gp
     alat3d0=0.0_gp
  end if
!!!  end if

  !reduced coordinates are possible only with periodic units
  if (atoms%units == 'reduced' .and. atoms%geocode == 'F') then
     if (iproc==0) write(*,'(1x,a)')&
          'ERROR: Reduced coordinates are not allowed with isolated BC'
  end if

  !convert the values of the cell sizes in bohr
  if (atoms%units=='angstroem' .or. atoms%units=='angstroemd0') then
     ! if Angstroem convert to Bohr
     atoms%alat1=alat1d0/bohr2ang
     atoms%alat2=alat2d0/bohr2ang
     atoms%alat3=alat3d0/bohr2ang
  else if  (atoms%units=='atomic' .or. atoms%units=='bohr'  .or.&
       atoms%units== 'atomicd0' .or. atoms%units== 'bohrd0') then
     atoms%alat1=alat1d0
     atoms%alat2=alat2d0
     atoms%alat3=alat3d0
  else if (atoms%units == 'reduced') then
     !assume that for reduced coordinates cell size is in bohr
     atoms%alat1=alat1d0
     atoms%alat2=alat2d0
     atoms%alat3=alat3d0
  else
     write(*,*) 'length units in input file unrecognized'
     write(*,*) 'recognized units are angstroem or atomic = bohr'
     stop 
  endif

  atoms%ntypes=0
  do iat=1,atoms%nat
     !xyz input file, allow extra information
     call getLine(line, ifile, eof)
     if (eof) then
        write(*,*) "Error: unexpected end of file."
        stop
     end if
     if (lpsdbl) then
        read(line,*,iostat=ierrsfx)symbol,rxd0,ryd0,rzd0,extra
     else
        read(line,*,iostat=ierrsfx)symbol,rx,ry,rz,extra
     end if
     !print *,'extra',iat,extra
     call find_extra_info(line,extra)
     !print *,'then',iat,extra
     call parse_extra_info(iat,extra,atoms)

     tatonam=trim(symbol)
!!!     end if
     if (lpsdbl) then
        rxyz(1,iat)=rxd0
        rxyz(2,iat)=ryd0
        rxyz(3,iat)=rzd0
     else
        rxyz(1,iat)=real(rx,gp)
        rxyz(2,iat)=real(ry,gp)
        rxyz(3,iat)=real(rz,gp)
     end if

     

     if (atoms%units == 'reduced') then !add treatment for reduced coordinates
        rxyz(1,iat)=modulo(rxyz(1,iat),1.0_gp)
        if (atoms%geocode == 'P') rxyz(2,iat)=modulo(rxyz(2,iat),1.0_gp)
        rxyz(3,iat)=modulo(rxyz(3,iat),1.0_gp)
     else if (atoms%geocode == 'P') then
        rxyz(1,iat)=modulo(rxyz(1,iat),alat1d0)
        rxyz(2,iat)=modulo(rxyz(2,iat),alat2d0)
        rxyz(3,iat)=modulo(rxyz(3,iat),alat3d0)
     else if (atoms%geocode == 'S') then
        rxyz(1,iat)=modulo(rxyz(1,iat),alat1d0)
        rxyz(3,iat)=modulo(rxyz(3,iat),alat3d0)
     end if
 
     do ityp=1,atoms%ntypes
        if (tatonam == atomnames(ityp)) then
           atoms%iatype(iat)=ityp
           goto 200
        endif
     enddo
     atoms%ntypes=atoms%ntypes+1
     if (atoms%ntypes > 100) stop 'more than 100 atomnames not permitted'
     atomnames(ityp)=tatonam
     atoms%iatype(iat)=atoms%ntypes
200  continue

     if (atoms%units=='angstroem' .or. atoms%units=='angstroemd0') then
        ! if Angstroem convert to Bohr
        do i=1,3 
           rxyz(i,iat)=rxyz(i,iat)/bohr2ang
        enddo
     else if (atoms%units == 'reduced') then 
        rxyz(1,iat)=rxyz(1,iat)*atoms%alat1
        if (atoms%geocode == 'P') rxyz(2,iat)=rxyz(2,iat)*atoms%alat2
        rxyz(3,iat)=rxyz(3,iat)*atoms%alat3
     endif
  enddo

  !now that ntypes is determined allocate atoms%atomnames and copy the values
  allocate(atoms%atomnames(atoms%ntypes+ndebug),stat=i_stat)
  call memocc(i_stat,atoms%atomnames,'atoms%atomnames',subname)
  atoms%atomnames(1:atoms%ntypes)=atomnames(1:atoms%ntypes)
END SUBROUTINE read_xyz_positions


!> Check the position of atoms
subroutine check_atoms_positions(iproc,atoms,rxyz)
  use module_base
  use module_types
  implicit none
  integer, intent(in) :: iproc
  type(atoms_data), intent(in) :: atoms
  real(gp), dimension(3,atoms%nat), intent(in) :: rxyz
  !local variables
  logical :: dowrite
  integer :: iat,nateq,jat,j

  nateq=0
  do iat=1,atoms%nat
     do jat=iat+1,atoms%nat
        if ((rxyz(1,iat)-rxyz(1,jat))**2+(rxyz(2,iat)-rxyz(2,jat))**2+&
             (rxyz(3,iat)-rxyz(3,jat))**2 ==0.0_gp) then
           nateq=nateq+1
           write(*,'(1x,a,2(i0,a,a6,a))')'ERROR: atoms ',iat,&
                ' (',trim(atoms%atomnames(atoms%iatype(iat))),') and ',&
                jat,' (',trim(atoms%atomnames(atoms%iatype(jat))),&
                ') have the same positions'
        end if
     end do
  end do
  if (nateq /= 0) then
     if (iproc == 0) then
        write(*,'(1x,a)')'Control your posinp file, cannot proceed'
        write(*,'(1x,a)',advance='no')&
             'Writing tentative alternative positions in the file posinp_alt...'
        open(unit=9,file='posinp_alt')
        write(9,'(1x,a)')' ??? atomicd0'
        write(9,*)
        do iat=1,atoms%nat
           dowrite=.true.
           do jat=iat+1,atoms%nat
              if ((rxyz(1,iat)-rxyz(1,jat))**2+(rxyz(2,iat)-rxyz(2,jat))**2+&
                   (rxyz(3,iat)-rxyz(3,jat))**2 ==0.0_gp) then
                 dowrite=.false.
              end if
           end do
           if (dowrite) & 
                write(9,'(a2,4x,3(1x,1pe21.14))')trim(atoms%atomnames(atoms%iatype(iat))),&
                (rxyz(j,iat),j=1,3)
        end do
        close(9)
        write(*,'(1x,a)')' done.'
        write(*,'(1x,a)')' Replace ??? in the file heading with the actual atoms number'               
     end if
     stop 'check_atoms_positions'
  end if
END SUBROUTINE check_atoms_positions


!> Find extra information
subroutine find_extra_info(line,extra)
  implicit none
  character(len=150), intent(in) :: line
  character(len=50), intent(out) :: extra
  !local variables
  logical :: space
  integer :: i,nspace
  i=1
  space=.true.
  nspace=-1
  !print *,'line',line
  find_space : do
     !toggle the space value for each time
     if ((line(i:i) == ' ' .or. line(i:i) == char(9)) .neqv. space) then
        nspace=nspace+1
        space=.not. space
     end if
     !print *,line(i:i),nspace
     if (nspace==8) then
        extra=line(i:min(150,i+49))
        exit find_space
     end if
     if (i==150) then
        !print *,'AAA',extra
        extra='nothing'
        exit find_space
     end if
     i=i+1
  end do find_space
END SUBROUTINE find_extra_info


!> Parse extra information
subroutine parse_extra_info(iat,extra,atoms)
  use module_types
  implicit none
  !Arguments
  integer, intent(in) :: iat
  character(len=50), intent(in) :: extra
  type(atoms_data), intent(inout) :: atoms
  !Local variables
  character(len=4) :: suffix
  logical :: go
  integer :: ierr,ierr1,ierr2,nspol,nchrg,nsgn
  !case with all the information
  !print *,iat,'ex'//trim(extra)//'ex'
  read(extra,*,iostat=ierr)nspol,nchrg,suffix
  if (extra == 'nothing') then !case with empty information
     nspol=0
     nchrg=0
     suffix='    '
  else if (ierr /= 0) then !case with partial information
     read(extra,*,iostat=ierr1)nspol,suffix
     if (ierr1 /=0) then
        call valid_frzchain(trim(extra),go)
        if (go) then
           suffix=trim(extra)
           nspol=0
           nchrg=0
        else
           read(extra,*,iostat=ierr2)nspol
           if (ierr2 /=0) then
              call error
           end if
           suffix='    '
           nchrg=0
        end if
     else
        nchrg=0
        call valid_frzchain(trim(suffix),go)
        if (.not. go) then
           read(suffix,*,iostat=ierr2)nchrg
           if (ierr2 /= 0) then
              call error
           else
              suffix='    '
           end if
        else

        end if
     end if
  end if

  !now assign the array, following the rule
  if(nchrg>=0) then
     nsgn=1
  else
     nsgn=-1
  end if
  atoms%natpol(iat)=1000*nchrg+nsgn*100+nspol

  !print *,'natpol atomic',iat,atoms%natpol(iat),suffix

  !convert the suffix into ifrztyp
  call frozen_ftoi(suffix,atoms%ifrztyp(iat))

!!!  if (trim(suffix) == 'f') then
!!!     !the atom is considered as blocked
!!!     atoms%ifrztyp(iat)=1
!!!  end if

contains

 subroutine error
   !if (iproc == 0) then
      print *,extra
      write(*,'(1x,a,i0,a)')&
           'ERROR in input file for atom number ',iat,&
           ': after 4th column you can put the input polarisation(s) or the frzchain: f,fxz,fy'
   !end if
   stop
 END SUBROUTINE error
  
END SUBROUTINE parse_extra_info


!> Read atomic positions of ascii files.
subroutine read_ascii_positions(iproc,ifile,atoms,rxyz,getline)
  use module_base
  use module_types
  implicit none
  integer, intent(in) :: iproc,ifile
  type(atoms_data), intent(inout) :: atoms
  real(gp), dimension(:,:), pointer :: rxyz
  interface
     subroutine getline(line,ifile,eof)
       integer, intent(in) :: ifile
       character(len=150), intent(out) :: line
       logical, intent(out) :: eof
     END SUBROUTINE getline
  end interface
  !local variables
  character(len=*), parameter :: subname='read_ascii_positions'
  character(len=2) :: symbol
  character(len=20) :: tatonam
  character(len=50) :: extra
  character(len=150) :: line
  logical :: lpsdbl, reduced, eof
  integer :: iat,ityp,i,i_stat,j,nlines
! To read the file posinp (avoid differences between compilers)
  real(kind=4) :: rx,ry,rz,alat1,alat2,alat3,alat4,alat5,alat6
! case for which the atomic positions are given whithin general precision
  real(gp) :: rxd0,ryd0,rzd0,alat1d0,alat2d0,alat3d0,alat4d0,alat5d0,alat6d0
  character(len=20), dimension(100) :: atomnames
  ! Store the file.
  character(len = 150), dimension(5000) :: lines

  ! First pass to store the file in a string buffer.
  nlines = 1
  do
     call getline(lines(nlines), ifile, eof)
     if (eof) then
        exit
     end if
     nlines = nlines + 1
     if (nlines > 5000) then
        if (iproc==0) write(*,*) 'Atomic input file too long (> 5000 lines).'
        stop 
     end if
  end do
  nlines = nlines - 1

  if (nlines < 4) then
     if (iproc==0) write(*,*) 'Error in ASCII file format, file has less than 4 lines.'
     stop 
  end if

  ! Try to determine the number atoms and the keywords.
  write(atoms%units, "(A)") "bohr"
  reduced = .false.
  atoms%geocode = 'P'
  atoms%nat     = 0
  do i = 4, nlines, 1
     write(line, "(a150)") adjustl(lines(i))
     if (line(1:1) /= '#' .and. line(1:1) /= '!' .and. len(trim(line)) /= 0) then
        atoms%nat = atoms%nat + 1
     else if (line(1:8) == "#keyword" .or. line(1:8) == "!keyword") then
        if (index(line, 'bohr') > 0)        write(atoms%units, "(A)") "bohr"
        if (index(line, 'bohrd0') > 0)      write(atoms%units, "(A)") "bohrd0"
        if (index(line, 'atomic') > 0)      write(atoms%units, "(A)") "atomicd0"
        if (index(line, 'angstroem') > 0)   write(atoms%units, "(A)") "angstroem"
        if (index(line, 'angstroemd0') > 0) write(atoms%units, "(A)") "angstroemd0"
        if (index(line, 'reduced') > 0)     reduced = .true.
        if (index(line, 'periodic') > 0) atoms%geocode = 'P'
        if (index(line, 'surface') > 0)  atoms%geocode = 'S'
        if (index(line, 'freeBC') > 0)   atoms%geocode = 'F'
     end if
  end do

  allocate(atoms%iatype(atoms%nat+ndebug),stat=i_stat)
  call memocc(i_stat,atoms%iatype,'atoms%iatype',subname)
  allocate(atoms%ifrztyp(atoms%nat+ndebug),stat=i_stat)
  call memocc(i_stat,atoms%ifrztyp,'atoms%ifrztyp',subname)
  allocate(atoms%natpol(atoms%nat+ndebug),stat=i_stat)
  call memocc(i_stat,atoms%natpol,'atoms%natpol',subname)
  allocate(atoms%amu(atoms%nat+ndebug),stat=i_stat)
  call memocc(i_stat,atoms%amu,'atoms%amu',subname)
  allocate(rxyz(3,atoms%nat+ndebug),stat=i_stat)
  call memocc(i_stat,rxyz,'rxyz',subname)

  !controls if the positions are provided within machine precision
  if (index(atoms%units, 'd0') > 0 .or. reduced) then
     lpsdbl=.true.
  else
     lpsdbl=.false.
  end if

  !this array is useful for frozen atoms
  !no atom is frozen by default
  atoms%ifrztyp(:)=0
  !also the spin polarisation and the charge are is fixed to zero by default
  !this corresponds to the value of 100
  !RULE natpol=charge*1000 + 100 + spinpol
  atoms%natpol(:)=100

  ! Read the box definition
  atoms%alat1 = 0.0_gp
  atoms%alat2 = 0.0_gp
  atoms%alat3 = 0.0_gp
  if (lpsdbl) then
     read(lines(2),*) alat1d0,alat2d0,alat3d0
     read(lines(3),*) alat4d0,alat5d0,alat6d0
     if (alat2d0 /= 0.d0 .or. alat4d0 /= 0.d0 .or. alat5d0 /= 0.d0) then
        !if (iproc==0) 
        write(*,*) 'Only orthorombic boxes are possible.'
        stop 
     end if
     atoms%alat1 = real(alat1d0,gp)
     atoms%alat2 = real(alat3d0,gp)
     atoms%alat3 = real(alat6d0,gp)
  else
     read(lines(2),*) alat1,alat2,alat3
     read(lines(3),*) alat4,alat5,alat6
     if (alat2 /= 0. .or. alat4 /= 0. .or. alat5 /= 0.) then
        !if (iproc==0) 
           write(*,*) 'Only orthorombic boxes are possible.'
        !if (iproc==0) 
           write(*,*) ' but alat2, alat4 and alat5 = ', alat2, alat4, alat5
        stop 
     end if
     atoms%alat1 = real(alat1,gp)
     atoms%alat2 = real(alat3,gp)
     atoms%alat3 = real(alat6,gp)
  end if
  
  !Convert the values of the cell sizes in bohr
  if (atoms%units=='angstroem' .or. atoms%units=='angstroemd0') then
     ! if Angstroem convert to Bohr
     atoms%alat1 = atoms%alat1 / bohr2ang
     atoms%alat2 = atoms%alat2 / bohr2ang
     atoms%alat3 = atoms%alat3 / bohr2ang
  endif

  atoms%ntypes=0
  iat = 1
  do i = 4, nlines, 1
     write(line, "(a150)") adjustl(lines(i))
     if (line(1:1) /= '#' .and. line(1:1) /= '!' .and. len(trim(line)) /= 0) then
        write(extra, "(A)") "nothing"
        if (lpsdbl) then
           read(line,*, iostat = i_stat) rxd0,ryd0,rzd0,symbol,extra
           if (i_stat /= 0) read(line,*) rxd0,ryd0,rzd0,symbol
        else
           read(line,*, iostat = i_stat) rx,ry,rz,symbol,extra
           if (i_stat /= 0) read(line,*) rx,ry,rz,symbol
        end if
        call find_extra_info(line,extra)
        call parse_extra_info(iat,extra,atoms)

        tatonam=trim(symbol)

        if (lpsdbl) then
           rxyz(1,iat)=rxd0
           rxyz(2,iat)=ryd0
           rxyz(3,iat)=rzd0
        else
           rxyz(1,iat)=real(rx,gp)
           rxyz(2,iat)=real(ry,gp)
           rxyz(3,iat)=real(rz,gp)
        end if

        if (reduced) then !add treatment for reduced coordinates
           rxyz(1,iat)=modulo(rxyz(1,iat),1.0_gp)
           rxyz(2,iat)=modulo(rxyz(2,iat),1.0_gp)
           rxyz(3,iat)=modulo(rxyz(3,iat),1.0_gp)
        else if (atoms%geocode == 'P') then
           rxyz(1,iat)=modulo(rxyz(1,iat),atoms%alat1)
           rxyz(2,iat)=modulo(rxyz(2,iat),atoms%alat2)
           rxyz(3,iat)=modulo(rxyz(3,iat),atoms%alat3)
        else if (atoms%geocode == 'S') then
           rxyz(1,iat)=modulo(rxyz(1,iat),atoms%alat1)
           rxyz(3,iat)=modulo(rxyz(3,iat),atoms%alat3)
        end if

        do ityp=1,atoms%ntypes
           if (tatonam == atomnames(ityp)) then
              atoms%iatype(iat)=ityp
              goto 200
           endif
        enddo
        atoms%ntypes=atoms%ntypes+1
        if (atoms%ntypes > 100) stop 'more than 100 atomnames not permitted'
        atomnames(ityp)=tatonam
        atoms%iatype(iat)=atoms%ntypes
200     continue

        if (reduced) then
           rxyz(1,iat)=rxyz(1,iat)*atoms%alat1
           rxyz(2,iat)=rxyz(2,iat)*atoms%alat2
           rxyz(3,iat)=rxyz(3,iat)*atoms%alat3
        else if (atoms%units=='angstroem' .or. atoms%units=='angstroemd0') then
           ! if Angstroem convert to Bohr
           do j=1,3 
              rxyz(j,iat)=rxyz(j,iat) / bohr2ang
           enddo
        endif
        iat = iat + 1
     end if
  enddo

  if (atoms%geocode == 'S') then
     atoms%alat2 = 0.0_gp
  else if (atoms%geocode == 'F') then
     atoms%alat1 = 0.0_gp
     atoms%alat2 = 0.0_gp
     atoms%alat3 = 0.0_gp
  end if

  !now that ntypes is determined allocate atoms%atomnames and copy the values
  allocate(atoms%atomnames(atoms%ntypes+ndebug),stat=i_stat)
  call memocc(i_stat,atoms%atomnames,'atoms%atomnames',subname)
  atoms%atomnames(1:atoms%ntypes)=atomnames(1:atoms%ntypes)
END SUBROUTINE read_ascii_positions


!>Calculate the charge and the spin polarisation to be placed on a given atom
!!   RULE: natpol = c*1000 + sgn(c)*100 + s: charged and polarised atom (charge c, polarisation s)
subroutine charge_and_spol(natpol,nchrg,nspol)
  implicit none
  integer, intent(in) :: natpol
  integer, intent(out) :: nchrg,nspol
  !local variables
  integer :: nsgn

  nchrg=natpol/1000
  if (nchrg>=0) then
     nsgn=1
  else
     nsgn=-1
  end if

  nspol=natpol-1000*nchrg-nsgn*100

END SUBROUTINE charge_and_spol


!> Write an atomic file
subroutine write_atomic_file(filename,energy,rxyz,atoms,comment)
  use module_base
  use module_types
  implicit none
  character(len=*), intent(in) :: filename,comment
  type(atoms_data), intent(in) :: atoms
  real(gp), intent(in) :: energy
  real(gp), dimension(3,atoms%nat), intent(in) :: rxyz

  character(len = 15) :: arFile

  if (atoms%format == "xyz") then
     call wtxyz(filename,energy,rxyz,atoms,comment)
  else if (atoms%format == "ascii") then
     call wtascii(filename,energy,rxyz,atoms,comment)
  else
     write(*,*) "Error, unknown file format."
     stop
  end if
  ! Add to archive
  if (index(filename, "posout_") == 1 .or. index(filename, "posmd_") == 1) then
     write(arFile, "(A)") "posout.tar.bz2"
     if (index(filename, "posmd_") == 1) write(arFile, "(A)") "posmd.tar.bz2"
     call addToCompress(trim(arFile), len(trim(arFile)), &
          & trim(filename)//'.'//trim(atoms%format), &
          & len(trim(filename)//'.'//trim(atoms%format)))
  end if
END SUBROUTINE write_atomic_file


!>Write xyz atomic file.
subroutine wtxyz(filename,energy,rxyz,atoms,comment)
  use module_base
  use module_types
  implicit none
  character(len=*), intent(in) :: filename,comment
  type(atoms_data), intent(in) :: atoms
  real(gp), intent(in) :: energy
  real(gp), dimension(3,atoms%nat), intent(in) :: rxyz
  !local variables
  character(len=2) :: symbol
  character(len=10) :: name
  character(len=11) :: units
  character(len=50) :: extra
  integer :: iat,j
  real(gp) :: xmax,ymax,zmax,factor

  open(unit=9,file=trim(filename)//'.xyz')
  xmax=0.0_gp
  ymax=0.0_gp
  zmax=0.0_gp

  do iat=1,atoms%nat
     xmax=max(rxyz(1,iat),xmax)
     ymax=max(rxyz(2,iat),ymax)
     zmax=max(rxyz(3,iat),zmax)
  enddo
  if (trim(atoms%units) == 'angstroem' .or. trim(atoms%units) == 'angstroemd0') then
     factor=bohr2ang
     units='angstroemd0'
  else
     factor=1.0_gp
     units='atomicd0'
  end if

  write(9,'(i6,2x,a,2x,1pe24.17,2x,a)') atoms%nat,trim(units),energy,comment

  if (atoms%geocode == 'P') then
     write(9,'(a,3(1x,1pe24.17))')'periodic',&
          atoms%alat1*factor,atoms%alat2*factor,atoms%alat3*factor
  else if (atoms%geocode == 'S') then
     write(9,'(a,3(1x,1pe24.17))')'surface',&
          atoms%alat1*factor,atoms%alat2*factor,atoms%alat3*factor
  else
     write(9,*)'free'
  end if
  do iat=1,atoms%nat
     name=trim(atoms%atomnames(atoms%iatype(iat)))
     if (name(3:3)=='_') then
        symbol=name(1:2)
     else if (name(2:2)=='_') then
        symbol=name(1:1)
     else
        symbol=name(1:2)
     end if

     call write_extra_info(extra,atoms%natpol(iat),atoms%ifrztyp(iat))

     write(9,'(a2,4x,3(1x,1pe24.17),2x,a50)')symbol,(rxyz(j,iat)*factor,j=1,3),extra

  enddo
  close(unit=9)

END SUBROUTINE wtxyz


!>Write ascii file (atomic position). 
subroutine wtascii(filename,energy,rxyz,atoms,comment)
  use module_base
  use module_types
  implicit none
  character(len=*), intent(in) :: filename,comment
  type(atoms_data), intent(in) :: atoms
  real(gp), intent(in) :: energy
  real(gp), dimension(3,atoms%nat), intent(in) :: rxyz
  !local variables
  character(len=2) :: symbol
  character(len=50) :: extra
  character(len=10) :: name
  integer :: iat,j
  real(gp) :: xmax,ymax,zmax,factor

  open(unit=9,file=trim(filename)//'.ascii')
  xmax=0.0_gp
  ymax=0.0_gp
  zmax=0.0_gp

  do iat=1,atoms%nat
     xmax=max(rxyz(1,iat),xmax)
     ymax=max(rxyz(2,iat),ymax)
     zmax=max(rxyz(3,iat),zmax)
  enddo
  if (trim(atoms%units) == 'angstroem' .or. trim(atoms%units) == 'angstroemd0') then
     factor=bohr2ang
  else
     factor=1.0_gp
  end if

  write(9, "(A,A)") "# BigDFT file - ", trim(comment)
  write(9, "(3e24.17)") atoms%alat1*factor, 0.d0, atoms%alat2*factor
  write(9, "(3e24.17)") 0.d0,               0.d0, atoms%alat3*factor

  write(9, "(A,A)") "#keyword: ", trim(atoms%units)
  if (atoms%geocode == 'P') write(9, "(A)") "#keyword: periodic"
  if (atoms%geocode == 'S') write(9, "(A)") "#keyword: surface"
  if (atoms%geocode == 'F') write(9, "(A)") "#keyword: freeBC"
  if (energy /= 0.d0) then
     write(9, "(A,e24.17,A)") "#metaData: totalEnergy=", energy, "Ht"
  end if

  do iat=1,atoms%nat
     name=trim(atoms%atomnames(atoms%iatype(iat)))
     if (name(3:3)=='_') then
        symbol=name(1:2)
     else if (name(2:2)=='_') then
        symbol=name(1:1)
     else
        symbol=name(1:2)
     end if

     call write_extra_info(extra,atoms%natpol(iat),atoms%ifrztyp(iat))     

     write(9,'(3(1x,1pe24.17),2x,a2,2x,a50)') (rxyz(j,iat)*factor,j=1,3),symbol,extra
  end do
  close(unit=9)

END SUBROUTINE wtascii


!>Write the extra info necessary for the output file
subroutine write_extra_info(extra,natpol,ifrztyp)
  use module_base
  implicit none 
  integer, intent(in) :: natpol,ifrztyp
  character(len=50), intent(out) :: extra
  !local variables
  character(len=4) :: frzchain
  integer :: ispol,ichg

  call charge_and_spol(natpol,ichg,ispol)

  call frozen_itof(ifrztyp,frzchain)
  
  !takes into account the blocked atoms and the input polarisation
  if (ispol == 0 .and. ichg == 0 ) then
     write(extra,'(2x,a4)')frzchain
  else if (ispol /= 0 .and. ichg == 0) then
     write(extra,'(i7,2x,a4)')ispol,frzchain
  else if (ichg /= 0) then
     write(extra,'(2(i7),2x,a4)')ispol,ichg,frzchain
  else
     write(extra,'(2x,a4)') ''
  end if
  
END SUBROUTINE write_extra_info


subroutine frozen_itof(ifrztyp,frzchain)
  implicit none
  integer, intent(in) :: ifrztyp
  character(len=4), intent(out) :: frzchain

  if (ifrztyp == 0) then
     frzchain='    '
  else if (ifrztyp == 1) then
     frzchain='   f'
  else if (ifrztyp == 2) then
     frzchain='  fy'
  else if (ifrztyp == 3) then
     frzchain=' fxz'
  end if
        
END SUBROUTINE frozen_itof


subroutine valid_frzchain(frzchain,go)
  implicit none
  character(len=*), intent(in) :: frzchain
  logical, intent(out) :: go

  go= trim(frzchain) == 'f' .or. &
       trim(frzchain) == 'fy' .or. &
       trim(frzchain) == 'fxz'
  
END SUBROUTINE valid_frzchain


subroutine frozen_ftoi(frzchain,ifrztyp)
  implicit none
  character(len=4), intent(in) :: frzchain
  integer, intent(out) :: ifrztyp

  if (trim(frzchain)=='') then
     ifrztyp = 0
  else if (trim(frzchain)=='f') then
     ifrztyp = 1
  else if (trim(frzchain)=='fy') then
     ifrztyp = 2
  else if (trim(frzchain)=='fxz') then
     ifrztyp = 3
  end if
        
END SUBROUTINE frozen_ftoi


!>Calculate the coefficient for moving atoms following the ifrztyp
subroutine frozen_alpha(ifrztyp,ixyz,alpha,alphai)
  use module_base
  implicit none
  integer, intent(in) :: ifrztyp,ixyz
  real(gp), intent(in) :: alpha
  real(gp), intent(out) :: alphai
  !local variables
  logical :: move_this_coordinate

  if (move_this_coordinate(ifrztyp,ixyz)) then
     alphai=alpha
  else
     alphai=0.0_gp
  end if
 
END SUBROUTINE frozen_alpha


!> Print all general parameters
subroutine print_general_parameters(nproc,input,atoms)
  use module_base
  use module_types
  use defs_basis
  use ab6_symmetry
  implicit none
  !Arguments
  integer, intent(in) :: nproc
  type(input_variables), intent(in) :: input
  type(atoms_data), intent(in) :: atoms

  integer :: nSym, ierr, ityp, iat, i, lg
  integer :: sym(3, 3, AB6_MAX_SYMMETRIES)
  integer :: symAfm(AB6_MAX_SYMMETRIES)
  real(gp) :: transNon(3, AB6_MAX_SYMMETRIES)
  real(gp) :: genAfm(3)
  character(len=15) :: spaceGroup
  integer :: spaceGroupId, pointGroupMagn
  integer, parameter :: maxLen = 50, width = 24
  character(len = width) :: at(maxLen), fixed(maxLen), add(maxLen)
  character(len = 11) :: potden
  character(len = 12) :: dos
  integer :: nthreads
!$ integer :: omp_get_max_threads

  ! Output for atoms and k-points
  write(*,'(1x,a,a,a)') '--- (file: posinp.', &
       & atoms%format, ') --------------------------------------- Input atomic system'
  write(*, "(A)")   "   Atomic system                  Fixed positions           Additional data"
  do i = 1, maxLen
     write(at(i), "(a)") " "
     write(fixed(i), "(a)") " "
     write(add(i), "(a)") " "
  end do
  write(fixed(1), '(a)') "No fixed atom"
  write(add(1), '(a)') "No symmetry for open BC"
  
  ! The atoms column
  write(at(1), '(a,a)')  "Bound. C.= ", atoms%geocode
  write(at(2), '(a,i5)') "N. types = ", atoms%ntypes
  write(at(3), '(a,i5)') "N. atoms = ", atoms%nat
  lg = 12
  i = 4
  write(at(i),'(a)' )    "Types    = "
  do ityp=1,atoms%ntypes - 1
     if (lg + 4 + len(trim(atoms%atomnames(ityp))) >= width) then
        i = i + 1
        lg = 12
        write(at(i),'(a)') "           "
     end if
     write(at(i)(lg:),'(3a)') "'", trim(atoms%atomnames(ityp)), "', "
     lg = lg + 4 + len(trim(atoms%atomnames(ityp)))
  enddo
  if (lg + 2 + len(trim(atoms%atomnames(ityp))) >= width) then
     i = i + 1
     lg = 12
     write(at(i),'(a)') "           "
  end if
  write(at(i)(lg:),'(3a)') "'", trim(atoms%atomnames(ityp)), "'"

  ! The fixed atom column
  i = 1
  do iat=1,atoms%nat
     if (atoms%ifrztyp(iat)/=0) then
        if (i > maxLen) exit
        write(fixed(i),'(a,i4,a,a,a,i3)') &
             "at.", iat,' (', &
             & trim(atoms%atomnames(atoms%iatype(iat))),&
             ') ',atoms%ifrztyp(iat)
        i = i + 1
     end if
  enddo
  if (i > maxLen) write(fixed(maxLen), '(a)') " (...)"

  ! The additional data column
  if (atoms%geocode /= 'F' .and. .not. input%disableSym) then
     call ab6_symmetry_get_matrices(atoms%symObj, nSym, sym, transNon, symAfm, ierr)
     call ab6_symmetry_get_group(atoms%symObj, spaceGroup, &
          & spaceGroupId, pointGroupMagn, genAfm, ierr)
     if (ierr == AB6_ERROR_SYM_NOT_PRIMITIVE) write(spaceGroup, "(A)") "not prim."
     write(add(1), '(a,i0)')       "N. sym.   = ", nSym
     write(add(2), '(a,a,a)')      "Sp. group = ", trim(spaceGroup)
  else if (atoms%geocode /= 'F' .and. input%disableSym) then
     write(add(1), '(a)')          "N. sym.   = disabled"
     write(add(2), '(a)')          "Sp. group = disabled"
  else
     write(add(1), '(a)')          "N. sym.   = free BC"
     write(add(2), '(a)')          "Sp. group = free BC"
  end if
  i = 3
  if (input%nvirt > 0) then
     write(add(i), '(a,i5,a)')     "Virt. orb.= ", input%nvirt, " orb."
     write(add(i + 1), '(a,i5,a)') "Plot dens.= ", abs(input%nplot), " orb."
  else
     write(add(i), '(a)')          "Virt. orb.= none"
     write(add(i + 1), '(a)')      "Plot dens.= none"
  end if
  i = i + 2
  if (input%nspin==4) then
     write(add(i),'(a)')           "Spin pol. = non-coll."
  else if (input%nspin==2) then
     write(add(i),'(a)')           "Spin pol. = collinear"
  else if (input%nspin==1) then
     write(add(i),'(a)')           "Spin pol. = no"
  end if

  ! Printing
  do i = 1, maxLen
     if (len(trim(at(i))) > 0 .or. len(trim(fixed(i))) > 0 .or. len(trim(add(i))) > 0) then
        write(*,"(1x,a,1x,a,1x,a,1x,a,1x,a)") at(i), "|", fixed(i), "|", add(i)
     end if
  end do

  if (atoms%geocode /= 'F') then
     write(*,'(1x,a)') '--- (file: input.kpt) ----------------------------------------------------- k-points'
     if (input%disableSym .and. input%nkpt > 1) then
        write(*, "(1x,A)") "WARNING: symmetries have been disabled, k points are not irreductible."
     end if
     write(*, "(1x,a)")    "       red. coordinates         weight       id        BZ coordinates"
     do i = 1, input%nkpt, 1
        write(*, "(1x,3f9.5,2x,f9.5,5x,I4,1x,3f9.5)") &
             & input%kpt(:, i) * (/ atoms%alat1, atoms%alat2, atoms%alat3 /) / two_pi, &
             & input%wkpt(i), i, input%kpt(:, i)
     end do
     if (input%nkptv > 0) then
        write(*, "(1x,a)")    " K points for band structure calculation"
        write(*, "(1x,a)")    "       red. coordinates         weight       id        BZ coordinates"
        do i = 1, input%nkptv, 1
           write(*, "(1x,3f9.5,2x,f9.5,5x,I4,1x,3f9.5)") &
                & input%kptv(:, i) * (/ atoms%alat1, atoms%alat2, atoms%alat3 /) / two_pi, &
                & 1.0d0 / real(size(input%kptv, 2), gp), i, input%kptv(:, i)
        end do
     end if
  end if

  ! Printing for mixing parameters.
  if (input%itrpmax>1) then
     if (input%iscf < 10) then
        write(potden, "(A)") "potential"
     else
        write(potden, "(A)") "density"
     end if
     write(*,'(1x,a)') '--- (file: input.mix) ------------------------------------------------------- Mixing'
     write(*,"(1x,A12,A12,1x,A1,1x,A12,I12,1x,A1,1x,A11,F10.2)") &
          & "     Target=", potden,        "|", &
          & " Add. bands=", input%norbsempty, "|", &
          & "    Coeff.=", input%alphamix
     write(*,"(1x,A12,I12,1x,A1,1x,A12,1pe12.2,1x,A1,1x,A11,0pe10.2)") &
          & "     Scheme=", modulo(input%iscf, 10), "|", &
          & "Elec. temp.=", input%tel,              "|", &
          & "      DIIS=", input%alphadiis
     write(*,"(1x,A12,I12,1x,A1,1x,A12,A12,1x,A1)") &
          & "  Max iter.=", input%itrpmax,    "|", &
          & "Occ. scheme=", smearing_names(occopt), "|"
     if (input%verbosity > 2) then
        write(dos, "(A)") "dos.gnuplot"
     else
        write(dos, "(A)") "no verb. < 3"
     end if
     write(*,"(1x,A12,1pe12.2,1x,A1,1x,2A12,1x,A1)") &
          & "   Rp norm.=", input%rpnrm_cv,    "|", " output DOS=", dos, "|"
  end if

  if (input%ncount_cluster_x > 0) then
     write(*,'(1x,a)') '--- (file: input.geopt) ------------------------------------- Geopt Input Parameters'
     write(*, "(A)")   "       Generic param.              Geo. optim.                MD param."

     write(*, "(1x,a,i7,1x,a,1x,a,1pe7.1,1x,a,1x,a,i7)") &
          & "      Max. steps=", input%ncount_cluster_x, "|", &
          & "Fluct. in forces=", input%frac_fluct,       "|", &
          & "          ionmov=", input%ionmov
     write(*, "(1x,a,a7,1x,a,1x,a,1pe7.1,1x,a,1x,a,0pf7.0)") &
          & "       algorithm=", input%geopt_approach, "|", &
          & "  Max. in forces=", input%forcemax,       "|", &
          & "           dtion=", input%dtion
     if (trim(input%geopt_approach) /= "DIIS") then
        write(*, "(1x,a,1pe7.1,1x,a,1x,a,1pe7.1,1x,a)", advance="no") &
             & "random at.displ.=", input%randdis, "|", &
             & "  steep. descent=", input%betax,   "|"
     else
        write(*, "(1x,a,1pe7.1,1x,a,1x,a,1pe7.1,2x,a,1I2,1x,a)", advance="no") &
             & "random at.displ.=", input%randdis,           "|", &
             & "step=", input%betax, "history=", input%history, "|"
     end if
     if (input%ionmov > 7) then
        write(*, "(1x,a,1f5.0,1x,a,1f5.0)") &
             & "start T=", input%mditemp, "stop T=", input%mdftemp
     else
        write(*,*)
     end if
     
     if (input%ionmov == 8) then
        write(*,'(1x,a,f15.5)') "TODO: pretty printing!", input%noseinert
     else if (input%ionmov == 9) then
        write(*,*) "TODO: pretty printing!", input%friction
        write(*,*) "TODO: pretty printing!", input%mdwall
     else if (input%ionmov == 13) then
        write(*,*) "TODO: pretty printing!", input%nnos
        write(*,*) "TODO: pretty printing!", input%qmass
        write(*,*) "TODO: pretty printing!", input%bmass, input%vmass
     end if
  end if

  write(*,*)
  ! Numbers of MPI processes and OpenMP threads
  write(*,'(1x,a,1x,i0)') 'Number of MPI processes',nproc
  nthreads = 0
!$  nthreads=omp_get_max_threads()
  if (nthreads == 0) then
      write(*,'(1x,a)') 'MPI process does not use OpenMP'
  else
      write(*,'(1x,a,1x,i0)') 'Number of maximal OpenMP threads per MPI process',nthreads
  end if

END SUBROUTINE print_general_parameters


!> Print all dft input parameters
subroutine print_dft_parameters(in,atoms)
  use module_types
  implicit none
  type(input_variables), intent(in) :: in
  type(atoms_data), intent(in) :: atoms

  write(*,'(1x,a)')&
       '--- (file: input.dft) --------------------------------------------- Input Parameters'
  write(*,'(1x,a)')&
       '    System Choice       Resolution Radii        SCF Iteration      Finite Size Corr.'
  write(*,'(1x,a,f7.3,1x,a,f5.2,1x,a,1pe8.1,1x,a,l4)')&
       '  Max. hgrid=',in%hx,   '|  Coarse Wfs.=',in%crmult,'| Wavefns Conv.=',in%gnrm_cv,&
       '| Calculate=',(in%rbuf > 0.0_gp)
  write(*,'(1x,a,i7,1x,a,f5.2,1x,a,i5,a,i2,1x,a,f4.1)')&
       '       XC id=',in%ixc,     '|    Fine Wfs.=',in%frmult,'| Max. N. Iter.=',in%itermax,&
       'x',in%nrepmax,'| Extension=',in%rbuf
  write(*,'(1x,a,i7,1x,a,1x,a,i8,1x,a,i4)')&
       'total charge=',in%ncharge, '|                   ','| CG Prec.Steps=',in%ncong,&
       '|  CG Steps=',in%ncongt
  write(*,'(1x,a,1pe7.1,1x,a,1x,a,i8)')&
       ' elec. field=',in%elecfield,'|                   ','| DIIS Hist. N.=',in%idsx
  if (in%nspin>=2) then
     write(*,'(1x,a,i7,1x,a)')&
          'Polarisation=',in%mpol, '|'
  end if
  if (atoms%geocode /= 'F') then
     write(*,'(1x,a,1x,a,3(1x,1pe12.5))')&
          '  Geom. Code=    '//atoms%geocode//'   |',&
          '  Box Sizes (Bohr) =',atoms%alat1,atoms%alat2,atoms%alat3

  end if
  write(*, "(1x,A19,I5,A,1x,A1,1x,A19,I6,A)") &
       & "Input wf. policy=", in%inputPsiId, " (" // input_psi_names(in%inputPsiId) // ")", "|", &
       & "Output wf. policy=", in%output_wf_format, " (" // wf_format_names(in%output_wf_format) // ")"
  write(*, "(1x,A19,I5,A,1x,A1,1x,A19,I6,A)") &
       & "Output grid policy=", in%output_grid, "   (" // output_grid_names(in%output_grid) // ")", "|", &
       & "Output grid format=", in%output_grid_format, "         (" // output_grid_format_names(in%output_grid_format) // ")"
END SUBROUTINE print_dft_parameters


!>Routine for moving atomic positions, takes into account the 
!!   frozen atoms and the size of the cell
!!   synopsis: rxyz=txyz+alpha*sxyz
!!   all the shift are inserted into the box if there are periodic directions
!!   if the atom are frozen they are not moved
subroutine atomic_axpy(atoms,txyz,alpha,sxyz,rxyz)
  use module_base
  use module_types
  implicit none
  real(gp), intent(in) :: alpha
  type(atoms_data), intent(in) :: atoms
  real(gp), dimension(3,atoms%nat), intent(in) :: txyz,sxyz
  real(gp), dimension(3,atoms%nat), intent(inout) :: rxyz
  !local variables
  integer :: iat
  real(gp) :: alphax,alphay,alphaz

  do iat=1,atoms%nat
     !adjust the moving of the atoms following the frozen direction
     call frozen_alpha(atoms%ifrztyp(iat),1,alpha,alphax)
     call frozen_alpha(atoms%ifrztyp(iat),2,alpha,alphay)
     call frozen_alpha(atoms%ifrztyp(iat),3,alpha,alphaz)

     if (atoms%geocode == 'P') then
        rxyz(1,iat)=modulo(txyz(1,iat)+alphax*sxyz(1,iat),atoms%alat1)
        rxyz(2,iat)=modulo(txyz(2,iat)+alphay*sxyz(2,iat),atoms%alat2)
        rxyz(3,iat)=modulo(txyz(3,iat)+alphaz*sxyz(3,iat),atoms%alat3)
     else if (atoms%geocode == 'S') then
        rxyz(1,iat)=modulo(txyz(1,iat)+alphax*sxyz(1,iat),atoms%alat1)
        rxyz(2,iat)=txyz(2,iat)+alphay*sxyz(2,iat)
        rxyz(3,iat)=modulo(txyz(3,iat)+alphaz*sxyz(3,iat),atoms%alat3)
     else
        rxyz(1,iat)=txyz(1,iat)+alphax*sxyz(1,iat)
        rxyz(2,iat)=txyz(2,iat)+alphay*sxyz(2,iat)
        rxyz(3,iat)=txyz(3,iat)+alphaz*sxyz(3,iat)
     end if
  end do

END SUBROUTINE atomic_axpy


!>Routine for moving atomic positions, takes into account the 
!!   frozen atoms and the size of the cell
!!   synopsis: fxyz=txyz+alpha*sxyz
!!   update the forces taking into account the frozen atoms
!!   do not apply the modulo operation on forces 
subroutine atomic_axpy_forces(atoms,txyz,alpha,sxyz,fxyz)
  use module_base
  use module_types
  implicit none
  real(gp), intent(in) :: alpha
  type(atoms_data), intent(in) :: atoms
  real(gp), dimension(3,atoms%nat), intent(in) :: txyz,sxyz
  real(gp), dimension(3,atoms%nat), intent(inout) :: fxyz
  !local variables
  integer :: iat
  real(gp) :: alphax,alphay,alphaz
  
  do iat=1,atoms%nat
     !adjust the moving of the forces following the frozen direction
     call frozen_alpha(atoms%ifrztyp(iat),1,alpha,alphax)
     call frozen_alpha(atoms%ifrztyp(iat),2,alpha,alphay)
     call frozen_alpha(atoms%ifrztyp(iat),3,alpha,alphaz)

     fxyz(1,iat)=txyz(1,iat)+alphax*sxyz(1,iat)
     fxyz(2,iat)=txyz(2,iat)+alphay*sxyz(2,iat)
     fxyz(3,iat)=txyz(3,iat)+alphaz*sxyz(3,iat)
  end do
  
END SUBROUTINE atomic_axpy_forces


!>Calculate the scalar product between atomic positions by considering
!!   only non-blocked atoms
subroutine atomic_dot(atoms,x,y,scpr)
  use module_base
  use module_types
  implicit none
  type(atoms_data), intent(in) :: atoms
  real(gp), dimension(3,atoms%nat), intent(in) :: x,y
  real(gp), intent(out) :: scpr
  !local variables
  integer :: iat
  real(gp) :: scpr1,scpr2,scpr3
  real(gp) :: alphax,alphay,alphaz

  scpr=0.0_gp

  do iat=1,atoms%nat
     call frozen_alpha(atoms%ifrztyp(iat),1,1.0_gp,alphax)
     call frozen_alpha(atoms%ifrztyp(iat),2,1.0_gp,alphay)
     call frozen_alpha(atoms%ifrztyp(iat),3,1.0_gp,alphaz)
     scpr1=alphax*x(1,iat)*y(1,iat)
     scpr2=alphay*x(2,iat)*y(2,iat)
     scpr3=alphaz*x(3,iat)*y(3,iat)
     scpr=scpr+scpr1+scpr2+scpr3
  end do
  
END SUBROUTINE atomic_dot


!>z=alpha*A*x + beta* y
subroutine atomic_gemv(atoms,m,alpha,A,x,beta,y,z)
  use module_base
  use module_types
  implicit none
  integer, intent(in) :: m
  real(gp), intent(in) :: alpha,beta
  type(atoms_data), intent(in) :: atoms
  real(gp), dimension(3,atoms%nat), intent(in) :: x
  real(gp), dimension(m), intent(in) :: y
  real(gp), dimension(m,3,atoms%nat), intent(in) :: A
  real(gp), dimension(m), intent(out) :: z
  !local variables
  integer :: iat,i,j
  real(gp) :: mv,alphai
  
  do i=1,m
     mv=0.0_gp
     do iat=1,atoms%nat
        do j=1,3
           call frozen_alpha(atoms%ifrztyp(iat),j,A(i,j,iat),alphai)
           mv=mv+alphai*x(j,iat)
        end do
     end do
     z(i)=alpha*mv+beta*y(i)
  end do

END SUBROUTINE atomic_gemv


!>  The function which controls all the moving positions
function move_this_coordinate(ifrztyp,ixyz)
  use module_base
  implicit none
  integer, intent(in) :: ixyz,ifrztyp
  logical :: move_this_coordinate
  
  move_this_coordinate= &
       ifrztyp == 0 .or. &
       (ifrztyp == 2 .and. ixyz /=2) .or. &
       (ifrztyp == 3 .and. ixyz ==2)
       
END FUNCTION move_this_coordinate


!> rxyz=txyz+alpha*sxyz
subroutine atomic_coordinate_axpy(atoms,ixyz,iat,t,alphas,r)
  use module_base
  use module_types
  implicit none
  integer, intent(in) :: ixyz,iat
  real(gp), intent(in) :: t,alphas
  type(atoms_data), intent(in) :: atoms
  real(gp), intent(out) :: r
  !local variables
  logical :: periodize
  real(gp) :: alat,alphai

  if (ixyz == 1) then
     alat=atoms%alat1
  else if (ixyz == 2) then
     alat=atoms%alat2
  else if (ixyz == 3) then
     alat=atoms%alat3
  else
     alat = -1
     write(0,*) "Internal error"
     stop
  end if
  
  periodize= atoms%geocode == 'P' .or. &
       (atoms%geocode == 'S' .and. ixyz /= 2)

  call frozen_alpha(atoms%ifrztyp(iat),ixyz,alphas,alphai)

  if (periodize) then
     r=modulo(t+alphai,alat)
  else
     r=t+alphai
  end if

END SUBROUTINE atomic_coordinate_axpy


subroutine init_material_acceleration(iproc,iacceleration,GPU)
  use module_base
  use module_types
  implicit none
  integer, intent(in):: iacceleration,iproc
  type(GPU_pointers), intent(out) :: GPU
  !local variables
  integer :: iconv,iblas,initerror,ierror,useGPU,mproc,ierr,nproc_node

  if (iacceleration == 1) then
     call MPI_COMM_SIZE(MPI_COMM_WORLD,mproc,ierr)
     !initialize the id_proc per node
     call processor_id_per_node(iproc,mproc,GPU%id_proc,nproc_node)
     call sg_init(GPUshare,useGPU,iproc,nproc_node,initerror)
     if (useGPU == 1) then
        iconv = 1
        iblas = 1
     else
        iconv = 0
        iblas = 0
     end if
     if (initerror == 1) then
        write(*,'(1x,a)')'**** ERROR: S_GPU library init failed, aborting...'
        call MPI_ABORT(MPI_COMM_WORLD,initerror,ierror)
     end if

     if (iconv == 1) then
        !change the value of the GPU convolution flag defined in the module_base
        GPUconv=.true.
     end if
     if (iblas == 1) then
        !change the value of the GPU convolution flag defined in the module_base
        GPUblas=.true.
     end if
     if (iproc == 0) then
        write(*,'(1x,a)') 'CUDA support activated (iproc=0)'
     end if
  else if (iacceleration == 2) then
     ! OpenCL convolutions are activated
     ! use CUBLAS for the linear algebra for the moment
     if (.not. OCLconv) then
        call MPI_COMM_SIZE(MPI_COMM_WORLD,mproc,ierr)
        !initialize the id_proc per node
        call processor_id_per_node(iproc,mproc,GPU%id_proc,nproc_node)
        call init_acceleration_OCL(GPU)
        if (iproc == 0) then
           write(*,'(1x,a)') 'OpenCL support activated (iproc=0)'
        end if
        OCLconv=.true.
     end if
  else
     if (iproc == 0) then
        write(*,'(1x,a)') 'No material acceleration (iproc=0)'
     end if
  end if
  if (iproc == 0) write(*,*)

END SUBROUTINE init_material_acceleration


subroutine release_material_acceleration(GPU)
  use module_base
  use module_types
  implicit none
  type(GPU_pointers), intent(out) :: GPU
  
  if (GPUconv) then
     call sg_end()
  end if

  if (OCLconv) then
     call release_acceleration_OCL(GPU)
     OCLconv=.false.
  end if

END SUBROUTINE release_material_acceleration


!> Give the number of MPI processes per node (nproc_node) and before iproc (iproc_node)
subroutine processor_id_per_node(iproc,nproc,iproc_node,nproc_node)
  use module_base
  implicit none
  integer, intent(in) :: iproc,nproc
  integer, intent(out) :: iproc_node,nproc_node
  !local variables
  character(len=*), parameter :: subname='processor_id_per_node'
  integer :: ierr,namelen,i_stat,i_all,jproc
  character(len=MPI_MAX_PROCESSOR_NAME), dimension(:), allocatable :: nodename

  if (nproc == 1) then
     iproc_node=0
     nproc_node=1
  else
     allocate(nodename(0:nproc-1+ndebug),stat=i_stat)
     call memocc(i_stat,nodename,'nodename',subname)
     
     !initalise nodenames
     do jproc=0,nproc-1
        nodename(jproc)=repeat(' ',MPI_MAX_PROCESSOR_NAME)
     end do

     call MPI_GET_PROCESSOR_NAME(nodename(iproc),namelen,ierr)

     !gather the result between all the process
     call MPI_ALLGATHER(nodename(iproc),MPI_MAX_PROCESSOR_NAME,MPI_CHARACTER,&
          nodename(0),MPI_MAX_PROCESSOR_NAME,MPI_CHARACTER,&
          MPI_COMM_WORLD,ierr)

     !found the processors which belong to the same node
     !before the processor iproc
     iproc_node=0
     do jproc=0,iproc-1
        if (trim(nodename(jproc)) == trim(nodename(iproc))) then
           iproc_node=iproc_node+1
        end if
     end do
     nproc_node=iproc_node
     do jproc=iproc,nproc-1
        if (trim(nodename(jproc)) == trim(nodename(iproc))) then
           nproc_node=nproc_node+1
        end if
     end do
     
     i_all=-product(shape(nodename))*kind(nodename)
     deallocate(nodename,stat=i_stat)
     call memocc(i_stat,i_all,'nodename',subname)
  end if
END SUBROUTINE processor_id_per_node<|MERGE_RESOLUTION|>--- conflicted
+++ resolved
@@ -128,16 +128,13 @@
   call update_symmetries(inputs, atoms, rxyz)
   ! Read k-points input variables (if given)
   call kpt_input_variables_new(iproc,trim(inputs%file_kpt),inputs,atoms)
-<<<<<<< HEAD
   !call kpt_input_variables(iproc,trim(inputs%file_kpt),inputs,atoms)
-=======
->>>>>>> 7d1fcf95
   ! Mixing input variables (if given)
   call mix_input_variables_new(iproc,trim(inputs%file_mix),inputs)
   ! Read geometry optimisation option
-  call geopt_input_variables_new(trim(inputs%file_geopt),inputs)
+  call geopt_input_variables_new(iproc,trim(inputs%file_geopt),inputs)
   ! Read tddft variables
-  call tddft_input_variables_new(trim(inputs%file_tddft),inputs)
+  call tddft_input_variables_new(iproc,trim(inputs%file_tddft),inputs)
   ! Read sic variables
   call sic_input_variables(trim(inputs%file_sic),inputs)
 
@@ -697,17 +694,18 @@
 
 !> Read the input variables needed for the geometry optimisation
 !! Every argument should be considered as mandatory
-subroutine geopt_input_variables_new(filename,in)
+subroutine geopt_input_variables_new(iproc,filename,in)
   use module_base
   use module_types
   use module_input
   implicit none
+  integer, intent(in) :: iproc
   character(len=*), intent(in) :: filename
   type(input_variables), intent(inout) :: in
   !local variables
   character(len=*), parameter :: subname='geopt_input_variables'
   character(len = 128) :: line
-  integer :: i_stat,ierror,iline
+  integer :: i_stat,ierror,iline,i
   logical :: exists
 
   !geometry input parameters
@@ -718,22 +716,22 @@
      return
   end if
 
-  call input_var(in%geopt_approach,"SDCG",exclusive=(/'SDCG ','VSSD ','LBFGS','BFGS ','PBFGS','AB6MD'/),&
+  call input_var(in%geopt_approach,"BFGS",exclusive=(/'SDCG ','VSSD ','LBFGS','BFGS ','PBFGS','AB6MD'/),&
        comment="Geometry optimisation method")
-  call input_var(in%ncount_cluster_x,'0',&
+  call input_var(in%ncount_cluster_x,'1',ranges=(/0,2000/),&
        comment="Maximum number of force evaluations")
-  call input_var(in%frac_fluct,'1.0',ranges=(/0.0_gp,1.e4_gp/))
+  call input_var(in%frac_fluct,'1.0',ranges=(/0.0_gp,10.0_gp/))
   call input_var(in%forcemax,'0.0',ranges=(/0.0_gp,10.0_gp/),&
        comment="fract_fluct,forcemax")
-  call input_var(in%randdis,'0.0',ranges=(/0.0_gp,10.0_gp),&
+  call input_var(in%randdis,'0.0',ranges=(/0.0_gp,10.0_gp/),&
        comment="random displacement amplitude")
 
-  if (trim(in%geopt_approach) == "AB6MD") then
+  if (case_insensitive_equiv(in%geopt_approach,"AB6MD")) then
      in%nnos=0
      call input_var(in%ionmov,'6',exclusive=(/6,7,8,9,12,13/),&
           comment="AB6MD: movement ion method")
-     call input_var(in%dtion,'0.0',ranges=(/0.0_gp,1.e4_gp/),&
-          comment="Time step for molecular dynamics")
+     call input_var(in%dtion,'20.670689',ranges=(/0.0_gp,1.e3_gp/),&
+          comment="Time step for molecular dynamics - Atomic Units (20.670689 AU=0.5 fs)")
 
      if (in%ionmov == 6) then
         call input_var(in%mditemp,'300',ranges=(/0.0_gp,1.0e9_gp/),&
@@ -745,24 +743,24 @@
      end if
 
      if (in%ionmov == 8) then
-        call input_var(in%noseinert,'1.0',ranges=(/0.0_gp,1.0e9/),&
+        call input_var(in%noseinert,'1.e5',ranges=(/0.0_gp,1.0e9_gp/),&
              comment="Thermostat inertia coefficient for Nose_Hoover dynamics")
      else if (in%ionmov == 9) then
-        call input_var(in%friction,'1.0',&
+        call input_var(in%friction,'1.e-3',&
              comment="Friction coefficient for Langevin dynamics")
-        call input_var(in%mdwall,'1.0',ranges=(/0.0_gp,1.e4_gp/)&
+        call input_var(in%mdwall,'1.e4',ranges=(/0.0_gp,1.e5_gp/),&
              comment="Distance in bohr where atoms can bounce for Langevin dynamics")
      else if (in%ionmov == 13) then
-        call input_var(in%nnos,'0',ranges=(/0,100/)&
+        call input_var(in%nnos,'0',ranges=(/0,100/),&
              comment="Number of Thermostat (isothermal/isenthalpic ensemble)")
         allocate(in%qmass(in%nnos+ndebug),stat=i_stat)
         call memocc(i_stat,in%qmass,'in%qmass',subname)
         do i=1,in%nnos-1
            call input_var(in%qmass(i),'0.0',ranges=(/0.0_gp,1.e9_gp/))
         end do
-        if (in%nnos > 0) call input_var(in%qmass(i),'0.0',ranges=(/0.0_gp,1.e9_gp/),&
+        if (in%nnos > 0) call input_var(in%qmass(in%nnos),'0.0',ranges=(/0.0_gp,1.e9_gp/),&
            comment="Mass of each thermostat (isothermal/isenthalpic ensemble)")
-        call input_var(in%bmass,'1.0',ranges=(/0.0_gp,1.0e9_gp/))
+        call input_var(in%bmass,'10',ranges=(/0.0_gp,1.0e9_gp/))
         call input_var(in%vmass,'1.0',ranges=(/0.0_gp,1.0e9_gp/),&
              comment="Barostat masses (isothermal/isenthalpic ensemble)")
      end if
@@ -773,17 +771,17 @@
         call memocc(i_stat,in%qmass,'in%qmass',subname)
      end if
 
-  else if (trim(in%geopt_approach) == "DIIS") then
-     call input_var(in%betax,'2.0',ranges=(/0.0_gp,10.0_gp/))
-     call input_var(in%history,'0',ranges=(/0,1000/),&
+  else if (case_insensitive_equiv(in%geopt_approach,"DIIS")) then
+     call input_var(in%betax,'2.0',ranges=(/0.0_gp,100.0_gp/))
+     call input_var(in%history,'4',ranges=(/0,1000/),&
           comment="Stepsize and history for DIIS method")
   else
-     call input_var(in%betax,'2.0',ranges=(/0.0_gp,10.0_gp/),&
+     call input_var(in%betax,'4.0',ranges=(/0.0_gp,100.0_gp/),&
           comment="Stepsize for the geometry optimisation")
   end if
-  if (trim(in%geopt_approach) == "FIRE") then
-        call input_var(in%dtinit,'1.0',ranges=(/0.0_gp,1.e9_gp/))
-        call input_var(in%dtmax, '1.0',ranges=(/in%dtinit,1.e9_gp/)&
+  if (case_insensitive_equiv(in%geopt_approach,"FIRE")) then
+        call input_var(in%dtinit,'0.75',ranges=(/0.0_gp,1.e4_gp/))
+        call input_var(in%dtmax, '1.5',ranges=(/in%dtinit,1.e4_gp/),&
              comment="initial and maximal time step for the FIRE method")
   endif
 
@@ -965,11 +963,12 @@
 END SUBROUTINE tddft_input_variables_default
 
 
-subroutine tddft_input_variables_new(filename,in)
-  use module_base
-  use module_types
-  use mdoule_input
-  implicit none
+subroutine tddft_input_variables_new(iproc,filename,in)
+  use module_base
+  use module_types
+  use module_input
+  implicit none
+  integer, intent(in) :: iproc
   character(len=*), intent(in) :: filename
   type(input_variables), intent(inout) :: in
   !local variables
@@ -1147,7 +1146,6 @@
   call input_set_file(iproc,trim(filename),exists,'Brillouin Zone Sampling Parameters')  
   !call the variable, its default value, the line ends if there is a comment
 
-<<<<<<< HEAD
   !if the file does not exists, put the default values
   if (.not. exists) then
      
@@ -1162,9 +1160,6 @@
   end if
 
   call input_var(type,'manual',exclusive=(/'auto  ','mpgrid','manual'/),&
-=======
-  call input_var(type,'manual',exclusive=(/'auto  ','bands ','mpgrid','manual'/),&
->>>>>>> 7d1fcf95
        comment='K-point sampling method')
 
   if (case_insensitive_equiv(trim(type),'auto')) then
@@ -1763,7 +1758,6 @@
   integer, parameter :: iunit=111
   character(len=100) :: line,string
   integer :: ierror,iline
-  logical :: exists
 
   !Frequencies parameters
   call input_set_file(iproc,trim(filename),exists,'Frequencies Parameters')  
