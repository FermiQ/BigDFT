!!> @file
!!  Routines to read and print input variables
!! @author
!!    Copyright (C) 2007-2013 BigDFT group 
!!    This file is distributed under the terms of the
!!    GNU General Public License, see ~/COPYING file
!!    or http://www.gnu.org/copyleft/gpl.txt .
!!    For the list of contributors, see ~/AUTHORS 


!> Do all initialisation for all different files of BigDFT. 
!! Set default values if not any.
!! Initialize memocc
!! @todo
!!   Should be better for debug purpose to read input.perf before
subroutine bigdft_set_input(radical,posinp,rxyz,in,atoms)
  use module_base
  use module_types
  use module_interfaces, except_this_one => bigdft_set_input
  !use yaml_output
  implicit none

  !Arguments
  character(len=*),intent(in) :: posinp
  character(len=*),intent(in) :: radical
  type(input_variables), intent(inout) :: in
  type(atoms_data), intent(out) :: atoms
  real(gp), dimension(:,:), pointer :: rxyz 

!!$  logical :: exist_list
!!$  integer :: group_size,ierr

  atoms=atoms_null()

  ! initialize mpi environment (this shouldn't be done twice)
!  call mpi_environment_set(bigdft_mpi,iproc,nproc,MPI_COMM_WORLD,nproc)
  !standard names
  call standard_inputfile_names(in,trim(radical), bigdft_mpi%nproc)

  !call yaml_open_map('Representation of the input files')
  ! Read all parameters and update atoms and rxyz.
  call read_input_parameters(bigdft_mpi%iproc,in,.true.)

  !call yaml_close_map()

!!$  ! find out which input files will be used
!!$  inquire(file="list_posinp",exist=exist_list)

!!$  if (in%mpi_groupsize >0 .and. (.not. exist_list)) then
!!$     group_size=in%mpi_groupsize
!!$  else
!!$     group_size=nproc
!!$  endif
!!$  call mpi_environment_set(bigdft_mpi,iproc,nproc,MPI_COMM_WORLD,group_size)
!!$  !reset standard names (this should be avoided) 
!!$  call standard_inputfile_names(in, radical, bigdft_mpi%nproc)

  ! Read atomic file
  call read_atomic_file(trim(posinp),bigdft_mpi%iproc,atoms,rxyz)
  call read_input_parameters2(bigdft_mpi%iproc,in,atoms,rxyz)

  ! Read associated pseudo files.
  call init_atomic_values((bigdft_mpi%iproc == 0), atoms, in%ixc)
  call read_atomic_variables(atoms, trim(in%file_igpop),in%nspin)

  ! Start the signaling loop in a thread if necessary.
  if (in%signaling .and. bigdft_mpi%iproc == 0) then
     call bigdft_signals_init(in%gmainloop, 2, in%domain, len(trim(in%domain)))
     call bigdft_signals_start(in%gmainloop, in%signalTimeout)
  end if

  if (bigdft_mpi%iproc == 0) then
     call print_general_parameters(bigdft_mpi%nproc,in,atoms)
     !call write_input_parameters(inputs,atoms)
  end if

  !if other steps are supposed to be done leave the last_run to minus one
  !otherwise put it to one
  if (in%last_run == -1 .and. in%ncount_cluster_x <=1 .or. in%ncount_cluster_x <= 1) then
     in%last_run = 1
  end if

END SUBROUTINE bigdft_set_input


subroutine bigdft_free_input(in)
  use module_base
  use module_types
  use yaml_output
  type(input_variables), intent(inout) :: in
  
  call free_input_variables(in)
  call f_malloc_finalize()
  !finalize memory counting
  !call memocc(0,0,'count','stop')
  !free all yaml_streams active
  call yaml_close_all_streams()

end subroutine bigdft_free_input


!> Read the options in the command line using get_command statement
subroutine command_line_information(mpi_groupsize,posinp_file,run_id,ierr)
  use module_types
  implicit none
  integer, intent(out) :: mpi_groupsize
  character(len=*), intent(out) :: posinp_file !< file for list of radicals
  character(len=*), intent(out) :: run_id !< file for radical name
  integer, intent(out) :: ierr !< error code
  !local variables
  integer :: ncommands,icommands
  character(len=256) :: command

  ierr=BIGDFT_SUCCESS
  posinp_file=repeat(' ',len(posinp_file))
  run_id=repeat(' ',len(run_id))
  !traditional scheme
  !if (ncommands == 0) then
     run_id='input'
  !end if

  mpi_groupsize=0
  
  !first see how many arguments are present
  ncommands=COMMAND_ARGUMENT_COUNT()

  do icommands=1,ncommands
     command=repeat(' ',len(command))
     call get_command_argument(icommands,value=command,status=ierr)
     if (ierr /= 0) return
     !print *,'test',ncommands,icommands,command
     call find_command()
     if (ierr /= 0) return
  end do



contains

  subroutine find_command()
    implicit none
    integer :: ipos
    integer, external :: bigdft_error_ret

    if (index(command,'--taskgroup-size=') > 0) then
       if (mpi_groupsize /= 0) then
          ierr=bigdft_error_ret(BIGDFT_INVALID,'taskgroup size specified twice')
       end if
       ipos=index(command,'=')
       read(command(ipos+1:len(command)),*)mpi_groupsize
    else if (index(command,'--run-id=') > 0) then
       if (len_trim(run_id) > 0) then
          ierr=bigdft_error_ret(BIGDFT_INVALID,'run_id specified twice')
       end if
       ipos=index(command,'=')
       read(command(ipos+1:len(command)),*)run_id
    else if (index(command,'--runs-file=') > 0) then
       if (len_trim(posinp_file) > 0 .or. len_trim(run_id) >0) then
          ierr=bigdft_error_ret(BIGDFT_INVALID,'posinp_file specified twice or run_id already known')
       end if
       ipos=index(command,'=')
       read(command(ipos+1:len(command)),*)posinp_file
    else if (index(command,'--') > 0 .and. icommands==1) then
       !help screen
       call help_screen()
       stop
    else if (icommands==1) then
       read(command,*,iostat=ierr)run_id
    else
       call help_screen()
       stop
    end if
  end subroutine find_command

  subroutine help_screen()
    write(*,*)' Usage of the command line instruction'
    write(*,*)' --taskgroup-size=<mpi_groupsize>'
    write(*,*)' --runs-file=<list_posinp filename>'
    write(*,*)' --run-id=<name of the run>: it can be also specified as unique argument'
    write(*,*)' --help : prints this help screen'
  end subroutine help_screen


end subroutine command_line_information


!> Set and check the input file
subroutine set_inputfile(filename, radical, ext)
  implicit none
  character(len = 100), intent(out) :: filename
  character(len = *), intent(in) :: radical, ext
  
  logical :: exists

  write(filename, "(A)") ""
  if (trim(radical) == "") then
     write(filename, "(A,A,A)") "input", ".", trim(ext)
  else
     write(filename, "(A,A,A)") trim(radical), ".", trim(ext)
  end if

  inquire(file=trim(filename),exist=exists)
  if (.not. exists .and. (trim(radical) /= "input" .and. trim(radical) /= "")) &
       & write(filename, "(A,A,A)") "default", ".", trim(ext)
end subroutine set_inputfile


!> Define the name of the input files
subroutine standard_inputfile_names(in, radical, nproc)
  use module_types
  use module_base
  use yaml_output
  implicit none
  type(input_variables), intent(inout) :: in
  character(len = *), intent(in) :: radical
  integer, intent(in) :: nproc
  integer :: ierr

  !set prefix name of the run (as input by defaut for input.dft)
  in%run_name=repeat(' ',len(in%run_name))
  if (trim(radical) /= 'input') in%run_name=trim(radical)

  call set_inputfile(in%file_dft, radical,    "dft")
  call set_inputfile(in%file_geopt, radical,  "geopt")
  call set_inputfile(in%file_kpt, radical,    "kpt")
  call set_inputfile(in%file_perf, radical,   "perf")
  call set_inputfile(in%file_tddft, radical,  "tddft")
  call set_inputfile(in%file_mix, radical,    "mix")
  call set_inputfile(in%file_sic, radical,    "sic")
  call set_inputfile(in%file_occnum, radical, "occ")
  call set_inputfile(in%file_igpop, radical,  "occup")
  call set_inputfile(in%file_lin, radical,    "lin")

  if (trim(radical) == "input") then
        in%dir_output="data" // trim(bigdft_run_id_toa())
  else
        in%dir_output="data-"//trim(radical)!//trim(bigdft_run_id_toa())
  end if

  in%files = INPUTS_NONE

  ! To avoid race conditions where procs create the default file and other test its
  ! presence, we put a barrier here.
  if (nproc > 1) call MPI_BARRIER(bigdft_mpi%mpi_comm, ierr)
END SUBROUTINE standard_inputfile_names


!> Do initialisation for all different calculation parameters of BigDFT. 
!! Set default values if not any. Atomic informations are updated  by
!! symmetries if necessary and by geometry input parameters.
subroutine read_input_parameters(iproc,in,dump)
  use module_base
  use module_types
  use module_interfaces, except_this_one => read_input_parameters
  use yaml_output

  implicit none

  !Arguments
  integer, intent(in) :: iproc
  type(input_variables), intent(inout) :: in
  logical, intent(in) :: dump
  !Local variables
  ! Default for inputs (should not be necessary if all the variables comes from the parsing)
  call default_input_variables(in)
  ! Read linear variables
  ! Parse all input files, independent from atoms.
  call inputs_parse_params(in, iproc, dump)
  if(in%inputpsiid==100 .or. in%inputpsiid==101 .or. in%inputpsiid==102) &
      DistProjApply=.true.
  if(in%linear /= INPUT_IG_OFF .and. in%linear /= INPUT_IG_LIG) then
     !only on the fly calculation
     DistProjApply=.true.
  end if

END SUBROUTINE read_input_parameters


subroutine read_input_parameters2(iproc,in,atoms,rxyz)
  use module_base
  use module_types
  use module_interfaces, except_this_one => read_input_parameters2
  use module_input
  use yaml_strings
  use yaml_output

  implicit none

  !Arguments
  integer, intent(in) :: iproc
  type(input_variables), intent(inout) :: in
  type(atoms_data), intent(inout) :: atoms
  real(gp), dimension(3,atoms%nat), intent(inout) :: rxyz
  !Local variables
  integer :: ierr
!!$  integer :: ierror
  !character(len=500) :: logfile,logfile_old,logfile_dir
  !logical :: exists
!!$  print *,'hereAAA',iproc
  ! Shake atoms, if required.
  call atoms_set_displacement(atoms, rxyz, in%randdis)
!!$  print *,'hello21',atoms%ntypes,'ciaoAAA',bigdft_mpi%iproc
  call mpi_barrier(mpi_comm_world,ierr)

  ! Update atoms with symmetry information
  call atoms_set_symmetries(atoms, rxyz, in%disableSym, in%symTol, in%elecfield)
!!$  print *,'hello22',atoms%ntypes,'ciaoAAA',bigdft_mpi%iproc
!!$call mpi_barrier(mpi_comm_world,ierr)

  ! Parse input files depending on atoms.
  call inputs_parse_add(in, atoms, iproc, .true.)
!!$
!!$  print *,'hello23',atoms%ntypes,'ciaoAAA',bigdft_mpi%iproc
!!$  call mpi_barrier(mpi_comm_world,ierr)


  ! Stop the code if it is trying to run GPU with non-periodic boundary conditions
!  if (atoms%geocode /= 'P' .and. (GPUconv .or. OCLconv)) then
!     if (iproc==0) call yaml_warning('GPU calculation allowed only in periodic boundary conditions')
!     call MPI_ABORT(bigdft_mpi%mpi_comm,0,ierr)
!  end if

  ! Stop the code if it is trying to run GPU with spin=4
  if (in%nspin == 4 .and. (GPUconv .or. OCLconv)) then
     if (iproc==0) call yaml_warning('GPU calculation not implemented with non-collinear spin')
     call MPI_ABORT(bigdft_mpi%mpi_comm,0,ierr)
  end if

!!$  ! Stop code for unproper input variables combination.
!!$  if (in%ncount_cluster_x > 0 .and. .not. in%disableSym .and. atoms%geocode == 'S') then
!!$     if (iproc==0) then
!!$        write(*,'(1x,a)') 'Change "F" into "T" in the last line of "input.dft"'   
!!$        write(*,'(1x,a)') 'Forces are not implemented with symmetry support, disable symmetry please (T)'
!!$     end if
!!$     call MPI_ABORT(bigdft_mpi%mpi_comm,0,ierr)
!!$  end if
  if (in%nkpt > 1 .and. in%gaussian_help) then
     if (iproc==0) call yaml_warning('Gaussian projection is not implemented with k-point support')
     call MPI_ABORT(bigdft_mpi%mpi_comm,0,ierr)
  end if

  !check whether a directory name should be associated for the data storage
  call check_for_data_writing_directory(iproc,in)

!!$  print *,'hello24',atoms%ntypes,'ciaoAAA',bigdft_mpi%iproc
!!$  call mpi_barrier(mpi_comm_world,ierr)


END SUBROUTINE read_input_parameters2


!> Check the directory of data (create if not present)
subroutine check_for_data_writing_directory(iproc,in)
  use module_base
  use module_types
  use yaml_output
  implicit none
  integer, intent(in) :: iproc
  type(input_variables), intent(inout) :: in
  !local variables
  logical :: shouldwrite
  integer :: i_stat,ierror,ierr
  character(len=100) :: dirname

  if (iproc==0) call yaml_comment('|',hfill='-')

  !initialize directory name
  shouldwrite=.false.

  shouldwrite=shouldwrite .or. &
       in%output_wf_format /= WF_FORMAT_NONE .or. &    !write wavefunctions
       in%output_denspot /= output_denspot_NONE .or. & !write output density
       in%ncount_cluster_x > 1 .or. &                  !write posouts or posmds
       in%inputPsiId == 2 .or. &                       !have wavefunctions to read
       in%inputPsiId == 12 .or.  &                     !read in gaussian basis
       in%gaussian_help .or. &                         !Mulliken and local density of states
       in%writing_directory /= '.' .or. &              !have an explicit local output directory
       bigdft_mpi%ngroup > 1   .or. &                  !taskgroups have been inserted
       in%lin%plotBasisFunctions > 0 .or. &            !dumping of basis functions for locreg runs
       in%inputPsiId == 102                            !reading of basis functions

  !here you can check whether the etsf format is compiled

  if (shouldwrite) then
     ! Create a directory to put the files in.
     dirname=repeat(' ',len(dirname))
     if (iproc == 0) then
        call getdir(in%dir_output, len_trim(in%dir_output), dirname, 100, i_stat)
        if (i_stat /= 0) then
           call yaml_warning("Cannot create output directory '" // trim(in%dir_output) // "'.")
           call MPI_ABORT(bigdft_mpi%mpi_comm,ierror,ierr)
        end if
     end if
     call MPI_BCAST(dirname,len(dirname),MPI_CHARACTER,0,bigdft_mpi%mpi_comm,ierr)
     in%dir_output=dirname
     if (iproc==0) call yaml_map('Data Writing directory',trim(in%dir_output))
  else
     if (iproc==0) call yaml_map('Data Writing directory','./')
     in%dir_output=repeat(' ',len(in%dir_output))
  end if

END SUBROUTINE check_for_data_writing_directory


!> Set default values for input variables
subroutine default_input_variables(in)
  use module_base
  use module_types
  implicit none

  type(input_variables), intent(inout) :: in

  ! Default values.
  in%output_wf_format = WF_FORMAT_NONE
  in%output_denspot_format = output_denspot_FORMAT_CUBE
  nullify(in%kpt)
  nullify(in%wkpt)
  nullify(in%kptv)
  nullify(in%nkptsv_group)
  ! Default abscalc variables
  call abscalc_input_variables_default(in)
  ! Default frequencies variables
  call frequencies_input_variables_default(in)
  ! Default values for geopt.
  call geopt_input_variables_default(in) 
  ! Default values for mixing procedure
  call mix_input_variables_default(in) 
  ! Default values for tddft
  call tddft_input_variables_default(in)
  !Default for Self-Interaction Correction variables
  call sic_input_variables_default(in)
  ! Default for signaling
  in%gmainloop = 0.d0
  ! Default for lin.
  nullify(in%lin%potentialPrefac_lowaccuracy)
  nullify(in%lin%potentialPrefac_highaccuracy)
  nullify(in%lin%potentialPrefac_ao)
  nullify(in%lin%norbsPerType)
  nullify(in%lin%locrad)
  nullify(in%lin%locrad_lowaccuracy)
  nullify(in%lin%locrad_highaccuracy)
  nullify(in%lin%locrad_type)
  nullify(in%lin%kernel_cutoff)
END SUBROUTINE default_input_variables


subroutine dft_input_variables_new(iproc,dump,filename,in)
  use module_base
  use module_types
  use module_input
  implicit none
  character(len=*), intent(in) :: filename
  integer, intent(in) :: iproc
  logical, intent(in) :: dump
  type(input_variables), intent(inout) :: in
  !local variables
  logical :: exists
  integer :: ierror
  real(gp), dimension(2), parameter :: hgrid_rng=(/0.0_gp,2.0_gp/)
  real(gp), dimension(2), parameter :: xrmult_rng=(/0.0_gp,100.0_gp/)

  !dft parameters, needed for the SCF part
  call input_set_file(iproc,dump,trim(filename),exists,'DFT Calculation Parameters')  
  if (exists) in%files = in%files + INPUTS_DFT
  !call the variable, its default value, the line ends if there is a comment

  !grid spacings
  call input_var(in%hx,'0.45',ranges=hgrid_rng)
  call input_var(in%hy,'0.45',ranges=hgrid_rng)
  call input_var(in%hz,'0.45',ranges=hgrid_rng,comment='hx,hy,hz: grid spacing in the three directions')

  !coarse and fine radii around atoms
  call input_var(in%crmult,'5.0',ranges=xrmult_rng)
  call input_var(in%frmult,'8.0',ranges=xrmult_rng,&
       comment='c(f)rmult: c(f)rmult*radii_cf(:,1(2))=coarse(fine) atom-based radius')

  !XC functional (ABINIT XC codes)
  call input_var(in%ixc,'1',comment='ixc: exchange-correlation parameter (LDA=1,PBE=11)')

  !charge and electric field
  call input_var(in%ncharge,'0',ranges=(/-500,500/))
  call input_var(in%elecfield(1),'0.')
  call input_var(in%elecfield(2),'0.')
  call input_var(in%elecfield(3),'0.',comment='charge of the system, Electric field (Ex,Ey,Ez)')
  !call input_var(in%elecfield(3),'0.',comment='ncharge: charge of the system, Electric field (Ex,Ey,Ez)')

  !spin and polarization
  call input_var(in%nspin,'1',exclusive=(/1,2,4/))
  call input_var(in%mpol,'0',comment='nspin=1 non-spin polarization, mpol=total magnetic moment')

  !XC functional (ABINIT XC codes)
  call input_var(in%gnrm_cv,'1.e-4',ranges=(/1.e-20_gp,1.0_gp/),&
       comment='gnrm_cv: convergence criterion gradient')

  !convergence parameters
  call input_var(in%itermax,'50',ranges=(/0,10000/))
  call input_var(in%nrepmax,'1',ranges=(/0,1000/),&
       comment='itermax,nrepmax: max. # of wfn. opt. steps and of re-diag. runs')

  !convergence parameters
  call input_var(in%ncong,'6',ranges=(/0,20/))
  call input_var(in%idsx,'6',ranges=(/0,15/),&
       comment='ncong, idsx: # of CG it. for preconditioning eq., wfn. diis history')
  !does not make sense a DIIS history longer than the number of iterations
  !only if the iscf is not particular
  in%idsx = min(in%idsx, in%itermax)

  !dispersion parameter
  call input_var(in%dispersion,'0',comment='dispersion correction potential (values 1,2,3), 0=none')
    
  ! Now the variables which are to be used only for the last run
  call input_var(in%inputPsiId,'0',exclusive=(/-2,-1,0,2,10,12,13,100,101,102/),input_iostat=ierror)
  ! Validate inputPsiId value (Can be added via error handling exception)
  if (ierror /=0 .and. iproc == 0) then
     write( *,'(1x,a,I0,a)')'ERROR: illegal value of inputPsiId (', in%inputPsiId, ').'
     call input_psi_help()
     call MPI_ABORT(bigdft_mpi%mpi_comm,0,ierror)
  end if

  call input_var(in%output_wf_format,'0',exclusive=(/0,1,2,3/),input_iostat=ierror)
  ! Validate output_wf value.
  if (ierror /=0 .and. iproc == 0) then
     write( *,'(1x,a,I0,a)')'ERROR: illegal value of output_wf (', in%output_wf_format, ').'
     call output_wf_format_help()
     call MPI_ABORT(bigdft_mpi%mpi_comm,0,ierror)
  end if

  call input_var(in%output_denspot,'0',exclusive=(/0,1,2,10,11,12,20,21,22/),&
       comment='InputPsiId, output_wf, output_denspot')

  !project however the wavefunction on gaussians if asking to write them on disk
  ! But not if we use linear scaling version (in%inputPsiId >= 100)
  in%gaussian_help=(in%inputPsiId >= 10 .and. in%inputPsiId < 100)

  !switch on the gaussian auxiliary treatment 
  !and the zero of the forces
  if (in%inputPsiId == 10) then
     in%inputPsiId=0
  else if (in%inputPsiId == 13) then
     in%inputPsiId=2
  end if
  ! Setup out grid parameters.
  if (in%output_denspot >= 0) then
     in%output_denspot_format = in%output_denspot / 10
  else
     in%output_denspot_format = output_denspot_FORMAT_CUBE
     in%output_denspot = abs(in%output_denspot)
  end if
  in%output_denspot = modulo(in%output_denspot, 10)

  ! Tail treatment.
  call input_var(in%rbuf,'0.0',ranges=(/0.0_gp,10.0_gp/))
  call input_var(in%ncongt,'30',ranges=(/1,50/),&
       comment='rbuf, ncongt: length of the tail (AU),# tail CG iterations')

  !in%calc_tail=(in%rbuf > 0.0_gp)

  !davidson treatment
  ! Now the variables which are to be used only for the last run
  call input_var(in%norbv,'0',ranges=(/-9999,9999/))
  call input_var(in%nvirt,'0',ranges=(/0,abs(in%norbv)/))
  call input_var(in%nplot,'0',ranges=(/0,abs(in%norbv)/),&
       comment='Davidson subspace dim., # of opt. orbs, # of plotted orbs')

  !in%nvirt = min(in%nvirt, in%norbv) commented out

  ! Line to disable automatic behaviours (currently only symmetries).
  call input_var(in%disableSym,'F',comment='disable the symmetry detection')

  !define whether there should be a last_run after geometry optimization
  !also the mulliken charge population should be inserted
  if ((in%rbuf > 0.0_gp) .or. in%output_wf_format /= WF_FORMAT_NONE .or. &
       in%output_denspot /= output_denspot_NONE .or. in%norbv /= 0) then
     in%last_run=-1 !last run to be done depending of the external conditions
  else
     in%last_run=0
  end if

  call input_free((iproc == 0) .and. dump)

end subroutine dft_input_variables_new


!> Assign default values for mixing variables
subroutine mix_input_variables_default(in)
  use module_base
  use module_types
  implicit none
  type(input_variables), intent(inout) :: in

  !mixing treatement (hard-coded values)
  in%iscf=0
  in%itrpmax=1
  in%alphamix=0.0_gp
  in%rpnrm_cv=1.e-4_gp
  in%gnrm_startmix=0.0_gp
  in%norbsempty=0
  in%Tel=0.0_gp
  in%occopt=SMEARING_DIST_ERF
  in%alphadiis=2.d0

END SUBROUTINE mix_input_variables_default


!> Read the input variables needed for the geometry optimisation
!!    Every argument should be considered as mandatory
subroutine mix_input_variables_new(iproc,dump,filename,in)
  use module_base
  use module_types
  use module_input
  implicit none
  !Arguments
  integer, intent(in) :: iproc
  logical, intent(in) :: dump
  character(len=*), intent(in) :: filename
  type(input_variables), intent(inout) :: in
  !local variables
  !n(c) character(len=*), parameter :: subname='mix_input_variables'
  logical :: exists

  !Mix parameters, needed for the SCF poart with Davidson
  call input_set_file(iproc,dump,trim(filename),exists,'Mixing Parameters')  
  if (exists) in%files = in%files + INPUTS_MIX
  !call the variable, its default value, the line ends if there is a comment

  !Controls the self-consistency: 0 direct minimisation otherwise ABINIT convention
  call input_var(in%iscf,'0',exclusive=(/-1,0,1,2,3,4,5,7,12,13,14,15,17/),&
       comment="Mixing parameters")
  call input_var(in%itrpmax,'1',ranges=(/0,10000/),&
       comment="Maximum number of diagonalisation iterations")
  call input_var(in%rpnrm_cv,'1.e-4',ranges=(/0.0_gp,10.0_gp/),&
       comment="Stop criterion on the residue of potential or density")
  call input_var(in%norbsempty,'0',ranges=(/0,10000/))
  call input_var(in%Tel,'0.0',ranges=(/0.0_gp,1.0e6_gp/)) 
  call input_var(in%occopt,'1',ranges=(/1,5/),&
       comment="No. of additional bands, elec. temperature, smearing method")
  call input_var(in%alphamix,'0.0',ranges=(/0.0_gp,1.0_gp/))
  call input_var(in%alphadiis,'2.0',ranges=(/0.0_gp,10.0_gp/),&
       comment="Multiplying factors for the mixing and the electronic DIIS")

  call input_free((iproc == 0) .and. dump)

  !put the startmix if the mixing has to be done
  if (in%iscf >  SCF_KIND_DIRECT_MINIMIZATION) in%gnrm_startmix=1.e300_gp

END SUBROUTINE mix_input_variables_new


!> Assign default values for GEOPT variables
subroutine geopt_input_variables_default(in)
  use module_base
  use module_types
  implicit none
  type(input_variables), intent(inout) :: in

  !put some fake values for the geometry optimsation case
  in%geopt_approach='SDCG'
  in%ncount_cluster_x=0
  in%frac_fluct=1.0_gp
  in%forcemax=0.0_gp
  in%randdis=0.0_gp
  in%betax=2.0_gp
  in%history = 1
  in%wfn_history = 1
  in%ionmov = -1
  in%dtion = 0.0_gp
  in%strtarget(:)=0.0_gp
  nullify(in%qmass)

END SUBROUTINE geopt_input_variables_default


!> Read the input variables needed for the geometry optimisation
!! Every argument should be considered as mandatory
subroutine geopt_input_variables_new(iproc,dump,filename,in)
  use module_base
  use module_types
  use module_input
  implicit none
  integer, intent(in) :: iproc
  logical, intent(in) :: dump
  character(len=*), intent(in) :: filename
  type(input_variables), intent(inout) :: in
  !local variables
  character(len=*), parameter :: subname='geopt_input_variables'
  integer :: i_stat,i
  logical :: exists

  !target stress tensor
  in%strtarget(:)=0.0_gp

  !geometry input parameters
  call input_set_file(iproc,dump,trim(filename),exists,'Geometry Parameters')  
  if (exists) in%files = in%files + INPUTS_GEOPT
  !call the variable, its default value, the line ends if there is a comment
!  if (.not. exists) then
!     in%ncount_cluster_x=0
!     return
!  end if

  call input_var(in%geopt_approach,"BFGS",exclusive=(/'SDCG ','VSSD ','LBFGS','BFGS ','PBFGS','AB6MD','DIIS ','FIRE '/),&
       comment="Geometry optimisation method")
  call input_var(in%ncount_cluster_x,'1',ranges=(/0,2000/),&
       comment="Maximum number of force evaluations")
  !here the parsing of the wavefunction history should be added
  in%wfn_history=1

  call input_var(in%frac_fluct,'1.0',ranges=(/0.0_gp,10.0_gp/))
  call input_var(in%forcemax,'0.0',ranges=(/0.0_gp,10.0_gp/),&
       comment="fract_fluct,forcemax")
  call input_var(in%randdis,'0.0',ranges=(/0.0_gp,10.0_gp/),&
       comment="random displacement amplitude")

  if (case_insensitive_equiv(trim(in%geopt_approach),"AB6MD")) then
     in%nnos=0
     call input_var(in%ionmov,'6',exclusive=(/6,7,8,9,12,13/),&
          comment="AB6MD: movement ion method")
     call input_var(in%dtion,'20.670689',ranges=(/0.0_gp,1.e3_gp/),&
          comment="Time step for molecular dynamics - Atomic Units (20.670689 AU=0.5 fs)")
     if (in%ionmov == 6) then
        call input_var(in%mditemp,'300',ranges=(/0.0_gp,1.0e9_gp/),&
             comment="Temperature of molecular dynamics")
     elseif (in%ionmov > 7) then
        call input_var(in%mditemp,'300',ranges=(/0.0_gp,1.0e9_gp/))
        call input_var(in%mdftemp,'300',ranges=(/0.0_gp,1.0e9_gp/),&
             comment="Initial and Final Temperatures of molecular dynamics")
     end if

     if (in%ionmov == 8) then
        call input_var(in%noseinert,'1.e5',ranges=(/0.0_gp,1.0e9_gp/),&
             comment="Thermostat inertia coefficient for Nose_Hoover dynamics")
     else if (in%ionmov == 9) then
        call input_var(in%friction,'1.e-3',&
             comment="Friction coefficient for Langevin dynamics")
        call input_var(in%mdwall,'1.e4',ranges=(/0.0_gp,1.e5_gp/),&
             comment="Distance in bohr where atoms can bounce for Langevin dynamics")
     else if (in%ionmov == 13) then
        call input_var(in%nnos,'0',ranges=(/0,100/),&
             comment="Number of Thermostat (isothermal/isenthalpic ensemble)")
        allocate(in%qmass(in%nnos+ndebug),stat=i_stat)
        call memocc(i_stat,in%qmass,'in%qmass',subname)
        do i=1,in%nnos-1
           call input_var(in%qmass(i),'0.0',ranges=(/0.0_gp,1.e9_gp/))
        end do
        if (in%nnos > 0) call input_var(in%qmass(in%nnos),'0.0',ranges=(/0.0_gp,1.e9_gp/),&
           comment="Mass of each thermostat (isothermal/isenthalpic ensemble)")
        call input_var(in%bmass,'10',ranges=(/0.0_gp,1.0e9_gp/))
        call input_var(in%vmass,'1.0',ranges=(/0.0_gp,1.0e9_gp/),&
             comment="Barostat masses (isothermal/isenthalpic ensemble)")
     end if

     if (in%ionmov /= 13) then
        !the allocation of this pointer should be done in any case
        allocate(in%qmass(in%nnos+ndebug),stat=i_stat)
        call memocc(i_stat,in%qmass,'in%qmass',subname)
     end if

  else if (case_insensitive_equiv(trim(in%geopt_approach),"DIIS")) then
     call input_var(in%betax,'2.0',ranges=(/0.0_gp,100.0_gp/))
     call input_var(in%history,'4',ranges=(/0,1000/),&
          comment="Stepsize and history for DIIS method")
  else
     call input_var(in%betax,'4.0',ranges=(/0.0_gp,100.0_gp/),&
          comment="Stepsize for the geometry optimisation")
  end if
  if (case_insensitive_equiv(trim(in%geopt_approach),"FIRE")) then
        call input_var(in%dtinit,'0.75',ranges=(/0.0_gp,1.e4_gp/))
        call input_var(in%dtmax, '1.5',ranges=(/in%dtinit,1.e4_gp/),&
             comment="initial and maximal time step for the FIRE method")
  endif

  call input_free((iproc == 0) .and. dump)

END SUBROUTINE geopt_input_variables_new


!> Assign default values for self-interaction correction variables
subroutine sic_input_variables_default(in)
  use module_base
  use module_types
  implicit none
  type(input_variables), intent(inout) :: in

  in%SIC%approach='NONE'
  in%SIC%alpha=0.0_gp
  in%SIC%fref=0.0_gp

END SUBROUTINE sic_input_variables_default


!> Read Self-Interaction Correction (SIC) input parameters
subroutine sic_input_variables_new(iproc,dump,filename,in)
  use module_base
  use module_types
  use module_input
  implicit none
  integer, intent(in) :: iproc
  logical, intent(in) :: dump
  character(len=*), intent(in) :: filename
  type(input_variables), intent(inout) :: in
  !local variables
  logical :: exists
  !n(c) character(len=*), parameter :: subname='sic_input_variables'

  !Self-Interaction Correction input parameters
  call input_set_file(iproc,dump,trim(filename),exists,'SIC Parameters')  
  if (exists) in%files = in%files + INPUTS_SIC

  call input_var(in%SIC%approach,'NONE',exclusive=(/'NONE','PZ  ','NK  '/),comment='SIC method: NONE, PZ, NK')
  call input_var(in%SIC%alpha,'0.0',ranges=(/0.0_gp,1.0_gp/),comment='SIC downscaling parameter')
  call input_var(in%SIC%fref,'0.0',ranges=(/0.0_gp,1.0_gp/),comment='Reference occupation fref (NK case only)')
  in%SIC%ixc=in%ixc
  call input_free((iproc == 0) .and. dump)

END SUBROUTINE sic_input_variables_new


!> Read linear input parameters
subroutine lin_input_variables_new(iproc,dump,filename,in,atoms)
  use module_base
  use module_types
  use module_input
  implicit none
  integer, intent(in) :: iproc
  character(len=*), intent(in) :: filename
  type(input_variables), intent(inout) :: in
  type(atoms_data), intent(inout) :: atoms
  logical, intent(in) :: dump
  !local variables
  logical :: exists
  character(len=*), parameter :: subname='lin_input_variables'
  character(len=256) :: comments
  logical,dimension(atoms%ntypes) :: parametersSpecified
  logical :: found
  character(len=20):: atomname
  integer :: itype, jtype, ios, ierr, iat, npt, iiorb, iorb, nlr, istat
  real(gp):: ppao, ppl, pph, lrl, lrh, kco
  real(gp),dimension(atoms%ntypes) :: locradType, locradType_lowaccur, locradType_highaccur

  !Linear input parameters
  call input_set_file(iproc,dump,trim(filename),exists,'Linear Parameters')  
  if (exists) in%files = in%files + INPUTS_LIN

  ! number of accuracy levels: either 2 (for low/high accuracy) or 1 (for hybrid mode)
  comments='number of accuracy levels: either 2 (for low/high accuracy) or 1 (for hybrid mode)'
  call input_var(in%lin%nlevel_accuracy,'2',ranges=(/1,2/),comment=comments)

  ! number of iterations
  comments = 'outer loop iterations (low, high)'
  call input_var(in%lin%nit_lowaccuracy,'15',ranges=(/0,100000/))
  call input_var(in%lin%nit_highaccuracy,'1',ranges=(/0,100000/),comment=comments)

  comments = 'basis iterations (low, high)'
  call input_var(in%lin%nItBasis_lowaccuracy,'12',ranges=(/0,100000/))
  call input_var(in%lin%nItBasis_highaccuracy,'50',ranges=(/0,100000/),comment=comments)

  comments = 'kernel iterations (low, high)'
  call input_var(in%lin%nItSCCWhenFixed_lowaccuracy,'15',ranges=(/0,1000/))
  call input_var(in%lin%nItSCCWhenFixed_highaccuracy,'15',ranges=(/0,1000/),comment=comments)

  ! DIIS history lengths
  comments = 'DIIS history for basis (low, high)'
  call input_var(in%lin%DIIS_hist_lowaccur,'5',ranges=(/0,100/))
  call input_var(in%lin%DIIS_hist_highaccur,'0',ranges=(/0,100/),comment=comments)

  comments = 'DIIS history for kernel (low, high)'
  call input_var(in%lin%mixHist_lowaccuracy,'0',ranges=(/0,100/))
  call input_var(in%lin%mixHist_highaccuracy,'0',ranges=(/0,100/),comment=comments)

  ! mixing parameters
  comments = 'density mixing parameter (low, high)'
  call input_var(in%lin%alpha_mix_lowaccuracy,'.5d0',ranges=(/0.d0,1.d0/))
  call input_var(in%lin%alpha_mix_highaccuracy,'.5d0',ranges=(/0.d0,1.d0/),comment=comments)

  ! Convergence criteria
  comments = 'outer loop convergence (low, high)'
  call input_var(in%lin%lowaccuracy_conv_crit,'1.d-8',ranges=(/0.d0,1.d0/))
  call input_var(in%lin%highaccuracy_conv_crit,'1.d-12',ranges=(/0.d0,1.d0/),comment=comments)

  comments = 'basis convergence (low, high)'
  call input_var(in%lin%convCrit_lowaccuracy,'1.d-3',ranges=(/0.0_gp,1.0_gp/))
  call input_var(in%lin%convCrit_highaccuracy,'1.d-5',ranges=(/0.0_gp,1.0_gp/),comment=comments)
  
  comments = 'multiplier to (exit one TMB optimization, fix TMB completely). Only used for hybrid mode'
  call input_var(in%lin%deltaenergy_multiplier_TMBexit,'1.d0',ranges=(/1.d-5,1.d1/))
  call input_var(in%lin%deltaenergy_multiplier_TMBfix,'1.d0',ranges=(/1.d-5,1.d1/),comment=comments)

  comments = 'factor to reduce the confinement. Only used for hybrid mode.'
  call input_var(in%lin%reduce_confinement_factor,'0.5d0',ranges=(/-1.d100,1.d0/),comment=comments)

  comments = 'kernel convergence (low, high)'
  call input_var(in%lin%convCritMix_lowaccuracy,'1.d-13',ranges=(/0.d0,1.d0/))
  call input_var(in%lin%convCritMix_highaccuracy,'1.d-13',ranges=(/0.d0,1.d0/),comment=comments)

  comments = 'convergence criterion on density to fix TMBS'
  call input_var(in%lin%support_functions_converged,'1.d-10',ranges=(/0.d0,1.d0/),comment=comments)

  ! Miscellaneous
  comments='mixing method: 100 (direct minimization), 101 (simple dens mixing), 102 (simple pot mixing), 103 (FOE)'
  call input_var(in%lin%scf_mode,'100',ranges=(/100,103/),comment=comments)

  comments = 'initial step size for basis optimization (DIIS, SD)' ! DELETE ONE
  call input_var(in%lin%alphaDIIS,'1.d0',ranges=(/0.0_gp,10.0_gp/))
  call input_var(in%lin%alphaSD,'1.d0',ranges=(/0.0_gp,10.0_gp/),comment=comments)

  comments = 'lower and upper bound for the eigenvalue spectrum (FOE). Will be adjusted automatically if chosen too small'
  call input_var(in%lin%evlow,'-.5d0',ranges=(/-10.d0,-1.d-10/))
  call input_var(in%lin%evhigh,'-.5d0',ranges=(/1.d-10,10.d0/),comment=comments)

  comments='number of iterations in the preconditioner'
  call input_var(in%lin%nItPrecond,'5',ranges=(/1,100/),comment=comments)
  
  comments = '0-> exact Loewdin, 1-> taylor expansion; &
             &in orthoconstraint: correction for non-orthogonality (0) or no correction (1)'
  call input_var(in%lin%methTransformOverlap,'1',ranges=(/-1,1/))
  call input_var(in%lin%correctionOrthoconstraint,'1',ranges=(/0,1/),comment=comments)

  comments='fscale: length scale over which complementary error function decays from 1 to 0'
  call input_var(in%lin%fscale,'1.d-2',ranges=(/0.d0,1.d0/),comment=comments)

  !plot basis functions: true or false
  comments='Output basis functions: 0 no output, 1 formatted output, 2 Fortran bin, 3 ETSF ;'//&
           'calculate dipole ; pulay correction'
  call input_var(in%lin%plotBasisFunctions,'0',ranges=(/0,3/))
  call input_var(in%lin%calc_dipole,'F')
  call input_var(in%lin%pulay_correction,'T',comment=comments)
  
  ! Allocate lin pointers and atoms%rloc
  call nullifyInputLinparameters(in%lin)
  call allocateBasicArraysInputLin(in%lin, atoms%ntypes)
  
  ! Now read in the parameters specific for each atom type.
  comments = 'Atom name, number of basis functions per atom, prefactor for confinement potential,'//&
             'localization radius, kernel cutoff'
  parametersSpecified=.false.
  itype = 1
  do
     !Check at the beginning to permit natom=0
     if (itype > atoms%ntypes) exit
     if (exists) then
        call input_var(atomname,'C',input_iostat=ios)
        if (ios /= 0) exit
     else
        call input_var(atomname,trim(atoms%atomnames(itype)))
        itype = itype + 1
     end if
     call input_var(npt,'1',ranges=(/1,100/),input_iostat=ios)
     call input_var(ppao,'1.2d-2',ranges=(/0.0_gp,1.0_gp/),input_iostat=ios)
     call input_var(ppl,'1.2d-2',ranges=(/0.0_gp,1.0_gp/),input_iostat=ios)
     call input_var(pph,'5.d-5',ranges=(/0.0_gp,1.0_gp/),input_iostat=ios)
     call input_var(lrl,'10.d0',ranges=(/1.0_gp,10000.0_gp/),input_iostat=ios)
     call input_var(lrh,'10.d0',ranges=(/1.0_gp,10000.0_gp/),input_iostat=ios)
     call input_var(kco,'20.d0',ranges=(/1.0_gp,10000.0_gp/),input_iostat=ios,comment=comments)
     ! The reading was successful. Check whether this atom type is actually present.
     found=.false.
     do jtype=1,atoms%ntypes
        if(trim(atomname)==trim(atoms%atomnames(jtype))) then
           found=.true.
           parametersSpecified(jtype)=.true.
           in%lin%norbsPerType(jtype)=npt
           in%lin%potentialPrefac_ao(jtype)=ppao
           in%lin%potentialPrefac_lowaccuracy(jtype)=ppl
           in%lin%potentialPrefac_highaccuracy(jtype)=pph
           locradType(jtype)=lrl
           in%lin%locrad_type(jtype)=lrl
           locradType_lowaccur(jtype)=lrl
           locradType_highaccur(jtype)=lrh
           atoms%rloc(jtype,:)=locradType(jtype)
           in%lin%kernel_cutoff(jtype)=kco
        end if
     end do
     if(.not.found) then
        if(iproc==0 .and. dump) write(*,'(1x,3a)') "WARNING: you specified informations about the atomtype '",trim(atomname), &
             "', which is not present in the file containing the atomic coordinates."
     end if
  end do
  found  = .true.
  do jtype=1,atoms%ntypes
     found = found .and. parametersSpecified(jtype)
  end do
  if (.not. found) then
     ! The parameters were not specified for all atom types.
     if(iproc==0) then
        write(*,'(1x,a)',advance='no') "ERROR: the file 'input.lin' does not contain the parameters&
             & for the following atom types:"
        do jtype=1,atoms%ntypes
           if(.not.parametersSpecified(jtype)) write(*,'(1x,a)',advance='no') trim(atoms%atomnames(jtype))
        end do
     end if
     call mpi_barrier(bigdft_mpi%mpi_comm, ierr)
     stop
  end if

  nlr=0
  do iat=1,atoms%nat
      itype=atoms%iatype(iat)
      nlr=nlr+in%lin%norbsPerType(itype)
  end do
  allocate(in%lin%locrad(nlr),stat=istat)
  call memocc(istat,in%lin%locrad,'in%lin%locrad',subname)
  allocate(in%lin%locrad_lowaccuracy(nlr),stat=istat)
  call memocc(istat,in%lin%locrad_lowaccuracy,'in%lin%locrad_lowaccuracy',subname)
  allocate(in%lin%locrad_highaccuracy(nlr),stat=istat)
  call memocc(istat,in%lin%locrad_highaccuracy,'in%lin%locrad_highaccuracy',subname)

  
  ! Assign the localization radius to each atom.
  iiorb=0
  do iat=1,atoms%nat
      itype=atoms%iatype(iat)
      do iorb=1,in%lin%norbsPerType(itype)
          iiorb=iiorb+1
          in%lin%locrad(iiorb)=locradType(itype)
          in%lin%locrad_lowaccuracy(iiorb)=locradType_lowaccur(itype)
          in%lin%locrad_highaccuracy(iiorb)=locradType_highaccur(itype)
      end do
  end do
  

  call input_free((iproc == 0) .and. dump)

END SUBROUTINE lin_input_variables_new


!> Assign default values for TDDFT variables
subroutine tddft_input_variables_default(in)
  use module_base
  use module_types
  implicit none
  type(input_variables), intent(inout) :: in

  in%tddft_approach='NONE'

END SUBROUTINE tddft_input_variables_default


subroutine tddft_input_variables_new(iproc,dump,filename,in)
  use module_base
  use module_types
  use module_input
  implicit none
  integer, intent(in) :: iproc
  logical, intent(in) :: dump
  character(len=*), intent(in) :: filename
  type(input_variables), intent(inout) :: in
  !local variables
  logical :: exists
  !n(c) character(len=*), parameter :: subname='tddft_input_variables'

  !TD-DFT parameters
  call input_set_file(iproc,dump,trim(filename),exists,'TD-DFT Parameters')  
  if (exists) in%files = in%files + INPUTS_TDDFT
  !call the variable, its default value, the line ends if there is a comment

  call input_var(in%tddft_approach,"NONE",exclusive=(/'NONE','TDA '/),&
       comment="TDDFT Method")
  call input_free((iproc == 0) .and. dump)

END SUBROUTINE tddft_input_variables_new

subroutine kpt_input_variables_new(iproc,dump,filename,in,sym,geocode,alat)
  use module_base
  use module_types
  use defs_basis
  use m_ab6_kpoints
  use module_input
  use yaml_output
  implicit none
  character(len=*), intent(in) :: filename
  integer, intent(in) :: iproc
  logical, intent(in) :: dump
  type(input_variables), intent(inout) :: in
  type(symmetry_data), intent(in) :: sym
  character(len = 1), intent(in) :: geocode
  real(gp), intent(in) :: alat(3)
  !local variables
  logical :: exists
  character(len=*), parameter :: subname='kpt_input_variables_new'
  character(len = 6) :: type
  integer :: i_stat,ierror,i,nshiftk, ngkpt(3), nseg, ikpt, j, i_all,ngranularity,ncount,ierror1
  real(gp) :: kptrlen, shiftk(3,8), norm, alat_(3)
  integer, allocatable :: iseg(:)

  ! Set default values.
  in%nkpt=1
  in%nkptv=0
  in%ngroups_kptv=1

  nullify(in%kpt,in%wkpt,in%kptv,in%nkptsv_group)
  call free_kpt_variables(in)

  !dft parameters, needed for the SCF part
  call input_set_file(iproc,dump,trim(filename),exists,'Brillouin Zone Sampling Parameters')  
  if (exists) in%files = in%files + INPUTS_KPT
  !call the variable, its default value, the line ends if there is a comment

  !if the file does not exists, put the default values
  if (.not. exists) then
     
!!$     ! Set only the gamma point.
!!$     allocate(in%kpt(3, in%nkpt+ndebug),stat=i_stat)
!!$     call memocc(i_stat,in%kpt,'in%kpt',subname)
!!$     in%kpt(:, 1) = (/ 0., 0., 0. /)
!!$     allocate(in%wkpt(in%nkpt+ndebug),stat=i_stat)
!!$     call memocc(i_stat,in%wkpt,'in%wkpt',subname)
!!$     in%wkpt(1) = 1.0_gp
     !return
  end if

  call input_var(type,'manual',exclusive=(/'auto  ','mpgrid','manual'/),&
       comment='K-point sampling method')

  if (case_insensitive_equiv(trim(type),'auto')) then
     call input_var(kptrlen,'0.0',ranges=(/0.0_gp,1.e4_gp/),&
          comment='Equivalent length of K-space resolution (Bohr)')
     if (geocode == 'F') then
        in%nkpt = 1
        allocate(in%kpt(3, in%nkpt+ndebug),stat=i_stat)
        call memocc(i_stat,in%kpt,'in%kpt',subname)
        allocate(in%wkpt(in%nkpt+ndebug),stat=i_stat)
        call memocc(i_stat,in%wkpt,'in%wkpt',subname)
        in%kpt = 0.
        in%wkpt = 1.
     else
        call kpoints_get_auto_k_grid(sym%symObj, in%nkpt, in%kpt, in%wkpt, &
             & kptrlen, ierror)
        if (ierror /= AB6_NO_ERROR) then
           if (iproc==0) &
                & call yaml_warning("ERROR: cannot generate automatic k-point grid." // &
                & " Error code is " // trim(yaml_toa(ierror,fmt='(i0)')))
           stop
        end if
        !assumes that the allocation went through
        call memocc(0,in%kpt,'in%kpt',subname)
        call memocc(0,in%wkpt,'in%wkpt',subname)
     end if
  else if (case_insensitive_equiv(trim(type),'mpgrid')) then
     !take the points of Monckorst-pack grid
     call input_var(ngkpt(1),'1',ranges=(/1,10000/))
     call input_var(ngkpt(2),'1',ranges=(/1,10000/))
     call input_var(ngkpt(3),'1',ranges=(/1,10000/), &
          & comment='No. of Monkhorst-Pack grid points')
     if (geocode == 'S') ngkpt(2) = 1
     !shift
     call input_var(nshiftk,'1',ranges=(/1,8/),comment='No. of different shifts')
     !read the shifts
     shiftk=0.0_gp
     do i=1,nshiftk
        call input_var(shiftk(1,i),'0.')
        call input_var(shiftk(2,i),'0.')
        call input_var(shiftk(3,i),'0.',comment=' ')
     end do

     !control whether we are giving k-points to Free BC
     if (geocode == 'F') then
        if (iproc==0 .and. (maxval(ngkpt) > 1 .or. maxval(abs(shiftk)) > 0.)) &
             & call yaml_warning('Found input k-points with Free Boundary Conditions, reduce run to Gamma point')
        in%nkpt = 1
        allocate(in%kpt(3, in%nkpt+ndebug),stat=i_stat)
        call memocc(i_stat,in%kpt,'in%kpt',subname)
        allocate(in%wkpt(in%nkpt+ndebug),stat=i_stat)
        call memocc(i_stat,in%wkpt,'in%wkpt',subname)
        in%kpt = 0.
        in%wkpt = 1.
     else
        call kpoints_get_mp_k_grid(sym%symObj, in%nkpt, in%kpt, in%wkpt, &
             & ngkpt, nshiftk, shiftk, ierror)
        if (ierror /= AB6_NO_ERROR) then
           if (iproc==0) &
                & call yaml_warning("ERROR: cannot generate MP k-point grid." // &
                & " Error code is " // trim(yaml_toa(ierror,fmt='(i0)')))
           stop
        end if
        !assumes that the allocation went through
        call memocc(0,in%kpt,'in%kpt',subname)
        call memocc(0,in%wkpt,'in%wkpt',subname)
     end if
  else if (case_insensitive_equiv(trim(type),'manual')) then
     call input_var(in%nkpt,'1',ranges=(/1,10000/),&
          comment='Number of K-points')
     if (geocode == 'F' .and. in%nkpt > 1) then
        if (iproc==0) call yaml_warning('Found input k-points with Free Boundary Conditions, reduce run to Gamma point')
        in%nkpt = 1
     end if
     allocate(in%kpt(3, in%nkpt+ndebug),stat=i_stat)
     call memocc(i_stat,in%kpt,'in%kpt',subname)
     allocate(in%wkpt(in%nkpt+ndebug),stat=i_stat)
     call memocc(i_stat,in%wkpt,'in%wkpt',subname)
     norm=0.0_gp
     do i=1,in%nkpt
        call input_var( in%kpt(1,i),'0.')
        if (geocode == 'S') then
           call input_var( in%kpt(2,i),'0.',ranges=(/0._gp,0._gp/))
        else
           call input_var( in%kpt(2,i),'0.')
        end if
        call input_var( in%kpt(3,i),'0.')
        call input_var( in%wkpt(i),'1.',comment='K-pt coords, K-pt weigth')
        if (geocode == 'F') then
           in%kpt = 0.
           in%wkpt = 1.
        end if
        norm=norm+in%wkpt(i)
     end do
     ! We normalise the weights.
     in%wkpt(:)=in%wkpt/norm
  end if

  ! Now read the band structure definition. do it only if the file exists
  !nullify the kptv pointers
  nullify(in%kptv,in%nkptsv_group)
  if (exists .and. geocode /= 'F') then
     call input_var(type,'bands',exclusive=(/'bands'/),&
          comment='For doing band structure calculation',&
          input_iostat=ierror)
     if (ierror==0) then
        call input_var(nseg,'1',ranges=(/1,1000/),&
             comment='# of segments of the BZ path')
        allocate(iseg(nseg+ndebug),stat=i_stat)
        call memocc(i_stat,iseg,'iseg',subname)
        !number of points for each segment, parallel granularity
        do i=1,nseg
           call input_var(iseg(i),'1',ranges=(/1,1000/))
        end do
        call input_var(ngranularity,'1',ranges=(/1,1000/),&
             comment='points for each segment, # of points done for each group')
        !calculate the number of groups of for the band structure
        in%nkptv=1
        do i=1,nseg
           in%nkptv=in%nkptv+iseg(i)
        end do
        in%ngroups_kptv=&
             ceiling(real(in%nkptv,gp)/real(ngranularity,gp))
        
        allocate(in%nkptsv_group(in%ngroups_kptv+ndebug),stat=i_stat)
        call memocc(i_stat,in%nkptsv_group,'in%nkptsv_group',subname)
        
        ncount=0
        do i=1,in%ngroups_kptv-1
           !if ngranularity is bigger than nkptv  then ngroups is one
           in%nkptsv_group(i)=ngranularity 
           ncount=ncount+ngranularity
        end do
        !put the rest in the last group
        in%nkptsv_group(in%ngroups_kptv)=in%nkptv-ncount
        
        allocate(in%kptv(3,in%nkptv+ndebug),stat=i_stat)
        call memocc(i_stat,in%kptv,'in%kptv',subname)
        
        ikpt=1
        call input_var(in%kptv(1,ikpt),'0.')
        call input_var(in%kptv(2,ikpt),'0.')
        call input_var(in%kptv(3,ikpt),'0.',comment=' ')
        do i=1,nseg
           ikpt=ikpt+iseg(i)
           call input_var(in%kptv(1,ikpt),'0.5')
           call input_var(in%kptv(2,ikpt),'0.5')
           call input_var(in%kptv(3,ikpt),'0.5.',comment=' ')
           !interpolate the values
           do j=ikpt-iseg(i)+1,ikpt-1
              in%kptv(:,j)=in%kptv(:,ikpt-iseg(i)) + &
                   (in%kptv(:,ikpt)-in%kptv(:,ikpt-iseg(i))) * &
                   real(j-ikpt+iseg(i),gp)/real(iseg(i), gp)
           end do
        end do
        i_all=-product(shape(iseg))*kind(iseg)
        deallocate(iseg,stat=i_stat)
        call memocc(i_stat,i_all,'iseg',subname)
        
        !read an optional line to see if there is a file associated
        call input_var(in%band_structure_filename,' ',&
             comment=' ',input_iostat=ierror1)
        if (ierror1 /=0) then
           in%band_structure_filename=''
        else
           !since a file for the local potential is already given, do not perform ground state calculation
           if (iproc==0) then
              write(*,'(1x,a)')'Local Potential read from file, '//trim(in%band_structure_filename)//&
                   ', do not optimise GS wavefunctions'
           end if
           in%nrepmax=0
           in%itermax=0
           in%itrpmax=0
           in%inputPsiId=-1000 !allocate empty wavefunctions
           in%output_denspot=0
        end if
     end if
  end if
  
  !Dump the input file
  call input_free((iproc == 0) .and. dump)

  ! Convert reduced coordinates into BZ coordinates.
  alat_ = alat
  if (geocode /= 'P') alat_(2) = 1.0_gp
  if (geocode == 'F') then
     alat_(1)=1.0_gp
     alat_(3)=1.0_gp
  end if
  do i = 1, in%nkpt, 1
     in%kpt(:, i) = in%kpt(:, i) / alat_ * two_pi
  end do
  do i = 1, in%nkptv, 1
     in%kptv(:, i) = in%kptv(:, i) / alat_ * two_pi
  end do
 
end subroutine kpt_input_variables_new


!> Read the input variables needed for the k points generation
subroutine kpt_input_variables(iproc,filename,in,atoms)
  use module_base
  use module_types
  use defs_basis
  use m_ab6_kpoints
  implicit none
  character(len=*), intent(in) :: filename
  integer, intent(in) :: iproc
  type(input_variables), intent(inout) :: in
  type(atoms_data), intent(in) :: atoms
  !local variables
  logical :: exists
  character(len=*), parameter :: subname='kpt_input_variables'
  character(len = 6) :: type
  character(len=100) :: line
  integer :: i_stat,ierror,iline,i,nshiftk, ngkpt(3), nseg, ikpt, j, i_all,ngranularity,ncount
  real(gp) :: kptrlen, shiftk(3,8), norm, alat(3)
  integer, allocatable :: iseg(:)

  ! Set default values.
  in%nkpt = 1
  in%nkptv = 0
  in%ngroups_kptv=1

  inquire(file=trim(filename),exist=exists)

  if (.not. exists) then
     ! Set only the gamma point.
     allocate(in%kpt(3, in%nkpt+ndebug),stat=i_stat)
     call memocc(i_stat,in%kpt,'in%kpt',subname)
     in%kpt(:, 1) = (/ 0., 0., 0. /)
     allocate(in%wkpt(in%nkpt+ndebug),stat=i_stat)
     call memocc(i_stat,in%wkpt,'in%wkpt',subname)
     in%wkpt(1) = 1.
     return
  !and control whether we are giving k-points to Free BC
  else if (atoms%geocode == 'F') then
     if (iproc==0) write(*,*)&
          ' NONSENSE: Trying to use k-points with Free Boundary Conditions!'
     stop
  end if

  ! Real generation of k-point set.
  open(unit=1,file=filename,status='old')

  !line number, to control the input values
  iline=0

  read(1,*,iostat=ierror) type
  call check()
  
  if (trim(type) == "auto" .or. trim(type) == "Auto" .or. trim(type) == "AUTO") then
     read(1,*,iostat=ierror) kptrlen
     call check()
     call kpoints_get_auto_k_grid(atoms%sym%symObj, in%nkpt, in%kpt, in%wkpt, &
          & kptrlen, ierror)
     if (ierror /= AB6_NO_ERROR) then
        if (iproc==0) write(*,*) " ERROR in symmetry library. Error code is ", ierror
        stop
     end if
     ! in%kpt and in%wkpt will be allocated by ab6_symmetry routine.
     call memocc(0,in%kpt,'in%kpt',subname)
     call memocc(0,in%wkpt,'in%wkpt',subname)
  else if (trim(type) == "MPgrid" .or. trim(type) == "mpgrid") then
     read(1,*,iostat=ierror) ngkpt
     call check()
     read(1,*,iostat=ierror) nshiftk
     call check()
     do i = 1, min(nshiftk, 8), 1
        read(1,*,iostat=ierror) shiftk(:, i)
        call check()
     end do
     if (atoms%geocode == 'S') ngkpt(2) = 1
     if (atoms%geocode == 'F') ngkpt = 1
     call kpoints_get_mp_k_grid(atoms%sym%symObj, in%nkpt, in%kpt, in%wkpt, &
          & ngkpt, nshiftk, shiftk, ierror)
     if (ierror /= AB6_NO_ERROR) then
        if (iproc==0) write(*,*) " ERROR in symmetry library. Error code is ", ierror
        stop
     end if
     ! in%kpt and in%wkpt will be allocated by ab6_symmetry routine.
     call memocc(0,in%kpt,'in%kpt',subname)
     call memocc(0,in%wkpt,'in%wkpt',subname)
  else if (trim(type) == "manual" .or. trim(type) == "Manual") then
     read(1,*,iostat=ierror) in%nkpt
     call check()
     allocate(in%kpt(3, in%nkpt+ndebug),stat=i_stat)
     call memocc(i_stat,in%kpt,'in%kpt',subname)
     allocate(in%wkpt(in%nkpt+ndebug),stat=i_stat)
     call memocc(i_stat,in%wkpt,'in%wkpt',subname)
     norm=0.0_gp
     do i = 1, in%nkpt
        read(1,*,iostat=ierror) in%kpt(:, i), in%wkpt(i)
        norm=norm+in%wkpt(i)
        call check()
     end do
     
     ! We normalise the weights.
     in%wkpt(:) = in%wkpt / norm
  end if
  ! Now read the band structure definition.
  read(1,*,iostat=ierror) type
  if (ierror == 0 .and. (trim(type) == "bands" .or. trim(type) == "Bands" .or. &
       & trim(type) == "BANDS")) then
     read(1,*,iostat=ierror) nseg
     call check()
     allocate(iseg(nseg+ndebug),stat=i_stat)
     call memocc(i_stat,iseg,'iseg',subname)
     read(1,*,iostat=ierror) iseg, ngranularity
     call check()
     !calculate the number of groups of for the band structure
     in%nkptv=1
     do i=1,nseg
        in%nkptv=in%nkptv+iseg(i)
     end do
     in%ngroups_kptv=ceiling(real(in%nkptv,gp)/real(ngranularity,gp))

     allocate(in%nkptsv_group(in%ngroups_kptv+ndebug),stat=i_stat)
     call memocc(i_stat,in%nkptsv_group,'in%nkptsv_group',subname)
     ncount=0
     do i=1,in%ngroups_kptv-1
        in%nkptsv_group(i)=ngranularity !if ngranularity is bigger than nkptv  then ngroups is one
        ncount=ncount+ngranularity
     end do
     !put the rest in the last group
     in%nkptsv_group(in%ngroups_kptv)=in%nkptv-ncount

     allocate(in%kptv(3,in%nkptv+ndebug),stat=i_stat)
     call memocc(i_stat,in%kptv,'in%kptv',subname)
     ikpt = 1
     read(1,*,iostat=ierror) in%kptv(:, ikpt)
     call check()
     do i = 1, nseg
        ikpt = ikpt + iseg(i)
        read(1,*,iostat=ierror) in%kptv(:, ikpt)
        call check()
        do j = ikpt - iseg(i) + 1, ikpt - 1
           in%kptv(:, j) = in%kptv(:, ikpt - iseg(i)) + &
                & (in%kptv(:, ikpt) - in%kptv(:, ikpt - iseg(i))) * &
                & real(j - ikpt + iseg(i), gp) / real(iseg(i), gp)
        end do
     end do
     
     i_all=-product(shape(iseg))*kind(iseg)
     deallocate(iseg,stat=i_stat)
     call memocc(i_stat,i_all,'iseg',subname)

     !read an optional line to see if there is a file associated
     read(1,'(a100)',iostat=ierror)line
     if (ierror /=0) then
        !last line missing, put an empty line
        line=''
        in%band_structure_filename=''
     else
        read(line,*,iostat=ierror) in%band_structure_filename
        call check()
        !since a file for the local potential is already given, do not perform ground state calculation
        if (iproc==0) then
           write(*,'(1x,a)')'Local Potential read from file, '//trim(in%band_structure_filename)//&
                ', do not optimise GS wavefunctions'
        end if
        in%nrepmax=0
        in%itermax=0
        in%itrpmax=0
        in%inputPsiId=-1000 !allocate empty wavefunctions
        in%output_denspot=0
     end if
  end if
  close(unit=1,iostat=ierror)

  ! Convert reduced coordinates into BZ coordinates.
  alat = (/ atoms%alat1, atoms%alat2, atoms%alat3 /)
  if (atoms%geocode == 'S') alat(2) = 1.d0
  do i = 1, in%nkpt, 1
     in%kpt(:, i) = in%kpt(:, i) / alat * two_pi
  end do
  do i = 1, in%nkptv, 1
     in%kptv(:, i) = in%kptv(:, i) / alat * two_pi
  end do

contains

  subroutine check()
    iline=iline+1
    if (ierror/=0) then
       !if (iproc == 0) 
            write(*,'(1x,a,a,a,i3)') &
            'Error while reading the file "',trim(filename),'", line=',iline
       stop
    end if
  END SUBROUTINE check

END SUBROUTINE kpt_input_variables


!> Read the input variables which can be used for performances
subroutine perf_input_variables(iproc,dump,filename,in)
  use module_base
  use module_types
  use module_input
  use yaml_strings
  use yaml_output
  implicit none
  character(len=*), intent(in) :: filename
  integer, intent(in) :: iproc
  logical, intent(in) :: dump
  type(input_variables), intent(inout) :: in
  !local variables
  !n(c) character(len=*), parameter :: subname='perf_input_variables'
  logical :: exists
  integer :: ierr,blocks(2),ipos,i

  call input_set_file(iproc, dump, filename, exists,'Performance Options')
  if (exists) in%files = in%files + INPUTS_PERF
  !Use Linear scaling methods
  in%linear=INPUT_IG_OFF

  in%matacc=material_acceleration_null()

  call input_var("debug", .false., "Debug option", in%debug)
  call input_var("fftcache", 8*1024, "Cache size for the FFT", in%ncache_fft)
  call input_var("accel", 7, "NO     ", &
       (/ "NO     ", "CUDAGPU", "OCLGPU ", "OCLCPU ", "OCLACC " /), &
       & "Acceleration", in%matacc%iacceleration)

  !determine desired OCL platform which is used for acceleration
  call input_var("OCL_platform",repeat(' ',len(in%matacc%OCL_platform)), &
       & "Chosen OCL platform", in%matacc%OCL_platform)
  ipos=min(len(in%matacc%OCL_platform),len(trim(in%matacc%OCL_platform))+1)
  do i=ipos,len(in%matacc%OCL_platform)
     in%matacc%OCL_platform(i:i)=achar(0)
  end do
  call input_var("OCL_devices",repeat(' ',len(in%matacc%OCL_devices)), &
       & "Chosen OCL devices", in%matacc%OCL_devices)
  ipos=min(len(in%matacc%OCL_devices),len(trim(in%matacc%OCL_devices))+1)
  do i=ipos,len(in%matacc%OCL_devices)
     in%matacc%OCL_devices(i:i)=achar(0)
  end do

  !!@TODO to relocate
  call input_var("blas", .false., "CUBLAS acceleration", GPUblas)
  call input_var("projrad", 15.0d0, &
       & "Radius of the projector as a function of the maxrad", in%projrad)
  call input_var("exctxpar", "OP2P", &
       & "Exact exchange parallelisation scheme", in%exctxpar)
  call input_var("ig_diag", .true., &
       & "Input guess: (T:Direct, F:Iterative) diag. of Ham.", &
       & in%orthpar%directDiag)
  call input_var("ig_norbp", 5, &
       & "Input guess: Orbitals per process for iterative diag.", &
       & in%orthpar%norbpInguess)
  call input_var("ig_blocks", (/ 300, 800 /), &
       & "Input guess: Block sizes for orthonormalisation", blocks)
  call input_var("ig_tol", 1d-4, &
       & "Input guess: Tolerance criterion", in%orthpar%iguessTol)
  call input_var("methortho", 0, (/ 0, 1, 2 /), &
       & "Orthogonalisation (0=Cholesky,1=GS/Chol,2=Loewdin)", in%orthpar%methOrtho)
  call input_var("rho_commun", "DEF","Density communication scheme (DBL, RSC, MIX)",&
       in%rho_commun)
  call input_var("psolver_groupsize",0, "Size of Poisson Solver taskgroups (0=nproc)", in%PSolver_groupsize)
  call input_var("psolver_accel",0, "Acceleration of the Poisson Solver (0=none, 1=CUDA)", in%matacc%PSolver_igpu)
  call input_var("unblock_comms", "OFF", "Overlap Communications of fields (OFF,DEN,POT)",&
       in%unblock_comms)
  call input_var("linear", 3, 'OFF', (/ "OFF", "LIG", "FUL", "TMO" /), &
<<<<<<< HEAD
       & "Linear Input Guess approach",in%linear)
  call input_var("tolsym", 1d-8, "Tolerance for symmetry detection",in%symTol)
  call input_var("signaling", .false., "Expose calculation results on Network",in%signaling)
  call input_var("signalTimeout", 0, "Time out on startup for signal connection",in%signalTimeout)  
  call input_var("domain", "", "Domain to add to the hostname to find the IP", in%domain)
=======
       & "Linear Input Guess approach",inputs%linear)
  call input_var("tolsym", 1d-8, "Tolerance for symmetry detection",inputs%symTol)
  call input_var("signaling", .false., "Expose calculation results on Network",inputs%signaling)
  call input_var("signalTimeout", 0, "Time out on startup for signal connection",inputs%signalTimeout)  
  call input_var("domain", "", "Domain to add to the hostname to find the IP", inputs%domain)
  call input_var("inguess_geopt", 0,(/0,1/),"0= wavlet input guess, 1= real space input guess",inputs%inguess_geopt)
>>>>>>> 8144c3ea
  !verbosity of the output
  call input_var("verbosity", 2,(/0,1,2,3/), &
     & "verbosity of the output 0=low, 2=high",in%verbosity)
  in%writing_directory=repeat(' ',len(in%writing_directory))
  call input_var("outdir", ".","Writing directory", in%writing_directory)

  !If false, apply the projectors in the once-and-for-all scheme, otherwise on-the-fly
  call input_var("psp_onfly", .true., &
       & "Calculate pseudopotential projectors on the fly",DistProjApply)
 
  !block size for pdsyev/pdsygv, pdgemm (negative -> sequential)
  call input_var("pdsyev_blocksize",-8,"SCALAPACK linear scaling blocksize",in%lin%blocksize_pdsyev) !ranges=(/-100,1000/)
  call input_var("pdgemm_blocksize",-8,"SCALAPACK linear scaling blocksize",in%lin%blocksize_pdgemm) !ranges=(/-100,1000/)
  
  !max number of process uses for pdsyev/pdsygv, pdgemm
  call input_var("maxproc_pdsyev",4,"SCALAPACK linear scaling max num procs",in%lin%nproc_pdsyev) !ranges=(/1,100000/)
  call input_var("maxproc_pdgemm",4,"SCALAPACK linear scaling max num procs",in%lin%nproc_pdgemm) !ranges=(/1,100000/)

  !FOE: if the determinant of the interpolation matrix to find the Fermi energy
  !is smaller than this value, switch from cubic to linear interpolation.
  call input_var("ef_interpol_det",1.d-20,"FOE: max determinant of cubic interpolation matrix",&
       in%lin%ef_interpol_det)
  call input_var("ef_interpol_chargediff",10.d0,"FOE: max charge difference for interpolation",&
       in%lin%ef_interpol_chargediff)

  !determines whether a mixing step shall be preformed after the input guess !(linear version)
  call input_var("mixing_after_inputguess",.true.,"mixing step after linear input guess (T/F)",&
       in%lin%mixing_after_inputguess)

  !determines whether the input guess support functions are orthogonalized iteratively (T) or in the standard way (F)
  call input_var("iterative_orthogonalization",.false.,"iterative_orthogonalization for input guess orbitals",&
       in%lin%iterative_orthogonalization)

!  call input_var("mpi_groupsize",0, "number of MPI processes for BigDFT run (0=nproc)", in%mpi_groupsize)
  if (in%verbosity == 0 ) then
     call f_malloc_set_status(output_level=0)
     !call memocc_set_state(0)
  end if

  !here the logfile should be opened in the usual way, differentiating between 
  ! logfiles in case of multiple taskgroups
  if (trim(in%writing_directory) /= '.' .or. bigdft_mpi%ngroup > 1) then
     call create_log_file(iproc,in)
  else
     !use stdout, do not crash if unit is present
     if (iproc==0) call yaml_set_stream(record_length=92,istat=ierr)
  end if
  !call mpi_barrier(bigdft_mpi%mpi_comm,ierr)
  if (iproc==0) then
     !start writing on logfile
     call yaml_new_document()
     !welcome screen
     if (dump) call print_logo()
  end if
  !call input_free((iproc == 0) .and. dump)

  call input_free(iproc==0)

  !Block size used for the orthonormalization
  in%orthpar%bsLow = blocks(1)
  in%orthpar%bsUp  = blocks(2)
  
  ! Set performance variables
  if (.not. in%debug) then
     call f_malloc_set_status(output_level=1)
     !call memocc_set_state(1)
  end if
  call set_cache_size(in%ncache_fft)

  !Check after collecting all values
  if(.not.in%orthpar%directDiag .or. in%orthpar%methOrtho==1) then 
     write(*,'(1x,a)') 'Input Guess: Block size used for the orthonormalization (ig_blocks)'
     if(in%orthpar%bsLow==in%orthpar%bsUp) then
        write(*,'(5x,a,i0)') 'Take block size specified by user: ',in%orthpar%bsLow
     else if(in%orthpar%bsLow<in%orthpar%bsUp) then
        write(*,'(5x,2(a,i0))') 'Choose block size automatically between ',in%orthpar%bsLow,' and ',in%orthpar%bsUp
     else
        write(*,'(1x,a)') "ERROR: invalid values of inputs%bsLow and inputs%bsUp. Change them in 'inputs.perf'!"
        call MPI_ABORT(bigdft_mpi%mpi_comm,0,ierr)
     end if
     write(*,'(5x,a)') 'This values will be adjusted if it is larger than the number of orbitals.'
  end if
END SUBROUTINE perf_input_variables


subroutine create_log_file(iproc,inputs)

  use module_base
  use module_types
  use module_input
  use yaml_strings
  use yaml_output

  implicit none
  integer, intent(in) :: iproc
  type(input_variables), intent(inout) :: inputs
  !local variables
  integer :: ierr,ierror,lgt
  logical :: exists
  character(len=500) :: logfile,logfile_old,logfile_dir

  logfile=repeat(' ',len(logfile))
  logfile_old=repeat(' ',len(logfile_old))
  logfile_dir=repeat(' ',len(logfile_dir))
  !open the logfile if needed, and set stdout
  !if (trim(in%writing_directory) /= '.') then
  if (.true.) then
     !add the output directory in the directory name
     if (iproc == 0 .and. trim(inputs%writing_directory) /= '.') then
        call getdir(inputs%writing_directory,&
             len_trim(inputs%writing_directory),logfile,len(logfile),ierr)
        if (ierr /= 0) then
           write(*,*) "ERROR: cannot create writing directory '"&
                //trim(inputs%writing_directory) // "'."
           call MPI_ABORT(bigdft_mpi%mpi_comm,ierror,ierr)
        end if
     end if
     call MPI_BCAST(logfile,len(logfile),MPI_CHARACTER,0,bigdft_mpi%mpi_comm,ierr)
     lgt=min(len(inputs%writing_directory),len(logfile))
     inputs%writing_directory(1:lgt)=logfile(1:lgt)
     lgt=0
     call buffer_string(inputs%dir_output,len(inputs%dir_output),&
          trim(logfile),lgt,back=.true.)
     if (iproc ==0) then
        logfile=repeat(' ',len(logfile))
        if (len_trim(inputs%run_name) >0) then
!           logfile='log-'//trim(inputs%run_name)//trim(bigdft_run_id_toa())//'.yaml'
           logfile='log-'//trim(inputs%run_name)//'.yaml'
        else
           logfile='log'//trim(bigdft_run_id_toa())//'.yaml'
        end if
        !inquire for the existence of a logfile
        call yaml_map('<BigDFT> log of the run will be written in logfile',&
             trim(inputs%writing_directory)//trim(logfile),unit=6)
        inquire(file=trim(inputs%writing_directory)//trim(logfile),exist=exists)
        if (exists) then
           logfile_old=trim(inputs%writing_directory)//'logfiles'
           call getdir(logfile_old,&
                len_trim(logfile_old),logfile_dir,len(logfile_dir),ierr)
           if (ierr /= 0) then
              write(*,*) "ERROR: cannot create writing directory '" //trim(logfile_dir) // "'."
              call MPI_ABORT(bigdft_mpi%mpi_comm,ierror,ierr)
           end if
           logfile_old=trim(logfile_dir)//trim(logfile)
           logfile=trim(inputs%writing_directory)//trim(logfile)
           !change the name of the existing logfile
           lgt=index(logfile_old,'.yaml')
           call buffer_string(logfile_old,len(logfile_old),&
                trim(adjustl(yaml_time_toa()))//'.yaml',lgt)
           call movefile(trim(logfile),len_trim(logfile),trim(logfile_old),len_trim(logfile_old),ierr)
           if (ierr /= 0) then
              write(*,*) "ERROR: cannot move logfile '"//trim(logfile)
              write(*,*) '                      into '//trim(logfile_old)// "'."
              call MPI_ABORT(bigdft_mpi%mpi_comm,ierror,ierr)
           end if
           call yaml_map('<BigDFT> Logfile existing, renamed into',&
                trim(logfile_old),unit=6)

        else
           logfile=trim(inputs%writing_directory)//trim(logfile)
        end if
        !Create stream and logfile
        call yaml_set_stream(unit=70,filename=trim(logfile),record_length=92,istat=ierr)
        !create that only if the stream is not already present, otherwise print a warning
        if (ierr == 0) then
           call input_set_stdout(unit=70)
           call f_malloc_set_status(unit=70,logfile_name=trim(inputs%dir_output)//'malloc.prc')
           !call memocc_set_stdout(unit=70)
        else
           call yaml_warning('Logfile '//trim(logfile)//' cannot be created, stream already present. Ignoring...')
        end if
     end if
  else
     !use stdout, do not crash if unit is present
     if (iproc==0) call yaml_set_stream(record_length=92,istat=ierr)
  end if
    
END SUBROUTINE create_log_file


!>  Free all dynamically allocated memory from the kpt input file.
subroutine free_kpt_variables(in)
  use module_base
  use module_types
  implicit none
  type(input_variables), intent(inout) :: in
  character(len=*), parameter :: subname='free_kpt_variables'
  integer :: i_stat, i_all
  if (associated(in%kpt)) then
     i_all=-product(shape(in%kpt))*kind(in%kpt)
     deallocate(in%kpt,stat=i_stat)
     call memocc(i_stat,i_all,'in%kpt',subname)
  end if
  if (associated(in%wkpt)) then
     i_all=-product(shape(in%wkpt))*kind(in%wkpt)
     deallocate(in%wkpt,stat=i_stat)
     call memocc(i_stat,i_all,'in%wkpt',subname)
  end if
  if (associated(in%kptv)) then
     i_all=-product(shape(in%kptv))*kind(in%kptv)
     deallocate(in%kptv,stat=i_stat)
     call memocc(i_stat,i_all,'in%kptv',subname)
  end if
  if (associated(in%nkptsv_group)) then
     i_all=-product(shape(in%nkptsv_group))*kind(in%nkptsv_group)
     deallocate(in%nkptsv_group,stat=i_stat)
     call memocc(i_stat,i_all,'in%nkptsv_group',subname)
  end if
  nullify(in%kpt)
  nullify(in%wkpt)
  nullify(in%kptv)
  nullify(in%nkptsv_group)
end subroutine free_kpt_variables

!>  Free all dynamically allocated memory from the input variable structure.
subroutine free_input_variables(in)
  use module_base
  use module_types
  use module_xc
  implicit none
  type(input_variables), intent(inout) :: in
  character(len=*), parameter :: subname='free_input_variables'
  integer :: i_stat, i_all

  if(in%linear /= INPUT_IG_OFF .and. in%linear /= INPUT_IG_LIG) &
       & call deallocateBasicArraysInput(in%lin)


  if (associated(in%qmass)) then
     i_all=-product(shape(in%qmass))*kind(in%qmass)
     deallocate(in%qmass,stat=i_stat)
     call memocc(i_stat,i_all,'in%qmass',subname)
  end if
  call free_kpt_variables(in)
  call deallocateBasicArraysInput(in%lin)

  ! Free the libXC stuff if necessary, related to the choice of in%ixc.
  call xc_end()

!!$  if (associated(in%Gabs_coeffs) ) then
!!$     i_all=-product(shape(in%Gabs_coeffs))*kind(in%Gabs_coeffs)
!!$     deallocate(in%Gabs_coeffs,stat=i_stat)
!!$     call memocc(i_stat,i_all,'in%Gabs_coeffs',subname)
!!$  end if

  ! Stop the signaling stuff.
  !Destroy C wrappers on Fortran objects,
  ! and stop the GMainLoop.
  if (in%gmainloop /= 0.d0) then
     call bigdft_signals_free(in%gmainloop)
  end if
END SUBROUTINE free_input_variables


!> Assign default values for ABSCALC variables
subroutine abscalc_input_variables_default(in)
  use module_base
  use module_types
  implicit none
  type(input_variables), intent(out) :: in

  in%c_absorbtion=.false.
  in%potshortcut=0
  in%iat_absorber=0
  in%abscalc_bottomshift=0
  in%abscalc_S_do_cg=.false.
  in%abscalc_Sinv_do_cg=.false.
END SUBROUTINE abscalc_input_variables_default


!> Read the input variables needed for the ABSCALC
!! Every argument should be considered as mandatory
subroutine abscalc_input_variables(iproc,filename,in)
  use module_base
  use module_types
  implicit none
  !Arguments
  type(input_variables), intent(inout) :: in
  character(len=*), intent(in) :: filename
  integer, intent(in) :: iproc
  !Local variables
  integer, parameter :: iunit = 112
  integer :: ierror,iline, i

  character(len=*), parameter :: subname='abscalc_input_variables'
  integer :: i_stat

  ! Read the input variables.
  open(unit=iunit,file=filename,status='old')

  !line number, to control the input values
  iline=0

  !x-absorber treatment (in progress)

  read(iunit,*,iostat=ierror) in%iabscalc_type
  call check()


  read(iunit,*,iostat=ierror)  in%iat_absorber
  call check()
  read(iunit,*,iostat=ierror)  in%L_absorber
  call check()

  allocate(in%Gabs_coeffs(2*in%L_absorber +1+ndebug),stat=i_stat)
  call memocc(i_stat,in%Gabs_coeffs,'Gabs_coeffs',subname)

  read(iunit,*,iostat=ierror)  (in%Gabs_coeffs(i), i=1,2*in%L_absorber +1 )
  call check()

  read(iunit,*,iostat=ierror)  in%potshortcut
  call check()
  
  read(iunit,*,iostat=ierror)  in%nsteps
  call check()

  if( iand( in%potshortcut,4)>0) then
     read(iunit,'(a100)',iostat=ierror) in%extraOrbital
  end if
  
  read(iunit,*,iostat=ierror) in%abscalc_bottomshift
  if(ierror==0) then
  else
     in%abscalc_bottomshift=0
  endif

 

  read(iunit, '(a100)' ,iostat=ierror) in%xabs_res_prefix
  if(ierror==0) then
  else
     in%xabs_res_prefix=""
  endif


  read(iunit,*,iostat=ierror) in%abscalc_alterpot, in%abscalc_eqdiff 
  !!, &
  !!     in%abscalc_S_do_cg ,in%abscalc_Sinv_do_cg
  if(ierror==0) then
  else
     in%abscalc_alterpot=.false.
     in%abscalc_eqdiff =.false.
  endif



  in%c_absorbtion=.true.

  close(unit=iunit)

contains

  subroutine check()
    iline=iline+1
    if (ierror/=0) then
       if (iproc == 0) write(*,'(1x,a,a,a,i3)') &
            'Error while reading the file "',trim(filename),'", line=',iline
       stop
    end if
  END SUBROUTINE check

END SUBROUTINE abscalc_input_variables


!> Assign default values for frequencies variables
!!    freq_alpha: frequencies step for finite difference = alpha*hx, alpha*hy, alpha*hz
!!    freq_order; order of the finite difference (2 or 3 i.e. 2 or 4 points)
!!    freq_method: 1 - systematic moves of atoms over each direction
subroutine frequencies_input_variables_default(in)
  use module_base
  use module_types
  implicit none
  type(input_variables), intent(out) :: in

  in%freq_alpha=1.d0/real(64,kind(1.d0))
  in%freq_order=2
  in%freq_method=1

END SUBROUTINE frequencies_input_variables_default


!> Read the input variables needed for the frequencies calculation.
!! Every argument should be considered as mandatory.
subroutine frequencies_input_variables_new(iproc,dump,filename,in)
  use module_base
  use module_types
  use module_input
  implicit none
  !Arguments
  type(input_variables), intent(inout) :: in
  character(len=*), intent(in) :: filename
  integer, intent(in) :: iproc
  logical, intent(in) :: dump
  !Local variables
  logical :: exists
  !n(c) integer, parameter :: iunit=111

  !Frequencies parameters
  call input_set_file(iproc,dump,trim(filename),exists,'Frequencies Parameters')  
  if (exists) in%files = in%files + INPUTS_FREQ
  !call the variable, its default value, the line ends if there is a comment

  !Read in%freq_alpha (possible 1/64)
  call input_var(in%freq_alpha,'1/64',ranges=(/0.0_gp,1.0_gp/),&
       comment="Step size factor (alpha*hgrid)")
  !Read the order of finite difference scheme

  call input_var(in%freq_order,'2',exclusive=(/-1,1,2,3/),&
       comment="Order of the difference scheme")
  !Read the index of the method

  call input_var(in%freq_method,'1',exclusive=(/1/),&
       comment="Method used (only possible value=1)")
  call input_free((iproc == 0) .and. dump)

END SUBROUTINE frequencies_input_variables_new


!> Fill the arrays occup and spinsgn
!! if iunit /=0 this means that the file 'input.occ' does exist and it opens
subroutine occupation_input_variables(verb,iunit,nelec,norb,norbu,norbuempty,norbdempty,nspin,occup,spinsgn)
  use module_base
  use module_input
  use yaml_output
  implicit none
  ! Arguments
  logical, intent(in) :: verb
  integer, intent(in) :: nelec,nspin,norb,norbu,iunit,norbuempty,norbdempty
  real(gp), dimension(norb), intent(out) :: occup,spinsgn
  ! Local variables
  integer :: iorb,nt,ne,it,ierror,iorb1,i
  real(gp) :: rocc
  character(len=20) :: string
  character(len=100) :: line

  do iorb=1,norb
     spinsgn(iorb)=1.0_gp
  end do
  if (nspin/=1) then
     do iorb=1,norbu
        spinsgn(iorb)=1.0_gp
     end do
     do iorb=norbu+1,norb
        spinsgn(iorb)=-1.0_gp
     end do
  end if
  ! write(*,'(1x,a,5i4,30f6.2)')'Spins: ',norb,norbu,norbd,norbup,norbdp,(spinsgn(iorb),iorb=1,norb)

  ! First fill the occupation numbers by default
  nt=0
  if (nspin==1) then
     ne=(nelec+1)/2
     do iorb=1,ne
        it=min(2,nelec-nt)
        occup(iorb)=real(it,gp)
        nt=nt+it
     enddo
     do iorb=ne+1,norb
        occup(iorb)=0._gp
     end do
  else
     if (norbuempty+norbdempty == 0) then
        if (norb > nelec) then
           do iorb=1,min(norbu,norb/2+1)
              it=min(1,nelec-nt)
              occup(iorb)=real(it,gp)
              nt=nt+it
           enddo
           do iorb=min(norbu,norb/2+1)+1,norbu
              occup(iorb)=0.0_gp
           end do
           do iorb=norbu+1,norbu+min(norb-norbu,norb/2+1)
              it=min(1,nelec-nt)
              occup(iorb)=real(it,gp)
              nt=nt+it
           enddo
           do iorb=norbu+min(norb-norbu,norb/2+1)+1,norb
              occup(iorb)=0.0_gp
           end do
        else
           do iorb=1,norb
              occup(iorb)=1.0_gp
           end do
        end if
     else
        do iorb=1,norbu-norbuempty
           occup(iorb)=1.0_gp
        end do
        do iorb=norbu-norbuempty+1,norbu
           occup(iorb)=0.0_gp
        end do
        do iorb=1,norb-norbu-norbdempty
           occup(norbu+iorb)=1.0_gp
        end do
        do iorb=norb-norbu-norbdempty+1,norb-norbu
           occup(norbu+iorb)=0.0_gp
        end do
     end if
  end if
  ! Then read the file "input.occ" if does exist
  if (iunit /= 0) then
     nt=0
     do
        read(unit=iunit,fmt='(a100)',iostat=ierror) line
        if (ierror /= 0) then
           exit
        end if
        !Transform the line in case there are slashes (to ease the parsing)
        do i=1,len(line)
           if (line(i:i) == '/') then
              line(i:i) = ':'
           end if
        end do
        read(line,*,iostat=ierror) iorb,string
        call read_fraction_string(string,rocc,ierror) 
        if (ierror /= 0) then
           exit
        end if

        if (ierror/=0) then
           exit
        else
           nt=nt+1
           if (iorb<0 .or. iorb>norb) then
              !if (iproc==0) then
              write(*,'(1x,a,i0,a)') 'ERROR in line ',nt+1,' of the file "[name].occ"'
              write(*,'(10x,a,i0,a)') 'The orbital index ',iorb,' is incorrect'
              !end if
              stop
           elseif (rocc<0._gp .or. rocc>2._gp) then
              !if (iproc==0) then
              write(*,'(1x,a,i0,a)') 'ERROR in line ',nt+1,' of the file "[name].occ"'
              write(*,'(10x,a,f5.2,a)') 'The occupation number ',rocc,' is not between 0. and 2.'
              !end if
              stop
           else
              occup(iorb)=rocc
           end if
        end if
     end do
     if (verb) then
        call yaml_comment('('//adjustl(trim(yaml_toa(nt)))//'lines read)')
        !write(*,'(1x,a,i0,a)') &
        !     'The occupation numbers are read from the file "[name].occ" (',nt,' lines read)'
     end if
     close(unit=iunit)

     if (nspin/=1) then
!!!        !Check if the polarisation is respected (mpol)
!!!        rup=sum(occup(1:norbu))
!!!        rdown=sum(occup(norbu+1:norb))
!!!        if (abs(rup-rdown-real(norbu-norbd,gp))>1.e-6_gp) then
!!!           if (iproc==0) then
!!!              write(*,'(1x,a,f13.6,a,i0)') 'From the file "input.occ", the polarization ',rup-rdown,&
!!!                             ' is not equal to ',norbu-norbd
!!!           end if
!!!           stop
!!!        end if
        !Fill spinsgn
        do iorb=1,norbu
           spinsgn(iorb)=1.0_gp
        end do
        do iorb=norbu+1,norb
           spinsgn(iorb)=-1.0_gp
        end do
     end if
  end if
  if (verb) then 
     call yaml_sequence(advance='no')
     call yaml_open_map('Occupation Numbers',flow=.true.)
     !write(*,'(1x,a,t28,i8)') 'Total Number of Orbitals',norb
     iorb1=1
     rocc=occup(1)
     do iorb=1,norb
        if (occup(iorb) /= rocc) then
           if (iorb1 == iorb-1) then
              call yaml_map('Orbital No.'//trim(yaml_toa(iorb1)),rocc,fmt='(f6.4)')
              !write(*,'(1x,a,i0,a,f6.4)') 'occup(',iorb1,')= ',rocc
           else
           call yaml_map('Orbitals No.'//trim(yaml_toa(iorb1))//'-'//&
                adjustl(trim(yaml_toa(iorb-1))),rocc,fmt='(f6.4)')
           !write(*,'(1x,a,i0,a,i0,a,f6.4)') 'occup(',iorb1,':',iorb-1,')= ',rocc
           end if
           rocc=occup(iorb)
           iorb1=iorb
        end if
     enddo
     if (iorb1 == norb) then
        call yaml_map('Orbital No.'//trim(yaml_toa(norb)),occup(norb),fmt='(f6.4)')
        !write(*,'(1x,a,i0,a,f6.4)') 'occup(',norb,')= ',occup(norb)
     else
        call yaml_map('Orbitals No.'//trim(yaml_toa(iorb1))//'-'//&
             adjustl(trim(yaml_toa(norb))),occup(norb),fmt='(f6.4)')
        !write(*,'(1x,a,i0,a,i0,a,f6.4)') 'occup(',iorb1,':',norb,')= ',occup(norb)
     end if
     call yaml_close_map()
  endif

  !Check if sum(occup)=nelec
  rocc=sum(occup)
  if (abs(rocc-real(nelec,gp))>1.e-6_gp) then
     call yaml_warning('ERROR in determining the occupation numbers: the total number of electrons ' &
        & // trim(yaml_toa(rocc,fmt='(f13.6)')) // ' is not equal to' // trim(yaml_toa(nelec)))
     !if (iproc==0) then
     !write(*,'(1x,a,f13.6,a,i0)') 'ERROR in determining the occupation numbers: the total number of electrons ',rocc,&
     !     ' is not equal to ',nelec
     !end if
     stop
  end if

END SUBROUTINE occupation_input_variables


module position_files
   implicit none
   contains
   subroutine directGetLine(line, ifile, eof)
      !Arguments
      integer, intent(in) :: ifile
      character(len=150), intent(out) :: line
      logical, intent(out) :: eof
      !Local variables
      integer :: i_stat

      eof = .false.
      read(ifile,'(a150)', iostat = i_stat) line
      if (i_stat /= 0) eof = .true.
   END SUBROUTINE directGetLine

   subroutine archiveGetLine(line, ifile, eof)
      !Arguments
      integer, intent(in) :: ifile
      character(len=150), intent(out) :: line
      logical, intent(out) :: eof
      !Local variables
      integer :: i_stat
      !The argument ifile is not used but it is used as argument routine
      !eof = .false.
      eof = (ifile /= ifile)
      call extractNextLine(line, i_stat)
      if (i_stat /= 0) eof = .true.
   END SUBROUTINE archiveGetLine
end module position_files

!> Read atomic file
subroutine read_atomic_file(file,iproc,atoms,rxyz,status,comment,energy,fxyz)
   use module_base
   use module_types
   use module_interfaces, except_this_one => read_atomic_file
   use m_ab6_symmetry
   use position_files
   implicit none
   character(len=*), intent(in) :: file
   integer, intent(in) :: iproc
   type(atoms_data), intent(inout) :: atoms
   real(gp), dimension(:,:), pointer :: rxyz
   integer, intent(out), optional :: status
   real(gp), intent(out), optional :: energy
   real(gp), dimension(:,:), pointer, optional :: fxyz
   character(len = 1024), intent(out), optional :: comment
   !Local variables
   character(len=*), parameter :: subname='read_atomic_file'
   integer :: l, extract, i_all, i_stat
   logical :: file_exists, archive
   character(len = 128) :: filename
   character(len = 15) :: arFile
   character(len = 6) :: ext
   real(gp) :: energy_
   real(gp), dimension(:,:), pointer :: fxyz_
   character(len = 1024) :: comment_

   file_exists = .false.
   archive = .false.
   if (present(status)) status = 0
   nullify(fxyz_)

   ! Extract from archive
   if (index(file, "posout_") == 1 .or. index(file, "posmd_") == 1) then
      write(arFile, "(A)") "posout.tar.bz2"
      if (index(file, "posmd_") == 1) write(arFile, "(A)") "posmd.tar.bz2"
      inquire(FILE = trim(arFile), EXIST = file_exists)
      if (file_exists) then
         !!$     call extractNextCompress(trim(arFile), len(trim(arFile)), &
         !!$          & trim(file), len(trim(file)), extract, ext)
         call openNextCompress(trim(arFile), len(trim(arFile)), &
         & trim(file), len(trim(file)), extract, ext)
         if (extract == 0) then
            write(*,*) "Can't find '", file, "' in archive."
            if (present(status)) then
               status = 1
               return
            else
               stop
            end if
         end if
         archive = .true.
         write(filename, "(A)") file//'.'//trim(ext)
         write(atoms%format, "(A)") trim(ext)
      end if
   end if

   ! Test posinp.xyz
   if (.not. file_exists) then
      inquire(FILE = file//'.xyz', EXIST = file_exists)
      if (file_exists) then
         write(filename, "(A)") file//'.xyz'!"posinp.xyz"
         write(atoms%format, "(A)") "xyz"
         open(unit=99,file=trim(filename),status='old')
      end if
   end if
   ! Test posinp.ascii
   if (.not. file_exists) then
      inquire(FILE = file//'.ascii', EXIST = file_exists)
      if (file_exists) then
         write(filename, "(A)") file//'.ascii'!"posinp.ascii"
         write(atoms%format, "(A)") "ascii"
         open(unit=99,file=trim(filename),status='old')
      end if
   end if
   ! Test posinp.yaml
   if (.not. file_exists) then
      inquire(FILE = file//'.yaml', EXIST = file_exists)
      if (file_exists) then
         write(filename, "(A)") file//'.yaml'!"posinp.ascii"
         write(atoms%format, "(A)") "yaml"
      end if
   end if
   ! Test the name directly
   if (.not. file_exists) then
      inquire(FILE = file, EXIST = file_exists)
      if (file_exists) then
         write(filename, "(A)") file
         l = len(file)
         if (file(l-3:l) == ".xyz") then
            write(atoms%format, "(A)") "xyz"
         else if (file(l-5:l) == ".ascii") then
            write(atoms%format, "(A)") "ascii"
         else if (file(l-4:l) == ".yaml") then
            write(atoms%format, "(A)") "yaml"
         else
            write(*,*) "Atomic input file '" // trim(file) // "', format not recognised."
            write(*,*) " File should be *.yaml, *.ascii or *.xyz."
            if (present(status)) then
               status = 1
               return
            else
               stop
            end if
         end if
         if (trim(atoms%format) /= "yaml") then
            open(unit=99,file=trim(filename),status='old')
         end if
      end if
   end if

   if (.not. file_exists) then
      write(*,*) "Atomic input file not found."
      write(*,*) " Files looked for were '"//file//".yaml', '"//file//".ascii', '"//file//".xyz' and '"//file//"'."
      if (present(status)) then
         status = 1
         return
      else
         stop 
      end if
   end if

   if (atoms%format == "xyz") then
      !read atomic positions
      if (.not.archive) then
         call read_xyz_positions(iproc,99,atoms,rxyz,comment_,energy_,fxyz_,directGetLine)
      else
         call read_xyz_positions(iproc,99,atoms,rxyz,comment_,energy_,fxyz_,archiveGetLine)
      end if
   else if (atoms%format == "ascii") then
      !read atomic positions
      if (.not.archive) then
         call read_ascii_positions(iproc,99,atoms,rxyz,comment_,energy_,fxyz_,directGetLine)
      else
         call read_ascii_positions(iproc,99,atoms,rxyz,comment_,energy_,fxyz_,archiveGetLine)
      end if
   else if (atoms%format == "yaml") then
      !read atomic positions
      if (.not.archive) then
         call read_yaml_positions(trim(filename),atoms,rxyz,comment_,energy_,fxyz_)
      else
         write(*,*) "Atomic input file in YAML not yet supported in archive file."
         stop
      end if
   end if

   !Check the number of atoms
   if (atoms%nat < 0) then
      write(*,'(1x,3a,i0,a)') "In the file '",trim(filename),&
           &  "', the number of atoms (",atoms%nat,") < 0 (should be >= 0)."
      if (present(status)) then
         status = 1
         return
      else
         stop 
      end if
   end if

   !control atom positions
   call check_atoms_positions(iproc,atoms,rxyz)

   ! We delay the calculation of the symmetries.
!this should be already in the atoms_null routine
   atoms%sym=symm_null()
!   atoms%sym%symObj = -1
!   nullify(atoms%sym%irrzon)
!   nullify(atoms%sym%phnons)

   ! close open file.
   if (.not.archive .and. trim(atoms%format) /= "yaml") then
      close(99)
      !!$  else
      !!$     call unlinkExtract(trim(filename), len(trim(filename)))
   end if
   
   ! We transfer optionals.
   if (present(energy)) then
      energy = energy_
   end if
   if (present(comment)) then
      write(comment, "(A)") comment_
   end if
   if (present(fxyz)) then
      fxyz => fxyz_
   else if (associated(fxyz_)) then
      i_all=-product(shape(fxyz_))*kind(fxyz_)
      deallocate(fxyz_,stat=i_stat)
      call memocc(i_stat,i_all,'fxyz_',subname)
   end if
END SUBROUTINE read_atomic_file

!> Write an atomic file
!Yaml output included
subroutine write_atomic_file(filename,energy,rxyz,atoms,comment,forces)
  use module_base
  use module_types
  use yaml_output
  implicit none
  character(len=*), intent(in) :: filename,comment
  type(atoms_data), intent(in) :: atoms
  real(gp), intent(in) :: energy
  real(gp), dimension(3,atoms%nat), intent(in) :: rxyz
  real(gp), dimension(3,atoms%nat), intent(in), optional :: forces
  !local variables
  character(len = 15) :: arFile

  open(unit=9,file=trim(filename)//'.'//trim(atoms%format))
  if (atoms%format == "xyz") then
     call wtxyz(9,energy,rxyz,atoms,comment)
     if (present(forces)) call wtxyz_forces(9,forces,atoms)
  else if (atoms%format == "ascii") then
     call wtascii(9,energy,rxyz,atoms,comment)
     if (present(forces)) call wtascii_forces(9,forces,atoms)
  else if (atoms%format == 'yaml') then
     if (present(forces)) then
        call wtyaml(9,energy,rxyz,atoms,comment,.true.,forces)
     else
        call wtyaml(9,energy,rxyz,atoms,comment,.false.,rxyz)
     end if
  else
     write(*,*) "Error, unknown file format."
     stop
  end if
  close(unit=9)

  ! Add to archive
  if (index(filename, "posout_") == 1 .or. index(filename, "posmd_") == 1) then
     write(arFile, "(A)") "posout.tar.bz2"
     if (index(filename, "posmd_") == 1) write(arFile, "(A)") "posmd.tar.bz2"
     call addToCompress(trim(arFile), len(trim(arFile)), &
          & trim(filename)//'.'//trim(atoms%format), &
          & len(trim(filename)//'.'//trim(atoms%format)))
  end if
END SUBROUTINE write_atomic_file

!>Calculate the coefficient for moving atoms following the ifrztyp
subroutine frozen_alpha(ifrztyp,ixyz,alpha,alphai)
  use module_base
  implicit none
  integer, intent(in) :: ifrztyp,ixyz
  real(gp), intent(in) :: alpha
  real(gp), intent(out) :: alphai
  !local variables
  logical :: move_this_coordinate

  if (move_this_coordinate(ifrztyp,ixyz)) then
     alphai=alpha
  else
     alphai=0.0_gp
  end if
 
END SUBROUTINE frozen_alpha

!>Routine for moving atomic positions, takes into account the 
!!   frozen atoms and the size of the cell
!!   synopsis: rxyz=txyz+alpha*sxyz
!!   all the shift are inserted into the box if there are periodic directions
!!   if the atom are frozen they are not moved
subroutine atomic_axpy(atoms,txyz,alpha,sxyz,rxyz)
  use module_base
  use module_types
  implicit none
  real(gp), intent(in) :: alpha
  type(atoms_data), intent(in) :: atoms
  real(gp), dimension(3,atoms%nat), intent(in) :: txyz,sxyz
  real(gp), dimension(3,atoms%nat), intent(inout) :: rxyz
  !local variables
  integer :: iat
  real(gp) :: alphax,alphay,alphaz

  do iat=1,atoms%nat
     !adjust the moving of the atoms following the frozen direction
     call frozen_alpha(atoms%ifrztyp(iat),1,alpha,alphax)
     call frozen_alpha(atoms%ifrztyp(iat),2,alpha,alphay)
     call frozen_alpha(atoms%ifrztyp(iat),3,alpha,alphaz)

     if (atoms%geocode == 'P') then
        rxyz(1,iat)=modulo(txyz(1,iat)+alphax*sxyz(1,iat),atoms%alat1)
        rxyz(2,iat)=modulo(txyz(2,iat)+alphay*sxyz(2,iat),atoms%alat2)
        rxyz(3,iat)=modulo(txyz(3,iat)+alphaz*sxyz(3,iat),atoms%alat3)
     else if (atoms%geocode == 'S') then
        rxyz(1,iat)=modulo(txyz(1,iat)+alphax*sxyz(1,iat),atoms%alat1)
        rxyz(2,iat)=txyz(2,iat)+alphay*sxyz(2,iat)
        rxyz(3,iat)=modulo(txyz(3,iat)+alphaz*sxyz(3,iat),atoms%alat3)
     else
        rxyz(1,iat)=txyz(1,iat)+alphax*sxyz(1,iat)
        rxyz(2,iat)=txyz(2,iat)+alphay*sxyz(2,iat)
        rxyz(3,iat)=txyz(3,iat)+alphaz*sxyz(3,iat)
     end if
  end do

END SUBROUTINE atomic_axpy


!>Routine for moving atomic positions, takes into account the 
!!   frozen atoms and the size of the cell
!!   synopsis: fxyz=txyz+alpha*sxyz
!!   update the forces taking into account the frozen atoms
!!   do not apply the modulo operation on forces 
subroutine atomic_axpy_forces(atoms,txyz,alpha,sxyz,fxyz)
  use module_base
  use module_types
  implicit none
  real(gp), intent(in) :: alpha
  type(atoms_data), intent(in) :: atoms
  real(gp), dimension(3,atoms%nat), intent(in) :: txyz,sxyz
  real(gp), dimension(3,atoms%nat), intent(inout) :: fxyz
  !local variables
  integer :: iat
  real(gp) :: alphax,alphay,alphaz
  
  do iat=1,atoms%nat
     !adjust the moving of the forces following the frozen direction
     call frozen_alpha(atoms%ifrztyp(iat),1,alpha,alphax)
     call frozen_alpha(atoms%ifrztyp(iat),2,alpha,alphay)
     call frozen_alpha(atoms%ifrztyp(iat),3,alpha,alphaz)

     fxyz(1,iat)=txyz(1,iat)+alphax*sxyz(1,iat)
     fxyz(2,iat)=txyz(2,iat)+alphay*sxyz(2,iat)
     fxyz(3,iat)=txyz(3,iat)+alphaz*sxyz(3,iat)
  end do
  
END SUBROUTINE atomic_axpy_forces


!>Calculate the scalar product between atomic positions by considering
!!   only non-blocked atoms
subroutine atomic_dot(atoms,x,y,scpr)
  use module_base
  use module_types
  implicit none
  type(atoms_data), intent(in) :: atoms
  real(gp), dimension(3,atoms%nat), intent(in) :: x,y
  real(gp), intent(out) :: scpr
  !local variables
  integer :: iat
  real(gp) :: scpr1,scpr2,scpr3
  real(gp) :: alphax,alphay,alphaz

  scpr=0.0_gp

  do iat=1,atoms%nat
     call frozen_alpha(atoms%ifrztyp(iat),1,1.0_gp,alphax)
     call frozen_alpha(atoms%ifrztyp(iat),2,1.0_gp,alphay)
     call frozen_alpha(atoms%ifrztyp(iat),3,1.0_gp,alphaz)
     scpr1=alphax*x(1,iat)*y(1,iat)
     scpr2=alphay*x(2,iat)*y(2,iat)
     scpr3=alphaz*x(3,iat)*y(3,iat)
     scpr=scpr+scpr1+scpr2+scpr3
  end do
  
END SUBROUTINE atomic_dot


!>z=alpha*A*x + beta* y
subroutine atomic_gemv(atoms,m,alpha,A,x,beta,y,z)
  use module_base
  use module_types
  implicit none
  integer, intent(in) :: m
  real(gp), intent(in) :: alpha,beta
  type(atoms_data), intent(in) :: atoms
  real(gp), dimension(3,atoms%nat), intent(in) :: x
  real(gp), dimension(m), intent(in) :: y
  real(gp), dimension(m,3,atoms%nat), intent(in) :: A
  real(gp), dimension(m), intent(out) :: z
  !local variables
  integer :: iat,i,j
  real(gp) :: mv,alphai
  
  do i=1,m
     mv=0.0_gp
     do iat=1,atoms%nat
        do j=1,3
           call frozen_alpha(atoms%ifrztyp(iat),j,A(i,j,iat),alphai)
           mv=mv+alphai*x(j,iat)
        end do
     end do
     z(i)=alpha*mv+beta*y(i)
  end do

END SUBROUTINE atomic_gemv


!>  The function which controls all the moving positions
function move_this_coordinate(ifrztyp,ixyz)
  use module_base
  implicit none
  integer, intent(in) :: ixyz,ifrztyp
  logical :: move_this_coordinate
  
  move_this_coordinate= &
       ifrztyp == 0 .or. &
       (ifrztyp == 2 .and. ixyz /=2) .or. &
       (ifrztyp == 3 .and. ixyz ==2)
       
END FUNCTION move_this_coordinate


!> rxyz=txyz+alpha*sxyz
subroutine atomic_coordinate_axpy(atoms,ixyz,iat,t,alphas,r)
  use module_base
  use module_types
  implicit none
  integer, intent(in) :: ixyz,iat
  real(gp), intent(in) :: t,alphas
  type(atoms_data), intent(in) :: atoms
  real(gp), intent(out) :: r
  !local variables
  logical :: periodize
  real(gp) :: alat,alphai

  if (ixyz == 1) then
     alat=atoms%alat1
  else if (ixyz == 2) then
     alat=atoms%alat2
  else if (ixyz == 3) then
     alat=atoms%alat3
  else
     alat = -1
     write(0,*) "Internal error"
     stop
  end if
  
  periodize= atoms%geocode == 'P' .or. &
       (atoms%geocode == 'S' .and. ixyz /= 2)

  call frozen_alpha(atoms%ifrztyp(iat),ixyz,alphas,alphai)

  if (periodize) then
     r=modulo(t+alphai,alat)
  else
     r=t+alphai
  end if

END SUBROUTINE atomic_coordinate_axpy


!> Initialization of acceleration (OpenCL)
subroutine init_material_acceleration(iproc,matacc,GPU)
  use module_base
  use module_types
  use yaml_output
  implicit none
  integer, intent(in):: iproc
  type(material_acceleration), intent(in) :: matacc
  type(GPU_pointers), intent(out) :: GPU
  !local variables
  integer :: iconv,iblas,initerror,ierror,useGPU,mproc,ierr,nproc_node

  if (matacc%iacceleration == 1) then
     call MPI_COMM_SIZE(bigdft_mpi%mpi_comm,mproc,ierr)
     !initialize the id_proc per node
     call processor_id_per_node(iproc,mproc,GPU%id_proc,nproc_node)
     call sg_init(GPUshare,useGPU,iproc,nproc_node,initerror)
     if (useGPU == 1) then
        iconv = 1
        iblas = 1
     else
        iconv = 0
        iblas = 0
     end if
     if (initerror == 1) then
        call yaml_warning('(iproc=' // trim(yaml_toa(iproc,fmt='(i0)')) // &
        &    ') S_GPU library init failed, aborting...')
        !write(*,'(1x,a)')'**** ERROR: S_GPU library init failed, aborting...'
        call MPI_ABORT(bigdft_mpi%mpi_comm,initerror,ierror)
     end if

     if (iconv == 1) then
        !change the value of the GPU convolution flag defined in the module_base
        GPUconv=.true.
     end if
     if (iblas == 1) then
        !change the value of the GPU convolution flag defined in the module_base
        GPUblas=.true.
     end if

     if (iproc == 0) then
        call yaml_map('Material acceleration','CUDA',advance='no')
        call yaml_comment('iproc=0')
       ! write(*,'(1x,a)') 'CUDA support activated (iproc=0)'
    end if

  else if (matacc%iacceleration >= 2) then
     ! OpenCL convolutions are activated
     ! use CUBLAS for the linear algebra for the moment
     if (.not. OCLconv) then
        call MPI_COMM_SIZE(bigdft_mpi%mpi_comm,mproc,ierr)
        !initialize the id_proc per node
        call processor_id_per_node(iproc,mproc,GPU%id_proc,nproc_node)
        !initialize the opencl context for any process in the node
        !call MPI_GET_PROCESSOR_NAME(nodename_local,namelen,ierr)
        !do jproc=0,mproc-1
        !   call MPI_BARRIER(bigdft_mpi%mpi_comm,ierr)
        !   if (iproc == jproc) then
        !      print '(a,a,i4,i4)','Initializing for node: ',trim(nodename_local),iproc,GPU%id_proc
        call init_acceleration_OCL(matacc,GPU)
        !   end if
        !end do
        GPU%ndevices=min(GPU%ndevices,nproc_node)
        if (iproc == 0) then
           call yaml_map('Material acceleration','OpenCL',advance='no')
           call yaml_comment('iproc=0')
           call yaml_open_map('Number of OpenCL devices per node',flow=.true.)
           call yaml_map('used',trim(yaml_toa(min(GPU%ndevices,nproc_node),fmt='(i0)')))
           call yaml_map('available',trim(yaml_toa(GPU%ndevices,fmt='(i0)')))
           !write(*,'(1x,a,i5,i5)') 'OpenCL support activated, No. devices per node (used, available):',&
           !     min(GPU%ndevices,nproc_node),GPU%ndevices
           call yaml_close_map()
        end if
        !the number of devices is the min between the number of processes per node
        GPU%ndevices=min(GPU%ndevices,nproc_node)
        OCLconv=.true.
     end if

  else
     if (iproc == 0) then
        call yaml_map('Material acceleration',.false.,advance='no')
        call yaml_comment('iproc=0')
        ! write(*,'(1x,a)') 'No material acceleration (iproc=0)'
     end if
  end if

END SUBROUTINE init_material_acceleration


subroutine release_material_acceleration(GPU)
  use module_base
  use module_types
  implicit none
  type(GPU_pointers), intent(out) :: GPU
  
  if (GPUconv) then
     call sg_end()
  end if

  if (OCLconv) then
     call release_acceleration_OCL(GPU)
     OCLconv=.false.
  end if

END SUBROUTINE release_material_acceleration


!> Give the number of MPI processes per node (nproc_node) and before iproc (iproc_node)
subroutine processor_id_per_node(iproc,nproc,iproc_node,nproc_node)
  use module_base
  use module_types
  implicit none
  integer, intent(in) :: iproc,nproc
  integer, intent(out) :: iproc_node,nproc_node
  !local variables
  character(len=*), parameter :: subname='processor_id_per_node'
  integer :: ierr,namelen,i_stat,i_all,jproc
  character(len=MPI_MAX_PROCESSOR_NAME) :: nodename_local
  character(len=MPI_MAX_PROCESSOR_NAME), dimension(:), allocatable :: nodename

  if (nproc == 1) then
     iproc_node=0
     nproc_node=1
  else
     allocate(nodename(0:nproc-1+ndebug),stat=i_stat)
     call memocc(i_stat,nodename,'nodename',subname)
     
     !initalise nodenames
     do jproc=0,nproc-1
        nodename(jproc)=repeat(' ',MPI_MAX_PROCESSOR_NAME)
     end do

     call MPI_GET_PROCESSOR_NAME(nodename_local,namelen,ierr)

     !gather the result between all the process
     call MPI_ALLGATHER(nodename_local,MPI_MAX_PROCESSOR_NAME,MPI_CHARACTER,&
          nodename(0),MPI_MAX_PROCESSOR_NAME,MPI_CHARACTER,&
          bigdft_mpi%mpi_comm,ierr)

     !found the processors which belong to the same node
     !before the processor iproc
     iproc_node=0
     do jproc=0,iproc-1
        if (trim(nodename(jproc)) == trim(nodename(iproc))) then
           iproc_node=iproc_node+1
        end if
     end do
     nproc_node=iproc_node
     do jproc=iproc,nproc-1
        if (trim(nodename(jproc)) == trim(nodename(iproc))) then
           nproc_node=nproc_node+1
        end if
     end do
     
     i_all=-product(shape(nodename))*kind(nodename)
     deallocate(nodename,stat=i_stat)
     call memocc(i_stat,i_all,'nodename',subname)
  end if
END SUBROUTINE processor_id_per_node


!> this routine does the same operations as
!! read_atomic_file but uses inputs from memory
!! as input positions instead of inputs from file
!! Useful for QM/MM implementation of BigDFT-ART
!! @author Written by Laurent K Beland 2011 UdeM
subroutine initialize_atomic_file(iproc,atoms,rxyz)
  use module_base
  use module_types
  use module_interfaces, except_this_one => initialize_atomic_file
  use m_ab6_symmetry
  use yaml_output
  implicit none
  integer, intent(in) :: iproc
  type(atoms_data), intent(inout) :: atoms
  real(gp), dimension(:,:), pointer :: rxyz
  !local variables
  character(len=*), parameter :: subname='initialize_atomic_file'
  integer :: i_stat
  integer :: iat,i,ierr

  allocate(atoms%amu(atoms%nat+ndebug),stat=i_stat)
  call memocc(i_stat,atoms%amu,'atoms%amu',subname)

  if (atoms%geocode=='S') then 
        atoms%alat2=0.0_gp
  else if (atoms%geocode=='F') then !otherwise free bc    
        atoms%alat1=0.0_gp
        atoms%alat2=0.0_gp
        atoms%alat3=0.0_gp
  else
        atoms%alat1=0.0_gp
        atoms%alat2=0.0_gp
        atoms%alat3=0.0_gp
  end if

  !reduced coordinates are possible only with periodic units
  if (atoms%units == 'reduced' .and. atoms%geocode == 'F') then
     if (iproc==0) write(*,'(1x,a)')&
          'ERROR: Reduced coordinates are not allowed with isolated BC'
  end if

   !convert the values of the cell sizes in bohr
  if (atoms%units=='angstroem' .or. atoms%units=='angstroemd0') then
     ! if Angstroem convert to Bohr
     atoms%alat1=atoms%alat1/Bohr_Ang
     atoms%alat2=atoms%alat2/Bohr_Ang
     atoms%alat3=atoms%alat3/Bohr_Ang
  else if (atoms%units == 'reduced') then
     !assume that for reduced coordinates cell size is in bohr
     atoms%alat1=real(atoms%alat1,gp)
     atoms%alat2=real(atoms%alat2,gp)
     atoms%alat3=real(atoms%alat3,gp)
  else
     call yaml_warning('Length units in input file unrecognized')
     call yaml_warning('recognized units are angstroem or atomic = bohr')
     call MPI_ABORT(bigdft_mpi%mpi_comm,0,ierr)
  endif
  
  do iat=1,atoms%nat
     !xyz input file, allow extra information
     
     if (atoms%units == 'reduced') then !add treatment for reduced coordinates
        rxyz(1,iat)=modulo(rxyz(1,iat),1.0_gp)
        if (atoms%geocode == 'P') rxyz(2,iat)=modulo(rxyz(2,iat),1.0_gp)
        rxyz(3,iat)=modulo(rxyz(3,iat),1.0_gp)
     else if (atoms%geocode == 'P') then
        rxyz(1,iat)=modulo(rxyz(1,iat),atoms%alat1)
        rxyz(2,iat)=modulo(rxyz(2,iat),atoms%alat2)
        rxyz(3,iat)=modulo(rxyz(3,iat),atoms%alat3)
     else if (atoms%geocode == 'S') then
        rxyz(1,iat)=modulo(rxyz(1,iat),atoms%alat1)
        rxyz(3,iat)=modulo(rxyz(3,iat),atoms%alat3)
     end if
 
     if (atoms%units=='angstroem' .or. atoms%units=='angstroemd0') then
        ! if Angstroem convert to Bohr
        do i=1,3 
           rxyz(i,iat)=rxyz(i,iat)/Bohr_Ang
        enddo
     else if (atoms%units == 'reduced') then 
        rxyz(1,iat)=rxyz(1,iat)*atoms%alat1
        if (atoms%geocode == 'P') rxyz(2,iat)=rxyz(2,iat)*atoms%alat2
        rxyz(3,iat)=rxyz(3,iat)*atoms%alat3
     endif
  enddo

  !control atom positions
  call check_atoms_positions(iproc,atoms,rxyz)

  ! We delay the calculation of the symmetries.
  atoms%sym%symObj = -1
  nullify(atoms%sym%irrzon)
  nullify(atoms%sym%phnons)

END SUBROUTINE initialize_atomic_file<|MERGE_RESOLUTION|>--- conflicted
+++ resolved
@@ -1572,20 +1572,12 @@
   call input_var("unblock_comms", "OFF", "Overlap Communications of fields (OFF,DEN,POT)",&
        in%unblock_comms)
   call input_var("linear", 3, 'OFF', (/ "OFF", "LIG", "FUL", "TMO" /), &
-<<<<<<< HEAD
        & "Linear Input Guess approach",in%linear)
   call input_var("tolsym", 1d-8, "Tolerance for symmetry detection",in%symTol)
   call input_var("signaling", .false., "Expose calculation results on Network",in%signaling)
   call input_var("signalTimeout", 0, "Time out on startup for signal connection",in%signalTimeout)  
   call input_var("domain", "", "Domain to add to the hostname to find the IP", in%domain)
-=======
-       & "Linear Input Guess approach",inputs%linear)
-  call input_var("tolsym", 1d-8, "Tolerance for symmetry detection",inputs%symTol)
-  call input_var("signaling", .false., "Expose calculation results on Network",inputs%signaling)
-  call input_var("signalTimeout", 0, "Time out on startup for signal connection",inputs%signalTimeout)  
-  call input_var("domain", "", "Domain to add to the hostname to find the IP", inputs%domain)
   call input_var("inguess_geopt", 0,(/0,1/),"0= wavlet input guess, 1= real space input guess",inputs%inguess_geopt)
->>>>>>> 8144c3ea
   !verbosity of the output
   call input_var("verbosity", 2,(/0,1,2,3/), &
      & "verbosity of the output 0=low, 2=high",in%verbosity)
