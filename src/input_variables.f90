--- conflicted
+++ resolved
@@ -1075,7 +1075,6 @@
   else if (case_insensitive_equiv(trim(type),'manual')) then
      call input_var(nkpt,'1',ranges=(/1,10000/),&
           comment='Number of K-points')
-<<<<<<< HEAD
      do i=1,nkpt
         call input_var( kpt(1),'0.')
         call input_var( kpt(2),'0.')
@@ -1085,31 +1084,6 @@
         call set(in%kpt//'Kpt coordinates'//(i-1)//2, kpt(3))
         call input_var( wkpt,'1.',comment='K-pt coords, K-pt weigth')
         call set(in%kpt//'Kpt weights'//(i-1), wkpt)
-=======
-     if (geocode == 'F' .and. in%nkpt > 1) then
-        if (iproc==0) call yaml_warning('Found input k-points with Free Boundary Conditions, reduce run to Gamma point')
-        in%nkpt = 1
-     end if
-     allocate(in%kpt(3, in%nkpt+ndebug),stat=i_stat)
-     call memocc(i_stat,in%kpt,'in%kpt',subname)
-     allocate(in%wkpt(in%nkpt+ndebug),stat=i_stat)
-     call memocc(i_stat,in%wkpt,'in%wkpt',subname)
-     norm=0.0_gp
-     do i=1,in%nkpt
-        call input_var( in%kpt(1,i),'0.')
-        if (geocode == 'S') then
-           call input_var( in%kpt(2,i),'0.',ranges=(/0._gp,0._gp/))
-        else
-           call input_var( in%kpt(2,i),'0.')
-        end if
-        call input_var( in%kpt(3,i),'0.')
-        call input_var( in%wkpt(i),'1.',comment='K-pt coords, K-pt weight')
-        if (geocode == 'F') then
-           in%kpt = 0.
-           in%wkpt = 1.
-        end if
-        norm=norm+in%wkpt(i)
->>>>>>> bd19c786
      end do
   end if
 
