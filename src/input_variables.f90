--- conflicted
+++ resolved
@@ -266,24 +266,16 @@
 !!****f* BigDFT/read_atomic_file
 !! FUNCTION
 !!    Read atomic file
-!! DESCRIPTION
-!!    Output:
-!!      type(atoms_data)  Nullify pointers
-!!      rxyz(3,atoms%nat) Atomic coordinates
 !! SOURCE
 !!
-<<<<<<< HEAD
-subroutine read_atomic_file(iproc,atoms,rxyz)
-=======
-subroutine read_atomic_file(file,iproc,at,rxyz)
->>>>>>> e6f7905a
+subroutine read_atomic_file(file,iproc,atoms,rxyz)
   use module_base
   use module_types
   use module_interfaces, except_this_one => read_atomic_file
   implicit none
   character(len=*), intent(in) :: file
   integer, intent(in) :: iproc
-  type(atoms_data), intent(out) :: atoms
+  type(atoms_data), intent(inout) :: atoms
   real(gp), dimension(:,:), pointer :: rxyz
   !local variables
   character(len=*), parameter :: subname='read_atomic_file'
@@ -295,39 +287,21 @@
 
   ! Test posinp.xyz
   if (.not. file_exists) then
-<<<<<<< HEAD
-     inquire(FILE = 'posinp.xyz', EXIST = file_exists)
-     if (file_exists) write(filename, "(A)") "posinp.xyz"
-     write(atoms%format, "(A)") "xyz"
-  end if
-  ! Test posinp.ascii
-  if (.not. file_exists) then
-     inquire(FILE = 'posinp.ascii', EXIST = file_exists)
-     if (file_exists) write(filename, "(A)") "posinp.ascii"
-     write(atoms%format, "(A)") "ascii"
-  end if
-  ! Fallback to old name
-  if (.not. file_exists) then
-     inquire(FILE = 'posinp', EXIST = file_exists)
-     if (file_exists) write(filename, "(A)") "posinp"
-     write(atoms%format, "(A)") "xyz"
-=======
      inquire(FILE = file//'.xyz', EXIST = file_exists)
      if (file_exists) write(filename, "(A)") file//'.xyz'!"posinp.xyz"
-     write(at%format, "(A)") "xyz"
+     write(atoms%format, "(A)") "xyz"
   end if
   ! Test posinp.ascii
   if (.not. file_exists) then
      inquire(FILE = file//'.ascii', EXIST = file_exists)
      if (file_exists) write(filename, "(A)") file//'.ascii'!"posinp.ascii"
-     write(at%format, "(A)") "ascii"
+     write(atoms%format, "(A)") "ascii"
   end if
   ! Fallback to old name
   if (.not. file_exists) then
      inquire(FILE = file, EXIST = file_exists)
      if (file_exists) write(filename, "(A)") file!"posinp"
-     write(at%format, "(A)") "xyz"
->>>>>>> e6f7905a
+     write(atoms%format, "(A)") "xyz"
   end if
 
   if (.not. file_exists) then
@@ -351,18 +325,8 @@
      call read_atomic_ascii(iproc,99,atoms,rxyz)
   end if
 
-  close(unit=99)
-
-  !Nullify the pointers
-  !atomnames, lfrztyp, natpol  allocated
-  nullify(atoms%iasctype)
-  nullify(atoms%nelpsp)
-  nullify(atoms%npspcode)
-  nullify(atoms%nzatom)
-  nullify(atoms%psppar)
-  nullify(atoms%amu)
-  
-END SUBROUTINE read_atomic_file
+  close(99)
+end subroutine read_atomic_file
 !!***
 
 !!****f* BigDFT/read_atomic_positions
@@ -394,21 +358,12 @@
 
   if (iproc.eq.0) write(*,'(1x,a,i0)') 'Number of atoms     = ',atoms%nat
 
-<<<<<<< HEAD
   allocate(atoms%iatype(atoms%nat+ndebug),stat=i_stat)
   call memocc(i_stat,atoms%iatype,'atoms%iatype',subname)
-  allocate(atoms%lfrztyp(atoms%nat+ndebug),stat=i_stat)
-  call memocc(i_stat,atoms%lfrztyp,'atoms%lfrztyp',subname)
+  allocate(atoms%ifrztyp(atoms%nat+ndebug),stat=i_stat)
+  call memocc(i_stat,atoms%ifrztyp,'atoms%ifrztyp',subname)
   allocate(atoms%natpol(atoms%nat+ndebug),stat=i_stat)
   call memocc(i_stat,atoms%natpol,'atoms%natpol',subname)
-=======
-  allocate(at%iatype(at%nat+ndebug),stat=i_stat)
-  call memocc(i_stat,at%iatype,'at%iatype',subname)
-  allocate(at%ifrztyp(at%nat+ndebug),stat=i_stat)
-  call memocc(i_stat,at%ifrztyp,'at%ifrztyp',subname)
-  allocate(at%natpol(at%nat+ndebug),stat=i_stat)
-  call memocc(i_stat,at%natpol,'at%natpol',subname)
->>>>>>> e6f7905a
 
   !controls if the positions are provided with machine precision
   if (atoms%units == 'angstroemd0' .or. atoms%units== 'atomicd0' .or. atoms%units== 'bohrd0') then
@@ -419,14 +374,10 @@
 
   !this array is useful for frozen atoms
   !no atom is frozen by default
-<<<<<<< HEAD
-  atoms%lfrztyp(:)=.false.
-=======
-  at%ifrztyp(:)=0
->>>>>>> e6f7905a
+  atoms%ifrztyp(:)=0
   !also the spin polarisation and the charge are is fixed to zero by default
   !this corresponds to the value of 100
-!RULE natpol=charge*1000 + 100 + spinpol
+  !RULE natpol=charge*1000 + 100 + spinpol
   atoms%natpol(:)=100
 
   !read from positions of .xyz format, but accepts also the old .ascii format
@@ -630,17 +581,11 @@
           write(*,'(1x,a,i0,a,a)') 'Atoms of type ',ityp,' are ',trim(atoms%atomnames(ityp))
   enddo
 
-<<<<<<< HEAD
   do iat=1,atoms%nat
-     if (iproc.eq.0 .and. atoms%lfrztyp(iat)) &
-          write(*,'(1x,a,i0,a,a)') 'FIXED Atom N.:',iat,', Name: ',trim(atoms%atomnames(atoms%iatype(iat)))
-=======
-  do iat=1,at%nat
-     if (iproc.eq.0 .and. at%ifrztyp(iat)/=0) &
+     if (iproc.eq.0 .and. atoms%ifrztyp(iat)/=0) &
           write(*,'(1x,a,i0,a,a,a,i3)') &
-          'FIXED Atom N.:',iat,', Name: ',trim(at%atomnames(at%iatype(iat))),&
-          ', ifrztyp= ',at%ifrztyp(iat)
->>>>>>> e6f7905a
+          'FIXED Atom N.:',iat,', Name: ',trim(atoms%atomnames(atoms%iatype(iat))),&
+          ', ifrztyp= ',atoms%ifrztyp(iat)
   enddo
 
 end subroutine read_atomic_positions
@@ -703,13 +648,13 @@
   integer :: ierr,ierr1,ierr2,nspol,nchrg,nsgn
   !case with all the information
   !print *,iat,'ex'//trim(extra)//'ex'
-  read(extra,*,iostat=ierr) nspol,nchrg,suffix
+  read(extra,*,iostat=ierr)nspol,nchrg,suffix
   if (extra == 'nothing') then !case with empty information
      nspol=0
      nchrg=0
      suffix='    '
   else if (ierr /= 0) then !case with partial information
-     read(extra,*,iostat=ierr1) nspol,suffix
+     read(extra,*,iostat=ierr1)nspol,suffix
      if (ierr1 /=0) then
         call valid_frzchain(trim(extra),go)
         if (go) then
@@ -717,7 +662,7 @@
            nspol=0
            nchrg=0
         else
-           read(extra,*,iostat=ierr2) nspol
+           read(extra,*,iostat=ierr2)nspol
            if (ierr2 /=0) then
               call error
            end if
@@ -746,24 +691,15 @@
   end if
   atoms%natpol(iat)=1000*nchrg+nsgn*100+nspol
 
-<<<<<<< HEAD
   !print *,'natpol atomic',iat,atoms%natpol(iat)
-  
-  if (trim(suffix) == 'f') then
-     !the atom is considered as blocked
-     atoms%lfrztyp(iat)=.true.
-  end if
-=======
-  !print *,'natpol atomic',iat,at%natpol(iat)
 
   !convert the suffix into ifrztyp
-  call frozen_ftoi(suffix,at%ifrztyp(iat))
+  call frozen_ftoi(suffix,atoms%ifrztyp(iat))
 
 !!$  if (trim(suffix) == 'f') then
 !!$     !the atom is considered as blocked
-!!$     at%ifrztyp(iat)=1
+!!$     atoms%ifrztyp(iat)=1
 !!$  end if
->>>>>>> e6f7905a
 
 contains
 
@@ -862,25 +798,14 @@
   
   if (iproc.eq.0) write(*,'(1x,a,i0)') 'Number of atoms     = ',atoms%nat
 
-<<<<<<< HEAD
   allocate(atoms%iatype(atoms%nat+ndebug),stat=i_stat)
   call memocc(i_stat,atoms%iatype,'atoms%iatype',subname)
-  allocate(atoms%lfrztyp(atoms%nat+ndebug),stat=i_stat)
-  call memocc(i_stat,atoms%lfrztyp,'atoms%lfrztyp',subname)
+  allocate(atoms%ifrztyp(atoms%nat+ndebug),stat=i_stat)
+  call memocc(i_stat,atoms%ifrztyp,'atoms%ifrztyp',subname)
   allocate(atoms%natpol(atoms%nat+ndebug),stat=i_stat)
   call memocc(i_stat,atoms%natpol,'atoms%natpol',subname)
   allocate(rxyz(3,atoms%nat+ndebug),stat=i_stat)
   call memocc(i_stat,atoms%natpol,'rxyz',subname)
-=======
-  allocate(at%iatype(at%nat+ndebug),stat=i_stat)
-  call memocc(i_stat,at%iatype,'at%iatype',subname)
-  allocate(at%ifrztyp(at%nat+ndebug),stat=i_stat)
-  call memocc(i_stat,at%ifrztyp,'at%ifrztyp',subname)
-  allocate(at%natpol(at%nat+ndebug),stat=i_stat)
-  call memocc(i_stat,at%natpol,'at%natpol',subname)
-  allocate(rxyz(3,at%nat+ndebug),stat=i_stat)
-  call memocc(i_stat,at%natpol,'rxyz',subname)
->>>>>>> e6f7905a
 
   !controls if the positions are provided with machine precision
   if (index(atoms%units, 'd0') > 0) then
@@ -891,11 +816,7 @@
 
   !this array is useful for frozen atoms
   !no atom is frozen by default
-<<<<<<< HEAD
-  atoms%lfrztyp(:)=.false.
-=======
-  at%ifrztyp(:)=0
->>>>>>> e6f7905a
+  atoms%ifrztyp(:)=0
   !also the spin polarisation and the charge are is fixed to zero by default
   !this corresponds to the value of 100
   !RULE natpol=charge*1000 + 100 + spinpol
@@ -977,7 +898,7 @@
            rxyz(3,iat)=real(rz,gp)
         end if
 
-        if (atoms%units == 'reduced') then !add treatment for reduced coordinates
+    if (atoms%units == 'reduced') then !add treatment for reduced coordinates
            rxyz(1,iat)=modulo(rxyz(1,iat),1.0_gp)
            rxyz(2,iat)=modulo(rxyz(2,iat),1.0_gp)
            rxyz(3,iat)=modulo(rxyz(3,iat),1.0_gp)
@@ -1069,15 +990,9 @@
           write(*,'(1x,a,i0,a,a)') 'Atoms of type ',ityp,' are ',trim(atoms%atomnames(ityp))
   enddo
 
-<<<<<<< HEAD
   do iat=1,atoms%nat
-     if (iproc.eq.0 .and. atoms%lfrztyp(iat)) &
+     if (iproc.eq.0 .and. atoms%ifrztyp(iat) /=0) &
           write(*,'(1x,a,i0,a,a)') 'FIXED Atom N.:',iat,', Name: ',trim(atoms%atomnames(atoms%iatype(iat)))
-=======
-  do iat=1,at%nat
-     if (iproc.eq.0 .and. at%ifrztyp(iat) /=0) &
-          write(*,'(1x,a,i0,a,a)') 'FIXED Atom N.:',iat,', Name: ',trim(at%atomnames(at%iatype(iat)))
->>>>>>> e6f7905a
   enddo
 
 end subroutine read_atomic_ascii
@@ -1386,32 +1301,32 @@
 !synopsis: rxyz=txyz+alpha*sxyz
 !all the shift are inserted into the box if there are periodic directions
 !if the atom are frozen they are not moved
-subroutine atomic_axpy(at,txyz,alpha,sxyz,rxyz)
+subroutine atomic_axpy(atoms,txyz,alpha,sxyz,rxyz)
   use module_base
   use module_types
   implicit none
   real(gp), intent(in) :: alpha
-  type(atoms_data), intent(in) :: at
-  real(gp), dimension(3,at%nat), intent(in) :: txyz,sxyz
-  real(gp), dimension(3,at%nat), intent(inout) :: rxyz
+  type(atoms_data), intent(in) :: atoms
+  real(gp), dimension(3,atoms%nat), intent(in) :: txyz,sxyz
+  real(gp), dimension(3,atoms%nat), intent(inout) :: rxyz
   !local variables
   integer :: iat
   real(gp) :: alphax,alphay,alphaz
 
-  do iat=1,at%nat
+  do iat=1,atoms%nat
      !adjust the moving of the atoms following the frozen direction
-     call frozen_alpha(at%ifrztyp(iat),1,alpha,alphax)
-     call frozen_alpha(at%ifrztyp(iat),2,alpha,alphay)
-     call frozen_alpha(at%ifrztyp(iat),3,alpha,alphaz)
-
-     if (at%geocode == 'P') then
-        rxyz(1,iat)=modulo(txyz(1,iat)+alphax*sxyz(1,iat),at%alat1)
-        rxyz(2,iat)=modulo(txyz(2,iat)+alphay*sxyz(2,iat),at%alat2)
-        rxyz(3,iat)=modulo(txyz(3,iat)+alphaz*sxyz(3,iat),at%alat3)
-     else if (at%geocode == 'S') then
-        rxyz(1,iat)=modulo(txyz(1,iat)+alphax*sxyz(1,iat),at%alat1)
+     call frozen_alpha(atoms%ifrztyp(iat),1,alpha,alphax)
+     call frozen_alpha(atoms%ifrztyp(iat),2,alpha,alphay)
+     call frozen_alpha(atoms%ifrztyp(iat),3,alpha,alphaz)
+
+     if (atoms%geocode == 'P') then
+        rxyz(1,iat)=modulo(txyz(1,iat)+alphax*sxyz(1,iat),atoms%alat1)
+        rxyz(2,iat)=modulo(txyz(2,iat)+alphay*sxyz(2,iat),atoms%alat2)
+        rxyz(3,iat)=modulo(txyz(3,iat)+alphaz*sxyz(3,iat),atoms%alat3)
+     else if (atoms%geocode == 'S') then
+        rxyz(1,iat)=modulo(txyz(1,iat)+alphax*sxyz(1,iat),atoms%alat1)
         rxyz(2,iat)=txyz(2,iat)+alphay*sxyz(2,iat)
-        rxyz(3,iat)=modulo(txyz(3,iat)+alphaz*sxyz(3,iat),at%alat3)
+        rxyz(3,iat)=modulo(txyz(3,iat)+alphaz*sxyz(3,iat),atoms%alat3)
      else
         rxyz(1,iat)=txyz(1,iat)+alphax*sxyz(1,iat)
         rxyz(2,iat)=txyz(2,iat)+alphay*sxyz(2,iat)
@@ -1426,23 +1341,23 @@
 !synopsis: fxyz=txyz+alpha*sxyz
 !update the forces taking into account the frozen atoms
 !do not apply the modulo operation on forces
-subroutine atomic_axpy_forces(at,txyz,alpha,sxyz,fxyz)
+subroutine atomic_axpy_forces(atoms,txyz,alpha,sxyz,fxyz)
   use module_base
   use module_types
   implicit none
   real(gp), intent(in) :: alpha
-  type(atoms_data), intent(in) :: at
-  real(gp), dimension(3,at%nat), intent(in) :: txyz,sxyz
-  real(gp), dimension(3,at%nat), intent(inout) :: fxyz
+  type(atoms_data), intent(in) :: atoms
+  real(gp), dimension(3,atoms%nat), intent(in) :: txyz,sxyz
+  real(gp), dimension(3,atoms%nat), intent(inout) :: fxyz
   !local variables
   integer :: iat
   real(gp) :: alphax,alphay,alphaz
   
-  do iat=1,at%nat
+  do iat=1,atoms%nat
      !adjust the moving of the forces following the frozen direction
-     call frozen_alpha(at%ifrztyp(iat),1,alpha,alphax)
-     call frozen_alpha(at%ifrztyp(iat),2,alpha,alphay)
-     call frozen_alpha(at%ifrztyp(iat),3,alpha,alphaz)
+     call frozen_alpha(atoms%ifrztyp(iat),1,alpha,alphax)
+     call frozen_alpha(atoms%ifrztyp(iat),2,alpha,alphay)
+     call frozen_alpha(atoms%ifrztyp(iat),3,alpha,alphaz)
 
      fxyz(1,iat)=txyz(1,iat)+alphax*sxyz(1,iat)
      fxyz(2,iat)=txyz(2,iat)+alphay*sxyz(2,iat)
@@ -1454,12 +1369,12 @@
 
 !calculate the scalar product between atomic positions by considering
 !only non-blocked atoms
-subroutine atomic_dot(at,x,y,scpr)
+subroutine atomic_dot(atoms,x,y,scpr)
   use module_base
   use module_types
   implicit none
-  type(atoms_data), intent(in) :: at
-  real(gp), dimension(3,at%nat), intent(in) :: x,y
+  type(atoms_data), intent(in) :: atoms
+  real(gp), dimension(3,atoms%nat), intent(in) :: x,y
   real(gp), intent(out) :: scpr
   !local variables
   integer :: iat
@@ -1468,10 +1383,10 @@
 
   scpr=0.0_gp
 
-  do iat=1,at%nat
-     call frozen_alpha(at%ifrztyp(iat),1,1.0_gp,alphax)
-     call frozen_alpha(at%ifrztyp(iat),2,1.0_gp,alphay)
-     call frozen_alpha(at%ifrztyp(iat),3,1.0_gp,alphaz)
+  do iat=1,atoms%nat
+     call frozen_alpha(atoms%ifrztyp(iat),1,1.0_gp,alphax)
+     call frozen_alpha(atoms%ifrztyp(iat),2,1.0_gp,alphay)
+     call frozen_alpha(atoms%ifrztyp(iat),3,1.0_gp,alphaz)
      scpr1=alphax*x(1,iat)*y(1,iat)
      scpr2=alphay*x(2,iat)*y(2,iat)
      scpr3=alphaz*x(3,iat)*y(3,iat)
@@ -1481,16 +1396,16 @@
 end subroutine atomic_dot
 
 !z=alpha*A*x + beta* y
-subroutine atomic_gemv(at,m,alpha,A,x,beta,y,z)
+subroutine atomic_gemv(atoms,m,alpha,A,x,beta,y,z)
   use module_base
   use module_types
   implicit none
   integer, intent(in) :: m
   real(gp), intent(in) :: alpha,beta
-  type(atoms_data), intent(in) :: at
-  real(gp), dimension(3,at%nat), intent(in) :: x
+  type(atoms_data), intent(in) :: atoms
+  real(gp), dimension(3,atoms%nat), intent(in) :: x
   real(gp), dimension(m), intent(in) :: y
-  real(gp), dimension(m,3,at%nat), intent(in) :: A
+  real(gp), dimension(m,3,atoms%nat), intent(in) :: A
   real(gp), dimension(m), intent(out) :: z
   !local variables
   integer :: iat,i,j
@@ -1498,9 +1413,9 @@
   
   do i=1,m
      mv=0.0_gp
-     do iat=1,at%nat
+     do iat=1,atoms%nat
         do j=1,3
-           call frozen_alpha(at%ifrztyp(iat),j,A(i,j,iat),alphai)
+           call frozen_alpha(atoms%ifrztyp(iat),j,A(i,j,iat),alphai)
            mv=mv+alphai*x(j,iat)
         end do
      end do
@@ -1524,30 +1439,30 @@
 end function move_this_coordinate
 
 !synopsis: rxyz=txyz+alpha*sxyz
-subroutine atomic_coordinate_axpy(at,ixyz,iat,t,alphas,r)
+subroutine atomic_coordinate_axpy(atoms,ixyz,iat,t,alphas,r)
   use module_base
   use module_types
   implicit none
   integer, intent(in) :: ixyz,iat
   real(gp), intent(in) :: t,alphas
-  type(atoms_data), intent(in) :: at
+  type(atoms_data), intent(in) :: atoms
   real(gp), intent(out) :: r
   !local variables
   logical :: move_this_coordinate,periodize
   real(gp) :: alat,alphai
 
   if (ixyz == 1) then
-     alat=at%alat1
+     alat=atoms%alat1
   else if (ixyz == 2) then
-     alat=at%alat2
+     alat=atoms%alat2
   else if (ixyz == 3) then
-     alat=at%alat3
+     alat=atoms%alat3
   end if
   
-  periodize= at%geocode == 'P' .or. &
-       (at%geocode == 'S' .and. ixyz /= 2)
-
-  call frozen_alpha(at%ifrztyp(iat),ixyz,alphas,alphai)
+  periodize= atoms%geocode == 'P' .or. &
+       (atoms%geocode == 'S' .and. ixyz /= 2)
+
+  call frozen_alpha(atoms%ifrztyp(iat),ixyz,alphas,alphai)
 
   if (periodize) then
      r=modulo(t+alphai,alat)
