!!> @file
!!  Routines to read and print input variables
!! @author
!!    Copyright (C) 2007-2011 BigDFT group 
!!    This file is distributed under the terms of the
!!    GNU General Public License, see ~/COPYING file
!!    or http://www.gnu.org/copyleft/gpl.txt .
!!    For the list of contributors, see ~/AUTHORS 


!> Display the logo of BigDFT 
subroutine print_logo()
  use module_base
  implicit none
  integer :: length
  character(len = 64) :: fmt

  fmt=repeat(' ',64)
  length = 26 - 6 - len(package_version)
  write(fmt, "(A,I0,A)") "(23x,a,", length, "x,a)"

  write(*,'(23x,a)')'      TTTT         F       DDDDD    '
  write(*,'(23x,a)')'     T    T               D         '
  write(*,'(23x,a)')'    T     T        F     D          '
  write(*,'(23x,a)')'    T    T         F     D        D '
  write(*,'(23x,a)')'    TTTTT          F     D         D'
  write(*,'(23x,a)')'    T    T         F     D         D'
  write(*,'(23x,a)')'    T     T        F     D         D'
  write(*,'(23x,a)')'    T      T       F     D         D'
  write(*,'(23x,a)')'    T     T     FFFF     D         D'
  write(*,'(23x,a)')'    T TTTT         F      D        D'
  write(*,'(23x,a)')'    T             F        D      D '
  write(*,'(23x,a)')'TTTTTTTTT    FFFFF          DDDDDD  ' 
  !write(*,'(23x,a)')'---------------------------------------'
  write(*,'(23x,a)')'  gggggg          iiiii    BBBBBBBBB'
  write(*,'(23x,a)')' g      g        i             B    '
  write(*,'(23x,a)')'g        g      i         BBBB B    '
  write(*,'(23x,a)')'g         g     iiii     B     B    '
  write(*,'(23x,a)')'g         g     i       B      B    '
  write(*,'(23x,a)')'g         g     i        B     B    '
  write(*,'(23x,a)')'g         g     i         B    B    '
  write(*,'(23x,a)')'g         g     i          BBBBB    '
  write(*,'(23x,a)')' g        g     i         B    B    '  
  write(*,'(23x,a)')'          g     i        B     B    ' 
  write(*,'(23x,a)')'         g               B    B     '
  write(*,trim(fmt))'    ggggg       i         BBBB      ', &
       & '(Ver ' // package_version // ')'
  write(*,'(1x,a)')&
       '------------------------------------------------------------------------------------'
  write(*,'(1x,a)')&
       '|              Daubechies Wavelets for DFT Pseudopotential Calculations            |'
  write(*,'(1x,a)')&
       '------------------------------------------------------------------------------------'
  write(*,'(1x,a)')&
       '                                  The Journal of Chemical Physics 129, 014109 (2008)'
  write(*,*)
END SUBROUTINE print_logo


!> Define the name of the input files
subroutine standard_inputfile_names(inputs, radical)
  use module_types
  implicit none
  type(input_variables), intent(inout) :: inputs
  character(len = *), intent(in) :: radical

  character(len = 128) :: rad

  write(rad, "(A)") ""
  write(rad, "(A)") trim(radical)
  if (trim(radical) == "") write(rad, "(A)") "input"

  inputs%file_dft=trim(rad) // '.dft'
  inputs%file_geopt=trim(rad) // '.geopt'
  inputs%file_kpt=trim(rad) // '.kpt'
  inputs%file_perf=trim(rad) // '.perf'
  inputs%file_tddft=trim(rad) // '.tddft'
  inputs%file_mix=trim(rad) // '.mix'
  inputs%file_sic=trim(rad) // '.sic'
  inputs%file_occnum=trim(rad) // '.occ'
  inputs%file_igpop=trim(rad) // '.occup'
  inputs%file_lin=trim(rad) // '.lin'

  if (trim(rad) == "input") then
     inputs%dir_output="data"
  else
     inputs%dir_output="data-"//trim(rad)
  end if

  inputs%files = INPUTS_NONE
END SUBROUTINE standard_inputfile_names


!> Do all initialisation for all different files of BigDFT. 
!! Set default values if not any.
!! Initialize memocc
!! @todo
!!   Should be better for debug purpose to read input.perf before
subroutine read_input_variables(iproc,posinp,inputs,atoms,rxyz)
  use module_base
  use module_types
  use module_interfaces, except_this_one => read_input_variables

  implicit none

  !Arguments
  character(len=*), intent(in) :: posinp
  integer, intent(in) :: iproc
  type(input_variables), intent(inout) :: inputs
  type(atoms_data), intent(out) :: atoms
  real(gp), dimension(:,:), pointer :: rxyz

  ! Read atomic file
  call read_atomic_file(posinp,iproc,atoms,rxyz)

  ! Read all parameters and update atoms and rxyz.
  call read_input_parameters(iproc,inputs, atoms, rxyz)

  ! Read associated pseudo files.
  call init_atomic_values((iproc == 0), atoms, inputs%ixc)
END SUBROUTINE read_input_variables


!> Do initialisation for all different calculation parameters of BigDFT. 
!! Set default values if not any. Atomic informations are updated  by
!! symmetries if necessary and by geometry input parameters.
subroutine read_input_parameters(iproc,inputs,atoms,rxyz)
  use module_base
  use module_types
  use module_interfaces, except_this_one => read_input_parameters

  implicit none

  !Arguments
  integer, intent(in) :: iproc
  type(input_variables), intent(inout) :: inputs
  type(atoms_data), intent(inout) :: atoms
  real(gp), dimension(:,:), pointer :: rxyz
  !Local variables
  integer :: ierr

  ! Default for inputs (should not be necessary if all the variables comes from the parsing)
  call default_input_variables(inputs)
  ! Read linear variables
  ! Parse all input files, independent from atoms.
  call inputs_parse_params(inputs, iproc, .true.)
  if(inputs%inputpsiid==100) DistProjApply=.true.
  if(inputs%linear /= 'OFF' .and. inputs%linear /= 'LIG') then
     !only on the fly calculation
     DistProjApply=.true.
     call lin_input_variables_new(iproc,trim(inputs%file_lin),inputs,atoms)
  end if
    ! Shake atoms, if required.
  call atoms_set_displacement(atoms, rxyz, inputs%randdis)


  ! Update atoms with symmetry information
  call atoms_set_symmetries(atoms, rxyz, inputs%disableSym, inputs%elecfield)

  ! Parse input files depending on atoms.
  call inputs_parse_add(inputs, atoms, iproc, .true.)

  ! Stop the code if it is trying to run GPU with non-periodic boundary conditions
  if (atoms%geocode /= 'P' .and. (GPUconv .or. OCLconv)) then
     if (iproc==0) write(*,'(1x,a)') 'GPU calculation allowed only in periodic boundary conditions'
     call MPI_ABORT(MPI_COMM_WORLD,0,ierr)
  end if

  ! Stop the code if it is trying to run GPU with spin=4
  if (inputs%nspin == 4 .and. (GPUconv .or. OCLconv)) then
     if (iproc==0) write(*,'(1x,a)') 'GPU calculation not implemented with non-collinear spin'
     call MPI_ABORT(MPI_COMM_WORLD,0,ierr)
  end if

  ! Stop code for unproper input variables combination.
  if (inputs%ncount_cluster_x > 0 .and. .not. inputs%disableSym .and. atoms%geocode == 'S') then
     if (iproc==0) then
        write(*,'(1x,a)') 'Change "F" into "T" in the last line of "input.dft"'   
        write(*,'(1x,a)') 'Forces are not implemented with symmetry support, disable symmetry please (T)'
     end if
     call MPI_ABORT(MPI_COMM_WORLD,0,ierr)
  end if
  if (inputs%nkpt > 1 .and. inputs%gaussian_help) then
     if (iproc==0) write(*,'(1x,a)') 'Gaussian projection is not implemented with k-point support'
     call MPI_ABORT(MPI_COMM_WORLD,0,ierr)
  end if

  !check whether a directory name should be associated for the data storage
  call check_for_data_writing_directory(iproc,inputs)

END SUBROUTINE read_input_parameters

subroutine check_for_data_writing_directory(iproc,in)
  use module_base
  use module_types
  implicit none
  integer, intent(in) :: iproc
  type(input_variables), intent(inout) :: in
  !local variables
  logical :: shouldwrite
  integer :: i_stat,ierror,ierr
  character(len=100) :: dirname

  if (iproc==0)write(*,'(1x,a)')'|'//repeat('-',82)

  !initialize directory name
  shouldwrite=.false.

  shouldwrite=shouldwrite .or. &
       in%output_wf_format /= WF_FORMAT_NONE .or. & !write wavefunctions
       in%output_denspot /= output_denspot_NONE .or. &    !write output density
       in%ncount_cluster_x > 1 .or. &               !write posouts or posmds
       in%inputPsiId == 2 .or. &                    !have wavefunctions to read
       in%inputPsiId == 12 .or.  &                    !read in gaussian basis
       in%gaussian_help                             !mulliken and local density of states
  
  !here you can check whether the etsf format is compiled

  if (shouldwrite) then
     ! Create a directory to put the files in.
     dirname=repeat(' ',len(dirname))
     if (iproc == 0) then
        call getdir(in%dir_output, len_trim(in%dir_output), dirname, 100, i_stat)
        if (i_stat /= 0) then
           write(*,*) "ERROR: cannot create output directory '" // trim(in%dir_output) // "'."
           call MPI_ABORT(MPI_COMM_WORLD,ierror,ierr)
        end if
     end if
     call MPI_BCAST(dirname,128,MPI_CHARACTER,0,MPI_COMM_WORLD,ierr)
     in%dir_output=dirname
     if (iproc==0) write(*,'(1x,2a)')'|  Data Writing directory:    ',trim(in%dir_output)
  else
     if (iproc==0) write(*,'(1x,2a)')'|  Data Writing directory:    not needed'
     in%dir_output=repeat(' ',len(in%dir_output))
  end if

end subroutine check_for_data_writing_directory



!> Set default values.
subroutine default_input_variables(inputs)
  use module_base
  use module_types
  implicit none

  type(input_variables), intent(inout) :: inputs

  ! Default values.
  inputs%output_wf_format = WF_FORMAT_NONE
  inputs%output_denspot_format = output_denspot_FORMAT_CUBE
  nullify(inputs%kpt)
  nullify(inputs%wkpt)
  nullify(inputs%kptv)
  nullify(inputs%nkptsv_group)
  ! Default abscalc variables
  call abscalc_input_variables_default(inputs)
  ! Default frequencies variables
  call frequencies_input_variables_default(inputs)
  ! Default values for geopt.
  call geopt_input_variables_default(inputs) 
  ! Default values for mixing procedure
  call mix_input_variables_default(inputs) 
  ! Default values for tddft
  call tddft_input_variables_default(inputs)
  !Default for Self-Interaction Correction variables
  call sic_input_variables_default(inputs)

END SUBROUTINE default_input_variables


subroutine dft_input_variables_new(iproc,dump,filename,in)
  use module_base
  use module_types
  use module_input
  implicit none
  character(len=*), intent(in) :: filename
  integer, intent(in) :: iproc
  logical, intent(in) :: dump
  type(input_variables), intent(inout) :: in
  !local variables
  logical :: exists
  integer :: ierror
  real(gp), dimension(2), parameter :: hgrid_rng=(/0.0_gp,2.0_gp/)
  real(gp), dimension(2), parameter :: xrmult_rng=(/0.0_gp,100.0_gp/)

  !dft parameters, needed for the SCF part
  call input_set_file(iproc,dump,trim(filename),exists,'DFT Calculation Parameters')  
  if (exists) in%files = in%files + INPUTS_DFT
  !call the variable, its default value, the line ends if there is a comment

  !grid spacings
  call input_var(in%hx,'0.45',ranges=hgrid_rng)
  call input_var(in%hy,'0.45',ranges=hgrid_rng)
  call input_var(in%hz,'0.45',ranges=hgrid_rng,comment='hx,hy,hz: grid spacing in the three directions')

  !coarse and fine radii around atoms
  call input_var(in%crmult,'5.0',ranges=xrmult_rng)
  call input_var(in%frmult,'8.0',ranges=xrmult_rng,&
       comment='c(f)rmult: c(f)rmult*radii_cf(:,1(2))=coarse(fine) atom-based radius')

  !XC functional (ABINIT XC codes)
  call input_var(in%ixc,'1',comment='ixc: exchange-correlation parameter (LDA=1,PBE=11)')

  !charge and electric field
  call input_var(in%ncharge,'0',ranges=(/-10,10/))
  call input_var(in%elecfield(1),'0.')
  call input_var(in%elecfield(2),'0.')
  call input_var(in%elecfield(3),'0.',comment='charge of the system, Electric field (Ex,Ey,Ez)')
  !call input_var(in%elecfield(3),'0.',comment='ncharge: charge of the system, Electric field (Ex,Ey,Ez)')

  !spin and polarization
  call input_var(in%nspin,'1',exclusive=(/1,2,4/))
  call input_var(in%mpol,'0',comment='nspin=1 non-spin polarization, mpol=total magnetic moment')

  !XC functional (ABINIT XC codes)
  call input_var(in%gnrm_cv,'1.e-4',ranges=(/1.e-20_gp,1.0_gp/),&
       comment='gnrm_cv: convergence criterion gradient')

  !convergence parameters
  call input_var(in%itermax,'50',ranges=(/0,10000/))
  call input_var(in%nrepmax,'1',ranges=(/0,1000/),&
       comment='itermax,nrepmax: max. # of wfn. opt. steps and of re-diag. runs')

  !convergence parameters
  call input_var(in%ncong,'6',ranges=(/0,20/))
  call input_var(in%idsx,'6',ranges=(/0,15/),&
       comment='ncong, idsx: # of CG it. for preconditioning eq., wfn. diis history')
  !does not maxes sense a DIIS history longer than the number of iterations
  in%idsx = min(in%idsx, in%itermax)

  !dispersion parameter
  call input_var(in%dispersion,'0',comment='dispersion correction potential (values 1,2,3), 0=none')
    
  ! Now the variables which are to be used only for the last run
  call input_var(in%inputPsiId,'0',exclusive=(/-2,-1,0,2,10,12,100/),input_iostat=ierror)
  ! Validate inputPsiId value (Can be added via error handling exception)
  if (ierror /=0 .and. iproc == 0) then
     write( *,'(1x,a,I0,a)')'ERROR: illegal value of inputPsiId (', in%inputPsiId, ').'
     call input_psi_help()
     call MPI_ABORT(MPI_COMM_WORLD,0,ierror)
  end if

  call input_var(in%output_wf_format,'0',exclusive=(/0,1,2,3/),input_iostat=ierror)
  ! Validate output_wf value.
  if (ierror /=0 .and. iproc == 0) then
     write( *,'(1x,a,I0,a)')'ERROR: illegal value of output_wf (', in%output_wf_format, ').'
     call output_wf_format_help()
     call MPI_ABORT(MPI_COMM_WORLD,0,ierror)
  end if

  call input_var(in%output_denspot,'0',exclusive=(/0,1,2/),&
       comment='InputPsiId, output_wf, output_denspot')

  !project however the wavefunction on gaussians if asking to write them on disk
  in%gaussian_help=(in%inputPsiId >= 10)

  !switch on the gaussian auxiliary treatment 
  !and the zero of the forces
  if (in%inputPsiId == 10) then
     in%inputPsiId=0
  end if
  ! Setup out grid parameters.
  if (in%output_denspot >= 0) then
     in%output_denspot_format = in%output_denspot / 10
  else
     in%output_denspot_format = output_denspot_FORMAT_CUBE
     in%output_denspot = abs(in%output_denspot)
  end if
  in%output_denspot = modulo(in%output_denspot, 10)

  ! Tail treatment.
  call input_var(in%rbuf,'0.0',ranges=(/0.0_gp,10.0_gp/))
  call input_var(in%ncongt,'30',ranges=(/1,50/),&
       comment='rbuf, ncongt: length of the tail (AU),# tail CG iterations')

  !in%calc_tail=(in%rbuf > 0.0_gp)

  !davidson treatment
  ! Now the variables which are to be used only for the last run
  call input_var(in%norbv,'0',ranges=(/-1000,1000/))
  call input_var(in%nvirt,'0',ranges=(/0,abs(in%norbv)/))
  call input_var(in%nplot,'0',ranges=(/0,abs(in%norbv)/),&
       comment='Davidson subspace dim., # of opt. orbs, # of plotted orbs')

  !in%nvirt = min(in%nvirt, in%norbv) commented out

  ! Line to disable automatic behaviours (currently only symmetries).
  call input_var(in%disableSym,'F',comment='disable the symmetry detection')

  !define whether there should be a last_run after geometry optimization
  !also the mulliken charge population should be inserted
  if ((in%rbuf > 0.0_gp) .or. in%output_wf_format /= WF_FORMAT_NONE .or. &
       in%output_denspot /= output_denspot_NONE .or. in%norbv /= 0) then
     in%last_run=-1 !last run to be done depending of the external conditions
  else
     in%last_run=0
  end if

  call input_free((iproc == 0) .and. dump)

end subroutine dft_input_variables_new


!> Assign default values for mixing variables
subroutine mix_input_variables_default(in)
  use module_base
  use module_types
  implicit none
  type(input_variables), intent(inout) :: in

  !mixing treatement (hard-coded values)
  in%iscf=0
  in%itrpmax=1
  in%alphamix=0.0_gp
  in%rpnrm_cv=1.e-4_gp
  in%gnrm_startmix=0.0_gp
  in%norbsempty=0
  in%Tel=0.0_gp
  in%occopt=SMEARING_DIST_ERF
  in%alphadiis=2.d0

END SUBROUTINE mix_input_variables_default


!> Read the input variables needed for the geometry optimisation
!!    Every argument should be considered as mandatory
subroutine mix_input_variables_new(iproc,dump,filename,in)
  use module_base
  use module_types
  use module_input
  implicit none
  !Arguments
  integer, intent(in) :: iproc
  logical, intent(in) :: dump
  character(len=*), intent(in) :: filename
  type(input_variables), intent(inout) :: in
  !local variables
  !n(c) character(len=*), parameter :: subname='mix_input_variables'
  logical :: exists

  !Mix parameters, needed for the SCF poart with Davidson
  call input_set_file(iproc,dump,trim(filename),exists,'Mixing Parameters')  
  if (exists) in%files = in%files + INPUTS_MIX
  !call the variable, its default value, the line ends if there is a comment

  !Controls the self-consistency: 0 direct minimisation otherwise ABINIT convention
  call input_var(in%iscf,'0',exclusive=(/0,1,2,3,4,5,7,12,13,14,15,17/),&
       comment="Mixing parameters")
  call input_var(in%itrpmax,'1',ranges=(/0,10000/),&
       comment="Maximum number of diagonalisation iterations")
  call input_var(in%rpnrm_cv,'1.e-4',ranges=(/0.0_gp,10.0_gp/),&
       comment="Stop criterion on the residue of potential or density")
  call input_var(in%norbsempty,'0',ranges=(/0,10000/))
  call input_var(in%Tel,'0.0',ranges=(/0.0_gp,1.0e6_gp/)) 
  call input_var(in%occopt,'1',ranges=(/1,5/),&
       comment="No. of additional bands, elec. temperature, smearing method")
  call input_var(in%alphamix,'0.0',ranges=(/0.0_gp,1.0_gp/))
  call input_var(in%alphadiis,'2.0',ranges=(/0.0_gp,10.0_gp/),&
       comment="Multiplying factors for the mixing and the electronic DIIS")

  call input_free((iproc == 0) .and. dump)

  !put the startmix if the mixing has to be done
  if (in%iscf /= SCF_KIND_DIRECT_MINIMIZATION) in%gnrm_startmix=1.e300_gp

END SUBROUTINE mix_input_variables_new


!> Assign default values for GEOPT variables
subroutine geopt_input_variables_default(in)
  use module_base
  use module_types
  implicit none
  type(input_variables), intent(inout) :: in

  !put some fake values for the geometry optimsation case
  in%geopt_approach='SDCG'
  in%ncount_cluster_x=0
  in%frac_fluct=1.0_gp
  in%forcemax=0.0_gp
  in%randdis=0.0_gp
  in%betax=2.0_gp
  in%history = 1
  in%ionmov = -1
  in%dtion = 0.0_gp
  in%strtarget(:)=0.0_gp
  nullify(in%qmass)

END SUBROUTINE geopt_input_variables_default


!> Read the input variables needed for the geometry optimisation
!! Every argument should be considered as mandatory
subroutine geopt_input_variables_new(iproc,dump,filename,in)
  use module_base
  use module_types
  use module_input
  implicit none
  integer, intent(in) :: iproc
  logical, intent(in) :: dump
  character(len=*), intent(in) :: filename
  type(input_variables), intent(inout) :: in
  !local variables
  character(len=*), parameter :: subname='geopt_input_variables'
  integer :: i_stat,i
  logical :: exists

  !target stress tensor
  in%strtarget(:)=0.0_gp

  !geometry input parameters
  call input_set_file(iproc,dump,trim(filename),exists,'Geometry Parameters')  
  if (exists) in%files = in%files + INPUTS_GEOPT
  !call the variable, its default value, the line ends if there is a comment
!  if (.not. exists) then
!     in%ncount_cluster_x=0
!     return
!  end if

  call input_var(in%geopt_approach,"BFGS",exclusive=(/'SDCG ','VSSD ','LBFGS','BFGS ','PBFGS','AB6MD','DIIS ','FIRE '/),&
       comment="Geometry optimisation method")
  call input_var(in%ncount_cluster_x,'1',ranges=(/0,2000/),&
       comment="Maximum number of force evaluations")
  call input_var(in%frac_fluct,'1.0',ranges=(/0.0_gp,10.0_gp/))
  call input_var(in%forcemax,'0.0',ranges=(/0.0_gp,10.0_gp/),&
       comment="fract_fluct,forcemax")
  call input_var(in%randdis,'0.0',ranges=(/0.0_gp,10.0_gp/),&
       comment="random displacement amplitude")

  if (case_insensitive_equiv(trim(in%geopt_approach),"AB6MD")) then
     in%nnos=0
     call input_var(in%ionmov,'6',exclusive=(/6,7,8,9,12,13/),&
          comment="AB6MD: movement ion method")
     call input_var(in%dtion,'20.670689',ranges=(/0.0_gp,1.e3_gp/),&
          comment="Time step for molecular dynamics - Atomic Units (20.670689 AU=0.5 fs)")
     if (in%ionmov == 6) then
        call input_var(in%mditemp,'300',ranges=(/0.0_gp,1.0e9_gp/),&
             comment="Temperature of molecular dynamics")
     elseif (in%ionmov > 7) then
        call input_var(in%mditemp,'300',ranges=(/0.0_gp,1.0e9_gp/))
        call input_var(in%mdftemp,'300',ranges=(/0.0_gp,1.0e9_gp/),&
             comment="Initial and Final Temperatures of molecular dynamics")
     end if

     if (in%ionmov == 8) then
        call input_var(in%noseinert,'1.e5',ranges=(/0.0_gp,1.0e9_gp/),&
             comment="Thermostat inertia coefficient for Nose_Hoover dynamics")
     else if (in%ionmov == 9) then
        call input_var(in%friction,'1.e-3',&
             comment="Friction coefficient for Langevin dynamics")
        call input_var(in%mdwall,'1.e4',ranges=(/0.0_gp,1.e5_gp/),&
             comment="Distance in bohr where atoms can bounce for Langevin dynamics")
     else if (in%ionmov == 13) then
        call input_var(in%nnos,'0',ranges=(/0,100/),&
             comment="Number of Thermostat (isothermal/isenthalpic ensemble)")
        allocate(in%qmass(in%nnos+ndebug),stat=i_stat)
        call memocc(i_stat,in%qmass,'in%qmass',subname)
        do i=1,in%nnos-1
           call input_var(in%qmass(i),'0.0',ranges=(/0.0_gp,1.e9_gp/))
        end do
        if (in%nnos > 0) call input_var(in%qmass(in%nnos),'0.0',ranges=(/0.0_gp,1.e9_gp/),&
           comment="Mass of each thermostat (isothermal/isenthalpic ensemble)")
        call input_var(in%bmass,'10',ranges=(/0.0_gp,1.0e9_gp/))
        call input_var(in%vmass,'1.0',ranges=(/0.0_gp,1.0e9_gp/),&
             comment="Barostat masses (isothermal/isenthalpic ensemble)")
     end if

     if (in%ionmov /= 13) then
        !the allocation of this pointer should be done in any case
        allocate(in%qmass(in%nnos+ndebug),stat=i_stat)
        call memocc(i_stat,in%qmass,'in%qmass',subname)
     end if

  else if (case_insensitive_equiv(trim(in%geopt_approach),"DIIS")) then
     call input_var(in%betax,'2.0',ranges=(/0.0_gp,100.0_gp/))
     call input_var(in%history,'4',ranges=(/0,1000/),&
          comment="Stepsize and history for DIIS method")
  else
     call input_var(in%betax,'4.0',ranges=(/0.0_gp,100.0_gp/),&
          comment="Stepsize for the geometry optimisation")
  end if
  if (case_insensitive_equiv(trim(in%geopt_approach),"FIRE")) then
        call input_var(in%dtinit,'0.75',ranges=(/0.0_gp,1.e4_gp/))
        call input_var(in%dtmax, '1.5',ranges=(/in%dtinit,1.e4_gp/),&
             comment="initial and maximal time step for the FIRE method")
  endif

  call input_free((iproc == 0) .and. dump)

END SUBROUTINE geopt_input_variables_new


!> Read the input variables needed for the geometry optimisation
!! Every argument should be considered as mandatory
subroutine geopt_input_variables(filename,in)
  use module_base
  use module_types
  implicit none
  character(len=*), intent(in) :: filename
  type(input_variables), intent(inout) :: in
  !local variables
  character(len=*), parameter :: subname='geopt_input_variables'
  character(len = 128) :: line
  integer :: i_stat,ierror,iline
  logical :: exists

  inquire(file=filename,exist=exists)
  if (.not. exists) then
     in%ncount_cluster_x=0
     return
  end if

  ! Read the input variables.
  open(unit=1,file=filename,status='old')

  !line number, to control the input values
  iline=0

  read(1,*,iostat=ierror) in%geopt_approach
  call check()
  read(1,*,iostat=ierror) in%ncount_cluster_x
  call check()
  in%forcemax = 0.d0
  read(1, "(A128)", iostat = ierror) line
  if (ierror == 0) then
     read(line,*,iostat=ierror) in%frac_fluct,in%forcemax
     if (ierror /= 0) read(line,*,iostat=ierror) in%frac_fluct
     if (ierror == 0 .and. max(in%frac_fluct, in%forcemax) <= 0.d0) ierror = 1
  end if
  call check()
  read(1,*,iostat=ierror) in%randdis
  call check()
  if (trim(in%geopt_approach) == "AB6MD") then
     in%nnos=0

     read(1,*,iostat=ierror) in%ionmov
     call check()
     read(1,*,iostat=ierror) in%dtion
     call check()
     if (in%ionmov == 6) then
        read(1,*,iostat=ierror) in%mditemp
        call check()
     elseif (in%ionmov > 7) then
        read(1,*,iostat=ierror) in%mditemp, in%mdftemp
        call check()
     end if
     if (in%ionmov == 8) then
        read(1,*,iostat=ierror) in%noseinert
        call check()
     else if (in%ionmov == 9) then
        read(1,*,iostat=ierror) in%friction
        call check()
        read(1,*,iostat=ierror) in%mdwall
        call check()
     else if (in%ionmov == 13) then
        read(1,*,iostat=ierror) in%nnos
        call check()
        allocate(in%qmass(in%nnos+ndebug),stat=i_stat)
        call memocc(i_stat,in%qmass,'in%qmass',subname)
        read(1,*,iostat=ierror) in%qmass
        call check()
        read(1,*,iostat=ierror) in%bmass, in%vmass
        call check()
     end if
     if (in%ionmov /= 13) then
        !the allocation of this pointer should be done in any case
        allocate(in%qmass(in%nnos+ndebug),stat=i_stat)
        call memocc(i_stat,in%qmass,'in%qmass',subname)
     end if

  else if (trim(in%geopt_approach) == "DIIS") then
     read(1,*,iostat=ierror) in%betax, in%history
     call check()
  else
     read(1,*,iostat=ierror) in%betax
     call check()
  end if
  if (trim(in%geopt_approach) == "FIRE") then
     read(1,*,iostat=ierror) in%dtinit, in%dtmax
     call check()
  endif
  close(unit=1,iostat=ierror)

contains

  subroutine check()
    iline=iline+1
    if (ierror/=0) then
       !if (iproc == 0) 
            write(*,'(1x,a,a,a,i3)') &
            'Error while reading the file "',trim(filename),'", line=',iline
            call MPI_ABORT(MPI_COMM_WORLD,0,ierror)
    end if
  END SUBROUTINE check

END SUBROUTINE geopt_input_variables


!> Assign default values for self-interaction correction variables
subroutine sic_input_variables_default(in)
  use module_base
  use module_types
  implicit none
  type(input_variables), intent(inout) :: in

  in%SIC%approach='NONE'
  in%SIC%alpha=0.0_gp
  in%SIC%fref=0.0_gp

END SUBROUTINE sic_input_variables_default


!> Read Self-Interaction Correction (SIC) input parameters
subroutine sic_input_variables_new(iproc,dump,filename,in)
  use module_base
  use module_types
  use module_input
  implicit none
  integer, intent(in) :: iproc
  logical, intent(in) :: dump
  character(len=*), intent(in) :: filename
  type(input_variables), intent(inout) :: in
  !local variables
  logical :: exists
  !n(c) character(len=*), parameter :: subname='sic_input_variables'

  !Self-Interaction Correction input parameters
  call input_set_file(iproc,dump,trim(filename),exists,'SIC Parameters')  
  if (exists) in%files = in%files + INPUTS_SIC

  call input_var(in%SIC%approach,'NONE',exclusive=(/'NONE','PZ  ','NK  '/),comment='SIC method: NONE, PZ, NK')
  call input_var(in%SIC%alpha,'0.0',ranges=(/0.0_gp,1.0_gp/),comment='SIC downscaling parameter')
  call input_var(in%SIC%fref,'0.0',ranges=(/0.0_gp,1.0_gp/),comment='Reference occupation fref (NK case only)')
  in%SIC%ixc=in%ixc
  call input_free((iproc == 0) .and. dump)

END SUBROUTINE sic_input_variables_new

!> Read linear input parameters
subroutine lin_input_variables_new(iproc,filename,in,atoms)
  use module_base
  use module_types
  use module_input
  implicit none
  integer, intent(in) :: iproc
  character(len=*), intent(in) :: filename
  type(input_variables), intent(inout) :: in
  type(atoms_data), intent(inout) :: atoms
  !local variables
  logical :: exists
  character(len=*), parameter :: subname='lin_input_variables'
  character(len=132) :: comments
  logical,dimension(atoms%ntypes) :: parametersSpecified
  logical :: found
  character(len=20):: atomname
  integer :: itype, jtype, ios, ierr, iat, npt
  real(gp):: pp, lt
  real(gp),dimension(atoms%ntypes) :: locradType

  ! Begin by nullifying all the pointers
  nullify(in%lin%potentialPrefac)
  nullify(in%lin%locrad)
  nullify(in%lin%norbsPerType)
  nullify(atoms%rloc)

  !Linear input parameters
<<<<<<< HEAD
  call input_set_file(iproc,trim(filename),exists,'Linear Parameters')  
  write(*,*) 'HERE'
=======
  call input_set_file(iproc,.true.,trim(filename),exists,'Linear Parameters')  
>>>>>>> 3a03f39d
  
  ! Read the number of iterations and convergence criterion for the basis functions BF
  comments = 'Max iter. for optimizing basis functions in 1st iter., same for other iter. , BF are fixed if pnrm < this number'
  !call input_var(in%lin%nItBasisFirst,'5',ranges=(/1,10000/))
  !call input_var(in%lin%nItBasis,'5',ranges=(/1,10000/))
  !call input_var(in%lin%fixBasis,'5.d-7',ranges=(/0.0_gp,1.0_gp/),comment=comments)
  
  ! Convergence criterion
  call input_var(in%lin%convCrit,'1.d-5',ranges=(/0.0_gp,1.0_gp/),comment='Convergence criterion')
  
  ! Minimal length of DIIS History, Maximal Length of DIIS History, Step size for DIIS, Step size for SD
  comments = 'DIISHistMin, DIISHistMax, stepa size for DIIS, step size for SD'
  call input_var(in%lin%DIISHistMin,'0',ranges=(/0,100/))
  call input_var(in%lin%DIISHistMax,'8',ranges=(/1,100/))
  call input_var(in%lin%alphaDIIS,'1.d0',ranges=(/0.0_gp,1.0_gp/))
  call input_var(in%lin%alphaSD,'1.d-1',ranges=(/0.0_gp,1.0_gp/),comment=comments)
  
  ! lin%startWithSD, lin%startDIIS
  comments = 'start with SD, start criterion for DIIS'
  !call input_var(in%lin%startWithSD,'F')
  !call input_var(in%lin%startDIIS,'2.d2',ranges=(/1.d0,1.d3/),comment=comments)
  
  !number of iterations in the preconditioner : lin%nItPrecond
  call input_var(in%lin%nItPrecond,'5',ranges=(/1,100/),comment='number of iterations in the preconditioner')
  
  !getCoeff: 'diag' or 'min'
  call input_var(in%lin%getCoeff,'diag',comment='getCoeff: diag or min')
  
  !block size for pdsyev/pdsygv, pdgemm (negative -> sequential)
  comments = 'block size for pdsyev/pdsygv, pdgemm (negative -> sequential)'
  call input_var(in%lin%blocksize_pdsyev,'-8',ranges=(/-100,100/))
  call input_var(in%lin%blocksize_pdgemm,'-8',ranges=(/-100,100/),comment=comments)
  
  !max number of process uses for pdsyev/pdsygv, pdgemm
  call input_var(in%lin%nproc_pdsyev,'4',ranges=(/1,100/))
  call input_var(in%lin%nproc_pdgemm,'4',ranges=(/1,100/),comment='max number of process uses for pdsyev/pdsygv, pdgemm')
  
  ! Orthogonalization of wavefunctions:
  !0-> exact Loewdin, 1-> taylor expansion ; maximal number of iterations for the orthonormalization ; convergence criterion
  comments = '0-> exact Loewdin, 1-> taylor expansion ; Max number of iter. for the orthonormalization ; convergence criterion'
  call input_var(in%lin%methTransformOverlap,'0',ranges=(/0,1/))
  call input_var(in%lin%nItOrtho,'2',ranges=(/1,100/))
  call input_var(in%lin%convCritOrtho,'1.d-14',ranges=(/0.0_gp,1.0_gp/),comment=comments)
  
  !in orthoconstraint: correction for non-orthogonality (0) or no correction (1)
  comments='in orthoconstraint: correction for non-orthogonality (0) or no correction (1)'
  call input_var(in%lin%correctionOrthoconstraint,'1',ranges=(/0,1/),comment=comments)
  
  ! max number of iterations in the minimization of the coefficients, convergence criterion
  comments='max number of iterations in the minimization of the coefficients, convergence criterion'
  call input_var(in%lin%nItCoeff,'2000',ranges=(/1,10000/))
  call input_var(in%lin%convCritCoeff,'1.d-5',ranges=(/0.0_gp,1.0_gp/),comment=comments)
  
  !mixing method: dens or pot
  comments='mixing method: dens or pot'
  call input_var(in%lin%mixingMethod,'dens',comment=comments)
  
  !mixing history (0-> SD, >0-> DIIS), number of iterations in the selfconsistency cycle where the potential is mixed, mixing parameter, convergence criterion
  comments = 'mixing history (0-> SD, >0-> DIIS), # iter. in the SCC potential mixing, Mixing parameter, Convergence criterion'
  call input_var(in%lin%mixHist,'0',ranges=(/0,100/))
  call input_var(in%lin%nItSCC,'10',ranges=(/1,1000/))
  call input_var(in%lin%alphaMix,'.4d0',ranges=(/0.0_gp,1.0_gp/))
  call input_var(in%lin%convCritMix,'1.d-7',ranges=(/0.0_gp,1.0_gp/),comment=comments)
  
  !use the derivative basis functions, order of confinement potential
  comments='use the derivative basis functions, Order of confinement potential (4 or 6)'
  call input_var(in%lin%useDerivativeBasisFunctions,'F')
  call input_var(in%lin%ConfPotOrder,'4',comment=comments)
  
  !number of iterations for the input guess
  comments='number of iterations for the input guess'
  call input_var(in%lin%nItInguess,'10',ranges=(/1,10000/),comment=comments)
  
  !plot basis functions: true or false
  comments='plot basis functions: true or false'
  call input_var(in%lin%plotBasisFunctions,'F',comment=comments)
  
  !transform to global orbitals in the end (T/F)
  comments='transform to global orbitals in the end (T/F)'
  call input_var(in%lin%transformToGlobal,'F',comment=comments)
  
  !number of orbitals per process for trace minimization during input guess.
  comments='number of orbitals per process for trace minimization during input guess.'
  call input_var(in%lin%norbsPerProcIG,'1',ranges=(/1,10000/),comment=comments)
  
  ! Allocate lin pointers and atoms%rloc
  call allocateBasicArraysInputLin(atoms, in%lin)
  
  ! Now read in the parameters specific for each atom type.
  comments = 'Atom name, number of basis functions per atom, prefactor for confinement potential, localization radius'
  parametersSpecified=.false.
  do itype=1,atoms%ntypes
      call input_var(atomname,'C',input_iostat=ios)
      call input_var(npt,'1',ranges=(/1,100/),input_iostat=ios)
      call input_var(pp,'1.0d-3',ranges=(/0.0_gp,1.0_gp/),input_iostat=ios)
      call input_var(lt,'7.0',ranges=(/1.0_gp,10000.0_gp/),input_iostat=ios,comment=comments)
      if(ios/=0) then
          ! The parameters where not specified for all atom types.
          if(iproc==0) then
              write(*,'(1x,a)',advance='no') "ERROR: the file 'input.lin' does not contain the parameters&
                       & for the following atom types:"
              do jtype=1,atoms%ntypes
                  if(.not.parametersSpecified(jtype)) write(*,'(1x,a)',advance='no') trim(atoms%atomnames(jtype))
              end do
          end if
          call mpi_barrier(mpi_comm_world, ierr)
          stop
      end if
      ! The reading was succesful. Check whether this atom type is actually present.
      found=.false.
      do jtype=1,atoms%ntypes
          if(trim(atomname)==trim(atoms%atomnames(jtype))) then
              found=.true.
              parametersSpecified(jtype)=.true.
              in%lin%norbsPerType(jtype)=npt
              in%lin%potentialPrefac(jtype)=pp
              locradType(jtype)=lt
              atoms%rloc(jtype,:)=locradType(jtype)
          end if
      end do
      if(.not.found) then
          if(iproc==0) write(*,'(1x,3a)') "ERROR: you specified informations about the atomtype '",trim(atomname), &
                     "', which is not present in the file containing the atomic coordinates."
          call mpi_barrier(mpi_comm_world, ierr)
          stop
      end if
  end do
  
  ! Assign the localization radius to each atom.
  do iat=1,atoms%nat
      itype=atoms%iatype(iat)
      in%lin%locrad(iat)=locradType(itype)
  end do
  

  call input_free((iproc==0))

END SUBROUTINE lin_input_variables_new


!> Assign default values for TDDFT variables
subroutine tddft_input_variables_default(in)
  use module_base
  use module_types
  implicit none
  type(input_variables), intent(inout) :: in

  in%tddft_approach='NONE'

END SUBROUTINE tddft_input_variables_default


subroutine tddft_input_variables_new(iproc,dump,filename,in)
  use module_base
  use module_types
  use module_input
  implicit none
  integer, intent(in) :: iproc
  logical, intent(in) :: dump
  character(len=*), intent(in) :: filename
  type(input_variables), intent(inout) :: in
  !local variables
  logical :: exists
  !n(c) character(len=*), parameter :: subname='tddft_input_variables'

  !TD-DFT parameters
  call input_set_file(iproc,dump,trim(filename),exists,'TD-DFT Parameters')  
  if (exists) in%files = in%files + INPUTS_TDDFT
  !call the variable, its default value, the line ends if there is a comment

  call input_var(in%tddft_approach,"NONE",exclusive=(/'NONE','TDA '/),&
       comment="TDDFT Method")
  call input_free((iproc == 0) .and. dump)

END SUBROUTINE tddft_input_variables_new


subroutine tddft_input_variables(filename,in)
  use module_base
  use module_types
  implicit none
  character(len=*), intent(in) :: filename
  type(input_variables), intent(inout) :: in
  !local variables
  logical :: exists
  !n(c) character(len=*), parameter :: subname='tddft_input_variables'
  integer :: iline, ierror

  inquire(file=trim(filename),exist=exists)

  if (.not. exists) then
     !write(*,*) "The file 'input.tddft' does not exists!"
     !      stop
     return
  end if

 ! Read the input variables.
  open(unit=1,file=filename,status='old')

  !line number, to control the input values
  iline=0

  read(1,*,iostat=ierror) in%tddft_approach
  call check()
  if (trim(in%tddft_approach) == "TDA") then
     !read(1,*,iostat=ierror) in%norbv,in%nvirt,in%nplot
     !call check()
  end if

  close(unit=1,iostat=ierror)

contains

  subroutine check()
    iline=iline+1
    if (ierror/=0) then
       !if (iproc == 0) 
            write(*,'(1x,a,a,a,i3)') &
            'Error while reading the file "',trim(filename),'", line=',iline
       stop
    end if
  END SUBROUTINE check

END SUBROUTINE tddft_input_variables

subroutine kpt_input_variables_new(iproc,dump,filename,in,atoms)
  use module_base
  use module_types
  use defs_basis
  use m_ab6_kpoints
  use module_input
  implicit none
  character(len=*), intent(in) :: filename
  integer, intent(in) :: iproc
  logical, intent(in) :: dump
  type(input_variables), intent(inout) :: in
  type(atoms_data), intent(in) :: atoms
  !local variables
  logical :: exists
  character(len=*), parameter :: subname='kpt_input_variables_new'
  character(len = 6) :: type
  integer :: i_stat,ierror,i,nshiftk, ngkpt(3), nseg, ikpt, j, i_all,ngranularity,ncount,ierror1
  real(gp) :: kptrlen, shiftk(3,8), norm, alat(3)
  integer, allocatable :: iseg(:)

  ! Set default values.
  in%nkpt=1
  in%nkptv=0
  in%ngroups_kptv=1
  call free_kpt_variables(in)

  !dft parameters, needed for the SCF part
  call input_set_file(iproc,dump,trim(filename),exists,'Brillouin Zone Sampling Parameters')  
  if (exists) in%files = in%files + INPUTS_KPT
  !call the variable, its default value, the line ends if there is a comment

  !if the file does not exists, put the default values
  if (.not. exists) then
     
!!$     ! Set only the gamma point.
!!$     allocate(in%kpt(3, in%nkpt+ndebug),stat=i_stat)
!!$     call memocc(i_stat,in%kpt,'in%kpt',subname)
!!$     in%kpt(:, 1) = (/ 0., 0., 0. /)
!!$     allocate(in%wkpt(in%nkpt+ndebug),stat=i_stat)
!!$     call memocc(i_stat,in%wkpt,'in%wkpt',subname)
!!$     in%wkpt(1) = 1.0_gp
     !return
  end if

  call input_var(type,'manual',exclusive=(/'auto  ','mpgrid','manual'/),&
       comment='K-point sampling method')

  if (case_insensitive_equiv(trim(type),'auto')) then
     call input_var(kptrlen,'0.0',ranges=(/0.0_gp,1.e4_gp/),&
          comment='Equivalent legth of K-space resolution (Bohr)')
     call kpoints_get_auto_k_grid(atoms%sym%symObj, in%nkpt, in%kpt, in%wkpt, &
          & kptrlen, ierror)
     if (ierror /= AB6_NO_ERROR) then
        if (iproc==0) write(*,*) " ERROR in symmetry library. Error code is ", ierror
        stop
     end if
     !assumes that the allocation went through
     call memocc(0,in%kpt,'in%kpt',subname)
     call memocc(0,in%wkpt,'in%wkpt',subname)
  else if (case_insensitive_equiv(trim(type),'mpgrid')) then
     !take the points of Monckorst-pack grid
     call input_var(ngkpt(1),'1')
     call input_var(ngkpt(2),'1')
     call input_var(ngkpt(3),'1',comment='No. of Monkhorst-Pack grid points')
     !shift
     call input_var(nshiftk,'1',ranges=(/1,8/),comment='No. of different shifts')
     !read the shifts
     call to_zero(3*8,shiftk(1,1))
     do i=1,nshiftk
        call input_var(shiftk(1,i),'0.')
        call input_var(shiftk(2,i),'0.')
        call input_var(shiftk(3,i),'0.',comment=' ')
     end do
     call kpoints_get_mp_k_grid(atoms%sym%symObj, in%nkpt, in%kpt, in%wkpt, &
          & ngkpt, nshiftk, shiftk, ierror)
     if (ierror /= AB6_NO_ERROR) then
        if (iproc==0) write(*,*) " ERROR in symmetry library. Error code is ", ierror
        stop
     end if
     !assumes that the allocation went through
     call memocc(0,in%kpt,'in%kpt',subname)
     call memocc(0,in%wkpt,'in%wkpt',subname)
  else if (case_insensitive_equiv(trim(type),'manual')) then
     call input_var(in%nkpt,'1',ranges=(/1,10000/),&
          comment='Number of K-points')
     allocate(in%kpt(3, in%nkpt+ndebug),stat=i_stat)
     call memocc(i_stat,in%kpt,'in%kpt',subname)
     allocate(in%wkpt(in%nkpt+ndebug),stat=i_stat)
     call memocc(i_stat,in%wkpt,'in%wkpt',subname)
     norm=0.0_gp
     do i=1,in%nkpt
        call input_var( in%kpt(1,i),'0.')
        call input_var( in%kpt(2,i),'0.')
        call input_var( in%kpt(3,i),'0.')
        call input_var( in%wkpt(i),'1.',comment='K-pt coords, K-pt weigth')
        norm=norm+in%wkpt(i)
     end do

     ! We normalise the weights.
     in%wkpt(:)=in%wkpt/norm
  end if

  ! Now read the band structure definition. do it only if the file exists
  !nullify the kptv pointers
  nullify(in%kptv,in%nkptsv_group)
  if (exists) then
     call input_var(type,'bands',exclusive=(/'bands'/),&
          comment='For doing band structure calculation',&
          input_iostat=ierror)
     if (ierror==0) then
        call input_var(nseg,'1',ranges=(/1,1000/),&
             comment='# of segments of the BZ path')
        allocate(iseg(nseg+ndebug),stat=i_stat)
        call memocc(i_stat,iseg,'iseg',subname)
        !number of points for each segment, parallel granularity
        do i=1,nseg
           call input_var(iseg(i),'1',ranges=(/1,1000/))
        end do
        call input_var(ngranularity,'1',ranges=(/1,1000/),&
             comment='points for each segment, # of points done for each group')
        !calculate the number of groups of for the band structure
        in%nkptv=1
        do i=1,nseg
           in%nkptv=in%nkptv+iseg(i)
        end do
        in%ngroups_kptv=&
             ceiling(real(in%nkptv,gp)/real(ngranularity,gp))
        
        allocate(in%nkptsv_group(in%ngroups_kptv+ndebug),stat=i_stat)
        call memocc(i_stat,in%nkptsv_group,'in%nkptsv_group',subname)
        
        ncount=0
        do i=1,in%ngroups_kptv-1
           !if ngranularity is bigger than nkptv  then ngroups is one
           in%nkptsv_group(i)=ngranularity 
           ncount=ncount+ngranularity
        end do
        !put the rest in the last group
        in%nkptsv_group(in%ngroups_kptv)=in%nkptv-ncount
        
        allocate(in%kptv(3,in%nkptv+ndebug),stat=i_stat)
        call memocc(i_stat,in%kptv,'in%kptv',subname)
        
        ikpt=1
        call input_var(in%kptv(1,ikpt),'0.')
        call input_var(in%kptv(2,ikpt),'0.')
        call input_var(in%kptv(3,ikpt),'0.',comment=' ')
        do i=1,nseg
           ikpt=ikpt+iseg(i)
           call input_var(in%kptv(1,ikpt),'0.5')
           call input_var(in%kptv(2,ikpt),'0.5')
           call input_var(in%kptv(3,ikpt),'0.5.',comment=' ')
           !interpolate the values
           do j=ikpt-iseg(i)+1,ikpt-1
              in%kptv(:,j)=in%kptv(:,ikpt-iseg(i)) + &
                   (in%kptv(:,ikpt)-in%kptv(:,ikpt-iseg(i))) * &
                   real(j-ikpt+iseg(i),gp)/real(iseg(i), gp)
           end do
        end do
        i_all=-product(shape(iseg))*kind(iseg)
        deallocate(iseg,stat=i_stat)
        call memocc(i_stat,i_all,'iseg',subname)
        
        !read an optional line to see if there is a file associated
        call input_var(in%band_structure_filename,' ',&
             comment=' ',input_iostat=ierror1)
        if (ierror1 /=0) then
           in%band_structure_filename=''
        else
           !since a file for the local potential is already given, do not perform ground state calculation
           if (iproc==0) then
              write(*,'(1x,a)')'Local Potential read from file, '//trim(in%band_structure_filename)//&
                   ', do not optimise GS wavefunctions'
           end if
           in%nrepmax=0
           in%itermax=0
           in%itrpmax=0
           in%inputPsiId=-1000 !allocate empty wavefunctions
           in%output_denspot=0
        end if
     end if
  end if
  
  call input_free((iproc == 0) .and. dump)
  !control whether we are giving k-points to Free BC
  if (atoms%geocode == 'F' .and. in%nkpt > 1 .and. minval(abs(in%kpt)) > 0) then
     if (iproc==0) write(*,*)&
          ' NONSENSE: Trying to use k-points with Free Boundary Conditions!'
     stop
  end if

  ! Convert reduced coordinates into BZ coordinates.
  alat = (/ atoms%alat1, atoms%alat2, atoms%alat3 /)
  if (atoms%geocode /= 'P') alat(2) = 1.0_gp
  if (atoms%geocode == 'F') then
     alat(1)=1.0_gp
     alat(3)=1.0_gp
  end if
  do i = 1, in%nkpt, 1
     in%kpt(:, i) = in%kpt(:, i) / alat * two_pi
  end do
  do i = 1, in%nkptv, 1
     in%kptv(:, i) = in%kptv(:, i) / alat * two_pi
  end do
 
end subroutine kpt_input_variables_new


!> Read the input variables needed for the k points generation
subroutine kpt_input_variables(iproc,filename,in,atoms)
  use module_base
  use module_types
  use defs_basis
  use m_ab6_kpoints
  implicit none
  character(len=*), intent(in) :: filename
  integer, intent(in) :: iproc
  type(input_variables), intent(inout) :: in
  type(atoms_data), intent(in) :: atoms
  !local variables
  logical :: exists
  character(len=*), parameter :: subname='kpt_input_variables'
  character(len = 6) :: type
  character(len=100) :: line
  integer :: i_stat,ierror,iline,i,nshiftk, ngkpt(3), nseg, ikpt, j, i_all,ngranularity,ncount
  real(gp) :: kptrlen, shiftk(3,8), norm, alat(3)
  integer, allocatable :: iseg(:)

  ! Set default values.
  in%nkpt = 1
  in%nkptv = 0
  in%ngroups_kptv=1

  inquire(file=trim(filename),exist=exists)

  if (.not. exists) then
     ! Set only the gamma point.
     allocate(in%kpt(3, in%nkpt+ndebug),stat=i_stat)
     call memocc(i_stat,in%kpt,'in%kpt',subname)
     in%kpt(:, 1) = (/ 0., 0., 0. /)
     allocate(in%wkpt(in%nkpt+ndebug),stat=i_stat)
     call memocc(i_stat,in%wkpt,'in%wkpt',subname)
     in%wkpt(1) = 1.
     return
  !and control whether we are giving k-points to Free BC
  else if (atoms%geocode == 'F') then
     if (iproc==0) write(*,*)&
          ' NONSENSE: Trying to use k-points with Free Boundary Conditions!'
     stop
  end if

  ! Real generation of k-point set.
  open(unit=1,file=filename,status='old')

  !line number, to control the input values
  iline=0

  read(1,*,iostat=ierror) type
  call check()
  
  if (trim(type) == "auto" .or. trim(type) == "Auto" .or. trim(type) == "AUTO") then
     read(1,*,iostat=ierror) kptrlen
     call check()
     call kpoints_get_auto_k_grid(atoms%sym%symObj, in%nkpt, in%kpt, in%wkpt, &
          & kptrlen, ierror)
     if (ierror /= AB6_NO_ERROR) then
        if (iproc==0) write(*,*) " ERROR in symmetry library. Error code is ", ierror
        stop
     end if
     ! in%kpt and in%wkpt will be allocated by ab6_symmetry routine.
     call memocc(0,in%kpt,'in%kpt',subname)
     call memocc(0,in%wkpt,'in%wkpt',subname)
  else if (trim(type) == "MPgrid" .or. trim(type) == "mpgrid") then
     read(1,*,iostat=ierror) ngkpt
     call check()
     read(1,*,iostat=ierror) nshiftk
     call check()
     do i = 1, min(nshiftk, 8), 1
        read(1,*,iostat=ierror) shiftk(:, i)
        call check()
     end do
     call kpoints_get_mp_k_grid(atoms%sym%symObj, in%nkpt, in%kpt, in%wkpt, &
          & ngkpt, nshiftk, shiftk, ierror)
     if (ierror /= AB6_NO_ERROR) then
        if (iproc==0) write(*,*) " ERROR in symmetry library. Error code is ", ierror
        stop
     end if
     ! in%kpt and in%wkpt will be allocated by ab6_symmetry routine.
     call memocc(0,in%kpt,'in%kpt',subname)
     call memocc(0,in%wkpt,'in%wkpt',subname)
  else if (trim(type) == "manual" .or. trim(type) == "Manual") then
     read(1,*,iostat=ierror) in%nkpt
     call check()
     allocate(in%kpt(3, in%nkpt+ndebug),stat=i_stat)
     call memocc(i_stat,in%kpt,'in%kpt',subname)
     allocate(in%wkpt(in%nkpt+ndebug),stat=i_stat)
     call memocc(i_stat,in%wkpt,'in%wkpt',subname)
     norm=0.0_gp
     do i = 1, in%nkpt
        read(1,*,iostat=ierror) in%kpt(:, i), in%wkpt(i)
        norm=norm+in%wkpt(i)
        call check()
     end do
     
     ! We normalise the weights.
     in%wkpt(:) = in%wkpt / norm
  end if
  ! Now read the band structure definition.
  read(1,*,iostat=ierror) type
  if (ierror == 0 .and. (trim(type) == "bands" .or. trim(type) == "Bands" .or. &
       & trim(type) == "BANDS")) then
     read(1,*,iostat=ierror) nseg
     call check()
     allocate(iseg(nseg+ndebug),stat=i_stat)
     call memocc(i_stat,iseg,'iseg',subname)
     read(1,*,iostat=ierror) iseg, ngranularity
     call check()
     !calculate the number of groups of for the band structure
     in%nkptv=1
     do i=1,nseg
        in%nkptv=in%nkptv+iseg(i)
     end do
     in%ngroups_kptv=ceiling(real(in%nkptv,gp)/real(ngranularity,gp))

     allocate(in%nkptsv_group(in%ngroups_kptv+ndebug),stat=i_stat)
     call memocc(i_stat,in%nkptsv_group,'in%nkptsv_group',subname)
     ncount=0
     do i=1,in%ngroups_kptv-1
        in%nkptsv_group(i)=ngranularity !if ngranularity is bigger than nkptv  then ngroups is one
        ncount=ncount+ngranularity
     end do
     !put the rest in the last group
     in%nkptsv_group(in%ngroups_kptv)=in%nkptv-ncount

     allocate(in%kptv(3,in%nkptv+ndebug),stat=i_stat)
     call memocc(i_stat,in%kptv,'in%kptv',subname)
     ikpt = 1
     read(1,*,iostat=ierror) in%kptv(:, ikpt)
     call check()
     do i = 1, nseg
        ikpt = ikpt + iseg(i)
        read(1,*,iostat=ierror) in%kptv(:, ikpt)
        call check()
        do j = ikpt - iseg(i) + 1, ikpt - 1
           in%kptv(:, j) = in%kptv(:, ikpt - iseg(i)) + &
                & (in%kptv(:, ikpt) - in%kptv(:, ikpt - iseg(i))) * &
                & real(j - ikpt + iseg(i), gp) / real(iseg(i), gp)
        end do
     end do
     
     i_all=-product(shape(iseg))*kind(iseg)
     deallocate(iseg,stat=i_stat)
     call memocc(i_stat,i_all,'iseg',subname)

     !read an optional line to see if there is a file associated
     read(1,'(a100)',iostat=ierror)line
     if (ierror /=0) then
        !last line missing, put an empty line
        line=''
        in%band_structure_filename=''
     else
        read(line,*,iostat=ierror) in%band_structure_filename
        call check()
        !since a file for the local potential is already given, do not perform ground state calculation
        if (iproc==0) then
           write(*,'(1x,a)')'Local Potential read from file, '//trim(in%band_structure_filename)//&
                ', do not optimise GS wavefunctions'
        end if
        in%nrepmax=0
        in%itermax=0
        in%itrpmax=0
        in%inputPsiId=-1000 !allocate empty wavefunctions
        in%output_denspot=0
     end if
  end if
  close(unit=1,iostat=ierror)

  ! Convert reduced coordinates into BZ coordinates.
  alat = (/ atoms%alat1, atoms%alat2, atoms%alat3 /)
  if (atoms%geocode == 'S') alat(2) = 1.d0
  do i = 1, in%nkpt, 1
     in%kpt(:, i) = in%kpt(:, i) / alat * two_pi
  end do
  do i = 1, in%nkptv, 1
     in%kptv(:, i) = in%kptv(:, i) / alat * two_pi
  end do

contains

  subroutine check()
    iline=iline+1
    if (ierror/=0) then
       !if (iproc == 0) 
            write(*,'(1x,a,a,a,i3)') &
            'Error while reading the file "',trim(filename),'", line=',iline
       stop
    end if
  END SUBROUTINE check

END SUBROUTINE kpt_input_variables


!> Read the input variables which can be used for performances
subroutine perf_input_variables(iproc,dump,filename,inputs)
  use module_base
  use module_types
  use module_input
  implicit none
  character(len=*), intent(in) :: filename
  integer, intent(in) :: iproc
  logical, intent(in) :: dump
  type(input_variables), intent(inout) :: inputs
  !local variables
  !n(c) character(len=*), parameter :: subname='perf_input_variables'
  logical :: exists
  integer :: ierr,blocks(2)

  call input_set_file(iproc, dump, filename, exists,'Performance Options')
  if (exists) inputs%files = inputs%files + INPUTS_PERF
  !Use Linear sclaing methods
  inputs%linear='OFF'

  call input_var("debug", .false., "Debug option", inputs%debug)
  call input_var("fftcache", 8*1024, "Cache size for the FFT", inputs%ncache_fft)
  call input_var("accel", 7, "NO     ", (/ "NO     ", "CUDAGPU", "OCLGPU " /), &
       & "Acceleration", inputs%iacceleration)
  call input_var("blas", .false., "CUBLAS acceleration", GPUblas)
  call input_var("projrad", 15.0d0, &
       & "Radius of the projector as a function of the maxrad", inputs%projrad)
  call input_var("exctxpar", "OP2P", &
       & "Exact exchange parallelisation scheme", inputs%exctxpar)
  call input_var("ig_diag", .true., &
       & "Input guess: (T:Direct, F:Iterative) diag. of Ham.", &
       & inputs%orthpar%directDiag)
  call input_var("ig_norbp", 5, &
       & "Input guess: Orbitals per process for iterative diag.", &
       & inputs%orthpar%norbpInguess)
  call input_var("ig_blocks", (/ 300, 800 /), &
       & "Input guess: Block sizes for orthonormalisation", blocks)
  call input_var("ig_tol", 1d-4, &
       & "Input guess: Tolerance criterion", inputs%orthpar%iguessTol)
  call input_var("methortho", 0, (/ 0, 1, 2 /), &
       & "Orthogonalisation (0=Cholesky,1=GS/Chol,2=Loewdin)", inputs%orthpar%methOrtho)
  call input_var("rho_commun", "DBL", "Density communication scheme", inputs%rho_commun)

  call input_var("linear", 'OFF', "Linear Input Guess approach",inputs%linear)
  
  !verbosity of the output
  call input_var("verbosity", 2,(/0,1,2,3/), &
     & "verbosity of the output 0=low, 2=high",inputs%verbosity)

  !If false, apply the projectors in the once-and-for-all scheme, otherwise on-the-fly
  call input_var("psp_onfly", .true., &
       & "Calculate pseudopotential projectors on the fly",DistProjApply)

  if (inputs%verbosity == 0 ) then
     call memocc_set_state(0)
  end if

  call input_free(dump)
    

  !Block size used for the orthonormalization
  inputs%orthpar%bsLow = blocks(1)
  inputs%orthpar%bsUp  = blocks(2)
  
  ! Set performance variables
  if (.not. inputs%debug) then
     call memocc_set_state(1)
  end if
  call set_cache_size(inputs%ncache_fft)

  !Check after collecting all values
  if(.not.inputs%orthpar%directDiag .or. inputs%orthpar%methOrtho==1) then 
     write(*,'(1x,a)') 'Input Guess: Block size used for the orthonormalization (ig_blocks)'
     if(inputs%orthpar%bsLow==inputs%orthpar%bsUp) then
        write(*,'(5x,a,i0)') 'Take block size specified by user: ',inputs%orthpar%bsLow
     else if(inputs%orthpar%bsLow<inputs%orthpar%bsUp) then
        write(*,'(5x,2(a,i0))') 'Choose block size automatically between ',inputs%orthpar%bsLow,' and ',inputs%orthpar%bsUp
     else
        write(*,'(1x,a)') "ERROR: invalid values of inputs%bsLow and inputs%bsUp. Change them in 'inputs.perf'!"
        call MPI_ABORT(MPI_COMM_WORLD,0,ierr)
     end if
     write(*,'(5x,a)') 'This values will be adjusted if it is larger than the number of orbitals.'
  end if
END SUBROUTINE perf_input_variables

!>  Free all dynamically allocated memory from the kpt input file.
subroutine free_kpt_variables(in)
  use module_base
  use module_types
  implicit none
  type(input_variables), intent(inout) :: in
  character(len=*), parameter :: subname='free_kpt_variables'
  integer :: i_stat, i_all
  if (associated(in%kpt)) then
     i_all=-product(shape(in%kpt))*kind(in%kpt)
     deallocate(in%kpt,stat=i_stat)
     call memocc(i_stat,i_all,'in%kpt',subname)
  end if
  if (associated(in%wkpt)) then
     i_all=-product(shape(in%wkpt))*kind(in%wkpt)
     deallocate(in%wkpt,stat=i_stat)
     call memocc(i_stat,i_all,'in%wkpt',subname)
  end if
  if (associated(in%kptv)) then
     i_all=-product(shape(in%kptv))*kind(in%kptv)
     deallocate(in%kptv,stat=i_stat)
     call memocc(i_stat,i_all,'in%kptv',subname)
  end if
  if (associated(in%nkptsv_group)) then
     i_all=-product(shape(in%nkptsv_group))*kind(in%nkptsv_group)
     deallocate(in%nkptsv_group,stat=i_stat)
     call memocc(i_stat,i_all,'in%nkptsv_group',subname)
  end if
  nullify(in%kpt)
  nullify(in%wkpt)
  nullify(in%kptv)
  nullify(in%nkptsv_group)
end subroutine free_kpt_variables

!>  Free all dynamically allocated memory from the input variable structure.
subroutine free_input_variables(in)
  use module_base
  use module_types
  implicit none
  type(input_variables), intent(inout) :: in
  character(len=*), parameter :: subname='free_input_variables'
  integer :: i_stat, i_all
  if (associated(in%qmass)) then
     i_all=-product(shape(in%qmass))*kind(in%qmass)
     deallocate(in%qmass,stat=i_stat)
     call memocc(i_stat,i_all,'in%qmass',subname)
  end if
  call free_kpt_variables(in)

!!$  if (associated(in%Gabs_coeffs) ) then
!!$     i_all=-product(shape(in%Gabs_coeffs))*kind(in%Gabs_coeffs)
!!$     deallocate(in%Gabs_coeffs,stat=i_stat)
!!$     call memocc(i_stat,i_all,'in%Gabs_coeffs',subname)
!!$  end if
END SUBROUTINE free_input_variables


!> Assign default values for ABSCALC variables
subroutine abscalc_input_variables_default(in)
  use module_base
  use module_types
  implicit none
  type(input_variables), intent(out) :: in

  in%c_absorbtion=.false.
  in%potshortcut=0
  in%iat_absorber=0
  in%abscalc_bottomshift=0
  in%abscalc_S_do_cg=.false.
  in%abscalc_Sinv_do_cg=.false.
END SUBROUTINE abscalc_input_variables_default


!> Read the input variables needed for the ABSCALC
!!    Every argument should be considered as mandatory
subroutine abscalc_input_variables(iproc,filename,in)
  use module_base
  use module_types
  implicit none
  !Arguments
  type(input_variables), intent(inout) :: in
  character(len=*), intent(in) :: filename
  integer, intent(in) :: iproc
  !Local variables
  integer, parameter :: iunit = 112
  integer :: ierror,iline, i

  character(len=*), parameter :: subname='abscalc_input_variables'
  integer :: i_stat

  ! Read the input variables.
  open(unit=iunit,file=filename,status='old')

  !line number, to control the input values
  iline=0

  !x-absorber treatment (in progress)

  read(iunit,*,iostat=ierror) in%iabscalc_type
  call check()


  read(iunit,*,iostat=ierror)  in%iat_absorber
  call check()
  read(iunit,*,iostat=ierror)  in%L_absorber
  call check()

  allocate(in%Gabs_coeffs(2*in%L_absorber +1+ndebug),stat=i_stat)
  call memocc(i_stat,in%Gabs_coeffs,'Gabs_coeffs',subname)

  read(iunit,*,iostat=ierror)  (in%Gabs_coeffs(i), i=1,2*in%L_absorber +1 )
  call check()

  read(iunit,*,iostat=ierror)  in%potshortcut
  call check()
  
  read(iunit,*,iostat=ierror)  in%nsteps
  call check()

  if( iand( in%potshortcut,4)>0) then
     read(iunit,'(a100)',iostat=ierror) in%extraOrbital
  end if
  
  read(iunit,*,iostat=ierror) in%abscalc_bottomshift
  if(ierror==0) then
  else
     in%abscalc_bottomshift=0
  endif

 

  read(iunit, '(a100)' ,iostat=ierror) in%xabs_res_prefix
  if(ierror==0) then
  else
     in%xabs_res_prefix=""
  endif


  read(iunit,*,iostat=ierror) in%abscalc_alterpot, in%abscalc_eqdiff 
  !!, &
  !!     in%abscalc_S_do_cg ,in%abscalc_Sinv_do_cg
  if(ierror==0) then
  else
     in%abscalc_alterpot=.false.
     in%abscalc_eqdiff =.false.
  endif



  in%c_absorbtion=.true.

  close(unit=iunit)

contains

  subroutine check()
    iline=iline+1
    if (ierror/=0) then
       if (iproc == 0) write(*,'(1x,a,a,a,i3)') &
            'Error while reading the file "',trim(filename),'", line=',iline
       stop
    end if
  END SUBROUTINE check

END SUBROUTINE abscalc_input_variables


!> Assign default values for frequencies variables
!!    freq_alpha: frequencies step for finite difference = alpha*hx, alpha*hy, alpha*hz
!!    freq_order; order of the finite difference (2 or 3 i.e. 2 or 4 points)
!!    freq_method: 1 - systematic moves of atoms over each direction
subroutine frequencies_input_variables_default(inputs)
  use module_base
  use module_types
  implicit none
  type(input_variables), intent(out) :: inputs

  inputs%freq_alpha=1.d0/real(64,kind(1.d0))
  inputs%freq_order=2
  inputs%freq_method=1

END SUBROUTINE frequencies_input_variables_default


!> Read the input variables needed for the frequencies calculation.
!! Every argument should be considered as mandatory.
subroutine frequencies_input_variables_new(iproc,dump,filename,in)
  use module_base
  use module_types
  use module_input
  implicit none
  !Arguments
  type(input_variables), intent(inout) :: in
  character(len=*), intent(in) :: filename
  integer, intent(in) :: iproc
  logical, intent(in) :: dump
  !Local variables
  logical :: exists
  !n(c) integer, parameter :: iunit=111

  !Frequencies parameters
  call input_set_file(iproc,dump,trim(filename),exists,'Frequencies Parameters')  
  if (exists) in%files = in%files + INPUTS_FREQ
  !call the variable, its default value, the line ends if there is a comment

  !Read in%freq_alpha (possible 1/64)
  call input_var(in%freq_alpha,'1/64',ranges=(/0.0_gp,1.0_gp/),&
       comment="Step size factor (alpha*hgrid)")
  !Read the order of finite difference scheme

  call input_var(in%freq_order,'2',exclusive=(/-1,1,2,3/),&
       comment="Order of the difference scheme")
  !Read the index of the method

  call input_var(in%freq_method,'1',exclusive=(/1/),&
       comment="Method used (only possible value=1)")
  call input_free((iproc == 0) .and. dump)

END SUBROUTINE frequencies_input_variables_new


!> Read the input variables needed for the frequencies calculation.
!! Every argument should be considered as mandatory.
subroutine frequencies_input_variables(iproc,filename,in)
  use module_base
  use module_types
  use module_input
  implicit none
  !Arguments
  type(input_variables), intent(inout) :: in
  character(len=*), intent(in) :: filename
  integer, intent(in) :: iproc
  !Local variables
  integer, parameter :: iunit=111
  character(len=100) :: line,string
  integer :: ierror,iline

  ! Read the input variables.
  open(unit=iunit,file=filename,status='old')
  !Line number, to control the input values
  iline=0
  !Read in%freq_alpha (possible 1/64)
  read(unit=iunit,fmt="(a)",iostat=ierror) line
  !Transform the line in case there are slashes (to ease the parsing)
  call read_fraction_string(line,in%freq_alpha,ierror)
  if (ierror /= 0) then
     print *,'wrong format of the string: '//string
     ierror=1
  end if
  call check()
  !Read the order of finite difference scheme
  read(unit=iunit,fmt=*,iostat=ierror)  in%freq_order
  if (in%freq_order /= -1 .and. in%freq_order /= 1 &
     & .and. in%freq_order /= 2 .and. in%freq_order /= 3 ) then
     if (iproc==0) write (*,'(1x,a)') 'Only -1, 1, 2 or 3 are possible for the order scheme'
     stop
  end if
  !Read the index of the method
  read(unit=iunit,fmt=*,iostat=ierror)  in%freq_method
  if (in%freq_method /= 1) then
     if (iproc==0) write (*,'(1x,a)') '1 for the method to calculate frequencies.'
     stop
  end if
  call check()

  close(unit=iunit)

  !Message
  if (iproc == 0) then
     write(*,*)
     write(*,'(1x,a,1pg14.6)') '=F= Step size factor',in%freq_alpha
     write(*,'(1x,a,i10)')     '=F= Order scheme    ',in%freq_order
     write(*,'(1x,a,i10)')     '=F= Used method     ',in%freq_method
  end if

contains

  subroutine check()
    implicit none
    iline=iline+1
    if (ierror/=0) then
       if (iproc == 0) write(*,'(1x,a,a,a,i3)') &
            'Error while reading the file "',trim(filename),'", line=',iline
       stop
    end if
  END SUBROUTINE check

END SUBROUTINE frequencies_input_variables


!> Fill the arrays occup and spinsgn
!! if iunit /=0 this means that the file 'input.occ' does exist and it opens
subroutine occupation_input_variables(verb,iunit,nelec,norb,norbu,norbuempty,norbdempty,nspin,occup,spinsgn)
  use module_base
  use module_input
  implicit none
  ! Arguments
  logical, intent(in) :: verb
  integer, intent(in) :: nelec,nspin,norb,norbu,iunit,norbuempty,norbdempty
  real(gp), dimension(norb), intent(out) :: occup,spinsgn
  ! Local variables
  integer :: iorb,nt,ne,it,ierror,iorb1,i
  real(gp) :: rocc
  character(len=20) :: string
  character(len=100) :: line

  do iorb=1,norb
     spinsgn(iorb)=1.0_gp
  end do
  if (nspin/=1) then
     do iorb=1,norbu
        spinsgn(iorb)=1.0_gp
     end do
     do iorb=norbu+1,norb
        spinsgn(iorb)=-1.0_gp
     end do
  end if
  ! write(*,'(1x,a,5i4,30f6.2)')'Spins: ',norb,norbu,norbd,norbup,norbdp,(spinsgn(iorb),iorb=1,norb)

  ! First fill the occupation numbers by default
  nt=0
  if (nspin==1) then
     ne=(nelec+1)/2
     do iorb=1,ne
        it=min(2,nelec-nt)
        occup(iorb)=real(it,gp)
        nt=nt+it
     enddo
     do iorb=ne+1,norb
        occup(iorb)=0._gp
     end do
  else
     if (norbuempty+norbdempty == 0) then
        if (norb > nelec) then
           do iorb=1,min(norbu,norb/2+1)
              it=min(1,nelec-nt)
              occup(iorb)=real(it,gp)
              nt=nt+it
           enddo
           do iorb=min(norbu,norb/2+1)+1,norbu
              occup(iorb)=0.0_gp
           end do
           do iorb=norbu+1,norbu+min(norb-norbu,norb/2+1)
              it=min(1,nelec-nt)
              occup(iorb)=real(it,gp)
              nt=nt+it
           enddo
           do iorb=norbu+min(norb-norbu,norb/2+1)+1,norb
              occup(iorb)=0.0_gp
           end do
        else
           do iorb=1,norb
              occup(iorb)=1.0_gp
           end do
        end if
     else
        do iorb=1,norbu-norbuempty
           occup(iorb)=1.0_gp
        end do
        do iorb=norbu-norbuempty+1,norbu
           occup(iorb)=0.0_gp
        end do
        do iorb=1,norb-norbu-norbdempty
           occup(norbu+iorb)=1.0_gp
        end do
        do iorb=norb-norbu-norbdempty+1,norb-norbu
           occup(norbu+iorb)=0.0_gp
        end do
     end if
  end if
  ! Then read the file "input.occ" if does exist
  if (iunit /= 0) then
     nt=0
     do
        read(unit=iunit,fmt='(a100)',iostat=ierror) line
        if (ierror /= 0) then
           exit
        end if
        !Transform the line in case there are slashes (to ease the parsing)
        do i=1,len(line)
           if (line(i:i) == '/') then
              line(i:i) = ':'
           end if
        end do
        read(line,*,iostat=ierror) iorb,string
        call read_fraction_string(string,rocc,ierror) 
        if (ierror /= 0) then
           exit
        end if

        if (ierror/=0) then
           exit
        else
           nt=nt+1
           if (iorb<0 .or. iorb>norb) then
              !if (iproc==0) then
              write(*,'(1x,a,i0,a)') 'ERROR in line ',nt+1,' of the file "input.occ"'
              write(*,'(10x,a,i0,a)') 'The orbital index ',iorb,' is incorrect'
              !end if
              stop
           elseif (rocc<0._gp .or. rocc>2._gp) then
              !if (iproc==0) then
              write(*,'(1x,a,i0,a)') 'ERROR in line ',nt+1,' of the file "input.occ"'
              write(*,'(10x,a,f5.2,a)') 'The occupation number ',rocc,' is not between 0. and 2.'
              !end if
              stop
           else
              occup(iorb)=rocc
           end if
        end if
     end do
     if (verb) then
        write(*,'(1x,a,i0,a)') &
             'The occupation numbers are read from the file "input.occ" (',nt,' lines read)'
     end if
     close(unit=iunit)

     if (nspin/=1) then
!!!        !Check if the polarisation is respected (mpol)
!!!        rup=sum(occup(1:norbu))
!!!        rdown=sum(occup(norbu+1:norb))
!!!        if (abs(rup-rdown-real(norbu-norbd,gp))>1.e-6_gp) then
!!!           if (iproc==0) then
!!!              write(*,'(1x,a,f13.6,a,i0)') 'From the file "input.occ", the polarization ',rup-rdown,&
!!!                             ' is not equal to ',norbu-norbd
!!!           end if
!!!           stop
!!!        end if
        !Fill spinsgn
        do iorb=1,norbu
           spinsgn(iorb)=1.0_gp
        end do
        do iorb=norbu+1,norb
           spinsgn(iorb)=-1.0_gp
        end do
     end if
  end if
  if (verb) then 
     write(*,'(1x,a,t28,i8)') 'Total Number of Orbitals',norb
     iorb1=1
     rocc=occup(1)
     do iorb=1,norb
        if (occup(iorb) /= rocc) then
           if (iorb1 == iorb-1) then
              write(*,'(1x,a,i0,a,f6.4)') 'occup(',iorb1,')= ',rocc
           else
              write(*,'(1x,a,i0,a,i0,a,f6.4)') 'occup(',iorb1,':',iorb-1,')= ',rocc
           end if
           rocc=occup(iorb)
           iorb1=iorb
        end if
     enddo
     if (iorb1 == norb) then
        write(*,'(1x,a,i0,a,f6.4)') 'occup(',norb,')= ',occup(norb)
     else
        write(*,'(1x,a,i0,a,i0,a,f6.4)') 'occup(',iorb1,':',norb,')= ',occup(norb)
     end if
  endif

  !Check if sum(occup)=nelec
  rocc=sum(occup)
  if (abs(rocc-real(nelec,gp))>1.e-6_gp) then
     !if (iproc==0) then
     write(*,'(1x,a,f13.6,a,i0)') 'ERROR in determining the occupation numbers: the total number of electrons ',rocc,&
          ' is not equal to ',nelec
     !end if
     stop
  end if

END SUBROUTINE occupation_input_variables


module position_files
   implicit none
   contains
   subroutine directGetLine(line, ifile, eof)
      !Arguments
      integer, intent(in) :: ifile
      character(len=150), intent(out) :: line
      logical, intent(out) :: eof
      !Local variables
      integer :: i_stat

      eof = .false.
      read(ifile,'(a150)', iostat = i_stat) line
      if (i_stat /= 0) eof = .true.
   END SUBROUTINE directGetLine

   subroutine archiveGetLine(line, ifile, eof)
      !Arguments
      integer, intent(in) :: ifile
      character(len=150), intent(out) :: line
      logical, intent(out) :: eof
      !Local variables
      integer :: i_stat
      !The argument ifile is not used but it is used as argument routine
      !eof = .false.
      eof = (ifile /= ifile)
      call extractNextLine(line, i_stat)
      if (i_stat /= 0) eof = .true.
   END SUBROUTINE archiveGetLine
end module position_files

!> Read atomic file
subroutine read_atomic_file(file,iproc,atoms,rxyz,status)
   use module_base
   use module_types
   use module_interfaces, except_this_one => read_atomic_file
   use m_ab6_symmetry
   use position_files
   implicit none
   character(len=*), intent(in) :: file
   integer, intent(in) :: iproc
   type(atoms_data), intent(inout) :: atoms
   real(gp), dimension(:,:), pointer :: rxyz
   integer, intent(out), optional :: status
   !Local variables
   !n(c) character(len=*), parameter :: subname='read_atomic_file'
   integer :: l, extract
   logical :: file_exists, archive
   character(len = 128) :: filename
   character(len = 15) :: arFile
   character(len = 6) :: ext

   file_exists = .false.
   archive = .false.
   if (present(status)) status = 0

   ! Extract from archive
   if (index(file, "posout_") == 1 .or. index(file, "posmd_") == 1) then
      write(arFile, "(A)") "posout.tar.bz2"
      if (index(file, "posmd_") == 1) write(arFile, "(A)") "posmd.tar.bz2"
      inquire(FILE = trim(arFile), EXIST = file_exists)
      if (file_exists) then
         !!$     call extractNextCompress(trim(arFile), len(trim(arFile)), &
         !!$          & trim(file), len(trim(file)), extract, ext)
         call openNextCompress(trim(arFile), len(trim(arFile)), &
         & trim(file), len(trim(file)), extract, ext)
         if (extract == 0) then
            write(*,*) "Can't find '", file, "' in archive."
            if (present(status)) then
               status = 1
               return
            else
               stop
            end if
         end if
         archive = .true.
         write(filename, "(A)") file//'.'//trim(ext)
         write(atoms%format, "(A)") trim(ext)
      end if
   end if

   ! Test posinp.xyz
   if (.not. file_exists) then
      inquire(FILE = file//'.xyz', EXIST = file_exists)
      if (file_exists) then
         write(filename, "(A)") file//'.xyz'!"posinp.xyz"
         write(atoms%format, "(A)") "xyz"
         open(unit=99,file=trim(filename),status='old')
      end if
   end if
   ! Test posinp.ascii
   if (.not. file_exists) then
      inquire(FILE = file//'.ascii', EXIST = file_exists)
      if (file_exists) then
         write(filename, "(A)") file//'.ascii'!"posinp.ascii"
         write(atoms%format, "(A)") "ascii"
         open(unit=99,file=trim(filename),status='old')
      end if
   end if
   ! Test the name directly
   if (.not. file_exists) then
      inquire(FILE = file, EXIST = file_exists)
      if (file_exists) then
         write(filename, "(A)") file
         l = len(file)
         if (file(l-3:l) == ".xyz") then
            write(atoms%format, "(A)") "xyz"
         else if (file(l-5:l) == ".ascii") then
            write(atoms%format, "(A)") "ascii"
         else
            write(*,*) "Atomic input file '" // trim(file) // "', format not recognised."
            write(*,*) " File should be *.ascii or *.xyz."
            if (present(status)) then
               status = 1
               return
            else
               stop
            end if
         end if
         open(unit=99,file=trim(filename),status='old')
      end if
   end if

   if (.not. file_exists) then
      write(*,*) "Atomic input file not found."
      write(*,*) " Files looked for were '"//file//".ascii', '"//file//".xyz' and '"//file//"'."
      if (present(status)) then
         status = 1
         return
      else
         stop 
      end if
   end if

   if (atoms%format == "xyz") then
      !read atomic positions
      if (.not.archive) then
         call read_xyz_positions(iproc,99,atoms,rxyz,directGetLine)
      else
         call read_xyz_positions(iproc,99,atoms,rxyz,archiveGetLine)
      end if
   else if (atoms%format == "ascii") then
      !read atomic positions
      if (.not.archive) then
         call read_ascii_positions(iproc,99,atoms,rxyz,directGetLine)
      else
         call read_ascii_positions(iproc,99,atoms,rxyz,archiveGetLine)
      end if
   end if

   !control atom positions
   call check_atoms_positions(iproc,atoms,rxyz)

   ! We delay the calculation of the symmetries.
   atoms%sym%symObj = -1
   nullify(atoms%sym%irrzon)
   nullify(atoms%sym%phnons)

   ! rm temporary file.
   if (.not.archive) then
      close(99)
      !!$  else
      !!$     call unlinkExtract(trim(filename), len(trim(filename)))
   end if
END SUBROUTINE read_atomic_file

!> Write an atomic file
subroutine write_atomic_file(filename,energy,rxyz,atoms,comment,forces)
  use module_base
  use module_types
  implicit none
  character(len=*), intent(in) :: filename,comment
  type(atoms_data), intent(in) :: atoms
  real(gp), intent(in) :: energy
  real(gp), dimension(3,atoms%nat), intent(in) :: rxyz
  real(gp), dimension(3,atoms%nat), intent(in), optional :: forces
  !local variables
  character(len = 15) :: arFile

  open(unit=9,file=trim(filename)//'.'//trim(atoms%format))
  if (atoms%format == "xyz") then
     call wtxyz(9,energy,rxyz,atoms,comment)
     if (present(forces)) call wtxyz_forces(9,forces,atoms)
  else if (atoms%format == "ascii") then
     call wtascii(9,energy,rxyz,atoms,comment)
     if (present(forces)) call wtascii_forces(9,forces,atoms)
  else
     write(*,*) "Error, unknown file format."
     stop
  end if
  close(unit=9)

  ! Add to archive
  if (index(filename, "posout_") == 1 .or. index(filename, "posmd_") == 1) then
     write(arFile, "(A)") "posout.tar.bz2"
     if (index(filename, "posmd_") == 1) write(arFile, "(A)") "posmd.tar.bz2"
     call addToCompress(trim(arFile), len(trim(arFile)), &
          & trim(filename)//'.'//trim(atoms%format), &
          & len(trim(filename)//'.'//trim(atoms%format)))
  end if
END SUBROUTINE write_atomic_file

!>Calculate the coefficient for moving atoms following the ifrztyp
subroutine frozen_alpha(ifrztyp,ixyz,alpha,alphai)
  use module_base
  implicit none
  integer, intent(in) :: ifrztyp,ixyz
  real(gp), intent(in) :: alpha
  real(gp), intent(out) :: alphai
  !local variables
  logical :: move_this_coordinate

  if (move_this_coordinate(ifrztyp,ixyz)) then
     alphai=alpha
  else
     alphai=0.0_gp
  end if
 
END SUBROUTINE frozen_alpha


!> Print all general parameters
subroutine print_general_parameters(nproc,input,atoms)
  use module_base
  use module_types
  use defs_basis
  use m_ab6_symmetry
  implicit none
  !Arguments
  integer, intent(in) :: nproc
  type(input_variables), intent(in) :: input
  type(atoms_data), intent(in) :: atoms

  integer :: nSym, ierr, ityp, iat, i, lg
  integer :: sym(3, 3, AB6_MAX_SYMMETRIES)
  integer :: symAfm(AB6_MAX_SYMMETRIES)
  real(gp) :: transNon(3, AB6_MAX_SYMMETRIES)
  real(gp) :: genAfm(3)
  character(len=15) :: spaceGroup
  integer :: spaceGroupId, pointGroupMagn
  integer, parameter :: maxLen = 50, width = 24
  character(len = width) :: at(maxLen), fixed(maxLen), add(maxLen)
  character(len = 11) :: potden
  character(len = 12) :: dos
  integer :: nthreads
!$ integer :: omp_get_max_threads

  ! Output for atoms and k-points
  write(*,'(1x,a,a,a)') '--- (file: posinp.', &
       & atoms%format, ') --------------------------------------- Input atomic system'
  write(*, "(A)")   "   Atomic system                  Fixed positions           Additional data"
  do i = 1, maxLen
     write(at(i), "(a)") " "
     write(fixed(i), "(a)") " "
     write(add(i), "(a)") " "
  end do
  write(fixed(1), '(a)') "No fixed atom"
  write(add(1), '(a)') "No symmetry for open BC"
  
  ! The atoms column
  write(at(1), '(a,a)')  "Bound. C.= ", atoms%geocode
  write(at(2), '(a,i5)') "N. types = ", atoms%ntypes
  write(at(3), '(a,i5)') "N. atoms = ", atoms%nat
  lg = 12
  i = 4
  write(at(i),'(a)' )    "Types    = "
  do ityp=1,atoms%ntypes - 1
     if (lg + 4 + len(trim(atoms%atomnames(ityp))) >= width) then
        i = i + 1
        lg = 12
        write(at(i),'(a)') "           "
     end if
     write(at(i)(lg:),'(3a)') "'", trim(atoms%atomnames(ityp)), "', "
     lg = lg + 4 + len(trim(atoms%atomnames(ityp)))
  enddo
  if (lg + 2 + len(trim(atoms%atomnames(ityp))) >= width) then
     i = i + 1
     lg = 12
     write(at(i),'(a)') "           "
  end if
  write(at(i)(lg:),'(3a)') "'", trim(atoms%atomnames(ityp)), "'"

  ! The fixed atom column
  i = 1
  do iat=1,atoms%nat
     if (atoms%ifrztyp(iat)/=0) then
        if (i > maxLen) exit
        write(fixed(i),'(a,i4,a,a,a,i3)') &
             "at.", iat,' (', &
             & trim(atoms%atomnames(atoms%iatype(iat))),&
             ') ',atoms%ifrztyp(iat)
        i = i + 1
     end if
  enddo
  if (i > maxLen) write(fixed(maxLen), '(a)') " (...)"

  ! The additional data column
  if (atoms%geocode /= 'F' .and. .not. input%disableSym) then
     call symmetry_get_matrices(atoms%sym%symObj, nSym, sym, transNon, symAfm, ierr)
     call symmetry_get_group(atoms%sym%symObj, spaceGroup, &
          & spaceGroupId, pointGroupMagn, genAfm, ierr)
     if (ierr == AB6_ERROR_SYM_NOT_PRIMITIVE) write(spaceGroup, "(A)") "not prim."
     write(add(1), '(a,i0)')       "N. sym.   = ", nSym
     write(add(2), '(a,a,a)')      "Sp. group = ", trim(spaceGroup)
  else if (atoms%geocode /= 'F' .and. input%disableSym) then
     write(add(1), '(a)')          "N. sym.   = disabled"
     write(add(2), '(a)')          "Sp. group = disabled"
  else
     write(add(1), '(a)')          "N. sym.   = free BC"
     write(add(2), '(a)')          "Sp. group = free BC"
  end if
  i = 3
  if (input%nvirt > 0) then
     write(add(i), '(a,i5,a)')     "Virt. orb.= ", input%nvirt, " orb."
     write(add(i + 1), '(a,i5,a)') "Plot dens.= ", abs(input%nplot), " orb."
  else
     write(add(i), '(a)')          "Virt. orb.= none"
     write(add(i + 1), '(a)')      "Plot dens.= none"
  end if
  i = i + 2
  if (input%nspin==4) then
     write(add(i),'(a)')           "Spin pol. = non-coll."
  else if (input%nspin==2) then
     write(add(i),'(a)')           "Spin pol. = collinear"
  else if (input%nspin==1) then
     write(add(i),'(a)')           "Spin pol. = no"
  end if

  ! Printing
  do i = 1, maxLen
     if (len(trim(at(i))) > 0 .or. len(trim(fixed(i))) > 0 .or. len(trim(add(i))) > 0) then
        write(*,"(1x,a,1x,a,1x,a,1x,a,1x,a)") at(i), "|", fixed(i), "|", add(i)
     end if
  end do

  if (atoms%geocode /= 'F') then
     write(*,'(1x,a)') '--- (file: input.kpt) ----------------------------------------------------- k-points'
     if (input%disableSym .and. input%nkpt > 1) then
        write(*, "(1x,A)") "WARNING: symmetries have been disabled, k points are not irreductible."
     end if
     write(*, "(1x,a)")    "       red. coordinates         weight       id        BZ coordinates"
     do i = 1, input%nkpt, 1
        write(*, "(1x,3f9.5,2x,f9.5,5x,I4,1x,3f9.5)") &
             & input%kpt(:, i) * (/ atoms%alat1, atoms%alat2, atoms%alat3 /) / two_pi, &
             & input%wkpt(i), i, input%kpt(:, i)
     end do
     if (input%nkptv > 0) then
        write(*, "(1x,a)")    " K points for band structure calculation"
        write(*, "(1x,a)")    "       red. coordinates         weight       id        BZ coordinates"
        do i = 1, input%nkptv, 1
           write(*, "(1x,3f9.5,2x,f9.5,5x,I4,1x,3f9.5)") &
                & input%kptv(:, i) * (/ atoms%alat1, atoms%alat2, atoms%alat3 /) / two_pi, &
                & 1.0d0 / real(size(input%kptv, 2), gp), i, input%kptv(:, i)
        end do
     end if
  end if

  ! Printing for mixing parameters.
  if (input%iscf /= SCF_KIND_DIRECT_MINIMIZATION) then
     if (input%iscf < 10) then
        write(potden, "(A)") "potential"
     else
        write(potden, "(A)") "density"
     end if
     write(*,'(1x,a)') '--- (file: input.mix) ------------------------------------------------------- Mixing'
     write(*,"(1x,A12,A12,1x,A1,1x,A12,I12,1x,A1,1x,A11,F10.2)") &
          & "     Target=", potden,        "|", &
          & " Add. bands=", input%norbsempty, "|", &
          & "    Coeff.=", input%alphamix
     write(*,"(1x,A12,I12,1x,A1,1x,A12,1pe12.2,1x,A1,1x,A11,0pe10.2)") &
          & "     Scheme=", modulo(input%iscf, 10), "|", &
          & "Elec. temp.=", input%Tel,              "|", &
          & "      DIIS=", input%alphadiis
     write(*,"(1x,A12,I12,1x,A1,1x,A12,A12,1x,A1)") &
          & "  Max iter.=", input%itrpmax,    "|", &
          & "Occ. scheme=", smearing_names(input%occopt), "|"
     if (input%verbosity > 2) then
        write(dos, "(A)") "dos.gnuplot"
     else
        write(dos, "(A)") "no verb. < 3"
     end if
     write(*,"(1x,A12,1pe12.2,1x,A1,1x,2A12,1x,A1)") &
          & "   Rp norm.=", input%rpnrm_cv,    "|", " output DOS=", dos, "|"
  end if

  if (input%ncount_cluster_x > 0) then
     write(*,'(1x,a)') '--- (file: input.geopt) ------------------------------------- Geopt Input Parameters'
     write(*, "(A)")   "       Generic param.              Geo. optim.                MD param."

     write(*, "(1x,a,i7,1x,a,1x,a,1pe7.1,1x,a,1x,a,i7)") &
          & "      Max. steps=", input%ncount_cluster_x, "|", &
          & "Fluct. in forces=", input%frac_fluct,       "|", &
          & "          ionmov=", input%ionmov
     write(*, "(1x,a,a7,1x,a,1x,a,1pe7.1,1x,a,1x,a,0pf7.0)") &
          & "       algorithm=", input%geopt_approach, "|", &
          & "  Max. in forces=", input%forcemax,       "|", &
          & "           dtion=", input%dtion
     if (trim(input%geopt_approach) /= "DIIS") then
        write(*, "(1x,a,1pe7.1,1x,a,1x,a,1pe7.1,1x,a)", advance="no") &
             & "random at.displ.=", input%randdis, "|", &
             & "  steep. descent=", input%betax,   "|"
     else
        write(*, "(1x,a,1pe7.1,1x,a,1x,a,1pe7.1,2x,a,1I2,1x,a)", advance="no") &
             & "random at.displ.=", input%randdis,           "|", &
             & "step=", input%betax, "history=", input%history, "|"
     end if
     if (input%ionmov > 7) then
        write(*, "(1x,a,1f5.0,1x,a,1f5.0)") &
             & "start T=", input%mditemp, "stop T=", input%mdftemp
     else
        write(*,*)
     end if
     
     if (input%ionmov == 8) then
        write(*,'(1x,a,f15.5)') "TODO: pretty printing!", input%noseinert
     else if (input%ionmov == 9) then
        write(*,*) "TODO: pretty printing!", input%friction
        write(*,*) "TODO: pretty printing!", input%mdwall
     else if (input%ionmov == 13) then
        write(*,*) "TODO: pretty printing!", input%nnos
        write(*,*) "TODO: pretty printing!", input%qmass
        write(*,*) "TODO: pretty printing!", input%bmass, input%vmass
     end if
  end if

  write(*,*)
  ! Numbers of MPI processes and OpenMP threads
  write(*,'(1x,a,1x,i0)') 'Number of MPI processes',nproc
  nthreads = 0
!$  nthreads=omp_get_max_threads()
  if (nthreads == 0) then
      write(*,'(1x,a)') 'MPI process does not use OpenMP'
  else
      write(*,'(1x,a,1x,i0)') 'Number of maximal OpenMP threads per MPI process',nthreads
  end if

END SUBROUTINE print_general_parameters


!> Print all dft input parameters
subroutine print_dft_parameters(in,atoms)
  use module_base
  use module_types
  implicit none
  type(input_variables), intent(in) :: in
  type(atoms_data), intent(in) :: atoms

  write(*,'(1x,a)')&
       '--- (file: input.dft) --------------------------------------------- Input Parameters'
  write(*,'(1x,a)')&
       '    System Choice       Resolution Radii        SCF Iteration      Finite Size Corr.'
  write(*,'(1x,a,f7.3,1x,a,f5.2,1x,a,1pe8.1,1x,a,l4)')&
       '  Max. hgrid=',in%hx,   '|  Coarse Wfs.=',in%crmult,'| Wavefns Conv.=',in%gnrm_cv,&
       '| Calculate=',(in%rbuf > 0.0_gp)
  write(*,'(1x,a,i7,1x,a,f5.2,1x,a,i5,a,i2,1x,a,f4.1)')&
       '       XC id=',in%ixc,     '|    Fine Wfs.=',in%frmult,'| Max. N. Iter.=',in%itermax,&
       'x',in%nrepmax,'| Extension=',in%rbuf
  write(*,'(1x,a,i7,1x,a,1x,a,i8,1x,a,i4)')&
       'total charge=',in%ncharge, '|                   ','| CG Prec.Steps=',in%ncong,&
       '|  CG Steps=',in%ncongt
  write(*,'(1x,a,1pe7.1,1x,a,1x,a,i8)')&
       ' elec. field=',sqrt(sum(in%elecfield(:)**2)),'|                   ','| DIIS Hist. N.=',in%idsx
  if (in%nspin>=2) then
     write(*,'(1x,a,i7,1x,a)')&
          'Polarisation=',in%mpol, '|'
  end if
  if (atoms%geocode /= 'F') then
     write(*,'(1x,a,1x,a,3(1x,1pe12.5))')&
          '  Geom. Code=    '//atoms%geocode//'   |',&
          '  Box Sizes (Bohr) =',atoms%alat1,atoms%alat2,atoms%alat3

  end if
  write(*, "(1x,A19,I5,A,1x,A1,1x,A19,I6,A)") &
       & "Input wf. policy=", in%inputPsiId, " (" // input_psi_names(in%inputPsiId) // ")", "|", &
       & "Output wf. policy=", in%output_wf_format, " (" // wf_format_names(in%output_wf_format) // ")"
  write(*, "(1x,A19,I5,A,1x,A1,1x,A19,I6,A)") &
       & "Output grid policy=", in%output_denspot, "   (" // output_denspot_names(in%output_denspot) // ")", "|", &
       & "Output grid format=", in%output_denspot_format, &
       "         (" // output_denspot_format_names(in%output_denspot_format) // ")"

END SUBROUTINE print_dft_parameters

subroutine write_input_parameters(in,atoms)
  use module_base
  use module_types
  implicit none
  type(input_variables), intent(in) :: in
  type(atoms_data), intent(in) :: atoms
  !local variables
  character(len = 11) :: potden
  !start yaml output
!  write(70,'(a)')repeat(' ',yaml_indent)//'Physical System Parameters:'
  yaml_indent=yaml_indent+3
!  write(70,'(a,t55,a)')repeat(' ',yaml_indent)//'Boundary Conditions:',atoms%geocode
!  if (atoms%geocode /= 'F')write(70,'(a,t55,a,3(1x,f5.3,a))')&
!       repeat(' ',yaml_indent)//'Box Sizes (a0):','[',atoms%alat1,',',atoms%alat2,',',atoms%alat3,' ]'
!  if (in%ncharge > 0) write(70,'(a,t55,i8)')repeat(' ',yaml_indent)//'Net Charge of the System (Ions-Electrons):',in%ncharge
!  if (sqrt(sum(in%elecfield(:)**2)) > 0.0_gp) write(70,'(a,t55,a,3(1x,1pe7.1,a))')&
!       repeat(' ',yaml_indent)//'External Electric Field (Ha/a0):',&
!       '[',in%elecfield(1),',',in%elecfield(2),',',in%elecfield(3),' ]'
  yaml_indent=yaml_indent-3
!  write(70,'(a)')repeat(' ',yaml_indent)//'DFT Approximations Parameters:'
  yaml_indent=yaml_indent+3
!  write(70,'(a,t55,i8)')repeat(' ',yaml_indent)//'Exchange-Correlation ID:',in%ixc
  yaml_indent=yaml_indent-3
!  write(70,'(a)')repeat(' ',yaml_indent)//'Basis Set Parameters:'
  yaml_indent=yaml_indent+3
!  write(70,'(a,t55,a,3(1x,f5.3,a))')repeat(' ',yaml_indent)//'Input Grid Spacings (a0):','[',in%hx,',',in%hy,',',in%hz,' ]'
!  write(70,'(a,t55,a,2(1x,f4.1,a))')repeat(' ',yaml_indent)//'Coarse and Fine Radii Multipliers:','[',in%crmult,',',in%frmult,' ]'
  yaml_indent=yaml_indent-3
!  write(70,'(a)')repeat(' ',yaml_indent)//'Wavefunction Optimization Parameters:'
  yaml_indent=yaml_indent+3
!  write(70,'(a,t55,1pe8.1)')repeat(' ',yaml_indent)//'Gradient Norm Convergence Criterion:',in%gnrm_cv
!  write(70,'(a,t55,i8)')repeat(' ',yaml_indent)//'Maximum Number of Iterations:',in%itermax
!  write(70,'(a,t55,i8)')repeat(' ',yaml_indent)//'Maximum Number of Subspace Diagonalizations:',in%nrepmax
!  write(70,'(a,t55,i8)')repeat(' ',yaml_indent)//'Maximum Number of Density/Potential Optimisations:',in%itrpmax
!  write(70,'(a,t55,i8)')repeat(' ',yaml_indent)//'CG Steps for Preconditioning Equation:',in%ncong
!  write(70,'(a,t55,i8)')repeat(' ',yaml_indent)//'DIIS History length:',in%idsx
  if (in%iscf /= SCF_KIND_DIRECT_MINIMIZATION) then
!     write(70,'(a)')repeat(' ',yaml_indent)//'Mixing Parameters:'
     yaml_indent=yaml_indent+3
       if (in%iscf < 10) then
        write(potden, "(A)") "potential"
     else
        write(potden, "(A)") "density"
     end if
!     write(70,'(a,t55,a)')'Target:',potden
!     write(70,'(a,t55,I12)')'Scheme:',modulo(in%iscf, 10)
!!$     write(*,"(1x,A12,A12,1x,A1,1x,A12,I12,1x,A1,1x,A11,F10.2)") &
!!$          & "     Target=", potden,        "|", &
!!$          & " Add. bands=", input%norbsempty, "|", &
!!$          & "    Coeff.=", input%alphamix
!!$     write(*,"(1x,A12,I12,1x,A1,1x,A12,1pe12.2,1x,A1,1x,A11,0pe10.2)") &
!!$          & "     Scheme=", modulo(input%iscf, 10), "|", &
!!$          & "Elec. temp.=", input%Tel,              "|", &
!!$          & "      DIIS=", input%alphadiis
!!$     write(*,"(1x,A12,I12,1x,A1,1x,A12,A12,1x,A1)") &
!!$          & "  Max iter.=", input%itrpmax,    "|", &
!!$          & "Occ. scheme=", smearing_names(input%occopt), "|"
!!$     if (input%verbosity > 2) then
!!$        write(dos, "(A)") "dos.gnuplot"
!!$     else
!!$        write(dos, "(A)") "no verb. < 3"
!!$     end if
!!$     write(*,"(1x,A12,1pe12.2,1x,A1,1x,2A12,1x,A1)") &
!!$          & "   Rp norm.=", input%rpnrm_cv,    "|", " output DOS=", dos, "|"
     yaml_indent=yaml_indent-3
  end if
  yaml_indent=yaml_indent-3
!  write(70,'(a)')repeat(' ',yaml_indent)//'Post Optimization Treatments:'
  yaml_indent=yaml_indent+3
  if (in%rbuf > 0.0_gp) then
!     write(70,'(a)')repeat(' ',yaml_indent)//'Finite-Size Correction Estimation:'
     yaml_indent=yaml_indent+3
!     write(70,'(a,t55,f4.1)')repeat(' ',yaml_indent)//'Radius (a0):',in%rbuf
!     write(70,'(a,t55,i4)')repeat(' ',yaml_indent)//'CG Steps for the FS Correction:',in%ncongt
     yaml_indent=yaml_indent-3
  end if
  yaml_indent=yaml_indent-3
  stop
end subroutine write_input_parameters


!>Routine for moving atomic positions, takes into account the 
!!   frozen atoms and the size of the cell
!!   synopsis: rxyz=txyz+alpha*sxyz
!!   all the shift are inserted into the box if there are periodic directions
!!   if the atom are frozen they are not moved
subroutine atomic_axpy(atoms,txyz,alpha,sxyz,rxyz)
  use module_base
  use module_types
  implicit none
  real(gp), intent(in) :: alpha
  type(atoms_data), intent(in) :: atoms
  real(gp), dimension(3,atoms%nat), intent(in) :: txyz,sxyz
  real(gp), dimension(3,atoms%nat), intent(inout) :: rxyz
  !local variables
  integer :: iat
  real(gp) :: alphax,alphay,alphaz

  do iat=1,atoms%nat
     !adjust the moving of the atoms following the frozen direction
     call frozen_alpha(atoms%ifrztyp(iat),1,alpha,alphax)
     call frozen_alpha(atoms%ifrztyp(iat),2,alpha,alphay)
     call frozen_alpha(atoms%ifrztyp(iat),3,alpha,alphaz)

     if (atoms%geocode == 'P') then
        rxyz(1,iat)=modulo(txyz(1,iat)+alphax*sxyz(1,iat),atoms%alat1)
        rxyz(2,iat)=modulo(txyz(2,iat)+alphay*sxyz(2,iat),atoms%alat2)
        rxyz(3,iat)=modulo(txyz(3,iat)+alphaz*sxyz(3,iat),atoms%alat3)
     else if (atoms%geocode == 'S') then
        rxyz(1,iat)=modulo(txyz(1,iat)+alphax*sxyz(1,iat),atoms%alat1)
        rxyz(2,iat)=txyz(2,iat)+alphay*sxyz(2,iat)
        rxyz(3,iat)=modulo(txyz(3,iat)+alphaz*sxyz(3,iat),atoms%alat3)
     else
        rxyz(1,iat)=txyz(1,iat)+alphax*sxyz(1,iat)
        rxyz(2,iat)=txyz(2,iat)+alphay*sxyz(2,iat)
        rxyz(3,iat)=txyz(3,iat)+alphaz*sxyz(3,iat)
     end if
  end do

END SUBROUTINE atomic_axpy


!>Routine for moving atomic positions, takes into account the 
!!   frozen atoms and the size of the cell
!!   synopsis: fxyz=txyz+alpha*sxyz
!!   update the forces taking into account the frozen atoms
!!   do not apply the modulo operation on forces 
subroutine atomic_axpy_forces(atoms,txyz,alpha,sxyz,fxyz)
  use module_base
  use module_types
  implicit none
  real(gp), intent(in) :: alpha
  type(atoms_data), intent(in) :: atoms
  real(gp), dimension(3,atoms%nat), intent(in) :: txyz,sxyz
  real(gp), dimension(3,atoms%nat), intent(inout) :: fxyz
  !local variables
  integer :: iat
  real(gp) :: alphax,alphay,alphaz
  
  do iat=1,atoms%nat
     !adjust the moving of the forces following the frozen direction
     call frozen_alpha(atoms%ifrztyp(iat),1,alpha,alphax)
     call frozen_alpha(atoms%ifrztyp(iat),2,alpha,alphay)
     call frozen_alpha(atoms%ifrztyp(iat),3,alpha,alphaz)

     fxyz(1,iat)=txyz(1,iat)+alphax*sxyz(1,iat)
     fxyz(2,iat)=txyz(2,iat)+alphay*sxyz(2,iat)
     fxyz(3,iat)=txyz(3,iat)+alphaz*sxyz(3,iat)
  end do
  
END SUBROUTINE atomic_axpy_forces


!>Calculate the scalar product between atomic positions by considering
!!   only non-blocked atoms
subroutine atomic_dot(atoms,x,y,scpr)
  use module_base
  use module_types
  implicit none
  type(atoms_data), intent(in) :: atoms
  real(gp), dimension(3,atoms%nat), intent(in) :: x,y
  real(gp), intent(out) :: scpr
  !local variables
  integer :: iat
  real(gp) :: scpr1,scpr2,scpr3
  real(gp) :: alphax,alphay,alphaz

  scpr=0.0_gp

  do iat=1,atoms%nat
     call frozen_alpha(atoms%ifrztyp(iat),1,1.0_gp,alphax)
     call frozen_alpha(atoms%ifrztyp(iat),2,1.0_gp,alphay)
     call frozen_alpha(atoms%ifrztyp(iat),3,1.0_gp,alphaz)
     scpr1=alphax*x(1,iat)*y(1,iat)
     scpr2=alphay*x(2,iat)*y(2,iat)
     scpr3=alphaz*x(3,iat)*y(3,iat)
     scpr=scpr+scpr1+scpr2+scpr3
  end do
  
END SUBROUTINE atomic_dot


!>z=alpha*A*x + beta* y
subroutine atomic_gemv(atoms,m,alpha,A,x,beta,y,z)
  use module_base
  use module_types
  implicit none
  integer, intent(in) :: m
  real(gp), intent(in) :: alpha,beta
  type(atoms_data), intent(in) :: atoms
  real(gp), dimension(3,atoms%nat), intent(in) :: x
  real(gp), dimension(m), intent(in) :: y
  real(gp), dimension(m,3,atoms%nat), intent(in) :: A
  real(gp), dimension(m), intent(out) :: z
  !local variables
  integer :: iat,i,j
  real(gp) :: mv,alphai
  
  do i=1,m
     mv=0.0_gp
     do iat=1,atoms%nat
        do j=1,3
           call frozen_alpha(atoms%ifrztyp(iat),j,A(i,j,iat),alphai)
           mv=mv+alphai*x(j,iat)
        end do
     end do
     z(i)=alpha*mv+beta*y(i)
  end do

END SUBROUTINE atomic_gemv


!>  The function which controls all the moving positions
function move_this_coordinate(ifrztyp,ixyz)
  use module_base
  implicit none
  integer, intent(in) :: ixyz,ifrztyp
  logical :: move_this_coordinate
  
  move_this_coordinate= &
       ifrztyp == 0 .or. &
       (ifrztyp == 2 .and. ixyz /=2) .or. &
       (ifrztyp == 3 .and. ixyz ==2)
       
END FUNCTION move_this_coordinate


!> rxyz=txyz+alpha*sxyz
subroutine atomic_coordinate_axpy(atoms,ixyz,iat,t,alphas,r)
  use module_base
  use module_types
  implicit none
  integer, intent(in) :: ixyz,iat
  real(gp), intent(in) :: t,alphas
  type(atoms_data), intent(in) :: atoms
  real(gp), intent(out) :: r
  !local variables
  logical :: periodize
  real(gp) :: alat,alphai

  if (ixyz == 1) then
     alat=atoms%alat1
  else if (ixyz == 2) then
     alat=atoms%alat2
  else if (ixyz == 3) then
     alat=atoms%alat3
  else
     alat = -1
     write(0,*) "Internal error"
     stop
  end if
  
  periodize= atoms%geocode == 'P' .or. &
       (atoms%geocode == 'S' .and. ixyz /= 2)

  call frozen_alpha(atoms%ifrztyp(iat),ixyz,alphas,alphai)

  if (periodize) then
     r=modulo(t+alphai,alat)
  else
     r=t+alphai
  end if

END SUBROUTINE atomic_coordinate_axpy


subroutine init_material_acceleration(iproc,iacceleration,GPU)
  use module_base
  use module_types
  implicit none
  integer, intent(in):: iacceleration,iproc
  type(GPU_pointers), intent(out) :: GPU
  !local variables
  integer :: iconv,iblas,initerror,ierror,useGPU,mproc,ierr,nproc_node

  if (iacceleration == 1) then
     call MPI_COMM_SIZE(MPI_COMM_WORLD,mproc,ierr)
     !initialize the id_proc per node
     call processor_id_per_node(iproc,mproc,GPU%id_proc,nproc_node)
     call sg_init(GPUshare,useGPU,iproc,nproc_node,initerror)
     if (useGPU == 1) then
        iconv = 1
        iblas = 1
     else
        iconv = 0
        iblas = 0
     end if
     if (initerror == 1) then
        write(*,'(1x,a)')'**** ERROR: S_GPU library init failed, aborting...'
        call MPI_ABORT(MPI_COMM_WORLD,initerror,ierror)
     end if

     if (iconv == 1) then
        !change the value of the GPU convolution flag defined in the module_base
        GPUconv=.true.
     end if
     if (iblas == 1) then
        !change the value of the GPU convolution flag defined in the module_base
        GPUblas=.true.
     end if
     if (iproc == 0) then
        write(*,'(1x,a)') 'CUDA support activated (iproc=0)'
     end if
  else if (iacceleration == 2) then
     ! OpenCL convolutions are activated
     ! use CUBLAS for the linear algebra for the moment
     if (.not. OCLconv) then
        call MPI_COMM_SIZE(MPI_COMM_WORLD,mproc,ierr)
        !initialize the id_proc per node
        call processor_id_per_node(iproc,mproc,GPU%id_proc,nproc_node)
        call init_acceleration_OCL(GPU)
        if (iproc == 0) then
           write(*,'(1x,a)') 'OpenCL support activated (iproc=0)'
        end if
        OCLconv=.true.
     end if
  else
     if (iproc == 0) then
        write(*,'(1x,a)') 'No material acceleration (iproc=0)'
     end if
  end if
  if (iproc == 0) write(*,*)

END SUBROUTINE init_material_acceleration


subroutine release_material_acceleration(GPU)
  use module_base
  use module_types
  implicit none
  type(GPU_pointers), intent(out) :: GPU
  
  if (GPUconv) then
     call sg_end()
  end if

  if (OCLconv) then
     call release_acceleration_OCL(GPU)
     OCLconv=.false.
  end if

END SUBROUTINE release_material_acceleration


!> Give the number of MPI processes per node (nproc_node) and before iproc (iproc_node)
subroutine processor_id_per_node(iproc,nproc,iproc_node,nproc_node)
  use module_base
  implicit none
  integer, intent(in) :: iproc,nproc
  integer, intent(out) :: iproc_node,nproc_node
  !local variables
  character(len=*), parameter :: subname='processor_id_per_node'
  integer :: ierr,namelen,i_stat,i_all,jproc
  character(len=MPI_MAX_PROCESSOR_NAME) :: nodename_local
  character(len=MPI_MAX_PROCESSOR_NAME), dimension(:), allocatable :: nodename

  if (nproc == 1) then
     iproc_node=0
     nproc_node=1
  else
     allocate(nodename(0:nproc-1+ndebug),stat=i_stat)
     call memocc(i_stat,nodename,'nodename',subname)
     
     !initalise nodenames
     do jproc=0,nproc-1
        nodename(jproc)=repeat(' ',MPI_MAX_PROCESSOR_NAME)
     end do

     call MPI_GET_PROCESSOR_NAME(nodename_local,namelen,ierr)

     !gather the result between all the process
     call MPI_ALLGATHER(nodename_local,MPI_MAX_PROCESSOR_NAME,MPI_CHARACTER,&
          nodename(0),MPI_MAX_PROCESSOR_NAME,MPI_CHARACTER,&
          MPI_COMM_WORLD,ierr)

     !found the processors which belong to the same node
     !before the processor iproc
     iproc_node=0
     do jproc=0,iproc-1
        if (trim(nodename(jproc)) == trim(nodename(iproc))) then
           iproc_node=iproc_node+1
        end if
     end do
     nproc_node=iproc_node
     do jproc=iproc,nproc-1
        if (trim(nodename(jproc)) == trim(nodename(iproc))) then
           nproc_node=nproc_node+1
        end if
     end do
     
     i_all=-product(shape(nodename))*kind(nodename)
     deallocate(nodename,stat=i_stat)
     call memocc(i_stat,i_all,'nodename',subname)
  end if
END SUBROUTINE processor_id_per_node


!> initialize_atomic_file
!! @author
!! Written by Laurent K Beland 2011 UdeM
!! this routine does the same operations as
!! read_atomic_file but uses inputs from memory
!! as input positions instead of inputs from file
!! Useful for QM/MM implementation of BigDFT-ART
subroutine initialize_atomic_file(iproc,atoms,rxyz)
  use module_base
  use module_types
  use module_interfaces, except_this_one => initialize_atomic_file
  use m_ab6_symmetry
  implicit none
  integer, intent(in) :: iproc
  type(atoms_data), intent(inout) :: atoms
  real(gp), dimension(:,:), pointer :: rxyz
  !local variables
  character(len=*), parameter :: subname='initialize_atomic_file'
  integer :: i_stat
  integer :: iat,i

  allocate(atoms%amu(atoms%nat+ndebug),stat=i_stat)
  call memocc(i_stat,atoms%amu,'atoms%amu',subname)

  if (atoms%geocode=='S') then 
        atoms%alat2=0.0_gp
  else if (atoms%geocode=='F') then !otherwise free bc    
        atoms%alat1=0.0_gp
        atoms%alat2=0.0_gp
        atoms%alat3=0.0_gp
  else
        atoms%alat1=0.0_gp
        atoms%alat2=0.0_gp
        atoms%alat3=0.0_gp
  end if

  !reduced coordinates are possible only with periodic units
  if (atoms%units == 'reduced' .and. atoms%geocode == 'F') then
     if (iproc==0) write(*,'(1x,a)')&
          'ERROR: Reduced coordinates are not allowed with isolated BC'
  end if

   !convert the values of the cell sizes in bohr
  if (atoms%units=='angstroem' .or. atoms%units=='angstroemd0') then
     ! if Angstroem convert to Bohr
     atoms%alat1=atoms%alat1/bohr2ang
     atoms%alat2=atoms%alat2/bohr2ang
     atoms%alat3=atoms%alat3/bohr2ang
  else if (atoms%units == 'reduced') then
     !assume that for reduced coordinates cell size is in bohr
     atoms%alat1=real(atoms%alat1,gp)
     atoms%alat2=real(atoms%alat2,gp)
     atoms%alat3=real(atoms%alat3,gp)
  else
     write(*,*) 'length units in input file unrecognized'
     write(*,*) 'recognized units are angstroem or atomic = bohr'
     stop 
  endif
  
  do iat=1,atoms%nat
     !xyz input file, allow extra information
     
     if (atoms%units == 'reduced') then !add treatment for reduced coordinates
        rxyz(1,iat)=modulo(rxyz(1,iat),1.0_gp)
        if (atoms%geocode == 'P') rxyz(2,iat)=modulo(rxyz(2,iat),1.0_gp)
        rxyz(3,iat)=modulo(rxyz(3,iat),1.0_gp)
     else if (atoms%geocode == 'P') then
        rxyz(1,iat)=modulo(rxyz(1,iat),atoms%alat1)
        rxyz(2,iat)=modulo(rxyz(2,iat),atoms%alat2)
        rxyz(3,iat)=modulo(rxyz(3,iat),atoms%alat3)
     else if (atoms%geocode == 'S') then
        rxyz(1,iat)=modulo(rxyz(1,iat),atoms%alat1)
        rxyz(3,iat)=modulo(rxyz(3,iat),atoms%alat3)
     end if
 
     if (atoms%units=='angstroem' .or. atoms%units=='angstroemd0') then
        ! if Angstroem convert to Bohr
        do i=1,3 
           rxyz(i,iat)=rxyz(i,iat)/bohr2ang
        enddo
     else if (atoms%units == 'reduced') then 
        rxyz(1,iat)=rxyz(1,iat)*atoms%alat1
        if (atoms%geocode == 'P') rxyz(2,iat)=rxyz(2,iat)*atoms%alat2
        rxyz(3,iat)=rxyz(3,iat)*atoms%alat3
     endif
  enddo

  !control atom positions
  call check_atoms_positions(iproc,atoms,rxyz)

  ! We delay the calculation of the symmetries.
  atoms%sym%symObj = -1
  nullify(atoms%sym%irrzon)
  nullify(atoms%sym%phnons)

END SUBROUTINE initialize_atomic_file<|MERGE_RESOLUTION|>--- conflicted
+++ resolved
@@ -765,12 +765,8 @@
   nullify(atoms%rloc)
 
   !Linear input parameters
-<<<<<<< HEAD
-  call input_set_file(iproc,trim(filename),exists,'Linear Parameters')  
+  call input_set_file(iproc,.true.,trim(filename),exists,'Linear Parameters')  
   write(*,*) 'HERE'
-=======
-  call input_set_file(iproc,.true.,trim(filename),exists,'Linear Parameters')  
->>>>>>> 3a03f39d
   
   ! Read the number of iterations and convergence criterion for the basis functions BF
   comments = 'Max iter. for optimizing basis functions in 1st iter., same for other iter. , BF are fixed if pnrm < this number'
