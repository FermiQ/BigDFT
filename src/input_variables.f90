--- conflicted
+++ resolved
@@ -1542,6 +1542,8 @@
   integer :: iline,ierror,ierr,blocks(2)
 
   call input_set_file(iproc, filename, exists,'Performance Options')
+  !Use Linear sclaing methods
+  inputs%linear='OFF'
 
 
   call input_var("debug", .false., "Debug option", inputs%debug)
@@ -1567,156 +1569,19 @@
        & "Orthogonalisation (0=Cholesky,1=GS/Chol,2=Loewdin)", inputs%orthpar%methOrtho)
   call input_var("rho_commun", "DBL", "Density communication scheme", inputs%rho_commun)
 
+  call input_var("linear", .false., "Linear Input Guess approach",inputs%linear)
+  
   call input_free()
+    
 
   !Block size used for the orthonormalization
-<<<<<<< HEAD
-  inputs%orthpar%bsLow=300
-  inputs%orthpar%bsUp=800
-  !Orthogonalization method
-  inputs%orthpar%methOrtho=0
-  !Tolerance criterion for input guess
-  inputs%orthpar%iguessTol=1.d-4
-  !Use Linear sclaing methods
-  inputs%linear='OFF'
-
-  !initialization of the character string for printing
-  string = "NO"
-  !Check if the file is present
-  inquire(file=trim(filename),exist=exists)
-  if (exists) then
-     !Read the file
-     open(unit=1,file=filename,status='old')
-     !line number, to control the input values
-     iline=0
-     do 
-        read(1,fmt='(a)',iostat=ierror) line
-        if (ierror /= 0) then
-           !End of file (normally ierror < 0)
-           exit
-        end if
-        if (trim(line) == "debug" .or. trim(line) == "Debug" .or. trim(line) == "DEBUG") then
-           inputs%debug = .true.
-
-        else if (index(line,"fftcache") /= 0 .or. index(line,"FFTCACHE") /= 0) then
-           ii = index(line,"fftcache")  + index(line,"FFTCACHE") + 8 
-           read(line(ii:),fmt=*,iostat=ierror) inputs%ncache_fft
-
-        else if (index(line,"projrad") /= 0 .or. index(line,"PROJRAD") /= 0) then
-           ii = index(line,"projrad")  + index(line,"PROJRAD") + 7
-           read(line(ii:),fmt=*,iostat=ierror) inputs%projrad
-
-        else if (index(line,"exctxpar") /= 0 .or. index(line,"EXCTXPAR") /= 0) then
-           ii = index(line,"exctxpar")  + index(line,"EXCTXPAR") + 8 
-           read(line(ii:),fmt=*,iostat=ierror) inputs%exctxpar
-
-        else if (index(line,"accel") /= 0 .or. index(line,"ACCEL") /= 0) then
-            ii = index(line,"accel")  + index(line,"ACCEL") + 6
-           read(line(ii:),fmt=*,iostat=ierror) string
-           if (string=="NO     ") then
-              inputs%iacceleration=0
-           else if (string=="CUDAGPU") then
-              inputs%iacceleration=1
-           else  if (string=="OCLGPU") then
-              inputs%iacceleration=2
-           else
-              write(*,'(1x,3a)') "input.perf: Unknown acceleration '",trim(string),"'"
-              call MPI_ABORT(MPI_COMM_WORLD,ierror,ierr)
-           end if
-
-        else if (index(line,"blas") /= 0 .or. index(line,"BLAS") /= 0) then
-           ii = index(line,"blas")  + index(line,"BLAS") + 4
-           read(line(ii:),fmt=*,iostat=ierror) GPUblas
-
-        else if (index(line,"ig_diag") /= 0 .or. index(line,"IG_DIAG") /= 0) then
-           ii = index(line,"ig_diag")  + index(line,"IG_DIAG") + 10
-           read(line(ii:),fmt=*,iostat=ierror) inputs%orthpar%directDiag
-
-        else if (index(line,"ig_norbp") /= 0 .or. index(line,"IG_NORBP") /= 0) then
-           ii = index(line,"ig_norbp")  + index(line,"IG_NORBP") + 8
-           read(line(ii:),fmt=*,iostat=ierror) inputs%orthpar%norbpInguess
-
-        else if (index(line,"methortho") /= 0 .or. index(line,"METHORTHO") /= 0) then
-           ii = index(line,"methortho")  + index(line,"METHORTHO") + 9
-           read(line(ii:),fmt=*,iostat=ierror) inputs%orthpar%methOrtho
-
-        else if (index(line,"ig_blocks") /= 0 .or. index(line,"IG_BLOCKS") /= 0) then
-           ii = index(line,"ig_blocks")  + index(line,"IG_BLOCKS") + 8
-           read(line(ii:),fmt=*,iostat=ierror) inputs%orthpar%bsLow,inputs%orthpar%bsUp
-
-        else if (index(line,"linear") /=0 .or. index(line,"LINEAR") /=0) then
-           ii = index(line,"linear") + index(line,"LINEAR") + 6
-           read(line(ii:),fmt=*,iostat=ierror) inputs%linear           
-        end if
-
-        !Check iostat error
-        call check()
-     end do
-     close(unit=1,iostat=ierror)
-  end if
-
-=======
   inputs%orthpar%bsLow = blocks(1)
   inputs%orthpar%bsUp  = blocks(2)
   
->>>>>>> b56b7703
   ! Set performance variables
   call memocc_set_debug(inputs%debug)
   call set_cache_size(inputs%ncache_fft)
   
-<<<<<<< HEAD
-  ! Output
-  if (iproc == 0) then
-     write(*,*)
-     if (exists) then
-        write(*,'(1x,a)')&
-          '--- (file: input.perf) ----------------------------------------- Performance Options'
-     else
-        write(*,'(1x,a)')&
-          '--- (file: input.perf -- not present) -------------------------- Performance Options'
-     end if
-
-     if (inputs%debug) then
-        write(*, "(1x,a,3x,a,t30,a)") &
-          "|","debug",                          '!Debug option enabled'
-     else
-        write(*, "(1x,a,3x,a,t30,a)") &
-          "|","debug",                          '!Option disabled'
-     end if
-
-     write(*,"(1x,a,3x,a,1x,i0,t30,a)") &
-          "|","fftcache",inputs%ncache_fft,  '!Cache size for the FFT'
-     write(*,"(1x,a,3x,a,1x,a,t30,a)") &
-          "|","accel",string,                '!Acceleration (NO, CUDAGPU, OCLGPU)'
-     write(*,"(1x,a,3x,a,1x,l3,t30,a)") &             
-          "|","blas",GPUblas,                '!CUBLAS acceleration'
-     write(*,"(1x,a,3x,a,1x,f6.2,t30,a)") &          
-          "|","projrad",inputs%projrad,      '!Radius of the projector as a function of the maxrad'
-     write(*,"(1x,a,3x,a,1x,a,t30,a)") &             
-          "|","exctxpar",inputs%exctxpar,    '!Exact exchange parallelisation scheme'
-
-     !Input guess performance variables
-     if(inputs%orthpar%directDiag) then                   
-        write(*,'(1x,a,3x,a,1x,l3,t30,a)') &          
-          "|","ig_diag",inputs%orthpar%directDiag,   '!Input guess: Direct diagonalization of Hamiltonian'
-     else if(.not.inputs%orthpar%directDiag) then         
-        write(*,'(1x,a,3x,a,1x,l3,t30,a)') &          
-          "|","ig_diag",inputs%orthpar%directDiag,   '!Input guess: Iterative diagonalization of Hamiltonian'
-        write(*,'(1x,a,3x,a,1x,i0,t30,a)') &
-          "|","ig_norbp",inputs%orthpar%norbpInguess,'!Input guess: Orbitals per process for iterative diag.'
-     end if
-     write(*,"(1x,a,3x,a,1x,i0,1x,i0,t30,a)") &
-          "|","ig_blocks",inputs%orthpar%bsLow,inputs%orthpar%bsUp, &
-                                                 '!Input guess: Block size for orthonormalisation'
-     write(*,'(1x,a,3x,a,1x,es9.2,t30,a)') &
-          "|","ig_tol",inputs%orthpar%iguessTol,    '!Input guess: Tolerance criterion'
-     !Orthogonalisation: possible value: 0=Cholesky, 1=hybrid Gram-Schmidt/Cholesky, 2=Loewdin
-     write(*,"(1x,a,3x,a,1x,i0,t30,a)") &
-          "|","methortho",inputs%orthpar%methOrtho,  '!Orthogonalisation (0=Cholesky,1=GS/Chol,2=Loewdin)'
-     write(*,*)
-  end if
-=======
->>>>>>> b56b7703
 
   !Check after collecting all values
   if(.not.inputs%orthpar%directDiag .or. inputs%orthpar%methOrtho==1) then 
