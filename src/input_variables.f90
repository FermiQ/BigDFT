!!> @file
!!  Routines to read and print input variables
!! @author
!!    Copyright (C) 2007-2011 BigDFT group 
!!    This file is distributed under the terms of the
!!    GNU General Public License, see ~/COPYING file
!!    or http://www.gnu.org/copyleft/gpl.txt .
!!    For the list of contributors, see ~/AUTHORS 


!> Set and check the input file
subroutine set_inputfile(filename, radical, ext)
  implicit none
  character(len = 100), intent(out) :: filename
  character(len = *), intent(in) :: radical, ext
  
  logical :: exists

  write(filename, "(A)") ""
  if (trim(radical) == "") then
     write(filename, "(A,A,A)") "input", ".", trim(ext)
  else
     write(filename, "(A,A,A)") trim(radical), ".", trim(ext)
  end if

  inquire(file=trim(filename),exist=exists)
  if (.not. exists .and. (trim(radical) /= "input" .and. trim(radical) /= "")) &
       & write(filename, "(A,A,A)") "default", ".", trim(ext)
end subroutine set_inputfile


!> Define the name of the input files
subroutine standard_inputfile_names(inputs, radical, nproc)
  use module_types
  use module_base
  use yaml_output
  implicit none
  type(input_variables), intent(inout) :: inputs
  character(len = *), intent(in) :: radical
  integer, intent(in) :: nproc

  integer :: ierr,i

  !set name of the run
  inputs%run_name=repeat(' ',len(inputs%run_name))
  if (trim(radical) /= 'input') inputs%run_name=trim(radical)

  call set_inputfile(inputs%file_dft, radical,    "dft")
  call set_inputfile(inputs%file_geopt, radical,  "geopt")
  call set_inputfile(inputs%file_kpt, radical,    "kpt")
  call set_inputfile(inputs%file_perf, radical,   "perf")
  call set_inputfile(inputs%file_tddft, radical,  "tddft")
  call set_inputfile(inputs%file_mix, radical,    "mix")
  call set_inputfile(inputs%file_sic, radical,    "sic")
  call set_inputfile(inputs%file_occnum, radical, "occ")
  call set_inputfile(inputs%file_igpop, radical,  "occup")
  call set_inputfile(inputs%file_lin, radical,    "lin")

  if (trim(radical) == "input") then
        inputs%dir_output="data" // trim(bigdft_run_id_toa())
  else
        inputs%dir_output="data-"//trim(radical)//trim(bigdft_run_id_toa())
  end if

  inputs%files = INPUTS_NONE

  ! To avoid race conditions where procs create the default file and other test its
  ! presence, we put a barrier here.
  if (nproc > 1) call MPI_BARRIER(bigdft_mpi%mpi_comm, ierr)
END SUBROUTINE standard_inputfile_names


!> Do all initialisation for all different files of BigDFT. 
!! Set default values if not any.
!! Initialize memocc
!! @todo
!!   Should be better for debug purpose to read input.perf before
subroutine read_input_variables(iproc,posinp,inputs,atoms,rxyz)
  use module_base
  use module_types
  use module_interfaces, except_this_one => read_input_variables
  use yaml_output
  implicit none

  !Arguments
  character(len=*), intent(in) :: posinp
  integer, intent(in) :: iproc
  type(input_variables), intent(inout) :: inputs
  type(atoms_data), intent(out) :: atoms
  real(gp), dimension(:,:), pointer :: rxyz

  ! Read atomic file
  call read_atomic_file(posinp,iproc,atoms,rxyz)
  
  !call yaml_open_map('Representation of the input files')
  ! Read all parameters and update atoms and rxyz.
  call read_input_parameters(iproc,inputs, atoms, rxyz)
  !call yaml_close_map()
  ! Read associated pseudo files.
  call init_atomic_values((iproc == 0), atoms, inputs%ixc)
  call read_atomic_variables(atoms, trim(inputs%file_igpop),inputs%nspin)

  ! Start the signaling loop in a thread if necessary.
  if (inputs%signaling .and. iproc == 0) then
     call bigdft_signals_init(inputs%gmainloop, 2, inputs%domain, len(trim(inputs%domain)))
     call bigdft_signals_start(inputs%gmainloop, inputs%signalTimeout)
  end if

END SUBROUTINE read_input_variables


!> Do initialisation for all different calculation parameters of BigDFT. 
!! Set default values if not any. Atomic informations are updated  by
!! symmetries if necessary and by geometry input parameters.
subroutine read_input_parameters(iproc,inputs,atoms,rxyz)
  use module_base
  use module_types
  use module_interfaces, except_this_one => read_input_parameters

  implicit none

  !Arguments
  integer, intent(in) :: iproc
  type(input_variables), intent(inout) :: inputs
  type(atoms_data), intent(inout) :: atoms
  real(gp), dimension(:,:), pointer :: rxyz
  !Local variables
  integer :: ierr

  ! Default for inputs (should not be necessary if all the variables comes from the parsing)
  call default_input_variables(inputs)
  ! Read linear variables
  ! Parse all input files, independent from atoms.
  call inputs_parse_params(inputs, iproc, .true.)
  if(inputs%inputpsiid==100 .or. inputs%inputpsiid==101 .or. inputs%inputpsiid==102) &
      DistProjApply=.true.
  if(inputs%linear /= INPUT_IG_OFF .and. inputs%linear /= INPUT_IG_LIG) then
     !only on the fly calculation
     DistProjApply=.true.
  end if
  ! Shake atoms, if required.
  call atoms_set_displacement(atoms, rxyz, inputs%randdis)

  ! Update atoms with symmetry information
  call atoms_set_symmetries(atoms, rxyz, inputs%disableSym, inputs%symTol, inputs%elecfield)

  ! Parse input files depending on atoms.
  call inputs_parse_add(inputs, atoms, iproc, .true.)

  ! Stop the code if it is trying to run GPU with non-periodic boundary conditions
  if (atoms%geocode /= 'P' .and. (GPUconv .or. OCLconv)) then
     if (iproc==0) write(*,'(1x,a)') 'GPU calculation allowed only in periodic boundary conditions'
     call MPI_ABORT(bigdft_mpi%mpi_comm,0,ierr)
  end if

  ! Stop the code if it is trying to run GPU with spin=4
  if (inputs%nspin == 4 .and. (GPUconv .or. OCLconv)) then
     if (iproc==0) write(*,'(1x,a)') 'GPU calculation not implemented with non-collinear spin'
     call MPI_ABORT(bigdft_mpi%mpi_comm,0,ierr)
  end if

!!$  ! Stop code for unproper input variables combination.
!!$  if (inputs%ncount_cluster_x > 0 .and. .not. inputs%disableSym .and. atoms%geocode == 'S') then
!!$     if (iproc==0) then
!!$        write(*,'(1x,a)') 'Change "F" into "T" in the last line of "input.dft"'   
!!$        write(*,'(1x,a)') 'Forces are not implemented with symmetry support, disable symmetry please (T)'
!!$     end if
!!$     call MPI_ABORT(bigdft_mpi%mpi_comm,0,ierr)
!!$  end if
  if (inputs%nkpt > 1 .and. inputs%gaussian_help) then
     if (iproc==0) write(*,'(1x,a)') 'Gaussian projection is not implemented with k-point support'
     call MPI_ABORT(bigdft_mpi%mpi_comm,0,ierr)
  end if

  !check whether a directory name should be associated for the data storage
  call check_for_data_writing_directory(iproc,inputs)

END SUBROUTINE read_input_parameters

subroutine check_for_data_writing_directory(iproc,in)
  use module_base
  use module_types
  use yaml_output
  implicit none
  integer, intent(in) :: iproc
  type(input_variables), intent(inout) :: in
  !local variables
  logical :: shouldwrite
  integer :: i_stat,ierror,ierr
  character(len=100) :: dirname

  if (iproc==0) call yaml_comment('|',hfill='-')

  !initialize directory name
  shouldwrite=.false.

  shouldwrite=shouldwrite .or. &
<<<<<<< HEAD
       in%output_wf_format /= WF_FORMAT_NONE .or. &    !write wavefunctions
       in%output_denspot /= output_denspot_NONE .or. & !write output density
       in%ncount_cluster_x > 1 .or. &                  !write posouts or posmds
       in%inputPsiId == 2 .or. &                       !have wavefunctions to read
       in%inputPsiId == 12 .or.  &                     !read in gaussian basis
       in%gaussian_help .or. &                         !Mulliken and local density of states
       in%writing_directory /= '.'
=======
       in%output_wf_format /= WF_FORMAT_NONE .or. & !write wavefunctions
       in%output_denspot /= output_denspot_NONE .or. &    !write output density
       in%ncount_cluster_x > 1 .or. &               !write posouts or posmds
       in%inputPsiId == 2 .or. &                    !have wavefunctions to read
       in%inputPsiId == 12 .or.  &                    !read in gaussian basis
       in%gaussian_help .or. &                        !mulliken and local density of states
       in%writing_directory /= '.' .or. &              !have an explicit local output directory
       bigdft_mpi%ngroup > 1                        !taskgroups have been inserted
>>>>>>> 5a89d022

  !here you can check whether the etsf format is compiled

  if (shouldwrite) then
     ! Create a directory to put the files in.
     dirname=repeat(' ',len(dirname))
     if (iproc == 0) then
        call getdir(in%dir_output, len_trim(in%dir_output), dirname, 100, i_stat)
        if (i_stat /= 0) then
           write(*,*) "ERROR: cannot create output directory '" // trim(in%dir_output) // "'."
           call MPI_ABORT(bigdft_mpi%mpi_comm,ierror,ierr)
        end if
     end if
     call MPI_BCAST(dirname,128,MPI_CHARACTER,0,bigdft_mpi%mpi_comm,ierr)
     in%dir_output=dirname
     if (iproc==0) call yaml_map('Data Writing directory',trim(in%dir_output))
  else
     if (iproc==0) call yaml_map('Data Writing directory','./')
     in%dir_output=repeat(' ',len(in%dir_output))
  end if

end subroutine check_for_data_writing_directory



!> Set default values.
subroutine default_input_variables(inputs)
  use module_base
  use module_types
  implicit none

  type(input_variables), intent(inout) :: inputs

  ! Default values.
  inputs%output_wf_format = WF_FORMAT_NONE
  inputs%output_denspot_format = output_denspot_FORMAT_CUBE
  nullify(inputs%kpt)
  nullify(inputs%wkpt)
  nullify(inputs%kptv)
  nullify(inputs%nkptsv_group)
  ! Default abscalc variables
  call abscalc_input_variables_default(inputs)
  ! Default frequencies variables
  call frequencies_input_variables_default(inputs)
  ! Default values for geopt.
  call geopt_input_variables_default(inputs) 
  ! Default values for mixing procedure
  call mix_input_variables_default(inputs) 
  ! Default values for tddft
  call tddft_input_variables_default(inputs)
  !Default for Self-Interaction Correction variables
  call sic_input_variables_default(inputs)
  ! Default for signaling
  inputs%gmainloop = 0.d0
  ! Default for lin.
  nullify(inputs%lin%potentialPrefac)
  nullify(inputs%lin%potentialPrefac_lowaccuracy)
  nullify(inputs%lin%potentialPrefac_highaccuracy)
  nullify(inputs%lin%norbsPerType)
  nullify(inputs%lin%locrad)
  nullify(inputs%lin%locrad_lowaccuracy)
  nullify(inputs%lin%locrad_highaccuracy)
  nullify(inputs%lin%locrad_type)
END SUBROUTINE default_input_variables


subroutine dft_input_variables_new(iproc,dump,filename,in)
  use module_base
  use module_types
  use module_input
  implicit none
  character(len=*), intent(in) :: filename
  integer, intent(in) :: iproc
  logical, intent(in) :: dump
  type(input_variables), intent(inout) :: in
  !local variables
  logical :: exists
  integer :: ierror
  real(gp), dimension(2), parameter :: hgrid_rng=(/0.0_gp,2.0_gp/)
  real(gp), dimension(2), parameter :: xrmult_rng=(/0.0_gp,100.0_gp/)

  !dft parameters, needed for the SCF part
  call input_set_file(iproc,dump,trim(filename),exists,'DFT Calculation Parameters')  
  if (exists) in%files = in%files + INPUTS_DFT
  !call the variable, its default value, the line ends if there is a comment

  !grid spacings
  call input_var(in%hx,'0.45',ranges=hgrid_rng)
  call input_var(in%hy,'0.45',ranges=hgrid_rng)
  call input_var(in%hz,'0.45',ranges=hgrid_rng,comment='hx,hy,hz: grid spacing in the three directions')

  !coarse and fine radii around atoms
  call input_var(in%crmult,'5.0',ranges=xrmult_rng)
  call input_var(in%frmult,'8.0',ranges=xrmult_rng,&
       comment='c(f)rmult: c(f)rmult*radii_cf(:,1(2))=coarse(fine) atom-based radius')

  !XC functional (ABINIT XC codes)
  call input_var(in%ixc,'1',comment='ixc: exchange-correlation parameter (LDA=1,PBE=11)')

  !charge and electric field
  call input_var(in%ncharge,'0',ranges=(/-10,10/))
  call input_var(in%elecfield(1),'0.')
  call input_var(in%elecfield(2),'0.')
  call input_var(in%elecfield(3),'0.',comment='charge of the system, Electric field (Ex,Ey,Ez)')
  !call input_var(in%elecfield(3),'0.',comment='ncharge: charge of the system, Electric field (Ex,Ey,Ez)')

  !spin and polarization
  call input_var(in%nspin,'1',exclusive=(/1,2,4/))
  call input_var(in%mpol,'0',comment='nspin=1 non-spin polarization, mpol=total magnetic moment')

  !XC functional (ABINIT XC codes)
  call input_var(in%gnrm_cv,'1.e-4',ranges=(/1.e-20_gp,1.0_gp/),&
       comment='gnrm_cv: convergence criterion gradient')

  !convergence parameters
  call input_var(in%itermax,'50',ranges=(/0,10000/))
  call input_var(in%nrepmax,'1',ranges=(/0,1000/),&
       comment='itermax,nrepmax: max. # of wfn. opt. steps and of re-diag. runs')

  !convergence parameters
  call input_var(in%ncong,'6',ranges=(/0,20/))
  call input_var(in%idsx,'6',ranges=(/0,15/),&
       comment='ncong, idsx: # of CG it. for preconditioning eq., wfn. diis history')
  !does not make sense a DIIS history longer than the number of iterations
  !only if the iscf is not particular
  in%idsx = min(in%idsx, in%itermax)

  !dispersion parameter
  call input_var(in%dispersion,'0',comment='dispersion correction potential (values 1,2,3), 0=none')
    
  ! Now the variables which are to be used only for the last run
  call input_var(in%inputPsiId,'0',exclusive=(/-2,-1,0,2,10,12,100,101,102/),input_iostat=ierror)
  ! Validate inputPsiId value (Can be added via error handling exception)
  if (ierror /=0 .and. iproc == 0) then
     write( *,'(1x,a,I0,a)')'ERROR: illegal value of inputPsiId (', in%inputPsiId, ').'
     call input_psi_help()
     call MPI_ABORT(bigdft_mpi%mpi_comm,0,ierror)
  end if

  call input_var(in%output_wf_format,'0',exclusive=(/0,1,2,3/),input_iostat=ierror)
  ! Validate output_wf value.
  if (ierror /=0 .and. iproc == 0) then
     write( *,'(1x,a,I0,a)')'ERROR: illegal value of output_wf (', in%output_wf_format, ').'
     call output_wf_format_help()
     call MPI_ABORT(bigdft_mpi%mpi_comm,0,ierror)
  end if

  call input_var(in%output_denspot,'0',exclusive=(/0,1,2,10,11,12,20,21,22/),&
       comment='InputPsiId, output_wf, output_denspot')

  !project however the wavefunction on gaussians if asking to write them on disk
  ! But not if we use linear scaling version (in%inputPsiId >= 100)
  in%gaussian_help=(in%inputPsiId >= 10 .and. in%inputPsiId < 100)

  !switch on the gaussian auxiliary treatment 
  !and the zero of the forces
  if (in%inputPsiId == 10) then
     in%inputPsiId=0
  end if
  ! Setup out grid parameters.
  if (in%output_denspot >= 0) then
     in%output_denspot_format = in%output_denspot / 10
  else
     in%output_denspot_format = output_denspot_FORMAT_CUBE
     in%output_denspot = abs(in%output_denspot)
  end if
  in%output_denspot = modulo(in%output_denspot, 10)

  ! Tail treatment.
  call input_var(in%rbuf,'0.0',ranges=(/0.0_gp,10.0_gp/))
  call input_var(in%ncongt,'30',ranges=(/1,50/),&
       comment='rbuf, ncongt: length of the tail (AU),# tail CG iterations')

  !in%calc_tail=(in%rbuf > 0.0_gp)

  !davidson treatment
  ! Now the variables which are to be used only for the last run
  call input_var(in%norbv,'0',ranges=(/-1000,1000/))
  call input_var(in%nvirt,'0',ranges=(/0,abs(in%norbv)/))
  call input_var(in%nplot,'0',ranges=(/0,abs(in%norbv)/),&
       comment='Davidson subspace dim., # of opt. orbs, # of plotted orbs')

  !in%nvirt = min(in%nvirt, in%norbv) commented out

  ! Line to disable automatic behaviours (currently only symmetries).
  call input_var(in%disableSym,'F',comment='disable the symmetry detection')

  !define whether there should be a last_run after geometry optimization
  !also the mulliken charge population should be inserted
  if ((in%rbuf > 0.0_gp) .or. in%output_wf_format /= WF_FORMAT_NONE .or. &
       in%output_denspot /= output_denspot_NONE .or. in%norbv /= 0) then
     in%last_run=-1 !last run to be done depending of the external conditions
  else
     in%last_run=0
  end if

  call input_free((iproc == 0) .and. dump)

end subroutine dft_input_variables_new


!> Assign default values for mixing variables
subroutine mix_input_variables_default(in)
  use module_base
  use module_types
  implicit none
  type(input_variables), intent(inout) :: in

  !mixing treatement (hard-coded values)
  in%iscf=0
  in%itrpmax=1
  in%alphamix=0.0_gp
  in%rpnrm_cv=1.e-4_gp
  in%gnrm_startmix=0.0_gp
  in%norbsempty=0
  in%Tel=0.0_gp
  in%occopt=SMEARING_DIST_ERF
  in%alphadiis=2.d0

END SUBROUTINE mix_input_variables_default


!> Read the input variables needed for the geometry optimisation
!!    Every argument should be considered as mandatory
subroutine mix_input_variables_new(iproc,dump,filename,in)
  use module_base
  use module_types
  use module_input
  implicit none
  !Arguments
  integer, intent(in) :: iproc
  logical, intent(in) :: dump
  character(len=*), intent(in) :: filename
  type(input_variables), intent(inout) :: in
  !local variables
  !n(c) character(len=*), parameter :: subname='mix_input_variables'
  logical :: exists

  !Mix parameters, needed for the SCF poart with Davidson
  call input_set_file(iproc,dump,trim(filename),exists,'Mixing Parameters')  
  if (exists) in%files = in%files + INPUTS_MIX
  !call the variable, its default value, the line ends if there is a comment

  !Controls the self-consistency: 0 direct minimisation otherwise ABINIT convention
  call input_var(in%iscf,'0',exclusive=(/-1,0,1,2,3,4,5,7,12,13,14,15,17/),&
       comment="Mixing parameters")
  call input_var(in%itrpmax,'1',ranges=(/0,10000/),&
       comment="Maximum number of diagonalisation iterations")
  call input_var(in%rpnrm_cv,'1.e-4',ranges=(/0.0_gp,10.0_gp/),&
       comment="Stop criterion on the residue of potential or density")
  call input_var(in%norbsempty,'0',ranges=(/0,10000/))
  call input_var(in%Tel,'0.0',ranges=(/0.0_gp,1.0e6_gp/)) 
  call input_var(in%occopt,'1',ranges=(/1,5/),&
       comment="No. of additional bands, elec. temperature, smearing method")
  call input_var(in%alphamix,'0.0',ranges=(/0.0_gp,1.0_gp/))
  call input_var(in%alphadiis,'2.0',ranges=(/0.0_gp,10.0_gp/),&
       comment="Multiplying factors for the mixing and the electronic DIIS")

  call input_free((iproc == 0) .and. dump)

  !put the startmix if the mixing has to be done
  if (in%iscf >  SCF_KIND_DIRECT_MINIMIZATION) in%gnrm_startmix=1.e300_gp

END SUBROUTINE mix_input_variables_new


!> Assign default values for GEOPT variables
subroutine geopt_input_variables_default(in)
  use module_base
  use module_types
  implicit none
  type(input_variables), intent(inout) :: in

  !put some fake values for the geometry optimsation case
  in%geopt_approach='SDCG'
  in%ncount_cluster_x=0
  in%frac_fluct=1.0_gp
  in%forcemax=0.0_gp
  in%randdis=0.0_gp
  in%betax=2.0_gp
  in%history = 1
  in%ionmov = -1
  in%dtion = 0.0_gp
  in%strtarget(:)=0.0_gp
  nullify(in%qmass)

END SUBROUTINE geopt_input_variables_default


!> Read the input variables needed for the geometry optimisation
!! Every argument should be considered as mandatory
subroutine geopt_input_variables_new(iproc,dump,filename,in)
  use module_base
  use module_types
  use module_input
  implicit none
  integer, intent(in) :: iproc
  logical, intent(in) :: dump
  character(len=*), intent(in) :: filename
  type(input_variables), intent(inout) :: in
  !local variables
  character(len=*), parameter :: subname='geopt_input_variables'
  integer :: i_stat,i
  logical :: exists

  !target stress tensor
  in%strtarget(:)=0.0_gp

  !geometry input parameters
  call input_set_file(iproc,dump,trim(filename),exists,'Geometry Parameters')  
  if (exists) in%files = in%files + INPUTS_GEOPT
  !call the variable, its default value, the line ends if there is a comment
!  if (.not. exists) then
!     in%ncount_cluster_x=0
!     return
!  end if

  call input_var(in%geopt_approach,"BFGS",exclusive=(/'SDCG ','VSSD ','LBFGS','BFGS ','PBFGS','AB6MD','DIIS ','FIRE '/),&
       comment="Geometry optimisation method")
  call input_var(in%ncount_cluster_x,'1',ranges=(/0,2000/),&
       comment="Maximum number of force evaluations")
  call input_var(in%frac_fluct,'1.0',ranges=(/0.0_gp,10.0_gp/))
  call input_var(in%forcemax,'0.0',ranges=(/0.0_gp,10.0_gp/),&
       comment="fract_fluct,forcemax")
  call input_var(in%randdis,'0.0',ranges=(/0.0_gp,10.0_gp/),&
       comment="random displacement amplitude")

  if (case_insensitive_equiv(trim(in%geopt_approach),"AB6MD")) then
     in%nnos=0
     call input_var(in%ionmov,'6',exclusive=(/6,7,8,9,12,13/),&
          comment="AB6MD: movement ion method")
     call input_var(in%dtion,'20.670689',ranges=(/0.0_gp,1.e3_gp/),&
          comment="Time step for molecular dynamics - Atomic Units (20.670689 AU=0.5 fs)")
     if (in%ionmov == 6) then
        call input_var(in%mditemp,'300',ranges=(/0.0_gp,1.0e9_gp/),&
             comment="Temperature of molecular dynamics")
     elseif (in%ionmov > 7) then
        call input_var(in%mditemp,'300',ranges=(/0.0_gp,1.0e9_gp/))
        call input_var(in%mdftemp,'300',ranges=(/0.0_gp,1.0e9_gp/),&
             comment="Initial and Final Temperatures of molecular dynamics")
     end if

     if (in%ionmov == 8) then
        call input_var(in%noseinert,'1.e5',ranges=(/0.0_gp,1.0e9_gp/),&
             comment="Thermostat inertia coefficient for Nose_Hoover dynamics")
     else if (in%ionmov == 9) then
        call input_var(in%friction,'1.e-3',&
             comment="Friction coefficient for Langevin dynamics")
        call input_var(in%mdwall,'1.e4',ranges=(/0.0_gp,1.e5_gp/),&
             comment="Distance in bohr where atoms can bounce for Langevin dynamics")
     else if (in%ionmov == 13) then
        call input_var(in%nnos,'0',ranges=(/0,100/),&
             comment="Number of Thermostat (isothermal/isenthalpic ensemble)")
        allocate(in%qmass(in%nnos+ndebug),stat=i_stat)
        call memocc(i_stat,in%qmass,'in%qmass',subname)
        do i=1,in%nnos-1
           call input_var(in%qmass(i),'0.0',ranges=(/0.0_gp,1.e9_gp/))
        end do
        if (in%nnos > 0) call input_var(in%qmass(in%nnos),'0.0',ranges=(/0.0_gp,1.e9_gp/),&
           comment="Mass of each thermostat (isothermal/isenthalpic ensemble)")
        call input_var(in%bmass,'10',ranges=(/0.0_gp,1.0e9_gp/))
        call input_var(in%vmass,'1.0',ranges=(/0.0_gp,1.0e9_gp/),&
             comment="Barostat masses (isothermal/isenthalpic ensemble)")
     end if

     if (in%ionmov /= 13) then
        !the allocation of this pointer should be done in any case
        allocate(in%qmass(in%nnos+ndebug),stat=i_stat)
        call memocc(i_stat,in%qmass,'in%qmass',subname)
     end if

  else if (case_insensitive_equiv(trim(in%geopt_approach),"DIIS")) then
     call input_var(in%betax,'2.0',ranges=(/0.0_gp,100.0_gp/))
     call input_var(in%history,'4',ranges=(/0,1000/),&
          comment="Stepsize and history for DIIS method")
  else
     call input_var(in%betax,'4.0',ranges=(/0.0_gp,100.0_gp/),&
          comment="Stepsize for the geometry optimisation")
  end if
  if (case_insensitive_equiv(trim(in%geopt_approach),"FIRE")) then
        call input_var(in%dtinit,'0.75',ranges=(/0.0_gp,1.e4_gp/))
        call input_var(in%dtmax, '1.5',ranges=(/in%dtinit,1.e4_gp/),&
             comment="initial and maximal time step for the FIRE method")
  endif

  call input_free((iproc == 0) .and. dump)

END SUBROUTINE geopt_input_variables_new


!> Assign default values for self-interaction correction variables
subroutine sic_input_variables_default(in)
  use module_base
  use module_types
  implicit none
  type(input_variables), intent(inout) :: in

  in%SIC%approach='NONE'
  in%SIC%alpha=0.0_gp
  in%SIC%fref=0.0_gp

END SUBROUTINE sic_input_variables_default


!> Read Self-Interaction Correction (SIC) input parameters
subroutine sic_input_variables_new(iproc,dump,filename,in)
  use module_base
  use module_types
  use module_input
  implicit none
  integer, intent(in) :: iproc
  logical, intent(in) :: dump
  character(len=*), intent(in) :: filename
  type(input_variables), intent(inout) :: in
  !local variables
  logical :: exists
  !n(c) character(len=*), parameter :: subname='sic_input_variables'

  !Self-Interaction Correction input parameters
  call input_set_file(iproc,dump,trim(filename),exists,'SIC Parameters')  
  if (exists) in%files = in%files + INPUTS_SIC

  call input_var(in%SIC%approach,'NONE',exclusive=(/'NONE','PZ  ','NK  '/),comment='SIC method: NONE, PZ, NK')
  call input_var(in%SIC%alpha,'0.0',ranges=(/0.0_gp,1.0_gp/),comment='SIC downscaling parameter')
  call input_var(in%SIC%fref,'0.0',ranges=(/0.0_gp,1.0_gp/),comment='Reference occupation fref (NK case only)')
  in%SIC%ixc=in%ixc
  call input_free((iproc == 0) .and. dump)

END SUBROUTINE sic_input_variables_new


!> Read linear input parameters
subroutine lin_input_variables_new(iproc,dump,filename,in,atoms)
  use module_base
  use module_types
  use module_input
  implicit none
  integer, intent(in) :: iproc
  character(len=*), intent(in) :: filename
  type(input_variables), intent(inout) :: in
  type(atoms_data), intent(inout) :: atoms
  logical, intent(in) :: dump
  !local variables
  logical :: exists
  character(len=*), parameter :: subname='lin_input_variables'
  character(len=256) :: comments
  logical,dimension(atoms%ntypes) :: parametersSpecified
  logical :: found
  character(len=20):: atomname
  integer :: itype, jtype, ios, ierr, iat, npt, iiorb, iorb, nlr, istat
  real(gp):: ppl, pph, lrl, lrh
  real(gp),dimension(atoms%ntypes) :: locradType, locradType_lowaccur, locradType_highaccur

  !Linear input parameters
  call input_set_file(iproc,dump,trim(filename),exists,'Linear Parameters')  
  if (exists) in%files = in%files + INPUTS_LIN

  ! Read the number of iterations and convergence criterion for the basis functions BF
  comments = 'iterations with low accuracy, high accuracy'
  call input_var(in%lin%nit_lowaccuracy,'15',ranges=(/0,100000/))
  call input_var(in%lin%nit_highaccuracy,'1',ranges=(/0,100000/),comment=comments)

  comments = 'iterations to optimize the basis functions for low accuracy and high accuracy'
  call input_var(in%lin%nItBasis_lowaccuracy,'12',ranges=(/0,100000/))
  call input_var(in%lin%nItBasis_highaccuracy,'50',ranges=(/0,100000/),comment=comments)
  
  ! Convergence criterion
  comments= 'convergence criterion for low and high accuracy'
  call input_var(in%lin%convCrit_lowaccuracy,'1.d-3',ranges=(/0.0_gp,1.0_gp/))
  call input_var(in%lin%convCrit_highaccuracy,'1.d-5',ranges=(/0.0_gp,1.0_gp/),comment=comments)

  ! New convergence criteria
  comments= 'gnrm multiplier, nsatur inner loop, nsatur outer loop'
  call input_var(in%lin%gnrm_mult,'2.d-5',ranges=(/1.d-10,1.d0/))
  call input_var(in%lin%nsatur_inner,'2',ranges=(/1,100/))
  call input_var(in%lin%nsatur_outer,'4',ranges=(/1,1000/),comment=comments)
  
  ! DIIS History, Step size for DIIS, Step size for SD
  comments = 'DIIS_hist_lowaccur, DIIS_hist_lowaccur, step size for DIIS, step size for SD'
  call input_var(in%lin%DIIS_hist_lowaccur,'5',ranges=(/0,100/))
  call input_var(in%lin%DIIS_hist_highaccur,'0',ranges=(/0,100/))
  call input_var(in%lin%alphaDIIS,'1.d0',ranges=(/0.0_gp,10.0_gp/))
  call input_var(in%lin%alphaSD,'1.d0',ranges=(/0.0_gp,10.0_gp/),comment=comments)
  
  ! lin%startWithSD, lin%startDIIS
  !comments = 'start with SD, start criterion for DIIS'
  !call input_var(in%lin%startWithSD,'F')
  !call input_var(in%lin%startDIIS,'2.d2',ranges=(/1.d0,1.d3/),comment=comments)
  
  !number of iterations in the preconditioner : lin%nItPrecond
  comments='number of iterations in the preconditioner'
  call input_var(in%lin%nItPrecond,'5',ranges=(/1,100/),comment=comments)
  
  !block size for pdsyev/pdsygv, pdgemm (negative -> sequential)
  comments = 'block size for pdsyev/pdsygv, pdgemm (negative -> sequential), communication strategy (0=collective,1=p2p)'
  call input_var(in%lin%blocksize_pdsyev,'-8',ranges=(/-100,1000/))
  call input_var(in%lin%blocksize_pdgemm,'-8',ranges=(/-100,1000/))
  call input_var(in%lin%communication_strategy_overlap,'0',ranges=(/0,1/),comment=comments)
  
  !max number of process uses for pdsyev/pdsygv, pdgemm
  call input_var(in%lin%nproc_pdsyev,'4',ranges=(/1,100000/))
  call input_var(in%lin%nproc_pdgemm,'4',ranges=(/1,100000/),comment='max number of process uses for pdsyev/pdsygv, pdgemm')
  
  ! Orthogonalization of wavefunctions amd orthoconstraint
  comments = '0-> exact Loewdin, 1-> taylor expansion; &
             &in orthoconstraint: correction for non-orthogonality (0) or no correction (1)'
  call input_var(in%lin%methTransformOverlap,'1',ranges=(/0,1/))
  call input_var(in%lin%correctionOrthoconstraint,'1',ranges=(/0,1/),comment=comments)
  
  !mixing method: dens or pot
  comments='mixing method: 100 (direct minimization), 101 (simple dens mixing), 102 (simple pot mixing)'
  call input_var(in%lin%scf_mode,'100',ranges=(/100,102/),comment=comments)
  
  !mixing history (0-> SD, >0-> DIIS), number of iterations in the selfconsistency cycle where the potential is mixed, mixing parameter, convergence criterion
  comments = 'low accuracy: mixing history (0-> SD, >0-> DIIS), number of iterations in the selfconsistency cycle, '&
       //'              mixing parameter, convergence criterion'
  call input_var(in%lin%mixHist_lowaccuracy,'0',ranges=(/0,100/))
  call input_var(in%lin%nItSCCWhenFixed_lowaccuracy,'15',ranges=(/0,1000/))
  call input_var(in%lin%alpha_mix_lowaccuracy,'.5d0',ranges=(/0.d0,1.d0/))
  call input_var(in%lin%lowaccuray_converged,'1.d-8',ranges=(/0.d0,1.d0/),comment=comments)

  comments = 'high accuracy: mixing history (0-> SD, >0-> DIIS), number of iterations in the selfconsistency cycle, '&
       //'              mixing parameter, convergence criterion'
  call input_var(in%lin%mixHist_highaccuracy,'0',ranges=(/0,100/))
  call input_var(in%lin%nItSCCWhenFixed_highaccuracy,'15',ranges=(/0,1000/))
  call input_var(in%lin%alpha_mix_highaccuracy,'.5d0',ranges=(/0.d0,1.d0/))
  call input_var(in%lin%highaccuracy_converged,'1.d-12',ranges=(/0.d0,1.d0/),comment=comments)

  comments = 'convergence criterion for the kernel optimization'
  call input_var(in%lin%convCritMix,'1.d-13',ranges=(/0.d0,1.d0/),comment=comments)

  call input_var(in%lin%support_functions_converged,'1.d-10',&
       ranges=(/0.d0,1.d0/),comment='convergence criterion for the support functions to be fixed')
  
  !plot basis functions: true or false
  comments='Output basis functions: 0 no output, 1 formatted output, 2 Fortran bin, 3 ETSF '
  call input_var(in%lin%plotBasisFunctions,'0',comment=comments)
  
  ! Allocate lin pointers and atoms%rloc
  call nullifyInputLinparameters(in%lin)
  call allocateBasicArraysInputLin(in%lin, atoms%ntypes, atoms%nat)
  
  ! Now read in the parameters specific for each atom type.
  comments = 'Atom name, number of basis functions per atom, prefactor for confinement potential, localization radius'
  parametersSpecified=.false.
  itype = 1
  do
     !Check at the beginning to permit natom=0
     if (itype > atoms%ntypes) exit
     if (exists) then
        call input_var(atomname,'C',input_iostat=ios)
        if (ios /= 0) exit
     else
        call input_var(atomname,trim(atoms%atomnames(itype)))
        itype = itype + 1
     end if
     call input_var(npt,'1',ranges=(/1,100/),input_iostat=ios)
     call input_var(ppl,'1.2d-2',ranges=(/0.0_gp,1.0_gp/),input_iostat=ios)
     call input_var(pph,'5.d-5',ranges=(/0.0_gp,1.0_gp/),input_iostat=ios)
     call input_var(lrl,'10.d0',ranges=(/1.0_gp,10000.0_gp/),input_iostat=ios)
     call input_var(lrh,'10.d0',ranges=(/1.0_gp,10000.0_gp/),input_iostat=ios,comment=comments)
     ! The reading was successful. Check whether this atom type is actually present.
     found=.false.
     do jtype=1,atoms%ntypes
        if(trim(atomname)==trim(atoms%atomnames(jtype))) then
           found=.true.
           parametersSpecified(jtype)=.true.
           in%lin%norbsPerType(jtype)=npt
           in%lin%potentialPrefac_lowaccuracy(jtype)=ppl
           in%lin%potentialPrefac_highaccuracy(jtype)=pph
           locradType(jtype)=lrl
           in%lin%locrad_type(jtype)=lrl
           locradType_lowaccur(jtype)=lrl
           locradType_highaccur(jtype)=lrh
           atoms%rloc(jtype,:)=locradType(jtype)
        end if
     end do
     if(.not.found) then
        if(iproc==0 .and. dump) write(*,'(1x,3a)') "WARNING: you specified informations about the atomtype '",trim(atomname), &
             "', which is not present in the file containing the atomic coordinates."
     end if
  end do
  found  = .true.
  do jtype=1,atoms%ntypes
     found = found .and. parametersSpecified(jtype)
  end do
  if (.not. found) then
     ! The parameters were not specified for all atom types.
     if(iproc==0) then
        write(*,'(1x,a)',advance='no') "ERROR: the file 'input.lin' does not contain the parameters&
             & for the following atom types:"
        do jtype=1,atoms%ntypes
           if(.not.parametersSpecified(jtype)) write(*,'(1x,a)',advance='no') trim(atoms%atomnames(jtype))
        end do
     end if
     call mpi_barrier(bigdft_mpi%mpi_comm, ierr)
     stop
  end if

  nlr=0
  do iat=1,atoms%nat
      itype=atoms%iatype(iat)
      nlr=nlr+in%lin%norbsPerType(itype)
  end do
  allocate(in%lin%locrad(nlr),stat=istat)
  call memocc(istat,in%lin%locrad,'in%lin%locrad',subname)
  allocate(in%lin%locrad_lowaccuracy(nlr),stat=istat)
  call memocc(istat,in%lin%locrad_lowaccuracy,'in%lin%locrad_lowaccuracy',subname)
  allocate(in%lin%locrad_highaccuracy(nlr),stat=istat)
  call memocc(istat,in%lin%locrad_highaccuracy,'in%lin%locrad_highaccuracy',subname)

  
  ! Assign the localization radius to each atom.
  iiorb=0
  do iat=1,atoms%nat
      itype=atoms%iatype(iat)
      do iorb=1,in%lin%norbsPerType(itype)
          iiorb=iiorb+1
          in%lin%locrad(iiorb)=locradType(itype)
          in%lin%locrad_lowaccuracy(iiorb)=locradType_lowaccur(itype)
          in%lin%locrad_highaccuracy(iiorb)=locradType_highaccur(itype)
      end do
  end do
  

  call input_free((iproc == 0) .and. dump)

END SUBROUTINE lin_input_variables_new


!> Assign default values for TDDFT variables
subroutine tddft_input_variables_default(in)
  use module_base
  use module_types
  implicit none
  type(input_variables), intent(inout) :: in

  in%tddft_approach='NONE'

END SUBROUTINE tddft_input_variables_default


subroutine tddft_input_variables_new(iproc,dump,filename,in)
  use module_base
  use module_types
  use module_input
  implicit none
  integer, intent(in) :: iproc
  logical, intent(in) :: dump
  character(len=*), intent(in) :: filename
  type(input_variables), intent(inout) :: in
  !local variables
  logical :: exists
  !n(c) character(len=*), parameter :: subname='tddft_input_variables'

  !TD-DFT parameters
  call input_set_file(iproc,dump,trim(filename),exists,'TD-DFT Parameters')  
  if (exists) in%files = in%files + INPUTS_TDDFT
  !call the variable, its default value, the line ends if there is a comment

  call input_var(in%tddft_approach,"NONE",exclusive=(/'NONE','TDA '/),&
       comment="TDDFT Method")
  call input_free((iproc == 0) .and. dump)

END SUBROUTINE tddft_input_variables_new

subroutine kpt_input_variables_new(iproc,dump,filename,in,sym,geocode,alat)
  use module_base
  use module_types
  use defs_basis
  use m_ab6_kpoints
  use module_input
  implicit none
  character(len=*), intent(in) :: filename
  integer, intent(in) :: iproc
  logical, intent(in) :: dump
  type(input_variables), intent(inout) :: in
  type(symmetry_data), intent(in) :: sym
  character(len = 1), intent(in) :: geocode
  real(gp), intent(in) :: alat(3)
  !local variables
  logical :: exists
  character(len=*), parameter :: subname='kpt_input_variables_new'
  character(len = 6) :: type
  integer :: i_stat,ierror,i,nshiftk, ngkpt(3), nseg, ikpt, j, i_all,ngranularity,ncount,ierror1
  real(gp) :: kptrlen, shiftk(3,8), norm, alat_(3)
  integer, allocatable :: iseg(:)

  ! Set default values.
  in%nkpt=1
  in%nkptv=0
  in%ngroups_kptv=1

  nullify(in%kpt,in%wkpt,in%kptv,in%nkptsv_group)
  call free_kpt_variables(in)

  !dft parameters, needed for the SCF part
  call input_set_file(iproc,dump,trim(filename),exists,'Brillouin Zone Sampling Parameters')  
  if (exists) in%files = in%files + INPUTS_KPT
  !call the variable, its default value, the line ends if there is a comment

  !if the file does not exists, put the default values
  if (.not. exists) then
     
!!$     ! Set only the gamma point.
!!$     allocate(in%kpt(3, in%nkpt+ndebug),stat=i_stat)
!!$     call memocc(i_stat,in%kpt,'in%kpt',subname)
!!$     in%kpt(:, 1) = (/ 0., 0., 0. /)
!!$     allocate(in%wkpt(in%nkpt+ndebug),stat=i_stat)
!!$     call memocc(i_stat,in%wkpt,'in%wkpt',subname)
!!$     in%wkpt(1) = 1.0_gp
     !return
  end if

  call input_var(type,'manual',exclusive=(/'auto  ','mpgrid','manual'/),&
       comment='K-point sampling method')

  if (case_insensitive_equiv(trim(type),'auto')) then
     call input_var(kptrlen,'0.0',ranges=(/0.0_gp,1.e4_gp/),&
          comment='Equivalent length of K-space resolution (Bohr)')
     call kpoints_get_auto_k_grid(sym%symObj, in%nkpt, in%kpt, in%wkpt, &
          & kptrlen, ierror)
     if (ierror /= AB6_NO_ERROR) then
        if (iproc==0) write(*,*) " ERROR in symmetry library. Error code is ", ierror
        stop
     end if
     !assumes that the allocation went through
     call memocc(0,in%kpt,'in%kpt',subname)
     call memocc(0,in%wkpt,'in%wkpt',subname)
  else if (case_insensitive_equiv(trim(type),'mpgrid')) then
     !take the points of Monckorst-pack grid
     call input_var(ngkpt(1),'1',ranges=(/1,10000/))
     call input_var(ngkpt(2),'1',ranges=(/1,10000/))
     call input_var(ngkpt(3),'1',ranges=(/1,10000/), &
          & comment='No. of Monkhorst-Pack grid points')
     if (geocode == 'S') ngkpt(2) = 1
     if (geocode == 'F') ngkpt = 1
     !shift
     call input_var(nshiftk,'1',ranges=(/1,8/),comment='No. of different shifts')
     !read the shifts
     shiftk=0.0_gp
     
     do i=1,nshiftk
        call input_var(shiftk(1,i),'0.')
        call input_var(shiftk(2,i),'0.')
        call input_var(shiftk(3,i),'0.',comment=' ')
     end do
     call kpoints_get_mp_k_grid(sym%symObj, in%nkpt, in%kpt, in%wkpt, &
          & ngkpt, nshiftk, shiftk, ierror)
     if (ierror /= AB6_NO_ERROR) then
        if (iproc==0) write(*,*) " ERROR in symmetry library. Error code is ", ierror
        stop
     end if
     !assumes that the allocation went through
     call memocc(0,in%kpt,'in%kpt',subname)
     call memocc(0,in%wkpt,'in%wkpt',subname)
  else if (case_insensitive_equiv(trim(type),'manual')) then
     call input_var(in%nkpt,'1',ranges=(/1,10000/),&
          comment='Number of K-points')
     allocate(in%kpt(3, in%nkpt+ndebug),stat=i_stat)
     call memocc(i_stat,in%kpt,'in%kpt',subname)
     allocate(in%wkpt(in%nkpt+ndebug),stat=i_stat)
     call memocc(i_stat,in%wkpt,'in%wkpt',subname)
     norm=0.0_gp
     do i=1,in%nkpt
        call input_var( in%kpt(1,i),'0.')
        if (geocode == 'S') then
           call input_var( in%kpt(2,i),'0.',ranges=(/0._gp,0._gp/))
        else
           call input_var( in%kpt(2,i),'0.')
        end if
        call input_var( in%kpt(3,i),'0.')
        call input_var( in%wkpt(i),'1.',comment='K-pt coords, K-pt weigth')
        norm=norm+in%wkpt(i)
     end do

     ! We normalise the weights.
     in%wkpt(:)=in%wkpt/norm
  end if

  ! Now read the band structure definition. do it only if the file exists
  !nullify the kptv pointers
  nullify(in%kptv,in%nkptsv_group)
  if (exists) then
     call input_var(type,'bands',exclusive=(/'bands'/),&
          comment='For doing band structure calculation',&
          input_iostat=ierror)
     if (ierror==0) then
        call input_var(nseg,'1',ranges=(/1,1000/),&
             comment='# of segments of the BZ path')
        allocate(iseg(nseg+ndebug),stat=i_stat)
        call memocc(i_stat,iseg,'iseg',subname)
        !number of points for each segment, parallel granularity
        do i=1,nseg
           call input_var(iseg(i),'1',ranges=(/1,1000/))
        end do
        call input_var(ngranularity,'1',ranges=(/1,1000/),&
             comment='points for each segment, # of points done for each group')
        !calculate the number of groups of for the band structure
        in%nkptv=1
        do i=1,nseg
           in%nkptv=in%nkptv+iseg(i)
        end do
        in%ngroups_kptv=&
             ceiling(real(in%nkptv,gp)/real(ngranularity,gp))
        
        allocate(in%nkptsv_group(in%ngroups_kptv+ndebug),stat=i_stat)
        call memocc(i_stat,in%nkptsv_group,'in%nkptsv_group',subname)
        
        ncount=0
        do i=1,in%ngroups_kptv-1
           !if ngranularity is bigger than nkptv  then ngroups is one
           in%nkptsv_group(i)=ngranularity 
           ncount=ncount+ngranularity
        end do
        !put the rest in the last group
        in%nkptsv_group(in%ngroups_kptv)=in%nkptv-ncount
        
        allocate(in%kptv(3,in%nkptv+ndebug),stat=i_stat)
        call memocc(i_stat,in%kptv,'in%kptv',subname)
        
        ikpt=1
        call input_var(in%kptv(1,ikpt),'0.')
        call input_var(in%kptv(2,ikpt),'0.')
        call input_var(in%kptv(3,ikpt),'0.',comment=' ')
        do i=1,nseg
           ikpt=ikpt+iseg(i)
           call input_var(in%kptv(1,ikpt),'0.5')
           call input_var(in%kptv(2,ikpt),'0.5')
           call input_var(in%kptv(3,ikpt),'0.5.',comment=' ')
           !interpolate the values
           do j=ikpt-iseg(i)+1,ikpt-1
              in%kptv(:,j)=in%kptv(:,ikpt-iseg(i)) + &
                   (in%kptv(:,ikpt)-in%kptv(:,ikpt-iseg(i))) * &
                   real(j-ikpt+iseg(i),gp)/real(iseg(i), gp)
           end do
        end do
        i_all=-product(shape(iseg))*kind(iseg)
        deallocate(iseg,stat=i_stat)
        call memocc(i_stat,i_all,'iseg',subname)
        
        !read an optional line to see if there is a file associated
        call input_var(in%band_structure_filename,' ',&
             comment=' ',input_iostat=ierror1)
        if (ierror1 /=0) then
           in%band_structure_filename=''
        else
           !since a file for the local potential is already given, do not perform ground state calculation
           if (iproc==0) then
              write(*,'(1x,a)')'Local Potential read from file, '//trim(in%band_structure_filename)//&
                   ', do not optimise GS wavefunctions'
           end if
           in%nrepmax=0
           in%itermax=0
           in%itrpmax=0
           in%inputPsiId=-1000 !allocate empty wavefunctions
           in%output_denspot=0
        end if
     end if
  end if
  
  !Dump the input file
  call input_free((iproc == 0) .and. dump)

  !control whether we are giving k-points to Free BC
  if (geocode == 'F' .and. in%nkpt > 1 .and. minval(abs(in%kpt)) > 0) then
     if (iproc==0) write(*,*)&
          ' NONSENSE: Trying to use k-points with Free Boundary Conditions!'
     stop
  end if

  ! Convert reduced coordinates into BZ coordinates.
  alat_ = alat
  if (geocode /= 'P') alat_(2) = 1.0_gp
  if (geocode == 'F') then
     alat_(1)=1.0_gp
     alat_(3)=1.0_gp
  end if
  do i = 1, in%nkpt, 1
     in%kpt(:, i) = in%kpt(:, i) / alat_ * two_pi
  end do
  do i = 1, in%nkptv, 1
     in%kptv(:, i) = in%kptv(:, i) / alat_ * two_pi
  end do
 
end subroutine kpt_input_variables_new


!> Read the input variables needed for the k points generation
subroutine kpt_input_variables(iproc,filename,in,atoms)
  use module_base
  use module_types
  use defs_basis
  use m_ab6_kpoints
  implicit none
  character(len=*), intent(in) :: filename
  integer, intent(in) :: iproc
  type(input_variables), intent(inout) :: in
  type(atoms_data), intent(in) :: atoms
  !local variables
  logical :: exists
  character(len=*), parameter :: subname='kpt_input_variables'
  character(len = 6) :: type
  character(len=100) :: line
  integer :: i_stat,ierror,iline,i,nshiftk, ngkpt(3), nseg, ikpt, j, i_all,ngranularity,ncount
  real(gp) :: kptrlen, shiftk(3,8), norm, alat(3)
  integer, allocatable :: iseg(:)

  ! Set default values.
  in%nkpt = 1
  in%nkptv = 0
  in%ngroups_kptv=1

  inquire(file=trim(filename),exist=exists)

  if (.not. exists) then
     ! Set only the gamma point.
     allocate(in%kpt(3, in%nkpt+ndebug),stat=i_stat)
     call memocc(i_stat,in%kpt,'in%kpt',subname)
     in%kpt(:, 1) = (/ 0., 0., 0. /)
     allocate(in%wkpt(in%nkpt+ndebug),stat=i_stat)
     call memocc(i_stat,in%wkpt,'in%wkpt',subname)
     in%wkpt(1) = 1.
     return
  !and control whether we are giving k-points to Free BC
  else if (atoms%geocode == 'F') then
     if (iproc==0) write(*,*)&
          ' NONSENSE: Trying to use k-points with Free Boundary Conditions!'
     stop
  end if

  ! Real generation of k-point set.
  open(unit=1,file=filename,status='old')

  !line number, to control the input values
  iline=0

  read(1,*,iostat=ierror) type
  call check()
  
  if (trim(type) == "auto" .or. trim(type) == "Auto" .or. trim(type) == "AUTO") then
     read(1,*,iostat=ierror) kptrlen
     call check()
     call kpoints_get_auto_k_grid(atoms%sym%symObj, in%nkpt, in%kpt, in%wkpt, &
          & kptrlen, ierror)
     if (ierror /= AB6_NO_ERROR) then
        if (iproc==0) write(*,*) " ERROR in symmetry library. Error code is ", ierror
        stop
     end if
     ! in%kpt and in%wkpt will be allocated by ab6_symmetry routine.
     call memocc(0,in%kpt,'in%kpt',subname)
     call memocc(0,in%wkpt,'in%wkpt',subname)
  else if (trim(type) == "MPgrid" .or. trim(type) == "mpgrid") then
     read(1,*,iostat=ierror) ngkpt
     call check()
     read(1,*,iostat=ierror) nshiftk
     call check()
     do i = 1, min(nshiftk, 8), 1
        read(1,*,iostat=ierror) shiftk(:, i)
        call check()
     end do
     if (atoms%geocode == 'S') ngkpt(2) = 1
     if (atoms%geocode == 'F') ngkpt = 1
     call kpoints_get_mp_k_grid(atoms%sym%symObj, in%nkpt, in%kpt, in%wkpt, &
          & ngkpt, nshiftk, shiftk, ierror)
     if (ierror /= AB6_NO_ERROR) then
        if (iproc==0) write(*,*) " ERROR in symmetry library. Error code is ", ierror
        stop
     end if
     ! in%kpt and in%wkpt will be allocated by ab6_symmetry routine.
     call memocc(0,in%kpt,'in%kpt',subname)
     call memocc(0,in%wkpt,'in%wkpt',subname)
  else if (trim(type) == "manual" .or. trim(type) == "Manual") then
     read(1,*,iostat=ierror) in%nkpt
     call check()
     allocate(in%kpt(3, in%nkpt+ndebug),stat=i_stat)
     call memocc(i_stat,in%kpt,'in%kpt',subname)
     allocate(in%wkpt(in%nkpt+ndebug),stat=i_stat)
     call memocc(i_stat,in%wkpt,'in%wkpt',subname)
     norm=0.0_gp
     do i = 1, in%nkpt
        read(1,*,iostat=ierror) in%kpt(:, i), in%wkpt(i)
        norm=norm+in%wkpt(i)
        call check()
     end do
     
     ! We normalise the weights.
     in%wkpt(:) = in%wkpt / norm
  end if
  ! Now read the band structure definition.
  read(1,*,iostat=ierror) type
  if (ierror == 0 .and. (trim(type) == "bands" .or. trim(type) == "Bands" .or. &
       & trim(type) == "BANDS")) then
     read(1,*,iostat=ierror) nseg
     call check()
     allocate(iseg(nseg+ndebug),stat=i_stat)
     call memocc(i_stat,iseg,'iseg',subname)
     read(1,*,iostat=ierror) iseg, ngranularity
     call check()
     !calculate the number of groups of for the band structure
     in%nkptv=1
     do i=1,nseg
        in%nkptv=in%nkptv+iseg(i)
     end do
     in%ngroups_kptv=ceiling(real(in%nkptv,gp)/real(ngranularity,gp))

     allocate(in%nkptsv_group(in%ngroups_kptv+ndebug),stat=i_stat)
     call memocc(i_stat,in%nkptsv_group,'in%nkptsv_group',subname)
     ncount=0
     do i=1,in%ngroups_kptv-1
        in%nkptsv_group(i)=ngranularity !if ngranularity is bigger than nkptv  then ngroups is one
        ncount=ncount+ngranularity
     end do
     !put the rest in the last group
     in%nkptsv_group(in%ngroups_kptv)=in%nkptv-ncount

     allocate(in%kptv(3,in%nkptv+ndebug),stat=i_stat)
     call memocc(i_stat,in%kptv,'in%kptv',subname)
     ikpt = 1
     read(1,*,iostat=ierror) in%kptv(:, ikpt)
     call check()
     do i = 1, nseg
        ikpt = ikpt + iseg(i)
        read(1,*,iostat=ierror) in%kptv(:, ikpt)
        call check()
        do j = ikpt - iseg(i) + 1, ikpt - 1
           in%kptv(:, j) = in%kptv(:, ikpt - iseg(i)) + &
                & (in%kptv(:, ikpt) - in%kptv(:, ikpt - iseg(i))) * &
                & real(j - ikpt + iseg(i), gp) / real(iseg(i), gp)
        end do
     end do
     
     i_all=-product(shape(iseg))*kind(iseg)
     deallocate(iseg,stat=i_stat)
     call memocc(i_stat,i_all,'iseg',subname)

     !read an optional line to see if there is a file associated
     read(1,'(a100)',iostat=ierror)line
     if (ierror /=0) then
        !last line missing, put an empty line
        line=''
        in%band_structure_filename=''
     else
        read(line,*,iostat=ierror) in%band_structure_filename
        call check()
        !since a file for the local potential is already given, do not perform ground state calculation
        if (iproc==0) then
           write(*,'(1x,a)')'Local Potential read from file, '//trim(in%band_structure_filename)//&
                ', do not optimise GS wavefunctions'
        end if
        in%nrepmax=0
        in%itermax=0
        in%itrpmax=0
        in%inputPsiId=-1000 !allocate empty wavefunctions
        in%output_denspot=0
     end if
  end if
  close(unit=1,iostat=ierror)

  ! Convert reduced coordinates into BZ coordinates.
  alat = (/ atoms%alat1, atoms%alat2, atoms%alat3 /)
  if (atoms%geocode == 'S') alat(2) = 1.d0
  do i = 1, in%nkpt, 1
     in%kpt(:, i) = in%kpt(:, i) / alat * two_pi
  end do
  do i = 1, in%nkptv, 1
     in%kptv(:, i) = in%kptv(:, i) / alat * two_pi
  end do

contains

  subroutine check()
    iline=iline+1
    if (ierror/=0) then
       !if (iproc == 0) 
            write(*,'(1x,a,a,a,i3)') &
            'Error while reading the file "',trim(filename),'", line=',iline
       stop
    end if
  END SUBROUTINE check

END SUBROUTINE kpt_input_variables


!> Read the input variables which can be used for performances
subroutine perf_input_variables(iproc,dump,filename,inputs)
  use module_base
  use module_types
  use module_input
  use yaml_strings
  use yaml_output
  implicit none
  character(len=*), intent(in) :: filename
  integer, intent(in) :: iproc
  logical, intent(in) :: dump
  type(input_variables), intent(inout) :: inputs
  !local variables
  !n(c) character(len=*), parameter :: subname='perf_input_variables'
  logical :: exists
  integer :: ierr,blocks(2),lgt,ierror,ipos,i
  character(len=500) :: logfile,logfile_old,logfile_dir

  call input_set_file(iproc, dump, filename, exists,'Performance Options')
  if (exists) inputs%files = inputs%files + INPUTS_PERF
  !Use Linear scaling methods
  inputs%linear=INPUT_IG_OFF

  inputs%matacc=material_acceleration_null()

  call input_var("debug", .false., "Debug option", inputs%debug)
  call input_var("fftcache", 8*1024, "Cache size for the FFT", inputs%ncache_fft)
  call input_var("accel", 7, "NO     ", (/ "NO     ", "CUDAGPU", "OCLGPU ", "OCLCPU ", "OCLACC " /), &
       & "Acceleration", inputs%matacc%iacceleration)

  !determine desired OCL platform which is used for acceleration
  call input_var("OCL_platform",repeat(' ',len(inputs%matacc%OCL_platform)), &
       & "Chosen OCL platform", inputs%matacc%OCL_platform)
  ipos=min(len(inputs%matacc%OCL_platform),len(trim(inputs%matacc%OCL_platform))+1)
  do i=ipos,len(inputs%matacc%OCL_platform)
     inputs%matacc%OCL_platform(i:i)=achar(0)
  end do

  call input_var("blas", .false., "CUBLAS acceleration", GPUblas) !@TODO to relocate
  call input_var("projrad", 15.0d0, &
       & "Radius of the projector as a function of the maxrad", inputs%projrad)
  call input_var("exctxpar", "OP2P", &
       & "Exact exchange parallelisation scheme", inputs%exctxpar)
  call input_var("ig_diag", .true., &
       & "Input guess: (T:Direct, F:Iterative) diag. of Ham.", &
       & inputs%orthpar%directDiag)
  call input_var("ig_norbp", 5, &
       & "Input guess: Orbitals per process for iterative diag.", &
       & inputs%orthpar%norbpInguess)
  call input_var("ig_blocks", (/ 300, 800 /), &
       & "Input guess: Block sizes for orthonormalisation", blocks)
  call input_var("ig_tol", 1d-4, &
       & "Input guess: Tolerance criterion", inputs%orthpar%iguessTol)
  call input_var("methortho", 0, (/ 0, 1, 2 /), &
       & "Orthogonalisation (0=Cholesky,1=GS/Chol,2=Loewdin)", inputs%orthpar%methOrtho)
  call input_var("rho_commun", "DEF","Density communication scheme (DBL, RSC, MIX)",&
       inputs%rho_commun)
  call input_var("psolver_groupsize",0, "Size of Poisson Solver taskgroups (0=nproc)", inputs%PSolver_groupsize)
  call input_var("psolver_accel",0, "Acceleration of the Poisson Solver (0=none, 1=CUDA)", inputs%matacc%PSolver_igpu)
  call input_var("unblock_comms", "OFF", "Overlap Communications of fields (OFF,DEN,POT)",&
       inputs%unblock_comms)
  call input_var("linear", 3, 'OFF', (/ "OFF", "LIG", "FUL", "TMO" /), &
       & "Linear Input Guess approach",inputs%linear)
  call input_var("tolsym", 1d-8, "Tolerance for symmetry detection",inputs%symTol)
  call input_var("signaling", .false., "Expose calculation results on Network",inputs%signaling)
  call input_var("signalTimeout", 0, "Time out on startup for signal connection",inputs%signalTimeout)  
  call input_var("domain", "", "Domain to add to the hostname to find the IP", inputs%domain)
  !verbosity of the output
  call input_var("verbosity", 2,(/0,1,2,3/), &
     & "verbosity of the output 0=low, 2=high",inputs%verbosity)
  inputs%writing_directory=repeat(' ',len(inputs%writing_directory))
  call input_var("outdir", ".","Writing directory", inputs%writing_directory)

  !If false, apply the projectors in the once-and-for-all scheme, otherwise on-the-fly
  call input_var("psp_onfly", .true., &
       & "Calculate pseudopotential projectors on the fly",DistProjApply)

  if (inputs%verbosity == 0 ) then
     call memocc_set_state(0)
  end if
  logfile=repeat(' ',len(logfile))
  logfile_old=repeat(' ',len(logfile_old))
  logfile_dir=repeat(' ',len(logfile_dir))
  !open the logfile if needed, and set stdout
  if (trim(inputs%writing_directory) /= '.') then
     !add the output directory in the directory name
     if (iproc == 0) then
        call getdir(inputs%writing_directory,&
             len_trim(inputs%writing_directory),logfile,len(logfile),ierr)
        if (ierr /= 0) then
           write(*,*) "ERROR: cannot create writing directory '"&
                //trim(inputs%writing_directory) // "'."
           call MPI_ABORT(bigdft_mpi%mpi_comm,ierror,ierr)
        end if
     end if
     call MPI_BCAST(logfile,len(logfile),MPI_CHARACTER,0,bigdft_mpi%mpi_comm,ierr)
     lgt=min(len(inputs%writing_directory),len(logfile))
     inputs%writing_directory(1:lgt)=logfile(1:lgt)
     lgt=0
     call buffer_string(inputs%dir_output,len(inputs%dir_output),&
          trim(logfile),lgt,back=.true.)
     if (iproc ==0) then
        logfile=repeat(' ',len(logfile))
        if (len_trim(inputs%run_name) >0) then
           logfile='log-'//trim(inputs%run_name)//'.yaml'
        else
           logfile='log.yaml'
        end if
        !inquire for the existence of a logfile
        call yaml_map('<BigDFT> Log of the run will be written in logfile',&
             trim(inputs%writing_directory)//trim(logfile))
        inquire(file=trim(inputs%writing_directory)//trim(logfile),exist=exists)
        if (exists) then
           logfile_old=trim(inputs%writing_directory)//'logfiles'
           call getdir(logfile_old,&
                len_trim(logfile_old),logfile_dir,len(logfile_dir),ierr)
           if (ierr /= 0) then
              write(*,*) "ERROR: cannot create writing directory '"&
                   //trim(logfile_dir) // "'."
              call MPI_ABORT(bigdft_mpi%mpi_comm,ierror,ierr)
           end if
           logfile_old=trim(logfile_dir)//trim(logfile)
           logfile=trim(inputs%writing_directory)//trim(logfile)
           !change the name of the existing logfile
           lgt=index(logfile_old,'.yaml')
           call buffer_string(logfile_old,len(logfile_old),&
                trim(adjustl(yaml_time_toa()))//'.yaml',lgt)
           call movefile(trim(logfile),len_trim(logfile),trim(logfile_old),len_trim(logfile_old),ierr)
           if (ierr /= 0) then
              write(*,*) "ERROR: cannot move logfile '"//trim(logfile)
              write(*,*) '                      into '//trim(logfile_old)// "'."
              call MPI_ABORT(bigdft_mpi%mpi_comm,ierror,ierr)
           end if
           call yaml_map('<BigDFT> Logfile already existing, move previous file in',&
                trim(logfile_old))

        else
           logfile=trim(inputs%writing_directory)//trim(logfile)
        end if
        call yaml_set_stream(unit=70,filename=trim(logfile),record_length=92)
        call input_set_stdout(unit=70)
        call memocc_set_stdout(unit=70)
     end if
  else
     !use stdout, do not crash if unit is present
     if (iproc==0) call yaml_set_stream(record_length=92,istat=ierr)
  end if
  if (iproc==0) then
     !start writing on logfile
     call yaml_new_document()
     !welcome screen
     if (dump) call print_logo()
  end if
<<<<<<< HEAD
  call input_free((iproc == 0) .and. dump)
=======
  call input_free(iproc==0)
>>>>>>> 5a89d022
    
  !Block size used for the orthonormalization
  inputs%orthpar%bsLow = blocks(1)
  inputs%orthpar%bsUp  = blocks(2)
  
  ! Set performance variables
  if (.not. inputs%debug) then
     call memocc_set_state(1)
  end if
  call set_cache_size(inputs%ncache_fft)

  !Check after collecting all values
  if(.not.inputs%orthpar%directDiag .or. inputs%orthpar%methOrtho==1) then 
     write(*,'(1x,a)') 'Input Guess: Block size used for the orthonormalization (ig_blocks)'
     if(inputs%orthpar%bsLow==inputs%orthpar%bsUp) then
        write(*,'(5x,a,i0)') 'Take block size specified by user: ',inputs%orthpar%bsLow
     else if(inputs%orthpar%bsLow<inputs%orthpar%bsUp) then
        write(*,'(5x,2(a,i0))') 'Choose block size automatically between ',inputs%orthpar%bsLow,' and ',inputs%orthpar%bsUp
     else
        write(*,'(1x,a)') "ERROR: invalid values of inputs%bsLow and inputs%bsUp. Change them in 'inputs.perf'!"
        call MPI_ABORT(bigdft_mpi%mpi_comm,0,ierr)
     end if
     write(*,'(5x,a)') 'This values will be adjusted if it is larger than the number of orbitals.'
  end if
END SUBROUTINE perf_input_variables


!>  Free all dynamically allocated memory from the kpt input file.
subroutine free_kpt_variables(in)
  use module_base
  use module_types
  implicit none
  type(input_variables), intent(inout) :: in
  character(len=*), parameter :: subname='free_kpt_variables'
  integer :: i_stat, i_all
  if (associated(in%kpt)) then
     i_all=-product(shape(in%kpt))*kind(in%kpt)
     deallocate(in%kpt,stat=i_stat)
     call memocc(i_stat,i_all,'in%kpt',subname)
  end if
  if (associated(in%wkpt)) then
     i_all=-product(shape(in%wkpt))*kind(in%wkpt)
     deallocate(in%wkpt,stat=i_stat)
     call memocc(i_stat,i_all,'in%wkpt',subname)
  end if
  if (associated(in%kptv)) then
     i_all=-product(shape(in%kptv))*kind(in%kptv)
     deallocate(in%kptv,stat=i_stat)
     call memocc(i_stat,i_all,'in%kptv',subname)
  end if
  if (associated(in%nkptsv_group)) then
     i_all=-product(shape(in%nkptsv_group))*kind(in%nkptsv_group)
     deallocate(in%nkptsv_group,stat=i_stat)
     call memocc(i_stat,i_all,'in%nkptsv_group',subname)
  end if
  nullify(in%kpt)
  nullify(in%wkpt)
  nullify(in%kptv)
  nullify(in%nkptsv_group)
end subroutine free_kpt_variables

!>  Free all dynamically allocated memory from the input variable structure.
subroutine free_input_variables(in)
  use module_base
  use module_types
  use module_xc
  implicit none
  type(input_variables), intent(inout) :: in
  character(len=*), parameter :: subname='free_input_variables'
  integer :: i_stat, i_all
  if (associated(in%qmass)) then
     i_all=-product(shape(in%qmass))*kind(in%qmass)
     deallocate(in%qmass,stat=i_stat)
     call memocc(i_stat,i_all,'in%qmass',subname)
  end if
  call free_kpt_variables(in)
  call deallocateBasicArraysInput(in%lin)

  ! Free the libXC stuff if necessary, related to the choice of in%ixc.
  call xc_end()

!!$  if (associated(in%Gabs_coeffs) ) then
!!$     i_all=-product(shape(in%Gabs_coeffs))*kind(in%Gabs_coeffs)
!!$     deallocate(in%Gabs_coeffs,stat=i_stat)
!!$     call memocc(i_stat,i_all,'in%Gabs_coeffs',subname)
!!$  end if

  ! Stop the signaling stuff.
  !Destroy C wrappers on Fortran objects,
  ! and stop the GMainLoop.
  if (in%gmainloop /= 0.d0) then
     call bigdft_signals_free(in%gmainloop)
  end if
END SUBROUTINE free_input_variables


!> Assign default values for ABSCALC variables
subroutine abscalc_input_variables_default(in)
  use module_base
  use module_types
  implicit none
  type(input_variables), intent(out) :: in

  in%c_absorbtion=.false.
  in%potshortcut=0
  in%iat_absorber=0
  in%abscalc_bottomshift=0
  in%abscalc_S_do_cg=.false.
  in%abscalc_Sinv_do_cg=.false.
END SUBROUTINE abscalc_input_variables_default


!> Read the input variables needed for the ABSCALC
!! Every argument should be considered as mandatory
subroutine abscalc_input_variables(iproc,filename,in)
  use module_base
  use module_types
  implicit none
  !Arguments
  type(input_variables), intent(inout) :: in
  character(len=*), intent(in) :: filename
  integer, intent(in) :: iproc
  !Local variables
  integer, parameter :: iunit = 112
  integer :: ierror,iline, i

  character(len=*), parameter :: subname='abscalc_input_variables'
  integer :: i_stat

  ! Read the input variables.
  open(unit=iunit,file=filename,status='old')

  !line number, to control the input values
  iline=0

  !x-absorber treatment (in progress)

  read(iunit,*,iostat=ierror) in%iabscalc_type
  call check()


  read(iunit,*,iostat=ierror)  in%iat_absorber
  call check()
  read(iunit,*,iostat=ierror)  in%L_absorber
  call check()

  allocate(in%Gabs_coeffs(2*in%L_absorber +1+ndebug),stat=i_stat)
  call memocc(i_stat,in%Gabs_coeffs,'Gabs_coeffs',subname)

  read(iunit,*,iostat=ierror)  (in%Gabs_coeffs(i), i=1,2*in%L_absorber +1 )
  call check()

  read(iunit,*,iostat=ierror)  in%potshortcut
  call check()
  
  read(iunit,*,iostat=ierror)  in%nsteps
  call check()

  if( iand( in%potshortcut,4)>0) then
     read(iunit,'(a100)',iostat=ierror) in%extraOrbital
  end if
  
  read(iunit,*,iostat=ierror) in%abscalc_bottomshift
  if(ierror==0) then
  else
     in%abscalc_bottomshift=0
  endif

 

  read(iunit, '(a100)' ,iostat=ierror) in%xabs_res_prefix
  if(ierror==0) then
  else
     in%xabs_res_prefix=""
  endif


  read(iunit,*,iostat=ierror) in%abscalc_alterpot, in%abscalc_eqdiff 
  !!, &
  !!     in%abscalc_S_do_cg ,in%abscalc_Sinv_do_cg
  if(ierror==0) then
  else
     in%abscalc_alterpot=.false.
     in%abscalc_eqdiff =.false.
  endif



  in%c_absorbtion=.true.

  close(unit=iunit)

contains

  subroutine check()
    iline=iline+1
    if (ierror/=0) then
       if (iproc == 0) write(*,'(1x,a,a,a,i3)') &
            'Error while reading the file "',trim(filename),'", line=',iline
       stop
    end if
  END SUBROUTINE check

END SUBROUTINE abscalc_input_variables


!> Assign default values for frequencies variables
!!    freq_alpha: frequencies step for finite difference = alpha*hx, alpha*hy, alpha*hz
!!    freq_order; order of the finite difference (2 or 3 i.e. 2 or 4 points)
!!    freq_method: 1 - systematic moves of atoms over each direction
subroutine frequencies_input_variables_default(inputs)
  use module_base
  use module_types
  implicit none
  type(input_variables), intent(out) :: inputs

  inputs%freq_alpha=1.d0/real(64,kind(1.d0))
  inputs%freq_order=2
  inputs%freq_method=1

END SUBROUTINE frequencies_input_variables_default


!> Read the input variables needed for the frequencies calculation.
!! Every argument should be considered as mandatory.
subroutine frequencies_input_variables_new(iproc,dump,filename,in)
  use module_base
  use module_types
  use module_input
  implicit none
  !Arguments
  type(input_variables), intent(inout) :: in
  character(len=*), intent(in) :: filename
  integer, intent(in) :: iproc
  logical, intent(in) :: dump
  !Local variables
  logical :: exists
  !n(c) integer, parameter :: iunit=111

  !Frequencies parameters
  call input_set_file(iproc,dump,trim(filename),exists,'Frequencies Parameters')  
  if (exists) in%files = in%files + INPUTS_FREQ
  !call the variable, its default value, the line ends if there is a comment

  !Read in%freq_alpha (possible 1/64)
  call input_var(in%freq_alpha,'1/64',ranges=(/0.0_gp,1.0_gp/),&
       comment="Step size factor (alpha*hgrid)")
  !Read the order of finite difference scheme

  call input_var(in%freq_order,'2',exclusive=(/-1,1,2,3/),&
       comment="Order of the difference scheme")
  !Read the index of the method

  call input_var(in%freq_method,'1',exclusive=(/1/),&
       comment="Method used (only possible value=1)")
  call input_free((iproc == 0) .and. dump)

END SUBROUTINE frequencies_input_variables_new


!> Fill the arrays occup and spinsgn
!! if iunit /=0 this means that the file 'input.occ' does exist and it opens
subroutine occupation_input_variables(verb,iunit,nelec,norb,norbu,norbuempty,norbdempty,nspin,occup,spinsgn)
  use module_base
  use module_input
  use yaml_output
  implicit none
  ! Arguments
  logical, intent(in) :: verb
  integer, intent(in) :: nelec,nspin,norb,norbu,iunit,norbuempty,norbdempty
  real(gp), dimension(norb), intent(out) :: occup,spinsgn
  ! Local variables
  integer :: iorb,nt,ne,it,ierror,iorb1,i
  real(gp) :: rocc
  character(len=20) :: string
  character(len=100) :: line

  do iorb=1,norb
     spinsgn(iorb)=1.0_gp
  end do
  if (nspin/=1) then
     do iorb=1,norbu
        spinsgn(iorb)=1.0_gp
     end do
     do iorb=norbu+1,norb
        spinsgn(iorb)=-1.0_gp
     end do
  end if
  ! write(*,'(1x,a,5i4,30f6.2)')'Spins: ',norb,norbu,norbd,norbup,norbdp,(spinsgn(iorb),iorb=1,norb)

  ! First fill the occupation numbers by default
  nt=0
  if (nspin==1) then
     ne=(nelec+1)/2
     do iorb=1,ne
        it=min(2,nelec-nt)
        occup(iorb)=real(it,gp)
        nt=nt+it
     enddo
     do iorb=ne+1,norb
        occup(iorb)=0._gp
     end do
  else
     if (norbuempty+norbdempty == 0) then
        if (norb > nelec) then
           do iorb=1,min(norbu,norb/2+1)
              it=min(1,nelec-nt)
              occup(iorb)=real(it,gp)
              nt=nt+it
           enddo
           do iorb=min(norbu,norb/2+1)+1,norbu
              occup(iorb)=0.0_gp
           end do
           do iorb=norbu+1,norbu+min(norb-norbu,norb/2+1)
              it=min(1,nelec-nt)
              occup(iorb)=real(it,gp)
              nt=nt+it
           enddo
           do iorb=norbu+min(norb-norbu,norb/2+1)+1,norb
              occup(iorb)=0.0_gp
           end do
        else
           do iorb=1,norb
              occup(iorb)=1.0_gp
           end do
        end if
     else
        do iorb=1,norbu-norbuempty
           occup(iorb)=1.0_gp
        end do
        do iorb=norbu-norbuempty+1,norbu
           occup(iorb)=0.0_gp
        end do
        do iorb=1,norb-norbu-norbdempty
           occup(norbu+iorb)=1.0_gp
        end do
        do iorb=norb-norbu-norbdempty+1,norb-norbu
           occup(norbu+iorb)=0.0_gp
        end do
     end if
  end if
  ! Then read the file "input.occ" if does exist
  if (iunit /= 0) then
     nt=0
     do
        read(unit=iunit,fmt='(a100)',iostat=ierror) line
        if (ierror /= 0) then
           exit
        end if
        !Transform the line in case there are slashes (to ease the parsing)
        do i=1,len(line)
           if (line(i:i) == '/') then
              line(i:i) = ':'
           end if
        end do
        read(line,*,iostat=ierror) iorb,string
        call read_fraction_string(string,rocc,ierror) 
        if (ierror /= 0) then
           exit
        end if

        if (ierror/=0) then
           exit
        else
           nt=nt+1
           if (iorb<0 .or. iorb>norb) then
              !if (iproc==0) then
              write(*,'(1x,a,i0,a)') 'ERROR in line ',nt+1,' of the file "[name].occ"'
              write(*,'(10x,a,i0,a)') 'The orbital index ',iorb,' is incorrect'
              !end if
              stop
           elseif (rocc<0._gp .or. rocc>2._gp) then
              !if (iproc==0) then
              write(*,'(1x,a,i0,a)') 'ERROR in line ',nt+1,' of the file "[name].occ"'
              write(*,'(10x,a,f5.2,a)') 'The occupation number ',rocc,' is not between 0. and 2.'
              !end if
              stop
           else
              occup(iorb)=rocc
           end if
        end if
     end do
     if (verb) then
        call yaml_map('Occupation numbers come from',' Input file (<runname>.occ)',advance='no')
        call yaml_comment('('//trim(yaml_toa(nt))//' lines read)')
        !write(*,'(1x,a,i0,a)') &
        !     'The occupation numbers are read from the file "[name].occ" (',nt,' lines read)'
     end if
     close(unit=iunit)

     if (nspin/=1) then
!!!        !Check if the polarisation is respected (mpol)
!!!        rup=sum(occup(1:norbu))
!!!        rdown=sum(occup(norbu+1:norb))
!!!        if (abs(rup-rdown-real(norbu-norbd,gp))>1.e-6_gp) then
!!!           if (iproc==0) then
!!!              write(*,'(1x,a,f13.6,a,i0)') 'From the file "input.occ", the polarization ',rup-rdown,&
!!!                             ' is not equal to ',norbu-norbd
!!!           end if
!!!           stop
!!!        end if
        !Fill spinsgn
        do iorb=1,norbu
           spinsgn(iorb)=1.0_gp
        end do
        do iorb=norbu+1,norb
           spinsgn(iorb)=-1.0_gp
        end do
     end if
  else
     if (verb) call yaml_map('Occupation numbers come from','System properties')
  end if
  if (verb) then 
     call yaml_open_map('Occupation Numbers')
     call yaml_map('Total Number of Orbitals',norb,fmt='(i8)')
     !write(*,'(1x,a,t28,i8)') 'Total Number of Orbitals',norb
     iorb1=1
     rocc=occup(1)
     do iorb=1,norb
        if (occup(iorb) /= rocc) then
           if (iorb1 == iorb-1) then
              call yaml_map('Orbital No. '//trim(yaml_toa(iorb1,fmt='(i0)')),rocc,fmt='(f6.4)')
              !write(*,'(1x,a,i0,a,f6.4)') 'occup(',iorb1,')= ',rocc
           else
           call yaml_map('Orbitals No.'//trim(yaml_toa(iorb1,fmt='(i0)'))//'-'//&
                trim(yaml_toa(iorb-1,fmt='(i0)')),rocc,fmt='(f6.4)')
           !write(*,'(1x,a,i0,a,i0,a,f6.4)') 'occup(',iorb1,':',iorb-1,')= ',rocc
           end if
           rocc=occup(iorb)
           iorb1=iorb
        end if
     enddo
     if (iorb1 == norb) then
        call yaml_map('Orbital No. '//trim(yaml_toa(norb,fmt='(i0)')),occup(norb),fmt='(f6.4)')
        !write(*,'(1x,a,i0,a,f6.4)') 'occup(',norb,')= ',occup(norb)
     else
        call yaml_map('Orbitals No.'//trim(yaml_toa(iorb1,fmt='(i0)'))//'-'//&
             trim(yaml_toa(norb,fmt='(i0)')),occup(norb),fmt='(f6.4)')
        !write(*,'(1x,a,i0,a,i0,a,f6.4)') 'occup(',iorb1,':',norb,')= ',occup(norb)
     end if
     call yaml_close_map()
  endif

  !Check if sum(occup)=nelec
  rocc=sum(occup)
  if (abs(rocc-real(nelec,gp))>1.e-6_gp) then
     !if (iproc==0) then
     write(*,'(1x,a,f13.6,a,i0)') 'ERROR in determining the occupation numbers: the total number of electrons ',rocc,&
          ' is not equal to ',nelec
     !end if
     stop
  end if

END SUBROUTINE occupation_input_variables


module position_files
   implicit none
   contains
   subroutine directGetLine(line, ifile, eof)
      !Arguments
      integer, intent(in) :: ifile
      character(len=150), intent(out) :: line
      logical, intent(out) :: eof
      !Local variables
      integer :: i_stat

      eof = .false.
      read(ifile,'(a150)', iostat = i_stat) line
      if (i_stat /= 0) eof = .true.
   END SUBROUTINE directGetLine

   subroutine archiveGetLine(line, ifile, eof)
      !Arguments
      integer, intent(in) :: ifile
      character(len=150), intent(out) :: line
      logical, intent(out) :: eof
      !Local variables
      integer :: i_stat
      !The argument ifile is not used but it is used as argument routine
      !eof = .false.
      eof = (ifile /= ifile)
      call extractNextLine(line, i_stat)
      if (i_stat /= 0) eof = .true.
   END SUBROUTINE archiveGetLine
end module position_files

!> Read atomic file
subroutine read_atomic_file(file,iproc,atoms,rxyz,status,comment,energy,fxyz)
   use module_base
   use module_types
   use module_interfaces, except_this_one => read_atomic_file
   use m_ab6_symmetry
   use position_files
   implicit none
   character(len=*), intent(in) :: file
   integer, intent(in) :: iproc
   type(atoms_data), intent(inout) :: atoms
   real(gp), dimension(:,:), pointer :: rxyz
   integer, intent(out), optional :: status
   real(gp), intent(out), optional :: energy
   real(gp), dimension(:,:), pointer, optional :: fxyz
   character(len = 1024), intent(out), optional :: comment
   !Local variables
   character(len=*), parameter :: subname='read_atomic_file'
   integer :: l, extract, i_all, i_stat
   logical :: file_exists, archive
   character(len = 128) :: filename
   character(len = 15) :: arFile
   character(len = 6) :: ext
   real(gp) :: energy_
   real(gp), dimension(:,:), pointer :: fxyz_
   character(len = 1024) :: comment_

   file_exists = .false.
   archive = .false.
   if (present(status)) status = 0
   nullify(fxyz_)

   ! Extract from archive
   if (index(file, "posout_") == 1 .or. index(file, "posmd_") == 1) then
      write(arFile, "(A)") "posout.tar.bz2"
      if (index(file, "posmd_") == 1) write(arFile, "(A)") "posmd.tar.bz2"
      inquire(FILE = trim(arFile), EXIST = file_exists)
      if (file_exists) then
         !!$     call extractNextCompress(trim(arFile), len(trim(arFile)), &
         !!$          & trim(file), len(trim(file)), extract, ext)
         call openNextCompress(trim(arFile), len(trim(arFile)), &
         & trim(file), len(trim(file)), extract, ext)
         if (extract == 0) then
            write(*,*) "Can't find '", file, "' in archive."
            if (present(status)) then
               status = 1
               return
            else
               stop
            end if
         end if
         archive = .true.
         write(filename, "(A)") file//'.'//trim(ext)
         write(atoms%format, "(A)") trim(ext)
      end if
   end if

   ! Test posinp.xyz
   if (.not. file_exists) then
      inquire(FILE = file//'.xyz', EXIST = file_exists)
      if (file_exists) then
         write(filename, "(A)") file//'.xyz'!"posinp.xyz"
         write(atoms%format, "(A)") "xyz"
         open(unit=99,file=trim(filename),status='old')
      end if
   end if
   ! Test posinp.ascii
   if (.not. file_exists) then
      inquire(FILE = file//'.ascii', EXIST = file_exists)
      if (file_exists) then
         write(filename, "(A)") file//'.ascii'!"posinp.ascii"
         write(atoms%format, "(A)") "ascii"
         open(unit=99,file=trim(filename),status='old')
      end if
   end if
   ! Test posinp.yaml
   if (.not. file_exists) then
      inquire(FILE = file//'.yaml', EXIST = file_exists)
      if (file_exists) then
         write(filename, "(A)") file//'.yaml'!"posinp.ascii"
         write(atoms%format, "(A)") "yaml"
      end if
   end if
   ! Test the name directly
   if (.not. file_exists) then
      inquire(FILE = file, EXIST = file_exists)
      if (file_exists) then
         write(filename, "(A)") file
         l = len(file)
         if (file(l-3:l) == ".xyz") then
            write(atoms%format, "(A)") "xyz"
         else if (file(l-5:l) == ".ascii") then
            write(atoms%format, "(A)") "ascii"
         else if (file(l-4:l) == ".yaml") then
            write(atoms%format, "(A)") "yaml"
         else
            write(*,*) "Atomic input file '" // trim(file) // "', format not recognised."
            write(*,*) " File should be *.yaml, *.ascii or *.xyz."
            if (present(status)) then
               status = 1
               return
            else
               stop
            end if
         end if
         if (trim(atoms%format) /= "yaml") then
            open(unit=99,file=trim(filename),status='old')
         end if
      end if
   end if

   if (.not. file_exists) then
      write(*,*) "Atomic input file not found."
      write(*,*) " Files looked for were '"//file//".yaml', '"//file//".ascii', '"//file//".xyz' and '"//file//"'."
      if (present(status)) then
         status = 1
         return
      else
         stop 
      end if
   end if

   if (atoms%format == "xyz") then
      !read atomic positions
      if (.not.archive) then
         call read_xyz_positions(iproc,99,atoms,rxyz,comment_,energy_,fxyz_,directGetLine)
      else
         call read_xyz_positions(iproc,99,atoms,rxyz,comment_,energy_,fxyz_,archiveGetLine)
      end if
   else if (atoms%format == "ascii") then
      !read atomic positions
      if (.not.archive) then
         call read_ascii_positions(iproc,99,atoms,rxyz,comment_,energy_,fxyz_,directGetLine)
      else
         call read_ascii_positions(iproc,99,atoms,rxyz,comment_,energy_,fxyz_,archiveGetLine)
      end if
   else if (atoms%format == "yaml") then
      !read atomic positions
      if (.not.archive) then
         call read_yaml_positions(trim(filename),atoms,rxyz,comment_,energy_,fxyz_)
      else
         write(*,*) "Atomic input file in YAML not yet supported in archive file."
         stop
      end if
   end if

   !Check the number of atoms
   if (atoms%nat < 0) then
      write(*,'(1x,3a,i0,a)') "In the file '",trim(filename),&
           &  "', the number of atoms (",atoms%nat,") < 0 (should be >= 0)."
      if (present(status)) then
         status = 1
         return
      else
         stop 
      end if
   end if

   !control atom positions
   call check_atoms_positions(iproc,atoms,rxyz)

   ! We delay the calculation of the symmetries.
   atoms%sym%symObj = -1
   nullify(atoms%sym%irrzon)
   nullify(atoms%sym%phnons)

   ! close open file.
   if (.not.archive .and. trim(atoms%format) /= "yaml") then
      close(99)
      !!$  else
      !!$     call unlinkExtract(trim(filename), len(trim(filename)))
   end if
   
   ! We transfer optionals.
   if (present(energy)) then
      energy = energy_
   end if
   if (present(comment)) then
      write(comment, "(A)") comment_
   end if
   if (present(fxyz)) then
      fxyz => fxyz_
   else if (associated(fxyz_)) then
      i_all=-product(shape(fxyz_))*kind(fxyz_)
      deallocate(fxyz_,stat=i_stat)
      call memocc(i_stat,i_all,'fxyz_',subname)
   end if
END SUBROUTINE read_atomic_file

!> Write an atomic file
!Yaml output included
subroutine write_atomic_file(filename,energy,rxyz,atoms,comment,forces)
  use module_base
  use module_types
  use yaml_output
  implicit none
  character(len=*), intent(in) :: filename,comment
  type(atoms_data), intent(in) :: atoms
  real(gp), intent(in) :: energy
  real(gp), dimension(3,atoms%nat), intent(in) :: rxyz
  real(gp), dimension(3,atoms%nat), intent(in), optional :: forces
  !local variables
  character(len = 15) :: arFile

  open(unit=9,file=trim(filename)//'.'//trim(atoms%format))
  if (atoms%format == "xyz") then
     call wtxyz(9,energy,rxyz,atoms,comment)
     if (present(forces)) call wtxyz_forces(9,forces,atoms)
  else if (atoms%format == "ascii") then
     call wtascii(9,energy,rxyz,atoms,comment)
     if (present(forces)) call wtascii_forces(9,forces,atoms)
  else if (atoms%format == 'yaml') then
     if (present(forces)) then
        call wtyaml(9,energy,rxyz,atoms,comment,.true.,forces)
     else
        call wtyaml(9,energy,rxyz,atoms,comment,.false.,rxyz)
     end if
  else
     write(*,*) "Error, unknown file format."
     stop
  end if
  close(unit=9)

  ! Add to archive
  if (index(filename, "posout_") == 1 .or. index(filename, "posmd_") == 1) then
     write(arFile, "(A)") "posout.tar.bz2"
     if (index(filename, "posmd_") == 1) write(arFile, "(A)") "posmd.tar.bz2"
     call addToCompress(trim(arFile), len(trim(arFile)), &
          & trim(filename)//'.'//trim(atoms%format), &
          & len(trim(filename)//'.'//trim(atoms%format)))
  end if
END SUBROUTINE write_atomic_file

!>Calculate the coefficient for moving atoms following the ifrztyp
subroutine frozen_alpha(ifrztyp,ixyz,alpha,alphai)
  use module_base
  implicit none
  integer, intent(in) :: ifrztyp,ixyz
  real(gp), intent(in) :: alpha
  real(gp), intent(out) :: alphai
  !local variables
  logical :: move_this_coordinate

  if (move_this_coordinate(ifrztyp,ixyz)) then
     alphai=alpha
  else
     alphai=0.0_gp
  end if
 
END SUBROUTINE frozen_alpha

!>Routine for moving atomic positions, takes into account the 
!!   frozen atoms and the size of the cell
!!   synopsis: rxyz=txyz+alpha*sxyz
!!   all the shift are inserted into the box if there are periodic directions
!!   if the atom are frozen they are not moved
subroutine atomic_axpy(atoms,txyz,alpha,sxyz,rxyz)
  use module_base
  use module_types
  implicit none
  real(gp), intent(in) :: alpha
  type(atoms_data), intent(in) :: atoms
  real(gp), dimension(3,atoms%nat), intent(in) :: txyz,sxyz
  real(gp), dimension(3,atoms%nat), intent(inout) :: rxyz
  !local variables
  integer :: iat
  real(gp) :: alphax,alphay,alphaz

  do iat=1,atoms%nat
     !adjust the moving of the atoms following the frozen direction
     call frozen_alpha(atoms%ifrztyp(iat),1,alpha,alphax)
     call frozen_alpha(atoms%ifrztyp(iat),2,alpha,alphay)
     call frozen_alpha(atoms%ifrztyp(iat),3,alpha,alphaz)

     if (atoms%geocode == 'P') then
        rxyz(1,iat)=modulo(txyz(1,iat)+alphax*sxyz(1,iat),atoms%alat1)
        rxyz(2,iat)=modulo(txyz(2,iat)+alphay*sxyz(2,iat),atoms%alat2)
        rxyz(3,iat)=modulo(txyz(3,iat)+alphaz*sxyz(3,iat),atoms%alat3)
     else if (atoms%geocode == 'S') then
        rxyz(1,iat)=modulo(txyz(1,iat)+alphax*sxyz(1,iat),atoms%alat1)
        rxyz(2,iat)=txyz(2,iat)+alphay*sxyz(2,iat)
        rxyz(3,iat)=modulo(txyz(3,iat)+alphaz*sxyz(3,iat),atoms%alat3)
     else
        rxyz(1,iat)=txyz(1,iat)+alphax*sxyz(1,iat)
        rxyz(2,iat)=txyz(2,iat)+alphay*sxyz(2,iat)
        rxyz(3,iat)=txyz(3,iat)+alphaz*sxyz(3,iat)
     end if
  end do

END SUBROUTINE atomic_axpy


!>Routine for moving atomic positions, takes into account the 
!!   frozen atoms and the size of the cell
!!   synopsis: fxyz=txyz+alpha*sxyz
!!   update the forces taking into account the frozen atoms
!!   do not apply the modulo operation on forces 
subroutine atomic_axpy_forces(atoms,txyz,alpha,sxyz,fxyz)
  use module_base
  use module_types
  implicit none
  real(gp), intent(in) :: alpha
  type(atoms_data), intent(in) :: atoms
  real(gp), dimension(3,atoms%nat), intent(in) :: txyz,sxyz
  real(gp), dimension(3,atoms%nat), intent(inout) :: fxyz
  !local variables
  integer :: iat
  real(gp) :: alphax,alphay,alphaz
  
  do iat=1,atoms%nat
     !adjust the moving of the forces following the frozen direction
     call frozen_alpha(atoms%ifrztyp(iat),1,alpha,alphax)
     call frozen_alpha(atoms%ifrztyp(iat),2,alpha,alphay)
     call frozen_alpha(atoms%ifrztyp(iat),3,alpha,alphaz)

     fxyz(1,iat)=txyz(1,iat)+alphax*sxyz(1,iat)
     fxyz(2,iat)=txyz(2,iat)+alphay*sxyz(2,iat)
     fxyz(3,iat)=txyz(3,iat)+alphaz*sxyz(3,iat)
  end do
  
END SUBROUTINE atomic_axpy_forces


!>Calculate the scalar product between atomic positions by considering
!!   only non-blocked atoms
subroutine atomic_dot(atoms,x,y,scpr)
  use module_base
  use module_types
  implicit none
  type(atoms_data), intent(in) :: atoms
  real(gp), dimension(3,atoms%nat), intent(in) :: x,y
  real(gp), intent(out) :: scpr
  !local variables
  integer :: iat
  real(gp) :: scpr1,scpr2,scpr3
  real(gp) :: alphax,alphay,alphaz

  scpr=0.0_gp

  do iat=1,atoms%nat
     call frozen_alpha(atoms%ifrztyp(iat),1,1.0_gp,alphax)
     call frozen_alpha(atoms%ifrztyp(iat),2,1.0_gp,alphay)
     call frozen_alpha(atoms%ifrztyp(iat),3,1.0_gp,alphaz)
     scpr1=alphax*x(1,iat)*y(1,iat)
     scpr2=alphay*x(2,iat)*y(2,iat)
     scpr3=alphaz*x(3,iat)*y(3,iat)
     scpr=scpr+scpr1+scpr2+scpr3
  end do
  
END SUBROUTINE atomic_dot


!>z=alpha*A*x + beta* y
subroutine atomic_gemv(atoms,m,alpha,A,x,beta,y,z)
  use module_base
  use module_types
  implicit none
  integer, intent(in) :: m
  real(gp), intent(in) :: alpha,beta
  type(atoms_data), intent(in) :: atoms
  real(gp), dimension(3,atoms%nat), intent(in) :: x
  real(gp), dimension(m), intent(in) :: y
  real(gp), dimension(m,3,atoms%nat), intent(in) :: A
  real(gp), dimension(m), intent(out) :: z
  !local variables
  integer :: iat,i,j
  real(gp) :: mv,alphai
  
  do i=1,m
     mv=0.0_gp
     do iat=1,atoms%nat
        do j=1,3
           call frozen_alpha(atoms%ifrztyp(iat),j,A(i,j,iat),alphai)
           mv=mv+alphai*x(j,iat)
        end do
     end do
     z(i)=alpha*mv+beta*y(i)
  end do

END SUBROUTINE atomic_gemv


!>  The function which controls all the moving positions
function move_this_coordinate(ifrztyp,ixyz)
  use module_base
  implicit none
  integer, intent(in) :: ixyz,ifrztyp
  logical :: move_this_coordinate
  
  move_this_coordinate= &
       ifrztyp == 0 .or. &
       (ifrztyp == 2 .and. ixyz /=2) .or. &
       (ifrztyp == 3 .and. ixyz ==2)
       
END FUNCTION move_this_coordinate


!> rxyz=txyz+alpha*sxyz
subroutine atomic_coordinate_axpy(atoms,ixyz,iat,t,alphas,r)
  use module_base
  use module_types
  implicit none
  integer, intent(in) :: ixyz,iat
  real(gp), intent(in) :: t,alphas
  type(atoms_data), intent(in) :: atoms
  real(gp), intent(out) :: r
  !local variables
  logical :: periodize
  real(gp) :: alat,alphai

  if (ixyz == 1) then
     alat=atoms%alat1
  else if (ixyz == 2) then
     alat=atoms%alat2
  else if (ixyz == 3) then
     alat=atoms%alat3
  else
     alat = -1
     write(0,*) "Internal error"
     stop
  end if
  
  periodize= atoms%geocode == 'P' .or. &
       (atoms%geocode == 'S' .and. ixyz /= 2)

  call frozen_alpha(atoms%ifrztyp(iat),ixyz,alphas,alphai)

  if (periodize) then
     r=modulo(t+alphai,alat)
  else
     r=t+alphai
  end if

END SUBROUTINE atomic_coordinate_axpy

subroutine init_material_acceleration(iproc,matacc,GPU)
  use module_base
  use module_types
  implicit none
  integer, intent(in):: iproc
  type(material_acceleration), intent(in) :: matacc
  type(GPU_pointers), intent(out) :: GPU
  !local variables
  integer :: iconv,iblas,initerror,ierror,useGPU,mproc,ierr,nproc_node

  if (matacc%iacceleration == 1) then
     call MPI_COMM_SIZE(bigdft_mpi%mpi_comm,mproc,ierr)
     !initialize the id_proc per node
     call processor_id_per_node(iproc,mproc,GPU%id_proc,nproc_node)
     call sg_init(GPUshare,useGPU,iproc,nproc_node,initerror)
     if (useGPU == 1) then
        iconv = 1
        iblas = 1
     else
        iconv = 0
        iblas = 0
     end if
     if (initerror == 1) then
        write(*,'(1x,a)')'**** ERROR: S_GPU library init failed, aborting...'
        call MPI_ABORT(bigdft_mpi%mpi_comm,initerror,ierror)
     end if

     if (iconv == 1) then
        !change the value of the GPU convolution flag defined in the module_base
        GPUconv=.true.
     end if
     if (iblas == 1) then
        !change the value of the GPU convolution flag defined in the module_base
        GPUblas=.true.
     end if
     if (iproc == 0) then
        write(*,'(1x,a)') 'CUDA support activated (iproc=0)'
     end if
  else if (matacc%iacceleration >= 2) then
     ! OpenCL convolutions are activated
     ! use CUBLAS for the linear algebra for the moment
     if (.not. OCLconv) then
        call MPI_COMM_SIZE(bigdft_mpi%mpi_comm,mproc,ierr)
        !initialize the id_proc per node
        call processor_id_per_node(iproc,mproc,GPU%id_proc,nproc_node)
        !initialize the opencl context for any process in the node
        !call MPI_GET_PROCESSOR_NAME(nodename_local,namelen,ierr)
        !do jproc=0,mproc-1
        !   call MPI_BARRIER(bigdft_mpi%mpi_comm,ierr)
        !   if (iproc == jproc) then
        !      print '(a,a,i4,i4)','Initializing for node: ',trim(nodename_local),iproc,GPU%id_proc
        call init_acceleration_OCL(matacc,GPU)
        !   end if
        !end do
        GPU%ndevices=min(GPU%ndevices,nproc_node)
        if (iproc == 0) then
           write(*,'(1x,a,i5,i5)') 'OpenCL support activated, No. devices per node (used, available):',&
                min(GPU%ndevices,nproc_node),GPU%ndevices
        end if
        !the number of devices is the min between the number of processes per node
        GPU%ndevices=min(GPU%ndevices,nproc_node)
        OCLconv=.true.
     end if
  else
     if (iproc == 0) then
        write(*,'(1x,a)') 'No material acceleration (iproc=0)'
     end if
  end if
  if (iproc == 0) write(*,*)

END SUBROUTINE init_material_acceleration


subroutine release_material_acceleration(GPU)
  use module_base
  use module_types
  implicit none
  type(GPU_pointers), intent(out) :: GPU
  
  if (GPUconv) then
     call sg_end()
  end if

  if (OCLconv) then
     call release_acceleration_OCL(GPU)
     OCLconv=.false.
  end if

END SUBROUTINE release_material_acceleration


!> Give the number of MPI processes per node (nproc_node) and before iproc (iproc_node)
subroutine processor_id_per_node(iproc,nproc,iproc_node,nproc_node)
  use module_base
  use module_types
  implicit none
  integer, intent(in) :: iproc,nproc
  integer, intent(out) :: iproc_node,nproc_node
  !local variables
  character(len=*), parameter :: subname='processor_id_per_node'
  integer :: ierr,namelen,i_stat,i_all,jproc
  character(len=MPI_MAX_PROCESSOR_NAME) :: nodename_local
  character(len=MPI_MAX_PROCESSOR_NAME), dimension(:), allocatable :: nodename

  if (nproc == 1) then
     iproc_node=0
     nproc_node=1
  else
     allocate(nodename(0:nproc-1+ndebug),stat=i_stat)
     call memocc(i_stat,nodename,'nodename',subname)
     
     !initalise nodenames
     do jproc=0,nproc-1
        nodename(jproc)=repeat(' ',MPI_MAX_PROCESSOR_NAME)
     end do

     call MPI_GET_PROCESSOR_NAME(nodename_local,namelen,ierr)

     !gather the result between all the process
     call MPI_ALLGATHER(nodename_local,MPI_MAX_PROCESSOR_NAME,MPI_CHARACTER,&
          nodename(0),MPI_MAX_PROCESSOR_NAME,MPI_CHARACTER,&
          bigdft_mpi%mpi_comm,ierr)

     !found the processors which belong to the same node
     !before the processor iproc
     iproc_node=0
     do jproc=0,iproc-1
        if (trim(nodename(jproc)) == trim(nodename(iproc))) then
           iproc_node=iproc_node+1
        end if
     end do
     nproc_node=iproc_node
     do jproc=iproc,nproc-1
        if (trim(nodename(jproc)) == trim(nodename(iproc))) then
           nproc_node=nproc_node+1
        end if
     end do
     
     i_all=-product(shape(nodename))*kind(nodename)
     deallocate(nodename,stat=i_stat)
     call memocc(i_stat,i_all,'nodename',subname)
  end if
END SUBROUTINE processor_id_per_node


!> initialize_atomic_file
!! @author
!! Written by Laurent K Beland 2011 UdeM
!! this routine does the same operations as
!! read_atomic_file but uses inputs from memory
!! as input positions instead of inputs from file
!! Useful for QM/MM implementation of BigDFT-ART
subroutine initialize_atomic_file(iproc,atoms,rxyz)
  use module_base
  use module_types
  use module_interfaces, except_this_one => initialize_atomic_file
  use m_ab6_symmetry
  implicit none
  integer, intent(in) :: iproc
  type(atoms_data), intent(inout) :: atoms
  real(gp), dimension(:,:), pointer :: rxyz
  !local variables
  character(len=*), parameter :: subname='initialize_atomic_file'
  integer :: i_stat
  integer :: iat,i

  allocate(atoms%amu(atoms%nat+ndebug),stat=i_stat)
  call memocc(i_stat,atoms%amu,'atoms%amu',subname)

  if (atoms%geocode=='S') then 
        atoms%alat2=0.0_gp
  else if (atoms%geocode=='F') then !otherwise free bc    
        atoms%alat1=0.0_gp
        atoms%alat2=0.0_gp
        atoms%alat3=0.0_gp
  else
        atoms%alat1=0.0_gp
        atoms%alat2=0.0_gp
        atoms%alat3=0.0_gp
  end if

  !reduced coordinates are possible only with periodic units
  if (atoms%units == 'reduced' .and. atoms%geocode == 'F') then
     if (iproc==0) write(*,'(1x,a)')&
          'ERROR: Reduced coordinates are not allowed with isolated BC'
  end if

   !convert the values of the cell sizes in bohr
  if (atoms%units=='angstroem' .or. atoms%units=='angstroemd0') then
     ! if Angstroem convert to Bohr
     atoms%alat1=atoms%alat1/bohr2ang
     atoms%alat2=atoms%alat2/bohr2ang
     atoms%alat3=atoms%alat3/bohr2ang
  else if (atoms%units == 'reduced') then
     !assume that for reduced coordinates cell size is in bohr
     atoms%alat1=real(atoms%alat1,gp)
     atoms%alat2=real(atoms%alat2,gp)
     atoms%alat3=real(atoms%alat3,gp)
  else
     write(*,*) 'length units in input file unrecognized'
     write(*,*) 'recognized units are angstroem or atomic = bohr'
     stop 
  endif
  
  do iat=1,atoms%nat
     !xyz input file, allow extra information
     
     if (atoms%units == 'reduced') then !add treatment for reduced coordinates
        rxyz(1,iat)=modulo(rxyz(1,iat),1.0_gp)
        if (atoms%geocode == 'P') rxyz(2,iat)=modulo(rxyz(2,iat),1.0_gp)
        rxyz(3,iat)=modulo(rxyz(3,iat),1.0_gp)
     else if (atoms%geocode == 'P') then
        rxyz(1,iat)=modulo(rxyz(1,iat),atoms%alat1)
        rxyz(2,iat)=modulo(rxyz(2,iat),atoms%alat2)
        rxyz(3,iat)=modulo(rxyz(3,iat),atoms%alat3)
     else if (atoms%geocode == 'S') then
        rxyz(1,iat)=modulo(rxyz(1,iat),atoms%alat1)
        rxyz(3,iat)=modulo(rxyz(3,iat),atoms%alat3)
     end if
 
     if (atoms%units=='angstroem' .or. atoms%units=='angstroemd0') then
        ! if Angstroem convert to Bohr
        do i=1,3 
           rxyz(i,iat)=rxyz(i,iat)/bohr2ang
        enddo
     else if (atoms%units == 'reduced') then 
        rxyz(1,iat)=rxyz(1,iat)*atoms%alat1
        if (atoms%geocode == 'P') rxyz(2,iat)=rxyz(2,iat)*atoms%alat2
        rxyz(3,iat)=rxyz(3,iat)*atoms%alat3
     endif
  enddo

  !control atom positions
  call check_atoms_positions(iproc,atoms,rxyz)

  ! We delay the calculation of the symmetries.
  atoms%sym%symObj = -1
  nullify(atoms%sym%irrzon)
  nullify(atoms%sym%phnons)

END SUBROUTINE initialize_atomic_file<|MERGE_RESOLUTION|>--- conflicted
+++ resolved
@@ -195,24 +195,14 @@
   shouldwrite=.false.
 
   shouldwrite=shouldwrite .or. &
-<<<<<<< HEAD
        in%output_wf_format /= WF_FORMAT_NONE .or. &    !write wavefunctions
        in%output_denspot /= output_denspot_NONE .or. & !write output density
        in%ncount_cluster_x > 1 .or. &                  !write posouts or posmds
        in%inputPsiId == 2 .or. &                       !have wavefunctions to read
        in%inputPsiId == 12 .or.  &                     !read in gaussian basis
        in%gaussian_help .or. &                         !Mulliken and local density of states
-       in%writing_directory /= '.'
-=======
-       in%output_wf_format /= WF_FORMAT_NONE .or. & !write wavefunctions
-       in%output_denspot /= output_denspot_NONE .or. &    !write output density
-       in%ncount_cluster_x > 1 .or. &               !write posouts or posmds
-       in%inputPsiId == 2 .or. &                    !have wavefunctions to read
-       in%inputPsiId == 12 .or.  &                    !read in gaussian basis
-       in%gaussian_help .or. &                        !mulliken and local density of states
        in%writing_directory /= '.' .or. &              !have an explicit local output directory
        bigdft_mpi%ngroup > 1                        !taskgroups have been inserted
->>>>>>> 5a89d022
 
   !here you can check whether the etsf format is compiled
 
@@ -1450,11 +1440,7 @@
      !welcome screen
      if (dump) call print_logo()
   end if
-<<<<<<< HEAD
   call input_free((iproc == 0) .and. dump)
-=======
-  call input_free(iproc==0)
->>>>>>> 5a89d022
     
   !Block size used for the orthonormalization
   inputs%orthpar%bsLow = blocks(1)
