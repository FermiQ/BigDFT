--- conflicted
+++ resolved
@@ -236,12 +236,8 @@
   ! Read the input variables.
   inquire(file=trim(filename),exist=exists)
   if (.not.exists) then
-<<<<<<< HEAD
       if (iproc == 0) write(*,*) "The file 'input.dft' does not exist!"
       call MPI_ABORT(MPI_COMM_WORLD,0,ierror)
-=======
-     return 
->>>>>>> 64315f11
   end if
 
   ! Open the file
@@ -1005,11 +1001,7 @@
            read(line(ii:),fmt=*,iostat=ierror) inputs%exctxpar
 
         else if (index(line,"accel") /= 0 .or. index(line,"ACCEL") /= 0) then
-<<<<<<< HEAD
             ii = index(line,"accel")  + index(line,"ACCEL") + 5
-=======
-            ii = index(line,"ACCEL")  + index(line,"ACCEL") + 6
->>>>>>> 64315f11
            read(line(ii:),fmt=*,iostat=ierror) string
            if (string=="NO     ") then
               inputs%iacceleration=0
@@ -2892,10 +2884,4 @@
      deallocate(nodename,stat=i_stat)
      call memocc(i_stat,i_all,'nodename',subname)
   end if
-<<<<<<< HEAD
-
-=======
-  !print *,iproc,nproc,iproc_node,nproc_node
-     
->>>>>>> 64315f11
 END SUBROUTINE processor_id_per_node