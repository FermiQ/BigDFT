--- conflicted
+++ resolved
@@ -1398,10 +1398,6 @@
   in%check_sumrho = dict // CHECK_SUMRHO
 !  call input_var("mpi_groupsize",0, "number of MPI processes for BigDFT run (0=nproc)", in%mpi_groupsize)
   in%experimental_mode = dict//EXPERIMENTAL_MODE
-<<<<<<< HEAD
-
-END SUBROUTINE perf_input_analyse
-=======
   call f_release_routine()
-END SUBROUTINE perf_input_analyse
->>>>>>> b1e8cd13
+
+END SUBROUTINE perf_input_analyse