!!> @file
!!  Routines to read and print input variables
!! @author
!!    Copyright (C) 2007-2011 BigDFT group 
!!    This file is distributed under the terms of the
!!    GNU General Public License, see ~/COPYING file
!!    or http://www.gnu.org/copyleft/gpl.txt .
!!    For the list of contributors, see ~/AUTHORS 


!> Set and check the input file
subroutine set_inputfile(filename, radical, ext)
  implicit none
  character(len = 100), intent(out) :: filename
  character(len = *), intent(in) :: radical, ext
  
  logical :: exists

  write(filename, "(A)") ""
  if (trim(radical) == "") then
     write(filename, "(A,A,A)") "input", ".", trim(ext)
  else
     write(filename, "(A,A,A)") trim(radical), ".", trim(ext)
  end if

  inquire(file=trim(filename),exist=exists)
  if (.not. exists .and. (trim(radical) /= "input" .and. trim(radical) /= "")) &
       & write(filename, "(A,A,A)") "default", ".", trim(ext)
end subroutine set_inputfile


!> Define the name of the input files
subroutine standard_inputfile_names(inputs, radical, nproc)
  use module_types
  use module_base
  use yaml_output
  implicit none
  type(input_variables), intent(inout) :: inputs
  character(len = *), intent(in) :: radical
  integer, intent(in) :: nproc
  integer :: ierr

  !set name of the run
  inputs%run_name=repeat(' ',len(inputs%run_name))
  if (trim(radical) /= 'input') inputs%run_name=trim(radical)

  call set_inputfile(inputs%file_dft, radical,    "dft")
  call set_inputfile(inputs%file_geopt, radical,  "geopt")
  call set_inputfile(inputs%file_kpt, radical,    "kpt")
  call set_inputfile(inputs%file_perf, radical,   "perf")
  call set_inputfile(inputs%file_tddft, radical,  "tddft")
  call set_inputfile(inputs%file_mix, radical,    "mix")
  call set_inputfile(inputs%file_sic, radical,    "sic")
  call set_inputfile(inputs%file_occnum, radical, "occ")
  call set_inputfile(inputs%file_igpop, radical,  "occup")
  call set_inputfile(inputs%file_lin, radical,    "lin")

  if (trim(radical) == "input") then
        inputs%dir_output="data" // trim(bigdft_run_id_toa())
  else
        inputs%dir_output="data-"//trim(radical)//trim(bigdft_run_id_toa())
  end if

  inputs%files = INPUTS_NONE

  ! To avoid race conditions where procs create the default file and other test its
  ! presence, we put a barrier here.
  if (nproc > 1) call MPI_BARRIER(bigdft_mpi%mpi_comm, ierr)
END SUBROUTINE standard_inputfile_names


!> Do all initialisation for all different files of BigDFT. 
!! Set default values if not any.
!! Initialize memocc
!! @todo
!!   Should be better for debug purpose to read input.perf before
subroutine read_input_variables(iproc,nproc,posinp,inputs,atoms,rxyz,nconfig,radical,istat)
  use module_base
  use module_types
  use module_interfaces, except_this_one => read_input_variables
  use yaml_output
  implicit none

  !Arguments
  character(len=*),intent(inout) :: posinp
  character(len=*),intent(in) :: radical
  integer, intent(in) :: iproc,nproc,nconfig,istat
  type(input_variables), intent(inout) :: inputs
  type(atoms_data), intent(out) :: atoms
  real(gp), dimension(:,:), pointer :: rxyz
  logical :: exist_list
  integer ::group_size

  ! initialize mpi environment
  call mpi_environment_set(bigdft_mpi,iproc,nproc,MPI_COMM_WORLD,nproc)

  !standard names
  call standard_inputfile_names(inputs, radical, bigdft_mpi%nproc)

<<<<<<< HEAD
  !call yaml_open_map('Representation of the input files')
  ! Read all parameters and update atoms and rxyz.
  call read_input_parameters(iproc,inputs,.true.)
=======
  ! Read atomic file
  call read_atomic_file(posinp,iproc,atoms,rxyz)

  !call yaml_open_map('Representation of the input files')
  ! Read all parameters and update atoms and rxyz.
  call read_input_parameters(iproc,inputs, atoms, rxyz)

>>>>>>> 944e3936
  !call yaml_close_map()

  ! find out which input files will be used
  inquire(file="list_posinp",exist=exist_list)

  if (inputs%mpi_groupsize >0 .and. (.not. exist_list)) then
     group_size=inputs%mpi_groupsize
  else
     group_size=nproc
  endif
  call mpi_environment_set(bigdft_mpi,iproc,nproc,MPI_COMM_WORLD,group_size)

  if (nconfig == 1) then
         if (istat > 0) then
            posinp='posinp' // trim(bigdft_run_id_toa())
         else
            posinp=trim(radical)
         end if
  end if

  !reset standard names (this should be avoided) 
  call standard_inputfile_names(inputs, radical, bigdft_mpi%nproc)

  ! Read atomic file
  call read_atomic_file(trim(posinp),bigdft_mpi%iproc,atoms,rxyz)
  
  call read_input_parameters2(bigdft_mpi%iproc,inputs,atoms,rxyz,.true.,.true.)

  ! Read associated pseudo files.
  call init_atomic_values((bigdft_mpi%iproc == 0), atoms, inputs%ixc)
  call read_atomic_variables(atoms, trim(inputs%file_igpop),inputs%nspin)

  ! Start the signaling loop in a thread if necessary.
  if (inputs%signaling .and. bigdft_mpi%iproc == 0) then
     call bigdft_signals_init(inputs%gmainloop, 2, inputs%domain, len(trim(inputs%domain)))
     call bigdft_signals_start(inputs%gmainloop, inputs%signalTimeout)
  end if

END SUBROUTINE read_input_variables


!> Do initialisation for all different calculation parameters of BigDFT. 
!! Set default values if not any. Atomic informations are updated  by
!! symmetries if necessary and by geometry input parameters.
subroutine read_input_parameters(iproc,inputs,dump)
  use module_base
  use module_types
  use module_interfaces, except_this_one => read_input_parameters

  implicit none

  !Arguments
  integer, intent(in) :: iproc
  type(input_variables), intent(inout) :: inputs
  logical, intent(in) :: dump
  !Local variables
  integer :: ierr

  ! Default for inputs (should not be necessary if all the variables comes from the parsing)
  call default_input_variables(inputs)
  ! Read linear variables
  ! Parse all input files, independent from atoms.
  call inputs_parse_params(inputs, iproc, dump)
  if(inputs%inputpsiid==100 .or. inputs%inputpsiid==101 .or. inputs%inputpsiid==102) &
      DistProjApply=.true.
  if(inputs%linear /= INPUT_IG_OFF .and. inputs%linear /= INPUT_IG_LIG) then
     !only on the fly calculation
     DistProjApply=.true.
  end if

END SUBROUTINE read_input_parameters

subroutine read_input_parameters2(iproc,inputs,atoms,rxyz,shouldwrite,dump)
  use module_base
  use module_types
  use module_interfaces, except_this_one => read_input_parameters
  use module_input
  use yaml_strings
  use yaml_output

  implicit none

  !Arguments
  integer, intent(in) :: iproc
  type(input_variables), intent(inout) :: inputs
  type(atoms_data), intent(inout) :: atoms
  real(gp), dimension(:,:), pointer, intent(inout) :: rxyz
  logical, intent(in) :: shouldwrite,dump
  !Local variables
  integer :: ierr,ierror
  integer :: iat1
  real(gp) :: tt
  !character(len=500) :: logfile,logfile_old,logfile_dir
  !logical :: exists

  if (shouldwrite) call create_log_file(iproc,dump,inputs)

  ! Shake atoms, if required.
  call atoms_set_displacement(atoms, rxyz, inputs%randdis)

  ! Update atoms with symmetry information
  call atoms_set_symmetries(atoms, rxyz, inputs%disableSym, inputs%symTol, inputs%elecfield)

  ! Parse input files depending on atoms.
  call inputs_parse_add(inputs, atoms, iproc, .true.)


  ! Stop the code if it is trying to run GPU with non-periodic boundary conditions
  if (atoms%geocode /= 'P' .and. (GPUconv .or. OCLconv)) then
     if (iproc==0) write(*,'(1x,a)') 'GPU calculation allowed only in periodic boundary conditions'
     call MPI_ABORT(bigdft_mpi%mpi_comm,0,ierr)
  end if

  ! Stop the code if it is trying to run GPU with spin=4
  if (inputs%nspin == 4 .and. (GPUconv .or. OCLconv)) then
     if (iproc==0) write(*,'(1x,a)') 'GPU calculation not implemented with non-collinear spin'
     call MPI_ABORT(bigdft_mpi%mpi_comm,0,ierr)
  end if

!!$  ! Stop code for unproper input variables combination.
!!$  if (inputs%ncount_cluster_x > 0 .and. .not. inputs%disableSym .and. atoms%geocode == 'S') then
!!$     if (iproc==0) then
!!$        write(*,'(1x,a)') 'Change "F" into "T" in the last line of "input.dft"'   
!!$        write(*,'(1x,a)') 'Forces are not implemented with symmetry support, disable symmetry please (T)'
!!$     end if
!!$     call MPI_ABORT(bigdft_mpi%mpi_comm,0,ierr)
!!$  end if
  if (inputs%nkpt > 1 .and. inputs%gaussian_help) then
     if (iproc==0) write(*,'(1x,a)') 'Gaussian projection is not implemented with k-point support'
     call MPI_ABORT(bigdft_mpi%mpi_comm,0,ierr)
  end if

  !check whether a directory name should be associated for the data storage
  if (shouldwrite) call check_for_data_writing_directory(iproc,inputs)

 

END SUBROUTINE read_input_parameters2

subroutine check_for_data_writing_directory(iproc,in)
  use module_base
  use module_types
  use yaml_output
  implicit none
  integer, intent(in) :: iproc
  type(input_variables), intent(inout) :: in
  !local variables
  logical :: shouldwrite
  integer :: i_stat,ierror,ierr
  character(len=100) :: dirname

  if (iproc==0) call yaml_comment('|',hfill='-')

  !initialize directory name
  shouldwrite=.false.

  shouldwrite=shouldwrite .or. &
       in%output_wf_format /= WF_FORMAT_NONE .or. &    !write wavefunctions
       in%output_denspot /= output_denspot_NONE .or. & !write output density
       in%ncount_cluster_x > 1 .or. &                  !write posouts or posmds
       in%inputPsiId == 2 .or. &                       !have wavefunctions to read
       in%inputPsiId == 12 .or.  &                     !read in gaussian basis
       in%gaussian_help .or. &                         !Mulliken and local density of states
       in%writing_directory /= '.' .or. &              !have an explicit local output directory
       bigdft_mpi%ngroup > 1   .or. &                  !taskgroups have been inserted
       in%lin%plotBasisFunctions > 0 .or. &            !dumping of basis functions for locreg runs
       in%inputPsiId == 102                            !reading of basis functions

  !here you can check whether the etsf format is compiled

  if (shouldwrite) then
     ! Create a directory to put the files in.
     dirname=repeat(' ',len(dirname))
     if (iproc == 0) then
        call getdir(in%dir_output, len_trim(in%dir_output), dirname, 100, i_stat)
        if (i_stat /= 0) then
           write(*,*) "ERROR: cannot create output directory '" // trim(in%dir_output) // "'."
           call MPI_ABORT(bigdft_mpi%mpi_comm,ierror,ierr)
        end if
     end if
     call MPI_BCAST(dirname,128,MPI_CHARACTER,0,bigdft_mpi%mpi_comm,ierr)
     in%dir_output=dirname
     if (iproc==0) call yaml_map('Data Writing directory',trim(in%dir_output))
  else
     if (iproc==0) call yaml_map('Data Writing directory','./')
     in%dir_output=repeat(' ',len(in%dir_output))
  end if

end subroutine check_for_data_writing_directory



!> Set default values.
subroutine default_input_variables(inputs)
  use module_base
  use module_types
  implicit none

  type(input_variables), intent(inout) :: inputs

  ! Default values.
  inputs%output_wf_format = WF_FORMAT_NONE
  inputs%output_denspot_format = output_denspot_FORMAT_CUBE
  nullify(inputs%kpt)
  nullify(inputs%wkpt)
  nullify(inputs%kptv)
  nullify(inputs%nkptsv_group)
  ! Default abscalc variables
  call abscalc_input_variables_default(inputs)
  ! Default frequencies variables
  call frequencies_input_variables_default(inputs)
  ! Default values for geopt.
  call geopt_input_variables_default(inputs) 
  ! Default values for mixing procedure
  call mix_input_variables_default(inputs) 
  ! Default values for tddft
  call tddft_input_variables_default(inputs)
  !Default for Self-Interaction Correction variables
  call sic_input_variables_default(inputs)
  ! Default for signaling
  inputs%gmainloop = 0.d0
  ! Default for lin.
  nullify(inputs%lin%potentialPrefac)
  nullify(inputs%lin%potentialPrefac_lowaccuracy)
  nullify(inputs%lin%potentialPrefac_highaccuracy)
  nullify(inputs%lin%norbsPerType)
  nullify(inputs%lin%locrad)
  nullify(inputs%lin%locrad_lowaccuracy)
  nullify(inputs%lin%locrad_highaccuracy)
  nullify(inputs%lin%locrad_type)
END SUBROUTINE default_input_variables


subroutine dft_input_variables_new(iproc,dump,filename,in)
  use module_base
  use module_types
  use module_input
  implicit none
  character(len=*), intent(in) :: filename
  integer, intent(in) :: iproc
  logical, intent(in) :: dump
  type(input_variables), intent(inout) :: in
  !local variables
  logical :: exists
  integer :: ierror
  real(gp), dimension(2), parameter :: hgrid_rng=(/0.0_gp,2.0_gp/)
  real(gp), dimension(2), parameter :: xrmult_rng=(/0.0_gp,100.0_gp/)

  !dft parameters, needed for the SCF part
  call input_set_file(iproc,dump,trim(filename),exists,'DFT Calculation Parameters')  
  if (exists) in%files = in%files + INPUTS_DFT
  !call the variable, its default value, the line ends if there is a comment

  !grid spacings
  call input_var(in%hx,'0.45',ranges=hgrid_rng)
  call input_var(in%hy,'0.45',ranges=hgrid_rng)
  call input_var(in%hz,'0.45',ranges=hgrid_rng,comment='hx,hy,hz: grid spacing in the three directions')

  !coarse and fine radii around atoms
  call input_var(in%crmult,'5.0',ranges=xrmult_rng)
  call input_var(in%frmult,'8.0',ranges=xrmult_rng,&
       comment='c(f)rmult: c(f)rmult*radii_cf(:,1(2))=coarse(fine) atom-based radius')

  !XC functional (ABINIT XC codes)
  call input_var(in%ixc,'1',comment='ixc: exchange-correlation parameter (LDA=1,PBE=11)')

  !charge and electric field
  call input_var(in%ncharge,'0',ranges=(/-500,500/))
  call input_var(in%elecfield(1),'0.')
  call input_var(in%elecfield(2),'0.')
  call input_var(in%elecfield(3),'0.',comment='charge of the system, Electric field (Ex,Ey,Ez)')
  !call input_var(in%elecfield(3),'0.',comment='ncharge: charge of the system, Electric field (Ex,Ey,Ez)')

  !spin and polarization
  call input_var(in%nspin,'1',exclusive=(/1,2,4/))
  call input_var(in%mpol,'0',comment='nspin=1 non-spin polarization, mpol=total magnetic moment')

  !XC functional (ABINIT XC codes)
  call input_var(in%gnrm_cv,'1.e-4',ranges=(/1.e-20_gp,1.0_gp/),&
       comment='gnrm_cv: convergence criterion gradient')

  !convergence parameters
  call input_var(in%itermax,'50',ranges=(/0,10000/))
  call input_var(in%nrepmax,'1',ranges=(/0,1000/),&
       comment='itermax,nrepmax: max. # of wfn. opt. steps and of re-diag. runs')

  !convergence parameters
  call input_var(in%ncong,'6',ranges=(/0,20/))
  call input_var(in%idsx,'6',ranges=(/0,15/),&
       comment='ncong, idsx: # of CG it. for preconditioning eq., wfn. diis history')
  !does not make sense a DIIS history longer than the number of iterations
  !only if the iscf is not particular
  in%idsx = min(in%idsx, in%itermax)

  !dispersion parameter
  call input_var(in%dispersion,'0',comment='dispersion correction potential (values 1,2,3), 0=none')
    
  ! Now the variables which are to be used only for the last run
  call input_var(in%inputPsiId,'0',exclusive=(/-2,-1,0,2,10,12,13,100,101,102/),input_iostat=ierror)
  ! Validate inputPsiId value (Can be added via error handling exception)
  if (ierror /=0 .and. iproc == 0) then
     write( *,'(1x,a,I0,a)')'ERROR: illegal value of inputPsiId (', in%inputPsiId, ').'
     call input_psi_help()
     call MPI_ABORT(bigdft_mpi%mpi_comm,0,ierror)
  end if

  call input_var(in%output_wf_format,'0',exclusive=(/0,1,2,3/),input_iostat=ierror)
  ! Validate output_wf value.
  if (ierror /=0 .and. iproc == 0) then
     write( *,'(1x,a,I0,a)')'ERROR: illegal value of output_wf (', in%output_wf_format, ').'
     call output_wf_format_help()
     call MPI_ABORT(bigdft_mpi%mpi_comm,0,ierror)
  end if

  call input_var(in%output_denspot,'0',exclusive=(/0,1,2,10,11,12,20,21,22/),&
       comment='InputPsiId, output_wf, output_denspot')

  !project however the wavefunction on gaussians if asking to write them on disk
  ! But not if we use linear scaling version (in%inputPsiId >= 100)
  in%gaussian_help=(in%inputPsiId >= 10 .and. in%inputPsiId < 100)

  !switch on the gaussian auxiliary treatment 
  !and the zero of the forces
  if (in%inputPsiId == 10) then
     in%inputPsiId=0
  else if (in%inputPsiId == 13) then
     in%inputPsiId=2
  end if
  ! Setup out grid parameters.
  if (in%output_denspot >= 0) then
     in%output_denspot_format = in%output_denspot / 10
  else
     in%output_denspot_format = output_denspot_FORMAT_CUBE
     in%output_denspot = abs(in%output_denspot)
  end if
  in%output_denspot = modulo(in%output_denspot, 10)

  ! Tail treatment.
  call input_var(in%rbuf,'0.0',ranges=(/0.0_gp,10.0_gp/))
  call input_var(in%ncongt,'30',ranges=(/1,50/),&
       comment='rbuf, ncongt: length of the tail (AU),# tail CG iterations')

  !in%calc_tail=(in%rbuf > 0.0_gp)

  !davidson treatment
  ! Now the variables which are to be used only for the last run
  call input_var(in%norbv,'0',ranges=(/-9999,9999/))
  call input_var(in%nvirt,'0',ranges=(/0,abs(in%norbv)/))
  call input_var(in%nplot,'0',ranges=(/0,abs(in%norbv)/),&
       comment='Davidson subspace dim., # of opt. orbs, # of plotted orbs')

  !in%nvirt = min(in%nvirt, in%norbv) commented out

  ! Line to disable automatic behaviours (currently only symmetries).
  call input_var(in%disableSym,'F',comment='disable the symmetry detection')

  !define whether there should be a last_run after geometry optimization
  !also the mulliken charge population should be inserted
  if ((in%rbuf > 0.0_gp) .or. in%output_wf_format /= WF_FORMAT_NONE .or. &
       in%output_denspot /= output_denspot_NONE .or. in%norbv /= 0) then
     in%last_run=-1 !last run to be done depending of the external conditions
  else
     in%last_run=0
  end if

  call input_free((iproc == 0) .and. dump)

end subroutine dft_input_variables_new


!> Assign default values for mixing variables
subroutine mix_input_variables_default(in)
  use module_base
  use module_types
  implicit none
  type(input_variables), intent(inout) :: in

  !mixing treatement (hard-coded values)
  in%iscf=0
  in%itrpmax=1
  in%alphamix=0.0_gp
  in%rpnrm_cv=1.e-4_gp
  in%gnrm_startmix=0.0_gp
  in%norbsempty=0
  in%Tel=0.0_gp
  in%occopt=SMEARING_DIST_ERF
  in%alphadiis=2.d0

END SUBROUTINE mix_input_variables_default


!> Read the input variables needed for the geometry optimisation
!!    Every argument should be considered as mandatory
subroutine mix_input_variables_new(iproc,dump,filename,in)
  use module_base
  use module_types
  use module_input
  implicit none
  !Arguments
  integer, intent(in) :: iproc
  logical, intent(in) :: dump
  character(len=*), intent(in) :: filename
  type(input_variables), intent(inout) :: in
  !local variables
  !n(c) character(len=*), parameter :: subname='mix_input_variables'
  logical :: exists

  !Mix parameters, needed for the SCF poart with Davidson
  call input_set_file(iproc,dump,trim(filename),exists,'Mixing Parameters')  
  if (exists) in%files = in%files + INPUTS_MIX
  !call the variable, its default value, the line ends if there is a comment

  !Controls the self-consistency: 0 direct minimisation otherwise ABINIT convention
  call input_var(in%iscf,'0',exclusive=(/-1,0,1,2,3,4,5,7,12,13,14,15,17/),&
       comment="Mixing parameters")
  call input_var(in%itrpmax,'1',ranges=(/0,10000/),&
       comment="Maximum number of diagonalisation iterations")
  call input_var(in%rpnrm_cv,'1.e-4',ranges=(/0.0_gp,10.0_gp/),&
       comment="Stop criterion on the residue of potential or density")
  call input_var(in%norbsempty,'0',ranges=(/0,10000/))
  call input_var(in%Tel,'0.0',ranges=(/0.0_gp,1.0e6_gp/)) 
  call input_var(in%occopt,'1',ranges=(/1,5/),&
       comment="No. of additional bands, elec. temperature, smearing method")
  call input_var(in%alphamix,'0.0',ranges=(/0.0_gp,1.0_gp/))
  call input_var(in%alphadiis,'2.0',ranges=(/0.0_gp,10.0_gp/),&
       comment="Multiplying factors for the mixing and the electronic DIIS")

  call input_free((iproc == 0) .and. dump)

  !put the startmix if the mixing has to be done
  if (in%iscf >  SCF_KIND_DIRECT_MINIMIZATION) in%gnrm_startmix=1.e300_gp

END SUBROUTINE mix_input_variables_new


!> Assign default values for GEOPT variables
subroutine geopt_input_variables_default(in)
  use module_base
  use module_types
  implicit none
  type(input_variables), intent(inout) :: in

  !put some fake values for the geometry optimsation case
  in%geopt_approach='SDCG'
  in%ncount_cluster_x=0
  in%frac_fluct=1.0_gp
  in%forcemax=0.0_gp
  in%randdis=0.0_gp
  in%betax=2.0_gp
  in%history = 1
  in%wfn_history = 1
  in%ionmov = -1
  in%dtion = 0.0_gp
  in%strtarget(:)=0.0_gp
  nullify(in%qmass)

END SUBROUTINE geopt_input_variables_default


!> Read the input variables needed for the geometry optimisation
!! Every argument should be considered as mandatory
subroutine geopt_input_variables_new(iproc,dump,filename,in)
  use module_base
  use module_types
  use module_input
  implicit none
  integer, intent(in) :: iproc
  logical, intent(in) :: dump
  character(len=*), intent(in) :: filename
  type(input_variables), intent(inout) :: in
  !local variables
  character(len=*), parameter :: subname='geopt_input_variables'
  integer :: i_stat,i
  logical :: exists

  !target stress tensor
  in%strtarget(:)=0.0_gp

  !geometry input parameters
  call input_set_file(iproc,dump,trim(filename),exists,'Geometry Parameters')  
  if (exists) in%files = in%files + INPUTS_GEOPT
  !call the variable, its default value, the line ends if there is a comment
!  if (.not. exists) then
!     in%ncount_cluster_x=0
!     return
!  end if

  call input_var(in%geopt_approach,"BFGS",exclusive=(/'SDCG ','VSSD ','LBFGS','BFGS ','PBFGS','AB6MD','DIIS ','FIRE '/),&
       comment="Geometry optimisation method")
  call input_var(in%ncount_cluster_x,'1',ranges=(/0,2000/),&
       comment="Maximum number of force evaluations")
  !here the parsing of the wavefunction history should be added
  in%wfn_history=1

  call input_var(in%frac_fluct,'1.0',ranges=(/0.0_gp,10.0_gp/))
  call input_var(in%forcemax,'0.0',ranges=(/0.0_gp,10.0_gp/),&
       comment="fract_fluct,forcemax")
  call input_var(in%randdis,'0.0',ranges=(/0.0_gp,10.0_gp/),&
       comment="random displacement amplitude")

  if (case_insensitive_equiv(trim(in%geopt_approach),"AB6MD")) then
     in%nnos=0
     call input_var(in%ionmov,'6',exclusive=(/6,7,8,9,12,13/),&
          comment="AB6MD: movement ion method")
     call input_var(in%dtion,'20.670689',ranges=(/0.0_gp,1.e3_gp/),&
          comment="Time step for molecular dynamics - Atomic Units (20.670689 AU=0.5 fs)")
     if (in%ionmov == 6) then
        call input_var(in%mditemp,'300',ranges=(/0.0_gp,1.0e9_gp/),&
             comment="Temperature of molecular dynamics")
     elseif (in%ionmov > 7) then
        call input_var(in%mditemp,'300',ranges=(/0.0_gp,1.0e9_gp/))
        call input_var(in%mdftemp,'300',ranges=(/0.0_gp,1.0e9_gp/),&
             comment="Initial and Final Temperatures of molecular dynamics")
     end if

     if (in%ionmov == 8) then
        call input_var(in%noseinert,'1.e5',ranges=(/0.0_gp,1.0e9_gp/),&
             comment="Thermostat inertia coefficient for Nose_Hoover dynamics")
     else if (in%ionmov == 9) then
        call input_var(in%friction,'1.e-3',&
             comment="Friction coefficient for Langevin dynamics")
        call input_var(in%mdwall,'1.e4',ranges=(/0.0_gp,1.e5_gp/),&
             comment="Distance in bohr where atoms can bounce for Langevin dynamics")
     else if (in%ionmov == 13) then
        call input_var(in%nnos,'0',ranges=(/0,100/),&
             comment="Number of Thermostat (isothermal/isenthalpic ensemble)")
        allocate(in%qmass(in%nnos+ndebug),stat=i_stat)
        call memocc(i_stat,in%qmass,'in%qmass',subname)
        do i=1,in%nnos-1
           call input_var(in%qmass(i),'0.0',ranges=(/0.0_gp,1.e9_gp/))
        end do
        if (in%nnos > 0) call input_var(in%qmass(in%nnos),'0.0',ranges=(/0.0_gp,1.e9_gp/),&
           comment="Mass of each thermostat (isothermal/isenthalpic ensemble)")
        call input_var(in%bmass,'10',ranges=(/0.0_gp,1.0e9_gp/))
        call input_var(in%vmass,'1.0',ranges=(/0.0_gp,1.0e9_gp/),&
             comment="Barostat masses (isothermal/isenthalpic ensemble)")
     end if

     if (in%ionmov /= 13) then
        !the allocation of this pointer should be done in any case
        allocate(in%qmass(in%nnos+ndebug),stat=i_stat)
        call memocc(i_stat,in%qmass,'in%qmass',subname)
     end if

  else if (case_insensitive_equiv(trim(in%geopt_approach),"DIIS")) then
     call input_var(in%betax,'2.0',ranges=(/0.0_gp,100.0_gp/))
     call input_var(in%history,'4',ranges=(/0,1000/),&
          comment="Stepsize and history for DIIS method")
  else
     call input_var(in%betax,'4.0',ranges=(/0.0_gp,100.0_gp/),&
          comment="Stepsize for the geometry optimisation")
  end if
  if (case_insensitive_equiv(trim(in%geopt_approach),"FIRE")) then
        call input_var(in%dtinit,'0.75',ranges=(/0.0_gp,1.e4_gp/))
        call input_var(in%dtmax, '1.5',ranges=(/in%dtinit,1.e4_gp/),&
             comment="initial and maximal time step for the FIRE method")
  endif

  call input_free((iproc == 0) .and. dump)

END SUBROUTINE geopt_input_variables_new


!> Assign default values for self-interaction correction variables
subroutine sic_input_variables_default(in)
  use module_base
  use module_types
  implicit none
  type(input_variables), intent(inout) :: in

  in%SIC%approach='NONE'
  in%SIC%alpha=0.0_gp
  in%SIC%fref=0.0_gp

END SUBROUTINE sic_input_variables_default


!> Read Self-Interaction Correction (SIC) input parameters
subroutine sic_input_variables_new(iproc,dump,filename,in)
  use module_base
  use module_types
  use module_input
  implicit none
  integer, intent(in) :: iproc
  logical, intent(in) :: dump
  character(len=*), intent(in) :: filename
  type(input_variables), intent(inout) :: in
  !local variables
  logical :: exists
  !n(c) character(len=*), parameter :: subname='sic_input_variables'

  !Self-Interaction Correction input parameters
  call input_set_file(iproc,dump,trim(filename),exists,'SIC Parameters')  
  if (exists) in%files = in%files + INPUTS_SIC

  call input_var(in%SIC%approach,'NONE',exclusive=(/'NONE','PZ  ','NK  '/),comment='SIC method: NONE, PZ, NK')
  call input_var(in%SIC%alpha,'0.0',ranges=(/0.0_gp,1.0_gp/),comment='SIC downscaling parameter')
  call input_var(in%SIC%fref,'0.0',ranges=(/0.0_gp,1.0_gp/),comment='Reference occupation fref (NK case only)')
  in%SIC%ixc=in%ixc
  call input_free((iproc == 0) .and. dump)

END SUBROUTINE sic_input_variables_new


!> Read linear input parameters
subroutine lin_input_variables_new(iproc,dump,filename,in,atoms)
  use module_base
  use module_types
  use module_input
  implicit none
  integer, intent(in) :: iproc
  character(len=*), intent(in) :: filename
  type(input_variables), intent(inout) :: in
  type(atoms_data), intent(inout) :: atoms
  logical, intent(in) :: dump
  !local variables
  logical :: exists
  character(len=*), parameter :: subname='lin_input_variables'
  character(len=256) :: comments
  logical,dimension(atoms%ntypes) :: parametersSpecified
  logical :: found
  character(len=20):: atomname
  integer :: itype, jtype, ios, ierr, iat, npt, iiorb, iorb, nlr, istat
  real(gp):: ppl, pph, lrl, lrh
  real(gp),dimension(atoms%ntypes) :: locradType, locradType_lowaccur, locradType_highaccur

  !Linear input parameters
  call input_set_file(iproc,dump,trim(filename),exists,'Linear Parameters')  
  if (exists) in%files = in%files + INPUTS_LIN

  ! Read the number of iterations and convergence criterion for the basis functions BF
  comments = 'iterations with low accuracy, high accuracy'
  call input_var(in%lin%nit_lowaccuracy,'15',ranges=(/0,100000/))
  call input_var(in%lin%nit_highaccuracy,'1',ranges=(/0,100000/),comment=comments)

  comments = 'iterations to optimize the basis functions for low accuracy and high accuracy'
  call input_var(in%lin%nItBasis_lowaccuracy,'12',ranges=(/0,100000/))
  call input_var(in%lin%nItBasis_highaccuracy,'50',ranges=(/0,100000/),comment=comments)
  
  ! Convergence criterion
  comments= 'convergence criterion for low and high accuracy'
  call input_var(in%lin%convCrit_lowaccuracy,'1.d-3',ranges=(/0.0_gp,1.0_gp/))
  call input_var(in%lin%convCrit_highaccuracy,'1.d-5',ranges=(/0.0_gp,1.0_gp/),comment=comments)

  ! New convergence criteria
  comments= 'gnrm multiplier'
  call input_var(in%lin%gnrm_mult,'2.d-5',ranges=(/1.d-10,1.d0/),comment=comments)
  
  ! DIIS History, Step size for DIIS, Step size for SD
  comments = 'DIIS_hist_lowaccur, DIIS_hist_lowaccur, step size for DIIS, step size for SD'
  call input_var(in%lin%DIIS_hist_lowaccur,'5',ranges=(/0,100/))
  call input_var(in%lin%DIIS_hist_highaccur,'0',ranges=(/0,100/))
  call input_var(in%lin%alphaDIIS,'1.d0',ranges=(/0.0_gp,10.0_gp/))
  call input_var(in%lin%alphaSD,'1.d0',ranges=(/0.0_gp,10.0_gp/),comment=comments)
  
  ! lin%startWithSD, lin%startDIIS
  !comments = 'start with SD, start criterion for DIIS'
  !call input_var(in%lin%startWithSD,'F')
  !call input_var(in%lin%startDIIS,'2.d2',ranges=(/1.d0,1.d3/),comment=comments)
  
  !number of iterations in the preconditioner : lin%nItPrecond
  comments='number of iterations in the preconditioner'
  call input_var(in%lin%nItPrecond,'5',ranges=(/1,100/),comment=comments)
  
  !block size for pdsyev/pdsygv, pdgemm (negative -> sequential)
  comments = 'block size for pdsyev/pdsygv, pdgemm (negative -> sequential), communication strategy (0=collective,1=p2p)'
  call input_var(in%lin%blocksize_pdsyev,'-8',ranges=(/-100,1000/))
  call input_var(in%lin%blocksize_pdgemm,'-8',ranges=(/-100,1000/))
  call input_var(in%lin%communication_strategy_overlap,'0',ranges=(/0,1/),comment=comments)
  
  !max number of process uses for pdsyev/pdsygv, pdgemm
  call input_var(in%lin%nproc_pdsyev,'4',ranges=(/1,100000/))
  call input_var(in%lin%nproc_pdgemm,'4',ranges=(/1,100000/),comment='max number of process uses for pdsyev/pdsygv, pdgemm')
  
  ! Orthogonalization of wavefunctions amd orthoconstraint
  comments = '0-> exact Loewdin, 1-> taylor expansion; &
             &in orthoconstraint: correction for non-orthogonality (0) or no correction (1)'
  call input_var(in%lin%methTransformOverlap,'1',ranges=(/0,1/))
  call input_var(in%lin%correctionOrthoconstraint,'1',ranges=(/0,1/),comment=comments)
  
  !mixing method: dens or pot
  comments='mixing method: 100 (direct minimization), 101 (simple dens mixing), 102 (simple pot mixing)'
  call input_var(in%lin%scf_mode,'100',ranges=(/100,102/),comment=comments)
  
  !mixing history (0-> SD, >0-> DIIS), number of iterations in the selfconsistency cycle where the potential is mixed, mixing parameter, convergence criterion
  comments = 'low accuracy: mixing history (0-> SD, >0-> DIIS), number of iterations in the selfconsistency cycle, '&
       //'              mixing parameter, convergence criterion'
  call input_var(in%lin%mixHist_lowaccuracy,'0',ranges=(/0,100/))
  call input_var(in%lin%nItSCCWhenFixed_lowaccuracy,'15',ranges=(/0,1000/))
  call input_var(in%lin%alpha_mix_lowaccuracy,'.5d0',ranges=(/0.d0,1.d0/))
  call input_var(in%lin%lowaccuracy_conv_crit,'1.d-8',ranges=(/0.d0,1.d0/),comment=comments)

  comments = 'high accuracy: mixing history (0-> SD, >0-> DIIS), number of iterations in the selfconsistency cycle, '&
       //'              mixing parameter, convergence criterion'
  call input_var(in%lin%mixHist_highaccuracy,'0',ranges=(/0,100/))
  call input_var(in%lin%nItSCCWhenFixed_highaccuracy,'15',ranges=(/0,1000/))
  call input_var(in%lin%alpha_mix_highaccuracy,'.5d0',ranges=(/0.d0,1.d0/))
  call input_var(in%lin%highaccuracy_conv_crit,'1.d-12',ranges=(/0.d0,1.d0/),comment=comments)

  comments = 'convergence criterion for the kernel optimization'
  call input_var(in%lin%convCritMix,'1.d-13',ranges=(/0.d0,1.d0/),comment=comments)

  call input_var(in%lin%support_functions_converged,'1.d-10',&
       ranges=(/0.d0,1.d0/),comment='convergence criterion for the support functions to be fixed')
  
  !plot basis functions: true or false
  comments='Output basis functions: 0 no output, 1 formatted output, 2 Fortran bin, 3 ETSF '
  call input_var(in%lin%plotBasisFunctions,'0',comment=comments)
  
  ! Allocate lin pointers and atoms%rloc
  call nullifyInputLinparameters(in%lin)
  call allocateBasicArraysInputLin(in%lin, atoms%ntypes, atoms%nat)
  
  ! Now read in the parameters specific for each atom type.
  comments = 'Atom name, number of basis functions per atom, prefactor for confinement potential, localization radius'
  parametersSpecified=.false.
  itype = 1
  do
     !Check at the beginning to permit natom=0
     if (itype > atoms%ntypes) exit
     if (exists) then
        call input_var(atomname,'C',input_iostat=ios)
        if (ios /= 0) exit
     else
        call input_var(atomname,trim(atoms%atomnames(itype)))
        itype = itype + 1
     end if
     call input_var(npt,'1',ranges=(/1,100/),input_iostat=ios)
     call input_var(ppl,'1.2d-2',ranges=(/0.0_gp,1.0_gp/),input_iostat=ios)
     call input_var(pph,'5.d-5',ranges=(/0.0_gp,1.0_gp/),input_iostat=ios)
     call input_var(lrl,'10.d0',ranges=(/1.0_gp,10000.0_gp/),input_iostat=ios)
     call input_var(lrh,'10.d0',ranges=(/1.0_gp,10000.0_gp/),input_iostat=ios,comment=comments)
     ! The reading was successful. Check whether this atom type is actually present.
     found=.false.
     do jtype=1,atoms%ntypes
        if(trim(atomname)==trim(atoms%atomnames(jtype))) then
           found=.true.
           parametersSpecified(jtype)=.true.
           in%lin%norbsPerType(jtype)=npt
           in%lin%potentialPrefac_lowaccuracy(jtype)=ppl
           in%lin%potentialPrefac_highaccuracy(jtype)=pph
           locradType(jtype)=lrl
           in%lin%locrad_type(jtype)=lrl
           locradType_lowaccur(jtype)=lrl
           locradType_highaccur(jtype)=lrh
           atoms%rloc(jtype,:)=locradType(jtype)
        end if
     end do
     if(.not.found) then
        if(iproc==0 .and. dump) write(*,'(1x,3a)') "WARNING: you specified informations about the atomtype '",trim(atomname), &
             "', which is not present in the file containing the atomic coordinates."
     end if
  end do
  found  = .true.
  do jtype=1,atoms%ntypes
     found = found .and. parametersSpecified(jtype)
  end do
  if (.not. found) then
     ! The parameters were not specified for all atom types.
     if(iproc==0) then
        write(*,'(1x,a)',advance='no') "ERROR: the file 'input.lin' does not contain the parameters&
             & for the following atom types:"
        do jtype=1,atoms%ntypes
           if(.not.parametersSpecified(jtype)) write(*,'(1x,a)',advance='no') trim(atoms%atomnames(jtype))
        end do
     end if
     call mpi_barrier(bigdft_mpi%mpi_comm, ierr)
     stop
  end if

  nlr=0
  do iat=1,atoms%nat
      itype=atoms%iatype(iat)
      nlr=nlr+in%lin%norbsPerType(itype)
  end do
  allocate(in%lin%locrad(nlr),stat=istat)
  call memocc(istat,in%lin%locrad,'in%lin%locrad',subname)
  allocate(in%lin%locrad_lowaccuracy(nlr),stat=istat)
  call memocc(istat,in%lin%locrad_lowaccuracy,'in%lin%locrad_lowaccuracy',subname)
  allocate(in%lin%locrad_highaccuracy(nlr),stat=istat)
  call memocc(istat,in%lin%locrad_highaccuracy,'in%lin%locrad_highaccuracy',subname)

  
  ! Assign the localization radius to each atom.
  iiorb=0
  do iat=1,atoms%nat
      itype=atoms%iatype(iat)
      do iorb=1,in%lin%norbsPerType(itype)
          iiorb=iiorb+1
          in%lin%locrad(iiorb)=locradType(itype)
          in%lin%locrad_lowaccuracy(iiorb)=locradType_lowaccur(itype)
          in%lin%locrad_highaccuracy(iiorb)=locradType_highaccur(itype)
      end do
  end do
  

  call input_free((iproc == 0) .and. dump)

END SUBROUTINE lin_input_variables_new


!> Assign default values for TDDFT variables
subroutine tddft_input_variables_default(in)
  use module_base
  use module_types
  implicit none
  type(input_variables), intent(inout) :: in

  in%tddft_approach='NONE'

END SUBROUTINE tddft_input_variables_default


subroutine tddft_input_variables_new(iproc,dump,filename,in)
  use module_base
  use module_types
  use module_input
  implicit none
  integer, intent(in) :: iproc
  logical, intent(in) :: dump
  character(len=*), intent(in) :: filename
  type(input_variables), intent(inout) :: in
  !local variables
  logical :: exists
  !n(c) character(len=*), parameter :: subname='tddft_input_variables'

  !TD-DFT parameters
  call input_set_file(iproc,dump,trim(filename),exists,'TD-DFT Parameters')  
  if (exists) in%files = in%files + INPUTS_TDDFT
  !call the variable, its default value, the line ends if there is a comment

  call input_var(in%tddft_approach,"NONE",exclusive=(/'NONE','TDA '/),&
       comment="TDDFT Method")
  call input_free((iproc == 0) .and. dump)

END SUBROUTINE tddft_input_variables_new

subroutine kpt_input_variables_new(iproc,dump,filename,in,sym,geocode,alat)
  use module_base
  use module_types
  use defs_basis
  use m_ab6_kpoints
  use module_input
  implicit none
  character(len=*), intent(in) :: filename
  integer, intent(in) :: iproc
  logical, intent(in) :: dump
  type(input_variables), intent(inout) :: in
  type(symmetry_data), intent(in) :: sym
  character(len = 1), intent(in) :: geocode
  real(gp), intent(in) :: alat(3)
  !local variables
  logical :: exists
  character(len=*), parameter :: subname='kpt_input_variables_new'
  character(len = 6) :: type
  integer :: i_stat,ierror,i,nshiftk, ngkpt(3), nseg, ikpt, j, i_all,ngranularity,ncount,ierror1
  real(gp) :: kptrlen, shiftk(3,8), norm, alat_(3)
  integer, allocatable :: iseg(:)

  ! Set default values.
  in%nkpt=1
  in%nkptv=0
  in%ngroups_kptv=1

  nullify(in%kpt,in%wkpt,in%kptv,in%nkptsv_group)
  call free_kpt_variables(in)

  !dft parameters, needed for the SCF part
  call input_set_file(iproc,dump,trim(filename),exists,'Brillouin Zone Sampling Parameters')  
  if (exists) in%files = in%files + INPUTS_KPT
  !call the variable, its default value, the line ends if there is a comment

  !if the file does not exists, put the default values
  if (.not. exists) then
     
!!$     ! Set only the gamma point.
!!$     allocate(in%kpt(3, in%nkpt+ndebug),stat=i_stat)
!!$     call memocc(i_stat,in%kpt,'in%kpt',subname)
!!$     in%kpt(:, 1) = (/ 0., 0., 0. /)
!!$     allocate(in%wkpt(in%nkpt+ndebug),stat=i_stat)
!!$     call memocc(i_stat,in%wkpt,'in%wkpt',subname)
!!$     in%wkpt(1) = 1.0_gp
     !return
  end if

  call input_var(type,'manual',exclusive=(/'auto  ','mpgrid','manual'/),&
       comment='K-point sampling method')

  if (case_insensitive_equiv(trim(type),'auto')) then
     call input_var(kptrlen,'0.0',ranges=(/0.0_gp,1.e4_gp/),&
          comment='Equivalent length of K-space resolution (Bohr)')
     call kpoints_get_auto_k_grid(sym%symObj, in%nkpt, in%kpt, in%wkpt, &
          & kptrlen, ierror)
     if (ierror /= AB6_NO_ERROR) then
        if (iproc==0) write(*,*) " ERROR in symmetry library. Error code is ", ierror
        stop
     end if
     !assumes that the allocation went through
     call memocc(0,in%kpt,'in%kpt',subname)
     call memocc(0,in%wkpt,'in%wkpt',subname)
  else if (case_insensitive_equiv(trim(type),'mpgrid')) then
     !take the points of Monckorst-pack grid
     call input_var(ngkpt(1),'1',ranges=(/1,10000/))
     call input_var(ngkpt(2),'1',ranges=(/1,10000/))
     call input_var(ngkpt(3),'1',ranges=(/1,10000/), &
          & comment='No. of Monkhorst-Pack grid points')
     if (geocode == 'S') ngkpt(2) = 1
     if (geocode == 'F') ngkpt = 1
     !shift
     call input_var(nshiftk,'1',ranges=(/1,8/),comment='No. of different shifts')
     !read the shifts
     shiftk=0.0_gp
     
     do i=1,nshiftk
        call input_var(shiftk(1,i),'0.')
        call input_var(shiftk(2,i),'0.')
        call input_var(shiftk(3,i),'0.',comment=' ')
     end do
     call kpoints_get_mp_k_grid(sym%symObj, in%nkpt, in%kpt, in%wkpt, &
          & ngkpt, nshiftk, shiftk, ierror)
     if (ierror /= AB6_NO_ERROR) then
        if (iproc==0) write(*,*) " ERROR in symmetry library. Error code is ", ierror
        stop
     end if
     !assumes that the allocation went through
     call memocc(0,in%kpt,'in%kpt',subname)
     call memocc(0,in%wkpt,'in%wkpt',subname)
  else if (case_insensitive_equiv(trim(type),'manual')) then
     call input_var(in%nkpt,'1',ranges=(/1,10000/),&
          comment='Number of K-points')
     allocate(in%kpt(3, in%nkpt+ndebug),stat=i_stat)
     call memocc(i_stat,in%kpt,'in%kpt',subname)
     allocate(in%wkpt(in%nkpt+ndebug),stat=i_stat)
     call memocc(i_stat,in%wkpt,'in%wkpt',subname)
     norm=0.0_gp
     do i=1,in%nkpt
        call input_var( in%kpt(1,i),'0.')
        if (geocode == 'S') then
           call input_var( in%kpt(2,i),'0.',ranges=(/0._gp,0._gp/))
        else
           call input_var( in%kpt(2,i),'0.')
        end if
        call input_var( in%kpt(3,i),'0.')
        call input_var( in%wkpt(i),'1.',comment='K-pt coords, K-pt weigth')
        norm=norm+in%wkpt(i)
     end do

     ! We normalise the weights.
     in%wkpt(:)=in%wkpt/norm
  end if

  ! Now read the band structure definition. do it only if the file exists
  !nullify the kptv pointers
  nullify(in%kptv,in%nkptsv_group)
  if (exists) then
     call input_var(type,'bands',exclusive=(/'bands'/),&
          comment='For doing band structure calculation',&
          input_iostat=ierror)
     if (ierror==0) then
        call input_var(nseg,'1',ranges=(/1,1000/),&
             comment='# of segments of the BZ path')
        allocate(iseg(nseg+ndebug),stat=i_stat)
        call memocc(i_stat,iseg,'iseg',subname)
        !number of points for each segment, parallel granularity
        do i=1,nseg
           call input_var(iseg(i),'1',ranges=(/1,1000/))
        end do
        call input_var(ngranularity,'1',ranges=(/1,1000/),&
             comment='points for each segment, # of points done for each group')
        !calculate the number of groups of for the band structure
        in%nkptv=1
        do i=1,nseg
           in%nkptv=in%nkptv+iseg(i)
        end do
        in%ngroups_kptv=&
             ceiling(real(in%nkptv,gp)/real(ngranularity,gp))
        
        allocate(in%nkptsv_group(in%ngroups_kptv+ndebug),stat=i_stat)
        call memocc(i_stat,in%nkptsv_group,'in%nkptsv_group',subname)
        
        ncount=0
        do i=1,in%ngroups_kptv-1
           !if ngranularity is bigger than nkptv  then ngroups is one
           in%nkptsv_group(i)=ngranularity 
           ncount=ncount+ngranularity
        end do
        !put the rest in the last group
        in%nkptsv_group(in%ngroups_kptv)=in%nkptv-ncount
        
        allocate(in%kptv(3,in%nkptv+ndebug),stat=i_stat)
        call memocc(i_stat,in%kptv,'in%kptv',subname)
        
        ikpt=1
        call input_var(in%kptv(1,ikpt),'0.')
        call input_var(in%kptv(2,ikpt),'0.')
        call input_var(in%kptv(3,ikpt),'0.',comment=' ')
        do i=1,nseg
           ikpt=ikpt+iseg(i)
           call input_var(in%kptv(1,ikpt),'0.5')
           call input_var(in%kptv(2,ikpt),'0.5')
           call input_var(in%kptv(3,ikpt),'0.5.',comment=' ')
           !interpolate the values
           do j=ikpt-iseg(i)+1,ikpt-1
              in%kptv(:,j)=in%kptv(:,ikpt-iseg(i)) + &
                   (in%kptv(:,ikpt)-in%kptv(:,ikpt-iseg(i))) * &
                   real(j-ikpt+iseg(i),gp)/real(iseg(i), gp)
           end do
        end do
        i_all=-product(shape(iseg))*kind(iseg)
        deallocate(iseg,stat=i_stat)
        call memocc(i_stat,i_all,'iseg',subname)
        
        !read an optional line to see if there is a file associated
        call input_var(in%band_structure_filename,' ',&
             comment=' ',input_iostat=ierror1)
        if (ierror1 /=0) then
           in%band_structure_filename=''
        else
           !since a file for the local potential is already given, do not perform ground state calculation
           if (iproc==0) then
              write(*,'(1x,a)')'Local Potential read from file, '//trim(in%band_structure_filename)//&
                   ', do not optimise GS wavefunctions'
           end if
           in%nrepmax=0
           in%itermax=0
           in%itrpmax=0
           in%inputPsiId=-1000 !allocate empty wavefunctions
           in%output_denspot=0
        end if
     end if
  end if
  
  !Dump the input file
  call input_free((iproc == 0) .and. dump)

  !control whether we are giving k-points to Free BC
  if (geocode == 'F' .and. in%nkpt > 1 .and. minval(abs(in%kpt)) > 0) then
     if (iproc==0) write(*,*)&
          ' NONSENSE: Trying to use k-points with Free Boundary Conditions!'
     stop
  end if

  ! Convert reduced coordinates into BZ coordinates.
  alat_ = alat
  if (geocode /= 'P') alat_(2) = 1.0_gp
  if (geocode == 'F') then
     alat_(1)=1.0_gp
     alat_(3)=1.0_gp
  end if
  do i = 1, in%nkpt, 1
     in%kpt(:, i) = in%kpt(:, i) / alat_ * two_pi
  end do
  do i = 1, in%nkptv, 1
     in%kptv(:, i) = in%kptv(:, i) / alat_ * two_pi
  end do
 
end subroutine kpt_input_variables_new


!> Read the input variables needed for the k points generation
subroutine kpt_input_variables(iproc,filename,in,atoms)
  use module_base
  use module_types
  use defs_basis
  use m_ab6_kpoints
  implicit none
  character(len=*), intent(in) :: filename
  integer, intent(in) :: iproc
  type(input_variables), intent(inout) :: in
  type(atoms_data), intent(in) :: atoms
  !local variables
  logical :: exists
  character(len=*), parameter :: subname='kpt_input_variables'
  character(len = 6) :: type
  character(len=100) :: line
  integer :: i_stat,ierror,iline,i,nshiftk, ngkpt(3), nseg, ikpt, j, i_all,ngranularity,ncount
  real(gp) :: kptrlen, shiftk(3,8), norm, alat(3)
  integer, allocatable :: iseg(:)

  ! Set default values.
  in%nkpt = 1
  in%nkptv = 0
  in%ngroups_kptv=1

  inquire(file=trim(filename),exist=exists)

  if (.not. exists) then
     ! Set only the gamma point.
     allocate(in%kpt(3, in%nkpt+ndebug),stat=i_stat)
     call memocc(i_stat,in%kpt,'in%kpt',subname)
     in%kpt(:, 1) = (/ 0., 0., 0. /)
     allocate(in%wkpt(in%nkpt+ndebug),stat=i_stat)
     call memocc(i_stat,in%wkpt,'in%wkpt',subname)
     in%wkpt(1) = 1.
     return
  !and control whether we are giving k-points to Free BC
  else if (atoms%geocode == 'F') then
     if (iproc==0) write(*,*)&
          ' NONSENSE: Trying to use k-points with Free Boundary Conditions!'
     stop
  end if

  ! Real generation of k-point set.
  open(unit=1,file=filename,status='old')

  !line number, to control the input values
  iline=0

  read(1,*,iostat=ierror) type
  call check()
  
  if (trim(type) == "auto" .or. trim(type) == "Auto" .or. trim(type) == "AUTO") then
     read(1,*,iostat=ierror) kptrlen
     call check()
     call kpoints_get_auto_k_grid(atoms%sym%symObj, in%nkpt, in%kpt, in%wkpt, &
          & kptrlen, ierror)
     if (ierror /= AB6_NO_ERROR) then
        if (iproc==0) write(*,*) " ERROR in symmetry library. Error code is ", ierror
        stop
     end if
     ! in%kpt and in%wkpt will be allocated by ab6_symmetry routine.
     call memocc(0,in%kpt,'in%kpt',subname)
     call memocc(0,in%wkpt,'in%wkpt',subname)
  else if (trim(type) == "MPgrid" .or. trim(type) == "mpgrid") then
     read(1,*,iostat=ierror) ngkpt
     call check()
     read(1,*,iostat=ierror) nshiftk
     call check()
     do i = 1, min(nshiftk, 8), 1
        read(1,*,iostat=ierror) shiftk(:, i)
        call check()
     end do
     if (atoms%geocode == 'S') ngkpt(2) = 1
     if (atoms%geocode == 'F') ngkpt = 1
     call kpoints_get_mp_k_grid(atoms%sym%symObj, in%nkpt, in%kpt, in%wkpt, &
          & ngkpt, nshiftk, shiftk, ierror)
     if (ierror /= AB6_NO_ERROR) then
        if (iproc==0) write(*,*) " ERROR in symmetry library. Error code is ", ierror
        stop
     end if
     ! in%kpt and in%wkpt will be allocated by ab6_symmetry routine.
     call memocc(0,in%kpt,'in%kpt',subname)
     call memocc(0,in%wkpt,'in%wkpt',subname)
  else if (trim(type) == "manual" .or. trim(type) == "Manual") then
     read(1,*,iostat=ierror) in%nkpt
     call check()
     allocate(in%kpt(3, in%nkpt+ndebug),stat=i_stat)
     call memocc(i_stat,in%kpt,'in%kpt',subname)
     allocate(in%wkpt(in%nkpt+ndebug),stat=i_stat)
     call memocc(i_stat,in%wkpt,'in%wkpt',subname)
     norm=0.0_gp
     do i = 1, in%nkpt
        read(1,*,iostat=ierror) in%kpt(:, i), in%wkpt(i)
        norm=norm+in%wkpt(i)
        call check()
     end do
     
     ! We normalise the weights.
     in%wkpt(:) = in%wkpt / norm
  end if
  ! Now read the band structure definition.
  read(1,*,iostat=ierror) type
  if (ierror == 0 .and. (trim(type) == "bands" .or. trim(type) == "Bands" .or. &
       & trim(type) == "BANDS")) then
     read(1,*,iostat=ierror) nseg
     call check()
     allocate(iseg(nseg+ndebug),stat=i_stat)
     call memocc(i_stat,iseg,'iseg',subname)
     read(1,*,iostat=ierror) iseg, ngranularity
     call check()
     !calculate the number of groups of for the band structure
     in%nkptv=1
     do i=1,nseg
        in%nkptv=in%nkptv+iseg(i)
     end do
     in%ngroups_kptv=ceiling(real(in%nkptv,gp)/real(ngranularity,gp))

     allocate(in%nkptsv_group(in%ngroups_kptv+ndebug),stat=i_stat)
     call memocc(i_stat,in%nkptsv_group,'in%nkptsv_group',subname)
     ncount=0
     do i=1,in%ngroups_kptv-1
        in%nkptsv_group(i)=ngranularity !if ngranularity is bigger than nkptv  then ngroups is one
        ncount=ncount+ngranularity
     end do
     !put the rest in the last group
     in%nkptsv_group(in%ngroups_kptv)=in%nkptv-ncount

     allocate(in%kptv(3,in%nkptv+ndebug),stat=i_stat)
     call memocc(i_stat,in%kptv,'in%kptv',subname)
     ikpt = 1
     read(1,*,iostat=ierror) in%kptv(:, ikpt)
     call check()
     do i = 1, nseg
        ikpt = ikpt + iseg(i)
        read(1,*,iostat=ierror) in%kptv(:, ikpt)
        call check()
        do j = ikpt - iseg(i) + 1, ikpt - 1
           in%kptv(:, j) = in%kptv(:, ikpt - iseg(i)) + &
                & (in%kptv(:, ikpt) - in%kptv(:, ikpt - iseg(i))) * &
                & real(j - ikpt + iseg(i), gp) / real(iseg(i), gp)
        end do
     end do
     
     i_all=-product(shape(iseg))*kind(iseg)
     deallocate(iseg,stat=i_stat)
     call memocc(i_stat,i_all,'iseg',subname)

     !read an optional line to see if there is a file associated
     read(1,'(a100)',iostat=ierror)line
     if (ierror /=0) then
        !last line missing, put an empty line
        line=''
        in%band_structure_filename=''
     else
        read(line,*,iostat=ierror) in%band_structure_filename
        call check()
        !since a file for the local potential is already given, do not perform ground state calculation
        if (iproc==0) then
           write(*,'(1x,a)')'Local Potential read from file, '//trim(in%band_structure_filename)//&
                ', do not optimise GS wavefunctions'
        end if
        in%nrepmax=0
        in%itermax=0
        in%itrpmax=0
        in%inputPsiId=-1000 !allocate empty wavefunctions
        in%output_denspot=0
     end if
  end if
  close(unit=1,iostat=ierror)

  ! Convert reduced coordinates into BZ coordinates.
  alat = (/ atoms%alat1, atoms%alat2, atoms%alat3 /)
  if (atoms%geocode == 'S') alat(2) = 1.d0
  do i = 1, in%nkpt, 1
     in%kpt(:, i) = in%kpt(:, i) / alat * two_pi
  end do
  do i = 1, in%nkptv, 1
     in%kptv(:, i) = in%kptv(:, i) / alat * two_pi
  end do

contains

  subroutine check()
    iline=iline+1
    if (ierror/=0) then
       !if (iproc == 0) 
            write(*,'(1x,a,a,a,i3)') &
            'Error while reading the file "',trim(filename),'", line=',iline
       stop
    end if
  END SUBROUTINE check

END SUBROUTINE kpt_input_variables


!> Read the input variables which can be used for performances
subroutine perf_input_variables(iproc,dump,filename,inputs)
  use module_base
  use module_types
  use module_input
  use yaml_strings
  use yaml_output
  implicit none
  character(len=*), intent(in) :: filename
  integer, intent(in) :: iproc
  logical, intent(in) :: dump
  type(input_variables), intent(inout) :: inputs
  !local variables
  !n(c) character(len=*), parameter :: subname='perf_input_variables'
  logical :: exists
  integer :: ierr,blocks(2),lgt,ierror,ipos,i
  character(len=500) :: logfile,logfile_old,logfile_dir

  call input_set_file(iproc, dump, filename, exists,'Performance Options')
  if (exists) inputs%files = inputs%files + INPUTS_PERF
  !Use Linear scaling methods
  inputs%linear=INPUT_IG_OFF

  inputs%matacc=material_acceleration_null()

  call input_var("debug", .false., "Debug option", inputs%debug)
  call input_var("fftcache", 8*1024, "Cache size for the FFT", inputs%ncache_fft)
  call input_var("accel", 7, "NO     ", (/ "NO     ", "CUDAGPU", "OCLGPU ", "OCLCPU ", "OCLACC " /), &
       & "Acceleration", inputs%matacc%iacceleration)

  !determine desired OCL platform which is used for acceleration
  call input_var("OCL_platform",repeat(' ',len(inputs%matacc%OCL_platform)), &
       & "Chosen OCL platform", inputs%matacc%OCL_platform)
  ipos=min(len(inputs%matacc%OCL_platform),len(trim(inputs%matacc%OCL_platform))+1)
  do i=ipos,len(inputs%matacc%OCL_platform)
     inputs%matacc%OCL_platform(i:i)=achar(0)
  end do

  call input_var("blas", .false., "CUBLAS acceleration", GPUblas) !@TODO to relocate
  call input_var("projrad", 15.0d0, &
       & "Radius of the projector as a function of the maxrad", inputs%projrad)
  call input_var("exctxpar", "OP2P", &
       & "Exact exchange parallelisation scheme", inputs%exctxpar)
  call input_var("ig_diag", .true., &
       & "Input guess: (T:Direct, F:Iterative) diag. of Ham.", &
       & inputs%orthpar%directDiag)
  call input_var("ig_norbp", 5, &
       & "Input guess: Orbitals per process for iterative diag.", &
       & inputs%orthpar%norbpInguess)
  call input_var("ig_blocks", (/ 300, 800 /), &
       & "Input guess: Block sizes for orthonormalisation", blocks)
  call input_var("ig_tol", 1d-4, &
       & "Input guess: Tolerance criterion", inputs%orthpar%iguessTol)
  call input_var("methortho", 0, (/ 0, 1, 2 /), &
       & "Orthogonalisation (0=Cholesky,1=GS/Chol,2=Loewdin)", inputs%orthpar%methOrtho)
  call input_var("rho_commun", "DEF","Density communication scheme (DBL, RSC, MIX)",&
       inputs%rho_commun)
  call input_var("psolver_groupsize",0, "Size of Poisson Solver taskgroups (0=nproc)", inputs%PSolver_groupsize)
  call input_var("psolver_accel",0, "Acceleration of the Poisson Solver (0=none, 1=CUDA)", inputs%matacc%PSolver_igpu)
  call input_var("unblock_comms", "OFF", "Overlap Communications of fields (OFF,DEN,POT)",&
       inputs%unblock_comms)
  call input_var("linear", 3, 'OFF', (/ "OFF", "LIG", "FUL", "TMO" /), &
       & "Linear Input Guess approach",inputs%linear)
  call input_var("tolsym", 1d-8, "Tolerance for symmetry detection",inputs%symTol)
  call input_var("signaling", .false., "Expose calculation results on Network",inputs%signaling)
  call input_var("signalTimeout", 0, "Time out on startup for signal connection",inputs%signalTimeout)  
  call input_var("domain", "", "Domain to add to the hostname to find the IP", inputs%domain)
  !verbosity of the output
  call input_var("verbosity", 2,(/0,1,2,3/), &
     & "verbosity of the output 0=low, 2=high",inputs%verbosity)
  inputs%writing_directory=repeat(' ',len(inputs%writing_directory))
  call input_var("outdir", ".","Writing directory", inputs%writing_directory)

  !If false, apply the projectors in the once-and-for-all scheme, otherwise on-the-fly
  call input_var("psp_onfly", .true., &
       & "Calculate pseudopotential projectors on the fly",DistProjApply)

  call input_var("mpi_groupsize",0, "number of MPI processes for BigDFT run (0=nproc)", inputs%mpi_groupsize)

  if (inputs%verbosity == 0 ) then
     call memocc_set_state(0)
  end if
 
  call input_free(iproc==0)

  !Block size used for the orthonormalization
  inputs%orthpar%bsLow = blocks(1)
  inputs%orthpar%bsUp  = blocks(2)
  
  ! Set performance variables
  if (.not. inputs%debug) then
     call memocc_set_state(1)
  end if
  call set_cache_size(inputs%ncache_fft)

  !Check after collecting all values
  if(.not.inputs%orthpar%directDiag .or. inputs%orthpar%methOrtho==1) then 
     write(*,'(1x,a)') 'Input Guess: Block size used for the orthonormalization (ig_blocks)'
     if(inputs%orthpar%bsLow==inputs%orthpar%bsUp) then
        write(*,'(5x,a,i0)') 'Take block size specified by user: ',inputs%orthpar%bsLow
     else if(inputs%orthpar%bsLow<inputs%orthpar%bsUp) then
        write(*,'(5x,2(a,i0))') 'Choose block size automatically between ',inputs%orthpar%bsLow,' and ',inputs%orthpar%bsUp
     else
        write(*,'(1x,a)') "ERROR: invalid values of inputs%bsLow and inputs%bsUp. Change them in 'inputs.perf'!"
        call MPI_ABORT(bigdft_mpi%mpi_comm,0,ierr)
     end if
     write(*,'(5x,a)') 'This values will be adjusted if it is larger than the number of orbitals.'
  end if
END SUBROUTINE perf_input_variables

subroutine create_log_file(iproc,dump,inputs)

  use module_base
  use module_types
  use module_input
  use yaml_strings
  use yaml_output
  implicit none
  integer, intent(in) :: iproc
  logical, intent(in) :: dump
  type(input_variables), intent(inout) :: inputs
  !local variables
  integer ierr,ierror,lgt
  logical :: exists
  character(len=500) :: filename,logfile,logfile_old,logfile_dir

  logfile=repeat(' ',len(logfile))
  logfile_old=repeat(' ',len(logfile_old))
  logfile_dir=repeat(' ',len(logfile_dir))
  !open the logfile if needed, and set stdout
  !if (trim(inputs%writing_directory) /= '.') then
  if (.true.) then
     !add the output directory in the directory name
     if (iproc == 0) then
        call getdir(inputs%writing_directory,&
             len_trim(inputs%writing_directory),logfile,len(logfile),ierr)
        if (ierr /= 0) then
           write(*,*) "ERROR: cannot create writing directory '"&
                //trim(inputs%writing_directory) // "'."
           call MPI_ABORT(bigdft_mpi%mpi_comm,ierror,ierr)
        end if
     end if
     call MPI_BCAST(logfile,len(logfile),MPI_CHARACTER,0,bigdft_mpi%mpi_comm,ierr)
     lgt=min(len(inputs%writing_directory),len(logfile))
     inputs%writing_directory(1:lgt)=logfile(1:lgt)
     lgt=0
     call buffer_string(inputs%dir_output,len(inputs%dir_output),&
          trim(logfile),lgt,back=.true.)
     if (iproc ==0) then
        logfile=repeat(' ',len(logfile))
        if (len_trim(inputs%run_name) >0) then
           logfile='log-'//trim(inputs%run_name)//trim(bigdft_run_id_toa())//'.yaml'
        else
           logfile='log'//trim(bigdft_run_id_toa())//'.yaml'
        end if
        !inquire for the existence of a logfile
        call yaml_map('<BigDFT> Log of the run will be written in logfile',&
             trim(inputs%writing_directory)//trim(logfile))
        inquire(file=trim(inputs%writing_directory)//trim(logfile),exist=exists)
        if (exists) then
           logfile_old=trim(inputs%writing_directory)//'logfiles'
           call getdir(logfile_old,&
                len_trim(logfile_old),logfile_dir,len(logfile_dir),ierr)
           if (ierr /= 0) then
              write(*,*) "ERROR: cannot create writing directory '"&
                   //trim(logfile_dir) // "'."
              call MPI_ABORT(bigdft_mpi%mpi_comm,ierror,ierr)
           end if
           logfile_old=trim(logfile_dir)//trim(logfile)
           logfile=trim(inputs%writing_directory)//trim(logfile)
           !change the name of the existing logfile
           lgt=index(logfile_old,'.yaml')
           call buffer_string(logfile_old,len(logfile_old),&
                trim(adjustl(yaml_time_toa()))//'.yaml',lgt)
           call movefile(trim(logfile),len_trim(logfile),trim(logfile_old),len_trim(logfile_old),ierr)
           if (ierr /= 0) then
              write(*,*) "ERROR: cannot move logfile '"//trim(logfile)
              write(*,*) '                      into '//trim(logfile_old)// "'."
              call MPI_ABORT(bigdft_mpi%mpi_comm,ierror,ierr)
           end if
           call yaml_map('<BigDFT> Logfile already existing, move previous file in',&
                trim(logfile_old))

        else
           logfile=trim(inputs%writing_directory)//trim(logfile)
        end if
        call yaml_set_stream(unit=70,filename=trim(logfile),record_length=92)
        call input_set_stdout(unit=70)
        call memocc_set_stdout(unit=70)
     end if
  else
     !use stdout, do not crash if unit is present
     if (iproc==0) call yaml_set_stream(record_length=92,istat=ierr)
  end if
  !call mpi_barrier(bigdft_mpi%mpi_comm,ierr)
  if (iproc==0) then
     !start writing on logfile
     call yaml_new_document()
     !welcome screen
     if (dump) call print_logo()
  end if
<<<<<<< HEAD
=======
  call input_free((iproc == 0) .and. dump)
    
  !Block size used for the orthonormalization
  inputs%orthpar%bsLow = blocks(1)
  inputs%orthpar%bsUp  = blocks(2)
  
  ! Set performance variables
  if (.not. inputs%debug) then
     call memocc_set_state(1)
  end if
  call set_cache_size(inputs%ncache_fft)
>>>>>>> 944e3936

END SUBROUTINE create_log_file


!>  Free all dynamically allocated memory from the kpt input file.
subroutine free_kpt_variables(in)
  use module_base
  use module_types
  implicit none
  type(input_variables), intent(inout) :: in
  character(len=*), parameter :: subname='free_kpt_variables'
  integer :: i_stat, i_all
  if (associated(in%kpt)) then
     i_all=-product(shape(in%kpt))*kind(in%kpt)
     deallocate(in%kpt,stat=i_stat)
     call memocc(i_stat,i_all,'in%kpt',subname)
  end if
  if (associated(in%wkpt)) then
     i_all=-product(shape(in%wkpt))*kind(in%wkpt)
     deallocate(in%wkpt,stat=i_stat)
     call memocc(i_stat,i_all,'in%wkpt',subname)
  end if
  if (associated(in%kptv)) then
     i_all=-product(shape(in%kptv))*kind(in%kptv)
     deallocate(in%kptv,stat=i_stat)
     call memocc(i_stat,i_all,'in%kptv',subname)
  end if
  if (associated(in%nkptsv_group)) then
     i_all=-product(shape(in%nkptsv_group))*kind(in%nkptsv_group)
     deallocate(in%nkptsv_group,stat=i_stat)
     call memocc(i_stat,i_all,'in%nkptsv_group',subname)
  end if
  nullify(in%kpt)
  nullify(in%wkpt)
  nullify(in%kptv)
  nullify(in%nkptsv_group)
end subroutine free_kpt_variables

!>  Free all dynamically allocated memory from the input variable structure.
subroutine free_input_variables(in)
  use module_base
  use module_types
  use module_xc
  implicit none
  type(input_variables), intent(inout) :: in
  character(len=*), parameter :: subname='free_input_variables'
  integer :: i_stat, i_all
  if (associated(in%qmass)) then
     i_all=-product(shape(in%qmass))*kind(in%qmass)
     deallocate(in%qmass,stat=i_stat)
     call memocc(i_stat,i_all,'in%qmass',subname)
  end if
  call free_kpt_variables(in)
  call deallocateBasicArraysInput(in%lin)

  ! Free the libXC stuff if necessary, related to the choice of in%ixc.
  call xc_end()

!!$  if (associated(in%Gabs_coeffs) ) then
!!$     i_all=-product(shape(in%Gabs_coeffs))*kind(in%Gabs_coeffs)
!!$     deallocate(in%Gabs_coeffs,stat=i_stat)
!!$     call memocc(i_stat,i_all,'in%Gabs_coeffs',subname)
!!$  end if

  ! Stop the signaling stuff.
  !Destroy C wrappers on Fortran objects,
  ! and stop the GMainLoop.
  if (in%gmainloop /= 0.d0) then
     call bigdft_signals_free(in%gmainloop)
  end if
END SUBROUTINE free_input_variables


!> Assign default values for ABSCALC variables
subroutine abscalc_input_variables_default(in)
  use module_base
  use module_types
  implicit none
  type(input_variables), intent(out) :: in

  in%c_absorbtion=.false.
  in%potshortcut=0
  in%iat_absorber=0
  in%abscalc_bottomshift=0
  in%abscalc_S_do_cg=.false.
  in%abscalc_Sinv_do_cg=.false.
END SUBROUTINE abscalc_input_variables_default


!> Read the input variables needed for the ABSCALC
!! Every argument should be considered as mandatory
subroutine abscalc_input_variables(iproc,filename,in)
  use module_base
  use module_types
  implicit none
  !Arguments
  type(input_variables), intent(inout) :: in
  character(len=*), intent(in) :: filename
  integer, intent(in) :: iproc
  !Local variables
  integer, parameter :: iunit = 112
  integer :: ierror,iline, i

  character(len=*), parameter :: subname='abscalc_input_variables'
  integer :: i_stat

  ! Read the input variables.
  open(unit=iunit,file=filename,status='old')

  !line number, to control the input values
  iline=0

  !x-absorber treatment (in progress)

  read(iunit,*,iostat=ierror) in%iabscalc_type
  call check()


  read(iunit,*,iostat=ierror)  in%iat_absorber
  call check()
  read(iunit,*,iostat=ierror)  in%L_absorber
  call check()

  allocate(in%Gabs_coeffs(2*in%L_absorber +1+ndebug),stat=i_stat)
  call memocc(i_stat,in%Gabs_coeffs,'Gabs_coeffs',subname)

  read(iunit,*,iostat=ierror)  (in%Gabs_coeffs(i), i=1,2*in%L_absorber +1 )
  call check()

  read(iunit,*,iostat=ierror)  in%potshortcut
  call check()
  
  read(iunit,*,iostat=ierror)  in%nsteps
  call check()

  if( iand( in%potshortcut,4)>0) then
     read(iunit,'(a100)',iostat=ierror) in%extraOrbital
  end if
  
  read(iunit,*,iostat=ierror) in%abscalc_bottomshift
  if(ierror==0) then
  else
     in%abscalc_bottomshift=0
  endif

 

  read(iunit, '(a100)' ,iostat=ierror) in%xabs_res_prefix
  if(ierror==0) then
  else
     in%xabs_res_prefix=""
  endif


  read(iunit,*,iostat=ierror) in%abscalc_alterpot, in%abscalc_eqdiff 
  !!, &
  !!     in%abscalc_S_do_cg ,in%abscalc_Sinv_do_cg
  if(ierror==0) then
  else
     in%abscalc_alterpot=.false.
     in%abscalc_eqdiff =.false.
  endif



  in%c_absorbtion=.true.

  close(unit=iunit)

contains

  subroutine check()
    iline=iline+1
    if (ierror/=0) then
       if (iproc == 0) write(*,'(1x,a,a,a,i3)') &
            'Error while reading the file "',trim(filename),'", line=',iline
       stop
    end if
  END SUBROUTINE check

END SUBROUTINE abscalc_input_variables


!> Assign default values for frequencies variables
!!    freq_alpha: frequencies step for finite difference = alpha*hx, alpha*hy, alpha*hz
!!    freq_order; order of the finite difference (2 or 3 i.e. 2 or 4 points)
!!    freq_method: 1 - systematic moves of atoms over each direction
subroutine frequencies_input_variables_default(inputs)
  use module_base
  use module_types
  implicit none
  type(input_variables), intent(out) :: inputs

  inputs%freq_alpha=1.d0/real(64,kind(1.d0))
  inputs%freq_order=2
  inputs%freq_method=1

END SUBROUTINE frequencies_input_variables_default


!> Read the input variables needed for the frequencies calculation.
!! Every argument should be considered as mandatory.
subroutine frequencies_input_variables_new(iproc,dump,filename,in)
  use module_base
  use module_types
  use module_input
  implicit none
  !Arguments
  type(input_variables), intent(inout) :: in
  character(len=*), intent(in) :: filename
  integer, intent(in) :: iproc
  logical, intent(in) :: dump
  !Local variables
  logical :: exists
  !n(c) integer, parameter :: iunit=111

  !Frequencies parameters
  call input_set_file(iproc,dump,trim(filename),exists,'Frequencies Parameters')  
  if (exists) in%files = in%files + INPUTS_FREQ
  !call the variable, its default value, the line ends if there is a comment

  !Read in%freq_alpha (possible 1/64)
  call input_var(in%freq_alpha,'1/64',ranges=(/0.0_gp,1.0_gp/),&
       comment="Step size factor (alpha*hgrid)")
  !Read the order of finite difference scheme

  call input_var(in%freq_order,'2',exclusive=(/-1,1,2,3/),&
       comment="Order of the difference scheme")
  !Read the index of the method

  call input_var(in%freq_method,'1',exclusive=(/1/),&
       comment="Method used (only possible value=1)")
  call input_free((iproc == 0) .and. dump)

END SUBROUTINE frequencies_input_variables_new


!> Fill the arrays occup and spinsgn
!! if iunit /=0 this means that the file 'input.occ' does exist and it opens
subroutine occupation_input_variables(verb,iunit,nelec,norb,norbu,norbuempty,norbdempty,nspin,occup,spinsgn)
  use module_base
  use module_input
  use yaml_output
  implicit none
  ! Arguments
  logical, intent(in) :: verb
  integer, intent(in) :: nelec,nspin,norb,norbu,iunit,norbuempty,norbdempty
  real(gp), dimension(norb), intent(out) :: occup,spinsgn
  ! Local variables
  integer :: iorb,nt,ne,it,ierror,iorb1,i
  real(gp) :: rocc
  character(len=20) :: string
  character(len=100) :: line

  do iorb=1,norb
     spinsgn(iorb)=1.0_gp
  end do
  if (nspin/=1) then
     do iorb=1,norbu
        spinsgn(iorb)=1.0_gp
     end do
     do iorb=norbu+1,norb
        spinsgn(iorb)=-1.0_gp
     end do
  end if
  ! write(*,'(1x,a,5i4,30f6.2)')'Spins: ',norb,norbu,norbd,norbup,norbdp,(spinsgn(iorb),iorb=1,norb)

  ! First fill the occupation numbers by default
  nt=0
  if (nspin==1) then
     ne=(nelec+1)/2
     do iorb=1,ne
        it=min(2,nelec-nt)
        occup(iorb)=real(it,gp)
        nt=nt+it
     enddo
     do iorb=ne+1,norb
        occup(iorb)=0._gp
     end do
  else
     if (norbuempty+norbdempty == 0) then
        if (norb > nelec) then
           do iorb=1,min(norbu,norb/2+1)
              it=min(1,nelec-nt)
              occup(iorb)=real(it,gp)
              nt=nt+it
           enddo
           do iorb=min(norbu,norb/2+1)+1,norbu
              occup(iorb)=0.0_gp
           end do
           do iorb=norbu+1,norbu+min(norb-norbu,norb/2+1)
              it=min(1,nelec-nt)
              occup(iorb)=real(it,gp)
              nt=nt+it
           enddo
           do iorb=norbu+min(norb-norbu,norb/2+1)+1,norb
              occup(iorb)=0.0_gp
           end do
        else
           do iorb=1,norb
              occup(iorb)=1.0_gp
           end do
        end if
     else
        do iorb=1,norbu-norbuempty
           occup(iorb)=1.0_gp
        end do
        do iorb=norbu-norbuempty+1,norbu
           occup(iorb)=0.0_gp
        end do
        do iorb=1,norb-norbu-norbdempty
           occup(norbu+iorb)=1.0_gp
        end do
        do iorb=norb-norbu-norbdempty+1,norb-norbu
           occup(norbu+iorb)=0.0_gp
        end do
     end if
  end if
  ! Then read the file "input.occ" if does exist
  if (iunit /= 0) then
     nt=0
     do
        read(unit=iunit,fmt='(a100)',iostat=ierror) line
        if (ierror /= 0) then
           exit
        end if
        !Transform the line in case there are slashes (to ease the parsing)
        do i=1,len(line)
           if (line(i:i) == '/') then
              line(i:i) = ':'
           end if
        end do
        read(line,*,iostat=ierror) iorb,string
        call read_fraction_string(string,rocc,ierror) 
        if (ierror /= 0) then
           exit
        end if

        if (ierror/=0) then
           exit
        else
           nt=nt+1
           if (iorb<0 .or. iorb>norb) then
              !if (iproc==0) then
              write(*,'(1x,a,i0,a)') 'ERROR in line ',nt+1,' of the file "[name].occ"'
              write(*,'(10x,a,i0,a)') 'The orbital index ',iorb,' is incorrect'
              !end if
              stop
           elseif (rocc<0._gp .or. rocc>2._gp) then
              !if (iproc==0) then
              write(*,'(1x,a,i0,a)') 'ERROR in line ',nt+1,' of the file "[name].occ"'
              write(*,'(10x,a,f5.2,a)') 'The occupation number ',rocc,' is not between 0. and 2.'
              !end if
              stop
           else
              occup(iorb)=rocc
           end if
        end if
     end do
     if (verb) then
        call yaml_map('Occupation numbers come from',' Input file (<runname>.occ)',advance='no')
        call yaml_comment('('//trim(yaml_toa(nt))//' lines read)')
        !write(*,'(1x,a,i0,a)') &
        !     'The occupation numbers are read from the file "[name].occ" (',nt,' lines read)'
     end if
     close(unit=iunit)

     if (nspin/=1) then
!!!        !Check if the polarisation is respected (mpol)
!!!        rup=sum(occup(1:norbu))
!!!        rdown=sum(occup(norbu+1:norb))
!!!        if (abs(rup-rdown-real(norbu-norbd,gp))>1.e-6_gp) then
!!!           if (iproc==0) then
!!!              write(*,'(1x,a,f13.6,a,i0)') 'From the file "input.occ", the polarization ',rup-rdown,&
!!!                             ' is not equal to ',norbu-norbd
!!!           end if
!!!           stop
!!!        end if
        !Fill spinsgn
        do iorb=1,norbu
           spinsgn(iorb)=1.0_gp
        end do
        do iorb=norbu+1,norb
           spinsgn(iorb)=-1.0_gp
        end do
     end if
  else
     if (verb) call yaml_map('Occupation numbers come from','System properties')
  end if
  if (verb) then 
     call yaml_open_map('Occupation Numbers')
     call yaml_map('Total Number of Orbitals',norb,fmt='(i8)')
     !write(*,'(1x,a,t28,i8)') 'Total Number of Orbitals',norb
     iorb1=1
     rocc=occup(1)
     do iorb=1,norb
        if (occup(iorb) /= rocc) then
           if (iorb1 == iorb-1) then
              call yaml_map('Orbital No. '//trim(yaml_toa(iorb1,fmt='(i0)')),rocc,fmt='(f6.4)')
              !write(*,'(1x,a,i0,a,f6.4)') 'occup(',iorb1,')= ',rocc
           else
           call yaml_map('Orbitals No.'//trim(yaml_toa(iorb1,fmt='(i0)'))//'-'//&
                trim(yaml_toa(iorb-1,fmt='(i0)')),rocc,fmt='(f6.4)')
           !write(*,'(1x,a,i0,a,i0,a,f6.4)') 'occup(',iorb1,':',iorb-1,')= ',rocc
           end if
           rocc=occup(iorb)
           iorb1=iorb
        end if
     enddo
     if (iorb1 == norb) then
        call yaml_map('Orbital No. '//trim(yaml_toa(norb,fmt='(i0)')),occup(norb),fmt='(f6.4)')
        !write(*,'(1x,a,i0,a,f6.4)') 'occup(',norb,')= ',occup(norb)
     else
        call yaml_map('Orbitals No.'//trim(yaml_toa(iorb1,fmt='(i0)'))//'-'//&
             trim(yaml_toa(norb,fmt='(i0)')),occup(norb),fmt='(f6.4)')
        !write(*,'(1x,a,i0,a,i0,a,f6.4)') 'occup(',iorb1,':',norb,')= ',occup(norb)
     end if
     call yaml_close_map()
  endif

  !Check if sum(occup)=nelec
  rocc=sum(occup)
  if (abs(rocc-real(nelec,gp))>1.e-6_gp) then
     !if (iproc==0) then
     write(*,'(1x,a,f13.6,a,i0)') 'ERROR in determining the occupation numbers: the total number of electrons ',rocc,&
          ' is not equal to ',nelec
     !end if
     stop
  end if

END SUBROUTINE occupation_input_variables


module position_files
   implicit none
   contains
   subroutine directGetLine(line, ifile, eof)
      !Arguments
      integer, intent(in) :: ifile
      character(len=150), intent(out) :: line
      logical, intent(out) :: eof
      !Local variables
      integer :: i_stat

      eof = .false.
      read(ifile,'(a150)', iostat = i_stat) line
      if (i_stat /= 0) eof = .true.
   END SUBROUTINE directGetLine

   subroutine archiveGetLine(line, ifile, eof)
      !Arguments
      integer, intent(in) :: ifile
      character(len=150), intent(out) :: line
      logical, intent(out) :: eof
      !Local variables
      integer :: i_stat
      !The argument ifile is not used but it is used as argument routine
      !eof = .false.
      eof = (ifile /= ifile)
      call extractNextLine(line, i_stat)
      if (i_stat /= 0) eof = .true.
   END SUBROUTINE archiveGetLine
end module position_files

!> Read atomic file
subroutine read_atomic_file(file,iproc,atoms,rxyz,status,comment,energy,fxyz)
   use module_base
   use module_types
   use module_interfaces, except_this_one => read_atomic_file
   use m_ab6_symmetry
   use position_files
   implicit none
   character(len=*), intent(in) :: file
   integer, intent(in) :: iproc
   type(atoms_data), intent(inout) :: atoms
   real(gp), dimension(:,:), pointer :: rxyz
   integer, intent(out), optional :: status
   real(gp), intent(out), optional :: energy
   real(gp), dimension(:,:), pointer, optional :: fxyz
   character(len = 1024), intent(out), optional :: comment
   !Local variables
   character(len=*), parameter :: subname='read_atomic_file'
   integer :: l, extract, i_all, i_stat
   logical :: file_exists, archive
   character(len = 128) :: filename
   character(len = 15) :: arFile
   character(len = 6) :: ext
   real(gp) :: energy_
   real(gp), dimension(:,:), pointer :: fxyz_
   character(len = 1024) :: comment_

   file_exists = .false.
   archive = .false.
   if (present(status)) status = 0
   nullify(fxyz_)

   ! Extract from archive
   if (index(file, "posout_") == 1 .or. index(file, "posmd_") == 1) then
      write(arFile, "(A)") "posout.tar.bz2"
      if (index(file, "posmd_") == 1) write(arFile, "(A)") "posmd.tar.bz2"
      inquire(FILE = trim(arFile), EXIST = file_exists)
      if (file_exists) then
         !!$     call extractNextCompress(trim(arFile), len(trim(arFile)), &
         !!$          & trim(file), len(trim(file)), extract, ext)
         call openNextCompress(trim(arFile), len(trim(arFile)), &
         & trim(file), len(trim(file)), extract, ext)
         if (extract == 0) then
            write(*,*) "Can't find '", file, "' in archive."
            if (present(status)) then
               status = 1
               return
            else
               stop
            end if
         end if
         archive = .true.
         write(filename, "(A)") file//'.'//trim(ext)
         write(atoms%format, "(A)") trim(ext)
      end if
   end if

   ! Test posinp.xyz
   if (.not. file_exists) then
      inquire(FILE = file//'.xyz', EXIST = file_exists)
      if (file_exists) then
         write(filename, "(A)") file//'.xyz'!"posinp.xyz"
         write(atoms%format, "(A)") "xyz"
         open(unit=99,file=trim(filename),status='old')
      end if
   end if
   ! Test posinp.ascii
   if (.not. file_exists) then
      inquire(FILE = file//'.ascii', EXIST = file_exists)
      if (file_exists) then
         write(filename, "(A)") file//'.ascii'!"posinp.ascii"
         write(atoms%format, "(A)") "ascii"
         open(unit=99,file=trim(filename),status='old')
      end if
   end if
   ! Test posinp.yaml
   if (.not. file_exists) then
      inquire(FILE = file//'.yaml', EXIST = file_exists)
      if (file_exists) then
         write(filename, "(A)") file//'.yaml'!"posinp.ascii"
         write(atoms%format, "(A)") "yaml"
      end if
   end if
   ! Test the name directly
   if (.not. file_exists) then
      inquire(FILE = file, EXIST = file_exists)
      if (file_exists) then
         write(filename, "(A)") file
         l = len(file)
         if (file(l-3:l) == ".xyz") then
            write(atoms%format, "(A)") "xyz"
         else if (file(l-5:l) == ".ascii") then
            write(atoms%format, "(A)") "ascii"
         else if (file(l-4:l) == ".yaml") then
            write(atoms%format, "(A)") "yaml"
         else
            write(*,*) "Atomic input file '" // trim(file) // "', format not recognised."
            write(*,*) " File should be *.yaml, *.ascii or *.xyz."
            if (present(status)) then
               status = 1
               return
            else
               stop
            end if
         end if
         if (trim(atoms%format) /= "yaml") then
            open(unit=99,file=trim(filename),status='old')
         end if
      end if
   end if

   if (.not. file_exists) then
      write(*,*) "Atomic input file not found."
      write(*,*) " Files looked for were '"//file//".yaml', '"//file//".ascii', '"//file//".xyz' and '"//file//"'."
      if (present(status)) then
         status = 1
         return
      else
         stop 
      end if
   end if

   if (atoms%format == "xyz") then
      !read atomic positions
      if (.not.archive) then
         call read_xyz_positions(iproc,99,atoms,rxyz,comment_,energy_,fxyz_,directGetLine)
      else
         call read_xyz_positions(iproc,99,atoms,rxyz,comment_,energy_,fxyz_,archiveGetLine)
      end if
   else if (atoms%format == "ascii") then
      !read atomic positions
      if (.not.archive) then
         call read_ascii_positions(iproc,99,atoms,rxyz,comment_,energy_,fxyz_,directGetLine)
      else
         call read_ascii_positions(iproc,99,atoms,rxyz,comment_,energy_,fxyz_,archiveGetLine)
      end if
   else if (atoms%format == "yaml") then
      !read atomic positions
      if (.not.archive) then
         call read_yaml_positions(trim(filename),atoms,rxyz,comment_,energy_,fxyz_)
      else
         write(*,*) "Atomic input file in YAML not yet supported in archive file."
         stop
      end if
   end if

   !Check the number of atoms
   if (atoms%nat < 0) then
      write(*,'(1x,3a,i0,a)') "In the file '",trim(filename),&
           &  "', the number of atoms (",atoms%nat,") < 0 (should be >= 0)."
      if (present(status)) then
         status = 1
         return
      else
         stop 
      end if
   end if

   !control atom positions
   call check_atoms_positions(iproc,atoms,rxyz)

   ! We delay the calculation of the symmetries.
   atoms%sym%symObj = -1
   nullify(atoms%sym%irrzon)
   nullify(atoms%sym%phnons)

   ! close open file.
   if (.not.archive .and. trim(atoms%format) /= "yaml") then
      close(99)
      !!$  else
      !!$     call unlinkExtract(trim(filename), len(trim(filename)))
   end if
   
   ! We transfer optionals.
   if (present(energy)) then
      energy = energy_
   end if
   if (present(comment)) then
      write(comment, "(A)") comment_
   end if
   if (present(fxyz)) then
      fxyz => fxyz_
   else if (associated(fxyz_)) then
      i_all=-product(shape(fxyz_))*kind(fxyz_)
      deallocate(fxyz_,stat=i_stat)
      call memocc(i_stat,i_all,'fxyz_',subname)
   end if
END SUBROUTINE read_atomic_file

!> Write an atomic file
!Yaml output included
subroutine write_atomic_file(filename,energy,rxyz,atoms,comment,forces)
  use module_base
  use module_types
  use yaml_output
  implicit none
  character(len=*), intent(in) :: filename,comment
  type(atoms_data), intent(in) :: atoms
  real(gp), intent(in) :: energy
  real(gp), dimension(3,atoms%nat), intent(in) :: rxyz
  real(gp), dimension(3,atoms%nat), intent(in), optional :: forces
  !local variables
  character(len = 15) :: arFile

  open(unit=9,file=trim(filename)//'.'//trim(atoms%format))
  if (atoms%format == "xyz") then
     call wtxyz(9,energy,rxyz,atoms,comment)
     if (present(forces)) call wtxyz_forces(9,forces,atoms)
  else if (atoms%format == "ascii") then
     call wtascii(9,energy,rxyz,atoms,comment)
     if (present(forces)) call wtascii_forces(9,forces,atoms)
  else if (atoms%format == 'yaml') then
     if (present(forces)) then
        call wtyaml(9,energy,rxyz,atoms,comment,.true.,forces)
     else
        call wtyaml(9,energy,rxyz,atoms,comment,.false.,rxyz)
     end if
  else
     write(*,*) "Error, unknown file format."
     stop
  end if
  close(unit=9)

  ! Add to archive
  if (index(filename, "posout_") == 1 .or. index(filename, "posmd_") == 1) then
     write(arFile, "(A)") "posout.tar.bz2"
     if (index(filename, "posmd_") == 1) write(arFile, "(A)") "posmd.tar.bz2"
     call addToCompress(trim(arFile), len(trim(arFile)), &
          & trim(filename)//'.'//trim(atoms%format), &
          & len(trim(filename)//'.'//trim(atoms%format)))
  end if
END SUBROUTINE write_atomic_file

!>Calculate the coefficient for moving atoms following the ifrztyp
subroutine frozen_alpha(ifrztyp,ixyz,alpha,alphai)
  use module_base
  implicit none
  integer, intent(in) :: ifrztyp,ixyz
  real(gp), intent(in) :: alpha
  real(gp), intent(out) :: alphai
  !local variables
  logical :: move_this_coordinate

  if (move_this_coordinate(ifrztyp,ixyz)) then
     alphai=alpha
  else
     alphai=0.0_gp
  end if
 
END SUBROUTINE frozen_alpha

!>Routine for moving atomic positions, takes into account the 
!!   frozen atoms and the size of the cell
!!   synopsis: rxyz=txyz+alpha*sxyz
!!   all the shift are inserted into the box if there are periodic directions
!!   if the atom are frozen they are not moved
subroutine atomic_axpy(atoms,txyz,alpha,sxyz,rxyz)
  use module_base
  use module_types
  implicit none
  real(gp), intent(in) :: alpha
  type(atoms_data), intent(in) :: atoms
  real(gp), dimension(3,atoms%nat), intent(in) :: txyz,sxyz
  real(gp), dimension(3,atoms%nat), intent(inout) :: rxyz
  !local variables
  integer :: iat
  real(gp) :: alphax,alphay,alphaz

  do iat=1,atoms%nat
     !adjust the moving of the atoms following the frozen direction
     call frozen_alpha(atoms%ifrztyp(iat),1,alpha,alphax)
     call frozen_alpha(atoms%ifrztyp(iat),2,alpha,alphay)
     call frozen_alpha(atoms%ifrztyp(iat),3,alpha,alphaz)

     if (atoms%geocode == 'P') then
        rxyz(1,iat)=modulo(txyz(1,iat)+alphax*sxyz(1,iat),atoms%alat1)
        rxyz(2,iat)=modulo(txyz(2,iat)+alphay*sxyz(2,iat),atoms%alat2)
        rxyz(3,iat)=modulo(txyz(3,iat)+alphaz*sxyz(3,iat),atoms%alat3)
     else if (atoms%geocode == 'S') then
        rxyz(1,iat)=modulo(txyz(1,iat)+alphax*sxyz(1,iat),atoms%alat1)
        rxyz(2,iat)=txyz(2,iat)+alphay*sxyz(2,iat)
        rxyz(3,iat)=modulo(txyz(3,iat)+alphaz*sxyz(3,iat),atoms%alat3)
     else
        rxyz(1,iat)=txyz(1,iat)+alphax*sxyz(1,iat)
        rxyz(2,iat)=txyz(2,iat)+alphay*sxyz(2,iat)
        rxyz(3,iat)=txyz(3,iat)+alphaz*sxyz(3,iat)
     end if
  end do

END SUBROUTINE atomic_axpy


!>Routine for moving atomic positions, takes into account the 
!!   frozen atoms and the size of the cell
!!   synopsis: fxyz=txyz+alpha*sxyz
!!   update the forces taking into account the frozen atoms
!!   do not apply the modulo operation on forces 
subroutine atomic_axpy_forces(atoms,txyz,alpha,sxyz,fxyz)
  use module_base
  use module_types
  implicit none
  real(gp), intent(in) :: alpha
  type(atoms_data), intent(in) :: atoms
  real(gp), dimension(3,atoms%nat), intent(in) :: txyz,sxyz
  real(gp), dimension(3,atoms%nat), intent(inout) :: fxyz
  !local variables
  integer :: iat
  real(gp) :: alphax,alphay,alphaz
  
  do iat=1,atoms%nat
     !adjust the moving of the forces following the frozen direction
     call frozen_alpha(atoms%ifrztyp(iat),1,alpha,alphax)
     call frozen_alpha(atoms%ifrztyp(iat),2,alpha,alphay)
     call frozen_alpha(atoms%ifrztyp(iat),3,alpha,alphaz)

     fxyz(1,iat)=txyz(1,iat)+alphax*sxyz(1,iat)
     fxyz(2,iat)=txyz(2,iat)+alphay*sxyz(2,iat)
     fxyz(3,iat)=txyz(3,iat)+alphaz*sxyz(3,iat)
  end do
  
END SUBROUTINE atomic_axpy_forces


!>Calculate the scalar product between atomic positions by considering
!!   only non-blocked atoms
subroutine atomic_dot(atoms,x,y,scpr)
  use module_base
  use module_types
  implicit none
  type(atoms_data), intent(in) :: atoms
  real(gp), dimension(3,atoms%nat), intent(in) :: x,y
  real(gp), intent(out) :: scpr
  !local variables
  integer :: iat
  real(gp) :: scpr1,scpr2,scpr3
  real(gp) :: alphax,alphay,alphaz

  scpr=0.0_gp

  do iat=1,atoms%nat
     call frozen_alpha(atoms%ifrztyp(iat),1,1.0_gp,alphax)
     call frozen_alpha(atoms%ifrztyp(iat),2,1.0_gp,alphay)
     call frozen_alpha(atoms%ifrztyp(iat),3,1.0_gp,alphaz)
     scpr1=alphax*x(1,iat)*y(1,iat)
     scpr2=alphay*x(2,iat)*y(2,iat)
     scpr3=alphaz*x(3,iat)*y(3,iat)
     scpr=scpr+scpr1+scpr2+scpr3
  end do
  
END SUBROUTINE atomic_dot


!>z=alpha*A*x + beta* y
subroutine atomic_gemv(atoms,m,alpha,A,x,beta,y,z)
  use module_base
  use module_types
  implicit none
  integer, intent(in) :: m
  real(gp), intent(in) :: alpha,beta
  type(atoms_data), intent(in) :: atoms
  real(gp), dimension(3,atoms%nat), intent(in) :: x
  real(gp), dimension(m), intent(in) :: y
  real(gp), dimension(m,3,atoms%nat), intent(in) :: A
  real(gp), dimension(m), intent(out) :: z
  !local variables
  integer :: iat,i,j
  real(gp) :: mv,alphai
  
  do i=1,m
     mv=0.0_gp
     do iat=1,atoms%nat
        do j=1,3
           call frozen_alpha(atoms%ifrztyp(iat),j,A(i,j,iat),alphai)
           mv=mv+alphai*x(j,iat)
        end do
     end do
     z(i)=alpha*mv+beta*y(i)
  end do

END SUBROUTINE atomic_gemv


!>  The function which controls all the moving positions
function move_this_coordinate(ifrztyp,ixyz)
  use module_base
  implicit none
  integer, intent(in) :: ixyz,ifrztyp
  logical :: move_this_coordinate
  
  move_this_coordinate= &
       ifrztyp == 0 .or. &
       (ifrztyp == 2 .and. ixyz /=2) .or. &
       (ifrztyp == 3 .and. ixyz ==2)
       
END FUNCTION move_this_coordinate


!> rxyz=txyz+alpha*sxyz
subroutine atomic_coordinate_axpy(atoms,ixyz,iat,t,alphas,r)
  use module_base
  use module_types
  implicit none
  integer, intent(in) :: ixyz,iat
  real(gp), intent(in) :: t,alphas
  type(atoms_data), intent(in) :: atoms
  real(gp), intent(out) :: r
  !local variables
  logical :: periodize
  real(gp) :: alat,alphai

  if (ixyz == 1) then
     alat=atoms%alat1
  else if (ixyz == 2) then
     alat=atoms%alat2
  else if (ixyz == 3) then
     alat=atoms%alat3
  else
     alat = -1
     write(0,*) "Internal error"
     stop
  end if
  
  periodize= atoms%geocode == 'P' .or. &
       (atoms%geocode == 'S' .and. ixyz /= 2)

  call frozen_alpha(atoms%ifrztyp(iat),ixyz,alphas,alphai)

  if (periodize) then
     r=modulo(t+alphai,alat)
  else
     r=t+alphai
  end if

END SUBROUTINE atomic_coordinate_axpy

subroutine init_material_acceleration(iproc,matacc,GPU)
  use module_base
  use module_types
  implicit none
  integer, intent(in):: iproc
  type(material_acceleration), intent(in) :: matacc
  type(GPU_pointers), intent(out) :: GPU
  !local variables
  integer :: iconv,iblas,initerror,ierror,useGPU,mproc,ierr,nproc_node

  if (matacc%iacceleration == 1) then
     call MPI_COMM_SIZE(bigdft_mpi%mpi_comm,mproc,ierr)
     !initialize the id_proc per node
     call processor_id_per_node(iproc,mproc,GPU%id_proc,nproc_node)
     call sg_init(GPUshare,useGPU,iproc,nproc_node,initerror)
     if (useGPU == 1) then
        iconv = 1
        iblas = 1
     else
        iconv = 0
        iblas = 0
     end if
     if (initerror == 1) then
        write(*,'(1x,a)')'**** ERROR: S_GPU library init failed, aborting...'
        call MPI_ABORT(bigdft_mpi%mpi_comm,initerror,ierror)
     end if

     if (iconv == 1) then
        !change the value of the GPU convolution flag defined in the module_base
        GPUconv=.true.
     end if
     if (iblas == 1) then
        !change the value of the GPU convolution flag defined in the module_base
        GPUblas=.true.
     end if
     if (iproc == 0) then
        write(*,'(1x,a)') 'CUDA support activated (iproc=0)'
     end if
  else if (matacc%iacceleration >= 2) then
     ! OpenCL convolutions are activated
     ! use CUBLAS for the linear algebra for the moment
     if (.not. OCLconv) then
        call MPI_COMM_SIZE(bigdft_mpi%mpi_comm,mproc,ierr)
        !initialize the id_proc per node
        call processor_id_per_node(iproc,mproc,GPU%id_proc,nproc_node)
        !initialize the opencl context for any process in the node
        !call MPI_GET_PROCESSOR_NAME(nodename_local,namelen,ierr)
        !do jproc=0,mproc-1
        !   call MPI_BARRIER(bigdft_mpi%mpi_comm,ierr)
        !   if (iproc == jproc) then
        !      print '(a,a,i4,i4)','Initializing for node: ',trim(nodename_local),iproc,GPU%id_proc
        call init_acceleration_OCL(matacc,GPU)
        !   end if
        !end do
        GPU%ndevices=min(GPU%ndevices,nproc_node)
        if (iproc == 0) then
           write(*,'(1x,a,i5,i5)') 'OpenCL support activated, No. devices per node (used, available):',&
                min(GPU%ndevices,nproc_node),GPU%ndevices
        end if
        !the number of devices is the min between the number of processes per node
        GPU%ndevices=min(GPU%ndevices,nproc_node)
        OCLconv=.true.
     end if
  else
     if (iproc == 0) then
        write(*,'(1x,a)') 'No material acceleration (iproc=0)'
     end if
  end if
  if (iproc == 0) write(*,*)

END SUBROUTINE init_material_acceleration


subroutine release_material_acceleration(GPU)
  use module_base
  use module_types
  implicit none
  type(GPU_pointers), intent(out) :: GPU
  
  if (GPUconv) then
     call sg_end()
  end if

  if (OCLconv) then
     call release_acceleration_OCL(GPU)
     OCLconv=.false.
  end if

END SUBROUTINE release_material_acceleration


!> Give the number of MPI processes per node (nproc_node) and before iproc (iproc_node)
subroutine processor_id_per_node(iproc,nproc,iproc_node,nproc_node)
  use module_base
  use module_types
  implicit none
  integer, intent(in) :: iproc,nproc
  integer, intent(out) :: iproc_node,nproc_node
  !local variables
  character(len=*), parameter :: subname='processor_id_per_node'
  integer :: ierr,namelen,i_stat,i_all,jproc
  character(len=MPI_MAX_PROCESSOR_NAME) :: nodename_local
  character(len=MPI_MAX_PROCESSOR_NAME), dimension(:), allocatable :: nodename

  if (nproc == 1) then
     iproc_node=0
     nproc_node=1
  else
     allocate(nodename(0:nproc-1+ndebug),stat=i_stat)
     call memocc(i_stat,nodename,'nodename',subname)
     
     !initalise nodenames
     do jproc=0,nproc-1
        nodename(jproc)=repeat(' ',MPI_MAX_PROCESSOR_NAME)
     end do

     call MPI_GET_PROCESSOR_NAME(nodename_local,namelen,ierr)

     !gather the result between all the process
     call MPI_ALLGATHER(nodename_local,MPI_MAX_PROCESSOR_NAME,MPI_CHARACTER,&
          nodename(0),MPI_MAX_PROCESSOR_NAME,MPI_CHARACTER,&
          bigdft_mpi%mpi_comm,ierr)

     !found the processors which belong to the same node
     !before the processor iproc
     iproc_node=0
     do jproc=0,iproc-1
        if (trim(nodename(jproc)) == trim(nodename(iproc))) then
           iproc_node=iproc_node+1
        end if
     end do
     nproc_node=iproc_node
     do jproc=iproc,nproc-1
        if (trim(nodename(jproc)) == trim(nodename(iproc))) then
           nproc_node=nproc_node+1
        end if
     end do
     
     i_all=-product(shape(nodename))*kind(nodename)
     deallocate(nodename,stat=i_stat)
     call memocc(i_stat,i_all,'nodename',subname)
  end if
END SUBROUTINE processor_id_per_node


!> initialize_atomic_file
!! @author
!! Written by Laurent K Beland 2011 UdeM
!! this routine does the same operations as
!! read_atomic_file but uses inputs from memory
!! as input positions instead of inputs from file
!! Useful for QM/MM implementation of BigDFT-ART
subroutine initialize_atomic_file(iproc,atoms,rxyz)
  use module_base
  use module_types
  use module_interfaces, except_this_one => initialize_atomic_file
  use m_ab6_symmetry
  implicit none
  integer, intent(in) :: iproc
  type(atoms_data), intent(inout) :: atoms
  real(gp), dimension(:,:), pointer :: rxyz
  !local variables
  character(len=*), parameter :: subname='initialize_atomic_file'
  integer :: i_stat
  integer :: iat,i

  allocate(atoms%amu(atoms%nat+ndebug),stat=i_stat)
  call memocc(i_stat,atoms%amu,'atoms%amu',subname)

  if (atoms%geocode=='S') then 
        atoms%alat2=0.0_gp
  else if (atoms%geocode=='F') then !otherwise free bc    
        atoms%alat1=0.0_gp
        atoms%alat2=0.0_gp
        atoms%alat3=0.0_gp
  else
        atoms%alat1=0.0_gp
        atoms%alat2=0.0_gp
        atoms%alat3=0.0_gp
  end if

  !reduced coordinates are possible only with periodic units
  if (atoms%units == 'reduced' .and. atoms%geocode == 'F') then
     if (iproc==0) write(*,'(1x,a)')&
          'ERROR: Reduced coordinates are not allowed with isolated BC'
  end if

   !convert the values of the cell sizes in bohr
  if (atoms%units=='angstroem' .or. atoms%units=='angstroemd0') then
     ! if Angstroem convert to Bohr
     atoms%alat1=atoms%alat1/bohr2ang
     atoms%alat2=atoms%alat2/bohr2ang
     atoms%alat3=atoms%alat3/bohr2ang
  else if (atoms%units == 'reduced') then
     !assume that for reduced coordinates cell size is in bohr
     atoms%alat1=real(atoms%alat1,gp)
     atoms%alat2=real(atoms%alat2,gp)
     atoms%alat3=real(atoms%alat3,gp)
  else
     write(*,*) 'length units in input file unrecognized'
     write(*,*) 'recognized units are angstroem or atomic = bohr'
     stop 
  endif
  
  do iat=1,atoms%nat
     !xyz input file, allow extra information
     
     if (atoms%units == 'reduced') then !add treatment for reduced coordinates
        rxyz(1,iat)=modulo(rxyz(1,iat),1.0_gp)
        if (atoms%geocode == 'P') rxyz(2,iat)=modulo(rxyz(2,iat),1.0_gp)
        rxyz(3,iat)=modulo(rxyz(3,iat),1.0_gp)
     else if (atoms%geocode == 'P') then
        rxyz(1,iat)=modulo(rxyz(1,iat),atoms%alat1)
        rxyz(2,iat)=modulo(rxyz(2,iat),atoms%alat2)
        rxyz(3,iat)=modulo(rxyz(3,iat),atoms%alat3)
     else if (atoms%geocode == 'S') then
        rxyz(1,iat)=modulo(rxyz(1,iat),atoms%alat1)
        rxyz(3,iat)=modulo(rxyz(3,iat),atoms%alat3)
     end if
 
     if (atoms%units=='angstroem' .or. atoms%units=='angstroemd0') then
        ! if Angstroem convert to Bohr
        do i=1,3 
           rxyz(i,iat)=rxyz(i,iat)/bohr2ang
        enddo
     else if (atoms%units == 'reduced') then 
        rxyz(1,iat)=rxyz(1,iat)*atoms%alat1
        if (atoms%geocode == 'P') rxyz(2,iat)=rxyz(2,iat)*atoms%alat2
        rxyz(3,iat)=rxyz(3,iat)*atoms%alat3
     endif
  enddo

  !control atom positions
  call check_atoms_positions(iproc,atoms,rxyz)

  ! We delay the calculation of the symmetries.
  atoms%sym%symObj = -1
  nullify(atoms%sym%irrzon)
  nullify(atoms%sym%phnons)

END SUBROUTINE initialize_atomic_file<|MERGE_RESOLUTION|>--- conflicted
+++ resolved
@@ -97,19 +97,10 @@
   !standard names
   call standard_inputfile_names(inputs, radical, bigdft_mpi%nproc)
 
-<<<<<<< HEAD
   !call yaml_open_map('Representation of the input files')
   ! Read all parameters and update atoms and rxyz.
   call read_input_parameters(iproc,inputs,.true.)
-=======
-  ! Read atomic file
-  call read_atomic_file(posinp,iproc,atoms,rxyz)
-
-  !call yaml_open_map('Representation of the input files')
-  ! Read all parameters and update atoms and rxyz.
-  call read_input_parameters(iproc,inputs, atoms, rxyz)
-
->>>>>>> 944e3936
+
   !call yaml_close_map()
 
   ! find out which input files will be used
@@ -1566,8 +1557,6 @@
      !welcome screen
      if (dump) call print_logo()
   end if
-<<<<<<< HEAD
-=======
   call input_free((iproc == 0) .and. dump)
     
   !Block size used for the orthonormalization
@@ -1579,7 +1568,6 @@
      call memocc_set_state(1)
   end if
   call set_cache_size(inputs%ncache_fft)
->>>>>>> 944e3936
 
 END SUBROUTINE create_log_file
 
