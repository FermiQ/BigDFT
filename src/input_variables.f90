--- conflicted
+++ resolved
@@ -13,7 +13,7 @@
 !! Initialize memocc
 !! @todo
 !!   Should be better for debug purpose to read input.perf before
-subroutine bigdft_set_input(radical,posinp,rxyz,in,atoms)
+subroutine bigdft_set_input(radical,posinp,in,atoms)
   use module_base
   use module_types
   use module_interfaces, except_this_one => bigdft_set_input
@@ -25,7 +25,6 @@
   character(len=*),intent(in) :: radical
   type(input_variables), intent(inout) :: in
   type(atoms_data), intent(out) :: atoms
-  real(gp), dimension(:,:), pointer :: rxyz 
 
   character(len=*), parameter :: subname='bigdft_set_input'
 !!$  logical :: exist_list
@@ -58,27 +57,24 @@
 !!$  call standard_inputfile_names(in, radical, bigdft_mpi%nproc)
 
   ! Read atomic file
-<<<<<<< HEAD
-  call read_atomic_file(trim(posinp),bigdft_mpi%iproc,atoms,rxyz)
+  call read_atomic_file(trim(posinp),bigdft_mpi%iproc,atoms%astruct)
   ! Shake atoms, if required.
-  call atoms_set_displacement(atoms, rxyz, in%randdis)
+  call astruct_set_displacement(atoms%astruct, in%randdis)
   if (bigdft_mpi%nproc > 1) call MPI_BARRIER(bigdft_mpi%mpi_comm, ierr)
   ! Update atoms with symmetry information
-  call atoms_set_symmetries(atoms, rxyz, in%disableSym, in%symTol, in%elecfield)
+  call astruct_set_symmetries(atoms%astruct, in%disableSym, in%symTol, in%elecfield)
+
+  ! This should be moved to init_atomic_values, but we can't since
+  ! input.lin needs some arrays allocated here.
+  call allocate_atoms_nat(atoms, subname)
+  call allocate_atoms_ntypes(atoms, subname)
 
   ! Parse input files depending on atoms.
   call inputs_parse_add(in, atoms, bigdft_mpi%iproc, .true.)
 
 !!$  print *,'hello24',atoms%ntypes,'ciaoAAA',bigdft_mpi%iproc
 !!$  call mpi_barrier(mpi_comm_world,ierr)
-=======
-  call read_atomic_file(trim(posinp),bigdft_mpi%iproc,atoms%astruct)
-  call allocate_atoms_nat(atoms, subname)
-  call allocate_atoms_ntypes(atoms, subname)
-  call read_input_parameters2(bigdft_mpi%iproc,in,atoms,atoms%astruct%rxyz)
->>>>>>> 14c7d159
-
-  rxyz=>atoms%astruct%rxyz
+
   ! Read associated pseudo files.
   call init_atomic_values((bigdft_mpi%iproc == 0), atoms, in%ixc)
   call read_atomic_variables(atoms, trim(in%file_igpop),in%nspin)
@@ -265,114 +261,6 @@
   if (nproc > 1) call MPI_BARRIER(bigdft_mpi%mpi_comm, ierr)
 END SUBROUTINE standard_inputfile_names
 
-<<<<<<< HEAD
-=======
-
-!> Do initialisation for all different calculation parameters of BigDFT. 
-!! Set default values if not any. Atomic informations are updated  by
-!! symmetries if necessary and by geometry input parameters.
-subroutine read_input_parameters(iproc,in,dump)
-  use module_base
-  use module_types
-  use module_interfaces, except_this_one => read_input_parameters
-  use yaml_output
-
-  implicit none
-
-  !Arguments
-  integer, intent(in) :: iproc
-  type(input_variables), intent(inout) :: in
-  logical, intent(in) :: dump
-  !Local variables
-  ! Default for inputs (should not be necessary if all the variables comes from the parsing)
-  call default_input_variables(in)
-  ! Read linear variables
-  ! Parse all input files, independent from atoms.
-  call inputs_parse_params(in, iproc, dump)
-  if(in%inputpsiid==100 .or. in%inputpsiid==101 .or. in%inputpsiid==102) &
-      DistProjApply=.true.
-  if(in%linear /= INPUT_IG_OFF .and. in%linear /= INPUT_IG_LIG) then
-     !only on the fly calculation
-     DistProjApply=.true.
-  end if
-
-END SUBROUTINE read_input_parameters
-
-
-subroutine read_input_parameters2(iproc,in,atoms,rxyz)
-  use module_base
-  use module_types
-  use module_interfaces, except_this_one => read_input_parameters2
-  use module_input
-  use yaml_strings
-  use yaml_output
-
-  implicit none
-
-  !Arguments
-  integer, intent(in) :: iproc
-  type(input_variables), intent(inout) :: in
-  type(atoms_data), intent(inout) :: atoms
-  real(gp), dimension(3,atoms%astruct%nat), intent(inout) :: rxyz
-  !Local variables
-  integer :: ierr
-!!$  integer :: ierror
-  !character(len=500) :: logfile,logfile_old,logfile_dir
-  !logical :: exists
-!!$  print *,'hereAAA',iproc
-  ! Shake atoms, if required.
-  call atoms_set_displacement(atoms, rxyz, in%randdis)
-!!$  print *,'hello21',atoms%astruct%ntypes,'ciaoAAA',bigdft_mpi%iproc
-  call mpi_barrier(mpi_comm_world,ierr)
-
-  ! Update atoms with symmetry information
-  call atoms_set_symmetries(atoms, rxyz, in%disableSym, in%symTol, in%elecfield)
-!!$  print *,'hello22',atoms%astruct%ntypes,'ciaoAAA',bigdft_mpi%iproc
-!!$call mpi_barrier(mpi_comm_world,ierr)
-
-  ! Parse input files depending on atoms.
-  call inputs_parse_add(in, atoms, iproc, .true.)
-!!$
-!!$  print *,'hello23',atoms%astruct%ntypes,'ciaoAAA',bigdft_mpi%iproc
-!!$  call mpi_barrier(mpi_comm_world,ierr)
-
-
-  ! Stop the code if it is trying to run GPU with non-periodic boundary conditions
-!  if (atoms%astruct%geocode /= 'P' .and. (GPUconv .or. OCLconv)) then
-!     if (iproc==0) call yaml_warning('GPU calculation allowed only in periodic boundary conditions')
-!     call MPI_ABORT(bigdft_mpi%mpi_comm,0,ierr)
-!  end if
-
-  ! Stop the code if it is trying to run GPU with spin=4
-  if (in%nspin == 4 .and. (GPUconv .or. OCLconv)) then
-     if (iproc==0) call yaml_warning('GPU calculation not implemented with non-collinear spin')
-     call MPI_ABORT(bigdft_mpi%mpi_comm,0,ierr)
-  end if
-
-!!$  ! Stop code for unproper input variables combination.
-!!$  if (in%ncount_cluster_x > 0 .and. .not. in%disableSym .and. atoms%astruct%geocode == 'S') then
-!!$     if (iproc==0) then
-!!$        write(*,'(1x,a)') 'Change "F" into "T" in the last line of "input.dft"'   
-!!$        write(*,'(1x,a)') 'Forces are not implemented with symmetry support, disable symmetry please (T)'
-!!$     end if
-!!$     call MPI_ABORT(bigdft_mpi%mpi_comm,0,ierr)
-!!$  end if
-  if (in%nkpt > 1 .and. in%gaussian_help) then
-     if (iproc==0) call yaml_warning('Gaussian projection is not implemented with k-point support')
-     call MPI_ABORT(bigdft_mpi%mpi_comm,0,ierr)
-  end if
-
-  !check whether a directory name should be associated for the data storage
-  call check_for_data_writing_directory(iproc,in)
-
-!!$  print *,'hello24',atoms%astruct%ntypes,'ciaoAAA',bigdft_mpi%iproc
-!!$  call mpi_barrier(mpi_comm_world,ierr)
-
-
-END SUBROUTINE read_input_parameters2
-
-
->>>>>>> 14c7d159
 !> Check the directory of data (create if not present)
 subroutine check_for_data_writing_directory(iproc,in)
   use module_base
@@ -1294,206 +1182,6 @@
 
 end subroutine kpt_input_variables_new
 
-<<<<<<< HEAD
-=======
-
-!> Read the input variables needed for the k points generation
-subroutine kpt_input_variables(iproc,filename,in,atoms)
-  use module_base
-  use module_types
-  use defs_basis
-  use m_ab6_kpoints
-  implicit none
-  character(len=*), intent(in) :: filename
-  integer, intent(in) :: iproc
-  type(input_variables), intent(inout) :: in
-  type(atoms_data), intent(in) :: atoms
-  !local variables
-  logical :: exists
-  character(len=*), parameter :: subname='kpt_input_variables'
-  character(len = 6) :: type
-  character(len=100) :: line
-  integer :: i_stat,ierror,iline,i,nshiftk, ngkpt(3), nseg, ikpt, j, i_all,ngranularity,ncount
-  real(gp) :: kptrlen, shiftk(3,8), norm, alat(3)
-  integer, allocatable :: iseg(:)
-
-  ! Set default values.
-  in%nkpt = 1
-  in%nkptv = 0
-  in%ngroups_kptv=1
-
-  inquire(file=trim(filename),exist=exists)
-
-  if (.not. exists) then
-     ! Set only the gamma point.
-     allocate(in%kpt(3, in%nkpt+ndebug),stat=i_stat)
-     call memocc(i_stat,in%kpt,'in%kpt',subname)
-     in%kpt(:, 1) = (/ 0., 0., 0. /)
-     allocate(in%wkpt(in%nkpt+ndebug),stat=i_stat)
-     call memocc(i_stat,in%wkpt,'in%wkpt',subname)
-     in%wkpt(1) = 1.
-     return
-  !and control whether we are giving k-points to Free BC
-  else if (atoms%astruct%geocode == 'F') then
-     if (iproc==0) write(*,*)&
-          ' NONSENSE: Trying to use k-points with Free Boundary Conditions!'
-     stop
-  end if
-
-  ! Real generation of k-point set.
-  open(unit=1,file=filename,status='old')
-
-  !line number, to control the input values
-  iline=0
-
-  read(1,*,iostat=ierror) type
-  call check()
-  
-  if (trim(type) == "auto" .or. trim(type) == "Auto" .or. trim(type) == "AUTO") then
-     read(1,*,iostat=ierror) kptrlen
-     call check()
-     call kpoints_get_auto_k_grid(atoms%astruct%sym%symObj, in%nkpt, in%kpt, in%wkpt, &
-          & kptrlen, ierror)
-     if (ierror /= AB6_NO_ERROR) then
-        if (iproc==0) write(*,*) " ERROR in symmetry library. Error code is ", ierror
-        stop
-     end if
-     ! in%kpt and in%wkpt will be allocated by ab6_symmetry routine.
-     call memocc(0,in%kpt,'in%kpt',subname)
-     call memocc(0,in%wkpt,'in%wkpt',subname)
-  else if (trim(type) == "MPgrid" .or. trim(type) == "mpgrid") then
-     read(1,*,iostat=ierror) ngkpt
-     call check()
-     read(1,*,iostat=ierror) nshiftk
-     call check()
-     do i = 1, min(nshiftk, 8), 1
-        read(1,*,iostat=ierror) shiftk(:, i)
-        call check()
-     end do
-     if (atoms%astruct%geocode == 'S') ngkpt(2) = 1
-     if (atoms%astruct%geocode == 'F') ngkpt = 1
-     call kpoints_get_mp_k_grid(atoms%astruct%sym%symObj, in%nkpt, in%kpt, in%wkpt, &
-          & ngkpt, nshiftk, shiftk, ierror)
-     if (ierror /= AB6_NO_ERROR) then
-        if (iproc==0) write(*,*) " ERROR in symmetry library. Error code is ", ierror
-        stop
-     end if
-     ! in%kpt and in%wkpt will be allocated by ab6_symmetry routine.
-     call memocc(0,in%kpt,'in%kpt',subname)
-     call memocc(0,in%wkpt,'in%wkpt',subname)
-  else if (trim(type) == "manual" .or. trim(type) == "Manual") then
-     read(1,*,iostat=ierror) in%nkpt
-     call check()
-     allocate(in%kpt(3, in%nkpt+ndebug),stat=i_stat)
-     call memocc(i_stat,in%kpt,'in%kpt',subname)
-     allocate(in%wkpt(in%nkpt+ndebug),stat=i_stat)
-     call memocc(i_stat,in%wkpt,'in%wkpt',subname)
-     norm=0.0_gp
-     do i = 1, in%nkpt
-        read(1,*,iostat=ierror) in%kpt(:, i), in%wkpt(i)
-        norm=norm+in%wkpt(i)
-        call check()
-     end do
-     
-     ! We normalise the weights.
-     in%wkpt(:) = in%wkpt / norm
-  end if
-  ! Now read the band structure definition.
-  read(1,*,iostat=ierror) type
-  if (ierror == 0 .and. (trim(type) == "bands" .or. trim(type) == "Bands" .or. &
-       & trim(type) == "BANDS")) then
-     read(1,*,iostat=ierror) nseg
-     call check()
-     allocate(iseg(nseg+ndebug),stat=i_stat)
-     call memocc(i_stat,iseg,'iseg',subname)
-     read(1,*,iostat=ierror) iseg, ngranularity
-     call check()
-     !calculate the number of groups of for the band structure
-     in%nkptv=1
-     do i=1,nseg
-        in%nkptv=in%nkptv+iseg(i)
-     end do
-     in%ngroups_kptv=ceiling(real(in%nkptv,gp)/real(ngranularity,gp))
-
-     allocate(in%nkptsv_group(in%ngroups_kptv+ndebug),stat=i_stat)
-     call memocc(i_stat,in%nkptsv_group,'in%nkptsv_group',subname)
-     ncount=0
-     do i=1,in%ngroups_kptv-1
-        in%nkptsv_group(i)=ngranularity !if ngranularity is bigger than nkptv  then ngroups is one
-        ncount=ncount+ngranularity
-     end do
-     !put the rest in the last group
-     in%nkptsv_group(in%ngroups_kptv)=in%nkptv-ncount
-
-     allocate(in%kptv(3,in%nkptv+ndebug),stat=i_stat)
-     call memocc(i_stat,in%kptv,'in%kptv',subname)
-     ikpt = 1
-     read(1,*,iostat=ierror) in%kptv(:, ikpt)
-     call check()
-     do i = 1, nseg
-        ikpt = ikpt + iseg(i)
-        read(1,*,iostat=ierror) in%kptv(:, ikpt)
-        call check()
-        do j = ikpt - iseg(i) + 1, ikpt - 1
-           in%kptv(:, j) = in%kptv(:, ikpt - iseg(i)) + &
-                & (in%kptv(:, ikpt) - in%kptv(:, ikpt - iseg(i))) * &
-                & real(j - ikpt + iseg(i), gp) / real(iseg(i), gp)
-        end do
-     end do
-     
-     i_all=-product(shape(iseg))*kind(iseg)
-     deallocate(iseg,stat=i_stat)
-     call memocc(i_stat,i_all,'iseg',subname)
-
-     !read an optional line to see if there is a file associated
-     read(1,'(a100)',iostat=ierror)line
-     if (ierror /=0) then
-        !last line missing, put an empty line
-        line=''
-        in%band_structure_filename=''
-     else
-        read(line,*,iostat=ierror) in%band_structure_filename
-        call check()
-        !since a file for the local potential is already given, do not perform ground state calculation
-        if (iproc==0) then
-           write(*,'(1x,a)')'Local Potential read from file, '//trim(in%band_structure_filename)//&
-                ', do not optimise GS wavefunctions'
-        end if
-        in%nrepmax=0
-        in%itermax=0
-        in%itrpmax=0
-        in%inputPsiId=-1000 !allocate empty wavefunctions
-        in%output_denspot=0
-     end if
-  end if
-  close(unit=1,iostat=ierror)
-
-  ! Convert reduced coordinates into BZ coordinates.
-  alat = atoms%astruct%cell_dim
-  if (atoms%astruct%geocode == 'S') alat(2) = 1.d0
-  do i = 1, in%nkpt, 1
-     in%kpt(:, i) = in%kpt(:, i) / alat * two_pi
-  end do
-  do i = 1, in%nkptv, 1
-     in%kptv(:, i) = in%kptv(:, i) / alat * two_pi
-  end do
-
-contains
-
-  subroutine check()
-    iline=iline+1
-    if (ierror/=0) then
-       !if (iproc == 0) 
-            write(*,'(1x,a,a,a,i3)') &
-            'Error while reading the file "',trim(filename),'", line=',iline
-       stop
-    end if
-  END SUBROUTINE check
-
-END SUBROUTINE kpt_input_variables
-
-
->>>>>>> 14c7d159
 !> Read the input variables which can be used for performances
 subroutine perf_input_variables(iproc,dump,filename,in)
   use module_base
@@ -2494,23 +2182,14 @@
       else
          call read_xyz_positions(iproc,99,astruct,comment_,energy_,fxyz_,archiveGetLine)
       end if
-<<<<<<< HEAD
-   else if (atoms%format == "ascii") then
+   else if (astruct%inputfile_format == "ascii") then
       i_stat = iproc
       if (present(status)) i_stat = 1
       !read atomic positions
       if (.not.archive) then
-         call read_ascii_positions(i_stat,99,atoms,rxyz,comment_,energy_,fxyz_,directGetLine)
+         call read_ascii_positions(i_stat,99,astruct,comment_,energy_,fxyz_,directGetLine)
       else
-         call read_ascii_positions(i_stat,99,atoms,rxyz,comment_,energy_,fxyz_,archiveGetLine)
-=======
-   else if (astruct%inputfile_format == "ascii") then
-      !read atomic positions
-      if (.not.archive) then
-         call read_ascii_positions(iproc,99,astruct,comment_,energy_,fxyz_,directGetLine)
-      else
-         call read_ascii_positions(iproc,99,astruct,comment_,energy_,fxyz_,archiveGetLine)
->>>>>>> 14c7d159
+         call read_ascii_positions(i_stat,99,astruct,comment_,energy_,fxyz_,archiveGetLine)
       end if
    else if (astruct%inputfile_format == "yaml") then
       !read atomic positions
@@ -2523,29 +2202,19 @@
    end if
 
    !Check the number of atoms
-<<<<<<< HEAD
-   if (atoms%nat < 0) then
-=======
    if (astruct%nat < 0) then
-      write(*,'(1x,3a,i0,a)') "In the file '",trim(filename),&
-           &  "', the number of atoms (",astruct%nat,") < 0 (should be >= 0)."
->>>>>>> 14c7d159
       if (present(status)) then
          status = 1
          return
       else
          write(*,'(1x,3a,i0,a)') "In the file '",trim(filename),&
-              &  "', the number of atoms (",atoms%nat,") < 0 (should be >= 0)."
+              &  "', the number of atoms (",astruct%nat,") < 0 (should be >= 0)."
          stop 
       end if
    end if
 
    !control atom positions
-<<<<<<< HEAD
-   call check_atoms_positions(atoms,rxyz,(iproc == 0))
-=======
-   call check_atoms_positions(iproc,astruct)
->>>>>>> 14c7d159
+   call check_atoms_positions(astruct,(iproc == 0))
 
    ! We delay the calculation of the symmetries.
 !this should be already in the atoms_null routine
@@ -2593,26 +2262,17 @@
   character(len = 15) :: arFile
   integer :: iunit
 
-<<<<<<< HEAD
   if (trim(filename) == "stdout") then
      iunit = 6
   else
-     open(unit=9,file=trim(filename)//'.'//trim(atoms%format))
+     open(unit=9,file=trim(filename)//'.'//trim(atoms%astruct%inputfile_format))
      iunit = 9
   end if
-  if (atoms%format == "xyz") then
+  if (atoms%astruct%inputfile_format == "xyz") then
      call wtxyz(iunit,energy,rxyz,atoms,comment)
      if (present(forces)) call wtxyz_forces(9,forces,atoms)
-  else if (atoms%format == "ascii") then
+  else if (atoms%astruct%inputfile_format == "ascii") then
      call wtascii(iunit,energy,rxyz,atoms,comment)
-=======
-  open(unit=9,file=trim(filename)//'.'//trim(atoms%astruct%inputfile_format))
-  if (atoms%astruct%inputfile_format == "xyz") then
-     call wtxyz(9,energy,rxyz,atoms,comment)
-     if (present(forces)) call wtxyz_forces(9,forces,atoms)
-  else if (atoms%astruct%inputfile_format == "ascii") then
-     call wtascii(9,energy,rxyz,atoms,comment)
->>>>>>> 14c7d159
      if (present(forces)) call wtascii_forces(9,forces,atoms)
   else if (atoms%astruct%inputfile_format == 'yaml') then
      if (present(forces)) then
@@ -3089,11 +2749,7 @@
   enddo
 
   !control atom positions
-<<<<<<< HEAD
   call check_atoms_positions(atoms,rxyz,(iproc == 0))
-=======
-  call check_atoms_positions(iproc,atoms)
->>>>>>> 14c7d159
 
   ! We delay the calculation of the symmetries.
   atoms%astruct%sym%symObj = -1
