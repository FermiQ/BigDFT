--- conflicted
+++ resolved
@@ -8,13 +8,8 @@
 !!    For the list of contributors, see ~/AUTHORS 
 
 
-<<<<<<< HEAD
-!> This function returns a dictionary with all the input variables of a BigDFT run filled
-!! this dictionary is constructed from a updated version of the input variables dictionary
-=======
 !> This function returns a dictionary with all the input variables of a BigDFT run filled.
 !! This dictionary is constructed from a updated version of the input variables dictionary
->>>>>>> 247184c1
 !! following the input files as defined  by the user
 subroutine read_input_dict_from_files(radical,mpi_env,dict)
   use dictionaries
