--- conflicted
+++ resolved
@@ -665,13 +665,6 @@
   ! Convergence criterion
   comments= 'iterations in the inner loop, enlargement factor for locreg, convergence criterion for low and high accuracy,&
              & ration of inner and outer gnrm'
-<<<<<<< HEAD
-  call input_var(in%lin%nItInnerLoop,'0',ranges=(/-1,1000000/))
-  call input_var(in%lin%factor_enlarge,'0',ranges=(/1.0_gp,1000.0_gp/))
-  call input_var(in%lin%convCrit_lowaccuracy,'1.d-3',ranges=(/0.0_gp,1.0_gp/))
-  call input_var(in%lin%convCrit_highaccuracy,'1.d-5',ranges=(/0.0_gp,1.0_gp/))
-  call input_var(in%lin%convCrit_ratio,'2.d-1',ranges=(/0.0_gp,1.0_gp/),comment=comments)
-=======
   call input_var(in%lin%convCrit_lowaccuracy,'1.d-3',ranges=(/0.0_gp,1.0_gp/))
   call input_var(in%lin%convCrit_highaccuracy,'1.d-5',ranges=(/0.0_gp,1.0_gp/))
   call input_var(in%lin%convCrit_ratio,'2.d-1',ranges=(/0.0_gp,1.0_gp/),comment=comments)
@@ -681,7 +674,6 @@
   call input_var(in%lin%gnrm_mult,'2.d-5',ranges=(/1.d-10,1.d0/))
   call input_var(in%lin%nsatur_inner,'2',ranges=(/1,100/))
   call input_var(in%lin%nsatur_outer,'4',ranges=(/1,1000/),comment=comments)
->>>>>>> 4506aea0
   
   ! DIIS History, Step size for DIIS, Step size for SD
   comments = 'DIIS_hist_lowaccur, DIIS_hist_lowaccur, step size for DIIS, step size for SD'
@@ -751,13 +743,9 @@
 
   call input_var(in%lin%lowaccuray_converged,'1.d-8',&
        ranges=(/0.d0,1.d0/),comment='convergence criterion for the low accuracy part')
-<<<<<<< HEAD
-  call input_var(in%lin%highaccuracy_converged,'1.d-11',&
-=======
   call input_var(in%lin%support_functions_converged,'1.d-10',&
        ranges=(/0.d0,1.d0/),comment='convergence criterion for the support functions to be fixed')
   call input_var(in%lin%highaccuracy_converged,'1.d-12',&
->>>>>>> 4506aea0
        ranges=(/0.d0,1.d0/),comment='convergence criterion for the high accuracy part') !lr408
   
   !use the derivative basis functions, order of confinement potential
@@ -789,14 +777,6 @@
   !!call input_var(in%lin%decrease_amount,'.6d0',ranges=(/0.d0,1.d0/))
   !!call input_var(in%lin%decrease_step,'.08d0',ranges=(/0.d0,1.d0/),comment=comments)
 
-<<<<<<< HEAD
-  ! whether the localization radii should be enlarged after some unsuccessful iterations
-  comments='increase locrad after n steps, amount that locrad is increased'
-  call input_var(in%lin%increase_locrad_after,'5',ranges=(/0,1000/))
-  call input_var(in%lin%locrad_increase_amount,'1.d0',ranges=(/0.d0,10.d0/),comment=comments)
-
-=======
->>>>>>> 4506aea0
   ! Allocate lin pointers and atoms%rloc
   call nullifyInputLinparameters(in%lin)
   call allocateBasicArraysInputLin(in%lin, atoms%ntypes, atoms%nat)
