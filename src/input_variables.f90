!> @file
!!  Routines to read and print input variables
!! @author
!!    Copyright (C) 2007-2013 BigDFT group 
!!    This file is distributed under the terms of the
!!    GNU General Public License, see ~/COPYING file
!!    or http://www.gnu.org/copyleft/gpl.txt .
!!    For the list of contributors, see ~/AUTHORS 

!> this function returns a dictionary with all the input variables of a BigDFT run filled
!! this dictionary is constructed from a updated version of the input variables dictionary
!! following the input files as defined  by the user
subroutine read_input_dict_from_files(radical,mpi_env,dict)
  use dictionaries
  use wrapper_MPI
  use module_input_keys
  use module_interfaces, only: merge_input_file_to_dict
  use input_old_text_format
  use yaml_output
  implicit none
  character(len = *), intent(in) :: radical !< the name of the run. use "input" if empty
  type(mpi_environment), intent(in) :: mpi_env !< the environment where the variables have to be updated
  type(dictionary), pointer :: dict !< input dictionary, has to be nullified at input
  !local variables
  integer :: ierr
  logical :: exists_default, exists_user
  character(len = max_field_length) :: fname
  character(len = 100) :: f0

  call f_routine(id='read_input_dict_from_files')

  if (f_err_raise(associated(dict),'The output dictionary should be nullified at input',&
       err_name='BIGDFT_RUNTIME_ERROR')) return

  nullify(dict) !this is however put in the case the dictionary comes undefined

  call dict_init(dict)
  if (trim(radical) /= "" .and. trim(radical) /= "input") &
       & call set(dict // "radical", radical)

  ! Handle error with master proc only.
  if (mpi_env%iproc > 0) call f_err_set_callback(f_err_ignore)

  ! We try first default.yaml
  inquire(file = "default.yaml", exist = exists_default)
  if (exists_default) call merge_input_file_to_dict(dict, "default.yaml", mpi_env)

  ! We try then radical.yaml
  if (len_trim(radical) == 0) then
     fname = "input.yaml"
  else
     fname(1:max_field_length) = trim(radical) // ".yaml"
  end if
  inquire(file = trim(fname), exist = exists_user)
  if (exists_user) call merge_input_file_to_dict(dict, trim(fname), mpi_env)

  ! We fallback on the old text format (to be eliminated in the future)
  if (.not.exists_default .and. .not. exists_user) then
     ! Parse all files.
     call set_inputfile(f0, radical, PERF_VARIABLES)
     call read_perf_from_text_format(mpi_env%iproc,dict//PERF_VARIABLES, trim(f0))
     call set_inputfile(f0, radical, DFT_VARIABLES)
     call read_dft_from_text_format(mpi_env%iproc,dict//DFT_VARIABLES, trim(f0))
     call set_inputfile(f0, radical, KPT_VARIABLES)
     call read_kpt_from_text_format(mpi_env%iproc,dict//KPT_VARIABLES, trim(f0))
     call set_inputfile(f0, radical, GEOPT_VARIABLES)
     call read_geopt_from_text_format(mpi_env%iproc,dict//GEOPT_VARIABLES, trim(f0))
     call set_inputfile(f0, radical, MIX_VARIABLES)
     call read_mix_from_text_format(mpi_env%iproc,dict//MIX_VARIABLES, trim(f0))
     call set_inputfile(f0, radical, SIC_VARIABLES)
     call read_sic_from_text_format(mpi_env%iproc,dict//SIC_VARIABLES, trim(f0))
     call set_inputfile(f0, radical, TDDFT_VARIABLES)
     call read_tddft_from_text_format(mpi_env%iproc,dict//TDDFT_VARIABLES, trim(f0))
  else
     ! We add an overloading input.perf (for automatic test purposes).
     ! This will be changed in far future when only YAML input will be allowed.
     call set_inputfile(f0, radical, PERF_VARIABLES)
     call read_perf_from_text_format(mpi_env%iproc,dict//PERF_VARIABLES, trim(f0))
  end if

  if (mpi_env%iproc > 0) call f_err_severe_restore()

  ! We put a barrier here to be sure that non master proc will be stop
  ! by any issue on the master proc.
  call mpi_barrier(mpi_env%mpi_comm, ierr)

  call f_release_routine()
end subroutine read_input_dict_from_files

!> Routine to read YAML input files and create input dictionary.
subroutine merge_input_file_to_dict(dict, fname, mpi_env)
  use module_base
  use module_input_keys
  use dictionaries
  use yaml_parse
  use wrapper_MPI
  implicit none
  type(dictionary), pointer :: dict
  character(len = *), intent(in) :: fname
  type(mpi_environment), intent(in) :: mpi_env

  integer(kind = 8) :: cbuf, cbuf_len
  integer :: ierr
  character(len = max_field_length) :: val
  character, dimension(:), allocatable :: fbuf
  type(dictionary), pointer :: udict
  
  call f_routine(id='merge_input_file_to_dict')
  if (mpi_env%iproc == 0) then
     call getFileContent(cbuf, cbuf_len, fname, len_trim(fname))
     if (mpi_env%nproc > 1) &
          & call mpi_bcast(cbuf_len, 1, MPI_INTEGER8, 0, mpi_env%mpi_comm, ierr)
  else
     call mpi_bcast(cbuf_len, 1, MPI_INTEGER8, 0, mpi_env%mpi_comm, ierr)
  end if
  fbuf=f_malloc_str(1,int(cbuf_len),id='fbuf')

  if (mpi_env%iproc == 0) then
     call copyCBuffer(fbuf(1), cbuf, cbuf_len)
     call freeCBuffer(cbuf)
     if (mpi_env%nproc > 1) &
          & call mpi_bcast(fbuf(1), cbuf_len, MPI_CHARACTER, 0, mpi_env%mpi_comm, ierr)
  else
     call mpi_bcast(fbuf(1), cbuf_len, MPI_CHARACTER, 0, mpi_env%mpi_comm, ierr)
  end if

  call f_err_open_try()
  call yaml_parse_from_char_array(udict, fbuf)
  ! Handle with possible partial dictionary.
  call f_free_str(1,fbuf)
  call dict_update(dict, udict // 0)
  call dict_free(udict)

  ierr = 0
  if (f_err_check()) ierr = f_get_last_error(val)
  call f_err_close_try()
  !in the present implementation f_err_check is not cleaned after the close of the try
  if (ierr /= 0) call f_err_throw(err_id = ierr, err_msg = val)
  call f_release_routine()

end subroutine merge_input_file_to_dict

!> Fill the input_variables structure with the information
!! contained in the dictionary dict
!! the dictionary should be completes to fill all the information
subroutine inputs_from_dict(in, atoms, dict, dump)
  use module_types
  use module_defs
  use yaml_output
  use module_interfaces, except => inputs_from_dict
  use dictionaries
  use module_input_keys
  use module_input_dicts
  use dynamic_memory
  use m_profiling, only: ab7_memocc_set_state => memocc_set_state !< abinit module to be removed
  use module_xc
  implicit none
  type(input_variables), intent(out) :: in
  type(atoms_data), intent(out) :: atoms
  type(dictionary), pointer :: dict
  logical, intent(in) :: dump

  !type(dictionary), pointer :: profs
  integer :: ierr, ityp, iproc_node, nproc_node
  type(dictionary), pointer :: dict_minimal, var
  character(max_field_length) :: radical

  call f_routine(id='inputs_from_dict')

  ! Atoms case.
  atoms = atoms_null()
  if (.not. has_key(dict, "posinp")) stop "missing posinp"
  call astruct_set_from_dict(dict // "posinp", atoms%astruct)

  ! Input variables case.
  call default_input_variables(in)

  ! Setup radical for output dir.
  write(radical, "(A)") "input"
  if (has_key(dict, "radical")) radical = dict // "radical"
  call standard_inputfile_names(in,trim(radical))
  ! To avoid race conditions where procs create the default file and other test its
  ! presence, we put a barrier here.
  if (bigdft_mpi%nproc > 1) call MPI_BARRIER(bigdft_mpi%mpi_comm, ierr)

  ! Analyse the input dictionary and transfer it to in.
  ! extract also the minimal dictionary which is necessary to do this run
  call input_keys_fill_all(dict,dict_minimal)

  ! Transfer dict values into input_variables structure.
  var => dict_iter(dict // PERF_VARIABLES)
  do while(associated(var))
     call input_set(in, var)
     var => dict_next(var)
  end do
  var => dict_iter(dict // DFT_VARIABLES)
  do while(associated(var))
     call input_set(in, var)
     var => dict_next(var)
  end do
  var => dict_iter(dict // GEOPT_VARIABLES)
  do while(associated(var))
     call input_set(in, var)
     var => dict_next(var)
  end do
  var => dict_iter(dict // MIX_VARIABLES)
  do while(associated(var))
     call input_set(in, var)
     var => dict_next(var)
  end do
  var => dict_iter(dict // SIC_VARIABLES)
  do while(associated(var))
     call input_set(in, var)
     var => dict_next(var)
  end do
  var => dict_iter(dict // TDDFT_VARIABLES)
  do while(associated(var))
     call input_set(in, var)
     var => dict_next(var)
  end do

  if (.not. in%debug) then
     call ab7_memocc_set_state(1)
     call f_malloc_set_status(output_level=1)
  end if
  call set_cache_size(in%ncache_fft)
  if (in%verbosity == 0 ) then
     call ab7_memocc_set_state(0)
     call f_malloc_set_status(output_level=0)
  end if
  !here the logfile should be opened in the usual way, differentiating between 
  ! logfiles in case of multiple taskgroups
  if (trim(in%writing_directory) /= '.' .or. bigdft_mpi%ngroup > 1) then
     call create_log_file(bigdft_mpi%iproc,in)
  else
     !use stdout, do not crash if unit is present
     if (bigdft_mpi%iproc==0) call yaml_set_stream(record_length=92,istat=ierr)
  end if

  !call mpi_barrier(bigdft_mpi%mpi_comm,ierr)
  if (bigdft_mpi%iproc==0 .and. dump) then
     !start writing on logfile
     call yaml_new_document()
     !welcome screen
     call print_logo()
  end if
  if (bigdft_mpi%nproc >1) call processor_id_per_node(bigdft_mpi%iproc,bigdft_mpi%nproc,iproc_node,nproc_node)
  if (bigdft_mpi%iproc ==0 .and. dump) then
     if (bigdft_mpi%nproc >1) call yaml_map('MPI tasks of root process node',nproc_node)
     call print_configure_options()
  end if

  ! Cross check values of input_variables.
  call input_analyze(in)

  ! Initialise XC calculation
  if (in%ixc < 0) then
     call xc_init(in%ixc, XC_MIXED, in%nspin)
  else
     call xc_init(in%ixc, XC_ABINIT, in%nspin)
  end if

  ! Shake atoms, if required.
  call astruct_set_displacement(atoms%astruct, in%randdis)
  if (bigdft_mpi%nproc > 1) call MPI_BARRIER(bigdft_mpi%mpi_comm, ierr)
  ! Update atoms with symmetry information
  call astruct_set_symmetries(atoms%astruct, in%disableSym, in%symTol, in%elecfield, in%nspin)

  call kpt_input_analyse(bigdft_mpi%iproc, in, dict//KPT_VARIABLES, &
       & atoms%astruct%sym, atoms%astruct%geocode, atoms%astruct%cell_dim)

  ! Add missing pseudo information.
  do ityp = 1, atoms%astruct%ntypes, 1
     call psp_dict_fill_all(dict, atoms%astruct%atomnames(ityp), in%ixc)
  end do

  ! Update atoms with pseudo information.
  call psp_dict_analyse(dict, atoms)
  call atomic_data_set_from_dict(dict, "Atomic occupation", atoms, in%nspin)
  
  if (bigdft_mpi%iproc == 0 .and. dump) then
     call input_keys_dump(dict)
     if (associated(dict_minimal)) then
        call yaml_set_stream(unit=71,filename=trim(in%writing_directory)//'/input_minimal.yaml',&
             record_length=92,istat=ierr,setdefault=.false.,tabbing=0)
        if (ierr==0) then
           call yaml_comment('Minimal input file',hfill='-',unit=71)
           call yaml_comment('This file indicates the minimal set of input variables which has to be given '//&
                'to perform the run. The code would produce the same output if this file is used as input.',unit=71)
           call yaml_dict_dump(dict_minimal,unit=71)
           call yaml_close_stream(unit=71)
        else
           call yaml_warning('Failed to create input_minimal.yaml, error code='//trim(yaml_toa(ierr)))
        end if
     end if
  end if
  if (associated(dict_minimal)) call dict_free(dict_minimal)

  if (in%gen_nkpt > 1 .and. in%gaussian_help) then
     if (bigdft_mpi%iproc==0) call yaml_warning('Gaussian projection is not implemented with k-point support')
     call MPI_ABORT(bigdft_mpi%mpi_comm,0,ierr)
  end if
  
  if(in%inputpsiid==100 .or. in%inputpsiid==101 .or. in%inputpsiid==102) &
      DistProjApply=.true.
  if(in%linear /= INPUT_IG_OFF .and. in%linear /= INPUT_IG_LIG) then
     !only on the fly calculation
     DistProjApply=.true.
  end if

  !if other steps are supposed to be done leave the last_run to minus one
  !otherwise put it to one
  if (in%last_run == -1 .and. in%ncount_cluster_x <=1 .or. in%ncount_cluster_x <= 1) then
     in%last_run = 1
  end if

  ! Stop the code if it is trying to run GPU with spin=4
  if (in%nspin == 4 .and. (GPUconv .or. OCLconv)) then
     if (bigdft_mpi%iproc==0) call yaml_warning('GPU calculation not implemented with non-collinear spin')
     call MPI_ABORT(bigdft_mpi%mpi_comm,0,ierr)
  end if

  ! Linear scaling (if given)
  !in%lin%fragment_calculation=.false. ! to make sure that if we're not doing a linear calculation we don't read fragment information
  call lin_input_variables_new(bigdft_mpi%iproc,dump .and. (in%inputPsiId == INPUT_PSI_LINEAR_AO .or. &
       & in%inputPsiId == INPUT_PSI_DISK_LINEAR), trim(in%file_lin),in,atoms)

  ! Fragment information (if given)
  call fragment_input_variables(bigdft_mpi%iproc,dump .and. (in%inputPsiId == INPUT_PSI_LINEAR_AO .or. &
       & in%inputPsiId == INPUT_PSI_DISK_LINEAR).and.in%lin%fragment_calculation,trim(in%file_frag),in,atoms)

!!$  ! Stop code for unproper input variables combination.
!!$  if (in%ncount_cluster_x > 0 .and. .not. in%disableSym .and. atoms%geocode == 'S') then
!!$     if (bigdft_mpi%iproc==0) then
!!$        write(*,'(1x,a)') 'Change "F" into "T" in the last line of "input.dft"'   
!!$        write(*,'(1x,a)') 'Forces are not implemented with symmetry support, disable symmetry please (T)'
!!$     end if
!!$     call MPI_ABORT(bigdft_mpi%mpi_comm,0,ierr)
!!$  end if

!!$  if (bigdft_mpi%iproc == 0) then
!!$     profs => input_keys_get_profiles("")
!!$     call yaml_dict_dump(profs)
!!$     call dict_free(profs)
!!$  end if

  !check whether a directory name should be associated for the data storage
  call check_for_data_writing_directory(bigdft_mpi%iproc,in)
  
  !check if an error has been found and raise an exception to be handled
  if (f_err_check()) then
     call f_err_throw('Error in reading input variables from dictionary',&
          err_name='BIGDFT_INPUT_VARIABLES_ERROR')
  end if

  call f_release_routine()

end subroutine inputs_from_dict

!> Check the directory of data (create if not present)
subroutine check_for_data_writing_directory(iproc,in)
  use module_base
  use module_types
  use yaml_output
  implicit none
  integer, intent(in) :: iproc
  type(input_variables), intent(inout) :: in
  !local variables
  logical :: shouldwrite

  if (iproc==0) call yaml_comment('|',hfill='-')

  !initialize directory name
  shouldwrite=.false.

  shouldwrite=shouldwrite .or. &
       in%output_wf_format /= WF_FORMAT_NONE .or. &    !write wavefunctions
       in%output_denspot /= output_denspot_NONE .or. & !write output density
       in%ncount_cluster_x > 1 .or. &                  !write posouts or posmds
       in%inputPsiId == 2 .or. &                       !have wavefunctions to read
       in%inputPsiId == 12 .or.  &                     !read in gaussian basis
       in%gaussian_help .or. &                         !Mulliken and local density of states
       in%writing_directory /= '.' .or. &              !have an explicit local output directory
       bigdft_mpi%ngroup > 1   .or. &                  !taskgroups have been inserted
       in%lin%plotBasisFunctions > 0 .or. &            !dumping of basis functions for locreg runs
       in%inputPsiId == 102                            !reading of basis functions

  !here you can check whether the etsf format is compiled

  if (shouldwrite) then
     call create_dir_output(iproc, in)
     if (iproc==0) call yaml_map('Data Writing directory',trim(in%dir_output))
  else
     if (iproc==0) call yaml_map('Data Writing directory','./')
     in%dir_output=repeat(' ',len(in%dir_output))
  end if
END SUBROUTINE check_for_data_writing_directory

subroutine create_dir_output(iproc, in)
  use yaml_output
  use module_types
  use module_base
  implicit none
  integer, intent(in) :: iproc
  type(input_variables), intent(inout) :: in

  character(len=100) :: dirname
  integer :: i_stat,ierror,ierr

  ! Create a directory to put the files in.
  dirname=repeat(' ',len(dirname))
  if (iproc == 0) then
     call getdir(in%dir_output, len_trim(in%dir_output), dirname, 100, i_stat)
     if (i_stat /= 0) then
        call yaml_warning("Cannot create output directory '" // trim(in%dir_output) // "'.")
        call MPI_ABORT(bigdft_mpi%mpi_comm,ierror,ierr)
     end if
  end if
  call MPI_BCAST(dirname,len(dirname),MPI_CHARACTER,0,bigdft_mpi%mpi_comm,ierr)
  in%dir_output=dirname
END SUBROUTINE create_dir_output

!> Set default values for input variables
subroutine default_input_variables(in)
  use module_base
  use module_types
  use dictionaries
  implicit none

  type(input_variables), intent(inout) :: in

  in%matacc=material_acceleration_null()

  ! Default values.
  in%output_wf_format = WF_FORMAT_NONE
  in%output_denspot_format = output_denspot_FORMAT_CUBE
  nullify(in%gen_kpt)
  nullify(in%gen_wkpt)
  nullify(in%kptv)
  nullify(in%nkptsv_group)
  ! Default abscalc variables
  call abscalc_input_variables_default(in)
  ! Default frequencies variables
  call frequencies_input_variables_default(in)
  ! Default values for geopt.
  call geopt_input_variables_default(in) 
  ! Default values for mixing procedure
  call mix_input_variables_default(in) 
  ! Default values for tddft
  call tddft_input_variables_default(in)
  !Default for Self-Interaction Correction variables
  call sic_input_variables_default(in)
  ! Default for signaling
  in%gmainloop = 0.d0
  ! Default for lin.
  nullify(in%lin%potentialPrefac_lowaccuracy)
  nullify(in%lin%potentialPrefac_highaccuracy)
  nullify(in%lin%potentialPrefac_ao)
  nullify(in%lin%norbsPerType)
  nullify(in%lin%locrad)
  nullify(in%lin%locrad_lowaccuracy)
  nullify(in%lin%locrad_highaccuracy)
  nullify(in%lin%locrad_type)
  nullify(in%lin%kernel_cutoff)
  !nullify(in%frag%frag_info)
  nullify(in%frag%label)
  nullify(in%frag%dirname)
  nullify(in%frag%frag_index)
  nullify(in%frag%charge)
END SUBROUTINE default_input_variables

!> Assign default values for mixing variables
subroutine mix_input_variables_default(in)
  use module_base
  use module_types
  implicit none
  type(input_variables), intent(inout) :: in

  !mixing treatement (hard-coded values)
  in%iscf=0
  in%itrpmax=1
  in%alphamix=0.0_gp
  in%rpnrm_cv=1.e-4_gp
  in%gnrm_startmix=0.0_gp
  in%norbsempty=0
  in%Tel=0.0_gp
  in%occopt=SMEARING_DIST_ERF
  in%alphadiis=2.d0

END SUBROUTINE mix_input_variables_default

!> Assign default values for GEOPT variables
subroutine geopt_input_variables_default(in)
  use module_base
  use module_types
  implicit none
  type(input_variables), intent(inout) :: in

  !put some fake values for the geometry optimsation case
  in%geopt_approach='SDCG'
  in%ncount_cluster_x=0
  in%frac_fluct=1.0_gp
  in%forcemax=0.0_gp
  in%randdis=0.0_gp
  in%betax=2.0_gp
  in%history = 1
  in%wfn_history = 1
  in%ionmov = -1
  in%dtion = 0.0_gp
  in%strtarget(:)=0.0_gp
  in%mditemp = UNINITIALIZED(in%mditemp)
  in%mdftemp = UNINITIALIZED(in%mdftemp)
  nullify(in%qmass)

END SUBROUTINE geopt_input_variables_default

!> Assign default values for self-interaction correction variables
subroutine sic_input_variables_default(in)
  use module_base
  use module_types
  implicit none
  type(input_variables), intent(inout) :: in

  in%SIC%approach='NONE'
  in%SIC%alpha=0.0_gp
  in%SIC%fref=0.0_gp

END SUBROUTINE sic_input_variables_default

!> Assign default values for TDDFT variables
subroutine tddft_input_variables_default(in)
  use module_base
  use module_types
  implicit none
  type(input_variables), intent(inout) :: in

  in%tddft_approach='NONE'

END SUBROUTINE tddft_input_variables_default

subroutine allocateInputFragArrays(input_frag)
  use module_types
  implicit none

  ! Calling arguments
  type(fragmentInputParameters),intent(inout) :: input_frag

  ! Local variables
  integer :: i_stat
  character(len=*),parameter :: subname='allocateInputFragArrays'

  allocate(input_frag%frag_index(input_frag%nfrag), stat=i_stat)
  call memocc(i_stat, input_frag%frag_index, 'input_frag%frag_index', subname)

  allocate(input_frag%charge(input_frag%nfrag), stat=i_stat)
  call memocc(i_stat, input_frag%charge, 'input_frag%charge', subname)

  !allocate(input_frag%frag_info(input_frag%nfrag_ref,2), stat=i_stat)
  !call memocc(i_stat, input_frag%frag_info, 'input_frag%frag_info', subname)

  allocate(input_frag%label(input_frag%nfrag_ref), stat=i_stat)
  call memocc(i_stat, input_frag%label, 'input_frag%label', subname)

  allocate(input_frag%dirname(input_frag%nfrag_ref), stat=i_stat)
  call memocc(i_stat, input_frag%dirname, 'input_frag%dirname', subname)

end subroutine allocateInputFragArrays

subroutine deallocateInputFragArrays(input_frag)
  use module_types
  implicit none

  ! Calling arguments
  type(fragmentInputParameters),intent(inout) :: input_frag

  ! Local variables
  integer :: i_stat,i_all
  character(len=*),parameter :: subname='deallocateInputFragArrays'

  !if(associated(input_frag%frag_info)) then
  !  i_all = -product(shape(input_frag%frag_info))*kind(input_frag%frag_info)
  !  deallocate(input_frag%frag_info,stat=i_stat)
  !  call memocc(i_stat,i_all,'input_frag%frag_info',subname)
  !  nullify(input_frag%frag_info)
  !end if 

  if(associated(input_frag%frag_index)) then
     i_all = -product(shape(input_frag%frag_index))*kind(input_frag%frag_index)
     deallocate(input_frag%frag_index,stat=i_stat)
     call memocc(i_stat,i_all,'input_frag%frag_index',subname)
     nullify(input_frag%frag_index)
  end if

  if(associated(input_frag%charge)) then
     i_all = -product(shape(input_frag%charge))*kind(input_frag%charge)
     deallocate(input_frag%charge,stat=i_stat)
     call memocc(i_stat,i_all,'input_frag%charge',subname)
     nullify(input_frag%charge)
  end if

  if(associated(input_frag%label)) then
     i_all = -product(shape(input_frag%label))*kind(input_frag%label)
     deallocate(input_frag%label,stat=i_stat)
     call memocc(i_stat,i_all,'input_frag%label',subname)
     nullify(input_frag%label)
  end if

  if(associated(input_frag%dirname)) then
     i_all = -product(shape(input_frag%dirname))*kind(input_frag%dirname)
     deallocate(input_frag%dirname,stat=i_stat)
     call memocc(i_stat,i_all,'input_frag%dirname',subname)
     nullify(input_frag%dirname)
  end if

end subroutine deallocateInputFragArrays


subroutine nullifyInputFragParameters(input_frag)
  use module_types
  implicit none

  ! Calling arguments
  type(fragmentInputParameters),intent(inout) :: input_frag

  nullify(input_frag%frag_index)
  nullify(input_frag%charge)
  !nullify(input_frag%frag_info)
  nullify(input_frag%label)
  nullify(input_frag%dirname)

end subroutine nullifyInputFragParameters

!>  Free all dynamically allocated memory from the kpt input file.
subroutine free_kpt_variables(in)
  use module_base
  use module_types
  implicit none
  type(input_variables), intent(inout) :: in
  character(len=*), parameter :: subname='free_kpt_variables'
  integer :: i_stat, i_all

  if (associated(in%gen_kpt)) then
     i_all=-product(shape(in%gen_kpt))*kind(in%gen_kpt)
     deallocate(in%gen_kpt,stat=i_stat)
     call memocc(i_stat,i_all,'in%gen_kpt',subname)
  end if
  if (associated(in%gen_wkpt)) then
     i_all=-product(shape(in%gen_wkpt))*kind(in%gen_wkpt)
     deallocate(in%gen_wkpt,stat=i_stat)
     call memocc(i_stat,i_all,'in%gen_wkpt',subname)
  end if
  if (associated(in%kptv)) then
     i_all=-product(shape(in%kptv))*kind(in%kptv)
     deallocate(in%kptv,stat=i_stat)
     call memocc(i_stat,i_all,'in%kptv',subname)
  end if
  if (associated(in%nkptsv_group)) then
     i_all=-product(shape(in%nkptsv_group))*kind(in%nkptsv_group)
     deallocate(in%nkptsv_group,stat=i_stat)
     call memocc(i_stat,i_all,'in%nkptsv_group',subname)
  end if
  nullify(in%gen_kpt)
  nullify(in%gen_wkpt)
  nullify(in%kptv)
  nullify(in%nkptsv_group)
end subroutine free_kpt_variables

!>  Free all dynamically allocated memory from the geopt input file.
subroutine free_geopt_variables(in)
  use module_base
  use module_types
  implicit none
  type(input_variables), intent(inout) :: in
  character(len=*), parameter :: subname='free_geopt_variables'
  integer :: i_stat, i_all

  if (associated(in%qmass)) then
     i_all=-product(shape(in%qmass))*kind(in%qmass)
     deallocate(in%qmass,stat=i_stat)
     call memocc(i_stat,i_all,'in%qmass',subname)
  end if
  nullify(in%qmass)
end subroutine free_geopt_variables

!>  Free all dynamically allocated memory from the input variable structure.
subroutine free_input_variables(in)
  use module_base
  use module_types
  use module_xc
  implicit none
  type(input_variables), intent(inout) :: in
  character(len=*), parameter :: subname='free_input_variables'

!!$  if(in%linear /= INPUT_IG_OFF .and. in%linear /= INPUT_IG_LIG) &
!!$       & call deallocateBasicArraysInput(in%lin)

  call free_geopt_variables(in)
  call free_kpt_variables(in)
  call deallocateBasicArraysInput(in%lin)
  call deallocateInputFragArrays(in%frag)

  ! Free the libXC stuff if necessary, related to the choice of in%ixc.
  call xc_end()

!!$  if (associated(in%Gabs_coeffs) ) then
!!$     i_all=-product(shape(in%Gabs_coeffs))*kind(in%Gabs_coeffs)
!!$     deallocate(in%Gabs_coeffs,stat=i_stat)
!!$     call memocc(i_stat,i_all,'in%Gabs_coeffs',subname)
!!$  end if

  ! Stop the signaling stuff.
  !Destroy C wrappers on Fortran objects,
  ! and stop the GMainLoop.
  if (in%gmainloop /= 0.d0) then
     call bigdft_signals_free(in%gmainloop)
  end if
END SUBROUTINE free_input_variables


!> Assign default values for ABSCALC variables
subroutine abscalc_input_variables_default(in)
  use module_base
  use module_types
  implicit none
  type(input_variables), intent(out) :: in

  in%c_absorbtion=.false.
  in%potshortcut=0
  in%iat_absorber=0
  in%abscalc_bottomshift=0
  in%abscalc_S_do_cg=.false.
  in%abscalc_Sinv_do_cg=.false.
END SUBROUTINE abscalc_input_variables_default

!> Assign default values for frequencies variables
!!    freq_alpha: frequencies step for finite difference = alpha*hx, alpha*hy, alpha*hz
!!    freq_order; order of the finite difference (2 or 3 i.e. 2 or 4 points)
!!    freq_method: 1 - systematic moves of atoms over each direction
subroutine frequencies_input_variables_default(in)
  use module_base
  use module_types
  implicit none
  type(input_variables), intent(out) :: in

  in%freq_alpha=1.d0/real(64,kind(1.d0))
  in%freq_order=2
  in%freq_method=1
END SUBROUTINE frequencies_input_variables_default

subroutine input_analyze(in)
  use module_types, only: input_variables
  use module_types, only: output_denspot_FORMAT_CUBE, output_denspot_NONE, WF_FORMAT_NONE
  use module_types, only: bigdft_mpi
  use module_defs, only: gp
  use dynamic_memory
  use module_input_keys, only: input_keys_equal
  implicit none
  type(input_variables), intent(inout) :: in

  integer :: ierr

  call f_routine(id='input_analyze')

  ! the PERF variables -----------------------------------------------------
  !Check after collecting all values
  if(.not.in%orthpar%directDiag .or. in%orthpar%methOrtho==1) then 
     write(*,'(1x,a)') 'Input Guess: Block size used for the orthonormalization (ig_blocks)'
     if(in%orthpar%bsLow==in%orthpar%bsUp) then
        write(*,'(5x,a,i0)') 'Take block size specified by user: ',in%orthpar%bsLow
     else if(in%orthpar%bsLow<in%orthpar%bsUp) then
        write(*,'(5x,2(a,i0))') 'Choose block size automatically between ',in%orthpar%bsLow,' and ',in%orthpar%bsUp
     else
        write(*,'(1x,a)') "ERROR: invalid values of inputs%bsLow and inputs%bsUp. Change them in 'inputs.perf'!"
        call MPI_ABORT(bigdft_mpi%mpi_comm,0,ierr)
     end if
     write(*,'(5x,a)') 'This values will be adjusted if it is larger than the number of orbitals.'
  end if

  ! the DFT variables ------------------------------------------------------
  in%SIC%ixc = in%ixc

  in%idsx = min(in%idsx, in%itermax)

  !project however the wavefunction on gaussians if asking to write them on disk
  ! But not if we use linear scaling version (in%inputPsiId >= 100)
  in%gaussian_help=(in%inputPsiId >= 10 .and. in%inputPsiId < 100)

  !switch on the gaussian auxiliary treatment 
  !and the zero of the forces
  if (in%inputPsiId == 10) then
     in%inputPsiId = 0
  else if (in%inputPsiId == 13) then
     in%inputPsiId = 2
  end if
  ! Setup out grid parameters.
  if (in%output_denspot >= 0) then
     in%output_denspot_format = in%output_denspot / 10
  else
     in%output_denspot_format = output_denspot_FORMAT_CUBE
     in%output_denspot = abs(in%output_denspot)
  end if
  in%output_denspot = modulo(in%output_denspot, 10)

  !define whether there should be a last_run after geometry optimization
  !also the mulliken charge population should be inserted
  if ((in%rbuf > 0.0_gp) .or. in%output_wf_format /= WF_FORMAT_NONE .or. &
       in%output_denspot /= output_denspot_NONE .or. in%norbv /= 0) then
     in%last_run=-1 !last run to be done depending of the external conditions
  else
     in%last_run=0
  end if
  
  ! the GEOPT variables ----------------------------------------------------
  !target stress tensor
  in%strtarget(:)=0.0_gp

  if (input_keys_equal(trim(in%geopt_approach), "AB6MD")) then
     if (in%ionmov /= 13) then
        in%nnos=0
        in%qmass = f_malloc_ptr(in%nnos, id = "in%qmass")
     end if
  end if
  call f_release_routine()
END SUBROUTINE input_analyze

subroutine kpt_input_analyse(iproc, in, dict, sym, geocode, alat)
  use module_base
  use module_types
  use defs_basis
  use m_ab6_kpoints
  use yaml_output
  use module_input_keys
  use dictionaries
  implicit none
  integer, intent(in) :: iproc
  type(input_variables), intent(inout) :: in
  type(dictionary), pointer :: dict
  type(symmetry_data), intent(in) :: sym
  character(len = 1), intent(in) :: geocode !< @copydoc poisson_solver::doc::geocode
  real(gp), intent(in) :: alat(3)
  !local variables
  logical :: lstat
  character(len=*), parameter :: subname='kpt_input_analyse'
  integer :: i_stat,ierror,i,nshiftk, ngkpt_(3), ikpt, j, ncount, nseg, iseg_, ngranularity_
  real(gp) :: kptrlen_, shiftk_(3,8), norm, alat_(3)
  character(len = 6) :: method
  
  ! Set default values.
  in%gen_nkpt=1
  in%nkptv=0
  in%ngroups_kptv=1

  call free_kpt_variables(in)
  nullify(in%kptv, in%nkptsv_group)
  nullify(in%gen_kpt, in%gen_wkpt)

  method = dict // KPT_METHOD
  if (input_keys_equal(trim(method), 'auto')) then
     kptrlen_ = dict // KPTRLEN
     if (geocode == 'F') then
        in%gen_nkpt = 1
        allocate(in%gen_kpt(3, in%gen_nkpt+ndebug),stat=i_stat)
        call memocc(i_stat,in%gen_kpt,'in%gen_kpt',subname)
        in%gen_kpt = 0.
        allocate(in%gen_wkpt(in%gen_nkpt+ndebug),stat=i_stat)
        call memocc(i_stat,in%gen_wkpt,'in%gen_wkpt',subname)
        in%gen_wkpt = 1.
     else
        call kpoints_get_auto_k_grid(sym%symObj, in%gen_nkpt, in%gen_kpt, in%gen_wkpt, &
             & kptrlen_, ierror)
        if (ierror /= AB6_NO_ERROR) then
           if (iproc==0) &
                & call yaml_warning("ERROR: cannot generate automatic k-point grid." // &
                & " Error code is " // trim(yaml_toa(ierror,fmt='(i0)')))
           stop
        end if
        !assumes that the allocation went through
        call memocc(0,in%gen_kpt,'in%gen_kpt',subname)
        call memocc(0,in%gen_wkpt,'in%gen_wkpt',subname)
     end if
  else if (input_keys_equal(trim(method), 'mpgrid')) then
     !take the points of Monkhorst-pack grid
     ngkpt_(1) = dict // NGKPT // 0
     ngkpt_(2) = dict // NGKPT // 1
     ngkpt_(3) = dict // NGKPT // 2
     if (geocode == 'S') ngkpt_(2) = 1
     !shift
     nshiftk = dict_len(dict//SHIFTK)
     !read the shifts
     shiftk_=0.0_gp
     do i=1,nshiftk
        shiftk_(1,i) = dict // SHIFTK // (i-1) // 0
        shiftk_(2,i) = dict // SHIFTK // (i-1) // 1
        shiftk_(3,i) = dict // SHIFTK // (i-1) // 2
     end do

     !control whether we are giving k-points to Free BC
     if (geocode == 'F') then
        if (iproc==0 .and. (maxval(ngkpt_) > 1 .or. maxval(abs(shiftk_)) > 0.)) &
             & call yaml_warning('Found input k-points with Free Boundary Conditions, reduce run to Gamma point')
        in%gen_nkpt = 1
        allocate(in%gen_kpt(3, in%gen_nkpt+ndebug),stat=i_stat)
        call memocc(i_stat,in%gen_kpt,'in%gen_kpt',subname)
        in%gen_kpt = 0.
        allocate(in%gen_wkpt(in%gen_nkpt+ndebug),stat=i_stat)
        call memocc(i_stat,in%gen_wkpt,'in%gen_wkpt',subname)
        in%gen_wkpt = 1.
     else
        call kpoints_get_mp_k_grid(sym%symObj, in%gen_nkpt, in%gen_kpt, in%gen_wkpt, &
             & ngkpt_, nshiftk, shiftk_, ierror)
        if (ierror /= AB6_NO_ERROR) then
           if (iproc==0) &
                & call yaml_warning("ERROR: cannot generate MP k-point grid." // &
                & " Error code is " // trim(yaml_toa(ierror,fmt='(i0)')))
           stop
        end if
        !assumes that the allocation went through
        call memocc(0,in%gen_kpt,'in%gen_kpt',subname)
        call memocc(0,in%gen_wkpt,'in%gen_wkpt',subname)
     end if
  else if (input_keys_equal(trim(method), 'manual')) then
     in%gen_nkpt = max(1, dict_len(dict//KPT))
     if (geocode == 'F' .and. in%gen_nkpt > 1) then
        if (iproc==0) call yaml_warning('Found input k-points with Free Boundary Conditions, reduce run to Gamma point')
        in%gen_nkpt = 1
     end if
     allocate(in%gen_kpt(3, in%gen_nkpt+ndebug),stat=i_stat)
     call memocc(i_stat,in%gen_kpt,'in%gen_kpt',subname)
     allocate(in%gen_wkpt(in%gen_nkpt+ndebug),stat=i_stat)
     call memocc(i_stat,in%gen_wkpt,'in%gen_wkpt',subname)
     norm=0.0_gp
     do i=1,in%gen_nkpt
        in%gen_kpt(1, i) = dict // KPT // (i-1) // 0
        in%gen_kpt(2, i) = dict // KPT // (i-1) // 1
        in%gen_kpt(3, i) = dict // KPT // (i-1) // 2
        if (geocode == 'S' .and. in%gen_kpt(2,i) /= 0.) then
           in%gen_kpt(2,i) = 0.
           if (iproc==0) call yaml_warning('Surface conditions, supressing k-points along y.')
        end if
        in%gen_wkpt(i) = dict // WKPT // (i-1)
        if (geocode == 'F') then
           in%gen_kpt = 0.
           in%gen_wkpt = 1.
        end if
        norm=norm+in%gen_wkpt(i)
     end do
     ! We normalise the weights.
     in%gen_wkpt(:)=in%gen_wkpt/norm
  else
     if (iproc==0) &
          & call yaml_warning("ERROR: wrong k-point sampling method (" // &
          & trim(method) // ").")
     stop
  end if

  ! Convert reduced coordinates into BZ coordinates.
  alat_ = alat
  if (geocode /= 'P') alat_(2) = 1.0_gp
  if (geocode == 'F') then
     alat_(1)=1.0_gp
     alat_(3)=1.0_gp
  end if
  do i = 1, in%gen_nkpt, 1
     in%gen_kpt(:, i) = in%gen_kpt(:, i) / alat_(:) * two_pi
  end do
 
  in%band_structure_filename=''
  lstat = dict // BANDS
  if (lstat) then
     !calculate the number of groups of for the band structure
     in%nkptv=1
     nseg = dict_len(dict // ISEG)
     do i=1,nseg
        iseg_ = dict // ISEG // (i-1)
        in%nkptv=in%nkptv+iseg_
     end do
     ngranularity_ = dict // NGRANULARITY

     in%ngroups_kptv=&
          ceiling(real(in%nkptv,gp)/real(ngranularity_,gp))

     allocate(in%nkptsv_group(in%ngroups_kptv+ndebug),stat=i_stat)
     call memocc(i_stat,in%nkptsv_group,'in%nkptsv_group',subname)

     ncount=0
     do i=1,in%ngroups_kptv-1
        !if ngranularity is bigger than nkptv  then ngroups is one
        in%nkptsv_group(i)=ngranularity_
        ncount=ncount+ngranularity_
     end do
     !put the rest in the last group
     in%nkptsv_group(in%ngroups_kptv)=in%nkptv-ncount

     allocate(in%kptv(3,in%nkptv+ndebug),stat=i_stat)
     call memocc(i_stat,in%kptv,'in%kptv',subname)

     ikpt = 0
     do i=1,nseg
        iseg_ = dict // ISEG // (i-1)
        ikpt=ikpt+iseg_
        in%kptv(1,ikpt) = dict // KPTV // (ikpt - 1) // 0
        in%kptv(2,ikpt) = dict // KPTV // (ikpt - 1) // 1
        in%kptv(3,ikpt) = dict // KPTV // (ikpt - 1) // 2
        !interpolate the values
        do j=ikpt-iseg_+1,ikpt-1
           in%kptv(:,j)=in%kptv(:,ikpt-iseg_) + &
                (in%kptv(:,ikpt)-in%kptv(:,ikpt-iseg_)) * &
                real(j-ikpt+iseg_,gp)/real(iseg_, gp)
        end do
     end do

     ! Convert reduced coordinates into BZ coordinates.
     do i = 1, in%nkptv, 1
        in%kptv(:, i) = in%kptv(:, i) / alat_(:) * two_pi
     end do

     if (has_key(dict, BAND_STRUCTURE_FILENAME)) then
        in%band_structure_filename = dict // BAND_STRUCTURE_FILENAME
        !since a file for the local potential is already given, do not perform ground state calculation
        if (iproc==0) then
           write(*,'(1x,a)')'Local Potential read from file, '//trim(in%band_structure_filename)//&
                ', do not optimise GS wavefunctions'
        end if
        in%nrepmax=0
        in%itermax=0
        in%itrpmax=0
        in%inputPsiId=-1000 !allocate empty wavefunctions
        in%output_denspot=0
     end if
  else
     in%nkptv = 0
     allocate(in%kptv(3,in%nkptv+ndebug),stat=i_stat)
     call memocc(i_stat,in%kptv,'in%kptv',subname)
  end if

  if (in%nkptv > 0 .and. geocode == 'F' .and. iproc == 0) &
       & call yaml_warning('Defining a k-point path in free boundary conditions.') 
<<<<<<< HEAD
END SUBROUTINE kpt_input_analyse
=======
END SUBROUTINE kpt_input_analyse

!> Read the input variables needed for the geometry optimisation
!! Every argument should be considered as mandatory
subroutine geopt_input_analyse(iproc,in,dict)
  use module_base
  use module_types
  use module_input_keys
  use dictionaries
  use yaml_output
  implicit none
  integer, intent(in) :: iproc
  type(input_variables), intent(inout) :: in
  type(dictionary), pointer :: dict
  !local variables
  character(len=*), parameter :: subname='geopt_input_analyse'
  integer :: i_stat,i
  character(len = max_field_length) :: prof, meth
  real(gp) :: betax_, dtmax_
  logical :: user_defined

  ! Additional treatments.
  meth = dict // GEOPT_METHOD
  if (input_keys_equal(trim(meth), "FIRE")) then
     prof = input_keys_get_source(dict, DTMAX, user_defined)
     if (trim(prof) == "default" .and. .not. user_defined) then
        betax_ = dict // BETAX
        call set(dict // DTMAX, 0.25 * pi_param * sqrt(betax_), fmt = "(F7.4)")
     end if
     prof = input_keys_get_source(dict, DTINIT, user_defined)
     if (trim(prof) == "default" .and. .not. user_defined) then
        dtmax_ = dict // DTMAX
        call set(dict // DTINIT, 0.5 * dtmax_, fmt = "(F7.4)")
     end if
  end if
!!$  call yaml_dict_dump(dict)

  call free_geopt_variables(in)

  !target stress tensor
  in%strtarget(:)=0.0_gp

  !geometry input parameters
  in%geopt_approach = dict // GEOPT_METHOD
  in%ncount_cluster_x = dict // NCOUNT_CLUSTER_X
  !here the parsing of the wavefunction history should be added
  in%wfn_history=1

  in%frac_fluct = dict // FRAC_FLUCT
  in%forcemax = dict // FORCEMAX
  in%randdis = dict // RANDDIS

  if (input_keys_equal(trim(in%geopt_approach), "AB6MD")) then
     in%nnos=0
     in%ionmov = dict // IONMOV
     in%dtion = dict // DTION
     if (in%ionmov == 6) then
        in%mditemp = dict // MDITEMP
     elseif (in%ionmov > 7) then
        in%mditemp = dict // MDITEMP
        in%mdftemp = dict // MDFTEMP
     end if

     if (in%ionmov == 8) then
        in%noseinert = dict // NOSEINERT
     else if (in%ionmov == 9) then
        in%friction = dict // FRICTION
        in%mdwall = dict // MDWALL
     else if (in%ionmov == 13) then
        in%nnos = dict_len(dict // QMASS)
        allocate(in%qmass(in%nnos+ndebug),stat=i_stat)
        call memocc(i_stat,in%qmass,'in%qmass',subname)
        do i=1,in%nnos-1
           in%qmass(i) = dict_len(dict // QMASS // (i-1))
        end do
        in%bmass = dict // BMASS
        in%vmass = dict // VMASS
     end if

     if (in%ionmov /= 13) then
        !the allocation of this pointer should be done in any case
        allocate(in%qmass(in%nnos+ndebug),stat=i_stat)
        call memocc(i_stat,in%qmass,'in%qmass',subname)
     end if
  else if (input_keys_equal(trim(in%geopt_approach),"DIIS")) then
     in%betax = dict // BETAX
     in%history = dict // HISTORY
  else
     in%betax = dict // BETAX
  end if

  if (input_keys_equal(trim(in%geopt_approach),"FIRE")) then
     in%dtinit = dict // DTINIT
     in%dtmax = dict // DTMAX
  endif
END SUBROUTINE geopt_input_analyse

subroutine mix_input_analyse(iproc,in,dict)
  use module_base
  use module_types
  use module_input_keys
  use dictionaries
  implicit none
  !Arguments
  integer, intent(in) :: iproc
  type(dictionary), pointer :: dict
  type(input_variables), intent(inout) :: in
  !local variables
  !n(c) character(len=*), parameter :: subname='mix_input_variables'

  in%iscf = dict // ISCF
  
  in%itrpmax = dict // ITRPMAX
  in%rpnrm_cv = dict // RPNRM_CV

  in%norbsempty = dict // NORBSEMPTY
  in%Tel = dict // TEL
  in%occopt = dict // OCCOPT

  in%alphamix = dict // ALPHAMIX
  in%alphadiis = dict //ALPHADIIS

  !put the startmix if the mixing has to be done
  if (in%iscf >  SCF_KIND_DIRECT_MINIMIZATION) in%gnrm_startmix=1.e300_gp

END SUBROUTINE mix_input_analyse

subroutine sic_input_analyse(iproc,in,dict,ixc_)
  use module_base
  use module_types
  use module_input_keys
  use dictionaries
  use yaml_output
  implicit none
  !Arguments
  integer, intent(in) :: iproc
  type(dictionary), pointer :: dict
  type(input_variables), intent(inout) :: in
  integer, intent(in) :: ixc_
  !local variables
  !n(c) character(len=*), parameter :: subname='sic_input_variables'

  in%SIC%approach(1:len(in%SIC%approach)) = dict // SIC_APPROACH
  in%SIC%alpha = dict // SIC_ALPHA
  if (input_keys_equal(trim(in%SIC%approach), "NK")) in%SIC%fref = dict // SIC_FREF
  in%SIC%ixc = ixc_

END SUBROUTINE sic_input_analyse

subroutine tddft_input_analyse(iproc,in,dict)
  use module_base
  use module_types
  use module_input_keys
  use dictionaries
  implicit none
  integer, intent(in) :: iproc
  type(dictionary), pointer :: dict
  type(input_variables), intent(inout) :: in
  !local variables
  !n(c) character(len=*), parameter :: subname='tddft_input_variables'

  !TD-DFT parameters
  in%tddft_approach(1:len(in%tddft_approach)) = dict // TDDFT_APPROACH

END SUBROUTINE tddft_input_analyse

!> Read the input variables which can be used for performances
subroutine perf_input_analyse(iproc,in,dict)
  use module_base
  use module_types
  use module_input_keys
  use yaml_strings
  use yaml_output
  use dictionaries
  use m_profiling, only: ab7_memocc_set_state => memocc_set_state !< abinit module to be removed
  implicit none
  integer, intent(in) :: iproc
  type(dictionary), pointer :: dict
  type(input_variables), intent(inout) :: in
  !local variables
  !n(c) character(len=*), parameter :: subname='perf_input_variables'
  integer :: ierr,ipos,i,iproc_node,nproc_node
  character(len = 7) :: val
  call f_routine(id='perf_input_analyse')

  ! Performance and setting-up options
  ! ----------------------------------
  in%debug = dict // DEBUG

  if (.not. in%debug) then
     call ab7_memocc_set_state(1)
     call f_malloc_set_status(output_level=1)
  end if
  in%ncache_fft = dict // FFTCACHE
  call set_cache_size(in%ncache_fft)
  in%verbosity = dict // VERBOSITY
  if (in%verbosity == 0 ) then
     call ab7_memocc_set_state(0)
     call f_malloc_set_status(output_level=0)
  end if
  in%writing_directory = dict // OUTDIR
  !here the logfile should be opened in the usual way, differentiating between 
  ! logfiles in case of multiple taskgroups
  if (trim(in%writing_directory) /= '.' .or. bigdft_mpi%ngroup > 1) then
     call create_log_file(iproc,in)
  else
     !use stdout, do not crash if unit is present
     if (iproc==0) call yaml_set_stream(record_length=92,istat=ierr)
  end if

  !call mpi_barrier(bigdft_mpi%mpi_comm,ierr)
  if (iproc==0) then
     !start writing on logfile
     call yaml_new_document()
     !welcome screen
     call print_logo()
  end if
  if (bigdft_mpi%nproc >1) call processor_id_per_node(bigdft_mpi%iproc,bigdft_mpi%nproc,iproc_node,nproc_node)
  if (iproc ==0) then
     if (bigdft_mpi%nproc >1) call yaml_map('MPI tasks of root process node',nproc_node)
     call print_configure_options()
  end if

  ! Miscellaneous options
  ! ---------------------
  in%symTol = dict // TOLSYM
  in%projrad = dict // PROJRAD
  in%exctxpar = dict // EXCTXPAR
  in%inguess_geopt = dict // INGUESS_GEOPT

  ! Material acceleration options
  ! -----------------------------
  in%matacc=material_acceleration_null()
  val = dict // ACCEL
  if (input_keys_equal(trim(val), "CUDAGPU")) then
     in%matacc%iacceleration = 1
  else if (input_keys_equal(trim(val), "OCLGPU")) then
     in%matacc%iacceleration = 2
  else if (input_keys_equal(trim(val), "OCLCPU")) then
     in%matacc%iacceleration = 3
  else if (input_keys_equal(trim(val), "OCLACC")) then
     in%matacc%iacceleration = 4
  else 
     in%matacc%iacceleration = 0
  end if
  !determine desired OCL platform which is used for acceleration
  in%matacc%OCL_platform = dict // OCL_PLATFORM
  ipos=min(len(in%matacc%OCL_platform),len(trim(in%matacc%OCL_platform))+1)
  do i=ipos,len(in%matacc%OCL_platform)
     in%matacc%OCL_platform(i:i)=achar(0)
  end do
  in%matacc%OCL_devices = dict // OCL_DEVICES
  ipos=min(len(in%matacc%OCL_devices),len(trim(in%matacc%OCL_devices))+1)
  do i=ipos,len(in%matacc%OCL_devices)
     in%matacc%OCL_devices(i:i)=achar(0)
  end do
  in%matacc%PSolver_igpu = dict // PSOLVER_ACCEL

  ! Signaling parameters
  in%signaling = dict // SIGNALING
  in%signalTimeout = dict // SIGNALTIMEOUT
  in%domain = dict // DOMAIN

  !!@TODO to relocate
  GPUblas = dict // BLAS
  DistProjApply = dict // PSP_ONFLY 

  in%orthpar%directDiag = dict // IG_DIAG
  in%orthpar%norbpInguess = dict // IG_NORBP
  in%orthpar%iguessTol = dict // IG_TOL
  in%orthpar%methOrtho = dict // METHORTHO
  !Block size used for the orthonormalization
  in%orthpar%bsLow = dict // IG_BLOCKS // 0
  in%orthpar%bsUp  = dict // IG_BLOCKS // 1
  !Check after collecting all values
  if(.not.in%orthpar%directDiag .or. in%orthpar%methOrtho==1) then 
     write(*,'(1x,a)') 'Input Guess: Block size used for the orthonormalization (ig_blocks)'
     if(in%orthpar%bsLow==in%orthpar%bsUp) then
        write(*,'(5x,a,i0)') 'Take block size specified by user: ',in%orthpar%bsLow
     else if(in%orthpar%bsLow<in%orthpar%bsUp) then
        write(*,'(5x,2(a,i0))') 'Choose block size automatically between ',in%orthpar%bsLow,' and ',in%orthpar%bsUp
     else
        write(*,'(1x,a)') "ERROR: invalid values of inputs%bsLow and inputs%bsUp. Change them in 'inputs.perf'!"
        call MPI_ABORT(bigdft_mpi%mpi_comm,0,ierr)
     end if
     write(*,'(5x,a)') 'This values will be adjusted if it is larger than the number of orbitals.'
  end if

  in%rho_commun = dict // RHO_COMMUN
  in%PSolver_groupsize = dict // PSOLVER_GROUPSIZE
  in%unblock_comms = dict // UNBLOCK_COMMS

  !Use Linear scaling methods
  val = dict // LINEAR
  if (input_keys_equal(trim(val), "LIG")) then
     in%linear = INPUT_IG_LIG
  else if (input_keys_equal(trim(val), "FUL")) then
     in%linear = INPUT_IG_FULL
  else if (input_keys_equal(trim(val), "TMO")) then
     in%linear = INPUT_IG_TMO
  else
     in%linear = INPUT_IG_OFF
  end if

  in%store_index = dict // STORE_INDEX

  !block size for pdsyev/pdsygv, pdgemm (negative -> sequential)
  in%lin%blocksize_pdsyev = dict // PDSYEV_BLOCKSIZE
  in%lin%blocksize_pdgemm = dict // PDGEMM_BLOCKSIZE
  !max number of process uses for pdsyev/pdsygv, pdgemm
  in%lin%nproc_pdsyev = dict // MAXPROC_PDSYEV
  in%lin%nproc_pdgemm = dict // MAXPROC_PDGEMM
  !FOE: if the determinant of the interpolation matrix to find the Fermi energy
  !is smaller than this value, switch from cubic to linear interpolation.
  in%lin%ef_interpol_det = dict // EF_INTERPOL_DET
  in%lin%ef_interpol_chargediff = dict // EF_INTERPOL_CHARGEDIFF
  !determines whether a mixing step shall be preformed after the input guess !(linear version)
  in%lin%mixing_after_inputguess = dict // MIXING_AFTER_INPUTGUESS
  !determines whether the input guess support functions are orthogonalized iteratively (T) or in the standard way (F)
  in%lin%iterative_orthogonalization = dict // ITERATIVE_ORTHOGONALIZATION

  in%check_sumrho = dict // CHECK_SUMRHO
!  call input_var("mpi_groupsize",0, "number of MPI processes for BigDFT run (0=nproc)", in%mpi_groupsize)
  in%experimental_mode = dict//EXPERIMENTAL_MODE
  ! linear scaling: write KS orbitals for cubic restart
  in%write_orbitals = dict//WRITE_ORBITALS
  ! linear scaling: explicitely specify localization centers
  in%explicit_locregcenters = dict//EXPLICIT_LOCREGCENTERS
  ! linear scaling: calculate Kohn-Sham residue
  in%calculate_KS_residue = dict//CALCULATE_KS_RESIDUE
  ! linear scaling: calculate intermediate forces
  in%intermediate_forces = dict//INTERMEDIATE_FORCES
  call f_release_routine()
END SUBROUTINE perf_input_analyse
>>>>>>> a3cf5b4e
<|MERGE_RESOLUTION|>--- conflicted
+++ resolved
@@ -1035,341 +1035,11 @@
 
   if (in%nkptv > 0 .and. geocode == 'F' .and. iproc == 0) &
        & call yaml_warning('Defining a k-point path in free boundary conditions.') 
-<<<<<<< HEAD
 END SUBROUTINE kpt_input_analyse
-=======
-END SUBROUTINE kpt_input_analyse
-
-!> Read the input variables needed for the geometry optimisation
-!! Every argument should be considered as mandatory
-subroutine geopt_input_analyse(iproc,in,dict)
-  use module_base
-  use module_types
-  use module_input_keys
-  use dictionaries
-  use yaml_output
-  implicit none
-  integer, intent(in) :: iproc
-  type(input_variables), intent(inout) :: in
-  type(dictionary), pointer :: dict
-  !local variables
-  character(len=*), parameter :: subname='geopt_input_analyse'
-  integer :: i_stat,i
-  character(len = max_field_length) :: prof, meth
-  real(gp) :: betax_, dtmax_
-  logical :: user_defined
-
-  ! Additional treatments.
-  meth = dict // GEOPT_METHOD
-  if (input_keys_equal(trim(meth), "FIRE")) then
-     prof = input_keys_get_source(dict, DTMAX, user_defined)
-     if (trim(prof) == "default" .and. .not. user_defined) then
-        betax_ = dict // BETAX
-        call set(dict // DTMAX, 0.25 * pi_param * sqrt(betax_), fmt = "(F7.4)")
-     end if
-     prof = input_keys_get_source(dict, DTINIT, user_defined)
-     if (trim(prof) == "default" .and. .not. user_defined) then
-        dtmax_ = dict // DTMAX
-        call set(dict // DTINIT, 0.5 * dtmax_, fmt = "(F7.4)")
-     end if
-  end if
-!!$  call yaml_dict_dump(dict)
-
-  call free_geopt_variables(in)
-
-  !target stress tensor
-  in%strtarget(:)=0.0_gp
-
-  !geometry input parameters
-  in%geopt_approach = dict // GEOPT_METHOD
-  in%ncount_cluster_x = dict // NCOUNT_CLUSTER_X
-  !here the parsing of the wavefunction history should be added
-  in%wfn_history=1
-
-  in%frac_fluct = dict // FRAC_FLUCT
-  in%forcemax = dict // FORCEMAX
-  in%randdis = dict // RANDDIS
-
-  if (input_keys_equal(trim(in%geopt_approach), "AB6MD")) then
-     in%nnos=0
-     in%ionmov = dict // IONMOV
-     in%dtion = dict // DTION
-     if (in%ionmov == 6) then
-        in%mditemp = dict // MDITEMP
-     elseif (in%ionmov > 7) then
-        in%mditemp = dict // MDITEMP
-        in%mdftemp = dict // MDFTEMP
-     end if
-
-     if (in%ionmov == 8) then
-        in%noseinert = dict // NOSEINERT
-     else if (in%ionmov == 9) then
-        in%friction = dict // FRICTION
-        in%mdwall = dict // MDWALL
-     else if (in%ionmov == 13) then
-        in%nnos = dict_len(dict // QMASS)
-        allocate(in%qmass(in%nnos+ndebug),stat=i_stat)
-        call memocc(i_stat,in%qmass,'in%qmass',subname)
-        do i=1,in%nnos-1
-           in%qmass(i) = dict_len(dict // QMASS // (i-1))
-        end do
-        in%bmass = dict // BMASS
-        in%vmass = dict // VMASS
-     end if
-
-     if (in%ionmov /= 13) then
-        !the allocation of this pointer should be done in any case
-        allocate(in%qmass(in%nnos+ndebug),stat=i_stat)
-        call memocc(i_stat,in%qmass,'in%qmass',subname)
-     end if
-  else if (input_keys_equal(trim(in%geopt_approach),"DIIS")) then
-     in%betax = dict // BETAX
-     in%history = dict // HISTORY
-  else
-     in%betax = dict // BETAX
-  end if
-
-  if (input_keys_equal(trim(in%geopt_approach),"FIRE")) then
-     in%dtinit = dict // DTINIT
-     in%dtmax = dict // DTMAX
-  endif
-END SUBROUTINE geopt_input_analyse
-
-subroutine mix_input_analyse(iproc,in,dict)
-  use module_base
-  use module_types
-  use module_input_keys
-  use dictionaries
-  implicit none
-  !Arguments
-  integer, intent(in) :: iproc
-  type(dictionary), pointer :: dict
-  type(input_variables), intent(inout) :: in
-  !local variables
-  !n(c) character(len=*), parameter :: subname='mix_input_variables'
-
-  in%iscf = dict // ISCF
-  
-  in%itrpmax = dict // ITRPMAX
-  in%rpnrm_cv = dict // RPNRM_CV
-
-  in%norbsempty = dict // NORBSEMPTY
-  in%Tel = dict // TEL
-  in%occopt = dict // OCCOPT
-
-  in%alphamix = dict // ALPHAMIX
-  in%alphadiis = dict //ALPHADIIS
-
-  !put the startmix if the mixing has to be done
-  if (in%iscf >  SCF_KIND_DIRECT_MINIMIZATION) in%gnrm_startmix=1.e300_gp
-
-END SUBROUTINE mix_input_analyse
-
-subroutine sic_input_analyse(iproc,in,dict,ixc_)
-  use module_base
-  use module_types
-  use module_input_keys
-  use dictionaries
-  use yaml_output
-  implicit none
-  !Arguments
-  integer, intent(in) :: iproc
-  type(dictionary), pointer :: dict
-  type(input_variables), intent(inout) :: in
-  integer, intent(in) :: ixc_
-  !local variables
-  !n(c) character(len=*), parameter :: subname='sic_input_variables'
-
-  in%SIC%approach(1:len(in%SIC%approach)) = dict // SIC_APPROACH
-  in%SIC%alpha = dict // SIC_ALPHA
-  if (input_keys_equal(trim(in%SIC%approach), "NK")) in%SIC%fref = dict // SIC_FREF
-  in%SIC%ixc = ixc_
-
-END SUBROUTINE sic_input_analyse
-
-subroutine tddft_input_analyse(iproc,in,dict)
-  use module_base
-  use module_types
-  use module_input_keys
-  use dictionaries
-  implicit none
-  integer, intent(in) :: iproc
-  type(dictionary), pointer :: dict
-  type(input_variables), intent(inout) :: in
-  !local variables
-  !n(c) character(len=*), parameter :: subname='tddft_input_variables'
-
-  !TD-DFT parameters
-  in%tddft_approach(1:len(in%tddft_approach)) = dict // TDDFT_APPROACH
-
-END SUBROUTINE tddft_input_analyse
-
-!> Read the input variables which can be used for performances
-subroutine perf_input_analyse(iproc,in,dict)
-  use module_base
-  use module_types
-  use module_input_keys
-  use yaml_strings
-  use yaml_output
-  use dictionaries
-  use m_profiling, only: ab7_memocc_set_state => memocc_set_state !< abinit module to be removed
-  implicit none
-  integer, intent(in) :: iproc
-  type(dictionary), pointer :: dict
-  type(input_variables), intent(inout) :: in
-  !local variables
-  !n(c) character(len=*), parameter :: subname='perf_input_variables'
-  integer :: ierr,ipos,i,iproc_node,nproc_node
-  character(len = 7) :: val
-  call f_routine(id='perf_input_analyse')
-
-  ! Performance and setting-up options
-  ! ----------------------------------
-  in%debug = dict // DEBUG
-
-  if (.not. in%debug) then
-     call ab7_memocc_set_state(1)
-     call f_malloc_set_status(output_level=1)
-  end if
-  in%ncache_fft = dict // FFTCACHE
-  call set_cache_size(in%ncache_fft)
-  in%verbosity = dict // VERBOSITY
-  if (in%verbosity == 0 ) then
-     call ab7_memocc_set_state(0)
-     call f_malloc_set_status(output_level=0)
-  end if
-  in%writing_directory = dict // OUTDIR
-  !here the logfile should be opened in the usual way, differentiating between 
-  ! logfiles in case of multiple taskgroups
-  if (trim(in%writing_directory) /= '.' .or. bigdft_mpi%ngroup > 1) then
-     call create_log_file(iproc,in)
-  else
-     !use stdout, do not crash if unit is present
-     if (iproc==0) call yaml_set_stream(record_length=92,istat=ierr)
-  end if
-
-  !call mpi_barrier(bigdft_mpi%mpi_comm,ierr)
-  if (iproc==0) then
-     !start writing on logfile
-     call yaml_new_document()
-     !welcome screen
-     call print_logo()
-  end if
-  if (bigdft_mpi%nproc >1) call processor_id_per_node(bigdft_mpi%iproc,bigdft_mpi%nproc,iproc_node,nproc_node)
-  if (iproc ==0) then
-     if (bigdft_mpi%nproc >1) call yaml_map('MPI tasks of root process node',nproc_node)
-     call print_configure_options()
-  end if
-
-  ! Miscellaneous options
-  ! ---------------------
-  in%symTol = dict // TOLSYM
-  in%projrad = dict // PROJRAD
-  in%exctxpar = dict // EXCTXPAR
-  in%inguess_geopt = dict // INGUESS_GEOPT
-
-  ! Material acceleration options
-  ! -----------------------------
-  in%matacc=material_acceleration_null()
-  val = dict // ACCEL
-  if (input_keys_equal(trim(val), "CUDAGPU")) then
-     in%matacc%iacceleration = 1
-  else if (input_keys_equal(trim(val), "OCLGPU")) then
-     in%matacc%iacceleration = 2
-  else if (input_keys_equal(trim(val), "OCLCPU")) then
-     in%matacc%iacceleration = 3
-  else if (input_keys_equal(trim(val), "OCLACC")) then
-     in%matacc%iacceleration = 4
-  else 
-     in%matacc%iacceleration = 0
-  end if
-  !determine desired OCL platform which is used for acceleration
-  in%matacc%OCL_platform = dict // OCL_PLATFORM
-  ipos=min(len(in%matacc%OCL_platform),len(trim(in%matacc%OCL_platform))+1)
-  do i=ipos,len(in%matacc%OCL_platform)
-     in%matacc%OCL_platform(i:i)=achar(0)
-  end do
-  in%matacc%OCL_devices = dict // OCL_DEVICES
-  ipos=min(len(in%matacc%OCL_devices),len(trim(in%matacc%OCL_devices))+1)
-  do i=ipos,len(in%matacc%OCL_devices)
-     in%matacc%OCL_devices(i:i)=achar(0)
-  end do
-  in%matacc%PSolver_igpu = dict // PSOLVER_ACCEL
-
-  ! Signaling parameters
-  in%signaling = dict // SIGNALING
-  in%signalTimeout = dict // SIGNALTIMEOUT
-  in%domain = dict // DOMAIN
-
-  !!@TODO to relocate
-  GPUblas = dict // BLAS
-  DistProjApply = dict // PSP_ONFLY 
-
-  in%orthpar%directDiag = dict // IG_DIAG
-  in%orthpar%norbpInguess = dict // IG_NORBP
-  in%orthpar%iguessTol = dict // IG_TOL
-  in%orthpar%methOrtho = dict // METHORTHO
-  !Block size used for the orthonormalization
-  in%orthpar%bsLow = dict // IG_BLOCKS // 0
-  in%orthpar%bsUp  = dict // IG_BLOCKS // 1
-  !Check after collecting all values
-  if(.not.in%orthpar%directDiag .or. in%orthpar%methOrtho==1) then 
-     write(*,'(1x,a)') 'Input Guess: Block size used for the orthonormalization (ig_blocks)'
-     if(in%orthpar%bsLow==in%orthpar%bsUp) then
-        write(*,'(5x,a,i0)') 'Take block size specified by user: ',in%orthpar%bsLow
-     else if(in%orthpar%bsLow<in%orthpar%bsUp) then
-        write(*,'(5x,2(a,i0))') 'Choose block size automatically between ',in%orthpar%bsLow,' and ',in%orthpar%bsUp
-     else
-        write(*,'(1x,a)') "ERROR: invalid values of inputs%bsLow and inputs%bsUp. Change them in 'inputs.perf'!"
-        call MPI_ABORT(bigdft_mpi%mpi_comm,0,ierr)
-     end if
-     write(*,'(5x,a)') 'This values will be adjusted if it is larger than the number of orbitals.'
-  end if
-
-  in%rho_commun = dict // RHO_COMMUN
-  in%PSolver_groupsize = dict // PSOLVER_GROUPSIZE
-  in%unblock_comms = dict // UNBLOCK_COMMS
-
-  !Use Linear scaling methods
-  val = dict // LINEAR
-  if (input_keys_equal(trim(val), "LIG")) then
-     in%linear = INPUT_IG_LIG
-  else if (input_keys_equal(trim(val), "FUL")) then
-     in%linear = INPUT_IG_FULL
-  else if (input_keys_equal(trim(val), "TMO")) then
-     in%linear = INPUT_IG_TMO
-  else
-     in%linear = INPUT_IG_OFF
-  end if
-
-  in%store_index = dict // STORE_INDEX
-
-  !block size for pdsyev/pdsygv, pdgemm (negative -> sequential)
-  in%lin%blocksize_pdsyev = dict // PDSYEV_BLOCKSIZE
-  in%lin%blocksize_pdgemm = dict // PDGEMM_BLOCKSIZE
-  !max number of process uses for pdsyev/pdsygv, pdgemm
-  in%lin%nproc_pdsyev = dict // MAXPROC_PDSYEV
-  in%lin%nproc_pdgemm = dict // MAXPROC_PDGEMM
-  !FOE: if the determinant of the interpolation matrix to find the Fermi energy
-  !is smaller than this value, switch from cubic to linear interpolation.
-  in%lin%ef_interpol_det = dict // EF_INTERPOL_DET
-  in%lin%ef_interpol_chargediff = dict // EF_INTERPOL_CHARGEDIFF
-  !determines whether a mixing step shall be preformed after the input guess !(linear version)
-  in%lin%mixing_after_inputguess = dict // MIXING_AFTER_INPUTGUESS
-  !determines whether the input guess support functions are orthogonalized iteratively (T) or in the standard way (F)
-  in%lin%iterative_orthogonalization = dict // ITERATIVE_ORTHOGONALIZATION
-
-  in%check_sumrho = dict // CHECK_SUMRHO
-!  call input_var("mpi_groupsize",0, "number of MPI processes for BigDFT run (0=nproc)", in%mpi_groupsize)
-  in%experimental_mode = dict//EXPERIMENTAL_MODE
-  ! linear scaling: write KS orbitals for cubic restart
-  in%write_orbitals = dict//WRITE_ORBITALS
-  ! linear scaling: explicitely specify localization centers
-  in%explicit_locregcenters = dict//EXPLICIT_LOCREGCENTERS
-  ! linear scaling: calculate Kohn-Sham residue
-  in%calculate_KS_residue = dict//CALCULATE_KS_RESIDUE
-  ! linear scaling: calculate intermediate forces
-  in%intermediate_forces = dict//INTERMEDIATE_FORCES
-  call f_release_routine()
-END SUBROUTINE perf_input_analyse
->>>>>>> a3cf5b4e
+
+!!$  ! linear scaling: explicitely specify localization centers
+!!$  in%explicit_locregcenters = dict//EXPLICIT_LOCREGCENTERS
+!!$  ! linear scaling: calculate Kohn-Sham residue
+!!$  in%calculate_KS_residue = dict//CALCULATE_KS_RESIDUE
+!!$  ! linear scaling: calculate intermediate forces
+!!$  in%intermediate_forces = dict//INTERMEDIATE_FORCES