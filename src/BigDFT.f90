!> @file
!! BigDFT package performing ab initio calculation based on wavelets
!! @author
!!    Copyright (C) 2007-2011 BigDFT group
!!    This file is distributed under the terms of the
!!    GNU General Public License, see ~/COPYING file
!!    or http://www.gnu.org/copyleft/gpl.txt .
!!    For the list of contributors, see ~/AUTHORS


<<<<<<< HEAD
!> @mainpage BigDFT Package developer documentation
!! The BigDFT project is an electronic structure calculations based on wavelet basis set.


=======
>>>>>>> 0bd0cf30
!>  Main program to calculate electronic structures
program BigDFT

  use module_base
  use module_types
  use module_interfaces
  use ab6_symmetry

  implicit none     !< As a general policy, we will have "implicit none" by assuming the same
                    !! name convention as "implicit real(kind=8) (a-h,o-z)"

  character(len=*), parameter :: subname='BigDFT' !< Use by memocc routine (timing)
  integer :: iproc,nproc,iat,j,i_stat,i_all,ierr,infocode
  integer :: ncount_bigdft
  real(gp) :: etot,sumx,sumy,sumz,fnoise
  logical :: exist_list
  !input variables
  type(atoms_data) :: atoms
  type(input_variables) :: inputs
  type(restart_objects) :: rst
  character(len=50), dimension(:), allocatable :: arr_posinp
  character(len=60) :: filename
  ! atomic coordinates, forces
  real(gp), dimension(:,:), allocatable :: fxyz
  real(gp), dimension(:,:), pointer :: rxyz
  integer :: iconfig,nconfig

  ! Start MPI in parallel version
  !in the case of MPIfake libraries the number of processors is automatically adjusted
  call MPI_INIT(ierr)
  call MPI_COMM_RANK(MPI_COMM_WORLD,iproc,ierr)
  call MPI_COMM_SIZE(MPI_COMM_WORLD,nproc,ierr)

  call memocc_set_memory_limit(memorylimit)

  ! find out which input files will be used
  inquire(file="list_posinp",exist=exist_list)
  if (exist_list) then
     open(54,file="list_posinp")
     read(54,*) nconfig
     if (nconfig > 0) then 
        !allocation not referenced since memocc count not initialised
        allocate(arr_posinp(1:nconfig))

        do iconfig=1,nconfig
           read(54,*) arr_posinp(iconfig)
        enddo
     else
        nconfig=1
        allocate(arr_posinp(1:1))
        arr_posinp(1)='posinp'
     endif
     close(54)
  else
     nconfig=1
     allocate(arr_posinp(1:1))
     arr_posinp(1)='posinp'
  end if

        open(unit=16,file='geopt.mon',status='unknown',position='append')
        if (iproc ==0 ) write(16,*) '----------------------------------------------------------------------------'
  do iconfig=1,nconfig

     !welcome screen
     if (iproc==0) call print_logo()

     ! Read all input files.
     call read_input_variables(iproc,trim(arr_posinp(iconfig)), &
          & "input.dft", "input.kpt","input.mix","input.geopt", "input.perf", inputs, atoms, rxyz)
     if (iproc == 0) then
        call print_general_parameters(inputs,atoms)
     end if

     !initialize memory counting
     !call memocc(0,iproc,'count','start')

     allocate(fxyz(3,atoms%nat+ndebug),stat=i_stat)
     call memocc(i_stat,fxyz,'fxyz',subname)

     call init_restart_objects(iproc,inputs%iacceleration,atoms,rst,subname)

     !if other steps are supposed to be done leave the last_run to minus one
     !otherwise put it to one
     if (inputs%last_run == -1 .and. inputs%ncount_cluster_x <=1 .or. inputs%ncount_cluster_x <= 1) then
        inputs%last_run = 1
     end if
 
     call call_bigdft(nproc,iproc,atoms,rxyz,inputs,etot,fxyz,fnoise,rst,infocode)

     if (inputs%ncount_cluster_x > 1) then
        if (iproc ==0 ) write(*,"(1x,a,2i5)") 'Wavefunction Optimization Finished, exit signal=',infocode
        ! geometry optimization
        call geopt(nproc,iproc,rxyz,atoms,fxyz,etot,rst,inputs,ncount_bigdft)
        close(16)
        filename=trim('final_'//trim(arr_posinp(iconfig)))
        if (iproc == 0) call write_atomic_file(filename,etot,rxyz,atoms,'FINAL CONFIGURATION')
     end if

     !if there is a last run to be performed do it now before stopping
     if (inputs%last_run == -1) then
        inputs%last_run = 1
        call call_bigdft(nproc,iproc,atoms,rxyz,inputs,etot,fxyz,fnoise,rst,infocode)
     end if


     if (iproc == 0) then
        sumx=0.d0
        sumy=0.d0
        sumz=0.d0
        write(*,'(1x,a,19x,a)') 'Final values of the Forces for each atom'
        do iat=1,atoms%nat
           write(*,'(1x,i5,1x,a6,3(1x,1pe12.5))') &
                iat,trim(atoms%atomnames(atoms%iatype(iat))),(fxyz(j,iat),j=1,3)
           sumx=sumx+fxyz(1,iat)
           sumy=sumy+fxyz(2,iat)
           sumz=sumz+fxyz(3,iat)
        enddo
!$$        if (.not. inputs%gaussian_help .or. .true.) then !zero of the forces calculated
!$$           write(*,'(1x,a)')'the sum of the forces is'
!$$           write(*,'(1x,a16,3x,1pe16.8)')'x direction',sumx
!$$           write(*,'(1x,a16,3x,1pe16.8)')'y direction',sumy
!$$           write(*,'(1x,a16,3x,1pe16.8)')'z direction',sumz
!$$        end if
     endif

     call deallocate_atoms(atoms,subname) 

     call free_restart_objects(rst,subname)

     i_all=-product(shape(rxyz))*kind(rxyz)
     deallocate(rxyz,stat=i_stat)
     call memocc(i_stat,i_all,'rxyz',subname)
     i_all=-product(shape(fxyz))*kind(fxyz)
     deallocate(fxyz,stat=i_stat)
     call memocc(i_stat,i_all,'fxyz',subname)

     call free_input_variables(inputs)

     !finalize memory counting
     call memocc(0,0,'count','stop')

  enddo !loop over iconfig

  deallocate(arr_posinp)

  ! Barrier suggested by support for titane.ccc.cea.fr, before finalise.
  call MPI_BARRIER(MPI_COMM_WORLD,ierr)

  call MPI_FINALIZE(ierr)

end program BigDFT
<|MERGE_RESOLUTION|>--- conflicted
+++ resolved
@@ -8,13 +8,6 @@
 !!    For the list of contributors, see ~/AUTHORS
 
 
-<<<<<<< HEAD
-!> @mainpage BigDFT Package developer documentation
-!! The BigDFT project is an electronic structure calculations based on wavelet basis set.
-
-
-=======
->>>>>>> 0bd0cf30
 !>  Main program to calculate electronic structures
 program BigDFT
 
