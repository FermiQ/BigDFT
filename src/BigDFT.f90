!!****p* BigDFT/BigDFT
!! FUNCTION
!!  Main program to calculate electronic structures
!!
!! COPYRIGHT
!!    Copyright (C) 2007-2008 CEA, UNIBAS
!!    This file is distributed under the terms of the
!!    GNU General Public License, see ~/COPYING file
!!    or http://www.gnu.org/copyleft/gpl.txt .
!!    For the list of contributors, see ~/AUTHORS 
!!
!! SOURCE
!!
program BigDFT

  use module_base
  use module_types
  use module_interfaces

  !implicit real(kind=8) (a-h,o-z)
  !as a general policy, I will put "implicit none" by assuming the same
  !name convention as "implicit real(kind=8) (a-h,o-z)"
  !such that the implicit statement can be commented at will

  implicit none
  character(len=*), parameter :: subname='BigDFT'
  character(len=20) :: units
  integer :: iproc,nproc,iat,ityp,j,i_stat,i_all,ierr,infocode
  integer :: ncount_cluster
  real(gp) :: energy,etot,sumx,sumy,sumz,tt
  !input variables
  type(atoms_data) :: atoms
  type(input_variables) :: inputs
  type(restart_objects) :: rst
  character(len=20), dimension(:), allocatable :: atomnames
  ! atomic coordinates, forces
<<<<<<< HEAD
  real(gp), dimension(:,:), allocatable :: rxyz,fxyz
  integer npr,iam
=======
  real(gp), dimension(:,:), allocatable :: fxyz
  real(gp), dimension(:,:), pointer :: rxyz
>>>>>>> c96aad5c
 
  !$      interface
  !$        integer ( kind=4 ) function omp_get_num_threads ( )
  !$        end function omp_get_num_threads
  !$      end interface
  !$      interface
  !$        integer ( kind=4 ) function omp_get_thread_num ( )
  !$        end function omp_get_thread_num
  !$      end interface

  ! Start MPI in parallel version
  !in the case of MPIfake libraries the number of processors is automatically adjusted
  call MPI_INIT(ierr)
  call MPI_COMM_RANK(MPI_COMM_WORLD,iproc,ierr)
  call MPI_COMM_SIZE(MPI_COMM_WORLD,nproc,ierr)

  !initialize memory counting
  call memocc(0,iproc,'count','start')

!**********Commented out by Alexey, 15.11.2008************************************************  
!$omp parallel private(iam)  shared (npr)
!$       iam=omp_get_thread_num()
!$       if (iam.eq.0) npr=omp_get_num_threads()
!$       write(*,*) 'iproc,iam,npr',iproc,iam,npr
!$omp end parallel
!*********************************************************************************************

  !welcome screen
  if (iproc==0) call print_logo()

  !read atomic file
  call read_atomic_file(iproc,atoms,rxyz)

  allocate(fxyz(3,atoms%nat+ndebug),stat=i_stat)
  call memocc(i_stat,fxyz,'fxyz',subname)

  ! read input variables, use structures
  call read_input_variables(iproc,'input.dat',inputs)
 
  do iat=1,atoms%nat
     if (.not. atoms%lfrztyp(iat)) then
        call random_number(tt)
        rxyz(1,iat)=rxyz(1,iat)+inputs%randdis*tt
        call random_number(tt)
        rxyz(2,iat)=rxyz(2,iat)+inputs%randdis*tt
        call random_number(tt)
        rxyz(3,iat)=rxyz(3,iat)+inputs%randdis*tt
     end if
  enddo

  !atoms inside the box (this can be insertedindise call_bigdft routine
  do iat=1,atoms%nat
     if (atoms%geocode == 'P') then
        rxyz(1,iat)=modulo(rxyz(1,iat),atoms%alat1)
        rxyz(2,iat)=modulo(rxyz(2,iat),atoms%alat2)
        rxyz(3,iat)=modulo(rxyz(3,iat),atoms%alat3)
     else if (atoms%geocode == 'S') then
        rxyz(1,iat)=modulo(rxyz(1,iat),atoms%alat1)
        rxyz(3,iat)=modulo(rxyz(3,iat),atoms%alat3)
     end if
  end do

  call init_restart_objects(atoms,rst,subname)

  call call_bigdft(nproc,iproc,atoms,rxyz,inputs,energy,fxyz,rst,infocode)

  if (inputs%ncount_cluster_x > 1) then
     if (iproc ==0 ) write(*,"(1x,a,2i5)") 'Wavefunction Optimization Finished, exit signal=',infocode
     ! geometry optimization
     !    betax=2.d0   ! Cinchonidine
     !    betax=4.d0  ! Si H_4
     !   betax=7.5d0  ! silicon systems
     !    betax=10.d0  !  Na_Cl clusters
     ncount_cluster=1

     call conjgrad(nproc,iproc,atoms,rxyz,etot,fxyz,rst,ncount_cluster,inputs)
  end if

  if (iproc.eq.0) then
     sumx=0.d0
     sumy=0.d0
     sumz=0.d0
     write(*,'(1x,a,19x,a)') 'Final values of the Forces for each atom'
     do iat=1,atoms%nat
        write(*,'(1x,i5,1x,a6,3(1x,1pe12.5))') &
             iat,trim(atoms%atomnames(atoms%iatype(iat))),(fxyz(j,iat),j=1,3)
        sumx=sumx+fxyz(1,iat)
        sumy=sumy+fxyz(2,iat)
        sumz=sumz+fxyz(3,iat)
     enddo
     if (.not. inputs%gaussian_help .or. .true.) then !zero of the forces calculated
        write(*,'(1x,a)')'the sum of the forces is'
        write(*,'(1x,a16,3x,1pe16.8)')'x direction',sumx
        write(*,'(1x,a16,3x,1pe16.8)')'y direction',sumy
        write(*,'(1x,a16,3x,1pe16.8)')'z direction',sumz
     end if
  endif

  !deallocations
  i_all=-product(shape(atoms%lfrztyp))*kind(atoms%lfrztyp)
  deallocate(atoms%lfrztyp,stat=i_stat)
  call memocc(i_stat,i_all,'lfrztyp',subname)
  i_all=-product(shape(atoms%iatype))*kind(atoms%iatype)
  deallocate(atoms%iatype,stat=i_stat)
  call memocc(i_stat,i_all,'iatype',subname)
  i_all=-product(shape(atoms%natpol))*kind(atoms%natpol)
  deallocate(atoms%natpol,stat=i_stat)
  call memocc(i_stat,i_all,'natpol',subname)
  i_all=-product(shape(atoms%atomnames))*kind(atoms%atomnames)
  deallocate(atoms%atomnames,stat=i_stat)
  call memocc(i_stat,i_all,'atomnames',subname)

  call free_restart_objects(rst,subname)

  i_all=-product(shape(rxyz))*kind(rxyz)
  deallocate(rxyz,stat=i_stat)
  call memocc(i_stat,i_all,'rxyz',subname)
  i_all=-product(shape(fxyz))*kind(fxyz)
  deallocate(fxyz,stat=i_stat)
  call memocc(i_stat,i_all,'fxyz',subname)


  !finalize memory counting
  call memocc(0,0,'count','stop')

  if (nproc > 1) call MPI_FINALIZE(ierr)

 end program BigDFT
 !!***<|MERGE_RESOLUTION|>--- conflicted
+++ resolved
@@ -34,13 +34,9 @@
   type(restart_objects) :: rst
   character(len=20), dimension(:), allocatable :: atomnames
   ! atomic coordinates, forces
-<<<<<<< HEAD
-  real(gp), dimension(:,:), allocatable :: rxyz,fxyz
-  integer npr,iam
-=======
   real(gp), dimension(:,:), allocatable :: fxyz
   real(gp), dimension(:,:), pointer :: rxyz
->>>>>>> c96aad5c
+  integer npr,iam
  
   !$      interface
   !$        integer ( kind=4 ) function omp_get_num_threads ( )
