--- conflicted
+++ resolved
@@ -98,7 +98,7 @@
      end if
   enddo
 
-  ! atoms inside the box (this can be inserted inside call_bigdft routine)
+  !atoms inside the box (this can be insertedindise call_bigdft routine
   do iat=1,atoms%nat
      if (atoms%geocode == 'P') then
         rxyz(1,iat)=modulo(rxyz(1,iat),atoms%alat1)
@@ -114,16 +114,6 @@
 
   call call_bigdft(nproc,iproc,atoms,rxyz,inputs,etot,fxyz,rst,infocode)
 
-<<<<<<< HEAD
-  if (inputs%ncount_cluster_x > 1) then
-     if (iproc ==0 ) write(*,"(1x,a,2i5)") 'Wavefunction Optimization Finished, exit signal=',infocode
-     ! geometry optimization
-     !    betax=2.d0   ! Cinchonidine
-     !    betax=4.d0   ! Si H_4
-     !    betax=7.5d0  ! Silicon systems
-     !    betax=10.d0  ! Na_Cl clusters
-     ncount_cluster=1
-=======
 if (inputs%ncount_cluster_x > 1) then
     if (iproc ==0 ) write(*,"(1x,a,2i5)") 'Wavefunction Optimization Finished, exit signal=',infocode
     ! geometry optimization
@@ -131,7 +121,6 @@
     if (iproc ==0 ) write(16,*) '----------------------------------------------------------------------------'
     call geopt(nproc,iproc,rxyz,atoms,fxyz,etot,rst,inputs,ncount_bigdft)
  end if
->>>>>>> 04c3fdf1
 
 
   if (iproc.eq.0) then
@@ -183,5 +172,5 @@
 
   if (nproc > 1) call MPI_FINALIZE(ierr)
 
-END PROGRAM BigDFT
-!!***+ end program BigDFT
+ !!***