!> @file
!! BigDFT package performing ab initio calculation based on wavelets
!! @author
!!    Copyright (C) 2007-2013 BigDFT group
!!    This file is distributed under the terms of the
!!    GNU General Public License, see ~/COPYING file
!!    or http://www.gnu.org/copyleft/gpl.txt .
!!    For the list of contributors, see ~/AUTHORS


!> Main program to calculate electronic structures
program BigDFT

   use module_base
   use module_types
   use module_interfaces
   use yaml_output

   implicit none     !< As a general policy, we will have "implicit none" by assuming the same

   character(len=*), parameter :: subname='BigDFT' !< Used by memocc routine (timing)
   integer :: iproc,nproc,ierr,infocode
   integer :: ncount_bigdft
   !input variables
   type(run_objects) :: runObj
   !output variables
   type(DFT_global_output) :: outs
   character(len=60), dimension(:), allocatable :: arr_posinp,arr_radical
   character(len=60) :: filename, run_id
   !information for mpi_initalization
   integer, dimension(4) :: mpi_info
   integer :: iconfig,nconfig,ngroups,igroup

   !-finds the number of taskgroup size
   !-initializes the mpi_environment for each group
   !-decides the radical name for each run
   call bigdft_init(mpi_info,nconfig,run_id,ierr)

   !just for backward compatibility
   iproc=mpi_info(1)
   nproc=mpi_info(2)

   igroup=mpi_info(3)
   !number of groups
   ngroups=mpi_info(4)

  
   !allocate arrays of run ids
   allocate(arr_radical(abs(nconfig)))
   allocate(arr_posinp(abs(nconfig)))

   !here we call  a routine which
   ! Read a possible radical format argument.
   call bigdft_get_run_ids(nconfig,trim(run_id),arr_radical,arr_posinp,ierr)

   do iconfig=1,abs(nconfig)
      if (modulo(iconfig-1,ngroups)==igroup) then
         !print *,'iconfig,arr_radical(iconfig),arr_posinp(iconfig)',arr_radical(iconfig),arr_posinp(iconfig),iconfig,igroup
         ! Read all input files.
         call run_objects_init_from_files(runObj, arr_radical(iconfig), arr_posinp(iconfig))
         call init_global_output(outs, runObj%atoms%nat)
         call call_bigdft(runObj,outs,bigdft_mpi%nproc,bigdft_mpi%iproc,infocode)

<<<<<<< HEAD
         if (runObj%inputs%ncount_cluster_x > 1) then
=======
         call bigdft_set_input(arr_radical(iconfig),arr_posinp(iconfig),rxyz,inputs,atoms)

         !here we should define a routine to extract the number of atoms and the positions, and allocate forces array

         allocate(fxyz(3,atoms%astruct%nat+ndebug),stat=i_stat)
         call memocc(i_stat,fxyz,'fxyz',subname)
         call init_restart_objects(bigdft_mpi%iproc,inputs,atoms,rst,subname)

         call call_bigdft(bigdft_mpi%nproc,bigdft_mpi%iproc,atoms,rxyz,inputs,etot,fxyz,strten,fnoise,rst,infocode)

         if (inputs%ncount_cluster_x > 1) then
            filename=trim(inputs%dir_output)//'geopt.mon'
            open(unit=16,file=filename,status='unknown',position='append')
            if (iproc ==0 ) write(16,*) '----------------------------------------------------------------------------'
>>>>>>> 14c7d159
            if (iproc ==0 ) call yaml_map('Wavefunction Optimization Finished, exit signal',infocode)
            ! geometry optimization
            call geopt(runObj,outs,bigdft_mpi%nproc,bigdft_mpi%iproc,ncount_bigdft)
         end if

         !if there is a last run to be performed do it now before stopping
         if (runObj%inputs%last_run == -1) then
            runObj%inputs%last_run = 1
            call call_bigdft(runObj, outs, bigdft_mpi%nproc,bigdft_mpi%iproc,infocode)
         end if

         if (runObj%inputs%ncount_cluster_x > 1) then
            filename=trim('final_'//trim(arr_posinp(iconfig)))
            if (bigdft_mpi%iproc == 0) call write_atomic_file(filename,outs%energy,runObj%rxyz, &
                 & runObj%atoms,'FINAL CONFIGURATION',forces=outs%fxyz)
         else
            filename=trim('forces_'//trim(arr_posinp(iconfig)))
            if (bigdft_mpi%iproc == 0) call write_atomic_file(filename,outs%energy,runObj%rxyz, &
                 & runObj%atoms,'Geometry + metaData forces',forces=outs%fxyz)
         end if

         ! Deallocations.
         call deallocate_global_output(outs)
         call run_objects_free(runObj, subname)
      end if
   enddo !loop over iconfig

   deallocate(arr_posinp,arr_radical)

   call bigdft_finalize(ierr)

END PROGRAM BigDFT
<|MERGE_RESOLUTION|>--- conflicted
+++ resolved
@@ -58,27 +58,10 @@
          !print *,'iconfig,arr_radical(iconfig),arr_posinp(iconfig)',arr_radical(iconfig),arr_posinp(iconfig),iconfig,igroup
          ! Read all input files.
          call run_objects_init_from_files(runObj, arr_radical(iconfig), arr_posinp(iconfig))
-         call init_global_output(outs, runObj%atoms%nat)
+         call init_global_output(outs, runObj%atoms%astruct%nat)
          call call_bigdft(runObj,outs,bigdft_mpi%nproc,bigdft_mpi%iproc,infocode)
 
-<<<<<<< HEAD
          if (runObj%inputs%ncount_cluster_x > 1) then
-=======
-         call bigdft_set_input(arr_radical(iconfig),arr_posinp(iconfig),rxyz,inputs,atoms)
-
-         !here we should define a routine to extract the number of atoms and the positions, and allocate forces array
-
-         allocate(fxyz(3,atoms%astruct%nat+ndebug),stat=i_stat)
-         call memocc(i_stat,fxyz,'fxyz',subname)
-         call init_restart_objects(bigdft_mpi%iproc,inputs,atoms,rst,subname)
-
-         call call_bigdft(bigdft_mpi%nproc,bigdft_mpi%iproc,atoms,rxyz,inputs,etot,fxyz,strten,fnoise,rst,infocode)
-
-         if (inputs%ncount_cluster_x > 1) then
-            filename=trim(inputs%dir_output)//'geopt.mon'
-            open(unit=16,file=filename,status='unknown',position='append')
-            if (iproc ==0 ) write(16,*) '----------------------------------------------------------------------------'
->>>>>>> 14c7d159
             if (iproc ==0 ) call yaml_map('Wavefunction Optimization Finished, exit signal',infocode)
             ! geometry optimization
             call geopt(runObj,outs,bigdft_mpi%nproc,bigdft_mpi%iproc,ncount_bigdft)
@@ -92,11 +75,11 @@
 
          if (runObj%inputs%ncount_cluster_x > 1) then
             filename=trim('final_'//trim(arr_posinp(iconfig)))
-            if (bigdft_mpi%iproc == 0) call write_atomic_file(filename,outs%energy,runObj%rxyz, &
+            if (bigdft_mpi%iproc == 0) call write_atomic_file(filename,outs%energy,runObj%atoms%astruct%rxyz, &
                  & runObj%atoms,'FINAL CONFIGURATION',forces=outs%fxyz)
          else
             filename=trim('forces_'//trim(arr_posinp(iconfig)))
-            if (bigdft_mpi%iproc == 0) call write_atomic_file(filename,outs%energy,runObj%rxyz, &
+            if (bigdft_mpi%iproc == 0) call write_atomic_file(filename,outs%energy,runObj%atoms%astruct%rxyz, &
                  & runObj%atoms,'Geometry + metaData forces',forces=outs%fxyz)
          end if
 
