!> @file
!! BigDFT package performing ab initio calculation based on wavelets
!! @author
!!    Copyright (C) 2007-2013 BigDFT group
!!    This file is distributed under the terms of the
!!    GNU General Public License, see ~/COPYING file
!!    or http://www.gnu.org/copyleft/gpl.txt .
!!    For the list of contributors, see ~/AUTHORS


!> Main program to calculate electronic structures
program BigDFT
   use module_base
   use bigdft_run!module_types
   use module_interfaces, only: write_atomic_file
   use yaml_strings, only: f_strcpy
   use yaml_output, only: yaml_map
   use yaml_parse
   !use internal_coordinates, only : get_neighbors

   implicit none     !< As a general policy, we will have "implicit none" by assuming the same

   character(len=*), parameter :: subname='BigDFT' !< Used by memocc routine (timing)
   integer :: ierr,infocode!,iproc,nproc
   integer :: ncount_bigdft
   !input variables
   type(run_objects) :: runObj
   !output variables
   type(DFT_global_output) :: outs
   character(len=60), dimension(:), allocatable :: arr_posinp,arr_radical
   character(len=60) :: filename,posinp_id!, run_id
   integer :: iconfig,nconfig!,ngroups,igroup
   real(kind=8),dimension(:,:),allocatable :: fxyz
   integer :: iat
   logical :: file_exists
   integer,dimension(:),allocatable :: atoms_ref
   type(dictionary), pointer :: run,options

   call f_lib_initialize()

<<<<<<< HEAD

   !define command-line options
   parser=yaml_cl_parse_null()
   !between these lines, for another executable using BigDFT as a blackbox,
   !other command line options can be specified
   !then the bigdft options can be specified
   call bigdft_command_line_options(parser)
   !parse command line
   call yaml_cl_parse_cmd_line(parser)
=======
   !call test_dictionaries0()
   !call test_error_handling()
   !call test_timing()
   call bigdft_command_line_options(options)
>>>>>>> dcba3cea

   !-finds the number of taskgroup size
   !-initializes the mpi_environment for each group
   !-decides the radical name for each run
   call bigdft_init(options)

   !case with parser information
   !this key will contain the runs which are associated to the current BigDFT instance
   run => dict_iter(options .get. 'BigDFT')
   do while(associated(run))
<<<<<<< HEAD
      run_id = run // 'name'
      posinp_id = run // 'posinp' ! the position id has to be reconsidered

         call run_objects_init_from_files(runObj, run_id, posinp_id)
         call init_global_output(outs, runObj%atoms%astruct%nat)

         call call_bigdft(runObj,outs,bigdft_mpi%nproc,bigdft_mpi%iproc,infocode)
=======
      call run_objects_init(runObj,run)
      call init_global_output(outs,runObj%atoms%astruct%nat)

      posinp_id = run // 'posinp' 
      call call_bigdft(runObj,outs,bigdft_mpi%nproc,bigdft_mpi%iproc,infocode)
>>>>>>> dcba3cea

         if (runObj%inputs%ncount_cluster_x > 1) then
            if (bigdft_mpi%iproc ==0 ) call yaml_map('Wavefunction Optimization Finished, exit signal',infocode)
            ! geometry optimization
            call geopt(runObj,outs,bigdft_mpi%nproc,bigdft_mpi%iproc,ncount_bigdft)
         end if

         !if there is a last run to be performed do it now before stopping
         if (runObj%inputs%last_run == -1) then
            runObj%inputs%last_run = 1
            call call_bigdft(runObj, outs, bigdft_mpi%nproc,bigdft_mpi%iproc,infocode)
         end if

         if (runObj%inputs%ncount_cluster_x > 1) then
            !filename='final_'//trim(posinp_id)
            call f_strcpy(src='final_'//trim(posinp_id),dest=filename)
            if (bigdft_mpi%iproc == 0) call write_atomic_file(filename,outs%energy,runObj%atoms%astruct%rxyz, &
                 & runObj%atoms%astruct%ixyz_int, runObj%atoms,'FINAL CONFIGURATION',forces=outs%fxyz)
         else
            !filename='forces_'//trim(arr_posinp(iconfig))
            call f_strcpy(src='forces_'//trim(posinp_id),dest=filename)
            if (bigdft_mpi%iproc == 0) call write_atomic_file(filename,outs%energy,runObj%atoms%astruct%rxyz, &
                 & runObj%atoms%astruct%ixyz_int, runObj%atoms,'Geometry + metaData forces',forces=outs%fxyz)
         end if

         ! Deallocations.
         call deallocate_global_output(outs)
         call run_objects_free(runObj)
         run => dict_next(run)
   end do !loop over iconfig

   call dict_free(options)
   call bigdft_finalize(ierr)


   call f_lib_finalize()

END PROGRAM BigDFT<|MERGE_RESOLUTION|>--- conflicted
+++ resolved
@@ -38,22 +38,7 @@
 
    call f_lib_initialize()
 
-<<<<<<< HEAD
-
-   !define command-line options
-   parser=yaml_cl_parse_null()
-   !between these lines, for another executable using BigDFT as a blackbox,
-   !other command line options can be specified
-   !then the bigdft options can be specified
-   call bigdft_command_line_options(parser)
-   !parse command line
-   call yaml_cl_parse_cmd_line(parser)
-=======
-   !call test_dictionaries0()
-   !call test_error_handling()
-   !call test_timing()
    call bigdft_command_line_options(options)
->>>>>>> dcba3cea
 
    !-finds the number of taskgroup size
    !-initializes the mpi_environment for each group
@@ -64,21 +49,11 @@
    !this key will contain the runs which are associated to the current BigDFT instance
    run => dict_iter(options .get. 'BigDFT')
    do while(associated(run))
-<<<<<<< HEAD
-      run_id = run // 'name'
-      posinp_id = run // 'posinp' ! the position id has to be reconsidered
-
-         call run_objects_init_from_files(runObj, run_id, posinp_id)
-         call init_global_output(outs, runObj%atoms%astruct%nat)
-
-         call call_bigdft(runObj,outs,bigdft_mpi%nproc,bigdft_mpi%iproc,infocode)
-=======
       call run_objects_init(runObj,run)
       call init_global_output(outs,runObj%atoms%astruct%nat)
 
       posinp_id = run // 'posinp' 
       call call_bigdft(runObj,outs,bigdft_mpi%nproc,bigdft_mpi%iproc,infocode)
->>>>>>> dcba3cea
 
          if (runObj%inputs%ncount_cluster_x > 1) then
             if (bigdft_mpi%iproc ==0 ) call yaml_map('Wavefunction Optimization Finished, exit signal',infocode)
