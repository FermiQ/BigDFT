--- conflicted
+++ resolved
@@ -167,13 +167,8 @@
 
 !      call deallocate_lr(rst%Lzd%Glr,subname)    
 !      call deallocate_local_zone_descriptors(rst%Lzd, subname)
-<<<<<<< HEAD
-      if(inputs%linear /= 'OFF' .and. inputs%linear /= 'LIG') &
-           call deallocateBasicArraysInput(inputs%lin)
-=======
       if(inputs%linear /= INPUT_IG_OFF .and. inputs%linear /= INPUT_IG_LIG) &
            & call deallocateBasicArraysInput(inputs%lin)
->>>>>>> 7a3bb733
 
       call free_restart_objects(rst,subname)
 
