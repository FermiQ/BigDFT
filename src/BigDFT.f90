--- conflicted
+++ resolved
@@ -88,31 +88,15 @@
                  & runObj%atoms,'Geometry + metaData forces',forces=outs%fxyz)
          end if
 
-<<<<<<< HEAD
-         ! Deallocations.
-         call deallocate_global_output(outs)
-         call run_objects_free(runObj, subname)
-=======
 
      !always deallocate lzd for new input guess
      !call deallocate_lzd(rst%tmb%lzd, subname)
      ! Modified by SM
      call deallocate_local_zone_descriptors(rst%tmb%lzd, subname)
 
-         i_all=-product(shape(rxyz))*kind(rxyz)
-         deallocate(rxyz,stat=i_stat)
-         call memocc(i_stat,i_all,'rxyz',subname)
-         i_all=-product(shape(fxyz))*kind(fxyz)
-         deallocate(fxyz,stat=i_stat)
-         call memocc(i_stat,i_all,'fxyz',subname)
-
-         call free_restart_objects(rst,subname)
-
-         call deallocate_atoms(atoms,subname) 
-
-         call bigdft_free_input(inputs)
-
->>>>>>> 07e6660b
+         ! Deallocations.
+         call deallocate_global_output(outs)
+         call run_objects_free(runObj, subname)
       end if
    enddo !loop over iconfig
 
