!> @file
!! BigDFT package performing ab initio calculation based on wavelets
!! @author
!!    Copyright (C) 2007-2015 BigDFT group
!!    This file is distributed under the terms of the
!!    GNU General Public License, see ~/COPYING file
!!    or http://www.gnu.org/copyleft/gpl.txt .
!!    For the list of contributors, see ~/AUTHORS

!> Main program to calculate electronic structure
program BigDFT
<<<<<<< HEAD
  use module_base
  use bigdft_run
  implicit none 
  !input variables
  type(run_objects) :: runObj
  !output variables
  type(state_properties) :: outs
  integer :: ierr
  character(len=60) :: posinp_id
  type(dictionary), pointer :: run,options

  call f_lib_initialize()

  call bigdft_command_line_options(options)

  !-finds the number of taskgroup size
  !-initializes the mpi_environment for each group
  !-decides the radical name for each run
  call bigdft_init(options)

  !case with parser information
  !this key will contain the runs which are associated to the current BigDFT instance
  run => dict_iter(options .get. 'BigDFT')
  do while(associated(run))
     call run_objects_init(runObj,run)
     call init_state_properties(outs,bigdft_nat(runObj))

     call bigdft_get_run_properties(run, posinp_id = posinp_id)

     !central routine, in bigdft_run, needed also for QM/MM approaches
     call process_run(posinp_id,runObj,outs)

     ! Deallocations.
     call deallocate_state_properties(outs)
     call free_run_objects(runObj)
     run => dict_next(run)
  end do !loop over iconfig

  call dict_free(options)
  call bigdft_finalize(ierr)

  call f_lib_finalize()
=======
   use module_base
   use bigdft_run!module_types
   use yaml_strings, only: f_strcpy
   use yaml_output, only: yaml_map
   !use internal_coordinates, only : get_neighbors

   implicit none     !< As a general policy, we will have "implicit none" by assuming the same

   character(len=*), parameter :: subname='BigDFT' !< Used by memocc routine (timing)
   integer :: ierr,infocode!,iproc,nproc
   integer :: ncount_bigdft
   !input variables
   type(run_objects) :: runObj
   !output variables
   type(state_properties) :: outs
!!$   character(len=60), dimension(:), allocatable :: arr_posinp,arr_radical
   character(len=60) :: filename,posinp_id!, run_id
   type(dictionary), pointer :: run,options

   call f_lib_initialize()

   call bigdft_command_line_options(options)

   !-finds the number of taskgroup size
   !-initializes the mpi_environment for each group
   !-decides the radical name for each run
   call bigdft_init(options)

   !case with parser information
   !this key will contain the runs which are associated to the current BigDFT instance
   run => dict_iter(options .get. 'BigDFT')
   do while(associated(run))
      call run_objects_init(runObj,run)
      call init_state_properties(outs,bigdft_nat(runObj))

      call bigdft_get_run_properties(run, posinp_id = posinp_id)
      if(trim(runObj%inputs%geopt_approach)/='SOCK') then
          call bigdft_state(runObj,outs,infocode)
      endif
    
      !if (runObj%run_mode /='QM_RUN_MODE')then
      if (bigdft_mpi%iproc ==0 ) call yaml_map('Energy (Hartree)',outs%energy,fmt='(es24.17)')
      if (bigdft_mpi%iproc ==0 ) call yaml_map('Force Norm (Hartree/Bohr)',sqrt(sum(outs%fxyz**2)),fmt='(es24.17)')
      !endif
         if (runObj%inputs%ncount_cluster_x > 1) then
            if (bigdft_mpi%iproc ==0 ) call yaml_map('Wavefunction Optimization Finished, exit signal',infocode)
            ! geometry optimization
            call geopt(runObj,outs,bigdft_mpi%nproc,bigdft_mpi%iproc,ncount_bigdft)
         end if

         !if there is a last run to be performed do it now before stopping
         if (runObj%inputs%last_run == -1) then
            runObj%inputs%last_run = 1
            call bigdft_state(runObj, outs,infocode)
         end if

         if (runObj%inputs%ncount_cluster_x > 1) then
            !filename='final_'//trim(posinp_id)
            call f_strcpy(src='final_'//trim(posinp_id),dest=filename)
            call bigdft_write_atomic_file(runObj,outs,filename,&
                 'FINAL CONFIGURATION',cwd_path=.true.)

         else
            !filename='forces_'//trim(arr_posinp(iconfig))
            call f_strcpy(src='forces_'//trim(posinp_id),dest=filename)
            call bigdft_write_atomic_file(runObj,outs,filename,&
                 'Geometry + metaData forces',cwd_path=.true.)

         end if
         ! Deallocations.
         call deallocate_state_properties(outs)
         call free_run_objects(runObj)
         run => dict_next(run)
   end do !loop over iconfig

   call dict_free(options)
   call bigdft_finalize(ierr)


   call f_lib_finalize()
>>>>>>> be3b50c0

END PROGRAM BigDFT<|MERGE_RESOLUTION|>--- conflicted
+++ resolved
@@ -9,7 +9,6 @@
 
 !> Main program to calculate electronic structure
 program BigDFT
-<<<<<<< HEAD
   use module_base
   use bigdft_run
   implicit none 
@@ -52,87 +51,5 @@
   call bigdft_finalize(ierr)
 
   call f_lib_finalize()
-=======
-   use module_base
-   use bigdft_run!module_types
-   use yaml_strings, only: f_strcpy
-   use yaml_output, only: yaml_map
-   !use internal_coordinates, only : get_neighbors
-
-   implicit none     !< As a general policy, we will have "implicit none" by assuming the same
-
-   character(len=*), parameter :: subname='BigDFT' !< Used by memocc routine (timing)
-   integer :: ierr,infocode!,iproc,nproc
-   integer :: ncount_bigdft
-   !input variables
-   type(run_objects) :: runObj
-   !output variables
-   type(state_properties) :: outs
-!!$   character(len=60), dimension(:), allocatable :: arr_posinp,arr_radical
-   character(len=60) :: filename,posinp_id!, run_id
-   type(dictionary), pointer :: run,options
-
-   call f_lib_initialize()
-
-   call bigdft_command_line_options(options)
-
-   !-finds the number of taskgroup size
-   !-initializes the mpi_environment for each group
-   !-decides the radical name for each run
-   call bigdft_init(options)
-
-   !case with parser information
-   !this key will contain the runs which are associated to the current BigDFT instance
-   run => dict_iter(options .get. 'BigDFT')
-   do while(associated(run))
-      call run_objects_init(runObj,run)
-      call init_state_properties(outs,bigdft_nat(runObj))
-
-      call bigdft_get_run_properties(run, posinp_id = posinp_id)
-      if(trim(runObj%inputs%geopt_approach)/='SOCK') then
-          call bigdft_state(runObj,outs,infocode)
-      endif
-    
-      !if (runObj%run_mode /='QM_RUN_MODE')then
-      if (bigdft_mpi%iproc ==0 ) call yaml_map('Energy (Hartree)',outs%energy,fmt='(es24.17)')
-      if (bigdft_mpi%iproc ==0 ) call yaml_map('Force Norm (Hartree/Bohr)',sqrt(sum(outs%fxyz**2)),fmt='(es24.17)')
-      !endif
-         if (runObj%inputs%ncount_cluster_x > 1) then
-            if (bigdft_mpi%iproc ==0 ) call yaml_map('Wavefunction Optimization Finished, exit signal',infocode)
-            ! geometry optimization
-            call geopt(runObj,outs,bigdft_mpi%nproc,bigdft_mpi%iproc,ncount_bigdft)
-         end if
-
-         !if there is a last run to be performed do it now before stopping
-         if (runObj%inputs%last_run == -1) then
-            runObj%inputs%last_run = 1
-            call bigdft_state(runObj, outs,infocode)
-         end if
-
-         if (runObj%inputs%ncount_cluster_x > 1) then
-            !filename='final_'//trim(posinp_id)
-            call f_strcpy(src='final_'//trim(posinp_id),dest=filename)
-            call bigdft_write_atomic_file(runObj,outs,filename,&
-                 'FINAL CONFIGURATION',cwd_path=.true.)
-
-         else
-            !filename='forces_'//trim(arr_posinp(iconfig))
-            call f_strcpy(src='forces_'//trim(posinp_id),dest=filename)
-            call bigdft_write_atomic_file(runObj,outs,filename,&
-                 'Geometry + metaData forces',cwd_path=.true.)
-
-         end if
-         ! Deallocations.
-         call deallocate_state_properties(outs)
-         call free_run_objects(runObj)
-         run => dict_next(run)
-   end do !loop over iconfig
-
-   call dict_free(options)
-   call bigdft_finalize(ierr)
-
-
-   call f_lib_finalize()
->>>>>>> be3b50c0
 
 END PROGRAM BigDFT