--- conflicted
+++ resolved
@@ -27,153 +27,96 @@
    type(atoms_data) :: atoms
    type(input_variables) :: inputs
    type(restart_objects) :: rst
-   character(len=50), dimension(:), allocatable :: arr_posinp
-   character(len=60) :: filename, radical
+   character(len=60), dimension(:), allocatable :: arr_posinp,arr_radical
+   character(len=60) :: filename, radical,run_id
    ! atomic coordinates, forces, strten
+   !information for mpi_initalization
+   integer, dimension(4) :: mpi_info
    real(gp), dimension(6) :: strten
    real(gp), dimension(:,:), allocatable :: fxyz
    real(gp), dimension(:,:), pointer :: rxyz
-   integer :: iconfig,nconfig,istat,group_size
+   integer :: iconfig,nconfig,istat,group_size,ngroups,igroup
 
-   ! Start MPI in parallel version
-   !in the case of MPIfake libraries the number of processors is automatically adjusted
-   call bigdft_mpi_init(ierr)
-   call MPI_COMM_RANK(MPI_COMM_WORLD,iproc,ierr)
-   call MPI_COMM_SIZE(MPI_COMM_WORLD,nproc,ierr)
+   !-finds the number of taskgroup size
+   !-initializes the mpi_environment for each group
+   !-decides the radical name for each run
+   call bigdft_init(mpi_info,nconfig,run_id,ierr)
 
-   
-   call memocc_set_memory_limit(memorylimit)
+   !just for backward compatibility
+   iproc=mpi_info(1)
+   nproc=mpi_info(2)
 
+   igroup=mpi_info(3)
+   !number of groups
+   ngroups=mpi_info(4)
+
+  
+   !allocate arrays of run ids
+   allocate(arr_radical(abs(nconfig)))
+   allocate(arr_posinp(abs(nconfig)))
+
+   !here we call  a routine which
    ! Read a possible radical format argument.
-   call get_command_argument(1, value = radical, status = istat)
-   if (istat > 0) then
-      write(radical, "(A)") "input"   
-   end if
+   call bigdft_get_run_ids(nconfig,trim(run_id),arr_radical,arr_posinp,ierr)
 
-   inquire(file="list_posinp",exist=exist_list)
-   if (exist_list) then
-      open(54,file="list_posinp")
-      read(54,*) nconfig
-      if (nconfig > 0) then
-         !allocation not referenced since memocc count not initialised
-         allocate(arr_posinp(1:nconfig))
-         do iconfig=1,nconfig
-            read(54,*) arr_posinp(iconfig)
-         enddo
-      else
-         nconfig=1
-         allocate(arr_posinp(1:1))
-      endif
-   else
-      nconfig=1
-      allocate(arr_posinp(1:1))
-   endif
+   do iconfig=1,abs(nconfig)
+      if (modulo(iconfig-1,ngroups)==igroup) then
+         !print *,'iconfig,arr_radical(iconfig),arr_posinp(iconfig)',arr_radical(iconfig),arr_posinp(iconfig),iconfig,igroup
+         ! Read all input files. This should be the sole routine which is called to initialize the run.
 
-   do iconfig=1,nconfig
+         call bigdft_set_input(arr_radical(iconfig),arr_posinp(iconfig),rxyz,inputs,atoms)
 
-      ! Read all input files.
-<<<<<<< HEAD
-      !standard names
-      call standard_inputfile_names(inputs, radical, bigdft_mpi%nproc)
-      call read_input_variables(bigdft_mpi%iproc,trim(arr_posinp(iconfig)),inputs, atoms, rxyz)
-      
-=======
-      call read_input_variables(iproc,nproc,arr_posinp(iconfig),inputs, atoms, rxyz,nconfig,radical,istat)
-      if (bigdft_mpi%iproc == 0) then
-         call print_general_parameters(bigdft_mpi%nproc,inputs,atoms)
-         !call write_input_parameters(inputs,atoms)
+         !here we should define a routine to extract the number of atoms and the positions, and allocate forces array
+
+         allocate(fxyz(3,atoms%nat+ndebug),stat=i_stat)
+         call memocc(i_stat,fxyz,'fxyz',subname)
+         call init_restart_objects(bigdft_mpi%iproc,inputs,atoms,rst,subname)
+
+         call call_bigdft(bigdft_mpi%nproc,bigdft_mpi%iproc,atoms,rxyz,inputs,etot,fxyz,strten,fnoise,rst,infocode)
+
+         if (inputs%ncount_cluster_x > 1) then
+            filename=trim(inputs%dir_output)//'geopt.mon'
+            open(unit=16,file=filename,status='unknown',position='append')
+            if (iproc ==0 ) write(16,*) '----------------------------------------------------------------------------'
+            if (iproc ==0 ) call yaml_map('Wavefunction Optimization Finished, exit signal',infocode)
+            !if (iproc ==0 ) write(*,"(1x,a,2i5)") 'Wavefunction Optimization Finished, exit signal=',infocode
+            ! geometry optimization
+            call geopt(bigdft_mpi%nproc,bigdft_mpi%iproc,rxyz,atoms,fxyz,strten,etot,rst,inputs,ncount_bigdft)
+            close(16)
+         end if
+
+         !if there is a last run to be performed do it now before stopping
+         if (inputs%last_run == -1) then
+            inputs%last_run = 1
+            call call_bigdft(bigdft_mpi%nproc,bigdft_mpi%iproc,atoms,rxyz,inputs,etot,fxyz,strten,fnoise,rst,infocode)
+         end if
+
+         if (inputs%ncount_cluster_x > 1) then
+            filename=trim('final_'//trim(arr_posinp(iconfig)))
+            if (bigdft_mpi%iproc == 0) call write_atomic_file(filename,etot,rxyz,atoms,'FINAL CONFIGURATION',forces=fxyz)
+         else
+            filename=trim('forces_'//trim(arr_posinp(iconfig)))
+            if (bigdft_mpi%iproc == 0) call write_atomic_file(filename,etot,rxyz,atoms,'Geometry + metaData forces',forces=fxyz)
+         end if
+
+         i_all=-product(shape(rxyz))*kind(rxyz)
+         deallocate(rxyz,stat=i_stat)
+         call memocc(i_stat,i_all,'rxyz',subname)
+         i_all=-product(shape(fxyz))*kind(fxyz)
+         deallocate(fxyz,stat=i_stat)
+         call memocc(i_stat,i_all,'fxyz',subname)
+
+         call free_restart_objects(rst,subname)
+
+         call deallocate_atoms(atoms,subname) 
+
+         call bigdft_free_input(inputs)
+
       end if
-
->>>>>>> 2fad24fc
-      ! Decide whether we use the cubic or the linear version
-      select case (inputs%inputpsiid)
-      case (INPUT_PSI_EMPTY, INPUT_PSI_RANDOM, INPUT_PSI_CP2K, INPUT_PSI_LCAO, INPUT_PSI_MEMORY_WVL, &
-            INPUT_PSI_DISK_WVL, INPUT_PSI_LCAO_GAUSS, INPUT_PSI_MEMORY_GAUSS, INPUT_PSI_DISK_GAUSS)
-          rst%version = CUBIC_VERSION
-      case (INPUT_PSI_LINEAR_AO, INPUT_PSI_MEMORY_LINEAR, INPUT_PSI_DISK_LINEAR)
-          rst%version = LINEAR_VERSION
-      end select
-
-      !initialize memory counting
-      !call memocc(0,iproc,'count','start')
-
-      allocate(fxyz(3,atoms%nat+ndebug),stat=i_stat)
-      call memocc(i_stat,fxyz,'fxyz',subname)
-      call init_restart_objects(bigdft_mpi%iproc,inputs%matacc,atoms,rst,subname)
-
-      if (bigdft_mpi%iproc == 0) then
-         call print_general_parameters(bigdft_mpi%nproc,inputs,atoms)
-         !call write_input_parameters(inputs,atoms)
-      end if
-
-      !if other steps are supposed to be done leave the last_run to minus one
-      !otherwise put it to one
-      if (inputs%last_run == -1 .and. inputs%ncount_cluster_x <=1 .or. inputs%ncount_cluster_x <= 1) then
-         inputs%last_run = 1
-      end if
-
-      call call_bigdft(bigdft_mpi%nproc,bigdft_mpi%iproc,atoms,rxyz,inputs,etot,fxyz,strten,fnoise,rst,infocode)
-
-      if (inputs%ncount_cluster_x > 1) then
-         filename=trim(inputs%dir_output)//'geopt.mon'
-         open(unit=16,file=filename,status='unknown',position='append')
-         if (iproc ==0 ) write(16,*) '----------------------------------------------------------------------------'
-         if (iproc ==0 ) call yaml_map('Wavefunction Optimization Finished, exit signal',infocode)
-         !if (iproc ==0 ) write(*,"(1x,a,2i5)") 'Wavefunction Optimization Finished, exit signal=',infocode
-         ! geometry optimization
-         call geopt(bigdft_mpi%nproc,bigdft_mpi%iproc,rxyz,atoms,fxyz,strten,etot,rst,inputs,ncount_bigdft)
-         close(16)
-      end if
-
-
-      !if there is a last run to be performed do it now before stopping
-      if (inputs%last_run == -1) then
-         inputs%last_run = 1
-         call call_bigdft(bigdft_mpi%nproc,bigdft_mpi%iproc,atoms,rxyz,inputs,etot,fxyz,strten,fnoise,rst,infocode)
-      end if
-
-      if (inputs%ncount_cluster_x > 1) then
-         filename=trim('final_'//trim(arr_posinp(iconfig)))
-         if (bigdft_mpi%iproc == 0) call write_atomic_file(filename,etot,rxyz,atoms,'FINAL CONFIGURATION',forces=fxyz)
-      else
-         filename=trim('forces_'//trim(arr_posinp(iconfig)))
-         if (bigdft_mpi%iproc == 0) call write_atomic_file(filename,etot,rxyz,atoms,'Geometry + metaData forces',forces=fxyz)
-      end if
-
-      call deallocate_atoms(atoms,subname) 
-
-      if (inputs%inputPsiId==INPUT_PSI_LINEAR_AO .or. inputs%inputPsiId==INPUT_PSI_MEMORY_LINEAR &
-          .or. inputs%inputPsiId==INPUT_PSI_DISK_LINEAR) then
-          call destroy_DFT_wavefunction(rst%tmb)
-          call deallocate_local_zone_descriptors(rst%tmb%lzd, subname)
-      end if
-
-
-      if(inputs%linear /= INPUT_IG_OFF .and. inputs%linear /= INPUT_IG_LIG) &
-           & call deallocateBasicArraysInput(inputs%lin)
-
-      call free_restart_objects(rst,subname)
-
-      i_all=-product(shape(rxyz))*kind(rxyz)
-      deallocate(rxyz,stat=i_stat)
-      call memocc(i_stat,i_all,'rxyz',subname)
-      i_all=-product(shape(fxyz))*kind(fxyz)
-      deallocate(fxyz,stat=i_stat)
-      call memocc(i_stat,i_all,'fxyz',subname)
-
-      call free_input_variables(inputs)
-
-      !finalize memory counting
-      call memocc(0,0,'count','stop')
-
    enddo !loop over iconfig
 
-   deallocate(arr_posinp)
+   deallocate(arr_posinp,arr_radical)
 
-   call mpi_environment_free(bigdft_mpi)
-   !wait all processes before finalisation
-   call MPI_BARRIER(MPI_COMM_WORLD,ierr)
-
-   call MPI_FINALIZE(ierr)
+   call bigdft_finalize()
 
 END PROGRAM BigDFT
