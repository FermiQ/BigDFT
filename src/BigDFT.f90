!> @file
!! BigDFT package performing ab initio calculation based on wavelets
!! @author
!!    Copyright (C) 2007-2013 BigDFT group
!!    This file is distributed under the terms of the
!!    GNU General Public License, see ~/COPYING file
!!    or http://www.gnu.org/copyleft/gpl.txt .
!!    For the list of contributors, see ~/AUTHORS


!> Main program to calculate electronic structures
program BigDFT

   use module_base
   use module_types
   use module_interfaces
   use yaml_output
   use internal_coordinates, only : get_neighbors

   implicit none     !< As a general policy, we will have "implicit none" by assuming the same

   character(len=*), parameter :: subname='BigDFT' !< Used by memocc routine (timing)
   integer :: iproc,nproc,ierr,infocode
   integer :: ncount_bigdft
   !input variables
   type(run_objects) :: runObj
   !output variables
   type(DFT_global_output) :: outs
   character(len=60), dimension(:), allocatable :: arr_posinp,arr_radical
   character(len=60) :: filename, run_id
   !information for mpi_initalization
   integer, dimension(4) :: mpi_info
   integer :: iconfig,nconfig,ngroups,igroup
   real(kind=8),dimension(:,:),allocatable :: fxyz
   integer :: iat
   logical :: file_exists
   integer,dimension(:),allocatable :: atoms_ref

   call f_lib_initialize()

<<<<<<< HEAD
!call test_yaml()
!call test_dictionaries0()
!call test_error_handling()
!call test_timing()

=======
!call test_dictionaries0()
!call test_error_handling()
!call test_timing()
>>>>>>> 8ee6055c
   !-finds the number of taskgroup size
   !-initializes the mpi_environment for each group
   !-decides the radical name for each run
   call bigdft_init(mpi_info,nconfig,run_id,ierr)

   !just for backward compatibility
   iproc=mpi_info(1)
   nproc=mpi_info(2)

   igroup=mpi_info(3)
   !number of groups
   ngroups=mpi_info(4)
   
   !allocate arrays of run ids
   allocate(arr_radical(abs(nconfig)))
   allocate(arr_posinp(abs(nconfig)))

   !here we call a routine which reads a possible radical format argument.
   call bigdft_get_run_ids(nconfig,trim(run_id),arr_radical,arr_posinp,ierr)

   do iconfig=1,abs(nconfig)
      if (modulo(iconfig-1,ngroups)==igroup) then
         !print *,'iconfig,arr_radical(iconfig),arr_posinp(iconfig)',arr_radical(iconfig),arr_posinp(iconfig),iconfig,igroup
         ! Read all input files.
         call run_objects_init_from_files(runObj, arr_radical(iconfig), arr_posinp(iconfig))
         call init_global_output(outs, runObj%atoms%astruct%nat)


         !!! THIS IS TEMPORARY, SHOULD BE DONE IN A BETTER WAY ####################
         !!inquire(file='posinp.fix',exist=file_exists)
         !!if (file_exists) then
         !!    atoms_ref = f_malloc(runObj%atoms%astruct%nat,id='atoms_ref')
         !!    open(unit=123,file='posinp.fix')
         !!    do iat=1,runObj%atoms%astruct%nat
         !!        read(123,*) atoms_ref(iat), runObj%atoms%astruct%fix_int(1:3,iat)
         !!    end do
         !!    close(unit=123)
         !!    if (iproc==0) call yaml_map('before: runObj%atoms%astruct%ixyz_int',runObj%atoms%astruct%ixyz_int)
         !!    !!call get_neighbors(runObj%atoms%astruct%rxyz, runObj%atoms%astruct%nat, runObj%atoms%astruct%ixyz_int(1,:), &
         !!    !!     runObj%atoms%astruct%ixyz_int(2,:), runObj%atoms%astruct%ixyz_int(3,:),atoms_ref)
         !!    call f_free(atoms_ref)
         !!    if (iproc==0) call yaml_map('after: runObj%atoms%astruct%ixyz_int',runObj%atoms%astruct%ixyz_int)
         !!else
         !!    call get_neighbors(runObj%atoms%astruct%rxyz, runObj%atoms%astruct%nat, runObj%atoms%astruct%ixyz_int(1,:), &
         !!         runObj%atoms%astruct%ixyz_int(2,:), runObj%atoms%astruct%ixyz_int(3,:))
         !!end if
         !!! ######################################################################

         call call_bigdft(runObj,outs,bigdft_mpi%nproc,bigdft_mpi%iproc,infocode)

         if (runObj%inputs%ncount_cluster_x > 1) then
            if (iproc ==0 ) call yaml_map('Wavefunction Optimization Finished, exit signal',infocode)
            ! geometry optimization
            call geopt(runObj,outs,bigdft_mpi%nproc,bigdft_mpi%iproc,ncount_bigdft)
         end if

         !if there is a last run to be performed do it now before stopping
         if (runObj%inputs%last_run == -1) then
            runObj%inputs%last_run = 1
            call call_bigdft(runObj, outs, bigdft_mpi%nproc,bigdft_mpi%iproc,infocode)
         end if

         if (runObj%inputs%ncount_cluster_x > 1) then
            filename=trim('final_'//trim(arr_posinp(iconfig)))
            if (bigdft_mpi%iproc == 0) call write_atomic_file(filename,outs%energy,runObj%atoms%astruct%rxyz, &
                 & runObj%atoms%astruct%ixyz_int, runObj%atoms,'FINAL CONFIGURATION',forces=outs%fxyz)
         else
            filename=trim('forces_'//trim(arr_posinp(iconfig)))
            if (bigdft_mpi%iproc == 0) call write_atomic_file(filename,outs%energy,runObj%atoms%astruct%rxyz, &
                 & runObj%atoms%astruct%ixyz_int, runObj%atoms,'Geometry + metaData forces',forces=outs%fxyz)
         end if

         ! Deallocations.
         call deallocate_global_output(outs)
         call run_objects_free(runObj, subname)
         !temporary
         !call f_malloc_dump_status()
      end if
   enddo !loop over iconfig

   deallocate(arr_posinp,arr_radical)

   call bigdft_finalize(ierr)

   call f_lib_finalize()

END PROGRAM BigDFT

<<<<<<< HEAD
   subroutine test_yaml()
     use yaml_output

     call yaml_comment('Yaml Invoice Example',hfill='-')
     call yaml_map('invoice',34843)
     call yaml_map('date',trim(yaml_date_toa()))
     call yaml_open_map('bill-to',label='id001')
       call yaml_map('given','Chris')
       call yaml_open_map('address')
         call yaml_open_map('lines')
           call yaml_scalar('458 Walkman Dr.')
           call yaml_scalar('Suite #292')
         call yaml_close_map()
       call yaml_close_map()
     call yaml_close_map()
     call yaml_map('ship_to','*id001')
     call yaml_open_sequence('product')
       call yaml_sequence(advance='no')
       call yaml_map('sku','BL394D')
       call yaml_map('quantity',4)
       call yaml_map('description','Basketball')
       call yaml_map('price',450.,fmt='(f6.2)')
       call yaml_map('parcel dimensions',(/30,32,35/))
       call yaml_sequence(advance='no')
       call yaml_open_map(flow=.true.)
         call yaml_map('sku','BL4438H')
         call yaml_map('quantity',1)
         call yaml_newline()
         call yaml_map('description','Super Hoop')
         call yaml_map('price',2392.,fmt='(f8.2)')
         call yaml_map('parcel dimensions',(/120,20,15/))
       call yaml_close_map()
     call yaml_close_sequence()
     call yaml_map('tax',251.42,fmt='(f6.2)')
     call yaml_map('total',4443.52d0,fmt='(f6.2)') !wrong format on purpose
     call yaml_map('comments','Late afternoon is best. Backup contact is Nancy Billsmer @ 338-4338.')

   end subroutine test_yaml
=======
>>>>>>> 8ee6055c


subroutine test_dictionaries0()
  use yaml_output                                                     !contains the routines for the yaml output
  use dictionaries                                                    !contains the dictionary routines
  implicit none
  type(dictionary),pointer :: d1, d2, d3
 
  call dict_init(d1)                                                  !initialize the dictionary ''d1''
  call set(d1//'toto',1)                                              !add the key ''toto'' to it and assign it the value 1
  call set(d1//'titi',1.d0)                                           !add the key ''titi'' to it and assign it the value 1.d0
  call set(d1//'tutu',(/ '1', '2' /))                                 !add the key ''tutu'' to it and assign it the array [1,2]

  call dict_init(d2)                                                  !initialize the array dictionary ''d2''
  call set(d2//'a',0)                                                 !add the key ''a'' and assign it the value 0
  call set(d1//'List',list_new((/.item.d2, .item.'4', .item.'1.0'/))) !create a list from ''d2'' and the values 4 and 1.0

  call yaml_dict_dump(d1)                                             !output the content of ''d1'' in the yaml format

  d3 => d1//'New key'                                                 !point to ''d1''?
  call set(d3//'Example',4)                                           !add the key ''Example'' to ''d3'' and assign it the value 4
  call yaml_dict_dump(d3)                                             !output the content of ''d2'' in the yaml format

  call yaml_map('List length',dict_len(d1//'List'))                   !print the length of the key ''List'' in dictionary ''d1''
  call yaml_map('Dictionary size',dict_size(d1))                      !print the size of the dictionary ''d1''
  call dict_free(d1)                                                  !destroy the dictionary ''d1''
  
end subroutine test_dictionaries0


subroutine test_error_handling()
  use yaml_output
<<<<<<< HEAD
  !use dictionaries
=======
  use dictionaries
>>>>>>> 8ee6055c
  implicit none
  integer :: ERR_TEST
  external :: abort_test

  call yaml_comment('Error Handling Module Test',hfill='~')                !just a comment

  call f_err_define(err_name='ERR_TEST',&                                  !define the error
       err_msg='This is the error message for the error "ERR_TEST" and'//&
       ' it is written extensively on purpose to see whether the yaml'//&
       ' module can still handle it',&
       err_action='For this error, contact the routine developer',&
       err_id=ERR_TEST,callback=abort_test)

  call yaml_map("Raising the TEST error, errcode",ERR_TEST)                !print that the error will now be triggered
  if (f_err_raise(.true.,'Extra message added',err_id=ERR_TEST)) return    !rasie the error and return

end subroutine test_error_handling

subroutine abort_test()
  use yaml_output
  implicit none
  call yaml_comment('printing error informations',hfill='_')               !just a comment indicating that the error informations will now be written
  call f_dump_last_error()                                                 !print the error information
end subroutine abort_test



subroutine test_timing()
  use dynamic_memory
  use time_profiling
  use dictionaries
  use yaml_output
  type(dictionary), pointer :: dict_tmp

  call sub1()
  call f_malloc_dump_status(dict_summary=dict_tmp)
  call yaml_dict_dump(dict_tmp)

end subroutine test_timing

subroutine sub1()
  use dynamic_memory
  call f_routine('sub1')
  call sub2()
  call sub2()
  call sub3()
  call f_release_routine()
end subroutine sub1

subroutine sub2()
  use dynamic_memory
  call f_routine('sub2')
  call waste_time()
  call f_release_routine()
end subroutine sub2

subroutine sub3()
  use dynamic_memory
  call f_routine('sub3')
  call waste_time()
  call f_release_routine()
end subroutine sub3

subroutine waste_time()
  implicit none
  integer :: i
  real(kind=8) :: tt
  tt=0.d0
  do i=1,1000000
      tt = tt + sin(real(i,kind=8))
  end do
end subroutine waste_time
<|MERGE_RESOLUTION|>--- conflicted
+++ resolved
@@ -38,17 +38,11 @@
 
    call f_lib_initialize()
 
-<<<<<<< HEAD
 !call test_yaml()
 !call test_dictionaries0()
 !call test_error_handling()
 !call test_timing()
 
-=======
-!call test_dictionaries0()
-!call test_error_handling()
-!call test_timing()
->>>>>>> 8ee6055c
    !-finds the number of taskgroup size
    !-initializes the mpi_environment for each group
    !-decides the radical name for each run
@@ -137,22 +131,21 @@
 
 END PROGRAM BigDFT
 
-<<<<<<< HEAD
    subroutine test_yaml()
      use yaml_output
 
      call yaml_comment('Yaml Invoice Example',hfill='-')
      call yaml_map('invoice',34843)
      call yaml_map('date',trim(yaml_date_toa()))
-     call yaml_open_map('bill-to',label='id001')
+     call yaml_mapping_open('bill-to',label='id001')
        call yaml_map('given','Chris')
-       call yaml_open_map('address')
-         call yaml_open_map('lines')
+       call yaml_mapping_open('address')
+         call yaml_mapping_open('lines')
            call yaml_scalar('458 Walkman Dr.')
            call yaml_scalar('Suite #292')
-         call yaml_close_map()
-       call yaml_close_map()
-     call yaml_close_map()
+         call yaml_mapping_close()
+       call yaml_mapping_close()
+     call yaml_mapping_close()
      call yaml_map('ship_to','*id001')
      call yaml_open_sequence('product')
        call yaml_sequence(advance='no')
@@ -162,22 +155,20 @@
        call yaml_map('price',450.,fmt='(f6.2)')
        call yaml_map('parcel dimensions',(/30,32,35/))
        call yaml_sequence(advance='no')
-       call yaml_open_map(flow=.true.)
+       call yaml_mapping_open(flow=.true.)
          call yaml_map('sku','BL4438H')
          call yaml_map('quantity',1)
          call yaml_newline()
          call yaml_map('description','Super Hoop')
          call yaml_map('price',2392.,fmt='(f8.2)')
          call yaml_map('parcel dimensions',(/120,20,15/))
-       call yaml_close_map()
-     call yaml_close_sequence()
+       call yaml_mapping_close()
+     call yaml_sequence_close()
      call yaml_map('tax',251.42,fmt='(f6.2)')
      call yaml_map('total',4443.52d0,fmt='(f6.2)') !wrong format on purpose
      call yaml_map('comments','Late afternoon is best. Backup contact is Nancy Billsmer @ 338-4338.')
 
    end subroutine test_yaml
-=======
->>>>>>> 8ee6055c
 
 
 subroutine test_dictionaries0()
@@ -210,11 +201,7 @@
 
 subroutine test_error_handling()
   use yaml_output
-<<<<<<< HEAD
-  !use dictionaries
-=======
   use dictionaries
->>>>>>> 8ee6055c
   implicit none
   integer :: ERR_TEST
   external :: abort_test
