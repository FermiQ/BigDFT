--- conflicted
+++ resolved
@@ -144,7 +144,7 @@
         open(unit=16,file='geopt.mon',status='unknown')
         if (iproc ==0 ) write(16,*) '----------------------------------------------------------------------------'
         call geopt(nproc,iproc,rxyz,atoms,fxyz,etot,rst,inputs,ncount_bigdft)
-        filename='trim(relaxed_'//arr_posinp(iconfig))
+        filename=trim('relaxed_'//arr_posinp(iconfig))
         call write_atomic_file(filename,etot,rxyz,atoms,' ')
      end if
 
@@ -169,11 +169,6 @@
         end if
      endif
 
-<<<<<<< HEAD
-     filename='relaxed_'//arr_posinp(iconfig)
-     call write_atomic_file(trim(filename),etot,rxyz,atoms,' ')
-=======
->>>>>>> aef9e59f
 
      !deallocations
      i_all=-product(shape(atoms%ifrztyp))*kind(atoms%ifrztyp)
