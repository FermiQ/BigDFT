--- conflicted
+++ resolved
@@ -35,7 +35,6 @@
    real(gp), dimension(:,:), pointer :: rxyz
    integer :: iconfig,nconfig,istat,grp,group_size,base_grp,group_id,i,temp_comm
    integer, dimension(1000) :: group_list
-   type(mpi_communicator) :: temp_mpi
 
    ! Start MPI in parallel version
    !in the case of MPIfake libraries the number of processors is automatically adjusted
@@ -43,6 +42,11 @@
    call MPI_COMM_RANK(MPI_COMM_WORLD,iproc,ierr)
    call MPI_COMM_SIZE(MPI_COMM_WORLD,nproc,ierr)
 
+   bigdft_mpi%mpi_comm=MPI_COMM_WORLD
+   bigdft_mpi%iproc=iproc
+   bigdft_mpi%nproc=nproc
+   bigdft_mpi%run_id=0
+
    group_size=2
 
    if (nproc >1 .and. group_size > 0) then
@@ -51,10 +55,9 @@
      !print *,nproc,group_size,mod(nproc,group_size)
 
      if (nproc >1  .and. mod(nproc,group_size)==0) then
-        group_id=iproc/group_size
-        temp_mpi%run_id=group_id
-        temp_mpi%iproc=mod(iproc,group_size)
-        temp_mpi%nproc=group_size
+        bigdft_mpi%run_id=iproc/group_size
+        bigdft_mpi%iproc=mod(iproc,group_size)
+        bigdft_mpi%nproc=group_size
         !take the base group
         call MPI_COMM_GROUP(MPI_COMM_WORLD,base_grp,ierr)
         if (ierr /=0) then
@@ -77,7 +80,7 @@
               call MPI_ABORT(MPI_COMM_WORLD,ierr)
            end if
            !print *,'i,group_id,temp_comm',i,group_id,temp_comm
-           if (i.eq.group_id) temp_mpi%mpi_comm=temp_comm
+           if (i.eq.bigdft_mpi%run_id) bigdft_mpi%mpi_comm=temp_comm
         enddo
         !if (dump) then
         !     call yaml_map('Total No. of Taskgroups created',nproc/bigdft_mpi%nproc)
@@ -85,9 +88,6 @@
 
      end if
    end if
-
-
-   call initialize_mpi_communicator(temp_mpi%mpi_comm,temp_mpi%iproc,temp_mpi%nproc,temp_mpi%run_id)
 
    call memocc_set_memory_limit(memorylimit)
 
@@ -152,11 +152,7 @@
       allocate(fxyz(3,atoms%nat+ndebug),stat=i_stat)
       call memocc(i_stat,fxyz,'fxyz',subname)
 
-<<<<<<< HEAD
-      call init_restart_objects(bigdft_mpi%iproc,inputs%iacceleration,atoms,rst,subname)
-=======
-      call init_restart_objects(iproc,inputs%matacc,atoms,rst,subname)
->>>>>>> e329cbb6
+      call init_restart_objects(bigdft_mpi%iproc,inputs%matacc,atoms,rst,subname)
 
       !if other steps are supposed to be done leave the last_run to minus one
       !otherwise put it to one
