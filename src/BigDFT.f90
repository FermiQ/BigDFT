!> @file
!! BigDFT package performing ab initio calculation based on wavelets
!! @author
!!    Copyright (C) 2007-2013 BigDFT group
!!    This file is distributed under the terms of the
!!    GNU General Public License, see ~/COPYING file
!!    or http://www.gnu.org/copyleft/gpl.txt .
!!    For the list of contributors, see ~/AUTHORS


!> Main program to calculate electronic structures
program BigDFT

   use module_base
   use module_types
   use module_interfaces
   use yaml_output

   implicit none     !< As a general policy, we will have "implicit none" by assuming the same

   character(len=*), parameter :: subname='BigDFT' !< Used by memocc routine (timing)
   integer :: iproc,nproc,i_stat,i_all,ierr,infocode
   integer :: ncount_bigdft
   real(gp) :: etot,fnoise
   !input variables
   type(atoms_data) :: atoms
   type(input_variables) :: inputs
   type(restart_objects) :: rst
   character(len=60), dimension(:), allocatable :: arr_posinp,arr_radical
   character(len=60) :: filename, run_id
   ! atomic coordinates, forces, strten
   !information for mpi_initalization
   integer, dimension(4) :: mpi_info
   real(gp), dimension(6) :: strten
   real(gp), dimension(:,:), allocatable :: fxyz
   real(gp), dimension(:,:), pointer :: rxyz
   integer :: iconfig,nconfig,ngroups,igroup

   !-finds the number of taskgroup size
   !-initializes the mpi_environment for each group
   !-decides the radical name for each run
   call bigdft_init(mpi_info,nconfig,run_id,ierr)

   !just for backward compatibility
   iproc=mpi_info(1)
   nproc=mpi_info(2)

<<<<<<< HEAD
   igroup=mpi_info(3)
   !number of groups
   ngroups=mpi_info(4)

  
   !allocate arrays of run ids
   allocate(arr_radical(abs(nconfig)))
   allocate(arr_posinp(abs(nconfig)))
=======
   !Nullify LZD for cubic version (new input guess)

    call nullify_local_zone_descriptors(rst%tmb%lzd)


   ! Read a possible radical format argument.
   call get_command_argument(1, value = radical, status = istat)
   if (istat > 0) then
      write(radical, "(A)") "input"   
   end if

   ! find out which input files will be used
   inquire(file="list_posinp",exist=exist_list)
   if (exist_list) then
      open(54,file="list_posinp")
      read(54,*) nconfig
      if (nconfig > 0) then 
         !allocation not referenced since memocc count not initialised
         allocate(arr_posinp(1:nconfig))

         do iconfig=1,nconfig
            read(54,*) arr_posinp(iconfig)
         enddo
      else
         !normal case
         nconfig=1
         allocate(arr_posinp(1:1))
         if (istat > 0) then
            arr_posinp(1)='posinp'
         else
            arr_posinp(1)=trim(radical)
         end if
      endif
      close(54)
   else
      nconfig=1
      allocate(arr_posinp(1:1))
         if (istat > 0) then
            arr_posinp(1)='posinp'
         else
            arr_posinp(1)=trim(radical)
         end if
   end if

   do iconfig=1,nconfig
>>>>>>> 8144c3ea

   !here we call  a routine which
   ! Read a possible radical format argument.
   call bigdft_get_run_ids(nconfig,trim(run_id),arr_radical,arr_posinp,ierr)

   do iconfig=1,abs(nconfig)
      if (modulo(iconfig-1,ngroups)==igroup) then
         !print *,'iconfig,arr_radical(iconfig),arr_posinp(iconfig)',arr_radical(iconfig),arr_posinp(iconfig),iconfig,igroup
         ! Read all input files. This should be the sole routine which is called to initialize the run.

         call bigdft_set_input(arr_radical(iconfig),arr_posinp(iconfig),rxyz,inputs,atoms)

         !here we should define a routine to extract the number of atoms and the positions, and allocate forces array

         allocate(fxyz(3,atoms%nat+ndebug),stat=i_stat)
         call memocc(i_stat,fxyz,'fxyz',subname)
         call init_restart_objects(bigdft_mpi%iproc,inputs,atoms,rst,subname)

         call call_bigdft(bigdft_mpi%nproc,bigdft_mpi%iproc,atoms,rxyz,inputs,etot,fxyz,strten,fnoise,rst,infocode)

<<<<<<< HEAD
         if (inputs%ncount_cluster_x > 1) then
            filename=trim(inputs%dir_output)//'geopt.mon'
            open(unit=16,file=filename,status='unknown',position='append')
            if (iproc ==0 ) write(16,*) '----------------------------------------------------------------------------'
            if (iproc ==0 ) call yaml_map('Wavefunction Optimization Finished, exit signal',infocode)
            !if (iproc ==0 ) write(*,"(1x,a,2i5)") 'Wavefunction Optimization Finished, exit signal=',infocode
            ! geometry optimization
            call geopt(bigdft_mpi%nproc,bigdft_mpi%iproc,rxyz,atoms,fxyz,strten,etot,rst,inputs,ncount_bigdft)
            close(16)
         end if
=======
      if (inputs%ncount_cluster_x > 1) then
         filename=trim('final_'//trim(arr_posinp(iconfig)))
         if (bigdft_mpi%iproc == 0) call write_atomic_file(filename,etot,rxyz,atoms,'FINAL CONFIGURATION',forces=fxyz)
      else
         filename=trim('forces_'//trim(arr_posinp(iconfig)))
         if (bigdft_mpi%iproc == 0) call write_atomic_file(filename,etot,rxyz,atoms,'Geometry + metaData forces',forces=fxyz)
      end if

      if (iproc == 0) then
         sumx=0.d0
         sumy=0.d0
         sumz=0.d0
         write(*,'(1x,a,19x,a)') 'Final values of the Forces for each atom'
         do iat=1,atoms%nat
            write(*,'(1x,i5,1x,a6,3(1x,1pe12.5))') &
            iat,trim(atoms%atomnames(atoms%iatype(iat))),(fxyz(j,iat),j=1,3)
            sumx=sumx+fxyz(1,iat)
            sumy=sumy+fxyz(2,iat)
            sumz=sumz+fxyz(3,iat)
         enddo
         !$$        if (.not. inputs%gaussian_help .or. .true.) then !zero of the forces calculated
         !$$           write(*,'(1x,a)')'the sum of the forces is'
         !$$           write(*,'(1x,a16,3x,1pe16.8)')'x direction',sumx
         !$$           write(*,'(1x,a16,3x,1pe16.8)')'y direction',sumy
         !$$           write(*,'(1x,a16,3x,1pe16.8)')'z direction',sumz
         !$$        end if
      endif

      call deallocate_atoms(atoms,subname) 

      if (inputs%inputPsiId==INPUT_PSI_LINEAR_AO .or. inputs%inputPsiId==INPUT_PSI_MEMORY_LINEAR &
          .or. inputs%inputPsiId==INPUT_PSI_DISK_LINEAR) then
          call destroy_DFT_wavefunction(rst%tmb)
      end if
>>>>>>> 8144c3ea

         !if there is a last run to be performed do it now before stopping
         if (inputs%last_run == -1) then
            inputs%last_run = 1
            call call_bigdft(bigdft_mpi%nproc,bigdft_mpi%iproc,atoms,rxyz,inputs,etot,fxyz,strten,fnoise,rst,infocode)
         end if

<<<<<<< HEAD
         if (inputs%ncount_cluster_x > 1) then
            filename=trim('final_'//trim(arr_posinp(iconfig)))
            if (bigdft_mpi%iproc == 0) call write_atomic_file(filename,etot,rxyz,atoms,'FINAL CONFIGURATION',forces=fxyz)
         else
            filename=trim('forces_'//trim(arr_posinp(iconfig)))
            if (bigdft_mpi%iproc == 0) call write_atomic_file(filename,etot,rxyz,atoms,'Geometry + metaData forces',forces=fxyz)
         end if
=======
     !always deallocate lzd for new input guess
     call deallocate_lzd(rst%tmb%lzd, subname)

      if(inputs%linear /= INPUT_IG_OFF .and. inputs%linear /= INPUT_IG_LIG) &
           & call deallocateBasicArraysInput(inputs%lin)
>>>>>>> 8144c3ea

         i_all=-product(shape(rxyz))*kind(rxyz)
         deallocate(rxyz,stat=i_stat)
         call memocc(i_stat,i_all,'rxyz',subname)
         i_all=-product(shape(fxyz))*kind(fxyz)
         deallocate(fxyz,stat=i_stat)
         call memocc(i_stat,i_all,'fxyz',subname)

         call free_restart_objects(rst,subname)

         call deallocate_atoms(atoms,subname) 

         call bigdft_free_input(inputs)

      end if
   enddo !loop over iconfig

   deallocate(arr_posinp,arr_radical)

   call bigdft_finalize(ierr)

END PROGRAM BigDFT
<|MERGE_RESOLUTION|>--- conflicted
+++ resolved
@@ -45,62 +45,19 @@
    iproc=mpi_info(1)
    nproc=mpi_info(2)
 
-<<<<<<< HEAD
    igroup=mpi_info(3)
    !number of groups
    ngroups=mpi_info(4)
+   
+   
+   !Nullify LZD for cubic version (new input guess)
+   call nullify_local_zone_descriptors(rst%tmb%lzd)
+
 
   
    !allocate arrays of run ids
    allocate(arr_radical(abs(nconfig)))
    allocate(arr_posinp(abs(nconfig)))
-=======
-   !Nullify LZD for cubic version (new input guess)
-
-    call nullify_local_zone_descriptors(rst%tmb%lzd)
-
-
-   ! Read a possible radical format argument.
-   call get_command_argument(1, value = radical, status = istat)
-   if (istat > 0) then
-      write(radical, "(A)") "input"   
-   end if
-
-   ! find out which input files will be used
-   inquire(file="list_posinp",exist=exist_list)
-   if (exist_list) then
-      open(54,file="list_posinp")
-      read(54,*) nconfig
-      if (nconfig > 0) then 
-         !allocation not referenced since memocc count not initialised
-         allocate(arr_posinp(1:nconfig))
-
-         do iconfig=1,nconfig
-            read(54,*) arr_posinp(iconfig)
-         enddo
-      else
-         !normal case
-         nconfig=1
-         allocate(arr_posinp(1:1))
-         if (istat > 0) then
-            arr_posinp(1)='posinp'
-         else
-            arr_posinp(1)=trim(radical)
-         end if
-      endif
-      close(54)
-   else
-      nconfig=1
-      allocate(arr_posinp(1:1))
-         if (istat > 0) then
-            arr_posinp(1)='posinp'
-         else
-            arr_posinp(1)=trim(radical)
-         end if
-   end if
-
-   do iconfig=1,nconfig
->>>>>>> 8144c3ea
 
    !here we call  a routine which
    ! Read a possible radical format argument.
@@ -121,7 +78,6 @@
 
          call call_bigdft(bigdft_mpi%nproc,bigdft_mpi%iproc,atoms,rxyz,inputs,etot,fxyz,strten,fnoise,rst,infocode)
 
-<<<<<<< HEAD
          if (inputs%ncount_cluster_x > 1) then
             filename=trim(inputs%dir_output)//'geopt.mon'
             open(unit=16,file=filename,status='unknown',position='append')
@@ -132,42 +88,6 @@
             call geopt(bigdft_mpi%nproc,bigdft_mpi%iproc,rxyz,atoms,fxyz,strten,etot,rst,inputs,ncount_bigdft)
             close(16)
          end if
-=======
-      if (inputs%ncount_cluster_x > 1) then
-         filename=trim('final_'//trim(arr_posinp(iconfig)))
-         if (bigdft_mpi%iproc == 0) call write_atomic_file(filename,etot,rxyz,atoms,'FINAL CONFIGURATION',forces=fxyz)
-      else
-         filename=trim('forces_'//trim(arr_posinp(iconfig)))
-         if (bigdft_mpi%iproc == 0) call write_atomic_file(filename,etot,rxyz,atoms,'Geometry + metaData forces',forces=fxyz)
-      end if
-
-      if (iproc == 0) then
-         sumx=0.d0
-         sumy=0.d0
-         sumz=0.d0
-         write(*,'(1x,a,19x,a)') 'Final values of the Forces for each atom'
-         do iat=1,atoms%nat
-            write(*,'(1x,i5,1x,a6,3(1x,1pe12.5))') &
-            iat,trim(atoms%atomnames(atoms%iatype(iat))),(fxyz(j,iat),j=1,3)
-            sumx=sumx+fxyz(1,iat)
-            sumy=sumy+fxyz(2,iat)
-            sumz=sumz+fxyz(3,iat)
-         enddo
-         !$$        if (.not. inputs%gaussian_help .or. .true.) then !zero of the forces calculated
-         !$$           write(*,'(1x,a)')'the sum of the forces is'
-         !$$           write(*,'(1x,a16,3x,1pe16.8)')'x direction',sumx
-         !$$           write(*,'(1x,a16,3x,1pe16.8)')'y direction',sumy
-         !$$           write(*,'(1x,a16,3x,1pe16.8)')'z direction',sumz
-         !$$        end if
-      endif
-
-      call deallocate_atoms(atoms,subname) 
-
-      if (inputs%inputPsiId==INPUT_PSI_LINEAR_AO .or. inputs%inputPsiId==INPUT_PSI_MEMORY_LINEAR &
-          .or. inputs%inputPsiId==INPUT_PSI_DISK_LINEAR) then
-          call destroy_DFT_wavefunction(rst%tmb)
-      end if
->>>>>>> 8144c3ea
 
          !if there is a last run to be performed do it now before stopping
          if (inputs%last_run == -1) then
@@ -175,7 +95,6 @@
             call call_bigdft(bigdft_mpi%nproc,bigdft_mpi%iproc,atoms,rxyz,inputs,etot,fxyz,strten,fnoise,rst,infocode)
          end if
 
-<<<<<<< HEAD
          if (inputs%ncount_cluster_x > 1) then
             filename=trim('final_'//trim(arr_posinp(iconfig)))
             if (bigdft_mpi%iproc == 0) call write_atomic_file(filename,etot,rxyz,atoms,'FINAL CONFIGURATION',forces=fxyz)
@@ -183,14 +102,10 @@
             filename=trim('forces_'//trim(arr_posinp(iconfig)))
             if (bigdft_mpi%iproc == 0) call write_atomic_file(filename,etot,rxyz,atoms,'Geometry + metaData forces',forces=fxyz)
          end if
-=======
+
+
      !always deallocate lzd for new input guess
      call deallocate_lzd(rst%tmb%lzd, subname)
-
-      if(inputs%linear /= INPUT_IG_OFF .and. inputs%linear /= INPUT_IG_LIG) &
-           & call deallocateBasicArraysInput(inputs%lin)
->>>>>>> 8144c3ea
-
          i_all=-product(shape(rxyz))*kind(rxyz)
          deallocate(rxyz,stat=i_stat)
          call memocc(i_stat,i_all,'rxyz',subname)
