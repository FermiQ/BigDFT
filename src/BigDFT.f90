--- conflicted
+++ resolved
@@ -50,12 +50,7 @@
    allocate(arr_radical(abs(nconfig)))
    allocate(arr_posinp(abs(nconfig)))
 
-<<<<<<< HEAD
-   !here we call a routine which
-   ! Read a possible radical format argument.
-=======
    !here we call a routine which reads a possible radical format argument.
->>>>>>> 247184c1
    call bigdft_get_run_ids(nconfig,trim(run_id),arr_radical,arr_posinp,ierr)
 
    do iconfig=1,abs(nconfig)
