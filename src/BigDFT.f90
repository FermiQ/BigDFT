!> @file
!! BigDFT package performing ab initio calculation based on wavelets
!! @author
!!    Copyright (C) 2007-2013 BigDFT group
!!    This file is distributed under the terms of the
!!    GNU General Public License, see ~/COPYING file
!!    or http://www.gnu.org/copyleft/gpl.txt .
!!    For the list of contributors, see ~/AUTHORS


!> Main program to calculate electronic structures
program BigDFT
   use module_base
   use bigdft_run!module_types
   use module_interfaces, only: write_atomic_file
   use yaml_strings, only: f_strcpy
   use yaml_output, only: yaml_map
   use yaml_parse
   !use internal_coordinates, only : get_neighbors

   implicit none     !< As a general policy, we will have "implicit none" by assuming the same

   character(len=*), parameter :: subname='BigDFT' !< Used by memocc routine (timing)
   integer :: ierr,infocode!,iproc,nproc
   integer :: ncount_bigdft
   !input variables
   type(run_objects) :: runObj
   !output variables
   type(DFT_global_output) :: outs
   character(len=60), dimension(:), allocatable :: arr_posinp,arr_radical
   character(len=60) :: filename, run_id, posinp_id
   !information for mpi_initalization
   integer, dimension(4) :: mpi_info
   integer :: iconfig,nconfig!,ngroups,igroup
   real(kind=8),dimension(:,:),allocatable :: fxyz
   integer :: iat
   logical :: file_exists
   integer,dimension(:),allocatable :: atoms_ref
   type(yaml_cl_parse) :: parser !< command line parser
   type(dictionary), pointer :: run

   call f_lib_initialize()

<<<<<<< HEAD
=======
   !call test_dictionaries0()
   !call test_error_handling()
   !call test_timing()

   !define command-line options
   parser=yaml_cl_parse_null()
   !between these lines, for another executable using BigDFT as a blackbox,
   !other command line options can be specified
   !then the bigdft options can be specified
   call bigdft_command_line_options(parser)
   !parse command line
   call yaml_cl_parse_cmd_line(parser)

>>>>>>> 47449c56
   !-finds the number of taskgroup size
   !-initializes the mpi_environment for each group
   !-decides the radical name for each run
   call bigdft_init_new(parser,mpi_info)

!!$   call bigdft_init(mpi_info,nconfig,run_id,ierr)

!!$   !just for backward compatibility
!!$   iproc=mpi_info(1)
!!$   nproc=mpi_info(2)
!!$
!!$   igroup=mpi_info(3)
!!$   !number of groups
!!$   ngroups=mpi_info(4)
   
!!$   !allocate arrays of run ids
!!$   allocate(arr_radical(abs(nconfig)))
!!$   allocate(arr_posinp(abs(nconfig)))
!!$
!!$   !here we call a routine which reads a possible radical format argument.
!!$   call bigdft_get_run_ids(nconfig,trim(run_id),arr_radical,arr_posinp,ierr)
!!$
!!$   do iconfig=1,abs(nconfig)
!!$      if (modulo(iconfig-1,bigdft_mpi%ngroup)==bigdft_mpi%igroup) then
!!$         !print *,'iconfig,arr_radical(iconfig),arr_posinp(iconfig)',arr_radical(iconfig),arr_posinp(iconfig),iconfig,igroup
!!$         ! Read all input files.
!!$         call f_strcpy(src=arr_radical(iconfig),dest=run_id)
!!$         call f_strcpy(src=arr_posinp(iconfig) ,dest=posinp_id)

   !case with parser information
   !this key will contain the runs which are associated to the current BigDFT instance
   run => dict_iter(parser%args .get. 'BigDFT')
   do while(associated(run))
      run_id = run // 'name'
      posinp_id = run // 'posinp' ! the position id has to be reconsidered

         call run_objects_init_from_files(runObj, run_id, posinp_id)
         call init_global_output(outs, runObj%atoms%astruct%nat)

         call call_bigdft(runObj,outs,bigdft_mpi%nproc,bigdft_mpi%iproc,infocode)

         if (runObj%inputs%ncount_cluster_x > 1) then
            if (bigdft_mpi%iproc ==0 ) call yaml_map('Wavefunction Optimization Finished, exit signal',infocode)
            ! geometry optimization
            call geopt(runObj,outs,bigdft_mpi%nproc,bigdft_mpi%iproc,ncount_bigdft)
         end if

         !if there is a last run to be performed do it now before stopping
         if (runObj%inputs%last_run == -1) then
            runObj%inputs%last_run = 1
            call call_bigdft(runObj, outs, bigdft_mpi%nproc,bigdft_mpi%iproc,infocode)
         end if

         if (runObj%inputs%ncount_cluster_x > 1) then
            !filename='final_'//trim(posinp_id)
            call f_strcpy(src='final_'//trim(posinp_id),dest=filename)
            if (bigdft_mpi%iproc == 0) call write_atomic_file(filename,outs%energy,runObj%atoms%astruct%rxyz, &
                 & runObj%atoms%astruct%ixyz_int, runObj%atoms,'FINAL CONFIGURATION',forces=outs%fxyz)
         else
            !filename='forces_'//trim(arr_posinp(iconfig))
            call f_strcpy(src='forces_'//trim(posinp_id),dest=filename)
            if (bigdft_mpi%iproc == 0) call write_atomic_file(filename,outs%energy,runObj%atoms%astruct%rxyz, &
                 & runObj%atoms%astruct%ixyz_int, runObj%atoms,'Geometry + metaData forces',forces=outs%fxyz)
         end if

         ! Deallocations.
         call deallocate_global_output(outs)
         call run_objects_free(runObj)
         !temporary
         !call f_malloc_dump_status()
!!$      end if
      run => dict_next(run)
   end do !loop over iconfig

!!$   deallocate(arr_posinp,arr_radical)

   call bigdft_finalize(ierr)

   !free command line parser information
   call yaml_cl_parse_free(parser)

   call f_lib_finalize()

<<<<<<< HEAD
END PROGRAM BigDFT
=======
END PROGRAM BigDFT



subroutine test_dictionaries0()
  use yaml_output                                                     !contains the routines for the yaml output
  use dictionaries                                                    !contains the dictionary routines
  implicit none
  type(dictionary),pointer :: d1, d2, d3
 
  call dict_init(d1)                                                  !initialize the dictionary ''d1''
  call set(d1//'toto',1)                                              !add the key ''toto'' to it and assign it the value 1
  call set(d1//'titi',1.d0)                                           !add the key ''titi'' to it and assign it the value 1.d0
  call set(d1//'tutu',(/ '1', '2' /))                                 !add the key ''tutu'' to it and assign it the array [1,2]

  call dict_init(d2)                                                  !initialize the array dictionary ''d2''
  call set(d2//'a',0)                                                 !add the key ''a'' and assign it the value 0
  call set(d1//'List',list_new((/.item.d2, .item.'4', .item.'1.0'/))) !create a list from ''d2'' and the values 4 and 1.0

  call yaml_dict_dump(d1)                                             !output the content of ''d1'' in the yaml format

  d3 => d1//'New key'                                                 !points to ''d1["New key"]'' (and creates it at the same time)
  call set(d3//'Example',4)                                           !add the key ''Example'' to ''d3'' and assign it the value 4
  call yaml_dict_dump(d3)                                             !output the content of ''d2'' in the yaml format

  call yaml_map('List length',dict_len(d1//'List'))                   !print the length of the key ''List'' in dictionary ''d1''
  call yaml_map('Dictionary size',dict_size(d1))                      !print the size of the dictionary ''d1''
  call dict_free(d1)                                                  !destroy the dictionary ''d1''
  
end subroutine test_dictionaries0


subroutine test_error_handling()
  use yaml_output
  use dictionaries
  implicit none
  integer :: ERR_TEST
  external :: abort_test

  call yaml_comment('Error Handling Module Test',hfill='~')                !just a comment

  call f_err_define(err_name='ERR_TEST',&                                  !define the error
       err_msg='This is the error message for the error "ERR_TEST" and'//&
       ' it is written extensively on purpose to see whether the yaml'//&
       ' module can still handle it',&
       err_action='For this error, contact the routine developer',&
       err_id=ERR_TEST,callback=abort_test)

  call yaml_map("Raising the TEST error, errcode",ERR_TEST)                !print that the error will now be triggered
  if (f_err_raise(.true.,'Extra message added',err_id=ERR_TEST)) return    !rasie the error and return

end subroutine test_error_handling

subroutine abort_test()
  use yaml_output
  implicit none
  call yaml_comment('printing error informations',hfill='_')               !just a comment indicating that the error informations will now be written
  call f_dump_last_error()                                                 !print the error information
end subroutine abort_test



subroutine test_timing()
  use dynamic_memory
  use time_profiling
  use dictionaries
  use yaml_output
  type(dictionary), pointer :: dict_tmp

  call sub1()
  call f_malloc_dump_status(dict_summary=dict_tmp)
  call yaml_dict_dump(dict_tmp)

end subroutine test_timing

subroutine sub1()
  use dynamic_memory
  call f_routine('sub1')
  call sub2()
  call sub2()
  call sub3()
  call f_release_routine()
end subroutine sub1

subroutine sub2()
  use dynamic_memory
  call f_routine('sub2')
  call waste_time()
  call f_release_routine()
end subroutine sub2

subroutine sub3()
  use dynamic_memory
  call f_routine('sub3')
  call waste_time()
  call f_release_routine()
end subroutine sub3

subroutine waste_time()
  implicit none
  integer :: i
  real(kind=8) :: tt
  tt=0.d0
  do i=1,1000000
      tt = tt + sin(real(i,kind=8))
  end do
end subroutine waste_time
>>>>>>> 47449c56
<|MERGE_RESOLUTION|>--- conflicted
+++ resolved
@@ -41,11 +41,6 @@
 
    call f_lib_initialize()
 
-<<<<<<< HEAD
-=======
-   !call test_dictionaries0()
-   !call test_error_handling()
-   !call test_timing()
 
    !define command-line options
    parser=yaml_cl_parse_null()
@@ -56,7 +51,6 @@
    !parse command line
    call yaml_cl_parse_cmd_line(parser)
 
->>>>>>> 47449c56
    !-finds the number of taskgroup size
    !-initializes the mpi_environment for each group
    !-decides the radical name for each run
@@ -140,114 +134,4 @@
 
    call f_lib_finalize()
 
-<<<<<<< HEAD
-END PROGRAM BigDFT
-=======
-END PROGRAM BigDFT
-
-
-
-subroutine test_dictionaries0()
-  use yaml_output                                                     !contains the routines for the yaml output
-  use dictionaries                                                    !contains the dictionary routines
-  implicit none
-  type(dictionary),pointer :: d1, d2, d3
- 
-  call dict_init(d1)                                                  !initialize the dictionary ''d1''
-  call set(d1//'toto',1)                                              !add the key ''toto'' to it and assign it the value 1
-  call set(d1//'titi',1.d0)                                           !add the key ''titi'' to it and assign it the value 1.d0
-  call set(d1//'tutu',(/ '1', '2' /))                                 !add the key ''tutu'' to it and assign it the array [1,2]
-
-  call dict_init(d2)                                                  !initialize the array dictionary ''d2''
-  call set(d2//'a',0)                                                 !add the key ''a'' and assign it the value 0
-  call set(d1//'List',list_new((/.item.d2, .item.'4', .item.'1.0'/))) !create a list from ''d2'' and the values 4 and 1.0
-
-  call yaml_dict_dump(d1)                                             !output the content of ''d1'' in the yaml format
-
-  d3 => d1//'New key'                                                 !points to ''d1["New key"]'' (and creates it at the same time)
-  call set(d3//'Example',4)                                           !add the key ''Example'' to ''d3'' and assign it the value 4
-  call yaml_dict_dump(d3)                                             !output the content of ''d2'' in the yaml format
-
-  call yaml_map('List length',dict_len(d1//'List'))                   !print the length of the key ''List'' in dictionary ''d1''
-  call yaml_map('Dictionary size',dict_size(d1))                      !print the size of the dictionary ''d1''
-  call dict_free(d1)                                                  !destroy the dictionary ''d1''
-  
-end subroutine test_dictionaries0
-
-
-subroutine test_error_handling()
-  use yaml_output
-  use dictionaries
-  implicit none
-  integer :: ERR_TEST
-  external :: abort_test
-
-  call yaml_comment('Error Handling Module Test',hfill='~')                !just a comment
-
-  call f_err_define(err_name='ERR_TEST',&                                  !define the error
-       err_msg='This is the error message for the error "ERR_TEST" and'//&
-       ' it is written extensively on purpose to see whether the yaml'//&
-       ' module can still handle it',&
-       err_action='For this error, contact the routine developer',&
-       err_id=ERR_TEST,callback=abort_test)
-
-  call yaml_map("Raising the TEST error, errcode",ERR_TEST)                !print that the error will now be triggered
-  if (f_err_raise(.true.,'Extra message added',err_id=ERR_TEST)) return    !rasie the error and return
-
-end subroutine test_error_handling
-
-subroutine abort_test()
-  use yaml_output
-  implicit none
-  call yaml_comment('printing error informations',hfill='_')               !just a comment indicating that the error informations will now be written
-  call f_dump_last_error()                                                 !print the error information
-end subroutine abort_test
-
-
-
-subroutine test_timing()
-  use dynamic_memory
-  use time_profiling
-  use dictionaries
-  use yaml_output
-  type(dictionary), pointer :: dict_tmp
-
-  call sub1()
-  call f_malloc_dump_status(dict_summary=dict_tmp)
-  call yaml_dict_dump(dict_tmp)
-
-end subroutine test_timing
-
-subroutine sub1()
-  use dynamic_memory
-  call f_routine('sub1')
-  call sub2()
-  call sub2()
-  call sub3()
-  call f_release_routine()
-end subroutine sub1
-
-subroutine sub2()
-  use dynamic_memory
-  call f_routine('sub2')
-  call waste_time()
-  call f_release_routine()
-end subroutine sub2
-
-subroutine sub3()
-  use dynamic_memory
-  call f_routine('sub3')
-  call waste_time()
-  call f_release_routine()
-end subroutine sub3
-
-subroutine waste_time()
-  implicit none
-  integer :: i
-  real(kind=8) :: tt
-  tt=0.d0
-  do i=1,1000000
-      tt = tt + sin(real(i,kind=8))
-  end do
-end subroutine waste_time
->>>>>>> 47449c56
+END PROGRAM BigDFT