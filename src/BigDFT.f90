--- conflicted
+++ resolved
@@ -150,13 +150,8 @@
         open(unit=16,file='geopt.mon',status='unknown')
         if (iproc ==0 ) write(16,*) '----------------------------------------------------------------------------'
         call geopt(nproc,iproc,rxyz,atoms,fxyz,etot,rst,inputs,ncount_bigdft)
-<<<<<<< HEAD
         filename=trim('relaxed_'//trim(arr_posinp(iconfig)))
-        call write_atomic_file(filename,etot,rxyz,atoms,' ')
-=======
-        filename=trim('relaxed_'//arr_posinp(iconfig))
         if (iproc == 0) call write_atomic_file(filename,etot,rxyz,atoms,' ')
->>>>>>> 82d3bde0
      end if
 
 
