        subroutine prec_diag(n1,n2,n3,hgrid,nseg_c,nvctr_c,nvctr_f,&
         keyg_c,keyv_c,hpsi_c,hpsi_f,C,scal,A2,B2)
! 
!
        implicit real(kind=8) (a-h,o-z)
        dimension keyg_c(2,nseg_c),keyv_c(nseg_c),hpsi_c(nvctr_c),hpsi_f(7,nvctr_f)
        real(kind=8), allocatable, dimension(:,:,:) :: hpsip
        real(kind=8)::scal(0:3) 
       real(kind=8),parameter::atomic_length=2.d0,FAC_LEN=2.D0

!      Number of sweeps in wavelet transformation
!      THE BIGGEST SCALING FUNCTION STEP: atomic_length*FAC_LEN
!      (NOT JUST ATOMIC_LENGTH, BECAUSE SO IT IS BETTER IN PRACTICE) 
       NUM_TRANS=NINT(log(atomic_length*FAC_LEN/hgrid)/log(2.d0))
       N2_NT=2**NUM_TRANS
       !write(*,'(1x,a)') 'NUMBER OF WAVELET TRANSFORMS (sweeps)',NUM_TRANS

! Find right leading dimensions for array

        
!       ND1+1 IS THE MULTIPLE OF N2_N
!       WHICH IS CLOSEST TO N1+1 FROM ABOVE. 
        ND1=CEILING( REAL(N1+1,KIND=8)/REAL(N2_NT,KIND=8) ) *N2_NT-1
!       THE SAME FOR ND2,ND3.
        ND2=CEILING( REAL(N2+1,KIND=8)/REAL(N2_NT,KIND=8) ) *N2_NT-1
        ND3=CEILING( REAL(N3+1,KIND=8)/REAL(N2_NT,KIND=8) ) *N2_NT-1

        !write(*,'(3(1x,a,i0))')'ND1=',ND1,'ND2=',ND2,'ND3=',ND3

        allocate(hpsip(0:nd1,0:nd2,0:nd3),stat=i_stat)
        call memocc(i_stat,product(shape(hpsip))*kind(hpsip),'hpsip','prec_diag')

        HPSIP=0.D0

! coarse part
        do iseg=1,nseg_c
          jj=keyv_c(iseg)
          j0=keyg_c(1,iseg)
          j1=keyg_c(2,iseg)
            ii=j0-1
            i3=ii/((n1+1)*(n2+1))
            ii=ii-i3*(n1+1)*(n2+1)
            i2=ii/(n1+1)
            i0=ii-i2*(n1+1)
            i1=i0+j1-j0
          do i=i0,i1
             hpsip(i,i2,i3)=hpsi_c(i-i0+jj)
          enddo
        enddo

<<<<<<< HEAD
        FAC_H=1.D0/((HGRID*N2_NT)**2)
=======
        FAC_H=1.D0/((HGRID*REAL(N2_NT,KIND=8))**2)
>>>>>>> caf4b1ce

        H0=    1.5D0*A2*FAC_H;    H1=(A2+B2*.5D0)*FAC_H
        H2=(A2*.5D0+B2)*FAC_H;    H3=    1.5D0*B2*FAC_H

!       FORWARD TRANSFORM THE COARSE SCALING FUNCTIONS NUM_TRANS TIMES
        CALL ANA_REPEATED_PER(ND1,ND2,ND3,HPSIP,NUM_TRANS,NN1,NN2,NN3) 

        NNN1=NN1; NNN2=NN2; NNN3=NN3 

!       DIAGONALLY PRECONDITION THE RESULTING COARSE WAVELETS
        CALL PRECOND_PROPER(ND1,ND2,ND3,HPSIP,NUM_TRANS,NNN1,NNN2,NNN3,H0,H1,H2,H3,C)

        HPSIP=HPSIP/SCAL(0) ! apply (wscal)^(-1)

!       BACKWARD TRANSFORM THE COARSE SCALING FUNCTIONS NUM_TRANS TIMES
        CALL SYN_REPEATED_PER(ND1,ND2,ND3,HPSIP,NUM_TRANS,NN1,NN2,NN3)

!       DIAGONALLY PRECONDITION THE FINE WAVELETS
        DO I=1,NVCTR_F
          HPSI_F(1,I)=HPSI_F(1,I)*scal(1)
          HPSI_F(2,I)=HPSI_F(2,I)*scal(1)
          HPSI_F(4,I)=HPSI_F(4,I)*scal(1)

          HPSI_F(3,I)=HPSI_F(3,I)*scal(2)
          HPSI_F(5,I)=HPSI_F(5,I)*scal(2)
          HPSI_F(6,I)=HPSI_F(6,I)*scal(2)

          HPSI_F(7,I)=HPSI_F(7,I)*scal(3)
        ENDDO

! coarse part
        do iseg=1,nseg_c
          jj=keyv_c(iseg)
          j0=keyg_c(1,iseg)
          j1=keyg_c(2,iseg)
             ii=j0-1
             i3=ii/((n1+1)*(n2+1))
             ii=ii-i3*(n1+1)*(n2+1)
             i2=ii/(n1+1)
             i0=ii-i2*(n1+1)
             i1=i0+j1-j0
          do i=i0,i1
            hpsi_c(i-i0+jj)=hpsip(i,i2,i3)
          enddo
        enddo

        i_all=-product(shape(hpsip))*kind(hpsip)
        deallocate(hpsip,stat=i_stat)
        call memocc(i_stat,i_all,'hpsip','prec_diag')

       end         

       SUBROUTINE PRECOND_PROPER(nd1,nd2,nd3,x,NUM_TRANS,N1,N2,N3,H0,H1,H2,H3,EPS)
       implicit real(kind=8) (a-h,o-z)
       dimension  x(0:nd1,0:nd2,0:nd3)


       DO I_TRANS=1,NUM_TRANS
         N1P=2*(N1+1)-1
         N2P=2*(N2+1)-1
         N3P=2*(N3+1)-1

         IF (N1P.GT.ND1) STOP 'N1 BEYOND BORDERS'
         IF (N2P.GT.ND2) STOP 'N2 BEYOND BORDERS'
         IF (N3P.GT.ND3) STOP 'N3 BEYOND BORDERS'

         N1PP=N1+1
         N2PP=N2+1
         N3PP=N3+1

           F1=1.D0/(H1+EPS); F2=1.D0/(H2+EPS);  F3=1.D0/(H3+EPS)       


         IF (I_TRANS.EQ.1) THEN 

           F0=1.D0/(H0+EPS)

           DO I3=0,N3
             I3P=I3+N3PP
             DO I2=0,N2
               I2P=I2+N2PP
               DO I1=0,N1
                 I1P=I1+N1PP

                 X(I1,I2,I3)=X(I1,I2,I3)*F0

                 X(I1P,I2,I3)=X(I1P,I2,I3)*F1
                 X(I1,I2P,I3)=X(I1,I2P,I3)*F1
                 X(I1,I2,I3P)=X(I1,I2,I3P)*F1

                 X(I1P,I2P,I3)=X(I1P,I2P,I3)*F2
                 X(I1,I2P,I3P)=X(I1,I2P,I3P)*F2
                 X(I1P,I2,I3P)=X(I1P,I2,I3P)*F2

                 X(I1P,I2P,I3P)=X(I1P,I2P,I3P)*F3

               ENDDO
             ENDDO
           ENDDO

         ELSE

           DO I3=0,N3
             I3P=I3+N3PP
             DO I2=0,N2
               I2P=I2+N2PP
               DO I1=0,N1
                 I1P=I1+N1PP

                 X(I1P,I2,I3)=X(I1P,I2,I3)*F1
                 X(I1,I2P,I3)=X(I1,I2P,I3)*F1
                 X(I1,I2,I3P)=X(I1,I2,I3P)*F1

                 X(I1P,I2P,I3)=X(I1P,I2P,I3)*F2
                 X(I1,I2P,I3P)=X(I1,I2P,I3P)*F2
                 X(I1P,I2,I3P)=X(I1P,I2,I3P)*F2

                 X(I1P,I2P,I3P)=X(I1P,I2P,I3P)*F3

               ENDDO
             ENDDO
           ENDDO

         ENDIF  

         N1=N1P
         N2=N2P
         N3=N3P

         H1=H1*4.D0
         H2=H2*4.D0
         H3=H3*4.D0

       ENDDO

       END
<|MERGE_RESOLUTION|>--- conflicted
+++ resolved
@@ -48,11 +48,7 @@
           enddo
         enddo
 
-<<<<<<< HEAD
-        FAC_H=1.D0/((HGRID*N2_NT)**2)
-=======
         FAC_H=1.D0/((HGRID*REAL(N2_NT,KIND=8))**2)
->>>>>>> caf4b1ce
 
         H0=    1.5D0*A2*FAC_H;    H1=(A2+B2*.5D0)*FAC_H
         H2=(A2*.5D0+B2)*FAC_H;    H3=    1.5D0*B2*FAC_H
