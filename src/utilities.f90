--- conflicted
+++ resolved
@@ -40,15 +40,9 @@
    integer,dimension(:),pointer :: keyv_s, keyv_m, keyv_l, on_which_atom_s, on_which_atom_m, on_which_atom_l
    integer,dimension(:,:,:),pointer :: keyg_s, keyg_m, keyg_l
    real(kind=8),dimension(:),pointer :: matrix_compr
-<<<<<<< HEAD
-   type(matrices) :: ovrlp_mat, kernel_mat
-   type(sparse_matrix) :: smat_s, smat_l
-=======
    type(matrices) :: ovrlp_mat, hamiltonian_mat, kernel_mat
-   logical :: mpi_init
    type(sparse_matrix) :: smat_s, smat_m, smat_l
    type(dictionary), pointer :: dict_timing_info
->>>>>>> 3d6165f6
    !$ integer :: omp_get_max_threads
 
    call f_lib_initialize()
